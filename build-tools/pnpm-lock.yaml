lockfileVersion: '6.0'

overrides:
  json5@<1.0.2: '>=1.0.2'
  json5@>=2.0.0 <2.2.2: '>=2.2.2'
  qs: ^6.11.0

importers:

  .:
<<<<<<< HEAD
    devDependencies:
      '@commitlint/cli':
        specifier: ^17.1.2
        version: 17.2.0
      '@commitlint/config-conventional':
        specifier: ^17.1.0
        version: 17.2.0
      '@commitlint/cz-commitlint':
        specifier: ^17.1.2
        version: 17.2.0(commitizen@4.2.5)(inquirer@8.2.4)
      '@fluidframework/build-common':
        specifier: ^1.1.0
        version: 1.1.0
      '@fluidframework/test-tools':
        specifier: ^0.2.3074
        version: 0.2.3074
      '@microsoft/api-documenter':
        specifier: ^7.21.6
        version: 7.21.6
      '@microsoft/api-extractor':
        specifier: ^7.34.4
        version: 7.34.4
      c8:
        specifier: ^7.7.1
        version: 7.11.3
      commitizen:
        specifier: ^4.2.5
        version: 4.2.5
      concurrently:
        specifier: ^7.6.0
        version: 7.6.0
      conventional-changelog-cli:
        specifier: ^2.2.2
        version: 2.2.2
      conventional-changelog-conventionalcommits:
        specifier: ^5.0.0
        version: 5.0.0
      copyfiles:
        specifier: ^2.4.1
        version: 2.4.1
      cz-conventional-changelog:
        specifier: ^3.3.0
        version: 3.3.0
      cz-customizable:
        specifier: ^7.0.0
        version: 7.0.0
      inquirer:
        specifier: ^8.0.0
        version: 8.2.4
      lerna:
        specifier: ^5.6.2
        version: 5.6.2
      prettier:
        specifier: ~2.6.2
        version: 2.6.2
      rimraf:
        specifier: ^4.4.0
        version: 4.4.0
      run-script-os:
        specifier: ^1.1.6
        version: 1.1.6
      typescript:
        specifier: ~4.5.5
        version: 4.5.5
=======
    specifiers:
      '@commitlint/cli': ^17.1.2
      '@commitlint/config-conventional': ^17.1.0
      '@commitlint/cz-commitlint': ^17.1.2
      '@fluidframework/build-common': ^1.1.0
      '@fluidframework/test-tools': ^0.2.158186
      '@microsoft/api-documenter': ^7.21.6
      '@microsoft/api-extractor': ^7.34.4
      c8: ^7.7.1
      commitizen: ^4.2.5
      concurrently: ^7.6.0
      conventional-changelog-cli: ^2.2.2
      conventional-changelog-conventionalcommits: ^5.0.0
      copyfiles: ^2.4.1
      cz-conventional-changelog: ^3.3.0
      cz-customizable: ^7.0.0
      inquirer: ^8.0.0
      lerna: ^5.6.2
      prettier: ~2.6.2
      rimraf: ^4.4.0
      run-script-os: ^1.1.6
      typescript: ~4.5.5
    devDependencies:
      '@commitlint/cli': 17.2.0
      '@commitlint/config-conventional': 17.2.0
      '@commitlint/cz-commitlint': 17.2.0_yes7iyjckc3rubj3ixzwc3ince
      '@fluidframework/build-common': 1.1.0
      '@fluidframework/test-tools': 0.2.158186
      '@microsoft/api-documenter': 7.21.6
      '@microsoft/api-extractor': 7.34.4
      c8: 7.11.3
      commitizen: 4.2.5
      concurrently: 7.6.0
      conventional-changelog-cli: 2.2.2
      conventional-changelog-conventionalcommits: 5.0.0
      copyfiles: 2.4.1
      cz-conventional-changelog: 3.3.0
      cz-customizable: 7.0.0
      inquirer: 8.2.4
      lerna: 5.6.2
      prettier: 2.6.2
      rimraf: 4.4.0
      run-script-os: 1.1.6
      typescript: 4.5.5
>>>>>>> 65954af3

  packages/build-cli:
    dependencies:
      '@fluid-tools/version-tools':
        specifier: workspace:*
        version: link:../version-tools
      '@fluidframework/build-tools':
        specifier: workspace:*
        version: link:../build-tools
      '@fluidframework/bundle-size-tools':
        specifier: workspace:*
        version: link:../bundle-size-tools
      '@oclif/core':
        specifier: ^2.4.0
        version: 2.4.0
      '@oclif/plugin-autocomplete':
        specifier: ^2.1.3
        version: 2.1.3
      '@oclif/plugin-commands':
        specifier: ^2.2.10
        version: 2.2.10
      '@oclif/plugin-help':
        specifier: ^5.2.6
        version: 5.2.6
      '@oclif/plugin-not-found':
        specifier: ^2.3.21
        version: 2.3.21
      '@oclif/plugin-plugins':
        specifier: ^2.3.2
        version: 2.3.2
      '@oclif/test':
        specifier: ^2.3.8
        version: 2.3.8
      '@octokit/core':
        specifier: ^4.0.5
        version: 4.0.5
      '@rushstack/node-core-library':
        specifier: ^3.51.1
        version: 3.53.0
      async:
        specifier: ^3.2.4
        version: 3.2.4
      chalk:
        specifier: ^2.4.2
        version: 2.4.2
      date-fns:
        specifier: ^2.29.1
        version: 2.29.3
      execa:
        specifier: ^5.1.1
        version: 5.1.1
      fs-extra:
        specifier: ^9.0.1
        version: 9.1.0
      inquirer:
        specifier: ^8.0.0
        version: 8.2.4
      inquirer-table-prompt:
        specifier: ^0.2.1
        version: 0.2.1
      jssm:
        specifier: ^5.79.18
        version: 5.85.11
      jssm-viz-cli:
        specifier: ^5.83.0
        version: 5.85.11
      minimatch:
        specifier: ^7.3.0
        version: 7.4.2
      npm-check-updates:
        specifier: ^16.0.0
        version: 16.3.8
      oclif:
        specifier: ^3.7.0
        version: 3.7.0
      prettier:
        specifier: ~2.6.2
        version: 2.6.2
      read-pkg-up:
        specifier: ^7.0.1
        version: 7.0.1
      semver:
        specifier: ^7.3.7
        version: 7.3.7
      semver-utils:
        specifier: ^1.1.4
        version: 1.1.4
      simple-git:
        specifier: ^3.16.1
        version: 3.16.1
      sort-json:
        specifier: ^2.0.1
        version: 2.0.1
      sort-package-json:
        specifier: 1.57.0
        version: 1.57.0
      strip-ansi:
        specifier: ^6.0.0
        version: 6.0.1
      table:
        specifier: ^6.8.0
        version: 6.8.0
      type-fest:
        specifier: ^2.19.0
        version: 2.19.0
    devDependencies:
      '@fluid-internal/readme-command':
        specifier: workspace:*
        version: link:../readme-command
      '@fluidframework/build-common':
        specifier: ^1.1.0
        version: 1.1.0
      '@fluidframework/eslint-config-fluid':
        specifier: ^2.0.0
        version: 2.0.0(eslint@8.6.0)(typescript@4.5.5)
      '@microsoft/api-extractor':
        specifier: ^7.34.4
        version: 7.34.4(@types/node@14.18.38)
      '@types/async':
        specifier: ^3.2.18
        version: 3.2.18
      '@types/chai':
        specifier: ^4
        version: 4.3.3
      '@types/chai-arrays':
        specifier: ^2.0.0
        version: 2.0.0
      '@types/fs-extra':
        specifier: ^8.1.0
        version: 8.1.2
      '@types/inquirer':
        specifier: ^8.2.1
        version: 8.2.4
      '@types/mocha':
        specifier: ^9.1.1
        version: 9.1.1
      '@types/node':
        specifier: ^14.18.38
        version: 14.18.38
      '@types/semver':
        specifier: ^7.3.10
        version: 7.3.12
      '@types/semver-utils':
        specifier: ^1.1.1
        version: 1.1.1
      '@types/sort-json':
        specifier: ^2.0.1
        version: 2.0.1
      '@typescript-eslint/eslint-plugin':
        specifier: ~5.9.0
        version: 5.9.1(@typescript-eslint/parser@5.9.1)(eslint@8.6.0)(typescript@4.5.5)
      '@typescript-eslint/parser':
        specifier: ~5.9.0
        version: 5.9.1(eslint@8.6.0)(typescript@4.5.5)
      chai:
        specifier: ^4.2.0
        version: 4.3.6
      chai-arrays:
        specifier: ^2.2.0
        version: 2.2.0
      concurrently:
        specifier: ^7.6.0
        version: 7.6.0
      copyfiles:
        specifier: ^2.4.1
        version: 2.4.1
      cross-env:
        specifier: ^7.0.3
        version: 7.0.3
      eslint:
        specifier: ~8.6.0
        version: 8.6.0
      eslint-config-oclif:
        specifier: ^4
        version: 4.0.0(eslint@8.6.0)
      eslint-config-oclif-typescript:
        specifier: ^1.0.3
        version: 1.0.3(eslint@8.6.0)(typescript@4.5.5)
      eslint-config-prettier:
        specifier: ~8.5.0
        version: 8.5.0(eslint@8.6.0)
      eslint-plugin-eslint-comments:
        specifier: ~3.2.0
        version: 3.2.0(eslint@8.6.0)
      eslint-plugin-import:
        specifier: ~2.25.4
        version: 2.25.4(@typescript-eslint/parser@5.9.1)(eslint@8.6.0)
      eslint-plugin-unicorn:
        specifier: ~40.0.0
        version: 40.0.0(eslint@8.6.0)
      eslint-plugin-unused-imports:
        specifier: ~2.0.0
        version: 2.0.0(@typescript-eslint/eslint-plugin@5.9.1)(eslint@8.6.0)
      globby:
        specifier: ^11
        version: 11.1.0
      mocha:
        specifier: ^10.2.0
        version: 10.2.0
      mocha-json-output-reporter:
        specifier: ^2.0.1
        version: 2.1.0(mocha@10.2.0)(moment@2.29.4)
      mocha-multi-reporters:
        specifier: ^1.5.1
        version: 1.5.1(mocha@10.2.0)
      moment:
        specifier: ^2.21.0
        version: 2.29.4
      nyc:
        specifier: ^15.1.0
        version: 15.1.0
      rimraf:
        specifier: ^4.4.0
        version: 4.4.0
      ts-node:
        specifier: ^10.2.1
        version: 10.9.1(@types/node@14.18.38)(typescript@4.5.5)
      tslib:
        specifier: ^2.3.1
        version: 2.4.0
      typescript:
        specifier: ~4.5.5
        version: 4.5.5

  packages/build-tools:
    dependencies:
      '@fluid-tools/version-tools':
        specifier: workspace:*
        version: link:../version-tools
      '@fluidframework/bundle-size-tools':
        specifier: workspace:*
        version: link:../bundle-size-tools
      '@manypkg/get-packages':
        specifier: ^2.1.0
        version: 2.1.0
      '@octokit/core':
        specifier: ^4.0.5
        version: 4.0.5
      '@rushstack/node-core-library':
        specifier: ^3.51.1
        version: 3.53.0
      async:
        specifier: ^3.2.2
        version: 3.2.4
      chalk:
        specifier: ^2.4.2
        version: 2.4.2
      commander:
        specifier: ^6.2.1
        version: 6.2.1
      cosmiconfig:
        specifier: ^8.0.0
        version: 8.0.0
      danger:
        specifier: ^10.9.0
        version: 10.9.0(@octokit/core@4.0.5)
      date-fns:
        specifier: ^2.29.1
        version: 2.29.3
      debug:
        specifier: ^4.1.1
        version: 4.3.4
      detect-indent:
        specifier: ^6.1.0
        version: 6.1.0
      execa:
        specifier: ^5.1.1
        version: 5.1.1
      find-up:
        specifier: ^5.0.0
        version: 5.0.0
      fs-extra:
        specifier: ^9.0.1
        version: 9.1.0
      glob:
        specifier: ^7.1.3
        version: 7.2.3
      ignore:
        specifier: ^5.1.8
        version: 5.2.0
      json5:
        specifier: ^2.1.3
        version: 2.2.1
      lodash:
        specifier: ^4.17.21
        version: 4.17.21
      lodash.isequal:
        specifier: ^4.5.0
        version: 4.5.0
      lodash.merge:
        specifier: ^4.6.2
        version: 4.6.2
      minimatch:
        specifier: ^7.3.0
        version: 7.4.2
      npm-package-json-lint:
        specifier: ^6.0.0
        version: 6.3.0
      replace-in-file:
        specifier: ^6.0.0
        version: 6.3.5
      rimraf:
        specifier: ^2.6.2
        version: 2.7.1
      semver:
        specifier: ^7.3.7
        version: 7.3.7
      shelljs:
        specifier: ^0.8.4
        version: 0.8.5
      sort-package-json:
        specifier: 1.57.0
        version: 1.57.0
      ts-morph:
        specifier: ^17.0.1
        version: 17.0.1
      type-fest:
        specifier: ^2.19.0
        version: 2.19.0
      yaml:
        specifier: ^2.1.2
        version: 2.1.2
    devDependencies:
      '@fluidframework/build-common':
        specifier: ^1.1.0
        version: 1.1.0
      '@fluidframework/eslint-config-fluid':
        specifier: ^2.0.0
        version: 2.0.0(eslint@8.6.0)(typescript@4.5.5)
      '@types/async':
        specifier: ^3.2.6
        version: 3.2.15
      '@types/fs-extra':
        specifier: ^8.1.0
        version: 8.1.2
      '@types/glob':
        specifier: ^7.1.1
        version: 7.2.0
      '@types/json5':
        specifier: ^0.0.30
        version: 0.0.30
      '@types/lodash':
        specifier: ^4.14.186
        version: 4.14.186
      '@types/lodash.isequal':
        specifier: ^4.5.5
        version: 4.5.6
      '@types/lodash.merge':
        specifier: ^4.6.6
        version: 4.6.7
      '@types/mocha':
        specifier: ^9.1.1
        version: 9.1.1
      '@types/node':
        specifier: ^14.18.38
        version: 14.18.38
      '@types/rimraf':
        specifier: ^2.0.3
        version: 2.0.5
      '@types/semver':
        specifier: ^7.3.10
        version: 7.3.12
      '@types/shelljs':
        specifier: ^0.8.8
        version: 0.8.11
      '@typescript-eslint/eslint-plugin':
        specifier: ~5.9.0
        version: 5.9.1(@typescript-eslint/parser@5.9.1)(eslint@8.6.0)(typescript@4.5.5)
      '@typescript-eslint/parser':
        specifier: ~5.9.0
        version: 5.9.1(eslint@8.6.0)(typescript@4.5.5)
      concurrently:
        specifier: ^7.6.0
        version: 7.6.0
      eslint:
        specifier: ~8.6.0
        version: 8.6.0
      eslint-plugin-eslint-comments:
        specifier: ~3.2.0
        version: 3.2.0(eslint@8.6.0)
      eslint-plugin-import:
        specifier: ~2.25.4
        version: 2.25.4(@typescript-eslint/parser@5.9.1)(eslint@8.6.0)
      eslint-plugin-unicorn:
        specifier: ~40.0.0
        version: 40.0.0(eslint@8.6.0)
      eslint-plugin-unused-imports:
        specifier: ~2.0.0
        version: 2.0.0(@typescript-eslint/eslint-plugin@5.9.1)(eslint@8.6.0)
      mocha:
        specifier: ^10.2.0
        version: 10.2.0
      prettier:
        specifier: ~2.6.2
        version: 2.6.2
      typescript:
        specifier: ~4.5.5
        version: 4.5.5

  packages/bundle-size-tools:
    dependencies:
      azure-devops-node-api:
        specifier: ^11.2.0
        version: 11.2.0
      jszip:
        specifier: ^3.10.1
        version: 3.10.1
      msgpack-lite:
        specifier: ^0.1.26
        version: 0.1.26
      pako:
        specifier: ^2.0.4
        version: 2.0.4
      typescript:
        specifier: ~4.5.5
        version: 4.5.5
      webpack:
        specifier: ^5.74.0
        version: 5.76.2
    devDependencies:
      '@fluidframework/build-common':
        specifier: ^1.1.0
        version: 1.1.0
      '@fluidframework/eslint-config-fluid':
        specifier: ^2.0.0
        version: 2.0.0(eslint@8.6.0)(typescript@4.5.5)
      '@microsoft/api-extractor':
        specifier: ^7.34.4
        version: 7.34.4(@types/node@14.18.38)
      '@types/jszip':
        specifier: ^3.4.1
        version: 3.4.1
      '@types/msgpack-lite':
        specifier: ^0.1.8
        version: 0.1.8
      '@types/node':
        specifier: ^14.18.38
        version: 14.18.38
      '@types/pako':
        specifier: ^2.0.0
        version: 2.0.0
      copyfiles:
        specifier: ^2.4.1
        version: 2.4.1
      eslint:
        specifier: ~8.6.0
        version: 8.6.0
      eslint-plugin-eslint-comments:
        specifier: ~3.2.0
        version: 3.2.0(eslint@8.6.0)
      eslint-plugin-import:
        specifier: ~2.25.4
        version: 2.25.4(eslint@8.6.0)
      eslint-plugin-unicorn:
        specifier: ~40.0.0
        version: 40.0.0(eslint@8.6.0)
      eslint-plugin-unused-imports:
        specifier: ~2.0.0
        version: 2.0.0(eslint@8.6.0)
      prettier:
        specifier: ~2.6.2
        version: 2.6.2
      rimraf:
        specifier: ^4.4.0
        version: 4.4.0

  packages/readme-command:
    dependencies:
      '@oclif/core':
        specifier: ^2.4.0
        version: 2.4.0
      '@oclif/plugin-help':
        specifier: ^5.2.6
        version: 5.2.6
      '@oclif/plugin-plugins':
        specifier: ^2.3.2
        version: 2.3.2
      '@oclif/test':
        specifier: ^2.3.8
        version: 2.3.8
      oclif:
        specifier: ^3.7.0
        version: 3.7.0
      semver:
        specifier: ^7.3.7
        version: 7.3.8
    devDependencies:
      '@fluidframework/build-common':
        specifier: ^1.1.0
        version: 1.1.0
      '@fluidframework/eslint-config-fluid':
        specifier: ^2.0.0
        version: 2.0.0(eslint@8.6.0)(typescript@4.5.5)
      '@types/chai':
        specifier: ^4
        version: 4.3.3
      '@types/chai-arrays':
        specifier: ^2.0.0
        version: 2.0.0
      '@types/mocha':
        specifier: ^9.1.1
        version: 9.1.1
      '@types/node':
        specifier: ^14.18.38
        version: 14.18.38
      '@types/semver':
        specifier: ^7.3.10
        version: 7.3.12
      '@typescript-eslint/eslint-plugin':
        specifier: ~5.9.0
        version: 5.9.1(@typescript-eslint/parser@5.9.1)(eslint@8.6.0)(typescript@4.5.5)
      '@typescript-eslint/parser':
        specifier: ~5.9.0
        version: 5.9.1(eslint@8.6.0)(typescript@4.5.5)
      chai:
        specifier: ^4.2.0
        version: 4.3.6
      chai-arrays:
        specifier: ^2.2.0
        version: 2.2.0
      concurrently:
        specifier: ^7.6.0
        version: 7.6.0
      copyfiles:
        specifier: ^2.4.1
        version: 2.4.1
      cross-env:
        specifier: ^7.0.3
        version: 7.0.3
      eslint:
        specifier: ~8.6.0
        version: 8.6.0
      eslint-config-oclif:
        specifier: ^4
        version: 4.0.0(eslint@8.6.0)
      eslint-config-oclif-typescript:
        specifier: ^1.0.3
        version: 1.0.3(eslint@8.6.0)(typescript@4.5.5)
      eslint-config-prettier:
        specifier: ~8.5.0
        version: 8.5.0(eslint@8.6.0)
      eslint-plugin-eslint-comments:
        specifier: ~3.2.0
        version: 3.2.0(eslint@8.6.0)
      eslint-plugin-import:
        specifier: ~2.25.4
        version: 2.25.4(@typescript-eslint/parser@5.9.1)(eslint@8.6.0)
      eslint-plugin-unicorn:
        specifier: ~40.0.0
        version: 40.0.0(eslint@8.6.0)
      eslint-plugin-unused-imports:
        specifier: ~2.0.0
        version: 2.0.0(@typescript-eslint/eslint-plugin@5.9.1)(eslint@8.6.0)
      mocha:
        specifier: ^10.2.0
        version: 10.2.0
      mocha-json-output-reporter:
        specifier: ^2.0.1
        version: 2.1.0(mocha@10.2.0)(moment@2.29.4)
      mocha-multi-reporters:
        specifier: ^1.5.1
        version: 1.5.1(mocha@10.2.0)
      moment:
        specifier: ^2.21.0
        version: 2.29.4
      nyc:
        specifier: ^15.1.0
        version: 15.1.0
      prettier:
        specifier: ~2.6.2
        version: 2.6.2
      rimraf:
        specifier: ^4.4.0
        version: 4.4.0
      ts-node:
        specifier: ^10.2.1
        version: 10.9.1(@types/node@14.18.38)(typescript@4.5.5)
      tslib:
        specifier: ^2.3.1
        version: 2.5.0
      typescript:
        specifier: ~4.5.5
        version: 4.5.5

  packages/version-tools:
    dependencies:
      '@oclif/core':
        specifier: ^2.4.0
        version: 2.4.0
      '@oclif/plugin-autocomplete':
        specifier: ^2.1.3
        version: 2.1.3
      '@oclif/plugin-commands':
        specifier: ^2.2.10
        version: 2.2.10
      '@oclif/plugin-help':
        specifier: ^5.2.6
        version: 5.2.6
      '@oclif/plugin-not-found':
        specifier: ^2.3.21
        version: 2.3.21
      '@oclif/plugin-plugins':
        specifier: ^2.3.2
        version: 2.3.2
      chalk:
        specifier: ^2.4.2
        version: 2.4.2
      semver:
        specifier: ^7.3.7
        version: 7.3.7
      table:
        specifier: ^6.8.0
        version: 6.8.0
    devDependencies:
      '@fluid-internal/readme-command':
        specifier: workspace:*
        version: link:../readme-command
      '@fluidframework/build-common':
        specifier: ^1.1.0
        version: 1.1.0
      '@fluidframework/eslint-config-fluid':
        specifier: ^2.0.0
        version: 2.0.0(eslint@8.6.0)(typescript@4.5.5)
      '@microsoft/api-extractor':
        specifier: ^7.34.4
        version: 7.34.4(@types/node@14.18.38)
      '@oclif/test':
        specifier: ^2.3.8
        version: 2.3.8
      '@types/chai':
        specifier: ^4
        version: 4.3.3
      '@types/mocha':
        specifier: ^9.1.1
        version: 9.1.1
      '@types/node':
        specifier: ^14.18.38
        version: 14.18.38
      '@types/semver':
        specifier: ^7.3.10
        version: 7.3.12
      chai:
        specifier: ^4.2.0
        version: 4.3.6
      concurrently:
        specifier: ^7.6.0
        version: 7.6.0
      copyfiles:
        specifier: ^2.4.1
        version: 2.4.1
      cross-env:
        specifier: ^7.0.3
        version: 7.0.3
      eslint:
        specifier: ~8.6.0
        version: 8.6.0
      eslint-config-oclif:
        specifier: ^4
        version: 4.0.0(eslint@8.6.0)
      eslint-config-oclif-typescript:
        specifier: ^1.0.3
        version: 1.0.3(eslint@8.6.0)(typescript@4.5.5)
      eslint-config-prettier:
        specifier: ~8.5.0
        version: 8.5.0(eslint@8.6.0)
      mocha:
        specifier: ^10.2.0
        version: 10.2.0
      mocha-json-output-reporter:
        specifier: ^2.0.1
        version: 2.1.0(mocha@10.2.0)(moment@2.29.4)
      mocha-multi-reporters:
        specifier: ^1.5.1
        version: 1.5.1(mocha@10.2.0)
      moment:
        specifier: ^2.21.0
        version: 2.29.4
      nyc:
        specifier: ^15.1.0
        version: 15.1.0
      oclif:
        specifier: ^3.7.0
        version: 3.7.0
      prettier:
        specifier: ~2.6.2
        version: 2.6.2
      rimraf:
        specifier: ^4.4.0
        version: 4.4.0
      ts-node:
        specifier: ^10.2.1
        version: 10.9.1(@types/node@14.18.38)(typescript@4.5.5)
      tslib:
        specifier: ^2.3.1
        version: 2.4.0
      typescript:
        specifier: ~4.5.5
        version: 4.5.5

packages:

  /@ampproject/remapping@2.2.0:
    resolution: {integrity: sha512-qRmjj8nj9qmLTQXXmaR1cck3UXSRMPrbsLJAasZpF+t3riI71BXed5ebIOYwQntykeZuhjsdweEc9BxH5Jc26w==}
    engines: {node: '>=6.0.0'}
    dependencies:
      '@jridgewell/gen-mapping': 0.1.1
      '@jridgewell/trace-mapping': 0.3.14
    dev: true

  /@babel/code-frame@7.18.6:
    resolution: {integrity: sha512-TDCmlK5eOvH+eH7cdAFlNXeVJqWIQ7gW9tY1GJIpUtFb6CmjVyq2VM3u71bOyR8CRihcCgMUYoDNyLXao3+70Q==}
    engines: {node: '>=6.9.0'}
    dependencies:
      '@babel/highlight': 7.18.6

  /@babel/compat-data@7.19.3:
    resolution: {integrity: sha512-prBHMK4JYYK+wDjJF1q99KK4JLL+egWS4nmNqdlMUgCExMZ+iZW0hGhyC3VEbsPjvaN0TBhW//VIFwBrk8sEiw==}
    engines: {node: '>=6.9.0'}
    dev: true

  /@babel/core@7.19.3:
    resolution: {integrity: sha512-WneDJxdsjEvyKtXKsaBGbDeiyOjR5vYq4HcShxnIbG0qixpoHjI3MqeZM9NDvsojNCEBItQE4juOo/bU6e72gQ==}
    engines: {node: '>=6.9.0'}
    dependencies:
      '@ampproject/remapping': 2.2.0
      '@babel/code-frame': 7.18.6
      '@babel/generator': 7.19.3
      '@babel/helper-compilation-targets': 7.19.3(@babel/core@7.19.3)
      '@babel/helper-module-transforms': 7.19.0
      '@babel/helpers': 7.19.0
      '@babel/parser': 7.19.3
      '@babel/template': 7.18.10
      '@babel/traverse': 7.19.3
      '@babel/types': 7.21.4
      convert-source-map: 1.8.0
      debug: 4.3.4
      gensync: 1.0.0-beta.2
      json5: 2.2.1
      semver: 6.3.0
    transitivePeerDependencies:
      - supports-color
    dev: true

  /@babel/eslint-parser@7.19.1(@babel/core@7.19.3)(eslint@8.6.0):
    resolution: {integrity: sha512-AqNf2QWt1rtu2/1rLswy6CDP7H9Oh3mMhk177Y67Rg8d7RD9WfOLLv8CGn6tisFvS2htm86yIe1yLF6I1UDaGQ==}
    engines: {node: ^10.13.0 || ^12.13.0 || >=14.0.0}
    peerDependencies:
      '@babel/core': '>=7.11.0'
      eslint: ^7.5.0 || ^8.0.0 || 8.6.0
    dependencies:
      '@babel/core': 7.19.3
      '@nicolo-ribaudo/eslint-scope-5-internals': 5.1.1-v1
      eslint: 8.6.0
      eslint-visitor-keys: 2.1.0
      semver: 6.3.0
    dev: true

  /@babel/generator@7.19.3:
    resolution: {integrity: sha512-fqVZnmp1ncvZU757UzDheKZpfPgatqY59XtW2/j/18H7u76akb8xqvjw82f+i2UKd/ksYsSick/BCLQUUtJ/qQ==}
    engines: {node: '>=6.9.0'}
    dependencies:
      '@babel/types': 7.21.4
      '@jridgewell/gen-mapping': 0.3.2
      jsesc: 2.5.2
    dev: true

  /@babel/helper-compilation-targets@7.19.3(@babel/core@7.19.3):
    resolution: {integrity: sha512-65ESqLGyGmLvgR0mst5AdW1FkNlj9rQsCKduzEoEPhBCDFGXvz2jW6bXFG6i0/MrV2s7hhXjjb2yAzcPuQlLwg==}
    engines: {node: '>=6.9.0'}
    peerDependencies:
      '@babel/core': ^7.0.0
    dependencies:
      '@babel/compat-data': 7.19.3
      '@babel/core': 7.19.3
      '@babel/helper-validator-option': 7.18.6
      browserslist: 4.21.4
      semver: 6.3.0
    dev: true

  /@babel/helper-environment-visitor@7.18.9:
    resolution: {integrity: sha512-3r/aACDJ3fhQ/EVgFy0hpj8oHyHpQc+LPtJoY9SzTThAsStm4Ptegq92vqKoE3vD706ZVFWITnMnxucw+S9Ipg==}
    engines: {node: '>=6.9.0'}
    dev: true

  /@babel/helper-function-name@7.19.0:
    resolution: {integrity: sha512-WAwHBINyrpqywkUH0nTnNgI5ina5TFn85HKS0pbPDfxFfhyR/aNQEn4hGi1P1JyT//I0t4OgXUlofzWILRvS5w==}
    engines: {node: '>=6.9.0'}
    dependencies:
      '@babel/template': 7.18.10
      '@babel/types': 7.21.4
    dev: true

  /@babel/helper-hoist-variables@7.18.6:
    resolution: {integrity: sha512-UlJQPkFqFULIcyW5sbzgbkxn2FKRgwWiRexcuaR8RNJRy8+LLveqPjwZV/bwrLZCN0eUHD/x8D0heK1ozuoo6Q==}
    engines: {node: '>=6.9.0'}
    dependencies:
      '@babel/types': 7.21.4
    dev: true

  /@babel/helper-module-imports@7.18.6:
    resolution: {integrity: sha512-0NFvs3VkuSYbFi1x2Vd6tKrywq+z/cLeYC/RJNFrIX/30Bf5aiGYbtvGXolEktzJH8o5E5KJ3tT+nkxuuZFVlA==}
    engines: {node: '>=6.9.0'}
    dependencies:
      '@babel/types': 7.21.4
    dev: true

  /@babel/helper-module-transforms@7.19.0:
    resolution: {integrity: sha512-3HBZ377Fe14RbLIA+ac3sY4PTgpxHVkFrESaWhoI5PuyXPBBX8+C34qblV9G89ZtycGJCmCI/Ut+VUDK4bltNQ==}
    engines: {node: '>=6.9.0'}
    dependencies:
      '@babel/helper-environment-visitor': 7.18.9
      '@babel/helper-module-imports': 7.18.6
      '@babel/helper-simple-access': 7.18.6
      '@babel/helper-split-export-declaration': 7.18.6
      '@babel/helper-validator-identifier': 7.19.1
      '@babel/template': 7.18.10
      '@babel/traverse': 7.19.3
      '@babel/types': 7.21.4
    transitivePeerDependencies:
      - supports-color
    dev: true

  /@babel/helper-simple-access@7.18.6:
    resolution: {integrity: sha512-iNpIgTgyAvDQpDj76POqg+YEt8fPxx3yaNBg3S30dxNKm2SWfYhD0TGrK/Eu9wHpUW63VQU894TsTg+GLbUa1g==}
    engines: {node: '>=6.9.0'}
    dependencies:
      '@babel/types': 7.21.4
    dev: true

  /@babel/helper-split-export-declaration@7.18.6:
    resolution: {integrity: sha512-bde1etTx6ZyTmobl9LLMMQsaizFVZrquTEHOqKeQESMKo4PlObf+8+JA25ZsIpZhT/WEd39+vOdLXAFG/nELpA==}
    engines: {node: '>=6.9.0'}
    dependencies:
      '@babel/types': 7.21.4
    dev: true

  /@babel/helper-string-parser@7.19.4:
    resolution: {integrity: sha512-nHtDoQcuqFmwYNYPz3Rah5ph2p8PFeFCsZk9A/48dPc/rGocJ5J3hAAZ7pb76VWX3fZKu+uEr/FhH5jLx7umrw==}
    engines: {node: '>=6.9.0'}
    dev: true

  /@babel/helper-validator-identifier@7.19.1:
    resolution: {integrity: sha512-awrNfaMtnHUr653GgGEs++LlAvW6w+DcPrOliSMXWCKo597CwL5Acf/wWdNkf/tfEQE3mjkeD1YOVZOUV/od1w==}
    engines: {node: '>=6.9.0'}

  /@babel/helper-validator-option@7.18.6:
    resolution: {integrity: sha512-XO7gESt5ouv/LRJdrVjkShckw6STTaB7l9BrpBaAHDeF5YZT+01PCwmR0SJHnkW6i8OwW/EVWRShfi4j2x+KQw==}
    engines: {node: '>=6.9.0'}
    dev: true

  /@babel/helpers@7.19.0:
    resolution: {integrity: sha512-DRBCKGwIEdqY3+rPJgG/dKfQy9+08rHIAJx8q2p+HSWP87s2HCrQmaAMMyMll2kIXKCW0cO1RdQskx15Xakftg==}
    engines: {node: '>=6.9.0'}
    dependencies:
      '@babel/template': 7.18.10
      '@babel/traverse': 7.19.3
      '@babel/types': 7.21.4
    transitivePeerDependencies:
      - supports-color
    dev: true

  /@babel/highlight@7.18.6:
    resolution: {integrity: sha512-u7stbOuYjaPezCuLj29hNW1v64M2Md2qupEKP1fHc7WdOA3DgLh37suiSrZYY7haUB7iBeQZ9P1uiRF359do3g==}
    engines: {node: '>=6.9.0'}
    dependencies:
      '@babel/helper-validator-identifier': 7.19.1
      chalk: 2.4.2
      js-tokens: 4.0.0

  /@babel/parser@7.19.3:
    resolution: {integrity: sha512-pJ9xOlNWHiy9+FuFP09DEAFbAn4JskgRsVcc169w2xRBC3FRGuQEwjeIMMND9L2zc0iEhO/tGv4Zq+km+hxNpQ==}
    engines: {node: '>=6.0.0'}
    hasBin: true
    dependencies:
      '@babel/types': 7.21.4
    dev: true

  /@babel/polyfill@7.12.1:
    resolution: {integrity: sha512-X0pi0V6gxLi6lFZpGmeNa4zxtwEmCs42isWLNjZZDE0Y8yVfgu0T2OAHlzBbdYlqbW/YXVvoBHpATEM+goCj8g==}
    deprecated: 🚨 This package has been deprecated in favor of separate inclusion of a polyfill and regenerator-runtime (when needed). See the @babel/polyfill docs (https://babeljs.io/docs/en/babel-polyfill) for more information.
    dependencies:
      core-js: 2.6.12
      regenerator-runtime: 0.13.9
    dev: false

  /@babel/template@7.18.10:
    resolution: {integrity: sha512-TI+rCtooWHr3QJ27kJxfjutghu44DLnasDMwpDqCXVTal9RLp3RSYNh4NdBrRP2cQAoG9A8juOQl6P6oZG4JxA==}
    engines: {node: '>=6.9.0'}
    dependencies:
      '@babel/code-frame': 7.18.6
      '@babel/parser': 7.19.3
      '@babel/types': 7.21.4
    dev: true

  /@babel/traverse@7.19.3:
    resolution: {integrity: sha512-qh5yf6149zhq2sgIXmwjnsvmnNQC2iw70UFjp4olxucKrWd/dvlUsBI88VSLUsnMNF7/vnOiA+nk1+yLoCqROQ==}
    engines: {node: '>=6.9.0'}
    dependencies:
      '@babel/code-frame': 7.18.6
      '@babel/generator': 7.19.3
      '@babel/helper-environment-visitor': 7.18.9
      '@babel/helper-function-name': 7.19.0
      '@babel/helper-hoist-variables': 7.18.6
      '@babel/helper-split-export-declaration': 7.18.6
      '@babel/parser': 7.19.3
      '@babel/types': 7.21.4
      debug: 4.3.4
      globals: 11.12.0
    transitivePeerDependencies:
      - supports-color
    dev: true

  /@babel/types@7.21.4:
    resolution: {integrity: sha512-rU2oY501qDxE8Pyo7i/Orqma4ziCOrby0/9mvbDUGEfvZjb279Nk9k19e2fiCxHbRRpY2ZyrgW1eq22mvmOIzA==}
    engines: {node: '>=6.9.0'}
    dependencies:
      '@babel/helper-string-parser': 7.19.4
      '@babel/helper-validator-identifier': 7.19.1
      to-fast-properties: 2.0.0
    dev: true

  /@bcoe/v8-coverage@0.2.3:
    resolution: {integrity: sha512-0hYQ8SB4Db5zvZB4axdMHGwEaQjkZzFjQiN9LVYvIFB2nSUHW9tYpxWriPrWDASIxiaXax83REcLxuSdnGPZtw==}
    dev: true

  /@commitlint/cli@17.2.0:
    resolution: {integrity: sha512-kd1zykcrjIKyDRftWW1E1TJqkgzeosEkv1BiYPCdzkb/g/3BrfgwZUHR1vg+HO3qKUb/0dN+jNXArhGGAHpmaQ==}
    engines: {node: '>=v14'}
    hasBin: true
    dependencies:
      '@commitlint/format': 17.0.0
      '@commitlint/lint': 17.2.0
      '@commitlint/load': 17.2.0
      '@commitlint/read': 17.2.0
      '@commitlint/types': 17.0.0
      execa: 5.1.1
      lodash: 4.17.21
      resolve-from: 5.0.0
      resolve-global: 1.0.0
      yargs: 17.6.0
    transitivePeerDependencies:
      - '@swc/core'
      - '@swc/wasm'
    dev: true

  /@commitlint/config-conventional@17.2.0:
    resolution: {integrity: sha512-g5hQqRa80f++SYS233dbDSg16YdyounMTAhVcmqtInNeY/GF3aA4st9SVtJxpeGrGmueMrU4L+BBb+6Vs5wrcg==}
    engines: {node: '>=v14'}
    dependencies:
      conventional-changelog-conventionalcommits: 5.0.0
    dev: true

  /@commitlint/config-validator@17.1.0:
    resolution: {integrity: sha512-Q1rRRSU09ngrTgeTXHq6ePJs2KrI+axPTgkNYDWSJIuS1Op4w3J30vUfSXjwn5YEJHklK3fSqWNHmBhmTR7Vdg==}
    engines: {node: '>=v14'}
    dependencies:
      '@commitlint/types': 17.0.0
      ajv: 8.12.0
    dev: true

  /@commitlint/config-validator@17.4.4:
    resolution: {integrity: sha512-bi0+TstqMiqoBAQDvdEP4AFh0GaKyLFlPPEObgI29utoKEYoPQTvF0EYqIwYYLEoJYhj5GfMIhPHJkTJhagfeg==}
    engines: {node: '>=v14'}
    dependencies:
      '@commitlint/types': 17.4.4
      ajv: 8.12.0
    dev: true
    optional: true

  /@commitlint/cz-commitlint@17.2.0(commitizen@4.2.5)(inquirer@8.2.4):
    resolution: {integrity: sha512-I4Ytr2h9oegI2XtuzWAUW3CLbMhzjXoFrrH8qEFfGTwDQQHOxfYDn2aYH32gvYs2cjFPpNvIaBg9v+bea2oodg==}
    engines: {node: '>=v14'}
    peerDependencies:
      commitizen: ^4.0.3
      inquirer: ^8.0.0
    dependencies:
      '@commitlint/ensure': 17.0.0
      '@commitlint/load': 17.2.0
      '@commitlint/types': 17.0.0
      chalk: 4.1.2
      commitizen: 4.2.5
      inquirer: 8.2.4
      lodash: 4.17.21
      word-wrap: 1.2.3
    transitivePeerDependencies:
      - '@swc/core'
      - '@swc/wasm'
    dev: true

  /@commitlint/ensure@17.0.0:
    resolution: {integrity: sha512-M2hkJnNXvEni59S0QPOnqCKIK52G1XyXBGw51mvh7OXDudCmZ9tZiIPpU882p475Mhx48Ien1MbWjCP1zlyC0A==}
    engines: {node: '>=v14'}
    dependencies:
      '@commitlint/types': 17.0.0
      lodash: 4.17.21
    dev: true

  /@commitlint/execute-rule@17.0.0:
    resolution: {integrity: sha512-nVjL/w/zuqjCqSJm8UfpNaw66V9WzuJtQvEnCrK4jDw6qKTmZB+1JQ8m6BQVZbNBcwfYdDNKnhIhqI0Rk7lgpQ==}
    engines: {node: '>=v14'}
    dev: true

  /@commitlint/execute-rule@17.4.0:
    resolution: {integrity: sha512-LIgYXuCSO5Gvtc0t9bebAMSwd68ewzmqLypqI2Kke1rqOqqDbMpYcYfoPfFlv9eyLIh4jocHWwCK5FS7z9icUA==}
    engines: {node: '>=v14'}
    dev: true
    optional: true

  /@commitlint/format@17.0.0:
    resolution: {integrity: sha512-MZzJv7rBp/r6ZQJDEodoZvdRM0vXu1PfQvMTNWFb8jFraxnISMTnPBWMMjr2G/puoMashwaNM//fl7j8gGV5lA==}
    engines: {node: '>=v14'}
    dependencies:
      '@commitlint/types': 17.0.0
      chalk: 4.1.2
    dev: true

  /@commitlint/is-ignored@17.2.0:
    resolution: {integrity: sha512-rgUPUQraHxoMLxiE8GK430HA7/R2vXyLcOT4fQooNrZq9ERutNrP6dw3gdKLkq22Nede3+gEHQYUzL4Wu75ndg==}
    engines: {node: '>=v14'}
    dependencies:
      '@commitlint/types': 17.0.0
      semver: 7.3.7
    dev: true

  /@commitlint/lint@17.2.0:
    resolution: {integrity: sha512-N2oLn4Dj672wKH5qJ4LGO+73UkYXGHO+NTVUusGw83SjEv7GjpqPGKU6KALW2kFQ/GsDefSvOjpSi3CzWHQBDg==}
    engines: {node: '>=v14'}
    dependencies:
      '@commitlint/is-ignored': 17.2.0
      '@commitlint/parse': 17.2.0
      '@commitlint/rules': 17.2.0
      '@commitlint/types': 17.0.0
    dev: true

  /@commitlint/load@17.2.0:
    resolution: {integrity: sha512-HDD57qSqNrk399R4TIjw31AWBG8dBjNj1MrDKZKmC/wvimtnIFlqzcu1+sxfXIOHj/+M6tcMWDtvknGUd7SU+g==}
    engines: {node: '>=v14'}
    dependencies:
      '@commitlint/config-validator': 17.1.0
      '@commitlint/execute-rule': 17.0.0
      '@commitlint/resolve-extends': 17.1.0
      '@commitlint/types': 17.0.0
      '@types/node': 14.18.38
      chalk: 4.1.2
      cosmiconfig: 7.0.1
      cosmiconfig-typescript-loader: 4.2.0(@types/node@14.18.38)(cosmiconfig@7.0.1)(ts-node@10.9.1)(typescript@4.9.5)
      lodash: 4.17.21
      resolve-from: 5.0.0
      ts-node: 10.9.1(@types/node@14.18.38)(typescript@4.9.5)
      typescript: 4.9.5
    transitivePeerDependencies:
      - '@swc/core'
      - '@swc/wasm'
    dev: true

  /@commitlint/load@17.4.4:
    resolution: {integrity: sha512-z6uFIQ7wfKX5FGBe1AkOF4l/ShOQsaa1ml/nLMkbW7R/xF8galGS7Zh0yHvzVp/srtfS0brC+0bUfQfmpMPFVQ==}
    engines: {node: '>=v14'}
    requiresBuild: true
    dependencies:
      '@commitlint/config-validator': 17.4.4
      '@commitlint/execute-rule': 17.4.0
      '@commitlint/resolve-extends': 17.4.4
      '@commitlint/types': 17.4.4
      '@types/node': 14.18.38
      chalk: 4.1.2
      cosmiconfig: 8.0.0
      cosmiconfig-typescript-loader: 4.2.0(@types/node@14.18.38)(cosmiconfig@8.0.0)(ts-node@10.9.1)(typescript@4.9.5)
      lodash.isplainobject: 4.0.6
      lodash.merge: 4.6.2
      lodash.uniq: 4.5.0
      resolve-from: 5.0.0
      ts-node: 10.9.1(@types/node@14.18.38)(typescript@4.9.5)
      typescript: 4.9.5
    transitivePeerDependencies:
      - '@swc/core'
      - '@swc/wasm'
    dev: true
    optional: true

  /@commitlint/message@17.2.0:
    resolution: {integrity: sha512-/4l2KFKxBOuoEn1YAuuNNlAU05Zt7sNsC9H0mPdPm3chOrT4rcX0pOqrQcLtdMrMkJz0gC7b3SF80q2+LtdL9Q==}
    engines: {node: '>=v14'}
    dev: true

  /@commitlint/parse@17.2.0:
    resolution: {integrity: sha512-vLzLznK9Y21zQ6F9hf8D6kcIJRb2haAK5T/Vt1uW2CbHYOIfNsR/hJs0XnF/J9ctM20Tfsqv4zBitbYvVw7F6Q==}
    engines: {node: '>=v14'}
    dependencies:
      '@commitlint/types': 17.0.0
      conventional-changelog-angular: 5.0.13
      conventional-commits-parser: 3.2.4
    dev: true

  /@commitlint/read@17.2.0:
    resolution: {integrity: sha512-bbblBhrHkjxra3ptJNm0abxu7yeAaxumQ8ZtD6GIVqzURCETCP7Dm0tlVvGRDyXBuqX6lIJxh3W7oyKqllDsHQ==}
    engines: {node: '>=v14'}
    dependencies:
      '@commitlint/top-level': 17.0.0
      '@commitlint/types': 17.0.0
      fs-extra: 10.1.0
      git-raw-commits: 2.0.11
      minimist: 1.2.8
    dev: true

  /@commitlint/resolve-extends@17.1.0:
    resolution: {integrity: sha512-jqKm00LJ59T0O8O4bH4oMa4XyJVEOK4GzH8Qye9XKji+Q1FxhZznxMV/bDLyYkzbTodBt9sL0WLql8wMtRTbqQ==}
    engines: {node: '>=v14'}
    dependencies:
      '@commitlint/config-validator': 17.1.0
      '@commitlint/types': 17.0.0
      import-fresh: 3.3.0
      lodash: 4.17.21
      resolve-from: 5.0.0
      resolve-global: 1.0.0
    dev: true

  /@commitlint/resolve-extends@17.4.4:
    resolution: {integrity: sha512-znXr1S0Rr8adInptHw0JeLgumS11lWbk5xAWFVno+HUFVN45875kUtqjrI6AppmD3JI+4s0uZlqqlkepjJd99A==}
    engines: {node: '>=v14'}
    dependencies:
      '@commitlint/config-validator': 17.4.4
      '@commitlint/types': 17.4.4
      import-fresh: 3.3.0
      lodash.mergewith: 4.6.2
      resolve-from: 5.0.0
      resolve-global: 1.0.0
    dev: true
    optional: true

  /@commitlint/rules@17.2.0:
    resolution: {integrity: sha512-1YynwD4Eh7HXZNpqG8mtUlL2pSX2jBy61EejYJv4ooZPcg50Ak7LPOyD3a9UZnsE76AXWFBz+yo9Hv4MIpAa0Q==}
    engines: {node: '>=v14'}
    dependencies:
      '@commitlint/ensure': 17.0.0
      '@commitlint/message': 17.2.0
      '@commitlint/to-lines': 17.0.0
      '@commitlint/types': 17.0.0
      execa: 5.1.1
    dev: true

  /@commitlint/to-lines@17.0.0:
    resolution: {integrity: sha512-nEi4YEz04Rf2upFbpnEorG8iymyH7o9jYIVFBG1QdzebbIFET3ir+8kQvCZuBE5pKCtViE4XBUsRZz139uFrRQ==}
    engines: {node: '>=v14'}
    dev: true

  /@commitlint/top-level@17.0.0:
    resolution: {integrity: sha512-dZrEP1PBJvodNWYPOYiLWf6XZergdksKQaT6i1KSROLdjf5Ai0brLOv5/P+CPxBeoj3vBxK4Ax8H1Pg9t7sHIQ==}
    engines: {node: '>=v14'}
    dependencies:
      find-up: 5.0.0
    dev: true

  /@commitlint/types@17.0.0:
    resolution: {integrity: sha512-hBAw6U+SkAT5h47zDMeOu3HSiD0SODw4Aq7rRNh1ceUmL7GyLKYhPbUvlRWqZ65XjBLPHZhFyQlRaPNz8qvUyQ==}
    engines: {node: '>=v14'}
    dependencies:
      chalk: 4.1.2
    dev: true

  /@commitlint/types@17.4.4:
    resolution: {integrity: sha512-amRN8tRLYOsxRr6mTnGGGvB5EmW/4DDjLMgiwK3CCVEmN6Sr/6xePGEpWaspKkckILuUORCwe6VfDBw6uj4axQ==}
    engines: {node: '>=v14'}
    dependencies:
      chalk: 4.1.2
    dev: true
    optional: true

  /@cspotcode/source-map-support@0.8.1:
    resolution: {integrity: sha512-IchNf6dN4tHoMFIn/7OE8LWZ19Y6q/67Bmf6vnGREv8RSbBVb9LPJxEcnwrcwX6ixSvaiGoomAUvu4YSxXrVgw==}
    engines: {node: '>=12'}
    dependencies:
      '@jridgewell/trace-mapping': 0.3.9
    dev: true

  /@es-joy/jsdoccomment@0.31.0:
    resolution: {integrity: sha512-tc1/iuQcnaiSIUVad72PBierDFpsxdUHtEF/OrfqvM1CBAsIoMP51j52jTMb3dXriwhieTo289InzZj72jL3EQ==}
    engines: {node: ^14 || ^16 || ^17 || ^18}
    dependencies:
      comment-parser: 1.3.1
      esquery: 1.4.2
      jsdoc-type-pratt-parser: 3.1.0
    dev: true

  /@eslint/eslintrc@1.3.2:
    resolution: {integrity: sha512-AXYd23w1S/bv3fTs3Lz0vjiYemS08jWkI3hYyS9I1ry+0f+Yjs1wm+sU0BS8qDOPrBIkp4qHYC16I8uVtpLajQ==}
    engines: {node: ^12.22.0 || ^14.17.0 || >=16.0.0}
    dependencies:
      ajv: 6.12.6
      debug: 4.3.4
      espree: 9.4.0
      globals: 13.17.0
      ignore: 5.2.4
      import-fresh: 3.3.0
      js-yaml: 4.1.0
      minimatch: 3.1.2
      strip-json-comments: 3.1.1
    transitivePeerDependencies:
      - supports-color

  /@fluidframework/build-common@1.1.0:
    resolution: {integrity: sha512-ueCMYxa8/xgptrQc3JDAUio9HaXbwpiHe1A/CllbRXRlJfKJa31m6wcoBpmqkDzNPbCS+oehNDZOd6ZpnrUwnA==}
    hasBin: true
    dev: true

  /@fluidframework/eslint-config-fluid@2.0.0(eslint@8.6.0)(typescript@4.5.5):
    resolution: {integrity: sha512-/az5CybW5XUZUOk9HMH0nUMtKx5AK+CRfHg35UyygTK+V2OmNRes/yCAbmxoQ1J1Vn2iow3Y/Sgw/oJygciugQ==}
    dependencies:
      '@rushstack/eslint-patch': 1.1.4
      '@rushstack/eslint-plugin': 0.8.6(eslint@8.6.0)(typescript@4.5.5)
      '@rushstack/eslint-plugin-security': 0.2.6(eslint@8.6.0)(typescript@4.5.5)
      '@typescript-eslint/eslint-plugin': 5.9.1(@typescript-eslint/parser@5.9.1)(eslint@8.6.0)(typescript@4.5.5)
      '@typescript-eslint/parser': 5.9.1(eslint@8.6.0)(typescript@4.5.5)
      eslint-config-prettier: 8.5.0(eslint@8.6.0)
      eslint-plugin-editorconfig: 3.2.0(@typescript-eslint/parser@5.9.1)(typescript@4.5.5)
      eslint-plugin-eslint-comments: 3.2.0(eslint@8.6.0)
      eslint-plugin-import: 2.25.4(@typescript-eslint/parser@5.9.1)(eslint@8.6.0)
      eslint-plugin-jsdoc: 39.3.6(eslint@8.6.0)
      eslint-plugin-promise: 6.0.1(eslint@8.6.0)
      eslint-plugin-react: 7.28.0(eslint@8.6.0)
      eslint-plugin-tsdoc: 0.2.17
      eslint-plugin-unicorn: 40.0.0(eslint@8.6.0)
      eslint-plugin-unused-imports: 2.0.0(@typescript-eslint/eslint-plugin@5.9.1)(eslint@8.6.0)
    transitivePeerDependencies:
      - eslint
      - eslint-import-resolver-typescript
      - eslint-import-resolver-webpack
      - supports-color
      - typescript
    dev: true

<<<<<<< HEAD
  /@fluidframework/test-tools@0.2.3074:
    resolution: {integrity: sha512-ZRSSKPXMm/ni/hDztf38GMBtzFez0Q9XXaY5abd2rQz76A3wIK+yzQerTqnZYBnwrzGwZi22Ne1FXND1JeFMZA==}
=======
  /@fluidframework/test-tools/0.2.158186:
    resolution: {integrity: sha512-PwO7X/Kg46befSo28mSuef95/fQUmfOFWmoY1FdWAMz+6srX4o/8B4KVaKQ/3nmFD5a/PQHYHqyzAxWiFZYpfQ==}
>>>>>>> 65954af3
    hasBin: true
    dev: true

  /@gar/promisify@1.1.3:
    resolution: {integrity: sha512-k2Ty1JcVojjJFwrg/ThKi2ujJ7XNLYaFGNB/bWT9wGR+oSMJHMa5w+CUq6p/pVrKeNNgA7pCqEcjSnHVoqJQFw==}

  /@humanwhocodes/config-array@0.10.7:
    resolution: {integrity: sha512-MDl6D6sBsaV452/QSdX+4CXIjZhIcI0PELsxUjk4U828yd58vk3bTIvk/6w5FY+4hIy9sLW0sfrV7K7Kc++j/w==}
    engines: {node: '>=10.10.0'}
    dependencies:
      '@humanwhocodes/object-schema': 1.2.1
      debug: 4.3.4
      minimatch: 3.1.2
    transitivePeerDependencies:
      - supports-color
    dev: false

  /@humanwhocodes/config-array@0.9.5:
    resolution: {integrity: sha512-ObyMyWxZiCu/yTisA7uzx81s40xR2fD5Cg/2Kq7G02ajkNubJf6BopgDTmDyc3U7sXpNKM8cYOw7s7Tyr+DnCw==}
    engines: {node: '>=10.10.0'}
    dependencies:
      '@humanwhocodes/object-schema': 1.2.1
      debug: 4.3.4
      minimatch: 3.1.2
    transitivePeerDependencies:
      - supports-color
    dev: true

  /@humanwhocodes/gitignore-to-minimatch@1.0.2:
    resolution: {integrity: sha512-rSqmMJDdLFUsyxR6FMtD00nfQKKLFb1kv+qBbOVKqErvloEIJLo5bDTJTQNTYgeyp78JsA7u/NPi5jT1GR/MuA==}
    dev: false

  /@humanwhocodes/module-importer@1.0.1:
    resolution: {integrity: sha512-bxveV4V8v5Yb4ncFTT3rPSgZBOpCkjfK0y4oVVVJwIuDVBRMDXrPyXRL988i5ap9m9bnyEEjWfm5WkBmtffLfA==}
    engines: {node: '>=12.22'}
    dev: false

  /@humanwhocodes/object-schema@1.2.1:
    resolution: {integrity: sha512-ZnQMnLV4e7hDlUvw8H+U8ASL02SS2Gn6+9Ac3wGGLIe7+je2AeAOxPY+izIPJDfFDb7eDjev0Us8MO1iFRN8hA==}

  /@hutson/parse-repository-url@3.0.2:
    resolution: {integrity: sha512-H9XAx3hc0BQHY6l+IFSWHDySypcXsvsuLhgYLUGywmJ5pswRVQJUHpOsobnLYp2ZUaUlKiKDrgWWhosOwAEM8Q==}
    engines: {node: '>=6.9.0'}
    dev: true

  /@isaacs/string-locale-compare@1.1.0:
    resolution: {integrity: sha512-SQ7Kzhh9+D+ZW9MA0zkYv3VXhIDNx+LzM6EJ+/65I3QY+enU6Itte7E5XX7EWrqLW2FN4n06GWzBnPoC3th2aQ==}

  /@istanbuljs/load-nyc-config@1.1.0:
    resolution: {integrity: sha512-VjeHSlIzpv/NyD3N0YuHfXOPDIixcA1q2ZV98wsMqcYlPmv2n3Yb2lYP9XMElnaFVXg5A7YLTeLu6V84uQDjmQ==}
    engines: {node: '>=8'}
    dependencies:
      camelcase: 5.3.1
      find-up: 4.1.0
      get-package-type: 0.1.0
      js-yaml: 3.14.1
      resolve-from: 5.0.0
    dev: true

  /@istanbuljs/schema@0.1.3:
    resolution: {integrity: sha512-ZXRY4jNvVgSVQ8DL3LTcakaAtXwTVUxE81hslsyD2AtoXW/wVob10HkOJ1X/pAlcI7D+2YoZKg5do8G/w6RYgA==}
    engines: {node: '>=8'}
    dev: true

  /@jridgewell/gen-mapping@0.1.1:
    resolution: {integrity: sha512-sQXCasFk+U8lWYEe66WxRDOE9PjVz4vSM51fTu3Hw+ClTpUSQb718772vH3pyS5pShp6lvQM7SxgIDXXXmOX7w==}
    engines: {node: '>=6.0.0'}
    dependencies:
      '@jridgewell/set-array': 1.1.2
      '@jridgewell/sourcemap-codec': 1.4.14
    dev: true

  /@jridgewell/gen-mapping@0.3.2:
    resolution: {integrity: sha512-mh65xKQAzI6iBcFzwv28KVWSmCkdRBWoOh+bYQGW3+6OZvbbN3TqMGo5hqYxQniRcH9F2VZIoJCm4pa3BPDK/A==}
    engines: {node: '>=6.0.0'}
    dependencies:
      '@jridgewell/set-array': 1.1.2
      '@jridgewell/sourcemap-codec': 1.4.14
      '@jridgewell/trace-mapping': 0.3.14

  /@jridgewell/resolve-uri@3.0.8:
    resolution: {integrity: sha512-YK5G9LaddzGbcucK4c8h5tWFmMPBvRZ/uyWmN1/SbBdIvqGUdWGkJ5BAaccgs6XbzVLsqbPJrBSFwKv3kT9i7w==}
    engines: {node: '>=6.0.0'}

  /@jridgewell/set-array@1.1.2:
    resolution: {integrity: sha512-xnkseuNADM0gt2bs+BvhO0p78Mk762YnZdsuzFV018NoG1Sj1SCQvpSqa7XUaTam5vAGasABV9qXASMKnFMwMw==}
    engines: {node: '>=6.0.0'}

  /@jridgewell/source-map@0.3.2:
    resolution: {integrity: sha512-m7O9o2uR8k2ObDysZYzdfhb08VuEml5oWGiosa1VdaPZ/A6QyPkAJuwN0Q1lhULOf6B7MtQmHENS743hWtCrgw==}
    dependencies:
      '@jridgewell/gen-mapping': 0.3.2
      '@jridgewell/trace-mapping': 0.3.14
    dev: false

  /@jridgewell/sourcemap-codec@1.4.14:
    resolution: {integrity: sha512-XPSJHWmi394fuUuzDnGz1wiKqWfo1yXecHQMRf2l6hztTO+nPru658AyDngaBe7isIxEkRsPR3FZh+s7iVa4Uw==}

  /@jridgewell/trace-mapping@0.3.14:
    resolution: {integrity: sha512-bJWEfQ9lPTvm3SneWwRFVLzrh6nhjwqw7TUFFBEMzwvg7t7PCDenf2lDwqo4NQXzdpgBXyFgDWnQA+2vkruksQ==}
    dependencies:
      '@jridgewell/resolve-uri': 3.0.8
      '@jridgewell/sourcemap-codec': 1.4.14

  /@jridgewell/trace-mapping@0.3.9:
    resolution: {integrity: sha512-3Belt6tdc8bPgAtbcmdtNJlirVoTmEb5e2gC94PnkwEW9jI6CAHUeoG85tjWP5WquqfavoMtMwiG4P926ZKKuQ==}
    dependencies:
      '@jridgewell/resolve-uri': 3.0.8
      '@jridgewell/sourcemap-codec': 1.4.14
    dev: true

  /@kwsites/file-exists@1.1.1:
    resolution: {integrity: sha512-m9/5YGR18lIwxSFDwfE3oA7bWuq9kdau6ugN4H2rJeyhFQZcG9AgSHkQtSD15a8WvTgfz9aikZMrKPHvbpqFiw==}
    dependencies:
      debug: 4.3.4
    transitivePeerDependencies:
      - supports-color
    dev: false

  /@kwsites/promise-deferred@1.1.1:
    resolution: {integrity: sha512-GaHYm+c0O9MjZRu0ongGBRbinu8gVAMd2UZjji6jVmqKtZluZnptXGWhz1E8j8D2HJ3f/yMxKAUC0b+57wncIw==}
    dev: false

  /@lerna/add@5.6.2:
    resolution: {integrity: sha512-NHrm7kYiqP+EviguY7/NltJ3G9vGmJW6v2BASUOhP9FZDhYbq3O+rCDlFdoVRNtcyrSg90rZFMOWHph4KOoCQQ==}
    engines: {node: ^14.15.0 || >=16.0.0}
    dependencies:
      '@lerna/bootstrap': 5.6.2
      '@lerna/command': 5.6.2
      '@lerna/filter-options': 5.6.2
      '@lerna/npm-conf': 5.6.2
      '@lerna/validation-error': 5.6.2
      dedent: 0.7.0
      npm-package-arg: 8.1.1
      p-map: 4.0.0
      pacote: 13.6.2
      semver: 7.3.8
    transitivePeerDependencies:
      - bluebird
      - supports-color
    dev: true

  /@lerna/bootstrap@5.6.2:
    resolution: {integrity: sha512-S2fMOEXbef7nrybQhzBywIGSLhuiQ5huPp1sU+v9Y6XEBsy/2IA+lb0gsZosvPqlRfMtiaFstL+QunaBhlWECA==}
    engines: {node: ^14.15.0 || >=16.0.0}
    dependencies:
      '@lerna/command': 5.6.2
      '@lerna/filter-options': 5.6.2
      '@lerna/has-npm-version': 5.6.2
      '@lerna/npm-install': 5.6.2
      '@lerna/package-graph': 5.6.2
      '@lerna/pulse-till-done': 5.6.2
      '@lerna/rimraf-dir': 5.6.2
      '@lerna/run-lifecycle': 5.6.2
      '@lerna/run-topologically': 5.6.2
      '@lerna/symlink-binary': 5.6.2
      '@lerna/symlink-dependencies': 5.6.2
      '@lerna/validation-error': 5.6.2
      '@npmcli/arborist': 5.3.0
      dedent: 0.7.0
      get-port: 5.1.1
      multimatch: 5.0.0
      npm-package-arg: 8.1.1
      npmlog: 6.0.2
      p-map: 4.0.0
      p-map-series: 2.1.0
      p-waterfall: 2.1.1
      semver: 7.3.8
    transitivePeerDependencies:
      - bluebird
      - supports-color
    dev: true

  /@lerna/changed@5.6.2:
    resolution: {integrity: sha512-uUgrkdj1eYJHQGsXXlpH5oEAfu3x0qzeTjgvpdNrxHEdQWi7zWiW59hRadmiImc14uJJYIwVK5q/QLugrsdGFQ==}
    engines: {node: ^14.15.0 || >=16.0.0}
    dependencies:
      '@lerna/collect-updates': 5.6.2
      '@lerna/command': 5.6.2
      '@lerna/listable': 5.6.2
      '@lerna/output': 5.6.2
    dev: true

  /@lerna/check-working-tree@5.6.2:
    resolution: {integrity: sha512-6Vf3IB6p+iNIubwVgr8A/KOmGh5xb4SyRmhFtAVqe33yWl2p3yc+mU5nGoz4ET3JLF1T9MhsePj0hNt6qyOTLQ==}
    engines: {node: ^14.15.0 || >=16.0.0}
    dependencies:
      '@lerna/collect-uncommitted': 5.6.2
      '@lerna/describe-ref': 5.6.2
      '@lerna/validation-error': 5.6.2
    dev: true

  /@lerna/child-process@5.6.2:
    resolution: {integrity: sha512-QIOQ3jIbWdduHd5892fbo3u7/dQgbhzEBB7cvf+Ys/iCPP8UQrBECi1lfRgA4kcTKC2MyMz0SoyXZz/lFcXc3A==}
    engines: {node: ^14.15.0 || >=16.0.0}
    dependencies:
      chalk: 4.1.2
      execa: 5.1.1
      strong-log-transformer: 2.1.0
    dev: true

  /@lerna/clean@5.6.2:
    resolution: {integrity: sha512-A7j8r0Hk2pGyLUyaCmx4keNHen1L/KdcOjb4nR6X8GtTJR5AeA47a8rRKOCz9wwdyMPlo2Dau7d3RV9viv7a5g==}
    engines: {node: ^14.15.0 || >=16.0.0}
    dependencies:
      '@lerna/command': 5.6.2
      '@lerna/filter-options': 5.6.2
      '@lerna/prompt': 5.6.2
      '@lerna/pulse-till-done': 5.6.2
      '@lerna/rimraf-dir': 5.6.2
      p-map: 4.0.0
      p-map-series: 2.1.0
      p-waterfall: 2.1.1
    dev: true

  /@lerna/cli@5.6.2:
    resolution: {integrity: sha512-w0NRIEqDOmYKlA5t0iyqx0hbY7zcozvApmfvwF0lhkuhf3k6LRAFSamtimGQWicC779a7J2NXw4ASuBV47Fs1Q==}
    engines: {node: ^14.15.0 || >=16.0.0}
    dependencies:
      '@lerna/global-options': 5.6.2
      dedent: 0.7.0
      npmlog: 6.0.2
      yargs: 16.2.0
    dev: true

  /@lerna/collect-uncommitted@5.6.2:
    resolution: {integrity: sha512-i0jhxpypyOsW2PpPwIw4xg6EPh7/N3YuiI6P2yL7PynZ8nOv8DkIdoyMkhUP4gALjBfckH8Bj94eIaKMviqW4w==}
    engines: {node: ^14.15.0 || >=16.0.0}
    dependencies:
      '@lerna/child-process': 5.6.2
      chalk: 4.1.2
      npmlog: 6.0.2
    dev: true

  /@lerna/collect-updates@5.6.2:
    resolution: {integrity: sha512-DdTK13X6PIsh9HINiMniFeiivAizR/1FBB+hDVe6tOhsXFBfjHMw1xZhXlE+mYIoFmDm1UFK7zvQSexoaxRqFA==}
    engines: {node: ^14.15.0 || >=16.0.0}
    dependencies:
      '@lerna/child-process': 5.6.2
      '@lerna/describe-ref': 5.6.2
      minimatch: 3.1.2
      npmlog: 6.0.2
      slash: 3.0.0
    dev: true

  /@lerna/command@5.6.2:
    resolution: {integrity: sha512-eLVGI9TmxcaGt1M7TXGhhBZoeWOtOedMiH7NuCGHtL6TMJ9k+SCExyx+KpNmE6ImyNOzws6EvYLPLjftiqmoaA==}
    engines: {node: ^14.15.0 || >=16.0.0}
    dependencies:
      '@lerna/child-process': 5.6.2
      '@lerna/package-graph': 5.6.2
      '@lerna/project': 5.6.2
      '@lerna/validation-error': 5.6.2
      '@lerna/write-log-file': 5.6.2
      clone-deep: 4.0.1
      dedent: 0.7.0
      execa: 5.1.1
      is-ci: 2.0.0
      npmlog: 6.0.2
    dev: true

  /@lerna/conventional-commits@5.6.2:
    resolution: {integrity: sha512-fPrJpYJhxCgY2uyOCTcAAC6+T6lUAtpEGxLbjWHWTb13oKKEygp9THoFpe6SbAD0fYMb3jeZCZCqNofM62rmuA==}
    engines: {node: ^14.15.0 || >=16.0.0}
    dependencies:
      '@lerna/validation-error': 5.6.2
      conventional-changelog-angular: 5.0.13
      conventional-changelog-core: 4.2.4
      conventional-recommended-bump: 6.1.0
      fs-extra: 9.1.0
      get-stream: 6.0.1
      npm-package-arg: 8.1.1
      npmlog: 6.0.2
      pify: 5.0.0
      semver: 7.3.8
    dev: true

  /@lerna/create-symlink@5.6.2:
    resolution: {integrity: sha512-0WIs3P6ohPVh2+t5axrLZDE5Dt7fe3Kv0Auj0sBiBd6MmKZ2oS76apIl0Bspdbv8jX8+TRKGv6ib0280D0dtEw==}
    engines: {node: ^14.15.0 || >=16.0.0}
    dependencies:
      cmd-shim: 5.0.0
      fs-extra: 9.1.0
      npmlog: 6.0.2
    dev: true

  /@lerna/create@5.6.2:
    resolution: {integrity: sha512-+Y5cMUxMNXjTTU9IHpgRYIwKo39w+blui1P+s+qYlZUSCUAew0xNpOBG8iN0Nc5X9op4U094oIdHxv7Dyz6tWQ==}
    engines: {node: ^14.15.0 || >=16.0.0}
    dependencies:
      '@lerna/child-process': 5.6.2
      '@lerna/command': 5.6.2
      '@lerna/npm-conf': 5.6.2
      '@lerna/validation-error': 5.6.2
      dedent: 0.7.0
      fs-extra: 9.1.0
      init-package-json: 3.0.2
      npm-package-arg: 8.1.1
      p-reduce: 2.1.0
      pacote: 13.6.2
      pify: 5.0.0
      semver: 7.3.8
      slash: 3.0.0
      validate-npm-package-license: 3.0.4
      validate-npm-package-name: 4.0.0
      yargs-parser: 20.2.4
    transitivePeerDependencies:
      - bluebird
      - supports-color
    dev: true

  /@lerna/describe-ref@5.6.2:
    resolution: {integrity: sha512-UqU0N77aT1W8duYGir7R+Sk3jsY/c4lhcCEcnayMpFScMbAp0ETGsW04cYsHK29sgg+ZCc5zEwebBqabWhMhnA==}
    engines: {node: ^14.15.0 || >=16.0.0}
    dependencies:
      '@lerna/child-process': 5.6.2
      npmlog: 6.0.2
    dev: true

  /@lerna/diff@5.6.2:
    resolution: {integrity: sha512-aHKzKvUvUI8vOcshC2Za/bdz+plM3r/ycqUrPqaERzp+kc1pYHyPeXezydVdEmgmmwmyKI5hx4+2QNnzOnun2A==}
    engines: {node: ^14.15.0 || >=16.0.0}
    dependencies:
      '@lerna/child-process': 5.6.2
      '@lerna/command': 5.6.2
      '@lerna/validation-error': 5.6.2
      npmlog: 6.0.2
    dev: true

  /@lerna/exec@5.6.2:
    resolution: {integrity: sha512-meZozok5stK7S0oAVn+kdbTmU+kHj9GTXjW7V8kgwG9ld+JJMTH3nKK1L3mEKyk9TFu9vFWyEOF7HNK6yEOoVg==}
    engines: {node: ^14.15.0 || >=16.0.0}
    dependencies:
      '@lerna/child-process': 5.6.2
      '@lerna/command': 5.6.2
      '@lerna/filter-options': 5.6.2
      '@lerna/profiler': 5.6.2
      '@lerna/run-topologically': 5.6.2
      '@lerna/validation-error': 5.6.2
      p-map: 4.0.0
    dev: true

  /@lerna/filter-options@5.6.2:
    resolution: {integrity: sha512-4Z0HIhPak2TabTsUqEBQaQeOqgqEt0qyskvsY0oviYvqP/nrJfJBZh4H93jIiNQF59LJCn5Ce3KJJrLExxjlzw==}
    engines: {node: ^14.15.0 || >=16.0.0}
    dependencies:
      '@lerna/collect-updates': 5.6.2
      '@lerna/filter-packages': 5.6.2
      dedent: 0.7.0
      npmlog: 6.0.2
    dev: true

  /@lerna/filter-packages@5.6.2:
    resolution: {integrity: sha512-el9V2lTEG0Bbz+Omo45hATkRVnChCTJhcTpth19cMJ6mQ4M5H4IgbWCJdFMBi/RpTnOhz9BhJxDbj95kuIvvzw==}
    engines: {node: ^14.15.0 || >=16.0.0}
    dependencies:
      '@lerna/validation-error': 5.6.2
      multimatch: 5.0.0
      npmlog: 6.0.2
    dev: true

  /@lerna/get-npm-exec-opts@5.6.2:
    resolution: {integrity: sha512-0RbSDJ+QC9D5UWZJh3DN7mBIU1NhBmdHOE289oHSkjDY+uEjdzMPkEUy+wZ8fCzMLFnnNQkAEqNaOAzZ7dmFLA==}
    engines: {node: ^14.15.0 || >=16.0.0}
    dependencies:
      npmlog: 6.0.2
    dev: true

  /@lerna/get-packed@5.6.2:
    resolution: {integrity: sha512-pp5nNDmtrtd21aKHjwwOY5CS7XNIHxINzGa+Jholn1jMDYUtdskpN++ZqYbATGpW831++NJuiuBVyqAWi9xbXg==}
    engines: {node: ^14.15.0 || >=16.0.0}
    dependencies:
      fs-extra: 9.1.0
      ssri: 9.0.1
      tar: 6.1.13
    dev: true

  /@lerna/github-client@5.6.2:
    resolution: {integrity: sha512-pjALazZoRZtKqfwLBwmW3HPptVhQm54PvA8s3qhCQ+3JkqrZiIFwkkxNZxs3jwzr+aaSOzfhSzCndg0urb0GXA==}
    engines: {node: ^14.15.0 || >=16.0.0}
    dependencies:
      '@lerna/child-process': 5.6.2
      '@octokit/plugin-enterprise-rest': 6.0.1
      '@octokit/rest': 19.0.7
      git-url-parse: 13.1.0
      npmlog: 6.0.2
    transitivePeerDependencies:
      - encoding
    dev: true

  /@lerna/gitlab-client@5.6.2:
    resolution: {integrity: sha512-TInJmbrsmYIwUyrRxytjO82KjJbRwm67F7LoZs1shAq6rMvNqi4NxSY9j+hT/939alFmEq1zssoy/caeLXHRfQ==}
    engines: {node: ^14.15.0 || >=16.0.0}
    dependencies:
      node-fetch: 2.6.9
      npmlog: 6.0.2
    transitivePeerDependencies:
      - encoding
    dev: true

  /@lerna/global-options@5.6.2:
    resolution: {integrity: sha512-kaKELURXTlczthNJskdOvh6GGMyt24qat0xMoJZ8plYMdofJfhz24h1OFcvB/EwCUwP/XV1+ohE5P+vdktbrEg==}
    engines: {node: ^14.15.0 || >=16.0.0}
    dev: true

  /@lerna/has-npm-version@5.6.2:
    resolution: {integrity: sha512-kXCnSzffmTWsaK0ol30coyCfO8WH26HFbmJjRBzKv7VGkuAIcB6gX2gqRRgNLLlvI+Yrp+JSlpVNVnu15SEH2g==}
    engines: {node: ^14.15.0 || >=16.0.0}
    dependencies:
      '@lerna/child-process': 5.6.2
      semver: 7.3.8
    dev: true

  /@lerna/import@5.6.2:
    resolution: {integrity: sha512-xQUE49mtcP0z3KUdXBsyvp8rGDz6phuYUoQbhcFRJ7WPcQKzMvtm0XYrER6c2YWEX7QOuDac6tU82P8zTrTBaA==}
    engines: {node: ^14.15.0 || >=16.0.0}
    dependencies:
      '@lerna/child-process': 5.6.2
      '@lerna/command': 5.6.2
      '@lerna/prompt': 5.6.2
      '@lerna/pulse-till-done': 5.6.2
      '@lerna/validation-error': 5.6.2
      dedent: 0.7.0
      fs-extra: 9.1.0
      p-map-series: 2.1.0
    dev: true

  /@lerna/info@5.6.2:
    resolution: {integrity: sha512-MPjY5Olj+fiZHgfEdwXUFRKamdEuLr9Ob/qut8JsB/oQSQ4ALdQfnrOcMT8lJIcC2R67EA5yav2lHPBIkezm8A==}
    engines: {node: ^14.15.0 || >=16.0.0}
    dependencies:
      '@lerna/command': 5.6.2
      '@lerna/output': 5.6.2
      envinfo: 7.8.1
    dev: true

  /@lerna/init@5.6.2:
    resolution: {integrity: sha512-ahU3/lgF+J8kdJAQysihFJROHthkIDXfHmvhw7AYnzf94HjxGNXj7nz6i3At1/dM/1nQhR+4/uNR1/OU4tTYYQ==}
    engines: {node: ^14.15.0 || >=16.0.0}
    dependencies:
      '@lerna/child-process': 5.6.2
      '@lerna/command': 5.6.2
      '@lerna/project': 5.6.2
      fs-extra: 9.1.0
      p-map: 4.0.0
      write-json-file: 4.3.0
    dev: true

  /@lerna/link@5.6.2:
    resolution: {integrity: sha512-hXxQ4R3z6rUF1v2x62oIzLyeHL96u7ZBhxqYMJrm763D1VMSDcHKF9CjJfc6J9vH5Z2ZbL6CQg50Hw5mUpJbjg==}
    engines: {node: ^14.15.0 || >=16.0.0}
    dependencies:
      '@lerna/command': 5.6.2
      '@lerna/package-graph': 5.6.2
      '@lerna/symlink-dependencies': 5.6.2
      '@lerna/validation-error': 5.6.2
      p-map: 4.0.0
      slash: 3.0.0
    dev: true

  /@lerna/list@5.6.2:
    resolution: {integrity: sha512-WjE5O2tQ3TcS+8LqXUaxi0YdldhxUhNihT5+Gg4vzGdIlrPDioO50Zjo9d8jOU7i3LMIk6EzCma0sZr2CVfEGg==}
    engines: {node: ^14.15.0 || >=16.0.0}
    dependencies:
      '@lerna/command': 5.6.2
      '@lerna/filter-options': 5.6.2
      '@lerna/listable': 5.6.2
      '@lerna/output': 5.6.2
    dev: true

  /@lerna/listable@5.6.2:
    resolution: {integrity: sha512-8Yp49BwkY/5XqVru38Zko+6Wj/sgbwzJfIGEPy3Qu575r1NA/b9eI1gX22aMsEeXUeGOybR7nWT5ewnPQHjqvA==}
    engines: {node: ^14.15.0 || >=16.0.0}
    dependencies:
      '@lerna/query-graph': 5.6.2
      chalk: 4.1.2
      columnify: 1.6.0
    dev: true

  /@lerna/log-packed@5.6.2:
    resolution: {integrity: sha512-O9GODG7tMtWk+2fufn2MOkIDBYMRoKBhYMHshO5Aw/VIsH76DIxpX1koMzWfUngM/C70R4uNAKcVWineX4qzIw==}
    engines: {node: ^14.15.0 || >=16.0.0}
    dependencies:
      byte-size: 7.0.1
      columnify: 1.6.0
      has-unicode: 2.0.1
      npmlog: 6.0.2
    dev: true

  /@lerna/npm-conf@5.6.2:
    resolution: {integrity: sha512-gWDPhw1wjXYXphk/PAghTLexO5T6abVFhXb+KOMCeem366mY0F5bM88PiorL73aErTNUoR8n+V4X29NTZzDZpQ==}
    engines: {node: ^14.15.0 || >=16.0.0}
    dependencies:
      config-chain: 1.1.13
      pify: 5.0.0
    dev: true

  /@lerna/npm-dist-tag@5.6.2:
    resolution: {integrity: sha512-t2RmxV6Eog4acXkUI+EzWuYVbeVVY139pANIWS9qtdajfgp4GVXZi1S8mAIb70yeHdNpCp1mhK0xpCrFH9LvGQ==}
    engines: {node: ^14.15.0 || >=16.0.0}
    dependencies:
      '@lerna/otplease': 5.6.2
      npm-package-arg: 8.1.1
      npm-registry-fetch: 13.3.1
      npmlog: 6.0.2
    transitivePeerDependencies:
      - bluebird
      - supports-color
    dev: true

  /@lerna/npm-install@5.6.2:
    resolution: {integrity: sha512-AT226zdEo+uGENd37jwYgdALKJAIJK4pNOfmXWZWzVb9oMOr8I2YSjPYvSYUNG7gOo2YJQU8x5Zd7OShv2924Q==}
    engines: {node: ^14.15.0 || >=16.0.0}
    dependencies:
      '@lerna/child-process': 5.6.2
      '@lerna/get-npm-exec-opts': 5.6.2
      fs-extra: 9.1.0
      npm-package-arg: 8.1.1
      npmlog: 6.0.2
      signal-exit: 3.0.7
      write-pkg: 4.0.0
    dev: true

  /@lerna/npm-publish@5.6.2:
    resolution: {integrity: sha512-ldSyewCfv9fAeC5xNjL0HKGSUxcC048EJoe/B+KRUmd+IPidvZxMEzRu08lSC/q3V9YeUv9ZvRnxATXOM8CffA==}
    engines: {node: ^14.15.0 || >=16.0.0}
    dependencies:
      '@lerna/otplease': 5.6.2
      '@lerna/run-lifecycle': 5.6.2
      fs-extra: 9.1.0
      libnpmpublish: 6.0.5
      npm-package-arg: 8.1.1
      npmlog: 6.0.2
      pify: 5.0.0
      read-package-json: 5.0.2
    transitivePeerDependencies:
      - bluebird
      - supports-color
    dev: true

  /@lerna/npm-run-script@5.6.2:
    resolution: {integrity: sha512-MOQoWNcAyJivM8SYp0zELM7vg/Dj07j4YMdxZkey+S1UO0T4/vKBxb575o16hH4WeNzC3Pd7WBlb7C8dLOfNwQ==}
    engines: {node: ^14.15.0 || >=16.0.0}
    dependencies:
      '@lerna/child-process': 5.6.2
      '@lerna/get-npm-exec-opts': 5.6.2
      npmlog: 6.0.2
    dev: true

  /@lerna/otplease@5.6.2:
    resolution: {integrity: sha512-dGS4lzkEQVTMAgji82jp8RK6UK32wlzrBAO4P4iiVHCUTuwNLsY9oeBXvVXSMrosJnl6Hbe0NOvi43mqSucGoA==}
    engines: {node: ^14.15.0 || >=16.0.0}
    dependencies:
      '@lerna/prompt': 5.6.2
    dev: true

  /@lerna/output@5.6.2:
    resolution: {integrity: sha512-++d+bfOQwY66yo7q1XuAvRcqtRHCG45e/awP5xQomTZ6R1rhWiZ3whWdc9Z6lF7+UtBB9toSYYffKU/xc3L0yQ==}
    engines: {node: ^14.15.0 || >=16.0.0}
    dependencies:
      npmlog: 6.0.2
    dev: true

  /@lerna/pack-directory@5.6.2:
    resolution: {integrity: sha512-w5Jk5fo+HkN4Le7WMOudTcmAymcf0xPd302TqAQncjXpk0cb8tZbj+5bbNHsGb58GRjOIm5icQbHXooQUxbHhA==}
    engines: {node: ^14.15.0 || >=16.0.0}
    dependencies:
      '@lerna/get-packed': 5.6.2
      '@lerna/package': 5.6.2
      '@lerna/run-lifecycle': 5.6.2
      '@lerna/temp-write': 5.6.2
      npm-packlist: 5.1.3
      npmlog: 6.0.2
      tar: 6.1.13
    transitivePeerDependencies:
      - bluebird
      - supports-color
    dev: true

  /@lerna/package-graph@5.6.2:
    resolution: {integrity: sha512-TmL61qBBvA3Tc4qICDirZzdFFwWOA6qicIXUruLiE2PblRowRmCO1bKrrP6XbDOspzwrkPef6N2F2/5gHQAnkQ==}
    engines: {node: ^14.15.0 || >=16.0.0}
    dependencies:
      '@lerna/prerelease-id-from-version': 5.6.2
      '@lerna/validation-error': 5.6.2
      npm-package-arg: 8.1.1
      npmlog: 6.0.2
      semver: 7.3.8
    dev: true

  /@lerna/package@5.6.2:
    resolution: {integrity: sha512-LaOC8moyM5J9WnRiWZkedjOninSclBOJyPqhif6mHb2kCFX6jAroNYzE8KM4cphu8CunHuhI6Ixzswtv+Dultw==}
    engines: {node: ^14.15.0 || >=16.0.0}
    dependencies:
      load-json-file: 6.2.0
      npm-package-arg: 8.1.1
      write-pkg: 4.0.0
    dev: true

  /@lerna/prerelease-id-from-version@5.6.2:
    resolution: {integrity: sha512-7gIm9fecWFVNy2kpj/KbH11bRcpyANAwpsft3X5m6J7y7A6FTUscCbEvl3ZNdpQKHNuvnHgCtkm3A5PMSCEgkA==}
    engines: {node: ^14.15.0 || >=16.0.0}
    dependencies:
      semver: 7.3.8
    dev: true

  /@lerna/profiler@5.6.2:
    resolution: {integrity: sha512-okwkagP5zyRIOYTceu/9/esW7UZFt7lyL6q6ZgpSG3TYC5Ay+FXLtS6Xiha/FQdVdumFqKULDWTGovzUlxcwaw==}
    engines: {node: ^14.15.0 || >=16.0.0}
    dependencies:
      fs-extra: 9.1.0
      npmlog: 6.0.2
      upath: 2.0.1
    dev: true

  /@lerna/project@5.6.2:
    resolution: {integrity: sha512-kPIMcIy/0DVWM91FPMMFmXyAnCuuLm3NdhnA8NusE//VuY9wC6QC/3OwuCY39b2dbko/fPZheqKeAZkkMH6sGg==}
    engines: {node: ^14.15.0 || >=16.0.0}
    dependencies:
      '@lerna/package': 5.6.2
      '@lerna/validation-error': 5.6.2
      cosmiconfig: 7.1.0
      dedent: 0.7.0
      dot-prop: 6.0.1
      glob-parent: 5.1.2
      globby: 11.1.0
      js-yaml: 4.1.0
      load-json-file: 6.2.0
      npmlog: 6.0.2
      p-map: 4.0.0
      resolve-from: 5.0.0
      write-json-file: 4.3.0
    dev: true

  /@lerna/prompt@5.6.2:
    resolution: {integrity: sha512-4hTNmVYADEr0GJTMegWV+GW6n+dzKx1vN9v2ISqyle283Myv930WxuyO0PeYGqTrkneJsyPreCMovuEGCvZ0iQ==}
    engines: {node: ^14.15.0 || >=16.0.0}
    dependencies:
      inquirer: 8.2.4
      npmlog: 6.0.2
    dev: true

  /@lerna/publish@5.6.2(nx@14.8.2)(typescript@4.5.5):
    resolution: {integrity: sha512-QaW0GjMJMuWlRNjeDCjmY/vjriGSWgkLS23yu8VKNtV5U3dt5yIKA3DNGV3HgZACuu45kQxzMDsfLzgzbGNtYA==}
    engines: {node: ^14.15.0 || >=16.0.0}
    dependencies:
      '@lerna/check-working-tree': 5.6.2
      '@lerna/child-process': 5.6.2
      '@lerna/collect-updates': 5.6.2
      '@lerna/command': 5.6.2
      '@lerna/describe-ref': 5.6.2
      '@lerna/log-packed': 5.6.2
      '@lerna/npm-conf': 5.6.2
      '@lerna/npm-dist-tag': 5.6.2
      '@lerna/npm-publish': 5.6.2
      '@lerna/otplease': 5.6.2
      '@lerna/output': 5.6.2
      '@lerna/pack-directory': 5.6.2
      '@lerna/prerelease-id-from-version': 5.6.2
      '@lerna/prompt': 5.6.2
      '@lerna/pulse-till-done': 5.6.2
      '@lerna/run-lifecycle': 5.6.2
      '@lerna/run-topologically': 5.6.2
      '@lerna/validation-error': 5.6.2
      '@lerna/version': 5.6.2(nx@14.8.2)(typescript@4.5.5)
      fs-extra: 9.1.0
      libnpmaccess: 6.0.4
      npm-package-arg: 8.1.1
      npm-registry-fetch: 13.3.1
      npmlog: 6.0.2
      p-map: 4.0.0
      p-pipe: 3.1.0
      pacote: 13.6.2
      semver: 7.3.8
    transitivePeerDependencies:
      - bluebird
      - encoding
      - nx
      - supports-color
      - typescript
    dev: true

  /@lerna/pulse-till-done@5.6.2:
    resolution: {integrity: sha512-eA/X1RCxU5YGMNZmbgPi+Kyfx1Q3bn4P9jo/LZy+/NRRr1po3ASXP2GJZ1auBh/9A2ELDvvKTOXCVHqczKC6rA==}
    engines: {node: ^14.15.0 || >=16.0.0}
    dependencies:
      npmlog: 6.0.2
    dev: true

  /@lerna/query-graph@5.6.2:
    resolution: {integrity: sha512-KRngr96yBP8XYDi9/U62fnGO+ZXqm04Qk6a2HtoTr/ha8QvO1s7Tgm0xs/G7qWXDQHZgunWIbmK/LhxM7eFQrw==}
    engines: {node: ^14.15.0 || >=16.0.0}
    dependencies:
      '@lerna/package-graph': 5.6.2
    dev: true

  /@lerna/resolve-symlink@5.6.2:
    resolution: {integrity: sha512-PDQy+7M8JEFtwIVHJgWvSxHkxJf9zXCENkvIWDB+SsoDPhw9+caewt46bTeP5iGm9pOMu3oZukaWo/TvF7sNjg==}
    engines: {node: ^14.15.0 || >=16.0.0}
    dependencies:
      fs-extra: 9.1.0
      npmlog: 6.0.2
      read-cmd-shim: 3.0.1
    dev: true

  /@lerna/rimraf-dir@5.6.2:
    resolution: {integrity: sha512-jgEfzz7uBUiQKteq3G8MtJiA2D2VoKmZSSY3VSiW/tPOSXYxxSHxEsClQdCeNa6+sYrDNDT8fP6MJ3lPLjDeLA==}
    engines: {node: ^14.15.0 || >=16.0.0}
    dependencies:
      '@lerna/child-process': 5.6.2
      npmlog: 6.0.2
      path-exists: 4.0.0
      rimraf: 3.0.2
    dev: true

  /@lerna/run-lifecycle@5.6.2:
    resolution: {integrity: sha512-u9gGgq/50Fm8dvfcc/TSHOCAQvzLD7poVanDMhHYWOAqRDnellJEEmA1K/Yka4vZmySrzluahkry9G6jcREt+g==}
    engines: {node: ^14.15.0 || >=16.0.0}
    dependencies:
      '@lerna/npm-conf': 5.6.2
      '@npmcli/run-script': 4.2.1
      npmlog: 6.0.2
      p-queue: 6.6.2
    transitivePeerDependencies:
      - bluebird
      - supports-color
    dev: true

  /@lerna/run-topologically@5.6.2:
    resolution: {integrity: sha512-QQ/jGOIsVvUg3izShWsd67RlWYh9UOH2yw97Ol1zySX9+JspCMVQrn9eKq1Pk8twQOFhT87LpT/aaxbTBgREPw==}
    engines: {node: ^14.15.0 || >=16.0.0}
    dependencies:
      '@lerna/query-graph': 5.6.2
      p-queue: 6.6.2
    dev: true

  /@lerna/run@5.6.2:
    resolution: {integrity: sha512-c2kJxdFrNg5KOkrhmgwKKUOsfSrGNlFCe26EttufOJ3xfY0VnXlEw9rHOkTgwtu7969rfCdyaVP1qckMrF1Dgw==}
    engines: {node: ^14.15.0 || >=16.0.0}
    dependencies:
      '@lerna/command': 5.6.2
      '@lerna/filter-options': 5.6.2
      '@lerna/npm-run-script': 5.6.2
      '@lerna/output': 5.6.2
      '@lerna/profiler': 5.6.2
      '@lerna/run-topologically': 5.6.2
      '@lerna/timer': 5.6.2
      '@lerna/validation-error': 5.6.2
      fs-extra: 9.1.0
      p-map: 4.0.0
    dev: true

  /@lerna/symlink-binary@5.6.2:
    resolution: {integrity: sha512-Cth+miwYyO81WAmrQbPBrLHuF+F0UUc0el5kRXLH6j5zzaRS3kMM68r40M7MmfH8m3GPi7691UARoWFEotW5jw==}
    engines: {node: ^14.15.0 || >=16.0.0}
    dependencies:
      '@lerna/create-symlink': 5.6.2
      '@lerna/package': 5.6.2
      fs-extra: 9.1.0
      p-map: 4.0.0
    dev: true

  /@lerna/symlink-dependencies@5.6.2:
    resolution: {integrity: sha512-dUVNQLEcjVOIQiT9OlSAKt0ykjyJPy8l9i4NJDe2/0XYaUjo8PWsxJ0vrutz27jzi2aZUy07ASmowQZEmnLHAw==}
    engines: {node: ^14.15.0 || >=16.0.0}
    dependencies:
      '@lerna/create-symlink': 5.6.2
      '@lerna/resolve-symlink': 5.6.2
      '@lerna/symlink-binary': 5.6.2
      fs-extra: 9.1.0
      p-map: 4.0.0
      p-map-series: 2.1.0
    dev: true

  /@lerna/temp-write@5.6.2:
    resolution: {integrity: sha512-S5ZNVTurSwWBmc9kh5alfSjmO3+BnRT6shYtOlmVIUYqWeYVYA5C1Htj322bbU4CSNCMFK6NQl4qGKL17HMuig==}
    dependencies:
      graceful-fs: 4.2.11
      is-stream: 2.0.1
      make-dir: 3.1.0
      temp-dir: 1.0.0
      uuid: 8.3.2
    dev: true

  /@lerna/timer@5.6.2:
    resolution: {integrity: sha512-AjMOiLc2B+5Nzdd9hNORetAdZ/WK8YNGX/+2ypzM68TMAPfIT5C40hMlSva9Yg4RsBz22REopXgM5s2zQd5ZQA==}
    engines: {node: ^14.15.0 || >=16.0.0}
    dev: true

  /@lerna/validation-error@5.6.2:
    resolution: {integrity: sha512-4WlDUHaa+RSJNyJRtX3gVIAPVzjZD2tle8AJ0ZYBfdZnZmG0VlB2pD1FIbOQPK8sY2h5m0cHLRvfLoLncqHvdQ==}
    engines: {node: ^14.15.0 || >=16.0.0}
    dependencies:
      npmlog: 6.0.2
    dev: true

  /@lerna/version@5.6.2(nx@14.8.2)(typescript@4.5.5):
    resolution: {integrity: sha512-odNSR2rTbHW++xMZSQKu/F6Syrd/sUvwDLPaMKktoOSPKmycHt/eWcuQQyACdtc43Iqeu4uQd7PCLsniqOVFrw==}
    engines: {node: ^14.15.0 || >=16.0.0}
    dependencies:
      '@lerna/check-working-tree': 5.6.2
      '@lerna/child-process': 5.6.2
      '@lerna/collect-updates': 5.6.2
      '@lerna/command': 5.6.2
      '@lerna/conventional-commits': 5.6.2
      '@lerna/github-client': 5.6.2
      '@lerna/gitlab-client': 5.6.2
      '@lerna/output': 5.6.2
      '@lerna/prerelease-id-from-version': 5.6.2
      '@lerna/prompt': 5.6.2
      '@lerna/run-lifecycle': 5.6.2
      '@lerna/run-topologically': 5.6.2
      '@lerna/temp-write': 5.6.2
      '@lerna/validation-error': 5.6.2
      '@nrwl/devkit': 15.8.1(nx@14.8.2)(typescript@4.5.5)
      chalk: 4.1.2
      dedent: 0.7.0
      load-json-file: 6.2.0
      minimatch: 3.1.2
      npmlog: 6.0.2
      p-map: 4.0.0
      p-pipe: 3.1.0
      p-reduce: 2.1.0
      p-waterfall: 2.1.1
      semver: 7.3.8
      slash: 3.0.0
      write-json-file: 4.3.0
    transitivePeerDependencies:
      - bluebird
      - encoding
      - nx
      - supports-color
      - typescript
    dev: true

  /@lerna/write-log-file@5.6.2:
    resolution: {integrity: sha512-J09l18QnWQ3sXIRwuJkjXY3+KwPR2uO5NgbZGE3GXJK1V/LzOBRMvjGAIbuQHXw25uqe7vpLUpB8drtnFrubCQ==}
    engines: {node: ^14.15.0 || >=16.0.0}
    dependencies:
      npmlog: 6.0.2
      write-file-atomic: 4.0.2
    dev: true

  /@manypkg/find-root@2.1.0:
    resolution: {integrity: sha512-NEYRVlZCJYhRTqQURhv+WBpDcvmsp/M423Wcdvggv8lYJYD4GtqnTMLrQaTjA10fYt/PIc3tSdwV+wxJnWqPfQ==}
    engines: {node: '>=14.18.0'}
    dependencies:
      '@manypkg/tools': 1.0.0
      '@types/node': 12.20.24
      find-up: 4.1.0
      fs-extra: 8.1.0
    dev: false

  /@manypkg/get-packages@2.1.0:
    resolution: {integrity: sha512-IgWPEGgeKeR3ISlgHAMbY+m042yjNe3NPt8UmJT0xMwofe/UifUVtOq5aUBkNSygfOrcUh/j5JExLPuOx72quA==}
    engines: {node: '>=14.18.0'}
    dependencies:
      '@manypkg/find-root': 2.1.0
      '@manypkg/tools': 1.0.0
    dev: false

  /@manypkg/tools@1.0.0:
    resolution: {integrity: sha512-W8uDMhDGtwNyXYr6A+MWggxdL3spOQ8rfMNYpNph1GDJ0v084MnBFdpF1jvcPZ0okHAeYccV7le8AUs+fzwsAQ==}
    engines: {node: '>=14.18.0'}
    dependencies:
      fs-extra: 8.1.0
      globby: 11.1.0
      jju: 1.4.0
      read-yaml-file: 1.1.0
    dev: false

  /@microsoft/api-documenter@7.21.6:
    resolution: {integrity: sha512-Z7orii4J9nsPfiehngONhKHQJwqfHaqwr8CvhHkgeK1jf1stECBMaej/+iKw/+KzXpP9eDdJDEGCnMprxU0kjg==}
    hasBin: true
    dependencies:
      '@microsoft/api-extractor-model': 7.26.4
      '@microsoft/tsdoc': 0.14.2
      '@rushstack/node-core-library': 3.55.2
      '@rushstack/ts-command-line': 4.13.2
      colors: 1.2.5
      js-yaml: 3.13.1
      resolve: 1.22.1
    transitivePeerDependencies:
      - '@types/node'
    dev: true

  /@microsoft/api-extractor-model@7.26.4:
    resolution: {integrity: sha512-PDCgCzXDo+SLY5bsfl4bS7hxaeEtnXj7XtuzEE+BtALp7B5mK/NrS2kHWU69pohgsRmEALycQdaQPXoyT2i5MQ==}
    dependencies:
      '@microsoft/tsdoc': 0.14.2
      '@microsoft/tsdoc-config': 0.16.2
      '@rushstack/node-core-library': 3.55.2
    transitivePeerDependencies:
      - '@types/node'
    dev: true

  /@microsoft/api-extractor-model@7.26.4(@types/node@14.18.38):
    resolution: {integrity: sha512-PDCgCzXDo+SLY5bsfl4bS7hxaeEtnXj7XtuzEE+BtALp7B5mK/NrS2kHWU69pohgsRmEALycQdaQPXoyT2i5MQ==}
    dependencies:
      '@microsoft/tsdoc': 0.14.2
      '@microsoft/tsdoc-config': 0.16.2
      '@rushstack/node-core-library': 3.55.2(@types/node@14.18.38)
    transitivePeerDependencies:
      - '@types/node'
    dev: true

  /@microsoft/api-extractor@7.34.4:
    resolution: {integrity: sha512-HOdcci2nT40ejhwPC3Xja9G+WSJmWhCUKKryRfQYsmE9cD+pxmBaKBKCbuS9jUcl6bLLb4Gz+h7xEN5r0QiXnQ==}
    hasBin: true
    dependencies:
      '@microsoft/api-extractor-model': 7.26.4
      '@microsoft/tsdoc': 0.14.2
      '@microsoft/tsdoc-config': 0.16.2
      '@rushstack/node-core-library': 3.55.2
      '@rushstack/rig-package': 0.3.18
      '@rushstack/ts-command-line': 4.13.2
      colors: 1.2.5
      lodash: 4.17.21
      resolve: 1.22.1
      semver: 7.3.7
      source-map: 0.6.1
      typescript: 4.8.4
    transitivePeerDependencies:
      - '@types/node'
    dev: true

  /@microsoft/api-extractor@7.34.4(@types/node@14.18.38):
    resolution: {integrity: sha512-HOdcci2nT40ejhwPC3Xja9G+WSJmWhCUKKryRfQYsmE9cD+pxmBaKBKCbuS9jUcl6bLLb4Gz+h7xEN5r0QiXnQ==}
    hasBin: true
    dependencies:
      '@microsoft/api-extractor-model': 7.26.4(@types/node@14.18.38)
      '@microsoft/tsdoc': 0.14.2
      '@microsoft/tsdoc-config': 0.16.2
      '@rushstack/node-core-library': 3.55.2(@types/node@14.18.38)
      '@rushstack/rig-package': 0.3.18
      '@rushstack/ts-command-line': 4.13.2
      colors: 1.2.5
      lodash: 4.17.21
      resolve: 1.22.1
      semver: 7.3.7
      source-map: 0.6.1
      typescript: 4.8.4
    transitivePeerDependencies:
      - '@types/node'
    dev: true

  /@microsoft/tsdoc-config@0.16.2:
    resolution: {integrity: sha512-OGiIzzoBLgWWR0UdRJX98oYO+XKGf7tiK4Zk6tQ/E4IJqGCe7dvkTvgDZV5cFJUzLGDOjeAXrnZoA6QkVySuxw==}
    dependencies:
      '@microsoft/tsdoc': 0.14.2
      ajv: 6.12.6
      jju: 1.4.0
      resolve: 1.19.0
    dev: true

  /@microsoft/tsdoc@0.14.2:
    resolution: {integrity: sha512-9b8mPpKrfeGRuhFH5iO1iwCLeIIsV6+H1sRfxbkoGXIyQE2BTsPd9zqSqQJ+pv5sJ/hT5M1zvOFL02MnEezFug==}
    dev: true

  /@nicolo-ribaudo/eslint-scope-5-internals@5.1.1-v1:
    resolution: {integrity: sha512-54/JRvkLIzzDWshCWfuhadfrfZVPiElY8Fcgmg1HroEly/EDSszzhBAsarCux+D/kOslTRquNzuyGSmUSTTHGg==}
    dependencies:
      eslint-scope: 5.1.1
    dev: true

  /@nodelib/fs.scandir@2.1.5:
    resolution: {integrity: sha512-vq24Bq3ym5HEQm2NKCr3yXDwjc7vTsEThRDnkp2DK9p1uqLR+DHurm/NOTo0KG7HYHU7eppKZj3MyqYuMBf62g==}
    engines: {node: '>= 8'}
    dependencies:
      '@nodelib/fs.stat': 2.0.5
      run-parallel: 1.2.0

  /@nodelib/fs.stat@2.0.5:
    resolution: {integrity: sha512-RkhPPp2zrqDAQA/2jNhnztcPAlv64XdhIp7a7454A5ovI7Bukxgt7MX7udwAu3zg1DcpPU0rz3VV1SeaqvY4+A==}
    engines: {node: '>= 8'}

  /@nodelib/fs.walk@1.2.8:
    resolution: {integrity: sha512-oGB+UxlgWcgQkgwo8GcEGwemoTFt3FIO9ababBmaGwXIoBKZ+GTy0pP185beGg7Llih/NSHSV2XAs1lnznocSg==}
    engines: {node: '>= 8'}
    dependencies:
      '@nodelib/fs.scandir': 2.1.5
      fastq: 1.15.0

  /@npmcli/arborist@4.3.1:
    resolution: {integrity: sha512-yMRgZVDpwWjplorzt9SFSaakWx6QIK248Nw4ZFgkrAy/GvJaFRaSZzE6nD7JBK5r8g/+PTxFq5Wj/sfciE7x+A==}
    engines: {node: ^12.13.0 || ^14.15.0 || >=16}
    hasBin: true
    dependencies:
      '@isaacs/string-locale-compare': 1.1.0
      '@npmcli/installed-package-contents': 1.0.7
      '@npmcli/map-workspaces': 2.0.4
      '@npmcli/metavuln-calculator': 2.0.0
      '@npmcli/move-file': 1.1.2
      '@npmcli/name-from-folder': 1.0.1
      '@npmcli/node-gyp': 1.0.3
      '@npmcli/package-json': 1.0.1
      '@npmcli/run-script': 2.0.0
      bin-links: 3.0.3
      cacache: 15.3.0
      common-ancestor-path: 1.0.1
      json-parse-even-better-errors: 2.3.1
      json-stringify-nice: 1.1.4
      mkdirp: 1.0.4
      mkdirp-infer-owner: 2.0.0
      npm-install-checks: 4.0.0
      npm-package-arg: 8.1.5
      npm-pick-manifest: 6.1.1
      npm-registry-fetch: 12.0.2
      pacote: 12.0.3
      parse-conflict-json: 2.0.2
      proc-log: 1.0.0
      promise-all-reject-late: 1.0.1
      promise-call-limit: 1.0.1
      read-package-json-fast: 2.0.3
      readdir-scoped-modules: 1.1.0
      rimraf: 3.0.2
      semver: 7.3.8
      ssri: 8.0.1
      treeverse: 1.0.4
      walk-up-path: 1.0.0
    transitivePeerDependencies:
      - bluebird
      - supports-color

  /@npmcli/arborist@5.3.0:
    resolution: {integrity: sha512-+rZ9zgL1lnbl8Xbb1NQdMjveOMwj4lIYfcDtyJHHi5x4X8jtR6m8SXooJMZy5vmFVZ8w7A2Bnd/oX9eTuU8w5A==}
    engines: {node: ^12.13.0 || ^14.15.0 || >=16.0.0}
    hasBin: true
    dependencies:
      '@isaacs/string-locale-compare': 1.1.0
      '@npmcli/installed-package-contents': 1.0.7
      '@npmcli/map-workspaces': 2.0.4
      '@npmcli/metavuln-calculator': 3.1.1
      '@npmcli/move-file': 2.0.1
      '@npmcli/name-from-folder': 1.0.1
      '@npmcli/node-gyp': 2.0.0
      '@npmcli/package-json': 2.0.0
      '@npmcli/run-script': 4.2.1
      bin-links: 3.0.3
      cacache: 16.1.3
      common-ancestor-path: 1.0.1
      json-parse-even-better-errors: 2.3.1
      json-stringify-nice: 1.1.4
      mkdirp: 1.0.4
      mkdirp-infer-owner: 2.0.0
      nopt: 5.0.0
      npm-install-checks: 5.0.0
      npm-package-arg: 9.1.2
      npm-pick-manifest: 7.0.2
      npm-registry-fetch: 13.3.1
      npmlog: 6.0.2
      pacote: 13.6.2
      parse-conflict-json: 2.0.2
      proc-log: 2.0.1
      promise-all-reject-late: 1.0.1
      promise-call-limit: 1.0.1
      read-package-json-fast: 2.0.3
      readdir-scoped-modules: 1.1.0
      rimraf: 3.0.2
      semver: 7.3.8
      ssri: 9.0.1
      treeverse: 2.0.0
      walk-up-path: 1.0.0
    transitivePeerDependencies:
      - bluebird
      - supports-color
    dev: true

  /@npmcli/fs@1.1.1:
    resolution: {integrity: sha512-8KG5RD0GVP4ydEzRn/I4BNDuxDtqVbOdm8675T49OIG/NGhaK0pjPX7ZcDlvKYbA+ulvVK3ztfcF4uBdOxuJbQ==}
    dependencies:
      '@gar/promisify': 1.1.3
      semver: 7.3.8

  /@npmcli/fs@2.1.2:
    resolution: {integrity: sha512-yOJKRvohFOaLqipNtwYB9WugyZKhC/DZC4VYPmpaCzDBrA8YpK3qHZ8/HGscMnE4GqbkLNuVcCnxkeQEdGt6LQ==}
    engines: {node: ^12.13.0 || ^14.15.0 || >=16.0.0}
    dependencies:
      '@gar/promisify': 1.1.3
      semver: 7.3.8

  /@npmcli/git@2.1.0:
    resolution: {integrity: sha512-/hBFX/QG1b+N7PZBFs0bi+evgRZcK9nWBxQKZkGoXUT5hJSwl5c4d7y8/hm+NQZRPhQ67RzFaj5UM9YeyKoryw==}
    dependencies:
      '@npmcli/promise-spawn': 1.3.2
      lru-cache: 6.0.0
      mkdirp: 1.0.4
      npm-pick-manifest: 6.1.1
      promise-inflight: 1.0.1
      promise-retry: 2.0.1
      semver: 7.3.8
      which: 2.0.2
    transitivePeerDependencies:
      - bluebird

  /@npmcli/git@3.0.2:
    resolution: {integrity: sha512-CAcd08y3DWBJqJDpfuVL0uijlq5oaXaOJEKHKc4wqrjd00gkvTZB+nFuLn+doOOKddaQS9JfqtNoFCO2LCvA3w==}
    engines: {node: ^12.13.0 || ^14.15.0 || >=16.0.0}
    dependencies:
      '@npmcli/promise-spawn': 3.0.0
      lru-cache: 7.18.3
      mkdirp: 1.0.4
      npm-pick-manifest: 7.0.2
      proc-log: 2.0.1
      promise-inflight: 1.0.1
      promise-retry: 2.0.1
      semver: 7.3.8
      which: 2.0.2
    transitivePeerDependencies:
      - bluebird

  /@npmcli/installed-package-contents@1.0.7:
    resolution: {integrity: sha512-9rufe0wnJusCQoLpV9ZPKIVP55itrM5BxOXs10DmdbRfgWtHy1LDyskbwRnBghuB0PrF7pNPOqREVtpz4HqzKw==}
    engines: {node: '>= 10'}
    hasBin: true
    dependencies:
      npm-bundled: 1.1.2
      npm-normalize-package-bin: 1.0.1

  /@npmcli/map-workspaces@2.0.4:
    resolution: {integrity: sha512-bMo0aAfwhVwqoVM5UzX1DJnlvVvzDCHae821jv48L1EsrYwfOZChlqWYXEtto/+BkBXetPbEWgau++/brh4oVg==}
    engines: {node: ^12.13.0 || ^14.15.0 || >=16.0.0}
    dependencies:
      '@npmcli/name-from-folder': 1.0.1
      glob: 8.1.0
      minimatch: 5.1.6
      read-package-json-fast: 2.0.3

  /@npmcli/metavuln-calculator@2.0.0:
    resolution: {integrity: sha512-VVW+JhWCKRwCTE+0xvD6p3uV4WpqocNYYtzyvenqL/u1Q3Xx6fGTJ+6UoIoii07fbuEO9U3IIyuGY0CYHDv1sg==}
    engines: {node: ^12.13.0 || ^14.15.0 || >=16}
    dependencies:
      cacache: 15.3.0
      json-parse-even-better-errors: 2.3.1
      pacote: 12.0.3
      semver: 7.3.8
    transitivePeerDependencies:
      - bluebird
      - supports-color

  /@npmcli/metavuln-calculator@3.1.1:
    resolution: {integrity: sha512-n69ygIaqAedecLeVH3KnO39M6ZHiJ2dEv5A7DGvcqCB8q17BGUgW8QaanIkbWUo2aYGZqJaOORTLAlIvKjNDKA==}
    engines: {node: ^12.13.0 || ^14.15.0 || >=16.0.0}
    dependencies:
      cacache: 16.1.3
      json-parse-even-better-errors: 2.3.1
      pacote: 13.6.2
      semver: 7.3.8
    transitivePeerDependencies:
      - bluebird
      - supports-color
    dev: true

  /@npmcli/move-file@1.1.2:
    resolution: {integrity: sha512-1SUf/Cg2GzGDyaf15aR9St9TWlb+XvbZXWpDx8YKs7MLzMH/BCeopv+y9vzrzgkfykCGuWOlSu3mZhj2+FQcrg==}
    engines: {node: '>=10'}
    deprecated: This functionality has been moved to @npmcli/fs
    dependencies:
      mkdirp: 1.0.4
      rimraf: 3.0.2

  /@npmcli/move-file@2.0.1:
    resolution: {integrity: sha512-mJd2Z5TjYWq/ttPLLGqArdtnC74J6bOzg4rMDnN+p1xTacZ2yPRCk2y0oSWQtygLR9YVQXgOcONrwtnk3JupxQ==}
    engines: {node: ^12.13.0 || ^14.15.0 || >=16.0.0}
    deprecated: This functionality has been moved to @npmcli/fs
    dependencies:
      mkdirp: 1.0.4
      rimraf: 3.0.2

  /@npmcli/name-from-folder@1.0.1:
    resolution: {integrity: sha512-qq3oEfcLFwNfEYOQ8HLimRGKlD8WSeGEdtUa7hmzpR8Sa7haL1KVQrvgO6wqMjhWFFVjgtrh1gIxDz+P8sjUaA==}

  /@npmcli/node-gyp@1.0.3:
    resolution: {integrity: sha512-fnkhw+fmX65kiLqk6E3BFLXNC26rUhK90zVwe2yncPliVT/Qos3xjhTLE59Df8KnPlcwIERXKVlU1bXoUQ+liA==}

  /@npmcli/node-gyp@2.0.0:
    resolution: {integrity: sha512-doNI35wIe3bBaEgrlPfdJPaCpUR89pJWep4Hq3aRdh6gKazIVWfs0jHttvSSoq47ZXgC7h73kDsUl8AoIQUB+A==}
    engines: {node: ^12.13.0 || ^14.15.0 || >=16.0.0}

  /@npmcli/package-json@1.0.1:
    resolution: {integrity: sha512-y6jnu76E9C23osz8gEMBayZmaZ69vFOIk8vR1FJL/wbEJ54+9aVG9rLTjQKSXfgYZEr50nw1txBBFfBZZe+bYg==}
    dependencies:
      json-parse-even-better-errors: 2.3.1

  /@npmcli/package-json@2.0.0:
    resolution: {integrity: sha512-42jnZ6yl16GzjWSH7vtrmWyJDGVa/LXPdpN2rcUWolFjc9ON2N3uz0qdBbQACfmhuJZ2lbKYtmK5qx68ZPLHMA==}
    engines: {node: ^12.13.0 || ^14.15.0 || >=16.0.0}
    dependencies:
      json-parse-even-better-errors: 2.3.1
    dev: true

  /@npmcli/promise-spawn@1.3.2:
    resolution: {integrity: sha512-QyAGYo/Fbj4MXeGdJcFzZ+FkDkomfRBrPM+9QYJSg+PxgAUL+LU3FneQk37rKR2/zjqkCV1BLHccX98wRXG3Sg==}
    dependencies:
      infer-owner: 1.0.4

  /@npmcli/promise-spawn@3.0.0:
    resolution: {integrity: sha512-s9SgS+p3a9Eohe68cSI3fi+hpcZUmXq5P7w0kMlAsWVtR7XbK3ptkZqKT2cK1zLDObJ3sR+8P59sJE0w/KTL1g==}
    engines: {node: ^12.13.0 || ^14.15.0 || >=16.0.0}
    dependencies:
      infer-owner: 1.0.4

  /@npmcli/run-script@2.0.0:
    resolution: {integrity: sha512-fSan/Pu11xS/TdaTpTB0MRn9guwGU8dye+x56mEVgBEd/QsybBbYcAL0phPXi8SGWFEChkQd6M9qL4y6VOpFig==}
    dependencies:
      '@npmcli/node-gyp': 1.0.3
      '@npmcli/promise-spawn': 1.3.2
      node-gyp: 8.4.1
      read-package-json-fast: 2.0.3
    transitivePeerDependencies:
      - bluebird
      - supports-color

  /@npmcli/run-script@4.2.1:
    resolution: {integrity: sha512-7dqywvVudPSrRCW5nTHpHgeWnbBtz8cFkOuKrecm6ih+oO9ciydhWt6OF7HlqupRRmB8Q/gECVdB9LMfToJbRg==}
    engines: {node: ^12.13.0 || ^14.15.0 || >=16.0.0}
    dependencies:
      '@npmcli/node-gyp': 2.0.0
      '@npmcli/promise-spawn': 3.0.0
      node-gyp: 9.3.1
      read-package-json-fast: 2.0.3
      which: 2.0.2
    transitivePeerDependencies:
      - bluebird
      - supports-color

  /@nrwl/cli@14.8.2:
    resolution: {integrity: sha512-I+oblryFkZJYk9TMsBWNdN0SV7OjsiD80gD1WjA1KXEQiFVfopYgwErBrxoenodncXrMFRCk/QR9U5F+23+Vow==}
    dependencies:
      nx: 14.8.2
    transitivePeerDependencies:
      - '@swc-node/register'
      - '@swc/core'
    dev: true

  /@nrwl/devkit@15.8.1(nx@14.8.2)(typescript@4.5.5):
    resolution: {integrity: sha512-DT7DF5ls63ngR5G1nGHbiMApCBPj1ZkI1y6p5GbLGqSMSyiIO6GcehzYnGmY0W9nqpW7U/8kD7WuHmObI/pUTw==}
    peerDependencies:
      nx: '>= 14.1 <= 16'
    dependencies:
      '@phenomnomnominal/tsquery': 4.1.1(typescript@4.5.5)
      ejs: 3.1.8
      ignore: 5.2.4
      nx: 14.8.2
      semver: 7.3.4
      tmp: 0.2.1
      tslib: 2.5.0
    transitivePeerDependencies:
      - typescript
    dev: true

  /@nrwl/tao@14.8.2:
    resolution: {integrity: sha512-a4+O307YZJf1H6CDQFGs4DoUvl7xUFSJo2rNHoR9jDlWU+Ug3n0iivX7Fih6Ui0gX4ocEpRwzNMmJhEmEq1BYw==}
    hasBin: true
    dependencies:
      nx: 14.8.2
    transitivePeerDependencies:
      - '@swc-node/register'
      - '@swc/core'
    dev: true

  /@oclif/color@1.0.4:
    resolution: {integrity: sha512-HEcVnSzpQkjskqWJyVN3tGgR0H0F8GrBmDjgQ1N0ZwwktYa4y9kfV07P/5vt5BjPXNyslXHc4KAO8Bt7gmErCA==}
    engines: {node: '>=12.0.0'}
    dependencies:
      ansi-styles: 4.3.0
      chalk: 4.1.2
      strip-ansi: 6.0.1
      supports-color: 8.1.1
      tslib: 2.5.0

  /@oclif/core@2.4.0:
    resolution: {integrity: sha512-wWUnOOfQQty0k1Cstm/iWW6pbG0mHzU7rcUtab2Sni9kjBPCcy6ENTgpsWbb/WdITopqtXmvpYII2fgcjKdzUA==}
    engines: {node: '>=14.0.0'}
    dependencies:
      '@types/cli-progress': 3.11.0
      ansi-escapes: 4.3.2
      ansi-styles: 4.3.0
      cardinal: 2.1.1
      chalk: 4.1.2
      clean-stack: 3.0.1
      cli-progress: 3.12.0
      debug: 4.3.4(supports-color@8.1.1)
      ejs: 3.1.8
      fs-extra: 9.1.0
      get-package-type: 0.1.0
      globby: 11.1.0
      hyperlinker: 1.0.0
      indent-string: 4.0.0
      is-wsl: 2.2.0
      js-yaml: 3.14.1
      natural-orderby: 2.0.3
      object-treeify: 1.1.33
      password-prompt: 1.1.2
      semver: 7.3.8
      string-width: 4.2.3
      strip-ansi: 6.0.1
      supports-color: 8.1.1
      supports-hyperlinks: 2.3.0
      tslib: 2.5.0
      widest-line: 3.1.0
      wordwrap: 1.0.0
      wrap-ansi: 7.0.0

  /@oclif/plugin-autocomplete@2.1.3:
    resolution: {integrity: sha512-BJh34vob3tnt8XFHGzqyRiOrmuVEDpMBKB+4Vgdmi4OejjaBKSTQq3Und076AKo6RM1E19SPUz/RUIo/Hp1lWg==}
    engines: {node: '>=12.0.0'}
    dependencies:
      '@oclif/core': 2.4.0
      chalk: 4.1.2
      debug: 4.3.4
      fs-extra: 9.1.0
    transitivePeerDependencies:
      - supports-color
    dev: false

  /@oclif/plugin-commands@2.2.10:
    resolution: {integrity: sha512-fUOegX6RrJLC+euU/gPbBH6VX6aqh5vRpsg4r1NUlKvCSIJjCI78TSHUKECU+GQmvNA+3ql6tlD7hZ4rBTjKbg==}
    engines: {node: '>=12.0.0'}
    dependencies:
      '@oclif/core': 2.4.0
      lodash: 4.17.21
    dev: false

  /@oclif/plugin-help@5.2.6:
    resolution: {integrity: sha512-nvpSbIOGtPIct3+OqXca3OIu5liyIynascncAXZy4JDD7z8rIGZ3NYJH2M4JhMVyGxCDZxQuLVsdALyIt67G5g==}
    engines: {node: '>=12.0.0'}
    dependencies:
      '@oclif/core': 2.4.0

  /@oclif/plugin-not-found@2.3.21:
    resolution: {integrity: sha512-6N0gTWQhl5nuE5bXipv5+8vH5cHyGgEd3MKJHQYxFnHIFwwb9jJnFl0BZ0fo7Jrjd9HZYCLT7rjnouS7p1Dl1w==}
    engines: {node: '>=12.0.0'}
    dependencies:
      '@oclif/color': 1.0.4
      '@oclif/core': 2.4.0
      fast-levenshtein: 3.0.0
      lodash: 4.17.21

  /@oclif/plugin-plugins@2.3.2:
    resolution: {integrity: sha512-jq/ik7A7bCO/oQp0/Znnpu8/JBXifAQ2OF2KmswbNYt7EpsLqz2DaI/CvkrXRSb+Edzx4Xx3usEgSyocVN/u2A==}
    engines: {node: '>=12.0.0'}
    dependencies:
      '@oclif/color': 1.0.4
      '@oclif/core': 2.4.0
      chalk: 4.1.2
      debug: 4.3.4
      fs-extra: 9.1.0
      http-call: 5.3.0
      load-json-file: 5.3.0
      npm-run-path: 4.0.1
      semver: 7.3.8
      tslib: 2.5.0
      yarn: 1.22.19
    transitivePeerDependencies:
      - supports-color
    dev: false

  /@oclif/plugin-warn-if-update-available@2.0.27:
    resolution: {integrity: sha512-be6dnM3bhf7r6Jy1rzPjOt5qV5MZtqda4p1krbH9a5Ww6jAsYh6CIeKbIP2zPUFthoejG9wt7UFQt3J110DdMQ==}
    engines: {node: '>=12.0.0'}
    dependencies:
      '@oclif/core': 2.4.0
      chalk: 4.1.2
      debug: 4.3.4
      fs-extra: 9.1.0
      http-call: 5.3.0
      lodash: 4.17.21
      semver: 7.3.8
    transitivePeerDependencies:
      - supports-color

  /@oclif/test@2.3.8:
    resolution: {integrity: sha512-usE2GeE2S+feOgf8uFLUUVDKt0N3orH+pc1bKkKQtCNAFDvdyAdAMcBS+1PnmCn+cSxaez0bCQ6xOpxA9s7x3A==}
    engines: {node: '>=12.0.0'}
    dependencies:
      '@oclif/core': 2.4.0
      fancy-test: 2.0.12
    transitivePeerDependencies:
      - supports-color

  /@octokit/auth-token@2.5.0:
    resolution: {integrity: sha512-r5FVUJCOLl19AxiuZD2VRZ/ORjp/4IN98Of6YJoJOkY75CIBuYfmiNHGrDwXr+aLGG55igl9QrxX3hbiXlLb+g==}
    dependencies:
      '@octokit/types': 6.41.0

  /@octokit/auth-token@3.0.1:
    resolution: {integrity: sha512-/USkK4cioY209wXRpund6HZzHo9GmjakpV9ycOkpMcMxMk7QVcVFVyCMtzvXYiHsB2crgDgrtNYSELYFBXhhaA==}
    engines: {node: '>= 14'}
    dependencies:
      '@octokit/types': 7.5.1
    dev: false

  /@octokit/auth-token@3.0.3:
    resolution: {integrity: sha512-/aFM2M4HVDBT/jjDBa84sJniv1t9Gm/rLkalaz9htOm+L+8JMj1k9w0CkUdcxNyNxZPlTxKPVko+m1VlM58ZVA==}
    engines: {node: '>= 14'}
    dependencies:
      '@octokit/types': 9.0.0
    dev: true

  /@octokit/core@3.6.0:
    resolution: {integrity: sha512-7RKRKuA4xTjMhY+eG3jthb3hlZCsOwg3rztWh75Xc+ShDWOfDDATWbeZpAHBNRpm4Tv9WgBMOy1zEJYXG6NJ7Q==}
    dependencies:
      '@octokit/auth-token': 2.5.0
      '@octokit/graphql': 4.8.0
      '@octokit/request': 5.6.3
      '@octokit/request-error': 2.1.0
      '@octokit/types': 6.41.0
      before-after-hook: 2.2.3
      universal-user-agent: 6.0.0
    transitivePeerDependencies:
      - encoding

  /@octokit/core@4.0.5:
    resolution: {integrity: sha512-4R3HeHTYVHCfzSAi0C6pbGXV8UDI5Rk+k3G7kLVNckswN9mvpOzW9oENfjfH3nEmzg8y3AmKmzs8Sg6pLCeOCA==}
    engines: {node: '>= 14'}
    dependencies:
      '@octokit/auth-token': 3.0.1
      '@octokit/graphql': 5.0.1
      '@octokit/request': 6.2.1
      '@octokit/request-error': 3.0.1
      '@octokit/types': 7.5.1
      before-after-hook: 2.2.2
      universal-user-agent: 6.0.0
    transitivePeerDependencies:
      - encoding
    dev: false

  /@octokit/core@4.2.0:
    resolution: {integrity: sha512-AgvDRUg3COpR82P7PBdGZF/NNqGmtMq2NiPqeSsDIeCfYFOZ9gddqWNQHnFdEUf+YwOj4aZYmJnlPp7OXmDIDg==}
    engines: {node: '>= 14'}
    dependencies:
      '@octokit/auth-token': 3.0.3
      '@octokit/graphql': 5.0.5
      '@octokit/request': 6.2.3
      '@octokit/request-error': 3.0.3
      '@octokit/types': 9.0.0
      before-after-hook: 2.2.3
      universal-user-agent: 6.0.0
    transitivePeerDependencies:
      - encoding
    dev: true

  /@octokit/endpoint@6.0.12:
    resolution: {integrity: sha512-lF3puPwkQWGfkMClXb4k/eUT/nZKQfxinRWJrdZaJO85Dqwo/G0yOC434Jr2ojwafWJMYqFGFa5ms4jJUgujdA==}
    dependencies:
      '@octokit/types': 6.41.0
      is-plain-object: 5.0.0
      universal-user-agent: 6.0.0

  /@octokit/endpoint@7.0.5:
    resolution: {integrity: sha512-LG4o4HMY1Xoaec87IqQ41TQ+glvIeTKqfjkCEmt5AIwDZJwQeVZFIEYXrYY6yLwK+pAScb9Gj4q+Nz2qSw1roA==}
    engines: {node: '>= 14'}
    dependencies:
      '@octokit/types': 9.0.0
      is-plain-object: 5.0.0
      universal-user-agent: 6.0.0

  /@octokit/graphql@4.8.0:
    resolution: {integrity: sha512-0gv+qLSBLKF0z8TKaSKTsS39scVKF9dbMxJpj3U0vC7wjNWFuIpL/z76Qe2fiuCbDRcJSavkXsVtMS6/dtQQsg==}
    dependencies:
      '@octokit/request': 5.6.3
      '@octokit/types': 6.41.0
      universal-user-agent: 6.0.0
    transitivePeerDependencies:
      - encoding

  /@octokit/graphql@5.0.1:
    resolution: {integrity: sha512-sxmnewSwAixkP1TrLdE6yRG53eEhHhDTYUykUwdV9x8f91WcbhunIHk9x1PZLALdBZKRPUO2HRcm4kezZ79HoA==}
    engines: {node: '>= 14'}
    dependencies:
      '@octokit/request': 6.2.1
      '@octokit/types': 7.5.1
      universal-user-agent: 6.0.0
    transitivePeerDependencies:
      - encoding
    dev: false

  /@octokit/graphql@5.0.5:
    resolution: {integrity: sha512-Qwfvh3xdqKtIznjX9lz2D458r7dJPP8l6r4GQkIdWQouZwHQK0mVT88uwiU2bdTU2OtT1uOlKpRciUWldpG0yQ==}
    engines: {node: '>= 14'}
    dependencies:
      '@octokit/request': 6.2.3
      '@octokit/types': 9.0.0
      universal-user-agent: 6.0.0
    transitivePeerDependencies:
      - encoding
    dev: true

  /@octokit/openapi-types@12.11.0:
    resolution: {integrity: sha512-VsXyi8peyRq9PqIz/tpqiL2w3w80OgVMwBHltTml3LmVvXiphgeqmY9mvBw9Wu7e0QWk/fqD37ux8yP5uVekyQ==}

  /@octokit/openapi-types@13.13.1:
    resolution: {integrity: sha512-4EuKSk3N95UBWFau3Bz9b3pheQ8jQYbKmBL5+GSuY8YDPDwu03J4BjI+66yNi8aaX/3h1qDpb0mbBkLdr+cfGQ==}
    dev: false

  /@octokit/openapi-types@16.0.0:
    resolution: {integrity: sha512-JbFWOqTJVLHZSUUoF4FzAZKYtqdxWu9Z5m2QQnOyEa04fOFljvyh7D3GYKbfuaSWisqehImiVIMG4eyJeP5VEA==}

  /@octokit/plugin-enterprise-rest@6.0.1:
    resolution: {integrity: sha512-93uGjlhUD+iNg1iWhUENAtJata6w5nE+V4urXOAlIXdco6xNZtUSfYY8dzp3Udy74aqO/B5UZL80x/YMa5PKRw==}
    dev: true

  /@octokit/plugin-paginate-rest@1.1.2:
    resolution: {integrity: sha512-jbsSoi5Q1pj63sC16XIUboklNw+8tL9VOnJsWycWYR78TKss5PVpIPb1TUUcMQ+bBh7cY579cVAWmf5qG+dw+Q==}
    dependencies:
      '@octokit/types': 2.16.2
    dev: false

  /@octokit/plugin-paginate-rest@2.21.3(@octokit/core@3.6.0):
    resolution: {integrity: sha512-aCZTEf0y2h3OLbrgKkrfFdjRL6eSOo8komneVQJnYecAxIej7Bafor2xhuDJOIFau4pk0i/P28/XgtbyPF0ZHw==}
    peerDependencies:
      '@octokit/core': '>=2'
    dependencies:
      '@octokit/core': 3.6.0
      '@octokit/types': 6.41.0

  /@octokit/plugin-paginate-rest@6.0.0(@octokit/core@4.2.0):
    resolution: {integrity: sha512-Sq5VU1PfT6/JyuXPyt04KZNVsFOSBaYOAq2QRZUwzVlI10KFvcbUo8lR258AAQL1Et60b0WuVik+zOWKLuDZxw==}
    engines: {node: '>= 14'}
    peerDependencies:
      '@octokit/core': '>=4'
    dependencies:
      '@octokit/core': 4.2.0
      '@octokit/types': 9.0.0
    dev: true

  /@octokit/plugin-request-log@1.0.4(@octokit/core@3.6.0):
    resolution: {integrity: sha512-mLUsMkgP7K/cnFEw07kWqXGF5LKrOkD+lhCrKvPHXWDywAwuDUeDwWBpc69XK3pNX0uKiVt8g5z96PJ6z9xCFA==}
    peerDependencies:
      '@octokit/core': '>=3'
    dependencies:
      '@octokit/core': 3.6.0

  /@octokit/plugin-request-log@1.0.4(@octokit/core@4.0.5):
    resolution: {integrity: sha512-mLUsMkgP7K/cnFEw07kWqXGF5LKrOkD+lhCrKvPHXWDywAwuDUeDwWBpc69XK3pNX0uKiVt8g5z96PJ6z9xCFA==}
    peerDependencies:
      '@octokit/core': '>=3'
    dependencies:
      '@octokit/core': 4.0.5
    dev: false

  /@octokit/plugin-request-log@1.0.4(@octokit/core@4.2.0):
    resolution: {integrity: sha512-mLUsMkgP7K/cnFEw07kWqXGF5LKrOkD+lhCrKvPHXWDywAwuDUeDwWBpc69XK3pNX0uKiVt8g5z96PJ6z9xCFA==}
    peerDependencies:
      '@octokit/core': '>=3'
    dependencies:
      '@octokit/core': 4.2.0
    dev: true

  /@octokit/plugin-rest-endpoint-methods@2.4.0:
    resolution: {integrity: sha512-EZi/AWhtkdfAYi01obpX0DF7U6b1VRr30QNQ5xSFPITMdLSfhcBqjamE3F+sKcxPbD7eZuMHu3Qkk2V+JGxBDQ==}
    dependencies:
      '@octokit/types': 2.16.2
      deprecation: 2.3.1
    dev: false

  /@octokit/plugin-rest-endpoint-methods@5.16.2(@octokit/core@3.6.0):
    resolution: {integrity: sha512-8QFz29Fg5jDuTPXVtey05BLm7OB+M8fnvE64RNegzX7U+5NUXcOcnpTIK0YfSHBg8gYd0oxIq3IZTe9SfPZiRw==}
    peerDependencies:
      '@octokit/core': '>=3'
    dependencies:
      '@octokit/core': 3.6.0
      '@octokit/types': 6.41.0
      deprecation: 2.3.1

  /@octokit/plugin-rest-endpoint-methods@7.0.1(@octokit/core@4.2.0):
    resolution: {integrity: sha512-pnCaLwZBudK5xCdrR823xHGNgqOzRnJ/mpC/76YPpNP7DybdsJtP7mdOwh+wYZxK5jqeQuhu59ogMI4NRlBUvA==}
    engines: {node: '>= 14'}
    peerDependencies:
      '@octokit/core': '>=3'
    dependencies:
      '@octokit/core': 4.2.0
      '@octokit/types': 9.0.0
      deprecation: 2.3.1
    dev: true

  /@octokit/request-error@1.2.1:
    resolution: {integrity: sha512-+6yDyk1EES6WK+l3viRDElw96MvwfJxCt45GvmjDUKWjYIb3PJZQkq3i46TwGwoPD4h8NmTrENmtyA1FwbmhRA==}
    dependencies:
      '@octokit/types': 2.16.2
      deprecation: 2.3.1
      once: 1.4.0
    dev: false

  /@octokit/request-error@2.1.0:
    resolution: {integrity: sha512-1VIvgXxs9WHSjicsRwq8PlR2LR2x6DwsJAaFgzdi0JfJoGSO8mYI/cHJQ+9FbN21aa+DrgNLnwObmyeSC8Rmpg==}
    dependencies:
      '@octokit/types': 6.41.0
      deprecation: 2.3.1
      once: 1.4.0

  /@octokit/request-error@3.0.1:
    resolution: {integrity: sha512-ym4Bp0HTP7F3VFssV88WD1ZyCIRoE8H35pXSKwLeMizcdZAYc/t6N9X9Yr9n6t3aG9IH75XDnZ6UeZph0vHMWQ==}
    engines: {node: '>= 14'}
    dependencies:
      '@octokit/types': 7.5.1
      deprecation: 2.3.1
      once: 1.4.0
    dev: false

  /@octokit/request-error@3.0.3:
    resolution: {integrity: sha512-crqw3V5Iy2uOU5Np+8M/YexTlT8zxCfI+qu+LxUB7SZpje4Qmx3mub5DfEKSO8Ylyk0aogi6TYdf6kxzh2BguQ==}
    engines: {node: '>= 14'}
    dependencies:
      '@octokit/types': 9.0.0
      deprecation: 2.3.1
      once: 1.4.0
    dev: true

  /@octokit/request@5.6.3:
    resolution: {integrity: sha512-bFJl0I1KVc9jYTe9tdGGpAMPy32dLBXXo1dS/YwSCTL/2nd9XeHsY616RE3HPXDVk+a+dBuzyz5YdlXwcDTr2A==}
    dependencies:
      '@octokit/endpoint': 6.0.12
      '@octokit/request-error': 2.1.0
      '@octokit/types': 6.41.0
      is-plain-object: 5.0.0
      node-fetch: 2.6.9
      universal-user-agent: 6.0.0
    transitivePeerDependencies:
      - encoding

  /@octokit/request@6.2.1:
    resolution: {integrity: sha512-gYKRCia3cpajRzDSU+3pt1q2OcuC6PK8PmFIyxZDWCzRXRSIBH8jXjFJ8ZceoygBIm0KsEUg4x1+XcYBz7dHPQ==}
    engines: {node: '>= 14'}
    dependencies:
      '@octokit/endpoint': 7.0.5
      '@octokit/request-error': 3.0.1
      '@octokit/types': 7.5.1
      is-plain-object: 5.0.0
      node-fetch: 2.6.9
      universal-user-agent: 6.0.0
    transitivePeerDependencies:
      - encoding
    dev: false

  /@octokit/request@6.2.3:
    resolution: {integrity: sha512-TNAodj5yNzrrZ/VxP+H5HiYaZep0H3GU0O7PaF+fhDrt8FPrnkei9Aal/txsN/1P7V3CPiThG0tIvpPDYUsyAA==}
    engines: {node: '>= 14'}
    dependencies:
      '@octokit/endpoint': 7.0.5
      '@octokit/request-error': 3.0.3
      '@octokit/types': 9.0.0
      is-plain-object: 5.0.0
      node-fetch: 2.6.9
      universal-user-agent: 6.0.0
    transitivePeerDependencies:
      - encoding
    dev: true

  /@octokit/rest@16.43.2(@octokit/core@4.0.5):
    resolution: {integrity: sha512-ngDBevLbBTFfrHZeiS7SAMAZ6ssuVmXuya+F/7RaVvlysgGa1JKJkKWY+jV6TCJYcW0OALfJ7nTIGXcBXzycfQ==}
    dependencies:
      '@octokit/auth-token': 2.5.0
      '@octokit/plugin-paginate-rest': 1.1.2
      '@octokit/plugin-request-log': 1.0.4(@octokit/core@4.0.5)
      '@octokit/plugin-rest-endpoint-methods': 2.4.0
      '@octokit/request': 5.6.3
      '@octokit/request-error': 1.2.1
      atob-lite: 2.0.0
      before-after-hook: 2.2.3
      btoa-lite: 1.0.0
      deprecation: 2.3.1
      lodash.get: 4.4.2
      lodash.set: 4.3.2
      lodash.uniq: 4.5.0
      octokit-pagination-methods: 1.1.0
      once: 1.4.0
      universal-user-agent: 4.0.1
    transitivePeerDependencies:
      - '@octokit/core'
      - encoding
    dev: false

  /@octokit/rest@18.12.0:
    resolution: {integrity: sha512-gDPiOHlyGavxr72y0guQEhLsemgVjwRePayJ+FcKc2SJqKUbxbkvf5kAZEWA/MKvsfYlQAMVzNJE3ezQcxMJ2Q==}
    dependencies:
      '@octokit/core': 3.6.0
      '@octokit/plugin-paginate-rest': 2.21.3(@octokit/core@3.6.0)
      '@octokit/plugin-request-log': 1.0.4(@octokit/core@3.6.0)
      '@octokit/plugin-rest-endpoint-methods': 5.16.2(@octokit/core@3.6.0)
    transitivePeerDependencies:
      - encoding

  /@octokit/rest@19.0.7:
    resolution: {integrity: sha512-HRtSfjrWmWVNp2uAkEpQnuGMJsu/+dBr47dRc5QVgsCbnIc1+GFEaoKBWkYG+zjrsHpSqcAElMio+n10c0b5JA==}
    engines: {node: '>= 14'}
    dependencies:
      '@octokit/core': 4.2.0
      '@octokit/plugin-paginate-rest': 6.0.0(@octokit/core@4.2.0)
      '@octokit/plugin-request-log': 1.0.4(@octokit/core@4.2.0)
      '@octokit/plugin-rest-endpoint-methods': 7.0.1(@octokit/core@4.2.0)
    transitivePeerDependencies:
      - encoding
    dev: true

  /@octokit/types@2.16.2:
    resolution: {integrity: sha512-O75k56TYvJ8WpAakWwYRN8Bgu60KrmX0z1KqFp1kNiFNkgW+JW+9EBKZ+S33PU6SLvbihqd+3drvPxKK68Ee8Q==}
    dependencies:
      '@types/node': 14.18.38
    dev: false

  /@octokit/types@6.41.0:
    resolution: {integrity: sha512-eJ2jbzjdijiL3B4PrSQaSjuF2sPEQPVCPzBvTHJD9Nz+9dw2SGH4K4xeQJ77YfTq5bRQ+bD8wT11JbeDPmxmGg==}
    dependencies:
      '@octokit/openapi-types': 12.11.0

  /@octokit/types@7.5.1:
    resolution: {integrity: sha512-Zk4OUMLCSpXNI8KZZn47lVLJSsgMyCimsWWQI5hyjZg7hdYm0kjotaIkbG0Pp8SfU2CofMBzonboTqvzn3FrJA==}
    dependencies:
      '@octokit/openapi-types': 13.13.1
    dev: false

  /@octokit/types@9.0.0:
    resolution: {integrity: sha512-LUewfj94xCMH2rbD5YJ+6AQ4AVjFYTgpp6rboWM5T7N3IsIF65SBEOVcYMGAEzO/kKNiNaW4LoWtoThOhH06gw==}
    dependencies:
      '@octokit/openapi-types': 16.0.0

  /@parcel/watcher@2.0.4:
    resolution: {integrity: sha512-cTDi+FUDBIUOBKEtj+nhiJ71AZVlkAsQFuGQTun5tV9mwQBQgZvhCzG+URPQc8myeN32yRVZEfVAPCs1RW+Jvg==}
    engines: {node: '>= 10.0.0'}
    requiresBuild: true
    dependencies:
      node-addon-api: 3.2.1
      node-gyp-build: 4.5.0
    dev: true

  /@phenomnomnominal/tsquery@4.1.1(typescript@4.5.5):
    resolution: {integrity: sha512-jjMmK1tnZbm1Jq5a7fBliM4gQwjxMU7TFoRNwIyzwlO+eHPRCFv/Nv+H/Gi1jc3WR7QURG8D5d0Tn12YGrUqBQ==}
    peerDependencies:
      typescript: ^3 || ^4
    dependencies:
      esquery: 1.4.2
      typescript: 4.5.5
    dev: true

  /@pnpm/network.ca-file@1.0.1:
    resolution: {integrity: sha512-gkINruT2KUhZLTaiHxwCOh1O4NVnFT0wLjWFBHmTz9vpKag/C/noIMJXBxFe4F0mYpUVX2puLwAieLYFg2NvoA==}
    engines: {node: '>=12.22.0'}
    dependencies:
      graceful-fs: 4.2.10
    dev: false

  /@pnpm/npm-conf@1.0.5:
    resolution: {integrity: sha512-hD8ml183638O3R6/Txrh0L8VzGOrFXgRtRDG4qQC4tONdZ5Z1M+tlUUDUvrjYdmK6G+JTBTeaCLMna11cXzi8A==}
    engines: {node: '>=12'}
    dependencies:
      '@pnpm/network.ca-file': 1.0.1
      config-chain: 1.1.13
    dev: false

  /@rushstack/eslint-patch@1.1.4:
    resolution: {integrity: sha512-LwzQKA4vzIct1zNZzBmRKI9QuNpLgTQMEjsQLf3BXuGYb3QPTP4Yjf6mkdX+X1mYttZ808QpOwAzZjv28kq7DA==}
    dev: true

  /@rushstack/eslint-plugin-security@0.2.6(eslint@8.6.0)(typescript@4.5.5):
    resolution: {integrity: sha512-gicwYhbc3Q5U43U2qmhePLedfF6+mSEjcQ/D+Bq4zQLP7zo9MGTKAeYPnLTq0M7hqoCEeQUFQZvNav+kjue6Nw==}
    peerDependencies:
      eslint: ^6.0.0 || ^7.0.0 || ^8.0.0 || 8.6.0
    dependencies:
      '@rushstack/tree-pattern': 0.2.3
      '@typescript-eslint/experimental-utils': 5.6.0(eslint@8.6.0)(typescript@4.5.5)
      eslint: 8.6.0
    transitivePeerDependencies:
      - supports-color
      - typescript
    dev: true

  /@rushstack/eslint-plugin@0.8.6(eslint@8.6.0)(typescript@4.5.5):
    resolution: {integrity: sha512-R0gbPI3nz1vRUZddOiwpGtBSQ6FXrnsUpKvKoVkADWhkYmtdi6cU/gpQ6amOa5LhLPhSdQNtkhCB+yhUINKgEg==}
    peerDependencies:
      eslint: ^6.0.0 || ^7.0.0 || ^8.0.0 || 8.6.0
    dependencies:
      '@rushstack/tree-pattern': 0.2.3
      '@typescript-eslint/experimental-utils': 5.6.0(eslint@8.6.0)(typescript@4.5.5)
      eslint: 8.6.0
    transitivePeerDependencies:
      - supports-color
      - typescript
    dev: true

  /@rushstack/node-core-library@3.53.0:
    resolution: {integrity: sha512-FXk3eDtTHKnaUq+fLyNY867ioRhMa6CJDJO5hZ3wuGlxm184nckAFiU+hx027AodjpnqjX6pYF0zZGq7k7P/vg==}
    dependencies:
      '@types/node': 12.20.24
      colors: 1.2.5
      fs-extra: 7.0.1
      import-lazy: 4.0.0
      jju: 1.4.0
      resolve: 1.17.0
      semver: 7.3.7
      z-schema: 5.0.3
    dev: false

  /@rushstack/node-core-library@3.55.2:
    resolution: {integrity: sha512-SaLe/x/Q/uBVdNFK5V1xXvsVps0y7h1sN7aSJllQyFbugyOaxhNRF25bwEDnicARNEjJw0pk0lYnJQ9Kr6ev0A==}
    peerDependencies:
      '@types/node': '*'
    peerDependenciesMeta:
      '@types/node':
        optional: true
    dependencies:
      colors: 1.2.5
      fs-extra: 7.0.1
      import-lazy: 4.0.0
      jju: 1.4.0
      resolve: 1.22.1
      semver: 7.3.8
      z-schema: 5.0.5
    dev: true

  /@rushstack/node-core-library@3.55.2(@types/node@14.18.38):
    resolution: {integrity: sha512-SaLe/x/Q/uBVdNFK5V1xXvsVps0y7h1sN7aSJllQyFbugyOaxhNRF25bwEDnicARNEjJw0pk0lYnJQ9Kr6ev0A==}
    peerDependencies:
      '@types/node': '*'
    peerDependenciesMeta:
      '@types/node':
        optional: true
    dependencies:
      '@types/node': 14.18.38
      colors: 1.2.5
      fs-extra: 7.0.1
      import-lazy: 4.0.0
      jju: 1.4.0
      resolve: 1.22.1
      semver: 7.3.8
      z-schema: 5.0.5
    dev: true

  /@rushstack/rig-package@0.3.18:
    resolution: {integrity: sha512-SGEwNTwNq9bI3pkdd01yCaH+gAsHqs0uxfGvtw9b0LJXH52qooWXnrFTRRLG1aL9pf+M2CARdrA9HLHJys3jiQ==}
    dependencies:
      resolve: 1.22.1
      strip-json-comments: 3.1.1
    dev: true

  /@rushstack/tree-pattern@0.2.3:
    resolution: {integrity: sha512-8KWZxzn6XKuy3iKRSAd2CHXSXneRlGCmH9h/qM7jYQDekp+U18oUzub5xqOqHS2PLUC+torOMYZxgAIO/fF86A==}
    dev: true

  /@rushstack/ts-command-line@4.13.2:
    resolution: {integrity: sha512-bCU8qoL9HyWiciltfzg7GqdfODUeda/JpI0602kbN5YH22rzTxyqYvv7aRLENCM7XCQ1VRs7nMkEqgJUOU8Sag==}
    dependencies:
      '@types/argparse': 1.0.38
      argparse: 1.0.10
      colors: 1.2.5
      string-argv: 0.3.1
    dev: true

  /@sindresorhus/is@4.6.0:
    resolution: {integrity: sha512-t09vSN3MdfsyCHoFcTRCH/iUtG7OJ0CsjzB8cjAmKc/va/kIgeDI/TxsigdncE/4be734m0cvIYwNaV4i2XqAw==}
    engines: {node: '>=10'}

  /@sindresorhus/is@5.3.0:
    resolution: {integrity: sha512-CX6t4SYQ37lzxicAqsBtxA3OseeoVrh9cSJ5PFYam0GksYlupRfy1A+Q4aYD3zvcfECLc0zO2u+ZnR2UYKvCrw==}
    engines: {node: '>=14.16'}
    dev: false

  /@szmarczak/http-timer@4.0.6:
    resolution: {integrity: sha512-4BAffykYOgO+5nzBWYwE3W90sBgLJoUPRWWcL8wlyiM8IB8ipJz3UMJ9KXQd1RKQXpKp8Tutn80HZtWsu2u76w==}
    engines: {node: '>=10'}
    dependencies:
      defer-to-connect: 2.0.1

  /@szmarczak/http-timer@5.0.1:
    resolution: {integrity: sha512-+PmQX0PiAYPMeVYe237LJAYvOMYW1j2rH5YROyS3b4CTVJum34HfRvKvAzozHAQG0TnHNdUfY9nCeUyRAs//cw==}
    engines: {node: '>=14.16'}
    dependencies:
      defer-to-connect: 2.0.1
    dev: false

  /@tootallnate/once@1.1.2:
    resolution: {integrity: sha512-RbzJvlNzmRq5c3O09UipeuXno4tA1FE6ikOjxZK0tuxVv3412l64l5t1W5pj4+rJq9vpkm/kwiR07aZXnsKPxw==}
    engines: {node: '>= 6'}

  /@tootallnate/once@2.0.0:
    resolution: {integrity: sha512-XCuKFP5PS55gnMVu3dty8KPatLqUoy/ZYzDzAGCQ8JNFCkLXzmI7vNHCR+XpbZaMWQK/vQubr7PkYq8g470J/A==}
    engines: {node: '>= 10'}

  /@ts-morph/common@0.18.1:
    resolution: {integrity: sha512-RVE+zSRICWRsfrkAw5qCAK+4ZH9kwEFv5h0+/YeHTLieWP7F4wWq4JsKFuNWG+fYh/KF+8rAtgdj5zb2mm+DVA==}
    dependencies:
      fast-glob: 3.2.12
      minimatch: 5.1.6
      mkdirp: 1.0.4
      path-browserify: 1.0.1
    dev: false

  /@tsconfig/node10@1.0.9:
    resolution: {integrity: sha512-jNsYVVxU8v5g43Erja32laIDHXeoNvFEpX33OK4d6hljo3jDhCBDhx5dhCCTMWUojscpAagGiRkBKxpdl9fxqA==}
    dev: true

  /@tsconfig/node12@1.0.11:
    resolution: {integrity: sha512-cqefuRsh12pWyGsIoBKJA9luFu3mRxCA+ORZvA4ktLSzIuCUtWVxGIuXigEwO5/ywWFMZ2QEGKWvkZG1zDMTag==}
    dev: true

  /@tsconfig/node14@1.0.3:
    resolution: {integrity: sha512-ysT8mhdixWK6Hw3i1V2AeRqZ5WfXg1G43mqoYlM2nc6388Fq5jcXyr5mRsqViLx/GJYdoL0bfXD8nmF+Zn/Iow==}
    dev: true

  /@tsconfig/node16@1.0.3:
    resolution: {integrity: sha512-yOlFc+7UtL/89t2ZhjPvvB/DeAr3r+Dq58IgzsFkOAvVC6NMJXmCGjbptdXdR9qsX7pKcTL+s87FtYREi2dEEQ==}
    dev: true

  /@types/argparse@1.0.38:
    resolution: {integrity: sha512-ebDJ9b0e702Yr7pWgB0jzm+CX4Srzz8RcXtLJDJB+BSccqMa36uyH/zUsSYao5+BD1ytv3k3rPYCq4mAE1hsXA==}
    dev: true

  /@types/async@3.2.15:
    resolution: {integrity: sha512-PAmPfzvFA31mRoqZyTVsgJMsvbynR429UTTxhmfsUCrWGh3/fxOrzqBtaTPJsn4UtzTv4Vb0+/O7CARWb69N4g==}
    dev: true

  /@types/async@3.2.18:
    resolution: {integrity: sha512-/IsuXp3B9R//uRLi40VlIYoMp7OzhkunPe2fDu7jGfQXI9y3CDCx6FC4juRLSqrpmLst3vgsiK536AAGJFl4Ww==}
    dev: true

  /@types/cacheable-request@6.0.3:
    resolution: {integrity: sha512-IQ3EbTzGxIigb1I3qPZc1rWJnH0BmSKv5QYTalEwweFvyBDLSAe24zP0le/hyi7ecGfZVlIVAg4BZqb8WBwKqw==}
    dependencies:
      '@types/http-cache-semantics': 4.0.1
      '@types/keyv': 3.1.4
      '@types/node': 14.18.38
      '@types/responselike': 1.0.0

  /@types/chai-arrays@2.0.0:
    resolution: {integrity: sha512-5h5jnAC9C64YnD7WJpA5gBG7CppF/QmoWytOssJ6ysENllW49NBdpsTx6uuIBOpnzAnXThb8jBICgB62wezTLQ==}
    dependencies:
      '@types/chai': 4.3.3
    dev: true

  /@types/chai@4.3.3:
    resolution: {integrity: sha512-hC7OMnszpxhZPduX+m+nrx+uFoLkWOMiR4oa/AZF3MuSETYTZmFfJAHqZEM8MVlvfG7BEUcgvtwoCTxBp6hm3g==}

  /@types/cli-progress@3.11.0:
    resolution: {integrity: sha512-XhXhBv1R/q2ahF3BM7qT5HLzJNlIL0wbcGyZVjqOTqAybAnsLisd7gy1UCyIqpL+5Iv6XhlSyzjLCnI2sIdbCg==}
    dependencies:
      '@types/node': 14.18.38

  /@types/eslint-scope@3.7.4:
    resolution: {integrity: sha512-9K4zoImiZc3HlIp6AVUDE4CWYx22a+lhSZMYNpbjW04+YF0KWj4pJXnEMjdnFTiQibFFmElcsasJXDbdI/EPhA==}
    dependencies:
      '@types/eslint': 8.4.6
      '@types/estree': 0.0.51
    dev: false

  /@types/eslint@8.4.6:
    resolution: {integrity: sha512-/fqTbjxyFUaYNO7VcW5g+4npmqVACz1bB7RTHYuLj+PRjw9hrCwrUXVQFpChUS0JsyEFvMZ7U/PfmvWgxJhI9g==}
    dependencies:
      '@types/estree': 0.0.51
      '@types/json-schema': 7.0.11
    dev: false

  /@types/estree@0.0.51:
    resolution: {integrity: sha512-CuPgU6f3eT/XgKKPqKd/gLZV1Xmvf1a2R5POBOGQa6uv82xpls89HU5zKeVoyR8XzHd1RGNOlQlvUe3CFkjWNQ==}
    dev: false

  /@types/expect@1.20.4:
    resolution: {integrity: sha512-Q5Vn3yjTDyCMV50TB6VRIbQNxSE4OmZR86VSbGaNpfUolm0iePBB4KdEEHmxoY5sT2+2DIvXW0rvMDP2nHZ4Mg==}

  /@types/fs-extra@8.1.2:
    resolution: {integrity: sha512-SvSrYXfWSc7R4eqnOzbQF4TZmfpNSM9FrSWLU3EUnWBuyZqNBOrv1B1JA3byUDPUl9z4Ab3jeZG2eDdySlgNMg==}
    dependencies:
      '@types/node': 14.18.38
    dev: true

  /@types/glob@7.2.0:
    resolution: {integrity: sha512-ZUxbzKl0IfJILTS6t7ip5fQQM/J3TJYubDm3nMbgubNNYS62eXeUpoLUC8/7fJNiFYHTrGPQn7hspDUzIHX3UA==}
    dependencies:
      '@types/minimatch': 3.0.5
      '@types/node': 14.18.38

  /@types/http-cache-semantics@4.0.1:
    resolution: {integrity: sha512-SZs7ekbP8CN0txVG2xVRH6EgKmEm31BOxA07vkFaETzZz1xh+cbt8BcI0slpymvwhx5dlFnQG2rTlPVQn+iRPQ==}

  /@types/inquirer@8.2.4:
    resolution: {integrity: sha512-Pxxx3i3AyK7vKAj3LRM/vF7ETcHKiLJ/u5CnNgbz/eYj/vB3xGAYtRxI5IKtq0hpe5iFHD22BKV3n6WHUu0k4Q==}
    dependencies:
      '@types/through': 0.0.30
    dev: true

  /@types/istanbul-lib-coverage@2.0.4:
    resolution: {integrity: sha512-z/QT1XN4K4KYuslS23k62yDIDLwLFkzxOuMplDtObz0+y7VqJCaO2o+SPwHCvLFZh7xazvvoor2tA/hPz9ee7g==}
    dev: true

  /@types/json-schema@7.0.11:
    resolution: {integrity: sha512-wOuvG1SN4Us4rez+tylwwwCV1psiNVOkJeM3AUWUNWg/jDQY2+HE/444y5gc+jBmRqASOm2Oeh5c1axHobwRKQ==}

  /@types/json5@0.0.29:
    resolution: {integrity: sha512-dRLjCWHYg4oaA77cxO64oO+7JwCwnIzkZPdrrC71jQmQtlhM556pwKo5bUzqvZndkVbeFLIIi+9TC40JNF5hNQ==}
    dev: true

  /@types/json5@0.0.30:
    resolution: {integrity: sha512-sqm9g7mHlPY/43fcSNrCYfOeX9zkTTK+euO5E6+CVijSMm5tTjkVdwdqRkY3ljjIAf8679vps5jKUoJBCLsMDA==}
    dev: true

  /@types/jszip@3.4.1:
    resolution: {integrity: sha512-TezXjmf3lj+zQ651r6hPqvSScqBLvyPI9FxdXBqpEwBijNGQ2NXpaFW/7joGzveYkKQUil7iiDHLo6LV71Pc0A==}
    deprecated: This is a stub types definition. jszip provides its own type definitions, so you do not need this installed.
    dependencies:
      jszip: 3.10.1
    dev: true

  /@types/keyv@3.1.4:
    resolution: {integrity: sha512-BQ5aZNSCpj7D6K2ksrRCTmKRLEpnPvWDiLPfoGyhZ++8YtiK9d/3DBKPJgry359X/P1PfruyYwvnvwFjuEiEIg==}
    dependencies:
      '@types/node': 14.18.38

  /@types/lodash.isequal@4.5.6:
    resolution: {integrity: sha512-Ww4UGSe3DmtvLLJm2F16hDwEQSv7U0Rr8SujLUA2wHI2D2dm8kPu6Et+/y303LfjTIwSBKXB/YTUcAKpem/XEg==}
    dependencies:
      '@types/lodash': 4.14.186
    dev: true

  /@types/lodash.merge@4.6.7:
    resolution: {integrity: sha512-OwxUJ9E50gw3LnAefSHJPHaBLGEKmQBQ7CZe/xflHkyy/wH2zVyEIAKReHvVrrn7zKdF58p16We9kMfh7v0RRQ==}
    dependencies:
      '@types/lodash': 4.14.186
    dev: true

  /@types/lodash@4.14.186:
    resolution: {integrity: sha512-eHcVlLXP0c2FlMPm56ITode2AgLMSa6aJ05JTTbYbI+7EMkCEE5qk2E41d5g2lCVTqRe0GnnRFurmlCsDODrPw==}
    dev: true

  /@types/lodash@4.14.191:
    resolution: {integrity: sha512-BdZ5BCCvho3EIXw6wUCXHe7rS53AIDPLE+JzwgT+OsJk53oBfbSmZZ7CX4VaRoN78N+TJpFi9QPlfIVNmJYWxQ==}

  /@types/minimatch@3.0.5:
    resolution: {integrity: sha512-Klz949h02Gz2uZCMGwDUSDS1YBlTdDDgbWHi+81l29tQALUtvz4rAYi5uoVhE5Lagoq6DeqAUlbrHvW/mXDgdQ==}

  /@types/minimist@1.2.2:
    resolution: {integrity: sha512-jhuKLIRrhvCPLqwPcx6INqmKeiA5EWrsCOPhrlFSrbrmU4ZMPjj5Ul/oLCMDO98XRUIwVm78xICz4EPCektzeQ==}

  /@types/mocha@9.1.1:
    resolution: {integrity: sha512-Z61JK7DKDtdKTWwLeElSEBcWGRLY8g95ic5FoQqI9CMx0ns/Ghep3B4DfcEimiKMvtamNVULVNKEsiwV3aQmXw==}
    dev: true

  /@types/msgpack-lite@0.1.8:
    resolution: {integrity: sha512-3qIhe8MH1kGcXnB5YuY6W0lLb9LEcWrhanDYfw0zKdXAv+CNKG0+6To1X8dqVyrxKb3FeAgJBJS5RdFwBQteVg==}
    dependencies:
      '@types/node': 14.18.38
    dev: true

  /@types/node@12.20.24:
    resolution: {integrity: sha512-yxDeaQIAJlMav7fH5AQqPH1u8YIuhYJXYBzxaQ4PifsU0GDO38MSdmEDeRlIxrKbC6NbEaaEHDanWb+y30U8SQ==}
    dev: false

  /@types/node@14.18.38:
    resolution: {integrity: sha512-zMRIidN2Huikv/+/U7gRPFYsXDR/7IGqFZzTLnCEj5+gkrQjsowfamaxEnyvArct5hxGA3bTxMXlYhH78V6Cew==}

  /@types/node@15.14.9:
    resolution: {integrity: sha512-qjd88DrCxupx/kJD5yQgZdcYKZKSIGBVDIBE1/LTGcNm3d2Np/jxojkdePDdfnBHJc5W7vSMpbJ1aB7p/Py69A==}

  /@types/normalize-package-data@2.4.1:
    resolution: {integrity: sha512-Gj7cI7z+98M282Tqmp2K5EIsoouUEzbBJhQQzDE3jSIRk6r9gsz0oUokqIUR4u1R3dMHo0pDHM7sNOHyhulypw==}

  /@types/pako@2.0.0:
    resolution: {integrity: sha512-10+iaz93qR5WYxTo+PMifD5TSxiOtdRaxBf7INGGXMQgTCu8Z/7GYWYFUOS3q/G0nE5boj1r4FEB+WSy7s5gbA==}
    dev: true

  /@types/parse-json@4.0.0:
    resolution: {integrity: sha512-//oorEZjL6sbPcKUaCdIGlIUeH26mgzimjBB77G6XRgnDl/L5wOnpyBGRe/Mmf5CVW3PwEBE1NjiMZ/ssFh4wA==}

  /@types/responselike@1.0.0:
    resolution: {integrity: sha512-85Y2BjiufFzaMIlvJDvTTB8Fxl2xfLo4HgmHzVBz08w4wDePCTjYw66PdrolO0kzli3yam/YCgRufyo1DdQVTA==}
    dependencies:
      '@types/node': 14.18.38

  /@types/rimraf@2.0.5:
    resolution: {integrity: sha512-YyP+VfeaqAyFmXoTh3HChxOQMyjByRMsHU7kc5KOJkSlXudhMhQIALbYV7rHh/l8d2lX3VUQzprrcAgWdRuU8g==}
    dependencies:
      '@types/glob': 7.2.0
      '@types/node': 14.18.38
    dev: true

  /@types/semver-utils@1.1.1:
    resolution: {integrity: sha512-WLZZQdwo5P+H6R+bDDCFqFSlP5Jtk6gyXpE0R0KAVQbcMGmxpVsNX8dah640hY4+PpRG2+Ph3dcwDHzrOAOZ7A==}
    dev: true

  /@types/semver@7.3.12:
    resolution: {integrity: sha512-WwA1MW0++RfXmCr12xeYOOC5baSC9mSb0ZqCquFzKhcoF4TvHu5MKOuXsncgZcpVFhB1pXd5hZmM0ryAoCp12A==}
    dev: true

  /@types/shelljs@0.8.11:
    resolution: {integrity: sha512-x9yaMvEh5BEaZKeVQC4vp3l+QoFj3BXcd4aYfuKSzIIyihjdVARAadYy3SMNIz0WCCdS2vB9JL/U6GQk5PaxQw==}
    dependencies:
      '@types/glob': 7.2.0
      '@types/node': 14.18.38
    dev: true

  /@types/sinon@10.0.13:
    resolution: {integrity: sha512-UVjDqJblVNQYvVNUsj0PuYYw0ELRmgt1Nt5Vk0pT5f16ROGfcKJY8o1HVuMOJOpD727RrGB9EGvoaTQE5tgxZQ==}
    dependencies:
      '@types/sinonjs__fake-timers': 8.1.2

  /@types/sinonjs__fake-timers@8.1.2:
    resolution: {integrity: sha512-9GcLXF0/v3t80caGs5p2rRfkB+a8VBGLJZVih6CNFkx8IZ994wiKKLSRs9nuFwk1HevWs/1mnUmkApGrSGsShA==}

  /@types/sort-json@2.0.1:
    resolution: {integrity: sha512-HAeJLCXpLg9aMSCJVQcMR3yU0y2PwJUtWv7vogaz0mEhuK1bhvDX/DeDxl4spPUYpnK7PM7hmX2bU5lsghOJNQ==}
    dev: true

  /@types/through@0.0.30:
    resolution: {integrity: sha512-FvnCJljyxhPM3gkRgWmxmDZyAQSiBQQWLI0A0VFL0K7W1oRUrPJSqNO0NvTnLkBcotdlp3lKvaT0JrnyRDkzOg==}
    dependencies:
      '@types/node': 14.18.38
    dev: true

  /@types/vinyl@2.0.7:
    resolution: {integrity: sha512-4UqPv+2567NhMQuMLdKAyK4yzrfCqwaTt6bLhHEs8PFcxbHILsrxaY63n4wgE/BRLDWDQeI+WcTmkXKExh9hQg==}
    dependencies:
      '@types/expect': 1.20.4
      '@types/node': 14.18.38

  /@typescript-eslint/eslint-plugin@4.33.0(@typescript-eslint/parser@4.33.0)(eslint@8.6.0)(typescript@4.5.5):
    resolution: {integrity: sha512-aINiAxGVdOl1eJyVjaWn/YcVAq4Gi/Yo35qHGCnqbWVz61g39D0h23veY/MA0rFFGfxK7TySg2uwDeNv+JgVpg==}
    engines: {node: ^10.12.0 || >=12.0.0}
    peerDependencies:
      '@typescript-eslint/parser': ^4.0.0
      eslint: ^5.0.0 || ^6.0.0 || ^7.0.0 || 8.6.0
      typescript: '*'
    peerDependenciesMeta:
      typescript:
        optional: true
    dependencies:
      '@typescript-eslint/experimental-utils': 4.33.0(eslint@8.6.0)(typescript@4.5.5)
      '@typescript-eslint/parser': 4.33.0(eslint@8.6.0)(typescript@4.5.5)
      '@typescript-eslint/scope-manager': 4.33.0
      debug: 4.3.4
      eslint: 8.6.0
      functional-red-black-tree: 1.0.1
      ignore: 5.2.4
      regexpp: 3.2.0
      semver: 7.3.8
      tsutils: 3.21.0(typescript@4.5.5)
      typescript: 4.5.5
    transitivePeerDependencies:
      - supports-color
    dev: true

  /@typescript-eslint/eslint-plugin@5.9.1(@typescript-eslint/parser@5.9.1)(eslint@8.6.0)(typescript@4.5.5):
    resolution: {integrity: sha512-Xv9tkFlyD4MQGpJgTo6wqDqGvHIRmRgah/2Sjz1PUnJTawjHWIwBivUE9x0QtU2WVii9baYgavo/bHjrZJkqTw==}
    engines: {node: ^12.22.0 || ^14.17.0 || >=16.0.0}
    peerDependencies:
      '@typescript-eslint/parser': ^5.0.0
      eslint: ^6.0.0 || ^7.0.0 || ^8.0.0 || 8.6.0
      typescript: '*'
    peerDependenciesMeta:
      typescript:
        optional: true
    dependencies:
      '@typescript-eslint/experimental-utils': 5.9.1(eslint@8.6.0)(typescript@4.5.5)
      '@typescript-eslint/parser': 5.9.1(eslint@8.6.0)(typescript@4.5.5)
      '@typescript-eslint/scope-manager': 5.9.1
      '@typescript-eslint/type-utils': 5.9.1(eslint@8.6.0)(typescript@4.5.5)
      debug: 4.3.4
      eslint: 8.6.0
      functional-red-black-tree: 1.0.1
      ignore: 5.2.0
      regexpp: 3.2.0
      semver: 7.3.7
      tsutils: 3.21.0(typescript@4.5.5)
      typescript: 4.5.5
    transitivePeerDependencies:
      - supports-color
    dev: true

  /@typescript-eslint/experimental-utils@4.33.0(eslint@8.6.0)(typescript@4.5.5):
    resolution: {integrity: sha512-zeQjOoES5JFjTnAhI5QY7ZviczMzDptls15GFsI6jyUOq0kOf9+WonkhtlIhh0RgHRnqj5gdNxW5j1EvAyYg6Q==}
    engines: {node: ^10.12.0 || >=12.0.0}
    peerDependencies:
      eslint: '*'
    dependencies:
      '@types/json-schema': 7.0.11
      '@typescript-eslint/scope-manager': 4.33.0
      '@typescript-eslint/types': 4.33.0
      '@typescript-eslint/typescript-estree': 4.33.0(typescript@4.5.5)
      eslint: 8.6.0
      eslint-scope: 5.1.1
      eslint-utils: 3.0.0(eslint@8.6.0)
    transitivePeerDependencies:
      - supports-color
      - typescript
    dev: true

  /@typescript-eslint/experimental-utils@5.6.0(eslint@8.6.0)(typescript@4.5.5):
    resolution: {integrity: sha512-VDoRf3Qj7+W3sS/ZBXZh3LBzp0snDLEgvp6qj0vOAIiAPM07bd5ojQ3CTzF/QFl5AKh7Bh1ycgj6lFBJHUt/DA==}
    engines: {node: ^12.22.0 || ^14.17.0 || >=16.0.0}
    peerDependencies:
      eslint: '*'
    dependencies:
      '@types/json-schema': 7.0.11
      '@typescript-eslint/scope-manager': 5.6.0
      '@typescript-eslint/types': 5.6.0
      '@typescript-eslint/typescript-estree': 5.6.0(typescript@4.5.5)
      eslint: 8.6.0
      eslint-scope: 5.1.1
      eslint-utils: 3.0.0(eslint@8.6.0)
    transitivePeerDependencies:
      - supports-color
      - typescript
    dev: true

  /@typescript-eslint/experimental-utils@5.9.1(eslint@8.6.0)(typescript@4.5.5):
    resolution: {integrity: sha512-cb1Njyss0mLL9kLXgS/eEY53SZQ9sT519wpX3i+U457l2UXRDuo87hgKfgRazmu9/tQb0x2sr3Y0yrU+Zz0y+w==}
    engines: {node: ^12.22.0 || ^14.17.0 || >=16.0.0}
    peerDependencies:
      eslint: ^6.0.0 || ^7.0.0 || ^8.0.0 || 8.6.0
    dependencies:
      '@types/json-schema': 7.0.11
      '@typescript-eslint/scope-manager': 5.9.1
      '@typescript-eslint/types': 5.9.1
      '@typescript-eslint/typescript-estree': 5.9.1(typescript@4.5.5)
      eslint: 8.6.0
      eslint-scope: 5.1.1
      eslint-utils: 3.0.0(eslint@8.6.0)
    transitivePeerDependencies:
      - supports-color
      - typescript
    dev: true

  /@typescript-eslint/parser@4.33.0(eslint@8.6.0)(typescript@4.5.5):
    resolution: {integrity: sha512-ZohdsbXadjGBSK0/r+d87X0SBmKzOq4/S5nzK6SBgJspFo9/CUDJ7hjayuze+JK7CZQLDMroqytp7pOcFKTxZA==}
    engines: {node: ^10.12.0 || >=12.0.0}
    peerDependencies:
      eslint: ^5.0.0 || ^6.0.0 || ^7.0.0 || 8.6.0
      typescript: '*'
    peerDependenciesMeta:
      typescript:
        optional: true
    dependencies:
      '@typescript-eslint/scope-manager': 4.33.0
      '@typescript-eslint/types': 4.33.0
      '@typescript-eslint/typescript-estree': 4.33.0(typescript@4.5.5)
      debug: 4.3.4
      eslint: 8.6.0
      typescript: 4.5.5
    transitivePeerDependencies:
      - supports-color
    dev: true

  /@typescript-eslint/parser@5.9.1(eslint@8.6.0)(typescript@4.5.5):
    resolution: {integrity: sha512-PLYO0AmwD6s6n0ZQB5kqPgfvh73p0+VqopQQLuNfi7Lm0EpfKyDalchpVwkE+81k5HeiRrTV/9w1aNHzjD7C4g==}
    engines: {node: ^12.22.0 || ^14.17.0 || >=16.0.0}
    peerDependencies:
      eslint: ^6.0.0 || ^7.0.0 || ^8.0.0 || 8.6.0
      typescript: '*'
    peerDependenciesMeta:
      typescript:
        optional: true
    dependencies:
      '@typescript-eslint/scope-manager': 5.9.1
      '@typescript-eslint/types': 5.9.1
      '@typescript-eslint/typescript-estree': 5.9.1(typescript@4.5.5)
      debug: 4.3.4
      eslint: 8.6.0
      typescript: 4.5.5
    transitivePeerDependencies:
      - supports-color
    dev: true

  /@typescript-eslint/scope-manager@4.33.0:
    resolution: {integrity: sha512-5IfJHpgTsTZuONKbODctL4kKuQje/bzBRkwHE8UOZ4f89Zeddg+EGZs8PD8NcN4LdM3ygHWYB3ukPAYjvl/qbQ==}
    engines: {node: ^8.10.0 || ^10.13.0 || >=11.10.1}
    dependencies:
      '@typescript-eslint/types': 4.33.0
      '@typescript-eslint/visitor-keys': 4.33.0
    dev: true

  /@typescript-eslint/scope-manager@5.6.0:
    resolution: {integrity: sha512-1U1G77Hw2jsGWVsO2w6eVCbOg0HZ5WxL/cozVSTfqnL/eB9muhb8THsP0G3w+BB5xAHv9KptwdfYFAUfzcIh4A==}
    engines: {node: ^12.22.0 || ^14.17.0 || >=16.0.0}
    dependencies:
      '@typescript-eslint/types': 5.6.0
      '@typescript-eslint/visitor-keys': 5.6.0
    dev: true

  /@typescript-eslint/scope-manager@5.9.1:
    resolution: {integrity: sha512-8BwvWkho3B/UOtzRyW07ffJXPaLSUKFBjpq8aqsRvu6HdEuzCY57+ffT7QoV4QXJXWSU1+7g3wE4AlgImmQ9pQ==}
    engines: {node: ^12.22.0 || ^14.17.0 || >=16.0.0}
    dependencies:
      '@typescript-eslint/types': 5.9.1
      '@typescript-eslint/visitor-keys': 5.9.1
    dev: true

  /@typescript-eslint/type-utils@5.9.1(eslint@8.6.0)(typescript@4.5.5):
    resolution: {integrity: sha512-tRSpdBnPRssjlUh35rE9ug5HrUvaB9ntREy7gPXXKwmIx61TNN7+l5YKgi1hMKxo5NvqZCfYhA5FvyuJG6X6vg==}
    engines: {node: ^12.22.0 || ^14.17.0 || >=16.0.0}
    peerDependencies:
      eslint: '*'
      typescript: '*'
    peerDependenciesMeta:
      typescript:
        optional: true
    dependencies:
      '@typescript-eslint/experimental-utils': 5.9.1(eslint@8.6.0)(typescript@4.5.5)
      debug: 4.3.4
      eslint: 8.6.0
      tsutils: 3.21.0(typescript@4.5.5)
      typescript: 4.5.5
    transitivePeerDependencies:
      - supports-color
    dev: true

  /@typescript-eslint/types@4.33.0:
    resolution: {integrity: sha512-zKp7CjQzLQImXEpLt2BUw1tvOMPfNoTAfb8l51evhYbOEEzdWyQNmHWWGPR6hwKJDAi+1VXSBmnhL9kyVTTOuQ==}
    engines: {node: ^8.10.0 || ^10.13.0 || >=11.10.1}
    dev: true

  /@typescript-eslint/types@5.6.0:
    resolution: {integrity: sha512-OIZffked7mXv4mXzWU5MgAEbCf9ecNJBKi+Si6/I9PpTaj+cf2x58h2oHW5/P/yTnPkKaayfjhLvx+crnl5ubA==}
    engines: {node: ^12.22.0 || ^14.17.0 || >=16.0.0}
    dev: true

  /@typescript-eslint/types@5.9.1:
    resolution: {integrity: sha512-SsWegWudWpkZCwwYcKoDwuAjoZXnM1y2EbEerTHho19Hmm+bQ56QG4L4jrtCu0bI5STaRTvRTZmjprWlTw/5NQ==}
    engines: {node: ^12.22.0 || ^14.17.0 || >=16.0.0}
    dev: true

  /@typescript-eslint/typescript-estree@4.33.0(typescript@4.5.5):
    resolution: {integrity: sha512-rkWRY1MPFzjwnEVHsxGemDzqqddw2QbTJlICPD9p9I9LfsO8fdmfQPOX3uKfUaGRDFJbfrtm/sXhVXN4E+bzCA==}
    engines: {node: ^10.12.0 || >=12.0.0}
    peerDependencies:
      typescript: '*'
    peerDependenciesMeta:
      typescript:
        optional: true
    dependencies:
      '@typescript-eslint/types': 4.33.0
      '@typescript-eslint/visitor-keys': 4.33.0
      debug: 4.3.4
      globby: 11.1.0
      is-glob: 4.0.3
      semver: 7.3.8
      tsutils: 3.21.0(typescript@4.5.5)
      typescript: 4.5.5
    transitivePeerDependencies:
      - supports-color
    dev: true

  /@typescript-eslint/typescript-estree@5.6.0(typescript@4.5.5):
    resolution: {integrity: sha512-92vK5tQaE81rK7fOmuWMrSQtK1IMonESR+RJR2Tlc7w4o0MeEdjgidY/uO2Gobh7z4Q1hhS94Cr7r021fMVEeA==}
    engines: {node: ^12.22.0 || ^14.17.0 || >=16.0.0}
    peerDependencies:
      typescript: '*'
    peerDependenciesMeta:
      typescript:
        optional: true
    dependencies:
      '@typescript-eslint/types': 5.6.0
      '@typescript-eslint/visitor-keys': 5.6.0
      debug: 4.3.4
      globby: 11.1.0
      is-glob: 4.0.3
      semver: 7.3.8
      tsutils: 3.21.0(typescript@4.5.5)
      typescript: 4.5.5
    transitivePeerDependencies:
      - supports-color
    dev: true

  /@typescript-eslint/typescript-estree@5.9.1(typescript@4.5.5):
    resolution: {integrity: sha512-gL1sP6A/KG0HwrahVXI9fZyeVTxEYV//6PmcOn1tD0rw8VhUWYeZeuWHwwhnewnvEMcHjhnJLOBhA9rK4vmb8A==}
    engines: {node: ^12.22.0 || ^14.17.0 || >=16.0.0}
    peerDependencies:
      typescript: '*'
    peerDependenciesMeta:
      typescript:
        optional: true
    dependencies:
      '@typescript-eslint/types': 5.9.1
      '@typescript-eslint/visitor-keys': 5.9.1
      debug: 4.3.4
      globby: 11.1.0
      is-glob: 4.0.3
      semver: 7.3.8
      tsutils: 3.21.0(typescript@4.5.5)
      typescript: 4.5.5
    transitivePeerDependencies:
      - supports-color
    dev: true

  /@typescript-eslint/visitor-keys@4.33.0:
    resolution: {integrity: sha512-uqi/2aSz9g2ftcHWf8uLPJA70rUv6yuMW5Bohw+bwcuzaxQIHaKFZCKGoGXIrc9vkTJ3+0txM73K0Hq3d5wgIg==}
    engines: {node: ^8.10.0 || ^10.13.0 || >=11.10.1}
    dependencies:
      '@typescript-eslint/types': 4.33.0
      eslint-visitor-keys: 2.1.0
    dev: true

  /@typescript-eslint/visitor-keys@5.6.0:
    resolution: {integrity: sha512-1p7hDp5cpRFUyE3+lvA74egs+RWSgumrBpzBCDzfTFv0aQ7lIeay80yU0hIxgAhwQ6PcasW35kaOCyDOv6O/Ng==}
    engines: {node: ^12.22.0 || ^14.17.0 || >=16.0.0}
    dependencies:
      '@typescript-eslint/types': 5.6.0
      eslint-visitor-keys: 3.3.0
    dev: true

  /@typescript-eslint/visitor-keys@5.9.1:
    resolution: {integrity: sha512-Xh37pNz9e9ryW4TVdwiFzmr4hloty8cFj8GTWMXh3Z8swGwyQWeCcNgF0hm6t09iZd6eiZmIf4zHedQVP6TVtg==}
    engines: {node: ^12.22.0 || ^14.17.0 || >=16.0.0}
    dependencies:
      '@typescript-eslint/types': 5.9.1
      eslint-visitor-keys: 3.3.0
    dev: true

  /@webassemblyjs/ast@1.11.1:
    resolution: {integrity: sha512-ukBh14qFLjxTQNTXocdyksN5QdM28S1CxHt2rdskFyL+xFV7VremuBLVbmCePj+URalXBENx/9Lm7lnhihtCSw==}
    dependencies:
      '@webassemblyjs/helper-numbers': 1.11.1
      '@webassemblyjs/helper-wasm-bytecode': 1.11.1
    dev: false

  /@webassemblyjs/floating-point-hex-parser@1.11.1:
    resolution: {integrity: sha512-iGRfyc5Bq+NnNuX8b5hwBrRjzf0ocrJPI6GWFodBFzmFnyvrQ83SHKhmilCU/8Jv67i4GJZBMhEzltxzcNagtQ==}
    dev: false

  /@webassemblyjs/helper-api-error@1.11.1:
    resolution: {integrity: sha512-RlhS8CBCXfRUR/cwo2ho9bkheSXG0+NwooXcc3PAILALf2QLdFyj7KGsKRbVc95hZnhnERon4kW/D3SZpp6Tcg==}
    dev: false

  /@webassemblyjs/helper-buffer@1.11.1:
    resolution: {integrity: sha512-gwikF65aDNeeXa8JxXa2BAk+REjSyhrNC9ZwdT0f8jc4dQQeDQ7G4m0f2QCLPJiMTTO6wfDmRmj/pW0PsUvIcA==}
    dev: false

  /@webassemblyjs/helper-numbers@1.11.1:
    resolution: {integrity: sha512-vDkbxiB8zfnPdNK9Rajcey5C0w+QJugEglN0of+kmO8l7lDb77AnlKYQF7aarZuCrv+l0UvqL+68gSDr3k9LPQ==}
    dependencies:
      '@webassemblyjs/floating-point-hex-parser': 1.11.1
      '@webassemblyjs/helper-api-error': 1.11.1
      '@xtuc/long': 4.2.2
    dev: false

  /@webassemblyjs/helper-wasm-bytecode@1.11.1:
    resolution: {integrity: sha512-PvpoOGiJwXeTrSf/qfudJhwlvDQxFgelbMqtq52WWiXC6Xgg1IREdngmPN3bs4RoO83PnL/nFrxucXj1+BX62Q==}
    dev: false

  /@webassemblyjs/helper-wasm-section@1.11.1:
    resolution: {integrity: sha512-10P9No29rYX1j7F3EVPX3JvGPQPae+AomuSTPiF9eBQeChHI6iqjMIwR9JmOJXwpnn/oVGDk7I5IlskuMwU/pg==}
    dependencies:
      '@webassemblyjs/ast': 1.11.1
      '@webassemblyjs/helper-buffer': 1.11.1
      '@webassemblyjs/helper-wasm-bytecode': 1.11.1
      '@webassemblyjs/wasm-gen': 1.11.1
    dev: false

  /@webassemblyjs/ieee754@1.11.1:
    resolution: {integrity: sha512-hJ87QIPtAMKbFq6CGTkZYJivEwZDbQUgYd3qKSadTNOhVY7p+gfP6Sr0lLRVTaG1JjFj+r3YchoqRYxNH3M0GQ==}
    dependencies:
      '@xtuc/ieee754': 1.2.0
    dev: false

  /@webassemblyjs/leb128@1.11.1:
    resolution: {integrity: sha512-BJ2P0hNZ0u+Th1YZXJpzW6miwqQUGcIHT1G/sf72gLVD9DZ5AdYTqPNbHZh6K1M5VmKvFXwGSWZADz+qBWxeRw==}
    dependencies:
      '@xtuc/long': 4.2.2
    dev: false

  /@webassemblyjs/utf8@1.11.1:
    resolution: {integrity: sha512-9kqcxAEdMhiwQkHpkNiorZzqpGrodQQ2IGrHHxCy+Ozng0ofyMA0lTqiLkVs1uzTRejX+/O0EOT7KxqVPuXosQ==}
    dev: false

  /@webassemblyjs/wasm-edit@1.11.1:
    resolution: {integrity: sha512-g+RsupUC1aTHfR8CDgnsVRVZFJqdkFHpsHMfJuWQzWU3tvnLC07UqHICfP+4XyL2tnr1amvl1Sdp06TnYCmVkA==}
    dependencies:
      '@webassemblyjs/ast': 1.11.1
      '@webassemblyjs/helper-buffer': 1.11.1
      '@webassemblyjs/helper-wasm-bytecode': 1.11.1
      '@webassemblyjs/helper-wasm-section': 1.11.1
      '@webassemblyjs/wasm-gen': 1.11.1
      '@webassemblyjs/wasm-opt': 1.11.1
      '@webassemblyjs/wasm-parser': 1.11.1
      '@webassemblyjs/wast-printer': 1.11.1
    dev: false

  /@webassemblyjs/wasm-gen@1.11.1:
    resolution: {integrity: sha512-F7QqKXwwNlMmsulj6+O7r4mmtAlCWfO/0HdgOxSklZfQcDu0TpLiD1mRt/zF25Bk59FIjEuGAIyn5ei4yMfLhA==}
    dependencies:
      '@webassemblyjs/ast': 1.11.1
      '@webassemblyjs/helper-wasm-bytecode': 1.11.1
      '@webassemblyjs/ieee754': 1.11.1
      '@webassemblyjs/leb128': 1.11.1
      '@webassemblyjs/utf8': 1.11.1
    dev: false

  /@webassemblyjs/wasm-opt@1.11.1:
    resolution: {integrity: sha512-VqnkNqnZlU5EB64pp1l7hdm3hmQw7Vgqa0KF/KCNO9sIpI6Fk6brDEiX+iCOYrvMuBWDws0NkTOxYEb85XQHHw==}
    dependencies:
      '@webassemblyjs/ast': 1.11.1
      '@webassemblyjs/helper-buffer': 1.11.1
      '@webassemblyjs/wasm-gen': 1.11.1
      '@webassemblyjs/wasm-parser': 1.11.1
    dev: false

  /@webassemblyjs/wasm-parser@1.11.1:
    resolution: {integrity: sha512-rrBujw+dJu32gYB7/Lup6UhdkPx9S9SnobZzRVL7VcBH9Bt9bCBLEuX/YXOOtBsOZ4NQrRykKhffRWHvigQvOA==}
    dependencies:
      '@webassemblyjs/ast': 1.11.1
      '@webassemblyjs/helper-api-error': 1.11.1
      '@webassemblyjs/helper-wasm-bytecode': 1.11.1
      '@webassemblyjs/ieee754': 1.11.1
      '@webassemblyjs/leb128': 1.11.1
      '@webassemblyjs/utf8': 1.11.1
    dev: false

  /@webassemblyjs/wast-printer@1.11.1:
    resolution: {integrity: sha512-IQboUWM4eKzWW+N/jij2sRatKMh99QEelo3Eb2q0qXkvPRISAj8Qxtmw5itwqK+TTkBuUIE45AxYPToqPtL5gg==}
    dependencies:
      '@webassemblyjs/ast': 1.11.1
      '@xtuc/long': 4.2.2
    dev: false

  /@xtuc/ieee754@1.2.0:
    resolution: {integrity: sha512-DX8nKgqcGwsc0eJSqYt5lwP4DH5FlHnmuWWBRy7X0NcaGR0ZtuyeESgMwTYVEtxmsNGY+qit4QYT/MIYTOTPeA==}
    dev: false

  /@xtuc/long@4.2.2:
    resolution: {integrity: sha512-NuHqBY1PB/D8xU6s/thBgOAiAP7HOYDQ32+BFZILJ8ivkUkAHQnWfn6WhL79Owj1qmUnoN/YPhktdIoucipkAQ==}
    dev: false

  /@yarnpkg/lockfile@1.1.0:
    resolution: {integrity: sha512-GpSwvyXOcOOlV70vbnzjj4fW5xW/FdUF6nQEt1ENy7m4ZCczi1+/buVUPAqmGfqznsORNFzUMjctTIp8a9tuCQ==}
    dev: true

  /@yarnpkg/parsers@3.0.0-rc.22:
    resolution: {integrity: sha512-GAWDjXduYBUVmOzlj3X0OwTQ1BV4ZeDdgw8yXST3K0lB95drWEGxa1at0v7BmHDyK2y1F1IJufc8N4yrcuXjWg==}
    engines: {node: '>=14.15.0'}
    dependencies:
      js-yaml: 3.14.1
      tslib: 2.5.0
    dev: true

  /@zkochan/js-yaml@0.0.6:
    resolution: {integrity: sha512-nzvgl3VfhcELQ8LyVrYOru+UtAy1nrygk2+AGbTm8a5YcO6o8lSjAT+pfg3vJWxIoZKOUhrK6UU7xW/+00kQrg==}
    hasBin: true
    dependencies:
      argparse: 2.0.1
    dev: true

  /JSONStream@1.3.5:
    resolution: {integrity: sha512-E+iruNOY8VV9s4JEbe1aNEm6MiszPRr/UfcHMz0TQh1BXSxHK+ASV1R6W4HpjBhSeS+54PIsAMCBmwD06LLsqQ==}
    hasBin: true
    dependencies:
      jsonparse: 1.3.1
      through: 2.3.8
    dev: true

  /abbrev@1.1.1:
    resolution: {integrity: sha512-nne9/IiQ/hzIhY6pdDnbBtz7DjPTKrY00P/zvPSm5pOFkl6xuGrGnXn/VtTNNfNtAfZ9/1RtehkszU9qcTii0Q==}

  /abort-controller@3.0.0:
    resolution: {integrity: sha512-h8lQ8tacZYnR3vNQTgibj+tODHI5/+l06Au2Pcriv/Gmet0eaj4TwWH41sO9wnHDiQsEj19q0drzdWdeAHtweg==}
    engines: {node: '>=6.5'}
    dependencies:
      event-target-shim: 5.0.1
    dev: false

  /acorn-import-assertions@1.8.0(acorn@8.8.0):
    resolution: {integrity: sha512-m7VZ3jwz4eK6A4Vtt8Ew1/mNbP24u0FhdyfA7fSvnJR6LMdfOYnmuIrrJAgrYfYJ10F/otaHTtrtrtmHdMNzEw==}
    peerDependencies:
      acorn: ^8
    dependencies:
      acorn: 8.8.0
    dev: false

  /acorn-jsx@5.3.2(acorn@8.8.0):
    resolution: {integrity: sha512-rq9s+JNhf0IChjtDXxllJ7g41oZk5SlXtp0LHwyA5cejwn7vKmKp4pPri6YEePv2PU65sAsegbXtIinmDFDXgQ==}
    peerDependencies:
      acorn: ^6.0.0 || ^7.0.0 || ^8.0.0
    dependencies:
      acorn: 8.8.0

  /acorn-walk@8.2.0:
    resolution: {integrity: sha512-k+iyHEuPgSw6SbuDpGQM+06HQUa04DZ3o+F6CSzXMvvI5KMvnaEqXe+YVe555R9nn6GPt404fos4wcgpw12SDA==}
    engines: {node: '>=0.4.0'}
    dev: true

  /acorn@8.8.0:
    resolution: {integrity: sha512-QOxyigPVrpZ2GXT+PFyZTl6TtOFc5egxHIP9IlQ+RbupQuX4RkT/Bee4/kQuC02Xkzg84JcT7oLYtDIQxp+v7w==}
    engines: {node: '>=0.4.0'}
    hasBin: true

  /add-stream@1.0.0:
    resolution: {integrity: sha512-qQLMr+8o0WC4FZGQTcJiKBVC59JylcPSrTtk6usvmIDFUOCKegapy1VHQwRbFMOFyb/inzUVqHs+eMYKDM1YeQ==}
    dev: true

  /agent-base@4.3.0:
    resolution: {integrity: sha512-salcGninV0nPrwpGNn4VTXBb1SOuXQBiqbrNXoeizJsHrsL6ERFM2Ne3JUSBWRE6aeNJI2ROP/WEEIDUiDe3cg==}
    engines: {node: '>= 4.0.0'}
    dependencies:
      es6-promisify: 5.0.0
    dev: false

  /agent-base@6.0.2:
    resolution: {integrity: sha512-RZNwNclF7+MS/8bDg70amg32dyeZGZxiDuQmZxKLAlQjr3jGyLx+4Kkk58UO7D2QdgFIQCovuSuZESne6RG6XQ==}
    engines: {node: '>= 6.0.0'}
    dependencies:
      debug: 4.3.4
    transitivePeerDependencies:
      - supports-color

  /agentkeepalive@4.2.1:
    resolution: {integrity: sha512-Zn4cw2NEqd+9fiSVWMscnjyQ1a8Yfoc5oBajLeo5w+YBHgDUcEBY2hS4YpTz6iN5f/2zQiktcuM6tS8x1p9dpA==}
    engines: {node: '>= 8.0.0'}
    dependencies:
      debug: 4.3.4
      depd: 1.1.2
      humanize-ms: 1.2.1
    transitivePeerDependencies:
      - supports-color

  /aggregate-error@3.1.0:
    resolution: {integrity: sha512-4I7Td01quW/RpocfNayFdFVk1qSuoh0E7JrbRJ16nH01HhKFQ88INq9Sd+nd72zqRySlr9BmDA8xlEJ6vJMrYA==}
    engines: {node: '>=8'}
    dependencies:
      clean-stack: 2.2.0
      indent-string: 4.0.0

  /ajv-errors@1.0.1(ajv@6.12.6):
    resolution: {integrity: sha512-DCRfO/4nQ+89p/RK43i8Ezd41EqdGIU4ld7nGF8OQ14oc/we5rEntLCUa7+jrn3nn83BosfwZA0wb4pon2o8iQ==}
    peerDependencies:
      ajv: '>=5.0.0'
    dependencies:
      ajv: 6.12.6
    dev: false

  /ajv-keywords@3.5.2(ajv@6.12.6):
    resolution: {integrity: sha512-5p6WTN0DdTGVQk6VjcEju19IgaHudalcfabD7yhDGeA6bcQnmL+CpveLJq/3hvfwd1aof6L386Ougkx6RfyMIQ==}
    peerDependencies:
      ajv: ^6.9.1
    dependencies:
      ajv: 6.12.6
    dev: false

  /ajv@6.12.6:
    resolution: {integrity: sha512-j3fVLgvTo527anyYyJOGTYJbG+vnnQYvE0m5mmkc1TK+nxAppkCLMIL0aZ4dblVCNoGShhm+kzE4ZUykBoMg4g==}
    dependencies:
      fast-deep-equal: 3.1.3
      fast-json-stable-stringify: 2.1.0
      json-schema-traverse: 0.4.1
      uri-js: 4.4.1

  /ajv@8.12.0:
    resolution: {integrity: sha512-sRu1kpcO9yLtYxBKvqfTeh9KzZEwO3STyX1HT+4CaDzC6HpTGYhIhPIzj9XuKU7KYDwnaeh5hcOwjy1QuJzBPA==}
    dependencies:
      fast-deep-equal: 3.1.3
      json-schema-traverse: 1.0.0
      require-from-string: 2.0.2
      uri-js: 4.4.1

  /ansi-256-colors@1.1.0:
    resolution: {integrity: sha512-roJI/AVBdJIhcohHDNXUoFYsCZG4MZIs5HtKNgVKY5QzqQoQJe+o0ouiqZDaSC+ggKdBVcuSwlSdJckrrlm3/A==}
    engines: {node: '>=0.10.0'}
    dev: false

  /ansi-align@3.0.1:
    resolution: {integrity: sha512-IOfwwBF5iczOjp/WeY4YxyjqAFMQoZufdQWDd19SEExbVLNXqvpzSJ/M7Za4/sCPmQ0+GRquoA7bGcINcxew6w==}
    dependencies:
      string-width: 4.2.3
    dev: false

  /ansi-colors@4.1.1:
    resolution: {integrity: sha512-JoX0apGbHaUJBNl6yF+p6JAFYZ666/hhCGKN5t9QFjbJQKUU/g8MNbFDbvfrgKXvI1QpZplPOnwIo99lX/AAmA==}
    engines: {node: '>=6'}
    dev: true

  /ansi-colors@4.1.3:
    resolution: {integrity: sha512-/6w/C21Pm1A7aZitlI5Ni/2J6FFQN8i1Cvz3kHABAAbw93v/NlvKdVOqz7CCWz/3iv/JplRSEEZ83XION15ovw==}
    engines: {node: '>=6'}
    dev: true

  /ansi-escapes@3.2.0:
    resolution: {integrity: sha512-cBhpre4ma+U0T1oM5fXg7Dy1Jw7zzwv7lt/GoCpr+hDQJoYnKVPLL4dCvSEFMmQurOQvSrwT7SL/DAlhBI97RQ==}
    engines: {node: '>=4'}

  /ansi-escapes@4.3.2:
    resolution: {integrity: sha512-gKXj5ALrKWQLsYG9jlTRmR/xKluxHV+Z9QEwNIgCfM1/uwPMCuzVVnh5mwTd+OuBZcwSIMbqssNWRm1lE51QaQ==}
    engines: {node: '>=8'}
    dependencies:
      type-fest: 0.21.3

  /ansi-regex@2.1.1:
    resolution: {integrity: sha512-TIGnTpdo+E3+pCyAluZvtED5p5wCqLdezCyhPZzKPcxvFplEt4i+W7OONCKgeZFT3+y5NZZfOOS/Bdcanm1MYA==}
    engines: {node: '>=0.10.0'}

  /ansi-regex@3.0.1:
    resolution: {integrity: sha512-+O9Jct8wf++lXxxFc4hc8LsjaSq0HFzzL7cVsw8pRDIPdjKD2mT4ytDZlLuSBZ4cLKZFXIrMGO7DbQCtMJJMKw==}
    engines: {node: '>=4'}

  /ansi-regex@4.1.1:
    resolution: {integrity: sha512-ILlv4k/3f6vfQ4OoP2AGvirOktlQ98ZEL1k9FaQjxa3L1abBgbuTDAdPOpvbGncC0BTVQrl+OM8xZGK6tWXt7g==}
    engines: {node: '>=6'}
    dev: true

  /ansi-regex@5.0.1:
    resolution: {integrity: sha512-quJQXlTSUGL2LH9SUXo8VwsY4soanhgo6LNSm84E1LBcE8s3O0wpdiRzyR9z/ZZJMlMWv37qOOb9pdJlMUEKFQ==}
    engines: {node: '>=8'}

  /ansi-regex@6.0.1:
    resolution: {integrity: sha512-n5M855fKb2SsfMIiFFoVrABHJC8QtHwVx+mHWP3QcEqBHYienj5dHSgjbxtC0WEZXYt4wcD6zrQElDPhFuZgfA==}
    engines: {node: '>=12'}
    dev: false

  /ansi-styles@2.2.1:
    resolution: {integrity: sha512-kmCevFghRiWM7HB5zTPULl4r9bVFSWjz62MhqizDGUrq2NWuNMQyuv4tHHoKJHs69M/MF64lEcHdYIocrdWQYA==}
    engines: {node: '>=0.10.0'}

  /ansi-styles@3.2.1:
    resolution: {integrity: sha512-VT0ZI6kZRdTh8YyJw3SMbYm/u+NqfsAxEpWO0Pf9sq8/e94WxxOpPKx9FR1FlyCtOVDNOQ+8ntlqFxiRc+r5qA==}
    engines: {node: '>=4'}
    dependencies:
      color-convert: 1.9.3

  /ansi-styles@4.3.0:
    resolution: {integrity: sha512-zbB9rCJAT1rbjiVDb2hqKFHNYLxgtk8NURxZ3IZwD3F6NtxbXZQCnnSi1Lkx+IDohdPlFp222wVALIheZJQSEg==}
    engines: {node: '>=8'}
    dependencies:
      color-convert: 2.0.1

  /ansi-styles@6.2.1:
    resolution: {integrity: sha512-bN798gFfQX+viw3R7yrGWRqnrN2oRkEkUjjl4JNn4E8GxxbjtG3FbrEIIY3l8/hrwUwIeCZvi4QuOTP4MErVug==}
    engines: {node: '>=12'}
    dev: false

  /ansicolors@0.3.2:
    resolution: {integrity: sha512-QXu7BPrP29VllRxH8GwB7x5iX5qWKAAMLqKQGWTeLWVlNHNOpVMJ91dsxQAIWXpjuW5wqvxu3Jd/nRjrJ+0pqg==}

  /anymatch@3.1.2:
    resolution: {integrity: sha512-P43ePfOAIupkguHUycrc4qJ9kz8ZiuOUijaETwX7THt0Y/GNK7v0aa8rY816xWjZ7rJdA5XdMcpVFTKMq+RvWg==}
    engines: {node: '>= 8'}
    dependencies:
      normalize-path: 3.0.0
      picomatch: 2.3.1
    dev: true

  /append-transform@2.0.0:
    resolution: {integrity: sha512-7yeyCEurROLQJFv5Xj4lEGTy0borxepjFv1g22oAdqFu//SrAlDl1O1Nxx15SH1RoliUml6p8dwJW9jvZughhg==}
    engines: {node: '>=8'}
    dependencies:
      default-require-extensions: 3.0.0
    dev: true

  /aproba@2.0.0:
    resolution: {integrity: sha512-lYe4Gx7QT+MKGbDsA+Z+he/Wtef0BiwDOlK/XkBrdfsh9J/jPPXbX0tE9x9cl27Tmu5gg3QUbUrQYa/y+KOHPQ==}

  /archy@1.0.0:
    resolution: {integrity: sha512-Xg+9RwCg/0p32teKdGMPTPnVXKD0w3DfHnFTficozsAgsvq2XenPJq/MYpzzQ/v8zrOyJn6Ds39VA4JIDwFfqw==}
    dev: true

  /are-we-there-yet@2.0.0:
    resolution: {integrity: sha512-Ci/qENmwHnsYo9xKIcUJN5LeDKdJ6R1Z1j9V/J5wyq8nh/mYPEpIKJbBZXtZjG04HiK7zV/p6Vs9952MrMeUIw==}
    engines: {node: '>=10'}
    dependencies:
      delegates: 1.0.0
      readable-stream: 3.6.1

  /are-we-there-yet@3.0.1:
    resolution: {integrity: sha512-QZW4EDmGwlYur0Yyf/b2uGucHQMa8aFUP7eu9ddR73vvhFyt4V0Vl3QHPcTNJ8l6qYOBdxgXdnBXQrHilfRQBg==}
    engines: {node: ^12.13.0 || ^14.15.0 || >=16.0.0}
    dependencies:
      delegates: 1.0.0
      readable-stream: 3.6.1

  /arg-parser@1.2.0:
    resolution: {integrity: sha512-qeFIPI9MQUPLugbbvBczsvqCIOuat8yHZ66mdlP5rbJhImRoCgFn2o9/kNlF5KHqaMZw6vVugIAWyJfgkbqG1w==}
    engines: {node: '>=0.8.0'}
    dev: false

  /arg@4.1.3:
    resolution: {integrity: sha512-58S9QDqG0Xx27YwPSt9fJxivjYl432YCwfDMfZ+71RAqUrZef7LrKQZ3LHLOwCS4FLNBplP533Zx895SeOCHvA==}
    dev: true

  /argparse@1.0.10:
    resolution: {integrity: sha512-o5Roy6tNG4SL/FOkCAN6RzjiakZS25RLYFrcMttJqbdd8BWrnA+fGz57iN5Pb06pvBGvl5gQ0B48dJlslXvoTg==}
    dependencies:
      sprintf-js: 1.0.3

  /argparse@2.0.1:
    resolution: {integrity: sha512-8+9WqebbFzpX9OR+Wa6O29asIogeRMzcGtAINdpMHHyAg10f05aSFVBbcEqGf/PXw1EjAZ+q2/bEBg3DvurK3Q==}

  /array-back@1.0.4:
    resolution: {integrity: sha512-1WxbZvrmyhkNoeYcizokbmh5oiOCIfyvGtcqbK3Ls1v1fKcquzxnQSceOx6tzq7jmai2kFLWIpGND2cLhH6TPw==}
    engines: {node: '>=0.12.0'}
    dependencies:
      typical: 2.6.1
    dev: false

  /array-back@2.0.0:
    resolution: {integrity: sha512-eJv4pLLufP3g5kcZry0j6WXpIbzYw9GUB4mVJZno9wfwiBxbizTnHCw3VJb07cBihbFX48Y7oSrW9y+gt4glyw==}
    engines: {node: '>=4'}
    dependencies:
      typical: 2.6.1
    dev: false

  /array-differ@3.0.0:
    resolution: {integrity: sha512-THtfYS6KtME/yIAhKjZ2ul7XI96lQGHRputJQHO80LAWQnuGP4iCIN8vdMRboGbIEYBwU33q8Tch1os2+X0kMg==}
    engines: {node: '>=8'}

  /array-ify@1.0.0:
    resolution: {integrity: sha512-c5AMf34bKdvPhQ7tBGhqkgKNUzMr4WUs+WDtC2ZUGOUncbxKMTvqxYctiseW3+L4bA8ec+GcZ6/A/FW4m8ukng==}
    dev: true

  /array-includes@3.1.5:
    resolution: {integrity: sha512-iSDYZMMyTPkiFasVqfuAQnWAYcvO/SeBSCGKePoEthjp4LEMTe4uLc7b025o4jAZpHhihh8xPo99TNWUWWkGDQ==}
    engines: {node: '>= 0.4'}
    dependencies:
      call-bind: 1.0.2
      define-properties: 1.1.4
      es-abstract: 1.20.1
      get-intrinsic: 1.2.0
      is-string: 1.0.7
    dev: true

  /array-union@2.1.0:
    resolution: {integrity: sha512-HGyxoOTYUyCM6stUe6EJgnd4EoewAI7zMdfqO+kGjnlZmBDz/cR5pf8r/cR4Wq60sL/p0IkcjUEEPwS3GFrIyw==}
    engines: {node: '>=8'}

  /array.prototype.flat@1.3.0:
    resolution: {integrity: sha512-12IUEkHsAhA4DY5s0FPgNXIdc8VRSqD9Zp78a5au9abH/SOBrsp082JOWFNTjkMozh8mqcdiKuaLGhPeYztxSw==}
    engines: {node: '>= 0.4'}
    dependencies:
      call-bind: 1.0.2
      define-properties: 1.1.4
      es-abstract: 1.20.1
      es-shim-unscopables: 1.0.0
    dev: true

  /array.prototype.flatmap@1.3.0:
    resolution: {integrity: sha512-PZC9/8TKAIxcWKdyeb77EzULHPrIX/tIZebLJUQOMR1OwYosT8yggdfWScfTBCDj5utONvOuPQQumYsU2ULbkg==}
    engines: {node: '>= 0.4'}
    dependencies:
      call-bind: 1.0.2
      define-properties: 1.1.4
      es-abstract: 1.20.1
      es-shim-unscopables: 1.0.0
    dev: true

  /arrify@1.0.1:
    resolution: {integrity: sha512-3CYzex9M9FGQjCGMGyi6/31c8GJbgb0qGyrx5HWxPd0aCwh4cB2YjMb2Xf9UuoogrMrlO9cTqnB5rI5GHZTcUA==}
    engines: {node: '>=0.10.0'}

  /arrify@2.0.1:
    resolution: {integrity: sha512-3duEwti880xqi4eAMN8AyR4a0ByT90zoYdLlevfrvU43vb0YZwZVfxOgxWrLXXXpyugL0hNZc9G6BiB5B3nUug==}
    engines: {node: '>=8'}

  /asap@2.0.6:
    resolution: {integrity: sha512-BSHWgDSAiKs50o2Re8ppvp3seVHXSRM44cdSsT9FfNEUUZLOGWVCsiWaRPWM1Znn+mqZ1OfVZ3z3DWEzSp7hRA==}

  /assertion-error@1.1.0:
    resolution: {integrity: sha512-jgsaNduz+ndvGyFt3uSuWqvy4lCnIJiovtouQN5JZHOKCS2QuhEdbcQHFhVksz2N2U9hXJo8odG7ETyWlEeuDw==}
    dev: true

  /astral-regex@2.0.0:
    resolution: {integrity: sha512-Z7tMw1ytTXt5jqMcOP+OQteU1VuNK9Y02uuJtKQ1Sv69jXQKKg5cibLwGJow8yzZP+eAc18EmLGPal0bp36rvQ==}
    engines: {node: '>=8'}
    dev: false

  /async-retry@1.2.3:
    resolution: {integrity: sha512-tfDb02Th6CE6pJUF2gjW5ZVjsgwlucVXOEQMvEX9JgSJMs9gAX+Nz3xRuJBKuUYjTSYORqvDBORdAQ3LU59g7Q==}
    dependencies:
      retry: 0.12.0
    dev: false

  /async@3.2.4:
    resolution: {integrity: sha512-iAB+JbDEGXhyIUavoDl9WP/Jj106Kz9DEn1DPgYw5ruDn0e3Wgi3sKFm55sASdGBNOQB8F59d9qQ7deqrHA8wQ==}

  /asynckit@0.4.0:
    resolution: {integrity: sha512-Oei9OH4tRh0YqU3GxhX79dM/mwVgvbZJaSNaRk+bshkj0S5cfHcgYakreBjrHwatXKbz+IoIdYLxrKim2MjW0Q==}
    dev: false

  /at-least-node@1.0.0:
    resolution: {integrity: sha512-+q/t7Ekv1EDY2l6Gda6LLiX14rU9TV20Wa3ofeQmwPFZbOMo9DXrLbOjFaaclkXKWidIaopwAObQDqwWtGUjqg==}
    engines: {node: '>= 4.0.0'}

  /atob-lite@2.0.0:
    resolution: {integrity: sha512-LEeSAWeh2Gfa2FtlQE1shxQ8zi5F9GHarrGKz08TMdODD5T4eH6BMsvtnhbWZ+XQn+Gb6om/917ucvRu7l7ukw==}
    dev: false

  /available-typed-arrays@1.0.5:
    resolution: {integrity: sha512-DMD0KiN46eipeziST1LPP/STfDU0sufISXmjSgvVsoU2tqxctQeASejWcfNtxYKqETM1UxQ8sp2OrSBWpHY6sw==}
    engines: {node: '>= 0.4'}

  /aws-sdk@2.1313.0:
    resolution: {integrity: sha512-8GMdtV2Uch3HL2c6+P3lNZFTcg/fqq9L3EWYRLb6ljCZvWKTssjdkjSJFDyTReNgeiKV224YRPYQbKpOEz4flQ==}
    engines: {node: '>= 10.0.0'}
    dependencies:
      buffer: 4.9.2
      events: 1.1.1
      ieee754: 1.1.13
      jmespath: 0.16.0
      querystring: 0.2.0
      sax: 1.2.1
      url: 0.10.3
      util: 0.12.5
      uuid: 8.0.0
      xml2js: 0.4.19

  /azure-devops-node-api@11.2.0:
    resolution: {integrity: sha512-XdiGPhrpaT5J8wdERRKs5g8E0Zy1pvOYTli7z9E8nmOn3YGp4FhtjhrOyFmX/8veWCwdI69mCHKJw6l+4J/bHA==}
    dependencies:
      tunnel: 0.0.6
      typed-rest-client: 1.8.9
    dev: false

  /balanced-match@1.0.2:
    resolution: {integrity: sha512-3oSeUO0TMV67hN1AmbXsK4yaqU7tjiHlbxRDZOpH0KW9+CeX4bRAaX0Anxt0tx2MrpRpWwQaPwIlISEJhYU5Pw==}

  /base64-js@1.5.1:
    resolution: {integrity: sha512-AKpaYlHn8t4SVbOHCy+b5+KKgvR4vrsD8vbvrbiQJps7fKDTkjkDry6ji0rUJjC0kzbNePLwzxq8iypo41qeWA==}

  /before-after-hook@2.2.2:
    resolution: {integrity: sha512-3pZEU3NT5BFUo/AD5ERPWOgQOCZITni6iavr5AUw5AUwQjMlI0kzu5btnyD39AF0gUEsDPwJT+oY1ORBJijPjQ==}
    dev: false

  /before-after-hook@2.2.3:
    resolution: {integrity: sha512-NzUnlZexiaH/46WDhANlyR2bXRopNg4F/zuSA3OpZnllCUgRaOF2znDioDWrmbNVsuZk6l9pMquQB38cfBZwkQ==}

  /better_git_changelog@1.6.2:
    resolution: {integrity: sha512-A6U5HdV+gygmNfZ+2UbztVI3aQCXkJzLYL27gJ/WhdNzg1blpE+faHC5y2Iu7Omu0FO2Ra0C0WLU7f5prGoRKg==}
    hasBin: true
    dependencies:
      arg-parser: 1.2.0
      commander: 9.5.0
      semver: 7.3.8
    dev: false

  /bin-links@3.0.3:
    resolution: {integrity: sha512-zKdnMPWEdh4F5INR07/eBrodC7QrF5JKvqskjz/ZZRXg5YSAZIbn8zGhbhUrElzHBZ2fvEQdOU59RHcTG3GiwA==}
    engines: {node: ^12.13.0 || ^14.15.0 || >=16.0.0}
    dependencies:
      cmd-shim: 5.0.0
      mkdirp-infer-owner: 2.0.0
      npm-normalize-package-bin: 2.0.0
      read-cmd-shim: 3.0.1
      rimraf: 3.0.2
      write-file-atomic: 4.0.2

  /binary-extensions@2.2.0:
    resolution: {integrity: sha512-jDctJ/IVQbZoJykoeHbhXpOlNBqGNcwXJKJog42E5HDPUwQTSdjCHdihjj0DlnheQ7blbT6dHOafNAiS8ooQKA==}
    engines: {node: '>=8'}
    dev: true

  /binaryextensions@4.18.0:
    resolution: {integrity: sha512-PQu3Kyv9dM4FnwB7XGj1+HucW+ShvJzJqjuw1JkKVs1mWdwOKVcRjOi+pV9X52A0tNvrPCsPkbFFQb+wE1EAXw==}
    engines: {node: '>=0.8'}

  /bl@4.1.0:
    resolution: {integrity: sha512-1W07cM9gS6DcLperZfFSj+bWLtaPGSOHWhPiGzXmvVJbRLdG82sH/Kn8EtW1VqWVA54AKf2h5k5BbnIbwF3h6w==}
    dependencies:
      buffer: 5.7.1
      inherits: 2.0.4
      readable-stream: 3.6.1

  /boxen@7.0.0:
    resolution: {integrity: sha512-j//dBVuyacJbvW+tvZ9HuH03fZ46QcaKvvhZickZqtB271DxJ7SNRSNxrV/dZX0085m7hISRZWbzWlJvx/rHSg==}
    engines: {node: '>=14.16'}
    dependencies:
      ansi-align: 3.0.1
      camelcase: 7.0.0
      chalk: 5.0.1
      cli-boxes: 3.0.0
      string-width: 5.1.2
      type-fest: 2.19.0
      widest-line: 4.0.1
      wrap-ansi: 8.1.0
    dev: false

  /brace-expansion@1.1.11:
    resolution: {integrity: sha512-iCuPHDFgrHX7H2vEI/5xpz07zSHB00TpugqhmYtVmMO6518mCuRMoOYFldEBl0g187ufozdaHgWKcYFb61qGiA==}
    dependencies:
      balanced-match: 1.0.2
      concat-map: 0.0.1

  /brace-expansion@2.0.1:
    resolution: {integrity: sha512-XnAIvQ8eM+kC6aULx6wuQiwVsnzsi9d3WxzV3FpWTGA19F621kwdbsAcFKXgKUHZWsy+mY6iL1sHTxWEFCytDA==}
    dependencies:
      balanced-match: 1.0.2

  /braces@3.0.2:
    resolution: {integrity: sha512-b8um+L1RzM3WDSzvhm6gIz1yfTbBt6YTlcEKAvsmqCZZFw46z626lVj9j1yEPW33H5H+lBQpZMP1k8l+78Ha0A==}
    engines: {node: '>=8'}
    dependencies:
      fill-range: 7.0.1

  /browser-stdout@1.3.1:
    resolution: {integrity: sha512-qhAVI1+Av2X7qelOfAIYwXONood6XlZE/fXaBSmW/T5SzLAmCgzi+eiWE7fUvbHaeNBQH13UftjpXxsfLkMpgw==}
    dev: true

  /browserslist@4.21.4:
    resolution: {integrity: sha512-CBHJJdDmgjl3daYjN5Cp5kbTf1mUhZoS+beLklHIvkOWscs83YAhLlF3Wsh/lciQYAcbBJgTOD44VtG31ZM4Hw==}
    engines: {node: ^6 || ^7 || ^8 || ^9 || ^10 || ^11 || ^12 || >=13.7}
    hasBin: true
    dependencies:
      caniuse-lite: 1.0.30001414
      electron-to-chromium: 1.4.271
      node-releases: 2.0.6
      update-browserslist-db: 1.0.9(browserslist@4.21.4)

  /btoa-lite@1.0.0:
    resolution: {integrity: sha512-gvW7InbIyF8AicrqWoptdW08pUxuhq8BEgowNajy9RhiE86fmGAGl+bLKo6oB8QP0CkqHLowfN0oJdKC/J6LbA==}
    dev: false

  /buffer-equal-constant-time@1.0.1:
    resolution: {integrity: sha1-+OcRMvf/5uAaXJaXpMbz5I1cyBk=}
    dev: false

  /buffer-from@1.1.2:
    resolution: {integrity: sha512-E+XQCRwSbaaiChtv6k6Dwgc+bx+Bs6vuKJHHl5kox/BaKbhiXzqQOwK4cO22yElGp2OCmjwVhT3HmxgyPGnJfQ==}

  /buffer@4.9.2:
    resolution: {integrity: sha512-xq+q3SRMOxGivLhBNaUdC64hDTQwejJ+H0T/NB1XMtTVEwNTrfFF3gAxiyW0Bu/xWEGhjVKgUcMhCrUy2+uCWg==}
    dependencies:
      base64-js: 1.5.1
      ieee754: 1.2.1
      isarray: 1.0.0

  /buffer@5.7.1:
    resolution: {integrity: sha512-EHcyIPBQ4BSGlvjB16k5KgAJ27CIsHY/2JBmCRReo48y9rQ3MaUzWX3KVlBa4U7MyX02HdVj0K7C3WaB3ju7FQ==}
    dependencies:
      base64-js: 1.5.1
      ieee754: 1.2.1

  /builtin-modules@3.3.0:
    resolution: {integrity: sha512-zhaCDicdLuWN5UbN5IMnFqNMhNfo919sH85y2/ea+5Yg9TsTkeZxpL+JLbp6cgYFS4sRLp3YV4S6yDuqVWHYOw==}
    engines: {node: '>=6'}
    dev: true

  /builtins@1.0.3:
    resolution: {integrity: sha512-uYBjakWipfaO/bXI7E8rq6kpwHRZK5cNYrUv2OzZSI/FvmdMyXJ2tG9dKcjEC5YHmHpUAwsargWIZNWdxb/bnQ==}

  /builtins@5.0.1:
    resolution: {integrity: sha512-qwVpFEHNfhYJIzNRBvd2C1kyo6jz3ZSMPyyuR47OPdiKWlbYnZNyDWuyR175qDnAJLiCo5fBBqPb3RiXgWlkOQ==}
    dependencies:
      semver: 7.3.8

  /byte-size@7.0.1:
    resolution: {integrity: sha512-crQdqyCwhokxwV1UyDzLZanhkugAgft7vt0qbbdt60C6Zf3CAiGmtUCylbtYwrU6loOUw3euGrNtW1J651ot1A==}
    engines: {node: '>=10'}
    dev: true

  /c8@7.11.3:
    resolution: {integrity: sha512-6YBmsaNmqRm9OS3ZbIiL2EZgi1+Xc4O24jL3vMYGE6idixYuGdy76rIfIdltSKDj9DpLNrcXSonUTR1miBD0wA==}
    engines: {node: '>=10.12.0'}
    hasBin: true
    dependencies:
      '@bcoe/v8-coverage': 0.2.3
      '@istanbuljs/schema': 0.1.3
      find-up: 5.0.0
      foreground-child: 2.0.0
      istanbul-lib-coverage: 3.2.0
      istanbul-lib-report: 3.0.0
      istanbul-reports: 3.1.4
      rimraf: 3.0.2
      test-exclude: 6.0.0
      v8-to-istanbul: 9.0.1
      yargs: 16.2.0
      yargs-parser: 20.2.9
    dev: true

  /cacache@15.3.0:
    resolution: {integrity: sha512-VVdYzXEn+cnbXpFgWs5hTT7OScegHVmLhJIR8Ufqk3iFD6A6j5iSX1KuBTfNEv4tdJWE2PzA6IVFtcLC7fN9wQ==}
    engines: {node: '>= 10'}
    dependencies:
      '@npmcli/fs': 1.1.1
      '@npmcli/move-file': 1.1.2
      chownr: 2.0.0
      fs-minipass: 2.1.0
      glob: 7.2.3
      infer-owner: 1.0.4
      lru-cache: 6.0.0
      minipass: 3.3.6
      minipass-collect: 1.0.2
      minipass-flush: 1.0.5
      minipass-pipeline: 1.2.4
      mkdirp: 1.0.4
      p-map: 4.0.0
      promise-inflight: 1.0.1
      rimraf: 3.0.2
      ssri: 8.0.1
      tar: 6.1.13
      unique-filename: 1.1.1
    transitivePeerDependencies:
      - bluebird

  /cacache@16.1.3:
    resolution: {integrity: sha512-/+Emcj9DAXxX4cwlLmRI9c166RuL3w30zp4R7Joiv2cQTtTtA+jeuCAjH3ZlGnYS3tKENSrKhAzVVP9GVyzeYQ==}
    engines: {node: ^12.13.0 || ^14.15.0 || >=16.0.0}
    dependencies:
      '@npmcli/fs': 2.1.2
      '@npmcli/move-file': 2.0.1
      chownr: 2.0.0
      fs-minipass: 2.1.0
      glob: 8.1.0
      infer-owner: 1.0.4
      lru-cache: 7.18.3
      minipass: 3.3.6
      minipass-collect: 1.0.2
      minipass-flush: 1.0.5
      minipass-pipeline: 1.2.4
      mkdirp: 1.0.4
      p-map: 4.0.0
      promise-inflight: 1.0.1
      rimraf: 3.0.2
      ssri: 9.0.1
      tar: 6.1.13
      unique-filename: 2.0.1
    transitivePeerDependencies:
      - bluebird

  /cacheable-lookup@5.0.4:
    resolution: {integrity: sha512-2/kNscPhpcxrOigMZzbiWF7dz8ilhb/nIHU3EyZiXWXpeq/au8qJ8VhdftMkty3n7Gj6HIGalQG8oiBNB3AJgA==}
    engines: {node: '>=10.6.0'}

  /cacheable-lookup@7.0.0:
    resolution: {integrity: sha512-+qJyx4xiKra8mZrcwhjMRMUhD5NR1R8esPkzIYxX96JiecFoxAXFuz/GpR3+ev4PE1WamHip78wV0vcmPQtp8w==}
    engines: {node: '>=14.16'}
    dev: false

  /cacheable-request@10.2.7:
    resolution: {integrity: sha512-I4SA6mKgDxcxVbSt/UmIkb9Ny8qSkg6ReBHtAAXnZHk7KOSx5g3DTiAOaYzcHCs6oOdHn+bip9T48E6tMvK9hw==}
    engines: {node: '>=14.16'}
    dependencies:
      '@types/http-cache-semantics': 4.0.1
      get-stream: 6.0.1
      http-cache-semantics: 4.1.1
      keyv: 4.5.2
      mimic-response: 4.0.0
      normalize-url: 8.0.0
      responselike: 3.0.0
    dev: false

  /cacheable-request@7.0.2:
    resolution: {integrity: sha512-pouW8/FmiPQbuGpkXQ9BAPv/Mo5xDGANgSNXzTzJ8DrKGuXOssM4wIQRjfanNRh3Yu5cfYPvcorqbhg2KIJtew==}
    engines: {node: '>=8'}
    dependencies:
      clone-response: 1.0.3
      get-stream: 5.2.0
      http-cache-semantics: 4.1.1
      keyv: 4.5.2
      lowercase-keys: 2.0.0
      normalize-url: 6.1.0
      responselike: 2.0.1

  /cachedir@2.3.0:
    resolution: {integrity: sha512-A+Fezp4zxnit6FanDmv9EqXNAi3vt9DWp51/71UEhXukb7QUuvtv9344h91dyAxuTLoSYJFU299qzR3tzwPAhw==}
    engines: {node: '>=6'}
    dev: true

  /caching-transform@4.0.0:
    resolution: {integrity: sha512-kpqOvwXnjjN44D89K5ccQC+RUrsy7jB/XLlRrx0D7/2HNcTPqzsb6XgYoErwko6QsV184CA2YgS1fxDiiDZMWA==}
    engines: {node: '>=8'}
    dependencies:
      hasha: 5.2.2
      make-dir: 3.1.0
      package-hash: 4.0.0
      write-file-atomic: 3.0.3
    dev: true

  /call-bind@1.0.2:
    resolution: {integrity: sha512-7O+FbCihrB5WGbFYesctwmTKae6rOiIzmz1icreWJ+0aA7LJfuqhEso2T9ncpcFtzMQtzXf2QGGueWJGTYsqrA==}
    dependencies:
      function-bind: 1.1.1
      get-intrinsic: 1.2.0

  /callsites@3.1.0:
    resolution: {integrity: sha512-P8BjAsXvZS+VIDUI11hHCQEv74YT67YUi5JJFNWIqL235sBmjX4+qx9Muvls5ivyNENctx46xQLQ3aTuE7ssaQ==}
    engines: {node: '>=6'}

  /camelcase-keys@6.2.2:
    resolution: {integrity: sha512-YrwaA0vEKazPBkn0ipTiMpSajYDSe+KjQfrjhcBMxJt/znbvlHd8Pw/Vamaz5EB4Wfhs3SUR3Z9mwRu/P3s3Yg==}
    engines: {node: '>=8'}
    dependencies:
      camelcase: 5.3.1
      map-obj: 4.3.0
      quick-lru: 4.0.1

  /camelcase@5.3.1:
    resolution: {integrity: sha512-L28STB170nwWS63UjtlEOE3dldQApaJXZkOI1uMFfzf3rRuPegHaHesyee+YxQ+W6SvRDQV6UrdOdRiR153wJg==}
    engines: {node: '>=6'}

  /camelcase@6.3.0:
    resolution: {integrity: sha512-Gmy6FhYlCY7uOElZUSbxo2UCDH8owEk996gkbrpsgGtrJLM3J7jGxl9Ic7Qwwj4ivOE5AWZWRMecDdF7hqGjFA==}
    engines: {node: '>=10'}
    dev: true

  /camelcase@7.0.0:
    resolution: {integrity: sha512-JToIvOmz6nhGsUhAYScbo2d6Py5wojjNfoxoc2mEVLUdJ70gJK2gnd+ABY1Tc3sVMyK7QDPtN0T/XdlCQWITyQ==}
    engines: {node: '>=14.16'}
    dev: false

  /caniuse-lite@1.0.30001414:
    resolution: {integrity: sha512-t55jfSaWjCdocnFdKQoO+d2ct9C59UZg4dY3OnUlSZ447r8pUtIKdp0hpAzrGFultmTC+Us+KpKi4GZl/LXlFg==}

  /cardinal@2.1.1:
    resolution: {integrity: sha512-JSr5eOgoEymtYHBjNWyjrMqet9Am2miJhlfKNdqLp6zoeAh0KN5dRAcxlecj5mAJrmQomgiOBj35xHLrFjqBpw==}
    hasBin: true
    dependencies:
      ansicolors: 0.3.2
      redeyed: 2.1.1

  /chai-arrays@2.2.0:
    resolution: {integrity: sha512-4awrdGI2EH8owJ9I58PXwG4N56/FiM8bsn4CVSNEgr4GKAM6Kq5JPVApUbhUBjDakbZNuRvV7quRSC38PWq/tg==}
    engines: {node: '>=0.10'}
    dev: true

  /chai@4.3.6:
    resolution: {integrity: sha512-bbcp3YfHCUzMOvKqsztczerVgBKSsEijCySNlHHbX3VG1nskvqjz5Rfso1gGwD6w6oOV3eI60pKuMOV5MV7p3Q==}
    engines: {node: '>=4'}
    dependencies:
      assertion-error: 1.1.0
      check-error: 1.0.2
      deep-eql: 3.0.1
      get-func-name: 2.0.0
      loupe: 2.3.4
      pathval: 1.1.1
      type-detect: 4.0.8
    dev: true

  /chalk@1.1.3:
    resolution: {integrity: sha512-U3lRVLMSlsCfjqYPbLyVv11M9CPW4I728d6TCKMAOJueEeB9/8o+eSsMnxPJD+Q+K909sdESg7C+tIkoH6on1A==}
    engines: {node: '>=0.10.0'}
    dependencies:
      ansi-styles: 2.2.1
      escape-string-regexp: 1.0.5
      has-ansi: 2.0.0
      strip-ansi: 3.0.1
      supports-color: 2.0.0

  /chalk@2.4.2:
    resolution: {integrity: sha512-Mti+f9lpJNcwF4tWV8/OrTTtF1gZi+f8FqlyAdouralcFWFQWF2+NgCHShjkCb+IFBLq9buZwE1xckQU4peSuQ==}
    engines: {node: '>=4'}
    dependencies:
      ansi-styles: 3.2.1
      escape-string-regexp: 1.0.5
      supports-color: 5.5.0

  /chalk@3.0.0:
    resolution: {integrity: sha512-4D3B6Wf41KOYRFdszmDqMCGq5VV/uMAB273JILmO+3jAlh8X4qDtdtgCR3fxtbLEMzSx22QdhnDcJvu2u1fVwg==}
    engines: {node: '>=8'}
    dependencies:
      ansi-styles: 4.3.0
      supports-color: 7.2.0
    dev: false

  /chalk@4.1.0:
    resolution: {integrity: sha512-qwx12AxXe2Q5xQ43Ac//I6v5aXTipYrSESdOgzrN+9XjgEpyjpKuvSGaN4qE93f7TQTlerQQ8S+EQ0EyDoVL1A==}
    engines: {node: '>=10'}
    dependencies:
      ansi-styles: 4.3.0
      supports-color: 7.2.0
    dev: true

  /chalk@4.1.2:
    resolution: {integrity: sha512-oKnbhFyRIXpUuez8iBMmyEa4nbj4IOQyuhc/wy9kY7/WVPcwIO9VA668Pu8RkO7+0G76SLROeyw9CpQ061i4mA==}
    engines: {node: '>=10'}
    dependencies:
      ansi-styles: 4.3.0
      supports-color: 7.2.0

  /chalk@5.0.1:
    resolution: {integrity: sha512-Fo07WOYGqMfCWHOzSXOt2CxDbC6skS/jO9ynEcmpANMoPrD+W1r1K6Vx7iNm+AQmETU1Xr2t+n8nzkV9t6xh3w==}
    engines: {node: ^12.17.0 || ^14.13 || >=16.0.0}
    dev: false

  /chardet@0.7.0:
    resolution: {integrity: sha512-mT8iDcrh03qDGRRmoA2hmBJnxpllMR+0/0qlzjqZES6NdiWDcZkCNAk4rPFZ9Q85r27unkiNNg8ZOiwZXBHwcA==}

  /check-error@1.0.2:
    resolution: {integrity: sha512-BrgHpW9NURQgzoNyjfq0Wu6VFO6D7IZEmJNdtgNqpzGG8RuNFHt2jQxWlAs4HMe119chBnv+34syEZtc6IhLtA==}
    dev: true

  /chokidar@3.5.3:
    resolution: {integrity: sha512-Dr3sfKRP6oTcjf2JmUmFJfeVMvXBdegxB0iVQ5eb2V10uFJUCAS8OByZdVAyVb8xXNz3GjjTgj9kLWsZTqE6kw==}
    engines: {node: '>= 8.10.0'}
    dependencies:
      anymatch: 3.1.2
      braces: 3.0.2
      glob-parent: 5.1.2
      is-binary-path: 2.1.0
      is-glob: 4.0.3
      normalize-path: 3.0.0
      readdirp: 3.6.0
    optionalDependencies:
      fsevents: 2.3.2
    dev: true

  /chownr@1.1.4:
    resolution: {integrity: sha512-jJ0bqzaylmJtVnNgzTeSOs8DPavpbYgEr/b0YL8/2GO3xJEhInFmhKMUnEJQjZumK7KXGFhUy89PrsJWlakBVg==}
    dev: false

  /chownr@2.0.0:
    resolution: {integrity: sha512-bIomtDF5KGpdogkLd9VspvFzk9KfpyyGlS8YFVZl7TGPBHL5snIOnxeshwVgPteQ9b4Eydl+pVbIyE1DcvCWgQ==}
    engines: {node: '>=10'}

  /chrome-trace-event@1.0.3:
    resolution: {integrity: sha512-p3KULyQg4S7NIHixdwbGX+nFHkoBiA4YQmyWtjb8XngSKV124nJmRysgAeujbUVb15vh+RvFUfCPqU7rXk+hZg==}
    engines: {node: '>=6.0'}
    dev: false

  /ci-info@2.0.0:
    resolution: {integrity: sha512-5tK7EtrZ0N+OLFMthtqOj4fI2Jeb88C4CAZPu25LDVUgXJ0A3Js4PMGqrn0JU1W0Mh1/Z8wZzYPxqUrXeBboCQ==}
    dev: true

  /ci-info@3.4.0:
    resolution: {integrity: sha512-t5QdPT5jq3o262DOQ8zA6E1tlH2upmUc4Hlvrbx1pGYJuiiHl7O7rvVNI+l8HTVhd/q3Qc9vqimkNk5yiXsAug==}

  /circular_buffer_js@1.10.0:
    resolution: {integrity: sha512-HXSDm8gm3nPog7Sh7kln9yb9dVFYan4nVwF4qOqOkR8YpAN6yJupyccXl9OcuTJfPqie0uRJdjHs44H1oCgBOQ==}
    dev: false

  /clean-regexp@1.0.0:
    resolution: {integrity: sha512-GfisEZEJvzKrmGWkvfhgzcz/BllN1USeqD2V6tg14OAOgaCD2Z/PUEuxnAZ/nPvmaHRG7a8y77p1T/IRQ4D1Hw==}
    engines: {node: '>=4'}
    dependencies:
      escape-string-regexp: 1.0.5
    dev: true

  /clean-stack@2.2.0:
    resolution: {integrity: sha512-4diC9HaTE+KRAMWhDhrGOECgWZxoevMc5TlkObMqNSsVU62PYzXZ/SMTjzyGAFF1YusgxGcSWTEXBhp0CPwQ1A==}
    engines: {node: '>=6'}

  /clean-stack@3.0.1:
    resolution: {integrity: sha512-lR9wNiMRcVQjSB3a7xXGLuz4cr4wJuuXlaAEbRutGowQTmlp7R72/DOgN21e8jdwblMWl9UOJMJXarX94pzKdg==}
    engines: {node: '>=10'}
    dependencies:
      escape-string-regexp: 4.0.0

  /cli-boxes@1.0.0:
    resolution: {integrity: sha512-3Fo5wu8Ytle8q9iCzS4D2MWVL2X7JVWRiS1BnXbTFDhS9c/REkM9vd1AmabsoZoY5/dGi5TT9iKL8Kb6DeBRQg==}
    engines: {node: '>=0.10.0'}

  /cli-boxes@3.0.0:
    resolution: {integrity: sha512-/lzGpEWL/8PfI0BmBOPRwp0c/wFNX1RdUML3jK/RcSBA9T8mZDdQpqYBKtCFTOfQbwPqWEOpjqW+Fnayc0969g==}
    engines: {node: '>=10'}
    dev: false

  /cli-color@1.4.0:
    resolution: {integrity: sha512-xu6RvQqqrWEo6MPR1eixqGPywhYBHRs653F9jfXB2Hx4jdM/3WxiNE1vppRmxtMIfl16SFYTpYlrnqH/HsK/2w==}
    dependencies:
      ansi-regex: 2.1.1
      d: 1.0.1
      es5-ext: 0.10.62
      es6-iterator: 2.0.3
      memoizee: 0.4.15
      timers-ext: 0.1.7
    dev: false

  /cli-cursor@2.1.0:
    resolution: {integrity: sha512-8lgKz8LmCRYZZQDpRyT2m5rKJ08TnU4tR9FFFW2rxpxR1FzWi4PQ/NfyODchAatHaUgnSPVcx/R5w6NuTBzFiw==}
    engines: {node: '>=4'}
    dependencies:
      restore-cursor: 2.0.0
    dev: true

  /cli-cursor@3.1.0:
    resolution: {integrity: sha512-I/zHAwsKf9FqGoXM4WWRACob9+SNukZTd94DWF57E4toouRulbCxcUh6RKUEOQlYTHJnzkPMySvPNaaSLNfLZw==}
    engines: {node: '>=8'}
    dependencies:
      restore-cursor: 3.1.0

  /cli-progress@3.12.0:
    resolution: {integrity: sha512-tRkV3HJ1ASwm19THiiLIXLO7Im7wlTuKnvkYaTkyoAPefqjNg7W7DHKUlGRxy9vxDvbyCYQkQozvptuMkGCg8A==}
    engines: {node: '>=4'}
    dependencies:
      string-width: 4.2.3

  /cli-spinners@2.6.1:
    resolution: {integrity: sha512-x/5fWmGMnbKQAaNwN+UZlV79qBLM9JFnJuJ03gIi5whrob0xV0ofNVHy9DhwGdsMJQc2OKv0oGmLzvaqvAVv+g==}
    engines: {node: '>=6'}
    dev: true

  /cli-spinners@2.7.0:
    resolution: {integrity: sha512-qu3pN8Y3qHNgE2AFweciB1IfMnmZ/fsNTEE+NOFjmGB2F/7rLhnhzppvpCnN4FovtP26k8lHyy9ptEbNwWFLzw==}
    engines: {node: '>=6'}

  /cli-table@0.3.11:
    resolution: {integrity: sha512-IqLQi4lO0nIB4tcdTpN4LCB9FI3uqrJZK7RC515EnhZ6qBaglkIgICb1wjeAqpdoOabm1+SuQtkXIPdYC93jhQ==}
    engines: {node: '>= 0.2.0'}
    dependencies:
      colors: 1.0.3

  /cli-width@2.2.1:
    resolution: {integrity: sha512-GRMWDxpOB6Dgk2E5Uo+3eEBvtOOlimMmpbFiKuLFnQzYDavtLFY3K5ona41jgN/WdRZtG7utuVSVTL4HbZHGkw==}
    dev: true

  /cli-width@3.0.0:
    resolution: {integrity: sha512-FxqpkPPwu1HjuN93Omfm4h8uIanXofW0RxVEW3k5RKx+mJJYSthzNhp32Kzxxy3YAEZ/Dc/EWN1vZRY0+kOhbw==}
    engines: {node: '>= 10'}

  /cliui@6.0.0:
    resolution: {integrity: sha512-t6wbgtoCXvAzst7QgXxJYqPt0usEfbgQdftEPbLL/cvv6HPE5VgvqCuAIDR0NgU52ds6rFwqrgakNLrHEjCbrQ==}
    dependencies:
      string-width: 4.2.3
      strip-ansi: 6.0.1
      wrap-ansi: 6.2.0
    dev: true

  /cliui@7.0.4:
    resolution: {integrity: sha512-OcRE68cOsVMXp1Yvonl/fzkQOyjLSu/8bhPDfQt0e0/Eb283TKP20Fs2MqoPsr9SwA595rRCA+QMzYc9nBP+JQ==}
    dependencies:
      string-width: 4.2.3
      strip-ansi: 6.0.1
      wrap-ansi: 7.0.0
    dev: true

  /cliui@8.0.1:
    resolution: {integrity: sha512-BSeNnyus75C4//NQ9gQt1/csTXyo/8Sb+afLAkzAptFuMsod9HFokGNudZpi/oQV73hnVK+sR+5PVRMd+Dr7YQ==}
    engines: {node: '>=12'}
    dependencies:
      string-width: 4.2.3
      strip-ansi: 6.0.1
      wrap-ansi: 7.0.0

  /clone-buffer@1.0.0:
    resolution: {integrity: sha512-KLLTJWrvwIP+OPfMn0x2PheDEP20RPUcGXj/ERegTgdmPEZylALQldygiqrPPu8P45uNuPs7ckmReLY6v/iA5g==}
    engines: {node: '>= 0.10'}

  /clone-deep@4.0.1:
    resolution: {integrity: sha512-neHB9xuzh/wk0dIHweyAXv2aPGZIVk3pLMe+/RNzINf17fe0OG96QroktYAUm7SM1PBnzTabaLboqqxDyMU+SQ==}
    engines: {node: '>=6'}
    dependencies:
      is-plain-object: 2.0.4
      kind-of: 6.0.3
      shallow-clone: 3.0.1
    dev: true

  /clone-response@1.0.3:
    resolution: {integrity: sha512-ROoL94jJH2dUVML2Y/5PEDNaSHgeOdSDicUyS7izcF63G6sTc/FTjLub4b8Il9S8S0beOfYt0TaA5qvFK+w0wA==}
    dependencies:
      mimic-response: 1.0.1

  /clone-stats@1.0.0:
    resolution: {integrity: sha512-au6ydSpg6nsrigcZ4m8Bc9hxjeW+GJ8xh5G3BJCMt4WXe1H10UNaVOamqQTmrx1kjVuxAHIQSNU6hY4Nsn9/ag==}

  /clone@1.0.4:
    resolution: {integrity: sha512-JQHZ2QMW6l3aH/j6xCqQThY/9OH4D/9ls34cgkUBiEeocRTU04tHfKPBsUK1PqZCUQM7GiA0IIXJSuXHI64Kbg==}
    engines: {node: '>=0.8'}

  /clone@2.1.2:
    resolution: {integrity: sha512-3Pe/CF1Nn94hyhIYpjtiLhdCoEoz0DqQ+988E9gmeEdQZlojxnOb74wctFyuwWQHzqyf9X7C7MG8juUpqBJT8w==}
    engines: {node: '>=0.8'}

  /cloneable-readable@1.1.3:
    resolution: {integrity: sha512-2EF8zTQOxYq70Y4XKtorQupqF0m49MBz2/yf5Bj+MHjvpG3Hy7sImifnqD6UA+TKYxeSV+u6qqQPawN5UvnpKQ==}
    dependencies:
      inherits: 2.0.4
      process-nextick-args: 2.0.1
      readable-stream: 2.3.7

  /cmd-shim@5.0.0:
    resolution: {integrity: sha512-qkCtZ59BidfEwHltnJwkyVZn+XQojdAySM1D1gSeh11Z4pW1Kpolkyo53L5noc0nrxmIvyFwTmJRo4xs7FFLPw==}
    engines: {node: ^12.13.0 || ^14.15.0 || >=16.0.0}
    dependencies:
      mkdirp-infer-owner: 2.0.0

  /code-block-writer@11.0.3:
    resolution: {integrity: sha512-NiujjUFB4SwScJq2bwbYUtXbZhBSlY6vYzm++3Q6oC+U+injTqfPYFK8wS9COOmb2lueqp0ZRB4nK1VYeHgNyw==}
    dev: false

  /code-point-at@1.1.0:
    resolution: {integrity: sha512-RpAVKQA5T63xEj6/giIbUEtZwJ4UFIc3ZtvEkiaUERylqe8xb5IvqcgOurZLahv93CLKfxcw5YI+DZcUBRyLXA==}
    engines: {node: '>=0.10.0'}

  /color-convert@1.9.3:
    resolution: {integrity: sha512-QfAUtd+vFdAtFQcC8CCyYt1fYWxSqAiK2cSD6zDB8N3cpsEBAvRxp9zOGg6G/SHHJYAT88/az/IuDGALsNVbGg==}
    dependencies:
      color-name: 1.1.3

  /color-convert@2.0.1:
    resolution: {integrity: sha512-RRECPsj7iu/xb5oKYcsFHSppFNnsj/52OVTRKb4zP5onXwVF3zVmmToNcOfGC+CRDpfK/U584fMg38ZHCaElKQ==}
    engines: {node: '>=7.0.0'}
    dependencies:
      color-name: 1.1.4

  /color-name@1.1.3:
    resolution: {integrity: sha512-72fSenhMw2HZMTVHeCA9KCmpEIbzWiQsjN+BHcBbS9vr1mtt+vJjPdksIBNUmKAW8TFUDPJK5SUU3QhE9NEXDw==}

  /color-name@1.1.4:
    resolution: {integrity: sha512-dOy+3AuW3a2wNbZHIuMZpTcgjGuLU/uBL/ubcZF9OXbDo8ff4O8yVp5Bf0efS8uEoYo5q4Fx7dY9OgQGXgAsQA==}

  /color-string@1.9.1:
    resolution: {integrity: sha512-shrVawQFojnZv6xM40anx4CkoDP+fZsw/ZerEMsW/pyzsRbElpsL/DBVW7q3ExxwusdNXI3lXpuhEZkzs8p5Eg==}
    dependencies:
      color-name: 1.1.4
      simple-swizzle: 0.2.2
    dev: false

  /color-support@1.1.3:
    resolution: {integrity: sha512-qiBjkpbMLO/HL68y+lh4q0/O1MZFj2RX6X/KmMa3+gJD3z+WwI1ZzDHysvqHGS3mP6mznPckpXmw1nI9cJjyRg==}
    hasBin: true

  /color@4.2.3:
    resolution: {integrity: sha512-1rXeuUUiGGrykh+CeBdu5Ie7OJwinCgQY0bc7GCRxy5xVHy+moaqkpL/jqQq0MtQOeYcrqEz4abc5f0KtU7W4A==}
    engines: {node: '>=12.5.0'}
    dependencies:
      color-convert: 2.0.1
      color-string: 1.9.1
    dev: false

  /colors@1.0.3:
    resolution: {integrity: sha512-pFGrxThWcWQ2MsAz6RtgeWe4NK2kUE1WfsrvvlctdII745EW9I0yflqhe7++M5LEc7bV2c/9/5zc8sFcpL0Drw==}
    engines: {node: '>=0.1.90'}

  /colors@1.2.5:
    resolution: {integrity: sha512-erNRLao/Y3Fv54qUa0LBB+//Uf3YwMUmdJinN20yMXm9zdKKqH9wt7R9IIVZ+K7ShzfpLV/Zg8+VyrBJYB4lpg==}
    engines: {node: '>=0.1.90'}

  /colors@1.4.0:
    resolution: {integrity: sha512-a+UqTh4kgZg/SlGvfbzDHpgRu7AAQOmmqRHJnxhRZICKFUT91brVhNNt58CMWU9PsBbv3PDCZUHbVxuDiH2mtA==}
    engines: {node: '>=0.1.90'}
    dev: false

  /columnify@1.6.0:
    resolution: {integrity: sha512-lomjuFZKfM6MSAnV9aCZC9sc0qGbmZdfygNv+nCpqVkSKdCxCklLtd16O0EILGkImHw9ZpHkAnHaB+8Zxq5W6Q==}
    engines: {node: '>=8.0.0'}
    dependencies:
      strip-ansi: 6.0.1
      wcwidth: 1.0.1
    dev: true

  /combined-stream@1.0.8:
    resolution: {integrity: sha512-FQN4MRfuJeHf7cBbBMJFXhKSDq+2kAArBlmRBvcvFE5BB1HZKXtSFASDhdlz9zOYwxh8lDdnvmMOe/+5cdoEdg==}
    engines: {node: '>= 0.8'}
    dependencies:
      delayed-stream: 1.0.0
    dev: false

  /command-line-args@4.0.7:
    resolution: {integrity: sha512-aUdPvQRAyBvQd2n7jXcsMDz68ckBJELXNzBybCHOibUWEg0mWTnaYCSRU8h9R+aNRSvDihJtssSRCiDRpLaezA==}
    hasBin: true
    dependencies:
      array-back: 2.0.0
      find-replace: 1.0.3
      typical: 2.6.1
    dev: false

  /commander@2.20.3:
    resolution: {integrity: sha512-GpVkmM8vF2vQUkj2LvZmD35JxeJOLCwJ9cUkugyk2nuhbv3+mJvpLYYt+0+USMxE+oj+ey/lJEnhZw75x/OMcQ==}

  /commander@4.1.1:
    resolution: {integrity: sha512-NOKm8xhkzAjzFx8B2v5OAHT+u5pRQc2UCa2Vq9jYL/31o2wi9mxBA7LIFs3sV5VSC49z6pEhfbMULvShKj26WA==}
    engines: {node: '>= 6'}
    dev: false

  /commander@6.2.1:
    resolution: {integrity: sha512-U7VdrJFnJgo4xjrHpTzu0yrHPGImdsmD95ZlgYSEajAn2JKzDhDTPG9kBTefmObL2w/ngeZnilk+OV9CG3d7UA==}
    engines: {node: '>= 6'}
    dev: false

  /commander@7.1.0:
    resolution: {integrity: sha512-pRxBna3MJe6HKnBGsDyMv8ETbptw3axEdYHoqNh7gu5oDcew8fs0xnivZGm06Ogk8zGAJ9VX+OPEr2GXEQK4dg==}
    engines: {node: '>= 10'}

  /commander@9.5.0:
    resolution: {integrity: sha512-KRs7WVDKg86PWiuAqhDrAQnTXZKraVcCc6vFdL14qrZ/DcWwuRo7VoiYXalXO7S5GKpqYiVEwCbgFDfxNHKJBQ==}
    engines: {node: ^12.20.0 || >=14}

  /comment-parser@1.3.1:
    resolution: {integrity: sha512-B52sN2VNghyq5ofvUsqZjmk6YkihBX5vMSChmSK9v4ShjKf3Vk5Xcmgpw4o+iIgtrnM/u5FiMpz9VKb8lpBveA==}
    engines: {node: '>= 12.0.0'}
    dev: true

  /commitizen@4.2.5:
    resolution: {integrity: sha512-9sXju8Qrz1B4Tw7kC5KhnvwYQN88qs2zbiB8oyMsnXZyJ24PPGiNM3nHr73d32dnE3i8VJEXddBFIbOgYSEXtQ==}
    engines: {node: '>= 12'}
    hasBin: true
    dependencies:
      cachedir: 2.3.0
      cz-conventional-changelog: 3.3.0
      dedent: 0.7.0
      detect-indent: 6.1.0
      find-node-modules: 2.1.3
      find-root: 1.1.0
      fs-extra: 9.1.0
      glob: 7.2.3
      inquirer: 8.2.4
      is-utf8: 0.2.1
      lodash: 4.17.21
      minimist: 1.2.6
      strip-bom: 4.0.0
      strip-json-comments: 3.1.1
    transitivePeerDependencies:
      - '@swc/core'
      - '@swc/wasm'
    dev: true

  /common-ancestor-path@1.0.1:
    resolution: {integrity: sha512-L3sHRo1pXXEqX8VU28kfgUY+YGsk09hPqZiZmLacNib6XNTCM8ubYeT7ryXQw8asB1sKgcU5lkB7ONug08aB8w==}

  /commondir@1.0.1:
    resolution: {integrity: sha512-W9pAhw0ja1Edb5GVdIF1mjZw/ASI0AlShXM83UUGe2DVr5TdAPEA1OA8m/g8zWp9x6On7gqufY+FatDbC3MDQg==}

  /compare-func@2.0.0:
    resolution: {integrity: sha512-zHig5N+tPWARooBnb0Zx1MFcdfpyJrfTJ3Y5L+IFvUm8rM74hHz66z0gw0x4tijh5CorKkKUCnW82R2vmpeCRA==}
    dependencies:
      array-ify: 1.0.0
      dot-prop: 5.3.0
    dev: true

  /concat-map@0.0.1:
    resolution: {integrity: sha512-/Srv4dswyQNBfohGpz9o6Yb3Gz3SrUDqBH5rTuhGR7ahtlbYKnVxw2bCFMRljaA7EXHaXZ8wsHdodFvbkhKmqg==}

  /concat-stream@2.0.0:
    resolution: {integrity: sha512-MWufYdFw53ccGjCA+Ol7XJYpAlW6/prSMzuPOTRnJGcGzuhLn4Scrz7qf6o8bROZ514ltazcIFJZevcfbo0x7A==}
    engines: {'0': node >= 6.0}
    dependencies:
      buffer-from: 1.1.2
      inherits: 2.0.4
      readable-stream: 3.6.1
      typedarray: 0.0.6
    dev: true

  /concurrently@7.6.0:
    resolution: {integrity: sha512-BKtRgvcJGeZ4XttiDiNcFiRlxoAeZOseqUvyYRUp/Vtd+9p1ULmeoSqGsDA+2ivdeDFpqrJvGvmI+StKfKl5hw==}
    engines: {node: ^12.20.0 || ^14.13.0 || >=16.0.0}
    hasBin: true
    dependencies:
      chalk: 4.1.2
      date-fns: 2.29.3
      lodash: 4.17.21
      rxjs: 7.8.0
      shell-quote: 1.8.0
      spawn-command: 0.0.2-1
      supports-color: 8.1.1
      tree-kill: 1.2.2
      yargs: 17.7.1

  /config-chain@1.1.13:
    resolution: {integrity: sha512-qj+f8APARXHrM0hraqXYb2/bOVSV4PvJQlNZ/DVj0QrmNM2q2euizkeuVckQ57J+W0mRH6Hvi+k50M4Jul2VRQ==}
    dependencies:
      ini: 1.3.8
      proto-list: 1.2.4

  /configstore@6.0.0:
    resolution: {integrity: sha512-cD31W1v3GqUlQvbBCGcXmd2Nj9SvLDOP1oQ0YFuLETufzSPaKp11rYBsSOm7rCsW3OnIRAFM3OxRhceaXNYHkA==}
    engines: {node: '>=12'}
    dependencies:
      dot-prop: 6.0.1
      graceful-fs: 4.2.11
      unique-string: 3.0.0
      write-file-atomic: 3.0.3
      xdg-basedir: 5.1.0
    dev: false

  /confusing-browser-globals@1.0.10:
    resolution: {integrity: sha512-gNld/3lySHwuhaVluJUKLePYirM3QNCKzVxqAdhJII9/WXKVX5PURzMVJspS1jTslSqjeuG4KMVTSouit5YPHA==}
    dev: true

  /console-control-strings@1.1.0:
    resolution: {integrity: sha512-ty/fTekppD2fIwRvnZAVdeOiGd1c7YXEixbgJTNzqcxJWKQnjJ/V1bNEEE6hygpM3WjwHFUVK6HTjWSzV4a8sQ==}

  /content-type@1.0.5:
    resolution: {integrity: sha512-nTjqfcBFEipKdXCv4YDQWCfmcLZKm81ldF0pAopTvyrFGVbcR6P/VAAd5G7N+0tTr8QqiU0tFadD6FK4NtJwOA==}
    engines: {node: '>= 0.6'}

  /conventional-changelog-angular@5.0.13:
    resolution: {integrity: sha512-i/gipMxs7s8L/QeuavPF2hLnJgH6pEZAttySB6aiQLWcX3puWDL3ACVmvBhJGxnAy52Qc15ua26BufY6KpmrVA==}
    engines: {node: '>=10'}
    dependencies:
      compare-func: 2.0.0
      q: 1.5.1
    dev: true

  /conventional-changelog-atom@2.0.8:
    resolution: {integrity: sha512-xo6v46icsFTK3bb7dY/8m2qvc8sZemRgdqLb/bjpBsH2UyOS8rKNTgcb5025Hri6IpANPApbXMg15QLb1LJpBw==}
    engines: {node: '>=10'}
    dependencies:
      q: 1.5.1
    dev: true

  /conventional-changelog-cli@2.2.2:
    resolution: {integrity: sha512-8grMV5Jo8S0kP3yoMeJxV2P5R6VJOqK72IiSV9t/4H5r/HiRqEBQ83bYGuz4Yzfdj4bjaAEhZN/FFbsFXr5bOA==}
    engines: {node: '>=10'}
    hasBin: true
    dependencies:
      add-stream: 1.0.0
      conventional-changelog: 3.1.25
      lodash: 4.17.21
      meow: 8.1.2
      tempfile: 3.0.0
    dev: true

  /conventional-changelog-codemirror@2.0.8:
    resolution: {integrity: sha512-z5DAsn3uj1Vfp7po3gpt2Boc+Bdwmw2++ZHa5Ak9k0UKsYAO5mH1UBTN0qSCuJZREIhX6WU4E1p3IW2oRCNzQw==}
    engines: {node: '>=10'}
    dependencies:
      q: 1.5.1
    dev: true

  /conventional-changelog-conventionalcommits@4.6.3:
    resolution: {integrity: sha512-LTTQV4fwOM4oLPad317V/QNQ1FY4Hju5qeBIM1uTHbrnCE+Eg4CdRZ3gO2pUeR+tzWdp80M2j3qFFEDWVqOV4g==}
    engines: {node: '>=10'}
    dependencies:
      compare-func: 2.0.0
      lodash: 4.17.21
      q: 1.5.1
    dev: true

  /conventional-changelog-conventionalcommits@5.0.0:
    resolution: {integrity: sha512-lCDbA+ZqVFQGUj7h9QBKoIpLhl8iihkO0nCTyRNzuXtcd7ubODpYB04IFy31JloiJgG0Uovu8ot8oxRzn7Nwtw==}
    engines: {node: '>=10'}
    dependencies:
      compare-func: 2.0.0
      lodash: 4.17.21
      q: 1.5.1
    dev: true

  /conventional-changelog-core@4.2.4:
    resolution: {integrity: sha512-gDVS+zVJHE2v4SLc6B0sLsPiloR0ygU7HaDW14aNJE1v4SlqJPILPl/aJC7YdtRE4CybBf8gDwObBvKha8Xlyg==}
    engines: {node: '>=10'}
    dependencies:
      add-stream: 1.0.0
      conventional-changelog-writer: 5.0.1
      conventional-commits-parser: 3.2.4
      dateformat: 3.0.3
      get-pkg-repo: 4.2.1
      git-raw-commits: 2.0.11
      git-remote-origin-url: 2.0.0
      git-semver-tags: 4.1.1
      lodash: 4.17.21
      normalize-package-data: 3.0.3
      q: 1.5.1
      read-pkg: 3.0.0
      read-pkg-up: 3.0.0
      through2: 4.0.2
    dev: true

  /conventional-changelog-ember@2.0.9:
    resolution: {integrity: sha512-ulzIReoZEvZCBDhcNYfDIsLTHzYHc7awh+eI44ZtV5cx6LVxLlVtEmcO+2/kGIHGtw+qVabJYjdI5cJOQgXh1A==}
    engines: {node: '>=10'}
    dependencies:
      q: 1.5.1
    dev: true

  /conventional-changelog-eslint@3.0.9:
    resolution: {integrity: sha512-6NpUCMgU8qmWmyAMSZO5NrRd7rTgErjrm4VASam2u5jrZS0n38V7Y9CzTtLT2qwz5xEChDR4BduoWIr8TfwvXA==}
    engines: {node: '>=10'}
    dependencies:
      q: 1.5.1
    dev: true

  /conventional-changelog-express@2.0.6:
    resolution: {integrity: sha512-SDez2f3iVJw6V563O3pRtNwXtQaSmEfTCaTBPCqn0oG0mfkq0rX4hHBq5P7De2MncoRixrALj3u3oQsNK+Q0pQ==}
    engines: {node: '>=10'}
    dependencies:
      q: 1.5.1
    dev: true

  /conventional-changelog-jquery@3.0.11:
    resolution: {integrity: sha512-x8AWz5/Td55F7+o/9LQ6cQIPwrCjfJQ5Zmfqi8thwUEKHstEn4kTIofXub7plf1xvFA2TqhZlq7fy5OmV6BOMw==}
    engines: {node: '>=10'}
    dependencies:
      q: 1.5.1
    dev: true

  /conventional-changelog-jshint@2.0.9:
    resolution: {integrity: sha512-wMLdaIzq6TNnMHMy31hql02OEQ8nCQfExw1SE0hYL5KvU+JCTuPaDO+7JiogGT2gJAxiUGATdtYYfh+nT+6riA==}
    engines: {node: '>=10'}
    dependencies:
      compare-func: 2.0.0
      q: 1.5.1
    dev: true

  /conventional-changelog-preset-loader@2.3.4:
    resolution: {integrity: sha512-GEKRWkrSAZeTq5+YjUZOYxdHq+ci4dNwHvpaBC3+ENalzFWuCWa9EZXSuZBpkr72sMdKB+1fyDV4takK1Lf58g==}
    engines: {node: '>=10'}
    dev: true

  /conventional-changelog-writer@5.0.1:
    resolution: {integrity: sha512-5WsuKUfxW7suLblAbFnxAcrvf6r+0b7GvNaWUwUIk0bXMnENP/PEieGKVUQrjPqwPT4o3EPAASBXiY6iHooLOQ==}
    engines: {node: '>=10'}
    hasBin: true
    dependencies:
      conventional-commits-filter: 2.0.7
      dateformat: 3.0.3
      handlebars: 4.7.7
      json-stringify-safe: 5.0.1
      lodash: 4.17.21
      meow: 8.1.2
      semver: 6.3.0
      split: 1.0.1
      through2: 4.0.2
    dev: true

  /conventional-changelog@3.1.25:
    resolution: {integrity: sha512-ryhi3fd1mKf3fSjbLXOfK2D06YwKNic1nC9mWqybBHdObPd8KJ2vjaXZfYj1U23t+V8T8n0d7gwnc9XbIdFbyQ==}
    engines: {node: '>=10'}
    dependencies:
      conventional-changelog-angular: 5.0.13
      conventional-changelog-atom: 2.0.8
      conventional-changelog-codemirror: 2.0.8
      conventional-changelog-conventionalcommits: 4.6.3
      conventional-changelog-core: 4.2.4
      conventional-changelog-ember: 2.0.9
      conventional-changelog-eslint: 3.0.9
      conventional-changelog-express: 2.0.6
      conventional-changelog-jquery: 3.0.11
      conventional-changelog-jshint: 2.0.9
      conventional-changelog-preset-loader: 2.3.4
    dev: true

  /conventional-commit-types@3.0.0:
    resolution: {integrity: sha512-SmmCYnOniSsAa9GqWOeLqc179lfr5TRu5b4QFDkbsrJ5TZjPJx85wtOr3zn+1dbeNiXDKGPbZ72IKbPhLXh/Lg==}
    dev: true

  /conventional-commits-filter@2.0.7:
    resolution: {integrity: sha512-ASS9SamOP4TbCClsRHxIHXRfcGCnIoQqkvAzCSbZzTFLfcTqJVugB0agRgsEELsqaeWgsXv513eS116wnlSSPA==}
    engines: {node: '>=10'}
    dependencies:
      lodash.ismatch: 4.4.0
      modify-values: 1.0.1
    dev: true

  /conventional-commits-parser@3.2.4:
    resolution: {integrity: sha512-nK7sAtfi+QXbxHCYfhpZsfRtaitZLIA6889kFIouLvz6repszQDgxBu7wf2WbU+Dco7sAnNCJYERCwt54WPC2Q==}
    engines: {node: '>=10'}
    hasBin: true
    dependencies:
      JSONStream: 1.3.5
      is-text-path: 1.0.1
      lodash: 4.17.21
      meow: 8.1.2
      split2: 3.2.2
      through2: 4.0.2
    dev: true

  /conventional-recommended-bump@6.1.0:
    resolution: {integrity: sha512-uiApbSiNGM/kkdL9GTOLAqC4hbptObFo4wW2QRyHsKciGAfQuLU1ShZ1BIVI/+K2BE/W1AWYQMCXAsv4dyKPaw==}
    engines: {node: '>=10'}
    hasBin: true
    dependencies:
      concat-stream: 2.0.0
      conventional-changelog-preset-loader: 2.3.4
      conventional-commits-filter: 2.0.7
      conventional-commits-parser: 3.2.4
      git-raw-commits: 2.0.11
      git-semver-tags: 4.1.1
      meow: 8.1.2
      q: 1.5.1
    dev: true

  /convert-source-map@1.8.0:
    resolution: {integrity: sha512-+OQdjP49zViI/6i7nIJpA8rAl4sV/JdPfU9nZs3VqOwGIgizICvuN2ru6fMd+4llL0tar18UYJXfZ/TWtmhUjA==}
    dependencies:
      safe-buffer: 5.1.2
    dev: true

  /copyfiles@2.4.1:
    resolution: {integrity: sha512-fereAvAvxDrQDOXybk3Qu3dPbOoKoysFMWtkY3mv5BsL8//OSZVL5DCLYqgRfY5cWirgRzlC+WSrxp6Bo3eNZg==}
    hasBin: true
    dependencies:
      glob: 7.2.3
      minimatch: 3.1.2
      mkdirp: 1.0.4
      noms: 0.0.0
      through2: 2.0.5
      untildify: 4.0.0
      yargs: 16.2.0
    dev: true

  /core-js@2.6.12:
    resolution: {integrity: sha512-Kb2wC0fvsWfQrgk8HU5lW6U/Lcs8+9aaYcy4ZFc6DDlo4nZ7n70dEgE5rtR0oG6ufKDUnrwfWL1mXR5ljDatrQ==}
    deprecated: core-js@<3.23.3 is no longer maintained and not recommended for usage due to the number of issues. Because of the V8 engine whims, feature detection in old core-js versions could cause a slowdown up to 100x even if nothing is polyfilled. Some versions have web compatibility issues. Please, upgrade your dependencies to the actual version of core-js.
    requiresBuild: true
    dev: false

  /core-util-is@1.0.3:
    resolution: {integrity: sha512-ZQBvi1DcpJ4GDqanjucZ2Hj3wEO5pZDS89BWbkcrvdxksJorwUDDZamX9ldFkp9aw2lmBDLgkObEA4DWNJ9FYQ==}

  /cosmiconfig-typescript-loader@4.2.0(@types/node@14.18.38)(cosmiconfig@7.0.1)(ts-node@10.9.1)(typescript@4.9.5):
    resolution: {integrity: sha512-NkANeMnaHrlaSSlpKGyvn2R4rqUDeE/9E5YHx+b4nwo0R8dZyAqcih8/gxpCZvqWP9Vf6xuLpMSzSgdVEIM78g==}
    engines: {node: '>=12', npm: '>=6'}
    peerDependencies:
      '@types/node': '*'
      cosmiconfig: '>=7'
      ts-node: '>=10'
      typescript: '>=3'
    dependencies:
      '@types/node': 14.18.38
      cosmiconfig: 7.0.1
      ts-node: 10.9.1(@types/node@14.18.38)(typescript@4.9.5)
      typescript: 4.9.5
    dev: true

  /cosmiconfig-typescript-loader@4.2.0(@types/node@14.18.38)(cosmiconfig@8.0.0)(ts-node@10.9.1)(typescript@4.9.5):
    resolution: {integrity: sha512-NkANeMnaHrlaSSlpKGyvn2R4rqUDeE/9E5YHx+b4nwo0R8dZyAqcih8/gxpCZvqWP9Vf6xuLpMSzSgdVEIM78g==}
    engines: {node: '>=12', npm: '>=6'}
    peerDependencies:
      '@types/node': '*'
      cosmiconfig: '>=7'
      ts-node: '>=10'
      typescript: '>=3'
    dependencies:
      '@types/node': 14.18.38
      cosmiconfig: 8.0.0
      ts-node: 10.9.1(@types/node@14.18.38)(typescript@4.9.5)
      typescript: 4.9.5
    dev: true
    optional: true

  /cosmiconfig@7.0.1:
    resolution: {integrity: sha512-a1YWNUV2HwGimB7dU2s1wUMurNKjpx60HxBB6xUM8Re+2s1g1IIfJvFR0/iCF+XHdE0GMTKTuLR32UQff4TEyQ==}
    engines: {node: '>=10'}
    dependencies:
      '@types/parse-json': 4.0.0
      import-fresh: 3.3.0
      parse-json: 5.2.0
      path-type: 4.0.0
      yaml: 1.10.2

  /cosmiconfig@7.1.0:
    resolution: {integrity: sha512-AdmX6xUzdNASswsFtmwSt7Vj8po9IuqXm0UXz7QKPuEUmPB4XyjGfaAr2PSuELMwkRMVH1EpIkX5bTZGRB3eCA==}
    engines: {node: '>=10'}
    dependencies:
      '@types/parse-json': 4.0.0
      import-fresh: 3.3.0
      parse-json: 5.2.0
      path-type: 4.0.0
      yaml: 1.10.2
    dev: true

  /cosmiconfig@8.0.0:
    resolution: {integrity: sha512-da1EafcpH6b/TD8vDRaWV7xFINlHlF6zKsGwS1TsuVJTZRkquaS5HTMq7uq6h31619QjbsYl21gVDOm32KM1vQ==}
    engines: {node: '>=14'}
    dependencies:
      import-fresh: 3.3.0
      js-yaml: 4.1.0
      parse-json: 5.2.0
      path-type: 4.0.0

  /create-require@1.1.1:
    resolution: {integrity: sha512-dcKFX3jn0MpIaXjisoRvexIJVEKzaq7z2rZKxf+MSr9TkdmHmsU4m2lcLojrj/FHl8mk5VxMmYA+ftRkP/3oKQ==}
    dev: true

  /cross-env@7.0.3:
    resolution: {integrity: sha512-+/HKd6EgcQCJGh2PSjZuUitQBQynKor4wrFbRg4DtAgS1aWO+gU52xpH7M9ScGgXSYmAVS9bIJ8EzuaGw0oNAw==}
    engines: {node: '>=10.14', npm: '>=6', yarn: '>=1'}
    hasBin: true
    dependencies:
      cross-spawn: 7.0.3
    dev: true

  /cross-spawn@6.0.5:
    resolution: {integrity: sha512-eTVLrBSt7fjbDygz805pMnstIs2VTBNkRm0qxZd+M7A5XDdxVRWO5MxGBXZhjY4cqLYLdtrGqRf8mBPmzwSpWQ==}
    engines: {node: '>=4.8'}
    dependencies:
      nice-try: 1.0.5
      path-key: 2.0.1
      semver: 5.7.1
      shebang-command: 1.2.0
      which: 1.3.1

  /cross-spawn@7.0.3:
    resolution: {integrity: sha512-iRDPJKUPVEND7dHPO8rkbOnPpyDygcDFtWjpeWNCgy8WP2rXcxXL8TskReQl6OrB2G7+UJrags1q15Fudc7G6w==}
    engines: {node: '>= 8'}
    dependencies:
      path-key: 3.1.1
      shebang-command: 2.0.0
      which: 2.0.2

  /crypto-random-string@4.0.0:
    resolution: {integrity: sha512-x8dy3RnvYdlUcPOjkEHqozhiwzKNSq7GcPuXFbnyMOCHxX8V3OgIg/pYuabl2sbUPfIJaeAQB7PMOK8DFIdoRA==}
    engines: {node: '>=12'}
    dependencies:
      type-fest: 1.4.0
    dev: false

  /cz-conventional-changelog@3.3.0:
    resolution: {integrity: sha512-U466fIzU5U22eES5lTNiNbZ+d8dfcHcssH4o7QsdWaCcRs/feIPCxKYSWkYBNs5mny7MvEfwpTLWjvbm94hecw==}
    engines: {node: '>= 10'}
    dependencies:
      chalk: 2.4.2
      commitizen: 4.2.5
      conventional-commit-types: 3.0.0
      lodash.map: 4.6.0
      longest: 2.0.1
      word-wrap: 1.2.3
    optionalDependencies:
      '@commitlint/load': 17.4.4
    transitivePeerDependencies:
      - '@swc/core'
      - '@swc/wasm'
    dev: true

  /cz-customizable@7.0.0:
    resolution: {integrity: sha512-pQKkGSm+8SY9VY/yeJqDOla1MjrGaG7WG4EYLLEV4VNctGO7WdzdGtWEr2ydKSkrpmTs7f8fmBksg/FaTrUAyw==}
    hasBin: true
    dependencies:
      editor: 1.0.0
      find-config: 1.0.0
      inquirer: 6.5.2
      lodash: 4.17.21
      temp: 0.9.4
      word-wrap: 1.2.3
    dev: true

  /d@1.0.1:
    resolution: {integrity: sha512-m62ShEObQ39CfralilEQRjH6oAMtNCV1xJyEx5LpRYUVN+EviphDgUc/F3hnYbADmkiNs67Y+3ylmlG7Lnu+FA==}
    dependencies:
      es5-ext: 0.10.62
      type: 1.2.0
    dev: false

  /danger@10.9.0(@octokit/core@4.0.5):
    resolution: {integrity: sha512-eEWQAaIPfWSfzlQiFx+w9fWuP3jwq8VAV9W22EZRxfmCBnkdDa5aN0Akr7lzfCKudzy+4uEmIGUtxnYeFgTthQ==}
    hasBin: true
    dependencies:
      '@babel/polyfill': 7.12.1
      '@octokit/rest': 16.43.2(@octokit/core@4.0.5)
      async-retry: 1.2.3
      chalk: 2.4.2
      commander: 2.20.3
      debug: 4.3.4
      fast-json-patch: 3.1.1
      get-stdin: 6.0.0
      gitlab: 10.2.1
      http-proxy-agent: 2.1.0
      https-proxy-agent: 2.2.4
      hyperlinker: 1.0.0
      json5: 2.2.1
      jsonpointer: 5.0.1
      jsonwebtoken: 8.5.1
      lodash.find: 4.6.0
      lodash.includes: 4.3.0
      lodash.isobject: 3.0.2
      lodash.keys: 4.2.0
      lodash.mapvalues: 4.6.0
      lodash.memoize: 4.1.2
      memfs-or-file-map-to-github-branch: 1.2.1
      micromatch: 4.0.5
      node-cleanup: 2.1.2
      node-fetch: 2.6.7
      override-require: 1.1.1
      p-limit: 2.3.0
      parse-diff: 0.7.1
      parse-git-config: 2.0.3
      parse-github-url: 1.0.2
      parse-link-header: 2.0.0
      pinpoint: 1.1.0
      prettyjson: 1.2.5
      readline-sync: 1.4.10
      require-from-string: 2.0.2
      supports-hyperlinks: 1.0.1
    transitivePeerDependencies:
      - '@octokit/core'
      - encoding
      - supports-color
    dev: false

  /dargs@7.0.0:
    resolution: {integrity: sha512-2iy1EkLdlBzQGvbweYRFxmFath8+K7+AKB0TlhHWkNuH+TmovaMH/Wp7V7R4u7f4SnX3OgLsU9t1NI9ioDnUpg==}
    engines: {node: '>=8'}

  /date-fns@2.29.3:
    resolution: {integrity: sha512-dDCnyH2WnnKusqvZZ6+jA1O51Ibt8ZMRNkDZdyAyK4YfbDwa/cEmuztzG5pk6hqlp9aSBPYcjOlktquahGwGeA==}
    engines: {node: '>=0.11'}

  /dateformat@3.0.3:
    resolution: {integrity: sha512-jyCETtSl3VMZMWeRo7iY1FL19ges1t55hMo5yaam4Jrsm5EPL89UQkoQRyiI+Yf4k8r2ZpdngkV8hr1lIdjb3Q==}
    dev: true

  /dateformat@4.6.3:
    resolution: {integrity: sha512-2P0p0pFGzHS5EMnhdxQi7aJN+iMheud0UhG4dlE1DLAlvL8JHjJJTX/CSm4JXwV0Ka5nGk3zC5mcb5bUQUxxMA==}

  /debug@2.6.9:
    resolution: {integrity: sha512-bC7ElrdJaJnPbAP+1EotYvqZsb3ecl5wi6Bfi6BJTUcNowp6cvspg0jXznRTKDjm/E7AdgFBVeAPVMNcKGsHMA==}
    peerDependencies:
      supports-color: '*'
    peerDependenciesMeta:
      supports-color:
        optional: true
    dependencies:
      ms: 2.0.0
    dev: true

  /debug@3.1.0:
    resolution: {integrity: sha512-OX8XqP7/1a9cqkxYw2yXss15f26NKWBpDXQd0/uK/KPqdQhxbPa994hnzjcE2VqQpDslf55723cKPUOGSmMY3g==}
    peerDependencies:
      supports-color: '*'
    peerDependenciesMeta:
      supports-color:
        optional: true
    dependencies:
      ms: 2.0.0
    dev: false

  /debug@3.2.7:
    resolution: {integrity: sha512-CFjzYYAi4ThfiQvizrFQevTTXHtnCqWfe7x1AhgEscTz6ZbLbfoLRLPugTQyBth6f8ZERVUSyWHFD/7Wu4t1XQ==}
    peerDependencies:
      supports-color: '*'
    peerDependenciesMeta:
      supports-color:
        optional: true
    dependencies:
      ms: 2.1.3

  /debug@4.3.4:
    resolution: {integrity: sha512-PRWFHuSU3eDtQJPvnNY7Jcket1j0t5OuOsFzPPzsekD52Zl8qUfFIPEiswXqIvHWGVHOgX+7G/vCNNhehwxfkQ==}
    engines: {node: '>=6.0'}
    peerDependencies:
      supports-color: '*'
    peerDependenciesMeta:
      supports-color:
        optional: true
    dependencies:
      ms: 2.1.2

  /debug@4.3.4(supports-color@8.1.1):
    resolution: {integrity: sha512-PRWFHuSU3eDtQJPvnNY7Jcket1j0t5OuOsFzPPzsekD52Zl8qUfFIPEiswXqIvHWGVHOgX+7G/vCNNhehwxfkQ==}
    engines: {node: '>=6.0'}
    peerDependencies:
      supports-color: '*'
    peerDependenciesMeta:
      supports-color:
        optional: true
    dependencies:
      ms: 2.1.2
      supports-color: 8.1.1

  /debuglog@1.0.1:
    resolution: {integrity: sha512-syBZ+rnAK3EgMsH2aYEOLUW7mZSY9Gb+0wUMCFsZvcmiz+HigA0LOcq/HoQqVuGG+EKykunc7QG2bzrponfaSw==}

  /decamelize-keys@1.1.0:
    resolution: {integrity: sha512-ocLWuYzRPoS9bfiSdDd3cxvrzovVMZnRDVEzAs+hWIVXGDbHxWMECij2OBuyB/An0FFW/nLuq6Kv1i/YC5Qfzg==}
    engines: {node: '>=0.10.0'}
    dependencies:
      decamelize: 1.2.0
      map-obj: 1.0.1

  /decamelize@1.2.0:
    resolution: {integrity: sha512-z2S+W9X73hAUUki+N+9Za2lBlun89zigOyGrsax+KUQ6wKW4ZoWpEYBkGhQjwAjjDCkWxhY0VKEhk8wzY7F5cA==}
    engines: {node: '>=0.10.0'}

  /decamelize@4.0.0:
    resolution: {integrity: sha512-9iE1PgSik9HeIIw2JO94IidnE3eBoQrFJ3w7sFuzSX4DpmZ3v5sZpUiV5Swcf6mQEF+Y0ru8Neo+p+nyh2J+hQ==}
    engines: {node: '>=10'}
    dev: true

  /decode-uri-component@0.2.0:
    resolution: {integrity: sha512-hjf+xovcEn31w/EUYdTXQh/8smFL/dzYjohQGEIgjyNavaJfBY2p5F527Bo1VPATxv0VYTUC2bOcXvqFwk78Og==}
    engines: {node: '>=0.10'}
    dev: false

  /decompress-response@6.0.0:
    resolution: {integrity: sha512-aW35yZM6Bb/4oJlZncMH2LCoZtJXTRxES17vE3hoRiowU2kWHaJKFkSBDnDR+cm9J+9QhXmREyIfv0pji9ejCQ==}
    engines: {node: '>=10'}
    dependencies:
      mimic-response: 3.1.0

  /dedent@0.7.0:
    resolution: {integrity: sha512-Q6fKUPqnAHAyhiUgFU7BUzLiv0kd8saH9al7tnu5Q/okj6dnupxyTgFIBjVzJATdfIAm9NAsvXNzjaKa+bxVyA==}
    dev: true

  /deep-eql@3.0.1:
    resolution: {integrity: sha512-+QeIQyN5ZuO+3Uk5DYh6/1eKO0m0YmJFGNmFHGACpf1ClL1nmlV/p4gNgbl2pJGxgXb4faqo6UE+M5ACEMyVcw==}
    engines: {node: '>=0.12'}
    dependencies:
      type-detect: 4.0.8
    dev: true

  /deep-extend@0.6.0:
    resolution: {integrity: sha512-LOHxIOaPYdHlJRtCQfDIVZtfw/ufM8+rVj649RIHzcm/vGwQRXFt6OPqIFWsm2XEMrNIEtWR64sY1LEKD2vAOA==}
    engines: {node: '>=4.0.0'}

  /deep-is@0.1.4:
    resolution: {integrity: sha512-oIPzksmTg4/MriiaYGO+okXDT7ztn/w3Eptv/+gSIdMdKsJo0u4CfYNFJPy+4SKMuCqGw2wxnA+URMg3t8a/bQ==}

  /default-require-extensions@3.0.0:
    resolution: {integrity: sha512-ek6DpXq/SCpvjhpFsLFRVtIxJCRw6fUR42lYMVZuUMK7n8eMz4Uh5clckdBjEpLhn/gEBZo7hDJnJcwdKLKQjg==}
    engines: {node: '>=8'}
    dependencies:
      strip-bom: 4.0.0
    dev: true

  /defaults@1.0.3:
    resolution: {integrity: sha512-s82itHOnYrN0Ib8r+z7laQz3sdE+4FP3d9Q7VLO7U+KRT+CR0GsWuyHxzdAY82I7cXv0G/twrqomTJLOssO5HA==}
    dependencies:
      clone: 1.0.4

  /defer-to-connect@2.0.1:
    resolution: {integrity: sha512-4tvttepXG1VaYGrRibk5EwJd1t4udunSOVMdLSAL6mId1ix438oPwPZMALY41FCijukO1L0twNcGsdzS7dHgDg==}
    engines: {node: '>=10'}

  /define-lazy-prop@2.0.0:
    resolution: {integrity: sha512-Ds09qNh8yw3khSjiJjiUInaGX9xlqZDY7JVryGxdxV7NPeuqQfplOpQ66yJFZut3jLa5zOwkXw1g9EI2uKh4Og==}
    engines: {node: '>=8'}
    dev: true

  /define-properties@1.1.4:
    resolution: {integrity: sha512-uckOqKcfaVvtBdsVkdPv3XjveQJsNQqmhXgRi8uhvWWuPYZCNlzT8qAyblUgNoXdHdjMTzAqeGjAoli8f+bzPA==}
    engines: {node: '>= 0.4'}
    dependencies:
      has-property-descriptors: 1.0.0
      object-keys: 1.1.1
    dev: true

  /delayed-stream@1.0.0:
    resolution: {integrity: sha512-ZySD7Nf91aLB0RxL4KGrKHBXl7Eds1DAmEdcoVawXnLD7SDhpNgtuII2aAkg7a7QS41jxPSZ17p4VdGnMHk3MQ==}
    engines: {node: '>=0.4.0'}
    dev: false

  /delegates@1.0.0:
    resolution: {integrity: sha512-bd2L678uiWATM6m5Z1VzNCErI3jiGzt6HGY8OVICs40JQq/HALfbyNJmp0UDakEY4pMMaN0Ly5om/B1VI/+xfQ==}

  /depd@1.1.2:
    resolution: {integrity: sha512-7emPTl6Dpo6JRXOXjLRxck+FlLRX5847cLKEn00PLAgc3g2hTZZgr+e4c2v6QpSmLeFP3n5yUo7ft6avBK/5jQ==}
    engines: {node: '>= 0.6'}

  /deprecation@2.3.1:
    resolution: {integrity: sha512-xmHIy4F3scKVwMsQ4WnVaS8bHOx0DmVwRywosKhaILI0ywMDWPtBSku2HNxRvF7jtwDRsoEwYQSfbxj8b7RlJQ==}

  /detect-file@1.0.0:
    resolution: {integrity: sha512-DtCOLG98P007x7wiiOmfI0fi3eIKyWiLTGJ2MDnVi/E04lWGbf+JzrRHMm0rgIIZJGtHpKpbVgLWHrv8xXpc3Q==}
    engines: {node: '>=0.10.0'}
    dev: true

  /detect-indent@5.0.0:
    resolution: {integrity: sha512-rlpvsxUtM0PQvy9iZe640/IWwWYyBsTApREbA1pHOpmOUIl9MkP/U4z7vTtg4Oaojvqhxt7sdufnT0EzGaR31g==}
    engines: {node: '>=4'}

  /detect-indent@6.1.0:
    resolution: {integrity: sha512-reYkTUJAZb9gUuZ2RvVCNhVHdg62RHnJ7WJl8ftMi4diZ6NWlciOzQN88pUhSELEwflJht4oQDv0F0BMlwaYtA==}
    engines: {node: '>=8'}

  /detect-libc@2.0.1:
    resolution: {integrity: sha512-463v3ZeIrcWtdgIg6vI6XUncguvr2TnGl4SzDXinkt9mSLpBJKXT3mW6xT3VQdDN11+WVs29pgvivTc4Lp8v+w==}
    engines: {node: '>=8'}
    dev: false

  /detect-newline@2.1.0:
    resolution: {integrity: sha512-CwffZFvlJffUg9zZA0uqrjQayUTC8ob94pnr5sFwaVv3IOmkfUHcWH+jXaQK3askE51Cqe8/9Ql/0uXNwqZ8Zg==}
    engines: {node: '>=0.10.0'}
    dev: false

  /detect-newline@3.1.0:
    resolution: {integrity: sha512-TLz+x/vEXm/Y7P7wn1EJFNLxYpUD4TgMosxY6fAVJUnJMbupHBOncxyWUG9OpTaH9EBD7uFI5LfEgmMOc54DsA==}
    engines: {node: '>=8'}
    dev: false

  /dezalgo@1.0.4:
    resolution: {integrity: sha512-rXSP0bf+5n0Qonsb+SVVfNfIsimO4HEtmnIpPHY8Q1UCzKlQrDMfdobr8nJOOsRgWCyMRqeSBQzmWUMq7zvVig==}
    dependencies:
      asap: 2.0.6
      wrappy: 1.0.2

  /diff@4.0.2:
    resolution: {integrity: sha512-58lmxKSA4BNyLz+HHMUzlOEpg09FV+ev6ZMe3vJihgdxzgcwZ8VoEEPmALCZG9LmqfVoNMMKpttIYTVG6uDY7A==}
    engines: {node: '>=0.3.1'}
    dev: true

  /diff@5.0.0:
    resolution: {integrity: sha512-/VTCrvm5Z0JGty/BWHljh+BAiw3IK+2j87NGMu8Nwc/f48WoDAC395uomO9ZD117ZOBaHmkX1oyLvkVM/aIT3w==}
    engines: {node: '>=0.3.1'}
    dev: true

  /diff@5.1.0:
    resolution: {integrity: sha512-D+mk+qE8VC/PAUrlAU34N+VfXev0ghe5ywmpqrawphmVZc1bEfn56uo9qpyGp1p4xpzOHkSW4ztBd6L7Xx4ACw==}
    engines: {node: '>=0.3.1'}

  /dir-glob@3.0.1:
    resolution: {integrity: sha512-WkrWp9GR4KXfKGYzOLmTuGVi1UWFfws377n9cc55/tb6DuqyF6pcQ5AbiHEshaDpY9v6oaSr2XCDidGmMwdzIA==}
    engines: {node: '>=8'}
    dependencies:
      path-type: 4.0.0

  /doctrine@2.1.0:
    resolution: {integrity: sha512-35mSku4ZXK0vfCuHEDAwt55dg2jNajHZ1odvF+8SSr82EsZY4QmXfuWso8oEd8zRhVObSN18aM0CjSdoBX7zIw==}
    engines: {node: '>=0.10.0'}
    dependencies:
      esutils: 2.0.3
    dev: true

  /doctrine@3.0.0:
    resolution: {integrity: sha512-yS+Q5i3hBf7GBkd4KG8a7eBNNWNGLTaEwwYWUijIYM7zrlYDM0BFXHjjPWlWZ1Rg7UaddZeIDmi9jF3HmqiQ2w==}
    engines: {node: '>=6.0.0'}
    dependencies:
      esutils: 2.0.3

  /dot-prop@5.3.0:
    resolution: {integrity: sha512-QM8q3zDe58hqUqjraQOmzZ1LIH9SWQJTlEKCH4kJ2oQvLZk7RbQXvtDM2XEq3fwkV9CCvvH4LA0AV+ogFsBM2Q==}
    engines: {node: '>=8'}
    dependencies:
      is-obj: 2.0.0
    dev: true

  /dot-prop@6.0.1:
    resolution: {integrity: sha512-tE7ztYzXHIeyvc7N+hR3oi7FIbf/NIjVP9hmAt3yMXzrQ072/fpjGLx2GxNxGxUl5V73MEqYzioOMoVhGMJ5cA==}
    engines: {node: '>=10'}
    dependencies:
      is-obj: 2.0.0

  /dotenv@10.0.0:
    resolution: {integrity: sha512-rlBi9d8jpv9Sf1klPjNfFAuWDjKLwTIJJ/VxtoTwIR6hnZxcEOQCZg2oIL3MWBYw5GpUDKOEnND7LXTbIpQ03Q==}
    engines: {node: '>=10'}
    dev: true

  /duplexer@0.1.2:
    resolution: {integrity: sha512-jtD6YG370ZCIi/9GTaJKQxWTZD045+4R4hTk/x1UyoqadyJ9x9CgSi1RlVDQF8U2sxLLSnFkCaMihqljHIWgMg==}
    dev: true

  /eastasianwidth@0.2.0:
    resolution: {integrity: sha512-I88TYZWc9XiYHRQ4/3c5rjjfgkjhLyW2luGIheGERbNQ6OY7yTybanSpDXZa8y7VUP9YmDcYa+eyq4ca7iLqWA==}
    dev: false

  /ecdsa-sig-formatter@1.0.11:
    resolution: {integrity: sha512-nagl3RYrbNv6kQkeJIpt6NJZy8twLB/2vtz6yN9Z4vRKHN4/QZJIEbqohALSgwKdnksuY3k5Addp5lg8sVoVcQ==}
    dependencies:
      safe-buffer: 5.2.1
    dev: false

  /editor@1.0.0:
    resolution: {integrity: sha512-SoRmbGStwNYHgKfjOrX2L0mUvp9bUVv0uPppZSOMAntEbcFtoC3MKF5b3T6HQPXKIV+QGY3xPO3JK5it5lVkuw==}
    dev: true

  /editorconfig@0.15.3:
    resolution: {integrity: sha512-M9wIMFx96vq0R4F+gRpY3o2exzb8hEj/n9S8unZtHSvYjibBp/iMufSzvmOcV/laG0ZtuTVGtiJggPOSW2r93g==}
    hasBin: true
    dependencies:
      commander: 2.20.3
      lru-cache: 4.1.5
      semver: 5.7.1
      sigmund: 1.0.1
    dev: true

  /ejs@3.1.8:
    resolution: {integrity: sha512-/sXZeMlhS0ArkfX2Aw780gJzXSMPnKjtspYZv+f3NiKLlubezAHDU5+9xz6gd3/NhG3txQCo6xlglmTS+oTGEQ==}
    engines: {node: '>=0.10.0'}
    hasBin: true
    dependencies:
      jake: 10.8.5

  /electron-to-chromium@1.4.271:
    resolution: {integrity: sha512-BCPBtK07xR1/uY2HFDtl3wK2De66AW4MSiPlLrnPNxKC/Qhccxd59W73654S3y6Rb/k3hmuGJOBnhjfoutetXA==}

  /emoji-regex@8.0.0:
    resolution: {integrity: sha512-MSjYzcWNOA0ewAHpz0MxpYFvwg6yjy1NG3xteoqz644VCo/RPgnr1/GGt+ic3iJTzQ8Eu3TdM14SawnVUmGE6A==}

  /emoji-regex@9.2.2:
    resolution: {integrity: sha512-L18DaJsXSUk2+42pv8mLs5jJT2hqFkFE4j21wOmgbUqsZ2hL72NsUU785g9RXgo3s0ZNgVl42TiHp3ZtOv/Vyg==}
    dev: false

  /encoding@0.1.13:
    resolution: {integrity: sha512-ETBauow1T35Y/WZMkio9jiM0Z5xjHHmJ4XmjZOq1l/dXz3lr2sRn87nJy20RupqSh1F2m3HHPSp8ShIPQJrJ3A==}
    requiresBuild: true
    dependencies:
      iconv-lite: 0.6.3
    optional: true

  /end-of-stream@1.4.4:
    resolution: {integrity: sha512-+uw1inIHVPQoaVuHzRyXd21icM+cnt4CzD5rW+NC1wjOUSTOs+Te7FOv7AhN7vS9x/oIyhLP5PR1H+phQAHu5Q==}
    dependencies:
      once: 1.4.0

  /enhanced-resolve@5.10.0:
    resolution: {integrity: sha512-T0yTFjdpldGY8PmuXXR0PyQ1ufZpEGiHVrp7zHKB7jdR4qlmZHhONVM5AQOAWXuF/w3dnHbEQVrNptJgt7F+cQ==}
    engines: {node: '>=10.13.0'}
    dependencies:
      graceful-fs: 4.2.11
      tapable: 2.2.1
    dev: false

  /enquirer@2.3.6:
    resolution: {integrity: sha512-yjNnPr315/FjS4zIsUxYguYUPP2e1NK4d7E7ZOLiyYCcbFBiTMyID+2wvm2w6+pZ/odMA7cRkjhsPbltwBOrLg==}
    engines: {node: '>=8.6'}
    dependencies:
      ansi-colors: 4.1.3
    dev: true

  /env-paths@2.2.1:
    resolution: {integrity: sha512-+h1lkLKhZMTYjog1VEpJNG7NZJWcuc2DDk/qsqSTRRCOXiLjeQ1d1/udrUGhqMxUgAlwKNZ0cf2uqan5GLuS2A==}
    engines: {node: '>=6'}

  /envinfo@7.8.1:
    resolution: {integrity: sha512-/o+BXHmB7ocbHEAs6F2EnG0ogybVVUdkRunTT2glZU9XAaGmhqskrvKwqXuDfNjEO0LZKWdejEEpnq8aM0tOaw==}
    engines: {node: '>=4'}
    hasBin: true
    dev: true

  /err-code@2.0.3:
    resolution: {integrity: sha512-2bmlRpNKBxT/CRmPOlyISQpNj+qSeYvcym/uT0Jx2bMOlKLtSy1ZmLuVxSEKKyor/N5yhvp/ZiG1oE3DEYMSFA==}

  /error-ex@1.3.2:
    resolution: {integrity: sha512-7dFHNmqeFSEt2ZBsCriorKnn3Z2pj+fd9kmI6QoWw4//DL+icEBfc0U7qJCisqrTsKTjw4fNFy2pW9OqStD84g==}
    dependencies:
      is-arrayish: 0.2.1

  /error@10.4.0:
    resolution: {integrity: sha512-YxIFEJuhgcICugOUvRx5th0UM+ActZ9sjY0QJmeVwsQdvosZ7kYzc9QqS0Da3R5iUmgU5meGIxh0xBeZpMVeLw==}

  /es-abstract@1.20.1:
    resolution: {integrity: sha512-WEm2oBhfoI2sImeM4OF2zE2V3BYdSF+KnSi9Sidz51fQHd7+JuF8Xgcj9/0o+OWeIeIS/MiuNnlruQrJf16GQA==}
    engines: {node: '>= 0.4'}
    dependencies:
      call-bind: 1.0.2
      es-to-primitive: 1.2.1
      function-bind: 1.1.1
      function.prototype.name: 1.1.5
      get-intrinsic: 1.2.0
      get-symbol-description: 1.0.0
      has: 1.0.3
      has-property-descriptors: 1.0.0
      has-symbols: 1.0.3
      internal-slot: 1.0.3
      is-callable: 1.2.7
      is-negative-zero: 2.0.2
      is-regex: 1.1.4
      is-shared-array-buffer: 1.0.2
      is-string: 1.0.7
      is-weakref: 1.0.2
      object-inspect: 1.12.2
      object-keys: 1.1.1
      object.assign: 4.1.4
      regexp.prototype.flags: 1.4.3
      string.prototype.trimend: 1.0.5
      string.prototype.trimstart: 1.0.5
      unbox-primitive: 1.0.2
    dev: true

  /es-module-lexer@0.9.3:
    resolution: {integrity: sha512-1HQ2M2sPtxwnvOvT1ZClHyQDiggdNjURWpY2we6aMKCQiUVxTmVs2UYPLIrD84sS+kMdUwfBSylbJPwNnBrnHQ==}
    dev: false

  /es-shim-unscopables@1.0.0:
    resolution: {integrity: sha512-Jm6GPcCdC30eMLbZ2x8z2WuRwAws3zTBBKuusffYVUrNj/GVSUAZ+xKMaUpfNDR5IbyNA5LJbaecoUVbmUcB1w==}
    dependencies:
      has: 1.0.3
    dev: true

  /es-to-primitive@1.2.1:
    resolution: {integrity: sha512-QCOllgZJtaUo9miYBcLChTUaHNjJF3PYs1VidD7AwiEj1kYxKeQTctLAezAOH5ZKRH0g2IgPn6KwB4IT8iRpvA==}
    engines: {node: '>= 0.4'}
    dependencies:
      is-callable: 1.2.7
      is-date-object: 1.0.5
      is-symbol: 1.0.4
    dev: true

  /es5-ext@0.10.62:
    resolution: {integrity: sha512-BHLqn0klhEpnOKSrzn/Xsz2UIW8j+cGmo9JLzr8BiUapV8hPL9+FliFqjwr9ngW7jWdnxv6eO+/LqyhJVqgrjA==}
    engines: {node: '>=0.10'}
    requiresBuild: true
    dependencies:
      es6-iterator: 2.0.3
      es6-symbol: 3.1.3
      next-tick: 1.1.0
    dev: false

  /es6-error@4.1.1:
    resolution: {integrity: sha512-Um/+FxMr9CISWh0bi5Zv0iOD+4cFh5qLeks1qhAopKVAJw3drgKbKySikp7wGhDL0HPeaja0P5ULZrxLkniUVg==}
    dev: true

  /es6-iterator@2.0.3:
    resolution: {integrity: sha512-zw4SRzoUkd+cl+ZoE15A9o1oQd920Bb0iOJMQkQhl3jNc03YqVjAhG7scf9C5KWRU/R13Orf588uCC6525o02g==}
    dependencies:
      d: 1.0.1
      es5-ext: 0.10.62
      es6-symbol: 3.1.3
    dev: false

  /es6-promise@4.2.8:
    resolution: {integrity: sha512-HJDGx5daxeIvxdBxvG2cb9g4tEvwIk3i8+nhX0yGrYmZUzbkdg8QbDevheDB8gd0//uPj4c1EQua8Q+MViT0/w==}
    dev: false

  /es6-promisify@5.0.0:
    resolution: {integrity: sha512-C+d6UdsYDk0lMebHNR4S2NybQMMngAOnOwYBQjTOiv0MkoJMP0Myw2mgpDLBcpfCmRLxyFqYhS/CfOENq4SJhQ==}
    dependencies:
      es6-promise: 4.2.8
    dev: false

  /es6-symbol@3.1.3:
    resolution: {integrity: sha512-NJ6Yn3FuDinBaBRWl/q5X/s4koRHBrgKAu+yGI6JCBeiu3qrcbJhwT2GeR/EXVfylRk8dpQVJoLEFhK+Mu31NA==}
    dependencies:
      d: 1.0.1
      ext: 1.7.0
    dev: false

  /es6-weak-map@2.0.3:
    resolution: {integrity: sha512-p5um32HOTO1kP+w7PRnB+5lQ43Z6muuMuIMffvDN8ZB4GcnjLBV6zGStpbASIMk4DCAvEaamhe2zhyCb/QXXsA==}
    dependencies:
      d: 1.0.1
      es5-ext: 0.10.62
      es6-iterator: 2.0.3
      es6-symbol: 3.1.3
    dev: false

  /escalade@3.1.1:
    resolution: {integrity: sha512-k0er2gUkLf8O0zKJiAhmkTnJlTvINGv7ygDNPbeIsX/TJjGJZHuh9B2UxbsaEkmlEo9MfhrSzmhIlhRlI2GXnw==}
    engines: {node: '>=6'}

  /escape-goat@4.0.0:
    resolution: {integrity: sha512-2Sd4ShcWxbx6OY1IHyla/CVNwvg7XwZVoXZHcSu9w9SReNP1EzzD5T8NWKIR38fIqEns9kDWKUQTXXAmlDrdPg==}
    engines: {node: '>=12'}
    dev: false

  /escape-string-regexp@1.0.5:
    resolution: {integrity: sha512-vbRorB5FUQWvla16U8R/qgaFIya2qGzwDrNmCZuYKrbdSUMG6I1ZCGQRefkRVhuOkIGVne7BQ35DSfo1qvJqFg==}
    engines: {node: '>=0.8.0'}

  /escape-string-regexp@4.0.0:
    resolution: {integrity: sha512-TtpcNJ3XAzx3Gq8sWRzJaVajRs0uVxA2YAkdb1jm2YkPz4G6egUFAyA3n5vtEIZefPk5Wa4UXbKuS5fKkJWdgA==}
    engines: {node: '>=10'}

  /eslint-config-oclif-typescript@1.0.3(eslint@8.6.0)(typescript@4.5.5):
    resolution: {integrity: sha512-TeJKXWBQ3uKMtzgz++UFNWpe1WCx8mfqRuzZy1LirREgRlVv656SkVG4gNZat5rRNIQgfDmTS+YebxK02kfylA==}
    engines: {node: '>=12.0.0'}
    dependencies:
      '@typescript-eslint/eslint-plugin': 4.33.0(@typescript-eslint/parser@4.33.0)(eslint@8.6.0)(typescript@4.5.5)
      '@typescript-eslint/parser': 4.33.0(eslint@8.6.0)(typescript@4.5.5)
      eslint-config-xo-space: 0.29.0(eslint@8.6.0)
      eslint-plugin-mocha: 9.0.0(eslint@8.6.0)
      eslint-plugin-node: 11.1.0(eslint@8.6.0)
    transitivePeerDependencies:
      - eslint
      - supports-color
      - typescript
    dev: true

  /eslint-config-oclif@4.0.0(eslint@8.6.0):
    resolution: {integrity: sha512-5tkUQeC33rHAhJxaGeBGYIflDLumeV2qD/4XLBdXhB/6F/+Jnwdce9wYHSvkx0JUqUQShpQv8JEVkBp/zzD7hg==}
    engines: {node: '>=12.0.0'}
    dependencies:
      eslint-config-xo-space: 0.27.0(eslint@8.6.0)
      eslint-plugin-mocha: 9.0.0(eslint@8.6.0)
      eslint-plugin-node: 11.1.0(eslint@8.6.0)
      eslint-plugin-unicorn: 36.0.0(eslint@8.6.0)
    transitivePeerDependencies:
      - eslint
      - supports-color
    dev: true

  /eslint-config-prettier@8.5.0(eslint@8.6.0):
    resolution: {integrity: sha512-obmWKLUNCnhtQRKc+tmnYuQl0pFU1ibYJQ5BGhTVB08bHe9wC8qUeG7c08dj9XX+AuPj1YSGSQIHl1pnDHZR0Q==}
    hasBin: true
    peerDependencies:
      eslint: '>=7.0.0 || 8.6.0'
    dependencies:
      eslint: 8.6.0
    dev: true

  /eslint-config-xo-space@0.27.0(eslint@8.6.0):
    resolution: {integrity: sha512-b8UjW+nQyOkhiANVpIptqlKPyE7XRyQ40uQ1NoBhzVfu95gxfZGrpliq8ZHBpaOF2wCLZaexTSjg7Rvm99vj4A==}
    engines: {node: '>=10'}
    peerDependencies:
      eslint: '>=7.20.0 || 8.6.0'
    dependencies:
      eslint: 8.6.0
      eslint-config-xo: 0.35.0(eslint@8.6.0)
    dev: true

  /eslint-config-xo-space@0.29.0(eslint@8.6.0):
    resolution: {integrity: sha512-emUZVHjmzl3I1aO2M/2gEpqa/GHXTl7LF/vQeAX4W+mQIU+2kyqY97FkMnSc2J8Osoq+vCSXCY/HjFUmFIF/Ag==}
    engines: {node: '>=10'}
    peerDependencies:
      eslint: '>=7.32.0 || 8.6.0'
    dependencies:
      eslint: 8.6.0
      eslint-config-xo: 0.38.0(eslint@8.6.0)
    dev: true

  /eslint-config-xo@0.35.0(eslint@8.6.0):
    resolution: {integrity: sha512-+WyZTLWUJlvExFrBU/Ldw8AB/S0d3x+26JQdBWbcqig2ZaWh0zinYcHok+ET4IoPaEcRRf3FE9kjItNVjBwnAg==}
    engines: {node: '>=10'}
    peerDependencies:
      eslint: '>=7.20.0 || 8.6.0'
    dependencies:
      confusing-browser-globals: 1.0.10
      eslint: 8.6.0
    dev: true

  /eslint-config-xo@0.38.0(eslint@8.6.0):
    resolution: {integrity: sha512-G2jL+VyfkcZW8GoTmqLsExvrWssBedSoaQQ11vyhflDeT3csMdBVp0On+AVijrRuvgmkWeDwwUL5Rj0qDRHK6g==}
    engines: {node: '>=10'}
    peerDependencies:
      eslint: '>=7.20.0 || 8.6.0'
    dependencies:
      confusing-browser-globals: 1.0.10
      eslint: 8.6.0
    dev: true

  /eslint-import-resolver-node@0.3.6:
    resolution: {integrity: sha512-0En0w03NRVMn9Uiyn8YRPDKvWjxCWkslUEhGNTdGx15RvPJYQ+lbOlqrlNI2vEAs4pDYK4f/HN2TbDmk5TP0iw==}
    dependencies:
      debug: 3.2.7
      resolve: 1.22.1
    transitivePeerDependencies:
      - supports-color
    dev: true

  /eslint-module-utils@2.7.4(@typescript-eslint/parser@5.9.1)(eslint-import-resolver-node@0.3.6)(eslint@8.6.0):
    resolution: {integrity: sha512-j4GT+rqzCoRKHwURX7pddtIPGySnX9Si/cgMI5ztrcqOPtk5dDEeZ34CQVPphnqkJytlc97Vuk05Um2mJ3gEQA==}
    engines: {node: '>=4'}
    peerDependencies:
      '@typescript-eslint/parser': '*'
      eslint: '*'
      eslint-import-resolver-node: '*'
      eslint-import-resolver-typescript: '*'
      eslint-import-resolver-webpack: '*'
    peerDependenciesMeta:
      '@typescript-eslint/parser':
        optional: true
      eslint:
        optional: true
      eslint-import-resolver-node:
        optional: true
      eslint-import-resolver-typescript:
        optional: true
      eslint-import-resolver-webpack:
        optional: true
    dependencies:
      '@typescript-eslint/parser': 5.9.1(eslint@8.6.0)(typescript@4.5.5)
      debug: 3.2.7
      eslint: 8.6.0
      eslint-import-resolver-node: 0.3.6
    transitivePeerDependencies:
      - supports-color
    dev: true

  /eslint-module-utils@2.7.4(eslint-import-resolver-node@0.3.6)(eslint@8.6.0):
    resolution: {integrity: sha512-j4GT+rqzCoRKHwURX7pddtIPGySnX9Si/cgMI5ztrcqOPtk5dDEeZ34CQVPphnqkJytlc97Vuk05Um2mJ3gEQA==}
    engines: {node: '>=4'}
    peerDependencies:
      '@typescript-eslint/parser': '*'
      eslint: '*'
      eslint-import-resolver-node: '*'
      eslint-import-resolver-typescript: '*'
      eslint-import-resolver-webpack: '*'
    peerDependenciesMeta:
      '@typescript-eslint/parser':
        optional: true
      eslint:
        optional: true
      eslint-import-resolver-node:
        optional: true
      eslint-import-resolver-typescript:
        optional: true
      eslint-import-resolver-webpack:
        optional: true
    dependencies:
      debug: 3.2.7
      eslint: 8.6.0
      eslint-import-resolver-node: 0.3.6
    transitivePeerDependencies:
      - supports-color
    dev: true

  /eslint-plugin-editorconfig@3.2.0(@typescript-eslint/parser@5.9.1)(typescript@4.5.5):
    resolution: {integrity: sha512-XiUg69+qgv6BekkPCjP8+2DMODzPqtLV5i0Q9FO1v40P62pfodG1vjIihVbw/338hS5W26S+8MTtXaAlrg37QQ==}
    dependencies:
      '@typescript-eslint/eslint-plugin': 5.9.1(@typescript-eslint/parser@5.9.1)(eslint@8.6.0)(typescript@4.5.5)
      editorconfig: 0.15.3
      eslint: 8.6.0
      klona: 2.0.5
    transitivePeerDependencies:
      - '@typescript-eslint/parser'
      - supports-color
      - typescript
    dev: true

  /eslint-plugin-es@3.0.1(eslint@8.6.0):
    resolution: {integrity: sha512-GUmAsJaN4Fc7Gbtl8uOBlayo2DqhwWvEzykMHSCZHU3XdJ+NSzzZcVhXh3VxX5icqQ+oQdIEawXX8xkR3mIFmQ==}
    engines: {node: '>=8.10.0'}
    peerDependencies:
      eslint: '>=4.19.1 || 8.6.0'
    dependencies:
      eslint: 8.6.0
      eslint-utils: 2.1.0
      regexpp: 3.2.0
    dev: true

  /eslint-plugin-eslint-comments@3.2.0(eslint@8.6.0):
    resolution: {integrity: sha512-0jkOl0hfojIHHmEHgmNdqv4fmh7300NdpA9FFpF7zaoLvB/QeXOGNLIo86oAveJFrfB1p05kC8hpEMHM8DwWVQ==}
    engines: {node: '>=6.5.0'}
    peerDependencies:
      eslint: '>=4.19.1 || 8.6.0'
    dependencies:
      escape-string-regexp: 1.0.5
      eslint: 8.6.0
      ignore: 5.2.4
    dev: true

  /eslint-plugin-import@2.25.4(@typescript-eslint/parser@5.9.1)(eslint@8.6.0):
    resolution: {integrity: sha512-/KJBASVFxpu0xg1kIBn9AUa8hQVnszpwgE7Ld0lKAlx7Ie87yzEzCgSkekt+le/YVhiaosO4Y14GDAOc41nfxA==}
    engines: {node: '>=4'}
    peerDependencies:
      '@typescript-eslint/parser': '*'
      eslint: ^2 || ^3 || ^4 || ^5 || ^6 || ^7.2.0 || ^8 || 8.6.0
    peerDependenciesMeta:
      '@typescript-eslint/parser':
        optional: true
    dependencies:
      '@typescript-eslint/parser': 5.9.1(eslint@8.6.0)(typescript@4.5.5)
      array-includes: 3.1.5
      array.prototype.flat: 1.3.0
      debug: 2.6.9
      doctrine: 2.1.0
      eslint: 8.6.0
      eslint-import-resolver-node: 0.3.6
      eslint-module-utils: 2.7.4(@typescript-eslint/parser@5.9.1)(eslint-import-resolver-node@0.3.6)(eslint@8.6.0)
      has: 1.0.3
      is-core-module: 2.11.0
      is-glob: 4.0.3
      minimatch: 3.1.2
      object.values: 1.1.5
      resolve: 1.22.1
      tsconfig-paths: 3.14.1
    transitivePeerDependencies:
      - eslint-import-resolver-typescript
      - eslint-import-resolver-webpack
      - supports-color
    dev: true

  /eslint-plugin-import@2.25.4(eslint@8.6.0):
    resolution: {integrity: sha512-/KJBASVFxpu0xg1kIBn9AUa8hQVnszpwgE7Ld0lKAlx7Ie87yzEzCgSkekt+le/YVhiaosO4Y14GDAOc41nfxA==}
    engines: {node: '>=4'}
    peerDependencies:
      '@typescript-eslint/parser': '*'
      eslint: ^2 || ^3 || ^4 || ^5 || ^6 || ^7.2.0 || ^8 || 8.6.0
    peerDependenciesMeta:
      '@typescript-eslint/parser':
        optional: true
    dependencies:
      array-includes: 3.1.5
      array.prototype.flat: 1.3.0
      debug: 2.6.9
      doctrine: 2.1.0
      eslint: 8.6.0
      eslint-import-resolver-node: 0.3.6
      eslint-module-utils: 2.7.4(eslint-import-resolver-node@0.3.6)(eslint@8.6.0)
      has: 1.0.3
      is-core-module: 2.11.0
      is-glob: 4.0.3
      minimatch: 3.1.2
      object.values: 1.1.5
      resolve: 1.22.1
      tsconfig-paths: 3.14.1
    transitivePeerDependencies:
      - eslint-import-resolver-typescript
      - eslint-import-resolver-webpack
      - supports-color
    dev: true

  /eslint-plugin-jsdoc@39.3.6(eslint@8.6.0):
    resolution: {integrity: sha512-R6dZ4t83qPdMhIOGr7g2QII2pwCjYyKP+z0tPOfO1bbAbQyKC20Y2Rd6z1te86Lq3T7uM8bNo+VD9YFpE8HU/g==}
    engines: {node: ^14 || ^16 || ^17 || ^18}
    peerDependencies:
      eslint: ^7.0.0 || ^8.0.0 || 8.6.0
    dependencies:
      '@es-joy/jsdoccomment': 0.31.0
      comment-parser: 1.3.1
      debug: 4.3.4
      escape-string-regexp: 4.0.0
      eslint: 8.6.0
      esquery: 1.4.2
      semver: 7.3.8
      spdx-expression-parse: 3.0.1
    transitivePeerDependencies:
      - supports-color
    dev: true

  /eslint-plugin-mocha@9.0.0(eslint@8.6.0):
    resolution: {integrity: sha512-d7knAcQj1jPCzZf3caeBIn3BnW6ikcvfz0kSqQpwPYcVGLoJV5sz0l0OJB2LR8I7dvTDbqq1oV6ylhSgzA10zg==}
    engines: {node: '>=12.0.0'}
    peerDependencies:
      eslint: '>=7.0.0 || 8.6.0'
    dependencies:
      eslint: 8.6.0
      eslint-utils: 3.0.0(eslint@8.6.0)
      ramda: 0.27.2
    dev: true

  /eslint-plugin-node@11.1.0(eslint@8.6.0):
    resolution: {integrity: sha512-oUwtPJ1W0SKD0Tr+wqu92c5xuCeQqB3hSCHasn/ZgjFdA9iDGNkNf2Zi9ztY7X+hNuMib23LNGRm6+uN+KLE3g==}
    engines: {node: '>=8.10.0'}
    peerDependencies:
      eslint: '>=5.16.0 || 8.6.0'
    dependencies:
      eslint: 8.6.0
      eslint-plugin-es: 3.0.1(eslint@8.6.0)
      eslint-utils: 2.1.0
      ignore: 5.2.4
      minimatch: 3.1.2
      resolve: 1.22.1
      semver: 6.3.0
    dev: true

  /eslint-plugin-promise@6.0.1(eslint@8.6.0):
    resolution: {integrity: sha512-uM4Tgo5u3UWQiroOyDEsYcVMOo7re3zmno0IZmB5auxoaQNIceAbXEkSt8RNrKtaYehARHG06pYK6K1JhtP0Zw==}
    engines: {node: ^12.22.0 || ^14.17.0 || >=16.0.0}
    peerDependencies:
      eslint: ^7.0.0 || ^8.0.0 || 8.6.0
    dependencies:
      eslint: 8.6.0
    dev: true

  /eslint-plugin-react@7.28.0(eslint@8.6.0):
    resolution: {integrity: sha512-IOlFIRHzWfEQQKcAD4iyYDndHwTQiCMcJVJjxempf203jnNLUnW34AXLrV33+nEXoifJE2ZEGmcjKPL8957eSw==}
    engines: {node: '>=4'}
    peerDependencies:
      eslint: ^3 || ^4 || ^5 || ^6 || ^7 || ^8 || 8.6.0
    dependencies:
      array-includes: 3.1.5
      array.prototype.flatmap: 1.3.0
      doctrine: 2.1.0
      eslint: 8.6.0
      estraverse: 5.3.0
      jsx-ast-utils: 3.3.3
      minimatch: 3.1.2
      object.entries: 1.1.5
      object.fromentries: 2.0.5
      object.hasown: 1.1.1
      object.values: 1.1.5
      prop-types: 15.8.1
      resolve: 2.0.0-next.4
      semver: 6.3.0
      string.prototype.matchall: 4.0.7
    dev: true

  /eslint-plugin-tsdoc@0.2.17:
    resolution: {integrity: sha512-xRmVi7Zx44lOBuYqG8vzTXuL6IdGOeF9nHX17bjJ8+VE6fsxpdGem0/SBTmAwgYMKYB1WBkqRJVQ+n8GK041pA==}
    dependencies:
      '@microsoft/tsdoc': 0.14.2
      '@microsoft/tsdoc-config': 0.16.2
    dev: true

  /eslint-plugin-unicorn@36.0.0(eslint@8.6.0):
    resolution: {integrity: sha512-xxN2vSctGWnDW6aLElm/LKIwcrmk6mdiEcW55Uv5krcrVcIFSWMmEgc/hwpemYfZacKZ5npFERGNz4aThsp1AA==}
    engines: {node: '>=12'}
    peerDependencies:
      eslint: '>=7.32.0 || 8.6.0'
    dependencies:
      '@babel/helper-validator-identifier': 7.19.1
      ci-info: 3.4.0
      clean-regexp: 1.0.0
      eslint: 8.6.0
      eslint-template-visitor: 2.3.2(eslint@8.6.0)
      eslint-utils: 3.0.0(eslint@8.6.0)
      is-builtin-module: 3.2.0
      lodash: 4.17.21
      pluralize: 8.0.0
      read-pkg-up: 7.0.1
      regexp-tree: 0.1.24
      safe-regex: 2.1.1
      semver: 7.3.8
    transitivePeerDependencies:
      - supports-color
    dev: true

  /eslint-plugin-unicorn@40.0.0(eslint@8.6.0):
    resolution: {integrity: sha512-5GRXISfBk8jMmYk1eeNDw8zSRnWTxBjWkzx2Prre6E2/yLu2twozZ3EomLWCBu9nWms/ZE361BItyMQwfnG1qA==}
    engines: {node: '>=12'}
    peerDependencies:
      eslint: '>=7.32.0 || 8.6.0'
    dependencies:
      '@babel/helper-validator-identifier': 7.19.1
      ci-info: 3.4.0
      clean-regexp: 1.0.0
      eslint: 8.6.0
      eslint-utils: 3.0.0(eslint@8.6.0)
      esquery: 1.4.2
      indent-string: 4.0.0
      is-builtin-module: 3.2.0
      lodash: 4.17.21
      pluralize: 8.0.0
      read-pkg-up: 7.0.1
      regexp-tree: 0.1.24
      safe-regex: 2.1.1
      semver: 7.3.8
      strip-indent: 3.0.0
    dev: true

  /eslint-plugin-unused-imports@2.0.0(@typescript-eslint/eslint-plugin@5.9.1)(eslint@8.6.0):
    resolution: {integrity: sha512-3APeS/tQlTrFa167ThtP0Zm0vctjr4M44HMpeg1P4bK6wItarumq0Ma82xorMKdFsWpphQBlRPzw/pxiVELX1A==}
    engines: {node: ^12.22.0 || ^14.17.0 || >=16.0.0}
    peerDependencies:
      '@typescript-eslint/eslint-plugin': ^5.0.0
      eslint: ^8.0.0 || 8.6.0
    peerDependenciesMeta:
      '@typescript-eslint/eslint-plugin':
        optional: true
    dependencies:
      '@typescript-eslint/eslint-plugin': 5.9.1(@typescript-eslint/parser@5.9.1)(eslint@8.6.0)(typescript@4.5.5)
      eslint: 8.6.0
      eslint-rule-composer: 0.3.0
    dev: true

  /eslint-plugin-unused-imports@2.0.0(eslint@8.6.0):
    resolution: {integrity: sha512-3APeS/tQlTrFa167ThtP0Zm0vctjr4M44HMpeg1P4bK6wItarumq0Ma82xorMKdFsWpphQBlRPzw/pxiVELX1A==}
    engines: {node: ^12.22.0 || ^14.17.0 || >=16.0.0}
    peerDependencies:
      '@typescript-eslint/eslint-plugin': ^5.0.0
      eslint: ^8.0.0 || 8.6.0
    peerDependenciesMeta:
      '@typescript-eslint/eslint-plugin':
        optional: true
    dependencies:
      eslint: 8.6.0
      eslint-rule-composer: 0.3.0
    dev: true

  /eslint-rule-composer@0.3.0:
    resolution: {integrity: sha512-bt+Sh8CtDmn2OajxvNO+BX7Wn4CIWMpTRm3MaiKPCQcnnlm0CS2mhui6QaoeQugs+3Kj2ESKEEGJUdVafwhiCg==}
    engines: {node: '>=4.0.0'}
    dev: true

  /eslint-scope@5.1.1:
    resolution: {integrity: sha512-2NxwbF/hZ0KpepYN0cNbo+FN6XoK7GaHlQhgx/hIZl6Va0bF45RQOOwhLIy8lQDbuCiadSLCBnH2CFYquit5bw==}
    engines: {node: '>=8.0.0'}
    dependencies:
      esrecurse: 4.3.0
      estraverse: 4.3.0

  /eslint-scope@7.1.1:
    resolution: {integrity: sha512-QKQM/UXpIiHcLqJ5AOyIW7XZmzjkzQXYE54n1++wb0u9V/abW3l9uQnxX8Z5Xd18xyKIMTUAyQ0k1e8pz6LUrw==}
    engines: {node: ^12.22.0 || ^14.17.0 || >=16.0.0}
    dependencies:
      esrecurse: 4.3.0
      estraverse: 5.3.0

  /eslint-template-visitor@2.3.2(eslint@8.6.0):
    resolution: {integrity: sha512-3ydhqFpuV7x1M9EK52BPNj6V0Kwu0KKkcIAfpUhwHbR8ocRln/oUHgfxQupY8O1h4Qv/POHDumb/BwwNfxbtnA==}
    peerDependencies:
      eslint: '>=7.0.0 || 8.6.0'
    dependencies:
      '@babel/core': 7.19.3
      '@babel/eslint-parser': 7.19.1(@babel/core@7.19.3)(eslint@8.6.0)
      eslint: 8.6.0
      eslint-visitor-keys: 2.1.0
      esquery: 1.4.2
      multimap: 1.1.0
    transitivePeerDependencies:
      - supports-color
    dev: true

  /eslint-utils@2.1.0:
    resolution: {integrity: sha512-w94dQYoauyvlDc43XnGB8lU3Zt713vNChgt4EWwhXAP2XkBvndfxF0AgIqKOOasjPIPzj9JqgwkwbCYD0/V3Zg==}
    engines: {node: '>=6'}
    dependencies:
      eslint-visitor-keys: 1.3.0
    dev: true

  /eslint-utils@3.0.0(eslint@8.24.0):
    resolution: {integrity: sha512-uuQC43IGctw68pJA1RgbQS8/NP7rch6Cwd4j3ZBtgo4/8Flj4eGE7ZYSZRN3iq5pVUv6GPdW5Z1RFleo84uLDA==}
    engines: {node: ^10.0.0 || ^12.0.0 || >= 14.0.0}
    peerDependencies:
      eslint: '>=5 || 8.6.0'
    dependencies:
      eslint: 8.24.0
      eslint-visitor-keys: 2.1.0
    dev: false

  /eslint-utils@3.0.0(eslint@8.6.0):
    resolution: {integrity: sha512-uuQC43IGctw68pJA1RgbQS8/NP7rch6Cwd4j3ZBtgo4/8Flj4eGE7ZYSZRN3iq5pVUv6GPdW5Z1RFleo84uLDA==}
    engines: {node: ^10.0.0 || ^12.0.0 || >= 14.0.0}
    peerDependencies:
      eslint: '>=5 || 8.6.0'
    dependencies:
      eslint: 8.6.0
      eslint-visitor-keys: 2.1.0
    dev: true

  /eslint-visitor-keys@1.3.0:
    resolution: {integrity: sha512-6J72N8UNa462wa/KFODt/PJ3IU60SDpC3QXC1Hjc1BXXpfL2C9R5+AU7jhe0F6GREqVMh4Juu+NY7xn+6dipUQ==}
    engines: {node: '>=4'}
    dev: true

  /eslint-visitor-keys@2.1.0:
    resolution: {integrity: sha512-0rSmRBzXgDzIsD6mGdJgevzgezI534Cer5L/vyMX0kHzT/jiB43jRhd9YUlMGYLQy2zprNmoT8qasCGtY+QaKw==}
    engines: {node: '>=10'}

  /eslint-visitor-keys@3.3.0:
    resolution: {integrity: sha512-mQ+suqKJVyeuwGYHAdjMFqjCyfl8+Ldnxuyp3ldiMBFKkvytrXUZWaiPCEav8qDHKty44bD+qV1IP4T+w+xXRA==}
    engines: {node: ^12.22.0 || ^14.17.0 || >=16.0.0}

  /eslint@8.24.0:
    resolution: {integrity: sha512-dWFaPhGhTAiPcCgm3f6LI2MBWbogMnTJzFBbhXVRQDJPkr9pGZvVjlVfXd+vyDcWPA2Ic9L2AXPIQM0+vk/cSQ==}
    engines: {node: ^12.22.0 || ^14.17.0 || >=16.0.0}
    hasBin: true
    dependencies:
      '@eslint/eslintrc': 1.3.2
      '@humanwhocodes/config-array': 0.10.7
      '@humanwhocodes/gitignore-to-minimatch': 1.0.2
      '@humanwhocodes/module-importer': 1.0.1
      ajv: 6.12.6
      chalk: 4.1.2
      cross-spawn: 7.0.3
      debug: 4.3.4
      doctrine: 3.0.0
      escape-string-regexp: 4.0.0
      eslint-scope: 7.1.1
      eslint-utils: 3.0.0(eslint@8.24.0)
      eslint-visitor-keys: 3.3.0
      espree: 9.4.0
      esquery: 1.4.2
      esutils: 2.0.3
      fast-deep-equal: 3.1.3
      file-entry-cache: 6.0.1
      find-up: 5.0.0
      glob-parent: 6.0.2
      globals: 13.17.0
      globby: 11.1.0
      grapheme-splitter: 1.0.4
      ignore: 5.2.4
      import-fresh: 3.3.0
      imurmurhash: 0.1.4
      is-glob: 4.0.3
      js-sdsl: 4.1.5
      js-yaml: 4.1.0
      json-stable-stringify-without-jsonify: 1.0.1
      levn: 0.4.1
      lodash.merge: 4.6.2
      minimatch: 3.1.2
      natural-compare: 1.4.0
      optionator: 0.9.1
      regexpp: 3.2.0
      strip-ansi: 6.0.1
      strip-json-comments: 3.1.1
      text-table: 0.2.0
    transitivePeerDependencies:
      - supports-color
    dev: false

  /eslint@8.6.0:
    resolution: {integrity: sha512-UvxdOJ7mXFlw7iuHZA4jmzPaUqIw54mZrv+XPYKNbKdLR0et4rf60lIZUU9kiNtnzzMzGWxMV+tQ7uG7JG8DPw==}
    engines: {node: ^12.22.0 || ^14.17.0 || >=16.0.0}
    hasBin: true
    dependencies:
      '@eslint/eslintrc': 1.3.2
      '@humanwhocodes/config-array': 0.9.5
      ajv: 6.12.6
      chalk: 4.1.2
      cross-spawn: 7.0.3
      debug: 4.3.4
      doctrine: 3.0.0
      enquirer: 2.3.6
      escape-string-regexp: 4.0.0
      eslint-scope: 7.1.1
      eslint-utils: 3.0.0(eslint@8.6.0)
      eslint-visitor-keys: 3.3.0
      espree: 9.4.0
      esquery: 1.4.2
      esutils: 2.0.3
      fast-deep-equal: 3.1.3
      file-entry-cache: 6.0.1
      functional-red-black-tree: 1.0.1
      glob-parent: 6.0.2
      globals: 13.17.0
      ignore: 4.0.6
      import-fresh: 3.3.0
      imurmurhash: 0.1.4
      is-glob: 4.0.3
      js-yaml: 4.1.0
      json-stable-stringify-without-jsonify: 1.0.1
      levn: 0.4.1
      lodash.merge: 4.6.2
      minimatch: 3.1.2
      natural-compare: 1.4.0
      optionator: 0.9.1
      progress: 2.0.3
      regexpp: 3.2.0
      semver: 7.3.8
      strip-ansi: 6.0.1
      strip-json-comments: 3.1.1
      text-table: 0.2.0
      v8-compile-cache: 2.3.0
    transitivePeerDependencies:
      - supports-color
    dev: true

  /espree@9.4.0:
    resolution: {integrity: sha512-DQmnRpLj7f6TgN/NYb0MTzJXL+vJF9h3pHy4JhCIs3zwcgez8xmGg3sXHcEO97BrmO2OSvCwMdfdlyl+E9KjOw==}
    engines: {node: ^12.22.0 || ^14.17.0 || >=16.0.0}
    dependencies:
      acorn: 8.8.0
      acorn-jsx: 5.3.2(acorn@8.8.0)
      eslint-visitor-keys: 3.3.0

  /esprima@4.0.1:
    resolution: {integrity: sha512-eGuFFw7Upda+g4p+QHvnW0RyTX/SVeJBDM/gCtMARO0cLuT2HcEKnTPvhjV6aGeqrCB/sbNop0Kszm0jsaWU4A==}
    engines: {node: '>=4'}
    hasBin: true

  /esquery@1.4.2:
    resolution: {integrity: sha512-JVSoLdTlTDkmjFmab7H/9SL9qGSyjElT3myyKp7krqjVFQCDLmj1QFaCLRFBszBKI0XVZaiiXvuPIX3ZwHe1Ng==}
    engines: {node: '>=0.10'}
    dependencies:
      estraverse: 5.3.0

  /esrecurse@4.3.0:
    resolution: {integrity: sha512-KmfKL3b6G+RXvP8N1vr3Tq1kL/oCFgn2NYXEtqP8/L3pKapUA4G8cFVaoF3SU323CD4XypR/ffioHmkti6/Tag==}
    engines: {node: '>=4.0'}
    dependencies:
      estraverse: 5.3.0

  /estraverse@4.3.0:
    resolution: {integrity: sha512-39nnKffWz8xN1BU/2c79n9nB9HDzo0niYUqx6xyqUnyoAnQyyWpOTdZEeiCch8BBu515t4wp9ZmgVfVhn9EBpw==}
    engines: {node: '>=4.0'}

  /estraverse@5.3.0:
    resolution: {integrity: sha512-MMdARuVEQziNTeJD8DgMqmhwR11BRQ/cBP+pLtYdSTnf3MIO8fFeiINEbX36ZdNlfU/7A9f3gUw49B3oQsvwBA==}
    engines: {node: '>=4.0'}

  /esutils@2.0.3:
    resolution: {integrity: sha512-kVscqXk4OCp68SZ0dkgEKVi6/8ij300KBWTJq32P/dYeWTSwK41WyTxalN1eRmA5Z9UU/LX9D7FWSmV9SAYx6g==}
    engines: {node: '>=0.10.0'}

  /event-emitter@0.3.5:
    resolution: {integrity: sha512-D9rRn9y7kLPnJ+hMq7S/nhvoKwwvVJahBi2BPmx3bvbsEdK3W9ii8cBSGjP+72/LnM4n6fo3+dkCX5FeTQruXA==}
    dependencies:
      d: 1.0.1
      es5-ext: 0.10.62
    dev: false

  /event-lite@0.1.2:
    resolution: {integrity: sha512-HnSYx1BsJ87/p6swwzv+2v6B4X+uxUteoDfRxsAb1S1BePzQqOLevVmkdA15GHJVd9A9Ok6wygUR18Hu0YeV9g==}
    dev: false

  /event-target-shim@5.0.1:
    resolution: {integrity: sha512-i/2XbnSz/uxRCU6+NdVJgKWDTM427+MqYbkQzD321DuCQJUqOuJKIA0IM2+W2xtYHdKOmZ4dR6fExsd4SXL+WQ==}
    engines: {node: '>=6'}
    dev: false

  /eventemitter3@4.0.7:
    resolution: {integrity: sha512-8guHBZCwKnFhYdHr2ysuRWErTwhoN2X8XELRlrRwpmfeY2jjuUN4taQMsULKUVo1K4DvZl+0pgfyoysHxvmvEw==}

  /events@1.1.1:
    resolution: {integrity: sha512-kEcvvCBByWXGnZy6JUlgAp2gBIUjfCAV6P6TgT1/aaQKcmuAEC4OZTV1I4EWQLz2gxZw76atuVyvHhTxvi0Flw==}
    engines: {node: '>=0.4.x'}

  /events@3.3.0:
    resolution: {integrity: sha512-mQw+2fkQbALzQ7V0MY0IqdnXNOeTtP4r0lN9z7AAawCXgqea7bDii20AYrIBrFd/Hx0M2Ocz6S111CaFkUcb0Q==}
    engines: {node: '>=0.8.x'}
    dev: false

  /execa@1.0.0:
    resolution: {integrity: sha512-adbxcyWV46qiHyvSp50TKt05tB4tK3HcmF7/nxfAdhnox83seTDbwnaqKO4sXRy7roHAIFqJP/Rw/AuEbX61LA==}
    engines: {node: '>=6'}
    dependencies:
      cross-spawn: 6.0.5
      get-stream: 4.1.0
      is-stream: 1.1.0
      npm-run-path: 2.0.2
      p-finally: 1.0.0
      signal-exit: 3.0.7
      strip-eof: 1.0.0
    dev: false

  /execa@5.1.1:
    resolution: {integrity: sha512-8uSpZZocAZRBAPIEINJj3Lo9HyGitllczc27Eh5YYojjMFMn8yHMDMaUHE2Jqfq05D/wucwI4JGURyXt1vchyg==}
    engines: {node: '>=10'}
    dependencies:
      cross-spawn: 7.0.3
      get-stream: 6.0.1
      human-signals: 2.1.0
      is-stream: 2.0.1
      merge-stream: 2.0.0
      npm-run-path: 4.0.1
      onetime: 5.1.2
      signal-exit: 3.0.7
      strip-final-newline: 2.0.0

  /expand-template@2.0.3:
    resolution: {integrity: sha512-XYfuKMvj4O35f/pOXLObndIRvyQ+/+6AhODh+OKWj9S9498pHHn/IMszH+gt0fBCRWMNfk1ZSp5x3AifmnI2vg==}
    engines: {node: '>=6'}
    dev: false

  /expand-tilde@2.0.2:
    resolution: {integrity: sha512-A5EmesHW6rfnZ9ysHQjPdJRni0SRar0tjtG5MNtm9n5TUvsYU8oozprtRD4AqHxcZWWlVuAmQo2nWKfN9oyjTw==}
    engines: {node: '>=0.10.0'}
    dependencies:
      homedir-polyfill: 1.0.3

  /ext@1.7.0:
    resolution: {integrity: sha512-6hxeJYaL110a9b5TEJSj0gojyHQAmA2ch5Os+ySCiA1QGdS697XWY1pzsrSjqA9LDEEgdB/KypIlR59RcLuHYw==}
    dependencies:
      type: 2.7.2
    dev: false

  /extend-shallow@2.0.1:
    resolution: {integrity: sha512-zCnTtlxNoAiDc3gqY2aYAWFx7XWWiasuF2K8Me5WbN8otHKTUKBwjPtNpRs/rbUZm7KxWAaNj7P1a/p52GbVug==}
    engines: {node: '>=0.10.0'}
    dependencies:
      is-extendable: 0.1.1
    dev: false

  /external-editor@3.1.0:
    resolution: {integrity: sha512-hMQ4CX1p1izmuLYyZqLMO/qGNw10wSv9QDCPfzXfyFrOaCSSoRfqE1Kf1s5an66J5JZC62NewG+mK49jOCtQew==}
    engines: {node: '>=4'}
    dependencies:
      chardet: 0.7.0
      iconv-lite: 0.4.24
      tmp: 0.0.33

  /fancy-test@2.0.12:
    resolution: {integrity: sha512-S7qVQNaViLTMzn71huZvrUCV59ldq+enQ1EQOkdNbl4q4Om97gwqbYKvZoglsnzCWRRFaFP+qHynpdqaLdiZqg==}
    engines: {node: '>=12.0.0'}
    dependencies:
      '@types/chai': 4.3.3
      '@types/lodash': 4.14.191
      '@types/node': 14.18.38
      '@types/sinon': 10.0.13
      lodash: 4.17.21
      mock-stdin: 1.0.0
      nock: 13.3.0
      stdout-stderr: 0.1.13
    transitivePeerDependencies:
      - supports-color

  /fast-deep-equal@3.1.3:
    resolution: {integrity: sha512-f3qQ9oQy9j2AhBe/H9VC91wLmKBCCU/gDOnKNAYG5hswO7BLKj09Hc5HYNz9cGI++xlpDCIgDaitVs03ATR84Q==}

  /fast-glob@3.2.12:
    resolution: {integrity: sha512-DVj4CQIYYow0BlaelwK1pHl5n5cRSJfM60UA0zK891sVInoPri2Ekj7+e1CT3/3qxXenpI+nBBmQAcJPJgaj4w==}
    engines: {node: '>=8.6.0'}
    dependencies:
      '@nodelib/fs.stat': 2.0.5
      '@nodelib/fs.walk': 1.2.8
      glob-parent: 5.1.2
      merge2: 1.4.1
      micromatch: 4.0.5

  /fast-glob@3.2.7:
    resolution: {integrity: sha512-rYGMRwip6lUMvYD3BTScMwT1HtAs2d71SMv66Vrxs0IekGZEjhM0pcMfjQPnknBt2zeCwQMEupiN02ZP4DiT1Q==}
    engines: {node: '>=8'}
    dependencies:
      '@nodelib/fs.stat': 2.0.5
      '@nodelib/fs.walk': 1.2.8
      glob-parent: 5.1.2
      merge2: 1.4.1
      micromatch: 4.0.5
    dev: true

  /fast-json-patch@3.1.1:
    resolution: {integrity: sha512-vf6IHUX2SBcA+5/+4883dsIjpBTqmfBjmYiWK1savxQmFk4JfBMLa7ynTYOs1Rolp/T1betJxHiGD3g1Mn8lUQ==}
    dev: false

  /fast-json-stable-stringify@2.1.0:
    resolution: {integrity: sha512-lhd/wF+Lk98HZoTCtlVraHtfh5XYijIjalXck7saUtuanSDyLMxnHhSXEDJqHxD7msR8D0uCmqlkwjCV8xvwHw==}

  /fast-levenshtein@2.0.6:
    resolution: {integrity: sha512-DCXu6Ifhqcks7TZKY3Hxp3y6qphY5SJZmrWMDrKcERSOXWQdMhU9Ig/PYrzyw/ul9jOIyh0N4M0tbC5hodg8dw==}

  /fast-levenshtein@3.0.0:
    resolution: {integrity: sha512-hKKNajm46uNmTlhHSyZkmToAc56uZJwYq7yrciZjqOxnlfQwERDQJmHPUp7m1m9wx8vgOe8IaCKZ5Kv2k1DdCQ==}
    dependencies:
      fastest-levenshtein: 1.0.16

  /fast-memoize@2.5.2:
    resolution: {integrity: sha512-Ue0LwpDYErFbmNnZSF0UH6eImUwDmogUO1jyE+JbN2gsQz/jICm1Ve7t9QT0rNSsfJt+Hs4/S3GnsDVjL4HVrw==}
    dev: false

  /fastest-levenshtein@1.0.16:
    resolution: {integrity: sha512-eRnCtTTtGZFpQCwhJiUOuxPQWRXVKYDn0b2PeHfXL6/Zi53SLAzAHfVhVWK2AryC/WH05kGfxhFIPvTF0SXQzg==}
    engines: {node: '>= 4.9.1'}

  /fastq@1.15.0:
    resolution: {integrity: sha512-wBrocU2LCXXa+lWBt8RoIRD89Fi8OdABODa/kEnyeyjS5aZO5/GNvI5sEINADqP/h8M29UHTHUb53sUu5Ihqdw==}
    dependencies:
      reusify: 1.0.4

  /figures@2.0.0:
    resolution: {integrity: sha512-Oa2M9atig69ZkfwiApY8F2Yy+tzMbazyvqv21R0NsSC8floSOC09BbT1ITWAdoMGQvJ/aZnR1KMwdx9tvHnTNA==}
    engines: {node: '>=4'}
    dependencies:
      escape-string-regexp: 1.0.5
    dev: true

  /figures@3.2.0:
    resolution: {integrity: sha512-yaduQFRKLXYOGgEn6AZau90j3ggSOyiqXU0F9JZfeXYhNa+Jk4X+s45A2zg5jns87GAFa34BBm2kXw4XpNcbdg==}
    engines: {node: '>=8'}
    dependencies:
      escape-string-regexp: 1.0.5

  /file-entry-cache@6.0.1:
    resolution: {integrity: sha512-7Gps/XWymbLk2QLYK4NzpMOrYjMhdIxXuIvy2QBsLE6ljuodKvdkWs/cpyJJ3CVIVpH0Oi1Hvg1ovbMzLdFBBg==}
    engines: {node: ^10.12.0 || >=12.0.0}
    dependencies:
      flat-cache: 3.0.4

  /filelist@1.0.4:
    resolution: {integrity: sha512-w1cEuf3S+DrLCQL7ET6kz+gmlJdbq9J7yXCSjK/OZCPA+qEN1WyF4ZAf0YYJa4/shHJra2t/d/r8SV4Ji+x+8Q==}
    dependencies:
      minimatch: 5.1.6

  /fill-range@7.0.1:
    resolution: {integrity: sha512-qOo9F+dMUmC2Lcb4BbVvnKJxTPjCm+RRpe4gDuGrzkL7mEVl/djYSu2OdQ2Pa302N4oqkSg9ir6jaLWJ2USVpQ==}
    engines: {node: '>=8'}
    dependencies:
      to-regex-range: 5.0.1

  /filter-obj@1.1.0:
    resolution: {integrity: sha512-8rXg1ZnX7xzy2NGDVkBVaAy+lSlPNwad13BtgSlLuxfIslyt5Vg64U7tFcCt4WS1R0hvtnQybT/IyCkGZ3DpXQ==}
    engines: {node: '>=0.10.0'}
    dev: false

  /find-cache-dir@3.3.2:
    resolution: {integrity: sha512-wXZV5emFEjrridIgED11OoUKLxiYjAcqot/NJdAkOhlJ+vGzwhOAfcG5OX1jP+S0PcjEn8bdMJv+g2jwQ3Onig==}
    engines: {node: '>=8'}
    dependencies:
      commondir: 1.0.1
      make-dir: 3.1.0
      pkg-dir: 4.2.0
    dev: true

  /find-config@1.0.0:
    resolution: {integrity: sha512-Z+suHH+7LSE40WfUeZPIxSxypCWvrzdVc60xAjUShZeT5eMWM0/FQUduq3HjluyfAHWvC/aOBkT1pTZktyF/jg==}
    engines: {node: '>= 0.12'}
    dependencies:
      user-home: 2.0.0
    dev: true

  /find-node-modules@2.1.3:
    resolution: {integrity: sha512-UC2I2+nx1ZuOBclWVNdcnbDR5dlrOdVb7xNjmT/lHE+LsgztWks3dG7boJ37yTS/venXw84B/mAW9uHVoC5QRg==}
    dependencies:
      findup-sync: 4.0.0
      merge: 2.1.1
    dev: true

  /find-replace@1.0.3:
    resolution: {integrity: sha512-KrUnjzDCD9426YnCP56zGYy/eieTnhtK6Vn++j+JJzmlsWWwEkDnsyVF575spT6HJ6Ow9tlbT3TQTDsa+O4UWA==}
    engines: {node: '>=4.0.0'}
    dependencies:
      array-back: 1.0.4
      test-value: 2.1.0
    dev: false

  /find-root@1.1.0:
    resolution: {integrity: sha512-NKfW6bec6GfKc0SGx1e07QZY9PE99u0Bft/0rzSD5k3sO/vwkVUpDUKVm5Gpp5Ue3YfShPFTX2070tDs5kB9Ng==}
    dev: true

  /find-up@2.1.0:
    resolution: {integrity: sha512-NWzkk0jSJtTt08+FBFMvXoeZnOJD+jTtsRmBYbAIzJdX6l7dLgR7CTubCM5/eDdPUBvLCeVasP1brfVR/9/EZQ==}
    engines: {node: '>=4'}
    dependencies:
      locate-path: 2.0.0
    dev: true

  /find-up@4.1.0:
    resolution: {integrity: sha512-PpOwAdQ/YlXQ2vj8a3h8IipDuYRi3wceVQQGYWxNINccq40Anw7BlsEXCMbt1Zt+OLA6Fq9suIpIWD0OsnISlw==}
    engines: {node: '>=8'}
    dependencies:
      locate-path: 5.0.0
      path-exists: 4.0.0

  /find-up@5.0.0:
    resolution: {integrity: sha512-78/PXT1wlLLDgTzDs7sjq9hzz0vXD+zn+7wypEe4fXQxCmdmqfGsEPQxmiCSQI3ajFV91bVSsvNtrJRiW6nGng==}
    engines: {node: '>=10'}
    dependencies:
      locate-path: 6.0.0
      path-exists: 4.0.0

  /find-yarn-workspace-root2@1.2.16:
    resolution: {integrity: sha512-hr6hb1w8ePMpPVUK39S4RlwJzi+xPLuVuG8XlwXU3KD5Yn3qgBWVfy3AzNlDhWvE1EORCE65/Qm26rFQt3VLVA==}
    dependencies:
      micromatch: 4.0.5
      pkg-dir: 4.2.0

  /find-yarn-workspace-root@2.0.0:
    resolution: {integrity: sha512-1IMnbjt4KzsQfnhnzNd8wUEgXZ44IzZaZmnLYx7D5FZlaHt2gW20Cri8Q+E/t5tIj4+epTBub+2Zxu/vNILzqQ==}
    dependencies:
      micromatch: 4.0.5

  /findup-sync@4.0.0:
    resolution: {integrity: sha512-6jvvn/12IC4quLBL1KNokxC7wWTvYncaVUYSoxWw7YykPLuRrnv4qdHcSOywOI5RpkOVGeQRtWM8/q+G6W6qfQ==}
    engines: {node: '>= 8'}
    dependencies:
      detect-file: 1.0.0
      is-glob: 4.0.3
      micromatch: 4.0.5
      resolve-dir: 1.0.1
    dev: true

  /first-chunk-stream@2.0.0:
    resolution: {integrity: sha512-X8Z+b/0L4lToKYq+lwnKqi9X/Zek0NibLpsJgVsSxpoYq7JtiCtRb5HqKVEjEw/qAb/4AKKRLOwwKHlWNpm2Eg==}
    engines: {node: '>=0.10.0'}
    dependencies:
      readable-stream: 2.3.7

  /flat-cache@3.0.4:
    resolution: {integrity: sha512-dm9s5Pw7Jc0GvMYbshN6zchCA9RgQlzzEZX3vylR9IqFfS8XciblUXOKfW6SiuJ0e13eDYZoZV5wdrev7P3Nwg==}
    engines: {node: ^10.12.0 || >=12.0.0}
    dependencies:
      flatted: 3.2.7
      rimraf: 3.0.2

  /flat@5.0.2:
    resolution: {integrity: sha512-b6suED+5/3rTpUBdG1gupIl8MPFCAMA0QXwmljLhvCUKcUvdE4gWky9zpuGCcXHOsz4J9wPGNWq6OKpmIzz3hQ==}
    hasBin: true
    dev: true

  /flatted@3.2.7:
    resolution: {integrity: sha512-5nqDSxl8nn5BSNxyR3n4I6eDmbolI6WT+QqR547RwxQapgjQBmtktdP+HTBb/a/zLsbzERTONyUB5pefh5TtjQ==}

  /for-each@0.3.3:
    resolution: {integrity: sha512-jqYfLp7mo9vIyQf8ykW2v7A+2N4QjeCeI5+Dz9XraiO1ign81wjiH7Fb9vSOWvQfNtmSa4H2RoQTrrXivdUZmw==}
    dependencies:
      is-callable: 1.2.7

  /foreground-child@2.0.0:
    resolution: {integrity: sha512-dCIq9FpEcyQyXKCkyzmlPTFNgrCzPudOe+mhvJU5zAtlBnGVy2yKxtfsxK2tQBThwq225jcvBjpw1Gr40uzZCA==}
    engines: {node: '>=8.0.0'}
    dependencies:
      cross-spawn: 7.0.3
      signal-exit: 3.0.7
    dev: true

  /form-data-encoder@2.1.3:
    resolution: {integrity: sha512-KqU0nnPMgIJcCOFTNJFEA8epcseEaoox4XZffTgy8jlI6pL/5EFyR54NRG7CnCJN0biY7q52DO3MH6/sJ/TKlQ==}
    engines: {node: '>= 14.17'}
    dev: false

  /form-data@2.5.1:
    resolution: {integrity: sha512-m21N3WOmEEURgk6B9GLOE4RuWOFf28Lhh9qGYeNlGq4VDXUlJy2th2slBNU8Gp8EzloYZOibZJ7t5ecIrFSjVA==}
    engines: {node: '>= 0.12'}
    dependencies:
      asynckit: 0.4.0
      combined-stream: 1.0.8
      mime-types: 2.1.35
    dev: false

  /fp-and-or@0.1.3:
    resolution: {integrity: sha512-wJaE62fLaB3jCYvY2ZHjZvmKK2iiLiiehX38rz5QZxtdN8fVPJDeZUiVvJrHStdTc+23LHlyZuSEKgFc0pxi2g==}
    engines: {node: '>=10'}
    dev: false

  /fromentries@1.3.2:
    resolution: {integrity: sha512-cHEpEQHUg0f8XdtZCc2ZAhrHzKzT0MrFUTcvx+hfxYu7rGMDc5SKoXFh+n4YigxsHXRzc6OrCshdR1bWH6HHyg==}
    dev: true

  /fs-constants@1.0.0:
    resolution: {integrity: sha512-y6OAwoSIf7FyjMIv94u+b5rdheZEjzR63GTyZJm5qh4Bi+2YgwLCcI/fPFZkL5PSixOt6ZNKm+w+Hfp/Bciwow==}

  /fs-exists-sync@0.1.0:
    resolution: {integrity: sha512-cR/vflFyPZtrN6b38ZyWxpWdhlXrzZEBawlpBQMq7033xVY7/kg0GDMBK5jg8lDYQckdJ5x/YC88lM3C7VMsLg==}
    engines: {node: '>=0.10.0'}
    dev: false

  /fs-extra@10.1.0:
    resolution: {integrity: sha512-oRXApq54ETRj4eMiFzGnHWGy+zo5raudjuxN0b8H7s/RU2oW0Wvsx9O0ACRN/kRq9E8Vu/ReskGB5o3ji+FzHQ==}
    engines: {node: '>=12'}
    dependencies:
      graceful-fs: 4.2.11
      jsonfile: 6.1.0
      universalify: 2.0.0
    dev: true

  /fs-extra@7.0.1:
    resolution: {integrity: sha512-YJDaCJZEnBmcbw13fvdAM9AwNOJwOzrE4pqMqBq5nFiEqXUqHwlK4B+3pUw6JNvfSPtX05xFHtYy/1ni01eGCw==}
    engines: {node: '>=6 <7 || >=8'}
    dependencies:
      graceful-fs: 4.2.11
      jsonfile: 4.0.0
      universalify: 0.1.2

  /fs-extra@8.1.0:
    resolution: {integrity: sha512-yhlQgA6mnOJUKOsRUFsgJdQCvkKhcz8tlZG5HBQfReYZy46OwLcY+Zia0mtdHsOo9y/hP+CxMN0TU9QxoOtG4g==}
    engines: {node: '>=6 <7 || >=8'}
    dependencies:
      graceful-fs: 4.2.11
      jsonfile: 4.0.0
      universalify: 0.1.2

  /fs-extra@9.1.0:
    resolution: {integrity: sha512-hcg3ZmepS30/7BSFqRvoo3DOMQu7IjqxO5nCDt+zM9XWjb33Wg7ziNT+Qvqbuc3+gWpzO02JubVyk2G4Zvo1OQ==}
    engines: {node: '>=10'}
    dependencies:
      at-least-node: 1.0.0
      graceful-fs: 4.2.11
      jsonfile: 6.1.0
      universalify: 2.0.0

  /fs-minipass@2.1.0:
    resolution: {integrity: sha512-V/JgOLFCS+R6Vcq0slCuaeWEdNC3ouDlJMNIsacH2VtALiu9mV4LPrHc5cDl8k5aw6J8jwgWWpiTo5RYhmIzvg==}
    engines: {node: '>= 8'}
    dependencies:
      minipass: 3.3.6

  /fs.realpath@1.0.0:
    resolution: {integrity: sha512-OO0pH2lK6a0hZnAdau5ItzHPI6pUlvI7jMVnxUQRtw4owF2wk8lOSabtGDCTP4Ggrg2MbGnWO9X8K1t4+fGMDw==}

  /fsevents@2.3.2:
    resolution: {integrity: sha512-xiqMQR4xAeHTuB9uWm+fFRcIOgKBMiOBP+eXiyT7jsgVCq1bkVygt00oASowB7EdtpOHaaPgKt812P9ab+DDKA==}
    engines: {node: ^8.16.0 || ^10.6.0 || >=11.0.0}
    os: [darwin]
    requiresBuild: true
    dev: true
    optional: true

  /function-bind@1.1.1:
    resolution: {integrity: sha512-yIovAzMX49sF8Yl58fSCWJ5svSLuaibPxXQJFLmBObTuCr0Mf1KiPopGM9NiFjiYBCbfaa2Fh6breQ6ANVTI0A==}

  /function.prototype.name@1.1.5:
    resolution: {integrity: sha512-uN7m/BzVKQnCUF/iW8jYea67v++2u7m5UgENbHRtdDVclOUP+FMPlCNdmk0h/ysGyo2tavMJEDqJAkJdRa1vMA==}
    engines: {node: '>= 0.4'}
    dependencies:
      call-bind: 1.0.2
      define-properties: 1.1.4
      es-abstract: 1.20.1
      functions-have-names: 1.2.3
    dev: true

  /functional-red-black-tree@1.0.1:
    resolution: {integrity: sha512-dsKNQNdj6xA3T+QlADDA7mOSlX0qiMINjn0cgr+eGHGsbSHzTabcIogz2+p/iqP1Xs6EP/sS2SbqH+brGTbq0g==}
    dev: true

  /functions-have-names@1.2.3:
    resolution: {integrity: sha512-xckBUXyTIqT97tq2x2AMb+g163b5JFysYk0x4qxNFwbfQkmNZoiRHb6sPzI9/QV33WeuvVYBUIiD4NzNIyqaRQ==}
    dev: true

  /gauge@3.0.2:
    resolution: {integrity: sha512-+5J6MS/5XksCuXq++uFRsnUd7Ovu1XenbeuIuNRJxYWjgQbPuFhT14lAvsWfqfAmnwluf1OwMjz39HjfLPci0Q==}
    engines: {node: '>=10'}
    dependencies:
      aproba: 2.0.0
      color-support: 1.1.3
      console-control-strings: 1.1.0
      has-unicode: 2.0.1
      object-assign: 4.1.1
      signal-exit: 3.0.7
      string-width: 4.2.3
      strip-ansi: 6.0.1
      wide-align: 1.1.5

  /gauge@4.0.4:
    resolution: {integrity: sha512-f9m+BEN5jkg6a0fZjleidjN51VE1X+mPFQ2DJ0uv1V39oCLCbsGe6yjbBnp7eK7z/+GAon99a3nHuqbuuthyPg==}
    engines: {node: ^12.13.0 || ^14.15.0 || >=16.0.0}
    dependencies:
      aproba: 2.0.0
      color-support: 1.1.3
      console-control-strings: 1.1.0
      has-unicode: 2.0.1
      signal-exit: 3.0.7
      string-width: 4.2.3
      strip-ansi: 6.0.1
      wide-align: 1.1.5

  /gensync@1.0.0-beta.2:
    resolution: {integrity: sha512-3hN7NaskYvMDLQY55gnW3NQ+mesEAepTqlg+VEbj7zzqEMBVNhzcGYYeqFo/TlYz6eQiFcp1HcsCZO+nGgS8zg==}
    engines: {node: '>=6.9.0'}
    dev: true

  /get-caller-file@2.0.5:
    resolution: {integrity: sha512-DyFP3BM/3YHTQOCUL/w0OZHR0lpKeGrxotcHWcqNEdnltqFwXVfhEBQ94eIo34AfQpo0rGki4cyIiftY06h2Fg==}
    engines: {node: 6.* || 8.* || >= 10.*}

  /get-func-name@2.0.0:
    resolution: {integrity: sha512-Hm0ixYtaSZ/V7C8FJrtZIuBBI+iSgL+1Aq82zSu8VQNB4S3Gk8e7Qs3VwBDJAhmRZcFqkl3tQu36g/Foh5I5ig==}
    dev: true

  /get-intrinsic@1.2.0:
    resolution: {integrity: sha512-L049y6nFOuom5wGyRc3/gdTLO94dySVKRACj1RmJZBQXlbTMhtNIgkWkUHq+jYmZvKf14EW1EoJnnjbmoHij0Q==}
    dependencies:
      function-bind: 1.1.1
      has: 1.0.3
      has-symbols: 1.0.3

  /get-package-type@0.1.0:
    resolution: {integrity: sha512-pjzuKtY64GYfWizNAJ0fr9VqttZkNiK2iS430LtIHzjBEr6bX8Am2zm4sW4Ro5wjWW5cAlRL1qAMTcXbjNAO2Q==}
    engines: {node: '>=8.0.0'}

  /get-pkg-repo@4.2.1:
    resolution: {integrity: sha512-2+QbHjFRfGB74v/pYWjd5OhU3TDIC2Gv/YKUTk/tCvAz0pkn/Mz6P3uByuBimLOcPvN2jYdScl3xGFSrx0jEcA==}
    engines: {node: '>=6.9.0'}
    hasBin: true
    dependencies:
      '@hutson/parse-repository-url': 3.0.2
      hosted-git-info: 4.1.0
      through2: 2.0.5
      yargs: 16.2.0
    dev: true

  /get-port@5.1.1:
    resolution: {integrity: sha512-g/Q1aTSDOxFpchXC4i8ZWvxA1lnPqx/JHqcpIw0/LX9T8x/GBbi6YnlN5nhaKIFkT8oFsscUKgDJYxfwfS6QsQ==}
    engines: {node: '>=8'}
    dev: true

  /get-stdin@4.0.1:
    resolution: {integrity: sha512-F5aQMywwJ2n85s4hJPTT9RPxGmubonuB10MNYo17/xph174n2MIR33HRguhzVag10O/npM7SPk73LMZNP+FaWw==}
    engines: {node: '>=0.10.0'}

  /get-stdin@6.0.0:
    resolution: {integrity: sha512-jp4tHawyV7+fkkSKyvjuLZswblUtz+SQKzSWnBbii16BuZksJlU1wuBYXY75r+duh/llF1ur6oNwi+2ZzjKZ7g==}
    engines: {node: '>=4'}
    dev: false

  /get-stdin@8.0.0:
    resolution: {integrity: sha512-sY22aA6xchAzprjyqmSEQv4UbAAzRN0L2dQB0NlN5acTTK9Don6nhoc3eAbUnpZiCANAMfd/+40kVdKfFygohg==}
    engines: {node: '>=10'}
    dev: false

  /get-stream@4.1.0:
    resolution: {integrity: sha512-GMat4EJ5161kIy2HevLlr4luNjBgvmj413KaQA7jt4V8B4RDsfpHk7WQ9GVqfYyyx8OS/L66Kox+rJRNklLK7w==}
    engines: {node: '>=6'}
    dependencies:
      pump: 3.0.0
    dev: false

  /get-stream@5.2.0:
    resolution: {integrity: sha512-nBF+F1rAZVCu/p7rjzgA+Yb4lfYXrpl7a6VmJrU8wF9I1CKvP/QwPNZHnOlwbTkY6dvtFIzFMSyQXbLoTQPRpA==}
    engines: {node: '>=8'}
    dependencies:
      pump: 3.0.0

  /get-stream@6.0.1:
    resolution: {integrity: sha512-ts6Wi+2j3jQjqi70w5AlN8DFnkSwC+MqmxEzdEALB2qXZYV3X/b1CTfgPLGJNMeAWxdPfU8FO1ms3NUfaHCPYg==}
    engines: {node: '>=10'}

  /get-symbol-description@1.0.0:
    resolution: {integrity: sha512-2EmdH1YvIQiZpltCNgkuiUnyukzxM/R6NDJX31Ke3BG1Nq5b0S2PhX59UKi9vZpPDQVdqn+1IcaAwnzTT5vCjw==}
    engines: {node: '>= 0.4'}
    dependencies:
      call-bind: 1.0.2
      get-intrinsic: 1.2.0
    dev: true

  /git-config-path@1.0.1:
    resolution: {integrity: sha512-KcJ2dlrrP5DbBnYIZ2nlikALfRhKzNSX0stvv3ImJ+fvC4hXKoV+U+74SV0upg+jlQZbrtQzc0bu6/Zh+7aQbg==}
    engines: {node: '>=0.10.0'}
    dependencies:
      extend-shallow: 2.0.1
      fs-exists-sync: 0.1.0
      homedir-polyfill: 1.0.3
    dev: false

  /git-hooks-list@1.0.3:
    resolution: {integrity: sha512-Y7wLWcrLUXwk2noSka166byGCvhMtDRpgHdzCno1UQv/n/Hegp++a2xBWJL1lJarnKD3SWaljD+0z1ztqxuKyQ==}
    dev: false

  /git-raw-commits@2.0.11:
    resolution: {integrity: sha512-VnctFhw+xfj8Va1xtfEqCUD2XDrbAPSJx+hSrE5K7fGdjZruW7XV+QOrN7LF/RJyvspRiD2I0asWsxFp0ya26A==}
    engines: {node: '>=10'}
    hasBin: true
    dependencies:
      dargs: 7.0.0
      lodash: 4.17.21
      meow: 8.1.2
      split2: 3.2.2
      through2: 4.0.2
    dev: true

  /git-remote-origin-url@2.0.0:
    resolution: {integrity: sha512-eU+GGrZgccNJcsDH5LkXR3PB9M958hxc7sbA8DFJjrv9j4L2P/eZfKhM+QD6wyzpiv+b1BpK0XrYCxkovtjSLw==}
    engines: {node: '>=4'}
    dependencies:
      gitconfiglocal: 1.0.0
      pify: 2.3.0
    dev: true

  /git-semver-tags@4.1.1:
    resolution: {integrity: sha512-OWyMt5zBe7xFs8vglMmhM9lRQzCWL3WjHtxNNfJTMngGym7pC1kh8sP6jevfydJ6LP3ZvGxfb6ABYgPUM0mtsA==}
    engines: {node: '>=10'}
    hasBin: true
    dependencies:
      meow: 8.1.2
      semver: 6.3.0
    dev: true

  /git-up@7.0.0:
    resolution: {integrity: sha512-ONdIrbBCFusq1Oy0sC71F5azx8bVkvtZtMJAsv+a6lz5YAmbNnLD6HAB4gptHZVLPR8S2/kVN6Gab7lryq5+lQ==}
    dependencies:
      is-ssh: 1.4.0
      parse-url: 8.1.0
    dev: true

  /git-url-parse@13.1.0:
    resolution: {integrity: sha512-5FvPJP/70WkIprlUZ33bm4UAaFdjcLkJLpWft1BeZKqwR0uhhNGoKwlUaPtVb4LxCSQ++erHapRak9kWGj+FCA==}
    dependencies:
      git-up: 7.0.0
    dev: true

  /gitconfiglocal@1.0.0:
    resolution: {integrity: sha512-spLUXeTAVHxDtKsJc8FkFVgFtMdEN9qPGpL23VfSHx4fP4+Ds097IXLvymbnDH8FnmxX5Nr9bPw3A+AQ6mWEaQ==}
    dependencies:
      ini: 1.3.8
    dev: true

  /github-from-package@0.0.0:
    resolution: {integrity: sha512-SyHy3T1v2NUXn29OsWdxmK6RwHD+vkj3v8en8AOBZ1wBQ/hCAQ5bAQTD02kW4W9tUp/3Qh6J8r9EvntiyCmOOw==}
    dev: false

  /github-slugger@1.5.0:
    resolution: {integrity: sha512-wIh+gKBI9Nshz2o46B0B3f5k/W+WI9ZAv6y5Dn5WJ5SK1t0TnDimB4WE5rmTD05ZAIn8HALCZVmCsvj0w0v0lw==}

  /github-username@6.0.0:
    resolution: {integrity: sha512-7TTrRjxblSI5l6adk9zd+cV5d6i1OrJSo3Vr9xdGqFLBQo0mz5P9eIfKCDJ7eekVGGFLbce0qbPSnktXV2BjDQ==}
    engines: {node: '>=10'}
    dependencies:
      '@octokit/rest': 18.12.0
    transitivePeerDependencies:
      - encoding

  /gitlab@10.2.1:
    resolution: {integrity: sha512-z+DxRF1C9uayVbocs9aJkJz+kGy14TSm1noB/rAIEBbXOkOYbjKxyuqJzt+0zeFpXFdgA0yq6DVVbvM7HIfGwg==}
    engines: {node: '>=10.0.0'}
    deprecated: 'The gitlab package has found a new home in the @gitbeaker organization. For the latest gitlab node library, check out @gitbeaker/node. A full list of the features can be found here: https://github.com/jdalrymple/gitbeaker#readme'
    dependencies:
      form-data: 2.5.1
      humps: 2.0.1
      ky: 0.12.0
      ky-universal: 0.3.0(ky@0.12.0)
      li: 1.3.0
      query-string: 6.14.1
      universal-url: 2.0.0
    transitivePeerDependencies:
      - encoding
    dev: false

  /glob-parent@5.1.2:
    resolution: {integrity: sha512-AOIgSQCepiJYwP3ARnGx+5VnTu2HBYdzbGP45eLw1vr3zB3vZLeyed1sC9hnbcOc9/SrMyM5RPQrkGz4aS9Zow==}
    engines: {node: '>= 6'}
    dependencies:
      is-glob: 4.0.3

  /glob-parent@6.0.2:
    resolution: {integrity: sha512-XxwI8EOhVQgWp6iDL+3b0r86f4d6AX6zSU55HfB4ydCEuXLXc5FcYeOu+nnGftS4TEju/11rt4KJPTMgbfmv4A==}
    engines: {node: '>=10.13.0'}
    dependencies:
      is-glob: 4.0.3

  /glob-to-regexp@0.4.1:
    resolution: {integrity: sha512-lkX1HJXwyMcprw/5YUZc2s7DrpAiHB21/V+E1rHUrVNokkvB6bqMzT0VfV6/86ZNabt1k14YOIaT7nDvOX3Iiw==}
    dev: false

  /glob@7.1.4:
    resolution: {integrity: sha512-hkLPepehmnKk41pUGm3sYxoFs/umurYfYJCerbXEyFIWcAzvpipAgVkBqqT9RBKMGjnq6kMuyYwha6csxbiM1A==}
    dependencies:
      fs.realpath: 1.0.0
      inflight: 1.0.6
      inherits: 2.0.4
      minimatch: 3.1.2
      once: 1.4.0
      path-is-absolute: 1.0.1
    dev: true

  /glob@7.2.0:
    resolution: {integrity: sha512-lmLf6gtyrPq8tTjSmrO94wBeQbFR3HbLHbuyD69wuyQkImp2hWqMGB47OX65FBkPffO641IP9jWa1z4ivqG26Q==}
    dependencies:
      fs.realpath: 1.0.0
      inflight: 1.0.6
      inherits: 2.0.4
      minimatch: 3.1.2
      once: 1.4.0
      path-is-absolute: 1.0.1
    dev: true

  /glob@7.2.3:
    resolution: {integrity: sha512-nFR0zLpU2YCaRxwoCJvL6UvCH2JFyFVIvwTLsIf21AuHlMskA1hhTdk+LlYJtOlYt9v6dvszD2BGRqBL+iQK9Q==}
    dependencies:
      fs.realpath: 1.0.0
      inflight: 1.0.6
      inherits: 2.0.4
      minimatch: 3.1.2
      once: 1.4.0
      path-is-absolute: 1.0.1

  /glob@8.1.0:
    resolution: {integrity: sha512-r8hpEjiQEYlF2QU0df3dS+nxxSIreXQS1qRhMJM0Q5NDdR386C7jb7Hwwod8Fgiuex+k0GFjgft18yvxm5XoCQ==}
    engines: {node: '>=12'}
    dependencies:
      fs.realpath: 1.0.0
      inflight: 1.0.6
      inherits: 2.0.4
      minimatch: 5.1.6
      once: 1.4.0

  /glob@9.3.0:
    resolution: {integrity: sha512-EAZejC7JvnQINayvB/7BJbpZpNOJ8Lrw2OZNEvQxe0vaLn1SuwMcfV7/MNaX8L/T0wmptBFI4YMtDvSBxYDc7w==}
    engines: {node: '>=16 || 14 >=14.17'}
    dependencies:
      fs.realpath: 1.0.0
      minimatch: 7.4.2
      minipass: 4.2.5
      path-scurry: 1.6.1
    dev: true

  /global-dirs@0.1.1:
    resolution: {integrity: sha512-NknMLn7F2J7aflwFOlGdNIuCDpN3VGoSoB+aap3KABFWbHVn1TCgFC+np23J8W2BiZbjfEw3BFBycSMv1AFblg==}
    engines: {node: '>=4'}
    dependencies:
      ini: 1.3.8
    dev: true

  /global-dirs@3.0.0:
    resolution: {integrity: sha512-v8ho2DS5RiCjftj1nD9NmnfaOzTdud7RRnVd9kFNOjqZbISlx5DQ+OrTkywgd0dIt7oFCvKetZSHoHcP3sDdiA==}
    engines: {node: '>=10'}
    dependencies:
      ini: 2.0.0
    dev: false

  /global-modules@1.0.0:
    resolution: {integrity: sha512-sKzpEkf11GpOFuw0Zzjzmt4B4UZwjOcG757PPvrfhxcLFbq0wpsgpOqxpxtxFiCG4DtG93M6XRVbF2oGdev7bg==}
    engines: {node: '>=0.10.0'}
    dependencies:
      global-prefix: 1.0.2
      is-windows: 1.0.2
      resolve-dir: 1.0.1
    dev: true

  /global-prefix@1.0.2:
    resolution: {integrity: sha512-5lsx1NUDHtSjfg0eHlmYvZKv8/nVqX4ckFbM+FrGcQ+04KWcWFo9P5MxPZYSzUvyzmdTbI7Eix8Q4IbELDqzKg==}
    engines: {node: '>=0.10.0'}
    dependencies:
      expand-tilde: 2.0.2
      homedir-polyfill: 1.0.3
      ini: 1.3.8
      is-windows: 1.0.2
      which: 1.3.1
    dev: true

  /globals@11.12.0:
    resolution: {integrity: sha512-WOBp/EEGUiIsJSp7wcv/y6MO+lV9UoncWqxuFfm8eBwzWNgyfBd6Gz+IeKQ9jCmyhoH99g15M3T+QaVHFjizVA==}
    engines: {node: '>=4'}
    dev: true

  /globals@13.17.0:
    resolution: {integrity: sha512-1C+6nQRb1GwGMKm2dH/E7enFAMxGTmGI7/dEdhy/DNelv85w9B72t3uc5frtMNXIbzrarJJ/lTCjcaZwbLJmyw==}
    engines: {node: '>=8'}
    dependencies:
      type-fest: 0.20.2

  /globby@10.0.0:
    resolution: {integrity: sha512-3LifW9M4joGZasyYPz2A1U74zbC/45fvpXUvO/9KbSa+VV0aGZarWkfdgKyR9sExNP0t0x0ss/UMJpNpcaTspw==}
    engines: {node: '>=8'}
    dependencies:
      '@types/glob': 7.2.0
      array-union: 2.1.0
      dir-glob: 3.0.1
      fast-glob: 3.2.12
      glob: 7.2.3
      ignore: 5.2.4
      merge2: 1.4.1
      slash: 3.0.0
    dev: false

  /globby@11.1.0:
    resolution: {integrity: sha512-jhIXaOzy1sb8IyocaruWSn1TjmnBVs8Ayhcy83rmxNJ8q2uWKCAj3CnJY+KpGSXCueAPc0i05kVvVKtP1t9S3g==}
    engines: {node: '>=10'}
    dependencies:
      array-union: 2.1.0
      dir-glob: 3.0.1
      fast-glob: 3.2.12
      ignore: 5.2.4
      merge2: 1.4.1
      slash: 3.0.0

  /gopd@1.0.1:
    resolution: {integrity: sha512-d65bNlIadxvpb/A2abVdlqKqV563juRnZ1Wtk6s1sIR8uNsXR70xqIzVqxVf1eTqDunwT2MkczEeaezCKTZhwA==}
    dependencies:
      get-intrinsic: 1.2.0

  /got@11.8.6:
    resolution: {integrity: sha512-6tfZ91bOr7bOXnK7PRDCGBLa1H4U080YHNaAQ2KsMGlLEzRbk44nsZF2E1IeRc3vtJHPVbKCYgdFbaGO2ljd8g==}
    engines: {node: '>=10.19.0'}
    dependencies:
      '@sindresorhus/is': 4.6.0
      '@szmarczak/http-timer': 4.0.6
      '@types/cacheable-request': 6.0.3
      '@types/responselike': 1.0.0
      cacheable-lookup: 5.0.4
      cacheable-request: 7.0.2
      decompress-response: 6.0.0
      http2-wrapper: 1.0.3
      lowercase-keys: 2.0.0
      p-cancelable: 2.1.1
      responselike: 2.0.1

  /got@12.5.3:
    resolution: {integrity: sha512-8wKnb9MGU8IPGRIo+/ukTy9XLJBwDiCpIf5TVzQ9Cpol50eMTpBq2GAuDsuDIz7hTYmZgMgC1e9ydr6kSDWs3w==}
    engines: {node: '>=14.16'}
    dependencies:
      '@sindresorhus/is': 5.3.0
      '@szmarczak/http-timer': 5.0.1
      cacheable-lookup: 7.0.0
      cacheable-request: 10.2.7
      decompress-response: 6.0.0
      form-data-encoder: 2.1.3
      get-stream: 6.0.1
      http2-wrapper: 2.2.0
      lowercase-keys: 3.0.0
      p-cancelable: 3.0.0
      responselike: 3.0.0
    dev: false

  /graceful-fs@4.2.10:
    resolution: {integrity: sha512-9ByhssR2fPVsNZj478qUUbKfmL0+t5BDVyjShtyZZLiK7ZDAArFFfopyOTj0M05wE2tJPisA4iTnnXl2YoPvOA==}
    dev: false

  /graceful-fs@4.2.11:
    resolution: {integrity: sha512-RbJ5/jmFcNNCcDV5o9eTnBLJ/HszWV0P73bc+Ff4nS/rJj+YaS6IGyiOL0VoBYX+l1Wrl3k63h/KrH+nhJ0XvQ==}

  /grapheme-splitter@1.0.4:
    resolution: {integrity: sha512-bzh50DW9kTPM00T8y4o8vQg89Di9oLJVLW/KaOGIXJWP/iqCN6WKYkbNOF04vFLJhwcpYUh9ydh/+5vpOqV4YQ==}
    dev: false

  /grouped-queue@2.0.0:
    resolution: {integrity: sha512-/PiFUa7WIsl48dUeCvhIHnwNmAAzlI/eHoJl0vu3nsFA366JleY7Ff8EVTplZu5kO0MIdZjKTTnzItL61ahbnw==}
    engines: {node: '>=8.0.0'}

  /handlebars@4.7.7:
    resolution: {integrity: sha512-aAcXm5OAfE/8IXkcZvCepKU3VzW1/39Fb5ZuqMtgI/hT8X2YgoMvBY5dLhq/cpOvw7Lk1nK/UF71aLG/ZnVYRA==}
    engines: {node: '>=0.4.7'}
    hasBin: true
    dependencies:
      minimist: 1.2.8
      neo-async: 2.6.2
      source-map: 0.6.1
      wordwrap: 1.0.0
    optionalDependencies:
      uglify-js: 3.17.4
    dev: true

  /hard-rejection@2.1.0:
    resolution: {integrity: sha512-VIZB+ibDhx7ObhAe7OVtoEbuP4h/MuOTHJ+J8h/eBXotJYl0fBgR72xDFCKgIh22OJZIOVNxBMWuhAr10r8HdA==}
    engines: {node: '>=6'}

  /has-ansi@2.0.0:
    resolution: {integrity: sha512-C8vBJ8DwUCx19vhm7urhTuUsr4/IyP6l4VzNQDv+ryHQObW3TTTp9yB68WpYgRe2bbaGuZ/se74IqFeVnMnLZg==}
    engines: {node: '>=0.10.0'}
    dependencies:
      ansi-regex: 2.1.1

  /has-bigints@1.0.2:
    resolution: {integrity: sha512-tSvCKtBr9lkF0Ex0aQiP9N+OpV4zi2r/Nee5VkRDbaqv35RLYMzbwQfFSZZH0kR+Rd6302UJZ2p/bJCEoR3VoQ==}
    dev: true

  /has-flag@2.0.0:
    resolution: {integrity: sha512-P+1n3MnwjR/Epg9BBo1KT8qbye2g2Ou4sFumihwt6I4tsUX7jnLcX4BTOSKg/B1ZrIYMN9FcEnG4x5a7NB8Eng==}
    engines: {node: '>=0.10.0'}
    dev: false

  /has-flag@3.0.0:
    resolution: {integrity: sha512-sKJf1+ceQBr4SMkvQnBDNDtf4TXpVhVGateu0t918bl30FnbE2m4vNLX+VWe/dpjlb+HugGYzW7uQXH98HPEYw==}
    engines: {node: '>=4'}

  /has-flag@4.0.0:
    resolution: {integrity: sha512-EykJT/Q1KjTWctppgIAgfSO0tKVuZUjhgMr17kqTumMl6Afv3EISleU7qZUzoXDFTAHTDC4NOoG/ZxU3EvlMPQ==}
    engines: {node: '>=8'}

  /has-property-descriptors@1.0.0:
    resolution: {integrity: sha512-62DVLZGoiEBDHQyqG4w9xCuZ7eJEwNmJRWw2VY84Oedb7WFcA27fiEVe8oUQx9hAUJ4ekurquucTGwsyO1XGdQ==}
    dependencies:
      get-intrinsic: 1.2.0
    dev: true

  /has-symbols@1.0.3:
    resolution: {integrity: sha512-l3LCuF6MgDNwTDKkdYGEihYjt5pRPbEg46rtlmnSPlUbgmB8LOIrKJbYYFBSbnPaJexMKtiPO8hmeRjRz2Td+A==}
    engines: {node: '>= 0.4'}

  /has-tostringtag@1.0.0:
    resolution: {integrity: sha512-kFjcSNhnlGV1kyoGk7OXKSawH5JOb/LzUc5w9B02hOTO0dfFRjbHQKvg1d6cf3HbeUmtU9VbbV3qzZ2Teh97WQ==}
    engines: {node: '>= 0.4'}
    dependencies:
      has-symbols: 1.0.3

  /has-unicode@2.0.1:
    resolution: {integrity: sha512-8Rf9Y83NBReMnx0gFzA8JImQACstCYWUplepDa9xprwwtmgEZUF0h/i5xSA625zB/I37EtrswSST6OXxwaaIJQ==}

  /has-yarn@3.0.0:
    resolution: {integrity: sha512-IrsVwUHhEULx3R8f/aA8AHuEzAorplsab/v8HBzEiIukwq5i/EC+xmOW+HfP1OaDP+2JkgT1yILHN2O3UFIbcA==}
    engines: {node: ^12.20.0 || ^14.13.1 || >=16.0.0}
    dev: false

  /has@1.0.3:
    resolution: {integrity: sha512-f2dvO0VU6Oej7RkWJGrehjbzMAjFp5/VKPp5tTpWIV4JHHZK1/BxbFRtf/siA2SWTe09caDmVtYYzWEIbBS4zw==}
    engines: {node: '>= 0.4.0'}
    dependencies:
      function-bind: 1.1.1

  /hasha@5.2.2:
    resolution: {integrity: sha512-Hrp5vIK/xr5SkeN2onO32H0MgNZ0f17HRNH39WfL0SYUNOTZ5Lz1TJ8Pajo/87dYGEFlLMm7mIc/k/s6Bvz9HQ==}
    engines: {node: '>=8'}
    dependencies:
      is-stream: 2.0.1
      type-fest: 0.8.1
    dev: true

  /hasurl@1.0.0:
    resolution: {integrity: sha512-43ypUd3DbwyCT01UYpA99AEZxZ4aKtRxWGBHEIbjcOsUghd9YUON0C+JF6isNjaiwC/UF5neaUudy6JS9jZPZQ==}
    engines: {node: '>= 4'}
    dev: false

  /he@1.2.0:
    resolution: {integrity: sha512-F/1DnUGPopORZi0ni+CvrCgHQ5FyEAHRLSApuYWMmrbSwoN2Mn/7k+Gl38gJnR7yyDZk6WLXwiGod1JOWNDKGw==}
    hasBin: true
    dev: true

  /homedir-polyfill@1.0.3:
    resolution: {integrity: sha512-eSmmWE5bZTK2Nou4g0AI3zZ9rswp7GRKoKXS1BLUkvPviOqs4YTN1djQIqrXy9k5gEtdLPy86JjRwsNM9tnDcA==}
    engines: {node: '>=0.10.0'}
    dependencies:
      parse-passwd: 1.0.0

  /hosted-git-info@2.8.9:
    resolution: {integrity: sha512-mxIDAb9Lsm6DoOJ7xH+5+X4y1LU/4Hi50L9C5sIswK3JzULS4bwk1FvjdBgvYR4bzT4tuUQiC15FE2f5HbLvYw==}

  /hosted-git-info@3.0.8:
    resolution: {integrity: sha512-aXpmwoOhRBrw6X3j0h5RloK4x1OzsxMPyxqIHyNfSe2pypkVTZFpEiRoSipPEPlMrh0HW/XsjkJ5WgnCirpNUw==}
    engines: {node: '>=10'}
    dependencies:
      lru-cache: 6.0.0
    dev: true

  /hosted-git-info@4.1.0:
    resolution: {integrity: sha512-kyCuEOWjJqZuDbRHzL8V93NzQhwIB71oFWSyzVo+KPZI+pnQPPxucdkrOZvkLRnrf5URsQM+IJ09Dw29cRALIA==}
    engines: {node: '>=10'}
    dependencies:
      lru-cache: 6.0.0

  /hosted-git-info@5.2.1:
    resolution: {integrity: sha512-xIcQYMnhcx2Nr4JTjsFmwwnr9vldugPy9uVm0o87bjqqWMv9GaqsTeT+i99wTl0mk1uLxJtHxLb8kymqTENQsw==}
    engines: {node: ^12.13.0 || ^14.15.0 || >=16.0.0}
    dependencies:
      lru-cache: 7.18.3

  /html-escaper@2.0.2:
    resolution: {integrity: sha512-H2iMtd0I4Mt5eYiapRdIDjp+XzelXQ0tFE4JS7YFwFevXXMmOp9myNrUvCg0D6ws8iqkRPBfKHgbwig1SmlLfg==}
    dev: true

  /http-cache-semantics@4.1.1:
    resolution: {integrity: sha512-er295DKPVsV82j5kw1Gjt+ADA/XYHsajl82cGNQG2eyoPkvgUhX+nDIyelzhIWbbsXP39EHcI6l5tYs2FYqYXQ==}

  /http-call@5.3.0:
    resolution: {integrity: sha512-ahwimsC23ICE4kPl9xTBjKB4inbRaeLyZeRunC/1Jy/Z6X8tv22MEAjK+KBOMSVLaqXPTTmd8638waVIKLGx2w==}
    engines: {node: '>=8.0.0'}
    dependencies:
      content-type: 1.0.5
      debug: 4.3.4
      is-retry-allowed: 1.2.0
      is-stream: 2.0.1
      parse-json: 4.0.0
      tunnel-agent: 0.6.0
    transitivePeerDependencies:
      - supports-color

  /http-proxy-agent@2.1.0:
    resolution: {integrity: sha512-qwHbBLV7WviBl0rQsOzH6o5lwyOIvwp/BdFnvVxXORldu5TmjFfjzBcWUWS5kWAZhmv+JtiDhSuQCp4sBfbIgg==}
    engines: {node: '>= 4.5.0'}
    dependencies:
      agent-base: 4.3.0
      debug: 3.1.0
    transitivePeerDependencies:
      - supports-color
    dev: false

  /http-proxy-agent@4.0.1:
    resolution: {integrity: sha512-k0zdNgqWTGA6aeIRVpvfVob4fL52dTfaehylg0Y4UvSySvOq/Y+BOyPrgpUrA7HylqvU8vIZGsRuXmspskV0Tg==}
    engines: {node: '>= 6'}
    dependencies:
      '@tootallnate/once': 1.1.2
      agent-base: 6.0.2
      debug: 4.3.4
    transitivePeerDependencies:
      - supports-color

  /http-proxy-agent@5.0.0:
    resolution: {integrity: sha512-n2hY8YdoRE1i7r6M0w9DIw5GgZN0G25P8zLCRQ8rjXtTU3vsNFBI/vWK/UIeE6g5MUUz6avwAPXmL6Fy9D/90w==}
    engines: {node: '>= 6'}
    dependencies:
      '@tootallnate/once': 2.0.0
      agent-base: 6.0.2
      debug: 4.3.4
    transitivePeerDependencies:
      - supports-color

  /http2-wrapper@1.0.3:
    resolution: {integrity: sha512-V+23sDMr12Wnz7iTcDeJr3O6AIxlnvT/bmaAAAP/Xda35C90p9599p0F1eHR/N1KILWSoWVAiOMFjBBXaXSMxg==}
    engines: {node: '>=10.19.0'}
    dependencies:
      quick-lru: 5.1.1
      resolve-alpn: 1.2.1

  /http2-wrapper@2.2.0:
    resolution: {integrity: sha512-kZB0wxMo0sh1PehyjJUWRFEd99KC5TLjZ2cULC4f9iqJBAmKQQXEICjxl5iPJRwP40dpeHFqqhm7tYCvODpqpQ==}
    engines: {node: '>=10.19.0'}
    dependencies:
      quick-lru: 5.1.1
      resolve-alpn: 1.2.1
    dev: false

  /https-proxy-agent@2.2.4:
    resolution: {integrity: sha512-OmvfoQ53WLjtA9HeYP9RNrWMJzzAz1JGaSFr1nijg0PVR1JaD/xbJq1mdEIIlxGpXp9eSe/O2LgU9DJmTPd0Eg==}
    engines: {node: '>= 4.5.0'}
    dependencies:
      agent-base: 4.3.0
      debug: 3.2.7
    transitivePeerDependencies:
      - supports-color
    dev: false

  /https-proxy-agent@5.0.1:
    resolution: {integrity: sha512-dFcAjpTQFgoLMzC2VwU+C/CbS7uRL0lWmxDITmqm7C+7F0Odmj6s9l6alZc6AELXhrnggM2CeWSXHGOdX2YtwA==}
    engines: {node: '>= 6'}
    dependencies:
      agent-base: 6.0.2
      debug: 4.3.4
    transitivePeerDependencies:
      - supports-color

  /human-signals@2.1.0:
    resolution: {integrity: sha512-B4FFZ6q/T2jhhksgkbEW3HBvWIfDW85snkQgawt07S7J5QXTk6BkNV+0yAeZrM5QpMAdYlocGoljn0sJ/WQkFw==}
    engines: {node: '>=10.17.0'}

  /humanize-ms@1.2.1:
    resolution: {integrity: sha512-Fl70vYtsAFb/C06PTS9dZBo7ihau+Tu/DNCk/OyHhea07S+aeMWpFFkUaXRa8fI+ScZbEI8dfSxwY7gxZ9SAVQ==}
    dependencies:
      ms: 2.1.3

  /humps@2.0.1:
    resolution: {integrity: sha512-E0eIbrFWUhwfXJmsbdjRQFQPrl5pTEoKlz163j1mTqqUnU9PgR4AgB8AIITzuB3vLBdxZXyZ9TDIrwB2OASz4g==}
    dev: false

  /hyperlinker@1.0.0:
    resolution: {integrity: sha512-Ty8UblRWFEcfSuIaajM34LdPXIhbs1ajEX/BBPv24J+enSVaEVY63xQ6lTO9VRYS5LAoghIG0IDJ+p+IPzKUQQ==}
    engines: {node: '>=4'}

  /iconv-lite@0.4.24:
    resolution: {integrity: sha512-v3MXnZAcvnywkTUEZomIActle7RXXeedOR31wwl7VlyoXO4Qi9arvSenNQWne1TcRwhCL1HwLI21bEqdpj8/rA==}
    engines: {node: '>=0.10.0'}
    dependencies:
      safer-buffer: 2.1.2

  /iconv-lite@0.6.3:
    resolution: {integrity: sha512-4fCk79wshMdzMp2rH06qWrJE4iolqLhCUH+OiuIgU++RB0+94NlDL81atO7GX55uUKueo0txHNtvEyI6D7WdMw==}
    engines: {node: '>=0.10.0'}
    dependencies:
      safer-buffer: 2.1.2
    optional: true

  /ieee754@1.1.13:
    resolution: {integrity: sha512-4vf7I2LYV/HaWerSo3XmlMkp5eZ83i+/CDluXi/IGTs/O1sejBNhTtnxzmRZfvOUqj7lZjqHkeTvpgSFDlWZTg==}

  /ieee754@1.2.1:
    resolution: {integrity: sha512-dcyqhDvX1C46lXZcVqCpK+FtMRQVdIMN6/Df5js2zouUsqG7I6sFxitIC+7KYK29KdXOLHdu9zL4sFnoVQnqaA==}

  /ignore-walk@4.0.1:
    resolution: {integrity: sha512-rzDQLaW4jQbh2YrOFlJdCtX8qgJTehFRYiUB2r1osqTeDzV/3+Jh8fz1oAPzUThf3iku8Ds4IDqawI5d8mUiQw==}
    engines: {node: '>=10'}
    dependencies:
      minimatch: 3.1.2

  /ignore-walk@5.0.1:
    resolution: {integrity: sha512-yemi4pMf51WKT7khInJqAvsIGzoqYXblnsz0ql8tM+yi1EKYTY1evX4NAbJrLL/Aanr2HyZeluqU+Oi7MGHokw==}
    engines: {node: ^12.13.0 || ^14.15.0 || >=16.0.0}
    dependencies:
      minimatch: 5.1.6

  /ignore@4.0.6:
    resolution: {integrity: sha512-cyFDKrqc/YdcWFniJhzI42+AzS+gNwmUzOSFcRCQYwySuBBBy/KjuxWLZ/FHEH6Moq1NizMOBWyTcv8O4OZIMg==}
    engines: {node: '>= 4'}
    dev: true

  /ignore@5.2.0:
    resolution: {integrity: sha512-CmxgYGiEPCLhfLnpPp1MoRmifwEIOgjcHXxOBjv7mY96c+eWScsOP9c112ZyLdWHi0FxHjI+4uVhKYp/gcdRmQ==}
    engines: {node: '>= 4'}

  /ignore@5.2.4:
    resolution: {integrity: sha512-MAb38BcSbH0eHNBxn7ql2NH/kX33OkB3lZ1BNdh7ENeRChHTYsTvWrMubiIAMNS2llXEEgZ1MUOBtXChP3kaFQ==}
    engines: {node: '>= 4'}

  /immediate@3.0.6:
    resolution: {integrity: sha512-XXOFtyqDjNDAQxVfYxuF7g9Il/IbWmmlQg2MYKOH8ExIT1qg6xc4zyS3HaEEATgs1btfzxq15ciUiY7gjSXRGQ==}

  /import-fresh@3.3.0:
    resolution: {integrity: sha512-veYYhQa+D1QBKznvhUHxb8faxlrwUnxseDAbAp457E0wLNio2bOSKnjYDhMj+YiAq61xrMGhQk9iXVk5FzgQMw==}
    engines: {node: '>=6'}
    dependencies:
      parent-module: 1.0.1
      resolve-from: 4.0.0

  /import-lazy@4.0.0:
    resolution: {integrity: sha512-rKtvo6a868b5Hu3heneU+L4yEQ4jYKLtjpnPeUdK7h0yzXGmyBTypknlkCvHFBqfX9YlorEiMM6Dnq/5atfHkw==}
    engines: {node: '>=8'}

  /import-local@3.1.0:
    resolution: {integrity: sha512-ASB07uLtnDs1o6EHjKpX34BKYDSqnFerfTOJL2HvMqF70LnxpjkzDB8J44oT9pu4AMPkQwf8jl6szgvNd2tRIg==}
    engines: {node: '>=8'}
    hasBin: true
    dependencies:
      pkg-dir: 4.2.0
      resolve-cwd: 3.0.0
    dev: true

  /imurmurhash@0.1.4:
    resolution: {integrity: sha512-JmXMZ6wuvDmLiHEml9ykzqO6lwFbof0GG4IkcGaENdCRDDmMVnny7s5HsIgHCbaq0w2MyPhDqkhTUgS2LU2PHA==}
    engines: {node: '>=0.8.19'}

  /indent-string@4.0.0:
    resolution: {integrity: sha512-EdDDZu4A2OyIK7Lr/2zG+w5jmbuk1DVBnEwREQvBzspBJkCEbRa8GxU1lghYcaGJCnRWibjDXlq779X1/y5xwg==}
    engines: {node: '>=8'}

  /infer-owner@1.0.4:
    resolution: {integrity: sha512-IClj+Xz94+d7irH5qRyfJonOdfTzuDaifE6ZPWfx0N0+/ATZCbuTPq2prFl526urkQd90WyUKIh1DfBQ2hMz9A==}

  /inflight@1.0.6:
    resolution: {integrity: sha512-k92I/b08q4wvFscXCLvqfsHCrjrF7yiXsQuIVvVE7N82W3+aqpzuUdBbfhWcy/FZR3/4IgflMgKLOsvPDrGCJA==}
    dependencies:
      once: 1.4.0
      wrappy: 1.0.2

  /inherits@2.0.4:
    resolution: {integrity: sha512-k/vGaX4/Yla3WzyMCvTQOXYeIHvqOKtnqBduzTHpzpQZzAskKMhZ2K+EnBiSM9zGSoIFeMpXKxa4dYeZIQqewQ==}

  /ini@1.3.8:
    resolution: {integrity: sha512-JV/yugV2uzW5iMRSiZAyDtQd+nxtUnjeLt0acNdw98kKLrvuRVyB80tsREOE7yvGVgalhZ6RNXCmEHkUKBKxew==}

  /ini@2.0.0:
    resolution: {integrity: sha512-7PnF4oN3CvZF23ADhA5wRaYEQpJ8qygSkbtTXWBeXWXmEVRXK+1ITciHWwHhsjv1TmW0MgacIv6hEi5pX5NQdA==}
    engines: {node: '>=10'}
    dev: false

  /init-package-json@3.0.2:
    resolution: {integrity: sha512-YhlQPEjNFqlGdzrBfDNRLhvoSgX7iQRgSxgsNknRQ9ITXFT7UMfVMWhBTOh2Y+25lRnGrv5Xz8yZwQ3ACR6T3A==}
    engines: {node: ^12.13.0 || ^14.15.0 || >=16.0.0}
    dependencies:
      npm-package-arg: 9.1.2
      promzard: 0.3.0
      read: 1.0.7
      read-package-json: 5.0.2
      semver: 7.3.8
      validate-npm-package-license: 3.0.4
      validate-npm-package-name: 4.0.0
    dev: true

  /inquirer-table-prompt@0.2.1:
    resolution: {integrity: sha512-0nc7X2L/8Ek4V//v+uYMatWZRzM7UvWkpExdAf+v+/+WQPeLyiWyVoOEc7GjHVW96TG0Fv3IoqHZGpcN/2eHsQ==}
    dependencies:
      chalk: 3.0.0
      cli-cursor: 3.1.0
      cli-table: 0.3.11
      figures: 3.2.0
      inquirer: 7.3.3
    dev: false

  /inquirer@6.5.2:
    resolution: {integrity: sha512-cntlB5ghuB0iuO65Ovoi8ogLHiWGs/5yNrtUcKjFhSSiVeAIVpD7koaSU9RM8mpXw5YDi9RdYXGQMaOURB7ycQ==}
    engines: {node: '>=6.0.0'}
    dependencies:
      ansi-escapes: 3.2.0
      chalk: 2.4.2
      cli-cursor: 2.1.0
      cli-width: 2.2.1
      external-editor: 3.1.0
      figures: 2.0.0
      lodash: 4.17.21
      mute-stream: 0.0.7
      run-async: 2.4.1
      rxjs: 6.6.7
      string-width: 2.1.1
      strip-ansi: 5.2.0
      through: 2.3.8
    dev: true

  /inquirer@7.3.3:
    resolution: {integrity: sha512-JG3eIAj5V9CwcGvuOmoo6LB9kbAYT8HXffUl6memuszlwDC/qvFAJw49XJ5NROSFNPxp3iQg1GqkFhaY/CR0IA==}
    engines: {node: '>=8.0.0'}
    dependencies:
      ansi-escapes: 4.3.2
      chalk: 4.1.2
      cli-cursor: 3.1.0
      cli-width: 3.0.0
      external-editor: 3.1.0
      figures: 3.2.0
      lodash: 4.17.21
      mute-stream: 0.0.8
      run-async: 2.4.1
      rxjs: 6.6.7
      string-width: 4.2.3
      strip-ansi: 6.0.1
      through: 2.3.8
    dev: false

  /inquirer@8.2.4:
    resolution: {integrity: sha512-nn4F01dxU8VeKfq192IjLsxu0/OmMZ4Lg3xKAns148rCaXP6ntAoEkVYZThWjwON8AlzdZZi6oqnhNbxUG9hVg==}
    engines: {node: '>=12.0.0'}
    dependencies:
      ansi-escapes: 4.3.2
      chalk: 4.1.2
      cli-cursor: 3.1.0
      cli-width: 3.0.0
      external-editor: 3.1.0
      figures: 3.2.0
      lodash: 4.17.21
      mute-stream: 0.0.8
      ora: 5.4.1
      run-async: 2.4.1
      rxjs: 7.8.0
      string-width: 4.2.3
      strip-ansi: 6.0.1
      through: 2.3.8
      wrap-ansi: 7.0.0

  /int64-buffer@0.1.10:
    resolution: {integrity: sha512-v7cSY1J8ydZ0GyjUHqF+1bshJ6cnEVLo9EnjB8p+4HDRPZc9N5jjmvUV7NvEsqQOKyH0pmIBFWXVQbiS0+OBbA==}
    dev: false

  /internal-slot@1.0.3:
    resolution: {integrity: sha512-O0DB1JC/sPyZl7cIo78n5dR7eUSwwpYPiXRhTzNxZVAMUuB8vlnRFyLxdrVToks6XPLVnFfbzaVd5WLjhgg+vA==}
    engines: {node: '>= 0.4'}
    dependencies:
      get-intrinsic: 1.2.0
      has: 1.0.3
      side-channel: 1.0.4
    dev: true

  /interpret@1.4.0:
    resolution: {integrity: sha512-agE4QfB2Lkp9uICn7BAqoscw4SZP9kTE2hxiFI3jBPmXJfdqiahTbUuKGsMoN2GtqL9AxhYioAcVvgsb1HvRbA==}
    engines: {node: '>= 0.10'}

  /ip@2.0.0:
    resolution: {integrity: sha512-WKa+XuLG1A1R0UWhl2+1XQSi+fZWMsYKffMZTTYsiZaUD8k2yDAj5atimTUD2TZkyCkNEeYE5NhFZmupOGtjYQ==}

  /irregular-plurals@3.3.0:
    resolution: {integrity: sha512-MVBLKUTangM3EfRPFROhmWQQKRDsrgI83J8GS3jXy+OwYqiR2/aoWndYQ5416jLE3uaGgLH7ncme3X9y09gZ3g==}
    engines: {node: '>=8'}
    dev: false

  /is-arguments@1.1.1:
    resolution: {integrity: sha512-8Q7EARjzEnKpt/PCD7e1cgUS0a6X8u5tdSiMqXhojOdoV9TsMsiO+9VLC5vAmO8N7/GmXn7yjR8qnA6bVAEzfA==}
    engines: {node: '>= 0.4'}
    dependencies:
      call-bind: 1.0.2
      has-tostringtag: 1.0.0

  /is-arrayish@0.2.1:
    resolution: {integrity: sha512-zz06S8t0ozoDXMG+ube26zeCTNXcKIPJZJi8hBrF4idCLms4CG9QtK7qBl1boi5ODzFpjswb5JPmHCbMpjaYzg==}

  /is-arrayish@0.3.2:
    resolution: {integrity: sha512-eVRqCvVlZbuw3GrM63ovNSNAeA1K16kaR/LRY/92w0zxQ5/1YzwblUX652i4Xs9RwAGjW9d9y6X88t8OaAJfWQ==}
    dev: false

  /is-bigint@1.0.4:
    resolution: {integrity: sha512-zB9CruMamjym81i2JZ3UMn54PKGsQzsJeo6xvN3HJJ4CAsQNB6iRutp2To77OfCNuoxspsIhzaPoO1zyCEhFOg==}
    dependencies:
      has-bigints: 1.0.2
    dev: true

  /is-binary-path@2.1.0:
    resolution: {integrity: sha512-ZMERYes6pDydyuGidse7OsHxtbI7WVeUEozgR/g7rd0xUimYNlvZRE/K2MgZTjWy725IfelLeVcEM97mmtRGXw==}
    engines: {node: '>=8'}
    dependencies:
      binary-extensions: 2.2.0
    dev: true

  /is-boolean-object@1.1.2:
    resolution: {integrity: sha512-gDYaKHJmnj4aWxyj6YHyXVpdQawtVLHU5cb+eztPGczf6cjuTdwve5ZIEfgXqH4e57An1D1AKf8CZ3kYrQRqYA==}
    engines: {node: '>= 0.4'}
    dependencies:
      call-bind: 1.0.2
      has-tostringtag: 1.0.0
    dev: true

  /is-builtin-module@3.2.0:
    resolution: {integrity: sha512-phDA4oSGt7vl1n5tJvTWooWWAsXLY+2xCnxNqvKhGEzujg+A43wPlPOyDg3C8XQHN+6k/JTQWJ/j0dQh/qr+Hw==}
    engines: {node: '>=6'}
    dependencies:
      builtin-modules: 3.3.0
    dev: true

  /is-callable@1.2.7:
    resolution: {integrity: sha512-1BC0BVFhS/p0qtw6enp8e+8OD0UrK0oFLztSjNzhcKA3WDuJxxAPXzPuPtKkjEY9UUoEWlX/8fgKeu2S8i9JTA==}
    engines: {node: '>= 0.4'}

  /is-ci@2.0.0:
    resolution: {integrity: sha512-YfJT7rkpQB0updsdHLGWrvhBJfcfzNNawYDNIyQXJz0IViGf75O8EBPKSdvw2rF+LGCsX4FZ8tcr3b19LcZq4w==}
    hasBin: true
    dependencies:
      ci-info: 2.0.0
    dev: true

  /is-ci@3.0.1:
    resolution: {integrity: sha512-ZYvCgrefwqoQ6yTyYUbQu64HsITZ3NfKX1lzaEYdkTDcfKzzCI/wthRRYKkdjHKFVgNiXKAKm65Zo1pk2as/QQ==}
    hasBin: true
    dependencies:
      ci-info: 3.4.0
    dev: false

  /is-core-module@2.11.0:
    resolution: {integrity: sha512-RRjxlvLDkD1YJwDbroBHMb+cukurkDWNyHx7D3oNB5x9rb5ogcksMC5wHCadcXoo67gVr/+3GFySh3134zi6rw==}
    dependencies:
      has: 1.0.3

  /is-date-object@1.0.5:
    resolution: {integrity: sha512-9YQaSxsAiSwcvS33MBk3wTCVnWK+HhF8VZR2jRxehM16QcVOdHqPn4VPHmRK4lSr38n9JriurInLcP90xsYNfQ==}
    engines: {node: '>= 0.4'}
    dependencies:
      has-tostringtag: 1.0.0
    dev: true

  /is-docker@2.2.1:
    resolution: {integrity: sha512-F+i2BKsFrH66iaUFc0woD8sLy8getkwTwtOBjvs56Cx4CgJDeKQeqfz8wAYiSb8JOprWhHH5p77PbmYCvvUuXQ==}
    engines: {node: '>=8'}
    hasBin: true

  /is-extendable@0.1.1:
    resolution: {integrity: sha512-5BMULNob1vgFX6EjQw5izWDxrecWK9AM72rugNr0TFldMOi0fj6Jk+zeKIt0xGj4cEfQIJth4w3OKWOJ4f+AFw==}
    engines: {node: '>=0.10.0'}
    dev: false

  /is-extglob@2.1.1:
    resolution: {integrity: sha512-SbKbANkN603Vi4jEZv49LeVJMn4yGwsbzZworEoyEiutsN3nJYdbO36zfhGJ6QEDpOZIFkDtnq5JRxmvl3jsoQ==}
    engines: {node: '>=0.10.0'}

  /is-fullwidth-code-point@1.0.0:
    resolution: {integrity: sha512-1pqUqRjkhPJ9miNq9SwMfdvi6lBJcd6eFxvfaivQhaH3SgisfiuudvFntdKOmxuee/77l+FPjKrQjWvmPjWrRw==}
    engines: {node: '>=0.10.0'}
    dependencies:
      number-is-nan: 1.0.1

  /is-fullwidth-code-point@2.0.0:
    resolution: {integrity: sha512-VHskAKYM8RfSFXwee5t5cbN5PZeq1Wrh6qd5bkyiXIf6UQcN6w/A0eXM9r6t8d+GYOh+o6ZhiEnb88LN/Y8m2w==}
    engines: {node: '>=4'}

  /is-fullwidth-code-point@3.0.0:
    resolution: {integrity: sha512-zymm5+u+sCsSWyD9qNaejV3DFvhCKclKdizYaJUuHA83RLjb7nSuGnddCHGv0hk+KY7BMAlsWeK4Ueg6EV6XQg==}
    engines: {node: '>=8'}

  /is-generator-function@1.0.10:
    resolution: {integrity: sha512-jsEjy9l3yiXEQ+PsXdmBwEPcOxaXWLspKdplFUVI9vq1iZgIekeC0L167qeu86czQaxed3q/Uzuw0swL0irL8A==}
    engines: {node: '>= 0.4'}
    dependencies:
      has-tostringtag: 1.0.0

  /is-glob@4.0.3:
    resolution: {integrity: sha512-xelSayHH36ZgE7ZWhli7pW34hNbNl8Ojv5KVmkJD4hBdD3th8Tfk9vYasLM+mXWOZhFkgZfxhLSnrwRr4elSSg==}
    engines: {node: '>=0.10.0'}
    dependencies:
      is-extglob: 2.1.1

  /is-installed-globally@0.4.0:
    resolution: {integrity: sha512-iwGqO3J21aaSkC7jWnHP/difazwS7SFeIqxv6wEtLU8Y5KlzFTjyqcSIT0d8s4+dDhKytsk9PJZ2BkS5eZwQRQ==}
    engines: {node: '>=10'}
    dependencies:
      global-dirs: 3.0.0
      is-path-inside: 3.0.3
    dev: false

  /is-interactive@1.0.0:
    resolution: {integrity: sha512-2HvIEKRoqS62guEC+qBjpvRubdX910WCMuJTZ+I9yvqKU2/12eSL549HMwtabb4oupdj2sMP50k+XJfB/8JE6w==}
    engines: {node: '>=8'}

  /is-lambda@1.0.1:
    resolution: {integrity: sha512-z7CMFGNrENq5iFB9Bqo64Xk6Y9sg+epq1myIcdHaGnbMTYOxvzsEtdYqQUylB7LxfkvgrrjP32T6Ywciio9UIQ==}

  /is-negative-zero@2.0.2:
    resolution: {integrity: sha512-dqJvarLawXsFbNDeJW7zAz8ItJ9cd28YufuuFzh0G8pNHjJMnY08Dv7sYX2uF5UpQOwieAeOExEYAWWfu7ZZUA==}
    engines: {node: '>= 0.4'}
    dev: true

  /is-npm@6.0.0:
    resolution: {integrity: sha512-JEjxbSmtPSt1c8XTkVrlujcXdKV1/tvuQ7GwKcAlyiVLeYFQ2VHat8xfrDJsIkhCdF/tZ7CiIR3sy141c6+gPQ==}
    engines: {node: ^12.20.0 || ^14.13.1 || >=16.0.0}
    dev: false

  /is-number-object@1.0.7:
    resolution: {integrity: sha512-k1U0IRzLMo7ZlYIfzRu23Oh6MiIFasgpb9X76eqfFZAqwH44UI4KTBvBYIZ1dSL9ZzChTB9ShHfLkR4pdW5krQ==}
    engines: {node: '>= 0.4'}
    dependencies:
      has-tostringtag: 1.0.0
    dev: true

  /is-number@7.0.0:
    resolution: {integrity: sha512-41Cifkg6e8TylSpdtTpeLVMqvSBEVzTttHvERD741+pnZ8ANv0004MRL43QKPDlK9cGvNp6NZWZUBlbGXYxxng==}
    engines: {node: '>=0.12.0'}

  /is-obj@2.0.0:
    resolution: {integrity: sha512-drqDG3cbczxxEJRoOXcOjtdp1J/lyp1mNn0xaznRs8+muBhgQcrnbspox5X5fOw0HnMnbfDzvnEMEtqDEJEo8w==}
    engines: {node: '>=8'}

  /is-path-inside@3.0.3:
    resolution: {integrity: sha512-Fd4gABb+ycGAmKou8eMftCupSir5lRxqf4aD/vd0cD2qc4HL07OjCeuHMr8Ro4CoMaeCKDB0/ECBOVWjTwUvPQ==}
    engines: {node: '>=8'}
    dev: false

  /is-plain-obj@1.1.0:
    resolution: {integrity: sha512-yvkRyxmFKEOQ4pNXCmJG5AEQNlXJS5LaONXo5/cLdTZdWvsZ1ioJEonLGAosKlMWE8lwUy/bJzMjcw8az73+Fg==}
    engines: {node: '>=0.10.0'}

  /is-plain-obj@2.1.0:
    resolution: {integrity: sha512-YWnfyRwxL/+SsrWYfOpUtz5b3YD+nyfkHvjbcanzk8zgyO4ASD67uVMRt8k5bM4lLMDnXfriRhOpemw+NfT1eA==}
    engines: {node: '>=8'}

  /is-plain-obj@3.0.0:
    resolution: {integrity: sha512-gwsOE28k+23GP1B6vFl1oVh/WOzmawBrKwo5Ev6wMKzPkaXaCDIQKzLnvsA42DRlbVTWorkgTKIviAKCWkfUwA==}
    engines: {node: '>=10'}
    dev: false

  /is-plain-object@2.0.4:
    resolution: {integrity: sha512-h5PpgXkWitc38BBMYawTYMWJHFZJVnBquFE57xFpjB8pJFiF6gZ+bU+WyI/yqXiFR5mdLsgYNaPe8uao6Uv9Og==}
    engines: {node: '>=0.10.0'}
    dependencies:
      isobject: 3.0.1
    dev: true

  /is-plain-object@5.0.0:
    resolution: {integrity: sha512-VRSzKkbMm5jMDoKLbltAkFQ5Qr7VDiTFGXxYFXXowVj387GeGNOCsOH6Msy00SGZ3Fp84b1Naa1psqgcCIEP5Q==}
    engines: {node: '>=0.10.0'}

  /is-promise@2.2.2:
    resolution: {integrity: sha512-+lP4/6lKUBfQjZ2pdxThZvLUAafmZb8OAxFb8XXtiQmS35INgr85hdOGoEs124ez1FCnZJt6jau/T+alh58QFQ==}
    dev: false

  /is-regex@1.1.4:
    resolution: {integrity: sha512-kvRdxDsxZjhzUX07ZnLydzS1TU/TJlTUHHY4YLL87e37oUA49DfkLqgy+VjFocowy29cKvcSiu+kIv728jTTVg==}
    engines: {node: '>= 0.4'}
    dependencies:
      call-bind: 1.0.2
      has-tostringtag: 1.0.0
    dev: true

  /is-retry-allowed@1.2.0:
    resolution: {integrity: sha512-RUbUeKwvm3XG2VYamhJL1xFktgjvPzL0Hq8C+6yrWIswDy3BIXGqCxhxkc30N9jqK311gVU137K8Ei55/zVJRg==}
    engines: {node: '>=0.10.0'}

  /is-scoped@2.1.0:
    resolution: {integrity: sha512-Cv4OpPTHAK9kHYzkzCrof3VJh7H/PrG2MBUMvvJebaaUMbqhm0YAtXnvh0I3Hnj2tMZWwrRROWLSgfJrKqWmlQ==}
    engines: {node: '>=8'}
    dependencies:
      scoped-regex: 2.1.0

  /is-shared-array-buffer@1.0.2:
    resolution: {integrity: sha512-sqN2UDu1/0y6uvXyStCOzyhAjCSlHceFoMKJW8W9EU9cvic/QdsZ0kEU93HEy3IUEFZIiH/3w+AH/UQbPHNdhA==}
    dependencies:
      call-bind: 1.0.2
    dev: true

  /is-ssh@1.4.0:
    resolution: {integrity: sha512-x7+VxdxOdlV3CYpjvRLBv5Lo9OJerlYanjwFrPR9fuGPjCiNiCzFgAWpiLAohSbsnH4ZAys3SBh+hq5rJosxUQ==}
    dependencies:
      protocols: 2.0.1
    dev: true

  /is-stream@1.1.0:
    resolution: {integrity: sha512-uQPm8kcs47jx38atAcWTVxyltQYoPT68y9aWYdV6yWXSyW8mzSat0TL6CiWdZeCdF3KrAvpVtnHbTv4RN+rqdQ==}
    engines: {node: '>=0.10.0'}
    dev: false

  /is-stream@2.0.1:
    resolution: {integrity: sha512-hFoiJiTl63nn+kstHGBtewWSKnQLpyb155KHheA1l39uvtO9nWIop1p3udqPcUd/xbF1VLMO4n7OI6p7RbngDg==}
    engines: {node: '>=8'}

  /is-string@1.0.7:
    resolution: {integrity: sha512-tE2UXzivje6ofPW7l23cjDOMa09gb7xlAqG6jG5ej6uPV32TlWP3NKPigtaGeHNu9fohccRYvIiZMfOOnOYUtg==}
    engines: {node: '>= 0.4'}
    dependencies:
      has-tostringtag: 1.0.0
    dev: true

  /is-symbol@1.0.4:
    resolution: {integrity: sha512-C/CPBqKWnvdcxqIARxyOh4v1UUEOCHpgDa0WYgpKDFMszcrPcffg5uhwSgPCLD2WWxmq6isisz87tzT01tuGhg==}
    engines: {node: '>= 0.4'}
    dependencies:
      has-symbols: 1.0.3
    dev: true

  /is-text-path@1.0.1:
    resolution: {integrity: sha512-xFuJpne9oFz5qDaodwmmG08e3CawH/2ZV8Qqza1Ko7Sk8POWbkRdwIoAWVhqvq0XeUzANEhKo2n0IXUGBm7A/w==}
    engines: {node: '>=0.10.0'}
    dependencies:
      text-extensions: 1.9.0
    dev: true

  /is-typed-array@1.1.10:
    resolution: {integrity: sha512-PJqgEHiWZvMpaFZ3uTc8kHPM4+4ADTlDniuQL7cU/UDA0Ql7F70yGfHph3cLNe+c9toaigv+DFzTJKhc2CtO6A==}
    engines: {node: '>= 0.4'}
    dependencies:
      available-typed-arrays: 1.0.5
      call-bind: 1.0.2
      for-each: 0.3.3
      gopd: 1.0.1
      has-tostringtag: 1.0.0

  /is-typedarray@1.0.0:
    resolution: {integrity: sha512-cyA56iCMHAh5CdzjJIa4aohJyeO1YbwLi3Jc35MmRU6poroFjIGZzUzupGiRPOjgHg9TLu43xbpwXk523fMxKA==}

  /is-unicode-supported@0.1.0:
    resolution: {integrity: sha512-knxG2q4UC3u8stRGyAVJCOdxFmv5DZiRcdlIaAQXAbSfJya+OhopNotLQrstBhququ4ZpuKbDc/8S6mgXgPFPw==}
    engines: {node: '>=10'}

  /is-utf8@0.2.1:
    resolution: {integrity: sha512-rMYPYvCzsXywIsldgLaSoPlw5PfoB/ssr7hY4pLfcodrA5M/eArza1a9VmTiNIBNMjOGr1Ow9mTyU2o69U6U9Q==}

  /is-weakref@1.0.2:
    resolution: {integrity: sha512-qctsuLZmIQ0+vSSMfoVvyFe2+GSEvnmZ2ezTup1SBse9+twCCeial6EEi3Nc2KFcf6+qz2FBPnjXsk8xhKSaPQ==}
    dependencies:
      call-bind: 1.0.2
    dev: true

  /is-windows@1.0.2:
    resolution: {integrity: sha512-eXK1UInq2bPmjyX6e3VHIzMLobc4J94i4AWn+Hpq3OU5KkrRC96OAcR3PRJ/pGu6m8TRnBHP9dkXQVsT/COVIA==}
    engines: {node: '>=0.10.0'}
    dev: true

  /is-wsl@2.2.0:
    resolution: {integrity: sha512-fKzAra0rGJUUBwGBgNkHZuToZcn+TtXHpeCgmkMJMMYx1sQDYaCSyjJBSCa2nH1DGm7s3n1oBnohoVTBaN7Lww==}
    engines: {node: '>=8'}
    dependencies:
      is-docker: 2.2.1

  /is-yarn-global@0.4.0:
    resolution: {integrity: sha512-HneQBCrXGBy15QnaDfcn6OLoU8AQPAa0Qn0IeJR/QCo4E8dNZaGGwxpCwWyEBQC5QvFonP8d6t60iGpAHVAfNA==}
    engines: {node: '>=12'}
    dev: false

  /isarray@0.0.1:
    resolution: {integrity: sha512-D2S+3GLxWH+uhrNEcoh/fnmYeP8E8/zHl644d/jdA0g2uyXvy3sb0qxotE+ne0LtccHknQzWwZEzhak7oJ0COQ==}
    dev: true

  /isarray@1.0.0:
    resolution: {integrity: sha512-VLghIWNM6ELQzo7zwmcg0NmTVyWKYjvIeM83yjp0wRDTmUnrM678fQbcKBo6n2CJEF0szoG//ytg+TKla89ALQ==}

  /isbinaryfile@4.0.10:
    resolution: {integrity: sha512-iHrqe5shvBUcFbmZq9zOQHBoeOhZJu6RQGrDpBgenUm/Am+F3JM2MgQj+rK3Z601fzrL5gLZWtAPH2OBaSVcyw==}
    engines: {node: '>= 8.0.0'}

  /isexe@2.0.0:
    resolution: {integrity: sha512-RHxMLp9lnKHGHRng9QFhRCMbYAcVpn69smSGcq3f36xjgVVWThj4qqLbTLlq7Ssj8B+fIQ1EuCEGI2lKsyQeIw==}

  /isobject@3.0.1:
    resolution: {integrity: sha512-WhB9zCku7EGTj/HQQRz5aUQEUeoQZH2bWcltRErOpymJ4boYE6wL9Tbr23krRPSZ+C5zqNSrSw+Cc7sZZ4b7vg==}
    engines: {node: '>=0.10.0'}
    dev: true

  /istanbul-lib-coverage@3.2.0:
    resolution: {integrity: sha512-eOeJ5BHCmHYvQK7xt9GkdHuzuCGS1Y6g9Gvnx3Ym33fz/HpLRYxiS0wHNr+m/MBC8B647Xt608vCDEvhl9c6Mw==}
    engines: {node: '>=8'}
    dev: true

  /istanbul-lib-hook@3.0.0:
    resolution: {integrity: sha512-Pt/uge1Q9s+5VAZ+pCo16TYMWPBIl+oaNIjgLQxcX0itS6ueeaA+pEfThZpH8WxhFgCiEb8sAJY6MdUKgiIWaQ==}
    engines: {node: '>=8'}
    dependencies:
      append-transform: 2.0.0
    dev: true

  /istanbul-lib-instrument@4.0.3:
    resolution: {integrity: sha512-BXgQl9kf4WTCPCCpmFGoJkz/+uhvm7h7PFKUYxh7qarQd3ER33vHG//qaE8eN25l07YqZPpHXU9I09l/RD5aGQ==}
    engines: {node: '>=8'}
    dependencies:
      '@babel/core': 7.19.3
      '@istanbuljs/schema': 0.1.3
      istanbul-lib-coverage: 3.2.0
      semver: 6.3.0
    transitivePeerDependencies:
      - supports-color
    dev: true

  /istanbul-lib-processinfo@2.0.3:
    resolution: {integrity: sha512-NkwHbo3E00oybX6NGJi6ar0B29vxyvNwoC7eJ4G4Yq28UfY758Hgn/heV8VRFhevPED4LXfFz0DQ8z/0kw9zMg==}
    engines: {node: '>=8'}
    dependencies:
      archy: 1.0.0
      cross-spawn: 7.0.3
      istanbul-lib-coverage: 3.2.0
      p-map: 3.0.0
      rimraf: 3.0.2
      uuid: 8.3.2
    dev: true

  /istanbul-lib-report@3.0.0:
    resolution: {integrity: sha512-wcdi+uAKzfiGT2abPpKZ0hSU1rGQjUQnLvtY5MpQ7QCTahD3VODhcu4wcfY1YtkGaDD5yuydOLINXsfbus9ROw==}
    engines: {node: '>=8'}
    dependencies:
      istanbul-lib-coverage: 3.2.0
      make-dir: 3.1.0
      supports-color: 7.2.0
    dev: true

  /istanbul-lib-source-maps@4.0.1:
    resolution: {integrity: sha512-n3s8EwkdFIJCG3BPKBYvskgXGoy88ARzvegkitk60NxRdwltLOTaH7CUiMRXvwYorl0Q712iEjcWB+fK/MrWVw==}
    engines: {node: '>=10'}
    dependencies:
      debug: 4.3.4
      istanbul-lib-coverage: 3.2.0
      source-map: 0.6.1
    transitivePeerDependencies:
      - supports-color
    dev: true

  /istanbul-reports@3.1.4:
    resolution: {integrity: sha512-r1/DshN4KSE7xWEknZLLLLDn5CJybV3nw01VTkp6D5jzLuELlcbudfj/eSQFvrKsJuTVCGnePO7ho82Nw9zzfw==}
    engines: {node: '>=8'}
    dependencies:
      html-escaper: 2.0.2
      istanbul-lib-report: 3.0.0
    dev: true

  /jake@10.8.5:
    resolution: {integrity: sha512-sVpxYeuAhWt0OTWITwT98oyV0GsXyMlXCF+3L1SuafBVUIr/uILGRB+NqwkzhgXKvoJpDIpQvqkUALgdmQsQxw==}
    engines: {node: '>=10'}
    hasBin: true
    dependencies:
      async: 3.2.4
      chalk: 4.1.2
      filelist: 1.0.4
      minimatch: 3.1.2

  /jest-worker@27.5.1:
    resolution: {integrity: sha512-7vuh85V5cdDofPyxn58nrPjBktZo0u9x1g8WtjQol+jZDaE+fhN+cIvTj11GndBnMnyfrUOG1sZQxCdjKh+DKg==}
    engines: {node: '>= 10.13.0'}
    dependencies:
      '@types/node': 14.18.38
      merge-stream: 2.0.0
      supports-color: 8.1.1
    dev: false

  /jju@1.4.0:
    resolution: {integrity: sha512-8wb9Yw966OSxApiCt0K3yNJL8pnNeIv+OEq2YMidz4FKP6nonSRoOXc80iXY4JaN2FC11B9qsNmDsm+ZOfMROA==}

  /jmespath@0.16.0:
    resolution: {integrity: sha512-9FzQjJ7MATs1tSpnco1K6ayiYE3figslrXA72G2HQ/n76RzvYlofyi5QM+iX4YRs/pu3yzxlVQSST23+dMDknw==}
    engines: {node: '>= 0.6.0'}

  /js-sdsl@4.1.5:
    resolution: {integrity: sha512-08bOAKweV2NUC1wqTtf3qZlnpOX/R2DU9ikpjOHs0H+ibQv3zpncVQg6um4uYtRtrwIX8M4Nh3ytK4HGlYAq7Q==}
    dev: false

  /js-tokens@4.0.0:
    resolution: {integrity: sha512-RdJUflcE3cUzKiMqQgsCu06FPu9UdIJO0beYbPhHN4k6apgJtifcoCtT9bcxOpYBtpD2kCM6Sbzg4CausW/PKQ==}

  /js-yaml@3.13.1:
    resolution: {integrity: sha512-YfbcO7jXDdyj0DGxYVSlSeQNHbD7XPWvrVWeVUujrQEoZzWJIRrCPoyk6kL6IAjAG2IolMK4T0hNUe0HOUs5Jw==}
    hasBin: true
    dependencies:
      argparse: 1.0.10
      esprima: 4.0.1
    dev: true

  /js-yaml@3.14.1:
    resolution: {integrity: sha512-okMH7OXXJ7YrN9Ok3/SXrnu4iX9yOk+25nqX4imS2npuvTYDmo/QEZoqwZkYaIDk3jVvBOTOIEgEhaLOynBS9g==}
    hasBin: true
    dependencies:
      argparse: 1.0.10
      esprima: 4.0.1

  /js-yaml@4.1.0:
    resolution: {integrity: sha512-wpxZs9NoxZaJESJGIZTyDEaYpl0FKSA+FB9aJiyemKhMwkxQg63h4T1KJgUGHpTqPDNRcmmYLugrRjJlBtWvRA==}
    hasBin: true
    dependencies:
      argparse: 2.0.1

  /jsdoc-type-pratt-parser@3.1.0:
    resolution: {integrity: sha512-MgtD0ZiCDk9B+eI73BextfRrVQl0oyzRG8B2BjORts6jbunj4ScKPcyXGTbB6eXL4y9TzxCm6hyeLq/2ASzNdw==}
    engines: {node: '>=12.0.0'}
    dev: true

  /jsesc@2.5.2:
    resolution: {integrity: sha512-OYu7XEzjkCQ3C5Ps3QIZsQfNpqoJyZZA99wd9aWd05NCtC5pWOkShK2mkL6HXQR6/Cy2lbNdPlZBpuQHXE63gA==}
    engines: {node: '>=4'}
    hasBin: true
    dev: true

  /json-buffer@3.0.1:
    resolution: {integrity: sha512-4bV5BfR2mqfQTJm+V5tPPdf+ZpuhiIvTuAB5g8kcrXOZpTT/QwwVRWBywX1ozr6lEuPdbHxwaJlm9G6mI2sfSQ==}

  /json-parse-better-errors@1.0.2:
    resolution: {integrity: sha512-mrqyZKfX5EhL7hvqcV6WG1yYjnjeuYDzDhhcAAUrq8Po85NBQBJP+ZDUT75qZQ98IkUoBqdkExkukOU7Ts2wrw==}

  /json-parse-even-better-errors@2.3.1:
    resolution: {integrity: sha512-xyFwyhro/JEof6Ghe2iz2NcXoj2sloNsWr/XsERDK/oiPCfaNhl5ONfp+jQdAZRQQ0IJWNzH9zIZF7li91kh2w==}

  /json-parse-helpfulerror@1.0.3:
    resolution: {integrity: sha512-XgP0FGR77+QhUxjXkwOMkC94k3WtqEBfcnjWqhRd82qTat4SWKRE+9kUnynz/shm3I4ea2+qISvTIeGTNU7kJg==}
    dependencies:
      jju: 1.4.0
    dev: false

  /json-schema-traverse@0.4.1:
    resolution: {integrity: sha512-xbbCH5dCYU5T8LcEhhuh7HJ88HXuW3qsI3Y0zOZFKfZEHcpWiHU/Jxzk629Brsab/mMiHQti9wMP+845RPe3Vg==}

  /json-schema-traverse@1.0.0:
    resolution: {integrity: sha512-NM8/P9n3XjXhIZn1lLhkFaACTOURQXjWhV4BA/RnOv8xvgqtqpAX9IO4mRQxSx1Rlo4tqzeqb0sOlruaOy3dug==}

  /json-stable-stringify-without-jsonify@1.0.1:
    resolution: {integrity: sha512-Bdboy+l7tA3OGW6FjyFHWkP5LuByj1Tk33Ljyq0axyzdk9//JSi2u3fP1QSmd1KNwq6VOKYGlAu87CisVir6Pw==}

  /json-stringify-nice@1.1.4:
    resolution: {integrity: sha512-5Z5RFW63yxReJ7vANgW6eZFGWaQvnPE3WNmZoOJrSkGju2etKA2L5rrOa1sm877TVTFt57A80BH1bArcmlLfPw==}

  /json-stringify-safe@5.0.1:
    resolution: {integrity: sha512-ZClg6AaYvamvYEE82d3Iyd3vSSIjQ+odgjaTzRuO3s7toCdFKczob2i0zCh7JE8kWn17yvAWhUVxvqGwUalsRA==}

  /json5@1.0.1:
    resolution: {integrity: sha512-aKS4WQjPenRxiQsC93MNfjx+nbF4PAdYzmd/1JIj8HYzqfbu86beTuNgXDzPknWk0n0uARlyewZo4s++ES36Ow==}
    hasBin: true
    dependencies:
      minimist: 1.2.8
    dev: true

  /json5@2.2.1:
    resolution: {integrity: sha512-1hqLFMSrGHRHxav9q9gNjJ5EXznIxGVO09xQRrwplcS8qs28pZ8s8hupZAmqDwZUmVZ2Qb2jnyPOWcDH8m8dlA==}
    engines: {node: '>=6'}
    hasBin: true

  /jsonc-parser@3.2.0:
    resolution: {integrity: sha512-gfFQZrcTc8CnKXp6Y4/CBT3fTc0OVuDofpre4aEeEpSBPV5X5v4+Vmx+8snU7RLPrNHPKSgLxGo9YuQzz20o+w==}

  /jsonfile@4.0.0:
    resolution: {integrity: sha512-m6F1R3z8jjlf2imQHS2Qez5sjKWQzbuuhuJ/FKYFRZvPE3PuHcSMVZzfsLhGVOkfd20obL5SWEBew5ShlquNxg==}
    optionalDependencies:
      graceful-fs: 4.2.11

  /jsonfile@6.1.0:
    resolution: {integrity: sha512-5dgndWOriYSm5cnYaJNhalLNDKOqFwyDB/rr1E9ZsGciGvKPs8R2xYGCacuf3z6K1YKDz182fd+fY3cn3pMqXQ==}
    dependencies:
      universalify: 2.0.0
    optionalDependencies:
      graceful-fs: 4.2.11

  /jsonlines@0.1.1:
    resolution: {integrity: sha512-ekDrAGso79Cvf+dtm+mL8OBI2bmAOt3gssYs833De/C9NmIpWDWyUO4zPgB5x2/OhY366dkhgfPMYfwZF7yOZA==}
    dev: false

  /jsonparse@1.3.1:
    resolution: {integrity: sha512-POQXvpdL69+CluYsillJ7SUhKvytYjW9vG/GKpnf+xP8UWgYEM/RaMzHHofbALDiKbbP1W8UEYmgGl39WkPZsg==}
    engines: {'0': node >= 0.2.0}

  /jsonpointer@5.0.1:
    resolution: {integrity: sha512-p/nXbhSEcu3pZRdkW1OfJhpsVtW1gd4Wa1fnQc9YLiTfAjn0312eMKimbdIQzuZl9aa9xUGaRlP9T/CJE/ditQ==}
    engines: {node: '>=0.10.0'}
    dev: false

  /jsonwebtoken@8.5.1:
    resolution: {integrity: sha512-XjwVfRS6jTMsqYs0EsuJ4LGxXV14zQybNd4L2r0UvbVnSF9Af8x7p5MzbJ90Ioz/9TI41/hTCvznF/loiSzn8w==}
    engines: {node: '>=4', npm: '>=1.4.28'}
    dependencies:
      jws: 3.2.2
      lodash.includes: 4.3.0
      lodash.isboolean: 3.0.3
      lodash.isinteger: 4.0.4
      lodash.isnumber: 3.0.3
      lodash.isplainobject: 4.0.6
      lodash.isstring: 4.0.1
      lodash.once: 4.1.1
      ms: 2.1.3
      semver: 5.7.1
    dev: false

  /jssm-viz-cli@5.85.11:
    resolution: {integrity: sha512-YAe4en17bd1yHc9c1DxAtjNE1Q1q6q+RvHzO1jPSkxWdEKX+nw2OVp/+tRyBvnSlK1St2G49ObBZQsJm+2YsKQ==}
    hasBin: true
    dependencies:
      ansi-256-colors: 1.1.0
      better_git_changelog: 1.6.2
      commander: 4.1.1
      glob: 7.2.3
      jssm-viz: 5.85.11
      sharp: 0.30.7
    transitivePeerDependencies:
      - supports-color
    dev: false

  /jssm-viz@5.85.11:
    resolution: {integrity: sha512-qmtmT7/iYMQJTAxv3oHq5VFczlY7mA+PhhhNgZp+NIByZRxgqpGRK3AoWeElQNrVu0nkpY6JUexPmW2TFMsCMw==}
    dependencies:
      better_git_changelog: 1.6.2
      eslint: 8.24.0
      jssm: 5.85.11
      reduce-to-639-1: 1.1.0
      text_audit: 0.9.3
    transitivePeerDependencies:
      - supports-color
    dev: false

  /jssm@5.85.11:
    resolution: {integrity: sha512-oJvo2qsDmaqvbkcOpDxvy5kYHNS1fOWY3mGQweDaAklRR3HX/ACcOEni9vI0yziZldZF68UzDRtGEYIaibavVQ==}
    engines: {node: '>=10.0.0'}
    dependencies:
      better_git_changelog: 1.6.2
      circular_buffer_js: 1.10.0
      reduce-to-639-1: 1.1.0
    dev: false

  /jsx-ast-utils@3.3.3:
    resolution: {integrity: sha512-fYQHZTZ8jSfmWZ0iyzfwiU4WDX4HpHbMCZ3gPlWYiCl3BoeOTsqKBqnTVfH2rYT7eP5c3sVbeSPHnnJOaTrWiw==}
    engines: {node: '>=4.0'}
    dependencies:
      array-includes: 3.1.5
      object.assign: 4.1.4
    dev: true

  /jszip@3.10.1:
    resolution: {integrity: sha512-xXDvecyTpGLrqFrvkrUSoxxfJI5AH7U8zxxtVclpsUtMCq4JQ290LY8AW5c7Ggnr/Y/oK+bQMbqK2qmtk3pN4g==}
    dependencies:
      lie: 3.3.0
      pako: 1.0.11
      readable-stream: 2.3.7
      setimmediate: 1.0.5

  /just-diff-apply@5.5.0:
    resolution: {integrity: sha512-OYTthRfSh55WOItVqwpefPtNt2VdKsq5AnAK6apdtR6yCH8pr0CmSr710J0Mf+WdQy7K/OzMy7K2MgAfdQURDw==}

  /just-diff@5.2.0:
    resolution: {integrity: sha512-6ufhP9SHjb7jibNFrNxyFZ6od3g+An6Ai9mhGRvcYe8UJlH0prseN64M+6ZBBUoKYHZsitDP42gAJ8+eVWr3lw==}

  /jwa@1.4.1:
    resolution: {integrity: sha512-qiLX/xhEEFKUAJ6FiBMbes3w9ATzyk5W7Hvzpa/SLYdxNtng+gcurvrI7TbACjIXlsJyr05/S1oUhZrc63evQA==}
    dependencies:
      buffer-equal-constant-time: 1.0.1
      ecdsa-sig-formatter: 1.0.11
      safe-buffer: 5.2.1
    dev: false

  /jws@3.2.2:
    resolution: {integrity: sha512-YHlZCB6lMTllWDtSPHz/ZXTsi8S00usEV6v1tjq8tOUZzw7DpSDWVXjXDre6ed1w/pd495ODpHZYSdkRTsa0HA==}
    dependencies:
      jwa: 1.4.1
      safe-buffer: 5.2.1
    dev: false

  /keyv@4.5.2:
    resolution: {integrity: sha512-5MHbFaKn8cNSmVW7BYnijeAVlE4cYA/SVkifVgrh7yotnfhKmjuXpDKjrABLnT0SfHWV21P8ow07OGfRrNDg8g==}
    dependencies:
      json-buffer: 3.0.1

  /kind-of@6.0.3:
    resolution: {integrity: sha512-dcS1ul+9tmeD95T+x28/ehLgd9mENa3LsvDTtzm3vyBEO7RPptvAD+t44WVXaUjTBRcrpFeFlC8WCruUR456hw==}
    engines: {node: '>=0.10.0'}

  /kleur@4.1.5:
    resolution: {integrity: sha512-o+NO+8WrRiQEE4/7nwRJhN1HWpVmJm511pBHUxPLtp0BUISzlBplORYSmTclCnJvQq2tKu/sgl3xVpkc7ZWuQQ==}
    engines: {node: '>=6'}
    dev: false

  /klona@2.0.5:
    resolution: {integrity: sha512-pJiBpiXMbt7dkzXe8Ghj/u4FfXOOa98fPW+bihOJ4SjnoijweJrNThJfd3ifXpXhREjpoF2mZVH1GfS9LV3kHQ==}
    engines: {node: '>= 8'}
    dev: true

  /ky-universal@0.3.0(ky@0.12.0):
    resolution: {integrity: sha512-CM4Bgb2zZZpsprcjI6DNYTaH3oGHXL2u7BU4DK+lfCuC4snkt9/WRpMYeKbBbXscvKkeqBwzzjFX2WwmKY5K/A==}
    engines: {node: '>=8'}
    peerDependencies:
      ky: '>=0.12.0'
    dependencies:
      abort-controller: 3.0.0
      ky: 0.12.0
      node-fetch: 2.6.9
    transitivePeerDependencies:
      - encoding
    dev: false

  /ky@0.12.0:
    resolution: {integrity: sha512-t9b7v3V2fGwAcQnnDDQwKQGF55eWrf4pwi1RN08Fy8b/9GEwV7Ea0xQiaSW6ZbeghBHIwl8kgnla4vVo9seepQ==}
    engines: {node: '>=8'}
    dev: false

  /latest-version@7.0.0:
    resolution: {integrity: sha512-KvNT4XqAMzdcL6ka6Tl3i2lYeFDgXNCuIX+xNx6ZMVR1dFq+idXd9FLKNMOIx0t9mJ9/HudyX4oZWXZQ0UJHeg==}
    engines: {node: '>=14.16'}
    dependencies:
      package-json: 8.1.0
    dev: false

  /lerna@5.6.2:
    resolution: {integrity: sha512-Y0yMPslvnBnTZi7Nrs/gDyYZYauNf61xWNCehISHIORxZmmpoluNkcWTfcyb47is5uJQCv5QJX5xKKubbs+a6w==}
    engines: {node: ^14.15.0 || >=16.0.0}
    hasBin: true
    dependencies:
      '@lerna/add': 5.6.2
      '@lerna/bootstrap': 5.6.2
      '@lerna/changed': 5.6.2
      '@lerna/clean': 5.6.2
      '@lerna/cli': 5.6.2
      '@lerna/command': 5.6.2
      '@lerna/create': 5.6.2
      '@lerna/diff': 5.6.2
      '@lerna/exec': 5.6.2
      '@lerna/import': 5.6.2
      '@lerna/info': 5.6.2
      '@lerna/init': 5.6.2
      '@lerna/link': 5.6.2
      '@lerna/list': 5.6.2
      '@lerna/publish': 5.6.2(nx@14.8.2)(typescript@4.5.5)
      '@lerna/run': 5.6.2
      '@lerna/version': 5.6.2(nx@14.8.2)(typescript@4.5.5)
      '@nrwl/devkit': 15.8.1(nx@14.8.2)(typescript@4.5.5)
      import-local: 3.1.0
      inquirer: 8.2.4
      npmlog: 6.0.2
      nx: 14.8.2
      typescript: 4.5.5
    transitivePeerDependencies:
      - '@swc-node/register'
      - '@swc/core'
      - bluebird
      - encoding
      - supports-color
    dev: true

  /levn@0.4.1:
    resolution: {integrity: sha512-+bT2uH4E5LGE7h/n3evcS/sQlJXCpIp6ym8OWJ5eV6+67Dsql/LaaT7qJBAt2rzfoa/5QBGBhxDix1dMt2kQKQ==}
    engines: {node: '>= 0.8.0'}
    dependencies:
      prelude-ls: 1.2.1
      type-check: 0.4.0

  /li@1.3.0:
    resolution: {integrity: sha512-z34TU6GlMram52Tss5mt1m//ifRIpKH5Dqm7yUVOdHI+BQCs9qGPHFaCUTIzsWX7edN30aa2WrPwR7IO10FHaw==}
    dev: false

  /libnpmaccess@6.0.4:
    resolution: {integrity: sha512-qZ3wcfIyUoW0+qSFkMBovcTrSGJ3ZeyvpR7d5N9pEYv/kXs8sHP2wiqEIXBKLFrZlmM0kR0RJD7mtfLngtlLag==}
    engines: {node: ^12.13.0 || ^14.15.0 || >=16.0.0}
    dependencies:
      aproba: 2.0.0
      minipass: 3.3.6
      npm-package-arg: 9.1.2
      npm-registry-fetch: 13.3.1
    transitivePeerDependencies:
      - bluebird
      - supports-color
    dev: true

  /libnpmpublish@6.0.5:
    resolution: {integrity: sha512-LUR08JKSviZiqrYTDfywvtnsnxr+tOvBU0BF8H+9frt7HMvc6Qn6F8Ubm72g5hDTHbq8qupKfDvDAln2TVPvFg==}
    engines: {node: ^12.13.0 || ^14.15.0 || >=16.0.0}
    dependencies:
      normalize-package-data: 4.0.1
      npm-package-arg: 9.1.2
      npm-registry-fetch: 13.3.1
      semver: 7.3.8
      ssri: 9.0.1
    transitivePeerDependencies:
      - bluebird
      - supports-color
    dev: true

  /lie@3.3.0:
    resolution: {integrity: sha512-UaiMJzeWRlEujzAuw5LokY1L5ecNQYZKfmyZ9L7wDHb/p5etKaxXhohBcrw0EYby+G/NA52vRSN4N39dxHAIwQ==}
    dependencies:
      immediate: 3.0.6

  /lines-and-columns@1.2.4:
    resolution: {integrity: sha512-7ylylesZQ/PV29jhEDl3Ufjo6ZX7gCqJr5F7PKrqc93v7fzSymt1BpwEU8nAUXs8qzzvqhbjhK5QZg6Mt/HkBg==}

  /load-json-file@4.0.0:
    resolution: {integrity: sha512-Kx8hMakjX03tiGTLAIdJ+lL0htKnXjEZN6hk/tozf/WOuYGdZBJrZ+rCJRbVCugsjB3jMLn9746NsQIf5VjBMw==}
    engines: {node: '>=4'}
    dependencies:
      graceful-fs: 4.2.11
      parse-json: 4.0.0
      pify: 3.0.0
      strip-bom: 3.0.0
    dev: true

  /load-json-file@5.3.0:
    resolution: {integrity: sha512-cJGP40Jc/VXUsp8/OrnyKyTZ1y6v/dphm3bioS+RrKXjK2BB6wHUd6JptZEFDGgGahMT+InnZO5i1Ei9mpC8Bw==}
    engines: {node: '>=6'}
    dependencies:
      graceful-fs: 4.2.11
      parse-json: 4.0.0
      pify: 4.0.1
      strip-bom: 3.0.0
      type-fest: 0.3.1
    dev: false

  /load-json-file@6.2.0:
    resolution: {integrity: sha512-gUD/epcRms75Cw8RT1pUdHugZYM5ce64ucs2GEISABwkRsOQr0q2wm/MV2TKThycIe5e0ytRweW2RZxclogCdQ==}
    engines: {node: '>=8'}
    dependencies:
      graceful-fs: 4.2.11
      parse-json: 5.2.0
      strip-bom: 4.0.0
      type-fest: 0.6.0
    dev: true

  /load-yaml-file@0.2.0:
    resolution: {integrity: sha512-OfCBkGEw4nN6JLtgRidPX6QxjBQGQf72q3si2uvqyFEMbycSFFHwAZeXx6cJgFM9wmLrf9zBwCP3Ivqa+LLZPw==}
    engines: {node: '>=6'}
    dependencies:
      graceful-fs: 4.2.11
      js-yaml: 3.14.1
      pify: 4.0.1
      strip-bom: 3.0.0

  /loader-runner@4.3.0:
    resolution: {integrity: sha512-3R/1M+yS3j5ou80Me59j7F9IMs4PXs3VqRrm0TU3AbKPxlmpoY1TNscJV/oGJXo8qCatFGTfDbY6W6ipGOYXfg==}
    engines: {node: '>=6.11.5'}
    dev: false

  /locate-path@2.0.0:
    resolution: {integrity: sha512-NCI2kiDkyR7VeEKm27Kda/iQHyKJe1Bu0FlTbYp3CqJu+9IFe9bLyAjMxf5ZDDbEg+iMPzB5zYyUTSm8wVTKmA==}
    engines: {node: '>=4'}
    dependencies:
      p-locate: 2.0.0
      path-exists: 3.0.0
    dev: true

  /locate-path@5.0.0:
    resolution: {integrity: sha512-t7hw9pI+WvuwNJXwk5zVHpyhIqzg2qTlklJOf0mVxGSbe3Fp2VieZcduNYjaLDoy6p9uGpQEGWG87WpMKlNq8g==}
    engines: {node: '>=8'}
    dependencies:
      p-locate: 4.1.0

  /locate-path@6.0.0:
    resolution: {integrity: sha512-iPZK6eYjbxRu3uB4/WZ3EsEIMJFMqAoopl3R+zuq0UjcAm/MO6KCweDgPfP3elTztoKP3KtnVHxTn2NHBSDVUw==}
    engines: {node: '>=10'}
    dependencies:
      p-locate: 5.0.0

  /lodash.find@4.6.0:
    resolution: {integrity: sha512-yaRZoAV3Xq28F1iafWN1+a0rflOej93l1DQUejs3SZ41h2O9UJBoS9aueGjPDgAl4B6tPC0NuuchLKaDQQ3Isg==}
    dev: false

  /lodash.flattendeep@4.4.0:
    resolution: {integrity: sha512-uHaJFihxmJcEX3kT4I23ABqKKalJ/zDrDg0lsFtc1h+3uw49SIJ5beyhx5ExVRti3AvKoOJngIj7xz3oylPdWQ==}
    dev: true

  /lodash.get@4.4.2:
    resolution: {integrity: sha512-z+Uw/vLuy6gQe8cfaFWD7p0wVv8fJl3mbzXh33RS+0oW2wvUqiRXiQ69gLWSLpgB5/6sU+r6BlQR0MBILadqTQ==}

  /lodash.includes@4.3.0:
    resolution: {integrity: sha512-W3Bx6mdkRTGtlJISOvVD/lbqjTlPPUDTMnlXZFnVwi9NKJ6tiAk6LVdlhZMm17VZisqhKcgzpO5Wz91PCt5b0w==}
    dev: false

  /lodash.isboolean@3.0.3:
    resolution: {integrity: sha512-Bz5mupy2SVbPHURB98VAcw+aHh4vRV5IPNhILUCsOzRmsTmSQ17jIuqopAentWoehktxGd9e/hbIXq980/1QJg==}
    dev: false

  /lodash.isequal@4.5.0:
    resolution: {integrity: sha512-pDo3lu8Jhfjqls6GkMgpahsF9kCyayhgykjyLMNFTKWrpVdAQtYyB4muAMWozBB4ig/dtWAmsMxLEI8wuz+DYQ==}

  /lodash.isinteger@4.0.4:
    resolution: {integrity: sha512-DBwtEWN2caHQ9/imiNeEA5ys1JoRtRfY3d7V9wkqtbycnAmTvRRmbHKDV4a0EYc678/dia0jrte4tjYwVBaZUA==}
    dev: false

  /lodash.ismatch@4.4.0:
    resolution: {integrity: sha512-fPMfXjGQEV9Xsq/8MTSgUf255gawYRbjwMyDbcvDhXgV7enSZA0hynz6vMPnpAb5iONEzBHBPsT+0zes5Z301g==}
    dev: true

  /lodash.isnumber@3.0.3:
    resolution: {integrity: sha512-QYqzpfwO3/CWf3XP+Z+tkQsfaLL/EnUlXWVkIk5FUPc4sBdTehEqZONuyRt2P67PXAk+NXmTBcc97zw9t1FQrw==}
    dev: false

  /lodash.isobject@3.0.2:
    resolution: {integrity: sha512-3/Qptq2vr7WeJbB4KHUSKlq8Pl7ASXi3UG6CMbBm8WRtXi8+GHm7mKaU3urfpSEzWe2wCIChs6/sdocUsTKJiA==}
    dev: false

  /lodash.isplainobject@4.0.6:
    resolution: {integrity: sha512-oSXzaWypCMHkPC3NvBEaPHf0KsA5mvPrOPgQWDsbg8n7orZ290M0BmC/jgRZ4vcJ6DTAhjrsSYgdsW/F+MFOBA==}

  /lodash.isstring@4.0.1:
    resolution: {integrity: sha512-0wJxfxH1wgO3GrbuP+dTTk7op+6L41QCXbGINEmD+ny/G/eCqGzxyCsh7159S+mgDDcoarnBw6PC1PS5+wUGgw==}
    dev: false

  /lodash.keys@4.2.0:
    resolution: {integrity: sha512-J79MkJcp7Df5mizHiVNpjoHXLi4HLjh9VLS/M7lQSGoQ+0oQ+lWEigREkqKyizPB1IawvQLLKY8mzEcm1tkyxQ==}
    dev: false

  /lodash.map@4.6.0:
    resolution: {integrity: sha512-worNHGKLDetmcEYDvh2stPCrrQRkP20E4l0iIS7F8EvzMqBBi7ltvFN5m1HvTf1P7Jk1txKhvFcmYsCr8O2F1Q==}
    dev: true

  /lodash.mapvalues@4.6.0:
    resolution: {integrity: sha512-JPFqXFeZQ7BfS00H58kClY7SPVeHertPE0lNuCyZ26/XlN8TvakYD7b9bGyNmXbT/D3BbtPAAmq90gPWqLkxlQ==}
    dev: false

  /lodash.memoize@4.1.2:
    resolution: {integrity: sha512-t7j+NzmgnQzTAYXcsHYLgimltOV1MXHtlOWf6GjL9Kj8GK5FInw5JotxvbOs+IvV1/Dzo04/fCGfLVs7aXb4Ag==}
    dev: false

  /lodash.merge@4.6.2:
    resolution: {integrity: sha512-0KpjqXRVvrYyCsX1swR/XTK0va6VQkQM6MNo7PqW77ByjAhoARA8EfrP1N4+KlKj8YS0ZUCtRT/YUuhyYDujIQ==}

  /lodash.mergewith@4.6.2:
    resolution: {integrity: sha512-GK3g5RPZWTRSeLSpgP8Xhra+pnjBC56q9FZYe1d5RN3TJ35dbkGy3YqBSMbyCrlbi+CM9Z3Jk5yTL7RCsqboyQ==}
    dev: true
    optional: true

  /lodash.once@4.1.1:
    resolution: {integrity: sha512-Sb487aTOCr9drQVL8pIxOzVhafOjZN9UU54hiN8PU3uAiSV7lx1yYNpbNmex2PK6dSJoNTSJUUswT651yww3Mg==}
    dev: false

  /lodash.set@4.3.2:
    resolution: {integrity: sha512-4hNPN5jlm/N/HLMCO43v8BXKq9Z7QdAGc/VGrRD61w8gN9g/6jF9A4L1pbUgBLCffi0w9VsXfTOij5x8iTyFvg==}
    dev: false

  /lodash.sortby@4.7.0:
    resolution: {integrity: sha512-HDWXG8isMntAyRF5vZ7xKuEvOhT4AhlRt/3czTSjvGUxjYCBVRQY48ViDHyfYz9VIoBkW4TMGQNapx+l3RUwdA==}
    dev: false

  /lodash.truncate@4.4.2:
    resolution: {integrity: sha512-jttmRe7bRse52OsWIMDLaXxWqRAmtIUccAQ3garviCqJjafXOfNMO0yMfNpdD6zbGaTU0P5Nz7e7gAT6cKmJRw==}
    dev: false

  /lodash.uniq@4.5.0:
    resolution: {integrity: sha512-xfBaXQd9ryd9dlSDvnvI0lvxfLJlYAZzXomUYzLKtUeOQvOP5piqAWuGtrhWeqaXK9hhoM/iyJc5AV+XfsX3HQ==}

  /lodash@4.17.21:
    resolution: {integrity: sha512-v2kDEe57lecTulaDIuNTPy3Ry4gLGJ6Z1O3vE1krgXZNrsQ+LFTGHVxVjcXPs17LhbZVGedAJv8XZ1tvj5FvSg==}

  /log-symbols@4.1.0:
    resolution: {integrity: sha512-8XPvpAA8uyhfteu8pIvQxpJZ7SYYdpUivZpGy6sFsBuKRY/7rQGavedeB8aK+Zkyq6upMFVL/9AW6vOYzfRyLg==}
    engines: {node: '>=10'}
    dependencies:
      chalk: 4.1.2
      is-unicode-supported: 0.1.0

  /longest@2.0.1:
    resolution: {integrity: sha512-Ajzxb8CM6WAnFjgiloPsI3bF+WCxcvhdIG3KNA2KN962+tdBsHcuQ4k4qX/EcS/2CRkcc0iAkR956Nib6aXU/Q==}
    engines: {node: '>=0.10.0'}
    dev: true

  /loose-envify@1.4.0:
    resolution: {integrity: sha512-lyuxPGr/Wfhrlem2CL/UcnUc1zcqKAImBDzukY7Y5F/yQiNdko6+fRLevlw1HgMySw7f611UIY408EtxRSoK3Q==}
    hasBin: true
    dependencies:
      js-tokens: 4.0.0
    dev: true

  /loupe@2.3.4:
    resolution: {integrity: sha512-OvKfgCC2Ndby6aSTREl5aCCPTNIzlDfQZvZxNUrBrihDhL3xcrYegTblhmEiCrg2kKQz4XsFIaemE5BF4ybSaQ==}
    dependencies:
      get-func-name: 2.0.0
    dev: true

  /lowercase-keys@2.0.0:
    resolution: {integrity: sha512-tqNXrS78oMOE73NMxK4EMLQsQowWf8jKooH9g7xPavRT706R6bkQJ6DY2Te7QukaZsulxa30wQ7bk0pm4XiHmA==}
    engines: {node: '>=8'}

  /lowercase-keys@3.0.0:
    resolution: {integrity: sha512-ozCC6gdQ+glXOQsveKD0YsDy8DSQFjDTz4zyzEHNV5+JP5D62LmfDZ6o1cycFx9ouG940M5dE8C8CTewdj2YWQ==}
    engines: {node: ^12.20.0 || ^14.13.1 || >=16.0.0}
    dev: false

  /lru-cache@4.1.5:
    resolution: {integrity: sha512-sWZlbEP2OsHNkXrMl5GYk/jKk70MBng6UU4YI/qGDYbgf6YbP4EvmqISbXCoJiRKs+1bSpFHVgQxvJ17F2li5g==}
    dependencies:
      pseudomap: 1.0.2
      yallist: 2.1.2
    dev: true

  /lru-cache@6.0.0:
    resolution: {integrity: sha512-Jo6dJ04CmSjuznwJSS3pUeWmd/H0ffTlkXXgwZi+eq1UCmqQwCh+eLsYOYCwY991i2Fah4h1BEMCx4qThGbsiA==}
    engines: {node: '>=10'}
    dependencies:
      yallist: 4.0.0

  /lru-cache@7.18.3:
    resolution: {integrity: sha512-jumlc0BIUrS3qJGgIkWZsyfAM7NCWiBcCDhnd+3NNM5KbBmLTgHVfWBcg6W+rLUsIpzpERPsvwUP7CckAQSOoA==}
    engines: {node: '>=12'}

  /lru-queue@0.1.0:
    resolution: {integrity: sha512-BpdYkt9EvGl8OfWHDQPISVpcl5xZthb+XPsbELj5AQXxIC8IriDZIQYjBJPEm5rS420sjZ0TLEzRcq5KdBhYrQ==}
    dependencies:
      es5-ext: 0.10.62
    dev: false

  /macos-release@2.5.0:
    resolution: {integrity: sha512-EIgv+QZ9r+814gjJj0Bt5vSLJLzswGmSUbUpbi9AIr/fsN2IWFBl2NucV9PAiek+U1STK468tEkxmVYUtuAN3g==}
    engines: {node: '>=6'}
    dev: false

  /make-dir@2.1.0:
    resolution: {integrity: sha512-LS9X+dc8KLxXCb8dni79fLIIUA5VyZoyjSMCwTluaXA0o27cCK0bhXkpgw+sTXVpPy/lSO57ilRixqk0vDmtRA==}
    engines: {node: '>=6'}
    dependencies:
      pify: 4.0.1
      semver: 5.7.1
    dev: true

  /make-dir@3.1.0:
    resolution: {integrity: sha512-g3FeP20LNwhALb/6Cz6Dd4F2ngze0jz7tbzrD2wAV+o9FeNHe4rL+yK2md0J/fiSf1sa1ADhXqi5+oVwOM/eGw==}
    engines: {node: '>=8'}
    dependencies:
      semver: 6.3.0
    dev: true

  /make-error@1.3.6:
    resolution: {integrity: sha512-s8UhlNe7vPKomQhC1qFelMokr/Sc3AgNbso3n74mVPA5LTZwkB9NlXf4XPamLxJE8h0gh73rM94xvwRT2CVInw==}
    dev: true

  /make-fetch-happen@10.2.1:
    resolution: {integrity: sha512-NgOPbRiaQM10DYXvN3/hhGVI2M5MtITFryzBGxHM5p4wnFxsVCbxkrBrDsk+EZ5OB4jEOT7AjDxtdF+KVEFT7w==}
    engines: {node: ^12.13.0 || ^14.15.0 || >=16.0.0}
    dependencies:
      agentkeepalive: 4.2.1
      cacache: 16.1.3
      http-cache-semantics: 4.1.1
      http-proxy-agent: 5.0.0
      https-proxy-agent: 5.0.1
      is-lambda: 1.0.1
      lru-cache: 7.18.3
      minipass: 3.3.6
      minipass-collect: 1.0.2
      minipass-fetch: 2.1.2
      minipass-flush: 1.0.5
      minipass-pipeline: 1.2.4
      negotiator: 0.6.3
      promise-retry: 2.0.1
      socks-proxy-agent: 7.0.0
      ssri: 9.0.1
    transitivePeerDependencies:
      - bluebird
      - supports-color

  /make-fetch-happen@9.1.0:
    resolution: {integrity: sha512-+zopwDy7DNknmwPQplem5lAZX/eCOzSvSNNcSKm5eVwTkOBzoktEfXsa9L23J/GIRhxRsaxzkPEhrJEpE2F4Gg==}
    engines: {node: '>= 10'}
    dependencies:
      agentkeepalive: 4.2.1
      cacache: 15.3.0
      http-cache-semantics: 4.1.1
      http-proxy-agent: 4.0.1
      https-proxy-agent: 5.0.1
      is-lambda: 1.0.1
      lru-cache: 6.0.0
      minipass: 3.3.6
      minipass-collect: 1.0.2
      minipass-fetch: 1.4.1
      minipass-flush: 1.0.5
      minipass-pipeline: 1.2.4
      negotiator: 0.6.3
      promise-retry: 2.0.1
      socks-proxy-agent: 6.2.1
      ssri: 8.0.1
    transitivePeerDependencies:
      - bluebird
      - supports-color

  /map-obj@1.0.1:
    resolution: {integrity: sha512-7N/q3lyZ+LVCp7PzuxrJr4KMbBE2hW7BT7YNia330OFxIf4d3r5zVpicP2650l7CPN6RM9zOJRl3NGpqSiw3Eg==}
    engines: {node: '>=0.10.0'}

  /map-obj@4.3.0:
    resolution: {integrity: sha512-hdN1wVrZbb29eBGiGjJbeP8JbKjq1urkHJ/LIP/NY48MZ1QVXUsQBV1G1zvYFHn1XE06cwjBsOI2K3Ulnj1YXQ==}
    engines: {node: '>=8'}

  /mem-fs-editor@9.6.0(mem-fs@2.2.1):
    resolution: {integrity: sha512-CsuAd+s0UPZnGzm3kQ5X7gGmVmwiX9XXRAmXj9Mbq0CJa8YWUkPqneelp0aG2g+7uiwCBHlJbl30FYtToLT3VQ==}
    engines: {node: '>=12.10.0'}
    peerDependencies:
      mem-fs: ^2.1.0
    peerDependenciesMeta:
      mem-fs:
        optional: true
    dependencies:
      binaryextensions: 4.18.0
      commondir: 1.0.1
      deep-extend: 0.6.0
      ejs: 3.1.8
      globby: 11.1.0
      isbinaryfile: 4.0.10
      mem-fs: 2.2.1
      minimatch: 3.1.2
      multimatch: 5.0.0
      normalize-path: 3.0.0
      textextensions: 5.15.0

  /mem-fs@2.2.1:
    resolution: {integrity: sha512-yiAivd4xFOH/WXlUi6v/nKopBh1QLzwjFi36NK88cGt/PRXI8WeBASqY+YSjIVWvQTx3hR8zHKDBMV6hWmglNA==}
    engines: {node: '>=12'}
    dependencies:
      '@types/node': 15.14.9
      '@types/vinyl': 2.0.7
      vinyl: 2.2.1
      vinyl-file: 3.0.0

  /memfs-or-file-map-to-github-branch@1.2.1:
    resolution: {integrity: sha512-I/hQzJ2a/pCGR8fkSQ9l5Yx+FQ4e7X6blNHyWBm2ojeFLT3GVzGkTj7xnyWpdclrr7Nq4dmx3xrvu70m3ypzAQ==}
    dependencies:
      '@octokit/rest': 18.12.0
    transitivePeerDependencies:
      - encoding
    dev: false

  /memoizee@0.4.15:
    resolution: {integrity: sha512-UBWmJpLZd5STPm7PMUlOw/TSy972M+z8gcyQ5veOnSDRREz/0bmpyTfKt3/51DhEBqCZQn1udM/5flcSPYhkdQ==}
    dependencies:
      d: 1.0.1
      es5-ext: 0.10.62
      es6-weak-map: 2.0.3
      event-emitter: 0.3.5
      is-promise: 2.2.2
      lru-queue: 0.1.0
      next-tick: 1.1.0
      timers-ext: 0.1.7
    dev: false

  /meow@8.1.2:
    resolution: {integrity: sha512-r85E3NdZ+mpYk1C6RjPFEMSE+s1iZMuHtsHAqY0DT3jZczl0diWUZ8g6oU7h0M9cD2EL+PzaYghhCLzR0ZNn5Q==}
    engines: {node: '>=10'}
    dependencies:
      '@types/minimist': 1.2.2
      camelcase-keys: 6.2.2
      decamelize-keys: 1.1.0
      hard-rejection: 2.1.0
      minimist-options: 4.1.0
      normalize-package-data: 3.0.3
      read-pkg-up: 7.0.1
      redent: 3.0.0
      trim-newlines: 3.0.1
      type-fest: 0.18.1
      yargs-parser: 20.2.9
    dev: true

  /meow@9.0.0:
    resolution: {integrity: sha512-+obSblOQmRhcyBt62furQqRAQpNyWXo8BuQ5bN7dG8wmwQ+vwHKp/rCFD4CrTP8CsDQD1sjoZ94K417XEUk8IQ==}
    engines: {node: '>=10'}
    dependencies:
      '@types/minimist': 1.2.2
      camelcase-keys: 6.2.2
      decamelize: 1.2.0
      decamelize-keys: 1.1.0
      hard-rejection: 2.1.0
      minimist-options: 4.1.0
      normalize-package-data: 3.0.3
      read-pkg-up: 7.0.1
      redent: 3.0.0
      trim-newlines: 3.0.1
      type-fest: 0.18.1
      yargs-parser: 20.2.9
    dev: false

  /merge-stream@2.0.0:
    resolution: {integrity: sha512-abv/qOcuPfk3URPfDzmZU1LKmuw8kT+0nIHvKrKgFrwifol/doWcdA4ZqsWQ8ENrFKkd67Mfpo/LovbIUsbt3w==}

  /merge2@1.4.1:
    resolution: {integrity: sha512-8q7VEgMJW4J8tcfVPy8g09NcQwZdbwFEqhe/WZkoIzjn/3TGDwtOCYtXGxA3O8tPzpczCCDgv+P2P5y00ZJOOg==}
    engines: {node: '>= 8'}

  /merge@2.1.1:
    resolution: {integrity: sha512-jz+Cfrg9GWOZbQAnDQ4hlVnQky+341Yk5ru8bZSe6sIDTCIg8n9i/u7hSQGSVOF3C7lH6mGtqjkiT9G4wFLL0w==}
    dev: true

  /micromatch@4.0.5:
    resolution: {integrity: sha512-DMy+ERcEW2q8Z2Po+WNXuw3c5YaUSFjAO5GsJqfEl7UjvtIuFKO6ZrKvcItdy98dwFI2N1tg3zNIdKaQT+aNdA==}
    engines: {node: '>=8.6'}
    dependencies:
      braces: 3.0.2
      picomatch: 2.3.1

  /mime-db@1.52.0:
    resolution: {integrity: sha512-sPU4uV7dYlvtWJxwwxHD0PuihVNiE7TyAbQ5SWxDCB9mUYvOgroQOwYQQOKPJ8CIbE+1ETVlOoK1UC2nU3gYvg==}
    engines: {node: '>= 0.6'}
    dev: false

  /mime-types@2.1.35:
    resolution: {integrity: sha512-ZDY+bPm5zTTF+YpCrAU9nK0UgICYPT0QtT1NZWFv4s++TNkcgVaT0g6+4R2uI4MjQjzysHB1zxuWL50hzaeXiw==}
    engines: {node: '>= 0.6'}
    dependencies:
      mime-db: 1.52.0
    dev: false

  /mimic-fn@1.2.0:
    resolution: {integrity: sha512-jf84uxzwiuiIVKiOLpfYk7N46TSy8ubTonmneY9vrpHNAnp0QBt2BxWV9dO3/j+BoVAb+a5G6YDPW3M5HOdMWQ==}
    engines: {node: '>=4'}
    dev: true

  /mimic-fn@2.1.0:
    resolution: {integrity: sha512-OqbOk5oEQeAZ8WXWydlu9HJjz9WVdEIvamMCcXmuqUYjTknH/sqsWvhQ3vgwKFRR1HpjvNBKQ37nbJgYzGqGcg==}
    engines: {node: '>=6'}

  /mimic-response@1.0.1:
    resolution: {integrity: sha512-j5EctnkH7amfV/q5Hgmoal1g2QHFJRraOtmx0JpIqkxhBhI/lJSl1nMpQ45hVarwNETOoWEimndZ4QK0RHxuxQ==}
    engines: {node: '>=4'}

  /mimic-response@3.1.0:
    resolution: {integrity: sha512-z0yWI+4FDrrweS8Zmt4Ej5HdJmky15+L2e6Wgn3+iK5fWzb6T3fhNFq2+MeTRb064c6Wr4N/wv0DzQTjNzHNGQ==}
    engines: {node: '>=10'}

  /mimic-response@4.0.0:
    resolution: {integrity: sha512-e5ISH9xMYU0DzrT+jl8q2ze9D6eWBto+I8CNpe+VI+K2J/F/k3PdkdTdz4wvGVH4NTpo+NRYTVIuMQEMMcsLqg==}
    engines: {node: ^12.20.0 || ^14.13.1 || >=16.0.0}
    dev: false

  /min-indent@1.0.1:
    resolution: {integrity: sha512-I9jwMn07Sy/IwOj3zVkVik2JTvgpaykDZEigL6Rx6N9LbMywwUSMtxET+7lVoDLLd3O3IXwJwvuuns8UB/HeAg==}
    engines: {node: '>=4'}

  /minimatch@3.0.5:
    resolution: {integrity: sha512-tUpxzX0VAzJHjLu0xUfFv1gwVp9ba3IOuRAVH2EGuRW8a5emA2FlACLqiT/lDVtS1W+TGNwqz3sWaNyLgDJWuw==}
    dependencies:
      brace-expansion: 1.1.11
    dev: true

  /minimatch@3.1.2:
    resolution: {integrity: sha512-J7p63hRiAjw1NDEww1W7i37+ByIrOWO5XQQAzZ3VOcL0PNybwpfmV/N05zFAzwQ9USyEcX6t3UO+K5aqBQOIHw==}
    dependencies:
      brace-expansion: 1.1.11

  /minimatch@5.0.1:
    resolution: {integrity: sha512-nLDxIFRyhDblz3qMuq+SoRZED4+miJ/G+tdDrjkkkRnjAsBexeGpgjLEQ0blJy7rHhR2b93rhQY4SvyWu9v03g==}
    engines: {node: '>=10'}
    dependencies:
      brace-expansion: 2.0.1
    dev: true

  /minimatch@5.1.6:
    resolution: {integrity: sha512-lKwV/1brpG6mBUFHtb7NUmtABCb2WZZmm2wNiOA5hAb8VdCS4B3dtMWyvcoViccwAW/COERjXLt0zP1zXUN26g==}
    engines: {node: '>=10'}
    dependencies:
      brace-expansion: 2.0.1

  /minimatch@7.4.2:
    resolution: {integrity: sha512-xy4q7wou3vUoC9k1xGTXc+awNdGaGVHtFUaey8tiX4H1QRc04DZ/rmDFwNm2EBsuYEhAZ6SgMmYf3InGY6OauA==}
    engines: {node: '>=10'}
    dependencies:
      brace-expansion: 2.0.1

  /minimist-options@4.1.0:
    resolution: {integrity: sha512-Q4r8ghd80yhO/0j1O3B2BjweX3fiHg9cdOwjJd2J76Q135c+NDxGCqdYKQ1SKBuFfgWbAUzBfvYjPUEeNgqN1A==}
    engines: {node: '>= 6'}
    dependencies:
      arrify: 1.0.1
      is-plain-obj: 1.1.0
      kind-of: 6.0.3

  /minimist@1.2.6:
    resolution: {integrity: sha512-Jsjnk4bw3YJqYzbdyBiNsPWHPfO++UGG749Cxs6peCu5Xg4nrena6OVxOYxrQTqww0Jmwt+Ref8rggumkTLz9Q==}
    dev: true

  /minimist@1.2.8:
    resolution: {integrity: sha512-2yyAR8qBkN3YuheJanUpWC5U3bb5osDywNB8RzDVlDwDHbocAJveqqj1u8+SVD7jkWT4yvsHCpWqqWqAxb0zCA==}

  /minipass-collect@1.0.2:
    resolution: {integrity: sha512-6T6lH0H8OG9kITm/Jm6tdooIbogG9e0tLgpY6mphXSm/A9u8Nq1ryBG+Qspiub9LjWlBPsPS3tWQ/Botq4FdxA==}
    engines: {node: '>= 8'}
    dependencies:
      minipass: 3.3.6

  /minipass-fetch@1.4.1:
    resolution: {integrity: sha512-CGH1eblLq26Y15+Azk7ey4xh0J/XfJfrCox5LDJiKqI2Q2iwOLOKrlmIaODiSQS8d18jalF6y2K2ePUm0CmShw==}
    engines: {node: '>=8'}
    dependencies:
      minipass: 3.3.6
      minipass-sized: 1.0.3
      minizlib: 2.1.2
    optionalDependencies:
      encoding: 0.1.13

  /minipass-fetch@2.1.2:
    resolution: {integrity: sha512-LT49Zi2/WMROHYoqGgdlQIZh8mLPZmOrN2NdJjMXxYe4nkN6FUyuPuOAOedNJDrx0IRGg9+4guZewtp8hE6TxA==}
    engines: {node: ^12.13.0 || ^14.15.0 || >=16.0.0}
    dependencies:
      minipass: 3.3.6
      minipass-sized: 1.0.3
      minizlib: 2.1.2
    optionalDependencies:
      encoding: 0.1.13

  /minipass-flush@1.0.5:
    resolution: {integrity: sha512-JmQSYYpPUqX5Jyn1mXaRwOda1uQ8HP5KAT/oDSLCzt1BYRhQU0/hDtsB1ufZfEEzMZ9aAVmsBw8+FWsIXlClWw==}
    engines: {node: '>= 8'}
    dependencies:
      minipass: 3.3.6

  /minipass-json-stream@1.0.1:
    resolution: {integrity: sha512-ODqY18UZt/I8k+b7rl2AENgbWE8IDYam+undIJONvigAz8KR5GWblsFTEfQs0WODsjbSXWlm+JHEv8Gr6Tfdbg==}
    dependencies:
      jsonparse: 1.3.1
      minipass: 3.3.6

  /minipass-pipeline@1.2.4:
    resolution: {integrity: sha512-xuIq7cIOt09RPRJ19gdi4b+RiNvDFYe5JH+ggNvBqGqpQXcru3PcRmOZuHBKWK1Txf9+cQ+HMVN4d6z46LZP7A==}
    engines: {node: '>=8'}
    dependencies:
      minipass: 3.3.6

  /minipass-sized@1.0.3:
    resolution: {integrity: sha512-MbkQQ2CTiBMlA2Dm/5cY+9SWFEN8pzzOXi6rlM5Xxq0Yqbda5ZQy9sU75a673FE9ZK0Zsbr6Y5iP6u9nktfg2g==}
    engines: {node: '>=8'}
    dependencies:
      minipass: 3.3.6

  /minipass@3.3.6:
    resolution: {integrity: sha512-DxiNidxSEK+tHG6zOIklvNOwm3hvCrbUrdtzY74U6HKTJxvIDfOUL5W5P2Ghd3DTkhhKPYGqeNUIh5qcM4YBfw==}
    engines: {node: '>=8'}
    dependencies:
      yallist: 4.0.0

  /minipass@4.2.5:
    resolution: {integrity: sha512-+yQl7SX3bIT83Lhb4BVorMAHVuqsskxRdlmO9kTpyukp8vsm2Sn/fUOV9xlnG8/a5JsypJzap21lz/y3FBMJ8Q==}
    engines: {node: '>=8'}

  /minizlib@2.1.2:
    resolution: {integrity: sha512-bAxsR8BVfj60DWXHE3u30oHzfl4G7khkSuPW+qvpd7jFRHm7dLxOjUk1EHACJ/hxLY8phGJ0YhYHZo7jil7Qdg==}
    engines: {node: '>= 8'}
    dependencies:
      minipass: 3.3.6
      yallist: 4.0.0

  /mkdirp-classic@0.5.3:
    resolution: {integrity: sha512-gKLcREMhtuZRwRAfqP3RFW+TK4JqApVBtOIftVgjuABpAtpxhPGaDcfvbhNvD0B8iD1oUr/txX35NjcaY6Ns/A==}
    dev: false

  /mkdirp-infer-owner@2.0.0:
    resolution: {integrity: sha512-sdqtiFt3lkOaYvTXSRIUjkIdPTcxgv5+fgqYE/5qgwdw12cOrAuzzgzvVExIkH/ul1oeHN3bCLOWSG3XOqbKKw==}
    engines: {node: '>=10'}
    dependencies:
      chownr: 2.0.0
      infer-owner: 1.0.4
      mkdirp: 1.0.4

  /mkdirp@0.5.6:
    resolution: {integrity: sha512-FP+p8RB8OWpF3YZBCrP5gtADmtXApB5AMLn+vdyA+PyxCjrCs00mjyUozssO33cwDeT3wNGdLxJ5M//YqtHAJw==}
    hasBin: true
    dependencies:
      minimist: 1.2.8
    dev: true

  /mkdirp@1.0.4:
    resolution: {integrity: sha512-vVqVZQyf3WLx2Shd0qJ9xuvqgAyKPLAiqITEtqW0oIUjzo3PePDd6fW9iFz30ef7Ysp/oiWqbhszeGWW2T6Gzw==}
    engines: {node: '>=10'}
    hasBin: true

  /mocha-json-output-reporter@2.1.0(mocha@10.2.0)(moment@2.29.4):
    resolution: {integrity: sha512-FF2BItlMo8nK9+SgN/WAD01ue7G+qI1Po0U3JCZXQiiyTJ5OV3KcT1mSoZKirjYP73JFZznaaPC6Mp052PF3Vw==}
    peerDependencies:
      mocha: ^10.0.0
      moment: ^2.21.0
    dependencies:
      mocha: 10.2.0
      moment: 2.29.4
    dev: true

  /mocha-multi-reporters@1.5.1(mocha@10.2.0):
    resolution: {integrity: sha512-Yb4QJOaGLIcmB0VY7Wif5AjvLMUFAdV57D2TWEva1Y0kU/3LjKpeRVmlMIfuO1SVbauve459kgtIizADqxMWPg==}
    engines: {node: '>=6.0.0'}
    peerDependencies:
      mocha: '>=3.1.2'
    dependencies:
      debug: 4.3.4
      lodash: 4.17.21
      mocha: 10.2.0
    transitivePeerDependencies:
      - supports-color
    dev: true

  /mocha@10.2.0:
    resolution: {integrity: sha512-IDY7fl/BecMwFHzoqF2sg/SHHANeBoMMXFlS9r0OXKDssYE1M5O43wUY/9BVPeIvfH2zmEbBfseqN9gBQZzXkg==}
    engines: {node: '>= 14.0.0'}
    hasBin: true
    dependencies:
      ansi-colors: 4.1.1
      browser-stdout: 1.3.1
      chokidar: 3.5.3
      debug: 4.3.4(supports-color@8.1.1)
      diff: 5.0.0
      escape-string-regexp: 4.0.0
      find-up: 5.0.0
      glob: 7.2.0
      he: 1.2.0
      js-yaml: 4.1.0
      log-symbols: 4.1.0
      minimatch: 5.0.1
      ms: 2.1.3
      nanoid: 3.3.3
      serialize-javascript: 6.0.0
      strip-json-comments: 3.1.1
      supports-color: 8.1.1
      workerpool: 6.2.1
      yargs: 16.2.0
      yargs-parser: 20.2.4
      yargs-unparser: 2.0.0
    dev: true

  /mock-stdin@1.0.0:
    resolution: {integrity: sha512-tukRdb9Beu27t6dN+XztSRHq9J0B/CoAOySGzHfn8UTfmqipA5yNT/sDUEyYdAV3Hpka6Wx6kOMxuObdOex60Q==}

  /modify-values@1.0.1:
    resolution: {integrity: sha512-xV2bxeN6F7oYjZWTe/YPAy6MN2M+sL4u/Rlm2AHCIVGfo2p1yGmBHQ6vHehl4bRTZBdHu3TSkWdYgkwpYzAGSw==}
    engines: {node: '>=0.10.0'}
    dev: true

  /moment@2.29.4:
    resolution: {integrity: sha512-5LC9SOxjSc2HF6vO2CyuTDNivEdoz2IvyJJGj6X8DJ0eFyfszE0QiEd+iXmBvUP3WHxSjFH/vIsA0EN00cgr8w==}
    dev: true

  /ms@2.0.0:
    resolution: {integrity: sha512-Tpp60P6IUJDTuOq/5Z8cdskzJujfwqfOTkrwIwj7IRISpnkJnT6SyJ4PCPnGMoFjC9ddhal5KVIYtAt97ix05A==}

  /ms@2.1.2:
    resolution: {integrity: sha512-sGkPx+VjMtmA6MX27oA4FBFELFCZZ4S4XqeGOXCv68tT+jb3vk/RyaKWP0PTKyWtmLSM0b+adUTEvbs1PEaH2w==}

  /ms@2.1.3:
    resolution: {integrity: sha512-6FlzubTLZG3J2a/NVCAleEhjzq5oxgHyaCU9yYXvcLsvoVaHJq/s5xXI6/XXP6tz7R9xAOtHnSO/tXtF3WRTlA==}

  /msgpack-lite@0.1.26:
    resolution: {integrity: sha512-SZ2IxeqZ1oRFGo0xFGbvBJWMp3yLIY9rlIJyxy8CGrwZn1f0ZK4r6jV/AM1r0FZMDUkWkglOk/eeKIL9g77Nxw==}
    hasBin: true
    dependencies:
      event-lite: 0.1.2
      ieee754: 1.2.1
      int64-buffer: 0.1.10
      isarray: 1.0.0
    dev: false

  /multimap@1.1.0:
    resolution: {integrity: sha512-0ZIR9PasPxGXmRsEF8jsDzndzHDj7tIav+JUmvIFB/WHswliFnquxECT/De7GR4yg99ky/NlRKJT82G1y271bw==}
    dev: true

  /multimatch@5.0.0:
    resolution: {integrity: sha512-ypMKuglUrZUD99Tk2bUQ+xNQj43lPEfAeX2o9cTteAmShXy2VHDJpuwu1o0xqoKCt9jLVAvwyFKdLTPXKAfJyA==}
    engines: {node: '>=10'}
    dependencies:
      '@types/minimatch': 3.0.5
      array-differ: 3.0.0
      array-union: 2.1.0
      arrify: 2.0.1
      minimatch: 3.1.2

  /mute-stream@0.0.7:
    resolution: {integrity: sha512-r65nCZhrbXXb6dXOACihYApHw2Q6pV0M3V0PSxd74N0+D8nzAdEAITq2oAjA1jVnKI+tGvEBUpqiMh0+rW6zDQ==}
    dev: true

  /mute-stream@0.0.8:
    resolution: {integrity: sha512-nnbWWOkoWyUsTjKrhgD0dcz22mdkSnpYqbEjIm2nhwhuxlSkpywJmBo8h0ZqJdkp73mb90SssHkN4rsRaBAfAA==}

  /nanoid@3.3.3:
    resolution: {integrity: sha512-p1sjXuopFs0xg+fPASzQ28agW1oHD7xDsd9Xkf3T15H3c/cifrFHVwrh74PdoklAPi+i7MdRsE47vm2r6JoB+w==}
    engines: {node: ^10 || ^12 || ^13.7 || ^14 || >=15.0.1}
    hasBin: true
    dev: true

  /napi-build-utils@1.0.2:
    resolution: {integrity: sha512-ONmRUqK7zj7DWX0D9ADe03wbwOBZxNAfF20PlGfCWQcD3+/MakShIHrMqx9YwPTfxDdF1zLeL+RGZiR9kGMLdg==}
    dev: false

  /natural-compare@1.4.0:
    resolution: {integrity: sha512-OWND8ei3VtNC9h7V60qff3SVobHr996CTwgxubgyQYEpg290h9J0buyECNNJexkFm5sOajh5G116RYA1c8ZMSw==}

  /natural-orderby@2.0.3:
    resolution: {integrity: sha512-p7KTHxU0CUrcOXe62Zfrb5Z13nLvPhSWR/so3kFulUQU0sgUll2Z0LwpsLN351eOOD+hRGu/F1g+6xDfPeD++Q==}

  /negotiator@0.6.3:
    resolution: {integrity: sha512-+EUsqGPLsM+j/zdChZjsnX51g4XrHFOIXwfnCVPGlQk/k5giakcKsuxCObBRu6DSm9opw/O6slWbJdghQM4bBg==}
    engines: {node: '>= 0.6'}

  /neo-async@2.6.2:
    resolution: {integrity: sha512-Yd3UES5mWCSqR+qNT93S3UoYUkqAZ9lLg8a7g9rimsWmYGK8cVToA4/sF3RrshdyV3sAGMXVUmpMYOw+dLpOuw==}

  /next-tick@1.1.0:
    resolution: {integrity: sha512-CXdUiJembsNjuToQvxayPZF9Vqht7hewsvy2sOWafLvi2awflj9mOC6bHIg50orX8IJvWKY9wYQ/zB2kogPslQ==}
    dev: false

  /nice-try@1.0.5:
    resolution: {integrity: sha512-1nh45deeb5olNY7eX82BkPO7SSxR5SSYJiPTrTdFUVYwAl8CKMA5N9PjTYkHiRjisVcxcQ1HXdLhx2qxxJzLNQ==}

  /nock@13.3.0:
    resolution: {integrity: sha512-HHqYQ6mBeiMc+N038w8LkMpDCRquCHWeNmN3v6645P3NhN2+qXOBqvPqo7Rt1VyCMzKhJ733wZqw5B7cQVFNPg==}
    engines: {node: '>= 10.13'}
    dependencies:
      debug: 4.3.4
      json-stringify-safe: 5.0.1
      lodash: 4.17.21
      propagate: 2.0.1
    transitivePeerDependencies:
      - supports-color

  /node-abi@3.25.0:
    resolution: {integrity: sha512-p+0xx5ruIQ+8X57CRIMxbTZRT7tU0Tjn2C/aAK68AEMrbGsCo6IjnDdPNhEyyjWCT4bRtzomXchYd3sSgk3BJQ==}
    engines: {node: '>=10'}
    dependencies:
      semver: 7.3.8
    dev: false

  /node-addon-api@3.2.1:
    resolution: {integrity: sha512-mmcei9JghVNDYydghQmeDX8KoAm0FAiYyIcUt/N4nhyAipB17pllZQDOJD2fotxABnt4Mdz+dKTO7eftLg4d0A==}
    dev: true

  /node-addon-api@5.0.0:
    resolution: {integrity: sha512-CvkDw2OEnme7ybCykJpVcKH+uAOLV2qLqiyla128dN9TkEWfrYmxG6C2boDe5KcNQqZF3orkqzGgOMvZ/JNekA==}
    dev: false

  /node-cleanup@2.1.2:
    resolution: {integrity: sha512-qN8v/s2PAJwGUtr1/hYTpNKlD6Y9rc4p8KSmJXyGdYGZsDGKXrGThikLFP9OCHFeLeEpQzPwiAtdIvBLqm//Hw==}
    dev: false

  /node-fetch@2.6.7:
    resolution: {integrity: sha512-ZjMPFEfVx5j+y2yF35Kzx5sF7kDzxuDj6ziH4FFbOp87zKDZNx8yExJIb05OGF4Nlt9IHFIMBkRl41VdvcNdbQ==}
    engines: {node: 4.x || >=6.0.0}
    peerDependencies:
      encoding: ^0.1.0
    peerDependenciesMeta:
      encoding:
        optional: true
    dependencies:
      whatwg-url: 5.0.0
    dev: false

  /node-fetch@2.6.9:
    resolution: {integrity: sha512-DJm/CJkZkRjKKj4Zi4BsKVZh3ValV5IR5s7LVZnW+6YMh0W1BfNA8XSs6DLMGYlId5F3KnA70uu2qepcR08Qqg==}
    engines: {node: 4.x || >=6.0.0}
    peerDependencies:
      encoding: ^0.1.0
    peerDependenciesMeta:
      encoding:
        optional: true
    dependencies:
      whatwg-url: 5.0.0

  /node-gyp-build@4.5.0:
    resolution: {integrity: sha512-2iGbaQBV+ITgCz76ZEjmhUKAKVf7xfY1sRl4UiKQspfZMH2h06SyhNsnSVy50cwkFQDGLyif6m/6uFXHkOZ6rg==}
    hasBin: true
    dev: true

  /node-gyp@8.4.1:
    resolution: {integrity: sha512-olTJRgUtAb/hOXG0E93wZDs5YiJlgbXxTwQAFHyNlRsXQnYzUaF2aGgujZbw+hR8aF4ZG/rST57bWMWD16jr9w==}
    engines: {node: '>= 10.12.0'}
    hasBin: true
    dependencies:
      env-paths: 2.2.1
      glob: 7.2.3
      graceful-fs: 4.2.11
      make-fetch-happen: 9.1.0
      nopt: 5.0.0
      npmlog: 6.0.2
      rimraf: 3.0.2
      semver: 7.3.8
      tar: 6.1.13
      which: 2.0.2
    transitivePeerDependencies:
      - bluebird
      - supports-color

  /node-gyp@9.3.1:
    resolution: {integrity: sha512-4Q16ZCqq3g8awk6UplT7AuxQ35XN4R/yf/+wSAwcBUAjg7l58RTactWaP8fIDTi0FzI7YcVLujwExakZlfWkXg==}
    engines: {node: ^12.13 || ^14.13 || >=16}
    hasBin: true
    dependencies:
      env-paths: 2.2.1
      glob: 7.2.3
      graceful-fs: 4.2.11
      make-fetch-happen: 10.2.1
      nopt: 6.0.0
      npmlog: 6.0.2
      rimraf: 3.0.2
      semver: 7.3.8
      tar: 6.1.13
      which: 2.0.2
    transitivePeerDependencies:
      - bluebird
      - supports-color

  /node-preload@0.2.1:
    resolution: {integrity: sha512-RM5oyBy45cLEoHqCeh+MNuFAxO0vTFBLskvQbOKnEE7YTTSN4tbN8QWDIPQ6L+WvKsB/qLEGpYe2ZZ9d4W9OIQ==}
    engines: {node: '>=8'}
    dependencies:
      process-on-spawn: 1.0.0
    dev: true

  /node-releases@2.0.6:
    resolution: {integrity: sha512-PiVXnNuFm5+iYkLBNeq5211hvO38y63T0i2KKh2KnUs3RpzJ+JtODFjkD8yjLwnDkTYF1eKXheUwdssR+NRZdg==}

  /noms@0.0.0:
    resolution: {integrity: sha512-lNDU9VJaOPxUmXcLb+HQFeUgQQPtMI24Gt6hgfuMHRJgMRHMF/qZ4HJD3GDru4sSw9IQl2jPjAYnQrdIeLbwow==}
    dependencies:
      inherits: 2.0.4
      readable-stream: 1.0.34
    dev: true

  /nopt@5.0.0:
    resolution: {integrity: sha512-Tbj67rffqceeLpcRXrT7vKAN8CwfPeIBgM7E6iBkmKLV7bEMwpGgYLGv0jACUsECaa/vuxP0IjEont6umdMgtQ==}
    engines: {node: '>=6'}
    hasBin: true
    dependencies:
      abbrev: 1.1.1

  /nopt@6.0.0:
    resolution: {integrity: sha512-ZwLpbTgdhuZUnZzjd7nb1ZV+4DoiC6/sfiVKok72ym/4Tlf+DFdlHYmT2JPmcNNWV6Pi3SDf1kT+A4r9RTuT9g==}
    engines: {node: ^12.13.0 || ^14.15.0 || >=16.0.0}
    hasBin: true
    dependencies:
      abbrev: 1.1.1

  /normalize-package-data@2.5.0:
    resolution: {integrity: sha512-/5CMN3T0R4XTj4DcGaexo+roZSdSFW/0AOOTROrjxzCG1wrWXEsGbRKevjlIL+ZDE4sZlJr5ED4YW0yqmkK+eA==}
    dependencies:
      hosted-git-info: 2.8.9
      resolve: 1.22.1
      semver: 5.7.1
      validate-npm-package-license: 3.0.4

  /normalize-package-data@3.0.3:
    resolution: {integrity: sha512-p2W1sgqij3zMMyRC067Dg16bfzVH+w7hyegmpIvZ4JNjqtGOVAIvLmjBx3yP7YTe9vKJgkoNOPjwQGogDoMXFA==}
    engines: {node: '>=10'}
    dependencies:
      hosted-git-info: 4.1.0
      is-core-module: 2.11.0
      semver: 7.3.8
      validate-npm-package-license: 3.0.4

  /normalize-package-data@4.0.1:
    resolution: {integrity: sha512-EBk5QKKuocMJhB3BILuKhmaPjI8vNRSpIfO9woLC6NyHVkKKdVEdAO1mrT0ZfxNR1lKwCcTkuZfmGIFdizZ8Pg==}
    engines: {node: ^12.13.0 || ^14.15.0 || >=16.0.0}
    dependencies:
      hosted-git-info: 5.2.1
      is-core-module: 2.11.0
      semver: 7.3.8
      validate-npm-package-license: 3.0.4

  /normalize-path@3.0.0:
    resolution: {integrity: sha512-6eZs5Ls3WtCisHWp9S2GUy8dqkpGi4BVSz3GaqiE6ezub0512ESztXUwUB6C6IKbQkY2Pnb/mD4WYojCRwcwLA==}
    engines: {node: '>=0.10.0'}

  /normalize-url@6.1.0:
    resolution: {integrity: sha512-DlL+XwOy3NxAQ8xuC0okPgK46iuVNAK01YN7RueYBqqFeGsBjV9XmCAzAdgt+667bCl5kPh9EqKKDwnaPG1I7A==}
    engines: {node: '>=10'}

  /normalize-url@8.0.0:
    resolution: {integrity: sha512-uVFpKhj5MheNBJRTiMZ9pE/7hD1QTeEvugSJW/OmLzAp78PB5O6adfMNTvmfKhXBkvCzC+rqifWcVYpGFwTjnw==}
    engines: {node: '>=14.16'}
    dev: false

  /npm-bundled@1.1.2:
    resolution: {integrity: sha512-x5DHup0SuyQcmL3s7Rx/YQ8sbw/Hzg0rj48eN0dV7hf5cmQq5PXIeioroH3raV1QC1yh3uTYuMThvEQF3iKgGQ==}
    dependencies:
      npm-normalize-package-bin: 1.0.1

  /npm-bundled@2.0.1:
    resolution: {integrity: sha512-gZLxXdjEzE/+mOstGDqR6b0EkhJ+kM6fxM6vUuckuctuVPh80Q6pw/rSZj9s4Gex9GxWtIicO1pc8DB9KZWudw==}
    engines: {node: ^12.13.0 || ^14.15.0 || >=16.0.0}
    dependencies:
      npm-normalize-package-bin: 2.0.0

  /npm-check-updates@16.3.8:
    resolution: {integrity: sha512-2CUeCWEs+arWQUJH2IEkiZU/Ak2fLBqGkMyM5JDkfnGhz1VHNe3yyGiXD+0JeVmjbXTEpgZ0t6C9VK52atGuAw==}
    engines: {node: '>=14.14'}
    hasBin: true
    dependencies:
      chalk: 5.0.1
      cli-table: 0.3.11
      commander: 9.5.0
      fast-memoize: 2.5.2
      find-up: 5.0.0
      fp-and-or: 0.1.3
      get-stdin: 8.0.0
      globby: 11.1.0
      hosted-git-info: 5.2.1
      json-parse-helpfulerror: 1.0.3
      jsonlines: 0.1.1
      lodash: 4.17.21
      minimatch: 5.1.6
      p-map: 4.0.0
      pacote: 13.6.2
      parse-github-url: 1.0.2
      progress: 2.0.3
      prompts-ncu: 2.5.1
      rc-config-loader: 4.1.0
      remote-git-tags: 3.0.0
      rimraf: 3.0.2
      semver: 7.3.8
      semver-utils: 1.1.4
      source-map-support: 0.5.21
      spawn-please: 1.0.0
      untildify: 4.0.0
      update-notifier: 6.0.2
      yaml: 2.1.2
    transitivePeerDependencies:
      - bluebird
      - supports-color
    dev: false

  /npm-install-checks@4.0.0:
    resolution: {integrity: sha512-09OmyDkNLYwqKPOnbI8exiOZU2GVVmQp7tgez2BPi5OZC8M82elDAps7sxC4l//uSUtotWqoEIDwjRvWH4qz8w==}
    engines: {node: '>=10'}
    dependencies:
      semver: 7.3.8

  /npm-install-checks@5.0.0:
    resolution: {integrity: sha512-65lUsMI8ztHCxFz5ckCEC44DRvEGdZX5usQFriauxHEwt7upv1FKaQEmAtU0YnOAdwuNWCmk64xYiQABNrEyLA==}
    engines: {node: ^12.13.0 || ^14.15.0 || >=16.0.0}
    dependencies:
      semver: 7.3.8

  /npm-normalize-package-bin@1.0.1:
    resolution: {integrity: sha512-EPfafl6JL5/rU+ot6P3gRSCpPDW5VmIzX959Ob1+ySFUuuYHWHekXpwdUZcKP5C+DS4GEtdJluwBjnsNDl+fSA==}

  /npm-normalize-package-bin@2.0.0:
    resolution: {integrity: sha512-awzfKUO7v0FscrSpRoogyNm0sajikhBWpU0QMrW09AMi9n1PoKU6WaIqUzuJSQnpciZZmJ/jMZ2Egfmb/9LiWQ==}
    engines: {node: ^12.13.0 || ^14.15.0 || >=16.0.0}

  /npm-package-arg@8.1.1:
    resolution: {integrity: sha512-CsP95FhWQDwNqiYS+Q0mZ7FAEDytDZAkNxQqea6IaAFJTAY9Lhhqyl0irU/6PMc7BGfUmnsbHcqxJD7XuVM/rg==}
    engines: {node: '>=10'}
    dependencies:
      hosted-git-info: 3.0.8
      semver: 7.3.8
      validate-npm-package-name: 3.0.0
    dev: true

  /npm-package-arg@8.1.5:
    resolution: {integrity: sha512-LhgZrg0n0VgvzVdSm1oiZworPbTxYHUJCgtsJW8mGvlDpxTM1vSJc3m5QZeUkhAHIzbz3VCHd/R4osi1L1Tg/Q==}
    engines: {node: '>=10'}
    dependencies:
      hosted-git-info: 4.1.0
      semver: 7.3.8
      validate-npm-package-name: 3.0.0

  /npm-package-arg@9.1.2:
    resolution: {integrity: sha512-pzd9rLEx4TfNJkovvlBSLGhq31gGu2QDexFPWT19yCDh0JgnRhlBLNo5759N0AJmBk+kQ9Y/hXoLnlgFD+ukmg==}
    engines: {node: ^12.13.0 || ^14.15.0 || >=16.0.0}
    dependencies:
      hosted-git-info: 5.2.1
      proc-log: 2.0.1
      semver: 7.3.8
      validate-npm-package-name: 4.0.0

  /npm-package-json-lint@6.3.0:
    resolution: {integrity: sha512-wOCWHSssQUzNvo85NYZweec5SNr9LtkB9tQzjOHjucoABJivtkOLcH/A/cfp6X+cPAC8UNzRC0K08HCm7G+rTA==}
    engines: {node: '>=14.0.0', npm: '>=6.0.0'}
    hasBin: true
    dependencies:
      ajv: 6.12.6
      ajv-errors: 1.0.1(ajv@6.12.6)
      chalk: 4.1.2
      cosmiconfig: 7.0.1
      debug: 4.3.4
      globby: 11.1.0
      ignore: 5.2.0
      is-plain-obj: 3.0.0
      jsonc-parser: 3.2.0
      log-symbols: 4.1.0
      meow: 9.0.0
      plur: 4.0.0
      semver: 7.3.7
      slash: 3.0.0
      strip-json-comments: 3.1.1
      type-fest: 2.19.0
      validate-npm-package-name: 3.0.0
    transitivePeerDependencies:
      - supports-color
    dev: false

  /npm-packlist@3.0.0:
    resolution: {integrity: sha512-L/cbzmutAwII5glUcf2DBRNY/d0TFd4e/FnaZigJV6JD85RHZXJFGwCndjMWiiViiWSsWt3tiOLpI3ByTnIdFQ==}
    engines: {node: '>=10'}
    hasBin: true
    dependencies:
      glob: 7.2.3
      ignore-walk: 4.0.1
      npm-bundled: 1.1.2
      npm-normalize-package-bin: 1.0.1

  /npm-packlist@5.1.3:
    resolution: {integrity: sha512-263/0NGrn32YFYi4J533qzrQ/krmmrWwhKkzwTuM4f/07ug51odoaNjUexxO4vxlzURHcmYMH1QjvHjsNDKLVg==}
    engines: {node: ^12.13.0 || ^14.15.0 || >=16.0.0}
    hasBin: true
    dependencies:
      glob: 8.1.0
      ignore-walk: 5.0.1
      npm-bundled: 2.0.1
      npm-normalize-package-bin: 2.0.0

  /npm-pick-manifest@6.1.1:
    resolution: {integrity: sha512-dBsdBtORT84S8V8UTad1WlUyKIY9iMsAmqxHbLdeEeBNMLQDlDWWra3wYUx9EBEIiG/YwAy0XyNHDd2goAsfuA==}
    dependencies:
      npm-install-checks: 4.0.0
      npm-normalize-package-bin: 1.0.1
      npm-package-arg: 8.1.5
      semver: 7.3.8

  /npm-pick-manifest@7.0.2:
    resolution: {integrity: sha512-gk37SyRmlIjvTfcYl6RzDbSmS9Y4TOBXfsPnoYqTHARNgWbyDiCSMLUpmALDj4jjcTZpURiEfsSHJj9k7EV4Rw==}
    engines: {node: ^12.13.0 || ^14.15.0 || >=16.0.0}
    dependencies:
      npm-install-checks: 5.0.0
      npm-normalize-package-bin: 2.0.0
      npm-package-arg: 9.1.2
      semver: 7.3.8

  /npm-registry-fetch@12.0.2:
    resolution: {integrity: sha512-Df5QT3RaJnXYuOwtXBXS9BWs+tHH2olvkCLh6jcR/b/u3DvPMlp3J0TvvYwplPKxHMOwfg287PYih9QqaVFoKA==}
    engines: {node: ^12.13.0 || ^14.15.0 || >=16}
    dependencies:
      make-fetch-happen: 10.2.1
      minipass: 3.3.6
      minipass-fetch: 1.4.1
      minipass-json-stream: 1.0.1
      minizlib: 2.1.2
      npm-package-arg: 8.1.5
    transitivePeerDependencies:
      - bluebird
      - supports-color

  /npm-registry-fetch@13.3.1:
    resolution: {integrity: sha512-eukJPi++DKRTjSBRcDZSDDsGqRK3ehbxfFUcgaRd0Yp6kRwOwh2WVn0r+8rMB4nnuzvAk6rQVzl6K5CkYOmnvw==}
    engines: {node: ^12.13.0 || ^14.15.0 || >=16.0.0}
    dependencies:
      make-fetch-happen: 10.2.1
      minipass: 3.3.6
      minipass-fetch: 2.1.2
      minipass-json-stream: 1.0.1
      minizlib: 2.1.2
      npm-package-arg: 9.1.2
      proc-log: 2.0.1
    transitivePeerDependencies:
      - bluebird
      - supports-color

  /npm-run-path@2.0.2:
    resolution: {integrity: sha512-lJxZYlT4DW/bRUtFh1MQIWqmLwQfAxnqWG4HhEdjMlkrJYnJn0Jrr2u3mgxqaWsdiBc76TYkTG/mhrnYTuzfHw==}
    engines: {node: '>=4'}
    dependencies:
      path-key: 2.0.1
    dev: false

  /npm-run-path@4.0.1:
    resolution: {integrity: sha512-S48WzZW777zhNIrn7gxOlISNAqi9ZC/uQFnRdbeIHhZhCA6UqpkOT8T1G7BvfdgP4Er8gF4sUbaS0i7QvIfCWw==}
    engines: {node: '>=8'}
    dependencies:
      path-key: 3.1.1

  /npmlog@5.0.1:
    resolution: {integrity: sha512-AqZtDUWOMKs1G/8lwylVjrdYgqA4d9nu8hc+0gzRxlDb1I10+FHBGMXs6aiQHFdCUUlqH99MUMuLfzWDNDtfxw==}
    dependencies:
      are-we-there-yet: 2.0.0
      console-control-strings: 1.1.0
      gauge: 3.0.2
      set-blocking: 2.0.0

  /npmlog@6.0.2:
    resolution: {integrity: sha512-/vBvz5Jfr9dT/aFWd0FIRf+T/Q2WBsLENygUaFUqstqsycmZAP/t5BvFJTK0viFmSUxiUKTUplWy5vt+rvKIxg==}
    engines: {node: ^12.13.0 || ^14.15.0 || >=16.0.0}
    dependencies:
      are-we-there-yet: 3.0.1
      console-control-strings: 1.1.0
      gauge: 4.0.4
      set-blocking: 2.0.0

  /number-is-nan@1.0.1:
    resolution: {integrity: sha512-4jbtZXNAsfZbAHiiqjLPBiCl16dES1zI4Hpzzxw61Tk+loF+sBDBKx1ICKKKwIqQ7M0mFn1TmkN7euSncWgHiQ==}
    engines: {node: '>=0.10.0'}

  /nx@14.8.2:
    resolution: {integrity: sha512-pPijBoeybsIlCD8FMH8WTns+pcIL+0ZOh/+otUX2LfVsi+ppH33GUxO9QVLPrLcyGaoHhwil4hYBxPIQ7Z1r2g==}
    hasBin: true
    requiresBuild: true
    peerDependencies:
      '@swc-node/register': ^1.4.2
      '@swc/core': ^1.2.173
    peerDependenciesMeta:
      '@swc-node/register':
        optional: true
      '@swc/core':
        optional: true
    dependencies:
      '@nrwl/cli': 14.8.2
      '@nrwl/tao': 14.8.2
      '@parcel/watcher': 2.0.4
      '@yarnpkg/lockfile': 1.1.0
      '@yarnpkg/parsers': 3.0.0-rc.22
      '@zkochan/js-yaml': 0.0.6
      chalk: 4.1.0
      chokidar: 3.5.3
      cli-cursor: 3.1.0
      cli-spinners: 2.6.1
      cliui: 7.0.4
      dotenv: 10.0.0
      enquirer: 2.3.6
      fast-glob: 3.2.7
      figures: 3.2.0
      flat: 5.0.2
      fs-extra: 10.1.0
      glob: 7.1.4
      ignore: 5.2.4
      js-yaml: 4.1.0
      jsonc-parser: 3.2.0
      minimatch: 3.0.5
      npm-run-path: 4.0.1
      open: 8.4.0
      semver: 7.3.4
      string-width: 4.2.3
      strong-log-transformer: 2.1.0
      tar-stream: 2.2.0
      tmp: 0.2.1
      tsconfig-paths: 3.14.1
      tslib: 2.5.0
      v8-compile-cache: 2.3.0
      yargs: 17.7.1
      yargs-parser: 21.0.1
    dev: true

  /nyc@15.1.0:
    resolution: {integrity: sha512-jMW04n9SxKdKi1ZMGhvUTHBN0EICCRkHemEoE5jm6mTYcqcdas0ATzgUgejlQUHMvpnOZqGB5Xxsv9KxJW1j8A==}
    engines: {node: '>=8.9'}
    hasBin: true
    dependencies:
      '@istanbuljs/load-nyc-config': 1.1.0
      '@istanbuljs/schema': 0.1.3
      caching-transform: 4.0.0
      convert-source-map: 1.8.0
      decamelize: 1.2.0
      find-cache-dir: 3.3.2
      find-up: 4.1.0
      foreground-child: 2.0.0
      get-package-type: 0.1.0
      glob: 7.2.3
      istanbul-lib-coverage: 3.2.0
      istanbul-lib-hook: 3.0.0
      istanbul-lib-instrument: 4.0.3
      istanbul-lib-processinfo: 2.0.3
      istanbul-lib-report: 3.0.0
      istanbul-lib-source-maps: 4.0.1
      istanbul-reports: 3.1.4
      make-dir: 3.1.0
      node-preload: 0.2.1
      p-map: 3.0.0
      process-on-spawn: 1.0.0
      resolve-from: 5.0.0
      rimraf: 3.0.2
      signal-exit: 3.0.7
      spawn-wrap: 2.0.0
      test-exclude: 6.0.0
      yargs: 15.4.1
    transitivePeerDependencies:
      - supports-color
    dev: true

  /object-assign@4.1.1:
    resolution: {integrity: sha512-rJgTQnkUnH1sFw8yT6VSU3zD3sWmu6sZhIseY8VX+GRu3P6F7Fu+JNDoXfklElbLJSnc3FUQHVe4cU5hj+BcUg==}
    engines: {node: '>=0.10.0'}

  /object-inspect@1.12.2:
    resolution: {integrity: sha512-z+cPxW0QGUp0mcqcsgQyLVRDoXFQbXOwBaqyF7VIgI4TWNQsDHrBpUQslRmIfAoYWdYzs6UlKJtB2XJpTaNSpQ==}

  /object-keys@1.1.1:
    resolution: {integrity: sha512-NuAESUOUMrlIXOfHKzD6bpPu3tYt3xvjNdRIQ+FeT0lNb4K8WR70CaDxhuNguS2XG+GjkyMwOzsN5ZktImfhLA==}
    engines: {node: '>= 0.4'}
    dev: true

  /object-treeify@1.1.33:
    resolution: {integrity: sha512-EFVjAYfzWqWsBMRHPMAXLCDIJnpMhdWAqR7xG6M6a2cs6PMFpl/+Z20w9zDW4vkxOFfddegBKq9Rehd0bxWE7A==}
    engines: {node: '>= 10'}

  /object.assign@4.1.4:
    resolution: {integrity: sha512-1mxKf0e58bvyjSCtKYY4sRe9itRk3PJpquJOjeIkz885CczcI4IvJJDLPS72oowuSh+pBxUFROpX+TU++hxhZQ==}
    engines: {node: '>= 0.4'}
    dependencies:
      call-bind: 1.0.2
      define-properties: 1.1.4
      has-symbols: 1.0.3
      object-keys: 1.1.1
    dev: true

  /object.entries@1.1.5:
    resolution: {integrity: sha512-TyxmjUoZggd4OrrU1W66FMDG6CuqJxsFvymeyXI51+vQLN67zYfZseptRge703kKQdo4uccgAKebXFcRCzk4+g==}
    engines: {node: '>= 0.4'}
    dependencies:
      call-bind: 1.0.2
      define-properties: 1.1.4
      es-abstract: 1.20.1
    dev: true

  /object.fromentries@2.0.5:
    resolution: {integrity: sha512-CAyG5mWQRRiBU57Re4FKoTBjXfDoNwdFVH2Y1tS9PqCsfUTymAohOkEMSG3aRNKmv4lV3O7p1et7c187q6bynw==}
    engines: {node: '>= 0.4'}
    dependencies:
      call-bind: 1.0.2
      define-properties: 1.1.4
      es-abstract: 1.20.1
    dev: true

  /object.hasown@1.1.1:
    resolution: {integrity: sha512-LYLe4tivNQzq4JdaWW6WO3HMZZJWzkkH8fnI6EebWl0VZth2wL2Lovm74ep2/gZzlaTdV62JZHEqHQ2yVn8Q/A==}
    dependencies:
      define-properties: 1.1.4
      es-abstract: 1.20.1
    dev: true

  /object.values@1.1.5:
    resolution: {integrity: sha512-QUZRW0ilQ3PnPpbNtgdNV1PDbEqLIiSFB3l+EnGtBQ/8SUTLj1PZwtQHABZtLgwpJZTSZhuGLOGk57Drx2IvYg==}
    engines: {node: '>= 0.4'}
    dependencies:
      call-bind: 1.0.2
      define-properties: 1.1.4
      es-abstract: 1.20.1
    dev: true

  /oclif@3.7.0:
    resolution: {integrity: sha512-LtLc7/3lOQ0d6/JKGj8QriIK/MiIcjZXVX3WoynbXUswG/X8oIsSr1+F6Q69VVbXnjbYlbfiP+uYASr36Mrjzg==}
    engines: {node: '>=12.0.0'}
    hasBin: true
    dependencies:
      '@oclif/core': 2.4.0
      '@oclif/plugin-help': 5.2.6
      '@oclif/plugin-not-found': 2.3.21
      '@oclif/plugin-warn-if-update-available': 2.0.27
      aws-sdk: 2.1313.0
      concurrently: 7.6.0
      debug: 4.3.4
      find-yarn-workspace-root: 2.0.0
      fs-extra: 8.1.0
      github-slugger: 1.5.0
      got: 11.8.6
      lodash: 4.17.21
      normalize-package-data: 3.0.3
      semver: 7.3.8
      shelljs: 0.8.5
      tslib: 2.5.0
      yeoman-environment: 3.14.1
      yeoman-generator: 5.7.1(yeoman-environment@3.14.1)
      yosay: 2.0.2
    transitivePeerDependencies:
      - bluebird
      - encoding
      - supports-color

  /octokit-pagination-methods@1.1.0:
    resolution: {integrity: sha512-fZ4qZdQ2nxJvtcasX7Ghl+WlWS/d9IgnBIwFZXVNNZUmzpno91SX5bc5vuxiuKoCtK78XxGGNuSCrDC7xYB3OQ==}
    dev: false

  /once@1.4.0:
    resolution: {integrity: sha512-lNaJgI+2Q5URQBkccEKHTQOPaXdUxnZZElQTZY0MFUAuaEqe1E+Nyvgdz/aIyNi6Z9MzO5dv1H8n58/GELp3+w==}
    dependencies:
      wrappy: 1.0.2

  /onetime@2.0.1:
    resolution: {integrity: sha512-oyyPpiMaKARvvcgip+JV+7zci5L8D1W9RZIz2l1o08AM3pfspitVWnPt3mzHcBPp12oYMTy0pqrFs/C+m3EwsQ==}
    engines: {node: '>=4'}
    dependencies:
      mimic-fn: 1.2.0
    dev: true

  /onetime@5.1.2:
    resolution: {integrity: sha512-kbpaSSGJTWdAY5KPVeMOKXSrPtr8C8C7wodJbcsd51jRnmD+GZu8Y0VoU6Dm5Z4vWr0Ig/1NKuWRKf7j5aaYSg==}
    engines: {node: '>=6'}
    dependencies:
      mimic-fn: 2.1.0

  /open@8.4.0:
    resolution: {integrity: sha512-XgFPPM+B28FtCCgSb9I+s9szOC1vZRSwgWsRUA5ylIxRTgKozqjOCrVOqGsYABPYK5qnfqClxZTFBa8PKt2v6Q==}
    engines: {node: '>=12'}
    dependencies:
      define-lazy-prop: 2.0.0
      is-docker: 2.2.1
      is-wsl: 2.2.0
    dev: true

  /optionator@0.9.1:
    resolution: {integrity: sha512-74RlY5FCnhq4jRxVUPKDaRwrVNXMqsGsiW6AJw4XK8hmtm10wC0ypZBLw5IIp85NZMr91+qd1RvvENwg7jjRFw==}
    engines: {node: '>= 0.8.0'}
    dependencies:
      deep-is: 0.1.4
      fast-levenshtein: 2.0.6
      levn: 0.4.1
      prelude-ls: 1.2.1
      type-check: 0.4.0
      word-wrap: 1.2.3

  /ora@5.4.1:
    resolution: {integrity: sha512-5b6Y85tPxZZ7QytO+BQzysW31HJku27cRIlkbAXaNx+BdcVi+LlRFmVXzeF6a7JCwJpyw5c4b+YSVImQIrBpuQ==}
    engines: {node: '>=10'}
    dependencies:
      bl: 4.1.0
      chalk: 4.1.2
      cli-cursor: 3.1.0
      cli-spinners: 2.7.0
      is-interactive: 1.0.0
      is-unicode-supported: 0.1.0
      log-symbols: 4.1.0
      strip-ansi: 6.0.1
      wcwidth: 1.0.1

  /os-homedir@1.0.2:
    resolution: {integrity: sha512-B5JU3cabzk8c67mRRd3ECmROafjYMXbuzlwtqdM8IbS8ktlTix8aFGb2bAGKrSRIlnfKwovGUUr72JUPyOb6kQ==}
    engines: {node: '>=0.10.0'}
    dev: true

  /os-name@3.1.0:
    resolution: {integrity: sha512-h8L+8aNjNcMpo/mAIBPn5PXCM16iyPGjHNWo6U1YO8sJTMHtEtyczI6QJnLoplswm6goopQkqc7OAnjhWcugVg==}
    engines: {node: '>=6'}
    dependencies:
      macos-release: 2.5.0
      windows-release: 3.3.3
    dev: false

  /os-tmpdir@1.0.2:
    resolution: {integrity: sha512-D2FR03Vir7FIu45XBY20mTb+/ZSWB00sjU9jdQXt83gDrI4Ztz5Fs7/yy74g2N5SVQY4xY1qDr4rNddwYRVX0g==}
    engines: {node: '>=0.10.0'}

  /override-require@1.1.1:
    resolution: {integrity: sha512-eoJ9YWxFcXbrn2U8FKT6RV+/Kj7fiGAB1VvHzbYKt8xM5ZuKZgCGvnHzDxmreEjcBH28ejg5MiOH4iyY1mQnkg==}
    dev: false

  /p-cancelable@2.1.1:
    resolution: {integrity: sha512-BZOr3nRQHOntUjTrH8+Lh54smKHoHyur8We1V8DSMVrl5A2malOOwuJRnKRDjSnkoeBh4at6BwEnb5I7Jl31wg==}
    engines: {node: '>=8'}

  /p-cancelable@3.0.0:
    resolution: {integrity: sha512-mlVgR3PGuzlo0MmTdk4cXqXWlwQDLnONTAg6sm62XkMJEiRxN3GL3SffkYvqwonbkJBcrI7Uvv5Zh9yjvn2iUw==}
    engines: {node: '>=12.20'}
    dev: false

  /p-finally@1.0.0:
    resolution: {integrity: sha512-LICb2p9CB7FS+0eR1oqWnHhp0FljGLZCWBE9aix0Uye9W8LTQPwMTYVGWQWIw9RdQiDg4+epXQODwIYJtSJaow==}
    engines: {node: '>=4'}

  /p-limit@1.3.0:
    resolution: {integrity: sha512-vvcXsLAJ9Dr5rQOPk7toZQZJApBl2K4J6dANSsEuh6QI41JYcsS/qhTGa9ErIUUgK3WNQoJYvylxvjqmiqEA9Q==}
    engines: {node: '>=4'}
    dependencies:
      p-try: 1.0.0
    dev: true

  /p-limit@2.3.0:
    resolution: {integrity: sha512-//88mFWSJx8lxCzwdAABTJL2MyWB12+eIY7MDL2SqLmAkeKU9qxRvWuSyTjm3FUmpBEMuFfckAIqEaVGUDxb6w==}
    engines: {node: '>=6'}
    dependencies:
      p-try: 2.2.0

  /p-limit@3.1.0:
    resolution: {integrity: sha512-TYOanM3wGwNGsZN2cVTYPArw454xnXj5qmWF1bEoAc4+cU/ol7GVh7odevjp1FNHduHc3KZMcFduxU5Xc6uJRQ==}
    engines: {node: '>=10'}
    dependencies:
      yocto-queue: 0.1.0

  /p-locate@2.0.0:
    resolution: {integrity: sha512-nQja7m7gSKuewoVRen45CtVfODR3crN3goVQ0DDZ9N3yHxgpkuBhZqsaiotSQRrADUrne346peY7kT3TSACykg==}
    engines: {node: '>=4'}
    dependencies:
      p-limit: 1.3.0
    dev: true

  /p-locate@4.1.0:
    resolution: {integrity: sha512-R79ZZ/0wAxKGu3oYMlz8jy/kbhsNrS7SKZ7PxEHBgJ5+F2mtFW2fK2cOtBh1cHYkQsbzFV7I+EoRKe6Yt0oK7A==}
    engines: {node: '>=8'}
    dependencies:
      p-limit: 2.3.0

  /p-locate@5.0.0:
    resolution: {integrity: sha512-LaNjtRWUBY++zB5nE/NwcaoMylSPk+S+ZHNB1TzdbMJMny6dynpAGt7X/tl/QYq3TIeE6nxHppbo2LGymrG5Pw==}
    engines: {node: '>=10'}
    dependencies:
      p-limit: 3.1.0

  /p-map-series@2.1.0:
    resolution: {integrity: sha512-RpYIIK1zXSNEOdwxcfe7FdvGcs7+y5n8rifMhMNWvaxRNMPINJHF5GDeuVxWqnfrcHPSCnp7Oo5yNXHId9Av2Q==}
    engines: {node: '>=8'}
    dev: true

  /p-map@3.0.0:
    resolution: {integrity: sha512-d3qXVTF/s+W+CdJ5A29wywV2n8CQQYahlgz2bFiA+4eVNJbHJodPZ+/gXwPGh0bOqA+j8S+6+ckmvLGPk1QpxQ==}
    engines: {node: '>=8'}
    dependencies:
      aggregate-error: 3.1.0
    dev: true

  /p-map@4.0.0:
    resolution: {integrity: sha512-/bjOqmgETBYB5BoEeGVea8dmvHb2m9GLy1E9W43yeyfP6QQCZGFNa+XRceJEuDB6zqr+gKpIAmlLebMpykw/MQ==}
    engines: {node: '>=10'}
    dependencies:
      aggregate-error: 3.1.0

  /p-pipe@3.1.0:
    resolution: {integrity: sha512-08pj8ATpzMR0Y80x50yJHn37NF6vjrqHutASaX5LiH5npS9XPvrUmscd9MF5R4fuYRHOxQR1FfMIlF7AzwoPqw==}
    engines: {node: '>=8'}
    dev: true

  /p-queue@6.6.2:
    resolution: {integrity: sha512-RwFpb72c/BhQLEXIZ5K2e+AhgNVmIejGlTgiB9MzZ0e93GRvqZ7uSi0dvRF7/XIXDeNkra2fNHBxTyPDGySpjQ==}
    engines: {node: '>=8'}
    dependencies:
      eventemitter3: 4.0.7
      p-timeout: 3.2.0

  /p-reduce@2.1.0:
    resolution: {integrity: sha512-2USApvnsutq8uoxZBGbbWM0JIYLiEMJ9RlaN7fAzVNb9OZN0SHjjTTfIcb667XynS5Y1VhwDJVDa72TnPzAYWw==}
    engines: {node: '>=8'}
    dev: true

  /p-timeout@3.2.0:
    resolution: {integrity: sha512-rhIwUycgwwKcP9yTOOFK/AKsAopjjCakVqLHePO3CC6Mir1Z99xT+R63jZxAT5lFZLa2inS5h+ZS2GvR99/FBg==}
    engines: {node: '>=8'}
    dependencies:
      p-finally: 1.0.0

  /p-transform@1.3.0:
    resolution: {integrity: sha512-UJKdSzgd3KOnXXAtqN5+/eeHcvTn1hBkesEmElVgvO/NAYcxAvmjzIGmnNd3Tb/gRAvMBdNRFD4qAWdHxY6QXg==}
    engines: {node: '>=12.10.0'}
    dependencies:
      debug: 4.3.4
      p-queue: 6.6.2
    transitivePeerDependencies:
      - supports-color

  /p-try@1.0.0:
    resolution: {integrity: sha512-U1etNYuMJoIz3ZXSrrySFjsXQTWOx2/jdi86L+2pRvph/qMKL6sbcCYdH23fqsbm8TH2Gn0OybpT4eSFlCVHww==}
    engines: {node: '>=4'}
    dev: true

  /p-try@2.2.0:
    resolution: {integrity: sha512-R4nPAVTAU0B9D35/Gk3uJf/7XYbQcyohSKdvAxIRSNghFl4e71hVoGnBNQz9cWaXxO2I10KTC+3jMdvvoKw6dQ==}
    engines: {node: '>=6'}

  /p-waterfall@2.1.1:
    resolution: {integrity: sha512-RRTnDb2TBG/epPRI2yYXsimO0v3BXC8Yd3ogr1545IaqKK17VGhbWVeGGN+XfCm/08OK8635nH31c8bATkHuSw==}
    engines: {node: '>=8'}
    dependencies:
      p-reduce: 2.1.0
    dev: true

  /package-hash@4.0.0:
    resolution: {integrity: sha512-whdkPIooSu/bASggZ96BWVvZTRMOFxnyUG5PnTSGKoJE2gd5mbVNmR2Nj20QFzxYYgAXpoqC+AiXzl+UMRh7zQ==}
    engines: {node: '>=8'}
    dependencies:
      graceful-fs: 4.2.11
      hasha: 5.2.2
      lodash.flattendeep: 4.4.0
      release-zalgo: 1.0.0
    dev: true

  /package-json@8.1.0:
    resolution: {integrity: sha512-hySwcV8RAWeAfPsXb9/HGSPn8lwDnv6fabH+obUZKX169QknRkRhPxd1yMubpKDskLFATkl3jHpNtVtDPFA0Wg==}
    engines: {node: '>=14.16'}
    dependencies:
      got: 12.5.3
      registry-auth-token: 5.0.1
      registry-url: 6.0.1
      semver: 7.3.8
    dev: false

  /pacote@12.0.3:
    resolution: {integrity: sha512-CdYEl03JDrRO3x18uHjBYA9TyoW8gy+ThVcypcDkxPtKlw76e4ejhYB6i9lJ+/cebbjpqPW/CijjqxwDTts8Ow==}
    engines: {node: ^12.13.0 || ^14.15.0 || >=16}
    hasBin: true
    dependencies:
      '@npmcli/git': 2.1.0
      '@npmcli/installed-package-contents': 1.0.7
      '@npmcli/promise-spawn': 1.3.2
      '@npmcli/run-script': 2.0.0
      cacache: 15.3.0
      chownr: 2.0.0
      fs-minipass: 2.1.0
      infer-owner: 1.0.4
      minipass: 3.3.6
      mkdirp: 1.0.4
      npm-package-arg: 8.1.5
      npm-packlist: 3.0.0
      npm-pick-manifest: 6.1.1
      npm-registry-fetch: 12.0.2
      promise-retry: 2.0.1
      read-package-json-fast: 2.0.3
      rimraf: 3.0.2
      ssri: 8.0.1
      tar: 6.1.13
    transitivePeerDependencies:
      - bluebird
      - supports-color

  /pacote@13.6.2:
    resolution: {integrity: sha512-Gu8fU3GsvOPkak2CkbojR7vjs3k3P9cA6uazKTHdsdV0gpCEQq2opelnEv30KRQWgVzP5Vd/5umjcedma3MKtg==}
    engines: {node: ^12.13.0 || ^14.15.0 || >=16.0.0}
    hasBin: true
    dependencies:
      '@npmcli/git': 3.0.2
      '@npmcli/installed-package-contents': 1.0.7
      '@npmcli/promise-spawn': 3.0.0
      '@npmcli/run-script': 4.2.1
      cacache: 16.1.3
      chownr: 2.0.0
      fs-minipass: 2.1.0
      infer-owner: 1.0.4
      minipass: 3.3.6
      mkdirp: 1.0.4
      npm-package-arg: 9.1.2
      npm-packlist: 5.1.3
      npm-pick-manifest: 7.0.2
      npm-registry-fetch: 13.3.1
      proc-log: 2.0.1
      promise-retry: 2.0.1
      read-package-json: 5.0.2
      read-package-json-fast: 2.0.3
      rimraf: 3.0.2
      ssri: 9.0.1
      tar: 6.1.13
    transitivePeerDependencies:
      - bluebird
      - supports-color

  /pad-component@0.0.1:
    resolution: {integrity: sha512-8EKVBxCRSvLnsX1p2LlSFSH3c2/wuhY9/BXXWu8boL78FbVKqn2L5SpURt1x5iw6Gq8PTqJ7MdPoe5nCtX3I+g==}

  /pako@1.0.11:
    resolution: {integrity: sha512-4hLB8Py4zZce5s4yd9XzopqwVv/yGNhV1Bl8NTmCq1763HeK2+EwVTv+leGeL13Dnh2wfbqowVPXCIO0z4taYw==}

  /pako@2.0.4:
    resolution: {integrity: sha512-v8tweI900AUkZN6heMU/4Uy4cXRc2AYNRggVmTR+dEncawDJgCdLMximOVA2p4qO57WMynangsfGRb5WD6L1Bg==}
    dev: false

  /parent-module@1.0.1:
    resolution: {integrity: sha512-GQ2EWRpQV8/o+Aw8YqtfZZPfNRWZYkbidE9k5rpl/hC3vtHHBfGm2Ifi6qWV+coDGkrUKZAxE3Lot5kcsRlh+g==}
    engines: {node: '>=6'}
    dependencies:
      callsites: 3.1.0

  /parse-conflict-json@2.0.2:
    resolution: {integrity: sha512-jDbRGb00TAPFsKWCpZZOT93SxVP9nONOSgES3AevqRq/CHvavEBvKAjxX9p5Y5F0RZLxH9Ufd9+RwtCsa+lFDA==}
    engines: {node: ^12.13.0 || ^14.15.0 || >=16.0.0}
    dependencies:
      json-parse-even-better-errors: 2.3.1
      just-diff: 5.2.0
      just-diff-apply: 5.5.0

  /parse-diff@0.7.1:
    resolution: {integrity: sha512-1j3l8IKcy4yRK2W4o9EYvJLSzpAVwz4DXqCewYyx2vEwk2gcf3DBPqc8Fj4XV3K33OYJ08A8fWwyu/ykD/HUSg==}
    dev: false

  /parse-git-config@2.0.3:
    resolution: {integrity: sha512-Js7ueMZOVSZ3tP8C7E3KZiHv6QQl7lnJ+OkbxoaFazzSa2KyEHqApfGbU3XboUgUnq4ZuUmskUpYKTNx01fm5A==}
    engines: {node: '>=6'}
    dependencies:
      expand-tilde: 2.0.2
      git-config-path: 1.0.1
      ini: 1.3.8
    dev: false

  /parse-github-url@1.0.2:
    resolution: {integrity: sha512-kgBf6avCbO3Cn6+RnzRGLkUsv4ZVqv/VfAYkRsyBcgkshNvVBkRn1FEZcW0Jb+npXQWm2vHPnnOqFteZxRRGNw==}
    engines: {node: '>=0.10.0'}
    hasBin: true
    dev: false

  /parse-json@4.0.0:
    resolution: {integrity: sha512-aOIos8bujGN93/8Ox/jPLh7RwVnPEysynVFE+fQZyg6jKELEHwzgKdLRFHUgXJL6kylijVSBC4BvN9OmsB48Rw==}
    engines: {node: '>=4'}
    dependencies:
      error-ex: 1.3.2
      json-parse-better-errors: 1.0.2

  /parse-json@5.2.0:
    resolution: {integrity: sha512-ayCKvm/phCGxOkYRSCM82iDwct8/EonSEgCSxWxD7ve6jHggsFl4fZVQBPRNgQoKiuV/odhFrGzQXZwbifC8Rg==}
    engines: {node: '>=8'}
    dependencies:
      '@babel/code-frame': 7.18.6
      error-ex: 1.3.2
      json-parse-even-better-errors: 2.3.1
      lines-and-columns: 1.2.4

  /parse-link-header@2.0.0:
    resolution: {integrity: sha512-xjU87V0VyHZybn2RrCX5TIFGxTVZE6zqqZWMPlIKiSKuWh/X5WZdt+w1Ki1nXB+8L/KtL+nZ4iq+sfI6MrhhMw==}
    dependencies:
      xtend: 4.0.2
    dev: false

  /parse-passwd@1.0.0:
    resolution: {integrity: sha512-1Y1A//QUXEZK7YKz+rD9WydcE1+EuPr6ZBgKecAB8tmoW6UFv0NREVJe1p+jRxtThkcbbKkfwIbWJe/IeE6m2Q==}
    engines: {node: '>=0.10.0'}

  /parse-path@7.0.0:
    resolution: {integrity: sha512-Euf9GG8WT9CdqwuWJGdf3RkUcTBArppHABkO7Lm8IzRQp0e2r/kkFnmhu4TSK30Wcu5rVAZLmfPKSBBi9tWFog==}
    dependencies:
      protocols: 2.0.1
    dev: true

  /parse-url@8.1.0:
    resolution: {integrity: sha512-xDvOoLU5XRrcOZvnI6b8zA6n9O9ejNk/GExuz1yBuWUGn9KA97GI6HTs6u02wKara1CeVmZhH+0TZFdWScR89w==}
    dependencies:
      parse-path: 7.0.0
    dev: true

  /password-prompt@1.1.2:
    resolution: {integrity: sha512-bpuBhROdrhuN3E7G/koAju0WjVw9/uQOG5Co5mokNj0MiOSBVZS1JTwM4zl55hu0WFmIEFvO9cU9sJQiBIYeIA==}
    dependencies:
      ansi-escapes: 3.2.0
      cross-spawn: 6.0.5

  /path-browserify@1.0.1:
    resolution: {integrity: sha512-b7uo2UCUOYZcnF/3ID0lulOJi/bafxa1xPe7ZPsammBSpjSWQkjNxlt635YGS2MiR9GjvuXCtz2emr3jbsz98g==}
    dev: false

  /path-exists@3.0.0:
    resolution: {integrity: sha512-bpC7GYwiDYQ4wYLe+FA8lhRjhQCMcQGuSgGGqDkg/QerRWw9CmGRT0iSOVRSZJ29NMLZgIzqaljJ63oaL4NIJQ==}
    engines: {node: '>=4'}
    dev: true

  /path-exists@4.0.0:
    resolution: {integrity: sha512-ak9Qy5Q7jYb2Wwcey5Fpvg2KoAc/ZIhLSLOSBmRmygPsGwkVVt0fZa0qrtMz+m6tJTAHfZQ8FnmB4MG4LWy7/w==}
    engines: {node: '>=8'}

  /path-is-absolute@1.0.1:
    resolution: {integrity: sha512-AVbw3UJ2e9bq64vSaS9Am0fje1Pa8pbGqTTsmXfaIiMpnr5DlDhfJOuLj9Sf95ZPVDAUerDfEk88MPmPe7UCQg==}
    engines: {node: '>=0.10.0'}

  /path-key@2.0.1:
    resolution: {integrity: sha512-fEHGKCSmUSDPv4uoj8AlD+joPlq3peND+HRYyxFz4KPw4z926S/b8rIuFs2FYJg3BwsxJf6A9/3eIdLaYC+9Dw==}
    engines: {node: '>=4'}

  /path-key@3.1.1:
    resolution: {integrity: sha512-ojmeN0qd+y0jszEtoY48r0Peq5dwMEkIlCOu6Q5f41lfkswXuKtYrhgoTpLnyIcHm24Uhqx+5Tqm2InSwLhE6Q==}
    engines: {node: '>=8'}

  /path-parse@1.0.7:
    resolution: {integrity: sha512-LDJzPVEEEPR+y48z93A0Ed0yXb8pAByGWo/k5YYdYgpY2/2EsOsksJrq7lOHxryrVOn1ejG6oAp8ahvOIQD8sw==}

  /path-scurry@1.6.1:
    resolution: {integrity: sha512-OW+5s+7cw6253Q4E+8qQ/u1fVvcJQCJo/VFD8pje+dbJCF1n5ZRMV2AEHbGp+5Q7jxQIYJxkHopnj6nzdGeZLA==}
    engines: {node: '>=14'}
    dependencies:
      lru-cache: 7.18.3
      minipass: 4.2.5
    dev: true

  /path-type@3.0.0:
    resolution: {integrity: sha512-T2ZUsdZFHgA3u4e5PfPbjd7HDDpxPnQb5jN0SrDsjNSuVXHJqtwTnWqG0B1jZrgmJ/7lj1EmVIByWt1gxGkWvg==}
    engines: {node: '>=4'}
    dependencies:
      pify: 3.0.0
    dev: true

  /path-type@4.0.0:
    resolution: {integrity: sha512-gDKb8aZMDeD/tZWs9P6+q0J9Mwkdl6xMV8TjnGP3qJVJ06bdMgkbBlLU8IdfOsIsFz2BW1rNVT3XuNEl8zPAvw==}
    engines: {node: '>=8'}

  /pathval@1.1.1:
    resolution: {integrity: sha512-Dp6zGqpTdETdR63lehJYPeIOqpiNBNtc7BpWSLrOje7UaIsE5aY92r/AunQA7rsXvet3lrJ3JnZX29UPTKXyKQ==}
    dev: true

  /picocolors@1.0.0:
    resolution: {integrity: sha512-1fygroTLlHu66zi26VoTDv8yRgm0Fccecssto+MhsZ0D/DGW2sm8E8AjW7NU5VVTRt5GxbeZ5qBuJr+HyLYkjQ==}

  /picomatch@2.3.1:
    resolution: {integrity: sha512-JU3teHTNjmE2VCGFzuY8EXzCDVwEqB2a8fsIvwaStHhAWJEeVd1o1QD80CU6+ZdEXXSLbSsuLwJjkCBWqRQUVA==}
    engines: {node: '>=8.6'}

  /pify@2.3.0:
    resolution: {integrity: sha512-udgsAY+fTnvv7kI7aaxbqwWNb0AHiB0qBO89PZKPkoTmGOgdbrHDKD+0B2X4uTfJ/FT1R09r9gTsjUjNJotuog==}
    engines: {node: '>=0.10.0'}

  /pify@3.0.0:
    resolution: {integrity: sha512-C3FsVNH1udSEX48gGX1xfvwTWfsYWj5U+8/uK15BGzIGrKoUpghX8hWZwa/OFnakBiiVNmBvemTJR5mcy7iPcg==}
    engines: {node: '>=4'}
    dev: true

  /pify@4.0.1:
    resolution: {integrity: sha512-uB80kBFb/tfd68bVleG9T5GGsGPjJrLAUpR5PZIrhBnIaRTQRjqdJSsIKkOP6OAIFbj7GOrcudc5pNjZ+geV2g==}
    engines: {node: '>=6'}

  /pify@5.0.0:
    resolution: {integrity: sha512-eW/gHNMlxdSP6dmG6uJip6FXN0EQBwm2clYYd8Wul42Cwu/DK8HEftzsapcNdYe2MfLiIwZqsDk2RDEsTE79hA==}
    engines: {node: '>=10'}
    dev: true

  /pinpoint@1.1.0:
    resolution: {integrity: sha512-+04FTD9x7Cls2rihLlo57QDCcHoLBGn5Dk51SwtFBWkUWLxZaBXyNVpCw1S+atvE7GmnFjeaRZ0WLq3UYuqAdg==}
    dev: false

  /pkg-dir@4.2.0:
    resolution: {integrity: sha512-HRDzbaKjC+AOWVXxAU/x54COGeIv9eb+6CkDSQoNTt4XyWoIJvuPsXizxu/Fr23EiekbtZwmh1IcIG/l/a10GQ==}
    engines: {node: '>=8'}
    dependencies:
      find-up: 4.1.0

  /plur@4.0.0:
    resolution: {integrity: sha512-4UGewrYgqDFw9vV6zNV+ADmPAUAfJPKtGvb/VdpQAx25X5f3xXdGdyOEVFwkl8Hl/tl7+xbeHqSEM+D5/TirUg==}
    engines: {node: '>=10'}
    dependencies:
      irregular-plurals: 3.3.0
    dev: false

  /pluralize@8.0.0:
    resolution: {integrity: sha512-Nc3IT5yHzflTfbjgqWcCPpo7DaKy4FnpB0l/zCAW0Tc7jxAiuqSxHasntB3D7887LSrA93kDJ9IXovxJYxyLCA==}
    engines: {node: '>=4'}
    dev: true

  /prebuild-install@7.1.1:
    resolution: {integrity: sha512-jAXscXWMcCK8GgCoHOfIr0ODh5ai8mj63L2nWrjuAgXE6tDyYGnx4/8o/rCgU+B4JSyZBKbeZqzhtwtC3ovxjw==}
    engines: {node: '>=10'}
    hasBin: true
    dependencies:
      detect-libc: 2.0.1
      expand-template: 2.0.3
      github-from-package: 0.0.0
      minimist: 1.2.8
      mkdirp-classic: 0.5.3
      napi-build-utils: 1.0.2
      node-abi: 3.25.0
      pump: 3.0.0
      rc: 1.2.8
      simple-get: 4.0.1
      tar-fs: 2.1.1
      tunnel-agent: 0.6.0
    dev: false

  /preferred-pm@3.0.3:
    resolution: {integrity: sha512-+wZgbxNES/KlJs9q40F/1sfOd/j7f1O9JaHcW5Dsn3aUUOZg3L2bjpVUcKV2jvtElYfoTuQiNeMfQJ4kwUAhCQ==}
    engines: {node: '>=10'}
    dependencies:
      find-up: 5.0.0
      find-yarn-workspace-root2: 1.2.16
      path-exists: 4.0.0
      which-pm: 2.0.0

  /prelude-ls@1.2.1:
    resolution: {integrity: sha512-vkcDPrRZo1QZLbn5RLGPpg/WmIQ65qoWWhcGKf/b5eplkkarX0m9z8ppCat4mlOqUsWpyNuYgO3VRyrYHSzX5g==}
    engines: {node: '>= 0.8.0'}

  /prettier@2.6.2:
    resolution: {integrity: sha512-PkUpF+qoXTqhOeWL9fu7As8LXsIUZ1WYaJiY/a7McAQzxjk82OF0tibkFXVCDImZtWxbvojFjerkiLb0/q8mew==}
    engines: {node: '>=10.13.0'}
    hasBin: true

  /pretty-bytes@5.6.0:
    resolution: {integrity: sha512-FFw039TmrBqFK8ma/7OL3sDz/VytdtJr044/QUJtH0wK9lb9jLq9tJyIxUwtQJHwar2BqtiA4iCWSwo9JLkzFg==}
    engines: {node: '>=6'}

  /prettyjson@1.2.5:
    resolution: {integrity: sha512-rksPWtoZb2ZpT5OVgtmy0KHVM+Dca3iVwWY9ifwhcexfjebtgjg3wmrUt9PvJ59XIYBcknQeYHD8IAnVlh9lAw==}
    hasBin: true
    dependencies:
      colors: 1.4.0
      minimist: 1.2.8
    dev: false

  /proc-log@1.0.0:
    resolution: {integrity: sha512-aCk8AO51s+4JyuYGg3Q/a6gnrlDO09NpVWePtjp7xwphcoQ04x5WAfCyugcsbLooWcMJ87CLkD4+604IckEdhg==}

  /proc-log@2.0.1:
    resolution: {integrity: sha512-Kcmo2FhfDTXdcbfDH76N7uBYHINxc/8GW7UAVuVP9I+Va3uHSerrnKV6dLooga/gh7GlgzuCCr/eoldnL1muGw==}
    engines: {node: ^12.13.0 || ^14.15.0 || >=16.0.0}

  /process-nextick-args@2.0.1:
    resolution: {integrity: sha512-3ouUOpQhtgrbOa17J7+uxOTpITYWaGP7/AhoR3+A+/1e9skrzelGi/dXzEYyvbxubEF6Wn2ypscTKiKJFFn1ag==}

  /process-on-spawn@1.0.0:
    resolution: {integrity: sha512-1WsPDsUSMmZH5LeMLegqkPDrsGgsWwk1Exipy2hvB0o/F0ASzbpIctSCcZIK1ykJvtTJULEH+20WOFjMvGnCTg==}
    engines: {node: '>=8'}
    dependencies:
      fromentries: 1.3.2
    dev: true

  /progress@2.0.3:
    resolution: {integrity: sha512-7PiHtLll5LdnKIMw100I+8xJXR5gW2QwWYkT6iJva0bXitZKa/XMrSbdmg3r2Xnaidz9Qumd0VPaMrZlF9V9sA==}
    engines: {node: '>=0.4.0'}

  /promise-all-reject-late@1.0.1:
    resolution: {integrity: sha512-vuf0Lf0lOxyQREH7GDIOUMLS7kz+gs8i6B+Yi8dC68a2sychGrHTJYghMBD6k7eUcH0H5P73EckCA48xijWqXw==}

  /promise-call-limit@1.0.1:
    resolution: {integrity: sha512-3+hgaa19jzCGLuSCbieeRsu5C2joKfYn8pY6JAuXFRVfF4IO+L7UPpFWNTeWT9pM7uhskvbPPd/oEOktCn317Q==}

  /promise-inflight@1.0.1:
    resolution: {integrity: sha512-6zWPyEOFaQBJYcGMHBKTKJ3u6TBsnMFOIZSa6ce1e/ZrrsOlnHRHbabMjLiBYKp+n44X9eUI6VUPaukCXHuG4g==}
    peerDependencies:
      bluebird: '*'
    peerDependenciesMeta:
      bluebird:
        optional: true

  /promise-retry@2.0.1:
    resolution: {integrity: sha512-y+WKFlBR8BGXnsNlIHFGPZmyDf3DFMoLhaflAnyZgV6rG6xu+JwesTo2Q9R6XwYmtmwAFCkAk3e35jEdoeh/3g==}
    engines: {node: '>=10'}
    dependencies:
      err-code: 2.0.3
      retry: 0.12.0

  /prompts-ncu@2.5.1:
    resolution: {integrity: sha512-Hdd7GgV7b76Yh9FP9HL1D9xqtJCJdVPpiM2vDtuoc8W1KfweJe15gutFYmxkq83ViFaagFM8K0UcPCQ/tZq8bA==}
    engines: {node: '>= 6'}
    dependencies:
      kleur: 4.1.5
      sisteransi: 1.0.5
    dev: false

  /promzard@0.3.0:
    resolution: {integrity: sha512-JZeYqd7UAcHCwI+sTOeUDYkvEU+1bQ7iE0UT1MgB/tERkAPkesW46MrpIySzODi+owTjZtiF8Ay5j9m60KmMBw==}
    dependencies:
      read: 1.0.7
    dev: true

  /prop-types@15.8.1:
    resolution: {integrity: sha512-oj87CgZICdulUohogVAR7AjlC0327U4el4L6eAvOqCeudMDVU0NThNaV+b9Df4dXgSP1gXMTnPdhfe/2qDH5cg==}
    dependencies:
      loose-envify: 1.4.0
      object-assign: 4.1.1
      react-is: 16.13.1
    dev: true

  /propagate@2.0.1:
    resolution: {integrity: sha512-vGrhOavPSTz4QVNuBNdcNXePNdNMaO1xj9yBeH1ScQPjk/rhg9sSlCXPhMkFuaNNW/syTvYqsnbIJxMBfRbbag==}
    engines: {node: '>= 8'}

  /proto-list@1.2.4:
    resolution: {integrity: sha512-vtK/94akxsTMhe0/cbfpR+syPuszcuwhqVjJq26CuNDgFGj682oRBXOP5MJpv2r7JtE8MsiepGIqvvOTBwn2vA==}

  /protocols@2.0.1:
    resolution: {integrity: sha512-/XJ368cyBJ7fzLMwLKv1e4vLxOju2MNAIokcr7meSaNcVbWz/CPcW22cP04mwxOErdA5mwjA8Q6w/cdAQxVn7Q==}
    dev: true

  /pseudomap@1.0.2:
    resolution: {integrity: sha512-b/YwNhb8lk1Zz2+bXXpS/LK9OisiZZ1SNsSLxN1x2OXVEhW2Ckr/7mWE5vrC1ZTiJlD9g19jWszTmJsB+oEpFQ==}
    dev: true

  /pump@3.0.0:
    resolution: {integrity: sha512-LwZy+p3SFs1Pytd/jYct4wpv49HiYCqd9Rlc5ZVdk0V+8Yzv6jR5Blk3TRmPL1ft69TxP0IMZGJ+WPFU2BFhww==}
    dependencies:
      end-of-stream: 1.4.4
      once: 1.4.0

  /punycode@1.3.2:
    resolution: {integrity: sha512-RofWgt/7fL5wP1Y7fxE7/EmTLzQVnB0ycyibJ0OOHIlJqTNzglYFxVwETOcIoJqJmpDXJ9xImDv+Fq34F/d4Dw==}

  /punycode@2.3.0:
    resolution: {integrity: sha512-rRV+zQD8tVFys26lAGR9WUuS4iUAngJScM+ZRSKtvl5tKeZ2t5bvdNFdNHBW9FWR4guGHlgmsZ1G7BSm2wTbuA==}
    engines: {node: '>=6'}

  /pupa@3.1.0:
    resolution: {integrity: sha512-FLpr4flz5xZTSJxSeaheeMKN/EDzMdK7b8PTOC6a5PYFKTucWbdqjgqaEyH0shFiSJrVB1+Qqi4Tk19ccU6Aug==}
    engines: {node: '>=12.20'}
    dependencies:
      escape-goat: 4.0.0
    dev: false

  /q@1.5.1:
    resolution: {integrity: sha512-kV/CThkXo6xyFEZUugw/+pIOywXcDbFYgSct5cT3gqlbkBE1SJdwy6UQoZvodiWF/ckQLZyDE/Bu1M6gVu5lVw==}
    engines: {node: '>=0.6.0', teleport: '>=0.2.0'}
    dev: true

  /qs@6.11.0:
    resolution: {integrity: sha512-MvjoMCJwEarSbUYk5O+nmoSzSutSsTwF85zcHPQ9OrlFoZOYIjaqBAJIqIXjptyD5vThxGq52Xu/MaJzRkIk4Q==}
    engines: {node: '>=0.6'}
    dependencies:
      side-channel: 1.0.4
    dev: false

  /query-string@6.14.1:
    resolution: {integrity: sha512-XDxAeVmpfu1/6IjyT/gXHOl+S0vQ9owggJ30hhWKdHAsNPOcasn5o9BW0eejZqL2e4vMjhAxoW3jVHcD6mbcYw==}
    engines: {node: '>=6'}
    dependencies:
      decode-uri-component: 0.2.0
      filter-obj: 1.1.0
      split-on-first: 1.1.0
      strict-uri-encode: 2.0.0
    dev: false

  /querystring@0.2.0:
    resolution: {integrity: sha512-X/xY82scca2tau62i9mDyU9K+I+djTMUsvwf7xnUX5GLvVzgJybOJf4Y6o9Zx3oJK/LSXg5tTZBjwzqVPaPO2g==}
    engines: {node: '>=0.4.x'}
    deprecated: The querystring API is considered Legacy. new code should use the URLSearchParams API instead.

  /queue-microtask@1.2.3:
    resolution: {integrity: sha512-NuaNSa6flKT5JaSYQzJok04JzTL1CA6aGhv5rfLW3PgqA+M2ChpZQnAC8h8i4ZFkBS8X5RqkDBHA7r4hej3K9A==}

  /quick-lru@4.0.1:
    resolution: {integrity: sha512-ARhCpm70fzdcvNQfPoy49IaanKkTlRWF2JMzqhcJbhSFRZv7nPTvZJdcY7301IPmvW+/p0RgIWnQDLJxifsQ7g==}
    engines: {node: '>=8'}

  /quick-lru@5.1.1:
    resolution: {integrity: sha512-WuyALRjWPDGtt/wzJiadO5AXY+8hZ80hVpe6MyivgraREW751X3SbhRvG3eLKOYN+8VEvqLcf3wdnt44Z4S4SA==}
    engines: {node: '>=10'}

  /ramda@0.27.2:
    resolution: {integrity: sha512-SbiLPU40JuJniHexQSAgad32hfwd+DRUdwF2PlVuI5RZD0/vahUco7R8vD86J/tcEKKF9vZrUVwgtmGCqlCKyA==}
    dev: true

  /randombytes@2.1.0:
    resolution: {integrity: sha512-vYl3iOX+4CKUWuxGi9Ukhie6fsqXqS9FE2Zaic4tNFD2N2QQaXOMFbuKK4QmDHC0JO6B1Zp41J0LpT0oR68amQ==}
    dependencies:
      safe-buffer: 5.2.1

  /rc-config-loader@4.1.0:
    resolution: {integrity: sha512-aW+kX4qy0CiM9L4fG4Us3oEOpIrOrXzWykAn+xldD07Y9PXWjTH744oHbv0Kc9ZwWaylw3jMjxaf14RgStrNrA==}
    dependencies:
      debug: 4.3.4
      js-yaml: 4.1.0
      json5: 2.2.1
      require-from-string: 2.0.2
    transitivePeerDependencies:
      - supports-color
    dev: false

  /rc@1.2.8:
    resolution: {integrity: sha512-y3bGgqKj3QBdxLbLkomlohkvsA8gdAiUQlSBJnBhfn+BPxg4bc62d8TcBW15wavDfgexCgccckhcZvywyQYPOw==}
    hasBin: true
    dependencies:
      deep-extend: 0.6.0
      ini: 1.3.8
      minimist: 1.2.8
      strip-json-comments: 2.0.1
    dev: false

  /react-is@16.13.1:
    resolution: {integrity: sha512-24e6ynE2H+OKt4kqsOvNd8kBpV65zoxbA4BVsEOB3ARVWQki/DHzaUoC5KuON/BiccDaCCTZBuOcfZs70kR8bQ==}
    dev: true

  /read-cmd-shim@3.0.1:
    resolution: {integrity: sha512-kEmDUoYf/CDy8yZbLTmhB1X9kkjf9Q80PCNsDMb7ufrGd6zZSQA1+UyjrO+pZm5K/S4OXCWJeiIt1JA8kAsa6g==}
    engines: {node: ^12.13.0 || ^14.15.0 || >=16.0.0}

  /read-package-json-fast@2.0.3:
    resolution: {integrity: sha512-W/BKtbL+dUjTuRL2vziuYhp76s5HZ9qQhd/dKfWIZveD0O40453QNyZhC0e63lqZrAQ4jiOapVoeJ7JrszenQQ==}
    engines: {node: '>=10'}
    dependencies:
      json-parse-even-better-errors: 2.3.1
      npm-normalize-package-bin: 1.0.1

  /read-package-json@5.0.2:
    resolution: {integrity: sha512-BSzugrt4kQ/Z0krro8zhTwV1Kd79ue25IhNN/VtHFy1mG/6Tluyi+msc0UpwaoQzxSHa28mntAjIZY6kEgfR9Q==}
    engines: {node: ^12.13.0 || ^14.15.0 || >=16.0.0}
    dependencies:
      glob: 8.1.0
      json-parse-even-better-errors: 2.3.1
      normalize-package-data: 4.0.1
      npm-normalize-package-bin: 2.0.0

  /read-pkg-up@3.0.0:
    resolution: {integrity: sha512-YFzFrVvpC6frF1sz8psoHDBGF7fLPc+llq/8NB43oagqWkx8ar5zYtsTORtOjw9W2RHLpWP+zTWwBvf1bCmcSw==}
    engines: {node: '>=4'}
    dependencies:
      find-up: 2.1.0
      read-pkg: 3.0.0
    dev: true

  /read-pkg-up@7.0.1:
    resolution: {integrity: sha512-zK0TB7Xd6JpCLmlLmufqykGE+/TlOePD6qKClNW7hHDKFh/J7/7gCWGR7joEQEW1bKq3a3yUZSObOoWLFQ4ohg==}
    engines: {node: '>=8'}
    dependencies:
      find-up: 4.1.0
      read-pkg: 5.2.0
      type-fest: 0.8.1

  /read-pkg@3.0.0:
    resolution: {integrity: sha512-BLq/cCO9two+lBgiTYNqD6GdtK8s4NpaWrl6/rCO9w0TUS8oJl7cmToOZfRYllKTISY6nt1U7jQ53brmKqY6BA==}
    engines: {node: '>=4'}
    dependencies:
      load-json-file: 4.0.0
      normalize-package-data: 2.5.0
      path-type: 3.0.0
    dev: true

  /read-pkg@5.2.0:
    resolution: {integrity: sha512-Ug69mNOpfvKDAc2Q8DRpMjjzdtrnv9HcSMX+4VsZxD1aZ6ZzrIE7rlzXBtWTyhULSMKg076AW6WR5iZpD0JiOg==}
    engines: {node: '>=8'}
    dependencies:
      '@types/normalize-package-data': 2.4.1
      normalize-package-data: 2.5.0
      parse-json: 5.2.0
      type-fest: 0.6.0

  /read-yaml-file@1.1.0:
    resolution: {integrity: sha512-VIMnQi/Z4HT2Fxuwg5KrY174U1VdUIASQVWXXyqtNRtxSr9IYkn1rsI6Tb6HsrHCmB7gVpNwX6JxPTHcH6IoTA==}
    engines: {node: '>=6'}
    dependencies:
      graceful-fs: 4.2.11
      js-yaml: 3.14.1
      pify: 4.0.1
      strip-bom: 3.0.0
    dev: false

  /read@1.0.7:
    resolution: {integrity: sha512-rSOKNYUmaxy0om1BNjMN4ezNT6VKK+2xF4GBhc81mkH7L60i6dp8qPYrkndNLT3QPphoII3maL9PVC9XmhHwVQ==}
    engines: {node: '>=0.8'}
    dependencies:
      mute-stream: 0.0.8
    dev: true

  /readable-stream@1.0.34:
    resolution: {integrity: sha512-ok1qVCJuRkNmvebYikljxJA/UEsKwLl2nI1OmaqAu4/UE+h0wKCHok4XkL/gvi39OacXvw59RJUOFUkDib2rHg==}
    dependencies:
      core-util-is: 1.0.3
      inherits: 2.0.4
      isarray: 0.0.1
      string_decoder: 0.10.31
    dev: true

  /readable-stream@2.3.7:
    resolution: {integrity: sha512-Ebho8K4jIbHAxnuxi7o42OrZgF/ZTNcsZj6nRKyUmkhLFq8CHItp/fy6hQZuZmP/n3yZ9VBUbp4zz/mX8hmYPw==}
    dependencies:
      core-util-is: 1.0.3
      inherits: 2.0.4
      isarray: 1.0.0
      process-nextick-args: 2.0.1
      safe-buffer: 5.1.2
      string_decoder: 1.1.1
      util-deprecate: 1.0.2

  /readable-stream@3.6.1:
    resolution: {integrity: sha512-+rQmrWMYGA90yenhTYsLWAsLsqVC8osOw6PKE1HDYiO0gdPeKe/xDHNzIAIn4C91YQ6oenEhfYqqc1883qHbjQ==}
    engines: {node: '>= 6'}
    dependencies:
      inherits: 2.0.4
      string_decoder: 1.3.0
      util-deprecate: 1.0.2

  /readdir-scoped-modules@1.1.0:
    resolution: {integrity: sha512-asaikDeqAQg7JifRsZn1NJZXo9E+VwlyCfbkZhwyISinqk5zNS6266HS5kah6P0SaQKGF6SkNnZVHUzHFYxYDw==}
    deprecated: This functionality has been moved to @npmcli/fs
    dependencies:
      debuglog: 1.0.1
      dezalgo: 1.0.4
      graceful-fs: 4.2.11
      once: 1.4.0

  /readdirp@3.6.0:
    resolution: {integrity: sha512-hOS089on8RduqdbhvQ5Z37A0ESjsqz6qnRcffsMU3495FuTdqSm+7bhJ29JvIOsBDEEnan5DPu9t3To9VRlMzA==}
    engines: {node: '>=8.10.0'}
    dependencies:
      picomatch: 2.3.1
    dev: true

  /readline-sync@1.4.10:
    resolution: {integrity: sha512-gNva8/6UAe8QYepIQH/jQ2qn91Qj0B9sYjMBBs3QOB8F2CXcKgLxQaJRP76sWVRQt+QU+8fAkCbCvjjMFu7Ycw==}
    engines: {node: '>= 0.8.0'}
    dev: false

  /rechoir@0.6.2:
    resolution: {integrity: sha512-HFM8rkZ+i3zrV+4LQjwQ0W+ez98pApMGM3HUrN04j3CqzPOzl9nmP15Y8YXNm8QHGv/eacOVEjqhmWpkRV0NAw==}
    engines: {node: '>= 0.10'}
    dependencies:
      resolve: 1.22.1

  /redent@3.0.0:
    resolution: {integrity: sha512-6tDA8g98We0zd0GvVeMT9arEOnTw9qM03L9cJXaCjrip1OO764RDBLBfrB4cwzNGDj5OA5ioymC9GkizgWJDUg==}
    engines: {node: '>=8'}
    dependencies:
      indent-string: 4.0.0
      strip-indent: 3.0.0

  /redeyed@2.1.1:
    resolution: {integrity: sha512-FNpGGo1DycYAdnrKFxCMmKYgo/mILAqtRYbkdQD8Ep/Hk2PQ5+aEAEx+IU713RTDmuBaH0c8P5ZozurNu5ObRQ==}
    dependencies:
      esprima: 4.0.1

  /reduce-to-639-1@1.1.0:
    resolution: {integrity: sha512-9yy/xgTE8qPlZKQrQmyCU1Y1ZSnnOCP4K0Oe1YrBtteUmVXk0AgyINp0NS5kHGzZfpvjgHr6ygFZc9fpqf7moQ==}
    dev: false

  /regenerator-runtime@0.13.9:
    resolution: {integrity: sha512-p3VT+cOEgxFsRRA9X4lkI1E+k2/CtnKtU4gcxyaCUreilL/vqI6CdZ3wxVUx3UOUg+gnUOQQcRI7BmSI656MYA==}
    dev: false

  /regexp-tree@0.1.24:
    resolution: {integrity: sha512-s2aEVuLhvnVJW6s/iPgEGK6R+/xngd2jNQ+xy4bXNDKxZKJH6jpPHY6kVeVv1IeLCHgswRj+Kl3ELaDjG6V1iw==}
    hasBin: true
    dev: true

  /regexp.prototype.flags@1.4.3:
    resolution: {integrity: sha512-fjggEOO3slI6Wvgjwflkc4NFRCTZAu5CnNfBd5qOMYhWdn67nJBBu34/TkD++eeFmd8C9r9jfXJ27+nSiRkSUA==}
    engines: {node: '>= 0.4'}
    dependencies:
      call-bind: 1.0.2
      define-properties: 1.1.4
      functions-have-names: 1.2.3
    dev: true

  /regexpp@3.2.0:
    resolution: {integrity: sha512-pq2bWo9mVD43nbts2wGv17XLiNLya+GklZ8kaDLV2Z08gDCsGpnKn9BFMepvWuHCbyVvY7J5o5+BVvoQbmlJLg==}
    engines: {node: '>=8'}

  /registry-auth-token@5.0.1:
    resolution: {integrity: sha512-UfxVOj8seK1yaIOiieV4FIP01vfBDLsY0H9sQzi9EbbUdJiuuBjJgLa1DpImXMNPnVkBD4eVxTEXcrZA6kfpJA==}
    engines: {node: '>=14'}
    dependencies:
      '@pnpm/npm-conf': 1.0.5
    dev: false

  /registry-url@6.0.1:
    resolution: {integrity: sha512-+crtS5QjFRqFCoQmvGduwYWEBng99ZvmFvF+cUJkGYF1L1BfU8C6Zp9T7f5vPAwyLkUExpvK+ANVZmGU49qi4Q==}
    engines: {node: '>=12'}
    dependencies:
      rc: 1.2.8
    dev: false

  /release-zalgo@1.0.0:
    resolution: {integrity: sha512-gUAyHVHPPC5wdqX/LG4LWtRYtgjxyX78oanFNTMMyFEfOqdC54s3eE82imuWKbOeqYht2CrNf64Qb8vgmmtZGA==}
    engines: {node: '>=4'}
    dependencies:
      es6-error: 4.1.1
    dev: true

  /remote-git-tags@3.0.0:
    resolution: {integrity: sha512-C9hAO4eoEsX+OXA4rla66pXZQ+TLQ8T9dttgQj18yuKlPMTVkIkdYXvlMC55IuUsIkV6DpmQYi10JKFLaU+l7w==}
    engines: {node: '>=8'}
    dev: false

  /remove-trailing-separator@1.1.0:
    resolution: {integrity: sha512-/hS+Y0u3aOfIETiaiirUFwDBDzmXPvO+jAfKTitUngIPzdKc6Z0LoFjM/CK5PL4C+eKwHohlHAb6H0VFfmmUsw==}

  /replace-ext@1.0.1:
    resolution: {integrity: sha512-yD5BHCe7quCgBph4rMQ+0KkIRKwWCrHDOX1p1Gp6HwjPM5kVoCdKGNhN7ydqqsX6lJEnQDKZ/tFMiEdQ1dvPEw==}
    engines: {node: '>= 0.10'}

  /replace-in-file@6.3.5:
    resolution: {integrity: sha512-arB9d3ENdKva2fxRnSjwBEXfK1npgyci7ZZuwysgAp7ORjHSyxz6oqIjTEv8R0Ydl4Ll7uOAZXL4vbkhGIizCg==}
    engines: {node: '>=10'}
    hasBin: true
    dependencies:
      chalk: 4.1.2
      glob: 7.2.3
      yargs: 17.6.0
    dev: false

  /require-directory@2.1.1:
    resolution: {integrity: sha512-fGxEI7+wsG9xrvdjsrlmL22OMTTiHRwAMroiEeMgq8gzoLC/PQr7RsRDSTLUg/bZAZtF+TVIkHc6/4RIKrui+Q==}
    engines: {node: '>=0.10.0'}

  /require-from-string@2.0.2:
    resolution: {integrity: sha512-Xf0nWe6RseziFMu+Ap9biiUbmplq6S9/p+7w7YXP/JBHhrUDDUhwa+vANyubuqfZWTveU//DYVGsDG7RKL/vEw==}
    engines: {node: '>=0.10.0'}

  /require-main-filename@2.0.0:
    resolution: {integrity: sha512-NKN5kMDylKuldxYLSUfrbo5Tuzh4hd+2E8NPPX02mZtn1VuREQToYe/ZdlJy+J3uCpfaiGF05e7B8W0iXbQHmg==}
    dev: true

  /resolve-alpn@1.2.1:
    resolution: {integrity: sha512-0a1F4l73/ZFZOakJnQ3FvkJ2+gSTQWz/r2KE5OdDY0TxPm5h4GkqkWWfM47T7HsbnOtcJVEF4epCVy6u7Q3K+g==}

  /resolve-cwd@3.0.0:
    resolution: {integrity: sha512-OrZaX2Mb+rJCpH/6CpSqt9xFVpN++x01XnN2ie9g6P5/3xelLAkXWVADpdz1IHD/KFfEXyE6V0U01OQ3UO2rEg==}
    engines: {node: '>=8'}
    dependencies:
      resolve-from: 5.0.0
    dev: true

  /resolve-dir@1.0.1:
    resolution: {integrity: sha512-R7uiTjECzvOsWSfdM0QKFNBVFcK27aHOUwdvK53BcW8zqnGdYp0Fbj82cy54+2A4P2tFM22J5kRfe1R+lM/1yg==}
    engines: {node: '>=0.10.0'}
    dependencies:
      expand-tilde: 2.0.2
      global-modules: 1.0.0
    dev: true

  /resolve-from@4.0.0:
    resolution: {integrity: sha512-pb/MYmXstAkysRFx8piNI1tGFNQIFA3vkE3Gq4EuA1dF6gHp/+vgZqsCGJapvy8N3Q+4o7FwvquPJcnZ7RYy4g==}
    engines: {node: '>=4'}

  /resolve-from@5.0.0:
    resolution: {integrity: sha512-qYg9KP24dD5qka9J47d0aVky0N+b4fTU89LN9iDnjB5waksiC49rvMB0PrUJQGoTmH50XPiqOvAjDfaijGxYZw==}
    engines: {node: '>=8'}
    dev: true

  /resolve-global@1.0.0:
    resolution: {integrity: sha512-zFa12V4OLtT5XUX/Q4VLvTfBf+Ok0SPc1FNGM/z9ctUdiU618qwKpWnd0CHs3+RqROfyEg/DhuHbMWYqcgljEw==}
    engines: {node: '>=8'}
    dependencies:
      global-dirs: 0.1.1
    dev: true

  /resolve@1.17.0:
    resolution: {integrity: sha512-ic+7JYiV8Vi2yzQGFWOkiZD5Z9z7O2Zhm9XMaTxdJExKasieFCr+yXZ/WmXsckHiKl12ar0y6XiXDx3m4RHn1w==}
    dependencies:
      path-parse: 1.0.7
    dev: false

  /resolve@1.19.0:
    resolution: {integrity: sha512-rArEXAgsBG4UgRGcynxWIWKFvh/XZCcS8UJdHhwy91zwAvCZIbcs+vAbflgBnNjYMs/i/i+/Ux6IZhML1yPvxg==}
    dependencies:
      is-core-module: 2.11.0
      path-parse: 1.0.7
    dev: true

  /resolve@1.22.1:
    resolution: {integrity: sha512-nBpuuYuY5jFsli/JIs1oldw6fOQCBioohqWZg/2hiaOybXOft4lonv85uDOKXdf8rhyK159cxU5cDcK/NKk8zw==}
    hasBin: true
    dependencies:
      is-core-module: 2.11.0
      path-parse: 1.0.7
      supports-preserve-symlinks-flag: 1.0.0

  /resolve@2.0.0-next.4:
    resolution: {integrity: sha512-iMDbmAWtfU+MHpxt/I5iWI7cY6YVEZUQ3MBgPQ++XD1PELuJHIl82xBmObyP2KyQmkNB2dsqF7seoQQiAn5yDQ==}
    hasBin: true
    dependencies:
      is-core-module: 2.11.0
      path-parse: 1.0.7
      supports-preserve-symlinks-flag: 1.0.0
    dev: true

  /responselike@2.0.1:
    resolution: {integrity: sha512-4gl03wn3hj1HP3yzgdI7d3lCkF95F21Pz4BPGvKHinyQzALR5CapwC8yIi0Rh58DEMQ/SguC03wFj2k0M/mHhw==}
    dependencies:
      lowercase-keys: 2.0.0

  /responselike@3.0.0:
    resolution: {integrity: sha512-40yHxbNcl2+rzXvZuVkrYohathsSJlMTXKryG5y8uciHv1+xDLHQpgjG64JUO9nrEq2jGLH6IZ8BcZyw3wrweg==}
    engines: {node: '>=14.16'}
    dependencies:
      lowercase-keys: 3.0.0
    dev: false

  /restore-cursor@2.0.0:
    resolution: {integrity: sha512-6IzJLuGi4+R14vwagDHX+JrXmPVtPpn4mffDJ1UdR7/Edm87fl6yi8mMBIVvFtJaNTUvjughmW4hwLhRG7gC1Q==}
    engines: {node: '>=4'}
    dependencies:
      onetime: 2.0.1
      signal-exit: 3.0.7
    dev: true

  /restore-cursor@3.1.0:
    resolution: {integrity: sha512-l+sSefzHpj5qimhFSE5a8nufZYAM3sBSVMAPtYkmC+4EH2anSGaEMXSD0izRQbu9nfyQ9y5JrVmp7E8oZrUjvA==}
    engines: {node: '>=8'}
    dependencies:
      onetime: 5.1.2
      signal-exit: 3.0.7

  /retry@0.12.0:
    resolution: {integrity: sha512-9LkiTwjUh6rT555DtE9rTX+BKByPfrMzEAtnlEtdEwr3Nkffwiihqe2bWADg+OQRjt9gl6ICdmB/ZFDCGAtSow==}
    engines: {node: '>= 4'}

  /reusify@1.0.4:
    resolution: {integrity: sha512-U9nH88a3fc/ekCF1l0/UP1IosiuIjyTh7hBvXVMHYgVcfGvt897Xguj2UOLDeI5BG2m7/uwyaLVT6fbtCwTyzw==}
    engines: {iojs: '>=1.0.0', node: '>=0.10.0'}

  /rimraf@2.6.3:
    resolution: {integrity: sha512-mwqeW5XsA2qAejG46gYdENaxXjx9onRNCfn7L0duuP4hCuTIi/QO7PDK07KJfp1d+izWPrzEJDcSqBa0OZQriA==}
    hasBin: true
    dependencies:
      glob: 7.2.3
    dev: true

  /rimraf@2.7.1:
    resolution: {integrity: sha512-uWjbaKIK3T1OSVptzX7Nl6PvQ3qAGtKEtVRjRuazjfL3Bx5eI409VZSqgND+4UNnmzLVdPj9FqFJNPqBZFve4w==}
    hasBin: true
    dependencies:
      glob: 7.2.3
    dev: false

  /rimraf@3.0.2:
    resolution: {integrity: sha512-JZkJMZkAGFFPP2YqXZXPbMlMBgsxzE8ILs4lMIX/2o0L9UBw9O/Y3o6wFw/i9YLapcUJWwqbi3kdxIPdC62TIA==}
    hasBin: true
    dependencies:
      glob: 7.2.3

  /rimraf@4.4.0:
    resolution: {integrity: sha512-X36S+qpCUR0HjXlkDe4NAOhS//aHH0Z+h8Ckf2auGJk3PTnx5rLmrHkwNdbVQuCSUhOyFrlRvFEllZOYE+yZGQ==}
    engines: {node: '>=14'}
    hasBin: true
    dependencies:
      glob: 9.3.0
    dev: true

  /run-async@2.4.1:
    resolution: {integrity: sha512-tvVnVv01b8c1RrA6Ep7JkStj85Guv/YrMcwqYQnwjsAS2cTmmPGBBjAjpCW7RrSodNSoE2/qg9O4bceNvUuDgQ==}
    engines: {node: '>=0.12.0'}

  /run-parallel@1.2.0:
    resolution: {integrity: sha512-5l4VyZR86LZ/lDxZTR6jqL8AFE2S0IFLMP26AbjsLVADxHdhB/c0GUsH+y39UfCi3dzz8OlQuPmnaJOMoDHQBA==}
    dependencies:
      queue-microtask: 1.2.3

  /run-script-os@1.1.6:
    resolution: {integrity: sha512-ql6P2LzhBTTDfzKts+Qo4H94VUKpxKDFz6QxxwaUZN0mwvi7L3lpOI7BqPCq7lgDh3XLl0dpeXwfcVIitlrYrw==}
    hasBin: true
    dev: true

  /rxjs@6.6.7:
    resolution: {integrity: sha512-hTdwr+7yYNIT5n4AMYp85KA6yw2Va0FLa3Rguvbpa4W3I5xynaBZo41cM3XM+4Q6fRMj3sBYIR1VAmZMXYJvRQ==}
    engines: {npm: '>=2.0.0'}
    dependencies:
      tslib: 1.14.1

  /rxjs@7.8.0:
    resolution: {integrity: sha512-F2+gxDshqmIub1KdvZkaEfGDwLNpPvk9Fs6LD/MyQxNgMds/WH9OdDDXOmxUZpME+iSK3rQCctkL0DYyytUqMg==}
    dependencies:
      tslib: 2.5.0

  /safe-buffer@5.1.2:
    resolution: {integrity: sha512-Gd2UZBJDkXlY7GbJxfsE8/nvKkUEU1G38c1siN6QP6a9PT9MmHB8GnpscSmMJSoF8LOIrt8ud/wPtojys4G6+g==}

  /safe-buffer@5.2.1:
    resolution: {integrity: sha512-rp3So07KcdmmKbGvgaNxQSJr7bGVSVk5S9Eq1F+ppbRo70+YeaDxkw5Dd8NPN+GD6bjnYm2VuPuCXmpuYvmCXQ==}

  /safe-regex@2.1.1:
    resolution: {integrity: sha512-rx+x8AMzKb5Q5lQ95Zoi6ZbJqwCLkqi3XuJXp5P3rT8OEc6sZCJG5AE5dU3lsgRr/F4Bs31jSlVN+j5KrsGu9A==}
    dependencies:
      regexp-tree: 0.1.24
    dev: true

  /safer-buffer@2.1.2:
    resolution: {integrity: sha512-YZo3K82SD7Riyi0E1EQPojLz7kpepnSQI9IyPbHHg1XXXevb5dJI7tpyN2ADxGcQbHG7vcyRHk0cbwqcQriUtg==}

  /sax@1.2.1:
    resolution: {integrity: sha512-8I2a3LovHTOpm7NV5yOyO8IHqgVsfK4+UuySrXU8YXkSRX7k6hCV9b3HrkKCr3nMpgj+0bmocaJJWpvp1oc7ZA==}

  /schema-utils@3.1.1:
    resolution: {integrity: sha512-Y5PQxS4ITlC+EahLuXaY86TXfR7Dc5lw294alXOq86JAHCihAIZfqv8nNCWvaEJvaC51uN9hbLGeV0cFBdH+Fw==}
    engines: {node: '>= 10.13.0'}
    dependencies:
      '@types/json-schema': 7.0.11
      ajv: 6.12.6
      ajv-keywords: 3.5.2(ajv@6.12.6)
    dev: false

  /scoped-regex@2.1.0:
    resolution: {integrity: sha512-g3WxHrqSWCZHGHlSrF51VXFdjImhwvH8ZO/pryFH56Qi0cDsZfylQa/t0jCzVQFNbNvM00HfHjkDPEuarKDSWQ==}
    engines: {node: '>=8'}

  /semver-diff@4.0.0:
    resolution: {integrity: sha512-0Ju4+6A8iOnpL/Thra7dZsSlOHYAHIeMxfhWQRI1/VLcT3WDBZKKtQt/QkBOsiIN9ZpuvHE6cGZ0x4glCMmfiA==}
    engines: {node: '>=12'}
    dependencies:
      semver: 7.3.8
    dev: false

  /semver-utils@1.1.4:
    resolution: {integrity: sha512-EjnoLE5OGmDAVV/8YDoN5KiajNadjzIp9BAHOhYeQHt7j0UWxjmgsx4YD48wp4Ue1Qogq38F1GNUJNqF1kKKxA==}
    dev: false

  /semver@5.7.1:
    resolution: {integrity: sha512-sauaDf/PZdVgrLTNYHRtpXa1iRiKcaebiKQ1BJdpQlWH2lCvexQdX55snPFyK7QzpudqbCI0qXFfOasHdyNDGQ==}
    hasBin: true

  /semver@6.3.0:
    resolution: {integrity: sha512-b39TBaTSfV6yBrapU89p5fKekE2m/NwnDocOVruQFS1/veMgdzuPcnOM34M6CwxW8jH/lxEa5rBoDeUwu5HHTw==}
    hasBin: true
    dev: true

  /semver@7.3.4:
    resolution: {integrity: sha512-tCfb2WLjqFAtXn4KEdxIhalnRtoKFN7nAwj0B3ZXCbQloV2tq5eDbcTmT68JJD3nRJq24/XgxtQKFIpQdtvmVw==}
    engines: {node: '>=10'}
    hasBin: true
    dependencies:
      lru-cache: 6.0.0
    dev: true

  /semver@7.3.7:
    resolution: {integrity: sha512-QlYTucUYOews+WeEujDoEGziz4K6c47V/Bd+LjSSYcA94p+DmINdf7ncaUinThfvZyu13lN9OY1XDxt8C0Tw0g==}
    engines: {node: '>=10'}
    hasBin: true
    dependencies:
      lru-cache: 6.0.0

  /semver@7.3.8:
    resolution: {integrity: sha512-NB1ctGL5rlHrPJtFDVIVzTyQylMLu9N9VICA6HSFJo8MCGVTMW6gfpicwKmmK/dAjTOrqu5l63JJOpDSrAis3A==}
    engines: {node: '>=10'}
    hasBin: true
    dependencies:
      lru-cache: 6.0.0

  /serialize-javascript@6.0.0:
    resolution: {integrity: sha512-Qr3TosvguFt8ePWqsvRfrKyQXIiW+nGbYpy8XK24NQHE83caxWt+mIymTT19DGFbNWNLfEwsrkSmN64lVWB9ag==}
    dependencies:
      randombytes: 2.1.0

  /set-blocking@2.0.0:
    resolution: {integrity: sha512-KiKBS8AnWGEyLzofFfmvKwpdPzqiy16LvQfK3yv/fVH7Bj13/wl3JSR1J+rfgRE9q7xUJK4qvgS8raSOeLUehw==}

  /setimmediate@1.0.5:
    resolution: {integrity: sha512-MATJdZp8sLqDl/68LfQmbP8zKPLQNV6BIZoIgrscFDQ+RsvK/BxeDQOgyxKKoh0y/8h3BqVFnCqQ/gd+reiIXA==}

  /shallow-clone@3.0.1:
    resolution: {integrity: sha512-/6KqX+GVUdqPuPPd2LxDDxzX6CAbjJehAAOKlNpqqUpAqPM6HeL8f+o3a+JsyGjn2lv0WY8UsTgUJjU9Ok55NA==}
    engines: {node: '>=8'}
    dependencies:
      kind-of: 6.0.3
    dev: true

  /sharp@0.30.7:
    resolution: {integrity: sha512-G+MY2YW33jgflKPTXXptVO28HvNOo9G3j0MybYAHeEmby+QuD2U98dT6ueht9cv/XDqZspSpIhoSW+BAKJ7Hig==}
    engines: {node: '>=12.13.0'}
    requiresBuild: true
    dependencies:
      color: 4.2.3
      detect-libc: 2.0.1
      node-addon-api: 5.0.0
      prebuild-install: 7.1.1
      semver: 7.3.8
      simple-get: 4.0.1
      tar-fs: 2.1.1
      tunnel-agent: 0.6.0
    dev: false

  /shebang-command@1.2.0:
    resolution: {integrity: sha512-EV3L1+UQWGor21OmnvojK36mhg+TyIKDh3iFBKBohr5xeXIhNBcx8oWdgkTEEQ+BEFFYdLRuqMfd5L84N1V5Vg==}
    engines: {node: '>=0.10.0'}
    dependencies:
      shebang-regex: 1.0.0

  /shebang-command@2.0.0:
    resolution: {integrity: sha512-kHxr2zZpYtdmrN1qDjrrX/Z1rR1kG8Dx+gkpK1G4eXmvXswmcE1hTWBWYUzlraYw1/yZp6YuDY77YtvbN0dmDA==}
    engines: {node: '>=8'}
    dependencies:
      shebang-regex: 3.0.0

  /shebang-regex@1.0.0:
    resolution: {integrity: sha512-wpoSFAxys6b2a2wHZ1XpDSgD7N9iVjg29Ph9uV/uaP9Ex/KXlkTZTeddxDPSYQpgvzKLGJke2UU0AzoGCjNIvQ==}
    engines: {node: '>=0.10.0'}

  /shebang-regex@3.0.0:
    resolution: {integrity: sha512-7++dFhtcx3353uBaq8DDR4NuxBetBzC7ZQOhmTQInHEd6bSrXdiEyzCvG07Z44UYdLShWUyXt5M/yhz8ekcb1A==}
    engines: {node: '>=8'}

  /shell-quote@1.8.0:
    resolution: {integrity: sha512-QHsz8GgQIGKlRi24yFc6a6lN69Idnx634w49ay6+jA5yFh7a1UY+4Rp6HPx/L/1zcEDPEij8cIsiqR6bQsE5VQ==}

  /shelljs@0.8.5:
    resolution: {integrity: sha512-TiwcRcrkhHvbrZbnRcFYMLl30Dfov3HKqzp5tO5b4pt6G/SezKcYhmDg15zXVBswHmctSAQKznqNW2LO5tTDow==}
    engines: {node: '>=4'}
    hasBin: true
    dependencies:
      glob: 7.2.3
      interpret: 1.4.0
      rechoir: 0.6.2

  /side-channel@1.0.4:
    resolution: {integrity: sha512-q5XPytqFEIKHkGdiMIrY10mvLRvnQh42/+GoBlFW3b2LXLE2xxJpZFdm94we0BaoV3RwJyGqg5wS7epxTv0Zvw==}
    dependencies:
      call-bind: 1.0.2
      get-intrinsic: 1.2.0
      object-inspect: 1.12.2

  /sigmund@1.0.1:
    resolution: {integrity: sha512-fCvEXfh6NWpm+YSuY2bpXb/VIihqWA6hLsgboC+0nl71Q7N7o2eaCW8mJa/NLvQhs6jpd3VZV4UiUQlV6+lc8g==}
    dev: true

  /signal-exit@3.0.7:
    resolution: {integrity: sha512-wnD2ZE+l+SPC/uoS0vXeE9L1+0wuaMqKlfz9AMUo38JsyLSBWSFcHR1Rri62LZc12vLr1gb3jl7iwQhgwpAbGQ==}

  /simple-concat@1.0.1:
    resolution: {integrity: sha512-cSFtAPtRhljv69IK0hTVZQ+OfE9nePi/rtJmw5UjHeVyVroEqJXP1sFztKUy1qU+xvz3u/sfYJLa947b7nAN2Q==}
    dev: false

  /simple-get@4.0.1:
    resolution: {integrity: sha512-brv7p5WgH0jmQJr1ZDDfKDOSeWWg+OVypG99A/5vYGPqJ6pxiaHLy8nxtFjBA7oMa01ebA9gfh1uMCFqOuXxvA==}
    dependencies:
      decompress-response: 6.0.0
      once: 1.4.0
      simple-concat: 1.0.1
    dev: false

  /simple-git@3.16.1:
    resolution: {integrity: sha512-xzRxMKiy1zEYeHGXgAzvuXffDS0xgsq07Oi4LWEEcVH29vLpcZ2tyQRWyK0NLLlCVaKysZeem5tC1qHEOxsKwA==}
    dependencies:
      '@kwsites/file-exists': 1.1.1
      '@kwsites/promise-deferred': 1.1.1
      debug: 4.3.4
    transitivePeerDependencies:
      - supports-color
    dev: false

  /simple-swizzle@0.2.2:
    resolution: {integrity: sha512-JA//kQgZtbuY83m+xT+tXJkmJncGMTFT+C+g2h2R9uxkYIrE2yy9sgmcLhCnw57/WSD+Eh3J97FPEDFnbXnDUg==}
    dependencies:
      is-arrayish: 0.3.2
    dev: false

  /sisteransi@1.0.5:
    resolution: {integrity: sha512-bLGGlR1QxBcynn2d5YmDX4MGjlZvy2MRBDRNHLJ8VI6l6+9FUiyTFNJ0IveOSP0bcXgVDPRcfGqA0pjaqUpfVg==}
    dev: false

  /slash@3.0.0:
    resolution: {integrity: sha512-g9Q1haeby36OSStwb4ntCGGGaKsaVSjQ68fBxoQcutl5fS1vuY18H3wSt3jFyFtrkx+Kz0V1G85A4MyAdDMi2Q==}
    engines: {node: '>=8'}

  /slice-ansi@4.0.0:
    resolution: {integrity: sha512-qMCMfhY040cVHT43K9BFygqYbUPFZKHOg7K73mtTWJRb8pyP3fzf4Ixd5SzdEJQ6MRUg/WBnOLxghZtKKurENQ==}
    engines: {node: '>=10'}
    dependencies:
      ansi-styles: 4.3.0
      astral-regex: 2.0.0
      is-fullwidth-code-point: 3.0.0
    dev: false

  /smart-buffer@4.2.0:
    resolution: {integrity: sha512-94hK0Hh8rPqQl2xXc3HsaBoOXKV20MToPkcXvwbISWLEs+64sBq5kFgn2kJDHb1Pry9yrP0dxrCI9RRci7RXKg==}
    engines: {node: '>= 6.0.0', npm: '>= 3.0.0'}

  /socks-proxy-agent@6.2.1:
    resolution: {integrity: sha512-a6KW9G+6B3nWZ1yB8G7pJwL3ggLy1uTzKAgCb7ttblwqdz9fMGJUuTy3uFzEP48FAs9FLILlmzDlE2JJhVQaXQ==}
    engines: {node: '>= 10'}
    dependencies:
      agent-base: 6.0.2
      debug: 4.3.4
      socks: 2.7.1
    transitivePeerDependencies:
      - supports-color

  /socks-proxy-agent@7.0.0:
    resolution: {integrity: sha512-Fgl0YPZ902wEsAyiQ+idGd1A7rSFx/ayC1CQVMw5P+EQx2V0SgpGtf6OKFhVjPflPUl9YMmEOnmfjCdMUsygww==}
    engines: {node: '>= 10'}
    dependencies:
      agent-base: 6.0.2
      debug: 4.3.4
      socks: 2.7.1
    transitivePeerDependencies:
      - supports-color

  /socks@2.7.1:
    resolution: {integrity: sha512-7maUZy1N7uo6+WVEX6psASxtNlKaNVMlGQKkG/63nEDdLOWNbiUMoLK7X4uYoLhQstau72mLgfEWcXcwsaHbYQ==}
    engines: {node: '>= 10.13.0', npm: '>= 3.0.0'}
    dependencies:
      ip: 2.0.0
      smart-buffer: 4.2.0

  /sort-json@2.0.1:
    resolution: {integrity: sha512-s8cs2bcsQCzo/P2T/uoU6Js4dS/jnX8+4xunziNoq9qmSpZNCrRIAIvp4avsz0ST18HycV4z/7myJ7jsHWB2XQ==}
    hasBin: true
    dependencies:
      detect-indent: 5.0.0
      detect-newline: 2.1.0
      minimist: 1.2.8
    dev: false

  /sort-keys@2.0.0:
    resolution: {integrity: sha512-/dPCrG1s3ePpWm6yBbxZq5Be1dXGLyLn9Z791chDC3NFrpkVbWGzkBwPN1knaciexFXgRJ7hzdnwZ4stHSDmjg==}
    engines: {node: '>=4'}
    dependencies:
      is-plain-obj: 1.1.0
    dev: true

  /sort-keys@4.2.0:
    resolution: {integrity: sha512-aUYIEU/UviqPgc8mHR6IW1EGxkAXpeRETYcrzg8cLAvUPZcpAlleSXHV2mY7G12GphSH6Gzv+4MMVSSkbdteHg==}
    engines: {node: '>=8'}
    dependencies:
      is-plain-obj: 2.1.0

  /sort-object-keys@1.1.3:
    resolution: {integrity: sha512-855pvK+VkU7PaKYPc+Jjnmt4EzejQHyhhF33q31qG8x7maDzkeFhAAThdCYay11CISO+qAMwjOBP+fPZe0IPyg==}
    dev: false

  /sort-package-json@1.57.0:
    resolution: {integrity: sha512-FYsjYn2dHTRb41wqnv+uEqCUvBpK3jZcTp9rbz2qDTmel7Pmdtf+i2rLaaPMRZeSVM60V3Se31GyWFpmKs4Q5Q==}
    hasBin: true
    dependencies:
      detect-indent: 6.1.0
      detect-newline: 3.1.0
      git-hooks-list: 1.0.3
      globby: 10.0.0
      is-plain-obj: 2.1.0
      sort-object-keys: 1.1.3
    dev: false

  /source-map-support@0.5.21:
    resolution: {integrity: sha512-uBHU3L3czsIyYXKX88fdrGovxdSCoTGDRZ6SYXtSRxLZUzHg5P/66Ht6uoUlHu9EZod+inXhKo3qQgwXUT/y1w==}
    dependencies:
      buffer-from: 1.1.2
      source-map: 0.6.1
    dev: false

  /source-map@0.6.1:
    resolution: {integrity: sha512-UjgapumWlbMhkBgzT7Ykc5YXUT46F0iKu8SGXq0bcwP5dz/h0Plj6enJqjz1Zbq2l5WaqYnrVbwWOWMyF3F47g==}
    engines: {node: '>=0.10.0'}

  /spawn-command@0.0.2-1:
    resolution: {integrity: sha512-n98l9E2RMSJ9ON1AKisHzz7V42VDiBQGY6PB1BwRglz99wpVsSuGzQ+jOi6lFXBGVTCrRpltvjm+/XA+tpeJrg==}

  /spawn-please@1.0.0:
    resolution: {integrity: sha512-Kz33ip6NRNKuyTRo3aDWyWxeGeM0ORDO552Fs6E1nj4pLWPkl37SrRtTnq+MEopVaqgmaO6bAvVS+v64BJ5M/A==}
    engines: {node: '>=10'}
    dev: false

  /spawn-wrap@2.0.0:
    resolution: {integrity: sha512-EeajNjfN9zMnULLwhZZQU3GWBoFNkbngTUPfaawT4RkMiviTxcX0qfhVbGey39mfctfDHkWtuecgQ8NJcyQWHg==}
    engines: {node: '>=8'}
    dependencies:
      foreground-child: 2.0.0
      is-windows: 1.0.2
      make-dir: 3.1.0
      rimraf: 3.0.2
      signal-exit: 3.0.7
      which: 2.0.2
    dev: true

  /spdx-correct@3.1.1:
    resolution: {integrity: sha512-cOYcUWwhCuHCXi49RhFRCyJEK3iPj1Ziz9DpViV3tbZOwXD49QzIN3MpOLJNxh2qwq2lJJZaKMVw9qNi4jTC0w==}
    dependencies:
      spdx-expression-parse: 3.0.1
      spdx-license-ids: 3.0.12

  /spdx-exceptions@2.3.0:
    resolution: {integrity: sha512-/tTrYOC7PPI1nUAgx34hUpqXuyJG+DTHJTnIULG4rDygi4xu/tfgmq1e1cIRwRzwZgo4NLySi+ricLkZkw4i5A==}

  /spdx-expression-parse@3.0.1:
    resolution: {integrity: sha512-cbqHunsQWnJNE6KhVSMsMeH5H/L9EpymbzqTQ3uLwNCLZ1Q481oWaofqH7nO6V07xlXwY6PhQdQ2IedWx/ZK4Q==}
    dependencies:
      spdx-exceptions: 2.3.0
      spdx-license-ids: 3.0.12

  /spdx-license-ids@3.0.12:
    resolution: {integrity: sha512-rr+VVSXtRhO4OHbXUiAF7xW3Bo9DuuF6C5jH+q/x15j2jniycgKbxU09Hr0WqlSLUs4i4ltHGXqTe7VHclYWyA==}

  /split-on-first@1.1.0:
    resolution: {integrity: sha512-43ZssAJaMusuKWL8sKUBQXHWOpq8d6CfN/u1p4gUzfJkM05C8rxTmYrkIPTXapZpORA6LkkzcUulJ8FqA7Uudw==}
    engines: {node: '>=6'}
    dev: false

  /split2@3.2.2:
    resolution: {integrity: sha512-9NThjpgZnifTkJpzTZ7Eue85S49QwpNhZTq6GRJwObb6jnLFNGB7Qm73V5HewTROPyxD0C29xqmaI68bQtV+hg==}
    dependencies:
      readable-stream: 3.6.1
    dev: true

  /split@1.0.1:
    resolution: {integrity: sha512-mTyOoPbrivtXnwnIxZRFYRrPNtEFKlpB2fvjSnCQUiAA6qAZzqwna5envK4uk6OIeP17CsdF3rSBGYVBsU0Tkg==}
    dependencies:
      through: 2.3.8
    dev: true

  /sprintf-js@1.0.3:
    resolution: {integrity: sha512-D9cPgkvLlV3t3IzL0D0YLvGA9Ahk4PcvVwUbN0dSGr1aP0Nrt4AEnTUbuGvquEC0mA64Gqt1fzirlRs5ibXx8g==}

  /ssri@8.0.1:
    resolution: {integrity: sha512-97qShzy1AiyxvPNIkLWoGua7xoQzzPjQ0HAH4B0rWKo7SZ6USuPcrUiAFrws0UH8RrbWmgq3LMTObhPIHbbBeQ==}
    engines: {node: '>= 8'}
    dependencies:
      minipass: 3.3.6

  /ssri@9.0.1:
    resolution: {integrity: sha512-o57Wcn66jMQvfHG1FlYbWeZWW/dHZhJXjpIcTfXldXEk5nz5lStPo3mK0OJQfGR3RbZUlbISexbljkJzuEj/8Q==}
    engines: {node: ^12.13.0 || ^14.15.0 || >=16.0.0}
    dependencies:
      minipass: 3.3.6

  /stdout-stderr@0.1.13:
    resolution: {integrity: sha512-Xnt9/HHHYfjZ7NeQLvuQDyL1LnbsbddgMFKCuaQKwGCdJm8LnstZIXop+uOY36UR1UXXoHXfMbC1KlVdVd2JLA==}
    engines: {node: '>=8.0.0'}
    dependencies:
      debug: 4.3.4
      strip-ansi: 6.0.1
    transitivePeerDependencies:
      - supports-color

  /strict-uri-encode@2.0.0:
    resolution: {integrity: sha512-QwiXZgpRcKkhTj2Scnn++4PKtWsH0kpzZ62L2R6c/LUVYv7hVnZqcg2+sMuT6R7Jusu1vviK/MFsu6kNJfWlEQ==}
    engines: {node: '>=4'}
    dev: false

  /string-argv@0.3.1:
    resolution: {integrity: sha512-a1uQGz7IyVy9YwhqjZIZu1c8JO8dNIe20xBmSS6qu9kv++k3JGzCVmprbNN5Kn+BgzD5E7YYwg1CcjuJMRNsvg==}
    engines: {node: '>=0.6.19'}
    dev: true

  /string-width@1.0.2:
    resolution: {integrity: sha512-0XsVpQLnVCXHJfyEs8tC0zpTVIr5PKKsQtkT29IwupnPTjtPmQ3xT/4yCREF9hYkV/3M3kzcUTSAZT6a6h81tw==}
    engines: {node: '>=0.10.0'}
    dependencies:
      code-point-at: 1.1.0
      is-fullwidth-code-point: 1.0.0
      strip-ansi: 3.0.1

  /string-width@2.1.1:
    resolution: {integrity: sha512-nOqH59deCq9SRHlxq1Aw85Jnt4w6KvLKqWVik6oA9ZklXLNIOlqg4F2yrT1MVaTjAqvVwdfeZ7w7aCvJD7ugkw==}
    engines: {node: '>=4'}
    dependencies:
      is-fullwidth-code-point: 2.0.0
      strip-ansi: 4.0.0

  /string-width@4.2.3:
    resolution: {integrity: sha512-wKyQRQpjJ0sIp62ErSZdGsjMJWsap5oRNihHhu6G7JVO/9jIB6UyevL+tXuOqrng8j/cxKTWyWUwvSTriiZz/g==}
    engines: {node: '>=8'}
    dependencies:
      emoji-regex: 8.0.0
      is-fullwidth-code-point: 3.0.0
      strip-ansi: 6.0.1

  /string-width@5.1.2:
    resolution: {integrity: sha512-HnLOCR3vjcY8beoNLtcjZ5/nxn2afmME6lhrDrebokqMap+XbeW8n9TXpPDOqdGK5qcI3oT0GKTW6wC7EMiVqA==}
    engines: {node: '>=12'}
    dependencies:
      eastasianwidth: 0.2.0
      emoji-regex: 9.2.2
      strip-ansi: 7.0.1
    dev: false

  /string.prototype.matchall@4.0.7:
    resolution: {integrity: sha512-f48okCX7JiwVi1NXCVWcFnZgADDC/n2vePlQ/KUCNqCikLLilQvwjMO8+BHVKvgzH0JB0J9LEPgxOGT02RoETg==}
    dependencies:
      call-bind: 1.0.2
      define-properties: 1.1.4
      es-abstract: 1.20.1
      get-intrinsic: 1.2.0
      has-symbols: 1.0.3
      internal-slot: 1.0.3
      regexp.prototype.flags: 1.4.3
      side-channel: 1.0.4
    dev: true

  /string.prototype.trimend@1.0.5:
    resolution: {integrity: sha512-I7RGvmjV4pJ7O3kdf+LXFpVfdNOxtCW/2C8f6jNiW4+PQchwxkCDzlk1/7p+Wl4bqFIZeF47qAHXLuHHWKAxog==}
    dependencies:
      call-bind: 1.0.2
      define-properties: 1.1.4
      es-abstract: 1.20.1
    dev: true

  /string.prototype.trimstart@1.0.5:
    resolution: {integrity: sha512-THx16TJCGlsN0o6dl2o6ncWUsdgnLRSA23rRE5pyGBw/mLr3Ej/R2LaqCtgP8VNMGZsvMWnf9ooZPyY2bHvUFg==}
    dependencies:
      call-bind: 1.0.2
      define-properties: 1.1.4
      es-abstract: 1.20.1
    dev: true

  /string_decoder@0.10.31:
    resolution: {integrity: sha512-ev2QzSzWPYmy9GuqfIVildA4OdcGLeFZQrq5ys6RtiuF+RQQiZWr8TZNyAcuVXyQRYfEO+MsoB/1BuQVhOJuoQ==}
    dev: true

  /string_decoder@1.1.1:
    resolution: {integrity: sha512-n/ShnvDi6FHbbVfviro+WojiFzv+s8MPMHBczVePfUpDJLwoLT0ht1l4YwBCbi8pJAveEEdnkHyPyTP/mzRfwg==}
    dependencies:
      safe-buffer: 5.1.2

  /string_decoder@1.3.0:
    resolution: {integrity: sha512-hkRX8U1WjJFd8LsDJ2yQ/wWWxaopEsABU1XfkM8A+j0+85JAGppt16cr1Whg6KIbb4okU6Mql6BOj+uup/wKeA==}
    dependencies:
      safe-buffer: 5.2.1

  /strip-ansi@3.0.1:
    resolution: {integrity: sha512-VhumSSbBqDTP8p2ZLKj40UjBCV4+v8bUSEpUb4KjRgWk9pbqGF4REFj6KEagidb2f/M6AzC0EmFyDNGaw9OCzg==}
    engines: {node: '>=0.10.0'}
    dependencies:
      ansi-regex: 2.1.1

  /strip-ansi@4.0.0:
    resolution: {integrity: sha512-4XaJ2zQdCzROZDivEVIDPkcQn8LMFSa8kj8Gxb/Lnwzv9A8VctNZ+lfivC/sV3ivW8ElJTERXZoPBRrZKkNKow==}
    engines: {node: '>=4'}
    dependencies:
      ansi-regex: 3.0.1

  /strip-ansi@5.2.0:
    resolution: {integrity: sha512-DuRs1gKbBqsMKIZlrffwlug8MHkcnpjs5VPmL1PAh+mA30U0DTotfDZ0d2UUsXpPmPmMMJ6W773MaA3J+lbiWA==}
    engines: {node: '>=6'}
    dependencies:
      ansi-regex: 4.1.1
    dev: true

  /strip-ansi@6.0.1:
    resolution: {integrity: sha512-Y38VPSHcqkFrCpFnQ9vuSXmquuv5oXOKpGeT6aGrr3o3Gc9AlVa6JBfUSOCnbxGGZF+/0ooI7KrPuUSztUdU5A==}
    engines: {node: '>=8'}
    dependencies:
      ansi-regex: 5.0.1

  /strip-ansi@7.0.1:
    resolution: {integrity: sha512-cXNxvT8dFNRVfhVME3JAe98mkXDYN2O1l7jmcwMnOslDeESg1rF/OZMtK0nRAhiari1unG5cD4jG3rapUAkLbw==}
    engines: {node: '>=12'}
    dependencies:
      ansi-regex: 6.0.1
    dev: false

  /strip-bom-buf@1.0.0:
    resolution: {integrity: sha512-1sUIL1jck0T1mhOLP2c696BIznzT525Lkub+n4jjMHjhjhoAQA6Ye659DxdlZBr0aLDMQoTxKIpnlqxgtwjsuQ==}
    engines: {node: '>=4'}
    dependencies:
      is-utf8: 0.2.1

  /strip-bom-stream@2.0.0:
    resolution: {integrity: sha512-yH0+mD8oahBZWnY43vxs4pSinn8SMKAdml/EOGBewoe1Y0Eitd0h2Mg3ZRiXruUW6L4P+lvZiEgbh0NgUGia1w==}
    engines: {node: '>=0.10.0'}
    dependencies:
      first-chunk-stream: 2.0.0
      strip-bom: 2.0.0

  /strip-bom@2.0.0:
    resolution: {integrity: sha512-kwrX1y7czp1E69n2ajbG65mIo9dqvJ+8aBQXOGVxqwvNbsXdFM6Lq37dLAY3mknUwru8CfcCbfOLL/gMo+fi3g==}
    engines: {node: '>=0.10.0'}
    dependencies:
      is-utf8: 0.2.1

  /strip-bom@3.0.0:
    resolution: {integrity: sha512-vavAMRXOgBVNF6nyEEmL3DBK19iRpDcoIwW+swQ+CbGiu7lju6t+JklA1MHweoWtadgt4ISVUsXLyDq34ddcwA==}
    engines: {node: '>=4'}

  /strip-bom@4.0.0:
    resolution: {integrity: sha512-3xurFv5tEgii33Zi8Jtp55wEIILR9eh34FAW00PZf+JnSsTmV/ioewSgQl97JHvgjoRGwPShsWm+IdrxB35d0w==}
    engines: {node: '>=8'}
    dev: true

  /strip-eof@1.0.0:
    resolution: {integrity: sha512-7FCwGGmx8mD5xQd3RPUvnSpUXHM3BWuzjtpD4TXsfcZ9EL4azvVVUscFYwD9nx8Kh+uCBC00XBtAykoMHwTh8Q==}
    engines: {node: '>=0.10.0'}
    dev: false

  /strip-final-newline@2.0.0:
    resolution: {integrity: sha512-BrpvfNAE3dcvq7ll3xVumzjKjZQ5tI1sEUIKr3Uoks0XUl45St3FlatVqef9prk4jRDzhW6WZg+3bk93y6pLjA==}
    engines: {node: '>=6'}

  /strip-indent@3.0.0:
    resolution: {integrity: sha512-laJTa3Jb+VQpaC6DseHhF7dXVqHTfJPCRDaEbid/drOhgitgYku/letMUqOXFoWV0zIIUbjpdH2t+tYj4bQMRQ==}
    engines: {node: '>=8'}
    dependencies:
      min-indent: 1.0.1

  /strip-json-comments@2.0.1:
    resolution: {integrity: sha512-4gB8na07fecVVkOI6Rs4e7T6NOTki5EmL7TUduTs6bu3EdnSycntVJ4re8kgZA+wx9IueI2Y11bfbgwtzuE0KQ==}
    engines: {node: '>=0.10.0'}
    dev: false

  /strip-json-comments@3.1.1:
    resolution: {integrity: sha512-6fPc+R4ihwqP6N/aIv2f1gMH8lOVtWQHoqC4yK6oSDVVocumAsfCqjkXnqiYMhmMwS/mEHLp7Vehlt3ql6lEig==}
    engines: {node: '>=8'}

  /strong-log-transformer@2.1.0:
    resolution: {integrity: sha512-B3Hgul+z0L9a236FAUC9iZsL+nVHgoCJnqCbN588DjYxvGXaXaaFbfmQ/JhvKjZwsOukuR72XbHv71Qkug0HxA==}
    engines: {node: '>=4'}
    hasBin: true
    dependencies:
      duplexer: 0.1.2
      minimist: 1.2.8
      through: 2.3.8
    dev: true

  /supports-color@2.0.0:
    resolution: {integrity: sha512-KKNVtd6pCYgPIKU4cp2733HWYCpplQhddZLBUryaAHou723x+FRzQ5Df824Fj+IyyuiQTRoub4SnIFfIcrp70g==}
    engines: {node: '>=0.8.0'}

  /supports-color@5.5.0:
    resolution: {integrity: sha512-QjVjwdXIt408MIiAqCX4oUKsgU2EqAGzs2Ppkm4aQYbjm+ZEWEcW4SfFNTr4uMNZma0ey4f5lgLrkB0aX0QMow==}
    engines: {node: '>=4'}
    dependencies:
      has-flag: 3.0.0

  /supports-color@7.2.0:
    resolution: {integrity: sha512-qpCAvRl9stuOHveKsn7HncJRvv501qIacKzQlO/+Lwxc9+0q2wLyv4Dfvt80/DPn2pqOBsJdDiogXGR9+OvwRw==}
    engines: {node: '>=8'}
    dependencies:
      has-flag: 4.0.0

  /supports-color@8.1.1:
    resolution: {integrity: sha512-MpUEN2OodtUzxvKQl72cUF7RQ5EiHsGvSsVG0ia9c5RbWGL2CI4C7EpPS8UTBIplnlzZiNuV56w+FuNxy3ty2Q==}
    engines: {node: '>=10'}
    dependencies:
      has-flag: 4.0.0

  /supports-hyperlinks@1.0.1:
    resolution: {integrity: sha512-HHi5kVSefKaJkGYXbDuKbUGRVxqnWGn3J2e39CYcNJEfWciGq2zYtOhXLTlvrOZW1QU7VX67w7fMmWafHX9Pfw==}
    engines: {node: '>=4'}
    dependencies:
      has-flag: 2.0.0
      supports-color: 5.5.0
    dev: false

  /supports-hyperlinks@2.3.0:
    resolution: {integrity: sha512-RpsAZlpWcDwOPQA22aCH4J0t7L8JmAvsCxfOSEwm7cQs3LshN36QaTkwd70DnBOXDWGssw2eUoc8CaRWT0XunA==}
    engines: {node: '>=8'}
    dependencies:
      has-flag: 4.0.0
      supports-color: 7.2.0

  /supports-preserve-symlinks-flag@1.0.0:
    resolution: {integrity: sha512-ot0WnXS9fgdkgIcePe6RHNk1WA8+muPa6cSjeR3V8K27q9BB1rTE3R1p7Hv0z1ZyAc8s6Vvv8DIyWf681MAt0w==}
    engines: {node: '>= 0.4'}

  /table@6.8.0:
    resolution: {integrity: sha512-s/fitrbVeEyHKFa7mFdkuQMWlH1Wgw/yEXMt5xACT4ZpzWFluehAxRtUUQKPuWhaLAWhFcVx6w3oC8VKaUfPGA==}
    engines: {node: '>=10.0.0'}
    dependencies:
      ajv: 8.12.0
      lodash.truncate: 4.4.2
      slice-ansi: 4.0.0
      string-width: 4.2.3
      strip-ansi: 6.0.1
    dev: false

  /taketalk@1.0.0:
    resolution: {integrity: sha512-kS7E53It6HA8S1FVFBWP7HDwgTiJtkmYk7TsowGlizzVrivR1Mf9mgjXHY1k7rOfozRVMZSfwjB3bevO4QEqpg==}
    dependencies:
      get-stdin: 4.0.1
      minimist: 1.2.8

  /tapable@2.2.1:
    resolution: {integrity: sha512-GNzQvQTOIP6RyTfE2Qxb8ZVlNmw0n88vp1szwWRimP02mnTsx3Wtn5qRdqY9w2XduFNUgvOwhNnQsjwCp+kqaQ==}
    engines: {node: '>=6'}
    dev: false

  /tar-fs@2.1.1:
    resolution: {integrity: sha512-V0r2Y9scmbDRLCNex/+hYzvp/zyYjvFbHPNgVTKfQvVrb6guiE/fxP+XblDNR011utopbkex2nM4dHNV6GDsng==}
    dependencies:
      chownr: 1.1.4
      mkdirp-classic: 0.5.3
      pump: 3.0.0
      tar-stream: 2.2.0
    dev: false

  /tar-stream@2.2.0:
    resolution: {integrity: sha512-ujeqbceABgwMZxEJnk2HDY2DlnUZ+9oEcb1KzTVfYHio0UE6dG71n60d8D2I4qNvleWrrXpmjpt7vZeF1LnMZQ==}
    engines: {node: '>=6'}
    dependencies:
      bl: 4.1.0
      end-of-stream: 1.4.4
      fs-constants: 1.0.0
      inherits: 2.0.4
      readable-stream: 3.6.1

  /tar@6.1.13:
    resolution: {integrity: sha512-jdIBIN6LTIe2jqzay/2vtYLlBHa3JF42ot3h1dW8Q0PaAG4v8rm0cvpVePtau5C6OKXGGcgO9q2AMNSWxiLqKw==}
    engines: {node: '>=10'}
    dependencies:
      chownr: 2.0.0
      fs-minipass: 2.1.0
      minipass: 4.2.5
      minizlib: 2.1.2
      mkdirp: 1.0.4
      yallist: 4.0.0

  /temp-dir@1.0.0:
    resolution: {integrity: sha512-xZFXEGbG7SNC3itwBzI3RYjq/cEhBkx2hJuKGIUOcEULmkQExXiHat2z/qkISYsuR+IKumhEfKKbV5qXmhICFQ==}
    engines: {node: '>=4'}
    dev: true

  /temp-dir@2.0.0:
    resolution: {integrity: sha512-aoBAniQmmwtcKp/7BzsH8Cxzv8OL736p7v1ihGb5e9DJ9kTwGWHrQrVB5+lfVDzfGrdRzXch+ig7LHaY1JTOrg==}
    engines: {node: '>=8'}
    dev: true

  /temp@0.9.4:
    resolution: {integrity: sha512-yYrrsWnrXMcdsnu/7YMYAofM1ktpL5By7vZhf15CrXijWWrEYZks5AXBudalfSWJLlnen/QUJUB5aoB0kqZUGA==}
    engines: {node: '>=6.0.0'}
    dependencies:
      mkdirp: 0.5.6
      rimraf: 2.6.3
    dev: true

  /tempfile@3.0.0:
    resolution: {integrity: sha512-uNFCg478XovRi85iD42egu+eSFUmmka750Jy7L5tfHI5hQKKtbPnxaSaXAbBqCDYrw3wx4tXjKwci4/QmsZJxw==}
    engines: {node: '>=8'}
    dependencies:
      temp-dir: 2.0.0
      uuid: 3.4.0
    dev: true

  /terser-webpack-plugin@5.3.6(webpack@5.76.2):
    resolution: {integrity: sha512-kfLFk+PoLUQIbLmB1+PZDMRSZS99Mp+/MHqDNmMA6tOItzRt+Npe3E+fsMs5mfcM0wCtrrdU387UnV+vnSffXQ==}
    engines: {node: '>= 10.13.0'}
    peerDependencies:
      '@swc/core': '*'
      esbuild: '*'
      uglify-js: '*'
      webpack: ^5.1.0
    peerDependenciesMeta:
      '@swc/core':
        optional: true
      esbuild:
        optional: true
      uglify-js:
        optional: true
    dependencies:
      '@jridgewell/trace-mapping': 0.3.14
      jest-worker: 27.5.1
      schema-utils: 3.1.1
      serialize-javascript: 6.0.0
      terser: 5.15.0
      webpack: 5.76.2
    dev: false

  /terser@5.15.0:
    resolution: {integrity: sha512-L1BJiXVmheAQQy+as0oF3Pwtlo4s3Wi1X2zNZ2NxOB4wx9bdS9Vk67XQENLFdLYGCK/Z2di53mTj/hBafR+dTA==}
    engines: {node: '>=10'}
    hasBin: true
    dependencies:
      '@jridgewell/source-map': 0.3.2
      acorn: 8.8.0
      commander: 2.20.3
      source-map-support: 0.5.21
    dev: false

  /test-exclude@6.0.0:
    resolution: {integrity: sha512-cAGWPIyOHU6zlmg88jwm7VRyXnMN7iV68OGAbYDk/Mh/xC/pzVPlQtY6ngoIH/5/tciuhGfvESU8GrHrcxD56w==}
    engines: {node: '>=8'}
    dependencies:
      '@istanbuljs/schema': 0.1.3
      glob: 7.2.3
      minimatch: 3.1.2
    dev: true

  /test-value@2.1.0:
    resolution: {integrity: sha512-+1epbAxtKeXttkGFMTX9H42oqzOTufR1ceCF+GYA5aOmvaPq9wd4PUS8329fn2RRLGNeUkgRLnVpycjx8DsO2w==}
    engines: {node: '>=0.10.0'}
    dependencies:
      array-back: 1.0.4
      typical: 2.6.1
    dev: false

  /text-extensions@1.9.0:
    resolution: {integrity: sha512-wiBrwC1EhBelW12Zy26JeOUkQ5mRu+5o8rpsJk5+2t+Y5vE7e842qtZDQ2g1NpX/29HdyFeJ4nSIhI47ENSxlQ==}
    engines: {node: '>=0.10'}
    dev: true

  /text-table@0.2.0:
    resolution: {integrity: sha512-N+8UisAXDGk8PFXP4HAzVR9nbfmVJ3zYLAWiTIoqC5v5isinhr+r5uaO8+7r3BMfuNIufIsA7RdpVgacC2cSpw==}

  /text_audit@0.9.3:
    resolution: {integrity: sha512-ZZMRLN1yR5BAOy+6c1mul5EKdtOMgn/HoQkxlz8X+XQooItgI/waALIx5QxS+tEp5V3KbmFu6uk238+QQc3JqQ==}
    hasBin: true
    dependencies:
      cli-color: 1.4.0
      command-line-args: 4.0.7
      glob: 7.2.3
      txt_tocfill: 0.5.1
    dev: false

  /textextensions@5.15.0:
    resolution: {integrity: sha512-MeqZRHLuaGamUXGuVn2ivtU3LA3mLCCIO5kUGoohTCoGmCBg/+8yPhWVX9WSl9telvVd8erftjFk9Fwb2dD6rw==}
    engines: {node: '>=0.8'}

  /through2@2.0.5:
    resolution: {integrity: sha512-/mrRod8xqpA+IHSLyGCQ2s8SPHiCDEeQJSep1jqLYeEUClOFG2Qsh+4FU6G9VeqpZnGW/Su8LQGc4YKni5rYSQ==}
    dependencies:
      readable-stream: 2.3.7
      xtend: 4.0.2
    dev: true

  /through2@4.0.2:
    resolution: {integrity: sha512-iOqSav00cVxEEICeD7TjLB1sueEL+81Wpzp2bY17uZjZN0pWZPuo4suZ/61VujxmqSGFfgOcNuTZ85QJwNZQpw==}
    dependencies:
      readable-stream: 3.6.1
    dev: true

  /through@2.3.8:
    resolution: {integrity: sha512-w89qg7PI8wAdvX60bMDP+bFoD5Dvhm9oLheFp5O4a2QF0cSBGsBX4qZmadPMvVqlLJBBci+WqGGOAPvcDeNSVg==}

  /timers-ext@0.1.7:
    resolution: {integrity: sha512-b85NUNzTSdodShTIbky6ZF02e8STtVVfD+fu4aXXShEELpozH+bCpJLYMPZbsABN2wDH7fJpqIoXxJpzbf0NqQ==}
    dependencies:
      es5-ext: 0.10.62
      next-tick: 1.1.0
    dev: false

  /tmp@0.0.33:
    resolution: {integrity: sha512-jRCJlojKnZ3addtTOjdIqoRuPEKBvNXcGYqzO6zWZX8KfKEpnGY5jfggJQ3EjKuu8D4bJRr0y+cYJFmYbImXGw==}
    engines: {node: '>=0.6.0'}
    dependencies:
      os-tmpdir: 1.0.2

  /tmp@0.2.1:
    resolution: {integrity: sha512-76SUhtfqR2Ijn+xllcI5P1oyannHNHByD80W1q447gU3mp9G9PSpGdWmjUOHRDPiHYacIk66W7ubDTuPF3BEtQ==}
    engines: {node: '>=8.17.0'}
    dependencies:
      rimraf: 3.0.2
    dev: true

  /to-fast-properties@2.0.0:
    resolution: {integrity: sha512-/OaKK0xYrs3DmxRYqL/yDc+FxFUVYhDlXMhRmv3z915w2HF1tnN1omB354j8VUGO/hbRzyD6Y3sA7v7GS/ceog==}
    engines: {node: '>=4'}
    dev: true

  /to-regex-range@5.0.1:
    resolution: {integrity: sha512-65P7iz6X5yEr1cwcgvQxbbIw7Uk3gOy5dIdtZ4rDveLqhrdJP+Li/Hx6tyK0NEb+2GCyneCMJiGqrADCSNk8sQ==}
    engines: {node: '>=8.0'}
    dependencies:
      is-number: 7.0.0

  /tr46@0.0.3:
    resolution: {integrity: sha512-N3WMsuqV66lT30CrXNbEjx4GEwlow3v6rr4mCcv6prnfwhS01rkgyFdjPNBYd9br7LpXV1+Emh01fHnq2Gdgrw==}

  /tr46@1.0.1:
    resolution: {integrity: sha512-dTpowEjclQ7Kgx5SdBkqRzVhERQXov8/l9Ft9dVM9fmg0W0KQSVaXX9T4i6twCPNtYiZM53lpSSUAwJbFPOHxA==}
    dependencies:
      punycode: 2.3.0
    dev: false

  /tree-kill@1.2.2:
    resolution: {integrity: sha512-L0Orpi8qGpRG//Nd+H90vFB+3iHnue1zSSGmNOOCh1GLJ7rUKVwV2HvijphGQS2UmhUZewS9VgvxYIdgr+fG1A==}
    hasBin: true

  /treeverse@1.0.4:
    resolution: {integrity: sha512-whw60l7r+8ZU8Tu/Uc2yxtc4ZTZbR/PF3u1IPNKGQ6p8EICLb3Z2lAgoqw9bqYd8IkgnsaOcLzYHFckjqNsf0g==}

  /treeverse@2.0.0:
    resolution: {integrity: sha512-N5gJCkLu1aXccpOTtqV6ddSEi6ZmGkh3hjmbu1IjcavJK4qyOVQmi0myQKM7z5jVGmD68SJoliaVrMmVObhj6A==}
    engines: {node: ^12.13.0 || ^14.15.0 || >=16.0.0}
    dev: true

  /trim-newlines@3.0.1:
    resolution: {integrity: sha512-c1PTsA3tYrIsLGkJkzHF+w9F2EyxfXGo4UyJc4pFL++FMjnq0HJS69T3M7d//gKrFKwy429bouPescbjecU+Zw==}
    engines: {node: '>=8'}

  /ts-morph@17.0.1:
    resolution: {integrity: sha512-10PkHyXmrtsTvZSL+cqtJLTgFXkU43Gd0JCc0Rw6GchWbqKe0Rwgt1v3ouobTZwQzF1mGhDeAlWYBMGRV7y+3g==}
    dependencies:
      '@ts-morph/common': 0.18.1
      code-block-writer: 11.0.3
    dev: false

  /ts-node@10.9.1(@types/node@14.18.38)(typescript@4.5.5):
    resolution: {integrity: sha512-NtVysVPkxxrwFGUUxGYhfux8k78pQB3JqYBXlLRZgdGUqTO5wU/UyHop5p70iEbGhB7q5KmiZiU0Y3KlJrScEw==}
    hasBin: true
    peerDependencies:
      '@swc/core': '>=1.2.50'
      '@swc/wasm': '>=1.2.50'
      '@types/node': '*'
      typescript: '>=2.7'
    peerDependenciesMeta:
      '@swc/core':
        optional: true
      '@swc/wasm':
        optional: true
    dependencies:
      '@cspotcode/source-map-support': 0.8.1
      '@tsconfig/node10': 1.0.9
      '@tsconfig/node12': 1.0.11
      '@tsconfig/node14': 1.0.3
      '@tsconfig/node16': 1.0.3
      '@types/node': 14.18.38
      acorn: 8.8.0
      acorn-walk: 8.2.0
      arg: 4.1.3
      create-require: 1.1.1
      diff: 4.0.2
      make-error: 1.3.6
      typescript: 4.5.5
      v8-compile-cache-lib: 3.0.1
      yn: 3.1.1
    dev: true

  /ts-node@10.9.1(@types/node@14.18.38)(typescript@4.9.5):
    resolution: {integrity: sha512-NtVysVPkxxrwFGUUxGYhfux8k78pQB3JqYBXlLRZgdGUqTO5wU/UyHop5p70iEbGhB7q5KmiZiU0Y3KlJrScEw==}
    hasBin: true
    peerDependencies:
      '@swc/core': '>=1.2.50'
      '@swc/wasm': '>=1.2.50'
      '@types/node': '*'
      typescript: '>=2.7'
    peerDependenciesMeta:
      '@swc/core':
        optional: true
      '@swc/wasm':
        optional: true
    dependencies:
      '@cspotcode/source-map-support': 0.8.1
      '@tsconfig/node10': 1.0.9
      '@tsconfig/node12': 1.0.11
      '@tsconfig/node14': 1.0.3
      '@tsconfig/node16': 1.0.3
      '@types/node': 14.18.38
      acorn: 8.8.0
      acorn-walk: 8.2.0
      arg: 4.1.3
      create-require: 1.1.1
      diff: 4.0.2
      make-error: 1.3.6
      typescript: 4.9.5
      v8-compile-cache-lib: 3.0.1
      yn: 3.1.1
    dev: true

  /tsconfig-paths@3.14.1:
    resolution: {integrity: sha512-fxDhWnFSLt3VuTwtvJt5fpwxBHg5AdKWMsgcPOOIilyjymcYVZoCQF8fvFRezCNfblEXmi+PcM1eYHeOAgXCOQ==}
    dependencies:
      '@types/json5': 0.0.29
      json5: 1.0.1
      minimist: 1.2.8
      strip-bom: 3.0.0
    dev: true

  /tslib@1.14.1:
    resolution: {integrity: sha512-Xni35NKzjgMrwevysHTCArtLDpPvye8zV/0E4EyYn43P7/7qvQwPh9BGkHewbMulVntbigmcT7rdX3BNo9wRJg==}

  /tslib@2.4.0:
    resolution: {integrity: sha512-d6xOpEDfsi2CZVlPQzGeux8XMwLT9hssAsaPYExaQMuYskwb+x1x7J371tWlbBdWHroy99KnVB6qIkUbs5X3UQ==}
    dev: true

  /tslib@2.5.0:
    resolution: {integrity: sha512-336iVw3rtn2BUK7ORdIAHTyxHGRIHVReokCR3XjbckJMK7ms8FysBfhLR8IXnAgy7T0PTPNBWKiH514FOW/WSg==}

  /tsutils@3.21.0(typescript@4.5.5):
    resolution: {integrity: sha512-mHKK3iUXL+3UF6xL5k0PEhKRUBKPBCv/+RkEOpjRWxxx27KKRBmmA60A9pgOUvMi8GKhRMPEmjBRPzs2W7O1OA==}
    engines: {node: '>= 6'}
    peerDependencies:
      typescript: '>=2.8.0 || >= 3.2.0-dev || >= 3.3.0-dev || >= 3.4.0-dev || >= 3.5.0-dev || >= 3.6.0-dev || >= 3.6.0-beta || >= 3.7.0-dev || >= 3.7.0-beta'
    dependencies:
      tslib: 1.14.1
      typescript: 4.5.5
    dev: true

  /tunnel-agent@0.6.0:
    resolution: {integrity: sha512-McnNiV1l8RYeY8tBgEpuodCC1mLUdbSN+CYBL7kJsJNInOP8UjDDEwdk6Mw60vdLLrr5NHKZhMAOSrR2NZuQ+w==}
    dependencies:
      safe-buffer: 5.2.1

  /tunnel@0.0.6:
    resolution: {integrity: sha512-1h/Lnq9yajKY2PEbBadPXj3VxsDDu844OnaAo52UVmIzIvwwtBPIuNvkjuzBlTWpfJyUbG3ez0KSBibQkj4ojg==}
    engines: {node: '>=0.6.11 <=0.7.0 || >=0.7.3'}
    dev: false

  /txt_tocfill@0.5.1:
    resolution: {integrity: sha512-4MOOMalIXY15XF9FH1L29L8RbS+/73W+TGbo/j5Gl/l1rz61ZQg+wYW+/RQPpmV7NV8J6bxqFmuHM7IrM/XIcw==}
    dev: false

  /type-check@0.4.0:
    resolution: {integrity: sha512-XleUoc9uwGXqjWwXaUTZAmzMcFZ5858QA2vvx1Ur5xIcixXIP+8LnFDgRplU30us6teqdlskFfu+ae4K79Ooew==}
    engines: {node: '>= 0.8.0'}
    dependencies:
      prelude-ls: 1.2.1

  /type-detect@4.0.8:
    resolution: {integrity: sha512-0fr/mIH1dlO+x7TlcMy+bIDqKPsw/70tVyeHW787goQjhmqaZe10uwLujubK9q9Lg6Fiho1KUKDYz0Z7k7g5/g==}
    engines: {node: '>=4'}
    dev: true

  /type-fest@0.18.1:
    resolution: {integrity: sha512-OIAYXk8+ISY+qTOwkHtKqzAuxchoMiD9Udx+FSGQDuiRR+PJKJHc2NJAXlbhkGwTt/4/nKZxELY1w3ReWOL8mw==}
    engines: {node: '>=10'}

  /type-fest@0.20.2:
    resolution: {integrity: sha512-Ne+eE4r0/iWnpAxD852z3A+N0Bt5RN//NjJwRd2VFHEmrywxf5vsZlh4R6lixl6B+wz/8d+maTSAkN1FIkI3LQ==}
    engines: {node: '>=10'}

  /type-fest@0.21.3:
    resolution: {integrity: sha512-t0rzBq87m3fVcduHDUFhKmyyX+9eo6WQjZvf51Ea/M0Q7+T374Jp1aUiyUl0GKxp8M/OETVHSDvmkyPgvX+X2w==}
    engines: {node: '>=10'}

  /type-fest@0.3.1:
    resolution: {integrity: sha512-cUGJnCdr4STbePCgqNFbpVNCepa+kAVohJs1sLhxzdH+gnEoOd8VhbYa7pD3zZYGiURWM2xzEII3fQcRizDkYQ==}
    engines: {node: '>=6'}
    dev: false

  /type-fest@0.4.1:
    resolution: {integrity: sha512-IwzA/LSfD2vC1/YDYMv/zHP4rDF1usCwllsDpbolT3D4fUepIO7f9K70jjmUewU/LmGUKJcwcVtDCpnKk4BPMw==}
    engines: {node: '>=6'}
    dev: true

  /type-fest@0.6.0:
    resolution: {integrity: sha512-q+MB8nYR1KDLrgr4G5yemftpMC7/QLqVndBmEEdqzmNj5dcFOO4Oo8qlwZE3ULT3+Zim1F8Kq4cBnikNhlCMlg==}
    engines: {node: '>=8'}

  /type-fest@0.8.1:
    resolution: {integrity: sha512-4dbzIzqvjtgiM5rw1k5rEHtBANKmdudhGyBEajN01fEyhaAIhsoKNy6y7+IN93IfpFtwY9iqi7kD+xwKhQsNJA==}
    engines: {node: '>=8'}

  /type-fest@1.4.0:
    resolution: {integrity: sha512-yGSza74xk0UG8k+pLh5oeoYirvIiWo5t0/o3zHHAO2tRDiZcxWP7fywNlXhqb6/r6sWvwi+RsyQMWhVLe4BVuA==}
    engines: {node: '>=10'}
    dev: false

  /type-fest@2.19.0:
    resolution: {integrity: sha512-RAH822pAdBgcNMAfWnCBU3CFZcfZ/i1eZjwFU/dsLKumyuuP3niueg2UAukXYF0E2AAoc82ZSSf9J0WQBinzHA==}
    engines: {node: '>=12.20'}
    dev: false

  /type@1.2.0:
    resolution: {integrity: sha512-+5nt5AAniqsCnu2cEQQdpzCAh33kVx8n0VoFidKpB1dVVLAN/F+bgVOqOJqOnEnrhp222clB5p3vUlD+1QAnfg==}
    dev: false

  /type@2.7.2:
    resolution: {integrity: sha512-dzlvlNlt6AXU7EBSfpAscydQ7gXB+pPGsPnfJnZpiNJBDj7IaJzQlBZYGdEi4R9HmPdBv2XmWJ6YUtoTa7lmCw==}
    dev: false

  /typed-rest-client@1.8.9:
    resolution: {integrity: sha512-uSmjE38B80wjL85UFX3sTYEUlvZ1JgCRhsWj/fJ4rZ0FqDUFoIuodtiVeE+cUqiVTOKPdKrp/sdftD15MDek6g==}
    dependencies:
      qs: 6.11.0
      tunnel: 0.0.6
      underscore: 1.13.6
    dev: false

  /typedarray-to-buffer@3.1.5:
    resolution: {integrity: sha512-zdu8XMNEDepKKR+XYOXAVPtWui0ly0NtohUscw+UmaHiAWT8hrV1rr//H6V+0DvJ3OQ19S979M0laLfX8rm82Q==}
    dependencies:
      is-typedarray: 1.0.0

  /typedarray@0.0.6:
    resolution: {integrity: sha512-/aCDEGatGvZ2BIk+HmLf4ifCJFwvKFNb9/JeZPMulfgFracn9QFcAf5GO8B/mweUjSoblS5In0cWhqpfs/5PQA==}
    dev: true

  /typescript@4.5.5:
    resolution: {integrity: sha512-TCTIul70LyWe6IJWT8QSYeA54WQe8EjQFU4wY52Fasj5UKx88LNYKCgBEHcOMOrFF1rKGbD8v/xcNWVUq9SymA==}
    engines: {node: '>=4.2.0'}
    hasBin: true

  /typescript@4.8.4:
    resolution: {integrity: sha512-QCh+85mCy+h0IGff8r5XWzOVSbBO+KfeYrMQh7NJ58QujwcE22u+NUSmUxqF+un70P9GXKxa2HCNiTTMJknyjQ==}
    engines: {node: '>=4.2.0'}
    hasBin: true
    dev: true

  /typescript@4.9.5:
    resolution: {integrity: sha512-1FXk9E2Hm+QzZQ7z+McJiHL4NW1F2EzMu9Nq9i3zAaGqibafqYwCVU6WyWAuyQRRzOlxou8xZSyXLEN8oKj24g==}
    engines: {node: '>=4.2.0'}
    hasBin: true
    dev: true

  /typical@2.6.1:
    resolution: {integrity: sha512-ofhi8kjIje6npGozTip9Fr8iecmYfEbS06i0JnIg+rh51KakryWF4+jX8lLKZVhy6N+ID45WYSFCxPOdTWCzNg==}
    dev: false

  /uglify-js@3.17.4:
    resolution: {integrity: sha512-T9q82TJI9e/C1TAxYvfb16xO120tMVFZrGA3f9/P4424DNu6ypK103y0GPFVa17yotwSyZW5iYXgjYHkGrJW/g==}
    engines: {node: '>=0.8.0'}
    hasBin: true
    requiresBuild: true
    dev: true
    optional: true

  /unbox-primitive@1.0.2:
    resolution: {integrity: sha512-61pPlCD9h51VoreyJ0BReideM3MDKMKnh6+V9L08331ipq6Q8OFXZYiqP6n/tbHx4s5I9uRhcye6BrbkizkBDw==}
    dependencies:
      call-bind: 1.0.2
      has-bigints: 1.0.2
      has-symbols: 1.0.3
      which-boxed-primitive: 1.0.2
    dev: true

  /underscore@1.13.6:
    resolution: {integrity: sha512-+A5Sja4HP1M08MaXya7p5LvjuM7K6q/2EaC0+iovj/wOcMsTzMvDFbasi/oSapiwOlt252IqsKqPjCl7huKS0A==}
    dev: false

  /unique-filename@1.1.1:
    resolution: {integrity: sha512-Vmp0jIp2ln35UTXuryvjzkjGdRyf9b2lTXuSYUiPmzRcl3FDtYqAwOnTJkAngD9SWhnoJzDbTKwaOrZ+STtxNQ==}
    dependencies:
      unique-slug: 2.0.2

  /unique-filename@2.0.1:
    resolution: {integrity: sha512-ODWHtkkdx3IAR+veKxFV+VBkUMcN+FaqzUUd7IZzt+0zhDZFPFxhlqwPF3YQvMHx1TD0tdgYl+kuPnJ8E6ql7A==}
    engines: {node: ^12.13.0 || ^14.15.0 || >=16.0.0}
    dependencies:
      unique-slug: 3.0.0

  /unique-slug@2.0.2:
    resolution: {integrity: sha512-zoWr9ObaxALD3DOPfjPSqxt4fnZiWblxHIgeWqW8x7UqDzEtHEQLzji2cuJYQFCU6KmoJikOYAZlrTHHebjx2w==}
    dependencies:
      imurmurhash: 0.1.4

  /unique-slug@3.0.0:
    resolution: {integrity: sha512-8EyMynh679x/0gqE9fT9oilG+qEt+ibFyqjuVTsZn1+CMxH+XLlpvr2UZx4nVcCwTpx81nICr2JQFkM+HPLq4w==}
    engines: {node: ^12.13.0 || ^14.15.0 || >=16.0.0}
    dependencies:
      imurmurhash: 0.1.4

  /unique-string@3.0.0:
    resolution: {integrity: sha512-VGXBUVwxKMBUznyffQweQABPRRW1vHZAbadFZud4pLFAqRGvv/96vafgjWFqzourzr8YonlQiPgH0YCJfawoGQ==}
    engines: {node: '>=12'}
    dependencies:
      crypto-random-string: 4.0.0
    dev: false

  /universal-url@2.0.0:
    resolution: {integrity: sha512-3DLtXdm/G1LQMCnPj+Aw7uDoleQttNHp2g5FnNQKR6cP6taNWS1b/Ehjjx4PVyvejKi3TJyu8iBraKM4q3JQPg==}
    engines: {node: '>= 6'}
    dependencies:
      hasurl: 1.0.0
      whatwg-url: 7.1.0
    dev: false

  /universal-user-agent@4.0.1:
    resolution: {integrity: sha512-LnST3ebHwVL2aNe4mejI9IQh2HfZ1RLo8Io2HugSif8ekzD1TlWpHpColOB/eh8JHMLkGH3Akqf040I+4ylNxg==}
    dependencies:
      os-name: 3.1.0
    dev: false

  /universal-user-agent@6.0.0:
    resolution: {integrity: sha512-isyNax3wXoKaulPDZWHQqbmIx1k2tb9fb3GGDBRxCscfYV2Ch7WxPArBsFEG8s/safwXTT7H4QGhaIkTp9447w==}

  /universalify@0.1.2:
    resolution: {integrity: sha512-rBJeI5CXAlmy1pV+617WB9J63U6XcazHHF2f2dbJix4XzpUF0RS3Zbj0FGIOCAva5P/d/GBOYaACQ1w+0azUkg==}
    engines: {node: '>= 4.0.0'}

  /universalify@2.0.0:
    resolution: {integrity: sha512-hAZsKq7Yy11Zu1DE0OzWjw7nnLZmJZYTDZZyEFHZdUhV8FkH5MCfoU1XMaxXovpyW5nq5scPqq0ZDP9Zyl04oQ==}
    engines: {node: '>= 10.0.0'}

  /untildify@4.0.0:
    resolution: {integrity: sha512-KK8xQ1mkzZeg9inewmFVDNkg3l5LUhoq9kN6iWYB/CC9YMG8HA+c1Q8HwDe6dEX7kErrEVNVBO3fWsVq5iDgtw==}
    engines: {node: '>=8'}

  /upath@2.0.1:
    resolution: {integrity: sha512-1uEe95xksV1O0CYKXo8vQvN1JEbtJp7lb7C5U9HMsIp6IVwntkH/oNUzyVNQSd4S1sYk2FpSSW44FqMc8qee5w==}
    engines: {node: '>=4'}
    dev: true

  /update-browserslist-db@1.0.9(browserslist@4.21.4):
    resolution: {integrity: sha512-/xsqn21EGVdXI3EXSum1Yckj3ZVZugqyOZQ/CxYPBD/R+ko9NSUScf8tFF4dOKY+2pvSSJA/S+5B8s4Zr4kyvg==}
    hasBin: true
    peerDependencies:
      browserslist: '>= 4.21.0'
    dependencies:
      browserslist: 4.21.4
      escalade: 3.1.1
      picocolors: 1.0.0

  /update-notifier@6.0.2:
    resolution: {integrity: sha512-EDxhTEVPZZRLWYcJ4ZXjGFN0oP7qYvbXWzEgRm/Yql4dHX5wDbvh89YHP6PK1lzZJYrMtXUuZZz8XGK+U6U1og==}
    engines: {node: '>=14.16'}
    dependencies:
      boxen: 7.0.0
      chalk: 5.0.1
      configstore: 6.0.0
      has-yarn: 3.0.0
      import-lazy: 4.0.0
      is-ci: 3.0.1
      is-installed-globally: 0.4.0
      is-npm: 6.0.0
      is-yarn-global: 0.4.0
      latest-version: 7.0.0
      pupa: 3.1.0
      semver: 7.3.8
      semver-diff: 4.0.0
      xdg-basedir: 5.1.0
    dev: false

  /uri-js@4.4.1:
    resolution: {integrity: sha512-7rKUyy33Q1yc98pQ1DAmLtwX109F7TIfWlW1Ydo8Wl1ii1SeHieeh0HHfPeL2fMXK6z0s8ecKs9frCuLJvndBg==}
    dependencies:
      punycode: 2.3.0

  /url@0.10.3:
    resolution: {integrity: sha512-hzSUW2q06EqL1gKM/a+obYHLIO6ct2hwPuviqTTOcfFVc61UbfJ2Q32+uGL/HCPxKqrdGB5QUwIe7UqlDgwsOQ==}
    dependencies:
      punycode: 1.3.2
      querystring: 0.2.0

  /user-home@2.0.0:
    resolution: {integrity: sha512-KMWqdlOcjCYdtIJpicDSFBQ8nFwS2i9sslAd6f4+CBGcU4gist2REnr2fxj2YocvJFxSF3ZOHLYLVZnUxv4BZQ==}
    engines: {node: '>=0.10.0'}
    dependencies:
      os-homedir: 1.0.2
    dev: true

  /util-deprecate@1.0.2:
    resolution: {integrity: sha512-EPD5q1uXyFxJpCrLnCc1nHnq3gOa6DZBocAIiI2TaSCA7VCJ1UJDMagCzIkXNsUYfD1daK//LTEQ8xiIbrHtcw==}

  /util@0.12.5:
    resolution: {integrity: sha512-kZf/K6hEIrWHI6XqOFUiiMa+79wE/D8Q+NCNAWclkyg3b4d2k7s0QGepNjiABc+aR3N1PAyHL7p6UcLY6LmrnA==}
    dependencies:
      inherits: 2.0.4
      is-arguments: 1.1.1
      is-generator-function: 1.0.10
      is-typed-array: 1.1.10
      which-typed-array: 1.1.9

  /uuid@3.4.0:
    resolution: {integrity: sha512-HjSDRw6gZE5JMggctHBcjVak08+KEVhSIiDzFnT9S9aegmp85S/bReBVTb4QTFaRNptJ9kuYaNhnbNEOkbKb/A==}
    deprecated: Please upgrade  to version 7 or higher.  Older versions may use Math.random() in certain circumstances, which is known to be problematic.  See https://v8.dev/blog/math-random for details.
    hasBin: true
    dev: true

  /uuid@8.0.0:
    resolution: {integrity: sha512-jOXGuXZAWdsTH7eZLtyXMqUb9EcWMGZNbL9YcGBJl4MH4nrxHmZJhEHvyLFrkxo+28uLb/NYRcStH48fnD0Vzw==}
    hasBin: true

  /uuid@8.3.2:
    resolution: {integrity: sha512-+NYs2QeMWy+GWFOEm9xnn6HCDp0l7QBD7ml8zLUmJ+93Q5NF0NocErnwkTkXVFNiX3/fpC6afS8Dhb/gz7R7eg==}
    hasBin: true
    dev: true

  /v8-compile-cache-lib@3.0.1:
    resolution: {integrity: sha512-wa7YjyUGfNZngI/vtK0UHAN+lgDCxBPCylVXGp0zu59Fz5aiGtNXaq3DhIov063MorB+VfufLh3JlF2KdTK3xg==}
    dev: true

  /v8-compile-cache@2.3.0:
    resolution: {integrity: sha512-l8lCEmLcLYZh4nbunNZvQCJc5pv7+RCwa8q/LdUx8u7lsWvPDKmpodJAJNwkAhJC//dFY48KuIEmjtd4RViDrA==}
    dev: true

  /v8-to-istanbul@9.0.1:
    resolution: {integrity: sha512-74Y4LqY74kLE6IFyIjPtkSTWzUZmj8tdHT9Ii/26dvQ6K9Dl2NbEfj0XgU2sHCtKgt5VupqhlO/5aWuqS+IY1w==}
    engines: {node: '>=10.12.0'}
    dependencies:
      '@jridgewell/trace-mapping': 0.3.14
      '@types/istanbul-lib-coverage': 2.0.4
      convert-source-map: 1.8.0
    dev: true

  /validate-npm-package-license@3.0.4:
    resolution: {integrity: sha512-DpKm2Ui/xN7/HQKCtpZxoRWBhZ9Z0kqtygG8XCgNQ8ZlDnxuQmWhj566j8fN4Cu3/JmbhsDo7fcAJq4s9h27Ew==}
    dependencies:
      spdx-correct: 3.1.1
      spdx-expression-parse: 3.0.1

  /validate-npm-package-name@3.0.0:
    resolution: {integrity: sha512-M6w37eVCMMouJ9V/sdPGnC5H4uDr73/+xdq0FBLO3TFFX1+7wiUY6Es328NN+y43tmY+doUdN9g9J21vqB7iLw==}
    dependencies:
      builtins: 1.0.3

  /validate-npm-package-name@4.0.0:
    resolution: {integrity: sha512-mzR0L8ZDktZjpX4OB46KT+56MAhl4EIazWP/+G/HPGuvfdaqg4YsCdtOm6U9+LOFyYDoh4dpnpxZRB9MQQns5Q==}
    engines: {node: ^12.13.0 || ^14.15.0 || >=16.0.0}
    dependencies:
      builtins: 5.0.1

  /validator@13.9.0:
    resolution: {integrity: sha512-B+dGG8U3fdtM0/aNK4/X8CXq/EcxU2WPrPEkJGslb47qyHsxmbggTWK0yEA4qnYVNF+nxNlN88o14hIcPmSIEA==}
    engines: {node: '>= 0.10'}

  /vinyl-file@3.0.0:
    resolution: {integrity: sha512-BoJDj+ca3D9xOuPEM6RWVtWQtvEPQiQYn82LvdxhLWplfQsBzBqtgK0yhCP0s1BNTi6dH9BO+dzybvyQIacifg==}
    engines: {node: '>=4'}
    dependencies:
      graceful-fs: 4.2.11
      pify: 2.3.0
      strip-bom-buf: 1.0.0
      strip-bom-stream: 2.0.0
      vinyl: 2.2.1

  /vinyl@2.2.1:
    resolution: {integrity: sha512-LII3bXRFBZLlezoG5FfZVcXflZgWP/4dCwKtxd5ky9+LOtM4CS3bIRQsmR1KMnMW07jpE8fqR2lcxPZ+8sJIcw==}
    engines: {node: '>= 0.10'}
    dependencies:
      clone: 2.1.2
      clone-buffer: 1.0.0
      clone-stats: 1.0.0
      cloneable-readable: 1.1.3
      remove-trailing-separator: 1.1.0
      replace-ext: 1.0.1

  /walk-up-path@1.0.0:
    resolution: {integrity: sha512-hwj/qMDUEjCU5h0xr90KGCf0tg0/LgJbmOWgrWKYlcJZM7XvquvUJZ0G/HMGr7F7OQMOUuPHWP9JpriinkAlkg==}

  /watchpack@2.4.0:
    resolution: {integrity: sha512-Lcvm7MGST/4fup+ifyKi2hjyIAwcdI4HRgtvTpIUxBRhB+RFtUh8XtDOxUfctVCnhVi+QQj49i91OyvzkJl6cg==}
    engines: {node: '>=10.13.0'}
    dependencies:
      glob-to-regexp: 0.4.1
      graceful-fs: 4.2.11
    dev: false

  /wcwidth@1.0.1:
    resolution: {integrity: sha512-XHPEwS0q6TaxcvG85+8EYkbiCux2XtWG2mkc47Ng2A77BQu9+DqIOJldST4HgPkuea7dvKSj5VgX3P1d4rW8Tg==}
    dependencies:
      defaults: 1.0.3

  /webidl-conversions@3.0.1:
    resolution: {integrity: sha512-2JAn3z8AR6rjK8Sm8orRC0h/bcl/DqL7tRPdGZ4I1CjdF+EaMLmYxBHyXuKL849eucPFhvBoxMsflfOb8kxaeQ==}

  /webidl-conversions@4.0.2:
    resolution: {integrity: sha512-YQ+BmxuTgd6UXZW3+ICGfyqRyHXVlD5GtQr5+qjiNW7bF0cqrzX500HVXPBOvgXb5YnzDd+h0zqyv61KUD7+Sg==}
    dev: false

  /webpack-sources@3.2.3:
    resolution: {integrity: sha512-/DyMEOrDgLKKIG0fmvtz+4dUX/3Ghozwgm6iPp8KRhvn+eQf9+Q7GWxVNMk3+uCPWfdXYC4ExGBckIXdFEfH1w==}
    engines: {node: '>=10.13.0'}
    dev: false

  /webpack@5.76.2:
    resolution: {integrity: sha512-Th05ggRm23rVzEOlX8y67NkYCHa9nTNcwHPBhdg+lKG+mtiW7XgggjAeeLnADAe7mLjJ6LUNfgHAuRRh+Z6J7w==}
    engines: {node: '>=10.13.0'}
    hasBin: true
    peerDependencies:
      webpack-cli: '*'
    peerDependenciesMeta:
      webpack-cli:
        optional: true
    dependencies:
      '@types/eslint-scope': 3.7.4
      '@types/estree': 0.0.51
      '@webassemblyjs/ast': 1.11.1
      '@webassemblyjs/wasm-edit': 1.11.1
      '@webassemblyjs/wasm-parser': 1.11.1
      acorn: 8.8.0
      acorn-import-assertions: 1.8.0(acorn@8.8.0)
      browserslist: 4.21.4
      chrome-trace-event: 1.0.3
      enhanced-resolve: 5.10.0
      es-module-lexer: 0.9.3
      eslint-scope: 5.1.1
      events: 3.3.0
      glob-to-regexp: 0.4.1
      graceful-fs: 4.2.10
      json-parse-even-better-errors: 2.3.1
      loader-runner: 4.3.0
      mime-types: 2.1.35
      neo-async: 2.6.2
      schema-utils: 3.1.1
      tapable: 2.2.1
      terser-webpack-plugin: 5.3.6(webpack@5.76.2)
      watchpack: 2.4.0
      webpack-sources: 3.2.3
    transitivePeerDependencies:
      - '@swc/core'
      - esbuild
      - uglify-js
    dev: false

  /whatwg-url@5.0.0:
    resolution: {integrity: sha512-saE57nupxk6v3HY35+jzBwYa0rKSy0XR8JSxZPwgLr7ys0IBzhGviA1/TUGJLmSVqs8pb9AnvICXEuOHLprYTw==}
    dependencies:
      tr46: 0.0.3
      webidl-conversions: 3.0.1

  /whatwg-url@7.1.0:
    resolution: {integrity: sha512-WUu7Rg1DroM7oQvGWfOiAK21n74Gg+T4elXEQYkOhtyLeWiJFoOGLXPKI/9gzIie9CtwVLm8wtw6YJdKyxSjeg==}
    dependencies:
      lodash.sortby: 4.7.0
      tr46: 1.0.1
      webidl-conversions: 4.0.2
    dev: false

  /which-boxed-primitive@1.0.2:
    resolution: {integrity: sha512-bwZdv0AKLpplFY2KZRX6TvyuN7ojjr7lwkg6ml0roIy9YeuSr7JS372qlNW18UQYzgYK9ziGcerWqZOmEn9VNg==}
    dependencies:
      is-bigint: 1.0.4
      is-boolean-object: 1.1.2
      is-number-object: 1.0.7
      is-string: 1.0.7
      is-symbol: 1.0.4
    dev: true

  /which-module@2.0.0:
    resolution: {integrity: sha512-B+enWhmw6cjfVC7kS8Pj9pCrKSc5txArRyaYGe088shv/FGWH+0Rjx/xPgtsWfsUtS27FkP697E4DDhgrgoc0Q==}
    dev: true

  /which-pm@2.0.0:
    resolution: {integrity: sha512-Lhs9Pmyph0p5n5Z3mVnN0yWcbQYUAD7rbQUiMsQxOJ3T57k7RFe35SUwWMf7dsbDZks1uOmw4AecB/JMDj3v/w==}
    engines: {node: '>=8.15'}
    dependencies:
      load-yaml-file: 0.2.0
      path-exists: 4.0.0

  /which-typed-array@1.1.9:
    resolution: {integrity: sha512-w9c4xkx6mPidwp7180ckYWfMmvxpjlZuIudNtDf4N/tTAUB8VJbX25qZoAsrtGuYNnGw3pa0AXgbGKRB8/EceA==}
    engines: {node: '>= 0.4'}
    dependencies:
      available-typed-arrays: 1.0.5
      call-bind: 1.0.2
      for-each: 0.3.3
      gopd: 1.0.1
      has-tostringtag: 1.0.0
      is-typed-array: 1.1.10

  /which@1.3.1:
    resolution: {integrity: sha512-HxJdYWq1MTIQbJ3nw0cqssHoTNU267KlrDuGZ1WYlxDStUtKUhOaJmh112/TZmHxxUfuJqPXSOm7tDyas0OSIQ==}
    hasBin: true
    dependencies:
      isexe: 2.0.0

  /which@2.0.2:
    resolution: {integrity: sha512-BLI3Tl1TW3Pvl70l3yq3Y64i+awpwXqsGBYWkkqMtnbXgrMD+yj7rhW0kuEDxzJaYXGjEW5ogapKNMEKNMjibA==}
    engines: {node: '>= 8'}
    hasBin: true
    dependencies:
      isexe: 2.0.0

  /wide-align@1.1.5:
    resolution: {integrity: sha512-eDMORYaPNZ4sQIuuYPDHdQvf4gyCF9rEEV/yPxGfwPkRodwEgiMUUXTx/dex+Me0wxx53S+NgUHaP7y3MGlDmg==}
    dependencies:
      string-width: 4.2.3

  /widest-line@3.1.0:
    resolution: {integrity: sha512-NsmoXalsWVDMGupxZ5R08ka9flZjjiLvHVAWYOKtiKM8ujtZWr9cRffak+uSE48+Ob8ObalXpwyeUiyDD6QFgg==}
    engines: {node: '>=8'}
    dependencies:
      string-width: 4.2.3

  /widest-line@4.0.1:
    resolution: {integrity: sha512-o0cyEG0e8GPzT4iGHphIOh0cJOV8fivsXxddQasHPHfoZf1ZexrfeA21w2NaEN1RHE+fXlfISmOE8R9N3u3Qig==}
    engines: {node: '>=12'}
    dependencies:
      string-width: 5.1.2
    dev: false

  /windows-release@3.3.3:
    resolution: {integrity: sha512-OSOGH1QYiW5yVor9TtmXKQvt2vjQqbYS+DqmsZw+r7xDwLXEeT3JGW0ZppFmHx4diyXmxt238KFR3N9jzevBRg==}
    engines: {node: '>=6'}
    dependencies:
      execa: 1.0.0
    dev: false

  /word-wrap@1.2.3:
    resolution: {integrity: sha512-Hz/mrNwitNRh/HUAtM/VT/5VH+ygD6DV7mYKZAtHOrbs8U7lvPS6xf7EJKMF0uW1KJCl0H701g3ZGus+muE5vQ==}
    engines: {node: '>=0.10.0'}

  /wordwrap@1.0.0:
    resolution: {integrity: sha512-gvVzJFlPycKc5dZN4yPkP8w7Dc37BtP1yczEneOb4uq34pXZcvrtRTmWV8W+Ume+XCxKgbjM+nevkyFPMybd4Q==}

  /workerpool@6.2.1:
    resolution: {integrity: sha512-ILEIE97kDZvF9Wb9f6h5aXK4swSlKGUcOEGiIYb2OOu/IrDU9iwj0fD//SsA6E5ibwJxpEvhullJY4Sl4GcpAw==}
    dev: true

  /wrap-ansi@2.1.0:
    resolution: {integrity: sha512-vAaEaDM946gbNpH5pLVNR+vX2ht6n0Bt3GXwVB1AuAqZosOvHNF3P7wDnh8KLkSqgUh0uh77le7Owgoz+Z9XBw==}
    engines: {node: '>=0.10.0'}
    dependencies:
      string-width: 1.0.2
      strip-ansi: 3.0.1

  /wrap-ansi@6.2.0:
    resolution: {integrity: sha512-r6lPcBGxZXlIcymEu7InxDMhdW0KDxpLgoFLcguasxCaJ/SOIZwINatK9KY/tf+ZrlywOKU0UDj3ATXUBfxJXA==}
    engines: {node: '>=8'}
    dependencies:
      ansi-styles: 4.3.0
      string-width: 4.2.3
      strip-ansi: 6.0.1
    dev: true

  /wrap-ansi@7.0.0:
    resolution: {integrity: sha512-YVGIj2kamLSTxw6NsZjoBxfSwsn0ycdesmc4p+Q21c5zPuZ1pl+NfxVdxPtdHvmNVOQ6XSYG4AUtyt/Fi7D16Q==}
    engines: {node: '>=10'}
    dependencies:
      ansi-styles: 4.3.0
      string-width: 4.2.3
      strip-ansi: 6.0.1

  /wrap-ansi@8.1.0:
    resolution: {integrity: sha512-si7QWI6zUMq56bESFvagtmzMdGOtoxfR+Sez11Mobfc7tm+VkUckk9bW2UeffTGVUbOksxmSw0AA2gs8g71NCQ==}
    engines: {node: '>=12'}
    dependencies:
      ansi-styles: 6.2.1
      string-width: 5.1.2
      strip-ansi: 7.0.1
    dev: false

  /wrappy@1.0.2:
    resolution: {integrity: sha512-l4Sp/DRseor9wL6EvV2+TuQn63dMkPjZ/sp9XkghTEbV9KlPS1xUsZ3u7/IQO4wxtcFB4bgpQPRcR3QCvezPcQ==}

  /write-file-atomic@2.4.3:
    resolution: {integrity: sha512-GaETH5wwsX+GcnzhPgKcKjJ6M2Cq3/iZp1WyY/X1CSqrW+jVNM9Y7D8EC2sM4ZG/V8wZlSniJnCKWPmBYAucRQ==}
    dependencies:
      graceful-fs: 4.2.11
      imurmurhash: 0.1.4
      signal-exit: 3.0.7
    dev: true

  /write-file-atomic@3.0.3:
    resolution: {integrity: sha512-AvHcyZ5JnSfq3ioSyjrBkH9yW4m7Ayk8/9My/DD9onKeu/94fwrMocemO2QAJFAlnnDN+ZDS+ZjAR5ua1/PV/Q==}
    dependencies:
      imurmurhash: 0.1.4
      is-typedarray: 1.0.0
      signal-exit: 3.0.7
      typedarray-to-buffer: 3.1.5

  /write-file-atomic@4.0.2:
    resolution: {integrity: sha512-7KxauUdBmSdWnmpaGFg+ppNjKF8uNLry8LyzjauQDOVONfFLNKrKvQOxZ/VuTIcS/gge/YNahf5RIIQWTSarlg==}
    engines: {node: ^12.13.0 || ^14.15.0 || >=16.0.0}
    dependencies:
      imurmurhash: 0.1.4
      signal-exit: 3.0.7

  /write-json-file@3.2.0:
    resolution: {integrity: sha512-3xZqT7Byc2uORAatYiP3DHUUAVEkNOswEWNs9H5KXiicRTvzYzYqKjYc4G7p+8pltvAw641lVByKVtMpf+4sYQ==}
    engines: {node: '>=6'}
    dependencies:
      detect-indent: 5.0.0
      graceful-fs: 4.2.11
      make-dir: 2.1.0
      pify: 4.0.1
      sort-keys: 2.0.0
      write-file-atomic: 2.4.3
    dev: true

  /write-json-file@4.3.0:
    resolution: {integrity: sha512-PxiShnxf0IlnQuMYOPPhPkhExoCQuTUNPOa/2JWCYTmBquU9njyyDuwRKN26IZBlp4yn1nt+Agh2HOOBl+55HQ==}
    engines: {node: '>=8.3'}
    dependencies:
      detect-indent: 6.1.0
      graceful-fs: 4.2.11
      is-plain-obj: 2.1.0
      make-dir: 3.1.0
      sort-keys: 4.2.0
      write-file-atomic: 3.0.3
    dev: true

  /write-pkg@4.0.0:
    resolution: {integrity: sha512-v2UQ+50TNf2rNHJ8NyWttfm/EJUBWMJcx6ZTYZr6Qp52uuegWw/lBkCtCbnYZEmPRNL61m+u67dAmGxo+HTULA==}
    engines: {node: '>=8'}
    dependencies:
      sort-keys: 2.0.0
      type-fest: 0.4.1
      write-json-file: 3.2.0
    dev: true

  /xdg-basedir@5.1.0:
    resolution: {integrity: sha512-GCPAHLvrIH13+c0SuacwvRYj2SxJXQ4kaVTT5xgL3kPrz56XxkF21IGhjSE1+W0aw7gpBWRGXLCPnPby6lSpmQ==}
    engines: {node: '>=12'}
    dev: false

  /xml2js@0.4.19:
    resolution: {integrity: sha512-esZnJZJOiJR9wWKMyuvSE1y6Dq5LCuJanqhxslH2bxM6duahNZ+HMpCLhBQGZkbX6xRf8x1Y2eJlgt2q3qo49Q==}
    dependencies:
      sax: 1.2.1
      xmlbuilder: 9.0.7

  /xmlbuilder@9.0.7:
    resolution: {integrity: sha512-7YXTQc3P2l9+0rjaUbLwMKRhtmwg1M1eDf6nag7urC7pIPYLD9W/jmzQ4ptRSUbodw5S0jfoGTflLemQibSpeQ==}
    engines: {node: '>=4.0'}

  /xtend@4.0.2:
    resolution: {integrity: sha512-LKYU1iAXJXUgAXn9URjiu+MWhyUXHsvfp7mcuYm9dSUKK0/CjtrUwFAxD82/mCWbtLsGjFIad0wIsod4zrTAEQ==}
    engines: {node: '>=0.4'}

  /y18n@4.0.3:
    resolution: {integrity: sha512-JKhqTOwSrqNA1NY5lSztJ1GrBiUodLMmIZuLiDaMRJ+itFd+ABVE8XBjOvIWL+rSqNDC74LCSFmlb/U4UZ4hJQ==}
    dev: true

  /y18n@5.0.8:
    resolution: {integrity: sha512-0pfFzegeDWJHJIAmTLRP2DwHjdF5s7jo9tuztdQxAhINCdvS+3nGINqPd00AphqJR/0LhANUS6/+7SCb98YOfA==}
    engines: {node: '>=10'}

  /yallist@2.1.2:
    resolution: {integrity: sha512-ncTzHV7NvsQZkYe1DW7cbDLm0YpzHmZF5r/iyP3ZnQtMiJ+pjzisCiMNI+Sj+xQF5pXhSHxSB3uDbsBTzY/c2A==}
    dev: true

  /yallist@4.0.0:
    resolution: {integrity: sha512-3wdGidZyq5PB084XLES5TpOSRA3wjXAlIWMhum2kRcv/41Sn2emQ0dycQW4uZXLejwKvg6EsvbdlVL+FYEct7A==}

  /yaml@1.10.2:
    resolution: {integrity: sha512-r3vXyErRCYJ7wg28yvBY5VSoAF8ZvlcW9/BwUzEtUsjvX/DKs24dIkuwjtuprwJJHsbyUbLApepYTR1BN4uHrg==}
    engines: {node: '>= 6'}

  /yaml@2.1.2:
    resolution: {integrity: sha512-VSdf2/K3FqAetooKQv45Hcu6sA00aDgWZeGcG6V9IYJnVLTnb6988Tie79K5nx2vK7cEpf+yW8Oy+7iPAbdiHA==}
    engines: {node: '>= 14'}
    dev: false

  /yargs-parser@18.1.3:
    resolution: {integrity: sha512-o50j0JeToy/4K6OZcaQmW6lyXXKhq7csREXcDwk2omFPJEwUNOVtJKvmDr9EI1fAJZUyZcRF7kxGBWmRXudrCQ==}
    engines: {node: '>=6'}
    dependencies:
      camelcase: 5.3.1
      decamelize: 1.2.0
    dev: true

  /yargs-parser@20.2.4:
    resolution: {integrity: sha512-WOkpgNhPTlE73h4VFAFsOnomJVaovO8VqLDzy5saChRBFQFBoMYirowyW+Q9HB4HFF4Z7VZTiG3iSzJJA29yRA==}
    engines: {node: '>=10'}
    dev: true

  /yargs-parser@20.2.9:
    resolution: {integrity: sha512-y11nGElTIV+CT3Zv9t7VKl+Q3hTQoT9a1Qzezhhl6Rp21gJ/IVTW7Z3y9EWXhuUBC2Shnf+DX0antecpAwSP8w==}
    engines: {node: '>=10'}

  /yargs-parser@21.0.1:
    resolution: {integrity: sha512-9BK1jFpLzJROCI5TzwZL/TU4gqjK5xiHV/RfWLOahrjAko/e4DJkRDZQXfvqAsiZzzYhgAzbgz6lg48jcm4GLg==}
    engines: {node: '>=12'}
    dev: true

  /yargs-parser@21.1.1:
    resolution: {integrity: sha512-tVpsJW7DdjecAiFpbIB1e3qxIQsE6NoPc5/eTdrbbIC4h0LVsWhnoa3g+m2HclBIujHzsxZ4VJVA+GUuc2/LBw==}
    engines: {node: '>=12'}

  /yargs-unparser@2.0.0:
    resolution: {integrity: sha512-7pRTIA9Qc1caZ0bZ6RYRGbHJthJWuakf+WmHK0rVeLkNrrGhfoabBNdue6kdINI6r4if7ocq9aD/n7xwKOdzOA==}
    engines: {node: '>=10'}
    dependencies:
      camelcase: 6.3.0
      decamelize: 4.0.0
      flat: 5.0.2
      is-plain-obj: 2.1.0
    dev: true

  /yargs@15.4.1:
    resolution: {integrity: sha512-aePbxDmcYW++PaqBsJ+HYUFwCdv4LVvdnhBy78E57PIor8/OVvhMrADFFEDh8DHDFRv/O9i3lPhsENjO7QX0+A==}
    engines: {node: '>=8'}
    dependencies:
      cliui: 6.0.0
      decamelize: 1.2.0
      find-up: 4.1.0
      get-caller-file: 2.0.5
      require-directory: 2.1.1
      require-main-filename: 2.0.0
      set-blocking: 2.0.0
      string-width: 4.2.3
      which-module: 2.0.0
      y18n: 4.0.3
      yargs-parser: 18.1.3
    dev: true

  /yargs@16.2.0:
    resolution: {integrity: sha512-D1mvvtDG0L5ft/jGWkLpG1+m0eQxOfaBvTNELraWj22wSVUMWxZUvYgJYcKh6jGGIkJFhH4IZPQhR4TKpc8mBw==}
    engines: {node: '>=10'}
    dependencies:
      cliui: 7.0.4
      escalade: 3.1.1
      get-caller-file: 2.0.5
      require-directory: 2.1.1
      string-width: 4.2.3
      y18n: 5.0.8
      yargs-parser: 20.2.9
    dev: true

  /yargs@17.6.0:
    resolution: {integrity: sha512-8H/wTDqlSwoSnScvV2N/JHfLWOKuh5MVla9hqLjK3nsfyy6Y4kDSYSvkU5YCUEPOSnRXfIyx3Sq+B/IWudTo4g==}
    engines: {node: '>=12'}
    dependencies:
      cliui: 8.0.1
      escalade: 3.1.1
      get-caller-file: 2.0.5
      require-directory: 2.1.1
      string-width: 4.2.3
      y18n: 5.0.8
      yargs-parser: 21.1.1

  /yargs@17.7.1:
    resolution: {integrity: sha512-cwiTb08Xuv5fqF4AovYacTFNxk62th7LKJ6BL9IGUpTJrWoU7/7WdQGTP2SjKf1dUNBGzDd28p/Yfs/GI6JrLw==}
    engines: {node: '>=12'}
    dependencies:
      cliui: 8.0.1
      escalade: 3.1.1
      get-caller-file: 2.0.5
      require-directory: 2.1.1
      string-width: 4.2.3
      y18n: 5.0.8
      yargs-parser: 21.1.1

  /yarn@1.22.19:
    resolution: {integrity: sha512-/0V5q0WbslqnwP91tirOvldvYISzaqhClxzyUKXYxs07yUILIs5jx/k6CFe8bvKSkds5w+eiOqta39Wk3WxdcQ==}
    engines: {node: '>=4.0.0'}
    hasBin: true
    requiresBuild: true
    dev: false

  /yeoman-environment@3.14.1:
    resolution: {integrity: sha512-IjH9lCm0CKbNqH7x59c75feg64bz/WOk72j/wwMRiEQvcD47eKYduJmbyohR9pncmveJw/kkoJy3/OazARk7KA==}
    engines: {node: '>=12.10.0'}
    hasBin: true
    dependencies:
      '@npmcli/arborist': 4.3.1
      are-we-there-yet: 2.0.0
      arrify: 2.0.1
      binaryextensions: 4.18.0
      chalk: 4.1.2
      cli-table: 0.3.11
      commander: 7.1.0
      dateformat: 4.6.3
      debug: 4.3.4
      diff: 5.1.0
      error: 10.4.0
      escape-string-regexp: 4.0.0
      execa: 5.1.1
      find-up: 5.0.0
      globby: 11.1.0
      grouped-queue: 2.0.0
      inquirer: 8.2.4
      is-scoped: 2.1.0
      isbinaryfile: 4.0.10
      lodash: 4.17.21
      log-symbols: 4.1.0
      mem-fs: 2.2.1
      mem-fs-editor: 9.6.0(mem-fs@2.2.1)
      minimatch: 3.1.2
      npmlog: 5.0.1
      p-queue: 6.6.2
      p-transform: 1.3.0
      pacote: 12.0.3
      preferred-pm: 3.0.3
      pretty-bytes: 5.6.0
      semver: 7.3.8
      slash: 3.0.0
      strip-ansi: 6.0.1
      text-table: 0.2.0
      textextensions: 5.15.0
      untildify: 4.0.0
    transitivePeerDependencies:
      - bluebird
      - supports-color

  /yeoman-generator@5.7.1(yeoman-environment@3.14.1):
    resolution: {integrity: sha512-5X9Ep5Zu7gw6JDpahkgCorsz8BUQ0iDbnLO3Ov0UgLc9GedTUMk0a2DMkEspq7+fZHtVcOQ2C/YIbzpDH/5OMg==}
    engines: {node: '>=12.10.0'}
    peerDependencies:
      yeoman-environment: ^3.2.0
    peerDependenciesMeta:
      yeoman-environment:
        optional: true
    dependencies:
      chalk: 4.1.2
      dargs: 7.0.0
      debug: 4.3.4
      execa: 5.1.1
      github-username: 6.0.0
      lodash: 4.17.21
      minimist: 1.2.8
      read-pkg-up: 7.0.1
      run-async: 2.4.1
      semver: 7.3.8
      shelljs: 0.8.5
      sort-keys: 4.2.0
      text-table: 0.2.0
      yeoman-environment: 3.14.1
    transitivePeerDependencies:
      - encoding
      - supports-color

  /yn@3.1.1:
    resolution: {integrity: sha512-Ux4ygGWsu2c7isFWe8Yu1YluJmqVhxqK2cLXNQA5AcC3QfbGNpM7fu0Y8b/z16pXLnFxZYvWhd3fhBY9DLmC6Q==}
    engines: {node: '>=6'}
    dev: true

  /yocto-queue@0.1.0:
    resolution: {integrity: sha512-rVksvsnNCdJ/ohGc6xgPwyN8eheCxsiLM8mxuE/t/mOVqJewPuO1miLpTHQiRgTKCLexL4MeAFVagts7HmNZ2Q==}
    engines: {node: '>=10'}

  /yosay@2.0.2:
    resolution: {integrity: sha512-avX6nz2esp7IMXGag4gu6OyQBsMh/SEn+ZybGu3yKPlOTE6z9qJrzG/0X5vCq/e0rPFy0CUYCze0G5hL310ibA==}
    engines: {node: '>=4'}
    hasBin: true
    dependencies:
      ansi-regex: 2.1.1
      ansi-styles: 3.2.1
      chalk: 1.1.3
      cli-boxes: 1.0.0
      pad-component: 0.0.1
      string-width: 2.1.1
      strip-ansi: 3.0.1
      taketalk: 1.0.0
      wrap-ansi: 2.1.0

  /z-schema@5.0.3:
    resolution: {integrity: sha512-sGvEcBOTNum68x9jCpCVGPFJ6mWnkD0YxOcddDlJHRx3tKdB2q8pCHExMVZo/AV/6geuVJXG7hljDaWG8+5GDw==}
    engines: {node: '>=8.0.0'}
    hasBin: true
    dependencies:
      lodash.get: 4.4.2
      lodash.isequal: 4.5.0
      validator: 13.9.0
    optionalDependencies:
      commander: 2.20.3
    dev: false

  /z-schema@5.0.5:
    resolution: {integrity: sha512-D7eujBWkLa3p2sIpJA0d1pr7es+a7m0vFAnZLlCEKq/Ij2k0MLi9Br2UPxoxdYystm5K1yeBGzub0FlYUEWj2Q==}
    engines: {node: '>=8.0.0'}
    hasBin: true
    dependencies:
      lodash.get: 4.4.2
      lodash.isequal: 4.5.0
      validator: 13.9.0
    optionalDependencies:
      commander: 9.5.0
    dev: true<|MERGE_RESOLUTION|>--- conflicted
+++ resolved
@@ -8,7 +8,6 @@
 importers:
 
   .:
-<<<<<<< HEAD
     devDependencies:
       '@commitlint/cli':
         specifier: ^17.1.2
@@ -23,8 +22,8 @@
         specifier: ^1.1.0
         version: 1.1.0
       '@fluidframework/test-tools':
-        specifier: ^0.2.3074
-        version: 0.2.3074
+        specifier: ^0.2.158186
+        version: 0.2.158186
       '@microsoft/api-documenter':
         specifier: ^7.21.6
         version: 7.21.6
@@ -73,52 +72,6 @@
       typescript:
         specifier: ~4.5.5
         version: 4.5.5
-=======
-    specifiers:
-      '@commitlint/cli': ^17.1.2
-      '@commitlint/config-conventional': ^17.1.0
-      '@commitlint/cz-commitlint': ^17.1.2
-      '@fluidframework/build-common': ^1.1.0
-      '@fluidframework/test-tools': ^0.2.158186
-      '@microsoft/api-documenter': ^7.21.6
-      '@microsoft/api-extractor': ^7.34.4
-      c8: ^7.7.1
-      commitizen: ^4.2.5
-      concurrently: ^7.6.0
-      conventional-changelog-cli: ^2.2.2
-      conventional-changelog-conventionalcommits: ^5.0.0
-      copyfiles: ^2.4.1
-      cz-conventional-changelog: ^3.3.0
-      cz-customizable: ^7.0.0
-      inquirer: ^8.0.0
-      lerna: ^5.6.2
-      prettier: ~2.6.2
-      rimraf: ^4.4.0
-      run-script-os: ^1.1.6
-      typescript: ~4.5.5
-    devDependencies:
-      '@commitlint/cli': 17.2.0
-      '@commitlint/config-conventional': 17.2.0
-      '@commitlint/cz-commitlint': 17.2.0_yes7iyjckc3rubj3ixzwc3ince
-      '@fluidframework/build-common': 1.1.0
-      '@fluidframework/test-tools': 0.2.158186
-      '@microsoft/api-documenter': 7.21.6
-      '@microsoft/api-extractor': 7.34.4
-      c8: 7.11.3
-      commitizen: 4.2.5
-      concurrently: 7.6.0
-      conventional-changelog-cli: 2.2.2
-      conventional-changelog-conventionalcommits: 5.0.0
-      copyfiles: 2.4.1
-      cz-conventional-changelog: 3.3.0
-      cz-customizable: 7.0.0
-      inquirer: 8.2.4
-      lerna: 5.6.2
-      prettier: 2.6.2
-      rimraf: 4.4.0
-      run-script-os: 1.1.6
-      typescript: 4.5.5
->>>>>>> 65954af3
 
   packages/build-cli:
     dependencies:
@@ -1350,13 +1303,8 @@
       - typescript
     dev: true
 
-<<<<<<< HEAD
-  /@fluidframework/test-tools@0.2.3074:
-    resolution: {integrity: sha512-ZRSSKPXMm/ni/hDztf38GMBtzFez0Q9XXaY5abd2rQz76A3wIK+yzQerTqnZYBnwrzGwZi22Ne1FXND1JeFMZA==}
-=======
-  /@fluidframework/test-tools/0.2.158186:
+  /@fluidframework/test-tools@0.2.158186:
     resolution: {integrity: sha512-PwO7X/Kg46befSo28mSuef95/fQUmfOFWmoY1FdWAMz+6srX4o/8B4KVaKQ/3nmFD5a/PQHYHqyzAxWiFZYpfQ==}
->>>>>>> 65954af3
     hasBin: true
     dev: true
 
