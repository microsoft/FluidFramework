lockfileVersion: '6.0'

settings:
  autoInstallPeers: true
  excludeLinksFromLockfile: false

overrides:
  json5@<1.0.2: ^1.0.2
  json5@>=2.0.0 <2.2.2: ^2.2.2
  qs: ^6.11.0
  sharp: ^0.33.2
  oclif>@aws-sdk/client-cloudfront: npm:empty-npm-package@1.0.0
  oclif>@aws-sdk/client-s3: npm:empty-npm-package@1.0.0

patchedDependencies:
  jssm-viz@5.101.0:
    hash: jq5upu46ffypomxpz6yk2iwhaa
    path: patches/jssm-viz@5.101.0.patch

importers:

  .:
    devDependencies:
      '@biomejs/biome':
        specifier: ~1.9.3
        version: 1.9.3
      '@commitlint/cli':
        specifier: ^17.6.6
        version: 17.6.6
      '@commitlint/config-conventional':
        specifier: ^17.6.6
        version: 17.6.6
      '@commitlint/cz-commitlint':
        specifier: ^17.5.0
        version: 17.5.0(commitizen@4.3.0)(inquirer@8.2.5)
      '@fluid-tools/build-cli':
        specifier: ~0.44.0
        version: 0.44.0
      '@fluidframework/build-common':
        specifier: ^2.0.3
        version: 2.0.3
      '@fluidframework/build-tools':
        specifier: ~0.44.0
        version: 0.44.0
      '@microsoft/api-documenter':
        specifier: ^7.22.24
        version: 7.22.24
      '@microsoft/api-extractor':
        specifier: ^7.45.1
        version: 7.45.1
      c8:
        specifier: ^7.14.0
        version: 7.14.0
      commitizen:
        specifier: ^4.3.0
        version: 4.3.0(typescript@5.4.5)
      concurrently:
        specifier: ^8.2.1
        version: 8.2.1
      conventional-changelog-cli:
        specifier: ^2.2.2
        version: 2.2.2
      conventional-changelog-conventionalcommits:
        specifier: ^5.0.0
        version: 5.0.0
      copyfiles:
        specifier: ^2.4.1
        version: 2.4.1
      cz-conventional-changelog:
        specifier: ^3.3.0
        version: 3.3.0(typescript@5.4.5)
      cz-customizable:
        specifier: ^7.0.0
        version: 7.0.0
      eslint:
        specifier: ~8.57.0
        version: 8.57.0
      inquirer:
        specifier: ^8.2.5
        version: 8.2.5
      rimraf:
        specifier: ^4.4.1
        version: 4.4.1
      run-script-os:
        specifier: ^1.1.6
        version: 1.1.6
      syncpack:
        specifier: ^9.8.6
        version: 9.8.6
      typescript:
        specifier: ~5.4.5
        version: 5.4.5

  packages/build-cli:
    dependencies:
      '@andrewbranch/untar.js':
        specifier: ^1.0.3
        version: 1.0.3
      '@fluid-tools/version-tools':
        specifier: workspace:~
        version: link:../version-tools
      '@fluidframework/build-tools':
        specifier: workspace:~
        version: link:../build-tools
      '@fluidframework/bundle-size-tools':
        specifier: workspace:~
        version: link:../bundle-size-tools
      '@microsoft/api-extractor':
        specifier: ^7.45.1
        version: 7.45.1(@types/node@18.18.6)
      '@oclif/core':
        specifier: ^4.0.14
        version: 4.0.14
      '@oclif/plugin-autocomplete':
        specifier: ^3.1.9
        version: 3.1.9
      '@oclif/plugin-commands':
        specifier: ^4.0.9
        version: 4.0.9
      '@oclif/plugin-help':
        specifier: ^6.2.7
        version: 6.2.7
      '@oclif/plugin-not-found':
        specifier: ^3.2.13
        version: 3.2.13
      '@octokit/core':
        specifier: ^5.0.0
        version: 5.2.0
      '@octokit/rest':
        specifier: ^21.0.2
        version: 21.0.2
      '@rushstack/node-core-library':
        specifier: ^3.59.5
        version: 3.59.5(@types/node@18.18.6)
      async:
        specifier: ^3.2.4
        version: 3.2.4
      azure-devops-node-api:
        specifier: ^11.2.0
        version: 11.2.0
      chalk:
        specifier: ^5.3.0
        version: 5.3.0
      change-case:
        specifier: ^3.1.0
        version: 3.1.0
      cosmiconfig:
        specifier: ^8.3.6
        version: 8.3.6(typescript@5.4.5)
      danger:
        specifier: ^11.3.0
        version: 11.3.0
      date-fns:
        specifier: ^2.30.0
        version: 2.30.0
      debug:
        specifier: ^4.3.4
        version: 4.3.4(supports-color@8.1.1)
      execa:
        specifier: ^5.1.1
        version: 5.1.1
      fflate:
        specifier: ^0.8.2
        version: 0.8.2
      fs-extra:
        specifier: ^11.2.0
        version: 11.2.0
      github-slugger:
        specifier: ^2.0.0
        version: 2.0.0
      globby:
        specifier: ^11.1.0
        version: 11.1.0
      gray-matter:
        specifier: ^4.0.3
        version: 4.0.3
      human-id:
        specifier: ^4.0.0
        version: 4.0.0
      inquirer:
        specifier: ^8.2.5
        version: 8.2.5
      issue-parser:
        specifier: ^7.0.1
        version: 7.0.1
      json5:
        specifier: ^2.2.3
        version: 2.2.3
      jssm:
        specifier: ^5.103.0
        version: 5.103.0
      jszip:
        specifier: ^3.10.1
        version: 3.10.1
      latest-version:
        specifier: ^9.0.0
        version: 9.0.0
      mdast:
        specifier: ^3.0.0
        version: 3.0.0
      mdast-util-heading-range:
        specifier: ^4.0.0
        version: 4.0.0
      mdast-util-to-string:
        specifier: ^4.0.0
        version: 4.0.0
      minimatch:
        specifier: ^7.4.6
        version: 7.4.6
      node-fetch:
        specifier: ^3.3.2
        version: 3.3.2
      npm-check-updates:
        specifier: ^16.14.20
        version: 16.14.20
      oclif:
        specifier: ^4.14.9
        version: 4.14.9
      prettier:
        specifier: ~3.2.4
        version: 3.2.5
      prompts:
        specifier: ^2.4.2
        version: 2.4.2
      read-pkg-up:
        specifier: ^7.0.1
        version: 7.0.1
      remark:
        specifier: ^15.0.1
        version: 15.0.1
      remark-gfm:
        specifier: ^4.0.0
        version: 4.0.0
      remark-github:
        specifier: ^12.0.0
        version: 12.0.0
      remark-github-beta-blockquote-admonitions:
        specifier: ^3.1.1
        version: 3.1.1
      remark-toc:
        specifier: ^9.0.0
        version: 9.0.0
      replace-in-file:
        specifier: ^7.1.0
        version: 7.1.0
      resolve.exports:
        specifier: ^2.0.2
        version: 2.0.2
      semver:
        specifier: ^7.5.4
        version: 7.5.4
      semver-utils:
        specifier: ^1.1.4
        version: 1.1.4
      simple-git:
        specifier: ^3.19.1
        version: 3.19.1
      sort-json:
        specifier: ^2.0.1
        version: 2.0.1
      sort-package-json:
        specifier: 1.57.0
        version: 1.57.0
      strip-ansi:
        specifier: ^6.0.1
        version: 6.0.1
      table:
        specifier: ^6.8.1
        version: 6.8.1
      ts-morph:
        specifier: ^22.0.0
        version: 22.0.0
      type-fest:
        specifier: ^2.19.0
        version: 2.19.0
      unist-util-visit:
        specifier: ^5.0.0
        version: 5.0.0
      xml2js:
        specifier: ^0.5.0
        version: 0.5.0
    devDependencies:
      '@biomejs/biome':
        specifier: ~1.9.3
        version: 1.9.3
      '@fluidframework/build-common':
        specifier: ^2.0.3
        version: 2.0.3
      '@fluidframework/eslint-config-fluid':
        specifier: ^5.3.0
        version: 5.3.0(eslint@8.57.0)(typescript@5.4.5)
      '@oclif/test':
        specifier: ^4.1.0
        version: 4.1.0(@oclif/core@4.0.14)
      '@types/async':
        specifier: ^3.2.20
        version: 3.2.20
      '@types/chai':
        specifier: ^4.3.5
        version: 4.3.5
      '@types/chai-arrays':
        specifier: ^2.0.0
        version: 2.0.0
      '@types/debug':
        specifier: ^4.1.7
        version: 4.1.12
      '@types/fs-extra':
        specifier: ^11.0.4
        version: 11.0.4
      '@types/inquirer':
        specifier: ^8.2.6
        version: 8.2.6
      '@types/issue-parser':
        specifier: ^3.0.5
        version: 3.0.5
      '@types/mdast':
        specifier: ^4.0.4
        version: 4.0.4
      '@types/mocha':
        specifier: ^9.1.1
        version: 9.1.1
      '@types/node':
        specifier: ^18.18.6
        version: 18.18.6
      '@types/node-fetch':
        specifier: ^2.5.10
        version: 2.6.4
      '@types/prettier':
        specifier: ^2.7.3
        version: 2.7.3
      '@types/prompts':
        specifier: ^2.4.9
        version: 2.4.9
      '@types/semver':
        specifier: ^7.5.0
        version: 7.5.0
      '@types/semver-utils':
        specifier: ^1.1.1
        version: 1.1.1
      '@types/sort-json':
        specifier: ^2.0.1
        version: 2.0.1
      '@types/unist':
        specifier: ^3.0.3
        version: 3.0.3
      '@types/xml2js':
        specifier: ^0.4.11
        version: 0.4.11
      c8:
        specifier: ^7.14.0
        version: 7.14.0
      chai:
        specifier: ^4.5.0
        version: 4.5.0
      chai-arrays:
        specifier: ^2.2.0
        version: 2.2.0
      concurrently:
        specifier: ^8.2.1
        version: 8.2.1
      copyfiles:
        specifier: ^2.4.1
        version: 2.4.1
      eslint:
        specifier: ~8.57.0
        version: 8.57.0
      eslint-config-oclif:
        specifier: ^5.2.0
        version: 5.2.0(eslint@8.57.0)
      eslint-config-oclif-typescript:
        specifier: ^3.1.8
        version: 3.1.8(eslint@8.57.0)(typescript@5.4.5)
      eslint-config-prettier:
        specifier: ~9.1.0
        version: 9.1.0(eslint@8.57.0)
      jssm-viz-cli:
        specifier: 5.101.0
        version: 5.101.0
      mocha:
        specifier: ^10.2.0
        version: 10.2.0
      mocha-multi-reporters:
        specifier: ^1.5.1
        version: 1.5.1(mocha@10.2.0)
      mocked-env:
        specifier: ^1.3.5
        version: 1.3.5
      moment:
        specifier: ^2.29.4
        version: 2.29.4
      rimraf:
        specifier: ^4.4.1
        version: 4.4.1
      ts-node:
        specifier: ^10.9.1
        version: 10.9.1(@types/node@18.18.6)(typescript@5.4.5)
      tslib:
        specifier: ^2.6.0
        version: 2.6.0
      typescript:
        specifier: ~5.4.5
        version: 5.4.5

  packages/build-infrastructure:
    dependencies:
      '@fluid-tools/version-tools':
        specifier: workspace:^
        version: link:../version-tools
      '@manypkg/get-packages':
        specifier: ^2.2.0
        version: 2.2.0
      '@oclif/core':
        specifier: ^4.0.14
        version: 4.0.14
      cosmiconfig:
        specifier: ^8.3.6
        version: 8.3.6(typescript@5.4.5)
      detect-indent:
        specifier: ^6.1.0
        version: 6.1.0
      execa:
        specifier: ^5.1.1
        version: 5.1.1
      fs-extra:
        specifier: ^11.2.0
        version: 11.2.0
      globby:
        specifier: ^11.1.0
        version: 11.1.0
      micromatch:
        specifier: ^4.0.8
        version: 4.0.8
      oclif:
        specifier: ^4.14.9
        version: 4.14.9
      picocolors:
        specifier: ^1.1.0
        version: 1.1.0
      read-pkg-up:
        specifier: ^7.0.1
        version: 7.0.1
      semver:
        specifier: ^7.5.4
        version: 7.6.2
      simple-git:
        specifier: ^3.19.1
        version: 3.19.1
      sort-package-json:
        specifier: 1.57.0
        version: 1.57.0
      type-fest:
        specifier: ^2.19.0
        version: 2.19.0
      typescript:
        specifier: ~5.4.5
        version: 5.4.5
    devDependencies:
      '@biomejs/biome':
        specifier: ~1.9.3
        version: 1.9.3
      '@fluid-tools/api-markdown-documenter':
        specifier: ^0.17.1
        version: 0.17.1(@types/node@18.18.7)
      '@fluidframework/build-common':
        specifier: ^2.0.3
        version: 2.0.3
      '@fluidframework/build-tools-bin':
        specifier: npm:@fluidframework/build-tools@~0.44.0
        version: /@fluidframework/build-tools@0.44.0
      '@fluidframework/eslint-config-fluid':
        specifier: ^5.3.0
        version: 5.3.0(eslint@8.57.0)(typescript@5.4.5)
      '@microsoft/api-extractor':
        specifier: ^7.45.1
        version: 7.45.1(@types/node@18.18.7)
      '@types/chai':
        specifier: ^4.3.5
        version: 4.3.5
      '@types/chai-arrays':
        specifier: ^2.0.0
        version: 2.0.0
      '@types/fs-extra':
        specifier: ^11.0.4
        version: 11.0.4
      '@types/micromatch':
        specifier: ^4.0.9
        version: 4.0.9
      '@types/mocha':
        specifier: ^9.1.1
        version: 9.1.1
      '@types/node':
        specifier: ^18.18.6
        version: 18.18.7
      '@types/semver':
        specifier: ^7.5.0
        version: 7.5.0
      c8:
        specifier: ^7.14.0
        version: 7.14.0
      chai:
        specifier: ^4.5.0
        version: 4.5.0
      chai-arrays:
        specifier: ^2.2.0
        version: 2.2.0
      concurrently:
        specifier: ^8.2.1
        version: 8.2.1
      copyfiles:
        specifier: ^2.4.1
        version: 2.4.1
      eslint:
        specifier: ~8.57.0
        version: 8.57.0
      eslint-plugin-chai-friendly:
        specifier: ~1.0.1
        version: 1.0.1(eslint@8.57.0)
      memfs:
        specifier: ^4.14.0
        version: 4.14.0
      mocha:
        specifier: ^10.2.0
        version: 10.2.0
      rimraf:
        specifier: ^4.4.1
        version: 4.4.1
      ts-node:
        specifier: ^10.9.1
        version: 10.9.1(@types/node@18.18.7)(typescript@5.4.5)
      typedoc:
        specifier: ^0.26.10
        version: 0.26.10(typescript@5.4.5)
      typedoc-plugin-markdown:
        specifier: ^4.2.9
        version: 4.2.9(typedoc@0.26.10)
      unionfs:
        specifier: ^4.5.4
        version: 4.5.4

  packages/build-tools:
    dependencies:
      '@fluid-tools/version-tools':
        specifier: workspace:~
        version: link:../version-tools
      '@manypkg/get-packages':
        specifier: ^2.2.0
        version: 2.2.0
      async:
        specifier: ^3.2.4
        version: 3.2.4
      chalk:
        specifier: ^2.4.2
        version: 2.4.2
      cosmiconfig:
        specifier: ^8.3.6
        version: 8.3.6(typescript@5.4.5)
      date-fns:
        specifier: ^2.30.0
        version: 2.30.0
      debug:
        specifier: ^4.3.4
        version: 4.3.4(supports-color@8.1.1)
      detect-indent:
        specifier: ^6.1.0
        version: 6.1.0
      find-up:
        specifier: ^7.0.0
        version: 7.0.0
      fs-extra:
        specifier: ^11.2.0
        version: 11.2.0
      glob:
        specifier: ^7.2.3
        version: 7.2.3
      globby:
        specifier: ^11.1.0
        version: 11.1.0
      ignore:
        specifier: ^5.2.4
        version: 5.2.4
      json5:
        specifier: ^2.2.3
        version: 2.2.3
      lodash:
        specifier: ^4.17.21
        version: 4.17.21
      lodash.isequal:
        specifier: ^4.5.0
        version: 4.5.0
      multimatch:
        specifier: ^5.0.0
        version: 5.0.0
      picomatch:
        specifier: ^2.3.1
        version: 2.3.1
      rimraf:
        specifier: ^4.4.1
        version: 4.4.1
      semver:
        specifier: ^7.5.4
        version: 7.5.4
      sort-package-json:
        specifier: 1.57.0
        version: 1.57.0
      ts-deepmerge:
        specifier: ^7.0.0
        version: 7.0.1
      ts-morph:
        specifier: ^22.0.0
        version: 22.0.0
      type-fest:
        specifier: ^2.19.0
        version: 2.19.0
      typescript:
        specifier: ~5.4.5
        version: 5.4.5
      yaml:
        specifier: ^2.3.1
        version: 2.3.1
    devDependencies:
      '@biomejs/biome':
        specifier: ~1.9.3
        version: 1.9.3
      '@fluidframework/build-common':
        specifier: ^2.0.3
        version: 2.0.3
      '@fluidframework/build-tools-bin':
        specifier: npm:@fluidframework/build-tools@~0.44.0
        version: /@fluidframework/build-tools@0.44.0
      '@fluidframework/eslint-config-fluid':
        specifier: ^5.3.0
        version: 5.3.0(eslint@8.57.0)(typescript@5.4.5)
      '@types/async':
        specifier: ^3.2.20
        version: 3.2.20
      '@types/fs-extra':
        specifier: ^11.0.4
        version: 11.0.4
      '@types/glob':
        specifier: ^7.2.0
        version: 7.2.0
      '@types/lodash':
        specifier: ^4.14.195
        version: 4.14.195
      '@types/lodash.isequal':
        specifier: ^4.5.6
        version: 4.5.6
      '@types/mocha':
        specifier: ^9.1.1
        version: 9.1.1
      '@types/node':
        specifier: ^18.18.6
        version: 18.18.6
      '@types/rimraf':
        specifier: ^2.0.5
        version: 2.0.5
      '@types/semver':
        specifier: ^7.5.0
        version: 7.5.0
      '@types/shelljs':
        specifier: ^0.8.12
        version: 0.8.12
      concurrently:
        specifier: ^8.2.1
        version: 8.2.1
      eslint:
        specifier: ~8.57.0
        version: 8.57.0
      json-schema-to-typescript:
        specifier: ^15.0.0
        version: 15.0.0
      mocha:
        specifier: ^10.2.0
        version: 10.2.0

  packages/bundle-size-tools:
    dependencies:
      azure-devops-node-api:
        specifier: ^11.2.0
        version: 11.2.0
      jszip:
        specifier: ^3.10.1
        version: 3.10.1
      msgpack-lite:
        specifier: ^0.1.26
        version: 0.1.26
      pako:
        specifier: ^2.1.0
        version: 2.1.0
      typescript:
        specifier: ~5.4.5
        version: 5.4.5
      webpack:
        specifier: ^5.94.0
        version: 5.94.0
    devDependencies:
      '@biomejs/biome':
        specifier: ~1.9.3
        version: 1.9.3
      '@fluidframework/build-common':
        specifier: ^2.0.3
        version: 2.0.3
      '@fluidframework/build-tools-bin':
        specifier: npm:@fluidframework/build-tools@~0.44.0
        version: /@fluidframework/build-tools@0.44.0
      '@fluidframework/eslint-config-fluid':
        specifier: ^5.3.0
        version: 5.3.0(eslint@8.57.0)(typescript@5.4.5)
      '@microsoft/api-extractor':
        specifier: ^7.45.1
        version: 7.45.1(@types/node@18.18.6)
      '@types/msgpack-lite':
        specifier: ^0.1.8
        version: 0.1.8
      '@types/node':
        specifier: ^18.18.6
        version: 18.18.6
      '@types/pako':
        specifier: ^2.0.0
        version: 2.0.0
      concurrently:
        specifier: ^8.2.1
        version: 8.2.1
      copyfiles:
        specifier: ^2.4.1
        version: 2.4.1
      eslint:
        specifier: ~8.57.0
        version: 8.57.0
      rimraf:
        specifier: ^4.4.1
        version: 4.4.1

  packages/version-tools:
    dependencies:
      '@oclif/core':
        specifier: ^4.0.14
        version: 4.0.14
      '@oclif/plugin-autocomplete':
        specifier: ^3.1.9
        version: 3.1.9
      '@oclif/plugin-commands':
        specifier: ^4.0.9
        version: 4.0.9
      '@oclif/plugin-help':
        specifier: ^6.2.7
        version: 6.2.7
      '@oclif/plugin-not-found':
        specifier: ^3.2.13
        version: 3.2.13
      chalk:
        specifier: ^2.4.2
        version: 2.4.2
      semver:
        specifier: ^7.5.4
        version: 7.5.4
      table:
        specifier: ^6.8.1
        version: 6.8.1
    devDependencies:
      '@biomejs/biome':
        specifier: ~1.9.3
        version: 1.9.3
      '@fluidframework/build-common':
        specifier: ^2.0.3
        version: 2.0.3
      '@fluidframework/build-tools-bin':
        specifier: npm:@fluidframework/build-tools@~0.44.0
        version: /@fluidframework/build-tools@0.44.0
      '@fluidframework/eslint-config-fluid':
        specifier: ^5.3.0
        version: 5.3.0(eslint@8.57.0)(typescript@5.4.5)
      '@microsoft/api-extractor':
        specifier: ^7.45.1
        version: 7.45.1(@types/node@18.18.6)
      '@oclif/test':
        specifier: ^4.1.0
        version: 4.1.0(@oclif/core@4.0.14)
      '@types/chai':
        specifier: ^4.3.5
        version: 4.3.5
      '@types/mocha':
        specifier: ^9.1.1
        version: 9.1.1
      '@types/node':
        specifier: ^18.18.6
        version: 18.18.6
      '@types/semver':
        specifier: ^7.5.0
        version: 7.5.0
      c8:
        specifier: ^7.14.0
        version: 7.14.0
      chai:
        specifier: ^4.5.0
        version: 4.5.0
      concurrently:
        specifier: ^8.2.1
        version: 8.2.1
      eslint:
        specifier: ~8.57.0
        version: 8.57.0
      eslint-config-oclif:
        specifier: ^5.2.0
        version: 5.2.0(eslint@8.57.0)
      eslint-config-oclif-typescript:
        specifier: ^3.1.8
        version: 3.1.8(eslint@8.57.0)(typescript@5.4.5)
      eslint-config-prettier:
        specifier: ~9.1.0
        version: 9.1.0(eslint@8.57.0)
      mocha:
        specifier: ^10.2.0
        version: 10.2.0
      mocha-multi-reporters:
        specifier: ^1.5.1
        version: 1.5.1(mocha@10.2.0)
      moment:
        specifier: ^2.29.4
        version: 2.29.4
      oclif:
        specifier: ^4.14.9
        version: 4.14.9
      rimraf:
        specifier: ^4.4.1
        version: 4.4.1
      ts-node:
        specifier: ^10.9.1
        version: 10.9.1(@types/node@18.18.6)(typescript@5.4.5)
      tslib:
        specifier: ^2.6.0
        version: 2.6.0
      typescript:
        specifier: ~5.4.5
        version: 5.4.5

packages:

  /@aashutoshrathi/word-wrap@1.2.6:
    resolution: {integrity: sha512-1Yjs2SvM8TflER/OD3cOjhWWOZb58A2t7wpE2S9XfBYTiIl+XFhQG2bjy4Pu1I+EAlCNUzRDYDdFwFYUKvXcIA==}
    engines: {node: '>=0.10.0'}
    dev: true

  /@andrewbranch/untar.js@1.0.3:
    resolution: {integrity: sha512-Jh15/qVmrLGhkKJBdXlK1+9tY4lZruYjsgkDFj08ZmDiWVBLJcqkok7Z0/R0In+i1rScBpJlSvrTS2Lm41Pbnw==}

  /@apidevtools/json-schema-ref-parser@11.7.0:
    resolution: {integrity: sha512-pRrmXMCwnmrkS3MLgAIW5dXRzeTv6GLjkjb4HmxNnvAKXN1Nfzp4KmGADBQvlVUcqi+a5D+hfGDLLnd5NnYxog==}
    engines: {node: '>= 16'}
    dependencies:
      '@jsdevtools/ono': 7.1.3
      '@types/json-schema': 7.0.15
      js-yaml: 4.1.0
    dev: true

  /@babel/code-frame@7.18.6:
    resolution: {integrity: sha512-TDCmlK5eOvH+eH7cdAFlNXeVJqWIQ7gW9tY1GJIpUtFb6CmjVyq2VM3u71bOyR8CRihcCgMUYoDNyLXao3+70Q==}
    engines: {node: '>=6.9.0'}
    dependencies:
      '@babel/highlight': 7.18.6

  /@babel/helper-validator-identifier@7.22.20:
    resolution: {integrity: sha512-Y4OZ+ytlatR8AI+8KZfKuL5urKp7qey08ha31L8b3BwewJAoJamTzyvxPR/5D+KkdJCGPq/+8TukHBlY10FX9A==}
    engines: {node: '>=6.9.0'}

  /@babel/highlight@7.18.6:
    resolution: {integrity: sha512-u7stbOuYjaPezCuLj29hNW1v64M2Md2qupEKP1fHc7WdOA3DgLh37suiSrZYY7haUB7iBeQZ9P1uiRF359do3g==}
    engines: {node: '>=6.9.0'}
    dependencies:
      '@babel/helper-validator-identifier': 7.22.20
      chalk: 2.4.2
      js-tokens: 4.0.0

  /@babel/runtime@7.22.5:
    resolution: {integrity: sha512-ecjvYlnAaZ/KVneE/OdKYBYfgXV3Ptu6zQWmgEF7vwKhQnvVS6bjMD2XYgj+SNvQ1GfK/pjgokfPkC/2CO8CuA==}
    engines: {node: '>=6.9.0'}
    dependencies:
      regenerator-runtime: 0.13.11

  /@bcoe/v8-coverage@0.2.3:
    resolution: {integrity: sha512-0hYQ8SB4Db5zvZB4axdMHGwEaQjkZzFjQiN9LVYvIFB2nSUHW9tYpxWriPrWDASIxiaXax83REcLxuSdnGPZtw==}
    dev: true

  /@biomejs/biome@1.9.3:
    resolution: {integrity: sha512-POjAPz0APAmX33WOQFGQrwLvlu7WLV4CFJMlB12b6ZSg+2q6fYu9kZwLCOA+x83zXfcPd1RpuWOKJW0GbBwLIQ==}
    engines: {node: '>=14.21.3'}
    hasBin: true
    requiresBuild: true
    optionalDependencies:
      '@biomejs/cli-darwin-arm64': 1.9.3
      '@biomejs/cli-darwin-x64': 1.9.3
      '@biomejs/cli-linux-arm64': 1.9.3
      '@biomejs/cli-linux-arm64-musl': 1.9.3
      '@biomejs/cli-linux-x64': 1.9.3
      '@biomejs/cli-linux-x64-musl': 1.9.3
      '@biomejs/cli-win32-arm64': 1.9.3
      '@biomejs/cli-win32-x64': 1.9.3
    dev: true

  /@biomejs/cli-darwin-arm64@1.9.3:
    resolution: {integrity: sha512-QZzD2XrjJDUyIZK+aR2i5DDxCJfdwiYbUKu9GzkCUJpL78uSelAHAPy7m0GuPMVtF/Uo+OKv97W3P9nuWZangQ==}
    engines: {node: '>=14.21.3'}
    cpu: [arm64]
    os: [darwin]
    requiresBuild: true
    dev: true
    optional: true

  /@biomejs/cli-darwin-x64@1.9.3:
    resolution: {integrity: sha512-vSCoIBJE0BN3SWDFuAY/tRavpUtNoqiceJ5PrU3xDfsLcm/U6N93JSM0M9OAiC/X7mPPfejtr6Yc9vSgWlEgVw==}
    engines: {node: '>=14.21.3'}
    cpu: [x64]
    os: [darwin]
    requiresBuild: true
    dev: true
    optional: true

  /@biomejs/cli-linux-arm64-musl@1.9.3:
    resolution: {integrity: sha512-VBzyhaqqqwP3bAkkBrhVq50i3Uj9+RWuj+pYmXrMDgjS5+SKYGE56BwNw4l8hR3SmYbLSbEo15GcV043CDSk+Q==}
    engines: {node: '>=14.21.3'}
    cpu: [arm64]
    os: [linux]
    requiresBuild: true
    dev: true
    optional: true

  /@biomejs/cli-linux-arm64@1.9.3:
    resolution: {integrity: sha512-vJkAimD2+sVviNTbaWOGqEBy31cW0ZB52KtpVIbkuma7PlfII3tsLhFa+cwbRAcRBkobBBhqZ06hXoZAN8NODQ==}
    engines: {node: '>=14.21.3'}
    cpu: [arm64]
    os: [linux]
    requiresBuild: true
    dev: true
    optional: true

  /@biomejs/cli-linux-x64-musl@1.9.3:
    resolution: {integrity: sha512-TJmnOG2+NOGM72mlczEsNki9UT+XAsMFAOo8J0me/N47EJ/vkLXxf481evfHLlxMejTY6IN8SdRSiPVLv6AHlA==}
    engines: {node: '>=14.21.3'}
    cpu: [x64]
    os: [linux]
    requiresBuild: true
    dev: true
    optional: true

  /@biomejs/cli-linux-x64@1.9.3:
    resolution: {integrity: sha512-x220V4c+romd26Mu1ptU+EudMXVS4xmzKxPVb9mgnfYlN4Yx9vD5NZraSx/onJnd3Gh/y8iPUdU5CDZJKg9COA==}
    engines: {node: '>=14.21.3'}
    cpu: [x64]
    os: [linux]
    requiresBuild: true
    dev: true
    optional: true

  /@biomejs/cli-win32-arm64@1.9.3:
    resolution: {integrity: sha512-lg/yZis2HdQGsycUvHWSzo9kOvnGgvtrYRgoCEwPBwwAL8/6crOp3+f47tPwI/LI1dZrhSji7PNsGKGHbwyAhw==}
    engines: {node: '>=14.21.3'}
    cpu: [arm64]
    os: [win32]
    requiresBuild: true
    dev: true
    optional: true

  /@biomejs/cli-win32-x64@1.9.3:
    resolution: {integrity: sha512-cQMy2zanBkVLpmmxXdK6YePzmZx0s5Z7KEnwmrW54rcXK3myCNbQa09SwGZ8i/8sLw0H9F3X7K4rxVNGU8/D4Q==}
    engines: {node: '>=14.21.3'}
    cpu: [x64]
    os: [win32]
    requiresBuild: true
    dev: true
    optional: true

  /@colors/colors@1.5.0:
    resolution: {integrity: sha512-ooWCrlZP11i8GImSjTHYHLkvFDP48nS4+204nGb1RiX/WXYHmJA2III9/e2DWVabCESdW7hBAEzHRqUn9OUVvQ==}
    engines: {node: '>=0.1.90'}
    requiresBuild: true
    optional: true

  /@commitlint/cli@17.6.6:
    resolution: {integrity: sha512-sTKpr2i/Fjs9OmhU+beBxjPavpnLSqZaO6CzwKVq2Tc4UYVTMFgpKOslDhUBVlfAUBfjVO8ParxC/MXkIOevEA==}
    engines: {node: '>=v14'}
    hasBin: true
    dependencies:
      '@commitlint/format': 17.4.4
      '@commitlint/lint': 17.6.6
      '@commitlint/load': 17.5.0
      '@commitlint/read': 17.5.1
      '@commitlint/types': 17.4.4
      execa: 5.1.1
      lodash.isfunction: 3.0.9
      resolve-from: 5.0.0
      resolve-global: 1.0.0
      yargs: 17.7.1
    transitivePeerDependencies:
      - '@swc/core'
      - '@swc/wasm'
    dev: true

  /@commitlint/config-conventional@17.6.6:
    resolution: {integrity: sha512-phqPz3BDhfj49FUYuuZIuDiw+7T6gNAEy7Yew1IBHqSohVUCWOK2FXMSAExzS2/9X+ET93g0Uz83KjiHDOOFag==}
    engines: {node: '>=v14'}
    dependencies:
      conventional-changelog-conventionalcommits: 5.0.0
    dev: true

  /@commitlint/config-validator@17.4.4:
    resolution: {integrity: sha512-bi0+TstqMiqoBAQDvdEP4AFh0GaKyLFlPPEObgI29utoKEYoPQTvF0EYqIwYYLEoJYhj5GfMIhPHJkTJhagfeg==}
    engines: {node: '>=v14'}
    dependencies:
      '@commitlint/types': 17.4.4
      ajv: 8.13.0
    dev: true

  /@commitlint/config-validator@18.1.0:
    resolution: {integrity: sha512-kbHkIuItXn93o2NmTdwi5Mk1ujyuSIysRE/XHtrcps/27GuUKEIqBJp6TdJ4Sq+ze59RlzYSHMKuDKZbfg9+uQ==}
    engines: {node: '>=v18'}
    requiresBuild: true
    dependencies:
      '@commitlint/types': 18.1.0
      ajv: 8.13.0
    dev: true
    optional: true

  /@commitlint/cz-commitlint@17.5.0(commitizen@4.3.0)(inquirer@8.2.5):
    resolution: {integrity: sha512-zW68IvFPuejgbwvWG5SZFkf6g/cniiCsvcphp1WCoA9fn65nnl6kE3VvwbyNRTFpO1Pczpa4OTsaWigQ1jdk7A==}
    engines: {node: '>=v14'}
    peerDependencies:
      commitizen: ^4.0.3
      inquirer: ^8.0.0
    dependencies:
      '@commitlint/ensure': 17.4.4
      '@commitlint/load': 17.5.0
      '@commitlint/types': 17.4.4
      chalk: 4.1.2
      commitizen: 4.3.0(typescript@5.4.5)
      inquirer: 8.2.5
      lodash.isplainobject: 4.0.6
      word-wrap: 1.2.3
    transitivePeerDependencies:
      - '@swc/core'
      - '@swc/wasm'
    dev: true

  /@commitlint/ensure@17.4.4:
    resolution: {integrity: sha512-AHsFCNh8hbhJiuZ2qHv/m59W/GRE9UeOXbkOqxYMNNg9pJ7qELnFcwj5oYpa6vzTSHtPGKf3C2yUFNy1GGHq6g==}
    engines: {node: '>=v14'}
    dependencies:
      '@commitlint/types': 17.4.4
      lodash.camelcase: 4.3.0
      lodash.kebabcase: 4.1.1
      lodash.snakecase: 4.1.1
      lodash.startcase: 4.4.0
      lodash.upperfirst: 4.3.1
    dev: true

  /@commitlint/execute-rule@17.4.0:
    resolution: {integrity: sha512-LIgYXuCSO5Gvtc0t9bebAMSwd68ewzmqLypqI2Kke1rqOqqDbMpYcYfoPfFlv9eyLIh4jocHWwCK5FS7z9icUA==}
    engines: {node: '>=v14'}
    dev: true

  /@commitlint/execute-rule@18.1.0:
    resolution: {integrity: sha512-w3Vt4K+O7+nSr9/gFSEfZ1exKUOPSlJaRpnk7Y+XowEhvwT7AIk1HNANH+gETf0zGZ020+hfiMW/Ome+SNCUsg==}
    engines: {node: '>=v18'}
    requiresBuild: true
    dev: true
    optional: true

  /@commitlint/format@17.4.4:
    resolution: {integrity: sha512-+IS7vpC4Gd/x+uyQPTAt3hXs5NxnkqAZ3aqrHd5Bx/R9skyCAWusNlNbw3InDbAK6j166D9asQM8fnmYIa+CXQ==}
    engines: {node: '>=v14'}
    dependencies:
      '@commitlint/types': 17.4.4
      chalk: 4.1.2
    dev: true

  /@commitlint/is-ignored@17.6.6:
    resolution: {integrity: sha512-4Fw875faAKO+2nILC04yW/2Vy/wlV3BOYCSQ4CEFzriPEprc1Td2LILmqmft6PDEK5Sr14dT9tEzeaZj0V56Gg==}
    engines: {node: '>=v14'}
    dependencies:
      '@commitlint/types': 17.4.4
      semver: 7.5.2
    dev: true

  /@commitlint/lint@17.6.6:
    resolution: {integrity: sha512-5bN+dnHcRLkTvwCHYMS7Xpbr+9uNi0Kq5NR3v4+oPNx6pYXt8ACuw9luhM/yMgHYwW0ajIR20wkPAFkZLEMGmg==}
    engines: {node: '>=v14'}
    dependencies:
      '@commitlint/is-ignored': 17.6.6
      '@commitlint/parse': 17.6.5
      '@commitlint/rules': 17.6.5
      '@commitlint/types': 17.4.4
    dev: true

  /@commitlint/load@17.5.0:
    resolution: {integrity: sha512-l+4W8Sx4CD5rYFsrhHH8HP01/8jEP7kKf33Xlx2Uk2out/UKoKPYMOIRcDH5ppT8UXLMV+x6Wm5osdRKKgaD1Q==}
    engines: {node: '>=v14'}
    dependencies:
      '@commitlint/config-validator': 17.4.4
      '@commitlint/execute-rule': 17.4.0
      '@commitlint/resolve-extends': 17.4.4
      '@commitlint/types': 17.4.4
      '@types/node': 18.18.7
      chalk: 4.1.2
      cosmiconfig: 8.3.6(typescript@5.4.5)
      cosmiconfig-typescript-loader: 4.2.0(@types/node@18.18.7)(cosmiconfig@8.3.6)(ts-node@10.9.1)(typescript@5.4.5)
      lodash.isplainobject: 4.0.6
      lodash.merge: 4.6.2
      lodash.uniq: 4.5.0
      resolve-from: 5.0.0
      ts-node: 10.9.1(@types/node@18.18.6)(typescript@5.4.5)
      typescript: 5.4.5
    transitivePeerDependencies:
      - '@swc/core'
      - '@swc/wasm'
    dev: true

  /@commitlint/load@18.2.0(typescript@5.4.5):
    resolution: {integrity: sha512-xjX3d3CRlOALwImhOsmLYZh14/+gW/KxsY7+bPKrzmGuFailf9K7ckhB071oYZVJdACnpY4hDYiosFyOC+MpAA==}
    engines: {node: '>=v18'}
    requiresBuild: true
    dependencies:
      '@commitlint/config-validator': 18.1.0
      '@commitlint/execute-rule': 18.1.0
      '@commitlint/resolve-extends': 18.1.0
      '@commitlint/types': 18.1.0
      '@types/node': 18.18.7
      chalk: 4.1.2
      cosmiconfig: 8.3.6(typescript@5.4.5)
      cosmiconfig-typescript-loader: 5.0.0(@types/node@18.18.7)(cosmiconfig@8.3.6)(typescript@5.4.5)
      lodash.isplainobject: 4.0.6
      lodash.merge: 4.6.2
      lodash.uniq: 4.5.0
      resolve-from: 5.0.0
    transitivePeerDependencies:
      - typescript
    dev: true
    optional: true

  /@commitlint/message@17.4.2:
    resolution: {integrity: sha512-3XMNbzB+3bhKA1hSAWPCQA3lNxR4zaeQAQcHj0Hx5sVdO6ryXtgUBGGv+1ZCLMgAPRixuc6en+iNAzZ4NzAa8Q==}
    engines: {node: '>=v14'}
    dev: true

  /@commitlint/parse@17.6.5:
    resolution: {integrity: sha512-0zle3bcn1Hevw5Jqpz/FzEWNo2KIzUbc1XyGg6WrWEoa6GH3A1pbqNF6MvE6rjuy6OY23c8stWnb4ETRZyN+Yw==}
    engines: {node: '>=v14'}
    dependencies:
      '@commitlint/types': 17.4.4
      conventional-changelog-angular: 5.0.13
      conventional-commits-parser: 3.2.4
    dev: true

  /@commitlint/read@17.5.1:
    resolution: {integrity: sha512-7IhfvEvB//p9aYW09YVclHbdf1u7g7QhxeYW9ZHSO8Huzp8Rz7m05aCO1mFG7G8M+7yfFnXB5xOmG18brqQIBg==}
    engines: {node: '>=v14'}
    dependencies:
      '@commitlint/top-level': 17.4.0
      '@commitlint/types': 17.4.4
      fs-extra: 11.2.0
      git-raw-commits: 2.0.11
      minimist: 1.2.8
    dev: true

  /@commitlint/resolve-extends@17.4.4:
    resolution: {integrity: sha512-znXr1S0Rr8adInptHw0JeLgumS11lWbk5xAWFVno+HUFVN45875kUtqjrI6AppmD3JI+4s0uZlqqlkepjJd99A==}
    engines: {node: '>=v14'}
    dependencies:
      '@commitlint/config-validator': 17.4.4
      '@commitlint/types': 17.4.4
      import-fresh: 3.3.0
      lodash.mergewith: 4.6.2
      resolve-from: 5.0.0
      resolve-global: 1.0.0
    dev: true

  /@commitlint/resolve-extends@18.1.0:
    resolution: {integrity: sha512-3mZpzOEJkELt7BbaZp6+bofJyxViyObebagFn0A7IHaLARhPkWTivXdjvZHS12nAORftv88Yhbh8eCPKfSvB7g==}
    engines: {node: '>=v18'}
    requiresBuild: true
    dependencies:
      '@commitlint/config-validator': 18.1.0
      '@commitlint/types': 18.1.0
      import-fresh: 3.3.0
      lodash.mergewith: 4.6.2
      resolve-from: 5.0.0
      resolve-global: 1.0.0
    dev: true
    optional: true

  /@commitlint/rules@17.6.5:
    resolution: {integrity: sha512-uTB3zSmnPyW2qQQH+Dbq2rekjlWRtyrjDo4aLFe63uteandgkI+cc0NhhbBAzcXShzVk0qqp8SlkQMu0mgHg/A==}
    engines: {node: '>=v14'}
    dependencies:
      '@commitlint/ensure': 17.4.4
      '@commitlint/message': 17.4.2
      '@commitlint/to-lines': 17.4.0
      '@commitlint/types': 17.4.4
      execa: 5.1.1
    dev: true

  /@commitlint/to-lines@17.4.0:
    resolution: {integrity: sha512-LcIy/6ZZolsfwDUWfN1mJ+co09soSuNASfKEU5sCmgFCvX5iHwRYLiIuoqXzOVDYOy7E7IcHilr/KS0e5T+0Hg==}
    engines: {node: '>=v14'}
    dev: true

  /@commitlint/top-level@17.4.0:
    resolution: {integrity: sha512-/1loE/g+dTTQgHnjoCy0AexKAEFyHsR2zRB4NWrZ6lZSMIxAhBJnmCqwao7b4H8888PsfoTBCLBYIw8vGnej8g==}
    engines: {node: '>=v14'}
    dependencies:
      find-up: 5.0.0
    dev: true

  /@commitlint/types@17.4.4:
    resolution: {integrity: sha512-amRN8tRLYOsxRr6mTnGGGvB5EmW/4DDjLMgiwK3CCVEmN6Sr/6xePGEpWaspKkckILuUORCwe6VfDBw6uj4axQ==}
    engines: {node: '>=v14'}
    dependencies:
      chalk: 4.1.2
    dev: true

  /@commitlint/types@18.1.0:
    resolution: {integrity: sha512-65vGxZmbs+2OVwEItxhp3Ul7X2m2LyLfifYI/NdPwRqblmuES2w2aIRhIjb7cwUIBHHSTT8WXj4ixVHQibmvLQ==}
    engines: {node: '>=v18'}
    requiresBuild: true
    dependencies:
      chalk: 4.1.2
    dev: true
    optional: true

  /@cspotcode/source-map-support@0.8.1:
    resolution: {integrity: sha512-IchNf6dN4tHoMFIn/7OE8LWZ19Y6q/67Bmf6vnGREv8RSbBVb9LPJxEcnwrcwX6ixSvaiGoomAUvu4YSxXrVgw==}
    engines: {node: '>=12'}
    dependencies:
      '@jridgewell/trace-mapping': 0.3.9
    dev: true

  /@emnapi/runtime@0.45.0:
    resolution: {integrity: sha512-Txumi3td7J4A/xTTwlssKieHKTGl3j4A1tglBx72auZ49YK7ePY6XZricgIg9mnZT4xPfA+UPCUdnhRuEFDL+w==}
    requiresBuild: true
    dependencies:
      tslib: 2.6.2
    dev: true
    optional: true

  /@es-joy/jsdoccomment@0.40.1:
    resolution: {integrity: sha512-YORCdZSusAlBrFpZ77pJjc5r1bQs5caPWtAu+WWmiSo+8XaUzseapVrfAtiRFbQWnrBxxLLEwF6f6ZG/UgCQCg==}
    engines: {node: '>=16'}
    dependencies:
      comment-parser: 1.4.0
      esquery: 1.5.0
      jsdoc-type-pratt-parser: 4.0.0
    dev: true

  /@eslint-community/eslint-utils@4.4.0(eslint@8.57.0):
    resolution: {integrity: sha512-1/sA4dwrzBAyeUoQ6oxahHKmrZvsnLCg4RfxW3ZFGGmQkSNQPFNLV9CUEFQP1x9EYXHTo5p6xdhZM1Ne9p/AfA==}
    engines: {node: ^12.22.0 || ^14.17.0 || >=16.0.0}
    peerDependencies:
      eslint: ^6.0.0 || ^7.0.0 || >=8.0.0 || 8.51.0
    dependencies:
      eslint: 8.57.0
      eslint-visitor-keys: 3.4.3
    dev: true

  /@eslint-community/regexpp@4.10.0:
    resolution: {integrity: sha512-Cu96Sd2By9mCNTx2iyKOmq10v22jUVQv0lQnlGNy16oE9589yE+QADPbrMGCkA51cKZSg3Pu/aTJVTGfL/qjUA==}
    engines: {node: ^12.0.0 || ^14.0.0 || >=16.0.0}
    dev: true

  /@eslint/eslintrc@2.1.4:
    resolution: {integrity: sha512-269Z39MS6wVJtsoUl10L60WdkhJVdPG24Q4eZTH3nnF6lpvSShEK3wQjDX9JRWAUPvPh7COouPpU9IrqaZFvtQ==}
    engines: {node: ^12.22.0 || ^14.17.0 || >=16.0.0}
    dependencies:
      ajv: 6.12.6
      debug: 4.3.5(supports-color@8.1.1)
      espree: 9.6.1
      globals: 13.24.0
      ignore: 5.2.4
      import-fresh: 3.3.0
      js-yaml: 4.1.0
      minimatch: 3.1.2
      strip-json-comments: 3.1.1
    transitivePeerDependencies:
      - supports-color
    dev: true

  /@eslint/js@8.57.0:
    resolution: {integrity: sha512-Ys+3g2TaW7gADOJzPt83SJtCDhMjndcDMFVQ/Tj9iA1BfJzFKD9mAUXT3OenpuPHbI6P/myECxRJrofUsDx/5g==}
    engines: {node: ^12.22.0 || ^14.17.0 || >=16.0.0}
    dev: true

  /@fluid-internal/eslint-plugin-fluid@0.1.1(eslint@8.57.0)(typescript@5.4.5):
    resolution: {integrity: sha512-7CNeAjn81BPvq/BKc1nQo/6HUZXg4KUAglFuCX6HFCnpGPrDLdm7cdkrGyA1tExB1EGnCAPFzVNbSqSYcwJnag==}
    dependencies:
      '@microsoft/tsdoc': 0.14.2
      '@typescript-eslint/parser': 6.21.0(eslint@8.57.0)(typescript@5.4.5)
      ts-morph: 20.0.0
    transitivePeerDependencies:
      - eslint
      - supports-color
      - typescript
    dev: true

  /@fluid-tools/api-markdown-documenter@0.17.1(@types/node@18.18.7):
    resolution: {integrity: sha512-GP9OlzEcvqDJTN77V6KYf774uoG7i2hIIwcsLC94rmBbC51ckjjkyaMZFslqUB6OyOohbkrBJY9I0Wf/2wyaNw==}
    dependencies:
      '@microsoft/api-extractor-model': 7.28.21(@types/node@18.18.7)
      '@microsoft/tsdoc': 0.14.2
      '@rushstack/node-core-library': 3.59.5(@types/node@18.18.7)
      chalk: 4.1.2
      hast-util-format: 1.1.0
      hast-util-from-html: 2.0.3
      hast-util-raw: 9.0.4
      hast-util-to-html: 9.0.3
      hastscript: 9.0.0
      unist-util-remove-position: 5.0.0
    transitivePeerDependencies:
      - '@types/node'
    dev: true

  /@fluid-tools/build-cli@0.44.0:
    resolution: {integrity: sha512-VQSRxRFtvr3BbWkJ/Lu6uHmIXVrwJalFNrX/OiqokrdrC1KUAprzEVMsvqNLuNvhlvD4e4LWohx9TjRWiaQIlg==}
    engines: {node: '>=18.17.1'}
    hasBin: true
    dependencies:
      '@andrewbranch/untar.js': 1.0.3
      '@fluid-tools/version-tools': 0.44.0
      '@fluidframework/build-tools': 0.44.0
      '@fluidframework/bundle-size-tools': 0.44.0
      '@microsoft/api-extractor': 7.45.1
      '@oclif/core': 4.0.14
      '@oclif/plugin-autocomplete': 3.1.9
      '@oclif/plugin-commands': 4.0.9
      '@oclif/plugin-help': 6.2.7
      '@oclif/plugin-not-found': 3.2.13
      '@octokit/core': 4.2.4
      '@rushstack/node-core-library': 3.59.5(@types/node@18.18.6)
      async: 3.2.4
      chalk: 5.3.0
      change-case: 3.1.0
      danger: 11.3.0
      date-fns: 2.30.0
      debug: 4.3.5(supports-color@8.1.1)
      execa: 5.1.1
      fflate: 0.8.2
      fs-extra: 11.2.0
      globby: 11.1.0
      gray-matter: 4.0.3
      human-id: 4.0.0
      inquirer: 8.2.5
      issue-parser: 7.0.1
      json5: 2.2.3
      jssm: 5.98.2
      latest-version: 5.1.0
      minimatch: 7.4.6
      node-fetch: 3.3.2
      npm-check-updates: 16.14.20
      oclif: 4.14.9
      prettier: 3.2.5
      prompts: 2.4.2
      read-pkg-up: 7.0.1
      remark: 15.0.1
      remark-gfm: 4.0.0
      remark-github: 12.0.0
      remark-github-beta-blockquote-admonitions: 3.1.1
      remark-toc: 9.0.0
      replace-in-file: 7.1.0
      resolve.exports: 2.0.2
      semver: 7.6.2
      semver-utils: 1.1.4
      simple-git: 3.19.1
      sort-json: 2.0.1
      sort-package-json: 1.57.0
      strip-ansi: 6.0.1
      table: 6.8.1
      ts-morph: 22.0.0
      type-fest: 2.19.0
    transitivePeerDependencies:
      - '@swc/core'
      - '@types/node'
      - bluebird
      - encoding
      - esbuild
      - supports-color
      - uglify-js
      - webpack-cli
    dev: true

  /@fluid-tools/version-tools@0.44.0:
    resolution: {integrity: sha512-Oae0rdx+f2vVyFdPZi+t0ABgJZMaljbLfiMY2ejyL5Bt/T0QSkOEHS6Z5qPsg+Y5N15re53Vwck4S/Ybfjw+jA==}
    engines: {node: '>=18.17.1'}
    hasBin: true
    dependencies:
      '@oclif/core': 4.0.14
      '@oclif/plugin-autocomplete': 3.1.9
      '@oclif/plugin-commands': 4.0.9
      '@oclif/plugin-help': 6.2.7
      '@oclif/plugin-not-found': 3.2.13
      chalk: 2.4.2
      semver: 7.6.2
      table: 6.8.1
    transitivePeerDependencies:
      - supports-color
    dev: true

  /@fluidframework/build-common@2.0.3:
    resolution: {integrity: sha512-1LU/2uyCeMxf63z5rhFOFEBvFyBogZ7ZXwzXLxyBhSgq/fGiq8PLjBW7uX++r0LcVCdaWyopf7w060eJpANYdg==}
    hasBin: true
    dev: true

  /@fluidframework/build-tools@0.44.0:
    resolution: {integrity: sha512-lRldMqbYb4hIjxpnfEdZKTOm9iCuPHUXbp4R3BAVyrJ2+JLs1vLW75FpernwZdWLCVU0jIRqx/MMyRXPXGP03Q==}
    engines: {node: '>=18.17.1'}
    hasBin: true
    dependencies:
      '@fluid-tools/version-tools': 0.44.0
      '@manypkg/get-packages': 2.2.0
      async: 3.2.4
      chalk: 2.4.2
      cosmiconfig: 8.3.6(typescript@5.4.5)
      date-fns: 2.30.0
      debug: 4.3.5(supports-color@8.1.1)
      detect-indent: 6.1.0
      find-up: 7.0.0
      fs-extra: 11.2.0
      glob: 7.2.3
      ignore: 5.2.4
      json-schema-to-typescript: 15.0.0
      json5: 2.2.3
      lodash: 4.17.21
      lodash.isequal: 4.5.0
      multimatch: 5.0.0
      picomatch: 2.3.1
      rimraf: 4.4.1
      semver: 7.6.2
      sort-package-json: 1.57.0
      ts-deepmerge: 7.0.1
      ts-morph: 22.0.0
      type-fest: 2.19.0
      typescript: 5.4.5
      yaml: 2.3.1
    transitivePeerDependencies:
      - supports-color
    dev: true

  /@fluidframework/bundle-size-tools@0.44.0:
    resolution: {integrity: sha512-ZbzfHwfMXH61gzm2KC53eC9xPg+rY/ZPv0Xpvt7lIN0WAtd1IIi0/TzOGXwhlkErRntYDuCEqHIHvoVc8aGExw==}
    dependencies:
      azure-devops-node-api: 11.2.0
      jszip: 3.10.1
      msgpack-lite: 0.1.26
      pako: 2.1.0
      typescript: 5.4.5
      webpack: 5.94.0
    transitivePeerDependencies:
      - '@swc/core'
      - esbuild
      - uglify-js
      - webpack-cli
    dev: true

  /@fluidframework/eslint-config-fluid@5.3.0(eslint@8.57.0)(typescript@5.4.5):
    resolution: {integrity: sha512-sc8M6ZKnzBxshYZZodMbNgLSn36YdSJfafqAMtDVm2KnHoUP46JM9oLWYbo7xRBXrxEfaojO9q+VIZB0DAn2eg==}
    dependencies:
      '@fluid-internal/eslint-plugin-fluid': 0.1.1(eslint@8.57.0)(typescript@5.4.5)
      '@microsoft/tsdoc': 0.14.2
      '@rushstack/eslint-patch': 1.4.0
      '@rushstack/eslint-plugin': 0.13.1(eslint@8.57.0)(typescript@5.4.5)
      '@rushstack/eslint-plugin-security': 0.7.1(eslint@8.57.0)(typescript@5.4.5)
      '@typescript-eslint/eslint-plugin': 6.7.5(@typescript-eslint/parser@6.7.5)(eslint@8.57.0)(typescript@5.4.5)
      '@typescript-eslint/parser': 6.7.5(eslint@8.57.0)(typescript@5.4.5)
      eslint-config-prettier: 9.0.0(eslint@8.57.0)
      eslint-import-resolver-typescript: 3.6.1(@typescript-eslint/parser@6.7.5)(eslint-plugin-i@2.29.0)(eslint@8.57.0)
      eslint-plugin-eslint-comments: 3.2.0(eslint@8.57.0)
      eslint-plugin-import: /eslint-plugin-i@2.29.0(@typescript-eslint/parser@6.7.5)(eslint-import-resolver-typescript@3.6.1)(eslint@8.57.0)
      eslint-plugin-jsdoc: 46.8.2(eslint@8.57.0)
      eslint-plugin-promise: 6.1.1(eslint@8.57.0)
      eslint-plugin-react: 7.33.2(eslint@8.57.0)
      eslint-plugin-react-hooks: 4.6.0(eslint@8.57.0)
      eslint-plugin-tsdoc: 0.2.17
      eslint-plugin-unicorn: 48.0.1(eslint@8.57.0)
      eslint-plugin-unused-imports: 3.0.0(@typescript-eslint/eslint-plugin@6.7.5)(eslint@8.57.0)
    transitivePeerDependencies:
      - eslint
      - eslint-import-resolver-node
      - eslint-import-resolver-webpack
      - supports-color
      - typescript
    dev: true

  /@gar/promisify@1.1.3:
    resolution: {integrity: sha512-k2Ty1JcVojjJFwrg/ThKi2ujJ7XNLYaFGNB/bWT9wGR+oSMJHMa5w+CUq6p/pVrKeNNgA7pCqEcjSnHVoqJQFw==}

  /@gitbeaker/core@35.8.1:
    resolution: {integrity: sha512-KBrDykVKSmU9Q9Gly8KeHOgdc0lZSa435srECxuO0FGqqBcUQ82hPqUc13YFkkdOI9T1JRA3qSFajg8ds0mZKA==}
    engines: {node: '>=14.2.0'}
    dependencies:
      '@gitbeaker/requester-utils': 35.8.1
      form-data: 4.0.0
      li: 1.3.0
      mime: 3.0.0
      query-string: 7.1.3
      xcase: 2.0.1

  /@gitbeaker/node@35.8.1:
    resolution: {integrity: sha512-g6rX853y61qNhzq9cWtxIEoe2KDeFBtXAeWMGWJnc3nz3WRump2pIICvJqw/yobLZqmTNt+ea6w3/n92Mnbn3g==}
    engines: {node: '>=14.2.0'}
    deprecated: Please use its successor @gitbeaker/rest
    dependencies:
      '@gitbeaker/core': 35.8.1
      '@gitbeaker/requester-utils': 35.8.1
      delay: 5.0.0
      got: 11.8.6
      xcase: 2.0.1

  /@gitbeaker/requester-utils@35.8.1:
    resolution: {integrity: sha512-MFzdH+Z6eJaCZA5ruWsyvm6SXRyrQHjYVR6aY8POFraIy7ceIHOprWCs1R+0ydDZ8KtBnd8OTHjlJ0sLtSFJCg==}
    engines: {node: '>=14.2.0'}
    dependencies:
      form-data: 4.0.0
      qs: 6.11.0
      xcase: 2.0.1

  /@humanwhocodes/config-array@0.11.14:
    resolution: {integrity: sha512-3T8LkOmg45BV5FICb15QQMsyUSWrQ8AygVfC7ZG32zOalnqrilm018ZVCw0eapXux8FtA33q8PSRSstjee3jSg==}
    engines: {node: '>=10.10.0'}
    dependencies:
      '@humanwhocodes/object-schema': 2.0.2
      debug: 4.3.5(supports-color@8.1.1)
      minimatch: 3.1.2
    transitivePeerDependencies:
      - supports-color
    dev: true

  /@humanwhocodes/module-importer@1.0.1:
    resolution: {integrity: sha512-bxveV4V8v5Yb4ncFTT3rPSgZBOpCkjfK0y4oVVVJwIuDVBRMDXrPyXRL988i5ap9m9bnyEEjWfm5WkBmtffLfA==}
    engines: {node: '>=12.22'}
    dev: true

  /@humanwhocodes/object-schema@2.0.2:
    resolution: {integrity: sha512-6EwiSjwWYP7pTckG6I5eyFANjPhmPjUX9JRLUSfNPC7FX7zK9gyZAfUEaECL6ALTpGX5AjnBq3C9XmVWPitNpw==}
    dev: true

  /@hutson/parse-repository-url@3.0.2:
    resolution: {integrity: sha512-H9XAx3hc0BQHY6l+IFSWHDySypcXsvsuLhgYLUGywmJ5pswRVQJUHpOsobnLYp2ZUaUlKiKDrgWWhosOwAEM8Q==}
    engines: {node: '>=6.9.0'}
    dev: true

  /@img/sharp-darwin-arm64@0.33.2:
    resolution: {integrity: sha512-itHBs1rPmsmGF9p4qRe++CzCgd+kFYktnsoR1sbIAfsRMrJZau0Tt1AH9KVnufc2/tU02Gf6Ibujx+15qRE03w==}
    engines: {glibc: '>=2.26', node: ^18.17.0 || ^20.3.0 || >=21.0.0, npm: '>=9.6.5', pnpm: '>=7.1.0', yarn: '>=3.2.0'}
    cpu: [arm64]
    os: [darwin]
    requiresBuild: true
    optionalDependencies:
      '@img/sharp-libvips-darwin-arm64': 1.0.1
    dev: true
    optional: true

  /@img/sharp-darwin-x64@0.33.2:
    resolution: {integrity: sha512-/rK/69Rrp9x5kaWBjVN07KixZanRr+W1OiyKdXcbjQD6KbW+obaTeBBtLUAtbBsnlTTmWthw99xqoOS7SsySDg==}
    engines: {glibc: '>=2.26', node: ^18.17.0 || ^20.3.0 || >=21.0.0, npm: '>=9.6.5', pnpm: '>=7.1.0', yarn: '>=3.2.0'}
    cpu: [x64]
    os: [darwin]
    requiresBuild: true
    optionalDependencies:
      '@img/sharp-libvips-darwin-x64': 1.0.1
    dev: true
    optional: true

  /@img/sharp-libvips-darwin-arm64@1.0.1:
    resolution: {integrity: sha512-kQyrSNd6lmBV7O0BUiyu/OEw9yeNGFbQhbxswS1i6rMDwBBSX+e+rPzu3S+MwAiGU3HdLze3PanQ4Xkfemgzcw==}
    engines: {macos: '>=11', npm: '>=9.6.5', pnpm: '>=7.1.0', yarn: '>=3.2.0'}
    cpu: [arm64]
    os: [darwin]
    requiresBuild: true
    dev: true
    optional: true

  /@img/sharp-libvips-darwin-x64@1.0.1:
    resolution: {integrity: sha512-eVU/JYLPVjhhrd8Tk6gosl5pVlvsqiFlt50wotCvdkFGf+mDNBJxMh+bvav+Wt3EBnNZWq8Sp2I7XfSjm8siog==}
    engines: {macos: '>=10.13', npm: '>=9.6.5', pnpm: '>=7.1.0', yarn: '>=3.2.0'}
    cpu: [x64]
    os: [darwin]
    requiresBuild: true
    dev: true
    optional: true

  /@img/sharp-libvips-linux-arm64@1.0.1:
    resolution: {integrity: sha512-bnGG+MJjdX70mAQcSLxgeJco11G+MxTz+ebxlz8Y3dxyeb3Nkl7LgLI0mXupoO+u1wRNx/iRj5yHtzA4sde1yA==}
    engines: {glibc: '>=2.26', npm: '>=9.6.5', pnpm: '>=7.1.0', yarn: '>=3.2.0'}
    cpu: [arm64]
    os: [linux]
    requiresBuild: true
    dev: true
    optional: true

  /@img/sharp-libvips-linux-arm@1.0.1:
    resolution: {integrity: sha512-FtdMvR4R99FTsD53IA3LxYGghQ82t3yt0ZQ93WMZ2xV3dqrb0E8zq4VHaTOuLEAuA83oDawHV3fd+BsAPadHIQ==}
    engines: {glibc: '>=2.28', npm: '>=9.6.5', pnpm: '>=7.1.0', yarn: '>=3.2.0'}
    cpu: [arm]
    os: [linux]
    requiresBuild: true
    dev: true
    optional: true

  /@img/sharp-libvips-linux-s390x@1.0.1:
    resolution: {integrity: sha512-3+rzfAR1YpMOeA2zZNp+aYEzGNWK4zF3+sdMxuCS3ey9HhDbJ66w6hDSHDMoap32DueFwhhs3vwooAB2MaK4XQ==}
    engines: {glibc: '>=2.28', npm: '>=9.6.5', pnpm: '>=7.1.0', yarn: '>=3.2.0'}
    cpu: [s390x]
    os: [linux]
    requiresBuild: true
    dev: true
    optional: true

  /@img/sharp-libvips-linux-x64@1.0.1:
    resolution: {integrity: sha512-3NR1mxFsaSgMMzz1bAnnKbSAI+lHXVTqAHgc1bgzjHuXjo4hlscpUxc0vFSAPKI3yuzdzcZOkq7nDPrP2F8Jgw==}
    engines: {glibc: '>=2.26', npm: '>=9.6.5', pnpm: '>=7.1.0', yarn: '>=3.2.0'}
    cpu: [x64]
    os: [linux]
    requiresBuild: true
    dev: true
    optional: true

  /@img/sharp-libvips-linuxmusl-arm64@1.0.1:
    resolution: {integrity: sha512-5aBRcjHDG/T6jwC3Edl3lP8nl9U2Yo8+oTl5drd1dh9Z1EBfzUKAJFUDTDisDjUwc7N4AjnPGfCA3jl3hY8uDg==}
    engines: {musl: '>=1.2.2', npm: '>=9.6.5', pnpm: '>=7.1.0', yarn: '>=3.2.0'}
    cpu: [arm64]
    os: [linux]
    requiresBuild: true
    dev: true
    optional: true

  /@img/sharp-libvips-linuxmusl-x64@1.0.1:
    resolution: {integrity: sha512-dcT7inI9DBFK6ovfeWRe3hG30h51cBAP5JXlZfx6pzc/Mnf9HFCQDLtYf4MCBjxaaTfjCCjkBxcy3XzOAo5txw==}
    engines: {musl: '>=1.2.2', npm: '>=9.6.5', pnpm: '>=7.1.0', yarn: '>=3.2.0'}
    cpu: [x64]
    os: [linux]
    requiresBuild: true
    dev: true
    optional: true

  /@img/sharp-linux-arm64@0.33.2:
    resolution: {integrity: sha512-pz0NNo882vVfqJ0yNInuG9YH71smP4gRSdeL09ukC2YLE6ZyZePAlWKEHgAzJGTiOh8Qkaov6mMIMlEhmLdKew==}
    engines: {glibc: '>=2.26', node: ^18.17.0 || ^20.3.0 || >=21.0.0, npm: '>=9.6.5', pnpm: '>=7.1.0', yarn: '>=3.2.0'}
    cpu: [arm64]
    os: [linux]
    requiresBuild: true
    optionalDependencies:
      '@img/sharp-libvips-linux-arm64': 1.0.1
    dev: true
    optional: true

  /@img/sharp-linux-arm@0.33.2:
    resolution: {integrity: sha512-Fndk/4Zq3vAc4G/qyfXASbS3HBZbKrlnKZLEJzPLrXoJuipFNNwTes71+Ki1hwYW5lch26niRYoZFAtZVf3EGA==}
    engines: {glibc: '>=2.28', node: ^18.17.0 || ^20.3.0 || >=21.0.0, npm: '>=9.6.5', pnpm: '>=7.1.0', yarn: '>=3.2.0'}
    cpu: [arm]
    os: [linux]
    requiresBuild: true
    optionalDependencies:
      '@img/sharp-libvips-linux-arm': 1.0.1
    dev: true
    optional: true

  /@img/sharp-linux-s390x@0.33.2:
    resolution: {integrity: sha512-MBoInDXDppMfhSzbMmOQtGfloVAflS2rP1qPcUIiITMi36Mm5YR7r0ASND99razjQUpHTzjrU1flO76hKvP5RA==}
    engines: {glibc: '>=2.28', node: ^18.17.0 || ^20.3.0 || >=21.0.0, npm: '>=9.6.5', pnpm: '>=7.1.0', yarn: '>=3.2.0'}
    cpu: [s390x]
    os: [linux]
    requiresBuild: true
    optionalDependencies:
      '@img/sharp-libvips-linux-s390x': 1.0.1
    dev: true
    optional: true

  /@img/sharp-linux-x64@0.33.2:
    resolution: {integrity: sha512-xUT82H5IbXewKkeF5aiooajoO1tQV4PnKfS/OZtb5DDdxS/FCI/uXTVZ35GQ97RZXsycojz/AJ0asoz6p2/H/A==}
    engines: {glibc: '>=2.26', node: ^18.17.0 || ^20.3.0 || >=21.0.0, npm: '>=9.6.5', pnpm: '>=7.1.0', yarn: '>=3.2.0'}
    cpu: [x64]
    os: [linux]
    requiresBuild: true
    optionalDependencies:
      '@img/sharp-libvips-linux-x64': 1.0.1
    dev: true
    optional: true

  /@img/sharp-linuxmusl-arm64@0.33.2:
    resolution: {integrity: sha512-F+0z8JCu/UnMzg8IYW1TMeiViIWBVg7IWP6nE0p5S5EPQxlLd76c8jYemG21X99UzFwgkRo5yz2DS+zbrnxZeA==}
    engines: {musl: '>=1.2.2', node: ^18.17.0 || ^20.3.0 || >=21.0.0, npm: '>=9.6.5', pnpm: '>=7.1.0', yarn: '>=3.2.0'}
    cpu: [arm64]
    os: [linux]
    requiresBuild: true
    optionalDependencies:
      '@img/sharp-libvips-linuxmusl-arm64': 1.0.1
    dev: true
    optional: true

  /@img/sharp-linuxmusl-x64@0.33.2:
    resolution: {integrity: sha512-+ZLE3SQmSL+Fn1gmSaM8uFusW5Y3J9VOf+wMGNnTtJUMUxFhv+P4UPaYEYT8tqnyYVaOVGgMN/zsOxn9pSsO2A==}
    engines: {musl: '>=1.2.2', node: ^18.17.0 || ^20.3.0 || >=21.0.0, npm: '>=9.6.5', pnpm: '>=7.1.0', yarn: '>=3.2.0'}
    cpu: [x64]
    os: [linux]
    requiresBuild: true
    optionalDependencies:
      '@img/sharp-libvips-linuxmusl-x64': 1.0.1
    dev: true
    optional: true

  /@img/sharp-wasm32@0.33.2:
    resolution: {integrity: sha512-fLbTaESVKuQcpm8ffgBD7jLb/CQLcATju/jxtTXR1XCLwbOQt+OL5zPHSDMmp2JZIeq82e18yE0Vv7zh6+6BfQ==}
    engines: {node: ^18.17.0 || ^20.3.0 || >=21.0.0, npm: '>=9.6.5', pnpm: '>=7.1.0', yarn: '>=3.2.0'}
    cpu: [wasm32]
    requiresBuild: true
    dependencies:
      '@emnapi/runtime': 0.45.0
    dev: true
    optional: true

  /@img/sharp-win32-ia32@0.33.2:
    resolution: {integrity: sha512-okBpql96hIGuZ4lN3+nsAjGeggxKm7hIRu9zyec0lnfB8E7Z6p95BuRZzDDXZOl2e8UmR4RhYt631i7mfmKU8g==}
    engines: {node: ^18.17.0 || ^20.3.0 || >=21.0.0, npm: '>=9.6.5', pnpm: '>=7.1.0', yarn: '>=3.2.0'}
    cpu: [ia32]
    os: [win32]
    requiresBuild: true
    dev: true
    optional: true

  /@img/sharp-win32-x64@0.33.2:
    resolution: {integrity: sha512-E4magOks77DK47FwHUIGH0RYWSgRBfGdK56kIHSVeB9uIS4pPFr4N2kIVsXdQQo4LzOsENKV5KAhRlRL7eMAdg==}
    engines: {node: ^18.17.0 || ^20.3.0 || >=21.0.0, npm: '>=9.6.5', pnpm: '>=7.1.0', yarn: '>=3.2.0'}
    cpu: [x64]
    os: [win32]
    requiresBuild: true
    dev: true
    optional: true

  /@inquirer/confirm@3.1.17:
    resolution: {integrity: sha512-qCpt/AABzPynz8tr69VDvhcjwmzAryipWXtW8Vi6m651da4H/d0Bdn55LkxXD7Rp2gfgxvxzTdb66AhIA8gzBA==}
    engines: {node: '>=18'}
    dependencies:
      '@inquirer/core': 9.0.5
      '@inquirer/type': 1.5.1

  /@inquirer/core@9.0.5:
    resolution: {integrity: sha512-QWG41I7vn62O9stYKg/juKXt1PEbr/4ZZCPb4KgXDQGwgA9M5NBTQ7FnOvT1ridbxkm/wTxLCNraUs7y47pIRQ==}
    engines: {node: '>=18'}
    dependencies:
      '@inquirer/figures': 1.0.5
      '@inquirer/type': 1.5.1
      '@types/mute-stream': 0.0.4
      '@types/node': 20.14.12
      '@types/wrap-ansi': 3.0.0
      ansi-escapes: 4.3.2
      cli-spinners: 2.9.2
      cli-width: 4.1.0
      mute-stream: 1.0.0
      signal-exit: 4.1.0
      strip-ansi: 6.0.1
      wrap-ansi: 6.2.0
      yoctocolors-cjs: 2.1.2

  /@inquirer/figures@1.0.5:
    resolution: {integrity: sha512-79hP/VWdZ2UVc9bFGJnoQ/lQMpL74mGgzSYX1xUqCVk7/v73vJCMw1VuyWN1jGkZ9B3z7THAbySqGbCNefcjfA==}
    engines: {node: '>=18'}

  /@inquirer/input@2.2.4:
    resolution: {integrity: sha512-wvYnDITPQn+ltktj/O9kQjPxOvpmwcpxLWh8brAyD+jlEbihxtrx9cZdZcxqaCVQj3caw4eZa2Uq5xELo4yXkA==}
    engines: {node: '>=18'}
    dependencies:
      '@inquirer/core': 9.0.5
      '@inquirer/type': 1.5.1

  /@inquirer/select@2.4.2:
    resolution: {integrity: sha512-r78JlgShqRxyAtBDeBHSDtfrOhSQwm2ecWGGaxe7kD9JwgL3UN563G1ncVRYdsWD7/tigflcskfipVeoDLhLJg==}
    engines: {node: '>=18'}
    dependencies:
      '@inquirer/core': 9.0.5
      '@inquirer/figures': 1.0.5
      '@inquirer/type': 1.5.1
      ansi-escapes: 4.3.2
      yoctocolors-cjs: 2.1.2

  /@inquirer/type@1.5.1:
    resolution: {integrity: sha512-m3YgGQlKNS0BM+8AFiJkCsTqHEFCWn6s/Rqye3mYwvqY6LdfUv12eSwbsgNzrYyrLXiy7IrrjDLPysaSBwEfhw==}
    engines: {node: '>=18'}
    dependencies:
      mute-stream: 1.0.0

  /@isaacs/cliui@8.0.2:
    resolution: {integrity: sha512-O8jcjabXaleOG9DQ0+ARXWZBTfnP4WNAqzuiJK7ll44AmxGKv/J2M4TPjxjY3znBCfvBXFzucm1twdyFybFqEA==}
    engines: {node: '>=12'}
    dependencies:
      string-width: 5.1.2
      string-width-cjs: /string-width@4.2.3
      strip-ansi: 7.1.0
      strip-ansi-cjs: /strip-ansi@6.0.1
      wrap-ansi: 8.1.0
      wrap-ansi-cjs: /wrap-ansi@7.0.0

  /@istanbuljs/schema@0.1.3:
    resolution: {integrity: sha512-ZXRY4jNvVgSVQ8DL3LTcakaAtXwTVUxE81hslsyD2AtoXW/wVob10HkOJ1X/pAlcI7D+2YoZKg5do8G/w6RYgA==}
    engines: {node: '>=8'}
    dev: true

  /@jridgewell/gen-mapping@0.3.2:
    resolution: {integrity: sha512-mh65xKQAzI6iBcFzwv28KVWSmCkdRBWoOh+bYQGW3+6OZvbbN3TqMGo5hqYxQniRcH9F2VZIoJCm4pa3BPDK/A==}
    engines: {node: '>=6.0.0'}
    dependencies:
      '@jridgewell/set-array': 1.1.2
      '@jridgewell/sourcemap-codec': 1.4.14
      '@jridgewell/trace-mapping': 0.3.25

  /@jridgewell/resolve-uri@3.1.0:
    resolution: {integrity: sha512-F2msla3tad+Mfht5cJq7LSXcdudKTWCVYUgw6pLFOOHSTtZlj6SWNYAp+AhuqLmWdBO2X5hPrLcu8cVP8fy28w==}
    engines: {node: '>=6.0.0'}

  /@jridgewell/set-array@1.1.2:
    resolution: {integrity: sha512-xnkseuNADM0gt2bs+BvhO0p78Mk762YnZdsuzFV018NoG1Sj1SCQvpSqa7XUaTam5vAGasABV9qXASMKnFMwMw==}
    engines: {node: '>=6.0.0'}

  /@jridgewell/source-map@0.3.3:
    resolution: {integrity: sha512-b+fsZXeLYi9fEULmfBrhxn4IrPlINf8fiNarzTof004v3lFdntdwa9PF7vFJqm3mg7s+ScJMxXaE3Acp1irZcg==}
    dependencies:
      '@jridgewell/gen-mapping': 0.3.2
      '@jridgewell/trace-mapping': 0.3.25

  /@jridgewell/sourcemap-codec@1.4.14:
    resolution: {integrity: sha512-XPSJHWmi394fuUuzDnGz1wiKqWfo1yXecHQMRf2l6hztTO+nPru658AyDngaBe7isIxEkRsPR3FZh+s7iVa4Uw==}

  /@jridgewell/trace-mapping@0.3.18:
    resolution: {integrity: sha512-w+niJYzMHdd7USdiH2U6869nqhD2nbfZXND5Yp93qIbEmnDNk7PD48o+YchRVpzMU7M6jVCbenTR7PA1FLQ9pA==}
    dependencies:
      '@jridgewell/resolve-uri': 3.1.0
      '@jridgewell/sourcemap-codec': 1.4.14
    dev: true

  /@jridgewell/trace-mapping@0.3.25:
    resolution: {integrity: sha512-vNk6aEwybGtawWmy/PzwnGDOjCkLWSD2wqvjGGAgOAwCGWySYXfYoxt00IJkTF+8Lb57DwOb3Aa0o9CApepiYQ==}
    dependencies:
      '@jridgewell/resolve-uri': 3.1.0
      '@jridgewell/sourcemap-codec': 1.4.14

  /@jridgewell/trace-mapping@0.3.9:
    resolution: {integrity: sha512-3Belt6tdc8bPgAtbcmdtNJlirVoTmEb5e2gC94PnkwEW9jI6CAHUeoG85tjWP5WquqfavoMtMwiG4P926ZKKuQ==}
    dependencies:
      '@jridgewell/resolve-uri': 3.1.0
      '@jridgewell/sourcemap-codec': 1.4.14
    dev: true

  /@jsdevtools/ono@7.1.3:
    resolution: {integrity: sha512-4JQNk+3mVzK3xh2rqd6RB4J46qUR19azEHBneZyTZM+c456qOrbbM/5xcR8huNCCcbVt7+UmizG6GuUvPvKUYg==}
    dev: true

  /@jsonjoy.com/base64@1.1.2(tslib@2.6.2):
    resolution: {integrity: sha512-q6XAnWQDIMA3+FTiOYajoYqySkO+JSat0ytXGSuRdq9uXE7o92gzuQwQM14xaCRlBLGq3v5miDGC4vkVTn54xA==}
    engines: {node: '>=10.0'}
    peerDependencies:
      tslib: '2'
    dependencies:
      tslib: 2.6.2
    dev: true

  /@jsonjoy.com/json-pack@1.1.0(tslib@2.6.2):
    resolution: {integrity: sha512-zlQONA+msXPPwHWZMKFVS78ewFczIll5lXiVPwFPCZUsrOKdxc2AvxU1HoNBmMRhqDZUR9HkC3UOm+6pME6Xsg==}
    engines: {node: '>=10.0'}
    peerDependencies:
      tslib: '2'
    dependencies:
      '@jsonjoy.com/base64': 1.1.2(tslib@2.6.2)
      '@jsonjoy.com/util': 1.5.0(tslib@2.6.2)
      hyperdyperid: 1.2.0
      thingies: 1.21.0(tslib@2.6.2)
      tslib: 2.6.2
    dev: true

  /@jsonjoy.com/util@1.5.0(tslib@2.6.2):
    resolution: {integrity: sha512-ojoNsrIuPI9g6o8UxhraZQSyF2ByJanAY4cTFbc8Mf2AXEF4aQRGY1dJxyJpuyav8r9FGflEt/Ff3u5Nt6YMPA==}
    engines: {node: '>=10.0'}
    peerDependencies:
      tslib: '2'
    dependencies:
      tslib: 2.6.2
    dev: true

  /@kwsites/file-exists@1.1.1:
    resolution: {integrity: sha512-m9/5YGR18lIwxSFDwfE3oA7bWuq9kdau6ugN4H2rJeyhFQZcG9AgSHkQtSD15a8WvTgfz9aikZMrKPHvbpqFiw==}
    dependencies:
      debug: 4.3.5(supports-color@8.1.1)
    transitivePeerDependencies:
      - supports-color

  /@kwsites/promise-deferred@1.1.1:
    resolution: {integrity: sha512-GaHYm+c0O9MjZRu0ongGBRbinu8gVAMd2UZjji6jVmqKtZluZnptXGWhz1E8j8D2HJ3f/yMxKAUC0b+57wncIw==}

  /@manypkg/find-root@2.2.0:
    resolution: {integrity: sha512-NET+BNIMmBWUUUfFtuDgaTIav6pVlkkSdI2mt+2rFWPd6TQ0DXyhQH47Ql+d7x2oIkJ69dkVKwsTErRt2ROPbw==}
    engines: {node: '>=14.18.0'}
    dependencies:
      '@manypkg/tools': 1.1.0
      '@types/node': 12.20.24
      find-up: 4.1.0
      fs-extra: 8.1.0

  /@manypkg/get-packages@2.2.0:
    resolution: {integrity: sha512-B5p5BXMwhGZKi/syEEAP1eVg5DZ/9LP+MZr0HqfrHLgu9fq0w4ZwH8yVen4JmjrxI2dWS31dcoswYzuphLaRxg==}
    engines: {node: '>=14.18.0'}
    dependencies:
      '@manypkg/find-root': 2.2.0
      '@manypkg/tools': 1.1.0

  /@manypkg/tools@1.1.0:
    resolution: {integrity: sha512-SkAyKAByB9l93Slyg8AUHGuM2kjvWioUTCckT/03J09jYnfEzMO/wSXmEhnKGYs6qx9De8TH4yJCl0Y9lRgnyQ==}
    engines: {node: '>=14.18.0'}
    dependencies:
      fs-extra: 8.1.0
      globby: 11.1.0
      jju: 1.4.0
      read-yaml-file: 1.1.0

  /@microsoft/api-documenter@7.22.24:
    resolution: {integrity: sha512-KdO7p/weirR/po0SqwWsbqoPUTqLv0QVvxqopysxF2PVdBpeKx4eOrII1VGw0rL0QY6WVvttIOJwD/JpYv9oWw==}
    hasBin: true
    dependencies:
      '@microsoft/api-extractor-model': 7.27.4
      '@microsoft/tsdoc': 0.14.2
      '@rushstack/node-core-library': 3.59.5(@types/node@18.18.6)
      '@rushstack/ts-command-line': 4.15.1
      colors: 1.2.5
      js-yaml: 3.13.1
      resolve: 1.22.1
    transitivePeerDependencies:
      - '@types/node'
    dev: true

  /@microsoft/api-extractor-model@7.27.4:
    resolution: {integrity: sha512-HjqQFmuGPOS20rtnu+9Jj0QrqZyR59E+piUWXPMZTTn4jaZI+4UmsHSf3Id8vyueAhOBH2cgwBuRTE5R+MfSMw==}
    dependencies:
      '@microsoft/tsdoc': 0.14.2
      '@microsoft/tsdoc-config': 0.16.2
      '@rushstack/node-core-library': 3.59.5(@types/node@18.18.6)
    transitivePeerDependencies:
      - '@types/node'
    dev: true

  /@microsoft/api-extractor-model@7.28.21:
    resolution: {integrity: sha512-AZSdhK/vO4ddukfheXZmrkI5180XLeAqwzu/5pTsJHsXYSyNt3H3VJyynUYKMeNcveG9QLgljH3XRr/LqEfC0Q==}
    dependencies:
      '@microsoft/tsdoc': 0.14.2
      '@microsoft/tsdoc-config': 0.16.2
      '@rushstack/node-core-library': 5.3.0(@types/node@18.18.6)
    transitivePeerDependencies:
      - '@types/node'
    dev: true

  /@microsoft/api-extractor-model@7.28.21(@types/node@18.18.6):
    resolution: {integrity: sha512-AZSdhK/vO4ddukfheXZmrkI5180XLeAqwzu/5pTsJHsXYSyNt3H3VJyynUYKMeNcveG9QLgljH3XRr/LqEfC0Q==}
    dependencies:
      '@microsoft/tsdoc': 0.14.2
      '@microsoft/tsdoc-config': 0.16.2
      '@rushstack/node-core-library': 5.3.0(@types/node@18.18.6)
    transitivePeerDependencies:
      - '@types/node'

  /@microsoft/api-extractor-model@7.28.21(@types/node@18.18.7):
    resolution: {integrity: sha512-AZSdhK/vO4ddukfheXZmrkI5180XLeAqwzu/5pTsJHsXYSyNt3H3VJyynUYKMeNcveG9QLgljH3XRr/LqEfC0Q==}
    dependencies:
      '@microsoft/tsdoc': 0.14.2
      '@microsoft/tsdoc-config': 0.16.2
      '@rushstack/node-core-library': 5.3.0(@types/node@18.18.7)
    transitivePeerDependencies:
      - '@types/node'
    dev: true

  /@microsoft/api-extractor@7.45.1:
    resolution: {integrity: sha512-FZgcJxEmHA15gxTb1PpXHTforRcyIOLp6GKMqqk+ok8M58QJ0y54Bk+dcTcBC92nmanZppKn5/VRXPP4XvzB3Q==}
    hasBin: true
    dependencies:
      '@microsoft/api-extractor-model': 7.28.21
      '@microsoft/tsdoc': 0.14.2
      '@microsoft/tsdoc-config': 0.16.2
      '@rushstack/node-core-library': 5.3.0(@types/node@18.18.6)
      '@rushstack/rig-package': 0.5.2
      '@rushstack/terminal': 0.12.2
      '@rushstack/ts-command-line': 4.21.4
      lodash: 4.17.21
      minimatch: 3.0.8
      resolve: 1.22.8
      semver: 7.5.4
      source-map: 0.6.1
      typescript: 5.4.2
    transitivePeerDependencies:
      - '@types/node'
    dev: true

  /@microsoft/api-extractor@7.45.1(@types/node@18.18.6):
    resolution: {integrity: sha512-FZgcJxEmHA15gxTb1PpXHTforRcyIOLp6GKMqqk+ok8M58QJ0y54Bk+dcTcBC92nmanZppKn5/VRXPP4XvzB3Q==}
    hasBin: true
    dependencies:
      '@microsoft/api-extractor-model': 7.28.21(@types/node@18.18.6)
      '@microsoft/tsdoc': 0.14.2
      '@microsoft/tsdoc-config': 0.16.2
      '@rushstack/node-core-library': 5.3.0(@types/node@18.18.6)
      '@rushstack/rig-package': 0.5.2
      '@rushstack/terminal': 0.12.2(@types/node@18.18.6)
      '@rushstack/ts-command-line': 4.21.4(@types/node@18.18.6)
      lodash: 4.17.21
      minimatch: 3.0.8
      resolve: 1.22.8
      semver: 7.5.4
      source-map: 0.6.1
      typescript: 5.4.2
    transitivePeerDependencies:
      - '@types/node'

  /@microsoft/api-extractor@7.45.1(@types/node@18.18.7):
    resolution: {integrity: sha512-FZgcJxEmHA15gxTb1PpXHTforRcyIOLp6GKMqqk+ok8M58QJ0y54Bk+dcTcBC92nmanZppKn5/VRXPP4XvzB3Q==}
    hasBin: true
    dependencies:
      '@microsoft/api-extractor-model': 7.28.21(@types/node@18.18.7)
      '@microsoft/tsdoc': 0.14.2
      '@microsoft/tsdoc-config': 0.16.2
      '@rushstack/node-core-library': 5.3.0(@types/node@18.18.7)
      '@rushstack/rig-package': 0.5.2
      '@rushstack/terminal': 0.12.2(@types/node@18.18.7)
      '@rushstack/ts-command-line': 4.21.4(@types/node@18.18.7)
      lodash: 4.17.21
      minimatch: 3.0.8
      resolve: 1.22.8
      semver: 7.5.4
      source-map: 0.6.1
      typescript: 5.4.2
    transitivePeerDependencies:
      - '@types/node'
    dev: true

  /@microsoft/tsdoc-config@0.16.2:
    resolution: {integrity: sha512-OGiIzzoBLgWWR0UdRJX98oYO+XKGf7tiK4Zk6tQ/E4IJqGCe7dvkTvgDZV5cFJUzLGDOjeAXrnZoA6QkVySuxw==}
    dependencies:
      '@microsoft/tsdoc': 0.14.2
      ajv: 6.12.6
      jju: 1.4.0
      resolve: 1.19.0

  /@microsoft/tsdoc@0.14.2:
    resolution: {integrity: sha512-9b8mPpKrfeGRuhFH5iO1iwCLeIIsV6+H1sRfxbkoGXIyQE2BTsPd9zqSqQJ+pv5sJ/hT5M1zvOFL02MnEezFug==}

  /@nodelib/fs.scandir@2.1.5:
    resolution: {integrity: sha512-vq24Bq3ym5HEQm2NKCr3yXDwjc7vTsEThRDnkp2DK9p1uqLR+DHurm/NOTo0KG7HYHU7eppKZj3MyqYuMBf62g==}
    engines: {node: '>= 8'}
    dependencies:
      '@nodelib/fs.stat': 2.0.5
      run-parallel: 1.2.0

  /@nodelib/fs.stat@2.0.5:
    resolution: {integrity: sha512-RkhPPp2zrqDAQA/2jNhnztcPAlv64XdhIp7a7454A5ovI7Bukxgt7MX7udwAu3zg1DcpPU0rz3VV1SeaqvY4+A==}
    engines: {node: '>= 8'}

  /@nodelib/fs.walk@1.2.8:
    resolution: {integrity: sha512-oGB+UxlgWcgQkgwo8GcEGwemoTFt3FIO9ababBmaGwXIoBKZ+GTy0pP185beGg7Llih/NSHSV2XAs1lnznocSg==}
    engines: {node: '>= 8'}
    dependencies:
      '@nodelib/fs.scandir': 2.1.5
      fastq: 1.15.0

  /@npmcli/fs@2.1.2:
    resolution: {integrity: sha512-yOJKRvohFOaLqipNtwYB9WugyZKhC/DZC4VYPmpaCzDBrA8YpK3qHZ8/HGscMnE4GqbkLNuVcCnxkeQEdGt6LQ==}
    engines: {node: ^12.13.0 || ^14.15.0 || >=16.0.0}
    dependencies:
      '@gar/promisify': 1.1.3
      semver: 7.6.2

  /@npmcli/fs@3.1.0:
    resolution: {integrity: sha512-7kZUAaLscfgbwBQRbvdMYaZOWyMEcPTH/tJjnyAWJ/dvvs9Ef+CERx/qJb9GExJpl1qipaDGn7KqHnFGGixd0w==}
    engines: {node: ^14.17.0 || ^16.13.0 || >=18.0.0}
    dependencies:
      semver: 7.6.2

  /@npmcli/git@4.1.0:
    resolution: {integrity: sha512-9hwoB3gStVfa0N31ymBmrX+GuDGdVA/QWShZVqE0HK2Af+7QGGrCTbZia/SW0ImUTjTne7SP91qxDmtXvDHRPQ==}
    engines: {node: ^14.17.0 || ^16.13.0 || >=18.0.0}
    dependencies:
      '@npmcli/promise-spawn': 6.0.2
      lru-cache: 7.18.3
      npm-pick-manifest: 8.0.1
      proc-log: 3.0.0
      promise-inflight: 1.0.1
      promise-retry: 2.0.1
      semver: 7.6.2
      which: 3.0.1
    transitivePeerDependencies:
      - bluebird

  /@npmcli/installed-package-contents@2.0.2:
    resolution: {integrity: sha512-xACzLPhnfD51GKvTOOuNX2/V4G4mz9/1I2MfDoye9kBM3RYe5g2YbscsaGoTlaWqkxeiapBWyseULVKpSVHtKQ==}
    engines: {node: ^14.17.0 || ^16.13.0 || >=18.0.0}
    hasBin: true
    dependencies:
      npm-bundled: 3.0.0
      npm-normalize-package-bin: 3.0.1

  /@npmcli/move-file@2.0.1:
    resolution: {integrity: sha512-mJd2Z5TjYWq/ttPLLGqArdtnC74J6bOzg4rMDnN+p1xTacZ2yPRCk2y0oSWQtygLR9YVQXgOcONrwtnk3JupxQ==}
    engines: {node: ^12.13.0 || ^14.15.0 || >=16.0.0}
    deprecated: This functionality has been moved to @npmcli/fs
    dependencies:
      mkdirp: 1.0.4
      rimraf: 3.0.2

  /@npmcli/node-gyp@3.0.0:
    resolution: {integrity: sha512-gp8pRXC2oOxu0DUE1/M3bYtb1b3/DbJ5aM113+XJBgfXdussRAsX0YOrOhdd8WvnAR6auDBvJomGAkLKA5ydxA==}
    engines: {node: ^14.17.0 || ^16.13.0 || >=18.0.0}

  /@npmcli/promise-spawn@6.0.2:
    resolution: {integrity: sha512-gGq0NJkIGSwdbUt4yhdF8ZrmkGKVz9vAdVzpOfnom+V8PLSmSOVhZwbNvZZS1EYcJN5hzzKBxmmVVAInM6HQLg==}
    engines: {node: ^14.17.0 || ^16.13.0 || >=18.0.0}
    dependencies:
      which: 3.0.1

  /@npmcli/run-script@6.0.2:
    resolution: {integrity: sha512-NCcr1uQo1k5U+SYlnIrbAh3cxy+OQT1VtqiAbxdymSlptbzBb62AjH2xXgjNCoP073hoa1CfCAcwoZ8k96C4nA==}
    engines: {node: ^14.17.0 || ^16.13.0 || >=18.0.0}
    dependencies:
      '@npmcli/node-gyp': 3.0.0
      '@npmcli/promise-spawn': 6.0.2
      node-gyp: 9.3.1
      read-package-json-fast: 3.0.2
      which: 3.0.1
    transitivePeerDependencies:
      - bluebird
      - supports-color

  /@oclif/core@4.0.14:
    resolution: {integrity: sha512-oXXlUuDw6gWjIBI+mR5i4/SJRv9fz8N/d1xr1yMhW1incx/u0oYO2CpUNKn0sGDyONMdyOIVPMqgsU+as7jdrQ==}
    engines: {node: '>=18.0.0'}
    dependencies:
      ansi-escapes: 4.3.2
      ansis: 3.3.2
      clean-stack: 3.0.1
      cli-spinners: 2.9.2
      debug: 4.3.5(supports-color@8.1.1)
      ejs: 3.1.10
      get-package-type: 0.1.0
      globby: 11.1.0
      indent-string: 4.0.0
      is-wsl: 2.2.0
      lilconfig: 3.1.2
      minimatch: 9.0.5
      string-width: 4.2.3
      supports-color: 8.1.1
      widest-line: 3.1.0
      wordwrap: 1.0.0
      wrap-ansi: 7.0.0

  /@oclif/plugin-autocomplete@3.1.9:
    resolution: {integrity: sha512-eCoKeLLuZB5jVlEotk43PsFVQ1BaIm0ccpXNgF9FS71OCufzuJbqMsC5jfs76XM902lIEljVc+zMXvVVg+4Q8w==}
    engines: {node: '>=18.0.0'}
    dependencies:
      '@oclif/core': 4.0.14
      ansis: 3.3.2
      debug: 4.3.5(supports-color@8.1.1)
      ejs: 3.1.10
    transitivePeerDependencies:
      - supports-color

  /@oclif/plugin-commands@4.0.9:
    resolution: {integrity: sha512-Z8LuDX+O1++uJkzxSGebSkhZck2dVIhaG9KkTm8lR/vw8JhYZlMhR5bfuvaJNkodDMBUVLjyfK6ZEJHMJ98d/A==}
    engines: {node: '>=18.0.0'}
    dependencies:
      '@oclif/core': 4.0.14
      lodash: 4.17.21
      object-treeify: 4.0.1
      tty-table: 4.2.3

  /@oclif/plugin-help@6.2.7:
    resolution: {integrity: sha512-gwrCZW0EjbMe6iIXrkXWpIcfoqo+uMvWRudV3nkwa7ARL2U2GWy8RQ3+bqXvqByauRUcbgv3D6+38lSWqmMwtA==}
    engines: {node: '>=18.0.0'}
    dependencies:
      '@oclif/core': 4.0.14

  /@oclif/plugin-not-found@3.2.13:
    resolution: {integrity: sha512-bNEJtfMVHc28P3sOPUI76M22nNpMVGg+bAmgUf42QTCRhXyPcMXneGfU11ryo/yTaW+kDgCL1XkF8cGniX3cew==}
    engines: {node: '>=18.0.0'}
    dependencies:
      '@inquirer/confirm': 3.1.17
      '@oclif/core': 4.0.14
      ansis: 3.3.2
      fast-levenshtein: 3.0.0

  /@oclif/plugin-warn-if-update-available@3.1.10:
    resolution: {integrity: sha512-4qQr4Yo9xMfYhCEU5Hz4pRyJz1EPIUVHJ1c+FNTBfiTQc1SzAmqr934uN8luTld5nmaX/MCCRVZb7Pyxsd03qA==}
    engines: {node: '>=18.0.0'}
    dependencies:
      '@oclif/core': 4.0.14
      ansis: 3.3.2
      debug: 4.3.5(supports-color@8.1.1)
      http-call: 5.3.0
      lodash: 4.17.21
    transitivePeerDependencies:
      - supports-color

  /@oclif/test@4.1.0(@oclif/core@4.0.14):
    resolution: {integrity: sha512-2ugir6NhRsWJqHM9d2lMEWNiOTD678Jlx5chF/fg6TCAlc7E6E/6+zt+polrCTnTIpih5P/HxOtDekgtjgARwQ==}
    engines: {node: '>=18.0.0'}
    peerDependencies:
      '@oclif/core': '>= 3.0.0'
    dependencies:
      '@oclif/core': 4.0.14
      ansis: 3.3.2
      debug: 4.3.7
    transitivePeerDependencies:
      - supports-color
    dev: true

  /@octokit/auth-token@2.5.0:
    resolution: {integrity: sha512-r5FVUJCOLl19AxiuZD2VRZ/ORjp/4IN98Of6YJoJOkY75CIBuYfmiNHGrDwXr+aLGG55igl9QrxX3hbiXlLb+g==}
    dependencies:
      '@octokit/types': 6.41.0

  /@octokit/auth-token@3.0.3:
    resolution: {integrity: sha512-/aFM2M4HVDBT/jjDBa84sJniv1t9Gm/rLkalaz9htOm+L+8JMj1k9w0CkUdcxNyNxZPlTxKPVko+m1VlM58ZVA==}
    engines: {node: '>= 14'}
    dependencies:
      '@octokit/types': 9.3.2
    dev: true

  /@octokit/auth-token@4.0.0:
    resolution: {integrity: sha512-tY/msAuJo6ARbK6SPIxZrPBms3xPbfwBrulZe0Wtr/DIY9lje2HeV1uoebShn6mx7SjCHif6EjMvoREj+gZ+SA==}
    engines: {node: '>= 18'}
    dev: false

  /@octokit/auth-token@5.1.1:
    resolution: {integrity: sha512-rh3G3wDO8J9wSjfI436JUKzHIxq8NaiL0tVeB2aXmG6p/9859aUOAjA9pmSPNGGZxfwmaJ9ozOJImuNVJdpvbA==}
    engines: {node: '>= 18'}
    dev: false

  /@octokit/core@3.6.0:
    resolution: {integrity: sha512-7RKRKuA4xTjMhY+eG3jthb3hlZCsOwg3rztWh75Xc+ShDWOfDDATWbeZpAHBNRpm4Tv9WgBMOy1zEJYXG6NJ7Q==}
    dependencies:
      '@octokit/auth-token': 2.5.0
      '@octokit/graphql': 4.8.0
      '@octokit/request': 5.6.3
      '@octokit/request-error': 2.1.0
      '@octokit/types': 6.41.0
      before-after-hook: 2.2.3
      universal-user-agent: 6.0.0
    transitivePeerDependencies:
      - encoding

  /@octokit/core@4.2.4:
    resolution: {integrity: sha512-rYKilwgzQ7/imScn3M9/pFfUf4I1AZEH3KhyJmtPdE2zfaXAn2mFfUy4FbKewzc2We5y/LlKLj36fWJLKC2SIQ==}
    engines: {node: '>= 14'}
    dependencies:
      '@octokit/auth-token': 3.0.3
      '@octokit/graphql': 5.0.5
      '@octokit/request': 6.2.3
      '@octokit/request-error': 3.0.3
      '@octokit/types': 9.3.2
      before-after-hook: 2.2.3
      universal-user-agent: 6.0.0
    transitivePeerDependencies:
      - encoding
    dev: true

  /@octokit/core@5.2.0:
    resolution: {integrity: sha512-1LFfa/qnMQvEOAdzlQymH0ulepxbxnCYAKJZfMci/5XJyIHWgEYnDmgnKakbTh7CH2tFQ5O60oYDvns4i9RAIg==}
    engines: {node: '>= 18'}
    dependencies:
      '@octokit/auth-token': 4.0.0
      '@octokit/graphql': 7.1.0
      '@octokit/request': 8.4.0
      '@octokit/request-error': 5.1.0
      '@octokit/types': 13.5.0
      before-after-hook: 2.2.3
      universal-user-agent: 6.0.0
    dev: false

  /@octokit/core@6.1.2:
    resolution: {integrity: sha512-hEb7Ma4cGJGEUNOAVmyfdB/3WirWMg5hDuNFVejGEDFqupeOysLc2sG6HJxY2etBp5YQu5Wtxwi020jS9xlUwg==}
    engines: {node: '>= 18'}
    dependencies:
      '@octokit/auth-token': 5.1.1
      '@octokit/graphql': 8.1.1
      '@octokit/request': 9.1.3
      '@octokit/request-error': 6.1.4
      '@octokit/types': 13.5.0
      before-after-hook: 3.0.2
      universal-user-agent: 7.0.2
    dev: false

  /@octokit/endpoint@10.1.1:
    resolution: {integrity: sha512-JYjh5rMOwXMJyUpj028cu0Gbp7qe/ihxfJMLc8VZBMMqSwLgOxDI1911gV4Enl1QSavAQNJcwmwBF9M0VvLh6Q==}
    engines: {node: '>= 18'}
    dependencies:
      '@octokit/types': 13.5.0
      universal-user-agent: 7.0.2
    dev: false

  /@octokit/endpoint@6.0.12:
    resolution: {integrity: sha512-lF3puPwkQWGfkMClXb4k/eUT/nZKQfxinRWJrdZaJO85Dqwo/G0yOC434Jr2ojwafWJMYqFGFa5ms4jJUgujdA==}
    dependencies:
      '@octokit/types': 6.41.0
      is-plain-object: 5.0.0
      universal-user-agent: 6.0.0

  /@octokit/endpoint@7.0.5:
    resolution: {integrity: sha512-LG4o4HMY1Xoaec87IqQ41TQ+glvIeTKqfjkCEmt5AIwDZJwQeVZFIEYXrYY6yLwK+pAScb9Gj4q+Nz2qSw1roA==}
    engines: {node: '>= 14'}
    dependencies:
      '@octokit/types': 9.3.2
      is-plain-object: 5.0.0
      universal-user-agent: 6.0.0
    dev: true

  /@octokit/endpoint@9.0.5:
    resolution: {integrity: sha512-ekqR4/+PCLkEBF6qgj8WqJfvDq65RH85OAgrtnVp1mSxaXF03u2xW/hUdweGS5654IlC0wkNYC18Z50tSYTAFw==}
    engines: {node: '>= 18'}
    dependencies:
      '@octokit/types': 13.5.0
      universal-user-agent: 6.0.0
    dev: false

  /@octokit/graphql@4.8.0:
    resolution: {integrity: sha512-0gv+qLSBLKF0z8TKaSKTsS39scVKF9dbMxJpj3U0vC7wjNWFuIpL/z76Qe2fiuCbDRcJSavkXsVtMS6/dtQQsg==}
    dependencies:
      '@octokit/request': 5.6.3
      '@octokit/types': 6.41.0
      universal-user-agent: 6.0.0
    transitivePeerDependencies:
      - encoding

  /@octokit/graphql@5.0.5:
    resolution: {integrity: sha512-Qwfvh3xdqKtIznjX9lz2D458r7dJPP8l6r4GQkIdWQouZwHQK0mVT88uwiU2bdTU2OtT1uOlKpRciUWldpG0yQ==}
    engines: {node: '>= 14'}
    dependencies:
      '@octokit/request': 6.2.3
      '@octokit/types': 9.3.2
      universal-user-agent: 6.0.0
    transitivePeerDependencies:
      - encoding
    dev: true

  /@octokit/graphql@7.1.0:
    resolution: {integrity: sha512-r+oZUH7aMFui1ypZnAvZmn0KSqAUgE1/tUXIWaqUCa1758ts/Jio84GZuzsvUkme98kv0WFY8//n0J1Z+vsIsQ==}
    engines: {node: '>= 18'}
    dependencies:
      '@octokit/request': 8.4.0
      '@octokit/types': 13.5.0
      universal-user-agent: 6.0.0
    dev: false

  /@octokit/graphql@8.1.1:
    resolution: {integrity: sha512-ukiRmuHTi6ebQx/HFRCXKbDlOh/7xEV6QUXaE7MJEKGNAncGI/STSbOkl12qVXZrfZdpXctx5O9X1AIaebiDBg==}
    engines: {node: '>= 18'}
    dependencies:
      '@octokit/request': 9.1.3
      '@octokit/types': 13.5.0
      universal-user-agent: 7.0.2
    dev: false

  /@octokit/openapi-types@12.11.0:
    resolution: {integrity: sha512-VsXyi8peyRq9PqIz/tpqiL2w3w80OgVMwBHltTml3LmVvXiphgeqmY9mvBw9Wu7e0QWk/fqD37ux8yP5uVekyQ==}

  /@octokit/openapi-types@18.0.0:
    resolution: {integrity: sha512-V8GImKs3TeQRxRtXFpG2wl19V7444NIOTDF24AWuIbmNaNYOQMWRbjcGDXV5B+0n887fgDcuMNOmlul+k+oJtw==}
    dev: true

  /@octokit/openapi-types@22.2.0:
    resolution: {integrity: sha512-QBhVjcUa9W7Wwhm6DBFu6ZZ+1/t/oYxqc2tp81Pi41YNuJinbFRx8B133qVOrAaBbF7D/m0Et6f9/pZt9Rc+tg==}
    dev: false

  /@octokit/plugin-paginate-rest@11.3.3(@octokit/core@6.1.2):
    resolution: {integrity: sha512-o4WRoOJZlKqEEgj+i9CpcmnByvtzoUYC6I8PD2SA95M+BJ2x8h7oLcVOg9qcowWXBOdcTRsMZiwvM3EyLm9AfA==}
    engines: {node: '>= 18'}
    peerDependencies:
      '@octokit/core': '>=6'
    dependencies:
      '@octokit/core': 6.1.2
      '@octokit/types': 13.5.0
    dev: false

  /@octokit/plugin-paginate-rest@2.21.3(@octokit/core@3.6.0):
    resolution: {integrity: sha512-aCZTEf0y2h3OLbrgKkrfFdjRL6eSOo8komneVQJnYecAxIej7Bafor2xhuDJOIFau4pk0i/P28/XgtbyPF0ZHw==}
    peerDependencies:
      '@octokit/core': '>=2'
    dependencies:
      '@octokit/core': 3.6.0
      '@octokit/types': 6.41.0

  /@octokit/plugin-request-log@1.0.4(@octokit/core@3.6.0):
    resolution: {integrity: sha512-mLUsMkgP7K/cnFEw07kWqXGF5LKrOkD+lhCrKvPHXWDywAwuDUeDwWBpc69XK3pNX0uKiVt8g5z96PJ6z9xCFA==}
    peerDependencies:
      '@octokit/core': '>=3'
    dependencies:
      '@octokit/core': 3.6.0

  /@octokit/plugin-request-log@5.3.1(@octokit/core@6.1.2):
    resolution: {integrity: sha512-n/lNeCtq+9ofhC15xzmJCNKP2BWTv8Ih2TTy+jatNCCq/gQP/V7rK3fjIfuz0pDWDALO/o/4QY4hyOF6TQQFUw==}
    engines: {node: '>= 18'}
    peerDependencies:
      '@octokit/core': '>=6'
    dependencies:
      '@octokit/core': 6.1.2
    dev: false

  /@octokit/plugin-rest-endpoint-methods@13.2.4(@octokit/core@6.1.2):
    resolution: {integrity: sha512-gusyAVgTrPiuXOdfqOySMDztQHv6928PQ3E4dqVGEtOvRXAKRbJR4b1zQyniIT9waqaWk/UDaoJ2dyPr7Bk7Iw==}
    engines: {node: '>= 18'}
    peerDependencies:
      '@octokit/core': '>=6'
    dependencies:
      '@octokit/core': 6.1.2
      '@octokit/types': 13.5.0
    dev: false

  /@octokit/plugin-rest-endpoint-methods@5.16.2(@octokit/core@3.6.0):
    resolution: {integrity: sha512-8QFz29Fg5jDuTPXVtey05BLm7OB+M8fnvE64RNegzX7U+5NUXcOcnpTIK0YfSHBg8gYd0oxIq3IZTe9SfPZiRw==}
    peerDependencies:
      '@octokit/core': '>=3'
    dependencies:
      '@octokit/core': 3.6.0
      '@octokit/types': 6.41.0
      deprecation: 2.3.1

  /@octokit/request-error@2.1.0:
    resolution: {integrity: sha512-1VIvgXxs9WHSjicsRwq8PlR2LR2x6DwsJAaFgzdi0JfJoGSO8mYI/cHJQ+9FbN21aa+DrgNLnwObmyeSC8Rmpg==}
    dependencies:
      '@octokit/types': 6.41.0
      deprecation: 2.3.1
      once: 1.4.0

  /@octokit/request-error@3.0.3:
    resolution: {integrity: sha512-crqw3V5Iy2uOU5Np+8M/YexTlT8zxCfI+qu+LxUB7SZpje4Qmx3mub5DfEKSO8Ylyk0aogi6TYdf6kxzh2BguQ==}
    engines: {node: '>= 14'}
    dependencies:
      '@octokit/types': 9.3.2
      deprecation: 2.3.1
      once: 1.4.0
    dev: true

  /@octokit/request-error@5.1.0:
    resolution: {integrity: sha512-GETXfE05J0+7H2STzekpKObFe765O5dlAKUTLNGeH+x47z7JjXHfsHKo5z21D/o/IOZTUEI6nyWyR+bZVP/n5Q==}
    engines: {node: '>= 18'}
    dependencies:
      '@octokit/types': 13.5.0
      deprecation: 2.3.1
      once: 1.4.0
    dev: false

  /@octokit/request-error@6.1.4:
    resolution: {integrity: sha512-VpAhIUxwhWZQImo/dWAN/NpPqqojR6PSLgLYAituLM6U+ddx9hCioFGwBr5Mi+oi5CLeJkcAs3gJ0PYYzU6wUg==}
    engines: {node: '>= 18'}
    dependencies:
      '@octokit/types': 13.5.0
    dev: false

  /@octokit/request@5.6.3:
    resolution: {integrity: sha512-bFJl0I1KVc9jYTe9tdGGpAMPy32dLBXXo1dS/YwSCTL/2nd9XeHsY616RE3HPXDVk+a+dBuzyz5YdlXwcDTr2A==}
    dependencies:
      '@octokit/endpoint': 6.0.12
      '@octokit/request-error': 2.1.0
      '@octokit/types': 6.41.0
      is-plain-object: 5.0.0
      node-fetch: 2.6.9
      universal-user-agent: 6.0.0
    transitivePeerDependencies:
      - encoding

  /@octokit/request@6.2.3:
    resolution: {integrity: sha512-TNAodj5yNzrrZ/VxP+H5HiYaZep0H3GU0O7PaF+fhDrt8FPrnkei9Aal/txsN/1P7V3CPiThG0tIvpPDYUsyAA==}
    engines: {node: '>= 14'}
    dependencies:
      '@octokit/endpoint': 7.0.5
      '@octokit/request-error': 3.0.3
      '@octokit/types': 9.3.2
      is-plain-object: 5.0.0
      node-fetch: 2.6.9
      universal-user-agent: 6.0.0
    transitivePeerDependencies:
      - encoding
    dev: true

  /@octokit/request@8.4.0:
    resolution: {integrity: sha512-9Bb014e+m2TgBeEJGEbdplMVWwPmL1FPtggHQRkV+WVsMggPtEkLKPlcVYm/o8xKLkpJ7B+6N8WfQMtDLX2Dpw==}
    engines: {node: '>= 18'}
    dependencies:
      '@octokit/endpoint': 9.0.5
      '@octokit/request-error': 5.1.0
      '@octokit/types': 13.5.0
      universal-user-agent: 6.0.0
    dev: false

  /@octokit/request@9.1.3:
    resolution: {integrity: sha512-V+TFhu5fdF3K58rs1pGUJIDH5RZLbZm5BI+MNF+6o/ssFNT4vWlCh/tVpF3NxGtP15HUxTTMUbsG5llAuU2CZA==}
    engines: {node: '>= 18'}
    dependencies:
      '@octokit/endpoint': 10.1.1
      '@octokit/request-error': 6.1.4
      '@octokit/types': 13.5.0
      universal-user-agent: 7.0.2
    dev: false

  /@octokit/rest@18.12.0:
    resolution: {integrity: sha512-gDPiOHlyGavxr72y0guQEhLsemgVjwRePayJ+FcKc2SJqKUbxbkvf5kAZEWA/MKvsfYlQAMVzNJE3ezQcxMJ2Q==}
    dependencies:
      '@octokit/core': 3.6.0
      '@octokit/plugin-paginate-rest': 2.21.3(@octokit/core@3.6.0)
      '@octokit/plugin-request-log': 1.0.4(@octokit/core@3.6.0)
      '@octokit/plugin-rest-endpoint-methods': 5.16.2(@octokit/core@3.6.0)
    transitivePeerDependencies:
      - encoding

  /@octokit/rest@21.0.2:
    resolution: {integrity: sha512-+CiLisCoyWmYicH25y1cDfCrv41kRSvTq6pPWtRroRJzhsCZWZyCqGyI8foJT5LmScADSwRAnr/xo+eewL04wQ==}
    engines: {node: '>= 18'}
    dependencies:
      '@octokit/core': 6.1.2
      '@octokit/plugin-paginate-rest': 11.3.3(@octokit/core@6.1.2)
      '@octokit/plugin-request-log': 5.3.1(@octokit/core@6.1.2)
      '@octokit/plugin-rest-endpoint-methods': 13.2.4(@octokit/core@6.1.2)
    dev: false

  /@octokit/types@13.5.0:
    resolution: {integrity: sha512-HdqWTf5Z3qwDVlzCrP8UJquMwunpDiMPt5er+QjGzL4hqr/vBVY/MauQgS1xWxCDT1oMx1EULyqxncdCY/NVSQ==}
    dependencies:
      '@octokit/openapi-types': 22.2.0
    dev: false

  /@octokit/types@6.41.0:
    resolution: {integrity: sha512-eJ2jbzjdijiL3B4PrSQaSjuF2sPEQPVCPzBvTHJD9Nz+9dw2SGH4K4xeQJ77YfTq5bRQ+bD8wT11JbeDPmxmGg==}
    dependencies:
      '@octokit/openapi-types': 12.11.0

  /@octokit/types@9.3.2:
    resolution: {integrity: sha512-D4iHGTdAnEEVsB8fl95m1hiz7D5YiRdQ9b/OEb3BYRVwbLsGHcRVPz+u+BgRLNk0Q0/4iZCBqDN96j2XNxfXrA==}
    dependencies:
      '@octokit/openapi-types': 18.0.0
    dev: true

  /@pkgjs/parseargs@0.11.0:
    resolution: {integrity: sha512-+1VkjdD0QBLPodGrJUeqarH8VAIvQODIbwh9XpP5Syisf7YoQgsJKPNFoqqLQlu+VQ/tVSshMR6loPMn8U+dPg==}
    engines: {node: '>=14'}
    requiresBuild: true
    optional: true

  /@pnpm/config.env-replace@1.1.0:
    resolution: {integrity: sha512-htyl8TWnKL7K/ESFa1oW2UB5lVDxuF5DpM7tBi6Hu2LNL3mWkIzNLG6N4zoCUP1lCKNxWy/3iu8mS8MvToGd6w==}
    engines: {node: '>=12.22.0'}

  /@pnpm/network.ca-file@1.0.1:
    resolution: {integrity: sha512-gkINruT2KUhZLTaiHxwCOh1O4NVnFT0wLjWFBHmTz9vpKag/C/noIMJXBxFe4F0mYpUVX2puLwAieLYFg2NvoA==}
    engines: {node: '>=12.22.0'}
    dependencies:
      graceful-fs: 4.2.10

  /@pnpm/npm-conf@2.2.2:
    resolution: {integrity: sha512-UA91GwWPhFExt3IizW6bOeY/pQ0BkuNwKjk9iQW9KqxluGCrg4VenZ0/L+2Y0+ZOtme72EVvg6v0zo3AMQRCeA==}
    engines: {node: '>=12'}
    dependencies:
      '@pnpm/config.env-replace': 1.1.0
      '@pnpm/network.ca-file': 1.0.1
      config-chain: 1.1.13

  /@rushstack/eslint-patch@1.4.0:
    resolution: {integrity: sha512-cEjvTPU32OM9lUFegJagO0mRnIn+rbqrG89vV8/xLnLFX0DoR0r1oy5IlTga71Q7uT3Qus7qm7wgeiMT/+Irlg==}
    dev: true

  /@rushstack/eslint-plugin-security@0.7.1(eslint@8.57.0)(typescript@5.4.5):
    resolution: {integrity: sha512-84N42tlONhcbXdlk5Rkb+/pVxPnH+ojX8XwtFoecCRV88/4Ii7eGEyJPb73lOpHaE3NJxLzLVIeixKYQmdjImA==}
    peerDependencies:
      eslint: ^6.0.0 || ^7.0.0 || ^8.0.0 || 8.51.0
    dependencies:
      '@rushstack/tree-pattern': 0.3.1
      '@typescript-eslint/experimental-utils': 5.59.11(eslint@8.57.0)(typescript@5.4.5)
      eslint: 8.57.0
    transitivePeerDependencies:
      - supports-color
      - typescript
    dev: true

  /@rushstack/eslint-plugin@0.13.1(eslint@8.57.0)(typescript@5.4.5):
    resolution: {integrity: sha512-qQ6iPCm8SFuY+bpcSv5hlYtdwDHcFlE6wlpUHa0ywG9tGVBYM5But8S4qVRFq1iejAuFX+ubNUOyFJHvxpox+A==}
    peerDependencies:
      eslint: ^6.0.0 || ^7.0.0 || ^8.0.0 || 8.51.0
    dependencies:
      '@rushstack/tree-pattern': 0.3.1
      '@typescript-eslint/experimental-utils': 5.59.11(eslint@8.57.0)(typescript@5.4.5)
      eslint: 8.57.0
    transitivePeerDependencies:
      - supports-color
      - typescript
    dev: true

  /@rushstack/node-core-library@3.59.5(@types/node@18.18.6):
    resolution: {integrity: sha512-1IpV7LufrI1EoVO8hYsb3t6L8L+yp40Sa0OaOV2CIu1zx4e6ZeVNaVIEXFgMXBKdGXkAh21MnCaIzlDNpG6ZQw==}
    peerDependencies:
      '@types/node': '*'
    peerDependenciesMeta:
      '@types/node':
        optional: true
    dependencies:
      '@types/node': 18.18.6
      colors: 1.2.5
      fs-extra: 7.0.1
      import-lazy: 4.0.0
      jju: 1.4.0
      resolve: 1.22.1
      semver: 7.3.8
      z-schema: 5.0.5

  /@rushstack/node-core-library@3.59.5(@types/node@18.18.7):
    resolution: {integrity: sha512-1IpV7LufrI1EoVO8hYsb3t6L8L+yp40Sa0OaOV2CIu1zx4e6ZeVNaVIEXFgMXBKdGXkAh21MnCaIzlDNpG6ZQw==}
    peerDependencies:
      '@types/node': '*'
    peerDependenciesMeta:
      '@types/node':
        optional: true
    dependencies:
      '@types/node': 18.18.7
      colors: 1.2.5
      fs-extra: 7.0.1
      import-lazy: 4.0.0
      jju: 1.4.0
      resolve: 1.22.1
      semver: 7.3.8
      z-schema: 5.0.5
    dev: true

  /@rushstack/node-core-library@5.3.0(@types/node@18.18.6):
    resolution: {integrity: sha512-t23gjdZV6aWkbwXSE3TkKr1UXJFbXICvAOJ0MRQEB/ZYGhfSJqqrQFaGd20I1a/nIIHJEkNO0xzycHixjcbCPw==}
    peerDependencies:
      '@types/node': '*'
    peerDependenciesMeta:
      '@types/node':
        optional: true
    dependencies:
      '@types/node': 18.18.6
      ajv: 8.13.0
      ajv-draft-04: 1.0.0(ajv@8.13.0)
      ajv-formats: 3.0.1(ajv@8.13.0)
      fs-extra: 7.0.1
      import-lazy: 4.0.0
      jju: 1.4.0
      resolve: 1.22.8
      semver: 7.5.4

  /@rushstack/node-core-library@5.3.0(@types/node@18.18.7):
    resolution: {integrity: sha512-t23gjdZV6aWkbwXSE3TkKr1UXJFbXICvAOJ0MRQEB/ZYGhfSJqqrQFaGd20I1a/nIIHJEkNO0xzycHixjcbCPw==}
    peerDependencies:
      '@types/node': '*'
    peerDependenciesMeta:
      '@types/node':
        optional: true
    dependencies:
      '@types/node': 18.18.7
      ajv: 8.13.0
      ajv-draft-04: 1.0.0(ajv@8.13.0)
      ajv-formats: 3.0.1(ajv@8.13.0)
      fs-extra: 7.0.1
      import-lazy: 4.0.0
      jju: 1.4.0
      resolve: 1.22.8
      semver: 7.5.4
    dev: true

  /@rushstack/rig-package@0.5.2:
    resolution: {integrity: sha512-mUDecIJeH3yYGZs2a48k+pbhM6JYwWlgjs2Ca5f2n1G2/kgdgP9D/07oglEGf6mRyXEnazhEENeYTSNDRCwdqA==}
    dependencies:
      resolve: 1.22.8
      strip-json-comments: 3.1.1

  /@rushstack/terminal@0.12.2:
    resolution: {integrity: sha512-yaHKyD/l6Zg34pC5zzc/KdiRBHy8zAH7ZbL3umpDLnvTrZ0SP8MVYZu9xA2lRsGkKfGbv/6gQhyNq4/tRzXH4A==}
    peerDependencies:
      '@types/node': '*'
    peerDependenciesMeta:
      '@types/node':
        optional: true
    dependencies:
      '@rushstack/node-core-library': 5.3.0(@types/node@18.18.6)
      supports-color: 8.1.1
    dev: true

  /@rushstack/terminal@0.12.2(@types/node@18.18.6):
    resolution: {integrity: sha512-yaHKyD/l6Zg34pC5zzc/KdiRBHy8zAH7ZbL3umpDLnvTrZ0SP8MVYZu9xA2lRsGkKfGbv/6gQhyNq4/tRzXH4A==}
    peerDependencies:
      '@types/node': '*'
    peerDependenciesMeta:
      '@types/node':
        optional: true
    dependencies:
      '@rushstack/node-core-library': 5.3.0(@types/node@18.18.6)
      '@types/node': 18.18.6
      supports-color: 8.1.1

  /@rushstack/terminal@0.12.2(@types/node@18.18.7):
    resolution: {integrity: sha512-yaHKyD/l6Zg34pC5zzc/KdiRBHy8zAH7ZbL3umpDLnvTrZ0SP8MVYZu9xA2lRsGkKfGbv/6gQhyNq4/tRzXH4A==}
    peerDependencies:
      '@types/node': '*'
    peerDependenciesMeta:
      '@types/node':
        optional: true
    dependencies:
      '@rushstack/node-core-library': 5.3.0(@types/node@18.18.7)
      '@types/node': 18.18.7
      supports-color: 8.1.1
    dev: true

  /@rushstack/tree-pattern@0.3.1:
    resolution: {integrity: sha512-2yn4qTkXZTByQffL3ymS6viYuyZk3YnJT49bopGBlm9Thtyfa7iuFUV6tt+09YIRO1sjmSWILf4dPj6+Dr5YVA==}
    dev: true

  /@rushstack/ts-command-line@4.15.1:
    resolution: {integrity: sha512-EL4jxZe5fhb1uVL/P/wQO+Z8Rc8FMiWJ1G7VgnPDvdIt5GVjRfK7vwzder1CZQiX3x0PY6uxENYLNGTFd1InRQ==}
    dependencies:
      '@types/argparse': 1.0.38
      argparse: 1.0.10
      colors: 1.2.5
      string-argv: 0.3.1
    dev: true

  /@rushstack/ts-command-line@4.21.4:
    resolution: {integrity: sha512-3ZjQ11kpQwk/lDQqbmxC8UuU6yD20Sy4uNTWIaBEJ5474hEFEE4cbDOS4F9R4zcyCkkaQYv674K2QTunDF5dsQ==}
    dependencies:
      '@rushstack/terminal': 0.12.2
      '@types/argparse': 1.0.38
      argparse: 1.0.10
      string-argv: 0.3.1
    transitivePeerDependencies:
      - '@types/node'
    dev: true

  /@rushstack/ts-command-line@4.21.4(@types/node@18.18.6):
    resolution: {integrity: sha512-3ZjQ11kpQwk/lDQqbmxC8UuU6yD20Sy4uNTWIaBEJ5474hEFEE4cbDOS4F9R4zcyCkkaQYv674K2QTunDF5dsQ==}
    dependencies:
      '@rushstack/terminal': 0.12.2(@types/node@18.18.6)
      '@types/argparse': 1.0.38
      argparse: 1.0.10
      string-argv: 0.3.1
    transitivePeerDependencies:
      - '@types/node'

  /@rushstack/ts-command-line@4.21.4(@types/node@18.18.7):
    resolution: {integrity: sha512-3ZjQ11kpQwk/lDQqbmxC8UuU6yD20Sy4uNTWIaBEJ5474hEFEE4cbDOS4F9R4zcyCkkaQYv674K2QTunDF5dsQ==}
    dependencies:
      '@rushstack/terminal': 0.12.2(@types/node@18.18.7)
      '@types/argparse': 1.0.38
      argparse: 1.0.10
      string-argv: 0.3.1
    transitivePeerDependencies:
      - '@types/node'
    dev: true

  /@shikijs/core@1.22.0:
    resolution: {integrity: sha512-S8sMe4q71TJAW+qG93s5VaiihujRK6rqDFqBnxqvga/3LvqHEnxqBIOPkt//IdXVtHkQWKu4nOQNk0uBGicU7Q==}
    dependencies:
      '@shikijs/engine-javascript': 1.22.0
      '@shikijs/engine-oniguruma': 1.22.0
      '@shikijs/types': 1.22.0
      '@shikijs/vscode-textmate': 9.3.0
      '@types/hast': 3.0.4
      hast-util-to-html: 9.0.3
    dev: true

  /@shikijs/engine-javascript@1.22.0:
    resolution: {integrity: sha512-AeEtF4Gcck2dwBqCFUKYfsCq0s+eEbCEbkUuFou53NZ0sTGnJnJ/05KHQFZxpii5HMXbocV9URYVowOP2wH5kw==}
    dependencies:
      '@shikijs/types': 1.22.0
      '@shikijs/vscode-textmate': 9.3.0
      oniguruma-to-js: 0.4.3
    dev: true

  /@shikijs/engine-oniguruma@1.22.0:
    resolution: {integrity: sha512-5iBVjhu/DYs1HB0BKsRRFipRrD7rqjxlWTj4F2Pf+nQSPqc3kcyqFFeZXnBMzDf0HdqaFVvhDRAGiYNvyLP+Mw==}
    dependencies:
      '@shikijs/types': 1.22.0
      '@shikijs/vscode-textmate': 9.3.0
    dev: true

  /@shikijs/types@1.22.0:
    resolution: {integrity: sha512-Fw/Nr7FGFhlQqHfxzZY8Cwtwk5E9nKDUgeLjZgt3UuhcM3yJR9xj3ZGNravZZok8XmEZMiYkSMTPlPkULB8nww==}
    dependencies:
      '@shikijs/vscode-textmate': 9.3.0
      '@types/hast': 3.0.4
    dev: true

  /@shikijs/vscode-textmate@9.3.0:
    resolution: {integrity: sha512-jn7/7ky30idSkd/O5yDBfAnVt+JJpepofP/POZ1iMOxK59cOfqIgg/Dj0eFsjOTMw+4ycJN0uhZH/Eb0bs/EUA==}
    dev: true

  /@sigstore/protobuf-specs@0.1.0:
    resolution: {integrity: sha512-a31EnjuIDSX8IXBUib3cYLDRlPMU36AWX4xS8ysLaNu4ZzUesDiPt83pgrW2X1YLMe5L2HbDyaKK5BrL4cNKaQ==}
    engines: {node: ^14.17.0 || ^16.13.0 || >=18.0.0}

  /@sigstore/tuf@1.0.0:
    resolution: {integrity: sha512-bLzi9GeZgMCvjJeLUIfs8LJYCxrPRA8IXQkzUtaFKKVPTz0mucRyqFcV2U20yg9K+kYAD0YSitzGfRZCFLjdHQ==}
    engines: {node: ^14.17.0 || ^16.13.0 || >=18.0.0}
    dependencies:
      '@sigstore/protobuf-specs': 0.1.0
      make-fetch-happen: 11.1.1
      tuf-js: 1.1.7
    transitivePeerDependencies:
      - supports-color

  /@sindresorhus/is@0.14.0:
    resolution: {integrity: sha512-9NET910DNaIPngYnLLPeg+Ogzqsi9uM4mSboU5y6p8S5DzMTVEsJZrawi+BoDNUVBa2DhJqQYUFvMDfgU062LQ==}
    engines: {node: '>=6'}
    dev: true

  /@sindresorhus/is@4.6.0:
    resolution: {integrity: sha512-t09vSN3MdfsyCHoFcTRCH/iUtG7OJ0CsjzB8cjAmKc/va/kIgeDI/TxsigdncE/4be734m0cvIYwNaV4i2XqAw==}
    engines: {node: '>=10'}

  /@sindresorhus/is@5.3.0:
    resolution: {integrity: sha512-CX6t4SYQ37lzxicAqsBtxA3OseeoVrh9cSJ5PFYam0GksYlupRfy1A+Q4aYD3zvcfECLc0zO2u+ZnR2UYKvCrw==}
    engines: {node: '>=14.16'}

  /@szmarczak/http-timer@1.1.2:
    resolution: {integrity: sha512-XIB2XbzHTN6ieIjfIMV9hlVcfPU26s2vafYWQcZHWXHOxiaRZYEDKEwdl129Zyg50+foYV2jCgtrqSA6qNuNSA==}
    engines: {node: '>=6'}
    dependencies:
      defer-to-connect: 1.1.3
    dev: true

  /@szmarczak/http-timer@4.0.6:
    resolution: {integrity: sha512-4BAffykYOgO+5nzBWYwE3W90sBgLJoUPRWWcL8wlyiM8IB8ipJz3UMJ9KXQd1RKQXpKp8Tutn80HZtWsu2u76w==}
    engines: {node: '>=10'}
    dependencies:
      defer-to-connect: 2.0.1

  /@szmarczak/http-timer@5.0.1:
    resolution: {integrity: sha512-+PmQX0PiAYPMeVYe237LJAYvOMYW1j2rH5YROyS3b4CTVJum34HfRvKvAzozHAQG0TnHNdUfY9nCeUyRAs//cw==}
    engines: {node: '>=14.16'}
    dependencies:
      defer-to-connect: 2.0.1

  /@tootallnate/once@2.0.0:
    resolution: {integrity: sha512-XCuKFP5PS55gnMVu3dty8KPatLqUoy/ZYzDzAGCQ8JNFCkLXzmI7vNHCR+XpbZaMWQK/vQubr7PkYq8g470J/A==}
    engines: {node: '>= 10'}

  /@ts-morph/common@0.21.0:
    resolution: {integrity: sha512-ES110Mmne5Vi4ypUKrtVQfXFDtCsDXiUiGxF6ILVlE90dDD4fdpC1LSjydl/ml7xJWKSDZwUYD2zkOePMSrPBA==}
    dependencies:
      fast-glob: 3.3.2
      minimatch: 7.4.6
      mkdirp: 2.1.6
      path-browserify: 1.0.1
    dev: true

  /@ts-morph/common@0.23.0:
    resolution: {integrity: sha512-m7Lllj9n/S6sOkCkRftpM7L24uvmfXQFedlW/4hENcuJH1HHm9u5EgxZb9uVjQSCGrbBWBkOGgcTxNg36r6ywA==}
    dependencies:
      fast-glob: 3.3.2
      minimatch: 9.0.5
      mkdirp: 3.0.1
      path-browserify: 1.0.1

  /@tsconfig/node10@1.0.9:
    resolution: {integrity: sha512-jNsYVVxU8v5g43Erja32laIDHXeoNvFEpX33OK4d6hljo3jDhCBDhx5dhCCTMWUojscpAagGiRkBKxpdl9fxqA==}
    dev: true

  /@tsconfig/node12@1.0.11:
    resolution: {integrity: sha512-cqefuRsh12pWyGsIoBKJA9luFu3mRxCA+ORZvA4ktLSzIuCUtWVxGIuXigEwO5/ywWFMZ2QEGKWvkZG1zDMTag==}
    dev: true

  /@tsconfig/node14@1.0.3:
    resolution: {integrity: sha512-ysT8mhdixWK6Hw3i1V2AeRqZ5WfXg1G43mqoYlM2nc6388Fq5jcXyr5mRsqViLx/GJYdoL0bfXD8nmF+Zn/Iow==}
    dev: true

  /@tsconfig/node16@1.0.3:
    resolution: {integrity: sha512-yOlFc+7UtL/89t2ZhjPvvB/DeAr3r+Dq58IgzsFkOAvVC6NMJXmCGjbptdXdR9qsX7pKcTL+s87FtYREi2dEEQ==}
    dev: true

  /@tufjs/canonical-json@1.0.0:
    resolution: {integrity: sha512-QTnf++uxunWvG2z3UFNzAoQPHxnSXOwtaI3iJ+AohhV+5vONuArPjJE7aPXPVXfXJsqrVbZBu9b81AJoSd09IQ==}
    engines: {node: ^14.17.0 || ^16.13.0 || >=18.0.0}

  /@tufjs/models@1.0.4:
    resolution: {integrity: sha512-qaGV9ltJP0EO25YfFUPhxRVK0evXFIAGicsVXuRim4Ed9cjPxYhNnNJ49SFmbeLgtxpslIkX317IgpfcHPVj/A==}
    engines: {node: ^14.17.0 || ^16.13.0 || >=18.0.0}
    dependencies:
      '@tufjs/canonical-json': 1.0.0
      minimatch: 9.0.5

  /@types/argparse@1.0.38:
    resolution: {integrity: sha512-ebDJ9b0e702Yr7pWgB0jzm+CX4Srzz8RcXtLJDJB+BSccqMa36uyH/zUsSYao5+BD1ytv3k3rPYCq4mAE1hsXA==}

  /@types/async@3.2.20:
    resolution: {integrity: sha512-6jSBQQugzyX1aWto0CbvOnmxrU9tMoXfA9gc4IrLEtvr3dTwSg5GLGoWiZnGLI6UG/kqpB3JOQKQrqnhUWGKQA==}
    dev: true

  /@types/braces@3.0.4:
    resolution: {integrity: sha512-0WR3b8eaISjEW7RpZnclONaLFDf7buaowRHdqLp4vLj54AsSAYWfh3DRbfiYJY9XDxMgx1B4sE1Afw2PGpuHOA==}
    dev: true

  /@types/cacheable-request@6.0.3:
    resolution: {integrity: sha512-IQ3EbTzGxIigb1I3qPZc1rWJnH0BmSKv5QYTalEwweFvyBDLSAe24zP0le/hyi7ecGfZVlIVAg4BZqb8WBwKqw==}
    dependencies:
      '@types/http-cache-semantics': 4.0.4
      '@types/keyv': 3.1.4
      '@types/node': 18.18.7
      '@types/responselike': 1.0.0

  /@types/chai-arrays@2.0.0:
    resolution: {integrity: sha512-5h5jnAC9C64YnD7WJpA5gBG7CppF/QmoWytOssJ6ysENllW49NBdpsTx6uuIBOpnzAnXThb8jBICgB62wezTLQ==}
    dependencies:
      '@types/chai': 4.3.5
    dev: true

  /@types/chai@4.3.5:
    resolution: {integrity: sha512-mEo1sAde+UCE6b2hxn332f1g1E8WfYRu6p5SvTKr2ZKC1f7gFJXk4h5PyGP9Dt6gCaG8y8XhwnXWC6Iy2cmBng==}
    dev: true

  /@types/debug@4.1.12:
    resolution: {integrity: sha512-vIChWdVG3LG1SMxEvI/AK+FWJthlrqlTu7fbrlywTkkaONwk/UAGaULXRlf8vkzFBLVm0zkMdCquhL5aOjhXPQ==}
    dependencies:
      '@types/ms': 0.7.34

  /@types/estree@1.0.5:
    resolution: {integrity: sha512-/kYRxGDLWzHOB7q+wtSUQlFrtcdUccpfy+X+9iMBpHK8QLLhx2wIPYuS5DYtR9Wa/YlZAbIovy7qVdB1Aq6Lyw==}

  /@types/fs-extra@11.0.4:
    resolution: {integrity: sha512-yTbItCNreRooED33qjunPthRcSjERP1r4MqCZc7wv0u2sUkzTFp45tgUfS5+r7FrZPdmCCNflLhVSP/o+SemsQ==}
    dependencies:
      '@types/jsonfile': 6.1.4
      '@types/node': 18.18.7
    dev: true

  /@types/glob@7.2.0:
    resolution: {integrity: sha512-ZUxbzKl0IfJILTS6t7ip5fQQM/J3TJYubDm3nMbgubNNYS62eXeUpoLUC8/7fJNiFYHTrGPQn7hspDUzIHX3UA==}
    dependencies:
      '@types/minimatch': 3.0.5
      '@types/node': 18.18.7

  /@types/hast@3.0.4:
    resolution: {integrity: sha512-WPs+bbQw5aCj+x6laNGWLH3wviHtoCv/P3+otBhbOhJgG8qtpdAMlTCxLtsTWA7LH1Oh/bFCHsBn0TPS5m30EQ==}
    dependencies:
      '@types/unist': 3.0.3
    dev: true

  /@types/http-cache-semantics@4.0.4:
    resolution: {integrity: sha512-1m0bIFVc7eJWyve9S0RnuRgcQqF/Xd5QsUZAZeQFr1Q3/p9JWoQQEqmVy+DPTNpGXwhgIetAoYF8JSc33q29QA==}

  /@types/inquirer@8.2.6:
    resolution: {integrity: sha512-3uT88kxg8lNzY8ay2ZjP44DKcRaTGztqeIvN2zHvhzIBH/uAPaL75aBtdNRKbA7xXoMbBt5kX0M00VKAnfOYlA==}
    dependencies:
      '@types/through': 0.0.30
      rxjs: 7.8.0
    dev: true

  /@types/issue-parser@3.0.5:
    resolution: {integrity: sha512-fvOrnb7uS6qRme16tfyxy9SjOgx47Krkt/ilLS7axP3SWtJb9GZlduWX2bAsJOnr1HuCwJh88rCidzCZ1LwuZg==}
    dev: true

  /@types/istanbul-lib-coverage@2.0.4:
    resolution: {integrity: sha512-z/QT1XN4K4KYuslS23k62yDIDLwLFkzxOuMplDtObz0+y7VqJCaO2o+SPwHCvLFZh7xazvvoor2tA/hPz9ee7g==}
    dev: true

  /@types/json-schema@7.0.15:
    resolution: {integrity: sha512-5+fP8P8MFNC+AyZCDxrB2pkZFPGzqQWUzpSeuuVLvm8VMcorNYavBqoFcxK8bQz4Qsbn4oUEEem4wDLfcysGHA==}

  /@types/json5@0.0.29:
    resolution: {integrity: sha512-dRLjCWHYg4oaA77cxO64oO+7JwCwnIzkZPdrrC71jQmQtlhM556pwKo5bUzqvZndkVbeFLIIi+9TC40JNF5hNQ==}
    dev: true

  /@types/jsonfile@6.1.4:
    resolution: {integrity: sha512-D5qGUYwjvnNNextdU59/+fI+spnwtTFmyQP0h+PfIOSkNfpU6AOICUOkm4i0OnSk+NyjdPJrxCDro0sJsWlRpQ==}
    dependencies:
      '@types/node': 18.18.7
    dev: true

  /@types/keyv@3.1.4:
    resolution: {integrity: sha512-BQ5aZNSCpj7D6K2ksrRCTmKRLEpnPvWDiLPfoGyhZ++8YtiK9d/3DBKPJgry359X/P1PfruyYwvnvwFjuEiEIg==}
    dependencies:
      '@types/node': 18.18.7

  /@types/lodash.isequal@4.5.6:
    resolution: {integrity: sha512-Ww4UGSe3DmtvLLJm2F16hDwEQSv7U0Rr8SujLUA2wHI2D2dm8kPu6Et+/y303LfjTIwSBKXB/YTUcAKpem/XEg==}
    dependencies:
      '@types/lodash': 4.14.195
    dev: true

  /@types/lodash@4.14.195:
    resolution: {integrity: sha512-Hwx9EUgdwf2GLarOjQp5ZH8ZmblzcbTBC2wtQWNKARBSxM9ezRIAUpeDTgoQRAFB0+8CNWXVA9+MaSOzOF3nPg==}
    dev: true

  /@types/lodash@4.17.7:
    resolution: {integrity: sha512-8wTvZawATi/lsmNu10/j2hk1KEP0IvjubqPE3cu1Xz7xfXXt5oCq3SNUz4fMIP4XGF9Ky+Ue2tBA3hcS7LSBlA==}
    dev: true

  /@types/mdast@4.0.4:
    resolution: {integrity: sha512-kGaNbPh1k7AFzgpud/gMdvIm5xuECykRR+JnWKQno9TAXVa6WIVCGTPvYGekIDL4uwCZQSYbUxNBSb1aUo79oA==}
    dependencies:
      '@types/unist': 3.0.3

  /@types/micromatch@4.0.9:
    resolution: {integrity: sha512-7V+8ncr22h4UoYRLnLXSpTxjQrNUXtWHGeMPRJt1nULXI57G9bIcpyrHlmrQ7QK24EyyuXvYcSSWAM8GA9nqCg==}
    dependencies:
      '@types/braces': 3.0.4
    dev: true

  /@types/minimatch@3.0.5:
    resolution: {integrity: sha512-Klz949h02Gz2uZCMGwDUSDS1YBlTdDDgbWHi+81l29tQALUtvz4rAYi5uoVhE5Lagoq6DeqAUlbrHvW/mXDgdQ==}

  /@types/minimist@1.2.2:
    resolution: {integrity: sha512-jhuKLIRrhvCPLqwPcx6INqmKeiA5EWrsCOPhrlFSrbrmU4ZMPjj5Ul/oLCMDO98XRUIwVm78xICz4EPCektzeQ==}
    dev: true

  /@types/mocha@9.1.1:
    resolution: {integrity: sha512-Z61JK7DKDtdKTWwLeElSEBcWGRLY8g95ic5FoQqI9CMx0ns/Ghep3B4DfcEimiKMvtamNVULVNKEsiwV3aQmXw==}
    dev: true

  /@types/ms@0.7.34:
    resolution: {integrity: sha512-nG96G3Wp6acyAgJqGasjODb+acrI7KltPiRxzHPXnP3NgI28bpQDRv53olbqGXbfcgF5aiiHmO3xpwEpS5Ld9g==}

  /@types/msgpack-lite@0.1.8:
    resolution: {integrity: sha512-3qIhe8MH1kGcXnB5YuY6W0lLb9LEcWrhanDYfw0zKdXAv+CNKG0+6To1X8dqVyrxKb3FeAgJBJS5RdFwBQteVg==}
    dependencies:
      '@types/node': 18.18.7
    dev: true

  /@types/mute-stream@0.0.4:
    resolution: {integrity: sha512-CPM9nzrCPPJHQNA9keH9CVkVI+WR5kMa+7XEs5jcGQ0VoAGnLv242w8lIVgwAEfmE4oufJRaTc9PNLQl0ioAow==}
    dependencies:
      '@types/node': 18.18.7

  /@types/node-fetch@2.6.4:
    resolution: {integrity: sha512-1ZX9fcN4Rvkvgv4E6PAY5WXUFWFcRWxZa3EW83UjycOB9ljJCedb2CupIP4RZMEwF/M3eTcCihbBRgwtGbg5Rg==}
    dependencies:
      '@types/node': 18.18.6
      form-data: 3.0.1
    dev: true

  /@types/node@12.20.24:
    resolution: {integrity: sha512-yxDeaQIAJlMav7fH5AQqPH1u8YIuhYJXYBzxaQ4PifsU0GDO38MSdmEDeRlIxrKbC6NbEaaEHDanWb+y30U8SQ==}

  /@types/node@18.18.6:
    resolution: {integrity: sha512-wf3Vz+jCmOQ2HV1YUJuCWdL64adYxumkrxtc+H1VUQlnQI04+5HtH+qZCOE21lBE7gIrt+CwX2Wv8Acrw5Ak6w==}

  /@types/node@18.18.7:
    resolution: {integrity: sha512-bw+lEsxis6eqJYW8Ql6+yTqkE6RuFtsQPSe5JxXbqYRFQEER5aJA9a5UH9igqDWm3X4iLHIKOHlnAXLM4mi7uQ==}
    dependencies:
      undici-types: 5.26.5

  /@types/node@20.14.12:
    resolution: {integrity: sha512-r7wNXakLeSsGT0H1AU863vS2wa5wBOK4bWMjZz2wj+8nBx+m5PeIn0k8AloSLpRuiwdRQZwarZqHE4FNArPuJQ==}
    dependencies:
      undici-types: 5.26.5

  /@types/normalize-package-data@2.4.1:
    resolution: {integrity: sha512-Gj7cI7z+98M282Tqmp2K5EIsoouUEzbBJhQQzDE3jSIRk6r9gsz0oUokqIUR4u1R3dMHo0pDHM7sNOHyhulypw==}

  /@types/pako@2.0.0:
    resolution: {integrity: sha512-10+iaz93qR5WYxTo+PMifD5TSxiOtdRaxBf7INGGXMQgTCu8Z/7GYWYFUOS3q/G0nE5boj1r4FEB+WSy7s5gbA==}
    dev: true

  /@types/prettier@2.7.3:
    resolution: {integrity: sha512-+68kP9yzs4LMp7VNh8gdzMSPZFL44MLGqiHWvttYJe+6qnuVr4Ek9wSBQoveqY/r+LwjCcU29kNVkidwim+kYA==}
    dev: true

  /@types/prompts@2.4.9:
    resolution: {integrity: sha512-qTxFi6Buiu8+50/+3DGIWLHM6QuWsEKugJnnP6iv2Mc4ncxE4A/OJkjuVOA+5X0X1S/nq5VJRa8Lu+nwcvbrKA==}
    dependencies:
      '@types/node': 18.18.7
      kleur: 3.0.3
    dev: true

  /@types/responselike@1.0.0:
    resolution: {integrity: sha512-85Y2BjiufFzaMIlvJDvTTB8Fxl2xfLo4HgmHzVBz08w4wDePCTjYw66PdrolO0kzli3yam/YCgRufyo1DdQVTA==}
    dependencies:
      '@types/node': 18.18.7

  /@types/rimraf@2.0.5:
    resolution: {integrity: sha512-YyP+VfeaqAyFmXoTh3HChxOQMyjByRMsHU7kc5KOJkSlXudhMhQIALbYV7rHh/l8d2lX3VUQzprrcAgWdRuU8g==}
    dependencies:
      '@types/glob': 7.2.0
      '@types/node': 18.18.7
    dev: true

  /@types/semver-utils@1.1.1:
    resolution: {integrity: sha512-WLZZQdwo5P+H6R+bDDCFqFSlP5Jtk6gyXpE0R0KAVQbcMGmxpVsNX8dah640hY4+PpRG2+Ph3dcwDHzrOAOZ7A==}

  /@types/semver@7.5.0:
    resolution: {integrity: sha512-G8hZ6XJiHnuhQKR7ZmysCeJWE08o8T0AXtk5darsCaTVsYZhhgUrq53jizaR2FvsoeCwJhlmwTjkXBY5Pn/ZHw==}
    dev: true

  /@types/shelljs@0.8.12:
    resolution: {integrity: sha512-ZA8U81/gldY+rR5zl/7HSHrG2KDfEb3lzG6uCUDhW1DTQE9yC/VBQ45fXnXq8f3CgInfhZmjtdu/WOUlrXRQUg==}
    dependencies:
      '@types/glob': 7.2.0
      '@types/node': 18.18.7
    dev: true

  /@types/sort-json@2.0.1:
    resolution: {integrity: sha512-HAeJLCXpLg9aMSCJVQcMR3yU0y2PwJUtWv7vogaz0mEhuK1bhvDX/DeDxl4spPUYpnK7PM7hmX2bU5lsghOJNQ==}
    dev: true

  /@types/through@0.0.30:
    resolution: {integrity: sha512-FvnCJljyxhPM3gkRgWmxmDZyAQSiBQQWLI0A0VFL0K7W1oRUrPJSqNO0NvTnLkBcotdlp3lKvaT0JrnyRDkzOg==}
    dependencies:
      '@types/node': 18.18.7
    dev: true

  /@types/ungap__structured-clone@1.2.0:
    resolution: {integrity: sha512-ZoaihZNLeZSxESbk9PUAPZOlSpcKx81I1+4emtULDVmBLkYutTcMlCj2K9VNlf9EWODxdO6gkAqEaLorXwZQVA==}

  /@types/unist@3.0.3:
    resolution: {integrity: sha512-ko/gIFJRv177XgZsZcBwnqJN5x/Gien8qNOn0D5bQU/zAzVf9Zt3BlcUiLqhV9y4ARk0GbT3tnUiPNgnTXzc/Q==}

  /@types/wrap-ansi@3.0.0:
    resolution: {integrity: sha512-ltIpx+kM7g/MLRZfkbL7EsCEjfzCcScLpkg37eXEtx5kmrAKBkTJwd1GIAjDSL8wTpM6Hzn5YO4pSb91BEwu1g==}

  /@types/xml2js@0.4.11:
    resolution: {integrity: sha512-JdigeAKmCyoJUiQljjr7tQG3if9NkqGUgwEUqBvV0N7LM4HyQk7UXCnusRa1lnvXAEYJ8mw8GtZWioagNztOwA==}
    dependencies:
      '@types/node': 18.18.7
    dev: true

  /@typescript-eslint/eslint-plugin@6.21.0(@typescript-eslint/parser@6.21.0)(eslint@8.57.0)(typescript@5.4.5):
    resolution: {integrity: sha512-oy9+hTPCUFpngkEZUSzbf9MxI65wbKFoQYsgPdILTfbUldp5ovUuphZVe4i30emU9M/kP+T64Di0mxl7dSw3MA==}
    engines: {node: ^16.0.0 || >=18.0.0}
    peerDependencies:
      '@typescript-eslint/parser': ^6.0.0 || ^6.0.0-alpha
      eslint: ^7.0.0 || ^8.0.0 || 8.51.0
      typescript: '*'
    peerDependenciesMeta:
      typescript:
        optional: true
    dependencies:
      '@eslint-community/regexpp': 4.10.0
      '@typescript-eslint/parser': 6.21.0(eslint@8.57.0)(typescript@5.4.5)
      '@typescript-eslint/scope-manager': 6.21.0
      '@typescript-eslint/type-utils': 6.21.0(eslint@8.57.0)(typescript@5.4.5)
      '@typescript-eslint/utils': 6.21.0(eslint@8.57.0)(typescript@5.4.5)
      '@typescript-eslint/visitor-keys': 6.21.0
      debug: 4.3.5(supports-color@8.1.1)
      eslint: 8.57.0
      graphemer: 1.4.0
      ignore: 5.2.4
      natural-compare: 1.4.0
      semver: 7.6.2
      ts-api-utils: 1.0.3(typescript@5.4.5)
      typescript: 5.4.5
    transitivePeerDependencies:
      - supports-color
    dev: true

  /@typescript-eslint/eslint-plugin@6.7.5(@typescript-eslint/parser@6.7.5)(eslint@8.57.0)(typescript@5.4.5):
    resolution: {integrity: sha512-JhtAwTRhOUcP96D0Y6KYnwig/MRQbOoLGXTON2+LlyB/N35SP9j1boai2zzwXb7ypKELXMx3DVk9UTaEq1vHEw==}
    engines: {node: ^16.0.0 || >=18.0.0}
    peerDependencies:
      '@typescript-eslint/parser': ^6.0.0 || ^6.0.0-alpha
      eslint: ^7.0.0 || ^8.0.0 || 8.51.0
      typescript: '*'
    peerDependenciesMeta:
      typescript:
        optional: true
    dependencies:
      '@eslint-community/regexpp': 4.10.0
      '@typescript-eslint/parser': 6.7.5(eslint@8.57.0)(typescript@5.4.5)
      '@typescript-eslint/scope-manager': 6.7.5
      '@typescript-eslint/type-utils': 6.7.5(eslint@8.57.0)(typescript@5.4.5)
      '@typescript-eslint/utils': 6.7.5(eslint@8.57.0)(typescript@5.4.5)
      '@typescript-eslint/visitor-keys': 6.7.5
      debug: 4.3.5(supports-color@8.1.1)
      eslint: 8.57.0
      graphemer: 1.4.0
      ignore: 5.2.4
      natural-compare: 1.4.0
      semver: 7.6.2
      ts-api-utils: 1.0.3(typescript@5.4.5)
      typescript: 5.4.5
    transitivePeerDependencies:
      - supports-color
    dev: true

  /@typescript-eslint/experimental-utils@5.59.11(eslint@8.57.0)(typescript@5.4.5):
    resolution: {integrity: sha512-GkQGV0UF/V5Ra7gZMBmiD1WrYUFOJNvCZs+XQnUyJoxmqfWMXVNyB2NVCPRKefoQcpvTv9UpJyfCvsJFs8NzzQ==}
    engines: {node: ^12.22.0 || ^14.17.0 || >=16.0.0}
    peerDependencies:
      eslint: ^6.0.0 || ^7.0.0 || ^8.0.0 || 8.51.0
    dependencies:
      '@typescript-eslint/utils': 5.59.11(eslint@8.57.0)(typescript@5.4.5)
      eslint: 8.57.0
    transitivePeerDependencies:
      - supports-color
      - typescript
    dev: true

  /@typescript-eslint/parser@6.21.0(eslint@8.57.0)(typescript@5.4.5):
    resolution: {integrity: sha512-tbsV1jPne5CkFQCgPBcDOt30ItF7aJoZL997JSF7MhGQqOeT3svWRYxiqlfA5RUdlHN6Fi+EI9bxqbdyAUZjYQ==}
    engines: {node: ^16.0.0 || >=18.0.0}
    peerDependencies:
      eslint: ^7.0.0 || ^8.0.0 || 8.51.0
      typescript: '*'
    peerDependenciesMeta:
      typescript:
        optional: true
    dependencies:
      '@typescript-eslint/scope-manager': 6.21.0
      '@typescript-eslint/types': 6.21.0
      '@typescript-eslint/typescript-estree': 6.21.0(typescript@5.4.5)
      '@typescript-eslint/visitor-keys': 6.21.0
      debug: 4.3.5(supports-color@8.1.1)
      eslint: 8.57.0
      typescript: 5.4.5
    transitivePeerDependencies:
      - supports-color
    dev: true

  /@typescript-eslint/parser@6.7.5(eslint@8.57.0)(typescript@5.4.5):
    resolution: {integrity: sha512-bIZVSGx2UME/lmhLcjdVc7ePBwn7CLqKarUBL4me1C5feOd663liTGjMBGVcGr+BhnSLeP4SgwdvNnnkbIdkCw==}
    engines: {node: ^16.0.0 || >=18.0.0}
    peerDependencies:
      eslint: ^7.0.0 || ^8.0.0 || 8.51.0
      typescript: '*'
    peerDependenciesMeta:
      typescript:
        optional: true
    dependencies:
      '@typescript-eslint/scope-manager': 6.7.5
      '@typescript-eslint/types': 6.7.5
      '@typescript-eslint/typescript-estree': 6.7.5(typescript@5.4.5)
      '@typescript-eslint/visitor-keys': 6.7.5
      debug: 4.3.5(supports-color@8.1.1)
      eslint: 8.57.0
      typescript: 5.4.5
    transitivePeerDependencies:
      - supports-color
    dev: true

  /@typescript-eslint/scope-manager@5.59.11:
    resolution: {integrity: sha512-dHFOsxoLFtrIcSj5h0QoBT/89hxQONwmn3FOQ0GOQcLOOXm+MIrS8zEAhs4tWl5MraxCY3ZJpaXQQdFMc2Tu+Q==}
    engines: {node: ^12.22.0 || ^14.17.0 || >=16.0.0}
    dependencies:
      '@typescript-eslint/types': 5.59.11
      '@typescript-eslint/visitor-keys': 5.59.11
    dev: true

  /@typescript-eslint/scope-manager@6.21.0:
    resolution: {integrity: sha512-OwLUIWZJry80O99zvqXVEioyniJMa+d2GrqpUTqi5/v5D5rOrppJVBPa0yKCblcigC0/aYAzxxqQ1B+DS2RYsg==}
    engines: {node: ^16.0.0 || >=18.0.0}
    dependencies:
      '@typescript-eslint/types': 6.21.0
      '@typescript-eslint/visitor-keys': 6.21.0
    dev: true

  /@typescript-eslint/scope-manager@6.7.5:
    resolution: {integrity: sha512-GAlk3eQIwWOJeb9F7MKQ6Jbah/vx1zETSDw8likab/eFcqkjSD7BI75SDAeC5N2L0MmConMoPvTsmkrg71+B1A==}
    engines: {node: ^16.0.0 || >=18.0.0}
    dependencies:
      '@typescript-eslint/types': 6.7.5
      '@typescript-eslint/visitor-keys': 6.7.5
    dev: true

  /@typescript-eslint/type-utils@6.21.0(eslint@8.57.0)(typescript@5.4.5):
    resolution: {integrity: sha512-rZQI7wHfao8qMX3Rd3xqeYSMCL3SoiSQLBATSiVKARdFGCYSRvmViieZjqc58jKgs8Y8i9YvVVhRbHSTA4VBag==}
    engines: {node: ^16.0.0 || >=18.0.0}
    peerDependencies:
      eslint: ^7.0.0 || ^8.0.0 || 8.51.0
      typescript: '*'
    peerDependenciesMeta:
      typescript:
        optional: true
    dependencies:
      '@typescript-eslint/typescript-estree': 6.21.0(typescript@5.4.5)
      '@typescript-eslint/utils': 6.21.0(eslint@8.57.0)(typescript@5.4.5)
      debug: 4.3.5(supports-color@8.1.1)
      eslint: 8.57.0
      ts-api-utils: 1.0.3(typescript@5.4.5)
      typescript: 5.4.5
    transitivePeerDependencies:
      - supports-color
    dev: true

  /@typescript-eslint/type-utils@6.7.5(eslint@8.57.0)(typescript@5.4.5):
    resolution: {integrity: sha512-Gs0qos5wqxnQrvpYv+pf3XfcRXW6jiAn9zE/K+DlmYf6FcpxeNYN0AIETaPR7rHO4K2UY+D0CIbDP9Ut0U4m1g==}
    engines: {node: ^16.0.0 || >=18.0.0}
    peerDependencies:
      eslint: ^7.0.0 || ^8.0.0 || 8.51.0
      typescript: '*'
    peerDependenciesMeta:
      typescript:
        optional: true
    dependencies:
      '@typescript-eslint/typescript-estree': 6.7.5(typescript@5.4.5)
      '@typescript-eslint/utils': 6.7.5(eslint@8.57.0)(typescript@5.4.5)
      debug: 4.3.5(supports-color@8.1.1)
      eslint: 8.57.0
      ts-api-utils: 1.0.3(typescript@5.4.5)
      typescript: 5.4.5
    transitivePeerDependencies:
      - supports-color
    dev: true

  /@typescript-eslint/types@5.59.11:
    resolution: {integrity: sha512-epoN6R6tkvBYSc+cllrz+c2sOFWkbisJZWkOE+y3xHtvYaOE6Wk6B8e114McRJwFRjGvYdJwLXQH5c9osME/AA==}
    engines: {node: ^12.22.0 || ^14.17.0 || >=16.0.0}
    dev: true

  /@typescript-eslint/types@6.21.0:
    resolution: {integrity: sha512-1kFmZ1rOm5epu9NZEZm1kckCDGj5UJEf7P1kliH4LKu/RkwpsfqqGmY2OOcUs18lSlQBKLDYBOGxRVtrMN5lpg==}
    engines: {node: ^16.0.0 || >=18.0.0}
    dev: true

  /@typescript-eslint/types@6.7.5:
    resolution: {integrity: sha512-WboQBlOXtdj1tDFPyIthpKrUb+kZf2VroLZhxKa/VlwLlLyqv/PwUNgL30BlTVZV1Wu4Asu2mMYPqarSO4L5ZQ==}
    engines: {node: ^16.0.0 || >=18.0.0}
    dev: true

  /@typescript-eslint/typescript-estree@5.59.11(typescript@5.4.5):
    resolution: {integrity: sha512-YupOpot5hJO0maupJXixi6l5ETdrITxeo5eBOeuV7RSKgYdU3G5cxO49/9WRnJq9EMrB7AuTSLH/bqOsXi7wPA==}
    engines: {node: ^12.22.0 || ^14.17.0 || >=16.0.0}
    peerDependencies:
      typescript: '*'
    peerDependenciesMeta:
      typescript:
        optional: true
    dependencies:
      '@typescript-eslint/types': 5.59.11
      '@typescript-eslint/visitor-keys': 5.59.11
      debug: 4.3.7
      globby: 11.1.0
      is-glob: 4.0.3
      semver: 7.6.2
      tsutils: 3.21.0(typescript@5.4.5)
      typescript: 5.4.5
    transitivePeerDependencies:
      - supports-color
    dev: true

  /@typescript-eslint/typescript-estree@6.21.0(typescript@5.4.5):
    resolution: {integrity: sha512-6npJTkZcO+y2/kr+z0hc4HwNfrrP4kNYh57ek7yCNlrBjWQ1Y0OS7jiZTkgumrvkX5HkEKXFZkkdFNkaW2wmUQ==}
    engines: {node: ^16.0.0 || >=18.0.0}
    peerDependencies:
      typescript: '*'
    peerDependenciesMeta:
      typescript:
        optional: true
    dependencies:
      '@typescript-eslint/types': 6.21.0
      '@typescript-eslint/visitor-keys': 6.21.0
      debug: 4.3.5(supports-color@8.1.1)
      globby: 11.1.0
      is-glob: 4.0.3
      minimatch: 9.0.3
      semver: 7.6.2
      ts-api-utils: 1.0.3(typescript@5.4.5)
      typescript: 5.4.5
    transitivePeerDependencies:
      - supports-color
    dev: true

  /@typescript-eslint/typescript-estree@6.7.5(typescript@5.4.5):
    resolution: {integrity: sha512-NhJiJ4KdtwBIxrKl0BqG1Ur+uw7FiOnOThcYx9DpOGJ/Abc9z2xNzLeirCG02Ig3vkvrc2qFLmYSSsaITbKjlg==}
    engines: {node: ^16.0.0 || >=18.0.0}
    peerDependencies:
      typescript: '*'
    peerDependenciesMeta:
      typescript:
        optional: true
    dependencies:
      '@typescript-eslint/types': 6.7.5
      '@typescript-eslint/visitor-keys': 6.7.5
      debug: 4.3.5(supports-color@8.1.1)
      globby: 11.1.0
      is-glob: 4.0.3
      semver: 7.6.2
      ts-api-utils: 1.0.3(typescript@5.4.5)
      typescript: 5.4.5
    transitivePeerDependencies:
      - supports-color
    dev: true

  /@typescript-eslint/utils@5.59.11(eslint@8.57.0)(typescript@5.4.5):
    resolution: {integrity: sha512-didu2rHSOMUdJThLk4aZ1Or8IcO3HzCw/ZvEjTTIfjIrcdd5cvSIwwDy2AOlE7htSNp7QIZ10fLMyRCveesMLg==}
    engines: {node: ^12.22.0 || ^14.17.0 || >=16.0.0}
    peerDependencies:
      eslint: ^6.0.0 || ^7.0.0 || ^8.0.0 || 8.51.0
    dependencies:
      '@eslint-community/eslint-utils': 4.4.0(eslint@8.57.0)
      '@types/json-schema': 7.0.15
      '@types/semver': 7.5.0
      '@typescript-eslint/scope-manager': 5.59.11
      '@typescript-eslint/types': 5.59.11
      '@typescript-eslint/typescript-estree': 5.59.11(typescript@5.4.5)
      eslint: 8.57.0
      eslint-scope: 5.1.1
      semver: 7.6.2
    transitivePeerDependencies:
      - supports-color
      - typescript
    dev: true

  /@typescript-eslint/utils@6.21.0(eslint@8.57.0)(typescript@5.4.5):
    resolution: {integrity: sha512-NfWVaC8HP9T8cbKQxHcsJBY5YE1O33+jpMwN45qzWWaPDZgLIbo12toGMWnmhvCpd3sIxkpDw3Wv1B3dYrbDQQ==}
    engines: {node: ^16.0.0 || >=18.0.0}
    peerDependencies:
      eslint: ^7.0.0 || ^8.0.0 || 8.51.0
    dependencies:
      '@eslint-community/eslint-utils': 4.4.0(eslint@8.57.0)
      '@types/json-schema': 7.0.15
      '@types/semver': 7.5.0
      '@typescript-eslint/scope-manager': 6.21.0
      '@typescript-eslint/types': 6.21.0
      '@typescript-eslint/typescript-estree': 6.21.0(typescript@5.4.5)
      eslint: 8.57.0
      semver: 7.6.2
    transitivePeerDependencies:
      - supports-color
      - typescript
    dev: true

  /@typescript-eslint/utils@6.7.5(eslint@8.57.0)(typescript@5.4.5):
    resolution: {integrity: sha512-pfRRrH20thJbzPPlPc4j0UNGvH1PjPlhlCMq4Yx7EGjV7lvEeGX0U6MJYe8+SyFutWgSHsdbJ3BXzZccYggezA==}
    engines: {node: ^16.0.0 || >=18.0.0}
    peerDependencies:
      eslint: ^7.0.0 || ^8.0.0 || 8.51.0
    dependencies:
      '@eslint-community/eslint-utils': 4.4.0(eslint@8.57.0)
      '@types/json-schema': 7.0.15
      '@types/semver': 7.5.0
      '@typescript-eslint/scope-manager': 6.7.5
      '@typescript-eslint/types': 6.7.5
      '@typescript-eslint/typescript-estree': 6.7.5(typescript@5.4.5)
      eslint: 8.57.0
      semver: 7.6.2
    transitivePeerDependencies:
      - supports-color
      - typescript
    dev: true

  /@typescript-eslint/visitor-keys@5.59.11:
    resolution: {integrity: sha512-KGYniTGG3AMTuKF9QBD7EIrvufkB6O6uX3knP73xbKLMpH+QRPcgnCxjWXSHjMRuOxFLovljqQgQpR0c7GvjoA==}
    engines: {node: ^12.22.0 || ^14.17.0 || >=16.0.0}
    dependencies:
      '@typescript-eslint/types': 5.59.11
      eslint-visitor-keys: 3.4.3
    dev: true

  /@typescript-eslint/visitor-keys@6.21.0:
    resolution: {integrity: sha512-JJtkDduxLi9bivAB+cYOVMtbkqdPOhZ+ZI5LC47MIRrDV4Yn2o+ZnW10Nkmr28xRpSpdJ6Sm42Hjf2+REYXm0A==}
    engines: {node: ^16.0.0 || >=18.0.0}
    dependencies:
      '@typescript-eslint/types': 6.21.0
      eslint-visitor-keys: 3.4.3
    dev: true

  /@typescript-eslint/visitor-keys@6.7.5:
    resolution: {integrity: sha512-3MaWdDZtLlsexZzDSdQWsFQ9l9nL8B80Z4fImSpyllFC/KLqWQRdEcB+gGGO+N3Q2uL40EsG66wZLsohPxNXvg==}
    engines: {node: ^16.0.0 || >=18.0.0}
    dependencies:
      '@typescript-eslint/types': 6.7.5
      eslint-visitor-keys: 3.4.3
    dev: true

  /@ungap/structured-clone@1.2.0:
    resolution: {integrity: sha512-zuVdFrMJiuCDQUMCzQaD6KL28MjnqqN8XnAqiEq9PNm/hCPTSGfrXCOfwj1ow4LFb/tNymJPwsNbVePc1xFqrQ==}

  /@webassemblyjs/ast@1.12.1:
    resolution: {integrity: sha512-EKfMUOPRRUTy5UII4qJDGPpqfwjOmZ5jeGFwid9mnoqIFK+e0vqoi1qH56JpmZSzEL53jKnNzScdmftJyG5xWg==}
    dependencies:
      '@webassemblyjs/helper-numbers': 1.11.6
      '@webassemblyjs/helper-wasm-bytecode': 1.11.6

  /@webassemblyjs/floating-point-hex-parser@1.11.6:
    resolution: {integrity: sha512-ejAj9hfRJ2XMsNHk/v6Fu2dGS+i4UaXBXGemOfQ/JfQ6mdQg/WXtwleQRLLS4OvfDhv8rYnVwH27YJLMyYsxhw==}

  /@webassemblyjs/helper-api-error@1.11.6:
    resolution: {integrity: sha512-o0YkoP4pVu4rN8aTJgAyj9hC2Sv5UlkzCHhxqWj8butaLvnpdc2jOwh4ewE6CX0txSfLn/UYaV/pheS2Txg//Q==}

  /@webassemblyjs/helper-buffer@1.12.1:
    resolution: {integrity: sha512-nzJwQw99DNDKr9BVCOZcLuJJUlqkJh+kVzVl6Fmq/tI5ZtEyWT1KZMyOXltXLZJmDtvLCDgwsyrkohEtopTXCw==}

  /@webassemblyjs/helper-numbers@1.11.6:
    resolution: {integrity: sha512-vUIhZ8LZoIWHBohiEObxVm6hwP034jwmc9kuq5GdHZH0wiLVLIPcMCdpJzG4C11cHoQ25TFIQj9kaVADVX7N3g==}
    dependencies:
      '@webassemblyjs/floating-point-hex-parser': 1.11.6
      '@webassemblyjs/helper-api-error': 1.11.6
      '@xtuc/long': 4.2.2

  /@webassemblyjs/helper-wasm-bytecode@1.11.6:
    resolution: {integrity: sha512-sFFHKwcmBprO9e7Icf0+gddyWYDViL8bpPjJJl0WHxCdETktXdmtWLGVzoHbqUcY4Be1LkNfwTmXOJUFZYSJdA==}

  /@webassemblyjs/helper-wasm-section@1.12.1:
    resolution: {integrity: sha512-Jif4vfB6FJlUlSbgEMHUyk1j234GTNG9dBJ4XJdOySoj518Xj0oGsNi59cUQF4RRMS9ouBUxDDdyBVfPTypa5g==}
    dependencies:
      '@webassemblyjs/ast': 1.12.1
      '@webassemblyjs/helper-buffer': 1.12.1
      '@webassemblyjs/helper-wasm-bytecode': 1.11.6
      '@webassemblyjs/wasm-gen': 1.12.1

  /@webassemblyjs/ieee754@1.11.6:
    resolution: {integrity: sha512-LM4p2csPNvbij6U1f19v6WR56QZ8JcHg3QIJTlSwzFcmx6WSORicYj6I63f9yU1kEUtrpG+kjkiIAkevHpDXrg==}
    dependencies:
      '@xtuc/ieee754': 1.2.0

  /@webassemblyjs/leb128@1.11.6:
    resolution: {integrity: sha512-m7a0FhE67DQXgouf1tbN5XQcdWoNgaAuoULHIfGFIEVKA6tu/edls6XnIlkmS6FrXAquJRPni3ZZKjw6FSPjPQ==}
    dependencies:
      '@xtuc/long': 4.2.2

  /@webassemblyjs/utf8@1.11.6:
    resolution: {integrity: sha512-vtXf2wTQ3+up9Zsg8sa2yWiQpzSsMyXj0qViVP6xKGCUT8p8YJ6HqI7l5eCnWx1T/FYdsv07HQs2wTFbbof/RA==}

  /@webassemblyjs/wasm-edit@1.12.1:
    resolution: {integrity: sha512-1DuwbVvADvS5mGnXbE+c9NfA8QRcZ6iKquqjjmR10k6o+zzsRVesil54DKexiowcFCPdr/Q0qaMgB01+SQ1u6g==}
    dependencies:
      '@webassemblyjs/ast': 1.12.1
      '@webassemblyjs/helper-buffer': 1.12.1
      '@webassemblyjs/helper-wasm-bytecode': 1.11.6
      '@webassemblyjs/helper-wasm-section': 1.12.1
      '@webassemblyjs/wasm-gen': 1.12.1
      '@webassemblyjs/wasm-opt': 1.12.1
      '@webassemblyjs/wasm-parser': 1.12.1
      '@webassemblyjs/wast-printer': 1.12.1

  /@webassemblyjs/wasm-gen@1.12.1:
    resolution: {integrity: sha512-TDq4Ojh9fcohAw6OIMXqiIcTq5KUXTGRkVxbSo1hQnSy6lAM5GSdfwWeSxpAo0YzgsgF182E/U0mDNhuA0tW7w==}
    dependencies:
      '@webassemblyjs/ast': 1.12.1
      '@webassemblyjs/helper-wasm-bytecode': 1.11.6
      '@webassemblyjs/ieee754': 1.11.6
      '@webassemblyjs/leb128': 1.11.6
      '@webassemblyjs/utf8': 1.11.6

  /@webassemblyjs/wasm-opt@1.12.1:
    resolution: {integrity: sha512-Jg99j/2gG2iaz3hijw857AVYekZe2SAskcqlWIZXjji5WStnOpVoat3gQfT/Q5tb2djnCjBtMocY/Su1GfxPBg==}
    dependencies:
      '@webassemblyjs/ast': 1.12.1
      '@webassemblyjs/helper-buffer': 1.12.1
      '@webassemblyjs/wasm-gen': 1.12.1
      '@webassemblyjs/wasm-parser': 1.12.1

  /@webassemblyjs/wasm-parser@1.12.1:
    resolution: {integrity: sha512-xikIi7c2FHXysxXe3COrVUPSheuBtpcfhbpFj4gmu7KRLYOzANztwUU0IbsqvMqzuNK2+glRGWCEqZo1WCLyAQ==}
    dependencies:
      '@webassemblyjs/ast': 1.12.1
      '@webassemblyjs/helper-api-error': 1.11.6
      '@webassemblyjs/helper-wasm-bytecode': 1.11.6
      '@webassemblyjs/ieee754': 1.11.6
      '@webassemblyjs/leb128': 1.11.6
      '@webassemblyjs/utf8': 1.11.6

  /@webassemblyjs/wast-printer@1.12.1:
    resolution: {integrity: sha512-+X4WAlOisVWQMikjbcvY2e0rwPsKQ9F688lksZhBcPycBBuii3O7m8FACbDMWDojpAqvjIncrG8J0XHKyQfVeA==}
    dependencies:
      '@webassemblyjs/ast': 1.12.1
      '@xtuc/long': 4.2.2

  /@xtuc/ieee754@1.2.0:
    resolution: {integrity: sha512-DX8nKgqcGwsc0eJSqYt5lwP4DH5FlHnmuWWBRy7X0NcaGR0ZtuyeESgMwTYVEtxmsNGY+qit4QYT/MIYTOTPeA==}

  /@xtuc/long@4.2.2:
    resolution: {integrity: sha512-NuHqBY1PB/D8xU6s/thBgOAiAP7HOYDQ32+BFZILJ8ivkUkAHQnWfn6WhL79Owj1qmUnoN/YPhktdIoucipkAQ==}

  /JSONStream@1.3.5:
    resolution: {integrity: sha512-E+iruNOY8VV9s4JEbe1aNEm6MiszPRr/UfcHMz0TQh1BXSxHK+ASV1R6W4HpjBhSeS+54PIsAMCBmwD06LLsqQ==}
    hasBin: true
    dependencies:
      jsonparse: 1.3.1
      through: 2.3.8
    dev: true

  /abbrev@1.1.1:
    resolution: {integrity: sha512-nne9/IiQ/hzIhY6pdDnbBtz7DjPTKrY00P/zvPSm5pOFkl6xuGrGnXn/VtTNNfNtAfZ9/1RtehkszU9qcTii0Q==}

  /acorn-import-attributes@1.9.5(acorn@8.10.0):
    resolution: {integrity: sha512-n02Vykv5uA3eHGM/Z2dQrcD56kL8TyDb2p1+0P83PClMnC/nc+anbQRhIOWnSq4Ke/KvDPrY3C9hDtC/A3eHnQ==}
    peerDependencies:
      acorn: ^8
    dependencies:
      acorn: 8.10.0

  /acorn-jsx@5.3.2(acorn@8.10.0):
    resolution: {integrity: sha512-rq9s+JNhf0IChjtDXxllJ7g41oZk5SlXtp0LHwyA5cejwn7vKmKp4pPri6YEePv2PU65sAsegbXtIinmDFDXgQ==}
    peerDependencies:
      acorn: ^6.0.0 || ^7.0.0 || ^8.0.0
    dependencies:
      acorn: 8.10.0
    dev: true

  /acorn-walk@8.2.0:
    resolution: {integrity: sha512-k+iyHEuPgSw6SbuDpGQM+06HQUa04DZ3o+F6CSzXMvvI5KMvnaEqXe+YVe555R9nn6GPt404fos4wcgpw12SDA==}
    engines: {node: '>=0.4.0'}
    dev: true

  /acorn@8.10.0:
    resolution: {integrity: sha512-F0SAmZ8iUtS//m8DmCTA0jlh6TDKkHQyK6xc6V4KDTyZKA9dnvX9/3sRTVQrWm79glUAZbnmmNcdYwUIHWVybw==}
    engines: {node: '>=0.4.0'}
    hasBin: true

  /add-stream@1.0.0:
    resolution: {integrity: sha512-qQLMr+8o0WC4FZGQTcJiKBVC59JylcPSrTtk6usvmIDFUOCKegapy1VHQwRbFMOFyb/inzUVqHs+eMYKDM1YeQ==}
    dev: true

  /agent-base@6.0.2:
    resolution: {integrity: sha512-RZNwNclF7+MS/8bDg70amg32dyeZGZxiDuQmZxKLAlQjr3jGyLx+4Kkk58UO7D2QdgFIQCovuSuZESne6RG6XQ==}
    engines: {node: '>= 6.0.0'}
    dependencies:
      debug: 4.3.5(supports-color@8.1.1)
    transitivePeerDependencies:
      - supports-color

  /agentkeepalive@4.2.1:
    resolution: {integrity: sha512-Zn4cw2NEqd+9fiSVWMscnjyQ1a8Yfoc5oBajLeo5w+YBHgDUcEBY2hS4YpTz6iN5f/2zQiktcuM6tS8x1p9dpA==}
    engines: {node: '>= 8.0.0'}
    dependencies:
      debug: 4.3.5(supports-color@8.1.1)
      depd: 1.1.2
      humanize-ms: 1.2.1
    transitivePeerDependencies:
      - supports-color

  /aggregate-error@3.1.0:
    resolution: {integrity: sha512-4I7Td01quW/RpocfNayFdFVk1qSuoh0E7JrbRJ16nH01HhKFQ88INq9Sd+nd72zqRySlr9BmDA8xlEJ6vJMrYA==}
    engines: {node: '>=8'}
    dependencies:
      clean-stack: 2.2.0
      indent-string: 4.0.0

  /ajv-draft-04@1.0.0(ajv@8.13.0):
    resolution: {integrity: sha512-mv00Te6nmYbRp5DCwclxtt7yV/joXJPGS7nM+97GdxvuttCOfgI3K4U25zboyeX0O+myI8ERluxQe5wljMmVIw==}
    peerDependencies:
      ajv: ^8.5.0
    peerDependenciesMeta:
      ajv:
        optional: true
    dependencies:
      ajv: 8.13.0

  /ajv-formats@3.0.1(ajv@8.13.0):
    resolution: {integrity: sha512-8iUql50EUR+uUcdRQ3HDqa6EVyo3docL8g5WJ3FNcWmu62IbkGUue/pEyLBW8VGKKucTPgqeks4fIU1DA4yowQ==}
    peerDependencies:
      ajv: ^8.0.0
    peerDependenciesMeta:
      ajv:
        optional: true
    dependencies:
      ajv: 8.13.0

  /ajv-keywords@3.5.2(ajv@6.12.6):
    resolution: {integrity: sha512-5p6WTN0DdTGVQk6VjcEju19IgaHudalcfabD7yhDGeA6bcQnmL+CpveLJq/3hvfwd1aof6L386Ougkx6RfyMIQ==}
    peerDependencies:
      ajv: ^6.9.1
    dependencies:
      ajv: 6.12.6

  /ajv@6.12.6:
    resolution: {integrity: sha512-j3fVLgvTo527anyYyJOGTYJbG+vnnQYvE0m5mmkc1TK+nxAppkCLMIL0aZ4dblVCNoGShhm+kzE4ZUykBoMg4g==}
    dependencies:
      fast-deep-equal: 3.1.3
      fast-json-stable-stringify: 2.1.0
      json-schema-traverse: 0.4.1
      uri-js: 4.4.1

  /ajv@8.12.0:
    resolution: {integrity: sha512-sRu1kpcO9yLtYxBKvqfTeh9KzZEwO3STyX1HT+4CaDzC6HpTGYhIhPIzj9XuKU7KYDwnaeh5hcOwjy1QuJzBPA==}
    dependencies:
      fast-deep-equal: 3.1.3
      json-schema-traverse: 1.0.0
      require-from-string: 2.0.2
      uri-js: 4.4.1

  /ajv@8.13.0:
    resolution: {integrity: sha512-PRA911Blj99jR5RMeTunVbNXMF6Lp4vZXnk5GQjcnUWUTsrXtekg/pnmFFI2u/I36Y/2bITGS30GZCXei6uNkA==}
    dependencies:
      fast-deep-equal: 3.1.3
      json-schema-traverse: 1.0.0
      require-from-string: 2.0.2
      uri-js: 4.4.1

  /ansi-256-colors@1.1.0:
    resolution: {integrity: sha512-roJI/AVBdJIhcohHDNXUoFYsCZG4MZIs5HtKNgVKY5QzqQoQJe+o0ouiqZDaSC+ggKdBVcuSwlSdJckrrlm3/A==}
    engines: {node: '>=0.10.0'}
    dev: true

  /ansi-align@3.0.1:
    resolution: {integrity: sha512-IOfwwBF5iczOjp/WeY4YxyjqAFMQoZufdQWDd19SEExbVLNXqvpzSJ/M7Za4/sCPmQ0+GRquoA7bGcINcxew6w==}
    dependencies:
      string-width: 4.2.3

  /ansi-colors@4.1.1:
    resolution: {integrity: sha512-JoX0apGbHaUJBNl6yF+p6JAFYZ666/hhCGKN5t9QFjbJQKUU/g8MNbFDbvfrgKXvI1QpZplPOnwIo99lX/AAmA==}
    engines: {node: '>=6'}
    dev: true

  /ansi-escapes@3.2.0:
    resolution: {integrity: sha512-cBhpre4ma+U0T1oM5fXg7Dy1Jw7zzwv7lt/GoCpr+hDQJoYnKVPLL4dCvSEFMmQurOQvSrwT7SL/DAlhBI97RQ==}
    engines: {node: '>=4'}
    dev: true

  /ansi-escapes@4.3.2:
    resolution: {integrity: sha512-gKXj5ALrKWQLsYG9jlTRmR/xKluxHV+Z9QEwNIgCfM1/uwPMCuzVVnh5mwTd+OuBZcwSIMbqssNWRm1lE51QaQ==}
    engines: {node: '>=8'}
    dependencies:
      type-fest: 0.21.3

  /ansi-regex@2.1.1:
    resolution: {integrity: sha512-TIGnTpdo+E3+pCyAluZvtED5p5wCqLdezCyhPZzKPcxvFplEt4i+W7OONCKgeZFT3+y5NZZfOOS/Bdcanm1MYA==}
    engines: {node: '>=0.10.0'}
    dev: true

  /ansi-regex@3.0.1:
    resolution: {integrity: sha512-+O9Jct8wf++lXxxFc4hc8LsjaSq0HFzzL7cVsw8pRDIPdjKD2mT4ytDZlLuSBZ4cLKZFXIrMGO7DbQCtMJJMKw==}
    engines: {node: '>=4'}
    dev: true

  /ansi-regex@4.1.1:
    resolution: {integrity: sha512-ILlv4k/3f6vfQ4OoP2AGvirOktlQ98ZEL1k9FaQjxa3L1abBgbuTDAdPOpvbGncC0BTVQrl+OM8xZGK6tWXt7g==}
    engines: {node: '>=6'}
    dev: true

  /ansi-regex@5.0.1:
    resolution: {integrity: sha512-quJQXlTSUGL2LH9SUXo8VwsY4soanhgo6LNSm84E1LBcE8s3O0wpdiRzyR9z/ZZJMlMWv37qOOb9pdJlMUEKFQ==}
    engines: {node: '>=8'}

  /ansi-regex@6.0.1:
    resolution: {integrity: sha512-n5M855fKb2SsfMIiFFoVrABHJC8QtHwVx+mHWP3QcEqBHYienj5dHSgjbxtC0WEZXYt4wcD6zrQElDPhFuZgfA==}
    engines: {node: '>=12'}

  /ansi-styles@3.2.1:
    resolution: {integrity: sha512-VT0ZI6kZRdTh8YyJw3SMbYm/u+NqfsAxEpWO0Pf9sq8/e94WxxOpPKx9FR1FlyCtOVDNOQ+8ntlqFxiRc+r5qA==}
    engines: {node: '>=4'}
    dependencies:
      color-convert: 1.9.3

  /ansi-styles@4.3.0:
    resolution: {integrity: sha512-zbB9rCJAT1rbjiVDb2hqKFHNYLxgtk8NURxZ3IZwD3F6NtxbXZQCnnSi1Lkx+IDohdPlFp222wVALIheZJQSEg==}
    engines: {node: '>=8'}
    dependencies:
      color-convert: 2.0.1

  /ansi-styles@6.2.1:
    resolution: {integrity: sha512-bN798gFfQX+viw3R7yrGWRqnrN2oRkEkUjjl4JNn4E8GxxbjtG3FbrEIIY3l8/hrwUwIeCZvi4QuOTP4MErVug==}
    engines: {node: '>=12'}

  /ansis@3.3.2:
    resolution: {integrity: sha512-cFthbBlt+Oi0i9Pv/j6YdVWJh54CtjGACaMPCIrEV4Ha7HWsIjXDwseYV79TIL0B4+KfSwD5S70PeQDkPUd1rA==}
    engines: {node: '>=15'}

  /anymatch@3.1.2:
    resolution: {integrity: sha512-P43ePfOAIupkguHUycrc4qJ9kz8ZiuOUijaETwX7THt0Y/GNK7v0aa8rY816xWjZ7rJdA5XdMcpVFTKMq+RvWg==}
    engines: {node: '>= 8'}
    dependencies:
      normalize-path: 3.0.0
      picomatch: 2.3.1
    dev: true

  /aproba@2.0.0:
    resolution: {integrity: sha512-lYe4Gx7QT+MKGbDsA+Z+he/Wtef0BiwDOlK/XkBrdfsh9J/jPPXbX0tE9x9cl27Tmu5gg3QUbUrQYa/y+KOHPQ==}

  /are-docs-informative@0.0.2:
    resolution: {integrity: sha512-ixiS0nLNNG5jNQzgZJNoUpBKdo9yTYZMGJ+QgT2jmjR7G7+QHRCc4v6LQ3NgE7EBJq+o0ams3waJwkrlBom8Ig==}
    engines: {node: '>=14'}
    dev: true

  /are-we-there-yet@3.0.1:
    resolution: {integrity: sha512-QZW4EDmGwlYur0Yyf/b2uGucHQMa8aFUP7eu9ddR73vvhFyt4V0Vl3QHPcTNJ8l6qYOBdxgXdnBXQrHilfRQBg==}
    engines: {node: ^12.13.0 || ^14.15.0 || >=16.0.0}
    dependencies:
      delegates: 1.0.0
      readable-stream: 3.6.1

  /arg-parser@1.2.0:
    resolution: {integrity: sha512-qeFIPI9MQUPLugbbvBczsvqCIOuat8yHZ66mdlP5rbJhImRoCgFn2o9/kNlF5KHqaMZw6vVugIAWyJfgkbqG1w==}
    engines: {node: '>=0.8.0'}

  /arg@4.1.3:
    resolution: {integrity: sha512-58S9QDqG0Xx27YwPSt9fJxivjYl432YCwfDMfZ+71RAqUrZef7LrKQZ3LHLOwCS4FLNBplP533Zx895SeOCHvA==}
    dev: true

  /argparse@1.0.10:
    resolution: {integrity: sha512-o5Roy6tNG4SL/FOkCAN6RzjiakZS25RLYFrcMttJqbdd8BWrnA+fGz57iN5Pb06pvBGvl5gQ0B48dJlslXvoTg==}
    dependencies:
      sprintf-js: 1.0.3

  /argparse@2.0.1:
    resolution: {integrity: sha512-8+9WqebbFzpX9OR+Wa6O29asIogeRMzcGtAINdpMHHyAg10f05aSFVBbcEqGf/PXw1EjAZ+q2/bEBg3DvurK3Q==}

  /array-back@1.0.4:
    resolution: {integrity: sha512-1WxbZvrmyhkNoeYcizokbmh5oiOCIfyvGtcqbK3Ls1v1fKcquzxnQSceOx6tzq7jmai2kFLWIpGND2cLhH6TPw==}
    engines: {node: '>=0.12.0'}
    dependencies:
      typical: 2.6.1
    dev: true

  /array-back@2.0.0:
    resolution: {integrity: sha512-eJv4pLLufP3g5kcZry0j6WXpIbzYw9GUB4mVJZno9wfwiBxbizTnHCw3VJb07cBihbFX48Y7oSrW9y+gt4glyw==}
    engines: {node: '>=4'}
    dependencies:
      typical: 2.6.1
    dev: true

  /array-buffer-byte-length@1.0.0:
    resolution: {integrity: sha512-LPuwb2P+NrQw3XhxGc36+XSvuBPopovXYTR9Ew++Du9Yb/bx5AzBfrIsBoj0EZUifjQU+sHL21sseZ3jerWO/A==}
    dependencies:
      call-bind: 1.0.2
      is-array-buffer: 3.0.2

  /array-differ@3.0.0:
    resolution: {integrity: sha512-THtfYS6KtME/yIAhKjZ2ul7XI96lQGHRputJQHO80LAWQnuGP4iCIN8vdMRboGbIEYBwU33q8Tch1os2+X0kMg==}
    engines: {node: '>=8'}

  /array-ify@1.0.0:
    resolution: {integrity: sha512-c5AMf34bKdvPhQ7tBGhqkgKNUzMr4WUs+WDtC2ZUGOUncbxKMTvqxYctiseW3+L4bA8ec+GcZ6/A/FW4m8ukng==}
    dev: true

  /array-includes@3.1.7:
    resolution: {integrity: sha512-dlcsNBIiWhPkHdOEEKnehA+RNUWDc4UqFtnIXU4uuYDPtA4LDkr7qip2p0VvFAEXNDr0yWZ9PJyIRiGjRLQzwQ==}
    engines: {node: '>= 0.4'}
    dependencies:
      call-bind: 1.0.2
      define-properties: 1.2.1
      es-abstract: 1.22.2
      get-intrinsic: 1.2.1
      is-string: 1.0.7
    dev: true

  /array-union@2.1.0:
    resolution: {integrity: sha512-HGyxoOTYUyCM6stUe6EJgnd4EoewAI7zMdfqO+kGjnlZmBDz/cR5pf8r/cR4Wq60sL/p0IkcjUEEPwS3GFrIyw==}
    engines: {node: '>=8'}

  /array.prototype.findlastindex@1.2.3:
    resolution: {integrity: sha512-LzLoiOMAxvy+Gd3BAq3B7VeIgPdo+Q8hthvKtXybMvRV0jrXfJM/t8mw7nNlpEcVlVUnCnM2KSX4XU5HmpodOA==}
    engines: {node: '>= 0.4'}
    dependencies:
      call-bind: 1.0.2
      define-properties: 1.2.1
      es-abstract: 1.22.2
      es-shim-unscopables: 1.0.0
      get-intrinsic: 1.2.1
    dev: true

  /array.prototype.flat@1.3.2:
    resolution: {integrity: sha512-djYB+Zx2vLewY8RWlNCUdHjDXs2XOgm602S9E7P/UpHgfeHL00cRiIF+IN/G/aUJ7kGPb6yO/ErDI5V2s8iycA==}
    engines: {node: '>= 0.4'}
    dependencies:
      call-bind: 1.0.2
      define-properties: 1.2.1
      es-abstract: 1.22.2
      es-shim-unscopables: 1.0.0

  /array.prototype.flatmap@1.3.2:
    resolution: {integrity: sha512-Ewyx0c9PmpcsByhSW4r+9zDU7sGjFc86qf/kKtuSCRdhfbk0SNLLkaT5qvcHnRGgc5NP/ly/y+qkXkqONX54CQ==}
    engines: {node: '>= 0.4'}
    dependencies:
      call-bind: 1.0.2
      define-properties: 1.2.1
      es-abstract: 1.22.2
      es-shim-unscopables: 1.0.0
    dev: true

  /array.prototype.tosorted@1.1.2:
    resolution: {integrity: sha512-HuQCHOlk1Weat5jzStICBCd83NxiIMwqDg/dHEsoefabn/hJRj5pVdWcPUSpRrwhwxZOsQassMpgN/xRYFBMIg==}
    dependencies:
      call-bind: 1.0.2
      define-properties: 1.2.1
      es-abstract: 1.22.2
      es-shim-unscopables: 1.0.0
      get-intrinsic: 1.2.1
    dev: true

  /arraybuffer.prototype.slice@1.0.2:
    resolution: {integrity: sha512-yMBKppFur/fbHu9/6USUe03bZ4knMYiwFBcyiaXB8Go0qNehwX6inYPzK9U0NeQvGxKthcmHcaR8P5MStSRBAw==}
    engines: {node: '>= 0.4'}
    dependencies:
      array-buffer-byte-length: 1.0.0
      call-bind: 1.0.2
      define-properties: 1.2.1
      es-abstract: 1.22.2
      get-intrinsic: 1.2.1
      is-array-buffer: 3.0.2
      is-shared-array-buffer: 1.0.2

  /arrify@1.0.1:
    resolution: {integrity: sha512-3CYzex9M9FGQjCGMGyi6/31c8GJbgb0qGyrx5HWxPd0aCwh4cB2YjMb2Xf9UuoogrMrlO9cTqnB5rI5GHZTcUA==}
    engines: {node: '>=0.10.0'}
    dev: true

  /arrify@2.0.1:
    resolution: {integrity: sha512-3duEwti880xqi4eAMN8AyR4a0ByT90zoYdLlevfrvU43vb0YZwZVfxOgxWrLXXXpyugL0hNZc9G6BiB5B3nUug==}
    engines: {node: '>=8'}

  /assertion-error@1.1.0:
    resolution: {integrity: sha512-jgsaNduz+ndvGyFt3uSuWqvy4lCnIJiovtouQN5JZHOKCS2QuhEdbcQHFhVksz2N2U9hXJo8odG7ETyWlEeuDw==}
    dev: true

  /astral-regex@2.0.0:
    resolution: {integrity: sha512-Z7tMw1ytTXt5jqMcOP+OQteU1VuNK9Y02uuJtKQ1Sv69jXQKKg5cibLwGJow8yzZP+eAc18EmLGPal0bp36rvQ==}
    engines: {node: '>=8'}

  /async-retry@1.2.3:
    resolution: {integrity: sha512-tfDb02Th6CE6pJUF2gjW5ZVjsgwlucVXOEQMvEX9JgSJMs9gAX+Nz3xRuJBKuUYjTSYORqvDBORdAQ3LU59g7Q==}
    dependencies:
      retry: 0.12.0

  /async-retry@1.3.3:
    resolution: {integrity: sha512-wfr/jstw9xNi/0teMHrRW7dsz3Lt5ARhYNZ2ewpadnhaIp5mbALhOAP+EAdsC7t4Z6wqsDVv9+W6gm1Dk9mEyw==}
    dependencies:
      retry: 0.13.1

  /async@3.2.4:
    resolution: {integrity: sha512-iAB+JbDEGXhyIUavoDl9WP/Jj106Kz9DEn1DPgYw5ruDn0e3Wgi3sKFm55sASdGBNOQB8F59d9qQ7deqrHA8wQ==}

  /asynciterator.prototype@1.0.0:
    resolution: {integrity: sha512-wwHYEIS0Q80f5mosx3L/dfG5t5rjEa9Ft51GTaNt862EnpyGHpgz2RkZvLPp1oF5TnAiTohkEKVEu8pQPJI7Vg==}
    dependencies:
      has-symbols: 1.0.3
    dev: true

  /asynckit@0.4.0:
    resolution: {integrity: sha512-Oei9OH4tRh0YqU3GxhX79dM/mwVgvbZJaSNaRk+bshkj0S5cfHcgYakreBjrHwatXKbz+IoIdYLxrKim2MjW0Q==}

  /at-least-node@1.0.0:
    resolution: {integrity: sha512-+q/t7Ekv1EDY2l6Gda6LLiX14rU9TV20Wa3ofeQmwPFZbOMo9DXrLbOjFaaclkXKWidIaopwAObQDqwWtGUjqg==}
    engines: {node: '>= 4.0.0'}
    dev: true

  /available-typed-arrays@1.0.5:
    resolution: {integrity: sha512-DMD0KiN46eipeziST1LPP/STfDU0sufISXmjSgvVsoU2tqxctQeASejWcfNtxYKqETM1UxQ8sp2OrSBWpHY6sw==}
    engines: {node: '>= 0.4'}

  /azure-devops-node-api@11.2.0:
    resolution: {integrity: sha512-XdiGPhrpaT5J8wdERRKs5g8E0Zy1pvOYTli7z9E8nmOn3YGp4FhtjhrOyFmX/8veWCwdI69mCHKJw6l+4J/bHA==}
    dependencies:
      tunnel: 0.0.6
      typed-rest-client: 1.8.9

  /bail@2.0.2:
    resolution: {integrity: sha512-0xO6mYd7JB2YesxDKplafRpsiOzPt9V02ddPCLbY1xYGPOX24NTyN50qnUxgCPcSoYMhKpAuBTjQoRZCAkUDRw==}

  /balanced-match@1.0.2:
    resolution: {integrity: sha512-3oSeUO0TMV67hN1AmbXsK4yaqU7tjiHlbxRDZOpH0KW9+CeX4bRAaX0Anxt0tx2MrpRpWwQaPwIlISEJhYU5Pw==}

  /base64-js@1.5.1:
    resolution: {integrity: sha512-AKpaYlHn8t4SVbOHCy+b5+KKgvR4vrsD8vbvrbiQJps7fKDTkjkDry6ji0rUJjC0kzbNePLwzxq8iypo41qeWA==}

  /before-after-hook@2.2.3:
    resolution: {integrity: sha512-NzUnlZexiaH/46WDhANlyR2bXRopNg4F/zuSA3OpZnllCUgRaOF2znDioDWrmbNVsuZk6l9pMquQB38cfBZwkQ==}

  /before-after-hook@3.0.2:
    resolution: {integrity: sha512-Nik3Sc0ncrMK4UUdXQmAnRtzmNQTAAXmXIopizwZ1W1t8QmfJj+zL4OA2I7XPTPW5z5TDqv4hRo/JzouDJnX3A==}
    dev: false

  /better_git_changelog@1.6.2:
    resolution: {integrity: sha512-A6U5HdV+gygmNfZ+2UbztVI3aQCXkJzLYL27gJ/WhdNzg1blpE+faHC5y2Iu7Omu0FO2Ra0C0WLU7f5prGoRKg==}
    hasBin: true
    dependencies:
      arg-parser: 1.2.0
      commander: 9.5.0
      semver: 7.6.2

  /binary-extensions@2.2.0:
    resolution: {integrity: sha512-jDctJ/IVQbZoJykoeHbhXpOlNBqGNcwXJKJog42E5HDPUwQTSdjCHdihjj0DlnheQ7blbT6dHOafNAiS8ooQKA==}
    engines: {node: '>=8'}
    dev: true

  /bl@4.1.0:
    resolution: {integrity: sha512-1W07cM9gS6DcLperZfFSj+bWLtaPGSOHWhPiGzXmvVJbRLdG82sH/Kn8EtW1VqWVA54AKf2h5k5BbnIbwF3h6w==}
    dependencies:
      buffer: 5.7.1
      inherits: 2.0.4
      readable-stream: 3.6.1

  /boxen@7.0.0:
    resolution: {integrity: sha512-j//dBVuyacJbvW+tvZ9HuH03fZ46QcaKvvhZickZqtB271DxJ7SNRSNxrV/dZX0085m7hISRZWbzWlJvx/rHSg==}
    engines: {node: '>=14.16'}
    dependencies:
      ansi-align: 3.0.1
      camelcase: 7.0.0
      chalk: 5.3.0
      cli-boxes: 3.0.0
      string-width: 5.1.2
      type-fest: 2.19.0
      widest-line: 4.0.1
      wrap-ansi: 8.1.0

  /brace-expansion@1.1.11:
    resolution: {integrity: sha512-iCuPHDFgrHX7H2vEI/5xpz07zSHB00TpugqhmYtVmMO6518mCuRMoOYFldEBl0g187ufozdaHgWKcYFb61qGiA==}
    dependencies:
      balanced-match: 1.0.2
      concat-map: 0.0.1

  /brace-expansion@2.0.1:
    resolution: {integrity: sha512-XnAIvQ8eM+kC6aULx6wuQiwVsnzsi9d3WxzV3FpWTGA19F621kwdbsAcFKXgKUHZWsy+mY6iL1sHTxWEFCytDA==}
    dependencies:
      balanced-match: 1.0.2

  /braces@3.0.3:
    resolution: {integrity: sha512-yQbXgO/OSZVD2IsiLlro+7Hf6Q18EJrKSEsdoMzKePKXct3gvD8oLcOQdIzGupr5Fj+EDe8gO/lxc1BzfMpxvA==}
    engines: {node: '>=8'}
    dependencies:
      fill-range: 7.1.1

  /breakword@1.0.6:
    resolution: {integrity: sha512-yjxDAYyK/pBvws9H4xKYpLDpYKEH6CzrBPAuXq3x18I+c/2MkVtT3qAr7Oloi6Dss9qNhPVueAAVU1CSeNDIXw==}
    dependencies:
      wcwidth: 1.0.1

  /browser-stdout@1.3.1:
    resolution: {integrity: sha512-qhAVI1+Av2X7qelOfAIYwXONood6XlZE/fXaBSmW/T5SzLAmCgzi+eiWE7fUvbHaeNBQH13UftjpXxsfLkMpgw==}
    dev: true

  /browserslist@4.23.3:
    resolution: {integrity: sha512-btwCFJVjI4YWDNfau8RhZ+B1Q/VLoUITrm3RlP6y1tYGWIOa+InuYiRGXUBXo8nA1qKmHMyLB/iVQg5TT4eFoA==}
    engines: {node: ^6 || ^7 || ^8 || ^9 || ^10 || ^11 || ^12 || >=13.7}
    hasBin: true
    dependencies:
      caniuse-lite: 1.0.30001658
      electron-to-chromium: 1.5.18
      node-releases: 2.0.18
      update-browserslist-db: 1.1.0(browserslist@4.23.3)

  /buffer-equal-constant-time@1.0.1:
    resolution: {integrity: sha512-zRpUiDwd/xk6ADqPMATG8vc9VPrkck7T07OIx0gnjmJAnHnTVXNQG3vfvWNuiZIkwu9KrKdA1iJKfsfTVxE6NA==}

  /buffer-from@1.1.2:
    resolution: {integrity: sha512-E+XQCRwSbaaiChtv6k6Dwgc+bx+Bs6vuKJHHl5kox/BaKbhiXzqQOwK4cO22yElGp2OCmjwVhT3HmxgyPGnJfQ==}

  /buffer@5.7.1:
    resolution: {integrity: sha512-EHcyIPBQ4BSGlvjB16k5KgAJ27CIsHY/2JBmCRReo48y9rQ3MaUzWX3KVlBa4U7MyX02HdVj0K7C3WaB3ju7FQ==}
    dependencies:
      base64-js: 1.5.1
      ieee754: 1.2.1

  /builtin-modules@3.3.0:
    resolution: {integrity: sha512-zhaCDicdLuWN5UbN5IMnFqNMhNfo919sH85y2/ea+5Yg9TsTkeZxpL+JLbp6cgYFS4sRLp3YV4S6yDuqVWHYOw==}
    engines: {node: '>=6'}
    dev: true

  /builtins@5.0.1:
    resolution: {integrity: sha512-qwVpFEHNfhYJIzNRBvd2C1kyo6jz3ZSMPyyuR47OPdiKWlbYnZNyDWuyR175qDnAJLiCo5fBBqPb3RiXgWlkOQ==}
    dependencies:
      semver: 7.6.2
    dev: true

  /c8@7.14.0:
    resolution: {integrity: sha512-i04rtkkcNcCf7zsQcSv/T9EbUn4RXQ6mropeMcjFOsQXQ0iGLAr/xT6TImQg4+U9hmNpN9XdvPkjUL1IzbgxJw==}
    engines: {node: '>=10.12.0'}
    hasBin: true
    dependencies:
      '@bcoe/v8-coverage': 0.2.3
      '@istanbuljs/schema': 0.1.3
      find-up: 5.0.0
      foreground-child: 2.0.0
      istanbul-lib-coverage: 3.2.0
      istanbul-lib-report: 3.0.0
      istanbul-reports: 3.1.4
      rimraf: 3.0.2
      test-exclude: 6.0.0
      v8-to-istanbul: 9.0.1
      yargs: 16.2.0
      yargs-parser: 20.2.9
    dev: true

  /cacache@16.1.3:
    resolution: {integrity: sha512-/+Emcj9DAXxX4cwlLmRI9c166RuL3w30zp4R7Joiv2cQTtTtA+jeuCAjH3ZlGnYS3tKENSrKhAzVVP9GVyzeYQ==}
    engines: {node: ^12.13.0 || ^14.15.0 || >=16.0.0}
    dependencies:
      '@npmcli/fs': 2.1.2
      '@npmcli/move-file': 2.0.1
      chownr: 2.0.0
      fs-minipass: 2.1.0
      glob: 8.1.0
      infer-owner: 1.0.4
      lru-cache: 7.18.3
      minipass: 3.3.6
      minipass-collect: 1.0.2
      minipass-flush: 1.0.5
      minipass-pipeline: 1.2.4
      mkdirp: 1.0.4
      p-map: 4.0.0
      promise-inflight: 1.0.1
      rimraf: 3.0.2
      ssri: 9.0.1
      tar: 6.2.1
      unique-filename: 2.0.1
    transitivePeerDependencies:
      - bluebird

  /cacache@17.1.3:
    resolution: {integrity: sha512-jAdjGxmPxZh0IipMdR7fK/4sDSrHMLUV0+GvVUsjwyGNKHsh79kW/otg+GkbXwl6Uzvy9wsvHOX4nUoWldeZMg==}
    engines: {node: ^14.17.0 || ^16.13.0 || >=18.0.0}
    dependencies:
      '@npmcli/fs': 3.1.0
      fs-minipass: 3.0.2
      glob: 10.3.12
      lru-cache: 7.18.3
      minipass: 5.0.0
      minipass-collect: 1.0.2
      minipass-flush: 1.0.5
      minipass-pipeline: 1.2.4
      p-map: 4.0.0
      ssri: 10.0.4
      tar: 6.2.1
      unique-filename: 3.0.0

  /cacheable-lookup@5.0.4:
    resolution: {integrity: sha512-2/kNscPhpcxrOigMZzbiWF7dz8ilhb/nIHU3EyZiXWXpeq/au8qJ8VhdftMkty3n7Gj6HIGalQG8oiBNB3AJgA==}
    engines: {node: '>=10.6.0'}

  /cacheable-lookup@7.0.0:
    resolution: {integrity: sha512-+qJyx4xiKra8mZrcwhjMRMUhD5NR1R8esPkzIYxX96JiecFoxAXFuz/GpR3+ev4PE1WamHip78wV0vcmPQtp8w==}
    engines: {node: '>=14.16'}

  /cacheable-request@10.2.14:
    resolution: {integrity: sha512-zkDT5WAF4hSSoUgyfg5tFIxz8XQK+25W/TLVojJTMKBaxevLBBtLxgqguAuVQB8PVW79FVjHcU+GJ9tVbDZ9mQ==}
    engines: {node: '>=14.16'}
    dependencies:
      '@types/http-cache-semantics': 4.0.4
      get-stream: 6.0.1
      http-cache-semantics: 4.1.1
      keyv: 4.5.4
      mimic-response: 4.0.0
      normalize-url: 8.0.0
      responselike: 3.0.0

  /cacheable-request@6.1.0:
    resolution: {integrity: sha512-Oj3cAGPCqOZX7Rz64Uny2GYAZNliQSqfbePrgAQ1wKAihYmCUnraBtJtKcGR4xz7wF+LoJC+ssFZvv5BgF9Igg==}
    engines: {node: '>=8'}
    dependencies:
      clone-response: 1.0.3
      get-stream: 5.2.0
      http-cache-semantics: 4.1.1
      keyv: 3.1.0
      lowercase-keys: 2.0.0
      normalize-url: 4.5.1
      responselike: 1.0.2
    dev: true

  /cacheable-request@7.0.2:
    resolution: {integrity: sha512-pouW8/FmiPQbuGpkXQ9BAPv/Mo5xDGANgSNXzTzJ8DrKGuXOssM4wIQRjfanNRh3Yu5cfYPvcorqbhg2KIJtew==}
    engines: {node: '>=8'}
    dependencies:
      clone-response: 1.0.3
      get-stream: 5.2.0
      http-cache-semantics: 4.1.1
      keyv: 4.5.4
      lowercase-keys: 2.0.0
      normalize-url: 6.1.0
      responselike: 2.0.1

  /cachedir@2.3.0:
    resolution: {integrity: sha512-A+Fezp4zxnit6FanDmv9EqXNAi3vt9DWp51/71UEhXukb7QUuvtv9344h91dyAxuTLoSYJFU299qzR3tzwPAhw==}
    engines: {node: '>=6'}
    dev: true

  /call-bind@1.0.2:
    resolution: {integrity: sha512-7O+FbCihrB5WGbFYesctwmTKae6rOiIzmz1icreWJ+0aA7LJfuqhEso2T9ncpcFtzMQtzXf2QGGueWJGTYsqrA==}
    dependencies:
      function-bind: 1.1.2
      get-intrinsic: 1.2.1

  /callsites@3.1.0:
    resolution: {integrity: sha512-P8BjAsXvZS+VIDUI11hHCQEv74YT67YUi5JJFNWIqL235sBmjX4+qx9Muvls5ivyNENctx46xQLQ3aTuE7ssaQ==}
    engines: {node: '>=6'}

  /camel-case@3.0.0:
    resolution: {integrity: sha512-+MbKztAYHXPr1jNTSKQF52VpcFjwY5RkR7fxksV8Doo4KAYc5Fl4UJRgthBbTmEx8C54DqahhbLJkDwjI3PI/w==}
    dependencies:
      no-case: 2.3.2
      upper-case: 1.1.3

  /camel-case@4.1.2:
    resolution: {integrity: sha512-gxGWBrTT1JuMx6R+o5PTXMmUnhnVzLQ9SNutD4YqKtI6ap897t3tKECYla6gCWEkplXnlNybEkZg9GEGxKFCgw==}
    dependencies:
      pascal-case: 3.1.2
      tslib: 2.6.2

  /camelcase-keys@6.2.2:
    resolution: {integrity: sha512-YrwaA0vEKazPBkn0ipTiMpSajYDSe+KjQfrjhcBMxJt/znbvlHd8Pw/Vamaz5EB4Wfhs3SUR3Z9mwRu/P3s3Yg==}
    engines: {node: '>=8'}
    dependencies:
      camelcase: 5.3.1
      map-obj: 4.3.0
      quick-lru: 4.0.1
    dev: true

  /camelcase@5.3.1:
    resolution: {integrity: sha512-L28STB170nwWS63UjtlEOE3dldQApaJXZkOI1uMFfzf3rRuPegHaHesyee+YxQ+W6SvRDQV6UrdOdRiR153wJg==}
    engines: {node: '>=6'}

  /camelcase@6.3.0:
    resolution: {integrity: sha512-Gmy6FhYlCY7uOElZUSbxo2UCDH8owEk996gkbrpsgGtrJLM3J7jGxl9Ic7Qwwj4ivOE5AWZWRMecDdF7hqGjFA==}
    engines: {node: '>=10'}
    dev: true

  /camelcase@7.0.0:
    resolution: {integrity: sha512-JToIvOmz6nhGsUhAYScbo2d6Py5wojjNfoxoc2mEVLUdJ70gJK2gnd+ABY1Tc3sVMyK7QDPtN0T/XdlCQWITyQ==}
    engines: {node: '>=14.16'}

  /caniuse-lite@1.0.30001658:
    resolution: {integrity: sha512-N2YVqWbJELVdrnsW5p+apoQyYt51aBMSsBZki1XZEfeBCexcM/sf4xiAHcXQBkuOwJBXtWF7aW1sYX6tKebPHw==}

  /capital-case@1.0.4:
    resolution: {integrity: sha512-ds37W8CytHgwnhGGTi88pcPyR15qoNkOpYwmMMfnWqqWgESapLqvDx6huFjQ5vqWSn2Z06173XNA7LtMOeUh1A==}
    dependencies:
      no-case: 3.0.4
      tslib: 2.6.2
      upper-case-first: 2.0.2

  /ccount@2.0.1:
    resolution: {integrity: sha512-eyrF0jiFpY+3drT6383f1qhkbGsLSifNAjA61IUjZjmLCWjItY6LB9ft9YhoDgwfmclB2zhu51Lc7+95b8NRAg==}

  /chai-arrays@2.2.0:
    resolution: {integrity: sha512-4awrdGI2EH8owJ9I58PXwG4N56/FiM8bsn4CVSNEgr4GKAM6Kq5JPVApUbhUBjDakbZNuRvV7quRSC38PWq/tg==}
    engines: {node: '>=0.10'}
    dev: true

  /chai@4.5.0:
    resolution: {integrity: sha512-RITGBfijLkBddZvnn8jdqoTypxvqbOLYQkGGxXzeFjVHvudaPw0HNFD9x928/eUwYWd2dPCugVqspGALTZZQKw==}
    engines: {node: '>=4'}
    dependencies:
      assertion-error: 1.1.0
      check-error: 1.0.3
      deep-eql: 4.1.3
      get-func-name: 2.0.2
      loupe: 2.3.7
      pathval: 1.1.1
      type-detect: 4.1.0
    dev: true

  /chalk@2.4.2:
    resolution: {integrity: sha512-Mti+f9lpJNcwF4tWV8/OrTTtF1gZi+f8FqlyAdouralcFWFQWF2+NgCHShjkCb+IFBLq9buZwE1xckQU4peSuQ==}
    engines: {node: '>=4'}
    dependencies:
      ansi-styles: 3.2.1
      escape-string-regexp: 1.0.5
      supports-color: 5.5.0

  /chalk@4.1.2:
    resolution: {integrity: sha512-oKnbhFyRIXpUuez8iBMmyEa4nbj4IOQyuhc/wy9kY7/WVPcwIO9VA668Pu8RkO7+0G76SLROeyw9CpQ061i4mA==}
    engines: {node: '>=10'}
    dependencies:
      ansi-styles: 4.3.0
      supports-color: 7.2.0

  /chalk@5.3.0:
    resolution: {integrity: sha512-dLitG79d+GV1Nb/VYcCDFivJeK1hiukt9QjRNVOsUtTy1rR1YJsmpGGTZ3qJos+uw7WmWF4wUwBd9jxjocFC2w==}
    engines: {node: ^12.17.0 || ^14.13 || >=16.0.0}

  /change-case@3.1.0:
    resolution: {integrity: sha512-2AZp7uJZbYEzRPsFoa+ijKdvp9zsrnnt6+yFokfwEpeJm0xuJDVoxiRCAaTzyJND8GJkofo2IcKWaUZ/OECVzw==}
    dependencies:
      camel-case: 3.0.0
      constant-case: 2.0.0
      dot-case: 2.1.1
      header-case: 1.0.1
      is-lower-case: 1.1.3
      is-upper-case: 1.1.2
      lower-case: 1.1.4
      lower-case-first: 1.0.2
      no-case: 2.3.2
      param-case: 2.1.1
      pascal-case: 2.0.1
      path-case: 2.1.1
      sentence-case: 2.1.1
      snake-case: 2.1.0
      swap-case: 1.1.2
      title-case: 2.1.1
      upper-case: 1.1.3
      upper-case-first: 1.1.2

  /change-case@4.1.2:
    resolution: {integrity: sha512-bSxY2ws9OtviILG1EiY5K7NNxkqg/JnRnFxLtKQ96JaviiIxi7djMrSd0ECT9AC+lttClmYwKw53BWpOMblo7A==}
    dependencies:
      camel-case: 4.1.2
      capital-case: 1.0.4
      constant-case: 3.0.4
      dot-case: 3.0.4
      header-case: 2.0.4
      no-case: 3.0.4
      param-case: 3.0.4
      pascal-case: 3.1.2
      path-case: 3.0.4
      sentence-case: 3.0.4
      snake-case: 3.0.4
      tslib: 2.6.2

  /character-entities-html4@2.1.0:
    resolution: {integrity: sha512-1v7fgQRj6hnSwFpq1Eu0ynr/CDEw0rXo2B61qXrLNdHZmPKgb7fqS1a2JwF0rISo9q77jDI8VMEHoApn8qDoZA==}
    dev: true

  /character-entities-legacy@3.0.0:
    resolution: {integrity: sha512-RpPp0asT/6ufRm//AJVwpViZbGM/MkjQFxJccQRHmISF/22NBtsHqAWmL+/pmkPWoIUJdWyeVleTl1wydHATVQ==}
    dev: true

  /character-entities@2.0.2:
    resolution: {integrity: sha512-shx7oQ0Awen/BRIdkjkvz54PnEEI/EjwXDSIZp86/KKdbafHh1Df/RYGBhn4hbe2+uKC9FnT5UCEdyPz3ai9hQ==}

  /chardet@0.7.0:
    resolution: {integrity: sha512-mT8iDcrh03qDGRRmoA2hmBJnxpllMR+0/0qlzjqZES6NdiWDcZkCNAk4rPFZ9Q85r27unkiNNg8ZOiwZXBHwcA==}

  /check-error@1.0.3:
    resolution: {integrity: sha512-iKEoDYaRmd1mxM90a2OEfWhjsjPpYPuQ+lMYsoxB126+t8fw7ySEO48nmDg5COTjxDI65/Y2OWpeEHk3ZOe8zg==}
    dependencies:
      get-func-name: 2.0.2
    dev: true

  /check-more-types@2.24.0:
    resolution: {integrity: sha512-Pj779qHxV2tuapviy1bSZNEL1maXr13bPYpsvSDB68HlYcYuhlDrmGd63i0JHMCLKzc7rUSNIrpdJlhVlNwrxA==}
    engines: {node: '>= 0.8.0'}
    dev: true

  /chokidar@3.5.3:
    resolution: {integrity: sha512-Dr3sfKRP6oTcjf2JmUmFJfeVMvXBdegxB0iVQ5eb2V10uFJUCAS8OByZdVAyVb8xXNz3GjjTgj9kLWsZTqE6kw==}
    engines: {node: '>= 8.10.0'}
    dependencies:
      anymatch: 3.1.2
      braces: 3.0.3
      glob-parent: 5.1.2
      is-binary-path: 2.1.0
      is-glob: 4.0.3
      normalize-path: 3.0.0
      readdirp: 3.6.0
    optionalDependencies:
      fsevents: 2.3.3
    dev: true

  /chownr@2.0.0:
    resolution: {integrity: sha512-bIomtDF5KGpdogkLd9VspvFzk9KfpyyGlS8YFVZl7TGPBHL5snIOnxeshwVgPteQ9b4Eydl+pVbIyE1DcvCWgQ==}
    engines: {node: '>=10'}

  /chrome-trace-event@1.0.3:
    resolution: {integrity: sha512-p3KULyQg4S7NIHixdwbGX+nFHkoBiA4YQmyWtjb8XngSKV124nJmRysgAeujbUVb15vh+RvFUfCPqU7rXk+hZg==}
    engines: {node: '>=6.0'}

  /ci-info@3.9.0:
    resolution: {integrity: sha512-NIxF55hv4nSqQswkAeiOi1r83xy8JldOFDTWiug55KBu9Jnblncd2U6ViHmYgHf01TPZS77NJBhBMKdWj9HQMQ==}
    engines: {node: '>=8'}

  /circular_buffer_js@1.10.0:
    resolution: {integrity: sha512-HXSDm8gm3nPog7Sh7kln9yb9dVFYan4nVwF4qOqOkR8YpAN6yJupyccXl9OcuTJfPqie0uRJdjHs44H1oCgBOQ==}

  /clean-regexp@1.0.0:
    resolution: {integrity: sha512-GfisEZEJvzKrmGWkvfhgzcz/BllN1USeqD2V6tg14OAOgaCD2Z/PUEuxnAZ/nPvmaHRG7a8y77p1T/IRQ4D1Hw==}
    engines: {node: '>=4'}
    dependencies:
      escape-string-regexp: 1.0.5
    dev: true

  /clean-stack@2.2.0:
    resolution: {integrity: sha512-4diC9HaTE+KRAMWhDhrGOECgWZxoevMc5TlkObMqNSsVU62PYzXZ/SMTjzyGAFF1YusgxGcSWTEXBhp0CPwQ1A==}
    engines: {node: '>=6'}

  /clean-stack@3.0.1:
    resolution: {integrity: sha512-lR9wNiMRcVQjSB3a7xXGLuz4cr4wJuuXlaAEbRutGowQTmlp7R72/DOgN21e8jdwblMWl9UOJMJXarX94pzKdg==}
    engines: {node: '>=10'}
    dependencies:
      escape-string-regexp: 4.0.0

  /cli-boxes@3.0.0:
    resolution: {integrity: sha512-/lzGpEWL/8PfI0BmBOPRwp0c/wFNX1RdUML3jK/RcSBA9T8mZDdQpqYBKtCFTOfQbwPqWEOpjqW+Fnayc0969g==}
    engines: {node: '>=10'}

  /cli-color@1.4.0:
    resolution: {integrity: sha512-xu6RvQqqrWEo6MPR1eixqGPywhYBHRs653F9jfXB2Hx4jdM/3WxiNE1vppRmxtMIfl16SFYTpYlrnqH/HsK/2w==}
    dependencies:
      ansi-regex: 2.1.1
      d: 1.0.1
      es5-ext: 0.10.64
      es6-iterator: 2.0.3
      memoizee: 0.4.15
      timers-ext: 0.1.7
    dev: true

  /cli-color@2.0.4:
    resolution: {integrity: sha512-zlnpg0jNcibNrO7GG9IeHH7maWFeCz+Ja1wx/7tZNU5ASSSSZ+/qZciM0/LHCYxSdqv5h2sdbQ/PXYdOuetXvA==}
    engines: {node: '>=0.10'}
    dependencies:
      d: 1.0.1
      es5-ext: 0.10.64
      es6-iterator: 2.0.3
      memoizee: 0.4.15
      timers-ext: 0.1.7
    dev: true

  /cli-cursor@2.1.0:
    resolution: {integrity: sha512-8lgKz8LmCRYZZQDpRyT2m5rKJ08TnU4tR9FFFW2rxpxR1FzWi4PQ/NfyODchAatHaUgnSPVcx/R5w6NuTBzFiw==}
    engines: {node: '>=4'}
    dependencies:
      restore-cursor: 2.0.0
    dev: true

  /cli-cursor@3.1.0:
    resolution: {integrity: sha512-I/zHAwsKf9FqGoXM4WWRACob9+SNukZTd94DWF57E4toouRulbCxcUh6RKUEOQlYTHJnzkPMySvPNaaSLNfLZw==}
    engines: {node: '>=8'}
    dependencies:
      restore-cursor: 3.1.0

  /cli-spinners@2.9.2:
    resolution: {integrity: sha512-ywqV+5MmyL4E7ybXgKys4DugZbX0FC6LnwrhjuykIjnK9k8OQacQ7axGKnjDXWNhns0xot3bZI5h55H8yo9cJg==}
    engines: {node: '>=6'}

  /cli-table3@0.6.3:
    resolution: {integrity: sha512-w5Jac5SykAeZJKntOxJCrm63Eg5/4dhMWIcuTbo9rpE+brgaSZo0RuNJZeOyMgsUdhDeojvgyQLmjI+K50ZGyg==}
    engines: {node: 10.* || >= 12.*}
    dependencies:
      string-width: 4.2.3
    optionalDependencies:
      '@colors/colors': 1.5.0

  /cli-width@2.2.1:
    resolution: {integrity: sha512-GRMWDxpOB6Dgk2E5Uo+3eEBvtOOlimMmpbFiKuLFnQzYDavtLFY3K5ona41jgN/WdRZtG7utuVSVTL4HbZHGkw==}
    dev: true

  /cli-width@3.0.0:
    resolution: {integrity: sha512-FxqpkPPwu1HjuN93Omfm4h8uIanXofW0RxVEW3k5RKx+mJJYSthzNhp32Kzxxy3YAEZ/Dc/EWN1vZRY0+kOhbw==}
    engines: {node: '>= 10'}

  /cli-width@4.1.0:
    resolution: {integrity: sha512-ouuZd4/dm2Sw5Gmqy6bGyNNNe1qt9RpmxveLSO7KcgsTnU7RXfsw+/bukWGo1abgBiMAic068rclZsO4IWmmxQ==}
    engines: {node: '>= 12'}

  /cliui@6.0.0:
    resolution: {integrity: sha512-t6wbgtoCXvAzst7QgXxJYqPt0usEfbgQdftEPbLL/cvv6HPE5VgvqCuAIDR0NgU52ds6rFwqrgakNLrHEjCbrQ==}
    dependencies:
      string-width: 4.2.3
      strip-ansi: 6.0.1
      wrap-ansi: 6.2.0

  /cliui@7.0.4:
    resolution: {integrity: sha512-OcRE68cOsVMXp1Yvonl/fzkQOyjLSu/8bhPDfQt0e0/Eb283TKP20Fs2MqoPsr9SwA595rRCA+QMzYc9nBP+JQ==}
    dependencies:
      string-width: 4.2.3
      strip-ansi: 6.0.1
      wrap-ansi: 7.0.0
    dev: true

  /cliui@8.0.1:
    resolution: {integrity: sha512-BSeNnyus75C4//NQ9gQt1/csTXyo/8Sb+afLAkzAptFuMsod9HFokGNudZpi/oQV73hnVK+sR+5PVRMd+Dr7YQ==}
    engines: {node: '>=12'}
    dependencies:
      string-width: 4.2.3
      strip-ansi: 6.0.1
      wrap-ansi: 7.0.0

  /clone-response@1.0.3:
    resolution: {integrity: sha512-ROoL94jJH2dUVML2Y/5PEDNaSHgeOdSDicUyS7izcF63G6sTc/FTjLub4b8Il9S8S0beOfYt0TaA5qvFK+w0wA==}
    dependencies:
      mimic-response: 1.0.1

  /clone@1.0.4:
    resolution: {integrity: sha512-JQHZ2QMW6l3aH/j6xCqQThY/9OH4D/9ls34cgkUBiEeocRTU04tHfKPBsUK1PqZCUQM7GiA0IIXJSuXHI64Kbg==}
    engines: {node: '>=0.8'}

  /code-block-writer@12.0.0:
    resolution: {integrity: sha512-q4dMFMlXtKR3XNBHyMHt/3pwYNA69EDk00lloMOaaUMKPUXBw6lpXtbu3MMVG6/uOihGnRDOlkyqsONEUj60+w==}
    dev: true

  /code-block-writer@13.0.1:
    resolution: {integrity: sha512-c5or4P6erEA69TxaxTNcHUNcIn+oyxSRTOWV+pSYF+z4epXqNvwvJ70XPGjPNgue83oAFAPBRQYwpAJ/Hpe/Sg==}

  /color-convert@1.9.3:
    resolution: {integrity: sha512-QfAUtd+vFdAtFQcC8CCyYt1fYWxSqAiK2cSD6zDB8N3cpsEBAvRxp9zOGg6G/SHHJYAT88/az/IuDGALsNVbGg==}
    dependencies:
      color-name: 1.1.3

  /color-convert@2.0.1:
    resolution: {integrity: sha512-RRECPsj7iu/xb5oKYcsFHSppFNnsj/52OVTRKb4zP5onXwVF3zVmmToNcOfGC+CRDpfK/U584fMg38ZHCaElKQ==}
    engines: {node: '>=7.0.0'}
    dependencies:
      color-name: 1.1.4

  /color-name@1.1.3:
    resolution: {integrity: sha512-72fSenhMw2HZMTVHeCA9KCmpEIbzWiQsjN+BHcBbS9vr1mtt+vJjPdksIBNUmKAW8TFUDPJK5SUU3QhE9NEXDw==}

  /color-name@1.1.4:
    resolution: {integrity: sha512-dOy+3AuW3a2wNbZHIuMZpTcgjGuLU/uBL/ubcZF9OXbDo8ff4O8yVp5Bf0efS8uEoYo5q4Fx7dY9OgQGXgAsQA==}

  /color-string@1.9.1:
    resolution: {integrity: sha512-shrVawQFojnZv6xM40anx4CkoDP+fZsw/ZerEMsW/pyzsRbElpsL/DBVW7q3ExxwusdNXI3lXpuhEZkzs8p5Eg==}
    dependencies:
      color-name: 1.1.4
      simple-swizzle: 0.2.2
    dev: true

  /color-support@1.1.3:
    resolution: {integrity: sha512-qiBjkpbMLO/HL68y+lh4q0/O1MZFj2RX6X/KmMa3+gJD3z+WwI1ZzDHysvqHGS3mP6mznPckpXmw1nI9cJjyRg==}
    hasBin: true

  /color@4.2.3:
    resolution: {integrity: sha512-1rXeuUUiGGrykh+CeBdu5Ie7OJwinCgQY0bc7GCRxy5xVHy+moaqkpL/jqQq0MtQOeYcrqEz4abc5f0KtU7W4A==}
    engines: {node: '>=12.5.0'}
    dependencies:
      color-convert: 2.0.1
      color-string: 1.9.1
    dev: true

  /colors@1.2.5:
    resolution: {integrity: sha512-erNRLao/Y3Fv54qUa0LBB+//Uf3YwMUmdJinN20yMXm9zdKKqH9wt7R9IIVZ+K7ShzfpLV/Zg8+VyrBJYB4lpg==}
    engines: {node: '>=0.1.90'}

  /colors@1.4.0:
    resolution: {integrity: sha512-a+UqTh4kgZg/SlGvfbzDHpgRu7AAQOmmqRHJnxhRZICKFUT91brVhNNt58CMWU9PsBbv3PDCZUHbVxuDiH2mtA==}
    engines: {node: '>=0.1.90'}

  /combined-stream@1.0.8:
    resolution: {integrity: sha512-FQN4MRfuJeHf7cBbBMJFXhKSDq+2kAArBlmRBvcvFE5BB1HZKXtSFASDhdlz9zOYwxh8lDdnvmMOe/+5cdoEdg==}
    engines: {node: '>= 0.8'}
    dependencies:
      delayed-stream: 1.0.0

  /comma-separated-tokens@2.0.3:
    resolution: {integrity: sha512-Fu4hJdvzeylCfQPp9SGWidpzrMs7tTrlu6Vb8XGaRGck8QSNZJJp538Wrb60Lax4fPwR64ViY468OIUTbRlGZg==}
    dev: true

  /command-line-args@4.0.7:
    resolution: {integrity: sha512-aUdPvQRAyBvQd2n7jXcsMDz68ckBJELXNzBybCHOibUWEg0mWTnaYCSRU8h9R+aNRSvDihJtssSRCiDRpLaezA==}
    hasBin: true
    dependencies:
      array-back: 2.0.0
      find-replace: 1.0.3
      typical: 2.6.1
    dev: true

  /commander@10.0.1:
    resolution: {integrity: sha512-y4Mg2tXshplEbSGzx7amzPwKKOCGuoSRP/CjEdwwk0FOGlUbq6lKuoyDZTNZkmxHdJtp54hdfY/JUrdL7Xfdug==}
    engines: {node: '>=14'}

  /commander@2.20.3:
    resolution: {integrity: sha512-GpVkmM8vF2vQUkj2LvZmD35JxeJOLCwJ9cUkugyk2nuhbv3+mJvpLYYt+0+USMxE+oj+ey/lJEnhZw75x/OMcQ==}

  /commander@4.1.1:
    resolution: {integrity: sha512-NOKm8xhkzAjzFx8B2v5OAHT+u5pRQc2UCa2Vq9jYL/31o2wi9mxBA7LIFs3sV5VSC49z6pEhfbMULvShKj26WA==}
    engines: {node: '>= 6'}
    dev: true

  /commander@9.5.0:
    resolution: {integrity: sha512-KRs7WVDKg86PWiuAqhDrAQnTXZKraVcCc6vFdL14qrZ/DcWwuRo7VoiYXalXO7S5GKpqYiVEwCbgFDfxNHKJBQ==}
    engines: {node: ^12.20.0 || >=14}

  /comment-parser@1.4.0:
    resolution: {integrity: sha512-QLyTNiZ2KDOibvFPlZ6ZngVsZ/0gYnE6uTXi5aoDg8ed3AkJAz4sEje3Y8a29hQ1s6A99MZXe47fLAXQ1rTqaw==}
    engines: {node: '>= 12.0.0'}
    dev: true

  /commitizen@4.3.0(typescript@5.4.5):
    resolution: {integrity: sha512-H0iNtClNEhT0fotHvGV3E9tDejDeS04sN1veIebsKYGMuGscFaswRoYJKmT3eW85eIJAs0F28bG2+a/9wCOfPw==}
    engines: {node: '>= 12'}
    hasBin: true
    dependencies:
      cachedir: 2.3.0
      cz-conventional-changelog: 3.3.0(typescript@5.4.5)
      dedent: 0.7.0
      detect-indent: 6.1.0
      find-node-modules: 2.1.3
      find-root: 1.1.0
      fs-extra: 9.1.0
      glob: 7.2.3
      inquirer: 8.2.5
      is-utf8: 0.2.1
      lodash: 4.17.21
      minimist: 1.2.7
      strip-bom: 4.0.0
      strip-json-comments: 3.1.1
    transitivePeerDependencies:
      - typescript
    dev: true

  /compare-func@2.0.0:
    resolution: {integrity: sha512-zHig5N+tPWARooBnb0Zx1MFcdfpyJrfTJ3Y5L+IFvUm8rM74hHz66z0gw0x4tijh5CorKkKUCnW82R2vmpeCRA==}
    dependencies:
      array-ify: 1.0.0
      dot-prop: 5.3.0
    dev: true

  /concat-map@0.0.1:
    resolution: {integrity: sha512-/Srv4dswyQNBfohGpz9o6Yb3Gz3SrUDqBH5rTuhGR7ahtlbYKnVxw2bCFMRljaA7EXHaXZ8wsHdodFvbkhKmqg==}

  /concurrently@8.2.1:
    resolution: {integrity: sha512-nVraf3aXOpIcNud5pB9M82p1tynmZkrSGQ1p6X/VY8cJ+2LMVqAgXsJxYYefACSHbTYlm92O1xuhdGTjwoEvbQ==}
    engines: {node: ^14.13.0 || >=16.0.0}
    hasBin: true
    dependencies:
      chalk: 4.1.2
      date-fns: 2.30.0
      lodash: 4.17.21
      rxjs: 7.8.1
      shell-quote: 1.8.1
      spawn-command: 0.0.2
      supports-color: 8.1.1
      tree-kill: 1.2.2
      yargs: 17.7.2
    dev: true

  /config-chain@1.1.13:
    resolution: {integrity: sha512-qj+f8APARXHrM0hraqXYb2/bOVSV4PvJQlNZ/DVj0QrmNM2q2euizkeuVckQ57J+W0mRH6Hvi+k50M4Jul2VRQ==}
    dependencies:
      ini: 1.3.8
      proto-list: 1.2.4

  /configstore@6.0.0:
    resolution: {integrity: sha512-cD31W1v3GqUlQvbBCGcXmd2Nj9SvLDOP1oQ0YFuLETufzSPaKp11rYBsSOm7rCsW3OnIRAFM3OxRhceaXNYHkA==}
    engines: {node: '>=12'}
    dependencies:
      dot-prop: 6.0.1
      graceful-fs: 4.2.11
      unique-string: 3.0.0
      write-file-atomic: 3.0.3
      xdg-basedir: 5.1.0

  /confusing-browser-globals@1.0.11:
    resolution: {integrity: sha512-JsPKdmh8ZkmnHxDk55FZ1TqVLvEQTvoByJZRN9jzI0UjxK/QgAmsphz7PGtqgPieQZ/CQcHWXCR7ATDNhGe+YA==}
    dev: true

  /console-control-strings@1.1.0:
    resolution: {integrity: sha512-ty/fTekppD2fIwRvnZAVdeOiGd1c7YXEixbgJTNzqcxJWKQnjJ/V1bNEEE6hygpM3WjwHFUVK6HTjWSzV4a8sQ==}

  /constant-case@2.0.0:
    resolution: {integrity: sha512-eS0N9WwmjTqrOmR3o83F5vW8Z+9R1HnVz3xmzT2PMFug9ly+Au/fxRWlEBSb6LcZwspSsEn9Xs1uw9YgzAg1EQ==}
    dependencies:
      snake-case: 2.1.0
      upper-case: 1.1.3

  /constant-case@3.0.4:
    resolution: {integrity: sha512-I2hSBi7Vvs7BEuJDr5dDHfzb/Ruj3FyvFyh7KLilAjNQw3Be+xgqUBA2W6scVEcL0hL1dwPRtIqEPVUCKkSsyQ==}
    dependencies:
      no-case: 3.0.4
      tslib: 2.6.2
      upper-case: 2.0.2

  /content-type@1.0.5:
    resolution: {integrity: sha512-nTjqfcBFEipKdXCv4YDQWCfmcLZKm81ldF0pAopTvyrFGVbcR6P/VAAd5G7N+0tTr8QqiU0tFadD6FK4NtJwOA==}
    engines: {node: '>= 0.6'}

  /conventional-changelog-angular@5.0.13:
    resolution: {integrity: sha512-i/gipMxs7s8L/QeuavPF2hLnJgH6pEZAttySB6aiQLWcX3puWDL3ACVmvBhJGxnAy52Qc15ua26BufY6KpmrVA==}
    engines: {node: '>=10'}
    dependencies:
      compare-func: 2.0.0
      q: 1.5.1
    dev: true

  /conventional-changelog-atom@2.0.8:
    resolution: {integrity: sha512-xo6v46icsFTK3bb7dY/8m2qvc8sZemRgdqLb/bjpBsH2UyOS8rKNTgcb5025Hri6IpANPApbXMg15QLb1LJpBw==}
    engines: {node: '>=10'}
    dependencies:
      q: 1.5.1
    dev: true

  /conventional-changelog-cli@2.2.2:
    resolution: {integrity: sha512-8grMV5Jo8S0kP3yoMeJxV2P5R6VJOqK72IiSV9t/4H5r/HiRqEBQ83bYGuz4Yzfdj4bjaAEhZN/FFbsFXr5bOA==}
    engines: {node: '>=10'}
    hasBin: true
    dependencies:
      add-stream: 1.0.0
      conventional-changelog: 3.1.25
      lodash: 4.17.21
      meow: 8.1.2
      tempfile: 3.0.0
    dev: true

  /conventional-changelog-codemirror@2.0.8:
    resolution: {integrity: sha512-z5DAsn3uj1Vfp7po3gpt2Boc+Bdwmw2++ZHa5Ak9k0UKsYAO5mH1UBTN0qSCuJZREIhX6WU4E1p3IW2oRCNzQw==}
    engines: {node: '>=10'}
    dependencies:
      q: 1.5.1
    dev: true

  /conventional-changelog-conventionalcommits@4.6.3:
    resolution: {integrity: sha512-LTTQV4fwOM4oLPad317V/QNQ1FY4Hju5qeBIM1uTHbrnCE+Eg4CdRZ3gO2pUeR+tzWdp80M2j3qFFEDWVqOV4g==}
    engines: {node: '>=10'}
    dependencies:
      compare-func: 2.0.0
      lodash: 4.17.21
      q: 1.5.1
    dev: true

  /conventional-changelog-conventionalcommits@5.0.0:
    resolution: {integrity: sha512-lCDbA+ZqVFQGUj7h9QBKoIpLhl8iihkO0nCTyRNzuXtcd7ubODpYB04IFy31JloiJgG0Uovu8ot8oxRzn7Nwtw==}
    engines: {node: '>=10'}
    dependencies:
      compare-func: 2.0.0
      lodash: 4.17.21
      q: 1.5.1
    dev: true

  /conventional-changelog-core@4.2.4:
    resolution: {integrity: sha512-gDVS+zVJHE2v4SLc6B0sLsPiloR0ygU7HaDW14aNJE1v4SlqJPILPl/aJC7YdtRE4CybBf8gDwObBvKha8Xlyg==}
    engines: {node: '>=10'}
    dependencies:
      add-stream: 1.0.0
      conventional-changelog-writer: 5.0.1
      conventional-commits-parser: 3.2.4
      dateformat: 3.0.3
      get-pkg-repo: 4.2.1
      git-raw-commits: 2.0.11
      git-remote-origin-url: 2.0.0
      git-semver-tags: 4.1.1
      lodash: 4.17.21
      normalize-package-data: 3.0.3
      q: 1.5.1
      read-pkg: 3.0.0
      read-pkg-up: 3.0.0
      through2: 4.0.2
    dev: true

  /conventional-changelog-ember@2.0.9:
    resolution: {integrity: sha512-ulzIReoZEvZCBDhcNYfDIsLTHzYHc7awh+eI44ZtV5cx6LVxLlVtEmcO+2/kGIHGtw+qVabJYjdI5cJOQgXh1A==}
    engines: {node: '>=10'}
    dependencies:
      q: 1.5.1
    dev: true

  /conventional-changelog-eslint@3.0.9:
    resolution: {integrity: sha512-6NpUCMgU8qmWmyAMSZO5NrRd7rTgErjrm4VASam2u5jrZS0n38V7Y9CzTtLT2qwz5xEChDR4BduoWIr8TfwvXA==}
    engines: {node: '>=10'}
    dependencies:
      q: 1.5.1
    dev: true

  /conventional-changelog-express@2.0.6:
    resolution: {integrity: sha512-SDez2f3iVJw6V563O3pRtNwXtQaSmEfTCaTBPCqn0oG0mfkq0rX4hHBq5P7De2MncoRixrALj3u3oQsNK+Q0pQ==}
    engines: {node: '>=10'}
    dependencies:
      q: 1.5.1
    dev: true

  /conventional-changelog-jquery@3.0.11:
    resolution: {integrity: sha512-x8AWz5/Td55F7+o/9LQ6cQIPwrCjfJQ5Zmfqi8thwUEKHstEn4kTIofXub7plf1xvFA2TqhZlq7fy5OmV6BOMw==}
    engines: {node: '>=10'}
    dependencies:
      q: 1.5.1
    dev: true

  /conventional-changelog-jshint@2.0.9:
    resolution: {integrity: sha512-wMLdaIzq6TNnMHMy31hql02OEQ8nCQfExw1SE0hYL5KvU+JCTuPaDO+7JiogGT2gJAxiUGATdtYYfh+nT+6riA==}
    engines: {node: '>=10'}
    dependencies:
      compare-func: 2.0.0
      q: 1.5.1
    dev: true

  /conventional-changelog-preset-loader@2.3.4:
    resolution: {integrity: sha512-GEKRWkrSAZeTq5+YjUZOYxdHq+ci4dNwHvpaBC3+ENalzFWuCWa9EZXSuZBpkr72sMdKB+1fyDV4takK1Lf58g==}
    engines: {node: '>=10'}
    dev: true

  /conventional-changelog-writer@5.0.1:
    resolution: {integrity: sha512-5WsuKUfxW7suLblAbFnxAcrvf6r+0b7GvNaWUwUIk0bXMnENP/PEieGKVUQrjPqwPT4o3EPAASBXiY6iHooLOQ==}
    engines: {node: '>=10'}
    hasBin: true
    dependencies:
      conventional-commits-filter: 2.0.7
      dateformat: 3.0.3
      handlebars: 4.7.7
      json-stringify-safe: 5.0.1
      lodash: 4.17.21
      meow: 8.1.2
      semver: 6.3.1
      split: 1.0.1
      through2: 4.0.2
    dev: true

  /conventional-changelog@3.1.25:
    resolution: {integrity: sha512-ryhi3fd1mKf3fSjbLXOfK2D06YwKNic1nC9mWqybBHdObPd8KJ2vjaXZfYj1U23t+V8T8n0d7gwnc9XbIdFbyQ==}
    engines: {node: '>=10'}
    dependencies:
      conventional-changelog-angular: 5.0.13
      conventional-changelog-atom: 2.0.8
      conventional-changelog-codemirror: 2.0.8
      conventional-changelog-conventionalcommits: 4.6.3
      conventional-changelog-core: 4.2.4
      conventional-changelog-ember: 2.0.9
      conventional-changelog-eslint: 3.0.9
      conventional-changelog-express: 2.0.6
      conventional-changelog-jquery: 3.0.11
      conventional-changelog-jshint: 2.0.9
      conventional-changelog-preset-loader: 2.3.4
    dev: true

  /conventional-commit-types@3.0.0:
    resolution: {integrity: sha512-SmmCYnOniSsAa9GqWOeLqc179lfr5TRu5b4QFDkbsrJ5TZjPJx85wtOr3zn+1dbeNiXDKGPbZ72IKbPhLXh/Lg==}
    dev: true

  /conventional-commits-filter@2.0.7:
    resolution: {integrity: sha512-ASS9SamOP4TbCClsRHxIHXRfcGCnIoQqkvAzCSbZzTFLfcTqJVugB0agRgsEELsqaeWgsXv513eS116wnlSSPA==}
    engines: {node: '>=10'}
    dependencies:
      lodash.ismatch: 4.4.0
      modify-values: 1.0.1
    dev: true

  /conventional-commits-parser@3.2.4:
    resolution: {integrity: sha512-nK7sAtfi+QXbxHCYfhpZsfRtaitZLIA6889kFIouLvz6repszQDgxBu7wf2WbU+Dco7sAnNCJYERCwt54WPC2Q==}
    engines: {node: '>=10'}
    hasBin: true
    dependencies:
      JSONStream: 1.3.5
      is-text-path: 1.0.1
      lodash: 4.17.21
      meow: 8.1.2
      split2: 3.2.2
      through2: 4.0.2
    dev: true

  /convert-source-map@1.8.0:
    resolution: {integrity: sha512-+OQdjP49zViI/6i7nIJpA8rAl4sV/JdPfU9nZs3VqOwGIgizICvuN2ru6fMd+4llL0tar18UYJXfZ/TWtmhUjA==}
    dependencies:
      safe-buffer: 5.1.2
    dev: true

  /copyfiles@2.4.1:
    resolution: {integrity: sha512-fereAvAvxDrQDOXybk3Qu3dPbOoKoysFMWtkY3mv5BsL8//OSZVL5DCLYqgRfY5cWirgRzlC+WSrxp6Bo3eNZg==}
    hasBin: true
    dependencies:
      glob: 7.2.3
      minimatch: 3.1.2
      mkdirp: 1.0.4
      noms: 0.0.0
      through2: 2.0.5
      untildify: 4.0.0
      yargs: 16.2.0
    dev: true

  /core-js@3.33.2:
    resolution: {integrity: sha512-XeBzWI6QL3nJQiHmdzbAOiMYqjrb7hwU7A39Qhvd/POSa/t9E1AeZyEZx3fNvp/vtM8zXwhoL0FsiS0hD0pruQ==}
    requiresBuild: true

  /core-util-is@1.0.3:
    resolution: {integrity: sha512-ZQBvi1DcpJ4GDqanjucZ2Hj3wEO5pZDS89BWbkcrvdxksJorwUDDZamX9ldFkp9aw2lmBDLgkObEA4DWNJ9FYQ==}

  /cosmiconfig-typescript-loader@4.2.0(@types/node@18.18.7)(cosmiconfig@8.3.6)(ts-node@10.9.1)(typescript@5.4.5):
    resolution: {integrity: sha512-NkANeMnaHrlaSSlpKGyvn2R4rqUDeE/9E5YHx+b4nwo0R8dZyAqcih8/gxpCZvqWP9Vf6xuLpMSzSgdVEIM78g==}
    engines: {node: '>=12', npm: '>=6'}
    peerDependencies:
      '@types/node': '*'
      cosmiconfig: '>=7'
      ts-node: '>=10'
      typescript: '>=3'
    peerDependenciesMeta:
      '@types/node':
        optional: true
    dependencies:
      '@types/node': 18.18.7
      cosmiconfig: 8.3.6(typescript@5.4.5)
      ts-node: 10.9.1(@types/node@18.18.6)(typescript@5.4.5)
      typescript: 5.4.5
    dev: true

  /cosmiconfig-typescript-loader@5.0.0(@types/node@18.18.7)(cosmiconfig@8.3.6)(typescript@5.4.5):
    resolution: {integrity: sha512-+8cK7jRAReYkMwMiG+bxhcNKiHJDM6bR9FD/nGBXOWdMLuYawjF5cGrtLilJ+LGd3ZjCXnJjR5DkfWPoIVlqJA==}
    engines: {node: '>=v16'}
    requiresBuild: true
    peerDependencies:
      '@types/node': '*'
      cosmiconfig: '>=8.2'
      typescript: '>=4'
    peerDependenciesMeta:
      '@types/node':
        optional: true
    dependencies:
      '@types/node': 18.18.7
      cosmiconfig: 8.3.6(typescript@5.4.5)
      jiti: 1.20.0
      typescript: 5.4.5
    dev: true
    optional: true

  /cosmiconfig@8.1.3:
    resolution: {integrity: sha512-/UkO2JKI18b5jVMJUp0lvKFMpa/Gye+ZgZjKD+DGEN9y7NRcf/nK1A0sp67ONmKtnDCNMS44E6jrk0Yc3bDuUw==}
    engines: {node: '>=14'}
    dependencies:
      import-fresh: 3.3.0
      js-yaml: 4.1.0
      parse-json: 5.2.0
      path-type: 4.0.0
    dev: true

  /cosmiconfig@8.3.6(typescript@5.4.5):
    resolution: {integrity: sha512-kcZ6+W5QzcJ3P1Mt+83OUv/oHFqZHIx8DuxG6eZ5RGMERoLqp4BuGjhHLYGK+Kf5XVkQvqBSmAy/nGWN3qDgEA==}
    engines: {node: '>=14'}
    peerDependencies:
      typescript: '>=4.9.5'
    peerDependenciesMeta:
      typescript:
        optional: true
    dependencies:
      import-fresh: 3.3.0
      js-yaml: 4.1.0
      parse-json: 5.2.0
      path-type: 4.0.0
      typescript: 5.4.5

  /create-require@1.1.1:
    resolution: {integrity: sha512-dcKFX3jn0MpIaXjisoRvexIJVEKzaq7z2rZKxf+MSr9TkdmHmsU4m2lcLojrj/FHl8mk5VxMmYA+ftRkP/3oKQ==}
    dev: true

  /cross-spawn@7.0.3:
    resolution: {integrity: sha512-iRDPJKUPVEND7dHPO8rkbOnPpyDygcDFtWjpeWNCgy8WP2rXcxXL8TskReQl6OrB2G7+UJrags1q15Fudc7G6w==}
    engines: {node: '>= 8'}
    dependencies:
      path-key: 3.1.1
      shebang-command: 2.0.0
      which: 2.0.2

  /crypto-random-string@4.0.0:
    resolution: {integrity: sha512-x8dy3RnvYdlUcPOjkEHqozhiwzKNSq7GcPuXFbnyMOCHxX8V3OgIg/pYuabl2sbUPfIJaeAQB7PMOK8DFIdoRA==}
    engines: {node: '>=12'}
    dependencies:
      type-fest: 1.4.0

  /csv-generate@3.4.3:
    resolution: {integrity: sha512-w/T+rqR0vwvHqWs/1ZyMDWtHHSJaN06klRqJXBEpDJaM/+dZkso0OKh1VcuuYvK3XM53KysVNq8Ko/epCK8wOw==}

  /csv-parse@4.16.3:
    resolution: {integrity: sha512-cO1I/zmz4w2dcKHVvpCr7JVRu8/FymG5OEpmvsZYlccYolPBLoVGKUHgNoc4ZGkFeFlWGEDmMyBM+TTqRdW/wg==}

  /csv-stringify@5.6.5:
    resolution: {integrity: sha512-PjiQ659aQ+fUTQqSrd1XEDnOr52jh30RBurfzkscaE2tPaFsDH5wOAHJiw8XAHphRknCwMUE9KRayc4K/NbO8A==}

  /csv@5.5.3:
    resolution: {integrity: sha512-QTaY0XjjhTQOdguARF0lGKm5/mEq9PD9/VhZZegHDIBq2tQwgNpHc3dneD4mGo2iJs+fTKv5Bp0fZ+BRuY3Z0g==}
    engines: {node: '>= 0.1.90'}
    dependencies:
      csv-generate: 3.4.3
      csv-parse: 4.16.3
      csv-stringify: 5.6.5
      stream-transform: 2.1.3

  /cz-conventional-changelog@3.3.0(typescript@5.4.5):
    resolution: {integrity: sha512-U466fIzU5U22eES5lTNiNbZ+d8dfcHcssH4o7QsdWaCcRs/feIPCxKYSWkYBNs5mny7MvEfwpTLWjvbm94hecw==}
    engines: {node: '>= 10'}
    dependencies:
      chalk: 2.4.2
      commitizen: 4.3.0(typescript@5.4.5)
      conventional-commit-types: 3.0.0
      lodash.map: 4.6.0
      longest: 2.0.1
      word-wrap: 1.2.3
    optionalDependencies:
      '@commitlint/load': 18.2.0(typescript@5.4.5)
    transitivePeerDependencies:
      - typescript
    dev: true

  /cz-customizable@7.0.0:
    resolution: {integrity: sha512-pQKkGSm+8SY9VY/yeJqDOla1MjrGaG7WG4EYLLEV4VNctGO7WdzdGtWEr2ydKSkrpmTs7f8fmBksg/FaTrUAyw==}
    hasBin: true
    dependencies:
      editor: 1.0.0
      find-config: 1.0.0
      inquirer: 6.5.2
      lodash: 4.17.21
      temp: 0.9.4
      word-wrap: 1.2.3
    dev: true

  /d@1.0.1:
    resolution: {integrity: sha512-m62ShEObQ39CfralilEQRjH6oAMtNCV1xJyEx5LpRYUVN+EviphDgUc/F3hnYbADmkiNs67Y+3ylmlG7Lnu+FA==}
    dependencies:
      es5-ext: 0.10.64
      type: 1.2.0
    dev: true

  /danger@11.3.0:
    resolution: {integrity: sha512-h4zkvmEfRVZp2EIKlQSky0IotxrDbJZtXgMTvyN1nwPCfg0JgvQVmVbvOZXrOgNVlgL+42ZDjNL2qAwVmJypNw==}
    engines: {node: '>=14.13.1'}
    hasBin: true
    dependencies:
      '@gitbeaker/core': 35.8.1
      '@gitbeaker/node': 35.8.1
      '@octokit/rest': 18.12.0
      async-retry: 1.2.3
      chalk: 2.4.2
      commander: 2.20.3
      core-js: 3.33.2
      debug: 4.3.4(supports-color@8.1.1)
      fast-json-patch: 3.1.1
      get-stdin: 6.0.0
      http-proxy-agent: 5.0.0
      https-proxy-agent: 5.0.1
      hyperlinker: 1.0.0
      json5: 2.2.3
      jsonpointer: 5.0.1
      jsonwebtoken: 9.0.2
      lodash.find: 4.6.0
      lodash.includes: 4.3.0
      lodash.isobject: 3.0.2
      lodash.keys: 4.2.0
      lodash.mapvalues: 4.6.0
      lodash.memoize: 4.1.2
      memfs-or-file-map-to-github-branch: 1.2.1
      micromatch: 4.0.5
      node-cleanup: 2.1.2
      node-fetch: 2.6.9
      override-require: 1.1.1
      p-limit: 2.3.0
      parse-diff: 0.7.1
      parse-git-config: 2.0.3
      parse-github-url: 1.0.2
      parse-link-header: 2.0.0
      pinpoint: 1.1.0
      prettyjson: 1.2.5
      readline-sync: 1.4.10
      regenerator-runtime: 0.13.11
      require-from-string: 2.0.2
      supports-hyperlinks: 1.0.1
    transitivePeerDependencies:
      - encoding
      - supports-color

  /dargs@7.0.0:
    resolution: {integrity: sha512-2iy1EkLdlBzQGvbweYRFxmFath8+K7+AKB0TlhHWkNuH+TmovaMH/Wp7V7R4u7f4SnX3OgLsU9t1NI9ioDnUpg==}
    engines: {node: '>=8'}
    dev: true

  /data-uri-to-buffer@4.0.1:
    resolution: {integrity: sha512-0R9ikRb668HB7QDxT1vkpuUBtqc53YyAwMwGeUFKRojY/NWKvdZ+9UYtRfGmhqNbRkTSVpMbmyhXipFFv2cb/A==}
    engines: {node: '>= 12'}

  /date-fns@2.30.0:
    resolution: {integrity: sha512-fnULvOpxnC5/Vg3NCiWelDsLiUc9bRwAPs/+LfTLNvetFCtCTN+yQz15C/fs4AwX1R9K5GLtLfn8QW+dWisaAw==}
    engines: {node: '>=0.11'}
    dependencies:
      '@babel/runtime': 7.22.5

  /dateformat@3.0.3:
    resolution: {integrity: sha512-jyCETtSl3VMZMWeRo7iY1FL19ges1t55hMo5yaam4Jrsm5EPL89UQkoQRyiI+Yf4k8r2ZpdngkV8hr1lIdjb3Q==}
    dev: true

  /debug@3.2.7:
    resolution: {integrity: sha512-CFjzYYAi4ThfiQvizrFQevTTXHtnCqWfe7x1AhgEscTz6ZbLbfoLRLPugTQyBth6f8ZERVUSyWHFD/7Wu4t1XQ==}
    peerDependencies:
      supports-color: '*'
    peerDependenciesMeta:
      supports-color:
        optional: true
    dependencies:
      ms: 2.1.3
    dev: true

  /debug@4.3.2:
    resolution: {integrity: sha512-mOp8wKcvj7XxC78zLgw/ZA+6TSgkoE2C/ienthhRD298T7UNwAg9diBpLRxC0mOezLl4B0xV7M0cCO6P/O0Xhw==}
    engines: {node: '>=6.0'}
    peerDependencies:
      supports-color: '*'
    peerDependenciesMeta:
      supports-color:
        optional: true
    dependencies:
      ms: 2.1.2
    dev: true

  /debug@4.3.4(supports-color@8.1.1):
    resolution: {integrity: sha512-PRWFHuSU3eDtQJPvnNY7Jcket1j0t5OuOsFzPPzsekD52Zl8qUfFIPEiswXqIvHWGVHOgX+7G/vCNNhehwxfkQ==}
    engines: {node: '>=6.0'}
    peerDependencies:
      supports-color: '*'
    peerDependenciesMeta:
      supports-color:
        optional: true
    dependencies:
      ms: 2.1.2
      supports-color: 8.1.1

  /debug@4.3.5(supports-color@8.1.1):
    resolution: {integrity: sha512-pt0bNEmneDIvdL1Xsd9oDQ/wrQRkXDT4AUWlNZNPKvW5x/jyO9VFXkJUP07vQ2upmw5PlaITaPKc31jK13V+jg==}
    engines: {node: '>=6.0'}
    peerDependencies:
      supports-color: '*'
    peerDependenciesMeta:
      supports-color:
        optional: true
    dependencies:
      ms: 2.1.2
      supports-color: 8.1.1

  /debug@4.3.7:
    resolution: {integrity: sha512-Er2nc/H7RrMXZBFCEim6TCmMk02Z8vLC2Rbi1KEBggpo0fS6l0S1nnapwmIi3yW/+GOJap1Krg4w0Hg80oCqgQ==}
    engines: {node: '>=6.0'}
    peerDependencies:
      supports-color: '*'
    peerDependenciesMeta:
      supports-color:
        optional: true
    dependencies:
      ms: 2.1.3
<<<<<<< HEAD
=======
    dev: true
>>>>>>> c8ea391f

  /decamelize-keys@1.1.0:
    resolution: {integrity: sha512-ocLWuYzRPoS9bfiSdDd3cxvrzovVMZnRDVEzAs+hWIVXGDbHxWMECij2OBuyB/An0FFW/nLuq6Kv1i/YC5Qfzg==}
    engines: {node: '>=0.10.0'}
    dependencies:
      decamelize: 1.2.0
      map-obj: 1.0.1
    dev: true

  /decamelize@1.2.0:
    resolution: {integrity: sha512-z2S+W9X73hAUUki+N+9Za2lBlun89zigOyGrsax+KUQ6wKW4ZoWpEYBkGhQjwAjjDCkWxhY0VKEhk8wzY7F5cA==}
    engines: {node: '>=0.10.0'}

  /decamelize@4.0.0:
    resolution: {integrity: sha512-9iE1PgSik9HeIIw2JO94IidnE3eBoQrFJ3w7sFuzSX4DpmZ3v5sZpUiV5Swcf6mQEF+Y0ru8Neo+p+nyh2J+hQ==}
    engines: {node: '>=10'}
    dev: true

  /decode-named-character-reference@1.0.2:
    resolution: {integrity: sha512-O8x12RzrUF8xyVcY0KJowWsmaJxQbmy0/EtnNtHRpsOcT7dFk5W598coHqBVpmWo1oQQfsCqfCmkZN5DJrZVdg==}
    dependencies:
      character-entities: 2.0.2

  /decode-uri-component@0.2.2:
    resolution: {integrity: sha512-FqUYQ+8o158GyGTrMFJms9qh3CqTKvAqgqsTnkLI8sKu0028orqBhxNMFkFen0zGyg6epACD32pjVk58ngIErQ==}
    engines: {node: '>=0.10'}

  /decompress-response@3.3.0:
    resolution: {integrity: sha512-BzRPQuY1ip+qDonAOz42gRm/pg9F768C+npV/4JOsxRC2sq+Rlk+Q4ZCAsOhnIaMrgarILY+RMUIvMmmX1qAEA==}
    engines: {node: '>=4'}
    dependencies:
      mimic-response: 1.0.1
    dev: true

  /decompress-response@6.0.0:
    resolution: {integrity: sha512-aW35yZM6Bb/4oJlZncMH2LCoZtJXTRxES17vE3hoRiowU2kWHaJKFkSBDnDR+cm9J+9QhXmREyIfv0pji9ejCQ==}
    engines: {node: '>=10'}
    dependencies:
      mimic-response: 3.1.0

  /dedent@0.7.0:
    resolution: {integrity: sha512-Q6fKUPqnAHAyhiUgFU7BUzLiv0kd8saH9al7tnu5Q/okj6dnupxyTgFIBjVzJATdfIAm9NAsvXNzjaKa+bxVyA==}
    dev: true

  /deep-eql@4.1.3:
    resolution: {integrity: sha512-WaEtAOpRA1MQ0eohqZjpGD8zdI0Ovsm8mmFhaDN8dvDZzyoUMcYDnf5Y6iu7HTXxf8JDS23qWa4a+hKCDyOPzw==}
    engines: {node: '>=6'}
    dependencies:
      type-detect: 4.1.0
    dev: true

  /deep-extend@0.6.0:
    resolution: {integrity: sha512-LOHxIOaPYdHlJRtCQfDIVZtfw/ufM8+rVj649RIHzcm/vGwQRXFt6OPqIFWsm2XEMrNIEtWR64sY1LEKD2vAOA==}
    engines: {node: '>=4.0.0'}

  /deep-is@0.1.4:
    resolution: {integrity: sha512-oIPzksmTg4/MriiaYGO+okXDT7ztn/w3Eptv/+gSIdMdKsJo0u4CfYNFJPy+4SKMuCqGw2wxnA+URMg3t8a/bQ==}
    dev: true

  /defaults@1.0.3:
    resolution: {integrity: sha512-s82itHOnYrN0Ib8r+z7laQz3sdE+4FP3d9Q7VLO7U+KRT+CR0GsWuyHxzdAY82I7cXv0G/twrqomTJLOssO5HA==}
    dependencies:
      clone: 1.0.4

  /defer-to-connect@1.1.3:
    resolution: {integrity: sha512-0ISdNousHvZT2EiFlZeZAHBUvSxmKswVCEf8hW7KWgG4a8MVEu/3Vb6uWYozkjylyCxe0JBIiRB1jV45S70WVQ==}
    dev: true

  /defer-to-connect@2.0.1:
    resolution: {integrity: sha512-4tvttepXG1VaYGrRibk5EwJd1t4udunSOVMdLSAL6mId1ix438oPwPZMALY41FCijukO1L0twNcGsdzS7dHgDg==}
    engines: {node: '>=10'}

  /define-data-property@1.1.0:
    resolution: {integrity: sha512-UzGwzcjyv3OtAvolTj1GoyNYzfFR+iqbGjcnBEENZVCpM4/Ng1yhGNvS3lR/xDS74Tb2wGG9WzNSNIOS9UVb2g==}
    engines: {node: '>= 0.4'}
    dependencies:
      get-intrinsic: 1.2.1
      gopd: 1.0.1
      has-property-descriptors: 1.0.0

  /define-properties@1.2.1:
    resolution: {integrity: sha512-8QmQKqEASLd5nx0U1B1okLElbUuuttJ/AnYmRXbbbGDWh6uS208EjD4Xqq/I9wK7u0v6O08XhTWnt5XtEbR6Dg==}
    engines: {node: '>= 0.4'}
    dependencies:
      define-data-property: 1.1.0
      has-property-descriptors: 1.0.0
      object-keys: 1.1.1

  /delay@5.0.0:
    resolution: {integrity: sha512-ReEBKkIfe4ya47wlPYf/gu5ib6yUG0/Aez0JQZQz94kiWtRQvZIQbTiehsnwHvLSWJnQdhVeqYue7Id1dKr0qw==}
    engines: {node: '>=10'}

  /delayed-stream@1.0.0:
    resolution: {integrity: sha512-ZySD7Nf91aLB0RxL4KGrKHBXl7Eds1DAmEdcoVawXnLD7SDhpNgtuII2aAkg7a7QS41jxPSZ17p4VdGnMHk3MQ==}
    engines: {node: '>=0.4.0'}

  /delegates@1.0.0:
    resolution: {integrity: sha512-bd2L678uiWATM6m5Z1VzNCErI3jiGzt6HGY8OVICs40JQq/HALfbyNJmp0UDakEY4pMMaN0Ly5om/B1VI/+xfQ==}

  /depd@1.1.2:
    resolution: {integrity: sha512-7emPTl6Dpo6JRXOXjLRxck+FlLRX5847cLKEn00PLAgc3g2hTZZgr+e4c2v6QpSmLeFP3n5yUo7ft6avBK/5jQ==}
    engines: {node: '>= 0.6'}

  /deprecation@2.3.1:
    resolution: {integrity: sha512-xmHIy4F3scKVwMsQ4WnVaS8bHOx0DmVwRywosKhaILI0ywMDWPtBSku2HNxRvF7jtwDRsoEwYQSfbxj8b7RlJQ==}

  /dequal@2.0.3:
    resolution: {integrity: sha512-0je+qPKHEMohvfRTCEo3CrPG6cAzAYgmzKyxRiYSSDkS6eGJdyVJm7WaYA5ECaAD9wLB2T4EEeymA5aFVcYXCA==}
    engines: {node: '>=6'}

  /detect-file@1.0.0:
    resolution: {integrity: sha512-DtCOLG98P007x7wiiOmfI0fi3eIKyWiLTGJ2MDnVi/E04lWGbf+JzrRHMm0rgIIZJGtHpKpbVgLWHrv8xXpc3Q==}
    engines: {node: '>=0.10.0'}
    dev: true

  /detect-indent@5.0.0:
    resolution: {integrity: sha512-rlpvsxUtM0PQvy9iZe640/IWwWYyBsTApREbA1pHOpmOUIl9MkP/U4z7vTtg4Oaojvqhxt7sdufnT0EzGaR31g==}
    engines: {node: '>=4'}

  /detect-indent@6.1.0:
    resolution: {integrity: sha512-reYkTUJAZb9gUuZ2RvVCNhVHdg62RHnJ7WJl8ftMi4diZ6NWlciOzQN88pUhSELEwflJht4oQDv0F0BMlwaYtA==}
    engines: {node: '>=8'}

  /detect-indent@7.0.1:
    resolution: {integrity: sha512-Mc7QhQ8s+cLrnUfU/Ji94vG/r8M26m8f++vyres4ZoojaRDpZ1eSIh/EpzLNwlWuvzSZ3UbDFspjFvTDXe6e/g==}
    engines: {node: '>=12.20'}

  /detect-libc@2.0.2:
    resolution: {integrity: sha512-UX6sGumvvqSaXgdKGUsgZWqcUyIXZ/vZTrlRT/iobiKhGL0zL4d3osHj3uqllWJK+i+sixDS/3COVEOFbupFyw==}
    engines: {node: '>=8'}
    dev: true

  /detect-newline@2.1.0:
    resolution: {integrity: sha512-CwffZFvlJffUg9zZA0uqrjQayUTC8ob94pnr5sFwaVv3IOmkfUHcWH+jXaQK3askE51Cqe8/9Ql/0uXNwqZ8Zg==}
    engines: {node: '>=0.10.0'}

  /detect-newline@3.1.0:
    resolution: {integrity: sha512-TLz+x/vEXm/Y7P7wn1EJFNLxYpUD4TgMosxY6fAVJUnJMbupHBOncxyWUG9OpTaH9EBD7uFI5LfEgmMOc54DsA==}
    engines: {node: '>=8'}

  /detect-newline@4.0.1:
    resolution: {integrity: sha512-qE3Veg1YXzGHQhlA6jzebZN2qVf6NX+A7m7qlhCGG30dJixrAQhYOsJjsnBjJkCSmuOPpCk30145fr8FV0bzog==}
    engines: {node: ^12.20.0 || ^14.13.1 || >=16.0.0}

  /devlop@1.1.0:
    resolution: {integrity: sha512-RWmIqhcFf1lRYBvNmr7qTNuyCt/7/ns2jbpp1+PalgE/rDQcBT0fioSMUpJ93irlUhC5hrg4cYqe6U+0ImW0rA==}
    dependencies:
      dequal: 2.0.3

  /diff@4.0.2:
    resolution: {integrity: sha512-58lmxKSA4BNyLz+HHMUzlOEpg09FV+ev6ZMe3vJihgdxzgcwZ8VoEEPmALCZG9LmqfVoNMMKpttIYTVG6uDY7A==}
    engines: {node: '>=0.3.1'}
    dev: true

  /diff@5.0.0:
    resolution: {integrity: sha512-/VTCrvm5Z0JGty/BWHljh+BAiw3IK+2j87NGMu8Nwc/f48WoDAC395uomO9ZD117ZOBaHmkX1oyLvkVM/aIT3w==}
    engines: {node: '>=0.3.1'}
    dev: true

  /dir-glob@3.0.1:
    resolution: {integrity: sha512-WkrWp9GR4KXfKGYzOLmTuGVi1UWFfws377n9cc55/tb6DuqyF6pcQ5AbiHEshaDpY9v6oaSr2XCDidGmMwdzIA==}
    engines: {node: '>=8'}
    dependencies:
      path-type: 4.0.0

  /doctrine@2.1.0:
    resolution: {integrity: sha512-35mSku4ZXK0vfCuHEDAwt55dg2jNajHZ1odvF+8SSr82EsZY4QmXfuWso8oEd8zRhVObSN18aM0CjSdoBX7zIw==}
    engines: {node: '>=0.10.0'}
    dependencies:
      esutils: 2.0.3
    dev: true

  /doctrine@3.0.0:
    resolution: {integrity: sha512-yS+Q5i3hBf7GBkd4KG8a7eBNNWNGLTaEwwYWUijIYM7zrlYDM0BFXHjjPWlWZ1Rg7UaddZeIDmi9jF3HmqiQ2w==}
    engines: {node: '>=6.0.0'}
    dependencies:
      esutils: 2.0.3
    dev: true

  /dot-case@2.1.1:
    resolution: {integrity: sha512-HnM6ZlFqcajLsyudHq7LeeLDr2rFAVYtDv/hV5qchQEidSck8j9OPUsXY9KwJv/lHMtYlX4DjRQqwFYa+0r8Ug==}
    dependencies:
      no-case: 2.3.2

  /dot-case@3.0.4:
    resolution: {integrity: sha512-Kv5nKlh6yRrdrGvxeJ2e5y2eRUpkUosIW4A2AS38zwSz27zu7ufDwQPi5Jhs3XAlGNetl3bmnGhQsMtkKJnj3w==}
    dependencies:
      no-case: 3.0.4
      tslib: 2.6.2

  /dot-prop@5.3.0:
    resolution: {integrity: sha512-QM8q3zDe58hqUqjraQOmzZ1LIH9SWQJTlEKCH4kJ2oQvLZk7RbQXvtDM2XEq3fwkV9CCvvH4LA0AV+ogFsBM2Q==}
    engines: {node: '>=8'}
    dependencies:
      is-obj: 2.0.0
    dev: true

  /dot-prop@6.0.1:
    resolution: {integrity: sha512-tE7ztYzXHIeyvc7N+hR3oi7FIbf/NIjVP9hmAt3yMXzrQ072/fpjGLx2GxNxGxUl5V73MEqYzioOMoVhGMJ5cA==}
    engines: {node: '>=10'}
    dependencies:
      is-obj: 2.0.0

  /duplexer3@0.1.5:
    resolution: {integrity: sha512-1A8za6ws41LQgv9HrE/66jyC5yuSjQ3L/KOpFtoBilsAK2iA2wuS5rTt1OCzIvtS2V7nVmedsUU+DGRcjBmOYA==}
    dev: true

  /eastasianwidth@0.2.0:
    resolution: {integrity: sha512-I88TYZWc9XiYHRQ4/3c5rjjfgkjhLyW2luGIheGERbNQ6OY7yTybanSpDXZa8y7VUP9YmDcYa+eyq4ca7iLqWA==}

  /ecdsa-sig-formatter@1.0.11:
    resolution: {integrity: sha512-nagl3RYrbNv6kQkeJIpt6NJZy8twLB/2vtz6yN9Z4vRKHN4/QZJIEbqohALSgwKdnksuY3k5Addp5lg8sVoVcQ==}
    dependencies:
      safe-buffer: 5.2.1

  /editor@1.0.0:
    resolution: {integrity: sha512-SoRmbGStwNYHgKfjOrX2L0mUvp9bUVv0uPppZSOMAntEbcFtoC3MKF5b3T6HQPXKIV+QGY3xPO3JK5it5lVkuw==}
    dev: true

  /ejs@3.1.10:
    resolution: {integrity: sha512-UeJmFfOrAQS8OJWPZ4qtgHyWExa088/MtK5UEyoJGFH67cDEXkZSviOiKRCZ4Xij0zxI3JECgYs3oKx+AizQBA==}
    engines: {node: '>=0.10.0'}
    hasBin: true
    dependencies:
      jake: 10.8.5

  /electron-to-chromium@1.5.18:
    resolution: {integrity: sha512-1OfuVACu+zKlmjsNdcJuVQuVE61sZOLbNM4JAQ1Rvh6EOj0/EUKhMJjRH73InPlXSh8HIJk1cVZ8pyOV/FMdUQ==}

  /emoji-regex@8.0.0:
    resolution: {integrity: sha512-MSjYzcWNOA0ewAHpz0MxpYFvwg6yjy1NG3xteoqz644VCo/RPgnr1/GGt+ic3iJTzQ8Eu3TdM14SawnVUmGE6A==}

  /emoji-regex@9.2.2:
    resolution: {integrity: sha512-L18DaJsXSUk2+42pv8mLs5jJT2hqFkFE4j21wOmgbUqsZ2hL72NsUU785g9RXgo3s0ZNgVl42TiHp3ZtOv/Vyg==}

  /empty-npm-package@1.0.0:
    resolution: {integrity: sha512-q4Mq/+XO7UNDdMiPpR/LIBIW1Zl4V0Z6UT9aKGqIAnBCtCb3lvZJM1KbDbdzdC8fKflwflModfjR29Nt0EpcwA==}

  /encoding@0.1.13:
    resolution: {integrity: sha512-ETBauow1T35Y/WZMkio9jiM0Z5xjHHmJ4XmjZOq1l/dXz3lr2sRn87nJy20RupqSh1F2m3HHPSp8ShIPQJrJ3A==}
    requiresBuild: true
    dependencies:
      iconv-lite: 0.6.3
    optional: true

  /end-of-stream@1.4.4:
    resolution: {integrity: sha512-+uw1inIHVPQoaVuHzRyXd21icM+cnt4CzD5rW+NC1wjOUSTOs+Te7FOv7AhN7vS9x/oIyhLP5PR1H+phQAHu5Q==}
    dependencies:
      once: 1.4.0

  /enhanced-resolve@5.15.0:
    resolution: {integrity: sha512-LXYT42KJ7lpIKECr2mAXIaMldcNCh/7E0KBKOu4KSfkHmP+mZmSs+8V5gBAqisWBy0OO4W5Oyys0GO1Y8KtdKg==}
    engines: {node: '>=10.13.0'}
    dependencies:
      graceful-fs: 4.2.11
      tapable: 2.2.1
    dev: true

  /enhanced-resolve@5.17.1:
    resolution: {integrity: sha512-LMHl3dXhTcfv8gM4kEzIUeTQ+7fpdA0l2tUf34BddXPkz2A5xJ5L/Pchd5BL6rdccM9QGvu0sWZzK1Z1t4wwyg==}
    engines: {node: '>=10.13.0'}
    dependencies:
      graceful-fs: 4.2.11
      tapable: 2.2.1

  /entities@4.5.0:
    resolution: {integrity: sha512-V0hjH4dGPh9Ao5p0MoRY6BVqtwCjhz6vI5LT8AJ55H+4g9/4vbHx1I54fS0XuclLhDHArPQCiMjDxjaL8fPxhw==}
    engines: {node: '>=0.12'}
    dev: true

  /env-paths@2.2.1:
    resolution: {integrity: sha512-+h1lkLKhZMTYjog1VEpJNG7NZJWcuc2DDk/qsqSTRRCOXiLjeQ1d1/udrUGhqMxUgAlwKNZ0cf2uqan5GLuS2A==}
    engines: {node: '>=6'}

  /err-code@2.0.3:
    resolution: {integrity: sha512-2bmlRpNKBxT/CRmPOlyISQpNj+qSeYvcym/uT0Jx2bMOlKLtSy1ZmLuVxSEKKyor/N5yhvp/ZiG1oE3DEYMSFA==}

  /error-ex@1.3.2:
    resolution: {integrity: sha512-7dFHNmqeFSEt2ZBsCriorKnn3Z2pj+fd9kmI6QoWw4//DL+icEBfc0U7qJCisqrTsKTjw4fNFy2pW9OqStD84g==}
    dependencies:
      is-arrayish: 0.2.1

  /es-abstract@1.22.2:
    resolution: {integrity: sha512-YoxfFcDmhjOgWPWsV13+2RNjq1F6UQnfs+8TftwNqtzlmFzEXvlUwdrNrYeaizfjQzRMxkZ6ElWMOJIFKdVqwA==}
    engines: {node: '>= 0.4'}
    dependencies:
      array-buffer-byte-length: 1.0.0
      arraybuffer.prototype.slice: 1.0.2
      available-typed-arrays: 1.0.5
      call-bind: 1.0.2
      es-set-tostringtag: 2.0.1
      es-to-primitive: 1.2.1
      function.prototype.name: 1.1.6
      get-intrinsic: 1.2.1
      get-symbol-description: 1.0.0
      globalthis: 1.0.3
      gopd: 1.0.1
      has: 1.0.3
      has-property-descriptors: 1.0.0
      has-proto: 1.0.1
      has-symbols: 1.0.3
      internal-slot: 1.0.5
      is-array-buffer: 3.0.2
      is-callable: 1.2.7
      is-negative-zero: 2.0.2
      is-regex: 1.1.4
      is-shared-array-buffer: 1.0.2
      is-string: 1.0.7
      is-typed-array: 1.1.12
      is-weakref: 1.0.2
      object-inspect: 1.12.3
      object-keys: 1.1.1
      object.assign: 4.1.4
      regexp.prototype.flags: 1.5.1
      safe-array-concat: 1.0.1
      safe-regex-test: 1.0.0
      string.prototype.trim: 1.2.8
      string.prototype.trimend: 1.0.7
      string.prototype.trimstart: 1.0.7
      typed-array-buffer: 1.0.0
      typed-array-byte-length: 1.0.0
      typed-array-byte-offset: 1.0.0
      typed-array-length: 1.0.4
      unbox-primitive: 1.0.2
      which-typed-array: 1.1.11

  /es-iterator-helpers@1.0.15:
    resolution: {integrity: sha512-GhoY8uYqd6iwUl2kgjTm4CZAf6oo5mHK7BPqx3rKgx893YSsy0LGHV6gfqqQvZt/8xM8xeOnfXBCfqclMKkJ5g==}
    dependencies:
      asynciterator.prototype: 1.0.0
      call-bind: 1.0.2
      define-properties: 1.2.1
      es-abstract: 1.22.2
      es-set-tostringtag: 2.0.1
      function-bind: 1.1.2
      get-intrinsic: 1.2.1
      globalthis: 1.0.3
      has-property-descriptors: 1.0.0
      has-proto: 1.0.1
      has-symbols: 1.0.3
      internal-slot: 1.0.5
      iterator.prototype: 1.1.2
      safe-array-concat: 1.0.1
    dev: true

  /es-module-lexer@1.3.0:
    resolution: {integrity: sha512-vZK7T0N2CBmBOixhmjdqx2gWVbFZ4DXZ/NyRMZVlJXPa7CyFS+/a4QQsDGDQy9ZfEzxFuNEsMLeQJnKP2p5/JA==}

  /es-set-tostringtag@2.0.1:
    resolution: {integrity: sha512-g3OMbtlwY3QewlqAiMLI47KywjWZoEytKr8pf6iTC8uJq5bIAH52Z9pnQ8pVL6whrCto53JZDuUIsifGeLorTg==}
    engines: {node: '>= 0.4'}
    dependencies:
      get-intrinsic: 1.2.1
      has: 1.0.3
      has-tostringtag: 1.0.0

  /es-shim-unscopables@1.0.0:
    resolution: {integrity: sha512-Jm6GPcCdC30eMLbZ2x8z2WuRwAws3zTBBKuusffYVUrNj/GVSUAZ+xKMaUpfNDR5IbyNA5LJbaecoUVbmUcB1w==}
    dependencies:
      has: 1.0.3

  /es-to-primitive@1.2.1:
    resolution: {integrity: sha512-QCOllgZJtaUo9miYBcLChTUaHNjJF3PYs1VidD7AwiEj1kYxKeQTctLAezAOH5ZKRH0g2IgPn6KwB4IT8iRpvA==}
    engines: {node: '>= 0.4'}
    dependencies:
      is-callable: 1.2.7
      is-date-object: 1.0.5
      is-symbol: 1.0.4

  /es5-ext@0.10.64:
    resolution: {integrity: sha512-p2snDhiLaXe6dahss1LddxqEm+SkuDvV8dnIQG0MWjyHpcMNfXKPE+/Cc0y+PhxJX3A4xGNeFCj5oc0BUh6deg==}
    engines: {node: '>=0.10'}
    requiresBuild: true
    dependencies:
      es6-iterator: 2.0.3
      es6-symbol: 3.1.3
      esniff: 2.0.1
      next-tick: 1.1.0
    dev: true

  /es6-iterator@2.0.3:
    resolution: {integrity: sha512-zw4SRzoUkd+cl+ZoE15A9o1oQd920Bb0iOJMQkQhl3jNc03YqVjAhG7scf9C5KWRU/R13Orf588uCC6525o02g==}
    dependencies:
      d: 1.0.1
      es5-ext: 0.10.64
      es6-symbol: 3.1.3
    dev: true

  /es6-symbol@3.1.3:
    resolution: {integrity: sha512-NJ6Yn3FuDinBaBRWl/q5X/s4koRHBrgKAu+yGI6JCBeiu3qrcbJhwT2GeR/EXVfylRk8dpQVJoLEFhK+Mu31NA==}
    dependencies:
      d: 1.0.1
      ext: 1.7.0
    dev: true

  /es6-weak-map@2.0.3:
    resolution: {integrity: sha512-p5um32HOTO1kP+w7PRnB+5lQ43Z6muuMuIMffvDN8ZB4GcnjLBV6zGStpbASIMk4DCAvEaamhe2zhyCb/QXXsA==}
    dependencies:
      d: 1.0.1
      es5-ext: 0.10.64
      es6-iterator: 2.0.3
      es6-symbol: 3.1.3
    dev: true

  /escalade@3.1.1:
    resolution: {integrity: sha512-k0er2gUkLf8O0zKJiAhmkTnJlTvINGv7ygDNPbeIsX/TJjGJZHuh9B2UxbsaEkmlEo9MfhrSzmhIlhRlI2GXnw==}
    engines: {node: '>=6'}

  /escalade@3.2.0:
    resolution: {integrity: sha512-WUj2qlxaQtO4g6Pq5c29GTcWGDyd8itL8zTlipgECz3JesAiiOKotd8JU6otB3PACgG6xkJUyVhboMS+bje/jA==}
    engines: {node: '>=6'}

  /escape-goat@4.0.0:
    resolution: {integrity: sha512-2Sd4ShcWxbx6OY1IHyla/CVNwvg7XwZVoXZHcSu9w9SReNP1EzzD5T8NWKIR38fIqEns9kDWKUQTXXAmlDrdPg==}
    engines: {node: '>=12'}

  /escape-string-regexp@1.0.5:
    resolution: {integrity: sha512-vbRorB5FUQWvla16U8R/qgaFIya2qGzwDrNmCZuYKrbdSUMG6I1ZCGQRefkRVhuOkIGVne7BQ35DSfo1qvJqFg==}
    engines: {node: '>=0.8.0'}

  /escape-string-regexp@4.0.0:
    resolution: {integrity: sha512-TtpcNJ3XAzx3Gq8sWRzJaVajRs0uVxA2YAkdb1jm2YkPz4G6egUFAyA3n5vtEIZefPk5Wa4UXbKuS5fKkJWdgA==}
    engines: {node: '>=10'}

  /escape-string-regexp@5.0.0:
    resolution: {integrity: sha512-/veY75JbMK4j1yjvuUxuVsiS/hr/4iHs9FTT6cgTexxdE0Ly/glccBAkloH/DofkjRbZU3bnoj38mOmhkZ0lHw==}
    engines: {node: '>=12'}

  /eslint-config-oclif-typescript@3.1.8(eslint@8.57.0)(typescript@5.4.5):
    resolution: {integrity: sha512-nxEKt95XesuRA+5R1L4weQvmr1U0io+qzRJ8xoRb9C9OXrQTVNgcLJMDxt8XsPsr6z6ZcB3cY8kR8BuF7nBbHQ==}
    engines: {node: '>=18.0.0'}
    dependencies:
      '@typescript-eslint/eslint-plugin': 6.21.0(@typescript-eslint/parser@6.21.0)(eslint@8.57.0)(typescript@5.4.5)
      '@typescript-eslint/parser': 6.21.0(eslint@8.57.0)(typescript@5.4.5)
      eslint-config-xo-space: 0.35.0(eslint@8.57.0)
      eslint-import-resolver-typescript: 3.6.1(@typescript-eslint/parser@6.21.0)(eslint-plugin-import@2.29.1)(eslint@8.57.0)
      eslint-plugin-import: 2.29.1(@typescript-eslint/parser@6.21.0)(eslint-import-resolver-typescript@3.6.1)(eslint@8.57.0)
      eslint-plugin-mocha: 10.4.3(eslint@8.57.0)
      eslint-plugin-n: 15.7.0(eslint@8.57.0)
      eslint-plugin-perfectionist: 2.11.0(eslint@8.57.0)(typescript@5.4.5)
    transitivePeerDependencies:
      - astro-eslint-parser
      - eslint
      - eslint-import-resolver-node
      - eslint-import-resolver-webpack
      - supports-color
      - svelte
      - svelte-eslint-parser
      - typescript
      - vue-eslint-parser
    dev: true

  /eslint-config-oclif@5.2.0(eslint@8.57.0):
    resolution: {integrity: sha512-fd2rFmm1x5YvTHNklSigbKj8ymo/uAU/PKBic/Yc+9yCRHgOAQos01mBLYVw9oeoyVLx+d79YVidkqgPoyx6RQ==}
    engines: {node: '>=18.0.0'}
    dependencies:
      eslint-config-xo-space: 0.35.0(eslint@8.57.0)
      eslint-plugin-mocha: 10.4.3(eslint@8.57.0)
      eslint-plugin-n: 15.7.0(eslint@8.57.0)
      eslint-plugin-unicorn: 48.0.1(eslint@8.57.0)
    transitivePeerDependencies:
      - eslint
    dev: true

  /eslint-config-prettier@9.0.0(eslint@8.57.0):
    resolution: {integrity: sha512-IcJsTkJae2S35pRsRAwoCE+925rJJStOdkKnLVgtE+tEpqU0EVVM7OqrwxqgptKdX29NUwC82I5pXsGFIgSevw==}
    hasBin: true
    peerDependencies:
      eslint: '>=7.0.0 || 8.51.0'
    dependencies:
      eslint: 8.57.0
    dev: true

  /eslint-config-prettier@9.1.0(eslint@8.57.0):
    resolution: {integrity: sha512-NSWl5BFQWEPi1j4TjVNItzYV7dZXZ+wP6I6ZhrBGpChQhZRUaElihE9uRRkcbRnNb76UMKDF3r+WTmNcGPKsqw==}
    hasBin: true
    peerDependencies:
      eslint: '>=7.0.0 || 8.51.0'
    dependencies:
      eslint: 8.57.0
    dev: true

  /eslint-config-xo-space@0.35.0(eslint@8.57.0):
    resolution: {integrity: sha512-+79iVcoLi3PvGcjqYDpSPzbLfqYpNcMlhsCBRsnmDoHAn4npJG6YxmHpelQKpXM7v/EeZTUKb4e1xotWlei8KA==}
    engines: {node: '>=12'}
    peerDependencies:
      eslint: '>=8.56.0 || 8.51.0'
    dependencies:
      eslint: 8.57.0
      eslint-config-xo: 0.44.0(eslint@8.57.0)
    dev: true

  /eslint-config-xo@0.44.0(eslint@8.57.0):
    resolution: {integrity: sha512-YG4gdaor0mJJi8UBeRJqDPO42MedTWYMaUyucF5bhm2pi/HS98JIxfFQmTLuyj6hGpQlAazNfyVnn7JuDn+Sew==}
    engines: {node: '>=18'}
    peerDependencies:
      eslint: '>=8.56.0 || 8.51.0'
    dependencies:
      confusing-browser-globals: 1.0.11
      eslint: 8.57.0
    dev: true

  /eslint-import-resolver-node@0.3.9:
    resolution: {integrity: sha512-WFj2isz22JahUv+B788TlO3N6zL3nNJGU8CcZbPZvVEkBPaJdCV4vy5wyghty5ROFbCRnm132v8BScu5/1BQ8g==}
    dependencies:
      debug: 3.2.7
      is-core-module: 2.13.1
      resolve: 1.22.8
    transitivePeerDependencies:
      - supports-color
    dev: true

  /eslint-import-resolver-typescript@3.6.1(@typescript-eslint/parser@6.21.0)(eslint-plugin-import@2.29.1)(eslint@8.57.0):
    resolution: {integrity: sha512-xgdptdoi5W3niYeuQxKmzVDTATvLYqhpwmykwsh7f6HIOStGWEIL9iqZgQDF9u9OEzrRwR8no5q2VT+bjAujTg==}
    engines: {node: ^14.18.0 || >=16.0.0}
    peerDependencies:
      eslint: '*'
      eslint-plugin-import: '*'
    dependencies:
      debug: 4.3.5(supports-color@8.1.1)
      enhanced-resolve: 5.15.0
      eslint: 8.57.0
      eslint-module-utils: 2.8.0(@typescript-eslint/parser@6.21.0)(eslint-import-resolver-node@0.3.9)(eslint-import-resolver-typescript@3.6.1)(eslint@8.57.0)
      eslint-plugin-import: 2.29.1(@typescript-eslint/parser@6.21.0)(eslint-import-resolver-typescript@3.6.1)(eslint@8.57.0)
      fast-glob: 3.3.2
      get-tsconfig: 4.7.2
      is-core-module: 2.13.1
      is-glob: 4.0.3
    transitivePeerDependencies:
      - '@typescript-eslint/parser'
      - eslint-import-resolver-node
      - eslint-import-resolver-webpack
      - supports-color
    dev: true

  /eslint-import-resolver-typescript@3.6.1(@typescript-eslint/parser@6.7.5)(eslint-plugin-i@2.29.0)(eslint@8.57.0):
    resolution: {integrity: sha512-xgdptdoi5W3niYeuQxKmzVDTATvLYqhpwmykwsh7f6HIOStGWEIL9iqZgQDF9u9OEzrRwR8no5q2VT+bjAujTg==}
    engines: {node: ^14.18.0 || >=16.0.0}
    peerDependencies:
      eslint: '*'
      eslint-plugin-import: '*'
    dependencies:
      debug: 4.3.5(supports-color@8.1.1)
      enhanced-resolve: 5.15.0
      eslint: 8.57.0
      eslint-module-utils: 2.8.0(@typescript-eslint/parser@6.7.5)(eslint-import-resolver-node@0.3.9)(eslint-import-resolver-typescript@3.6.1)(eslint@8.57.0)
      eslint-plugin-import: /eslint-plugin-i@2.29.0(@typescript-eslint/parser@6.7.5)(eslint-import-resolver-typescript@3.6.1)(eslint@8.57.0)
      fast-glob: 3.3.2
      get-tsconfig: 4.7.2
      is-core-module: 2.13.1
      is-glob: 4.0.3
    transitivePeerDependencies:
      - '@typescript-eslint/parser'
      - eslint-import-resolver-node
      - eslint-import-resolver-webpack
      - supports-color
    dev: true

  /eslint-module-utils@2.8.0(@typescript-eslint/parser@6.21.0)(eslint-import-resolver-node@0.3.9)(eslint-import-resolver-typescript@3.6.1)(eslint@8.57.0):
    resolution: {integrity: sha512-aWajIYfsqCKRDgUfjEXNN/JlrzauMuSEy5sbd7WXbtW3EH6A6MpwEh42c7qD+MqQo9QMJ6fWLAeIJynx0g6OAw==}
    engines: {node: '>=4'}
    peerDependencies:
      '@typescript-eslint/parser': '*'
      eslint: '*'
      eslint-import-resolver-node: '*'
      eslint-import-resolver-typescript: '*'
      eslint-import-resolver-webpack: '*'
    peerDependenciesMeta:
      '@typescript-eslint/parser':
        optional: true
      eslint:
        optional: true
      eslint-import-resolver-node:
        optional: true
      eslint-import-resolver-typescript:
        optional: true
      eslint-import-resolver-webpack:
        optional: true
    dependencies:
      '@typescript-eslint/parser': 6.21.0(eslint@8.57.0)(typescript@5.4.5)
      debug: 3.2.7
      eslint: 8.57.0
      eslint-import-resolver-node: 0.3.9
      eslint-import-resolver-typescript: 3.6.1(@typescript-eslint/parser@6.21.0)(eslint-plugin-import@2.29.1)(eslint@8.57.0)
    transitivePeerDependencies:
      - supports-color
    dev: true

  /eslint-module-utils@2.8.0(@typescript-eslint/parser@6.7.5)(eslint-import-resolver-node@0.3.9)(eslint-import-resolver-typescript@3.6.1)(eslint@8.57.0):
    resolution: {integrity: sha512-aWajIYfsqCKRDgUfjEXNN/JlrzauMuSEy5sbd7WXbtW3EH6A6MpwEh42c7qD+MqQo9QMJ6fWLAeIJynx0g6OAw==}
    engines: {node: '>=4'}
    peerDependencies:
      '@typescript-eslint/parser': '*'
      eslint: '*'
      eslint-import-resolver-node: '*'
      eslint-import-resolver-typescript: '*'
      eslint-import-resolver-webpack: '*'
    peerDependenciesMeta:
      '@typescript-eslint/parser':
        optional: true
      eslint:
        optional: true
      eslint-import-resolver-node:
        optional: true
      eslint-import-resolver-typescript:
        optional: true
      eslint-import-resolver-webpack:
        optional: true
    dependencies:
      '@typescript-eslint/parser': 6.7.5(eslint@8.57.0)(typescript@5.4.5)
      debug: 3.2.7
      eslint: 8.57.0
      eslint-import-resolver-node: 0.3.9
      eslint-import-resolver-typescript: 3.6.1(@typescript-eslint/parser@6.7.5)(eslint-plugin-i@2.29.0)(eslint@8.57.0)
    transitivePeerDependencies:
      - supports-color
    dev: true

  /eslint-plugin-chai-friendly@1.0.1(eslint@8.57.0):
    resolution: {integrity: sha512-dxD/uz1YKJ8U4yah1i+V/p/u+kHRy3YxTPe2nJGqb5lCR+ucan/KIexfZ5+q4X+tkllyMe86EBbAkdlwxNy3oQ==}
    engines: {node: '>=0.10.0'}
    peerDependencies:
      eslint: '>=3.0.0 || 8.51.0'
    dependencies:
      eslint: 8.57.0
    dev: true

  /eslint-plugin-es@4.1.0(eslint@8.57.0):
    resolution: {integrity: sha512-GILhQTnjYE2WorX5Jyi5i4dz5ALWxBIdQECVQavL6s7cI76IZTDWleTHkxz/QT3kvcs2QlGHvKLYsSlPOlPXnQ==}
    engines: {node: '>=8.10.0'}
    peerDependencies:
      eslint: '>=4.19.1 || 8.51.0'
    dependencies:
      eslint: 8.57.0
      eslint-utils: 2.1.0
      regexpp: 3.2.0
    dev: true

  /eslint-plugin-eslint-comments@3.2.0(eslint@8.57.0):
    resolution: {integrity: sha512-0jkOl0hfojIHHmEHgmNdqv4fmh7300NdpA9FFpF7zaoLvB/QeXOGNLIo86oAveJFrfB1p05kC8hpEMHM8DwWVQ==}
    engines: {node: '>=6.5.0'}
    peerDependencies:
      eslint: '>=4.19.1 || 8.51.0'
    dependencies:
      escape-string-regexp: 1.0.5
      eslint: 8.57.0
      ignore: 5.2.4
    dev: true

  /eslint-plugin-i@2.29.0(@typescript-eslint/parser@6.7.5)(eslint-import-resolver-typescript@3.6.1)(eslint@8.57.0):
    resolution: {integrity: sha512-slGeTS3GQzx9267wLJnNYNO8X9EHGsc75AKIAFvnvMYEcTJKotPKL1Ru5PIGVHIVet+2DsugePWp8Oxpx8G22w==}
    engines: {node: '>=12'}
    peerDependencies:
      eslint: ^7.2.0 || ^8 || 8.51.0
    dependencies:
      debug: 3.2.7
      doctrine: 2.1.0
      eslint: 8.57.0
      eslint-import-resolver-node: 0.3.9
      eslint-module-utils: 2.8.0(@typescript-eslint/parser@6.7.5)(eslint-import-resolver-node@0.3.9)(eslint-import-resolver-typescript@3.6.1)(eslint@8.57.0)
      get-tsconfig: 4.7.5
      is-glob: 4.0.3
      minimatch: 3.1.2
      resolve: 1.22.8
      semver: 7.6.2
    transitivePeerDependencies:
      - '@typescript-eslint/parser'
      - eslint-import-resolver-typescript
      - eslint-import-resolver-webpack
      - supports-color
    dev: true

  /eslint-plugin-import@2.29.1(@typescript-eslint/parser@6.21.0)(eslint-import-resolver-typescript@3.6.1)(eslint@8.57.0):
    resolution: {integrity: sha512-BbPC0cuExzhiMo4Ff1BTVwHpjjv28C5R+btTOGaCRC7UEz801up0JadwkeSk5Ued6TG34uaczuVuH6qyy5YUxw==}
    engines: {node: '>=4'}
    peerDependencies:
      '@typescript-eslint/parser': '*'
      eslint: ^2 || ^3 || ^4 || ^5 || ^6 || ^7.2.0 || ^8 || 8.51.0
    peerDependenciesMeta:
      '@typescript-eslint/parser':
        optional: true
    dependencies:
      '@typescript-eslint/parser': 6.21.0(eslint@8.57.0)(typescript@5.4.5)
      array-includes: 3.1.7
      array.prototype.findlastindex: 1.2.3
      array.prototype.flat: 1.3.2
      array.prototype.flatmap: 1.3.2
      debug: 3.2.7
      doctrine: 2.1.0
      eslint: 8.57.0
      eslint-import-resolver-node: 0.3.9
      eslint-module-utils: 2.8.0(@typescript-eslint/parser@6.21.0)(eslint-import-resolver-node@0.3.9)(eslint-import-resolver-typescript@3.6.1)(eslint@8.57.0)
      hasown: 2.0.2
      is-core-module: 2.13.1
      is-glob: 4.0.3
      minimatch: 3.1.2
      object.fromentries: 2.0.7
      object.groupby: 1.0.1
      object.values: 1.1.7
      semver: 6.3.1
      tsconfig-paths: 3.15.0
    transitivePeerDependencies:
      - eslint-import-resolver-typescript
      - eslint-import-resolver-webpack
      - supports-color
    dev: true

  /eslint-plugin-jsdoc@46.8.2(eslint@8.57.0):
    resolution: {integrity: sha512-5TSnD018f3tUJNne4s4gDWQflbsgOycIKEUBoCLn6XtBMgNHxQFmV8vVxUtiPxAQq8lrX85OaSG/2gnctxw9uQ==}
    engines: {node: '>=16'}
    peerDependencies:
      eslint: ^7.0.0 || ^8.0.0 || 8.51.0
    dependencies:
      '@es-joy/jsdoccomment': 0.40.1
      are-docs-informative: 0.0.2
      comment-parser: 1.4.0
      debug: 4.3.5(supports-color@8.1.1)
      escape-string-regexp: 4.0.0
      eslint: 8.57.0
      esquery: 1.5.0
      is-builtin-module: 3.2.1
      semver: 7.6.2
      spdx-expression-parse: 3.0.1
    transitivePeerDependencies:
      - supports-color
    dev: true

  /eslint-plugin-mocha@10.4.3(eslint@8.57.0):
    resolution: {integrity: sha512-emc4TVjq5Ht0/upR+psftuz6IBG5q279p+1dSRDeHf+NS9aaerBi3lXKo1SEzwC29hFIW21gO89CEWSvRsi8IQ==}
    engines: {node: '>=14.0.0'}
    peerDependencies:
      eslint: '>=7.0.0 || 8.51.0'
    dependencies:
      eslint: 8.57.0
      eslint-utils: 3.0.0(eslint@8.57.0)
      globals: 13.24.0
      rambda: 7.5.0
    dev: true

  /eslint-plugin-n@15.7.0(eslint@8.57.0):
    resolution: {integrity: sha512-jDex9s7D/Qial8AGVIHq4W7NswpUD5DPDL2RH8Lzd9EloWUuvUkHfv4FRLMipH5q2UtyurorBkPeNi1wVWNh3Q==}
    engines: {node: '>=12.22.0'}
    peerDependencies:
      eslint: '>=7.0.0 || 8.51.0'
    dependencies:
      builtins: 5.0.1
      eslint: 8.57.0
      eslint-plugin-es: 4.1.0(eslint@8.57.0)
      eslint-utils: 3.0.0(eslint@8.57.0)
      ignore: 5.2.4
      is-core-module: 2.13.1
      minimatch: 3.1.2
      resolve: 1.22.8
      semver: 7.6.2
    dev: true

  /eslint-plugin-perfectionist@2.11.0(eslint@8.57.0)(typescript@5.4.5):
    resolution: {integrity: sha512-XrtBtiu5rbQv88gl+1e2RQud9te9luYNvKIgM9emttQ2zutHPzY/AQUucwxscDKV4qlTkvLTxjOFvxqeDpPorw==}
    peerDependencies:
      astro-eslint-parser: ^1.0.2
      eslint: '>=8.0.0 || 8.51.0'
      svelte: '>=3.0.0'
      svelte-eslint-parser: ^0.37.0
      vue-eslint-parser: '>=9.0.0'
    peerDependenciesMeta:
      astro-eslint-parser:
        optional: true
      svelte:
        optional: true
      svelte-eslint-parser:
        optional: true
      vue-eslint-parser:
        optional: true
    dependencies:
      '@typescript-eslint/utils': 6.21.0(eslint@8.57.0)(typescript@5.4.5)
      eslint: 8.57.0
      minimatch: 9.0.5
      natural-compare-lite: 1.4.0
    transitivePeerDependencies:
      - supports-color
      - typescript
    dev: true

  /eslint-plugin-promise@6.1.1(eslint@8.57.0):
    resolution: {integrity: sha512-tjqWDwVZQo7UIPMeDReOpUgHCmCiH+ePnVT+5zVapL0uuHnegBUs2smM13CzOs2Xb5+MHMRFTs9v24yjba4Oig==}
    engines: {node: ^12.22.0 || ^14.17.0 || >=16.0.0}
    peerDependencies:
      eslint: ^7.0.0 || ^8.0.0 || 8.51.0
    dependencies:
      eslint: 8.57.0
    dev: true

  /eslint-plugin-react-hooks@4.6.0(eslint@8.57.0):
    resolution: {integrity: sha512-oFc7Itz9Qxh2x4gNHStv3BqJq54ExXmfC+a1NjAta66IAN87Wu0R/QArgIS9qKzX3dXKPI9H5crl9QchNMY9+g==}
    engines: {node: '>=10'}
    peerDependencies:
      eslint: ^3.0.0 || ^4.0.0 || ^5.0.0 || ^6.0.0 || ^7.0.0 || ^8.0.0-0 || 8.51.0
    dependencies:
      eslint: 8.57.0
    dev: true

  /eslint-plugin-react@7.33.2(eslint@8.57.0):
    resolution: {integrity: sha512-73QQMKALArI8/7xGLNI/3LylrEYrlKZSb5C9+q3OtOewTnMQi5cT+aE9E41sLCmli3I9PGGmD1yiZydyo4FEPw==}
    engines: {node: '>=4'}
    peerDependencies:
      eslint: ^3 || ^4 || ^5 || ^6 || ^7 || ^8 || 8.51.0
    dependencies:
      array-includes: 3.1.7
      array.prototype.flatmap: 1.3.2
      array.prototype.tosorted: 1.1.2
      doctrine: 2.1.0
      es-iterator-helpers: 1.0.15
      eslint: 8.57.0
      estraverse: 5.3.0
      jsx-ast-utils: 3.3.3
      minimatch: 3.1.2
      object.entries: 1.1.7
      object.fromentries: 2.0.7
      object.hasown: 1.1.3
      object.values: 1.1.7
      prop-types: 15.8.1
      resolve: 2.0.0-next.4
      semver: 6.3.1
      string.prototype.matchall: 4.0.10
    dev: true

  /eslint-plugin-tsdoc@0.2.17:
    resolution: {integrity: sha512-xRmVi7Zx44lOBuYqG8vzTXuL6IdGOeF9nHX17bjJ8+VE6fsxpdGem0/SBTmAwgYMKYB1WBkqRJVQ+n8GK041pA==}
    dependencies:
      '@microsoft/tsdoc': 0.14.2
      '@microsoft/tsdoc-config': 0.16.2
    dev: true

  /eslint-plugin-unicorn@48.0.1(eslint@8.57.0):
    resolution: {integrity: sha512-FW+4r20myG/DqFcCSzoumaddKBicIPeFnTrifon2mWIzlfyvzwyqZjqVP7m4Cqr/ZYisS2aiLghkUWaPg6vtCw==}
    engines: {node: '>=16'}
    peerDependencies:
      eslint: '>=8.44.0 || 8.51.0'
    dependencies:
      '@babel/helper-validator-identifier': 7.22.20
      '@eslint-community/eslint-utils': 4.4.0(eslint@8.57.0)
      ci-info: 3.9.0
      clean-regexp: 1.0.0
      eslint: 8.57.0
      esquery: 1.5.0
      indent-string: 4.0.0
      is-builtin-module: 3.2.1
      jsesc: 3.0.2
      lodash: 4.17.21
      pluralize: 8.0.0
      read-pkg-up: 7.0.1
      regexp-tree: 0.1.27
      regjsparser: 0.10.0
      semver: 7.6.2
      strip-indent: 3.0.0
    dev: true

  /eslint-plugin-unused-imports@3.0.0(@typescript-eslint/eslint-plugin@6.7.5)(eslint@8.57.0):
    resolution: {integrity: sha512-sduiswLJfZHeeBJ+MQaG+xYzSWdRXoSw61DpU13mzWumCkR0ufD0HmO4kdNokjrkluMHpj/7PJeN35pgbhW3kw==}
    engines: {node: ^12.22.0 || ^14.17.0 || >=16.0.0}
    peerDependencies:
      '@typescript-eslint/eslint-plugin': ^6.0.0
      eslint: ^8.0.0 || 8.51.0
    peerDependenciesMeta:
      '@typescript-eslint/eslint-plugin':
        optional: true
    dependencies:
      '@typescript-eslint/eslint-plugin': 6.7.5(@typescript-eslint/parser@6.7.5)(eslint@8.57.0)(typescript@5.4.5)
      eslint: 8.57.0
      eslint-rule-composer: 0.3.0
    dev: true

  /eslint-rule-composer@0.3.0:
    resolution: {integrity: sha512-bt+Sh8CtDmn2OajxvNO+BX7Wn4CIWMpTRm3MaiKPCQcnnlm0CS2mhui6QaoeQugs+3Kj2ESKEEGJUdVafwhiCg==}
    engines: {node: '>=4.0.0'}
    dev: true

  /eslint-scope@5.1.1:
    resolution: {integrity: sha512-2NxwbF/hZ0KpepYN0cNbo+FN6XoK7GaHlQhgx/hIZl6Va0bF45RQOOwhLIy8lQDbuCiadSLCBnH2CFYquit5bw==}
    engines: {node: '>=8.0.0'}
    dependencies:
      esrecurse: 4.3.0
      estraverse: 4.3.0

  /eslint-scope@7.2.2:
    resolution: {integrity: sha512-dOt21O7lTMhDM+X9mB4GX+DZrZtCUJPL/wlcTqxyrx5IvO0IYtILdtrQGQp+8n5S0gwSVmOf9NQrjMOgfQZlIg==}
    engines: {node: ^12.22.0 || ^14.17.0 || >=16.0.0}
    dependencies:
      esrecurse: 4.3.0
      estraverse: 5.3.0
    dev: true

  /eslint-utils@2.1.0:
    resolution: {integrity: sha512-w94dQYoauyvlDc43XnGB8lU3Zt713vNChgt4EWwhXAP2XkBvndfxF0AgIqKOOasjPIPzj9JqgwkwbCYD0/V3Zg==}
    engines: {node: '>=6'}
    dependencies:
      eslint-visitor-keys: 1.3.0
    dev: true

  /eslint-utils@3.0.0(eslint@8.57.0):
    resolution: {integrity: sha512-uuQC43IGctw68pJA1RgbQS8/NP7rch6Cwd4j3ZBtgo4/8Flj4eGE7ZYSZRN3iq5pVUv6GPdW5Z1RFleo84uLDA==}
    engines: {node: ^10.0.0 || ^12.0.0 || >= 14.0.0}
    peerDependencies:
      eslint: '>=5 || 8.51.0'
    dependencies:
      eslint: 8.57.0
      eslint-visitor-keys: 2.1.0
    dev: true

  /eslint-visitor-keys@1.3.0:
    resolution: {integrity: sha512-6J72N8UNa462wa/KFODt/PJ3IU60SDpC3QXC1Hjc1BXXpfL2C9R5+AU7jhe0F6GREqVMh4Juu+NY7xn+6dipUQ==}
    engines: {node: '>=4'}
    dev: true

  /eslint-visitor-keys@2.1.0:
    resolution: {integrity: sha512-0rSmRBzXgDzIsD6mGdJgevzgezI534Cer5L/vyMX0kHzT/jiB43jRhd9YUlMGYLQy2zprNmoT8qasCGtY+QaKw==}
    engines: {node: '>=10'}
    dev: true

  /eslint-visitor-keys@3.4.3:
    resolution: {integrity: sha512-wpc+LXeiyiisxPlEkUzU6svyS1frIO3Mgxj1fdy7Pm8Ygzguax2N3Fa/D/ag1WqbOprdI+uY6wMUl8/a2G+iag==}
    engines: {node: ^12.22.0 || ^14.17.0 || >=16.0.0}
    dev: true

  /eslint@8.57.0:
    resolution: {integrity: sha512-dZ6+mexnaTIbSBZWgou51U6OmzIhYM2VcNdtiTtI7qPNZm35Akpr0f6vtw3w1Kmn5PYo+tZVfh13WrhpS6oLqQ==}
    engines: {node: ^12.22.0 || ^14.17.0 || >=16.0.0}
    hasBin: true
    dependencies:
      '@eslint-community/eslint-utils': 4.4.0(eslint@8.57.0)
      '@eslint-community/regexpp': 4.10.0
      '@eslint/eslintrc': 2.1.4
      '@eslint/js': 8.57.0
      '@humanwhocodes/config-array': 0.11.14
      '@humanwhocodes/module-importer': 1.0.1
      '@nodelib/fs.walk': 1.2.8
      '@ungap/structured-clone': 1.2.0
      ajv: 6.12.6
      chalk: 4.1.2
      cross-spawn: 7.0.3
      debug: 4.3.4(supports-color@8.1.1)
      doctrine: 3.0.0
      escape-string-regexp: 4.0.0
      eslint-scope: 7.2.2
      eslint-visitor-keys: 3.4.3
      espree: 9.6.1
      esquery: 1.5.0
      esutils: 2.0.3
      fast-deep-equal: 3.1.3
      file-entry-cache: 6.0.1
      find-up: 5.0.0
      glob-parent: 6.0.2
      globals: 13.24.0
      graphemer: 1.4.0
      ignore: 5.2.4
      imurmurhash: 0.1.4
      is-glob: 4.0.3
      is-path-inside: 3.0.3
      js-yaml: 4.1.0
      json-stable-stringify-without-jsonify: 1.0.1
      levn: 0.4.1
      lodash.merge: 4.6.2
      minimatch: 3.1.2
      natural-compare: 1.4.0
      optionator: 0.9.3
      strip-ansi: 6.0.1
      text-table: 0.2.0
    transitivePeerDependencies:
      - supports-color
    dev: true

  /esniff@2.0.1:
    resolution: {integrity: sha512-kTUIGKQ/mDPFoJ0oVfcmyJn4iBDRptjNVIzwIFR7tqWXdVI9xfA2RMwY/gbSpJG3lkdWNEjLap/NqVHZiJsdfg==}
    engines: {node: '>=0.10'}
    dependencies:
      d: 1.0.1
      es5-ext: 0.10.64
      event-emitter: 0.3.5
      type: 2.7.2
    dev: true

  /espree@9.6.1:
    resolution: {integrity: sha512-oruZaFkjorTpF32kDSI5/75ViwGeZginGGy2NoOSg3Q9bnwlnmDm4HLnkl0RE3n+njDXR037aY1+x58Z/zFdwQ==}
    engines: {node: ^12.22.0 || ^14.17.0 || >=16.0.0}
    dependencies:
      acorn: 8.10.0
      acorn-jsx: 5.3.2(acorn@8.10.0)
      eslint-visitor-keys: 3.4.3
    dev: true

  /esprima@4.0.1:
    resolution: {integrity: sha512-eGuFFw7Upda+g4p+QHvnW0RyTX/SVeJBDM/gCtMARO0cLuT2HcEKnTPvhjV6aGeqrCB/sbNop0Kszm0jsaWU4A==}
    engines: {node: '>=4'}
    hasBin: true

  /esquery@1.5.0:
    resolution: {integrity: sha512-YQLXUplAwJgCydQ78IMJywZCceoqk1oH01OERdSAJc/7U2AylwjhSCLDEtqwg811idIS/9fIU5GjG73IgjKMVg==}
    engines: {node: '>=0.10'}
    dependencies:
      estraverse: 5.3.0
    dev: true

  /esrecurse@4.3.0:
    resolution: {integrity: sha512-KmfKL3b6G+RXvP8N1vr3Tq1kL/oCFgn2NYXEtqP8/L3pKapUA4G8cFVaoF3SU323CD4XypR/ffioHmkti6/Tag==}
    engines: {node: '>=4.0'}
    dependencies:
      estraverse: 5.3.0

  /estraverse@4.3.0:
    resolution: {integrity: sha512-39nnKffWz8xN1BU/2c79n9nB9HDzo0niYUqx6xyqUnyoAnQyyWpOTdZEeiCch8BBu515t4wp9ZmgVfVhn9EBpw==}
    engines: {node: '>=4.0'}

  /estraverse@5.3.0:
    resolution: {integrity: sha512-MMdARuVEQziNTeJD8DgMqmhwR11BRQ/cBP+pLtYdSTnf3MIO8fFeiINEbX36ZdNlfU/7A9f3gUw49B3oQsvwBA==}
    engines: {node: '>=4.0'}

  /esutils@2.0.3:
    resolution: {integrity: sha512-kVscqXk4OCp68SZ0dkgEKVi6/8ij300KBWTJq32P/dYeWTSwK41WyTxalN1eRmA5Z9UU/LX9D7FWSmV9SAYx6g==}
    engines: {node: '>=0.10.0'}
    dev: true

  /event-emitter@0.3.5:
    resolution: {integrity: sha512-D9rRn9y7kLPnJ+hMq7S/nhvoKwwvVJahBi2BPmx3bvbsEdK3W9ii8cBSGjP+72/LnM4n6fo3+dkCX5FeTQruXA==}
    dependencies:
      d: 1.0.1
      es5-ext: 0.10.64
    dev: true

  /event-lite@0.1.2:
    resolution: {integrity: sha512-HnSYx1BsJ87/p6swwzv+2v6B4X+uxUteoDfRxsAb1S1BePzQqOLevVmkdA15GHJVd9A9Ok6wygUR18Hu0YeV9g==}

  /events@3.3.0:
    resolution: {integrity: sha512-mQw+2fkQbALzQ7V0MY0IqdnXNOeTtP4r0lN9z7AAawCXgqea7bDii20AYrIBrFd/Hx0M2Ocz6S111CaFkUcb0Q==}
    engines: {node: '>=0.8.x'}

  /execa@5.1.1:
    resolution: {integrity: sha512-8uSpZZocAZRBAPIEINJj3Lo9HyGitllczc27Eh5YYojjMFMn8yHMDMaUHE2Jqfq05D/wucwI4JGURyXt1vchyg==}
    engines: {node: '>=10'}
    dependencies:
      cross-spawn: 7.0.3
      get-stream: 6.0.1
      human-signals: 2.1.0
      is-stream: 2.0.1
      merge-stream: 2.0.0
      npm-run-path: 4.0.1
      onetime: 5.1.2
      signal-exit: 3.0.7
      strip-final-newline: 2.0.0

  /expand-tilde@2.0.2:
    resolution: {integrity: sha512-A5EmesHW6rfnZ9ysHQjPdJRni0SRar0tjtG5MNtm9n5TUvsYU8oozprtRD4AqHxcZWWlVuAmQo2nWKfN9oyjTw==}
    engines: {node: '>=0.10.0'}
    dependencies:
      homedir-polyfill: 1.0.3

  /ext@1.7.0:
    resolution: {integrity: sha512-6hxeJYaL110a9b5TEJSj0gojyHQAmA2ch5Os+ySCiA1QGdS697XWY1pzsrSjqA9LDEEgdB/KypIlR59RcLuHYw==}
    dependencies:
      type: 2.7.2
    dev: true

  /extend-shallow@2.0.1:
    resolution: {integrity: sha512-zCnTtlxNoAiDc3gqY2aYAWFx7XWWiasuF2K8Me5WbN8otHKTUKBwjPtNpRs/rbUZm7KxWAaNj7P1a/p52GbVug==}
    engines: {node: '>=0.10.0'}
    dependencies:
      is-extendable: 0.1.1

  /extend@3.0.2:
    resolution: {integrity: sha512-fjquC59cD7CyW6urNXK0FBufkZcoiGG80wTuPujX590cB5Ttln20E2UB4S/WARVqhXffZl2LNgS+gQdPIIim/g==}

  /external-editor@3.1.0:
    resolution: {integrity: sha512-hMQ4CX1p1izmuLYyZqLMO/qGNw10wSv9QDCPfzXfyFrOaCSSoRfqE1Kf1s5an66J5JZC62NewG+mK49jOCtQew==}
    engines: {node: '>=4'}
    dependencies:
      chardet: 0.7.0
      iconv-lite: 0.4.24
      tmp: 0.0.33

  /fast-deep-equal@3.1.3:
    resolution: {integrity: sha512-f3qQ9oQy9j2AhBe/H9VC91wLmKBCCU/gDOnKNAYG5hswO7BLKj09Hc5HYNz9cGI++xlpDCIgDaitVs03ATR84Q==}

  /fast-glob@3.3.2:
    resolution: {integrity: sha512-oX2ruAFQwf/Orj8m737Y5adxDQO0LAB7/S5MnxCdTNDd4p6BsyIVsv9JQsATbTSq8KHRpLwIHbVlUNatxd+1Ow==}
    engines: {node: '>=8.6.0'}
    dependencies:
      '@nodelib/fs.stat': 2.0.5
      '@nodelib/fs.walk': 1.2.8
      glob-parent: 5.1.2
      merge2: 1.4.1
      micromatch: 4.0.8

  /fast-json-patch@3.1.1:
    resolution: {integrity: sha512-vf6IHUX2SBcA+5/+4883dsIjpBTqmfBjmYiWK1savxQmFk4JfBMLa7ynTYOs1Rolp/T1betJxHiGD3g1Mn8lUQ==}

  /fast-json-stable-stringify@2.1.0:
    resolution: {integrity: sha512-lhd/wF+Lk98HZoTCtlVraHtfh5XYijIjalXck7saUtuanSDyLMxnHhSXEDJqHxD7msR8D0uCmqlkwjCV8xvwHw==}

  /fast-levenshtein@2.0.6:
    resolution: {integrity: sha512-DCXu6Ifhqcks7TZKY3Hxp3y6qphY5SJZmrWMDrKcERSOXWQdMhU9Ig/PYrzyw/ul9jOIyh0N4M0tbC5hodg8dw==}
    dev: true

  /fast-levenshtein@3.0.0:
    resolution: {integrity: sha512-hKKNajm46uNmTlhHSyZkmToAc56uZJwYq7yrciZjqOxnlfQwERDQJmHPUp7m1m9wx8vgOe8IaCKZ5Kv2k1DdCQ==}
    dependencies:
      fastest-levenshtein: 1.0.16

  /fast-memoize@2.5.2:
    resolution: {integrity: sha512-Ue0LwpDYErFbmNnZSF0UH6eImUwDmogUO1jyE+JbN2gsQz/jICm1Ve7t9QT0rNSsfJt+Hs4/S3GnsDVjL4HVrw==}

  /fastest-levenshtein@1.0.16:
    resolution: {integrity: sha512-eRnCtTTtGZFpQCwhJiUOuxPQWRXVKYDn0b2PeHfXL6/Zi53SLAzAHfVhVWK2AryC/WH05kGfxhFIPvTF0SXQzg==}
    engines: {node: '>= 4.9.1'}

  /fastq@1.15.0:
    resolution: {integrity: sha512-wBrocU2LCXXa+lWBt8RoIRD89Fi8OdABODa/kEnyeyjS5aZO5/GNvI5sEINADqP/h8M29UHTHUb53sUu5Ihqdw==}
    dependencies:
      reusify: 1.0.4

  /fetch-blob@3.2.0:
    resolution: {integrity: sha512-7yAQpD2UMJzLi1Dqv7qFYnPbaPx7ZfFK6PiIxQ4PfkGPyNyl2Ugx+a/umUonmKqjhM4DnfbMvdX6otXq83soQQ==}
    engines: {node: ^12.20 || >= 14.13}
    dependencies:
      node-domexception: 1.0.0
      web-streams-polyfill: 3.3.3

  /fflate@0.8.2:
    resolution: {integrity: sha512-cPJU47OaAoCbg0pBvzsgpTPhmhqI5eJjh/JIu8tPj5q+T7iLvW/JAYUqmE7KOB4R1ZyEhzBaIQpQpardBF5z8A==}

  /figures@2.0.0:
    resolution: {integrity: sha512-Oa2M9atig69ZkfwiApY8F2Yy+tzMbazyvqv21R0NsSC8floSOC09BbT1ITWAdoMGQvJ/aZnR1KMwdx9tvHnTNA==}
    engines: {node: '>=4'}
    dependencies:
      escape-string-regexp: 1.0.5
    dev: true

  /figures@3.2.0:
    resolution: {integrity: sha512-yaduQFRKLXYOGgEn6AZau90j3ggSOyiqXU0F9JZfeXYhNa+Jk4X+s45A2zg5jns87GAFa34BBm2kXw4XpNcbdg==}
    engines: {node: '>=8'}
    dependencies:
      escape-string-regexp: 1.0.5

  /file-entry-cache@6.0.1:
    resolution: {integrity: sha512-7Gps/XWymbLk2QLYK4NzpMOrYjMhdIxXuIvy2QBsLE6ljuodKvdkWs/cpyJJ3CVIVpH0Oi1Hvg1ovbMzLdFBBg==}
    engines: {node: ^10.12.0 || >=12.0.0}
    dependencies:
      flat-cache: 3.0.4
    dev: true

  /filelist@1.0.4:
    resolution: {integrity: sha512-w1cEuf3S+DrLCQL7ET6kz+gmlJdbq9J7yXCSjK/OZCPA+qEN1WyF4ZAf0YYJa4/shHJra2t/d/r8SV4Ji+x+8Q==}
    dependencies:
      minimatch: 5.1.6

  /fill-range@7.1.1:
    resolution: {integrity: sha512-YsGpe3WHLK8ZYi4tWDg2Jy3ebRz2rXowDxnld4bkQB00cc/1Zw9AWnC0i9ztDJitivtQvaI9KaLyKrc+hBW0yg==}
    engines: {node: '>=8'}
    dependencies:
      to-regex-range: 5.0.1

  /filter-obj@1.1.0:
    resolution: {integrity: sha512-8rXg1ZnX7xzy2NGDVkBVaAy+lSlPNwad13BtgSlLuxfIslyt5Vg64U7tFcCt4WS1R0hvtnQybT/IyCkGZ3DpXQ==}
    engines: {node: '>=0.10.0'}

  /find-config@1.0.0:
    resolution: {integrity: sha512-Z+suHH+7LSE40WfUeZPIxSxypCWvrzdVc60xAjUShZeT5eMWM0/FQUduq3HjluyfAHWvC/aOBkT1pTZktyF/jg==}
    engines: {node: '>= 0.12'}
    dependencies:
      user-home: 2.0.0
    dev: true

  /find-node-modules@2.1.3:
    resolution: {integrity: sha512-UC2I2+nx1ZuOBclWVNdcnbDR5dlrOdVb7xNjmT/lHE+LsgztWks3dG7boJ37yTS/venXw84B/mAW9uHVoC5QRg==}
    dependencies:
      findup-sync: 4.0.0
      merge: 2.1.1
    dev: true

  /find-replace@1.0.3:
    resolution: {integrity: sha512-KrUnjzDCD9426YnCP56zGYy/eieTnhtK6Vn++j+JJzmlsWWwEkDnsyVF575spT6HJ6Ow9tlbT3TQTDsa+O4UWA==}
    engines: {node: '>=4.0.0'}
    dependencies:
      array-back: 1.0.4
      test-value: 2.1.0
    dev: true

  /find-root@1.1.0:
    resolution: {integrity: sha512-NKfW6bec6GfKc0SGx1e07QZY9PE99u0Bft/0rzSD5k3sO/vwkVUpDUKVm5Gpp5Ue3YfShPFTX2070tDs5kB9Ng==}
    dev: true

  /find-up@2.1.0:
    resolution: {integrity: sha512-NWzkk0jSJtTt08+FBFMvXoeZnOJD+jTtsRmBYbAIzJdX6l7dLgR7CTubCM5/eDdPUBvLCeVasP1brfVR/9/EZQ==}
    engines: {node: '>=4'}
    dependencies:
      locate-path: 2.0.0
    dev: true

  /find-up@4.1.0:
    resolution: {integrity: sha512-PpOwAdQ/YlXQ2vj8a3h8IipDuYRi3wceVQQGYWxNINccq40Anw7BlsEXCMbt1Zt+OLA6Fq9suIpIWD0OsnISlw==}
    engines: {node: '>=8'}
    dependencies:
      locate-path: 5.0.0
      path-exists: 4.0.0

  /find-up@5.0.0:
    resolution: {integrity: sha512-78/PXT1wlLLDgTzDs7sjq9hzz0vXD+zn+7wypEe4fXQxCmdmqfGsEPQxmiCSQI3ajFV91bVSsvNtrJRiW6nGng==}
    engines: {node: '>=10'}
    dependencies:
      locate-path: 6.0.0
      path-exists: 4.0.0

  /find-up@7.0.0:
    resolution: {integrity: sha512-YyZM99iHrqLKjmt4LJDj58KI+fYyufRLBSYcqycxf//KpBk9FoewoGX0450m9nB44qrZnovzC2oeP5hUibxc/g==}
    engines: {node: '>=18'}
    dependencies:
      locate-path: 7.2.0
      path-exists: 5.0.0
      unicorn-magic: 0.1.0

  /find-yarn-workspace-root@2.0.0:
    resolution: {integrity: sha512-1IMnbjt4KzsQfnhnzNd8wUEgXZ44IzZaZmnLYx7D5FZlaHt2gW20Cri8Q+E/t5tIj4+epTBub+2Zxu/vNILzqQ==}
    dependencies:
      micromatch: 4.0.8

  /findup-sync@4.0.0:
    resolution: {integrity: sha512-6jvvn/12IC4quLBL1KNokxC7wWTvYncaVUYSoxWw7YykPLuRrnv4qdHcSOywOI5RpkOVGeQRtWM8/q+G6W6qfQ==}
    engines: {node: '>= 8'}
    dependencies:
      detect-file: 1.0.0
      is-glob: 4.0.3
      micromatch: 4.0.8
      resolve-dir: 1.0.1
    dev: true

  /flat-cache@3.0.4:
    resolution: {integrity: sha512-dm9s5Pw7Jc0GvMYbshN6zchCA9RgQlzzEZX3vylR9IqFfS8XciblUXOKfW6SiuJ0e13eDYZoZV5wdrev7P3Nwg==}
    engines: {node: ^10.12.0 || >=12.0.0}
    dependencies:
      flatted: 3.2.7
      rimraf: 3.0.2
    dev: true

  /flat@5.0.2:
    resolution: {integrity: sha512-b6suED+5/3rTpUBdG1gupIl8MPFCAMA0QXwmljLhvCUKcUvdE4gWky9zpuGCcXHOsz4J9wPGNWq6OKpmIzz3hQ==}
    hasBin: true
    dev: true

  /flatted@3.2.7:
    resolution: {integrity: sha512-5nqDSxl8nn5BSNxyR3n4I6eDmbolI6WT+QqR547RwxQapgjQBmtktdP+HTBb/a/zLsbzERTONyUB5pefh5TtjQ==}
    dev: true

  /for-each@0.3.3:
    resolution: {integrity: sha512-jqYfLp7mo9vIyQf8ykW2v7A+2N4QjeCeI5+Dz9XraiO1ign81wjiH7Fb9vSOWvQfNtmSa4H2RoQTrrXivdUZmw==}
    dependencies:
      is-callable: 1.2.7

  /foreground-child@2.0.0:
    resolution: {integrity: sha512-dCIq9FpEcyQyXKCkyzmlPTFNgrCzPudOe+mhvJU5zAtlBnGVy2yKxtfsxK2tQBThwq225jcvBjpw1Gr40uzZCA==}
    engines: {node: '>=8.0.0'}
    dependencies:
      cross-spawn: 7.0.3
      signal-exit: 3.0.7
    dev: true

  /foreground-child@3.1.1:
    resolution: {integrity: sha512-TMKDUnIte6bfb5nWv7V/caI169OHgvwjb7V4WkeUvbQQdjr5rWKqHFiKWb/fcOwB+CzBT+qbWjvj+DVwRskpIg==}
    engines: {node: '>=14'}
    dependencies:
      cross-spawn: 7.0.3
      signal-exit: 4.1.0

  /form-data-encoder@2.1.3:
    resolution: {integrity: sha512-KqU0nnPMgIJcCOFTNJFEA8epcseEaoox4XZffTgy8jlI6pL/5EFyR54NRG7CnCJN0biY7q52DO3MH6/sJ/TKlQ==}
    engines: {node: '>= 14.17'}

  /form-data@3.0.1:
    resolution: {integrity: sha512-RHkBKtLWUVwd7SqRIvCZMEvAMoGUp0XU+seQiZejj0COz3RI3hWP4sCv3gZWWLjJTd7rGwcsF5eKZGii0r/hbg==}
    engines: {node: '>= 6'}
    dependencies:
      asynckit: 0.4.0
      combined-stream: 1.0.8
      mime-types: 2.1.35
    dev: true

  /form-data@4.0.0:
    resolution: {integrity: sha512-ETEklSGi5t0QMZuiXoA/Q6vcnxcLQP5vdugSpuAyi6SVGi2clPPp+xgEhuMaHC+zGgn31Kd235W35f7Hykkaww==}
    engines: {node: '>= 6'}
    dependencies:
      asynckit: 0.4.0
      combined-stream: 1.0.8
      mime-types: 2.1.35

  /formdata-polyfill@4.0.10:
    resolution: {integrity: sha512-buewHzMvYL29jdeQTVILecSaZKnt/RJWjoZCF5OW60Z67/GmSLBkOFM7qh1PI3zFNtJbaZL5eQu1vLfazOwj4g==}
    engines: {node: '>=12.20.0'}
    dependencies:
      fetch-blob: 3.2.0

  /fp-and-or@0.1.4:
    resolution: {integrity: sha512-+yRYRhpnFPWXSly/6V4Lw9IfOV26uu30kynGJ03PW+MnjOEQe45RZ141QcS0aJehYBYA50GfCDnsRbFJdhssRw==}
    engines: {node: '>=10'}

  /fs-exists-sync@0.1.0:
    resolution: {integrity: sha512-cR/vflFyPZtrN6b38ZyWxpWdhlXrzZEBawlpBQMq7033xVY7/kg0GDMBK5jg8lDYQckdJ5x/YC88lM3C7VMsLg==}
    engines: {node: '>=0.10.0'}

  /fs-extra@11.1.1:
    resolution: {integrity: sha512-MGIE4HOvQCeUCzmlHs0vXpih4ysz4wg9qiSAu6cd42lVwPbTM1TjV7RusoyQqMmk/95gdQZX72u+YW+c3eEpFQ==}
    engines: {node: '>=14.14'}
    dependencies:
      graceful-fs: 4.2.11
      jsonfile: 6.1.0
      universalify: 2.0.0
    dev: true

  /fs-extra@11.2.0:
    resolution: {integrity: sha512-PmDi3uwK5nFuXh7XDTlVnS17xJS7vW36is2+w3xcv8SVxiB4NyATf4ctkVY5bkSjX0Y4nbvZCq1/EjtEyr9ktw==}
    engines: {node: '>=14.14'}
    dependencies:
      graceful-fs: 4.2.11
      jsonfile: 6.1.0
      universalify: 2.0.0

  /fs-extra@7.0.1:
    resolution: {integrity: sha512-YJDaCJZEnBmcbw13fvdAM9AwNOJwOzrE4pqMqBq5nFiEqXUqHwlK4B+3pUw6JNvfSPtX05xFHtYy/1ni01eGCw==}
    engines: {node: '>=6 <7 || >=8'}
    dependencies:
      graceful-fs: 4.2.11
      jsonfile: 4.0.0
      universalify: 0.1.2

  /fs-extra@8.1.0:
    resolution: {integrity: sha512-yhlQgA6mnOJUKOsRUFsgJdQCvkKhcz8tlZG5HBQfReYZy46OwLcY+Zia0mtdHsOo9y/hP+CxMN0TU9QxoOtG4g==}
    engines: {node: '>=6 <7 || >=8'}
    dependencies:
      graceful-fs: 4.2.11
      jsonfile: 4.0.0
      universalify: 0.1.2

  /fs-extra@9.1.0:
    resolution: {integrity: sha512-hcg3ZmepS30/7BSFqRvoo3DOMQu7IjqxO5nCDt+zM9XWjb33Wg7ziNT+Qvqbuc3+gWpzO02JubVyk2G4Zvo1OQ==}
    engines: {node: '>=10'}
    dependencies:
      at-least-node: 1.0.0
      graceful-fs: 4.2.11
      jsonfile: 6.1.0
      universalify: 2.0.0
    dev: true

  /fs-minipass@2.1.0:
    resolution: {integrity: sha512-V/JgOLFCS+R6Vcq0slCuaeWEdNC3ouDlJMNIsacH2VtALiu9mV4LPrHc5cDl8k5aw6J8jwgWWpiTo5RYhmIzvg==}
    engines: {node: '>= 8'}
    dependencies:
      minipass: 3.3.6

  /fs-minipass@3.0.2:
    resolution: {integrity: sha512-2GAfyfoaCDRrM6jaOS3UsBts8yJ55VioXdWcOL7dK9zdAuKT71+WBA4ifnNYqVjYv+4SsPxjK0JT4yIIn4cA/g==}
    engines: {node: ^14.17.0 || ^16.13.0 || >=18.0.0}
    dependencies:
      minipass: 5.0.0

  /fs-monkey@1.0.6:
    resolution: {integrity: sha512-b1FMfwetIKymC0eioW7mTywihSQE4oLzQn1dB6rZB5fx/3NpNEdAWeCSMB+60/AeT0TCXsxzAlcYVEFCTAksWg==}
    dev: true

  /fs.realpath@1.0.0:
    resolution: {integrity: sha512-OO0pH2lK6a0hZnAdau5ItzHPI6pUlvI7jMVnxUQRtw4owF2wk8lOSabtGDCTP4Ggrg2MbGnWO9X8K1t4+fGMDw==}

  /fsevents@2.3.3:
    resolution: {integrity: sha512-5xoDfX+fL7faATnagmWPpbFtwh/R77WmMMqqHGS65C3vvB0YHrgF+B1YmZ3441tMj5n63k0212XNoJwzlhffQw==}
    engines: {node: ^8.16.0 || ^10.6.0 || >=11.0.0}
    os: [darwin]
    requiresBuild: true
    dev: true
    optional: true

  /function-bind@1.1.2:
    resolution: {integrity: sha512-7XHNxH7qX9xG5mIwxkhumTox/MIRNcOgDrxWsMt2pAr23WHp6MrRlN7FBSFpCpr+oVO0F744iUgR82nJMfG2SA==}

  /function.prototype.name@1.1.6:
    resolution: {integrity: sha512-Z5kx79swU5P27WEayXM1tBi5Ze/lbIyiNgU3qyXUOf9b2rgXYyF9Dy9Cx+IQv/Lc8WCG6L82zwUPpSS9hGehIg==}
    engines: {node: '>= 0.4'}
    dependencies:
      call-bind: 1.0.2
      define-properties: 1.2.1
      es-abstract: 1.22.2
      functions-have-names: 1.2.3

  /functions-have-names@1.2.3:
    resolution: {integrity: sha512-xckBUXyTIqT97tq2x2AMb+g163b5JFysYk0x4qxNFwbfQkmNZoiRHb6sPzI9/QV33WeuvVYBUIiD4NzNIyqaRQ==}

  /gauge@4.0.4:
    resolution: {integrity: sha512-f9m+BEN5jkg6a0fZjleidjN51VE1X+mPFQ2DJ0uv1V39oCLCbsGe6yjbBnp7eK7z/+GAon99a3nHuqbuuthyPg==}
    engines: {node: ^12.13.0 || ^14.15.0 || >=16.0.0}
    dependencies:
      aproba: 2.0.0
      color-support: 1.1.3
      console-control-strings: 1.1.0
      has-unicode: 2.0.1
      signal-exit: 3.0.7
      string-width: 4.2.3
      strip-ansi: 6.0.1
      wide-align: 1.1.5

  /get-caller-file@2.0.5:
    resolution: {integrity: sha512-DyFP3BM/3YHTQOCUL/w0OZHR0lpKeGrxotcHWcqNEdnltqFwXVfhEBQ94eIo34AfQpo0rGki4cyIiftY06h2Fg==}
    engines: {node: 6.* || 8.* || >= 10.*}

  /get-func-name@2.0.2:
    resolution: {integrity: sha512-8vXOvuE167CtIc3OyItco7N/dpRtBbYOsPsXCz7X/PMnlGjYjSGuZJgM1Y7mmew7BKf9BqvLX2tnOVy1BBUsxQ==}
    dev: true

  /get-intrinsic@1.2.1:
    resolution: {integrity: sha512-2DcsyfABl+gVHEfCOaTrWgyt+tb6MSEGmKq+kI5HwLbIYgjgmMcV8KQ41uaKz1xxUcn9tJtgFbQUEVcEbd0FYw==}
    dependencies:
      function-bind: 1.1.2
      has: 1.0.3
      has-proto: 1.0.1
      has-symbols: 1.0.3

  /get-package-type@0.1.0:
    resolution: {integrity: sha512-pjzuKtY64GYfWizNAJ0fr9VqttZkNiK2iS430LtIHzjBEr6bX8Am2zm4sW4Ro5wjWW5cAlRL1qAMTcXbjNAO2Q==}
    engines: {node: '>=8.0.0'}

  /get-pkg-repo@4.2.1:
    resolution: {integrity: sha512-2+QbHjFRfGB74v/pYWjd5OhU3TDIC2Gv/YKUTk/tCvAz0pkn/Mz6P3uByuBimLOcPvN2jYdScl3xGFSrx0jEcA==}
    engines: {node: '>=6.9.0'}
    hasBin: true
    dependencies:
      '@hutson/parse-repository-url': 3.0.2
      hosted-git-info: 4.1.0
      through2: 2.0.5
      yargs: 16.2.0
    dev: true

  /get-stdin@6.0.0:
    resolution: {integrity: sha512-jp4tHawyV7+fkkSKyvjuLZswblUtz+SQKzSWnBbii16BuZksJlU1wuBYXY75r+duh/llF1ur6oNwi+2ZzjKZ7g==}
    engines: {node: '>=4'}

  /get-stdin@8.0.0:
    resolution: {integrity: sha512-sY22aA6xchAzprjyqmSEQv4UbAAzRN0L2dQB0NlN5acTTK9Don6nhoc3eAbUnpZiCANAMfd/+40kVdKfFygohg==}
    engines: {node: '>=10'}

  /get-stdin@9.0.0:
    resolution: {integrity: sha512-dVKBjfWisLAicarI2Sf+JuBE/DghV4UzNAVe9yhEJuzeREd3JhOTE9cUaJTeSa77fsbQUK3pcOpJfM59+VKZaA==}
    engines: {node: '>=12'}

  /get-stream@4.1.0:
    resolution: {integrity: sha512-GMat4EJ5161kIy2HevLlr4luNjBgvmj413KaQA7jt4V8B4RDsfpHk7WQ9GVqfYyyx8OS/L66Kox+rJRNklLK7w==}
    engines: {node: '>=6'}
    dependencies:
      pump: 3.0.0
    dev: true

  /get-stream@5.2.0:
    resolution: {integrity: sha512-nBF+F1rAZVCu/p7rjzgA+Yb4lfYXrpl7a6VmJrU8wF9I1CKvP/QwPNZHnOlwbTkY6dvtFIzFMSyQXbLoTQPRpA==}
    engines: {node: '>=8'}
    dependencies:
      pump: 3.0.0

  /get-stream@6.0.1:
    resolution: {integrity: sha512-ts6Wi+2j3jQjqi70w5AlN8DFnkSwC+MqmxEzdEALB2qXZYV3X/b1CTfgPLGJNMeAWxdPfU8FO1ms3NUfaHCPYg==}
    engines: {node: '>=10'}

  /get-symbol-description@1.0.0:
    resolution: {integrity: sha512-2EmdH1YvIQiZpltCNgkuiUnyukzxM/R6NDJX31Ke3BG1Nq5b0S2PhX59UKi9vZpPDQVdqn+1IcaAwnzTT5vCjw==}
    engines: {node: '>= 0.4'}
    dependencies:
      call-bind: 1.0.2
      get-intrinsic: 1.2.1

  /get-tsconfig@4.7.2:
    resolution: {integrity: sha512-wuMsz4leaj5hbGgg4IvDU0bqJagpftG5l5cXIAvo8uZrqn0NJqwtfupTN00VnkQJPcIRrxYrm1Ue24btpCha2A==}
    dependencies:
      resolve-pkg-maps: 1.0.0
    dev: true

  /get-tsconfig@4.7.5:
    resolution: {integrity: sha512-ZCuZCnlqNzjb4QprAzXKdpp/gh6KTxSJuw3IBsPnV/7fV4NxC9ckB+vPTt8w7fJA0TaSD7c55BR47JD6MEDyDw==}
    dependencies:
      resolve-pkg-maps: 1.0.0
    dev: true

  /git-config-path@1.0.1:
    resolution: {integrity: sha512-KcJ2dlrrP5DbBnYIZ2nlikALfRhKzNSX0stvv3ImJ+fvC4hXKoV+U+74SV0upg+jlQZbrtQzc0bu6/Zh+7aQbg==}
    engines: {node: '>=0.10.0'}
    dependencies:
      extend-shallow: 2.0.1
      fs-exists-sync: 0.1.0
      homedir-polyfill: 1.0.3

  /git-hooks-list@1.0.3:
    resolution: {integrity: sha512-Y7wLWcrLUXwk2noSka166byGCvhMtDRpgHdzCno1UQv/n/Hegp++a2xBWJL1lJarnKD3SWaljD+0z1ztqxuKyQ==}

  /git-hooks-list@3.1.0:
    resolution: {integrity: sha512-LF8VeHeR7v+wAbXqfgRlTSX/1BJR9Q1vEMR8JAz1cEg6GX07+zyj3sAdDvYjj/xnlIfVuGgj4qBei1K3hKH+PA==}

  /git-raw-commits@2.0.11:
    resolution: {integrity: sha512-VnctFhw+xfj8Va1xtfEqCUD2XDrbAPSJx+hSrE5K7fGdjZruW7XV+QOrN7LF/RJyvspRiD2I0asWsxFp0ya26A==}
    engines: {node: '>=10'}
    hasBin: true
    dependencies:
      dargs: 7.0.0
      lodash: 4.17.21
      meow: 8.1.2
      split2: 3.2.2
      through2: 4.0.2
    dev: true

  /git-remote-origin-url@2.0.0:
    resolution: {integrity: sha512-eU+GGrZgccNJcsDH5LkXR3PB9M958hxc7sbA8DFJjrv9j4L2P/eZfKhM+QD6wyzpiv+b1BpK0XrYCxkovtjSLw==}
    engines: {node: '>=4'}
    dependencies:
      gitconfiglocal: 1.0.0
      pify: 2.3.0
    dev: true

  /git-semver-tags@4.1.1:
    resolution: {integrity: sha512-OWyMt5zBe7xFs8vglMmhM9lRQzCWL3WjHtxNNfJTMngGym7pC1kh8sP6jevfydJ6LP3ZvGxfb6ABYgPUM0mtsA==}
    engines: {node: '>=10'}
    hasBin: true
    dependencies:
      meow: 8.1.2
      semver: 6.3.1
    dev: true

  /gitconfiglocal@1.0.0:
    resolution: {integrity: sha512-spLUXeTAVHxDtKsJc8FkFVgFtMdEN9qPGpL23VfSHx4fP4+Ds097IXLvymbnDH8FnmxX5Nr9bPw3A+AQ6mWEaQ==}
    dependencies:
      ini: 1.3.8
    dev: true

  /github-slugger@2.0.0:
    resolution: {integrity: sha512-IaOQ9puYtjrkq7Y0Ygl9KDZnrf/aiUJYUpVf89y8kyaxbRG7Y1SrX/jaumrv81vc61+kiMempujsM3Yw7w5qcw==}

  /glob-parent@5.1.2:
    resolution: {integrity: sha512-AOIgSQCepiJYwP3ARnGx+5VnTu2HBYdzbGP45eLw1vr3zB3vZLeyed1sC9hnbcOc9/SrMyM5RPQrkGz4aS9Zow==}
    engines: {node: '>= 6'}
    dependencies:
      is-glob: 4.0.3

  /glob-parent@6.0.2:
    resolution: {integrity: sha512-XxwI8EOhVQgWp6iDL+3b0r86f4d6AX6zSU55HfB4ydCEuXLXc5FcYeOu+nnGftS4TEju/11rt4KJPTMgbfmv4A==}
    engines: {node: '>=10.13.0'}
    dependencies:
      is-glob: 4.0.3
    dev: true

  /glob-to-regexp@0.4.1:
    resolution: {integrity: sha512-lkX1HJXwyMcprw/5YUZc2s7DrpAiHB21/V+E1rHUrVNokkvB6bqMzT0VfV6/86ZNabt1k14YOIaT7nDvOX3Iiw==}

  /glob@10.3.12:
    resolution: {integrity: sha512-TCNv8vJ+xz4QiqTpfOJA7HvYv+tNIRHKfUWw/q+v2jdgN4ebz+KY9tGx5J4rHP0o84mNP+ApH66HRX8us3Khqg==}
    engines: {node: '>=16 || 14 >=14.17'}
    hasBin: true
    dependencies:
      foreground-child: 3.1.1
      jackspeak: 2.3.6
      minimatch: 9.0.5
      minipass: 7.0.4
      path-scurry: 1.10.2

  /glob@7.2.0:
    resolution: {integrity: sha512-lmLf6gtyrPq8tTjSmrO94wBeQbFR3HbLHbuyD69wuyQkImp2hWqMGB47OX65FBkPffO641IP9jWa1z4ivqG26Q==}
    deprecated: Glob versions prior to v9 are no longer supported
    dependencies:
      fs.realpath: 1.0.0
      inflight: 1.0.6
      inherits: 2.0.4
      minimatch: 3.1.2
      once: 1.4.0
      path-is-absolute: 1.0.1
    dev: true

  /glob@7.2.3:
    resolution: {integrity: sha512-nFR0zLpU2YCaRxwoCJvL6UvCH2JFyFVIvwTLsIf21AuHlMskA1hhTdk+LlYJtOlYt9v6dvszD2BGRqBL+iQK9Q==}
    deprecated: Glob versions prior to v9 are no longer supported
    dependencies:
      fs.realpath: 1.0.0
      inflight: 1.0.6
      inherits: 2.0.4
      minimatch: 3.1.2
      once: 1.4.0
      path-is-absolute: 1.0.1

  /glob@8.1.0:
    resolution: {integrity: sha512-r8hpEjiQEYlF2QU0df3dS+nxxSIreXQS1qRhMJM0Q5NDdR386C7jb7Hwwod8Fgiuex+k0GFjgft18yvxm5XoCQ==}
    engines: {node: '>=12'}
    deprecated: Glob versions prior to v9 are no longer supported
    dependencies:
      fs.realpath: 1.0.0
      inflight: 1.0.6
      inherits: 2.0.4
      minimatch: 5.1.6
      once: 1.4.0

  /glob@9.3.0:
    resolution: {integrity: sha512-EAZejC7JvnQINayvB/7BJbpZpNOJ8Lrw2OZNEvQxe0vaLn1SuwMcfV7/MNaX8L/T0wmptBFI4YMtDvSBxYDc7w==}
    engines: {node: '>=16 || 14 >=14.17'}
    dependencies:
      fs.realpath: 1.0.0
      minimatch: 7.4.6
      minipass: 4.2.5
      path-scurry: 1.9.2

  /global-dirs@0.1.1:
    resolution: {integrity: sha512-NknMLn7F2J7aflwFOlGdNIuCDpN3VGoSoB+aap3KABFWbHVn1TCgFC+np23J8W2BiZbjfEw3BFBycSMv1AFblg==}
    engines: {node: '>=4'}
    dependencies:
      ini: 1.3.8
    dev: true

  /global-dirs@3.0.0:
    resolution: {integrity: sha512-v8ho2DS5RiCjftj1nD9NmnfaOzTdud7RRnVd9kFNOjqZbISlx5DQ+OrTkywgd0dIt7oFCvKetZSHoHcP3sDdiA==}
    engines: {node: '>=10'}
    dependencies:
      ini: 2.0.0

  /global-modules@1.0.0:
    resolution: {integrity: sha512-sKzpEkf11GpOFuw0Zzjzmt4B4UZwjOcG757PPvrfhxcLFbq0wpsgpOqxpxtxFiCG4DtG93M6XRVbF2oGdev7bg==}
    engines: {node: '>=0.10.0'}
    dependencies:
      global-prefix: 1.0.2
      is-windows: 1.0.2
      resolve-dir: 1.0.1
    dev: true

  /global-prefix@1.0.2:
    resolution: {integrity: sha512-5lsx1NUDHtSjfg0eHlmYvZKv8/nVqX4ckFbM+FrGcQ+04KWcWFo9P5MxPZYSzUvyzmdTbI7Eix8Q4IbELDqzKg==}
    engines: {node: '>=0.10.0'}
    dependencies:
      expand-tilde: 2.0.2
      homedir-polyfill: 1.0.3
      ini: 1.3.8
      is-windows: 1.0.2
      which: 1.3.1
    dev: true

  /globals@13.24.0:
    resolution: {integrity: sha512-AhO5QUcj8llrbG09iWhPU2B204J1xnPeL8kQmVorSsy+Sjj1sk8gIyh6cUocGmH4L0UuhAJy+hJMRA4mgA4mFQ==}
    engines: {node: '>=8'}
    dependencies:
      type-fest: 0.20.2
    dev: true

  /globalthis@1.0.3:
    resolution: {integrity: sha512-sFdI5LyBiNTHjRd7cGPWapiHWMOXKyuBNX/cWJ3NfzrZQVa8GI/8cofCl74AOVqq9W5kNmguTIzJ/1s2gyI9wA==}
    engines: {node: '>= 0.4'}
    dependencies:
      define-properties: 1.2.1

  /globby@10.0.0:
    resolution: {integrity: sha512-3LifW9M4joGZasyYPz2A1U74zbC/45fvpXUvO/9KbSa+VV0aGZarWkfdgKyR9sExNP0t0x0ss/UMJpNpcaTspw==}
    engines: {node: '>=8'}
    dependencies:
      '@types/glob': 7.2.0
      array-union: 2.1.0
      dir-glob: 3.0.1
      fast-glob: 3.3.2
      glob: 7.2.3
      ignore: 5.2.4
      merge2: 1.4.1
      slash: 3.0.0

  /globby@11.1.0:
    resolution: {integrity: sha512-jhIXaOzy1sb8IyocaruWSn1TjmnBVs8Ayhcy83rmxNJ8q2uWKCAj3CnJY+KpGSXCueAPc0i05kVvVKtP1t9S3g==}
    engines: {node: '>=10'}
    dependencies:
      array-union: 2.1.0
      dir-glob: 3.0.1
      fast-glob: 3.3.2
      ignore: 5.2.4
      merge2: 1.4.1
      slash: 3.0.0

  /globby@13.2.2:
    resolution: {integrity: sha512-Y1zNGV+pzQdh7H39l9zgB4PJqjRNqydvdYCDG4HFXM4XuvSaQQlEc91IU1yALL8gUTDomgBAfz3XJdmUS+oo0w==}
    engines: {node: ^12.20.0 || ^14.13.1 || >=16.0.0}
    dependencies:
      dir-glob: 3.0.1
      fast-glob: 3.3.2
      ignore: 5.2.4
      merge2: 1.4.1
      slash: 4.0.0

  /gopd@1.0.1:
    resolution: {integrity: sha512-d65bNlIadxvpb/A2abVdlqKqV563juRnZ1Wtk6s1sIR8uNsXR70xqIzVqxVf1eTqDunwT2MkczEeaezCKTZhwA==}
    dependencies:
      get-intrinsic: 1.2.1

  /got@11.8.6:
    resolution: {integrity: sha512-6tfZ91bOr7bOXnK7PRDCGBLa1H4U080YHNaAQ2KsMGlLEzRbk44nsZF2E1IeRc3vtJHPVbKCYgdFbaGO2ljd8g==}
    engines: {node: '>=10.19.0'}
    dependencies:
      '@sindresorhus/is': 4.6.0
      '@szmarczak/http-timer': 4.0.6
      '@types/cacheable-request': 6.0.3
      '@types/responselike': 1.0.0
      cacheable-lookup: 5.0.4
      cacheable-request: 7.0.2
      decompress-response: 6.0.0
      http2-wrapper: 1.0.3
      lowercase-keys: 2.0.0
      p-cancelable: 2.1.1
      responselike: 2.0.1

  /got@12.5.3:
    resolution: {integrity: sha512-8wKnb9MGU8IPGRIo+/ukTy9XLJBwDiCpIf5TVzQ9Cpol50eMTpBq2GAuDsuDIz7hTYmZgMgC1e9ydr6kSDWs3w==}
    engines: {node: '>=14.16'}
    dependencies:
      '@sindresorhus/is': 5.3.0
      '@szmarczak/http-timer': 5.0.1
      cacheable-lookup: 7.0.0
      cacheable-request: 10.2.14
      decompress-response: 6.0.0
      form-data-encoder: 2.1.3
      get-stream: 6.0.1
      http2-wrapper: 2.2.0
      lowercase-keys: 3.0.0
      p-cancelable: 3.0.0
      responselike: 3.0.0

  /got@13.0.0:
    resolution: {integrity: sha512-XfBk1CxOOScDcMr9O1yKkNaQyy865NbYs+F7dr4H0LZMVgCj2Le59k6PqbNHoL5ToeaEQUYh6c6yMfVcc6SJxA==}
    engines: {node: '>=16'}
    dependencies:
      '@sindresorhus/is': 5.3.0
      '@szmarczak/http-timer': 5.0.1
      cacheable-lookup: 7.0.0
      cacheable-request: 10.2.14
      decompress-response: 6.0.0
      form-data-encoder: 2.1.3
      get-stream: 6.0.1
      http2-wrapper: 2.2.0
      lowercase-keys: 3.0.0
      p-cancelable: 3.0.0
      responselike: 3.0.0

  /got@9.6.0:
    resolution: {integrity: sha512-R7eWptXuGYxwijs0eV+v3o6+XH1IqVK8dJOEecQfTmkncw9AV4dcw/Dhxi8MdlqPthxxpZyizMzyg8RTmEsG+Q==}
    engines: {node: '>=8.6'}
    dependencies:
      '@sindresorhus/is': 0.14.0
      '@szmarczak/http-timer': 1.1.2
      '@types/keyv': 3.1.4
      '@types/responselike': 1.0.0
      cacheable-request: 6.1.0
      decompress-response: 3.3.0
      duplexer3: 0.1.5
      get-stream: 4.1.0
      lowercase-keys: 1.0.1
      mimic-response: 1.0.1
      p-cancelable: 1.1.0
      to-readable-stream: 1.0.0
      url-parse-lax: 3.0.0
    dev: true

  /graceful-fs@4.2.10:
    resolution: {integrity: sha512-9ByhssR2fPVsNZj478qUUbKfmL0+t5BDVyjShtyZZLiK7ZDAArFFfopyOTj0M05wE2tJPisA4iTnnXl2YoPvOA==}

  /graceful-fs@4.2.11:
    resolution: {integrity: sha512-RbJ5/jmFcNNCcDV5o9eTnBLJ/HszWV0P73bc+Ff4nS/rJj+YaS6IGyiOL0VoBYX+l1Wrl3k63h/KrH+nhJ0XvQ==}

  /grapheme-splitter@1.0.4:
    resolution: {integrity: sha512-bzh50DW9kTPM00T8y4o8vQg89Di9oLJVLW/KaOGIXJWP/iqCN6WKYkbNOF04vFLJhwcpYUh9ydh/+5vpOqV4YQ==}

  /graphemer@1.4.0:
    resolution: {integrity: sha512-EtKwoO6kxCL9WO5xipiHTZlSzBm7WLT627TqC/uVRd0HKmq8NXyebnNYxDoBi7wt8eTWrUrKXCOVaFq9x1kgag==}
    dev: true

  /gray-matter@4.0.3:
    resolution: {integrity: sha512-5v6yZd4JK3eMI3FqqCouswVqwugaA9r4dNZB1wwcmrD02QkV5H0y7XBQW8QwQqEaZY1pM9aqORSORhJRdNK44Q==}
    engines: {node: '>=6.0'}
    dependencies:
      js-yaml: 3.14.1
      kind-of: 6.0.3
      section-matter: 1.0.0
      strip-bom-string: 1.0.0

  /handlebars@4.7.7:
    resolution: {integrity: sha512-aAcXm5OAfE/8IXkcZvCepKU3VzW1/39Fb5ZuqMtgI/hT8X2YgoMvBY5dLhq/cpOvw7Lk1nK/UF71aLG/ZnVYRA==}
    engines: {node: '>=0.4.7'}
    hasBin: true
    dependencies:
      minimist: 1.2.8
      neo-async: 2.6.2
      source-map: 0.6.1
      wordwrap: 1.0.0
    optionalDependencies:
      uglify-js: 3.17.4
    dev: true

  /hard-rejection@2.1.0:
    resolution: {integrity: sha512-VIZB+ibDhx7ObhAe7OVtoEbuP4h/MuOTHJ+J8h/eBXotJYl0fBgR72xDFCKgIh22OJZIOVNxBMWuhAr10r8HdA==}
    engines: {node: '>=6'}
    dev: true

  /has-bigints@1.0.2:
    resolution: {integrity: sha512-tSvCKtBr9lkF0Ex0aQiP9N+OpV4zi2r/Nee5VkRDbaqv35RLYMzbwQfFSZZH0kR+Rd6302UJZ2p/bJCEoR3VoQ==}

  /has-flag@2.0.0:
    resolution: {integrity: sha512-P+1n3MnwjR/Epg9BBo1KT8qbye2g2Ou4sFumihwt6I4tsUX7jnLcX4BTOSKg/B1ZrIYMN9FcEnG4x5a7NB8Eng==}
    engines: {node: '>=0.10.0'}

  /has-flag@3.0.0:
    resolution: {integrity: sha512-sKJf1+ceQBr4SMkvQnBDNDtf4TXpVhVGateu0t918bl30FnbE2m4vNLX+VWe/dpjlb+HugGYzW7uQXH98HPEYw==}
    engines: {node: '>=4'}

  /has-flag@4.0.0:
    resolution: {integrity: sha512-EykJT/Q1KjTWctppgIAgfSO0tKVuZUjhgMr17kqTumMl6Afv3EISleU7qZUzoXDFTAHTDC4NOoG/ZxU3EvlMPQ==}
    engines: {node: '>=8'}

  /has-property-descriptors@1.0.0:
    resolution: {integrity: sha512-62DVLZGoiEBDHQyqG4w9xCuZ7eJEwNmJRWw2VY84Oedb7WFcA27fiEVe8oUQx9hAUJ4ekurquucTGwsyO1XGdQ==}
    dependencies:
      get-intrinsic: 1.2.1

  /has-proto@1.0.1:
    resolution: {integrity: sha512-7qE+iP+O+bgF9clE5+UoBFzE65mlBiVj3tKCrlNQ0Ogwm0BjpT/gK4SlLYDMybDh5I3TCTKnPPa0oMG7JDYrhg==}
    engines: {node: '>= 0.4'}

  /has-symbols@1.0.3:
    resolution: {integrity: sha512-l3LCuF6MgDNwTDKkdYGEihYjt5pRPbEg46rtlmnSPlUbgmB8LOIrKJbYYFBSbnPaJexMKtiPO8hmeRjRz2Td+A==}
    engines: {node: '>= 0.4'}

  /has-tostringtag@1.0.0:
    resolution: {integrity: sha512-kFjcSNhnlGV1kyoGk7OXKSawH5JOb/LzUc5w9B02hOTO0dfFRjbHQKvg1d6cf3HbeUmtU9VbbV3qzZ2Teh97WQ==}
    engines: {node: '>= 0.4'}
    dependencies:
      has-symbols: 1.0.3

  /has-unicode@2.0.1:
    resolution: {integrity: sha512-8Rf9Y83NBReMnx0gFzA8JImQACstCYWUplepDa9xprwwtmgEZUF0h/i5xSA625zB/I37EtrswSST6OXxwaaIJQ==}

  /has-yarn@3.0.0:
    resolution: {integrity: sha512-IrsVwUHhEULx3R8f/aA8AHuEzAorplsab/v8HBzEiIukwq5i/EC+xmOW+HfP1OaDP+2JkgT1yILHN2O3UFIbcA==}
    engines: {node: ^12.20.0 || ^14.13.1 || >=16.0.0}

  /has@1.0.3:
    resolution: {integrity: sha512-f2dvO0VU6Oej7RkWJGrehjbzMAjFp5/VKPp5tTpWIV4JHHZK1/BxbFRtf/siA2SWTe09caDmVtYYzWEIbBS4zw==}
    engines: {node: '>= 0.4.0'}
    dependencies:
      function-bind: 1.1.2

  /hasown@2.0.2:
    resolution: {integrity: sha512-0hJU9SCPvmMzIBdZFqNPXWa6dqh7WdH0cII9y+CyS8rG3nL48Bclra9HmKhVVUHyPWNH5Y7xDwAB7bfgSjkUMQ==}
    engines: {node: '>= 0.4'}
    dependencies:
      function-bind: 1.1.2

  /hast-util-embedded@3.0.0:
    resolution: {integrity: sha512-naH8sld4Pe2ep03qqULEtvYr7EjrLK2QHY8KJR6RJkTUjPGObe1vnx585uzem2hGra+s1q08DZZpfgDVYRbaXA==}
    dependencies:
      '@types/hast': 3.0.4
      hast-util-is-element: 3.0.0
    dev: true

  /hast-util-format@1.1.0:
    resolution: {integrity: sha512-yY1UDz6bC9rDvCWHpx12aIBGRG7krurX0p0Fm6pT547LwDIZZiNr8a+IHDogorAdreULSEzP82Nlv5SZkHZcjA==}
    dependencies:
      '@types/hast': 3.0.4
      hast-util-embedded: 3.0.0
      hast-util-minify-whitespace: 1.0.1
      hast-util-phrasing: 3.0.1
      hast-util-whitespace: 3.0.0
      html-whitespace-sensitive-tag-names: 3.0.1
      unist-util-visit-parents: 6.0.1
    dev: true

  /hast-util-from-html@2.0.3:
    resolution: {integrity: sha512-CUSRHXyKjzHov8yKsQjGOElXy/3EKpyX56ELnkHH34vDVw1N1XSQ1ZcAvTyAPtGqLTuKP/uxM+aLkSPqF/EtMw==}
    dependencies:
      '@types/hast': 3.0.4
      devlop: 1.1.0
      hast-util-from-parse5: 8.0.1
      parse5: 7.2.0
      vfile: 6.0.2
      vfile-message: 4.0.2
    dev: true

  /hast-util-from-parse5@8.0.1:
    resolution: {integrity: sha512-Er/Iixbc7IEa7r/XLtuG52zoqn/b3Xng/w6aZQ0xGVxzhw5xUFxcRqdPzP6yFi/4HBYRaifaI5fQ1RH8n0ZeOQ==}
    dependencies:
      '@types/hast': 3.0.4
      '@types/unist': 3.0.3
      devlop: 1.1.0
      hastscript: 8.0.0
      property-information: 6.5.0
      vfile: 6.0.2
      vfile-location: 5.0.3
      web-namespaces: 2.0.1
    dev: true

  /hast-util-has-property@3.0.0:
    resolution: {integrity: sha512-MNilsvEKLFpV604hwfhVStK0usFY/QmM5zX16bo7EjnAEGofr5YyI37kzopBlZJkHD4t887i+q/C8/tr5Q94cA==}
    dependencies:
      '@types/hast': 3.0.4
    dev: true

  /hast-util-is-body-ok-link@3.0.1:
    resolution: {integrity: sha512-0qpnzOBLztXHbHQenVB8uNuxTnm/QBFUOmdOSsEn7GnBtyY07+ENTWVFBAnXd/zEgd9/SUG3lRY7hSIBWRgGpQ==}
    dependencies:
      '@types/hast': 3.0.4
    dev: true

  /hast-util-is-element@3.0.0:
    resolution: {integrity: sha512-Val9mnv2IWpLbNPqc/pUem+a7Ipj2aHacCwgNfTiK0vJKl0LF+4Ba4+v1oPHFpf3bLYmreq0/l3Gud9S5OH42g==}
    dependencies:
      '@types/hast': 3.0.4
    dev: true

  /hast-util-minify-whitespace@1.0.1:
    resolution: {integrity: sha512-L96fPOVpnclQE0xzdWb/D12VT5FabA7SnZOUMtL1DbXmYiHJMXZvFkIZfiMmTCNJHUeO2K9UYNXoVyfz+QHuOw==}
    dependencies:
      '@types/hast': 3.0.4
      hast-util-embedded: 3.0.0
      hast-util-is-element: 3.0.0
      hast-util-whitespace: 3.0.0
      unist-util-is: 6.0.0
    dev: true

  /hast-util-parse-selector@4.0.0:
    resolution: {integrity: sha512-wkQCkSYoOGCRKERFWcxMVMOcYE2K1AaNLU8DXS9arxnLOUEWbOXKXiJUNzEpqZ3JOKpnha3jkFrumEjVliDe7A==}
    dependencies:
      '@types/hast': 3.0.4
    dev: true

  /hast-util-phrasing@3.0.1:
    resolution: {integrity: sha512-6h60VfI3uBQUxHqTyMymMZnEbNl1XmEGtOxxKYL7stY2o601COo62AWAYBQR9lZbYXYSBoxag8UpPRXK+9fqSQ==}
    dependencies:
      '@types/hast': 3.0.4
      hast-util-embedded: 3.0.0
      hast-util-has-property: 3.0.0
      hast-util-is-body-ok-link: 3.0.1
      hast-util-is-element: 3.0.0
    dev: true

  /hast-util-raw@9.0.4:
    resolution: {integrity: sha512-LHE65TD2YiNsHD3YuXcKPHXPLuYh/gjp12mOfU8jxSrm1f/yJpsb0F/KKljS6U9LJoP0Ux+tCe8iJ2AsPzTdgA==}
    dependencies:
      '@types/hast': 3.0.4
      '@types/unist': 3.0.3
      '@ungap/structured-clone': 1.2.0
      hast-util-from-parse5: 8.0.1
      hast-util-to-parse5: 8.0.0
      html-void-elements: 3.0.0
      mdast-util-to-hast: 13.2.0
      parse5: 7.2.0
      unist-util-position: 5.0.0
      unist-util-visit: 5.0.0
      vfile: 6.0.2
      web-namespaces: 2.0.1
      zwitch: 2.0.4
    dev: true

  /hast-util-to-html@9.0.3:
    resolution: {integrity: sha512-M17uBDzMJ9RPCqLMO92gNNUDuBSq10a25SDBI08iCCxmorf4Yy6sYHK57n9WAbRAAaU+DuR4W6GN9K4DFZesYg==}
    dependencies:
      '@types/hast': 3.0.4
      '@types/unist': 3.0.3
      ccount: 2.0.1
      comma-separated-tokens: 2.0.3
      hast-util-whitespace: 3.0.0
      html-void-elements: 3.0.0
      mdast-util-to-hast: 13.2.0
      property-information: 6.5.0
      space-separated-tokens: 2.0.2
      stringify-entities: 4.0.4
      zwitch: 2.0.4
    dev: true

  /hast-util-to-parse5@8.0.0:
    resolution: {integrity: sha512-3KKrV5ZVI8if87DVSi1vDeByYrkGzg4mEfeu4alwgmmIeARiBLKCZS2uw5Gb6nU9x9Yufyj3iudm6i7nl52PFw==}
    dependencies:
      '@types/hast': 3.0.4
      comma-separated-tokens: 2.0.3
      devlop: 1.1.0
      property-information: 6.5.0
      space-separated-tokens: 2.0.2
      web-namespaces: 2.0.1
      zwitch: 2.0.4
    dev: true

  /hast-util-whitespace@3.0.0:
    resolution: {integrity: sha512-88JUN06ipLwsnv+dVn+OIYOvAuvBMy/Qoi6O7mQHxdPXpjy+Cd6xRkWwux7DKO+4sYILtLBRIKgsdpS2gQc7qw==}
    dependencies:
      '@types/hast': 3.0.4
    dev: true

  /hastscript@8.0.0:
    resolution: {integrity: sha512-dMOtzCEd3ABUeSIISmrETiKuyydk1w0pa+gE/uormcTpSYuaNJPbX1NU3JLyscSLjwAQM8bWMhhIlnCqnRvDTw==}
    dependencies:
      '@types/hast': 3.0.4
      comma-separated-tokens: 2.0.3
      hast-util-parse-selector: 4.0.0
      property-information: 6.5.0
      space-separated-tokens: 2.0.2
    dev: true

  /hastscript@9.0.0:
    resolution: {integrity: sha512-jzaLBGavEDKHrc5EfFImKN7nZKKBdSLIdGvCwDZ9TfzbF2ffXiov8CKE445L2Z1Ek2t/m4SKQ2j6Ipv7NyUolw==}
    dependencies:
      '@types/hast': 3.0.4
      comma-separated-tokens: 2.0.3
      hast-util-parse-selector: 4.0.0
      property-information: 6.5.0
      space-separated-tokens: 2.0.2
    dev: true

  /he@1.2.0:
    resolution: {integrity: sha512-F/1DnUGPopORZi0ni+CvrCgHQ5FyEAHRLSApuYWMmrbSwoN2Mn/7k+Gl38gJnR7yyDZk6WLXwiGod1JOWNDKGw==}
    hasBin: true
    dev: true

  /header-case@1.0.1:
    resolution: {integrity: sha512-i0q9mkOeSuhXw6bGgiQCCBgY/jlZuV/7dZXyZ9c6LcBrqwvT8eT719E9uxE5LiZftdl+z81Ugbg/VvXV4OJOeQ==}
    dependencies:
      no-case: 2.3.2
      upper-case: 1.1.3

  /header-case@2.0.4:
    resolution: {integrity: sha512-H/vuk5TEEVZwrR0lp2zed9OCo1uAILMlx0JEMgC26rzyJJ3N1v6XkwHHXJQdR2doSjcGPM6OKPYoJgf0plJ11Q==}
    dependencies:
      capital-case: 1.0.4
      tslib: 2.6.2

  /homedir-polyfill@1.0.3:
    resolution: {integrity: sha512-eSmmWE5bZTK2Nou4g0AI3zZ9rswp7GRKoKXS1BLUkvPviOqs4YTN1djQIqrXy9k5gEtdLPy86JjRwsNM9tnDcA==}
    engines: {node: '>=0.10.0'}
    dependencies:
      parse-passwd: 1.0.0

  /hosted-git-info@2.8.9:
    resolution: {integrity: sha512-mxIDAb9Lsm6DoOJ7xH+5+X4y1LU/4Hi50L9C5sIswK3JzULS4bwk1FvjdBgvYR4bzT4tuUQiC15FE2f5HbLvYw==}

  /hosted-git-info@4.1.0:
    resolution: {integrity: sha512-kyCuEOWjJqZuDbRHzL8V93NzQhwIB71oFWSyzVo+KPZI+pnQPPxucdkrOZvkLRnrf5URsQM+IJ09Dw29cRALIA==}
    engines: {node: '>=10'}
    dependencies:
      lru-cache: 6.0.0
    dev: true

  /hosted-git-info@5.2.1:
    resolution: {integrity: sha512-xIcQYMnhcx2Nr4JTjsFmwwnr9vldugPy9uVm0o87bjqqWMv9GaqsTeT+i99wTl0mk1uLxJtHxLb8kymqTENQsw==}
    engines: {node: ^12.13.0 || ^14.15.0 || >=16.0.0}
    dependencies:
      lru-cache: 7.18.3

  /hosted-git-info@6.1.1:
    resolution: {integrity: sha512-r0EI+HBMcXadMrugk0GCQ+6BQV39PiWAZVfq7oIckeGiN7sjRGyQxPdft3nQekFTCQbYxLBH+/axZMeH8UX6+w==}
    engines: {node: ^14.17.0 || ^16.13.0 || >=18.0.0}
    dependencies:
      lru-cache: 7.18.3

  /hosted-git-info@7.0.2:
    resolution: {integrity: sha512-puUZAUKT5m8Zzvs72XWy3HtvVbTWljRE66cP60bxJzAqf2DgICo7lYTY2IHUmLnNpjYvw5bvmoHvPc0QO2a62w==}
    engines: {node: ^16.14.0 || >=18.0.0}
    dependencies:
      lru-cache: 10.2.0

  /html-escaper@2.0.2:
    resolution: {integrity: sha512-H2iMtd0I4Mt5eYiapRdIDjp+XzelXQ0tFE4JS7YFwFevXXMmOp9myNrUvCg0D6ws8iqkRPBfKHgbwig1SmlLfg==}
    dev: true

  /html-void-elements@3.0.0:
    resolution: {integrity: sha512-bEqo66MRXsUGxWHV5IP0PUiAWwoEjba4VCzg0LjFJBpchPaTfyfCKTG6bc5F8ucKec3q5y6qOdGyYTSBEvhCrg==}
    dev: true

  /html-whitespace-sensitive-tag-names@3.0.1:
    resolution: {integrity: sha512-q+310vW8zmymYHALr1da4HyXUQ0zgiIwIicEfotYPWGN0OJVEN/58IJ3A4GBYcEq3LGAZqKb+ugvP0GNB9CEAA==}
    dev: true

  /http-cache-semantics@4.1.1:
    resolution: {integrity: sha512-er295DKPVsV82j5kw1Gjt+ADA/XYHsajl82cGNQG2eyoPkvgUhX+nDIyelzhIWbbsXP39EHcI6l5tYs2FYqYXQ==}

  /http-call@5.3.0:
    resolution: {integrity: sha512-ahwimsC23ICE4kPl9xTBjKB4inbRaeLyZeRunC/1Jy/Z6X8tv22MEAjK+KBOMSVLaqXPTTmd8638waVIKLGx2w==}
    engines: {node: '>=8.0.0'}
    dependencies:
      content-type: 1.0.5
      debug: 4.3.5(supports-color@8.1.1)
      is-retry-allowed: 1.2.0
      is-stream: 2.0.1
      parse-json: 4.0.0
      tunnel-agent: 0.6.0
    transitivePeerDependencies:
      - supports-color

  /http-proxy-agent@5.0.0:
    resolution: {integrity: sha512-n2hY8YdoRE1i7r6M0w9DIw5GgZN0G25P8zLCRQ8rjXtTU3vsNFBI/vWK/UIeE6g5MUUz6avwAPXmL6Fy9D/90w==}
    engines: {node: '>= 6'}
    dependencies:
      '@tootallnate/once': 2.0.0
      agent-base: 6.0.2
      debug: 4.3.5(supports-color@8.1.1)
    transitivePeerDependencies:
      - supports-color

  /http2-wrapper@1.0.3:
    resolution: {integrity: sha512-V+23sDMr12Wnz7iTcDeJr3O6AIxlnvT/bmaAAAP/Xda35C90p9599p0F1eHR/N1KILWSoWVAiOMFjBBXaXSMxg==}
    engines: {node: '>=10.19.0'}
    dependencies:
      quick-lru: 5.1.1
      resolve-alpn: 1.2.1

  /http2-wrapper@2.2.0:
    resolution: {integrity: sha512-kZB0wxMo0sh1PehyjJUWRFEd99KC5TLjZ2cULC4f9iqJBAmKQQXEICjxl5iPJRwP40dpeHFqqhm7tYCvODpqpQ==}
    engines: {node: '>=10.19.0'}
    dependencies:
      quick-lru: 5.1.1
      resolve-alpn: 1.2.1

  /https-proxy-agent@5.0.1:
    resolution: {integrity: sha512-dFcAjpTQFgoLMzC2VwU+C/CbS7uRL0lWmxDITmqm7C+7F0Odmj6s9l6alZc6AELXhrnggM2CeWSXHGOdX2YtwA==}
    engines: {node: '>= 6'}
    dependencies:
      agent-base: 6.0.2
      debug: 4.3.5(supports-color@8.1.1)
    transitivePeerDependencies:
      - supports-color

  /human-id@4.0.0:
    resolution: {integrity: sha512-pui0xZRgeAlaRt0I9r8N2pNlbNmluvn71EfjKRpM7jOpZbuHe5mm76r67gcprjw/Nd+GpvB9C3OlTbh7ZKLg7A==}

  /human-signals@2.1.0:
    resolution: {integrity: sha512-B4FFZ6q/T2jhhksgkbEW3HBvWIfDW85snkQgawt07S7J5QXTk6BkNV+0yAeZrM5QpMAdYlocGoljn0sJ/WQkFw==}
    engines: {node: '>=10.17.0'}

  /humanize-ms@1.2.1:
    resolution: {integrity: sha512-Fl70vYtsAFb/C06PTS9dZBo7ihau+Tu/DNCk/OyHhea07S+aeMWpFFkUaXRa8fI+ScZbEI8dfSxwY7gxZ9SAVQ==}
    dependencies:
      ms: 2.1.3

  /hyperdyperid@1.2.0:
    resolution: {integrity: sha512-Y93lCzHYgGWdrJ66yIktxiaGULYc6oGiABxhcO5AufBeOyoIdZF7bIfLaOrbM0iGIOXQQgxxRrFEnb+Y6w1n4A==}
    engines: {node: '>=10.18'}
    dev: true

  /hyperlinker@1.0.0:
    resolution: {integrity: sha512-Ty8UblRWFEcfSuIaajM34LdPXIhbs1ajEX/BBPv24J+enSVaEVY63xQ6lTO9VRYS5LAoghIG0IDJ+p+IPzKUQQ==}
    engines: {node: '>=4'}

  /iconv-lite@0.4.24:
    resolution: {integrity: sha512-v3MXnZAcvnywkTUEZomIActle7RXXeedOR31wwl7VlyoXO4Qi9arvSenNQWne1TcRwhCL1HwLI21bEqdpj8/rA==}
    engines: {node: '>=0.10.0'}
    dependencies:
      safer-buffer: 2.1.2

  /iconv-lite@0.6.3:
    resolution: {integrity: sha512-4fCk79wshMdzMp2rH06qWrJE4iolqLhCUH+OiuIgU++RB0+94NlDL81atO7GX55uUKueo0txHNtvEyI6D7WdMw==}
    engines: {node: '>=0.10.0'}
    requiresBuild: true
    dependencies:
      safer-buffer: 2.1.2
    optional: true

  /ieee754@1.2.1:
    resolution: {integrity: sha512-dcyqhDvX1C46lXZcVqCpK+FtMRQVdIMN6/Df5js2zouUsqG7I6sFxitIC+7KYK29KdXOLHdu9zL4sFnoVQnqaA==}

  /ignore-walk@6.0.3:
    resolution: {integrity: sha512-C7FfFoTA+bI10qfeydT8aZbvr91vAEU+2W5BZUlzPec47oNb07SsOfwYrtxuvOYdUApPP/Qlh4DtAO51Ekk2QA==}
    engines: {node: ^14.17.0 || ^16.13.0 || >=18.0.0}
    dependencies:
      minimatch: 9.0.5

  /ignore@5.2.4:
    resolution: {integrity: sha512-MAb38BcSbH0eHNBxn7ql2NH/kX33OkB3lZ1BNdh7ENeRChHTYsTvWrMubiIAMNS2llXEEgZ1MUOBtXChP3kaFQ==}
    engines: {node: '>= 4'}

  /immediate@3.0.6:
    resolution: {integrity: sha512-XXOFtyqDjNDAQxVfYxuF7g9Il/IbWmmlQg2MYKOH8ExIT1qg6xc4zyS3HaEEATgs1btfzxq15ciUiY7gjSXRGQ==}

  /import-fresh@3.3.0:
    resolution: {integrity: sha512-veYYhQa+D1QBKznvhUHxb8faxlrwUnxseDAbAp457E0wLNio2bOSKnjYDhMj+YiAq61xrMGhQk9iXVk5FzgQMw==}
    engines: {node: '>=6'}
    dependencies:
      parent-module: 1.0.1
      resolve-from: 4.0.0

  /import-lazy@4.0.0:
    resolution: {integrity: sha512-rKtvo6a868b5Hu3heneU+L4yEQ4jYKLtjpnPeUdK7h0yzXGmyBTypknlkCvHFBqfX9YlorEiMM6Dnq/5atfHkw==}
    engines: {node: '>=8'}

  /imurmurhash@0.1.4:
    resolution: {integrity: sha512-JmXMZ6wuvDmLiHEml9ykzqO6lwFbof0GG4IkcGaENdCRDDmMVnny7s5HsIgHCbaq0w2MyPhDqkhTUgS2LU2PHA==}
    engines: {node: '>=0.8.19'}

  /indent-string@4.0.0:
    resolution: {integrity: sha512-EdDDZu4A2OyIK7Lr/2zG+w5jmbuk1DVBnEwREQvBzspBJkCEbRa8GxU1lghYcaGJCnRWibjDXlq779X1/y5xwg==}
    engines: {node: '>=8'}

  /infer-owner@1.0.4:
    resolution: {integrity: sha512-IClj+Xz94+d7irH5qRyfJonOdfTzuDaifE6ZPWfx0N0+/ATZCbuTPq2prFl526urkQd90WyUKIh1DfBQ2hMz9A==}

  /inflight@1.0.6:
    resolution: {integrity: sha512-k92I/b08q4wvFscXCLvqfsHCrjrF7yiXsQuIVvVE7N82W3+aqpzuUdBbfhWcy/FZR3/4IgflMgKLOsvPDrGCJA==}
    deprecated: This module is not supported, and leaks memory. Do not use it. Check out lru-cache if you want a good and tested way to coalesce async requests by a key value, which is much more comprehensive and powerful.
    dependencies:
      once: 1.4.0
      wrappy: 1.0.2

  /inherits@2.0.4:
    resolution: {integrity: sha512-k/vGaX4/Yla3WzyMCvTQOXYeIHvqOKtnqBduzTHpzpQZzAskKMhZ2K+EnBiSM9zGSoIFeMpXKxa4dYeZIQqewQ==}

  /ini@1.3.8:
    resolution: {integrity: sha512-JV/yugV2uzW5iMRSiZAyDtQd+nxtUnjeLt0acNdw98kKLrvuRVyB80tsREOE7yvGVgalhZ6RNXCmEHkUKBKxew==}

  /ini@2.0.0:
    resolution: {integrity: sha512-7PnF4oN3CvZF23ADhA5wRaYEQpJ8qygSkbtTXWBeXWXmEVRXK+1ITciHWwHhsjv1TmW0MgacIv6hEi5pX5NQdA==}
    engines: {node: '>=10'}

  /ini@4.1.1:
    resolution: {integrity: sha512-QQnnxNyfvmHFIsj7gkPcYymR8Jdw/o7mp5ZFihxn6h8Ci6fh3Dx4E1gPjpQEpIuPo9XVNY/ZUwh4BPMjGyL01g==}
    engines: {node: ^14.17.0 || ^16.13.0 || >=18.0.0}

  /inquirer@6.5.2:
    resolution: {integrity: sha512-cntlB5ghuB0iuO65Ovoi8ogLHiWGs/5yNrtUcKjFhSSiVeAIVpD7koaSU9RM8mpXw5YDi9RdYXGQMaOURB7ycQ==}
    engines: {node: '>=6.0.0'}
    dependencies:
      ansi-escapes: 3.2.0
      chalk: 2.4.2
      cli-cursor: 2.1.0
      cli-width: 2.2.1
      external-editor: 3.1.0
      figures: 2.0.0
      lodash: 4.17.21
      mute-stream: 0.0.7
      run-async: 2.4.1
      rxjs: 6.6.7
      string-width: 2.1.1
      strip-ansi: 5.2.0
      through: 2.3.8
    dev: true

  /inquirer@8.2.5:
    resolution: {integrity: sha512-QAgPDQMEgrDssk1XiwwHoOGYF9BAbUcc1+j+FhEvaOt8/cKRqyLn0U5qA6F74fGhTMGxf92pOvPBeh29jQJDTQ==}
    engines: {node: '>=12.0.0'}
    dependencies:
      ansi-escapes: 4.3.2
      chalk: 4.1.2
      cli-cursor: 3.1.0
      cli-width: 3.0.0
      external-editor: 3.1.0
      figures: 3.2.0
      lodash: 4.17.21
      mute-stream: 0.0.8
      ora: 5.4.1
      run-async: 2.4.1
      rxjs: 7.8.0
      string-width: 4.2.3
      strip-ansi: 6.0.1
      through: 2.3.8
      wrap-ansi: 7.0.0

  /int64-buffer@0.1.10:
    resolution: {integrity: sha512-v7cSY1J8ydZ0GyjUHqF+1bshJ6cnEVLo9EnjB8p+4HDRPZc9N5jjmvUV7NvEsqQOKyH0pmIBFWXVQbiS0+OBbA==}

  /internal-slot@1.0.5:
    resolution: {integrity: sha512-Y+R5hJrzs52QCG2laLn4udYVnxsfny9CpOhNhUvk/SSSVyF6T27FzRbF0sroPidSu3X8oEAkOn2K804mjpt6UQ==}
    engines: {node: '>= 0.4'}
    dependencies:
      get-intrinsic: 1.2.1
      has: 1.0.3
      side-channel: 1.0.4

  /ip-address@9.0.5:
    resolution: {integrity: sha512-zHtQzGojZXTwZTHQqra+ETKd4Sn3vgi7uBmlPoXVWZqYvuKmtI0l/VZTjqGmJY9x88GGOaZ9+G9ES8hC4T4X8g==}
    engines: {node: '>= 12'}
    dependencies:
      jsbn: 1.1.0
      sprintf-js: 1.1.3

  /is-array-buffer@3.0.2:
    resolution: {integrity: sha512-y+FyyR/w8vfIRq4eQcM1EYgSTnmHXPqaF+IgzgraytCFq5Xh8lllDVmAZolPJiZttZLeFSINPYMaEJ7/vWUa1w==}
    dependencies:
      call-bind: 1.0.2
      get-intrinsic: 1.2.1
      is-typed-array: 1.1.12

  /is-arrayish@0.2.1:
    resolution: {integrity: sha512-zz06S8t0ozoDXMG+ube26zeCTNXcKIPJZJi8hBrF4idCLms4CG9QtK7qBl1boi5ODzFpjswb5JPmHCbMpjaYzg==}

  /is-arrayish@0.3.2:
    resolution: {integrity: sha512-eVRqCvVlZbuw3GrM63ovNSNAeA1K16kaR/LRY/92w0zxQ5/1YzwblUX652i4Xs9RwAGjW9d9y6X88t8OaAJfWQ==}
    dev: true

  /is-async-function@2.0.0:
    resolution: {integrity: sha512-Y1JXKrfykRJGdlDwdKlLpLyMIiWqWvuSd17TvZk68PLAOGOoF4Xyav1z0Xhoi+gCYjZVeC5SI+hYFOfvXmGRCA==}
    engines: {node: '>= 0.4'}
    dependencies:
      has-tostringtag: 1.0.0
    dev: true

  /is-bigint@1.0.4:
    resolution: {integrity: sha512-zB9CruMamjym81i2JZ3UMn54PKGsQzsJeo6xvN3HJJ4CAsQNB6iRutp2To77OfCNuoxspsIhzaPoO1zyCEhFOg==}
    dependencies:
      has-bigints: 1.0.2

  /is-binary-path@2.1.0:
    resolution: {integrity: sha512-ZMERYes6pDydyuGidse7OsHxtbI7WVeUEozgR/g7rd0xUimYNlvZRE/K2MgZTjWy725IfelLeVcEM97mmtRGXw==}
    engines: {node: '>=8'}
    dependencies:
      binary-extensions: 2.2.0
    dev: true

  /is-boolean-object@1.1.2:
    resolution: {integrity: sha512-gDYaKHJmnj4aWxyj6YHyXVpdQawtVLHU5cb+eztPGczf6cjuTdwve5ZIEfgXqH4e57An1D1AKf8CZ3kYrQRqYA==}
    engines: {node: '>= 0.4'}
    dependencies:
      call-bind: 1.0.2
      has-tostringtag: 1.0.0

  /is-builtin-module@3.2.1:
    resolution: {integrity: sha512-BSLE3HnV2syZ0FK0iMA/yUGplUeMmNz4AW5fnTunbCIqZi4vG3WjJT9FHMy5D69xmAYBHXQhJdALdpwVxV501A==}
    engines: {node: '>=6'}
    dependencies:
      builtin-modules: 3.3.0
    dev: true

  /is-callable@1.2.7:
    resolution: {integrity: sha512-1BC0BVFhS/p0qtw6enp8e+8OD0UrK0oFLztSjNzhcKA3WDuJxxAPXzPuPtKkjEY9UUoEWlX/8fgKeu2S8i9JTA==}
    engines: {node: '>= 0.4'}

  /is-ci@3.0.1:
    resolution: {integrity: sha512-ZYvCgrefwqoQ6yTyYUbQu64HsITZ3NfKX1lzaEYdkTDcfKzzCI/wthRRYKkdjHKFVgNiXKAKm65Zo1pk2as/QQ==}
    hasBin: true
    dependencies:
      ci-info: 3.9.0

  /is-core-module@2.13.1:
    resolution: {integrity: sha512-hHrIjvZsftOsvKSn2TRYl63zvxsgE0K+0mYMoH6gD4omR5IWB2KynivBQczo3+wF1cCkjzvptnI9Q0sPU66ilw==}
    dependencies:
      hasown: 2.0.2

  /is-date-object@1.0.5:
    resolution: {integrity: sha512-9YQaSxsAiSwcvS33MBk3wTCVnWK+HhF8VZR2jRxehM16QcVOdHqPn4VPHmRK4lSr38n9JriurInLcP90xsYNfQ==}
    engines: {node: '>= 0.4'}
    dependencies:
      has-tostringtag: 1.0.0

  /is-docker@2.2.1:
    resolution: {integrity: sha512-F+i2BKsFrH66iaUFc0woD8sLy8getkwTwtOBjvs56Cx4CgJDeKQeqfz8wAYiSb8JOprWhHH5p77PbmYCvvUuXQ==}
    engines: {node: '>=8'}
    hasBin: true

  /is-extendable@0.1.1:
    resolution: {integrity: sha512-5BMULNob1vgFX6EjQw5izWDxrecWK9AM72rugNr0TFldMOi0fj6Jk+zeKIt0xGj4cEfQIJth4w3OKWOJ4f+AFw==}
    engines: {node: '>=0.10.0'}

  /is-extglob@2.1.1:
    resolution: {integrity: sha512-SbKbANkN603Vi4jEZv49LeVJMn4yGwsbzZworEoyEiutsN3nJYdbO36zfhGJ6QEDpOZIFkDtnq5JRxmvl3jsoQ==}
    engines: {node: '>=0.10.0'}

  /is-finalizationregistry@1.0.2:
    resolution: {integrity: sha512-0by5vtUJs8iFQb5TYUHHPudOR+qXYIMKtiUzvLIZITZUjknFmziyBJuLhVRc+Ds0dREFlskDNJKYIdIzu/9pfw==}
    dependencies:
      call-bind: 1.0.2
    dev: true

  /is-fullwidth-code-point@2.0.0:
    resolution: {integrity: sha512-VHskAKYM8RfSFXwee5t5cbN5PZeq1Wrh6qd5bkyiXIf6UQcN6w/A0eXM9r6t8d+GYOh+o6ZhiEnb88LN/Y8m2w==}
    engines: {node: '>=4'}
    dev: true

  /is-fullwidth-code-point@3.0.0:
    resolution: {integrity: sha512-zymm5+u+sCsSWyD9qNaejV3DFvhCKclKdizYaJUuHA83RLjb7nSuGnddCHGv0hk+KY7BMAlsWeK4Ueg6EV6XQg==}
    engines: {node: '>=8'}

  /is-generator-function@1.0.10:
    resolution: {integrity: sha512-jsEjy9l3yiXEQ+PsXdmBwEPcOxaXWLspKdplFUVI9vq1iZgIekeC0L167qeu86czQaxed3q/Uzuw0swL0irL8A==}
    engines: {node: '>= 0.4'}
    dependencies:
      has-tostringtag: 1.0.0
    dev: true

  /is-glob@4.0.3:
    resolution: {integrity: sha512-xelSayHH36ZgE7ZWhli7pW34hNbNl8Ojv5KVmkJD4hBdD3th8Tfk9vYasLM+mXWOZhFkgZfxhLSnrwRr4elSSg==}
    engines: {node: '>=0.10.0'}
    dependencies:
      is-extglob: 2.1.1

  /is-installed-globally@0.4.0:
    resolution: {integrity: sha512-iwGqO3J21aaSkC7jWnHP/difazwS7SFeIqxv6wEtLU8Y5KlzFTjyqcSIT0d8s4+dDhKytsk9PJZ2BkS5eZwQRQ==}
    engines: {node: '>=10'}
    dependencies:
      global-dirs: 3.0.0
      is-path-inside: 3.0.3

  /is-interactive@1.0.0:
    resolution: {integrity: sha512-2HvIEKRoqS62guEC+qBjpvRubdX910WCMuJTZ+I9yvqKU2/12eSL549HMwtabb4oupdj2sMP50k+XJfB/8JE6w==}
    engines: {node: '>=8'}

  /is-lambda@1.0.1:
    resolution: {integrity: sha512-z7CMFGNrENq5iFB9Bqo64Xk6Y9sg+epq1myIcdHaGnbMTYOxvzsEtdYqQUylB7LxfkvgrrjP32T6Ywciio9UIQ==}

  /is-lower-case@1.1.3:
    resolution: {integrity: sha512-+5A1e/WJpLLXZEDlgz4G//WYSHyQBD32qa4Jd3Lw06qQlv3fJHnp3YIHjTQSGzHMgzmVKz2ZP3rBxTHkPw/lxA==}
    dependencies:
      lower-case: 1.1.4

  /is-map@2.0.2:
    resolution: {integrity: sha512-cOZFQQozTha1f4MxLFzlgKYPTyj26picdZTx82hbc/Xf4K/tZOOXSCkMvU4pKioRXGDLJRn0GM7Upe7kR721yg==}
    dev: true

  /is-negative-zero@2.0.2:
    resolution: {integrity: sha512-dqJvarLawXsFbNDeJW7zAz8ItJ9cd28YufuuFzh0G8pNHjJMnY08Dv7sYX2uF5UpQOwieAeOExEYAWWfu7ZZUA==}
    engines: {node: '>= 0.4'}

  /is-npm@6.0.0:
    resolution: {integrity: sha512-JEjxbSmtPSt1c8XTkVrlujcXdKV1/tvuQ7GwKcAlyiVLeYFQ2VHat8xfrDJsIkhCdF/tZ7CiIR3sy141c6+gPQ==}
    engines: {node: ^12.20.0 || ^14.13.1 || >=16.0.0}

  /is-number-object@1.0.7:
    resolution: {integrity: sha512-k1U0IRzLMo7ZlYIfzRu23Oh6MiIFasgpb9X76eqfFZAqwH44UI4KTBvBYIZ1dSL9ZzChTB9ShHfLkR4pdW5krQ==}
    engines: {node: '>= 0.4'}
    dependencies:
      has-tostringtag: 1.0.0

  /is-number@7.0.0:
    resolution: {integrity: sha512-41Cifkg6e8TylSpdtTpeLVMqvSBEVzTttHvERD741+pnZ8ANv0004MRL43QKPDlK9cGvNp6NZWZUBlbGXYxxng==}
    engines: {node: '>=0.12.0'}

  /is-obj@2.0.0:
    resolution: {integrity: sha512-drqDG3cbczxxEJRoOXcOjtdp1J/lyp1mNn0xaznRs8+muBhgQcrnbspox5X5fOw0HnMnbfDzvnEMEtqDEJEo8w==}
    engines: {node: '>=8'}

  /is-path-inside@3.0.3:
    resolution: {integrity: sha512-Fd4gABb+ycGAmKou8eMftCupSir5lRxqf4aD/vd0cD2qc4HL07OjCeuHMr8Ro4CoMaeCKDB0/ECBOVWjTwUvPQ==}
    engines: {node: '>=8'}

  /is-plain-obj@1.1.0:
    resolution: {integrity: sha512-yvkRyxmFKEOQ4pNXCmJG5AEQNlXJS5LaONXo5/cLdTZdWvsZ1ioJEonLGAosKlMWE8lwUy/bJzMjcw8az73+Fg==}
    engines: {node: '>=0.10.0'}
    dev: true

  /is-plain-obj@2.1.0:
    resolution: {integrity: sha512-YWnfyRwxL/+SsrWYfOpUtz5b3YD+nyfkHvjbcanzk8zgyO4ASD67uVMRt8k5bM4lLMDnXfriRhOpemw+NfT1eA==}
    engines: {node: '>=8'}

  /is-plain-obj@4.1.0:
    resolution: {integrity: sha512-+Pgi+vMuUNkJyExiMBt5IlFoMyKnr5zhJ4Uspz58WOhBF5QoIZkFyNHIbBAtHwzVAgk5RtndVNsDRN61/mmDqg==}
    engines: {node: '>=12'}

  /is-plain-object@5.0.0:
    resolution: {integrity: sha512-VRSzKkbMm5jMDoKLbltAkFQ5Qr7VDiTFGXxYFXXowVj387GeGNOCsOH6Msy00SGZ3Fp84b1Naa1psqgcCIEP5Q==}
    engines: {node: '>=0.10.0'}

  /is-promise@2.2.2:
    resolution: {integrity: sha512-+lP4/6lKUBfQjZ2pdxThZvLUAafmZb8OAxFb8XXtiQmS35INgr85hdOGoEs124ez1FCnZJt6jau/T+alh58QFQ==}
    dev: true

  /is-regex@1.1.4:
    resolution: {integrity: sha512-kvRdxDsxZjhzUX07ZnLydzS1TU/TJlTUHHY4YLL87e37oUA49DfkLqgy+VjFocowy29cKvcSiu+kIv728jTTVg==}
    engines: {node: '>= 0.4'}
    dependencies:
      call-bind: 1.0.2
      has-tostringtag: 1.0.0

  /is-retry-allowed@1.2.0:
    resolution: {integrity: sha512-RUbUeKwvm3XG2VYamhJL1xFktgjvPzL0Hq8C+6yrWIswDy3BIXGqCxhxkc30N9jqK311gVU137K8Ei55/zVJRg==}
    engines: {node: '>=0.10.0'}

  /is-set@2.0.2:
    resolution: {integrity: sha512-+2cnTEZeY5z/iXGbLhPrOAaK/Mau5k5eXq9j14CpRTftq0pAJu2MwVRSZhyZWBzx3o6X795Lz6Bpb6R0GKf37g==}
    dev: true

  /is-shared-array-buffer@1.0.2:
    resolution: {integrity: sha512-sqN2UDu1/0y6uvXyStCOzyhAjCSlHceFoMKJW8W9EU9cvic/QdsZ0kEU93HEy3IUEFZIiH/3w+AH/UQbPHNdhA==}
    dependencies:
      call-bind: 1.0.2

  /is-stream@2.0.1:
    resolution: {integrity: sha512-hFoiJiTl63nn+kstHGBtewWSKnQLpyb155KHheA1l39uvtO9nWIop1p3udqPcUd/xbF1VLMO4n7OI6p7RbngDg==}
    engines: {node: '>=8'}

  /is-string@1.0.7:
    resolution: {integrity: sha512-tE2UXzivje6ofPW7l23cjDOMa09gb7xlAqG6jG5ej6uPV32TlWP3NKPigtaGeHNu9fohccRYvIiZMfOOnOYUtg==}
    engines: {node: '>= 0.4'}
    dependencies:
      has-tostringtag: 1.0.0

  /is-symbol@1.0.4:
    resolution: {integrity: sha512-C/CPBqKWnvdcxqIARxyOh4v1UUEOCHpgDa0WYgpKDFMszcrPcffg5uhwSgPCLD2WWxmq6isisz87tzT01tuGhg==}
    engines: {node: '>= 0.4'}
    dependencies:
      has-symbols: 1.0.3

  /is-text-path@1.0.1:
    resolution: {integrity: sha512-xFuJpne9oFz5qDaodwmmG08e3CawH/2ZV8Qqza1Ko7Sk8POWbkRdwIoAWVhqvq0XeUzANEhKo2n0IXUGBm7A/w==}
    engines: {node: '>=0.10.0'}
    dependencies:
      text-extensions: 1.9.0
    dev: true

  /is-typed-array@1.1.12:
    resolution: {integrity: sha512-Z14TF2JNG8Lss5/HMqt0//T9JeHXttXy5pH/DBU4vi98ozO2btxzq9MwYDZYnKwU8nRsz/+GVFVRDq3DkVuSPg==}
    engines: {node: '>= 0.4'}
    dependencies:
      which-typed-array: 1.1.11

  /is-typedarray@1.0.0:
    resolution: {integrity: sha512-cyA56iCMHAh5CdzjJIa4aohJyeO1YbwLi3Jc35MmRU6poroFjIGZzUzupGiRPOjgHg9TLu43xbpwXk523fMxKA==}

  /is-unicode-supported@0.1.0:
    resolution: {integrity: sha512-knxG2q4UC3u8stRGyAVJCOdxFmv5DZiRcdlIaAQXAbSfJya+OhopNotLQrstBhququ4ZpuKbDc/8S6mgXgPFPw==}
    engines: {node: '>=10'}

  /is-upper-case@1.1.2:
    resolution: {integrity: sha512-GQYSJMgfeAmVwh9ixyk888l7OIhNAGKtY6QA+IrWlu9MDTCaXmeozOZ2S9Knj7bQwBO/H6J2kb+pbyTUiMNbsw==}
    dependencies:
      upper-case: 1.1.3

  /is-utf8@0.2.1:
    resolution: {integrity: sha512-rMYPYvCzsXywIsldgLaSoPlw5PfoB/ssr7hY4pLfcodrA5M/eArza1a9VmTiNIBNMjOGr1Ow9mTyU2o69U6U9Q==}
    dev: true

  /is-weakmap@2.0.1:
    resolution: {integrity: sha512-NSBR4kH5oVj1Uwvv970ruUkCV7O1mzgVFO4/rev2cLRda9Tm9HrL70ZPut4rOHgY0FNrUu9BCbXA2sdQ+x0chA==}
    dev: true

  /is-weakref@1.0.2:
    resolution: {integrity: sha512-qctsuLZmIQ0+vSSMfoVvyFe2+GSEvnmZ2ezTup1SBse9+twCCeial6EEi3Nc2KFcf6+qz2FBPnjXsk8xhKSaPQ==}
    dependencies:
      call-bind: 1.0.2

  /is-weakset@2.0.2:
    resolution: {integrity: sha512-t2yVvttHkQktwnNNmBQ98AhENLdPUTDTE21uPqAQ0ARwQfGeQKRVS0NNurH7bTf7RrvcVn1OOge45CnBeHCSmg==}
    dependencies:
      call-bind: 1.0.2
      get-intrinsic: 1.2.1
    dev: true

  /is-windows@1.0.2:
    resolution: {integrity: sha512-eXK1UInq2bPmjyX6e3VHIzMLobc4J94i4AWn+Hpq3OU5KkrRC96OAcR3PRJ/pGu6m8TRnBHP9dkXQVsT/COVIA==}
    engines: {node: '>=0.10.0'}
    dev: true

  /is-wsl@2.2.0:
    resolution: {integrity: sha512-fKzAra0rGJUUBwGBgNkHZuToZcn+TtXHpeCgmkMJMMYx1sQDYaCSyjJBSCa2nH1DGm7s3n1oBnohoVTBaN7Lww==}
    engines: {node: '>=8'}
    dependencies:
      is-docker: 2.2.1

  /is-yarn-global@0.4.0:
    resolution: {integrity: sha512-HneQBCrXGBy15QnaDfcn6OLoU8AQPAa0Qn0IeJR/QCo4E8dNZaGGwxpCwWyEBQC5QvFonP8d6t60iGpAHVAfNA==}
    engines: {node: '>=12'}

  /isarray@0.0.1:
    resolution: {integrity: sha512-D2S+3GLxWH+uhrNEcoh/fnmYeP8E8/zHl644d/jdA0g2uyXvy3sb0qxotE+ne0LtccHknQzWwZEzhak7oJ0COQ==}
    dev: true

  /isarray@1.0.0:
    resolution: {integrity: sha512-VLghIWNM6ELQzo7zwmcg0NmTVyWKYjvIeM83yjp0wRDTmUnrM678fQbcKBo6n2CJEF0szoG//ytg+TKla89ALQ==}

  /isarray@2.0.5:
    resolution: {integrity: sha512-xHjhDr3cNBK0BzdUJSPXZntQUx/mwMS5Rw4A7lPJ90XGAO6ISP/ePDNuo0vhqOZU+UD5JoodwCAAoZQd3FeAKw==}

  /isexe@2.0.0:
    resolution: {integrity: sha512-RHxMLp9lnKHGHRng9QFhRCMbYAcVpn69smSGcq3f36xjgVVWThj4qqLbTLlq7Ssj8B+fIQ1EuCEGI2lKsyQeIw==}

  /issue-parser@7.0.1:
    resolution: {integrity: sha512-3YZcUUR2Wt1WsapF+S/WiA2WmlW0cWAoPccMqne7AxEBhCdFeTPjfv/Axb8V2gyCgY3nRw+ksZ3xSUX+R47iAg==}
    engines: {node: ^18.17 || >=20.6.1}
    dependencies:
      lodash.capitalize: 4.2.1
      lodash.escaperegexp: 4.1.2
      lodash.isplainobject: 4.0.6
      lodash.isstring: 4.0.1
      lodash.uniqby: 4.7.0

  /istanbul-lib-coverage@3.2.0:
    resolution: {integrity: sha512-eOeJ5BHCmHYvQK7xt9GkdHuzuCGS1Y6g9Gvnx3Ym33fz/HpLRYxiS0wHNr+m/MBC8B647Xt608vCDEvhl9c6Mw==}
    engines: {node: '>=8'}
    dev: true

  /istanbul-lib-report@3.0.0:
    resolution: {integrity: sha512-wcdi+uAKzfiGT2abPpKZ0hSU1rGQjUQnLvtY5MpQ7QCTahD3VODhcu4wcfY1YtkGaDD5yuydOLINXsfbus9ROw==}
    engines: {node: '>=8'}
    dependencies:
      istanbul-lib-coverage: 3.2.0
      make-dir: 3.1.0
      supports-color: 7.2.0
    dev: true

  /istanbul-reports@3.1.4:
    resolution: {integrity: sha512-r1/DshN4KSE7xWEknZLLLLDn5CJybV3nw01VTkp6D5jzLuELlcbudfj/eSQFvrKsJuTVCGnePO7ho82Nw9zzfw==}
    engines: {node: '>=8'}
    dependencies:
      html-escaper: 2.0.2
      istanbul-lib-report: 3.0.0
    dev: true

  /iterator.prototype@1.1.2:
    resolution: {integrity: sha512-DR33HMMr8EzwuRL8Y9D3u2BMj8+RqSE850jfGu59kS7tbmPLzGkZmVSfyCFSDxuZiEY6Rzt3T2NA/qU+NwVj1w==}
    dependencies:
      define-properties: 1.2.1
      get-intrinsic: 1.2.1
      has-symbols: 1.0.3
      reflect.getprototypeof: 1.0.4
      set-function-name: 2.0.1
    dev: true

  /jackspeak@2.3.6:
    resolution: {integrity: sha512-N3yCS/NegsOBokc8GAdM8UcmfsKiSS8cipheD/nivzr700H+nsMOxJjQnvwOcRYVuFkdH0wGUvW2WbXGmrZGbQ==}
    engines: {node: '>=14'}
    dependencies:
      '@isaacs/cliui': 8.0.2
    optionalDependencies:
      '@pkgjs/parseargs': 0.11.0

  /jake@10.8.5:
    resolution: {integrity: sha512-sVpxYeuAhWt0OTWITwT98oyV0GsXyMlXCF+3L1SuafBVUIr/uILGRB+NqwkzhgXKvoJpDIpQvqkUALgdmQsQxw==}
    engines: {node: '>=10'}
    hasBin: true
    dependencies:
      async: 3.2.4
      chalk: 4.1.2
      filelist: 1.0.4
      minimatch: 3.1.2

  /jest-worker@27.5.1:
    resolution: {integrity: sha512-7vuh85V5cdDofPyxn58nrPjBktZo0u9x1g8WtjQol+jZDaE+fhN+cIvTj11GndBnMnyfrUOG1sZQxCdjKh+DKg==}
    engines: {node: '>= 10.13.0'}
    dependencies:
      '@types/node': 18.18.7
      merge-stream: 2.0.0
      supports-color: 8.1.1

  /jiti@1.20.0:
    resolution: {integrity: sha512-3TV69ZbrvV6U5DfQimop50jE9Dl6J8O1ja1dvBbMba/sZ3YBEQqJ2VZRoQPVnhlzjNtU1vaXRZVrVjU4qtm8yA==}
    hasBin: true
    requiresBuild: true
    dev: true
    optional: true

  /jju@1.4.0:
    resolution: {integrity: sha512-8wb9Yw966OSxApiCt0K3yNJL8pnNeIv+OEq2YMidz4FKP6nonSRoOXc80iXY4JaN2FC11B9qsNmDsm+ZOfMROA==}

  /js-tokens@4.0.0:
    resolution: {integrity: sha512-RdJUflcE3cUzKiMqQgsCu06FPu9UdIJO0beYbPhHN4k6apgJtifcoCtT9bcxOpYBtpD2kCM6Sbzg4CausW/PKQ==}

  /js-yaml@3.13.1:
    resolution: {integrity: sha512-YfbcO7jXDdyj0DGxYVSlSeQNHbD7XPWvrVWeVUujrQEoZzWJIRrCPoyk6kL6IAjAG2IolMK4T0hNUe0HOUs5Jw==}
    hasBin: true
    dependencies:
      argparse: 1.0.10
      esprima: 4.0.1
    dev: true

  /js-yaml@3.14.1:
    resolution: {integrity: sha512-okMH7OXXJ7YrN9Ok3/SXrnu4iX9yOk+25nqX4imS2npuvTYDmo/QEZoqwZkYaIDk3jVvBOTOIEgEhaLOynBS9g==}
    hasBin: true
    dependencies:
      argparse: 1.0.10
      esprima: 4.0.1

  /js-yaml@4.1.0:
    resolution: {integrity: sha512-wpxZs9NoxZaJESJGIZTyDEaYpl0FKSA+FB9aJiyemKhMwkxQg63h4T1KJgUGHpTqPDNRcmmYLugrRjJlBtWvRA==}
    hasBin: true
    dependencies:
      argparse: 2.0.1

  /jsbn@1.1.0:
    resolution: {integrity: sha512-4bYVV3aAMtDTTu4+xsDYa6sy9GyJ69/amsu9sYF2zqjiEoZA5xJi3BrfX3uY+/IekIu7MwdObdbDWpoZdBv3/A==}

  /jsdoc-type-pratt-parser@4.0.0:
    resolution: {integrity: sha512-YtOli5Cmzy3q4dP26GraSOeAhqecewG04hoO8DY56CH4KJ9Fvv5qKWUCCo3HZob7esJQHCv6/+bnTy72xZZaVQ==}
    engines: {node: '>=12.0.0'}
    dev: true

  /jsesc@0.5.0:
    resolution: {integrity: sha512-uZz5UnB7u4T9LvwmFqXii7pZSouaRPorGs5who1Ip7VO0wxanFvBL7GkM6dTHlgX+jhBApRetaWpnDabOeTcnA==}
    hasBin: true
    dev: true

  /jsesc@3.0.2:
    resolution: {integrity: sha512-xKqzzWXDttJuOcawBt4KnKHHIf5oQ/Cxax+0PWFG+DFDgHNAdi+TXECADI+RYiFUMmx8792xsMbbgXj4CwnP4g==}
    engines: {node: '>=6'}
    hasBin: true
    dev: true

  /json-buffer@3.0.0:
    resolution: {integrity: sha512-CuUqjv0FUZIdXkHPI8MezCnFCdaTAacej1TZYulLoAg1h/PhwkdXFN4V/gzY4g+fMBCOV2xF+rp7t2XD2ns/NQ==}
    dev: true

  /json-buffer@3.0.1:
    resolution: {integrity: sha512-4bV5BfR2mqfQTJm+V5tPPdf+ZpuhiIvTuAB5g8kcrXOZpTT/QwwVRWBywX1ozr6lEuPdbHxwaJlm9G6mI2sfSQ==}

  /json-parse-better-errors@1.0.2:
    resolution: {integrity: sha512-mrqyZKfX5EhL7hvqcV6WG1yYjnjeuYDzDhhcAAUrq8Po85NBQBJP+ZDUT75qZQ98IkUoBqdkExkukOU7Ts2wrw==}

  /json-parse-even-better-errors@2.3.1:
    resolution: {integrity: sha512-xyFwyhro/JEof6Ghe2iz2NcXoj2sloNsWr/XsERDK/oiPCfaNhl5ONfp+jQdAZRQQ0IJWNzH9zIZF7li91kh2w==}

  /json-parse-even-better-errors@3.0.0:
    resolution: {integrity: sha512-iZbGHafX/59r39gPwVPRBGw0QQKnA7tte5pSMrhWOW7swGsVvVTjmfyAV9pNqk8YGT7tRCdxRu8uzcgZwoDooA==}
    engines: {node: ^14.17.0 || ^16.13.0 || >=18.0.0}

  /json-parse-helpfulerror@1.0.3:
    resolution: {integrity: sha512-XgP0FGR77+QhUxjXkwOMkC94k3WtqEBfcnjWqhRd82qTat4SWKRE+9kUnynz/shm3I4ea2+qISvTIeGTNU7kJg==}
    dependencies:
      jju: 1.4.0

  /json-schema-to-typescript@15.0.0:
    resolution: {integrity: sha512-gOX3cJB4eL1ztMc3WUh569ubRcKnr8MnYk++6+/WaaN4bufGHSR6EcbUbvLZgirPQOfvni5SSGkRx0pYloYU8A==}
    engines: {node: '>=16.0.0'}
    hasBin: true
    dependencies:
      '@apidevtools/json-schema-ref-parser': 11.7.0
      '@types/json-schema': 7.0.15
      '@types/lodash': 4.17.7
      cli-color: 2.0.4
      glob: 10.3.12
      is-glob: 4.0.3
      js-yaml: 4.1.0
      lodash: 4.17.21
      minimist: 1.2.8
      mkdirp: 3.0.1
      node-fetch: 3.3.2
      prettier: 3.2.5
    dev: true

  /json-schema-traverse@0.4.1:
    resolution: {integrity: sha512-xbbCH5dCYU5T8LcEhhuh7HJ88HXuW3qsI3Y0zOZFKfZEHcpWiHU/Jxzk629Brsab/mMiHQti9wMP+845RPe3Vg==}

  /json-schema-traverse@1.0.0:
    resolution: {integrity: sha512-NM8/P9n3XjXhIZn1lLhkFaACTOURQXjWhV4BA/RnOv8xvgqtqpAX9IO4mRQxSx1Rlo4tqzeqb0sOlruaOy3dug==}

  /json-stable-stringify-without-jsonify@1.0.1:
    resolution: {integrity: sha512-Bdboy+l7tA3OGW6FjyFHWkP5LuByj1Tk33Ljyq0axyzdk9//JSi2u3fP1QSmd1KNwq6VOKYGlAu87CisVir6Pw==}
    dev: true

  /json-stringify-safe@5.0.1:
    resolution: {integrity: sha512-ZClg6AaYvamvYEE82d3Iyd3vSSIjQ+odgjaTzRuO3s7toCdFKczob2i0zCh7JE8kWn17yvAWhUVxvqGwUalsRA==}
    dev: true

  /json5@1.0.2:
    resolution: {integrity: sha512-g1MWMLBiz8FKi1e4w0UyVL3w+iJceWAFBAaBnnGKOpNa5f8TLktkbre1+s6oICydWAm+HRUGTmI+//xv2hvXYA==}
    hasBin: true
    dependencies:
      minimist: 1.2.8
    dev: true

  /json5@2.2.3:
    resolution: {integrity: sha512-XmOWe7eyHYH14cLdVPoyg+GOH3rYX++KpzrylJwSW98t3Nk+U8XOl8FWKOgwtzdb8lXGf6zYwDUzeHMWfxasyg==}
    engines: {node: '>=6'}
    hasBin: true

  /jsonfile@4.0.0:
    resolution: {integrity: sha512-m6F1R3z8jjlf2imQHS2Qez5sjKWQzbuuhuJ/FKYFRZvPE3PuHcSMVZzfsLhGVOkfd20obL5SWEBew5ShlquNxg==}
    optionalDependencies:
      graceful-fs: 4.2.11

  /jsonfile@6.1.0:
    resolution: {integrity: sha512-5dgndWOriYSm5cnYaJNhalLNDKOqFwyDB/rr1E9ZsGciGvKPs8R2xYGCacuf3z6K1YKDz182fd+fY3cn3pMqXQ==}
    dependencies:
      universalify: 2.0.0
    optionalDependencies:
      graceful-fs: 4.2.11

  /jsonlines@0.1.1:
    resolution: {integrity: sha512-ekDrAGso79Cvf+dtm+mL8OBI2bmAOt3gssYs833De/C9NmIpWDWyUO4zPgB5x2/OhY366dkhgfPMYfwZF7yOZA==}

  /jsonparse@1.3.1:
    resolution: {integrity: sha512-POQXvpdL69+CluYsillJ7SUhKvytYjW9vG/GKpnf+xP8UWgYEM/RaMzHHofbALDiKbbP1W8UEYmgGl39WkPZsg==}
    engines: {'0': node >= 0.2.0}

  /jsonpointer@5.0.1:
    resolution: {integrity: sha512-p/nXbhSEcu3pZRdkW1OfJhpsVtW1gd4Wa1fnQc9YLiTfAjn0312eMKimbdIQzuZl9aa9xUGaRlP9T/CJE/ditQ==}
    engines: {node: '>=0.10.0'}

  /jsonwebtoken@9.0.2:
    resolution: {integrity: sha512-PRp66vJ865SSqOlgqS8hujT5U4AOgMfhrwYIuIhfKaoSCZcirrmASQr8CX7cUg+RMih+hgznrjp99o+W4pJLHQ==}
    engines: {node: '>=12', npm: '>=6'}
    dependencies:
      jws: 3.2.2
      lodash.includes: 4.3.0
      lodash.isboolean: 3.0.3
      lodash.isinteger: 4.0.4
      lodash.isnumber: 3.0.3
      lodash.isplainobject: 4.0.6
      lodash.isstring: 4.0.1
      lodash.once: 4.1.1
      ms: 2.1.3
      semver: 7.6.2

  /jssm-viz-cli@5.101.0:
    resolution: {integrity: sha512-4+Pq3NThSvBuCColUX0isqX1mcHGYBo4eZbrtHRPQ0plZIm35SbBC0AqcucIvvkeOzCSTv1zgZ57JQ0r6zKntw==}
    hasBin: true
    dependencies:
      ansi-256-colors: 1.1.0
      better_git_changelog: 1.6.2
      commander: 4.1.1
      glob: 7.2.3
      jssm-viz: 5.101.0(patch_hash=jq5upu46ffypomxpz6yk2iwhaa)
      sharp: 0.33.2
    transitivePeerDependencies:
      - supports-color
    dev: true

  /jssm-viz@5.101.0(patch_hash=jq5upu46ffypomxpz6yk2iwhaa):
    resolution: {integrity: sha512-dOmdBRnrVHECOmVuDFgPnmbwNXU9MO3U19+5KuyxYr8bJNizeV424Ez609+G23pmGY8NwCs3w4qRYcSyOPdcpA==}
    dependencies:
      better_git_changelog: 1.6.2
      eslint: 8.57.0
      jssm: 5.103.0
      reduce-to-639-1: 1.1.0
      text_audit: 0.9.3
    transitivePeerDependencies:
      - supports-color
    dev: true
    patched: true

  /jssm@5.103.0:
    resolution: {integrity: sha512-nsRXagHl1XqSL0Vtttm3Rf3RLJdJuqtylLJ4KRuvih+XLyhQXfmCg5k7WrpCgN+cTUQWpcOy6yoGQqemZ9bQQA==}
    engines: {node: '>=10.0.0'}
    dependencies:
      better_git_changelog: 1.6.2
      circular_buffer_js: 1.10.0
      reduce-to-639-1: 1.1.0

  /jssm@5.98.2:
    resolution: {integrity: sha512-O2xBFBzZjLIN+wA5IA85XIaEan7wjvM2qegwVrVQPClbH/IEhI1GLkLEEfk+TPeHeW8pGOlrd84MnmTcDyxSIQ==}
    engines: {node: '>=10.0.0'}
    dependencies:
      better_git_changelog: 1.6.2
      circular_buffer_js: 1.10.0
      reduce-to-639-1: 1.1.0
    dev: true

  /jsx-ast-utils@3.3.3:
    resolution: {integrity: sha512-fYQHZTZ8jSfmWZ0iyzfwiU4WDX4HpHbMCZ3gPlWYiCl3BoeOTsqKBqnTVfH2rYT7eP5c3sVbeSPHnnJOaTrWiw==}
    engines: {node: '>=4.0'}
    dependencies:
      array-includes: 3.1.7
      object.assign: 4.1.4
    dev: true

  /jszip@3.10.1:
    resolution: {integrity: sha512-xXDvecyTpGLrqFrvkrUSoxxfJI5AH7U8zxxtVclpsUtMCq4JQ290LY8AW5c7Ggnr/Y/oK+bQMbqK2qmtk3pN4g==}
    dependencies:
      lie: 3.3.0
      pako: 1.0.11
      readable-stream: 2.3.7
      setimmediate: 1.0.5

  /jwa@1.4.1:
    resolution: {integrity: sha512-qiLX/xhEEFKUAJ6FiBMbes3w9ATzyk5W7Hvzpa/SLYdxNtng+gcurvrI7TbACjIXlsJyr05/S1oUhZrc63evQA==}
    dependencies:
      buffer-equal-constant-time: 1.0.1
      ecdsa-sig-formatter: 1.0.11
      safe-buffer: 5.2.1

  /jws@3.2.2:
    resolution: {integrity: sha512-YHlZCB6lMTllWDtSPHz/ZXTsi8S00usEV6v1tjq8tOUZzw7DpSDWVXjXDre6ed1w/pd495ODpHZYSdkRTsa0HA==}
    dependencies:
      jwa: 1.4.1
      safe-buffer: 5.2.1

  /keyv@3.1.0:
    resolution: {integrity: sha512-9ykJ/46SN/9KPM/sichzQ7OvXyGDYKGTaDlKMGCAlg2UK8KRy4jb0d8sFc+0Tt0YYnThq8X2RZgCg74RPxgcVA==}
    dependencies:
      json-buffer: 3.0.0
    dev: true

  /keyv@4.5.4:
    resolution: {integrity: sha512-oxVHkHR/EJf2CNXnWxRLW6mg7JyCCUcG0DtEGmL2ctUo1PNTin1PUil+r/+4r5MpVgC/fn1kjsx7mjSujKqIpw==}
    dependencies:
      json-buffer: 3.0.1

  /kind-of@6.0.3:
    resolution: {integrity: sha512-dcS1ul+9tmeD95T+x28/ehLgd9mENa3LsvDTtzm3vyBEO7RPptvAD+t44WVXaUjTBRcrpFeFlC8WCruUR456hw==}
    engines: {node: '>=0.10.0'}

  /kleur@3.0.3:
    resolution: {integrity: sha512-eTIzlVOSUR+JxdDFepEYcBMtZ9Qqdef+rnzWdRZuMbOywu5tO2w2N7rqjoANZ5k9vywhL6Br1VRjUIgTQx4E8w==}
    engines: {node: '>=6'}

  /kleur@4.1.5:
    resolution: {integrity: sha512-o+NO+8WrRiQEE4/7nwRJhN1HWpVmJm511pBHUxPLtp0BUISzlBplORYSmTclCnJvQq2tKu/sgl3xVpkc7ZWuQQ==}
    engines: {node: '>=6'}

  /ky@1.7.2:
    resolution: {integrity: sha512-OzIvbHKKDpi60TnF9t7UUVAF1B4mcqc02z5PIvrm08Wyb+yOcz63GRvEuVxNT18a9E1SrNouhB4W2NNLeD7Ykg==}
    engines: {node: '>=18'}
    dev: false

  /latest-version@5.1.0:
    resolution: {integrity: sha512-weT+r0kTkRQdCdYCNtkMwWXQTMEswKrFBkm4ckQOMVhhqhIMI1UT2hMj+1iigIhgSZm5gTmrRXBNoGUgaTY1xA==}
    engines: {node: '>=8'}
    dependencies:
      package-json: 6.5.0
    dev: true

  /latest-version@7.0.0:
    resolution: {integrity: sha512-KvNT4XqAMzdcL6ka6Tl3i2lYeFDgXNCuIX+xNx6ZMVR1dFq+idXd9FLKNMOIx0t9mJ9/HudyX4oZWXZQ0UJHeg==}
    engines: {node: '>=14.16'}
    dependencies:
      package-json: 8.1.0

  /latest-version@9.0.0:
    resolution: {integrity: sha512-7W0vV3rqv5tokqkBAFV1LbR7HPOWzXQDpDgEuib/aJ1jsZZx6x3c2mBI+TJhJzOhkGeaLbCKEHXEXLfirtG2JA==}
    engines: {node: '>=18'}
    dependencies:
      package-json: 10.0.1
    dev: false

  /lazy-ass@1.6.0:
    resolution: {integrity: sha512-cc8oEVoctTvsFZ/Oje/kGnHbpWHYBe8IAJe4C0QNc3t8uM/0Y8+erSz/7Y1ALuXTEZTMvxXwO6YbX1ey3ujiZw==}
    engines: {node: '> 0.8'}
    dev: true

  /levn@0.4.1:
    resolution: {integrity: sha512-+bT2uH4E5LGE7h/n3evcS/sQlJXCpIp6ym8OWJ5eV6+67Dsql/LaaT7qJBAt2rzfoa/5QBGBhxDix1dMt2kQKQ==}
    engines: {node: '>= 0.8.0'}
    dependencies:
      prelude-ls: 1.2.1
      type-check: 0.4.0
    dev: true

  /li@1.3.0:
    resolution: {integrity: sha512-z34TU6GlMram52Tss5mt1m//ifRIpKH5Dqm7yUVOdHI+BQCs9qGPHFaCUTIzsWX7edN30aa2WrPwR7IO10FHaw==}

  /lie@3.3.0:
    resolution: {integrity: sha512-UaiMJzeWRlEujzAuw5LokY1L5ecNQYZKfmyZ9L7wDHb/p5etKaxXhohBcrw0EYby+G/NA52vRSN4N39dxHAIwQ==}
    dependencies:
      immediate: 3.0.6

  /lilconfig@3.1.2:
    resolution: {integrity: sha512-eop+wDAvpItUys0FWkHIKeC9ybYrTGbU41U5K7+bttZZeohvnY7M9dZ5kB21GNWiFT2q1OoPTvncPCgSOVO5ow==}
    engines: {node: '>=14'}

  /lines-and-columns@1.2.4:
    resolution: {integrity: sha512-7ylylesZQ/PV29jhEDl3Ufjo6ZX7gCqJr5F7PKrqc93v7fzSymt1BpwEU8nAUXs8qzzvqhbjhK5QZg6Mt/HkBg==}

  /linkify-it@5.0.0:
    resolution: {integrity: sha512-5aHCbzQRADcdP+ATqnDuhhJ/MRIqDkZX5pyjFHRRysS8vZ5AbqGEoFIb6pYHPZ+L/OC2Lc+xT8uHVVR5CAK/wQ==}
    dependencies:
      uc.micro: 2.1.0
    dev: true

  /load-json-file@4.0.0:
    resolution: {integrity: sha512-Kx8hMakjX03tiGTLAIdJ+lL0htKnXjEZN6hk/tozf/WOuYGdZBJrZ+rCJRbVCugsjB3jMLn9746NsQIf5VjBMw==}
    engines: {node: '>=4'}
    dependencies:
      graceful-fs: 4.2.11
      parse-json: 4.0.0
      pify: 3.0.0
      strip-bom: 3.0.0
    dev: true

  /loader-runner@4.3.0:
    resolution: {integrity: sha512-3R/1M+yS3j5ou80Me59j7F9IMs4PXs3VqRrm0TU3AbKPxlmpoY1TNscJV/oGJXo8qCatFGTfDbY6W6ipGOYXfg==}
    engines: {node: '>=6.11.5'}

  /locate-path@2.0.0:
    resolution: {integrity: sha512-NCI2kiDkyR7VeEKm27Kda/iQHyKJe1Bu0FlTbYp3CqJu+9IFe9bLyAjMxf5ZDDbEg+iMPzB5zYyUTSm8wVTKmA==}
    engines: {node: '>=4'}
    dependencies:
      p-locate: 2.0.0
      path-exists: 3.0.0
    dev: true

  /locate-path@5.0.0:
    resolution: {integrity: sha512-t7hw9pI+WvuwNJXwk5zVHpyhIqzg2qTlklJOf0mVxGSbe3Fp2VieZcduNYjaLDoy6p9uGpQEGWG87WpMKlNq8g==}
    engines: {node: '>=8'}
    dependencies:
      p-locate: 4.1.0

  /locate-path@6.0.0:
    resolution: {integrity: sha512-iPZK6eYjbxRu3uB4/WZ3EsEIMJFMqAoopl3R+zuq0UjcAm/MO6KCweDgPfP3elTztoKP3KtnVHxTn2NHBSDVUw==}
    engines: {node: '>=10'}
    dependencies:
      p-locate: 5.0.0

  /locate-path@7.2.0:
    resolution: {integrity: sha512-gvVijfZvn7R+2qyPX8mAuKcFGDf6Nc61GdvGafQsHL0sBIxfKzA+usWn4GFC/bk+QdwPUD4kWFJLhElipq+0VA==}
    engines: {node: ^12.20.0 || ^14.13.1 || >=16.0.0}
    dependencies:
      p-locate: 6.0.0

  /lodash.camelcase@4.3.0:
    resolution: {integrity: sha512-TwuEnCnxbc3rAvhf/LbG7tJUDzhqXyFnv3dtzLOPgCG/hODL7WFnsbwktkD7yUV0RrreP/l1PALq/YSg6VvjlA==}
    dev: true

  /lodash.capitalize@4.2.1:
    resolution: {integrity: sha512-kZzYOKspf8XVX5AvmQF94gQW0lejFVgb80G85bU4ZWzoJ6C03PQg3coYAUpSTpQWelrZELd3XWgHzw4Ck5kaIw==}

  /lodash.escaperegexp@4.1.2:
    resolution: {integrity: sha512-TM9YBvyC84ZxE3rgfefxUWiQKLilstD6k7PTGt6wfbtXF8ixIJLOL3VYyV/z+ZiPLsVxAsKAFVwWlWeb2Y8Yyw==}

  /lodash.find@4.6.0:
    resolution: {integrity: sha512-yaRZoAV3Xq28F1iafWN1+a0rflOej93l1DQUejs3SZ41h2O9UJBoS9aueGjPDgAl4B6tPC0NuuchLKaDQQ3Isg==}

  /lodash.get@4.4.2:
    resolution: {integrity: sha512-z+Uw/vLuy6gQe8cfaFWD7p0wVv8fJl3mbzXh33RS+0oW2wvUqiRXiQ69gLWSLpgB5/6sU+r6BlQR0MBILadqTQ==}

  /lodash.includes@4.3.0:
    resolution: {integrity: sha512-W3Bx6mdkRTGtlJISOvVD/lbqjTlPPUDTMnlXZFnVwi9NKJ6tiAk6LVdlhZMm17VZisqhKcgzpO5Wz91PCt5b0w==}

  /lodash.isboolean@3.0.3:
    resolution: {integrity: sha512-Bz5mupy2SVbPHURB98VAcw+aHh4vRV5IPNhILUCsOzRmsTmSQ17jIuqopAentWoehktxGd9e/hbIXq980/1QJg==}

  /lodash.isequal@4.5.0:
    resolution: {integrity: sha512-pDo3lu8Jhfjqls6GkMgpahsF9kCyayhgykjyLMNFTKWrpVdAQtYyB4muAMWozBB4ig/dtWAmsMxLEI8wuz+DYQ==}

  /lodash.isfunction@3.0.9:
    resolution: {integrity: sha512-AirXNj15uRIMMPihnkInB4i3NHeb4iBtNg9WRWuK2o31S+ePwwNmDPaTL3o7dTJ+VXNZim7rFs4rxN4YU1oUJw==}
    dev: true

  /lodash.isinteger@4.0.4:
    resolution: {integrity: sha512-DBwtEWN2caHQ9/imiNeEA5ys1JoRtRfY3d7V9wkqtbycnAmTvRRmbHKDV4a0EYc678/dia0jrte4tjYwVBaZUA==}

  /lodash.ismatch@4.4.0:
    resolution: {integrity: sha512-fPMfXjGQEV9Xsq/8MTSgUf255gawYRbjwMyDbcvDhXgV7enSZA0hynz6vMPnpAb5iONEzBHBPsT+0zes5Z301g==}
    dev: true

  /lodash.isnumber@3.0.3:
    resolution: {integrity: sha512-QYqzpfwO3/CWf3XP+Z+tkQsfaLL/EnUlXWVkIk5FUPc4sBdTehEqZONuyRt2P67PXAk+NXmTBcc97zw9t1FQrw==}

  /lodash.isobject@3.0.2:
    resolution: {integrity: sha512-3/Qptq2vr7WeJbB4KHUSKlq8Pl7ASXi3UG6CMbBm8WRtXi8+GHm7mKaU3urfpSEzWe2wCIChs6/sdocUsTKJiA==}

  /lodash.isplainobject@4.0.6:
    resolution: {integrity: sha512-oSXzaWypCMHkPC3NvBEaPHf0KsA5mvPrOPgQWDsbg8n7orZ290M0BmC/jgRZ4vcJ6DTAhjrsSYgdsW/F+MFOBA==}

  /lodash.isstring@4.0.1:
    resolution: {integrity: sha512-0wJxfxH1wgO3GrbuP+dTTk7op+6L41QCXbGINEmD+ny/G/eCqGzxyCsh7159S+mgDDcoarnBw6PC1PS5+wUGgw==}

  /lodash.kebabcase@4.1.1:
    resolution: {integrity: sha512-N8XRTIMMqqDgSy4VLKPnJ/+hpGZN+PHQiJnSenYqPaVV/NCqEogTnAdZLQiGKhxX+JCs8waWq2t1XHWKOmlY8g==}
    dev: true

  /lodash.keys@4.2.0:
    resolution: {integrity: sha512-J79MkJcp7Df5mizHiVNpjoHXLi4HLjh9VLS/M7lQSGoQ+0oQ+lWEigREkqKyizPB1IawvQLLKY8mzEcm1tkyxQ==}

  /lodash.map@4.6.0:
    resolution: {integrity: sha512-worNHGKLDetmcEYDvh2stPCrrQRkP20E4l0iIS7F8EvzMqBBi7ltvFN5m1HvTf1P7Jk1txKhvFcmYsCr8O2F1Q==}
    dev: true

  /lodash.mapvalues@4.6.0:
    resolution: {integrity: sha512-JPFqXFeZQ7BfS00H58kClY7SPVeHertPE0lNuCyZ26/XlN8TvakYD7b9bGyNmXbT/D3BbtPAAmq90gPWqLkxlQ==}

  /lodash.memoize@4.1.2:
    resolution: {integrity: sha512-t7j+NzmgnQzTAYXcsHYLgimltOV1MXHtlOWf6GjL9Kj8GK5FInw5JotxvbOs+IvV1/Dzo04/fCGfLVs7aXb4Ag==}

  /lodash.merge@4.6.2:
    resolution: {integrity: sha512-0KpjqXRVvrYyCsX1swR/XTK0va6VQkQM6MNo7PqW77ByjAhoARA8EfrP1N4+KlKj8YS0ZUCtRT/YUuhyYDujIQ==}
    dev: true

  /lodash.mergewith@4.6.2:
    resolution: {integrity: sha512-GK3g5RPZWTRSeLSpgP8Xhra+pnjBC56q9FZYe1d5RN3TJ35dbkGy3YqBSMbyCrlbi+CM9Z3Jk5yTL7RCsqboyQ==}
    dev: true

  /lodash.once@4.1.1:
    resolution: {integrity: sha512-Sb487aTOCr9drQVL8pIxOzVhafOjZN9UU54hiN8PU3uAiSV7lx1yYNpbNmex2PK6dSJoNTSJUUswT651yww3Mg==}

  /lodash.snakecase@4.1.1:
    resolution: {integrity: sha512-QZ1d4xoBHYUeuouhEq3lk3Uq7ldgyFXGBhg04+oRLnIz8o9T65Eh+8YdroUwn846zchkA9yDsDl5CVVaV2nqYw==}
    dev: true

  /lodash.startcase@4.4.0:
    resolution: {integrity: sha512-+WKqsK294HMSc2jEbNgpHpd0JfIBhp7rEV4aqXWqFr6AlXov+SlcgB1Fv01y2kGe3Gc8nMW7VA0SrGuSkRfIEg==}
    dev: true

  /lodash.truncate@4.4.2:
    resolution: {integrity: sha512-jttmRe7bRse52OsWIMDLaXxWqRAmtIUccAQ3garviCqJjafXOfNMO0yMfNpdD6zbGaTU0P5Nz7e7gAT6cKmJRw==}

  /lodash.uniq@4.5.0:
    resolution: {integrity: sha512-xfBaXQd9ryd9dlSDvnvI0lvxfLJlYAZzXomUYzLKtUeOQvOP5piqAWuGtrhWeqaXK9hhoM/iyJc5AV+XfsX3HQ==}
    dev: true

  /lodash.uniqby@4.7.0:
    resolution: {integrity: sha512-e/zcLx6CSbmaEgFHCA7BnoQKyCtKMxnuWrJygbwPs/AIn+IMKl66L8/s+wBUn5LRw2pZx3bUHibiV1b6aTWIww==}

  /lodash.upperfirst@4.3.1:
    resolution: {integrity: sha512-sReKOYJIJf74dhJONhU4e0/shzi1trVbSWDOhKYE5XV2O+H7Sb2Dihwuc7xWxVl+DgFPyTqIN3zMfT9cq5iWDg==}
    dev: true

  /lodash@4.17.21:
    resolution: {integrity: sha512-v2kDEe57lecTulaDIuNTPy3Ry4gLGJ6Z1O3vE1krgXZNrsQ+LFTGHVxVjcXPs17LhbZVGedAJv8XZ1tvj5FvSg==}

  /log-symbols@4.1.0:
    resolution: {integrity: sha512-8XPvpAA8uyhfteu8pIvQxpJZ7SYYdpUivZpGy6sFsBuKRY/7rQGavedeB8aK+Zkyq6upMFVL/9AW6vOYzfRyLg==}
    engines: {node: '>=10'}
    dependencies:
      chalk: 4.1.2
      is-unicode-supported: 0.1.0

  /longest-streak@3.1.0:
    resolution: {integrity: sha512-9Ri+o0JYgehTaVBBDoMqIl8GXtbWg711O3srftcHhZ0dqnETqLaoIK0x17fUw9rFSlK/0NlsKe0Ahhyl5pXE2g==}

  /longest@2.0.1:
    resolution: {integrity: sha512-Ajzxb8CM6WAnFjgiloPsI3bF+WCxcvhdIG3KNA2KN962+tdBsHcuQ4k4qX/EcS/2CRkcc0iAkR956Nib6aXU/Q==}
    engines: {node: '>=0.10.0'}
    dev: true

  /loose-envify@1.4.0:
    resolution: {integrity: sha512-lyuxPGr/Wfhrlem2CL/UcnUc1zcqKAImBDzukY7Y5F/yQiNdko6+fRLevlw1HgMySw7f611UIY408EtxRSoK3Q==}
    hasBin: true
    dependencies:
      js-tokens: 4.0.0
    dev: true

  /loupe@2.3.7:
    resolution: {integrity: sha512-zSMINGVYkdpYSOBmLi0D1Uo7JU9nVdQKrHxC8eYlV+9YKK9WePqAlL7lSlorG/U2Fw1w0hTBmaa/jrQ3UbPHtA==}
    dependencies:
      get-func-name: 2.0.2
    dev: true

  /lower-case-first@1.0.2:
    resolution: {integrity: sha512-UuxaYakO7XeONbKrZf5FEgkantPf5DUqDayzP5VXZrtRPdH86s4kN47I8B3TW10S4QKiE3ziHNf3kRN//okHjA==}
    dependencies:
      lower-case: 1.1.4

  /lower-case@1.1.4:
    resolution: {integrity: sha512-2Fgx1Ycm599x+WGpIYwJOvsjmXFzTSc34IwDWALRA/8AopUKAVPwfJ+h5+f85BCp0PWmmJcWzEpxOpoXycMpdA==}

  /lower-case@2.0.2:
    resolution: {integrity: sha512-7fm3l3NAF9WfN6W3JOmf5drwpVqX78JtoGJ3A6W0a6ZnldM41w2fV5D490psKFTpMds8TJse/eHLFFsNHHjHgg==}
    dependencies:
      tslib: 2.6.2

  /lowercase-keys@1.0.1:
    resolution: {integrity: sha512-G2Lj61tXDnVFFOi8VZds+SoQjtQC3dgokKdDG2mTm1tx4m50NUHBOZSBwQQHyy0V12A0JTG4icfZQH+xPyh8VA==}
    engines: {node: '>=0.10.0'}
    dev: true

  /lowercase-keys@2.0.0:
    resolution: {integrity: sha512-tqNXrS78oMOE73NMxK4EMLQsQowWf8jKooH9g7xPavRT706R6bkQJ6DY2Te7QukaZsulxa30wQ7bk0pm4XiHmA==}
    engines: {node: '>=8'}

  /lowercase-keys@3.0.0:
    resolution: {integrity: sha512-ozCC6gdQ+glXOQsveKD0YsDy8DSQFjDTz4zyzEHNV5+JP5D62LmfDZ6o1cycFx9ouG940M5dE8C8CTewdj2YWQ==}
    engines: {node: ^12.20.0 || ^14.13.1 || >=16.0.0}

  /lru-cache@10.2.0:
    resolution: {integrity: sha512-2bIM8x+VAf6JT4bKAljS1qUWgMsqZRPGJS6FSahIMPVvctcNhyVp7AJu7quxOW9jwkryBReKZY5tY5JYv2n/7Q==}
    engines: {node: 14 || >=16.14}

  /lru-cache@6.0.0:
    resolution: {integrity: sha512-Jo6dJ04CmSjuznwJSS3pUeWmd/H0ffTlkXXgwZi+eq1UCmqQwCh+eLsYOYCwY991i2Fah4h1BEMCx4qThGbsiA==}
    engines: {node: '>=10'}
    dependencies:
      yallist: 4.0.0

  /lru-cache@7.18.3:
    resolution: {integrity: sha512-jumlc0BIUrS3qJGgIkWZsyfAM7NCWiBcCDhnd+3NNM5KbBmLTgHVfWBcg6W+rLUsIpzpERPsvwUP7CckAQSOoA==}
    engines: {node: '>=12'}

  /lru-cache@9.1.2:
    resolution: {integrity: sha512-ERJq3FOzJTxBbFjZ7iDs+NiK4VI9Wz+RdrrAB8dio1oV+YvdPzUEE4QNiT2VD51DkIbCYRUUzCRkssXCHqSnKQ==}
    engines: {node: 14 || >=16.14}

  /lru-queue@0.1.0:
    resolution: {integrity: sha512-BpdYkt9EvGl8OfWHDQPISVpcl5xZthb+XPsbELj5AQXxIC8IriDZIQYjBJPEm5rS420sjZ0TLEzRcq5KdBhYrQ==}
    dependencies:
      es5-ext: 0.10.64
    dev: true

  /lunr@2.3.9:
    resolution: {integrity: sha512-zTU3DaZaF3Rt9rhN3uBMGQD3dD2/vFQqnvZCDv4dl5iOzq2IZQqTxu90r4E5J+nP70J3ilqVCrbho2eWaeW8Ow==}
    dev: true

  /make-dir@3.1.0:
    resolution: {integrity: sha512-g3FeP20LNwhALb/6Cz6Dd4F2ngze0jz7tbzrD2wAV+o9FeNHe4rL+yK2md0J/fiSf1sa1ADhXqi5+oVwOM/eGw==}
    engines: {node: '>=8'}
    dependencies:
      semver: 6.3.1
    dev: true

  /make-error@1.3.6:
    resolution: {integrity: sha512-s8UhlNe7vPKomQhC1qFelMokr/Sc3AgNbso3n74mVPA5LTZwkB9NlXf4XPamLxJE8h0gh73rM94xvwRT2CVInw==}
    dev: true

  /make-fetch-happen@10.2.1:
    resolution: {integrity: sha512-NgOPbRiaQM10DYXvN3/hhGVI2M5MtITFryzBGxHM5p4wnFxsVCbxkrBrDsk+EZ5OB4jEOT7AjDxtdF+KVEFT7w==}
    engines: {node: ^12.13.0 || ^14.15.0 || >=16.0.0}
    dependencies:
      agentkeepalive: 4.2.1
      cacache: 16.1.3
      http-cache-semantics: 4.1.1
      http-proxy-agent: 5.0.0
      https-proxy-agent: 5.0.1
      is-lambda: 1.0.1
      lru-cache: 7.18.3
      minipass: 3.3.6
      minipass-collect: 1.0.2
      minipass-fetch: 2.1.2
      minipass-flush: 1.0.5
      minipass-pipeline: 1.2.4
      negotiator: 0.6.3
      promise-retry: 2.0.1
      socks-proxy-agent: 7.0.0
      ssri: 9.0.1
    transitivePeerDependencies:
      - bluebird
      - supports-color

  /make-fetch-happen@11.1.1:
    resolution: {integrity: sha512-rLWS7GCSTcEujjVBs2YqG7Y4643u8ucvCJeSRqiLYhesrDuzeuFIk37xREzAsfQaqzl8b9rNCE4m6J8tvX4Q8w==}
    engines: {node: ^14.17.0 || ^16.13.0 || >=18.0.0}
    dependencies:
      agentkeepalive: 4.2.1
      cacache: 17.1.3
      http-cache-semantics: 4.1.1
      http-proxy-agent: 5.0.0
      https-proxy-agent: 5.0.1
      is-lambda: 1.0.1
      lru-cache: 7.18.3
      minipass: 5.0.0
      minipass-fetch: 3.0.3
      minipass-flush: 1.0.5
      minipass-pipeline: 1.2.4
      negotiator: 0.6.3
      promise-retry: 2.0.1
      socks-proxy-agent: 7.0.0
      ssri: 10.0.4
    transitivePeerDependencies:
      - supports-color

  /map-obj@1.0.1:
    resolution: {integrity: sha512-7N/q3lyZ+LVCp7PzuxrJr4KMbBE2hW7BT7YNia330OFxIf4d3r5zVpicP2650l7CPN6RM9zOJRl3NGpqSiw3Eg==}
    engines: {node: '>=0.10.0'}
    dev: true

  /map-obj@4.3.0:
    resolution: {integrity: sha512-hdN1wVrZbb29eBGiGjJbeP8JbKjq1urkHJ/LIP/NY48MZ1QVXUsQBV1G1zvYFHn1XE06cwjBsOI2K3Ulnj1YXQ==}
    engines: {node: '>=8'}
    dev: true

  /markdown-it@14.1.0:
    resolution: {integrity: sha512-a54IwgWPaeBCAAsv13YgmALOF1elABB08FxO9i+r4VFk5Vl4pKokRPeX8u5TCgSsPi6ec1otfLjdOpVcgbpshg==}
    hasBin: true
    dependencies:
      argparse: 2.0.1
      entities: 4.5.0
      linkify-it: 5.0.0
      mdurl: 2.0.0
      punycode.js: 2.3.1
      uc.micro: 2.1.0
    dev: true

  /markdown-table@3.0.3:
    resolution: {integrity: sha512-Z1NL3Tb1M9wH4XESsCDEksWoKTdlUafKc4pt0GRwjUyXaCFZ+dc3g2erqB6zm3szA2IUSi7VnPI+o/9jnxh9hw==}

  /mdast-util-find-and-replace@3.0.1:
    resolution: {integrity: sha512-SG21kZHGC3XRTSUhtofZkBzZTJNM5ecCi0SK2IMKmSXR8vO3peL+kb1O0z7Zl83jKtutG4k5Wv/W7V3/YHvzPA==}
    dependencies:
      '@types/mdast': 4.0.4
      escape-string-regexp: 5.0.0
      unist-util-is: 6.0.0
      unist-util-visit-parents: 6.0.1

  /mdast-util-from-markdown@2.0.1:
    resolution: {integrity: sha512-aJEUyzZ6TzlsX2s5B4Of7lN7EQtAxvtradMMglCQDyaTFgse6CmtmdJ15ElnVRlCg1vpNyVtbem0PWzlNieZsA==}
    dependencies:
      '@types/mdast': 4.0.4
      '@types/unist': 3.0.3
      decode-named-character-reference: 1.0.2
      devlop: 1.1.0
      mdast-util-to-string: 4.0.0
      micromark: 4.0.0
      micromark-util-decode-numeric-character-reference: 2.0.1
      micromark-util-decode-string: 2.0.0
      micromark-util-normalize-identifier: 2.0.0
      micromark-util-symbol: 2.0.0
      micromark-util-types: 2.0.0
      unist-util-stringify-position: 4.0.0
    transitivePeerDependencies:
      - supports-color

  /mdast-util-gfm-autolink-literal@2.0.0:
    resolution: {integrity: sha512-FyzMsduZZHSc3i0Px3PQcBT4WJY/X/RCtEJKuybiC6sjPqLv7h1yqAkmILZtuxMSsUyaLUWNp71+vQH2zqp5cg==}
    dependencies:
      '@types/mdast': 4.0.4
      ccount: 2.0.1
      devlop: 1.1.0
      mdast-util-find-and-replace: 3.0.1
      micromark-util-character: 2.1.0

  /mdast-util-gfm-footnote@2.0.0:
    resolution: {integrity: sha512-5jOT2boTSVkMnQ7LTrd6n/18kqwjmuYqo7JUPe+tRCY6O7dAuTFMtTPauYYrMPpox9hlN0uOx/FL8XvEfG9/mQ==}
    dependencies:
      '@types/mdast': 4.0.4
      devlop: 1.1.0
      mdast-util-from-markdown: 2.0.1
      mdast-util-to-markdown: 2.1.0
      micromark-util-normalize-identifier: 2.0.0
    transitivePeerDependencies:
      - supports-color

  /mdast-util-gfm-strikethrough@2.0.0:
    resolution: {integrity: sha512-mKKb915TF+OC5ptj5bJ7WFRPdYtuHv0yTRxK2tJvi+BDqbkiG7h7u/9SI89nRAYcmap2xHQL9D+QG/6wSrTtXg==}
    dependencies:
      '@types/mdast': 4.0.4
      mdast-util-from-markdown: 2.0.1
      mdast-util-to-markdown: 2.1.0
    transitivePeerDependencies:
      - supports-color

  /mdast-util-gfm-table@2.0.0:
    resolution: {integrity: sha512-78UEvebzz/rJIxLvE7ZtDd/vIQ0RHv+3Mh5DR96p7cS7HsBhYIICDBCu8csTNWNO6tBWfqXPWekRuj2FNOGOZg==}
    dependencies:
      '@types/mdast': 4.0.4
      devlop: 1.1.0
      markdown-table: 3.0.3
      mdast-util-from-markdown: 2.0.1
      mdast-util-to-markdown: 2.1.0
    transitivePeerDependencies:
      - supports-color

  /mdast-util-gfm-task-list-item@2.0.0:
    resolution: {integrity: sha512-IrtvNvjxC1o06taBAVJznEnkiHxLFTzgonUdy8hzFVeDun0uTjxxrRGVaNFqkU1wJR3RBPEfsxmU6jDWPofrTQ==}
    dependencies:
      '@types/mdast': 4.0.4
      devlop: 1.1.0
      mdast-util-from-markdown: 2.0.1
      mdast-util-to-markdown: 2.1.0
    transitivePeerDependencies:
      - supports-color

  /mdast-util-gfm@3.0.0:
    resolution: {integrity: sha512-dgQEX5Amaq+DuUqf26jJqSK9qgixgd6rYDHAv4aTBuA92cTknZlKpPfa86Z/s8Dj8xsAQpFfBmPUHWJBWqS4Bw==}
    dependencies:
      mdast-util-from-markdown: 2.0.1
      mdast-util-gfm-autolink-literal: 2.0.0
      mdast-util-gfm-footnote: 2.0.0
      mdast-util-gfm-strikethrough: 2.0.0
      mdast-util-gfm-table: 2.0.0
      mdast-util-gfm-task-list-item: 2.0.0
      mdast-util-to-markdown: 2.1.0
    transitivePeerDependencies:
      - supports-color

  /mdast-util-heading-range@4.0.0:
    resolution: {integrity: sha512-9qadnTU+W0MR69yITfUr/52eoVXcqUpFhN1ThjGSn59KGOdxgaOr4Nx4swa60SaXEq8/tjQZcq2sVPp2yJMNCA==}
    dependencies:
      '@types/mdast': 4.0.4
      '@types/unist': 3.0.3
      devlop: 1.1.0
      mdast-util-to-string: 4.0.0
    dev: false

  /mdast-util-phrasing@4.1.0:
    resolution: {integrity: sha512-TqICwyvJJpBwvGAMZjj4J2n0X8QWp21b9l0o7eXyVJ25YNWYbJDVIyD1bZXE6WtV6RmKJVYmQAKWa0zWOABz2w==}
    dependencies:
      '@types/mdast': 4.0.4
      unist-util-is: 6.0.0

  /mdast-util-to-hast@13.2.0:
    resolution: {integrity: sha512-QGYKEuUsYT9ykKBCMOEDLsU5JRObWQusAolFMeko/tYPufNkRffBAQjIE+99jbA87xv6FgmjLtwjh9wBWajwAA==}
    dependencies:
      '@types/hast': 3.0.4
      '@types/mdast': 4.0.4
      '@ungap/structured-clone': 1.2.0
      devlop: 1.1.0
      micromark-util-sanitize-uri: 2.0.0
      trim-lines: 3.0.1
      unist-util-position: 5.0.0
      unist-util-visit: 5.0.0
      vfile: 6.0.2
    dev: true

  /mdast-util-to-markdown@2.1.0:
    resolution: {integrity: sha512-SR2VnIEdVNCJbP6y7kVTJgPLifdr8WEU440fQec7qHoHOUz/oJ2jmNRqdDQ3rbiStOXb2mCDGTuwsK5OPUgYlQ==}
    dependencies:
      '@types/mdast': 4.0.4
      '@types/unist': 3.0.3
      longest-streak: 3.1.0
      mdast-util-phrasing: 4.1.0
      mdast-util-to-string: 4.0.0
      micromark-util-decode-string: 2.0.0
      unist-util-visit: 5.0.0
      zwitch: 2.0.4

  /mdast-util-to-string@4.0.0:
    resolution: {integrity: sha512-0H44vDimn51F0YwvxSJSm0eCDOJTRlmN0R1yBh4HLj9wiV1Dn0QoXGbvFAWj2hSItVTlCmBF1hqKlIyUBVFLPg==}
    dependencies:
      '@types/mdast': 4.0.4

  /mdast-util-toc@7.1.0:
    resolution: {integrity: sha512-2TVKotOQzqdY7THOdn2gGzS9d1Sdd66bvxUyw3aNpWfcPXCLYSJCCgfPy30sEtuzkDraJgqF35dzgmz6xlvH/w==}
    dependencies:
      '@types/mdast': 4.0.4
      '@types/ungap__structured-clone': 1.2.0
      '@ungap/structured-clone': 1.2.0
      github-slugger: 2.0.0
      mdast-util-to-string: 4.0.0
      unist-util-is: 6.0.0
      unist-util-visit: 5.0.0

  /mdast@3.0.0:
    resolution: {integrity: sha512-xySmf8g4fPKMeC07jXGz971EkLbWAJ83s4US2Tj9lEdnZ142UP5grN73H1Xd3HzrdbU5o9GYYP/y8F9ZSwLE9g==}
    deprecated: '`mdast` was renamed to `remark`'
    dev: false

  /mdurl@2.0.0:
    resolution: {integrity: sha512-Lf+9+2r+Tdp5wXDXC4PcIBjTDtq4UKjCPMQhKIuzpJNW0b96kVqSwW0bT7FhRSfmAiFYgP+SCRvdrDozfh0U5w==}
    dev: true

  /memfs-or-file-map-to-github-branch@1.2.1:
    resolution: {integrity: sha512-I/hQzJ2a/pCGR8fkSQ9l5Yx+FQ4e7X6blNHyWBm2ojeFLT3GVzGkTj7xnyWpdclrr7Nq4dmx3xrvu70m3ypzAQ==}
    dependencies:
      '@octokit/rest': 18.12.0
    transitivePeerDependencies:
      - encoding

  /memfs@4.14.0:
    resolution: {integrity: sha512-JUeY0F/fQZgIod31Ja1eJgiSxLn7BfQlCnqhwXFBzFHEw63OdLK7VJUJ7bnzNsWgCyoUP5tEp1VRY8rDaYzqOA==}
    engines: {node: '>= 4.0.0'}
    dependencies:
      '@jsonjoy.com/json-pack': 1.1.0(tslib@2.6.2)
      '@jsonjoy.com/util': 1.5.0(tslib@2.6.2)
      tree-dump: 1.0.2(tslib@2.6.2)
      tslib: 2.6.2
    dev: true

  /memoizee@0.4.15:
    resolution: {integrity: sha512-UBWmJpLZd5STPm7PMUlOw/TSy972M+z8gcyQ5veOnSDRREz/0bmpyTfKt3/51DhEBqCZQn1udM/5flcSPYhkdQ==}
    dependencies:
      d: 1.0.1
      es5-ext: 0.10.64
      es6-weak-map: 2.0.3
      event-emitter: 0.3.5
      is-promise: 2.2.2
      lru-queue: 0.1.0
      next-tick: 1.1.0
      timers-ext: 0.1.7
    dev: true

  /meow@8.1.2:
    resolution: {integrity: sha512-r85E3NdZ+mpYk1C6RjPFEMSE+s1iZMuHtsHAqY0DT3jZczl0diWUZ8g6oU7h0M9cD2EL+PzaYghhCLzR0ZNn5Q==}
    engines: {node: '>=10'}
    dependencies:
      '@types/minimist': 1.2.2
      camelcase-keys: 6.2.2
      decamelize-keys: 1.1.0
      hard-rejection: 2.1.0
      minimist-options: 4.1.0
      normalize-package-data: 3.0.3
      read-pkg-up: 7.0.1
      redent: 3.0.0
      trim-newlines: 3.0.1
      type-fest: 0.18.1
      yargs-parser: 20.2.9
    dev: true

  /merge-stream@2.0.0:
    resolution: {integrity: sha512-abv/qOcuPfk3URPfDzmZU1LKmuw8kT+0nIHvKrKgFrwifol/doWcdA4ZqsWQ8ENrFKkd67Mfpo/LovbIUsbt3w==}

  /merge2@1.4.1:
    resolution: {integrity: sha512-8q7VEgMJW4J8tcfVPy8g09NcQwZdbwFEqhe/WZkoIzjn/3TGDwtOCYtXGxA3O8tPzpczCCDgv+P2P5y00ZJOOg==}
    engines: {node: '>= 8'}

  /merge@2.1.1:
    resolution: {integrity: sha512-jz+Cfrg9GWOZbQAnDQ4hlVnQky+341Yk5ru8bZSe6sIDTCIg8n9i/u7hSQGSVOF3C7lH6mGtqjkiT9G4wFLL0w==}
    dev: true

  /micromark-core-commonmark@2.0.1:
    resolution: {integrity: sha512-CUQyKr1e///ZODyD1U3xit6zXwy1a8q2a1S1HKtIlmgvurrEpaw/Y9y6KSIbF8P59cn/NjzHyO+Q2fAyYLQrAA==}
    dependencies:
      decode-named-character-reference: 1.0.2
      devlop: 1.1.0
      micromark-factory-destination: 2.0.0
      micromark-factory-label: 2.0.0
      micromark-factory-space: 2.0.0
      micromark-factory-title: 2.0.0
      micromark-factory-whitespace: 2.0.0
      micromark-util-character: 2.1.0
      micromark-util-chunked: 2.0.0
      micromark-util-classify-character: 2.0.0
      micromark-util-html-tag-name: 2.0.0
      micromark-util-normalize-identifier: 2.0.0
      micromark-util-resolve-all: 2.0.0
      micromark-util-subtokenize: 2.0.1
      micromark-util-symbol: 2.0.0
      micromark-util-types: 2.0.0

  /micromark-extension-gfm-autolink-literal@2.1.0:
    resolution: {integrity: sha512-oOg7knzhicgQ3t4QCjCWgTmfNhvQbDDnJeVu9v81r7NltNCVmhPy1fJRX27pISafdjL+SVc4d3l48Gb6pbRypw==}
    dependencies:
      micromark-util-character: 2.1.0
      micromark-util-sanitize-uri: 2.0.0
      micromark-util-symbol: 2.0.0
      micromark-util-types: 2.0.0

  /micromark-extension-gfm-footnote@2.1.0:
    resolution: {integrity: sha512-/yPhxI1ntnDNsiHtzLKYnE3vf9JZ6cAisqVDauhp4CEHxlb4uoOTxOCJ+9s51bIB8U1N1FJ1RXOKTIlD5B/gqw==}
    dependencies:
      devlop: 1.1.0
      micromark-core-commonmark: 2.0.1
      micromark-factory-space: 2.0.0
      micromark-util-character: 2.1.0
      micromark-util-normalize-identifier: 2.0.0
      micromark-util-sanitize-uri: 2.0.0
      micromark-util-symbol: 2.0.0
      micromark-util-types: 2.0.0

  /micromark-extension-gfm-strikethrough@2.1.0:
    resolution: {integrity: sha512-ADVjpOOkjz1hhkZLlBiYA9cR2Anf8F4HqZUO6e5eDcPQd0Txw5fxLzzxnEkSkfnD0wziSGiv7sYhk/ktvbf1uw==}
    dependencies:
      devlop: 1.1.0
      micromark-util-chunked: 2.0.0
      micromark-util-classify-character: 2.0.0
      micromark-util-resolve-all: 2.0.0
      micromark-util-symbol: 2.0.0
      micromark-util-types: 2.0.0

  /micromark-extension-gfm-table@2.1.0:
    resolution: {integrity: sha512-Ub2ncQv+fwD70/l4ou27b4YzfNaCJOvyX4HxXU15m7mpYY+rjuWzsLIPZHJL253Z643RpbcP1oeIJlQ/SKW67g==}
    dependencies:
      devlop: 1.1.0
      micromark-factory-space: 2.0.0
      micromark-util-character: 2.1.0
      micromark-util-symbol: 2.0.0
      micromark-util-types: 2.0.0

  /micromark-extension-gfm-tagfilter@2.0.0:
    resolution: {integrity: sha512-xHlTOmuCSotIA8TW1mDIM6X2O1SiX5P9IuDtqGonFhEK0qgRI4yeC6vMxEV2dgyr2TiD+2PQ10o+cOhdVAcwfg==}
    dependencies:
      micromark-util-types: 2.0.0

  /micromark-extension-gfm-task-list-item@2.1.0:
    resolution: {integrity: sha512-qIBZhqxqI6fjLDYFTBIa4eivDMnP+OZqsNwmQ3xNLE4Cxwc+zfQEfbs6tzAo2Hjq+bh6q5F+Z8/cksrLFYWQQw==}
    dependencies:
      devlop: 1.1.0
      micromark-factory-space: 2.0.0
      micromark-util-character: 2.1.0
      micromark-util-symbol: 2.0.0
      micromark-util-types: 2.0.0

  /micromark-extension-gfm@3.0.0:
    resolution: {integrity: sha512-vsKArQsicm7t0z2GugkCKtZehqUm31oeGBV/KVSorWSy8ZlNAv7ytjFhvaryUiCUJYqs+NoE6AFhpQvBTM6Q4w==}
    dependencies:
      micromark-extension-gfm-autolink-literal: 2.1.0
      micromark-extension-gfm-footnote: 2.1.0
      micromark-extension-gfm-strikethrough: 2.1.0
      micromark-extension-gfm-table: 2.1.0
      micromark-extension-gfm-tagfilter: 2.0.0
      micromark-extension-gfm-task-list-item: 2.1.0
      micromark-util-combine-extensions: 2.0.0
      micromark-util-types: 2.0.0

  /micromark-factory-destination@2.0.0:
    resolution: {integrity: sha512-j9DGrQLm/Uhl2tCzcbLhy5kXsgkHUrjJHg4fFAeoMRwJmJerT9aw4FEhIbZStWN8A3qMwOp1uzHr4UL8AInxtA==}
    dependencies:
      micromark-util-character: 2.1.0
      micromark-util-symbol: 2.0.0
      micromark-util-types: 2.0.0

  /micromark-factory-label@2.0.0:
    resolution: {integrity: sha512-RR3i96ohZGde//4WSe/dJsxOX6vxIg9TimLAS3i4EhBAFx8Sm5SmqVfR8E87DPSR31nEAjZfbt91OMZWcNgdZw==}
    dependencies:
      devlop: 1.1.0
      micromark-util-character: 2.1.0
      micromark-util-symbol: 2.0.0
      micromark-util-types: 2.0.0

  /micromark-factory-space@2.0.0:
    resolution: {integrity: sha512-TKr+LIDX2pkBJXFLzpyPyljzYK3MtmllMUMODTQJIUfDGncESaqB90db9IAUcz4AZAJFdd8U9zOp9ty1458rxg==}
    dependencies:
      micromark-util-character: 2.1.0
      micromark-util-types: 2.0.0

  /micromark-factory-title@2.0.0:
    resolution: {integrity: sha512-jY8CSxmpWLOxS+t8W+FG3Xigc0RDQA9bKMY/EwILvsesiRniiVMejYTE4wumNc2f4UbAa4WsHqe3J1QS1sli+A==}
    dependencies:
      micromark-factory-space: 2.0.0
      micromark-util-character: 2.1.0
      micromark-util-symbol: 2.0.0
      micromark-util-types: 2.0.0

  /micromark-factory-whitespace@2.0.0:
    resolution: {integrity: sha512-28kbwaBjc5yAI1XadbdPYHX/eDnqaUFVikLwrO7FDnKG7lpgxnvk/XGRhX/PN0mOZ+dBSZ+LgunHS+6tYQAzhA==}
    dependencies:
      micromark-factory-space: 2.0.0
      micromark-util-character: 2.1.0
      micromark-util-symbol: 2.0.0
      micromark-util-types: 2.0.0

  /micromark-util-character@2.1.0:
    resolution: {integrity: sha512-KvOVV+X1yLBfs9dCBSopq/+G1PcgT3lAK07mC4BzXi5E7ahzMAF8oIupDDJ6mievI6F+lAATkbQQlQixJfT3aQ==}
    dependencies:
      micromark-util-symbol: 2.0.0
      micromark-util-types: 2.0.0

  /micromark-util-chunked@2.0.0:
    resolution: {integrity: sha512-anK8SWmNphkXdaKgz5hJvGa7l00qmcaUQoMYsBwDlSKFKjc6gjGXPDw3FNL3Nbwq5L8gE+RCbGqTw49FK5Qyvg==}
    dependencies:
      micromark-util-symbol: 2.0.0

  /micromark-util-classify-character@2.0.0:
    resolution: {integrity: sha512-S0ze2R9GH+fu41FA7pbSqNWObo/kzwf8rN/+IGlW/4tC6oACOs8B++bh+i9bVyNnwCcuksbFwsBme5OCKXCwIw==}
    dependencies:
      micromark-util-character: 2.1.0
      micromark-util-symbol: 2.0.0
      micromark-util-types: 2.0.0

  /micromark-util-combine-extensions@2.0.0:
    resolution: {integrity: sha512-vZZio48k7ON0fVS3CUgFatWHoKbbLTK/rT7pzpJ4Bjp5JjkZeasRfrS9wsBdDJK2cJLHMckXZdzPSSr1B8a4oQ==}
    dependencies:
      micromark-util-chunked: 2.0.0
      micromark-util-types: 2.0.0

  /micromark-util-decode-numeric-character-reference@2.0.1:
    resolution: {integrity: sha512-bmkNc7z8Wn6kgjZmVHOX3SowGmVdhYS7yBpMnuMnPzDq/6xwVA604DuOXMZTO1lvq01g+Adfa0pE2UKGlxL1XQ==}
    dependencies:
      micromark-util-symbol: 2.0.0

  /micromark-util-decode-string@2.0.0:
    resolution: {integrity: sha512-r4Sc6leeUTn3P6gk20aFMj2ntPwn6qpDZqWvYmAG6NgvFTIlj4WtrAudLi65qYoaGdXYViXYw2pkmn7QnIFasA==}
    dependencies:
      decode-named-character-reference: 1.0.2
      micromark-util-character: 2.1.0
      micromark-util-decode-numeric-character-reference: 2.0.1
      micromark-util-symbol: 2.0.0

  /micromark-util-encode@2.0.0:
    resolution: {integrity: sha512-pS+ROfCXAGLWCOc8egcBvT0kf27GoWMqtdarNfDcjb6YLuV5cM3ioG45Ys2qOVqeqSbjaKg72vU+Wby3eddPsA==}

  /micromark-util-html-tag-name@2.0.0:
    resolution: {integrity: sha512-xNn4Pqkj2puRhKdKTm8t1YHC/BAjx6CEwRFXntTaRf/x16aqka6ouVoutm+QdkISTlT7e2zU7U4ZdlDLJd2Mcw==}

  /micromark-util-normalize-identifier@2.0.0:
    resolution: {integrity: sha512-2xhYT0sfo85FMrUPtHcPo2rrp1lwbDEEzpx7jiH2xXJLqBuy4H0GgXk5ToU8IEwoROtXuL8ND0ttVa4rNqYK3w==}
    dependencies:
      micromark-util-symbol: 2.0.0

  /micromark-util-resolve-all@2.0.0:
    resolution: {integrity: sha512-6KU6qO7DZ7GJkaCgwBNtplXCvGkJToU86ybBAUdavvgsCiG8lSSvYxr9MhwmQ+udpzywHsl4RpGJsYWG1pDOcA==}
    dependencies:
      micromark-util-types: 2.0.0

  /micromark-util-sanitize-uri@2.0.0:
    resolution: {integrity: sha512-WhYv5UEcZrbAtlsnPuChHUAsu/iBPOVaEVsntLBIdpibO0ddy8OzavZz3iL2xVvBZOpolujSliP65Kq0/7KIYw==}
    dependencies:
      micromark-util-character: 2.1.0
      micromark-util-encode: 2.0.0
      micromark-util-symbol: 2.0.0

  /micromark-util-subtokenize@2.0.1:
    resolution: {integrity: sha512-jZNtiFl/1aY73yS3UGQkutD0UbhTt68qnRpw2Pifmz5wV9h8gOVsN70v+Lq/f1rKaU/W8pxRe8y8Q9FX1AOe1Q==}
    dependencies:
      devlop: 1.1.0
      micromark-util-chunked: 2.0.0
      micromark-util-symbol: 2.0.0
      micromark-util-types: 2.0.0

  /micromark-util-symbol@2.0.0:
    resolution: {integrity: sha512-8JZt9ElZ5kyTnO94muPxIGS8oyElRJaiJO8EzV6ZSyGQ1Is8xwl4Q45qU5UOg+bGH4AikWziz0iN4sFLWs8PGw==}

  /micromark-util-types@2.0.0:
    resolution: {integrity: sha512-oNh6S2WMHWRZrmutsRmDDfkzKtxF+bc2VxLC9dvtrDIRFln627VsFP6fLMgTryGDljgLPjkrzQSDcPrjPyDJ5w==}

  /micromark@4.0.0:
    resolution: {integrity: sha512-o/sd0nMof8kYff+TqcDx3VSrgBTcZpSvYcAHIfHhv5VAuNmisCxjhx6YmxS8PFEpb9z5WKWKPdzf0jM23ro3RQ==}
    dependencies:
      '@types/debug': 4.1.12
      debug: 4.3.7
      decode-named-character-reference: 1.0.2
      devlop: 1.1.0
      micromark-core-commonmark: 2.0.1
      micromark-factory-space: 2.0.0
      micromark-util-character: 2.1.0
      micromark-util-chunked: 2.0.0
      micromark-util-combine-extensions: 2.0.0
      micromark-util-decode-numeric-character-reference: 2.0.1
      micromark-util-encode: 2.0.0
      micromark-util-normalize-identifier: 2.0.0
      micromark-util-resolve-all: 2.0.0
      micromark-util-sanitize-uri: 2.0.0
      micromark-util-subtokenize: 2.0.1
      micromark-util-symbol: 2.0.0
      micromark-util-types: 2.0.0
    transitivePeerDependencies:
      - supports-color

  /micromatch@4.0.5:
    resolution: {integrity: sha512-DMy+ERcEW2q8Z2Po+WNXuw3c5YaUSFjAO5GsJqfEl7UjvtIuFKO6ZrKvcItdy98dwFI2N1tg3zNIdKaQT+aNdA==}
    engines: {node: '>=8.6'}
    dependencies:
      braces: 3.0.3
      picomatch: 2.3.1

  /micromatch@4.0.8:
    resolution: {integrity: sha512-PXwfBhYu0hBCPw8Dn0E+WDYb7af3dSLVWKi3HGv84IdF4TyFoC0ysxFd0Goxw7nSv4T/PzEJQxsYsEiFCKo2BA==}
    engines: {node: '>=8.6'}
    dependencies:
      braces: 3.0.3
      picomatch: 2.3.1

  /mime-db@1.52.0:
    resolution: {integrity: sha512-sPU4uV7dYlvtWJxwwxHD0PuihVNiE7TyAbQ5SWxDCB9mUYvOgroQOwYQQOKPJ8CIbE+1ETVlOoK1UC2nU3gYvg==}
    engines: {node: '>= 0.6'}

  /mime-types@2.1.35:
    resolution: {integrity: sha512-ZDY+bPm5zTTF+YpCrAU9nK0UgICYPT0QtT1NZWFv4s++TNkcgVaT0g6+4R2uI4MjQjzysHB1zxuWL50hzaeXiw==}
    engines: {node: '>= 0.6'}
    dependencies:
      mime-db: 1.52.0

  /mime@3.0.0:
    resolution: {integrity: sha512-jSCU7/VB1loIWBZe14aEYHU/+1UMEHoaO7qxCOVJOw9GgH72VAWppxNcjU+x9a2k3GSIBXNKxXQFqRvvZ7vr3A==}
    engines: {node: '>=10.0.0'}
    hasBin: true

  /mimic-fn@1.2.0:
    resolution: {integrity: sha512-jf84uxzwiuiIVKiOLpfYk7N46TSy8ubTonmneY9vrpHNAnp0QBt2BxWV9dO3/j+BoVAb+a5G6YDPW3M5HOdMWQ==}
    engines: {node: '>=4'}
    dev: true

  /mimic-fn@2.1.0:
    resolution: {integrity: sha512-OqbOk5oEQeAZ8WXWydlu9HJjz9WVdEIvamMCcXmuqUYjTknH/sqsWvhQ3vgwKFRR1HpjvNBKQ37nbJgYzGqGcg==}
    engines: {node: '>=6'}

  /mimic-response@1.0.1:
    resolution: {integrity: sha512-j5EctnkH7amfV/q5Hgmoal1g2QHFJRraOtmx0JpIqkxhBhI/lJSl1nMpQ45hVarwNETOoWEimndZ4QK0RHxuxQ==}
    engines: {node: '>=4'}

  /mimic-response@3.1.0:
    resolution: {integrity: sha512-z0yWI+4FDrrweS8Zmt4Ej5HdJmky15+L2e6Wgn3+iK5fWzb6T3fhNFq2+MeTRb064c6Wr4N/wv0DzQTjNzHNGQ==}
    engines: {node: '>=10'}

  /mimic-response@4.0.0:
    resolution: {integrity: sha512-e5ISH9xMYU0DzrT+jl8q2ze9D6eWBto+I8CNpe+VI+K2J/F/k3PdkdTdz4wvGVH4NTpo+NRYTVIuMQEMMcsLqg==}
    engines: {node: ^12.20.0 || ^14.13.1 || >=16.0.0}

  /min-indent@1.0.1:
    resolution: {integrity: sha512-I9jwMn07Sy/IwOj3zVkVik2JTvgpaykDZEigL6Rx6N9LbMywwUSMtxET+7lVoDLLd3O3IXwJwvuuns8UB/HeAg==}
    engines: {node: '>=4'}
    dev: true

  /minimatch@3.0.8:
    resolution: {integrity: sha512-6FsRAQsxQ61mw+qP1ZzbL9Bc78x2p5OqNgNpnoAFLTrX8n5Kxph0CsnhmKKNXTWjXqU5L0pGPR7hYk+XWZr60Q==}
    dependencies:
      brace-expansion: 1.1.11

  /minimatch@3.1.2:
    resolution: {integrity: sha512-J7p63hRiAjw1NDEww1W7i37+ByIrOWO5XQQAzZ3VOcL0PNybwpfmV/N05zFAzwQ9USyEcX6t3UO+K5aqBQOIHw==}
    dependencies:
      brace-expansion: 1.1.11

  /minimatch@5.0.1:
    resolution: {integrity: sha512-nLDxIFRyhDblz3qMuq+SoRZED4+miJ/G+tdDrjkkkRnjAsBexeGpgjLEQ0blJy7rHhR2b93rhQY4SvyWu9v03g==}
    engines: {node: '>=10'}
    dependencies:
      brace-expansion: 2.0.1
    dev: true

  /minimatch@5.1.6:
    resolution: {integrity: sha512-lKwV/1brpG6mBUFHtb7NUmtABCb2WZZmm2wNiOA5hAb8VdCS4B3dtMWyvcoViccwAW/COERjXLt0zP1zXUN26g==}
    engines: {node: '>=10'}
    dependencies:
      brace-expansion: 2.0.1

  /minimatch@6.2.0:
    resolution: {integrity: sha512-sauLxniAmvnhhRjFwPNnJKaPFYyddAgbYdeUpHULtCT/GhzdCx/MDNy+Y40lBxTQUrMzDE8e0S43Z5uqfO0REg==}
    engines: {node: '>=10'}
    dependencies:
      brace-expansion: 2.0.1
    dev: true

  /minimatch@7.4.6:
    resolution: {integrity: sha512-sBz8G/YjVniEz6lKPNpKxXwazJe4c19fEfV2GDMX6AjFz+MX9uDWIZW8XreVhkFW3fkIdTv/gxWr/Kks5FFAVw==}
    engines: {node: '>=10'}
    dependencies:
      brace-expansion: 2.0.1

  /minimatch@9.0.3:
    resolution: {integrity: sha512-RHiac9mvaRw0x3AYRgDC1CxAP7HTcNrrECeA8YYJeWnpo+2Q5CegtZjaotWTWxDG3UeGA1coE05iH1mPjT/2mg==}
    engines: {node: '>=16 || 14 >=14.17'}
    dependencies:
      brace-expansion: 2.0.1

  /minimatch@9.0.5:
    resolution: {integrity: sha512-G6T0ZX48xgozx7587koeX9Ys2NYy6Gmv//P89sEte9V9whIapMNF4idKxnW2QtCcLiTWlb/wfCabAtAFWhhBow==}
    engines: {node: '>=16 || 14 >=14.17'}
    dependencies:
      brace-expansion: 2.0.1

  /minimist-options@4.1.0:
    resolution: {integrity: sha512-Q4r8ghd80yhO/0j1O3B2BjweX3fiHg9cdOwjJd2J76Q135c+NDxGCqdYKQ1SKBuFfgWbAUzBfvYjPUEeNgqN1A==}
    engines: {node: '>= 6'}
    dependencies:
      arrify: 1.0.1
      is-plain-obj: 1.1.0
      kind-of: 6.0.3
    dev: true

  /minimist@1.2.7:
    resolution: {integrity: sha512-bzfL1YUZsP41gmu/qjrEk0Q6i2ix/cVeAhbCbqH9u3zYutS1cLg00qhrD0M2MVdCcx4Sc0UpP2eBWo9rotpq6g==}
    dev: true

  /minimist@1.2.8:
    resolution: {integrity: sha512-2yyAR8qBkN3YuheJanUpWC5U3bb5osDywNB8RzDVlDwDHbocAJveqqj1u8+SVD7jkWT4yvsHCpWqqWqAxb0zCA==}

  /minipass-collect@1.0.2:
    resolution: {integrity: sha512-6T6lH0H8OG9kITm/Jm6tdooIbogG9e0tLgpY6mphXSm/A9u8Nq1ryBG+Qspiub9LjWlBPsPS3tWQ/Botq4FdxA==}
    engines: {node: '>= 8'}
    dependencies:
      minipass: 3.3.6

  /minipass-fetch@2.1.2:
    resolution: {integrity: sha512-LT49Zi2/WMROHYoqGgdlQIZh8mLPZmOrN2NdJjMXxYe4nkN6FUyuPuOAOedNJDrx0IRGg9+4guZewtp8hE6TxA==}
    engines: {node: ^12.13.0 || ^14.15.0 || >=16.0.0}
    dependencies:
      minipass: 3.3.6
      minipass-sized: 1.0.3
      minizlib: 2.1.2
    optionalDependencies:
      encoding: 0.1.13

  /minipass-fetch@3.0.3:
    resolution: {integrity: sha512-n5ITsTkDqYkYJZjcRWzZt9qnZKCT7nKCosJhHoj7S7zD+BP4jVbWs+odsniw5TA3E0sLomhTKOKjF86wf11PuQ==}
    engines: {node: ^14.17.0 || ^16.13.0 || >=18.0.0}
    dependencies:
      minipass: 5.0.0
      minipass-sized: 1.0.3
      minizlib: 2.1.2
    optionalDependencies:
      encoding: 0.1.13

  /minipass-flush@1.0.5:
    resolution: {integrity: sha512-JmQSYYpPUqX5Jyn1mXaRwOda1uQ8HP5KAT/oDSLCzt1BYRhQU0/hDtsB1ufZfEEzMZ9aAVmsBw8+FWsIXlClWw==}
    engines: {node: '>= 8'}
    dependencies:
      minipass: 3.3.6

  /minipass-json-stream@1.0.1:
    resolution: {integrity: sha512-ODqY18UZt/I8k+b7rl2AENgbWE8IDYam+undIJONvigAz8KR5GWblsFTEfQs0WODsjbSXWlm+JHEv8Gr6Tfdbg==}
    dependencies:
      jsonparse: 1.3.1
      minipass: 3.3.6

  /minipass-pipeline@1.2.4:
    resolution: {integrity: sha512-xuIq7cIOt09RPRJ19gdi4b+RiNvDFYe5JH+ggNvBqGqpQXcru3PcRmOZuHBKWK1Txf9+cQ+HMVN4d6z46LZP7A==}
    engines: {node: '>=8'}
    dependencies:
      minipass: 3.3.6

  /minipass-sized@1.0.3:
    resolution: {integrity: sha512-MbkQQ2CTiBMlA2Dm/5cY+9SWFEN8pzzOXi6rlM5Xxq0Yqbda5ZQy9sU75a673FE9ZK0Zsbr6Y5iP6u9nktfg2g==}
    engines: {node: '>=8'}
    dependencies:
      minipass: 3.3.6

  /minipass@3.3.6:
    resolution: {integrity: sha512-DxiNidxSEK+tHG6zOIklvNOwm3hvCrbUrdtzY74U6HKTJxvIDfOUL5W5P2Ghd3DTkhhKPYGqeNUIh5qcM4YBfw==}
    engines: {node: '>=8'}
    dependencies:
      yallist: 4.0.0

  /minipass@4.2.5:
    resolution: {integrity: sha512-+yQl7SX3bIT83Lhb4BVorMAHVuqsskxRdlmO9kTpyukp8vsm2Sn/fUOV9xlnG8/a5JsypJzap21lz/y3FBMJ8Q==}
    engines: {node: '>=8'}

  /minipass@5.0.0:
    resolution: {integrity: sha512-3FnjYuehv9k6ovOEbyOswadCDPX1piCfhV8ncmYtHOjuPwylVWsghTLo7rabjC3Rx5xD4HDx8Wm1xnMF7S5qFQ==}
    engines: {node: '>=8'}

  /minipass@6.0.2:
    resolution: {integrity: sha512-MzWSV5nYVT7mVyWCwn2o7JH13w2TBRmmSqSRCKzTw+lmft9X4z+3wjvs06Tzijo5z4W/kahUCDpRXTF+ZrmF/w==}
    engines: {node: '>=16 || 14 >=14.17'}

  /minipass@7.0.4:
    resolution: {integrity: sha512-jYofLM5Dam9279rdkWzqHozUo4ybjdZmCsDHePy5V/PbBcVMiSZR97gmAy45aqi8CK1lG2ECd356FU86avfwUQ==}
    engines: {node: '>=16 || 14 >=14.17'}

  /minizlib@2.1.2:
    resolution: {integrity: sha512-bAxsR8BVfj60DWXHE3u30oHzfl4G7khkSuPW+qvpd7jFRHm7dLxOjUk1EHACJ/hxLY8phGJ0YhYHZo7jil7Qdg==}
    engines: {node: '>= 8'}
    dependencies:
      minipass: 3.3.6
      yallist: 4.0.0

  /mixme@0.5.10:
    resolution: {integrity: sha512-5H76ANWinB1H3twpJ6JY8uvAtpmFvHNArpilJAjXRKXSDDLPIMoZArw5SH0q9z+lLs8IrMw7Q2VWpWimFKFT1Q==}
    engines: {node: '>= 8.0.0'}

  /mkdirp@0.5.6:
    resolution: {integrity: sha512-FP+p8RB8OWpF3YZBCrP5gtADmtXApB5AMLn+vdyA+PyxCjrCs00mjyUozssO33cwDeT3wNGdLxJ5M//YqtHAJw==}
    hasBin: true
    dependencies:
      minimist: 1.2.8
    dev: true

  /mkdirp@1.0.4:
    resolution: {integrity: sha512-vVqVZQyf3WLx2Shd0qJ9xuvqgAyKPLAiqITEtqW0oIUjzo3PePDd6fW9iFz30ef7Ysp/oiWqbhszeGWW2T6Gzw==}
    engines: {node: '>=10'}
    hasBin: true

  /mkdirp@2.1.6:
    resolution: {integrity: sha512-+hEnITedc8LAtIP9u3HJDFIdcLV2vXP33sqLLIzkv1Db1zO/1OxbvYf0Y1OC/S/Qo5dxHXepofhmxL02PsKe+A==}
    engines: {node: '>=10'}
    hasBin: true
    dev: true

  /mkdirp@3.0.1:
    resolution: {integrity: sha512-+NsyUUAZDmo6YVHzL/stxSu3t9YS1iljliy3BSDrXJ/dkn1KYdmtZODGGjLcc9XLgVVpH4KshHB8XmZgMhaBXg==}
    engines: {node: '>=10'}
    hasBin: true

  /mocha-multi-reporters@1.5.1(mocha@10.2.0):
    resolution: {integrity: sha512-Yb4QJOaGLIcmB0VY7Wif5AjvLMUFAdV57D2TWEva1Y0kU/3LjKpeRVmlMIfuO1SVbauve459kgtIizADqxMWPg==}
    engines: {node: '>=6.0.0'}
    peerDependencies:
      mocha: '>=3.1.2'
    dependencies:
      debug: 4.3.4(supports-color@8.1.1)
      lodash: 4.17.21
      mocha: 10.2.0
    transitivePeerDependencies:
      - supports-color
    dev: true

  /mocha@10.2.0:
    resolution: {integrity: sha512-IDY7fl/BecMwFHzoqF2sg/SHHANeBoMMXFlS9r0OXKDssYE1M5O43wUY/9BVPeIvfH2zmEbBfseqN9gBQZzXkg==}
    engines: {node: '>= 14.0.0'}
    hasBin: true
    dependencies:
      ansi-colors: 4.1.1
      browser-stdout: 1.3.1
      chokidar: 3.5.3
      debug: 4.3.4(supports-color@8.1.1)
      diff: 5.0.0
      escape-string-regexp: 4.0.0
      find-up: 5.0.0
      glob: 7.2.0
      he: 1.2.0
      js-yaml: 4.1.0
      log-symbols: 4.1.0
      minimatch: 5.0.1
      ms: 2.1.3
      nanoid: 3.3.3
      serialize-javascript: 6.0.0
      strip-json-comments: 3.1.1
      supports-color: 8.1.1
      workerpool: 6.2.1
      yargs: 16.2.0
      yargs-parser: 20.2.4
      yargs-unparser: 2.0.0
    dev: true

  /mocked-env@1.3.5:
    resolution: {integrity: sha512-GyYY6ynVOdEoRlaGpaq8UYwdWkvrsU2xRme9B+WPSuJcNjh17+3QIxSYU6zwee0SbehhV6f06VZ4ahjG+9zdrA==}
    engines: {node: '>=6'}
    dependencies:
      check-more-types: 2.24.0
      debug: 4.3.2
      lazy-ass: 1.6.0
      ramda: 0.27.1
    transitivePeerDependencies:
      - supports-color
    dev: true

  /modify-values@1.0.1:
    resolution: {integrity: sha512-xV2bxeN6F7oYjZWTe/YPAy6MN2M+sL4u/Rlm2AHCIVGfo2p1yGmBHQ6vHehl4bRTZBdHu3TSkWdYgkwpYzAGSw==}
    engines: {node: '>=0.10.0'}
    dev: true

  /moment@2.29.4:
    resolution: {integrity: sha512-5LC9SOxjSc2HF6vO2CyuTDNivEdoz2IvyJJGj6X8DJ0eFyfszE0QiEd+iXmBvUP3WHxSjFH/vIsA0EN00cgr8w==}
    dev: true

  /ms@2.1.2:
    resolution: {integrity: sha512-sGkPx+VjMtmA6MX27oA4FBFELFCZZ4S4XqeGOXCv68tT+jb3vk/RyaKWP0PTKyWtmLSM0b+adUTEvbs1PEaH2w==}

  /ms@2.1.3:
    resolution: {integrity: sha512-6FlzubTLZG3J2a/NVCAleEhjzq5oxgHyaCU9yYXvcLsvoVaHJq/s5xXI6/XXP6tz7R9xAOtHnSO/tXtF3WRTlA==}

  /msgpack-lite@0.1.26:
    resolution: {integrity: sha512-SZ2IxeqZ1oRFGo0xFGbvBJWMp3yLIY9rlIJyxy8CGrwZn1f0ZK4r6jV/AM1r0FZMDUkWkglOk/eeKIL9g77Nxw==}
    hasBin: true
    dependencies:
      event-lite: 0.1.2
      ieee754: 1.2.1
      int64-buffer: 0.1.10
      isarray: 1.0.0

  /multimatch@5.0.0:
    resolution: {integrity: sha512-ypMKuglUrZUD99Tk2bUQ+xNQj43lPEfAeX2o9cTteAmShXy2VHDJpuwu1o0xqoKCt9jLVAvwyFKdLTPXKAfJyA==}
    engines: {node: '>=10'}
    dependencies:
      '@types/minimatch': 3.0.5
      array-differ: 3.0.0
      array-union: 2.1.0
      arrify: 2.0.1
      minimatch: 3.1.2

  /mute-stream@0.0.7:
    resolution: {integrity: sha512-r65nCZhrbXXb6dXOACihYApHw2Q6pV0M3V0PSxd74N0+D8nzAdEAITq2oAjA1jVnKI+tGvEBUpqiMh0+rW6zDQ==}
    dev: true

  /mute-stream@0.0.8:
    resolution: {integrity: sha512-nnbWWOkoWyUsTjKrhgD0dcz22mdkSnpYqbEjIm2nhwhuxlSkpywJmBo8h0ZqJdkp73mb90SssHkN4rsRaBAfAA==}

  /mute-stream@1.0.0:
    resolution: {integrity: sha512-avsJQhyd+680gKXyG/sQc0nXaC6rBkPOfyHYcFb9+hdkqQkR9bdnkJ0AMZhke0oesPqIO+mFFJ+IdBc7mst4IA==}
    engines: {node: ^14.17.0 || ^16.13.0 || >=18.0.0}

  /nanoid@3.3.3:
    resolution: {integrity: sha512-p1sjXuopFs0xg+fPASzQ28agW1oHD7xDsd9Xkf3T15H3c/cifrFHVwrh74PdoklAPi+i7MdRsE47vm2r6JoB+w==}
    engines: {node: ^10 || ^12 || ^13.7 || ^14 || >=15.0.1}
    hasBin: true
    dev: true

  /natural-compare-lite@1.4.0:
    resolution: {integrity: sha512-Tj+HTDSJJKaZnfiuw+iaF9skdPpTo2GtEly5JHnWV/hfv2Qj/9RKsGISQtLh2ox3l5EAGw487hnBee0sIJ6v2g==}
    dev: true

  /natural-compare@1.4.0:
    resolution: {integrity: sha512-OWND8ei3VtNC9h7V60qff3SVobHr996CTwgxubgyQYEpg290h9J0buyECNNJexkFm5sOajh5G116RYA1c8ZMSw==}
    dev: true

  /negotiator@0.6.3:
    resolution: {integrity: sha512-+EUsqGPLsM+j/zdChZjsnX51g4XrHFOIXwfnCVPGlQk/k5giakcKsuxCObBRu6DSm9opw/O6slWbJdghQM4bBg==}
    engines: {node: '>= 0.6'}

  /neo-async@2.6.2:
    resolution: {integrity: sha512-Yd3UES5mWCSqR+qNT93S3UoYUkqAZ9lLg8a7g9rimsWmYGK8cVToA4/sF3RrshdyV3sAGMXVUmpMYOw+dLpOuw==}

  /next-tick@1.1.0:
    resolution: {integrity: sha512-CXdUiJembsNjuToQvxayPZF9Vqht7hewsvy2sOWafLvi2awflj9mOC6bHIg50orX8IJvWKY9wYQ/zB2kogPslQ==}
    dev: true

  /no-case@2.3.2:
    resolution: {integrity: sha512-rmTZ9kz+f3rCvK2TD1Ue/oZlns7OGoIWP4fc3llxxRXlOkHKoWPPWJOfFYpITabSow43QJbRIoHQXtt10VldyQ==}
    dependencies:
      lower-case: 1.1.4

  /no-case@3.0.4:
    resolution: {integrity: sha512-fgAN3jGAh+RoxUGZHTSOLJIqUc2wmoBwGR4tbpNAKmmovFoWq0OdRkb0VkldReO2a2iBT/OEulG9XSUc10r3zg==}
    dependencies:
      lower-case: 2.0.2
      tslib: 2.6.2

  /node-cleanup@2.1.2:
    resolution: {integrity: sha512-qN8v/s2PAJwGUtr1/hYTpNKlD6Y9rc4p8KSmJXyGdYGZsDGKXrGThikLFP9OCHFeLeEpQzPwiAtdIvBLqm//Hw==}

  /node-domexception@1.0.0:
    resolution: {integrity: sha512-/jKZoMpw0F8GRwl4/eLROPA3cfcXtLApP0QzLmUT/HuPCZWyB7IY9ZrMeKw2O/nFIqPQB3PVM9aYm0F312AXDQ==}
    engines: {node: '>=10.5.0'}

  /node-fetch@2.6.9:
    resolution: {integrity: sha512-DJm/CJkZkRjKKj4Zi4BsKVZh3ValV5IR5s7LVZnW+6YMh0W1BfNA8XSs6DLMGYlId5F3KnA70uu2qepcR08Qqg==}
    engines: {node: 4.x || >=6.0.0}
    peerDependencies:
      encoding: ^0.1.0
    peerDependenciesMeta:
      encoding:
        optional: true
    dependencies:
      whatwg-url: 5.0.0

  /node-fetch@3.3.2:
    resolution: {integrity: sha512-dRB78srN/l6gqWulah9SrxeYnxeddIG30+GOqK/9OlLVyLg3HPnr6SqOWTWOXKRwC2eGYCkZ59NNuSgvSrpgOA==}
    engines: {node: ^12.20.0 || ^14.13.1 || >=16.0.0}
    dependencies:
      data-uri-to-buffer: 4.0.1
      fetch-blob: 3.2.0
      formdata-polyfill: 4.0.10

  /node-gyp@9.3.1:
    resolution: {integrity: sha512-4Q16ZCqq3g8awk6UplT7AuxQ35XN4R/yf/+wSAwcBUAjg7l58RTactWaP8fIDTi0FzI7YcVLujwExakZlfWkXg==}
    engines: {node: ^12.13 || ^14.13 || >=16}
    hasBin: true
    dependencies:
      env-paths: 2.2.1
      glob: 7.2.3
      graceful-fs: 4.2.11
      make-fetch-happen: 10.2.1
      nopt: 6.0.0
      npmlog: 6.0.2
      rimraf: 3.0.2
      semver: 7.6.2
      tar: 6.2.1
      which: 2.0.2
    transitivePeerDependencies:
      - bluebird
      - supports-color

  /node-releases@2.0.18:
    resolution: {integrity: sha512-d9VeXT4SJ7ZeOqGX6R5EM022wpL+eWPooLI+5UpWn2jCT1aosUQEhQP214x33Wkwx3JQMvIm+tIoVOdodFS40g==}

  /noms@0.0.0:
    resolution: {integrity: sha512-lNDU9VJaOPxUmXcLb+HQFeUgQQPtMI24Gt6hgfuMHRJgMRHMF/qZ4HJD3GDru4sSw9IQl2jPjAYnQrdIeLbwow==}
    dependencies:
      inherits: 2.0.4
      readable-stream: 1.0.34
    dev: true

  /nopt@6.0.0:
    resolution: {integrity: sha512-ZwLpbTgdhuZUnZzjd7nb1ZV+4DoiC6/sfiVKok72ym/4Tlf+DFdlHYmT2JPmcNNWV6Pi3SDf1kT+A4r9RTuT9g==}
    engines: {node: ^12.13.0 || ^14.15.0 || >=16.0.0}
    hasBin: true
    dependencies:
      abbrev: 1.1.1

  /normalize-package-data@2.5.0:
    resolution: {integrity: sha512-/5CMN3T0R4XTj4DcGaexo+roZSdSFW/0AOOTROrjxzCG1wrWXEsGbRKevjlIL+ZDE4sZlJr5ED4YW0yqmkK+eA==}
    dependencies:
      hosted-git-info: 2.8.9
      resolve: 1.22.8
      semver: 5.7.2
      validate-npm-package-license: 3.0.4

  /normalize-package-data@3.0.3:
    resolution: {integrity: sha512-p2W1sgqij3zMMyRC067Dg16bfzVH+w7hyegmpIvZ4JNjqtGOVAIvLmjBx3yP7YTe9vKJgkoNOPjwQGogDoMXFA==}
    engines: {node: '>=10'}
    dependencies:
      hosted-git-info: 4.1.0
      is-core-module: 2.13.1
      semver: 7.6.2
      validate-npm-package-license: 3.0.4
    dev: true

  /normalize-package-data@5.0.0:
    resolution: {integrity: sha512-h9iPVIfrVZ9wVYQnxFgtw1ugSvGEMOlyPWWtm8BMJhnwyEL/FLbYbTY3V3PpjI/BUK67n9PEWDu6eHzu1fB15Q==}
    engines: {node: ^14.17.0 || ^16.13.0 || >=18.0.0}
    dependencies:
      hosted-git-info: 6.1.1
      is-core-module: 2.13.1
      semver: 7.6.2
      validate-npm-package-license: 3.0.4

  /normalize-package-data@6.0.2:
    resolution: {integrity: sha512-V6gygoYb/5EmNI+MEGrWkC+e6+Rr7mTmfHrxDbLzxQogBkgzo76rkok0Am6thgSF7Mv2nLOajAJj5vDJZEFn7g==}
    engines: {node: ^16.14.0 || >=18.0.0}
    dependencies:
      hosted-git-info: 7.0.2
      semver: 7.6.2
      validate-npm-package-license: 3.0.4

  /normalize-path@3.0.0:
    resolution: {integrity: sha512-6eZs5Ls3WtCisHWp9S2GUy8dqkpGi4BVSz3GaqiE6ezub0512ESztXUwUB6C6IKbQkY2Pnb/mD4WYojCRwcwLA==}
    engines: {node: '>=0.10.0'}
    dev: true

  /normalize-url@4.5.1:
    resolution: {integrity: sha512-9UZCFRHQdNrfTpGg8+1INIg93B6zE0aXMVFkw1WFwvO4SlZywU6aLg5Of0Ap/PgcbSw4LNxvMWXMeugwMCX0AA==}
    engines: {node: '>=8'}
    dev: true

  /normalize-url@6.1.0:
    resolution: {integrity: sha512-DlL+XwOy3NxAQ8xuC0okPgK46iuVNAK01YN7RueYBqqFeGsBjV9XmCAzAdgt+667bCl5kPh9EqKKDwnaPG1I7A==}
    engines: {node: '>=10'}

  /normalize-url@8.0.0:
    resolution: {integrity: sha512-uVFpKhj5MheNBJRTiMZ9pE/7hD1QTeEvugSJW/OmLzAp78PB5O6adfMNTvmfKhXBkvCzC+rqifWcVYpGFwTjnw==}
    engines: {node: '>=14.16'}

  /npm-bundled@3.0.0:
    resolution: {integrity: sha512-Vq0eyEQy+elFpzsKjMss9kxqb9tG3YHg4dsyWuUENuzvSUWe1TCnW/vV9FkhvBk/brEDoDiVd+M1Btosa6ImdQ==}
    engines: {node: ^14.17.0 || ^16.13.0 || >=18.0.0}
    dependencies:
      npm-normalize-package-bin: 3.0.1

  /npm-check-updates@16.14.20:
    resolution: {integrity: sha512-sYbIhun4DrjO7NFOTdvs11nCar0etEhZTsEjL47eM0TuiGMhmYughRCxG2SpGRmGAQ7AkwN7bw2lWzoE7q6yOQ==}
    engines: {node: '>=14.14'}
    hasBin: true
    dependencies:
      '@types/semver-utils': 1.1.1
      chalk: 5.3.0
      cli-table3: 0.6.3
      commander: 10.0.1
      fast-memoize: 2.5.2
      find-up: 5.0.0
      fp-and-or: 0.1.4
      get-stdin: 8.0.0
      globby: 11.1.0
      hosted-git-info: 5.2.1
      ini: 4.1.1
      js-yaml: 4.1.0
      json-parse-helpfulerror: 1.0.3
      jsonlines: 0.1.1
      lodash: 4.17.21
      make-fetch-happen: 11.1.1
      minimatch: 9.0.3
      p-map: 4.0.0
      pacote: 15.2.0
      parse-github-url: 1.0.2
      progress: 2.0.3
      prompts-ncu: 3.0.0
      rc-config-loader: 4.1.3
      remote-git-tags: 3.0.0
      rimraf: 5.0.5
      semver: 7.6.0
      semver-utils: 1.1.4
      source-map-support: 0.5.21
      spawn-please: 2.0.2
      strip-ansi: 7.1.0
      strip-json-comments: 5.0.1
      untildify: 4.0.0
      update-notifier: 6.0.2
    transitivePeerDependencies:
      - bluebird
      - supports-color

  /npm-install-checks@6.1.1:
    resolution: {integrity: sha512-dH3GmQL4vsPtld59cOn8uY0iOqRmqKvV+DLGwNXV/Q7MDgD2QfOADWd/mFXcIE5LVhYYGjA3baz6W9JneqnuCw==}
    engines: {node: ^14.17.0 || ^16.13.0 || >=18.0.0}
    dependencies:
      semver: 7.6.2

  /npm-normalize-package-bin@3.0.1:
    resolution: {integrity: sha512-dMxCf+zZ+3zeQZXKxmyuCKlIDPGuv8EF940xbkC4kQVDTtqoh6rJFO+JTKSA6/Rwi0getWmtuy4Itup0AMcaDQ==}
    engines: {node: ^14.17.0 || ^16.13.0 || >=18.0.0}

  /npm-package-arg@10.1.0:
    resolution: {integrity: sha512-uFyyCEmgBfZTtrKk/5xDfHp6+MdrqGotX/VoOyEEl3mBwiEE5FlBaePanazJSVMPT7vKepcjYBY2ztg9A3yPIA==}
    engines: {node: ^14.17.0 || ^16.13.0 || >=18.0.0}
    dependencies:
      hosted-git-info: 6.1.1
      proc-log: 3.0.0
      semver: 7.6.2
      validate-npm-package-name: 5.0.1

  /npm-packlist@7.0.4:
    resolution: {integrity: sha512-d6RGEuRrNS5/N84iglPivjaJPxhDbZmlbTwTDX2IbcRHG5bZCdtysYMhwiPvcF4GisXHGn7xsxv+GQ7T/02M5Q==}
    engines: {node: ^14.17.0 || ^16.13.0 || >=18.0.0}
    dependencies:
      ignore-walk: 6.0.3

  /npm-pick-manifest@8.0.1:
    resolution: {integrity: sha512-mRtvlBjTsJvfCCdmPtiu2bdlx8d/KXtF7yNXNWe7G0Z36qWA9Ny5zXsI2PfBZEv7SXgoxTmNaTzGSbbzDZChoA==}
    engines: {node: ^14.17.0 || ^16.13.0 || >=18.0.0}
    dependencies:
      npm-install-checks: 6.1.1
      npm-normalize-package-bin: 3.0.1
      npm-package-arg: 10.1.0
      semver: 7.6.2

  /npm-registry-fetch@14.0.5:
    resolution: {integrity: sha512-kIDMIo4aBm6xg7jOttupWZamsZRkAqMqwqqbVXnUqstY5+tapvv6bkH/qMR76jdgV+YljEUCyWx3hRYMrJiAgA==}
    engines: {node: ^14.17.0 || ^16.13.0 || >=18.0.0}
    dependencies:
      make-fetch-happen: 11.1.1
      minipass: 5.0.0
      minipass-fetch: 3.0.3
      minipass-json-stream: 1.0.1
      minizlib: 2.1.2
      npm-package-arg: 10.1.0
      proc-log: 3.0.0
    transitivePeerDependencies:
      - supports-color

  /npm-run-path@4.0.1:
    resolution: {integrity: sha512-S48WzZW777zhNIrn7gxOlISNAqi9ZC/uQFnRdbeIHhZhCA6UqpkOT8T1G7BvfdgP4Er8gF4sUbaS0i7QvIfCWw==}
    engines: {node: '>=8'}
    dependencies:
      path-key: 3.1.1

  /npmlog@6.0.2:
    resolution: {integrity: sha512-/vBvz5Jfr9dT/aFWd0FIRf+T/Q2WBsLENygUaFUqstqsycmZAP/t5BvFJTK0viFmSUxiUKTUplWy5vt+rvKIxg==}
    engines: {node: ^12.13.0 || ^14.15.0 || >=16.0.0}
    dependencies:
      are-we-there-yet: 3.0.1
      console-control-strings: 1.1.0
      gauge: 4.0.4
      set-blocking: 2.0.0

  /object-assign@4.1.1:
    resolution: {integrity: sha512-rJgTQnkUnH1sFw8yT6VSU3zD3sWmu6sZhIseY8VX+GRu3P6F7Fu+JNDoXfklElbLJSnc3FUQHVe4cU5hj+BcUg==}
    engines: {node: '>=0.10.0'}
    dev: true

  /object-inspect@1.12.3:
    resolution: {integrity: sha512-geUvdk7c+eizMNUDkRpW1wJwgfOiOeHbxBR/hLXK1aT6zmVSO0jsQcs7fj6MGw89jC/cjGfLcNOrtMYtGqm81g==}

  /object-keys@1.1.1:
    resolution: {integrity: sha512-NuAESUOUMrlIXOfHKzD6bpPu3tYt3xvjNdRIQ+FeT0lNb4K8WR70CaDxhuNguS2XG+GjkyMwOzsN5ZktImfhLA==}
    engines: {node: '>= 0.4'}

  /object-treeify@4.0.1:
    resolution: {integrity: sha512-Y6tg5rHfsefSkfKujv2SwHulInROy/rCL5F4w0QOWxut8AnxYxf0YmNhTh95Zfyxpsudo66uqkux0ACFnyMSgQ==}
    engines: {node: '>= 16'}

  /object.assign@4.1.4:
    resolution: {integrity: sha512-1mxKf0e58bvyjSCtKYY4sRe9itRk3PJpquJOjeIkz885CczcI4IvJJDLPS72oowuSh+pBxUFROpX+TU++hxhZQ==}
    engines: {node: '>= 0.4'}
    dependencies:
      call-bind: 1.0.2
      define-properties: 1.2.1
      has-symbols: 1.0.3
      object-keys: 1.1.1

  /object.entries@1.1.7:
    resolution: {integrity: sha512-jCBs/0plmPsOnrKAfFQXRG2NFjlhZgjjcBLSmTnEhU8U6vVTsVe8ANeQJCHTl3gSsI4J+0emOoCgoKlmQPMgmA==}
    engines: {node: '>= 0.4'}
    dependencies:
      call-bind: 1.0.2
      define-properties: 1.2.1
      es-abstract: 1.22.2
    dev: true

  /object.fromentries@2.0.7:
    resolution: {integrity: sha512-UPbPHML6sL8PI/mOqPwsH4G6iyXcCGzLin8KvEPenOZN5lpCNBZZQ+V62vdjB1mQHrmqGQt5/OJzemUA+KJmEA==}
    engines: {node: '>= 0.4'}
    dependencies:
      call-bind: 1.0.2
      define-properties: 1.2.1
      es-abstract: 1.22.2
    dev: true

  /object.groupby@1.0.1:
    resolution: {integrity: sha512-HqaQtqLnp/8Bn4GL16cj+CUYbnpe1bh0TtEaWvybszDG4tgxCJuRpV8VGuvNaI1fAnI4lUJzDG55MXcOH4JZcQ==}
    dependencies:
      call-bind: 1.0.2
      define-properties: 1.2.1
      es-abstract: 1.22.2
      get-intrinsic: 1.2.1
    dev: true

  /object.hasown@1.1.3:
    resolution: {integrity: sha512-fFI4VcYpRHvSLXxP7yiZOMAd331cPfd2p7PFDVbgUsYOfCT3tICVqXWngbjr4m49OvsBwUBQ6O2uQoJvy3RexA==}
    dependencies:
      define-properties: 1.2.1
      es-abstract: 1.22.2
    dev: true

  /object.values@1.1.7:
    resolution: {integrity: sha512-aU6xnDFYT3x17e/f0IiiwlGPTy2jzMySGfUB4fq6z7CV8l85CWHDk5ErhyhpfDHhrOMwGFhSQkhMGHaIotA6Ng==}
    engines: {node: '>= 0.4'}
    dependencies:
      call-bind: 1.0.2
      define-properties: 1.2.1
      es-abstract: 1.22.2
    dev: true

  /oclif@4.14.9:
    resolution: {integrity: sha512-W2RqjzcJWudQp/qUngbj/7f6oPoRrNTjAMZUn7hLO86nUgEkIF7JsgmQ5+TSC2nt35htti/ARfyM2mzQyPUNUA==}
    engines: {node: '>=18.0.0'}
    hasBin: true
    dependencies:
      '@aws-sdk/client-cloudfront': /empty-npm-package@1.0.0
      '@aws-sdk/client-s3': /empty-npm-package@1.0.0
      '@inquirer/confirm': 3.1.17
      '@inquirer/input': 2.2.4
      '@inquirer/select': 2.4.2
      '@oclif/core': 4.0.14
      '@oclif/plugin-help': 6.2.7
      '@oclif/plugin-not-found': 3.2.13
      '@oclif/plugin-warn-if-update-available': 3.1.10
      async-retry: 1.3.3
      chalk: 4.1.2
      change-case: 4.1.2
      debug: 4.3.4(supports-color@8.1.1)
      ejs: 3.1.10
      find-yarn-workspace-root: 2.0.0
      fs-extra: 8.1.0
      github-slugger: 2.0.0
      got: 13.0.0
      lodash: 4.17.21
      normalize-package-data: 6.0.2
      semver: 7.6.2
      sort-package-json: 2.10.0
      tiny-jsonc: 1.0.1
      validate-npm-package-name: 5.0.1
    transitivePeerDependencies:
      - supports-color

  /once@1.4.0:
    resolution: {integrity: sha512-lNaJgI+2Q5URQBkccEKHTQOPaXdUxnZZElQTZY0MFUAuaEqe1E+Nyvgdz/aIyNi6Z9MzO5dv1H8n58/GELp3+w==}
    dependencies:
      wrappy: 1.0.2

  /onetime@2.0.1:
    resolution: {integrity: sha512-oyyPpiMaKARvvcgip+JV+7zci5L8D1W9RZIz2l1o08AM3pfspitVWnPt3mzHcBPp12oYMTy0pqrFs/C+m3EwsQ==}
    engines: {node: '>=4'}
    dependencies:
      mimic-fn: 1.2.0
    dev: true

  /onetime@5.1.2:
    resolution: {integrity: sha512-kbpaSSGJTWdAY5KPVeMOKXSrPtr8C8C7wodJbcsd51jRnmD+GZu8Y0VoU6Dm5Z4vWr0Ig/1NKuWRKf7j5aaYSg==}
    engines: {node: '>=6'}
    dependencies:
      mimic-fn: 2.1.0

  /oniguruma-to-js@0.4.3:
    resolution: {integrity: sha512-X0jWUcAlxORhOqqBREgPMgnshB7ZGYszBNspP+tS9hPD3l13CdaXcHbgImoHUHlrvGx/7AvFEkTRhAGYh+jzjQ==}
    dependencies:
      regex: 4.3.3
    dev: true

  /optionator@0.9.3:
    resolution: {integrity: sha512-JjCoypp+jKn1ttEFExxhetCKeJt9zhAgAve5FXHixTvFDW/5aEktX9bufBKLRRMdU7bNtpLfcGu94B3cdEJgjg==}
    engines: {node: '>= 0.8.0'}
    dependencies:
      '@aashutoshrathi/word-wrap': 1.2.6
      deep-is: 0.1.4
      fast-levenshtein: 2.0.6
      levn: 0.4.1
      prelude-ls: 1.2.1
      type-check: 0.4.0
    dev: true

  /ora@5.4.1:
    resolution: {integrity: sha512-5b6Y85tPxZZ7QytO+BQzysW31HJku27cRIlkbAXaNx+BdcVi+LlRFmVXzeF6a7JCwJpyw5c4b+YSVImQIrBpuQ==}
    engines: {node: '>=10'}
    dependencies:
      bl: 4.1.0
      chalk: 4.1.2
      cli-cursor: 3.1.0
      cli-spinners: 2.9.2
      is-interactive: 1.0.0
      is-unicode-supported: 0.1.0
      log-symbols: 4.1.0
      strip-ansi: 6.0.1
      wcwidth: 1.0.1

  /os-homedir@1.0.2:
    resolution: {integrity: sha512-B5JU3cabzk8c67mRRd3ECmROafjYMXbuzlwtqdM8IbS8ktlTix8aFGb2bAGKrSRIlnfKwovGUUr72JUPyOb6kQ==}
    engines: {node: '>=0.10.0'}
    dev: true

  /os-tmpdir@1.0.2:
    resolution: {integrity: sha512-D2FR03Vir7FIu45XBY20mTb+/ZSWB00sjU9jdQXt83gDrI4Ztz5Fs7/yy74g2N5SVQY4xY1qDr4rNddwYRVX0g==}
    engines: {node: '>=0.10.0'}

  /override-require@1.1.1:
    resolution: {integrity: sha512-eoJ9YWxFcXbrn2U8FKT6RV+/Kj7fiGAB1VvHzbYKt8xM5ZuKZgCGvnHzDxmreEjcBH28ejg5MiOH4iyY1mQnkg==}

  /p-cancelable@1.1.0:
    resolution: {integrity: sha512-s73XxOZ4zpt1edZYZzvhqFa6uvQc1vwUa0K0BdtIZgQMAJj9IbebH+JkgKZc9h+B05PKHLOTl4ajG1BmNrVZlw==}
    engines: {node: '>=6'}
    dev: true

  /p-cancelable@2.1.1:
    resolution: {integrity: sha512-BZOr3nRQHOntUjTrH8+Lh54smKHoHyur8We1V8DSMVrl5A2malOOwuJRnKRDjSnkoeBh4at6BwEnb5I7Jl31wg==}
    engines: {node: '>=8'}

  /p-cancelable@3.0.0:
    resolution: {integrity: sha512-mlVgR3PGuzlo0MmTdk4cXqXWlwQDLnONTAg6sm62XkMJEiRxN3GL3SffkYvqwonbkJBcrI7Uvv5Zh9yjvn2iUw==}
    engines: {node: '>=12.20'}

  /p-limit@1.3.0:
    resolution: {integrity: sha512-vvcXsLAJ9Dr5rQOPk7toZQZJApBl2K4J6dANSsEuh6QI41JYcsS/qhTGa9ErIUUgK3WNQoJYvylxvjqmiqEA9Q==}
    engines: {node: '>=4'}
    dependencies:
      p-try: 1.0.0
    dev: true

  /p-limit@2.3.0:
    resolution: {integrity: sha512-//88mFWSJx8lxCzwdAABTJL2MyWB12+eIY7MDL2SqLmAkeKU9qxRvWuSyTjm3FUmpBEMuFfckAIqEaVGUDxb6w==}
    engines: {node: '>=6'}
    dependencies:
      p-try: 2.2.0

  /p-limit@3.1.0:
    resolution: {integrity: sha512-TYOanM3wGwNGsZN2cVTYPArw454xnXj5qmWF1bEoAc4+cU/ol7GVh7odevjp1FNHduHc3KZMcFduxU5Xc6uJRQ==}
    engines: {node: '>=10'}
    dependencies:
      yocto-queue: 0.1.0

  /p-limit@4.0.0:
    resolution: {integrity: sha512-5b0R4txpzjPWVw/cXXUResoD4hb6U/x9BH08L7nw+GN1sezDzPdxeRvpc9c433fZhBan/wusjbCsqwqm4EIBIQ==}
    engines: {node: ^12.20.0 || ^14.13.1 || >=16.0.0}
    dependencies:
      yocto-queue: 1.0.0

  /p-locate@2.0.0:
    resolution: {integrity: sha512-nQja7m7gSKuewoVRen45CtVfODR3crN3goVQ0DDZ9N3yHxgpkuBhZqsaiotSQRrADUrne346peY7kT3TSACykg==}
    engines: {node: '>=4'}
    dependencies:
      p-limit: 1.3.0
    dev: true

  /p-locate@4.1.0:
    resolution: {integrity: sha512-R79ZZ/0wAxKGu3oYMlz8jy/kbhsNrS7SKZ7PxEHBgJ5+F2mtFW2fK2cOtBh1cHYkQsbzFV7I+EoRKe6Yt0oK7A==}
    engines: {node: '>=8'}
    dependencies:
      p-limit: 2.3.0

  /p-locate@5.0.0:
    resolution: {integrity: sha512-LaNjtRWUBY++zB5nE/NwcaoMylSPk+S+ZHNB1TzdbMJMny6dynpAGt7X/tl/QYq3TIeE6nxHppbo2LGymrG5Pw==}
    engines: {node: '>=10'}
    dependencies:
      p-limit: 3.1.0

  /p-locate@6.0.0:
    resolution: {integrity: sha512-wPrq66Llhl7/4AGC6I+cqxT07LhXvWL08LNXz1fENOw0Ap4sRZZ/gZpTTJ5jpurzzzfS2W/Ge9BY3LgLjCShcw==}
    engines: {node: ^12.20.0 || ^14.13.1 || >=16.0.0}
    dependencies:
      p-limit: 4.0.0

  /p-map@4.0.0:
    resolution: {integrity: sha512-/bjOqmgETBYB5BoEeGVea8dmvHb2m9GLy1E9W43yeyfP6QQCZGFNa+XRceJEuDB6zqr+gKpIAmlLebMpykw/MQ==}
    engines: {node: '>=10'}
    dependencies:
      aggregate-error: 3.1.0

  /p-try@1.0.0:
    resolution: {integrity: sha512-U1etNYuMJoIz3ZXSrrySFjsXQTWOx2/jdi86L+2pRvph/qMKL6sbcCYdH23fqsbm8TH2Gn0OybpT4eSFlCVHww==}
    engines: {node: '>=4'}
    dev: true

  /p-try@2.2.0:
    resolution: {integrity: sha512-R4nPAVTAU0B9D35/Gk3uJf/7XYbQcyohSKdvAxIRSNghFl4e71hVoGnBNQz9cWaXxO2I10KTC+3jMdvvoKw6dQ==}
    engines: {node: '>=6'}

  /package-json@10.0.1:
    resolution: {integrity: sha512-ua1L4OgXSBdsu1FPb7F3tYH0F48a6kxvod4pLUlGY9COeJAJQNX/sNH2IiEmsxw7lqYiAwrdHMjz1FctOsyDQg==}
    engines: {node: '>=18'}
    dependencies:
      ky: 1.7.2
      registry-auth-token: 5.0.2
      registry-url: 6.0.1
      semver: 7.6.2
    dev: false

  /package-json@6.5.0:
    resolution: {integrity: sha512-k3bdm2n25tkyxcjSKzB5x8kfVxlMdgsbPr0GkZcwHsLpba6cBjqCt1KlcChKEvxHIcTB1FVMuwoijZ26xex5MQ==}
    engines: {node: '>=8'}
    dependencies:
      got: 9.6.0
      registry-auth-token: 4.2.2
      registry-url: 5.1.0
      semver: 6.3.1
    dev: true

  /package-json@8.1.0:
    resolution: {integrity: sha512-hySwcV8RAWeAfPsXb9/HGSPn8lwDnv6fabH+obUZKX169QknRkRhPxd1yMubpKDskLFATkl3jHpNtVtDPFA0Wg==}
    engines: {node: '>=14.16'}
    dependencies:
      got: 12.5.3
      registry-auth-token: 5.0.2
      registry-url: 6.0.1
      semver: 7.6.2

  /pacote@15.2.0:
    resolution: {integrity: sha512-rJVZeIwHTUta23sIZgEIM62WYwbmGbThdbnkt81ravBplQv+HjyroqnLRNH2+sLJHcGZmLRmhPwACqhfTcOmnA==}
    engines: {node: ^14.17.0 || ^16.13.0 || >=18.0.0}
    hasBin: true
    dependencies:
      '@npmcli/git': 4.1.0
      '@npmcli/installed-package-contents': 2.0.2
      '@npmcli/promise-spawn': 6.0.2
      '@npmcli/run-script': 6.0.2
      cacache: 17.1.3
      fs-minipass: 3.0.2
      minipass: 5.0.0
      npm-package-arg: 10.1.0
      npm-packlist: 7.0.4
      npm-pick-manifest: 8.0.1
      npm-registry-fetch: 14.0.5
      proc-log: 3.0.0
      promise-retry: 2.0.1
      read-package-json: 6.0.4
      read-package-json-fast: 3.0.2
      sigstore: 1.6.0
      ssri: 10.0.4
      tar: 6.2.1
    transitivePeerDependencies:
      - bluebird
      - supports-color

  /pako@1.0.11:
    resolution: {integrity: sha512-4hLB8Py4zZce5s4yd9XzopqwVv/yGNhV1Bl8NTmCq1763HeK2+EwVTv+leGeL13Dnh2wfbqowVPXCIO0z4taYw==}

  /pako@2.1.0:
    resolution: {integrity: sha512-w+eufiZ1WuJYgPXbV/PO3NCMEc3xqylkKHzp8bxp1uW4qaSNQUkwmLLEc3kKsfz8lpV1F8Ht3U1Cm+9Srog2ug==}

  /param-case@2.1.1:
    resolution: {integrity: sha512-eQE845L6ot89sk2N8liD8HAuH4ca6Vvr7VWAWwt7+kvvG5aBcPmmphQ68JsEG2qa9n1TykS2DLeMt363AAH8/w==}
    dependencies:
      no-case: 2.3.2

  /param-case@3.0.4:
    resolution: {integrity: sha512-RXlj7zCYokReqWpOPH9oYivUzLYZ5vAPIfEmCTNViosC78F8F0H9y7T7gG2M39ymgutxF5gcFEsyZQSph9Bp3A==}
    dependencies:
      dot-case: 3.0.4
      tslib: 2.6.2

  /parent-module@1.0.1:
    resolution: {integrity: sha512-GQ2EWRpQV8/o+Aw8YqtfZZPfNRWZYkbidE9k5rpl/hC3vtHHBfGm2Ifi6qWV+coDGkrUKZAxE3Lot5kcsRlh+g==}
    engines: {node: '>=6'}
    dependencies:
      callsites: 3.1.0

  /parse-diff@0.7.1:
    resolution: {integrity: sha512-1j3l8IKcy4yRK2W4o9EYvJLSzpAVwz4DXqCewYyx2vEwk2gcf3DBPqc8Fj4XV3K33OYJ08A8fWwyu/ykD/HUSg==}

  /parse-git-config@2.0.3:
    resolution: {integrity: sha512-Js7ueMZOVSZ3tP8C7E3KZiHv6QQl7lnJ+OkbxoaFazzSa2KyEHqApfGbU3XboUgUnq4ZuUmskUpYKTNx01fm5A==}
    engines: {node: '>=6'}
    dependencies:
      expand-tilde: 2.0.2
      git-config-path: 1.0.1
      ini: 1.3.8

  /parse-github-url@1.0.2:
    resolution: {integrity: sha512-kgBf6avCbO3Cn6+RnzRGLkUsv4ZVqv/VfAYkRsyBcgkshNvVBkRn1FEZcW0Jb+npXQWm2vHPnnOqFteZxRRGNw==}
    engines: {node: '>=0.10.0'}
    hasBin: true

  /parse-json@4.0.0:
    resolution: {integrity: sha512-aOIos8bujGN93/8Ox/jPLh7RwVnPEysynVFE+fQZyg6jKELEHwzgKdLRFHUgXJL6kylijVSBC4BvN9OmsB48Rw==}
    engines: {node: '>=4'}
    dependencies:
      error-ex: 1.3.2
      json-parse-better-errors: 1.0.2

  /parse-json@5.2.0:
    resolution: {integrity: sha512-ayCKvm/phCGxOkYRSCM82iDwct8/EonSEgCSxWxD7ve6jHggsFl4fZVQBPRNgQoKiuV/odhFrGzQXZwbifC8Rg==}
    engines: {node: '>=8'}
    dependencies:
      '@babel/code-frame': 7.18.6
      error-ex: 1.3.2
      json-parse-even-better-errors: 2.3.1
      lines-and-columns: 1.2.4

  /parse-link-header@2.0.0:
    resolution: {integrity: sha512-xjU87V0VyHZybn2RrCX5TIFGxTVZE6zqqZWMPlIKiSKuWh/X5WZdt+w1Ki1nXB+8L/KtL+nZ4iq+sfI6MrhhMw==}
    dependencies:
      xtend: 4.0.2

  /parse-passwd@1.0.0:
    resolution: {integrity: sha512-1Y1A//QUXEZK7YKz+rD9WydcE1+EuPr6ZBgKecAB8tmoW6UFv0NREVJe1p+jRxtThkcbbKkfwIbWJe/IeE6m2Q==}
    engines: {node: '>=0.10.0'}

  /parse5@7.2.0:
    resolution: {integrity: sha512-ZkDsAOcxsUMZ4Lz5fVciOehNcJ+Gb8gTzcA4yl3wnc273BAybYWrQ+Ks/OjCjSEpjvQkDSeZbybK9qj2VHHdGA==}
    dependencies:
      entities: 4.5.0
    dev: true

  /pascal-case@2.0.1:
    resolution: {integrity: sha512-qjS4s8rBOJa2Xm0jmxXiyh1+OFf6ekCWOvUaRgAQSktzlTbMotS0nmG9gyYAybCWBcuP4fsBeRCKNwGBnMe2OQ==}
    dependencies:
      camel-case: 3.0.0
      upper-case-first: 1.1.2

  /pascal-case@3.1.2:
    resolution: {integrity: sha512-uWlGT3YSnK9x3BQJaOdcZwrnV6hPpd8jFH1/ucpiLRPh/2zCVJKS19E4GvYHvaCcACn3foXZ0cLB9Wrx1KGe5g==}
    dependencies:
      no-case: 3.0.4
      tslib: 2.6.2

  /path-browserify@1.0.1:
    resolution: {integrity: sha512-b7uo2UCUOYZcnF/3ID0lulOJi/bafxa1xPe7ZPsammBSpjSWQkjNxlt635YGS2MiR9GjvuXCtz2emr3jbsz98g==}

  /path-case@2.1.1:
    resolution: {integrity: sha512-Ou0N05MioItesaLr9q8TtHVWmJ6fxWdqKB2RohFmNWVyJ+2zeKIeDNWAN6B/Pe7wpzWChhZX6nONYmOnMeJQ/Q==}
    dependencies:
      no-case: 2.3.2

  /path-case@3.0.4:
    resolution: {integrity: sha512-qO4qCFjXqVTrcbPt/hQfhTQ+VhFsqNKOPtytgNKkKxSoEp3XPUQ8ObFuePylOIok5gjn69ry8XiULxCwot3Wfg==}
    dependencies:
      dot-case: 3.0.4
      tslib: 2.6.2

  /path-exists@3.0.0:
    resolution: {integrity: sha512-bpC7GYwiDYQ4wYLe+FA8lhRjhQCMcQGuSgGGqDkg/QerRWw9CmGRT0iSOVRSZJ29NMLZgIzqaljJ63oaL4NIJQ==}
    engines: {node: '>=4'}
    dev: true

  /path-exists@4.0.0:
    resolution: {integrity: sha512-ak9Qy5Q7jYb2Wwcey5Fpvg2KoAc/ZIhLSLOSBmRmygPsGwkVVt0fZa0qrtMz+m6tJTAHfZQ8FnmB4MG4LWy7/w==}
    engines: {node: '>=8'}

  /path-exists@5.0.0:
    resolution: {integrity: sha512-RjhtfwJOxzcFmNOi6ltcbcu4Iu+FL3zEj83dk4kAS+fVpTxXLO1b38RvJgT/0QwvV/L3aY9TAnyv0EOqW4GoMQ==}
    engines: {node: ^12.20.0 || ^14.13.1 || >=16.0.0}

  /path-is-absolute@1.0.1:
    resolution: {integrity: sha512-AVbw3UJ2e9bq64vSaS9Am0fje1Pa8pbGqTTsmXfaIiMpnr5DlDhfJOuLj9Sf95ZPVDAUerDfEk88MPmPe7UCQg==}
    engines: {node: '>=0.10.0'}

  /path-key@3.1.1:
    resolution: {integrity: sha512-ojmeN0qd+y0jszEtoY48r0Peq5dwMEkIlCOu6Q5f41lfkswXuKtYrhgoTpLnyIcHm24Uhqx+5Tqm2InSwLhE6Q==}
    engines: {node: '>=8'}

  /path-parse@1.0.7:
    resolution: {integrity: sha512-LDJzPVEEEPR+y48z93A0Ed0yXb8pAByGWo/k5YYdYgpY2/2EsOsksJrq7lOHxryrVOn1ejG6oAp8ahvOIQD8sw==}

  /path-scurry@1.10.2:
    resolution: {integrity: sha512-7xTavNy5RQXnsjANvVvMkEjvloOinkAjv/Z6Ildz9v2RinZ4SBKTWFOVRbaF8p0vpHnyjV/UwNDdKuUv6M5qcA==}
    engines: {node: '>=16 || 14 >=14.17'}
    dependencies:
      lru-cache: 10.2.0
      minipass: 7.0.4

  /path-scurry@1.9.2:
    resolution: {integrity: sha512-qSDLy2aGFPm8i4rsbHd4MNyTcrzHFsLQykrtbuGRknZZCBBVXSv2tSCDN2Cg6Rt/GFRw8GoW9y9Ecw5rIPG1sg==}
    engines: {node: '>=16 || 14 >=14.17'}
    dependencies:
      lru-cache: 9.1.2
      minipass: 6.0.2

  /path-type@3.0.0:
    resolution: {integrity: sha512-T2ZUsdZFHgA3u4e5PfPbjd7HDDpxPnQb5jN0SrDsjNSuVXHJqtwTnWqG0B1jZrgmJ/7lj1EmVIByWt1gxGkWvg==}
    engines: {node: '>=4'}
    dependencies:
      pify: 3.0.0
    dev: true

  /path-type@4.0.0:
    resolution: {integrity: sha512-gDKb8aZMDeD/tZWs9P6+q0J9Mwkdl6xMV8TjnGP3qJVJ06bdMgkbBlLU8IdfOsIsFz2BW1rNVT3XuNEl8zPAvw==}
    engines: {node: '>=8'}

  /pathval@1.1.1:
    resolution: {integrity: sha512-Dp6zGqpTdETdR63lehJYPeIOqpiNBNtc7BpWSLrOje7UaIsE5aY92r/AunQA7rsXvet3lrJ3JnZX29UPTKXyKQ==}
    dev: true

  /picocolors@1.1.0:
    resolution: {integrity: sha512-TQ92mBOW0l3LeMeyLV6mzy/kWr8lkd/hp3mTg7wYK7zJhuBStmGMBG0BdeDZS/dZx1IukaX6Bk11zcln25o1Aw==}

  /picomatch@2.3.1:
    resolution: {integrity: sha512-JU3teHTNjmE2VCGFzuY8EXzCDVwEqB2a8fsIvwaStHhAWJEeVd1o1QD80CU6+ZdEXXSLbSsuLwJjkCBWqRQUVA==}
    engines: {node: '>=8.6'}

  /pify@2.3.0:
    resolution: {integrity: sha512-udgsAY+fTnvv7kI7aaxbqwWNb0AHiB0qBO89PZKPkoTmGOgdbrHDKD+0B2X4uTfJ/FT1R09r9gTsjUjNJotuog==}
    engines: {node: '>=0.10.0'}
    dev: true

  /pify@3.0.0:
    resolution: {integrity: sha512-C3FsVNH1udSEX48gGX1xfvwTWfsYWj5U+8/uK15BGzIGrKoUpghX8hWZwa/OFnakBiiVNmBvemTJR5mcy7iPcg==}
    engines: {node: '>=4'}
    dev: true

  /pify@4.0.1:
    resolution: {integrity: sha512-uB80kBFb/tfd68bVleG9T5GGsGPjJrLAUpR5PZIrhBnIaRTQRjqdJSsIKkOP6OAIFbj7GOrcudc5pNjZ+geV2g==}
    engines: {node: '>=6'}

  /pinpoint@1.1.0:
    resolution: {integrity: sha512-+04FTD9x7Cls2rihLlo57QDCcHoLBGn5Dk51SwtFBWkUWLxZaBXyNVpCw1S+atvE7GmnFjeaRZ0WLq3UYuqAdg==}

  /pluralize@8.0.0:
    resolution: {integrity: sha512-Nc3IT5yHzflTfbjgqWcCPpo7DaKy4FnpB0l/zCAW0Tc7jxAiuqSxHasntB3D7887LSrA93kDJ9IXovxJYxyLCA==}
    engines: {node: '>=4'}
    dev: true

  /prelude-ls@1.2.1:
    resolution: {integrity: sha512-vkcDPrRZo1QZLbn5RLGPpg/WmIQ65qoWWhcGKf/b5eplkkarX0m9z8ppCat4mlOqUsWpyNuYgO3VRyrYHSzX5g==}
    engines: {node: '>= 0.8.0'}
    dev: true

  /prepend-http@2.0.0:
    resolution: {integrity: sha512-ravE6m9Atw9Z/jjttRUZ+clIXogdghyZAuWJ3qEzjT+jI/dL1ifAqhZeC5VHzQp1MSt1+jxKkFNemj/iO7tVUA==}
    engines: {node: '>=4'}
    dev: true

  /prettier@3.2.5:
    resolution: {integrity: sha512-3/GWa9aOC0YeD7LUfvOG2NiDyhOWRvt1k+rcKhOuYnMY24iiCphgneUfJDyFXd6rZCAnuLBv6UeAULtrhT/F4A==}
    engines: {node: '>=14'}
    hasBin: true

  /prettyjson@1.2.5:
    resolution: {integrity: sha512-rksPWtoZb2ZpT5OVgtmy0KHVM+Dca3iVwWY9ifwhcexfjebtgjg3wmrUt9PvJ59XIYBcknQeYHD8IAnVlh9lAw==}
    hasBin: true
    dependencies:
      colors: 1.4.0
      minimist: 1.2.8

  /proc-log@3.0.0:
    resolution: {integrity: sha512-++Vn7NS4Xf9NacaU9Xq3URUuqZETPsf8L4j5/ckhaRYsfPeRyzGw+iDjFhV/Jr3uNmTvvddEJFWh5R1gRgUH8A==}
    engines: {node: ^14.17.0 || ^16.13.0 || >=18.0.0}

  /process-nextick-args@2.0.1:
    resolution: {integrity: sha512-3ouUOpQhtgrbOa17J7+uxOTpITYWaGP7/AhoR3+A+/1e9skrzelGi/dXzEYyvbxubEF6Wn2ypscTKiKJFFn1ag==}

  /progress@2.0.3:
    resolution: {integrity: sha512-7PiHtLll5LdnKIMw100I+8xJXR5gW2QwWYkT6iJva0bXitZKa/XMrSbdmg3r2Xnaidz9Qumd0VPaMrZlF9V9sA==}
    engines: {node: '>=0.4.0'}

  /promise-inflight@1.0.1:
    resolution: {integrity: sha512-6zWPyEOFaQBJYcGMHBKTKJ3u6TBsnMFOIZSa6ce1e/ZrrsOlnHRHbabMjLiBYKp+n44X9eUI6VUPaukCXHuG4g==}
    peerDependencies:
      bluebird: '*'
    peerDependenciesMeta:
      bluebird:
        optional: true

  /promise-retry@2.0.1:
    resolution: {integrity: sha512-y+WKFlBR8BGXnsNlIHFGPZmyDf3DFMoLhaflAnyZgV6rG6xu+JwesTo2Q9R6XwYmtmwAFCkAk3e35jEdoeh/3g==}
    engines: {node: '>=10'}
    dependencies:
      err-code: 2.0.3
      retry: 0.12.0

  /prompts-ncu@3.0.0:
    resolution: {integrity: sha512-qyz9UxZ5MlPKWVhWrCmSZ1ahm2GVYdjLb8og2sg0IPth1KRuhcggHGuijz0e41dkx35p1t1q3GRISGH7QGALFA==}
    engines: {node: '>= 14'}
    dependencies:
      kleur: 4.1.5
      sisteransi: 1.0.5

  /prompts@2.4.2:
    resolution: {integrity: sha512-NxNv/kLguCA7p3jE8oL2aEBsrJWgAakBpgmgK6lpPWV+WuOmY6r2/zbAVnP+T8bQlA0nzHXSJSJW0Hq7ylaD2Q==}
    engines: {node: '>= 6'}
    dependencies:
      kleur: 3.0.3
      sisteransi: 1.0.5

  /prop-types@15.8.1:
    resolution: {integrity: sha512-oj87CgZICdulUohogVAR7AjlC0327U4el4L6eAvOqCeudMDVU0NThNaV+b9Df4dXgSP1gXMTnPdhfe/2qDH5cg==}
    dependencies:
      loose-envify: 1.4.0
      object-assign: 4.1.1
      react-is: 16.13.1
    dev: true

  /property-information@6.5.0:
    resolution: {integrity: sha512-PgTgs/BlvHxOu8QuEN7wi5A0OmXaBcHpmCSTehcs6Uuu9IkDIEo13Hy7n898RHfrQ49vKCoGeWZSaAK01nwVig==}
    dev: true

  /proto-list@1.2.4:
    resolution: {integrity: sha512-vtK/94akxsTMhe0/cbfpR+syPuszcuwhqVjJq26CuNDgFGj682oRBXOP5MJpv2r7JtE8MsiepGIqvvOTBwn2vA==}

  /pump@3.0.0:
    resolution: {integrity: sha512-LwZy+p3SFs1Pytd/jYct4wpv49HiYCqd9Rlc5ZVdk0V+8Yzv6jR5Blk3TRmPL1ft69TxP0IMZGJ+WPFU2BFhww==}
    dependencies:
      end-of-stream: 1.4.4
      once: 1.4.0

  /punycode.js@2.3.1:
    resolution: {integrity: sha512-uxFIHU0YlHYhDQtV4R9J6a52SLx28BCjT+4ieh7IGbgwVJWO+km431c4yRlREUAsAmt/uMjQUyQHNEPf0M39CA==}
    engines: {node: '>=6'}
    dev: true

  /punycode@2.3.0:
    resolution: {integrity: sha512-rRV+zQD8tVFys26lAGR9WUuS4iUAngJScM+ZRSKtvl5tKeZ2t5bvdNFdNHBW9FWR4guGHlgmsZ1G7BSm2wTbuA==}
    engines: {node: '>=6'}

  /pupa@3.1.0:
    resolution: {integrity: sha512-FLpr4flz5xZTSJxSeaheeMKN/EDzMdK7b8PTOC6a5PYFKTucWbdqjgqaEyH0shFiSJrVB1+Qqi4Tk19ccU6Aug==}
    engines: {node: '>=12.20'}
    dependencies:
      escape-goat: 4.0.0

  /q@1.5.1:
    resolution: {integrity: sha512-kV/CThkXo6xyFEZUugw/+pIOywXcDbFYgSct5cT3gqlbkBE1SJdwy6UQoZvodiWF/ckQLZyDE/Bu1M6gVu5lVw==}
    engines: {node: '>=0.6.0', teleport: '>=0.2.0'}
    dev: true

  /qs@6.11.0:
    resolution: {integrity: sha512-MvjoMCJwEarSbUYk5O+nmoSzSutSsTwF85zcHPQ9OrlFoZOYIjaqBAJIqIXjptyD5vThxGq52Xu/MaJzRkIk4Q==}
    engines: {node: '>=0.6'}
    dependencies:
      side-channel: 1.0.4

  /query-string@7.1.3:
    resolution: {integrity: sha512-hh2WYhq4fi8+b+/2Kg9CEge4fDPvHS534aOOvOZeQ3+Vf2mCFsaFBYj0i+iXcAq6I9Vzp5fjMFBlONvayDC1qg==}
    engines: {node: '>=6'}
    dependencies:
      decode-uri-component: 0.2.2
      filter-obj: 1.1.0
      split-on-first: 1.1.0
      strict-uri-encode: 2.0.0

  /queue-microtask@1.2.3:
    resolution: {integrity: sha512-NuaNSa6flKT5JaSYQzJok04JzTL1CA6aGhv5rfLW3PgqA+M2ChpZQnAC8h8i4ZFkBS8X5RqkDBHA7r4hej3K9A==}

  /quick-lru@4.0.1:
    resolution: {integrity: sha512-ARhCpm70fzdcvNQfPoy49IaanKkTlRWF2JMzqhcJbhSFRZv7nPTvZJdcY7301IPmvW+/p0RgIWnQDLJxifsQ7g==}
    engines: {node: '>=8'}
    dev: true

  /quick-lru@5.1.1:
    resolution: {integrity: sha512-WuyALRjWPDGtt/wzJiadO5AXY+8hZ80hVpe6MyivgraREW751X3SbhRvG3eLKOYN+8VEvqLcf3wdnt44Z4S4SA==}
    engines: {node: '>=10'}

  /rambda@7.5.0:
    resolution: {integrity: sha512-y/M9weqWAH4iopRd7EHDEQQvpFPHj1AA3oHozE9tfITHUtTR7Z9PSlIRRG2l1GuW7sefC1cXFfIcF+cgnShdBA==}
    dev: true

  /ramda@0.27.1:
    resolution: {integrity: sha512-PgIdVpn5y5Yns8vqb8FzBUEYn98V3xcPgawAkkgj0YJ0qDsnHCiNmZYfOGMgOvoB0eWFLpYbhxUR3mxfDIMvpw==}
    dev: true

  /randombytes@2.1.0:
    resolution: {integrity: sha512-vYl3iOX+4CKUWuxGi9Ukhie6fsqXqS9FE2Zaic4tNFD2N2QQaXOMFbuKK4QmDHC0JO6B1Zp41J0LpT0oR68amQ==}
    dependencies:
      safe-buffer: 5.2.1

  /rc-config-loader@4.1.3:
    resolution: {integrity: sha512-kD7FqML7l800i6pS6pvLyIE2ncbk9Du8Q0gp/4hMPhJU6ZxApkoLcGD8ZeqgiAlfwZ6BlETq6qqe+12DUL207w==}
    dependencies:
      debug: 4.3.5(supports-color@8.1.1)
      js-yaml: 4.1.0
      json5: 2.2.3
      require-from-string: 2.0.2
    transitivePeerDependencies:
      - supports-color

  /rc@1.2.8:
    resolution: {integrity: sha512-y3bGgqKj3QBdxLbLkomlohkvsA8gdAiUQlSBJnBhfn+BPxg4bc62d8TcBW15wavDfgexCgccckhcZvywyQYPOw==}
    hasBin: true
    dependencies:
      deep-extend: 0.6.0
      ini: 1.3.8
      minimist: 1.2.8
      strip-json-comments: 2.0.1

  /react-is@16.13.1:
    resolution: {integrity: sha512-24e6ynE2H+OKt4kqsOvNd8kBpV65zoxbA4BVsEOB3ARVWQki/DHzaUoC5KuON/BiccDaCCTZBuOcfZs70kR8bQ==}
    dev: true

  /read-package-json-fast@3.0.2:
    resolution: {integrity: sha512-0J+Msgym3vrLOUB3hzQCuZHII0xkNGCtz/HJH9xZshwv9DbDwkw1KaE3gx/e2J5rpEY5rtOy6cyhKOPrkP7FZw==}
    engines: {node: ^14.17.0 || ^16.13.0 || >=18.0.0}
    dependencies:
      json-parse-even-better-errors: 3.0.0
      npm-normalize-package-bin: 3.0.1

  /read-package-json@6.0.4:
    resolution: {integrity: sha512-AEtWXYfopBj2z5N5PbkAOeNHRPUg5q+Nen7QLxV8M2zJq1ym6/lCz3fYNTCXe19puu2d06jfHhrP7v/S2PtMMw==}
    engines: {node: ^14.17.0 || ^16.13.0 || >=18.0.0}
    dependencies:
      glob: 10.3.12
      json-parse-even-better-errors: 3.0.0
      normalize-package-data: 5.0.0
      npm-normalize-package-bin: 3.0.1

  /read-pkg-up@3.0.0:
    resolution: {integrity: sha512-YFzFrVvpC6frF1sz8psoHDBGF7fLPc+llq/8NB43oagqWkx8ar5zYtsTORtOjw9W2RHLpWP+zTWwBvf1bCmcSw==}
    engines: {node: '>=4'}
    dependencies:
      find-up: 2.1.0
      read-pkg: 3.0.0
    dev: true

  /read-pkg-up@7.0.1:
    resolution: {integrity: sha512-zK0TB7Xd6JpCLmlLmufqykGE+/TlOePD6qKClNW7hHDKFh/J7/7gCWGR7joEQEW1bKq3a3yUZSObOoWLFQ4ohg==}
    engines: {node: '>=8'}
    dependencies:
      find-up: 4.1.0
      read-pkg: 5.2.0
      type-fest: 0.8.1

  /read-pkg@3.0.0:
    resolution: {integrity: sha512-BLq/cCO9two+lBgiTYNqD6GdtK8s4NpaWrl6/rCO9w0TUS8oJl7cmToOZfRYllKTISY6nt1U7jQ53brmKqY6BA==}
    engines: {node: '>=4'}
    dependencies:
      load-json-file: 4.0.0
      normalize-package-data: 2.5.0
      path-type: 3.0.0
    dev: true

  /read-pkg@5.2.0:
    resolution: {integrity: sha512-Ug69mNOpfvKDAc2Q8DRpMjjzdtrnv9HcSMX+4VsZxD1aZ6ZzrIE7rlzXBtWTyhULSMKg076AW6WR5iZpD0JiOg==}
    engines: {node: '>=8'}
    dependencies:
      '@types/normalize-package-data': 2.4.1
      normalize-package-data: 2.5.0
      parse-json: 5.2.0
      type-fest: 0.6.0

  /read-yaml-file@1.1.0:
    resolution: {integrity: sha512-VIMnQi/Z4HT2Fxuwg5KrY174U1VdUIASQVWXXyqtNRtxSr9IYkn1rsI6Tb6HsrHCmB7gVpNwX6JxPTHcH6IoTA==}
    engines: {node: '>=6'}
    dependencies:
      graceful-fs: 4.2.11
      js-yaml: 3.14.1
      pify: 4.0.1
      strip-bom: 3.0.0

  /read-yaml-file@2.1.0:
    resolution: {integrity: sha512-UkRNRIwnhG+y7hpqnycCL/xbTk7+ia9VuVTC0S+zVbwd65DI9eUpRMfsWIGrCWxTU/mi+JW8cHQCrv+zfCbEPQ==}
    engines: {node: '>=10.13'}
    dependencies:
      js-yaml: 4.1.0
      strip-bom: 4.0.0
    dev: true

  /readable-stream@1.0.34:
    resolution: {integrity: sha512-ok1qVCJuRkNmvebYikljxJA/UEsKwLl2nI1OmaqAu4/UE+h0wKCHok4XkL/gvi39OacXvw59RJUOFUkDib2rHg==}
    dependencies:
      core-util-is: 1.0.3
      inherits: 2.0.4
      isarray: 0.0.1
      string_decoder: 0.10.31
    dev: true

  /readable-stream@2.3.7:
    resolution: {integrity: sha512-Ebho8K4jIbHAxnuxi7o42OrZgF/ZTNcsZj6nRKyUmkhLFq8CHItp/fy6hQZuZmP/n3yZ9VBUbp4zz/mX8hmYPw==}
    dependencies:
      core-util-is: 1.0.3
      inherits: 2.0.4
      isarray: 1.0.0
      process-nextick-args: 2.0.1
      safe-buffer: 5.1.2
      string_decoder: 1.1.1
      util-deprecate: 1.0.2

  /readable-stream@3.6.1:
    resolution: {integrity: sha512-+rQmrWMYGA90yenhTYsLWAsLsqVC8osOw6PKE1HDYiO0gdPeKe/xDHNzIAIn4C91YQ6oenEhfYqqc1883qHbjQ==}
    engines: {node: '>= 6'}
    dependencies:
      inherits: 2.0.4
      string_decoder: 1.3.0
      util-deprecate: 1.0.2

  /readdirp@3.6.0:
    resolution: {integrity: sha512-hOS089on8RduqdbhvQ5Z37A0ESjsqz6qnRcffsMU3495FuTdqSm+7bhJ29JvIOsBDEEnan5DPu9t3To9VRlMzA==}
    engines: {node: '>=8.10.0'}
    dependencies:
      picomatch: 2.3.1
    dev: true

  /readline-sync@1.4.10:
    resolution: {integrity: sha512-gNva8/6UAe8QYepIQH/jQ2qn91Qj0B9sYjMBBs3QOB8F2CXcKgLxQaJRP76sWVRQt+QU+8fAkCbCvjjMFu7Ycw==}
    engines: {node: '>= 0.8.0'}

  /redent@3.0.0:
    resolution: {integrity: sha512-6tDA8g98We0zd0GvVeMT9arEOnTw9qM03L9cJXaCjrip1OO764RDBLBfrB4cwzNGDj5OA5ioymC9GkizgWJDUg==}
    engines: {node: '>=8'}
    dependencies:
      indent-string: 4.0.0
      strip-indent: 3.0.0
    dev: true

  /reduce-to-639-1@1.1.0:
    resolution: {integrity: sha512-9yy/xgTE8qPlZKQrQmyCU1Y1ZSnnOCP4K0Oe1YrBtteUmVXk0AgyINp0NS5kHGzZfpvjgHr6ygFZc9fpqf7moQ==}

  /reflect.getprototypeof@1.0.4:
    resolution: {integrity: sha512-ECkTw8TmJwW60lOTR+ZkODISW6RQ8+2CL3COqtiJKLd6MmB45hN51HprHFziKLGkAuTGQhBb91V8cy+KHlaCjw==}
    engines: {node: '>= 0.4'}
    dependencies:
      call-bind: 1.0.2
      define-properties: 1.2.1
      es-abstract: 1.22.2
      get-intrinsic: 1.2.1
      globalthis: 1.0.3
      which-builtin-type: 1.1.3
    dev: true

  /regenerator-runtime@0.13.11:
    resolution: {integrity: sha512-kY1AZVr2Ra+t+piVaJ4gxaFaReZVH40AKNo7UCX6W+dEwBo/2oZJzqfuN1qLq1oL45o56cPaTXELwrTh8Fpggg==}

  /regex@4.3.3:
    resolution: {integrity: sha512-r/AadFO7owAq1QJVeZ/nq9jNS1vyZt+6t1p/E59B56Rn2GCya+gr1KSyOzNL/er+r+B7phv5jG2xU2Nz1YkmJg==}
    dev: true

  /regexp-tree@0.1.27:
    resolution: {integrity: sha512-iETxpjK6YoRWJG5o6hXLwvjYAoW+FEZn9os0PD/b6AP6xQwsa/Y7lCVgIixBbUPMfhu+i2LtdeAqVTgGlQarfA==}
    hasBin: true
    dev: true

  /regexp.prototype.flags@1.5.1:
    resolution: {integrity: sha512-sy6TXMN+hnP/wMy+ISxg3krXx7BAtWVO4UouuCN/ziM9UEne0euamVNafDfvC83bRNr95y0V5iijeDQFUNpvrg==}
    engines: {node: '>= 0.4'}
    dependencies:
      call-bind: 1.0.2
      define-properties: 1.2.1
      set-function-name: 2.0.1

  /regexpp@3.2.0:
    resolution: {integrity: sha512-pq2bWo9mVD43nbts2wGv17XLiNLya+GklZ8kaDLV2Z08gDCsGpnKn9BFMepvWuHCbyVvY7J5o5+BVvoQbmlJLg==}
    engines: {node: '>=8'}
    dev: true

  /registry-auth-token@4.2.2:
    resolution: {integrity: sha512-PC5ZysNb42zpFME6D/XlIgtNGdTl8bBOCw90xQLVMpzuuubJKYDWFAEuUNc+Cn8Z8724tg2SDhDRrkVEsqfDMg==}
    engines: {node: '>=6.0.0'}
    dependencies:
      rc: 1.2.8
    dev: true

  /registry-auth-token@5.0.2:
    resolution: {integrity: sha512-o/3ikDxtXaA59BmZuZrJZDJv8NMDGSj+6j6XaeBmHw8eY1i1qd9+6H+LjVvQXx3HN6aRCGa1cUdJ9RaJZUugnQ==}
    engines: {node: '>=14'}
    dependencies:
      '@pnpm/npm-conf': 2.2.2

  /registry-url@5.1.0:
    resolution: {integrity: sha512-8acYXXTI0AkQv6RAOjE3vOaIXZkT9wo4LOFbBKYQEEnnMNBpKqdUrI6S4NT0KPIo/WVvJ5tE/X5LF/TQUf0ekw==}
    engines: {node: '>=8'}
    dependencies:
      rc: 1.2.8
    dev: true

  /registry-url@6.0.1:
    resolution: {integrity: sha512-+crtS5QjFRqFCoQmvGduwYWEBng99ZvmFvF+cUJkGYF1L1BfU8C6Zp9T7f5vPAwyLkUExpvK+ANVZmGU49qi4Q==}
    engines: {node: '>=12'}
    dependencies:
      rc: 1.2.8

  /regjsparser@0.10.0:
    resolution: {integrity: sha512-qx+xQGZVsy55CH0a1hiVwHmqjLryfh7wQyF5HO07XJ9f7dQMY/gPQHhlyDkIzJKC+x2fUCpCcUODUUUFrm7SHA==}
    hasBin: true
    dependencies:
      jsesc: 0.5.0
    dev: true

  /remark-gfm@4.0.0:
    resolution: {integrity: sha512-U92vJgBPkbw4Zfu/IiW2oTZLSL3Zpv+uI7My2eq8JxKgqraFdU8YUGicEJCEgSbeaG+QDFqIcwwfMTOEelPxuA==}
    dependencies:
      '@types/mdast': 4.0.4
      mdast-util-gfm: 3.0.0
      micromark-extension-gfm: 3.0.0
      remark-parse: 11.0.0
      remark-stringify: 11.0.0
      unified: 11.0.5
    transitivePeerDependencies:
      - supports-color

  /remark-github-beta-blockquote-admonitions@3.1.1:
    resolution: {integrity: sha512-36ofXpQnz9wrZthe0WB1qtNCgflHFsz7VoUG/j+WJU/GxMpo7Tp+qN86s/Tvx6MiusQIDg0BZhWXnfklEXRiVw==}
    dependencies:
      unist-util-visit: 5.0.0

  /remark-github@12.0.0:
    resolution: {integrity: sha512-ByefQKFN184LeiGRCabfl7zUJsdlMYWEhiLX1gpmQ11yFg6xSuOTW7LVCv0oc1x+YvUMJW23NU36sJX2RWGgvg==}
    dependencies:
      '@types/mdast': 4.0.4
      mdast-util-find-and-replace: 3.0.1
      mdast-util-to-string: 4.0.0
      to-vfile: 8.0.0
      unist-util-visit: 5.0.0
      vfile: 6.0.2

  /remark-parse@11.0.0:
    resolution: {integrity: sha512-FCxlKLNGknS5ba/1lmpYijMUzX2esxW5xQqjWxw2eHFfS2MSdaHVINFmhjo+qN1WhZhNimq0dZATN9pH0IDrpA==}
    dependencies:
      '@types/mdast': 4.0.4
      mdast-util-from-markdown: 2.0.1
      micromark-util-types: 2.0.0
      unified: 11.0.5
    transitivePeerDependencies:
      - supports-color

  /remark-stringify@11.0.0:
    resolution: {integrity: sha512-1OSmLd3awB/t8qdoEOMazZkNsfVTeY4fTsgzcQFdXNq8ToTN4ZGwrMnlda4K6smTFKD+GRV6O48i6Z4iKgPPpw==}
    dependencies:
      '@types/mdast': 4.0.4
      mdast-util-to-markdown: 2.1.0
      unified: 11.0.5

  /remark-toc@9.0.0:
    resolution: {integrity: sha512-KJ9txbo33GjDAV1baHFze7ij4G8c7SGYoY8Kzsm2gzFpbhL/bSoVpMMzGa3vrNDSWASNd/3ppAqL7cP2zD6JIA==}
    dependencies:
      '@types/mdast': 4.0.4
      mdast-util-toc: 7.1.0

  /remark@15.0.1:
    resolution: {integrity: sha512-Eht5w30ruCXgFmxVUSlNWQ9iiimq07URKeFS3hNc8cUWy1llX4KDWfyEDZRycMc+znsN9Ux5/tJ/BFdgdOwA3A==}
    dependencies:
      '@types/mdast': 4.0.4
      remark-parse: 11.0.0
      remark-stringify: 11.0.0
      unified: 11.0.5
    transitivePeerDependencies:
      - supports-color

  /remote-git-tags@3.0.0:
    resolution: {integrity: sha512-C9hAO4eoEsX+OXA4rla66pXZQ+TLQ8T9dttgQj18yuKlPMTVkIkdYXvlMC55IuUsIkV6DpmQYi10JKFLaU+l7w==}
    engines: {node: '>=8'}

  /replace-in-file@7.1.0:
    resolution: {integrity: sha512-1uZmJ78WtqNYCSuPC9IWbweXkGxPOtk2rKuar8diTw7naVIQZiE3Tm8ACx2PCMXDtVH6N+XxwaRY2qZ2xHPqXw==}
    engines: {node: '>=10'}
    hasBin: true
    dependencies:
      chalk: 4.1.2
      glob: 8.1.0
      yargs: 17.7.2

  /require-directory@2.1.1:
    resolution: {integrity: sha512-fGxEI7+wsG9xrvdjsrlmL22OMTTiHRwAMroiEeMgq8gzoLC/PQr7RsRDSTLUg/bZAZtF+TVIkHc6/4RIKrui+Q==}
    engines: {node: '>=0.10.0'}

  /require-from-string@2.0.2:
    resolution: {integrity: sha512-Xf0nWe6RseziFMu+Ap9biiUbmplq6S9/p+7w7YXP/JBHhrUDDUhwa+vANyubuqfZWTveU//DYVGsDG7RKL/vEw==}
    engines: {node: '>=0.10.0'}

  /require-main-filename@2.0.0:
    resolution: {integrity: sha512-NKN5kMDylKuldxYLSUfrbo5Tuzh4hd+2E8NPPX02mZtn1VuREQToYe/ZdlJy+J3uCpfaiGF05e7B8W0iXbQHmg==}

  /resolve-alpn@1.2.1:
    resolution: {integrity: sha512-0a1F4l73/ZFZOakJnQ3FvkJ2+gSTQWz/r2KE5OdDY0TxPm5h4GkqkWWfM47T7HsbnOtcJVEF4epCVy6u7Q3K+g==}

  /resolve-dir@1.0.1:
    resolution: {integrity: sha512-R7uiTjECzvOsWSfdM0QKFNBVFcK27aHOUwdvK53BcW8zqnGdYp0Fbj82cy54+2A4P2tFM22J5kRfe1R+lM/1yg==}
    engines: {node: '>=0.10.0'}
    dependencies:
      expand-tilde: 2.0.2
      global-modules: 1.0.0
    dev: true

  /resolve-from@4.0.0:
    resolution: {integrity: sha512-pb/MYmXstAkysRFx8piNI1tGFNQIFA3vkE3Gq4EuA1dF6gHp/+vgZqsCGJapvy8N3Q+4o7FwvquPJcnZ7RYy4g==}
    engines: {node: '>=4'}

  /resolve-from@5.0.0:
    resolution: {integrity: sha512-qYg9KP24dD5qka9J47d0aVky0N+b4fTU89LN9iDnjB5waksiC49rvMB0PrUJQGoTmH50XPiqOvAjDfaijGxYZw==}
    engines: {node: '>=8'}
    dev: true

  /resolve-global@1.0.0:
    resolution: {integrity: sha512-zFa12V4OLtT5XUX/Q4VLvTfBf+Ok0SPc1FNGM/z9ctUdiU618qwKpWnd0CHs3+RqROfyEg/DhuHbMWYqcgljEw==}
    engines: {node: '>=8'}
    dependencies:
      global-dirs: 0.1.1
    dev: true

  /resolve-pkg-maps@1.0.0:
    resolution: {integrity: sha512-seS2Tj26TBVOC2NIc2rOe2y2ZO7efxITtLZcGSOnHHNOQ7CkiUBfw0Iw2ck6xkIhPwLhKNLS8BO+hEpngQlqzw==}
    dev: true

  /resolve.exports@2.0.2:
    resolution: {integrity: sha512-X2UW6Nw3n/aMgDVy+0rSqgHlv39WZAlZrXCdnbyEiKm17DSqHX4MmQMaST3FbeWR5FTuRcUwYAziZajji0Y7mg==}
    engines: {node: '>=10'}

  /resolve@1.19.0:
    resolution: {integrity: sha512-rArEXAgsBG4UgRGcynxWIWKFvh/XZCcS8UJdHhwy91zwAvCZIbcs+vAbflgBnNjYMs/i/i+/Ux6IZhML1yPvxg==}
    dependencies:
      is-core-module: 2.13.1
      path-parse: 1.0.7

  /resolve@1.22.1:
    resolution: {integrity: sha512-nBpuuYuY5jFsli/JIs1oldw6fOQCBioohqWZg/2hiaOybXOft4lonv85uDOKXdf8rhyK159cxU5cDcK/NKk8zw==}
    hasBin: true
    dependencies:
      is-core-module: 2.13.1
      path-parse: 1.0.7
      supports-preserve-symlinks-flag: 1.0.0

  /resolve@1.22.8:
    resolution: {integrity: sha512-oKWePCxqpd6FlLvGV1VU0x7bkPmmCNolxzjMf4NczoDnQcIWrAF+cPtZn5i6n+RfD2d9i0tzpKnG6Yk168yIyw==}
    hasBin: true
    dependencies:
      is-core-module: 2.13.1
      path-parse: 1.0.7
      supports-preserve-symlinks-flag: 1.0.0

  /resolve@2.0.0-next.4:
    resolution: {integrity: sha512-iMDbmAWtfU+MHpxt/I5iWI7cY6YVEZUQ3MBgPQ++XD1PELuJHIl82xBmObyP2KyQmkNB2dsqF7seoQQiAn5yDQ==}
    hasBin: true
    dependencies:
      is-core-module: 2.13.1
      path-parse: 1.0.7
      supports-preserve-symlinks-flag: 1.0.0
    dev: true

  /responselike@1.0.2:
    resolution: {integrity: sha512-/Fpe5guzJk1gPqdJLJR5u7eG/gNY4nImjbRDaVWVMRhne55TCmj2i9Q+54PBRfatRC8v/rIiv9BN0pMd9OV5EQ==}
    dependencies:
      lowercase-keys: 1.0.1
    dev: true

  /responselike@2.0.1:
    resolution: {integrity: sha512-4gl03wn3hj1HP3yzgdI7d3lCkF95F21Pz4BPGvKHinyQzALR5CapwC8yIi0Rh58DEMQ/SguC03wFj2k0M/mHhw==}
    dependencies:
      lowercase-keys: 2.0.0

  /responselike@3.0.0:
    resolution: {integrity: sha512-40yHxbNcl2+rzXvZuVkrYohathsSJlMTXKryG5y8uciHv1+xDLHQpgjG64JUO9nrEq2jGLH6IZ8BcZyw3wrweg==}
    engines: {node: '>=14.16'}
    dependencies:
      lowercase-keys: 3.0.0

  /restore-cursor@2.0.0:
    resolution: {integrity: sha512-6IzJLuGi4+R14vwagDHX+JrXmPVtPpn4mffDJ1UdR7/Edm87fl6yi8mMBIVvFtJaNTUvjughmW4hwLhRG7gC1Q==}
    engines: {node: '>=4'}
    dependencies:
      onetime: 2.0.1
      signal-exit: 3.0.7
    dev: true

  /restore-cursor@3.1.0:
    resolution: {integrity: sha512-l+sSefzHpj5qimhFSE5a8nufZYAM3sBSVMAPtYkmC+4EH2anSGaEMXSD0izRQbu9nfyQ9y5JrVmp7E8oZrUjvA==}
    engines: {node: '>=8'}
    dependencies:
      onetime: 5.1.2
      signal-exit: 3.0.7

  /retry@0.12.0:
    resolution: {integrity: sha512-9LkiTwjUh6rT555DtE9rTX+BKByPfrMzEAtnlEtdEwr3Nkffwiihqe2bWADg+OQRjt9gl6ICdmB/ZFDCGAtSow==}
    engines: {node: '>= 4'}

  /retry@0.13.1:
    resolution: {integrity: sha512-XQBQ3I8W1Cge0Seh+6gjj03LbmRFWuoszgK9ooCpwYIrhhoO80pfq4cUkU5DkknwfOfFteRwlZ56PYOGYyFWdg==}
    engines: {node: '>= 4'}

  /reusify@1.0.4:
    resolution: {integrity: sha512-U9nH88a3fc/ekCF1l0/UP1IosiuIjyTh7hBvXVMHYgVcfGvt897Xguj2UOLDeI5BG2m7/uwyaLVT6fbtCwTyzw==}
    engines: {iojs: '>=1.0.0', node: '>=0.10.0'}

  /rimraf@2.6.3:
    resolution: {integrity: sha512-mwqeW5XsA2qAejG46gYdENaxXjx9onRNCfn7L0duuP4hCuTIi/QO7PDK07KJfp1d+izWPrzEJDcSqBa0OZQriA==}
    deprecated: Rimraf versions prior to v4 are no longer supported
    hasBin: true
    dependencies:
      glob: 7.2.3
    dev: true

  /rimraf@3.0.2:
    resolution: {integrity: sha512-JZkJMZkAGFFPP2YqXZXPbMlMBgsxzE8ILs4lMIX/2o0L9UBw9O/Y3o6wFw/i9YLapcUJWwqbi3kdxIPdC62TIA==}
    hasBin: true
    dependencies:
      glob: 7.2.3

  /rimraf@4.4.1:
    resolution: {integrity: sha512-Gk8NlF062+T9CqNGn6h4tls3k6T1+/nXdOcSZVikNVtlRdYpA7wRJJMoXmuvOnLW844rPjdQ7JgXCYM6PPC/og==}
    engines: {node: '>=14'}
    hasBin: true
    dependencies:
      glob: 9.3.0

  /rimraf@5.0.5:
    resolution: {integrity: sha512-CqDakW+hMe/Bz202FPEymy68P+G50RfMQK+Qo5YUqc9SPipvbGjCGKd0RSKEelbsfQuw3g5NZDSrlZZAJurH1A==}
    engines: {node: '>=14'}
    hasBin: true
    dependencies:
      glob: 10.3.12

  /run-async@2.4.1:
    resolution: {integrity: sha512-tvVnVv01b8c1RrA6Ep7JkStj85Guv/YrMcwqYQnwjsAS2cTmmPGBBjAjpCW7RrSodNSoE2/qg9O4bceNvUuDgQ==}
    engines: {node: '>=0.12.0'}

  /run-parallel@1.2.0:
    resolution: {integrity: sha512-5l4VyZR86LZ/lDxZTR6jqL8AFE2S0IFLMP26AbjsLVADxHdhB/c0GUsH+y39UfCi3dzz8OlQuPmnaJOMoDHQBA==}
    dependencies:
      queue-microtask: 1.2.3

  /run-script-os@1.1.6:
    resolution: {integrity: sha512-ql6P2LzhBTTDfzKts+Qo4H94VUKpxKDFz6QxxwaUZN0mwvi7L3lpOI7BqPCq7lgDh3XLl0dpeXwfcVIitlrYrw==}
    hasBin: true
    dev: true

  /rxjs@6.6.7:
    resolution: {integrity: sha512-hTdwr+7yYNIT5n4AMYp85KA6yw2Va0FLa3Rguvbpa4W3I5xynaBZo41cM3XM+4Q6fRMj3sBYIR1VAmZMXYJvRQ==}
    engines: {npm: '>=2.0.0'}
    dependencies:
      tslib: 1.14.1
    dev: true

  /rxjs@7.8.0:
    resolution: {integrity: sha512-F2+gxDshqmIub1KdvZkaEfGDwLNpPvk9Fs6LD/MyQxNgMds/WH9OdDDXOmxUZpME+iSK3rQCctkL0DYyytUqMg==}
    dependencies:
      tslib: 2.6.2

  /rxjs@7.8.1:
    resolution: {integrity: sha512-AA3TVj+0A2iuIoQkWEK/tqFjBq2j+6PO6Y0zJcvzLAFhEFIO3HL0vls9hWLncZbAAbK0mar7oZ4V079I/qPMxg==}
    dependencies:
      tslib: 2.6.2
    dev: true

  /safe-array-concat@1.0.1:
    resolution: {integrity: sha512-6XbUAseYE2KtOuGueyeobCySj9L4+66Tn6KQMOPQJrAJEowYKW/YR/MGJZl7FdydUdaFu4LYyDZjxf4/Nmo23Q==}
    engines: {node: '>=0.4'}
    dependencies:
      call-bind: 1.0.2
      get-intrinsic: 1.2.1
      has-symbols: 1.0.3
      isarray: 2.0.5

  /safe-buffer@5.1.2:
    resolution: {integrity: sha512-Gd2UZBJDkXlY7GbJxfsE8/nvKkUEU1G38c1siN6QP6a9PT9MmHB8GnpscSmMJSoF8LOIrt8ud/wPtojys4G6+g==}

  /safe-buffer@5.2.1:
    resolution: {integrity: sha512-rp3So07KcdmmKbGvgaNxQSJr7bGVSVk5S9Eq1F+ppbRo70+YeaDxkw5Dd8NPN+GD6bjnYm2VuPuCXmpuYvmCXQ==}

  /safe-regex-test@1.0.0:
    resolution: {integrity: sha512-JBUUzyOgEwXQY1NuPtvcj/qcBDbDmEvWufhlnXZIm75DEHp+afM1r1ujJpJsV/gSM4t59tpDyPi1sd6ZaPFfsA==}
    dependencies:
      call-bind: 1.0.2
      get-intrinsic: 1.2.1
      is-regex: 1.1.4

  /safer-buffer@2.1.2:
    resolution: {integrity: sha512-YZo3K82SD7Riyi0E1EQPojLz7kpepnSQI9IyPbHHg1XXXevb5dJI7tpyN2ADxGcQbHG7vcyRHk0cbwqcQriUtg==}

  /sax@1.4.1:
    resolution: {integrity: sha512-+aWOz7yVScEGoKNd4PA10LZ8sk0A/z5+nXQG5giUO5rprX9jgYsTdov9qCchZiPIZezbZH+jRut8nPodFAX4Jg==}
    dev: false

  /schema-utils@3.2.0:
    resolution: {integrity: sha512-0zTyLGyDJYd/MBxG1AhJkKa6fpEBds4OQO2ut0w7OYG+ZGhGea09lijvzsqegYSik88zc7cUtIlnnO+/BvD6gQ==}
    engines: {node: '>= 10.13.0'}
    dependencies:
      '@types/json-schema': 7.0.15
      ajv: 6.12.6
      ajv-keywords: 3.5.2(ajv@6.12.6)

  /section-matter@1.0.0:
    resolution: {integrity: sha512-vfD3pmTzGpufjScBh50YHKzEu2lxBWhVEHsNGoEXmCmn2hKGfeNLYMzCJpe8cD7gqX7TJluOVpBkAequ6dgMmA==}
    engines: {node: '>=4'}
    dependencies:
      extend-shallow: 2.0.1
      kind-of: 6.0.3

  /semver-diff@4.0.0:
    resolution: {integrity: sha512-0Ju4+6A8iOnpL/Thra7dZsSlOHYAHIeMxfhWQRI1/VLcT3WDBZKKtQt/QkBOsiIN9ZpuvHE6cGZ0x4glCMmfiA==}
    engines: {node: '>=12'}
    dependencies:
      semver: 7.6.2

  /semver-utils@1.1.4:
    resolution: {integrity: sha512-EjnoLE5OGmDAVV/8YDoN5KiajNadjzIp9BAHOhYeQHt7j0UWxjmgsx4YD48wp4Ue1Qogq38F1GNUJNqF1kKKxA==}

  /semver@5.7.2:
    resolution: {integrity: sha512-cBznnQ9KjJqU67B52RMC65CMarK2600WFnbkcaiwWq3xy/5haFJlshgnpjovMVJ+Hff49d8GEn0b87C5pDQ10g==}
    hasBin: true

  /semver@6.3.1:
    resolution: {integrity: sha512-BR7VvDCVHO+q2xBEWskxS6DJE1qRnb7DxzUrogb71CWoSficBxYsiAGd+Kl0mmq/MprG9yArRkyrQxTO6XjMzA==}
    hasBin: true
    dev: true

  /semver@7.3.8:
    resolution: {integrity: sha512-NB1ctGL5rlHrPJtFDVIVzTyQylMLu9N9VICA6HSFJo8MCGVTMW6gfpicwKmmK/dAjTOrqu5l63JJOpDSrAis3A==}
    engines: {node: '>=10'}
    hasBin: true
    dependencies:
      lru-cache: 6.0.0

  /semver@7.5.0:
    resolution: {integrity: sha512-+XC0AD/R7Q2mPSRuy2Id0+CGTZ98+8f+KvwirxOKIEyid+XSx6HbC63p+O4IndTHuX5Z+JxQ0TghCkO5Cg/2HA==}
    engines: {node: '>=10'}
    hasBin: true
    dependencies:
      lru-cache: 6.0.0
    dev: true

  /semver@7.5.2:
    resolution: {integrity: sha512-SoftuTROv/cRjCze/scjGyiDtcUyxw1rgYQSZY7XTmtR5hX+dm76iDbTH8TkLPHCQmlbQVSSbNZCPM2hb0knnQ==}
    engines: {node: '>=10'}
    hasBin: true
    dependencies:
      lru-cache: 6.0.0
    dev: true

  /semver@7.5.4:
    resolution: {integrity: sha512-1bCSESV6Pv+i21Hvpxp3Dx+pSD8lIPt8uVjRrxAUt/nbswYc+tK6Y2btiULjd4+fnq15PX+nqQDC7Oft7WkwcA==}
    engines: {node: '>=10'}
    hasBin: true
    dependencies:
      lru-cache: 6.0.0

  /semver@7.6.0:
    resolution: {integrity: sha512-EnwXhrlwXMk9gKu5/flx5sv/an57AkRplG3hTK68W7FRDN+k+OWBj65M7719OkA82XLBxrcX0KSHj+X5COhOVg==}
    engines: {node: '>=10'}
    hasBin: true
    dependencies:
      lru-cache: 6.0.0

  /semver@7.6.2:
    resolution: {integrity: sha512-FNAIBWCx9qcRhoHcgcJ0gvU7SN1lYU2ZXuSfl04bSC5OpvDHFyJCjdNHomPXxjQlCBU67YW64PzY7/VIEH7F2w==}
    engines: {node: '>=10'}
    hasBin: true

  /sentence-case@2.1.1:
    resolution: {integrity: sha512-ENl7cYHaK/Ktwk5OTD+aDbQ3uC8IByu/6Bkg+HDv8Mm+XnBnppVNalcfJTNsp1ibstKh030/JKQQWglDvtKwEQ==}
    dependencies:
      no-case: 2.3.2
      upper-case-first: 1.1.2

  /sentence-case@3.0.4:
    resolution: {integrity: sha512-8LS0JInaQMCRoQ7YUytAo/xUu5W2XnQxV2HI/6uM6U7CITS1RqPElr30V6uIqyMKM9lJGRVFy5/4CuzcixNYSg==}
    dependencies:
      no-case: 3.0.4
      tslib: 2.6.2
      upper-case-first: 2.0.2

  /serialize-javascript@6.0.0:
    resolution: {integrity: sha512-Qr3TosvguFt8ePWqsvRfrKyQXIiW+nGbYpy8XK24NQHE83caxWt+mIymTT19DGFbNWNLfEwsrkSmN64lVWB9ag==}
    dependencies:
      randombytes: 2.1.0
    dev: true

  /serialize-javascript@6.0.1:
    resolution: {integrity: sha512-owoXEFjWRllis8/M1Q+Cw5k8ZH40e3zhp/ovX+Xr/vi1qj6QesbyXXViFbpNvWvPNAD62SutwEXavefrLJWj7w==}
    dependencies:
      randombytes: 2.1.0

  /set-blocking@2.0.0:
    resolution: {integrity: sha512-KiKBS8AnWGEyLzofFfmvKwpdPzqiy16LvQfK3yv/fVH7Bj13/wl3JSR1J+rfgRE9q7xUJK4qvgS8raSOeLUehw==}

  /set-function-name@2.0.1:
    resolution: {integrity: sha512-tMNCiqYVkXIZgc2Hnoy2IvC/f8ezc5koaRFkCjrpWzGpCd3qbZXPzVy9MAZzK1ch/X0jvSkojys3oqJN0qCmdA==}
    engines: {node: '>= 0.4'}
    dependencies:
      define-data-property: 1.1.0
      functions-have-names: 1.2.3
      has-property-descriptors: 1.0.0

  /setimmediate@1.0.5:
    resolution: {integrity: sha512-MATJdZp8sLqDl/68LfQmbP8zKPLQNV6BIZoIgrscFDQ+RsvK/BxeDQOgyxKKoh0y/8h3BqVFnCqQ/gd+reiIXA==}

  /sharp@0.33.2:
    resolution: {integrity: sha512-WlYOPyyPDiiM07j/UO+E720ju6gtNtHjEGg5vovUk1Lgxyjm2LFO+37Nt/UI3MMh2l6hxTWQWi7qk3cXJTutcQ==}
    engines: {libvips: '>=8.15.1', node: ^18.17.0 || ^20.3.0 || >=21.0.0}
    requiresBuild: true
    dependencies:
      color: 4.2.3
      detect-libc: 2.0.2
      semver: 7.6.2
    optionalDependencies:
      '@img/sharp-darwin-arm64': 0.33.2
      '@img/sharp-darwin-x64': 0.33.2
      '@img/sharp-libvips-darwin-arm64': 1.0.1
      '@img/sharp-libvips-darwin-x64': 1.0.1
      '@img/sharp-libvips-linux-arm': 1.0.1
      '@img/sharp-libvips-linux-arm64': 1.0.1
      '@img/sharp-libvips-linux-s390x': 1.0.1
      '@img/sharp-libvips-linux-x64': 1.0.1
      '@img/sharp-libvips-linuxmusl-arm64': 1.0.1
      '@img/sharp-libvips-linuxmusl-x64': 1.0.1
      '@img/sharp-linux-arm': 0.33.2
      '@img/sharp-linux-arm64': 0.33.2
      '@img/sharp-linux-s390x': 0.33.2
      '@img/sharp-linux-x64': 0.33.2
      '@img/sharp-linuxmusl-arm64': 0.33.2
      '@img/sharp-linuxmusl-x64': 0.33.2
      '@img/sharp-wasm32': 0.33.2
      '@img/sharp-win32-ia32': 0.33.2
      '@img/sharp-win32-x64': 0.33.2
    dev: true

  /shebang-command@2.0.0:
    resolution: {integrity: sha512-kHxr2zZpYtdmrN1qDjrrX/Z1rR1kG8Dx+gkpK1G4eXmvXswmcE1hTWBWYUzlraYw1/yZp6YuDY77YtvbN0dmDA==}
    engines: {node: '>=8'}
    dependencies:
      shebang-regex: 3.0.0

  /shebang-regex@3.0.0:
    resolution: {integrity: sha512-7++dFhtcx3353uBaq8DDR4NuxBetBzC7ZQOhmTQInHEd6bSrXdiEyzCvG07Z44UYdLShWUyXt5M/yhz8ekcb1A==}
    engines: {node: '>=8'}

  /shell-quote@1.8.1:
    resolution: {integrity: sha512-6j1W9l1iAs/4xYBI1SYOVZyFcCis9b4KCLQ8fgAGG07QvzaRLVVRQvAy85yNmmZSjYjg4MWh4gNvlPujU/5LpA==}
    dev: true

  /shiki@1.22.0:
    resolution: {integrity: sha512-/t5LlhNs+UOKQCYBtl5ZsH/Vclz73GIqT2yQsCBygr8L/ppTdmpL4w3kPLoZJbMKVWtoG77Ue1feOjZfDxvMkw==}
    dependencies:
      '@shikijs/core': 1.22.0
      '@shikijs/engine-javascript': 1.22.0
      '@shikijs/engine-oniguruma': 1.22.0
      '@shikijs/types': 1.22.0
      '@shikijs/vscode-textmate': 9.3.0
      '@types/hast': 3.0.4
    dev: true

  /side-channel@1.0.4:
    resolution: {integrity: sha512-q5XPytqFEIKHkGdiMIrY10mvLRvnQh42/+GoBlFW3b2LXLE2xxJpZFdm94we0BaoV3RwJyGqg5wS7epxTv0Zvw==}
    dependencies:
      call-bind: 1.0.2
      get-intrinsic: 1.2.1
      object-inspect: 1.12.3

  /signal-exit@3.0.7:
    resolution: {integrity: sha512-wnD2ZE+l+SPC/uoS0vXeE9L1+0wuaMqKlfz9AMUo38JsyLSBWSFcHR1Rri62LZc12vLr1gb3jl7iwQhgwpAbGQ==}

  /signal-exit@4.1.0:
    resolution: {integrity: sha512-bzyZ1e88w9O1iNJbKnOlvYTrWPDl46O1bG0D3XInv+9tkPrxrN8jUUTiFlDkkmKWgn1M6CfIA13SuGqOa9Korw==}
    engines: {node: '>=14'}

  /sigstore@1.6.0:
    resolution: {integrity: sha512-QODKff/qW/TXOZI6V/Clqu74xnInAS6it05mufj4/fSewexLtfEntgLZZcBtUK44CDQyUE5TUXYy1ARYzlfG9g==}
    engines: {node: ^14.17.0 || ^16.13.0 || >=18.0.0}
    hasBin: true
    dependencies:
      '@sigstore/protobuf-specs': 0.1.0
      '@sigstore/tuf': 1.0.0
      make-fetch-happen: 11.1.1
      tuf-js: 1.1.7
    transitivePeerDependencies:
      - supports-color

  /simple-git@3.19.1:
    resolution: {integrity: sha512-Ck+rcjVaE1HotraRAS8u/+xgTvToTuoMkT9/l9lvuP5jftwnYUp6DwuJzsKErHgfyRk8IB8pqGHWEbM3tLgV1w==}
    dependencies:
      '@kwsites/file-exists': 1.1.1
      '@kwsites/promise-deferred': 1.1.1
      debug: 4.3.4(supports-color@8.1.1)
    transitivePeerDependencies:
      - supports-color

  /simple-swizzle@0.2.2:
    resolution: {integrity: sha512-JA//kQgZtbuY83m+xT+tXJkmJncGMTFT+C+g2h2R9uxkYIrE2yy9sgmcLhCnw57/WSD+Eh3J97FPEDFnbXnDUg==}
    dependencies:
      is-arrayish: 0.3.2
    dev: true

  /sisteransi@1.0.5:
    resolution: {integrity: sha512-bLGGlR1QxBcynn2d5YmDX4MGjlZvy2MRBDRNHLJ8VI6l6+9FUiyTFNJ0IveOSP0bcXgVDPRcfGqA0pjaqUpfVg==}

  /slash@3.0.0:
    resolution: {integrity: sha512-g9Q1haeby36OSStwb4ntCGGGaKsaVSjQ68fBxoQcutl5fS1vuY18H3wSt3jFyFtrkx+Kz0V1G85A4MyAdDMi2Q==}
    engines: {node: '>=8'}

  /slash@4.0.0:
    resolution: {integrity: sha512-3dOsAHXXUkQTpOYcoAxLIorMTp4gIQr5IW3iVb7A7lFIp0VHhnynm9izx6TssdrIcVIESAlVjtnO2K8bg+Coew==}
    engines: {node: '>=12'}

  /slice-ansi@4.0.0:
    resolution: {integrity: sha512-qMCMfhY040cVHT43K9BFygqYbUPFZKHOg7K73mtTWJRb8pyP3fzf4Ixd5SzdEJQ6MRUg/WBnOLxghZtKKurENQ==}
    engines: {node: '>=10'}
    dependencies:
      ansi-styles: 4.3.0
      astral-regex: 2.0.0
      is-fullwidth-code-point: 3.0.0

  /smart-buffer@4.2.0:
    resolution: {integrity: sha512-94hK0Hh8rPqQl2xXc3HsaBoOXKV20MToPkcXvwbISWLEs+64sBq5kFgn2kJDHb1Pry9yrP0dxrCI9RRci7RXKg==}
    engines: {node: '>= 6.0.0', npm: '>= 3.0.0'}

  /smartwrap@2.0.2:
    resolution: {integrity: sha512-vCsKNQxb7PnCNd2wY1WClWifAc2lwqsG8OaswpJkVJsvMGcnEntdTCDajZCkk93Ay1U3t/9puJmb525Rg5MZBA==}
    engines: {node: '>=6'}
    hasBin: true
    dependencies:
      array.prototype.flat: 1.3.2
      breakword: 1.0.6
      grapheme-splitter: 1.0.4
      strip-ansi: 6.0.1
      wcwidth: 1.0.1
      yargs: 15.4.1

  /snake-case@2.1.0:
    resolution: {integrity: sha512-FMR5YoPFwOLuh4rRz92dywJjyKYZNLpMn1R5ujVpIYkbA9p01fq8RMg0FkO4M+Yobt4MjHeLTJVm5xFFBHSV2Q==}
    dependencies:
      no-case: 2.3.2

  /snake-case@3.0.4:
    resolution: {integrity: sha512-LAOh4z89bGQvl9pFfNF8V146i7o7/CqFPbqzYgP+yYzDIDeS9HaNFtXABamRW+AQzEVODcvE79ljJ+8a9YSdMg==}
    dependencies:
      dot-case: 3.0.4
      tslib: 2.6.2

  /socks-proxy-agent@7.0.0:
    resolution: {integrity: sha512-Fgl0YPZ902wEsAyiQ+idGd1A7rSFx/ayC1CQVMw5P+EQx2V0SgpGtf6OKFhVjPflPUl9YMmEOnmfjCdMUsygww==}
    engines: {node: '>= 10'}
    dependencies:
      agent-base: 6.0.2
      debug: 4.3.5(supports-color@8.1.1)
      socks: 2.8.3
    transitivePeerDependencies:
      - supports-color

  /socks@2.8.3:
    resolution: {integrity: sha512-l5x7VUUWbjVFbafGLxPWkYsHIhEvmF85tbIeFZWc8ZPtoMyybuEhL7Jye/ooC4/d48FgOjSJXgsF/AJPYCW8Zw==}
    engines: {node: '>= 10.0.0', npm: '>= 3.0.0'}
    dependencies:
      ip-address: 9.0.5
      smart-buffer: 4.2.0

  /sort-json@2.0.1:
    resolution: {integrity: sha512-s8cs2bcsQCzo/P2T/uoU6Js4dS/jnX8+4xunziNoq9qmSpZNCrRIAIvp4avsz0ST18HycV4z/7myJ7jsHWB2XQ==}
    hasBin: true
    dependencies:
      detect-indent: 5.0.0
      detect-newline: 2.1.0
      minimist: 1.2.8

  /sort-object-keys@1.1.3:
    resolution: {integrity: sha512-855pvK+VkU7PaKYPc+Jjnmt4EzejQHyhhF33q31qG8x7maDzkeFhAAThdCYay11CISO+qAMwjOBP+fPZe0IPyg==}

  /sort-package-json@1.57.0:
    resolution: {integrity: sha512-FYsjYn2dHTRb41wqnv+uEqCUvBpK3jZcTp9rbz2qDTmel7Pmdtf+i2rLaaPMRZeSVM60V3Se31GyWFpmKs4Q5Q==}
    hasBin: true
    dependencies:
      detect-indent: 6.1.0
      detect-newline: 3.1.0
      git-hooks-list: 1.0.3
      globby: 10.0.0
      is-plain-obj: 2.1.0
      sort-object-keys: 1.1.3

  /sort-package-json@2.10.0:
    resolution: {integrity: sha512-MYecfvObMwJjjJskhxYfuOADkXp1ZMMnCFC8yhp+9HDsk7HhR336hd7eiBs96lTXfiqmUNI+WQCeCMRBhl251g==}
    hasBin: true
    dependencies:
      detect-indent: 7.0.1
      detect-newline: 4.0.1
      get-stdin: 9.0.0
      git-hooks-list: 3.1.0
      globby: 13.2.2
      is-plain-obj: 4.1.0
      semver: 7.6.2
      sort-object-keys: 1.1.3

  /source-map-support@0.5.21:
    resolution: {integrity: sha512-uBHU3L3czsIyYXKX88fdrGovxdSCoTGDRZ6SYXtSRxLZUzHg5P/66Ht6uoUlHu9EZod+inXhKo3qQgwXUT/y1w==}
    dependencies:
      buffer-from: 1.1.2
      source-map: 0.6.1

  /source-map@0.6.1:
    resolution: {integrity: sha512-UjgapumWlbMhkBgzT7Ykc5YXUT46F0iKu8SGXq0bcwP5dz/h0Plj6enJqjz1Zbq2l5WaqYnrVbwWOWMyF3F47g==}
    engines: {node: '>=0.10.0'}

  /space-separated-tokens@2.0.2:
    resolution: {integrity: sha512-PEGlAwrG8yXGXRjW32fGbg66JAlOAwbObuqVoJpv/mRgoWDQfgH1wDPvtzWyUSNAXBGSk8h755YDbbcEy3SH2Q==}
    dev: true

  /spawn-command@0.0.2:
    resolution: {integrity: sha512-zC8zGoGkmc8J9ndvml8Xksr1Amk9qBujgbF0JAIWO7kXr43w0h/0GJNM/Vustixu+YE8N/MTrQ7N31FvHUACxQ==}
    dev: true

  /spawn-please@2.0.2:
    resolution: {integrity: sha512-KM8coezO6ISQ89c1BzyWNtcn2V2kAVtwIXd3cN/V5a0xPYc1F/vydrRc01wsKFEQ/p+V1a4sw4z2yMITIXrgGw==}
    engines: {node: '>=14'}
    dependencies:
      cross-spawn: 7.0.3

  /spdx-correct@3.1.1:
    resolution: {integrity: sha512-cOYcUWwhCuHCXi49RhFRCyJEK3iPj1Ziz9DpViV3tbZOwXD49QzIN3MpOLJNxh2qwq2lJJZaKMVw9qNi4jTC0w==}
    dependencies:
      spdx-expression-parse: 3.0.1
      spdx-license-ids: 3.0.12

  /spdx-exceptions@2.3.0:
    resolution: {integrity: sha512-/tTrYOC7PPI1nUAgx34hUpqXuyJG+DTHJTnIULG4rDygi4xu/tfgmq1e1cIRwRzwZgo4NLySi+ricLkZkw4i5A==}

  /spdx-expression-parse@3.0.1:
    resolution: {integrity: sha512-cbqHunsQWnJNE6KhVSMsMeH5H/L9EpymbzqTQ3uLwNCLZ1Q481oWaofqH7nO6V07xlXwY6PhQdQ2IedWx/ZK4Q==}
    dependencies:
      spdx-exceptions: 2.3.0
      spdx-license-ids: 3.0.12

  /spdx-license-ids@3.0.12:
    resolution: {integrity: sha512-rr+VVSXtRhO4OHbXUiAF7xW3Bo9DuuF6C5jH+q/x15j2jniycgKbxU09Hr0WqlSLUs4i4ltHGXqTe7VHclYWyA==}

  /split-on-first@1.1.0:
    resolution: {integrity: sha512-43ZssAJaMusuKWL8sKUBQXHWOpq8d6CfN/u1p4gUzfJkM05C8rxTmYrkIPTXapZpORA6LkkzcUulJ8FqA7Uudw==}
    engines: {node: '>=6'}

  /split2@3.2.2:
    resolution: {integrity: sha512-9NThjpgZnifTkJpzTZ7Eue85S49QwpNhZTq6GRJwObb6jnLFNGB7Qm73V5HewTROPyxD0C29xqmaI68bQtV+hg==}
    dependencies:
      readable-stream: 3.6.1
    dev: true

  /split@1.0.1:
    resolution: {integrity: sha512-mTyOoPbrivtXnwnIxZRFYRrPNtEFKlpB2fvjSnCQUiAA6qAZzqwna5envK4uk6OIeP17CsdF3rSBGYVBsU0Tkg==}
    dependencies:
      through: 2.3.8
    dev: true

  /sprintf-js@1.0.3:
    resolution: {integrity: sha512-D9cPgkvLlV3t3IzL0D0YLvGA9Ahk4PcvVwUbN0dSGr1aP0Nrt4AEnTUbuGvquEC0mA64Gqt1fzirlRs5ibXx8g==}

  /sprintf-js@1.1.3:
    resolution: {integrity: sha512-Oo+0REFV59/rz3gfJNKQiBlwfHaSESl1pcGyABQsnnIfWOFt6JNj5gCog2U6MLZ//IGYD+nA8nI+mTShREReaA==}

  /ssri@10.0.4:
    resolution: {integrity: sha512-12+IR2CB2C28MMAw0Ncqwj5QbTcs0nGIhgJzYWzDkb21vWmfNI83KS4f3Ci6GI98WreIfG7o9UXp3C0qbpA8nQ==}
    engines: {node: ^14.17.0 || ^16.13.0 || >=18.0.0}
    dependencies:
      minipass: 5.0.0

  /ssri@9.0.1:
    resolution: {integrity: sha512-o57Wcn66jMQvfHG1FlYbWeZWW/dHZhJXjpIcTfXldXEk5nz5lStPo3mK0OJQfGR3RbZUlbISexbljkJzuEj/8Q==}
    engines: {node: ^12.13.0 || ^14.15.0 || >=16.0.0}
    dependencies:
      minipass: 3.3.6

  /stream-transform@2.1.3:
    resolution: {integrity: sha512-9GHUiM5hMiCi6Y03jD2ARC1ettBXkQBoQAe7nJsPknnI0ow10aXjTnew8QtYQmLjzn974BnmWEAJgCY6ZP1DeQ==}
    dependencies:
      mixme: 0.5.10

  /strict-uri-encode@2.0.0:
    resolution: {integrity: sha512-QwiXZgpRcKkhTj2Scnn++4PKtWsH0kpzZ62L2R6c/LUVYv7hVnZqcg2+sMuT6R7Jusu1vviK/MFsu6kNJfWlEQ==}
    engines: {node: '>=4'}

  /string-argv@0.3.1:
    resolution: {integrity: sha512-a1uQGz7IyVy9YwhqjZIZu1c8JO8dNIe20xBmSS6qu9kv++k3JGzCVmprbNN5Kn+BgzD5E7YYwg1CcjuJMRNsvg==}
    engines: {node: '>=0.6.19'}

  /string-width@2.1.1:
    resolution: {integrity: sha512-nOqH59deCq9SRHlxq1Aw85Jnt4w6KvLKqWVik6oA9ZklXLNIOlqg4F2yrT1MVaTjAqvVwdfeZ7w7aCvJD7ugkw==}
    engines: {node: '>=4'}
    dependencies:
      is-fullwidth-code-point: 2.0.0
      strip-ansi: 4.0.0
    dev: true

  /string-width@4.2.3:
    resolution: {integrity: sha512-wKyQRQpjJ0sIp62ErSZdGsjMJWsap5oRNihHhu6G7JVO/9jIB6UyevL+tXuOqrng8j/cxKTWyWUwvSTriiZz/g==}
    engines: {node: '>=8'}
    dependencies:
      emoji-regex: 8.0.0
      is-fullwidth-code-point: 3.0.0
      strip-ansi: 6.0.1

  /string-width@5.1.2:
    resolution: {integrity: sha512-HnLOCR3vjcY8beoNLtcjZ5/nxn2afmME6lhrDrebokqMap+XbeW8n9TXpPDOqdGK5qcI3oT0GKTW6wC7EMiVqA==}
    engines: {node: '>=12'}
    dependencies:
      eastasianwidth: 0.2.0
      emoji-regex: 9.2.2
      strip-ansi: 7.1.0

  /string.prototype.matchall@4.0.10:
    resolution: {integrity: sha512-rGXbGmOEosIQi6Qva94HUjgPs9vKW+dkG7Y8Q5O2OYkWL6wFaTRZO8zM4mhP94uX55wgyrXzfS2aGtGzUL7EJQ==}
    dependencies:
      call-bind: 1.0.2
      define-properties: 1.2.1
      es-abstract: 1.22.2
      get-intrinsic: 1.2.1
      has-symbols: 1.0.3
      internal-slot: 1.0.5
      regexp.prototype.flags: 1.5.1
      set-function-name: 2.0.1
      side-channel: 1.0.4
    dev: true

  /string.prototype.trim@1.2.8:
    resolution: {integrity: sha512-lfjY4HcixfQXOfaqCvcBuOIapyaroTXhbkfJN3gcB1OtyupngWK4sEET9Knd0cXd28kTUqu/kHoV4HKSJdnjiQ==}
    engines: {node: '>= 0.4'}
    dependencies:
      call-bind: 1.0.2
      define-properties: 1.2.1
      es-abstract: 1.22.2

  /string.prototype.trimend@1.0.7:
    resolution: {integrity: sha512-Ni79DqeB72ZFq1uH/L6zJ+DKZTkOtPIHovb3YZHQViE+HDouuU4mBrLOLDn5Dde3RF8qw5qVETEjhu9locMLvA==}
    dependencies:
      call-bind: 1.0.2
      define-properties: 1.2.1
      es-abstract: 1.22.2

  /string.prototype.trimstart@1.0.7:
    resolution: {integrity: sha512-NGhtDFu3jCEm7B4Fy0DpLewdJQOZcQ0rGbwQ/+stjnrp2i+rlKeCvos9hOIeCmqwratM47OBxY7uFZzjxHXmrg==}
    dependencies:
      call-bind: 1.0.2
      define-properties: 1.2.1
      es-abstract: 1.22.2

  /string_decoder@0.10.31:
    resolution: {integrity: sha512-ev2QzSzWPYmy9GuqfIVildA4OdcGLeFZQrq5ys6RtiuF+RQQiZWr8TZNyAcuVXyQRYfEO+MsoB/1BuQVhOJuoQ==}
    dev: true

  /string_decoder@1.1.1:
    resolution: {integrity: sha512-n/ShnvDi6FHbbVfviro+WojiFzv+s8MPMHBczVePfUpDJLwoLT0ht1l4YwBCbi8pJAveEEdnkHyPyTP/mzRfwg==}
    dependencies:
      safe-buffer: 5.1.2

  /string_decoder@1.3.0:
    resolution: {integrity: sha512-hkRX8U1WjJFd8LsDJ2yQ/wWWxaopEsABU1XfkM8A+j0+85JAGppt16cr1Whg6KIbb4okU6Mql6BOj+uup/wKeA==}
    dependencies:
      safe-buffer: 5.2.1

  /stringify-entities@4.0.4:
    resolution: {integrity: sha512-IwfBptatlO+QCJUo19AqvrPNqlVMpW9YEL2LIVY+Rpv2qsjCGxaDLNRgeGsQWJhfItebuJhsGSLjaBbNSQ+ieg==}
    dependencies:
      character-entities-html4: 2.1.0
      character-entities-legacy: 3.0.0
    dev: true

  /strip-ansi@4.0.0:
    resolution: {integrity: sha512-4XaJ2zQdCzROZDivEVIDPkcQn8LMFSa8kj8Gxb/Lnwzv9A8VctNZ+lfivC/sV3ivW8ElJTERXZoPBRrZKkNKow==}
    engines: {node: '>=4'}
    dependencies:
      ansi-regex: 3.0.1
    dev: true

  /strip-ansi@5.2.0:
    resolution: {integrity: sha512-DuRs1gKbBqsMKIZlrffwlug8MHkcnpjs5VPmL1PAh+mA30U0DTotfDZ0d2UUsXpPmPmMMJ6W773MaA3J+lbiWA==}
    engines: {node: '>=6'}
    dependencies:
      ansi-regex: 4.1.1
    dev: true

  /strip-ansi@6.0.1:
    resolution: {integrity: sha512-Y38VPSHcqkFrCpFnQ9vuSXmquuv5oXOKpGeT6aGrr3o3Gc9AlVa6JBfUSOCnbxGGZF+/0ooI7KrPuUSztUdU5A==}
    engines: {node: '>=8'}
    dependencies:
      ansi-regex: 5.0.1

  /strip-ansi@7.1.0:
    resolution: {integrity: sha512-iq6eVVI64nQQTRYq2KtEg2d2uU7LElhTJwsH4YzIHZshxlgZms/wIc4VoDQTlG/IvVIrBKG06CrZnp0qv7hkcQ==}
    engines: {node: '>=12'}
    dependencies:
      ansi-regex: 6.0.1

  /strip-bom-string@1.0.0:
    resolution: {integrity: sha512-uCC2VHvQRYu+lMh4My/sFNmF2klFymLX1wHJeXnbEJERpV/ZsVuonzerjfrGpIGF7LBVa1O7i9kjiWvJiFck8g==}
    engines: {node: '>=0.10.0'}

  /strip-bom@3.0.0:
    resolution: {integrity: sha512-vavAMRXOgBVNF6nyEEmL3DBK19iRpDcoIwW+swQ+CbGiu7lju6t+JklA1MHweoWtadgt4ISVUsXLyDq34ddcwA==}
    engines: {node: '>=4'}

  /strip-bom@4.0.0:
    resolution: {integrity: sha512-3xurFv5tEgii33Zi8Jtp55wEIILR9eh34FAW00PZf+JnSsTmV/ioewSgQl97JHvgjoRGwPShsWm+IdrxB35d0w==}
    engines: {node: '>=8'}
    dev: true

  /strip-final-newline@2.0.0:
    resolution: {integrity: sha512-BrpvfNAE3dcvq7ll3xVumzjKjZQ5tI1sEUIKr3Uoks0XUl45St3FlatVqef9prk4jRDzhW6WZg+3bk93y6pLjA==}
    engines: {node: '>=6'}

  /strip-indent@3.0.0:
    resolution: {integrity: sha512-laJTa3Jb+VQpaC6DseHhF7dXVqHTfJPCRDaEbid/drOhgitgYku/letMUqOXFoWV0zIIUbjpdH2t+tYj4bQMRQ==}
    engines: {node: '>=8'}
    dependencies:
      min-indent: 1.0.1
    dev: true

  /strip-json-comments@2.0.1:
    resolution: {integrity: sha512-4gB8na07fecVVkOI6Rs4e7T6NOTki5EmL7TUduTs6bu3EdnSycntVJ4re8kgZA+wx9IueI2Y11bfbgwtzuE0KQ==}
    engines: {node: '>=0.10.0'}

  /strip-json-comments@3.1.1:
    resolution: {integrity: sha512-6fPc+R4ihwqP6N/aIv2f1gMH8lOVtWQHoqC4yK6oSDVVocumAsfCqjkXnqiYMhmMwS/mEHLp7Vehlt3ql6lEig==}
    engines: {node: '>=8'}

  /strip-json-comments@5.0.1:
    resolution: {integrity: sha512-0fk9zBqO67Nq5M/m45qHCJxylV/DhBlIOVExqgOMiCCrzrhU6tCibRXNqE3jwJLftzE9SNuZtYbpzcO+i9FiKw==}
    engines: {node: '>=14.16'}

  /supports-color@5.5.0:
    resolution: {integrity: sha512-QjVjwdXIt408MIiAqCX4oUKsgU2EqAGzs2Ppkm4aQYbjm+ZEWEcW4SfFNTr4uMNZma0ey4f5lgLrkB0aX0QMow==}
    engines: {node: '>=4'}
    dependencies:
      has-flag: 3.0.0

  /supports-color@7.2.0:
    resolution: {integrity: sha512-qpCAvRl9stuOHveKsn7HncJRvv501qIacKzQlO/+Lwxc9+0q2wLyv4Dfvt80/DPn2pqOBsJdDiogXGR9+OvwRw==}
    engines: {node: '>=8'}
    dependencies:
      has-flag: 4.0.0

  /supports-color@8.1.1:
    resolution: {integrity: sha512-MpUEN2OodtUzxvKQl72cUF7RQ5EiHsGvSsVG0ia9c5RbWGL2CI4C7EpPS8UTBIplnlzZiNuV56w+FuNxy3ty2Q==}
    engines: {node: '>=10'}
    dependencies:
      has-flag: 4.0.0

  /supports-hyperlinks@1.0.1:
    resolution: {integrity: sha512-HHi5kVSefKaJkGYXbDuKbUGRVxqnWGn3J2e39CYcNJEfWciGq2zYtOhXLTlvrOZW1QU7VX67w7fMmWafHX9Pfw==}
    engines: {node: '>=4'}
    dependencies:
      has-flag: 2.0.0
      supports-color: 5.5.0

  /supports-preserve-symlinks-flag@1.0.0:
    resolution: {integrity: sha512-ot0WnXS9fgdkgIcePe6RHNk1WA8+muPa6cSjeR3V8K27q9BB1rTE3R1p7Hv0z1ZyAc8s6Vvv8DIyWf681MAt0w==}
    engines: {node: '>= 0.4'}

  /swap-case@1.1.2:
    resolution: {integrity: sha512-BAmWG6/bx8syfc6qXPprof3Mn5vQgf5dwdUNJhsNqU9WdPt5P+ES/wQ5bxfijy8zwZgZZHslC3iAsxsuQMCzJQ==}
    dependencies:
      lower-case: 1.1.4
      upper-case: 1.1.3

  /syncpack@9.8.6:
    resolution: {integrity: sha512-4S4cUoKK9WenA/Wdk9GvlekzPR9PxC7sqcsUIsK4ypsa/pIYv8Ju1vxGNvp6Y1yI2S9EdCk0QJsB3/wRB8XYVw==}
    engines: {node: '>=14'}
    hasBin: true
    dependencies:
      chalk: 4.1.2
      commander: 10.0.1
      cosmiconfig: 8.1.3
      fs-extra: 11.1.1
      glob: 8.1.0
      minimatch: 6.2.0
      read-yaml-file: 2.1.0
      semver: 7.5.0
      tightrope: 0.1.0
      zod: 3.21.4
    dev: true

  /table@6.8.1:
    resolution: {integrity: sha512-Y4X9zqrCftUhMeH2EptSSERdVKt/nEdijTOacGD/97EKjhQ/Qs8RTlEGABSJNNN8lac9kheH+af7yAkEWlgneA==}
    engines: {node: '>=10.0.0'}
    dependencies:
      ajv: 8.12.0
      lodash.truncate: 4.4.2
      slice-ansi: 4.0.0
      string-width: 4.2.3
      strip-ansi: 6.0.1

  /tapable@2.2.1:
    resolution: {integrity: sha512-GNzQvQTOIP6RyTfE2Qxb8ZVlNmw0n88vp1szwWRimP02mnTsx3Wtn5qRdqY9w2XduFNUgvOwhNnQsjwCp+kqaQ==}
    engines: {node: '>=6'}

  /tar@6.2.1:
    resolution: {integrity: sha512-DZ4yORTwrbTj/7MZYq2w+/ZFdI6OZ/f9SFHR+71gIVUZhOQPHzVCLpvRnPgyaMpfWxxk/4ONva3GQSyNIKRv6A==}
    engines: {node: '>=10'}
    dependencies:
      chownr: 2.0.0
      fs-minipass: 2.1.0
      minipass: 5.0.0
      minizlib: 2.1.2
      mkdirp: 1.0.4
      yallist: 4.0.0

  /temp-dir@2.0.0:
    resolution: {integrity: sha512-aoBAniQmmwtcKp/7BzsH8Cxzv8OL736p7v1ihGb5e9DJ9kTwGWHrQrVB5+lfVDzfGrdRzXch+ig7LHaY1JTOrg==}
    engines: {node: '>=8'}
    dev: true

  /temp@0.9.4:
    resolution: {integrity: sha512-yYrrsWnrXMcdsnu/7YMYAofM1ktpL5By7vZhf15CrXijWWrEYZks5AXBudalfSWJLlnen/QUJUB5aoB0kqZUGA==}
    engines: {node: '>=6.0.0'}
    dependencies:
      mkdirp: 0.5.6
      rimraf: 2.6.3
    dev: true

  /tempfile@3.0.0:
    resolution: {integrity: sha512-uNFCg478XovRi85iD42egu+eSFUmmka750Jy7L5tfHI5hQKKtbPnxaSaXAbBqCDYrw3wx4tXjKwci4/QmsZJxw==}
    engines: {node: '>=8'}
    dependencies:
      temp-dir: 2.0.0
      uuid: 3.4.0
    dev: true

  /terser-webpack-plugin@5.3.10(webpack@5.94.0):
    resolution: {integrity: sha512-BKFPWlPDndPs+NGGCr1U59t0XScL5317Y0UReNrHaw9/FwhPENlq6bfgs+4yPfyP51vqC1bQ4rp1EfXW5ZSH9w==}
    engines: {node: '>= 10.13.0'}
    peerDependencies:
      '@swc/core': '*'
      esbuild: '*'
      uglify-js: '*'
      webpack: ^5.1.0
    peerDependenciesMeta:
      '@swc/core':
        optional: true
      esbuild:
        optional: true
      uglify-js:
        optional: true
    dependencies:
      '@jridgewell/trace-mapping': 0.3.25
      jest-worker: 27.5.1
      schema-utils: 3.2.0
      serialize-javascript: 6.0.1
      terser: 5.31.6
      webpack: 5.94.0

  /terser@5.31.6:
    resolution: {integrity: sha512-PQ4DAriWzKj+qgehQ7LK5bQqCFNMmlhjR2PFFLuqGCpuCAauxemVBWwWOxo3UIwWQx8+Pr61Df++r76wDmkQBg==}
    engines: {node: '>=10'}
    hasBin: true
    dependencies:
      '@jridgewell/source-map': 0.3.3
      acorn: 8.10.0
      commander: 2.20.3
      source-map-support: 0.5.21

  /test-exclude@6.0.0:
    resolution: {integrity: sha512-cAGWPIyOHU6zlmg88jwm7VRyXnMN7iV68OGAbYDk/Mh/xC/pzVPlQtY6ngoIH/5/tciuhGfvESU8GrHrcxD56w==}
    engines: {node: '>=8'}
    dependencies:
      '@istanbuljs/schema': 0.1.3
      glob: 7.2.3
      minimatch: 3.1.2
    dev: true

  /test-value@2.1.0:
    resolution: {integrity: sha512-+1epbAxtKeXttkGFMTX9H42oqzOTufR1ceCF+GYA5aOmvaPq9wd4PUS8329fn2RRLGNeUkgRLnVpycjx8DsO2w==}
    engines: {node: '>=0.10.0'}
    dependencies:
      array-back: 1.0.4
      typical: 2.6.1
    dev: true

  /text-extensions@1.9.0:
    resolution: {integrity: sha512-wiBrwC1EhBelW12Zy26JeOUkQ5mRu+5o8rpsJk5+2t+Y5vE7e842qtZDQ2g1NpX/29HdyFeJ4nSIhI47ENSxlQ==}
    engines: {node: '>=0.10'}
    dev: true

  /text-table@0.2.0:
    resolution: {integrity: sha512-N+8UisAXDGk8PFXP4HAzVR9nbfmVJ3zYLAWiTIoqC5v5isinhr+r5uaO8+7r3BMfuNIufIsA7RdpVgacC2cSpw==}
    dev: true

  /text_audit@0.9.3:
    resolution: {integrity: sha512-ZZMRLN1yR5BAOy+6c1mul5EKdtOMgn/HoQkxlz8X+XQooItgI/waALIx5QxS+tEp5V3KbmFu6uk238+QQc3JqQ==}
    hasBin: true
    dependencies:
      cli-color: 1.4.0
      command-line-args: 4.0.7
      glob: 7.2.3
      txt_tocfill: 0.5.1
    dev: true

  /thingies@1.21.0(tslib@2.6.2):
    resolution: {integrity: sha512-hsqsJsFMsV+aD4s3CWKk85ep/3I9XzYV/IXaSouJMYIoDlgyi11cBhsqYe9/geRfB0YIikBQg6raRaM+nIMP9g==}
    engines: {node: '>=10.18'}
    peerDependencies:
      tslib: ^2
    dependencies:
      tslib: 2.6.2
    dev: true

  /through2@2.0.5:
    resolution: {integrity: sha512-/mrRod8xqpA+IHSLyGCQ2s8SPHiCDEeQJSep1jqLYeEUClOFG2Qsh+4FU6G9VeqpZnGW/Su8LQGc4YKni5rYSQ==}
    dependencies:
      readable-stream: 2.3.7
      xtend: 4.0.2
    dev: true

  /through2@4.0.2:
    resolution: {integrity: sha512-iOqSav00cVxEEICeD7TjLB1sueEL+81Wpzp2bY17uZjZN0pWZPuo4suZ/61VujxmqSGFfgOcNuTZ85QJwNZQpw==}
    dependencies:
      readable-stream: 3.6.1
    dev: true

  /through@2.3.8:
    resolution: {integrity: sha512-w89qg7PI8wAdvX60bMDP+bFoD5Dvhm9oLheFp5O4a2QF0cSBGsBX4qZmadPMvVqlLJBBci+WqGGOAPvcDeNSVg==}

  /tightrope@0.1.0:
    resolution: {integrity: sha512-HHHNYdCAIYwl1jOslQBT455zQpdeSo8/A346xpIb/uuqhSg+tCvYNsP5f11QW+z9VZ3vSX8YIfzTApjjuGH63w==}
    engines: {node: '>=14'}
    dev: true

  /timers-ext@0.1.7:
    resolution: {integrity: sha512-b85NUNzTSdodShTIbky6ZF02e8STtVVfD+fu4aXXShEELpozH+bCpJLYMPZbsABN2wDH7fJpqIoXxJpzbf0NqQ==}
    dependencies:
      es5-ext: 0.10.64
      next-tick: 1.1.0
    dev: true

  /tiny-jsonc@1.0.1:
    resolution: {integrity: sha512-ik6BCxzva9DoiEfDX/li0L2cWKPPENYvixUprFdl3YPi4bZZUhDnNI9YUkacrv+uIG90dnxR5mNqaoD6UhD6Bw==}

  /title-case@2.1.1:
    resolution: {integrity: sha512-EkJoZ2O3zdCz3zJsYCsxyq2OC5hrxR9mfdd5I+w8h/tmFfeOxJ+vvkxsKxdmN0WtS9zLdHEgfgVOiMVgv+Po4Q==}
    dependencies:
      no-case: 2.3.2
      upper-case: 1.1.3

  /tmp@0.0.33:
    resolution: {integrity: sha512-jRCJlojKnZ3addtTOjdIqoRuPEKBvNXcGYqzO6zWZX8KfKEpnGY5jfggJQ3EjKuu8D4bJRr0y+cYJFmYbImXGw==}
    engines: {node: '>=0.6.0'}
    dependencies:
      os-tmpdir: 1.0.2

  /to-readable-stream@1.0.0:
    resolution: {integrity: sha512-Iq25XBt6zD5npPhlLVXGFN3/gyR2/qODcKNNyTMd4vbm39HUaOiAM4PMq0eMVC/Tkxz+Zjdsc55g9yyz+Yq00Q==}
    engines: {node: '>=6'}
    dev: true

  /to-regex-range@5.0.1:
    resolution: {integrity: sha512-65P7iz6X5yEr1cwcgvQxbbIw7Uk3gOy5dIdtZ4rDveLqhrdJP+Li/Hx6tyK0NEb+2GCyneCMJiGqrADCSNk8sQ==}
    engines: {node: '>=8.0'}
    dependencies:
      is-number: 7.0.0

  /to-vfile@8.0.0:
    resolution: {integrity: sha512-IcmH1xB5576MJc9qcfEC/m/nQCFt3fzMHz45sSlgJyTWjRbKW1HAkJpuf3DgE57YzIlZcwcBZA5ENQbBo4aLkg==}
    dependencies:
      vfile: 6.0.2

  /tr46@0.0.3:
    resolution: {integrity: sha512-N3WMsuqV66lT30CrXNbEjx4GEwlow3v6rr4mCcv6prnfwhS01rkgyFdjPNBYd9br7LpXV1+Emh01fHnq2Gdgrw==}

  /tree-dump@1.0.2(tslib@2.6.2):
    resolution: {integrity: sha512-dpev9ABuLWdEubk+cIaI9cHwRNNDjkBBLXTwI4UCUFdQ5xXKqNXoK4FEciw/vxf+NQ7Cb7sGUyeUtORvHIdRXQ==}
    engines: {node: '>=10.0'}
    peerDependencies:
      tslib: '2'
    dependencies:
      tslib: 2.6.2
    dev: true

  /tree-kill@1.2.2:
    resolution: {integrity: sha512-L0Orpi8qGpRG//Nd+H90vFB+3iHnue1zSSGmNOOCh1GLJ7rUKVwV2HvijphGQS2UmhUZewS9VgvxYIdgr+fG1A==}
    hasBin: true
    dev: true

  /trim-lines@3.0.1:
    resolution: {integrity: sha512-kRj8B+YHZCc9kQYdWfJB2/oUl9rA99qbowYYBtr4ui4mZyAQ2JpvVBd/6U2YloATfqBhBTSMhTpgBHtU0Mf3Rg==}
    dev: true

  /trim-newlines@3.0.1:
    resolution: {integrity: sha512-c1PTsA3tYrIsLGkJkzHF+w9F2EyxfXGo4UyJc4pFL++FMjnq0HJS69T3M7d//gKrFKwy429bouPescbjecU+Zw==}
    engines: {node: '>=8'}
    dev: true

  /trough@2.2.0:
    resolution: {integrity: sha512-tmMpK00BjZiUyVyvrBK7knerNgmgvcV/KLVyuma/SC+TQN167GrMRciANTz09+k3zW8L8t60jWO1GpfkZdjTaw==}

  /ts-api-utils@1.0.3(typescript@5.4.5):
    resolution: {integrity: sha512-wNMeqtMz5NtwpT/UZGY5alT+VoKdSsOOP/kqHFcUW1P/VRhH2wJ48+DN2WwUliNbQ976ETwDL0Ifd2VVvgonvg==}
    engines: {node: '>=16.13.0'}
    peerDependencies:
      typescript: '>=4.2.0'
    dependencies:
      typescript: 5.4.5
    dev: true

  /ts-deepmerge@7.0.1:
    resolution: {integrity: sha512-JBFCmNenZdUCc+TRNCtXVM6N8y/nDQHAcpj5BlwXG/gnogjam1NunulB9ia68mnqYI446giMfpqeBFFkOleh+g==}
    engines: {node: '>=14.13.1'}

  /ts-morph@20.0.0:
    resolution: {integrity: sha512-JVmEJy2Wow5n/84I3igthL9sudQ8qzjh/6i4tmYCm6IqYyKFlNbJZi7oBdjyqcWSWYRu3CtL0xbT6fS03ESZIg==}
    dependencies:
      '@ts-morph/common': 0.21.0
      code-block-writer: 12.0.0
    dev: true

  /ts-morph@22.0.0:
    resolution: {integrity: sha512-M9MqFGZREyeb5fTl6gNHKZLqBQA0TjA1lea+CR48R8EBTDuWrNqW6ccC5QvjNR4s6wDumD3LTCjOFSp9iwlzaw==}
    dependencies:
      '@ts-morph/common': 0.23.0
      code-block-writer: 13.0.1

  /ts-node@10.9.1(@types/node@18.18.6)(typescript@5.4.5):
    resolution: {integrity: sha512-NtVysVPkxxrwFGUUxGYhfux8k78pQB3JqYBXlLRZgdGUqTO5wU/UyHop5p70iEbGhB7q5KmiZiU0Y3KlJrScEw==}
    hasBin: true
    peerDependencies:
      '@swc/core': '>=1.2.50'
      '@swc/wasm': '>=1.2.50'
      '@types/node': '*'
      typescript: '>=2.7'
    peerDependenciesMeta:
      '@swc/core':
        optional: true
      '@swc/wasm':
        optional: true
      '@types/node':
        optional: true
    dependencies:
      '@cspotcode/source-map-support': 0.8.1
      '@tsconfig/node10': 1.0.9
      '@tsconfig/node12': 1.0.11
      '@tsconfig/node14': 1.0.3
      '@tsconfig/node16': 1.0.3
      '@types/node': 18.18.6
      acorn: 8.10.0
      acorn-walk: 8.2.0
      arg: 4.1.3
      create-require: 1.1.1
      diff: 4.0.2
      make-error: 1.3.6
      typescript: 5.4.5
      v8-compile-cache-lib: 3.0.1
      yn: 3.1.1
    dev: true

  /ts-node@10.9.1(@types/node@18.18.7)(typescript@5.4.5):
    resolution: {integrity: sha512-NtVysVPkxxrwFGUUxGYhfux8k78pQB3JqYBXlLRZgdGUqTO5wU/UyHop5p70iEbGhB7q5KmiZiU0Y3KlJrScEw==}
    hasBin: true
    peerDependencies:
      '@swc/core': '>=1.2.50'
      '@swc/wasm': '>=1.2.50'
      '@types/node': '*'
      typescript: '>=2.7'
    peerDependenciesMeta:
      '@swc/core':
        optional: true
      '@swc/wasm':
        optional: true
      '@types/node':
        optional: true
    dependencies:
      '@cspotcode/source-map-support': 0.8.1
      '@tsconfig/node10': 1.0.9
      '@tsconfig/node12': 1.0.11
      '@tsconfig/node14': 1.0.3
      '@tsconfig/node16': 1.0.3
      '@types/node': 18.18.7
      acorn: 8.10.0
      acorn-walk: 8.2.0
      arg: 4.1.3
      create-require: 1.1.1
      diff: 4.0.2
      make-error: 1.3.6
      typescript: 5.4.5
      v8-compile-cache-lib: 3.0.1
      yn: 3.1.1
    dev: true

  /tsconfig-paths@3.15.0:
    resolution: {integrity: sha512-2Ac2RgzDe/cn48GvOe3M+o82pEFewD3UPbyoUHHdKasHwJKjds4fLXWf/Ux5kATBKN20oaFGu+jbElp1pos0mg==}
    dependencies:
      '@types/json5': 0.0.29
      json5: 1.0.2
      minimist: 1.2.8
      strip-bom: 3.0.0
    dev: true

  /tslib@1.14.1:
    resolution: {integrity: sha512-Xni35NKzjgMrwevysHTCArtLDpPvye8zV/0E4EyYn43P7/7qvQwPh9BGkHewbMulVntbigmcT7rdX3BNo9wRJg==}
    dev: true

  /tslib@2.6.0:
    resolution: {integrity: sha512-7At1WUettjcSRHXCyYtTselblcHl9PJFFVKiCAy/bY97+BPZXSQ2wbq0P9s8tK2G7dFQfNnlJnPAiArVBVBsfA==}
    dev: true

  /tslib@2.6.2:
    resolution: {integrity: sha512-AEYxH93jGFPn/a2iVAwW87VuUIkR1FVUKB77NwMF7nBTDkDrrT/Hpt/IrCJ0QXhW27jTBDcf5ZY7w6RiqTMw2Q==}

  /tsutils@3.21.0(typescript@5.4.5):
    resolution: {integrity: sha512-mHKK3iUXL+3UF6xL5k0PEhKRUBKPBCv/+RkEOpjRWxxx27KKRBmmA60A9pgOUvMi8GKhRMPEmjBRPzs2W7O1OA==}
    engines: {node: '>= 6'}
    peerDependencies:
      typescript: '>=2.8.0 || >= 3.2.0-dev || >= 3.3.0-dev || >= 3.4.0-dev || >= 3.5.0-dev || >= 3.6.0-dev || >= 3.6.0-beta || >= 3.7.0-dev || >= 3.7.0-beta'
    dependencies:
      tslib: 1.14.1
      typescript: 5.4.5
    dev: true

  /tty-table@4.2.3:
    resolution: {integrity: sha512-Fs15mu0vGzCrj8fmJNP7Ynxt5J7praPXqFN0leZeZBXJwkMxv9cb2D454k1ltrtUSJbZ4yH4e0CynsHLxmUfFA==}
    engines: {node: '>=8.0.0'}
    hasBin: true
    dependencies:
      chalk: 4.1.2
      csv: 5.5.3
      kleur: 4.1.5
      smartwrap: 2.0.2
      strip-ansi: 6.0.1
      wcwidth: 1.0.1
      yargs: 17.7.2

  /tuf-js@1.1.7:
    resolution: {integrity: sha512-i3P9Kgw3ytjELUfpuKVDNBJvk4u5bXL6gskv572mcevPbSKCV3zt3djhmlEQ65yERjIbOSncy7U4cQJaB1CBCg==}
    engines: {node: ^14.17.0 || ^16.13.0 || >=18.0.0}
    dependencies:
      '@tufjs/models': 1.0.4
      debug: 4.3.7
      make-fetch-happen: 11.1.1
    transitivePeerDependencies:
      - supports-color

  /tunnel-agent@0.6.0:
    resolution: {integrity: sha512-McnNiV1l8RYeY8tBgEpuodCC1mLUdbSN+CYBL7kJsJNInOP8UjDDEwdk6Mw60vdLLrr5NHKZhMAOSrR2NZuQ+w==}
    dependencies:
      safe-buffer: 5.2.1

  /tunnel@0.0.6:
    resolution: {integrity: sha512-1h/Lnq9yajKY2PEbBadPXj3VxsDDu844OnaAo52UVmIzIvwwtBPIuNvkjuzBlTWpfJyUbG3ez0KSBibQkj4ojg==}
    engines: {node: '>=0.6.11 <=0.7.0 || >=0.7.3'}

  /txt_tocfill@0.5.1:
    resolution: {integrity: sha512-4MOOMalIXY15XF9FH1L29L8RbS+/73W+TGbo/j5Gl/l1rz61ZQg+wYW+/RQPpmV7NV8J6bxqFmuHM7IrM/XIcw==}
    dev: true

  /type-check@0.4.0:
    resolution: {integrity: sha512-XleUoc9uwGXqjWwXaUTZAmzMcFZ5858QA2vvx1Ur5xIcixXIP+8LnFDgRplU30us6teqdlskFfu+ae4K79Ooew==}
    engines: {node: '>= 0.8.0'}
    dependencies:
      prelude-ls: 1.2.1
    dev: true

  /type-detect@4.1.0:
    resolution: {integrity: sha512-Acylog8/luQ8L7il+geoSxhEkazvkslg7PSNKOX59mbB9cOveP5aq9h74Y7YU8yDpJwetzQQrfIwtf4Wp4LKcw==}
    engines: {node: '>=4'}
    dev: true

  /type-fest@0.18.1:
    resolution: {integrity: sha512-OIAYXk8+ISY+qTOwkHtKqzAuxchoMiD9Udx+FSGQDuiRR+PJKJHc2NJAXlbhkGwTt/4/nKZxELY1w3ReWOL8mw==}
    engines: {node: '>=10'}
    dev: true

  /type-fest@0.20.2:
    resolution: {integrity: sha512-Ne+eE4r0/iWnpAxD852z3A+N0Bt5RN//NjJwRd2VFHEmrywxf5vsZlh4R6lixl6B+wz/8d+maTSAkN1FIkI3LQ==}
    engines: {node: '>=10'}
    dev: true

  /type-fest@0.21.3:
    resolution: {integrity: sha512-t0rzBq87m3fVcduHDUFhKmyyX+9eo6WQjZvf51Ea/M0Q7+T374Jp1aUiyUl0GKxp8M/OETVHSDvmkyPgvX+X2w==}
    engines: {node: '>=10'}

  /type-fest@0.6.0:
    resolution: {integrity: sha512-q+MB8nYR1KDLrgr4G5yemftpMC7/QLqVndBmEEdqzmNj5dcFOO4Oo8qlwZE3ULT3+Zim1F8Kq4cBnikNhlCMlg==}
    engines: {node: '>=8'}

  /type-fest@0.8.1:
    resolution: {integrity: sha512-4dbzIzqvjtgiM5rw1k5rEHtBANKmdudhGyBEajN01fEyhaAIhsoKNy6y7+IN93IfpFtwY9iqi7kD+xwKhQsNJA==}
    engines: {node: '>=8'}

  /type-fest@1.4.0:
    resolution: {integrity: sha512-yGSza74xk0UG8k+pLh5oeoYirvIiWo5t0/o3zHHAO2tRDiZcxWP7fywNlXhqb6/r6sWvwi+RsyQMWhVLe4BVuA==}
    engines: {node: '>=10'}

  /type-fest@2.19.0:
    resolution: {integrity: sha512-RAH822pAdBgcNMAfWnCBU3CFZcfZ/i1eZjwFU/dsLKumyuuP3niueg2UAukXYF0E2AAoc82ZSSf9J0WQBinzHA==}
    engines: {node: '>=12.20'}

  /type@1.2.0:
    resolution: {integrity: sha512-+5nt5AAniqsCnu2cEQQdpzCAh33kVx8n0VoFidKpB1dVVLAN/F+bgVOqOJqOnEnrhp222clB5p3vUlD+1QAnfg==}
    dev: true

  /type@2.7.2:
    resolution: {integrity: sha512-dzlvlNlt6AXU7EBSfpAscydQ7gXB+pPGsPnfJnZpiNJBDj7IaJzQlBZYGdEi4R9HmPdBv2XmWJ6YUtoTa7lmCw==}
    dev: true

  /typed-array-buffer@1.0.0:
    resolution: {integrity: sha512-Y8KTSIglk9OZEr8zywiIHG/kmQ7KWyjseXs1CbSo8vC42w7hg2HgYTxSWwP0+is7bWDc1H+Fo026CpHFwm8tkw==}
    engines: {node: '>= 0.4'}
    dependencies:
      call-bind: 1.0.2
      get-intrinsic: 1.2.1
      is-typed-array: 1.1.12

  /typed-array-byte-length@1.0.0:
    resolution: {integrity: sha512-Or/+kvLxNpeQ9DtSydonMxCx+9ZXOswtwJn17SNLvhptaXYDJvkFFP5zbfU/uLmvnBJlI4yrnXRxpdWH/M5tNA==}
    engines: {node: '>= 0.4'}
    dependencies:
      call-bind: 1.0.2
      for-each: 0.3.3
      has-proto: 1.0.1
      is-typed-array: 1.1.12

  /typed-array-byte-offset@1.0.0:
    resolution: {integrity: sha512-RD97prjEt9EL8YgAgpOkf3O4IF9lhJFr9g0htQkm0rchFp/Vx7LW5Q8fSXXub7BXAODyUQohRMyOc3faCPd0hg==}
    engines: {node: '>= 0.4'}
    dependencies:
      available-typed-arrays: 1.0.5
      call-bind: 1.0.2
      for-each: 0.3.3
      has-proto: 1.0.1
      is-typed-array: 1.1.12

  /typed-array-length@1.0.4:
    resolution: {integrity: sha512-KjZypGq+I/H7HI5HlOoGHkWUUGq+Q0TPhQurLbyrVrvnKTBgzLhIJ7j6J/XTQOi0d1RjyZ0wdas8bKs2p0x3Ng==}
    dependencies:
      call-bind: 1.0.2
      for-each: 0.3.3
      is-typed-array: 1.1.12

  /typed-rest-client@1.8.9:
    resolution: {integrity: sha512-uSmjE38B80wjL85UFX3sTYEUlvZ1JgCRhsWj/fJ4rZ0FqDUFoIuodtiVeE+cUqiVTOKPdKrp/sdftD15MDek6g==}
    dependencies:
      qs: 6.11.0
      tunnel: 0.0.6
      underscore: 1.13.6

  /typedarray-to-buffer@3.1.5:
    resolution: {integrity: sha512-zdu8XMNEDepKKR+XYOXAVPtWui0ly0NtohUscw+UmaHiAWT8hrV1rr//H6V+0DvJ3OQ19S979M0laLfX8rm82Q==}
    dependencies:
      is-typedarray: 1.0.0

  /typedoc-plugin-markdown@4.2.9(typedoc@0.26.10):
    resolution: {integrity: sha512-Wqmx+7ezKFgtTklEq/iUhQ5uFeBDhAT6wiS2na9cFLidIpl9jpDHJy/COYh8jUZXgIRIZVQ/bPNjyrnPFoDwzg==}
    engines: {node: '>= 18'}
    peerDependencies:
      typedoc: 0.26.x
    dependencies:
      typedoc: 0.26.10(typescript@5.4.5)
    dev: true

  /typedoc@0.26.10(typescript@5.4.5):
    resolution: {integrity: sha512-xLmVKJ8S21t+JeuQLNueebEuTVphx6IrP06CdV7+0WVflUSW3SPmR+h1fnWVdAR/FQePEgsSWCUHXqKKjzuUAw==}
    engines: {node: '>= 18'}
    hasBin: true
    peerDependencies:
      typescript: 4.6.x || 4.7.x || 4.8.x || 4.9.x || 5.0.x || 5.1.x || 5.2.x || 5.3.x || 5.4.x || 5.5.x || 5.6.x
    dependencies:
      lunr: 2.3.9
      markdown-it: 14.1.0
      minimatch: 9.0.5
      shiki: 1.22.0
      typescript: 5.4.5
      yaml: 2.6.0
    dev: true

  /typescript@5.4.2:
    resolution: {integrity: sha512-+2/g0Fds1ERlP6JsakQQDXjZdZMM+rqpamFZJEKh4kwTIn3iDkgKtby0CeNd5ATNZ4Ry1ax15TMx0W2V+miizQ==}
    engines: {node: '>=14.17'}
    hasBin: true

  /typescript@5.4.5:
    resolution: {integrity: sha512-vcI4UpRgg81oIRUFwR0WSIHKt11nJ7SAVlYNIu+QpqeyXP+gpQJy/Z4+F0aGxSE4MqwjyXvW/TzgkLAx2AGHwQ==}
    engines: {node: '>=14.17'}
    hasBin: true

  /typical@2.6.1:
    resolution: {integrity: sha512-ofhi8kjIje6npGozTip9Fr8iecmYfEbS06i0JnIg+rh51KakryWF4+jX8lLKZVhy6N+ID45WYSFCxPOdTWCzNg==}
    dev: true

  /uc.micro@2.1.0:
    resolution: {integrity: sha512-ARDJmphmdvUk6Glw7y9DQ2bFkKBHwQHLi2lsaH6PPmz/Ka9sFOBsBluozhDltWmnv9u/cF6Rt87znRTPV+yp/A==}
    dev: true

  /uglify-js@3.17.4:
    resolution: {integrity: sha512-T9q82TJI9e/C1TAxYvfb16xO120tMVFZrGA3f9/P4424DNu6ypK103y0GPFVa17yotwSyZW5iYXgjYHkGrJW/g==}
    engines: {node: '>=0.8.0'}
    hasBin: true
    requiresBuild: true
    dev: true
    optional: true

  /unbox-primitive@1.0.2:
    resolution: {integrity: sha512-61pPlCD9h51VoreyJ0BReideM3MDKMKnh6+V9L08331ipq6Q8OFXZYiqP6n/tbHx4s5I9uRhcye6BrbkizkBDw==}
    dependencies:
      call-bind: 1.0.2
      has-bigints: 1.0.2
      has-symbols: 1.0.3
      which-boxed-primitive: 1.0.2

  /underscore@1.13.6:
    resolution: {integrity: sha512-+A5Sja4HP1M08MaXya7p5LvjuM7K6q/2EaC0+iovj/wOcMsTzMvDFbasi/oSapiwOlt252IqsKqPjCl7huKS0A==}

  /undici-types@5.26.5:
    resolution: {integrity: sha512-JlCMO+ehdEIKqlFxk6IfVoAUVmgz7cU7zD/h9XZ0qzeosSHmUJVOzSQvvYSYWXkFXC+IfLKSIffhv0sVZup6pA==}

  /unicorn-magic@0.1.0:
    resolution: {integrity: sha512-lRfVq8fE8gz6QMBuDM6a+LO3IAzTi05H6gCVaUpir2E1Rwpo4ZUog45KpNXKC/Mn3Yb9UDuHumeFTo9iV/D9FQ==}
    engines: {node: '>=18'}

  /unified@11.0.5:
    resolution: {integrity: sha512-xKvGhPWw3k84Qjh8bI3ZeJjqnyadK+GEFtazSfZv/rKeTkTjOJho6mFqh2SM96iIcZokxiOpg78GazTSg8+KHA==}
    dependencies:
      '@types/unist': 3.0.3
      bail: 2.0.2
      devlop: 1.1.0
      extend: 3.0.2
      is-plain-obj: 4.1.0
      trough: 2.2.0
      vfile: 6.0.2

  /unionfs@4.5.4:
    resolution: {integrity: sha512-qI3RvJwwdFcWUdZz1dWgAyLSfGlY2fS2pstvwkZBUTnkxjcnIvzriBLtqJTKz9FtArAvJeiVCqHlxhOw8Syfyw==}
    dependencies:
      fs-monkey: 1.0.6
    dev: true

  /unique-filename@2.0.1:
    resolution: {integrity: sha512-ODWHtkkdx3IAR+veKxFV+VBkUMcN+FaqzUUd7IZzt+0zhDZFPFxhlqwPF3YQvMHx1TD0tdgYl+kuPnJ8E6ql7A==}
    engines: {node: ^12.13.0 || ^14.15.0 || >=16.0.0}
    dependencies:
      unique-slug: 3.0.0

  /unique-filename@3.0.0:
    resolution: {integrity: sha512-afXhuC55wkAmZ0P18QsVE6kp8JaxrEokN2HGIoIVv2ijHQd419H0+6EigAFcIzXeMIkcIkNBpB3L/DXB3cTS/g==}
    engines: {node: ^14.17.0 || ^16.13.0 || >=18.0.0}
    dependencies:
      unique-slug: 4.0.0

  /unique-slug@3.0.0:
    resolution: {integrity: sha512-8EyMynh679x/0gqE9fT9oilG+qEt+ibFyqjuVTsZn1+CMxH+XLlpvr2UZx4nVcCwTpx81nICr2JQFkM+HPLq4w==}
    engines: {node: ^12.13.0 || ^14.15.0 || >=16.0.0}
    dependencies:
      imurmurhash: 0.1.4

  /unique-slug@4.0.0:
    resolution: {integrity: sha512-WrcA6AyEfqDX5bWige/4NQfPZMtASNVxdmWR76WESYQVAACSgWcR6e9i0mofqqBxYFtL4oAxPIptY73/0YE1DQ==}
    engines: {node: ^14.17.0 || ^16.13.0 || >=18.0.0}
    dependencies:
      imurmurhash: 0.1.4

  /unique-string@3.0.0:
    resolution: {integrity: sha512-VGXBUVwxKMBUznyffQweQABPRRW1vHZAbadFZud4pLFAqRGvv/96vafgjWFqzourzr8YonlQiPgH0YCJfawoGQ==}
    engines: {node: '>=12'}
    dependencies:
      crypto-random-string: 4.0.0

  /unist-util-is@6.0.0:
    resolution: {integrity: sha512-2qCTHimwdxLfz+YzdGfkqNlH0tLi9xjTnHddPmJwtIG9MGsdbutfTc4P+haPD7l7Cjxf/WZj+we5qfVPvvxfYw==}
    dependencies:
      '@types/unist': 3.0.3

  /unist-util-position@5.0.0:
    resolution: {integrity: sha512-fucsC7HjXvkB5R3kTCO7kUjRdrS0BJt3M/FPxmHMBOm8JQi2BsHAHFsy27E0EolP8rp0NzXsJ+jNPyDWvOJZPA==}
    dependencies:
      '@types/unist': 3.0.3
    dev: true

  /unist-util-remove-position@5.0.0:
    resolution: {integrity: sha512-Hp5Kh3wLxv0PHj9m2yZhhLt58KzPtEYKQQ4yxfYFEO7EvHwzyDYnduhHnY1mDxoqr7VUwVuHXk9RXKIiYS1N8Q==}
    dependencies:
      '@types/unist': 3.0.3
      unist-util-visit: 5.0.0
    dev: true

  /unist-util-stringify-position@4.0.0:
    resolution: {integrity: sha512-0ASV06AAoKCDkS2+xw5RXJywruurpbC4JZSm7nr7MOt1ojAzvyyaO+UxZf18j8FCF6kmzCZKcAgN/yu2gm2XgQ==}
    dependencies:
      '@types/unist': 3.0.3

  /unist-util-visit-parents@6.0.1:
    resolution: {integrity: sha512-L/PqWzfTP9lzzEa6CKs0k2nARxTdZduw3zyh8d2NVBnsyvHjSX4TWse388YrrQKbvI8w20fGjGlhgT96WwKykw==}
    dependencies:
      '@types/unist': 3.0.3
      unist-util-is: 6.0.0

  /unist-util-visit@5.0.0:
    resolution: {integrity: sha512-MR04uvD+07cwl/yhVuVWAtw+3GOR/knlL55Nd/wAdblk27GCVt3lqpTivy/tkJcZoNPzTwS1Y+KMojlLDhoTzg==}
    dependencies:
      '@types/unist': 3.0.3
      unist-util-is: 6.0.0
      unist-util-visit-parents: 6.0.1

  /universal-user-agent@6.0.0:
    resolution: {integrity: sha512-isyNax3wXoKaulPDZWHQqbmIx1k2tb9fb3GGDBRxCscfYV2Ch7WxPArBsFEG8s/safwXTT7H4QGhaIkTp9447w==}

  /universal-user-agent@7.0.2:
    resolution: {integrity: sha512-0JCqzSKnStlRRQfCdowvqy3cy0Dvtlb8xecj/H8JFZuCze4rwjPZQOgvFvn0Ws/usCHQFGpyr+pB9adaGwXn4Q==}
    dev: false

  /universalify@0.1.2:
    resolution: {integrity: sha512-rBJeI5CXAlmy1pV+617WB9J63U6XcazHHF2f2dbJix4XzpUF0RS3Zbj0FGIOCAva5P/d/GBOYaACQ1w+0azUkg==}
    engines: {node: '>= 4.0.0'}

  /universalify@2.0.0:
    resolution: {integrity: sha512-hAZsKq7Yy11Zu1DE0OzWjw7nnLZmJZYTDZZyEFHZdUhV8FkH5MCfoU1XMaxXovpyW5nq5scPqq0ZDP9Zyl04oQ==}
    engines: {node: '>= 10.0.0'}

  /untildify@4.0.0:
    resolution: {integrity: sha512-KK8xQ1mkzZeg9inewmFVDNkg3l5LUhoq9kN6iWYB/CC9YMG8HA+c1Q8HwDe6dEX7kErrEVNVBO3fWsVq5iDgtw==}
    engines: {node: '>=8'}

  /update-browserslist-db@1.1.0(browserslist@4.23.3):
    resolution: {integrity: sha512-EdRAaAyk2cUE1wOf2DkEhzxqOQvFOoRJFNS6NeyJ01Gp2beMRpBAINjM2iDXE3KCuKhwnvHIQCJm6ThL2Z+HzQ==}
    hasBin: true
    peerDependencies:
      browserslist: '>= 4.21.0'
    dependencies:
      browserslist: 4.23.3
      escalade: 3.2.0
      picocolors: 1.1.0

  /update-notifier@6.0.2:
    resolution: {integrity: sha512-EDxhTEVPZZRLWYcJ4ZXjGFN0oP7qYvbXWzEgRm/Yql4dHX5wDbvh89YHP6PK1lzZJYrMtXUuZZz8XGK+U6U1og==}
    engines: {node: '>=14.16'}
    dependencies:
      boxen: 7.0.0
      chalk: 5.3.0
      configstore: 6.0.0
      has-yarn: 3.0.0
      import-lazy: 4.0.0
      is-ci: 3.0.1
      is-installed-globally: 0.4.0
      is-npm: 6.0.0
      is-yarn-global: 0.4.0
      latest-version: 7.0.0
      pupa: 3.1.0
      semver: 7.6.2
      semver-diff: 4.0.0
      xdg-basedir: 5.1.0

  /upper-case-first@1.1.2:
    resolution: {integrity: sha512-wINKYvI3Db8dtjikdAqoBbZoP6Q+PZUyfMR7pmwHzjC2quzSkUq5DmPrTtPEqHaz8AGtmsB4TqwapMTM1QAQOQ==}
    dependencies:
      upper-case: 1.1.3

  /upper-case-first@2.0.2:
    resolution: {integrity: sha512-514ppYHBaKwfJRK/pNC6c/OxfGa0obSnAl106u97Ed0I625Nin96KAjttZF6ZL3e1XLtphxnqrOi9iWgm+u+bg==}
    dependencies:
      tslib: 2.6.2

  /upper-case@1.1.3:
    resolution: {integrity: sha512-WRbjgmYzgXkCV7zNVpy5YgrHgbBv126rMALQQMrmzOVC4GM2waQ9x7xtm8VU+1yF2kWyPzI9zbZ48n4vSxwfSA==}

  /upper-case@2.0.2:
    resolution: {integrity: sha512-KgdgDGJt2TpuwBUIjgG6lzw2GWFRCW9Qkfkiv0DxqHHLYJHmtmdUIKcZd8rHgFSjopVTlw6ggzCm1b8MFQwikg==}
    dependencies:
      tslib: 2.6.2

  /uri-js@4.4.1:
    resolution: {integrity: sha512-7rKUyy33Q1yc98pQ1DAmLtwX109F7TIfWlW1Ydo8Wl1ii1SeHieeh0HHfPeL2fMXK6z0s8ecKs9frCuLJvndBg==}
    dependencies:
      punycode: 2.3.0

  /url-parse-lax@3.0.0:
    resolution: {integrity: sha512-NjFKA0DidqPa5ciFcSrXnAltTtzz84ogy+NebPvfEgAck0+TNg4UJ4IN+fB7zRZfbgUf0syOo9MDxFkDSMuFaQ==}
    engines: {node: '>=4'}
    dependencies:
      prepend-http: 2.0.0
    dev: true

  /user-home@2.0.0:
    resolution: {integrity: sha512-KMWqdlOcjCYdtIJpicDSFBQ8nFwS2i9sslAd6f4+CBGcU4gist2REnr2fxj2YocvJFxSF3ZOHLYLVZnUxv4BZQ==}
    engines: {node: '>=0.10.0'}
    dependencies:
      os-homedir: 1.0.2
    dev: true

  /util-deprecate@1.0.2:
    resolution: {integrity: sha512-EPD5q1uXyFxJpCrLnCc1nHnq3gOa6DZBocAIiI2TaSCA7VCJ1UJDMagCzIkXNsUYfD1daK//LTEQ8xiIbrHtcw==}

  /uuid@3.4.0:
    resolution: {integrity: sha512-HjSDRw6gZE5JMggctHBcjVak08+KEVhSIiDzFnT9S9aegmp85S/bReBVTb4QTFaRNptJ9kuYaNhnbNEOkbKb/A==}
    deprecated: Please upgrade  to version 7 or higher.  Older versions may use Math.random() in certain circumstances, which is known to be problematic.  See https://v8.dev/blog/math-random for details.
    hasBin: true
    dev: true

  /v8-compile-cache-lib@3.0.1:
    resolution: {integrity: sha512-wa7YjyUGfNZngI/vtK0UHAN+lgDCxBPCylVXGp0zu59Fz5aiGtNXaq3DhIov063MorB+VfufLh3JlF2KdTK3xg==}
    dev: true

  /v8-to-istanbul@9.0.1:
    resolution: {integrity: sha512-74Y4LqY74kLE6IFyIjPtkSTWzUZmj8tdHT9Ii/26dvQ6K9Dl2NbEfj0XgU2sHCtKgt5VupqhlO/5aWuqS+IY1w==}
    engines: {node: '>=10.12.0'}
    dependencies:
      '@jridgewell/trace-mapping': 0.3.18
      '@types/istanbul-lib-coverage': 2.0.4
      convert-source-map: 1.8.0
    dev: true

  /validate-npm-package-license@3.0.4:
    resolution: {integrity: sha512-DpKm2Ui/xN7/HQKCtpZxoRWBhZ9Z0kqtygG8XCgNQ8ZlDnxuQmWhj566j8fN4Cu3/JmbhsDo7fcAJq4s9h27Ew==}
    dependencies:
      spdx-correct: 3.1.1
      spdx-expression-parse: 3.0.1

  /validate-npm-package-name@5.0.1:
    resolution: {integrity: sha512-OljLrQ9SQdOUqTaQxqL5dEfZWrXExyyWsozYlAWFawPVNuD83igl7uJD2RTkNMbniIYgt8l81eCJGIdQF7avLQ==}
    engines: {node: ^14.17.0 || ^16.13.0 || >=18.0.0}

  /validator@13.9.0:
    resolution: {integrity: sha512-B+dGG8U3fdtM0/aNK4/X8CXq/EcxU2WPrPEkJGslb47qyHsxmbggTWK0yEA4qnYVNF+nxNlN88o14hIcPmSIEA==}
    engines: {node: '>= 0.10'}

  /vfile-location@5.0.3:
    resolution: {integrity: sha512-5yXvWDEgqeiYiBe1lbxYF7UMAIm/IcopxMHrMQDq3nvKcjPKIhZklUKL+AE7J7uApI4kwe2snsK+eI6UTj9EHg==}
    dependencies:
      '@types/unist': 3.0.3
      vfile: 6.0.2
    dev: true

  /vfile-message@4.0.2:
    resolution: {integrity: sha512-jRDZ1IMLttGj41KcZvlrYAaI3CfqpLpfpf+Mfig13viT6NKvRzWZ+lXz0Y5D60w6uJIBAOGq9mSHf0gktF0duw==}
    dependencies:
      '@types/unist': 3.0.3
      unist-util-stringify-position: 4.0.0

  /vfile@6.0.2:
    resolution: {integrity: sha512-zND7NlS8rJYb/sPqkb13ZvbbUoExdbi4w3SfRrMq6R3FvnLQmmfpajJNITuuYm6AZ5uao9vy4BAos3EXBPf2rg==}
    dependencies:
      '@types/unist': 3.0.3
      unist-util-stringify-position: 4.0.0
      vfile-message: 4.0.2

  /watchpack@2.4.2:
    resolution: {integrity: sha512-TnbFSbcOCcDgjZ4piURLCbJ3nJhznVh9kw6F6iokjiFPl8ONxe9A6nMDVXDiNbrSfLILs6vB07F7wLBrwPYzJw==}
    engines: {node: '>=10.13.0'}
    dependencies:
      glob-to-regexp: 0.4.1
      graceful-fs: 4.2.11

  /wcwidth@1.0.1:
    resolution: {integrity: sha512-XHPEwS0q6TaxcvG85+8EYkbiCux2XtWG2mkc47Ng2A77BQu9+DqIOJldST4HgPkuea7dvKSj5VgX3P1d4rW8Tg==}
    dependencies:
      defaults: 1.0.3

  /web-namespaces@2.0.1:
    resolution: {integrity: sha512-bKr1DkiNa2krS7qxNtdrtHAmzuYGFQLiQ13TsorsdT6ULTkPLKuu5+GsFpDlg6JFjUTwX2DyhMPG2be8uPrqsQ==}
    dev: true

  /web-streams-polyfill@3.3.3:
    resolution: {integrity: sha512-d2JWLCivmZYTSIoge9MsgFCZrt571BikcWGYkjC1khllbTeDlGqZ2D8vD8E/lJa8WGWbb7Plm8/XJYV7IJHZZw==}
    engines: {node: '>= 8'}

  /webidl-conversions@3.0.1:
    resolution: {integrity: sha512-2JAn3z8AR6rjK8Sm8orRC0h/bcl/DqL7tRPdGZ4I1CjdF+EaMLmYxBHyXuKL849eucPFhvBoxMsflfOb8kxaeQ==}

  /webpack-sources@3.2.3:
    resolution: {integrity: sha512-/DyMEOrDgLKKIG0fmvtz+4dUX/3Ghozwgm6iPp8KRhvn+eQf9+Q7GWxVNMk3+uCPWfdXYC4ExGBckIXdFEfH1w==}
    engines: {node: '>=10.13.0'}

  /webpack@5.94.0:
    resolution: {integrity: sha512-KcsGn50VT+06JH/iunZJedYGUJS5FGjow8wb9c0v5n1Om8O1g4L6LjtfxwlXIATopoQu+vOXXa7gYisWxCoPyg==}
    engines: {node: '>=10.13.0'}
    hasBin: true
    peerDependencies:
      webpack-cli: '*'
    peerDependenciesMeta:
      webpack-cli:
        optional: true
    dependencies:
      '@types/estree': 1.0.5
      '@webassemblyjs/ast': 1.12.1
      '@webassemblyjs/wasm-edit': 1.12.1
      '@webassemblyjs/wasm-parser': 1.12.1
      acorn: 8.10.0
      acorn-import-attributes: 1.9.5(acorn@8.10.0)
      browserslist: 4.23.3
      chrome-trace-event: 1.0.3
      enhanced-resolve: 5.17.1
      es-module-lexer: 1.3.0
      eslint-scope: 5.1.1
      events: 3.3.0
      glob-to-regexp: 0.4.1
      graceful-fs: 4.2.11
      json-parse-even-better-errors: 2.3.1
      loader-runner: 4.3.0
      mime-types: 2.1.35
      neo-async: 2.6.2
      schema-utils: 3.2.0
      tapable: 2.2.1
      terser-webpack-plugin: 5.3.10(webpack@5.94.0)
      watchpack: 2.4.2
      webpack-sources: 3.2.3
    transitivePeerDependencies:
      - '@swc/core'
      - esbuild
      - uglify-js

  /whatwg-url@5.0.0:
    resolution: {integrity: sha512-saE57nupxk6v3HY35+jzBwYa0rKSy0XR8JSxZPwgLr7ys0IBzhGviA1/TUGJLmSVqs8pb9AnvICXEuOHLprYTw==}
    dependencies:
      tr46: 0.0.3
      webidl-conversions: 3.0.1

  /which-boxed-primitive@1.0.2:
    resolution: {integrity: sha512-bwZdv0AKLpplFY2KZRX6TvyuN7ojjr7lwkg6ml0roIy9YeuSr7JS372qlNW18UQYzgYK9ziGcerWqZOmEn9VNg==}
    dependencies:
      is-bigint: 1.0.4
      is-boolean-object: 1.1.2
      is-number-object: 1.0.7
      is-string: 1.0.7
      is-symbol: 1.0.4

  /which-builtin-type@1.1.3:
    resolution: {integrity: sha512-YmjsSMDBYsM1CaFiayOVT06+KJeXf0o5M/CAd4o1lTadFAtacTUM49zoYxr/oroopFDfhvN6iEcBxUyc3gvKmw==}
    engines: {node: '>= 0.4'}
    dependencies:
      function.prototype.name: 1.1.6
      has-tostringtag: 1.0.0
      is-async-function: 2.0.0
      is-date-object: 1.0.5
      is-finalizationregistry: 1.0.2
      is-generator-function: 1.0.10
      is-regex: 1.1.4
      is-weakref: 1.0.2
      isarray: 2.0.5
      which-boxed-primitive: 1.0.2
      which-collection: 1.0.1
      which-typed-array: 1.1.11
    dev: true

  /which-collection@1.0.1:
    resolution: {integrity: sha512-W8xeTUwaln8i3K/cY1nGXzdnVZlidBcagyNFtBdD5kxnb4TvGKR7FfSIS3mYpwWS1QUCutfKz8IY8RjftB0+1A==}
    dependencies:
      is-map: 2.0.2
      is-set: 2.0.2
      is-weakmap: 2.0.1
      is-weakset: 2.0.2
    dev: true

  /which-module@2.0.1:
    resolution: {integrity: sha512-iBdZ57RDvnOR9AGBhML2vFZf7h8vmBjhoaZqODJBFWHVtKkDmKuHai3cx5PgVMrX5YDNp27AofYbAwctSS+vhQ==}

  /which-typed-array@1.1.11:
    resolution: {integrity: sha512-qe9UWWpkeG5yzZ0tNYxDmd7vo58HDBc39mZ0xWWpolAGADdFOzkfamWLDxkOWcvHQKVmdTyQdLD4NOfjLWTKew==}
    engines: {node: '>= 0.4'}
    dependencies:
      available-typed-arrays: 1.0.5
      call-bind: 1.0.2
      for-each: 0.3.3
      gopd: 1.0.1
      has-tostringtag: 1.0.0

  /which@1.3.1:
    resolution: {integrity: sha512-HxJdYWq1MTIQbJ3nw0cqssHoTNU267KlrDuGZ1WYlxDStUtKUhOaJmh112/TZmHxxUfuJqPXSOm7tDyas0OSIQ==}
    hasBin: true
    dependencies:
      isexe: 2.0.0
    dev: true

  /which@2.0.2:
    resolution: {integrity: sha512-BLI3Tl1TW3Pvl70l3yq3Y64i+awpwXqsGBYWkkqMtnbXgrMD+yj7rhW0kuEDxzJaYXGjEW5ogapKNMEKNMjibA==}
    engines: {node: '>= 8'}
    hasBin: true
    dependencies:
      isexe: 2.0.0

  /which@3.0.1:
    resolution: {integrity: sha512-XA1b62dzQzLfaEOSQFTCOd5KFf/1VSzZo7/7TUjnya6u0vGGKzU96UQBZTAThCb2j4/xjBAyii1OhRLJEivHvg==}
    engines: {node: ^14.17.0 || ^16.13.0 || >=18.0.0}
    hasBin: true
    dependencies:
      isexe: 2.0.0

  /wide-align@1.1.5:
    resolution: {integrity: sha512-eDMORYaPNZ4sQIuuYPDHdQvf4gyCF9rEEV/yPxGfwPkRodwEgiMUUXTx/dex+Me0wxx53S+NgUHaP7y3MGlDmg==}
    dependencies:
      string-width: 4.2.3

  /widest-line@3.1.0:
    resolution: {integrity: sha512-NsmoXalsWVDMGupxZ5R08ka9flZjjiLvHVAWYOKtiKM8ujtZWr9cRffak+uSE48+Ob8ObalXpwyeUiyDD6QFgg==}
    engines: {node: '>=8'}
    dependencies:
      string-width: 4.2.3

  /widest-line@4.0.1:
    resolution: {integrity: sha512-o0cyEG0e8GPzT4iGHphIOh0cJOV8fivsXxddQasHPHfoZf1ZexrfeA21w2NaEN1RHE+fXlfISmOE8R9N3u3Qig==}
    engines: {node: '>=12'}
    dependencies:
      string-width: 5.1.2

  /word-wrap@1.2.3:
    resolution: {integrity: sha512-Hz/mrNwitNRh/HUAtM/VT/5VH+ygD6DV7mYKZAtHOrbs8U7lvPS6xf7EJKMF0uW1KJCl0H701g3ZGus+muE5vQ==}
    engines: {node: '>=0.10.0'}
    dev: true

  /wordwrap@1.0.0:
    resolution: {integrity: sha512-gvVzJFlPycKc5dZN4yPkP8w7Dc37BtP1yczEneOb4uq34pXZcvrtRTmWV8W+Ume+XCxKgbjM+nevkyFPMybd4Q==}

  /workerpool@6.2.1:
    resolution: {integrity: sha512-ILEIE97kDZvF9Wb9f6h5aXK4swSlKGUcOEGiIYb2OOu/IrDU9iwj0fD//SsA6E5ibwJxpEvhullJY4Sl4GcpAw==}
    dev: true

  /wrap-ansi@6.2.0:
    resolution: {integrity: sha512-r6lPcBGxZXlIcymEu7InxDMhdW0KDxpLgoFLcguasxCaJ/SOIZwINatK9KY/tf+ZrlywOKU0UDj3ATXUBfxJXA==}
    engines: {node: '>=8'}
    dependencies:
      ansi-styles: 4.3.0
      string-width: 4.2.3
      strip-ansi: 6.0.1

  /wrap-ansi@7.0.0:
    resolution: {integrity: sha512-YVGIj2kamLSTxw6NsZjoBxfSwsn0ycdesmc4p+Q21c5zPuZ1pl+NfxVdxPtdHvmNVOQ6XSYG4AUtyt/Fi7D16Q==}
    engines: {node: '>=10'}
    dependencies:
      ansi-styles: 4.3.0
      string-width: 4.2.3
      strip-ansi: 6.0.1

  /wrap-ansi@8.1.0:
    resolution: {integrity: sha512-si7QWI6zUMq56bESFvagtmzMdGOtoxfR+Sez11Mobfc7tm+VkUckk9bW2UeffTGVUbOksxmSw0AA2gs8g71NCQ==}
    engines: {node: '>=12'}
    dependencies:
      ansi-styles: 6.2.1
      string-width: 5.1.2
      strip-ansi: 7.1.0

  /wrappy@1.0.2:
    resolution: {integrity: sha512-l4Sp/DRseor9wL6EvV2+TuQn63dMkPjZ/sp9XkghTEbV9KlPS1xUsZ3u7/IQO4wxtcFB4bgpQPRcR3QCvezPcQ==}

  /write-file-atomic@3.0.3:
    resolution: {integrity: sha512-AvHcyZ5JnSfq3ioSyjrBkH9yW4m7Ayk8/9My/DD9onKeu/94fwrMocemO2QAJFAlnnDN+ZDS+ZjAR5ua1/PV/Q==}
    dependencies:
      imurmurhash: 0.1.4
      is-typedarray: 1.0.0
      signal-exit: 3.0.7
      typedarray-to-buffer: 3.1.5

  /xcase@2.0.1:
    resolution: {integrity: sha512-UmFXIPU+9Eg3E9m/728Bii0lAIuoc+6nbrNUKaRPJOFp91ih44qqGlWtxMB6kXFrRD6po+86ksHM5XHCfk6iPw==}

  /xdg-basedir@5.1.0:
    resolution: {integrity: sha512-GCPAHLvrIH13+c0SuacwvRYj2SxJXQ4kaVTT5xgL3kPrz56XxkF21IGhjSE1+W0aw7gpBWRGXLCPnPby6lSpmQ==}
    engines: {node: '>=12'}

  /xml2js@0.5.0:
    resolution: {integrity: sha512-drPFnkQJik/O+uPKpqSgr22mpuFHqKdbS835iAQrUC73L2F5WkboIRd63ai/2Yg6I1jzifPFKH2NTK+cfglkIA==}
    engines: {node: '>=4.0.0'}
    dependencies:
      sax: 1.4.1
      xmlbuilder: 11.0.1
    dev: false

  /xmlbuilder@11.0.1:
    resolution: {integrity: sha512-fDlsI/kFEx7gLvbecc0/ohLG50fugQp8ryHzMTuW9vSa1GJ0XYWKnhsUx7oie3G98+r56aTQIUB4kht42R3JvA==}
    engines: {node: '>=4.0'}
    dev: false

  /xtend@4.0.2:
    resolution: {integrity: sha512-LKYU1iAXJXUgAXn9URjiu+MWhyUXHsvfp7mcuYm9dSUKK0/CjtrUwFAxD82/mCWbtLsGjFIad0wIsod4zrTAEQ==}
    engines: {node: '>=0.4'}

  /y18n@4.0.3:
    resolution: {integrity: sha512-JKhqTOwSrqNA1NY5lSztJ1GrBiUodLMmIZuLiDaMRJ+itFd+ABVE8XBjOvIWL+rSqNDC74LCSFmlb/U4UZ4hJQ==}

  /y18n@5.0.8:
    resolution: {integrity: sha512-0pfFzegeDWJHJIAmTLRP2DwHjdF5s7jo9tuztdQxAhINCdvS+3nGINqPd00AphqJR/0LhANUS6/+7SCb98YOfA==}
    engines: {node: '>=10'}

  /yallist@4.0.0:
    resolution: {integrity: sha512-3wdGidZyq5PB084XLES5TpOSRA3wjXAlIWMhum2kRcv/41Sn2emQ0dycQW4uZXLejwKvg6EsvbdlVL+FYEct7A==}

  /yaml@2.3.1:
    resolution: {integrity: sha512-2eHWfjaoXgTBC2jNM1LRef62VQa0umtvRiDSk6HSzW7RvS5YtkabJrwYLLEKWBc8a5U2PTSCs+dJjUTJdlHsWQ==}
    engines: {node: '>= 14'}

  /yaml@2.6.0:
    resolution: {integrity: sha512-a6ae//JvKDEra2kdi1qzCyrJW/WZCgFi8ydDV+eXExl95t+5R+ijnqHJbz9tmMh8FUjx3iv2fCQ4dclAQlO2UQ==}
    engines: {node: '>= 14'}
    hasBin: true
    dev: true

  /yargs-parser@18.1.3:
    resolution: {integrity: sha512-o50j0JeToy/4K6OZcaQmW6lyXXKhq7csREXcDwk2omFPJEwUNOVtJKvmDr9EI1fAJZUyZcRF7kxGBWmRXudrCQ==}
    engines: {node: '>=6'}
    dependencies:
      camelcase: 5.3.1
      decamelize: 1.2.0

  /yargs-parser@20.2.4:
    resolution: {integrity: sha512-WOkpgNhPTlE73h4VFAFsOnomJVaovO8VqLDzy5saChRBFQFBoMYirowyW+Q9HB4HFF4Z7VZTiG3iSzJJA29yRA==}
    engines: {node: '>=10'}
    dev: true

  /yargs-parser@20.2.9:
    resolution: {integrity: sha512-y11nGElTIV+CT3Zv9t7VKl+Q3hTQoT9a1Qzezhhl6Rp21gJ/IVTW7Z3y9EWXhuUBC2Shnf+DX0antecpAwSP8w==}
    engines: {node: '>=10'}
    dev: true

  /yargs-parser@21.1.1:
    resolution: {integrity: sha512-tVpsJW7DdjecAiFpbIB1e3qxIQsE6NoPc5/eTdrbbIC4h0LVsWhnoa3g+m2HclBIujHzsxZ4VJVA+GUuc2/LBw==}
    engines: {node: '>=12'}

  /yargs-unparser@2.0.0:
    resolution: {integrity: sha512-7pRTIA9Qc1caZ0bZ6RYRGbHJthJWuakf+WmHK0rVeLkNrrGhfoabBNdue6kdINI6r4if7ocq9aD/n7xwKOdzOA==}
    engines: {node: '>=10'}
    dependencies:
      camelcase: 6.3.0
      decamelize: 4.0.0
      flat: 5.0.2
      is-plain-obj: 2.1.0
    dev: true

  /yargs@15.4.1:
    resolution: {integrity: sha512-aePbxDmcYW++PaqBsJ+HYUFwCdv4LVvdnhBy78E57PIor8/OVvhMrADFFEDh8DHDFRv/O9i3lPhsENjO7QX0+A==}
    engines: {node: '>=8'}
    dependencies:
      cliui: 6.0.0
      decamelize: 1.2.0
      find-up: 4.1.0
      get-caller-file: 2.0.5
      require-directory: 2.1.1
      require-main-filename: 2.0.0
      set-blocking: 2.0.0
      string-width: 4.2.3
      which-module: 2.0.1
      y18n: 4.0.3
      yargs-parser: 18.1.3

  /yargs@16.2.0:
    resolution: {integrity: sha512-D1mvvtDG0L5ft/jGWkLpG1+m0eQxOfaBvTNELraWj22wSVUMWxZUvYgJYcKh6jGGIkJFhH4IZPQhR4TKpc8mBw==}
    engines: {node: '>=10'}
    dependencies:
      cliui: 7.0.4
      escalade: 3.1.1
      get-caller-file: 2.0.5
      require-directory: 2.1.1
      string-width: 4.2.3
      y18n: 5.0.8
      yargs-parser: 20.2.9
    dev: true

  /yargs@17.7.1:
    resolution: {integrity: sha512-cwiTb08Xuv5fqF4AovYacTFNxk62th7LKJ6BL9IGUpTJrWoU7/7WdQGTP2SjKf1dUNBGzDd28p/Yfs/GI6JrLw==}
    engines: {node: '>=12'}
    dependencies:
      cliui: 8.0.1
      escalade: 3.1.1
      get-caller-file: 2.0.5
      require-directory: 2.1.1
      string-width: 4.2.3
      y18n: 5.0.8
      yargs-parser: 21.1.1
    dev: true

  /yargs@17.7.2:
    resolution: {integrity: sha512-7dSzzRQ++CKnNI/krKnYRV7JKKPUXMEh61soaHKg9mrWEhzFWhFnxPxGl+69cD1Ou63C13NUPCnmIcrvqCuM6w==}
    engines: {node: '>=12'}
    dependencies:
      cliui: 8.0.1
      escalade: 3.1.1
      get-caller-file: 2.0.5
      require-directory: 2.1.1
      string-width: 4.2.3
      y18n: 5.0.8
      yargs-parser: 21.1.1

  /yn@3.1.1:
    resolution: {integrity: sha512-Ux4ygGWsu2c7isFWe8Yu1YluJmqVhxqK2cLXNQA5AcC3QfbGNpM7fu0Y8b/z16pXLnFxZYvWhd3fhBY9DLmC6Q==}
    engines: {node: '>=6'}
    dev: true

  /yocto-queue@0.1.0:
    resolution: {integrity: sha512-rVksvsnNCdJ/ohGc6xgPwyN8eheCxsiLM8mxuE/t/mOVqJewPuO1miLpTHQiRgTKCLexL4MeAFVagts7HmNZ2Q==}
    engines: {node: '>=10'}

  /yocto-queue@1.0.0:
    resolution: {integrity: sha512-9bnSc/HEW2uRy67wc+T8UwauLuPJVn28jb+GtJY16iiKWyvmYJRXVT4UamsAEGQfPohgr2q4Tq0sQbQlxTfi1g==}
    engines: {node: '>=12.20'}

  /yoctocolors-cjs@2.1.2:
    resolution: {integrity: sha512-cYVsTjKl8b+FrnidjibDWskAv7UKOfcwaVZdp/it9n1s9fU3IkgDbhdIRKCW4JDsAlECJY0ytoVPT3sK6kideA==}
    engines: {node: '>=18'}

  /z-schema@5.0.5:
    resolution: {integrity: sha512-D7eujBWkLa3p2sIpJA0d1pr7es+a7m0vFAnZLlCEKq/Ij2k0MLi9Br2UPxoxdYystm5K1yeBGzub0FlYUEWj2Q==}
    engines: {node: '>=8.0.0'}
    hasBin: true
    dependencies:
      lodash.get: 4.4.2
      lodash.isequal: 4.5.0
      validator: 13.9.0
    optionalDependencies:
      commander: 9.5.0

  /zod@3.21.4:
    resolution: {integrity: sha512-m46AKbrzKVzOzs/DZgVnG5H55N1sv1M8qZU3A8RIKbs3mrACDNeIOeilDymVb2HdmP8uwshOCF4uJ8uM9rCqJw==}
    dev: true

  /zwitch@2.0.4:
    resolution: {integrity: sha512-bXE4cR/kVZhKZX/RjPEflHaKVhUVl85noU3v6b8apfQEc1x4A+zBxjZ4lN8LqGd6WZ3dl98pY4o717VFmoPp+A==}<|MERGE_RESOLUTION|>--- conflicted
+++ resolved
@@ -1106,7 +1106,7 @@
       lodash.merge: 4.6.2
       lodash.uniq: 4.5.0
       resolve-from: 5.0.0
-      ts-node: 10.9.1(@types/node@18.18.6)(typescript@5.4.5)
+      ts-node: 10.9.1(@types/node@18.18.7)(typescript@5.4.5)
       typescript: 5.4.5
     transitivePeerDependencies:
       - '@swc/core'
@@ -1331,7 +1331,7 @@
       '@oclif/plugin-help': 6.2.7
       '@oclif/plugin-not-found': 3.2.13
       '@octokit/core': 4.2.4
-      '@rushstack/node-core-library': 3.59.5(@types/node@18.18.6)
+      '@rushstack/node-core-library': 3.59.5(@types/node@18.18.7)
       async: 3.2.4
       chalk: 5.3.0
       change-case: 3.1.0
@@ -1920,7 +1920,7 @@
     dependencies:
       '@microsoft/api-extractor-model': 7.27.4
       '@microsoft/tsdoc': 0.14.2
-      '@rushstack/node-core-library': 3.59.5(@types/node@18.18.6)
+      '@rushstack/node-core-library': 3.59.5(@types/node@18.18.7)
       '@rushstack/ts-command-line': 4.15.1
       colors: 1.2.5
       js-yaml: 3.13.1
@@ -1934,12 +1934,12 @@
     dependencies:
       '@microsoft/tsdoc': 0.14.2
       '@microsoft/tsdoc-config': 0.16.2
-      '@rushstack/node-core-library': 3.59.5(@types/node@18.18.6)
+      '@rushstack/node-core-library': 3.59.5(@types/node@18.18.7)
     transitivePeerDependencies:
       - '@types/node'
     dev: true
 
-  /@microsoft/api-extractor-model@7.28.21:
+  /@microsoft/api-extractor-model@7.28.21(@types/node@18.18.6):
     resolution: {integrity: sha512-AZSdhK/vO4ddukfheXZmrkI5180XLeAqwzu/5pTsJHsXYSyNt3H3VJyynUYKMeNcveG9QLgljH3XRr/LqEfC0Q==}
     dependencies:
       '@microsoft/tsdoc': 0.14.2
@@ -1947,16 +1947,6 @@
       '@rushstack/node-core-library': 5.3.0(@types/node@18.18.6)
     transitivePeerDependencies:
       - '@types/node'
-    dev: true
-
-  /@microsoft/api-extractor-model@7.28.21(@types/node@18.18.6):
-    resolution: {integrity: sha512-AZSdhK/vO4ddukfheXZmrkI5180XLeAqwzu/5pTsJHsXYSyNt3H3VJyynUYKMeNcveG9QLgljH3XRr/LqEfC0Q==}
-    dependencies:
-      '@microsoft/tsdoc': 0.14.2
-      '@microsoft/tsdoc-config': 0.16.2
-      '@rushstack/node-core-library': 5.3.0(@types/node@18.18.6)
-    transitivePeerDependencies:
-      - '@types/node'
 
   /@microsoft/api-extractor-model@7.28.21(@types/node@18.18.7):
     resolution: {integrity: sha512-AZSdhK/vO4ddukfheXZmrkI5180XLeAqwzu/5pTsJHsXYSyNt3H3VJyynUYKMeNcveG9QLgljH3XRr/LqEfC0Q==}
@@ -1972,12 +1962,12 @@
     resolution: {integrity: sha512-FZgcJxEmHA15gxTb1PpXHTforRcyIOLp6GKMqqk+ok8M58QJ0y54Bk+dcTcBC92nmanZppKn5/VRXPP4XvzB3Q==}
     hasBin: true
     dependencies:
-      '@microsoft/api-extractor-model': 7.28.21
+      '@microsoft/api-extractor-model': 7.28.21(@types/node@18.18.7)
       '@microsoft/tsdoc': 0.14.2
       '@microsoft/tsdoc-config': 0.16.2
-      '@rushstack/node-core-library': 5.3.0(@types/node@18.18.6)
+      '@rushstack/node-core-library': 5.3.0(@types/node@18.18.7)
       '@rushstack/rig-package': 0.5.2
-      '@rushstack/terminal': 0.12.2
+      '@rushstack/terminal': 0.12.2(@types/node@18.18.7)
       '@rushstack/ts-command-line': 4.21.4
       lodash: 4.17.21
       minimatch: 3.0.8
@@ -2603,6 +2593,7 @@
       resolve: 1.22.1
       semver: 7.3.8
       z-schema: 5.0.5
+    dev: false
 
   /@rushstack/node-core-library@3.59.5(@types/node@18.18.7):
     resolution: {integrity: sha512-1IpV7LufrI1EoVO8hYsb3t6L8L+yp40Sa0OaOV2CIu1zx4e6ZeVNaVIEXFgMXBKdGXkAh21MnCaIzlDNpG6ZQw==}
@@ -2665,18 +2656,6 @@
       resolve: 1.22.8
       strip-json-comments: 3.1.1
 
-  /@rushstack/terminal@0.12.2:
-    resolution: {integrity: sha512-yaHKyD/l6Zg34pC5zzc/KdiRBHy8zAH7ZbL3umpDLnvTrZ0SP8MVYZu9xA2lRsGkKfGbv/6gQhyNq4/tRzXH4A==}
-    peerDependencies:
-      '@types/node': '*'
-    peerDependenciesMeta:
-      '@types/node':
-        optional: true
-    dependencies:
-      '@rushstack/node-core-library': 5.3.0(@types/node@18.18.6)
-      supports-color: 8.1.1
-    dev: true
-
   /@rushstack/terminal@0.12.2(@types/node@18.18.6):
     resolution: {integrity: sha512-yaHKyD/l6Zg34pC5zzc/KdiRBHy8zAH7ZbL3umpDLnvTrZ0SP8MVYZu9xA2lRsGkKfGbv/6gQhyNq4/tRzXH4A==}
     peerDependencies:
@@ -2718,7 +2697,7 @@
   /@rushstack/ts-command-line@4.21.4:
     resolution: {integrity: sha512-3ZjQ11kpQwk/lDQqbmxC8UuU6yD20Sy4uNTWIaBEJ5474hEFEE4cbDOS4F9R4zcyCkkaQYv674K2QTunDF5dsQ==}
     dependencies:
-      '@rushstack/terminal': 0.12.2
+      '@rushstack/terminal': 0.12.2(@types/node@18.18.7)
       '@types/argparse': 1.0.38
       argparse: 1.0.10
       string-argv: 0.3.1
@@ -4832,7 +4811,7 @@
     dependencies:
       '@types/node': 18.18.7
       cosmiconfig: 8.3.6(typescript@5.4.5)
-      ts-node: 10.9.1(@types/node@18.18.6)(typescript@5.4.5)
+      ts-node: 10.9.1(@types/node@18.18.7)(typescript@5.4.5)
       typescript: 5.4.5
     dev: true
 
@@ -5074,10 +5053,6 @@
         optional: true
     dependencies:
       ms: 2.1.3
-<<<<<<< HEAD
-=======
-    dev: true
->>>>>>> c8ea391f
 
   /decamelize-keys@1.1.0:
     resolution: {integrity: sha512-ocLWuYzRPoS9bfiSdDd3cxvrzovVMZnRDVEzAs+hWIVXGDbHxWMECij2OBuyB/An0FFW/nLuq6Kv1i/YC5Qfzg==}
