lockfileVersion: '6.0'

settings:
  autoInstallPeers: true
  excludeLinksFromLockfile: false

overrides:
  json5@<1.0.2: ^1.0.2
  json5@>=2.0.0 <2.2.2: ^2.2.2
  qs: ^6.11.0
  sharp: ^0.33.2

importers:

  .:
    devDependencies:
      '@biomejs/biome':
        specifier: ^1.6.2
        version: 1.6.2
      '@commitlint/cli':
        specifier: ^17.6.6
        version: 17.6.6
      '@commitlint/config-conventional':
        specifier: ^17.6.6
        version: 17.6.6
      '@commitlint/cz-commitlint':
        specifier: ^17.5.0
        version: 17.5.0(commitizen@4.3.0)(inquirer@8.2.5)
      '@fluid-tools/build-cli':
        specifier: ~0.29.0
        version: 0.29.0(typescript@5.1.6)
      '@fluidframework/build-common':
        specifier: ^2.0.3
        version: 2.0.3
      '@fluidframework/build-tools':
        specifier: ~0.29.0
        version: 0.29.0
      '@microsoft/api-documenter':
        specifier: ^7.22.24
        version: 7.22.24
      '@microsoft/api-extractor':
        specifier: ^7.43.1
        version: 7.43.1(@types/node@18.18.6)
      c8:
        specifier: ^7.14.0
        version: 7.14.0
      commitizen:
        specifier: ^4.3.0
        version: 4.3.0(typescript@5.1.6)
      concurrently:
        specifier: ^8.2.1
        version: 8.2.1
      conventional-changelog-cli:
        specifier: ^2.2.2
        version: 2.2.2
      conventional-changelog-conventionalcommits:
        specifier: ^5.0.0
        version: 5.0.0
      copyfiles:
        specifier: ^2.4.1
        version: 2.4.1
      cz-conventional-changelog:
        specifier: ^3.3.0
        version: 3.3.0(typescript@5.1.6)
      cz-customizable:
        specifier: ^7.0.0
        version: 7.0.0
      eslint:
        specifier: ~8.57.0
        version: 8.57.0
      inquirer:
        specifier: ^8.2.5
        version: 8.2.5
      rimraf:
        specifier: ^4.4.1
        version: 4.4.1
      run-script-os:
        specifier: ^1.1.6
        version: 1.1.6
      syncpack:
        specifier: ^9.8.6
        version: 9.8.6
      typescript:
        specifier: ~5.1.6
        version: 5.1.6

  packages/build-cli:
<<<<<<< HEAD
    specifiers:
      '@andrewbranch/untar.js': ^1.0.3
      '@fluid-private/readme-command': workspace:~
      '@fluid-tools/version-tools': workspace:~
      '@fluidframework/build-common': ^2.0.3
      '@fluidframework/build-tools': workspace:~
      '@fluidframework/bundle-size-tools': workspace:~
      '@fluidframework/eslint-config-fluid': ^5.2.0
      '@microsoft/api-extractor': ^7.43.1
      '@oclif/core': ^3.26.5
      '@oclif/plugin-autocomplete': ^3.0.16
      '@oclif/plugin-commands': ^3.3.1
      '@oclif/plugin-help': ^6.0.21
      '@oclif/plugin-not-found': ^3.1.7
      '@oclif/test': ^3.2.12
      '@octokit/core': ^4.2.4
      '@rushstack/node-core-library': ^3.59.5
      '@types/async': ^3.2.20
      '@types/chai': ^4.3.5
      '@types/chai-arrays': ^2.0.0
      '@types/debug': ^4.1.7
      '@types/fs-extra': ^8.1.2
      '@types/inquirer': ^8.2.6
      '@types/mocha': ^9.1.1
      '@types/node': ^18.18.6
      '@types/node-fetch': ^2.5.10
      '@types/prettier': ^2.7.3
      '@types/prompts': ^2.4.4
      '@types/semver': ^7.5.0
      '@types/semver-utils': ^1.1.1
      '@types/sort-json': ^2.0.1
      async: ^3.2.4
      c8: ^7.14.0
      chai: ^4.3.7
      chai-arrays: ^2.2.0
      chalk: ^2.4.2
      change-case: ^3.1.0
      concurrently: ^8.2.1
      copyfiles: ^2.4.1
      danger: ^11.3.0
      date-fns: ^2.30.0
      debug: ^4.3.4
      eslint: ~8.57.0
      eslint-config-oclif: ^5.2.0
      eslint-config-oclif-typescript: ^3.1.7
      eslint-config-prettier: ~9.1.0
      execa: ^5.1.1
      fflate: ^0.8.2
      fs-extra: ^9.1.0
      globby: ^11.1.0
      gray-matter: ^4.0.3
      human-id: ^4.0.0
      inquirer: ^8.2.5
      json5: ^2.2.3
      jssm: ^5.89.2
      jssm-viz-cli: ^5.89.2
      latest-version: ^5.1.0
      minimatch: ^7.4.6
      mocha: ^10.2.0
      mocha-json-output-reporter: ^2.1.0
      mocha-multi-reporters: ^1.5.1
      moment: ^2.29.4
      node-fetch: ^2.6.9
      npm-check-updates: ^16.14.20
      oclif: ^4.10.1
      prettier: ~3.2.4
      prompts: ^2.4.2
      read-pkg-up: ^7.0.1
      replace-in-file: ^7.1.0
      resolve.exports: ^2.0.2
      rimraf: ^4.4.1
      semver: ^7.5.4
      semver-utils: ^1.1.4
      simple-git: ^3.19.1
      sort-json: ^2.0.1
      sort-package-json: 1.57.0
      strip-ansi: ^6.0.1
      table: ^6.8.1
      ts-morph: ^22.0.0
      ts-node: ^10.9.1
      tslib: ^2.6.0
      type-fest: ^2.19.0
      typescript: ~5.1.6
    dependencies:
      '@andrewbranch/untar.js': 1.0.3
      '@fluid-tools/version-tools': link:../version-tools
      '@fluidframework/build-tools': link:../build-tools
      '@fluidframework/bundle-size-tools': link:../bundle-size-tools
      '@microsoft/api-extractor': 7.43.1_@types+node@18.18.6
      '@oclif/core': 3.26.5
      '@oclif/plugin-autocomplete': 3.0.16
      '@oclif/plugin-commands': 3.3.1
      '@oclif/plugin-help': 6.0.21
      '@oclif/plugin-not-found': 3.1.7
      '@octokit/core': 4.2.4
      '@rushstack/node-core-library': 3.59.5_@types+node@18.18.6
      async: 3.2.4
      chalk: 2.4.2
      change-case: 3.1.0
      danger: 11.3.0
      date-fns: 2.30.0
      debug: 4.3.4
      execa: 5.1.1
      fflate: 0.8.2
      fs-extra: 9.1.0
      globby: 11.1.0
      gray-matter: 4.0.3
      human-id: 4.0.0
      inquirer: 8.2.5
      json5: 2.2.3
      jssm: 5.89.2
      latest-version: 5.1.0
      minimatch: 7.4.6
      node-fetch: 2.6.9
      npm-check-updates: 16.14.20
      oclif: 4.10.1
      prettier: 3.2.5
      prompts: 2.4.2
      read-pkg-up: 7.0.1
      replace-in-file: 7.1.0
      resolve.exports: 2.0.2
      semver: 7.5.4
      semver-utils: 1.1.4
      simple-git: 3.19.1
      sort-json: 2.0.1
      sort-package-json: 1.57.0
      strip-ansi: 6.0.1
      table: 6.8.1
      ts-morph: 22.0.0
      type-fest: 2.19.0
=======
    dependencies:
      '@fluid-tools/version-tools':
        specifier: workspace:~
        version: link:../version-tools
      '@fluidframework/build-tools':
        specifier: workspace:~
        version: link:../build-tools
      '@fluidframework/bundle-size-tools':
        specifier: workspace:~
        version: link:../bundle-size-tools
      '@microsoft/api-extractor':
        specifier: ^7.43.1
        version: 7.43.1(@types/node@18.18.6)
      '@oclif/core':
        specifier: ^3.26.5
        version: 3.26.5
      '@oclif/plugin-autocomplete':
        specifier: ^3.0.16
        version: 3.0.16
      '@oclif/plugin-commands':
        specifier: ^3.3.1
        version: 3.3.1
      '@oclif/plugin-help':
        specifier: ^6.0.21
        version: 6.0.21
      '@oclif/plugin-not-found':
        specifier: ^3.1.7
        version: 3.1.7
      '@octokit/core':
        specifier: ^4.2.4
        version: 4.2.4
      '@rushstack/node-core-library':
        specifier: ^3.59.5
        version: 3.59.5(@types/node@18.18.6)
      async:
        specifier: ^3.2.4
        version: 3.2.4
      chalk:
        specifier: ^2.4.2
        version: 2.4.2
      change-case:
        specifier: ^3.1.0
        version: 3.1.0
      danger:
        specifier: ^11.3.0
        version: 11.3.0
      date-fns:
        specifier: ^2.30.0
        version: 2.30.0
      debug:
        specifier: ^4.3.4
        version: 4.3.4(supports-color@8.1.1)
      execa:
        specifier: ^5.1.1
        version: 5.1.1
      fs-extra:
        specifier: ^9.1.0
        version: 9.1.0
      globby:
        specifier: ^11.1.0
        version: 11.1.0
      gray-matter:
        specifier: ^4.0.3
        version: 4.0.3
      human-id:
        specifier: ^4.0.0
        version: 4.0.0
      inquirer:
        specifier: ^8.2.5
        version: 8.2.5
      json5:
        specifier: ^2.2.3
        version: 2.2.3
      jssm:
        specifier: ^5.89.2
        version: 5.89.2
      latest-version:
        specifier: ^5.1.0
        version: 5.1.0
      minimatch:
        specifier: ^7.4.6
        version: 7.4.6
      node-fetch:
        specifier: ^2.6.9
        version: 2.6.9
      npm-check-updates:
        specifier: ^16.14.20
        version: 16.14.20
      oclif:
        specifier: ^4.10.1
        version: 4.10.1
      prettier:
        specifier: ~3.2.4
        version: 3.2.5
      prompts:
        specifier: ^2.4.2
        version: 2.4.2
      read-pkg-up:
        specifier: ^7.0.1
        version: 7.0.1
      replace-in-file:
        specifier: ^7.1.0
        version: 7.1.0
      resolve.exports:
        specifier: ^2.0.2
        version: 2.0.2
      semver:
        specifier: ^7.5.4
        version: 7.5.4
      semver-utils:
        specifier: ^1.1.4
        version: 1.1.4
      simple-git:
        specifier: ^3.19.1
        version: 3.19.1
      sort-json:
        specifier: ^2.0.1
        version: 2.0.1
      sort-package-json:
        specifier: 1.57.0
        version: 1.57.0
      strip-ansi:
        specifier: ^6.0.1
        version: 6.0.1
      table:
        specifier: ^6.8.1
        version: 6.8.1
      ts-morph:
        specifier: ^22.0.0
        version: 22.0.0
      type-fest:
        specifier: ^2.19.0
        version: 2.19.0
>>>>>>> 7d5e83de
    devDependencies:
      '@fluid-private/readme-command':
        specifier: workspace:~
        version: link:../readme-command
      '@fluidframework/build-common':
        specifier: ^2.0.3
        version: 2.0.3
      '@fluidframework/eslint-config-fluid':
        specifier: ^5.2.0
        version: 5.2.0(eslint@8.57.0)(typescript@5.1.6)
      '@oclif/test':
        specifier: ^3.2.12
        version: 3.2.12
      '@types/async':
        specifier: ^3.2.20
        version: 3.2.20
      '@types/chai':
        specifier: ^4.3.5
        version: 4.3.5
      '@types/chai-arrays':
        specifier: ^2.0.0
        version: 2.0.0
      '@types/debug':
        specifier: ^4.1.7
        version: 4.1.12
      '@types/fs-extra':
        specifier: ^8.1.2
        version: 8.1.2
      '@types/inquirer':
        specifier: ^8.2.6
        version: 8.2.6
      '@types/mocha':
        specifier: ^9.1.1
        version: 9.1.1
      '@types/node':
        specifier: ^18.18.6
        version: 18.18.6
      '@types/node-fetch':
        specifier: ^2.5.10
        version: 2.6.4
      '@types/prettier':
        specifier: ^2.7.3
        version: 2.7.3
      '@types/prompts':
        specifier: ^2.4.4
        version: 2.4.4
      '@types/semver':
        specifier: ^7.5.0
        version: 7.5.0
      '@types/semver-utils':
        specifier: ^1.1.1
        version: 1.1.1
      '@types/sort-json':
        specifier: ^2.0.1
        version: 2.0.1
      c8:
        specifier: ^7.14.0
        version: 7.14.0
      chai:
        specifier: ^4.3.7
        version: 4.3.7
      chai-arrays:
        specifier: ^2.2.0
        version: 2.2.0
      concurrently:
        specifier: ^8.2.1
        version: 8.2.1
      copyfiles:
        specifier: ^2.4.1
        version: 2.4.1
      eslint:
        specifier: ~8.57.0
        version: 8.57.0
      eslint-config-oclif:
        specifier: ^5.2.0
        version: 5.2.0(eslint@8.57.0)
      eslint-config-oclif-typescript:
        specifier: ^3.1.7
        version: 3.1.7(eslint@8.57.0)(typescript@5.1.6)
      eslint-config-prettier:
        specifier: ~9.1.0
        version: 9.1.0(eslint@8.57.0)
      jssm-viz-cli:
        specifier: ^5.89.2
        version: 5.89.2
      mocha:
        specifier: ^10.2.0
        version: 10.2.0
      mocha-json-output-reporter:
        specifier: ^2.1.0
        version: 2.1.0(mocha@10.2.0)(moment@2.29.4)
      mocha-multi-reporters:
        specifier: ^1.5.1
        version: 1.5.1(mocha@10.2.0)
      moment:
        specifier: ^2.29.4
        version: 2.29.4
      rimraf:
        specifier: ^4.4.1
        version: 4.4.1
      ts-node:
        specifier: ^10.9.1
        version: 10.9.1(@types/node@18.18.6)(typescript@5.1.6)
      tslib:
        specifier: ^2.6.0
        version: 2.6.0
      typescript:
        specifier: ~5.1.6
        version: 5.1.6

  packages/build-tools:
    dependencies:
      '@fluid-tools/version-tools':
        specifier: workspace:~
        version: link:../version-tools
      '@fluidframework/bundle-size-tools':
        specifier: workspace:~
        version: link:../bundle-size-tools
      '@manypkg/get-packages':
        specifier: ^2.2.0
        version: 2.2.0
      '@octokit/core':
        specifier: ^4.2.4
        version: 4.2.4
      '@rushstack/node-core-library':
        specifier: ^3.59.5
        version: 3.59.5(@types/node@18.18.6)
      async:
        specifier: ^3.2.4
        version: 3.2.4
      chalk:
        specifier: ^2.4.2
        version: 2.4.2
      cosmiconfig:
        specifier: ^8.2.0
        version: 8.2.0
      danger:
        specifier: ^11.3.0
        version: 11.3.0
      date-fns:
        specifier: ^2.30.0
        version: 2.30.0
      debug:
        specifier: ^4.3.4
        version: 4.3.4(supports-color@8.1.1)
      detect-indent:
        specifier: ^6.1.0
        version: 6.1.0
      find-up:
        specifier: ^7.0.0
        version: 7.0.0
      fs-extra:
        specifier: ^9.1.0
        version: 9.1.0
      glob:
        specifier: ^7.2.3
        version: 7.2.3
      ignore:
        specifier: ^5.2.4
        version: 5.2.4
      json5:
        specifier: ^2.2.3
        version: 2.2.3
      lodash:
        specifier: ^4.17.21
        version: 4.17.21
      lodash.isequal:
        specifier: ^4.5.0
        version: 4.5.0
      picomatch:
        specifier: ^2.3.1
        version: 2.3.1
      rimraf:
        specifier: ^4.4.1
        version: 4.4.1
      semver:
        specifier: ^7.5.4
        version: 7.5.4
      sort-package-json:
        specifier: 1.57.0
        version: 1.57.0
      ts-morph:
        specifier: ^22.0.0
        version: 22.0.0
      type-fest:
        specifier: ^2.19.0
        version: 2.19.0
      typescript:
        specifier: ~5.1.6
        version: 5.1.6
      yaml:
        specifier: ^2.3.1
        version: 2.3.1
    devDependencies:
      '@fluidframework/build-common':
        specifier: ^2.0.3
        version: 2.0.3
      '@fluidframework/eslint-config-fluid':
        specifier: ^5.2.0
        version: 5.2.0(eslint@8.57.0)(typescript@5.1.6)
      '@types/async':
        specifier: ^3.2.20
        version: 3.2.20
      '@types/fs-extra':
        specifier: ^8.1.2
        version: 8.1.2
      '@types/glob':
        specifier: ^7.2.0
        version: 7.2.0
      '@types/lodash':
        specifier: ^4.14.195
        version: 4.14.195
      '@types/lodash.isequal':
        specifier: ^4.5.6
        version: 4.5.6
      '@types/mocha':
        specifier: ^9.1.1
        version: 9.1.1
      '@types/node':
        specifier: ^18.18.6
        version: 18.18.6
      '@types/rimraf':
        specifier: ^2.0.5
        version: 2.0.5
      '@types/semver':
        specifier: ^7.5.0
        version: 7.5.0
      '@types/shelljs':
        specifier: ^0.8.12
        version: 0.8.12
      concurrently:
        specifier: ^8.2.1
        version: 8.2.1
      eslint:
        specifier: ~8.57.0
        version: 8.57.0
      mocha:
        specifier: ^10.2.0
        version: 10.2.0

  packages/bundle-size-tools:
    dependencies:
      azure-devops-node-api:
        specifier: ^11.2.0
        version: 11.2.0
      jszip:
        specifier: ^3.10.1
        version: 3.10.1
      msgpack-lite:
        specifier: ^0.1.26
        version: 0.1.26
      pako:
        specifier: ^2.1.0
        version: 2.1.0
      typescript:
        specifier: ~5.1.6
        version: 5.1.6
      webpack:
        specifier: ^5.88.1
        version: 5.88.1
    devDependencies:
      '@fluidframework/build-common':
        specifier: ^2.0.3
        version: 2.0.3
      '@fluidframework/eslint-config-fluid':
        specifier: ^5.2.0
        version: 5.2.0(eslint@8.57.0)(typescript@5.1.6)
      '@microsoft/api-extractor':
        specifier: ^7.43.1
        version: 7.43.1(@types/node@18.18.6)
      '@types/msgpack-lite':
        specifier: ^0.1.8
        version: 0.1.8
      '@types/node':
        specifier: ^18.18.6
        version: 18.18.6
      '@types/pako':
        specifier: ^2.0.0
        version: 2.0.0
      concurrently:
        specifier: ^8.2.1
        version: 8.2.1
      copyfiles:
        specifier: ^2.4.1
        version: 2.4.1
      eslint:
        specifier: ~8.57.0
        version: 8.57.0
      rimraf:
        specifier: ^4.4.1
        version: 4.4.1

  packages/readme-command:
    dependencies:
      '@oclif/core':
        specifier: ^3.26.5
        version: 3.26.5
      '@oclif/plugin-help':
        specifier: ^6.0.21
        version: 6.0.21
      oclif:
        specifier: ^4.10.1
        version: 4.10.1
      semver:
        specifier: ^7.5.4
        version: 7.5.4
    devDependencies:
      '@fluidframework/build-common':
        specifier: ^2.0.3
        version: 2.0.3
      '@fluidframework/eslint-config-fluid':
        specifier: ^5.2.0
        version: 5.2.0(eslint@8.57.0)(typescript@5.1.6)
      '@oclif/test':
        specifier: ^3.2.12
        version: 3.2.12
      '@types/chai':
        specifier: ^4.3.5
        version: 4.3.5
      '@types/chai-arrays':
        specifier: ^2.0.0
        version: 2.0.0
      '@types/node':
        specifier: ^18.18.6
        version: 18.18.6
      '@types/semver':
        specifier: ^7.5.0
        version: 7.5.0
      chai:
        specifier: ^4.3.7
        version: 4.3.7
      chai-arrays:
        specifier: ^2.2.0
        version: 2.2.0
      concurrently:
        specifier: ^8.2.1
        version: 8.2.1
      eslint:
        specifier: ~8.57.0
        version: 8.57.0
      eslint-config-oclif:
        specifier: ^5.2.0
        version: 5.2.0(eslint@8.57.0)
      eslint-config-oclif-typescript:
        specifier: ^3.1.7
        version: 3.1.7(eslint@8.57.0)(typescript@5.1.6)
      eslint-config-prettier:
        specifier: ~9.1.0
        version: 9.1.0(eslint@8.57.0)
      rimraf:
        specifier: ^4.4.1
        version: 4.4.1
      ts-node:
        specifier: ^10.9.1
        version: 10.9.1(@types/node@18.18.6)(typescript@5.1.6)
      tslib:
        specifier: ^2.6.0
        version: 2.6.0
      typescript:
        specifier: ~5.1.6
        version: 5.1.6

  packages/version-tools:
    dependencies:
      '@oclif/core':
        specifier: ^3.26.5
        version: 3.26.5
      '@oclif/plugin-autocomplete':
        specifier: ^3.0.16
        version: 3.0.16
      '@oclif/plugin-commands':
        specifier: ^3.3.1
        version: 3.3.1
      '@oclif/plugin-help':
        specifier: ^6.0.21
        version: 6.0.21
      '@oclif/plugin-not-found':
        specifier: ^3.1.7
        version: 3.1.7
      chalk:
        specifier: ^2.4.2
        version: 2.4.2
      semver:
        specifier: ^7.5.4
        version: 7.5.4
      table:
        specifier: ^6.8.1
        version: 6.8.1
    devDependencies:
      '@fluid-private/readme-command':
        specifier: workspace:~
        version: link:../readme-command
      '@fluidframework/build-common':
        specifier: ^2.0.3
        version: 2.0.3
      '@fluidframework/eslint-config-fluid':
        specifier: ^5.2.0
        version: 5.2.0(eslint@8.57.0)(typescript@5.1.6)
      '@microsoft/api-extractor':
        specifier: ^7.43.1
        version: 7.43.1(@types/node@18.18.6)
      '@oclif/test':
        specifier: ^3.2.12
        version: 3.2.12
      '@types/chai':
        specifier: ^4.3.5
        version: 4.3.5
      '@types/mocha':
        specifier: ^9.1.1
        version: 9.1.1
      '@types/node':
        specifier: ^18.18.6
        version: 18.18.6
      '@types/semver':
        specifier: ^7.5.0
        version: 7.5.0
      c8:
        specifier: ^7.14.0
        version: 7.14.0
      chai:
        specifier: ^4.3.7
        version: 4.3.7
      concurrently:
        specifier: ^8.2.1
        version: 8.2.1
      eslint:
        specifier: ~8.57.0
        version: 8.57.0
      eslint-config-oclif:
        specifier: ^5.2.0
        version: 5.2.0(eslint@8.57.0)
      eslint-config-oclif-typescript:
        specifier: ^3.1.7
        version: 3.1.7(eslint@8.57.0)(typescript@5.1.6)
      eslint-config-prettier:
        specifier: ~9.1.0
        version: 9.1.0(eslint@8.57.0)
      mocha:
        specifier: ^10.2.0
        version: 10.2.0
      mocha-json-output-reporter:
        specifier: ^2.1.0
        version: 2.1.0(mocha@10.2.0)(moment@2.29.4)
      mocha-multi-reporters:
        specifier: ^1.5.1
        version: 1.5.1(mocha@10.2.0)
      moment:
        specifier: ^2.29.4
        version: 2.29.4
      oclif:
        specifier: ^4.10.1
        version: 4.10.1
      rimraf:
        specifier: ^4.4.1
        version: 4.4.1
      ts-node:
        specifier: ^10.9.1
        version: 10.9.1(@types/node@18.18.6)(typescript@5.1.6)
      tslib:
        specifier: ^2.6.0
        version: 2.6.0
      typescript:
        specifier: ~5.1.6
        version: 5.1.6

packages:

  /@aashutoshrathi/word-wrap@1.2.6:
    resolution: {integrity: sha512-1Yjs2SvM8TflER/OD3cOjhWWOZb58A2t7wpE2S9XfBYTiIl+XFhQG2bjy4Pu1I+EAlCNUzRDYDdFwFYUKvXcIA==}
    engines: {node: '>=0.10.0'}
    dev: true

<<<<<<< HEAD
  /@andrewbranch/untar.js/1.0.3:
    resolution: {integrity: sha512-Jh15/qVmrLGhkKJBdXlK1+9tY4lZruYjsgkDFj08ZmDiWVBLJcqkok7Z0/R0In+i1rScBpJlSvrTS2Lm41Pbnw==}
    dev: false

  /@aws-crypto/crc32/3.0.0:
=======
  /@aws-crypto/crc32@3.0.0:
>>>>>>> 7d5e83de
    resolution: {integrity: sha512-IzSgsrxUcsrejQbPVilIKy16kAT52EwB6zSaI+M3xxIhKh5+aldEyvI+z6erM7TCLB2BJsFrtHjp6/4/sr+3dA==}
    dependencies:
      '@aws-crypto/util': 3.0.0
      '@aws-sdk/types': 3.567.0
      tslib: 1.14.1

  /@aws-crypto/crc32c@3.0.0:
    resolution: {integrity: sha512-ENNPPManmnVJ4BTXlOjAgD7URidbAznURqD0KvfREyc4o20DPYdEldU1f5cQ7Jbj0CJJSPaMIk/9ZshdB3210w==}
    dependencies:
      '@aws-crypto/util': 3.0.0
      '@aws-sdk/types': 3.567.0
      tslib: 1.14.1

  /@aws-crypto/ie11-detection@3.0.0:
    resolution: {integrity: sha512-341lBBkiY1DfDNKai/wXM3aujNBkXR7tq1URPQDL9wi3AUbI80NR74uF1TXHMm7po1AcnFk8iu2S2IeU/+/A+Q==}
    dependencies:
      tslib: 1.14.1

  /@aws-crypto/sha1-browser@3.0.0:
    resolution: {integrity: sha512-NJth5c997GLHs6nOYTzFKTbYdMNA6/1XlKVgnZoaZcQ7z7UJlOgj2JdbHE8tiYLS3fzXNCguct77SPGat2raSw==}
    dependencies:
      '@aws-crypto/ie11-detection': 3.0.0
      '@aws-crypto/supports-web-crypto': 3.0.0
      '@aws-crypto/util': 3.0.0
      '@aws-sdk/types': 3.567.0
      '@aws-sdk/util-locate-window': 3.535.0
      '@aws-sdk/util-utf8-browser': 3.259.0
      tslib: 1.14.1

  /@aws-crypto/sha256-browser@3.0.0:
    resolution: {integrity: sha512-8VLmW2B+gjFbU5uMeqtQM6Nj0/F1bro80xQXCW6CQBWgosFWXTx77aeOF5CAIAmbOK64SdMBJdNr6J41yP5mvQ==}
    dependencies:
      '@aws-crypto/ie11-detection': 3.0.0
      '@aws-crypto/sha256-js': 3.0.0
      '@aws-crypto/supports-web-crypto': 3.0.0
      '@aws-crypto/util': 3.0.0
      '@aws-sdk/types': 3.535.0
      '@aws-sdk/util-locate-window': 3.535.0
      '@aws-sdk/util-utf8-browser': 3.259.0
      tslib: 1.14.1

  /@aws-crypto/sha256-js@3.0.0:
    resolution: {integrity: sha512-PnNN7os0+yd1XvXAy23CFOmTbMaDxgxXtTKHybrJ39Y8kGzBATgBFibWJKH6BhytLI/Zyszs87xCOBNyBig6vQ==}
    dependencies:
      '@aws-crypto/util': 3.0.0
      '@aws-sdk/types': 3.535.0
      tslib: 1.14.1

  /@aws-crypto/supports-web-crypto@3.0.0:
    resolution: {integrity: sha512-06hBdMwUAb2WFTuGG73LSC0wfPu93xWwo5vL2et9eymgmu3Id5vFAHBbajVWiGhPO37qcsdCap/FqXvJGJWPIg==}
    dependencies:
      tslib: 1.14.1

  /@aws-crypto/util@3.0.0:
    resolution: {integrity: sha512-2OJlpeJpCR48CC8r+uKVChzs9Iungj9wkZrl8Z041DWEWvyIHILYKCPNzJghKsivj+S3mLo6BVc7mBNzdxA46w==}
    dependencies:
      '@aws-sdk/types': 3.535.0
      '@aws-sdk/util-utf8-browser': 3.259.0
      tslib: 1.14.1

  /@aws-sdk/client-cloudfront@3.540.0:
    resolution: {integrity: sha512-FjdOLAcIFQImfE18uqWS+H4ZMXMsG25o/Jfb0Avnm0BOnpPoHS2sjnUiJxqqQiO7lc8F5Oomc4OTgrX70Mi3LA==}
    engines: {node: '>=14.0.0'}
    dependencies:
      '@aws-crypto/sha256-browser': 3.0.0
      '@aws-crypto/sha256-js': 3.0.0
      '@aws-sdk/client-sts': 3.540.0(@aws-sdk/credential-provider-node@3.540.0)
      '@aws-sdk/core': 3.535.0
      '@aws-sdk/credential-provider-node': 3.540.0
      '@aws-sdk/middleware-host-header': 3.535.0
      '@aws-sdk/middleware-logger': 3.535.0
      '@aws-sdk/middleware-recursion-detection': 3.535.0
      '@aws-sdk/middleware-user-agent': 3.540.0
      '@aws-sdk/region-config-resolver': 3.535.0
      '@aws-sdk/types': 3.535.0
      '@aws-sdk/util-endpoints': 3.540.0
      '@aws-sdk/util-user-agent-browser': 3.535.0
      '@aws-sdk/util-user-agent-node': 3.535.0
      '@aws-sdk/xml-builder': 3.535.0
      '@smithy/config-resolver': 2.2.0
      '@smithy/core': 1.4.0
      '@smithy/fetch-http-handler': 2.5.0
      '@smithy/hash-node': 2.2.0
      '@smithy/invalid-dependency': 2.2.0
      '@smithy/middleware-content-length': 2.2.0
      '@smithy/middleware-endpoint': 2.5.0
      '@smithy/middleware-retry': 2.2.0
      '@smithy/middleware-serde': 2.3.0
      '@smithy/middleware-stack': 2.2.0
      '@smithy/node-config-provider': 2.3.0
      '@smithy/node-http-handler': 2.5.0
      '@smithy/protocol-http': 3.3.0
      '@smithy/smithy-client': 2.5.0
      '@smithy/types': 2.12.0
      '@smithy/url-parser': 2.2.0
      '@smithy/util-base64': 2.3.0
      '@smithy/util-body-length-browser': 2.2.0
      '@smithy/util-body-length-node': 2.3.0
      '@smithy/util-defaults-mode-browser': 2.2.0
      '@smithy/util-defaults-mode-node': 2.3.0
      '@smithy/util-endpoints': 1.2.0
      '@smithy/util-middleware': 2.2.0
      '@smithy/util-retry': 2.2.0
      '@smithy/util-stream': 2.2.0
      '@smithy/util-utf8': 2.3.0
      '@smithy/util-waiter': 2.2.0
      tslib: 2.6.2
    transitivePeerDependencies:
      - aws-crt

  /@aws-sdk/client-s3@3.568.0:
    resolution: {integrity: sha512-j7PHocXtqVcMRV78lBtS0bcseuvfa5FmWoRy8QYzDfB64xG7MEM7v9ML3kw16f1UwDeTmmu0EYmz2tUjsgsw9g==}
    engines: {node: '>=16.0.0'}
    dependencies:
      '@aws-crypto/sha1-browser': 3.0.0
      '@aws-crypto/sha256-browser': 3.0.0
      '@aws-crypto/sha256-js': 3.0.0
      '@aws-sdk/core': 3.567.0
      '@aws-sdk/credential-provider-node': 3.568.0
      '@aws-sdk/middleware-bucket-endpoint': 3.568.0
      '@aws-sdk/middleware-expect-continue': 3.567.0
      '@aws-sdk/middleware-flexible-checksums': 3.567.0
      '@aws-sdk/middleware-host-header': 3.567.0
      '@aws-sdk/middleware-location-constraint': 3.567.0
      '@aws-sdk/middleware-logger': 3.568.0
      '@aws-sdk/middleware-recursion-detection': 3.567.0
      '@aws-sdk/middleware-sdk-s3': 3.568.0
      '@aws-sdk/middleware-signing': 3.567.0
      '@aws-sdk/middleware-ssec': 3.567.0
      '@aws-sdk/middleware-user-agent': 3.567.0
      '@aws-sdk/region-config-resolver': 3.567.0
      '@aws-sdk/signature-v4-multi-region': 3.568.0
      '@aws-sdk/types': 3.567.0
      '@aws-sdk/util-endpoints': 3.567.0
      '@aws-sdk/util-user-agent-browser': 3.567.0
      '@aws-sdk/util-user-agent-node': 3.568.0
      '@aws-sdk/xml-builder': 3.567.0
      '@smithy/config-resolver': 2.2.0
      '@smithy/core': 1.4.2
      '@smithy/eventstream-serde-browser': 2.2.0
      '@smithy/eventstream-serde-config-resolver': 2.2.0
      '@smithy/eventstream-serde-node': 2.2.0
      '@smithy/fetch-http-handler': 2.5.0
      '@smithy/hash-blob-browser': 2.2.0
      '@smithy/hash-node': 2.2.0
      '@smithy/hash-stream-node': 2.2.0
      '@smithy/invalid-dependency': 2.2.0
      '@smithy/md5-js': 2.2.0
      '@smithy/middleware-content-length': 2.2.0
      '@smithy/middleware-endpoint': 2.5.1
      '@smithy/middleware-retry': 2.3.1
      '@smithy/middleware-serde': 2.3.0
      '@smithy/middleware-stack': 2.2.0
      '@smithy/node-config-provider': 2.3.0
      '@smithy/node-http-handler': 2.5.0
      '@smithy/protocol-http': 3.3.0
      '@smithy/smithy-client': 2.5.1
      '@smithy/types': 2.12.0
      '@smithy/url-parser': 2.2.0
      '@smithy/util-base64': 2.3.0
      '@smithy/util-body-length-browser': 2.2.0
      '@smithy/util-body-length-node': 2.3.0
      '@smithy/util-defaults-mode-browser': 2.2.1
      '@smithy/util-defaults-mode-node': 2.3.1
      '@smithy/util-endpoints': 1.2.0
      '@smithy/util-retry': 2.2.0
      '@smithy/util-stream': 2.2.0
      '@smithy/util-utf8': 2.3.0
      '@smithy/util-waiter': 2.2.0
      tslib: 2.6.2
    transitivePeerDependencies:
      - '@aws-sdk/client-sso-oidc'
      - '@aws-sdk/client-sts'
      - aws-crt

  /@aws-sdk/client-sso-oidc@3.540.0(@aws-sdk/credential-provider-node@3.540.0):
    resolution: {integrity: sha512-LZYK0lBRQK8D8M3Sqc96XiXkAV2v70zhTtF6weyzEpgwxZMfSuFJjs0jFyhaeZBZbZv7BBghIdhJ5TPavNxGMQ==}
    engines: {node: '>=14.0.0'}
    peerDependencies:
      '@aws-sdk/credential-provider-node': ^3.540.0
    peerDependenciesMeta:
      '@aws-sdk/credential-provider-node':
        optional: true
    dependencies:
      '@aws-crypto/sha256-browser': 3.0.0
      '@aws-crypto/sha256-js': 3.0.0
      '@aws-sdk/client-sts': 3.540.0(@aws-sdk/credential-provider-node@3.540.0)
      '@aws-sdk/core': 3.535.0
      '@aws-sdk/credential-provider-node': 3.540.0
      '@aws-sdk/middleware-host-header': 3.535.0
      '@aws-sdk/middleware-logger': 3.535.0
      '@aws-sdk/middleware-recursion-detection': 3.535.0
      '@aws-sdk/middleware-user-agent': 3.540.0
      '@aws-sdk/region-config-resolver': 3.535.0
      '@aws-sdk/types': 3.535.0
      '@aws-sdk/util-endpoints': 3.540.0
      '@aws-sdk/util-user-agent-browser': 3.535.0
      '@aws-sdk/util-user-agent-node': 3.535.0
      '@smithy/config-resolver': 2.2.0
      '@smithy/core': 1.4.0
      '@smithy/fetch-http-handler': 2.5.0
      '@smithy/hash-node': 2.2.0
      '@smithy/invalid-dependency': 2.2.0
      '@smithy/middleware-content-length': 2.2.0
      '@smithy/middleware-endpoint': 2.5.0
      '@smithy/middleware-retry': 2.2.0
      '@smithy/middleware-serde': 2.3.0
      '@smithy/middleware-stack': 2.2.0
      '@smithy/node-config-provider': 2.3.0
      '@smithy/node-http-handler': 2.5.0
      '@smithy/protocol-http': 3.3.0
      '@smithy/smithy-client': 2.5.0
      '@smithy/types': 2.12.0
      '@smithy/url-parser': 2.2.0
      '@smithy/util-base64': 2.3.0
      '@smithy/util-body-length-browser': 2.2.0
      '@smithy/util-body-length-node': 2.3.0
      '@smithy/util-defaults-mode-browser': 2.2.0
      '@smithy/util-defaults-mode-node': 2.3.0
      '@smithy/util-endpoints': 1.2.0
      '@smithy/util-middleware': 2.2.0
      '@smithy/util-retry': 2.2.0
      '@smithy/util-utf8': 2.3.0
      tslib: 2.6.2
    transitivePeerDependencies:
      - aws-crt

  /@aws-sdk/client-sso@3.540.0:
    resolution: {integrity: sha512-rrQZMuw4sxIo3eyAUUzPQRA336mPRnrAeSlSdVHBKZD8Fjvoy0lYry2vNhkPLpFZLso1J66KRyuIv4LzRR3v1Q==}
    engines: {node: '>=14.0.0'}
    dependencies:
      '@aws-crypto/sha256-browser': 3.0.0
      '@aws-crypto/sha256-js': 3.0.0
      '@aws-sdk/core': 3.535.0
      '@aws-sdk/middleware-host-header': 3.535.0
      '@aws-sdk/middleware-logger': 3.535.0
      '@aws-sdk/middleware-recursion-detection': 3.535.0
      '@aws-sdk/middleware-user-agent': 3.540.0
      '@aws-sdk/region-config-resolver': 3.535.0
      '@aws-sdk/types': 3.535.0
      '@aws-sdk/util-endpoints': 3.540.0
      '@aws-sdk/util-user-agent-browser': 3.535.0
      '@aws-sdk/util-user-agent-node': 3.535.0
      '@smithy/config-resolver': 2.2.0
      '@smithy/core': 1.4.0
      '@smithy/fetch-http-handler': 2.5.0
      '@smithy/hash-node': 2.2.0
      '@smithy/invalid-dependency': 2.2.0
      '@smithy/middleware-content-length': 2.2.0
      '@smithy/middleware-endpoint': 2.5.0
      '@smithy/middleware-retry': 2.2.0
      '@smithy/middleware-serde': 2.3.0
      '@smithy/middleware-stack': 2.2.0
      '@smithy/node-config-provider': 2.3.0
      '@smithy/node-http-handler': 2.5.0
      '@smithy/protocol-http': 3.3.0
      '@smithy/smithy-client': 2.5.0
      '@smithy/types': 2.12.0
      '@smithy/url-parser': 2.2.0
      '@smithy/util-base64': 2.3.0
      '@smithy/util-body-length-browser': 2.2.0
      '@smithy/util-body-length-node': 2.3.0
      '@smithy/util-defaults-mode-browser': 2.2.0
      '@smithy/util-defaults-mode-node': 2.3.0
      '@smithy/util-endpoints': 1.2.0
      '@smithy/util-middleware': 2.2.0
      '@smithy/util-retry': 2.2.0
      '@smithy/util-utf8': 2.3.0
      tslib: 2.6.2
    transitivePeerDependencies:
      - aws-crt

  /@aws-sdk/client-sso@3.568.0:
    resolution: {integrity: sha512-LSD7k0ZBQNWouTN5dYpUkeestoQ+r5u6cp6o+FATKeiFQET85RNA3xJ4WPnOI5rBC1PETKhQXvF44863P3hCaQ==}
    engines: {node: '>=16.0.0'}
    dependencies:
      '@aws-crypto/sha256-browser': 3.0.0
      '@aws-crypto/sha256-js': 3.0.0
      '@aws-sdk/core': 3.567.0
      '@aws-sdk/middleware-host-header': 3.567.0
      '@aws-sdk/middleware-logger': 3.568.0
      '@aws-sdk/middleware-recursion-detection': 3.567.0
      '@aws-sdk/middleware-user-agent': 3.567.0
      '@aws-sdk/region-config-resolver': 3.567.0
      '@aws-sdk/types': 3.567.0
      '@aws-sdk/util-endpoints': 3.567.0
      '@aws-sdk/util-user-agent-browser': 3.567.0
      '@aws-sdk/util-user-agent-node': 3.568.0
      '@smithy/config-resolver': 2.2.0
      '@smithy/core': 1.4.2
      '@smithy/fetch-http-handler': 2.5.0
      '@smithy/hash-node': 2.2.0
      '@smithy/invalid-dependency': 2.2.0
      '@smithy/middleware-content-length': 2.2.0
      '@smithy/middleware-endpoint': 2.5.1
      '@smithy/middleware-retry': 2.3.1
      '@smithy/middleware-serde': 2.3.0
      '@smithy/middleware-stack': 2.2.0
      '@smithy/node-config-provider': 2.3.0
      '@smithy/node-http-handler': 2.5.0
      '@smithy/protocol-http': 3.3.0
      '@smithy/smithy-client': 2.5.1
      '@smithy/types': 2.12.0
      '@smithy/url-parser': 2.2.0
      '@smithy/util-base64': 2.3.0
      '@smithy/util-body-length-browser': 2.2.0
      '@smithy/util-body-length-node': 2.3.0
      '@smithy/util-defaults-mode-browser': 2.2.1
      '@smithy/util-defaults-mode-node': 2.3.1
      '@smithy/util-endpoints': 1.2.0
      '@smithy/util-middleware': 2.2.0
      '@smithy/util-retry': 2.2.0
      '@smithy/util-utf8': 2.3.0
      tslib: 2.6.2
    transitivePeerDependencies:
      - aws-crt

  /@aws-sdk/client-sts@3.540.0(@aws-sdk/credential-provider-node@3.540.0):
    resolution: {integrity: sha512-ITHUQxvpqfQX6obfpIi3KYGzZYfe/I5Ixjfxoi5lB7ISCtmxqObKB1fzD93wonkMJytJ7LUO8panZl/ojiJ1uw==}
    engines: {node: '>=14.0.0'}
    peerDependencies:
      '@aws-sdk/credential-provider-node': ^3.540.0
    peerDependenciesMeta:
      '@aws-sdk/credential-provider-node':
        optional: true
    dependencies:
      '@aws-crypto/sha256-browser': 3.0.0
      '@aws-crypto/sha256-js': 3.0.0
      '@aws-sdk/core': 3.535.0
      '@aws-sdk/credential-provider-node': 3.540.0
      '@aws-sdk/middleware-host-header': 3.535.0
      '@aws-sdk/middleware-logger': 3.535.0
      '@aws-sdk/middleware-recursion-detection': 3.535.0
      '@aws-sdk/middleware-user-agent': 3.540.0
      '@aws-sdk/region-config-resolver': 3.535.0
      '@aws-sdk/types': 3.535.0
      '@aws-sdk/util-endpoints': 3.540.0
      '@aws-sdk/util-user-agent-browser': 3.535.0
      '@aws-sdk/util-user-agent-node': 3.535.0
      '@smithy/config-resolver': 2.2.0
      '@smithy/core': 1.4.0
      '@smithy/fetch-http-handler': 2.5.0
      '@smithy/hash-node': 2.2.0
      '@smithy/invalid-dependency': 2.2.0
      '@smithy/middleware-content-length': 2.2.0
      '@smithy/middleware-endpoint': 2.5.0
      '@smithy/middleware-retry': 2.2.0
      '@smithy/middleware-serde': 2.3.0
      '@smithy/middleware-stack': 2.2.0
      '@smithy/node-config-provider': 2.3.0
      '@smithy/node-http-handler': 2.5.0
      '@smithy/protocol-http': 3.3.0
      '@smithy/smithy-client': 2.5.0
      '@smithy/types': 2.12.0
      '@smithy/url-parser': 2.2.0
      '@smithy/util-base64': 2.3.0
      '@smithy/util-body-length-browser': 2.2.0
      '@smithy/util-body-length-node': 2.3.0
      '@smithy/util-defaults-mode-browser': 2.2.0
      '@smithy/util-defaults-mode-node': 2.3.0
      '@smithy/util-endpoints': 1.2.0
      '@smithy/util-middleware': 2.2.0
      '@smithy/util-retry': 2.2.0
      '@smithy/util-utf8': 2.3.0
      tslib: 2.6.2
    transitivePeerDependencies:
      - aws-crt

  /@aws-sdk/core@3.535.0:
    resolution: {integrity: sha512-+Yusa9HziuaEDta1UaLEtMAtmgvxdxhPn7jgfRY6PplqAqgsfa5FR83sxy5qr2q7xjQTwHtV4MjQVuOjG9JsLw==}
    engines: {node: '>=14.0.0'}
    dependencies:
      '@smithy/core': 1.4.0
      '@smithy/protocol-http': 3.3.0
      '@smithy/signature-v4': 2.2.0
      '@smithy/smithy-client': 2.5.0
      '@smithy/types': 2.12.0
      fast-xml-parser: 4.2.5
      tslib: 2.6.2

  /@aws-sdk/core@3.567.0:
    resolution: {integrity: sha512-zUDEQhC7blOx6sxhHdT75x98+SXQVdUIMu8z8AjqMWiYK2v4WkOS8i6dOS4E5OjL5J1Ac+ruy8op/Bk4AFqSIw==}
    engines: {node: '>=16.0.0'}
    dependencies:
      '@smithy/core': 1.4.2
      '@smithy/protocol-http': 3.3.0
      '@smithy/signature-v4': 2.3.0
      '@smithy/smithy-client': 2.5.1
      '@smithy/types': 2.12.0
      fast-xml-parser: 4.2.5
      tslib: 2.6.2

  /@aws-sdk/credential-provider-env@3.535.0:
    resolution: {integrity: sha512-XppwO8c0GCGSAvdzyJOhbtktSEaShg14VJKg8mpMa1XcgqzmcqqHQjtDWbx5rZheY1VdpXZhpEzJkB6LpQejpA==}
    engines: {node: '>=14.0.0'}
    dependencies:
      '@aws-sdk/types': 3.535.0
      '@smithy/property-provider': 2.2.0
      '@smithy/types': 2.12.0
      tslib: 2.6.2

  /@aws-sdk/credential-provider-env@3.568.0:
    resolution: {integrity: sha512-MVTQoZwPnP1Ev5A7LG+KzeU6sCB8BcGkZeDT1z1V5Wt7GPq0MgFQTSSjhImnB9jqRSZkl1079Bt3PbO6lfIS8g==}
    engines: {node: '>=16.0.0'}
    dependencies:
      '@aws-sdk/types': 3.567.0
      '@smithy/property-provider': 2.2.0
      '@smithy/types': 2.12.0
      tslib: 2.6.2

  /@aws-sdk/credential-provider-http@3.535.0:
    resolution: {integrity: sha512-kdj1wCmOMZ29jSlUskRqN04S6fJ4dvt0Nq9Z32SA6wO7UG8ht6Ot9h/au/eTWJM3E1somZ7D771oK7dQt9b8yw==}
    engines: {node: '>=14.0.0'}
    dependencies:
      '@aws-sdk/types': 3.535.0
      '@smithy/fetch-http-handler': 2.5.0
      '@smithy/node-http-handler': 2.5.0
      '@smithy/property-provider': 2.2.0
      '@smithy/protocol-http': 3.3.0
      '@smithy/smithy-client': 2.5.0
      '@smithy/types': 2.12.0
      '@smithy/util-stream': 2.2.0
      tslib: 2.6.2

  /@aws-sdk/credential-provider-http@3.568.0:
    resolution: {integrity: sha512-gL0NlyI2eW17hnCrh45hZV+qjtBquB+Bckiip9R6DIVRKqYcoILyiFhuOgf2bXeF23gVh6j18pvUvIoTaFWs5w==}
    engines: {node: '>=16.0.0'}
    dependencies:
      '@aws-sdk/types': 3.567.0
      '@smithy/fetch-http-handler': 2.5.0
      '@smithy/node-http-handler': 2.5.0
      '@smithy/property-provider': 2.2.0
      '@smithy/protocol-http': 3.3.0
      '@smithy/smithy-client': 2.5.1
      '@smithy/types': 2.12.0
      '@smithy/util-stream': 2.2.0
      tslib: 2.6.2

  /@aws-sdk/credential-provider-ini@3.540.0(@aws-sdk/credential-provider-node@3.540.0):
    resolution: {integrity: sha512-igN/RbsnulIBwqXbwsWmR3srqmtbPF1dm+JteGvUY31FW65fTVvWvSr945Y/cf1UbhPmIQXntlsqESqpkhTHwg==}
    engines: {node: '>=14.0.0'}
    dependencies:
      '@aws-sdk/client-sts': 3.540.0(@aws-sdk/credential-provider-node@3.540.0)
      '@aws-sdk/credential-provider-env': 3.535.0
      '@aws-sdk/credential-provider-process': 3.535.0
      '@aws-sdk/credential-provider-sso': 3.540.0(@aws-sdk/credential-provider-node@3.540.0)
      '@aws-sdk/credential-provider-web-identity': 3.540.0(@aws-sdk/credential-provider-node@3.540.0)
      '@aws-sdk/types': 3.535.0
      '@smithy/credential-provider-imds': 2.3.0
      '@smithy/property-provider': 2.2.0
      '@smithy/shared-ini-file-loader': 2.4.0
      '@smithy/types': 2.12.0
      tslib: 2.6.2
    transitivePeerDependencies:
      - '@aws-sdk/credential-provider-node'
      - aws-crt

  /@aws-sdk/credential-provider-ini@3.568.0:
    resolution: {integrity: sha512-m5DUN9mpto5DhEvo6w3+8SS6q932ja37rTNvpPqWJIaWhj7OorAwVirSaJQAQB/M8+XCUIrUonxytphZB28qGQ==}
    engines: {node: '>=16.0.0'}
    peerDependencies:
      '@aws-sdk/client-sts': ^3.568.0
    peerDependenciesMeta:
      '@aws-sdk/client-sts':
        optional: true
    dependencies:
      '@aws-sdk/credential-provider-env': 3.568.0
      '@aws-sdk/credential-provider-process': 3.568.0
      '@aws-sdk/credential-provider-sso': 3.568.0
      '@aws-sdk/credential-provider-web-identity': 3.568.0
      '@aws-sdk/types': 3.567.0
      '@smithy/credential-provider-imds': 2.3.0
      '@smithy/property-provider': 2.2.0
      '@smithy/shared-ini-file-loader': 2.4.0
      '@smithy/types': 2.12.0
      tslib: 2.6.2
    transitivePeerDependencies:
      - '@aws-sdk/client-sso-oidc'
      - aws-crt

  /@aws-sdk/credential-provider-node@3.540.0:
    resolution: {integrity: sha512-HKQZJbLHlrHX9A0B1poiYNXIIQfy8whTjuosTCYKPDBhhUyVAQfxy/KG726j0v43IhaNPLgTGZCJve4hAsazSw==}
    engines: {node: '>=14.0.0'}
    dependencies:
      '@aws-sdk/credential-provider-env': 3.535.0
      '@aws-sdk/credential-provider-http': 3.535.0
      '@aws-sdk/credential-provider-ini': 3.540.0(@aws-sdk/credential-provider-node@3.540.0)
      '@aws-sdk/credential-provider-process': 3.535.0
      '@aws-sdk/credential-provider-sso': 3.540.0(@aws-sdk/credential-provider-node@3.540.0)
      '@aws-sdk/credential-provider-web-identity': 3.540.0(@aws-sdk/credential-provider-node@3.540.0)
      '@aws-sdk/types': 3.535.0
      '@smithy/credential-provider-imds': 2.3.0
      '@smithy/property-provider': 2.2.0
      '@smithy/shared-ini-file-loader': 2.4.0
      '@smithy/types': 2.12.0
      tslib: 2.6.2
    transitivePeerDependencies:
      - aws-crt

  /@aws-sdk/credential-provider-node@3.568.0:
    resolution: {integrity: sha512-gGvBHzVAwDPMwgiAOkigm6eKg0EHIStpwDW4z4XRoSJCcSTyBQ8qqUkoJY7b5Hoju25zBsrB8PvQnZgJU/NYmA==}
    engines: {node: '>=16.0.0'}
    dependencies:
      '@aws-sdk/credential-provider-env': 3.568.0
      '@aws-sdk/credential-provider-http': 3.568.0
      '@aws-sdk/credential-provider-ini': 3.568.0
      '@aws-sdk/credential-provider-process': 3.568.0
      '@aws-sdk/credential-provider-sso': 3.568.0
      '@aws-sdk/credential-provider-web-identity': 3.568.0
      '@aws-sdk/types': 3.567.0
      '@smithy/credential-provider-imds': 2.3.0
      '@smithy/property-provider': 2.2.0
      '@smithy/shared-ini-file-loader': 2.4.0
      '@smithy/types': 2.12.0
      tslib: 2.6.2
    transitivePeerDependencies:
      - '@aws-sdk/client-sso-oidc'
      - '@aws-sdk/client-sts'
      - aws-crt

  /@aws-sdk/credential-provider-process@3.535.0:
    resolution: {integrity: sha512-9O1OaprGCnlb/kYl8RwmH7Mlg8JREZctB8r9sa1KhSsWFq/SWO0AuJTyowxD7zL5PkeS4eTvzFFHWCa3OO5epA==}
    engines: {node: '>=14.0.0'}
    dependencies:
      '@aws-sdk/types': 3.535.0
      '@smithy/property-provider': 2.2.0
      '@smithy/shared-ini-file-loader': 2.4.0
      '@smithy/types': 2.12.0
      tslib: 2.6.2

  /@aws-sdk/credential-provider-process@3.568.0:
    resolution: {integrity: sha512-r01zbXbanP17D+bQUb7mD8Iu2SuayrrYZ0Slgvx32qgz47msocV9EPCSwI4Hkw2ZtEPCeLQR4XCqFJB1D9P50w==}
    engines: {node: '>=16.0.0'}
    dependencies:
      '@aws-sdk/types': 3.567.0
      '@smithy/property-provider': 2.2.0
      '@smithy/shared-ini-file-loader': 2.4.0
      '@smithy/types': 2.12.0
      tslib: 2.6.2

  /@aws-sdk/credential-provider-sso@3.540.0(@aws-sdk/credential-provider-node@3.540.0):
    resolution: {integrity: sha512-tKkFqK227LF5ajc5EL6asXS32p3nkofpP8G7NRpU7zOEOQCg01KUc4JRX+ItI0T007CiN1J19yNoFqHLT/SqHg==}
    engines: {node: '>=14.0.0'}
    dependencies:
      '@aws-sdk/client-sso': 3.540.0
      '@aws-sdk/token-providers': 3.540.0(@aws-sdk/credential-provider-node@3.540.0)
      '@aws-sdk/types': 3.535.0
      '@smithy/property-provider': 2.2.0
      '@smithy/shared-ini-file-loader': 2.4.0
      '@smithy/types': 2.12.0
      tslib: 2.6.2
    transitivePeerDependencies:
      - '@aws-sdk/credential-provider-node'
      - aws-crt

  /@aws-sdk/credential-provider-sso@3.568.0:
    resolution: {integrity: sha512-+TA77NWOEXMUcfLoOuim6xiyXFg1GqHj55ggI1goTKGVvdHYZ+rhxZbwjI29+ewzPt/qcItDJcvhrjOrg9lCag==}
    engines: {node: '>=16.0.0'}
    dependencies:
      '@aws-sdk/client-sso': 3.568.0
      '@aws-sdk/token-providers': 3.568.0
      '@aws-sdk/types': 3.567.0
      '@smithy/property-provider': 2.2.0
      '@smithy/shared-ini-file-loader': 2.4.0
      '@smithy/types': 2.12.0
      tslib: 2.6.2
    transitivePeerDependencies:
      - '@aws-sdk/client-sso-oidc'
      - aws-crt

  /@aws-sdk/credential-provider-web-identity@3.540.0(@aws-sdk/credential-provider-node@3.540.0):
    resolution: {integrity: sha512-OpDm9w3A168B44hSjpnvECP4rvnFzD86rN4VYdGADuCvEa5uEcdA/JuT5WclFPDqdWEmFBqS1pxBIJBf0g2Q9Q==}
    engines: {node: '>=14.0.0'}
    dependencies:
      '@aws-sdk/client-sts': 3.540.0(@aws-sdk/credential-provider-node@3.540.0)
      '@aws-sdk/types': 3.535.0
      '@smithy/property-provider': 2.2.0
      '@smithy/types': 2.12.0
      tslib: 2.6.2
    transitivePeerDependencies:
      - '@aws-sdk/credential-provider-node'
      - aws-crt

  /@aws-sdk/credential-provider-web-identity@3.568.0:
    resolution: {integrity: sha512-ZJSmTmoIdg6WqAULjYzaJ3XcbgBzVy36lir6Y0UBMRGaxDgos1AARuX6EcYzXOl+ksLvxt/xMQ+3aYh1LWfKSw==}
    engines: {node: '>=16.0.0'}
    peerDependencies:
      '@aws-sdk/client-sts': ^3.568.0
    peerDependenciesMeta:
      '@aws-sdk/client-sts':
        optional: true
    dependencies:
      '@aws-sdk/types': 3.567.0
      '@smithy/property-provider': 2.2.0
      '@smithy/types': 2.12.0
      tslib: 2.6.2

  /@aws-sdk/middleware-bucket-endpoint@3.568.0:
    resolution: {integrity: sha512-uc/nbSpXv64ct/wV3Ksz0/bXAsEtXuoZu5J9FTcFnM7c2MSofa0YQrtrJ8cG65uGbdeiFoJwPA048BTG/ilhCA==}
    engines: {node: '>=16.0.0'}
    dependencies:
      '@aws-sdk/types': 3.567.0
      '@aws-sdk/util-arn-parser': 3.568.0
      '@smithy/node-config-provider': 2.3.0
      '@smithy/protocol-http': 3.3.0
      '@smithy/types': 2.12.0
      '@smithy/util-config-provider': 2.3.0
      tslib: 2.6.2

  /@aws-sdk/middleware-expect-continue@3.567.0:
    resolution: {integrity: sha512-diFpWk0HEkzWMc5+PanwlwiCp8iy9INc2ID/dS0jSQQVH3vIj2F129oX5spRVmCk+N5Dt2zRlVmyrPRYbPWnoA==}
    engines: {node: '>=16.0.0'}
    dependencies:
      '@aws-sdk/types': 3.567.0
      '@smithy/protocol-http': 3.3.0
      '@smithy/types': 2.12.0
      tslib: 2.6.2

  /@aws-sdk/middleware-flexible-checksums@3.567.0:
    resolution: {integrity: sha512-HwDONfEbfOgaB7TAKMr194mLyott4djz4QKEGtcR2qUduV5D9yzsDGzth14fyFRVZvdtpeixsXOcQTyqQpRLhA==}
    engines: {node: '>=16.0.0'}
    dependencies:
      '@aws-crypto/crc32': 3.0.0
      '@aws-crypto/crc32c': 3.0.0
      '@aws-sdk/types': 3.567.0
      '@smithy/is-array-buffer': 2.2.0
      '@smithy/protocol-http': 3.3.0
      '@smithy/types': 2.12.0
      '@smithy/util-utf8': 2.3.0
      tslib: 2.6.2

  /@aws-sdk/middleware-host-header@3.535.0:
    resolution: {integrity: sha512-0h6TWjBWtDaYwHMQJI9ulafeS4lLaw1vIxRjbpH0svFRt6Eve+Sy8NlVhECfTU2hNz/fLubvrUxsXoThaLBIew==}
    engines: {node: '>=14.0.0'}
    dependencies:
      '@aws-sdk/types': 3.535.0
      '@smithy/protocol-http': 3.3.0
      '@smithy/types': 2.12.0
      tslib: 2.6.2

  /@aws-sdk/middleware-host-header@3.567.0:
    resolution: {integrity: sha512-zQHHj2N3in9duKghH7AuRNrOMLnKhW6lnmb7dznou068DJtDr76w475sHp2TF0XELsOGENbbBsOlN/S5QBFBVQ==}
    engines: {node: '>=16.0.0'}
    dependencies:
      '@aws-sdk/types': 3.567.0
      '@smithy/protocol-http': 3.3.0
      '@smithy/types': 2.12.0
      tslib: 2.6.2

  /@aws-sdk/middleware-location-constraint@3.567.0:
    resolution: {integrity: sha512-XiGTH4VxrJ5fj6zeF6UL5U5EuJwLqj9bHW5pB+EKfw0pmbnyqfRdYNt46v4GsQql2iVOq1Z/Fiv754nIItBI/A==}
    engines: {node: '>=16.0.0'}
    dependencies:
      '@aws-sdk/types': 3.567.0
      '@smithy/types': 2.12.0
      tslib: 2.6.2

  /@aws-sdk/middleware-logger@3.535.0:
    resolution: {integrity: sha512-huNHpONOrEDrdRTvSQr1cJiRMNf0S52NDXtaPzdxiubTkP+vni2MohmZANMOai/qT0olmEVX01LhZ0ZAOgmg6A==}
    engines: {node: '>=14.0.0'}
    dependencies:
      '@aws-sdk/types': 3.535.0
      '@smithy/types': 2.12.0
      tslib: 2.6.2

  /@aws-sdk/middleware-logger@3.568.0:
    resolution: {integrity: sha512-BinH72RG7K3DHHC1/tCulocFv+ZlQ9SrPF9zYT0T1OT95JXuHhB7fH8gEABrc6DAtOdJJh2fgxQjPy5tzPtsrA==}
    engines: {node: '>=16.0.0'}
    dependencies:
      '@aws-sdk/types': 3.567.0
      '@smithy/types': 2.12.0
      tslib: 2.6.2

  /@aws-sdk/middleware-recursion-detection@3.535.0:
    resolution: {integrity: sha512-am2qgGs+gwqmR4wHLWpzlZ8PWhm4ktj5bYSgDrsOfjhdBlWNxvPoID9/pDAz5RWL48+oH7I6SQzMqxXsFDikrw==}
    engines: {node: '>=14.0.0'}
    dependencies:
      '@aws-sdk/types': 3.535.0
      '@smithy/protocol-http': 3.3.0
      '@smithy/types': 2.12.0
      tslib: 2.6.2

  /@aws-sdk/middleware-recursion-detection@3.567.0:
    resolution: {integrity: sha512-rFk3QhdT4IL6O/UWHmNdjJiURutBCy+ogGqaNHf/RELxgXH3KmYorLwCe0eFb5hq8f6vr3zl4/iH7YtsUOuo1w==}
    engines: {node: '>=16.0.0'}
    dependencies:
      '@aws-sdk/types': 3.567.0
      '@smithy/protocol-http': 3.3.0
      '@smithy/types': 2.12.0
      tslib: 2.6.2

  /@aws-sdk/middleware-sdk-s3@3.568.0:
    resolution: {integrity: sha512-7NBsLEBu31Se8m3uzSkhRqWBKiqU4Mg7YkgUppWvumZahVw2Spuly8lZ3bhHF0c9he7NmZyJqhrHd772hdTXAQ==}
    engines: {node: '>=16.0.0'}
    dependencies:
      '@aws-sdk/types': 3.567.0
      '@aws-sdk/util-arn-parser': 3.568.0
      '@smithy/node-config-provider': 2.3.0
      '@smithy/protocol-http': 3.3.0
      '@smithy/signature-v4': 2.3.0
      '@smithy/smithy-client': 2.5.1
      '@smithy/types': 2.12.0
      '@smithy/util-config-provider': 2.3.0
      tslib: 2.6.2

  /@aws-sdk/middleware-signing@3.567.0:
    resolution: {integrity: sha512-aE4/ysosM01di2sGs0q7UfhZ4EXMhEfOKrgQhi6b3h4BuClDdsP7bo3bkHEkx7aCKD6mb5/q4qlbph9FRQeTFg==}
    engines: {node: '>=16.0.0'}
    dependencies:
      '@aws-sdk/types': 3.567.0
      '@smithy/property-provider': 2.2.0
      '@smithy/protocol-http': 3.3.0
      '@smithy/signature-v4': 2.3.0
      '@smithy/types': 2.12.0
      '@smithy/util-middleware': 2.2.0
      tslib: 2.6.2

  /@aws-sdk/middleware-ssec@3.567.0:
    resolution: {integrity: sha512-lhpBwFi3Tcw+jlOdaCsg3lCAg4oOSJB00bW/aLTFeZWutwi9VexMmsddZllx99lN+LDeCjryNyVd2TCRCKwYhQ==}
    engines: {node: '>=16.0.0'}
    dependencies:
      '@aws-sdk/types': 3.567.0
      '@smithy/types': 2.12.0
      tslib: 2.6.2

  /@aws-sdk/middleware-user-agent@3.540.0:
    resolution: {integrity: sha512-8Rd6wPeXDnOYzWj1XCmOKcx/Q87L0K1/EHqOBocGjLVbN3gmRxBvpmR1pRTjf7IsWfnnzN5btqtcAkfDPYQUMQ==}
    engines: {node: '>=14.0.0'}
    dependencies:
      '@aws-sdk/types': 3.535.0
      '@aws-sdk/util-endpoints': 3.540.0
      '@smithy/protocol-http': 3.3.0
      '@smithy/types': 2.12.0
      tslib: 2.6.2

  /@aws-sdk/middleware-user-agent@3.567.0:
    resolution: {integrity: sha512-a7DBGMRBLWJU3BqrQjOtKS4/RcCh/BhhKqwjCE0FEhhm6A/GGuAs/DcBGOl6Y8Wfsby3vejSlppTLH/qtV1E9w==}
    engines: {node: '>=16.0.0'}
    dependencies:
      '@aws-sdk/types': 3.567.0
      '@aws-sdk/util-endpoints': 3.567.0
      '@smithy/protocol-http': 3.3.0
      '@smithy/types': 2.12.0
      tslib: 2.6.2

  /@aws-sdk/region-config-resolver@3.535.0:
    resolution: {integrity: sha512-IXOznDiaItBjsQy4Fil0kzX/J3HxIOknEphqHbOfUf+LpA5ugcsxuQQONrbEQusCBnfJyymrldBvBhFmtlU9Wg==}
    engines: {node: '>=14.0.0'}
    dependencies:
      '@aws-sdk/types': 3.535.0
      '@smithy/node-config-provider': 2.3.0
      '@smithy/types': 2.12.0
      '@smithy/util-config-provider': 2.3.0
      '@smithy/util-middleware': 2.2.0
      tslib: 2.6.2

  /@aws-sdk/region-config-resolver@3.567.0:
    resolution: {integrity: sha512-VMDyYi5Dh2NydDiIARZ19DwMfbyq0llS736cp47qopmO6wzdeul7WRTx8NKfEYN0/AwEaqmTW0ohx58jSB1lYg==}
    engines: {node: '>=16.0.0'}
    dependencies:
      '@aws-sdk/types': 3.567.0
      '@smithy/node-config-provider': 2.3.0
      '@smithy/types': 2.12.0
      '@smithy/util-config-provider': 2.3.0
      '@smithy/util-middleware': 2.2.0
      tslib: 2.6.2

  /@aws-sdk/signature-v4-multi-region@3.568.0:
    resolution: {integrity: sha512-KV/M50gicTHytx2Q0y1eHQX4OlRaj2Kcs24AjCrM4KqB1sTXXBr53OgSORvL+iikHZbyAvE5GK19lK30GiuItQ==}
    engines: {node: '>=16.0.0'}
    dependencies:
      '@aws-sdk/middleware-sdk-s3': 3.568.0
      '@aws-sdk/types': 3.567.0
      '@smithy/protocol-http': 3.3.0
      '@smithy/signature-v4': 2.3.0
      '@smithy/types': 2.12.0
      tslib: 2.6.2

  /@aws-sdk/token-providers@3.540.0(@aws-sdk/credential-provider-node@3.540.0):
    resolution: {integrity: sha512-9BvtiVEZe5Ev88Wa4ZIUbtT6BVcPwhxmVInQ6c12MYNb0WNL54BN6wLy/eknAfF05gpX2/NDU2pUDOyMPdm/+g==}
    engines: {node: '>=14.0.0'}
    dependencies:
      '@aws-sdk/client-sso-oidc': 3.540.0(@aws-sdk/credential-provider-node@3.540.0)
      '@aws-sdk/types': 3.535.0
      '@smithy/property-provider': 2.2.0
      '@smithy/shared-ini-file-loader': 2.4.0
      '@smithy/types': 2.12.0
      tslib: 2.6.2
    transitivePeerDependencies:
      - '@aws-sdk/credential-provider-node'
      - aws-crt

  /@aws-sdk/token-providers@3.568.0:
    resolution: {integrity: sha512-mCQElYzY5N2JlXB7LyjOoLvRN/JiSV+E9szLwhYN3dleTUCMbGqWb7RiAR2V3fO+mz8f9kR7DThTExKJbKogKw==}
    engines: {node: '>=16.0.0'}
    peerDependencies:
      '@aws-sdk/client-sso-oidc': ^3.568.0
    peerDependenciesMeta:
      '@aws-sdk/client-sso-oidc':
        optional: true
    dependencies:
      '@aws-sdk/types': 3.567.0
      '@smithy/property-provider': 2.2.0
      '@smithy/shared-ini-file-loader': 2.4.0
      '@smithy/types': 2.12.0
      tslib: 2.6.2

  /@aws-sdk/types@3.535.0:
    resolution: {integrity: sha512-aY4MYfduNj+sRR37U7XxYR8wemfbKP6lx00ze2M2uubn7mZotuVrWYAafbMSXrdEMSToE5JDhr28vArSOoLcSg==}
    engines: {node: '>=14.0.0'}
    dependencies:
      '@smithy/types': 2.12.0
      tslib: 2.6.2

  /@aws-sdk/types@3.567.0:
    resolution: {integrity: sha512-JBznu45cdgQb8+T/Zab7WpBmfEAh77gsk99xuF4biIb2Sw1mdseONdoGDjEJX57a25TzIv/WUJ2oABWumckz1A==}
    engines: {node: '>=16.0.0'}
    dependencies:
      '@smithy/types': 2.12.0
      tslib: 2.6.2

  /@aws-sdk/util-arn-parser@3.568.0:
    resolution: {integrity: sha512-XUKJWWo+KOB7fbnPP0+g/o5Ulku/X53t7i/h+sPHr5xxYTJJ9CYnbToo95mzxe7xWvkLrsNtJ8L+MnNn9INs2w==}
    engines: {node: '>=16.0.0'}
    dependencies:
      tslib: 2.6.2

  /@aws-sdk/util-endpoints@3.540.0:
    resolution: {integrity: sha512-1kMyQFAWx6f8alaI6UT65/5YW/7pDWAKAdNwL6vuJLea03KrZRX3PMoONOSJpAS5m3Ot7HlWZvf3wZDNTLELZw==}
    engines: {node: '>=14.0.0'}
    dependencies:
      '@aws-sdk/types': 3.535.0
      '@smithy/types': 2.12.0
      '@smithy/util-endpoints': 1.2.0
      tslib: 2.6.2

  /@aws-sdk/util-endpoints@3.567.0:
    resolution: {integrity: sha512-WVhot3qmi0BKL9ZKnUqsvCd++4RF2DsJIG32NlRaml1FT9KaqSzNv0RXeA6k/kYwiiNT7y3YWu3Lbzy7c6vG9g==}
    engines: {node: '>=16.0.0'}
    dependencies:
      '@aws-sdk/types': 3.567.0
      '@smithy/types': 2.12.0
      '@smithy/util-endpoints': 1.2.0
      tslib: 2.6.2

  /@aws-sdk/util-locate-window@3.535.0:
    resolution: {integrity: sha512-PHJ3SL6d2jpcgbqdgiPxkXpu7Drc2PYViwxSIqvvMKhDwzSB1W3mMvtpzwKM4IE7zLFodZo0GKjJ9AsoXndXhA==}
    engines: {node: '>=14.0.0'}
    dependencies:
      tslib: 2.6.2

  /@aws-sdk/util-user-agent-browser@3.535.0:
    resolution: {integrity: sha512-RWMcF/xV5n+nhaA/Ff5P3yNP3Kur/I+VNZngog4TEs92oB/nwOdAg/2JL8bVAhUbMrjTjpwm7PItziYFQoqyig==}
    dependencies:
      '@aws-sdk/types': 3.535.0
      '@smithy/types': 2.12.0
      bowser: 2.11.0
      tslib: 2.6.2

  /@aws-sdk/util-user-agent-browser@3.567.0:
    resolution: {integrity: sha512-cqP0uXtZ7m7hRysf3fRyJwcY1jCgQTpJy7BHB5VpsE7DXlXHD5+Ur5L42CY7UrRPrB6lc6YGFqaAOs5ghMcLyA==}
    dependencies:
      '@aws-sdk/types': 3.567.0
      '@smithy/types': 2.12.0
      bowser: 2.11.0
      tslib: 2.6.2

  /@aws-sdk/util-user-agent-node@3.535.0:
    resolution: {integrity: sha512-dRek0zUuIT25wOWJlsRm97nTkUlh1NDcLsQZIN2Y8KxhwoXXWtJs5vaDPT+qAg+OpcNj80i1zLR/CirqlFg/TQ==}
    engines: {node: '>=14.0.0'}
    peerDependencies:
      aws-crt: '>=1.0.0'
    peerDependenciesMeta:
      aws-crt:
        optional: true
    dependencies:
      '@aws-sdk/types': 3.535.0
      '@smithy/node-config-provider': 2.3.0
      '@smithy/types': 2.12.0
      tslib: 2.6.2

  /@aws-sdk/util-user-agent-node@3.568.0:
    resolution: {integrity: sha512-NVoZoLnKF+eXPBvXg+KqixgJkPSrerR6Gqmbjwqbv14Ini+0KNKB0/MXas1mDGvvEgtNkHI/Cb9zlJ3KXpti2A==}
    engines: {node: '>=16.0.0'}
    peerDependencies:
      aws-crt: '>=1.0.0'
    peerDependenciesMeta:
      aws-crt:
        optional: true
    dependencies:
      '@aws-sdk/types': 3.567.0
      '@smithy/node-config-provider': 2.3.0
      '@smithy/types': 2.12.0
      tslib: 2.6.2

  /@aws-sdk/util-utf8-browser@3.259.0:
    resolution: {integrity: sha512-UvFa/vR+e19XookZF8RzFZBrw2EUkQWxiBW0yYQAhvk3C+QVGl0H3ouca8LDBlBfQKXwmW3huo/59H8rwb1wJw==}
    dependencies:
      tslib: 2.6.2

  /@aws-sdk/xml-builder@3.535.0:
    resolution: {integrity: sha512-VXAq/Jz8KIrU84+HqsOJhIKZqG0PNTdi6n6PFQ4xJf44ZQHD/5C7ouH4qCFX5XgZXcgbRIcMVVYGC6Jye0dRng==}
    engines: {node: '>=14.0.0'}
    dependencies:
      '@smithy/types': 2.12.0
      tslib: 2.6.2

  /@aws-sdk/xml-builder@3.567.0:
    resolution: {integrity: sha512-Db25jK9sZdGa7PEQTdm60YauUVbeYGsSEMQOHGP6ifbXfCknqgkPgWV16DqAKJUsbII0xgkJ9LpppkmYal3K/g==}
    engines: {node: '>=16.0.0'}
    dependencies:
      '@smithy/types': 2.12.0
      tslib: 2.6.2

  /@babel/code-frame@7.18.6:
    resolution: {integrity: sha512-TDCmlK5eOvH+eH7cdAFlNXeVJqWIQ7gW9tY1GJIpUtFb6CmjVyq2VM3u71bOyR8CRihcCgMUYoDNyLXao3+70Q==}
    engines: {node: '>=6.9.0'}
    dependencies:
      '@babel/highlight': 7.18.6

  /@babel/helper-validator-identifier@7.22.20:
    resolution: {integrity: sha512-Y4OZ+ytlatR8AI+8KZfKuL5urKp7qey08ha31L8b3BwewJAoJamTzyvxPR/5D+KkdJCGPq/+8TukHBlY10FX9A==}
    engines: {node: '>=6.9.0'}

  /@babel/highlight@7.18.6:
    resolution: {integrity: sha512-u7stbOuYjaPezCuLj29hNW1v64M2Md2qupEKP1fHc7WdOA3DgLh37suiSrZYY7haUB7iBeQZ9P1uiRF359do3g==}
    engines: {node: '>=6.9.0'}
    dependencies:
      '@babel/helper-validator-identifier': 7.22.20
      chalk: 2.4.2
      js-tokens: 4.0.0

  /@babel/runtime@7.22.5:
    resolution: {integrity: sha512-ecjvYlnAaZ/KVneE/OdKYBYfgXV3Ptu6zQWmgEF7vwKhQnvVS6bjMD2XYgj+SNvQ1GfK/pjgokfPkC/2CO8CuA==}
    engines: {node: '>=6.9.0'}
    dependencies:
      regenerator-runtime: 0.13.11

  /@bcoe/v8-coverage@0.2.3:
    resolution: {integrity: sha512-0hYQ8SB4Db5zvZB4axdMHGwEaQjkZzFjQiN9LVYvIFB2nSUHW9tYpxWriPrWDASIxiaXax83REcLxuSdnGPZtw==}
    dev: true

  /@biomejs/biome@1.6.2:
    resolution: {integrity: sha512-vw6JhYnpLRRDaawI+d7NaQj17F7LSSJrgT03IQUETwRUG3Q1/a4ByJRphTVXPuhiTnaKVmUlEF3I5NSitcdD+g==}
    engines: {node: '>=14.*'}
    hasBin: true
    requiresBuild: true
    optionalDependencies:
      '@biomejs/cli-darwin-arm64': 1.6.2
      '@biomejs/cli-darwin-x64': 1.6.2
      '@biomejs/cli-linux-arm64': 1.6.2
      '@biomejs/cli-linux-arm64-musl': 1.6.2
      '@biomejs/cli-linux-x64': 1.6.2
      '@biomejs/cli-linux-x64-musl': 1.6.2
      '@biomejs/cli-win32-arm64': 1.6.2
      '@biomejs/cli-win32-x64': 1.6.2
    dev: true

  /@biomejs/cli-darwin-arm64@1.6.2:
    resolution: {integrity: sha512-2sGcNO1wDuQ6r97/SDaPzP3ehrCL7qHXpVggcB/OonbVBEamqIkN1tHsID/snnX3R2ax2QTarjb4bQ+1BpEWzA==}
    engines: {node: '>=14.*'}
    cpu: [arm64]
    os: [darwin]
    requiresBuild: true
    dev: true
    optional: true

  /@biomejs/cli-darwin-x64@1.6.2:
    resolution: {integrity: sha512-qtHDXIHd7eRIHv41XdG6pt1dbw+qiD0OgLlJn5rvW20kSSFfLxW8yc4upcC1PzlruP1BQpKFec3r5rx1duTtzw==}
    engines: {node: '>=14.*'}
    cpu: [x64]
    os: [darwin]
    requiresBuild: true
    dev: true
    optional: true

  /@biomejs/cli-linux-arm64-musl@1.6.2:
    resolution: {integrity: sha512-ej3Jj6O9KUSCJUWqVs+9aOo6IcRIALHaGFB20wnQTWtRMFhu1PluM48MrQtMKputgdk5/CopQ662IdKf1PeuEg==}
    engines: {node: '>=14.*'}
    cpu: [arm64]
    os: [linux]
    requiresBuild: true
    dev: true
    optional: true

  /@biomejs/cli-linux-arm64@1.6.2:
    resolution: {integrity: sha512-e1FJ59lx84QoqQgu1/uzAPIcYGcTkZY/m6Aj8ZHwi7KoWAE5xSogximFHNQ82lS4qkUfG7KaPTbYT6cGJjN9jQ==}
    engines: {node: '>=14.*'}
    cpu: [arm64]
    os: [linux]
    requiresBuild: true
    dev: true
    optional: true

  /@biomejs/cli-linux-x64-musl@1.6.2:
    resolution: {integrity: sha512-uOVt4UBkFTFtdXgPX3QuSHRPVIvj07FP0P7A0UOP++idd0r9Bxyt5iIBaAORM3eQyGQqzCGPln1GuM6GalYKzg==}
    engines: {node: '>=14.*'}
    cpu: [x64]
    os: [linux]
    requiresBuild: true
    dev: true
    optional: true

  /@biomejs/cli-linux-x64@1.6.2:
    resolution: {integrity: sha512-S6Wc5YX6aLDLMzwlDmiw/kjK62Ex+xzE432M5ge9q8tSCluGeHIzrenrJlu8E0xPG2FEipDaK4iqwnjS9O6e2A==}
    engines: {node: '>=14.*'}
    cpu: [x64]
    os: [linux]
    requiresBuild: true
    dev: true
    optional: true

  /@biomejs/cli-win32-arm64@1.6.2:
    resolution: {integrity: sha512-5zuxNyvnKy7oLN7KLkqcYpsMKGubfMaeQ+RqnpFsmrofQAxpOo6EL/TyJvr8g533Z0a2/cQ/ALqnwl0mN3KQoQ==}
    engines: {node: '>=14.*'}
    cpu: [arm64]
    os: [win32]
    requiresBuild: true
    dev: true
    optional: true

  /@biomejs/cli-win32-x64@1.6.2:
    resolution: {integrity: sha512-O3nf09/m3cb3/U3M+uO4l236iTZr4F4SmLNG3okKXPfyZqKLNnF6OjdTHOYEiNXnGEtlRuUeemqb3vht9JkXaw==}
    engines: {node: '>=14.*'}
    cpu: [x64]
    os: [win32]
    requiresBuild: true
    dev: true
    optional: true

  /@colors/colors@1.5.0:
    resolution: {integrity: sha512-ooWCrlZP11i8GImSjTHYHLkvFDP48nS4+204nGb1RiX/WXYHmJA2III9/e2DWVabCESdW7hBAEzHRqUn9OUVvQ==}
    engines: {node: '>=0.1.90'}
    requiresBuild: true
    optional: true

  /@commitlint/cli@17.6.6:
    resolution: {integrity: sha512-sTKpr2i/Fjs9OmhU+beBxjPavpnLSqZaO6CzwKVq2Tc4UYVTMFgpKOslDhUBVlfAUBfjVO8ParxC/MXkIOevEA==}
    engines: {node: '>=v14'}
    hasBin: true
    dependencies:
      '@commitlint/format': 17.4.4
      '@commitlint/lint': 17.6.6
      '@commitlint/load': 17.5.0
      '@commitlint/read': 17.5.1
      '@commitlint/types': 17.4.4
      execa: 5.1.1
      lodash.isfunction: 3.0.9
      resolve-from: 5.0.0
      resolve-global: 1.0.0
      yargs: 17.7.1
    transitivePeerDependencies:
      - '@swc/core'
      - '@swc/wasm'
    dev: true

  /@commitlint/config-conventional@17.6.6:
    resolution: {integrity: sha512-phqPz3BDhfj49FUYuuZIuDiw+7T6gNAEy7Yew1IBHqSohVUCWOK2FXMSAExzS2/9X+ET93g0Uz83KjiHDOOFag==}
    engines: {node: '>=v14'}
    dependencies:
      conventional-changelog-conventionalcommits: 5.0.0
    dev: true

  /@commitlint/config-validator@17.4.4:
    resolution: {integrity: sha512-bi0+TstqMiqoBAQDvdEP4AFh0GaKyLFlPPEObgI29utoKEYoPQTvF0EYqIwYYLEoJYhj5GfMIhPHJkTJhagfeg==}
    engines: {node: '>=v14'}
    dependencies:
      '@commitlint/types': 17.4.4
      ajv: 8.12.0
    dev: true

  /@commitlint/config-validator@18.1.0:
    resolution: {integrity: sha512-kbHkIuItXn93o2NmTdwi5Mk1ujyuSIysRE/XHtrcps/27GuUKEIqBJp6TdJ4Sq+ze59RlzYSHMKuDKZbfg9+uQ==}
    engines: {node: '>=v18'}
    requiresBuild: true
    dependencies:
      '@commitlint/types': 18.1.0
      ajv: 8.12.0
    dev: true
    optional: true

  /@commitlint/cz-commitlint@17.5.0(commitizen@4.3.0)(inquirer@8.2.5):
    resolution: {integrity: sha512-zW68IvFPuejgbwvWG5SZFkf6g/cniiCsvcphp1WCoA9fn65nnl6kE3VvwbyNRTFpO1Pczpa4OTsaWigQ1jdk7A==}
    engines: {node: '>=v14'}
    peerDependencies:
      commitizen: ^4.0.3
      inquirer: ^8.0.0
    dependencies:
      '@commitlint/ensure': 17.4.4
      '@commitlint/load': 17.5.0
      '@commitlint/types': 17.4.4
      chalk: 4.1.2
      commitizen: 4.3.0(typescript@5.1.6)
      inquirer: 8.2.5
      lodash.isplainobject: 4.0.6
      word-wrap: 1.2.3
    transitivePeerDependencies:
      - '@swc/core'
      - '@swc/wasm'
    dev: true

  /@commitlint/ensure@17.4.4:
    resolution: {integrity: sha512-AHsFCNh8hbhJiuZ2qHv/m59W/GRE9UeOXbkOqxYMNNg9pJ7qELnFcwj5oYpa6vzTSHtPGKf3C2yUFNy1GGHq6g==}
    engines: {node: '>=v14'}
    dependencies:
      '@commitlint/types': 17.4.4
      lodash.camelcase: 4.3.0
      lodash.kebabcase: 4.1.1
      lodash.snakecase: 4.1.1
      lodash.startcase: 4.4.0
      lodash.upperfirst: 4.3.1
    dev: true

  /@commitlint/execute-rule@17.4.0:
    resolution: {integrity: sha512-LIgYXuCSO5Gvtc0t9bebAMSwd68ewzmqLypqI2Kke1rqOqqDbMpYcYfoPfFlv9eyLIh4jocHWwCK5FS7z9icUA==}
    engines: {node: '>=v14'}
    dev: true

  /@commitlint/execute-rule@18.1.0:
    resolution: {integrity: sha512-w3Vt4K+O7+nSr9/gFSEfZ1exKUOPSlJaRpnk7Y+XowEhvwT7AIk1HNANH+gETf0zGZ020+hfiMW/Ome+SNCUsg==}
    engines: {node: '>=v18'}
    requiresBuild: true
    dev: true
    optional: true

  /@commitlint/format@17.4.4:
    resolution: {integrity: sha512-+IS7vpC4Gd/x+uyQPTAt3hXs5NxnkqAZ3aqrHd5Bx/R9skyCAWusNlNbw3InDbAK6j166D9asQM8fnmYIa+CXQ==}
    engines: {node: '>=v14'}
    dependencies:
      '@commitlint/types': 17.4.4
      chalk: 4.1.2
    dev: true

  /@commitlint/is-ignored@17.6.6:
    resolution: {integrity: sha512-4Fw875faAKO+2nILC04yW/2Vy/wlV3BOYCSQ4CEFzriPEprc1Td2LILmqmft6PDEK5Sr14dT9tEzeaZj0V56Gg==}
    engines: {node: '>=v14'}
    dependencies:
      '@commitlint/types': 17.4.4
      semver: 7.5.2
    dev: true

  /@commitlint/lint@17.6.6:
    resolution: {integrity: sha512-5bN+dnHcRLkTvwCHYMS7Xpbr+9uNi0Kq5NR3v4+oPNx6pYXt8ACuw9luhM/yMgHYwW0ajIR20wkPAFkZLEMGmg==}
    engines: {node: '>=v14'}
    dependencies:
      '@commitlint/is-ignored': 17.6.6
      '@commitlint/parse': 17.6.5
      '@commitlint/rules': 17.6.5
      '@commitlint/types': 17.4.4
    dev: true

  /@commitlint/load@17.5.0:
    resolution: {integrity: sha512-l+4W8Sx4CD5rYFsrhHH8HP01/8jEP7kKf33Xlx2Uk2out/UKoKPYMOIRcDH5ppT8UXLMV+x6Wm5osdRKKgaD1Q==}
    engines: {node: '>=v14'}
    dependencies:
      '@commitlint/config-validator': 17.4.4
      '@commitlint/execute-rule': 17.4.0
      '@commitlint/resolve-extends': 17.4.4
      '@commitlint/types': 17.4.4
      '@types/node': 18.18.7
      chalk: 4.1.2
      cosmiconfig: 8.2.0
      cosmiconfig-typescript-loader: 4.2.0(@types/node@18.18.7)(cosmiconfig@8.2.0)(ts-node@10.9.1)(typescript@5.1.6)
      lodash.isplainobject: 4.0.6
      lodash.merge: 4.6.2
      lodash.uniq: 4.5.0
      resolve-from: 5.0.0
      ts-node: 10.9.1(@types/node@18.18.7)(typescript@5.1.6)
      typescript: 5.1.6
    transitivePeerDependencies:
      - '@swc/core'
      - '@swc/wasm'
    dev: true

  /@commitlint/load@18.2.0(typescript@5.1.6):
    resolution: {integrity: sha512-xjX3d3CRlOALwImhOsmLYZh14/+gW/KxsY7+bPKrzmGuFailf9K7ckhB071oYZVJdACnpY4hDYiosFyOC+MpAA==}
    engines: {node: '>=v18'}
    requiresBuild: true
    dependencies:
      '@commitlint/config-validator': 18.1.0
      '@commitlint/execute-rule': 18.1.0
      '@commitlint/resolve-extends': 18.1.0
      '@commitlint/types': 18.1.0
      '@types/node': 18.18.7
      chalk: 4.1.2
      cosmiconfig: 8.2.0
      cosmiconfig-typescript-loader: 5.0.0(@types/node@18.18.7)(cosmiconfig@8.2.0)(typescript@5.1.6)
      lodash.isplainobject: 4.0.6
      lodash.merge: 4.6.2
      lodash.uniq: 4.5.0
      resolve-from: 5.0.0
    transitivePeerDependencies:
      - typescript
    dev: true
    optional: true

  /@commitlint/message@17.4.2:
    resolution: {integrity: sha512-3XMNbzB+3bhKA1hSAWPCQA3lNxR4zaeQAQcHj0Hx5sVdO6ryXtgUBGGv+1ZCLMgAPRixuc6en+iNAzZ4NzAa8Q==}
    engines: {node: '>=v14'}
    dev: true

  /@commitlint/parse@17.6.5:
    resolution: {integrity: sha512-0zle3bcn1Hevw5Jqpz/FzEWNo2KIzUbc1XyGg6WrWEoa6GH3A1pbqNF6MvE6rjuy6OY23c8stWnb4ETRZyN+Yw==}
    engines: {node: '>=v14'}
    dependencies:
      '@commitlint/types': 17.4.4
      conventional-changelog-angular: 5.0.13
      conventional-commits-parser: 3.2.4
    dev: true

  /@commitlint/read@17.5.1:
    resolution: {integrity: sha512-7IhfvEvB//p9aYW09YVclHbdf1u7g7QhxeYW9ZHSO8Huzp8Rz7m05aCO1mFG7G8M+7yfFnXB5xOmG18brqQIBg==}
    engines: {node: '>=v14'}
    dependencies:
      '@commitlint/top-level': 17.4.0
      '@commitlint/types': 17.4.4
      fs-extra: 11.1.1
      git-raw-commits: 2.0.11
      minimist: 1.2.8
    dev: true

  /@commitlint/resolve-extends@17.4.4:
    resolution: {integrity: sha512-znXr1S0Rr8adInptHw0JeLgumS11lWbk5xAWFVno+HUFVN45875kUtqjrI6AppmD3JI+4s0uZlqqlkepjJd99A==}
    engines: {node: '>=v14'}
    dependencies:
      '@commitlint/config-validator': 17.4.4
      '@commitlint/types': 17.4.4
      import-fresh: 3.3.0
      lodash.mergewith: 4.6.2
      resolve-from: 5.0.0
      resolve-global: 1.0.0
    dev: true

  /@commitlint/resolve-extends@18.1.0:
    resolution: {integrity: sha512-3mZpzOEJkELt7BbaZp6+bofJyxViyObebagFn0A7IHaLARhPkWTivXdjvZHS12nAORftv88Yhbh8eCPKfSvB7g==}
    engines: {node: '>=v18'}
    requiresBuild: true
    dependencies:
      '@commitlint/config-validator': 18.1.0
      '@commitlint/types': 18.1.0
      import-fresh: 3.3.0
      lodash.mergewith: 4.6.2
      resolve-from: 5.0.0
      resolve-global: 1.0.0
    dev: true
    optional: true

  /@commitlint/rules@17.6.5:
    resolution: {integrity: sha512-uTB3zSmnPyW2qQQH+Dbq2rekjlWRtyrjDo4aLFe63uteandgkI+cc0NhhbBAzcXShzVk0qqp8SlkQMu0mgHg/A==}
    engines: {node: '>=v14'}
    dependencies:
      '@commitlint/ensure': 17.4.4
      '@commitlint/message': 17.4.2
      '@commitlint/to-lines': 17.4.0
      '@commitlint/types': 17.4.4
      execa: 5.1.1
    dev: true

  /@commitlint/to-lines@17.4.0:
    resolution: {integrity: sha512-LcIy/6ZZolsfwDUWfN1mJ+co09soSuNASfKEU5sCmgFCvX5iHwRYLiIuoqXzOVDYOy7E7IcHilr/KS0e5T+0Hg==}
    engines: {node: '>=v14'}
    dev: true

  /@commitlint/top-level@17.4.0:
    resolution: {integrity: sha512-/1loE/g+dTTQgHnjoCy0AexKAEFyHsR2zRB4NWrZ6lZSMIxAhBJnmCqwao7b4H8888PsfoTBCLBYIw8vGnej8g==}
    engines: {node: '>=v14'}
    dependencies:
      find-up: 5.0.0
    dev: true

  /@commitlint/types@17.4.4:
    resolution: {integrity: sha512-amRN8tRLYOsxRr6mTnGGGvB5EmW/4DDjLMgiwK3CCVEmN6Sr/6xePGEpWaspKkckILuUORCwe6VfDBw6uj4axQ==}
    engines: {node: '>=v14'}
    dependencies:
      chalk: 4.1.2
    dev: true

  /@commitlint/types@18.1.0:
    resolution: {integrity: sha512-65vGxZmbs+2OVwEItxhp3Ul7X2m2LyLfifYI/NdPwRqblmuES2w2aIRhIjb7cwUIBHHSTT8WXj4ixVHQibmvLQ==}
    engines: {node: '>=v18'}
    requiresBuild: true
    dependencies:
      chalk: 4.1.2
    dev: true
    optional: true

  /@cspotcode/source-map-support@0.8.1:
    resolution: {integrity: sha512-IchNf6dN4tHoMFIn/7OE8LWZ19Y6q/67Bmf6vnGREv8RSbBVb9LPJxEcnwrcwX6ixSvaiGoomAUvu4YSxXrVgw==}
    engines: {node: '>=12'}
    dependencies:
      '@jridgewell/trace-mapping': 0.3.9
    dev: true

  /@emnapi/runtime@0.45.0:
    resolution: {integrity: sha512-Txumi3td7J4A/xTTwlssKieHKTGl3j4A1tglBx72auZ49YK7ePY6XZricgIg9mnZT4xPfA+UPCUdnhRuEFDL+w==}
    requiresBuild: true
    dependencies:
      tslib: 2.6.2
    dev: true
    optional: true

  /@es-joy/jsdoccomment@0.40.1:
    resolution: {integrity: sha512-YORCdZSusAlBrFpZ77pJjc5r1bQs5caPWtAu+WWmiSo+8XaUzseapVrfAtiRFbQWnrBxxLLEwF6f6ZG/UgCQCg==}
    engines: {node: '>=16'}
    dependencies:
      comment-parser: 1.4.0
      esquery: 1.5.0
      jsdoc-type-pratt-parser: 4.0.0
    dev: true

  /@eslint-community/eslint-utils@4.4.0(eslint@8.57.0):
    resolution: {integrity: sha512-1/sA4dwrzBAyeUoQ6oxahHKmrZvsnLCg4RfxW3ZFGGmQkSNQPFNLV9CUEFQP1x9EYXHTo5p6xdhZM1Ne9p/AfA==}
    engines: {node: ^12.22.0 || ^14.17.0 || >=16.0.0}
    peerDependencies:
      eslint: ^6.0.0 || ^7.0.0 || >=8.0.0 || 8.51.0
    dependencies:
      eslint: 8.57.0
      eslint-visitor-keys: 3.4.3
    dev: true

  /@eslint-community/regexpp@4.10.0:
    resolution: {integrity: sha512-Cu96Sd2By9mCNTx2iyKOmq10v22jUVQv0lQnlGNy16oE9589yE+QADPbrMGCkA51cKZSg3Pu/aTJVTGfL/qjUA==}
    engines: {node: ^12.0.0 || ^14.0.0 || >=16.0.0}
    dev: true

  /@eslint/eslintrc@2.1.4:
    resolution: {integrity: sha512-269Z39MS6wVJtsoUl10L60WdkhJVdPG24Q4eZTH3nnF6lpvSShEK3wQjDX9JRWAUPvPh7COouPpU9IrqaZFvtQ==}
    engines: {node: ^12.22.0 || ^14.17.0 || >=16.0.0}
    dependencies:
      ajv: 6.12.6
      debug: 4.3.4(supports-color@8.1.1)
      espree: 9.6.1
      globals: 13.24.0
      ignore: 5.2.4
      import-fresh: 3.3.0
      js-yaml: 4.1.0
      minimatch: 3.1.2
      strip-json-comments: 3.1.1
    transitivePeerDependencies:
      - supports-color
    dev: true

  /@eslint/js@8.57.0:
    resolution: {integrity: sha512-Ys+3g2TaW7gADOJzPt83SJtCDhMjndcDMFVQ/Tj9iA1BfJzFKD9mAUXT3OenpuPHbI6P/myECxRJrofUsDx/5g==}
    engines: {node: ^12.22.0 || ^14.17.0 || >=16.0.0}
    dev: true

  /@fluid-internal/eslint-plugin-fluid@0.1.1(eslint@8.57.0)(typescript@5.1.6):
    resolution: {integrity: sha512-7CNeAjn81BPvq/BKc1nQo/6HUZXg4KUAglFuCX6HFCnpGPrDLdm7cdkrGyA1tExB1EGnCAPFzVNbSqSYcwJnag==}
    dependencies:
      '@microsoft/tsdoc': 0.14.2
      '@typescript-eslint/parser': 6.21.0(eslint@8.57.0)(typescript@5.1.6)
      ts-morph: 20.0.0
    transitivePeerDependencies:
      - eslint
      - supports-color
      - typescript
    dev: true

  /@fluid-tools/build-cli@0.29.0(typescript@5.1.6):
    resolution: {integrity: sha512-gQyW8SfBtP9bdn+6KzaCCVv5Qo0K2gYaIuULSe8VGYWJLtv65ftPnIyZw9T8GZPhXhhmKHDPsCQrGH7Tr1Pucw==}
    engines: {node: '>=14.17.0'}
    hasBin: true
    dependencies:
      '@fluid-tools/version-tools': 0.29.0(typescript@5.1.6)
      '@fluidframework/build-tools': 0.29.0
      '@fluidframework/bundle-size-tools': 0.29.0
      '@microsoft/api-extractor': 7.43.1(@types/node@18.18.6)
      '@oclif/core': 3.26.5
      '@oclif/plugin-autocomplete': 2.3.10(typescript@5.1.6)
      '@oclif/plugin-commands': 3.3.1
      '@oclif/plugin-help': 6.0.21
      '@oclif/plugin-not-found': 3.1.7
      '@oclif/plugin-plugins': 3.9.4(typescript@5.1.6)
      '@oclif/test': 2.3.33(typescript@5.1.6)
      '@octokit/core': 4.2.4
      '@rushstack/node-core-library': 3.59.5(@types/node@18.18.6)
      async: 3.2.4
      chalk: 2.4.2
      danger: 11.3.0
      date-fns: 2.30.0
      execa: 5.1.1
      fs-extra: 9.1.0
      globby: 11.1.0
      gray-matter: 4.0.3
      human-id: 4.0.0
      inquirer: 8.2.5
      jssm: 5.89.2
      jssm-viz-cli: 5.89.2
      latest-version: 5.1.0
      minimatch: 7.4.6
      node-fetch: 2.6.9
      npm-check-updates: 16.14.20
      oclif: 4.10.1
      prettier: 3.0.3
      prompts: 2.4.2
      read-pkg-up: 7.0.1
      semver: 7.5.4
      semver-utils: 1.1.4
      simple-git: 3.19.1
      sort-json: 2.0.1
      sort-package-json: 1.57.0
      strip-ansi: 6.0.1
      table: 6.8.1
      ts-morph: 17.0.1
      type-fest: 2.19.0
    transitivePeerDependencies:
      - '@aws-sdk/client-sso-oidc'
      - '@aws-sdk/client-sts'
      - '@swc/core'
      - '@swc/wasm'
      - '@types/node'
      - aws-crt
      - bluebird
      - encoding
      - esbuild
      - supports-color
      - typescript
      - uglify-js
      - webpack-cli
    dev: true

  /@fluid-tools/version-tools@0.29.0(typescript@5.1.6):
    resolution: {integrity: sha512-VwVe/3c9W+3P5IfhbAZH/M8h36DiDh9pOsPexjnCCWaFTXZs5kBggxN57/PStYkDTG3MiYGxg8OcM52fWCy+Vg==}
    engines: {node: '>=14.17.0'}
    hasBin: true
    dependencies:
      '@oclif/core': 3.26.5
      '@oclif/plugin-autocomplete': 2.3.10(typescript@5.1.6)
      '@oclif/plugin-commands': 3.3.1
      '@oclif/plugin-help': 6.0.21
      '@oclif/plugin-not-found': 3.1.7
      '@oclif/plugin-plugins': 3.9.4(typescript@5.1.6)
      chalk: 2.4.2
      semver: 7.6.0
      table: 6.8.1
    transitivePeerDependencies:
      - '@swc/core'
      - '@swc/wasm'
      - '@types/node'
      - supports-color
      - typescript
    dev: true

  /@fluidframework/build-common@2.0.3:
    resolution: {integrity: sha512-1LU/2uyCeMxf63z5rhFOFEBvFyBogZ7ZXwzXLxyBhSgq/fGiq8PLjBW7uX++r0LcVCdaWyopf7w060eJpANYdg==}
    hasBin: true
    dev: true

  /@fluidframework/build-tools@0.29.0:
    resolution: {integrity: sha512-OJCaj/fzeBjfQeXVeoo4IsbVVj8zsXg+BRmkO3C0DfujIhc2XXsqG2Pd164DNH5rjMBmFzj9R50p0ZHVWXpUuQ==}
    engines: {node: '>=14.17.0'}
    hasBin: true
    dependencies:
      '@fluid-tools/version-tools': 0.29.0(typescript@5.1.6)
      '@fluidframework/bundle-size-tools': 0.29.0
      '@manypkg/get-packages': 2.2.0
      '@octokit/core': 4.2.4
      '@rushstack/node-core-library': 3.59.5(@types/node@18.18.6)
      async: 3.2.4
      chalk: 2.4.2
      cosmiconfig: 8.2.0
      danger: 11.3.0
      date-fns: 2.30.0
      debug: 4.3.4(supports-color@8.1.1)
      detect-indent: 6.1.0
      find-up: 5.0.0
      fs-extra: 9.1.0
      glob: 7.2.3
      ignore: 5.2.4
      json5: 2.2.3
      lodash: 4.17.21
      lodash.isequal: 4.5.0
      picomatch: 2.3.1
      replace-in-file: 6.3.5
      rimraf: 4.4.1
      semver: 7.5.4
      sort-package-json: 1.57.0
      ts-morph: 17.0.1
      type-fest: 2.19.0
      typescript: 5.1.6
      yaml: 2.3.1
    transitivePeerDependencies:
      - '@swc/core'
      - '@swc/wasm'
      - '@types/node'
      - encoding
      - esbuild
      - supports-color
      - uglify-js
      - webpack-cli
    dev: true

  /@fluidframework/bundle-size-tools@0.29.0:
    resolution: {integrity: sha512-+FM0oaL1uEnkUVxpuiSXCTSG0Rd/VgGtYFuc449xwUhxJS9rbRhbjYQhyAwx6BDstMAKicTq7i5xLF4srrug7w==}
    dependencies:
      azure-devops-node-api: 11.2.0
      jszip: 3.10.1
      msgpack-lite: 0.1.26
      pako: 2.1.0
      typescript: 5.1.6
      webpack: 5.88.1
    transitivePeerDependencies:
      - '@swc/core'
      - esbuild
      - uglify-js
      - webpack-cli
    dev: true

  /@fluidframework/eslint-config-fluid@5.2.0(eslint@8.57.0)(typescript@5.1.6):
    resolution: {integrity: sha512-FGAt7QIm//36j+ZiiIAj1+LZ6NYP2UJLwE5NT70ztgjl90jaCEWZUgoGUgPUWB9CpTmVZYo1+dGWOSsMLHidJA==}
    dependencies:
      '@fluid-internal/eslint-plugin-fluid': 0.1.1(eslint@8.57.0)(typescript@5.1.6)
      '@microsoft/tsdoc': 0.14.2
      '@rushstack/eslint-patch': 1.4.0
      '@rushstack/eslint-plugin': 0.13.1(eslint@8.57.0)(typescript@5.1.6)
      '@rushstack/eslint-plugin-security': 0.7.1(eslint@8.57.0)(typescript@5.1.6)
      '@typescript-eslint/eslint-plugin': 6.7.5(@typescript-eslint/parser@6.7.5)(eslint@8.57.0)(typescript@5.1.6)
      '@typescript-eslint/parser': 6.7.5(eslint@8.57.0)(typescript@5.1.6)
      eslint-config-prettier: 9.0.0(eslint@8.57.0)
      eslint-import-resolver-typescript: 3.6.1(@typescript-eslint/parser@6.7.5)(eslint-plugin-i@2.29.0)(eslint@8.57.0)
      eslint-plugin-eslint-comments: 3.2.0(eslint@8.57.0)
      eslint-plugin-import: /eslint-plugin-i@2.29.0(@typescript-eslint/parser@6.7.5)(eslint-import-resolver-typescript@3.6.1)(eslint@8.57.0)
      eslint-plugin-jsdoc: 46.8.2(eslint@8.57.0)
      eslint-plugin-promise: 6.1.1(eslint@8.57.0)
      eslint-plugin-react: 7.33.2(eslint@8.57.0)
      eslint-plugin-react-hooks: 4.6.0(eslint@8.57.0)
      eslint-plugin-tsdoc: 0.2.17
      eslint-plugin-unicorn: 48.0.1(eslint@8.57.0)
      eslint-plugin-unused-imports: 3.0.0(@typescript-eslint/eslint-plugin@6.7.5)(eslint@8.57.0)
    transitivePeerDependencies:
      - eslint
      - eslint-import-resolver-node
      - eslint-import-resolver-webpack
      - supports-color
      - typescript
    dev: true

  /@gar/promisify@1.1.3:
    resolution: {integrity: sha512-k2Ty1JcVojjJFwrg/ThKi2ujJ7XNLYaFGNB/bWT9wGR+oSMJHMa5w+CUq6p/pVrKeNNgA7pCqEcjSnHVoqJQFw==}

  /@gitbeaker/core@35.8.1:
    resolution: {integrity: sha512-KBrDykVKSmU9Q9Gly8KeHOgdc0lZSa435srECxuO0FGqqBcUQ82hPqUc13YFkkdOI9T1JRA3qSFajg8ds0mZKA==}
    engines: {node: '>=14.2.0'}
    dependencies:
      '@gitbeaker/requester-utils': 35.8.1
      form-data: 4.0.0
      li: 1.3.0
      mime: 3.0.0
      query-string: 7.1.3
      xcase: 2.0.1

  /@gitbeaker/node@35.8.1:
    resolution: {integrity: sha512-g6rX853y61qNhzq9cWtxIEoe2KDeFBtXAeWMGWJnc3nz3WRump2pIICvJqw/yobLZqmTNt+ea6w3/n92Mnbn3g==}
    engines: {node: '>=14.2.0'}
    deprecated: Please use its successor @gitbeaker/rest
    dependencies:
      '@gitbeaker/core': 35.8.1
      '@gitbeaker/requester-utils': 35.8.1
      delay: 5.0.0
      got: 11.8.6
      xcase: 2.0.1

  /@gitbeaker/requester-utils@35.8.1:
    resolution: {integrity: sha512-MFzdH+Z6eJaCZA5ruWsyvm6SXRyrQHjYVR6aY8POFraIy7ceIHOprWCs1R+0ydDZ8KtBnd8OTHjlJ0sLtSFJCg==}
    engines: {node: '>=14.2.0'}
    dependencies:
      form-data: 4.0.0
      qs: 6.11.0
      xcase: 2.0.1

  /@humanwhocodes/config-array@0.11.14:
    resolution: {integrity: sha512-3T8LkOmg45BV5FICb15QQMsyUSWrQ8AygVfC7ZG32zOalnqrilm018ZVCw0eapXux8FtA33q8PSRSstjee3jSg==}
    engines: {node: '>=10.10.0'}
    dependencies:
      '@humanwhocodes/object-schema': 2.0.2
      debug: 4.3.4(supports-color@8.1.1)
      minimatch: 3.1.2
    transitivePeerDependencies:
      - supports-color
    dev: true

  /@humanwhocodes/module-importer@1.0.1:
    resolution: {integrity: sha512-bxveV4V8v5Yb4ncFTT3rPSgZBOpCkjfK0y4oVVVJwIuDVBRMDXrPyXRL988i5ap9m9bnyEEjWfm5WkBmtffLfA==}
    engines: {node: '>=12.22'}
    dev: true

  /@humanwhocodes/object-schema@2.0.2:
    resolution: {integrity: sha512-6EwiSjwWYP7pTckG6I5eyFANjPhmPjUX9JRLUSfNPC7FX7zK9gyZAfUEaECL6ALTpGX5AjnBq3C9XmVWPitNpw==}
    dev: true

  /@hutson/parse-repository-url@3.0.2:
    resolution: {integrity: sha512-H9XAx3hc0BQHY6l+IFSWHDySypcXsvsuLhgYLUGywmJ5pswRVQJUHpOsobnLYp2ZUaUlKiKDrgWWhosOwAEM8Q==}
    engines: {node: '>=6.9.0'}
    dev: true

  /@img/sharp-darwin-arm64@0.33.2:
    resolution: {integrity: sha512-itHBs1rPmsmGF9p4qRe++CzCgd+kFYktnsoR1sbIAfsRMrJZau0Tt1AH9KVnufc2/tU02Gf6Ibujx+15qRE03w==}
    engines: {glibc: '>=2.26', node: ^18.17.0 || ^20.3.0 || >=21.0.0, npm: '>=9.6.5', pnpm: '>=7.1.0', yarn: '>=3.2.0'}
    cpu: [arm64]
    os: [darwin]
    requiresBuild: true
    optionalDependencies:
      '@img/sharp-libvips-darwin-arm64': 1.0.1
    dev: true
    optional: true

  /@img/sharp-darwin-x64@0.33.2:
    resolution: {integrity: sha512-/rK/69Rrp9x5kaWBjVN07KixZanRr+W1OiyKdXcbjQD6KbW+obaTeBBtLUAtbBsnlTTmWthw99xqoOS7SsySDg==}
    engines: {glibc: '>=2.26', node: ^18.17.0 || ^20.3.0 || >=21.0.0, npm: '>=9.6.5', pnpm: '>=7.1.0', yarn: '>=3.2.0'}
    cpu: [x64]
    os: [darwin]
    requiresBuild: true
    optionalDependencies:
      '@img/sharp-libvips-darwin-x64': 1.0.1
    dev: true
    optional: true

  /@img/sharp-libvips-darwin-arm64@1.0.1:
    resolution: {integrity: sha512-kQyrSNd6lmBV7O0BUiyu/OEw9yeNGFbQhbxswS1i6rMDwBBSX+e+rPzu3S+MwAiGU3HdLze3PanQ4Xkfemgzcw==}
    engines: {macos: '>=11', npm: '>=9.6.5', pnpm: '>=7.1.0', yarn: '>=3.2.0'}
    cpu: [arm64]
    os: [darwin]
    requiresBuild: true
    dev: true
    optional: true

  /@img/sharp-libvips-darwin-x64@1.0.1:
    resolution: {integrity: sha512-eVU/JYLPVjhhrd8Tk6gosl5pVlvsqiFlt50wotCvdkFGf+mDNBJxMh+bvav+Wt3EBnNZWq8Sp2I7XfSjm8siog==}
    engines: {macos: '>=10.13', npm: '>=9.6.5', pnpm: '>=7.1.0', yarn: '>=3.2.0'}
    cpu: [x64]
    os: [darwin]
    requiresBuild: true
    dev: true
    optional: true

  /@img/sharp-libvips-linux-arm64@1.0.1:
    resolution: {integrity: sha512-bnGG+MJjdX70mAQcSLxgeJco11G+MxTz+ebxlz8Y3dxyeb3Nkl7LgLI0mXupoO+u1wRNx/iRj5yHtzA4sde1yA==}
    engines: {glibc: '>=2.26', npm: '>=9.6.5', pnpm: '>=7.1.0', yarn: '>=3.2.0'}
    cpu: [arm64]
    os: [linux]
    requiresBuild: true
    dev: true
    optional: true

  /@img/sharp-libvips-linux-arm@1.0.1:
    resolution: {integrity: sha512-FtdMvR4R99FTsD53IA3LxYGghQ82t3yt0ZQ93WMZ2xV3dqrb0E8zq4VHaTOuLEAuA83oDawHV3fd+BsAPadHIQ==}
    engines: {glibc: '>=2.28', npm: '>=9.6.5', pnpm: '>=7.1.0', yarn: '>=3.2.0'}
    cpu: [arm]
    os: [linux]
    requiresBuild: true
    dev: true
    optional: true

  /@img/sharp-libvips-linux-s390x@1.0.1:
    resolution: {integrity: sha512-3+rzfAR1YpMOeA2zZNp+aYEzGNWK4zF3+sdMxuCS3ey9HhDbJ66w6hDSHDMoap32DueFwhhs3vwooAB2MaK4XQ==}
    engines: {glibc: '>=2.28', npm: '>=9.6.5', pnpm: '>=7.1.0', yarn: '>=3.2.0'}
    cpu: [s390x]
    os: [linux]
    requiresBuild: true
    dev: true
    optional: true

  /@img/sharp-libvips-linux-x64@1.0.1:
    resolution: {integrity: sha512-3NR1mxFsaSgMMzz1bAnnKbSAI+lHXVTqAHgc1bgzjHuXjo4hlscpUxc0vFSAPKI3yuzdzcZOkq7nDPrP2F8Jgw==}
    engines: {glibc: '>=2.26', npm: '>=9.6.5', pnpm: '>=7.1.0', yarn: '>=3.2.0'}
    cpu: [x64]
    os: [linux]
    requiresBuild: true
    dev: true
    optional: true

  /@img/sharp-libvips-linuxmusl-arm64@1.0.1:
    resolution: {integrity: sha512-5aBRcjHDG/T6jwC3Edl3lP8nl9U2Yo8+oTl5drd1dh9Z1EBfzUKAJFUDTDisDjUwc7N4AjnPGfCA3jl3hY8uDg==}
    engines: {musl: '>=1.2.2', npm: '>=9.6.5', pnpm: '>=7.1.0', yarn: '>=3.2.0'}
    cpu: [arm64]
    os: [linux]
    requiresBuild: true
    dev: true
    optional: true

  /@img/sharp-libvips-linuxmusl-x64@1.0.1:
    resolution: {integrity: sha512-dcT7inI9DBFK6ovfeWRe3hG30h51cBAP5JXlZfx6pzc/Mnf9HFCQDLtYf4MCBjxaaTfjCCjkBxcy3XzOAo5txw==}
    engines: {musl: '>=1.2.2', npm: '>=9.6.5', pnpm: '>=7.1.0', yarn: '>=3.2.0'}
    cpu: [x64]
    os: [linux]
    requiresBuild: true
    dev: true
    optional: true

  /@img/sharp-linux-arm64@0.33.2:
    resolution: {integrity: sha512-pz0NNo882vVfqJ0yNInuG9YH71smP4gRSdeL09ukC2YLE6ZyZePAlWKEHgAzJGTiOh8Qkaov6mMIMlEhmLdKew==}
    engines: {glibc: '>=2.26', node: ^18.17.0 || ^20.3.0 || >=21.0.0, npm: '>=9.6.5', pnpm: '>=7.1.0', yarn: '>=3.2.0'}
    cpu: [arm64]
    os: [linux]
    requiresBuild: true
    optionalDependencies:
      '@img/sharp-libvips-linux-arm64': 1.0.1
    dev: true
    optional: true

  /@img/sharp-linux-arm@0.33.2:
    resolution: {integrity: sha512-Fndk/4Zq3vAc4G/qyfXASbS3HBZbKrlnKZLEJzPLrXoJuipFNNwTes71+Ki1hwYW5lch26niRYoZFAtZVf3EGA==}
    engines: {glibc: '>=2.28', node: ^18.17.0 || ^20.3.0 || >=21.0.0, npm: '>=9.6.5', pnpm: '>=7.1.0', yarn: '>=3.2.0'}
    cpu: [arm]
    os: [linux]
    requiresBuild: true
    optionalDependencies:
      '@img/sharp-libvips-linux-arm': 1.0.1
    dev: true
    optional: true

  /@img/sharp-linux-s390x@0.33.2:
    resolution: {integrity: sha512-MBoInDXDppMfhSzbMmOQtGfloVAflS2rP1qPcUIiITMi36Mm5YR7r0ASND99razjQUpHTzjrU1flO76hKvP5RA==}
    engines: {glibc: '>=2.28', node: ^18.17.0 || ^20.3.0 || >=21.0.0, npm: '>=9.6.5', pnpm: '>=7.1.0', yarn: '>=3.2.0'}
    cpu: [s390x]
    os: [linux]
    requiresBuild: true
    optionalDependencies:
      '@img/sharp-libvips-linux-s390x': 1.0.1
    dev: true
    optional: true

  /@img/sharp-linux-x64@0.33.2:
    resolution: {integrity: sha512-xUT82H5IbXewKkeF5aiooajoO1tQV4PnKfS/OZtb5DDdxS/FCI/uXTVZ35GQ97RZXsycojz/AJ0asoz6p2/H/A==}
    engines: {glibc: '>=2.26', node: ^18.17.0 || ^20.3.0 || >=21.0.0, npm: '>=9.6.5', pnpm: '>=7.1.0', yarn: '>=3.2.0'}
    cpu: [x64]
    os: [linux]
    requiresBuild: true
    optionalDependencies:
      '@img/sharp-libvips-linux-x64': 1.0.1
    dev: true
    optional: true

  /@img/sharp-linuxmusl-arm64@0.33.2:
    resolution: {integrity: sha512-F+0z8JCu/UnMzg8IYW1TMeiViIWBVg7IWP6nE0p5S5EPQxlLd76c8jYemG21X99UzFwgkRo5yz2DS+zbrnxZeA==}
    engines: {musl: '>=1.2.2', node: ^18.17.0 || ^20.3.0 || >=21.0.0, npm: '>=9.6.5', pnpm: '>=7.1.0', yarn: '>=3.2.0'}
    cpu: [arm64]
    os: [linux]
    requiresBuild: true
    optionalDependencies:
      '@img/sharp-libvips-linuxmusl-arm64': 1.0.1
    dev: true
    optional: true

  /@img/sharp-linuxmusl-x64@0.33.2:
    resolution: {integrity: sha512-+ZLE3SQmSL+Fn1gmSaM8uFusW5Y3J9VOf+wMGNnTtJUMUxFhv+P4UPaYEYT8tqnyYVaOVGgMN/zsOxn9pSsO2A==}
    engines: {musl: '>=1.2.2', node: ^18.17.0 || ^20.3.0 || >=21.0.0, npm: '>=9.6.5', pnpm: '>=7.1.0', yarn: '>=3.2.0'}
    cpu: [x64]
    os: [linux]
    requiresBuild: true
    optionalDependencies:
      '@img/sharp-libvips-linuxmusl-x64': 1.0.1
    dev: true
    optional: true

  /@img/sharp-wasm32@0.33.2:
    resolution: {integrity: sha512-fLbTaESVKuQcpm8ffgBD7jLb/CQLcATju/jxtTXR1XCLwbOQt+OL5zPHSDMmp2JZIeq82e18yE0Vv7zh6+6BfQ==}
    engines: {node: ^18.17.0 || ^20.3.0 || >=21.0.0, npm: '>=9.6.5', pnpm: '>=7.1.0', yarn: '>=3.2.0'}
    cpu: [wasm32]
    requiresBuild: true
    dependencies:
      '@emnapi/runtime': 0.45.0
    dev: true
    optional: true

  /@img/sharp-win32-ia32@0.33.2:
    resolution: {integrity: sha512-okBpql96hIGuZ4lN3+nsAjGeggxKm7hIRu9zyec0lnfB8E7Z6p95BuRZzDDXZOl2e8UmR4RhYt631i7mfmKU8g==}
    engines: {node: ^18.17.0 || ^20.3.0 || >=21.0.0, npm: '>=9.6.5', pnpm: '>=7.1.0', yarn: '>=3.2.0'}
    cpu: [ia32]
    os: [win32]
    requiresBuild: true
    dev: true
    optional: true

  /@img/sharp-win32-x64@0.33.2:
    resolution: {integrity: sha512-E4magOks77DK47FwHUIGH0RYWSgRBfGdK56kIHSVeB9uIS4pPFr4N2kIVsXdQQo4LzOsENKV5KAhRlRL7eMAdg==}
    engines: {node: ^18.17.0 || ^20.3.0 || >=21.0.0, npm: '>=9.6.5', pnpm: '>=7.1.0', yarn: '>=3.2.0'}
    cpu: [x64]
    os: [win32]
    requiresBuild: true
    dev: true
    optional: true

  /@inquirer/confirm@3.1.6:
    resolution: {integrity: sha512-Mj4TU29g6Uy+37UtpA8UpEOI2icBfpCwSW1QDtfx60wRhUy90s/kHPif2OXSSvuwDQT1lhAYRWUfkNf9Tecxvg==}
    engines: {node: '>=18'}
    dependencies:
      '@inquirer/core': 8.1.0
      '@inquirer/type': 1.3.1

  /@inquirer/core@7.1.1:
    resolution: {integrity: sha512-rD1UI3eARN9qJBcLRXPOaZu++Bg+xsk0Tuz1EUOXEW+UbYif1sGjr0Tw7lKejHzKD9IbXE1CEtZ+xR/DrNlQGQ==}
    engines: {node: '>=18'}
    dependencies:
      '@inquirer/type': 1.2.1
      '@types/mute-stream': 0.0.4
      '@types/node': 20.11.30
      '@types/wrap-ansi': 3.0.0
      ansi-escapes: 4.3.2
      chalk: 4.1.2
      cli-spinners: 2.9.2
      cli-width: 4.1.0
      figures: 3.2.0
      mute-stream: 1.0.0
      signal-exit: 4.1.0
      strip-ansi: 6.0.1
      wrap-ansi: 6.2.0

  /@inquirer/core@8.1.0:
    resolution: {integrity: sha512-kfx0SU9nWgGe1f03ao/uXc85SFH1v2w3vQVH7QDGjKxdtJz+7vPitFtG++BTyJMYyYgH8MpXigutcXJeiQwVRw==}
    engines: {node: '>=18'}
    dependencies:
      '@inquirer/figures': 1.0.1
      '@inquirer/type': 1.3.1
      '@types/mute-stream': 0.0.4
      '@types/node': 20.12.8
      '@types/wrap-ansi': 3.0.0
      ansi-escapes: 4.3.2
      chalk: 4.1.2
      cli-spinners: 2.9.2
      cli-width: 4.1.0
      mute-stream: 1.0.0
      signal-exit: 4.1.0
      strip-ansi: 6.0.1
      wrap-ansi: 6.2.0

  /@inquirer/figures@1.0.1:
    resolution: {integrity: sha512-mtup3wVKia3ZwULPHcbs4Mor8Voi+iIXEWD7wCNbIO6lYR62oPCTQyrddi5OMYVXHzeCSoneZwJuS8sBvlEwDw==}
    engines: {node: '>=18'}

  /@inquirer/input@2.1.1:
    resolution: {integrity: sha512-Ag5PDh3/V3B68WGD/5LKXDqbdWKlF7zyfPAlstzu0NoZcZGBbZFjfgXlZIcb6Gs+AfdSi7wNf7soVAaMGH7moQ==}
    engines: {node: '>=18'}
    dependencies:
      '@inquirer/core': 7.1.1
      '@inquirer/type': 1.2.1

  /@inquirer/select@2.3.2:
    resolution: {integrity: sha512-VzLHVpaobBpI3o/CWSG2sCDqrjHZEYAfT1bowbR8Q72fEi0WfBO3Fnh595QqBit9kQhI1uJbVHaaovg1I7eE7Q==}
    engines: {node: '>=18'}
    dependencies:
      '@inquirer/core': 8.1.0
      '@inquirer/figures': 1.0.1
      '@inquirer/type': 1.3.1
      ansi-escapes: 4.3.2
      chalk: 4.1.2

  /@inquirer/type@1.2.1:
    resolution: {integrity: sha512-xwMfkPAxeo8Ji/IxfUSqzRi0/+F2GIqJmpc5/thelgMGsjNZcjDDRBO9TLXT1s/hdx/mK5QbVIvgoLIFgXhTMQ==}
    engines: {node: '>=18'}

  /@inquirer/type@1.3.1:
    resolution: {integrity: sha512-Pe3PFccjPVJV1vtlfVvm9OnlbxqdnP5QcscFEFEnK5quChf1ufZtM0r8mR5ToWHMxZOh0s8o/qp9ANGRTo/DAw==}
    engines: {node: '>=18'}

  /@isaacs/cliui@8.0.2:
    resolution: {integrity: sha512-O8jcjabXaleOG9DQ0+ARXWZBTfnP4WNAqzuiJK7ll44AmxGKv/J2M4TPjxjY3znBCfvBXFzucm1twdyFybFqEA==}
    engines: {node: '>=12'}
    dependencies:
      string-width: 5.1.2
      string-width-cjs: /string-width@4.2.3
      strip-ansi: 7.1.0
      strip-ansi-cjs: /strip-ansi@6.0.1
      wrap-ansi: 8.1.0
      wrap-ansi-cjs: /wrap-ansi@7.0.0

  /@istanbuljs/schema@0.1.3:
    resolution: {integrity: sha512-ZXRY4jNvVgSVQ8DL3LTcakaAtXwTVUxE81hslsyD2AtoXW/wVob10HkOJ1X/pAlcI7D+2YoZKg5do8G/w6RYgA==}
    engines: {node: '>=8'}
    dev: true

  /@jridgewell/gen-mapping@0.3.2:
    resolution: {integrity: sha512-mh65xKQAzI6iBcFzwv28KVWSmCkdRBWoOh+bYQGW3+6OZvbbN3TqMGo5hqYxQniRcH9F2VZIoJCm4pa3BPDK/A==}
    engines: {node: '>=6.0.0'}
    dependencies:
      '@jridgewell/set-array': 1.1.2
      '@jridgewell/sourcemap-codec': 1.4.14
      '@jridgewell/trace-mapping': 0.3.18

  /@jridgewell/resolve-uri@3.1.0:
    resolution: {integrity: sha512-F2msla3tad+Mfht5cJq7LSXcdudKTWCVYUgw6pLFOOHSTtZlj6SWNYAp+AhuqLmWdBO2X5hPrLcu8cVP8fy28w==}
    engines: {node: '>=6.0.0'}

  /@jridgewell/set-array@1.1.2:
    resolution: {integrity: sha512-xnkseuNADM0gt2bs+BvhO0p78Mk762YnZdsuzFV018NoG1Sj1SCQvpSqa7XUaTam5vAGasABV9qXASMKnFMwMw==}
    engines: {node: '>=6.0.0'}

  /@jridgewell/source-map@0.3.3:
    resolution: {integrity: sha512-b+fsZXeLYi9fEULmfBrhxn4IrPlINf8fiNarzTof004v3lFdntdwa9PF7vFJqm3mg7s+ScJMxXaE3Acp1irZcg==}
    dependencies:
      '@jridgewell/gen-mapping': 0.3.2
      '@jridgewell/trace-mapping': 0.3.18

  /@jridgewell/sourcemap-codec@1.4.14:
    resolution: {integrity: sha512-XPSJHWmi394fuUuzDnGz1wiKqWfo1yXecHQMRf2l6hztTO+nPru658AyDngaBe7isIxEkRsPR3FZh+s7iVa4Uw==}

  /@jridgewell/trace-mapping@0.3.18:
    resolution: {integrity: sha512-w+niJYzMHdd7USdiH2U6869nqhD2nbfZXND5Yp93qIbEmnDNk7PD48o+YchRVpzMU7M6jVCbenTR7PA1FLQ9pA==}
    dependencies:
      '@jridgewell/resolve-uri': 3.1.0
      '@jridgewell/sourcemap-codec': 1.4.14

  /@jridgewell/trace-mapping@0.3.9:
    resolution: {integrity: sha512-3Belt6tdc8bPgAtbcmdtNJlirVoTmEb5e2gC94PnkwEW9jI6CAHUeoG85tjWP5WquqfavoMtMwiG4P926ZKKuQ==}
    dependencies:
      '@jridgewell/resolve-uri': 3.1.0
      '@jridgewell/sourcemap-codec': 1.4.14
    dev: true

  /@kwsites/file-exists@1.1.1:
    resolution: {integrity: sha512-m9/5YGR18lIwxSFDwfE3oA7bWuq9kdau6ugN4H2rJeyhFQZcG9AgSHkQtSD15a8WvTgfz9aikZMrKPHvbpqFiw==}
    dependencies:
      debug: 4.3.4(supports-color@8.1.1)
    transitivePeerDependencies:
      - supports-color

  /@kwsites/promise-deferred@1.1.1:
    resolution: {integrity: sha512-GaHYm+c0O9MjZRu0ongGBRbinu8gVAMd2UZjji6jVmqKtZluZnptXGWhz1E8j8D2HJ3f/yMxKAUC0b+57wncIw==}

  /@manypkg/find-root@2.2.0:
    resolution: {integrity: sha512-NET+BNIMmBWUUUfFtuDgaTIav6pVlkkSdI2mt+2rFWPd6TQ0DXyhQH47Ql+d7x2oIkJ69dkVKwsTErRt2ROPbw==}
    engines: {node: '>=14.18.0'}
    dependencies:
      '@manypkg/tools': 1.1.0
      '@types/node': 12.20.24
      find-up: 4.1.0
      fs-extra: 8.1.0

  /@manypkg/get-packages@2.2.0:
    resolution: {integrity: sha512-B5p5BXMwhGZKi/syEEAP1eVg5DZ/9LP+MZr0HqfrHLgu9fq0w4ZwH8yVen4JmjrxI2dWS31dcoswYzuphLaRxg==}
    engines: {node: '>=14.18.0'}
    dependencies:
      '@manypkg/find-root': 2.2.0
      '@manypkg/tools': 1.1.0

  /@manypkg/tools@1.1.0:
    resolution: {integrity: sha512-SkAyKAByB9l93Slyg8AUHGuM2kjvWioUTCckT/03J09jYnfEzMO/wSXmEhnKGYs6qx9De8TH4yJCl0Y9lRgnyQ==}
    engines: {node: '>=14.18.0'}
    dependencies:
      fs-extra: 8.1.0
      globby: 11.1.0
      jju: 1.4.0
      read-yaml-file: 1.1.0

  /@microsoft/api-documenter@7.22.24:
    resolution: {integrity: sha512-KdO7p/weirR/po0SqwWsbqoPUTqLv0QVvxqopysxF2PVdBpeKx4eOrII1VGw0rL0QY6WVvttIOJwD/JpYv9oWw==}
    hasBin: true
    dependencies:
      '@microsoft/api-extractor-model': 7.27.4
      '@microsoft/tsdoc': 0.14.2
      '@rushstack/node-core-library': 3.59.5(@types/node@18.18.6)
      '@rushstack/ts-command-line': 4.15.1
      colors: 1.2.5
      js-yaml: 3.13.1
      resolve: 1.22.1
    transitivePeerDependencies:
      - '@types/node'
    dev: true

  /@microsoft/api-extractor-model@7.27.4:
    resolution: {integrity: sha512-HjqQFmuGPOS20rtnu+9Jj0QrqZyR59E+piUWXPMZTTn4jaZI+4UmsHSf3Id8vyueAhOBH2cgwBuRTE5R+MfSMw==}
    dependencies:
      '@microsoft/tsdoc': 0.14.2
      '@microsoft/tsdoc-config': 0.16.2
      '@rushstack/node-core-library': 3.59.5(@types/node@18.18.6)
    transitivePeerDependencies:
      - '@types/node'
    dev: true

  /@microsoft/api-extractor-model@7.28.14(@types/node@18.18.6):
    resolution: {integrity: sha512-Bery/c8A8SsKPSvA82cTTuy/+OcxZbLRmKhPkk91/AJOQzxZsShcrmHFAGeiEqSIrv1nPZ3tKq9kfMLdCHmsqg==}
    dependencies:
      '@microsoft/tsdoc': 0.14.2
      '@microsoft/tsdoc-config': 0.16.2
      '@rushstack/node-core-library': 4.1.0(@types/node@18.18.6)
    transitivePeerDependencies:
      - '@types/node'

  /@microsoft/api-extractor@7.43.1(@types/node@18.18.6):
    resolution: {integrity: sha512-ohg40SsvFFgzHFAtYq5wKJc8ZDyY46bphjtnSvhSSlXpPTG7GHwyyXkn48UZiUCBwr2WC7TRC1Jfwz7nreuiyQ==}
    hasBin: true
    dependencies:
      '@microsoft/api-extractor-model': 7.28.14(@types/node@18.18.6)
      '@microsoft/tsdoc': 0.14.2
      '@microsoft/tsdoc-config': 0.16.2
      '@rushstack/node-core-library': 4.1.0(@types/node@18.18.6)
      '@rushstack/rig-package': 0.5.2
      '@rushstack/terminal': 0.10.1(@types/node@18.18.6)
      '@rushstack/ts-command-line': 4.19.2(@types/node@18.18.6)
      lodash: 4.17.21
      minimatch: 3.0.8
      resolve: 1.22.8
      semver: 7.5.4
      source-map: 0.6.1
      typescript: 5.4.2
    transitivePeerDependencies:
      - '@types/node'

  /@microsoft/tsdoc-config@0.16.2:
    resolution: {integrity: sha512-OGiIzzoBLgWWR0UdRJX98oYO+XKGf7tiK4Zk6tQ/E4IJqGCe7dvkTvgDZV5cFJUzLGDOjeAXrnZoA6QkVySuxw==}
    dependencies:
      '@microsoft/tsdoc': 0.14.2
      ajv: 6.12.6
      jju: 1.4.0
      resolve: 1.19.0

  /@microsoft/tsdoc@0.14.2:
    resolution: {integrity: sha512-9b8mPpKrfeGRuhFH5iO1iwCLeIIsV6+H1sRfxbkoGXIyQE2BTsPd9zqSqQJ+pv5sJ/hT5M1zvOFL02MnEezFug==}

  /@nodelib/fs.scandir@2.1.5:
    resolution: {integrity: sha512-vq24Bq3ym5HEQm2NKCr3yXDwjc7vTsEThRDnkp2DK9p1uqLR+DHurm/NOTo0KG7HYHU7eppKZj3MyqYuMBf62g==}
    engines: {node: '>= 8'}
    dependencies:
      '@nodelib/fs.stat': 2.0.5
      run-parallel: 1.2.0

  /@nodelib/fs.stat@2.0.5:
    resolution: {integrity: sha512-RkhPPp2zrqDAQA/2jNhnztcPAlv64XdhIp7a7454A5ovI7Bukxgt7MX7udwAu3zg1DcpPU0rz3VV1SeaqvY4+A==}
    engines: {node: '>= 8'}

  /@nodelib/fs.walk@1.2.8:
    resolution: {integrity: sha512-oGB+UxlgWcgQkgwo8GcEGwemoTFt3FIO9ababBmaGwXIoBKZ+GTy0pP185beGg7Llih/NSHSV2XAs1lnznocSg==}
    engines: {node: '>= 8'}
    dependencies:
      '@nodelib/fs.scandir': 2.1.5
      fastq: 1.15.0

  /@npmcli/fs@2.1.2:
    resolution: {integrity: sha512-yOJKRvohFOaLqipNtwYB9WugyZKhC/DZC4VYPmpaCzDBrA8YpK3qHZ8/HGscMnE4GqbkLNuVcCnxkeQEdGt6LQ==}
    engines: {node: ^12.13.0 || ^14.15.0 || >=16.0.0}
    dependencies:
      '@gar/promisify': 1.1.3
      semver: 7.6.0

  /@npmcli/fs@3.1.0:
    resolution: {integrity: sha512-7kZUAaLscfgbwBQRbvdMYaZOWyMEcPTH/tJjnyAWJ/dvvs9Ef+CERx/qJb9GExJpl1qipaDGn7KqHnFGGixd0w==}
    engines: {node: ^14.17.0 || ^16.13.0 || >=18.0.0}
    dependencies:
      semver: 7.6.0

  /@npmcli/git@4.1.0:
    resolution: {integrity: sha512-9hwoB3gStVfa0N31ymBmrX+GuDGdVA/QWShZVqE0HK2Af+7QGGrCTbZia/SW0ImUTjTne7SP91qxDmtXvDHRPQ==}
    engines: {node: ^14.17.0 || ^16.13.0 || >=18.0.0}
    dependencies:
      '@npmcli/promise-spawn': 6.0.2
      lru-cache: 7.18.3
      npm-pick-manifest: 8.0.1
      proc-log: 3.0.0
      promise-inflight: 1.0.1
      promise-retry: 2.0.1
      semver: 7.6.0
      which: 3.0.1
    transitivePeerDependencies:
      - bluebird

  /@npmcli/installed-package-contents@2.0.2:
    resolution: {integrity: sha512-xACzLPhnfD51GKvTOOuNX2/V4G4mz9/1I2MfDoye9kBM3RYe5g2YbscsaGoTlaWqkxeiapBWyseULVKpSVHtKQ==}
    engines: {node: ^14.17.0 || ^16.13.0 || >=18.0.0}
    hasBin: true
    dependencies:
      npm-bundled: 3.0.0
      npm-normalize-package-bin: 3.0.1

  /@npmcli/move-file@2.0.1:
    resolution: {integrity: sha512-mJd2Z5TjYWq/ttPLLGqArdtnC74J6bOzg4rMDnN+p1xTacZ2yPRCk2y0oSWQtygLR9YVQXgOcONrwtnk3JupxQ==}
    engines: {node: ^12.13.0 || ^14.15.0 || >=16.0.0}
    deprecated: This functionality has been moved to @npmcli/fs
    dependencies:
      mkdirp: 1.0.4
      rimraf: 3.0.2

  /@npmcli/node-gyp@3.0.0:
    resolution: {integrity: sha512-gp8pRXC2oOxu0DUE1/M3bYtb1b3/DbJ5aM113+XJBgfXdussRAsX0YOrOhdd8WvnAR6auDBvJomGAkLKA5ydxA==}
    engines: {node: ^14.17.0 || ^16.13.0 || >=18.0.0}

  /@npmcli/promise-spawn@6.0.2:
    resolution: {integrity: sha512-gGq0NJkIGSwdbUt4yhdF8ZrmkGKVz9vAdVzpOfnom+V8PLSmSOVhZwbNvZZS1EYcJN5hzzKBxmmVVAInM6HQLg==}
    engines: {node: ^14.17.0 || ^16.13.0 || >=18.0.0}
    dependencies:
      which: 3.0.1

  /@npmcli/run-script@6.0.2:
    resolution: {integrity: sha512-NCcr1uQo1k5U+SYlnIrbAh3cxy+OQT1VtqiAbxdymSlptbzBb62AjH2xXgjNCoP073hoa1CfCAcwoZ8k96C4nA==}
    engines: {node: ^14.17.0 || ^16.13.0 || >=18.0.0}
    dependencies:
      '@npmcli/node-gyp': 3.0.0
      '@npmcli/promise-spawn': 6.0.2
      node-gyp: 9.3.1
      read-package-json-fast: 3.0.2
      which: 3.0.1
    transitivePeerDependencies:
      - bluebird
      - supports-color

  /@oclif/core@2.15.0(typescript@5.1.6):
    resolution: {integrity: sha512-fNEMG5DzJHhYmI3MgpByTvltBOMyFcnRIUMxbiz2ai8rhaYgaTHMG3Q38HcosfIvtw9nCjxpcQtC8MN8QtVCcA==}
    engines: {node: '>=14.0.0'}
    dependencies:
      '@types/cli-progress': 3.11.5
      ansi-escapes: 4.3.2
      ansi-styles: 4.3.0
      cardinal: 2.1.1
      chalk: 4.1.2
      clean-stack: 3.0.1
      cli-progress: 3.12.0
      debug: 4.3.4(supports-color@8.1.1)
      ejs: 3.1.9
      get-package-type: 0.1.0
      globby: 11.1.0
      hyperlinker: 1.0.0
      indent-string: 4.0.0
      is-wsl: 2.2.0
      js-yaml: 3.14.1
      natural-orderby: 2.0.3
      object-treeify: 1.1.33
      password-prompt: 1.1.3
      slice-ansi: 4.0.0
      string-width: 4.2.3
      strip-ansi: 6.0.1
      supports-color: 8.1.1
      supports-hyperlinks: 2.3.0
      ts-node: 10.9.1(@types/node@18.18.7)(typescript@5.1.6)
      tslib: 2.6.2
      widest-line: 3.1.0
      wordwrap: 1.0.0
      wrap-ansi: 7.0.0
    transitivePeerDependencies:
      - '@swc/core'
      - '@swc/wasm'
      - '@types/node'
      - typescript
    dev: true

  /@oclif/core@3.26.5:
    resolution: {integrity: sha512-uRmAujGJjLhhgpLylbiuHuPt9Ec7u6aJ72utuSPNTRw47+W5vbQSGnLGPiil1Mt5YDL+zFOyTVH6Uv3NSP2SaQ==}
    engines: {node: '>=18.0.0'}
    dependencies:
      '@types/cli-progress': 3.11.5
      ansi-escapes: 4.3.2
      ansi-styles: 4.3.0
      cardinal: 2.1.1
      chalk: 4.1.2
      clean-stack: 3.0.1
      cli-progress: 3.12.0
      color: 4.2.3
      debug: 4.3.4(supports-color@8.1.1)
      ejs: 3.1.10
      get-package-type: 0.1.0
      globby: 11.1.0
      hyperlinker: 1.0.0
      indent-string: 4.0.0
      is-wsl: 2.2.0
      js-yaml: 3.14.1
      minimatch: 9.0.4
      natural-orderby: 2.0.3
      object-treeify: 1.1.33
      password-prompt: 1.1.3
      slice-ansi: 4.0.0
      string-width: 4.2.3
      strip-ansi: 6.0.1
      supports-color: 8.1.1
      supports-hyperlinks: 2.3.0
      widest-line: 3.1.0
      wordwrap: 1.0.0
      wrap-ansi: 7.0.0

  /@oclif/plugin-autocomplete@2.3.10(typescript@5.1.6):
    resolution: {integrity: sha512-Ow1AR8WtjzlyCtiWWPgzMyT8SbcDJFr47009riLioHa+MHX2BCDtVn2DVnN/E6b9JlPV5ptQpjefoRSNWBesmg==}
    engines: {node: '>=12.0.0'}
    dependencies:
      '@oclif/core': 2.15.0(typescript@5.1.6)
      chalk: 4.1.2
      debug: 4.3.4(supports-color@8.1.1)
    transitivePeerDependencies:
      - '@swc/core'
      - '@swc/wasm'
      - '@types/node'
      - supports-color
      - typescript
    dev: true

  /@oclif/plugin-autocomplete@3.0.16:
    resolution: {integrity: sha512-Kke1AvvTa+ShTFG6EbCbE9wrdWcqJVk56iU39j/m2LOYTTSfL0BDyVq0D3w2fVmA/OdXoG3EDiz/66GjPPFg4A==}
    engines: {node: '>=18.0.0'}
    dependencies:
      '@oclif/core': 3.26.5
      chalk: 5.3.0
      debug: 4.3.4(supports-color@8.1.1)
      ejs: 3.1.10
    transitivePeerDependencies:
      - supports-color
    dev: false

  /@oclif/plugin-commands@3.3.1:
    resolution: {integrity: sha512-SikJBlXaVsbCX3A8YBdpU70VvU58P75+4vMt0AtJFEPYS1n+5srrLJgTrEFJkCfFvlqj1SNI9yMFr1TG+LKN9w==}
    engines: {node: '>=18.0.0'}
    dependencies:
      '@oclif/core': 3.26.5
      lodash.pickby: 4.6.0
      lodash.sortby: 4.7.0
      lodash.template: 4.5.0
      lodash.uniqby: 4.7.0

  /@oclif/plugin-help@6.0.21:
    resolution: {integrity: sha512-w860r9d456xhw1GPaos9yQF+BZeFY9UKdrINbL3fZFX5ZHhr/zGT4Fep5wUkHogjjnSB8+ZHi3D6j2jScIizUw==}
    engines: {node: '>=18.0.0'}
    dependencies:
      '@oclif/core': 3.26.5

  /@oclif/plugin-not-found@3.1.7:
    resolution: {integrity: sha512-fGR1gJE7X6BX3QHAtVX4Tg3T04mrnhtCIGzksQYYcelSftTS0nASnQ3uDacdGwbUPqaEq7HfUyh/G7WRIRxcrw==}
    engines: {node: '>=18.0.0'}
    dependencies:
      '@inquirer/confirm': 3.1.6
      '@oclif/core': 3.26.5
      chalk: 5.3.0
      fast-levenshtein: 3.0.0

  /@oclif/plugin-plugins@3.9.4(typescript@5.1.6):
    resolution: {integrity: sha512-JtumjspRdzJgHk1S10wu68tdlqSnyYRmSgCsmsc6AEvU+Orb0DQfrAgJEO77rPKPNo5MfnVAj0WyCDTi0JT/vw==}
    engines: {node: '>=16'}
    dependencies:
      '@oclif/core': 2.15.0(typescript@5.1.6)
      chalk: 4.1.2
      debug: 4.3.4(supports-color@8.1.1)
      http-call: 5.3.0
      load-json-file: 5.3.0
      npm: 9.8.1
      npm-run-path: 4.0.1
      semver: 7.6.0
      shelljs: 0.8.5
      tslib: 2.6.2
      validate-npm-package-name: 5.0.0
      yarn: 1.22.19
    transitivePeerDependencies:
      - '@swc/core'
      - '@swc/wasm'
      - '@types/node'
      - supports-color
      - typescript
    dev: true

  /@oclif/plugin-warn-if-update-available@3.0.15:
    resolution: {integrity: sha512-JtPTJFjL6izMCe5dDS2ix2PyWAD2DeJ5Atzd2HHRifbPcmOxaUE62FKTnarIwfPHLMF/nN33liwo9InAdirozg==}
    engines: {node: '>=18.0.0'}
    dependencies:
      '@oclif/core': 3.26.5
      chalk: 5.3.0
      debug: 4.3.4(supports-color@8.1.1)
      http-call: 5.3.0
      lodash.template: 4.5.0
    transitivePeerDependencies:
      - supports-color

  /@oclif/test@2.3.33(typescript@5.1.6):
    resolution: {integrity: sha512-AmhsxZRDDqJHTk1mDQ+Rl3mNUvb7GIXNcNdP7G7r5l3fRYBUsbzflSy3M760WZfAW4r85rnB+SNG5OBvmajWow==}
    engines: {node: '>=12.0.0'}
    dependencies:
      '@oclif/core': 2.15.0(typescript@5.1.6)
      fancy-test: 2.0.42
    transitivePeerDependencies:
      - '@swc/core'
      - '@swc/wasm'
      - '@types/node'
      - supports-color
      - typescript
    dev: true

  /@oclif/test@3.2.12:
    resolution: {integrity: sha512-6DqfPVnCuUaH4VqwAChTWlNla4uPVx3XP5EaxYLjQrSdAzgPn8TMftURDmcfDobU6qQr97Cywec4szfYg4pS7Q==}
    engines: {node: '>=18.0.0'}
    dependencies:
      '@oclif/core': 3.26.5
      chai: 4.4.1
      fancy-test: 3.0.14
    transitivePeerDependencies:
      - supports-color
    dev: true

  /@octokit/auth-token@2.5.0:
    resolution: {integrity: sha512-r5FVUJCOLl19AxiuZD2VRZ/ORjp/4IN98Of6YJoJOkY75CIBuYfmiNHGrDwXr+aLGG55igl9QrxX3hbiXlLb+g==}
    dependencies:
      '@octokit/types': 6.41.0

  /@octokit/auth-token@3.0.3:
    resolution: {integrity: sha512-/aFM2M4HVDBT/jjDBa84sJniv1t9Gm/rLkalaz9htOm+L+8JMj1k9w0CkUdcxNyNxZPlTxKPVko+m1VlM58ZVA==}
    engines: {node: '>= 14'}
    dependencies:
      '@octokit/types': 9.3.2

  /@octokit/core@3.6.0:
    resolution: {integrity: sha512-7RKRKuA4xTjMhY+eG3jthb3hlZCsOwg3rztWh75Xc+ShDWOfDDATWbeZpAHBNRpm4Tv9WgBMOy1zEJYXG6NJ7Q==}
    dependencies:
      '@octokit/auth-token': 2.5.0
      '@octokit/graphql': 4.8.0
      '@octokit/request': 5.6.3
      '@octokit/request-error': 2.1.0
      '@octokit/types': 6.41.0
      before-after-hook: 2.2.3
      universal-user-agent: 6.0.0
    transitivePeerDependencies:
      - encoding

  /@octokit/core@4.2.4:
    resolution: {integrity: sha512-rYKilwgzQ7/imScn3M9/pFfUf4I1AZEH3KhyJmtPdE2zfaXAn2mFfUy4FbKewzc2We5y/LlKLj36fWJLKC2SIQ==}
    engines: {node: '>= 14'}
    dependencies:
      '@octokit/auth-token': 3.0.3
      '@octokit/graphql': 5.0.5
      '@octokit/request': 6.2.3
      '@octokit/request-error': 3.0.3
      '@octokit/types': 9.3.2
      before-after-hook: 2.2.3
      universal-user-agent: 6.0.0
    transitivePeerDependencies:
      - encoding

  /@octokit/endpoint@6.0.12:
    resolution: {integrity: sha512-lF3puPwkQWGfkMClXb4k/eUT/nZKQfxinRWJrdZaJO85Dqwo/G0yOC434Jr2ojwafWJMYqFGFa5ms4jJUgujdA==}
    dependencies:
      '@octokit/types': 6.41.0
      is-plain-object: 5.0.0
      universal-user-agent: 6.0.0

  /@octokit/endpoint@7.0.5:
    resolution: {integrity: sha512-LG4o4HMY1Xoaec87IqQ41TQ+glvIeTKqfjkCEmt5AIwDZJwQeVZFIEYXrYY6yLwK+pAScb9Gj4q+Nz2qSw1roA==}
    engines: {node: '>= 14'}
    dependencies:
      '@octokit/types': 9.3.2
      is-plain-object: 5.0.0
      universal-user-agent: 6.0.0

  /@octokit/graphql@4.8.0:
    resolution: {integrity: sha512-0gv+qLSBLKF0z8TKaSKTsS39scVKF9dbMxJpj3U0vC7wjNWFuIpL/z76Qe2fiuCbDRcJSavkXsVtMS6/dtQQsg==}
    dependencies:
      '@octokit/request': 5.6.3
      '@octokit/types': 6.41.0
      universal-user-agent: 6.0.0
    transitivePeerDependencies:
      - encoding

  /@octokit/graphql@5.0.5:
    resolution: {integrity: sha512-Qwfvh3xdqKtIznjX9lz2D458r7dJPP8l6r4GQkIdWQouZwHQK0mVT88uwiU2bdTU2OtT1uOlKpRciUWldpG0yQ==}
    engines: {node: '>= 14'}
    dependencies:
      '@octokit/request': 6.2.3
      '@octokit/types': 9.3.2
      universal-user-agent: 6.0.0
    transitivePeerDependencies:
      - encoding

  /@octokit/openapi-types@12.11.0:
    resolution: {integrity: sha512-VsXyi8peyRq9PqIz/tpqiL2w3w80OgVMwBHltTml3LmVvXiphgeqmY9mvBw9Wu7e0QWk/fqD37ux8yP5uVekyQ==}

  /@octokit/openapi-types@18.0.0:
    resolution: {integrity: sha512-V8GImKs3TeQRxRtXFpG2wl19V7444NIOTDF24AWuIbmNaNYOQMWRbjcGDXV5B+0n887fgDcuMNOmlul+k+oJtw==}

  /@octokit/plugin-paginate-rest@2.21.3(@octokit/core@3.6.0):
    resolution: {integrity: sha512-aCZTEf0y2h3OLbrgKkrfFdjRL6eSOo8komneVQJnYecAxIej7Bafor2xhuDJOIFau4pk0i/P28/XgtbyPF0ZHw==}
    peerDependencies:
      '@octokit/core': '>=2'
    dependencies:
      '@octokit/core': 3.6.0
      '@octokit/types': 6.41.0

  /@octokit/plugin-request-log@1.0.4(@octokit/core@3.6.0):
    resolution: {integrity: sha512-mLUsMkgP7K/cnFEw07kWqXGF5LKrOkD+lhCrKvPHXWDywAwuDUeDwWBpc69XK3pNX0uKiVt8g5z96PJ6z9xCFA==}
    peerDependencies:
      '@octokit/core': '>=3'
    dependencies:
      '@octokit/core': 3.6.0

  /@octokit/plugin-rest-endpoint-methods@5.16.2(@octokit/core@3.6.0):
    resolution: {integrity: sha512-8QFz29Fg5jDuTPXVtey05BLm7OB+M8fnvE64RNegzX7U+5NUXcOcnpTIK0YfSHBg8gYd0oxIq3IZTe9SfPZiRw==}
    peerDependencies:
      '@octokit/core': '>=3'
    dependencies:
      '@octokit/core': 3.6.0
      '@octokit/types': 6.41.0
      deprecation: 2.3.1

  /@octokit/request-error@2.1.0:
    resolution: {integrity: sha512-1VIvgXxs9WHSjicsRwq8PlR2LR2x6DwsJAaFgzdi0JfJoGSO8mYI/cHJQ+9FbN21aa+DrgNLnwObmyeSC8Rmpg==}
    dependencies:
      '@octokit/types': 6.41.0
      deprecation: 2.3.1
      once: 1.4.0

  /@octokit/request-error@3.0.3:
    resolution: {integrity: sha512-crqw3V5Iy2uOU5Np+8M/YexTlT8zxCfI+qu+LxUB7SZpje4Qmx3mub5DfEKSO8Ylyk0aogi6TYdf6kxzh2BguQ==}
    engines: {node: '>= 14'}
    dependencies:
      '@octokit/types': 9.3.2
      deprecation: 2.3.1
      once: 1.4.0

  /@octokit/request@5.6.3:
    resolution: {integrity: sha512-bFJl0I1KVc9jYTe9tdGGpAMPy32dLBXXo1dS/YwSCTL/2nd9XeHsY616RE3HPXDVk+a+dBuzyz5YdlXwcDTr2A==}
    dependencies:
      '@octokit/endpoint': 6.0.12
      '@octokit/request-error': 2.1.0
      '@octokit/types': 6.41.0
      is-plain-object: 5.0.0
      node-fetch: 2.6.9
      universal-user-agent: 6.0.0
    transitivePeerDependencies:
      - encoding

  /@octokit/request@6.2.3:
    resolution: {integrity: sha512-TNAodj5yNzrrZ/VxP+H5HiYaZep0H3GU0O7PaF+fhDrt8FPrnkei9Aal/txsN/1P7V3CPiThG0tIvpPDYUsyAA==}
    engines: {node: '>= 14'}
    dependencies:
      '@octokit/endpoint': 7.0.5
      '@octokit/request-error': 3.0.3
      '@octokit/types': 9.3.2
      is-plain-object: 5.0.0
      node-fetch: 2.6.9
      universal-user-agent: 6.0.0
    transitivePeerDependencies:
      - encoding

  /@octokit/rest@18.12.0:
    resolution: {integrity: sha512-gDPiOHlyGavxr72y0guQEhLsemgVjwRePayJ+FcKc2SJqKUbxbkvf5kAZEWA/MKvsfYlQAMVzNJE3ezQcxMJ2Q==}
    dependencies:
      '@octokit/core': 3.6.0
      '@octokit/plugin-paginate-rest': 2.21.3(@octokit/core@3.6.0)
      '@octokit/plugin-request-log': 1.0.4(@octokit/core@3.6.0)
      '@octokit/plugin-rest-endpoint-methods': 5.16.2(@octokit/core@3.6.0)
    transitivePeerDependencies:
      - encoding

  /@octokit/types@6.41.0:
    resolution: {integrity: sha512-eJ2jbzjdijiL3B4PrSQaSjuF2sPEQPVCPzBvTHJD9Nz+9dw2SGH4K4xeQJ77YfTq5bRQ+bD8wT11JbeDPmxmGg==}
    dependencies:
      '@octokit/openapi-types': 12.11.0

  /@octokit/types@9.3.2:
    resolution: {integrity: sha512-D4iHGTdAnEEVsB8fl95m1hiz7D5YiRdQ9b/OEb3BYRVwbLsGHcRVPz+u+BgRLNk0Q0/4iZCBqDN96j2XNxfXrA==}
    dependencies:
      '@octokit/openapi-types': 18.0.0

  /@pkgjs/parseargs@0.11.0:
    resolution: {integrity: sha512-+1VkjdD0QBLPodGrJUeqarH8VAIvQODIbwh9XpP5Syisf7YoQgsJKPNFoqqLQlu+VQ/tVSshMR6loPMn8U+dPg==}
    engines: {node: '>=14'}
    requiresBuild: true
    optional: true

  /@pnpm/config.env-replace@1.1.0:
    resolution: {integrity: sha512-htyl8TWnKL7K/ESFa1oW2UB5lVDxuF5DpM7tBi6Hu2LNL3mWkIzNLG6N4zoCUP1lCKNxWy/3iu8mS8MvToGd6w==}
    engines: {node: '>=12.22.0'}

  /@pnpm/network.ca-file@1.0.1:
    resolution: {integrity: sha512-gkINruT2KUhZLTaiHxwCOh1O4NVnFT0wLjWFBHmTz9vpKag/C/noIMJXBxFe4F0mYpUVX2puLwAieLYFg2NvoA==}
    engines: {node: '>=12.22.0'}
    dependencies:
      graceful-fs: 4.2.10

  /@pnpm/npm-conf@2.2.2:
    resolution: {integrity: sha512-UA91GwWPhFExt3IizW6bOeY/pQ0BkuNwKjk9iQW9KqxluGCrg4VenZ0/L+2Y0+ZOtme72EVvg6v0zo3AMQRCeA==}
    engines: {node: '>=12'}
    dependencies:
      '@pnpm/config.env-replace': 1.1.0
      '@pnpm/network.ca-file': 1.0.1
      config-chain: 1.1.13

  /@rushstack/eslint-patch@1.4.0:
    resolution: {integrity: sha512-cEjvTPU32OM9lUFegJagO0mRnIn+rbqrG89vV8/xLnLFX0DoR0r1oy5IlTga71Q7uT3Qus7qm7wgeiMT/+Irlg==}
    dev: true

  /@rushstack/eslint-plugin-security@0.7.1(eslint@8.57.0)(typescript@5.1.6):
    resolution: {integrity: sha512-84N42tlONhcbXdlk5Rkb+/pVxPnH+ojX8XwtFoecCRV88/4Ii7eGEyJPb73lOpHaE3NJxLzLVIeixKYQmdjImA==}
    peerDependencies:
      eslint: ^6.0.0 || ^7.0.0 || ^8.0.0 || 8.51.0
    dependencies:
      '@rushstack/tree-pattern': 0.3.1
      '@typescript-eslint/experimental-utils': 5.59.11(eslint@8.57.0)(typescript@5.1.6)
      eslint: 8.57.0
    transitivePeerDependencies:
      - supports-color
      - typescript
    dev: true

  /@rushstack/eslint-plugin@0.13.1(eslint@8.57.0)(typescript@5.1.6):
    resolution: {integrity: sha512-qQ6iPCm8SFuY+bpcSv5hlYtdwDHcFlE6wlpUHa0ywG9tGVBYM5But8S4qVRFq1iejAuFX+ubNUOyFJHvxpox+A==}
    peerDependencies:
      eslint: ^6.0.0 || ^7.0.0 || ^8.0.0 || 8.51.0
    dependencies:
      '@rushstack/tree-pattern': 0.3.1
      '@typescript-eslint/experimental-utils': 5.59.11(eslint@8.57.0)(typescript@5.1.6)
      eslint: 8.57.0
    transitivePeerDependencies:
      - supports-color
      - typescript
    dev: true

  /@rushstack/node-core-library@3.59.5(@types/node@18.18.6):
    resolution: {integrity: sha512-1IpV7LufrI1EoVO8hYsb3t6L8L+yp40Sa0OaOV2CIu1zx4e6ZeVNaVIEXFgMXBKdGXkAh21MnCaIzlDNpG6ZQw==}
    peerDependencies:
      '@types/node': '*'
    peerDependenciesMeta:
      '@types/node':
        optional: true
    dependencies:
      '@types/node': 18.18.6
      colors: 1.2.5
      fs-extra: 7.0.1
      import-lazy: 4.0.0
      jju: 1.4.0
      resolve: 1.22.1
      semver: 7.3.8
      z-schema: 5.0.5

  /@rushstack/node-core-library@4.1.0(@types/node@18.18.6):
    resolution: {integrity: sha512-qz4JFBZJCf1YN5cAXa1dP6Mki/HrsQxc/oYGAGx29dF2cwF2YMxHoly0FBhMw3IEnxo5fMj0boVfoHVBkpkx/w==}
    peerDependencies:
      '@types/node': '*'
    peerDependenciesMeta:
      '@types/node':
        optional: true
    dependencies:
      '@types/node': 18.18.6
      fs-extra: 7.0.1
      import-lazy: 4.0.0
      jju: 1.4.0
      resolve: 1.22.8
      semver: 7.5.4
      z-schema: 5.0.5

  /@rushstack/rig-package@0.5.2:
    resolution: {integrity: sha512-mUDecIJeH3yYGZs2a48k+pbhM6JYwWlgjs2Ca5f2n1G2/kgdgP9D/07oglEGf6mRyXEnazhEENeYTSNDRCwdqA==}
    dependencies:
      resolve: 1.22.8
      strip-json-comments: 3.1.1

  /@rushstack/terminal@0.10.1(@types/node@18.18.6):
    resolution: {integrity: sha512-C6Vi/m/84IYJTkfzmXr1+W8Wi3MmBjVF/q3za91Gb3VYjKbpALHVxY6FgH625AnDe5Z0Kh4MHKWA3Z7bqgAezA==}
    peerDependencies:
      '@types/node': '*'
    peerDependenciesMeta:
      '@types/node':
        optional: true
    dependencies:
      '@rushstack/node-core-library': 4.1.0(@types/node@18.18.6)
      '@types/node': 18.18.6
      supports-color: 8.1.1

  /@rushstack/tree-pattern@0.3.1:
    resolution: {integrity: sha512-2yn4qTkXZTByQffL3ymS6viYuyZk3YnJT49bopGBlm9Thtyfa7iuFUV6tt+09YIRO1sjmSWILf4dPj6+Dr5YVA==}
    dev: true

  /@rushstack/ts-command-line@4.15.1:
    resolution: {integrity: sha512-EL4jxZe5fhb1uVL/P/wQO+Z8Rc8FMiWJ1G7VgnPDvdIt5GVjRfK7vwzder1CZQiX3x0PY6uxENYLNGTFd1InRQ==}
    dependencies:
      '@types/argparse': 1.0.38
      argparse: 1.0.10
      colors: 1.2.5
      string-argv: 0.3.1
    dev: true

  /@rushstack/ts-command-line@4.19.2(@types/node@18.18.6):
    resolution: {integrity: sha512-cqmXXmBEBlzo9WtyUrHtF9e6kl0LvBY7aTSVX4jfnBfXWZQWnPq9JTFPlQZ+L/ZwjZ4HrNwQsOVvhe9oOucZkw==}
    dependencies:
      '@rushstack/terminal': 0.10.1(@types/node@18.18.6)
      '@types/argparse': 1.0.38
      argparse: 1.0.10
      string-argv: 0.3.1
    transitivePeerDependencies:
      - '@types/node'

  /@sigstore/protobuf-specs@0.1.0:
    resolution: {integrity: sha512-a31EnjuIDSX8IXBUib3cYLDRlPMU36AWX4xS8ysLaNu4ZzUesDiPt83pgrW2X1YLMe5L2HbDyaKK5BrL4cNKaQ==}
    engines: {node: ^14.17.0 || ^16.13.0 || >=18.0.0}

  /@sigstore/tuf@1.0.0:
    resolution: {integrity: sha512-bLzi9GeZgMCvjJeLUIfs8LJYCxrPRA8IXQkzUtaFKKVPTz0mucRyqFcV2U20yg9K+kYAD0YSitzGfRZCFLjdHQ==}
    engines: {node: ^14.17.0 || ^16.13.0 || >=18.0.0}
    dependencies:
      '@sigstore/protobuf-specs': 0.1.0
      make-fetch-happen: 11.1.1
      tuf-js: 1.1.7
    transitivePeerDependencies:
      - supports-color

  /@sindresorhus/is@0.14.0:
    resolution: {integrity: sha512-9NET910DNaIPngYnLLPeg+Ogzqsi9uM4mSboU5y6p8S5DzMTVEsJZrawi+BoDNUVBa2DhJqQYUFvMDfgU062LQ==}
    engines: {node: '>=6'}

  /@sindresorhus/is@4.6.0:
    resolution: {integrity: sha512-t09vSN3MdfsyCHoFcTRCH/iUtG7OJ0CsjzB8cjAmKc/va/kIgeDI/TxsigdncE/4be734m0cvIYwNaV4i2XqAw==}
    engines: {node: '>=10'}

  /@sindresorhus/is@5.3.0:
    resolution: {integrity: sha512-CX6t4SYQ37lzxicAqsBtxA3OseeoVrh9cSJ5PFYam0GksYlupRfy1A+Q4aYD3zvcfECLc0zO2u+ZnR2UYKvCrw==}
    engines: {node: '>=14.16'}

  /@sinonjs/commons@2.0.0:
    resolution: {integrity: sha512-uLa0j859mMrg2slwQYdO/AkrOfmH+X6LTVmNTS9CqexuE2IvVORIkSpJLqePAbEnKJ77aMmCwr1NUZ57120Xcg==}
    dependencies:
      type-detect: 4.0.8
    dev: true

  /@sinonjs/commons@3.0.1:
    resolution: {integrity: sha512-K3mCHKQ9sVh8o1C9cxkwxaOmXoAMlDxC1mYyHrjqOWEcBjYr76t96zL2zlj5dUGZ3HSw240X1qgH3Mjf1yJWpQ==}
    dependencies:
      type-detect: 4.0.8
    dev: true

  /@sinonjs/fake-timers@10.3.0:
    resolution: {integrity: sha512-V4BG07kuYSUkTCSBHG8G8TNhM+F19jXFWnQtzj+we8DrkpSBCee9Z3Ms8yiGer/dlmhe35/Xdgyo3/0rQKg7YA==}
    dependencies:
      '@sinonjs/commons': 3.0.1
    dev: true

  /@sinonjs/fake-timers@11.2.2:
    resolution: {integrity: sha512-G2piCSxQ7oWOxwGSAyFHfPIsyeJGXYtc6mFbnFA+kRXkiEnTl8c/8jul2S329iFBnDI9HGoeWWAZvuvOkZccgw==}
    dependencies:
      '@sinonjs/commons': 3.0.1
    dev: true

  /@sinonjs/samsam@8.0.0:
    resolution: {integrity: sha512-Bp8KUVlLp8ibJZrnvq2foVhP0IVX2CIprMJPK0vqGqgrDa0OHVKeZyBykqskkrdxV6yKBPmGasO8LVjAKR3Gew==}
    dependencies:
      '@sinonjs/commons': 2.0.0
      lodash.get: 4.4.2
      type-detect: 4.0.8
    dev: true

  /@sinonjs/text-encoding@0.7.2:
    resolution: {integrity: sha512-sXXKG+uL9IrKqViTtao2Ws6dy0znu9sOaP1di/jKGW1M6VssO8vlpXCQcpZ+jisQ1tTFAC5Jo/EOzFbggBagFQ==}
    dev: true

  /@smithy/abort-controller@2.2.0:
    resolution: {integrity: sha512-wRlta7GuLWpTqtFfGo+nZyOO1vEvewdNR1R4rTxpC8XU6vG/NDyrFBhwLZsqg1NUoR1noVaXJPC/7ZK47QCySw==}
    engines: {node: '>=14.0.0'}
    dependencies:
      '@smithy/types': 2.12.0
      tslib: 2.6.2

  /@smithy/chunked-blob-reader-native@2.2.0:
    resolution: {integrity: sha512-VNB5+1oCgX3Fzs072yuRsUoC2N4Zg/LJ11DTxX3+Qu+Paa6AmbIF0E9sc2wthz9Psrk/zcOlTCyuposlIhPjZQ==}
    dependencies:
      '@smithy/util-base64': 2.3.0
      tslib: 2.6.2

  /@smithy/chunked-blob-reader@2.2.0:
    resolution: {integrity: sha512-3GJNvRwXBGdkDZZOGiziVYzDpn4j6zfyULHMDKAGIUo72yHALpE9CbhfQp/XcLNVoc1byfMpn6uW5H2BqPjgaQ==}
    dependencies:
      tslib: 2.6.2

  /@smithy/config-resolver@2.2.0:
    resolution: {integrity: sha512-fsiMgd8toyUba6n1WRmr+qACzXltpdDkPTAaDqc8QqPBUzO+/JKwL6bUBseHVi8tu9l+3JOK+tSf7cay+4B3LA==}
    engines: {node: '>=14.0.0'}
    dependencies:
      '@smithy/node-config-provider': 2.3.0
      '@smithy/types': 2.12.0
      '@smithy/util-config-provider': 2.3.0
      '@smithy/util-middleware': 2.2.0
      tslib: 2.6.2

  /@smithy/core@1.4.0:
    resolution: {integrity: sha512-uu9ZDI95Uij4qk+L6kyFjdk11zqBkcJ3Lv0sc6jZrqHvLyr0+oeekD3CnqMafBn/5PRI6uv6ulW3kNLRBUHeVw==}
    engines: {node: '>=14.0.0'}
    dependencies:
      '@smithy/middleware-endpoint': 2.5.0
      '@smithy/middleware-retry': 2.2.0
      '@smithy/middleware-serde': 2.3.0
      '@smithy/protocol-http': 3.3.0
      '@smithy/smithy-client': 2.5.0
      '@smithy/types': 2.12.0
      '@smithy/util-middleware': 2.2.0
      tslib: 2.6.2

  /@smithy/core@1.4.2:
    resolution: {integrity: sha512-2fek3I0KZHWJlRLvRTqxTEri+qV0GRHrJIoLFuBMZB4EMg4WgeBGfF0X6abnrNYpq55KJ6R4D6x4f0vLnhzinA==}
    engines: {node: '>=14.0.0'}
    dependencies:
      '@smithy/middleware-endpoint': 2.5.1
      '@smithy/middleware-retry': 2.3.1
      '@smithy/middleware-serde': 2.3.0
      '@smithy/protocol-http': 3.3.0
      '@smithy/smithy-client': 2.5.1
      '@smithy/types': 2.12.0
      '@smithy/util-middleware': 2.2.0
      tslib: 2.6.2

  /@smithy/credential-provider-imds@2.3.0:
    resolution: {integrity: sha512-BWB9mIukO1wjEOo1Ojgl6LrG4avcaC7T/ZP6ptmAaW4xluhSIPZhY+/PI5YKzlk+jsm+4sQZB45Bt1OfMeQa3w==}
    engines: {node: '>=14.0.0'}
    dependencies:
      '@smithy/node-config-provider': 2.3.0
      '@smithy/property-provider': 2.2.0
      '@smithy/types': 2.12.0
      '@smithy/url-parser': 2.2.0
      tslib: 2.6.2

  /@smithy/eventstream-codec@2.2.0:
    resolution: {integrity: sha512-8janZoJw85nJmQZc4L8TuePp2pk1nxLgkxIR0TUjKJ5Dkj5oelB9WtiSSGXCQvNsJl0VSTvK/2ueMXxvpa9GVw==}
    dependencies:
      '@aws-crypto/crc32': 3.0.0
      '@smithy/types': 2.12.0
      '@smithy/util-hex-encoding': 2.2.0
      tslib: 2.6.2

  /@smithy/eventstream-serde-browser@2.2.0:
    resolution: {integrity: sha512-UaPf8jKbcP71BGiO0CdeLmlg+RhWnlN8ipsMSdwvqBFigl5nil3rHOI/5GE3tfiuX8LvY5Z9N0meuU7Rab7jWw==}
    engines: {node: '>=14.0.0'}
    dependencies:
      '@smithy/eventstream-serde-universal': 2.2.0
      '@smithy/types': 2.12.0
      tslib: 2.6.2

  /@smithy/eventstream-serde-config-resolver@2.2.0:
    resolution: {integrity: sha512-RHhbTw/JW3+r8QQH7PrganjNCiuiEZmpi6fYUAetFfPLfZ6EkiA08uN3EFfcyKubXQxOwTeJRZSQmDDCdUshaA==}
    engines: {node: '>=14.0.0'}
    dependencies:
      '@smithy/types': 2.12.0
      tslib: 2.6.2

  /@smithy/eventstream-serde-node@2.2.0:
    resolution: {integrity: sha512-zpQMtJVqCUMn+pCSFcl9K/RPNtQE0NuMh8sKpCdEHafhwRsjP50Oq/4kMmvxSRy6d8Jslqd8BLvDngrUtmN9iA==}
    engines: {node: '>=14.0.0'}
    dependencies:
      '@smithy/eventstream-serde-universal': 2.2.0
      '@smithy/types': 2.12.0
      tslib: 2.6.2

  /@smithy/eventstream-serde-universal@2.2.0:
    resolution: {integrity: sha512-pvoe/vvJY0mOpuF84BEtyZoYfbehiFj8KKWk1ds2AT0mTLYFVs+7sBJZmioOFdBXKd48lfrx1vumdPdmGlCLxA==}
    engines: {node: '>=14.0.0'}
    dependencies:
      '@smithy/eventstream-codec': 2.2.0
      '@smithy/types': 2.12.0
      tslib: 2.6.2

  /@smithy/fetch-http-handler@2.5.0:
    resolution: {integrity: sha512-BOWEBeppWhLn/no/JxUL/ghTfANTjT7kg3Ww2rPqTUY9R4yHPXxJ9JhMe3Z03LN3aPwiwlpDIUcVw1xDyHqEhw==}
    dependencies:
      '@smithy/protocol-http': 3.3.0
      '@smithy/querystring-builder': 2.2.0
      '@smithy/types': 2.12.0
      '@smithy/util-base64': 2.3.0
      tslib: 2.6.2

  /@smithy/hash-blob-browser@2.2.0:
    resolution: {integrity: sha512-SGPoVH8mdXBqrkVCJ1Hd1X7vh1zDXojNN1yZyZTZsCno99hVue9+IYzWDjq/EQDDXxmITB0gBmuyPh8oAZSTcg==}
    dependencies:
      '@smithy/chunked-blob-reader': 2.2.0
      '@smithy/chunked-blob-reader-native': 2.2.0
      '@smithy/types': 2.12.0
      tslib: 2.6.2

  /@smithy/hash-node@2.2.0:
    resolution: {integrity: sha512-zLWaC/5aWpMrHKpoDF6nqpNtBhlAYKF/7+9yMN7GpdR8CzohnWfGtMznPybnwSS8saaXBMxIGwJqR4HmRp6b3g==}
    engines: {node: '>=14.0.0'}
    dependencies:
      '@smithy/types': 2.12.0
      '@smithy/util-buffer-from': 2.2.0
      '@smithy/util-utf8': 2.3.0
      tslib: 2.6.2

  /@smithy/hash-stream-node@2.2.0:
    resolution: {integrity: sha512-aT+HCATOSRMGpPI7bi7NSsTNVZE/La9IaxLXWoVAYMxHT5hGO3ZOGEMZQg8A6nNL+pdFGtZQtND1eoY084HgHQ==}
    engines: {node: '>=14.0.0'}
    dependencies:
      '@smithy/types': 2.12.0
      '@smithy/util-utf8': 2.3.0
      tslib: 2.6.2

  /@smithy/invalid-dependency@2.2.0:
    resolution: {integrity: sha512-nEDASdbKFKPXN2O6lOlTgrEEOO9NHIeO+HVvZnkqc8h5U9g3BIhWsvzFo+UcUbliMHvKNPD/zVxDrkP1Sbgp8Q==}
    dependencies:
      '@smithy/types': 2.12.0
      tslib: 2.6.2

  /@smithy/is-array-buffer@2.2.0:
    resolution: {integrity: sha512-GGP3O9QFD24uGeAXYUjwSTXARoqpZykHadOmA8G5vfJPK0/DC67qa//0qvqrJzL1xc8WQWX7/yc7fwudjPHPhA==}
    engines: {node: '>=14.0.0'}
    dependencies:
      tslib: 2.6.2

  /@smithy/md5-js@2.2.0:
    resolution: {integrity: sha512-M26XTtt9IIusVMOWEAhIvFIr9jYj4ISPPGJROqw6vXngO3IYJCnVVSMFn4Tx1rUTG5BiKJNg9u2nxmBiZC5IlQ==}
    dependencies:
      '@smithy/types': 2.12.0
      '@smithy/util-utf8': 2.3.0
      tslib: 2.6.2

  /@smithy/middleware-content-length@2.2.0:
    resolution: {integrity: sha512-5bl2LG1Ah/7E5cMSC+q+h3IpVHMeOkG0yLRyQT1p2aMJkSrZG7RlXHPuAgb7EyaFeidKEnnd/fNaLLaKlHGzDQ==}
    engines: {node: '>=14.0.0'}
    dependencies:
      '@smithy/protocol-http': 3.3.0
      '@smithy/types': 2.12.0
      tslib: 2.6.2

  /@smithy/middleware-endpoint@2.5.0:
    resolution: {integrity: sha512-OBhI9ZEAG8Xen0xsFJwwNOt44WE2CWkfYIxTognC8x42Lfsdf0VN/wCMqpdkySMDio/vts10BiovAxQp0T0faA==}
    engines: {node: '>=14.0.0'}
    dependencies:
      '@smithy/middleware-serde': 2.3.0
      '@smithy/node-config-provider': 2.3.0
      '@smithy/shared-ini-file-loader': 2.4.0
      '@smithy/types': 2.12.0
      '@smithy/url-parser': 2.2.0
      '@smithy/util-middleware': 2.2.0
      tslib: 2.6.2

  /@smithy/middleware-endpoint@2.5.1:
    resolution: {integrity: sha512-1/8kFp6Fl4OsSIVTWHnNjLnTL8IqpIb/D3sTSczrKFnrE9VMNWxnrRKNvpUHOJ6zpGD5f62TPm7+17ilTJpiCQ==}
    engines: {node: '>=14.0.0'}
    dependencies:
      '@smithy/middleware-serde': 2.3.0
      '@smithy/node-config-provider': 2.3.0
      '@smithy/shared-ini-file-loader': 2.4.0
      '@smithy/types': 2.12.0
      '@smithy/url-parser': 2.2.0
      '@smithy/util-middleware': 2.2.0
      tslib: 2.6.2

  /@smithy/middleware-retry@2.2.0:
    resolution: {integrity: sha512-PsjDOLpbevgn37yJbawmfVoanru40qVA8UEf2+YA1lvOefmhuhL6ZbKtGsLAWDRnE1OlAmedsbA/htH6iSZjNA==}
    engines: {node: '>=14.0.0'}
    dependencies:
      '@smithy/node-config-provider': 2.3.0
      '@smithy/protocol-http': 3.3.0
      '@smithy/service-error-classification': 2.1.5
      '@smithy/smithy-client': 2.5.0
      '@smithy/types': 2.12.0
      '@smithy/util-middleware': 2.2.0
      '@smithy/util-retry': 2.2.0
      tslib: 2.6.2
      uuid: 8.3.2

  /@smithy/middleware-retry@2.3.1:
    resolution: {integrity: sha512-P2bGufFpFdYcWvqpyqqmalRtwFUNUA8vHjJR5iGqbfR6mp65qKOLcUd6lTr4S9Gn/enynSrSf3p3FVgVAf6bXA==}
    engines: {node: '>=14.0.0'}
    dependencies:
      '@smithy/node-config-provider': 2.3.0
      '@smithy/protocol-http': 3.3.0
      '@smithy/service-error-classification': 2.1.5
      '@smithy/smithy-client': 2.5.1
      '@smithy/types': 2.12.0
      '@smithy/util-middleware': 2.2.0
      '@smithy/util-retry': 2.2.0
      tslib: 2.6.2
      uuid: 9.0.1

  /@smithy/middleware-serde@2.3.0:
    resolution: {integrity: sha512-sIADe7ojwqTyvEQBe1nc/GXB9wdHhi9UwyX0lTyttmUWDJLP655ZYE1WngnNyXREme8I27KCaUhyhZWRXL0q7Q==}
    engines: {node: '>=14.0.0'}
    dependencies:
      '@smithy/types': 2.12.0
      tslib: 2.6.2

  /@smithy/middleware-stack@2.2.0:
    resolution: {integrity: sha512-Qntc3jrtwwrsAC+X8wms8zhrTr0sFXnyEGhZd9sLtsJ/6gGQKFzNB+wWbOcpJd7BR8ThNCoKt76BuQahfMvpeA==}
    engines: {node: '>=14.0.0'}
    dependencies:
      '@smithy/types': 2.12.0
      tslib: 2.6.2

  /@smithy/node-config-provider@2.3.0:
    resolution: {integrity: sha512-0elK5/03a1JPWMDPaS726Iw6LpQg80gFut1tNpPfxFuChEEklo2yL823V94SpTZTxmKlXFtFgsP55uh3dErnIg==}
    engines: {node: '>=14.0.0'}
    dependencies:
      '@smithy/property-provider': 2.2.0
      '@smithy/shared-ini-file-loader': 2.4.0
      '@smithy/types': 2.12.0
      tslib: 2.6.2

  /@smithy/node-http-handler@2.5.0:
    resolution: {integrity: sha512-mVGyPBzkkGQsPoxQUbxlEfRjrj6FPyA3u3u2VXGr9hT8wilsoQdZdvKpMBFMB8Crfhv5dNkKHIW0Yyuc7eABqA==}
    engines: {node: '>=14.0.0'}
    dependencies:
      '@smithy/abort-controller': 2.2.0
      '@smithy/protocol-http': 3.3.0
      '@smithy/querystring-builder': 2.2.0
      '@smithy/types': 2.12.0
      tslib: 2.6.2

  /@smithy/property-provider@2.2.0:
    resolution: {integrity: sha512-+xiil2lFhtTRzXkx8F053AV46QnIw6e7MV8od5Mi68E1ICOjCeCHw2XfLnDEUHnT9WGUIkwcqavXjfwuJbGlpg==}
    engines: {node: '>=14.0.0'}
    dependencies:
      '@smithy/types': 2.12.0
      tslib: 2.6.2

  /@smithy/protocol-http@3.3.0:
    resolution: {integrity: sha512-Xy5XK1AFWW2nlY/biWZXu6/krgbaf2dg0q492D8M5qthsnU2H+UgFeZLbM76FnH7s6RO/xhQRkj+T6KBO3JzgQ==}
    engines: {node: '>=14.0.0'}
    dependencies:
      '@smithy/types': 2.12.0
      tslib: 2.6.2

  /@smithy/querystring-builder@2.2.0:
    resolution: {integrity: sha512-L1kSeviUWL+emq3CUVSgdogoM/D9QMFaqxL/dd0X7PCNWmPXqt+ExtrBjqT0V7HLN03Vs9SuiLrG3zy3JGnE5A==}
    engines: {node: '>=14.0.0'}
    dependencies:
      '@smithy/types': 2.12.0
      '@smithy/util-uri-escape': 2.2.0
      tslib: 2.6.2

  /@smithy/querystring-parser@2.2.0:
    resolution: {integrity: sha512-BvHCDrKfbG5Yhbpj4vsbuPV2GgcpHiAkLeIlcA1LtfpMz3jrqizP1+OguSNSj1MwBHEiN+jwNisXLGdajGDQJA==}
    engines: {node: '>=14.0.0'}
    dependencies:
      '@smithy/types': 2.12.0
      tslib: 2.6.2

  /@smithy/service-error-classification@2.1.5:
    resolution: {integrity: sha512-uBDTIBBEdAQryvHdc5W8sS5YX7RQzF683XrHePVdFmAgKiMofU15FLSM0/HU03hKTnazdNRFa0YHS7+ArwoUSQ==}
    engines: {node: '>=14.0.0'}
    dependencies:
      '@smithy/types': 2.12.0

  /@smithy/shared-ini-file-loader@2.4.0:
    resolution: {integrity: sha512-WyujUJL8e1B6Z4PBfAqC/aGY1+C7T0w20Gih3yrvJSk97gpiVfB+y7c46T4Nunk+ZngLq0rOIdeVeIklk0R3OA==}
    engines: {node: '>=14.0.0'}
    dependencies:
      '@smithy/types': 2.12.0
      tslib: 2.6.2

  /@smithy/signature-v4@2.2.0:
    resolution: {integrity: sha512-+B5TNzj/fRZzVW3z8UUJOkNx15+4E0CLuvJmJUA1JUIZFp3rdJ/M2H5r2SqltaVPXL0oIxv/6YK92T9TsFGbFg==}
    engines: {node: '>=14.0.0'}
    dependencies:
      '@smithy/eventstream-codec': 2.2.0
      '@smithy/is-array-buffer': 2.2.0
      '@smithy/types': 2.12.0
      '@smithy/util-hex-encoding': 2.2.0
      '@smithy/util-middleware': 2.2.0
      '@smithy/util-uri-escape': 2.2.0
      '@smithy/util-utf8': 2.3.0
      tslib: 2.6.2

  /@smithy/signature-v4@2.3.0:
    resolution: {integrity: sha512-ui/NlpILU+6HAQBfJX8BBsDXuKSNrjTSuOYArRblcrErwKFutjrCNb/OExfVRyj9+26F9J+ZmfWT+fKWuDrH3Q==}
    engines: {node: '>=14.0.0'}
    dependencies:
      '@smithy/is-array-buffer': 2.2.0
      '@smithy/types': 2.12.0
      '@smithy/util-hex-encoding': 2.2.0
      '@smithy/util-middleware': 2.2.0
      '@smithy/util-uri-escape': 2.2.0
      '@smithy/util-utf8': 2.3.0
      tslib: 2.6.2

  /@smithy/smithy-client@2.5.0:
    resolution: {integrity: sha512-DDXWHWdimtS3y/Kw1Jo46KQ0ZYsDKcldFynQERUGBPDpkW1lXOTHy491ALHjwfiBQvzsVKVxl5+ocXNIgJuX4g==}
    engines: {node: '>=14.0.0'}
    dependencies:
      '@smithy/middleware-endpoint': 2.5.0
      '@smithy/middleware-stack': 2.2.0
      '@smithy/protocol-http': 3.3.0
      '@smithy/types': 2.12.0
      '@smithy/util-stream': 2.2.0
      tslib: 2.6.2

  /@smithy/smithy-client@2.5.1:
    resolution: {integrity: sha512-jrbSQrYCho0yDaaf92qWgd+7nAeap5LtHTI51KXqmpIFCceKU3K9+vIVTUH72bOJngBMqa4kyu1VJhRcSrk/CQ==}
    engines: {node: '>=14.0.0'}
    dependencies:
      '@smithy/middleware-endpoint': 2.5.1
      '@smithy/middleware-stack': 2.2.0
      '@smithy/protocol-http': 3.3.0
      '@smithy/types': 2.12.0
      '@smithy/util-stream': 2.2.0
      tslib: 2.6.2

  /@smithy/types@2.12.0:
    resolution: {integrity: sha512-QwYgloJ0sVNBeBuBs65cIkTbfzV/Q6ZNPCJ99EICFEdJYG50nGIY/uYXp+TbsdJReIuPr0a0kXmCvren3MbRRw==}
    engines: {node: '>=14.0.0'}
    dependencies:
      tslib: 2.6.2

  /@smithy/url-parser@2.2.0:
    resolution: {integrity: sha512-hoA4zm61q1mNTpksiSWp2nEl1dt3j726HdRhiNgVJQMj7mLp7dprtF57mOB6JvEk/x9d2bsuL5hlqZbBuHQylQ==}
    dependencies:
      '@smithy/querystring-parser': 2.2.0
      '@smithy/types': 2.12.0
      tslib: 2.6.2

  /@smithy/util-base64@2.3.0:
    resolution: {integrity: sha512-s3+eVwNeJuXUwuMbusncZNViuhv2LjVJ1nMwTqSA0XAC7gjKhqqxRdJPhR8+YrkoZ9IiIbFk/yK6ACe/xlF+hw==}
    engines: {node: '>=14.0.0'}
    dependencies:
      '@smithy/util-buffer-from': 2.2.0
      '@smithy/util-utf8': 2.3.0
      tslib: 2.6.2

  /@smithy/util-body-length-browser@2.2.0:
    resolution: {integrity: sha512-dtpw9uQP7W+n3vOtx0CfBD5EWd7EPdIdsQnWTDoFf77e3VUf05uA7R7TGipIo8e4WL2kuPdnsr3hMQn9ziYj5w==}
    dependencies:
      tslib: 2.6.2

  /@smithy/util-body-length-node@2.3.0:
    resolution: {integrity: sha512-ITWT1Wqjubf2CJthb0BuT9+bpzBfXeMokH/AAa5EJQgbv9aPMVfnM76iFIZVFf50hYXGbtiV71BHAthNWd6+dw==}
    engines: {node: '>=14.0.0'}
    dependencies:
      tslib: 2.6.2

  /@smithy/util-buffer-from@2.2.0:
    resolution: {integrity: sha512-IJdWBbTcMQ6DA0gdNhh/BwrLkDR+ADW5Kr1aZmd4k3DIF6ezMV4R2NIAmT08wQJ3yUK82thHWmC/TnK/wpMMIA==}
    engines: {node: '>=14.0.0'}
    dependencies:
      '@smithy/is-array-buffer': 2.2.0
      tslib: 2.6.2

  /@smithy/util-config-provider@2.3.0:
    resolution: {integrity: sha512-HZkzrRcuFN1k70RLqlNK4FnPXKOpkik1+4JaBoHNJn+RnJGYqaa3c5/+XtLOXhlKzlRgNvyaLieHTW2VwGN0VQ==}
    engines: {node: '>=14.0.0'}
    dependencies:
      tslib: 2.6.2

  /@smithy/util-defaults-mode-browser@2.2.0:
    resolution: {integrity: sha512-2okTdZaCBvOJszAPU/KSvlimMe35zLOKbQpHhamFJmR7t95HSe0K3C92jQPjKY3PmDBD+7iMkOnuW05F5OlF4g==}
    engines: {node: '>= 10.0.0'}
    dependencies:
      '@smithy/property-provider': 2.2.0
      '@smithy/smithy-client': 2.5.0
      '@smithy/types': 2.12.0
      bowser: 2.11.0
      tslib: 2.6.2

  /@smithy/util-defaults-mode-browser@2.2.1:
    resolution: {integrity: sha512-RtKW+8j8skk17SYowucwRUjeh4mCtnm5odCL0Lm2NtHQBsYKrNW0od9Rhopu9wF1gHMfHeWF7i90NwBz/U22Kw==}
    engines: {node: '>= 10.0.0'}
    dependencies:
      '@smithy/property-provider': 2.2.0
      '@smithy/smithy-client': 2.5.1
      '@smithy/types': 2.12.0
      bowser: 2.11.0
      tslib: 2.6.2

  /@smithy/util-defaults-mode-node@2.3.0:
    resolution: {integrity: sha512-hfKXnNLmsW9cmLb/JXKIvtuO6Cf4SuqN5PN1C2Ru/TBIws+m1wSgb+A53vo0r66xzB6E82inKG2J7qtwdi+Kkw==}
    engines: {node: '>= 10.0.0'}
    dependencies:
      '@smithy/config-resolver': 2.2.0
      '@smithy/credential-provider-imds': 2.3.0
      '@smithy/node-config-provider': 2.3.0
      '@smithy/property-provider': 2.2.0
      '@smithy/smithy-client': 2.5.0
      '@smithy/types': 2.12.0
      tslib: 2.6.2

  /@smithy/util-defaults-mode-node@2.3.1:
    resolution: {integrity: sha512-vkMXHQ0BcLFysBMWgSBLSk3+leMpFSyyFj8zQtv5ZyUBx8/owVh1/pPEkzmW/DR/Gy/5c8vjLDD9gZjXNKbrpA==}
    engines: {node: '>= 10.0.0'}
    dependencies:
      '@smithy/config-resolver': 2.2.0
      '@smithy/credential-provider-imds': 2.3.0
      '@smithy/node-config-provider': 2.3.0
      '@smithy/property-provider': 2.2.0
      '@smithy/smithy-client': 2.5.1
      '@smithy/types': 2.12.0
      tslib: 2.6.2

  /@smithy/util-endpoints@1.2.0:
    resolution: {integrity: sha512-BuDHv8zRjsE5zXd3PxFXFknzBG3owCpjq8G3FcsXW3CykYXuEqM3nTSsmLzw5q+T12ZYuDlVUZKBdpNbhVtlrQ==}
    engines: {node: '>= 14.0.0'}
    dependencies:
      '@smithy/node-config-provider': 2.3.0
      '@smithy/types': 2.12.0
      tslib: 2.6.2

  /@smithy/util-hex-encoding@2.2.0:
    resolution: {integrity: sha512-7iKXR+/4TpLK194pVjKiasIyqMtTYJsgKgM242Y9uzt5dhHnUDvMNb+3xIhRJ9QhvqGii/5cRUt4fJn3dtXNHQ==}
    engines: {node: '>=14.0.0'}
    dependencies:
      tslib: 2.6.2

  /@smithy/util-middleware@2.2.0:
    resolution: {integrity: sha512-L1qpleXf9QD6LwLCJ5jddGkgWyuSvWBkJwWAZ6kFkdifdso+sk3L3O1HdmPvCdnCK3IS4qWyPxev01QMnfHSBw==}
    engines: {node: '>=14.0.0'}
    dependencies:
      '@smithy/types': 2.12.0
      tslib: 2.6.2

  /@smithy/util-retry@2.2.0:
    resolution: {integrity: sha512-q9+pAFPTfftHXRytmZ7GzLFFrEGavqapFc06XxzZFcSIGERXMerXxCitjOG1prVDR9QdjqotF40SWvbqcCpf8g==}
    engines: {node: '>= 14.0.0'}
    dependencies:
      '@smithy/service-error-classification': 2.1.5
      '@smithy/types': 2.12.0
      tslib: 2.6.2

  /@smithy/util-stream@2.2.0:
    resolution: {integrity: sha512-17faEXbYWIRst1aU9SvPZyMdWmqIrduZjVOqCPMIsWFNxs5yQQgFrJL6b2SdiCzyW9mJoDjFtgi53xx7EH+BXA==}
    engines: {node: '>=14.0.0'}
    dependencies:
      '@smithy/fetch-http-handler': 2.5.0
      '@smithy/node-http-handler': 2.5.0
      '@smithy/types': 2.12.0
      '@smithy/util-base64': 2.3.0
      '@smithy/util-buffer-from': 2.2.0
      '@smithy/util-hex-encoding': 2.2.0
      '@smithy/util-utf8': 2.3.0
      tslib: 2.6.2

  /@smithy/util-uri-escape@2.2.0:
    resolution: {integrity: sha512-jtmJMyt1xMD/d8OtbVJ2gFZOSKc+ueYJZPW20ULW1GOp/q/YIM0wNh+u8ZFao9UaIGz4WoPW8hC64qlWLIfoDA==}
    engines: {node: '>=14.0.0'}
    dependencies:
      tslib: 2.6.2

  /@smithy/util-utf8@2.3.0:
    resolution: {integrity: sha512-R8Rdn8Hy72KKcebgLiv8jQcQkXoLMOGGv5uI1/k0l+snqkOzQ1R0ChUBCxWMlBsFMekWjq0wRudIweFs7sKT5A==}
    engines: {node: '>=14.0.0'}
    dependencies:
      '@smithy/util-buffer-from': 2.2.0
      tslib: 2.6.2

  /@smithy/util-waiter@2.2.0:
    resolution: {integrity: sha512-IHk53BVw6MPMi2Gsn+hCng8rFA3ZmR3Rk7GllxDUW9qFJl/hiSvskn7XldkECapQVkIg/1dHpMAxI9xSTaLLSA==}
    engines: {node: '>=14.0.0'}
    dependencies:
      '@smithy/abort-controller': 2.2.0
      '@smithy/types': 2.12.0
      tslib: 2.6.2

  /@szmarczak/http-timer@1.1.2:
    resolution: {integrity: sha512-XIB2XbzHTN6ieIjfIMV9hlVcfPU26s2vafYWQcZHWXHOxiaRZYEDKEwdl129Zyg50+foYV2jCgtrqSA6qNuNSA==}
    engines: {node: '>=6'}
    dependencies:
      defer-to-connect: 1.1.3

  /@szmarczak/http-timer@4.0.6:
    resolution: {integrity: sha512-4BAffykYOgO+5nzBWYwE3W90sBgLJoUPRWWcL8wlyiM8IB8ipJz3UMJ9KXQd1RKQXpKp8Tutn80HZtWsu2u76w==}
    engines: {node: '>=10'}
    dependencies:
      defer-to-connect: 2.0.1

  /@szmarczak/http-timer@5.0.1:
    resolution: {integrity: sha512-+PmQX0PiAYPMeVYe237LJAYvOMYW1j2rH5YROyS3b4CTVJum34HfRvKvAzozHAQG0TnHNdUfY9nCeUyRAs//cw==}
    engines: {node: '>=14.16'}
    dependencies:
      defer-to-connect: 2.0.1

  /@tootallnate/once@2.0.0:
    resolution: {integrity: sha512-XCuKFP5PS55gnMVu3dty8KPatLqUoy/ZYzDzAGCQ8JNFCkLXzmI7vNHCR+XpbZaMWQK/vQubr7PkYq8g470J/A==}
    engines: {node: '>= 10'}

  /@ts-morph/common@0.18.1:
    resolution: {integrity: sha512-RVE+zSRICWRsfrkAw5qCAK+4ZH9kwEFv5h0+/YeHTLieWP7F4wWq4JsKFuNWG+fYh/KF+8rAtgdj5zb2mm+DVA==}
    dependencies:
      fast-glob: 3.3.2
      minimatch: 5.1.6
      mkdirp: 1.0.4
      path-browserify: 1.0.1
    dev: true

  /@ts-morph/common@0.21.0:
    resolution: {integrity: sha512-ES110Mmne5Vi4ypUKrtVQfXFDtCsDXiUiGxF6ILVlE90dDD4fdpC1LSjydl/ml7xJWKSDZwUYD2zkOePMSrPBA==}
    dependencies:
      fast-glob: 3.3.2
      minimatch: 7.4.6
      mkdirp: 2.1.6
      path-browserify: 1.0.1
    dev: true

  /@ts-morph/common@0.23.0:
    resolution: {integrity: sha512-m7Lllj9n/S6sOkCkRftpM7L24uvmfXQFedlW/4hENcuJH1HHm9u5EgxZb9uVjQSCGrbBWBkOGgcTxNg36r6ywA==}
    dependencies:
      fast-glob: 3.3.2
      minimatch: 9.0.4
      mkdirp: 3.0.1
      path-browserify: 1.0.1
    dev: false

  /@tsconfig/node10@1.0.9:
    resolution: {integrity: sha512-jNsYVVxU8v5g43Erja32laIDHXeoNvFEpX33OK4d6hljo3jDhCBDhx5dhCCTMWUojscpAagGiRkBKxpdl9fxqA==}
    dev: true

  /@tsconfig/node12@1.0.11:
    resolution: {integrity: sha512-cqefuRsh12pWyGsIoBKJA9luFu3mRxCA+ORZvA4ktLSzIuCUtWVxGIuXigEwO5/ywWFMZ2QEGKWvkZG1zDMTag==}
    dev: true

  /@tsconfig/node14@1.0.3:
    resolution: {integrity: sha512-ysT8mhdixWK6Hw3i1V2AeRqZ5WfXg1G43mqoYlM2nc6388Fq5jcXyr5mRsqViLx/GJYdoL0bfXD8nmF+Zn/Iow==}
    dev: true

  /@tsconfig/node16@1.0.3:
    resolution: {integrity: sha512-yOlFc+7UtL/89t2ZhjPvvB/DeAr3r+Dq58IgzsFkOAvVC6NMJXmCGjbptdXdR9qsX7pKcTL+s87FtYREi2dEEQ==}
    dev: true

  /@tufjs/canonical-json@1.0.0:
    resolution: {integrity: sha512-QTnf++uxunWvG2z3UFNzAoQPHxnSXOwtaI3iJ+AohhV+5vONuArPjJE7aPXPVXfXJsqrVbZBu9b81AJoSd09IQ==}
    engines: {node: ^14.17.0 || ^16.13.0 || >=18.0.0}

  /@tufjs/models@1.0.4:
    resolution: {integrity: sha512-qaGV9ltJP0EO25YfFUPhxRVK0evXFIAGicsVXuRim4Ed9cjPxYhNnNJ49SFmbeLgtxpslIkX317IgpfcHPVj/A==}
    engines: {node: ^14.17.0 || ^16.13.0 || >=18.0.0}
    dependencies:
      '@tufjs/canonical-json': 1.0.0
      minimatch: 9.0.4

  /@types/argparse@1.0.38:
    resolution: {integrity: sha512-ebDJ9b0e702Yr7pWgB0jzm+CX4Srzz8RcXtLJDJB+BSccqMa36uyH/zUsSYao5+BD1ytv3k3rPYCq4mAE1hsXA==}

  /@types/async@3.2.20:
    resolution: {integrity: sha512-6jSBQQugzyX1aWto0CbvOnmxrU9tMoXfA9gc4IrLEtvr3dTwSg5GLGoWiZnGLI6UG/kqpB3JOQKQrqnhUWGKQA==}
    dev: true

  /@types/cacheable-request@6.0.3:
    resolution: {integrity: sha512-IQ3EbTzGxIigb1I3qPZc1rWJnH0BmSKv5QYTalEwweFvyBDLSAe24zP0le/hyi7ecGfZVlIVAg4BZqb8WBwKqw==}
    dependencies:
      '@types/http-cache-semantics': 4.0.4
      '@types/keyv': 3.1.4
      '@types/node': 18.18.7
      '@types/responselike': 1.0.0

  /@types/chai-arrays@2.0.0:
    resolution: {integrity: sha512-5h5jnAC9C64YnD7WJpA5gBG7CppF/QmoWytOssJ6ysENllW49NBdpsTx6uuIBOpnzAnXThb8jBICgB62wezTLQ==}
    dependencies:
      '@types/chai': 4.3.5
    dev: true

  /@types/chai@4.3.5:
    resolution: {integrity: sha512-mEo1sAde+UCE6b2hxn332f1g1E8WfYRu6p5SvTKr2ZKC1f7gFJXk4h5PyGP9Dt6gCaG8y8XhwnXWC6Iy2cmBng==}
    dev: true

  /@types/cli-progress@3.11.5:
    resolution: {integrity: sha512-D4PbNRbviKyppS5ivBGyFO29POlySLmA2HyUFE4p5QGazAMM3CwkKWcvTl8gvElSuxRh6FPKL8XmidX873ou4g==}
    dependencies:
      '@types/node': 18.18.7

  /@types/debug@4.1.12:
    resolution: {integrity: sha512-vIChWdVG3LG1SMxEvI/AK+FWJthlrqlTu7fbrlywTkkaONwk/UAGaULXRlf8vkzFBLVm0zkMdCquhL5aOjhXPQ==}
    dependencies:
      '@types/ms': 0.7.34
    dev: true

  /@types/eslint-scope@3.7.4:
    resolution: {integrity: sha512-9K4zoImiZc3HlIp6AVUDE4CWYx22a+lhSZMYNpbjW04+YF0KWj4pJXnEMjdnFTiQibFFmElcsasJXDbdI/EPhA==}
    dependencies:
      '@types/eslint': 8.4.6
      '@types/estree': 1.0.1

  /@types/eslint@8.4.6:
    resolution: {integrity: sha512-/fqTbjxyFUaYNO7VcW5g+4npmqVACz1bB7RTHYuLj+PRjw9hrCwrUXVQFpChUS0JsyEFvMZ7U/PfmvWgxJhI9g==}
    dependencies:
      '@types/estree': 1.0.1
      '@types/json-schema': 7.0.14

  /@types/estree@1.0.1:
    resolution: {integrity: sha512-LG4opVs2ANWZ1TJoKc937iMmNstM/d0ae1vNbnBvBhqCSezgVUOzcLCqbI5elV8Vy6WKwKjaqR+zO9VKirBBCA==}

  /@types/fs-extra@8.1.2:
    resolution: {integrity: sha512-SvSrYXfWSc7R4eqnOzbQF4TZmfpNSM9FrSWLU3EUnWBuyZqNBOrv1B1JA3byUDPUl9z4Ab3jeZG2eDdySlgNMg==}
    dependencies:
      '@types/node': 18.18.6
    dev: true

  /@types/glob@7.2.0:
    resolution: {integrity: sha512-ZUxbzKl0IfJILTS6t7ip5fQQM/J3TJYubDm3nMbgubNNYS62eXeUpoLUC8/7fJNiFYHTrGPQn7hspDUzIHX3UA==}
    dependencies:
      '@types/minimatch': 3.0.5
      '@types/node': 18.18.6

  /@types/http-cache-semantics@4.0.4:
    resolution: {integrity: sha512-1m0bIFVc7eJWyve9S0RnuRgcQqF/Xd5QsUZAZeQFr1Q3/p9JWoQQEqmVy+DPTNpGXwhgIetAoYF8JSc33q29QA==}

  /@types/inquirer@8.2.6:
    resolution: {integrity: sha512-3uT88kxg8lNzY8ay2ZjP44DKcRaTGztqeIvN2zHvhzIBH/uAPaL75aBtdNRKbA7xXoMbBt5kX0M00VKAnfOYlA==}
    dependencies:
      '@types/through': 0.0.30
      rxjs: 7.8.0
    dev: true

  /@types/istanbul-lib-coverage@2.0.4:
    resolution: {integrity: sha512-z/QT1XN4K4KYuslS23k62yDIDLwLFkzxOuMplDtObz0+y7VqJCaO2o+SPwHCvLFZh7xazvvoor2tA/hPz9ee7g==}
    dev: true

  /@types/json-schema@7.0.14:
    resolution: {integrity: sha512-U3PUjAudAdJBeC2pgN8uTIKgxrb4nlDF3SF0++EldXQvQBGkpFZMSnwQiIoDU77tv45VgNkl/L4ouD+rEomujw==}

  /@types/json5@0.0.29:
    resolution: {integrity: sha512-dRLjCWHYg4oaA77cxO64oO+7JwCwnIzkZPdrrC71jQmQtlhM556pwKo5bUzqvZndkVbeFLIIi+9TC40JNF5hNQ==}
    dev: true

  /@types/keyv@3.1.4:
    resolution: {integrity: sha512-BQ5aZNSCpj7D6K2ksrRCTmKRLEpnPvWDiLPfoGyhZ++8YtiK9d/3DBKPJgry359X/P1PfruyYwvnvwFjuEiEIg==}
    dependencies:
      '@types/node': 18.18.7

  /@types/lodash.isequal@4.5.6:
    resolution: {integrity: sha512-Ww4UGSe3DmtvLLJm2F16hDwEQSv7U0Rr8SujLUA2wHI2D2dm8kPu6Et+/y303LfjTIwSBKXB/YTUcAKpem/XEg==}
    dependencies:
      '@types/lodash': 4.14.195
    dev: true

  /@types/lodash@4.14.195:
    resolution: {integrity: sha512-Hwx9EUgdwf2GLarOjQp5ZH8ZmblzcbTBC2wtQWNKARBSxM9ezRIAUpeDTgoQRAFB0+8CNWXVA9+MaSOzOF3nPg==}
    dev: true

  /@types/minimatch@3.0.5:
    resolution: {integrity: sha512-Klz949h02Gz2uZCMGwDUSDS1YBlTdDDgbWHi+81l29tQALUtvz4rAYi5uoVhE5Lagoq6DeqAUlbrHvW/mXDgdQ==}

  /@types/minimist@1.2.2:
    resolution: {integrity: sha512-jhuKLIRrhvCPLqwPcx6INqmKeiA5EWrsCOPhrlFSrbrmU4ZMPjj5Ul/oLCMDO98XRUIwVm78xICz4EPCektzeQ==}
    dev: true

  /@types/mocha@9.1.1:
    resolution: {integrity: sha512-Z61JK7DKDtdKTWwLeElSEBcWGRLY8g95ic5FoQqI9CMx0ns/Ghep3B4DfcEimiKMvtamNVULVNKEsiwV3aQmXw==}
    dev: true

  /@types/ms@0.7.34:
    resolution: {integrity: sha512-nG96G3Wp6acyAgJqGasjODb+acrI7KltPiRxzHPXnP3NgI28bpQDRv53olbqGXbfcgF5aiiHmO3xpwEpS5Ld9g==}
    dev: true

  /@types/msgpack-lite@0.1.8:
    resolution: {integrity: sha512-3qIhe8MH1kGcXnB5YuY6W0lLb9LEcWrhanDYfw0zKdXAv+CNKG0+6To1X8dqVyrxKb3FeAgJBJS5RdFwBQteVg==}
    dependencies:
      '@types/node': 18.18.6
    dev: true

  /@types/mute-stream@0.0.4:
    resolution: {integrity: sha512-CPM9nzrCPPJHQNA9keH9CVkVI+WR5kMa+7XEs5jcGQ0VoAGnLv242w8lIVgwAEfmE4oufJRaTc9PNLQl0ioAow==}
    dependencies:
      '@types/node': 18.18.7

  /@types/node-fetch@2.6.4:
    resolution: {integrity: sha512-1ZX9fcN4Rvkvgv4E6PAY5WXUFWFcRWxZa3EW83UjycOB9ljJCedb2CupIP4RZMEwF/M3eTcCihbBRgwtGbg5Rg==}
    dependencies:
      '@types/node': 18.18.6
      form-data: 3.0.1
    dev: true

  /@types/node@12.20.24:
    resolution: {integrity: sha512-yxDeaQIAJlMav7fH5AQqPH1u8YIuhYJXYBzxaQ4PifsU0GDO38MSdmEDeRlIxrKbC6NbEaaEHDanWb+y30U8SQ==}

  /@types/node@18.18.6:
    resolution: {integrity: sha512-wf3Vz+jCmOQ2HV1YUJuCWdL64adYxumkrxtc+H1VUQlnQI04+5HtH+qZCOE21lBE7gIrt+CwX2Wv8Acrw5Ak6w==}

  /@types/node@18.18.7:
    resolution: {integrity: sha512-bw+lEsxis6eqJYW8Ql6+yTqkE6RuFtsQPSe5JxXbqYRFQEER5aJA9a5UH9igqDWm3X4iLHIKOHlnAXLM4mi7uQ==}
    dependencies:
      undici-types: 5.26.5

  /@types/node@20.11.30:
    resolution: {integrity: sha512-dHM6ZxwlmuZaRmUPfv1p+KrdD1Dci04FbdEm/9wEMouFqxYoFl5aMkt0VMAUtYRQDyYvD41WJLukhq/ha3YuTw==}
    dependencies:
      undici-types: 5.26.5

  /@types/node@20.12.8:
    resolution: {integrity: sha512-NU0rJLJnshZWdE/097cdCBbyW1h4hEg0xpovcoAQYHl8dnEyp/NAOiE45pvc+Bd1Dt+2r94v2eGFpQJ4R7g+2w==}
    dependencies:
      undici-types: 5.26.5

  /@types/normalize-package-data@2.4.1:
    resolution: {integrity: sha512-Gj7cI7z+98M282Tqmp2K5EIsoouUEzbBJhQQzDE3jSIRk6r9gsz0oUokqIUR4u1R3dMHo0pDHM7sNOHyhulypw==}

  /@types/pako@2.0.0:
    resolution: {integrity: sha512-10+iaz93qR5WYxTo+PMifD5TSxiOtdRaxBf7INGGXMQgTCu8Z/7GYWYFUOS3q/G0nE5boj1r4FEB+WSy7s5gbA==}
    dev: true

  /@types/prettier@2.7.3:
    resolution: {integrity: sha512-+68kP9yzs4LMp7VNh8gdzMSPZFL44MLGqiHWvttYJe+6qnuVr4Ek9wSBQoveqY/r+LwjCcU29kNVkidwim+kYA==}
    dev: true

  /@types/prompts@2.4.4:
    resolution: {integrity: sha512-p5N9uoTH76lLvSAaYSZtBCdEXzpOOufsRjnhjVSrZGXikVGHX9+cc9ERtHRV4hvBKHyZb1bg4K+56Bd2TqUn4A==}
    dependencies:
      '@types/node': 18.18.6
      kleur: 3.0.3
    dev: true

  /@types/responselike@1.0.0:
    resolution: {integrity: sha512-85Y2BjiufFzaMIlvJDvTTB8Fxl2xfLo4HgmHzVBz08w4wDePCTjYw66PdrolO0kzli3yam/YCgRufyo1DdQVTA==}
    dependencies:
      '@types/node': 18.18.7

  /@types/rimraf@2.0.5:
    resolution: {integrity: sha512-YyP+VfeaqAyFmXoTh3HChxOQMyjByRMsHU7kc5KOJkSlXudhMhQIALbYV7rHh/l8d2lX3VUQzprrcAgWdRuU8g==}
    dependencies:
      '@types/glob': 7.2.0
      '@types/node': 18.18.6
    dev: true

  /@types/semver-utils@1.1.1:
    resolution: {integrity: sha512-WLZZQdwo5P+H6R+bDDCFqFSlP5Jtk6gyXpE0R0KAVQbcMGmxpVsNX8dah640hY4+PpRG2+Ph3dcwDHzrOAOZ7A==}

  /@types/semver@7.5.0:
    resolution: {integrity: sha512-G8hZ6XJiHnuhQKR7ZmysCeJWE08o8T0AXtk5darsCaTVsYZhhgUrq53jizaR2FvsoeCwJhlmwTjkXBY5Pn/ZHw==}
    dev: true

  /@types/shelljs@0.8.12:
    resolution: {integrity: sha512-ZA8U81/gldY+rR5zl/7HSHrG2KDfEb3lzG6uCUDhW1DTQE9yC/VBQ45fXnXq8f3CgInfhZmjtdu/WOUlrXRQUg==}
    dependencies:
      '@types/glob': 7.2.0
      '@types/node': 18.18.6
    dev: true

  /@types/sinon@10.0.13:
    resolution: {integrity: sha512-UVjDqJblVNQYvVNUsj0PuYYw0ELRmgt1Nt5Vk0pT5f16ROGfcKJY8o1HVuMOJOpD727RrGB9EGvoaTQE5tgxZQ==}
    dependencies:
      '@types/sinonjs__fake-timers': 8.1.2
    dev: true

  /@types/sinonjs__fake-timers@8.1.2:
    resolution: {integrity: sha512-9GcLXF0/v3t80caGs5p2rRfkB+a8VBGLJZVih6CNFkx8IZ994wiKKLSRs9nuFwk1HevWs/1mnUmkApGrSGsShA==}
    dev: true

  /@types/sort-json@2.0.1:
    resolution: {integrity: sha512-HAeJLCXpLg9aMSCJVQcMR3yU0y2PwJUtWv7vogaz0mEhuK1bhvDX/DeDxl4spPUYpnK7PM7hmX2bU5lsghOJNQ==}
    dev: true

  /@types/through@0.0.30:
    resolution: {integrity: sha512-FvnCJljyxhPM3gkRgWmxmDZyAQSiBQQWLI0A0VFL0K7W1oRUrPJSqNO0NvTnLkBcotdlp3lKvaT0JrnyRDkzOg==}
    dependencies:
      '@types/node': 18.18.7
    dev: true

  /@types/wrap-ansi@3.0.0:
    resolution: {integrity: sha512-ltIpx+kM7g/MLRZfkbL7EsCEjfzCcScLpkg37eXEtx5kmrAKBkTJwd1GIAjDSL8wTpM6Hzn5YO4pSb91BEwu1g==}

  /@typescript-eslint/eslint-plugin@6.21.0(@typescript-eslint/parser@6.21.0)(eslint@8.57.0)(typescript@5.1.6):
    resolution: {integrity: sha512-oy9+hTPCUFpngkEZUSzbf9MxI65wbKFoQYsgPdILTfbUldp5ovUuphZVe4i30emU9M/kP+T64Di0mxl7dSw3MA==}
    engines: {node: ^16.0.0 || >=18.0.0}
    peerDependencies:
      '@typescript-eslint/parser': ^6.0.0 || ^6.0.0-alpha
      eslint: ^7.0.0 || ^8.0.0 || 8.51.0
      typescript: '*'
    peerDependenciesMeta:
      typescript:
        optional: true
    dependencies:
      '@eslint-community/regexpp': 4.10.0
      '@typescript-eslint/parser': 6.21.0(eslint@8.57.0)(typescript@5.1.6)
      '@typescript-eslint/scope-manager': 6.21.0
      '@typescript-eslint/type-utils': 6.21.0(eslint@8.57.0)(typescript@5.1.6)
      '@typescript-eslint/utils': 6.21.0(eslint@8.57.0)(typescript@5.1.6)
      '@typescript-eslint/visitor-keys': 6.21.0
      debug: 4.3.4(supports-color@8.1.1)
      eslint: 8.57.0
      graphemer: 1.4.0
      ignore: 5.2.4
      natural-compare: 1.4.0
      semver: 7.6.0
      ts-api-utils: 1.0.3(typescript@5.1.6)
      typescript: 5.1.6
    transitivePeerDependencies:
      - supports-color
    dev: true

  /@typescript-eslint/eslint-plugin@6.7.5(@typescript-eslint/parser@6.7.5)(eslint@8.57.0)(typescript@5.1.6):
    resolution: {integrity: sha512-JhtAwTRhOUcP96D0Y6KYnwig/MRQbOoLGXTON2+LlyB/N35SP9j1boai2zzwXb7ypKELXMx3DVk9UTaEq1vHEw==}
    engines: {node: ^16.0.0 || >=18.0.0}
    peerDependencies:
      '@typescript-eslint/parser': ^6.0.0 || ^6.0.0-alpha
      eslint: ^7.0.0 || ^8.0.0 || 8.51.0
      typescript: '*'
    peerDependenciesMeta:
      typescript:
        optional: true
    dependencies:
      '@eslint-community/regexpp': 4.10.0
      '@typescript-eslint/parser': 6.7.5(eslint@8.57.0)(typescript@5.1.6)
      '@typescript-eslint/scope-manager': 6.7.5
      '@typescript-eslint/type-utils': 6.7.5(eslint@8.57.0)(typescript@5.1.6)
      '@typescript-eslint/utils': 6.7.5(eslint@8.57.0)(typescript@5.1.6)
      '@typescript-eslint/visitor-keys': 6.7.5
      debug: 4.3.4(supports-color@8.1.1)
      eslint: 8.57.0
      graphemer: 1.4.0
      ignore: 5.2.4
      natural-compare: 1.4.0
      semver: 7.6.0
      ts-api-utils: 1.0.3(typescript@5.1.6)
      typescript: 5.1.6
    transitivePeerDependencies:
      - supports-color
    dev: true

  /@typescript-eslint/experimental-utils@5.59.11(eslint@8.57.0)(typescript@5.1.6):
    resolution: {integrity: sha512-GkQGV0UF/V5Ra7gZMBmiD1WrYUFOJNvCZs+XQnUyJoxmqfWMXVNyB2NVCPRKefoQcpvTv9UpJyfCvsJFs8NzzQ==}
    engines: {node: ^12.22.0 || ^14.17.0 || >=16.0.0}
    peerDependencies:
      eslint: ^6.0.0 || ^7.0.0 || ^8.0.0 || 8.51.0
    dependencies:
      '@typescript-eslint/utils': 5.59.11(eslint@8.57.0)(typescript@5.1.6)
      eslint: 8.57.0
    transitivePeerDependencies:
      - supports-color
      - typescript
    dev: true

  /@typescript-eslint/parser@6.21.0(eslint@8.57.0)(typescript@5.1.6):
    resolution: {integrity: sha512-tbsV1jPne5CkFQCgPBcDOt30ItF7aJoZL997JSF7MhGQqOeT3svWRYxiqlfA5RUdlHN6Fi+EI9bxqbdyAUZjYQ==}
    engines: {node: ^16.0.0 || >=18.0.0}
    peerDependencies:
      eslint: ^7.0.0 || ^8.0.0 || 8.51.0
      typescript: '*'
    peerDependenciesMeta:
      typescript:
        optional: true
    dependencies:
      '@typescript-eslint/scope-manager': 6.21.0
      '@typescript-eslint/types': 6.21.0
      '@typescript-eslint/typescript-estree': 6.21.0(typescript@5.1.6)
      '@typescript-eslint/visitor-keys': 6.21.0
      debug: 4.3.4(supports-color@8.1.1)
      eslint: 8.57.0
      typescript: 5.1.6
    transitivePeerDependencies:
      - supports-color
    dev: true

  /@typescript-eslint/parser@6.7.5(eslint@8.57.0)(typescript@5.1.6):
    resolution: {integrity: sha512-bIZVSGx2UME/lmhLcjdVc7ePBwn7CLqKarUBL4me1C5feOd663liTGjMBGVcGr+BhnSLeP4SgwdvNnnkbIdkCw==}
    engines: {node: ^16.0.0 || >=18.0.0}
    peerDependencies:
      eslint: ^7.0.0 || ^8.0.0 || 8.51.0
      typescript: '*'
    peerDependenciesMeta:
      typescript:
        optional: true
    dependencies:
      '@typescript-eslint/scope-manager': 6.7.5
      '@typescript-eslint/types': 6.7.5
      '@typescript-eslint/typescript-estree': 6.7.5(typescript@5.1.6)
      '@typescript-eslint/visitor-keys': 6.7.5
      debug: 4.3.4(supports-color@8.1.1)
      eslint: 8.57.0
      typescript: 5.1.6
    transitivePeerDependencies:
      - supports-color
    dev: true

  /@typescript-eslint/scope-manager@5.59.11:
    resolution: {integrity: sha512-dHFOsxoLFtrIcSj5h0QoBT/89hxQONwmn3FOQ0GOQcLOOXm+MIrS8zEAhs4tWl5MraxCY3ZJpaXQQdFMc2Tu+Q==}
    engines: {node: ^12.22.0 || ^14.17.0 || >=16.0.0}
    dependencies:
      '@typescript-eslint/types': 5.59.11
      '@typescript-eslint/visitor-keys': 5.59.11
    dev: true

  /@typescript-eslint/scope-manager@6.21.0:
    resolution: {integrity: sha512-OwLUIWZJry80O99zvqXVEioyniJMa+d2GrqpUTqi5/v5D5rOrppJVBPa0yKCblcigC0/aYAzxxqQ1B+DS2RYsg==}
    engines: {node: ^16.0.0 || >=18.0.0}
    dependencies:
      '@typescript-eslint/types': 6.21.0
      '@typescript-eslint/visitor-keys': 6.21.0
    dev: true

  /@typescript-eslint/scope-manager@6.7.5:
    resolution: {integrity: sha512-GAlk3eQIwWOJeb9F7MKQ6Jbah/vx1zETSDw8likab/eFcqkjSD7BI75SDAeC5N2L0MmConMoPvTsmkrg71+B1A==}
    engines: {node: ^16.0.0 || >=18.0.0}
    dependencies:
      '@typescript-eslint/types': 6.7.5
      '@typescript-eslint/visitor-keys': 6.7.5
    dev: true

  /@typescript-eslint/type-utils@6.21.0(eslint@8.57.0)(typescript@5.1.6):
    resolution: {integrity: sha512-rZQI7wHfao8qMX3Rd3xqeYSMCL3SoiSQLBATSiVKARdFGCYSRvmViieZjqc58jKgs8Y8i9YvVVhRbHSTA4VBag==}
    engines: {node: ^16.0.0 || >=18.0.0}
    peerDependencies:
      eslint: ^7.0.0 || ^8.0.0 || 8.51.0
      typescript: '*'
    peerDependenciesMeta:
      typescript:
        optional: true
    dependencies:
      '@typescript-eslint/typescript-estree': 6.21.0(typescript@5.1.6)
      '@typescript-eslint/utils': 6.21.0(eslint@8.57.0)(typescript@5.1.6)
      debug: 4.3.4(supports-color@8.1.1)
      eslint: 8.57.0
      ts-api-utils: 1.0.3(typescript@5.1.6)
      typescript: 5.1.6
    transitivePeerDependencies:
      - supports-color
    dev: true

  /@typescript-eslint/type-utils@6.7.5(eslint@8.57.0)(typescript@5.1.6):
    resolution: {integrity: sha512-Gs0qos5wqxnQrvpYv+pf3XfcRXW6jiAn9zE/K+DlmYf6FcpxeNYN0AIETaPR7rHO4K2UY+D0CIbDP9Ut0U4m1g==}
    engines: {node: ^16.0.0 || >=18.0.0}
    peerDependencies:
      eslint: ^7.0.0 || ^8.0.0 || 8.51.0
      typescript: '*'
    peerDependenciesMeta:
      typescript:
        optional: true
    dependencies:
      '@typescript-eslint/typescript-estree': 6.7.5(typescript@5.1.6)
      '@typescript-eslint/utils': 6.7.5(eslint@8.57.0)(typescript@5.1.6)
      debug: 4.3.4(supports-color@8.1.1)
      eslint: 8.57.0
      ts-api-utils: 1.0.3(typescript@5.1.6)
      typescript: 5.1.6
    transitivePeerDependencies:
      - supports-color
    dev: true

  /@typescript-eslint/types@5.59.11:
    resolution: {integrity: sha512-epoN6R6tkvBYSc+cllrz+c2sOFWkbisJZWkOE+y3xHtvYaOE6Wk6B8e114McRJwFRjGvYdJwLXQH5c9osME/AA==}
    engines: {node: ^12.22.0 || ^14.17.0 || >=16.0.0}
    dev: true

  /@typescript-eslint/types@6.21.0:
    resolution: {integrity: sha512-1kFmZ1rOm5epu9NZEZm1kckCDGj5UJEf7P1kliH4LKu/RkwpsfqqGmY2OOcUs18lSlQBKLDYBOGxRVtrMN5lpg==}
    engines: {node: ^16.0.0 || >=18.0.0}
    dev: true

  /@typescript-eslint/types@6.7.5:
    resolution: {integrity: sha512-WboQBlOXtdj1tDFPyIthpKrUb+kZf2VroLZhxKa/VlwLlLyqv/PwUNgL30BlTVZV1Wu4Asu2mMYPqarSO4L5ZQ==}
    engines: {node: ^16.0.0 || >=18.0.0}
    dev: true

  /@typescript-eslint/typescript-estree@5.59.11(typescript@5.1.6):
    resolution: {integrity: sha512-YupOpot5hJO0maupJXixi6l5ETdrITxeo5eBOeuV7RSKgYdU3G5cxO49/9WRnJq9EMrB7AuTSLH/bqOsXi7wPA==}
    engines: {node: ^12.22.0 || ^14.17.0 || >=16.0.0}
    peerDependencies:
      typescript: '*'
    peerDependenciesMeta:
      typescript:
        optional: true
    dependencies:
      '@typescript-eslint/types': 5.59.11
      '@typescript-eslint/visitor-keys': 5.59.11
      debug: 4.3.4(supports-color@8.1.1)
      globby: 11.1.0
      is-glob: 4.0.3
      semver: 7.6.0
      tsutils: 3.21.0(typescript@5.1.6)
      typescript: 5.1.6
    transitivePeerDependencies:
      - supports-color
    dev: true

  /@typescript-eslint/typescript-estree@6.21.0(typescript@5.1.6):
    resolution: {integrity: sha512-6npJTkZcO+y2/kr+z0hc4HwNfrrP4kNYh57ek7yCNlrBjWQ1Y0OS7jiZTkgumrvkX5HkEKXFZkkdFNkaW2wmUQ==}
    engines: {node: ^16.0.0 || >=18.0.0}
    peerDependencies:
      typescript: '*'
    peerDependenciesMeta:
      typescript:
        optional: true
    dependencies:
      '@typescript-eslint/types': 6.21.0
      '@typescript-eslint/visitor-keys': 6.21.0
      debug: 4.3.4(supports-color@8.1.1)
      globby: 11.1.0
      is-glob: 4.0.3
      minimatch: 9.0.3
      semver: 7.6.0
      ts-api-utils: 1.0.3(typescript@5.1.6)
      typescript: 5.1.6
    transitivePeerDependencies:
      - supports-color
    dev: true

  /@typescript-eslint/typescript-estree@6.7.5(typescript@5.1.6):
    resolution: {integrity: sha512-NhJiJ4KdtwBIxrKl0BqG1Ur+uw7FiOnOThcYx9DpOGJ/Abc9z2xNzLeirCG02Ig3vkvrc2qFLmYSSsaITbKjlg==}
    engines: {node: ^16.0.0 || >=18.0.0}
    peerDependencies:
      typescript: '*'
    peerDependenciesMeta:
      typescript:
        optional: true
    dependencies:
      '@typescript-eslint/types': 6.7.5
      '@typescript-eslint/visitor-keys': 6.7.5
      debug: 4.3.4(supports-color@8.1.1)
      globby: 11.1.0
      is-glob: 4.0.3
      semver: 7.6.0
      ts-api-utils: 1.0.3(typescript@5.1.6)
      typescript: 5.1.6
    transitivePeerDependencies:
      - supports-color
    dev: true

  /@typescript-eslint/utils@5.59.11(eslint@8.57.0)(typescript@5.1.6):
    resolution: {integrity: sha512-didu2rHSOMUdJThLk4aZ1Or8IcO3HzCw/ZvEjTTIfjIrcdd5cvSIwwDy2AOlE7htSNp7QIZ10fLMyRCveesMLg==}
    engines: {node: ^12.22.0 || ^14.17.0 || >=16.0.0}
    peerDependencies:
      eslint: ^6.0.0 || ^7.0.0 || ^8.0.0 || 8.51.0
    dependencies:
      '@eslint-community/eslint-utils': 4.4.0(eslint@8.57.0)
      '@types/json-schema': 7.0.14
      '@types/semver': 7.5.0
      '@typescript-eslint/scope-manager': 5.59.11
      '@typescript-eslint/types': 5.59.11
      '@typescript-eslint/typescript-estree': 5.59.11(typescript@5.1.6)
      eslint: 8.57.0
      eslint-scope: 5.1.1
      semver: 7.6.0
    transitivePeerDependencies:
      - supports-color
      - typescript
    dev: true

  /@typescript-eslint/utils@6.21.0(eslint@8.57.0)(typescript@5.1.6):
    resolution: {integrity: sha512-NfWVaC8HP9T8cbKQxHcsJBY5YE1O33+jpMwN45qzWWaPDZgLIbo12toGMWnmhvCpd3sIxkpDw3Wv1B3dYrbDQQ==}
    engines: {node: ^16.0.0 || >=18.0.0}
    peerDependencies:
      eslint: ^7.0.0 || ^8.0.0 || 8.51.0
    dependencies:
      '@eslint-community/eslint-utils': 4.4.0(eslint@8.57.0)
      '@types/json-schema': 7.0.14
      '@types/semver': 7.5.0
      '@typescript-eslint/scope-manager': 6.21.0
      '@typescript-eslint/types': 6.21.0
      '@typescript-eslint/typescript-estree': 6.21.0(typescript@5.1.6)
      eslint: 8.57.0
      semver: 7.6.0
    transitivePeerDependencies:
      - supports-color
      - typescript
    dev: true

  /@typescript-eslint/utils@6.7.5(eslint@8.57.0)(typescript@5.1.6):
    resolution: {integrity: sha512-pfRRrH20thJbzPPlPc4j0UNGvH1PjPlhlCMq4Yx7EGjV7lvEeGX0U6MJYe8+SyFutWgSHsdbJ3BXzZccYggezA==}
    engines: {node: ^16.0.0 || >=18.0.0}
    peerDependencies:
      eslint: ^7.0.0 || ^8.0.0 || 8.51.0
    dependencies:
      '@eslint-community/eslint-utils': 4.4.0(eslint@8.57.0)
      '@types/json-schema': 7.0.14
      '@types/semver': 7.5.0
      '@typescript-eslint/scope-manager': 6.7.5
      '@typescript-eslint/types': 6.7.5
      '@typescript-eslint/typescript-estree': 6.7.5(typescript@5.1.6)
      eslint: 8.57.0
      semver: 7.6.0
    transitivePeerDependencies:
      - supports-color
      - typescript
    dev: true

  /@typescript-eslint/visitor-keys@5.59.11:
    resolution: {integrity: sha512-KGYniTGG3AMTuKF9QBD7EIrvufkB6O6uX3knP73xbKLMpH+QRPcgnCxjWXSHjMRuOxFLovljqQgQpR0c7GvjoA==}
    engines: {node: ^12.22.0 || ^14.17.0 || >=16.0.0}
    dependencies:
      '@typescript-eslint/types': 5.59.11
      eslint-visitor-keys: 3.4.3
    dev: true

  /@typescript-eslint/visitor-keys@6.21.0:
    resolution: {integrity: sha512-JJtkDduxLi9bivAB+cYOVMtbkqdPOhZ+ZI5LC47MIRrDV4Yn2o+ZnW10Nkmr28xRpSpdJ6Sm42Hjf2+REYXm0A==}
    engines: {node: ^16.0.0 || >=18.0.0}
    dependencies:
      '@typescript-eslint/types': 6.21.0
      eslint-visitor-keys: 3.4.3
    dev: true

  /@typescript-eslint/visitor-keys@6.7.5:
    resolution: {integrity: sha512-3MaWdDZtLlsexZzDSdQWsFQ9l9nL8B80Z4fImSpyllFC/KLqWQRdEcB+gGGO+N3Q2uL40EsG66wZLsohPxNXvg==}
    engines: {node: ^16.0.0 || >=18.0.0}
    dependencies:
      '@typescript-eslint/types': 6.7.5
      eslint-visitor-keys: 3.4.3
    dev: true

  /@ungap/structured-clone@1.2.0:
    resolution: {integrity: sha512-zuVdFrMJiuCDQUMCzQaD6KL28MjnqqN8XnAqiEq9PNm/hCPTSGfrXCOfwj1ow4LFb/tNymJPwsNbVePc1xFqrQ==}
    dev: true

  /@webassemblyjs/ast@1.11.6:
    resolution: {integrity: sha512-IN1xI7PwOvLPgjcf180gC1bqn3q/QaOCwYUahIOhbYUu8KA/3tw2RT/T0Gidi1l7Hhj5D/INhJxiICObqpMu4Q==}
    dependencies:
      '@webassemblyjs/helper-numbers': 1.11.6
      '@webassemblyjs/helper-wasm-bytecode': 1.11.6

  /@webassemblyjs/floating-point-hex-parser@1.11.6:
    resolution: {integrity: sha512-ejAj9hfRJ2XMsNHk/v6Fu2dGS+i4UaXBXGemOfQ/JfQ6mdQg/WXtwleQRLLS4OvfDhv8rYnVwH27YJLMyYsxhw==}

  /@webassemblyjs/helper-api-error@1.11.6:
    resolution: {integrity: sha512-o0YkoP4pVu4rN8aTJgAyj9hC2Sv5UlkzCHhxqWj8butaLvnpdc2jOwh4ewE6CX0txSfLn/UYaV/pheS2Txg//Q==}

  /@webassemblyjs/helper-buffer@1.11.6:
    resolution: {integrity: sha512-z3nFzdcp1mb8nEOFFk8DrYLpHvhKC3grJD2ardfKOzmbmJvEf/tPIqCY+sNcwZIY8ZD7IkB2l7/pqhUhqm7hLA==}

  /@webassemblyjs/helper-numbers@1.11.6:
    resolution: {integrity: sha512-vUIhZ8LZoIWHBohiEObxVm6hwP034jwmc9kuq5GdHZH0wiLVLIPcMCdpJzG4C11cHoQ25TFIQj9kaVADVX7N3g==}
    dependencies:
      '@webassemblyjs/floating-point-hex-parser': 1.11.6
      '@webassemblyjs/helper-api-error': 1.11.6
      '@xtuc/long': 4.2.2

  /@webassemblyjs/helper-wasm-bytecode@1.11.6:
    resolution: {integrity: sha512-sFFHKwcmBprO9e7Icf0+gddyWYDViL8bpPjJJl0WHxCdETktXdmtWLGVzoHbqUcY4Be1LkNfwTmXOJUFZYSJdA==}

  /@webassemblyjs/helper-wasm-section@1.11.6:
    resolution: {integrity: sha512-LPpZbSOwTpEC2cgn4hTydySy1Ke+XEu+ETXuoyvuyezHO3Kjdu90KK95Sh9xTbmjrCsUwvWwCOQQNta37VrS9g==}
    dependencies:
      '@webassemblyjs/ast': 1.11.6
      '@webassemblyjs/helper-buffer': 1.11.6
      '@webassemblyjs/helper-wasm-bytecode': 1.11.6
      '@webassemblyjs/wasm-gen': 1.11.6

  /@webassemblyjs/ieee754@1.11.6:
    resolution: {integrity: sha512-LM4p2csPNvbij6U1f19v6WR56QZ8JcHg3QIJTlSwzFcmx6WSORicYj6I63f9yU1kEUtrpG+kjkiIAkevHpDXrg==}
    dependencies:
      '@xtuc/ieee754': 1.2.0

  /@webassemblyjs/leb128@1.11.6:
    resolution: {integrity: sha512-m7a0FhE67DQXgouf1tbN5XQcdWoNgaAuoULHIfGFIEVKA6tu/edls6XnIlkmS6FrXAquJRPni3ZZKjw6FSPjPQ==}
    dependencies:
      '@xtuc/long': 4.2.2

  /@webassemblyjs/utf8@1.11.6:
    resolution: {integrity: sha512-vtXf2wTQ3+up9Zsg8sa2yWiQpzSsMyXj0qViVP6xKGCUT8p8YJ6HqI7l5eCnWx1T/FYdsv07HQs2wTFbbof/RA==}

  /@webassemblyjs/wasm-edit@1.11.6:
    resolution: {integrity: sha512-Ybn2I6fnfIGuCR+Faaz7YcvtBKxvoLV3Lebn1tM4o/IAJzmi9AWYIPWpyBfU8cC+JxAO57bk4+zdsTjJR+VTOw==}
    dependencies:
      '@webassemblyjs/ast': 1.11.6
      '@webassemblyjs/helper-buffer': 1.11.6
      '@webassemblyjs/helper-wasm-bytecode': 1.11.6
      '@webassemblyjs/helper-wasm-section': 1.11.6
      '@webassemblyjs/wasm-gen': 1.11.6
      '@webassemblyjs/wasm-opt': 1.11.6
      '@webassemblyjs/wasm-parser': 1.11.6
      '@webassemblyjs/wast-printer': 1.11.6

  /@webassemblyjs/wasm-gen@1.11.6:
    resolution: {integrity: sha512-3XOqkZP/y6B4F0PBAXvI1/bky7GryoogUtfwExeP/v7Nzwo1QLcq5oQmpKlftZLbT+ERUOAZVQjuNVak6UXjPA==}
    dependencies:
      '@webassemblyjs/ast': 1.11.6
      '@webassemblyjs/helper-wasm-bytecode': 1.11.6
      '@webassemblyjs/ieee754': 1.11.6
      '@webassemblyjs/leb128': 1.11.6
      '@webassemblyjs/utf8': 1.11.6

  /@webassemblyjs/wasm-opt@1.11.6:
    resolution: {integrity: sha512-cOrKuLRE7PCe6AsOVl7WasYf3wbSo4CeOk6PkrjS7g57MFfVUF9u6ysQBBODX0LdgSvQqRiGz3CXvIDKcPNy4g==}
    dependencies:
      '@webassemblyjs/ast': 1.11.6
      '@webassemblyjs/helper-buffer': 1.11.6
      '@webassemblyjs/wasm-gen': 1.11.6
      '@webassemblyjs/wasm-parser': 1.11.6

  /@webassemblyjs/wasm-parser@1.11.6:
    resolution: {integrity: sha512-6ZwPeGzMJM3Dqp3hCsLgESxBGtT/OeCvCZ4TA1JUPYgmhAx38tTPR9JaKy0S5H3evQpO/h2uWs2j6Yc/fjkpTQ==}
    dependencies:
      '@webassemblyjs/ast': 1.11.6
      '@webassemblyjs/helper-api-error': 1.11.6
      '@webassemblyjs/helper-wasm-bytecode': 1.11.6
      '@webassemblyjs/ieee754': 1.11.6
      '@webassemblyjs/leb128': 1.11.6
      '@webassemblyjs/utf8': 1.11.6

  /@webassemblyjs/wast-printer@1.11.6:
    resolution: {integrity: sha512-JM7AhRcE+yW2GWYaKeHL5vt4xqee5N2WcezptmgyhNS+ScggqcT1OtXykhAb13Sn5Yas0j2uv9tHgrjwvzAP4A==}
    dependencies:
      '@webassemblyjs/ast': 1.11.6
      '@xtuc/long': 4.2.2

  /@xtuc/ieee754@1.2.0:
    resolution: {integrity: sha512-DX8nKgqcGwsc0eJSqYt5lwP4DH5FlHnmuWWBRy7X0NcaGR0ZtuyeESgMwTYVEtxmsNGY+qit4QYT/MIYTOTPeA==}

  /@xtuc/long@4.2.2:
    resolution: {integrity: sha512-NuHqBY1PB/D8xU6s/thBgOAiAP7HOYDQ32+BFZILJ8ivkUkAHQnWfn6WhL79Owj1qmUnoN/YPhktdIoucipkAQ==}

  /JSONStream@1.3.5:
    resolution: {integrity: sha512-E+iruNOY8VV9s4JEbe1aNEm6MiszPRr/UfcHMz0TQh1BXSxHK+ASV1R6W4HpjBhSeS+54PIsAMCBmwD06LLsqQ==}
    hasBin: true
    dependencies:
      jsonparse: 1.3.1
      through: 2.3.8
    dev: true

  /abbrev@1.1.1:
    resolution: {integrity: sha512-nne9/IiQ/hzIhY6pdDnbBtz7DjPTKrY00P/zvPSm5pOFkl6xuGrGnXn/VtTNNfNtAfZ9/1RtehkszU9qcTii0Q==}

  /acorn-import-assertions@1.9.0(acorn@8.10.0):
    resolution: {integrity: sha512-cmMwop9x+8KFhxvKrKfPYmN6/pKTYYHBqLa0DfvVZcKMJWNyWLnaqND7dx/qn66R7ewM1UX5XMaDVP5wlVTaVA==}
    peerDependencies:
      acorn: ^8
    dependencies:
      acorn: 8.10.0

  /acorn-jsx@5.3.2(acorn@8.10.0):
    resolution: {integrity: sha512-rq9s+JNhf0IChjtDXxllJ7g41oZk5SlXtp0LHwyA5cejwn7vKmKp4pPri6YEePv2PU65sAsegbXtIinmDFDXgQ==}
    peerDependencies:
      acorn: ^6.0.0 || ^7.0.0 || ^8.0.0
    dependencies:
      acorn: 8.10.0
    dev: true

  /acorn-walk@8.2.0:
    resolution: {integrity: sha512-k+iyHEuPgSw6SbuDpGQM+06HQUa04DZ3o+F6CSzXMvvI5KMvnaEqXe+YVe555R9nn6GPt404fos4wcgpw12SDA==}
    engines: {node: '>=0.4.0'}
    dev: true

  /acorn@8.10.0:
    resolution: {integrity: sha512-F0SAmZ8iUtS//m8DmCTA0jlh6TDKkHQyK6xc6V4KDTyZKA9dnvX9/3sRTVQrWm79glUAZbnmmNcdYwUIHWVybw==}
    engines: {node: '>=0.4.0'}
    hasBin: true

  /add-stream@1.0.0:
    resolution: {integrity: sha512-qQLMr+8o0WC4FZGQTcJiKBVC59JylcPSrTtk6usvmIDFUOCKegapy1VHQwRbFMOFyb/inzUVqHs+eMYKDM1YeQ==}
    dev: true

  /agent-base@6.0.2:
    resolution: {integrity: sha512-RZNwNclF7+MS/8bDg70amg32dyeZGZxiDuQmZxKLAlQjr3jGyLx+4Kkk58UO7D2QdgFIQCovuSuZESne6RG6XQ==}
    engines: {node: '>= 6.0.0'}
    dependencies:
      debug: 4.3.4(supports-color@8.1.1)
    transitivePeerDependencies:
      - supports-color

  /agentkeepalive@4.2.1:
    resolution: {integrity: sha512-Zn4cw2NEqd+9fiSVWMscnjyQ1a8Yfoc5oBajLeo5w+YBHgDUcEBY2hS4YpTz6iN5f/2zQiktcuM6tS8x1p9dpA==}
    engines: {node: '>= 8.0.0'}
    dependencies:
      debug: 4.3.4(supports-color@8.1.1)
      depd: 1.1.2
      humanize-ms: 1.2.1
    transitivePeerDependencies:
      - supports-color

  /aggregate-error@3.1.0:
    resolution: {integrity: sha512-4I7Td01quW/RpocfNayFdFVk1qSuoh0E7JrbRJ16nH01HhKFQ88INq9Sd+nd72zqRySlr9BmDA8xlEJ6vJMrYA==}
    engines: {node: '>=8'}
    dependencies:
      clean-stack: 2.2.0
      indent-string: 4.0.0

  /ajv-keywords@3.5.2(ajv@6.12.6):
    resolution: {integrity: sha512-5p6WTN0DdTGVQk6VjcEju19IgaHudalcfabD7yhDGeA6bcQnmL+CpveLJq/3hvfwd1aof6L386Ougkx6RfyMIQ==}
    peerDependencies:
      ajv: ^6.9.1
    dependencies:
      ajv: 6.12.6

  /ajv@6.12.6:
    resolution: {integrity: sha512-j3fVLgvTo527anyYyJOGTYJbG+vnnQYvE0m5mmkc1TK+nxAppkCLMIL0aZ4dblVCNoGShhm+kzE4ZUykBoMg4g==}
    dependencies:
      fast-deep-equal: 3.1.3
      fast-json-stable-stringify: 2.1.0
      json-schema-traverse: 0.4.1
      uri-js: 4.4.1

  /ajv@8.12.0:
    resolution: {integrity: sha512-sRu1kpcO9yLtYxBKvqfTeh9KzZEwO3STyX1HT+4CaDzC6HpTGYhIhPIzj9XuKU7KYDwnaeh5hcOwjy1QuJzBPA==}
    dependencies:
      fast-deep-equal: 3.1.3
      json-schema-traverse: 1.0.0
      require-from-string: 2.0.2
      uri-js: 4.4.1

  /ansi-256-colors@1.1.0:
    resolution: {integrity: sha512-roJI/AVBdJIhcohHDNXUoFYsCZG4MZIs5HtKNgVKY5QzqQoQJe+o0ouiqZDaSC+ggKdBVcuSwlSdJckrrlm3/A==}
    engines: {node: '>=0.10.0'}
    dev: true

  /ansi-align@3.0.1:
    resolution: {integrity: sha512-IOfwwBF5iczOjp/WeY4YxyjqAFMQoZufdQWDd19SEExbVLNXqvpzSJ/M7Za4/sCPmQ0+GRquoA7bGcINcxew6w==}
    dependencies:
      string-width: 4.2.3

  /ansi-colors@4.1.1:
    resolution: {integrity: sha512-JoX0apGbHaUJBNl6yF+p6JAFYZ666/hhCGKN5t9QFjbJQKUU/g8MNbFDbvfrgKXvI1QpZplPOnwIo99lX/AAmA==}
    engines: {node: '>=6'}
    dev: true

  /ansi-escapes@3.2.0:
    resolution: {integrity: sha512-cBhpre4ma+U0T1oM5fXg7Dy1Jw7zzwv7lt/GoCpr+hDQJoYnKVPLL4dCvSEFMmQurOQvSrwT7SL/DAlhBI97RQ==}
    engines: {node: '>=4'}
    dev: true

  /ansi-escapes@4.3.2:
    resolution: {integrity: sha512-gKXj5ALrKWQLsYG9jlTRmR/xKluxHV+Z9QEwNIgCfM1/uwPMCuzVVnh5mwTd+OuBZcwSIMbqssNWRm1lE51QaQ==}
    engines: {node: '>=8'}
    dependencies:
      type-fest: 0.21.3

  /ansi-regex@2.1.1:
    resolution: {integrity: sha512-TIGnTpdo+E3+pCyAluZvtED5p5wCqLdezCyhPZzKPcxvFplEt4i+W7OONCKgeZFT3+y5NZZfOOS/Bdcanm1MYA==}
    engines: {node: '>=0.10.0'}
    dev: true

  /ansi-regex@3.0.1:
    resolution: {integrity: sha512-+O9Jct8wf++lXxxFc4hc8LsjaSq0HFzzL7cVsw8pRDIPdjKD2mT4ytDZlLuSBZ4cLKZFXIrMGO7DbQCtMJJMKw==}
    engines: {node: '>=4'}
    dev: true

  /ansi-regex@4.1.1:
    resolution: {integrity: sha512-ILlv4k/3f6vfQ4OoP2AGvirOktlQ98ZEL1k9FaQjxa3L1abBgbuTDAdPOpvbGncC0BTVQrl+OM8xZGK6tWXt7g==}
    engines: {node: '>=6'}
    dev: true

  /ansi-regex@5.0.1:
    resolution: {integrity: sha512-quJQXlTSUGL2LH9SUXo8VwsY4soanhgo6LNSm84E1LBcE8s3O0wpdiRzyR9z/ZZJMlMWv37qOOb9pdJlMUEKFQ==}
    engines: {node: '>=8'}

  /ansi-regex@6.0.1:
    resolution: {integrity: sha512-n5M855fKb2SsfMIiFFoVrABHJC8QtHwVx+mHWP3QcEqBHYienj5dHSgjbxtC0WEZXYt4wcD6zrQElDPhFuZgfA==}
    engines: {node: '>=12'}

  /ansi-styles@3.2.1:
    resolution: {integrity: sha512-VT0ZI6kZRdTh8YyJw3SMbYm/u+NqfsAxEpWO0Pf9sq8/e94WxxOpPKx9FR1FlyCtOVDNOQ+8ntlqFxiRc+r5qA==}
    engines: {node: '>=4'}
    dependencies:
      color-convert: 1.9.3

  /ansi-styles@4.3.0:
    resolution: {integrity: sha512-zbB9rCJAT1rbjiVDb2hqKFHNYLxgtk8NURxZ3IZwD3F6NtxbXZQCnnSi1Lkx+IDohdPlFp222wVALIheZJQSEg==}
    engines: {node: '>=8'}
    dependencies:
      color-convert: 2.0.1

  /ansi-styles@6.2.1:
    resolution: {integrity: sha512-bN798gFfQX+viw3R7yrGWRqnrN2oRkEkUjjl4JNn4E8GxxbjtG3FbrEIIY3l8/hrwUwIeCZvi4QuOTP4MErVug==}
    engines: {node: '>=12'}

  /ansicolors@0.3.2:
    resolution: {integrity: sha512-QXu7BPrP29VllRxH8GwB7x5iX5qWKAAMLqKQGWTeLWVlNHNOpVMJ91dsxQAIWXpjuW5wqvxu3Jd/nRjrJ+0pqg==}

  /anymatch@3.1.2:
    resolution: {integrity: sha512-P43ePfOAIupkguHUycrc4qJ9kz8ZiuOUijaETwX7THt0Y/GNK7v0aa8rY816xWjZ7rJdA5XdMcpVFTKMq+RvWg==}
    engines: {node: '>= 8'}
    dependencies:
      normalize-path: 3.0.0
      picomatch: 2.3.1
    dev: true

  /aproba@2.0.0:
    resolution: {integrity: sha512-lYe4Gx7QT+MKGbDsA+Z+he/Wtef0BiwDOlK/XkBrdfsh9J/jPPXbX0tE9x9cl27Tmu5gg3QUbUrQYa/y+KOHPQ==}

  /are-docs-informative@0.0.2:
    resolution: {integrity: sha512-ixiS0nLNNG5jNQzgZJNoUpBKdo9yTYZMGJ+QgT2jmjR7G7+QHRCc4v6LQ3NgE7EBJq+o0ams3waJwkrlBom8Ig==}
    engines: {node: '>=14'}
    dev: true

  /are-we-there-yet@3.0.1:
    resolution: {integrity: sha512-QZW4EDmGwlYur0Yyf/b2uGucHQMa8aFUP7eu9ddR73vvhFyt4V0Vl3QHPcTNJ8l6qYOBdxgXdnBXQrHilfRQBg==}
    engines: {node: ^12.13.0 || ^14.15.0 || >=16.0.0}
    dependencies:
      delegates: 1.0.0
      readable-stream: 3.6.1

  /arg-parser@1.2.0:
    resolution: {integrity: sha512-qeFIPI9MQUPLugbbvBczsvqCIOuat8yHZ66mdlP5rbJhImRoCgFn2o9/kNlF5KHqaMZw6vVugIAWyJfgkbqG1w==}
    engines: {node: '>=0.8.0'}

  /arg@4.1.3:
    resolution: {integrity: sha512-58S9QDqG0Xx27YwPSt9fJxivjYl432YCwfDMfZ+71RAqUrZef7LrKQZ3LHLOwCS4FLNBplP533Zx895SeOCHvA==}
    dev: true

  /argparse@1.0.10:
    resolution: {integrity: sha512-o5Roy6tNG4SL/FOkCAN6RzjiakZS25RLYFrcMttJqbdd8BWrnA+fGz57iN5Pb06pvBGvl5gQ0B48dJlslXvoTg==}
    dependencies:
      sprintf-js: 1.0.3

  /argparse@2.0.1:
    resolution: {integrity: sha512-8+9WqebbFzpX9OR+Wa6O29asIogeRMzcGtAINdpMHHyAg10f05aSFVBbcEqGf/PXw1EjAZ+q2/bEBg3DvurK3Q==}

  /array-back@1.0.4:
    resolution: {integrity: sha512-1WxbZvrmyhkNoeYcizokbmh5oiOCIfyvGtcqbK3Ls1v1fKcquzxnQSceOx6tzq7jmai2kFLWIpGND2cLhH6TPw==}
    engines: {node: '>=0.12.0'}
    dependencies:
      typical: 2.6.1
    dev: true

  /array-back@2.0.0:
    resolution: {integrity: sha512-eJv4pLLufP3g5kcZry0j6WXpIbzYw9GUB4mVJZno9wfwiBxbizTnHCw3VJb07cBihbFX48Y7oSrW9y+gt4glyw==}
    engines: {node: '>=4'}
    dependencies:
      typical: 2.6.1
    dev: true

  /array-buffer-byte-length@1.0.0:
    resolution: {integrity: sha512-LPuwb2P+NrQw3XhxGc36+XSvuBPopovXYTR9Ew++Du9Yb/bx5AzBfrIsBoj0EZUifjQU+sHL21sseZ3jerWO/A==}
    dependencies:
      call-bind: 1.0.2
      is-array-buffer: 3.0.2
    dev: true

  /array-ify@1.0.0:
    resolution: {integrity: sha512-c5AMf34bKdvPhQ7tBGhqkgKNUzMr4WUs+WDtC2ZUGOUncbxKMTvqxYctiseW3+L4bA8ec+GcZ6/A/FW4m8ukng==}
    dev: true

  /array-includes@3.1.7:
    resolution: {integrity: sha512-dlcsNBIiWhPkHdOEEKnehA+RNUWDc4UqFtnIXU4uuYDPtA4LDkr7qip2p0VvFAEXNDr0yWZ9PJyIRiGjRLQzwQ==}
    engines: {node: '>= 0.4'}
    dependencies:
      call-bind: 1.0.2
      define-properties: 1.2.1
      es-abstract: 1.22.2
      get-intrinsic: 1.2.1
      is-string: 1.0.7
    dev: true

  /array-union@2.1.0:
    resolution: {integrity: sha512-HGyxoOTYUyCM6stUe6EJgnd4EoewAI7zMdfqO+kGjnlZmBDz/cR5pf8r/cR4Wq60sL/p0IkcjUEEPwS3GFrIyw==}
    engines: {node: '>=8'}

  /array.prototype.findlastindex@1.2.3:
    resolution: {integrity: sha512-LzLoiOMAxvy+Gd3BAq3B7VeIgPdo+Q8hthvKtXybMvRV0jrXfJM/t8mw7nNlpEcVlVUnCnM2KSX4XU5HmpodOA==}
    engines: {node: '>= 0.4'}
    dependencies:
      call-bind: 1.0.2
      define-properties: 1.2.1
      es-abstract: 1.22.2
      es-shim-unscopables: 1.0.0
      get-intrinsic: 1.2.1
    dev: true

  /array.prototype.flat@1.3.2:
    resolution: {integrity: sha512-djYB+Zx2vLewY8RWlNCUdHjDXs2XOgm602S9E7P/UpHgfeHL00cRiIF+IN/G/aUJ7kGPb6yO/ErDI5V2s8iycA==}
    engines: {node: '>= 0.4'}
    dependencies:
      call-bind: 1.0.2
      define-properties: 1.2.1
      es-abstract: 1.22.2
      es-shim-unscopables: 1.0.0
    dev: true

  /array.prototype.flatmap@1.3.2:
    resolution: {integrity: sha512-Ewyx0c9PmpcsByhSW4r+9zDU7sGjFc86qf/kKtuSCRdhfbk0SNLLkaT5qvcHnRGgc5NP/ly/y+qkXkqONX54CQ==}
    engines: {node: '>= 0.4'}
    dependencies:
      call-bind: 1.0.2
      define-properties: 1.2.1
      es-abstract: 1.22.2
      es-shim-unscopables: 1.0.0
    dev: true

  /array.prototype.tosorted@1.1.2:
    resolution: {integrity: sha512-HuQCHOlk1Weat5jzStICBCd83NxiIMwqDg/dHEsoefabn/hJRj5pVdWcPUSpRrwhwxZOsQassMpgN/xRYFBMIg==}
    dependencies:
      call-bind: 1.0.2
      define-properties: 1.2.1
      es-abstract: 1.22.2
      es-shim-unscopables: 1.0.0
      get-intrinsic: 1.2.1
    dev: true

  /arraybuffer.prototype.slice@1.0.2:
    resolution: {integrity: sha512-yMBKppFur/fbHu9/6USUe03bZ4knMYiwFBcyiaXB8Go0qNehwX6inYPzK9U0NeQvGxKthcmHcaR8P5MStSRBAw==}
    engines: {node: '>= 0.4'}
    dependencies:
      array-buffer-byte-length: 1.0.0
      call-bind: 1.0.2
      define-properties: 1.2.1
      es-abstract: 1.22.2
      get-intrinsic: 1.2.1
      is-array-buffer: 3.0.2
      is-shared-array-buffer: 1.0.2
    dev: true

  /arrify@1.0.1:
    resolution: {integrity: sha512-3CYzex9M9FGQjCGMGyi6/31c8GJbgb0qGyrx5HWxPd0aCwh4cB2YjMb2Xf9UuoogrMrlO9cTqnB5rI5GHZTcUA==}
    engines: {node: '>=0.10.0'}
    dev: true

  /assertion-error@1.1.0:
    resolution: {integrity: sha512-jgsaNduz+ndvGyFt3uSuWqvy4lCnIJiovtouQN5JZHOKCS2QuhEdbcQHFhVksz2N2U9hXJo8odG7ETyWlEeuDw==}
    dev: true

  /astral-regex@2.0.0:
    resolution: {integrity: sha512-Z7tMw1ytTXt5jqMcOP+OQteU1VuNK9Y02uuJtKQ1Sv69jXQKKg5cibLwGJow8yzZP+eAc18EmLGPal0bp36rvQ==}
    engines: {node: '>=8'}

  /async-retry@1.2.3:
    resolution: {integrity: sha512-tfDb02Th6CE6pJUF2gjW5ZVjsgwlucVXOEQMvEX9JgSJMs9gAX+Nz3xRuJBKuUYjTSYORqvDBORdAQ3LU59g7Q==}
    dependencies:
      retry: 0.12.0

  /async-retry@1.3.3:
    resolution: {integrity: sha512-wfr/jstw9xNi/0teMHrRW7dsz3Lt5ARhYNZ2ewpadnhaIp5mbALhOAP+EAdsC7t4Z6wqsDVv9+W6gm1Dk9mEyw==}
    dependencies:
      retry: 0.13.1

  /async@3.2.4:
    resolution: {integrity: sha512-iAB+JbDEGXhyIUavoDl9WP/Jj106Kz9DEn1DPgYw5ruDn0e3Wgi3sKFm55sASdGBNOQB8F59d9qQ7deqrHA8wQ==}

  /asynciterator.prototype@1.0.0:
    resolution: {integrity: sha512-wwHYEIS0Q80f5mosx3L/dfG5t5rjEa9Ft51GTaNt862EnpyGHpgz2RkZvLPp1oF5TnAiTohkEKVEu8pQPJI7Vg==}
    dependencies:
      has-symbols: 1.0.3
    dev: true

  /asynckit@0.4.0:
    resolution: {integrity: sha512-Oei9OH4tRh0YqU3GxhX79dM/mwVgvbZJaSNaRk+bshkj0S5cfHcgYakreBjrHwatXKbz+IoIdYLxrKim2MjW0Q==}

  /at-least-node@1.0.0:
    resolution: {integrity: sha512-+q/t7Ekv1EDY2l6Gda6LLiX14rU9TV20Wa3ofeQmwPFZbOMo9DXrLbOjFaaclkXKWidIaopwAObQDqwWtGUjqg==}
    engines: {node: '>= 4.0.0'}

  /available-typed-arrays@1.0.5:
    resolution: {integrity: sha512-DMD0KiN46eipeziST1LPP/STfDU0sufISXmjSgvVsoU2tqxctQeASejWcfNtxYKqETM1UxQ8sp2OrSBWpHY6sw==}
    engines: {node: '>= 0.4'}
    dev: true

  /azure-devops-node-api@11.2.0:
    resolution: {integrity: sha512-XdiGPhrpaT5J8wdERRKs5g8E0Zy1pvOYTli7z9E8nmOn3YGp4FhtjhrOyFmX/8veWCwdI69mCHKJw6l+4J/bHA==}
    dependencies:
      tunnel: 0.0.6
      typed-rest-client: 1.8.9

  /balanced-match@1.0.2:
    resolution: {integrity: sha512-3oSeUO0TMV67hN1AmbXsK4yaqU7tjiHlbxRDZOpH0KW9+CeX4bRAaX0Anxt0tx2MrpRpWwQaPwIlISEJhYU5Pw==}

  /base64-js@1.5.1:
    resolution: {integrity: sha512-AKpaYlHn8t4SVbOHCy+b5+KKgvR4vrsD8vbvrbiQJps7fKDTkjkDry6ji0rUJjC0kzbNePLwzxq8iypo41qeWA==}

  /before-after-hook@2.2.3:
    resolution: {integrity: sha512-NzUnlZexiaH/46WDhANlyR2bXRopNg4F/zuSA3OpZnllCUgRaOF2znDioDWrmbNVsuZk6l9pMquQB38cfBZwkQ==}

  /better_git_changelog@1.6.2:
    resolution: {integrity: sha512-A6U5HdV+gygmNfZ+2UbztVI3aQCXkJzLYL27gJ/WhdNzg1blpE+faHC5y2Iu7Omu0FO2Ra0C0WLU7f5prGoRKg==}
    hasBin: true
    dependencies:
      arg-parser: 1.2.0
      commander: 9.5.0
      semver: 7.6.0

  /binary-extensions@2.2.0:
    resolution: {integrity: sha512-jDctJ/IVQbZoJykoeHbhXpOlNBqGNcwXJKJog42E5HDPUwQTSdjCHdihjj0DlnheQ7blbT6dHOafNAiS8ooQKA==}
    engines: {node: '>=8'}
    dev: true

  /bl@4.1.0:
    resolution: {integrity: sha512-1W07cM9gS6DcLperZfFSj+bWLtaPGSOHWhPiGzXmvVJbRLdG82sH/Kn8EtW1VqWVA54AKf2h5k5BbnIbwF3h6w==}
    dependencies:
      buffer: 5.7.1
      inherits: 2.0.4
      readable-stream: 3.6.1

  /bowser@2.11.0:
    resolution: {integrity: sha512-AlcaJBi/pqqJBIQ8U9Mcpc9i8Aqxn88Skv5d+xBX006BY5u8N3mGLHa5Lgppa7L/HfwgwLgZ6NYs+Ag6uUmJRA==}

  /boxen@7.0.0:
    resolution: {integrity: sha512-j//dBVuyacJbvW+tvZ9HuH03fZ46QcaKvvhZickZqtB271DxJ7SNRSNxrV/dZX0085m7hISRZWbzWlJvx/rHSg==}
    engines: {node: '>=14.16'}
    dependencies:
      ansi-align: 3.0.1
      camelcase: 7.0.0
      chalk: 5.3.0
      cli-boxes: 3.0.0
      string-width: 5.1.2
      type-fest: 2.19.0
      widest-line: 4.0.1
      wrap-ansi: 8.1.0

  /brace-expansion@1.1.11:
    resolution: {integrity: sha512-iCuPHDFgrHX7H2vEI/5xpz07zSHB00TpugqhmYtVmMO6518mCuRMoOYFldEBl0g187ufozdaHgWKcYFb61qGiA==}
    dependencies:
      balanced-match: 1.0.2
      concat-map: 0.0.1

  /brace-expansion@2.0.1:
    resolution: {integrity: sha512-XnAIvQ8eM+kC6aULx6wuQiwVsnzsi9d3WxzV3FpWTGA19F621kwdbsAcFKXgKUHZWsy+mY6iL1sHTxWEFCytDA==}
    dependencies:
      balanced-match: 1.0.2

  /braces@3.0.2:
    resolution: {integrity: sha512-b8um+L1RzM3WDSzvhm6gIz1yfTbBt6YTlcEKAvsmqCZZFw46z626lVj9j1yEPW33H5H+lBQpZMP1k8l+78Ha0A==}
    engines: {node: '>=8'}
    dependencies:
      fill-range: 7.0.1

  /browser-stdout@1.3.1:
    resolution: {integrity: sha512-qhAVI1+Av2X7qelOfAIYwXONood6XlZE/fXaBSmW/T5SzLAmCgzi+eiWE7fUvbHaeNBQH13UftjpXxsfLkMpgw==}
    dev: true

  /browserslist@4.21.4:
    resolution: {integrity: sha512-CBHJJdDmgjl3daYjN5Cp5kbTf1mUhZoS+beLklHIvkOWscs83YAhLlF3Wsh/lciQYAcbBJgTOD44VtG31ZM4Hw==}
    engines: {node: ^6 || ^7 || ^8 || ^9 || ^10 || ^11 || ^12 || >=13.7}
    hasBin: true
    dependencies:
      caniuse-lite: 1.0.30001414
      electron-to-chromium: 1.4.271
      node-releases: 2.0.6
      update-browserslist-db: 1.0.9(browserslist@4.21.4)

  /buffer-equal-constant-time@1.0.1:
    resolution: {integrity: sha512-zRpUiDwd/xk6ADqPMATG8vc9VPrkck7T07OIx0gnjmJAnHnTVXNQG3vfvWNuiZIkwu9KrKdA1iJKfsfTVxE6NA==}

  /buffer-from@1.1.2:
    resolution: {integrity: sha512-E+XQCRwSbaaiChtv6k6Dwgc+bx+Bs6vuKJHHl5kox/BaKbhiXzqQOwK4cO22yElGp2OCmjwVhT3HmxgyPGnJfQ==}

  /buffer@5.7.1:
    resolution: {integrity: sha512-EHcyIPBQ4BSGlvjB16k5KgAJ27CIsHY/2JBmCRReo48y9rQ3MaUzWX3KVlBa4U7MyX02HdVj0K7C3WaB3ju7FQ==}
    dependencies:
      base64-js: 1.5.1
      ieee754: 1.2.1

  /builtin-modules@3.3.0:
    resolution: {integrity: sha512-zhaCDicdLuWN5UbN5IMnFqNMhNfo919sH85y2/ea+5Yg9TsTkeZxpL+JLbp6cgYFS4sRLp3YV4S6yDuqVWHYOw==}
    engines: {node: '>=6'}
    dev: true

  /builtins@5.0.1:
    resolution: {integrity: sha512-qwVpFEHNfhYJIzNRBvd2C1kyo6jz3ZSMPyyuR47OPdiKWlbYnZNyDWuyR175qDnAJLiCo5fBBqPb3RiXgWlkOQ==}
    dependencies:
      semver: 7.6.0

  /c8@7.14.0:
    resolution: {integrity: sha512-i04rtkkcNcCf7zsQcSv/T9EbUn4RXQ6mropeMcjFOsQXQ0iGLAr/xT6TImQg4+U9hmNpN9XdvPkjUL1IzbgxJw==}
    engines: {node: '>=10.12.0'}
    hasBin: true
    dependencies:
      '@bcoe/v8-coverage': 0.2.3
      '@istanbuljs/schema': 0.1.3
      find-up: 5.0.0
      foreground-child: 2.0.0
      istanbul-lib-coverage: 3.2.0
      istanbul-lib-report: 3.0.0
      istanbul-reports: 3.1.4
      rimraf: 3.0.2
      test-exclude: 6.0.0
      v8-to-istanbul: 9.0.1
      yargs: 16.2.0
      yargs-parser: 20.2.9
    dev: true

  /cacache@16.1.3:
    resolution: {integrity: sha512-/+Emcj9DAXxX4cwlLmRI9c166RuL3w30zp4R7Joiv2cQTtTtA+jeuCAjH3ZlGnYS3tKENSrKhAzVVP9GVyzeYQ==}
    engines: {node: ^12.13.0 || ^14.15.0 || >=16.0.0}
    dependencies:
      '@npmcli/fs': 2.1.2
      '@npmcli/move-file': 2.0.1
      chownr: 2.0.0
      fs-minipass: 2.1.0
      glob: 8.1.0
      infer-owner: 1.0.4
      lru-cache: 7.18.3
      minipass: 3.3.6
      minipass-collect: 1.0.2
      minipass-flush: 1.0.5
      minipass-pipeline: 1.2.4
      mkdirp: 1.0.4
      p-map: 4.0.0
      promise-inflight: 1.0.1
      rimraf: 3.0.2
      ssri: 9.0.1
      tar: 6.2.1
      unique-filename: 2.0.1
    transitivePeerDependencies:
      - bluebird

  /cacache@17.1.3:
    resolution: {integrity: sha512-jAdjGxmPxZh0IipMdR7fK/4sDSrHMLUV0+GvVUsjwyGNKHsh79kW/otg+GkbXwl6Uzvy9wsvHOX4nUoWldeZMg==}
    engines: {node: ^14.17.0 || ^16.13.0 || >=18.0.0}
    dependencies:
      '@npmcli/fs': 3.1.0
      fs-minipass: 3.0.2
      glob: 10.2.7
      lru-cache: 7.18.3
      minipass: 5.0.0
      minipass-collect: 1.0.2
      minipass-flush: 1.0.5
      minipass-pipeline: 1.2.4
      p-map: 4.0.0
      ssri: 10.0.4
      tar: 6.2.1
      unique-filename: 3.0.0

  /cacheable-lookup@5.0.4:
    resolution: {integrity: sha512-2/kNscPhpcxrOigMZzbiWF7dz8ilhb/nIHU3EyZiXWXpeq/au8qJ8VhdftMkty3n7Gj6HIGalQG8oiBNB3AJgA==}
    engines: {node: '>=10.6.0'}

  /cacheable-lookup@7.0.0:
    resolution: {integrity: sha512-+qJyx4xiKra8mZrcwhjMRMUhD5NR1R8esPkzIYxX96JiecFoxAXFuz/GpR3+ev4PE1WamHip78wV0vcmPQtp8w==}
    engines: {node: '>=14.16'}

  /cacheable-request@10.2.14:
    resolution: {integrity: sha512-zkDT5WAF4hSSoUgyfg5tFIxz8XQK+25W/TLVojJTMKBaxevLBBtLxgqguAuVQB8PVW79FVjHcU+GJ9tVbDZ9mQ==}
    engines: {node: '>=14.16'}
    dependencies:
      '@types/http-cache-semantics': 4.0.4
      get-stream: 6.0.1
      http-cache-semantics: 4.1.1
      keyv: 4.5.4
      mimic-response: 4.0.0
      normalize-url: 8.0.0
      responselike: 3.0.0

  /cacheable-request@6.1.0:
    resolution: {integrity: sha512-Oj3cAGPCqOZX7Rz64Uny2GYAZNliQSqfbePrgAQ1wKAihYmCUnraBtJtKcGR4xz7wF+LoJC+ssFZvv5BgF9Igg==}
    engines: {node: '>=8'}
    dependencies:
      clone-response: 1.0.3
      get-stream: 5.2.0
      http-cache-semantics: 4.1.1
      keyv: 3.1.0
      lowercase-keys: 2.0.0
      normalize-url: 4.5.1
      responselike: 1.0.2

  /cacheable-request@7.0.2:
    resolution: {integrity: sha512-pouW8/FmiPQbuGpkXQ9BAPv/Mo5xDGANgSNXzTzJ8DrKGuXOssM4wIQRjfanNRh3Yu5cfYPvcorqbhg2KIJtew==}
    engines: {node: '>=8'}
    dependencies:
      clone-response: 1.0.3
      get-stream: 5.2.0
      http-cache-semantics: 4.1.1
      keyv: 4.5.4
      lowercase-keys: 2.0.0
      normalize-url: 6.1.0
      responselike: 2.0.1

  /cachedir@2.3.0:
    resolution: {integrity: sha512-A+Fezp4zxnit6FanDmv9EqXNAi3vt9DWp51/71UEhXukb7QUuvtv9344h91dyAxuTLoSYJFU299qzR3tzwPAhw==}
    engines: {node: '>=6'}
    dev: true

  /call-bind@1.0.2:
    resolution: {integrity: sha512-7O+FbCihrB5WGbFYesctwmTKae6rOiIzmz1icreWJ+0aA7LJfuqhEso2T9ncpcFtzMQtzXf2QGGueWJGTYsqrA==}
    dependencies:
      function-bind: 1.1.2
      get-intrinsic: 1.2.1

  /callsites@3.1.0:
    resolution: {integrity: sha512-P8BjAsXvZS+VIDUI11hHCQEv74YT67YUi5JJFNWIqL235sBmjX4+qx9Muvls5ivyNENctx46xQLQ3aTuE7ssaQ==}
    engines: {node: '>=6'}

  /camel-case@3.0.0:
    resolution: {integrity: sha512-+MbKztAYHXPr1jNTSKQF52VpcFjwY5RkR7fxksV8Doo4KAYc5Fl4UJRgthBbTmEx8C54DqahhbLJkDwjI3PI/w==}
    dependencies:
      no-case: 2.3.2
      upper-case: 1.1.3
    dev: false

  /camel-case@4.1.2:
    resolution: {integrity: sha512-gxGWBrTT1JuMx6R+o5PTXMmUnhnVzLQ9SNutD4YqKtI6ap897t3tKECYla6gCWEkplXnlNybEkZg9GEGxKFCgw==}
    dependencies:
      pascal-case: 3.1.2
      tslib: 2.6.2

  /camelcase-keys@6.2.2:
    resolution: {integrity: sha512-YrwaA0vEKazPBkn0ipTiMpSajYDSe+KjQfrjhcBMxJt/znbvlHd8Pw/Vamaz5EB4Wfhs3SUR3Z9mwRu/P3s3Yg==}
    engines: {node: '>=8'}
    dependencies:
      camelcase: 5.3.1
      map-obj: 4.3.0
      quick-lru: 4.0.1
    dev: true

  /camelcase@5.3.1:
    resolution: {integrity: sha512-L28STB170nwWS63UjtlEOE3dldQApaJXZkOI1uMFfzf3rRuPegHaHesyee+YxQ+W6SvRDQV6UrdOdRiR153wJg==}
    engines: {node: '>=6'}
    dev: true

  /camelcase@6.3.0:
    resolution: {integrity: sha512-Gmy6FhYlCY7uOElZUSbxo2UCDH8owEk996gkbrpsgGtrJLM3J7jGxl9Ic7Qwwj4ivOE5AWZWRMecDdF7hqGjFA==}
    engines: {node: '>=10'}
    dev: true

  /camelcase@7.0.0:
    resolution: {integrity: sha512-JToIvOmz6nhGsUhAYScbo2d6Py5wojjNfoxoc2mEVLUdJ70gJK2gnd+ABY1Tc3sVMyK7QDPtN0T/XdlCQWITyQ==}
    engines: {node: '>=14.16'}

  /caniuse-lite@1.0.30001414:
    resolution: {integrity: sha512-t55jfSaWjCdocnFdKQoO+d2ct9C59UZg4dY3OnUlSZ447r8pUtIKdp0hpAzrGFultmTC+Us+KpKi4GZl/LXlFg==}

  /capital-case@1.0.4:
    resolution: {integrity: sha512-ds37W8CytHgwnhGGTi88pcPyR15qoNkOpYwmMMfnWqqWgESapLqvDx6huFjQ5vqWSn2Z06173XNA7LtMOeUh1A==}
    dependencies:
      no-case: 3.0.4
      tslib: 2.6.2
      upper-case-first: 2.0.2

  /cardinal@2.1.1:
    resolution: {integrity: sha512-JSr5eOgoEymtYHBjNWyjrMqet9Am2miJhlfKNdqLp6zoeAh0KN5dRAcxlecj5mAJrmQomgiOBj35xHLrFjqBpw==}
    hasBin: true
    dependencies:
      ansicolors: 0.3.2
      redeyed: 2.1.1

  /chai-arrays@2.2.0:
    resolution: {integrity: sha512-4awrdGI2EH8owJ9I58PXwG4N56/FiM8bsn4CVSNEgr4GKAM6Kq5JPVApUbhUBjDakbZNuRvV7quRSC38PWq/tg==}
    engines: {node: '>=0.10'}
    dev: true

  /chai@4.3.7:
    resolution: {integrity: sha512-HLnAzZ2iupm25PlN0xFreAlBA5zaBSv3og0DdeGA4Ar6h6rJ3A0rolRUKJhSF2V10GZKDgWF/VmAEsNWjCRB+A==}
    engines: {node: '>=4'}
    dependencies:
      assertion-error: 1.1.0
      check-error: 1.0.2
      deep-eql: 4.1.3
      get-func-name: 2.0.0
      loupe: 2.3.4
      pathval: 1.1.1
      type-detect: 4.0.8
    dev: true

  /chai@4.4.1:
    resolution: {integrity: sha512-13sOfMv2+DWduEU+/xbun3LScLoqN17nBeTLUsmDfKdoiC1fr0n9PU4guu4AhRcOVFk/sW8LyZWHuhWtQZiF+g==}
    engines: {node: '>=4'}
    dependencies:
      assertion-error: 1.1.0
      check-error: 1.0.3
      deep-eql: 4.1.3
      get-func-name: 2.0.2
      loupe: 2.3.7
      pathval: 1.1.1
      type-detect: 4.0.8
    dev: true

  /chalk@2.4.2:
    resolution: {integrity: sha512-Mti+f9lpJNcwF4tWV8/OrTTtF1gZi+f8FqlyAdouralcFWFQWF2+NgCHShjkCb+IFBLq9buZwE1xckQU4peSuQ==}
    engines: {node: '>=4'}
    dependencies:
      ansi-styles: 3.2.1
      escape-string-regexp: 1.0.5
      supports-color: 5.5.0

  /chalk@4.1.2:
    resolution: {integrity: sha512-oKnbhFyRIXpUuez8iBMmyEa4nbj4IOQyuhc/wy9kY7/WVPcwIO9VA668Pu8RkO7+0G76SLROeyw9CpQ061i4mA==}
    engines: {node: '>=10'}
    dependencies:
      ansi-styles: 4.3.0
      supports-color: 7.2.0

  /chalk@5.3.0:
    resolution: {integrity: sha512-dLitG79d+GV1Nb/VYcCDFivJeK1hiukt9QjRNVOsUtTy1rR1YJsmpGGTZ3qJos+uw7WmWF4wUwBd9jxjocFC2w==}
    engines: {node: ^12.17.0 || ^14.13 || >=16.0.0}

  /change-case@3.1.0:
    resolution: {integrity: sha512-2AZp7uJZbYEzRPsFoa+ijKdvp9zsrnnt6+yFokfwEpeJm0xuJDVoxiRCAaTzyJND8GJkofo2IcKWaUZ/OECVzw==}
    dependencies:
      camel-case: 3.0.0
      constant-case: 2.0.0
      dot-case: 2.1.1
      header-case: 1.0.1
      is-lower-case: 1.1.3
      is-upper-case: 1.1.2
      lower-case: 1.1.4
      lower-case-first: 1.0.2
      no-case: 2.3.2
      param-case: 2.1.1
      pascal-case: 2.0.1
      path-case: 2.1.1
      sentence-case: 2.1.1
      snake-case: 2.1.0
      swap-case: 1.1.2
      title-case: 2.1.1
      upper-case: 1.1.3
      upper-case-first: 1.1.2
    dev: false

  /change-case@4.1.2:
    resolution: {integrity: sha512-bSxY2ws9OtviILG1EiY5K7NNxkqg/JnRnFxLtKQ96JaviiIxi7djMrSd0ECT9AC+lttClmYwKw53BWpOMblo7A==}
    dependencies:
      camel-case: 4.1.2
      capital-case: 1.0.4
      constant-case: 3.0.4
      dot-case: 3.0.4
      header-case: 2.0.4
      no-case: 3.0.4
      param-case: 3.0.4
      pascal-case: 3.1.2
      path-case: 3.0.4
      sentence-case: 3.0.4
      snake-case: 3.0.4
      tslib: 2.6.2

  /chardet@0.7.0:
    resolution: {integrity: sha512-mT8iDcrh03qDGRRmoA2hmBJnxpllMR+0/0qlzjqZES6NdiWDcZkCNAk4rPFZ9Q85r27unkiNNg8ZOiwZXBHwcA==}

  /check-error@1.0.2:
    resolution: {integrity: sha512-BrgHpW9NURQgzoNyjfq0Wu6VFO6D7IZEmJNdtgNqpzGG8RuNFHt2jQxWlAs4HMe119chBnv+34syEZtc6IhLtA==}
    dev: true

  /check-error@1.0.3:
    resolution: {integrity: sha512-iKEoDYaRmd1mxM90a2OEfWhjsjPpYPuQ+lMYsoxB126+t8fw7ySEO48nmDg5COTjxDI65/Y2OWpeEHk3ZOe8zg==}
    dependencies:
      get-func-name: 2.0.2
    dev: true

  /chokidar@3.5.3:
    resolution: {integrity: sha512-Dr3sfKRP6oTcjf2JmUmFJfeVMvXBdegxB0iVQ5eb2V10uFJUCAS8OByZdVAyVb8xXNz3GjjTgj9kLWsZTqE6kw==}
    engines: {node: '>= 8.10.0'}
    dependencies:
      anymatch: 3.1.2
      braces: 3.0.2
      glob-parent: 5.1.2
      is-binary-path: 2.1.0
      is-glob: 4.0.3
      normalize-path: 3.0.0
      readdirp: 3.6.0
    optionalDependencies:
      fsevents: 2.3.3
    dev: true

  /chownr@2.0.0:
    resolution: {integrity: sha512-bIomtDF5KGpdogkLd9VspvFzk9KfpyyGlS8YFVZl7TGPBHL5snIOnxeshwVgPteQ9b4Eydl+pVbIyE1DcvCWgQ==}
    engines: {node: '>=10'}

  /chrome-trace-event@1.0.3:
    resolution: {integrity: sha512-p3KULyQg4S7NIHixdwbGX+nFHkoBiA4YQmyWtjb8XngSKV124nJmRysgAeujbUVb15vh+RvFUfCPqU7rXk+hZg==}
    engines: {node: '>=6.0'}

  /ci-info@3.9.0:
    resolution: {integrity: sha512-NIxF55hv4nSqQswkAeiOi1r83xy8JldOFDTWiug55KBu9Jnblncd2U6ViHmYgHf01TPZS77NJBhBMKdWj9HQMQ==}
    engines: {node: '>=8'}

  /circular_buffer_js@1.10.0:
    resolution: {integrity: sha512-HXSDm8gm3nPog7Sh7kln9yb9dVFYan4nVwF4qOqOkR8YpAN6yJupyccXl9OcuTJfPqie0uRJdjHs44H1oCgBOQ==}

  /clean-regexp@1.0.0:
    resolution: {integrity: sha512-GfisEZEJvzKrmGWkvfhgzcz/BllN1USeqD2V6tg14OAOgaCD2Z/PUEuxnAZ/nPvmaHRG7a8y77p1T/IRQ4D1Hw==}
    engines: {node: '>=4'}
    dependencies:
      escape-string-regexp: 1.0.5
    dev: true

  /clean-stack@2.2.0:
    resolution: {integrity: sha512-4diC9HaTE+KRAMWhDhrGOECgWZxoevMc5TlkObMqNSsVU62PYzXZ/SMTjzyGAFF1YusgxGcSWTEXBhp0CPwQ1A==}
    engines: {node: '>=6'}

  /clean-stack@3.0.1:
    resolution: {integrity: sha512-lR9wNiMRcVQjSB3a7xXGLuz4cr4wJuuXlaAEbRutGowQTmlp7R72/DOgN21e8jdwblMWl9UOJMJXarX94pzKdg==}
    engines: {node: '>=10'}
    dependencies:
      escape-string-regexp: 4.0.0

  /cli-boxes@3.0.0:
    resolution: {integrity: sha512-/lzGpEWL/8PfI0BmBOPRwp0c/wFNX1RdUML3jK/RcSBA9T8mZDdQpqYBKtCFTOfQbwPqWEOpjqW+Fnayc0969g==}
    engines: {node: '>=10'}

  /cli-color@1.4.0:
    resolution: {integrity: sha512-xu6RvQqqrWEo6MPR1eixqGPywhYBHRs653F9jfXB2Hx4jdM/3WxiNE1vppRmxtMIfl16SFYTpYlrnqH/HsK/2w==}
    dependencies:
      ansi-regex: 2.1.1
      d: 1.0.1
      es5-ext: 0.10.62
      es6-iterator: 2.0.3
      memoizee: 0.4.15
      timers-ext: 0.1.7
    dev: true

  /cli-cursor@2.1.0:
    resolution: {integrity: sha512-8lgKz8LmCRYZZQDpRyT2m5rKJ08TnU4tR9FFFW2rxpxR1FzWi4PQ/NfyODchAatHaUgnSPVcx/R5w6NuTBzFiw==}
    engines: {node: '>=4'}
    dependencies:
      restore-cursor: 2.0.0
    dev: true

  /cli-cursor@3.1.0:
    resolution: {integrity: sha512-I/zHAwsKf9FqGoXM4WWRACob9+SNukZTd94DWF57E4toouRulbCxcUh6RKUEOQlYTHJnzkPMySvPNaaSLNfLZw==}
    engines: {node: '>=8'}
    dependencies:
      restore-cursor: 3.1.0

  /cli-progress@3.12.0:
    resolution: {integrity: sha512-tRkV3HJ1ASwm19THiiLIXLO7Im7wlTuKnvkYaTkyoAPefqjNg7W7DHKUlGRxy9vxDvbyCYQkQozvptuMkGCg8A==}
    engines: {node: '>=4'}
    dependencies:
      string-width: 4.2.3

  /cli-spinners@2.9.2:
    resolution: {integrity: sha512-ywqV+5MmyL4E7ybXgKys4DugZbX0FC6LnwrhjuykIjnK9k8OQacQ7axGKnjDXWNhns0xot3bZI5h55H8yo9cJg==}
    engines: {node: '>=6'}

  /cli-table3@0.6.3:
    resolution: {integrity: sha512-w5Jac5SykAeZJKntOxJCrm63Eg5/4dhMWIcuTbo9rpE+brgaSZo0RuNJZeOyMgsUdhDeojvgyQLmjI+K50ZGyg==}
    engines: {node: 10.* || >= 12.*}
    dependencies:
      string-width: 4.2.3
    optionalDependencies:
      '@colors/colors': 1.5.0

  /cli-width@2.2.1:
    resolution: {integrity: sha512-GRMWDxpOB6Dgk2E5Uo+3eEBvtOOlimMmpbFiKuLFnQzYDavtLFY3K5ona41jgN/WdRZtG7utuVSVTL4HbZHGkw==}
    dev: true

  /cli-width@3.0.0:
    resolution: {integrity: sha512-FxqpkPPwu1HjuN93Omfm4h8uIanXofW0RxVEW3k5RKx+mJJYSthzNhp32Kzxxy3YAEZ/Dc/EWN1vZRY0+kOhbw==}
    engines: {node: '>= 10'}

  /cli-width@4.1.0:
    resolution: {integrity: sha512-ouuZd4/dm2Sw5Gmqy6bGyNNNe1qt9RpmxveLSO7KcgsTnU7RXfsw+/bukWGo1abgBiMAic068rclZsO4IWmmxQ==}
    engines: {node: '>= 12'}

  /cliui@7.0.4:
    resolution: {integrity: sha512-OcRE68cOsVMXp1Yvonl/fzkQOyjLSu/8bhPDfQt0e0/Eb283TKP20Fs2MqoPsr9SwA595rRCA+QMzYc9nBP+JQ==}
    dependencies:
      string-width: 4.2.3
      strip-ansi: 6.0.1
      wrap-ansi: 7.0.0
    dev: true

  /cliui@8.0.1:
    resolution: {integrity: sha512-BSeNnyus75C4//NQ9gQt1/csTXyo/8Sb+afLAkzAptFuMsod9HFokGNudZpi/oQV73hnVK+sR+5PVRMd+Dr7YQ==}
    engines: {node: '>=12'}
    dependencies:
      string-width: 4.2.3
      strip-ansi: 6.0.1
      wrap-ansi: 7.0.0

  /clone-response@1.0.3:
    resolution: {integrity: sha512-ROoL94jJH2dUVML2Y/5PEDNaSHgeOdSDicUyS7izcF63G6sTc/FTjLub4b8Il9S8S0beOfYt0TaA5qvFK+w0wA==}
    dependencies:
      mimic-response: 1.0.1

  /clone@1.0.4:
    resolution: {integrity: sha512-JQHZ2QMW6l3aH/j6xCqQThY/9OH4D/9ls34cgkUBiEeocRTU04tHfKPBsUK1PqZCUQM7GiA0IIXJSuXHI64Kbg==}
    engines: {node: '>=0.8'}

  /code-block-writer@11.0.3:
    resolution: {integrity: sha512-NiujjUFB4SwScJq2bwbYUtXbZhBSlY6vYzm++3Q6oC+U+injTqfPYFK8wS9COOmb2lueqp0ZRB4nK1VYeHgNyw==}
    dev: true

  /code-block-writer@12.0.0:
    resolution: {integrity: sha512-q4dMFMlXtKR3XNBHyMHt/3pwYNA69EDk00lloMOaaUMKPUXBw6lpXtbu3MMVG6/uOihGnRDOlkyqsONEUj60+w==}
    dev: true

  /code-block-writer@13.0.1:
    resolution: {integrity: sha512-c5or4P6erEA69TxaxTNcHUNcIn+oyxSRTOWV+pSYF+z4epXqNvwvJ70XPGjPNgue83oAFAPBRQYwpAJ/Hpe/Sg==}
    dev: false

  /color-convert@1.9.3:
    resolution: {integrity: sha512-QfAUtd+vFdAtFQcC8CCyYt1fYWxSqAiK2cSD6zDB8N3cpsEBAvRxp9zOGg6G/SHHJYAT88/az/IuDGALsNVbGg==}
    dependencies:
      color-name: 1.1.3

  /color-convert@2.0.1:
    resolution: {integrity: sha512-RRECPsj7iu/xb5oKYcsFHSppFNnsj/52OVTRKb4zP5onXwVF3zVmmToNcOfGC+CRDpfK/U584fMg38ZHCaElKQ==}
    engines: {node: '>=7.0.0'}
    dependencies:
      color-name: 1.1.4

  /color-name@1.1.3:
    resolution: {integrity: sha512-72fSenhMw2HZMTVHeCA9KCmpEIbzWiQsjN+BHcBbS9vr1mtt+vJjPdksIBNUmKAW8TFUDPJK5SUU3QhE9NEXDw==}

  /color-name@1.1.4:
    resolution: {integrity: sha512-dOy+3AuW3a2wNbZHIuMZpTcgjGuLU/uBL/ubcZF9OXbDo8ff4O8yVp5Bf0efS8uEoYo5q4Fx7dY9OgQGXgAsQA==}

  /color-string@1.9.1:
    resolution: {integrity: sha512-shrVawQFojnZv6xM40anx4CkoDP+fZsw/ZerEMsW/pyzsRbElpsL/DBVW7q3ExxwusdNXI3lXpuhEZkzs8p5Eg==}
    dependencies:
      color-name: 1.1.4
      simple-swizzle: 0.2.2

  /color-support@1.1.3:
    resolution: {integrity: sha512-qiBjkpbMLO/HL68y+lh4q0/O1MZFj2RX6X/KmMa3+gJD3z+WwI1ZzDHysvqHGS3mP6mznPckpXmw1nI9cJjyRg==}
    hasBin: true

  /color@4.2.3:
    resolution: {integrity: sha512-1rXeuUUiGGrykh+CeBdu5Ie7OJwinCgQY0bc7GCRxy5xVHy+moaqkpL/jqQq0MtQOeYcrqEz4abc5f0KtU7W4A==}
    engines: {node: '>=12.5.0'}
    dependencies:
      color-convert: 2.0.1
      color-string: 1.9.1

  /colors@1.2.5:
    resolution: {integrity: sha512-erNRLao/Y3Fv54qUa0LBB+//Uf3YwMUmdJinN20yMXm9zdKKqH9wt7R9IIVZ+K7ShzfpLV/Zg8+VyrBJYB4lpg==}
    engines: {node: '>=0.1.90'}

  /colors@1.4.0:
    resolution: {integrity: sha512-a+UqTh4kgZg/SlGvfbzDHpgRu7AAQOmmqRHJnxhRZICKFUT91brVhNNt58CMWU9PsBbv3PDCZUHbVxuDiH2mtA==}
    engines: {node: '>=0.1.90'}

  /combined-stream@1.0.8:
    resolution: {integrity: sha512-FQN4MRfuJeHf7cBbBMJFXhKSDq+2kAArBlmRBvcvFE5BB1HZKXtSFASDhdlz9zOYwxh8lDdnvmMOe/+5cdoEdg==}
    engines: {node: '>= 0.8'}
    dependencies:
      delayed-stream: 1.0.0

  /command-line-args@4.0.7:
    resolution: {integrity: sha512-aUdPvQRAyBvQd2n7jXcsMDz68ckBJELXNzBybCHOibUWEg0mWTnaYCSRU8h9R+aNRSvDihJtssSRCiDRpLaezA==}
    hasBin: true
    dependencies:
      array-back: 2.0.0
      find-replace: 1.0.3
      typical: 2.6.1
    dev: true

  /commander@10.0.1:
    resolution: {integrity: sha512-y4Mg2tXshplEbSGzx7amzPwKKOCGuoSRP/CjEdwwk0FOGlUbq6lKuoyDZTNZkmxHdJtp54hdfY/JUrdL7Xfdug==}
    engines: {node: '>=14'}

  /commander@2.20.3:
    resolution: {integrity: sha512-GpVkmM8vF2vQUkj2LvZmD35JxeJOLCwJ9cUkugyk2nuhbv3+mJvpLYYt+0+USMxE+oj+ey/lJEnhZw75x/OMcQ==}

  /commander@4.1.1:
    resolution: {integrity: sha512-NOKm8xhkzAjzFx8B2v5OAHT+u5pRQc2UCa2Vq9jYL/31o2wi9mxBA7LIFs3sV5VSC49z6pEhfbMULvShKj26WA==}
    engines: {node: '>= 6'}
    dev: true

  /commander@9.5.0:
    resolution: {integrity: sha512-KRs7WVDKg86PWiuAqhDrAQnTXZKraVcCc6vFdL14qrZ/DcWwuRo7VoiYXalXO7S5GKpqYiVEwCbgFDfxNHKJBQ==}
    engines: {node: ^12.20.0 || >=14}

  /comment-parser@1.4.0:
    resolution: {integrity: sha512-QLyTNiZ2KDOibvFPlZ6ZngVsZ/0gYnE6uTXi5aoDg8ed3AkJAz4sEje3Y8a29hQ1s6A99MZXe47fLAXQ1rTqaw==}
    engines: {node: '>= 12.0.0'}
    dev: true

  /commitizen@4.3.0(typescript@5.1.6):
    resolution: {integrity: sha512-H0iNtClNEhT0fotHvGV3E9tDejDeS04sN1veIebsKYGMuGscFaswRoYJKmT3eW85eIJAs0F28bG2+a/9wCOfPw==}
    engines: {node: '>= 12'}
    hasBin: true
    dependencies:
      cachedir: 2.3.0
      cz-conventional-changelog: 3.3.0(typescript@5.1.6)
      dedent: 0.7.0
      detect-indent: 6.1.0
      find-node-modules: 2.1.3
      find-root: 1.1.0
      fs-extra: 9.1.0
      glob: 7.2.3
      inquirer: 8.2.5
      is-utf8: 0.2.1
      lodash: 4.17.21
      minimist: 1.2.7
      strip-bom: 4.0.0
      strip-json-comments: 3.1.1
    transitivePeerDependencies:
      - typescript
    dev: true

  /compare-func@2.0.0:
    resolution: {integrity: sha512-zHig5N+tPWARooBnb0Zx1MFcdfpyJrfTJ3Y5L+IFvUm8rM74hHz66z0gw0x4tijh5CorKkKUCnW82R2vmpeCRA==}
    dependencies:
      array-ify: 1.0.0
      dot-prop: 5.3.0
    dev: true

  /concat-map@0.0.1:
    resolution: {integrity: sha512-/Srv4dswyQNBfohGpz9o6Yb3Gz3SrUDqBH5rTuhGR7ahtlbYKnVxw2bCFMRljaA7EXHaXZ8wsHdodFvbkhKmqg==}

  /concurrently@8.2.1:
    resolution: {integrity: sha512-nVraf3aXOpIcNud5pB9M82p1tynmZkrSGQ1p6X/VY8cJ+2LMVqAgXsJxYYefACSHbTYlm92O1xuhdGTjwoEvbQ==}
    engines: {node: ^14.13.0 || >=16.0.0}
    hasBin: true
    dependencies:
      chalk: 4.1.2
      date-fns: 2.30.0
      lodash: 4.17.21
      rxjs: 7.8.1
      shell-quote: 1.8.1
      spawn-command: 0.0.2
      supports-color: 8.1.1
      tree-kill: 1.2.2
      yargs: 17.7.2
    dev: true

  /config-chain@1.1.13:
    resolution: {integrity: sha512-qj+f8APARXHrM0hraqXYb2/bOVSV4PvJQlNZ/DVj0QrmNM2q2euizkeuVckQ57J+W0mRH6Hvi+k50M4Jul2VRQ==}
    dependencies:
      ini: 1.3.8
      proto-list: 1.2.4

  /configstore@6.0.0:
    resolution: {integrity: sha512-cD31W1v3GqUlQvbBCGcXmd2Nj9SvLDOP1oQ0YFuLETufzSPaKp11rYBsSOm7rCsW3OnIRAFM3OxRhceaXNYHkA==}
    engines: {node: '>=12'}
    dependencies:
      dot-prop: 6.0.1
      graceful-fs: 4.2.11
      unique-string: 3.0.0
      write-file-atomic: 3.0.3
      xdg-basedir: 5.1.0

  /confusing-browser-globals@1.0.11:
    resolution: {integrity: sha512-JsPKdmh8ZkmnHxDk55FZ1TqVLvEQTvoByJZRN9jzI0UjxK/QgAmsphz7PGtqgPieQZ/CQcHWXCR7ATDNhGe+YA==}
    dev: true

  /console-control-strings@1.1.0:
    resolution: {integrity: sha512-ty/fTekppD2fIwRvnZAVdeOiGd1c7YXEixbgJTNzqcxJWKQnjJ/V1bNEEE6hygpM3WjwHFUVK6HTjWSzV4a8sQ==}

  /constant-case@2.0.0:
    resolution: {integrity: sha512-eS0N9WwmjTqrOmR3o83F5vW8Z+9R1HnVz3xmzT2PMFug9ly+Au/fxRWlEBSb6LcZwspSsEn9Xs1uw9YgzAg1EQ==}
    dependencies:
      snake-case: 2.1.0
      upper-case: 1.1.3
    dev: false

  /constant-case@3.0.4:
    resolution: {integrity: sha512-I2hSBi7Vvs7BEuJDr5dDHfzb/Ruj3FyvFyh7KLilAjNQw3Be+xgqUBA2W6scVEcL0hL1dwPRtIqEPVUCKkSsyQ==}
    dependencies:
      no-case: 3.0.4
      tslib: 2.6.2
      upper-case: 2.0.2

  /content-type@1.0.5:
    resolution: {integrity: sha512-nTjqfcBFEipKdXCv4YDQWCfmcLZKm81ldF0pAopTvyrFGVbcR6P/VAAd5G7N+0tTr8QqiU0tFadD6FK4NtJwOA==}
    engines: {node: '>= 0.6'}

  /conventional-changelog-angular@5.0.13:
    resolution: {integrity: sha512-i/gipMxs7s8L/QeuavPF2hLnJgH6pEZAttySB6aiQLWcX3puWDL3ACVmvBhJGxnAy52Qc15ua26BufY6KpmrVA==}
    engines: {node: '>=10'}
    dependencies:
      compare-func: 2.0.0
      q: 1.5.1
    dev: true

  /conventional-changelog-atom@2.0.8:
    resolution: {integrity: sha512-xo6v46icsFTK3bb7dY/8m2qvc8sZemRgdqLb/bjpBsH2UyOS8rKNTgcb5025Hri6IpANPApbXMg15QLb1LJpBw==}
    engines: {node: '>=10'}
    dependencies:
      q: 1.5.1
    dev: true

  /conventional-changelog-cli@2.2.2:
    resolution: {integrity: sha512-8grMV5Jo8S0kP3yoMeJxV2P5R6VJOqK72IiSV9t/4H5r/HiRqEBQ83bYGuz4Yzfdj4bjaAEhZN/FFbsFXr5bOA==}
    engines: {node: '>=10'}
    hasBin: true
    dependencies:
      add-stream: 1.0.0
      conventional-changelog: 3.1.25
      lodash: 4.17.21
      meow: 8.1.2
      tempfile: 3.0.0
    dev: true

  /conventional-changelog-codemirror@2.0.8:
    resolution: {integrity: sha512-z5DAsn3uj1Vfp7po3gpt2Boc+Bdwmw2++ZHa5Ak9k0UKsYAO5mH1UBTN0qSCuJZREIhX6WU4E1p3IW2oRCNzQw==}
    engines: {node: '>=10'}
    dependencies:
      q: 1.5.1
    dev: true

  /conventional-changelog-conventionalcommits@4.6.3:
    resolution: {integrity: sha512-LTTQV4fwOM4oLPad317V/QNQ1FY4Hju5qeBIM1uTHbrnCE+Eg4CdRZ3gO2pUeR+tzWdp80M2j3qFFEDWVqOV4g==}
    engines: {node: '>=10'}
    dependencies:
      compare-func: 2.0.0
      lodash: 4.17.21
      q: 1.5.1
    dev: true

  /conventional-changelog-conventionalcommits@5.0.0:
    resolution: {integrity: sha512-lCDbA+ZqVFQGUj7h9QBKoIpLhl8iihkO0nCTyRNzuXtcd7ubODpYB04IFy31JloiJgG0Uovu8ot8oxRzn7Nwtw==}
    engines: {node: '>=10'}
    dependencies:
      compare-func: 2.0.0
      lodash: 4.17.21
      q: 1.5.1
    dev: true

  /conventional-changelog-core@4.2.4:
    resolution: {integrity: sha512-gDVS+zVJHE2v4SLc6B0sLsPiloR0ygU7HaDW14aNJE1v4SlqJPILPl/aJC7YdtRE4CybBf8gDwObBvKha8Xlyg==}
    engines: {node: '>=10'}
    dependencies:
      add-stream: 1.0.0
      conventional-changelog-writer: 5.0.1
      conventional-commits-parser: 3.2.4
      dateformat: 3.0.3
      get-pkg-repo: 4.2.1
      git-raw-commits: 2.0.11
      git-remote-origin-url: 2.0.0
      git-semver-tags: 4.1.1
      lodash: 4.17.21
      normalize-package-data: 3.0.3
      q: 1.5.1
      read-pkg: 3.0.0
      read-pkg-up: 3.0.0
      through2: 4.0.2
    dev: true

  /conventional-changelog-ember@2.0.9:
    resolution: {integrity: sha512-ulzIReoZEvZCBDhcNYfDIsLTHzYHc7awh+eI44ZtV5cx6LVxLlVtEmcO+2/kGIHGtw+qVabJYjdI5cJOQgXh1A==}
    engines: {node: '>=10'}
    dependencies:
      q: 1.5.1
    dev: true

  /conventional-changelog-eslint@3.0.9:
    resolution: {integrity: sha512-6NpUCMgU8qmWmyAMSZO5NrRd7rTgErjrm4VASam2u5jrZS0n38V7Y9CzTtLT2qwz5xEChDR4BduoWIr8TfwvXA==}
    engines: {node: '>=10'}
    dependencies:
      q: 1.5.1
    dev: true

  /conventional-changelog-express@2.0.6:
    resolution: {integrity: sha512-SDez2f3iVJw6V563O3pRtNwXtQaSmEfTCaTBPCqn0oG0mfkq0rX4hHBq5P7De2MncoRixrALj3u3oQsNK+Q0pQ==}
    engines: {node: '>=10'}
    dependencies:
      q: 1.5.1
    dev: true

  /conventional-changelog-jquery@3.0.11:
    resolution: {integrity: sha512-x8AWz5/Td55F7+o/9LQ6cQIPwrCjfJQ5Zmfqi8thwUEKHstEn4kTIofXub7plf1xvFA2TqhZlq7fy5OmV6BOMw==}
    engines: {node: '>=10'}
    dependencies:
      q: 1.5.1
    dev: true

  /conventional-changelog-jshint@2.0.9:
    resolution: {integrity: sha512-wMLdaIzq6TNnMHMy31hql02OEQ8nCQfExw1SE0hYL5KvU+JCTuPaDO+7JiogGT2gJAxiUGATdtYYfh+nT+6riA==}
    engines: {node: '>=10'}
    dependencies:
      compare-func: 2.0.0
      q: 1.5.1
    dev: true

  /conventional-changelog-preset-loader@2.3.4:
    resolution: {integrity: sha512-GEKRWkrSAZeTq5+YjUZOYxdHq+ci4dNwHvpaBC3+ENalzFWuCWa9EZXSuZBpkr72sMdKB+1fyDV4takK1Lf58g==}
    engines: {node: '>=10'}
    dev: true

  /conventional-changelog-writer@5.0.1:
    resolution: {integrity: sha512-5WsuKUfxW7suLblAbFnxAcrvf6r+0b7GvNaWUwUIk0bXMnENP/PEieGKVUQrjPqwPT4o3EPAASBXiY6iHooLOQ==}
    engines: {node: '>=10'}
    hasBin: true
    dependencies:
      conventional-commits-filter: 2.0.7
      dateformat: 3.0.3
      handlebars: 4.7.7
      json-stringify-safe: 5.0.1
      lodash: 4.17.21
      meow: 8.1.2
      semver: 6.3.1
      split: 1.0.1
      through2: 4.0.2
    dev: true

  /conventional-changelog@3.1.25:
    resolution: {integrity: sha512-ryhi3fd1mKf3fSjbLXOfK2D06YwKNic1nC9mWqybBHdObPd8KJ2vjaXZfYj1U23t+V8T8n0d7gwnc9XbIdFbyQ==}
    engines: {node: '>=10'}
    dependencies:
      conventional-changelog-angular: 5.0.13
      conventional-changelog-atom: 2.0.8
      conventional-changelog-codemirror: 2.0.8
      conventional-changelog-conventionalcommits: 4.6.3
      conventional-changelog-core: 4.2.4
      conventional-changelog-ember: 2.0.9
      conventional-changelog-eslint: 3.0.9
      conventional-changelog-express: 2.0.6
      conventional-changelog-jquery: 3.0.11
      conventional-changelog-jshint: 2.0.9
      conventional-changelog-preset-loader: 2.3.4
    dev: true

  /conventional-commit-types@3.0.0:
    resolution: {integrity: sha512-SmmCYnOniSsAa9GqWOeLqc179lfr5TRu5b4QFDkbsrJ5TZjPJx85wtOr3zn+1dbeNiXDKGPbZ72IKbPhLXh/Lg==}
    dev: true

  /conventional-commits-filter@2.0.7:
    resolution: {integrity: sha512-ASS9SamOP4TbCClsRHxIHXRfcGCnIoQqkvAzCSbZzTFLfcTqJVugB0agRgsEELsqaeWgsXv513eS116wnlSSPA==}
    engines: {node: '>=10'}
    dependencies:
      lodash.ismatch: 4.4.0
      modify-values: 1.0.1
    dev: true

  /conventional-commits-parser@3.2.4:
    resolution: {integrity: sha512-nK7sAtfi+QXbxHCYfhpZsfRtaitZLIA6889kFIouLvz6repszQDgxBu7wf2WbU+Dco7sAnNCJYERCwt54WPC2Q==}
    engines: {node: '>=10'}
    hasBin: true
    dependencies:
      JSONStream: 1.3.5
      is-text-path: 1.0.1
      lodash: 4.17.21
      meow: 8.1.2
      split2: 3.2.2
      through2: 4.0.2
    dev: true

  /convert-source-map@1.8.0:
    resolution: {integrity: sha512-+OQdjP49zViI/6i7nIJpA8rAl4sV/JdPfU9nZs3VqOwGIgizICvuN2ru6fMd+4llL0tar18UYJXfZ/TWtmhUjA==}
    dependencies:
      safe-buffer: 5.1.2
    dev: true

  /copyfiles@2.4.1:
    resolution: {integrity: sha512-fereAvAvxDrQDOXybk3Qu3dPbOoKoysFMWtkY3mv5BsL8//OSZVL5DCLYqgRfY5cWirgRzlC+WSrxp6Bo3eNZg==}
    hasBin: true
    dependencies:
      glob: 7.2.3
      minimatch: 3.1.2
      mkdirp: 1.0.4
      noms: 0.0.0
      through2: 2.0.5
      untildify: 4.0.0
      yargs: 16.2.0
    dev: true

  /core-js@3.33.2:
    resolution: {integrity: sha512-XeBzWI6QL3nJQiHmdzbAOiMYqjrb7hwU7A39Qhvd/POSa/t9E1AeZyEZx3fNvp/vtM8zXwhoL0FsiS0hD0pruQ==}
    requiresBuild: true

  /core-util-is@1.0.3:
    resolution: {integrity: sha512-ZQBvi1DcpJ4GDqanjucZ2Hj3wEO5pZDS89BWbkcrvdxksJorwUDDZamX9ldFkp9aw2lmBDLgkObEA4DWNJ9FYQ==}

  /cosmiconfig-typescript-loader@4.2.0(@types/node@18.18.7)(cosmiconfig@8.2.0)(ts-node@10.9.1)(typescript@5.1.6):
    resolution: {integrity: sha512-NkANeMnaHrlaSSlpKGyvn2R4rqUDeE/9E5YHx+b4nwo0R8dZyAqcih8/gxpCZvqWP9Vf6xuLpMSzSgdVEIM78g==}
    engines: {node: '>=12', npm: '>=6'}
    peerDependencies:
      '@types/node': '*'
      cosmiconfig: '>=7'
      ts-node: '>=10'
      typescript: '>=3'
    peerDependenciesMeta:
      '@types/node':
        optional: true
    dependencies:
      '@types/node': 18.18.7
      cosmiconfig: 8.2.0
      ts-node: 10.9.1(@types/node@18.18.7)(typescript@5.1.6)
      typescript: 5.1.6
    dev: true

  /cosmiconfig-typescript-loader@5.0.0(@types/node@18.18.7)(cosmiconfig@8.2.0)(typescript@5.1.6):
    resolution: {integrity: sha512-+8cK7jRAReYkMwMiG+bxhcNKiHJDM6bR9FD/nGBXOWdMLuYawjF5cGrtLilJ+LGd3ZjCXnJjR5DkfWPoIVlqJA==}
    engines: {node: '>=v16'}
    requiresBuild: true
    peerDependencies:
      '@types/node': '*'
      cosmiconfig: '>=8.2'
      typescript: '>=4'
    peerDependenciesMeta:
      '@types/node':
        optional: true
    dependencies:
      '@types/node': 18.18.7
      cosmiconfig: 8.2.0
      jiti: 1.20.0
      typescript: 5.1.6
    dev: true
    optional: true

  /cosmiconfig@8.1.3:
    resolution: {integrity: sha512-/UkO2JKI18b5jVMJUp0lvKFMpa/Gye+ZgZjKD+DGEN9y7NRcf/nK1A0sp67ONmKtnDCNMS44E6jrk0Yc3bDuUw==}
    engines: {node: '>=14'}
    dependencies:
      import-fresh: 3.3.0
      js-yaml: 4.1.0
      parse-json: 5.2.0
      path-type: 4.0.0
    dev: true

  /cosmiconfig@8.2.0:
    resolution: {integrity: sha512-3rTMnFJA1tCOPwRxtgF4wd7Ab2qvDbL8jX+3smjIbS4HlZBagTlpERbdN7iAbWlrfxE3M8c27kTwTawQ7st+OQ==}
    engines: {node: '>=14'}
    dependencies:
      import-fresh: 3.3.0
      js-yaml: 4.1.0
      parse-json: 5.2.0
      path-type: 4.0.0

  /create-require@1.1.1:
    resolution: {integrity: sha512-dcKFX3jn0MpIaXjisoRvexIJVEKzaq7z2rZKxf+MSr9TkdmHmsU4m2lcLojrj/FHl8mk5VxMmYA+ftRkP/3oKQ==}
    dev: true

  /cross-spawn@7.0.3:
    resolution: {integrity: sha512-iRDPJKUPVEND7dHPO8rkbOnPpyDygcDFtWjpeWNCgy8WP2rXcxXL8TskReQl6OrB2G7+UJrags1q15Fudc7G6w==}
    engines: {node: '>= 8'}
    dependencies:
      path-key: 3.1.1
      shebang-command: 2.0.0
      which: 2.0.2

  /crypto-random-string@4.0.0:
    resolution: {integrity: sha512-x8dy3RnvYdlUcPOjkEHqozhiwzKNSq7GcPuXFbnyMOCHxX8V3OgIg/pYuabl2sbUPfIJaeAQB7PMOK8DFIdoRA==}
    engines: {node: '>=12'}
    dependencies:
      type-fest: 1.4.0

  /cz-conventional-changelog@3.3.0(typescript@5.1.6):
    resolution: {integrity: sha512-U466fIzU5U22eES5lTNiNbZ+d8dfcHcssH4o7QsdWaCcRs/feIPCxKYSWkYBNs5mny7MvEfwpTLWjvbm94hecw==}
    engines: {node: '>= 10'}
    dependencies:
      chalk: 2.4.2
      commitizen: 4.3.0(typescript@5.1.6)
      conventional-commit-types: 3.0.0
      lodash.map: 4.6.0
      longest: 2.0.1
      word-wrap: 1.2.3
    optionalDependencies:
      '@commitlint/load': 18.2.0(typescript@5.1.6)
    transitivePeerDependencies:
      - typescript
    dev: true

  /cz-customizable@7.0.0:
    resolution: {integrity: sha512-pQKkGSm+8SY9VY/yeJqDOla1MjrGaG7WG4EYLLEV4VNctGO7WdzdGtWEr2ydKSkrpmTs7f8fmBksg/FaTrUAyw==}
    hasBin: true
    dependencies:
      editor: 1.0.0
      find-config: 1.0.0
      inquirer: 6.5.2
      lodash: 4.17.21
      temp: 0.9.4
      word-wrap: 1.2.3
    dev: true

  /d@1.0.1:
    resolution: {integrity: sha512-m62ShEObQ39CfralilEQRjH6oAMtNCV1xJyEx5LpRYUVN+EviphDgUc/F3hnYbADmkiNs67Y+3ylmlG7Lnu+FA==}
    dependencies:
      es5-ext: 0.10.62
      type: 1.2.0
    dev: true

  /danger@11.3.0:
    resolution: {integrity: sha512-h4zkvmEfRVZp2EIKlQSky0IotxrDbJZtXgMTvyN1nwPCfg0JgvQVmVbvOZXrOgNVlgL+42ZDjNL2qAwVmJypNw==}
    engines: {node: '>=14.13.1'}
    hasBin: true
    dependencies:
      '@gitbeaker/core': 35.8.1
      '@gitbeaker/node': 35.8.1
      '@octokit/rest': 18.12.0
      async-retry: 1.2.3
      chalk: 2.4.2
      commander: 2.20.3
      core-js: 3.33.2
      debug: 4.3.4(supports-color@8.1.1)
      fast-json-patch: 3.1.1
      get-stdin: 6.0.0
      http-proxy-agent: 5.0.0
      https-proxy-agent: 5.0.1
      hyperlinker: 1.0.0
      json5: 2.2.3
      jsonpointer: 5.0.1
      jsonwebtoken: 9.0.2
      lodash.find: 4.6.0
      lodash.includes: 4.3.0
      lodash.isobject: 3.0.2
      lodash.keys: 4.2.0
      lodash.mapvalues: 4.6.0
      lodash.memoize: 4.1.2
      memfs-or-file-map-to-github-branch: 1.2.1
      micromatch: 4.0.5
      node-cleanup: 2.1.2
      node-fetch: 2.6.9
      override-require: 1.1.1
      p-limit: 2.3.0
      parse-diff: 0.7.1
      parse-git-config: 2.0.3
      parse-github-url: 1.0.2
      parse-link-header: 2.0.0
      pinpoint: 1.1.0
      prettyjson: 1.2.5
      readline-sync: 1.4.10
      regenerator-runtime: 0.13.11
      require-from-string: 2.0.2
      supports-hyperlinks: 1.0.1
    transitivePeerDependencies:
      - encoding
      - supports-color

  /dargs@7.0.0:
    resolution: {integrity: sha512-2iy1EkLdlBzQGvbweYRFxmFath8+K7+AKB0TlhHWkNuH+TmovaMH/Wp7V7R4u7f4SnX3OgLsU9t1NI9ioDnUpg==}
    engines: {node: '>=8'}
    dev: true

  /date-fns@2.30.0:
    resolution: {integrity: sha512-fnULvOpxnC5/Vg3NCiWelDsLiUc9bRwAPs/+LfTLNvetFCtCTN+yQz15C/fs4AwX1R9K5GLtLfn8QW+dWisaAw==}
    engines: {node: '>=0.11'}
    dependencies:
      '@babel/runtime': 7.22.5

  /dateformat@3.0.3:
    resolution: {integrity: sha512-jyCETtSl3VMZMWeRo7iY1FL19ges1t55hMo5yaam4Jrsm5EPL89UQkoQRyiI+Yf4k8r2ZpdngkV8hr1lIdjb3Q==}
    dev: true

  /debug@3.2.7:
    resolution: {integrity: sha512-CFjzYYAi4ThfiQvizrFQevTTXHtnCqWfe7x1AhgEscTz6ZbLbfoLRLPugTQyBth6f8ZERVUSyWHFD/7Wu4t1XQ==}
    peerDependencies:
      supports-color: '*'
    peerDependenciesMeta:
      supports-color:
        optional: true
    dependencies:
      ms: 2.1.3
    dev: true

  /debug@4.3.4(supports-color@8.1.1):
    resolution: {integrity: sha512-PRWFHuSU3eDtQJPvnNY7Jcket1j0t5OuOsFzPPzsekD52Zl8qUfFIPEiswXqIvHWGVHOgX+7G/vCNNhehwxfkQ==}
    engines: {node: '>=6.0'}
    peerDependencies:
      supports-color: '*'
    peerDependenciesMeta:
      supports-color:
        optional: true
    dependencies:
      ms: 2.1.2
      supports-color: 8.1.1

  /decamelize-keys@1.1.0:
    resolution: {integrity: sha512-ocLWuYzRPoS9bfiSdDd3cxvrzovVMZnRDVEzAs+hWIVXGDbHxWMECij2OBuyB/An0FFW/nLuq6Kv1i/YC5Qfzg==}
    engines: {node: '>=0.10.0'}
    dependencies:
      decamelize: 1.2.0
      map-obj: 1.0.1
    dev: true

  /decamelize@1.2.0:
    resolution: {integrity: sha512-z2S+W9X73hAUUki+N+9Za2lBlun89zigOyGrsax+KUQ6wKW4ZoWpEYBkGhQjwAjjDCkWxhY0VKEhk8wzY7F5cA==}
    engines: {node: '>=0.10.0'}
    dev: true

  /decamelize@4.0.0:
    resolution: {integrity: sha512-9iE1PgSik9HeIIw2JO94IidnE3eBoQrFJ3w7sFuzSX4DpmZ3v5sZpUiV5Swcf6mQEF+Y0ru8Neo+p+nyh2J+hQ==}
    engines: {node: '>=10'}
    dev: true

  /decode-uri-component@0.2.2:
    resolution: {integrity: sha512-FqUYQ+8o158GyGTrMFJms9qh3CqTKvAqgqsTnkLI8sKu0028orqBhxNMFkFen0zGyg6epACD32pjVk58ngIErQ==}
    engines: {node: '>=0.10'}

  /decompress-response@3.3.0:
    resolution: {integrity: sha512-BzRPQuY1ip+qDonAOz42gRm/pg9F768C+npV/4JOsxRC2sq+Rlk+Q4ZCAsOhnIaMrgarILY+RMUIvMmmX1qAEA==}
    engines: {node: '>=4'}
    dependencies:
      mimic-response: 1.0.1

  /decompress-response@6.0.0:
    resolution: {integrity: sha512-aW35yZM6Bb/4oJlZncMH2LCoZtJXTRxES17vE3hoRiowU2kWHaJKFkSBDnDR+cm9J+9QhXmREyIfv0pji9ejCQ==}
    engines: {node: '>=10'}
    dependencies:
      mimic-response: 3.1.0

  /dedent@0.7.0:
    resolution: {integrity: sha512-Q6fKUPqnAHAyhiUgFU7BUzLiv0kd8saH9al7tnu5Q/okj6dnupxyTgFIBjVzJATdfIAm9NAsvXNzjaKa+bxVyA==}
    dev: true

  /deep-eql@4.1.3:
    resolution: {integrity: sha512-WaEtAOpRA1MQ0eohqZjpGD8zdI0Ovsm8mmFhaDN8dvDZzyoUMcYDnf5Y6iu7HTXxf8JDS23qWa4a+hKCDyOPzw==}
    engines: {node: '>=6'}
    dependencies:
      type-detect: 4.0.8
    dev: true

  /deep-extend@0.6.0:
    resolution: {integrity: sha512-LOHxIOaPYdHlJRtCQfDIVZtfw/ufM8+rVj649RIHzcm/vGwQRXFt6OPqIFWsm2XEMrNIEtWR64sY1LEKD2vAOA==}
    engines: {node: '>=4.0.0'}

  /deep-is@0.1.4:
    resolution: {integrity: sha512-oIPzksmTg4/MriiaYGO+okXDT7ztn/w3Eptv/+gSIdMdKsJo0u4CfYNFJPy+4SKMuCqGw2wxnA+URMg3t8a/bQ==}
    dev: true

  /defaults@1.0.3:
    resolution: {integrity: sha512-s82itHOnYrN0Ib8r+z7laQz3sdE+4FP3d9Q7VLO7U+KRT+CR0GsWuyHxzdAY82I7cXv0G/twrqomTJLOssO5HA==}
    dependencies:
      clone: 1.0.4

  /defer-to-connect@1.1.3:
    resolution: {integrity: sha512-0ISdNousHvZT2EiFlZeZAHBUvSxmKswVCEf8hW7KWgG4a8MVEu/3Vb6uWYozkjylyCxe0JBIiRB1jV45S70WVQ==}

  /defer-to-connect@2.0.1:
    resolution: {integrity: sha512-4tvttepXG1VaYGrRibk5EwJd1t4udunSOVMdLSAL6mId1ix438oPwPZMALY41FCijukO1L0twNcGsdzS7dHgDg==}
    engines: {node: '>=10'}

  /define-data-property@1.1.0:
    resolution: {integrity: sha512-UzGwzcjyv3OtAvolTj1GoyNYzfFR+iqbGjcnBEENZVCpM4/Ng1yhGNvS3lR/xDS74Tb2wGG9WzNSNIOS9UVb2g==}
    engines: {node: '>= 0.4'}
    dependencies:
      get-intrinsic: 1.2.1
      gopd: 1.0.1
      has-property-descriptors: 1.0.0
    dev: true

  /define-properties@1.2.1:
    resolution: {integrity: sha512-8QmQKqEASLd5nx0U1B1okLElbUuuttJ/AnYmRXbbbGDWh6uS208EjD4Xqq/I9wK7u0v6O08XhTWnt5XtEbR6Dg==}
    engines: {node: '>= 0.4'}
    dependencies:
      define-data-property: 1.1.0
      has-property-descriptors: 1.0.0
      object-keys: 1.1.1
    dev: true

  /delay@5.0.0:
    resolution: {integrity: sha512-ReEBKkIfe4ya47wlPYf/gu5ib6yUG0/Aez0JQZQz94kiWtRQvZIQbTiehsnwHvLSWJnQdhVeqYue7Id1dKr0qw==}
    engines: {node: '>=10'}

  /delayed-stream@1.0.0:
    resolution: {integrity: sha512-ZySD7Nf91aLB0RxL4KGrKHBXl7Eds1DAmEdcoVawXnLD7SDhpNgtuII2aAkg7a7QS41jxPSZ17p4VdGnMHk3MQ==}
    engines: {node: '>=0.4.0'}

  /delegates@1.0.0:
    resolution: {integrity: sha512-bd2L678uiWATM6m5Z1VzNCErI3jiGzt6HGY8OVICs40JQq/HALfbyNJmp0UDakEY4pMMaN0Ly5om/B1VI/+xfQ==}

  /depd@1.1.2:
    resolution: {integrity: sha512-7emPTl6Dpo6JRXOXjLRxck+FlLRX5847cLKEn00PLAgc3g2hTZZgr+e4c2v6QpSmLeFP3n5yUo7ft6avBK/5jQ==}
    engines: {node: '>= 0.6'}

  /deprecation@2.3.1:
    resolution: {integrity: sha512-xmHIy4F3scKVwMsQ4WnVaS8bHOx0DmVwRywosKhaILI0ywMDWPtBSku2HNxRvF7jtwDRsoEwYQSfbxj8b7RlJQ==}

  /detect-file@1.0.0:
    resolution: {integrity: sha512-DtCOLG98P007x7wiiOmfI0fi3eIKyWiLTGJ2MDnVi/E04lWGbf+JzrRHMm0rgIIZJGtHpKpbVgLWHrv8xXpc3Q==}
    engines: {node: '>=0.10.0'}
    dev: true

  /detect-indent@5.0.0:
    resolution: {integrity: sha512-rlpvsxUtM0PQvy9iZe640/IWwWYyBsTApREbA1pHOpmOUIl9MkP/U4z7vTtg4Oaojvqhxt7sdufnT0EzGaR31g==}
    engines: {node: '>=4'}

  /detect-indent@6.1.0:
    resolution: {integrity: sha512-reYkTUJAZb9gUuZ2RvVCNhVHdg62RHnJ7WJl8ftMi4diZ6NWlciOzQN88pUhSELEwflJht4oQDv0F0BMlwaYtA==}
    engines: {node: '>=8'}

  /detect-indent@7.0.1:
    resolution: {integrity: sha512-Mc7QhQ8s+cLrnUfU/Ji94vG/r8M26m8f++vyres4ZoojaRDpZ1eSIh/EpzLNwlWuvzSZ3UbDFspjFvTDXe6e/g==}
    engines: {node: '>=12.20'}

  /detect-libc@2.0.2:
    resolution: {integrity: sha512-UX6sGumvvqSaXgdKGUsgZWqcUyIXZ/vZTrlRT/iobiKhGL0zL4d3osHj3uqllWJK+i+sixDS/3COVEOFbupFyw==}
    engines: {node: '>=8'}
    dev: true

  /detect-newline@2.1.0:
    resolution: {integrity: sha512-CwffZFvlJffUg9zZA0uqrjQayUTC8ob94pnr5sFwaVv3IOmkfUHcWH+jXaQK3askE51Cqe8/9Ql/0uXNwqZ8Zg==}
    engines: {node: '>=0.10.0'}

  /detect-newline@3.1.0:
    resolution: {integrity: sha512-TLz+x/vEXm/Y7P7wn1EJFNLxYpUD4TgMosxY6fAVJUnJMbupHBOncxyWUG9OpTaH9EBD7uFI5LfEgmMOc54DsA==}
    engines: {node: '>=8'}

  /detect-newline@4.0.1:
    resolution: {integrity: sha512-qE3Veg1YXzGHQhlA6jzebZN2qVf6NX+A7m7qlhCGG30dJixrAQhYOsJjsnBjJkCSmuOPpCk30145fr8FV0bzog==}
    engines: {node: ^12.20.0 || ^14.13.1 || >=16.0.0}

  /diff@4.0.2:
    resolution: {integrity: sha512-58lmxKSA4BNyLz+HHMUzlOEpg09FV+ev6ZMe3vJihgdxzgcwZ8VoEEPmALCZG9LmqfVoNMMKpttIYTVG6uDY7A==}
    engines: {node: '>=0.3.1'}
    dev: true

  /diff@5.0.0:
    resolution: {integrity: sha512-/VTCrvm5Z0JGty/BWHljh+BAiw3IK+2j87NGMu8Nwc/f48WoDAC395uomO9ZD117ZOBaHmkX1oyLvkVM/aIT3w==}
    engines: {node: '>=0.3.1'}
    dev: true

  /diff@5.2.0:
    resolution: {integrity: sha512-uIFDxqpRZGZ6ThOk84hEfqWoHx2devRFvpTZcTHur85vImfaxUbTW9Ryh4CpCuDnToOP1CEtXKIgytHBPVff5A==}
    engines: {node: '>=0.3.1'}
    dev: true

  /dir-glob@3.0.1:
    resolution: {integrity: sha512-WkrWp9GR4KXfKGYzOLmTuGVi1UWFfws377n9cc55/tb6DuqyF6pcQ5AbiHEshaDpY9v6oaSr2XCDidGmMwdzIA==}
    engines: {node: '>=8'}
    dependencies:
      path-type: 4.0.0

  /doctrine@2.1.0:
    resolution: {integrity: sha512-35mSku4ZXK0vfCuHEDAwt55dg2jNajHZ1odvF+8SSr82EsZY4QmXfuWso8oEd8zRhVObSN18aM0CjSdoBX7zIw==}
    engines: {node: '>=0.10.0'}
    dependencies:
      esutils: 2.0.3
    dev: true

  /doctrine@3.0.0:
    resolution: {integrity: sha512-yS+Q5i3hBf7GBkd4KG8a7eBNNWNGLTaEwwYWUijIYM7zrlYDM0BFXHjjPWlWZ1Rg7UaddZeIDmi9jF3HmqiQ2w==}
    engines: {node: '>=6.0.0'}
    dependencies:
      esutils: 2.0.3
    dev: true

  /dot-case@2.1.1:
    resolution: {integrity: sha512-HnM6ZlFqcajLsyudHq7LeeLDr2rFAVYtDv/hV5qchQEidSck8j9OPUsXY9KwJv/lHMtYlX4DjRQqwFYa+0r8Ug==}
    dependencies:
      no-case: 2.3.2
    dev: false

  /dot-case@3.0.4:
    resolution: {integrity: sha512-Kv5nKlh6yRrdrGvxeJ2e5y2eRUpkUosIW4A2AS38zwSz27zu7ufDwQPi5Jhs3XAlGNetl3bmnGhQsMtkKJnj3w==}
    dependencies:
      no-case: 3.0.4
      tslib: 2.6.2

  /dot-prop@5.3.0:
    resolution: {integrity: sha512-QM8q3zDe58hqUqjraQOmzZ1LIH9SWQJTlEKCH4kJ2oQvLZk7RbQXvtDM2XEq3fwkV9CCvvH4LA0AV+ogFsBM2Q==}
    engines: {node: '>=8'}
    dependencies:
      is-obj: 2.0.0
    dev: true

  /dot-prop@6.0.1:
    resolution: {integrity: sha512-tE7ztYzXHIeyvc7N+hR3oi7FIbf/NIjVP9hmAt3yMXzrQ072/fpjGLx2GxNxGxUl5V73MEqYzioOMoVhGMJ5cA==}
    engines: {node: '>=10'}
    dependencies:
      is-obj: 2.0.0

  /duplexer3@0.1.5:
    resolution: {integrity: sha512-1A8za6ws41LQgv9HrE/66jyC5yuSjQ3L/KOpFtoBilsAK2iA2wuS5rTt1OCzIvtS2V7nVmedsUU+DGRcjBmOYA==}

  /eastasianwidth@0.2.0:
    resolution: {integrity: sha512-I88TYZWc9XiYHRQ4/3c5rjjfgkjhLyW2luGIheGERbNQ6OY7yTybanSpDXZa8y7VUP9YmDcYa+eyq4ca7iLqWA==}

  /ecdsa-sig-formatter@1.0.11:
    resolution: {integrity: sha512-nagl3RYrbNv6kQkeJIpt6NJZy8twLB/2vtz6yN9Z4vRKHN4/QZJIEbqohALSgwKdnksuY3k5Addp5lg8sVoVcQ==}
    dependencies:
      safe-buffer: 5.2.1

  /editor@1.0.0:
    resolution: {integrity: sha512-SoRmbGStwNYHgKfjOrX2L0mUvp9bUVv0uPppZSOMAntEbcFtoC3MKF5b3T6HQPXKIV+QGY3xPO3JK5it5lVkuw==}
    dev: true

  /ejs@3.1.10:
    resolution: {integrity: sha512-UeJmFfOrAQS8OJWPZ4qtgHyWExa088/MtK5UEyoJGFH67cDEXkZSviOiKRCZ4Xij0zxI3JECgYs3oKx+AizQBA==}
    engines: {node: '>=0.10.0'}
    hasBin: true
    dependencies:
      jake: 10.8.5

  /ejs@3.1.9:
    resolution: {integrity: sha512-rC+QVNMJWv+MtPgkt0y+0rVEIdbtxVADApW9JXrUVlzHetgcyczP/E7DJmWJ4fJCZF2cPcBk0laWO9ZHMG3DmQ==}
    engines: {node: '>=0.10.0'}
    hasBin: true
    dependencies:
      jake: 10.8.5
    dev: true

  /electron-to-chromium@1.4.271:
    resolution: {integrity: sha512-BCPBtK07xR1/uY2HFDtl3wK2De66AW4MSiPlLrnPNxKC/Qhccxd59W73654S3y6Rb/k3hmuGJOBnhjfoutetXA==}

  /emoji-regex@8.0.0:
    resolution: {integrity: sha512-MSjYzcWNOA0ewAHpz0MxpYFvwg6yjy1NG3xteoqz644VCo/RPgnr1/GGt+ic3iJTzQ8Eu3TdM14SawnVUmGE6A==}

  /emoji-regex@9.2.2:
    resolution: {integrity: sha512-L18DaJsXSUk2+42pv8mLs5jJT2hqFkFE4j21wOmgbUqsZ2hL72NsUU785g9RXgo3s0ZNgVl42TiHp3ZtOv/Vyg==}

  /encoding@0.1.13:
    resolution: {integrity: sha512-ETBauow1T35Y/WZMkio9jiM0Z5xjHHmJ4XmjZOq1l/dXz3lr2sRn87nJy20RupqSh1F2m3HHPSp8ShIPQJrJ3A==}
    requiresBuild: true
    dependencies:
      iconv-lite: 0.6.3
    optional: true

  /end-of-stream@1.4.4:
    resolution: {integrity: sha512-+uw1inIHVPQoaVuHzRyXd21icM+cnt4CzD5rW+NC1wjOUSTOs+Te7FOv7AhN7vS9x/oIyhLP5PR1H+phQAHu5Q==}
    dependencies:
      once: 1.4.0

  /enhanced-resolve@5.15.0:
    resolution: {integrity: sha512-LXYT42KJ7lpIKECr2mAXIaMldcNCh/7E0KBKOu4KSfkHmP+mZmSs+8V5gBAqisWBy0OO4W5Oyys0GO1Y8KtdKg==}
    engines: {node: '>=10.13.0'}
    dependencies:
      graceful-fs: 4.2.11
      tapable: 2.2.1

  /env-paths@2.2.1:
    resolution: {integrity: sha512-+h1lkLKhZMTYjog1VEpJNG7NZJWcuc2DDk/qsqSTRRCOXiLjeQ1d1/udrUGhqMxUgAlwKNZ0cf2uqan5GLuS2A==}
    engines: {node: '>=6'}

  /err-code@2.0.3:
    resolution: {integrity: sha512-2bmlRpNKBxT/CRmPOlyISQpNj+qSeYvcym/uT0Jx2bMOlKLtSy1ZmLuVxSEKKyor/N5yhvp/ZiG1oE3DEYMSFA==}

  /error-ex@1.3.2:
    resolution: {integrity: sha512-7dFHNmqeFSEt2ZBsCriorKnn3Z2pj+fd9kmI6QoWw4//DL+icEBfc0U7qJCisqrTsKTjw4fNFy2pW9OqStD84g==}
    dependencies:
      is-arrayish: 0.2.1

  /es-abstract@1.22.2:
    resolution: {integrity: sha512-YoxfFcDmhjOgWPWsV13+2RNjq1F6UQnfs+8TftwNqtzlmFzEXvlUwdrNrYeaizfjQzRMxkZ6ElWMOJIFKdVqwA==}
    engines: {node: '>= 0.4'}
    dependencies:
      array-buffer-byte-length: 1.0.0
      arraybuffer.prototype.slice: 1.0.2
      available-typed-arrays: 1.0.5
      call-bind: 1.0.2
      es-set-tostringtag: 2.0.1
      es-to-primitive: 1.2.1
      function.prototype.name: 1.1.6
      get-intrinsic: 1.2.1
      get-symbol-description: 1.0.0
      globalthis: 1.0.3
      gopd: 1.0.1
      has: 1.0.3
      has-property-descriptors: 1.0.0
      has-proto: 1.0.1
      has-symbols: 1.0.3
      internal-slot: 1.0.5
      is-array-buffer: 3.0.2
      is-callable: 1.2.7
      is-negative-zero: 2.0.2
      is-regex: 1.1.4
      is-shared-array-buffer: 1.0.2
      is-string: 1.0.7
      is-typed-array: 1.1.12
      is-weakref: 1.0.2
      object-inspect: 1.12.3
      object-keys: 1.1.1
      object.assign: 4.1.4
      regexp.prototype.flags: 1.5.1
      safe-array-concat: 1.0.1
      safe-regex-test: 1.0.0
      string.prototype.trim: 1.2.8
      string.prototype.trimend: 1.0.7
      string.prototype.trimstart: 1.0.7
      typed-array-buffer: 1.0.0
      typed-array-byte-length: 1.0.0
      typed-array-byte-offset: 1.0.0
      typed-array-length: 1.0.4
      unbox-primitive: 1.0.2
      which-typed-array: 1.1.11
    dev: true

  /es-iterator-helpers@1.0.15:
    resolution: {integrity: sha512-GhoY8uYqd6iwUl2kgjTm4CZAf6oo5mHK7BPqx3rKgx893YSsy0LGHV6gfqqQvZt/8xM8xeOnfXBCfqclMKkJ5g==}
    dependencies:
      asynciterator.prototype: 1.0.0
      call-bind: 1.0.2
      define-properties: 1.2.1
      es-abstract: 1.22.2
      es-set-tostringtag: 2.0.1
      function-bind: 1.1.2
      get-intrinsic: 1.2.1
      globalthis: 1.0.3
      has-property-descriptors: 1.0.0
      has-proto: 1.0.1
      has-symbols: 1.0.3
      internal-slot: 1.0.5
      iterator.prototype: 1.1.2
      safe-array-concat: 1.0.1
    dev: true

  /es-module-lexer@1.3.0:
    resolution: {integrity: sha512-vZK7T0N2CBmBOixhmjdqx2gWVbFZ4DXZ/NyRMZVlJXPa7CyFS+/a4QQsDGDQy9ZfEzxFuNEsMLeQJnKP2p5/JA==}

  /es-set-tostringtag@2.0.1:
    resolution: {integrity: sha512-g3OMbtlwY3QewlqAiMLI47KywjWZoEytKr8pf6iTC8uJq5bIAH52Z9pnQ8pVL6whrCto53JZDuUIsifGeLorTg==}
    engines: {node: '>= 0.4'}
    dependencies:
      get-intrinsic: 1.2.1
      has: 1.0.3
      has-tostringtag: 1.0.0
    dev: true

  /es-shim-unscopables@1.0.0:
    resolution: {integrity: sha512-Jm6GPcCdC30eMLbZ2x8z2WuRwAws3zTBBKuusffYVUrNj/GVSUAZ+xKMaUpfNDR5IbyNA5LJbaecoUVbmUcB1w==}
    dependencies:
      has: 1.0.3
    dev: true

  /es-to-primitive@1.2.1:
    resolution: {integrity: sha512-QCOllgZJtaUo9miYBcLChTUaHNjJF3PYs1VidD7AwiEj1kYxKeQTctLAezAOH5ZKRH0g2IgPn6KwB4IT8iRpvA==}
    engines: {node: '>= 0.4'}
    dependencies:
      is-callable: 1.2.7
      is-date-object: 1.0.5
      is-symbol: 1.0.4
    dev: true

  /es5-ext@0.10.62:
    resolution: {integrity: sha512-BHLqn0klhEpnOKSrzn/Xsz2UIW8j+cGmo9JLzr8BiUapV8hPL9+FliFqjwr9ngW7jWdnxv6eO+/LqyhJVqgrjA==}
    engines: {node: '>=0.10'}
    requiresBuild: true
    dependencies:
      es6-iterator: 2.0.3
      es6-symbol: 3.1.3
      next-tick: 1.1.0
    dev: true

  /es6-iterator@2.0.3:
    resolution: {integrity: sha512-zw4SRzoUkd+cl+ZoE15A9o1oQd920Bb0iOJMQkQhl3jNc03YqVjAhG7scf9C5KWRU/R13Orf588uCC6525o02g==}
    dependencies:
      d: 1.0.1
      es5-ext: 0.10.62
      es6-symbol: 3.1.3
    dev: true

  /es6-symbol@3.1.3:
    resolution: {integrity: sha512-NJ6Yn3FuDinBaBRWl/q5X/s4koRHBrgKAu+yGI6JCBeiu3qrcbJhwT2GeR/EXVfylRk8dpQVJoLEFhK+Mu31NA==}
    dependencies:
      d: 1.0.1
      ext: 1.7.0
    dev: true

  /es6-weak-map@2.0.3:
    resolution: {integrity: sha512-p5um32HOTO1kP+w7PRnB+5lQ43Z6muuMuIMffvDN8ZB4GcnjLBV6zGStpbASIMk4DCAvEaamhe2zhyCb/QXXsA==}
    dependencies:
      d: 1.0.1
      es5-ext: 0.10.62
      es6-iterator: 2.0.3
      es6-symbol: 3.1.3
    dev: true

  /escalade@3.1.1:
    resolution: {integrity: sha512-k0er2gUkLf8O0zKJiAhmkTnJlTvINGv7ygDNPbeIsX/TJjGJZHuh9B2UxbsaEkmlEo9MfhrSzmhIlhRlI2GXnw==}
    engines: {node: '>=6'}

  /escape-goat@4.0.0:
    resolution: {integrity: sha512-2Sd4ShcWxbx6OY1IHyla/CVNwvg7XwZVoXZHcSu9w9SReNP1EzzD5T8NWKIR38fIqEns9kDWKUQTXXAmlDrdPg==}
    engines: {node: '>=12'}

  /escape-string-regexp@1.0.5:
    resolution: {integrity: sha512-vbRorB5FUQWvla16U8R/qgaFIya2qGzwDrNmCZuYKrbdSUMG6I1ZCGQRefkRVhuOkIGVne7BQ35DSfo1qvJqFg==}
    engines: {node: '>=0.8.0'}

  /escape-string-regexp@4.0.0:
    resolution: {integrity: sha512-TtpcNJ3XAzx3Gq8sWRzJaVajRs0uVxA2YAkdb1jm2YkPz4G6egUFAyA3n5vtEIZefPk5Wa4UXbKuS5fKkJWdgA==}
    engines: {node: '>=10'}

  /eslint-config-oclif-typescript@3.1.7(eslint@8.57.0)(typescript@5.1.6):
    resolution: {integrity: sha512-5q6Q1NjQt6WrAANGO9Go3uuxZTzf7ywmecRNW7e+bTnlkTk0/ClPd6SogH+qkwOkFJaMHmBp45ZmzvwGzy/Txg==}
    engines: {node: '>=18.0.0'}
    dependencies:
      '@typescript-eslint/eslint-plugin': 6.21.0(@typescript-eslint/parser@6.21.0)(eslint@8.57.0)(typescript@5.1.6)
      '@typescript-eslint/parser': 6.21.0(eslint@8.57.0)(typescript@5.1.6)
      eslint-config-xo-space: 0.35.0(eslint@8.57.0)
      eslint-import-resolver-typescript: 3.6.1(@typescript-eslint/parser@6.21.0)(eslint-plugin-import@2.29.1)(eslint@8.57.0)
      eslint-plugin-import: 2.29.1(@typescript-eslint/parser@6.21.0)(eslint-import-resolver-typescript@3.6.1)(eslint@8.57.0)
      eslint-plugin-mocha: 10.4.3(eslint@8.57.0)
      eslint-plugin-n: 15.7.0(eslint@8.57.0)
      eslint-plugin-perfectionist: 2.10.0(eslint@8.57.0)(typescript@5.1.6)
    transitivePeerDependencies:
      - astro-eslint-parser
      - eslint
      - eslint-import-resolver-node
      - eslint-import-resolver-webpack
      - supports-color
      - svelte
      - svelte-eslint-parser
      - typescript
      - vue-eslint-parser
    dev: true

  /eslint-config-oclif@5.2.0(eslint@8.57.0):
    resolution: {integrity: sha512-fd2rFmm1x5YvTHNklSigbKj8ymo/uAU/PKBic/Yc+9yCRHgOAQos01mBLYVw9oeoyVLx+d79YVidkqgPoyx6RQ==}
    engines: {node: '>=18.0.0'}
    dependencies:
      eslint-config-xo-space: 0.35.0(eslint@8.57.0)
      eslint-plugin-mocha: 10.4.3(eslint@8.57.0)
      eslint-plugin-n: 15.7.0(eslint@8.57.0)
      eslint-plugin-unicorn: 48.0.1(eslint@8.57.0)
    transitivePeerDependencies:
      - eslint
    dev: true

  /eslint-config-prettier@9.0.0(eslint@8.57.0):
    resolution: {integrity: sha512-IcJsTkJae2S35pRsRAwoCE+925rJJStOdkKnLVgtE+tEpqU0EVVM7OqrwxqgptKdX29NUwC82I5pXsGFIgSevw==}
    hasBin: true
    peerDependencies:
      eslint: '>=7.0.0 || 8.51.0'
    dependencies:
      eslint: 8.57.0
    dev: true

  /eslint-config-prettier@9.1.0(eslint@8.57.0):
    resolution: {integrity: sha512-NSWl5BFQWEPi1j4TjVNItzYV7dZXZ+wP6I6ZhrBGpChQhZRUaElihE9uRRkcbRnNb76UMKDF3r+WTmNcGPKsqw==}
    hasBin: true
    peerDependencies:
      eslint: '>=7.0.0 || 8.51.0'
    dependencies:
      eslint: 8.57.0
    dev: true

  /eslint-config-xo-space@0.35.0(eslint@8.57.0):
    resolution: {integrity: sha512-+79iVcoLi3PvGcjqYDpSPzbLfqYpNcMlhsCBRsnmDoHAn4npJG6YxmHpelQKpXM7v/EeZTUKb4e1xotWlei8KA==}
    engines: {node: '>=12'}
    peerDependencies:
      eslint: '>=8.56.0 || 8.51.0'
    dependencies:
      eslint: 8.57.0
      eslint-config-xo: 0.44.0(eslint@8.57.0)
    dev: true

  /eslint-config-xo@0.44.0(eslint@8.57.0):
    resolution: {integrity: sha512-YG4gdaor0mJJi8UBeRJqDPO42MedTWYMaUyucF5bhm2pi/HS98JIxfFQmTLuyj6hGpQlAazNfyVnn7JuDn+Sew==}
    engines: {node: '>=18'}
    peerDependencies:
      eslint: '>=8.56.0 || 8.51.0'
    dependencies:
      confusing-browser-globals: 1.0.11
      eslint: 8.57.0
    dev: true

  /eslint-import-resolver-node@0.3.9:
    resolution: {integrity: sha512-WFj2isz22JahUv+B788TlO3N6zL3nNJGU8CcZbPZvVEkBPaJdCV4vy5wyghty5ROFbCRnm132v8BScu5/1BQ8g==}
    dependencies:
      debug: 3.2.7
      is-core-module: 2.13.1
      resolve: 1.22.8
    transitivePeerDependencies:
      - supports-color
    dev: true

  /eslint-import-resolver-typescript@3.6.1(@typescript-eslint/parser@6.21.0)(eslint-plugin-import@2.29.1)(eslint@8.57.0):
    resolution: {integrity: sha512-xgdptdoi5W3niYeuQxKmzVDTATvLYqhpwmykwsh7f6HIOStGWEIL9iqZgQDF9u9OEzrRwR8no5q2VT+bjAujTg==}
    engines: {node: ^14.18.0 || >=16.0.0}
    peerDependencies:
      eslint: '*'
      eslint-plugin-import: '*'
    dependencies:
      debug: 4.3.4(supports-color@8.1.1)
      enhanced-resolve: 5.15.0
      eslint: 8.57.0
      eslint-module-utils: 2.8.0(@typescript-eslint/parser@6.21.0)(eslint-import-resolver-node@0.3.9)(eslint-import-resolver-typescript@3.6.1)(eslint@8.57.0)
      eslint-plugin-import: 2.29.1(@typescript-eslint/parser@6.21.0)(eslint-import-resolver-typescript@3.6.1)(eslint@8.57.0)
      fast-glob: 3.3.2
      get-tsconfig: 4.7.2
      is-core-module: 2.13.1
      is-glob: 4.0.3
    transitivePeerDependencies:
      - '@typescript-eslint/parser'
      - eslint-import-resolver-node
      - eslint-import-resolver-webpack
      - supports-color
    dev: true

  /eslint-import-resolver-typescript@3.6.1(@typescript-eslint/parser@6.7.5)(eslint-plugin-i@2.29.0)(eslint@8.57.0):
    resolution: {integrity: sha512-xgdptdoi5W3niYeuQxKmzVDTATvLYqhpwmykwsh7f6HIOStGWEIL9iqZgQDF9u9OEzrRwR8no5q2VT+bjAujTg==}
    engines: {node: ^14.18.0 || >=16.0.0}
    peerDependencies:
      eslint: '*'
      eslint-plugin-import: '*'
    dependencies:
      debug: 4.3.4(supports-color@8.1.1)
      enhanced-resolve: 5.15.0
      eslint: 8.57.0
      eslint-module-utils: 2.8.0(@typescript-eslint/parser@6.7.5)(eslint-import-resolver-node@0.3.9)(eslint-import-resolver-typescript@3.6.1)(eslint@8.57.0)
      eslint-plugin-import: /eslint-plugin-i@2.29.0(@typescript-eslint/parser@6.7.5)(eslint-import-resolver-typescript@3.6.1)(eslint@8.57.0)
      fast-glob: 3.3.2
      get-tsconfig: 4.7.2
      is-core-module: 2.13.1
      is-glob: 4.0.3
    transitivePeerDependencies:
      - '@typescript-eslint/parser'
      - eslint-import-resolver-node
      - eslint-import-resolver-webpack
      - supports-color
    dev: true

  /eslint-module-utils@2.8.0(@typescript-eslint/parser@6.21.0)(eslint-import-resolver-node@0.3.9)(eslint-import-resolver-typescript@3.6.1)(eslint@8.57.0):
    resolution: {integrity: sha512-aWajIYfsqCKRDgUfjEXNN/JlrzauMuSEy5sbd7WXbtW3EH6A6MpwEh42c7qD+MqQo9QMJ6fWLAeIJynx0g6OAw==}
    engines: {node: '>=4'}
    peerDependencies:
      '@typescript-eslint/parser': '*'
      eslint: '*'
      eslint-import-resolver-node: '*'
      eslint-import-resolver-typescript: '*'
      eslint-import-resolver-webpack: '*'
    peerDependenciesMeta:
      '@typescript-eslint/parser':
        optional: true
      eslint:
        optional: true
      eslint-import-resolver-node:
        optional: true
      eslint-import-resolver-typescript:
        optional: true
      eslint-import-resolver-webpack:
        optional: true
    dependencies:
      '@typescript-eslint/parser': 6.21.0(eslint@8.57.0)(typescript@5.1.6)
      debug: 3.2.7
      eslint: 8.57.0
      eslint-import-resolver-node: 0.3.9
      eslint-import-resolver-typescript: 3.6.1(@typescript-eslint/parser@6.21.0)(eslint-plugin-import@2.29.1)(eslint@8.57.0)
    transitivePeerDependencies:
      - supports-color
    dev: true

  /eslint-module-utils@2.8.0(@typescript-eslint/parser@6.7.5)(eslint-import-resolver-node@0.3.9)(eslint-import-resolver-typescript@3.6.1)(eslint@8.57.0):
    resolution: {integrity: sha512-aWajIYfsqCKRDgUfjEXNN/JlrzauMuSEy5sbd7WXbtW3EH6A6MpwEh42c7qD+MqQo9QMJ6fWLAeIJynx0g6OAw==}
    engines: {node: '>=4'}
    peerDependencies:
      '@typescript-eslint/parser': '*'
      eslint: '*'
      eslint-import-resolver-node: '*'
      eslint-import-resolver-typescript: '*'
      eslint-import-resolver-webpack: '*'
    peerDependenciesMeta:
      '@typescript-eslint/parser':
        optional: true
      eslint:
        optional: true
      eslint-import-resolver-node:
        optional: true
      eslint-import-resolver-typescript:
        optional: true
      eslint-import-resolver-webpack:
        optional: true
    dependencies:
      '@typescript-eslint/parser': 6.7.5(eslint@8.57.0)(typescript@5.1.6)
      debug: 3.2.7
      eslint: 8.57.0
      eslint-import-resolver-node: 0.3.9
      eslint-import-resolver-typescript: 3.6.1(@typescript-eslint/parser@6.7.5)(eslint-plugin-i@2.29.0)(eslint@8.57.0)
    transitivePeerDependencies:
      - supports-color
    dev: true

  /eslint-plugin-es@4.1.0(eslint@8.57.0):
    resolution: {integrity: sha512-GILhQTnjYE2WorX5Jyi5i4dz5ALWxBIdQECVQavL6s7cI76IZTDWleTHkxz/QT3kvcs2QlGHvKLYsSlPOlPXnQ==}
    engines: {node: '>=8.10.0'}
    peerDependencies:
      eslint: '>=4.19.1 || 8.51.0'
    dependencies:
      eslint: 8.57.0
      eslint-utils: 2.1.0
      regexpp: 3.2.0
    dev: true

  /eslint-plugin-eslint-comments@3.2.0(eslint@8.57.0):
    resolution: {integrity: sha512-0jkOl0hfojIHHmEHgmNdqv4fmh7300NdpA9FFpF7zaoLvB/QeXOGNLIo86oAveJFrfB1p05kC8hpEMHM8DwWVQ==}
    engines: {node: '>=6.5.0'}
    peerDependencies:
      eslint: '>=4.19.1 || 8.51.0'
    dependencies:
      escape-string-regexp: 1.0.5
      eslint: 8.57.0
      ignore: 5.2.4
    dev: true

  /eslint-plugin-i@2.29.0(@typescript-eslint/parser@6.7.5)(eslint-import-resolver-typescript@3.6.1)(eslint@8.57.0):
    resolution: {integrity: sha512-slGeTS3GQzx9267wLJnNYNO8X9EHGsc75AKIAFvnvMYEcTJKotPKL1Ru5PIGVHIVet+2DsugePWp8Oxpx8G22w==}
    engines: {node: '>=12'}
    peerDependencies:
      eslint: ^7.2.0 || ^8 || 8.51.0
    dependencies:
      debug: 3.2.7
      doctrine: 2.1.0
      eslint: 8.57.0
      eslint-import-resolver-node: 0.3.9
      eslint-module-utils: 2.8.0(@typescript-eslint/parser@6.7.5)(eslint-import-resolver-node@0.3.9)(eslint-import-resolver-typescript@3.6.1)(eslint@8.57.0)
      get-tsconfig: 4.7.2
      is-glob: 4.0.3
      minimatch: 3.1.2
      resolve: 1.22.8
      semver: 7.6.0
    transitivePeerDependencies:
      - '@typescript-eslint/parser'
      - eslint-import-resolver-typescript
      - eslint-import-resolver-webpack
      - supports-color
    dev: true

  /eslint-plugin-import@2.29.1(@typescript-eslint/parser@6.21.0)(eslint-import-resolver-typescript@3.6.1)(eslint@8.57.0):
    resolution: {integrity: sha512-BbPC0cuExzhiMo4Ff1BTVwHpjjv28C5R+btTOGaCRC7UEz801up0JadwkeSk5Ued6TG34uaczuVuH6qyy5YUxw==}
    engines: {node: '>=4'}
    peerDependencies:
      '@typescript-eslint/parser': '*'
      eslint: ^2 || ^3 || ^4 || ^5 || ^6 || ^7.2.0 || ^8 || 8.51.0
    peerDependenciesMeta:
      '@typescript-eslint/parser':
        optional: true
    dependencies:
      '@typescript-eslint/parser': 6.21.0(eslint@8.57.0)(typescript@5.1.6)
      array-includes: 3.1.7
      array.prototype.findlastindex: 1.2.3
      array.prototype.flat: 1.3.2
      array.prototype.flatmap: 1.3.2
      debug: 3.2.7
      doctrine: 2.1.0
      eslint: 8.57.0
      eslint-import-resolver-node: 0.3.9
      eslint-module-utils: 2.8.0(@typescript-eslint/parser@6.21.0)(eslint-import-resolver-node@0.3.9)(eslint-import-resolver-typescript@3.6.1)(eslint@8.57.0)
      hasown: 2.0.2
      is-core-module: 2.13.1
      is-glob: 4.0.3
      minimatch: 3.1.2
      object.fromentries: 2.0.7
      object.groupby: 1.0.1
      object.values: 1.1.7
      semver: 6.3.1
      tsconfig-paths: 3.15.0
    transitivePeerDependencies:
      - eslint-import-resolver-typescript
      - eslint-import-resolver-webpack
      - supports-color
    dev: true

  /eslint-plugin-jsdoc@46.8.2(eslint@8.57.0):
    resolution: {integrity: sha512-5TSnD018f3tUJNne4s4gDWQflbsgOycIKEUBoCLn6XtBMgNHxQFmV8vVxUtiPxAQq8lrX85OaSG/2gnctxw9uQ==}
    engines: {node: '>=16'}
    peerDependencies:
      eslint: ^7.0.0 || ^8.0.0 || 8.51.0
    dependencies:
      '@es-joy/jsdoccomment': 0.40.1
      are-docs-informative: 0.0.2
      comment-parser: 1.4.0
      debug: 4.3.4(supports-color@8.1.1)
      escape-string-regexp: 4.0.0
      eslint: 8.57.0
      esquery: 1.5.0
      is-builtin-module: 3.2.1
      semver: 7.6.0
      spdx-expression-parse: 3.0.1
    transitivePeerDependencies:
      - supports-color
    dev: true

  /eslint-plugin-mocha@10.4.3(eslint@8.57.0):
    resolution: {integrity: sha512-emc4TVjq5Ht0/upR+psftuz6IBG5q279p+1dSRDeHf+NS9aaerBi3lXKo1SEzwC29hFIW21gO89CEWSvRsi8IQ==}
    engines: {node: '>=14.0.0'}
    peerDependencies:
      eslint: '>=7.0.0 || 8.51.0'
    dependencies:
      eslint: 8.57.0
      eslint-utils: 3.0.0(eslint@8.57.0)
      globals: 13.24.0
      rambda: 7.5.0
    dev: true

  /eslint-plugin-n@15.7.0(eslint@8.57.0):
    resolution: {integrity: sha512-jDex9s7D/Qial8AGVIHq4W7NswpUD5DPDL2RH8Lzd9EloWUuvUkHfv4FRLMipH5q2UtyurorBkPeNi1wVWNh3Q==}
    engines: {node: '>=12.22.0'}
    peerDependencies:
      eslint: '>=7.0.0 || 8.51.0'
    dependencies:
      builtins: 5.0.1
      eslint: 8.57.0
      eslint-plugin-es: 4.1.0(eslint@8.57.0)
      eslint-utils: 3.0.0(eslint@8.57.0)
      ignore: 5.2.4
      is-core-module: 2.13.1
      minimatch: 3.1.2
      resolve: 1.22.8
      semver: 7.6.0
    dev: true

  /eslint-plugin-perfectionist@2.10.0(eslint@8.57.0)(typescript@5.1.6):
    resolution: {integrity: sha512-P+tdrkHeMWBc55+DZsoDOAftV1WCsEoHaKm6JC7zajFus/syfT4vUPBFb3atGFSuyaVnGQGHlcKpP9X3Q0gH/w==}
    peerDependencies:
      astro-eslint-parser: ^0.16.0
      eslint: '>=8.0.0 || 8.51.0'
      svelte: '>=3.0.0'
      svelte-eslint-parser: ^0.33.0
      vue-eslint-parser: '>=9.0.0'
    peerDependenciesMeta:
      astro-eslint-parser:
        optional: true
      svelte:
        optional: true
      svelte-eslint-parser:
        optional: true
      vue-eslint-parser:
        optional: true
    dependencies:
      '@typescript-eslint/utils': 6.21.0(eslint@8.57.0)(typescript@5.1.6)
      eslint: 8.57.0
      minimatch: 9.0.4
      natural-compare-lite: 1.4.0
    transitivePeerDependencies:
      - supports-color
      - typescript
    dev: true

  /eslint-plugin-promise@6.1.1(eslint@8.57.0):
    resolution: {integrity: sha512-tjqWDwVZQo7UIPMeDReOpUgHCmCiH+ePnVT+5zVapL0uuHnegBUs2smM13CzOs2Xb5+MHMRFTs9v24yjba4Oig==}
    engines: {node: ^12.22.0 || ^14.17.0 || >=16.0.0}
    peerDependencies:
      eslint: ^7.0.0 || ^8.0.0 || 8.51.0
    dependencies:
      eslint: 8.57.0
    dev: true

  /eslint-plugin-react-hooks@4.6.0(eslint@8.57.0):
    resolution: {integrity: sha512-oFc7Itz9Qxh2x4gNHStv3BqJq54ExXmfC+a1NjAta66IAN87Wu0R/QArgIS9qKzX3dXKPI9H5crl9QchNMY9+g==}
    engines: {node: '>=10'}
    peerDependencies:
      eslint: ^3.0.0 || ^4.0.0 || ^5.0.0 || ^6.0.0 || ^7.0.0 || ^8.0.0-0 || 8.51.0
    dependencies:
      eslint: 8.57.0
    dev: true

  /eslint-plugin-react@7.33.2(eslint@8.57.0):
    resolution: {integrity: sha512-73QQMKALArI8/7xGLNI/3LylrEYrlKZSb5C9+q3OtOewTnMQi5cT+aE9E41sLCmli3I9PGGmD1yiZydyo4FEPw==}
    engines: {node: '>=4'}
    peerDependencies:
      eslint: ^3 || ^4 || ^5 || ^6 || ^7 || ^8 || 8.51.0
    dependencies:
      array-includes: 3.1.7
      array.prototype.flatmap: 1.3.2
      array.prototype.tosorted: 1.1.2
      doctrine: 2.1.0
      es-iterator-helpers: 1.0.15
      eslint: 8.57.0
      estraverse: 5.3.0
      jsx-ast-utils: 3.3.3
      minimatch: 3.1.2
      object.entries: 1.1.7
      object.fromentries: 2.0.7
      object.hasown: 1.1.3
      object.values: 1.1.7
      prop-types: 15.8.1
      resolve: 2.0.0-next.4
      semver: 6.3.1
      string.prototype.matchall: 4.0.10
    dev: true

  /eslint-plugin-tsdoc@0.2.17:
    resolution: {integrity: sha512-xRmVi7Zx44lOBuYqG8vzTXuL6IdGOeF9nHX17bjJ8+VE6fsxpdGem0/SBTmAwgYMKYB1WBkqRJVQ+n8GK041pA==}
    dependencies:
      '@microsoft/tsdoc': 0.14.2
      '@microsoft/tsdoc-config': 0.16.2
    dev: true

  /eslint-plugin-unicorn@48.0.1(eslint@8.57.0):
    resolution: {integrity: sha512-FW+4r20myG/DqFcCSzoumaddKBicIPeFnTrifon2mWIzlfyvzwyqZjqVP7m4Cqr/ZYisS2aiLghkUWaPg6vtCw==}
    engines: {node: '>=16'}
    peerDependencies:
      eslint: '>=8.44.0 || 8.51.0'
    dependencies:
      '@babel/helper-validator-identifier': 7.22.20
      '@eslint-community/eslint-utils': 4.4.0(eslint@8.57.0)
      ci-info: 3.9.0
      clean-regexp: 1.0.0
      eslint: 8.57.0
      esquery: 1.5.0
      indent-string: 4.0.0
      is-builtin-module: 3.2.1
      jsesc: 3.0.2
      lodash: 4.17.21
      pluralize: 8.0.0
      read-pkg-up: 7.0.1
      regexp-tree: 0.1.27
      regjsparser: 0.10.0
      semver: 7.6.0
      strip-indent: 3.0.0
    dev: true

  /eslint-plugin-unused-imports@3.0.0(@typescript-eslint/eslint-plugin@6.7.5)(eslint@8.57.0):
    resolution: {integrity: sha512-sduiswLJfZHeeBJ+MQaG+xYzSWdRXoSw61DpU13mzWumCkR0ufD0HmO4kdNokjrkluMHpj/7PJeN35pgbhW3kw==}
    engines: {node: ^12.22.0 || ^14.17.0 || >=16.0.0}
    peerDependencies:
      '@typescript-eslint/eslint-plugin': ^6.0.0
      eslint: ^8.0.0 || 8.51.0
    peerDependenciesMeta:
      '@typescript-eslint/eslint-plugin':
        optional: true
    dependencies:
      '@typescript-eslint/eslint-plugin': 6.7.5(@typescript-eslint/parser@6.7.5)(eslint@8.57.0)(typescript@5.1.6)
      eslint: 8.57.0
      eslint-rule-composer: 0.3.0
    dev: true

  /eslint-rule-composer@0.3.0:
    resolution: {integrity: sha512-bt+Sh8CtDmn2OajxvNO+BX7Wn4CIWMpTRm3MaiKPCQcnnlm0CS2mhui6QaoeQugs+3Kj2ESKEEGJUdVafwhiCg==}
    engines: {node: '>=4.0.0'}
    dev: true

  /eslint-scope@5.1.1:
    resolution: {integrity: sha512-2NxwbF/hZ0KpepYN0cNbo+FN6XoK7GaHlQhgx/hIZl6Va0bF45RQOOwhLIy8lQDbuCiadSLCBnH2CFYquit5bw==}
    engines: {node: '>=8.0.0'}
    dependencies:
      esrecurse: 4.3.0
      estraverse: 4.3.0

  /eslint-scope@7.2.2:
    resolution: {integrity: sha512-dOt21O7lTMhDM+X9mB4GX+DZrZtCUJPL/wlcTqxyrx5IvO0IYtILdtrQGQp+8n5S0gwSVmOf9NQrjMOgfQZlIg==}
    engines: {node: ^12.22.0 || ^14.17.0 || >=16.0.0}
    dependencies:
      esrecurse: 4.3.0
      estraverse: 5.3.0
    dev: true

  /eslint-utils@2.1.0:
    resolution: {integrity: sha512-w94dQYoauyvlDc43XnGB8lU3Zt713vNChgt4EWwhXAP2XkBvndfxF0AgIqKOOasjPIPzj9JqgwkwbCYD0/V3Zg==}
    engines: {node: '>=6'}
    dependencies:
      eslint-visitor-keys: 1.3.0
    dev: true

  /eslint-utils@3.0.0(eslint@8.57.0):
    resolution: {integrity: sha512-uuQC43IGctw68pJA1RgbQS8/NP7rch6Cwd4j3ZBtgo4/8Flj4eGE7ZYSZRN3iq5pVUv6GPdW5Z1RFleo84uLDA==}
    engines: {node: ^10.0.0 || ^12.0.0 || >= 14.0.0}
    peerDependencies:
      eslint: '>=5 || 8.51.0'
    dependencies:
      eslint: 8.57.0
      eslint-visitor-keys: 2.1.0
    dev: true

  /eslint-visitor-keys@1.3.0:
    resolution: {integrity: sha512-6J72N8UNa462wa/KFODt/PJ3IU60SDpC3QXC1Hjc1BXXpfL2C9R5+AU7jhe0F6GREqVMh4Juu+NY7xn+6dipUQ==}
    engines: {node: '>=4'}
    dev: true

  /eslint-visitor-keys@2.1.0:
    resolution: {integrity: sha512-0rSmRBzXgDzIsD6mGdJgevzgezI534Cer5L/vyMX0kHzT/jiB43jRhd9YUlMGYLQy2zprNmoT8qasCGtY+QaKw==}
    engines: {node: '>=10'}
    dev: true

  /eslint-visitor-keys@3.4.3:
    resolution: {integrity: sha512-wpc+LXeiyiisxPlEkUzU6svyS1frIO3Mgxj1fdy7Pm8Ygzguax2N3Fa/D/ag1WqbOprdI+uY6wMUl8/a2G+iag==}
    engines: {node: ^12.22.0 || ^14.17.0 || >=16.0.0}
    dev: true

  /eslint@8.57.0:
    resolution: {integrity: sha512-dZ6+mexnaTIbSBZWgou51U6OmzIhYM2VcNdtiTtI7qPNZm35Akpr0f6vtw3w1Kmn5PYo+tZVfh13WrhpS6oLqQ==}
    engines: {node: ^12.22.0 || ^14.17.0 || >=16.0.0}
    hasBin: true
    dependencies:
      '@eslint-community/eslint-utils': 4.4.0(eslint@8.57.0)
      '@eslint-community/regexpp': 4.10.0
      '@eslint/eslintrc': 2.1.4
      '@eslint/js': 8.57.0
      '@humanwhocodes/config-array': 0.11.14
      '@humanwhocodes/module-importer': 1.0.1
      '@nodelib/fs.walk': 1.2.8
      '@ungap/structured-clone': 1.2.0
      ajv: 6.12.6
      chalk: 4.1.2
      cross-spawn: 7.0.3
      debug: 4.3.4(supports-color@8.1.1)
      doctrine: 3.0.0
      escape-string-regexp: 4.0.0
      eslint-scope: 7.2.2
      eslint-visitor-keys: 3.4.3
      espree: 9.6.1
      esquery: 1.5.0
      esutils: 2.0.3
      fast-deep-equal: 3.1.3
      file-entry-cache: 6.0.1
      find-up: 5.0.0
      glob-parent: 6.0.2
      globals: 13.24.0
      graphemer: 1.4.0
      ignore: 5.2.4
      imurmurhash: 0.1.4
      is-glob: 4.0.3
      is-path-inside: 3.0.3
      js-yaml: 4.1.0
      json-stable-stringify-without-jsonify: 1.0.1
      levn: 0.4.1
      lodash.merge: 4.6.2
      minimatch: 3.1.2
      natural-compare: 1.4.0
      optionator: 0.9.3
      strip-ansi: 6.0.1
      text-table: 0.2.0
    transitivePeerDependencies:
      - supports-color
    dev: true

  /espree@9.6.1:
    resolution: {integrity: sha512-oruZaFkjorTpF32kDSI5/75ViwGeZginGGy2NoOSg3Q9bnwlnmDm4HLnkl0RE3n+njDXR037aY1+x58Z/zFdwQ==}
    engines: {node: ^12.22.0 || ^14.17.0 || >=16.0.0}
    dependencies:
      acorn: 8.10.0
      acorn-jsx: 5.3.2(acorn@8.10.0)
      eslint-visitor-keys: 3.4.3
    dev: true

  /esprima@4.0.1:
    resolution: {integrity: sha512-eGuFFw7Upda+g4p+QHvnW0RyTX/SVeJBDM/gCtMARO0cLuT2HcEKnTPvhjV6aGeqrCB/sbNop0Kszm0jsaWU4A==}
    engines: {node: '>=4'}
    hasBin: true

  /esquery@1.5.0:
    resolution: {integrity: sha512-YQLXUplAwJgCydQ78IMJywZCceoqk1oH01OERdSAJc/7U2AylwjhSCLDEtqwg811idIS/9fIU5GjG73IgjKMVg==}
    engines: {node: '>=0.10'}
    dependencies:
      estraverse: 5.3.0
    dev: true

  /esrecurse@4.3.0:
    resolution: {integrity: sha512-KmfKL3b6G+RXvP8N1vr3Tq1kL/oCFgn2NYXEtqP8/L3pKapUA4G8cFVaoF3SU323CD4XypR/ffioHmkti6/Tag==}
    engines: {node: '>=4.0'}
    dependencies:
      estraverse: 5.3.0

  /estraverse@4.3.0:
    resolution: {integrity: sha512-39nnKffWz8xN1BU/2c79n9nB9HDzo0niYUqx6xyqUnyoAnQyyWpOTdZEeiCch8BBu515t4wp9ZmgVfVhn9EBpw==}
    engines: {node: '>=4.0'}

  /estraverse@5.3.0:
    resolution: {integrity: sha512-MMdARuVEQziNTeJD8DgMqmhwR11BRQ/cBP+pLtYdSTnf3MIO8fFeiINEbX36ZdNlfU/7A9f3gUw49B3oQsvwBA==}
    engines: {node: '>=4.0'}

  /esutils@2.0.3:
    resolution: {integrity: sha512-kVscqXk4OCp68SZ0dkgEKVi6/8ij300KBWTJq32P/dYeWTSwK41WyTxalN1eRmA5Z9UU/LX9D7FWSmV9SAYx6g==}
    engines: {node: '>=0.10.0'}
    dev: true

  /event-emitter@0.3.5:
    resolution: {integrity: sha512-D9rRn9y7kLPnJ+hMq7S/nhvoKwwvVJahBi2BPmx3bvbsEdK3W9ii8cBSGjP+72/LnM4n6fo3+dkCX5FeTQruXA==}
    dependencies:
      d: 1.0.1
      es5-ext: 0.10.62
    dev: true

  /event-lite@0.1.2:
    resolution: {integrity: sha512-HnSYx1BsJ87/p6swwzv+2v6B4X+uxUteoDfRxsAb1S1BePzQqOLevVmkdA15GHJVd9A9Ok6wygUR18Hu0YeV9g==}

  /events@3.3.0:
    resolution: {integrity: sha512-mQw+2fkQbALzQ7V0MY0IqdnXNOeTtP4r0lN9z7AAawCXgqea7bDii20AYrIBrFd/Hx0M2Ocz6S111CaFkUcb0Q==}
    engines: {node: '>=0.8.x'}

  /execa@5.1.1:
    resolution: {integrity: sha512-8uSpZZocAZRBAPIEINJj3Lo9HyGitllczc27Eh5YYojjMFMn8yHMDMaUHE2Jqfq05D/wucwI4JGURyXt1vchyg==}
    engines: {node: '>=10'}
    dependencies:
      cross-spawn: 7.0.3
      get-stream: 6.0.1
      human-signals: 2.1.0
      is-stream: 2.0.1
      merge-stream: 2.0.0
      npm-run-path: 4.0.1
      onetime: 5.1.2
      signal-exit: 3.0.7
      strip-final-newline: 2.0.0

  /expand-tilde@2.0.2:
    resolution: {integrity: sha512-A5EmesHW6rfnZ9ysHQjPdJRni0SRar0tjtG5MNtm9n5TUvsYU8oozprtRD4AqHxcZWWlVuAmQo2nWKfN9oyjTw==}
    engines: {node: '>=0.10.0'}
    dependencies:
      homedir-polyfill: 1.0.3

  /ext@1.7.0:
    resolution: {integrity: sha512-6hxeJYaL110a9b5TEJSj0gojyHQAmA2ch5Os+ySCiA1QGdS697XWY1pzsrSjqA9LDEEgdB/KypIlR59RcLuHYw==}
    dependencies:
      type: 2.7.2
    dev: true

  /extend-shallow@2.0.1:
    resolution: {integrity: sha512-zCnTtlxNoAiDc3gqY2aYAWFx7XWWiasuF2K8Me5WbN8otHKTUKBwjPtNpRs/rbUZm7KxWAaNj7P1a/p52GbVug==}
    engines: {node: '>=0.10.0'}
    dependencies:
      is-extendable: 0.1.1

  /external-editor@3.1.0:
    resolution: {integrity: sha512-hMQ4CX1p1izmuLYyZqLMO/qGNw10wSv9QDCPfzXfyFrOaCSSoRfqE1Kf1s5an66J5JZC62NewG+mK49jOCtQew==}
    engines: {node: '>=4'}
    dependencies:
      chardet: 0.7.0
      iconv-lite: 0.4.24
      tmp: 0.0.33

  /fancy-test@2.0.42:
    resolution: {integrity: sha512-TX8YTALYAmExny+f+G24MFxWry3Pk09+9uykwRjfwjibRxJ9ZjJzrnHYVBZK46XQdyli7d+rQc5U/KK7V6uLsw==}
    engines: {node: '>=12.0.0'}
    dependencies:
      '@types/chai': 4.3.5
      '@types/lodash': 4.14.195
      '@types/node': 18.18.7
      '@types/sinon': 10.0.13
      lodash: 4.17.21
      mock-stdin: 1.0.0
      nock: 13.3.4
      stdout-stderr: 0.1.13
    transitivePeerDependencies:
      - supports-color
    dev: true

  /fancy-test@3.0.14:
    resolution: {integrity: sha512-FkiDltQA8PBZzw5tUnMrP1QtwIdNQWxxbZK5C22M9wu6HfFNciwkG3D9siT4l4s1fBTDaEG+Fdkbpi9FDTxtrg==}
    engines: {node: '>=18.0.0'}
    dependencies:
      '@types/chai': 4.3.5
      '@types/lodash': 4.14.195
      '@types/node': 18.18.7
      '@types/sinon': 10.0.13
      lodash: 4.17.21
      mock-stdin: 1.0.0
      nock: 13.5.4
      sinon: 16.1.3
      stdout-stderr: 0.1.13
    transitivePeerDependencies:
      - supports-color
    dev: true

  /fast-deep-equal@3.1.3:
    resolution: {integrity: sha512-f3qQ9oQy9j2AhBe/H9VC91wLmKBCCU/gDOnKNAYG5hswO7BLKj09Hc5HYNz9cGI++xlpDCIgDaitVs03ATR84Q==}

  /fast-glob@3.2.12:
    resolution: {integrity: sha512-DVj4CQIYYow0BlaelwK1pHl5n5cRSJfM60UA0zK891sVInoPri2Ekj7+e1CT3/3qxXenpI+nBBmQAcJPJgaj4w==}
    engines: {node: '>=8.6.0'}
    dependencies:
      '@nodelib/fs.stat': 2.0.5
      '@nodelib/fs.walk': 1.2.8
      glob-parent: 5.1.2
      merge2: 1.4.1
      micromatch: 4.0.5

  /fast-glob@3.3.2:
    resolution: {integrity: sha512-oX2ruAFQwf/Orj8m737Y5adxDQO0LAB7/S5MnxCdTNDd4p6BsyIVsv9JQsATbTSq8KHRpLwIHbVlUNatxd+1Ow==}
    engines: {node: '>=8.6.0'}
    dependencies:
      '@nodelib/fs.stat': 2.0.5
      '@nodelib/fs.walk': 1.2.8
      glob-parent: 5.1.2
      merge2: 1.4.1
      micromatch: 4.0.5

  /fast-json-patch@3.1.1:
    resolution: {integrity: sha512-vf6IHUX2SBcA+5/+4883dsIjpBTqmfBjmYiWK1savxQmFk4JfBMLa7ynTYOs1Rolp/T1betJxHiGD3g1Mn8lUQ==}

  /fast-json-stable-stringify@2.1.0:
    resolution: {integrity: sha512-lhd/wF+Lk98HZoTCtlVraHtfh5XYijIjalXck7saUtuanSDyLMxnHhSXEDJqHxD7msR8D0uCmqlkwjCV8xvwHw==}

  /fast-levenshtein@2.0.6:
    resolution: {integrity: sha512-DCXu6Ifhqcks7TZKY3Hxp3y6qphY5SJZmrWMDrKcERSOXWQdMhU9Ig/PYrzyw/ul9jOIyh0N4M0tbC5hodg8dw==}
    dev: true

  /fast-levenshtein@3.0.0:
    resolution: {integrity: sha512-hKKNajm46uNmTlhHSyZkmToAc56uZJwYq7yrciZjqOxnlfQwERDQJmHPUp7m1m9wx8vgOe8IaCKZ5Kv2k1DdCQ==}
    dependencies:
      fastest-levenshtein: 1.0.16

  /fast-memoize@2.5.2:
    resolution: {integrity: sha512-Ue0LwpDYErFbmNnZSF0UH6eImUwDmogUO1jyE+JbN2gsQz/jICm1Ve7t9QT0rNSsfJt+Hs4/S3GnsDVjL4HVrw==}

  /fast-xml-parser@4.2.5:
    resolution: {integrity: sha512-B9/wizE4WngqQftFPmdaMYlXoJlJOYxGQOanC77fq9k8+Z0v5dDSVh+3glErdIROP//s/jgb7ZuxKfB8nVyo0g==}
    hasBin: true
    dependencies:
      strnum: 1.0.5

  /fastest-levenshtein@1.0.16:
    resolution: {integrity: sha512-eRnCtTTtGZFpQCwhJiUOuxPQWRXVKYDn0b2PeHfXL6/Zi53SLAzAHfVhVWK2AryC/WH05kGfxhFIPvTF0SXQzg==}
    engines: {node: '>= 4.9.1'}

  /fastq@1.15.0:
    resolution: {integrity: sha512-wBrocU2LCXXa+lWBt8RoIRD89Fi8OdABODa/kEnyeyjS5aZO5/GNvI5sEINADqP/h8M29UHTHUb53sUu5Ihqdw==}
    dependencies:
      reusify: 1.0.4

<<<<<<< HEAD
  /fflate/0.8.2:
    resolution: {integrity: sha512-cPJU47OaAoCbg0pBvzsgpTPhmhqI5eJjh/JIu8tPj5q+T7iLvW/JAYUqmE7KOB4R1ZyEhzBaIQpQpardBF5z8A==}
    dev: false

  /figures/2.0.0:
=======
  /figures@2.0.0:
>>>>>>> 7d5e83de
    resolution: {integrity: sha512-Oa2M9atig69ZkfwiApY8F2Yy+tzMbazyvqv21R0NsSC8floSOC09BbT1ITWAdoMGQvJ/aZnR1KMwdx9tvHnTNA==}
    engines: {node: '>=4'}
    dependencies:
      escape-string-regexp: 1.0.5
    dev: true

  /figures@3.2.0:
    resolution: {integrity: sha512-yaduQFRKLXYOGgEn6AZau90j3ggSOyiqXU0F9JZfeXYhNa+Jk4X+s45A2zg5jns87GAFa34BBm2kXw4XpNcbdg==}
    engines: {node: '>=8'}
    dependencies:
      escape-string-regexp: 1.0.5

  /file-entry-cache@6.0.1:
    resolution: {integrity: sha512-7Gps/XWymbLk2QLYK4NzpMOrYjMhdIxXuIvy2QBsLE6ljuodKvdkWs/cpyJJ3CVIVpH0Oi1Hvg1ovbMzLdFBBg==}
    engines: {node: ^10.12.0 || >=12.0.0}
    dependencies:
      flat-cache: 3.0.4
    dev: true

  /filelist@1.0.4:
    resolution: {integrity: sha512-w1cEuf3S+DrLCQL7ET6kz+gmlJdbq9J7yXCSjK/OZCPA+qEN1WyF4ZAf0YYJa4/shHJra2t/d/r8SV4Ji+x+8Q==}
    dependencies:
      minimatch: 5.1.6

  /fill-range@7.0.1:
    resolution: {integrity: sha512-qOo9F+dMUmC2Lcb4BbVvnKJxTPjCm+RRpe4gDuGrzkL7mEVl/djYSu2OdQ2Pa302N4oqkSg9ir6jaLWJ2USVpQ==}
    engines: {node: '>=8'}
    dependencies:
      to-regex-range: 5.0.1

  /filter-obj@1.1.0:
    resolution: {integrity: sha512-8rXg1ZnX7xzy2NGDVkBVaAy+lSlPNwad13BtgSlLuxfIslyt5Vg64U7tFcCt4WS1R0hvtnQybT/IyCkGZ3DpXQ==}
    engines: {node: '>=0.10.0'}

  /find-config@1.0.0:
    resolution: {integrity: sha512-Z+suHH+7LSE40WfUeZPIxSxypCWvrzdVc60xAjUShZeT5eMWM0/FQUduq3HjluyfAHWvC/aOBkT1pTZktyF/jg==}
    engines: {node: '>= 0.12'}
    dependencies:
      user-home: 2.0.0
    dev: true

  /find-node-modules@2.1.3:
    resolution: {integrity: sha512-UC2I2+nx1ZuOBclWVNdcnbDR5dlrOdVb7xNjmT/lHE+LsgztWks3dG7boJ37yTS/venXw84B/mAW9uHVoC5QRg==}
    dependencies:
      findup-sync: 4.0.0
      merge: 2.1.1
    dev: true

  /find-replace@1.0.3:
    resolution: {integrity: sha512-KrUnjzDCD9426YnCP56zGYy/eieTnhtK6Vn++j+JJzmlsWWwEkDnsyVF575spT6HJ6Ow9tlbT3TQTDsa+O4UWA==}
    engines: {node: '>=4.0.0'}
    dependencies:
      array-back: 1.0.4
      test-value: 2.1.0
    dev: true

  /find-root@1.1.0:
    resolution: {integrity: sha512-NKfW6bec6GfKc0SGx1e07QZY9PE99u0Bft/0rzSD5k3sO/vwkVUpDUKVm5Gpp5Ue3YfShPFTX2070tDs5kB9Ng==}
    dev: true

  /find-up@2.1.0:
    resolution: {integrity: sha512-NWzkk0jSJtTt08+FBFMvXoeZnOJD+jTtsRmBYbAIzJdX6l7dLgR7CTubCM5/eDdPUBvLCeVasP1brfVR/9/EZQ==}
    engines: {node: '>=4'}
    dependencies:
      locate-path: 2.0.0
    dev: true

  /find-up@4.1.0:
    resolution: {integrity: sha512-PpOwAdQ/YlXQ2vj8a3h8IipDuYRi3wceVQQGYWxNINccq40Anw7BlsEXCMbt1Zt+OLA6Fq9suIpIWD0OsnISlw==}
    engines: {node: '>=8'}
    dependencies:
      locate-path: 5.0.0
      path-exists: 4.0.0

  /find-up@5.0.0:
    resolution: {integrity: sha512-78/PXT1wlLLDgTzDs7sjq9hzz0vXD+zn+7wypEe4fXQxCmdmqfGsEPQxmiCSQI3ajFV91bVSsvNtrJRiW6nGng==}
    engines: {node: '>=10'}
    dependencies:
      locate-path: 6.0.0
      path-exists: 4.0.0

  /find-up@7.0.0:
    resolution: {integrity: sha512-YyZM99iHrqLKjmt4LJDj58KI+fYyufRLBSYcqycxf//KpBk9FoewoGX0450m9nB44qrZnovzC2oeP5hUibxc/g==}
    engines: {node: '>=18'}
    dependencies:
      locate-path: 7.2.0
      path-exists: 5.0.0
      unicorn-magic: 0.1.0
    dev: false

  /find-yarn-workspace-root@2.0.0:
    resolution: {integrity: sha512-1IMnbjt4KzsQfnhnzNd8wUEgXZ44IzZaZmnLYx7D5FZlaHt2gW20Cri8Q+E/t5tIj4+epTBub+2Zxu/vNILzqQ==}
    dependencies:
      micromatch: 4.0.5

  /findup-sync@4.0.0:
    resolution: {integrity: sha512-6jvvn/12IC4quLBL1KNokxC7wWTvYncaVUYSoxWw7YykPLuRrnv4qdHcSOywOI5RpkOVGeQRtWM8/q+G6W6qfQ==}
    engines: {node: '>= 8'}
    dependencies:
      detect-file: 1.0.0
      is-glob: 4.0.3
      micromatch: 4.0.5
      resolve-dir: 1.0.1
    dev: true

  /flat-cache@3.0.4:
    resolution: {integrity: sha512-dm9s5Pw7Jc0GvMYbshN6zchCA9RgQlzzEZX3vylR9IqFfS8XciblUXOKfW6SiuJ0e13eDYZoZV5wdrev7P3Nwg==}
    engines: {node: ^10.12.0 || >=12.0.0}
    dependencies:
      flatted: 3.2.7
      rimraf: 3.0.2
    dev: true

  /flat@5.0.2:
    resolution: {integrity: sha512-b6suED+5/3rTpUBdG1gupIl8MPFCAMA0QXwmljLhvCUKcUvdE4gWky9zpuGCcXHOsz4J9wPGNWq6OKpmIzz3hQ==}
    hasBin: true
    dev: true

  /flatted@3.2.7:
    resolution: {integrity: sha512-5nqDSxl8nn5BSNxyR3n4I6eDmbolI6WT+QqR547RwxQapgjQBmtktdP+HTBb/a/zLsbzERTONyUB5pefh5TtjQ==}
    dev: true

  /for-each@0.3.3:
    resolution: {integrity: sha512-jqYfLp7mo9vIyQf8ykW2v7A+2N4QjeCeI5+Dz9XraiO1ign81wjiH7Fb9vSOWvQfNtmSa4H2RoQTrrXivdUZmw==}
    dependencies:
      is-callable: 1.2.7
    dev: true

  /foreground-child@2.0.0:
    resolution: {integrity: sha512-dCIq9FpEcyQyXKCkyzmlPTFNgrCzPudOe+mhvJU5zAtlBnGVy2yKxtfsxK2tQBThwq225jcvBjpw1Gr40uzZCA==}
    engines: {node: '>=8.0.0'}
    dependencies:
      cross-spawn: 7.0.3
      signal-exit: 3.0.7
    dev: true

  /foreground-child@3.1.1:
    resolution: {integrity: sha512-TMKDUnIte6bfb5nWv7V/caI169OHgvwjb7V4WkeUvbQQdjr5rWKqHFiKWb/fcOwB+CzBT+qbWjvj+DVwRskpIg==}
    engines: {node: '>=14'}
    dependencies:
      cross-spawn: 7.0.3
      signal-exit: 4.1.0

  /form-data-encoder@2.1.3:
    resolution: {integrity: sha512-KqU0nnPMgIJcCOFTNJFEA8epcseEaoox4XZffTgy8jlI6pL/5EFyR54NRG7CnCJN0biY7q52DO3MH6/sJ/TKlQ==}
    engines: {node: '>= 14.17'}

  /form-data@3.0.1:
    resolution: {integrity: sha512-RHkBKtLWUVwd7SqRIvCZMEvAMoGUp0XU+seQiZejj0COz3RI3hWP4sCv3gZWWLjJTd7rGwcsF5eKZGii0r/hbg==}
    engines: {node: '>= 6'}
    dependencies:
      asynckit: 0.4.0
      combined-stream: 1.0.8
      mime-types: 2.1.35
    dev: true

  /form-data@4.0.0:
    resolution: {integrity: sha512-ETEklSGi5t0QMZuiXoA/Q6vcnxcLQP5vdugSpuAyi6SVGi2clPPp+xgEhuMaHC+zGgn31Kd235W35f7Hykkaww==}
    engines: {node: '>= 6'}
    dependencies:
      asynckit: 0.4.0
      combined-stream: 1.0.8
      mime-types: 2.1.35

  /fp-and-or@0.1.4:
    resolution: {integrity: sha512-+yRYRhpnFPWXSly/6V4Lw9IfOV26uu30kynGJ03PW+MnjOEQe45RZ141QcS0aJehYBYA50GfCDnsRbFJdhssRw==}
    engines: {node: '>=10'}

  /fs-exists-sync@0.1.0:
    resolution: {integrity: sha512-cR/vflFyPZtrN6b38ZyWxpWdhlXrzZEBawlpBQMq7033xVY7/kg0GDMBK5jg8lDYQckdJ5x/YC88lM3C7VMsLg==}
    engines: {node: '>=0.10.0'}

  /fs-extra@11.1.1:
    resolution: {integrity: sha512-MGIE4HOvQCeUCzmlHs0vXpih4ysz4wg9qiSAu6cd42lVwPbTM1TjV7RusoyQqMmk/95gdQZX72u+YW+c3eEpFQ==}
    engines: {node: '>=14.14'}
    dependencies:
      graceful-fs: 4.2.11
      jsonfile: 6.1.0
      universalify: 2.0.0
    dev: true

  /fs-extra@7.0.1:
    resolution: {integrity: sha512-YJDaCJZEnBmcbw13fvdAM9AwNOJwOzrE4pqMqBq5nFiEqXUqHwlK4B+3pUw6JNvfSPtX05xFHtYy/1ni01eGCw==}
    engines: {node: '>=6 <7 || >=8'}
    dependencies:
      graceful-fs: 4.2.11
      jsonfile: 4.0.0
      universalify: 0.1.2

  /fs-extra@8.1.0:
    resolution: {integrity: sha512-yhlQgA6mnOJUKOsRUFsgJdQCvkKhcz8tlZG5HBQfReYZy46OwLcY+Zia0mtdHsOo9y/hP+CxMN0TU9QxoOtG4g==}
    engines: {node: '>=6 <7 || >=8'}
    dependencies:
      graceful-fs: 4.2.11
      jsonfile: 4.0.0
      universalify: 0.1.2

  /fs-extra@9.1.0:
    resolution: {integrity: sha512-hcg3ZmepS30/7BSFqRvoo3DOMQu7IjqxO5nCDt+zM9XWjb33Wg7ziNT+Qvqbuc3+gWpzO02JubVyk2G4Zvo1OQ==}
    engines: {node: '>=10'}
    dependencies:
      at-least-node: 1.0.0
      graceful-fs: 4.2.11
      jsonfile: 6.1.0
      universalify: 2.0.0

  /fs-minipass@2.1.0:
    resolution: {integrity: sha512-V/JgOLFCS+R6Vcq0slCuaeWEdNC3ouDlJMNIsacH2VtALiu9mV4LPrHc5cDl8k5aw6J8jwgWWpiTo5RYhmIzvg==}
    engines: {node: '>= 8'}
    dependencies:
      minipass: 3.3.6

  /fs-minipass@3.0.2:
    resolution: {integrity: sha512-2GAfyfoaCDRrM6jaOS3UsBts8yJ55VioXdWcOL7dK9zdAuKT71+WBA4ifnNYqVjYv+4SsPxjK0JT4yIIn4cA/g==}
    engines: {node: ^14.17.0 || ^16.13.0 || >=18.0.0}
    dependencies:
      minipass: 5.0.0

  /fs.realpath@1.0.0:
    resolution: {integrity: sha512-OO0pH2lK6a0hZnAdau5ItzHPI6pUlvI7jMVnxUQRtw4owF2wk8lOSabtGDCTP4Ggrg2MbGnWO9X8K1t4+fGMDw==}

  /fsevents@2.3.3:
    resolution: {integrity: sha512-5xoDfX+fL7faATnagmWPpbFtwh/R77WmMMqqHGS65C3vvB0YHrgF+B1YmZ3441tMj5n63k0212XNoJwzlhffQw==}
    engines: {node: ^8.16.0 || ^10.6.0 || >=11.0.0}
    os: [darwin]
    requiresBuild: true
    dev: true
    optional: true

  /function-bind@1.1.2:
    resolution: {integrity: sha512-7XHNxH7qX9xG5mIwxkhumTox/MIRNcOgDrxWsMt2pAr23WHp6MrRlN7FBSFpCpr+oVO0F744iUgR82nJMfG2SA==}

  /function.prototype.name@1.1.6:
    resolution: {integrity: sha512-Z5kx79swU5P27WEayXM1tBi5Ze/lbIyiNgU3qyXUOf9b2rgXYyF9Dy9Cx+IQv/Lc8WCG6L82zwUPpSS9hGehIg==}
    engines: {node: '>= 0.4'}
    dependencies:
      call-bind: 1.0.2
      define-properties: 1.2.1
      es-abstract: 1.22.2
      functions-have-names: 1.2.3
    dev: true

  /functions-have-names@1.2.3:
    resolution: {integrity: sha512-xckBUXyTIqT97tq2x2AMb+g163b5JFysYk0x4qxNFwbfQkmNZoiRHb6sPzI9/QV33WeuvVYBUIiD4NzNIyqaRQ==}
    dev: true

  /gauge@4.0.4:
    resolution: {integrity: sha512-f9m+BEN5jkg6a0fZjleidjN51VE1X+mPFQ2DJ0uv1V39oCLCbsGe6yjbBnp7eK7z/+GAon99a3nHuqbuuthyPg==}
    engines: {node: ^12.13.0 || ^14.15.0 || >=16.0.0}
    dependencies:
      aproba: 2.0.0
      color-support: 1.1.3
      console-control-strings: 1.1.0
      has-unicode: 2.0.1
      signal-exit: 3.0.7
      string-width: 4.2.3
      strip-ansi: 6.0.1
      wide-align: 1.1.5

  /get-caller-file@2.0.5:
    resolution: {integrity: sha512-DyFP3BM/3YHTQOCUL/w0OZHR0lpKeGrxotcHWcqNEdnltqFwXVfhEBQ94eIo34AfQpo0rGki4cyIiftY06h2Fg==}
    engines: {node: 6.* || 8.* || >= 10.*}

  /get-func-name@2.0.0:
    resolution: {integrity: sha512-Hm0ixYtaSZ/V7C8FJrtZIuBBI+iSgL+1Aq82zSu8VQNB4S3Gk8e7Qs3VwBDJAhmRZcFqkl3tQu36g/Foh5I5ig==}
    dev: true

  /get-func-name@2.0.2:
    resolution: {integrity: sha512-8vXOvuE167CtIc3OyItco7N/dpRtBbYOsPsXCz7X/PMnlGjYjSGuZJgM1Y7mmew7BKf9BqvLX2tnOVy1BBUsxQ==}
    dev: true

  /get-intrinsic@1.2.1:
    resolution: {integrity: sha512-2DcsyfABl+gVHEfCOaTrWgyt+tb6MSEGmKq+kI5HwLbIYgjgmMcV8KQ41uaKz1xxUcn9tJtgFbQUEVcEbd0FYw==}
    dependencies:
      function-bind: 1.1.2
      has: 1.0.3
      has-proto: 1.0.1
      has-symbols: 1.0.3

  /get-package-type@0.1.0:
    resolution: {integrity: sha512-pjzuKtY64GYfWizNAJ0fr9VqttZkNiK2iS430LtIHzjBEr6bX8Am2zm4sW4Ro5wjWW5cAlRL1qAMTcXbjNAO2Q==}
    engines: {node: '>=8.0.0'}

  /get-pkg-repo@4.2.1:
    resolution: {integrity: sha512-2+QbHjFRfGB74v/pYWjd5OhU3TDIC2Gv/YKUTk/tCvAz0pkn/Mz6P3uByuBimLOcPvN2jYdScl3xGFSrx0jEcA==}
    engines: {node: '>=6.9.0'}
    hasBin: true
    dependencies:
      '@hutson/parse-repository-url': 3.0.2
      hosted-git-info: 4.1.0
      through2: 2.0.5
      yargs: 16.2.0
    dev: true

  /get-stdin@6.0.0:
    resolution: {integrity: sha512-jp4tHawyV7+fkkSKyvjuLZswblUtz+SQKzSWnBbii16BuZksJlU1wuBYXY75r+duh/llF1ur6oNwi+2ZzjKZ7g==}
    engines: {node: '>=4'}

  /get-stdin@8.0.0:
    resolution: {integrity: sha512-sY22aA6xchAzprjyqmSEQv4UbAAzRN0L2dQB0NlN5acTTK9Don6nhoc3eAbUnpZiCANAMfd/+40kVdKfFygohg==}
    engines: {node: '>=10'}

  /get-stdin@9.0.0:
    resolution: {integrity: sha512-dVKBjfWisLAicarI2Sf+JuBE/DghV4UzNAVe9yhEJuzeREd3JhOTE9cUaJTeSa77fsbQUK3pcOpJfM59+VKZaA==}
    engines: {node: '>=12'}

  /get-stream@4.1.0:
    resolution: {integrity: sha512-GMat4EJ5161kIy2HevLlr4luNjBgvmj413KaQA7jt4V8B4RDsfpHk7WQ9GVqfYyyx8OS/L66Kox+rJRNklLK7w==}
    engines: {node: '>=6'}
    dependencies:
      pump: 3.0.0

  /get-stream@5.2.0:
    resolution: {integrity: sha512-nBF+F1rAZVCu/p7rjzgA+Yb4lfYXrpl7a6VmJrU8wF9I1CKvP/QwPNZHnOlwbTkY6dvtFIzFMSyQXbLoTQPRpA==}
    engines: {node: '>=8'}
    dependencies:
      pump: 3.0.0

  /get-stream@6.0.1:
    resolution: {integrity: sha512-ts6Wi+2j3jQjqi70w5AlN8DFnkSwC+MqmxEzdEALB2qXZYV3X/b1CTfgPLGJNMeAWxdPfU8FO1ms3NUfaHCPYg==}
    engines: {node: '>=10'}

  /get-symbol-description@1.0.0:
    resolution: {integrity: sha512-2EmdH1YvIQiZpltCNgkuiUnyukzxM/R6NDJX31Ke3BG1Nq5b0S2PhX59UKi9vZpPDQVdqn+1IcaAwnzTT5vCjw==}
    engines: {node: '>= 0.4'}
    dependencies:
      call-bind: 1.0.2
      get-intrinsic: 1.2.1
    dev: true

  /get-tsconfig@4.7.2:
    resolution: {integrity: sha512-wuMsz4leaj5hbGgg4IvDU0bqJagpftG5l5cXIAvo8uZrqn0NJqwtfupTN00VnkQJPcIRrxYrm1Ue24btpCha2A==}
    dependencies:
      resolve-pkg-maps: 1.0.0
    dev: true

  /git-config-path@1.0.1:
    resolution: {integrity: sha512-KcJ2dlrrP5DbBnYIZ2nlikALfRhKzNSX0stvv3ImJ+fvC4hXKoV+U+74SV0upg+jlQZbrtQzc0bu6/Zh+7aQbg==}
    engines: {node: '>=0.10.0'}
    dependencies:
      extend-shallow: 2.0.1
      fs-exists-sync: 0.1.0
      homedir-polyfill: 1.0.3

  /git-hooks-list@1.0.3:
    resolution: {integrity: sha512-Y7wLWcrLUXwk2noSka166byGCvhMtDRpgHdzCno1UQv/n/Hegp++a2xBWJL1lJarnKD3SWaljD+0z1ztqxuKyQ==}

  /git-hooks-list@3.1.0:
    resolution: {integrity: sha512-LF8VeHeR7v+wAbXqfgRlTSX/1BJR9Q1vEMR8JAz1cEg6GX07+zyj3sAdDvYjj/xnlIfVuGgj4qBei1K3hKH+PA==}

  /git-raw-commits@2.0.11:
    resolution: {integrity: sha512-VnctFhw+xfj8Va1xtfEqCUD2XDrbAPSJx+hSrE5K7fGdjZruW7XV+QOrN7LF/RJyvspRiD2I0asWsxFp0ya26A==}
    engines: {node: '>=10'}
    hasBin: true
    dependencies:
      dargs: 7.0.0
      lodash: 4.17.21
      meow: 8.1.2
      split2: 3.2.2
      through2: 4.0.2
    dev: true

  /git-remote-origin-url@2.0.0:
    resolution: {integrity: sha512-eU+GGrZgccNJcsDH5LkXR3PB9M958hxc7sbA8DFJjrv9j4L2P/eZfKhM+QD6wyzpiv+b1BpK0XrYCxkovtjSLw==}
    engines: {node: '>=4'}
    dependencies:
      gitconfiglocal: 1.0.0
      pify: 2.3.0
    dev: true

  /git-semver-tags@4.1.1:
    resolution: {integrity: sha512-OWyMt5zBe7xFs8vglMmhM9lRQzCWL3WjHtxNNfJTMngGym7pC1kh8sP6jevfydJ6LP3ZvGxfb6ABYgPUM0mtsA==}
    engines: {node: '>=10'}
    hasBin: true
    dependencies:
      meow: 8.1.2
      semver: 6.3.1
    dev: true

  /gitconfiglocal@1.0.0:
    resolution: {integrity: sha512-spLUXeTAVHxDtKsJc8FkFVgFtMdEN9qPGpL23VfSHx4fP4+Ds097IXLvymbnDH8FnmxX5Nr9bPw3A+AQ6mWEaQ==}
    dependencies:
      ini: 1.3.8
    dev: true

  /github-slugger@1.5.0:
    resolution: {integrity: sha512-wIh+gKBI9Nshz2o46B0B3f5k/W+WI9ZAv6y5Dn5WJ5SK1t0TnDimB4WE5rmTD05ZAIn8HALCZVmCsvj0w0v0lw==}

  /glob-parent@5.1.2:
    resolution: {integrity: sha512-AOIgSQCepiJYwP3ARnGx+5VnTu2HBYdzbGP45eLw1vr3zB3vZLeyed1sC9hnbcOc9/SrMyM5RPQrkGz4aS9Zow==}
    engines: {node: '>= 6'}
    dependencies:
      is-glob: 4.0.3

  /glob-parent@6.0.2:
    resolution: {integrity: sha512-XxwI8EOhVQgWp6iDL+3b0r86f4d6AX6zSU55HfB4ydCEuXLXc5FcYeOu+nnGftS4TEju/11rt4KJPTMgbfmv4A==}
    engines: {node: '>=10.13.0'}
    dependencies:
      is-glob: 4.0.3
    dev: true

  /glob-to-regexp@0.4.1:
    resolution: {integrity: sha512-lkX1HJXwyMcprw/5YUZc2s7DrpAiHB21/V+E1rHUrVNokkvB6bqMzT0VfV6/86ZNabt1k14YOIaT7nDvOX3Iiw==}

  /glob@10.2.7:
    resolution: {integrity: sha512-jTKehsravOJo8IJxUGfZILnkvVJM/MOfHRs8QcXolVef2zNI9Tqyy5+SeuOAZd3upViEZQLyFpQhYiHLrMUNmA==}
    engines: {node: '>=16 || 14 >=14.17'}
    hasBin: true
    dependencies:
      foreground-child: 3.1.1
      jackspeak: 2.2.1
      minimatch: 9.0.4
      minipass: 6.0.2
      path-scurry: 1.9.2

  /glob@10.3.12:
    resolution: {integrity: sha512-TCNv8vJ+xz4QiqTpfOJA7HvYv+tNIRHKfUWw/q+v2jdgN4ebz+KY9tGx5J4rHP0o84mNP+ApH66HRX8us3Khqg==}
    engines: {node: '>=16 || 14 >=14.17'}
    hasBin: true
    dependencies:
      foreground-child: 3.1.1
      jackspeak: 2.3.6
      minimatch: 9.0.4
      minipass: 7.0.4
      path-scurry: 1.10.2

  /glob@7.2.0:
    resolution: {integrity: sha512-lmLf6gtyrPq8tTjSmrO94wBeQbFR3HbLHbuyD69wuyQkImp2hWqMGB47OX65FBkPffO641IP9jWa1z4ivqG26Q==}
    dependencies:
      fs.realpath: 1.0.0
      inflight: 1.0.6
      inherits: 2.0.4
      minimatch: 3.1.2
      once: 1.4.0
      path-is-absolute: 1.0.1
    dev: true

  /glob@7.2.3:
    resolution: {integrity: sha512-nFR0zLpU2YCaRxwoCJvL6UvCH2JFyFVIvwTLsIf21AuHlMskA1hhTdk+LlYJtOlYt9v6dvszD2BGRqBL+iQK9Q==}
    dependencies:
      fs.realpath: 1.0.0
      inflight: 1.0.6
      inherits: 2.0.4
      minimatch: 3.1.2
      once: 1.4.0
      path-is-absolute: 1.0.1

  /glob@8.1.0:
    resolution: {integrity: sha512-r8hpEjiQEYlF2QU0df3dS+nxxSIreXQS1qRhMJM0Q5NDdR386C7jb7Hwwod8Fgiuex+k0GFjgft18yvxm5XoCQ==}
    engines: {node: '>=12'}
    dependencies:
      fs.realpath: 1.0.0
      inflight: 1.0.6
      inherits: 2.0.4
      minimatch: 5.1.6
      once: 1.4.0

  /glob@9.3.0:
    resolution: {integrity: sha512-EAZejC7JvnQINayvB/7BJbpZpNOJ8Lrw2OZNEvQxe0vaLn1SuwMcfV7/MNaX8L/T0wmptBFI4YMtDvSBxYDc7w==}
    engines: {node: '>=16 || 14 >=14.17'}
    dependencies:
      fs.realpath: 1.0.0
      minimatch: 7.4.6
      minipass: 4.2.5
      path-scurry: 1.9.2

  /global-dirs@0.1.1:
    resolution: {integrity: sha512-NknMLn7F2J7aflwFOlGdNIuCDpN3VGoSoB+aap3KABFWbHVn1TCgFC+np23J8W2BiZbjfEw3BFBycSMv1AFblg==}
    engines: {node: '>=4'}
    dependencies:
      ini: 1.3.8
    dev: true

  /global-dirs@3.0.0:
    resolution: {integrity: sha512-v8ho2DS5RiCjftj1nD9NmnfaOzTdud7RRnVd9kFNOjqZbISlx5DQ+OrTkywgd0dIt7oFCvKetZSHoHcP3sDdiA==}
    engines: {node: '>=10'}
    dependencies:
      ini: 2.0.0

  /global-modules@1.0.0:
    resolution: {integrity: sha512-sKzpEkf11GpOFuw0Zzjzmt4B4UZwjOcG757PPvrfhxcLFbq0wpsgpOqxpxtxFiCG4DtG93M6XRVbF2oGdev7bg==}
    engines: {node: '>=0.10.0'}
    dependencies:
      global-prefix: 1.0.2
      is-windows: 1.0.2
      resolve-dir: 1.0.1
    dev: true

  /global-prefix@1.0.2:
    resolution: {integrity: sha512-5lsx1NUDHtSjfg0eHlmYvZKv8/nVqX4ckFbM+FrGcQ+04KWcWFo9P5MxPZYSzUvyzmdTbI7Eix8Q4IbELDqzKg==}
    engines: {node: '>=0.10.0'}
    dependencies:
      expand-tilde: 2.0.2
      homedir-polyfill: 1.0.3
      ini: 1.3.8
      is-windows: 1.0.2
      which: 1.3.1
    dev: true

  /globals@13.24.0:
    resolution: {integrity: sha512-AhO5QUcj8llrbG09iWhPU2B204J1xnPeL8kQmVorSsy+Sjj1sk8gIyh6cUocGmH4L0UuhAJy+hJMRA4mgA4mFQ==}
    engines: {node: '>=8'}
    dependencies:
      type-fest: 0.20.2
    dev: true

  /globalthis@1.0.3:
    resolution: {integrity: sha512-sFdI5LyBiNTHjRd7cGPWapiHWMOXKyuBNX/cWJ3NfzrZQVa8GI/8cofCl74AOVqq9W5kNmguTIzJ/1s2gyI9wA==}
    engines: {node: '>= 0.4'}
    dependencies:
      define-properties: 1.2.1
    dev: true

  /globby@10.0.0:
    resolution: {integrity: sha512-3LifW9M4joGZasyYPz2A1U74zbC/45fvpXUvO/9KbSa+VV0aGZarWkfdgKyR9sExNP0t0x0ss/UMJpNpcaTspw==}
    engines: {node: '>=8'}
    dependencies:
      '@types/glob': 7.2.0
      array-union: 2.1.0
      dir-glob: 3.0.1
      fast-glob: 3.3.2
      glob: 7.2.3
      ignore: 5.2.4
      merge2: 1.4.1
      slash: 3.0.0

  /globby@11.1.0:
    resolution: {integrity: sha512-jhIXaOzy1sb8IyocaruWSn1TjmnBVs8Ayhcy83rmxNJ8q2uWKCAj3CnJY+KpGSXCueAPc0i05kVvVKtP1t9S3g==}
    engines: {node: '>=10'}
    dependencies:
      array-union: 2.1.0
      dir-glob: 3.0.1
      fast-glob: 3.2.12
      ignore: 5.2.4
      merge2: 1.4.1
      slash: 3.0.0

  /globby@13.2.2:
    resolution: {integrity: sha512-Y1zNGV+pzQdh7H39l9zgB4PJqjRNqydvdYCDG4HFXM4XuvSaQQlEc91IU1yALL8gUTDomgBAfz3XJdmUS+oo0w==}
    engines: {node: ^12.20.0 || ^14.13.1 || >=16.0.0}
    dependencies:
      dir-glob: 3.0.1
      fast-glob: 3.3.2
      ignore: 5.2.4
      merge2: 1.4.1
      slash: 4.0.0

  /gopd@1.0.1:
    resolution: {integrity: sha512-d65bNlIadxvpb/A2abVdlqKqV563juRnZ1Wtk6s1sIR8uNsXR70xqIzVqxVf1eTqDunwT2MkczEeaezCKTZhwA==}
    dependencies:
      get-intrinsic: 1.2.1
    dev: true

  /got@11.8.6:
    resolution: {integrity: sha512-6tfZ91bOr7bOXnK7PRDCGBLa1H4U080YHNaAQ2KsMGlLEzRbk44nsZF2E1IeRc3vtJHPVbKCYgdFbaGO2ljd8g==}
    engines: {node: '>=10.19.0'}
    dependencies:
      '@sindresorhus/is': 4.6.0
      '@szmarczak/http-timer': 4.0.6
      '@types/cacheable-request': 6.0.3
      '@types/responselike': 1.0.0
      cacheable-lookup: 5.0.4
      cacheable-request: 7.0.2
      decompress-response: 6.0.0
      http2-wrapper: 1.0.3
      lowercase-keys: 2.0.0
      p-cancelable: 2.1.1
      responselike: 2.0.1

  /got@12.5.3:
    resolution: {integrity: sha512-8wKnb9MGU8IPGRIo+/ukTy9XLJBwDiCpIf5TVzQ9Cpol50eMTpBq2GAuDsuDIz7hTYmZgMgC1e9ydr6kSDWs3w==}
    engines: {node: '>=14.16'}
    dependencies:
      '@sindresorhus/is': 5.3.0
      '@szmarczak/http-timer': 5.0.1
      cacheable-lookup: 7.0.0
      cacheable-request: 10.2.14
      decompress-response: 6.0.0
      form-data-encoder: 2.1.3
      get-stream: 6.0.1
      http2-wrapper: 2.2.0
      lowercase-keys: 3.0.0
      p-cancelable: 3.0.0
      responselike: 3.0.0

  /got@13.0.0:
    resolution: {integrity: sha512-XfBk1CxOOScDcMr9O1yKkNaQyy865NbYs+F7dr4H0LZMVgCj2Le59k6PqbNHoL5ToeaEQUYh6c6yMfVcc6SJxA==}
    engines: {node: '>=16'}
    dependencies:
      '@sindresorhus/is': 5.3.0
      '@szmarczak/http-timer': 5.0.1
      cacheable-lookup: 7.0.0
      cacheable-request: 10.2.14
      decompress-response: 6.0.0
      form-data-encoder: 2.1.3
      get-stream: 6.0.1
      http2-wrapper: 2.2.0
      lowercase-keys: 3.0.0
      p-cancelable: 3.0.0
      responselike: 3.0.0

  /got@9.6.0:
    resolution: {integrity: sha512-R7eWptXuGYxwijs0eV+v3o6+XH1IqVK8dJOEecQfTmkncw9AV4dcw/Dhxi8MdlqPthxxpZyizMzyg8RTmEsG+Q==}
    engines: {node: '>=8.6'}
    dependencies:
      '@sindresorhus/is': 0.14.0
      '@szmarczak/http-timer': 1.1.2
      '@types/keyv': 3.1.4
      '@types/responselike': 1.0.0
      cacheable-request: 6.1.0
      decompress-response: 3.3.0
      duplexer3: 0.1.5
      get-stream: 4.1.0
      lowercase-keys: 1.0.1
      mimic-response: 1.0.1
      p-cancelable: 1.1.0
      to-readable-stream: 1.0.0
      url-parse-lax: 3.0.0

  /graceful-fs@4.2.10:
    resolution: {integrity: sha512-9ByhssR2fPVsNZj478qUUbKfmL0+t5BDVyjShtyZZLiK7ZDAArFFfopyOTj0M05wE2tJPisA4iTnnXl2YoPvOA==}

  /graceful-fs@4.2.11:
    resolution: {integrity: sha512-RbJ5/jmFcNNCcDV5o9eTnBLJ/HszWV0P73bc+Ff4nS/rJj+YaS6IGyiOL0VoBYX+l1Wrl3k63h/KrH+nhJ0XvQ==}

  /graphemer@1.4.0:
    resolution: {integrity: sha512-EtKwoO6kxCL9WO5xipiHTZlSzBm7WLT627TqC/uVRd0HKmq8NXyebnNYxDoBi7wt8eTWrUrKXCOVaFq9x1kgag==}
    dev: true

  /gray-matter@4.0.3:
    resolution: {integrity: sha512-5v6yZd4JK3eMI3FqqCouswVqwugaA9r4dNZB1wwcmrD02QkV5H0y7XBQW8QwQqEaZY1pM9aqORSORhJRdNK44Q==}
    engines: {node: '>=6.0'}
    dependencies:
      js-yaml: 3.14.1
      kind-of: 6.0.3
      section-matter: 1.0.0
      strip-bom-string: 1.0.0

  /handlebars@4.7.7:
    resolution: {integrity: sha512-aAcXm5OAfE/8IXkcZvCepKU3VzW1/39Fb5ZuqMtgI/hT8X2YgoMvBY5dLhq/cpOvw7Lk1nK/UF71aLG/ZnVYRA==}
    engines: {node: '>=0.4.7'}
    hasBin: true
    dependencies:
      minimist: 1.2.8
      neo-async: 2.6.2
      source-map: 0.6.1
      wordwrap: 1.0.0
    optionalDependencies:
      uglify-js: 3.17.4
    dev: true

  /hard-rejection@2.1.0:
    resolution: {integrity: sha512-VIZB+ibDhx7ObhAe7OVtoEbuP4h/MuOTHJ+J8h/eBXotJYl0fBgR72xDFCKgIh22OJZIOVNxBMWuhAr10r8HdA==}
    engines: {node: '>=6'}
    dev: true

  /has-bigints@1.0.2:
    resolution: {integrity: sha512-tSvCKtBr9lkF0Ex0aQiP9N+OpV4zi2r/Nee5VkRDbaqv35RLYMzbwQfFSZZH0kR+Rd6302UJZ2p/bJCEoR3VoQ==}
    dev: true

  /has-flag@2.0.0:
    resolution: {integrity: sha512-P+1n3MnwjR/Epg9BBo1KT8qbye2g2Ou4sFumihwt6I4tsUX7jnLcX4BTOSKg/B1ZrIYMN9FcEnG4x5a7NB8Eng==}
    engines: {node: '>=0.10.0'}

  /has-flag@3.0.0:
    resolution: {integrity: sha512-sKJf1+ceQBr4SMkvQnBDNDtf4TXpVhVGateu0t918bl30FnbE2m4vNLX+VWe/dpjlb+HugGYzW7uQXH98HPEYw==}
    engines: {node: '>=4'}

  /has-flag@4.0.0:
    resolution: {integrity: sha512-EykJT/Q1KjTWctppgIAgfSO0tKVuZUjhgMr17kqTumMl6Afv3EISleU7qZUzoXDFTAHTDC4NOoG/ZxU3EvlMPQ==}
    engines: {node: '>=8'}

  /has-property-descriptors@1.0.0:
    resolution: {integrity: sha512-62DVLZGoiEBDHQyqG4w9xCuZ7eJEwNmJRWw2VY84Oedb7WFcA27fiEVe8oUQx9hAUJ4ekurquucTGwsyO1XGdQ==}
    dependencies:
      get-intrinsic: 1.2.1
    dev: true

  /has-proto@1.0.1:
    resolution: {integrity: sha512-7qE+iP+O+bgF9clE5+UoBFzE65mlBiVj3tKCrlNQ0Ogwm0BjpT/gK4SlLYDMybDh5I3TCTKnPPa0oMG7JDYrhg==}
    engines: {node: '>= 0.4'}

  /has-symbols@1.0.3:
    resolution: {integrity: sha512-l3LCuF6MgDNwTDKkdYGEihYjt5pRPbEg46rtlmnSPlUbgmB8LOIrKJbYYFBSbnPaJexMKtiPO8hmeRjRz2Td+A==}
    engines: {node: '>= 0.4'}

  /has-tostringtag@1.0.0:
    resolution: {integrity: sha512-kFjcSNhnlGV1kyoGk7OXKSawH5JOb/LzUc5w9B02hOTO0dfFRjbHQKvg1d6cf3HbeUmtU9VbbV3qzZ2Teh97WQ==}
    engines: {node: '>= 0.4'}
    dependencies:
      has-symbols: 1.0.3
    dev: true

  /has-unicode@2.0.1:
    resolution: {integrity: sha512-8Rf9Y83NBReMnx0gFzA8JImQACstCYWUplepDa9xprwwtmgEZUF0h/i5xSA625zB/I37EtrswSST6OXxwaaIJQ==}

  /has-yarn@3.0.0:
    resolution: {integrity: sha512-IrsVwUHhEULx3R8f/aA8AHuEzAorplsab/v8HBzEiIukwq5i/EC+xmOW+HfP1OaDP+2JkgT1yILHN2O3UFIbcA==}
    engines: {node: ^12.20.0 || ^14.13.1 || >=16.0.0}

  /has@1.0.3:
    resolution: {integrity: sha512-f2dvO0VU6Oej7RkWJGrehjbzMAjFp5/VKPp5tTpWIV4JHHZK1/BxbFRtf/siA2SWTe09caDmVtYYzWEIbBS4zw==}
    engines: {node: '>= 0.4.0'}
    dependencies:
      function-bind: 1.1.2

  /hasown@2.0.2:
    resolution: {integrity: sha512-0hJU9SCPvmMzIBdZFqNPXWa6dqh7WdH0cII9y+CyS8rG3nL48Bclra9HmKhVVUHyPWNH5Y7xDwAB7bfgSjkUMQ==}
    engines: {node: '>= 0.4'}
    dependencies:
      function-bind: 1.1.2

  /he@1.2.0:
    resolution: {integrity: sha512-F/1DnUGPopORZi0ni+CvrCgHQ5FyEAHRLSApuYWMmrbSwoN2Mn/7k+Gl38gJnR7yyDZk6WLXwiGod1JOWNDKGw==}
    hasBin: true
    dev: true

  /header-case@1.0.1:
    resolution: {integrity: sha512-i0q9mkOeSuhXw6bGgiQCCBgY/jlZuV/7dZXyZ9c6LcBrqwvT8eT719E9uxE5LiZftdl+z81Ugbg/VvXV4OJOeQ==}
    dependencies:
      no-case: 2.3.2
      upper-case: 1.1.3
    dev: false

  /header-case@2.0.4:
    resolution: {integrity: sha512-H/vuk5TEEVZwrR0lp2zed9OCo1uAILMlx0JEMgC26rzyJJ3N1v6XkwHHXJQdR2doSjcGPM6OKPYoJgf0plJ11Q==}
    dependencies:
      capital-case: 1.0.4
      tslib: 2.6.2

  /homedir-polyfill@1.0.3:
    resolution: {integrity: sha512-eSmmWE5bZTK2Nou4g0AI3zZ9rswp7GRKoKXS1BLUkvPviOqs4YTN1djQIqrXy9k5gEtdLPy86JjRwsNM9tnDcA==}
    engines: {node: '>=0.10.0'}
    dependencies:
      parse-passwd: 1.0.0

  /hosted-git-info@2.8.9:
    resolution: {integrity: sha512-mxIDAb9Lsm6DoOJ7xH+5+X4y1LU/4Hi50L9C5sIswK3JzULS4bwk1FvjdBgvYR4bzT4tuUQiC15FE2f5HbLvYw==}

  /hosted-git-info@4.1.0:
    resolution: {integrity: sha512-kyCuEOWjJqZuDbRHzL8V93NzQhwIB71oFWSyzVo+KPZI+pnQPPxucdkrOZvkLRnrf5URsQM+IJ09Dw29cRALIA==}
    engines: {node: '>=10'}
    dependencies:
      lru-cache: 6.0.0

  /hosted-git-info@5.2.1:
    resolution: {integrity: sha512-xIcQYMnhcx2Nr4JTjsFmwwnr9vldugPy9uVm0o87bjqqWMv9GaqsTeT+i99wTl0mk1uLxJtHxLb8kymqTENQsw==}
    engines: {node: ^12.13.0 || ^14.15.0 || >=16.0.0}
    dependencies:
      lru-cache: 7.18.3

  /hosted-git-info@6.1.1:
    resolution: {integrity: sha512-r0EI+HBMcXadMrugk0GCQ+6BQV39PiWAZVfq7oIckeGiN7sjRGyQxPdft3nQekFTCQbYxLBH+/axZMeH8UX6+w==}
    engines: {node: ^14.17.0 || ^16.13.0 || >=18.0.0}
    dependencies:
      lru-cache: 7.18.3

  /html-escaper@2.0.2:
    resolution: {integrity: sha512-H2iMtd0I4Mt5eYiapRdIDjp+XzelXQ0tFE4JS7YFwFevXXMmOp9myNrUvCg0D6ws8iqkRPBfKHgbwig1SmlLfg==}
    dev: true

  /http-cache-semantics@4.1.1:
    resolution: {integrity: sha512-er295DKPVsV82j5kw1Gjt+ADA/XYHsajl82cGNQG2eyoPkvgUhX+nDIyelzhIWbbsXP39EHcI6l5tYs2FYqYXQ==}

  /http-call@5.3.0:
    resolution: {integrity: sha512-ahwimsC23ICE4kPl9xTBjKB4inbRaeLyZeRunC/1Jy/Z6X8tv22MEAjK+KBOMSVLaqXPTTmd8638waVIKLGx2w==}
    engines: {node: '>=8.0.0'}
    dependencies:
      content-type: 1.0.5
      debug: 4.3.4(supports-color@8.1.1)
      is-retry-allowed: 1.2.0
      is-stream: 2.0.1
      parse-json: 4.0.0
      tunnel-agent: 0.6.0
    transitivePeerDependencies:
      - supports-color

  /http-proxy-agent@5.0.0:
    resolution: {integrity: sha512-n2hY8YdoRE1i7r6M0w9DIw5GgZN0G25P8zLCRQ8rjXtTU3vsNFBI/vWK/UIeE6g5MUUz6avwAPXmL6Fy9D/90w==}
    engines: {node: '>= 6'}
    dependencies:
      '@tootallnate/once': 2.0.0
      agent-base: 6.0.2
      debug: 4.3.4(supports-color@8.1.1)
    transitivePeerDependencies:
      - supports-color

  /http2-wrapper@1.0.3:
    resolution: {integrity: sha512-V+23sDMr12Wnz7iTcDeJr3O6AIxlnvT/bmaAAAP/Xda35C90p9599p0F1eHR/N1KILWSoWVAiOMFjBBXaXSMxg==}
    engines: {node: '>=10.19.0'}
    dependencies:
      quick-lru: 5.1.1
      resolve-alpn: 1.2.1

  /http2-wrapper@2.2.0:
    resolution: {integrity: sha512-kZB0wxMo0sh1PehyjJUWRFEd99KC5TLjZ2cULC4f9iqJBAmKQQXEICjxl5iPJRwP40dpeHFqqhm7tYCvODpqpQ==}
    engines: {node: '>=10.19.0'}
    dependencies:
      quick-lru: 5.1.1
      resolve-alpn: 1.2.1

  /https-proxy-agent@5.0.1:
    resolution: {integrity: sha512-dFcAjpTQFgoLMzC2VwU+C/CbS7uRL0lWmxDITmqm7C+7F0Odmj6s9l6alZc6AELXhrnggM2CeWSXHGOdX2YtwA==}
    engines: {node: '>= 6'}
    dependencies:
      agent-base: 6.0.2
      debug: 4.3.4(supports-color@8.1.1)
    transitivePeerDependencies:
      - supports-color

  /human-id@4.0.0:
    resolution: {integrity: sha512-pui0xZRgeAlaRt0I9r8N2pNlbNmluvn71EfjKRpM7jOpZbuHe5mm76r67gcprjw/Nd+GpvB9C3OlTbh7ZKLg7A==}

  /human-signals@2.1.0:
    resolution: {integrity: sha512-B4FFZ6q/T2jhhksgkbEW3HBvWIfDW85snkQgawt07S7J5QXTk6BkNV+0yAeZrM5QpMAdYlocGoljn0sJ/WQkFw==}
    engines: {node: '>=10.17.0'}

  /humanize-ms@1.2.1:
    resolution: {integrity: sha512-Fl70vYtsAFb/C06PTS9dZBo7ihau+Tu/DNCk/OyHhea07S+aeMWpFFkUaXRa8fI+ScZbEI8dfSxwY7gxZ9SAVQ==}
    dependencies:
      ms: 2.1.3

  /hyperlinker@1.0.0:
    resolution: {integrity: sha512-Ty8UblRWFEcfSuIaajM34LdPXIhbs1ajEX/BBPv24J+enSVaEVY63xQ6lTO9VRYS5LAoghIG0IDJ+p+IPzKUQQ==}
    engines: {node: '>=4'}

  /iconv-lite@0.4.24:
    resolution: {integrity: sha512-v3MXnZAcvnywkTUEZomIActle7RXXeedOR31wwl7VlyoXO4Qi9arvSenNQWne1TcRwhCL1HwLI21bEqdpj8/rA==}
    engines: {node: '>=0.10.0'}
    dependencies:
      safer-buffer: 2.1.2

  /iconv-lite@0.6.3:
    resolution: {integrity: sha512-4fCk79wshMdzMp2rH06qWrJE4iolqLhCUH+OiuIgU++RB0+94NlDL81atO7GX55uUKueo0txHNtvEyI6D7WdMw==}
    engines: {node: '>=0.10.0'}
    requiresBuild: true
    dependencies:
      safer-buffer: 2.1.2
    optional: true

  /ieee754@1.2.1:
    resolution: {integrity: sha512-dcyqhDvX1C46lXZcVqCpK+FtMRQVdIMN6/Df5js2zouUsqG7I6sFxitIC+7KYK29KdXOLHdu9zL4sFnoVQnqaA==}

  /ignore-walk@6.0.3:
    resolution: {integrity: sha512-C7FfFoTA+bI10qfeydT8aZbvr91vAEU+2W5BZUlzPec47oNb07SsOfwYrtxuvOYdUApPP/Qlh4DtAO51Ekk2QA==}
    engines: {node: ^14.17.0 || ^16.13.0 || >=18.0.0}
    dependencies:
      minimatch: 9.0.4

  /ignore@5.2.4:
    resolution: {integrity: sha512-MAb38BcSbH0eHNBxn7ql2NH/kX33OkB3lZ1BNdh7ENeRChHTYsTvWrMubiIAMNS2llXEEgZ1MUOBtXChP3kaFQ==}
    engines: {node: '>= 4'}

  /immediate@3.0.6:
    resolution: {integrity: sha512-XXOFtyqDjNDAQxVfYxuF7g9Il/IbWmmlQg2MYKOH8ExIT1qg6xc4zyS3HaEEATgs1btfzxq15ciUiY7gjSXRGQ==}

  /import-fresh@3.3.0:
    resolution: {integrity: sha512-veYYhQa+D1QBKznvhUHxb8faxlrwUnxseDAbAp457E0wLNio2bOSKnjYDhMj+YiAq61xrMGhQk9iXVk5FzgQMw==}
    engines: {node: '>=6'}
    dependencies:
      parent-module: 1.0.1
      resolve-from: 4.0.0

  /import-lazy@4.0.0:
    resolution: {integrity: sha512-rKtvo6a868b5Hu3heneU+L4yEQ4jYKLtjpnPeUdK7h0yzXGmyBTypknlkCvHFBqfX9YlorEiMM6Dnq/5atfHkw==}
    engines: {node: '>=8'}

  /imurmurhash@0.1.4:
    resolution: {integrity: sha512-JmXMZ6wuvDmLiHEml9ykzqO6lwFbof0GG4IkcGaENdCRDDmMVnny7s5HsIgHCbaq0w2MyPhDqkhTUgS2LU2PHA==}
    engines: {node: '>=0.8.19'}

  /indent-string@4.0.0:
    resolution: {integrity: sha512-EdDDZu4A2OyIK7Lr/2zG+w5jmbuk1DVBnEwREQvBzspBJkCEbRa8GxU1lghYcaGJCnRWibjDXlq779X1/y5xwg==}
    engines: {node: '>=8'}

  /infer-owner@1.0.4:
    resolution: {integrity: sha512-IClj+Xz94+d7irH5qRyfJonOdfTzuDaifE6ZPWfx0N0+/ATZCbuTPq2prFl526urkQd90WyUKIh1DfBQ2hMz9A==}

  /inflight@1.0.6:
    resolution: {integrity: sha512-k92I/b08q4wvFscXCLvqfsHCrjrF7yiXsQuIVvVE7N82W3+aqpzuUdBbfhWcy/FZR3/4IgflMgKLOsvPDrGCJA==}
    dependencies:
      once: 1.4.0
      wrappy: 1.0.2

  /inherits@2.0.4:
    resolution: {integrity: sha512-k/vGaX4/Yla3WzyMCvTQOXYeIHvqOKtnqBduzTHpzpQZzAskKMhZ2K+EnBiSM9zGSoIFeMpXKxa4dYeZIQqewQ==}

  /ini@1.3.8:
    resolution: {integrity: sha512-JV/yugV2uzW5iMRSiZAyDtQd+nxtUnjeLt0acNdw98kKLrvuRVyB80tsREOE7yvGVgalhZ6RNXCmEHkUKBKxew==}

  /ini@2.0.0:
    resolution: {integrity: sha512-7PnF4oN3CvZF23ADhA5wRaYEQpJ8qygSkbtTXWBeXWXmEVRXK+1ITciHWwHhsjv1TmW0MgacIv6hEi5pX5NQdA==}
    engines: {node: '>=10'}

  /ini@4.1.1:
    resolution: {integrity: sha512-QQnnxNyfvmHFIsj7gkPcYymR8Jdw/o7mp5ZFihxn6h8Ci6fh3Dx4E1gPjpQEpIuPo9XVNY/ZUwh4BPMjGyL01g==}
    engines: {node: ^14.17.0 || ^16.13.0 || >=18.0.0}

  /inquirer@6.5.2:
    resolution: {integrity: sha512-cntlB5ghuB0iuO65Ovoi8ogLHiWGs/5yNrtUcKjFhSSiVeAIVpD7koaSU9RM8mpXw5YDi9RdYXGQMaOURB7ycQ==}
    engines: {node: '>=6.0.0'}
    dependencies:
      ansi-escapes: 3.2.0
      chalk: 2.4.2
      cli-cursor: 2.1.0
      cli-width: 2.2.1
      external-editor: 3.1.0
      figures: 2.0.0
      lodash: 4.17.21
      mute-stream: 0.0.7
      run-async: 2.4.1
      rxjs: 6.6.7
      string-width: 2.1.1
      strip-ansi: 5.2.0
      through: 2.3.8
    dev: true

  /inquirer@8.2.5:
    resolution: {integrity: sha512-QAgPDQMEgrDssk1XiwwHoOGYF9BAbUcc1+j+FhEvaOt8/cKRqyLn0U5qA6F74fGhTMGxf92pOvPBeh29jQJDTQ==}
    engines: {node: '>=12.0.0'}
    dependencies:
      ansi-escapes: 4.3.2
      chalk: 4.1.2
      cli-cursor: 3.1.0
      cli-width: 3.0.0
      external-editor: 3.1.0
      figures: 3.2.0
      lodash: 4.17.21
      mute-stream: 0.0.8
      ora: 5.4.1
      run-async: 2.4.1
      rxjs: 7.8.0
      string-width: 4.2.3
      strip-ansi: 6.0.1
      through: 2.3.8
      wrap-ansi: 7.0.0

  /int64-buffer@0.1.10:
    resolution: {integrity: sha512-v7cSY1J8ydZ0GyjUHqF+1bshJ6cnEVLo9EnjB8p+4HDRPZc9N5jjmvUV7NvEsqQOKyH0pmIBFWXVQbiS0+OBbA==}

  /internal-slot@1.0.5:
    resolution: {integrity: sha512-Y+R5hJrzs52QCG2laLn4udYVnxsfny9CpOhNhUvk/SSSVyF6T27FzRbF0sroPidSu3X8oEAkOn2K804mjpt6UQ==}
    engines: {node: '>= 0.4'}
    dependencies:
      get-intrinsic: 1.2.1
      has: 1.0.3
      side-channel: 1.0.4
    dev: true

  /interpret@1.4.0:
    resolution: {integrity: sha512-agE4QfB2Lkp9uICn7BAqoscw4SZP9kTE2hxiFI3jBPmXJfdqiahTbUuKGsMoN2GtqL9AxhYioAcVvgsb1HvRbA==}
    engines: {node: '>= 0.10'}
    dev: true

  /ip@2.0.1:
    resolution: {integrity: sha512-lJUL9imLTNi1ZfXT+DU6rBBdbiKGBuay9B6xGSPVjUeQwaH1RIGqef8RZkUtHioLmSNpPR5M4HVKJGm1j8FWVQ==}

  /is-array-buffer@3.0.2:
    resolution: {integrity: sha512-y+FyyR/w8vfIRq4eQcM1EYgSTnmHXPqaF+IgzgraytCFq5Xh8lllDVmAZolPJiZttZLeFSINPYMaEJ7/vWUa1w==}
    dependencies:
      call-bind: 1.0.2
      get-intrinsic: 1.2.1
      is-typed-array: 1.1.12
    dev: true

  /is-arrayish@0.2.1:
    resolution: {integrity: sha512-zz06S8t0ozoDXMG+ube26zeCTNXcKIPJZJi8hBrF4idCLms4CG9QtK7qBl1boi5ODzFpjswb5JPmHCbMpjaYzg==}

  /is-arrayish@0.3.2:
    resolution: {integrity: sha512-eVRqCvVlZbuw3GrM63ovNSNAeA1K16kaR/LRY/92w0zxQ5/1YzwblUX652i4Xs9RwAGjW9d9y6X88t8OaAJfWQ==}

  /is-async-function@2.0.0:
    resolution: {integrity: sha512-Y1JXKrfykRJGdlDwdKlLpLyMIiWqWvuSd17TvZk68PLAOGOoF4Xyav1z0Xhoi+gCYjZVeC5SI+hYFOfvXmGRCA==}
    engines: {node: '>= 0.4'}
    dependencies:
      has-tostringtag: 1.0.0
    dev: true

  /is-bigint@1.0.4:
    resolution: {integrity: sha512-zB9CruMamjym81i2JZ3UMn54PKGsQzsJeo6xvN3HJJ4CAsQNB6iRutp2To77OfCNuoxspsIhzaPoO1zyCEhFOg==}
    dependencies:
      has-bigints: 1.0.2
    dev: true

  /is-binary-path@2.1.0:
    resolution: {integrity: sha512-ZMERYes6pDydyuGidse7OsHxtbI7WVeUEozgR/g7rd0xUimYNlvZRE/K2MgZTjWy725IfelLeVcEM97mmtRGXw==}
    engines: {node: '>=8'}
    dependencies:
      binary-extensions: 2.2.0
    dev: true

  /is-boolean-object@1.1.2:
    resolution: {integrity: sha512-gDYaKHJmnj4aWxyj6YHyXVpdQawtVLHU5cb+eztPGczf6cjuTdwve5ZIEfgXqH4e57An1D1AKf8CZ3kYrQRqYA==}
    engines: {node: '>= 0.4'}
    dependencies:
      call-bind: 1.0.2
      has-tostringtag: 1.0.0
    dev: true

  /is-builtin-module@3.2.1:
    resolution: {integrity: sha512-BSLE3HnV2syZ0FK0iMA/yUGplUeMmNz4AW5fnTunbCIqZi4vG3WjJT9FHMy5D69xmAYBHXQhJdALdpwVxV501A==}
    engines: {node: '>=6'}
    dependencies:
      builtin-modules: 3.3.0
    dev: true

  /is-callable@1.2.7:
    resolution: {integrity: sha512-1BC0BVFhS/p0qtw6enp8e+8OD0UrK0oFLztSjNzhcKA3WDuJxxAPXzPuPtKkjEY9UUoEWlX/8fgKeu2S8i9JTA==}
    engines: {node: '>= 0.4'}
    dev: true

  /is-ci@3.0.1:
    resolution: {integrity: sha512-ZYvCgrefwqoQ6yTyYUbQu64HsITZ3NfKX1lzaEYdkTDcfKzzCI/wthRRYKkdjHKFVgNiXKAKm65Zo1pk2as/QQ==}
    hasBin: true
    dependencies:
      ci-info: 3.9.0

  /is-core-module@2.13.1:
    resolution: {integrity: sha512-hHrIjvZsftOsvKSn2TRYl63zvxsgE0K+0mYMoH6gD4omR5IWB2KynivBQczo3+wF1cCkjzvptnI9Q0sPU66ilw==}
    dependencies:
      hasown: 2.0.2

  /is-date-object@1.0.5:
    resolution: {integrity: sha512-9YQaSxsAiSwcvS33MBk3wTCVnWK+HhF8VZR2jRxehM16QcVOdHqPn4VPHmRK4lSr38n9JriurInLcP90xsYNfQ==}
    engines: {node: '>= 0.4'}
    dependencies:
      has-tostringtag: 1.0.0
    dev: true

  /is-docker@2.2.1:
    resolution: {integrity: sha512-F+i2BKsFrH66iaUFc0woD8sLy8getkwTwtOBjvs56Cx4CgJDeKQeqfz8wAYiSb8JOprWhHH5p77PbmYCvvUuXQ==}
    engines: {node: '>=8'}
    hasBin: true

  /is-extendable@0.1.1:
    resolution: {integrity: sha512-5BMULNob1vgFX6EjQw5izWDxrecWK9AM72rugNr0TFldMOi0fj6Jk+zeKIt0xGj4cEfQIJth4w3OKWOJ4f+AFw==}
    engines: {node: '>=0.10.0'}

  /is-extglob@2.1.1:
    resolution: {integrity: sha512-SbKbANkN603Vi4jEZv49LeVJMn4yGwsbzZworEoyEiutsN3nJYdbO36zfhGJ6QEDpOZIFkDtnq5JRxmvl3jsoQ==}
    engines: {node: '>=0.10.0'}

  /is-finalizationregistry@1.0.2:
    resolution: {integrity: sha512-0by5vtUJs8iFQb5TYUHHPudOR+qXYIMKtiUzvLIZITZUjknFmziyBJuLhVRc+Ds0dREFlskDNJKYIdIzu/9pfw==}
    dependencies:
      call-bind: 1.0.2
    dev: true

  /is-fullwidth-code-point@2.0.0:
    resolution: {integrity: sha512-VHskAKYM8RfSFXwee5t5cbN5PZeq1Wrh6qd5bkyiXIf6UQcN6w/A0eXM9r6t8d+GYOh+o6ZhiEnb88LN/Y8m2w==}
    engines: {node: '>=4'}
    dev: true

  /is-fullwidth-code-point@3.0.0:
    resolution: {integrity: sha512-zymm5+u+sCsSWyD9qNaejV3DFvhCKclKdizYaJUuHA83RLjb7nSuGnddCHGv0hk+KY7BMAlsWeK4Ueg6EV6XQg==}
    engines: {node: '>=8'}

  /is-generator-function@1.0.10:
    resolution: {integrity: sha512-jsEjy9l3yiXEQ+PsXdmBwEPcOxaXWLspKdplFUVI9vq1iZgIekeC0L167qeu86czQaxed3q/Uzuw0swL0irL8A==}
    engines: {node: '>= 0.4'}
    dependencies:
      has-tostringtag: 1.0.0
    dev: true

  /is-glob@4.0.3:
    resolution: {integrity: sha512-xelSayHH36ZgE7ZWhli7pW34hNbNl8Ojv5KVmkJD4hBdD3th8Tfk9vYasLM+mXWOZhFkgZfxhLSnrwRr4elSSg==}
    engines: {node: '>=0.10.0'}
    dependencies:
      is-extglob: 2.1.1

  /is-installed-globally@0.4.0:
    resolution: {integrity: sha512-iwGqO3J21aaSkC7jWnHP/difazwS7SFeIqxv6wEtLU8Y5KlzFTjyqcSIT0d8s4+dDhKytsk9PJZ2BkS5eZwQRQ==}
    engines: {node: '>=10'}
    dependencies:
      global-dirs: 3.0.0
      is-path-inside: 3.0.3

  /is-interactive@1.0.0:
    resolution: {integrity: sha512-2HvIEKRoqS62guEC+qBjpvRubdX910WCMuJTZ+I9yvqKU2/12eSL549HMwtabb4oupdj2sMP50k+XJfB/8JE6w==}
    engines: {node: '>=8'}

  /is-lambda@1.0.1:
    resolution: {integrity: sha512-z7CMFGNrENq5iFB9Bqo64Xk6Y9sg+epq1myIcdHaGnbMTYOxvzsEtdYqQUylB7LxfkvgrrjP32T6Ywciio9UIQ==}

  /is-lower-case@1.1.3:
    resolution: {integrity: sha512-+5A1e/WJpLLXZEDlgz4G//WYSHyQBD32qa4Jd3Lw06qQlv3fJHnp3YIHjTQSGzHMgzmVKz2ZP3rBxTHkPw/lxA==}
    dependencies:
      lower-case: 1.1.4
    dev: false

  /is-map@2.0.2:
    resolution: {integrity: sha512-cOZFQQozTha1f4MxLFzlgKYPTyj26picdZTx82hbc/Xf4K/tZOOXSCkMvU4pKioRXGDLJRn0GM7Upe7kR721yg==}
    dev: true

  /is-negative-zero@2.0.2:
    resolution: {integrity: sha512-dqJvarLawXsFbNDeJW7zAz8ItJ9cd28YufuuFzh0G8pNHjJMnY08Dv7sYX2uF5UpQOwieAeOExEYAWWfu7ZZUA==}
    engines: {node: '>= 0.4'}
    dev: true

  /is-npm@6.0.0:
    resolution: {integrity: sha512-JEjxbSmtPSt1c8XTkVrlujcXdKV1/tvuQ7GwKcAlyiVLeYFQ2VHat8xfrDJsIkhCdF/tZ7CiIR3sy141c6+gPQ==}
    engines: {node: ^12.20.0 || ^14.13.1 || >=16.0.0}

  /is-number-object@1.0.7:
    resolution: {integrity: sha512-k1U0IRzLMo7ZlYIfzRu23Oh6MiIFasgpb9X76eqfFZAqwH44UI4KTBvBYIZ1dSL9ZzChTB9ShHfLkR4pdW5krQ==}
    engines: {node: '>= 0.4'}
    dependencies:
      has-tostringtag: 1.0.0
    dev: true

  /is-number@7.0.0:
    resolution: {integrity: sha512-41Cifkg6e8TylSpdtTpeLVMqvSBEVzTttHvERD741+pnZ8ANv0004MRL43QKPDlK9cGvNp6NZWZUBlbGXYxxng==}
    engines: {node: '>=0.12.0'}

  /is-obj@2.0.0:
    resolution: {integrity: sha512-drqDG3cbczxxEJRoOXcOjtdp1J/lyp1mNn0xaznRs8+muBhgQcrnbspox5X5fOw0HnMnbfDzvnEMEtqDEJEo8w==}
    engines: {node: '>=8'}

  /is-path-inside@3.0.3:
    resolution: {integrity: sha512-Fd4gABb+ycGAmKou8eMftCupSir5lRxqf4aD/vd0cD2qc4HL07OjCeuHMr8Ro4CoMaeCKDB0/ECBOVWjTwUvPQ==}
    engines: {node: '>=8'}

  /is-plain-obj@1.1.0:
    resolution: {integrity: sha512-yvkRyxmFKEOQ4pNXCmJG5AEQNlXJS5LaONXo5/cLdTZdWvsZ1ioJEonLGAosKlMWE8lwUy/bJzMjcw8az73+Fg==}
    engines: {node: '>=0.10.0'}
    dev: true

  /is-plain-obj@2.1.0:
    resolution: {integrity: sha512-YWnfyRwxL/+SsrWYfOpUtz5b3YD+nyfkHvjbcanzk8zgyO4ASD67uVMRt8k5bM4lLMDnXfriRhOpemw+NfT1eA==}
    engines: {node: '>=8'}

  /is-plain-obj@4.1.0:
    resolution: {integrity: sha512-+Pgi+vMuUNkJyExiMBt5IlFoMyKnr5zhJ4Uspz58WOhBF5QoIZkFyNHIbBAtHwzVAgk5RtndVNsDRN61/mmDqg==}
    engines: {node: '>=12'}

  /is-plain-object@5.0.0:
    resolution: {integrity: sha512-VRSzKkbMm5jMDoKLbltAkFQ5Qr7VDiTFGXxYFXXowVj387GeGNOCsOH6Msy00SGZ3Fp84b1Naa1psqgcCIEP5Q==}
    engines: {node: '>=0.10.0'}

  /is-promise@2.2.2:
    resolution: {integrity: sha512-+lP4/6lKUBfQjZ2pdxThZvLUAafmZb8OAxFb8XXtiQmS35INgr85hdOGoEs124ez1FCnZJt6jau/T+alh58QFQ==}
    dev: true

  /is-regex@1.1.4:
    resolution: {integrity: sha512-kvRdxDsxZjhzUX07ZnLydzS1TU/TJlTUHHY4YLL87e37oUA49DfkLqgy+VjFocowy29cKvcSiu+kIv728jTTVg==}
    engines: {node: '>= 0.4'}
    dependencies:
      call-bind: 1.0.2
      has-tostringtag: 1.0.0
    dev: true

  /is-retry-allowed@1.2.0:
    resolution: {integrity: sha512-RUbUeKwvm3XG2VYamhJL1xFktgjvPzL0Hq8C+6yrWIswDy3BIXGqCxhxkc30N9jqK311gVU137K8Ei55/zVJRg==}
    engines: {node: '>=0.10.0'}

  /is-set@2.0.2:
    resolution: {integrity: sha512-+2cnTEZeY5z/iXGbLhPrOAaK/Mau5k5eXq9j14CpRTftq0pAJu2MwVRSZhyZWBzx3o6X795Lz6Bpb6R0GKf37g==}
    dev: true

  /is-shared-array-buffer@1.0.2:
    resolution: {integrity: sha512-sqN2UDu1/0y6uvXyStCOzyhAjCSlHceFoMKJW8W9EU9cvic/QdsZ0kEU93HEy3IUEFZIiH/3w+AH/UQbPHNdhA==}
    dependencies:
      call-bind: 1.0.2
    dev: true

  /is-stream@2.0.1:
    resolution: {integrity: sha512-hFoiJiTl63nn+kstHGBtewWSKnQLpyb155KHheA1l39uvtO9nWIop1p3udqPcUd/xbF1VLMO4n7OI6p7RbngDg==}
    engines: {node: '>=8'}

  /is-string@1.0.7:
    resolution: {integrity: sha512-tE2UXzivje6ofPW7l23cjDOMa09gb7xlAqG6jG5ej6uPV32TlWP3NKPigtaGeHNu9fohccRYvIiZMfOOnOYUtg==}
    engines: {node: '>= 0.4'}
    dependencies:
      has-tostringtag: 1.0.0
    dev: true

  /is-symbol@1.0.4:
    resolution: {integrity: sha512-C/CPBqKWnvdcxqIARxyOh4v1UUEOCHpgDa0WYgpKDFMszcrPcffg5uhwSgPCLD2WWxmq6isisz87tzT01tuGhg==}
    engines: {node: '>= 0.4'}
    dependencies:
      has-symbols: 1.0.3
    dev: true

  /is-text-path@1.0.1:
    resolution: {integrity: sha512-xFuJpne9oFz5qDaodwmmG08e3CawH/2ZV8Qqza1Ko7Sk8POWbkRdwIoAWVhqvq0XeUzANEhKo2n0IXUGBm7A/w==}
    engines: {node: '>=0.10.0'}
    dependencies:
      text-extensions: 1.9.0
    dev: true

  /is-typed-array@1.1.12:
    resolution: {integrity: sha512-Z14TF2JNG8Lss5/HMqt0//T9JeHXttXy5pH/DBU4vi98ozO2btxzq9MwYDZYnKwU8nRsz/+GVFVRDq3DkVuSPg==}
    engines: {node: '>= 0.4'}
    dependencies:
      which-typed-array: 1.1.11
    dev: true

  /is-typedarray@1.0.0:
    resolution: {integrity: sha512-cyA56iCMHAh5CdzjJIa4aohJyeO1YbwLi3Jc35MmRU6poroFjIGZzUzupGiRPOjgHg9TLu43xbpwXk523fMxKA==}

  /is-unicode-supported@0.1.0:
    resolution: {integrity: sha512-knxG2q4UC3u8stRGyAVJCOdxFmv5DZiRcdlIaAQXAbSfJya+OhopNotLQrstBhququ4ZpuKbDc/8S6mgXgPFPw==}
    engines: {node: '>=10'}

  /is-upper-case@1.1.2:
    resolution: {integrity: sha512-GQYSJMgfeAmVwh9ixyk888l7OIhNAGKtY6QA+IrWlu9MDTCaXmeozOZ2S9Knj7bQwBO/H6J2kb+pbyTUiMNbsw==}
    dependencies:
      upper-case: 1.1.3
    dev: false

  /is-utf8@0.2.1:
    resolution: {integrity: sha512-rMYPYvCzsXywIsldgLaSoPlw5PfoB/ssr7hY4pLfcodrA5M/eArza1a9VmTiNIBNMjOGr1Ow9mTyU2o69U6U9Q==}
    dev: true

  /is-weakmap@2.0.1:
    resolution: {integrity: sha512-NSBR4kH5oVj1Uwvv970ruUkCV7O1mzgVFO4/rev2cLRda9Tm9HrL70ZPut4rOHgY0FNrUu9BCbXA2sdQ+x0chA==}
    dev: true

  /is-weakref@1.0.2:
    resolution: {integrity: sha512-qctsuLZmIQ0+vSSMfoVvyFe2+GSEvnmZ2ezTup1SBse9+twCCeial6EEi3Nc2KFcf6+qz2FBPnjXsk8xhKSaPQ==}
    dependencies:
      call-bind: 1.0.2
    dev: true

  /is-weakset@2.0.2:
    resolution: {integrity: sha512-t2yVvttHkQktwnNNmBQ98AhENLdPUTDTE21uPqAQ0ARwQfGeQKRVS0NNurH7bTf7RrvcVn1OOge45CnBeHCSmg==}
    dependencies:
      call-bind: 1.0.2
      get-intrinsic: 1.2.1
    dev: true

  /is-windows@1.0.2:
    resolution: {integrity: sha512-eXK1UInq2bPmjyX6e3VHIzMLobc4J94i4AWn+Hpq3OU5KkrRC96OAcR3PRJ/pGu6m8TRnBHP9dkXQVsT/COVIA==}
    engines: {node: '>=0.10.0'}
    dev: true

  /is-wsl@2.2.0:
    resolution: {integrity: sha512-fKzAra0rGJUUBwGBgNkHZuToZcn+TtXHpeCgmkMJMMYx1sQDYaCSyjJBSCa2nH1DGm7s3n1oBnohoVTBaN7Lww==}
    engines: {node: '>=8'}
    dependencies:
      is-docker: 2.2.1

  /is-yarn-global@0.4.0:
    resolution: {integrity: sha512-HneQBCrXGBy15QnaDfcn6OLoU8AQPAa0Qn0IeJR/QCo4E8dNZaGGwxpCwWyEBQC5QvFonP8d6t60iGpAHVAfNA==}
    engines: {node: '>=12'}

  /isarray@0.0.1:
    resolution: {integrity: sha512-D2S+3GLxWH+uhrNEcoh/fnmYeP8E8/zHl644d/jdA0g2uyXvy3sb0qxotE+ne0LtccHknQzWwZEzhak7oJ0COQ==}
    dev: true

  /isarray@1.0.0:
    resolution: {integrity: sha512-VLghIWNM6ELQzo7zwmcg0NmTVyWKYjvIeM83yjp0wRDTmUnrM678fQbcKBo6n2CJEF0szoG//ytg+TKla89ALQ==}

  /isarray@2.0.5:
    resolution: {integrity: sha512-xHjhDr3cNBK0BzdUJSPXZntQUx/mwMS5Rw4A7lPJ90XGAO6ISP/ePDNuo0vhqOZU+UD5JoodwCAAoZQd3FeAKw==}
    dev: true

  /isexe@2.0.0:
    resolution: {integrity: sha512-RHxMLp9lnKHGHRng9QFhRCMbYAcVpn69smSGcq3f36xjgVVWThj4qqLbTLlq7Ssj8B+fIQ1EuCEGI2lKsyQeIw==}

  /istanbul-lib-coverage@3.2.0:
    resolution: {integrity: sha512-eOeJ5BHCmHYvQK7xt9GkdHuzuCGS1Y6g9Gvnx3Ym33fz/HpLRYxiS0wHNr+m/MBC8B647Xt608vCDEvhl9c6Mw==}
    engines: {node: '>=8'}
    dev: true

  /istanbul-lib-report@3.0.0:
    resolution: {integrity: sha512-wcdi+uAKzfiGT2abPpKZ0hSU1rGQjUQnLvtY5MpQ7QCTahD3VODhcu4wcfY1YtkGaDD5yuydOLINXsfbus9ROw==}
    engines: {node: '>=8'}
    dependencies:
      istanbul-lib-coverage: 3.2.0
      make-dir: 3.1.0
      supports-color: 7.2.0
    dev: true

  /istanbul-reports@3.1.4:
    resolution: {integrity: sha512-r1/DshN4KSE7xWEknZLLLLDn5CJybV3nw01VTkp6D5jzLuELlcbudfj/eSQFvrKsJuTVCGnePO7ho82Nw9zzfw==}
    engines: {node: '>=8'}
    dependencies:
      html-escaper: 2.0.2
      istanbul-lib-report: 3.0.0
    dev: true

  /iterator.prototype@1.1.2:
    resolution: {integrity: sha512-DR33HMMr8EzwuRL8Y9D3u2BMj8+RqSE850jfGu59kS7tbmPLzGkZmVSfyCFSDxuZiEY6Rzt3T2NA/qU+NwVj1w==}
    dependencies:
      define-properties: 1.2.1
      get-intrinsic: 1.2.1
      has-symbols: 1.0.3
      reflect.getprototypeof: 1.0.4
      set-function-name: 2.0.1
    dev: true

  /jackspeak@2.2.1:
    resolution: {integrity: sha512-MXbxovZ/Pm42f6cDIDkl3xpwv1AGwObKwfmjs2nQePiy85tP3fatofl3FC1aBsOtP/6fq5SbtgHwWcMsLP+bDw==}
    engines: {node: '>=14'}
    dependencies:
      '@isaacs/cliui': 8.0.2
    optionalDependencies:
      '@pkgjs/parseargs': 0.11.0

  /jackspeak@2.3.6:
    resolution: {integrity: sha512-N3yCS/NegsOBokc8GAdM8UcmfsKiSS8cipheD/nivzr700H+nsMOxJjQnvwOcRYVuFkdH0wGUvW2WbXGmrZGbQ==}
    engines: {node: '>=14'}
    dependencies:
      '@isaacs/cliui': 8.0.2
    optionalDependencies:
      '@pkgjs/parseargs': 0.11.0

  /jake@10.8.5:
    resolution: {integrity: sha512-sVpxYeuAhWt0OTWITwT98oyV0GsXyMlXCF+3L1SuafBVUIr/uILGRB+NqwkzhgXKvoJpDIpQvqkUALgdmQsQxw==}
    engines: {node: '>=10'}
    hasBin: true
    dependencies:
      async: 3.2.4
      chalk: 4.1.2
      filelist: 1.0.4
      minimatch: 3.1.2

  /jest-worker@27.5.1:
    resolution: {integrity: sha512-7vuh85V5cdDofPyxn58nrPjBktZo0u9x1g8WtjQol+jZDaE+fhN+cIvTj11GndBnMnyfrUOG1sZQxCdjKh+DKg==}
    engines: {node: '>= 10.13.0'}
    dependencies:
      '@types/node': 18.18.7
      merge-stream: 2.0.0
      supports-color: 8.1.1

  /jiti@1.20.0:
    resolution: {integrity: sha512-3TV69ZbrvV6U5DfQimop50jE9Dl6J8O1ja1dvBbMba/sZ3YBEQqJ2VZRoQPVnhlzjNtU1vaXRZVrVjU4qtm8yA==}
    hasBin: true
    requiresBuild: true
    dev: true
    optional: true

  /jju@1.4.0:
    resolution: {integrity: sha512-8wb9Yw966OSxApiCt0K3yNJL8pnNeIv+OEq2YMidz4FKP6nonSRoOXc80iXY4JaN2FC11B9qsNmDsm+ZOfMROA==}

  /js-tokens@4.0.0:
    resolution: {integrity: sha512-RdJUflcE3cUzKiMqQgsCu06FPu9UdIJO0beYbPhHN4k6apgJtifcoCtT9bcxOpYBtpD2kCM6Sbzg4CausW/PKQ==}

  /js-yaml@3.13.1:
    resolution: {integrity: sha512-YfbcO7jXDdyj0DGxYVSlSeQNHbD7XPWvrVWeVUujrQEoZzWJIRrCPoyk6kL6IAjAG2IolMK4T0hNUe0HOUs5Jw==}
    hasBin: true
    dependencies:
      argparse: 1.0.10
      esprima: 4.0.1
    dev: true

  /js-yaml@3.14.1:
    resolution: {integrity: sha512-okMH7OXXJ7YrN9Ok3/SXrnu4iX9yOk+25nqX4imS2npuvTYDmo/QEZoqwZkYaIDk3jVvBOTOIEgEhaLOynBS9g==}
    hasBin: true
    dependencies:
      argparse: 1.0.10
      esprima: 4.0.1

  /js-yaml@4.1.0:
    resolution: {integrity: sha512-wpxZs9NoxZaJESJGIZTyDEaYpl0FKSA+FB9aJiyemKhMwkxQg63h4T1KJgUGHpTqPDNRcmmYLugrRjJlBtWvRA==}
    hasBin: true
    dependencies:
      argparse: 2.0.1

  /jsdoc-type-pratt-parser@4.0.0:
    resolution: {integrity: sha512-YtOli5Cmzy3q4dP26GraSOeAhqecewG04hoO8DY56CH4KJ9Fvv5qKWUCCo3HZob7esJQHCv6/+bnTy72xZZaVQ==}
    engines: {node: '>=12.0.0'}
    dev: true

  /jsesc@0.5.0:
    resolution: {integrity: sha512-uZz5UnB7u4T9LvwmFqXii7pZSouaRPorGs5who1Ip7VO0wxanFvBL7GkM6dTHlgX+jhBApRetaWpnDabOeTcnA==}
    hasBin: true
    dev: true

  /jsesc@3.0.2:
    resolution: {integrity: sha512-xKqzzWXDttJuOcawBt4KnKHHIf5oQ/Cxax+0PWFG+DFDgHNAdi+TXECADI+RYiFUMmx8792xsMbbgXj4CwnP4g==}
    engines: {node: '>=6'}
    hasBin: true
    dev: true

  /json-buffer@3.0.0:
    resolution: {integrity: sha512-CuUqjv0FUZIdXkHPI8MezCnFCdaTAacej1TZYulLoAg1h/PhwkdXFN4V/gzY4g+fMBCOV2xF+rp7t2XD2ns/NQ==}

  /json-buffer@3.0.1:
    resolution: {integrity: sha512-4bV5BfR2mqfQTJm+V5tPPdf+ZpuhiIvTuAB5g8kcrXOZpTT/QwwVRWBywX1ozr6lEuPdbHxwaJlm9G6mI2sfSQ==}

  /json-parse-better-errors@1.0.2:
    resolution: {integrity: sha512-mrqyZKfX5EhL7hvqcV6WG1yYjnjeuYDzDhhcAAUrq8Po85NBQBJP+ZDUT75qZQ98IkUoBqdkExkukOU7Ts2wrw==}

  /json-parse-even-better-errors@2.3.1:
    resolution: {integrity: sha512-xyFwyhro/JEof6Ghe2iz2NcXoj2sloNsWr/XsERDK/oiPCfaNhl5ONfp+jQdAZRQQ0IJWNzH9zIZF7li91kh2w==}

  /json-parse-even-better-errors@3.0.0:
    resolution: {integrity: sha512-iZbGHafX/59r39gPwVPRBGw0QQKnA7tte5pSMrhWOW7swGsVvVTjmfyAV9pNqk8YGT7tRCdxRu8uzcgZwoDooA==}
    engines: {node: ^14.17.0 || ^16.13.0 || >=18.0.0}

  /json-parse-helpfulerror@1.0.3:
    resolution: {integrity: sha512-XgP0FGR77+QhUxjXkwOMkC94k3WtqEBfcnjWqhRd82qTat4SWKRE+9kUnynz/shm3I4ea2+qISvTIeGTNU7kJg==}
    dependencies:
      jju: 1.4.0

  /json-schema-traverse@0.4.1:
    resolution: {integrity: sha512-xbbCH5dCYU5T8LcEhhuh7HJ88HXuW3qsI3Y0zOZFKfZEHcpWiHU/Jxzk629Brsab/mMiHQti9wMP+845RPe3Vg==}

  /json-schema-traverse@1.0.0:
    resolution: {integrity: sha512-NM8/P9n3XjXhIZn1lLhkFaACTOURQXjWhV4BA/RnOv8xvgqtqpAX9IO4mRQxSx1Rlo4tqzeqb0sOlruaOy3dug==}

  /json-stable-stringify-without-jsonify@1.0.1:
    resolution: {integrity: sha512-Bdboy+l7tA3OGW6FjyFHWkP5LuByj1Tk33Ljyq0axyzdk9//JSi2u3fP1QSmd1KNwq6VOKYGlAu87CisVir6Pw==}
    dev: true

  /json-stringify-safe@5.0.1:
    resolution: {integrity: sha512-ZClg6AaYvamvYEE82d3Iyd3vSSIjQ+odgjaTzRuO3s7toCdFKczob2i0zCh7JE8kWn17yvAWhUVxvqGwUalsRA==}
    dev: true

  /json5@1.0.2:
    resolution: {integrity: sha512-g1MWMLBiz8FKi1e4w0UyVL3w+iJceWAFBAaBnnGKOpNa5f8TLktkbre1+s6oICydWAm+HRUGTmI+//xv2hvXYA==}
    hasBin: true
    dependencies:
      minimist: 1.2.8
    dev: true

  /json5@2.2.3:
    resolution: {integrity: sha512-XmOWe7eyHYH14cLdVPoyg+GOH3rYX++KpzrylJwSW98t3Nk+U8XOl8FWKOgwtzdb8lXGf6zYwDUzeHMWfxasyg==}
    engines: {node: '>=6'}
    hasBin: true

  /jsonfile@4.0.0:
    resolution: {integrity: sha512-m6F1R3z8jjlf2imQHS2Qez5sjKWQzbuuhuJ/FKYFRZvPE3PuHcSMVZzfsLhGVOkfd20obL5SWEBew5ShlquNxg==}
    optionalDependencies:
      graceful-fs: 4.2.11

  /jsonfile@6.1.0:
    resolution: {integrity: sha512-5dgndWOriYSm5cnYaJNhalLNDKOqFwyDB/rr1E9ZsGciGvKPs8R2xYGCacuf3z6K1YKDz182fd+fY3cn3pMqXQ==}
    dependencies:
      universalify: 2.0.0
    optionalDependencies:
      graceful-fs: 4.2.11

  /jsonlines@0.1.1:
    resolution: {integrity: sha512-ekDrAGso79Cvf+dtm+mL8OBI2bmAOt3gssYs833De/C9NmIpWDWyUO4zPgB5x2/OhY366dkhgfPMYfwZF7yOZA==}

  /jsonparse@1.3.1:
    resolution: {integrity: sha512-POQXvpdL69+CluYsillJ7SUhKvytYjW9vG/GKpnf+xP8UWgYEM/RaMzHHofbALDiKbbP1W8UEYmgGl39WkPZsg==}
    engines: {'0': node >= 0.2.0}

  /jsonpointer@5.0.1:
    resolution: {integrity: sha512-p/nXbhSEcu3pZRdkW1OfJhpsVtW1gd4Wa1fnQc9YLiTfAjn0312eMKimbdIQzuZl9aa9xUGaRlP9T/CJE/ditQ==}
    engines: {node: '>=0.10.0'}

  /jsonwebtoken@9.0.2:
    resolution: {integrity: sha512-PRp66vJ865SSqOlgqS8hujT5U4AOgMfhrwYIuIhfKaoSCZcirrmASQr8CX7cUg+RMih+hgznrjp99o+W4pJLHQ==}
    engines: {node: '>=12', npm: '>=6'}
    dependencies:
      jws: 3.2.2
      lodash.includes: 4.3.0
      lodash.isboolean: 3.0.3
      lodash.isinteger: 4.0.4
      lodash.isnumber: 3.0.3
      lodash.isplainobject: 4.0.6
      lodash.isstring: 4.0.1
      lodash.once: 4.1.1
      ms: 2.1.3
      semver: 7.6.0

  /jssm-viz-cli@5.89.2:
    resolution: {integrity: sha512-LMUh0iqc8vXK1IzbarXgmWyeNEAHoYOIS0qt6NeC4slIhY+l3Pz7t1Qh+FLLbtECXWJJcBdlUMeLVB2E4re5Bg==}
    hasBin: true
    dependencies:
      ansi-256-colors: 1.1.0
      better_git_changelog: 1.6.2
      commander: 4.1.1
      glob: 7.2.3
      jssm-viz: 5.89.2
      sharp: 0.33.2
    transitivePeerDependencies:
      - supports-color
    dev: true

  /jssm-viz@5.89.2:
    resolution: {integrity: sha512-2kKqnTsgJ+ncSX3IsrpclVIcZH6UGyTLGRfc7axTKhViTWoftJF2WxBA02Smc5ZkmXOov2t3jsuBBJ+IJ3lZ7Q==}
    dependencies:
      better_git_changelog: 1.6.2
      eslint: 8.57.0
      jssm: 5.89.2
      reduce-to-639-1: 1.1.0
      text_audit: 0.9.3
    transitivePeerDependencies:
      - supports-color
    dev: true

  /jssm@5.89.2:
    resolution: {integrity: sha512-I70+UdH7KZs542loBlsh1xKDsT5Lx5RZWf6hKmujzgvSJj9DRymEe46HUCTd6+hzouIebuNwQo5I2ftMzfrhnQ==}
    engines: {node: '>=10.0.0'}
    dependencies:
      better_git_changelog: 1.6.2
      circular_buffer_js: 1.10.0
      reduce-to-639-1: 1.1.0

  /jsx-ast-utils@3.3.3:
    resolution: {integrity: sha512-fYQHZTZ8jSfmWZ0iyzfwiU4WDX4HpHbMCZ3gPlWYiCl3BoeOTsqKBqnTVfH2rYT7eP5c3sVbeSPHnnJOaTrWiw==}
    engines: {node: '>=4.0'}
    dependencies:
      array-includes: 3.1.7
      object.assign: 4.1.4
    dev: true

  /jszip@3.10.1:
    resolution: {integrity: sha512-xXDvecyTpGLrqFrvkrUSoxxfJI5AH7U8zxxtVclpsUtMCq4JQ290LY8AW5c7Ggnr/Y/oK+bQMbqK2qmtk3pN4g==}
    dependencies:
      lie: 3.3.0
      pako: 1.0.11
      readable-stream: 2.3.7
      setimmediate: 1.0.5

  /just-extend@6.2.0:
    resolution: {integrity: sha512-cYofQu2Xpom82S6qD778jBDpwvvy39s1l/hrYij2u9AMdQcGRpaBu6kY4mVhuno5kJVi1DAz4aiphA2WI1/OAw==}
    dev: true

  /jwa@1.4.1:
    resolution: {integrity: sha512-qiLX/xhEEFKUAJ6FiBMbes3w9ATzyk5W7Hvzpa/SLYdxNtng+gcurvrI7TbACjIXlsJyr05/S1oUhZrc63evQA==}
    dependencies:
      buffer-equal-constant-time: 1.0.1
      ecdsa-sig-formatter: 1.0.11
      safe-buffer: 5.2.1

  /jws@3.2.2:
    resolution: {integrity: sha512-YHlZCB6lMTllWDtSPHz/ZXTsi8S00usEV6v1tjq8tOUZzw7DpSDWVXjXDre6ed1w/pd495ODpHZYSdkRTsa0HA==}
    dependencies:
      jwa: 1.4.1
      safe-buffer: 5.2.1

  /keyv@3.1.0:
    resolution: {integrity: sha512-9ykJ/46SN/9KPM/sichzQ7OvXyGDYKGTaDlKMGCAlg2UK8KRy4jb0d8sFc+0Tt0YYnThq8X2RZgCg74RPxgcVA==}
    dependencies:
      json-buffer: 3.0.0

  /keyv@4.5.4:
    resolution: {integrity: sha512-oxVHkHR/EJf2CNXnWxRLW6mg7JyCCUcG0DtEGmL2ctUo1PNTin1PUil+r/+4r5MpVgC/fn1kjsx7mjSujKqIpw==}
    dependencies:
      json-buffer: 3.0.1

  /kind-of@6.0.3:
    resolution: {integrity: sha512-dcS1ul+9tmeD95T+x28/ehLgd9mENa3LsvDTtzm3vyBEO7RPptvAD+t44WVXaUjTBRcrpFeFlC8WCruUR456hw==}
    engines: {node: '>=0.10.0'}

  /kleur@3.0.3:
    resolution: {integrity: sha512-eTIzlVOSUR+JxdDFepEYcBMtZ9Qqdef+rnzWdRZuMbOywu5tO2w2N7rqjoANZ5k9vywhL6Br1VRjUIgTQx4E8w==}
    engines: {node: '>=6'}

  /kleur@4.1.5:
    resolution: {integrity: sha512-o+NO+8WrRiQEE4/7nwRJhN1HWpVmJm511pBHUxPLtp0BUISzlBplORYSmTclCnJvQq2tKu/sgl3xVpkc7ZWuQQ==}
    engines: {node: '>=6'}

  /latest-version@5.1.0:
    resolution: {integrity: sha512-weT+r0kTkRQdCdYCNtkMwWXQTMEswKrFBkm4ckQOMVhhqhIMI1UT2hMj+1iigIhgSZm5gTmrRXBNoGUgaTY1xA==}
    engines: {node: '>=8'}
    dependencies:
      package-json: 6.5.0

  /latest-version@7.0.0:
    resolution: {integrity: sha512-KvNT4XqAMzdcL6ka6Tl3i2lYeFDgXNCuIX+xNx6ZMVR1dFq+idXd9FLKNMOIx0t9mJ9/HudyX4oZWXZQ0UJHeg==}
    engines: {node: '>=14.16'}
    dependencies:
      package-json: 8.1.0

  /levn@0.4.1:
    resolution: {integrity: sha512-+bT2uH4E5LGE7h/n3evcS/sQlJXCpIp6ym8OWJ5eV6+67Dsql/LaaT7qJBAt2rzfoa/5QBGBhxDix1dMt2kQKQ==}
    engines: {node: '>= 0.8.0'}
    dependencies:
      prelude-ls: 1.2.1
      type-check: 0.4.0
    dev: true

  /li@1.3.0:
    resolution: {integrity: sha512-z34TU6GlMram52Tss5mt1m//ifRIpKH5Dqm7yUVOdHI+BQCs9qGPHFaCUTIzsWX7edN30aa2WrPwR7IO10FHaw==}

  /lie@3.3.0:
    resolution: {integrity: sha512-UaiMJzeWRlEujzAuw5LokY1L5ecNQYZKfmyZ9L7wDHb/p5etKaxXhohBcrw0EYby+G/NA52vRSN4N39dxHAIwQ==}
    dependencies:
      immediate: 3.0.6

  /lines-and-columns@1.2.4:
    resolution: {integrity: sha512-7ylylesZQ/PV29jhEDl3Ufjo6ZX7gCqJr5F7PKrqc93v7fzSymt1BpwEU8nAUXs8qzzvqhbjhK5QZg6Mt/HkBg==}

  /load-json-file@4.0.0:
    resolution: {integrity: sha512-Kx8hMakjX03tiGTLAIdJ+lL0htKnXjEZN6hk/tozf/WOuYGdZBJrZ+rCJRbVCugsjB3jMLn9746NsQIf5VjBMw==}
    engines: {node: '>=4'}
    dependencies:
      graceful-fs: 4.2.11
      parse-json: 4.0.0
      pify: 3.0.0
      strip-bom: 3.0.0
    dev: true

  /load-json-file@5.3.0:
    resolution: {integrity: sha512-cJGP40Jc/VXUsp8/OrnyKyTZ1y6v/dphm3bioS+RrKXjK2BB6wHUd6JptZEFDGgGahMT+InnZO5i1Ei9mpC8Bw==}
    engines: {node: '>=6'}
    dependencies:
      graceful-fs: 4.2.11
      parse-json: 4.0.0
      pify: 4.0.1
      strip-bom: 3.0.0
      type-fest: 0.3.1
    dev: true

  /loader-runner@4.3.0:
    resolution: {integrity: sha512-3R/1M+yS3j5ou80Me59j7F9IMs4PXs3VqRrm0TU3AbKPxlmpoY1TNscJV/oGJXo8qCatFGTfDbY6W6ipGOYXfg==}
    engines: {node: '>=6.11.5'}

  /locate-path@2.0.0:
    resolution: {integrity: sha512-NCI2kiDkyR7VeEKm27Kda/iQHyKJe1Bu0FlTbYp3CqJu+9IFe9bLyAjMxf5ZDDbEg+iMPzB5zYyUTSm8wVTKmA==}
    engines: {node: '>=4'}
    dependencies:
      p-locate: 2.0.0
      path-exists: 3.0.0
    dev: true

  /locate-path@5.0.0:
    resolution: {integrity: sha512-t7hw9pI+WvuwNJXwk5zVHpyhIqzg2qTlklJOf0mVxGSbe3Fp2VieZcduNYjaLDoy6p9uGpQEGWG87WpMKlNq8g==}
    engines: {node: '>=8'}
    dependencies:
      p-locate: 4.1.0

  /locate-path@6.0.0:
    resolution: {integrity: sha512-iPZK6eYjbxRu3uB4/WZ3EsEIMJFMqAoopl3R+zuq0UjcAm/MO6KCweDgPfP3elTztoKP3KtnVHxTn2NHBSDVUw==}
    engines: {node: '>=10'}
    dependencies:
      p-locate: 5.0.0

  /locate-path@7.2.0:
    resolution: {integrity: sha512-gvVijfZvn7R+2qyPX8mAuKcFGDf6Nc61GdvGafQsHL0sBIxfKzA+usWn4GFC/bk+QdwPUD4kWFJLhElipq+0VA==}
    engines: {node: ^12.20.0 || ^14.13.1 || >=16.0.0}
    dependencies:
      p-locate: 6.0.0
    dev: false

  /lodash._reinterpolate@3.0.0:
    resolution: {integrity: sha512-xYHt68QRoYGjeeM/XOE1uJtvXQAgvszfBhjV4yvsQH0u2i9I6cI6c6/eG4Hh3UAOVn0y/xAXwmTzEay49Q//HA==}

  /lodash.camelcase@4.3.0:
    resolution: {integrity: sha512-TwuEnCnxbc3rAvhf/LbG7tJUDzhqXyFnv3dtzLOPgCG/hODL7WFnsbwktkD7yUV0RrreP/l1PALq/YSg6VvjlA==}
    dev: true

  /lodash.find@4.6.0:
    resolution: {integrity: sha512-yaRZoAV3Xq28F1iafWN1+a0rflOej93l1DQUejs3SZ41h2O9UJBoS9aueGjPDgAl4B6tPC0NuuchLKaDQQ3Isg==}

  /lodash.get@4.4.2:
    resolution: {integrity: sha512-z+Uw/vLuy6gQe8cfaFWD7p0wVv8fJl3mbzXh33RS+0oW2wvUqiRXiQ69gLWSLpgB5/6sU+r6BlQR0MBILadqTQ==}

  /lodash.includes@4.3.0:
    resolution: {integrity: sha512-W3Bx6mdkRTGtlJISOvVD/lbqjTlPPUDTMnlXZFnVwi9NKJ6tiAk6LVdlhZMm17VZisqhKcgzpO5Wz91PCt5b0w==}

  /lodash.isboolean@3.0.3:
    resolution: {integrity: sha512-Bz5mupy2SVbPHURB98VAcw+aHh4vRV5IPNhILUCsOzRmsTmSQ17jIuqopAentWoehktxGd9e/hbIXq980/1QJg==}

  /lodash.isequal@4.5.0:
    resolution: {integrity: sha512-pDo3lu8Jhfjqls6GkMgpahsF9kCyayhgykjyLMNFTKWrpVdAQtYyB4muAMWozBB4ig/dtWAmsMxLEI8wuz+DYQ==}

  /lodash.isfunction@3.0.9:
    resolution: {integrity: sha512-AirXNj15uRIMMPihnkInB4i3NHeb4iBtNg9WRWuK2o31S+ePwwNmDPaTL3o7dTJ+VXNZim7rFs4rxN4YU1oUJw==}
    dev: true

  /lodash.isinteger@4.0.4:
    resolution: {integrity: sha512-DBwtEWN2caHQ9/imiNeEA5ys1JoRtRfY3d7V9wkqtbycnAmTvRRmbHKDV4a0EYc678/dia0jrte4tjYwVBaZUA==}

  /lodash.ismatch@4.4.0:
    resolution: {integrity: sha512-fPMfXjGQEV9Xsq/8MTSgUf255gawYRbjwMyDbcvDhXgV7enSZA0hynz6vMPnpAb5iONEzBHBPsT+0zes5Z301g==}
    dev: true

  /lodash.isnumber@3.0.3:
    resolution: {integrity: sha512-QYqzpfwO3/CWf3XP+Z+tkQsfaLL/EnUlXWVkIk5FUPc4sBdTehEqZONuyRt2P67PXAk+NXmTBcc97zw9t1FQrw==}

  /lodash.isobject@3.0.2:
    resolution: {integrity: sha512-3/Qptq2vr7WeJbB4KHUSKlq8Pl7ASXi3UG6CMbBm8WRtXi8+GHm7mKaU3urfpSEzWe2wCIChs6/sdocUsTKJiA==}

  /lodash.isplainobject@4.0.6:
    resolution: {integrity: sha512-oSXzaWypCMHkPC3NvBEaPHf0KsA5mvPrOPgQWDsbg8n7orZ290M0BmC/jgRZ4vcJ6DTAhjrsSYgdsW/F+MFOBA==}

  /lodash.isstring@4.0.1:
    resolution: {integrity: sha512-0wJxfxH1wgO3GrbuP+dTTk7op+6L41QCXbGINEmD+ny/G/eCqGzxyCsh7159S+mgDDcoarnBw6PC1PS5+wUGgw==}

  /lodash.kebabcase@4.1.1:
    resolution: {integrity: sha512-N8XRTIMMqqDgSy4VLKPnJ/+hpGZN+PHQiJnSenYqPaVV/NCqEogTnAdZLQiGKhxX+JCs8waWq2t1XHWKOmlY8g==}
    dev: true

  /lodash.keys@4.2.0:
    resolution: {integrity: sha512-J79MkJcp7Df5mizHiVNpjoHXLi4HLjh9VLS/M7lQSGoQ+0oQ+lWEigREkqKyizPB1IawvQLLKY8mzEcm1tkyxQ==}

  /lodash.map@4.6.0:
    resolution: {integrity: sha512-worNHGKLDetmcEYDvh2stPCrrQRkP20E4l0iIS7F8EvzMqBBi7ltvFN5m1HvTf1P7Jk1txKhvFcmYsCr8O2F1Q==}
    dev: true

  /lodash.mapvalues@4.6.0:
    resolution: {integrity: sha512-JPFqXFeZQ7BfS00H58kClY7SPVeHertPE0lNuCyZ26/XlN8TvakYD7b9bGyNmXbT/D3BbtPAAmq90gPWqLkxlQ==}

  /lodash.memoize@4.1.2:
    resolution: {integrity: sha512-t7j+NzmgnQzTAYXcsHYLgimltOV1MXHtlOWf6GjL9Kj8GK5FInw5JotxvbOs+IvV1/Dzo04/fCGfLVs7aXb4Ag==}

  /lodash.merge@4.6.2:
    resolution: {integrity: sha512-0KpjqXRVvrYyCsX1swR/XTK0va6VQkQM6MNo7PqW77ByjAhoARA8EfrP1N4+KlKj8YS0ZUCtRT/YUuhyYDujIQ==}
    dev: true

  /lodash.mergewith@4.6.2:
    resolution: {integrity: sha512-GK3g5RPZWTRSeLSpgP8Xhra+pnjBC56q9FZYe1d5RN3TJ35dbkGy3YqBSMbyCrlbi+CM9Z3Jk5yTL7RCsqboyQ==}
    dev: true

  /lodash.once@4.1.1:
    resolution: {integrity: sha512-Sb487aTOCr9drQVL8pIxOzVhafOjZN9UU54hiN8PU3uAiSV7lx1yYNpbNmex2PK6dSJoNTSJUUswT651yww3Mg==}

  /lodash.pickby@4.6.0:
    resolution: {integrity: sha512-AZV+GsS/6ckvPOVQPXSiFFacKvKB4kOQu6ynt9wz0F3LO4R9Ij4K1ddYsIytDpSgLz88JHd9P+oaLeej5/Sl7Q==}

  /lodash.snakecase@4.1.1:
    resolution: {integrity: sha512-QZ1d4xoBHYUeuouhEq3lk3Uq7ldgyFXGBhg04+oRLnIz8o9T65Eh+8YdroUwn846zchkA9yDsDl5CVVaV2nqYw==}
    dev: true

  /lodash.sortby@4.7.0:
    resolution: {integrity: sha512-HDWXG8isMntAyRF5vZ7xKuEvOhT4AhlRt/3czTSjvGUxjYCBVRQY48ViDHyfYz9VIoBkW4TMGQNapx+l3RUwdA==}

  /lodash.startcase@4.4.0:
    resolution: {integrity: sha512-+WKqsK294HMSc2jEbNgpHpd0JfIBhp7rEV4aqXWqFr6AlXov+SlcgB1Fv01y2kGe3Gc8nMW7VA0SrGuSkRfIEg==}
    dev: true

  /lodash.template@4.5.0:
    resolution: {integrity: sha512-84vYFxIkmidUiFxidA/KjjH9pAycqW+h980j7Fuz5qxRtO9pgB7MDFTdys1N7A5mcucRiDyEq4fusljItR1T/A==}
    dependencies:
      lodash._reinterpolate: 3.0.0
      lodash.templatesettings: 4.2.0

  /lodash.templatesettings@4.2.0:
    resolution: {integrity: sha512-stgLz+i3Aa9mZgnjr/O+v9ruKZsPsndy7qPZOchbqk2cnTU1ZaldKK+v7m54WoKIyxiuMZTKT2H81F8BeAc3ZQ==}
    dependencies:
      lodash._reinterpolate: 3.0.0

  /lodash.truncate@4.4.2:
    resolution: {integrity: sha512-jttmRe7bRse52OsWIMDLaXxWqRAmtIUccAQ3garviCqJjafXOfNMO0yMfNpdD6zbGaTU0P5Nz7e7gAT6cKmJRw==}

  /lodash.uniq@4.5.0:
    resolution: {integrity: sha512-xfBaXQd9ryd9dlSDvnvI0lvxfLJlYAZzXomUYzLKtUeOQvOP5piqAWuGtrhWeqaXK9hhoM/iyJc5AV+XfsX3HQ==}
    dev: true

  /lodash.uniqby@4.7.0:
    resolution: {integrity: sha512-e/zcLx6CSbmaEgFHCA7BnoQKyCtKMxnuWrJygbwPs/AIn+IMKl66L8/s+wBUn5LRw2pZx3bUHibiV1b6aTWIww==}

  /lodash.upperfirst@4.3.1:
    resolution: {integrity: sha512-sReKOYJIJf74dhJONhU4e0/shzi1trVbSWDOhKYE5XV2O+H7Sb2Dihwuc7xWxVl+DgFPyTqIN3zMfT9cq5iWDg==}
    dev: true

  /lodash@4.17.21:
    resolution: {integrity: sha512-v2kDEe57lecTulaDIuNTPy3Ry4gLGJ6Z1O3vE1krgXZNrsQ+LFTGHVxVjcXPs17LhbZVGedAJv8XZ1tvj5FvSg==}

  /log-symbols@4.1.0:
    resolution: {integrity: sha512-8XPvpAA8uyhfteu8pIvQxpJZ7SYYdpUivZpGy6sFsBuKRY/7rQGavedeB8aK+Zkyq6upMFVL/9AW6vOYzfRyLg==}
    engines: {node: '>=10'}
    dependencies:
      chalk: 4.1.2
      is-unicode-supported: 0.1.0

  /longest@2.0.1:
    resolution: {integrity: sha512-Ajzxb8CM6WAnFjgiloPsI3bF+WCxcvhdIG3KNA2KN962+tdBsHcuQ4k4qX/EcS/2CRkcc0iAkR956Nib6aXU/Q==}
    engines: {node: '>=0.10.0'}
    dev: true

  /loose-envify@1.4.0:
    resolution: {integrity: sha512-lyuxPGr/Wfhrlem2CL/UcnUc1zcqKAImBDzukY7Y5F/yQiNdko6+fRLevlw1HgMySw7f611UIY408EtxRSoK3Q==}
    hasBin: true
    dependencies:
      js-tokens: 4.0.0
    dev: true

  /loupe@2.3.4:
    resolution: {integrity: sha512-OvKfgCC2Ndby6aSTREl5aCCPTNIzlDfQZvZxNUrBrihDhL3xcrYegTblhmEiCrg2kKQz4XsFIaemE5BF4ybSaQ==}
    dependencies:
      get-func-name: 2.0.0
    dev: true

  /loupe@2.3.7:
    resolution: {integrity: sha512-zSMINGVYkdpYSOBmLi0D1Uo7JU9nVdQKrHxC8eYlV+9YKK9WePqAlL7lSlorG/U2Fw1w0hTBmaa/jrQ3UbPHtA==}
    dependencies:
      get-func-name: 2.0.2
    dev: true

  /lower-case-first@1.0.2:
    resolution: {integrity: sha512-UuxaYakO7XeONbKrZf5FEgkantPf5DUqDayzP5VXZrtRPdH86s4kN47I8B3TW10S4QKiE3ziHNf3kRN//okHjA==}
    dependencies:
      lower-case: 1.1.4
    dev: false

  /lower-case@1.1.4:
    resolution: {integrity: sha512-2Fgx1Ycm599x+WGpIYwJOvsjmXFzTSc34IwDWALRA/8AopUKAVPwfJ+h5+f85BCp0PWmmJcWzEpxOpoXycMpdA==}
    dev: false

  /lower-case@2.0.2:
    resolution: {integrity: sha512-7fm3l3NAF9WfN6W3JOmf5drwpVqX78JtoGJ3A6W0a6ZnldM41w2fV5D490psKFTpMds8TJse/eHLFFsNHHjHgg==}
    dependencies:
      tslib: 2.6.2

  /lowercase-keys@1.0.1:
    resolution: {integrity: sha512-G2Lj61tXDnVFFOi8VZds+SoQjtQC3dgokKdDG2mTm1tx4m50NUHBOZSBwQQHyy0V12A0JTG4icfZQH+xPyh8VA==}
    engines: {node: '>=0.10.0'}

  /lowercase-keys@2.0.0:
    resolution: {integrity: sha512-tqNXrS78oMOE73NMxK4EMLQsQowWf8jKooH9g7xPavRT706R6bkQJ6DY2Te7QukaZsulxa30wQ7bk0pm4XiHmA==}
    engines: {node: '>=8'}

  /lowercase-keys@3.0.0:
    resolution: {integrity: sha512-ozCC6gdQ+glXOQsveKD0YsDy8DSQFjDTz4zyzEHNV5+JP5D62LmfDZ6o1cycFx9ouG940M5dE8C8CTewdj2YWQ==}
    engines: {node: ^12.20.0 || ^14.13.1 || >=16.0.0}

  /lru-cache@10.2.0:
    resolution: {integrity: sha512-2bIM8x+VAf6JT4bKAljS1qUWgMsqZRPGJS6FSahIMPVvctcNhyVp7AJu7quxOW9jwkryBReKZY5tY5JYv2n/7Q==}
    engines: {node: 14 || >=16.14}

  /lru-cache@6.0.0:
    resolution: {integrity: sha512-Jo6dJ04CmSjuznwJSS3pUeWmd/H0ffTlkXXgwZi+eq1UCmqQwCh+eLsYOYCwY991i2Fah4h1BEMCx4qThGbsiA==}
    engines: {node: '>=10'}
    dependencies:
      yallist: 4.0.0

  /lru-cache@7.18.3:
    resolution: {integrity: sha512-jumlc0BIUrS3qJGgIkWZsyfAM7NCWiBcCDhnd+3NNM5KbBmLTgHVfWBcg6W+rLUsIpzpERPsvwUP7CckAQSOoA==}
    engines: {node: '>=12'}

  /lru-cache@9.1.2:
    resolution: {integrity: sha512-ERJq3FOzJTxBbFjZ7iDs+NiK4VI9Wz+RdrrAB8dio1oV+YvdPzUEE4QNiT2VD51DkIbCYRUUzCRkssXCHqSnKQ==}
    engines: {node: 14 || >=16.14}

  /lru-queue@0.1.0:
    resolution: {integrity: sha512-BpdYkt9EvGl8OfWHDQPISVpcl5xZthb+XPsbELj5AQXxIC8IriDZIQYjBJPEm5rS420sjZ0TLEzRcq5KdBhYrQ==}
    dependencies:
      es5-ext: 0.10.62
    dev: true

  /make-dir@3.1.0:
    resolution: {integrity: sha512-g3FeP20LNwhALb/6Cz6Dd4F2ngze0jz7tbzrD2wAV+o9FeNHe4rL+yK2md0J/fiSf1sa1ADhXqi5+oVwOM/eGw==}
    engines: {node: '>=8'}
    dependencies:
      semver: 6.3.1
    dev: true

  /make-error@1.3.6:
    resolution: {integrity: sha512-s8UhlNe7vPKomQhC1qFelMokr/Sc3AgNbso3n74mVPA5LTZwkB9NlXf4XPamLxJE8h0gh73rM94xvwRT2CVInw==}
    dev: true

  /make-fetch-happen@10.2.1:
    resolution: {integrity: sha512-NgOPbRiaQM10DYXvN3/hhGVI2M5MtITFryzBGxHM5p4wnFxsVCbxkrBrDsk+EZ5OB4jEOT7AjDxtdF+KVEFT7w==}
    engines: {node: ^12.13.0 || ^14.15.0 || >=16.0.0}
    dependencies:
      agentkeepalive: 4.2.1
      cacache: 16.1.3
      http-cache-semantics: 4.1.1
      http-proxy-agent: 5.0.0
      https-proxy-agent: 5.0.1
      is-lambda: 1.0.1
      lru-cache: 7.18.3
      minipass: 3.3.6
      minipass-collect: 1.0.2
      minipass-fetch: 2.1.2
      minipass-flush: 1.0.5
      minipass-pipeline: 1.2.4
      negotiator: 0.6.3
      promise-retry: 2.0.1
      socks-proxy-agent: 7.0.0
      ssri: 9.0.1
    transitivePeerDependencies:
      - bluebird
      - supports-color

  /make-fetch-happen@11.1.1:
    resolution: {integrity: sha512-rLWS7GCSTcEujjVBs2YqG7Y4643u8ucvCJeSRqiLYhesrDuzeuFIk37xREzAsfQaqzl8b9rNCE4m6J8tvX4Q8w==}
    engines: {node: ^14.17.0 || ^16.13.0 || >=18.0.0}
    dependencies:
      agentkeepalive: 4.2.1
      cacache: 17.1.3
      http-cache-semantics: 4.1.1
      http-proxy-agent: 5.0.0
      https-proxy-agent: 5.0.1
      is-lambda: 1.0.1
      lru-cache: 7.18.3
      minipass: 5.0.0
      minipass-fetch: 3.0.3
      minipass-flush: 1.0.5
      minipass-pipeline: 1.2.4
      negotiator: 0.6.3
      promise-retry: 2.0.1
      socks-proxy-agent: 7.0.0
      ssri: 10.0.4
    transitivePeerDependencies:
      - supports-color

  /map-obj@1.0.1:
    resolution: {integrity: sha512-7N/q3lyZ+LVCp7PzuxrJr4KMbBE2hW7BT7YNia330OFxIf4d3r5zVpicP2650l7CPN6RM9zOJRl3NGpqSiw3Eg==}
    engines: {node: '>=0.10.0'}
    dev: true

  /map-obj@4.3.0:
    resolution: {integrity: sha512-hdN1wVrZbb29eBGiGjJbeP8JbKjq1urkHJ/LIP/NY48MZ1QVXUsQBV1G1zvYFHn1XE06cwjBsOI2K3Ulnj1YXQ==}
    engines: {node: '>=8'}
    dev: true

  /memfs-or-file-map-to-github-branch@1.2.1:
    resolution: {integrity: sha512-I/hQzJ2a/pCGR8fkSQ9l5Yx+FQ4e7X6blNHyWBm2ojeFLT3GVzGkTj7xnyWpdclrr7Nq4dmx3xrvu70m3ypzAQ==}
    dependencies:
      '@octokit/rest': 18.12.0
    transitivePeerDependencies:
      - encoding

  /memoizee@0.4.15:
    resolution: {integrity: sha512-UBWmJpLZd5STPm7PMUlOw/TSy972M+z8gcyQ5veOnSDRREz/0bmpyTfKt3/51DhEBqCZQn1udM/5flcSPYhkdQ==}
    dependencies:
      d: 1.0.1
      es5-ext: 0.10.62
      es6-weak-map: 2.0.3
      event-emitter: 0.3.5
      is-promise: 2.2.2
      lru-queue: 0.1.0
      next-tick: 1.1.0
      timers-ext: 0.1.7
    dev: true

  /meow@8.1.2:
    resolution: {integrity: sha512-r85E3NdZ+mpYk1C6RjPFEMSE+s1iZMuHtsHAqY0DT3jZczl0diWUZ8g6oU7h0M9cD2EL+PzaYghhCLzR0ZNn5Q==}
    engines: {node: '>=10'}
    dependencies:
      '@types/minimist': 1.2.2
      camelcase-keys: 6.2.2
      decamelize-keys: 1.1.0
      hard-rejection: 2.1.0
      minimist-options: 4.1.0
      normalize-package-data: 3.0.3
      read-pkg-up: 7.0.1
      redent: 3.0.0
      trim-newlines: 3.0.1
      type-fest: 0.18.1
      yargs-parser: 20.2.9
    dev: true

  /merge-stream@2.0.0:
    resolution: {integrity: sha512-abv/qOcuPfk3URPfDzmZU1LKmuw8kT+0nIHvKrKgFrwifol/doWcdA4ZqsWQ8ENrFKkd67Mfpo/LovbIUsbt3w==}

  /merge2@1.4.1:
    resolution: {integrity: sha512-8q7VEgMJW4J8tcfVPy8g09NcQwZdbwFEqhe/WZkoIzjn/3TGDwtOCYtXGxA3O8tPzpczCCDgv+P2P5y00ZJOOg==}
    engines: {node: '>= 8'}

  /merge@2.1.1:
    resolution: {integrity: sha512-jz+Cfrg9GWOZbQAnDQ4hlVnQky+341Yk5ru8bZSe6sIDTCIg8n9i/u7hSQGSVOF3C7lH6mGtqjkiT9G4wFLL0w==}
    dev: true

  /micromatch@4.0.5:
    resolution: {integrity: sha512-DMy+ERcEW2q8Z2Po+WNXuw3c5YaUSFjAO5GsJqfEl7UjvtIuFKO6ZrKvcItdy98dwFI2N1tg3zNIdKaQT+aNdA==}
    engines: {node: '>=8.6'}
    dependencies:
      braces: 3.0.2
      picomatch: 2.3.1

  /mime-db@1.52.0:
    resolution: {integrity: sha512-sPU4uV7dYlvtWJxwwxHD0PuihVNiE7TyAbQ5SWxDCB9mUYvOgroQOwYQQOKPJ8CIbE+1ETVlOoK1UC2nU3gYvg==}
    engines: {node: '>= 0.6'}

  /mime-types@2.1.35:
    resolution: {integrity: sha512-ZDY+bPm5zTTF+YpCrAU9nK0UgICYPT0QtT1NZWFv4s++TNkcgVaT0g6+4R2uI4MjQjzysHB1zxuWL50hzaeXiw==}
    engines: {node: '>= 0.6'}
    dependencies:
      mime-db: 1.52.0

  /mime@3.0.0:
    resolution: {integrity: sha512-jSCU7/VB1loIWBZe14aEYHU/+1UMEHoaO7qxCOVJOw9GgH72VAWppxNcjU+x9a2k3GSIBXNKxXQFqRvvZ7vr3A==}
    engines: {node: '>=10.0.0'}
    hasBin: true

  /mimic-fn@1.2.0:
    resolution: {integrity: sha512-jf84uxzwiuiIVKiOLpfYk7N46TSy8ubTonmneY9vrpHNAnp0QBt2BxWV9dO3/j+BoVAb+a5G6YDPW3M5HOdMWQ==}
    engines: {node: '>=4'}
    dev: true

  /mimic-fn@2.1.0:
    resolution: {integrity: sha512-OqbOk5oEQeAZ8WXWydlu9HJjz9WVdEIvamMCcXmuqUYjTknH/sqsWvhQ3vgwKFRR1HpjvNBKQ37nbJgYzGqGcg==}
    engines: {node: '>=6'}

  /mimic-response@1.0.1:
    resolution: {integrity: sha512-j5EctnkH7amfV/q5Hgmoal1g2QHFJRraOtmx0JpIqkxhBhI/lJSl1nMpQ45hVarwNETOoWEimndZ4QK0RHxuxQ==}
    engines: {node: '>=4'}

  /mimic-response@3.1.0:
    resolution: {integrity: sha512-z0yWI+4FDrrweS8Zmt4Ej5HdJmky15+L2e6Wgn3+iK5fWzb6T3fhNFq2+MeTRb064c6Wr4N/wv0DzQTjNzHNGQ==}
    engines: {node: '>=10'}

  /mimic-response@4.0.0:
    resolution: {integrity: sha512-e5ISH9xMYU0DzrT+jl8q2ze9D6eWBto+I8CNpe+VI+K2J/F/k3PdkdTdz4wvGVH4NTpo+NRYTVIuMQEMMcsLqg==}
    engines: {node: ^12.20.0 || ^14.13.1 || >=16.0.0}

  /min-indent@1.0.1:
    resolution: {integrity: sha512-I9jwMn07Sy/IwOj3zVkVik2JTvgpaykDZEigL6Rx6N9LbMywwUSMtxET+7lVoDLLd3O3IXwJwvuuns8UB/HeAg==}
    engines: {node: '>=4'}
    dev: true

  /minimatch@3.0.8:
    resolution: {integrity: sha512-6FsRAQsxQ61mw+qP1ZzbL9Bc78x2p5OqNgNpnoAFLTrX8n5Kxph0CsnhmKKNXTWjXqU5L0pGPR7hYk+XWZr60Q==}
    dependencies:
      brace-expansion: 1.1.11

  /minimatch@3.1.2:
    resolution: {integrity: sha512-J7p63hRiAjw1NDEww1W7i37+ByIrOWO5XQQAzZ3VOcL0PNybwpfmV/N05zFAzwQ9USyEcX6t3UO+K5aqBQOIHw==}
    dependencies:
      brace-expansion: 1.1.11

  /minimatch@5.0.1:
    resolution: {integrity: sha512-nLDxIFRyhDblz3qMuq+SoRZED4+miJ/G+tdDrjkkkRnjAsBexeGpgjLEQ0blJy7rHhR2b93rhQY4SvyWu9v03g==}
    engines: {node: '>=10'}
    dependencies:
      brace-expansion: 2.0.1
    dev: true

  /minimatch@5.1.6:
    resolution: {integrity: sha512-lKwV/1brpG6mBUFHtb7NUmtABCb2WZZmm2wNiOA5hAb8VdCS4B3dtMWyvcoViccwAW/COERjXLt0zP1zXUN26g==}
    engines: {node: '>=10'}
    dependencies:
      brace-expansion: 2.0.1

  /minimatch@6.2.0:
    resolution: {integrity: sha512-sauLxniAmvnhhRjFwPNnJKaPFYyddAgbYdeUpHULtCT/GhzdCx/MDNy+Y40lBxTQUrMzDE8e0S43Z5uqfO0REg==}
    engines: {node: '>=10'}
    dependencies:
      brace-expansion: 2.0.1
    dev: true

  /minimatch@7.4.6:
    resolution: {integrity: sha512-sBz8G/YjVniEz6lKPNpKxXwazJe4c19fEfV2GDMX6AjFz+MX9uDWIZW8XreVhkFW3fkIdTv/gxWr/Kks5FFAVw==}
    engines: {node: '>=10'}
    dependencies:
      brace-expansion: 2.0.1

  /minimatch@9.0.3:
    resolution: {integrity: sha512-RHiac9mvaRw0x3AYRgDC1CxAP7HTcNrrECeA8YYJeWnpo+2Q5CegtZjaotWTWxDG3UeGA1coE05iH1mPjT/2mg==}
    engines: {node: '>=16 || 14 >=14.17'}
    dependencies:
      brace-expansion: 2.0.1

  /minimatch@9.0.4:
    resolution: {integrity: sha512-KqWh+VchfxcMNRAJjj2tnsSJdNbHsVgnkBhTNrW7AjVo6OvLtxw8zfT9oLw1JSohlFzJ8jCoTgaoXvJ+kHt6fw==}
    engines: {node: '>=16 || 14 >=14.17'}
    dependencies:
      brace-expansion: 2.0.1

  /minimist-options@4.1.0:
    resolution: {integrity: sha512-Q4r8ghd80yhO/0j1O3B2BjweX3fiHg9cdOwjJd2J76Q135c+NDxGCqdYKQ1SKBuFfgWbAUzBfvYjPUEeNgqN1A==}
    engines: {node: '>= 6'}
    dependencies:
      arrify: 1.0.1
      is-plain-obj: 1.1.0
      kind-of: 6.0.3
    dev: true

  /minimist@1.2.7:
    resolution: {integrity: sha512-bzfL1YUZsP41gmu/qjrEk0Q6i2ix/cVeAhbCbqH9u3zYutS1cLg00qhrD0M2MVdCcx4Sc0UpP2eBWo9rotpq6g==}
    dev: true

  /minimist@1.2.8:
    resolution: {integrity: sha512-2yyAR8qBkN3YuheJanUpWC5U3bb5osDywNB8RzDVlDwDHbocAJveqqj1u8+SVD7jkWT4yvsHCpWqqWqAxb0zCA==}

  /minipass-collect@1.0.2:
    resolution: {integrity: sha512-6T6lH0H8OG9kITm/Jm6tdooIbogG9e0tLgpY6mphXSm/A9u8Nq1ryBG+Qspiub9LjWlBPsPS3tWQ/Botq4FdxA==}
    engines: {node: '>= 8'}
    dependencies:
      minipass: 3.3.6

  /minipass-fetch@2.1.2:
    resolution: {integrity: sha512-LT49Zi2/WMROHYoqGgdlQIZh8mLPZmOrN2NdJjMXxYe4nkN6FUyuPuOAOedNJDrx0IRGg9+4guZewtp8hE6TxA==}
    engines: {node: ^12.13.0 || ^14.15.0 || >=16.0.0}
    dependencies:
      minipass: 3.3.6
      minipass-sized: 1.0.3
      minizlib: 2.1.2
    optionalDependencies:
      encoding: 0.1.13

  /minipass-fetch@3.0.3:
    resolution: {integrity: sha512-n5ITsTkDqYkYJZjcRWzZt9qnZKCT7nKCosJhHoj7S7zD+BP4jVbWs+odsniw5TA3E0sLomhTKOKjF86wf11PuQ==}
    engines: {node: ^14.17.0 || ^16.13.0 || >=18.0.0}
    dependencies:
      minipass: 5.0.0
      minipass-sized: 1.0.3
      minizlib: 2.1.2
    optionalDependencies:
      encoding: 0.1.13

  /minipass-flush@1.0.5:
    resolution: {integrity: sha512-JmQSYYpPUqX5Jyn1mXaRwOda1uQ8HP5KAT/oDSLCzt1BYRhQU0/hDtsB1ufZfEEzMZ9aAVmsBw8+FWsIXlClWw==}
    engines: {node: '>= 8'}
    dependencies:
      minipass: 3.3.6

  /minipass-json-stream@1.0.1:
    resolution: {integrity: sha512-ODqY18UZt/I8k+b7rl2AENgbWE8IDYam+undIJONvigAz8KR5GWblsFTEfQs0WODsjbSXWlm+JHEv8Gr6Tfdbg==}
    dependencies:
      jsonparse: 1.3.1
      minipass: 3.3.6

  /minipass-pipeline@1.2.4:
    resolution: {integrity: sha512-xuIq7cIOt09RPRJ19gdi4b+RiNvDFYe5JH+ggNvBqGqpQXcru3PcRmOZuHBKWK1Txf9+cQ+HMVN4d6z46LZP7A==}
    engines: {node: '>=8'}
    dependencies:
      minipass: 3.3.6

  /minipass-sized@1.0.3:
    resolution: {integrity: sha512-MbkQQ2CTiBMlA2Dm/5cY+9SWFEN8pzzOXi6rlM5Xxq0Yqbda5ZQy9sU75a673FE9ZK0Zsbr6Y5iP6u9nktfg2g==}
    engines: {node: '>=8'}
    dependencies:
      minipass: 3.3.6

  /minipass@3.3.6:
    resolution: {integrity: sha512-DxiNidxSEK+tHG6zOIklvNOwm3hvCrbUrdtzY74U6HKTJxvIDfOUL5W5P2Ghd3DTkhhKPYGqeNUIh5qcM4YBfw==}
    engines: {node: '>=8'}
    dependencies:
      yallist: 4.0.0

  /minipass@4.2.5:
    resolution: {integrity: sha512-+yQl7SX3bIT83Lhb4BVorMAHVuqsskxRdlmO9kTpyukp8vsm2Sn/fUOV9xlnG8/a5JsypJzap21lz/y3FBMJ8Q==}
    engines: {node: '>=8'}

  /minipass@5.0.0:
    resolution: {integrity: sha512-3FnjYuehv9k6ovOEbyOswadCDPX1piCfhV8ncmYtHOjuPwylVWsghTLo7rabjC3Rx5xD4HDx8Wm1xnMF7S5qFQ==}
    engines: {node: '>=8'}

  /minipass@6.0.2:
    resolution: {integrity: sha512-MzWSV5nYVT7mVyWCwn2o7JH13w2TBRmmSqSRCKzTw+lmft9X4z+3wjvs06Tzijo5z4W/kahUCDpRXTF+ZrmF/w==}
    engines: {node: '>=16 || 14 >=14.17'}

  /minipass@7.0.4:
    resolution: {integrity: sha512-jYofLM5Dam9279rdkWzqHozUo4ybjdZmCsDHePy5V/PbBcVMiSZR97gmAy45aqi8CK1lG2ECd356FU86avfwUQ==}
    engines: {node: '>=16 || 14 >=14.17'}

  /minizlib@2.1.2:
    resolution: {integrity: sha512-bAxsR8BVfj60DWXHE3u30oHzfl4G7khkSuPW+qvpd7jFRHm7dLxOjUk1EHACJ/hxLY8phGJ0YhYHZo7jil7Qdg==}
    engines: {node: '>= 8'}
    dependencies:
      minipass: 3.3.6
      yallist: 4.0.0

  /mkdirp@0.5.6:
    resolution: {integrity: sha512-FP+p8RB8OWpF3YZBCrP5gtADmtXApB5AMLn+vdyA+PyxCjrCs00mjyUozssO33cwDeT3wNGdLxJ5M//YqtHAJw==}
    hasBin: true
    dependencies:
      minimist: 1.2.8
    dev: true

  /mkdirp@1.0.4:
    resolution: {integrity: sha512-vVqVZQyf3WLx2Shd0qJ9xuvqgAyKPLAiqITEtqW0oIUjzo3PePDd6fW9iFz30ef7Ysp/oiWqbhszeGWW2T6Gzw==}
    engines: {node: '>=10'}
    hasBin: true

  /mkdirp@2.1.6:
    resolution: {integrity: sha512-+hEnITedc8LAtIP9u3HJDFIdcLV2vXP33sqLLIzkv1Db1zO/1OxbvYf0Y1OC/S/Qo5dxHXepofhmxL02PsKe+A==}
    engines: {node: '>=10'}
    hasBin: true
    dev: true

  /mkdirp@3.0.1:
    resolution: {integrity: sha512-+NsyUUAZDmo6YVHzL/stxSu3t9YS1iljliy3BSDrXJ/dkn1KYdmtZODGGjLcc9XLgVVpH4KshHB8XmZgMhaBXg==}
    engines: {node: '>=10'}
    hasBin: true
    dev: false

  /mocha-json-output-reporter@2.1.0(mocha@10.2.0)(moment@2.29.4):
    resolution: {integrity: sha512-FF2BItlMo8nK9+SgN/WAD01ue7G+qI1Po0U3JCZXQiiyTJ5OV3KcT1mSoZKirjYP73JFZznaaPC6Mp052PF3Vw==}
    peerDependencies:
      mocha: ^10.0.0
      moment: ^2.21.0
    dependencies:
      mocha: 10.2.0
      moment: 2.29.4
    dev: true

  /mocha-multi-reporters@1.5.1(mocha@10.2.0):
    resolution: {integrity: sha512-Yb4QJOaGLIcmB0VY7Wif5AjvLMUFAdV57D2TWEva1Y0kU/3LjKpeRVmlMIfuO1SVbauve459kgtIizADqxMWPg==}
    engines: {node: '>=6.0.0'}
    peerDependencies:
      mocha: '>=3.1.2'
    dependencies:
      debug: 4.3.4(supports-color@8.1.1)
      lodash: 4.17.21
      mocha: 10.2.0
    transitivePeerDependencies:
      - supports-color
    dev: true

  /mocha@10.2.0:
    resolution: {integrity: sha512-IDY7fl/BecMwFHzoqF2sg/SHHANeBoMMXFlS9r0OXKDssYE1M5O43wUY/9BVPeIvfH2zmEbBfseqN9gBQZzXkg==}
    engines: {node: '>= 14.0.0'}
    hasBin: true
    dependencies:
      ansi-colors: 4.1.1
      browser-stdout: 1.3.1
      chokidar: 3.5.3
      debug: 4.3.4(supports-color@8.1.1)
      diff: 5.0.0
      escape-string-regexp: 4.0.0
      find-up: 5.0.0
      glob: 7.2.0
      he: 1.2.0
      js-yaml: 4.1.0
      log-symbols: 4.1.0
      minimatch: 5.0.1
      ms: 2.1.3
      nanoid: 3.3.3
      serialize-javascript: 6.0.0
      strip-json-comments: 3.1.1
      supports-color: 8.1.1
      workerpool: 6.2.1
      yargs: 16.2.0
      yargs-parser: 20.2.4
      yargs-unparser: 2.0.0
    dev: true

  /mock-stdin@1.0.0:
    resolution: {integrity: sha512-tukRdb9Beu27t6dN+XztSRHq9J0B/CoAOySGzHfn8UTfmqipA5yNT/sDUEyYdAV3Hpka6Wx6kOMxuObdOex60Q==}
    dev: true

  /modify-values@1.0.1:
    resolution: {integrity: sha512-xV2bxeN6F7oYjZWTe/YPAy6MN2M+sL4u/Rlm2AHCIVGfo2p1yGmBHQ6vHehl4bRTZBdHu3TSkWdYgkwpYzAGSw==}
    engines: {node: '>=0.10.0'}
    dev: true

  /moment@2.29.4:
    resolution: {integrity: sha512-5LC9SOxjSc2HF6vO2CyuTDNivEdoz2IvyJJGj6X8DJ0eFyfszE0QiEd+iXmBvUP3WHxSjFH/vIsA0EN00cgr8w==}
    dev: true

  /ms@2.1.2:
    resolution: {integrity: sha512-sGkPx+VjMtmA6MX27oA4FBFELFCZZ4S4XqeGOXCv68tT+jb3vk/RyaKWP0PTKyWtmLSM0b+adUTEvbs1PEaH2w==}

  /ms@2.1.3:
    resolution: {integrity: sha512-6FlzubTLZG3J2a/NVCAleEhjzq5oxgHyaCU9yYXvcLsvoVaHJq/s5xXI6/XXP6tz7R9xAOtHnSO/tXtF3WRTlA==}

  /msgpack-lite@0.1.26:
    resolution: {integrity: sha512-SZ2IxeqZ1oRFGo0xFGbvBJWMp3yLIY9rlIJyxy8CGrwZn1f0ZK4r6jV/AM1r0FZMDUkWkglOk/eeKIL9g77Nxw==}
    hasBin: true
    dependencies:
      event-lite: 0.1.2
      ieee754: 1.2.1
      int64-buffer: 0.1.10
      isarray: 1.0.0

  /mute-stream@0.0.7:
    resolution: {integrity: sha512-r65nCZhrbXXb6dXOACihYApHw2Q6pV0M3V0PSxd74N0+D8nzAdEAITq2oAjA1jVnKI+tGvEBUpqiMh0+rW6zDQ==}
    dev: true

  /mute-stream@0.0.8:
    resolution: {integrity: sha512-nnbWWOkoWyUsTjKrhgD0dcz22mdkSnpYqbEjIm2nhwhuxlSkpywJmBo8h0ZqJdkp73mb90SssHkN4rsRaBAfAA==}

  /mute-stream@1.0.0:
    resolution: {integrity: sha512-avsJQhyd+680gKXyG/sQc0nXaC6rBkPOfyHYcFb9+hdkqQkR9bdnkJ0AMZhke0oesPqIO+mFFJ+IdBc7mst4IA==}
    engines: {node: ^14.17.0 || ^16.13.0 || >=18.0.0}

  /nanoid@3.3.3:
    resolution: {integrity: sha512-p1sjXuopFs0xg+fPASzQ28agW1oHD7xDsd9Xkf3T15H3c/cifrFHVwrh74PdoklAPi+i7MdRsE47vm2r6JoB+w==}
    engines: {node: ^10 || ^12 || ^13.7 || ^14 || >=15.0.1}
    hasBin: true
    dev: true

  /natural-compare-lite@1.4.0:
    resolution: {integrity: sha512-Tj+HTDSJJKaZnfiuw+iaF9skdPpTo2GtEly5JHnWV/hfv2Qj/9RKsGISQtLh2ox3l5EAGw487hnBee0sIJ6v2g==}
    dev: true

  /natural-compare@1.4.0:
    resolution: {integrity: sha512-OWND8ei3VtNC9h7V60qff3SVobHr996CTwgxubgyQYEpg290h9J0buyECNNJexkFm5sOajh5G116RYA1c8ZMSw==}
    dev: true

  /natural-orderby@2.0.3:
    resolution: {integrity: sha512-p7KTHxU0CUrcOXe62Zfrb5Z13nLvPhSWR/so3kFulUQU0sgUll2Z0LwpsLN351eOOD+hRGu/F1g+6xDfPeD++Q==}

  /negotiator@0.6.3:
    resolution: {integrity: sha512-+EUsqGPLsM+j/zdChZjsnX51g4XrHFOIXwfnCVPGlQk/k5giakcKsuxCObBRu6DSm9opw/O6slWbJdghQM4bBg==}
    engines: {node: '>= 0.6'}

  /neo-async@2.6.2:
    resolution: {integrity: sha512-Yd3UES5mWCSqR+qNT93S3UoYUkqAZ9lLg8a7g9rimsWmYGK8cVToA4/sF3RrshdyV3sAGMXVUmpMYOw+dLpOuw==}

  /next-tick@1.1.0:
    resolution: {integrity: sha512-CXdUiJembsNjuToQvxayPZF9Vqht7hewsvy2sOWafLvi2awflj9mOC6bHIg50orX8IJvWKY9wYQ/zB2kogPslQ==}
    dev: true

  /nise@5.1.9:
    resolution: {integrity: sha512-qOnoujW4SV6e40dYxJOb3uvuoPHtmLzIk4TFo+j0jPJoC+5Z9xja5qH5JZobEPsa8+YYphMrOSwnrshEhG2qww==}
    dependencies:
      '@sinonjs/commons': 3.0.1
      '@sinonjs/fake-timers': 11.2.2
      '@sinonjs/text-encoding': 0.7.2
      just-extend: 6.2.0
      path-to-regexp: 6.2.2
    dev: true

  /no-case@2.3.2:
    resolution: {integrity: sha512-rmTZ9kz+f3rCvK2TD1Ue/oZlns7OGoIWP4fc3llxxRXlOkHKoWPPWJOfFYpITabSow43QJbRIoHQXtt10VldyQ==}
    dependencies:
      lower-case: 1.1.4
    dev: false

  /no-case@3.0.4:
    resolution: {integrity: sha512-fgAN3jGAh+RoxUGZHTSOLJIqUc2wmoBwGR4tbpNAKmmovFoWq0OdRkb0VkldReO2a2iBT/OEulG9XSUc10r3zg==}
    dependencies:
      lower-case: 2.0.2
      tslib: 2.6.2

  /nock@13.3.4:
    resolution: {integrity: sha512-DDpmn5oLEdCTclEqweOT4U7bEpuoifBMFUXem9sA4turDAZ5tlbrEoWqCorwXey8CaAw44mst5JOQeVNiwtkhw==}
    engines: {node: '>= 10.13'}
    dependencies:
      debug: 4.3.4(supports-color@8.1.1)
      json-stringify-safe: 5.0.1
      lodash: 4.17.21
      propagate: 2.0.1
    transitivePeerDependencies:
      - supports-color
    dev: true

  /nock@13.5.4:
    resolution: {integrity: sha512-yAyTfdeNJGGBFxWdzSKCBYxs5FxLbCg5X5Q4ets974hcQzG1+qCxvIyOo4j2Ry6MUlhWVMX4OoYDefAIIwupjw==}
    engines: {node: '>= 10.13'}
    dependencies:
      debug: 4.3.4(supports-color@8.1.1)
      json-stringify-safe: 5.0.1
      propagate: 2.0.1
    transitivePeerDependencies:
      - supports-color
    dev: true

  /node-cleanup@2.1.2:
    resolution: {integrity: sha512-qN8v/s2PAJwGUtr1/hYTpNKlD6Y9rc4p8KSmJXyGdYGZsDGKXrGThikLFP9OCHFeLeEpQzPwiAtdIvBLqm//Hw==}

  /node-fetch@2.6.9:
    resolution: {integrity: sha512-DJm/CJkZkRjKKj4Zi4BsKVZh3ValV5IR5s7LVZnW+6YMh0W1BfNA8XSs6DLMGYlId5F3KnA70uu2qepcR08Qqg==}
    engines: {node: 4.x || >=6.0.0}
    peerDependencies:
      encoding: ^0.1.0
    peerDependenciesMeta:
      encoding:
        optional: true
    dependencies:
      whatwg-url: 5.0.0

  /node-gyp@9.3.1:
    resolution: {integrity: sha512-4Q16ZCqq3g8awk6UplT7AuxQ35XN4R/yf/+wSAwcBUAjg7l58RTactWaP8fIDTi0FzI7YcVLujwExakZlfWkXg==}
    engines: {node: ^12.13 || ^14.13 || >=16}
    hasBin: true
    dependencies:
      env-paths: 2.2.1
      glob: 7.2.3
      graceful-fs: 4.2.11
      make-fetch-happen: 10.2.1
      nopt: 6.0.0
      npmlog: 6.0.2
      rimraf: 3.0.2
      semver: 7.6.0
      tar: 6.2.1
      which: 2.0.2
    transitivePeerDependencies:
      - bluebird
      - supports-color

  /node-releases@2.0.6:
    resolution: {integrity: sha512-PiVXnNuFm5+iYkLBNeq5211hvO38y63T0i2KKh2KnUs3RpzJ+JtODFjkD8yjLwnDkTYF1eKXheUwdssR+NRZdg==}

  /noms@0.0.0:
    resolution: {integrity: sha512-lNDU9VJaOPxUmXcLb+HQFeUgQQPtMI24Gt6hgfuMHRJgMRHMF/qZ4HJD3GDru4sSw9IQl2jPjAYnQrdIeLbwow==}
    dependencies:
      inherits: 2.0.4
      readable-stream: 1.0.34
    dev: true

  /nopt@6.0.0:
    resolution: {integrity: sha512-ZwLpbTgdhuZUnZzjd7nb1ZV+4DoiC6/sfiVKok72ym/4Tlf+DFdlHYmT2JPmcNNWV6Pi3SDf1kT+A4r9RTuT9g==}
    engines: {node: ^12.13.0 || ^14.15.0 || >=16.0.0}
    hasBin: true
    dependencies:
      abbrev: 1.1.1

  /normalize-package-data@2.5.0:
    resolution: {integrity: sha512-/5CMN3T0R4XTj4DcGaexo+roZSdSFW/0AOOTROrjxzCG1wrWXEsGbRKevjlIL+ZDE4sZlJr5ED4YW0yqmkK+eA==}
    dependencies:
      hosted-git-info: 2.8.9
      resolve: 1.22.8
      semver: 5.7.2
      validate-npm-package-license: 3.0.4

  /normalize-package-data@3.0.3:
    resolution: {integrity: sha512-p2W1sgqij3zMMyRC067Dg16bfzVH+w7hyegmpIvZ4JNjqtGOVAIvLmjBx3yP7YTe9vKJgkoNOPjwQGogDoMXFA==}
    engines: {node: '>=10'}
    dependencies:
      hosted-git-info: 4.1.0
      is-core-module: 2.13.1
      semver: 7.6.0
      validate-npm-package-license: 3.0.4

  /normalize-package-data@5.0.0:
    resolution: {integrity: sha512-h9iPVIfrVZ9wVYQnxFgtw1ugSvGEMOlyPWWtm8BMJhnwyEL/FLbYbTY3V3PpjI/BUK67n9PEWDu6eHzu1fB15Q==}
    engines: {node: ^14.17.0 || ^16.13.0 || >=18.0.0}
    dependencies:
      hosted-git-info: 6.1.1
      is-core-module: 2.13.1
      semver: 7.6.0
      validate-npm-package-license: 3.0.4

  /normalize-path@3.0.0:
    resolution: {integrity: sha512-6eZs5Ls3WtCisHWp9S2GUy8dqkpGi4BVSz3GaqiE6ezub0512ESztXUwUB6C6IKbQkY2Pnb/mD4WYojCRwcwLA==}
    engines: {node: '>=0.10.0'}
    dev: true

  /normalize-url@4.5.1:
    resolution: {integrity: sha512-9UZCFRHQdNrfTpGg8+1INIg93B6zE0aXMVFkw1WFwvO4SlZywU6aLg5Of0Ap/PgcbSw4LNxvMWXMeugwMCX0AA==}
    engines: {node: '>=8'}

  /normalize-url@6.1.0:
    resolution: {integrity: sha512-DlL+XwOy3NxAQ8xuC0okPgK46iuVNAK01YN7RueYBqqFeGsBjV9XmCAzAdgt+667bCl5kPh9EqKKDwnaPG1I7A==}
    engines: {node: '>=10'}

  /normalize-url@8.0.0:
    resolution: {integrity: sha512-uVFpKhj5MheNBJRTiMZ9pE/7hD1QTeEvugSJW/OmLzAp78PB5O6adfMNTvmfKhXBkvCzC+rqifWcVYpGFwTjnw==}
    engines: {node: '>=14.16'}

  /npm-bundled@3.0.0:
    resolution: {integrity: sha512-Vq0eyEQy+elFpzsKjMss9kxqb9tG3YHg4dsyWuUENuzvSUWe1TCnW/vV9FkhvBk/brEDoDiVd+M1Btosa6ImdQ==}
    engines: {node: ^14.17.0 || ^16.13.0 || >=18.0.0}
    dependencies:
      npm-normalize-package-bin: 3.0.1

  /npm-check-updates@16.14.20:
    resolution: {integrity: sha512-sYbIhun4DrjO7NFOTdvs11nCar0etEhZTsEjL47eM0TuiGMhmYughRCxG2SpGRmGAQ7AkwN7bw2lWzoE7q6yOQ==}
    engines: {node: '>=14.14'}
    hasBin: true
    dependencies:
      '@types/semver-utils': 1.1.1
      chalk: 5.3.0
      cli-table3: 0.6.3
      commander: 10.0.1
      fast-memoize: 2.5.2
      find-up: 5.0.0
      fp-and-or: 0.1.4
      get-stdin: 8.0.0
      globby: 11.1.0
      hosted-git-info: 5.2.1
      ini: 4.1.1
      js-yaml: 4.1.0
      json-parse-helpfulerror: 1.0.3
      jsonlines: 0.1.1
      lodash: 4.17.21
      make-fetch-happen: 11.1.1
      minimatch: 9.0.3
      p-map: 4.0.0
      pacote: 15.2.0
      parse-github-url: 1.0.2
      progress: 2.0.3
      prompts-ncu: 3.0.0
      rc-config-loader: 4.1.3
      remote-git-tags: 3.0.0
      rimraf: 5.0.5
      semver: 7.6.0
      semver-utils: 1.1.4
      source-map-support: 0.5.21
      spawn-please: 2.0.2
      strip-ansi: 7.1.0
      strip-json-comments: 5.0.1
      untildify: 4.0.0
      update-notifier: 6.0.2
    transitivePeerDependencies:
      - bluebird
      - supports-color

  /npm-install-checks@6.1.1:
    resolution: {integrity: sha512-dH3GmQL4vsPtld59cOn8uY0iOqRmqKvV+DLGwNXV/Q7MDgD2QfOADWd/mFXcIE5LVhYYGjA3baz6W9JneqnuCw==}
    engines: {node: ^14.17.0 || ^16.13.0 || >=18.0.0}
    dependencies:
      semver: 7.6.0

  /npm-normalize-package-bin@3.0.1:
    resolution: {integrity: sha512-dMxCf+zZ+3zeQZXKxmyuCKlIDPGuv8EF940xbkC4kQVDTtqoh6rJFO+JTKSA6/Rwi0getWmtuy4Itup0AMcaDQ==}
    engines: {node: ^14.17.0 || ^16.13.0 || >=18.0.0}

  /npm-package-arg@10.1.0:
    resolution: {integrity: sha512-uFyyCEmgBfZTtrKk/5xDfHp6+MdrqGotX/VoOyEEl3mBwiEE5FlBaePanazJSVMPT7vKepcjYBY2ztg9A3yPIA==}
    engines: {node: ^14.17.0 || ^16.13.0 || >=18.0.0}
    dependencies:
      hosted-git-info: 6.1.1
      proc-log: 3.0.0
      semver: 7.6.0
      validate-npm-package-name: 5.0.0

  /npm-packlist@7.0.4:
    resolution: {integrity: sha512-d6RGEuRrNS5/N84iglPivjaJPxhDbZmlbTwTDX2IbcRHG5bZCdtysYMhwiPvcF4GisXHGn7xsxv+GQ7T/02M5Q==}
    engines: {node: ^14.17.0 || ^16.13.0 || >=18.0.0}
    dependencies:
      ignore-walk: 6.0.3

  /npm-pick-manifest@8.0.1:
    resolution: {integrity: sha512-mRtvlBjTsJvfCCdmPtiu2bdlx8d/KXtF7yNXNWe7G0Z36qWA9Ny5zXsI2PfBZEv7SXgoxTmNaTzGSbbzDZChoA==}
    engines: {node: ^14.17.0 || ^16.13.0 || >=18.0.0}
    dependencies:
      npm-install-checks: 6.1.1
      npm-normalize-package-bin: 3.0.1
      npm-package-arg: 10.1.0
      semver: 7.6.0

  /npm-registry-fetch@14.0.5:
    resolution: {integrity: sha512-kIDMIo4aBm6xg7jOttupWZamsZRkAqMqwqqbVXnUqstY5+tapvv6bkH/qMR76jdgV+YljEUCyWx3hRYMrJiAgA==}
    engines: {node: ^14.17.0 || ^16.13.0 || >=18.0.0}
    dependencies:
      make-fetch-happen: 11.1.1
      minipass: 5.0.0
      minipass-fetch: 3.0.3
      minipass-json-stream: 1.0.1
      minizlib: 2.1.2
      npm-package-arg: 10.1.0
      proc-log: 3.0.0
    transitivePeerDependencies:
      - supports-color

  /npm-run-path@4.0.1:
    resolution: {integrity: sha512-S48WzZW777zhNIrn7gxOlISNAqi9ZC/uQFnRdbeIHhZhCA6UqpkOT8T1G7BvfdgP4Er8gF4sUbaS0i7QvIfCWw==}
    engines: {node: '>=8'}
    dependencies:
      path-key: 3.1.1

  /npm@9.8.1:
    resolution: {integrity: sha512-AfDvThQzsIXhYgk9zhbk5R+lh811lKkLAeQMMhSypf1BM7zUafeIIBzMzespeuVEJ0+LvY36oRQYf7IKLzU3rw==}
    engines: {node: ^14.17.0 || ^16.13.0 || >=18.0.0}
    hasBin: true
    dev: true
    bundledDependencies:
      - '@isaacs/string-locale-compare'
      - '@npmcli/arborist'
      - '@npmcli/config'
      - '@npmcli/fs'
      - '@npmcli/map-workspaces'
      - '@npmcli/package-json'
      - '@npmcli/promise-spawn'
      - '@npmcli/run-script'
      - abbrev
      - archy
      - cacache
      - chalk
      - ci-info
      - cli-columns
      - cli-table3
      - columnify
      - fastest-levenshtein
      - fs-minipass
      - glob
      - graceful-fs
      - hosted-git-info
      - ini
      - init-package-json
      - is-cidr
      - json-parse-even-better-errors
      - libnpmaccess
      - libnpmdiff
      - libnpmexec
      - libnpmfund
      - libnpmhook
      - libnpmorg
      - libnpmpack
      - libnpmpublish
      - libnpmsearch
      - libnpmteam
      - libnpmversion
      - make-fetch-happen
      - minimatch
      - minipass
      - minipass-pipeline
      - ms
      - node-gyp
      - nopt
      - npm-audit-report
      - npm-install-checks
      - npm-package-arg
      - npm-pick-manifest
      - npm-profile
      - npm-registry-fetch
      - npm-user-validate
      - npmlog
      - p-map
      - pacote
      - parse-conflict-json
      - proc-log
      - qrcode-terminal
      - read
      - semver
      - sigstore
      - ssri
      - supports-color
      - tar
      - text-table
      - tiny-relative-date
      - treeverse
      - validate-npm-package-name
      - which
      - write-file-atomic

  /npmlog@6.0.2:
    resolution: {integrity: sha512-/vBvz5Jfr9dT/aFWd0FIRf+T/Q2WBsLENygUaFUqstqsycmZAP/t5BvFJTK0viFmSUxiUKTUplWy5vt+rvKIxg==}
    engines: {node: ^12.13.0 || ^14.15.0 || >=16.0.0}
    dependencies:
      are-we-there-yet: 3.0.1
      console-control-strings: 1.1.0
      gauge: 4.0.4
      set-blocking: 2.0.0

  /object-assign@4.1.1:
    resolution: {integrity: sha512-rJgTQnkUnH1sFw8yT6VSU3zD3sWmu6sZhIseY8VX+GRu3P6F7Fu+JNDoXfklElbLJSnc3FUQHVe4cU5hj+BcUg==}
    engines: {node: '>=0.10.0'}
    dev: true

  /object-inspect@1.12.3:
    resolution: {integrity: sha512-geUvdk7c+eizMNUDkRpW1wJwgfOiOeHbxBR/hLXK1aT6zmVSO0jsQcs7fj6MGw89jC/cjGfLcNOrtMYtGqm81g==}

  /object-keys@1.1.1:
    resolution: {integrity: sha512-NuAESUOUMrlIXOfHKzD6bpPu3tYt3xvjNdRIQ+FeT0lNb4K8WR70CaDxhuNguS2XG+GjkyMwOzsN5ZktImfhLA==}
    engines: {node: '>= 0.4'}
    dev: true

  /object-treeify@1.1.33:
    resolution: {integrity: sha512-EFVjAYfzWqWsBMRHPMAXLCDIJnpMhdWAqR7xG6M6a2cs6PMFpl/+Z20w9zDW4vkxOFfddegBKq9Rehd0bxWE7A==}
    engines: {node: '>= 10'}

  /object.assign@4.1.4:
    resolution: {integrity: sha512-1mxKf0e58bvyjSCtKYY4sRe9itRk3PJpquJOjeIkz885CczcI4IvJJDLPS72oowuSh+pBxUFROpX+TU++hxhZQ==}
    engines: {node: '>= 0.4'}
    dependencies:
      call-bind: 1.0.2
      define-properties: 1.2.1
      has-symbols: 1.0.3
      object-keys: 1.1.1
    dev: true

  /object.entries@1.1.7:
    resolution: {integrity: sha512-jCBs/0plmPsOnrKAfFQXRG2NFjlhZgjjcBLSmTnEhU8U6vVTsVe8ANeQJCHTl3gSsI4J+0emOoCgoKlmQPMgmA==}
    engines: {node: '>= 0.4'}
    dependencies:
      call-bind: 1.0.2
      define-properties: 1.2.1
      es-abstract: 1.22.2
    dev: true

  /object.fromentries@2.0.7:
    resolution: {integrity: sha512-UPbPHML6sL8PI/mOqPwsH4G6iyXcCGzLin8KvEPenOZN5lpCNBZZQ+V62vdjB1mQHrmqGQt5/OJzemUA+KJmEA==}
    engines: {node: '>= 0.4'}
    dependencies:
      call-bind: 1.0.2
      define-properties: 1.2.1
      es-abstract: 1.22.2
    dev: true

  /object.groupby@1.0.1:
    resolution: {integrity: sha512-HqaQtqLnp/8Bn4GL16cj+CUYbnpe1bh0TtEaWvybszDG4tgxCJuRpV8VGuvNaI1fAnI4lUJzDG55MXcOH4JZcQ==}
    dependencies:
      call-bind: 1.0.2
      define-properties: 1.2.1
      es-abstract: 1.22.2
      get-intrinsic: 1.2.1
    dev: true

  /object.hasown@1.1.3:
    resolution: {integrity: sha512-fFI4VcYpRHvSLXxP7yiZOMAd331cPfd2p7PFDVbgUsYOfCT3tICVqXWngbjr4m49OvsBwUBQ6O2uQoJvy3RexA==}
    dependencies:
      define-properties: 1.2.1
      es-abstract: 1.22.2
    dev: true

  /object.values@1.1.7:
    resolution: {integrity: sha512-aU6xnDFYT3x17e/f0IiiwlGPTy2jzMySGfUB4fq6z7CV8l85CWHDk5ErhyhpfDHhrOMwGFhSQkhMGHaIotA6Ng==}
    engines: {node: '>= 0.4'}
    dependencies:
      call-bind: 1.0.2
      define-properties: 1.2.1
      es-abstract: 1.22.2
    dev: true

  /oclif@4.10.1:
    resolution: {integrity: sha512-q1b0NeGDsfadjEGZBGsR+ExDbXux95/ylnztb8u00VuxLJU13Q5N/LcxfrCTax9CpbK20mHkdoTMD6taAYvILA==}
    engines: {node: '>=18.0.0'}
    hasBin: true
    dependencies:
      '@aws-sdk/client-cloudfront': 3.540.0
      '@aws-sdk/client-s3': 3.568.0
      '@inquirer/confirm': 3.1.6
      '@inquirer/input': 2.1.1
      '@inquirer/select': 2.3.2
      '@oclif/core': 3.26.5
      '@oclif/plugin-help': 6.0.21
      '@oclif/plugin-not-found': 3.1.7
      '@oclif/plugin-warn-if-update-available': 3.0.15
      async-retry: 1.3.3
      chalk: 4.1.2
      change-case: 4.1.2
      debug: 4.3.4(supports-color@8.1.1)
      ejs: 3.1.10
      find-yarn-workspace-root: 2.0.0
      fs-extra: 8.1.0
      github-slugger: 1.5.0
      got: 13.0.0
      lodash.template: 4.5.0
      normalize-package-data: 3.0.3
      semver: 7.6.0
      sort-package-json: 2.10.0
      validate-npm-package-name: 5.0.0
    transitivePeerDependencies:
      - '@aws-sdk/client-sso-oidc'
      - '@aws-sdk/client-sts'
      - aws-crt
      - supports-color

  /once@1.4.0:
    resolution: {integrity: sha512-lNaJgI+2Q5URQBkccEKHTQOPaXdUxnZZElQTZY0MFUAuaEqe1E+Nyvgdz/aIyNi6Z9MzO5dv1H8n58/GELp3+w==}
    dependencies:
      wrappy: 1.0.2

  /onetime@2.0.1:
    resolution: {integrity: sha512-oyyPpiMaKARvvcgip+JV+7zci5L8D1W9RZIz2l1o08AM3pfspitVWnPt3mzHcBPp12oYMTy0pqrFs/C+m3EwsQ==}
    engines: {node: '>=4'}
    dependencies:
      mimic-fn: 1.2.0
    dev: true

  /onetime@5.1.2:
    resolution: {integrity: sha512-kbpaSSGJTWdAY5KPVeMOKXSrPtr8C8C7wodJbcsd51jRnmD+GZu8Y0VoU6Dm5Z4vWr0Ig/1NKuWRKf7j5aaYSg==}
    engines: {node: '>=6'}
    dependencies:
      mimic-fn: 2.1.0

  /optionator@0.9.3:
    resolution: {integrity: sha512-JjCoypp+jKn1ttEFExxhetCKeJt9zhAgAve5FXHixTvFDW/5aEktX9bufBKLRRMdU7bNtpLfcGu94B3cdEJgjg==}
    engines: {node: '>= 0.8.0'}
    dependencies:
      '@aashutoshrathi/word-wrap': 1.2.6
      deep-is: 0.1.4
      fast-levenshtein: 2.0.6
      levn: 0.4.1
      prelude-ls: 1.2.1
      type-check: 0.4.0
    dev: true

  /ora@5.4.1:
    resolution: {integrity: sha512-5b6Y85tPxZZ7QytO+BQzysW31HJku27cRIlkbAXaNx+BdcVi+LlRFmVXzeF6a7JCwJpyw5c4b+YSVImQIrBpuQ==}
    engines: {node: '>=10'}
    dependencies:
      bl: 4.1.0
      chalk: 4.1.2
      cli-cursor: 3.1.0
      cli-spinners: 2.9.2
      is-interactive: 1.0.0
      is-unicode-supported: 0.1.0
      log-symbols: 4.1.0
      strip-ansi: 6.0.1
      wcwidth: 1.0.1

  /os-homedir@1.0.2:
    resolution: {integrity: sha512-B5JU3cabzk8c67mRRd3ECmROafjYMXbuzlwtqdM8IbS8ktlTix8aFGb2bAGKrSRIlnfKwovGUUr72JUPyOb6kQ==}
    engines: {node: '>=0.10.0'}
    dev: true

  /os-tmpdir@1.0.2:
    resolution: {integrity: sha512-D2FR03Vir7FIu45XBY20mTb+/ZSWB00sjU9jdQXt83gDrI4Ztz5Fs7/yy74g2N5SVQY4xY1qDr4rNddwYRVX0g==}
    engines: {node: '>=0.10.0'}

  /override-require@1.1.1:
    resolution: {integrity: sha512-eoJ9YWxFcXbrn2U8FKT6RV+/Kj7fiGAB1VvHzbYKt8xM5ZuKZgCGvnHzDxmreEjcBH28ejg5MiOH4iyY1mQnkg==}

  /p-cancelable@1.1.0:
    resolution: {integrity: sha512-s73XxOZ4zpt1edZYZzvhqFa6uvQc1vwUa0K0BdtIZgQMAJj9IbebH+JkgKZc9h+B05PKHLOTl4ajG1BmNrVZlw==}
    engines: {node: '>=6'}

  /p-cancelable@2.1.1:
    resolution: {integrity: sha512-BZOr3nRQHOntUjTrH8+Lh54smKHoHyur8We1V8DSMVrl5A2malOOwuJRnKRDjSnkoeBh4at6BwEnb5I7Jl31wg==}
    engines: {node: '>=8'}

  /p-cancelable@3.0.0:
    resolution: {integrity: sha512-mlVgR3PGuzlo0MmTdk4cXqXWlwQDLnONTAg6sm62XkMJEiRxN3GL3SffkYvqwonbkJBcrI7Uvv5Zh9yjvn2iUw==}
    engines: {node: '>=12.20'}

  /p-limit@1.3.0:
    resolution: {integrity: sha512-vvcXsLAJ9Dr5rQOPk7toZQZJApBl2K4J6dANSsEuh6QI41JYcsS/qhTGa9ErIUUgK3WNQoJYvylxvjqmiqEA9Q==}
    engines: {node: '>=4'}
    dependencies:
      p-try: 1.0.0
    dev: true

  /p-limit@2.3.0:
    resolution: {integrity: sha512-//88mFWSJx8lxCzwdAABTJL2MyWB12+eIY7MDL2SqLmAkeKU9qxRvWuSyTjm3FUmpBEMuFfckAIqEaVGUDxb6w==}
    engines: {node: '>=6'}
    dependencies:
      p-try: 2.2.0

  /p-limit@3.1.0:
    resolution: {integrity: sha512-TYOanM3wGwNGsZN2cVTYPArw454xnXj5qmWF1bEoAc4+cU/ol7GVh7odevjp1FNHduHc3KZMcFduxU5Xc6uJRQ==}
    engines: {node: '>=10'}
    dependencies:
      yocto-queue: 0.1.0

  /p-limit@4.0.0:
    resolution: {integrity: sha512-5b0R4txpzjPWVw/cXXUResoD4hb6U/x9BH08L7nw+GN1sezDzPdxeRvpc9c433fZhBan/wusjbCsqwqm4EIBIQ==}
    engines: {node: ^12.20.0 || ^14.13.1 || >=16.0.0}
    dependencies:
      yocto-queue: 1.0.0
    dev: false

  /p-locate@2.0.0:
    resolution: {integrity: sha512-nQja7m7gSKuewoVRen45CtVfODR3crN3goVQ0DDZ9N3yHxgpkuBhZqsaiotSQRrADUrne346peY7kT3TSACykg==}
    engines: {node: '>=4'}
    dependencies:
      p-limit: 1.3.0
    dev: true

  /p-locate@4.1.0:
    resolution: {integrity: sha512-R79ZZ/0wAxKGu3oYMlz8jy/kbhsNrS7SKZ7PxEHBgJ5+F2mtFW2fK2cOtBh1cHYkQsbzFV7I+EoRKe6Yt0oK7A==}
    engines: {node: '>=8'}
    dependencies:
      p-limit: 2.3.0

  /p-locate@5.0.0:
    resolution: {integrity: sha512-LaNjtRWUBY++zB5nE/NwcaoMylSPk+S+ZHNB1TzdbMJMny6dynpAGt7X/tl/QYq3TIeE6nxHppbo2LGymrG5Pw==}
    engines: {node: '>=10'}
    dependencies:
      p-limit: 3.1.0

  /p-locate@6.0.0:
    resolution: {integrity: sha512-wPrq66Llhl7/4AGC6I+cqxT07LhXvWL08LNXz1fENOw0Ap4sRZZ/gZpTTJ5jpurzzzfS2W/Ge9BY3LgLjCShcw==}
    engines: {node: ^12.20.0 || ^14.13.1 || >=16.0.0}
    dependencies:
      p-limit: 4.0.0
    dev: false

  /p-map@4.0.0:
    resolution: {integrity: sha512-/bjOqmgETBYB5BoEeGVea8dmvHb2m9GLy1E9W43yeyfP6QQCZGFNa+XRceJEuDB6zqr+gKpIAmlLebMpykw/MQ==}
    engines: {node: '>=10'}
    dependencies:
      aggregate-error: 3.1.0

  /p-try@1.0.0:
    resolution: {integrity: sha512-U1etNYuMJoIz3ZXSrrySFjsXQTWOx2/jdi86L+2pRvph/qMKL6sbcCYdH23fqsbm8TH2Gn0OybpT4eSFlCVHww==}
    engines: {node: '>=4'}
    dev: true

  /p-try@2.2.0:
    resolution: {integrity: sha512-R4nPAVTAU0B9D35/Gk3uJf/7XYbQcyohSKdvAxIRSNghFl4e71hVoGnBNQz9cWaXxO2I10KTC+3jMdvvoKw6dQ==}
    engines: {node: '>=6'}

  /package-json@6.5.0:
    resolution: {integrity: sha512-k3bdm2n25tkyxcjSKzB5x8kfVxlMdgsbPr0GkZcwHsLpba6cBjqCt1KlcChKEvxHIcTB1FVMuwoijZ26xex5MQ==}
    engines: {node: '>=8'}
    dependencies:
      got: 9.6.0
      registry-auth-token: 4.2.2
      registry-url: 5.1.0
      semver: 6.3.1

  /package-json@8.1.0:
    resolution: {integrity: sha512-hySwcV8RAWeAfPsXb9/HGSPn8lwDnv6fabH+obUZKX169QknRkRhPxd1yMubpKDskLFATkl3jHpNtVtDPFA0Wg==}
    engines: {node: '>=14.16'}
    dependencies:
      got: 12.5.3
      registry-auth-token: 5.0.2
      registry-url: 6.0.1
      semver: 7.6.0

  /pacote@15.2.0:
    resolution: {integrity: sha512-rJVZeIwHTUta23sIZgEIM62WYwbmGbThdbnkt81ravBplQv+HjyroqnLRNH2+sLJHcGZmLRmhPwACqhfTcOmnA==}
    engines: {node: ^14.17.0 || ^16.13.0 || >=18.0.0}
    hasBin: true
    dependencies:
      '@npmcli/git': 4.1.0
      '@npmcli/installed-package-contents': 2.0.2
      '@npmcli/promise-spawn': 6.0.2
      '@npmcli/run-script': 6.0.2
      cacache: 17.1.3
      fs-minipass: 3.0.2
      minipass: 5.0.0
      npm-package-arg: 10.1.0
      npm-packlist: 7.0.4
      npm-pick-manifest: 8.0.1
      npm-registry-fetch: 14.0.5
      proc-log: 3.0.0
      promise-retry: 2.0.1
      read-package-json: 6.0.4
      read-package-json-fast: 3.0.2
      sigstore: 1.6.0
      ssri: 10.0.4
      tar: 6.2.1
    transitivePeerDependencies:
      - bluebird
      - supports-color

  /pako@1.0.11:
    resolution: {integrity: sha512-4hLB8Py4zZce5s4yd9XzopqwVv/yGNhV1Bl8NTmCq1763HeK2+EwVTv+leGeL13Dnh2wfbqowVPXCIO0z4taYw==}

  /pako@2.1.0:
    resolution: {integrity: sha512-w+eufiZ1WuJYgPXbV/PO3NCMEc3xqylkKHzp8bxp1uW4qaSNQUkwmLLEc3kKsfz8lpV1F8Ht3U1Cm+9Srog2ug==}

  /param-case@2.1.1:
    resolution: {integrity: sha512-eQE845L6ot89sk2N8liD8HAuH4ca6Vvr7VWAWwt7+kvvG5aBcPmmphQ68JsEG2qa9n1TykS2DLeMt363AAH8/w==}
    dependencies:
      no-case: 2.3.2
    dev: false

  /param-case@3.0.4:
    resolution: {integrity: sha512-RXlj7zCYokReqWpOPH9oYivUzLYZ5vAPIfEmCTNViosC78F8F0H9y7T7gG2M39ymgutxF5gcFEsyZQSph9Bp3A==}
    dependencies:
      dot-case: 3.0.4
      tslib: 2.6.2

  /parent-module@1.0.1:
    resolution: {integrity: sha512-GQ2EWRpQV8/o+Aw8YqtfZZPfNRWZYkbidE9k5rpl/hC3vtHHBfGm2Ifi6qWV+coDGkrUKZAxE3Lot5kcsRlh+g==}
    engines: {node: '>=6'}
    dependencies:
      callsites: 3.1.0

  /parse-diff@0.7.1:
    resolution: {integrity: sha512-1j3l8IKcy4yRK2W4o9EYvJLSzpAVwz4DXqCewYyx2vEwk2gcf3DBPqc8Fj4XV3K33OYJ08A8fWwyu/ykD/HUSg==}

  /parse-git-config@2.0.3:
    resolution: {integrity: sha512-Js7ueMZOVSZ3tP8C7E3KZiHv6QQl7lnJ+OkbxoaFazzSa2KyEHqApfGbU3XboUgUnq4ZuUmskUpYKTNx01fm5A==}
    engines: {node: '>=6'}
    dependencies:
      expand-tilde: 2.0.2
      git-config-path: 1.0.1
      ini: 1.3.8

  /parse-github-url@1.0.2:
    resolution: {integrity: sha512-kgBf6avCbO3Cn6+RnzRGLkUsv4ZVqv/VfAYkRsyBcgkshNvVBkRn1FEZcW0Jb+npXQWm2vHPnnOqFteZxRRGNw==}
    engines: {node: '>=0.10.0'}
    hasBin: true

  /parse-json@4.0.0:
    resolution: {integrity: sha512-aOIos8bujGN93/8Ox/jPLh7RwVnPEysynVFE+fQZyg6jKELEHwzgKdLRFHUgXJL6kylijVSBC4BvN9OmsB48Rw==}
    engines: {node: '>=4'}
    dependencies:
      error-ex: 1.3.2
      json-parse-better-errors: 1.0.2

  /parse-json@5.2.0:
    resolution: {integrity: sha512-ayCKvm/phCGxOkYRSCM82iDwct8/EonSEgCSxWxD7ve6jHggsFl4fZVQBPRNgQoKiuV/odhFrGzQXZwbifC8Rg==}
    engines: {node: '>=8'}
    dependencies:
      '@babel/code-frame': 7.18.6
      error-ex: 1.3.2
      json-parse-even-better-errors: 2.3.1
      lines-and-columns: 1.2.4

  /parse-link-header@2.0.0:
    resolution: {integrity: sha512-xjU87V0VyHZybn2RrCX5TIFGxTVZE6zqqZWMPlIKiSKuWh/X5WZdt+w1Ki1nXB+8L/KtL+nZ4iq+sfI6MrhhMw==}
    dependencies:
      xtend: 4.0.2

  /parse-passwd@1.0.0:
    resolution: {integrity: sha512-1Y1A//QUXEZK7YKz+rD9WydcE1+EuPr6ZBgKecAB8tmoW6UFv0NREVJe1p+jRxtThkcbbKkfwIbWJe/IeE6m2Q==}
    engines: {node: '>=0.10.0'}

  /pascal-case@2.0.1:
    resolution: {integrity: sha512-qjS4s8rBOJa2Xm0jmxXiyh1+OFf6ekCWOvUaRgAQSktzlTbMotS0nmG9gyYAybCWBcuP4fsBeRCKNwGBnMe2OQ==}
    dependencies:
      camel-case: 3.0.0
      upper-case-first: 1.1.2
    dev: false

  /pascal-case@3.1.2:
    resolution: {integrity: sha512-uWlGT3YSnK9x3BQJaOdcZwrnV6hPpd8jFH1/ucpiLRPh/2zCVJKS19E4GvYHvaCcACn3foXZ0cLB9Wrx1KGe5g==}
    dependencies:
      no-case: 3.0.4
      tslib: 2.6.2

  /password-prompt@1.1.3:
    resolution: {integrity: sha512-HkrjG2aJlvF0t2BMH0e2LB/EHf3Lcq3fNMzy4GYHcQblAvOl+QQji1Lx7WRBMqpVK8p+KR7bCg7oqAMXtdgqyw==}
    dependencies:
      ansi-escapes: 4.3.2
      cross-spawn: 7.0.3

  /path-browserify@1.0.1:
    resolution: {integrity: sha512-b7uo2UCUOYZcnF/3ID0lulOJi/bafxa1xPe7ZPsammBSpjSWQkjNxlt635YGS2MiR9GjvuXCtz2emr3jbsz98g==}

  /path-case@2.1.1:
    resolution: {integrity: sha512-Ou0N05MioItesaLr9q8TtHVWmJ6fxWdqKB2RohFmNWVyJ+2zeKIeDNWAN6B/Pe7wpzWChhZX6nONYmOnMeJQ/Q==}
    dependencies:
      no-case: 2.3.2
    dev: false

  /path-case@3.0.4:
    resolution: {integrity: sha512-qO4qCFjXqVTrcbPt/hQfhTQ+VhFsqNKOPtytgNKkKxSoEp3XPUQ8ObFuePylOIok5gjn69ry8XiULxCwot3Wfg==}
    dependencies:
      dot-case: 3.0.4
      tslib: 2.6.2

  /path-exists@3.0.0:
    resolution: {integrity: sha512-bpC7GYwiDYQ4wYLe+FA8lhRjhQCMcQGuSgGGqDkg/QerRWw9CmGRT0iSOVRSZJ29NMLZgIzqaljJ63oaL4NIJQ==}
    engines: {node: '>=4'}
    dev: true

  /path-exists@4.0.0:
    resolution: {integrity: sha512-ak9Qy5Q7jYb2Wwcey5Fpvg2KoAc/ZIhLSLOSBmRmygPsGwkVVt0fZa0qrtMz+m6tJTAHfZQ8FnmB4MG4LWy7/w==}
    engines: {node: '>=8'}

  /path-exists@5.0.0:
    resolution: {integrity: sha512-RjhtfwJOxzcFmNOi6ltcbcu4Iu+FL3zEj83dk4kAS+fVpTxXLO1b38RvJgT/0QwvV/L3aY9TAnyv0EOqW4GoMQ==}
    engines: {node: ^12.20.0 || ^14.13.1 || >=16.0.0}
    dev: false

  /path-is-absolute@1.0.1:
    resolution: {integrity: sha512-AVbw3UJ2e9bq64vSaS9Am0fje1Pa8pbGqTTsmXfaIiMpnr5DlDhfJOuLj9Sf95ZPVDAUerDfEk88MPmPe7UCQg==}
    engines: {node: '>=0.10.0'}

  /path-key@3.1.1:
    resolution: {integrity: sha512-ojmeN0qd+y0jszEtoY48r0Peq5dwMEkIlCOu6Q5f41lfkswXuKtYrhgoTpLnyIcHm24Uhqx+5Tqm2InSwLhE6Q==}
    engines: {node: '>=8'}

  /path-parse@1.0.7:
    resolution: {integrity: sha512-LDJzPVEEEPR+y48z93A0Ed0yXb8pAByGWo/k5YYdYgpY2/2EsOsksJrq7lOHxryrVOn1ejG6oAp8ahvOIQD8sw==}

  /path-scurry@1.10.2:
    resolution: {integrity: sha512-7xTavNy5RQXnsjANvVvMkEjvloOinkAjv/Z6Ildz9v2RinZ4SBKTWFOVRbaF8p0vpHnyjV/UwNDdKuUv6M5qcA==}
    engines: {node: '>=16 || 14 >=14.17'}
    dependencies:
      lru-cache: 10.2.0
      minipass: 7.0.4

  /path-scurry@1.9.2:
    resolution: {integrity: sha512-qSDLy2aGFPm8i4rsbHd4MNyTcrzHFsLQykrtbuGRknZZCBBVXSv2tSCDN2Cg6Rt/GFRw8GoW9y9Ecw5rIPG1sg==}
    engines: {node: '>=16 || 14 >=14.17'}
    dependencies:
      lru-cache: 9.1.2
      minipass: 6.0.2

  /path-to-regexp@6.2.2:
    resolution: {integrity: sha512-GQX3SSMokngb36+whdpRXE+3f9V8UzyAorlYvOGx87ufGHehNTn5lCxrKtLyZ4Yl/wEKnNnr98ZzOwwDZV5ogw==}
    dev: true

  /path-type@3.0.0:
    resolution: {integrity: sha512-T2ZUsdZFHgA3u4e5PfPbjd7HDDpxPnQb5jN0SrDsjNSuVXHJqtwTnWqG0B1jZrgmJ/7lj1EmVIByWt1gxGkWvg==}
    engines: {node: '>=4'}
    dependencies:
      pify: 3.0.0
    dev: true

  /path-type@4.0.0:
    resolution: {integrity: sha512-gDKb8aZMDeD/tZWs9P6+q0J9Mwkdl6xMV8TjnGP3qJVJ06bdMgkbBlLU8IdfOsIsFz2BW1rNVT3XuNEl8zPAvw==}
    engines: {node: '>=8'}

  /pathval@1.1.1:
    resolution: {integrity: sha512-Dp6zGqpTdETdR63lehJYPeIOqpiNBNtc7BpWSLrOje7UaIsE5aY92r/AunQA7rsXvet3lrJ3JnZX29UPTKXyKQ==}
    dev: true

  /picocolors@1.0.0:
    resolution: {integrity: sha512-1fygroTLlHu66zi26VoTDv8yRgm0Fccecssto+MhsZ0D/DGW2sm8E8AjW7NU5VVTRt5GxbeZ5qBuJr+HyLYkjQ==}

  /picomatch@2.3.1:
    resolution: {integrity: sha512-JU3teHTNjmE2VCGFzuY8EXzCDVwEqB2a8fsIvwaStHhAWJEeVd1o1QD80CU6+ZdEXXSLbSsuLwJjkCBWqRQUVA==}
    engines: {node: '>=8.6'}

  /pify@2.3.0:
    resolution: {integrity: sha512-udgsAY+fTnvv7kI7aaxbqwWNb0AHiB0qBO89PZKPkoTmGOgdbrHDKD+0B2X4uTfJ/FT1R09r9gTsjUjNJotuog==}
    engines: {node: '>=0.10.0'}
    dev: true

  /pify@3.0.0:
    resolution: {integrity: sha512-C3FsVNH1udSEX48gGX1xfvwTWfsYWj5U+8/uK15BGzIGrKoUpghX8hWZwa/OFnakBiiVNmBvemTJR5mcy7iPcg==}
    engines: {node: '>=4'}
    dev: true

  /pify@4.0.1:
    resolution: {integrity: sha512-uB80kBFb/tfd68bVleG9T5GGsGPjJrLAUpR5PZIrhBnIaRTQRjqdJSsIKkOP6OAIFbj7GOrcudc5pNjZ+geV2g==}
    engines: {node: '>=6'}

  /pinpoint@1.1.0:
    resolution: {integrity: sha512-+04FTD9x7Cls2rihLlo57QDCcHoLBGn5Dk51SwtFBWkUWLxZaBXyNVpCw1S+atvE7GmnFjeaRZ0WLq3UYuqAdg==}

  /pluralize@8.0.0:
    resolution: {integrity: sha512-Nc3IT5yHzflTfbjgqWcCPpo7DaKy4FnpB0l/zCAW0Tc7jxAiuqSxHasntB3D7887LSrA93kDJ9IXovxJYxyLCA==}
    engines: {node: '>=4'}
    dev: true

  /prelude-ls@1.2.1:
    resolution: {integrity: sha512-vkcDPrRZo1QZLbn5RLGPpg/WmIQ65qoWWhcGKf/b5eplkkarX0m9z8ppCat4mlOqUsWpyNuYgO3VRyrYHSzX5g==}
    engines: {node: '>= 0.8.0'}
    dev: true

  /prepend-http@2.0.0:
    resolution: {integrity: sha512-ravE6m9Atw9Z/jjttRUZ+clIXogdghyZAuWJ3qEzjT+jI/dL1ifAqhZeC5VHzQp1MSt1+jxKkFNemj/iO7tVUA==}
    engines: {node: '>=4'}

  /prettier@3.0.3:
    resolution: {integrity: sha512-L/4pUDMxcNa8R/EthV08Zt42WBO4h1rarVtK0K+QJG0X187OLo7l699jWw0GKuwzkPQ//jMFA/8Xm6Fh3J/DAg==}
    engines: {node: '>=14'}
    hasBin: true
    dev: true

  /prettier@3.2.5:
    resolution: {integrity: sha512-3/GWa9aOC0YeD7LUfvOG2NiDyhOWRvt1k+rcKhOuYnMY24iiCphgneUfJDyFXd6rZCAnuLBv6UeAULtrhT/F4A==}
    engines: {node: '>=14'}
    hasBin: true
    dev: false

  /prettyjson@1.2.5:
    resolution: {integrity: sha512-rksPWtoZb2ZpT5OVgtmy0KHVM+Dca3iVwWY9ifwhcexfjebtgjg3wmrUt9PvJ59XIYBcknQeYHD8IAnVlh9lAw==}
    hasBin: true
    dependencies:
      colors: 1.4.0
      minimist: 1.2.8

  /proc-log@3.0.0:
    resolution: {integrity: sha512-++Vn7NS4Xf9NacaU9Xq3URUuqZETPsf8L4j5/ckhaRYsfPeRyzGw+iDjFhV/Jr3uNmTvvddEJFWh5R1gRgUH8A==}
    engines: {node: ^14.17.0 || ^16.13.0 || >=18.0.0}

  /process-nextick-args@2.0.1:
    resolution: {integrity: sha512-3ouUOpQhtgrbOa17J7+uxOTpITYWaGP7/AhoR3+A+/1e9skrzelGi/dXzEYyvbxubEF6Wn2ypscTKiKJFFn1ag==}

  /progress@2.0.3:
    resolution: {integrity: sha512-7PiHtLll5LdnKIMw100I+8xJXR5gW2QwWYkT6iJva0bXitZKa/XMrSbdmg3r2Xnaidz9Qumd0VPaMrZlF9V9sA==}
    engines: {node: '>=0.4.0'}

  /promise-inflight@1.0.1:
    resolution: {integrity: sha512-6zWPyEOFaQBJYcGMHBKTKJ3u6TBsnMFOIZSa6ce1e/ZrrsOlnHRHbabMjLiBYKp+n44X9eUI6VUPaukCXHuG4g==}
    peerDependencies:
      bluebird: '*'
    peerDependenciesMeta:
      bluebird:
        optional: true

  /promise-retry@2.0.1:
    resolution: {integrity: sha512-y+WKFlBR8BGXnsNlIHFGPZmyDf3DFMoLhaflAnyZgV6rG6xu+JwesTo2Q9R6XwYmtmwAFCkAk3e35jEdoeh/3g==}
    engines: {node: '>=10'}
    dependencies:
      err-code: 2.0.3
      retry: 0.12.0

  /prompts-ncu@3.0.0:
    resolution: {integrity: sha512-qyz9UxZ5MlPKWVhWrCmSZ1ahm2GVYdjLb8og2sg0IPth1KRuhcggHGuijz0e41dkx35p1t1q3GRISGH7QGALFA==}
    engines: {node: '>= 14'}
    dependencies:
      kleur: 4.1.5
      sisteransi: 1.0.5

  /prompts@2.4.2:
    resolution: {integrity: sha512-NxNv/kLguCA7p3jE8oL2aEBsrJWgAakBpgmgK6lpPWV+WuOmY6r2/zbAVnP+T8bQlA0nzHXSJSJW0Hq7ylaD2Q==}
    engines: {node: '>= 6'}
    dependencies:
      kleur: 3.0.3
      sisteransi: 1.0.5

  /prop-types@15.8.1:
    resolution: {integrity: sha512-oj87CgZICdulUohogVAR7AjlC0327U4el4L6eAvOqCeudMDVU0NThNaV+b9Df4dXgSP1gXMTnPdhfe/2qDH5cg==}
    dependencies:
      loose-envify: 1.4.0
      object-assign: 4.1.1
      react-is: 16.13.1
    dev: true

  /propagate@2.0.1:
    resolution: {integrity: sha512-vGrhOavPSTz4QVNuBNdcNXePNdNMaO1xj9yBeH1ScQPjk/rhg9sSlCXPhMkFuaNNW/syTvYqsnbIJxMBfRbbag==}
    engines: {node: '>= 8'}
    dev: true

  /proto-list@1.2.4:
    resolution: {integrity: sha512-vtK/94akxsTMhe0/cbfpR+syPuszcuwhqVjJq26CuNDgFGj682oRBXOP5MJpv2r7JtE8MsiepGIqvvOTBwn2vA==}

  /pump@3.0.0:
    resolution: {integrity: sha512-LwZy+p3SFs1Pytd/jYct4wpv49HiYCqd9Rlc5ZVdk0V+8Yzv6jR5Blk3TRmPL1ft69TxP0IMZGJ+WPFU2BFhww==}
    dependencies:
      end-of-stream: 1.4.4
      once: 1.4.0

  /punycode@2.3.0:
    resolution: {integrity: sha512-rRV+zQD8tVFys26lAGR9WUuS4iUAngJScM+ZRSKtvl5tKeZ2t5bvdNFdNHBW9FWR4guGHlgmsZ1G7BSm2wTbuA==}
    engines: {node: '>=6'}

  /pupa@3.1.0:
    resolution: {integrity: sha512-FLpr4flz5xZTSJxSeaheeMKN/EDzMdK7b8PTOC6a5PYFKTucWbdqjgqaEyH0shFiSJrVB1+Qqi4Tk19ccU6Aug==}
    engines: {node: '>=12.20'}
    dependencies:
      escape-goat: 4.0.0

  /q@1.5.1:
    resolution: {integrity: sha512-kV/CThkXo6xyFEZUugw/+pIOywXcDbFYgSct5cT3gqlbkBE1SJdwy6UQoZvodiWF/ckQLZyDE/Bu1M6gVu5lVw==}
    engines: {node: '>=0.6.0', teleport: '>=0.2.0'}
    dev: true

  /qs@6.11.0:
    resolution: {integrity: sha512-MvjoMCJwEarSbUYk5O+nmoSzSutSsTwF85zcHPQ9OrlFoZOYIjaqBAJIqIXjptyD5vThxGq52Xu/MaJzRkIk4Q==}
    engines: {node: '>=0.6'}
    dependencies:
      side-channel: 1.0.4

  /query-string@7.1.3:
    resolution: {integrity: sha512-hh2WYhq4fi8+b+/2Kg9CEge4fDPvHS534aOOvOZeQ3+Vf2mCFsaFBYj0i+iXcAq6I9Vzp5fjMFBlONvayDC1qg==}
    engines: {node: '>=6'}
    dependencies:
      decode-uri-component: 0.2.2
      filter-obj: 1.1.0
      split-on-first: 1.1.0
      strict-uri-encode: 2.0.0

  /queue-microtask@1.2.3:
    resolution: {integrity: sha512-NuaNSa6flKT5JaSYQzJok04JzTL1CA6aGhv5rfLW3PgqA+M2ChpZQnAC8h8i4ZFkBS8X5RqkDBHA7r4hej3K9A==}

  /quick-lru@4.0.1:
    resolution: {integrity: sha512-ARhCpm70fzdcvNQfPoy49IaanKkTlRWF2JMzqhcJbhSFRZv7nPTvZJdcY7301IPmvW+/p0RgIWnQDLJxifsQ7g==}
    engines: {node: '>=8'}
    dev: true

  /quick-lru@5.1.1:
    resolution: {integrity: sha512-WuyALRjWPDGtt/wzJiadO5AXY+8hZ80hVpe6MyivgraREW751X3SbhRvG3eLKOYN+8VEvqLcf3wdnt44Z4S4SA==}
    engines: {node: '>=10'}

  /rambda@7.5.0:
    resolution: {integrity: sha512-y/M9weqWAH4iopRd7EHDEQQvpFPHj1AA3oHozE9tfITHUtTR7Z9PSlIRRG2l1GuW7sefC1cXFfIcF+cgnShdBA==}
    dev: true

  /randombytes@2.1.0:
    resolution: {integrity: sha512-vYl3iOX+4CKUWuxGi9Ukhie6fsqXqS9FE2Zaic4tNFD2N2QQaXOMFbuKK4QmDHC0JO6B1Zp41J0LpT0oR68amQ==}
    dependencies:
      safe-buffer: 5.2.1

  /rc-config-loader@4.1.3:
    resolution: {integrity: sha512-kD7FqML7l800i6pS6pvLyIE2ncbk9Du8Q0gp/4hMPhJU6ZxApkoLcGD8ZeqgiAlfwZ6BlETq6qqe+12DUL207w==}
    dependencies:
      debug: 4.3.4(supports-color@8.1.1)
      js-yaml: 4.1.0
      json5: 2.2.3
      require-from-string: 2.0.2
    transitivePeerDependencies:
      - supports-color

  /rc@1.2.8:
    resolution: {integrity: sha512-y3bGgqKj3QBdxLbLkomlohkvsA8gdAiUQlSBJnBhfn+BPxg4bc62d8TcBW15wavDfgexCgccckhcZvywyQYPOw==}
    hasBin: true
    dependencies:
      deep-extend: 0.6.0
      ini: 1.3.8
      minimist: 1.2.8
      strip-json-comments: 2.0.1

  /react-is@16.13.1:
    resolution: {integrity: sha512-24e6ynE2H+OKt4kqsOvNd8kBpV65zoxbA4BVsEOB3ARVWQki/DHzaUoC5KuON/BiccDaCCTZBuOcfZs70kR8bQ==}
    dev: true

  /read-package-json-fast@3.0.2:
    resolution: {integrity: sha512-0J+Msgym3vrLOUB3hzQCuZHII0xkNGCtz/HJH9xZshwv9DbDwkw1KaE3gx/e2J5rpEY5rtOy6cyhKOPrkP7FZw==}
    engines: {node: ^14.17.0 || ^16.13.0 || >=18.0.0}
    dependencies:
      json-parse-even-better-errors: 3.0.0
      npm-normalize-package-bin: 3.0.1

  /read-package-json@6.0.4:
    resolution: {integrity: sha512-AEtWXYfopBj2z5N5PbkAOeNHRPUg5q+Nen7QLxV8M2zJq1ym6/lCz3fYNTCXe19puu2d06jfHhrP7v/S2PtMMw==}
    engines: {node: ^14.17.0 || ^16.13.0 || >=18.0.0}
    dependencies:
      glob: 10.2.7
      json-parse-even-better-errors: 3.0.0
      normalize-package-data: 5.0.0
      npm-normalize-package-bin: 3.0.1

  /read-pkg-up@3.0.0:
    resolution: {integrity: sha512-YFzFrVvpC6frF1sz8psoHDBGF7fLPc+llq/8NB43oagqWkx8ar5zYtsTORtOjw9W2RHLpWP+zTWwBvf1bCmcSw==}
    engines: {node: '>=4'}
    dependencies:
      find-up: 2.1.0
      read-pkg: 3.0.0
    dev: true

  /read-pkg-up@7.0.1:
    resolution: {integrity: sha512-zK0TB7Xd6JpCLmlLmufqykGE+/TlOePD6qKClNW7hHDKFh/J7/7gCWGR7joEQEW1bKq3a3yUZSObOoWLFQ4ohg==}
    engines: {node: '>=8'}
    dependencies:
      find-up: 4.1.0
      read-pkg: 5.2.0
      type-fest: 0.8.1

  /read-pkg@3.0.0:
    resolution: {integrity: sha512-BLq/cCO9two+lBgiTYNqD6GdtK8s4NpaWrl6/rCO9w0TUS8oJl7cmToOZfRYllKTISY6nt1U7jQ53brmKqY6BA==}
    engines: {node: '>=4'}
    dependencies:
      load-json-file: 4.0.0
      normalize-package-data: 2.5.0
      path-type: 3.0.0
    dev: true

  /read-pkg@5.2.0:
    resolution: {integrity: sha512-Ug69mNOpfvKDAc2Q8DRpMjjzdtrnv9HcSMX+4VsZxD1aZ6ZzrIE7rlzXBtWTyhULSMKg076AW6WR5iZpD0JiOg==}
    engines: {node: '>=8'}
    dependencies:
      '@types/normalize-package-data': 2.4.1
      normalize-package-data: 2.5.0
      parse-json: 5.2.0
      type-fest: 0.6.0

  /read-yaml-file@1.1.0:
    resolution: {integrity: sha512-VIMnQi/Z4HT2Fxuwg5KrY174U1VdUIASQVWXXyqtNRtxSr9IYkn1rsI6Tb6HsrHCmB7gVpNwX6JxPTHcH6IoTA==}
    engines: {node: '>=6'}
    dependencies:
      graceful-fs: 4.2.11
      js-yaml: 3.14.1
      pify: 4.0.1
      strip-bom: 3.0.0

  /read-yaml-file@2.1.0:
    resolution: {integrity: sha512-UkRNRIwnhG+y7hpqnycCL/xbTk7+ia9VuVTC0S+zVbwd65DI9eUpRMfsWIGrCWxTU/mi+JW8cHQCrv+zfCbEPQ==}
    engines: {node: '>=10.13'}
    dependencies:
      js-yaml: 4.1.0
      strip-bom: 4.0.0
    dev: true

  /readable-stream@1.0.34:
    resolution: {integrity: sha512-ok1qVCJuRkNmvebYikljxJA/UEsKwLl2nI1OmaqAu4/UE+h0wKCHok4XkL/gvi39OacXvw59RJUOFUkDib2rHg==}
    dependencies:
      core-util-is: 1.0.3
      inherits: 2.0.4
      isarray: 0.0.1
      string_decoder: 0.10.31
    dev: true

  /readable-stream@2.3.7:
    resolution: {integrity: sha512-Ebho8K4jIbHAxnuxi7o42OrZgF/ZTNcsZj6nRKyUmkhLFq8CHItp/fy6hQZuZmP/n3yZ9VBUbp4zz/mX8hmYPw==}
    dependencies:
      core-util-is: 1.0.3
      inherits: 2.0.4
      isarray: 1.0.0
      process-nextick-args: 2.0.1
      safe-buffer: 5.1.2
      string_decoder: 1.1.1
      util-deprecate: 1.0.2

  /readable-stream@3.6.1:
    resolution: {integrity: sha512-+rQmrWMYGA90yenhTYsLWAsLsqVC8osOw6PKE1HDYiO0gdPeKe/xDHNzIAIn4C91YQ6oenEhfYqqc1883qHbjQ==}
    engines: {node: '>= 6'}
    dependencies:
      inherits: 2.0.4
      string_decoder: 1.3.0
      util-deprecate: 1.0.2

  /readdirp@3.6.0:
    resolution: {integrity: sha512-hOS089on8RduqdbhvQ5Z37A0ESjsqz6qnRcffsMU3495FuTdqSm+7bhJ29JvIOsBDEEnan5DPu9t3To9VRlMzA==}
    engines: {node: '>=8.10.0'}
    dependencies:
      picomatch: 2.3.1
    dev: true

  /readline-sync@1.4.10:
    resolution: {integrity: sha512-gNva8/6UAe8QYepIQH/jQ2qn91Qj0B9sYjMBBs3QOB8F2CXcKgLxQaJRP76sWVRQt+QU+8fAkCbCvjjMFu7Ycw==}
    engines: {node: '>= 0.8.0'}

  /rechoir@0.6.2:
    resolution: {integrity: sha512-HFM8rkZ+i3zrV+4LQjwQ0W+ez98pApMGM3HUrN04j3CqzPOzl9nmP15Y8YXNm8QHGv/eacOVEjqhmWpkRV0NAw==}
    engines: {node: '>= 0.10'}
    dependencies:
      resolve: 1.22.8
    dev: true

  /redent@3.0.0:
    resolution: {integrity: sha512-6tDA8g98We0zd0GvVeMT9arEOnTw9qM03L9cJXaCjrip1OO764RDBLBfrB4cwzNGDj5OA5ioymC9GkizgWJDUg==}
    engines: {node: '>=8'}
    dependencies:
      indent-string: 4.0.0
      strip-indent: 3.0.0
    dev: true

  /redeyed@2.1.1:
    resolution: {integrity: sha512-FNpGGo1DycYAdnrKFxCMmKYgo/mILAqtRYbkdQD8Ep/Hk2PQ5+aEAEx+IU713RTDmuBaH0c8P5ZozurNu5ObRQ==}
    dependencies:
      esprima: 4.0.1

  /reduce-to-639-1@1.1.0:
    resolution: {integrity: sha512-9yy/xgTE8qPlZKQrQmyCU1Y1ZSnnOCP4K0Oe1YrBtteUmVXk0AgyINp0NS5kHGzZfpvjgHr6ygFZc9fpqf7moQ==}

  /reflect.getprototypeof@1.0.4:
    resolution: {integrity: sha512-ECkTw8TmJwW60lOTR+ZkODISW6RQ8+2CL3COqtiJKLd6MmB45hN51HprHFziKLGkAuTGQhBb91V8cy+KHlaCjw==}
    engines: {node: '>= 0.4'}
    dependencies:
      call-bind: 1.0.2
      define-properties: 1.2.1
      es-abstract: 1.22.2
      get-intrinsic: 1.2.1
      globalthis: 1.0.3
      which-builtin-type: 1.1.3
    dev: true

  /regenerator-runtime@0.13.11:
    resolution: {integrity: sha512-kY1AZVr2Ra+t+piVaJ4gxaFaReZVH40AKNo7UCX6W+dEwBo/2oZJzqfuN1qLq1oL45o56cPaTXELwrTh8Fpggg==}

  /regexp-tree@0.1.27:
    resolution: {integrity: sha512-iETxpjK6YoRWJG5o6hXLwvjYAoW+FEZn9os0PD/b6AP6xQwsa/Y7lCVgIixBbUPMfhu+i2LtdeAqVTgGlQarfA==}
    hasBin: true
    dev: true

  /regexp.prototype.flags@1.5.1:
    resolution: {integrity: sha512-sy6TXMN+hnP/wMy+ISxg3krXx7BAtWVO4UouuCN/ziM9UEne0euamVNafDfvC83bRNr95y0V5iijeDQFUNpvrg==}
    engines: {node: '>= 0.4'}
    dependencies:
      call-bind: 1.0.2
      define-properties: 1.2.1
      set-function-name: 2.0.1
    dev: true

  /regexpp@3.2.0:
    resolution: {integrity: sha512-pq2bWo9mVD43nbts2wGv17XLiNLya+GklZ8kaDLV2Z08gDCsGpnKn9BFMepvWuHCbyVvY7J5o5+BVvoQbmlJLg==}
    engines: {node: '>=8'}
    dev: true

  /registry-auth-token@4.2.2:
    resolution: {integrity: sha512-PC5ZysNb42zpFME6D/XlIgtNGdTl8bBOCw90xQLVMpzuuubJKYDWFAEuUNc+Cn8Z8724tg2SDhDRrkVEsqfDMg==}
    engines: {node: '>=6.0.0'}
    dependencies:
      rc: 1.2.8

  /registry-auth-token@5.0.2:
    resolution: {integrity: sha512-o/3ikDxtXaA59BmZuZrJZDJv8NMDGSj+6j6XaeBmHw8eY1i1qd9+6H+LjVvQXx3HN6aRCGa1cUdJ9RaJZUugnQ==}
    engines: {node: '>=14'}
    dependencies:
      '@pnpm/npm-conf': 2.2.2

  /registry-url@5.1.0:
    resolution: {integrity: sha512-8acYXXTI0AkQv6RAOjE3vOaIXZkT9wo4LOFbBKYQEEnnMNBpKqdUrI6S4NT0KPIo/WVvJ5tE/X5LF/TQUf0ekw==}
    engines: {node: '>=8'}
    dependencies:
      rc: 1.2.8

  /registry-url@6.0.1:
    resolution: {integrity: sha512-+crtS5QjFRqFCoQmvGduwYWEBng99ZvmFvF+cUJkGYF1L1BfU8C6Zp9T7f5vPAwyLkUExpvK+ANVZmGU49qi4Q==}
    engines: {node: '>=12'}
    dependencies:
      rc: 1.2.8

  /regjsparser@0.10.0:
    resolution: {integrity: sha512-qx+xQGZVsy55CH0a1hiVwHmqjLryfh7wQyF5HO07XJ9f7dQMY/gPQHhlyDkIzJKC+x2fUCpCcUODUUUFrm7SHA==}
    hasBin: true
    dependencies:
      jsesc: 0.5.0
    dev: true

  /remote-git-tags@3.0.0:
    resolution: {integrity: sha512-C9hAO4eoEsX+OXA4rla66pXZQ+TLQ8T9dttgQj18yuKlPMTVkIkdYXvlMC55IuUsIkV6DpmQYi10JKFLaU+l7w==}
    engines: {node: '>=8'}

  /replace-in-file@6.3.5:
    resolution: {integrity: sha512-arB9d3ENdKva2fxRnSjwBEXfK1npgyci7ZZuwysgAp7ORjHSyxz6oqIjTEv8R0Ydl4Ll7uOAZXL4vbkhGIizCg==}
    engines: {node: '>=10'}
    hasBin: true
    dependencies:
      chalk: 4.1.2
      glob: 7.2.3
      yargs: 17.7.2
    dev: true

  /replace-in-file@7.1.0:
    resolution: {integrity: sha512-1uZmJ78WtqNYCSuPC9IWbweXkGxPOtk2rKuar8diTw7naVIQZiE3Tm8ACx2PCMXDtVH6N+XxwaRY2qZ2xHPqXw==}
    engines: {node: '>=10'}
    hasBin: true
    dependencies:
      chalk: 4.1.2
      glob: 8.1.0
      yargs: 17.7.2
    dev: false

  /require-directory@2.1.1:
    resolution: {integrity: sha512-fGxEI7+wsG9xrvdjsrlmL22OMTTiHRwAMroiEeMgq8gzoLC/PQr7RsRDSTLUg/bZAZtF+TVIkHc6/4RIKrui+Q==}
    engines: {node: '>=0.10.0'}

  /require-from-string@2.0.2:
    resolution: {integrity: sha512-Xf0nWe6RseziFMu+Ap9biiUbmplq6S9/p+7w7YXP/JBHhrUDDUhwa+vANyubuqfZWTveU//DYVGsDG7RKL/vEw==}
    engines: {node: '>=0.10.0'}

  /resolve-alpn@1.2.1:
    resolution: {integrity: sha512-0a1F4l73/ZFZOakJnQ3FvkJ2+gSTQWz/r2KE5OdDY0TxPm5h4GkqkWWfM47T7HsbnOtcJVEF4epCVy6u7Q3K+g==}

  /resolve-dir@1.0.1:
    resolution: {integrity: sha512-R7uiTjECzvOsWSfdM0QKFNBVFcK27aHOUwdvK53BcW8zqnGdYp0Fbj82cy54+2A4P2tFM22J5kRfe1R+lM/1yg==}
    engines: {node: '>=0.10.0'}
    dependencies:
      expand-tilde: 2.0.2
      global-modules: 1.0.0
    dev: true

  /resolve-from@4.0.0:
    resolution: {integrity: sha512-pb/MYmXstAkysRFx8piNI1tGFNQIFA3vkE3Gq4EuA1dF6gHp/+vgZqsCGJapvy8N3Q+4o7FwvquPJcnZ7RYy4g==}
    engines: {node: '>=4'}

  /resolve-from@5.0.0:
    resolution: {integrity: sha512-qYg9KP24dD5qka9J47d0aVky0N+b4fTU89LN9iDnjB5waksiC49rvMB0PrUJQGoTmH50XPiqOvAjDfaijGxYZw==}
    engines: {node: '>=8'}
    dev: true

  /resolve-global@1.0.0:
    resolution: {integrity: sha512-zFa12V4OLtT5XUX/Q4VLvTfBf+Ok0SPc1FNGM/z9ctUdiU618qwKpWnd0CHs3+RqROfyEg/DhuHbMWYqcgljEw==}
    engines: {node: '>=8'}
    dependencies:
      global-dirs: 0.1.1
    dev: true

  /resolve-pkg-maps@1.0.0:
    resolution: {integrity: sha512-seS2Tj26TBVOC2NIc2rOe2y2ZO7efxITtLZcGSOnHHNOQ7CkiUBfw0Iw2ck6xkIhPwLhKNLS8BO+hEpngQlqzw==}
    dev: true

  /resolve.exports@2.0.2:
    resolution: {integrity: sha512-X2UW6Nw3n/aMgDVy+0rSqgHlv39WZAlZrXCdnbyEiKm17DSqHX4MmQMaST3FbeWR5FTuRcUwYAziZajji0Y7mg==}
    engines: {node: '>=10'}
    dev: false

  /resolve@1.19.0:
    resolution: {integrity: sha512-rArEXAgsBG4UgRGcynxWIWKFvh/XZCcS8UJdHhwy91zwAvCZIbcs+vAbflgBnNjYMs/i/i+/Ux6IZhML1yPvxg==}
    dependencies:
      is-core-module: 2.13.1
      path-parse: 1.0.7

  /resolve@1.22.1:
    resolution: {integrity: sha512-nBpuuYuY5jFsli/JIs1oldw6fOQCBioohqWZg/2hiaOybXOft4lonv85uDOKXdf8rhyK159cxU5cDcK/NKk8zw==}
    hasBin: true
    dependencies:
      is-core-module: 2.13.1
      path-parse: 1.0.7
      supports-preserve-symlinks-flag: 1.0.0

  /resolve@1.22.8:
    resolution: {integrity: sha512-oKWePCxqpd6FlLvGV1VU0x7bkPmmCNolxzjMf4NczoDnQcIWrAF+cPtZn5i6n+RfD2d9i0tzpKnG6Yk168yIyw==}
    hasBin: true
    dependencies:
      is-core-module: 2.13.1
      path-parse: 1.0.7
      supports-preserve-symlinks-flag: 1.0.0

  /resolve@2.0.0-next.4:
    resolution: {integrity: sha512-iMDbmAWtfU+MHpxt/I5iWI7cY6YVEZUQ3MBgPQ++XD1PELuJHIl82xBmObyP2KyQmkNB2dsqF7seoQQiAn5yDQ==}
    hasBin: true
    dependencies:
      is-core-module: 2.13.1
      path-parse: 1.0.7
      supports-preserve-symlinks-flag: 1.0.0
    dev: true

  /responselike@1.0.2:
    resolution: {integrity: sha512-/Fpe5guzJk1gPqdJLJR5u7eG/gNY4nImjbRDaVWVMRhne55TCmj2i9Q+54PBRfatRC8v/rIiv9BN0pMd9OV5EQ==}
    dependencies:
      lowercase-keys: 1.0.1

  /responselike@2.0.1:
    resolution: {integrity: sha512-4gl03wn3hj1HP3yzgdI7d3lCkF95F21Pz4BPGvKHinyQzALR5CapwC8yIi0Rh58DEMQ/SguC03wFj2k0M/mHhw==}
    dependencies:
      lowercase-keys: 2.0.0

  /responselike@3.0.0:
    resolution: {integrity: sha512-40yHxbNcl2+rzXvZuVkrYohathsSJlMTXKryG5y8uciHv1+xDLHQpgjG64JUO9nrEq2jGLH6IZ8BcZyw3wrweg==}
    engines: {node: '>=14.16'}
    dependencies:
      lowercase-keys: 3.0.0

  /restore-cursor@2.0.0:
    resolution: {integrity: sha512-6IzJLuGi4+R14vwagDHX+JrXmPVtPpn4mffDJ1UdR7/Edm87fl6yi8mMBIVvFtJaNTUvjughmW4hwLhRG7gC1Q==}
    engines: {node: '>=4'}
    dependencies:
      onetime: 2.0.1
      signal-exit: 3.0.7
    dev: true

  /restore-cursor@3.1.0:
    resolution: {integrity: sha512-l+sSefzHpj5qimhFSE5a8nufZYAM3sBSVMAPtYkmC+4EH2anSGaEMXSD0izRQbu9nfyQ9y5JrVmp7E8oZrUjvA==}
    engines: {node: '>=8'}
    dependencies:
      onetime: 5.1.2
      signal-exit: 3.0.7

  /retry@0.12.0:
    resolution: {integrity: sha512-9LkiTwjUh6rT555DtE9rTX+BKByPfrMzEAtnlEtdEwr3Nkffwiihqe2bWADg+OQRjt9gl6ICdmB/ZFDCGAtSow==}
    engines: {node: '>= 4'}

  /retry@0.13.1:
    resolution: {integrity: sha512-XQBQ3I8W1Cge0Seh+6gjj03LbmRFWuoszgK9ooCpwYIrhhoO80pfq4cUkU5DkknwfOfFteRwlZ56PYOGYyFWdg==}
    engines: {node: '>= 4'}

  /reusify@1.0.4:
    resolution: {integrity: sha512-U9nH88a3fc/ekCF1l0/UP1IosiuIjyTh7hBvXVMHYgVcfGvt897Xguj2UOLDeI5BG2m7/uwyaLVT6fbtCwTyzw==}
    engines: {iojs: '>=1.0.0', node: '>=0.10.0'}

  /rimraf@2.6.3:
    resolution: {integrity: sha512-mwqeW5XsA2qAejG46gYdENaxXjx9onRNCfn7L0duuP4hCuTIi/QO7PDK07KJfp1d+izWPrzEJDcSqBa0OZQriA==}
    hasBin: true
    dependencies:
      glob: 7.2.3
    dev: true

  /rimraf@3.0.2:
    resolution: {integrity: sha512-JZkJMZkAGFFPP2YqXZXPbMlMBgsxzE8ILs4lMIX/2o0L9UBw9O/Y3o6wFw/i9YLapcUJWwqbi3kdxIPdC62TIA==}
    hasBin: true
    dependencies:
      glob: 7.2.3

  /rimraf@4.4.1:
    resolution: {integrity: sha512-Gk8NlF062+T9CqNGn6h4tls3k6T1+/nXdOcSZVikNVtlRdYpA7wRJJMoXmuvOnLW844rPjdQ7JgXCYM6PPC/og==}
    engines: {node: '>=14'}
    hasBin: true
    dependencies:
      glob: 9.3.0

  /rimraf@5.0.5:
    resolution: {integrity: sha512-CqDakW+hMe/Bz202FPEymy68P+G50RfMQK+Qo5YUqc9SPipvbGjCGKd0RSKEelbsfQuw3g5NZDSrlZZAJurH1A==}
    engines: {node: '>=14'}
    hasBin: true
    dependencies:
      glob: 10.3.12

  /run-async@2.4.1:
    resolution: {integrity: sha512-tvVnVv01b8c1RrA6Ep7JkStj85Guv/YrMcwqYQnwjsAS2cTmmPGBBjAjpCW7RrSodNSoE2/qg9O4bceNvUuDgQ==}
    engines: {node: '>=0.12.0'}

  /run-parallel@1.2.0:
    resolution: {integrity: sha512-5l4VyZR86LZ/lDxZTR6jqL8AFE2S0IFLMP26AbjsLVADxHdhB/c0GUsH+y39UfCi3dzz8OlQuPmnaJOMoDHQBA==}
    dependencies:
      queue-microtask: 1.2.3

  /run-script-os@1.1.6:
    resolution: {integrity: sha512-ql6P2LzhBTTDfzKts+Qo4H94VUKpxKDFz6QxxwaUZN0mwvi7L3lpOI7BqPCq7lgDh3XLl0dpeXwfcVIitlrYrw==}
    hasBin: true
    dev: true

  /rxjs@6.6.7:
    resolution: {integrity: sha512-hTdwr+7yYNIT5n4AMYp85KA6yw2Va0FLa3Rguvbpa4W3I5xynaBZo41cM3XM+4Q6fRMj3sBYIR1VAmZMXYJvRQ==}
    engines: {npm: '>=2.0.0'}
    dependencies:
      tslib: 1.14.1
    dev: true

  /rxjs@7.8.0:
    resolution: {integrity: sha512-F2+gxDshqmIub1KdvZkaEfGDwLNpPvk9Fs6LD/MyQxNgMds/WH9OdDDXOmxUZpME+iSK3rQCctkL0DYyytUqMg==}
    dependencies:
      tslib: 2.6.2

  /rxjs@7.8.1:
    resolution: {integrity: sha512-AA3TVj+0A2iuIoQkWEK/tqFjBq2j+6PO6Y0zJcvzLAFhEFIO3HL0vls9hWLncZbAAbK0mar7oZ4V079I/qPMxg==}
    dependencies:
      tslib: 2.6.2
    dev: true

  /safe-array-concat@1.0.1:
    resolution: {integrity: sha512-6XbUAseYE2KtOuGueyeobCySj9L4+66Tn6KQMOPQJrAJEowYKW/YR/MGJZl7FdydUdaFu4LYyDZjxf4/Nmo23Q==}
    engines: {node: '>=0.4'}
    dependencies:
      call-bind: 1.0.2
      get-intrinsic: 1.2.1
      has-symbols: 1.0.3
      isarray: 2.0.5
    dev: true

  /safe-buffer@5.1.2:
    resolution: {integrity: sha512-Gd2UZBJDkXlY7GbJxfsE8/nvKkUEU1G38c1siN6QP6a9PT9MmHB8GnpscSmMJSoF8LOIrt8ud/wPtojys4G6+g==}

  /safe-buffer@5.2.1:
    resolution: {integrity: sha512-rp3So07KcdmmKbGvgaNxQSJr7bGVSVk5S9Eq1F+ppbRo70+YeaDxkw5Dd8NPN+GD6bjnYm2VuPuCXmpuYvmCXQ==}

  /safe-regex-test@1.0.0:
    resolution: {integrity: sha512-JBUUzyOgEwXQY1NuPtvcj/qcBDbDmEvWufhlnXZIm75DEHp+afM1r1ujJpJsV/gSM4t59tpDyPi1sd6ZaPFfsA==}
    dependencies:
      call-bind: 1.0.2
      get-intrinsic: 1.2.1
      is-regex: 1.1.4
    dev: true

  /safer-buffer@2.1.2:
    resolution: {integrity: sha512-YZo3K82SD7Riyi0E1EQPojLz7kpepnSQI9IyPbHHg1XXXevb5dJI7tpyN2ADxGcQbHG7vcyRHk0cbwqcQriUtg==}

  /schema-utils@3.2.0:
    resolution: {integrity: sha512-0zTyLGyDJYd/MBxG1AhJkKa6fpEBds4OQO2ut0w7OYG+ZGhGea09lijvzsqegYSik88zc7cUtIlnnO+/BvD6gQ==}
    engines: {node: '>= 10.13.0'}
    dependencies:
      '@types/json-schema': 7.0.14
      ajv: 6.12.6
      ajv-keywords: 3.5.2(ajv@6.12.6)

  /section-matter@1.0.0:
    resolution: {integrity: sha512-vfD3pmTzGpufjScBh50YHKzEu2lxBWhVEHsNGoEXmCmn2hKGfeNLYMzCJpe8cD7gqX7TJluOVpBkAequ6dgMmA==}
    engines: {node: '>=4'}
    dependencies:
      extend-shallow: 2.0.1
      kind-of: 6.0.3

  /semver-diff@4.0.0:
    resolution: {integrity: sha512-0Ju4+6A8iOnpL/Thra7dZsSlOHYAHIeMxfhWQRI1/VLcT3WDBZKKtQt/QkBOsiIN9ZpuvHE6cGZ0x4glCMmfiA==}
    engines: {node: '>=12'}
    dependencies:
      semver: 7.6.0

  /semver-utils@1.1.4:
    resolution: {integrity: sha512-EjnoLE5OGmDAVV/8YDoN5KiajNadjzIp9BAHOhYeQHt7j0UWxjmgsx4YD48wp4Ue1Qogq38F1GNUJNqF1kKKxA==}

  /semver@5.7.2:
    resolution: {integrity: sha512-cBznnQ9KjJqU67B52RMC65CMarK2600WFnbkcaiwWq3xy/5haFJlshgnpjovMVJ+Hff49d8GEn0b87C5pDQ10g==}
    hasBin: true

  /semver@6.3.1:
    resolution: {integrity: sha512-BR7VvDCVHO+q2xBEWskxS6DJE1qRnb7DxzUrogb71CWoSficBxYsiAGd+Kl0mmq/MprG9yArRkyrQxTO6XjMzA==}
    hasBin: true

  /semver@7.3.8:
    resolution: {integrity: sha512-NB1ctGL5rlHrPJtFDVIVzTyQylMLu9N9VICA6HSFJo8MCGVTMW6gfpicwKmmK/dAjTOrqu5l63JJOpDSrAis3A==}
    engines: {node: '>=10'}
    hasBin: true
    dependencies:
      lru-cache: 6.0.0

  /semver@7.5.0:
    resolution: {integrity: sha512-+XC0AD/R7Q2mPSRuy2Id0+CGTZ98+8f+KvwirxOKIEyid+XSx6HbC63p+O4IndTHuX5Z+JxQ0TghCkO5Cg/2HA==}
    engines: {node: '>=10'}
    hasBin: true
    dependencies:
      lru-cache: 6.0.0
    dev: true

  /semver@7.5.2:
    resolution: {integrity: sha512-SoftuTROv/cRjCze/scjGyiDtcUyxw1rgYQSZY7XTmtR5hX+dm76iDbTH8TkLPHCQmlbQVSSbNZCPM2hb0knnQ==}
    engines: {node: '>=10'}
    hasBin: true
    dependencies:
      lru-cache: 6.0.0
    dev: true

  /semver@7.5.4:
    resolution: {integrity: sha512-1bCSESV6Pv+i21Hvpxp3Dx+pSD8lIPt8uVjRrxAUt/nbswYc+tK6Y2btiULjd4+fnq15PX+nqQDC7Oft7WkwcA==}
    engines: {node: '>=10'}
    hasBin: true
    dependencies:
      lru-cache: 6.0.0

  /semver@7.6.0:
    resolution: {integrity: sha512-EnwXhrlwXMk9gKu5/flx5sv/an57AkRplG3hTK68W7FRDN+k+OWBj65M7719OkA82XLBxrcX0KSHj+X5COhOVg==}
    engines: {node: '>=10'}
    hasBin: true
    dependencies:
      lru-cache: 6.0.0

  /sentence-case@2.1.1:
    resolution: {integrity: sha512-ENl7cYHaK/Ktwk5OTD+aDbQ3uC8IByu/6Bkg+HDv8Mm+XnBnppVNalcfJTNsp1ibstKh030/JKQQWglDvtKwEQ==}
    dependencies:
      no-case: 2.3.2
      upper-case-first: 1.1.2
    dev: false

  /sentence-case@3.0.4:
    resolution: {integrity: sha512-8LS0JInaQMCRoQ7YUytAo/xUu5W2XnQxV2HI/6uM6U7CITS1RqPElr30V6uIqyMKM9lJGRVFy5/4CuzcixNYSg==}
    dependencies:
      no-case: 3.0.4
      tslib: 2.6.2
      upper-case-first: 2.0.2

  /serialize-javascript@6.0.0:
    resolution: {integrity: sha512-Qr3TosvguFt8ePWqsvRfrKyQXIiW+nGbYpy8XK24NQHE83caxWt+mIymTT19DGFbNWNLfEwsrkSmN64lVWB9ag==}
    dependencies:
      randombytes: 2.1.0
    dev: true

  /serialize-javascript@6.0.1:
    resolution: {integrity: sha512-owoXEFjWRllis8/M1Q+Cw5k8ZH40e3zhp/ovX+Xr/vi1qj6QesbyXXViFbpNvWvPNAD62SutwEXavefrLJWj7w==}
    dependencies:
      randombytes: 2.1.0

  /set-blocking@2.0.0:
    resolution: {integrity: sha512-KiKBS8AnWGEyLzofFfmvKwpdPzqiy16LvQfK3yv/fVH7Bj13/wl3JSR1J+rfgRE9q7xUJK4qvgS8raSOeLUehw==}

  /set-function-name@2.0.1:
    resolution: {integrity: sha512-tMNCiqYVkXIZgc2Hnoy2IvC/f8ezc5koaRFkCjrpWzGpCd3qbZXPzVy9MAZzK1ch/X0jvSkojys3oqJN0qCmdA==}
    engines: {node: '>= 0.4'}
    dependencies:
      define-data-property: 1.1.0
      functions-have-names: 1.2.3
      has-property-descriptors: 1.0.0
    dev: true

  /setimmediate@1.0.5:
    resolution: {integrity: sha512-MATJdZp8sLqDl/68LfQmbP8zKPLQNV6BIZoIgrscFDQ+RsvK/BxeDQOgyxKKoh0y/8h3BqVFnCqQ/gd+reiIXA==}

  /sharp@0.33.2:
    resolution: {integrity: sha512-WlYOPyyPDiiM07j/UO+E720ju6gtNtHjEGg5vovUk1Lgxyjm2LFO+37Nt/UI3MMh2l6hxTWQWi7qk3cXJTutcQ==}
    engines: {libvips: '>=8.15.1', node: ^18.17.0 || ^20.3.0 || >=21.0.0}
    requiresBuild: true
    dependencies:
      color: 4.2.3
      detect-libc: 2.0.2
      semver: 7.6.0
    optionalDependencies:
      '@img/sharp-darwin-arm64': 0.33.2
      '@img/sharp-darwin-x64': 0.33.2
      '@img/sharp-libvips-darwin-arm64': 1.0.1
      '@img/sharp-libvips-darwin-x64': 1.0.1
      '@img/sharp-libvips-linux-arm': 1.0.1
      '@img/sharp-libvips-linux-arm64': 1.0.1
      '@img/sharp-libvips-linux-s390x': 1.0.1
      '@img/sharp-libvips-linux-x64': 1.0.1
      '@img/sharp-libvips-linuxmusl-arm64': 1.0.1
      '@img/sharp-libvips-linuxmusl-x64': 1.0.1
      '@img/sharp-linux-arm': 0.33.2
      '@img/sharp-linux-arm64': 0.33.2
      '@img/sharp-linux-s390x': 0.33.2
      '@img/sharp-linux-x64': 0.33.2
      '@img/sharp-linuxmusl-arm64': 0.33.2
      '@img/sharp-linuxmusl-x64': 0.33.2
      '@img/sharp-wasm32': 0.33.2
      '@img/sharp-win32-ia32': 0.33.2
      '@img/sharp-win32-x64': 0.33.2
    dev: true

  /shebang-command@2.0.0:
    resolution: {integrity: sha512-kHxr2zZpYtdmrN1qDjrrX/Z1rR1kG8Dx+gkpK1G4eXmvXswmcE1hTWBWYUzlraYw1/yZp6YuDY77YtvbN0dmDA==}
    engines: {node: '>=8'}
    dependencies:
      shebang-regex: 3.0.0

  /shebang-regex@3.0.0:
    resolution: {integrity: sha512-7++dFhtcx3353uBaq8DDR4NuxBetBzC7ZQOhmTQInHEd6bSrXdiEyzCvG07Z44UYdLShWUyXt5M/yhz8ekcb1A==}
    engines: {node: '>=8'}

  /shell-quote@1.8.1:
    resolution: {integrity: sha512-6j1W9l1iAs/4xYBI1SYOVZyFcCis9b4KCLQ8fgAGG07QvzaRLVVRQvAy85yNmmZSjYjg4MWh4gNvlPujU/5LpA==}
    dev: true

  /shelljs@0.8.5:
    resolution: {integrity: sha512-TiwcRcrkhHvbrZbnRcFYMLl30Dfov3HKqzp5tO5b4pt6G/SezKcYhmDg15zXVBswHmctSAQKznqNW2LO5tTDow==}
    engines: {node: '>=4'}
    hasBin: true
    dependencies:
      glob: 7.2.3
      interpret: 1.4.0
      rechoir: 0.6.2
    dev: true

  /side-channel@1.0.4:
    resolution: {integrity: sha512-q5XPytqFEIKHkGdiMIrY10mvLRvnQh42/+GoBlFW3b2LXLE2xxJpZFdm94we0BaoV3RwJyGqg5wS7epxTv0Zvw==}
    dependencies:
      call-bind: 1.0.2
      get-intrinsic: 1.2.1
      object-inspect: 1.12.3

  /signal-exit@3.0.7:
    resolution: {integrity: sha512-wnD2ZE+l+SPC/uoS0vXeE9L1+0wuaMqKlfz9AMUo38JsyLSBWSFcHR1Rri62LZc12vLr1gb3jl7iwQhgwpAbGQ==}

  /signal-exit@4.1.0:
    resolution: {integrity: sha512-bzyZ1e88w9O1iNJbKnOlvYTrWPDl46O1bG0D3XInv+9tkPrxrN8jUUTiFlDkkmKWgn1M6CfIA13SuGqOa9Korw==}
    engines: {node: '>=14'}

  /sigstore@1.6.0:
    resolution: {integrity: sha512-QODKff/qW/TXOZI6V/Clqu74xnInAS6it05mufj4/fSewexLtfEntgLZZcBtUK44CDQyUE5TUXYy1ARYzlfG9g==}
    engines: {node: ^14.17.0 || ^16.13.0 || >=18.0.0}
    hasBin: true
    dependencies:
      '@sigstore/protobuf-specs': 0.1.0
      '@sigstore/tuf': 1.0.0
      make-fetch-happen: 11.1.1
      tuf-js: 1.1.7
    transitivePeerDependencies:
      - supports-color

  /simple-git@3.19.1:
    resolution: {integrity: sha512-Ck+rcjVaE1HotraRAS8u/+xgTvToTuoMkT9/l9lvuP5jftwnYUp6DwuJzsKErHgfyRk8IB8pqGHWEbM3tLgV1w==}
    dependencies:
      '@kwsites/file-exists': 1.1.1
      '@kwsites/promise-deferred': 1.1.1
      debug: 4.3.4(supports-color@8.1.1)
    transitivePeerDependencies:
      - supports-color

  /simple-swizzle@0.2.2:
    resolution: {integrity: sha512-JA//kQgZtbuY83m+xT+tXJkmJncGMTFT+C+g2h2R9uxkYIrE2yy9sgmcLhCnw57/WSD+Eh3J97FPEDFnbXnDUg==}
    dependencies:
      is-arrayish: 0.3.2

  /sinon@16.1.3:
    resolution: {integrity: sha512-mjnWWeyxcAf9nC0bXcPmiDut+oE8HYridTNzBbF98AYVLmWwGRp2ISEpyhYflG1ifILT+eNn3BmKUJPxjXUPlA==}
    dependencies:
      '@sinonjs/commons': 3.0.1
      '@sinonjs/fake-timers': 10.3.0
      '@sinonjs/samsam': 8.0.0
      diff: 5.2.0
      nise: 5.1.9
      supports-color: 7.2.0
    dev: true

  /sisteransi@1.0.5:
    resolution: {integrity: sha512-bLGGlR1QxBcynn2d5YmDX4MGjlZvy2MRBDRNHLJ8VI6l6+9FUiyTFNJ0IveOSP0bcXgVDPRcfGqA0pjaqUpfVg==}

  /slash@3.0.0:
    resolution: {integrity: sha512-g9Q1haeby36OSStwb4ntCGGGaKsaVSjQ68fBxoQcutl5fS1vuY18H3wSt3jFyFtrkx+Kz0V1G85A4MyAdDMi2Q==}
    engines: {node: '>=8'}

  /slash@4.0.0:
    resolution: {integrity: sha512-3dOsAHXXUkQTpOYcoAxLIorMTp4gIQr5IW3iVb7A7lFIp0VHhnynm9izx6TssdrIcVIESAlVjtnO2K8bg+Coew==}
    engines: {node: '>=12'}

  /slice-ansi@4.0.0:
    resolution: {integrity: sha512-qMCMfhY040cVHT43K9BFygqYbUPFZKHOg7K73mtTWJRb8pyP3fzf4Ixd5SzdEJQ6MRUg/WBnOLxghZtKKurENQ==}
    engines: {node: '>=10'}
    dependencies:
      ansi-styles: 4.3.0
      astral-regex: 2.0.0
      is-fullwidth-code-point: 3.0.0

  /smart-buffer@4.2.0:
    resolution: {integrity: sha512-94hK0Hh8rPqQl2xXc3HsaBoOXKV20MToPkcXvwbISWLEs+64sBq5kFgn2kJDHb1Pry9yrP0dxrCI9RRci7RXKg==}
    engines: {node: '>= 6.0.0', npm: '>= 3.0.0'}

  /snake-case@2.1.0:
    resolution: {integrity: sha512-FMR5YoPFwOLuh4rRz92dywJjyKYZNLpMn1R5ujVpIYkbA9p01fq8RMg0FkO4M+Yobt4MjHeLTJVm5xFFBHSV2Q==}
    dependencies:
      no-case: 2.3.2
    dev: false

  /snake-case@3.0.4:
    resolution: {integrity: sha512-LAOh4z89bGQvl9pFfNF8V146i7o7/CqFPbqzYgP+yYzDIDeS9HaNFtXABamRW+AQzEVODcvE79ljJ+8a9YSdMg==}
    dependencies:
      dot-case: 3.0.4
      tslib: 2.6.2

  /socks-proxy-agent@7.0.0:
    resolution: {integrity: sha512-Fgl0YPZ902wEsAyiQ+idGd1A7rSFx/ayC1CQVMw5P+EQx2V0SgpGtf6OKFhVjPflPUl9YMmEOnmfjCdMUsygww==}
    engines: {node: '>= 10'}
    dependencies:
      agent-base: 6.0.2
      debug: 4.3.4(supports-color@8.1.1)
      socks: 2.7.1
    transitivePeerDependencies:
      - supports-color

  /socks@2.7.1:
    resolution: {integrity: sha512-7maUZy1N7uo6+WVEX6psASxtNlKaNVMlGQKkG/63nEDdLOWNbiUMoLK7X4uYoLhQstau72mLgfEWcXcwsaHbYQ==}
    engines: {node: '>= 10.13.0', npm: '>= 3.0.0'}
    dependencies:
      ip: 2.0.1
      smart-buffer: 4.2.0

  /sort-json@2.0.1:
    resolution: {integrity: sha512-s8cs2bcsQCzo/P2T/uoU6Js4dS/jnX8+4xunziNoq9qmSpZNCrRIAIvp4avsz0ST18HycV4z/7myJ7jsHWB2XQ==}
    hasBin: true
    dependencies:
      detect-indent: 5.0.0
      detect-newline: 2.1.0
      minimist: 1.2.8

  /sort-object-keys@1.1.3:
    resolution: {integrity: sha512-855pvK+VkU7PaKYPc+Jjnmt4EzejQHyhhF33q31qG8x7maDzkeFhAAThdCYay11CISO+qAMwjOBP+fPZe0IPyg==}

  /sort-package-json@1.57.0:
    resolution: {integrity: sha512-FYsjYn2dHTRb41wqnv+uEqCUvBpK3jZcTp9rbz2qDTmel7Pmdtf+i2rLaaPMRZeSVM60V3Se31GyWFpmKs4Q5Q==}
    hasBin: true
    dependencies:
      detect-indent: 6.1.0
      detect-newline: 3.1.0
      git-hooks-list: 1.0.3
      globby: 10.0.0
      is-plain-obj: 2.1.0
      sort-object-keys: 1.1.3

  /sort-package-json@2.10.0:
    resolution: {integrity: sha512-MYecfvObMwJjjJskhxYfuOADkXp1ZMMnCFC8yhp+9HDsk7HhR336hd7eiBs96lTXfiqmUNI+WQCeCMRBhl251g==}
    hasBin: true
    dependencies:
      detect-indent: 7.0.1
      detect-newline: 4.0.1
      get-stdin: 9.0.0
      git-hooks-list: 3.1.0
      globby: 13.2.2
      is-plain-obj: 4.1.0
      semver: 7.6.0
      sort-object-keys: 1.1.3

  /source-map-support@0.5.21:
    resolution: {integrity: sha512-uBHU3L3czsIyYXKX88fdrGovxdSCoTGDRZ6SYXtSRxLZUzHg5P/66Ht6uoUlHu9EZod+inXhKo3qQgwXUT/y1w==}
    dependencies:
      buffer-from: 1.1.2
      source-map: 0.6.1

  /source-map@0.6.1:
    resolution: {integrity: sha512-UjgapumWlbMhkBgzT7Ykc5YXUT46F0iKu8SGXq0bcwP5dz/h0Plj6enJqjz1Zbq2l5WaqYnrVbwWOWMyF3F47g==}
    engines: {node: '>=0.10.0'}

  /spawn-command@0.0.2:
    resolution: {integrity: sha512-zC8zGoGkmc8J9ndvml8Xksr1Amk9qBujgbF0JAIWO7kXr43w0h/0GJNM/Vustixu+YE8N/MTrQ7N31FvHUACxQ==}
    dev: true

  /spawn-please@2.0.2:
    resolution: {integrity: sha512-KM8coezO6ISQ89c1BzyWNtcn2V2kAVtwIXd3cN/V5a0xPYc1F/vydrRc01wsKFEQ/p+V1a4sw4z2yMITIXrgGw==}
    engines: {node: '>=14'}
    dependencies:
      cross-spawn: 7.0.3

  /spdx-correct@3.1.1:
    resolution: {integrity: sha512-cOYcUWwhCuHCXi49RhFRCyJEK3iPj1Ziz9DpViV3tbZOwXD49QzIN3MpOLJNxh2qwq2lJJZaKMVw9qNi4jTC0w==}
    dependencies:
      spdx-expression-parse: 3.0.1
      spdx-license-ids: 3.0.12

  /spdx-exceptions@2.3.0:
    resolution: {integrity: sha512-/tTrYOC7PPI1nUAgx34hUpqXuyJG+DTHJTnIULG4rDygi4xu/tfgmq1e1cIRwRzwZgo4NLySi+ricLkZkw4i5A==}

  /spdx-expression-parse@3.0.1:
    resolution: {integrity: sha512-cbqHunsQWnJNE6KhVSMsMeH5H/L9EpymbzqTQ3uLwNCLZ1Q481oWaofqH7nO6V07xlXwY6PhQdQ2IedWx/ZK4Q==}
    dependencies:
      spdx-exceptions: 2.3.0
      spdx-license-ids: 3.0.12

  /spdx-license-ids@3.0.12:
    resolution: {integrity: sha512-rr+VVSXtRhO4OHbXUiAF7xW3Bo9DuuF6C5jH+q/x15j2jniycgKbxU09Hr0WqlSLUs4i4ltHGXqTe7VHclYWyA==}

  /split-on-first@1.1.0:
    resolution: {integrity: sha512-43ZssAJaMusuKWL8sKUBQXHWOpq8d6CfN/u1p4gUzfJkM05C8rxTmYrkIPTXapZpORA6LkkzcUulJ8FqA7Uudw==}
    engines: {node: '>=6'}

  /split2@3.2.2:
    resolution: {integrity: sha512-9NThjpgZnifTkJpzTZ7Eue85S49QwpNhZTq6GRJwObb6jnLFNGB7Qm73V5HewTROPyxD0C29xqmaI68bQtV+hg==}
    dependencies:
      readable-stream: 3.6.1
    dev: true

  /split@1.0.1:
    resolution: {integrity: sha512-mTyOoPbrivtXnwnIxZRFYRrPNtEFKlpB2fvjSnCQUiAA6qAZzqwna5envK4uk6OIeP17CsdF3rSBGYVBsU0Tkg==}
    dependencies:
      through: 2.3.8
    dev: true

  /sprintf-js@1.0.3:
    resolution: {integrity: sha512-D9cPgkvLlV3t3IzL0D0YLvGA9Ahk4PcvVwUbN0dSGr1aP0Nrt4AEnTUbuGvquEC0mA64Gqt1fzirlRs5ibXx8g==}

  /ssri@10.0.4:
    resolution: {integrity: sha512-12+IR2CB2C28MMAw0Ncqwj5QbTcs0nGIhgJzYWzDkb21vWmfNI83KS4f3Ci6GI98WreIfG7o9UXp3C0qbpA8nQ==}
    engines: {node: ^14.17.0 || ^16.13.0 || >=18.0.0}
    dependencies:
      minipass: 5.0.0

  /ssri@9.0.1:
    resolution: {integrity: sha512-o57Wcn66jMQvfHG1FlYbWeZWW/dHZhJXjpIcTfXldXEk5nz5lStPo3mK0OJQfGR3RbZUlbISexbljkJzuEj/8Q==}
    engines: {node: ^12.13.0 || ^14.15.0 || >=16.0.0}
    dependencies:
      minipass: 3.3.6

  /stdout-stderr@0.1.13:
    resolution: {integrity: sha512-Xnt9/HHHYfjZ7NeQLvuQDyL1LnbsbddgMFKCuaQKwGCdJm8LnstZIXop+uOY36UR1UXXoHXfMbC1KlVdVd2JLA==}
    engines: {node: '>=8.0.0'}
    dependencies:
      debug: 4.3.4(supports-color@8.1.1)
      strip-ansi: 6.0.1
    transitivePeerDependencies:
      - supports-color
    dev: true

  /strict-uri-encode@2.0.0:
    resolution: {integrity: sha512-QwiXZgpRcKkhTj2Scnn++4PKtWsH0kpzZ62L2R6c/LUVYv7hVnZqcg2+sMuT6R7Jusu1vviK/MFsu6kNJfWlEQ==}
    engines: {node: '>=4'}

  /string-argv@0.3.1:
    resolution: {integrity: sha512-a1uQGz7IyVy9YwhqjZIZu1c8JO8dNIe20xBmSS6qu9kv++k3JGzCVmprbNN5Kn+BgzD5E7YYwg1CcjuJMRNsvg==}
    engines: {node: '>=0.6.19'}

  /string-width@2.1.1:
    resolution: {integrity: sha512-nOqH59deCq9SRHlxq1Aw85Jnt4w6KvLKqWVik6oA9ZklXLNIOlqg4F2yrT1MVaTjAqvVwdfeZ7w7aCvJD7ugkw==}
    engines: {node: '>=4'}
    dependencies:
      is-fullwidth-code-point: 2.0.0
      strip-ansi: 4.0.0
    dev: true

  /string-width@4.2.3:
    resolution: {integrity: sha512-wKyQRQpjJ0sIp62ErSZdGsjMJWsap5oRNihHhu6G7JVO/9jIB6UyevL+tXuOqrng8j/cxKTWyWUwvSTriiZz/g==}
    engines: {node: '>=8'}
    dependencies:
      emoji-regex: 8.0.0
      is-fullwidth-code-point: 3.0.0
      strip-ansi: 6.0.1

  /string-width@5.1.2:
    resolution: {integrity: sha512-HnLOCR3vjcY8beoNLtcjZ5/nxn2afmME6lhrDrebokqMap+XbeW8n9TXpPDOqdGK5qcI3oT0GKTW6wC7EMiVqA==}
    engines: {node: '>=12'}
    dependencies:
      eastasianwidth: 0.2.0
      emoji-regex: 9.2.2
      strip-ansi: 7.1.0

  /string.prototype.matchall@4.0.10:
    resolution: {integrity: sha512-rGXbGmOEosIQi6Qva94HUjgPs9vKW+dkG7Y8Q5O2OYkWL6wFaTRZO8zM4mhP94uX55wgyrXzfS2aGtGzUL7EJQ==}
    dependencies:
      call-bind: 1.0.2
      define-properties: 1.2.1
      es-abstract: 1.22.2
      get-intrinsic: 1.2.1
      has-symbols: 1.0.3
      internal-slot: 1.0.5
      regexp.prototype.flags: 1.5.1
      set-function-name: 2.0.1
      side-channel: 1.0.4
    dev: true

  /string.prototype.trim@1.2.8:
    resolution: {integrity: sha512-lfjY4HcixfQXOfaqCvcBuOIapyaroTXhbkfJN3gcB1OtyupngWK4sEET9Knd0cXd28kTUqu/kHoV4HKSJdnjiQ==}
    engines: {node: '>= 0.4'}
    dependencies:
      call-bind: 1.0.2
      define-properties: 1.2.1
      es-abstract: 1.22.2
    dev: true

  /string.prototype.trimend@1.0.7:
    resolution: {integrity: sha512-Ni79DqeB72ZFq1uH/L6zJ+DKZTkOtPIHovb3YZHQViE+HDouuU4mBrLOLDn5Dde3RF8qw5qVETEjhu9locMLvA==}
    dependencies:
      call-bind: 1.0.2
      define-properties: 1.2.1
      es-abstract: 1.22.2
    dev: true

  /string.prototype.trimstart@1.0.7:
    resolution: {integrity: sha512-NGhtDFu3jCEm7B4Fy0DpLewdJQOZcQ0rGbwQ/+stjnrp2i+rlKeCvos9hOIeCmqwratM47OBxY7uFZzjxHXmrg==}
    dependencies:
      call-bind: 1.0.2
      define-properties: 1.2.1
      es-abstract: 1.22.2
    dev: true

  /string_decoder@0.10.31:
    resolution: {integrity: sha512-ev2QzSzWPYmy9GuqfIVildA4OdcGLeFZQrq5ys6RtiuF+RQQiZWr8TZNyAcuVXyQRYfEO+MsoB/1BuQVhOJuoQ==}
    dev: true

  /string_decoder@1.1.1:
    resolution: {integrity: sha512-n/ShnvDi6FHbbVfviro+WojiFzv+s8MPMHBczVePfUpDJLwoLT0ht1l4YwBCbi8pJAveEEdnkHyPyTP/mzRfwg==}
    dependencies:
      safe-buffer: 5.1.2

  /string_decoder@1.3.0:
    resolution: {integrity: sha512-hkRX8U1WjJFd8LsDJ2yQ/wWWxaopEsABU1XfkM8A+j0+85JAGppt16cr1Whg6KIbb4okU6Mql6BOj+uup/wKeA==}
    dependencies:
      safe-buffer: 5.2.1

  /strip-ansi@4.0.0:
    resolution: {integrity: sha512-4XaJ2zQdCzROZDivEVIDPkcQn8LMFSa8kj8Gxb/Lnwzv9A8VctNZ+lfivC/sV3ivW8ElJTERXZoPBRrZKkNKow==}
    engines: {node: '>=4'}
    dependencies:
      ansi-regex: 3.0.1
    dev: true

  /strip-ansi@5.2.0:
    resolution: {integrity: sha512-DuRs1gKbBqsMKIZlrffwlug8MHkcnpjs5VPmL1PAh+mA30U0DTotfDZ0d2UUsXpPmPmMMJ6W773MaA3J+lbiWA==}
    engines: {node: '>=6'}
    dependencies:
      ansi-regex: 4.1.1
    dev: true

  /strip-ansi@6.0.1:
    resolution: {integrity: sha512-Y38VPSHcqkFrCpFnQ9vuSXmquuv5oXOKpGeT6aGrr3o3Gc9AlVa6JBfUSOCnbxGGZF+/0ooI7KrPuUSztUdU5A==}
    engines: {node: '>=8'}
    dependencies:
      ansi-regex: 5.0.1

  /strip-ansi@7.1.0:
    resolution: {integrity: sha512-iq6eVVI64nQQTRYq2KtEg2d2uU7LElhTJwsH4YzIHZshxlgZms/wIc4VoDQTlG/IvVIrBKG06CrZnp0qv7hkcQ==}
    engines: {node: '>=12'}
    dependencies:
      ansi-regex: 6.0.1

  /strip-bom-string@1.0.0:
    resolution: {integrity: sha512-uCC2VHvQRYu+lMh4My/sFNmF2klFymLX1wHJeXnbEJERpV/ZsVuonzerjfrGpIGF7LBVa1O7i9kjiWvJiFck8g==}
    engines: {node: '>=0.10.0'}

  /strip-bom@3.0.0:
    resolution: {integrity: sha512-vavAMRXOgBVNF6nyEEmL3DBK19iRpDcoIwW+swQ+CbGiu7lju6t+JklA1MHweoWtadgt4ISVUsXLyDq34ddcwA==}
    engines: {node: '>=4'}

  /strip-bom@4.0.0:
    resolution: {integrity: sha512-3xurFv5tEgii33Zi8Jtp55wEIILR9eh34FAW00PZf+JnSsTmV/ioewSgQl97JHvgjoRGwPShsWm+IdrxB35d0w==}
    engines: {node: '>=8'}
    dev: true

  /strip-final-newline@2.0.0:
    resolution: {integrity: sha512-BrpvfNAE3dcvq7ll3xVumzjKjZQ5tI1sEUIKr3Uoks0XUl45St3FlatVqef9prk4jRDzhW6WZg+3bk93y6pLjA==}
    engines: {node: '>=6'}

  /strip-indent@3.0.0:
    resolution: {integrity: sha512-laJTa3Jb+VQpaC6DseHhF7dXVqHTfJPCRDaEbid/drOhgitgYku/letMUqOXFoWV0zIIUbjpdH2t+tYj4bQMRQ==}
    engines: {node: '>=8'}
    dependencies:
      min-indent: 1.0.1
    dev: true

  /strip-json-comments@2.0.1:
    resolution: {integrity: sha512-4gB8na07fecVVkOI6Rs4e7T6NOTki5EmL7TUduTs6bu3EdnSycntVJ4re8kgZA+wx9IueI2Y11bfbgwtzuE0KQ==}
    engines: {node: '>=0.10.0'}

  /strip-json-comments@3.1.1:
    resolution: {integrity: sha512-6fPc+R4ihwqP6N/aIv2f1gMH8lOVtWQHoqC4yK6oSDVVocumAsfCqjkXnqiYMhmMwS/mEHLp7Vehlt3ql6lEig==}
    engines: {node: '>=8'}

  /strip-json-comments@5.0.1:
    resolution: {integrity: sha512-0fk9zBqO67Nq5M/m45qHCJxylV/DhBlIOVExqgOMiCCrzrhU6tCibRXNqE3jwJLftzE9SNuZtYbpzcO+i9FiKw==}
    engines: {node: '>=14.16'}

  /strnum@1.0.5:
    resolution: {integrity: sha512-J8bbNyKKXl5qYcR36TIO8W3mVGVHrmmxsd5PAItGkmyzwJvybiw2IVq5nqd0i4LSNSkB/sx9VHllbfFdr9k1JA==}

  /supports-color@5.5.0:
    resolution: {integrity: sha512-QjVjwdXIt408MIiAqCX4oUKsgU2EqAGzs2Ppkm4aQYbjm+ZEWEcW4SfFNTr4uMNZma0ey4f5lgLrkB0aX0QMow==}
    engines: {node: '>=4'}
    dependencies:
      has-flag: 3.0.0

  /supports-color@7.2.0:
    resolution: {integrity: sha512-qpCAvRl9stuOHveKsn7HncJRvv501qIacKzQlO/+Lwxc9+0q2wLyv4Dfvt80/DPn2pqOBsJdDiogXGR9+OvwRw==}
    engines: {node: '>=8'}
    dependencies:
      has-flag: 4.0.0

  /supports-color@8.1.1:
    resolution: {integrity: sha512-MpUEN2OodtUzxvKQl72cUF7RQ5EiHsGvSsVG0ia9c5RbWGL2CI4C7EpPS8UTBIplnlzZiNuV56w+FuNxy3ty2Q==}
    engines: {node: '>=10'}
    dependencies:
      has-flag: 4.0.0

  /supports-hyperlinks@1.0.1:
    resolution: {integrity: sha512-HHi5kVSefKaJkGYXbDuKbUGRVxqnWGn3J2e39CYcNJEfWciGq2zYtOhXLTlvrOZW1QU7VX67w7fMmWafHX9Pfw==}
    engines: {node: '>=4'}
    dependencies:
      has-flag: 2.0.0
      supports-color: 5.5.0

  /supports-hyperlinks@2.3.0:
    resolution: {integrity: sha512-RpsAZlpWcDwOPQA22aCH4J0t7L8JmAvsCxfOSEwm7cQs3LshN36QaTkwd70DnBOXDWGssw2eUoc8CaRWT0XunA==}
    engines: {node: '>=8'}
    dependencies:
      has-flag: 4.0.0
      supports-color: 7.2.0

  /supports-preserve-symlinks-flag@1.0.0:
    resolution: {integrity: sha512-ot0WnXS9fgdkgIcePe6RHNk1WA8+muPa6cSjeR3V8K27q9BB1rTE3R1p7Hv0z1ZyAc8s6Vvv8DIyWf681MAt0w==}
    engines: {node: '>= 0.4'}

  /swap-case@1.1.2:
    resolution: {integrity: sha512-BAmWG6/bx8syfc6qXPprof3Mn5vQgf5dwdUNJhsNqU9WdPt5P+ES/wQ5bxfijy8zwZgZZHslC3iAsxsuQMCzJQ==}
    dependencies:
      lower-case: 1.1.4
      upper-case: 1.1.3
    dev: false

  /syncpack@9.8.6:
    resolution: {integrity: sha512-4S4cUoKK9WenA/Wdk9GvlekzPR9PxC7sqcsUIsK4ypsa/pIYv8Ju1vxGNvp6Y1yI2S9EdCk0QJsB3/wRB8XYVw==}
    engines: {node: '>=14'}
    hasBin: true
    dependencies:
      chalk: 4.1.2
      commander: 10.0.1
      cosmiconfig: 8.1.3
      fs-extra: 11.1.1
      glob: 8.1.0
      minimatch: 6.2.0
      read-yaml-file: 2.1.0
      semver: 7.5.0
      tightrope: 0.1.0
      zod: 3.21.4
    dev: true

  /table@6.8.1:
    resolution: {integrity: sha512-Y4X9zqrCftUhMeH2EptSSERdVKt/nEdijTOacGD/97EKjhQ/Qs8RTlEGABSJNNN8lac9kheH+af7yAkEWlgneA==}
    engines: {node: '>=10.0.0'}
    dependencies:
      ajv: 8.12.0
      lodash.truncate: 4.4.2
      slice-ansi: 4.0.0
      string-width: 4.2.3
      strip-ansi: 6.0.1

  /tapable@2.2.1:
    resolution: {integrity: sha512-GNzQvQTOIP6RyTfE2Qxb8ZVlNmw0n88vp1szwWRimP02mnTsx3Wtn5qRdqY9w2XduFNUgvOwhNnQsjwCp+kqaQ==}
    engines: {node: '>=6'}

  /tar@6.2.1:
    resolution: {integrity: sha512-DZ4yORTwrbTj/7MZYq2w+/ZFdI6OZ/f9SFHR+71gIVUZhOQPHzVCLpvRnPgyaMpfWxxk/4ONva3GQSyNIKRv6A==}
    engines: {node: '>=10'}
    dependencies:
      chownr: 2.0.0
      fs-minipass: 2.1.0
      minipass: 5.0.0
      minizlib: 2.1.2
      mkdirp: 1.0.4
      yallist: 4.0.0

  /temp-dir@2.0.0:
    resolution: {integrity: sha512-aoBAniQmmwtcKp/7BzsH8Cxzv8OL736p7v1ihGb5e9DJ9kTwGWHrQrVB5+lfVDzfGrdRzXch+ig7LHaY1JTOrg==}
    engines: {node: '>=8'}
    dev: true

  /temp@0.9.4:
    resolution: {integrity: sha512-yYrrsWnrXMcdsnu/7YMYAofM1ktpL5By7vZhf15CrXijWWrEYZks5AXBudalfSWJLlnen/QUJUB5aoB0kqZUGA==}
    engines: {node: '>=6.0.0'}
    dependencies:
      mkdirp: 0.5.6
      rimraf: 2.6.3
    dev: true

  /tempfile@3.0.0:
    resolution: {integrity: sha512-uNFCg478XovRi85iD42egu+eSFUmmka750Jy7L5tfHI5hQKKtbPnxaSaXAbBqCDYrw3wx4tXjKwci4/QmsZJxw==}
    engines: {node: '>=8'}
    dependencies:
      temp-dir: 2.0.0
      uuid: 3.4.0
    dev: true

  /terser-webpack-plugin@5.3.9(webpack@5.88.1):
    resolution: {integrity: sha512-ZuXsqE07EcggTWQjXUj+Aot/OMcD0bMKGgF63f7UxYcu5/AJF53aIpK1YoP5xR9l6s/Hy2b+t1AM0bLNPRuhwA==}
    engines: {node: '>= 10.13.0'}
    peerDependencies:
      '@swc/core': '*'
      esbuild: '*'
      uglify-js: '*'
      webpack: ^5.1.0
    peerDependenciesMeta:
      '@swc/core':
        optional: true
      esbuild:
        optional: true
      uglify-js:
        optional: true
    dependencies:
      '@jridgewell/trace-mapping': 0.3.18
      jest-worker: 27.5.1
      schema-utils: 3.2.0
      serialize-javascript: 6.0.1
      terser: 5.18.0
      webpack: 5.88.1

  /terser@5.18.0:
    resolution: {integrity: sha512-pdL757Ig5a0I+owA42l6tIuEycRuM7FPY4n62h44mRLRfnOxJkkOHd6i89dOpwZlpF6JXBwaAHF6yWzFrt+QyA==}
    engines: {node: '>=10'}
    hasBin: true
    dependencies:
      '@jridgewell/source-map': 0.3.3
      acorn: 8.10.0
      commander: 2.20.3
      source-map-support: 0.5.21

  /test-exclude@6.0.0:
    resolution: {integrity: sha512-cAGWPIyOHU6zlmg88jwm7VRyXnMN7iV68OGAbYDk/Mh/xC/pzVPlQtY6ngoIH/5/tciuhGfvESU8GrHrcxD56w==}
    engines: {node: '>=8'}
    dependencies:
      '@istanbuljs/schema': 0.1.3
      glob: 7.2.3
      minimatch: 3.1.2
    dev: true

  /test-value@2.1.0:
    resolution: {integrity: sha512-+1epbAxtKeXttkGFMTX9H42oqzOTufR1ceCF+GYA5aOmvaPq9wd4PUS8329fn2RRLGNeUkgRLnVpycjx8DsO2w==}
    engines: {node: '>=0.10.0'}
    dependencies:
      array-back: 1.0.4
      typical: 2.6.1
    dev: true

  /text-extensions@1.9.0:
    resolution: {integrity: sha512-wiBrwC1EhBelW12Zy26JeOUkQ5mRu+5o8rpsJk5+2t+Y5vE7e842qtZDQ2g1NpX/29HdyFeJ4nSIhI47ENSxlQ==}
    engines: {node: '>=0.10'}
    dev: true

  /text-table@0.2.0:
    resolution: {integrity: sha512-N+8UisAXDGk8PFXP4HAzVR9nbfmVJ3zYLAWiTIoqC5v5isinhr+r5uaO8+7r3BMfuNIufIsA7RdpVgacC2cSpw==}
    dev: true

  /text_audit@0.9.3:
    resolution: {integrity: sha512-ZZMRLN1yR5BAOy+6c1mul5EKdtOMgn/HoQkxlz8X+XQooItgI/waALIx5QxS+tEp5V3KbmFu6uk238+QQc3JqQ==}
    hasBin: true
    dependencies:
      cli-color: 1.4.0
      command-line-args: 4.0.7
      glob: 7.2.3
      txt_tocfill: 0.5.1
    dev: true

  /through2@2.0.5:
    resolution: {integrity: sha512-/mrRod8xqpA+IHSLyGCQ2s8SPHiCDEeQJSep1jqLYeEUClOFG2Qsh+4FU6G9VeqpZnGW/Su8LQGc4YKni5rYSQ==}
    dependencies:
      readable-stream: 2.3.7
      xtend: 4.0.2
    dev: true

  /through2@4.0.2:
    resolution: {integrity: sha512-iOqSav00cVxEEICeD7TjLB1sueEL+81Wpzp2bY17uZjZN0pWZPuo4suZ/61VujxmqSGFfgOcNuTZ85QJwNZQpw==}
    dependencies:
      readable-stream: 3.6.1
    dev: true

  /through@2.3.8:
    resolution: {integrity: sha512-w89qg7PI8wAdvX60bMDP+bFoD5Dvhm9oLheFp5O4a2QF0cSBGsBX4qZmadPMvVqlLJBBci+WqGGOAPvcDeNSVg==}

  /tightrope@0.1.0:
    resolution: {integrity: sha512-HHHNYdCAIYwl1jOslQBT455zQpdeSo8/A346xpIb/uuqhSg+tCvYNsP5f11QW+z9VZ3vSX8YIfzTApjjuGH63w==}
    engines: {node: '>=14'}
    dev: true

  /timers-ext@0.1.7:
    resolution: {integrity: sha512-b85NUNzTSdodShTIbky6ZF02e8STtVVfD+fu4aXXShEELpozH+bCpJLYMPZbsABN2wDH7fJpqIoXxJpzbf0NqQ==}
    dependencies:
      es5-ext: 0.10.62
      next-tick: 1.1.0
    dev: true

  /title-case@2.1.1:
    resolution: {integrity: sha512-EkJoZ2O3zdCz3zJsYCsxyq2OC5hrxR9mfdd5I+w8h/tmFfeOxJ+vvkxsKxdmN0WtS9zLdHEgfgVOiMVgv+Po4Q==}
    dependencies:
      no-case: 2.3.2
      upper-case: 1.1.3
    dev: false

  /tmp@0.0.33:
    resolution: {integrity: sha512-jRCJlojKnZ3addtTOjdIqoRuPEKBvNXcGYqzO6zWZX8KfKEpnGY5jfggJQ3EjKuu8D4bJRr0y+cYJFmYbImXGw==}
    engines: {node: '>=0.6.0'}
    dependencies:
      os-tmpdir: 1.0.2

  /to-readable-stream@1.0.0:
    resolution: {integrity: sha512-Iq25XBt6zD5npPhlLVXGFN3/gyR2/qODcKNNyTMd4vbm39HUaOiAM4PMq0eMVC/Tkxz+Zjdsc55g9yyz+Yq00Q==}
    engines: {node: '>=6'}

  /to-regex-range@5.0.1:
    resolution: {integrity: sha512-65P7iz6X5yEr1cwcgvQxbbIw7Uk3gOy5dIdtZ4rDveLqhrdJP+Li/Hx6tyK0NEb+2GCyneCMJiGqrADCSNk8sQ==}
    engines: {node: '>=8.0'}
    dependencies:
      is-number: 7.0.0

  /tr46@0.0.3:
    resolution: {integrity: sha512-N3WMsuqV66lT30CrXNbEjx4GEwlow3v6rr4mCcv6prnfwhS01rkgyFdjPNBYd9br7LpXV1+Emh01fHnq2Gdgrw==}

  /tree-kill@1.2.2:
    resolution: {integrity: sha512-L0Orpi8qGpRG//Nd+H90vFB+3iHnue1zSSGmNOOCh1GLJ7rUKVwV2HvijphGQS2UmhUZewS9VgvxYIdgr+fG1A==}
    hasBin: true
    dev: true

  /trim-newlines@3.0.1:
    resolution: {integrity: sha512-c1PTsA3tYrIsLGkJkzHF+w9F2EyxfXGo4UyJc4pFL++FMjnq0HJS69T3M7d//gKrFKwy429bouPescbjecU+Zw==}
    engines: {node: '>=8'}
    dev: true

  /ts-api-utils@1.0.3(typescript@5.1.6):
    resolution: {integrity: sha512-wNMeqtMz5NtwpT/UZGY5alT+VoKdSsOOP/kqHFcUW1P/VRhH2wJ48+DN2WwUliNbQ976ETwDL0Ifd2VVvgonvg==}
    engines: {node: '>=16.13.0'}
    peerDependencies:
      typescript: '>=4.2.0'
    dependencies:
      typescript: 5.1.6
    dev: true

  /ts-morph@17.0.1:
    resolution: {integrity: sha512-10PkHyXmrtsTvZSL+cqtJLTgFXkU43Gd0JCc0Rw6GchWbqKe0Rwgt1v3ouobTZwQzF1mGhDeAlWYBMGRV7y+3g==}
    dependencies:
      '@ts-morph/common': 0.18.1
      code-block-writer: 11.0.3
    dev: true

  /ts-morph@20.0.0:
    resolution: {integrity: sha512-JVmEJy2Wow5n/84I3igthL9sudQ8qzjh/6i4tmYCm6IqYyKFlNbJZi7oBdjyqcWSWYRu3CtL0xbT6fS03ESZIg==}
    dependencies:
      '@ts-morph/common': 0.21.0
      code-block-writer: 12.0.0
    dev: true

  /ts-morph@22.0.0:
    resolution: {integrity: sha512-M9MqFGZREyeb5fTl6gNHKZLqBQA0TjA1lea+CR48R8EBTDuWrNqW6ccC5QvjNR4s6wDumD3LTCjOFSp9iwlzaw==}
    dependencies:
      '@ts-morph/common': 0.23.0
      code-block-writer: 13.0.1
    dev: false

  /ts-node@10.9.1(@types/node@18.18.6)(typescript@5.1.6):
    resolution: {integrity: sha512-NtVysVPkxxrwFGUUxGYhfux8k78pQB3JqYBXlLRZgdGUqTO5wU/UyHop5p70iEbGhB7q5KmiZiU0Y3KlJrScEw==}
    hasBin: true
    peerDependencies:
      '@swc/core': '>=1.2.50'
      '@swc/wasm': '>=1.2.50'
      '@types/node': '*'
      typescript: '>=2.7'
    peerDependenciesMeta:
      '@swc/core':
        optional: true
      '@swc/wasm':
        optional: true
      '@types/node':
        optional: true
    dependencies:
      '@cspotcode/source-map-support': 0.8.1
      '@tsconfig/node10': 1.0.9
      '@tsconfig/node12': 1.0.11
      '@tsconfig/node14': 1.0.3
      '@tsconfig/node16': 1.0.3
      '@types/node': 18.18.6
      acorn: 8.10.0
      acorn-walk: 8.2.0
      arg: 4.1.3
      create-require: 1.1.1
      diff: 4.0.2
      make-error: 1.3.6
      typescript: 5.1.6
      v8-compile-cache-lib: 3.0.1
      yn: 3.1.1
    dev: true

  /ts-node@10.9.1(@types/node@18.18.7)(typescript@5.1.6):
    resolution: {integrity: sha512-NtVysVPkxxrwFGUUxGYhfux8k78pQB3JqYBXlLRZgdGUqTO5wU/UyHop5p70iEbGhB7q5KmiZiU0Y3KlJrScEw==}
    hasBin: true
    peerDependencies:
      '@swc/core': '>=1.2.50'
      '@swc/wasm': '>=1.2.50'
      '@types/node': '*'
      typescript: '>=2.7'
    peerDependenciesMeta:
      '@swc/core':
        optional: true
      '@swc/wasm':
        optional: true
      '@types/node':
        optional: true
    dependencies:
      '@cspotcode/source-map-support': 0.8.1
      '@tsconfig/node10': 1.0.9
      '@tsconfig/node12': 1.0.11
      '@tsconfig/node14': 1.0.3
      '@tsconfig/node16': 1.0.3
      '@types/node': 18.18.7
      acorn: 8.10.0
      acorn-walk: 8.2.0
      arg: 4.1.3
      create-require: 1.1.1
      diff: 4.0.2
      make-error: 1.3.6
      typescript: 5.1.6
      v8-compile-cache-lib: 3.0.1
      yn: 3.1.1
    dev: true

  /tsconfig-paths@3.15.0:
    resolution: {integrity: sha512-2Ac2RgzDe/cn48GvOe3M+o82pEFewD3UPbyoUHHdKasHwJKjds4fLXWf/Ux5kATBKN20oaFGu+jbElp1pos0mg==}
    dependencies:
      '@types/json5': 0.0.29
      json5: 1.0.2
      minimist: 1.2.8
      strip-bom: 3.0.0
    dev: true

  /tslib@1.14.1:
    resolution: {integrity: sha512-Xni35NKzjgMrwevysHTCArtLDpPvye8zV/0E4EyYn43P7/7qvQwPh9BGkHewbMulVntbigmcT7rdX3BNo9wRJg==}

  /tslib@2.6.0:
    resolution: {integrity: sha512-7At1WUettjcSRHXCyYtTselblcHl9PJFFVKiCAy/bY97+BPZXSQ2wbq0P9s8tK2G7dFQfNnlJnPAiArVBVBsfA==}
    dev: true

  /tslib@2.6.2:
    resolution: {integrity: sha512-AEYxH93jGFPn/a2iVAwW87VuUIkR1FVUKB77NwMF7nBTDkDrrT/Hpt/IrCJ0QXhW27jTBDcf5ZY7w6RiqTMw2Q==}

  /tsutils@3.21.0(typescript@5.1.6):
    resolution: {integrity: sha512-mHKK3iUXL+3UF6xL5k0PEhKRUBKPBCv/+RkEOpjRWxxx27KKRBmmA60A9pgOUvMi8GKhRMPEmjBRPzs2W7O1OA==}
    engines: {node: '>= 6'}
    peerDependencies:
      typescript: '>=2.8.0 || >= 3.2.0-dev || >= 3.3.0-dev || >= 3.4.0-dev || >= 3.5.0-dev || >= 3.6.0-dev || >= 3.6.0-beta || >= 3.7.0-dev || >= 3.7.0-beta'
    dependencies:
      tslib: 1.14.1
      typescript: 5.1.6
    dev: true

  /tuf-js@1.1.7:
    resolution: {integrity: sha512-i3P9Kgw3ytjELUfpuKVDNBJvk4u5bXL6gskv572mcevPbSKCV3zt3djhmlEQ65yERjIbOSncy7U4cQJaB1CBCg==}
    engines: {node: ^14.17.0 || ^16.13.0 || >=18.0.0}
    dependencies:
      '@tufjs/models': 1.0.4
      debug: 4.3.4(supports-color@8.1.1)
      make-fetch-happen: 11.1.1
    transitivePeerDependencies:
      - supports-color

  /tunnel-agent@0.6.0:
    resolution: {integrity: sha512-McnNiV1l8RYeY8tBgEpuodCC1mLUdbSN+CYBL7kJsJNInOP8UjDDEwdk6Mw60vdLLrr5NHKZhMAOSrR2NZuQ+w==}
    dependencies:
      safe-buffer: 5.2.1

  /tunnel@0.0.6:
    resolution: {integrity: sha512-1h/Lnq9yajKY2PEbBadPXj3VxsDDu844OnaAo52UVmIzIvwwtBPIuNvkjuzBlTWpfJyUbG3ez0KSBibQkj4ojg==}
    engines: {node: '>=0.6.11 <=0.7.0 || >=0.7.3'}

  /txt_tocfill@0.5.1:
    resolution: {integrity: sha512-4MOOMalIXY15XF9FH1L29L8RbS+/73W+TGbo/j5Gl/l1rz61ZQg+wYW+/RQPpmV7NV8J6bxqFmuHM7IrM/XIcw==}
    dev: true

  /type-check@0.4.0:
    resolution: {integrity: sha512-XleUoc9uwGXqjWwXaUTZAmzMcFZ5858QA2vvx1Ur5xIcixXIP+8LnFDgRplU30us6teqdlskFfu+ae4K79Ooew==}
    engines: {node: '>= 0.8.0'}
    dependencies:
      prelude-ls: 1.2.1
    dev: true

  /type-detect@4.0.8:
    resolution: {integrity: sha512-0fr/mIH1dlO+x7TlcMy+bIDqKPsw/70tVyeHW787goQjhmqaZe10uwLujubK9q9Lg6Fiho1KUKDYz0Z7k7g5/g==}
    engines: {node: '>=4'}
    dev: true

  /type-fest@0.18.1:
    resolution: {integrity: sha512-OIAYXk8+ISY+qTOwkHtKqzAuxchoMiD9Udx+FSGQDuiRR+PJKJHc2NJAXlbhkGwTt/4/nKZxELY1w3ReWOL8mw==}
    engines: {node: '>=10'}
    dev: true

  /type-fest@0.20.2:
    resolution: {integrity: sha512-Ne+eE4r0/iWnpAxD852z3A+N0Bt5RN//NjJwRd2VFHEmrywxf5vsZlh4R6lixl6B+wz/8d+maTSAkN1FIkI3LQ==}
    engines: {node: '>=10'}
    dev: true

  /type-fest@0.21.3:
    resolution: {integrity: sha512-t0rzBq87m3fVcduHDUFhKmyyX+9eo6WQjZvf51Ea/M0Q7+T374Jp1aUiyUl0GKxp8M/OETVHSDvmkyPgvX+X2w==}
    engines: {node: '>=10'}

  /type-fest@0.3.1:
    resolution: {integrity: sha512-cUGJnCdr4STbePCgqNFbpVNCepa+kAVohJs1sLhxzdH+gnEoOd8VhbYa7pD3zZYGiURWM2xzEII3fQcRizDkYQ==}
    engines: {node: '>=6'}
    dev: true

  /type-fest@0.6.0:
    resolution: {integrity: sha512-q+MB8nYR1KDLrgr4G5yemftpMC7/QLqVndBmEEdqzmNj5dcFOO4Oo8qlwZE3ULT3+Zim1F8Kq4cBnikNhlCMlg==}
    engines: {node: '>=8'}

  /type-fest@0.8.1:
    resolution: {integrity: sha512-4dbzIzqvjtgiM5rw1k5rEHtBANKmdudhGyBEajN01fEyhaAIhsoKNy6y7+IN93IfpFtwY9iqi7kD+xwKhQsNJA==}
    engines: {node: '>=8'}

  /type-fest@1.4.0:
    resolution: {integrity: sha512-yGSza74xk0UG8k+pLh5oeoYirvIiWo5t0/o3zHHAO2tRDiZcxWP7fywNlXhqb6/r6sWvwi+RsyQMWhVLe4BVuA==}
    engines: {node: '>=10'}

  /type-fest@2.19.0:
    resolution: {integrity: sha512-RAH822pAdBgcNMAfWnCBU3CFZcfZ/i1eZjwFU/dsLKumyuuP3niueg2UAukXYF0E2AAoc82ZSSf9J0WQBinzHA==}
    engines: {node: '>=12.20'}

  /type@1.2.0:
    resolution: {integrity: sha512-+5nt5AAniqsCnu2cEQQdpzCAh33kVx8n0VoFidKpB1dVVLAN/F+bgVOqOJqOnEnrhp222clB5p3vUlD+1QAnfg==}
    dev: true

  /type@2.7.2:
    resolution: {integrity: sha512-dzlvlNlt6AXU7EBSfpAscydQ7gXB+pPGsPnfJnZpiNJBDj7IaJzQlBZYGdEi4R9HmPdBv2XmWJ6YUtoTa7lmCw==}
    dev: true

  /typed-array-buffer@1.0.0:
    resolution: {integrity: sha512-Y8KTSIglk9OZEr8zywiIHG/kmQ7KWyjseXs1CbSo8vC42w7hg2HgYTxSWwP0+is7bWDc1H+Fo026CpHFwm8tkw==}
    engines: {node: '>= 0.4'}
    dependencies:
      call-bind: 1.0.2
      get-intrinsic: 1.2.1
      is-typed-array: 1.1.12
    dev: true

  /typed-array-byte-length@1.0.0:
    resolution: {integrity: sha512-Or/+kvLxNpeQ9DtSydonMxCx+9ZXOswtwJn17SNLvhptaXYDJvkFFP5zbfU/uLmvnBJlI4yrnXRxpdWH/M5tNA==}
    engines: {node: '>= 0.4'}
    dependencies:
      call-bind: 1.0.2
      for-each: 0.3.3
      has-proto: 1.0.1
      is-typed-array: 1.1.12
    dev: true

  /typed-array-byte-offset@1.0.0:
    resolution: {integrity: sha512-RD97prjEt9EL8YgAgpOkf3O4IF9lhJFr9g0htQkm0rchFp/Vx7LW5Q8fSXXub7BXAODyUQohRMyOc3faCPd0hg==}
    engines: {node: '>= 0.4'}
    dependencies:
      available-typed-arrays: 1.0.5
      call-bind: 1.0.2
      for-each: 0.3.3
      has-proto: 1.0.1
      is-typed-array: 1.1.12
    dev: true

  /typed-array-length@1.0.4:
    resolution: {integrity: sha512-KjZypGq+I/H7HI5HlOoGHkWUUGq+Q0TPhQurLbyrVrvnKTBgzLhIJ7j6J/XTQOi0d1RjyZ0wdas8bKs2p0x3Ng==}
    dependencies:
      call-bind: 1.0.2
      for-each: 0.3.3
      is-typed-array: 1.1.12
    dev: true

  /typed-rest-client@1.8.9:
    resolution: {integrity: sha512-uSmjE38B80wjL85UFX3sTYEUlvZ1JgCRhsWj/fJ4rZ0FqDUFoIuodtiVeE+cUqiVTOKPdKrp/sdftD15MDek6g==}
    dependencies:
      qs: 6.11.0
      tunnel: 0.0.6
      underscore: 1.13.6

  /typedarray-to-buffer@3.1.5:
    resolution: {integrity: sha512-zdu8XMNEDepKKR+XYOXAVPtWui0ly0NtohUscw+UmaHiAWT8hrV1rr//H6V+0DvJ3OQ19S979M0laLfX8rm82Q==}
    dependencies:
      is-typedarray: 1.0.0

  /typescript@5.1.6:
    resolution: {integrity: sha512-zaWCozRZ6DLEWAWFrVDz1H6FVXzUSfTy5FUMWsQlU8Ym5JP9eO4xkTIROFCQvhQf61z6O/G6ugw3SgAnvvm+HA==}
    engines: {node: '>=14.17'}
    hasBin: true

  /typescript@5.4.2:
    resolution: {integrity: sha512-+2/g0Fds1ERlP6JsakQQDXjZdZMM+rqpamFZJEKh4kwTIn3iDkgKtby0CeNd5ATNZ4Ry1ax15TMx0W2V+miizQ==}
    engines: {node: '>=14.17'}
    hasBin: true

  /typical@2.6.1:
    resolution: {integrity: sha512-ofhi8kjIje6npGozTip9Fr8iecmYfEbS06i0JnIg+rh51KakryWF4+jX8lLKZVhy6N+ID45WYSFCxPOdTWCzNg==}
    dev: true

  /uglify-js@3.17.4:
    resolution: {integrity: sha512-T9q82TJI9e/C1TAxYvfb16xO120tMVFZrGA3f9/P4424DNu6ypK103y0GPFVa17yotwSyZW5iYXgjYHkGrJW/g==}
    engines: {node: '>=0.8.0'}
    hasBin: true
    requiresBuild: true
    dev: true
    optional: true

  /unbox-primitive@1.0.2:
    resolution: {integrity: sha512-61pPlCD9h51VoreyJ0BReideM3MDKMKnh6+V9L08331ipq6Q8OFXZYiqP6n/tbHx4s5I9uRhcye6BrbkizkBDw==}
    dependencies:
      call-bind: 1.0.2
      has-bigints: 1.0.2
      has-symbols: 1.0.3
      which-boxed-primitive: 1.0.2
    dev: true

  /underscore@1.13.6:
    resolution: {integrity: sha512-+A5Sja4HP1M08MaXya7p5LvjuM7K6q/2EaC0+iovj/wOcMsTzMvDFbasi/oSapiwOlt252IqsKqPjCl7huKS0A==}

  /undici-types@5.26.5:
    resolution: {integrity: sha512-JlCMO+ehdEIKqlFxk6IfVoAUVmgz7cU7zD/h9XZ0qzeosSHmUJVOzSQvvYSYWXkFXC+IfLKSIffhv0sVZup6pA==}

  /unicorn-magic@0.1.0:
    resolution: {integrity: sha512-lRfVq8fE8gz6QMBuDM6a+LO3IAzTi05H6gCVaUpir2E1Rwpo4ZUog45KpNXKC/Mn3Yb9UDuHumeFTo9iV/D9FQ==}
    engines: {node: '>=18'}
    dev: false

  /unique-filename@2.0.1:
    resolution: {integrity: sha512-ODWHtkkdx3IAR+veKxFV+VBkUMcN+FaqzUUd7IZzt+0zhDZFPFxhlqwPF3YQvMHx1TD0tdgYl+kuPnJ8E6ql7A==}
    engines: {node: ^12.13.0 || ^14.15.0 || >=16.0.0}
    dependencies:
      unique-slug: 3.0.0

  /unique-filename@3.0.0:
    resolution: {integrity: sha512-afXhuC55wkAmZ0P18QsVE6kp8JaxrEokN2HGIoIVv2ijHQd419H0+6EigAFcIzXeMIkcIkNBpB3L/DXB3cTS/g==}
    engines: {node: ^14.17.0 || ^16.13.0 || >=18.0.0}
    dependencies:
      unique-slug: 4.0.0

  /unique-slug@3.0.0:
    resolution: {integrity: sha512-8EyMynh679x/0gqE9fT9oilG+qEt+ibFyqjuVTsZn1+CMxH+XLlpvr2UZx4nVcCwTpx81nICr2JQFkM+HPLq4w==}
    engines: {node: ^12.13.0 || ^14.15.0 || >=16.0.0}
    dependencies:
      imurmurhash: 0.1.4

  /unique-slug@4.0.0:
    resolution: {integrity: sha512-WrcA6AyEfqDX5bWige/4NQfPZMtASNVxdmWR76WESYQVAACSgWcR6e9i0mofqqBxYFtL4oAxPIptY73/0YE1DQ==}
    engines: {node: ^14.17.0 || ^16.13.0 || >=18.0.0}
    dependencies:
      imurmurhash: 0.1.4

  /unique-string@3.0.0:
    resolution: {integrity: sha512-VGXBUVwxKMBUznyffQweQABPRRW1vHZAbadFZud4pLFAqRGvv/96vafgjWFqzourzr8YonlQiPgH0YCJfawoGQ==}
    engines: {node: '>=12'}
    dependencies:
      crypto-random-string: 4.0.0

  /universal-user-agent@6.0.0:
    resolution: {integrity: sha512-isyNax3wXoKaulPDZWHQqbmIx1k2tb9fb3GGDBRxCscfYV2Ch7WxPArBsFEG8s/safwXTT7H4QGhaIkTp9447w==}

  /universalify@0.1.2:
    resolution: {integrity: sha512-rBJeI5CXAlmy1pV+617WB9J63U6XcazHHF2f2dbJix4XzpUF0RS3Zbj0FGIOCAva5P/d/GBOYaACQ1w+0azUkg==}
    engines: {node: '>= 4.0.0'}

  /universalify@2.0.0:
    resolution: {integrity: sha512-hAZsKq7Yy11Zu1DE0OzWjw7nnLZmJZYTDZZyEFHZdUhV8FkH5MCfoU1XMaxXovpyW5nq5scPqq0ZDP9Zyl04oQ==}
    engines: {node: '>= 10.0.0'}

  /untildify@4.0.0:
    resolution: {integrity: sha512-KK8xQ1mkzZeg9inewmFVDNkg3l5LUhoq9kN6iWYB/CC9YMG8HA+c1Q8HwDe6dEX7kErrEVNVBO3fWsVq5iDgtw==}
    engines: {node: '>=8'}

  /update-browserslist-db@1.0.9(browserslist@4.21.4):
    resolution: {integrity: sha512-/xsqn21EGVdXI3EXSum1Yckj3ZVZugqyOZQ/CxYPBD/R+ko9NSUScf8tFF4dOKY+2pvSSJA/S+5B8s4Zr4kyvg==}
    hasBin: true
    peerDependencies:
      browserslist: '>= 4.21.0'
    dependencies:
      browserslist: 4.21.4
      escalade: 3.1.1
      picocolors: 1.0.0

  /update-notifier@6.0.2:
    resolution: {integrity: sha512-EDxhTEVPZZRLWYcJ4ZXjGFN0oP7qYvbXWzEgRm/Yql4dHX5wDbvh89YHP6PK1lzZJYrMtXUuZZz8XGK+U6U1og==}
    engines: {node: '>=14.16'}
    dependencies:
      boxen: 7.0.0
      chalk: 5.3.0
      configstore: 6.0.0
      has-yarn: 3.0.0
      import-lazy: 4.0.0
      is-ci: 3.0.1
      is-installed-globally: 0.4.0
      is-npm: 6.0.0
      is-yarn-global: 0.4.0
      latest-version: 7.0.0
      pupa: 3.1.0
      semver: 7.6.0
      semver-diff: 4.0.0
      xdg-basedir: 5.1.0

  /upper-case-first@1.1.2:
    resolution: {integrity: sha512-wINKYvI3Db8dtjikdAqoBbZoP6Q+PZUyfMR7pmwHzjC2quzSkUq5DmPrTtPEqHaz8AGtmsB4TqwapMTM1QAQOQ==}
    dependencies:
      upper-case: 1.1.3
    dev: false

  /upper-case-first@2.0.2:
    resolution: {integrity: sha512-514ppYHBaKwfJRK/pNC6c/OxfGa0obSnAl106u97Ed0I625Nin96KAjttZF6ZL3e1XLtphxnqrOi9iWgm+u+bg==}
    dependencies:
      tslib: 2.6.2

  /upper-case@1.1.3:
    resolution: {integrity: sha512-WRbjgmYzgXkCV7zNVpy5YgrHgbBv126rMALQQMrmzOVC4GM2waQ9x7xtm8VU+1yF2kWyPzI9zbZ48n4vSxwfSA==}
    dev: false

  /upper-case@2.0.2:
    resolution: {integrity: sha512-KgdgDGJt2TpuwBUIjgG6lzw2GWFRCW9Qkfkiv0DxqHHLYJHmtmdUIKcZd8rHgFSjopVTlw6ggzCm1b8MFQwikg==}
    dependencies:
      tslib: 2.6.2

  /uri-js@4.4.1:
    resolution: {integrity: sha512-7rKUyy33Q1yc98pQ1DAmLtwX109F7TIfWlW1Ydo8Wl1ii1SeHieeh0HHfPeL2fMXK6z0s8ecKs9frCuLJvndBg==}
    dependencies:
      punycode: 2.3.0

  /url-parse-lax@3.0.0:
    resolution: {integrity: sha512-NjFKA0DidqPa5ciFcSrXnAltTtzz84ogy+NebPvfEgAck0+TNg4UJ4IN+fB7zRZfbgUf0syOo9MDxFkDSMuFaQ==}
    engines: {node: '>=4'}
    dependencies:
      prepend-http: 2.0.0

  /user-home@2.0.0:
    resolution: {integrity: sha512-KMWqdlOcjCYdtIJpicDSFBQ8nFwS2i9sslAd6f4+CBGcU4gist2REnr2fxj2YocvJFxSF3ZOHLYLVZnUxv4BZQ==}
    engines: {node: '>=0.10.0'}
    dependencies:
      os-homedir: 1.0.2
    dev: true

  /util-deprecate@1.0.2:
    resolution: {integrity: sha512-EPD5q1uXyFxJpCrLnCc1nHnq3gOa6DZBocAIiI2TaSCA7VCJ1UJDMagCzIkXNsUYfD1daK//LTEQ8xiIbrHtcw==}

  /uuid@3.4.0:
    resolution: {integrity: sha512-HjSDRw6gZE5JMggctHBcjVak08+KEVhSIiDzFnT9S9aegmp85S/bReBVTb4QTFaRNptJ9kuYaNhnbNEOkbKb/A==}
    deprecated: Please upgrade  to version 7 or higher.  Older versions may use Math.random() in certain circumstances, which is known to be problematic.  See https://v8.dev/blog/math-random for details.
    hasBin: true
    dev: true

  /uuid@8.3.2:
    resolution: {integrity: sha512-+NYs2QeMWy+GWFOEm9xnn6HCDp0l7QBD7ml8zLUmJ+93Q5NF0NocErnwkTkXVFNiX3/fpC6afS8Dhb/gz7R7eg==}
    hasBin: true

  /uuid@9.0.1:
    resolution: {integrity: sha512-b+1eJOlsR9K8HJpow9Ok3fiWOWSIcIzXodvv0rQjVoOVNpWMpxf1wZNpt4y9h10odCNrqnYp1OBzRktckBe3sA==}
    hasBin: true

  /v8-compile-cache-lib@3.0.1:
    resolution: {integrity: sha512-wa7YjyUGfNZngI/vtK0UHAN+lgDCxBPCylVXGp0zu59Fz5aiGtNXaq3DhIov063MorB+VfufLh3JlF2KdTK3xg==}
    dev: true

  /v8-to-istanbul@9.0.1:
    resolution: {integrity: sha512-74Y4LqY74kLE6IFyIjPtkSTWzUZmj8tdHT9Ii/26dvQ6K9Dl2NbEfj0XgU2sHCtKgt5VupqhlO/5aWuqS+IY1w==}
    engines: {node: '>=10.12.0'}
    dependencies:
      '@jridgewell/trace-mapping': 0.3.18
      '@types/istanbul-lib-coverage': 2.0.4
      convert-source-map: 1.8.0
    dev: true

  /validate-npm-package-license@3.0.4:
    resolution: {integrity: sha512-DpKm2Ui/xN7/HQKCtpZxoRWBhZ9Z0kqtygG8XCgNQ8ZlDnxuQmWhj566j8fN4Cu3/JmbhsDo7fcAJq4s9h27Ew==}
    dependencies:
      spdx-correct: 3.1.1
      spdx-expression-parse: 3.0.1

  /validate-npm-package-name@5.0.0:
    resolution: {integrity: sha512-YuKoXDAhBYxY7SfOKxHBDoSyENFeW5VvIIQp2TGQuit8gpK6MnWaQelBKxso72DoxTZfZdcP3W90LqpSkgPzLQ==}
    engines: {node: ^14.17.0 || ^16.13.0 || >=18.0.0}
    dependencies:
      builtins: 5.0.1

  /validator@13.9.0:
    resolution: {integrity: sha512-B+dGG8U3fdtM0/aNK4/X8CXq/EcxU2WPrPEkJGslb47qyHsxmbggTWK0yEA4qnYVNF+nxNlN88o14hIcPmSIEA==}
    engines: {node: '>= 0.10'}

  /watchpack@2.4.0:
    resolution: {integrity: sha512-Lcvm7MGST/4fup+ifyKi2hjyIAwcdI4HRgtvTpIUxBRhB+RFtUh8XtDOxUfctVCnhVi+QQj49i91OyvzkJl6cg==}
    engines: {node: '>=10.13.0'}
    dependencies:
      glob-to-regexp: 0.4.1
      graceful-fs: 4.2.11

  /wcwidth@1.0.1:
    resolution: {integrity: sha512-XHPEwS0q6TaxcvG85+8EYkbiCux2XtWG2mkc47Ng2A77BQu9+DqIOJldST4HgPkuea7dvKSj5VgX3P1d4rW8Tg==}
    dependencies:
      defaults: 1.0.3

  /webidl-conversions@3.0.1:
    resolution: {integrity: sha512-2JAn3z8AR6rjK8Sm8orRC0h/bcl/DqL7tRPdGZ4I1CjdF+EaMLmYxBHyXuKL849eucPFhvBoxMsflfOb8kxaeQ==}

  /webpack-sources@3.2.3:
    resolution: {integrity: sha512-/DyMEOrDgLKKIG0fmvtz+4dUX/3Ghozwgm6iPp8KRhvn+eQf9+Q7GWxVNMk3+uCPWfdXYC4ExGBckIXdFEfH1w==}
    engines: {node: '>=10.13.0'}

  /webpack@5.88.1:
    resolution: {integrity: sha512-FROX3TxQnC/ox4N+3xQoWZzvGXSuscxR32rbzjpXgEzWudJFEJBpdlkkob2ylrv5yzzufD1zph1OoFsLtm6stQ==}
    engines: {node: '>=10.13.0'}
    hasBin: true
    peerDependencies:
      webpack-cli: '*'
    peerDependenciesMeta:
      webpack-cli:
        optional: true
    dependencies:
      '@types/eslint-scope': 3.7.4
      '@types/estree': 1.0.1
      '@webassemblyjs/ast': 1.11.6
      '@webassemblyjs/wasm-edit': 1.11.6
      '@webassemblyjs/wasm-parser': 1.11.6
      acorn: 8.10.0
      acorn-import-assertions: 1.9.0(acorn@8.10.0)
      browserslist: 4.21.4
      chrome-trace-event: 1.0.3
      enhanced-resolve: 5.15.0
      es-module-lexer: 1.3.0
      eslint-scope: 5.1.1
      events: 3.3.0
      glob-to-regexp: 0.4.1
      graceful-fs: 4.2.11
      json-parse-even-better-errors: 2.3.1
      loader-runner: 4.3.0
      mime-types: 2.1.35
      neo-async: 2.6.2
      schema-utils: 3.2.0
      tapable: 2.2.1
      terser-webpack-plugin: 5.3.9(webpack@5.88.1)
      watchpack: 2.4.0
      webpack-sources: 3.2.3
    transitivePeerDependencies:
      - '@swc/core'
      - esbuild
      - uglify-js

  /whatwg-url@5.0.0:
    resolution: {integrity: sha512-saE57nupxk6v3HY35+jzBwYa0rKSy0XR8JSxZPwgLr7ys0IBzhGviA1/TUGJLmSVqs8pb9AnvICXEuOHLprYTw==}
    dependencies:
      tr46: 0.0.3
      webidl-conversions: 3.0.1

  /which-boxed-primitive@1.0.2:
    resolution: {integrity: sha512-bwZdv0AKLpplFY2KZRX6TvyuN7ojjr7lwkg6ml0roIy9YeuSr7JS372qlNW18UQYzgYK9ziGcerWqZOmEn9VNg==}
    dependencies:
      is-bigint: 1.0.4
      is-boolean-object: 1.1.2
      is-number-object: 1.0.7
      is-string: 1.0.7
      is-symbol: 1.0.4
    dev: true

  /which-builtin-type@1.1.3:
    resolution: {integrity: sha512-YmjsSMDBYsM1CaFiayOVT06+KJeXf0o5M/CAd4o1lTadFAtacTUM49zoYxr/oroopFDfhvN6iEcBxUyc3gvKmw==}
    engines: {node: '>= 0.4'}
    dependencies:
      function.prototype.name: 1.1.6
      has-tostringtag: 1.0.0
      is-async-function: 2.0.0
      is-date-object: 1.0.5
      is-finalizationregistry: 1.0.2
      is-generator-function: 1.0.10
      is-regex: 1.1.4
      is-weakref: 1.0.2
      isarray: 2.0.5
      which-boxed-primitive: 1.0.2
      which-collection: 1.0.1
      which-typed-array: 1.1.11
    dev: true

  /which-collection@1.0.1:
    resolution: {integrity: sha512-W8xeTUwaln8i3K/cY1nGXzdnVZlidBcagyNFtBdD5kxnb4TvGKR7FfSIS3mYpwWS1QUCutfKz8IY8RjftB0+1A==}
    dependencies:
      is-map: 2.0.2
      is-set: 2.0.2
      is-weakmap: 2.0.1
      is-weakset: 2.0.2
    dev: true

  /which-typed-array@1.1.11:
    resolution: {integrity: sha512-qe9UWWpkeG5yzZ0tNYxDmd7vo58HDBc39mZ0xWWpolAGADdFOzkfamWLDxkOWcvHQKVmdTyQdLD4NOfjLWTKew==}
    engines: {node: '>= 0.4'}
    dependencies:
      available-typed-arrays: 1.0.5
      call-bind: 1.0.2
      for-each: 0.3.3
      gopd: 1.0.1
      has-tostringtag: 1.0.0
    dev: true

  /which@1.3.1:
    resolution: {integrity: sha512-HxJdYWq1MTIQbJ3nw0cqssHoTNU267KlrDuGZ1WYlxDStUtKUhOaJmh112/TZmHxxUfuJqPXSOm7tDyas0OSIQ==}
    hasBin: true
    dependencies:
      isexe: 2.0.0
    dev: true

  /which@2.0.2:
    resolution: {integrity: sha512-BLI3Tl1TW3Pvl70l3yq3Y64i+awpwXqsGBYWkkqMtnbXgrMD+yj7rhW0kuEDxzJaYXGjEW5ogapKNMEKNMjibA==}
    engines: {node: '>= 8'}
    hasBin: true
    dependencies:
      isexe: 2.0.0

  /which@3.0.1:
    resolution: {integrity: sha512-XA1b62dzQzLfaEOSQFTCOd5KFf/1VSzZo7/7TUjnya6u0vGGKzU96UQBZTAThCb2j4/xjBAyii1OhRLJEivHvg==}
    engines: {node: ^14.17.0 || ^16.13.0 || >=18.0.0}
    hasBin: true
    dependencies:
      isexe: 2.0.0

  /wide-align@1.1.5:
    resolution: {integrity: sha512-eDMORYaPNZ4sQIuuYPDHdQvf4gyCF9rEEV/yPxGfwPkRodwEgiMUUXTx/dex+Me0wxx53S+NgUHaP7y3MGlDmg==}
    dependencies:
      string-width: 4.2.3

  /widest-line@3.1.0:
    resolution: {integrity: sha512-NsmoXalsWVDMGupxZ5R08ka9flZjjiLvHVAWYOKtiKM8ujtZWr9cRffak+uSE48+Ob8ObalXpwyeUiyDD6QFgg==}
    engines: {node: '>=8'}
    dependencies:
      string-width: 4.2.3

  /widest-line@4.0.1:
    resolution: {integrity: sha512-o0cyEG0e8GPzT4iGHphIOh0cJOV8fivsXxddQasHPHfoZf1ZexrfeA21w2NaEN1RHE+fXlfISmOE8R9N3u3Qig==}
    engines: {node: '>=12'}
    dependencies:
      string-width: 5.1.2

  /word-wrap@1.2.3:
    resolution: {integrity: sha512-Hz/mrNwitNRh/HUAtM/VT/5VH+ygD6DV7mYKZAtHOrbs8U7lvPS6xf7EJKMF0uW1KJCl0H701g3ZGus+muE5vQ==}
    engines: {node: '>=0.10.0'}
    dev: true

  /wordwrap@1.0.0:
    resolution: {integrity: sha512-gvVzJFlPycKc5dZN4yPkP8w7Dc37BtP1yczEneOb4uq34pXZcvrtRTmWV8W+Ume+XCxKgbjM+nevkyFPMybd4Q==}

  /workerpool@6.2.1:
    resolution: {integrity: sha512-ILEIE97kDZvF9Wb9f6h5aXK4swSlKGUcOEGiIYb2OOu/IrDU9iwj0fD//SsA6E5ibwJxpEvhullJY4Sl4GcpAw==}
    dev: true

  /wrap-ansi@6.2.0:
    resolution: {integrity: sha512-r6lPcBGxZXlIcymEu7InxDMhdW0KDxpLgoFLcguasxCaJ/SOIZwINatK9KY/tf+ZrlywOKU0UDj3ATXUBfxJXA==}
    engines: {node: '>=8'}
    dependencies:
      ansi-styles: 4.3.0
      string-width: 4.2.3
      strip-ansi: 6.0.1

  /wrap-ansi@7.0.0:
    resolution: {integrity: sha512-YVGIj2kamLSTxw6NsZjoBxfSwsn0ycdesmc4p+Q21c5zPuZ1pl+NfxVdxPtdHvmNVOQ6XSYG4AUtyt/Fi7D16Q==}
    engines: {node: '>=10'}
    dependencies:
      ansi-styles: 4.3.0
      string-width: 4.2.3
      strip-ansi: 6.0.1

  /wrap-ansi@8.1.0:
    resolution: {integrity: sha512-si7QWI6zUMq56bESFvagtmzMdGOtoxfR+Sez11Mobfc7tm+VkUckk9bW2UeffTGVUbOksxmSw0AA2gs8g71NCQ==}
    engines: {node: '>=12'}
    dependencies:
      ansi-styles: 6.2.1
      string-width: 5.1.2
      strip-ansi: 7.1.0

  /wrappy@1.0.2:
    resolution: {integrity: sha512-l4Sp/DRseor9wL6EvV2+TuQn63dMkPjZ/sp9XkghTEbV9KlPS1xUsZ3u7/IQO4wxtcFB4bgpQPRcR3QCvezPcQ==}

  /write-file-atomic@3.0.3:
    resolution: {integrity: sha512-AvHcyZ5JnSfq3ioSyjrBkH9yW4m7Ayk8/9My/DD9onKeu/94fwrMocemO2QAJFAlnnDN+ZDS+ZjAR5ua1/PV/Q==}
    dependencies:
      imurmurhash: 0.1.4
      is-typedarray: 1.0.0
      signal-exit: 3.0.7
      typedarray-to-buffer: 3.1.5

  /xcase@2.0.1:
    resolution: {integrity: sha512-UmFXIPU+9Eg3E9m/728Bii0lAIuoc+6nbrNUKaRPJOFp91ih44qqGlWtxMB6kXFrRD6po+86ksHM5XHCfk6iPw==}

  /xdg-basedir@5.1.0:
    resolution: {integrity: sha512-GCPAHLvrIH13+c0SuacwvRYj2SxJXQ4kaVTT5xgL3kPrz56XxkF21IGhjSE1+W0aw7gpBWRGXLCPnPby6lSpmQ==}
    engines: {node: '>=12'}

  /xtend@4.0.2:
    resolution: {integrity: sha512-LKYU1iAXJXUgAXn9URjiu+MWhyUXHsvfp7mcuYm9dSUKK0/CjtrUwFAxD82/mCWbtLsGjFIad0wIsod4zrTAEQ==}
    engines: {node: '>=0.4'}

  /y18n@5.0.8:
    resolution: {integrity: sha512-0pfFzegeDWJHJIAmTLRP2DwHjdF5s7jo9tuztdQxAhINCdvS+3nGINqPd00AphqJR/0LhANUS6/+7SCb98YOfA==}
    engines: {node: '>=10'}

  /yallist@4.0.0:
    resolution: {integrity: sha512-3wdGidZyq5PB084XLES5TpOSRA3wjXAlIWMhum2kRcv/41Sn2emQ0dycQW4uZXLejwKvg6EsvbdlVL+FYEct7A==}

  /yaml@2.3.1:
    resolution: {integrity: sha512-2eHWfjaoXgTBC2jNM1LRef62VQa0umtvRiDSk6HSzW7RvS5YtkabJrwYLLEKWBc8a5U2PTSCs+dJjUTJdlHsWQ==}
    engines: {node: '>= 14'}

  /yargs-parser@20.2.4:
    resolution: {integrity: sha512-WOkpgNhPTlE73h4VFAFsOnomJVaovO8VqLDzy5saChRBFQFBoMYirowyW+Q9HB4HFF4Z7VZTiG3iSzJJA29yRA==}
    engines: {node: '>=10'}
    dev: true

  /yargs-parser@20.2.9:
    resolution: {integrity: sha512-y11nGElTIV+CT3Zv9t7VKl+Q3hTQoT9a1Qzezhhl6Rp21gJ/IVTW7Z3y9EWXhuUBC2Shnf+DX0antecpAwSP8w==}
    engines: {node: '>=10'}
    dev: true

  /yargs-parser@21.1.1:
    resolution: {integrity: sha512-tVpsJW7DdjecAiFpbIB1e3qxIQsE6NoPc5/eTdrbbIC4h0LVsWhnoa3g+m2HclBIujHzsxZ4VJVA+GUuc2/LBw==}
    engines: {node: '>=12'}

  /yargs-unparser@2.0.0:
    resolution: {integrity: sha512-7pRTIA9Qc1caZ0bZ6RYRGbHJthJWuakf+WmHK0rVeLkNrrGhfoabBNdue6kdINI6r4if7ocq9aD/n7xwKOdzOA==}
    engines: {node: '>=10'}
    dependencies:
      camelcase: 6.3.0
      decamelize: 4.0.0
      flat: 5.0.2
      is-plain-obj: 2.1.0
    dev: true

  /yargs@16.2.0:
    resolution: {integrity: sha512-D1mvvtDG0L5ft/jGWkLpG1+m0eQxOfaBvTNELraWj22wSVUMWxZUvYgJYcKh6jGGIkJFhH4IZPQhR4TKpc8mBw==}
    engines: {node: '>=10'}
    dependencies:
      cliui: 7.0.4
      escalade: 3.1.1
      get-caller-file: 2.0.5
      require-directory: 2.1.1
      string-width: 4.2.3
      y18n: 5.0.8
      yargs-parser: 20.2.9
    dev: true

  /yargs@17.7.1:
    resolution: {integrity: sha512-cwiTb08Xuv5fqF4AovYacTFNxk62th7LKJ6BL9IGUpTJrWoU7/7WdQGTP2SjKf1dUNBGzDd28p/Yfs/GI6JrLw==}
    engines: {node: '>=12'}
    dependencies:
      cliui: 8.0.1
      escalade: 3.1.1
      get-caller-file: 2.0.5
      require-directory: 2.1.1
      string-width: 4.2.3
      y18n: 5.0.8
      yargs-parser: 21.1.1
    dev: true

  /yargs@17.7.2:
    resolution: {integrity: sha512-7dSzzRQ++CKnNI/krKnYRV7JKKPUXMEh61soaHKg9mrWEhzFWhFnxPxGl+69cD1Ou63C13NUPCnmIcrvqCuM6w==}
    engines: {node: '>=12'}
    dependencies:
      cliui: 8.0.1
      escalade: 3.1.1
      get-caller-file: 2.0.5
      require-directory: 2.1.1
      string-width: 4.2.3
      y18n: 5.0.8
      yargs-parser: 21.1.1

  /yarn@1.22.19:
    resolution: {integrity: sha512-/0V5q0WbslqnwP91tirOvldvYISzaqhClxzyUKXYxs07yUILIs5jx/k6CFe8bvKSkds5w+eiOqta39Wk3WxdcQ==}
    engines: {node: '>=4.0.0'}
    hasBin: true
    requiresBuild: true
    dev: true

  /yn@3.1.1:
    resolution: {integrity: sha512-Ux4ygGWsu2c7isFWe8Yu1YluJmqVhxqK2cLXNQA5AcC3QfbGNpM7fu0Y8b/z16pXLnFxZYvWhd3fhBY9DLmC6Q==}
    engines: {node: '>=6'}
    dev: true

  /yocto-queue@0.1.0:
    resolution: {integrity: sha512-rVksvsnNCdJ/ohGc6xgPwyN8eheCxsiLM8mxuE/t/mOVqJewPuO1miLpTHQiRgTKCLexL4MeAFVagts7HmNZ2Q==}
    engines: {node: '>=10'}

  /yocto-queue@1.0.0:
    resolution: {integrity: sha512-9bnSc/HEW2uRy67wc+T8UwauLuPJVn28jb+GtJY16iiKWyvmYJRXVT4UamsAEGQfPohgr2q4Tq0sQbQlxTfi1g==}
    engines: {node: '>=12.20'}
    dev: false

  /z-schema@5.0.5:
    resolution: {integrity: sha512-D7eujBWkLa3p2sIpJA0d1pr7es+a7m0vFAnZLlCEKq/Ij2k0MLi9Br2UPxoxdYystm5K1yeBGzub0FlYUEWj2Q==}
    engines: {node: '>=8.0.0'}
    hasBin: true
    dependencies:
      lodash.get: 4.4.2
      lodash.isequal: 4.5.0
      validator: 13.9.0
    optionalDependencies:
      commander: 9.5.0

  /zod@3.21.4:
    resolution: {integrity: sha512-m46AKbrzKVzOzs/DZgVnG5H55N1sv1M8qZU3A8RIKbs3mrACDNeIOeilDymVb2HdmP8uwshOCF4uJ8uM9rCqJw==}
    dev: true<|MERGE_RESOLUTION|>--- conflicted
+++ resolved
@@ -85,139 +85,10 @@
         version: 5.1.6
 
   packages/build-cli:
-<<<<<<< HEAD
-    specifiers:
-      '@andrewbranch/untar.js': ^1.0.3
-      '@fluid-private/readme-command': workspace:~
-      '@fluid-tools/version-tools': workspace:~
-      '@fluidframework/build-common': ^2.0.3
-      '@fluidframework/build-tools': workspace:~
-      '@fluidframework/bundle-size-tools': workspace:~
-      '@fluidframework/eslint-config-fluid': ^5.2.0
-      '@microsoft/api-extractor': ^7.43.1
-      '@oclif/core': ^3.26.5
-      '@oclif/plugin-autocomplete': ^3.0.16
-      '@oclif/plugin-commands': ^3.3.1
-      '@oclif/plugin-help': ^6.0.21
-      '@oclif/plugin-not-found': ^3.1.7
-      '@oclif/test': ^3.2.12
-      '@octokit/core': ^4.2.4
-      '@rushstack/node-core-library': ^3.59.5
-      '@types/async': ^3.2.20
-      '@types/chai': ^4.3.5
-      '@types/chai-arrays': ^2.0.0
-      '@types/debug': ^4.1.7
-      '@types/fs-extra': ^8.1.2
-      '@types/inquirer': ^8.2.6
-      '@types/mocha': ^9.1.1
-      '@types/node': ^18.18.6
-      '@types/node-fetch': ^2.5.10
-      '@types/prettier': ^2.7.3
-      '@types/prompts': ^2.4.4
-      '@types/semver': ^7.5.0
-      '@types/semver-utils': ^1.1.1
-      '@types/sort-json': ^2.0.1
-      async: ^3.2.4
-      c8: ^7.14.0
-      chai: ^4.3.7
-      chai-arrays: ^2.2.0
-      chalk: ^2.4.2
-      change-case: ^3.1.0
-      concurrently: ^8.2.1
-      copyfiles: ^2.4.1
-      danger: ^11.3.0
-      date-fns: ^2.30.0
-      debug: ^4.3.4
-      eslint: ~8.57.0
-      eslint-config-oclif: ^5.2.0
-      eslint-config-oclif-typescript: ^3.1.7
-      eslint-config-prettier: ~9.1.0
-      execa: ^5.1.1
-      fflate: ^0.8.2
-      fs-extra: ^9.1.0
-      globby: ^11.1.0
-      gray-matter: ^4.0.3
-      human-id: ^4.0.0
-      inquirer: ^8.2.5
-      json5: ^2.2.3
-      jssm: ^5.89.2
-      jssm-viz-cli: ^5.89.2
-      latest-version: ^5.1.0
-      minimatch: ^7.4.6
-      mocha: ^10.2.0
-      mocha-json-output-reporter: ^2.1.0
-      mocha-multi-reporters: ^1.5.1
-      moment: ^2.29.4
-      node-fetch: ^2.6.9
-      npm-check-updates: ^16.14.20
-      oclif: ^4.10.1
-      prettier: ~3.2.4
-      prompts: ^2.4.2
-      read-pkg-up: ^7.0.1
-      replace-in-file: ^7.1.0
-      resolve.exports: ^2.0.2
-      rimraf: ^4.4.1
-      semver: ^7.5.4
-      semver-utils: ^1.1.4
-      simple-git: ^3.19.1
-      sort-json: ^2.0.1
-      sort-package-json: 1.57.0
-      strip-ansi: ^6.0.1
-      table: ^6.8.1
-      ts-morph: ^22.0.0
-      ts-node: ^10.9.1
-      tslib: ^2.6.0
-      type-fest: ^2.19.0
-      typescript: ~5.1.6
-    dependencies:
-      '@andrewbranch/untar.js': 1.0.3
-      '@fluid-tools/version-tools': link:../version-tools
-      '@fluidframework/build-tools': link:../build-tools
-      '@fluidframework/bundle-size-tools': link:../bundle-size-tools
-      '@microsoft/api-extractor': 7.43.1_@types+node@18.18.6
-      '@oclif/core': 3.26.5
-      '@oclif/plugin-autocomplete': 3.0.16
-      '@oclif/plugin-commands': 3.3.1
-      '@oclif/plugin-help': 6.0.21
-      '@oclif/plugin-not-found': 3.1.7
-      '@octokit/core': 4.2.4
-      '@rushstack/node-core-library': 3.59.5_@types+node@18.18.6
-      async: 3.2.4
-      chalk: 2.4.2
-      change-case: 3.1.0
-      danger: 11.3.0
-      date-fns: 2.30.0
-      debug: 4.3.4
-      execa: 5.1.1
-      fflate: 0.8.2
-      fs-extra: 9.1.0
-      globby: 11.1.0
-      gray-matter: 4.0.3
-      human-id: 4.0.0
-      inquirer: 8.2.5
-      json5: 2.2.3
-      jssm: 5.89.2
-      latest-version: 5.1.0
-      minimatch: 7.4.6
-      node-fetch: 2.6.9
-      npm-check-updates: 16.14.20
-      oclif: 4.10.1
-      prettier: 3.2.5
-      prompts: 2.4.2
-      read-pkg-up: 7.0.1
-      replace-in-file: 7.1.0
-      resolve.exports: 2.0.2
-      semver: 7.5.4
-      semver-utils: 1.1.4
-      simple-git: 3.19.1
-      sort-json: 2.0.1
-      sort-package-json: 1.57.0
-      strip-ansi: 6.0.1
-      table: 6.8.1
-      ts-morph: 22.0.0
-      type-fest: 2.19.0
-=======
-    dependencies:
+    dependencies:
+      '@andrewbranch/untar.js':
+        specifier: ^1.0.3
+        version: 1.0.3
       '@fluid-tools/version-tools':
         specifier: workspace:~
         version: link:../version-tools
@@ -272,6 +143,9 @@
       execa:
         specifier: ^5.1.1
         version: 5.1.1
+      fflate:
+        specifier: ^0.8.2
+        version: 0.8.2
       fs-extra:
         specifier: ^9.1.0
         version: 9.1.0
@@ -350,7 +224,6 @@
       type-fest:
         specifier: ^2.19.0
         version: 2.19.0
->>>>>>> 7d5e83de
     devDependencies:
       '@fluid-private/readme-command':
         specifier: workspace:~
@@ -823,15 +696,11 @@
     engines: {node: '>=0.10.0'}
     dev: true
 
-<<<<<<< HEAD
-  /@andrewbranch/untar.js/1.0.3:
+  /@andrewbranch/untar.js@1.0.3:
     resolution: {integrity: sha512-Jh15/qVmrLGhkKJBdXlK1+9tY4lZruYjsgkDFj08ZmDiWVBLJcqkok7Z0/R0In+i1rScBpJlSvrTS2Lm41Pbnw==}
     dev: false
 
-  /@aws-crypto/crc32/3.0.0:
-=======
   /@aws-crypto/crc32@3.0.0:
->>>>>>> 7d5e83de
     resolution: {integrity: sha512-IzSgsrxUcsrejQbPVilIKy16kAT52EwB6zSaI+M3xxIhKh5+aldEyvI+z6erM7TCLB2BJsFrtHjp6/4/sr+3dA==}
     dependencies:
       '@aws-crypto/util': 3.0.0
@@ -7225,15 +7094,11 @@
     dependencies:
       reusify: 1.0.4
 
-<<<<<<< HEAD
-  /fflate/0.8.2:
+  /fflate@0.8.2:
     resolution: {integrity: sha512-cPJU47OaAoCbg0pBvzsgpTPhmhqI5eJjh/JIu8tPj5q+T7iLvW/JAYUqmE7KOB4R1ZyEhzBaIQpQpardBF5z8A==}
     dev: false
 
-  /figures/2.0.0:
-=======
   /figures@2.0.0:
->>>>>>> 7d5e83de
     resolution: {integrity: sha512-Oa2M9atig69ZkfwiApY8F2Yy+tzMbazyvqv21R0NsSC8floSOC09BbT1ITWAdoMGQvJ/aZnR1KMwdx9tvHnTNA==}
     engines: {node: '>=4'}
     dependencies:
