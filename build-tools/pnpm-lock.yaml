lockfileVersion: '6.0'

settings:
  autoInstallPeers: true
  excludeLinksFromLockfile: false

overrides:
  json5@<1.0.2: ^1.0.2
  json5@>=2.0.0 <2.2.2: ^2.2.2
  qs: ^6.11.0
  sharp: ^0.33.2

patchedDependencies:
  jssm@5.98.2:
    hash: jvxmn6yyt5s6cxokjpzzkp2gqy
    path: patches/jssm@5.98.2.patch

importers:

  .:
    devDependencies:
      '@biomejs/biome':
        specifier: ^1.6.2
        version: 1.6.2
      '@commitlint/cli':
        specifier: ^17.6.6
        version: 17.6.6
      '@commitlint/config-conventional':
        specifier: ^17.6.6
        version: 17.6.6
      '@commitlint/cz-commitlint':
        specifier: ^17.5.0
        version: 17.5.0(commitizen@4.3.0)(inquirer@8.2.5)
      '@fluid-tools/build-cli':
        specifier: ~0.38.0
        version: 0.38.0
      '@fluidframework/build-common':
        specifier: ^2.0.3
        version: 2.0.3
      '@fluidframework/build-tools':
        specifier: ~0.38.0
        version: 0.38.0
      '@microsoft/api-documenter':
        specifier: ^7.22.24
        version: 7.22.24
      '@microsoft/api-extractor':
        specifier: ^7.45.1
        version: 7.45.1(@types/node@18.18.6)
      c8:
        specifier: ^7.14.0
        version: 7.14.0
      commitizen:
        specifier: ^4.3.0
        version: 4.3.0(typescript@5.1.6)
      concurrently:
        specifier: ^8.2.1
        version: 8.2.1
      conventional-changelog-cli:
        specifier: ^2.2.2
        version: 2.2.2
      conventional-changelog-conventionalcommits:
        specifier: ^5.0.0
        version: 5.0.0
      copyfiles:
        specifier: ^2.4.1
        version: 2.4.1
      cz-conventional-changelog:
        specifier: ^3.3.0
        version: 3.3.0(typescript@5.1.6)
      cz-customizable:
        specifier: ^7.0.0
        version: 7.0.0
      eslint:
        specifier: ~8.57.0
        version: 8.57.0
      inquirer:
        specifier: ^8.2.5
        version: 8.2.5
      rimraf:
        specifier: ^4.4.1
        version: 4.4.1
      run-script-os:
        specifier: ^1.1.6
        version: 1.1.6
      syncpack:
        specifier: ^9.8.6
        version: 9.8.6
      typescript:
        specifier: ~5.1.6
        version: 5.1.6

  packages/build-cli:
    dependencies:
      '@andrewbranch/untar.js':
        specifier: ^1.0.3
        version: 1.0.3
      '@fluid-tools/version-tools':
        specifier: workspace:~
        version: link:../version-tools
      '@fluidframework/build-tools':
        specifier: workspace:~
        version: link:../build-tools
      '@fluidframework/bundle-size-tools':
        specifier: workspace:~
        version: link:../bundle-size-tools
      '@microsoft/api-extractor':
        specifier: ^7.45.1
        version: 7.45.1(@types/node@18.18.6)
      '@oclif/core':
        specifier: ^3.26.5
        version: 3.26.5
      '@oclif/plugin-autocomplete':
        specifier: ^3.0.16
        version: 3.0.16
      '@oclif/plugin-commands':
        specifier: ^3.3.1
        version: 3.3.1
      '@oclif/plugin-help':
        specifier: ^6.0.21
        version: 6.0.21
      '@oclif/plugin-not-found':
        specifier: ^3.1.7
        version: 3.1.7
      '@octokit/core':
        specifier: ^4.2.4
        version: 4.2.4
      '@rushstack/node-core-library':
        specifier: ^3.59.5
        version: 3.59.5(@types/node@18.18.6)
      async:
        specifier: ^3.2.4
        version: 3.2.4
      chalk:
        specifier: ^5.3.0
        version: 5.3.0
      change-case:
        specifier: ^3.1.0
        version: 3.1.0
      danger:
        specifier: ^11.3.0
        version: 11.3.0
      date-fns:
        specifier: ^2.30.0
        version: 2.30.0
      debug:
        specifier: ^4.3.4
        version: 4.3.4(supports-color@8.1.1)
      execa:
        specifier: ^5.1.1
        version: 5.1.1
      fflate:
        specifier: ^0.8.2
        version: 0.8.2
      fs-extra:
        specifier: ^11.2.0
        version: 11.2.0
      globby:
        specifier: ^11.1.0
        version: 11.1.0
      gray-matter:
        specifier: ^4.0.3
        version: 4.0.3
      human-id:
        specifier: ^4.0.0
        version: 4.0.0
      inquirer:
        specifier: ^8.2.5
        version: 8.2.5
      json5:
        specifier: ^2.2.3
        version: 2.2.3
      jssm:
        specifier: 5.98.2
        version: 5.98.2(patch_hash=jvxmn6yyt5s6cxokjpzzkp2gqy)
      latest-version:
        specifier: ^5.1.0
        version: 5.1.0
      minimatch:
        specifier: ^7.4.6
        version: 7.4.6
      node-fetch:
        specifier: ^3.3.2
        version: 3.3.2
      npm-check-updates:
        specifier: ^16.14.20
        version: 16.14.20
      oclif:
        specifier: ^4.10.1
        version: 4.10.1
      prettier:
        specifier: ~3.2.4
        version: 3.2.5
      prompts:
        specifier: ^2.4.2
        version: 2.4.2
      read-pkg-up:
        specifier: ^7.0.1
        version: 7.0.1
      replace-in-file:
        specifier: ^7.1.0
        version: 7.1.0
      resolve.exports:
        specifier: ^2.0.2
        version: 2.0.2
      semver:
        specifier: ^7.5.4
        version: 7.5.4
      semver-utils:
        specifier: ^1.1.4
        version: 1.1.4
      simple-git:
        specifier: ^3.19.1
        version: 3.19.1
      sort-json:
        specifier: ^2.0.1
        version: 2.0.1
      sort-package-json:
        specifier: 1.57.0
        version: 1.57.0
      strip-ansi:
        specifier: ^6.0.1
        version: 6.0.1
      table:
        specifier: ^6.8.1
        version: 6.8.1
      ts-morph:
        specifier: ^22.0.0
        version: 22.0.0
      type-fest:
        specifier: ^2.19.0
        version: 2.19.0
    devDependencies:
      '@fluid-private/readme-command':
        specifier: workspace:~
        version: link:../readme-command
      '@fluidframework/build-common':
        specifier: ^2.0.3
        version: 2.0.3
      '@fluidframework/eslint-config-fluid':
        specifier: ^5.3.0
        version: 5.3.0(eslint@8.57.0)(typescript@5.1.6)
      '@oclif/test':
        specifier: ^3.2.12
        version: 3.2.12
      '@types/async':
        specifier: ^3.2.20
        version: 3.2.20
      '@types/chai':
        specifier: ^4.3.5
        version: 4.3.5
      '@types/chai-arrays':
        specifier: ^2.0.0
        version: 2.0.0
      '@types/debug':
        specifier: ^4.1.7
        version: 4.1.12
      '@types/fs-extra':
        specifier: ^11.0.4
        version: 11.0.4
      '@types/inquirer':
        specifier: ^8.2.6
        version: 8.2.6
      '@types/mocha':
        specifier: ^9.1.1
        version: 9.1.1
      '@types/node':
        specifier: ^18.18.6
        version: 18.18.6
      '@types/node-fetch':
        specifier: ^2.5.10
        version: 2.6.4
      '@types/prettier':
        specifier: ^2.7.3
        version: 2.7.3
      '@types/prompts':
        specifier: ^2.4.4
        version: 2.4.4
      '@types/semver':
        specifier: ^7.5.0
        version: 7.5.0
      '@types/semver-utils':
        specifier: ^1.1.1
        version: 1.1.1
      '@types/sort-json':
        specifier: ^2.0.1
        version: 2.0.1
      c8:
        specifier: ^7.14.0
        version: 7.14.0
      chai:
        specifier: ^4.3.7
        version: 4.3.7
      chai-arrays:
        specifier: ^2.2.0
        version: 2.2.0
      concurrently:
        specifier: ^8.2.1
        version: 8.2.1
      copyfiles:
        specifier: ^2.4.1
        version: 2.4.1
      eslint:
        specifier: ~8.57.0
        version: 8.57.0
      eslint-config-oclif:
        specifier: ^5.2.0
        version: 5.2.0(eslint@8.57.0)
      eslint-config-oclif-typescript:
        specifier: ^3.1.7
        version: 3.1.7(eslint@8.57.0)(typescript@5.1.6)
      eslint-config-prettier:
        specifier: ~9.1.0
        version: 9.1.0(eslint@8.57.0)
      jssm-viz-cli:
        specifier: 5.97.1
        version: 5.97.1
      mocha:
        specifier: ^10.2.0
        version: 10.2.0
      mocha-json-output-reporter:
        specifier: ^2.1.0
        version: 2.1.0(mocha@10.2.0)(moment@2.29.4)
      mocha-multi-reporters:
        specifier: ^1.5.1
        version: 1.5.1(mocha@10.2.0)
      moment:
        specifier: ^2.29.4
        version: 2.29.4
      rimraf:
        specifier: ^4.4.1
        version: 4.4.1
      ts-node:
        specifier: ^10.9.1
        version: 10.9.1(@types/node@18.18.6)(typescript@5.1.6)
      tslib:
        specifier: ^2.6.0
        version: 2.6.0
      typescript:
        specifier: ~5.1.6
        version: 5.1.6

  packages/build-tools:
    dependencies:
      '@fluid-tools/version-tools':
        specifier: workspace:~
        version: link:../version-tools
      '@fluidframework/bundle-size-tools':
        specifier: workspace:~
        version: link:../bundle-size-tools
      '@manypkg/get-packages':
        specifier: ^2.2.0
        version: 2.2.0
      '@octokit/core':
        specifier: ^4.2.4
        version: 4.2.4
      '@rushstack/node-core-library':
        specifier: ^3.59.5
        version: 3.59.5(@types/node@18.18.6)
      async:
        specifier: ^3.2.4
        version: 3.2.4
      chalk:
        specifier: ^2.4.2
        version: 2.4.2
      cosmiconfig:
        specifier: ^8.2.0
        version: 8.2.0
      danger:
        specifier: ^11.3.0
        version: 11.3.0
      date-fns:
        specifier: ^2.30.0
        version: 2.30.0
      debug:
        specifier: ^4.3.4
        version: 4.3.4(supports-color@8.1.1)
      detect-indent:
        specifier: ^6.1.0
        version: 6.1.0
      find-up:
        specifier: ^7.0.0
        version: 7.0.0
      fs-extra:
        specifier: ^11.2.0
        version: 11.2.0
      glob:
        specifier: ^7.2.3
        version: 7.2.3
      ignore:
        specifier: ^5.2.4
        version: 5.2.4
      json5:
        specifier: ^2.2.3
        version: 2.2.3
      lodash:
        specifier: ^4.17.21
        version: 4.17.21
      lodash.isequal:
        specifier: ^4.5.0
        version: 4.5.0
      picomatch:
        specifier: ^2.3.1
        version: 2.3.1
      rimraf:
        specifier: ^4.4.1
        version: 4.4.1
      semver:
        specifier: ^7.5.4
        version: 7.5.4
      sort-package-json:
        specifier: 1.57.0
        version: 1.57.0
      ts-morph:
        specifier: ^22.0.0
        version: 22.0.0
      type-fest:
        specifier: ^2.19.0
        version: 2.19.0
      typescript:
        specifier: ~5.1.6
        version: 5.1.6
      yaml:
        specifier: ^2.3.1
        version: 2.3.1
    devDependencies:
      '@fluidframework/build-common':
        specifier: ^2.0.3
        version: 2.0.3
      '@fluidframework/eslint-config-fluid':
        specifier: ^5.3.0
        version: 5.3.0(eslint@8.57.0)(typescript@5.1.6)
      '@types/async':
        specifier: ^3.2.20
        version: 3.2.20
      '@types/fs-extra':
        specifier: ^11.0.4
        version: 11.0.4
      '@types/glob':
        specifier: ^7.2.0
        version: 7.2.0
      '@types/lodash':
        specifier: ^4.14.195
        version: 4.14.195
      '@types/lodash.isequal':
        specifier: ^4.5.6
        version: 4.5.6
      '@types/mocha':
        specifier: ^9.1.1
        version: 9.1.1
      '@types/node':
        specifier: ^18.18.6
        version: 18.18.6
      '@types/rimraf':
        specifier: ^2.0.5
        version: 2.0.5
      '@types/semver':
        specifier: ^7.5.0
        version: 7.5.0
      '@types/shelljs':
        specifier: ^0.8.12
        version: 0.8.12
      concurrently:
        specifier: ^8.2.1
        version: 8.2.1
      eslint:
        specifier: ~8.57.0
        version: 8.57.0
      mocha:
        specifier: ^10.2.0
        version: 10.2.0

  packages/bundle-size-tools:
    dependencies:
      azure-devops-node-api:
        specifier: ^11.2.0
        version: 11.2.0
      jszip:
        specifier: ^3.10.1
        version: 3.10.1
      msgpack-lite:
        specifier: ^0.1.26
        version: 0.1.26
      pako:
        specifier: ^2.1.0
        version: 2.1.0
      typescript:
        specifier: ~5.1.6
        version: 5.1.6
      webpack:
        specifier: ^5.88.1
        version: 5.88.1
    devDependencies:
      '@fluidframework/build-common':
        specifier: ^2.0.3
        version: 2.0.3
      '@fluidframework/eslint-config-fluid':
        specifier: ^5.3.0
        version: 5.3.0(eslint@8.57.0)(typescript@5.1.6)
      '@microsoft/api-extractor':
        specifier: ^7.45.1
        version: 7.45.1(@types/node@18.18.6)
      '@types/msgpack-lite':
        specifier: ^0.1.8
        version: 0.1.8
      '@types/node':
        specifier: ^18.18.6
        version: 18.18.6
      '@types/pako':
        specifier: ^2.0.0
        version: 2.0.0
      concurrently:
        specifier: ^8.2.1
        version: 8.2.1
      copyfiles:
        specifier: ^2.4.1
        version: 2.4.1
      eslint:
        specifier: ~8.57.0
        version: 8.57.0
      rimraf:
        specifier: ^4.4.1
        version: 4.4.1

  packages/readme-command:
    dependencies:
      '@oclif/core':
        specifier: ^3.26.5
        version: 3.26.5
      '@oclif/plugin-help':
        specifier: ^6.0.21
        version: 6.0.21
      oclif:
        specifier: ^4.10.1
        version: 4.10.1
      semver:
        specifier: ^7.5.4
        version: 7.5.4
    devDependencies:
      '@fluidframework/build-common':
        specifier: ^2.0.3
        version: 2.0.3
      '@fluidframework/eslint-config-fluid':
        specifier: ^5.3.0
        version: 5.3.0(eslint@8.57.0)(typescript@5.1.6)
      '@oclif/test':
        specifier: ^3.2.12
        version: 3.2.12
      '@types/chai':
        specifier: ^4.3.5
        version: 4.3.5
      '@types/chai-arrays':
        specifier: ^2.0.0
        version: 2.0.0
      '@types/node':
        specifier: ^18.18.6
        version: 18.18.6
      '@types/semver':
        specifier: ^7.5.0
        version: 7.5.0
      chai:
        specifier: ^4.3.7
        version: 4.3.7
      chai-arrays:
        specifier: ^2.2.0
        version: 2.2.0
      concurrently:
        specifier: ^8.2.1
        version: 8.2.1
      eslint:
        specifier: ~8.57.0
        version: 8.57.0
      eslint-config-oclif:
        specifier: ^5.2.0
        version: 5.2.0(eslint@8.57.0)
      eslint-config-oclif-typescript:
        specifier: ^3.1.7
        version: 3.1.7(eslint@8.57.0)(typescript@5.1.6)
      eslint-config-prettier:
        specifier: ~9.1.0
        version: 9.1.0(eslint@8.57.0)
      rimraf:
        specifier: ^4.4.1
        version: 4.4.1
      ts-node:
        specifier: ^10.9.1
        version: 10.9.1(@types/node@18.18.6)(typescript@5.1.6)
      tslib:
        specifier: ^2.6.0
        version: 2.6.0
      typescript:
        specifier: ~5.1.6
        version: 5.1.6

  packages/version-tools:
    dependencies:
      '@oclif/core':
        specifier: ^3.26.5
        version: 3.26.5
      '@oclif/plugin-autocomplete':
        specifier: ^3.0.16
        version: 3.0.16
      '@oclif/plugin-commands':
        specifier: ^3.3.1
        version: 3.3.1
      '@oclif/plugin-help':
        specifier: ^6.0.21
        version: 6.0.21
      '@oclif/plugin-not-found':
        specifier: ^3.1.7
        version: 3.1.7
      chalk:
        specifier: ^2.4.2
        version: 2.4.2
      semver:
        specifier: ^7.5.4
        version: 7.5.4
      table:
        specifier: ^6.8.1
        version: 6.8.1
    devDependencies:
      '@fluid-private/readme-command':
        specifier: workspace:~
        version: link:../readme-command
      '@fluidframework/build-common':
        specifier: ^2.0.3
        version: 2.0.3
      '@fluidframework/eslint-config-fluid':
        specifier: ^5.3.0
        version: 5.3.0(eslint@8.57.0)(typescript@5.1.6)
      '@microsoft/api-extractor':
        specifier: ^7.45.1
        version: 7.45.1(@types/node@18.18.6)
      '@oclif/test':
        specifier: ^3.2.12
        version: 3.2.12
      '@types/chai':
        specifier: ^4.3.5
        version: 4.3.5
      '@types/mocha':
        specifier: ^9.1.1
        version: 9.1.1
      '@types/node':
        specifier: ^18.18.6
        version: 18.18.6
      '@types/semver':
        specifier: ^7.5.0
        version: 7.5.0
      c8:
        specifier: ^7.14.0
        version: 7.14.0
      chai:
        specifier: ^4.3.7
        version: 4.3.7
      concurrently:
        specifier: ^8.2.1
        version: 8.2.1
      eslint:
        specifier: ~8.57.0
        version: 8.57.0
      eslint-config-oclif:
        specifier: ^5.2.0
        version: 5.2.0(eslint@8.57.0)
      eslint-config-oclif-typescript:
        specifier: ^3.1.7
        version: 3.1.7(eslint@8.57.0)(typescript@5.1.6)
      eslint-config-prettier:
        specifier: ~9.1.0
        version: 9.1.0(eslint@8.57.0)
      mocha:
        specifier: ^10.2.0
        version: 10.2.0
      mocha-json-output-reporter:
        specifier: ^2.1.0
        version: 2.1.0(mocha@10.2.0)(moment@2.29.4)
      mocha-multi-reporters:
        specifier: ^1.5.1
        version: 1.5.1(mocha@10.2.0)
      moment:
        specifier: ^2.29.4
        version: 2.29.4
      oclif:
        specifier: ^4.10.1
        version: 4.10.1
      rimraf:
        specifier: ^4.4.1
        version: 4.4.1
      ts-node:
        specifier: ^10.9.1
        version: 10.9.1(@types/node@18.18.6)(typescript@5.1.6)
      tslib:
        specifier: ^2.6.0
        version: 2.6.0
      typescript:
        specifier: ~5.1.6
        version: 5.1.6

packages:

  /@aashutoshrathi/word-wrap@1.2.6:
    resolution: {integrity: sha512-1Yjs2SvM8TflER/OD3cOjhWWOZb58A2t7wpE2S9XfBYTiIl+XFhQG2bjy4Pu1I+EAlCNUzRDYDdFwFYUKvXcIA==}
    engines: {node: '>=0.10.0'}
    dev: true

  /@andrewbranch/untar.js@1.0.3:
    resolution: {integrity: sha512-Jh15/qVmrLGhkKJBdXlK1+9tY4lZruYjsgkDFj08ZmDiWVBLJcqkok7Z0/R0In+i1rScBpJlSvrTS2Lm41Pbnw==}
    dev: false

  /@aws-crypto/crc32@3.0.0:
    resolution: {integrity: sha512-IzSgsrxUcsrejQbPVilIKy16kAT52EwB6zSaI+M3xxIhKh5+aldEyvI+z6erM7TCLB2BJsFrtHjp6/4/sr+3dA==}
    dependencies:
      '@aws-crypto/util': 3.0.0
      '@aws-sdk/types': 3.567.0
      tslib: 1.14.1

  /@aws-crypto/crc32c@3.0.0:
    resolution: {integrity: sha512-ENNPPManmnVJ4BTXlOjAgD7URidbAznURqD0KvfREyc4o20DPYdEldU1f5cQ7Jbj0CJJSPaMIk/9ZshdB3210w==}
    dependencies:
      '@aws-crypto/util': 3.0.0
      '@aws-sdk/types': 3.567.0
      tslib: 1.14.1

  /@aws-crypto/ie11-detection@3.0.0:
    resolution: {integrity: sha512-341lBBkiY1DfDNKai/wXM3aujNBkXR7tq1URPQDL9wi3AUbI80NR74uF1TXHMm7po1AcnFk8iu2S2IeU/+/A+Q==}
    dependencies:
      tslib: 1.14.1

  /@aws-crypto/sha1-browser@3.0.0:
    resolution: {integrity: sha512-NJth5c997GLHs6nOYTzFKTbYdMNA6/1XlKVgnZoaZcQ7z7UJlOgj2JdbHE8tiYLS3fzXNCguct77SPGat2raSw==}
    dependencies:
      '@aws-crypto/ie11-detection': 3.0.0
      '@aws-crypto/supports-web-crypto': 3.0.0
      '@aws-crypto/util': 3.0.0
      '@aws-sdk/types': 3.567.0
      '@aws-sdk/util-locate-window': 3.535.0
      '@aws-sdk/util-utf8-browser': 3.259.0
      tslib: 1.14.1

  /@aws-crypto/sha256-browser@3.0.0:
    resolution: {integrity: sha512-8VLmW2B+gjFbU5uMeqtQM6Nj0/F1bro80xQXCW6CQBWgosFWXTx77aeOF5CAIAmbOK64SdMBJdNr6J41yP5mvQ==}
    dependencies:
      '@aws-crypto/ie11-detection': 3.0.0
      '@aws-crypto/sha256-js': 3.0.0
      '@aws-crypto/supports-web-crypto': 3.0.0
      '@aws-crypto/util': 3.0.0
      '@aws-sdk/types': 3.535.0
      '@aws-sdk/util-locate-window': 3.535.0
      '@aws-sdk/util-utf8-browser': 3.259.0
      tslib: 1.14.1

  /@aws-crypto/sha256-js@3.0.0:
    resolution: {integrity: sha512-PnNN7os0+yd1XvXAy23CFOmTbMaDxgxXtTKHybrJ39Y8kGzBATgBFibWJKH6BhytLI/Zyszs87xCOBNyBig6vQ==}
    dependencies:
      '@aws-crypto/util': 3.0.0
      '@aws-sdk/types': 3.535.0
      tslib: 1.14.1

  /@aws-crypto/supports-web-crypto@3.0.0:
    resolution: {integrity: sha512-06hBdMwUAb2WFTuGG73LSC0wfPu93xWwo5vL2et9eymgmu3Id5vFAHBbajVWiGhPO37qcsdCap/FqXvJGJWPIg==}
    dependencies:
      tslib: 1.14.1

  /@aws-crypto/util@3.0.0:
    resolution: {integrity: sha512-2OJlpeJpCR48CC8r+uKVChzs9Iungj9wkZrl8Z041DWEWvyIHILYKCPNzJghKsivj+S3mLo6BVc7mBNzdxA46w==}
    dependencies:
      '@aws-sdk/types': 3.535.0
      '@aws-sdk/util-utf8-browser': 3.259.0
      tslib: 1.14.1

  /@aws-sdk/client-cloudfront@3.540.0:
    resolution: {integrity: sha512-FjdOLAcIFQImfE18uqWS+H4ZMXMsG25o/Jfb0Avnm0BOnpPoHS2sjnUiJxqqQiO7lc8F5Oomc4OTgrX70Mi3LA==}
    engines: {node: '>=14.0.0'}
    dependencies:
      '@aws-crypto/sha256-browser': 3.0.0
      '@aws-crypto/sha256-js': 3.0.0
      '@aws-sdk/client-sts': 3.540.0(@aws-sdk/credential-provider-node@3.540.0)
      '@aws-sdk/core': 3.535.0
      '@aws-sdk/credential-provider-node': 3.540.0
      '@aws-sdk/middleware-host-header': 3.535.0
      '@aws-sdk/middleware-logger': 3.535.0
      '@aws-sdk/middleware-recursion-detection': 3.535.0
      '@aws-sdk/middleware-user-agent': 3.540.0
      '@aws-sdk/region-config-resolver': 3.535.0
      '@aws-sdk/types': 3.535.0
      '@aws-sdk/util-endpoints': 3.540.0
      '@aws-sdk/util-user-agent-browser': 3.535.0
      '@aws-sdk/util-user-agent-node': 3.535.0
      '@aws-sdk/xml-builder': 3.535.0
      '@smithy/config-resolver': 2.2.0
      '@smithy/core': 1.4.0
      '@smithy/fetch-http-handler': 2.5.0
      '@smithy/hash-node': 2.2.0
      '@smithy/invalid-dependency': 2.2.0
      '@smithy/middleware-content-length': 2.2.0
      '@smithy/middleware-endpoint': 2.5.0
      '@smithy/middleware-retry': 2.2.0
      '@smithy/middleware-serde': 2.3.0
      '@smithy/middleware-stack': 2.2.0
      '@smithy/node-config-provider': 2.3.0
      '@smithy/node-http-handler': 2.5.0
      '@smithy/protocol-http': 3.3.0
      '@smithy/smithy-client': 2.5.0
      '@smithy/types': 2.12.0
      '@smithy/url-parser': 2.2.0
      '@smithy/util-base64': 2.3.0
      '@smithy/util-body-length-browser': 2.2.0
      '@smithy/util-body-length-node': 2.3.0
      '@smithy/util-defaults-mode-browser': 2.2.0
      '@smithy/util-defaults-mode-node': 2.3.0
      '@smithy/util-endpoints': 1.2.0
      '@smithy/util-middleware': 2.2.0
      '@smithy/util-retry': 2.2.0
      '@smithy/util-stream': 2.2.0
      '@smithy/util-utf8': 2.3.0
      '@smithy/util-waiter': 2.2.0
      tslib: 2.6.2
    transitivePeerDependencies:
      - aws-crt

  /@aws-sdk/client-s3@3.568.0:
    resolution: {integrity: sha512-j7PHocXtqVcMRV78lBtS0bcseuvfa5FmWoRy8QYzDfB64xG7MEM7v9ML3kw16f1UwDeTmmu0EYmz2tUjsgsw9g==}
    engines: {node: '>=16.0.0'}
    dependencies:
      '@aws-crypto/sha1-browser': 3.0.0
      '@aws-crypto/sha256-browser': 3.0.0
      '@aws-crypto/sha256-js': 3.0.0
      '@aws-sdk/core': 3.567.0
      '@aws-sdk/credential-provider-node': 3.568.0
      '@aws-sdk/middleware-bucket-endpoint': 3.568.0
      '@aws-sdk/middleware-expect-continue': 3.567.0
      '@aws-sdk/middleware-flexible-checksums': 3.567.0
      '@aws-sdk/middleware-host-header': 3.567.0
      '@aws-sdk/middleware-location-constraint': 3.567.0
      '@aws-sdk/middleware-logger': 3.568.0
      '@aws-sdk/middleware-recursion-detection': 3.567.0
      '@aws-sdk/middleware-sdk-s3': 3.568.0
      '@aws-sdk/middleware-signing': 3.567.0
      '@aws-sdk/middleware-ssec': 3.567.0
      '@aws-sdk/middleware-user-agent': 3.567.0
      '@aws-sdk/region-config-resolver': 3.567.0
      '@aws-sdk/signature-v4-multi-region': 3.568.0
      '@aws-sdk/types': 3.567.0
      '@aws-sdk/util-endpoints': 3.567.0
      '@aws-sdk/util-user-agent-browser': 3.567.0
      '@aws-sdk/util-user-agent-node': 3.568.0
      '@aws-sdk/xml-builder': 3.567.0
      '@smithy/config-resolver': 2.2.0
      '@smithy/core': 1.4.2
      '@smithy/eventstream-serde-browser': 2.2.0
      '@smithy/eventstream-serde-config-resolver': 2.2.0
      '@smithy/eventstream-serde-node': 2.2.0
      '@smithy/fetch-http-handler': 2.5.0
      '@smithy/hash-blob-browser': 2.2.0
      '@smithy/hash-node': 2.2.0
      '@smithy/hash-stream-node': 2.2.0
      '@smithy/invalid-dependency': 2.2.0
      '@smithy/md5-js': 2.2.0
      '@smithy/middleware-content-length': 2.2.0
      '@smithy/middleware-endpoint': 2.5.1
      '@smithy/middleware-retry': 2.3.1
      '@smithy/middleware-serde': 2.3.0
      '@smithy/middleware-stack': 2.2.0
      '@smithy/node-config-provider': 2.3.0
      '@smithy/node-http-handler': 2.5.0
      '@smithy/protocol-http': 3.3.0
      '@smithy/smithy-client': 2.5.1
      '@smithy/types': 2.12.0
      '@smithy/url-parser': 2.2.0
      '@smithy/util-base64': 2.3.0
      '@smithy/util-body-length-browser': 2.2.0
      '@smithy/util-body-length-node': 2.3.0
      '@smithy/util-defaults-mode-browser': 2.2.1
      '@smithy/util-defaults-mode-node': 2.3.1
      '@smithy/util-endpoints': 1.2.0
      '@smithy/util-retry': 2.2.0
      '@smithy/util-stream': 2.2.0
      '@smithy/util-utf8': 2.3.0
      '@smithy/util-waiter': 2.2.0
      tslib: 2.6.2
    transitivePeerDependencies:
      - '@aws-sdk/client-sso-oidc'
      - '@aws-sdk/client-sts'
      - aws-crt

  /@aws-sdk/client-sso-oidc@3.540.0(@aws-sdk/credential-provider-node@3.540.0):
    resolution: {integrity: sha512-LZYK0lBRQK8D8M3Sqc96XiXkAV2v70zhTtF6weyzEpgwxZMfSuFJjs0jFyhaeZBZbZv7BBghIdhJ5TPavNxGMQ==}
    engines: {node: '>=14.0.0'}
    peerDependencies:
      '@aws-sdk/credential-provider-node': ^3.540.0
    peerDependenciesMeta:
      '@aws-sdk/credential-provider-node':
        optional: true
    dependencies:
      '@aws-crypto/sha256-browser': 3.0.0
      '@aws-crypto/sha256-js': 3.0.0
      '@aws-sdk/client-sts': 3.540.0(@aws-sdk/credential-provider-node@3.540.0)
      '@aws-sdk/core': 3.535.0
      '@aws-sdk/credential-provider-node': 3.540.0
      '@aws-sdk/middleware-host-header': 3.535.0
      '@aws-sdk/middleware-logger': 3.535.0
      '@aws-sdk/middleware-recursion-detection': 3.535.0
      '@aws-sdk/middleware-user-agent': 3.540.0
      '@aws-sdk/region-config-resolver': 3.535.0
      '@aws-sdk/types': 3.535.0
      '@aws-sdk/util-endpoints': 3.540.0
      '@aws-sdk/util-user-agent-browser': 3.535.0
      '@aws-sdk/util-user-agent-node': 3.535.0
      '@smithy/config-resolver': 2.2.0
      '@smithy/core': 1.4.0
      '@smithy/fetch-http-handler': 2.5.0
      '@smithy/hash-node': 2.2.0
      '@smithy/invalid-dependency': 2.2.0
      '@smithy/middleware-content-length': 2.2.0
      '@smithy/middleware-endpoint': 2.5.0
      '@smithy/middleware-retry': 2.2.0
      '@smithy/middleware-serde': 2.3.0
      '@smithy/middleware-stack': 2.2.0
      '@smithy/node-config-provider': 2.3.0
      '@smithy/node-http-handler': 2.5.0
      '@smithy/protocol-http': 3.3.0
      '@smithy/smithy-client': 2.5.0
      '@smithy/types': 2.12.0
      '@smithy/url-parser': 2.2.0
      '@smithy/util-base64': 2.3.0
      '@smithy/util-body-length-browser': 2.2.0
      '@smithy/util-body-length-node': 2.3.0
      '@smithy/util-defaults-mode-browser': 2.2.0
      '@smithy/util-defaults-mode-node': 2.3.0
      '@smithy/util-endpoints': 1.2.0
      '@smithy/util-middleware': 2.2.0
      '@smithy/util-retry': 2.2.0
      '@smithy/util-utf8': 2.3.0
      tslib: 2.6.2
    transitivePeerDependencies:
      - aws-crt

  /@aws-sdk/client-sso@3.540.0:
    resolution: {integrity: sha512-rrQZMuw4sxIo3eyAUUzPQRA336mPRnrAeSlSdVHBKZD8Fjvoy0lYry2vNhkPLpFZLso1J66KRyuIv4LzRR3v1Q==}
    engines: {node: '>=14.0.0'}
    dependencies:
      '@aws-crypto/sha256-browser': 3.0.0
      '@aws-crypto/sha256-js': 3.0.0
      '@aws-sdk/core': 3.535.0
      '@aws-sdk/middleware-host-header': 3.535.0
      '@aws-sdk/middleware-logger': 3.535.0
      '@aws-sdk/middleware-recursion-detection': 3.535.0
      '@aws-sdk/middleware-user-agent': 3.540.0
      '@aws-sdk/region-config-resolver': 3.535.0
      '@aws-sdk/types': 3.535.0
      '@aws-sdk/util-endpoints': 3.540.0
      '@aws-sdk/util-user-agent-browser': 3.535.0
      '@aws-sdk/util-user-agent-node': 3.535.0
      '@smithy/config-resolver': 2.2.0
      '@smithy/core': 1.4.0
      '@smithy/fetch-http-handler': 2.5.0
      '@smithy/hash-node': 2.2.0
      '@smithy/invalid-dependency': 2.2.0
      '@smithy/middleware-content-length': 2.2.0
      '@smithy/middleware-endpoint': 2.5.0
      '@smithy/middleware-retry': 2.2.0
      '@smithy/middleware-serde': 2.3.0
      '@smithy/middleware-stack': 2.2.0
      '@smithy/node-config-provider': 2.3.0
      '@smithy/node-http-handler': 2.5.0
      '@smithy/protocol-http': 3.3.0
      '@smithy/smithy-client': 2.5.0
      '@smithy/types': 2.12.0
      '@smithy/url-parser': 2.2.0
      '@smithy/util-base64': 2.3.0
      '@smithy/util-body-length-browser': 2.2.0
      '@smithy/util-body-length-node': 2.3.0
      '@smithy/util-defaults-mode-browser': 2.2.0
      '@smithy/util-defaults-mode-node': 2.3.0
      '@smithy/util-endpoints': 1.2.0
      '@smithy/util-middleware': 2.2.0
      '@smithy/util-retry': 2.2.0
      '@smithy/util-utf8': 2.3.0
      tslib: 2.6.2
    transitivePeerDependencies:
      - aws-crt

  /@aws-sdk/client-sso@3.568.0:
    resolution: {integrity: sha512-LSD7k0ZBQNWouTN5dYpUkeestoQ+r5u6cp6o+FATKeiFQET85RNA3xJ4WPnOI5rBC1PETKhQXvF44863P3hCaQ==}
    engines: {node: '>=16.0.0'}
    dependencies:
      '@aws-crypto/sha256-browser': 3.0.0
      '@aws-crypto/sha256-js': 3.0.0
      '@aws-sdk/core': 3.567.0
      '@aws-sdk/middleware-host-header': 3.567.0
      '@aws-sdk/middleware-logger': 3.568.0
      '@aws-sdk/middleware-recursion-detection': 3.567.0
      '@aws-sdk/middleware-user-agent': 3.567.0
      '@aws-sdk/region-config-resolver': 3.567.0
      '@aws-sdk/types': 3.567.0
      '@aws-sdk/util-endpoints': 3.567.0
      '@aws-sdk/util-user-agent-browser': 3.567.0
      '@aws-sdk/util-user-agent-node': 3.568.0
      '@smithy/config-resolver': 2.2.0
      '@smithy/core': 1.4.2
      '@smithy/fetch-http-handler': 2.5.0
      '@smithy/hash-node': 2.2.0
      '@smithy/invalid-dependency': 2.2.0
      '@smithy/middleware-content-length': 2.2.0
      '@smithy/middleware-endpoint': 2.5.1
      '@smithy/middleware-retry': 2.3.1
      '@smithy/middleware-serde': 2.3.0
      '@smithy/middleware-stack': 2.2.0
      '@smithy/node-config-provider': 2.3.0
      '@smithy/node-http-handler': 2.5.0
      '@smithy/protocol-http': 3.3.0
      '@smithy/smithy-client': 2.5.1
      '@smithy/types': 2.12.0
      '@smithy/url-parser': 2.2.0
      '@smithy/util-base64': 2.3.0
      '@smithy/util-body-length-browser': 2.2.0
      '@smithy/util-body-length-node': 2.3.0
      '@smithy/util-defaults-mode-browser': 2.2.1
      '@smithy/util-defaults-mode-node': 2.3.1
      '@smithy/util-endpoints': 1.2.0
      '@smithy/util-middleware': 2.2.0
      '@smithy/util-retry': 2.2.0
      '@smithy/util-utf8': 2.3.0
      tslib: 2.6.2
    transitivePeerDependencies:
      - aws-crt

  /@aws-sdk/client-sts@3.540.0(@aws-sdk/credential-provider-node@3.540.0):
    resolution: {integrity: sha512-ITHUQxvpqfQX6obfpIi3KYGzZYfe/I5Ixjfxoi5lB7ISCtmxqObKB1fzD93wonkMJytJ7LUO8panZl/ojiJ1uw==}
    engines: {node: '>=14.0.0'}
    peerDependencies:
      '@aws-sdk/credential-provider-node': ^3.540.0
    peerDependenciesMeta:
      '@aws-sdk/credential-provider-node':
        optional: true
    dependencies:
      '@aws-crypto/sha256-browser': 3.0.0
      '@aws-crypto/sha256-js': 3.0.0
      '@aws-sdk/core': 3.535.0
      '@aws-sdk/credential-provider-node': 3.540.0
      '@aws-sdk/middleware-host-header': 3.535.0
      '@aws-sdk/middleware-logger': 3.535.0
      '@aws-sdk/middleware-recursion-detection': 3.535.0
      '@aws-sdk/middleware-user-agent': 3.540.0
      '@aws-sdk/region-config-resolver': 3.535.0
      '@aws-sdk/types': 3.535.0
      '@aws-sdk/util-endpoints': 3.540.0
      '@aws-sdk/util-user-agent-browser': 3.535.0
      '@aws-sdk/util-user-agent-node': 3.535.0
      '@smithy/config-resolver': 2.2.0
      '@smithy/core': 1.4.0
      '@smithy/fetch-http-handler': 2.5.0
      '@smithy/hash-node': 2.2.0
      '@smithy/invalid-dependency': 2.2.0
      '@smithy/middleware-content-length': 2.2.0
      '@smithy/middleware-endpoint': 2.5.0
      '@smithy/middleware-retry': 2.2.0
      '@smithy/middleware-serde': 2.3.0
      '@smithy/middleware-stack': 2.2.0
      '@smithy/node-config-provider': 2.3.0
      '@smithy/node-http-handler': 2.5.0
      '@smithy/protocol-http': 3.3.0
      '@smithy/smithy-client': 2.5.0
      '@smithy/types': 2.12.0
      '@smithy/url-parser': 2.2.0
      '@smithy/util-base64': 2.3.0
      '@smithy/util-body-length-browser': 2.2.0
      '@smithy/util-body-length-node': 2.3.0
      '@smithy/util-defaults-mode-browser': 2.2.0
      '@smithy/util-defaults-mode-node': 2.3.0
      '@smithy/util-endpoints': 1.2.0
      '@smithy/util-middleware': 2.2.0
      '@smithy/util-retry': 2.2.0
      '@smithy/util-utf8': 2.3.0
      tslib: 2.6.2
    transitivePeerDependencies:
      - aws-crt

  /@aws-sdk/core@3.535.0:
    resolution: {integrity: sha512-+Yusa9HziuaEDta1UaLEtMAtmgvxdxhPn7jgfRY6PplqAqgsfa5FR83sxy5qr2q7xjQTwHtV4MjQVuOjG9JsLw==}
    engines: {node: '>=14.0.0'}
    dependencies:
      '@smithy/core': 1.4.0
      '@smithy/protocol-http': 3.3.0
      '@smithy/signature-v4': 2.2.0
      '@smithy/smithy-client': 2.5.0
      '@smithy/types': 2.12.0
      fast-xml-parser: 4.2.5
      tslib: 2.6.2

  /@aws-sdk/core@3.567.0:
    resolution: {integrity: sha512-zUDEQhC7blOx6sxhHdT75x98+SXQVdUIMu8z8AjqMWiYK2v4WkOS8i6dOS4E5OjL5J1Ac+ruy8op/Bk4AFqSIw==}
    engines: {node: '>=16.0.0'}
    dependencies:
      '@smithy/core': 1.4.2
      '@smithy/protocol-http': 3.3.0
      '@smithy/signature-v4': 2.3.0
      '@smithy/smithy-client': 2.5.1
      '@smithy/types': 2.12.0
      fast-xml-parser: 4.2.5
      tslib: 2.6.2

  /@aws-sdk/credential-provider-env@3.535.0:
    resolution: {integrity: sha512-XppwO8c0GCGSAvdzyJOhbtktSEaShg14VJKg8mpMa1XcgqzmcqqHQjtDWbx5rZheY1VdpXZhpEzJkB6LpQejpA==}
    engines: {node: '>=14.0.0'}
    dependencies:
      '@aws-sdk/types': 3.535.0
      '@smithy/property-provider': 2.2.0
      '@smithy/types': 2.12.0
      tslib: 2.6.2

  /@aws-sdk/credential-provider-env@3.568.0:
    resolution: {integrity: sha512-MVTQoZwPnP1Ev5A7LG+KzeU6sCB8BcGkZeDT1z1V5Wt7GPq0MgFQTSSjhImnB9jqRSZkl1079Bt3PbO6lfIS8g==}
    engines: {node: '>=16.0.0'}
    dependencies:
      '@aws-sdk/types': 3.567.0
      '@smithy/property-provider': 2.2.0
      '@smithy/types': 2.12.0
      tslib: 2.6.2

  /@aws-sdk/credential-provider-http@3.535.0:
    resolution: {integrity: sha512-kdj1wCmOMZ29jSlUskRqN04S6fJ4dvt0Nq9Z32SA6wO7UG8ht6Ot9h/au/eTWJM3E1somZ7D771oK7dQt9b8yw==}
    engines: {node: '>=14.0.0'}
    dependencies:
      '@aws-sdk/types': 3.535.0
      '@smithy/fetch-http-handler': 2.5.0
      '@smithy/node-http-handler': 2.5.0
      '@smithy/property-provider': 2.2.0
      '@smithy/protocol-http': 3.3.0
      '@smithy/smithy-client': 2.5.0
      '@smithy/types': 2.12.0
      '@smithy/util-stream': 2.2.0
      tslib: 2.6.2

  /@aws-sdk/credential-provider-http@3.568.0:
    resolution: {integrity: sha512-gL0NlyI2eW17hnCrh45hZV+qjtBquB+Bckiip9R6DIVRKqYcoILyiFhuOgf2bXeF23gVh6j18pvUvIoTaFWs5w==}
    engines: {node: '>=16.0.0'}
    dependencies:
      '@aws-sdk/types': 3.567.0
      '@smithy/fetch-http-handler': 2.5.0
      '@smithy/node-http-handler': 2.5.0
      '@smithy/property-provider': 2.2.0
      '@smithy/protocol-http': 3.3.0
      '@smithy/smithy-client': 2.5.1
      '@smithy/types': 2.12.0
      '@smithy/util-stream': 2.2.0
      tslib: 2.6.2

  /@aws-sdk/credential-provider-ini@3.540.0(@aws-sdk/credential-provider-node@3.540.0):
    resolution: {integrity: sha512-igN/RbsnulIBwqXbwsWmR3srqmtbPF1dm+JteGvUY31FW65fTVvWvSr945Y/cf1UbhPmIQXntlsqESqpkhTHwg==}
    engines: {node: '>=14.0.0'}
    dependencies:
      '@aws-sdk/client-sts': 3.540.0(@aws-sdk/credential-provider-node@3.540.0)
      '@aws-sdk/credential-provider-env': 3.535.0
      '@aws-sdk/credential-provider-process': 3.535.0
      '@aws-sdk/credential-provider-sso': 3.540.0(@aws-sdk/credential-provider-node@3.540.0)
      '@aws-sdk/credential-provider-web-identity': 3.540.0(@aws-sdk/credential-provider-node@3.540.0)
      '@aws-sdk/types': 3.535.0
      '@smithy/credential-provider-imds': 2.3.0
      '@smithy/property-provider': 2.2.0
      '@smithy/shared-ini-file-loader': 2.4.0
      '@smithy/types': 2.12.0
      tslib: 2.6.2
    transitivePeerDependencies:
      - '@aws-sdk/credential-provider-node'
      - aws-crt

  /@aws-sdk/credential-provider-ini@3.568.0:
    resolution: {integrity: sha512-m5DUN9mpto5DhEvo6w3+8SS6q932ja37rTNvpPqWJIaWhj7OorAwVirSaJQAQB/M8+XCUIrUonxytphZB28qGQ==}
    engines: {node: '>=16.0.0'}
    peerDependencies:
      '@aws-sdk/client-sts': ^3.568.0
    peerDependenciesMeta:
      '@aws-sdk/client-sts':
        optional: true
    dependencies:
      '@aws-sdk/credential-provider-env': 3.568.0
      '@aws-sdk/credential-provider-process': 3.568.0
      '@aws-sdk/credential-provider-sso': 3.568.0
      '@aws-sdk/credential-provider-web-identity': 3.568.0
      '@aws-sdk/types': 3.567.0
      '@smithy/credential-provider-imds': 2.3.0
      '@smithy/property-provider': 2.2.0
      '@smithy/shared-ini-file-loader': 2.4.0
      '@smithy/types': 2.12.0
      tslib: 2.6.2
    transitivePeerDependencies:
      - '@aws-sdk/client-sso-oidc'
      - aws-crt

  /@aws-sdk/credential-provider-node@3.540.0:
    resolution: {integrity: sha512-HKQZJbLHlrHX9A0B1poiYNXIIQfy8whTjuosTCYKPDBhhUyVAQfxy/KG726j0v43IhaNPLgTGZCJve4hAsazSw==}
    engines: {node: '>=14.0.0'}
    dependencies:
      '@aws-sdk/credential-provider-env': 3.535.0
      '@aws-sdk/credential-provider-http': 3.535.0
      '@aws-sdk/credential-provider-ini': 3.540.0(@aws-sdk/credential-provider-node@3.540.0)
      '@aws-sdk/credential-provider-process': 3.535.0
      '@aws-sdk/credential-provider-sso': 3.540.0(@aws-sdk/credential-provider-node@3.540.0)
      '@aws-sdk/credential-provider-web-identity': 3.540.0(@aws-sdk/credential-provider-node@3.540.0)
      '@aws-sdk/types': 3.535.0
      '@smithy/credential-provider-imds': 2.3.0
      '@smithy/property-provider': 2.2.0
      '@smithy/shared-ini-file-loader': 2.4.0
      '@smithy/types': 2.12.0
      tslib: 2.6.2
    transitivePeerDependencies:
      - aws-crt

  /@aws-sdk/credential-provider-node@3.568.0:
    resolution: {integrity: sha512-gGvBHzVAwDPMwgiAOkigm6eKg0EHIStpwDW4z4XRoSJCcSTyBQ8qqUkoJY7b5Hoju25zBsrB8PvQnZgJU/NYmA==}
    engines: {node: '>=16.0.0'}
    dependencies:
      '@aws-sdk/credential-provider-env': 3.568.0
      '@aws-sdk/credential-provider-http': 3.568.0
      '@aws-sdk/credential-provider-ini': 3.568.0
      '@aws-sdk/credential-provider-process': 3.568.0
      '@aws-sdk/credential-provider-sso': 3.568.0
      '@aws-sdk/credential-provider-web-identity': 3.568.0
      '@aws-sdk/types': 3.567.0
      '@smithy/credential-provider-imds': 2.3.0
      '@smithy/property-provider': 2.2.0
      '@smithy/shared-ini-file-loader': 2.4.0
      '@smithy/types': 2.12.0
      tslib: 2.6.2
    transitivePeerDependencies:
      - '@aws-sdk/client-sso-oidc'
      - '@aws-sdk/client-sts'
      - aws-crt

  /@aws-sdk/credential-provider-process@3.535.0:
    resolution: {integrity: sha512-9O1OaprGCnlb/kYl8RwmH7Mlg8JREZctB8r9sa1KhSsWFq/SWO0AuJTyowxD7zL5PkeS4eTvzFFHWCa3OO5epA==}
    engines: {node: '>=14.0.0'}
    dependencies:
      '@aws-sdk/types': 3.535.0
      '@smithy/property-provider': 2.2.0
      '@smithy/shared-ini-file-loader': 2.4.0
      '@smithy/types': 2.12.0
      tslib: 2.6.2

  /@aws-sdk/credential-provider-process@3.568.0:
    resolution: {integrity: sha512-r01zbXbanP17D+bQUb7mD8Iu2SuayrrYZ0Slgvx32qgz47msocV9EPCSwI4Hkw2ZtEPCeLQR4XCqFJB1D9P50w==}
    engines: {node: '>=16.0.0'}
    dependencies:
      '@aws-sdk/types': 3.567.0
      '@smithy/property-provider': 2.2.0
      '@smithy/shared-ini-file-loader': 2.4.0
      '@smithy/types': 2.12.0
      tslib: 2.6.2

  /@aws-sdk/credential-provider-sso@3.540.0(@aws-sdk/credential-provider-node@3.540.0):
    resolution: {integrity: sha512-tKkFqK227LF5ajc5EL6asXS32p3nkofpP8G7NRpU7zOEOQCg01KUc4JRX+ItI0T007CiN1J19yNoFqHLT/SqHg==}
    engines: {node: '>=14.0.0'}
    dependencies:
      '@aws-sdk/client-sso': 3.540.0
      '@aws-sdk/token-providers': 3.540.0(@aws-sdk/credential-provider-node@3.540.0)
      '@aws-sdk/types': 3.535.0
      '@smithy/property-provider': 2.2.0
      '@smithy/shared-ini-file-loader': 2.4.0
      '@smithy/types': 2.12.0
      tslib: 2.6.2
    transitivePeerDependencies:
      - '@aws-sdk/credential-provider-node'
      - aws-crt

  /@aws-sdk/credential-provider-sso@3.568.0:
    resolution: {integrity: sha512-+TA77NWOEXMUcfLoOuim6xiyXFg1GqHj55ggI1goTKGVvdHYZ+rhxZbwjI29+ewzPt/qcItDJcvhrjOrg9lCag==}
    engines: {node: '>=16.0.0'}
    dependencies:
      '@aws-sdk/client-sso': 3.568.0
      '@aws-sdk/token-providers': 3.568.0
      '@aws-sdk/types': 3.567.0
      '@smithy/property-provider': 2.2.0
      '@smithy/shared-ini-file-loader': 2.4.0
      '@smithy/types': 2.12.0
      tslib: 2.6.2
    transitivePeerDependencies:
      - '@aws-sdk/client-sso-oidc'
      - aws-crt

  /@aws-sdk/credential-provider-web-identity@3.540.0(@aws-sdk/credential-provider-node@3.540.0):
    resolution: {integrity: sha512-OpDm9w3A168B44hSjpnvECP4rvnFzD86rN4VYdGADuCvEa5uEcdA/JuT5WclFPDqdWEmFBqS1pxBIJBf0g2Q9Q==}
    engines: {node: '>=14.0.0'}
    dependencies:
      '@aws-sdk/client-sts': 3.540.0(@aws-sdk/credential-provider-node@3.540.0)
      '@aws-sdk/types': 3.535.0
      '@smithy/property-provider': 2.2.0
      '@smithy/types': 2.12.0
      tslib: 2.6.2
    transitivePeerDependencies:
      - '@aws-sdk/credential-provider-node'
      - aws-crt

  /@aws-sdk/credential-provider-web-identity@3.568.0:
    resolution: {integrity: sha512-ZJSmTmoIdg6WqAULjYzaJ3XcbgBzVy36lir6Y0UBMRGaxDgos1AARuX6EcYzXOl+ksLvxt/xMQ+3aYh1LWfKSw==}
    engines: {node: '>=16.0.0'}
    peerDependencies:
      '@aws-sdk/client-sts': ^3.568.0
    peerDependenciesMeta:
      '@aws-sdk/client-sts':
        optional: true
    dependencies:
      '@aws-sdk/types': 3.567.0
      '@smithy/property-provider': 2.2.0
      '@smithy/types': 2.12.0
      tslib: 2.6.2

  /@aws-sdk/middleware-bucket-endpoint@3.568.0:
    resolution: {integrity: sha512-uc/nbSpXv64ct/wV3Ksz0/bXAsEtXuoZu5J9FTcFnM7c2MSofa0YQrtrJ8cG65uGbdeiFoJwPA048BTG/ilhCA==}
    engines: {node: '>=16.0.0'}
    dependencies:
      '@aws-sdk/types': 3.567.0
      '@aws-sdk/util-arn-parser': 3.568.0
      '@smithy/node-config-provider': 2.3.0
      '@smithy/protocol-http': 3.3.0
      '@smithy/types': 2.12.0
      '@smithy/util-config-provider': 2.3.0
      tslib: 2.6.2

  /@aws-sdk/middleware-expect-continue@3.567.0:
    resolution: {integrity: sha512-diFpWk0HEkzWMc5+PanwlwiCp8iy9INc2ID/dS0jSQQVH3vIj2F129oX5spRVmCk+N5Dt2zRlVmyrPRYbPWnoA==}
    engines: {node: '>=16.0.0'}
    dependencies:
      '@aws-sdk/types': 3.567.0
      '@smithy/protocol-http': 3.3.0
      '@smithy/types': 2.12.0
      tslib: 2.6.2

  /@aws-sdk/middleware-flexible-checksums@3.567.0:
    resolution: {integrity: sha512-HwDONfEbfOgaB7TAKMr194mLyott4djz4QKEGtcR2qUduV5D9yzsDGzth14fyFRVZvdtpeixsXOcQTyqQpRLhA==}
    engines: {node: '>=16.0.0'}
    dependencies:
      '@aws-crypto/crc32': 3.0.0
      '@aws-crypto/crc32c': 3.0.0
      '@aws-sdk/types': 3.567.0
      '@smithy/is-array-buffer': 2.2.0
      '@smithy/protocol-http': 3.3.0
      '@smithy/types': 2.12.0
      '@smithy/util-utf8': 2.3.0
      tslib: 2.6.2

  /@aws-sdk/middleware-host-header@3.535.0:
    resolution: {integrity: sha512-0h6TWjBWtDaYwHMQJI9ulafeS4lLaw1vIxRjbpH0svFRt6Eve+Sy8NlVhECfTU2hNz/fLubvrUxsXoThaLBIew==}
    engines: {node: '>=14.0.0'}
    dependencies:
      '@aws-sdk/types': 3.535.0
      '@smithy/protocol-http': 3.3.0
      '@smithy/types': 2.12.0
      tslib: 2.6.2

  /@aws-sdk/middleware-host-header@3.567.0:
    resolution: {integrity: sha512-zQHHj2N3in9duKghH7AuRNrOMLnKhW6lnmb7dznou068DJtDr76w475sHp2TF0XELsOGENbbBsOlN/S5QBFBVQ==}
    engines: {node: '>=16.0.0'}
    dependencies:
      '@aws-sdk/types': 3.567.0
      '@smithy/protocol-http': 3.3.0
      '@smithy/types': 2.12.0
      tslib: 2.6.2

  /@aws-sdk/middleware-location-constraint@3.567.0:
    resolution: {integrity: sha512-XiGTH4VxrJ5fj6zeF6UL5U5EuJwLqj9bHW5pB+EKfw0pmbnyqfRdYNt46v4GsQql2iVOq1Z/Fiv754nIItBI/A==}
    engines: {node: '>=16.0.0'}
    dependencies:
      '@aws-sdk/types': 3.567.0
      '@smithy/types': 2.12.0
      tslib: 2.6.2

  /@aws-sdk/middleware-logger@3.535.0:
    resolution: {integrity: sha512-huNHpONOrEDrdRTvSQr1cJiRMNf0S52NDXtaPzdxiubTkP+vni2MohmZANMOai/qT0olmEVX01LhZ0ZAOgmg6A==}
    engines: {node: '>=14.0.0'}
    dependencies:
      '@aws-sdk/types': 3.535.0
      '@smithy/types': 2.12.0
      tslib: 2.6.2

  /@aws-sdk/middleware-logger@3.568.0:
    resolution: {integrity: sha512-BinH72RG7K3DHHC1/tCulocFv+ZlQ9SrPF9zYT0T1OT95JXuHhB7fH8gEABrc6DAtOdJJh2fgxQjPy5tzPtsrA==}
    engines: {node: '>=16.0.0'}
    dependencies:
      '@aws-sdk/types': 3.567.0
      '@smithy/types': 2.12.0
      tslib: 2.6.2

  /@aws-sdk/middleware-recursion-detection@3.535.0:
    resolution: {integrity: sha512-am2qgGs+gwqmR4wHLWpzlZ8PWhm4ktj5bYSgDrsOfjhdBlWNxvPoID9/pDAz5RWL48+oH7I6SQzMqxXsFDikrw==}
    engines: {node: '>=14.0.0'}
    dependencies:
      '@aws-sdk/types': 3.535.0
      '@smithy/protocol-http': 3.3.0
      '@smithy/types': 2.12.0
      tslib: 2.6.2

  /@aws-sdk/middleware-recursion-detection@3.567.0:
    resolution: {integrity: sha512-rFk3QhdT4IL6O/UWHmNdjJiURutBCy+ogGqaNHf/RELxgXH3KmYorLwCe0eFb5hq8f6vr3zl4/iH7YtsUOuo1w==}
    engines: {node: '>=16.0.0'}
    dependencies:
      '@aws-sdk/types': 3.567.0
      '@smithy/protocol-http': 3.3.0
      '@smithy/types': 2.12.0
      tslib: 2.6.2

  /@aws-sdk/middleware-sdk-s3@3.568.0:
    resolution: {integrity: sha512-7NBsLEBu31Se8m3uzSkhRqWBKiqU4Mg7YkgUppWvumZahVw2Spuly8lZ3bhHF0c9he7NmZyJqhrHd772hdTXAQ==}
    engines: {node: '>=16.0.0'}
    dependencies:
      '@aws-sdk/types': 3.567.0
      '@aws-sdk/util-arn-parser': 3.568.0
      '@smithy/node-config-provider': 2.3.0
      '@smithy/protocol-http': 3.3.0
      '@smithy/signature-v4': 2.3.0
      '@smithy/smithy-client': 2.5.1
      '@smithy/types': 2.12.0
      '@smithy/util-config-provider': 2.3.0
      tslib: 2.6.2

  /@aws-sdk/middleware-signing@3.567.0:
    resolution: {integrity: sha512-aE4/ysosM01di2sGs0q7UfhZ4EXMhEfOKrgQhi6b3h4BuClDdsP7bo3bkHEkx7aCKD6mb5/q4qlbph9FRQeTFg==}
    engines: {node: '>=16.0.0'}
    dependencies:
      '@aws-sdk/types': 3.567.0
      '@smithy/property-provider': 2.2.0
      '@smithy/protocol-http': 3.3.0
      '@smithy/signature-v4': 2.3.0
      '@smithy/types': 2.12.0
      '@smithy/util-middleware': 2.2.0
      tslib: 2.6.2

  /@aws-sdk/middleware-ssec@3.567.0:
    resolution: {integrity: sha512-lhpBwFi3Tcw+jlOdaCsg3lCAg4oOSJB00bW/aLTFeZWutwi9VexMmsddZllx99lN+LDeCjryNyVd2TCRCKwYhQ==}
    engines: {node: '>=16.0.0'}
    dependencies:
      '@aws-sdk/types': 3.567.0
      '@smithy/types': 2.12.0
      tslib: 2.6.2

  /@aws-sdk/middleware-user-agent@3.540.0:
    resolution: {integrity: sha512-8Rd6wPeXDnOYzWj1XCmOKcx/Q87L0K1/EHqOBocGjLVbN3gmRxBvpmR1pRTjf7IsWfnnzN5btqtcAkfDPYQUMQ==}
    engines: {node: '>=14.0.0'}
    dependencies:
      '@aws-sdk/types': 3.535.0
      '@aws-sdk/util-endpoints': 3.540.0
      '@smithy/protocol-http': 3.3.0
      '@smithy/types': 2.12.0
      tslib: 2.6.2

  /@aws-sdk/middleware-user-agent@3.567.0:
    resolution: {integrity: sha512-a7DBGMRBLWJU3BqrQjOtKS4/RcCh/BhhKqwjCE0FEhhm6A/GGuAs/DcBGOl6Y8Wfsby3vejSlppTLH/qtV1E9w==}
    engines: {node: '>=16.0.0'}
    dependencies:
      '@aws-sdk/types': 3.567.0
      '@aws-sdk/util-endpoints': 3.567.0
      '@smithy/protocol-http': 3.3.0
      '@smithy/types': 2.12.0
      tslib: 2.6.2

  /@aws-sdk/region-config-resolver@3.535.0:
    resolution: {integrity: sha512-IXOznDiaItBjsQy4Fil0kzX/J3HxIOknEphqHbOfUf+LpA5ugcsxuQQONrbEQusCBnfJyymrldBvBhFmtlU9Wg==}
    engines: {node: '>=14.0.0'}
    dependencies:
      '@aws-sdk/types': 3.535.0
      '@smithy/node-config-provider': 2.3.0
      '@smithy/types': 2.12.0
      '@smithy/util-config-provider': 2.3.0
      '@smithy/util-middleware': 2.2.0
      tslib: 2.6.2

  /@aws-sdk/region-config-resolver@3.567.0:
    resolution: {integrity: sha512-VMDyYi5Dh2NydDiIARZ19DwMfbyq0llS736cp47qopmO6wzdeul7WRTx8NKfEYN0/AwEaqmTW0ohx58jSB1lYg==}
    engines: {node: '>=16.0.0'}
    dependencies:
      '@aws-sdk/types': 3.567.0
      '@smithy/node-config-provider': 2.3.0
      '@smithy/types': 2.12.0
      '@smithy/util-config-provider': 2.3.0
      '@smithy/util-middleware': 2.2.0
      tslib: 2.6.2

  /@aws-sdk/signature-v4-multi-region@3.568.0:
    resolution: {integrity: sha512-KV/M50gicTHytx2Q0y1eHQX4OlRaj2Kcs24AjCrM4KqB1sTXXBr53OgSORvL+iikHZbyAvE5GK19lK30GiuItQ==}
    engines: {node: '>=16.0.0'}
    dependencies:
      '@aws-sdk/middleware-sdk-s3': 3.568.0
      '@aws-sdk/types': 3.567.0
      '@smithy/protocol-http': 3.3.0
      '@smithy/signature-v4': 2.3.0
      '@smithy/types': 2.12.0
      tslib: 2.6.2

  /@aws-sdk/token-providers@3.540.0(@aws-sdk/credential-provider-node@3.540.0):
    resolution: {integrity: sha512-9BvtiVEZe5Ev88Wa4ZIUbtT6BVcPwhxmVInQ6c12MYNb0WNL54BN6wLy/eknAfF05gpX2/NDU2pUDOyMPdm/+g==}
    engines: {node: '>=14.0.0'}
    dependencies:
      '@aws-sdk/client-sso-oidc': 3.540.0(@aws-sdk/credential-provider-node@3.540.0)
      '@aws-sdk/types': 3.535.0
      '@smithy/property-provider': 2.2.0
      '@smithy/shared-ini-file-loader': 2.4.0
      '@smithy/types': 2.12.0
      tslib: 2.6.2
    transitivePeerDependencies:
      - '@aws-sdk/credential-provider-node'
      - aws-crt

  /@aws-sdk/token-providers@3.568.0:
    resolution: {integrity: sha512-mCQElYzY5N2JlXB7LyjOoLvRN/JiSV+E9szLwhYN3dleTUCMbGqWb7RiAR2V3fO+mz8f9kR7DThTExKJbKogKw==}
    engines: {node: '>=16.0.0'}
    peerDependencies:
      '@aws-sdk/client-sso-oidc': ^3.568.0
    peerDependenciesMeta:
      '@aws-sdk/client-sso-oidc':
        optional: true
    dependencies:
      '@aws-sdk/types': 3.567.0
      '@smithy/property-provider': 2.2.0
      '@smithy/shared-ini-file-loader': 2.4.0
      '@smithy/types': 2.12.0
      tslib: 2.6.2

  /@aws-sdk/types@3.535.0:
    resolution: {integrity: sha512-aY4MYfduNj+sRR37U7XxYR8wemfbKP6lx00ze2M2uubn7mZotuVrWYAafbMSXrdEMSToE5JDhr28vArSOoLcSg==}
    engines: {node: '>=14.0.0'}
    dependencies:
      '@smithy/types': 2.12.0
      tslib: 2.6.2

  /@aws-sdk/types@3.567.0:
    resolution: {integrity: sha512-JBznu45cdgQb8+T/Zab7WpBmfEAh77gsk99xuF4biIb2Sw1mdseONdoGDjEJX57a25TzIv/WUJ2oABWumckz1A==}
    engines: {node: '>=16.0.0'}
    dependencies:
      '@smithy/types': 2.12.0
      tslib: 2.6.2

  /@aws-sdk/util-arn-parser@3.568.0:
    resolution: {integrity: sha512-XUKJWWo+KOB7fbnPP0+g/o5Ulku/X53t7i/h+sPHr5xxYTJJ9CYnbToo95mzxe7xWvkLrsNtJ8L+MnNn9INs2w==}
    engines: {node: '>=16.0.0'}
    dependencies:
      tslib: 2.6.2

  /@aws-sdk/util-endpoints@3.540.0:
    resolution: {integrity: sha512-1kMyQFAWx6f8alaI6UT65/5YW/7pDWAKAdNwL6vuJLea03KrZRX3PMoONOSJpAS5m3Ot7HlWZvf3wZDNTLELZw==}
    engines: {node: '>=14.0.0'}
    dependencies:
      '@aws-sdk/types': 3.535.0
      '@smithy/types': 2.12.0
      '@smithy/util-endpoints': 1.2.0
      tslib: 2.6.2

  /@aws-sdk/util-endpoints@3.567.0:
    resolution: {integrity: sha512-WVhot3qmi0BKL9ZKnUqsvCd++4RF2DsJIG32NlRaml1FT9KaqSzNv0RXeA6k/kYwiiNT7y3YWu3Lbzy7c6vG9g==}
    engines: {node: '>=16.0.0'}
    dependencies:
      '@aws-sdk/types': 3.567.0
      '@smithy/types': 2.12.0
      '@smithy/util-endpoints': 1.2.0
      tslib: 2.6.2

  /@aws-sdk/util-locate-window@3.535.0:
    resolution: {integrity: sha512-PHJ3SL6d2jpcgbqdgiPxkXpu7Drc2PYViwxSIqvvMKhDwzSB1W3mMvtpzwKM4IE7zLFodZo0GKjJ9AsoXndXhA==}
    engines: {node: '>=14.0.0'}
    dependencies:
      tslib: 2.6.2

  /@aws-sdk/util-user-agent-browser@3.535.0:
    resolution: {integrity: sha512-RWMcF/xV5n+nhaA/Ff5P3yNP3Kur/I+VNZngog4TEs92oB/nwOdAg/2JL8bVAhUbMrjTjpwm7PItziYFQoqyig==}
    dependencies:
      '@aws-sdk/types': 3.535.0
      '@smithy/types': 2.12.0
      bowser: 2.11.0
      tslib: 2.6.2

  /@aws-sdk/util-user-agent-browser@3.567.0:
    resolution: {integrity: sha512-cqP0uXtZ7m7hRysf3fRyJwcY1jCgQTpJy7BHB5VpsE7DXlXHD5+Ur5L42CY7UrRPrB6lc6YGFqaAOs5ghMcLyA==}
    dependencies:
      '@aws-sdk/types': 3.567.0
      '@smithy/types': 2.12.0
      bowser: 2.11.0
      tslib: 2.6.2

  /@aws-sdk/util-user-agent-node@3.535.0:
    resolution: {integrity: sha512-dRek0zUuIT25wOWJlsRm97nTkUlh1NDcLsQZIN2Y8KxhwoXXWtJs5vaDPT+qAg+OpcNj80i1zLR/CirqlFg/TQ==}
    engines: {node: '>=14.0.0'}
    peerDependencies:
      aws-crt: '>=1.0.0'
    peerDependenciesMeta:
      aws-crt:
        optional: true
    dependencies:
      '@aws-sdk/types': 3.535.0
      '@smithy/node-config-provider': 2.3.0
      '@smithy/types': 2.12.0
      tslib: 2.6.2

  /@aws-sdk/util-user-agent-node@3.568.0:
    resolution: {integrity: sha512-NVoZoLnKF+eXPBvXg+KqixgJkPSrerR6Gqmbjwqbv14Ini+0KNKB0/MXas1mDGvvEgtNkHI/Cb9zlJ3KXpti2A==}
    engines: {node: '>=16.0.0'}
    peerDependencies:
      aws-crt: '>=1.0.0'
    peerDependenciesMeta:
      aws-crt:
        optional: true
    dependencies:
      '@aws-sdk/types': 3.567.0
      '@smithy/node-config-provider': 2.3.0
      '@smithy/types': 2.12.0
      tslib: 2.6.2

  /@aws-sdk/util-utf8-browser@3.259.0:
    resolution: {integrity: sha512-UvFa/vR+e19XookZF8RzFZBrw2EUkQWxiBW0yYQAhvk3C+QVGl0H3ouca8LDBlBfQKXwmW3huo/59H8rwb1wJw==}
    dependencies:
      tslib: 2.6.2

  /@aws-sdk/xml-builder@3.535.0:
    resolution: {integrity: sha512-VXAq/Jz8KIrU84+HqsOJhIKZqG0PNTdi6n6PFQ4xJf44ZQHD/5C7ouH4qCFX5XgZXcgbRIcMVVYGC6Jye0dRng==}
    engines: {node: '>=14.0.0'}
    dependencies:
      '@smithy/types': 2.12.0
      tslib: 2.6.2

  /@aws-sdk/xml-builder@3.567.0:
    resolution: {integrity: sha512-Db25jK9sZdGa7PEQTdm60YauUVbeYGsSEMQOHGP6ifbXfCknqgkPgWV16DqAKJUsbII0xgkJ9LpppkmYal3K/g==}
    engines: {node: '>=16.0.0'}
    dependencies:
      '@smithy/types': 2.12.0
      tslib: 2.6.2

  /@babel/code-frame@7.18.6:
    resolution: {integrity: sha512-TDCmlK5eOvH+eH7cdAFlNXeVJqWIQ7gW9tY1GJIpUtFb6CmjVyq2VM3u71bOyR8CRihcCgMUYoDNyLXao3+70Q==}
    engines: {node: '>=6.9.0'}
    dependencies:
      '@babel/highlight': 7.18.6

  /@babel/helper-validator-identifier@7.22.20:
    resolution: {integrity: sha512-Y4OZ+ytlatR8AI+8KZfKuL5urKp7qey08ha31L8b3BwewJAoJamTzyvxPR/5D+KkdJCGPq/+8TukHBlY10FX9A==}
    engines: {node: '>=6.9.0'}

  /@babel/highlight@7.18.6:
    resolution: {integrity: sha512-u7stbOuYjaPezCuLj29hNW1v64M2Md2qupEKP1fHc7WdOA3DgLh37suiSrZYY7haUB7iBeQZ9P1uiRF359do3g==}
    engines: {node: '>=6.9.0'}
    dependencies:
      '@babel/helper-validator-identifier': 7.22.20
      chalk: 2.4.2
      js-tokens: 4.0.0

  /@babel/runtime@7.22.5:
    resolution: {integrity: sha512-ecjvYlnAaZ/KVneE/OdKYBYfgXV3Ptu6zQWmgEF7vwKhQnvVS6bjMD2XYgj+SNvQ1GfK/pjgokfPkC/2CO8CuA==}
    engines: {node: '>=6.9.0'}
    dependencies:
      regenerator-runtime: 0.13.11

  /@bcoe/v8-coverage@0.2.3:
    resolution: {integrity: sha512-0hYQ8SB4Db5zvZB4axdMHGwEaQjkZzFjQiN9LVYvIFB2nSUHW9tYpxWriPrWDASIxiaXax83REcLxuSdnGPZtw==}
    dev: true

  /@biomejs/biome@1.6.2:
    resolution: {integrity: sha512-vw6JhYnpLRRDaawI+d7NaQj17F7LSSJrgT03IQUETwRUG3Q1/a4ByJRphTVXPuhiTnaKVmUlEF3I5NSitcdD+g==}
    engines: {node: '>=14.*'}
    hasBin: true
    requiresBuild: true
    optionalDependencies:
      '@biomejs/cli-darwin-arm64': 1.6.2
      '@biomejs/cli-darwin-x64': 1.6.2
      '@biomejs/cli-linux-arm64': 1.6.2
      '@biomejs/cli-linux-arm64-musl': 1.6.2
      '@biomejs/cli-linux-x64': 1.6.2
      '@biomejs/cli-linux-x64-musl': 1.6.2
      '@biomejs/cli-win32-arm64': 1.6.2
      '@biomejs/cli-win32-x64': 1.6.2
    dev: true

  /@biomejs/cli-darwin-arm64@1.6.2:
    resolution: {integrity: sha512-2sGcNO1wDuQ6r97/SDaPzP3ehrCL7qHXpVggcB/OonbVBEamqIkN1tHsID/snnX3R2ax2QTarjb4bQ+1BpEWzA==}
    engines: {node: '>=14.*'}
    cpu: [arm64]
    os: [darwin]
    requiresBuild: true
    dev: true
    optional: true

  /@biomejs/cli-darwin-x64@1.6.2:
    resolution: {integrity: sha512-qtHDXIHd7eRIHv41XdG6pt1dbw+qiD0OgLlJn5rvW20kSSFfLxW8yc4upcC1PzlruP1BQpKFec3r5rx1duTtzw==}
    engines: {node: '>=14.*'}
    cpu: [x64]
    os: [darwin]
    requiresBuild: true
    dev: true
    optional: true

  /@biomejs/cli-linux-arm64-musl@1.6.2:
    resolution: {integrity: sha512-ej3Jj6O9KUSCJUWqVs+9aOo6IcRIALHaGFB20wnQTWtRMFhu1PluM48MrQtMKputgdk5/CopQ662IdKf1PeuEg==}
    engines: {node: '>=14.*'}
    cpu: [arm64]
    os: [linux]
    requiresBuild: true
    dev: true
    optional: true

  /@biomejs/cli-linux-arm64@1.6.2:
    resolution: {integrity: sha512-e1FJ59lx84QoqQgu1/uzAPIcYGcTkZY/m6Aj8ZHwi7KoWAE5xSogximFHNQ82lS4qkUfG7KaPTbYT6cGJjN9jQ==}
    engines: {node: '>=14.*'}
    cpu: [arm64]
    os: [linux]
    requiresBuild: true
    dev: true
    optional: true

  /@biomejs/cli-linux-x64-musl@1.6.2:
    resolution: {integrity: sha512-uOVt4UBkFTFtdXgPX3QuSHRPVIvj07FP0P7A0UOP++idd0r9Bxyt5iIBaAORM3eQyGQqzCGPln1GuM6GalYKzg==}
    engines: {node: '>=14.*'}
    cpu: [x64]
    os: [linux]
    requiresBuild: true
    dev: true
    optional: true

  /@biomejs/cli-linux-x64@1.6.2:
    resolution: {integrity: sha512-S6Wc5YX6aLDLMzwlDmiw/kjK62Ex+xzE432M5ge9q8tSCluGeHIzrenrJlu8E0xPG2FEipDaK4iqwnjS9O6e2A==}
    engines: {node: '>=14.*'}
    cpu: [x64]
    os: [linux]
    requiresBuild: true
    dev: true
    optional: true

  /@biomejs/cli-win32-arm64@1.6.2:
    resolution: {integrity: sha512-5zuxNyvnKy7oLN7KLkqcYpsMKGubfMaeQ+RqnpFsmrofQAxpOo6EL/TyJvr8g533Z0a2/cQ/ALqnwl0mN3KQoQ==}
    engines: {node: '>=14.*'}
    cpu: [arm64]
    os: [win32]
    requiresBuild: true
    dev: true
    optional: true

  /@biomejs/cli-win32-x64@1.6.2:
    resolution: {integrity: sha512-O3nf09/m3cb3/U3M+uO4l236iTZr4F4SmLNG3okKXPfyZqKLNnF6OjdTHOYEiNXnGEtlRuUeemqb3vht9JkXaw==}
    engines: {node: '>=14.*'}
    cpu: [x64]
    os: [win32]
    requiresBuild: true
    dev: true
    optional: true

  /@colors/colors@1.5.0:
    resolution: {integrity: sha512-ooWCrlZP11i8GImSjTHYHLkvFDP48nS4+204nGb1RiX/WXYHmJA2III9/e2DWVabCESdW7hBAEzHRqUn9OUVvQ==}
    engines: {node: '>=0.1.90'}
    requiresBuild: true
    optional: true

  /@commitlint/cli@17.6.6:
    resolution: {integrity: sha512-sTKpr2i/Fjs9OmhU+beBxjPavpnLSqZaO6CzwKVq2Tc4UYVTMFgpKOslDhUBVlfAUBfjVO8ParxC/MXkIOevEA==}
    engines: {node: '>=v14'}
    hasBin: true
    dependencies:
      '@commitlint/format': 17.4.4
      '@commitlint/lint': 17.6.6
      '@commitlint/load': 17.5.0
      '@commitlint/read': 17.5.1
      '@commitlint/types': 17.4.4
      execa: 5.1.1
      lodash.isfunction: 3.0.9
      resolve-from: 5.0.0
      resolve-global: 1.0.0
      yargs: 17.7.1
    transitivePeerDependencies:
      - '@swc/core'
      - '@swc/wasm'
    dev: true

  /@commitlint/config-conventional@17.6.6:
    resolution: {integrity: sha512-phqPz3BDhfj49FUYuuZIuDiw+7T6gNAEy7Yew1IBHqSohVUCWOK2FXMSAExzS2/9X+ET93g0Uz83KjiHDOOFag==}
    engines: {node: '>=v14'}
    dependencies:
      conventional-changelog-conventionalcommits: 5.0.0
    dev: true

  /@commitlint/config-validator@17.4.4:
    resolution: {integrity: sha512-bi0+TstqMiqoBAQDvdEP4AFh0GaKyLFlPPEObgI29utoKEYoPQTvF0EYqIwYYLEoJYhj5GfMIhPHJkTJhagfeg==}
    engines: {node: '>=v14'}
    dependencies:
      '@commitlint/types': 17.4.4
      ajv: 8.12.0
    dev: true

  /@commitlint/config-validator@18.1.0:
    resolution: {integrity: sha512-kbHkIuItXn93o2NmTdwi5Mk1ujyuSIysRE/XHtrcps/27GuUKEIqBJp6TdJ4Sq+ze59RlzYSHMKuDKZbfg9+uQ==}
    engines: {node: '>=v18'}
    requiresBuild: true
    dependencies:
      '@commitlint/types': 18.1.0
      ajv: 8.12.0
    dev: true
    optional: true

  /@commitlint/cz-commitlint@17.5.0(commitizen@4.3.0)(inquirer@8.2.5):
    resolution: {integrity: sha512-zW68IvFPuejgbwvWG5SZFkf6g/cniiCsvcphp1WCoA9fn65nnl6kE3VvwbyNRTFpO1Pczpa4OTsaWigQ1jdk7A==}
    engines: {node: '>=v14'}
    peerDependencies:
      commitizen: ^4.0.3
      inquirer: ^8.0.0
    dependencies:
      '@commitlint/ensure': 17.4.4
      '@commitlint/load': 17.5.0
      '@commitlint/types': 17.4.4
      chalk: 4.1.2
      commitizen: 4.3.0(typescript@5.1.6)
      inquirer: 8.2.5
      lodash.isplainobject: 4.0.6
      word-wrap: 1.2.3
    transitivePeerDependencies:
      - '@swc/core'
      - '@swc/wasm'
    dev: true

  /@commitlint/ensure@17.4.4:
    resolution: {integrity: sha512-AHsFCNh8hbhJiuZ2qHv/m59W/GRE9UeOXbkOqxYMNNg9pJ7qELnFcwj5oYpa6vzTSHtPGKf3C2yUFNy1GGHq6g==}
    engines: {node: '>=v14'}
    dependencies:
      '@commitlint/types': 17.4.4
      lodash.camelcase: 4.3.0
      lodash.kebabcase: 4.1.1
      lodash.snakecase: 4.1.1
      lodash.startcase: 4.4.0
      lodash.upperfirst: 4.3.1
    dev: true

  /@commitlint/execute-rule@17.4.0:
    resolution: {integrity: sha512-LIgYXuCSO5Gvtc0t9bebAMSwd68ewzmqLypqI2Kke1rqOqqDbMpYcYfoPfFlv9eyLIh4jocHWwCK5FS7z9icUA==}
    engines: {node: '>=v14'}
    dev: true

  /@commitlint/execute-rule@18.1.0:
    resolution: {integrity: sha512-w3Vt4K+O7+nSr9/gFSEfZ1exKUOPSlJaRpnk7Y+XowEhvwT7AIk1HNANH+gETf0zGZ020+hfiMW/Ome+SNCUsg==}
    engines: {node: '>=v18'}
    requiresBuild: true
    dev: true
    optional: true

  /@commitlint/format@17.4.4:
    resolution: {integrity: sha512-+IS7vpC4Gd/x+uyQPTAt3hXs5NxnkqAZ3aqrHd5Bx/R9skyCAWusNlNbw3InDbAK6j166D9asQM8fnmYIa+CXQ==}
    engines: {node: '>=v14'}
    dependencies:
      '@commitlint/types': 17.4.4
      chalk: 4.1.2
    dev: true

  /@commitlint/is-ignored@17.6.6:
    resolution: {integrity: sha512-4Fw875faAKO+2nILC04yW/2Vy/wlV3BOYCSQ4CEFzriPEprc1Td2LILmqmft6PDEK5Sr14dT9tEzeaZj0V56Gg==}
    engines: {node: '>=v14'}
    dependencies:
      '@commitlint/types': 17.4.4
      semver: 7.5.2
    dev: true

  /@commitlint/lint@17.6.6:
    resolution: {integrity: sha512-5bN+dnHcRLkTvwCHYMS7Xpbr+9uNi0Kq5NR3v4+oPNx6pYXt8ACuw9luhM/yMgHYwW0ajIR20wkPAFkZLEMGmg==}
    engines: {node: '>=v14'}
    dependencies:
      '@commitlint/is-ignored': 17.6.6
      '@commitlint/parse': 17.6.5
      '@commitlint/rules': 17.6.5
      '@commitlint/types': 17.4.4
    dev: true

  /@commitlint/load@17.5.0:
    resolution: {integrity: sha512-l+4W8Sx4CD5rYFsrhHH8HP01/8jEP7kKf33Xlx2Uk2out/UKoKPYMOIRcDH5ppT8UXLMV+x6Wm5osdRKKgaD1Q==}
    engines: {node: '>=v14'}
    dependencies:
      '@commitlint/config-validator': 17.4.4
      '@commitlint/execute-rule': 17.4.0
      '@commitlint/resolve-extends': 17.4.4
      '@commitlint/types': 17.4.4
      '@types/node': 18.18.7
      chalk: 4.1.2
      cosmiconfig: 8.2.0
      cosmiconfig-typescript-loader: 4.2.0(@types/node@18.18.7)(cosmiconfig@8.2.0)(ts-node@10.9.1)(typescript@5.1.6)
      lodash.isplainobject: 4.0.6
      lodash.merge: 4.6.2
      lodash.uniq: 4.5.0
      resolve-from: 5.0.0
      ts-node: 10.9.1(@types/node@18.18.7)(typescript@5.1.6)
      typescript: 5.1.6
    transitivePeerDependencies:
      - '@swc/core'
      - '@swc/wasm'
    dev: true

  /@commitlint/load@18.2.0(typescript@5.1.6):
    resolution: {integrity: sha512-xjX3d3CRlOALwImhOsmLYZh14/+gW/KxsY7+bPKrzmGuFailf9K7ckhB071oYZVJdACnpY4hDYiosFyOC+MpAA==}
    engines: {node: '>=v18'}
    requiresBuild: true
    dependencies:
      '@commitlint/config-validator': 18.1.0
      '@commitlint/execute-rule': 18.1.0
      '@commitlint/resolve-extends': 18.1.0
      '@commitlint/types': 18.1.0
      '@types/node': 18.18.7
      chalk: 4.1.2
      cosmiconfig: 8.2.0
      cosmiconfig-typescript-loader: 5.0.0(@types/node@18.18.7)(cosmiconfig@8.2.0)(typescript@5.1.6)
      lodash.isplainobject: 4.0.6
      lodash.merge: 4.6.2
      lodash.uniq: 4.5.0
      resolve-from: 5.0.0
    transitivePeerDependencies:
      - typescript
    dev: true
    optional: true

  /@commitlint/message@17.4.2:
    resolution: {integrity: sha512-3XMNbzB+3bhKA1hSAWPCQA3lNxR4zaeQAQcHj0Hx5sVdO6ryXtgUBGGv+1ZCLMgAPRixuc6en+iNAzZ4NzAa8Q==}
    engines: {node: '>=v14'}
    dev: true

  /@commitlint/parse@17.6.5:
    resolution: {integrity: sha512-0zle3bcn1Hevw5Jqpz/FzEWNo2KIzUbc1XyGg6WrWEoa6GH3A1pbqNF6MvE6rjuy6OY23c8stWnb4ETRZyN+Yw==}
    engines: {node: '>=v14'}
    dependencies:
      '@commitlint/types': 17.4.4
      conventional-changelog-angular: 5.0.13
      conventional-commits-parser: 3.2.4
    dev: true

  /@commitlint/read@17.5.1:
    resolution: {integrity: sha512-7IhfvEvB//p9aYW09YVclHbdf1u7g7QhxeYW9ZHSO8Huzp8Rz7m05aCO1mFG7G8M+7yfFnXB5xOmG18brqQIBg==}
    engines: {node: '>=v14'}
    dependencies:
      '@commitlint/top-level': 17.4.0
      '@commitlint/types': 17.4.4
      fs-extra: 11.2.0
      git-raw-commits: 2.0.11
      minimist: 1.2.8
    dev: true

  /@commitlint/resolve-extends@17.4.4:
    resolution: {integrity: sha512-znXr1S0Rr8adInptHw0JeLgumS11lWbk5xAWFVno+HUFVN45875kUtqjrI6AppmD3JI+4s0uZlqqlkepjJd99A==}
    engines: {node: '>=v14'}
    dependencies:
      '@commitlint/config-validator': 17.4.4
      '@commitlint/types': 17.4.4
      import-fresh: 3.3.0
      lodash.mergewith: 4.6.2
      resolve-from: 5.0.0
      resolve-global: 1.0.0
    dev: true

  /@commitlint/resolve-extends@18.1.0:
    resolution: {integrity: sha512-3mZpzOEJkELt7BbaZp6+bofJyxViyObebagFn0A7IHaLARhPkWTivXdjvZHS12nAORftv88Yhbh8eCPKfSvB7g==}
    engines: {node: '>=v18'}
    requiresBuild: true
    dependencies:
      '@commitlint/config-validator': 18.1.0
      '@commitlint/types': 18.1.0
      import-fresh: 3.3.0
      lodash.mergewith: 4.6.2
      resolve-from: 5.0.0
      resolve-global: 1.0.0
    dev: true
    optional: true

  /@commitlint/rules@17.6.5:
    resolution: {integrity: sha512-uTB3zSmnPyW2qQQH+Dbq2rekjlWRtyrjDo4aLFe63uteandgkI+cc0NhhbBAzcXShzVk0qqp8SlkQMu0mgHg/A==}
    engines: {node: '>=v14'}
    dependencies:
      '@commitlint/ensure': 17.4.4
      '@commitlint/message': 17.4.2
      '@commitlint/to-lines': 17.4.0
      '@commitlint/types': 17.4.4
      execa: 5.1.1
    dev: true

  /@commitlint/to-lines@17.4.0:
    resolution: {integrity: sha512-LcIy/6ZZolsfwDUWfN1mJ+co09soSuNASfKEU5sCmgFCvX5iHwRYLiIuoqXzOVDYOy7E7IcHilr/KS0e5T+0Hg==}
    engines: {node: '>=v14'}
    dev: true

  /@commitlint/top-level@17.4.0:
    resolution: {integrity: sha512-/1loE/g+dTTQgHnjoCy0AexKAEFyHsR2zRB4NWrZ6lZSMIxAhBJnmCqwao7b4H8888PsfoTBCLBYIw8vGnej8g==}
    engines: {node: '>=v14'}
    dependencies:
      find-up: 5.0.0
    dev: true

  /@commitlint/types@17.4.4:
    resolution: {integrity: sha512-amRN8tRLYOsxRr6mTnGGGvB5EmW/4DDjLMgiwK3CCVEmN6Sr/6xePGEpWaspKkckILuUORCwe6VfDBw6uj4axQ==}
    engines: {node: '>=v14'}
    dependencies:
      chalk: 4.1.2
    dev: true

  /@commitlint/types@18.1.0:
    resolution: {integrity: sha512-65vGxZmbs+2OVwEItxhp3Ul7X2m2LyLfifYI/NdPwRqblmuES2w2aIRhIjb7cwUIBHHSTT8WXj4ixVHQibmvLQ==}
    engines: {node: '>=v18'}
    requiresBuild: true
    dependencies:
      chalk: 4.1.2
    dev: true
    optional: true

  /@cspotcode/source-map-support@0.8.1:
    resolution: {integrity: sha512-IchNf6dN4tHoMFIn/7OE8LWZ19Y6q/67Bmf6vnGREv8RSbBVb9LPJxEcnwrcwX6ixSvaiGoomAUvu4YSxXrVgw==}
    engines: {node: '>=12'}
    dependencies:
      '@jridgewell/trace-mapping': 0.3.9
    dev: true

  /@emnapi/runtime@0.45.0:
    resolution: {integrity: sha512-Txumi3td7J4A/xTTwlssKieHKTGl3j4A1tglBx72auZ49YK7ePY6XZricgIg9mnZT4xPfA+UPCUdnhRuEFDL+w==}
    requiresBuild: true
    dependencies:
      tslib: 2.6.2
    dev: true
    optional: true

  /@es-joy/jsdoccomment@0.40.1:
    resolution: {integrity: sha512-YORCdZSusAlBrFpZ77pJjc5r1bQs5caPWtAu+WWmiSo+8XaUzseapVrfAtiRFbQWnrBxxLLEwF6f6ZG/UgCQCg==}
    engines: {node: '>=16'}
    dependencies:
      comment-parser: 1.4.0
      esquery: 1.5.0
      jsdoc-type-pratt-parser: 4.0.0
    dev: true

  /@eslint-community/eslint-utils@4.4.0(eslint@8.57.0):
    resolution: {integrity: sha512-1/sA4dwrzBAyeUoQ6oxahHKmrZvsnLCg4RfxW3ZFGGmQkSNQPFNLV9CUEFQP1x9EYXHTo5p6xdhZM1Ne9p/AfA==}
    engines: {node: ^12.22.0 || ^14.17.0 || >=16.0.0}
    peerDependencies:
      eslint: ^6.0.0 || ^7.0.0 || >=8.0.0 || 8.51.0
    dependencies:
      eslint: 8.57.0
      eslint-visitor-keys: 3.4.3
    dev: true

  /@eslint-community/regexpp@4.10.0:
    resolution: {integrity: sha512-Cu96Sd2By9mCNTx2iyKOmq10v22jUVQv0lQnlGNy16oE9589yE+QADPbrMGCkA51cKZSg3Pu/aTJVTGfL/qjUA==}
    engines: {node: ^12.0.0 || ^14.0.0 || >=16.0.0}
    dev: true

  /@eslint/eslintrc@2.1.4:
    resolution: {integrity: sha512-269Z39MS6wVJtsoUl10L60WdkhJVdPG24Q4eZTH3nnF6lpvSShEK3wQjDX9JRWAUPvPh7COouPpU9IrqaZFvtQ==}
    engines: {node: ^12.22.0 || ^14.17.0 || >=16.0.0}
    dependencies:
      ajv: 6.12.6
      debug: 4.3.4(supports-color@8.1.1)
      espree: 9.6.1
      globals: 13.24.0
      ignore: 5.2.4
      import-fresh: 3.3.0
      js-yaml: 4.1.0
      minimatch: 3.1.2
      strip-json-comments: 3.1.1
    transitivePeerDependencies:
      - supports-color
    dev: true

  /@eslint/js@8.57.0:
    resolution: {integrity: sha512-Ys+3g2TaW7gADOJzPt83SJtCDhMjndcDMFVQ/Tj9iA1BfJzFKD9mAUXT3OenpuPHbI6P/myECxRJrofUsDx/5g==}
    engines: {node: ^12.22.0 || ^14.17.0 || >=16.0.0}
    dev: true

  /@fluid-internal/eslint-plugin-fluid@0.1.1(eslint@8.57.0)(typescript@5.1.6):
    resolution: {integrity: sha512-7CNeAjn81BPvq/BKc1nQo/6HUZXg4KUAglFuCX6HFCnpGPrDLdm7cdkrGyA1tExB1EGnCAPFzVNbSqSYcwJnag==}
    dependencies:
      '@microsoft/tsdoc': 0.14.2
      '@typescript-eslint/parser': 6.21.0(eslint@8.57.0)(typescript@5.1.6)
      ts-morph: 20.0.0
    transitivePeerDependencies:
      - eslint
      - supports-color
      - typescript
    dev: true

  /@fluid-tools/build-cli@0.38.0:
    resolution: {integrity: sha512-QvfpjBidx9+bCsSIeqsZiRLg/dDmYrMZeJvAq6zRxhUynnA74koIIt2hbp0cP4MWbDWxMCMUvgLpzJHKuVVslA==}
    engines: {node: '>=14.17.0'}
    hasBin: true
    dependencies:
      '@fluid-tools/version-tools': 0.38.0
      '@fluidframework/build-tools': 0.38.0
      '@fluidframework/bundle-size-tools': 0.38.0
      '@microsoft/api-extractor': 7.45.1(@types/node@18.18.6)
      '@oclif/core': 3.26.6
      '@oclif/plugin-autocomplete': 3.0.16
      '@oclif/plugin-commands': 3.3.1
      '@oclif/plugin-help': 6.0.21
      '@oclif/plugin-not-found': 3.1.7
      '@octokit/core': 4.2.4
      '@rushstack/node-core-library': 3.59.5(@types/node@18.18.6)
      async: 3.2.4
      chalk: 2.4.2
      change-case: 3.1.0
      danger: 11.3.0
      date-fns: 2.30.0
      debug: 4.3.4(supports-color@8.1.1)
      execa: 5.1.1
      fs-extra: 9.1.0
      globby: 11.1.0
      gray-matter: 4.0.3
      human-id: 4.0.0
      inquirer: 8.2.5
      json5: 2.2.3
      jssm: 5.98.2(patch_hash=jvxmn6yyt5s6cxokjpzzkp2gqy)
      latest-version: 5.1.0
      minimatch: 7.4.6
      node-fetch: 2.6.9
      npm-check-updates: 16.14.20
      oclif: 4.10.1
      prettier: 3.2.5
      prompts: 2.4.2
      read-pkg-up: 7.0.1
      replace-in-file: 7.1.0
      resolve.exports: 2.0.2
      semver: 7.6.2
      semver-utils: 1.1.4
      simple-git: 3.19.1
      sort-json: 2.0.1
      sort-package-json: 1.57.0
      strip-ansi: 6.0.1
      table: 6.8.1
      ts-morph: 22.0.0
      type-fest: 2.19.0
    transitivePeerDependencies:
      - '@aws-sdk/client-sso-oidc'
      - '@aws-sdk/client-sts'
      - '@swc/core'
      - '@types/node'
      - aws-crt
      - bluebird
      - encoding
      - esbuild
      - supports-color
      - uglify-js
      - webpack-cli
    dev: true

  /@fluid-tools/version-tools@0.38.0:
    resolution: {integrity: sha512-sPGkM+2BMv0/QSSXwGEl8y+/cprookyS7mKQFdk3UiBlLBPr8uQcNxG1xPxpmM9JwZH63Q55dy56u4TnjuNoNQ==}
    engines: {node: '>=14.17.0'}
    hasBin: true
    dependencies:
      '@oclif/core': 3.26.6
      '@oclif/plugin-autocomplete': 3.0.16
      '@oclif/plugin-commands': 3.3.1
      '@oclif/plugin-help': 6.0.21
      '@oclif/plugin-not-found': 3.1.7
      chalk: 2.4.2
      semver: 7.6.2
      table: 6.8.1
    transitivePeerDependencies:
      - supports-color
    dev: true

  /@fluidframework/build-common@2.0.3:
    resolution: {integrity: sha512-1LU/2uyCeMxf63z5rhFOFEBvFyBogZ7ZXwzXLxyBhSgq/fGiq8PLjBW7uX++r0LcVCdaWyopf7w060eJpANYdg==}
    hasBin: true
    dev: true

  /@fluidframework/build-tools@0.38.0:
    resolution: {integrity: sha512-ZEUnUmaPDGhKRHQBjFwDW1YEHk1twDMqcB7Bj5fSfDheQyxbBGAOyKDIST7zTn/NB3zpARC3rE3R5/3NFnCCcA==}
    engines: {node: '>=14.17.0'}
    hasBin: true
    dependencies:
      '@fluid-tools/version-tools': 0.38.0
      '@fluidframework/bundle-size-tools': 0.38.0
      '@manypkg/get-packages': 2.2.0
      '@octokit/core': 4.2.4
      '@rushstack/node-core-library': 3.59.5(@types/node@18.18.6)
      async: 3.2.4
      chalk: 2.4.2
      cosmiconfig: 8.2.0
      danger: 11.3.0
      date-fns: 2.30.0
      debug: 4.3.4(supports-color@8.1.1)
      detect-indent: 6.1.0
      find-up: 7.0.0
      fs-extra: 9.1.0
      glob: 7.2.3
      ignore: 5.2.4
      json5: 2.2.3
      lodash: 4.17.21
      lodash.isequal: 4.5.0
      picomatch: 2.3.1
      rimraf: 4.4.1
      semver: 7.6.2
      sort-package-json: 1.57.0
      ts-morph: 22.0.0
      type-fest: 2.19.0
      typescript: 5.1.6
      yaml: 2.3.1
    transitivePeerDependencies:
      - '@swc/core'
      - '@types/node'
      - encoding
      - esbuild
      - supports-color
      - uglify-js
      - webpack-cli
    dev: true

  /@fluidframework/bundle-size-tools@0.38.0:
    resolution: {integrity: sha512-OaevKCCZKwnSI1iF3wnSgKR52xwtI74AVJsO1o9rjVyZMd78cdBK2KIZjqv7rIDINaqVlsZnulvrEx+AbBrg/g==}
    dependencies:
      azure-devops-node-api: 11.2.0
      jszip: 3.10.1
      msgpack-lite: 0.1.26
      pako: 2.1.0
      typescript: 5.1.6
      webpack: 5.88.1
    transitivePeerDependencies:
      - '@swc/core'
      - esbuild
      - uglify-js
      - webpack-cli
    dev: true

  /@fluidframework/eslint-config-fluid@5.3.0(eslint@8.57.0)(typescript@5.1.6):
    resolution: {integrity: sha512-sc8M6ZKnzBxshYZZodMbNgLSn36YdSJfafqAMtDVm2KnHoUP46JM9oLWYbo7xRBXrxEfaojO9q+VIZB0DAn2eg==}
    dependencies:
      '@fluid-internal/eslint-plugin-fluid': 0.1.1(eslint@8.57.0)(typescript@5.1.6)
      '@microsoft/tsdoc': 0.14.2
      '@rushstack/eslint-patch': 1.4.0
      '@rushstack/eslint-plugin': 0.13.1(eslint@8.57.0)(typescript@5.1.6)
      '@rushstack/eslint-plugin-security': 0.7.1(eslint@8.57.0)(typescript@5.1.6)
      '@typescript-eslint/eslint-plugin': 6.7.5(@typescript-eslint/parser@6.7.5)(eslint@8.57.0)(typescript@5.1.6)
      '@typescript-eslint/parser': 6.7.5(eslint@8.57.0)(typescript@5.1.6)
      eslint-config-prettier: 9.0.0(eslint@8.57.0)
      eslint-import-resolver-typescript: 3.6.1(@typescript-eslint/parser@6.7.5)(eslint-plugin-i@2.29.0)(eslint@8.57.0)
      eslint-plugin-eslint-comments: 3.2.0(eslint@8.57.0)
      eslint-plugin-import: /eslint-plugin-i@2.29.0(@typescript-eslint/parser@6.7.5)(eslint-import-resolver-typescript@3.6.1)(eslint@8.57.0)
      eslint-plugin-jsdoc: 46.8.2(eslint@8.57.0)
      eslint-plugin-promise: 6.1.1(eslint@8.57.0)
      eslint-plugin-react: 7.33.2(eslint@8.57.0)
      eslint-plugin-react-hooks: 4.6.0(eslint@8.57.0)
      eslint-plugin-tsdoc: 0.2.17
      eslint-plugin-unicorn: 48.0.1(eslint@8.57.0)
      eslint-plugin-unused-imports: 3.0.0(@typescript-eslint/eslint-plugin@6.7.5)(eslint@8.57.0)
    transitivePeerDependencies:
      - eslint
      - eslint-import-resolver-node
      - eslint-import-resolver-webpack
      - supports-color
      - typescript
    dev: true

  /@gar/promisify@1.1.3:
    resolution: {integrity: sha512-k2Ty1JcVojjJFwrg/ThKi2ujJ7XNLYaFGNB/bWT9wGR+oSMJHMa5w+CUq6p/pVrKeNNgA7pCqEcjSnHVoqJQFw==}

  /@gitbeaker/core@35.8.1:
    resolution: {integrity: sha512-KBrDykVKSmU9Q9Gly8KeHOgdc0lZSa435srECxuO0FGqqBcUQ82hPqUc13YFkkdOI9T1JRA3qSFajg8ds0mZKA==}
    engines: {node: '>=14.2.0'}
    dependencies:
      '@gitbeaker/requester-utils': 35.8.1
      form-data: 4.0.0
      li: 1.3.0
      mime: 3.0.0
      query-string: 7.1.3
      xcase: 2.0.1

  /@gitbeaker/node@35.8.1:
    resolution: {integrity: sha512-g6rX853y61qNhzq9cWtxIEoe2KDeFBtXAeWMGWJnc3nz3WRump2pIICvJqw/yobLZqmTNt+ea6w3/n92Mnbn3g==}
    engines: {node: '>=14.2.0'}
    deprecated: Please use its successor @gitbeaker/rest
    dependencies:
      '@gitbeaker/core': 35.8.1
      '@gitbeaker/requester-utils': 35.8.1
      delay: 5.0.0
      got: 11.8.6
      xcase: 2.0.1

  /@gitbeaker/requester-utils@35.8.1:
    resolution: {integrity: sha512-MFzdH+Z6eJaCZA5ruWsyvm6SXRyrQHjYVR6aY8POFraIy7ceIHOprWCs1R+0ydDZ8KtBnd8OTHjlJ0sLtSFJCg==}
    engines: {node: '>=14.2.0'}
    dependencies:
      form-data: 4.0.0
      qs: 6.11.0
      xcase: 2.0.1

  /@humanwhocodes/config-array@0.11.14:
    resolution: {integrity: sha512-3T8LkOmg45BV5FICb15QQMsyUSWrQ8AygVfC7ZG32zOalnqrilm018ZVCw0eapXux8FtA33q8PSRSstjee3jSg==}
    engines: {node: '>=10.10.0'}
    dependencies:
      '@humanwhocodes/object-schema': 2.0.2
      debug: 4.3.4(supports-color@8.1.1)
      minimatch: 3.1.2
    transitivePeerDependencies:
      - supports-color
    dev: true

  /@humanwhocodes/module-importer@1.0.1:
    resolution: {integrity: sha512-bxveV4V8v5Yb4ncFTT3rPSgZBOpCkjfK0y4oVVVJwIuDVBRMDXrPyXRL988i5ap9m9bnyEEjWfm5WkBmtffLfA==}
    engines: {node: '>=12.22'}
    dev: true

  /@humanwhocodes/object-schema@2.0.2:
    resolution: {integrity: sha512-6EwiSjwWYP7pTckG6I5eyFANjPhmPjUX9JRLUSfNPC7FX7zK9gyZAfUEaECL6ALTpGX5AjnBq3C9XmVWPitNpw==}
    dev: true

  /@hutson/parse-repository-url@3.0.2:
    resolution: {integrity: sha512-H9XAx3hc0BQHY6l+IFSWHDySypcXsvsuLhgYLUGywmJ5pswRVQJUHpOsobnLYp2ZUaUlKiKDrgWWhosOwAEM8Q==}
    engines: {node: '>=6.9.0'}
    dev: true

  /@img/sharp-darwin-arm64@0.33.2:
    resolution: {integrity: sha512-itHBs1rPmsmGF9p4qRe++CzCgd+kFYktnsoR1sbIAfsRMrJZau0Tt1AH9KVnufc2/tU02Gf6Ibujx+15qRE03w==}
    engines: {glibc: '>=2.26', node: ^18.17.0 || ^20.3.0 || >=21.0.0, npm: '>=9.6.5', pnpm: '>=7.1.0', yarn: '>=3.2.0'}
    cpu: [arm64]
    os: [darwin]
    requiresBuild: true
    optionalDependencies:
      '@img/sharp-libvips-darwin-arm64': 1.0.1
    dev: true
    optional: true

  /@img/sharp-darwin-x64@0.33.2:
    resolution: {integrity: sha512-/rK/69Rrp9x5kaWBjVN07KixZanRr+W1OiyKdXcbjQD6KbW+obaTeBBtLUAtbBsnlTTmWthw99xqoOS7SsySDg==}
    engines: {glibc: '>=2.26', node: ^18.17.0 || ^20.3.0 || >=21.0.0, npm: '>=9.6.5', pnpm: '>=7.1.0', yarn: '>=3.2.0'}
    cpu: [x64]
    os: [darwin]
    requiresBuild: true
    optionalDependencies:
      '@img/sharp-libvips-darwin-x64': 1.0.1
    dev: true
    optional: true

  /@img/sharp-libvips-darwin-arm64@1.0.1:
    resolution: {integrity: sha512-kQyrSNd6lmBV7O0BUiyu/OEw9yeNGFbQhbxswS1i6rMDwBBSX+e+rPzu3S+MwAiGU3HdLze3PanQ4Xkfemgzcw==}
    engines: {macos: '>=11', npm: '>=9.6.5', pnpm: '>=7.1.0', yarn: '>=3.2.0'}
    cpu: [arm64]
    os: [darwin]
    requiresBuild: true
    dev: true
    optional: true

  /@img/sharp-libvips-darwin-x64@1.0.1:
    resolution: {integrity: sha512-eVU/JYLPVjhhrd8Tk6gosl5pVlvsqiFlt50wotCvdkFGf+mDNBJxMh+bvav+Wt3EBnNZWq8Sp2I7XfSjm8siog==}
    engines: {macos: '>=10.13', npm: '>=9.6.5', pnpm: '>=7.1.0', yarn: '>=3.2.0'}
    cpu: [x64]
    os: [darwin]
    requiresBuild: true
    dev: true
    optional: true

  /@img/sharp-libvips-linux-arm64@1.0.1:
    resolution: {integrity: sha512-bnGG+MJjdX70mAQcSLxgeJco11G+MxTz+ebxlz8Y3dxyeb3Nkl7LgLI0mXupoO+u1wRNx/iRj5yHtzA4sde1yA==}
    engines: {glibc: '>=2.26', npm: '>=9.6.5', pnpm: '>=7.1.0', yarn: '>=3.2.0'}
    cpu: [arm64]
    os: [linux]
    requiresBuild: true
    dev: true
    optional: true

  /@img/sharp-libvips-linux-arm@1.0.1:
    resolution: {integrity: sha512-FtdMvR4R99FTsD53IA3LxYGghQ82t3yt0ZQ93WMZ2xV3dqrb0E8zq4VHaTOuLEAuA83oDawHV3fd+BsAPadHIQ==}
    engines: {glibc: '>=2.28', npm: '>=9.6.5', pnpm: '>=7.1.0', yarn: '>=3.2.0'}
    cpu: [arm]
    os: [linux]
    requiresBuild: true
    dev: true
    optional: true

  /@img/sharp-libvips-linux-s390x@1.0.1:
    resolution: {integrity: sha512-3+rzfAR1YpMOeA2zZNp+aYEzGNWK4zF3+sdMxuCS3ey9HhDbJ66w6hDSHDMoap32DueFwhhs3vwooAB2MaK4XQ==}
    engines: {glibc: '>=2.28', npm: '>=9.6.5', pnpm: '>=7.1.0', yarn: '>=3.2.0'}
    cpu: [s390x]
    os: [linux]
    requiresBuild: true
    dev: true
    optional: true

  /@img/sharp-libvips-linux-x64@1.0.1:
    resolution: {integrity: sha512-3NR1mxFsaSgMMzz1bAnnKbSAI+lHXVTqAHgc1bgzjHuXjo4hlscpUxc0vFSAPKI3yuzdzcZOkq7nDPrP2F8Jgw==}
    engines: {glibc: '>=2.26', npm: '>=9.6.5', pnpm: '>=7.1.0', yarn: '>=3.2.0'}
    cpu: [x64]
    os: [linux]
    requiresBuild: true
    dev: true
    optional: true

  /@img/sharp-libvips-linuxmusl-arm64@1.0.1:
    resolution: {integrity: sha512-5aBRcjHDG/T6jwC3Edl3lP8nl9U2Yo8+oTl5drd1dh9Z1EBfzUKAJFUDTDisDjUwc7N4AjnPGfCA3jl3hY8uDg==}
    engines: {musl: '>=1.2.2', npm: '>=9.6.5', pnpm: '>=7.1.0', yarn: '>=3.2.0'}
    cpu: [arm64]
    os: [linux]
    requiresBuild: true
    dev: true
    optional: true

  /@img/sharp-libvips-linuxmusl-x64@1.0.1:
    resolution: {integrity: sha512-dcT7inI9DBFK6ovfeWRe3hG30h51cBAP5JXlZfx6pzc/Mnf9HFCQDLtYf4MCBjxaaTfjCCjkBxcy3XzOAo5txw==}
    engines: {musl: '>=1.2.2', npm: '>=9.6.5', pnpm: '>=7.1.0', yarn: '>=3.2.0'}
    cpu: [x64]
    os: [linux]
    requiresBuild: true
    dev: true
    optional: true

  /@img/sharp-linux-arm64@0.33.2:
    resolution: {integrity: sha512-pz0NNo882vVfqJ0yNInuG9YH71smP4gRSdeL09ukC2YLE6ZyZePAlWKEHgAzJGTiOh8Qkaov6mMIMlEhmLdKew==}
    engines: {glibc: '>=2.26', node: ^18.17.0 || ^20.3.0 || >=21.0.0, npm: '>=9.6.5', pnpm: '>=7.1.0', yarn: '>=3.2.0'}
    cpu: [arm64]
    os: [linux]
    requiresBuild: true
    optionalDependencies:
      '@img/sharp-libvips-linux-arm64': 1.0.1
    dev: true
    optional: true

  /@img/sharp-linux-arm@0.33.2:
    resolution: {integrity: sha512-Fndk/4Zq3vAc4G/qyfXASbS3HBZbKrlnKZLEJzPLrXoJuipFNNwTes71+Ki1hwYW5lch26niRYoZFAtZVf3EGA==}
    engines: {glibc: '>=2.28', node: ^18.17.0 || ^20.3.0 || >=21.0.0, npm: '>=9.6.5', pnpm: '>=7.1.0', yarn: '>=3.2.0'}
    cpu: [arm]
    os: [linux]
    requiresBuild: true
    optionalDependencies:
      '@img/sharp-libvips-linux-arm': 1.0.1
    dev: true
    optional: true

  /@img/sharp-linux-s390x@0.33.2:
    resolution: {integrity: sha512-MBoInDXDppMfhSzbMmOQtGfloVAflS2rP1qPcUIiITMi36Mm5YR7r0ASND99razjQUpHTzjrU1flO76hKvP5RA==}
    engines: {glibc: '>=2.28', node: ^18.17.0 || ^20.3.0 || >=21.0.0, npm: '>=9.6.5', pnpm: '>=7.1.0', yarn: '>=3.2.0'}
    cpu: [s390x]
    os: [linux]
    requiresBuild: true
    optionalDependencies:
      '@img/sharp-libvips-linux-s390x': 1.0.1
    dev: true
    optional: true

  /@img/sharp-linux-x64@0.33.2:
    resolution: {integrity: sha512-xUT82H5IbXewKkeF5aiooajoO1tQV4PnKfS/OZtb5DDdxS/FCI/uXTVZ35GQ97RZXsycojz/AJ0asoz6p2/H/A==}
    engines: {glibc: '>=2.26', node: ^18.17.0 || ^20.3.0 || >=21.0.0, npm: '>=9.6.5', pnpm: '>=7.1.0', yarn: '>=3.2.0'}
    cpu: [x64]
    os: [linux]
    requiresBuild: true
    optionalDependencies:
      '@img/sharp-libvips-linux-x64': 1.0.1
    dev: true
    optional: true

  /@img/sharp-linuxmusl-arm64@0.33.2:
    resolution: {integrity: sha512-F+0z8JCu/UnMzg8IYW1TMeiViIWBVg7IWP6nE0p5S5EPQxlLd76c8jYemG21X99UzFwgkRo5yz2DS+zbrnxZeA==}
    engines: {musl: '>=1.2.2', node: ^18.17.0 || ^20.3.0 || >=21.0.0, npm: '>=9.6.5', pnpm: '>=7.1.0', yarn: '>=3.2.0'}
    cpu: [arm64]
    os: [linux]
    requiresBuild: true
    optionalDependencies:
      '@img/sharp-libvips-linuxmusl-arm64': 1.0.1
    dev: true
    optional: true

  /@img/sharp-linuxmusl-x64@0.33.2:
    resolution: {integrity: sha512-+ZLE3SQmSL+Fn1gmSaM8uFusW5Y3J9VOf+wMGNnTtJUMUxFhv+P4UPaYEYT8tqnyYVaOVGgMN/zsOxn9pSsO2A==}
    engines: {musl: '>=1.2.2', node: ^18.17.0 || ^20.3.0 || >=21.0.0, npm: '>=9.6.5', pnpm: '>=7.1.0', yarn: '>=3.2.0'}
    cpu: [x64]
    os: [linux]
    requiresBuild: true
    optionalDependencies:
      '@img/sharp-libvips-linuxmusl-x64': 1.0.1
    dev: true
    optional: true

  /@img/sharp-wasm32@0.33.2:
    resolution: {integrity: sha512-fLbTaESVKuQcpm8ffgBD7jLb/CQLcATju/jxtTXR1XCLwbOQt+OL5zPHSDMmp2JZIeq82e18yE0Vv7zh6+6BfQ==}
    engines: {node: ^18.17.0 || ^20.3.0 || >=21.0.0, npm: '>=9.6.5', pnpm: '>=7.1.0', yarn: '>=3.2.0'}
    cpu: [wasm32]
    requiresBuild: true
    dependencies:
      '@emnapi/runtime': 0.45.0
    dev: true
    optional: true

  /@img/sharp-win32-ia32@0.33.2:
    resolution: {integrity: sha512-okBpql96hIGuZ4lN3+nsAjGeggxKm7hIRu9zyec0lnfB8E7Z6p95BuRZzDDXZOl2e8UmR4RhYt631i7mfmKU8g==}
    engines: {node: ^18.17.0 || ^20.3.0 || >=21.0.0, npm: '>=9.6.5', pnpm: '>=7.1.0', yarn: '>=3.2.0'}
    cpu: [ia32]
    os: [win32]
    requiresBuild: true
    dev: true
    optional: true

  /@img/sharp-win32-x64@0.33.2:
    resolution: {integrity: sha512-E4magOks77DK47FwHUIGH0RYWSgRBfGdK56kIHSVeB9uIS4pPFr4N2kIVsXdQQo4LzOsENKV5KAhRlRL7eMAdg==}
    engines: {node: ^18.17.0 || ^20.3.0 || >=21.0.0, npm: '>=9.6.5', pnpm: '>=7.1.0', yarn: '>=3.2.0'}
    cpu: [x64]
    os: [win32]
    requiresBuild: true
    dev: true
    optional: true

  /@inquirer/confirm@3.1.6:
    resolution: {integrity: sha512-Mj4TU29g6Uy+37UtpA8UpEOI2icBfpCwSW1QDtfx60wRhUy90s/kHPif2OXSSvuwDQT1lhAYRWUfkNf9Tecxvg==}
    engines: {node: '>=18'}
    dependencies:
      '@inquirer/core': 8.1.0
      '@inquirer/type': 1.3.1

  /@inquirer/core@7.1.1:
    resolution: {integrity: sha512-rD1UI3eARN9qJBcLRXPOaZu++Bg+xsk0Tuz1EUOXEW+UbYif1sGjr0Tw7lKejHzKD9IbXE1CEtZ+xR/DrNlQGQ==}
    engines: {node: '>=18'}
    dependencies:
      '@inquirer/type': 1.2.1
      '@types/mute-stream': 0.0.4
      '@types/node': 20.11.30
      '@types/wrap-ansi': 3.0.0
      ansi-escapes: 4.3.2
      chalk: 4.1.2
      cli-spinners: 2.9.2
      cli-width: 4.1.0
      figures: 3.2.0
      mute-stream: 1.0.0
      signal-exit: 4.1.0
      strip-ansi: 6.0.1
      wrap-ansi: 6.2.0

  /@inquirer/core@8.1.0:
    resolution: {integrity: sha512-kfx0SU9nWgGe1f03ao/uXc85SFH1v2w3vQVH7QDGjKxdtJz+7vPitFtG++BTyJMYyYgH8MpXigutcXJeiQwVRw==}
    engines: {node: '>=18'}
    dependencies:
      '@inquirer/figures': 1.0.1
      '@inquirer/type': 1.3.1
      '@types/mute-stream': 0.0.4
      '@types/node': 20.12.8
      '@types/wrap-ansi': 3.0.0
      ansi-escapes: 4.3.2
      chalk: 4.1.2
      cli-spinners: 2.9.2
      cli-width: 4.1.0
      mute-stream: 1.0.0
      signal-exit: 4.1.0
      strip-ansi: 6.0.1
      wrap-ansi: 6.2.0

  /@inquirer/figures@1.0.1:
    resolution: {integrity: sha512-mtup3wVKia3ZwULPHcbs4Mor8Voi+iIXEWD7wCNbIO6lYR62oPCTQyrddi5OMYVXHzeCSoneZwJuS8sBvlEwDw==}
    engines: {node: '>=18'}

  /@inquirer/input@2.1.1:
    resolution: {integrity: sha512-Ag5PDh3/V3B68WGD/5LKXDqbdWKlF7zyfPAlstzu0NoZcZGBbZFjfgXlZIcb6Gs+AfdSi7wNf7soVAaMGH7moQ==}
    engines: {node: '>=18'}
    dependencies:
      '@inquirer/core': 7.1.1
      '@inquirer/type': 1.2.1

  /@inquirer/select@2.3.2:
    resolution: {integrity: sha512-VzLHVpaobBpI3o/CWSG2sCDqrjHZEYAfT1bowbR8Q72fEi0WfBO3Fnh595QqBit9kQhI1uJbVHaaovg1I7eE7Q==}
    engines: {node: '>=18'}
    dependencies:
      '@inquirer/core': 8.1.0
      '@inquirer/figures': 1.0.1
      '@inquirer/type': 1.3.1
      ansi-escapes: 4.3.2
      chalk: 4.1.2

  /@inquirer/type@1.2.1:
    resolution: {integrity: sha512-xwMfkPAxeo8Ji/IxfUSqzRi0/+F2GIqJmpc5/thelgMGsjNZcjDDRBO9TLXT1s/hdx/mK5QbVIvgoLIFgXhTMQ==}
    engines: {node: '>=18'}

  /@inquirer/type@1.3.1:
    resolution: {integrity: sha512-Pe3PFccjPVJV1vtlfVvm9OnlbxqdnP5QcscFEFEnK5quChf1ufZtM0r8mR5ToWHMxZOh0s8o/qp9ANGRTo/DAw==}
    engines: {node: '>=18'}

  /@isaacs/cliui@8.0.2:
    resolution: {integrity: sha512-O8jcjabXaleOG9DQ0+ARXWZBTfnP4WNAqzuiJK7ll44AmxGKv/J2M4TPjxjY3znBCfvBXFzucm1twdyFybFqEA==}
    engines: {node: '>=12'}
    dependencies:
      string-width: 5.1.2
      string-width-cjs: /string-width@4.2.3
      strip-ansi: 7.1.0
      strip-ansi-cjs: /strip-ansi@6.0.1
      wrap-ansi: 8.1.0
      wrap-ansi-cjs: /wrap-ansi@7.0.0

  /@istanbuljs/schema@0.1.3:
    resolution: {integrity: sha512-ZXRY4jNvVgSVQ8DL3LTcakaAtXwTVUxE81hslsyD2AtoXW/wVob10HkOJ1X/pAlcI7D+2YoZKg5do8G/w6RYgA==}
    engines: {node: '>=8'}
    dev: true

  /@jridgewell/gen-mapping@0.3.2:
    resolution: {integrity: sha512-mh65xKQAzI6iBcFzwv28KVWSmCkdRBWoOh+bYQGW3+6OZvbbN3TqMGo5hqYxQniRcH9F2VZIoJCm4pa3BPDK/A==}
    engines: {node: '>=6.0.0'}
    dependencies:
      '@jridgewell/set-array': 1.1.2
      '@jridgewell/sourcemap-codec': 1.4.14
      '@jridgewell/trace-mapping': 0.3.18

  /@jridgewell/resolve-uri@3.1.0:
    resolution: {integrity: sha512-F2msla3tad+Mfht5cJq7LSXcdudKTWCVYUgw6pLFOOHSTtZlj6SWNYAp+AhuqLmWdBO2X5hPrLcu8cVP8fy28w==}
    engines: {node: '>=6.0.0'}

  /@jridgewell/set-array@1.1.2:
    resolution: {integrity: sha512-xnkseuNADM0gt2bs+BvhO0p78Mk762YnZdsuzFV018NoG1Sj1SCQvpSqa7XUaTam5vAGasABV9qXASMKnFMwMw==}
    engines: {node: '>=6.0.0'}

  /@jridgewell/source-map@0.3.3:
    resolution: {integrity: sha512-b+fsZXeLYi9fEULmfBrhxn4IrPlINf8fiNarzTof004v3lFdntdwa9PF7vFJqm3mg7s+ScJMxXaE3Acp1irZcg==}
    dependencies:
      '@jridgewell/gen-mapping': 0.3.2
      '@jridgewell/trace-mapping': 0.3.18

  /@jridgewell/sourcemap-codec@1.4.14:
    resolution: {integrity: sha512-XPSJHWmi394fuUuzDnGz1wiKqWfo1yXecHQMRf2l6hztTO+nPru658AyDngaBe7isIxEkRsPR3FZh+s7iVa4Uw==}

  /@jridgewell/trace-mapping@0.3.18:
    resolution: {integrity: sha512-w+niJYzMHdd7USdiH2U6869nqhD2nbfZXND5Yp93qIbEmnDNk7PD48o+YchRVpzMU7M6jVCbenTR7PA1FLQ9pA==}
    dependencies:
      '@jridgewell/resolve-uri': 3.1.0
      '@jridgewell/sourcemap-codec': 1.4.14

  /@jridgewell/trace-mapping@0.3.9:
    resolution: {integrity: sha512-3Belt6tdc8bPgAtbcmdtNJlirVoTmEb5e2gC94PnkwEW9jI6CAHUeoG85tjWP5WquqfavoMtMwiG4P926ZKKuQ==}
    dependencies:
      '@jridgewell/resolve-uri': 3.1.0
      '@jridgewell/sourcemap-codec': 1.4.14
    dev: true

  /@kwsites/file-exists@1.1.1:
    resolution: {integrity: sha512-m9/5YGR18lIwxSFDwfE3oA7bWuq9kdau6ugN4H2rJeyhFQZcG9AgSHkQtSD15a8WvTgfz9aikZMrKPHvbpqFiw==}
    dependencies:
      debug: 4.3.4(supports-color@8.1.1)
    transitivePeerDependencies:
      - supports-color

  /@kwsites/promise-deferred@1.1.1:
    resolution: {integrity: sha512-GaHYm+c0O9MjZRu0ongGBRbinu8gVAMd2UZjji6jVmqKtZluZnptXGWhz1E8j8D2HJ3f/yMxKAUC0b+57wncIw==}

  /@manypkg/find-root@2.2.0:
    resolution: {integrity: sha512-NET+BNIMmBWUUUfFtuDgaTIav6pVlkkSdI2mt+2rFWPd6TQ0DXyhQH47Ql+d7x2oIkJ69dkVKwsTErRt2ROPbw==}
    engines: {node: '>=14.18.0'}
    dependencies:
      '@manypkg/tools': 1.1.0
      '@types/node': 12.20.24
      find-up: 4.1.0
      fs-extra: 8.1.0

  /@manypkg/get-packages@2.2.0:
    resolution: {integrity: sha512-B5p5BXMwhGZKi/syEEAP1eVg5DZ/9LP+MZr0HqfrHLgu9fq0w4ZwH8yVen4JmjrxI2dWS31dcoswYzuphLaRxg==}
    engines: {node: '>=14.18.0'}
    dependencies:
      '@manypkg/find-root': 2.2.0
      '@manypkg/tools': 1.1.0

  /@manypkg/tools@1.1.0:
    resolution: {integrity: sha512-SkAyKAByB9l93Slyg8AUHGuM2kjvWioUTCckT/03J09jYnfEzMO/wSXmEhnKGYs6qx9De8TH4yJCl0Y9lRgnyQ==}
    engines: {node: '>=14.18.0'}
    dependencies:
      fs-extra: 8.1.0
      globby: 11.1.0
      jju: 1.4.0
      read-yaml-file: 1.1.0

  /@microsoft/api-documenter@7.22.24:
    resolution: {integrity: sha512-KdO7p/weirR/po0SqwWsbqoPUTqLv0QVvxqopysxF2PVdBpeKx4eOrII1VGw0rL0QY6WVvttIOJwD/JpYv9oWw==}
    hasBin: true
    dependencies:
      '@microsoft/api-extractor-model': 7.27.4
      '@microsoft/tsdoc': 0.14.2
      '@rushstack/node-core-library': 3.59.5(@types/node@18.18.6)
      '@rushstack/ts-command-line': 4.15.1
      colors: 1.2.5
      js-yaml: 3.13.1
      resolve: 1.22.1
    transitivePeerDependencies:
      - '@types/node'
    dev: true

  /@microsoft/api-extractor-model@7.27.4:
    resolution: {integrity: sha512-HjqQFmuGPOS20rtnu+9Jj0QrqZyR59E+piUWXPMZTTn4jaZI+4UmsHSf3Id8vyueAhOBH2cgwBuRTE5R+MfSMw==}
    dependencies:
      '@microsoft/tsdoc': 0.14.2
      '@microsoft/tsdoc-config': 0.16.2
      '@rushstack/node-core-library': 3.59.5(@types/node@18.18.6)
    transitivePeerDependencies:
      - '@types/node'
    dev: true

  /@microsoft/api-extractor-model@7.28.21(@types/node@18.18.6):
    resolution: {integrity: sha512-AZSdhK/vO4ddukfheXZmrkI5180XLeAqwzu/5pTsJHsXYSyNt3H3VJyynUYKMeNcveG9QLgljH3XRr/LqEfC0Q==}
    dependencies:
      '@microsoft/tsdoc': 0.14.2
      '@microsoft/tsdoc-config': 0.16.2
      '@rushstack/node-core-library': 5.3.0(@types/node@18.18.6)
    transitivePeerDependencies:
      - '@types/node'

  /@microsoft/api-extractor@7.45.1(@types/node@18.18.6):
    resolution: {integrity: sha512-FZgcJxEmHA15gxTb1PpXHTforRcyIOLp6GKMqqk+ok8M58QJ0y54Bk+dcTcBC92nmanZppKn5/VRXPP4XvzB3Q==}
    hasBin: true
    dependencies:
      '@microsoft/api-extractor-model': 7.28.21(@types/node@18.18.6)
      '@microsoft/tsdoc': 0.14.2
      '@microsoft/tsdoc-config': 0.16.2
      '@rushstack/node-core-library': 5.3.0(@types/node@18.18.6)
      '@rushstack/rig-package': 0.5.2
      '@rushstack/terminal': 0.12.2(@types/node@18.18.6)
      '@rushstack/ts-command-line': 4.21.4(@types/node@18.18.6)
      lodash: 4.17.21
      minimatch: 3.0.8
      resolve: 1.22.8
      semver: 7.5.4
      source-map: 0.6.1
      typescript: 5.4.2
    transitivePeerDependencies:
      - '@types/node'

  /@microsoft/tsdoc-config@0.16.2:
    resolution: {integrity: sha512-OGiIzzoBLgWWR0UdRJX98oYO+XKGf7tiK4Zk6tQ/E4IJqGCe7dvkTvgDZV5cFJUzLGDOjeAXrnZoA6QkVySuxw==}
    dependencies:
      '@microsoft/tsdoc': 0.14.2
      ajv: 6.12.6
      jju: 1.4.0
      resolve: 1.19.0

  /@microsoft/tsdoc@0.14.2:
    resolution: {integrity: sha512-9b8mPpKrfeGRuhFH5iO1iwCLeIIsV6+H1sRfxbkoGXIyQE2BTsPd9zqSqQJ+pv5sJ/hT5M1zvOFL02MnEezFug==}

  /@nodelib/fs.scandir@2.1.5:
    resolution: {integrity: sha512-vq24Bq3ym5HEQm2NKCr3yXDwjc7vTsEThRDnkp2DK9p1uqLR+DHurm/NOTo0KG7HYHU7eppKZj3MyqYuMBf62g==}
    engines: {node: '>= 8'}
    dependencies:
      '@nodelib/fs.stat': 2.0.5
      run-parallel: 1.2.0

  /@nodelib/fs.stat@2.0.5:
    resolution: {integrity: sha512-RkhPPp2zrqDAQA/2jNhnztcPAlv64XdhIp7a7454A5ovI7Bukxgt7MX7udwAu3zg1DcpPU0rz3VV1SeaqvY4+A==}
    engines: {node: '>= 8'}

  /@nodelib/fs.walk@1.2.8:
    resolution: {integrity: sha512-oGB+UxlgWcgQkgwo8GcEGwemoTFt3FIO9ababBmaGwXIoBKZ+GTy0pP185beGg7Llih/NSHSV2XAs1lnznocSg==}
    engines: {node: '>= 8'}
    dependencies:
      '@nodelib/fs.scandir': 2.1.5
      fastq: 1.15.0

  /@npmcli/fs@2.1.2:
    resolution: {integrity: sha512-yOJKRvohFOaLqipNtwYB9WugyZKhC/DZC4VYPmpaCzDBrA8YpK3qHZ8/HGscMnE4GqbkLNuVcCnxkeQEdGt6LQ==}
    engines: {node: ^12.13.0 || ^14.15.0 || >=16.0.0}
    dependencies:
      '@gar/promisify': 1.1.3
      semver: 7.6.2

  /@npmcli/fs@3.1.0:
    resolution: {integrity: sha512-7kZUAaLscfgbwBQRbvdMYaZOWyMEcPTH/tJjnyAWJ/dvvs9Ef+CERx/qJb9GExJpl1qipaDGn7KqHnFGGixd0w==}
    engines: {node: ^14.17.0 || ^16.13.0 || >=18.0.0}
    dependencies:
      semver: 7.6.2

  /@npmcli/git@4.1.0:
    resolution: {integrity: sha512-9hwoB3gStVfa0N31ymBmrX+GuDGdVA/QWShZVqE0HK2Af+7QGGrCTbZia/SW0ImUTjTne7SP91qxDmtXvDHRPQ==}
    engines: {node: ^14.17.0 || ^16.13.0 || >=18.0.0}
    dependencies:
      '@npmcli/promise-spawn': 6.0.2
      lru-cache: 7.18.3
      npm-pick-manifest: 8.0.1
      proc-log: 3.0.0
      promise-inflight: 1.0.1
      promise-retry: 2.0.1
      semver: 7.6.2
      which: 3.0.1
    transitivePeerDependencies:
      - bluebird

  /@npmcli/installed-package-contents@2.0.2:
    resolution: {integrity: sha512-xACzLPhnfD51GKvTOOuNX2/V4G4mz9/1I2MfDoye9kBM3RYe5g2YbscsaGoTlaWqkxeiapBWyseULVKpSVHtKQ==}
    engines: {node: ^14.17.0 || ^16.13.0 || >=18.0.0}
    hasBin: true
    dependencies:
      npm-bundled: 3.0.0
      npm-normalize-package-bin: 3.0.1

  /@npmcli/move-file@2.0.1:
    resolution: {integrity: sha512-mJd2Z5TjYWq/ttPLLGqArdtnC74J6bOzg4rMDnN+p1xTacZ2yPRCk2y0oSWQtygLR9YVQXgOcONrwtnk3JupxQ==}
    engines: {node: ^12.13.0 || ^14.15.0 || >=16.0.0}
    deprecated: This functionality has been moved to @npmcli/fs
    dependencies:
      mkdirp: 1.0.4
      rimraf: 3.0.2

  /@npmcli/node-gyp@3.0.0:
    resolution: {integrity: sha512-gp8pRXC2oOxu0DUE1/M3bYtb1b3/DbJ5aM113+XJBgfXdussRAsX0YOrOhdd8WvnAR6auDBvJomGAkLKA5ydxA==}
    engines: {node: ^14.17.0 || ^16.13.0 || >=18.0.0}

  /@npmcli/promise-spawn@6.0.2:
    resolution: {integrity: sha512-gGq0NJkIGSwdbUt4yhdF8ZrmkGKVz9vAdVzpOfnom+V8PLSmSOVhZwbNvZZS1EYcJN5hzzKBxmmVVAInM6HQLg==}
    engines: {node: ^14.17.0 || ^16.13.0 || >=18.0.0}
    dependencies:
      which: 3.0.1

  /@npmcli/run-script@6.0.2:
    resolution: {integrity: sha512-NCcr1uQo1k5U+SYlnIrbAh3cxy+OQT1VtqiAbxdymSlptbzBb62AjH2xXgjNCoP073hoa1CfCAcwoZ8k96C4nA==}
    engines: {node: ^14.17.0 || ^16.13.0 || >=18.0.0}
    dependencies:
      '@npmcli/node-gyp': 3.0.0
      '@npmcli/promise-spawn': 6.0.2
      node-gyp: 9.3.1
      read-package-json-fast: 3.0.2
      which: 3.0.1
    transitivePeerDependencies:
      - bluebird
      - supports-color

  /@oclif/core@3.26.5:
    resolution: {integrity: sha512-uRmAujGJjLhhgpLylbiuHuPt9Ec7u6aJ72utuSPNTRw47+W5vbQSGnLGPiil1Mt5YDL+zFOyTVH6Uv3NSP2SaQ==}
    engines: {node: '>=18.0.0'}
    dependencies:
      '@types/cli-progress': 3.11.5
      ansi-escapes: 4.3.2
      ansi-styles: 4.3.0
      cardinal: 2.1.1
      chalk: 4.1.2
      clean-stack: 3.0.1
      cli-progress: 3.12.0
      color: 4.2.3
      debug: 4.3.4(supports-color@8.1.1)
      ejs: 3.1.10
      get-package-type: 0.1.0
      globby: 11.1.0
      hyperlinker: 1.0.0
      indent-string: 4.0.0
      is-wsl: 2.2.0
      js-yaml: 3.14.1
      minimatch: 9.0.4
      natural-orderby: 2.0.3
      object-treeify: 1.1.33
      password-prompt: 1.1.3
      slice-ansi: 4.0.0
      string-width: 4.2.3
      strip-ansi: 6.0.1
      supports-color: 8.1.1
      supports-hyperlinks: 2.3.0
      widest-line: 3.1.0
      wordwrap: 1.0.0
      wrap-ansi: 7.0.0

  /@oclif/core@3.26.6:
    resolution: {integrity: sha512-+FiTw1IPuJTF9tSAlTsY8bGK4sgthehjz7c2SvYdgQncTkxI2xvUch/8QpjNYGLEmUneNygvYMRBax2KJcLccA==}
    engines: {node: '>=18.0.0'}
    dependencies:
      '@types/cli-progress': 3.11.5
      ansi-escapes: 4.3.2
      ansi-styles: 4.3.0
      cardinal: 2.1.1
      chalk: 4.1.2
      clean-stack: 3.0.1
      cli-progress: 3.12.0
      color: 4.2.3
      debug: 4.3.4(supports-color@8.1.1)
      ejs: 3.1.10
      get-package-type: 0.1.0
      globby: 11.1.0
      hyperlinker: 1.0.0
      indent-string: 4.0.0
      is-wsl: 2.2.0
      js-yaml: 3.14.1
      minimatch: 9.0.4
      natural-orderby: 2.0.3
      object-treeify: 1.1.33
      password-prompt: 1.1.3
      slice-ansi: 4.0.0
      string-width: 4.2.3
      strip-ansi: 6.0.1
      supports-color: 8.1.1
      supports-hyperlinks: 2.3.0
      widest-line: 3.1.0
      wordwrap: 1.0.0
      wrap-ansi: 7.0.0
    dev: true

  /@oclif/plugin-autocomplete@3.0.16:
    resolution: {integrity: sha512-Kke1AvvTa+ShTFG6EbCbE9wrdWcqJVk56iU39j/m2LOYTTSfL0BDyVq0D3w2fVmA/OdXoG3EDiz/66GjPPFg4A==}
    engines: {node: '>=18.0.0'}
    dependencies:
      '@oclif/core': 3.26.5
      chalk: 5.3.0
      debug: 4.3.4(supports-color@8.1.1)
      ejs: 3.1.10
    transitivePeerDependencies:
      - supports-color

  /@oclif/plugin-commands@3.3.1:
    resolution: {integrity: sha512-SikJBlXaVsbCX3A8YBdpU70VvU58P75+4vMt0AtJFEPYS1n+5srrLJgTrEFJkCfFvlqj1SNI9yMFr1TG+LKN9w==}
    engines: {node: '>=18.0.0'}
    dependencies:
      '@oclif/core': 3.26.5
      lodash.pickby: 4.6.0
      lodash.sortby: 4.7.0
      lodash.template: 4.5.0
      lodash.uniqby: 4.7.0

  /@oclif/plugin-help@6.0.21:
    resolution: {integrity: sha512-w860r9d456xhw1GPaos9yQF+BZeFY9UKdrINbL3fZFX5ZHhr/zGT4Fep5wUkHogjjnSB8+ZHi3D6j2jScIizUw==}
    engines: {node: '>=18.0.0'}
    dependencies:
      '@oclif/core': 3.26.5

  /@oclif/plugin-not-found@3.1.7:
    resolution: {integrity: sha512-fGR1gJE7X6BX3QHAtVX4Tg3T04mrnhtCIGzksQYYcelSftTS0nASnQ3uDacdGwbUPqaEq7HfUyh/G7WRIRxcrw==}
    engines: {node: '>=18.0.0'}
    dependencies:
      '@inquirer/confirm': 3.1.6
      '@oclif/core': 3.26.5
      chalk: 5.3.0
      fast-levenshtein: 3.0.0

  /@oclif/plugin-warn-if-update-available@3.0.15:
    resolution: {integrity: sha512-JtPTJFjL6izMCe5dDS2ix2PyWAD2DeJ5Atzd2HHRifbPcmOxaUE62FKTnarIwfPHLMF/nN33liwo9InAdirozg==}
    engines: {node: '>=18.0.0'}
    dependencies:
      '@oclif/core': 3.26.5
      chalk: 5.3.0
      debug: 4.3.4(supports-color@8.1.1)
      http-call: 5.3.0
      lodash.template: 4.5.0
    transitivePeerDependencies:
      - supports-color

  /@oclif/test@3.2.12:
    resolution: {integrity: sha512-6DqfPVnCuUaH4VqwAChTWlNla4uPVx3XP5EaxYLjQrSdAzgPn8TMftURDmcfDobU6qQr97Cywec4szfYg4pS7Q==}
    engines: {node: '>=18.0.0'}
    dependencies:
      '@oclif/core': 3.26.5
      chai: 4.4.1
      fancy-test: 3.0.14
    transitivePeerDependencies:
      - supports-color
    dev: true

  /@octokit/auth-token@2.5.0:
    resolution: {integrity: sha512-r5FVUJCOLl19AxiuZD2VRZ/ORjp/4IN98Of6YJoJOkY75CIBuYfmiNHGrDwXr+aLGG55igl9QrxX3hbiXlLb+g==}
    dependencies:
      '@octokit/types': 6.41.0

  /@octokit/auth-token@3.0.3:
    resolution: {integrity: sha512-/aFM2M4HVDBT/jjDBa84sJniv1t9Gm/rLkalaz9htOm+L+8JMj1k9w0CkUdcxNyNxZPlTxKPVko+m1VlM58ZVA==}
    engines: {node: '>= 14'}
    dependencies:
      '@octokit/types': 9.3.2

  /@octokit/core@3.6.0:
    resolution: {integrity: sha512-7RKRKuA4xTjMhY+eG3jthb3hlZCsOwg3rztWh75Xc+ShDWOfDDATWbeZpAHBNRpm4Tv9WgBMOy1zEJYXG6NJ7Q==}
    dependencies:
      '@octokit/auth-token': 2.5.0
      '@octokit/graphql': 4.8.0
      '@octokit/request': 5.6.3
      '@octokit/request-error': 2.1.0
      '@octokit/types': 6.41.0
      before-after-hook: 2.2.3
      universal-user-agent: 6.0.0
    transitivePeerDependencies:
      - encoding

  /@octokit/core@4.2.4:
    resolution: {integrity: sha512-rYKilwgzQ7/imScn3M9/pFfUf4I1AZEH3KhyJmtPdE2zfaXAn2mFfUy4FbKewzc2We5y/LlKLj36fWJLKC2SIQ==}
    engines: {node: '>= 14'}
    dependencies:
      '@octokit/auth-token': 3.0.3
      '@octokit/graphql': 5.0.5
      '@octokit/request': 6.2.3
      '@octokit/request-error': 3.0.3
      '@octokit/types': 9.3.2
      before-after-hook: 2.2.3
      universal-user-agent: 6.0.0
    transitivePeerDependencies:
      - encoding

  /@octokit/endpoint@6.0.12:
    resolution: {integrity: sha512-lF3puPwkQWGfkMClXb4k/eUT/nZKQfxinRWJrdZaJO85Dqwo/G0yOC434Jr2ojwafWJMYqFGFa5ms4jJUgujdA==}
    dependencies:
      '@octokit/types': 6.41.0
      is-plain-object: 5.0.0
      universal-user-agent: 6.0.0

  /@octokit/endpoint@7.0.5:
    resolution: {integrity: sha512-LG4o4HMY1Xoaec87IqQ41TQ+glvIeTKqfjkCEmt5AIwDZJwQeVZFIEYXrYY6yLwK+pAScb9Gj4q+Nz2qSw1roA==}
    engines: {node: '>= 14'}
    dependencies:
      '@octokit/types': 9.3.2
      is-plain-object: 5.0.0
      universal-user-agent: 6.0.0

  /@octokit/graphql@4.8.0:
    resolution: {integrity: sha512-0gv+qLSBLKF0z8TKaSKTsS39scVKF9dbMxJpj3U0vC7wjNWFuIpL/z76Qe2fiuCbDRcJSavkXsVtMS6/dtQQsg==}
    dependencies:
      '@octokit/request': 5.6.3
      '@octokit/types': 6.41.0
      universal-user-agent: 6.0.0
    transitivePeerDependencies:
      - encoding

  /@octokit/graphql@5.0.5:
    resolution: {integrity: sha512-Qwfvh3xdqKtIznjX9lz2D458r7dJPP8l6r4GQkIdWQouZwHQK0mVT88uwiU2bdTU2OtT1uOlKpRciUWldpG0yQ==}
    engines: {node: '>= 14'}
    dependencies:
      '@octokit/request': 6.2.3
      '@octokit/types': 9.3.2
      universal-user-agent: 6.0.0
    transitivePeerDependencies:
      - encoding

  /@octokit/openapi-types@12.11.0:
    resolution: {integrity: sha512-VsXyi8peyRq9PqIz/tpqiL2w3w80OgVMwBHltTml3LmVvXiphgeqmY9mvBw9Wu7e0QWk/fqD37ux8yP5uVekyQ==}

  /@octokit/openapi-types@18.0.0:
    resolution: {integrity: sha512-V8GImKs3TeQRxRtXFpG2wl19V7444NIOTDF24AWuIbmNaNYOQMWRbjcGDXV5B+0n887fgDcuMNOmlul+k+oJtw==}

  /@octokit/plugin-paginate-rest@2.21.3(@octokit/core@3.6.0):
    resolution: {integrity: sha512-aCZTEf0y2h3OLbrgKkrfFdjRL6eSOo8komneVQJnYecAxIej7Bafor2xhuDJOIFau4pk0i/P28/XgtbyPF0ZHw==}
    peerDependencies:
      '@octokit/core': '>=2'
    dependencies:
      '@octokit/core': 3.6.0
      '@octokit/types': 6.41.0

  /@octokit/plugin-request-log@1.0.4(@octokit/core@3.6.0):
    resolution: {integrity: sha512-mLUsMkgP7K/cnFEw07kWqXGF5LKrOkD+lhCrKvPHXWDywAwuDUeDwWBpc69XK3pNX0uKiVt8g5z96PJ6z9xCFA==}
    peerDependencies:
      '@octokit/core': '>=3'
    dependencies:
      '@octokit/core': 3.6.0

  /@octokit/plugin-rest-endpoint-methods@5.16.2(@octokit/core@3.6.0):
    resolution: {integrity: sha512-8QFz29Fg5jDuTPXVtey05BLm7OB+M8fnvE64RNegzX7U+5NUXcOcnpTIK0YfSHBg8gYd0oxIq3IZTe9SfPZiRw==}
    peerDependencies:
      '@octokit/core': '>=3'
    dependencies:
      '@octokit/core': 3.6.0
      '@octokit/types': 6.41.0
      deprecation: 2.3.1

  /@octokit/request-error@2.1.0:
    resolution: {integrity: sha512-1VIvgXxs9WHSjicsRwq8PlR2LR2x6DwsJAaFgzdi0JfJoGSO8mYI/cHJQ+9FbN21aa+DrgNLnwObmyeSC8Rmpg==}
    dependencies:
      '@octokit/types': 6.41.0
      deprecation: 2.3.1
      once: 1.4.0

  /@octokit/request-error@3.0.3:
    resolution: {integrity: sha512-crqw3V5Iy2uOU5Np+8M/YexTlT8zxCfI+qu+LxUB7SZpje4Qmx3mub5DfEKSO8Ylyk0aogi6TYdf6kxzh2BguQ==}
    engines: {node: '>= 14'}
    dependencies:
      '@octokit/types': 9.3.2
      deprecation: 2.3.1
      once: 1.4.0

  /@octokit/request@5.6.3:
    resolution: {integrity: sha512-bFJl0I1KVc9jYTe9tdGGpAMPy32dLBXXo1dS/YwSCTL/2nd9XeHsY616RE3HPXDVk+a+dBuzyz5YdlXwcDTr2A==}
    dependencies:
      '@octokit/endpoint': 6.0.12
      '@octokit/request-error': 2.1.0
      '@octokit/types': 6.41.0
      is-plain-object: 5.0.0
      node-fetch: 2.6.9
      universal-user-agent: 6.0.0
    transitivePeerDependencies:
      - encoding

  /@octokit/request@6.2.3:
    resolution: {integrity: sha512-TNAodj5yNzrrZ/VxP+H5HiYaZep0H3GU0O7PaF+fhDrt8FPrnkei9Aal/txsN/1P7V3CPiThG0tIvpPDYUsyAA==}
    engines: {node: '>= 14'}
    dependencies:
      '@octokit/endpoint': 7.0.5
      '@octokit/request-error': 3.0.3
      '@octokit/types': 9.3.2
      is-plain-object: 5.0.0
      node-fetch: 2.6.9
      universal-user-agent: 6.0.0
    transitivePeerDependencies:
      - encoding

  /@octokit/rest@18.12.0:
    resolution: {integrity: sha512-gDPiOHlyGavxr72y0guQEhLsemgVjwRePayJ+FcKc2SJqKUbxbkvf5kAZEWA/MKvsfYlQAMVzNJE3ezQcxMJ2Q==}
    dependencies:
      '@octokit/core': 3.6.0
      '@octokit/plugin-paginate-rest': 2.21.3(@octokit/core@3.6.0)
      '@octokit/plugin-request-log': 1.0.4(@octokit/core@3.6.0)
      '@octokit/plugin-rest-endpoint-methods': 5.16.2(@octokit/core@3.6.0)
    transitivePeerDependencies:
      - encoding

  /@octokit/types@6.41.0:
    resolution: {integrity: sha512-eJ2jbzjdijiL3B4PrSQaSjuF2sPEQPVCPzBvTHJD9Nz+9dw2SGH4K4xeQJ77YfTq5bRQ+bD8wT11JbeDPmxmGg==}
    dependencies:
      '@octokit/openapi-types': 12.11.0

  /@octokit/types@9.3.2:
    resolution: {integrity: sha512-D4iHGTdAnEEVsB8fl95m1hiz7D5YiRdQ9b/OEb3BYRVwbLsGHcRVPz+u+BgRLNk0Q0/4iZCBqDN96j2XNxfXrA==}
    dependencies:
      '@octokit/openapi-types': 18.0.0

  /@pkgjs/parseargs@0.11.0:
    resolution: {integrity: sha512-+1VkjdD0QBLPodGrJUeqarH8VAIvQODIbwh9XpP5Syisf7YoQgsJKPNFoqqLQlu+VQ/tVSshMR6loPMn8U+dPg==}
    engines: {node: '>=14'}
    requiresBuild: true
    optional: true

  /@pnpm/config.env-replace@1.1.0:
    resolution: {integrity: sha512-htyl8TWnKL7K/ESFa1oW2UB5lVDxuF5DpM7tBi6Hu2LNL3mWkIzNLG6N4zoCUP1lCKNxWy/3iu8mS8MvToGd6w==}
    engines: {node: '>=12.22.0'}

  /@pnpm/network.ca-file@1.0.1:
    resolution: {integrity: sha512-gkINruT2KUhZLTaiHxwCOh1O4NVnFT0wLjWFBHmTz9vpKag/C/noIMJXBxFe4F0mYpUVX2puLwAieLYFg2NvoA==}
    engines: {node: '>=12.22.0'}
    dependencies:
      graceful-fs: 4.2.10

  /@pnpm/npm-conf@2.2.2:
    resolution: {integrity: sha512-UA91GwWPhFExt3IizW6bOeY/pQ0BkuNwKjk9iQW9KqxluGCrg4VenZ0/L+2Y0+ZOtme72EVvg6v0zo3AMQRCeA==}
    engines: {node: '>=12'}
    dependencies:
      '@pnpm/config.env-replace': 1.1.0
      '@pnpm/network.ca-file': 1.0.1
      config-chain: 1.1.13

  /@rushstack/eslint-patch@1.4.0:
    resolution: {integrity: sha512-cEjvTPU32OM9lUFegJagO0mRnIn+rbqrG89vV8/xLnLFX0DoR0r1oy5IlTga71Q7uT3Qus7qm7wgeiMT/+Irlg==}
    dev: true

  /@rushstack/eslint-plugin-security@0.7.1(eslint@8.57.0)(typescript@5.1.6):
    resolution: {integrity: sha512-84N42tlONhcbXdlk5Rkb+/pVxPnH+ojX8XwtFoecCRV88/4Ii7eGEyJPb73lOpHaE3NJxLzLVIeixKYQmdjImA==}
    peerDependencies:
      eslint: ^6.0.0 || ^7.0.0 || ^8.0.0 || 8.51.0
    dependencies:
      '@rushstack/tree-pattern': 0.3.1
      '@typescript-eslint/experimental-utils': 5.59.11(eslint@8.57.0)(typescript@5.1.6)
      eslint: 8.57.0
    transitivePeerDependencies:
      - supports-color
      - typescript
    dev: true

  /@rushstack/eslint-plugin@0.13.1(eslint@8.57.0)(typescript@5.1.6):
    resolution: {integrity: sha512-qQ6iPCm8SFuY+bpcSv5hlYtdwDHcFlE6wlpUHa0ywG9tGVBYM5But8S4qVRFq1iejAuFX+ubNUOyFJHvxpox+A==}
    peerDependencies:
      eslint: ^6.0.0 || ^7.0.0 || ^8.0.0 || 8.51.0
    dependencies:
      '@rushstack/tree-pattern': 0.3.1
      '@typescript-eslint/experimental-utils': 5.59.11(eslint@8.57.0)(typescript@5.1.6)
      eslint: 8.57.0
    transitivePeerDependencies:
      - supports-color
      - typescript
    dev: true

  /@rushstack/node-core-library@3.59.5(@types/node@18.18.6):
    resolution: {integrity: sha512-1IpV7LufrI1EoVO8hYsb3t6L8L+yp40Sa0OaOV2CIu1zx4e6ZeVNaVIEXFgMXBKdGXkAh21MnCaIzlDNpG6ZQw==}
    peerDependencies:
      '@types/node': '*'
    peerDependenciesMeta:
      '@types/node':
        optional: true
    dependencies:
      '@types/node': 18.18.6
      colors: 1.2.5
      fs-extra: 7.0.1
      import-lazy: 4.0.0
      jju: 1.4.0
      resolve: 1.22.1
      semver: 7.3.8
      z-schema: 5.0.5

  /@rushstack/node-core-library@5.3.0(@types/node@18.18.6):
    resolution: {integrity: sha512-t23gjdZV6aWkbwXSE3TkKr1UXJFbXICvAOJ0MRQEB/ZYGhfSJqqrQFaGd20I1a/nIIHJEkNO0xzycHixjcbCPw==}
    peerDependencies:
      '@types/node': ^18.19.0
    peerDependenciesMeta:
      '@types/node':
        optional: true
    dependencies:
      '@types/node': 18.18.6
      ajv: 8.13.0
      ajv-draft-04: 1.0.0(ajv@8.13.0)
      ajv-formats: 3.0.1(ajv@8.13.0)
      fs-extra: 7.0.1
      import-lazy: 4.0.0
      jju: 1.4.0
      resolve: 1.22.8
      semver: 7.5.4

  /@rushstack/rig-package@0.5.2:
    resolution: {integrity: sha512-mUDecIJeH3yYGZs2a48k+pbhM6JYwWlgjs2Ca5f2n1G2/kgdgP9D/07oglEGf6mRyXEnazhEENeYTSNDRCwdqA==}
    dependencies:
      resolve: 1.22.8
      strip-json-comments: 3.1.1

  /@rushstack/terminal@0.12.2(@types/node@18.18.6):
    resolution: {integrity: sha512-yaHKyD/l6Zg34pC5zzc/KdiRBHy8zAH7ZbL3umpDLnvTrZ0SP8MVYZu9xA2lRsGkKfGbv/6gQhyNq4/tRzXH4A==}
    peerDependencies:
      '@types/node': ^18.19.0
    peerDependenciesMeta:
      '@types/node':
        optional: true
    dependencies:
      '@rushstack/node-core-library': 5.3.0(@types/node@18.18.6)
      '@types/node': 18.18.6
      supports-color: 8.1.1

  /@rushstack/tree-pattern@0.3.1:
    resolution: {integrity: sha512-2yn4qTkXZTByQffL3ymS6viYuyZk3YnJT49bopGBlm9Thtyfa7iuFUV6tt+09YIRO1sjmSWILf4dPj6+Dr5YVA==}
    dev: true

  /@rushstack/ts-command-line@4.15.1:
    resolution: {integrity: sha512-EL4jxZe5fhb1uVL/P/wQO+Z8Rc8FMiWJ1G7VgnPDvdIt5GVjRfK7vwzder1CZQiX3x0PY6uxENYLNGTFd1InRQ==}
    dependencies:
      '@types/argparse': 1.0.38
      argparse: 1.0.10
      colors: 1.2.5
      string-argv: 0.3.1
    dev: true

  /@rushstack/ts-command-line@4.21.4(@types/node@18.18.6):
    resolution: {integrity: sha512-3ZjQ11kpQwk/lDQqbmxC8UuU6yD20Sy4uNTWIaBEJ5474hEFEE4cbDOS4F9R4zcyCkkaQYv674K2QTunDF5dsQ==}
    dependencies:
      '@rushstack/terminal': 0.12.2(@types/node@18.18.6)
      '@types/argparse': 1.0.38
      argparse: 1.0.10
      string-argv: 0.3.1
    transitivePeerDependencies:
      - '@types/node'

  /@sigstore/protobuf-specs@0.1.0:
    resolution: {integrity: sha512-a31EnjuIDSX8IXBUib3cYLDRlPMU36AWX4xS8ysLaNu4ZzUesDiPt83pgrW2X1YLMe5L2HbDyaKK5BrL4cNKaQ==}
    engines: {node: ^14.17.0 || ^16.13.0 || >=18.0.0}

  /@sigstore/tuf@1.0.0:
    resolution: {integrity: sha512-bLzi9GeZgMCvjJeLUIfs8LJYCxrPRA8IXQkzUtaFKKVPTz0mucRyqFcV2U20yg9K+kYAD0YSitzGfRZCFLjdHQ==}
    engines: {node: ^14.17.0 || ^16.13.0 || >=18.0.0}
    dependencies:
      '@sigstore/protobuf-specs': 0.1.0
      make-fetch-happen: 11.1.1
      tuf-js: 1.1.7
    transitivePeerDependencies:
      - supports-color

  /@sindresorhus/is@0.14.0:
    resolution: {integrity: sha512-9NET910DNaIPngYnLLPeg+Ogzqsi9uM4mSboU5y6p8S5DzMTVEsJZrawi+BoDNUVBa2DhJqQYUFvMDfgU062LQ==}
    engines: {node: '>=6'}

  /@sindresorhus/is@4.6.0:
    resolution: {integrity: sha512-t09vSN3MdfsyCHoFcTRCH/iUtG7OJ0CsjzB8cjAmKc/va/kIgeDI/TxsigdncE/4be734m0cvIYwNaV4i2XqAw==}
    engines: {node: '>=10'}

  /@sindresorhus/is@5.3.0:
    resolution: {integrity: sha512-CX6t4SYQ37lzxicAqsBtxA3OseeoVrh9cSJ5PFYam0GksYlupRfy1A+Q4aYD3zvcfECLc0zO2u+ZnR2UYKvCrw==}
    engines: {node: '>=14.16'}

  /@sinonjs/commons@2.0.0:
    resolution: {integrity: sha512-uLa0j859mMrg2slwQYdO/AkrOfmH+X6LTVmNTS9CqexuE2IvVORIkSpJLqePAbEnKJ77aMmCwr1NUZ57120Xcg==}
    dependencies:
      type-detect: 4.0.8
    dev: true

  /@sinonjs/commons@3.0.1:
    resolution: {integrity: sha512-K3mCHKQ9sVh8o1C9cxkwxaOmXoAMlDxC1mYyHrjqOWEcBjYr76t96zL2zlj5dUGZ3HSw240X1qgH3Mjf1yJWpQ==}
    dependencies:
      type-detect: 4.0.8
    dev: true

  /@sinonjs/fake-timers@10.3.0:
    resolution: {integrity: sha512-V4BG07kuYSUkTCSBHG8G8TNhM+F19jXFWnQtzj+we8DrkpSBCee9Z3Ms8yiGer/dlmhe35/Xdgyo3/0rQKg7YA==}
    dependencies:
      '@sinonjs/commons': 3.0.1
    dev: true

  /@sinonjs/fake-timers@11.2.2:
    resolution: {integrity: sha512-G2piCSxQ7oWOxwGSAyFHfPIsyeJGXYtc6mFbnFA+kRXkiEnTl8c/8jul2S329iFBnDI9HGoeWWAZvuvOkZccgw==}
    dependencies:
      '@sinonjs/commons': 3.0.1
    dev: true

  /@sinonjs/samsam@8.0.0:
    resolution: {integrity: sha512-Bp8KUVlLp8ibJZrnvq2foVhP0IVX2CIprMJPK0vqGqgrDa0OHVKeZyBykqskkrdxV6yKBPmGasO8LVjAKR3Gew==}
    dependencies:
      '@sinonjs/commons': 2.0.0
      lodash.get: 4.4.2
      type-detect: 4.0.8
    dev: true

  /@sinonjs/text-encoding@0.7.2:
    resolution: {integrity: sha512-sXXKG+uL9IrKqViTtao2Ws6dy0znu9sOaP1di/jKGW1M6VssO8vlpXCQcpZ+jisQ1tTFAC5Jo/EOzFbggBagFQ==}
    dev: true

  /@smithy/abort-controller@2.2.0:
    resolution: {integrity: sha512-wRlta7GuLWpTqtFfGo+nZyOO1vEvewdNR1R4rTxpC8XU6vG/NDyrFBhwLZsqg1NUoR1noVaXJPC/7ZK47QCySw==}
    engines: {node: '>=14.0.0'}
    dependencies:
      '@smithy/types': 2.12.0
      tslib: 2.6.2

  /@smithy/chunked-blob-reader-native@2.2.0:
    resolution: {integrity: sha512-VNB5+1oCgX3Fzs072yuRsUoC2N4Zg/LJ11DTxX3+Qu+Paa6AmbIF0E9sc2wthz9Psrk/zcOlTCyuposlIhPjZQ==}
    dependencies:
      '@smithy/util-base64': 2.3.0
      tslib: 2.6.2

  /@smithy/chunked-blob-reader@2.2.0:
    resolution: {integrity: sha512-3GJNvRwXBGdkDZZOGiziVYzDpn4j6zfyULHMDKAGIUo72yHALpE9CbhfQp/XcLNVoc1byfMpn6uW5H2BqPjgaQ==}
    dependencies:
      tslib: 2.6.2

  /@smithy/config-resolver@2.2.0:
    resolution: {integrity: sha512-fsiMgd8toyUba6n1WRmr+qACzXltpdDkPTAaDqc8QqPBUzO+/JKwL6bUBseHVi8tu9l+3JOK+tSf7cay+4B3LA==}
    engines: {node: '>=14.0.0'}
    dependencies:
      '@smithy/node-config-provider': 2.3.0
      '@smithy/types': 2.12.0
      '@smithy/util-config-provider': 2.3.0
      '@smithy/util-middleware': 2.2.0
      tslib: 2.6.2

  /@smithy/core@1.4.0:
    resolution: {integrity: sha512-uu9ZDI95Uij4qk+L6kyFjdk11zqBkcJ3Lv0sc6jZrqHvLyr0+oeekD3CnqMafBn/5PRI6uv6ulW3kNLRBUHeVw==}
    engines: {node: '>=14.0.0'}
    dependencies:
      '@smithy/middleware-endpoint': 2.5.0
      '@smithy/middleware-retry': 2.2.0
      '@smithy/middleware-serde': 2.3.0
      '@smithy/protocol-http': 3.3.0
      '@smithy/smithy-client': 2.5.0
      '@smithy/types': 2.12.0
      '@smithy/util-middleware': 2.2.0
      tslib: 2.6.2

  /@smithy/core@1.4.2:
    resolution: {integrity: sha512-2fek3I0KZHWJlRLvRTqxTEri+qV0GRHrJIoLFuBMZB4EMg4WgeBGfF0X6abnrNYpq55KJ6R4D6x4f0vLnhzinA==}
    engines: {node: '>=14.0.0'}
    dependencies:
      '@smithy/middleware-endpoint': 2.5.1
      '@smithy/middleware-retry': 2.3.1
      '@smithy/middleware-serde': 2.3.0
      '@smithy/protocol-http': 3.3.0
      '@smithy/smithy-client': 2.5.1
      '@smithy/types': 2.12.0
      '@smithy/util-middleware': 2.2.0
      tslib: 2.6.2

  /@smithy/credential-provider-imds@2.3.0:
    resolution: {integrity: sha512-BWB9mIukO1wjEOo1Ojgl6LrG4avcaC7T/ZP6ptmAaW4xluhSIPZhY+/PI5YKzlk+jsm+4sQZB45Bt1OfMeQa3w==}
    engines: {node: '>=14.0.0'}
    dependencies:
      '@smithy/node-config-provider': 2.3.0
      '@smithy/property-provider': 2.2.0
      '@smithy/types': 2.12.0
      '@smithy/url-parser': 2.2.0
      tslib: 2.6.2

  /@smithy/eventstream-codec@2.2.0:
    resolution: {integrity: sha512-8janZoJw85nJmQZc4L8TuePp2pk1nxLgkxIR0TUjKJ5Dkj5oelB9WtiSSGXCQvNsJl0VSTvK/2ueMXxvpa9GVw==}
    dependencies:
      '@aws-crypto/crc32': 3.0.0
      '@smithy/types': 2.12.0
      '@smithy/util-hex-encoding': 2.2.0
      tslib: 2.6.2

  /@smithy/eventstream-serde-browser@2.2.0:
    resolution: {integrity: sha512-UaPf8jKbcP71BGiO0CdeLmlg+RhWnlN8ipsMSdwvqBFigl5nil3rHOI/5GE3tfiuX8LvY5Z9N0meuU7Rab7jWw==}
    engines: {node: '>=14.0.0'}
    dependencies:
      '@smithy/eventstream-serde-universal': 2.2.0
      '@smithy/types': 2.12.0
      tslib: 2.6.2

  /@smithy/eventstream-serde-config-resolver@2.2.0:
    resolution: {integrity: sha512-RHhbTw/JW3+r8QQH7PrganjNCiuiEZmpi6fYUAetFfPLfZ6EkiA08uN3EFfcyKubXQxOwTeJRZSQmDDCdUshaA==}
    engines: {node: '>=14.0.0'}
    dependencies:
      '@smithy/types': 2.12.0
      tslib: 2.6.2

  /@smithy/eventstream-serde-node@2.2.0:
    resolution: {integrity: sha512-zpQMtJVqCUMn+pCSFcl9K/RPNtQE0NuMh8sKpCdEHafhwRsjP50Oq/4kMmvxSRy6d8Jslqd8BLvDngrUtmN9iA==}
    engines: {node: '>=14.0.0'}
    dependencies:
      '@smithy/eventstream-serde-universal': 2.2.0
      '@smithy/types': 2.12.0
      tslib: 2.6.2

  /@smithy/eventstream-serde-universal@2.2.0:
    resolution: {integrity: sha512-pvoe/vvJY0mOpuF84BEtyZoYfbehiFj8KKWk1ds2AT0mTLYFVs+7sBJZmioOFdBXKd48lfrx1vumdPdmGlCLxA==}
    engines: {node: '>=14.0.0'}
    dependencies:
      '@smithy/eventstream-codec': 2.2.0
      '@smithy/types': 2.12.0
      tslib: 2.6.2

  /@smithy/fetch-http-handler@2.5.0:
    resolution: {integrity: sha512-BOWEBeppWhLn/no/JxUL/ghTfANTjT7kg3Ww2rPqTUY9R4yHPXxJ9JhMe3Z03LN3aPwiwlpDIUcVw1xDyHqEhw==}
    dependencies:
      '@smithy/protocol-http': 3.3.0
      '@smithy/querystring-builder': 2.2.0
      '@smithy/types': 2.12.0
      '@smithy/util-base64': 2.3.0
      tslib: 2.6.2

  /@smithy/hash-blob-browser@2.2.0:
    resolution: {integrity: sha512-SGPoVH8mdXBqrkVCJ1Hd1X7vh1zDXojNN1yZyZTZsCno99hVue9+IYzWDjq/EQDDXxmITB0gBmuyPh8oAZSTcg==}
    dependencies:
      '@smithy/chunked-blob-reader': 2.2.0
      '@smithy/chunked-blob-reader-native': 2.2.0
      '@smithy/types': 2.12.0
      tslib: 2.6.2

  /@smithy/hash-node@2.2.0:
    resolution: {integrity: sha512-zLWaC/5aWpMrHKpoDF6nqpNtBhlAYKF/7+9yMN7GpdR8CzohnWfGtMznPybnwSS8saaXBMxIGwJqR4HmRp6b3g==}
    engines: {node: '>=14.0.0'}
    dependencies:
      '@smithy/types': 2.12.0
      '@smithy/util-buffer-from': 2.2.0
      '@smithy/util-utf8': 2.3.0
      tslib: 2.6.2

  /@smithy/hash-stream-node@2.2.0:
    resolution: {integrity: sha512-aT+HCATOSRMGpPI7bi7NSsTNVZE/La9IaxLXWoVAYMxHT5hGO3ZOGEMZQg8A6nNL+pdFGtZQtND1eoY084HgHQ==}
    engines: {node: '>=14.0.0'}
    dependencies:
      '@smithy/types': 2.12.0
      '@smithy/util-utf8': 2.3.0
      tslib: 2.6.2

  /@smithy/invalid-dependency@2.2.0:
    resolution: {integrity: sha512-nEDASdbKFKPXN2O6lOlTgrEEOO9NHIeO+HVvZnkqc8h5U9g3BIhWsvzFo+UcUbliMHvKNPD/zVxDrkP1Sbgp8Q==}
    dependencies:
      '@smithy/types': 2.12.0
      tslib: 2.6.2

  /@smithy/is-array-buffer@2.2.0:
    resolution: {integrity: sha512-GGP3O9QFD24uGeAXYUjwSTXARoqpZykHadOmA8G5vfJPK0/DC67qa//0qvqrJzL1xc8WQWX7/yc7fwudjPHPhA==}
    engines: {node: '>=14.0.0'}
    dependencies:
      tslib: 2.6.2

  /@smithy/md5-js@2.2.0:
    resolution: {integrity: sha512-M26XTtt9IIusVMOWEAhIvFIr9jYj4ISPPGJROqw6vXngO3IYJCnVVSMFn4Tx1rUTG5BiKJNg9u2nxmBiZC5IlQ==}
    dependencies:
      '@smithy/types': 2.12.0
      '@smithy/util-utf8': 2.3.0
      tslib: 2.6.2

  /@smithy/middleware-content-length@2.2.0:
    resolution: {integrity: sha512-5bl2LG1Ah/7E5cMSC+q+h3IpVHMeOkG0yLRyQT1p2aMJkSrZG7RlXHPuAgb7EyaFeidKEnnd/fNaLLaKlHGzDQ==}
    engines: {node: '>=14.0.0'}
    dependencies:
      '@smithy/protocol-http': 3.3.0
      '@smithy/types': 2.12.0
      tslib: 2.6.2

  /@smithy/middleware-endpoint@2.5.0:
    resolution: {integrity: sha512-OBhI9ZEAG8Xen0xsFJwwNOt44WE2CWkfYIxTognC8x42Lfsdf0VN/wCMqpdkySMDio/vts10BiovAxQp0T0faA==}
    engines: {node: '>=14.0.0'}
    dependencies:
      '@smithy/middleware-serde': 2.3.0
      '@smithy/node-config-provider': 2.3.0
      '@smithy/shared-ini-file-loader': 2.4.0
      '@smithy/types': 2.12.0
      '@smithy/url-parser': 2.2.0
      '@smithy/util-middleware': 2.2.0
      tslib: 2.6.2

  /@smithy/middleware-endpoint@2.5.1:
    resolution: {integrity: sha512-1/8kFp6Fl4OsSIVTWHnNjLnTL8IqpIb/D3sTSczrKFnrE9VMNWxnrRKNvpUHOJ6zpGD5f62TPm7+17ilTJpiCQ==}
    engines: {node: '>=14.0.0'}
    dependencies:
      '@smithy/middleware-serde': 2.3.0
      '@smithy/node-config-provider': 2.3.0
      '@smithy/shared-ini-file-loader': 2.4.0
      '@smithy/types': 2.12.0
      '@smithy/url-parser': 2.2.0
      '@smithy/util-middleware': 2.2.0
      tslib: 2.6.2

  /@smithy/middleware-retry@2.2.0:
    resolution: {integrity: sha512-PsjDOLpbevgn37yJbawmfVoanru40qVA8UEf2+YA1lvOefmhuhL6ZbKtGsLAWDRnE1OlAmedsbA/htH6iSZjNA==}
    engines: {node: '>=14.0.0'}
    dependencies:
      '@smithy/node-config-provider': 2.3.0
      '@smithy/protocol-http': 3.3.0
      '@smithy/service-error-classification': 2.1.5
      '@smithy/smithy-client': 2.5.0
      '@smithy/types': 2.12.0
      '@smithy/util-middleware': 2.2.0
      '@smithy/util-retry': 2.2.0
      tslib: 2.6.2
      uuid: 8.3.2

  /@smithy/middleware-retry@2.3.1:
    resolution: {integrity: sha512-P2bGufFpFdYcWvqpyqqmalRtwFUNUA8vHjJR5iGqbfR6mp65qKOLcUd6lTr4S9Gn/enynSrSf3p3FVgVAf6bXA==}
    engines: {node: '>=14.0.0'}
    dependencies:
      '@smithy/node-config-provider': 2.3.0
      '@smithy/protocol-http': 3.3.0
      '@smithy/service-error-classification': 2.1.5
      '@smithy/smithy-client': 2.5.1
      '@smithy/types': 2.12.0
      '@smithy/util-middleware': 2.2.0
      '@smithy/util-retry': 2.2.0
      tslib: 2.6.2
      uuid: 9.0.1

  /@smithy/middleware-serde@2.3.0:
    resolution: {integrity: sha512-sIADe7ojwqTyvEQBe1nc/GXB9wdHhi9UwyX0lTyttmUWDJLP655ZYE1WngnNyXREme8I27KCaUhyhZWRXL0q7Q==}
    engines: {node: '>=14.0.0'}
    dependencies:
      '@smithy/types': 2.12.0
      tslib: 2.6.2

  /@smithy/middleware-stack@2.2.0:
    resolution: {integrity: sha512-Qntc3jrtwwrsAC+X8wms8zhrTr0sFXnyEGhZd9sLtsJ/6gGQKFzNB+wWbOcpJd7BR8ThNCoKt76BuQahfMvpeA==}
    engines: {node: '>=14.0.0'}
    dependencies:
      '@smithy/types': 2.12.0
      tslib: 2.6.2

  /@smithy/node-config-provider@2.3.0:
    resolution: {integrity: sha512-0elK5/03a1JPWMDPaS726Iw6LpQg80gFut1tNpPfxFuChEEklo2yL823V94SpTZTxmKlXFtFgsP55uh3dErnIg==}
    engines: {node: '>=14.0.0'}
    dependencies:
      '@smithy/property-provider': 2.2.0
      '@smithy/shared-ini-file-loader': 2.4.0
      '@smithy/types': 2.12.0
      tslib: 2.6.2

  /@smithy/node-http-handler@2.5.0:
    resolution: {integrity: sha512-mVGyPBzkkGQsPoxQUbxlEfRjrj6FPyA3u3u2VXGr9hT8wilsoQdZdvKpMBFMB8Crfhv5dNkKHIW0Yyuc7eABqA==}
    engines: {node: '>=14.0.0'}
    dependencies:
      '@smithy/abort-controller': 2.2.0
      '@smithy/protocol-http': 3.3.0
      '@smithy/querystring-builder': 2.2.0
      '@smithy/types': 2.12.0
      tslib: 2.6.2

  /@smithy/property-provider@2.2.0:
    resolution: {integrity: sha512-+xiil2lFhtTRzXkx8F053AV46QnIw6e7MV8od5Mi68E1ICOjCeCHw2XfLnDEUHnT9WGUIkwcqavXjfwuJbGlpg==}
    engines: {node: '>=14.0.0'}
    dependencies:
      '@smithy/types': 2.12.0
      tslib: 2.6.2

  /@smithy/protocol-http@3.3.0:
    resolution: {integrity: sha512-Xy5XK1AFWW2nlY/biWZXu6/krgbaf2dg0q492D8M5qthsnU2H+UgFeZLbM76FnH7s6RO/xhQRkj+T6KBO3JzgQ==}
    engines: {node: '>=14.0.0'}
    dependencies:
      '@smithy/types': 2.12.0
      tslib: 2.6.2

  /@smithy/querystring-builder@2.2.0:
    resolution: {integrity: sha512-L1kSeviUWL+emq3CUVSgdogoM/D9QMFaqxL/dd0X7PCNWmPXqt+ExtrBjqT0V7HLN03Vs9SuiLrG3zy3JGnE5A==}
    engines: {node: '>=14.0.0'}
    dependencies:
      '@smithy/types': 2.12.0
      '@smithy/util-uri-escape': 2.2.0
      tslib: 2.6.2

  /@smithy/querystring-parser@2.2.0:
    resolution: {integrity: sha512-BvHCDrKfbG5Yhbpj4vsbuPV2GgcpHiAkLeIlcA1LtfpMz3jrqizP1+OguSNSj1MwBHEiN+jwNisXLGdajGDQJA==}
    engines: {node: '>=14.0.0'}
    dependencies:
      '@smithy/types': 2.12.0
      tslib: 2.6.2

  /@smithy/service-error-classification@2.1.5:
    resolution: {integrity: sha512-uBDTIBBEdAQryvHdc5W8sS5YX7RQzF683XrHePVdFmAgKiMofU15FLSM0/HU03hKTnazdNRFa0YHS7+ArwoUSQ==}
    engines: {node: '>=14.0.0'}
    dependencies:
      '@smithy/types': 2.12.0

  /@smithy/shared-ini-file-loader@2.4.0:
    resolution: {integrity: sha512-WyujUJL8e1B6Z4PBfAqC/aGY1+C7T0w20Gih3yrvJSk97gpiVfB+y7c46T4Nunk+ZngLq0rOIdeVeIklk0R3OA==}
    engines: {node: '>=14.0.0'}
    dependencies:
      '@smithy/types': 2.12.0
      tslib: 2.6.2

  /@smithy/signature-v4@2.2.0:
    resolution: {integrity: sha512-+B5TNzj/fRZzVW3z8UUJOkNx15+4E0CLuvJmJUA1JUIZFp3rdJ/M2H5r2SqltaVPXL0oIxv/6YK92T9TsFGbFg==}
    engines: {node: '>=14.0.0'}
    dependencies:
      '@smithy/eventstream-codec': 2.2.0
      '@smithy/is-array-buffer': 2.2.0
      '@smithy/types': 2.12.0
      '@smithy/util-hex-encoding': 2.2.0
      '@smithy/util-middleware': 2.2.0
      '@smithy/util-uri-escape': 2.2.0
      '@smithy/util-utf8': 2.3.0
      tslib: 2.6.2

  /@smithy/signature-v4@2.3.0:
    resolution: {integrity: sha512-ui/NlpILU+6HAQBfJX8BBsDXuKSNrjTSuOYArRblcrErwKFutjrCNb/OExfVRyj9+26F9J+ZmfWT+fKWuDrH3Q==}
    engines: {node: '>=14.0.0'}
    dependencies:
      '@smithy/is-array-buffer': 2.2.0
      '@smithy/types': 2.12.0
      '@smithy/util-hex-encoding': 2.2.0
      '@smithy/util-middleware': 2.2.0
      '@smithy/util-uri-escape': 2.2.0
      '@smithy/util-utf8': 2.3.0
      tslib: 2.6.2

  /@smithy/smithy-client@2.5.0:
    resolution: {integrity: sha512-DDXWHWdimtS3y/Kw1Jo46KQ0ZYsDKcldFynQERUGBPDpkW1lXOTHy491ALHjwfiBQvzsVKVxl5+ocXNIgJuX4g==}
    engines: {node: '>=14.0.0'}
    dependencies:
      '@smithy/middleware-endpoint': 2.5.0
      '@smithy/middleware-stack': 2.2.0
      '@smithy/protocol-http': 3.3.0
      '@smithy/types': 2.12.0
      '@smithy/util-stream': 2.2.0
      tslib: 2.6.2

  /@smithy/smithy-client@2.5.1:
    resolution: {integrity: sha512-jrbSQrYCho0yDaaf92qWgd+7nAeap5LtHTI51KXqmpIFCceKU3K9+vIVTUH72bOJngBMqa4kyu1VJhRcSrk/CQ==}
    engines: {node: '>=14.0.0'}
    dependencies:
      '@smithy/middleware-endpoint': 2.5.1
      '@smithy/middleware-stack': 2.2.0
      '@smithy/protocol-http': 3.3.0
      '@smithy/types': 2.12.0
      '@smithy/util-stream': 2.2.0
      tslib: 2.6.2

  /@smithy/types@2.12.0:
    resolution: {integrity: sha512-QwYgloJ0sVNBeBuBs65cIkTbfzV/Q6ZNPCJ99EICFEdJYG50nGIY/uYXp+TbsdJReIuPr0a0kXmCvren3MbRRw==}
    engines: {node: '>=14.0.0'}
    dependencies:
      tslib: 2.6.2

  /@smithy/url-parser@2.2.0:
    resolution: {integrity: sha512-hoA4zm61q1mNTpksiSWp2nEl1dt3j726HdRhiNgVJQMj7mLp7dprtF57mOB6JvEk/x9d2bsuL5hlqZbBuHQylQ==}
    dependencies:
      '@smithy/querystring-parser': 2.2.0
      '@smithy/types': 2.12.0
      tslib: 2.6.2

  /@smithy/util-base64@2.3.0:
    resolution: {integrity: sha512-s3+eVwNeJuXUwuMbusncZNViuhv2LjVJ1nMwTqSA0XAC7gjKhqqxRdJPhR8+YrkoZ9IiIbFk/yK6ACe/xlF+hw==}
    engines: {node: '>=14.0.0'}
    dependencies:
      '@smithy/util-buffer-from': 2.2.0
      '@smithy/util-utf8': 2.3.0
      tslib: 2.6.2

  /@smithy/util-body-length-browser@2.2.0:
    resolution: {integrity: sha512-dtpw9uQP7W+n3vOtx0CfBD5EWd7EPdIdsQnWTDoFf77e3VUf05uA7R7TGipIo8e4WL2kuPdnsr3hMQn9ziYj5w==}
    dependencies:
      tslib: 2.6.2

  /@smithy/util-body-length-node@2.3.0:
    resolution: {integrity: sha512-ITWT1Wqjubf2CJthb0BuT9+bpzBfXeMokH/AAa5EJQgbv9aPMVfnM76iFIZVFf50hYXGbtiV71BHAthNWd6+dw==}
    engines: {node: '>=14.0.0'}
    dependencies:
      tslib: 2.6.2

  /@smithy/util-buffer-from@2.2.0:
    resolution: {integrity: sha512-IJdWBbTcMQ6DA0gdNhh/BwrLkDR+ADW5Kr1aZmd4k3DIF6ezMV4R2NIAmT08wQJ3yUK82thHWmC/TnK/wpMMIA==}
    engines: {node: '>=14.0.0'}
    dependencies:
      '@smithy/is-array-buffer': 2.2.0
      tslib: 2.6.2

  /@smithy/util-config-provider@2.3.0:
    resolution: {integrity: sha512-HZkzrRcuFN1k70RLqlNK4FnPXKOpkik1+4JaBoHNJn+RnJGYqaa3c5/+XtLOXhlKzlRgNvyaLieHTW2VwGN0VQ==}
    engines: {node: '>=14.0.0'}
    dependencies:
      tslib: 2.6.2

  /@smithy/util-defaults-mode-browser@2.2.0:
    resolution: {integrity: sha512-2okTdZaCBvOJszAPU/KSvlimMe35zLOKbQpHhamFJmR7t95HSe0K3C92jQPjKY3PmDBD+7iMkOnuW05F5OlF4g==}
    engines: {node: '>= 10.0.0'}
    dependencies:
      '@smithy/property-provider': 2.2.0
      '@smithy/smithy-client': 2.5.0
      '@smithy/types': 2.12.0
      bowser: 2.11.0
      tslib: 2.6.2

  /@smithy/util-defaults-mode-browser@2.2.1:
    resolution: {integrity: sha512-RtKW+8j8skk17SYowucwRUjeh4mCtnm5odCL0Lm2NtHQBsYKrNW0od9Rhopu9wF1gHMfHeWF7i90NwBz/U22Kw==}
    engines: {node: '>= 10.0.0'}
    dependencies:
      '@smithy/property-provider': 2.2.0
      '@smithy/smithy-client': 2.5.1
      '@smithy/types': 2.12.0
      bowser: 2.11.0
      tslib: 2.6.2

  /@smithy/util-defaults-mode-node@2.3.0:
    resolution: {integrity: sha512-hfKXnNLmsW9cmLb/JXKIvtuO6Cf4SuqN5PN1C2Ru/TBIws+m1wSgb+A53vo0r66xzB6E82inKG2J7qtwdi+Kkw==}
    engines: {node: '>= 10.0.0'}
    dependencies:
      '@smithy/config-resolver': 2.2.0
      '@smithy/credential-provider-imds': 2.3.0
      '@smithy/node-config-provider': 2.3.0
      '@smithy/property-provider': 2.2.0
      '@smithy/smithy-client': 2.5.0
      '@smithy/types': 2.12.0
      tslib: 2.6.2

  /@smithy/util-defaults-mode-node@2.3.1:
    resolution: {integrity: sha512-vkMXHQ0BcLFysBMWgSBLSk3+leMpFSyyFj8zQtv5ZyUBx8/owVh1/pPEkzmW/DR/Gy/5c8vjLDD9gZjXNKbrpA==}
    engines: {node: '>= 10.0.0'}
    dependencies:
      '@smithy/config-resolver': 2.2.0
      '@smithy/credential-provider-imds': 2.3.0
      '@smithy/node-config-provider': 2.3.0
      '@smithy/property-provider': 2.2.0
      '@smithy/smithy-client': 2.5.1
      '@smithy/types': 2.12.0
      tslib: 2.6.2

  /@smithy/util-endpoints@1.2.0:
    resolution: {integrity: sha512-BuDHv8zRjsE5zXd3PxFXFknzBG3owCpjq8G3FcsXW3CykYXuEqM3nTSsmLzw5q+T12ZYuDlVUZKBdpNbhVtlrQ==}
    engines: {node: '>= 14.0.0'}
    dependencies:
      '@smithy/node-config-provider': 2.3.0
      '@smithy/types': 2.12.0
      tslib: 2.6.2

  /@smithy/util-hex-encoding@2.2.0:
    resolution: {integrity: sha512-7iKXR+/4TpLK194pVjKiasIyqMtTYJsgKgM242Y9uzt5dhHnUDvMNb+3xIhRJ9QhvqGii/5cRUt4fJn3dtXNHQ==}
    engines: {node: '>=14.0.0'}
    dependencies:
      tslib: 2.6.2

  /@smithy/util-middleware@2.2.0:
    resolution: {integrity: sha512-L1qpleXf9QD6LwLCJ5jddGkgWyuSvWBkJwWAZ6kFkdifdso+sk3L3O1HdmPvCdnCK3IS4qWyPxev01QMnfHSBw==}
    engines: {node: '>=14.0.0'}
    dependencies:
      '@smithy/types': 2.12.0
      tslib: 2.6.2

  /@smithy/util-retry@2.2.0:
    resolution: {integrity: sha512-q9+pAFPTfftHXRytmZ7GzLFFrEGavqapFc06XxzZFcSIGERXMerXxCitjOG1prVDR9QdjqotF40SWvbqcCpf8g==}
    engines: {node: '>= 14.0.0'}
    dependencies:
      '@smithy/service-error-classification': 2.1.5
      '@smithy/types': 2.12.0
      tslib: 2.6.2

  /@smithy/util-stream@2.2.0:
    resolution: {integrity: sha512-17faEXbYWIRst1aU9SvPZyMdWmqIrduZjVOqCPMIsWFNxs5yQQgFrJL6b2SdiCzyW9mJoDjFtgi53xx7EH+BXA==}
    engines: {node: '>=14.0.0'}
    dependencies:
      '@smithy/fetch-http-handler': 2.5.0
      '@smithy/node-http-handler': 2.5.0
      '@smithy/types': 2.12.0
      '@smithy/util-base64': 2.3.0
      '@smithy/util-buffer-from': 2.2.0
      '@smithy/util-hex-encoding': 2.2.0
      '@smithy/util-utf8': 2.3.0
      tslib: 2.6.2

  /@smithy/util-uri-escape@2.2.0:
    resolution: {integrity: sha512-jtmJMyt1xMD/d8OtbVJ2gFZOSKc+ueYJZPW20ULW1GOp/q/YIM0wNh+u8ZFao9UaIGz4WoPW8hC64qlWLIfoDA==}
    engines: {node: '>=14.0.0'}
    dependencies:
      tslib: 2.6.2

  /@smithy/util-utf8@2.3.0:
    resolution: {integrity: sha512-R8Rdn8Hy72KKcebgLiv8jQcQkXoLMOGGv5uI1/k0l+snqkOzQ1R0ChUBCxWMlBsFMekWjq0wRudIweFs7sKT5A==}
    engines: {node: '>=14.0.0'}
    dependencies:
      '@smithy/util-buffer-from': 2.2.0
      tslib: 2.6.2

  /@smithy/util-waiter@2.2.0:
    resolution: {integrity: sha512-IHk53BVw6MPMi2Gsn+hCng8rFA3ZmR3Rk7GllxDUW9qFJl/hiSvskn7XldkECapQVkIg/1dHpMAxI9xSTaLLSA==}
    engines: {node: '>=14.0.0'}
    dependencies:
      '@smithy/abort-controller': 2.2.0
      '@smithy/types': 2.12.0
      tslib: 2.6.2

  /@szmarczak/http-timer@1.1.2:
    resolution: {integrity: sha512-XIB2XbzHTN6ieIjfIMV9hlVcfPU26s2vafYWQcZHWXHOxiaRZYEDKEwdl129Zyg50+foYV2jCgtrqSA6qNuNSA==}
    engines: {node: '>=6'}
    dependencies:
      defer-to-connect: 1.1.3

  /@szmarczak/http-timer@4.0.6:
    resolution: {integrity: sha512-4BAffykYOgO+5nzBWYwE3W90sBgLJoUPRWWcL8wlyiM8IB8ipJz3UMJ9KXQd1RKQXpKp8Tutn80HZtWsu2u76w==}
    engines: {node: '>=10'}
    dependencies:
      defer-to-connect: 2.0.1

  /@szmarczak/http-timer@5.0.1:
    resolution: {integrity: sha512-+PmQX0PiAYPMeVYe237LJAYvOMYW1j2rH5YROyS3b4CTVJum34HfRvKvAzozHAQG0TnHNdUfY9nCeUyRAs//cw==}
    engines: {node: '>=14.16'}
    dependencies:
      defer-to-connect: 2.0.1

  /@tootallnate/once@2.0.0:
    resolution: {integrity: sha512-XCuKFP5PS55gnMVu3dty8KPatLqUoy/ZYzDzAGCQ8JNFCkLXzmI7vNHCR+XpbZaMWQK/vQubr7PkYq8g470J/A==}
    engines: {node: '>= 10'}

  /@ts-morph/common@0.21.0:
    resolution: {integrity: sha512-ES110Mmne5Vi4ypUKrtVQfXFDtCsDXiUiGxF6ILVlE90dDD4fdpC1LSjydl/ml7xJWKSDZwUYD2zkOePMSrPBA==}
    dependencies:
      fast-glob: 3.3.2
      minimatch: 7.4.6
      mkdirp: 2.1.6
      path-browserify: 1.0.1
    dev: true

  /@ts-morph/common@0.23.0:
    resolution: {integrity: sha512-m7Lllj9n/S6sOkCkRftpM7L24uvmfXQFedlW/4hENcuJH1HHm9u5EgxZb9uVjQSCGrbBWBkOGgcTxNg36r6ywA==}
    dependencies:
      fast-glob: 3.3.2
      minimatch: 9.0.4
      mkdirp: 3.0.1
      path-browserify: 1.0.1

  /@tsconfig/node10@1.0.9:
    resolution: {integrity: sha512-jNsYVVxU8v5g43Erja32laIDHXeoNvFEpX33OK4d6hljo3jDhCBDhx5dhCCTMWUojscpAagGiRkBKxpdl9fxqA==}
    dev: true

  /@tsconfig/node12@1.0.11:
    resolution: {integrity: sha512-cqefuRsh12pWyGsIoBKJA9luFu3mRxCA+ORZvA4ktLSzIuCUtWVxGIuXigEwO5/ywWFMZ2QEGKWvkZG1zDMTag==}
    dev: true

  /@tsconfig/node14@1.0.3:
    resolution: {integrity: sha512-ysT8mhdixWK6Hw3i1V2AeRqZ5WfXg1G43mqoYlM2nc6388Fq5jcXyr5mRsqViLx/GJYdoL0bfXD8nmF+Zn/Iow==}
    dev: true

  /@tsconfig/node16@1.0.3:
    resolution: {integrity: sha512-yOlFc+7UtL/89t2ZhjPvvB/DeAr3r+Dq58IgzsFkOAvVC6NMJXmCGjbptdXdR9qsX7pKcTL+s87FtYREi2dEEQ==}
    dev: true

  /@tufjs/canonical-json@1.0.0:
    resolution: {integrity: sha512-QTnf++uxunWvG2z3UFNzAoQPHxnSXOwtaI3iJ+AohhV+5vONuArPjJE7aPXPVXfXJsqrVbZBu9b81AJoSd09IQ==}
    engines: {node: ^14.17.0 || ^16.13.0 || >=18.0.0}

  /@tufjs/models@1.0.4:
    resolution: {integrity: sha512-qaGV9ltJP0EO25YfFUPhxRVK0evXFIAGicsVXuRim4Ed9cjPxYhNnNJ49SFmbeLgtxpslIkX317IgpfcHPVj/A==}
    engines: {node: ^14.17.0 || ^16.13.0 || >=18.0.0}
    dependencies:
      '@tufjs/canonical-json': 1.0.0
      minimatch: 9.0.4

  /@types/argparse@1.0.38:
    resolution: {integrity: sha512-ebDJ9b0e702Yr7pWgB0jzm+CX4Srzz8RcXtLJDJB+BSccqMa36uyH/zUsSYao5+BD1ytv3k3rPYCq4mAE1hsXA==}

  /@types/async@3.2.20:
    resolution: {integrity: sha512-6jSBQQugzyX1aWto0CbvOnmxrU9tMoXfA9gc4IrLEtvr3dTwSg5GLGoWiZnGLI6UG/kqpB3JOQKQrqnhUWGKQA==}
    dev: true

  /@types/cacheable-request@6.0.3:
    resolution: {integrity: sha512-IQ3EbTzGxIigb1I3qPZc1rWJnH0BmSKv5QYTalEwweFvyBDLSAe24zP0le/hyi7ecGfZVlIVAg4BZqb8WBwKqw==}
    dependencies:
      '@types/http-cache-semantics': 4.0.4
      '@types/keyv': 3.1.4
      '@types/node': 18.18.7
      '@types/responselike': 1.0.0

  /@types/chai-arrays@2.0.0:
    resolution: {integrity: sha512-5h5jnAC9C64YnD7WJpA5gBG7CppF/QmoWytOssJ6ysENllW49NBdpsTx6uuIBOpnzAnXThb8jBICgB62wezTLQ==}
    dependencies:
      '@types/chai': 4.3.5
    dev: true

  /@types/chai@4.3.5:
    resolution: {integrity: sha512-mEo1sAde+UCE6b2hxn332f1g1E8WfYRu6p5SvTKr2ZKC1f7gFJXk4h5PyGP9Dt6gCaG8y8XhwnXWC6Iy2cmBng==}
    dev: true

  /@types/cli-progress@3.11.5:
    resolution: {integrity: sha512-D4PbNRbviKyppS5ivBGyFO29POlySLmA2HyUFE4p5QGazAMM3CwkKWcvTl8gvElSuxRh6FPKL8XmidX873ou4g==}
    dependencies:
      '@types/node': 18.18.7

  /@types/debug@4.1.12:
    resolution: {integrity: sha512-vIChWdVG3LG1SMxEvI/AK+FWJthlrqlTu7fbrlywTkkaONwk/UAGaULXRlf8vkzFBLVm0zkMdCquhL5aOjhXPQ==}
    dependencies:
      '@types/ms': 0.7.34
    dev: true

  /@types/eslint-scope@3.7.4:
    resolution: {integrity: sha512-9K4zoImiZc3HlIp6AVUDE4CWYx22a+lhSZMYNpbjW04+YF0KWj4pJXnEMjdnFTiQibFFmElcsasJXDbdI/EPhA==}
    dependencies:
      '@types/eslint': 8.4.6
      '@types/estree': 1.0.1

  /@types/eslint@8.4.6:
    resolution: {integrity: sha512-/fqTbjxyFUaYNO7VcW5g+4npmqVACz1bB7RTHYuLj+PRjw9hrCwrUXVQFpChUS0JsyEFvMZ7U/PfmvWgxJhI9g==}
    dependencies:
      '@types/estree': 1.0.1
      '@types/json-schema': 7.0.14

  /@types/estree@1.0.1:
    resolution: {integrity: sha512-LG4opVs2ANWZ1TJoKc937iMmNstM/d0ae1vNbnBvBhqCSezgVUOzcLCqbI5elV8Vy6WKwKjaqR+zO9VKirBBCA==}

  /@types/fs-extra@11.0.4:
    resolution: {integrity: sha512-yTbItCNreRooED33qjunPthRcSjERP1r4MqCZc7wv0u2sUkzTFp45tgUfS5+r7FrZPdmCCNflLhVSP/o+SemsQ==}
    dependencies:
      '@types/jsonfile': 6.1.4
      '@types/node': 18.18.7
    dev: true

  /@types/glob@7.2.0:
    resolution: {integrity: sha512-ZUxbzKl0IfJILTS6t7ip5fQQM/J3TJYubDm3nMbgubNNYS62eXeUpoLUC8/7fJNiFYHTrGPQn7hspDUzIHX3UA==}
    dependencies:
      '@types/minimatch': 3.0.5
      '@types/node': 18.18.6

  /@types/http-cache-semantics@4.0.4:
    resolution: {integrity: sha512-1m0bIFVc7eJWyve9S0RnuRgcQqF/Xd5QsUZAZeQFr1Q3/p9JWoQQEqmVy+DPTNpGXwhgIetAoYF8JSc33q29QA==}

  /@types/inquirer@8.2.6:
    resolution: {integrity: sha512-3uT88kxg8lNzY8ay2ZjP44DKcRaTGztqeIvN2zHvhzIBH/uAPaL75aBtdNRKbA7xXoMbBt5kX0M00VKAnfOYlA==}
    dependencies:
      '@types/through': 0.0.30
      rxjs: 7.8.0
    dev: true

  /@types/istanbul-lib-coverage@2.0.4:
    resolution: {integrity: sha512-z/QT1XN4K4KYuslS23k62yDIDLwLFkzxOuMplDtObz0+y7VqJCaO2o+SPwHCvLFZh7xazvvoor2tA/hPz9ee7g==}
    dev: true

  /@types/json-schema@7.0.14:
    resolution: {integrity: sha512-U3PUjAudAdJBeC2pgN8uTIKgxrb4nlDF3SF0++EldXQvQBGkpFZMSnwQiIoDU77tv45VgNkl/L4ouD+rEomujw==}

  /@types/json5@0.0.29:
    resolution: {integrity: sha512-dRLjCWHYg4oaA77cxO64oO+7JwCwnIzkZPdrrC71jQmQtlhM556pwKo5bUzqvZndkVbeFLIIi+9TC40JNF5hNQ==}
    dev: true

  /@types/jsonfile@6.1.4:
    resolution: {integrity: sha512-D5qGUYwjvnNNextdU59/+fI+spnwtTFmyQP0h+PfIOSkNfpU6AOICUOkm4i0OnSk+NyjdPJrxCDro0sJsWlRpQ==}
    dependencies:
      '@types/node': 18.18.7
    dev: true

  /@types/keyv@3.1.4:
    resolution: {integrity: sha512-BQ5aZNSCpj7D6K2ksrRCTmKRLEpnPvWDiLPfoGyhZ++8YtiK9d/3DBKPJgry359X/P1PfruyYwvnvwFjuEiEIg==}
    dependencies:
      '@types/node': 18.18.7

  /@types/lodash.isequal@4.5.6:
    resolution: {integrity: sha512-Ww4UGSe3DmtvLLJm2F16hDwEQSv7U0Rr8SujLUA2wHI2D2dm8kPu6Et+/y303LfjTIwSBKXB/YTUcAKpem/XEg==}
    dependencies:
      '@types/lodash': 4.14.195
    dev: true

  /@types/lodash@4.14.195:
    resolution: {integrity: sha512-Hwx9EUgdwf2GLarOjQp5ZH8ZmblzcbTBC2wtQWNKARBSxM9ezRIAUpeDTgoQRAFB0+8CNWXVA9+MaSOzOF3nPg==}
    dev: true

  /@types/minimatch@3.0.5:
    resolution: {integrity: sha512-Klz949h02Gz2uZCMGwDUSDS1YBlTdDDgbWHi+81l29tQALUtvz4rAYi5uoVhE5Lagoq6DeqAUlbrHvW/mXDgdQ==}

  /@types/minimist@1.2.2:
    resolution: {integrity: sha512-jhuKLIRrhvCPLqwPcx6INqmKeiA5EWrsCOPhrlFSrbrmU4ZMPjj5Ul/oLCMDO98XRUIwVm78xICz4EPCektzeQ==}
    dev: true

  /@types/mocha@9.1.1:
    resolution: {integrity: sha512-Z61JK7DKDtdKTWwLeElSEBcWGRLY8g95ic5FoQqI9CMx0ns/Ghep3B4DfcEimiKMvtamNVULVNKEsiwV3aQmXw==}
    dev: true

  /@types/ms@0.7.34:
    resolution: {integrity: sha512-nG96G3Wp6acyAgJqGasjODb+acrI7KltPiRxzHPXnP3NgI28bpQDRv53olbqGXbfcgF5aiiHmO3xpwEpS5Ld9g==}
    dev: true

  /@types/msgpack-lite@0.1.8:
    resolution: {integrity: sha512-3qIhe8MH1kGcXnB5YuY6W0lLb9LEcWrhanDYfw0zKdXAv+CNKG0+6To1X8dqVyrxKb3FeAgJBJS5RdFwBQteVg==}
    dependencies:
      '@types/node': 18.18.6
    dev: true

  /@types/mute-stream@0.0.4:
    resolution: {integrity: sha512-CPM9nzrCPPJHQNA9keH9CVkVI+WR5kMa+7XEs5jcGQ0VoAGnLv242w8lIVgwAEfmE4oufJRaTc9PNLQl0ioAow==}
    dependencies:
      '@types/node': 18.18.7

  /@types/node-fetch@2.6.4:
    resolution: {integrity: sha512-1ZX9fcN4Rvkvgv4E6PAY5WXUFWFcRWxZa3EW83UjycOB9ljJCedb2CupIP4RZMEwF/M3eTcCihbBRgwtGbg5Rg==}
    dependencies:
      '@types/node': 18.18.6
      form-data: 3.0.1
    dev: true

  /@types/node@12.20.24:
    resolution: {integrity: sha512-yxDeaQIAJlMav7fH5AQqPH1u8YIuhYJXYBzxaQ4PifsU0GDO38MSdmEDeRlIxrKbC6NbEaaEHDanWb+y30U8SQ==}

  /@types/node@18.18.6:
    resolution: {integrity: sha512-wf3Vz+jCmOQ2HV1YUJuCWdL64adYxumkrxtc+H1VUQlnQI04+5HtH+qZCOE21lBE7gIrt+CwX2Wv8Acrw5Ak6w==}

  /@types/node@18.18.7:
    resolution: {integrity: sha512-bw+lEsxis6eqJYW8Ql6+yTqkE6RuFtsQPSe5JxXbqYRFQEER5aJA9a5UH9igqDWm3X4iLHIKOHlnAXLM4mi7uQ==}
    dependencies:
      undici-types: 5.26.5

  /@types/node@20.11.30:
    resolution: {integrity: sha512-dHM6ZxwlmuZaRmUPfv1p+KrdD1Dci04FbdEm/9wEMouFqxYoFl5aMkt0VMAUtYRQDyYvD41WJLukhq/ha3YuTw==}
    dependencies:
      undici-types: 5.26.5

  /@types/node@20.12.8:
    resolution: {integrity: sha512-NU0rJLJnshZWdE/097cdCBbyW1h4hEg0xpovcoAQYHl8dnEyp/NAOiE45pvc+Bd1Dt+2r94v2eGFpQJ4R7g+2w==}
    dependencies:
      undici-types: 5.26.5

  /@types/normalize-package-data@2.4.1:
    resolution: {integrity: sha512-Gj7cI7z+98M282Tqmp2K5EIsoouUEzbBJhQQzDE3jSIRk6r9gsz0oUokqIUR4u1R3dMHo0pDHM7sNOHyhulypw==}

  /@types/pako@2.0.0:
    resolution: {integrity: sha512-10+iaz93qR5WYxTo+PMifD5TSxiOtdRaxBf7INGGXMQgTCu8Z/7GYWYFUOS3q/G0nE5boj1r4FEB+WSy7s5gbA==}
    dev: true

  /@types/prettier@2.7.3:
    resolution: {integrity: sha512-+68kP9yzs4LMp7VNh8gdzMSPZFL44MLGqiHWvttYJe+6qnuVr4Ek9wSBQoveqY/r+LwjCcU29kNVkidwim+kYA==}
    dev: true

  /@types/prompts@2.4.4:
    resolution: {integrity: sha512-p5N9uoTH76lLvSAaYSZtBCdEXzpOOufsRjnhjVSrZGXikVGHX9+cc9ERtHRV4hvBKHyZb1bg4K+56Bd2TqUn4A==}
    dependencies:
      '@types/node': 18.18.6
      kleur: 3.0.3
    dev: true

  /@types/responselike@1.0.0:
    resolution: {integrity: sha512-85Y2BjiufFzaMIlvJDvTTB8Fxl2xfLo4HgmHzVBz08w4wDePCTjYw66PdrolO0kzli3yam/YCgRufyo1DdQVTA==}
    dependencies:
      '@types/node': 18.18.7

  /@types/rimraf@2.0.5:
    resolution: {integrity: sha512-YyP+VfeaqAyFmXoTh3HChxOQMyjByRMsHU7kc5KOJkSlXudhMhQIALbYV7rHh/l8d2lX3VUQzprrcAgWdRuU8g==}
    dependencies:
      '@types/glob': 7.2.0
      '@types/node': 18.18.6
    dev: true

  /@types/semver-utils@1.1.1:
    resolution: {integrity: sha512-WLZZQdwo5P+H6R+bDDCFqFSlP5Jtk6gyXpE0R0KAVQbcMGmxpVsNX8dah640hY4+PpRG2+Ph3dcwDHzrOAOZ7A==}

  /@types/semver@7.5.0:
    resolution: {integrity: sha512-G8hZ6XJiHnuhQKR7ZmysCeJWE08o8T0AXtk5darsCaTVsYZhhgUrq53jizaR2FvsoeCwJhlmwTjkXBY5Pn/ZHw==}
    dev: true

  /@types/shelljs@0.8.12:
    resolution: {integrity: sha512-ZA8U81/gldY+rR5zl/7HSHrG2KDfEb3lzG6uCUDhW1DTQE9yC/VBQ45fXnXq8f3CgInfhZmjtdu/WOUlrXRQUg==}
    dependencies:
      '@types/glob': 7.2.0
      '@types/node': 18.18.6
    dev: true

  /@types/sinon@10.0.13:
    resolution: {integrity: sha512-UVjDqJblVNQYvVNUsj0PuYYw0ELRmgt1Nt5Vk0pT5f16ROGfcKJY8o1HVuMOJOpD727RrGB9EGvoaTQE5tgxZQ==}
    dependencies:
      '@types/sinonjs__fake-timers': 8.1.2
    dev: true

  /@types/sinonjs__fake-timers@8.1.2:
    resolution: {integrity: sha512-9GcLXF0/v3t80caGs5p2rRfkB+a8VBGLJZVih6CNFkx8IZ994wiKKLSRs9nuFwk1HevWs/1mnUmkApGrSGsShA==}
    dev: true

  /@types/sort-json@2.0.1:
    resolution: {integrity: sha512-HAeJLCXpLg9aMSCJVQcMR3yU0y2PwJUtWv7vogaz0mEhuK1bhvDX/DeDxl4spPUYpnK7PM7hmX2bU5lsghOJNQ==}
    dev: true

  /@types/through@0.0.30:
    resolution: {integrity: sha512-FvnCJljyxhPM3gkRgWmxmDZyAQSiBQQWLI0A0VFL0K7W1oRUrPJSqNO0NvTnLkBcotdlp3lKvaT0JrnyRDkzOg==}
    dependencies:
      '@types/node': 18.18.7
    dev: true

  /@types/wrap-ansi@3.0.0:
    resolution: {integrity: sha512-ltIpx+kM7g/MLRZfkbL7EsCEjfzCcScLpkg37eXEtx5kmrAKBkTJwd1GIAjDSL8wTpM6Hzn5YO4pSb91BEwu1g==}

  /@typescript-eslint/eslint-plugin@6.21.0(@typescript-eslint/parser@6.21.0)(eslint@8.57.0)(typescript@5.1.6):
    resolution: {integrity: sha512-oy9+hTPCUFpngkEZUSzbf9MxI65wbKFoQYsgPdILTfbUldp5ovUuphZVe4i30emU9M/kP+T64Di0mxl7dSw3MA==}
    engines: {node: ^16.0.0 || >=18.0.0}
    peerDependencies:
      '@typescript-eslint/parser': ^6.0.0 || ^6.0.0-alpha
      eslint: ^7.0.0 || ^8.0.0 || 8.51.0
      typescript: '*'
    peerDependenciesMeta:
      typescript:
        optional: true
    dependencies:
      '@eslint-community/regexpp': 4.10.0
      '@typescript-eslint/parser': 6.21.0(eslint@8.57.0)(typescript@5.1.6)
      '@typescript-eslint/scope-manager': 6.21.0
      '@typescript-eslint/type-utils': 6.21.0(eslint@8.57.0)(typescript@5.1.6)
      '@typescript-eslint/utils': 6.21.0(eslint@8.57.0)(typescript@5.1.6)
      '@typescript-eslint/visitor-keys': 6.21.0
      debug: 4.3.4(supports-color@8.1.1)
      eslint: 8.57.0
      graphemer: 1.4.0
      ignore: 5.2.4
      natural-compare: 1.4.0
      semver: 7.6.0
      ts-api-utils: 1.0.3(typescript@5.1.6)
      typescript: 5.1.6
    transitivePeerDependencies:
      - supports-color
    dev: true

  /@typescript-eslint/eslint-plugin@6.7.5(@typescript-eslint/parser@6.7.5)(eslint@8.57.0)(typescript@5.1.6):
    resolution: {integrity: sha512-JhtAwTRhOUcP96D0Y6KYnwig/MRQbOoLGXTON2+LlyB/N35SP9j1boai2zzwXb7ypKELXMx3DVk9UTaEq1vHEw==}
    engines: {node: ^16.0.0 || >=18.0.0}
    peerDependencies:
      '@typescript-eslint/parser': ^6.0.0 || ^6.0.0-alpha
      eslint: ^7.0.0 || ^8.0.0 || 8.51.0
      typescript: '*'
    peerDependenciesMeta:
      typescript:
        optional: true
    dependencies:
      '@eslint-community/regexpp': 4.10.0
      '@typescript-eslint/parser': 6.7.5(eslint@8.57.0)(typescript@5.1.6)
      '@typescript-eslint/scope-manager': 6.7.5
      '@typescript-eslint/type-utils': 6.7.5(eslint@8.57.0)(typescript@5.1.6)
      '@typescript-eslint/utils': 6.7.5(eslint@8.57.0)(typescript@5.1.6)
      '@typescript-eslint/visitor-keys': 6.7.5
      debug: 4.3.4(supports-color@8.1.1)
      eslint: 8.57.0
      graphemer: 1.4.0
      ignore: 5.2.4
      natural-compare: 1.4.0
      semver: 7.6.2
      ts-api-utils: 1.0.3(typescript@5.1.6)
      typescript: 5.1.6
    transitivePeerDependencies:
      - supports-color
    dev: true

  /@typescript-eslint/experimental-utils@5.59.11(eslint@8.57.0)(typescript@5.1.6):
    resolution: {integrity: sha512-GkQGV0UF/V5Ra7gZMBmiD1WrYUFOJNvCZs+XQnUyJoxmqfWMXVNyB2NVCPRKefoQcpvTv9UpJyfCvsJFs8NzzQ==}
    engines: {node: ^12.22.0 || ^14.17.0 || >=16.0.0}
    peerDependencies:
      eslint: ^6.0.0 || ^7.0.0 || ^8.0.0 || 8.51.0
    dependencies:
      '@typescript-eslint/utils': 5.59.11(eslint@8.57.0)(typescript@5.1.6)
      eslint: 8.57.0
    transitivePeerDependencies:
      - supports-color
      - typescript
    dev: true

  /@typescript-eslint/parser@6.21.0(eslint@8.57.0)(typescript@5.1.6):
    resolution: {integrity: sha512-tbsV1jPne5CkFQCgPBcDOt30ItF7aJoZL997JSF7MhGQqOeT3svWRYxiqlfA5RUdlHN6Fi+EI9bxqbdyAUZjYQ==}
    engines: {node: ^16.0.0 || >=18.0.0}
    peerDependencies:
      eslint: ^7.0.0 || ^8.0.0 || 8.51.0
      typescript: '*'
    peerDependenciesMeta:
      typescript:
        optional: true
    dependencies:
      '@typescript-eslint/scope-manager': 6.21.0
      '@typescript-eslint/types': 6.21.0
      '@typescript-eslint/typescript-estree': 6.21.0(typescript@5.1.6)
      '@typescript-eslint/visitor-keys': 6.21.0
      debug: 4.3.4(supports-color@8.1.1)
      eslint: 8.57.0
      typescript: 5.1.6
    transitivePeerDependencies:
      - supports-color
    dev: true

  /@typescript-eslint/parser@6.7.5(eslint@8.57.0)(typescript@5.1.6):
    resolution: {integrity: sha512-bIZVSGx2UME/lmhLcjdVc7ePBwn7CLqKarUBL4me1C5feOd663liTGjMBGVcGr+BhnSLeP4SgwdvNnnkbIdkCw==}
    engines: {node: ^16.0.0 || >=18.0.0}
    peerDependencies:
      eslint: ^7.0.0 || ^8.0.0 || 8.51.0
      typescript: '*'
    peerDependenciesMeta:
      typescript:
        optional: true
    dependencies:
      '@typescript-eslint/scope-manager': 6.7.5
      '@typescript-eslint/types': 6.7.5
      '@typescript-eslint/typescript-estree': 6.7.5(typescript@5.1.6)
      '@typescript-eslint/visitor-keys': 6.7.5
      debug: 4.3.4(supports-color@8.1.1)
      eslint: 8.57.0
      typescript: 5.1.6
    transitivePeerDependencies:
      - supports-color
    dev: true

  /@typescript-eslint/scope-manager@5.59.11:
    resolution: {integrity: sha512-dHFOsxoLFtrIcSj5h0QoBT/89hxQONwmn3FOQ0GOQcLOOXm+MIrS8zEAhs4tWl5MraxCY3ZJpaXQQdFMc2Tu+Q==}
    engines: {node: ^12.22.0 || ^14.17.0 || >=16.0.0}
    dependencies:
      '@typescript-eslint/types': 5.59.11
      '@typescript-eslint/visitor-keys': 5.59.11
    dev: true

  /@typescript-eslint/scope-manager@6.21.0:
    resolution: {integrity: sha512-OwLUIWZJry80O99zvqXVEioyniJMa+d2GrqpUTqi5/v5D5rOrppJVBPa0yKCblcigC0/aYAzxxqQ1B+DS2RYsg==}
    engines: {node: ^16.0.0 || >=18.0.0}
    dependencies:
      '@typescript-eslint/types': 6.21.0
      '@typescript-eslint/visitor-keys': 6.21.0
    dev: true

  /@typescript-eslint/scope-manager@6.7.5:
    resolution: {integrity: sha512-GAlk3eQIwWOJeb9F7MKQ6Jbah/vx1zETSDw8likab/eFcqkjSD7BI75SDAeC5N2L0MmConMoPvTsmkrg71+B1A==}
    engines: {node: ^16.0.0 || >=18.0.0}
    dependencies:
      '@typescript-eslint/types': 6.7.5
      '@typescript-eslint/visitor-keys': 6.7.5
    dev: true

  /@typescript-eslint/type-utils@6.21.0(eslint@8.57.0)(typescript@5.1.6):
    resolution: {integrity: sha512-rZQI7wHfao8qMX3Rd3xqeYSMCL3SoiSQLBATSiVKARdFGCYSRvmViieZjqc58jKgs8Y8i9YvVVhRbHSTA4VBag==}
    engines: {node: ^16.0.0 || >=18.0.0}
    peerDependencies:
      eslint: ^7.0.0 || ^8.0.0 || 8.51.0
      typescript: '*'
    peerDependenciesMeta:
      typescript:
        optional: true
    dependencies:
      '@typescript-eslint/typescript-estree': 6.21.0(typescript@5.1.6)
      '@typescript-eslint/utils': 6.21.0(eslint@8.57.0)(typescript@5.1.6)
      debug: 4.3.4(supports-color@8.1.1)
      eslint: 8.57.0
      ts-api-utils: 1.0.3(typescript@5.1.6)
      typescript: 5.1.6
    transitivePeerDependencies:
      - supports-color
    dev: true

  /@typescript-eslint/type-utils@6.7.5(eslint@8.57.0)(typescript@5.1.6):
    resolution: {integrity: sha512-Gs0qos5wqxnQrvpYv+pf3XfcRXW6jiAn9zE/K+DlmYf6FcpxeNYN0AIETaPR7rHO4K2UY+D0CIbDP9Ut0U4m1g==}
    engines: {node: ^16.0.0 || >=18.0.0}
    peerDependencies:
      eslint: ^7.0.0 || ^8.0.0 || 8.51.0
      typescript: '*'
    peerDependenciesMeta:
      typescript:
        optional: true
    dependencies:
      '@typescript-eslint/typescript-estree': 6.7.5(typescript@5.1.6)
      '@typescript-eslint/utils': 6.7.5(eslint@8.57.0)(typescript@5.1.6)
      debug: 4.3.4(supports-color@8.1.1)
      eslint: 8.57.0
      ts-api-utils: 1.0.3(typescript@5.1.6)
      typescript: 5.1.6
    transitivePeerDependencies:
      - supports-color
    dev: true

  /@typescript-eslint/types@5.59.11:
    resolution: {integrity: sha512-epoN6R6tkvBYSc+cllrz+c2sOFWkbisJZWkOE+y3xHtvYaOE6Wk6B8e114McRJwFRjGvYdJwLXQH5c9osME/AA==}
    engines: {node: ^12.22.0 || ^14.17.0 || >=16.0.0}
    dev: true

  /@typescript-eslint/types@6.21.0:
    resolution: {integrity: sha512-1kFmZ1rOm5epu9NZEZm1kckCDGj5UJEf7P1kliH4LKu/RkwpsfqqGmY2OOcUs18lSlQBKLDYBOGxRVtrMN5lpg==}
    engines: {node: ^16.0.0 || >=18.0.0}
    dev: true

  /@typescript-eslint/types@6.7.5:
    resolution: {integrity: sha512-WboQBlOXtdj1tDFPyIthpKrUb+kZf2VroLZhxKa/VlwLlLyqv/PwUNgL30BlTVZV1Wu4Asu2mMYPqarSO4L5ZQ==}
    engines: {node: ^16.0.0 || >=18.0.0}
    dev: true

  /@typescript-eslint/typescript-estree@5.59.11(typescript@5.1.6):
    resolution: {integrity: sha512-YupOpot5hJO0maupJXixi6l5ETdrITxeo5eBOeuV7RSKgYdU3G5cxO49/9WRnJq9EMrB7AuTSLH/bqOsXi7wPA==}
    engines: {node: ^12.22.0 || ^14.17.0 || >=16.0.0}
    peerDependencies:
      typescript: '*'
    peerDependenciesMeta:
      typescript:
        optional: true
    dependencies:
      '@typescript-eslint/types': 5.59.11
      '@typescript-eslint/visitor-keys': 5.59.11
      debug: 4.3.4(supports-color@8.1.1)
      globby: 11.1.0
      is-glob: 4.0.3
      semver: 7.6.2
      tsutils: 3.21.0(typescript@5.1.6)
      typescript: 5.1.6
    transitivePeerDependencies:
      - supports-color
    dev: true

  /@typescript-eslint/typescript-estree@6.21.0(typescript@5.1.6):
    resolution: {integrity: sha512-6npJTkZcO+y2/kr+z0hc4HwNfrrP4kNYh57ek7yCNlrBjWQ1Y0OS7jiZTkgumrvkX5HkEKXFZkkdFNkaW2wmUQ==}
    engines: {node: ^16.0.0 || >=18.0.0}
    peerDependencies:
      typescript: '*'
    peerDependenciesMeta:
      typescript:
        optional: true
    dependencies:
      '@typescript-eslint/types': 6.21.0
      '@typescript-eslint/visitor-keys': 6.21.0
      debug: 4.3.4(supports-color@8.1.1)
      globby: 11.1.0
      is-glob: 4.0.3
      minimatch: 9.0.3
      semver: 7.6.0
      ts-api-utils: 1.0.3(typescript@5.1.6)
      typescript: 5.1.6
    transitivePeerDependencies:
      - supports-color
    dev: true

  /@typescript-eslint/typescript-estree@6.7.5(typescript@5.1.6):
    resolution: {integrity: sha512-NhJiJ4KdtwBIxrKl0BqG1Ur+uw7FiOnOThcYx9DpOGJ/Abc9z2xNzLeirCG02Ig3vkvrc2qFLmYSSsaITbKjlg==}
    engines: {node: ^16.0.0 || >=18.0.0}
    peerDependencies:
      typescript: '*'
    peerDependenciesMeta:
      typescript:
        optional: true
    dependencies:
      '@typescript-eslint/types': 6.7.5
      '@typescript-eslint/visitor-keys': 6.7.5
      debug: 4.3.4(supports-color@8.1.1)
      globby: 11.1.0
      is-glob: 4.0.3
      semver: 7.6.2
      ts-api-utils: 1.0.3(typescript@5.1.6)
      typescript: 5.1.6
    transitivePeerDependencies:
      - supports-color
    dev: true

  /@typescript-eslint/utils@5.59.11(eslint@8.57.0)(typescript@5.1.6):
    resolution: {integrity: sha512-didu2rHSOMUdJThLk4aZ1Or8IcO3HzCw/ZvEjTTIfjIrcdd5cvSIwwDy2AOlE7htSNp7QIZ10fLMyRCveesMLg==}
    engines: {node: ^12.22.0 || ^14.17.0 || >=16.0.0}
    peerDependencies:
      eslint: ^6.0.0 || ^7.0.0 || ^8.0.0 || 8.51.0
    dependencies:
      '@eslint-community/eslint-utils': 4.4.0(eslint@8.57.0)
      '@types/json-schema': 7.0.14
      '@types/semver': 7.5.0
      '@typescript-eslint/scope-manager': 5.59.11
      '@typescript-eslint/types': 5.59.11
      '@typescript-eslint/typescript-estree': 5.59.11(typescript@5.1.6)
      eslint: 8.57.0
      eslint-scope: 5.1.1
      semver: 7.6.2
    transitivePeerDependencies:
      - supports-color
      - typescript
    dev: true

  /@typescript-eslint/utils@6.21.0(eslint@8.57.0)(typescript@5.1.6):
    resolution: {integrity: sha512-NfWVaC8HP9T8cbKQxHcsJBY5YE1O33+jpMwN45qzWWaPDZgLIbo12toGMWnmhvCpd3sIxkpDw3Wv1B3dYrbDQQ==}
    engines: {node: ^16.0.0 || >=18.0.0}
    peerDependencies:
      eslint: ^7.0.0 || ^8.0.0 || 8.51.0
    dependencies:
      '@eslint-community/eslint-utils': 4.4.0(eslint@8.57.0)
      '@types/json-schema': 7.0.14
      '@types/semver': 7.5.0
      '@typescript-eslint/scope-manager': 6.21.0
      '@typescript-eslint/types': 6.21.0
      '@typescript-eslint/typescript-estree': 6.21.0(typescript@5.1.6)
      eslint: 8.57.0
      semver: 7.6.0
    transitivePeerDependencies:
      - supports-color
      - typescript
    dev: true

  /@typescript-eslint/utils@6.7.5(eslint@8.57.0)(typescript@5.1.6):
    resolution: {integrity: sha512-pfRRrH20thJbzPPlPc4j0UNGvH1PjPlhlCMq4Yx7EGjV7lvEeGX0U6MJYe8+SyFutWgSHsdbJ3BXzZccYggezA==}
    engines: {node: ^16.0.0 || >=18.0.0}
    peerDependencies:
      eslint: ^7.0.0 || ^8.0.0 || 8.51.0
    dependencies:
      '@eslint-community/eslint-utils': 4.4.0(eslint@8.57.0)
      '@types/json-schema': 7.0.14
      '@types/semver': 7.5.0
      '@typescript-eslint/scope-manager': 6.7.5
      '@typescript-eslint/types': 6.7.5
      '@typescript-eslint/typescript-estree': 6.7.5(typescript@5.1.6)
      eslint: 8.57.0
      semver: 7.6.2
    transitivePeerDependencies:
      - supports-color
      - typescript
    dev: true

  /@typescript-eslint/visitor-keys@5.59.11:
    resolution: {integrity: sha512-KGYniTGG3AMTuKF9QBD7EIrvufkB6O6uX3knP73xbKLMpH+QRPcgnCxjWXSHjMRuOxFLovljqQgQpR0c7GvjoA==}
    engines: {node: ^12.22.0 || ^14.17.0 || >=16.0.0}
    dependencies:
      '@typescript-eslint/types': 5.59.11
      eslint-visitor-keys: 3.4.3
    dev: true

  /@typescript-eslint/visitor-keys@6.21.0:
    resolution: {integrity: sha512-JJtkDduxLi9bivAB+cYOVMtbkqdPOhZ+ZI5LC47MIRrDV4Yn2o+ZnW10Nkmr28xRpSpdJ6Sm42Hjf2+REYXm0A==}
    engines: {node: ^16.0.0 || >=18.0.0}
    dependencies:
      '@typescript-eslint/types': 6.21.0
      eslint-visitor-keys: 3.4.3
    dev: true

  /@typescript-eslint/visitor-keys@6.7.5:
    resolution: {integrity: sha512-3MaWdDZtLlsexZzDSdQWsFQ9l9nL8B80Z4fImSpyllFC/KLqWQRdEcB+gGGO+N3Q2uL40EsG66wZLsohPxNXvg==}
    engines: {node: ^16.0.0 || >=18.0.0}
    dependencies:
      '@typescript-eslint/types': 6.7.5
      eslint-visitor-keys: 3.4.3
    dev: true

  /@ungap/structured-clone@1.2.0:
    resolution: {integrity: sha512-zuVdFrMJiuCDQUMCzQaD6KL28MjnqqN8XnAqiEq9PNm/hCPTSGfrXCOfwj1ow4LFb/tNymJPwsNbVePc1xFqrQ==}
    dev: true

  /@webassemblyjs/ast@1.11.6:
    resolution: {integrity: sha512-IN1xI7PwOvLPgjcf180gC1bqn3q/QaOCwYUahIOhbYUu8KA/3tw2RT/T0Gidi1l7Hhj5D/INhJxiICObqpMu4Q==}
    dependencies:
      '@webassemblyjs/helper-numbers': 1.11.6
      '@webassemblyjs/helper-wasm-bytecode': 1.11.6

  /@webassemblyjs/floating-point-hex-parser@1.11.6:
    resolution: {integrity: sha512-ejAj9hfRJ2XMsNHk/v6Fu2dGS+i4UaXBXGemOfQ/JfQ6mdQg/WXtwleQRLLS4OvfDhv8rYnVwH27YJLMyYsxhw==}

  /@webassemblyjs/helper-api-error@1.11.6:
    resolution: {integrity: sha512-o0YkoP4pVu4rN8aTJgAyj9hC2Sv5UlkzCHhxqWj8butaLvnpdc2jOwh4ewE6CX0txSfLn/UYaV/pheS2Txg//Q==}

  /@webassemblyjs/helper-buffer@1.11.6:
    resolution: {integrity: sha512-z3nFzdcp1mb8nEOFFk8DrYLpHvhKC3grJD2ardfKOzmbmJvEf/tPIqCY+sNcwZIY8ZD7IkB2l7/pqhUhqm7hLA==}

  /@webassemblyjs/helper-numbers@1.11.6:
    resolution: {integrity: sha512-vUIhZ8LZoIWHBohiEObxVm6hwP034jwmc9kuq5GdHZH0wiLVLIPcMCdpJzG4C11cHoQ25TFIQj9kaVADVX7N3g==}
    dependencies:
      '@webassemblyjs/floating-point-hex-parser': 1.11.6
      '@webassemblyjs/helper-api-error': 1.11.6
      '@xtuc/long': 4.2.2

  /@webassemblyjs/helper-wasm-bytecode@1.11.6:
    resolution: {integrity: sha512-sFFHKwcmBprO9e7Icf0+gddyWYDViL8bpPjJJl0WHxCdETktXdmtWLGVzoHbqUcY4Be1LkNfwTmXOJUFZYSJdA==}

  /@webassemblyjs/helper-wasm-section@1.11.6:
    resolution: {integrity: sha512-LPpZbSOwTpEC2cgn4hTydySy1Ke+XEu+ETXuoyvuyezHO3Kjdu90KK95Sh9xTbmjrCsUwvWwCOQQNta37VrS9g==}
    dependencies:
      '@webassemblyjs/ast': 1.11.6
      '@webassemblyjs/helper-buffer': 1.11.6
      '@webassemblyjs/helper-wasm-bytecode': 1.11.6
      '@webassemblyjs/wasm-gen': 1.11.6

  /@webassemblyjs/ieee754@1.11.6:
    resolution: {integrity: sha512-LM4p2csPNvbij6U1f19v6WR56QZ8JcHg3QIJTlSwzFcmx6WSORicYj6I63f9yU1kEUtrpG+kjkiIAkevHpDXrg==}
    dependencies:
      '@xtuc/ieee754': 1.2.0

  /@webassemblyjs/leb128@1.11.6:
    resolution: {integrity: sha512-m7a0FhE67DQXgouf1tbN5XQcdWoNgaAuoULHIfGFIEVKA6tu/edls6XnIlkmS6FrXAquJRPni3ZZKjw6FSPjPQ==}
    dependencies:
      '@xtuc/long': 4.2.2

  /@webassemblyjs/utf8@1.11.6:
    resolution: {integrity: sha512-vtXf2wTQ3+up9Zsg8sa2yWiQpzSsMyXj0qViVP6xKGCUT8p8YJ6HqI7l5eCnWx1T/FYdsv07HQs2wTFbbof/RA==}

  /@webassemblyjs/wasm-edit@1.11.6:
    resolution: {integrity: sha512-Ybn2I6fnfIGuCR+Faaz7YcvtBKxvoLV3Lebn1tM4o/IAJzmi9AWYIPWpyBfU8cC+JxAO57bk4+zdsTjJR+VTOw==}
    dependencies:
      '@webassemblyjs/ast': 1.11.6
      '@webassemblyjs/helper-buffer': 1.11.6
      '@webassemblyjs/helper-wasm-bytecode': 1.11.6
      '@webassemblyjs/helper-wasm-section': 1.11.6
      '@webassemblyjs/wasm-gen': 1.11.6
      '@webassemblyjs/wasm-opt': 1.11.6
      '@webassemblyjs/wasm-parser': 1.11.6
      '@webassemblyjs/wast-printer': 1.11.6

  /@webassemblyjs/wasm-gen@1.11.6:
    resolution: {integrity: sha512-3XOqkZP/y6B4F0PBAXvI1/bky7GryoogUtfwExeP/v7Nzwo1QLcq5oQmpKlftZLbT+ERUOAZVQjuNVak6UXjPA==}
    dependencies:
      '@webassemblyjs/ast': 1.11.6
      '@webassemblyjs/helper-wasm-bytecode': 1.11.6
      '@webassemblyjs/ieee754': 1.11.6
      '@webassemblyjs/leb128': 1.11.6
      '@webassemblyjs/utf8': 1.11.6

  /@webassemblyjs/wasm-opt@1.11.6:
    resolution: {integrity: sha512-cOrKuLRE7PCe6AsOVl7WasYf3wbSo4CeOk6PkrjS7g57MFfVUF9u6ysQBBODX0LdgSvQqRiGz3CXvIDKcPNy4g==}
    dependencies:
      '@webassemblyjs/ast': 1.11.6
      '@webassemblyjs/helper-buffer': 1.11.6
      '@webassemblyjs/wasm-gen': 1.11.6
      '@webassemblyjs/wasm-parser': 1.11.6

  /@webassemblyjs/wasm-parser@1.11.6:
    resolution: {integrity: sha512-6ZwPeGzMJM3Dqp3hCsLgESxBGtT/OeCvCZ4TA1JUPYgmhAx38tTPR9JaKy0S5H3evQpO/h2uWs2j6Yc/fjkpTQ==}
    dependencies:
      '@webassemblyjs/ast': 1.11.6
      '@webassemblyjs/helper-api-error': 1.11.6
      '@webassemblyjs/helper-wasm-bytecode': 1.11.6
      '@webassemblyjs/ieee754': 1.11.6
      '@webassemblyjs/leb128': 1.11.6
      '@webassemblyjs/utf8': 1.11.6

  /@webassemblyjs/wast-printer@1.11.6:
    resolution: {integrity: sha512-JM7AhRcE+yW2GWYaKeHL5vt4xqee5N2WcezptmgyhNS+ScggqcT1OtXykhAb13Sn5Yas0j2uv9tHgrjwvzAP4A==}
    dependencies:
      '@webassemblyjs/ast': 1.11.6
      '@xtuc/long': 4.2.2

  /@xtuc/ieee754@1.2.0:
    resolution: {integrity: sha512-DX8nKgqcGwsc0eJSqYt5lwP4DH5FlHnmuWWBRy7X0NcaGR0ZtuyeESgMwTYVEtxmsNGY+qit4QYT/MIYTOTPeA==}

  /@xtuc/long@4.2.2:
    resolution: {integrity: sha512-NuHqBY1PB/D8xU6s/thBgOAiAP7HOYDQ32+BFZILJ8ivkUkAHQnWfn6WhL79Owj1qmUnoN/YPhktdIoucipkAQ==}

  /JSONStream@1.3.5:
    resolution: {integrity: sha512-E+iruNOY8VV9s4JEbe1aNEm6MiszPRr/UfcHMz0TQh1BXSxHK+ASV1R6W4HpjBhSeS+54PIsAMCBmwD06LLsqQ==}
    hasBin: true
    dependencies:
      jsonparse: 1.3.1
      through: 2.3.8
    dev: true

  /abbrev@1.1.1:
    resolution: {integrity: sha512-nne9/IiQ/hzIhY6pdDnbBtz7DjPTKrY00P/zvPSm5pOFkl6xuGrGnXn/VtTNNfNtAfZ9/1RtehkszU9qcTii0Q==}

  /acorn-import-assertions@1.9.0(acorn@8.10.0):
    resolution: {integrity: sha512-cmMwop9x+8KFhxvKrKfPYmN6/pKTYYHBqLa0DfvVZcKMJWNyWLnaqND7dx/qn66R7ewM1UX5XMaDVP5wlVTaVA==}
    peerDependencies:
      acorn: ^8
    dependencies:
      acorn: 8.10.0

  /acorn-jsx@5.3.2(acorn@8.10.0):
    resolution: {integrity: sha512-rq9s+JNhf0IChjtDXxllJ7g41oZk5SlXtp0LHwyA5cejwn7vKmKp4pPri6YEePv2PU65sAsegbXtIinmDFDXgQ==}
    peerDependencies:
      acorn: ^6.0.0 || ^7.0.0 || ^8.0.0
    dependencies:
      acorn: 8.10.0
    dev: true

  /acorn-walk@8.2.0:
    resolution: {integrity: sha512-k+iyHEuPgSw6SbuDpGQM+06HQUa04DZ3o+F6CSzXMvvI5KMvnaEqXe+YVe555R9nn6GPt404fos4wcgpw12SDA==}
    engines: {node: '>=0.4.0'}
    dev: true

  /acorn@8.10.0:
    resolution: {integrity: sha512-F0SAmZ8iUtS//m8DmCTA0jlh6TDKkHQyK6xc6V4KDTyZKA9dnvX9/3sRTVQrWm79glUAZbnmmNcdYwUIHWVybw==}
    engines: {node: '>=0.4.0'}
    hasBin: true

  /add-stream@1.0.0:
    resolution: {integrity: sha512-qQLMr+8o0WC4FZGQTcJiKBVC59JylcPSrTtk6usvmIDFUOCKegapy1VHQwRbFMOFyb/inzUVqHs+eMYKDM1YeQ==}
    dev: true

  /agent-base@6.0.2:
    resolution: {integrity: sha512-RZNwNclF7+MS/8bDg70amg32dyeZGZxiDuQmZxKLAlQjr3jGyLx+4Kkk58UO7D2QdgFIQCovuSuZESne6RG6XQ==}
    engines: {node: '>= 6.0.0'}
    dependencies:
      debug: 4.3.4(supports-color@8.1.1)
    transitivePeerDependencies:
      - supports-color

  /agentkeepalive@4.2.1:
    resolution: {integrity: sha512-Zn4cw2NEqd+9fiSVWMscnjyQ1a8Yfoc5oBajLeo5w+YBHgDUcEBY2hS4YpTz6iN5f/2zQiktcuM6tS8x1p9dpA==}
    engines: {node: '>= 8.0.0'}
    dependencies:
      debug: 4.3.4(supports-color@8.1.1)
      depd: 1.1.2
      humanize-ms: 1.2.1
    transitivePeerDependencies:
      - supports-color

  /aggregate-error@3.1.0:
    resolution: {integrity: sha512-4I7Td01quW/RpocfNayFdFVk1qSuoh0E7JrbRJ16nH01HhKFQ88INq9Sd+nd72zqRySlr9BmDA8xlEJ6vJMrYA==}
    engines: {node: '>=8'}
    dependencies:
      clean-stack: 2.2.0
      indent-string: 4.0.0

  /ajv-draft-04@1.0.0(ajv@8.13.0):
    resolution: {integrity: sha512-mv00Te6nmYbRp5DCwclxtt7yV/joXJPGS7nM+97GdxvuttCOfgI3K4U25zboyeX0O+myI8ERluxQe5wljMmVIw==}
    peerDependencies:
      ajv: ^8.5.0
    peerDependenciesMeta:
      ajv:
        optional: true
    dependencies:
      ajv: 8.13.0

  /ajv-formats@3.0.1(ajv@8.13.0):
    resolution: {integrity: sha512-8iUql50EUR+uUcdRQ3HDqa6EVyo3docL8g5WJ3FNcWmu62IbkGUue/pEyLBW8VGKKucTPgqeks4fIU1DA4yowQ==}
    peerDependencies:
      ajv: ^8.0.0
    peerDependenciesMeta:
      ajv:
        optional: true
    dependencies:
      ajv: 8.13.0

  /ajv-keywords@3.5.2(ajv@6.12.6):
    resolution: {integrity: sha512-5p6WTN0DdTGVQk6VjcEju19IgaHudalcfabD7yhDGeA6bcQnmL+CpveLJq/3hvfwd1aof6L386Ougkx6RfyMIQ==}
    peerDependencies:
      ajv: ^6.9.1
    dependencies:
      ajv: 6.12.6

  /ajv@6.12.6:
    resolution: {integrity: sha512-j3fVLgvTo527anyYyJOGTYJbG+vnnQYvE0m5mmkc1TK+nxAppkCLMIL0aZ4dblVCNoGShhm+kzE4ZUykBoMg4g==}
    dependencies:
      fast-deep-equal: 3.1.3
      fast-json-stable-stringify: 2.1.0
      json-schema-traverse: 0.4.1
      uri-js: 4.4.1

  /ajv@8.12.0:
    resolution: {integrity: sha512-sRu1kpcO9yLtYxBKvqfTeh9KzZEwO3STyX1HT+4CaDzC6HpTGYhIhPIzj9XuKU7KYDwnaeh5hcOwjy1QuJzBPA==}
    dependencies:
      fast-deep-equal: 3.1.3
      json-schema-traverse: 1.0.0
      require-from-string: 2.0.2
      uri-js: 4.4.1

  /ajv@8.13.0:
    resolution: {integrity: sha512-PRA911Blj99jR5RMeTunVbNXMF6Lp4vZXnk5GQjcnUWUTsrXtekg/pnmFFI2u/I36Y/2bITGS30GZCXei6uNkA==}
    dependencies:
      fast-deep-equal: 3.1.3
      json-schema-traverse: 1.0.0
      require-from-string: 2.0.2
      uri-js: 4.4.1

  /ansi-256-colors@1.1.0:
    resolution: {integrity: sha512-roJI/AVBdJIhcohHDNXUoFYsCZG4MZIs5HtKNgVKY5QzqQoQJe+o0ouiqZDaSC+ggKdBVcuSwlSdJckrrlm3/A==}
    engines: {node: '>=0.10.0'}
    dev: true

  /ansi-align@3.0.1:
    resolution: {integrity: sha512-IOfwwBF5iczOjp/WeY4YxyjqAFMQoZufdQWDd19SEExbVLNXqvpzSJ/M7Za4/sCPmQ0+GRquoA7bGcINcxew6w==}
    dependencies:
      string-width: 4.2.3

  /ansi-colors@4.1.1:
    resolution: {integrity: sha512-JoX0apGbHaUJBNl6yF+p6JAFYZ666/hhCGKN5t9QFjbJQKUU/g8MNbFDbvfrgKXvI1QpZplPOnwIo99lX/AAmA==}
    engines: {node: '>=6'}
    dev: true

  /ansi-escapes@3.2.0:
    resolution: {integrity: sha512-cBhpre4ma+U0T1oM5fXg7Dy1Jw7zzwv7lt/GoCpr+hDQJoYnKVPLL4dCvSEFMmQurOQvSrwT7SL/DAlhBI97RQ==}
    engines: {node: '>=4'}
    dev: true

  /ansi-escapes@4.3.2:
    resolution: {integrity: sha512-gKXj5ALrKWQLsYG9jlTRmR/xKluxHV+Z9QEwNIgCfM1/uwPMCuzVVnh5mwTd+OuBZcwSIMbqssNWRm1lE51QaQ==}
    engines: {node: '>=8'}
    dependencies:
      type-fest: 0.21.3

  /ansi-regex@2.1.1:
    resolution: {integrity: sha512-TIGnTpdo+E3+pCyAluZvtED5p5wCqLdezCyhPZzKPcxvFplEt4i+W7OONCKgeZFT3+y5NZZfOOS/Bdcanm1MYA==}
    engines: {node: '>=0.10.0'}
    dev: true

  /ansi-regex@3.0.1:
    resolution: {integrity: sha512-+O9Jct8wf++lXxxFc4hc8LsjaSq0HFzzL7cVsw8pRDIPdjKD2mT4ytDZlLuSBZ4cLKZFXIrMGO7DbQCtMJJMKw==}
    engines: {node: '>=4'}
    dev: true

  /ansi-regex@4.1.1:
    resolution: {integrity: sha512-ILlv4k/3f6vfQ4OoP2AGvirOktlQ98ZEL1k9FaQjxa3L1abBgbuTDAdPOpvbGncC0BTVQrl+OM8xZGK6tWXt7g==}
    engines: {node: '>=6'}
    dev: true

  /ansi-regex@5.0.1:
    resolution: {integrity: sha512-quJQXlTSUGL2LH9SUXo8VwsY4soanhgo6LNSm84E1LBcE8s3O0wpdiRzyR9z/ZZJMlMWv37qOOb9pdJlMUEKFQ==}
    engines: {node: '>=8'}

  /ansi-regex@6.0.1:
    resolution: {integrity: sha512-n5M855fKb2SsfMIiFFoVrABHJC8QtHwVx+mHWP3QcEqBHYienj5dHSgjbxtC0WEZXYt4wcD6zrQElDPhFuZgfA==}
    engines: {node: '>=12'}

  /ansi-styles@3.2.1:
    resolution: {integrity: sha512-VT0ZI6kZRdTh8YyJw3SMbYm/u+NqfsAxEpWO0Pf9sq8/e94WxxOpPKx9FR1FlyCtOVDNOQ+8ntlqFxiRc+r5qA==}
    engines: {node: '>=4'}
    dependencies:
      color-convert: 1.9.3

  /ansi-styles@4.3.0:
    resolution: {integrity: sha512-zbB9rCJAT1rbjiVDb2hqKFHNYLxgtk8NURxZ3IZwD3F6NtxbXZQCnnSi1Lkx+IDohdPlFp222wVALIheZJQSEg==}
    engines: {node: '>=8'}
    dependencies:
      color-convert: 2.0.1

  /ansi-styles@6.2.1:
    resolution: {integrity: sha512-bN798gFfQX+viw3R7yrGWRqnrN2oRkEkUjjl4JNn4E8GxxbjtG3FbrEIIY3l8/hrwUwIeCZvi4QuOTP4MErVug==}
    engines: {node: '>=12'}

  /ansicolors@0.3.2:
    resolution: {integrity: sha512-QXu7BPrP29VllRxH8GwB7x5iX5qWKAAMLqKQGWTeLWVlNHNOpVMJ91dsxQAIWXpjuW5wqvxu3Jd/nRjrJ+0pqg==}

  /anymatch@3.1.2:
    resolution: {integrity: sha512-P43ePfOAIupkguHUycrc4qJ9kz8ZiuOUijaETwX7THt0Y/GNK7v0aa8rY816xWjZ7rJdA5XdMcpVFTKMq+RvWg==}
    engines: {node: '>= 8'}
    dependencies:
      normalize-path: 3.0.0
      picomatch: 2.3.1
    dev: true

  /aproba@2.0.0:
    resolution: {integrity: sha512-lYe4Gx7QT+MKGbDsA+Z+he/Wtef0BiwDOlK/XkBrdfsh9J/jPPXbX0tE9x9cl27Tmu5gg3QUbUrQYa/y+KOHPQ==}

  /are-docs-informative@0.0.2:
    resolution: {integrity: sha512-ixiS0nLNNG5jNQzgZJNoUpBKdo9yTYZMGJ+QgT2jmjR7G7+QHRCc4v6LQ3NgE7EBJq+o0ams3waJwkrlBom8Ig==}
    engines: {node: '>=14'}
    dev: true

  /are-we-there-yet@3.0.1:
    resolution: {integrity: sha512-QZW4EDmGwlYur0Yyf/b2uGucHQMa8aFUP7eu9ddR73vvhFyt4V0Vl3QHPcTNJ8l6qYOBdxgXdnBXQrHilfRQBg==}
    engines: {node: ^12.13.0 || ^14.15.0 || >=16.0.0}
    dependencies:
      delegates: 1.0.0
      readable-stream: 3.6.1

  /arg-parser@1.2.0:
    resolution: {integrity: sha512-qeFIPI9MQUPLugbbvBczsvqCIOuat8yHZ66mdlP5rbJhImRoCgFn2o9/kNlF5KHqaMZw6vVugIAWyJfgkbqG1w==}
    engines: {node: '>=0.8.0'}

  /arg@4.1.3:
    resolution: {integrity: sha512-58S9QDqG0Xx27YwPSt9fJxivjYl432YCwfDMfZ+71RAqUrZef7LrKQZ3LHLOwCS4FLNBplP533Zx895SeOCHvA==}
    dev: true

  /argparse@1.0.10:
    resolution: {integrity: sha512-o5Roy6tNG4SL/FOkCAN6RzjiakZS25RLYFrcMttJqbdd8BWrnA+fGz57iN5Pb06pvBGvl5gQ0B48dJlslXvoTg==}
    dependencies:
      sprintf-js: 1.0.3

  /argparse@2.0.1:
    resolution: {integrity: sha512-8+9WqebbFzpX9OR+Wa6O29asIogeRMzcGtAINdpMHHyAg10f05aSFVBbcEqGf/PXw1EjAZ+q2/bEBg3DvurK3Q==}

  /array-back@1.0.4:
    resolution: {integrity: sha512-1WxbZvrmyhkNoeYcizokbmh5oiOCIfyvGtcqbK3Ls1v1fKcquzxnQSceOx6tzq7jmai2kFLWIpGND2cLhH6TPw==}
    engines: {node: '>=0.12.0'}
    dependencies:
      typical: 2.6.1
    dev: true

  /array-back@2.0.0:
    resolution: {integrity: sha512-eJv4pLLufP3g5kcZry0j6WXpIbzYw9GUB4mVJZno9wfwiBxbizTnHCw3VJb07cBihbFX48Y7oSrW9y+gt4glyw==}
    engines: {node: '>=4'}
    dependencies:
      typical: 2.6.1
    dev: true

  /array-buffer-byte-length@1.0.0:
    resolution: {integrity: sha512-LPuwb2P+NrQw3XhxGc36+XSvuBPopovXYTR9Ew++Du9Yb/bx5AzBfrIsBoj0EZUifjQU+sHL21sseZ3jerWO/A==}
    dependencies:
      call-bind: 1.0.2
      is-array-buffer: 3.0.2
    dev: true

  /array-ify@1.0.0:
    resolution: {integrity: sha512-c5AMf34bKdvPhQ7tBGhqkgKNUzMr4WUs+WDtC2ZUGOUncbxKMTvqxYctiseW3+L4bA8ec+GcZ6/A/FW4m8ukng==}
    dev: true

  /array-includes@3.1.7:
    resolution: {integrity: sha512-dlcsNBIiWhPkHdOEEKnehA+RNUWDc4UqFtnIXU4uuYDPtA4LDkr7qip2p0VvFAEXNDr0yWZ9PJyIRiGjRLQzwQ==}
    engines: {node: '>= 0.4'}
    dependencies:
      call-bind: 1.0.2
      define-properties: 1.2.1
      es-abstract: 1.22.2
      get-intrinsic: 1.2.1
      is-string: 1.0.7
    dev: true

  /array-union@2.1.0:
    resolution: {integrity: sha512-HGyxoOTYUyCM6stUe6EJgnd4EoewAI7zMdfqO+kGjnlZmBDz/cR5pf8r/cR4Wq60sL/p0IkcjUEEPwS3GFrIyw==}
    engines: {node: '>=8'}

  /array.prototype.findlastindex@1.2.3:
    resolution: {integrity: sha512-LzLoiOMAxvy+Gd3BAq3B7VeIgPdo+Q8hthvKtXybMvRV0jrXfJM/t8mw7nNlpEcVlVUnCnM2KSX4XU5HmpodOA==}
    engines: {node: '>= 0.4'}
    dependencies:
      call-bind: 1.0.2
      define-properties: 1.2.1
      es-abstract: 1.22.2
      es-shim-unscopables: 1.0.0
      get-intrinsic: 1.2.1
    dev: true

  /array.prototype.flat@1.3.2:
    resolution: {integrity: sha512-djYB+Zx2vLewY8RWlNCUdHjDXs2XOgm602S9E7P/UpHgfeHL00cRiIF+IN/G/aUJ7kGPb6yO/ErDI5V2s8iycA==}
    engines: {node: '>= 0.4'}
    dependencies:
      call-bind: 1.0.2
      define-properties: 1.2.1
      es-abstract: 1.22.2
      es-shim-unscopables: 1.0.0
    dev: true

  /array.prototype.flatmap@1.3.2:
    resolution: {integrity: sha512-Ewyx0c9PmpcsByhSW4r+9zDU7sGjFc86qf/kKtuSCRdhfbk0SNLLkaT5qvcHnRGgc5NP/ly/y+qkXkqONX54CQ==}
    engines: {node: '>= 0.4'}
    dependencies:
      call-bind: 1.0.2
      define-properties: 1.2.1
      es-abstract: 1.22.2
      es-shim-unscopables: 1.0.0
    dev: true

  /array.prototype.tosorted@1.1.2:
    resolution: {integrity: sha512-HuQCHOlk1Weat5jzStICBCd83NxiIMwqDg/dHEsoefabn/hJRj5pVdWcPUSpRrwhwxZOsQassMpgN/xRYFBMIg==}
    dependencies:
      call-bind: 1.0.2
      define-properties: 1.2.1
      es-abstract: 1.22.2
      es-shim-unscopables: 1.0.0
      get-intrinsic: 1.2.1
    dev: true

  /arraybuffer.prototype.slice@1.0.2:
    resolution: {integrity: sha512-yMBKppFur/fbHu9/6USUe03bZ4knMYiwFBcyiaXB8Go0qNehwX6inYPzK9U0NeQvGxKthcmHcaR8P5MStSRBAw==}
    engines: {node: '>= 0.4'}
    dependencies:
      array-buffer-byte-length: 1.0.0
      call-bind: 1.0.2
      define-properties: 1.2.1
      es-abstract: 1.22.2
      get-intrinsic: 1.2.1
      is-array-buffer: 3.0.2
      is-shared-array-buffer: 1.0.2
    dev: true

  /arrify@1.0.1:
    resolution: {integrity: sha512-3CYzex9M9FGQjCGMGyi6/31c8GJbgb0qGyrx5HWxPd0aCwh4cB2YjMb2Xf9UuoogrMrlO9cTqnB5rI5GHZTcUA==}
    engines: {node: '>=0.10.0'}
    dev: true

  /assertion-error@1.1.0:
    resolution: {integrity: sha512-jgsaNduz+ndvGyFt3uSuWqvy4lCnIJiovtouQN5JZHOKCS2QuhEdbcQHFhVksz2N2U9hXJo8odG7ETyWlEeuDw==}
    dev: true

  /astral-regex@2.0.0:
    resolution: {integrity: sha512-Z7tMw1ytTXt5jqMcOP+OQteU1VuNK9Y02uuJtKQ1Sv69jXQKKg5cibLwGJow8yzZP+eAc18EmLGPal0bp36rvQ==}
    engines: {node: '>=8'}

  /async-retry@1.2.3:
    resolution: {integrity: sha512-tfDb02Th6CE6pJUF2gjW5ZVjsgwlucVXOEQMvEX9JgSJMs9gAX+Nz3xRuJBKuUYjTSYORqvDBORdAQ3LU59g7Q==}
    dependencies:
      retry: 0.12.0

  /async-retry@1.3.3:
    resolution: {integrity: sha512-wfr/jstw9xNi/0teMHrRW7dsz3Lt5ARhYNZ2ewpadnhaIp5mbALhOAP+EAdsC7t4Z6wqsDVv9+W6gm1Dk9mEyw==}
    dependencies:
      retry: 0.13.1

  /async@3.2.4:
    resolution: {integrity: sha512-iAB+JbDEGXhyIUavoDl9WP/Jj106Kz9DEn1DPgYw5ruDn0e3Wgi3sKFm55sASdGBNOQB8F59d9qQ7deqrHA8wQ==}

  /asynciterator.prototype@1.0.0:
    resolution: {integrity: sha512-wwHYEIS0Q80f5mosx3L/dfG5t5rjEa9Ft51GTaNt862EnpyGHpgz2RkZvLPp1oF5TnAiTohkEKVEu8pQPJI7Vg==}
    dependencies:
      has-symbols: 1.0.3
    dev: true

  /asynckit@0.4.0:
    resolution: {integrity: sha512-Oei9OH4tRh0YqU3GxhX79dM/mwVgvbZJaSNaRk+bshkj0S5cfHcgYakreBjrHwatXKbz+IoIdYLxrKim2MjW0Q==}

  /at-least-node@1.0.0:
    resolution: {integrity: sha512-+q/t7Ekv1EDY2l6Gda6LLiX14rU9TV20Wa3ofeQmwPFZbOMo9DXrLbOjFaaclkXKWidIaopwAObQDqwWtGUjqg==}
    engines: {node: '>= 4.0.0'}
    dev: true

  /available-typed-arrays@1.0.5:
    resolution: {integrity: sha512-DMD0KiN46eipeziST1LPP/STfDU0sufISXmjSgvVsoU2tqxctQeASejWcfNtxYKqETM1UxQ8sp2OrSBWpHY6sw==}
    engines: {node: '>= 0.4'}
    dev: true

  /azure-devops-node-api@11.2.0:
    resolution: {integrity: sha512-XdiGPhrpaT5J8wdERRKs5g8E0Zy1pvOYTli7z9E8nmOn3YGp4FhtjhrOyFmX/8veWCwdI69mCHKJw6l+4J/bHA==}
    dependencies:
      tunnel: 0.0.6
      typed-rest-client: 1.8.9

  /balanced-match@1.0.2:
    resolution: {integrity: sha512-3oSeUO0TMV67hN1AmbXsK4yaqU7tjiHlbxRDZOpH0KW9+CeX4bRAaX0Anxt0tx2MrpRpWwQaPwIlISEJhYU5Pw==}

  /base64-js@1.5.1:
    resolution: {integrity: sha512-AKpaYlHn8t4SVbOHCy+b5+KKgvR4vrsD8vbvrbiQJps7fKDTkjkDry6ji0rUJjC0kzbNePLwzxq8iypo41qeWA==}

  /before-after-hook@2.2.3:
    resolution: {integrity: sha512-NzUnlZexiaH/46WDhANlyR2bXRopNg4F/zuSA3OpZnllCUgRaOF2znDioDWrmbNVsuZk6l9pMquQB38cfBZwkQ==}

  /better_git_changelog@1.6.2:
    resolution: {integrity: sha512-A6U5HdV+gygmNfZ+2UbztVI3aQCXkJzLYL27gJ/WhdNzg1blpE+faHC5y2Iu7Omu0FO2Ra0C0WLU7f5prGoRKg==}
    hasBin: true
    dependencies:
      arg-parser: 1.2.0
      commander: 9.5.0
      semver: 7.6.0

  /binary-extensions@2.2.0:
    resolution: {integrity: sha512-jDctJ/IVQbZoJykoeHbhXpOlNBqGNcwXJKJog42E5HDPUwQTSdjCHdihjj0DlnheQ7blbT6dHOafNAiS8ooQKA==}
    engines: {node: '>=8'}
    dev: true

  /bl@4.1.0:
    resolution: {integrity: sha512-1W07cM9gS6DcLperZfFSj+bWLtaPGSOHWhPiGzXmvVJbRLdG82sH/Kn8EtW1VqWVA54AKf2h5k5BbnIbwF3h6w==}
    dependencies:
      buffer: 5.7.1
      inherits: 2.0.4
      readable-stream: 3.6.1

  /bowser@2.11.0:
    resolution: {integrity: sha512-AlcaJBi/pqqJBIQ8U9Mcpc9i8Aqxn88Skv5d+xBX006BY5u8N3mGLHa5Lgppa7L/HfwgwLgZ6NYs+Ag6uUmJRA==}

  /boxen@7.0.0:
    resolution: {integrity: sha512-j//dBVuyacJbvW+tvZ9HuH03fZ46QcaKvvhZickZqtB271DxJ7SNRSNxrV/dZX0085m7hISRZWbzWlJvx/rHSg==}
    engines: {node: '>=14.16'}
    dependencies:
      ansi-align: 3.0.1
      camelcase: 7.0.0
      chalk: 5.3.0
      cli-boxes: 3.0.0
      string-width: 5.1.2
      type-fest: 2.19.0
      widest-line: 4.0.1
      wrap-ansi: 8.1.0

  /brace-expansion@1.1.11:
    resolution: {integrity: sha512-iCuPHDFgrHX7H2vEI/5xpz07zSHB00TpugqhmYtVmMO6518mCuRMoOYFldEBl0g187ufozdaHgWKcYFb61qGiA==}
    dependencies:
      balanced-match: 1.0.2
      concat-map: 0.0.1

  /brace-expansion@2.0.1:
    resolution: {integrity: sha512-XnAIvQ8eM+kC6aULx6wuQiwVsnzsi9d3WxzV3FpWTGA19F621kwdbsAcFKXgKUHZWsy+mY6iL1sHTxWEFCytDA==}
    dependencies:
      balanced-match: 1.0.2

  /braces@3.0.2:
    resolution: {integrity: sha512-b8um+L1RzM3WDSzvhm6gIz1yfTbBt6YTlcEKAvsmqCZZFw46z626lVj9j1yEPW33H5H+lBQpZMP1k8l+78Ha0A==}
    engines: {node: '>=8'}
    dependencies:
      fill-range: 7.0.1

  /browser-stdout@1.3.1:
    resolution: {integrity: sha512-qhAVI1+Av2X7qelOfAIYwXONood6XlZE/fXaBSmW/T5SzLAmCgzi+eiWE7fUvbHaeNBQH13UftjpXxsfLkMpgw==}
    dev: true

  /browserslist@4.21.4:
    resolution: {integrity: sha512-CBHJJdDmgjl3daYjN5Cp5kbTf1mUhZoS+beLklHIvkOWscs83YAhLlF3Wsh/lciQYAcbBJgTOD44VtG31ZM4Hw==}
    engines: {node: ^6 || ^7 || ^8 || ^9 || ^10 || ^11 || ^12 || >=13.7}
    hasBin: true
    dependencies:
      caniuse-lite: 1.0.30001414
      electron-to-chromium: 1.4.271
      node-releases: 2.0.6
      update-browserslist-db: 1.0.9(browserslist@4.21.4)

  /buffer-equal-constant-time@1.0.1:
    resolution: {integrity: sha512-zRpUiDwd/xk6ADqPMATG8vc9VPrkck7T07OIx0gnjmJAnHnTVXNQG3vfvWNuiZIkwu9KrKdA1iJKfsfTVxE6NA==}

  /buffer-from@1.1.2:
    resolution: {integrity: sha512-E+XQCRwSbaaiChtv6k6Dwgc+bx+Bs6vuKJHHl5kox/BaKbhiXzqQOwK4cO22yElGp2OCmjwVhT3HmxgyPGnJfQ==}

  /buffer@5.7.1:
    resolution: {integrity: sha512-EHcyIPBQ4BSGlvjB16k5KgAJ27CIsHY/2JBmCRReo48y9rQ3MaUzWX3KVlBa4U7MyX02HdVj0K7C3WaB3ju7FQ==}
    dependencies:
      base64-js: 1.5.1
      ieee754: 1.2.1

  /builtin-modules@3.3.0:
    resolution: {integrity: sha512-zhaCDicdLuWN5UbN5IMnFqNMhNfo919sH85y2/ea+5Yg9TsTkeZxpL+JLbp6cgYFS4sRLp3YV4S6yDuqVWHYOw==}
    engines: {node: '>=6'}
    dev: true

  /builtins@5.0.1:
    resolution: {integrity: sha512-qwVpFEHNfhYJIzNRBvd2C1kyo6jz3ZSMPyyuR47OPdiKWlbYnZNyDWuyR175qDnAJLiCo5fBBqPb3RiXgWlkOQ==}
    dependencies:
      semver: 7.6.0

  /c8@7.14.0:
    resolution: {integrity: sha512-i04rtkkcNcCf7zsQcSv/T9EbUn4RXQ6mropeMcjFOsQXQ0iGLAr/xT6TImQg4+U9hmNpN9XdvPkjUL1IzbgxJw==}
    engines: {node: '>=10.12.0'}
    hasBin: true
    dependencies:
      '@bcoe/v8-coverage': 0.2.3
      '@istanbuljs/schema': 0.1.3
      find-up: 5.0.0
      foreground-child: 2.0.0
      istanbul-lib-coverage: 3.2.0
      istanbul-lib-report: 3.0.0
      istanbul-reports: 3.1.4
      rimraf: 3.0.2
      test-exclude: 6.0.0
      v8-to-istanbul: 9.0.1
      yargs: 16.2.0
      yargs-parser: 20.2.9
    dev: true

  /cacache@16.1.3:
    resolution: {integrity: sha512-/+Emcj9DAXxX4cwlLmRI9c166RuL3w30zp4R7Joiv2cQTtTtA+jeuCAjH3ZlGnYS3tKENSrKhAzVVP9GVyzeYQ==}
    engines: {node: ^12.13.0 || ^14.15.0 || >=16.0.0}
    dependencies:
      '@npmcli/fs': 2.1.2
      '@npmcli/move-file': 2.0.1
      chownr: 2.0.0
      fs-minipass: 2.1.0
      glob: 8.1.0
      infer-owner: 1.0.4
      lru-cache: 7.18.3
      minipass: 3.3.6
      minipass-collect: 1.0.2
      minipass-flush: 1.0.5
      minipass-pipeline: 1.2.4
      mkdirp: 1.0.4
      p-map: 4.0.0
      promise-inflight: 1.0.1
      rimraf: 3.0.2
      ssri: 9.0.1
      tar: 6.2.1
      unique-filename: 2.0.1
    transitivePeerDependencies:
      - bluebird

  /cacache@17.1.3:
    resolution: {integrity: sha512-jAdjGxmPxZh0IipMdR7fK/4sDSrHMLUV0+GvVUsjwyGNKHsh79kW/otg+GkbXwl6Uzvy9wsvHOX4nUoWldeZMg==}
    engines: {node: ^14.17.0 || ^16.13.0 || >=18.0.0}
    dependencies:
      '@npmcli/fs': 3.1.0
      fs-minipass: 3.0.2
      glob: 10.3.12
      lru-cache: 7.18.3
      minipass: 5.0.0
      minipass-collect: 1.0.2
      minipass-flush: 1.0.5
      minipass-pipeline: 1.2.4
      p-map: 4.0.0
      ssri: 10.0.4
      tar: 6.2.1
      unique-filename: 3.0.0

  /cacheable-lookup@5.0.4:
    resolution: {integrity: sha512-2/kNscPhpcxrOigMZzbiWF7dz8ilhb/nIHU3EyZiXWXpeq/au8qJ8VhdftMkty3n7Gj6HIGalQG8oiBNB3AJgA==}
    engines: {node: '>=10.6.0'}

  /cacheable-lookup@7.0.0:
    resolution: {integrity: sha512-+qJyx4xiKra8mZrcwhjMRMUhD5NR1R8esPkzIYxX96JiecFoxAXFuz/GpR3+ev4PE1WamHip78wV0vcmPQtp8w==}
    engines: {node: '>=14.16'}

  /cacheable-request@10.2.14:
    resolution: {integrity: sha512-zkDT5WAF4hSSoUgyfg5tFIxz8XQK+25W/TLVojJTMKBaxevLBBtLxgqguAuVQB8PVW79FVjHcU+GJ9tVbDZ9mQ==}
    engines: {node: '>=14.16'}
    dependencies:
      '@types/http-cache-semantics': 4.0.4
      get-stream: 6.0.1
      http-cache-semantics: 4.1.1
      keyv: 4.5.4
      mimic-response: 4.0.0
      normalize-url: 8.0.0
      responselike: 3.0.0

  /cacheable-request@6.1.0:
    resolution: {integrity: sha512-Oj3cAGPCqOZX7Rz64Uny2GYAZNliQSqfbePrgAQ1wKAihYmCUnraBtJtKcGR4xz7wF+LoJC+ssFZvv5BgF9Igg==}
    engines: {node: '>=8'}
    dependencies:
      clone-response: 1.0.3
      get-stream: 5.2.0
      http-cache-semantics: 4.1.1
      keyv: 3.1.0
      lowercase-keys: 2.0.0
      normalize-url: 4.5.1
      responselike: 1.0.2

  /cacheable-request@7.0.2:
    resolution: {integrity: sha512-pouW8/FmiPQbuGpkXQ9BAPv/Mo5xDGANgSNXzTzJ8DrKGuXOssM4wIQRjfanNRh3Yu5cfYPvcorqbhg2KIJtew==}
    engines: {node: '>=8'}
    dependencies:
      clone-response: 1.0.3
      get-stream: 5.2.0
      http-cache-semantics: 4.1.1
      keyv: 4.5.4
      lowercase-keys: 2.0.0
      normalize-url: 6.1.0
      responselike: 2.0.1

  /cachedir@2.3.0:
    resolution: {integrity: sha512-A+Fezp4zxnit6FanDmv9EqXNAi3vt9DWp51/71UEhXukb7QUuvtv9344h91dyAxuTLoSYJFU299qzR3tzwPAhw==}
    engines: {node: '>=6'}
    dev: true

  /call-bind@1.0.2:
    resolution: {integrity: sha512-7O+FbCihrB5WGbFYesctwmTKae6rOiIzmz1icreWJ+0aA7LJfuqhEso2T9ncpcFtzMQtzXf2QGGueWJGTYsqrA==}
    dependencies:
      function-bind: 1.1.2
      get-intrinsic: 1.2.1

  /callsites@3.1.0:
    resolution: {integrity: sha512-P8BjAsXvZS+VIDUI11hHCQEv74YT67YUi5JJFNWIqL235sBmjX4+qx9Muvls5ivyNENctx46xQLQ3aTuE7ssaQ==}
    engines: {node: '>=6'}

  /camel-case@3.0.0:
    resolution: {integrity: sha512-+MbKztAYHXPr1jNTSKQF52VpcFjwY5RkR7fxksV8Doo4KAYc5Fl4UJRgthBbTmEx8C54DqahhbLJkDwjI3PI/w==}
    dependencies:
      no-case: 2.3.2
      upper-case: 1.1.3

  /camel-case@4.1.2:
    resolution: {integrity: sha512-gxGWBrTT1JuMx6R+o5PTXMmUnhnVzLQ9SNutD4YqKtI6ap897t3tKECYla6gCWEkplXnlNybEkZg9GEGxKFCgw==}
    dependencies:
      pascal-case: 3.1.2
      tslib: 2.6.2

  /camelcase-keys@6.2.2:
    resolution: {integrity: sha512-YrwaA0vEKazPBkn0ipTiMpSajYDSe+KjQfrjhcBMxJt/znbvlHd8Pw/Vamaz5EB4Wfhs3SUR3Z9mwRu/P3s3Yg==}
    engines: {node: '>=8'}
    dependencies:
      camelcase: 5.3.1
      map-obj: 4.3.0
      quick-lru: 4.0.1
    dev: true

  /camelcase@5.3.1:
    resolution: {integrity: sha512-L28STB170nwWS63UjtlEOE3dldQApaJXZkOI1uMFfzf3rRuPegHaHesyee+YxQ+W6SvRDQV6UrdOdRiR153wJg==}
    engines: {node: '>=6'}
    dev: true

  /camelcase@6.3.0:
    resolution: {integrity: sha512-Gmy6FhYlCY7uOElZUSbxo2UCDH8owEk996gkbrpsgGtrJLM3J7jGxl9Ic7Qwwj4ivOE5AWZWRMecDdF7hqGjFA==}
    engines: {node: '>=10'}
    dev: true

  /camelcase@7.0.0:
    resolution: {integrity: sha512-JToIvOmz6nhGsUhAYScbo2d6Py5wojjNfoxoc2mEVLUdJ70gJK2gnd+ABY1Tc3sVMyK7QDPtN0T/XdlCQWITyQ==}
    engines: {node: '>=14.16'}

  /caniuse-lite@1.0.30001414:
    resolution: {integrity: sha512-t55jfSaWjCdocnFdKQoO+d2ct9C59UZg4dY3OnUlSZ447r8pUtIKdp0hpAzrGFultmTC+Us+KpKi4GZl/LXlFg==}

  /capital-case@1.0.4:
    resolution: {integrity: sha512-ds37W8CytHgwnhGGTi88pcPyR15qoNkOpYwmMMfnWqqWgESapLqvDx6huFjQ5vqWSn2Z06173XNA7LtMOeUh1A==}
    dependencies:
      no-case: 3.0.4
      tslib: 2.6.2
      upper-case-first: 2.0.2

  /cardinal@2.1.1:
    resolution: {integrity: sha512-JSr5eOgoEymtYHBjNWyjrMqet9Am2miJhlfKNdqLp6zoeAh0KN5dRAcxlecj5mAJrmQomgiOBj35xHLrFjqBpw==}
    hasBin: true
    dependencies:
      ansicolors: 0.3.2
      redeyed: 2.1.1

  /chai-arrays@2.2.0:
    resolution: {integrity: sha512-4awrdGI2EH8owJ9I58PXwG4N56/FiM8bsn4CVSNEgr4GKAM6Kq5JPVApUbhUBjDakbZNuRvV7quRSC38PWq/tg==}
    engines: {node: '>=0.10'}
    dev: true

  /chai@4.3.7:
    resolution: {integrity: sha512-HLnAzZ2iupm25PlN0xFreAlBA5zaBSv3og0DdeGA4Ar6h6rJ3A0rolRUKJhSF2V10GZKDgWF/VmAEsNWjCRB+A==}
    engines: {node: '>=4'}
    dependencies:
      assertion-error: 1.1.0
      check-error: 1.0.2
      deep-eql: 4.1.3
      get-func-name: 2.0.0
      loupe: 2.3.4
      pathval: 1.1.1
      type-detect: 4.0.8
    dev: true

  /chai@4.4.1:
    resolution: {integrity: sha512-13sOfMv2+DWduEU+/xbun3LScLoqN17nBeTLUsmDfKdoiC1fr0n9PU4guu4AhRcOVFk/sW8LyZWHuhWtQZiF+g==}
    engines: {node: '>=4'}
    dependencies:
      assertion-error: 1.1.0
      check-error: 1.0.3
      deep-eql: 4.1.3
      get-func-name: 2.0.2
      loupe: 2.3.7
      pathval: 1.1.1
      type-detect: 4.0.8
    dev: true

  /chalk@2.4.2:
    resolution: {integrity: sha512-Mti+f9lpJNcwF4tWV8/OrTTtF1gZi+f8FqlyAdouralcFWFQWF2+NgCHShjkCb+IFBLq9buZwE1xckQU4peSuQ==}
    engines: {node: '>=4'}
    dependencies:
      ansi-styles: 3.2.1
      escape-string-regexp: 1.0.5
      supports-color: 5.5.0

  /chalk@4.1.2:
    resolution: {integrity: sha512-oKnbhFyRIXpUuez8iBMmyEa4nbj4IOQyuhc/wy9kY7/WVPcwIO9VA668Pu8RkO7+0G76SLROeyw9CpQ061i4mA==}
    engines: {node: '>=10'}
    dependencies:
      ansi-styles: 4.3.0
      supports-color: 7.2.0

  /chalk@5.3.0:
    resolution: {integrity: sha512-dLitG79d+GV1Nb/VYcCDFivJeK1hiukt9QjRNVOsUtTy1rR1YJsmpGGTZ3qJos+uw7WmWF4wUwBd9jxjocFC2w==}
    engines: {node: ^12.17.0 || ^14.13 || >=16.0.0}

  /change-case@3.1.0:
    resolution: {integrity: sha512-2AZp7uJZbYEzRPsFoa+ijKdvp9zsrnnt6+yFokfwEpeJm0xuJDVoxiRCAaTzyJND8GJkofo2IcKWaUZ/OECVzw==}
    dependencies:
      camel-case: 3.0.0
      constant-case: 2.0.0
      dot-case: 2.1.1
      header-case: 1.0.1
      is-lower-case: 1.1.3
      is-upper-case: 1.1.2
      lower-case: 1.1.4
      lower-case-first: 1.0.2
      no-case: 2.3.2
      param-case: 2.1.1
      pascal-case: 2.0.1
      path-case: 2.1.1
      sentence-case: 2.1.1
      snake-case: 2.1.0
      swap-case: 1.1.2
      title-case: 2.1.1
      upper-case: 1.1.3
      upper-case-first: 1.1.2

  /change-case@4.1.2:
    resolution: {integrity: sha512-bSxY2ws9OtviILG1EiY5K7NNxkqg/JnRnFxLtKQ96JaviiIxi7djMrSd0ECT9AC+lttClmYwKw53BWpOMblo7A==}
    dependencies:
      camel-case: 4.1.2
      capital-case: 1.0.4
      constant-case: 3.0.4
      dot-case: 3.0.4
      header-case: 2.0.4
      no-case: 3.0.4
      param-case: 3.0.4
      pascal-case: 3.1.2
      path-case: 3.0.4
      sentence-case: 3.0.4
      snake-case: 3.0.4
      tslib: 2.6.2

  /chardet@0.7.0:
    resolution: {integrity: sha512-mT8iDcrh03qDGRRmoA2hmBJnxpllMR+0/0qlzjqZES6NdiWDcZkCNAk4rPFZ9Q85r27unkiNNg8ZOiwZXBHwcA==}

  /check-error@1.0.2:
    resolution: {integrity: sha512-BrgHpW9NURQgzoNyjfq0Wu6VFO6D7IZEmJNdtgNqpzGG8RuNFHt2jQxWlAs4HMe119chBnv+34syEZtc6IhLtA==}
    dev: true

  /check-error@1.0.3:
    resolution: {integrity: sha512-iKEoDYaRmd1mxM90a2OEfWhjsjPpYPuQ+lMYsoxB126+t8fw7ySEO48nmDg5COTjxDI65/Y2OWpeEHk3ZOe8zg==}
    dependencies:
      get-func-name: 2.0.2
    dev: true

  /chokidar@3.5.3:
    resolution: {integrity: sha512-Dr3sfKRP6oTcjf2JmUmFJfeVMvXBdegxB0iVQ5eb2V10uFJUCAS8OByZdVAyVb8xXNz3GjjTgj9kLWsZTqE6kw==}
    engines: {node: '>= 8.10.0'}
    dependencies:
      anymatch: 3.1.2
      braces: 3.0.2
      glob-parent: 5.1.2
      is-binary-path: 2.1.0
      is-glob: 4.0.3
      normalize-path: 3.0.0
      readdirp: 3.6.0
    optionalDependencies:
      fsevents: 2.3.3
    dev: true

  /chownr@2.0.0:
    resolution: {integrity: sha512-bIomtDF5KGpdogkLd9VspvFzk9KfpyyGlS8YFVZl7TGPBHL5snIOnxeshwVgPteQ9b4Eydl+pVbIyE1DcvCWgQ==}
    engines: {node: '>=10'}

  /chrome-trace-event@1.0.3:
    resolution: {integrity: sha512-p3KULyQg4S7NIHixdwbGX+nFHkoBiA4YQmyWtjb8XngSKV124nJmRysgAeujbUVb15vh+RvFUfCPqU7rXk+hZg==}
    engines: {node: '>=6.0'}

  /ci-info@3.9.0:
    resolution: {integrity: sha512-NIxF55hv4nSqQswkAeiOi1r83xy8JldOFDTWiug55KBu9Jnblncd2U6ViHmYgHf01TPZS77NJBhBMKdWj9HQMQ==}
    engines: {node: '>=8'}

  /circular_buffer_js@1.10.0:
    resolution: {integrity: sha512-HXSDm8gm3nPog7Sh7kln9yb9dVFYan4nVwF4qOqOkR8YpAN6yJupyccXl9OcuTJfPqie0uRJdjHs44H1oCgBOQ==}

  /clean-regexp@1.0.0:
    resolution: {integrity: sha512-GfisEZEJvzKrmGWkvfhgzcz/BllN1USeqD2V6tg14OAOgaCD2Z/PUEuxnAZ/nPvmaHRG7a8y77p1T/IRQ4D1Hw==}
    engines: {node: '>=4'}
    dependencies:
      escape-string-regexp: 1.0.5
    dev: true

  /clean-stack@2.2.0:
    resolution: {integrity: sha512-4diC9HaTE+KRAMWhDhrGOECgWZxoevMc5TlkObMqNSsVU62PYzXZ/SMTjzyGAFF1YusgxGcSWTEXBhp0CPwQ1A==}
    engines: {node: '>=6'}

  /clean-stack@3.0.1:
    resolution: {integrity: sha512-lR9wNiMRcVQjSB3a7xXGLuz4cr4wJuuXlaAEbRutGowQTmlp7R72/DOgN21e8jdwblMWl9UOJMJXarX94pzKdg==}
    engines: {node: '>=10'}
    dependencies:
      escape-string-regexp: 4.0.0

  /cli-boxes@3.0.0:
    resolution: {integrity: sha512-/lzGpEWL/8PfI0BmBOPRwp0c/wFNX1RdUML3jK/RcSBA9T8mZDdQpqYBKtCFTOfQbwPqWEOpjqW+Fnayc0969g==}
    engines: {node: '>=10'}

  /cli-color@1.4.0:
    resolution: {integrity: sha512-xu6RvQqqrWEo6MPR1eixqGPywhYBHRs653F9jfXB2Hx4jdM/3WxiNE1vppRmxtMIfl16SFYTpYlrnqH/HsK/2w==}
    dependencies:
      ansi-regex: 2.1.1
      d: 1.0.1
      es5-ext: 0.10.62
      es6-iterator: 2.0.3
      memoizee: 0.4.15
      timers-ext: 0.1.7
    dev: true

  /cli-cursor@2.1.0:
    resolution: {integrity: sha512-8lgKz8LmCRYZZQDpRyT2m5rKJ08TnU4tR9FFFW2rxpxR1FzWi4PQ/NfyODchAatHaUgnSPVcx/R5w6NuTBzFiw==}
    engines: {node: '>=4'}
    dependencies:
      restore-cursor: 2.0.0
    dev: true

  /cli-cursor@3.1.0:
    resolution: {integrity: sha512-I/zHAwsKf9FqGoXM4WWRACob9+SNukZTd94DWF57E4toouRulbCxcUh6RKUEOQlYTHJnzkPMySvPNaaSLNfLZw==}
    engines: {node: '>=8'}
    dependencies:
      restore-cursor: 3.1.0

  /cli-progress@3.12.0:
    resolution: {integrity: sha512-tRkV3HJ1ASwm19THiiLIXLO7Im7wlTuKnvkYaTkyoAPefqjNg7W7DHKUlGRxy9vxDvbyCYQkQozvptuMkGCg8A==}
    engines: {node: '>=4'}
    dependencies:
      string-width: 4.2.3

  /cli-spinners@2.9.2:
    resolution: {integrity: sha512-ywqV+5MmyL4E7ybXgKys4DugZbX0FC6LnwrhjuykIjnK9k8OQacQ7axGKnjDXWNhns0xot3bZI5h55H8yo9cJg==}
    engines: {node: '>=6'}

  /cli-table3@0.6.3:
    resolution: {integrity: sha512-w5Jac5SykAeZJKntOxJCrm63Eg5/4dhMWIcuTbo9rpE+brgaSZo0RuNJZeOyMgsUdhDeojvgyQLmjI+K50ZGyg==}
    engines: {node: 10.* || >= 12.*}
    dependencies:
      string-width: 4.2.3
    optionalDependencies:
      '@colors/colors': 1.5.0

  /cli-width@2.2.1:
    resolution: {integrity: sha512-GRMWDxpOB6Dgk2E5Uo+3eEBvtOOlimMmpbFiKuLFnQzYDavtLFY3K5ona41jgN/WdRZtG7utuVSVTL4HbZHGkw==}
    dev: true

  /cli-width@3.0.0:
    resolution: {integrity: sha512-FxqpkPPwu1HjuN93Omfm4h8uIanXofW0RxVEW3k5RKx+mJJYSthzNhp32Kzxxy3YAEZ/Dc/EWN1vZRY0+kOhbw==}
    engines: {node: '>= 10'}

  /cli-width@4.1.0:
    resolution: {integrity: sha512-ouuZd4/dm2Sw5Gmqy6bGyNNNe1qt9RpmxveLSO7KcgsTnU7RXfsw+/bukWGo1abgBiMAic068rclZsO4IWmmxQ==}
    engines: {node: '>= 12'}

  /cliui@7.0.4:
    resolution: {integrity: sha512-OcRE68cOsVMXp1Yvonl/fzkQOyjLSu/8bhPDfQt0e0/Eb283TKP20Fs2MqoPsr9SwA595rRCA+QMzYc9nBP+JQ==}
    dependencies:
      string-width: 4.2.3
      strip-ansi: 6.0.1
      wrap-ansi: 7.0.0
    dev: true

  /cliui@8.0.1:
    resolution: {integrity: sha512-BSeNnyus75C4//NQ9gQt1/csTXyo/8Sb+afLAkzAptFuMsod9HFokGNudZpi/oQV73hnVK+sR+5PVRMd+Dr7YQ==}
    engines: {node: '>=12'}
    dependencies:
      string-width: 4.2.3
      strip-ansi: 6.0.1
      wrap-ansi: 7.0.0

  /clone-response@1.0.3:
    resolution: {integrity: sha512-ROoL94jJH2dUVML2Y/5PEDNaSHgeOdSDicUyS7izcF63G6sTc/FTjLub4b8Il9S8S0beOfYt0TaA5qvFK+w0wA==}
    dependencies:
      mimic-response: 1.0.1

  /clone@1.0.4:
    resolution: {integrity: sha512-JQHZ2QMW6l3aH/j6xCqQThY/9OH4D/9ls34cgkUBiEeocRTU04tHfKPBsUK1PqZCUQM7GiA0IIXJSuXHI64Kbg==}
    engines: {node: '>=0.8'}

  /code-block-writer@12.0.0:
    resolution: {integrity: sha512-q4dMFMlXtKR3XNBHyMHt/3pwYNA69EDk00lloMOaaUMKPUXBw6lpXtbu3MMVG6/uOihGnRDOlkyqsONEUj60+w==}
    dev: true

  /code-block-writer@13.0.1:
    resolution: {integrity: sha512-c5or4P6erEA69TxaxTNcHUNcIn+oyxSRTOWV+pSYF+z4epXqNvwvJ70XPGjPNgue83oAFAPBRQYwpAJ/Hpe/Sg==}

  /color-convert@1.9.3:
    resolution: {integrity: sha512-QfAUtd+vFdAtFQcC8CCyYt1fYWxSqAiK2cSD6zDB8N3cpsEBAvRxp9zOGg6G/SHHJYAT88/az/IuDGALsNVbGg==}
    dependencies:
      color-name: 1.1.3

  /color-convert@2.0.1:
    resolution: {integrity: sha512-RRECPsj7iu/xb5oKYcsFHSppFNnsj/52OVTRKb4zP5onXwVF3zVmmToNcOfGC+CRDpfK/U584fMg38ZHCaElKQ==}
    engines: {node: '>=7.0.0'}
    dependencies:
      color-name: 1.1.4

  /color-name@1.1.3:
    resolution: {integrity: sha512-72fSenhMw2HZMTVHeCA9KCmpEIbzWiQsjN+BHcBbS9vr1mtt+vJjPdksIBNUmKAW8TFUDPJK5SUU3QhE9NEXDw==}

  /color-name@1.1.4:
    resolution: {integrity: sha512-dOy+3AuW3a2wNbZHIuMZpTcgjGuLU/uBL/ubcZF9OXbDo8ff4O8yVp5Bf0efS8uEoYo5q4Fx7dY9OgQGXgAsQA==}

  /color-string@1.9.1:
    resolution: {integrity: sha512-shrVawQFojnZv6xM40anx4CkoDP+fZsw/ZerEMsW/pyzsRbElpsL/DBVW7q3ExxwusdNXI3lXpuhEZkzs8p5Eg==}
    dependencies:
      color-name: 1.1.4
      simple-swizzle: 0.2.2

  /color-support@1.1.3:
    resolution: {integrity: sha512-qiBjkpbMLO/HL68y+lh4q0/O1MZFj2RX6X/KmMa3+gJD3z+WwI1ZzDHysvqHGS3mP6mznPckpXmw1nI9cJjyRg==}
    hasBin: true

  /color@4.2.3:
    resolution: {integrity: sha512-1rXeuUUiGGrykh+CeBdu5Ie7OJwinCgQY0bc7GCRxy5xVHy+moaqkpL/jqQq0MtQOeYcrqEz4abc5f0KtU7W4A==}
    engines: {node: '>=12.5.0'}
    dependencies:
      color-convert: 2.0.1
      color-string: 1.9.1

  /colors@1.2.5:
    resolution: {integrity: sha512-erNRLao/Y3Fv54qUa0LBB+//Uf3YwMUmdJinN20yMXm9zdKKqH9wt7R9IIVZ+K7ShzfpLV/Zg8+VyrBJYB4lpg==}
    engines: {node: '>=0.1.90'}

  /colors@1.4.0:
    resolution: {integrity: sha512-a+UqTh4kgZg/SlGvfbzDHpgRu7AAQOmmqRHJnxhRZICKFUT91brVhNNt58CMWU9PsBbv3PDCZUHbVxuDiH2mtA==}
    engines: {node: '>=0.1.90'}

  /combined-stream@1.0.8:
    resolution: {integrity: sha512-FQN4MRfuJeHf7cBbBMJFXhKSDq+2kAArBlmRBvcvFE5BB1HZKXtSFASDhdlz9zOYwxh8lDdnvmMOe/+5cdoEdg==}
    engines: {node: '>= 0.8'}
    dependencies:
      delayed-stream: 1.0.0

  /command-line-args@4.0.7:
    resolution: {integrity: sha512-aUdPvQRAyBvQd2n7jXcsMDz68ckBJELXNzBybCHOibUWEg0mWTnaYCSRU8h9R+aNRSvDihJtssSRCiDRpLaezA==}
    hasBin: true
    dependencies:
      array-back: 2.0.0
      find-replace: 1.0.3
      typical: 2.6.1
    dev: true

  /commander@10.0.1:
    resolution: {integrity: sha512-y4Mg2tXshplEbSGzx7amzPwKKOCGuoSRP/CjEdwwk0FOGlUbq6lKuoyDZTNZkmxHdJtp54hdfY/JUrdL7Xfdug==}
    engines: {node: '>=14'}

  /commander@2.20.3:
    resolution: {integrity: sha512-GpVkmM8vF2vQUkj2LvZmD35JxeJOLCwJ9cUkugyk2nuhbv3+mJvpLYYt+0+USMxE+oj+ey/lJEnhZw75x/OMcQ==}

  /commander@4.1.1:
    resolution: {integrity: sha512-NOKm8xhkzAjzFx8B2v5OAHT+u5pRQc2UCa2Vq9jYL/31o2wi9mxBA7LIFs3sV5VSC49z6pEhfbMULvShKj26WA==}
    engines: {node: '>= 6'}
    dev: true

  /commander@9.5.0:
    resolution: {integrity: sha512-KRs7WVDKg86PWiuAqhDrAQnTXZKraVcCc6vFdL14qrZ/DcWwuRo7VoiYXalXO7S5GKpqYiVEwCbgFDfxNHKJBQ==}
    engines: {node: ^12.20.0 || >=14}

  /comment-parser@1.4.0:
    resolution: {integrity: sha512-QLyTNiZ2KDOibvFPlZ6ZngVsZ/0gYnE6uTXi5aoDg8ed3AkJAz4sEje3Y8a29hQ1s6A99MZXe47fLAXQ1rTqaw==}
    engines: {node: '>= 12.0.0'}
    dev: true

  /commitizen@4.3.0(typescript@5.1.6):
    resolution: {integrity: sha512-H0iNtClNEhT0fotHvGV3E9tDejDeS04sN1veIebsKYGMuGscFaswRoYJKmT3eW85eIJAs0F28bG2+a/9wCOfPw==}
    engines: {node: '>= 12'}
    hasBin: true
    dependencies:
      cachedir: 2.3.0
      cz-conventional-changelog: 3.3.0(typescript@5.1.6)
      dedent: 0.7.0
      detect-indent: 6.1.0
      find-node-modules: 2.1.3
      find-root: 1.1.0
      fs-extra: 9.1.0
      glob: 7.2.3
      inquirer: 8.2.5
      is-utf8: 0.2.1
      lodash: 4.17.21
      minimist: 1.2.7
      strip-bom: 4.0.0
      strip-json-comments: 3.1.1
    transitivePeerDependencies:
      - typescript
    dev: true

  /compare-func@2.0.0:
    resolution: {integrity: sha512-zHig5N+tPWARooBnb0Zx1MFcdfpyJrfTJ3Y5L+IFvUm8rM74hHz66z0gw0x4tijh5CorKkKUCnW82R2vmpeCRA==}
    dependencies:
      array-ify: 1.0.0
      dot-prop: 5.3.0
    dev: true

  /concat-map@0.0.1:
    resolution: {integrity: sha512-/Srv4dswyQNBfohGpz9o6Yb3Gz3SrUDqBH5rTuhGR7ahtlbYKnVxw2bCFMRljaA7EXHaXZ8wsHdodFvbkhKmqg==}

  /concurrently@8.2.1:
    resolution: {integrity: sha512-nVraf3aXOpIcNud5pB9M82p1tynmZkrSGQ1p6X/VY8cJ+2LMVqAgXsJxYYefACSHbTYlm92O1xuhdGTjwoEvbQ==}
    engines: {node: ^14.13.0 || >=16.0.0}
    hasBin: true
    dependencies:
      chalk: 4.1.2
      date-fns: 2.30.0
      lodash: 4.17.21
      rxjs: 7.8.1
      shell-quote: 1.8.1
      spawn-command: 0.0.2
      supports-color: 8.1.1
      tree-kill: 1.2.2
      yargs: 17.7.2
    dev: true

  /config-chain@1.1.13:
    resolution: {integrity: sha512-qj+f8APARXHrM0hraqXYb2/bOVSV4PvJQlNZ/DVj0QrmNM2q2euizkeuVckQ57J+W0mRH6Hvi+k50M4Jul2VRQ==}
    dependencies:
      ini: 1.3.8
      proto-list: 1.2.4

  /configstore@6.0.0:
    resolution: {integrity: sha512-cD31W1v3GqUlQvbBCGcXmd2Nj9SvLDOP1oQ0YFuLETufzSPaKp11rYBsSOm7rCsW3OnIRAFM3OxRhceaXNYHkA==}
    engines: {node: '>=12'}
    dependencies:
      dot-prop: 6.0.1
      graceful-fs: 4.2.11
      unique-string: 3.0.0
      write-file-atomic: 3.0.3
      xdg-basedir: 5.1.0

  /confusing-browser-globals@1.0.11:
    resolution: {integrity: sha512-JsPKdmh8ZkmnHxDk55FZ1TqVLvEQTvoByJZRN9jzI0UjxK/QgAmsphz7PGtqgPieQZ/CQcHWXCR7ATDNhGe+YA==}
    dev: true

  /console-control-strings@1.1.0:
    resolution: {integrity: sha512-ty/fTekppD2fIwRvnZAVdeOiGd1c7YXEixbgJTNzqcxJWKQnjJ/V1bNEEE6hygpM3WjwHFUVK6HTjWSzV4a8sQ==}

  /constant-case@2.0.0:
    resolution: {integrity: sha512-eS0N9WwmjTqrOmR3o83F5vW8Z+9R1HnVz3xmzT2PMFug9ly+Au/fxRWlEBSb6LcZwspSsEn9Xs1uw9YgzAg1EQ==}
    dependencies:
      snake-case: 2.1.0
      upper-case: 1.1.3

  /constant-case@3.0.4:
    resolution: {integrity: sha512-I2hSBi7Vvs7BEuJDr5dDHfzb/Ruj3FyvFyh7KLilAjNQw3Be+xgqUBA2W6scVEcL0hL1dwPRtIqEPVUCKkSsyQ==}
    dependencies:
      no-case: 3.0.4
      tslib: 2.6.2
      upper-case: 2.0.2

  /content-type@1.0.5:
    resolution: {integrity: sha512-nTjqfcBFEipKdXCv4YDQWCfmcLZKm81ldF0pAopTvyrFGVbcR6P/VAAd5G7N+0tTr8QqiU0tFadD6FK4NtJwOA==}
    engines: {node: '>= 0.6'}

  /conventional-changelog-angular@5.0.13:
    resolution: {integrity: sha512-i/gipMxs7s8L/QeuavPF2hLnJgH6pEZAttySB6aiQLWcX3puWDL3ACVmvBhJGxnAy52Qc15ua26BufY6KpmrVA==}
    engines: {node: '>=10'}
    dependencies:
      compare-func: 2.0.0
      q: 1.5.1
    dev: true

  /conventional-changelog-atom@2.0.8:
    resolution: {integrity: sha512-xo6v46icsFTK3bb7dY/8m2qvc8sZemRgdqLb/bjpBsH2UyOS8rKNTgcb5025Hri6IpANPApbXMg15QLb1LJpBw==}
    engines: {node: '>=10'}
    dependencies:
      q: 1.5.1
    dev: true

  /conventional-changelog-cli@2.2.2:
    resolution: {integrity: sha512-8grMV5Jo8S0kP3yoMeJxV2P5R6VJOqK72IiSV9t/4H5r/HiRqEBQ83bYGuz4Yzfdj4bjaAEhZN/FFbsFXr5bOA==}
    engines: {node: '>=10'}
    hasBin: true
    dependencies:
      add-stream: 1.0.0
      conventional-changelog: 3.1.25
      lodash: 4.17.21
      meow: 8.1.2
      tempfile: 3.0.0
    dev: true

  /conventional-changelog-codemirror@2.0.8:
    resolution: {integrity: sha512-z5DAsn3uj1Vfp7po3gpt2Boc+Bdwmw2++ZHa5Ak9k0UKsYAO5mH1UBTN0qSCuJZREIhX6WU4E1p3IW2oRCNzQw==}
    engines: {node: '>=10'}
    dependencies:
      q: 1.5.1
    dev: true

  /conventional-changelog-conventionalcommits@4.6.3:
    resolution: {integrity: sha512-LTTQV4fwOM4oLPad317V/QNQ1FY4Hju5qeBIM1uTHbrnCE+Eg4CdRZ3gO2pUeR+tzWdp80M2j3qFFEDWVqOV4g==}
    engines: {node: '>=10'}
    dependencies:
      compare-func: 2.0.0
      lodash: 4.17.21
      q: 1.5.1
    dev: true

  /conventional-changelog-conventionalcommits@5.0.0:
    resolution: {integrity: sha512-lCDbA+ZqVFQGUj7h9QBKoIpLhl8iihkO0nCTyRNzuXtcd7ubODpYB04IFy31JloiJgG0Uovu8ot8oxRzn7Nwtw==}
    engines: {node: '>=10'}
    dependencies:
      compare-func: 2.0.0
      lodash: 4.17.21
      q: 1.5.1
    dev: true

  /conventional-changelog-core@4.2.4:
    resolution: {integrity: sha512-gDVS+zVJHE2v4SLc6B0sLsPiloR0ygU7HaDW14aNJE1v4SlqJPILPl/aJC7YdtRE4CybBf8gDwObBvKha8Xlyg==}
    engines: {node: '>=10'}
    dependencies:
      add-stream: 1.0.0
      conventional-changelog-writer: 5.0.1
      conventional-commits-parser: 3.2.4
      dateformat: 3.0.3
      get-pkg-repo: 4.2.1
      git-raw-commits: 2.0.11
      git-remote-origin-url: 2.0.0
      git-semver-tags: 4.1.1
      lodash: 4.17.21
      normalize-package-data: 3.0.3
      q: 1.5.1
      read-pkg: 3.0.0
      read-pkg-up: 3.0.0
      through2: 4.0.2
    dev: true

  /conventional-changelog-ember@2.0.9:
    resolution: {integrity: sha512-ulzIReoZEvZCBDhcNYfDIsLTHzYHc7awh+eI44ZtV5cx6LVxLlVtEmcO+2/kGIHGtw+qVabJYjdI5cJOQgXh1A==}
    engines: {node: '>=10'}
    dependencies:
      q: 1.5.1
    dev: true

  /conventional-changelog-eslint@3.0.9:
    resolution: {integrity: sha512-6NpUCMgU8qmWmyAMSZO5NrRd7rTgErjrm4VASam2u5jrZS0n38V7Y9CzTtLT2qwz5xEChDR4BduoWIr8TfwvXA==}
    engines: {node: '>=10'}
    dependencies:
      q: 1.5.1
    dev: true

  /conventional-changelog-express@2.0.6:
    resolution: {integrity: sha512-SDez2f3iVJw6V563O3pRtNwXtQaSmEfTCaTBPCqn0oG0mfkq0rX4hHBq5P7De2MncoRixrALj3u3oQsNK+Q0pQ==}
    engines: {node: '>=10'}
    dependencies:
      q: 1.5.1
    dev: true

  /conventional-changelog-jquery@3.0.11:
    resolution: {integrity: sha512-x8AWz5/Td55F7+o/9LQ6cQIPwrCjfJQ5Zmfqi8thwUEKHstEn4kTIofXub7plf1xvFA2TqhZlq7fy5OmV6BOMw==}
    engines: {node: '>=10'}
    dependencies:
      q: 1.5.1
    dev: true

  /conventional-changelog-jshint@2.0.9:
    resolution: {integrity: sha512-wMLdaIzq6TNnMHMy31hql02OEQ8nCQfExw1SE0hYL5KvU+JCTuPaDO+7JiogGT2gJAxiUGATdtYYfh+nT+6riA==}
    engines: {node: '>=10'}
    dependencies:
      compare-func: 2.0.0
      q: 1.5.1
    dev: true

  /conventional-changelog-preset-loader@2.3.4:
    resolution: {integrity: sha512-GEKRWkrSAZeTq5+YjUZOYxdHq+ci4dNwHvpaBC3+ENalzFWuCWa9EZXSuZBpkr72sMdKB+1fyDV4takK1Lf58g==}
    engines: {node: '>=10'}
    dev: true

  /conventional-changelog-writer@5.0.1:
    resolution: {integrity: sha512-5WsuKUfxW7suLblAbFnxAcrvf6r+0b7GvNaWUwUIk0bXMnENP/PEieGKVUQrjPqwPT4o3EPAASBXiY6iHooLOQ==}
    engines: {node: '>=10'}
    hasBin: true
    dependencies:
      conventional-commits-filter: 2.0.7
      dateformat: 3.0.3
      handlebars: 4.7.7
      json-stringify-safe: 5.0.1
      lodash: 4.17.21
      meow: 8.1.2
      semver: 6.3.1
      split: 1.0.1
      through2: 4.0.2
    dev: true

  /conventional-changelog@3.1.25:
    resolution: {integrity: sha512-ryhi3fd1mKf3fSjbLXOfK2D06YwKNic1nC9mWqybBHdObPd8KJ2vjaXZfYj1U23t+V8T8n0d7gwnc9XbIdFbyQ==}
    engines: {node: '>=10'}
    dependencies:
      conventional-changelog-angular: 5.0.13
      conventional-changelog-atom: 2.0.8
      conventional-changelog-codemirror: 2.0.8
      conventional-changelog-conventionalcommits: 4.6.3
      conventional-changelog-core: 4.2.4
      conventional-changelog-ember: 2.0.9
      conventional-changelog-eslint: 3.0.9
      conventional-changelog-express: 2.0.6
      conventional-changelog-jquery: 3.0.11
      conventional-changelog-jshint: 2.0.9
      conventional-changelog-preset-loader: 2.3.4
    dev: true

  /conventional-commit-types@3.0.0:
    resolution: {integrity: sha512-SmmCYnOniSsAa9GqWOeLqc179lfr5TRu5b4QFDkbsrJ5TZjPJx85wtOr3zn+1dbeNiXDKGPbZ72IKbPhLXh/Lg==}
    dev: true

  /conventional-commits-filter@2.0.7:
    resolution: {integrity: sha512-ASS9SamOP4TbCClsRHxIHXRfcGCnIoQqkvAzCSbZzTFLfcTqJVugB0agRgsEELsqaeWgsXv513eS116wnlSSPA==}
    engines: {node: '>=10'}
    dependencies:
      lodash.ismatch: 4.4.0
      modify-values: 1.0.1
    dev: true

  /conventional-commits-parser@3.2.4:
    resolution: {integrity: sha512-nK7sAtfi+QXbxHCYfhpZsfRtaitZLIA6889kFIouLvz6repszQDgxBu7wf2WbU+Dco7sAnNCJYERCwt54WPC2Q==}
    engines: {node: '>=10'}
    hasBin: true
    dependencies:
      JSONStream: 1.3.5
      is-text-path: 1.0.1
      lodash: 4.17.21
      meow: 8.1.2
      split2: 3.2.2
      through2: 4.0.2
    dev: true

  /convert-source-map@1.8.0:
    resolution: {integrity: sha512-+OQdjP49zViI/6i7nIJpA8rAl4sV/JdPfU9nZs3VqOwGIgizICvuN2ru6fMd+4llL0tar18UYJXfZ/TWtmhUjA==}
    dependencies:
      safe-buffer: 5.1.2
    dev: true

  /copyfiles@2.4.1:
    resolution: {integrity: sha512-fereAvAvxDrQDOXybk3Qu3dPbOoKoysFMWtkY3mv5BsL8//OSZVL5DCLYqgRfY5cWirgRzlC+WSrxp6Bo3eNZg==}
    hasBin: true
    dependencies:
      glob: 7.2.3
      minimatch: 3.1.2
      mkdirp: 1.0.4
      noms: 0.0.0
      through2: 2.0.5
      untildify: 4.0.0
      yargs: 16.2.0
    dev: true

  /core-js@3.33.2:
    resolution: {integrity: sha512-XeBzWI6QL3nJQiHmdzbAOiMYqjrb7hwU7A39Qhvd/POSa/t9E1AeZyEZx3fNvp/vtM8zXwhoL0FsiS0hD0pruQ==}
    requiresBuild: true

  /core-util-is@1.0.3:
    resolution: {integrity: sha512-ZQBvi1DcpJ4GDqanjucZ2Hj3wEO5pZDS89BWbkcrvdxksJorwUDDZamX9ldFkp9aw2lmBDLgkObEA4DWNJ9FYQ==}

  /cosmiconfig-typescript-loader@4.2.0(@types/node@18.18.7)(cosmiconfig@8.2.0)(ts-node@10.9.1)(typescript@5.1.6):
    resolution: {integrity: sha512-NkANeMnaHrlaSSlpKGyvn2R4rqUDeE/9E5YHx+b4nwo0R8dZyAqcih8/gxpCZvqWP9Vf6xuLpMSzSgdVEIM78g==}
    engines: {node: '>=12', npm: '>=6'}
    peerDependencies:
      '@types/node': '*'
      cosmiconfig: '>=7'
      ts-node: '>=10'
      typescript: '>=3'
    peerDependenciesMeta:
      '@types/node':
        optional: true
    dependencies:
      '@types/node': 18.18.7
      cosmiconfig: 8.2.0
      ts-node: 10.9.1(@types/node@18.18.7)(typescript@5.1.6)
      typescript: 5.1.6
    dev: true

  /cosmiconfig-typescript-loader@5.0.0(@types/node@18.18.7)(cosmiconfig@8.2.0)(typescript@5.1.6):
    resolution: {integrity: sha512-+8cK7jRAReYkMwMiG+bxhcNKiHJDM6bR9FD/nGBXOWdMLuYawjF5cGrtLilJ+LGd3ZjCXnJjR5DkfWPoIVlqJA==}
    engines: {node: '>=v16'}
    requiresBuild: true
    peerDependencies:
      '@types/node': '*'
      cosmiconfig: '>=8.2'
      typescript: '>=4'
    peerDependenciesMeta:
      '@types/node':
        optional: true
    dependencies:
      '@types/node': 18.18.7
      cosmiconfig: 8.2.0
      jiti: 1.20.0
      typescript: 5.1.6
    dev: true
    optional: true

  /cosmiconfig@8.1.3:
    resolution: {integrity: sha512-/UkO2JKI18b5jVMJUp0lvKFMpa/Gye+ZgZjKD+DGEN9y7NRcf/nK1A0sp67ONmKtnDCNMS44E6jrk0Yc3bDuUw==}
    engines: {node: '>=14'}
    dependencies:
      import-fresh: 3.3.0
      js-yaml: 4.1.0
      parse-json: 5.2.0
      path-type: 4.0.0
    dev: true

  /cosmiconfig@8.2.0:
    resolution: {integrity: sha512-3rTMnFJA1tCOPwRxtgF4wd7Ab2qvDbL8jX+3smjIbS4HlZBagTlpERbdN7iAbWlrfxE3M8c27kTwTawQ7st+OQ==}
    engines: {node: '>=14'}
    dependencies:
      import-fresh: 3.3.0
      js-yaml: 4.1.0
      parse-json: 5.2.0
      path-type: 4.0.0

  /create-require@1.1.1:
    resolution: {integrity: sha512-dcKFX3jn0MpIaXjisoRvexIJVEKzaq7z2rZKxf+MSr9TkdmHmsU4m2lcLojrj/FHl8mk5VxMmYA+ftRkP/3oKQ==}
    dev: true

  /cross-spawn@7.0.3:
    resolution: {integrity: sha512-iRDPJKUPVEND7dHPO8rkbOnPpyDygcDFtWjpeWNCgy8WP2rXcxXL8TskReQl6OrB2G7+UJrags1q15Fudc7G6w==}
    engines: {node: '>= 8'}
    dependencies:
      path-key: 3.1.1
      shebang-command: 2.0.0
      which: 2.0.2

  /crypto-random-string@4.0.0:
    resolution: {integrity: sha512-x8dy3RnvYdlUcPOjkEHqozhiwzKNSq7GcPuXFbnyMOCHxX8V3OgIg/pYuabl2sbUPfIJaeAQB7PMOK8DFIdoRA==}
    engines: {node: '>=12'}
    dependencies:
      type-fest: 1.4.0

  /cz-conventional-changelog@3.3.0(typescript@5.1.6):
    resolution: {integrity: sha512-U466fIzU5U22eES5lTNiNbZ+d8dfcHcssH4o7QsdWaCcRs/feIPCxKYSWkYBNs5mny7MvEfwpTLWjvbm94hecw==}
    engines: {node: '>= 10'}
    dependencies:
      chalk: 2.4.2
      commitizen: 4.3.0(typescript@5.1.6)
      conventional-commit-types: 3.0.0
      lodash.map: 4.6.0
      longest: 2.0.1
      word-wrap: 1.2.3
    optionalDependencies:
      '@commitlint/load': 18.2.0(typescript@5.1.6)
    transitivePeerDependencies:
      - typescript
    dev: true

  /cz-customizable@7.0.0:
    resolution: {integrity: sha512-pQKkGSm+8SY9VY/yeJqDOla1MjrGaG7WG4EYLLEV4VNctGO7WdzdGtWEr2ydKSkrpmTs7f8fmBksg/FaTrUAyw==}
    hasBin: true
    dependencies:
      editor: 1.0.0
      find-config: 1.0.0
      inquirer: 6.5.2
      lodash: 4.17.21
      temp: 0.9.4
      word-wrap: 1.2.3
    dev: true

  /d@1.0.1:
    resolution: {integrity: sha512-m62ShEObQ39CfralilEQRjH6oAMtNCV1xJyEx5LpRYUVN+EviphDgUc/F3hnYbADmkiNs67Y+3ylmlG7Lnu+FA==}
    dependencies:
      es5-ext: 0.10.62
      type: 1.2.0
    dev: true

  /danger@11.3.0:
    resolution: {integrity: sha512-h4zkvmEfRVZp2EIKlQSky0IotxrDbJZtXgMTvyN1nwPCfg0JgvQVmVbvOZXrOgNVlgL+42ZDjNL2qAwVmJypNw==}
    engines: {node: '>=14.13.1'}
    hasBin: true
    dependencies:
      '@gitbeaker/core': 35.8.1
      '@gitbeaker/node': 35.8.1
      '@octokit/rest': 18.12.0
      async-retry: 1.2.3
      chalk: 2.4.2
      commander: 2.20.3
      core-js: 3.33.2
      debug: 4.3.4(supports-color@8.1.1)
      fast-json-patch: 3.1.1
      get-stdin: 6.0.0
      http-proxy-agent: 5.0.0
      https-proxy-agent: 5.0.1
      hyperlinker: 1.0.0
      json5: 2.2.3
      jsonpointer: 5.0.1
      jsonwebtoken: 9.0.2
      lodash.find: 4.6.0
      lodash.includes: 4.3.0
      lodash.isobject: 3.0.2
      lodash.keys: 4.2.0
      lodash.mapvalues: 4.6.0
      lodash.memoize: 4.1.2
      memfs-or-file-map-to-github-branch: 1.2.1
      micromatch: 4.0.5
      node-cleanup: 2.1.2
      node-fetch: 2.6.9
      override-require: 1.1.1
      p-limit: 2.3.0
      parse-diff: 0.7.1
      parse-git-config: 2.0.3
      parse-github-url: 1.0.2
      parse-link-header: 2.0.0
      pinpoint: 1.1.0
      prettyjson: 1.2.5
      readline-sync: 1.4.10
      regenerator-runtime: 0.13.11
      require-from-string: 2.0.2
      supports-hyperlinks: 1.0.1
    transitivePeerDependencies:
      - encoding
      - supports-color

  /dargs@7.0.0:
    resolution: {integrity: sha512-2iy1EkLdlBzQGvbweYRFxmFath8+K7+AKB0TlhHWkNuH+TmovaMH/Wp7V7R4u7f4SnX3OgLsU9t1NI9ioDnUpg==}
    engines: {node: '>=8'}
    dev: true

  /data-uri-to-buffer@4.0.1:
    resolution: {integrity: sha512-0R9ikRb668HB7QDxT1vkpuUBtqc53YyAwMwGeUFKRojY/NWKvdZ+9UYtRfGmhqNbRkTSVpMbmyhXipFFv2cb/A==}
    engines: {node: '>= 12'}
    dev: false

  /date-fns@2.30.0:
    resolution: {integrity: sha512-fnULvOpxnC5/Vg3NCiWelDsLiUc9bRwAPs/+LfTLNvetFCtCTN+yQz15C/fs4AwX1R9K5GLtLfn8QW+dWisaAw==}
    engines: {node: '>=0.11'}
    dependencies:
      '@babel/runtime': 7.22.5

  /dateformat@3.0.3:
    resolution: {integrity: sha512-jyCETtSl3VMZMWeRo7iY1FL19ges1t55hMo5yaam4Jrsm5EPL89UQkoQRyiI+Yf4k8r2ZpdngkV8hr1lIdjb3Q==}
    dev: true

  /debug@3.2.7:
    resolution: {integrity: sha512-CFjzYYAi4ThfiQvizrFQevTTXHtnCqWfe7x1AhgEscTz6ZbLbfoLRLPugTQyBth6f8ZERVUSyWHFD/7Wu4t1XQ==}
    peerDependencies:
      supports-color: '*'
    peerDependenciesMeta:
      supports-color:
        optional: true
    dependencies:
      ms: 2.1.3
    dev: true

  /debug@4.3.4(supports-color@8.1.1):
    resolution: {integrity: sha512-PRWFHuSU3eDtQJPvnNY7Jcket1j0t5OuOsFzPPzsekD52Zl8qUfFIPEiswXqIvHWGVHOgX+7G/vCNNhehwxfkQ==}
    engines: {node: '>=6.0'}
    peerDependencies:
      supports-color: '*'
    peerDependenciesMeta:
      supports-color:
        optional: true
    dependencies:
      ms: 2.1.2
      supports-color: 8.1.1

  /decamelize-keys@1.1.0:
    resolution: {integrity: sha512-ocLWuYzRPoS9bfiSdDd3cxvrzovVMZnRDVEzAs+hWIVXGDbHxWMECij2OBuyB/An0FFW/nLuq6Kv1i/YC5Qfzg==}
    engines: {node: '>=0.10.0'}
    dependencies:
      decamelize: 1.2.0
      map-obj: 1.0.1
    dev: true

  /decamelize@1.2.0:
    resolution: {integrity: sha512-z2S+W9X73hAUUki+N+9Za2lBlun89zigOyGrsax+KUQ6wKW4ZoWpEYBkGhQjwAjjDCkWxhY0VKEhk8wzY7F5cA==}
    engines: {node: '>=0.10.0'}
    dev: true

  /decamelize@4.0.0:
    resolution: {integrity: sha512-9iE1PgSik9HeIIw2JO94IidnE3eBoQrFJ3w7sFuzSX4DpmZ3v5sZpUiV5Swcf6mQEF+Y0ru8Neo+p+nyh2J+hQ==}
    engines: {node: '>=10'}
    dev: true

  /decode-uri-component@0.2.2:
    resolution: {integrity: sha512-FqUYQ+8o158GyGTrMFJms9qh3CqTKvAqgqsTnkLI8sKu0028orqBhxNMFkFen0zGyg6epACD32pjVk58ngIErQ==}
    engines: {node: '>=0.10'}

  /decompress-response@3.3.0:
    resolution: {integrity: sha512-BzRPQuY1ip+qDonAOz42gRm/pg9F768C+npV/4JOsxRC2sq+Rlk+Q4ZCAsOhnIaMrgarILY+RMUIvMmmX1qAEA==}
    engines: {node: '>=4'}
    dependencies:
      mimic-response: 1.0.1

  /decompress-response@6.0.0:
    resolution: {integrity: sha512-aW35yZM6Bb/4oJlZncMH2LCoZtJXTRxES17vE3hoRiowU2kWHaJKFkSBDnDR+cm9J+9QhXmREyIfv0pji9ejCQ==}
    engines: {node: '>=10'}
    dependencies:
      mimic-response: 3.1.0

  /dedent@0.7.0:
    resolution: {integrity: sha512-Q6fKUPqnAHAyhiUgFU7BUzLiv0kd8saH9al7tnu5Q/okj6dnupxyTgFIBjVzJATdfIAm9NAsvXNzjaKa+bxVyA==}
    dev: true

  /deep-eql@4.1.3:
    resolution: {integrity: sha512-WaEtAOpRA1MQ0eohqZjpGD8zdI0Ovsm8mmFhaDN8dvDZzyoUMcYDnf5Y6iu7HTXxf8JDS23qWa4a+hKCDyOPzw==}
    engines: {node: '>=6'}
    dependencies:
      type-detect: 4.0.8
    dev: true

  /deep-extend@0.6.0:
    resolution: {integrity: sha512-LOHxIOaPYdHlJRtCQfDIVZtfw/ufM8+rVj649RIHzcm/vGwQRXFt6OPqIFWsm2XEMrNIEtWR64sY1LEKD2vAOA==}
    engines: {node: '>=4.0.0'}

  /deep-is@0.1.4:
    resolution: {integrity: sha512-oIPzksmTg4/MriiaYGO+okXDT7ztn/w3Eptv/+gSIdMdKsJo0u4CfYNFJPy+4SKMuCqGw2wxnA+URMg3t8a/bQ==}
    dev: true

  /defaults@1.0.3:
    resolution: {integrity: sha512-s82itHOnYrN0Ib8r+z7laQz3sdE+4FP3d9Q7VLO7U+KRT+CR0GsWuyHxzdAY82I7cXv0G/twrqomTJLOssO5HA==}
    dependencies:
      clone: 1.0.4

  /defer-to-connect@1.1.3:
    resolution: {integrity: sha512-0ISdNousHvZT2EiFlZeZAHBUvSxmKswVCEf8hW7KWgG4a8MVEu/3Vb6uWYozkjylyCxe0JBIiRB1jV45S70WVQ==}

  /defer-to-connect@2.0.1:
    resolution: {integrity: sha512-4tvttepXG1VaYGrRibk5EwJd1t4udunSOVMdLSAL6mId1ix438oPwPZMALY41FCijukO1L0twNcGsdzS7dHgDg==}
    engines: {node: '>=10'}

  /define-data-property@1.1.0:
    resolution: {integrity: sha512-UzGwzcjyv3OtAvolTj1GoyNYzfFR+iqbGjcnBEENZVCpM4/Ng1yhGNvS3lR/xDS74Tb2wGG9WzNSNIOS9UVb2g==}
    engines: {node: '>= 0.4'}
    dependencies:
      get-intrinsic: 1.2.1
      gopd: 1.0.1
      has-property-descriptors: 1.0.0
    dev: true

  /define-properties@1.2.1:
    resolution: {integrity: sha512-8QmQKqEASLd5nx0U1B1okLElbUuuttJ/AnYmRXbbbGDWh6uS208EjD4Xqq/I9wK7u0v6O08XhTWnt5XtEbR6Dg==}
    engines: {node: '>= 0.4'}
    dependencies:
      define-data-property: 1.1.0
      has-property-descriptors: 1.0.0
      object-keys: 1.1.1
    dev: true

  /delay@5.0.0:
    resolution: {integrity: sha512-ReEBKkIfe4ya47wlPYf/gu5ib6yUG0/Aez0JQZQz94kiWtRQvZIQbTiehsnwHvLSWJnQdhVeqYue7Id1dKr0qw==}
    engines: {node: '>=10'}

  /delayed-stream@1.0.0:
    resolution: {integrity: sha512-ZySD7Nf91aLB0RxL4KGrKHBXl7Eds1DAmEdcoVawXnLD7SDhpNgtuII2aAkg7a7QS41jxPSZ17p4VdGnMHk3MQ==}
    engines: {node: '>=0.4.0'}

  /delegates@1.0.0:
    resolution: {integrity: sha512-bd2L678uiWATM6m5Z1VzNCErI3jiGzt6HGY8OVICs40JQq/HALfbyNJmp0UDakEY4pMMaN0Ly5om/B1VI/+xfQ==}

  /depd@1.1.2:
    resolution: {integrity: sha512-7emPTl6Dpo6JRXOXjLRxck+FlLRX5847cLKEn00PLAgc3g2hTZZgr+e4c2v6QpSmLeFP3n5yUo7ft6avBK/5jQ==}
    engines: {node: '>= 0.6'}

  /deprecation@2.3.1:
    resolution: {integrity: sha512-xmHIy4F3scKVwMsQ4WnVaS8bHOx0DmVwRywosKhaILI0ywMDWPtBSku2HNxRvF7jtwDRsoEwYQSfbxj8b7RlJQ==}

  /detect-file@1.0.0:
    resolution: {integrity: sha512-DtCOLG98P007x7wiiOmfI0fi3eIKyWiLTGJ2MDnVi/E04lWGbf+JzrRHMm0rgIIZJGtHpKpbVgLWHrv8xXpc3Q==}
    engines: {node: '>=0.10.0'}
    dev: true

  /detect-indent@5.0.0:
    resolution: {integrity: sha512-rlpvsxUtM0PQvy9iZe640/IWwWYyBsTApREbA1pHOpmOUIl9MkP/U4z7vTtg4Oaojvqhxt7sdufnT0EzGaR31g==}
    engines: {node: '>=4'}

  /detect-indent@6.1.0:
    resolution: {integrity: sha512-reYkTUJAZb9gUuZ2RvVCNhVHdg62RHnJ7WJl8ftMi4diZ6NWlciOzQN88pUhSELEwflJht4oQDv0F0BMlwaYtA==}
    engines: {node: '>=8'}

  /detect-indent@7.0.1:
    resolution: {integrity: sha512-Mc7QhQ8s+cLrnUfU/Ji94vG/r8M26m8f++vyres4ZoojaRDpZ1eSIh/EpzLNwlWuvzSZ3UbDFspjFvTDXe6e/g==}
    engines: {node: '>=12.20'}

  /detect-libc@2.0.2:
    resolution: {integrity: sha512-UX6sGumvvqSaXgdKGUsgZWqcUyIXZ/vZTrlRT/iobiKhGL0zL4d3osHj3uqllWJK+i+sixDS/3COVEOFbupFyw==}
    engines: {node: '>=8'}
    dev: true

  /detect-newline@2.1.0:
    resolution: {integrity: sha512-CwffZFvlJffUg9zZA0uqrjQayUTC8ob94pnr5sFwaVv3IOmkfUHcWH+jXaQK3askE51Cqe8/9Ql/0uXNwqZ8Zg==}
    engines: {node: '>=0.10.0'}

  /detect-newline@3.1.0:
    resolution: {integrity: sha512-TLz+x/vEXm/Y7P7wn1EJFNLxYpUD4TgMosxY6fAVJUnJMbupHBOncxyWUG9OpTaH9EBD7uFI5LfEgmMOc54DsA==}
    engines: {node: '>=8'}

  /detect-newline@4.0.1:
    resolution: {integrity: sha512-qE3Veg1YXzGHQhlA6jzebZN2qVf6NX+A7m7qlhCGG30dJixrAQhYOsJjsnBjJkCSmuOPpCk30145fr8FV0bzog==}
    engines: {node: ^12.20.0 || ^14.13.1 || >=16.0.0}

  /diff@4.0.2:
    resolution: {integrity: sha512-58lmxKSA4BNyLz+HHMUzlOEpg09FV+ev6ZMe3vJihgdxzgcwZ8VoEEPmALCZG9LmqfVoNMMKpttIYTVG6uDY7A==}
    engines: {node: '>=0.3.1'}
    dev: true

  /diff@5.0.0:
    resolution: {integrity: sha512-/VTCrvm5Z0JGty/BWHljh+BAiw3IK+2j87NGMu8Nwc/f48WoDAC395uomO9ZD117ZOBaHmkX1oyLvkVM/aIT3w==}
    engines: {node: '>=0.3.1'}
    dev: true

  /diff@5.2.0:
    resolution: {integrity: sha512-uIFDxqpRZGZ6ThOk84hEfqWoHx2devRFvpTZcTHur85vImfaxUbTW9Ryh4CpCuDnToOP1CEtXKIgytHBPVff5A==}
    engines: {node: '>=0.3.1'}
    dev: true

  /dir-glob@3.0.1:
    resolution: {integrity: sha512-WkrWp9GR4KXfKGYzOLmTuGVi1UWFfws377n9cc55/tb6DuqyF6pcQ5AbiHEshaDpY9v6oaSr2XCDidGmMwdzIA==}
    engines: {node: '>=8'}
    dependencies:
      path-type: 4.0.0

  /doctrine@2.1.0:
    resolution: {integrity: sha512-35mSku4ZXK0vfCuHEDAwt55dg2jNajHZ1odvF+8SSr82EsZY4QmXfuWso8oEd8zRhVObSN18aM0CjSdoBX7zIw==}
    engines: {node: '>=0.10.0'}
    dependencies:
      esutils: 2.0.3
    dev: true

  /doctrine@3.0.0:
    resolution: {integrity: sha512-yS+Q5i3hBf7GBkd4KG8a7eBNNWNGLTaEwwYWUijIYM7zrlYDM0BFXHjjPWlWZ1Rg7UaddZeIDmi9jF3HmqiQ2w==}
    engines: {node: '>=6.0.0'}
    dependencies:
      esutils: 2.0.3
    dev: true

  /dot-case@2.1.1:
    resolution: {integrity: sha512-HnM6ZlFqcajLsyudHq7LeeLDr2rFAVYtDv/hV5qchQEidSck8j9OPUsXY9KwJv/lHMtYlX4DjRQqwFYa+0r8Ug==}
    dependencies:
      no-case: 2.3.2

  /dot-case@3.0.4:
    resolution: {integrity: sha512-Kv5nKlh6yRrdrGvxeJ2e5y2eRUpkUosIW4A2AS38zwSz27zu7ufDwQPi5Jhs3XAlGNetl3bmnGhQsMtkKJnj3w==}
    dependencies:
      no-case: 3.0.4
      tslib: 2.6.2

  /dot-prop@5.3.0:
    resolution: {integrity: sha512-QM8q3zDe58hqUqjraQOmzZ1LIH9SWQJTlEKCH4kJ2oQvLZk7RbQXvtDM2XEq3fwkV9CCvvH4LA0AV+ogFsBM2Q==}
    engines: {node: '>=8'}
    dependencies:
      is-obj: 2.0.0
    dev: true

  /dot-prop@6.0.1:
    resolution: {integrity: sha512-tE7ztYzXHIeyvc7N+hR3oi7FIbf/NIjVP9hmAt3yMXzrQ072/fpjGLx2GxNxGxUl5V73MEqYzioOMoVhGMJ5cA==}
    engines: {node: '>=10'}
    dependencies:
      is-obj: 2.0.0

  /duplexer3@0.1.5:
    resolution: {integrity: sha512-1A8za6ws41LQgv9HrE/66jyC5yuSjQ3L/KOpFtoBilsAK2iA2wuS5rTt1OCzIvtS2V7nVmedsUU+DGRcjBmOYA==}

  /eastasianwidth@0.2.0:
    resolution: {integrity: sha512-I88TYZWc9XiYHRQ4/3c5rjjfgkjhLyW2luGIheGERbNQ6OY7yTybanSpDXZa8y7VUP9YmDcYa+eyq4ca7iLqWA==}

  /ecdsa-sig-formatter@1.0.11:
    resolution: {integrity: sha512-nagl3RYrbNv6kQkeJIpt6NJZy8twLB/2vtz6yN9Z4vRKHN4/QZJIEbqohALSgwKdnksuY3k5Addp5lg8sVoVcQ==}
    dependencies:
      safe-buffer: 5.2.1

  /editor@1.0.0:
    resolution: {integrity: sha512-SoRmbGStwNYHgKfjOrX2L0mUvp9bUVv0uPppZSOMAntEbcFtoC3MKF5b3T6HQPXKIV+QGY3xPO3JK5it5lVkuw==}
    dev: true

  /ejs@3.1.10:
    resolution: {integrity: sha512-UeJmFfOrAQS8OJWPZ4qtgHyWExa088/MtK5UEyoJGFH67cDEXkZSviOiKRCZ4Xij0zxI3JECgYs3oKx+AizQBA==}
    engines: {node: '>=0.10.0'}
    hasBin: true
    dependencies:
      jake: 10.8.5

  /electron-to-chromium@1.4.271:
    resolution: {integrity: sha512-BCPBtK07xR1/uY2HFDtl3wK2De66AW4MSiPlLrnPNxKC/Qhccxd59W73654S3y6Rb/k3hmuGJOBnhjfoutetXA==}

  /emoji-regex@8.0.0:
    resolution: {integrity: sha512-MSjYzcWNOA0ewAHpz0MxpYFvwg6yjy1NG3xteoqz644VCo/RPgnr1/GGt+ic3iJTzQ8Eu3TdM14SawnVUmGE6A==}

  /emoji-regex@9.2.2:
    resolution: {integrity: sha512-L18DaJsXSUk2+42pv8mLs5jJT2hqFkFE4j21wOmgbUqsZ2hL72NsUU785g9RXgo3s0ZNgVl42TiHp3ZtOv/Vyg==}

  /encoding@0.1.13:
    resolution: {integrity: sha512-ETBauow1T35Y/WZMkio9jiM0Z5xjHHmJ4XmjZOq1l/dXz3lr2sRn87nJy20RupqSh1F2m3HHPSp8ShIPQJrJ3A==}
    requiresBuild: true
    dependencies:
      iconv-lite: 0.6.3
    optional: true

  /end-of-stream@1.4.4:
    resolution: {integrity: sha512-+uw1inIHVPQoaVuHzRyXd21icM+cnt4CzD5rW+NC1wjOUSTOs+Te7FOv7AhN7vS9x/oIyhLP5PR1H+phQAHu5Q==}
    dependencies:
      once: 1.4.0

  /enhanced-resolve@5.15.0:
    resolution: {integrity: sha512-LXYT42KJ7lpIKECr2mAXIaMldcNCh/7E0KBKOu4KSfkHmP+mZmSs+8V5gBAqisWBy0OO4W5Oyys0GO1Y8KtdKg==}
    engines: {node: '>=10.13.0'}
    dependencies:
      graceful-fs: 4.2.11
      tapable: 2.2.1

  /env-paths@2.2.1:
    resolution: {integrity: sha512-+h1lkLKhZMTYjog1VEpJNG7NZJWcuc2DDk/qsqSTRRCOXiLjeQ1d1/udrUGhqMxUgAlwKNZ0cf2uqan5GLuS2A==}
    engines: {node: '>=6'}

  /err-code@2.0.3:
    resolution: {integrity: sha512-2bmlRpNKBxT/CRmPOlyISQpNj+qSeYvcym/uT0Jx2bMOlKLtSy1ZmLuVxSEKKyor/N5yhvp/ZiG1oE3DEYMSFA==}

  /error-ex@1.3.2:
    resolution: {integrity: sha512-7dFHNmqeFSEt2ZBsCriorKnn3Z2pj+fd9kmI6QoWw4//DL+icEBfc0U7qJCisqrTsKTjw4fNFy2pW9OqStD84g==}
    dependencies:
      is-arrayish: 0.2.1

  /es-abstract@1.22.2:
    resolution: {integrity: sha512-YoxfFcDmhjOgWPWsV13+2RNjq1F6UQnfs+8TftwNqtzlmFzEXvlUwdrNrYeaizfjQzRMxkZ6ElWMOJIFKdVqwA==}
    engines: {node: '>= 0.4'}
    dependencies:
      array-buffer-byte-length: 1.0.0
      arraybuffer.prototype.slice: 1.0.2
      available-typed-arrays: 1.0.5
      call-bind: 1.0.2
      es-set-tostringtag: 2.0.1
      es-to-primitive: 1.2.1
      function.prototype.name: 1.1.6
      get-intrinsic: 1.2.1
      get-symbol-description: 1.0.0
      globalthis: 1.0.3
      gopd: 1.0.1
      has: 1.0.3
      has-property-descriptors: 1.0.0
      has-proto: 1.0.1
      has-symbols: 1.0.3
      internal-slot: 1.0.5
      is-array-buffer: 3.0.2
      is-callable: 1.2.7
      is-negative-zero: 2.0.2
      is-regex: 1.1.4
      is-shared-array-buffer: 1.0.2
      is-string: 1.0.7
      is-typed-array: 1.1.12
      is-weakref: 1.0.2
      object-inspect: 1.12.3
      object-keys: 1.1.1
      object.assign: 4.1.4
      regexp.prototype.flags: 1.5.1
      safe-array-concat: 1.0.1
      safe-regex-test: 1.0.0
      string.prototype.trim: 1.2.8
      string.prototype.trimend: 1.0.7
      string.prototype.trimstart: 1.0.7
      typed-array-buffer: 1.0.0
      typed-array-byte-length: 1.0.0
      typed-array-byte-offset: 1.0.0
      typed-array-length: 1.0.4
      unbox-primitive: 1.0.2
      which-typed-array: 1.1.11
    dev: true

  /es-iterator-helpers@1.0.15:
    resolution: {integrity: sha512-GhoY8uYqd6iwUl2kgjTm4CZAf6oo5mHK7BPqx3rKgx893YSsy0LGHV6gfqqQvZt/8xM8xeOnfXBCfqclMKkJ5g==}
    dependencies:
      asynciterator.prototype: 1.0.0
      call-bind: 1.0.2
      define-properties: 1.2.1
      es-abstract: 1.22.2
      es-set-tostringtag: 2.0.1
      function-bind: 1.1.2
      get-intrinsic: 1.2.1
      globalthis: 1.0.3
      has-property-descriptors: 1.0.0
      has-proto: 1.0.1
      has-symbols: 1.0.3
      internal-slot: 1.0.5
      iterator.prototype: 1.1.2
      safe-array-concat: 1.0.1
    dev: true

  /es-module-lexer@1.3.0:
    resolution: {integrity: sha512-vZK7T0N2CBmBOixhmjdqx2gWVbFZ4DXZ/NyRMZVlJXPa7CyFS+/a4QQsDGDQy9ZfEzxFuNEsMLeQJnKP2p5/JA==}

  /es-set-tostringtag@2.0.1:
    resolution: {integrity: sha512-g3OMbtlwY3QewlqAiMLI47KywjWZoEytKr8pf6iTC8uJq5bIAH52Z9pnQ8pVL6whrCto53JZDuUIsifGeLorTg==}
    engines: {node: '>= 0.4'}
    dependencies:
      get-intrinsic: 1.2.1
      has: 1.0.3
      has-tostringtag: 1.0.0
    dev: true

  /es-shim-unscopables@1.0.0:
    resolution: {integrity: sha512-Jm6GPcCdC30eMLbZ2x8z2WuRwAws3zTBBKuusffYVUrNj/GVSUAZ+xKMaUpfNDR5IbyNA5LJbaecoUVbmUcB1w==}
    dependencies:
      has: 1.0.3
    dev: true

  /es-to-primitive@1.2.1:
    resolution: {integrity: sha512-QCOllgZJtaUo9miYBcLChTUaHNjJF3PYs1VidD7AwiEj1kYxKeQTctLAezAOH5ZKRH0g2IgPn6KwB4IT8iRpvA==}
    engines: {node: '>= 0.4'}
    dependencies:
      is-callable: 1.2.7
      is-date-object: 1.0.5
      is-symbol: 1.0.4
    dev: true

  /es5-ext@0.10.62:
    resolution: {integrity: sha512-BHLqn0klhEpnOKSrzn/Xsz2UIW8j+cGmo9JLzr8BiUapV8hPL9+FliFqjwr9ngW7jWdnxv6eO+/LqyhJVqgrjA==}
    engines: {node: '>=0.10'}
    requiresBuild: true
    dependencies:
      es6-iterator: 2.0.3
      es6-symbol: 3.1.3
      next-tick: 1.1.0
    dev: true

  /es6-iterator@2.0.3:
    resolution: {integrity: sha512-zw4SRzoUkd+cl+ZoE15A9o1oQd920Bb0iOJMQkQhl3jNc03YqVjAhG7scf9C5KWRU/R13Orf588uCC6525o02g==}
    dependencies:
      d: 1.0.1
      es5-ext: 0.10.62
      es6-symbol: 3.1.3
    dev: true

  /es6-symbol@3.1.3:
    resolution: {integrity: sha512-NJ6Yn3FuDinBaBRWl/q5X/s4koRHBrgKAu+yGI6JCBeiu3qrcbJhwT2GeR/EXVfylRk8dpQVJoLEFhK+Mu31NA==}
    dependencies:
      d: 1.0.1
      ext: 1.7.0
    dev: true

  /es6-weak-map@2.0.3:
    resolution: {integrity: sha512-p5um32HOTO1kP+w7PRnB+5lQ43Z6muuMuIMffvDN8ZB4GcnjLBV6zGStpbASIMk4DCAvEaamhe2zhyCb/QXXsA==}
    dependencies:
      d: 1.0.1
      es5-ext: 0.10.62
      es6-iterator: 2.0.3
      es6-symbol: 3.1.3
    dev: true

  /escalade@3.1.1:
    resolution: {integrity: sha512-k0er2gUkLf8O0zKJiAhmkTnJlTvINGv7ygDNPbeIsX/TJjGJZHuh9B2UxbsaEkmlEo9MfhrSzmhIlhRlI2GXnw==}
    engines: {node: '>=6'}

  /escape-goat@4.0.0:
    resolution: {integrity: sha512-2Sd4ShcWxbx6OY1IHyla/CVNwvg7XwZVoXZHcSu9w9SReNP1EzzD5T8NWKIR38fIqEns9kDWKUQTXXAmlDrdPg==}
    engines: {node: '>=12'}

  /escape-string-regexp@1.0.5:
    resolution: {integrity: sha512-vbRorB5FUQWvla16U8R/qgaFIya2qGzwDrNmCZuYKrbdSUMG6I1ZCGQRefkRVhuOkIGVne7BQ35DSfo1qvJqFg==}
    engines: {node: '>=0.8.0'}

  /escape-string-regexp@4.0.0:
    resolution: {integrity: sha512-TtpcNJ3XAzx3Gq8sWRzJaVajRs0uVxA2YAkdb1jm2YkPz4G6egUFAyA3n5vtEIZefPk5Wa4UXbKuS5fKkJWdgA==}
    engines: {node: '>=10'}

  /eslint-config-oclif-typescript@3.1.7(eslint@8.57.0)(typescript@5.1.6):
    resolution: {integrity: sha512-5q6Q1NjQt6WrAANGO9Go3uuxZTzf7ywmecRNW7e+bTnlkTk0/ClPd6SogH+qkwOkFJaMHmBp45ZmzvwGzy/Txg==}
    engines: {node: '>=18.0.0'}
    dependencies:
      '@typescript-eslint/eslint-plugin': 6.21.0(@typescript-eslint/parser@6.21.0)(eslint@8.57.0)(typescript@5.1.6)
      '@typescript-eslint/parser': 6.21.0(eslint@8.57.0)(typescript@5.1.6)
      eslint-config-xo-space: 0.35.0(eslint@8.57.0)
      eslint-import-resolver-typescript: 3.6.1(@typescript-eslint/parser@6.21.0)(eslint-plugin-import@2.29.1)(eslint@8.57.0)
      eslint-plugin-import: 2.29.1(@typescript-eslint/parser@6.21.0)(eslint-import-resolver-typescript@3.6.1)(eslint@8.57.0)
      eslint-plugin-mocha: 10.4.3(eslint@8.57.0)
      eslint-plugin-n: 15.7.0(eslint@8.57.0)
      eslint-plugin-perfectionist: 2.10.0(eslint@8.57.0)(typescript@5.1.6)
    transitivePeerDependencies:
      - astro-eslint-parser
      - eslint
      - eslint-import-resolver-node
      - eslint-import-resolver-webpack
      - supports-color
      - svelte
      - svelte-eslint-parser
      - typescript
      - vue-eslint-parser
    dev: true

  /eslint-config-oclif@5.2.0(eslint@8.57.0):
    resolution: {integrity: sha512-fd2rFmm1x5YvTHNklSigbKj8ymo/uAU/PKBic/Yc+9yCRHgOAQos01mBLYVw9oeoyVLx+d79YVidkqgPoyx6RQ==}
    engines: {node: '>=18.0.0'}
    dependencies:
      eslint-config-xo-space: 0.35.0(eslint@8.57.0)
      eslint-plugin-mocha: 10.4.3(eslint@8.57.0)
      eslint-plugin-n: 15.7.0(eslint@8.57.0)
      eslint-plugin-unicorn: 48.0.1(eslint@8.57.0)
    transitivePeerDependencies:
      - eslint
    dev: true

  /eslint-config-prettier@9.0.0(eslint@8.57.0):
    resolution: {integrity: sha512-IcJsTkJae2S35pRsRAwoCE+925rJJStOdkKnLVgtE+tEpqU0EVVM7OqrwxqgptKdX29NUwC82I5pXsGFIgSevw==}
    hasBin: true
    peerDependencies:
      eslint: '>=7.0.0 || 8.51.0'
    dependencies:
      eslint: 8.57.0
    dev: true

  /eslint-config-prettier@9.1.0(eslint@8.57.0):
    resolution: {integrity: sha512-NSWl5BFQWEPi1j4TjVNItzYV7dZXZ+wP6I6ZhrBGpChQhZRUaElihE9uRRkcbRnNb76UMKDF3r+WTmNcGPKsqw==}
    hasBin: true
    peerDependencies:
      eslint: '>=7.0.0 || 8.51.0'
    dependencies:
      eslint: 8.57.0
    dev: true

  /eslint-config-xo-space@0.35.0(eslint@8.57.0):
    resolution: {integrity: sha512-+79iVcoLi3PvGcjqYDpSPzbLfqYpNcMlhsCBRsnmDoHAn4npJG6YxmHpelQKpXM7v/EeZTUKb4e1xotWlei8KA==}
    engines: {node: '>=12'}
    peerDependencies:
      eslint: '>=8.56.0 || 8.51.0'
    dependencies:
      eslint: 8.57.0
      eslint-config-xo: 0.44.0(eslint@8.57.0)
    dev: true

  /eslint-config-xo@0.44.0(eslint@8.57.0):
    resolution: {integrity: sha512-YG4gdaor0mJJi8UBeRJqDPO42MedTWYMaUyucF5bhm2pi/HS98JIxfFQmTLuyj6hGpQlAazNfyVnn7JuDn+Sew==}
    engines: {node: '>=18'}
    peerDependencies:
      eslint: '>=8.56.0 || 8.51.0'
    dependencies:
      confusing-browser-globals: 1.0.11
      eslint: 8.57.0
    dev: true

  /eslint-import-resolver-node@0.3.9:
    resolution: {integrity: sha512-WFj2isz22JahUv+B788TlO3N6zL3nNJGU8CcZbPZvVEkBPaJdCV4vy5wyghty5ROFbCRnm132v8BScu5/1BQ8g==}
    dependencies:
      debug: 3.2.7
      is-core-module: 2.13.1
      resolve: 1.22.8
    transitivePeerDependencies:
      - supports-color
    dev: true

  /eslint-import-resolver-typescript@3.6.1(@typescript-eslint/parser@6.21.0)(eslint-plugin-import@2.29.1)(eslint@8.57.0):
    resolution: {integrity: sha512-xgdptdoi5W3niYeuQxKmzVDTATvLYqhpwmykwsh7f6HIOStGWEIL9iqZgQDF9u9OEzrRwR8no5q2VT+bjAujTg==}
    engines: {node: ^14.18.0 || >=16.0.0}
    peerDependencies:
      eslint: '*'
      eslint-plugin-import: '*'
    dependencies:
      debug: 4.3.4(supports-color@8.1.1)
      enhanced-resolve: 5.15.0
      eslint: 8.57.0
      eslint-module-utils: 2.8.0(@typescript-eslint/parser@6.21.0)(eslint-import-resolver-node@0.3.9)(eslint-import-resolver-typescript@3.6.1)(eslint@8.57.0)
      eslint-plugin-import: 2.29.1(@typescript-eslint/parser@6.21.0)(eslint-import-resolver-typescript@3.6.1)(eslint@8.57.0)
      fast-glob: 3.3.2
      get-tsconfig: 4.7.2
      is-core-module: 2.13.1
      is-glob: 4.0.3
    transitivePeerDependencies:
      - '@typescript-eslint/parser'
      - eslint-import-resolver-node
      - eslint-import-resolver-webpack
      - supports-color
    dev: true

  /eslint-import-resolver-typescript@3.6.1(@typescript-eslint/parser@6.7.5)(eslint-plugin-i@2.29.0)(eslint@8.57.0):
    resolution: {integrity: sha512-xgdptdoi5W3niYeuQxKmzVDTATvLYqhpwmykwsh7f6HIOStGWEIL9iqZgQDF9u9OEzrRwR8no5q2VT+bjAujTg==}
    engines: {node: ^14.18.0 || >=16.0.0}
    peerDependencies:
      eslint: '*'
      eslint-plugin-import: '*'
    dependencies:
      debug: 4.3.4(supports-color@8.1.1)
      enhanced-resolve: 5.15.0
      eslint: 8.57.0
      eslint-module-utils: 2.8.0(@typescript-eslint/parser@6.7.5)(eslint-import-resolver-node@0.3.9)(eslint-import-resolver-typescript@3.6.1)(eslint@8.57.0)
      eslint-plugin-import: /eslint-plugin-i@2.29.0(@typescript-eslint/parser@6.7.5)(eslint-import-resolver-typescript@3.6.1)(eslint@8.57.0)
      fast-glob: 3.3.2
      get-tsconfig: 4.7.2
      is-core-module: 2.13.1
      is-glob: 4.0.3
    transitivePeerDependencies:
      - '@typescript-eslint/parser'
      - eslint-import-resolver-node
      - eslint-import-resolver-webpack
      - supports-color
    dev: true

  /eslint-module-utils@2.8.0(@typescript-eslint/parser@6.21.0)(eslint-import-resolver-node@0.3.9)(eslint-import-resolver-typescript@3.6.1)(eslint@8.57.0):
    resolution: {integrity: sha512-aWajIYfsqCKRDgUfjEXNN/JlrzauMuSEy5sbd7WXbtW3EH6A6MpwEh42c7qD+MqQo9QMJ6fWLAeIJynx0g6OAw==}
    engines: {node: '>=4'}
    peerDependencies:
      '@typescript-eslint/parser': '*'
      eslint: '*'
      eslint-import-resolver-node: '*'
      eslint-import-resolver-typescript: '*'
      eslint-import-resolver-webpack: '*'
    peerDependenciesMeta:
      '@typescript-eslint/parser':
        optional: true
      eslint:
        optional: true
      eslint-import-resolver-node:
        optional: true
      eslint-import-resolver-typescript:
        optional: true
      eslint-import-resolver-webpack:
        optional: true
    dependencies:
      '@typescript-eslint/parser': 6.21.0(eslint@8.57.0)(typescript@5.1.6)
      debug: 3.2.7
      eslint: 8.57.0
      eslint-import-resolver-node: 0.3.9
      eslint-import-resolver-typescript: 3.6.1(@typescript-eslint/parser@6.21.0)(eslint-plugin-import@2.29.1)(eslint@8.57.0)
    transitivePeerDependencies:
      - supports-color
    dev: true

  /eslint-module-utils@2.8.0(@typescript-eslint/parser@6.7.5)(eslint-import-resolver-node@0.3.9)(eslint-import-resolver-typescript@3.6.1)(eslint@8.57.0):
    resolution: {integrity: sha512-aWajIYfsqCKRDgUfjEXNN/JlrzauMuSEy5sbd7WXbtW3EH6A6MpwEh42c7qD+MqQo9QMJ6fWLAeIJynx0g6OAw==}
    engines: {node: '>=4'}
    peerDependencies:
      '@typescript-eslint/parser': '*'
      eslint: '*'
      eslint-import-resolver-node: '*'
      eslint-import-resolver-typescript: '*'
      eslint-import-resolver-webpack: '*'
    peerDependenciesMeta:
      '@typescript-eslint/parser':
        optional: true
      eslint:
        optional: true
      eslint-import-resolver-node:
        optional: true
      eslint-import-resolver-typescript:
        optional: true
      eslint-import-resolver-webpack:
        optional: true
    dependencies:
      '@typescript-eslint/parser': 6.7.5(eslint@8.57.0)(typescript@5.1.6)
      debug: 3.2.7
      eslint: 8.57.0
      eslint-import-resolver-node: 0.3.9
      eslint-import-resolver-typescript: 3.6.1(@typescript-eslint/parser@6.7.5)(eslint-plugin-i@2.29.0)(eslint@8.57.0)
    transitivePeerDependencies:
      - supports-color
    dev: true

  /eslint-plugin-es@4.1.0(eslint@8.57.0):
    resolution: {integrity: sha512-GILhQTnjYE2WorX5Jyi5i4dz5ALWxBIdQECVQavL6s7cI76IZTDWleTHkxz/QT3kvcs2QlGHvKLYsSlPOlPXnQ==}
    engines: {node: '>=8.10.0'}
    peerDependencies:
      eslint: '>=4.19.1 || 8.51.0'
    dependencies:
      eslint: 8.57.0
      eslint-utils: 2.1.0
      regexpp: 3.2.0
    dev: true

  /eslint-plugin-eslint-comments@3.2.0(eslint@8.57.0):
    resolution: {integrity: sha512-0jkOl0hfojIHHmEHgmNdqv4fmh7300NdpA9FFpF7zaoLvB/QeXOGNLIo86oAveJFrfB1p05kC8hpEMHM8DwWVQ==}
    engines: {node: '>=6.5.0'}
    peerDependencies:
      eslint: '>=4.19.1 || 8.51.0'
    dependencies:
      escape-string-regexp: 1.0.5
      eslint: 8.57.0
      ignore: 5.2.4
    dev: true

  /eslint-plugin-i@2.29.0(@typescript-eslint/parser@6.7.5)(eslint-import-resolver-typescript@3.6.1)(eslint@8.57.0):
    resolution: {integrity: sha512-slGeTS3GQzx9267wLJnNYNO8X9EHGsc75AKIAFvnvMYEcTJKotPKL1Ru5PIGVHIVet+2DsugePWp8Oxpx8G22w==}
    engines: {node: '>=12'}
    peerDependencies:
      eslint: ^7.2.0 || ^8 || 8.51.0
    dependencies:
      debug: 3.2.7
      doctrine: 2.1.0
      eslint: 8.57.0
      eslint-import-resolver-node: 0.3.9
      eslint-module-utils: 2.8.0(@typescript-eslint/parser@6.7.5)(eslint-import-resolver-node@0.3.9)(eslint-import-resolver-typescript@3.6.1)(eslint@8.57.0)
      get-tsconfig: 4.7.2
      is-glob: 4.0.3
      minimatch: 3.1.2
      resolve: 1.22.8
      semver: 7.6.2
    transitivePeerDependencies:
      - '@typescript-eslint/parser'
      - eslint-import-resolver-typescript
      - eslint-import-resolver-webpack
      - supports-color
    dev: true

  /eslint-plugin-import@2.29.1(@typescript-eslint/parser@6.21.0)(eslint-import-resolver-typescript@3.6.1)(eslint@8.57.0):
    resolution: {integrity: sha512-BbPC0cuExzhiMo4Ff1BTVwHpjjv28C5R+btTOGaCRC7UEz801up0JadwkeSk5Ued6TG34uaczuVuH6qyy5YUxw==}
    engines: {node: '>=4'}
    peerDependencies:
      '@typescript-eslint/parser': '*'
      eslint: ^2 || ^3 || ^4 || ^5 || ^6 || ^7.2.0 || ^8 || 8.51.0
    peerDependenciesMeta:
      '@typescript-eslint/parser':
        optional: true
    dependencies:
      '@typescript-eslint/parser': 6.21.0(eslint@8.57.0)(typescript@5.1.6)
      array-includes: 3.1.7
      array.prototype.findlastindex: 1.2.3
      array.prototype.flat: 1.3.2
      array.prototype.flatmap: 1.3.2
      debug: 3.2.7
      doctrine: 2.1.0
      eslint: 8.57.0
      eslint-import-resolver-node: 0.3.9
      eslint-module-utils: 2.8.0(@typescript-eslint/parser@6.21.0)(eslint-import-resolver-node@0.3.9)(eslint-import-resolver-typescript@3.6.1)(eslint@8.57.0)
      hasown: 2.0.2
      is-core-module: 2.13.1
      is-glob: 4.0.3
      minimatch: 3.1.2
      object.fromentries: 2.0.7
      object.groupby: 1.0.1
      object.values: 1.1.7
      semver: 6.3.1
      tsconfig-paths: 3.15.0
    transitivePeerDependencies:
      - eslint-import-resolver-typescript
      - eslint-import-resolver-webpack
      - supports-color
    dev: true

  /eslint-plugin-jsdoc@46.8.2(eslint@8.57.0):
    resolution: {integrity: sha512-5TSnD018f3tUJNne4s4gDWQflbsgOycIKEUBoCLn6XtBMgNHxQFmV8vVxUtiPxAQq8lrX85OaSG/2gnctxw9uQ==}
    engines: {node: '>=16'}
    peerDependencies:
      eslint: ^7.0.0 || ^8.0.0 || 8.51.0
    dependencies:
      '@es-joy/jsdoccomment': 0.40.1
      are-docs-informative: 0.0.2
      comment-parser: 1.4.0
      debug: 4.3.4(supports-color@8.1.1)
      escape-string-regexp: 4.0.0
      eslint: 8.57.0
      esquery: 1.5.0
      is-builtin-module: 3.2.1
      semver: 7.6.2
      spdx-expression-parse: 3.0.1
    transitivePeerDependencies:
      - supports-color
    dev: true

  /eslint-plugin-mocha@10.4.3(eslint@8.57.0):
    resolution: {integrity: sha512-emc4TVjq5Ht0/upR+psftuz6IBG5q279p+1dSRDeHf+NS9aaerBi3lXKo1SEzwC29hFIW21gO89CEWSvRsi8IQ==}
    engines: {node: '>=14.0.0'}
    peerDependencies:
      eslint: '>=7.0.0 || 8.51.0'
    dependencies:
      eslint: 8.57.0
      eslint-utils: 3.0.0(eslint@8.57.0)
      globals: 13.24.0
      rambda: 7.5.0
    dev: true

  /eslint-plugin-n@15.7.0(eslint@8.57.0):
    resolution: {integrity: sha512-jDex9s7D/Qial8AGVIHq4W7NswpUD5DPDL2RH8Lzd9EloWUuvUkHfv4FRLMipH5q2UtyurorBkPeNi1wVWNh3Q==}
    engines: {node: '>=12.22.0'}
    peerDependencies:
      eslint: '>=7.0.0 || 8.51.0'
    dependencies:
      builtins: 5.0.1
      eslint: 8.57.0
      eslint-plugin-es: 4.1.0(eslint@8.57.0)
      eslint-utils: 3.0.0(eslint@8.57.0)
      ignore: 5.2.4
      is-core-module: 2.13.1
      minimatch: 3.1.2
      resolve: 1.22.8
      semver: 7.6.0
    dev: true

  /eslint-plugin-perfectionist@2.10.0(eslint@8.57.0)(typescript@5.1.6):
    resolution: {integrity: sha512-P+tdrkHeMWBc55+DZsoDOAftV1WCsEoHaKm6JC7zajFus/syfT4vUPBFb3atGFSuyaVnGQGHlcKpP9X3Q0gH/w==}
    peerDependencies:
      astro-eslint-parser: ^0.16.0
      eslint: '>=8.0.0 || 8.51.0'
      svelte: '>=3.0.0'
      svelte-eslint-parser: ^0.33.0
      vue-eslint-parser: '>=9.0.0'
    peerDependenciesMeta:
      astro-eslint-parser:
        optional: true
      svelte:
        optional: true
      svelte-eslint-parser:
        optional: true
      vue-eslint-parser:
        optional: true
    dependencies:
      '@typescript-eslint/utils': 6.21.0(eslint@8.57.0)(typescript@5.1.6)
      eslint: 8.57.0
      minimatch: 9.0.4
      natural-compare-lite: 1.4.0
    transitivePeerDependencies:
      - supports-color
      - typescript
    dev: true

  /eslint-plugin-promise@6.1.1(eslint@8.57.0):
    resolution: {integrity: sha512-tjqWDwVZQo7UIPMeDReOpUgHCmCiH+ePnVT+5zVapL0uuHnegBUs2smM13CzOs2Xb5+MHMRFTs9v24yjba4Oig==}
    engines: {node: ^12.22.0 || ^14.17.0 || >=16.0.0}
    peerDependencies:
      eslint: ^7.0.0 || ^8.0.0 || 8.51.0
    dependencies:
      eslint: 8.57.0
    dev: true

  /eslint-plugin-react-hooks@4.6.0(eslint@8.57.0):
    resolution: {integrity: sha512-oFc7Itz9Qxh2x4gNHStv3BqJq54ExXmfC+a1NjAta66IAN87Wu0R/QArgIS9qKzX3dXKPI9H5crl9QchNMY9+g==}
    engines: {node: '>=10'}
    peerDependencies:
      eslint: ^3.0.0 || ^4.0.0 || ^5.0.0 || ^6.0.0 || ^7.0.0 || ^8.0.0-0 || 8.51.0
    dependencies:
      eslint: 8.57.0
    dev: true

  /eslint-plugin-react@7.33.2(eslint@8.57.0):
    resolution: {integrity: sha512-73QQMKALArI8/7xGLNI/3LylrEYrlKZSb5C9+q3OtOewTnMQi5cT+aE9E41sLCmli3I9PGGmD1yiZydyo4FEPw==}
    engines: {node: '>=4'}
    peerDependencies:
      eslint: ^3 || ^4 || ^5 || ^6 || ^7 || ^8 || 8.51.0
    dependencies:
      array-includes: 3.1.7
      array.prototype.flatmap: 1.3.2
      array.prototype.tosorted: 1.1.2
      doctrine: 2.1.0
      es-iterator-helpers: 1.0.15
      eslint: 8.57.0
      estraverse: 5.3.0
      jsx-ast-utils: 3.3.3
      minimatch: 3.1.2
      object.entries: 1.1.7
      object.fromentries: 2.0.7
      object.hasown: 1.1.3
      object.values: 1.1.7
      prop-types: 15.8.1
      resolve: 2.0.0-next.4
      semver: 6.3.1
      string.prototype.matchall: 4.0.10
    dev: true

  /eslint-plugin-tsdoc@0.2.17:
    resolution: {integrity: sha512-xRmVi7Zx44lOBuYqG8vzTXuL6IdGOeF9nHX17bjJ8+VE6fsxpdGem0/SBTmAwgYMKYB1WBkqRJVQ+n8GK041pA==}
    dependencies:
      '@microsoft/tsdoc': 0.14.2
      '@microsoft/tsdoc-config': 0.16.2
    dev: true

  /eslint-plugin-unicorn@48.0.1(eslint@8.57.0):
    resolution: {integrity: sha512-FW+4r20myG/DqFcCSzoumaddKBicIPeFnTrifon2mWIzlfyvzwyqZjqVP7m4Cqr/ZYisS2aiLghkUWaPg6vtCw==}
    engines: {node: '>=16'}
    peerDependencies:
      eslint: '>=8.44.0 || 8.51.0'
    dependencies:
      '@babel/helper-validator-identifier': 7.22.20
      '@eslint-community/eslint-utils': 4.4.0(eslint@8.57.0)
      ci-info: 3.9.0
      clean-regexp: 1.0.0
      eslint: 8.57.0
      esquery: 1.5.0
      indent-string: 4.0.0
      is-builtin-module: 3.2.1
      jsesc: 3.0.2
      lodash: 4.17.21
      pluralize: 8.0.0
      read-pkg-up: 7.0.1
      regexp-tree: 0.1.27
      regjsparser: 0.10.0
      semver: 7.6.2
      strip-indent: 3.0.0
    dev: true

  /eslint-plugin-unused-imports@3.0.0(@typescript-eslint/eslint-plugin@6.7.5)(eslint@8.57.0):
    resolution: {integrity: sha512-sduiswLJfZHeeBJ+MQaG+xYzSWdRXoSw61DpU13mzWumCkR0ufD0HmO4kdNokjrkluMHpj/7PJeN35pgbhW3kw==}
    engines: {node: ^12.22.0 || ^14.17.0 || >=16.0.0}
    peerDependencies:
      '@typescript-eslint/eslint-plugin': ^6.0.0
      eslint: ^8.0.0 || 8.51.0
    peerDependenciesMeta:
      '@typescript-eslint/eslint-plugin':
        optional: true
    dependencies:
      '@typescript-eslint/eslint-plugin': 6.7.5(@typescript-eslint/parser@6.7.5)(eslint@8.57.0)(typescript@5.1.6)
      eslint: 8.57.0
      eslint-rule-composer: 0.3.0
    dev: true

  /eslint-rule-composer@0.3.0:
    resolution: {integrity: sha512-bt+Sh8CtDmn2OajxvNO+BX7Wn4CIWMpTRm3MaiKPCQcnnlm0CS2mhui6QaoeQugs+3Kj2ESKEEGJUdVafwhiCg==}
    engines: {node: '>=4.0.0'}
    dev: true

  /eslint-scope@5.1.1:
    resolution: {integrity: sha512-2NxwbF/hZ0KpepYN0cNbo+FN6XoK7GaHlQhgx/hIZl6Va0bF45RQOOwhLIy8lQDbuCiadSLCBnH2CFYquit5bw==}
    engines: {node: '>=8.0.0'}
    dependencies:
      esrecurse: 4.3.0
      estraverse: 4.3.0

  /eslint-scope@7.2.2:
    resolution: {integrity: sha512-dOt21O7lTMhDM+X9mB4GX+DZrZtCUJPL/wlcTqxyrx5IvO0IYtILdtrQGQp+8n5S0gwSVmOf9NQrjMOgfQZlIg==}
    engines: {node: ^12.22.0 || ^14.17.0 || >=16.0.0}
    dependencies:
      esrecurse: 4.3.0
      estraverse: 5.3.0
    dev: true

  /eslint-utils@2.1.0:
    resolution: {integrity: sha512-w94dQYoauyvlDc43XnGB8lU3Zt713vNChgt4EWwhXAP2XkBvndfxF0AgIqKOOasjPIPzj9JqgwkwbCYD0/V3Zg==}
    engines: {node: '>=6'}
    dependencies:
      eslint-visitor-keys: 1.3.0
    dev: true

  /eslint-utils@3.0.0(eslint@8.57.0):
    resolution: {integrity: sha512-uuQC43IGctw68pJA1RgbQS8/NP7rch6Cwd4j3ZBtgo4/8Flj4eGE7ZYSZRN3iq5pVUv6GPdW5Z1RFleo84uLDA==}
    engines: {node: ^10.0.0 || ^12.0.0 || >= 14.0.0}
    peerDependencies:
      eslint: '>=5 || 8.51.0'
    dependencies:
      eslint: 8.57.0
      eslint-visitor-keys: 2.1.0
    dev: true

  /eslint-visitor-keys@1.3.0:
    resolution: {integrity: sha512-6J72N8UNa462wa/KFODt/PJ3IU60SDpC3QXC1Hjc1BXXpfL2C9R5+AU7jhe0F6GREqVMh4Juu+NY7xn+6dipUQ==}
    engines: {node: '>=4'}
    dev: true

  /eslint-visitor-keys@2.1.0:
    resolution: {integrity: sha512-0rSmRBzXgDzIsD6mGdJgevzgezI534Cer5L/vyMX0kHzT/jiB43jRhd9YUlMGYLQy2zprNmoT8qasCGtY+QaKw==}
    engines: {node: '>=10'}
    dev: true

  /eslint-visitor-keys@3.4.3:
    resolution: {integrity: sha512-wpc+LXeiyiisxPlEkUzU6svyS1frIO3Mgxj1fdy7Pm8Ygzguax2N3Fa/D/ag1WqbOprdI+uY6wMUl8/a2G+iag==}
    engines: {node: ^12.22.0 || ^14.17.0 || >=16.0.0}
    dev: true

  /eslint@8.57.0:
    resolution: {integrity: sha512-dZ6+mexnaTIbSBZWgou51U6OmzIhYM2VcNdtiTtI7qPNZm35Akpr0f6vtw3w1Kmn5PYo+tZVfh13WrhpS6oLqQ==}
    engines: {node: ^12.22.0 || ^14.17.0 || >=16.0.0}
    hasBin: true
    dependencies:
      '@eslint-community/eslint-utils': 4.4.0(eslint@8.57.0)
      '@eslint-community/regexpp': 4.10.0
      '@eslint/eslintrc': 2.1.4
      '@eslint/js': 8.57.0
      '@humanwhocodes/config-array': 0.11.14
      '@humanwhocodes/module-importer': 1.0.1
      '@nodelib/fs.walk': 1.2.8
      '@ungap/structured-clone': 1.2.0
      ajv: 6.12.6
      chalk: 4.1.2
      cross-spawn: 7.0.3
      debug: 4.3.4(supports-color@8.1.1)
      doctrine: 3.0.0
      escape-string-regexp: 4.0.0
      eslint-scope: 7.2.2
      eslint-visitor-keys: 3.4.3
      espree: 9.6.1
      esquery: 1.5.0
      esutils: 2.0.3
      fast-deep-equal: 3.1.3
      file-entry-cache: 6.0.1
      find-up: 5.0.0
      glob-parent: 6.0.2
      globals: 13.24.0
      graphemer: 1.4.0
      ignore: 5.2.4
      imurmurhash: 0.1.4
      is-glob: 4.0.3
      is-path-inside: 3.0.3
      js-yaml: 4.1.0
      json-stable-stringify-without-jsonify: 1.0.1
      levn: 0.4.1
      lodash.merge: 4.6.2
      minimatch: 3.1.2
      natural-compare: 1.4.0
      optionator: 0.9.3
      strip-ansi: 6.0.1
      text-table: 0.2.0
    transitivePeerDependencies:
      - supports-color
    dev: true

  /espree@9.6.1:
    resolution: {integrity: sha512-oruZaFkjorTpF32kDSI5/75ViwGeZginGGy2NoOSg3Q9bnwlnmDm4HLnkl0RE3n+njDXR037aY1+x58Z/zFdwQ==}
    engines: {node: ^12.22.0 || ^14.17.0 || >=16.0.0}
    dependencies:
      acorn: 8.10.0
      acorn-jsx: 5.3.2(acorn@8.10.0)
      eslint-visitor-keys: 3.4.3
    dev: true

  /esprima@4.0.1:
    resolution: {integrity: sha512-eGuFFw7Upda+g4p+QHvnW0RyTX/SVeJBDM/gCtMARO0cLuT2HcEKnTPvhjV6aGeqrCB/sbNop0Kszm0jsaWU4A==}
    engines: {node: '>=4'}
    hasBin: true

  /esquery@1.5.0:
    resolution: {integrity: sha512-YQLXUplAwJgCydQ78IMJywZCceoqk1oH01OERdSAJc/7U2AylwjhSCLDEtqwg811idIS/9fIU5GjG73IgjKMVg==}
    engines: {node: '>=0.10'}
    dependencies:
      estraverse: 5.3.0
    dev: true

  /esrecurse@4.3.0:
    resolution: {integrity: sha512-KmfKL3b6G+RXvP8N1vr3Tq1kL/oCFgn2NYXEtqP8/L3pKapUA4G8cFVaoF3SU323CD4XypR/ffioHmkti6/Tag==}
    engines: {node: '>=4.0'}
    dependencies:
      estraverse: 5.3.0

  /estraverse@4.3.0:
    resolution: {integrity: sha512-39nnKffWz8xN1BU/2c79n9nB9HDzo0niYUqx6xyqUnyoAnQyyWpOTdZEeiCch8BBu515t4wp9ZmgVfVhn9EBpw==}
    engines: {node: '>=4.0'}

  /estraverse@5.3.0:
    resolution: {integrity: sha512-MMdARuVEQziNTeJD8DgMqmhwR11BRQ/cBP+pLtYdSTnf3MIO8fFeiINEbX36ZdNlfU/7A9f3gUw49B3oQsvwBA==}
    engines: {node: '>=4.0'}

  /esutils@2.0.3:
    resolution: {integrity: sha512-kVscqXk4OCp68SZ0dkgEKVi6/8ij300KBWTJq32P/dYeWTSwK41WyTxalN1eRmA5Z9UU/LX9D7FWSmV9SAYx6g==}
    engines: {node: '>=0.10.0'}
    dev: true

  /event-emitter@0.3.5:
    resolution: {integrity: sha512-D9rRn9y7kLPnJ+hMq7S/nhvoKwwvVJahBi2BPmx3bvbsEdK3W9ii8cBSGjP+72/LnM4n6fo3+dkCX5FeTQruXA==}
    dependencies:
      d: 1.0.1
      es5-ext: 0.10.62
    dev: true

  /event-lite@0.1.2:
    resolution: {integrity: sha512-HnSYx1BsJ87/p6swwzv+2v6B4X+uxUteoDfRxsAb1S1BePzQqOLevVmkdA15GHJVd9A9Ok6wygUR18Hu0YeV9g==}

  /events@3.3.0:
    resolution: {integrity: sha512-mQw+2fkQbALzQ7V0MY0IqdnXNOeTtP4r0lN9z7AAawCXgqea7bDii20AYrIBrFd/Hx0M2Ocz6S111CaFkUcb0Q==}
    engines: {node: '>=0.8.x'}

  /execa@5.1.1:
    resolution: {integrity: sha512-8uSpZZocAZRBAPIEINJj3Lo9HyGitllczc27Eh5YYojjMFMn8yHMDMaUHE2Jqfq05D/wucwI4JGURyXt1vchyg==}
    engines: {node: '>=10'}
    dependencies:
      cross-spawn: 7.0.3
      get-stream: 6.0.1
      human-signals: 2.1.0
      is-stream: 2.0.1
      merge-stream: 2.0.0
      npm-run-path: 4.0.1
      onetime: 5.1.2
      signal-exit: 3.0.7
      strip-final-newline: 2.0.0

  /expand-tilde@2.0.2:
    resolution: {integrity: sha512-A5EmesHW6rfnZ9ysHQjPdJRni0SRar0tjtG5MNtm9n5TUvsYU8oozprtRD4AqHxcZWWlVuAmQo2nWKfN9oyjTw==}
    engines: {node: '>=0.10.0'}
    dependencies:
      homedir-polyfill: 1.0.3

  /ext@1.7.0:
    resolution: {integrity: sha512-6hxeJYaL110a9b5TEJSj0gojyHQAmA2ch5Os+ySCiA1QGdS697XWY1pzsrSjqA9LDEEgdB/KypIlR59RcLuHYw==}
    dependencies:
      type: 2.7.2
    dev: true

  /extend-shallow@2.0.1:
    resolution: {integrity: sha512-zCnTtlxNoAiDc3gqY2aYAWFx7XWWiasuF2K8Me5WbN8otHKTUKBwjPtNpRs/rbUZm7KxWAaNj7P1a/p52GbVug==}
    engines: {node: '>=0.10.0'}
    dependencies:
      is-extendable: 0.1.1

  /external-editor@3.1.0:
    resolution: {integrity: sha512-hMQ4CX1p1izmuLYyZqLMO/qGNw10wSv9QDCPfzXfyFrOaCSSoRfqE1Kf1s5an66J5JZC62NewG+mK49jOCtQew==}
    engines: {node: '>=4'}
    dependencies:
      chardet: 0.7.0
      iconv-lite: 0.4.24
      tmp: 0.0.33

  /fancy-test@3.0.14:
    resolution: {integrity: sha512-FkiDltQA8PBZzw5tUnMrP1QtwIdNQWxxbZK5C22M9wu6HfFNciwkG3D9siT4l4s1fBTDaEG+Fdkbpi9FDTxtrg==}
    engines: {node: '>=18.0.0'}
    dependencies:
      '@types/chai': 4.3.5
      '@types/lodash': 4.14.195
      '@types/node': 18.18.7
      '@types/sinon': 10.0.13
      lodash: 4.17.21
      mock-stdin: 1.0.0
      nock: 13.5.4
      sinon: 16.1.3
      stdout-stderr: 0.1.13
    transitivePeerDependencies:
      - supports-color
    dev: true

  /fast-deep-equal@3.1.3:
    resolution: {integrity: sha512-f3qQ9oQy9j2AhBe/H9VC91wLmKBCCU/gDOnKNAYG5hswO7BLKj09Hc5HYNz9cGI++xlpDCIgDaitVs03ATR84Q==}

  /fast-glob@3.2.12:
    resolution: {integrity: sha512-DVj4CQIYYow0BlaelwK1pHl5n5cRSJfM60UA0zK891sVInoPri2Ekj7+e1CT3/3qxXenpI+nBBmQAcJPJgaj4w==}
    engines: {node: '>=8.6.0'}
    dependencies:
      '@nodelib/fs.stat': 2.0.5
      '@nodelib/fs.walk': 1.2.8
      glob-parent: 5.1.2
      merge2: 1.4.1
      micromatch: 4.0.5

  /fast-glob@3.3.2:
    resolution: {integrity: sha512-oX2ruAFQwf/Orj8m737Y5adxDQO0LAB7/S5MnxCdTNDd4p6BsyIVsv9JQsATbTSq8KHRpLwIHbVlUNatxd+1Ow==}
    engines: {node: '>=8.6.0'}
    dependencies:
      '@nodelib/fs.stat': 2.0.5
      '@nodelib/fs.walk': 1.2.8
      glob-parent: 5.1.2
      merge2: 1.4.1
      micromatch: 4.0.5

  /fast-json-patch@3.1.1:
    resolution: {integrity: sha512-vf6IHUX2SBcA+5/+4883dsIjpBTqmfBjmYiWK1savxQmFk4JfBMLa7ynTYOs1Rolp/T1betJxHiGD3g1Mn8lUQ==}

  /fast-json-stable-stringify@2.1.0:
    resolution: {integrity: sha512-lhd/wF+Lk98HZoTCtlVraHtfh5XYijIjalXck7saUtuanSDyLMxnHhSXEDJqHxD7msR8D0uCmqlkwjCV8xvwHw==}

  /fast-levenshtein@2.0.6:
    resolution: {integrity: sha512-DCXu6Ifhqcks7TZKY3Hxp3y6qphY5SJZmrWMDrKcERSOXWQdMhU9Ig/PYrzyw/ul9jOIyh0N4M0tbC5hodg8dw==}
    dev: true

  /fast-levenshtein@3.0.0:
    resolution: {integrity: sha512-hKKNajm46uNmTlhHSyZkmToAc56uZJwYq7yrciZjqOxnlfQwERDQJmHPUp7m1m9wx8vgOe8IaCKZ5Kv2k1DdCQ==}
    dependencies:
      fastest-levenshtein: 1.0.16

  /fast-memoize@2.5.2:
    resolution: {integrity: sha512-Ue0LwpDYErFbmNnZSF0UH6eImUwDmogUO1jyE+JbN2gsQz/jICm1Ve7t9QT0rNSsfJt+Hs4/S3GnsDVjL4HVrw==}

  /fast-xml-parser@4.2.5:
    resolution: {integrity: sha512-B9/wizE4WngqQftFPmdaMYlXoJlJOYxGQOanC77fq9k8+Z0v5dDSVh+3glErdIROP//s/jgb7ZuxKfB8nVyo0g==}
    hasBin: true
    dependencies:
      strnum: 1.0.5

  /fastest-levenshtein@1.0.16:
    resolution: {integrity: sha512-eRnCtTTtGZFpQCwhJiUOuxPQWRXVKYDn0b2PeHfXL6/Zi53SLAzAHfVhVWK2AryC/WH05kGfxhFIPvTF0SXQzg==}
    engines: {node: '>= 4.9.1'}

  /fastq@1.15.0:
    resolution: {integrity: sha512-wBrocU2LCXXa+lWBt8RoIRD89Fi8OdABODa/kEnyeyjS5aZO5/GNvI5sEINADqP/h8M29UHTHUb53sUu5Ihqdw==}
    dependencies:
      reusify: 1.0.4

<<<<<<< HEAD
  /fflate@0.8.2:
    resolution: {integrity: sha512-cPJU47OaAoCbg0pBvzsgpTPhmhqI5eJjh/JIu8tPj5q+T7iLvW/JAYUqmE7KOB4R1ZyEhzBaIQpQpardBF5z8A==}
=======
  /fetch-blob@3.2.0:
    resolution: {integrity: sha512-7yAQpD2UMJzLi1Dqv7qFYnPbaPx7ZfFK6PiIxQ4PfkGPyNyl2Ugx+a/umUonmKqjhM4DnfbMvdX6otXq83soQQ==}
    engines: {node: ^12.20 || >= 14.13}
    dependencies:
      node-domexception: 1.0.0
      web-streams-polyfill: 3.3.3
>>>>>>> 8760e321
    dev: false

  /figures@2.0.0:
    resolution: {integrity: sha512-Oa2M9atig69ZkfwiApY8F2Yy+tzMbazyvqv21R0NsSC8floSOC09BbT1ITWAdoMGQvJ/aZnR1KMwdx9tvHnTNA==}
    engines: {node: '>=4'}
    dependencies:
      escape-string-regexp: 1.0.5
    dev: true

  /figures@3.2.0:
    resolution: {integrity: sha512-yaduQFRKLXYOGgEn6AZau90j3ggSOyiqXU0F9JZfeXYhNa+Jk4X+s45A2zg5jns87GAFa34BBm2kXw4XpNcbdg==}
    engines: {node: '>=8'}
    dependencies:
      escape-string-regexp: 1.0.5

  /file-entry-cache@6.0.1:
    resolution: {integrity: sha512-7Gps/XWymbLk2QLYK4NzpMOrYjMhdIxXuIvy2QBsLE6ljuodKvdkWs/cpyJJ3CVIVpH0Oi1Hvg1ovbMzLdFBBg==}
    engines: {node: ^10.12.0 || >=12.0.0}
    dependencies:
      flat-cache: 3.0.4
    dev: true

  /filelist@1.0.4:
    resolution: {integrity: sha512-w1cEuf3S+DrLCQL7ET6kz+gmlJdbq9J7yXCSjK/OZCPA+qEN1WyF4ZAf0YYJa4/shHJra2t/d/r8SV4Ji+x+8Q==}
    dependencies:
      minimatch: 5.1.6

  /fill-range@7.0.1:
    resolution: {integrity: sha512-qOo9F+dMUmC2Lcb4BbVvnKJxTPjCm+RRpe4gDuGrzkL7mEVl/djYSu2OdQ2Pa302N4oqkSg9ir6jaLWJ2USVpQ==}
    engines: {node: '>=8'}
    dependencies:
      to-regex-range: 5.0.1

  /filter-obj@1.1.0:
    resolution: {integrity: sha512-8rXg1ZnX7xzy2NGDVkBVaAy+lSlPNwad13BtgSlLuxfIslyt5Vg64U7tFcCt4WS1R0hvtnQybT/IyCkGZ3DpXQ==}
    engines: {node: '>=0.10.0'}

  /find-config@1.0.0:
    resolution: {integrity: sha512-Z+suHH+7LSE40WfUeZPIxSxypCWvrzdVc60xAjUShZeT5eMWM0/FQUduq3HjluyfAHWvC/aOBkT1pTZktyF/jg==}
    engines: {node: '>= 0.12'}
    dependencies:
      user-home: 2.0.0
    dev: true

  /find-node-modules@2.1.3:
    resolution: {integrity: sha512-UC2I2+nx1ZuOBclWVNdcnbDR5dlrOdVb7xNjmT/lHE+LsgztWks3dG7boJ37yTS/venXw84B/mAW9uHVoC5QRg==}
    dependencies:
      findup-sync: 4.0.0
      merge: 2.1.1
    dev: true

  /find-replace@1.0.3:
    resolution: {integrity: sha512-KrUnjzDCD9426YnCP56zGYy/eieTnhtK6Vn++j+JJzmlsWWwEkDnsyVF575spT6HJ6Ow9tlbT3TQTDsa+O4UWA==}
    engines: {node: '>=4.0.0'}
    dependencies:
      array-back: 1.0.4
      test-value: 2.1.0
    dev: true

  /find-root@1.1.0:
    resolution: {integrity: sha512-NKfW6bec6GfKc0SGx1e07QZY9PE99u0Bft/0rzSD5k3sO/vwkVUpDUKVm5Gpp5Ue3YfShPFTX2070tDs5kB9Ng==}
    dev: true

  /find-up@2.1.0:
    resolution: {integrity: sha512-NWzkk0jSJtTt08+FBFMvXoeZnOJD+jTtsRmBYbAIzJdX6l7dLgR7CTubCM5/eDdPUBvLCeVasP1brfVR/9/EZQ==}
    engines: {node: '>=4'}
    dependencies:
      locate-path: 2.0.0
    dev: true

  /find-up@4.1.0:
    resolution: {integrity: sha512-PpOwAdQ/YlXQ2vj8a3h8IipDuYRi3wceVQQGYWxNINccq40Anw7BlsEXCMbt1Zt+OLA6Fq9suIpIWD0OsnISlw==}
    engines: {node: '>=8'}
    dependencies:
      locate-path: 5.0.0
      path-exists: 4.0.0

  /find-up@5.0.0:
    resolution: {integrity: sha512-78/PXT1wlLLDgTzDs7sjq9hzz0vXD+zn+7wypEe4fXQxCmdmqfGsEPQxmiCSQI3ajFV91bVSsvNtrJRiW6nGng==}
    engines: {node: '>=10'}
    dependencies:
      locate-path: 6.0.0
      path-exists: 4.0.0

  /find-up@7.0.0:
    resolution: {integrity: sha512-YyZM99iHrqLKjmt4LJDj58KI+fYyufRLBSYcqycxf//KpBk9FoewoGX0450m9nB44qrZnovzC2oeP5hUibxc/g==}
    engines: {node: '>=18'}
    dependencies:
      locate-path: 7.2.0
      path-exists: 5.0.0
      unicorn-magic: 0.1.0

  /find-yarn-workspace-root@2.0.0:
    resolution: {integrity: sha512-1IMnbjt4KzsQfnhnzNd8wUEgXZ44IzZaZmnLYx7D5FZlaHt2gW20Cri8Q+E/t5tIj4+epTBub+2Zxu/vNILzqQ==}
    dependencies:
      micromatch: 4.0.5

  /findup-sync@4.0.0:
    resolution: {integrity: sha512-6jvvn/12IC4quLBL1KNokxC7wWTvYncaVUYSoxWw7YykPLuRrnv4qdHcSOywOI5RpkOVGeQRtWM8/q+G6W6qfQ==}
    engines: {node: '>= 8'}
    dependencies:
      detect-file: 1.0.0
      is-glob: 4.0.3
      micromatch: 4.0.5
      resolve-dir: 1.0.1
    dev: true

  /flat-cache@3.0.4:
    resolution: {integrity: sha512-dm9s5Pw7Jc0GvMYbshN6zchCA9RgQlzzEZX3vylR9IqFfS8XciblUXOKfW6SiuJ0e13eDYZoZV5wdrev7P3Nwg==}
    engines: {node: ^10.12.0 || >=12.0.0}
    dependencies:
      flatted: 3.2.7
      rimraf: 3.0.2
    dev: true

  /flat@5.0.2:
    resolution: {integrity: sha512-b6suED+5/3rTpUBdG1gupIl8MPFCAMA0QXwmljLhvCUKcUvdE4gWky9zpuGCcXHOsz4J9wPGNWq6OKpmIzz3hQ==}
    hasBin: true
    dev: true

  /flatted@3.2.7:
    resolution: {integrity: sha512-5nqDSxl8nn5BSNxyR3n4I6eDmbolI6WT+QqR547RwxQapgjQBmtktdP+HTBb/a/zLsbzERTONyUB5pefh5TtjQ==}
    dev: true

  /for-each@0.3.3:
    resolution: {integrity: sha512-jqYfLp7mo9vIyQf8ykW2v7A+2N4QjeCeI5+Dz9XraiO1ign81wjiH7Fb9vSOWvQfNtmSa4H2RoQTrrXivdUZmw==}
    dependencies:
      is-callable: 1.2.7
    dev: true

  /foreground-child@2.0.0:
    resolution: {integrity: sha512-dCIq9FpEcyQyXKCkyzmlPTFNgrCzPudOe+mhvJU5zAtlBnGVy2yKxtfsxK2tQBThwq225jcvBjpw1Gr40uzZCA==}
    engines: {node: '>=8.0.0'}
    dependencies:
      cross-spawn: 7.0.3
      signal-exit: 3.0.7
    dev: true

  /foreground-child@3.1.1:
    resolution: {integrity: sha512-TMKDUnIte6bfb5nWv7V/caI169OHgvwjb7V4WkeUvbQQdjr5rWKqHFiKWb/fcOwB+CzBT+qbWjvj+DVwRskpIg==}
    engines: {node: '>=14'}
    dependencies:
      cross-spawn: 7.0.3
      signal-exit: 4.1.0

  /form-data-encoder@2.1.3:
    resolution: {integrity: sha512-KqU0nnPMgIJcCOFTNJFEA8epcseEaoox4XZffTgy8jlI6pL/5EFyR54NRG7CnCJN0biY7q52DO3MH6/sJ/TKlQ==}
    engines: {node: '>= 14.17'}

  /form-data@3.0.1:
    resolution: {integrity: sha512-RHkBKtLWUVwd7SqRIvCZMEvAMoGUp0XU+seQiZejj0COz3RI3hWP4sCv3gZWWLjJTd7rGwcsF5eKZGii0r/hbg==}
    engines: {node: '>= 6'}
    dependencies:
      asynckit: 0.4.0
      combined-stream: 1.0.8
      mime-types: 2.1.35
    dev: true

  /form-data@4.0.0:
    resolution: {integrity: sha512-ETEklSGi5t0QMZuiXoA/Q6vcnxcLQP5vdugSpuAyi6SVGi2clPPp+xgEhuMaHC+zGgn31Kd235W35f7Hykkaww==}
    engines: {node: '>= 6'}
    dependencies:
      asynckit: 0.4.0
      combined-stream: 1.0.8
      mime-types: 2.1.35

  /formdata-polyfill@4.0.10:
    resolution: {integrity: sha512-buewHzMvYL29jdeQTVILecSaZKnt/RJWjoZCF5OW60Z67/GmSLBkOFM7qh1PI3zFNtJbaZL5eQu1vLfazOwj4g==}
    engines: {node: '>=12.20.0'}
    dependencies:
      fetch-blob: 3.2.0
    dev: false

  /fp-and-or@0.1.4:
    resolution: {integrity: sha512-+yRYRhpnFPWXSly/6V4Lw9IfOV26uu30kynGJ03PW+MnjOEQe45RZ141QcS0aJehYBYA50GfCDnsRbFJdhssRw==}
    engines: {node: '>=10'}

  /fs-exists-sync@0.1.0:
    resolution: {integrity: sha512-cR/vflFyPZtrN6b38ZyWxpWdhlXrzZEBawlpBQMq7033xVY7/kg0GDMBK5jg8lDYQckdJ5x/YC88lM3C7VMsLg==}
    engines: {node: '>=0.10.0'}

  /fs-extra@11.1.1:
    resolution: {integrity: sha512-MGIE4HOvQCeUCzmlHs0vXpih4ysz4wg9qiSAu6cd42lVwPbTM1TjV7RusoyQqMmk/95gdQZX72u+YW+c3eEpFQ==}
    engines: {node: '>=14.14'}
    dependencies:
      graceful-fs: 4.2.11
      jsonfile: 6.1.0
      universalify: 2.0.0
    dev: true

  /fs-extra@11.2.0:
    resolution: {integrity: sha512-PmDi3uwK5nFuXh7XDTlVnS17xJS7vW36is2+w3xcv8SVxiB4NyATf4ctkVY5bkSjX0Y4nbvZCq1/EjtEyr9ktw==}
    engines: {node: '>=14.14'}
    dependencies:
      graceful-fs: 4.2.11
      jsonfile: 6.1.0
      universalify: 2.0.0

  /fs-extra@7.0.1:
    resolution: {integrity: sha512-YJDaCJZEnBmcbw13fvdAM9AwNOJwOzrE4pqMqBq5nFiEqXUqHwlK4B+3pUw6JNvfSPtX05xFHtYy/1ni01eGCw==}
    engines: {node: '>=6 <7 || >=8'}
    dependencies:
      graceful-fs: 4.2.11
      jsonfile: 4.0.0
      universalify: 0.1.2

  /fs-extra@8.1.0:
    resolution: {integrity: sha512-yhlQgA6mnOJUKOsRUFsgJdQCvkKhcz8tlZG5HBQfReYZy46OwLcY+Zia0mtdHsOo9y/hP+CxMN0TU9QxoOtG4g==}
    engines: {node: '>=6 <7 || >=8'}
    dependencies:
      graceful-fs: 4.2.11
      jsonfile: 4.0.0
      universalify: 0.1.2

  /fs-extra@9.1.0:
    resolution: {integrity: sha512-hcg3ZmepS30/7BSFqRvoo3DOMQu7IjqxO5nCDt+zM9XWjb33Wg7ziNT+Qvqbuc3+gWpzO02JubVyk2G4Zvo1OQ==}
    engines: {node: '>=10'}
    dependencies:
      at-least-node: 1.0.0
      graceful-fs: 4.2.11
      jsonfile: 6.1.0
      universalify: 2.0.0
    dev: true

  /fs-minipass@2.1.0:
    resolution: {integrity: sha512-V/JgOLFCS+R6Vcq0slCuaeWEdNC3ouDlJMNIsacH2VtALiu9mV4LPrHc5cDl8k5aw6J8jwgWWpiTo5RYhmIzvg==}
    engines: {node: '>= 8'}
    dependencies:
      minipass: 3.3.6

  /fs-minipass@3.0.2:
    resolution: {integrity: sha512-2GAfyfoaCDRrM6jaOS3UsBts8yJ55VioXdWcOL7dK9zdAuKT71+WBA4ifnNYqVjYv+4SsPxjK0JT4yIIn4cA/g==}
    engines: {node: ^14.17.0 || ^16.13.0 || >=18.0.0}
    dependencies:
      minipass: 5.0.0

  /fs.realpath@1.0.0:
    resolution: {integrity: sha512-OO0pH2lK6a0hZnAdau5ItzHPI6pUlvI7jMVnxUQRtw4owF2wk8lOSabtGDCTP4Ggrg2MbGnWO9X8K1t4+fGMDw==}

  /fsevents@2.3.3:
    resolution: {integrity: sha512-5xoDfX+fL7faATnagmWPpbFtwh/R77WmMMqqHGS65C3vvB0YHrgF+B1YmZ3441tMj5n63k0212XNoJwzlhffQw==}
    engines: {node: ^8.16.0 || ^10.6.0 || >=11.0.0}
    os: [darwin]
    requiresBuild: true
    dev: true
    optional: true

  /function-bind@1.1.2:
    resolution: {integrity: sha512-7XHNxH7qX9xG5mIwxkhumTox/MIRNcOgDrxWsMt2pAr23WHp6MrRlN7FBSFpCpr+oVO0F744iUgR82nJMfG2SA==}

  /function.prototype.name@1.1.6:
    resolution: {integrity: sha512-Z5kx79swU5P27WEayXM1tBi5Ze/lbIyiNgU3qyXUOf9b2rgXYyF9Dy9Cx+IQv/Lc8WCG6L82zwUPpSS9hGehIg==}
    engines: {node: '>= 0.4'}
    dependencies:
      call-bind: 1.0.2
      define-properties: 1.2.1
      es-abstract: 1.22.2
      functions-have-names: 1.2.3
    dev: true

  /functions-have-names@1.2.3:
    resolution: {integrity: sha512-xckBUXyTIqT97tq2x2AMb+g163b5JFysYk0x4qxNFwbfQkmNZoiRHb6sPzI9/QV33WeuvVYBUIiD4NzNIyqaRQ==}
    dev: true

  /gauge@4.0.4:
    resolution: {integrity: sha512-f9m+BEN5jkg6a0fZjleidjN51VE1X+mPFQ2DJ0uv1V39oCLCbsGe6yjbBnp7eK7z/+GAon99a3nHuqbuuthyPg==}
    engines: {node: ^12.13.0 || ^14.15.0 || >=16.0.0}
    dependencies:
      aproba: 2.0.0
      color-support: 1.1.3
      console-control-strings: 1.1.0
      has-unicode: 2.0.1
      signal-exit: 3.0.7
      string-width: 4.2.3
      strip-ansi: 6.0.1
      wide-align: 1.1.5

  /get-caller-file@2.0.5:
    resolution: {integrity: sha512-DyFP3BM/3YHTQOCUL/w0OZHR0lpKeGrxotcHWcqNEdnltqFwXVfhEBQ94eIo34AfQpo0rGki4cyIiftY06h2Fg==}
    engines: {node: 6.* || 8.* || >= 10.*}

  /get-func-name@2.0.0:
    resolution: {integrity: sha512-Hm0ixYtaSZ/V7C8FJrtZIuBBI+iSgL+1Aq82zSu8VQNB4S3Gk8e7Qs3VwBDJAhmRZcFqkl3tQu36g/Foh5I5ig==}
    dev: true

  /get-func-name@2.0.2:
    resolution: {integrity: sha512-8vXOvuE167CtIc3OyItco7N/dpRtBbYOsPsXCz7X/PMnlGjYjSGuZJgM1Y7mmew7BKf9BqvLX2tnOVy1BBUsxQ==}
    dev: true

  /get-intrinsic@1.2.1:
    resolution: {integrity: sha512-2DcsyfABl+gVHEfCOaTrWgyt+tb6MSEGmKq+kI5HwLbIYgjgmMcV8KQ41uaKz1xxUcn9tJtgFbQUEVcEbd0FYw==}
    dependencies:
      function-bind: 1.1.2
      has: 1.0.3
      has-proto: 1.0.1
      has-symbols: 1.0.3

  /get-package-type@0.1.0:
    resolution: {integrity: sha512-pjzuKtY64GYfWizNAJ0fr9VqttZkNiK2iS430LtIHzjBEr6bX8Am2zm4sW4Ro5wjWW5cAlRL1qAMTcXbjNAO2Q==}
    engines: {node: '>=8.0.0'}

  /get-pkg-repo@4.2.1:
    resolution: {integrity: sha512-2+QbHjFRfGB74v/pYWjd5OhU3TDIC2Gv/YKUTk/tCvAz0pkn/Mz6P3uByuBimLOcPvN2jYdScl3xGFSrx0jEcA==}
    engines: {node: '>=6.9.0'}
    hasBin: true
    dependencies:
      '@hutson/parse-repository-url': 3.0.2
      hosted-git-info: 4.1.0
      through2: 2.0.5
      yargs: 16.2.0
    dev: true

  /get-stdin@6.0.0:
    resolution: {integrity: sha512-jp4tHawyV7+fkkSKyvjuLZswblUtz+SQKzSWnBbii16BuZksJlU1wuBYXY75r+duh/llF1ur6oNwi+2ZzjKZ7g==}
    engines: {node: '>=4'}

  /get-stdin@8.0.0:
    resolution: {integrity: sha512-sY22aA6xchAzprjyqmSEQv4UbAAzRN0L2dQB0NlN5acTTK9Don6nhoc3eAbUnpZiCANAMfd/+40kVdKfFygohg==}
    engines: {node: '>=10'}

  /get-stdin@9.0.0:
    resolution: {integrity: sha512-dVKBjfWisLAicarI2Sf+JuBE/DghV4UzNAVe9yhEJuzeREd3JhOTE9cUaJTeSa77fsbQUK3pcOpJfM59+VKZaA==}
    engines: {node: '>=12'}

  /get-stream@4.1.0:
    resolution: {integrity: sha512-GMat4EJ5161kIy2HevLlr4luNjBgvmj413KaQA7jt4V8B4RDsfpHk7WQ9GVqfYyyx8OS/L66Kox+rJRNklLK7w==}
    engines: {node: '>=6'}
    dependencies:
      pump: 3.0.0

  /get-stream@5.2.0:
    resolution: {integrity: sha512-nBF+F1rAZVCu/p7rjzgA+Yb4lfYXrpl7a6VmJrU8wF9I1CKvP/QwPNZHnOlwbTkY6dvtFIzFMSyQXbLoTQPRpA==}
    engines: {node: '>=8'}
    dependencies:
      pump: 3.0.0

  /get-stream@6.0.1:
    resolution: {integrity: sha512-ts6Wi+2j3jQjqi70w5AlN8DFnkSwC+MqmxEzdEALB2qXZYV3X/b1CTfgPLGJNMeAWxdPfU8FO1ms3NUfaHCPYg==}
    engines: {node: '>=10'}

  /get-symbol-description@1.0.0:
    resolution: {integrity: sha512-2EmdH1YvIQiZpltCNgkuiUnyukzxM/R6NDJX31Ke3BG1Nq5b0S2PhX59UKi9vZpPDQVdqn+1IcaAwnzTT5vCjw==}
    engines: {node: '>= 0.4'}
    dependencies:
      call-bind: 1.0.2
      get-intrinsic: 1.2.1
    dev: true

  /get-tsconfig@4.7.2:
    resolution: {integrity: sha512-wuMsz4leaj5hbGgg4IvDU0bqJagpftG5l5cXIAvo8uZrqn0NJqwtfupTN00VnkQJPcIRrxYrm1Ue24btpCha2A==}
    dependencies:
      resolve-pkg-maps: 1.0.0
    dev: true

  /git-config-path@1.0.1:
    resolution: {integrity: sha512-KcJ2dlrrP5DbBnYIZ2nlikALfRhKzNSX0stvv3ImJ+fvC4hXKoV+U+74SV0upg+jlQZbrtQzc0bu6/Zh+7aQbg==}
    engines: {node: '>=0.10.0'}
    dependencies:
      extend-shallow: 2.0.1
      fs-exists-sync: 0.1.0
      homedir-polyfill: 1.0.3

  /git-hooks-list@1.0.3:
    resolution: {integrity: sha512-Y7wLWcrLUXwk2noSka166byGCvhMtDRpgHdzCno1UQv/n/Hegp++a2xBWJL1lJarnKD3SWaljD+0z1ztqxuKyQ==}

  /git-hooks-list@3.1.0:
    resolution: {integrity: sha512-LF8VeHeR7v+wAbXqfgRlTSX/1BJR9Q1vEMR8JAz1cEg6GX07+zyj3sAdDvYjj/xnlIfVuGgj4qBei1K3hKH+PA==}

  /git-raw-commits@2.0.11:
    resolution: {integrity: sha512-VnctFhw+xfj8Va1xtfEqCUD2XDrbAPSJx+hSrE5K7fGdjZruW7XV+QOrN7LF/RJyvspRiD2I0asWsxFp0ya26A==}
    engines: {node: '>=10'}
    hasBin: true
    dependencies:
      dargs: 7.0.0
      lodash: 4.17.21
      meow: 8.1.2
      split2: 3.2.2
      through2: 4.0.2
    dev: true

  /git-remote-origin-url@2.0.0:
    resolution: {integrity: sha512-eU+GGrZgccNJcsDH5LkXR3PB9M958hxc7sbA8DFJjrv9j4L2P/eZfKhM+QD6wyzpiv+b1BpK0XrYCxkovtjSLw==}
    engines: {node: '>=4'}
    dependencies:
      gitconfiglocal: 1.0.0
      pify: 2.3.0
    dev: true

  /git-semver-tags@4.1.1:
    resolution: {integrity: sha512-OWyMt5zBe7xFs8vglMmhM9lRQzCWL3WjHtxNNfJTMngGym7pC1kh8sP6jevfydJ6LP3ZvGxfb6ABYgPUM0mtsA==}
    engines: {node: '>=10'}
    hasBin: true
    dependencies:
      meow: 8.1.2
      semver: 6.3.1
    dev: true

  /gitconfiglocal@1.0.0:
    resolution: {integrity: sha512-spLUXeTAVHxDtKsJc8FkFVgFtMdEN9qPGpL23VfSHx4fP4+Ds097IXLvymbnDH8FnmxX5Nr9bPw3A+AQ6mWEaQ==}
    dependencies:
      ini: 1.3.8
    dev: true

  /github-slugger@1.5.0:
    resolution: {integrity: sha512-wIh+gKBI9Nshz2o46B0B3f5k/W+WI9ZAv6y5Dn5WJ5SK1t0TnDimB4WE5rmTD05ZAIn8HALCZVmCsvj0w0v0lw==}

  /glob-parent@5.1.2:
    resolution: {integrity: sha512-AOIgSQCepiJYwP3ARnGx+5VnTu2HBYdzbGP45eLw1vr3zB3vZLeyed1sC9hnbcOc9/SrMyM5RPQrkGz4aS9Zow==}
    engines: {node: '>= 6'}
    dependencies:
      is-glob: 4.0.3

  /glob-parent@6.0.2:
    resolution: {integrity: sha512-XxwI8EOhVQgWp6iDL+3b0r86f4d6AX6zSU55HfB4ydCEuXLXc5FcYeOu+nnGftS4TEju/11rt4KJPTMgbfmv4A==}
    engines: {node: '>=10.13.0'}
    dependencies:
      is-glob: 4.0.3
    dev: true

  /glob-to-regexp@0.4.1:
    resolution: {integrity: sha512-lkX1HJXwyMcprw/5YUZc2s7DrpAiHB21/V+E1rHUrVNokkvB6bqMzT0VfV6/86ZNabt1k14YOIaT7nDvOX3Iiw==}

  /glob@10.3.12:
    resolution: {integrity: sha512-TCNv8vJ+xz4QiqTpfOJA7HvYv+tNIRHKfUWw/q+v2jdgN4ebz+KY9tGx5J4rHP0o84mNP+ApH66HRX8us3Khqg==}
    engines: {node: '>=16 || 14 >=14.17'}
    hasBin: true
    dependencies:
      foreground-child: 3.1.1
      jackspeak: 2.3.6
      minimatch: 9.0.4
      minipass: 7.0.4
      path-scurry: 1.10.2

  /glob@7.2.0:
    resolution: {integrity: sha512-lmLf6gtyrPq8tTjSmrO94wBeQbFR3HbLHbuyD69wuyQkImp2hWqMGB47OX65FBkPffO641IP9jWa1z4ivqG26Q==}
    dependencies:
      fs.realpath: 1.0.0
      inflight: 1.0.6
      inherits: 2.0.4
      minimatch: 3.1.2
      once: 1.4.0
      path-is-absolute: 1.0.1
    dev: true

  /glob@7.2.3:
    resolution: {integrity: sha512-nFR0zLpU2YCaRxwoCJvL6UvCH2JFyFVIvwTLsIf21AuHlMskA1hhTdk+LlYJtOlYt9v6dvszD2BGRqBL+iQK9Q==}
    dependencies:
      fs.realpath: 1.0.0
      inflight: 1.0.6
      inherits: 2.0.4
      minimatch: 3.1.2
      once: 1.4.0
      path-is-absolute: 1.0.1

  /glob@8.1.0:
    resolution: {integrity: sha512-r8hpEjiQEYlF2QU0df3dS+nxxSIreXQS1qRhMJM0Q5NDdR386C7jb7Hwwod8Fgiuex+k0GFjgft18yvxm5XoCQ==}
    engines: {node: '>=12'}
    dependencies:
      fs.realpath: 1.0.0
      inflight: 1.0.6
      inherits: 2.0.4
      minimatch: 5.1.6
      once: 1.4.0

  /glob@9.3.0:
    resolution: {integrity: sha512-EAZejC7JvnQINayvB/7BJbpZpNOJ8Lrw2OZNEvQxe0vaLn1SuwMcfV7/MNaX8L/T0wmptBFI4YMtDvSBxYDc7w==}
    engines: {node: '>=16 || 14 >=14.17'}
    dependencies:
      fs.realpath: 1.0.0
      minimatch: 7.4.6
      minipass: 4.2.5
      path-scurry: 1.9.2

  /global-dirs@0.1.1:
    resolution: {integrity: sha512-NknMLn7F2J7aflwFOlGdNIuCDpN3VGoSoB+aap3KABFWbHVn1TCgFC+np23J8W2BiZbjfEw3BFBycSMv1AFblg==}
    engines: {node: '>=4'}
    dependencies:
      ini: 1.3.8
    dev: true

  /global-dirs@3.0.0:
    resolution: {integrity: sha512-v8ho2DS5RiCjftj1nD9NmnfaOzTdud7RRnVd9kFNOjqZbISlx5DQ+OrTkywgd0dIt7oFCvKetZSHoHcP3sDdiA==}
    engines: {node: '>=10'}
    dependencies:
      ini: 2.0.0

  /global-modules@1.0.0:
    resolution: {integrity: sha512-sKzpEkf11GpOFuw0Zzjzmt4B4UZwjOcG757PPvrfhxcLFbq0wpsgpOqxpxtxFiCG4DtG93M6XRVbF2oGdev7bg==}
    engines: {node: '>=0.10.0'}
    dependencies:
      global-prefix: 1.0.2
      is-windows: 1.0.2
      resolve-dir: 1.0.1
    dev: true

  /global-prefix@1.0.2:
    resolution: {integrity: sha512-5lsx1NUDHtSjfg0eHlmYvZKv8/nVqX4ckFbM+FrGcQ+04KWcWFo9P5MxPZYSzUvyzmdTbI7Eix8Q4IbELDqzKg==}
    engines: {node: '>=0.10.0'}
    dependencies:
      expand-tilde: 2.0.2
      homedir-polyfill: 1.0.3
      ini: 1.3.8
      is-windows: 1.0.2
      which: 1.3.1
    dev: true

  /globals@13.24.0:
    resolution: {integrity: sha512-AhO5QUcj8llrbG09iWhPU2B204J1xnPeL8kQmVorSsy+Sjj1sk8gIyh6cUocGmH4L0UuhAJy+hJMRA4mgA4mFQ==}
    engines: {node: '>=8'}
    dependencies:
      type-fest: 0.20.2
    dev: true

  /globalthis@1.0.3:
    resolution: {integrity: sha512-sFdI5LyBiNTHjRd7cGPWapiHWMOXKyuBNX/cWJ3NfzrZQVa8GI/8cofCl74AOVqq9W5kNmguTIzJ/1s2gyI9wA==}
    engines: {node: '>= 0.4'}
    dependencies:
      define-properties: 1.2.1
    dev: true

  /globby@10.0.0:
    resolution: {integrity: sha512-3LifW9M4joGZasyYPz2A1U74zbC/45fvpXUvO/9KbSa+VV0aGZarWkfdgKyR9sExNP0t0x0ss/UMJpNpcaTspw==}
    engines: {node: '>=8'}
    dependencies:
      '@types/glob': 7.2.0
      array-union: 2.1.0
      dir-glob: 3.0.1
      fast-glob: 3.3.2
      glob: 7.2.3
      ignore: 5.2.4
      merge2: 1.4.1
      slash: 3.0.0

  /globby@11.1.0:
    resolution: {integrity: sha512-jhIXaOzy1sb8IyocaruWSn1TjmnBVs8Ayhcy83rmxNJ8q2uWKCAj3CnJY+KpGSXCueAPc0i05kVvVKtP1t9S3g==}
    engines: {node: '>=10'}
    dependencies:
      array-union: 2.1.0
      dir-glob: 3.0.1
      fast-glob: 3.2.12
      ignore: 5.2.4
      merge2: 1.4.1
      slash: 3.0.0

  /globby@13.2.2:
    resolution: {integrity: sha512-Y1zNGV+pzQdh7H39l9zgB4PJqjRNqydvdYCDG4HFXM4XuvSaQQlEc91IU1yALL8gUTDomgBAfz3XJdmUS+oo0w==}
    engines: {node: ^12.20.0 || ^14.13.1 || >=16.0.0}
    dependencies:
      dir-glob: 3.0.1
      fast-glob: 3.3.2
      ignore: 5.2.4
      merge2: 1.4.1
      slash: 4.0.0

  /gopd@1.0.1:
    resolution: {integrity: sha512-d65bNlIadxvpb/A2abVdlqKqV563juRnZ1Wtk6s1sIR8uNsXR70xqIzVqxVf1eTqDunwT2MkczEeaezCKTZhwA==}
    dependencies:
      get-intrinsic: 1.2.1
    dev: true

  /got@11.8.6:
    resolution: {integrity: sha512-6tfZ91bOr7bOXnK7PRDCGBLa1H4U080YHNaAQ2KsMGlLEzRbk44nsZF2E1IeRc3vtJHPVbKCYgdFbaGO2ljd8g==}
    engines: {node: '>=10.19.0'}
    dependencies:
      '@sindresorhus/is': 4.6.0
      '@szmarczak/http-timer': 4.0.6
      '@types/cacheable-request': 6.0.3
      '@types/responselike': 1.0.0
      cacheable-lookup: 5.0.4
      cacheable-request: 7.0.2
      decompress-response: 6.0.0
      http2-wrapper: 1.0.3
      lowercase-keys: 2.0.0
      p-cancelable: 2.1.1
      responselike: 2.0.1

  /got@12.5.3:
    resolution: {integrity: sha512-8wKnb9MGU8IPGRIo+/ukTy9XLJBwDiCpIf5TVzQ9Cpol50eMTpBq2GAuDsuDIz7hTYmZgMgC1e9ydr6kSDWs3w==}
    engines: {node: '>=14.16'}
    dependencies:
      '@sindresorhus/is': 5.3.0
      '@szmarczak/http-timer': 5.0.1
      cacheable-lookup: 7.0.0
      cacheable-request: 10.2.14
      decompress-response: 6.0.0
      form-data-encoder: 2.1.3
      get-stream: 6.0.1
      http2-wrapper: 2.2.0
      lowercase-keys: 3.0.0
      p-cancelable: 3.0.0
      responselike: 3.0.0

  /got@13.0.0:
    resolution: {integrity: sha512-XfBk1CxOOScDcMr9O1yKkNaQyy865NbYs+F7dr4H0LZMVgCj2Le59k6PqbNHoL5ToeaEQUYh6c6yMfVcc6SJxA==}
    engines: {node: '>=16'}
    dependencies:
      '@sindresorhus/is': 5.3.0
      '@szmarczak/http-timer': 5.0.1
      cacheable-lookup: 7.0.0
      cacheable-request: 10.2.14
      decompress-response: 6.0.0
      form-data-encoder: 2.1.3
      get-stream: 6.0.1
      http2-wrapper: 2.2.0
      lowercase-keys: 3.0.0
      p-cancelable: 3.0.0
      responselike: 3.0.0

  /got@9.6.0:
    resolution: {integrity: sha512-R7eWptXuGYxwijs0eV+v3o6+XH1IqVK8dJOEecQfTmkncw9AV4dcw/Dhxi8MdlqPthxxpZyizMzyg8RTmEsG+Q==}
    engines: {node: '>=8.6'}
    dependencies:
      '@sindresorhus/is': 0.14.0
      '@szmarczak/http-timer': 1.1.2
      '@types/keyv': 3.1.4
      '@types/responselike': 1.0.0
      cacheable-request: 6.1.0
      decompress-response: 3.3.0
      duplexer3: 0.1.5
      get-stream: 4.1.0
      lowercase-keys: 1.0.1
      mimic-response: 1.0.1
      p-cancelable: 1.1.0
      to-readable-stream: 1.0.0
      url-parse-lax: 3.0.0

  /graceful-fs@4.2.10:
    resolution: {integrity: sha512-9ByhssR2fPVsNZj478qUUbKfmL0+t5BDVyjShtyZZLiK7ZDAArFFfopyOTj0M05wE2tJPisA4iTnnXl2YoPvOA==}

  /graceful-fs@4.2.11:
    resolution: {integrity: sha512-RbJ5/jmFcNNCcDV5o9eTnBLJ/HszWV0P73bc+Ff4nS/rJj+YaS6IGyiOL0VoBYX+l1Wrl3k63h/KrH+nhJ0XvQ==}

  /graphemer@1.4.0:
    resolution: {integrity: sha512-EtKwoO6kxCL9WO5xipiHTZlSzBm7WLT627TqC/uVRd0HKmq8NXyebnNYxDoBi7wt8eTWrUrKXCOVaFq9x1kgag==}
    dev: true

  /gray-matter@4.0.3:
    resolution: {integrity: sha512-5v6yZd4JK3eMI3FqqCouswVqwugaA9r4dNZB1wwcmrD02QkV5H0y7XBQW8QwQqEaZY1pM9aqORSORhJRdNK44Q==}
    engines: {node: '>=6.0'}
    dependencies:
      js-yaml: 3.14.1
      kind-of: 6.0.3
      section-matter: 1.0.0
      strip-bom-string: 1.0.0

  /handlebars@4.7.7:
    resolution: {integrity: sha512-aAcXm5OAfE/8IXkcZvCepKU3VzW1/39Fb5ZuqMtgI/hT8X2YgoMvBY5dLhq/cpOvw7Lk1nK/UF71aLG/ZnVYRA==}
    engines: {node: '>=0.4.7'}
    hasBin: true
    dependencies:
      minimist: 1.2.8
      neo-async: 2.6.2
      source-map: 0.6.1
      wordwrap: 1.0.0
    optionalDependencies:
      uglify-js: 3.17.4
    dev: true

  /hard-rejection@2.1.0:
    resolution: {integrity: sha512-VIZB+ibDhx7ObhAe7OVtoEbuP4h/MuOTHJ+J8h/eBXotJYl0fBgR72xDFCKgIh22OJZIOVNxBMWuhAr10r8HdA==}
    engines: {node: '>=6'}
    dev: true

  /has-bigints@1.0.2:
    resolution: {integrity: sha512-tSvCKtBr9lkF0Ex0aQiP9N+OpV4zi2r/Nee5VkRDbaqv35RLYMzbwQfFSZZH0kR+Rd6302UJZ2p/bJCEoR3VoQ==}
    dev: true

  /has-flag@2.0.0:
    resolution: {integrity: sha512-P+1n3MnwjR/Epg9BBo1KT8qbye2g2Ou4sFumihwt6I4tsUX7jnLcX4BTOSKg/B1ZrIYMN9FcEnG4x5a7NB8Eng==}
    engines: {node: '>=0.10.0'}

  /has-flag@3.0.0:
    resolution: {integrity: sha512-sKJf1+ceQBr4SMkvQnBDNDtf4TXpVhVGateu0t918bl30FnbE2m4vNLX+VWe/dpjlb+HugGYzW7uQXH98HPEYw==}
    engines: {node: '>=4'}

  /has-flag@4.0.0:
    resolution: {integrity: sha512-EykJT/Q1KjTWctppgIAgfSO0tKVuZUjhgMr17kqTumMl6Afv3EISleU7qZUzoXDFTAHTDC4NOoG/ZxU3EvlMPQ==}
    engines: {node: '>=8'}

  /has-property-descriptors@1.0.0:
    resolution: {integrity: sha512-62DVLZGoiEBDHQyqG4w9xCuZ7eJEwNmJRWw2VY84Oedb7WFcA27fiEVe8oUQx9hAUJ4ekurquucTGwsyO1XGdQ==}
    dependencies:
      get-intrinsic: 1.2.1
    dev: true

  /has-proto@1.0.1:
    resolution: {integrity: sha512-7qE+iP+O+bgF9clE5+UoBFzE65mlBiVj3tKCrlNQ0Ogwm0BjpT/gK4SlLYDMybDh5I3TCTKnPPa0oMG7JDYrhg==}
    engines: {node: '>= 0.4'}

  /has-symbols@1.0.3:
    resolution: {integrity: sha512-l3LCuF6MgDNwTDKkdYGEihYjt5pRPbEg46rtlmnSPlUbgmB8LOIrKJbYYFBSbnPaJexMKtiPO8hmeRjRz2Td+A==}
    engines: {node: '>= 0.4'}

  /has-tostringtag@1.0.0:
    resolution: {integrity: sha512-kFjcSNhnlGV1kyoGk7OXKSawH5JOb/LzUc5w9B02hOTO0dfFRjbHQKvg1d6cf3HbeUmtU9VbbV3qzZ2Teh97WQ==}
    engines: {node: '>= 0.4'}
    dependencies:
      has-symbols: 1.0.3
    dev: true

  /has-unicode@2.0.1:
    resolution: {integrity: sha512-8Rf9Y83NBReMnx0gFzA8JImQACstCYWUplepDa9xprwwtmgEZUF0h/i5xSA625zB/I37EtrswSST6OXxwaaIJQ==}

  /has-yarn@3.0.0:
    resolution: {integrity: sha512-IrsVwUHhEULx3R8f/aA8AHuEzAorplsab/v8HBzEiIukwq5i/EC+xmOW+HfP1OaDP+2JkgT1yILHN2O3UFIbcA==}
    engines: {node: ^12.20.0 || ^14.13.1 || >=16.0.0}

  /has@1.0.3:
    resolution: {integrity: sha512-f2dvO0VU6Oej7RkWJGrehjbzMAjFp5/VKPp5tTpWIV4JHHZK1/BxbFRtf/siA2SWTe09caDmVtYYzWEIbBS4zw==}
    engines: {node: '>= 0.4.0'}
    dependencies:
      function-bind: 1.1.2

  /hasown@2.0.2:
    resolution: {integrity: sha512-0hJU9SCPvmMzIBdZFqNPXWa6dqh7WdH0cII9y+CyS8rG3nL48Bclra9HmKhVVUHyPWNH5Y7xDwAB7bfgSjkUMQ==}
    engines: {node: '>= 0.4'}
    dependencies:
      function-bind: 1.1.2

  /he@1.2.0:
    resolution: {integrity: sha512-F/1DnUGPopORZi0ni+CvrCgHQ5FyEAHRLSApuYWMmrbSwoN2Mn/7k+Gl38gJnR7yyDZk6WLXwiGod1JOWNDKGw==}
    hasBin: true
    dev: true

  /header-case@1.0.1:
    resolution: {integrity: sha512-i0q9mkOeSuhXw6bGgiQCCBgY/jlZuV/7dZXyZ9c6LcBrqwvT8eT719E9uxE5LiZftdl+z81Ugbg/VvXV4OJOeQ==}
    dependencies:
      no-case: 2.3.2
      upper-case: 1.1.3

  /header-case@2.0.4:
    resolution: {integrity: sha512-H/vuk5TEEVZwrR0lp2zed9OCo1uAILMlx0JEMgC26rzyJJ3N1v6XkwHHXJQdR2doSjcGPM6OKPYoJgf0plJ11Q==}
    dependencies:
      capital-case: 1.0.4
      tslib: 2.6.2

  /homedir-polyfill@1.0.3:
    resolution: {integrity: sha512-eSmmWE5bZTK2Nou4g0AI3zZ9rswp7GRKoKXS1BLUkvPviOqs4YTN1djQIqrXy9k5gEtdLPy86JjRwsNM9tnDcA==}
    engines: {node: '>=0.10.0'}
    dependencies:
      parse-passwd: 1.0.0

  /hosted-git-info@2.8.9:
    resolution: {integrity: sha512-mxIDAb9Lsm6DoOJ7xH+5+X4y1LU/4Hi50L9C5sIswK3JzULS4bwk1FvjdBgvYR4bzT4tuUQiC15FE2f5HbLvYw==}

  /hosted-git-info@4.1.0:
    resolution: {integrity: sha512-kyCuEOWjJqZuDbRHzL8V93NzQhwIB71oFWSyzVo+KPZI+pnQPPxucdkrOZvkLRnrf5URsQM+IJ09Dw29cRALIA==}
    engines: {node: '>=10'}
    dependencies:
      lru-cache: 6.0.0

  /hosted-git-info@5.2.1:
    resolution: {integrity: sha512-xIcQYMnhcx2Nr4JTjsFmwwnr9vldugPy9uVm0o87bjqqWMv9GaqsTeT+i99wTl0mk1uLxJtHxLb8kymqTENQsw==}
    engines: {node: ^12.13.0 || ^14.15.0 || >=16.0.0}
    dependencies:
      lru-cache: 7.18.3

  /hosted-git-info@6.1.1:
    resolution: {integrity: sha512-r0EI+HBMcXadMrugk0GCQ+6BQV39PiWAZVfq7oIckeGiN7sjRGyQxPdft3nQekFTCQbYxLBH+/axZMeH8UX6+w==}
    engines: {node: ^14.17.0 || ^16.13.0 || >=18.0.0}
    dependencies:
      lru-cache: 7.18.3

  /html-escaper@2.0.2:
    resolution: {integrity: sha512-H2iMtd0I4Mt5eYiapRdIDjp+XzelXQ0tFE4JS7YFwFevXXMmOp9myNrUvCg0D6ws8iqkRPBfKHgbwig1SmlLfg==}
    dev: true

  /http-cache-semantics@4.1.1:
    resolution: {integrity: sha512-er295DKPVsV82j5kw1Gjt+ADA/XYHsajl82cGNQG2eyoPkvgUhX+nDIyelzhIWbbsXP39EHcI6l5tYs2FYqYXQ==}

  /http-call@5.3.0:
    resolution: {integrity: sha512-ahwimsC23ICE4kPl9xTBjKB4inbRaeLyZeRunC/1Jy/Z6X8tv22MEAjK+KBOMSVLaqXPTTmd8638waVIKLGx2w==}
    engines: {node: '>=8.0.0'}
    dependencies:
      content-type: 1.0.5
      debug: 4.3.4(supports-color@8.1.1)
      is-retry-allowed: 1.2.0
      is-stream: 2.0.1
      parse-json: 4.0.0
      tunnel-agent: 0.6.0
    transitivePeerDependencies:
      - supports-color

  /http-proxy-agent@5.0.0:
    resolution: {integrity: sha512-n2hY8YdoRE1i7r6M0w9DIw5GgZN0G25P8zLCRQ8rjXtTU3vsNFBI/vWK/UIeE6g5MUUz6avwAPXmL6Fy9D/90w==}
    engines: {node: '>= 6'}
    dependencies:
      '@tootallnate/once': 2.0.0
      agent-base: 6.0.2
      debug: 4.3.4(supports-color@8.1.1)
    transitivePeerDependencies:
      - supports-color

  /http2-wrapper@1.0.3:
    resolution: {integrity: sha512-V+23sDMr12Wnz7iTcDeJr3O6AIxlnvT/bmaAAAP/Xda35C90p9599p0F1eHR/N1KILWSoWVAiOMFjBBXaXSMxg==}
    engines: {node: '>=10.19.0'}
    dependencies:
      quick-lru: 5.1.1
      resolve-alpn: 1.2.1

  /http2-wrapper@2.2.0:
    resolution: {integrity: sha512-kZB0wxMo0sh1PehyjJUWRFEd99KC5TLjZ2cULC4f9iqJBAmKQQXEICjxl5iPJRwP40dpeHFqqhm7tYCvODpqpQ==}
    engines: {node: '>=10.19.0'}
    dependencies:
      quick-lru: 5.1.1
      resolve-alpn: 1.2.1

  /https-proxy-agent@5.0.1:
    resolution: {integrity: sha512-dFcAjpTQFgoLMzC2VwU+C/CbS7uRL0lWmxDITmqm7C+7F0Odmj6s9l6alZc6AELXhrnggM2CeWSXHGOdX2YtwA==}
    engines: {node: '>= 6'}
    dependencies:
      agent-base: 6.0.2
      debug: 4.3.4(supports-color@8.1.1)
    transitivePeerDependencies:
      - supports-color

  /human-id@4.0.0:
    resolution: {integrity: sha512-pui0xZRgeAlaRt0I9r8N2pNlbNmluvn71EfjKRpM7jOpZbuHe5mm76r67gcprjw/Nd+GpvB9C3OlTbh7ZKLg7A==}

  /human-signals@2.1.0:
    resolution: {integrity: sha512-B4FFZ6q/T2jhhksgkbEW3HBvWIfDW85snkQgawt07S7J5QXTk6BkNV+0yAeZrM5QpMAdYlocGoljn0sJ/WQkFw==}
    engines: {node: '>=10.17.0'}

  /humanize-ms@1.2.1:
    resolution: {integrity: sha512-Fl70vYtsAFb/C06PTS9dZBo7ihau+Tu/DNCk/OyHhea07S+aeMWpFFkUaXRa8fI+ScZbEI8dfSxwY7gxZ9SAVQ==}
    dependencies:
      ms: 2.1.3

  /hyperlinker@1.0.0:
    resolution: {integrity: sha512-Ty8UblRWFEcfSuIaajM34LdPXIhbs1ajEX/BBPv24J+enSVaEVY63xQ6lTO9VRYS5LAoghIG0IDJ+p+IPzKUQQ==}
    engines: {node: '>=4'}

  /iconv-lite@0.4.24:
    resolution: {integrity: sha512-v3MXnZAcvnywkTUEZomIActle7RXXeedOR31wwl7VlyoXO4Qi9arvSenNQWne1TcRwhCL1HwLI21bEqdpj8/rA==}
    engines: {node: '>=0.10.0'}
    dependencies:
      safer-buffer: 2.1.2

  /iconv-lite@0.6.3:
    resolution: {integrity: sha512-4fCk79wshMdzMp2rH06qWrJE4iolqLhCUH+OiuIgU++RB0+94NlDL81atO7GX55uUKueo0txHNtvEyI6D7WdMw==}
    engines: {node: '>=0.10.0'}
    requiresBuild: true
    dependencies:
      safer-buffer: 2.1.2
    optional: true

  /ieee754@1.2.1:
    resolution: {integrity: sha512-dcyqhDvX1C46lXZcVqCpK+FtMRQVdIMN6/Df5js2zouUsqG7I6sFxitIC+7KYK29KdXOLHdu9zL4sFnoVQnqaA==}

  /ignore-walk@6.0.3:
    resolution: {integrity: sha512-C7FfFoTA+bI10qfeydT8aZbvr91vAEU+2W5BZUlzPec47oNb07SsOfwYrtxuvOYdUApPP/Qlh4DtAO51Ekk2QA==}
    engines: {node: ^14.17.0 || ^16.13.0 || >=18.0.0}
    dependencies:
      minimatch: 9.0.4

  /ignore@5.2.4:
    resolution: {integrity: sha512-MAb38BcSbH0eHNBxn7ql2NH/kX33OkB3lZ1BNdh7ENeRChHTYsTvWrMubiIAMNS2llXEEgZ1MUOBtXChP3kaFQ==}
    engines: {node: '>= 4'}

  /immediate@3.0.6:
    resolution: {integrity: sha512-XXOFtyqDjNDAQxVfYxuF7g9Il/IbWmmlQg2MYKOH8ExIT1qg6xc4zyS3HaEEATgs1btfzxq15ciUiY7gjSXRGQ==}

  /import-fresh@3.3.0:
    resolution: {integrity: sha512-veYYhQa+D1QBKznvhUHxb8faxlrwUnxseDAbAp457E0wLNio2bOSKnjYDhMj+YiAq61xrMGhQk9iXVk5FzgQMw==}
    engines: {node: '>=6'}
    dependencies:
      parent-module: 1.0.1
      resolve-from: 4.0.0

  /import-lazy@4.0.0:
    resolution: {integrity: sha512-rKtvo6a868b5Hu3heneU+L4yEQ4jYKLtjpnPeUdK7h0yzXGmyBTypknlkCvHFBqfX9YlorEiMM6Dnq/5atfHkw==}
    engines: {node: '>=8'}

  /imurmurhash@0.1.4:
    resolution: {integrity: sha512-JmXMZ6wuvDmLiHEml9ykzqO6lwFbof0GG4IkcGaENdCRDDmMVnny7s5HsIgHCbaq0w2MyPhDqkhTUgS2LU2PHA==}
    engines: {node: '>=0.8.19'}

  /indent-string@4.0.0:
    resolution: {integrity: sha512-EdDDZu4A2OyIK7Lr/2zG+w5jmbuk1DVBnEwREQvBzspBJkCEbRa8GxU1lghYcaGJCnRWibjDXlq779X1/y5xwg==}
    engines: {node: '>=8'}

  /infer-owner@1.0.4:
    resolution: {integrity: sha512-IClj+Xz94+d7irH5qRyfJonOdfTzuDaifE6ZPWfx0N0+/ATZCbuTPq2prFl526urkQd90WyUKIh1DfBQ2hMz9A==}

  /inflight@1.0.6:
    resolution: {integrity: sha512-k92I/b08q4wvFscXCLvqfsHCrjrF7yiXsQuIVvVE7N82W3+aqpzuUdBbfhWcy/FZR3/4IgflMgKLOsvPDrGCJA==}
    dependencies:
      once: 1.4.0
      wrappy: 1.0.2

  /inherits@2.0.4:
    resolution: {integrity: sha512-k/vGaX4/Yla3WzyMCvTQOXYeIHvqOKtnqBduzTHpzpQZzAskKMhZ2K+EnBiSM9zGSoIFeMpXKxa4dYeZIQqewQ==}

  /ini@1.3.8:
    resolution: {integrity: sha512-JV/yugV2uzW5iMRSiZAyDtQd+nxtUnjeLt0acNdw98kKLrvuRVyB80tsREOE7yvGVgalhZ6RNXCmEHkUKBKxew==}

  /ini@2.0.0:
    resolution: {integrity: sha512-7PnF4oN3CvZF23ADhA5wRaYEQpJ8qygSkbtTXWBeXWXmEVRXK+1ITciHWwHhsjv1TmW0MgacIv6hEi5pX5NQdA==}
    engines: {node: '>=10'}

  /ini@4.1.1:
    resolution: {integrity: sha512-QQnnxNyfvmHFIsj7gkPcYymR8Jdw/o7mp5ZFihxn6h8Ci6fh3Dx4E1gPjpQEpIuPo9XVNY/ZUwh4BPMjGyL01g==}
    engines: {node: ^14.17.0 || ^16.13.0 || >=18.0.0}

  /inquirer@6.5.2:
    resolution: {integrity: sha512-cntlB5ghuB0iuO65Ovoi8ogLHiWGs/5yNrtUcKjFhSSiVeAIVpD7koaSU9RM8mpXw5YDi9RdYXGQMaOURB7ycQ==}
    engines: {node: '>=6.0.0'}
    dependencies:
      ansi-escapes: 3.2.0
      chalk: 2.4.2
      cli-cursor: 2.1.0
      cli-width: 2.2.1
      external-editor: 3.1.0
      figures: 2.0.0
      lodash: 4.17.21
      mute-stream: 0.0.7
      run-async: 2.4.1
      rxjs: 6.6.7
      string-width: 2.1.1
      strip-ansi: 5.2.0
      through: 2.3.8
    dev: true

  /inquirer@8.2.5:
    resolution: {integrity: sha512-QAgPDQMEgrDssk1XiwwHoOGYF9BAbUcc1+j+FhEvaOt8/cKRqyLn0U5qA6F74fGhTMGxf92pOvPBeh29jQJDTQ==}
    engines: {node: '>=12.0.0'}
    dependencies:
      ansi-escapes: 4.3.2
      chalk: 4.1.2
      cli-cursor: 3.1.0
      cli-width: 3.0.0
      external-editor: 3.1.0
      figures: 3.2.0
      lodash: 4.17.21
      mute-stream: 0.0.8
      ora: 5.4.1
      run-async: 2.4.1
      rxjs: 7.8.0
      string-width: 4.2.3
      strip-ansi: 6.0.1
      through: 2.3.8
      wrap-ansi: 7.0.0

  /int64-buffer@0.1.10:
    resolution: {integrity: sha512-v7cSY1J8ydZ0GyjUHqF+1bshJ6cnEVLo9EnjB8p+4HDRPZc9N5jjmvUV7NvEsqQOKyH0pmIBFWXVQbiS0+OBbA==}

  /internal-slot@1.0.5:
    resolution: {integrity: sha512-Y+R5hJrzs52QCG2laLn4udYVnxsfny9CpOhNhUvk/SSSVyF6T27FzRbF0sroPidSu3X8oEAkOn2K804mjpt6UQ==}
    engines: {node: '>= 0.4'}
    dependencies:
      get-intrinsic: 1.2.1
      has: 1.0.3
      side-channel: 1.0.4
    dev: true

  /ip@2.0.1:
    resolution: {integrity: sha512-lJUL9imLTNi1ZfXT+DU6rBBdbiKGBuay9B6xGSPVjUeQwaH1RIGqef8RZkUtHioLmSNpPR5M4HVKJGm1j8FWVQ==}

  /is-array-buffer@3.0.2:
    resolution: {integrity: sha512-y+FyyR/w8vfIRq4eQcM1EYgSTnmHXPqaF+IgzgraytCFq5Xh8lllDVmAZolPJiZttZLeFSINPYMaEJ7/vWUa1w==}
    dependencies:
      call-bind: 1.0.2
      get-intrinsic: 1.2.1
      is-typed-array: 1.1.12
    dev: true

  /is-arrayish@0.2.1:
    resolution: {integrity: sha512-zz06S8t0ozoDXMG+ube26zeCTNXcKIPJZJi8hBrF4idCLms4CG9QtK7qBl1boi5ODzFpjswb5JPmHCbMpjaYzg==}

  /is-arrayish@0.3.2:
    resolution: {integrity: sha512-eVRqCvVlZbuw3GrM63ovNSNAeA1K16kaR/LRY/92w0zxQ5/1YzwblUX652i4Xs9RwAGjW9d9y6X88t8OaAJfWQ==}

  /is-async-function@2.0.0:
    resolution: {integrity: sha512-Y1JXKrfykRJGdlDwdKlLpLyMIiWqWvuSd17TvZk68PLAOGOoF4Xyav1z0Xhoi+gCYjZVeC5SI+hYFOfvXmGRCA==}
    engines: {node: '>= 0.4'}
    dependencies:
      has-tostringtag: 1.0.0
    dev: true

  /is-bigint@1.0.4:
    resolution: {integrity: sha512-zB9CruMamjym81i2JZ3UMn54PKGsQzsJeo6xvN3HJJ4CAsQNB6iRutp2To77OfCNuoxspsIhzaPoO1zyCEhFOg==}
    dependencies:
      has-bigints: 1.0.2
    dev: true

  /is-binary-path@2.1.0:
    resolution: {integrity: sha512-ZMERYes6pDydyuGidse7OsHxtbI7WVeUEozgR/g7rd0xUimYNlvZRE/K2MgZTjWy725IfelLeVcEM97mmtRGXw==}
    engines: {node: '>=8'}
    dependencies:
      binary-extensions: 2.2.0
    dev: true

  /is-boolean-object@1.1.2:
    resolution: {integrity: sha512-gDYaKHJmnj4aWxyj6YHyXVpdQawtVLHU5cb+eztPGczf6cjuTdwve5ZIEfgXqH4e57An1D1AKf8CZ3kYrQRqYA==}
    engines: {node: '>= 0.4'}
    dependencies:
      call-bind: 1.0.2
      has-tostringtag: 1.0.0
    dev: true

  /is-builtin-module@3.2.1:
    resolution: {integrity: sha512-BSLE3HnV2syZ0FK0iMA/yUGplUeMmNz4AW5fnTunbCIqZi4vG3WjJT9FHMy5D69xmAYBHXQhJdALdpwVxV501A==}
    engines: {node: '>=6'}
    dependencies:
      builtin-modules: 3.3.0
    dev: true

  /is-callable@1.2.7:
    resolution: {integrity: sha512-1BC0BVFhS/p0qtw6enp8e+8OD0UrK0oFLztSjNzhcKA3WDuJxxAPXzPuPtKkjEY9UUoEWlX/8fgKeu2S8i9JTA==}
    engines: {node: '>= 0.4'}
    dev: true

  /is-ci@3.0.1:
    resolution: {integrity: sha512-ZYvCgrefwqoQ6yTyYUbQu64HsITZ3NfKX1lzaEYdkTDcfKzzCI/wthRRYKkdjHKFVgNiXKAKm65Zo1pk2as/QQ==}
    hasBin: true
    dependencies:
      ci-info: 3.9.0

  /is-core-module@2.13.1:
    resolution: {integrity: sha512-hHrIjvZsftOsvKSn2TRYl63zvxsgE0K+0mYMoH6gD4omR5IWB2KynivBQczo3+wF1cCkjzvptnI9Q0sPU66ilw==}
    dependencies:
      hasown: 2.0.2

  /is-date-object@1.0.5:
    resolution: {integrity: sha512-9YQaSxsAiSwcvS33MBk3wTCVnWK+HhF8VZR2jRxehM16QcVOdHqPn4VPHmRK4lSr38n9JriurInLcP90xsYNfQ==}
    engines: {node: '>= 0.4'}
    dependencies:
      has-tostringtag: 1.0.0
    dev: true

  /is-docker@2.2.1:
    resolution: {integrity: sha512-F+i2BKsFrH66iaUFc0woD8sLy8getkwTwtOBjvs56Cx4CgJDeKQeqfz8wAYiSb8JOprWhHH5p77PbmYCvvUuXQ==}
    engines: {node: '>=8'}
    hasBin: true

  /is-extendable@0.1.1:
    resolution: {integrity: sha512-5BMULNob1vgFX6EjQw5izWDxrecWK9AM72rugNr0TFldMOi0fj6Jk+zeKIt0xGj4cEfQIJth4w3OKWOJ4f+AFw==}
    engines: {node: '>=0.10.0'}

  /is-extglob@2.1.1:
    resolution: {integrity: sha512-SbKbANkN603Vi4jEZv49LeVJMn4yGwsbzZworEoyEiutsN3nJYdbO36zfhGJ6QEDpOZIFkDtnq5JRxmvl3jsoQ==}
    engines: {node: '>=0.10.0'}

  /is-finalizationregistry@1.0.2:
    resolution: {integrity: sha512-0by5vtUJs8iFQb5TYUHHPudOR+qXYIMKtiUzvLIZITZUjknFmziyBJuLhVRc+Ds0dREFlskDNJKYIdIzu/9pfw==}
    dependencies:
      call-bind: 1.0.2
    dev: true

  /is-fullwidth-code-point@2.0.0:
    resolution: {integrity: sha512-VHskAKYM8RfSFXwee5t5cbN5PZeq1Wrh6qd5bkyiXIf6UQcN6w/A0eXM9r6t8d+GYOh+o6ZhiEnb88LN/Y8m2w==}
    engines: {node: '>=4'}
    dev: true

  /is-fullwidth-code-point@3.0.0:
    resolution: {integrity: sha512-zymm5+u+sCsSWyD9qNaejV3DFvhCKclKdizYaJUuHA83RLjb7nSuGnddCHGv0hk+KY7BMAlsWeK4Ueg6EV6XQg==}
    engines: {node: '>=8'}

  /is-generator-function@1.0.10:
    resolution: {integrity: sha512-jsEjy9l3yiXEQ+PsXdmBwEPcOxaXWLspKdplFUVI9vq1iZgIekeC0L167qeu86czQaxed3q/Uzuw0swL0irL8A==}
    engines: {node: '>= 0.4'}
    dependencies:
      has-tostringtag: 1.0.0
    dev: true

  /is-glob@4.0.3:
    resolution: {integrity: sha512-xelSayHH36ZgE7ZWhli7pW34hNbNl8Ojv5KVmkJD4hBdD3th8Tfk9vYasLM+mXWOZhFkgZfxhLSnrwRr4elSSg==}
    engines: {node: '>=0.10.0'}
    dependencies:
      is-extglob: 2.1.1

  /is-installed-globally@0.4.0:
    resolution: {integrity: sha512-iwGqO3J21aaSkC7jWnHP/difazwS7SFeIqxv6wEtLU8Y5KlzFTjyqcSIT0d8s4+dDhKytsk9PJZ2BkS5eZwQRQ==}
    engines: {node: '>=10'}
    dependencies:
      global-dirs: 3.0.0
      is-path-inside: 3.0.3

  /is-interactive@1.0.0:
    resolution: {integrity: sha512-2HvIEKRoqS62guEC+qBjpvRubdX910WCMuJTZ+I9yvqKU2/12eSL549HMwtabb4oupdj2sMP50k+XJfB/8JE6w==}
    engines: {node: '>=8'}

  /is-lambda@1.0.1:
    resolution: {integrity: sha512-z7CMFGNrENq5iFB9Bqo64Xk6Y9sg+epq1myIcdHaGnbMTYOxvzsEtdYqQUylB7LxfkvgrrjP32T6Ywciio9UIQ==}

  /is-lower-case@1.1.3:
    resolution: {integrity: sha512-+5A1e/WJpLLXZEDlgz4G//WYSHyQBD32qa4Jd3Lw06qQlv3fJHnp3YIHjTQSGzHMgzmVKz2ZP3rBxTHkPw/lxA==}
    dependencies:
      lower-case: 1.1.4

  /is-map@2.0.2:
    resolution: {integrity: sha512-cOZFQQozTha1f4MxLFzlgKYPTyj26picdZTx82hbc/Xf4K/tZOOXSCkMvU4pKioRXGDLJRn0GM7Upe7kR721yg==}
    dev: true

  /is-negative-zero@2.0.2:
    resolution: {integrity: sha512-dqJvarLawXsFbNDeJW7zAz8ItJ9cd28YufuuFzh0G8pNHjJMnY08Dv7sYX2uF5UpQOwieAeOExEYAWWfu7ZZUA==}
    engines: {node: '>= 0.4'}
    dev: true

  /is-npm@6.0.0:
    resolution: {integrity: sha512-JEjxbSmtPSt1c8XTkVrlujcXdKV1/tvuQ7GwKcAlyiVLeYFQ2VHat8xfrDJsIkhCdF/tZ7CiIR3sy141c6+gPQ==}
    engines: {node: ^12.20.0 || ^14.13.1 || >=16.0.0}

  /is-number-object@1.0.7:
    resolution: {integrity: sha512-k1U0IRzLMo7ZlYIfzRu23Oh6MiIFasgpb9X76eqfFZAqwH44UI4KTBvBYIZ1dSL9ZzChTB9ShHfLkR4pdW5krQ==}
    engines: {node: '>= 0.4'}
    dependencies:
      has-tostringtag: 1.0.0
    dev: true

  /is-number@7.0.0:
    resolution: {integrity: sha512-41Cifkg6e8TylSpdtTpeLVMqvSBEVzTttHvERD741+pnZ8ANv0004MRL43QKPDlK9cGvNp6NZWZUBlbGXYxxng==}
    engines: {node: '>=0.12.0'}

  /is-obj@2.0.0:
    resolution: {integrity: sha512-drqDG3cbczxxEJRoOXcOjtdp1J/lyp1mNn0xaznRs8+muBhgQcrnbspox5X5fOw0HnMnbfDzvnEMEtqDEJEo8w==}
    engines: {node: '>=8'}

  /is-path-inside@3.0.3:
    resolution: {integrity: sha512-Fd4gABb+ycGAmKou8eMftCupSir5lRxqf4aD/vd0cD2qc4HL07OjCeuHMr8Ro4CoMaeCKDB0/ECBOVWjTwUvPQ==}
    engines: {node: '>=8'}

  /is-plain-obj@1.1.0:
    resolution: {integrity: sha512-yvkRyxmFKEOQ4pNXCmJG5AEQNlXJS5LaONXo5/cLdTZdWvsZ1ioJEonLGAosKlMWE8lwUy/bJzMjcw8az73+Fg==}
    engines: {node: '>=0.10.0'}
    dev: true

  /is-plain-obj@2.1.0:
    resolution: {integrity: sha512-YWnfyRwxL/+SsrWYfOpUtz5b3YD+nyfkHvjbcanzk8zgyO4ASD67uVMRt8k5bM4lLMDnXfriRhOpemw+NfT1eA==}
    engines: {node: '>=8'}

  /is-plain-obj@4.1.0:
    resolution: {integrity: sha512-+Pgi+vMuUNkJyExiMBt5IlFoMyKnr5zhJ4Uspz58WOhBF5QoIZkFyNHIbBAtHwzVAgk5RtndVNsDRN61/mmDqg==}
    engines: {node: '>=12'}

  /is-plain-object@5.0.0:
    resolution: {integrity: sha512-VRSzKkbMm5jMDoKLbltAkFQ5Qr7VDiTFGXxYFXXowVj387GeGNOCsOH6Msy00SGZ3Fp84b1Naa1psqgcCIEP5Q==}
    engines: {node: '>=0.10.0'}

  /is-promise@2.2.2:
    resolution: {integrity: sha512-+lP4/6lKUBfQjZ2pdxThZvLUAafmZb8OAxFb8XXtiQmS35INgr85hdOGoEs124ez1FCnZJt6jau/T+alh58QFQ==}
    dev: true

  /is-regex@1.1.4:
    resolution: {integrity: sha512-kvRdxDsxZjhzUX07ZnLydzS1TU/TJlTUHHY4YLL87e37oUA49DfkLqgy+VjFocowy29cKvcSiu+kIv728jTTVg==}
    engines: {node: '>= 0.4'}
    dependencies:
      call-bind: 1.0.2
      has-tostringtag: 1.0.0
    dev: true

  /is-retry-allowed@1.2.0:
    resolution: {integrity: sha512-RUbUeKwvm3XG2VYamhJL1xFktgjvPzL0Hq8C+6yrWIswDy3BIXGqCxhxkc30N9jqK311gVU137K8Ei55/zVJRg==}
    engines: {node: '>=0.10.0'}

  /is-set@2.0.2:
    resolution: {integrity: sha512-+2cnTEZeY5z/iXGbLhPrOAaK/Mau5k5eXq9j14CpRTftq0pAJu2MwVRSZhyZWBzx3o6X795Lz6Bpb6R0GKf37g==}
    dev: true

  /is-shared-array-buffer@1.0.2:
    resolution: {integrity: sha512-sqN2UDu1/0y6uvXyStCOzyhAjCSlHceFoMKJW8W9EU9cvic/QdsZ0kEU93HEy3IUEFZIiH/3w+AH/UQbPHNdhA==}
    dependencies:
      call-bind: 1.0.2
    dev: true

  /is-stream@2.0.1:
    resolution: {integrity: sha512-hFoiJiTl63nn+kstHGBtewWSKnQLpyb155KHheA1l39uvtO9nWIop1p3udqPcUd/xbF1VLMO4n7OI6p7RbngDg==}
    engines: {node: '>=8'}

  /is-string@1.0.7:
    resolution: {integrity: sha512-tE2UXzivje6ofPW7l23cjDOMa09gb7xlAqG6jG5ej6uPV32TlWP3NKPigtaGeHNu9fohccRYvIiZMfOOnOYUtg==}
    engines: {node: '>= 0.4'}
    dependencies:
      has-tostringtag: 1.0.0
    dev: true

  /is-symbol@1.0.4:
    resolution: {integrity: sha512-C/CPBqKWnvdcxqIARxyOh4v1UUEOCHpgDa0WYgpKDFMszcrPcffg5uhwSgPCLD2WWxmq6isisz87tzT01tuGhg==}
    engines: {node: '>= 0.4'}
    dependencies:
      has-symbols: 1.0.3
    dev: true

  /is-text-path@1.0.1:
    resolution: {integrity: sha512-xFuJpne9oFz5qDaodwmmG08e3CawH/2ZV8Qqza1Ko7Sk8POWbkRdwIoAWVhqvq0XeUzANEhKo2n0IXUGBm7A/w==}
    engines: {node: '>=0.10.0'}
    dependencies:
      text-extensions: 1.9.0
    dev: true

  /is-typed-array@1.1.12:
    resolution: {integrity: sha512-Z14TF2JNG8Lss5/HMqt0//T9JeHXttXy5pH/DBU4vi98ozO2btxzq9MwYDZYnKwU8nRsz/+GVFVRDq3DkVuSPg==}
    engines: {node: '>= 0.4'}
    dependencies:
      which-typed-array: 1.1.11
    dev: true

  /is-typedarray@1.0.0:
    resolution: {integrity: sha512-cyA56iCMHAh5CdzjJIa4aohJyeO1YbwLi3Jc35MmRU6poroFjIGZzUzupGiRPOjgHg9TLu43xbpwXk523fMxKA==}

  /is-unicode-supported@0.1.0:
    resolution: {integrity: sha512-knxG2q4UC3u8stRGyAVJCOdxFmv5DZiRcdlIaAQXAbSfJya+OhopNotLQrstBhququ4ZpuKbDc/8S6mgXgPFPw==}
    engines: {node: '>=10'}

  /is-upper-case@1.1.2:
    resolution: {integrity: sha512-GQYSJMgfeAmVwh9ixyk888l7OIhNAGKtY6QA+IrWlu9MDTCaXmeozOZ2S9Knj7bQwBO/H6J2kb+pbyTUiMNbsw==}
    dependencies:
      upper-case: 1.1.3

  /is-utf8@0.2.1:
    resolution: {integrity: sha512-rMYPYvCzsXywIsldgLaSoPlw5PfoB/ssr7hY4pLfcodrA5M/eArza1a9VmTiNIBNMjOGr1Ow9mTyU2o69U6U9Q==}
    dev: true

  /is-weakmap@2.0.1:
    resolution: {integrity: sha512-NSBR4kH5oVj1Uwvv970ruUkCV7O1mzgVFO4/rev2cLRda9Tm9HrL70ZPut4rOHgY0FNrUu9BCbXA2sdQ+x0chA==}
    dev: true

  /is-weakref@1.0.2:
    resolution: {integrity: sha512-qctsuLZmIQ0+vSSMfoVvyFe2+GSEvnmZ2ezTup1SBse9+twCCeial6EEi3Nc2KFcf6+qz2FBPnjXsk8xhKSaPQ==}
    dependencies:
      call-bind: 1.0.2
    dev: true

  /is-weakset@2.0.2:
    resolution: {integrity: sha512-t2yVvttHkQktwnNNmBQ98AhENLdPUTDTE21uPqAQ0ARwQfGeQKRVS0NNurH7bTf7RrvcVn1OOge45CnBeHCSmg==}
    dependencies:
      call-bind: 1.0.2
      get-intrinsic: 1.2.1
    dev: true

  /is-windows@1.0.2:
    resolution: {integrity: sha512-eXK1UInq2bPmjyX6e3VHIzMLobc4J94i4AWn+Hpq3OU5KkrRC96OAcR3PRJ/pGu6m8TRnBHP9dkXQVsT/COVIA==}
    engines: {node: '>=0.10.0'}
    dev: true

  /is-wsl@2.2.0:
    resolution: {integrity: sha512-fKzAra0rGJUUBwGBgNkHZuToZcn+TtXHpeCgmkMJMMYx1sQDYaCSyjJBSCa2nH1DGm7s3n1oBnohoVTBaN7Lww==}
    engines: {node: '>=8'}
    dependencies:
      is-docker: 2.2.1

  /is-yarn-global@0.4.0:
    resolution: {integrity: sha512-HneQBCrXGBy15QnaDfcn6OLoU8AQPAa0Qn0IeJR/QCo4E8dNZaGGwxpCwWyEBQC5QvFonP8d6t60iGpAHVAfNA==}
    engines: {node: '>=12'}

  /isarray@0.0.1:
    resolution: {integrity: sha512-D2S+3GLxWH+uhrNEcoh/fnmYeP8E8/zHl644d/jdA0g2uyXvy3sb0qxotE+ne0LtccHknQzWwZEzhak7oJ0COQ==}
    dev: true

  /isarray@1.0.0:
    resolution: {integrity: sha512-VLghIWNM6ELQzo7zwmcg0NmTVyWKYjvIeM83yjp0wRDTmUnrM678fQbcKBo6n2CJEF0szoG//ytg+TKla89ALQ==}

  /isarray@2.0.5:
    resolution: {integrity: sha512-xHjhDr3cNBK0BzdUJSPXZntQUx/mwMS5Rw4A7lPJ90XGAO6ISP/ePDNuo0vhqOZU+UD5JoodwCAAoZQd3FeAKw==}
    dev: true

  /isexe@2.0.0:
    resolution: {integrity: sha512-RHxMLp9lnKHGHRng9QFhRCMbYAcVpn69smSGcq3f36xjgVVWThj4qqLbTLlq7Ssj8B+fIQ1EuCEGI2lKsyQeIw==}

  /istanbul-lib-coverage@3.2.0:
    resolution: {integrity: sha512-eOeJ5BHCmHYvQK7xt9GkdHuzuCGS1Y6g9Gvnx3Ym33fz/HpLRYxiS0wHNr+m/MBC8B647Xt608vCDEvhl9c6Mw==}
    engines: {node: '>=8'}
    dev: true

  /istanbul-lib-report@3.0.0:
    resolution: {integrity: sha512-wcdi+uAKzfiGT2abPpKZ0hSU1rGQjUQnLvtY5MpQ7QCTahD3VODhcu4wcfY1YtkGaDD5yuydOLINXsfbus9ROw==}
    engines: {node: '>=8'}
    dependencies:
      istanbul-lib-coverage: 3.2.0
      make-dir: 3.1.0
      supports-color: 7.2.0
    dev: true

  /istanbul-reports@3.1.4:
    resolution: {integrity: sha512-r1/DshN4KSE7xWEknZLLLLDn5CJybV3nw01VTkp6D5jzLuELlcbudfj/eSQFvrKsJuTVCGnePO7ho82Nw9zzfw==}
    engines: {node: '>=8'}
    dependencies:
      html-escaper: 2.0.2
      istanbul-lib-report: 3.0.0
    dev: true

  /iterator.prototype@1.1.2:
    resolution: {integrity: sha512-DR33HMMr8EzwuRL8Y9D3u2BMj8+RqSE850jfGu59kS7tbmPLzGkZmVSfyCFSDxuZiEY6Rzt3T2NA/qU+NwVj1w==}
    dependencies:
      define-properties: 1.2.1
      get-intrinsic: 1.2.1
      has-symbols: 1.0.3
      reflect.getprototypeof: 1.0.4
      set-function-name: 2.0.1
    dev: true

  /jackspeak@2.3.6:
    resolution: {integrity: sha512-N3yCS/NegsOBokc8GAdM8UcmfsKiSS8cipheD/nivzr700H+nsMOxJjQnvwOcRYVuFkdH0wGUvW2WbXGmrZGbQ==}
    engines: {node: '>=14'}
    dependencies:
      '@isaacs/cliui': 8.0.2
    optionalDependencies:
      '@pkgjs/parseargs': 0.11.0

  /jake@10.8.5:
    resolution: {integrity: sha512-sVpxYeuAhWt0OTWITwT98oyV0GsXyMlXCF+3L1SuafBVUIr/uILGRB+NqwkzhgXKvoJpDIpQvqkUALgdmQsQxw==}
    engines: {node: '>=10'}
    hasBin: true
    dependencies:
      async: 3.2.4
      chalk: 4.1.2
      filelist: 1.0.4
      minimatch: 3.1.2

  /jest-worker@27.5.1:
    resolution: {integrity: sha512-7vuh85V5cdDofPyxn58nrPjBktZo0u9x1g8WtjQol+jZDaE+fhN+cIvTj11GndBnMnyfrUOG1sZQxCdjKh+DKg==}
    engines: {node: '>= 10.13.0'}
    dependencies:
      '@types/node': 18.18.7
      merge-stream: 2.0.0
      supports-color: 8.1.1

  /jiti@1.20.0:
    resolution: {integrity: sha512-3TV69ZbrvV6U5DfQimop50jE9Dl6J8O1ja1dvBbMba/sZ3YBEQqJ2VZRoQPVnhlzjNtU1vaXRZVrVjU4qtm8yA==}
    hasBin: true
    requiresBuild: true
    dev: true
    optional: true

  /jju@1.4.0:
    resolution: {integrity: sha512-8wb9Yw966OSxApiCt0K3yNJL8pnNeIv+OEq2YMidz4FKP6nonSRoOXc80iXY4JaN2FC11B9qsNmDsm+ZOfMROA==}

  /js-tokens@4.0.0:
    resolution: {integrity: sha512-RdJUflcE3cUzKiMqQgsCu06FPu9UdIJO0beYbPhHN4k6apgJtifcoCtT9bcxOpYBtpD2kCM6Sbzg4CausW/PKQ==}

  /js-yaml@3.13.1:
    resolution: {integrity: sha512-YfbcO7jXDdyj0DGxYVSlSeQNHbD7XPWvrVWeVUujrQEoZzWJIRrCPoyk6kL6IAjAG2IolMK4T0hNUe0HOUs5Jw==}
    hasBin: true
    dependencies:
      argparse: 1.0.10
      esprima: 4.0.1
    dev: true

  /js-yaml@3.14.1:
    resolution: {integrity: sha512-okMH7OXXJ7YrN9Ok3/SXrnu4iX9yOk+25nqX4imS2npuvTYDmo/QEZoqwZkYaIDk3jVvBOTOIEgEhaLOynBS9g==}
    hasBin: true
    dependencies:
      argparse: 1.0.10
      esprima: 4.0.1

  /js-yaml@4.1.0:
    resolution: {integrity: sha512-wpxZs9NoxZaJESJGIZTyDEaYpl0FKSA+FB9aJiyemKhMwkxQg63h4T1KJgUGHpTqPDNRcmmYLugrRjJlBtWvRA==}
    hasBin: true
    dependencies:
      argparse: 2.0.1

  /jsdoc-type-pratt-parser@4.0.0:
    resolution: {integrity: sha512-YtOli5Cmzy3q4dP26GraSOeAhqecewG04hoO8DY56CH4KJ9Fvv5qKWUCCo3HZob7esJQHCv6/+bnTy72xZZaVQ==}
    engines: {node: '>=12.0.0'}
    dev: true

  /jsesc@0.5.0:
    resolution: {integrity: sha512-uZz5UnB7u4T9LvwmFqXii7pZSouaRPorGs5who1Ip7VO0wxanFvBL7GkM6dTHlgX+jhBApRetaWpnDabOeTcnA==}
    hasBin: true
    dev: true

  /jsesc@3.0.2:
    resolution: {integrity: sha512-xKqzzWXDttJuOcawBt4KnKHHIf5oQ/Cxax+0PWFG+DFDgHNAdi+TXECADI+RYiFUMmx8792xsMbbgXj4CwnP4g==}
    engines: {node: '>=6'}
    hasBin: true
    dev: true

  /json-buffer@3.0.0:
    resolution: {integrity: sha512-CuUqjv0FUZIdXkHPI8MezCnFCdaTAacej1TZYulLoAg1h/PhwkdXFN4V/gzY4g+fMBCOV2xF+rp7t2XD2ns/NQ==}

  /json-buffer@3.0.1:
    resolution: {integrity: sha512-4bV5BfR2mqfQTJm+V5tPPdf+ZpuhiIvTuAB5g8kcrXOZpTT/QwwVRWBywX1ozr6lEuPdbHxwaJlm9G6mI2sfSQ==}

  /json-parse-better-errors@1.0.2:
    resolution: {integrity: sha512-mrqyZKfX5EhL7hvqcV6WG1yYjnjeuYDzDhhcAAUrq8Po85NBQBJP+ZDUT75qZQ98IkUoBqdkExkukOU7Ts2wrw==}

  /json-parse-even-better-errors@2.3.1:
    resolution: {integrity: sha512-xyFwyhro/JEof6Ghe2iz2NcXoj2sloNsWr/XsERDK/oiPCfaNhl5ONfp+jQdAZRQQ0IJWNzH9zIZF7li91kh2w==}

  /json-parse-even-better-errors@3.0.0:
    resolution: {integrity: sha512-iZbGHafX/59r39gPwVPRBGw0QQKnA7tte5pSMrhWOW7swGsVvVTjmfyAV9pNqk8YGT7tRCdxRu8uzcgZwoDooA==}
    engines: {node: ^14.17.0 || ^16.13.0 || >=18.0.0}

  /json-parse-helpfulerror@1.0.3:
    resolution: {integrity: sha512-XgP0FGR77+QhUxjXkwOMkC94k3WtqEBfcnjWqhRd82qTat4SWKRE+9kUnynz/shm3I4ea2+qISvTIeGTNU7kJg==}
    dependencies:
      jju: 1.4.0

  /json-schema-traverse@0.4.1:
    resolution: {integrity: sha512-xbbCH5dCYU5T8LcEhhuh7HJ88HXuW3qsI3Y0zOZFKfZEHcpWiHU/Jxzk629Brsab/mMiHQti9wMP+845RPe3Vg==}

  /json-schema-traverse@1.0.0:
    resolution: {integrity: sha512-NM8/P9n3XjXhIZn1lLhkFaACTOURQXjWhV4BA/RnOv8xvgqtqpAX9IO4mRQxSx1Rlo4tqzeqb0sOlruaOy3dug==}

  /json-stable-stringify-without-jsonify@1.0.1:
    resolution: {integrity: sha512-Bdboy+l7tA3OGW6FjyFHWkP5LuByj1Tk33Ljyq0axyzdk9//JSi2u3fP1QSmd1KNwq6VOKYGlAu87CisVir6Pw==}
    dev: true

  /json-stringify-safe@5.0.1:
    resolution: {integrity: sha512-ZClg6AaYvamvYEE82d3Iyd3vSSIjQ+odgjaTzRuO3s7toCdFKczob2i0zCh7JE8kWn17yvAWhUVxvqGwUalsRA==}
    dev: true

  /json5@1.0.2:
    resolution: {integrity: sha512-g1MWMLBiz8FKi1e4w0UyVL3w+iJceWAFBAaBnnGKOpNa5f8TLktkbre1+s6oICydWAm+HRUGTmI+//xv2hvXYA==}
    hasBin: true
    dependencies:
      minimist: 1.2.8
    dev: true

  /json5@2.2.3:
    resolution: {integrity: sha512-XmOWe7eyHYH14cLdVPoyg+GOH3rYX++KpzrylJwSW98t3Nk+U8XOl8FWKOgwtzdb8lXGf6zYwDUzeHMWfxasyg==}
    engines: {node: '>=6'}
    hasBin: true

  /jsonfile@4.0.0:
    resolution: {integrity: sha512-m6F1R3z8jjlf2imQHS2Qez5sjKWQzbuuhuJ/FKYFRZvPE3PuHcSMVZzfsLhGVOkfd20obL5SWEBew5ShlquNxg==}
    optionalDependencies:
      graceful-fs: 4.2.11

  /jsonfile@6.1.0:
    resolution: {integrity: sha512-5dgndWOriYSm5cnYaJNhalLNDKOqFwyDB/rr1E9ZsGciGvKPs8R2xYGCacuf3z6K1YKDz182fd+fY3cn3pMqXQ==}
    dependencies:
      universalify: 2.0.0
    optionalDependencies:
      graceful-fs: 4.2.11

  /jsonlines@0.1.1:
    resolution: {integrity: sha512-ekDrAGso79Cvf+dtm+mL8OBI2bmAOt3gssYs833De/C9NmIpWDWyUO4zPgB5x2/OhY366dkhgfPMYfwZF7yOZA==}

  /jsonparse@1.3.1:
    resolution: {integrity: sha512-POQXvpdL69+CluYsillJ7SUhKvytYjW9vG/GKpnf+xP8UWgYEM/RaMzHHofbALDiKbbP1W8UEYmgGl39WkPZsg==}
    engines: {'0': node >= 0.2.0}

  /jsonpointer@5.0.1:
    resolution: {integrity: sha512-p/nXbhSEcu3pZRdkW1OfJhpsVtW1gd4Wa1fnQc9YLiTfAjn0312eMKimbdIQzuZl9aa9xUGaRlP9T/CJE/ditQ==}
    engines: {node: '>=0.10.0'}

  /jsonwebtoken@9.0.2:
    resolution: {integrity: sha512-PRp66vJ865SSqOlgqS8hujT5U4AOgMfhrwYIuIhfKaoSCZcirrmASQr8CX7cUg+RMih+hgznrjp99o+W4pJLHQ==}
    engines: {node: '>=12', npm: '>=6'}
    dependencies:
      jws: 3.2.2
      lodash.includes: 4.3.0
      lodash.isboolean: 3.0.3
      lodash.isinteger: 4.0.4
      lodash.isnumber: 3.0.3
      lodash.isplainobject: 4.0.6
      lodash.isstring: 4.0.1
      lodash.once: 4.1.1
      ms: 2.1.3
      semver: 7.6.0

  /jssm-viz-cli@5.97.1:
    resolution: {integrity: sha512-QuPQm4ZyKkUl9wZuVqBGlBSGHwnkGK2ZDc2ycGGbORkZ3cecntuLk39mcxtkriaBySc8bJMT9IEXTF8ifUDxQw==}
    hasBin: true
    dependencies:
      ansi-256-colors: 1.1.0
      better_git_changelog: 1.6.2
      commander: 4.1.1
      glob: 7.2.3
      jssm-viz: 5.98.2
      sharp: 0.33.2
    transitivePeerDependencies:
      - supports-color
    dev: true

  /jssm-viz@5.98.2:
    resolution: {integrity: sha512-OzcmYT2urCfo+qnwoD/TCYtwUG9r+XYHweKhDQoy6BfhCd5/G0Ir50BLea8bvKinmYjnShmc3Per/sR+WcYPlQ==}
    dependencies:
      better_git_changelog: 1.6.2
      eslint: 8.57.0
      jssm: 5.98.2(patch_hash=jvxmn6yyt5s6cxokjpzzkp2gqy)
      reduce-to-639-1: 1.1.0
      text_audit: 0.9.3
    transitivePeerDependencies:
      - supports-color
    dev: true

  /jssm@5.98.2(patch_hash=jvxmn6yyt5s6cxokjpzzkp2gqy):
    resolution: {integrity: sha512-O2xBFBzZjLIN+wA5IA85XIaEan7wjvM2qegwVrVQPClbH/IEhI1GLkLEEfk+TPeHeW8pGOlrd84MnmTcDyxSIQ==}
    engines: {node: '>=10.0.0'}
    dependencies:
      better_git_changelog: 1.6.2
      circular_buffer_js: 1.10.0
      reduce-to-639-1: 1.1.0
    patched: true

  /jsx-ast-utils@3.3.3:
    resolution: {integrity: sha512-fYQHZTZ8jSfmWZ0iyzfwiU4WDX4HpHbMCZ3gPlWYiCl3BoeOTsqKBqnTVfH2rYT7eP5c3sVbeSPHnnJOaTrWiw==}
    engines: {node: '>=4.0'}
    dependencies:
      array-includes: 3.1.7
      object.assign: 4.1.4
    dev: true

  /jszip@3.10.1:
    resolution: {integrity: sha512-xXDvecyTpGLrqFrvkrUSoxxfJI5AH7U8zxxtVclpsUtMCq4JQ290LY8AW5c7Ggnr/Y/oK+bQMbqK2qmtk3pN4g==}
    dependencies:
      lie: 3.3.0
      pako: 1.0.11
      readable-stream: 2.3.7
      setimmediate: 1.0.5

  /just-extend@6.2.0:
    resolution: {integrity: sha512-cYofQu2Xpom82S6qD778jBDpwvvy39s1l/hrYij2u9AMdQcGRpaBu6kY4mVhuno5kJVi1DAz4aiphA2WI1/OAw==}
    dev: true

  /jwa@1.4.1:
    resolution: {integrity: sha512-qiLX/xhEEFKUAJ6FiBMbes3w9ATzyk5W7Hvzpa/SLYdxNtng+gcurvrI7TbACjIXlsJyr05/S1oUhZrc63evQA==}
    dependencies:
      buffer-equal-constant-time: 1.0.1
      ecdsa-sig-formatter: 1.0.11
      safe-buffer: 5.2.1

  /jws@3.2.2:
    resolution: {integrity: sha512-YHlZCB6lMTllWDtSPHz/ZXTsi8S00usEV6v1tjq8tOUZzw7DpSDWVXjXDre6ed1w/pd495ODpHZYSdkRTsa0HA==}
    dependencies:
      jwa: 1.4.1
      safe-buffer: 5.2.1

  /keyv@3.1.0:
    resolution: {integrity: sha512-9ykJ/46SN/9KPM/sichzQ7OvXyGDYKGTaDlKMGCAlg2UK8KRy4jb0d8sFc+0Tt0YYnThq8X2RZgCg74RPxgcVA==}
    dependencies:
      json-buffer: 3.0.0

  /keyv@4.5.4:
    resolution: {integrity: sha512-oxVHkHR/EJf2CNXnWxRLW6mg7JyCCUcG0DtEGmL2ctUo1PNTin1PUil+r/+4r5MpVgC/fn1kjsx7mjSujKqIpw==}
    dependencies:
      json-buffer: 3.0.1

  /kind-of@6.0.3:
    resolution: {integrity: sha512-dcS1ul+9tmeD95T+x28/ehLgd9mENa3LsvDTtzm3vyBEO7RPptvAD+t44WVXaUjTBRcrpFeFlC8WCruUR456hw==}
    engines: {node: '>=0.10.0'}

  /kleur@3.0.3:
    resolution: {integrity: sha512-eTIzlVOSUR+JxdDFepEYcBMtZ9Qqdef+rnzWdRZuMbOywu5tO2w2N7rqjoANZ5k9vywhL6Br1VRjUIgTQx4E8w==}
    engines: {node: '>=6'}

  /kleur@4.1.5:
    resolution: {integrity: sha512-o+NO+8WrRiQEE4/7nwRJhN1HWpVmJm511pBHUxPLtp0BUISzlBplORYSmTclCnJvQq2tKu/sgl3xVpkc7ZWuQQ==}
    engines: {node: '>=6'}

  /latest-version@5.1.0:
    resolution: {integrity: sha512-weT+r0kTkRQdCdYCNtkMwWXQTMEswKrFBkm4ckQOMVhhqhIMI1UT2hMj+1iigIhgSZm5gTmrRXBNoGUgaTY1xA==}
    engines: {node: '>=8'}
    dependencies:
      package-json: 6.5.0

  /latest-version@7.0.0:
    resolution: {integrity: sha512-KvNT4XqAMzdcL6ka6Tl3i2lYeFDgXNCuIX+xNx6ZMVR1dFq+idXd9FLKNMOIx0t9mJ9/HudyX4oZWXZQ0UJHeg==}
    engines: {node: '>=14.16'}
    dependencies:
      package-json: 8.1.0

  /levn@0.4.1:
    resolution: {integrity: sha512-+bT2uH4E5LGE7h/n3evcS/sQlJXCpIp6ym8OWJ5eV6+67Dsql/LaaT7qJBAt2rzfoa/5QBGBhxDix1dMt2kQKQ==}
    engines: {node: '>= 0.8.0'}
    dependencies:
      prelude-ls: 1.2.1
      type-check: 0.4.0
    dev: true

  /li@1.3.0:
    resolution: {integrity: sha512-z34TU6GlMram52Tss5mt1m//ifRIpKH5Dqm7yUVOdHI+BQCs9qGPHFaCUTIzsWX7edN30aa2WrPwR7IO10FHaw==}

  /lie@3.3.0:
    resolution: {integrity: sha512-UaiMJzeWRlEujzAuw5LokY1L5ecNQYZKfmyZ9L7wDHb/p5etKaxXhohBcrw0EYby+G/NA52vRSN4N39dxHAIwQ==}
    dependencies:
      immediate: 3.0.6

  /lines-and-columns@1.2.4:
    resolution: {integrity: sha512-7ylylesZQ/PV29jhEDl3Ufjo6ZX7gCqJr5F7PKrqc93v7fzSymt1BpwEU8nAUXs8qzzvqhbjhK5QZg6Mt/HkBg==}

  /load-json-file@4.0.0:
    resolution: {integrity: sha512-Kx8hMakjX03tiGTLAIdJ+lL0htKnXjEZN6hk/tozf/WOuYGdZBJrZ+rCJRbVCugsjB3jMLn9746NsQIf5VjBMw==}
    engines: {node: '>=4'}
    dependencies:
      graceful-fs: 4.2.11
      parse-json: 4.0.0
      pify: 3.0.0
      strip-bom: 3.0.0
    dev: true

  /loader-runner@4.3.0:
    resolution: {integrity: sha512-3R/1M+yS3j5ou80Me59j7F9IMs4PXs3VqRrm0TU3AbKPxlmpoY1TNscJV/oGJXo8qCatFGTfDbY6W6ipGOYXfg==}
    engines: {node: '>=6.11.5'}

  /locate-path@2.0.0:
    resolution: {integrity: sha512-NCI2kiDkyR7VeEKm27Kda/iQHyKJe1Bu0FlTbYp3CqJu+9IFe9bLyAjMxf5ZDDbEg+iMPzB5zYyUTSm8wVTKmA==}
    engines: {node: '>=4'}
    dependencies:
      p-locate: 2.0.0
      path-exists: 3.0.0
    dev: true

  /locate-path@5.0.0:
    resolution: {integrity: sha512-t7hw9pI+WvuwNJXwk5zVHpyhIqzg2qTlklJOf0mVxGSbe3Fp2VieZcduNYjaLDoy6p9uGpQEGWG87WpMKlNq8g==}
    engines: {node: '>=8'}
    dependencies:
      p-locate: 4.1.0

  /locate-path@6.0.0:
    resolution: {integrity: sha512-iPZK6eYjbxRu3uB4/WZ3EsEIMJFMqAoopl3R+zuq0UjcAm/MO6KCweDgPfP3elTztoKP3KtnVHxTn2NHBSDVUw==}
    engines: {node: '>=10'}
    dependencies:
      p-locate: 5.0.0

  /locate-path@7.2.0:
    resolution: {integrity: sha512-gvVijfZvn7R+2qyPX8mAuKcFGDf6Nc61GdvGafQsHL0sBIxfKzA+usWn4GFC/bk+QdwPUD4kWFJLhElipq+0VA==}
    engines: {node: ^12.20.0 || ^14.13.1 || >=16.0.0}
    dependencies:
      p-locate: 6.0.0

  /lodash._reinterpolate@3.0.0:
    resolution: {integrity: sha512-xYHt68QRoYGjeeM/XOE1uJtvXQAgvszfBhjV4yvsQH0u2i9I6cI6c6/eG4Hh3UAOVn0y/xAXwmTzEay49Q//HA==}

  /lodash.camelcase@4.3.0:
    resolution: {integrity: sha512-TwuEnCnxbc3rAvhf/LbG7tJUDzhqXyFnv3dtzLOPgCG/hODL7WFnsbwktkD7yUV0RrreP/l1PALq/YSg6VvjlA==}
    dev: true

  /lodash.find@4.6.0:
    resolution: {integrity: sha512-yaRZoAV3Xq28F1iafWN1+a0rflOej93l1DQUejs3SZ41h2O9UJBoS9aueGjPDgAl4B6tPC0NuuchLKaDQQ3Isg==}

  /lodash.get@4.4.2:
    resolution: {integrity: sha512-z+Uw/vLuy6gQe8cfaFWD7p0wVv8fJl3mbzXh33RS+0oW2wvUqiRXiQ69gLWSLpgB5/6sU+r6BlQR0MBILadqTQ==}

  /lodash.includes@4.3.0:
    resolution: {integrity: sha512-W3Bx6mdkRTGtlJISOvVD/lbqjTlPPUDTMnlXZFnVwi9NKJ6tiAk6LVdlhZMm17VZisqhKcgzpO5Wz91PCt5b0w==}

  /lodash.isboolean@3.0.3:
    resolution: {integrity: sha512-Bz5mupy2SVbPHURB98VAcw+aHh4vRV5IPNhILUCsOzRmsTmSQ17jIuqopAentWoehktxGd9e/hbIXq980/1QJg==}

  /lodash.isequal@4.5.0:
    resolution: {integrity: sha512-pDo3lu8Jhfjqls6GkMgpahsF9kCyayhgykjyLMNFTKWrpVdAQtYyB4muAMWozBB4ig/dtWAmsMxLEI8wuz+DYQ==}

  /lodash.isfunction@3.0.9:
    resolution: {integrity: sha512-AirXNj15uRIMMPihnkInB4i3NHeb4iBtNg9WRWuK2o31S+ePwwNmDPaTL3o7dTJ+VXNZim7rFs4rxN4YU1oUJw==}
    dev: true

  /lodash.isinteger@4.0.4:
    resolution: {integrity: sha512-DBwtEWN2caHQ9/imiNeEA5ys1JoRtRfY3d7V9wkqtbycnAmTvRRmbHKDV4a0EYc678/dia0jrte4tjYwVBaZUA==}

  /lodash.ismatch@4.4.0:
    resolution: {integrity: sha512-fPMfXjGQEV9Xsq/8MTSgUf255gawYRbjwMyDbcvDhXgV7enSZA0hynz6vMPnpAb5iONEzBHBPsT+0zes5Z301g==}
    dev: true

  /lodash.isnumber@3.0.3:
    resolution: {integrity: sha512-QYqzpfwO3/CWf3XP+Z+tkQsfaLL/EnUlXWVkIk5FUPc4sBdTehEqZONuyRt2P67PXAk+NXmTBcc97zw9t1FQrw==}

  /lodash.isobject@3.0.2:
    resolution: {integrity: sha512-3/Qptq2vr7WeJbB4KHUSKlq8Pl7ASXi3UG6CMbBm8WRtXi8+GHm7mKaU3urfpSEzWe2wCIChs6/sdocUsTKJiA==}

  /lodash.isplainobject@4.0.6:
    resolution: {integrity: sha512-oSXzaWypCMHkPC3NvBEaPHf0KsA5mvPrOPgQWDsbg8n7orZ290M0BmC/jgRZ4vcJ6DTAhjrsSYgdsW/F+MFOBA==}

  /lodash.isstring@4.0.1:
    resolution: {integrity: sha512-0wJxfxH1wgO3GrbuP+dTTk7op+6L41QCXbGINEmD+ny/G/eCqGzxyCsh7159S+mgDDcoarnBw6PC1PS5+wUGgw==}

  /lodash.kebabcase@4.1.1:
    resolution: {integrity: sha512-N8XRTIMMqqDgSy4VLKPnJ/+hpGZN+PHQiJnSenYqPaVV/NCqEogTnAdZLQiGKhxX+JCs8waWq2t1XHWKOmlY8g==}
    dev: true

  /lodash.keys@4.2.0:
    resolution: {integrity: sha512-J79MkJcp7Df5mizHiVNpjoHXLi4HLjh9VLS/M7lQSGoQ+0oQ+lWEigREkqKyizPB1IawvQLLKY8mzEcm1tkyxQ==}

  /lodash.map@4.6.0:
    resolution: {integrity: sha512-worNHGKLDetmcEYDvh2stPCrrQRkP20E4l0iIS7F8EvzMqBBi7ltvFN5m1HvTf1P7Jk1txKhvFcmYsCr8O2F1Q==}
    dev: true

  /lodash.mapvalues@4.6.0:
    resolution: {integrity: sha512-JPFqXFeZQ7BfS00H58kClY7SPVeHertPE0lNuCyZ26/XlN8TvakYD7b9bGyNmXbT/D3BbtPAAmq90gPWqLkxlQ==}

  /lodash.memoize@4.1.2:
    resolution: {integrity: sha512-t7j+NzmgnQzTAYXcsHYLgimltOV1MXHtlOWf6GjL9Kj8GK5FInw5JotxvbOs+IvV1/Dzo04/fCGfLVs7aXb4Ag==}

  /lodash.merge@4.6.2:
    resolution: {integrity: sha512-0KpjqXRVvrYyCsX1swR/XTK0va6VQkQM6MNo7PqW77ByjAhoARA8EfrP1N4+KlKj8YS0ZUCtRT/YUuhyYDujIQ==}
    dev: true

  /lodash.mergewith@4.6.2:
    resolution: {integrity: sha512-GK3g5RPZWTRSeLSpgP8Xhra+pnjBC56q9FZYe1d5RN3TJ35dbkGy3YqBSMbyCrlbi+CM9Z3Jk5yTL7RCsqboyQ==}
    dev: true

  /lodash.once@4.1.1:
    resolution: {integrity: sha512-Sb487aTOCr9drQVL8pIxOzVhafOjZN9UU54hiN8PU3uAiSV7lx1yYNpbNmex2PK6dSJoNTSJUUswT651yww3Mg==}

  /lodash.pickby@4.6.0:
    resolution: {integrity: sha512-AZV+GsS/6ckvPOVQPXSiFFacKvKB4kOQu6ynt9wz0F3LO4R9Ij4K1ddYsIytDpSgLz88JHd9P+oaLeej5/Sl7Q==}

  /lodash.snakecase@4.1.1:
    resolution: {integrity: sha512-QZ1d4xoBHYUeuouhEq3lk3Uq7ldgyFXGBhg04+oRLnIz8o9T65Eh+8YdroUwn846zchkA9yDsDl5CVVaV2nqYw==}
    dev: true

  /lodash.sortby@4.7.0:
    resolution: {integrity: sha512-HDWXG8isMntAyRF5vZ7xKuEvOhT4AhlRt/3czTSjvGUxjYCBVRQY48ViDHyfYz9VIoBkW4TMGQNapx+l3RUwdA==}

  /lodash.startcase@4.4.0:
    resolution: {integrity: sha512-+WKqsK294HMSc2jEbNgpHpd0JfIBhp7rEV4aqXWqFr6AlXov+SlcgB1Fv01y2kGe3Gc8nMW7VA0SrGuSkRfIEg==}
    dev: true

  /lodash.template@4.5.0:
    resolution: {integrity: sha512-84vYFxIkmidUiFxidA/KjjH9pAycqW+h980j7Fuz5qxRtO9pgB7MDFTdys1N7A5mcucRiDyEq4fusljItR1T/A==}
    dependencies:
      lodash._reinterpolate: 3.0.0
      lodash.templatesettings: 4.2.0

  /lodash.templatesettings@4.2.0:
    resolution: {integrity: sha512-stgLz+i3Aa9mZgnjr/O+v9ruKZsPsndy7qPZOchbqk2cnTU1ZaldKK+v7m54WoKIyxiuMZTKT2H81F8BeAc3ZQ==}
    dependencies:
      lodash._reinterpolate: 3.0.0

  /lodash.truncate@4.4.2:
    resolution: {integrity: sha512-jttmRe7bRse52OsWIMDLaXxWqRAmtIUccAQ3garviCqJjafXOfNMO0yMfNpdD6zbGaTU0P5Nz7e7gAT6cKmJRw==}

  /lodash.uniq@4.5.0:
    resolution: {integrity: sha512-xfBaXQd9ryd9dlSDvnvI0lvxfLJlYAZzXomUYzLKtUeOQvOP5piqAWuGtrhWeqaXK9hhoM/iyJc5AV+XfsX3HQ==}
    dev: true

  /lodash.uniqby@4.7.0:
    resolution: {integrity: sha512-e/zcLx6CSbmaEgFHCA7BnoQKyCtKMxnuWrJygbwPs/AIn+IMKl66L8/s+wBUn5LRw2pZx3bUHibiV1b6aTWIww==}

  /lodash.upperfirst@4.3.1:
    resolution: {integrity: sha512-sReKOYJIJf74dhJONhU4e0/shzi1trVbSWDOhKYE5XV2O+H7Sb2Dihwuc7xWxVl+DgFPyTqIN3zMfT9cq5iWDg==}
    dev: true

  /lodash@4.17.21:
    resolution: {integrity: sha512-v2kDEe57lecTulaDIuNTPy3Ry4gLGJ6Z1O3vE1krgXZNrsQ+LFTGHVxVjcXPs17LhbZVGedAJv8XZ1tvj5FvSg==}

  /log-symbols@4.1.0:
    resolution: {integrity: sha512-8XPvpAA8uyhfteu8pIvQxpJZ7SYYdpUivZpGy6sFsBuKRY/7rQGavedeB8aK+Zkyq6upMFVL/9AW6vOYzfRyLg==}
    engines: {node: '>=10'}
    dependencies:
      chalk: 4.1.2
      is-unicode-supported: 0.1.0

  /longest@2.0.1:
    resolution: {integrity: sha512-Ajzxb8CM6WAnFjgiloPsI3bF+WCxcvhdIG3KNA2KN962+tdBsHcuQ4k4qX/EcS/2CRkcc0iAkR956Nib6aXU/Q==}
    engines: {node: '>=0.10.0'}
    dev: true

  /loose-envify@1.4.0:
    resolution: {integrity: sha512-lyuxPGr/Wfhrlem2CL/UcnUc1zcqKAImBDzukY7Y5F/yQiNdko6+fRLevlw1HgMySw7f611UIY408EtxRSoK3Q==}
    hasBin: true
    dependencies:
      js-tokens: 4.0.0
    dev: true

  /loupe@2.3.4:
    resolution: {integrity: sha512-OvKfgCC2Ndby6aSTREl5aCCPTNIzlDfQZvZxNUrBrihDhL3xcrYegTblhmEiCrg2kKQz4XsFIaemE5BF4ybSaQ==}
    dependencies:
      get-func-name: 2.0.0
    dev: true

  /loupe@2.3.7:
    resolution: {integrity: sha512-zSMINGVYkdpYSOBmLi0D1Uo7JU9nVdQKrHxC8eYlV+9YKK9WePqAlL7lSlorG/U2Fw1w0hTBmaa/jrQ3UbPHtA==}
    dependencies:
      get-func-name: 2.0.2
    dev: true

  /lower-case-first@1.0.2:
    resolution: {integrity: sha512-UuxaYakO7XeONbKrZf5FEgkantPf5DUqDayzP5VXZrtRPdH86s4kN47I8B3TW10S4QKiE3ziHNf3kRN//okHjA==}
    dependencies:
      lower-case: 1.1.4

  /lower-case@1.1.4:
    resolution: {integrity: sha512-2Fgx1Ycm599x+WGpIYwJOvsjmXFzTSc34IwDWALRA/8AopUKAVPwfJ+h5+f85BCp0PWmmJcWzEpxOpoXycMpdA==}

  /lower-case@2.0.2:
    resolution: {integrity: sha512-7fm3l3NAF9WfN6W3JOmf5drwpVqX78JtoGJ3A6W0a6ZnldM41w2fV5D490psKFTpMds8TJse/eHLFFsNHHjHgg==}
    dependencies:
      tslib: 2.6.2

  /lowercase-keys@1.0.1:
    resolution: {integrity: sha512-G2Lj61tXDnVFFOi8VZds+SoQjtQC3dgokKdDG2mTm1tx4m50NUHBOZSBwQQHyy0V12A0JTG4icfZQH+xPyh8VA==}
    engines: {node: '>=0.10.0'}

  /lowercase-keys@2.0.0:
    resolution: {integrity: sha512-tqNXrS78oMOE73NMxK4EMLQsQowWf8jKooH9g7xPavRT706R6bkQJ6DY2Te7QukaZsulxa30wQ7bk0pm4XiHmA==}
    engines: {node: '>=8'}

  /lowercase-keys@3.0.0:
    resolution: {integrity: sha512-ozCC6gdQ+glXOQsveKD0YsDy8DSQFjDTz4zyzEHNV5+JP5D62LmfDZ6o1cycFx9ouG940M5dE8C8CTewdj2YWQ==}
    engines: {node: ^12.20.0 || ^14.13.1 || >=16.0.0}

  /lru-cache@10.2.0:
    resolution: {integrity: sha512-2bIM8x+VAf6JT4bKAljS1qUWgMsqZRPGJS6FSahIMPVvctcNhyVp7AJu7quxOW9jwkryBReKZY5tY5JYv2n/7Q==}
    engines: {node: 14 || >=16.14}

  /lru-cache@6.0.0:
    resolution: {integrity: sha512-Jo6dJ04CmSjuznwJSS3pUeWmd/H0ffTlkXXgwZi+eq1UCmqQwCh+eLsYOYCwY991i2Fah4h1BEMCx4qThGbsiA==}
    engines: {node: '>=10'}
    dependencies:
      yallist: 4.0.0

  /lru-cache@7.18.3:
    resolution: {integrity: sha512-jumlc0BIUrS3qJGgIkWZsyfAM7NCWiBcCDhnd+3NNM5KbBmLTgHVfWBcg6W+rLUsIpzpERPsvwUP7CckAQSOoA==}
    engines: {node: '>=12'}

  /lru-cache@9.1.2:
    resolution: {integrity: sha512-ERJq3FOzJTxBbFjZ7iDs+NiK4VI9Wz+RdrrAB8dio1oV+YvdPzUEE4QNiT2VD51DkIbCYRUUzCRkssXCHqSnKQ==}
    engines: {node: 14 || >=16.14}

  /lru-queue@0.1.0:
    resolution: {integrity: sha512-BpdYkt9EvGl8OfWHDQPISVpcl5xZthb+XPsbELj5AQXxIC8IriDZIQYjBJPEm5rS420sjZ0TLEzRcq5KdBhYrQ==}
    dependencies:
      es5-ext: 0.10.62
    dev: true

  /make-dir@3.1.0:
    resolution: {integrity: sha512-g3FeP20LNwhALb/6Cz6Dd4F2ngze0jz7tbzrD2wAV+o9FeNHe4rL+yK2md0J/fiSf1sa1ADhXqi5+oVwOM/eGw==}
    engines: {node: '>=8'}
    dependencies:
      semver: 6.3.1
    dev: true

  /make-error@1.3.6:
    resolution: {integrity: sha512-s8UhlNe7vPKomQhC1qFelMokr/Sc3AgNbso3n74mVPA5LTZwkB9NlXf4XPamLxJE8h0gh73rM94xvwRT2CVInw==}
    dev: true

  /make-fetch-happen@10.2.1:
    resolution: {integrity: sha512-NgOPbRiaQM10DYXvN3/hhGVI2M5MtITFryzBGxHM5p4wnFxsVCbxkrBrDsk+EZ5OB4jEOT7AjDxtdF+KVEFT7w==}
    engines: {node: ^12.13.0 || ^14.15.0 || >=16.0.0}
    dependencies:
      agentkeepalive: 4.2.1
      cacache: 16.1.3
      http-cache-semantics: 4.1.1
      http-proxy-agent: 5.0.0
      https-proxy-agent: 5.0.1
      is-lambda: 1.0.1
      lru-cache: 7.18.3
      minipass: 3.3.6
      minipass-collect: 1.0.2
      minipass-fetch: 2.1.2
      minipass-flush: 1.0.5
      minipass-pipeline: 1.2.4
      negotiator: 0.6.3
      promise-retry: 2.0.1
      socks-proxy-agent: 7.0.0
      ssri: 9.0.1
    transitivePeerDependencies:
      - bluebird
      - supports-color

  /make-fetch-happen@11.1.1:
    resolution: {integrity: sha512-rLWS7GCSTcEujjVBs2YqG7Y4643u8ucvCJeSRqiLYhesrDuzeuFIk37xREzAsfQaqzl8b9rNCE4m6J8tvX4Q8w==}
    engines: {node: ^14.17.0 || ^16.13.0 || >=18.0.0}
    dependencies:
      agentkeepalive: 4.2.1
      cacache: 17.1.3
      http-cache-semantics: 4.1.1
      http-proxy-agent: 5.0.0
      https-proxy-agent: 5.0.1
      is-lambda: 1.0.1
      lru-cache: 7.18.3
      minipass: 5.0.0
      minipass-fetch: 3.0.3
      minipass-flush: 1.0.5
      minipass-pipeline: 1.2.4
      negotiator: 0.6.3
      promise-retry: 2.0.1
      socks-proxy-agent: 7.0.0
      ssri: 10.0.4
    transitivePeerDependencies:
      - supports-color

  /map-obj@1.0.1:
    resolution: {integrity: sha512-7N/q3lyZ+LVCp7PzuxrJr4KMbBE2hW7BT7YNia330OFxIf4d3r5zVpicP2650l7CPN6RM9zOJRl3NGpqSiw3Eg==}
    engines: {node: '>=0.10.0'}
    dev: true

  /map-obj@4.3.0:
    resolution: {integrity: sha512-hdN1wVrZbb29eBGiGjJbeP8JbKjq1urkHJ/LIP/NY48MZ1QVXUsQBV1G1zvYFHn1XE06cwjBsOI2K3Ulnj1YXQ==}
    engines: {node: '>=8'}
    dev: true

  /memfs-or-file-map-to-github-branch@1.2.1:
    resolution: {integrity: sha512-I/hQzJ2a/pCGR8fkSQ9l5Yx+FQ4e7X6blNHyWBm2ojeFLT3GVzGkTj7xnyWpdclrr7Nq4dmx3xrvu70m3ypzAQ==}
    dependencies:
      '@octokit/rest': 18.12.0
    transitivePeerDependencies:
      - encoding

  /memoizee@0.4.15:
    resolution: {integrity: sha512-UBWmJpLZd5STPm7PMUlOw/TSy972M+z8gcyQ5veOnSDRREz/0bmpyTfKt3/51DhEBqCZQn1udM/5flcSPYhkdQ==}
    dependencies:
      d: 1.0.1
      es5-ext: 0.10.62
      es6-weak-map: 2.0.3
      event-emitter: 0.3.5
      is-promise: 2.2.2
      lru-queue: 0.1.0
      next-tick: 1.1.0
      timers-ext: 0.1.7
    dev: true

  /meow@8.1.2:
    resolution: {integrity: sha512-r85E3NdZ+mpYk1C6RjPFEMSE+s1iZMuHtsHAqY0DT3jZczl0diWUZ8g6oU7h0M9cD2EL+PzaYghhCLzR0ZNn5Q==}
    engines: {node: '>=10'}
    dependencies:
      '@types/minimist': 1.2.2
      camelcase-keys: 6.2.2
      decamelize-keys: 1.1.0
      hard-rejection: 2.1.0
      minimist-options: 4.1.0
      normalize-package-data: 3.0.3
      read-pkg-up: 7.0.1
      redent: 3.0.0
      trim-newlines: 3.0.1
      type-fest: 0.18.1
      yargs-parser: 20.2.9
    dev: true

  /merge-stream@2.0.0:
    resolution: {integrity: sha512-abv/qOcuPfk3URPfDzmZU1LKmuw8kT+0nIHvKrKgFrwifol/doWcdA4ZqsWQ8ENrFKkd67Mfpo/LovbIUsbt3w==}

  /merge2@1.4.1:
    resolution: {integrity: sha512-8q7VEgMJW4J8tcfVPy8g09NcQwZdbwFEqhe/WZkoIzjn/3TGDwtOCYtXGxA3O8tPzpczCCDgv+P2P5y00ZJOOg==}
    engines: {node: '>= 8'}

  /merge@2.1.1:
    resolution: {integrity: sha512-jz+Cfrg9GWOZbQAnDQ4hlVnQky+341Yk5ru8bZSe6sIDTCIg8n9i/u7hSQGSVOF3C7lH6mGtqjkiT9G4wFLL0w==}
    dev: true

  /micromatch@4.0.5:
    resolution: {integrity: sha512-DMy+ERcEW2q8Z2Po+WNXuw3c5YaUSFjAO5GsJqfEl7UjvtIuFKO6ZrKvcItdy98dwFI2N1tg3zNIdKaQT+aNdA==}
    engines: {node: '>=8.6'}
    dependencies:
      braces: 3.0.2
      picomatch: 2.3.1

  /mime-db@1.52.0:
    resolution: {integrity: sha512-sPU4uV7dYlvtWJxwwxHD0PuihVNiE7TyAbQ5SWxDCB9mUYvOgroQOwYQQOKPJ8CIbE+1ETVlOoK1UC2nU3gYvg==}
    engines: {node: '>= 0.6'}

  /mime-types@2.1.35:
    resolution: {integrity: sha512-ZDY+bPm5zTTF+YpCrAU9nK0UgICYPT0QtT1NZWFv4s++TNkcgVaT0g6+4R2uI4MjQjzysHB1zxuWL50hzaeXiw==}
    engines: {node: '>= 0.6'}
    dependencies:
      mime-db: 1.52.0

  /mime@3.0.0:
    resolution: {integrity: sha512-jSCU7/VB1loIWBZe14aEYHU/+1UMEHoaO7qxCOVJOw9GgH72VAWppxNcjU+x9a2k3GSIBXNKxXQFqRvvZ7vr3A==}
    engines: {node: '>=10.0.0'}
    hasBin: true

  /mimic-fn@1.2.0:
    resolution: {integrity: sha512-jf84uxzwiuiIVKiOLpfYk7N46TSy8ubTonmneY9vrpHNAnp0QBt2BxWV9dO3/j+BoVAb+a5G6YDPW3M5HOdMWQ==}
    engines: {node: '>=4'}
    dev: true

  /mimic-fn@2.1.0:
    resolution: {integrity: sha512-OqbOk5oEQeAZ8WXWydlu9HJjz9WVdEIvamMCcXmuqUYjTknH/sqsWvhQ3vgwKFRR1HpjvNBKQ37nbJgYzGqGcg==}
    engines: {node: '>=6'}

  /mimic-response@1.0.1:
    resolution: {integrity: sha512-j5EctnkH7amfV/q5Hgmoal1g2QHFJRraOtmx0JpIqkxhBhI/lJSl1nMpQ45hVarwNETOoWEimndZ4QK0RHxuxQ==}
    engines: {node: '>=4'}

  /mimic-response@3.1.0:
    resolution: {integrity: sha512-z0yWI+4FDrrweS8Zmt4Ej5HdJmky15+L2e6Wgn3+iK5fWzb6T3fhNFq2+MeTRb064c6Wr4N/wv0DzQTjNzHNGQ==}
    engines: {node: '>=10'}

  /mimic-response@4.0.0:
    resolution: {integrity: sha512-e5ISH9xMYU0DzrT+jl8q2ze9D6eWBto+I8CNpe+VI+K2J/F/k3PdkdTdz4wvGVH4NTpo+NRYTVIuMQEMMcsLqg==}
    engines: {node: ^12.20.0 || ^14.13.1 || >=16.0.0}

  /min-indent@1.0.1:
    resolution: {integrity: sha512-I9jwMn07Sy/IwOj3zVkVik2JTvgpaykDZEigL6Rx6N9LbMywwUSMtxET+7lVoDLLd3O3IXwJwvuuns8UB/HeAg==}
    engines: {node: '>=4'}
    dev: true

  /minimatch@3.0.8:
    resolution: {integrity: sha512-6FsRAQsxQ61mw+qP1ZzbL9Bc78x2p5OqNgNpnoAFLTrX8n5Kxph0CsnhmKKNXTWjXqU5L0pGPR7hYk+XWZr60Q==}
    dependencies:
      brace-expansion: 1.1.11

  /minimatch@3.1.2:
    resolution: {integrity: sha512-J7p63hRiAjw1NDEww1W7i37+ByIrOWO5XQQAzZ3VOcL0PNybwpfmV/N05zFAzwQ9USyEcX6t3UO+K5aqBQOIHw==}
    dependencies:
      brace-expansion: 1.1.11

  /minimatch@5.0.1:
    resolution: {integrity: sha512-nLDxIFRyhDblz3qMuq+SoRZED4+miJ/G+tdDrjkkkRnjAsBexeGpgjLEQ0blJy7rHhR2b93rhQY4SvyWu9v03g==}
    engines: {node: '>=10'}
    dependencies:
      brace-expansion: 2.0.1
    dev: true

  /minimatch@5.1.6:
    resolution: {integrity: sha512-lKwV/1brpG6mBUFHtb7NUmtABCb2WZZmm2wNiOA5hAb8VdCS4B3dtMWyvcoViccwAW/COERjXLt0zP1zXUN26g==}
    engines: {node: '>=10'}
    dependencies:
      brace-expansion: 2.0.1

  /minimatch@6.2.0:
    resolution: {integrity: sha512-sauLxniAmvnhhRjFwPNnJKaPFYyddAgbYdeUpHULtCT/GhzdCx/MDNy+Y40lBxTQUrMzDE8e0S43Z5uqfO0REg==}
    engines: {node: '>=10'}
    dependencies:
      brace-expansion: 2.0.1
    dev: true

  /minimatch@7.4.6:
    resolution: {integrity: sha512-sBz8G/YjVniEz6lKPNpKxXwazJe4c19fEfV2GDMX6AjFz+MX9uDWIZW8XreVhkFW3fkIdTv/gxWr/Kks5FFAVw==}
    engines: {node: '>=10'}
    dependencies:
      brace-expansion: 2.0.1

  /minimatch@9.0.3:
    resolution: {integrity: sha512-RHiac9mvaRw0x3AYRgDC1CxAP7HTcNrrECeA8YYJeWnpo+2Q5CegtZjaotWTWxDG3UeGA1coE05iH1mPjT/2mg==}
    engines: {node: '>=16 || 14 >=14.17'}
    dependencies:
      brace-expansion: 2.0.1

  /minimatch@9.0.4:
    resolution: {integrity: sha512-KqWh+VchfxcMNRAJjj2tnsSJdNbHsVgnkBhTNrW7AjVo6OvLtxw8zfT9oLw1JSohlFzJ8jCoTgaoXvJ+kHt6fw==}
    engines: {node: '>=16 || 14 >=14.17'}
    dependencies:
      brace-expansion: 2.0.1

  /minimist-options@4.1.0:
    resolution: {integrity: sha512-Q4r8ghd80yhO/0j1O3B2BjweX3fiHg9cdOwjJd2J76Q135c+NDxGCqdYKQ1SKBuFfgWbAUzBfvYjPUEeNgqN1A==}
    engines: {node: '>= 6'}
    dependencies:
      arrify: 1.0.1
      is-plain-obj: 1.1.0
      kind-of: 6.0.3
    dev: true

  /minimist@1.2.7:
    resolution: {integrity: sha512-bzfL1YUZsP41gmu/qjrEk0Q6i2ix/cVeAhbCbqH9u3zYutS1cLg00qhrD0M2MVdCcx4Sc0UpP2eBWo9rotpq6g==}
    dev: true

  /minimist@1.2.8:
    resolution: {integrity: sha512-2yyAR8qBkN3YuheJanUpWC5U3bb5osDywNB8RzDVlDwDHbocAJveqqj1u8+SVD7jkWT4yvsHCpWqqWqAxb0zCA==}

  /minipass-collect@1.0.2:
    resolution: {integrity: sha512-6T6lH0H8OG9kITm/Jm6tdooIbogG9e0tLgpY6mphXSm/A9u8Nq1ryBG+Qspiub9LjWlBPsPS3tWQ/Botq4FdxA==}
    engines: {node: '>= 8'}
    dependencies:
      minipass: 3.3.6

  /minipass-fetch@2.1.2:
    resolution: {integrity: sha512-LT49Zi2/WMROHYoqGgdlQIZh8mLPZmOrN2NdJjMXxYe4nkN6FUyuPuOAOedNJDrx0IRGg9+4guZewtp8hE6TxA==}
    engines: {node: ^12.13.0 || ^14.15.0 || >=16.0.0}
    dependencies:
      minipass: 3.3.6
      minipass-sized: 1.0.3
      minizlib: 2.1.2
    optionalDependencies:
      encoding: 0.1.13

  /minipass-fetch@3.0.3:
    resolution: {integrity: sha512-n5ITsTkDqYkYJZjcRWzZt9qnZKCT7nKCosJhHoj7S7zD+BP4jVbWs+odsniw5TA3E0sLomhTKOKjF86wf11PuQ==}
    engines: {node: ^14.17.0 || ^16.13.0 || >=18.0.0}
    dependencies:
      minipass: 5.0.0
      minipass-sized: 1.0.3
      minizlib: 2.1.2
    optionalDependencies:
      encoding: 0.1.13

  /minipass-flush@1.0.5:
    resolution: {integrity: sha512-JmQSYYpPUqX5Jyn1mXaRwOda1uQ8HP5KAT/oDSLCzt1BYRhQU0/hDtsB1ufZfEEzMZ9aAVmsBw8+FWsIXlClWw==}
    engines: {node: '>= 8'}
    dependencies:
      minipass: 3.3.6

  /minipass-json-stream@1.0.1:
    resolution: {integrity: sha512-ODqY18UZt/I8k+b7rl2AENgbWE8IDYam+undIJONvigAz8KR5GWblsFTEfQs0WODsjbSXWlm+JHEv8Gr6Tfdbg==}
    dependencies:
      jsonparse: 1.3.1
      minipass: 3.3.6

  /minipass-pipeline@1.2.4:
    resolution: {integrity: sha512-xuIq7cIOt09RPRJ19gdi4b+RiNvDFYe5JH+ggNvBqGqpQXcru3PcRmOZuHBKWK1Txf9+cQ+HMVN4d6z46LZP7A==}
    engines: {node: '>=8'}
    dependencies:
      minipass: 3.3.6

  /minipass-sized@1.0.3:
    resolution: {integrity: sha512-MbkQQ2CTiBMlA2Dm/5cY+9SWFEN8pzzOXi6rlM5Xxq0Yqbda5ZQy9sU75a673FE9ZK0Zsbr6Y5iP6u9nktfg2g==}
    engines: {node: '>=8'}
    dependencies:
      minipass: 3.3.6

  /minipass@3.3.6:
    resolution: {integrity: sha512-DxiNidxSEK+tHG6zOIklvNOwm3hvCrbUrdtzY74U6HKTJxvIDfOUL5W5P2Ghd3DTkhhKPYGqeNUIh5qcM4YBfw==}
    engines: {node: '>=8'}
    dependencies:
      yallist: 4.0.0

  /minipass@4.2.5:
    resolution: {integrity: sha512-+yQl7SX3bIT83Lhb4BVorMAHVuqsskxRdlmO9kTpyukp8vsm2Sn/fUOV9xlnG8/a5JsypJzap21lz/y3FBMJ8Q==}
    engines: {node: '>=8'}

  /minipass@5.0.0:
    resolution: {integrity: sha512-3FnjYuehv9k6ovOEbyOswadCDPX1piCfhV8ncmYtHOjuPwylVWsghTLo7rabjC3Rx5xD4HDx8Wm1xnMF7S5qFQ==}
    engines: {node: '>=8'}

  /minipass@6.0.2:
    resolution: {integrity: sha512-MzWSV5nYVT7mVyWCwn2o7JH13w2TBRmmSqSRCKzTw+lmft9X4z+3wjvs06Tzijo5z4W/kahUCDpRXTF+ZrmF/w==}
    engines: {node: '>=16 || 14 >=14.17'}

  /minipass@7.0.4:
    resolution: {integrity: sha512-jYofLM5Dam9279rdkWzqHozUo4ybjdZmCsDHePy5V/PbBcVMiSZR97gmAy45aqi8CK1lG2ECd356FU86avfwUQ==}
    engines: {node: '>=16 || 14 >=14.17'}

  /minizlib@2.1.2:
    resolution: {integrity: sha512-bAxsR8BVfj60DWXHE3u30oHzfl4G7khkSuPW+qvpd7jFRHm7dLxOjUk1EHACJ/hxLY8phGJ0YhYHZo7jil7Qdg==}
    engines: {node: '>= 8'}
    dependencies:
      minipass: 3.3.6
      yallist: 4.0.0

  /mkdirp@0.5.6:
    resolution: {integrity: sha512-FP+p8RB8OWpF3YZBCrP5gtADmtXApB5AMLn+vdyA+PyxCjrCs00mjyUozssO33cwDeT3wNGdLxJ5M//YqtHAJw==}
    hasBin: true
    dependencies:
      minimist: 1.2.8
    dev: true

  /mkdirp@1.0.4:
    resolution: {integrity: sha512-vVqVZQyf3WLx2Shd0qJ9xuvqgAyKPLAiqITEtqW0oIUjzo3PePDd6fW9iFz30ef7Ysp/oiWqbhszeGWW2T6Gzw==}
    engines: {node: '>=10'}
    hasBin: true

  /mkdirp@2.1.6:
    resolution: {integrity: sha512-+hEnITedc8LAtIP9u3HJDFIdcLV2vXP33sqLLIzkv1Db1zO/1OxbvYf0Y1OC/S/Qo5dxHXepofhmxL02PsKe+A==}
    engines: {node: '>=10'}
    hasBin: true
    dev: true

  /mkdirp@3.0.1:
    resolution: {integrity: sha512-+NsyUUAZDmo6YVHzL/stxSu3t9YS1iljliy3BSDrXJ/dkn1KYdmtZODGGjLcc9XLgVVpH4KshHB8XmZgMhaBXg==}
    engines: {node: '>=10'}
    hasBin: true

  /mocha-json-output-reporter@2.1.0(mocha@10.2.0)(moment@2.29.4):
    resolution: {integrity: sha512-FF2BItlMo8nK9+SgN/WAD01ue7G+qI1Po0U3JCZXQiiyTJ5OV3KcT1mSoZKirjYP73JFZznaaPC6Mp052PF3Vw==}
    peerDependencies:
      mocha: ^10.0.0
      moment: ^2.21.0
    dependencies:
      mocha: 10.2.0
      moment: 2.29.4
    dev: true

  /mocha-multi-reporters@1.5.1(mocha@10.2.0):
    resolution: {integrity: sha512-Yb4QJOaGLIcmB0VY7Wif5AjvLMUFAdV57D2TWEva1Y0kU/3LjKpeRVmlMIfuO1SVbauve459kgtIizADqxMWPg==}
    engines: {node: '>=6.0.0'}
    peerDependencies:
      mocha: '>=3.1.2'
    dependencies:
      debug: 4.3.4(supports-color@8.1.1)
      lodash: 4.17.21
      mocha: 10.2.0
    transitivePeerDependencies:
      - supports-color
    dev: true

  /mocha@10.2.0:
    resolution: {integrity: sha512-IDY7fl/BecMwFHzoqF2sg/SHHANeBoMMXFlS9r0OXKDssYE1M5O43wUY/9BVPeIvfH2zmEbBfseqN9gBQZzXkg==}
    engines: {node: '>= 14.0.0'}
    hasBin: true
    dependencies:
      ansi-colors: 4.1.1
      browser-stdout: 1.3.1
      chokidar: 3.5.3
      debug: 4.3.4(supports-color@8.1.1)
      diff: 5.0.0
      escape-string-regexp: 4.0.0
      find-up: 5.0.0
      glob: 7.2.0
      he: 1.2.0
      js-yaml: 4.1.0
      log-symbols: 4.1.0
      minimatch: 5.0.1
      ms: 2.1.3
      nanoid: 3.3.3
      serialize-javascript: 6.0.0
      strip-json-comments: 3.1.1
      supports-color: 8.1.1
      workerpool: 6.2.1
      yargs: 16.2.0
      yargs-parser: 20.2.4
      yargs-unparser: 2.0.0
    dev: true

  /mock-stdin@1.0.0:
    resolution: {integrity: sha512-tukRdb9Beu27t6dN+XztSRHq9J0B/CoAOySGzHfn8UTfmqipA5yNT/sDUEyYdAV3Hpka6Wx6kOMxuObdOex60Q==}
    dev: true

  /modify-values@1.0.1:
    resolution: {integrity: sha512-xV2bxeN6F7oYjZWTe/YPAy6MN2M+sL4u/Rlm2AHCIVGfo2p1yGmBHQ6vHehl4bRTZBdHu3TSkWdYgkwpYzAGSw==}
    engines: {node: '>=0.10.0'}
    dev: true

  /moment@2.29.4:
    resolution: {integrity: sha512-5LC9SOxjSc2HF6vO2CyuTDNivEdoz2IvyJJGj6X8DJ0eFyfszE0QiEd+iXmBvUP3WHxSjFH/vIsA0EN00cgr8w==}
    dev: true

  /ms@2.1.2:
    resolution: {integrity: sha512-sGkPx+VjMtmA6MX27oA4FBFELFCZZ4S4XqeGOXCv68tT+jb3vk/RyaKWP0PTKyWtmLSM0b+adUTEvbs1PEaH2w==}

  /ms@2.1.3:
    resolution: {integrity: sha512-6FlzubTLZG3J2a/NVCAleEhjzq5oxgHyaCU9yYXvcLsvoVaHJq/s5xXI6/XXP6tz7R9xAOtHnSO/tXtF3WRTlA==}

  /msgpack-lite@0.1.26:
    resolution: {integrity: sha512-SZ2IxeqZ1oRFGo0xFGbvBJWMp3yLIY9rlIJyxy8CGrwZn1f0ZK4r6jV/AM1r0FZMDUkWkglOk/eeKIL9g77Nxw==}
    hasBin: true
    dependencies:
      event-lite: 0.1.2
      ieee754: 1.2.1
      int64-buffer: 0.1.10
      isarray: 1.0.0

  /mute-stream@0.0.7:
    resolution: {integrity: sha512-r65nCZhrbXXb6dXOACihYApHw2Q6pV0M3V0PSxd74N0+D8nzAdEAITq2oAjA1jVnKI+tGvEBUpqiMh0+rW6zDQ==}
    dev: true

  /mute-stream@0.0.8:
    resolution: {integrity: sha512-nnbWWOkoWyUsTjKrhgD0dcz22mdkSnpYqbEjIm2nhwhuxlSkpywJmBo8h0ZqJdkp73mb90SssHkN4rsRaBAfAA==}

  /mute-stream@1.0.0:
    resolution: {integrity: sha512-avsJQhyd+680gKXyG/sQc0nXaC6rBkPOfyHYcFb9+hdkqQkR9bdnkJ0AMZhke0oesPqIO+mFFJ+IdBc7mst4IA==}
    engines: {node: ^14.17.0 || ^16.13.0 || >=18.0.0}

  /nanoid@3.3.3:
    resolution: {integrity: sha512-p1sjXuopFs0xg+fPASzQ28agW1oHD7xDsd9Xkf3T15H3c/cifrFHVwrh74PdoklAPi+i7MdRsE47vm2r6JoB+w==}
    engines: {node: ^10 || ^12 || ^13.7 || ^14 || >=15.0.1}
    hasBin: true
    dev: true

  /natural-compare-lite@1.4.0:
    resolution: {integrity: sha512-Tj+HTDSJJKaZnfiuw+iaF9skdPpTo2GtEly5JHnWV/hfv2Qj/9RKsGISQtLh2ox3l5EAGw487hnBee0sIJ6v2g==}
    dev: true

  /natural-compare@1.4.0:
    resolution: {integrity: sha512-OWND8ei3VtNC9h7V60qff3SVobHr996CTwgxubgyQYEpg290h9J0buyECNNJexkFm5sOajh5G116RYA1c8ZMSw==}
    dev: true

  /natural-orderby@2.0.3:
    resolution: {integrity: sha512-p7KTHxU0CUrcOXe62Zfrb5Z13nLvPhSWR/so3kFulUQU0sgUll2Z0LwpsLN351eOOD+hRGu/F1g+6xDfPeD++Q==}

  /negotiator@0.6.3:
    resolution: {integrity: sha512-+EUsqGPLsM+j/zdChZjsnX51g4XrHFOIXwfnCVPGlQk/k5giakcKsuxCObBRu6DSm9opw/O6slWbJdghQM4bBg==}
    engines: {node: '>= 0.6'}

  /neo-async@2.6.2:
    resolution: {integrity: sha512-Yd3UES5mWCSqR+qNT93S3UoYUkqAZ9lLg8a7g9rimsWmYGK8cVToA4/sF3RrshdyV3sAGMXVUmpMYOw+dLpOuw==}

  /next-tick@1.1.0:
    resolution: {integrity: sha512-CXdUiJembsNjuToQvxayPZF9Vqht7hewsvy2sOWafLvi2awflj9mOC6bHIg50orX8IJvWKY9wYQ/zB2kogPslQ==}
    dev: true

  /nise@5.1.9:
    resolution: {integrity: sha512-qOnoujW4SV6e40dYxJOb3uvuoPHtmLzIk4TFo+j0jPJoC+5Z9xja5qH5JZobEPsa8+YYphMrOSwnrshEhG2qww==}
    dependencies:
      '@sinonjs/commons': 3.0.1
      '@sinonjs/fake-timers': 11.2.2
      '@sinonjs/text-encoding': 0.7.2
      just-extend: 6.2.0
      path-to-regexp: 6.2.2
    dev: true

  /no-case@2.3.2:
    resolution: {integrity: sha512-rmTZ9kz+f3rCvK2TD1Ue/oZlns7OGoIWP4fc3llxxRXlOkHKoWPPWJOfFYpITabSow43QJbRIoHQXtt10VldyQ==}
    dependencies:
      lower-case: 1.1.4

  /no-case@3.0.4:
    resolution: {integrity: sha512-fgAN3jGAh+RoxUGZHTSOLJIqUc2wmoBwGR4tbpNAKmmovFoWq0OdRkb0VkldReO2a2iBT/OEulG9XSUc10r3zg==}
    dependencies:
      lower-case: 2.0.2
      tslib: 2.6.2

  /nock@13.5.4:
    resolution: {integrity: sha512-yAyTfdeNJGGBFxWdzSKCBYxs5FxLbCg5X5Q4ets974hcQzG1+qCxvIyOo4j2Ry6MUlhWVMX4OoYDefAIIwupjw==}
    engines: {node: '>= 10.13'}
    dependencies:
      debug: 4.3.4(supports-color@8.1.1)
      json-stringify-safe: 5.0.1
      propagate: 2.0.1
    transitivePeerDependencies:
      - supports-color
    dev: true

  /node-cleanup@2.1.2:
    resolution: {integrity: sha512-qN8v/s2PAJwGUtr1/hYTpNKlD6Y9rc4p8KSmJXyGdYGZsDGKXrGThikLFP9OCHFeLeEpQzPwiAtdIvBLqm//Hw==}

  /node-domexception@1.0.0:
    resolution: {integrity: sha512-/jKZoMpw0F8GRwl4/eLROPA3cfcXtLApP0QzLmUT/HuPCZWyB7IY9ZrMeKw2O/nFIqPQB3PVM9aYm0F312AXDQ==}
    engines: {node: '>=10.5.0'}
    dev: false

  /node-fetch@2.6.9:
    resolution: {integrity: sha512-DJm/CJkZkRjKKj4Zi4BsKVZh3ValV5IR5s7LVZnW+6YMh0W1BfNA8XSs6DLMGYlId5F3KnA70uu2qepcR08Qqg==}
    engines: {node: 4.x || >=6.0.0}
    peerDependencies:
      encoding: ^0.1.0
    peerDependenciesMeta:
      encoding:
        optional: true
    dependencies:
      whatwg-url: 5.0.0

  /node-fetch@3.3.2:
    resolution: {integrity: sha512-dRB78srN/l6gqWulah9SrxeYnxeddIG30+GOqK/9OlLVyLg3HPnr6SqOWTWOXKRwC2eGYCkZ59NNuSgvSrpgOA==}
    engines: {node: ^12.20.0 || ^14.13.1 || >=16.0.0}
    dependencies:
      data-uri-to-buffer: 4.0.1
      fetch-blob: 3.2.0
      formdata-polyfill: 4.0.10
    dev: false

  /node-gyp@9.3.1:
    resolution: {integrity: sha512-4Q16ZCqq3g8awk6UplT7AuxQ35XN4R/yf/+wSAwcBUAjg7l58RTactWaP8fIDTi0FzI7YcVLujwExakZlfWkXg==}
    engines: {node: ^12.13 || ^14.13 || >=16}
    hasBin: true
    dependencies:
      env-paths: 2.2.1
      glob: 7.2.3
      graceful-fs: 4.2.11
      make-fetch-happen: 10.2.1
      nopt: 6.0.0
      npmlog: 6.0.2
      rimraf: 3.0.2
      semver: 7.6.2
      tar: 6.2.1
      which: 2.0.2
    transitivePeerDependencies:
      - bluebird
      - supports-color

  /node-releases@2.0.6:
    resolution: {integrity: sha512-PiVXnNuFm5+iYkLBNeq5211hvO38y63T0i2KKh2KnUs3RpzJ+JtODFjkD8yjLwnDkTYF1eKXheUwdssR+NRZdg==}

  /noms@0.0.0:
    resolution: {integrity: sha512-lNDU9VJaOPxUmXcLb+HQFeUgQQPtMI24Gt6hgfuMHRJgMRHMF/qZ4HJD3GDru4sSw9IQl2jPjAYnQrdIeLbwow==}
    dependencies:
      inherits: 2.0.4
      readable-stream: 1.0.34
    dev: true

  /nopt@6.0.0:
    resolution: {integrity: sha512-ZwLpbTgdhuZUnZzjd7nb1ZV+4DoiC6/sfiVKok72ym/4Tlf+DFdlHYmT2JPmcNNWV6Pi3SDf1kT+A4r9RTuT9g==}
    engines: {node: ^12.13.0 || ^14.15.0 || >=16.0.0}
    hasBin: true
    dependencies:
      abbrev: 1.1.1

  /normalize-package-data@2.5.0:
    resolution: {integrity: sha512-/5CMN3T0R4XTj4DcGaexo+roZSdSFW/0AOOTROrjxzCG1wrWXEsGbRKevjlIL+ZDE4sZlJr5ED4YW0yqmkK+eA==}
    dependencies:
      hosted-git-info: 2.8.9
      resolve: 1.22.8
      semver: 5.7.2
      validate-npm-package-license: 3.0.4

  /normalize-package-data@3.0.3:
    resolution: {integrity: sha512-p2W1sgqij3zMMyRC067Dg16bfzVH+w7hyegmpIvZ4JNjqtGOVAIvLmjBx3yP7YTe9vKJgkoNOPjwQGogDoMXFA==}
    engines: {node: '>=10'}
    dependencies:
      hosted-git-info: 4.1.0
      is-core-module: 2.13.1
      semver: 7.6.0
      validate-npm-package-license: 3.0.4

  /normalize-package-data@5.0.0:
    resolution: {integrity: sha512-h9iPVIfrVZ9wVYQnxFgtw1ugSvGEMOlyPWWtm8BMJhnwyEL/FLbYbTY3V3PpjI/BUK67n9PEWDu6eHzu1fB15Q==}
    engines: {node: ^14.17.0 || ^16.13.0 || >=18.0.0}
    dependencies:
      hosted-git-info: 6.1.1
      is-core-module: 2.13.1
      semver: 7.6.2
      validate-npm-package-license: 3.0.4

  /normalize-path@3.0.0:
    resolution: {integrity: sha512-6eZs5Ls3WtCisHWp9S2GUy8dqkpGi4BVSz3GaqiE6ezub0512ESztXUwUB6C6IKbQkY2Pnb/mD4WYojCRwcwLA==}
    engines: {node: '>=0.10.0'}
    dev: true

  /normalize-url@4.5.1:
    resolution: {integrity: sha512-9UZCFRHQdNrfTpGg8+1INIg93B6zE0aXMVFkw1WFwvO4SlZywU6aLg5Of0Ap/PgcbSw4LNxvMWXMeugwMCX0AA==}
    engines: {node: '>=8'}

  /normalize-url@6.1.0:
    resolution: {integrity: sha512-DlL+XwOy3NxAQ8xuC0okPgK46iuVNAK01YN7RueYBqqFeGsBjV9XmCAzAdgt+667bCl5kPh9EqKKDwnaPG1I7A==}
    engines: {node: '>=10'}

  /normalize-url@8.0.0:
    resolution: {integrity: sha512-uVFpKhj5MheNBJRTiMZ9pE/7hD1QTeEvugSJW/OmLzAp78PB5O6adfMNTvmfKhXBkvCzC+rqifWcVYpGFwTjnw==}
    engines: {node: '>=14.16'}

  /npm-bundled@3.0.0:
    resolution: {integrity: sha512-Vq0eyEQy+elFpzsKjMss9kxqb9tG3YHg4dsyWuUENuzvSUWe1TCnW/vV9FkhvBk/brEDoDiVd+M1Btosa6ImdQ==}
    engines: {node: ^14.17.0 || ^16.13.0 || >=18.0.0}
    dependencies:
      npm-normalize-package-bin: 3.0.1

  /npm-check-updates@16.14.20:
    resolution: {integrity: sha512-sYbIhun4DrjO7NFOTdvs11nCar0etEhZTsEjL47eM0TuiGMhmYughRCxG2SpGRmGAQ7AkwN7bw2lWzoE7q6yOQ==}
    engines: {node: '>=14.14'}
    hasBin: true
    dependencies:
      '@types/semver-utils': 1.1.1
      chalk: 5.3.0
      cli-table3: 0.6.3
      commander: 10.0.1
      fast-memoize: 2.5.2
      find-up: 5.0.0
      fp-and-or: 0.1.4
      get-stdin: 8.0.0
      globby: 11.1.0
      hosted-git-info: 5.2.1
      ini: 4.1.1
      js-yaml: 4.1.0
      json-parse-helpfulerror: 1.0.3
      jsonlines: 0.1.1
      lodash: 4.17.21
      make-fetch-happen: 11.1.1
      minimatch: 9.0.3
      p-map: 4.0.0
      pacote: 15.2.0
      parse-github-url: 1.0.2
      progress: 2.0.3
      prompts-ncu: 3.0.0
      rc-config-loader: 4.1.3
      remote-git-tags: 3.0.0
      rimraf: 5.0.5
      semver: 7.6.0
      semver-utils: 1.1.4
      source-map-support: 0.5.21
      spawn-please: 2.0.2
      strip-ansi: 7.1.0
      strip-json-comments: 5.0.1
      untildify: 4.0.0
      update-notifier: 6.0.2
    transitivePeerDependencies:
      - bluebird
      - supports-color

  /npm-install-checks@6.1.1:
    resolution: {integrity: sha512-dH3GmQL4vsPtld59cOn8uY0iOqRmqKvV+DLGwNXV/Q7MDgD2QfOADWd/mFXcIE5LVhYYGjA3baz6W9JneqnuCw==}
    engines: {node: ^14.17.0 || ^16.13.0 || >=18.0.0}
    dependencies:
      semver: 7.6.2

  /npm-normalize-package-bin@3.0.1:
    resolution: {integrity: sha512-dMxCf+zZ+3zeQZXKxmyuCKlIDPGuv8EF940xbkC4kQVDTtqoh6rJFO+JTKSA6/Rwi0getWmtuy4Itup0AMcaDQ==}
    engines: {node: ^14.17.0 || ^16.13.0 || >=18.0.0}

  /npm-package-arg@10.1.0:
    resolution: {integrity: sha512-uFyyCEmgBfZTtrKk/5xDfHp6+MdrqGotX/VoOyEEl3mBwiEE5FlBaePanazJSVMPT7vKepcjYBY2ztg9A3yPIA==}
    engines: {node: ^14.17.0 || ^16.13.0 || >=18.0.0}
    dependencies:
      hosted-git-info: 6.1.1
      proc-log: 3.0.0
      semver: 7.6.2
      validate-npm-package-name: 5.0.0

  /npm-packlist@7.0.4:
    resolution: {integrity: sha512-d6RGEuRrNS5/N84iglPivjaJPxhDbZmlbTwTDX2IbcRHG5bZCdtysYMhwiPvcF4GisXHGn7xsxv+GQ7T/02M5Q==}
    engines: {node: ^14.17.0 || ^16.13.0 || >=18.0.0}
    dependencies:
      ignore-walk: 6.0.3

  /npm-pick-manifest@8.0.1:
    resolution: {integrity: sha512-mRtvlBjTsJvfCCdmPtiu2bdlx8d/KXtF7yNXNWe7G0Z36qWA9Ny5zXsI2PfBZEv7SXgoxTmNaTzGSbbzDZChoA==}
    engines: {node: ^14.17.0 || ^16.13.0 || >=18.0.0}
    dependencies:
      npm-install-checks: 6.1.1
      npm-normalize-package-bin: 3.0.1
      npm-package-arg: 10.1.0
      semver: 7.6.2

  /npm-registry-fetch@14.0.5:
    resolution: {integrity: sha512-kIDMIo4aBm6xg7jOttupWZamsZRkAqMqwqqbVXnUqstY5+tapvv6bkH/qMR76jdgV+YljEUCyWx3hRYMrJiAgA==}
    engines: {node: ^14.17.0 || ^16.13.0 || >=18.0.0}
    dependencies:
      make-fetch-happen: 11.1.1
      minipass: 5.0.0
      minipass-fetch: 3.0.3
      minipass-json-stream: 1.0.1
      minizlib: 2.1.2
      npm-package-arg: 10.1.0
      proc-log: 3.0.0
    transitivePeerDependencies:
      - supports-color

  /npm-run-path@4.0.1:
    resolution: {integrity: sha512-S48WzZW777zhNIrn7gxOlISNAqi9ZC/uQFnRdbeIHhZhCA6UqpkOT8T1G7BvfdgP4Er8gF4sUbaS0i7QvIfCWw==}
    engines: {node: '>=8'}
    dependencies:
      path-key: 3.1.1

  /npmlog@6.0.2:
    resolution: {integrity: sha512-/vBvz5Jfr9dT/aFWd0FIRf+T/Q2WBsLENygUaFUqstqsycmZAP/t5BvFJTK0viFmSUxiUKTUplWy5vt+rvKIxg==}
    engines: {node: ^12.13.0 || ^14.15.0 || >=16.0.0}
    dependencies:
      are-we-there-yet: 3.0.1
      console-control-strings: 1.1.0
      gauge: 4.0.4
      set-blocking: 2.0.0

  /object-assign@4.1.1:
    resolution: {integrity: sha512-rJgTQnkUnH1sFw8yT6VSU3zD3sWmu6sZhIseY8VX+GRu3P6F7Fu+JNDoXfklElbLJSnc3FUQHVe4cU5hj+BcUg==}
    engines: {node: '>=0.10.0'}
    dev: true

  /object-inspect@1.12.3:
    resolution: {integrity: sha512-geUvdk7c+eizMNUDkRpW1wJwgfOiOeHbxBR/hLXK1aT6zmVSO0jsQcs7fj6MGw89jC/cjGfLcNOrtMYtGqm81g==}

  /object-keys@1.1.1:
    resolution: {integrity: sha512-NuAESUOUMrlIXOfHKzD6bpPu3tYt3xvjNdRIQ+FeT0lNb4K8WR70CaDxhuNguS2XG+GjkyMwOzsN5ZktImfhLA==}
    engines: {node: '>= 0.4'}
    dev: true

  /object-treeify@1.1.33:
    resolution: {integrity: sha512-EFVjAYfzWqWsBMRHPMAXLCDIJnpMhdWAqR7xG6M6a2cs6PMFpl/+Z20w9zDW4vkxOFfddegBKq9Rehd0bxWE7A==}
    engines: {node: '>= 10'}

  /object.assign@4.1.4:
    resolution: {integrity: sha512-1mxKf0e58bvyjSCtKYY4sRe9itRk3PJpquJOjeIkz885CczcI4IvJJDLPS72oowuSh+pBxUFROpX+TU++hxhZQ==}
    engines: {node: '>= 0.4'}
    dependencies:
      call-bind: 1.0.2
      define-properties: 1.2.1
      has-symbols: 1.0.3
      object-keys: 1.1.1
    dev: true

  /object.entries@1.1.7:
    resolution: {integrity: sha512-jCBs/0plmPsOnrKAfFQXRG2NFjlhZgjjcBLSmTnEhU8U6vVTsVe8ANeQJCHTl3gSsI4J+0emOoCgoKlmQPMgmA==}
    engines: {node: '>= 0.4'}
    dependencies:
      call-bind: 1.0.2
      define-properties: 1.2.1
      es-abstract: 1.22.2
    dev: true

  /object.fromentries@2.0.7:
    resolution: {integrity: sha512-UPbPHML6sL8PI/mOqPwsH4G6iyXcCGzLin8KvEPenOZN5lpCNBZZQ+V62vdjB1mQHrmqGQt5/OJzemUA+KJmEA==}
    engines: {node: '>= 0.4'}
    dependencies:
      call-bind: 1.0.2
      define-properties: 1.2.1
      es-abstract: 1.22.2
    dev: true

  /object.groupby@1.0.1:
    resolution: {integrity: sha512-HqaQtqLnp/8Bn4GL16cj+CUYbnpe1bh0TtEaWvybszDG4tgxCJuRpV8VGuvNaI1fAnI4lUJzDG55MXcOH4JZcQ==}
    dependencies:
      call-bind: 1.0.2
      define-properties: 1.2.1
      es-abstract: 1.22.2
      get-intrinsic: 1.2.1
    dev: true

  /object.hasown@1.1.3:
    resolution: {integrity: sha512-fFI4VcYpRHvSLXxP7yiZOMAd331cPfd2p7PFDVbgUsYOfCT3tICVqXWngbjr4m49OvsBwUBQ6O2uQoJvy3RexA==}
    dependencies:
      define-properties: 1.2.1
      es-abstract: 1.22.2
    dev: true

  /object.values@1.1.7:
    resolution: {integrity: sha512-aU6xnDFYT3x17e/f0IiiwlGPTy2jzMySGfUB4fq6z7CV8l85CWHDk5ErhyhpfDHhrOMwGFhSQkhMGHaIotA6Ng==}
    engines: {node: '>= 0.4'}
    dependencies:
      call-bind: 1.0.2
      define-properties: 1.2.1
      es-abstract: 1.22.2
    dev: true

  /oclif@4.10.1:
    resolution: {integrity: sha512-q1b0NeGDsfadjEGZBGsR+ExDbXux95/ylnztb8u00VuxLJU13Q5N/LcxfrCTax9CpbK20mHkdoTMD6taAYvILA==}
    engines: {node: '>=18.0.0'}
    hasBin: true
    dependencies:
      '@aws-sdk/client-cloudfront': 3.540.0
      '@aws-sdk/client-s3': 3.568.0
      '@inquirer/confirm': 3.1.6
      '@inquirer/input': 2.1.1
      '@inquirer/select': 2.3.2
      '@oclif/core': 3.26.5
      '@oclif/plugin-help': 6.0.21
      '@oclif/plugin-not-found': 3.1.7
      '@oclif/plugin-warn-if-update-available': 3.0.15
      async-retry: 1.3.3
      chalk: 4.1.2
      change-case: 4.1.2
      debug: 4.3.4(supports-color@8.1.1)
      ejs: 3.1.10
      find-yarn-workspace-root: 2.0.0
      fs-extra: 8.1.0
      github-slugger: 1.5.0
      got: 13.0.0
      lodash.template: 4.5.0
      normalize-package-data: 3.0.3
      semver: 7.6.0
      sort-package-json: 2.10.0
      validate-npm-package-name: 5.0.0
    transitivePeerDependencies:
      - '@aws-sdk/client-sso-oidc'
      - '@aws-sdk/client-sts'
      - aws-crt
      - supports-color

  /once@1.4.0:
    resolution: {integrity: sha512-lNaJgI+2Q5URQBkccEKHTQOPaXdUxnZZElQTZY0MFUAuaEqe1E+Nyvgdz/aIyNi6Z9MzO5dv1H8n58/GELp3+w==}
    dependencies:
      wrappy: 1.0.2

  /onetime@2.0.1:
    resolution: {integrity: sha512-oyyPpiMaKARvvcgip+JV+7zci5L8D1W9RZIz2l1o08AM3pfspitVWnPt3mzHcBPp12oYMTy0pqrFs/C+m3EwsQ==}
    engines: {node: '>=4'}
    dependencies:
      mimic-fn: 1.2.0
    dev: true

  /onetime@5.1.2:
    resolution: {integrity: sha512-kbpaSSGJTWdAY5KPVeMOKXSrPtr8C8C7wodJbcsd51jRnmD+GZu8Y0VoU6Dm5Z4vWr0Ig/1NKuWRKf7j5aaYSg==}
    engines: {node: '>=6'}
    dependencies:
      mimic-fn: 2.1.0

  /optionator@0.9.3:
    resolution: {integrity: sha512-JjCoypp+jKn1ttEFExxhetCKeJt9zhAgAve5FXHixTvFDW/5aEktX9bufBKLRRMdU7bNtpLfcGu94B3cdEJgjg==}
    engines: {node: '>= 0.8.0'}
    dependencies:
      '@aashutoshrathi/word-wrap': 1.2.6
      deep-is: 0.1.4
      fast-levenshtein: 2.0.6
      levn: 0.4.1
      prelude-ls: 1.2.1
      type-check: 0.4.0
    dev: true

  /ora@5.4.1:
    resolution: {integrity: sha512-5b6Y85tPxZZ7QytO+BQzysW31HJku27cRIlkbAXaNx+BdcVi+LlRFmVXzeF6a7JCwJpyw5c4b+YSVImQIrBpuQ==}
    engines: {node: '>=10'}
    dependencies:
      bl: 4.1.0
      chalk: 4.1.2
      cli-cursor: 3.1.0
      cli-spinners: 2.9.2
      is-interactive: 1.0.0
      is-unicode-supported: 0.1.0
      log-symbols: 4.1.0
      strip-ansi: 6.0.1
      wcwidth: 1.0.1

  /os-homedir@1.0.2:
    resolution: {integrity: sha512-B5JU3cabzk8c67mRRd3ECmROafjYMXbuzlwtqdM8IbS8ktlTix8aFGb2bAGKrSRIlnfKwovGUUr72JUPyOb6kQ==}
    engines: {node: '>=0.10.0'}
    dev: true

  /os-tmpdir@1.0.2:
    resolution: {integrity: sha512-D2FR03Vir7FIu45XBY20mTb+/ZSWB00sjU9jdQXt83gDrI4Ztz5Fs7/yy74g2N5SVQY4xY1qDr4rNddwYRVX0g==}
    engines: {node: '>=0.10.0'}

  /override-require@1.1.1:
    resolution: {integrity: sha512-eoJ9YWxFcXbrn2U8FKT6RV+/Kj7fiGAB1VvHzbYKt8xM5ZuKZgCGvnHzDxmreEjcBH28ejg5MiOH4iyY1mQnkg==}

  /p-cancelable@1.1.0:
    resolution: {integrity: sha512-s73XxOZ4zpt1edZYZzvhqFa6uvQc1vwUa0K0BdtIZgQMAJj9IbebH+JkgKZc9h+B05PKHLOTl4ajG1BmNrVZlw==}
    engines: {node: '>=6'}

  /p-cancelable@2.1.1:
    resolution: {integrity: sha512-BZOr3nRQHOntUjTrH8+Lh54smKHoHyur8We1V8DSMVrl5A2malOOwuJRnKRDjSnkoeBh4at6BwEnb5I7Jl31wg==}
    engines: {node: '>=8'}

  /p-cancelable@3.0.0:
    resolution: {integrity: sha512-mlVgR3PGuzlo0MmTdk4cXqXWlwQDLnONTAg6sm62XkMJEiRxN3GL3SffkYvqwonbkJBcrI7Uvv5Zh9yjvn2iUw==}
    engines: {node: '>=12.20'}

  /p-limit@1.3.0:
    resolution: {integrity: sha512-vvcXsLAJ9Dr5rQOPk7toZQZJApBl2K4J6dANSsEuh6QI41JYcsS/qhTGa9ErIUUgK3WNQoJYvylxvjqmiqEA9Q==}
    engines: {node: '>=4'}
    dependencies:
      p-try: 1.0.0
    dev: true

  /p-limit@2.3.0:
    resolution: {integrity: sha512-//88mFWSJx8lxCzwdAABTJL2MyWB12+eIY7MDL2SqLmAkeKU9qxRvWuSyTjm3FUmpBEMuFfckAIqEaVGUDxb6w==}
    engines: {node: '>=6'}
    dependencies:
      p-try: 2.2.0

  /p-limit@3.1.0:
    resolution: {integrity: sha512-TYOanM3wGwNGsZN2cVTYPArw454xnXj5qmWF1bEoAc4+cU/ol7GVh7odevjp1FNHduHc3KZMcFduxU5Xc6uJRQ==}
    engines: {node: '>=10'}
    dependencies:
      yocto-queue: 0.1.0

  /p-limit@4.0.0:
    resolution: {integrity: sha512-5b0R4txpzjPWVw/cXXUResoD4hb6U/x9BH08L7nw+GN1sezDzPdxeRvpc9c433fZhBan/wusjbCsqwqm4EIBIQ==}
    engines: {node: ^12.20.0 || ^14.13.1 || >=16.0.0}
    dependencies:
      yocto-queue: 1.0.0

  /p-locate@2.0.0:
    resolution: {integrity: sha512-nQja7m7gSKuewoVRen45CtVfODR3crN3goVQ0DDZ9N3yHxgpkuBhZqsaiotSQRrADUrne346peY7kT3TSACykg==}
    engines: {node: '>=4'}
    dependencies:
      p-limit: 1.3.0
    dev: true

  /p-locate@4.1.0:
    resolution: {integrity: sha512-R79ZZ/0wAxKGu3oYMlz8jy/kbhsNrS7SKZ7PxEHBgJ5+F2mtFW2fK2cOtBh1cHYkQsbzFV7I+EoRKe6Yt0oK7A==}
    engines: {node: '>=8'}
    dependencies:
      p-limit: 2.3.0

  /p-locate@5.0.0:
    resolution: {integrity: sha512-LaNjtRWUBY++zB5nE/NwcaoMylSPk+S+ZHNB1TzdbMJMny6dynpAGt7X/tl/QYq3TIeE6nxHppbo2LGymrG5Pw==}
    engines: {node: '>=10'}
    dependencies:
      p-limit: 3.1.0

  /p-locate@6.0.0:
    resolution: {integrity: sha512-wPrq66Llhl7/4AGC6I+cqxT07LhXvWL08LNXz1fENOw0Ap4sRZZ/gZpTTJ5jpurzzzfS2W/Ge9BY3LgLjCShcw==}
    engines: {node: ^12.20.0 || ^14.13.1 || >=16.0.0}
    dependencies:
      p-limit: 4.0.0

  /p-map@4.0.0:
    resolution: {integrity: sha512-/bjOqmgETBYB5BoEeGVea8dmvHb2m9GLy1E9W43yeyfP6QQCZGFNa+XRceJEuDB6zqr+gKpIAmlLebMpykw/MQ==}
    engines: {node: '>=10'}
    dependencies:
      aggregate-error: 3.1.0

  /p-try@1.0.0:
    resolution: {integrity: sha512-U1etNYuMJoIz3ZXSrrySFjsXQTWOx2/jdi86L+2pRvph/qMKL6sbcCYdH23fqsbm8TH2Gn0OybpT4eSFlCVHww==}
    engines: {node: '>=4'}
    dev: true

  /p-try@2.2.0:
    resolution: {integrity: sha512-R4nPAVTAU0B9D35/Gk3uJf/7XYbQcyohSKdvAxIRSNghFl4e71hVoGnBNQz9cWaXxO2I10KTC+3jMdvvoKw6dQ==}
    engines: {node: '>=6'}

  /package-json@6.5.0:
    resolution: {integrity: sha512-k3bdm2n25tkyxcjSKzB5x8kfVxlMdgsbPr0GkZcwHsLpba6cBjqCt1KlcChKEvxHIcTB1FVMuwoijZ26xex5MQ==}
    engines: {node: '>=8'}
    dependencies:
      got: 9.6.0
      registry-auth-token: 4.2.2
      registry-url: 5.1.0
      semver: 6.3.1

  /package-json@8.1.0:
    resolution: {integrity: sha512-hySwcV8RAWeAfPsXb9/HGSPn8lwDnv6fabH+obUZKX169QknRkRhPxd1yMubpKDskLFATkl3jHpNtVtDPFA0Wg==}
    engines: {node: '>=14.16'}
    dependencies:
      got: 12.5.3
      registry-auth-token: 5.0.2
      registry-url: 6.0.1
      semver: 7.6.2

  /pacote@15.2.0:
    resolution: {integrity: sha512-rJVZeIwHTUta23sIZgEIM62WYwbmGbThdbnkt81ravBplQv+HjyroqnLRNH2+sLJHcGZmLRmhPwACqhfTcOmnA==}
    engines: {node: ^14.17.0 || ^16.13.0 || >=18.0.0}
    hasBin: true
    dependencies:
      '@npmcli/git': 4.1.0
      '@npmcli/installed-package-contents': 2.0.2
      '@npmcli/promise-spawn': 6.0.2
      '@npmcli/run-script': 6.0.2
      cacache: 17.1.3
      fs-minipass: 3.0.2
      minipass: 5.0.0
      npm-package-arg: 10.1.0
      npm-packlist: 7.0.4
      npm-pick-manifest: 8.0.1
      npm-registry-fetch: 14.0.5
      proc-log: 3.0.0
      promise-retry: 2.0.1
      read-package-json: 6.0.4
      read-package-json-fast: 3.0.2
      sigstore: 1.6.0
      ssri: 10.0.4
      tar: 6.2.1
    transitivePeerDependencies:
      - bluebird
      - supports-color

  /pako@1.0.11:
    resolution: {integrity: sha512-4hLB8Py4zZce5s4yd9XzopqwVv/yGNhV1Bl8NTmCq1763HeK2+EwVTv+leGeL13Dnh2wfbqowVPXCIO0z4taYw==}

  /pako@2.1.0:
    resolution: {integrity: sha512-w+eufiZ1WuJYgPXbV/PO3NCMEc3xqylkKHzp8bxp1uW4qaSNQUkwmLLEc3kKsfz8lpV1F8Ht3U1Cm+9Srog2ug==}

  /param-case@2.1.1:
    resolution: {integrity: sha512-eQE845L6ot89sk2N8liD8HAuH4ca6Vvr7VWAWwt7+kvvG5aBcPmmphQ68JsEG2qa9n1TykS2DLeMt363AAH8/w==}
    dependencies:
      no-case: 2.3.2

  /param-case@3.0.4:
    resolution: {integrity: sha512-RXlj7zCYokReqWpOPH9oYivUzLYZ5vAPIfEmCTNViosC78F8F0H9y7T7gG2M39ymgutxF5gcFEsyZQSph9Bp3A==}
    dependencies:
      dot-case: 3.0.4
      tslib: 2.6.2

  /parent-module@1.0.1:
    resolution: {integrity: sha512-GQ2EWRpQV8/o+Aw8YqtfZZPfNRWZYkbidE9k5rpl/hC3vtHHBfGm2Ifi6qWV+coDGkrUKZAxE3Lot5kcsRlh+g==}
    engines: {node: '>=6'}
    dependencies:
      callsites: 3.1.0

  /parse-diff@0.7.1:
    resolution: {integrity: sha512-1j3l8IKcy4yRK2W4o9EYvJLSzpAVwz4DXqCewYyx2vEwk2gcf3DBPqc8Fj4XV3K33OYJ08A8fWwyu/ykD/HUSg==}

  /parse-git-config@2.0.3:
    resolution: {integrity: sha512-Js7ueMZOVSZ3tP8C7E3KZiHv6QQl7lnJ+OkbxoaFazzSa2KyEHqApfGbU3XboUgUnq4ZuUmskUpYKTNx01fm5A==}
    engines: {node: '>=6'}
    dependencies:
      expand-tilde: 2.0.2
      git-config-path: 1.0.1
      ini: 1.3.8

  /parse-github-url@1.0.2:
    resolution: {integrity: sha512-kgBf6avCbO3Cn6+RnzRGLkUsv4ZVqv/VfAYkRsyBcgkshNvVBkRn1FEZcW0Jb+npXQWm2vHPnnOqFteZxRRGNw==}
    engines: {node: '>=0.10.0'}
    hasBin: true

  /parse-json@4.0.0:
    resolution: {integrity: sha512-aOIos8bujGN93/8Ox/jPLh7RwVnPEysynVFE+fQZyg6jKELEHwzgKdLRFHUgXJL6kylijVSBC4BvN9OmsB48Rw==}
    engines: {node: '>=4'}
    dependencies:
      error-ex: 1.3.2
      json-parse-better-errors: 1.0.2

  /parse-json@5.2.0:
    resolution: {integrity: sha512-ayCKvm/phCGxOkYRSCM82iDwct8/EonSEgCSxWxD7ve6jHggsFl4fZVQBPRNgQoKiuV/odhFrGzQXZwbifC8Rg==}
    engines: {node: '>=8'}
    dependencies:
      '@babel/code-frame': 7.18.6
      error-ex: 1.3.2
      json-parse-even-better-errors: 2.3.1
      lines-and-columns: 1.2.4

  /parse-link-header@2.0.0:
    resolution: {integrity: sha512-xjU87V0VyHZybn2RrCX5TIFGxTVZE6zqqZWMPlIKiSKuWh/X5WZdt+w1Ki1nXB+8L/KtL+nZ4iq+sfI6MrhhMw==}
    dependencies:
      xtend: 4.0.2

  /parse-passwd@1.0.0:
    resolution: {integrity: sha512-1Y1A//QUXEZK7YKz+rD9WydcE1+EuPr6ZBgKecAB8tmoW6UFv0NREVJe1p+jRxtThkcbbKkfwIbWJe/IeE6m2Q==}
    engines: {node: '>=0.10.0'}

  /pascal-case@2.0.1:
    resolution: {integrity: sha512-qjS4s8rBOJa2Xm0jmxXiyh1+OFf6ekCWOvUaRgAQSktzlTbMotS0nmG9gyYAybCWBcuP4fsBeRCKNwGBnMe2OQ==}
    dependencies:
      camel-case: 3.0.0
      upper-case-first: 1.1.2

  /pascal-case@3.1.2:
    resolution: {integrity: sha512-uWlGT3YSnK9x3BQJaOdcZwrnV6hPpd8jFH1/ucpiLRPh/2zCVJKS19E4GvYHvaCcACn3foXZ0cLB9Wrx1KGe5g==}
    dependencies:
      no-case: 3.0.4
      tslib: 2.6.2

  /password-prompt@1.1.3:
    resolution: {integrity: sha512-HkrjG2aJlvF0t2BMH0e2LB/EHf3Lcq3fNMzy4GYHcQblAvOl+QQji1Lx7WRBMqpVK8p+KR7bCg7oqAMXtdgqyw==}
    dependencies:
      ansi-escapes: 4.3.2
      cross-spawn: 7.0.3

  /path-browserify@1.0.1:
    resolution: {integrity: sha512-b7uo2UCUOYZcnF/3ID0lulOJi/bafxa1xPe7ZPsammBSpjSWQkjNxlt635YGS2MiR9GjvuXCtz2emr3jbsz98g==}

  /path-case@2.1.1:
    resolution: {integrity: sha512-Ou0N05MioItesaLr9q8TtHVWmJ6fxWdqKB2RohFmNWVyJ+2zeKIeDNWAN6B/Pe7wpzWChhZX6nONYmOnMeJQ/Q==}
    dependencies:
      no-case: 2.3.2

  /path-case@3.0.4:
    resolution: {integrity: sha512-qO4qCFjXqVTrcbPt/hQfhTQ+VhFsqNKOPtytgNKkKxSoEp3XPUQ8ObFuePylOIok5gjn69ry8XiULxCwot3Wfg==}
    dependencies:
      dot-case: 3.0.4
      tslib: 2.6.2

  /path-exists@3.0.0:
    resolution: {integrity: sha512-bpC7GYwiDYQ4wYLe+FA8lhRjhQCMcQGuSgGGqDkg/QerRWw9CmGRT0iSOVRSZJ29NMLZgIzqaljJ63oaL4NIJQ==}
    engines: {node: '>=4'}
    dev: true

  /path-exists@4.0.0:
    resolution: {integrity: sha512-ak9Qy5Q7jYb2Wwcey5Fpvg2KoAc/ZIhLSLOSBmRmygPsGwkVVt0fZa0qrtMz+m6tJTAHfZQ8FnmB4MG4LWy7/w==}
    engines: {node: '>=8'}

  /path-exists@5.0.0:
    resolution: {integrity: sha512-RjhtfwJOxzcFmNOi6ltcbcu4Iu+FL3zEj83dk4kAS+fVpTxXLO1b38RvJgT/0QwvV/L3aY9TAnyv0EOqW4GoMQ==}
    engines: {node: ^12.20.0 || ^14.13.1 || >=16.0.0}

  /path-is-absolute@1.0.1:
    resolution: {integrity: sha512-AVbw3UJ2e9bq64vSaS9Am0fje1Pa8pbGqTTsmXfaIiMpnr5DlDhfJOuLj9Sf95ZPVDAUerDfEk88MPmPe7UCQg==}
    engines: {node: '>=0.10.0'}

  /path-key@3.1.1:
    resolution: {integrity: sha512-ojmeN0qd+y0jszEtoY48r0Peq5dwMEkIlCOu6Q5f41lfkswXuKtYrhgoTpLnyIcHm24Uhqx+5Tqm2InSwLhE6Q==}
    engines: {node: '>=8'}

  /path-parse@1.0.7:
    resolution: {integrity: sha512-LDJzPVEEEPR+y48z93A0Ed0yXb8pAByGWo/k5YYdYgpY2/2EsOsksJrq7lOHxryrVOn1ejG6oAp8ahvOIQD8sw==}

  /path-scurry@1.10.2:
    resolution: {integrity: sha512-7xTavNy5RQXnsjANvVvMkEjvloOinkAjv/Z6Ildz9v2RinZ4SBKTWFOVRbaF8p0vpHnyjV/UwNDdKuUv6M5qcA==}
    engines: {node: '>=16 || 14 >=14.17'}
    dependencies:
      lru-cache: 10.2.0
      minipass: 7.0.4

  /path-scurry@1.9.2:
    resolution: {integrity: sha512-qSDLy2aGFPm8i4rsbHd4MNyTcrzHFsLQykrtbuGRknZZCBBVXSv2tSCDN2Cg6Rt/GFRw8GoW9y9Ecw5rIPG1sg==}
    engines: {node: '>=16 || 14 >=14.17'}
    dependencies:
      lru-cache: 9.1.2
      minipass: 6.0.2

  /path-to-regexp@6.2.2:
    resolution: {integrity: sha512-GQX3SSMokngb36+whdpRXE+3f9V8UzyAorlYvOGx87ufGHehNTn5lCxrKtLyZ4Yl/wEKnNnr98ZzOwwDZV5ogw==}
    dev: true

  /path-type@3.0.0:
    resolution: {integrity: sha512-T2ZUsdZFHgA3u4e5PfPbjd7HDDpxPnQb5jN0SrDsjNSuVXHJqtwTnWqG0B1jZrgmJ/7lj1EmVIByWt1gxGkWvg==}
    engines: {node: '>=4'}
    dependencies:
      pify: 3.0.0
    dev: true

  /path-type@4.0.0:
    resolution: {integrity: sha512-gDKb8aZMDeD/tZWs9P6+q0J9Mwkdl6xMV8TjnGP3qJVJ06bdMgkbBlLU8IdfOsIsFz2BW1rNVT3XuNEl8zPAvw==}
    engines: {node: '>=8'}

  /pathval@1.1.1:
    resolution: {integrity: sha512-Dp6zGqpTdETdR63lehJYPeIOqpiNBNtc7BpWSLrOje7UaIsE5aY92r/AunQA7rsXvet3lrJ3JnZX29UPTKXyKQ==}
    dev: true

  /picocolors@1.0.0:
    resolution: {integrity: sha512-1fygroTLlHu66zi26VoTDv8yRgm0Fccecssto+MhsZ0D/DGW2sm8E8AjW7NU5VVTRt5GxbeZ5qBuJr+HyLYkjQ==}

  /picomatch@2.3.1:
    resolution: {integrity: sha512-JU3teHTNjmE2VCGFzuY8EXzCDVwEqB2a8fsIvwaStHhAWJEeVd1o1QD80CU6+ZdEXXSLbSsuLwJjkCBWqRQUVA==}
    engines: {node: '>=8.6'}

  /pify@2.3.0:
    resolution: {integrity: sha512-udgsAY+fTnvv7kI7aaxbqwWNb0AHiB0qBO89PZKPkoTmGOgdbrHDKD+0B2X4uTfJ/FT1R09r9gTsjUjNJotuog==}
    engines: {node: '>=0.10.0'}
    dev: true

  /pify@3.0.0:
    resolution: {integrity: sha512-C3FsVNH1udSEX48gGX1xfvwTWfsYWj5U+8/uK15BGzIGrKoUpghX8hWZwa/OFnakBiiVNmBvemTJR5mcy7iPcg==}
    engines: {node: '>=4'}
    dev: true

  /pify@4.0.1:
    resolution: {integrity: sha512-uB80kBFb/tfd68bVleG9T5GGsGPjJrLAUpR5PZIrhBnIaRTQRjqdJSsIKkOP6OAIFbj7GOrcudc5pNjZ+geV2g==}
    engines: {node: '>=6'}

  /pinpoint@1.1.0:
    resolution: {integrity: sha512-+04FTD9x7Cls2rihLlo57QDCcHoLBGn5Dk51SwtFBWkUWLxZaBXyNVpCw1S+atvE7GmnFjeaRZ0WLq3UYuqAdg==}

  /pluralize@8.0.0:
    resolution: {integrity: sha512-Nc3IT5yHzflTfbjgqWcCPpo7DaKy4FnpB0l/zCAW0Tc7jxAiuqSxHasntB3D7887LSrA93kDJ9IXovxJYxyLCA==}
    engines: {node: '>=4'}
    dev: true

  /prelude-ls@1.2.1:
    resolution: {integrity: sha512-vkcDPrRZo1QZLbn5RLGPpg/WmIQ65qoWWhcGKf/b5eplkkarX0m9z8ppCat4mlOqUsWpyNuYgO3VRyrYHSzX5g==}
    engines: {node: '>= 0.8.0'}
    dev: true

  /prepend-http@2.0.0:
    resolution: {integrity: sha512-ravE6m9Atw9Z/jjttRUZ+clIXogdghyZAuWJ3qEzjT+jI/dL1ifAqhZeC5VHzQp1MSt1+jxKkFNemj/iO7tVUA==}
    engines: {node: '>=4'}

  /prettier@3.2.5:
    resolution: {integrity: sha512-3/GWa9aOC0YeD7LUfvOG2NiDyhOWRvt1k+rcKhOuYnMY24iiCphgneUfJDyFXd6rZCAnuLBv6UeAULtrhT/F4A==}
    engines: {node: '>=14'}
    hasBin: true

  /prettyjson@1.2.5:
    resolution: {integrity: sha512-rksPWtoZb2ZpT5OVgtmy0KHVM+Dca3iVwWY9ifwhcexfjebtgjg3wmrUt9PvJ59XIYBcknQeYHD8IAnVlh9lAw==}
    hasBin: true
    dependencies:
      colors: 1.4.0
      minimist: 1.2.8

  /proc-log@3.0.0:
    resolution: {integrity: sha512-++Vn7NS4Xf9NacaU9Xq3URUuqZETPsf8L4j5/ckhaRYsfPeRyzGw+iDjFhV/Jr3uNmTvvddEJFWh5R1gRgUH8A==}
    engines: {node: ^14.17.0 || ^16.13.0 || >=18.0.0}

  /process-nextick-args@2.0.1:
    resolution: {integrity: sha512-3ouUOpQhtgrbOa17J7+uxOTpITYWaGP7/AhoR3+A+/1e9skrzelGi/dXzEYyvbxubEF6Wn2ypscTKiKJFFn1ag==}

  /progress@2.0.3:
    resolution: {integrity: sha512-7PiHtLll5LdnKIMw100I+8xJXR5gW2QwWYkT6iJva0bXitZKa/XMrSbdmg3r2Xnaidz9Qumd0VPaMrZlF9V9sA==}
    engines: {node: '>=0.4.0'}

  /promise-inflight@1.0.1:
    resolution: {integrity: sha512-6zWPyEOFaQBJYcGMHBKTKJ3u6TBsnMFOIZSa6ce1e/ZrrsOlnHRHbabMjLiBYKp+n44X9eUI6VUPaukCXHuG4g==}
    peerDependencies:
      bluebird: '*'
    peerDependenciesMeta:
      bluebird:
        optional: true

  /promise-retry@2.0.1:
    resolution: {integrity: sha512-y+WKFlBR8BGXnsNlIHFGPZmyDf3DFMoLhaflAnyZgV6rG6xu+JwesTo2Q9R6XwYmtmwAFCkAk3e35jEdoeh/3g==}
    engines: {node: '>=10'}
    dependencies:
      err-code: 2.0.3
      retry: 0.12.0

  /prompts-ncu@3.0.0:
    resolution: {integrity: sha512-qyz9UxZ5MlPKWVhWrCmSZ1ahm2GVYdjLb8og2sg0IPth1KRuhcggHGuijz0e41dkx35p1t1q3GRISGH7QGALFA==}
    engines: {node: '>= 14'}
    dependencies:
      kleur: 4.1.5
      sisteransi: 1.0.5

  /prompts@2.4.2:
    resolution: {integrity: sha512-NxNv/kLguCA7p3jE8oL2aEBsrJWgAakBpgmgK6lpPWV+WuOmY6r2/zbAVnP+T8bQlA0nzHXSJSJW0Hq7ylaD2Q==}
    engines: {node: '>= 6'}
    dependencies:
      kleur: 3.0.3
      sisteransi: 1.0.5

  /prop-types@15.8.1:
    resolution: {integrity: sha512-oj87CgZICdulUohogVAR7AjlC0327U4el4L6eAvOqCeudMDVU0NThNaV+b9Df4dXgSP1gXMTnPdhfe/2qDH5cg==}
    dependencies:
      loose-envify: 1.4.0
      object-assign: 4.1.1
      react-is: 16.13.1
    dev: true

  /propagate@2.0.1:
    resolution: {integrity: sha512-vGrhOavPSTz4QVNuBNdcNXePNdNMaO1xj9yBeH1ScQPjk/rhg9sSlCXPhMkFuaNNW/syTvYqsnbIJxMBfRbbag==}
    engines: {node: '>= 8'}
    dev: true

  /proto-list@1.2.4:
    resolution: {integrity: sha512-vtK/94akxsTMhe0/cbfpR+syPuszcuwhqVjJq26CuNDgFGj682oRBXOP5MJpv2r7JtE8MsiepGIqvvOTBwn2vA==}

  /pump@3.0.0:
    resolution: {integrity: sha512-LwZy+p3SFs1Pytd/jYct4wpv49HiYCqd9Rlc5ZVdk0V+8Yzv6jR5Blk3TRmPL1ft69TxP0IMZGJ+WPFU2BFhww==}
    dependencies:
      end-of-stream: 1.4.4
      once: 1.4.0

  /punycode@2.3.0:
    resolution: {integrity: sha512-rRV+zQD8tVFys26lAGR9WUuS4iUAngJScM+ZRSKtvl5tKeZ2t5bvdNFdNHBW9FWR4guGHlgmsZ1G7BSm2wTbuA==}
    engines: {node: '>=6'}

  /pupa@3.1.0:
    resolution: {integrity: sha512-FLpr4flz5xZTSJxSeaheeMKN/EDzMdK7b8PTOC6a5PYFKTucWbdqjgqaEyH0shFiSJrVB1+Qqi4Tk19ccU6Aug==}
    engines: {node: '>=12.20'}
    dependencies:
      escape-goat: 4.0.0

  /q@1.5.1:
    resolution: {integrity: sha512-kV/CThkXo6xyFEZUugw/+pIOywXcDbFYgSct5cT3gqlbkBE1SJdwy6UQoZvodiWF/ckQLZyDE/Bu1M6gVu5lVw==}
    engines: {node: '>=0.6.0', teleport: '>=0.2.0'}
    dev: true

  /qs@6.11.0:
    resolution: {integrity: sha512-MvjoMCJwEarSbUYk5O+nmoSzSutSsTwF85zcHPQ9OrlFoZOYIjaqBAJIqIXjptyD5vThxGq52Xu/MaJzRkIk4Q==}
    engines: {node: '>=0.6'}
    dependencies:
      side-channel: 1.0.4

  /query-string@7.1.3:
    resolution: {integrity: sha512-hh2WYhq4fi8+b+/2Kg9CEge4fDPvHS534aOOvOZeQ3+Vf2mCFsaFBYj0i+iXcAq6I9Vzp5fjMFBlONvayDC1qg==}
    engines: {node: '>=6'}
    dependencies:
      decode-uri-component: 0.2.2
      filter-obj: 1.1.0
      split-on-first: 1.1.0
      strict-uri-encode: 2.0.0

  /queue-microtask@1.2.3:
    resolution: {integrity: sha512-NuaNSa6flKT5JaSYQzJok04JzTL1CA6aGhv5rfLW3PgqA+M2ChpZQnAC8h8i4ZFkBS8X5RqkDBHA7r4hej3K9A==}

  /quick-lru@4.0.1:
    resolution: {integrity: sha512-ARhCpm70fzdcvNQfPoy49IaanKkTlRWF2JMzqhcJbhSFRZv7nPTvZJdcY7301IPmvW+/p0RgIWnQDLJxifsQ7g==}
    engines: {node: '>=8'}
    dev: true

  /quick-lru@5.1.1:
    resolution: {integrity: sha512-WuyALRjWPDGtt/wzJiadO5AXY+8hZ80hVpe6MyivgraREW751X3SbhRvG3eLKOYN+8VEvqLcf3wdnt44Z4S4SA==}
    engines: {node: '>=10'}

  /rambda@7.5.0:
    resolution: {integrity: sha512-y/M9weqWAH4iopRd7EHDEQQvpFPHj1AA3oHozE9tfITHUtTR7Z9PSlIRRG2l1GuW7sefC1cXFfIcF+cgnShdBA==}
    dev: true

  /randombytes@2.1.0:
    resolution: {integrity: sha512-vYl3iOX+4CKUWuxGi9Ukhie6fsqXqS9FE2Zaic4tNFD2N2QQaXOMFbuKK4QmDHC0JO6B1Zp41J0LpT0oR68amQ==}
    dependencies:
      safe-buffer: 5.2.1

  /rc-config-loader@4.1.3:
    resolution: {integrity: sha512-kD7FqML7l800i6pS6pvLyIE2ncbk9Du8Q0gp/4hMPhJU6ZxApkoLcGD8ZeqgiAlfwZ6BlETq6qqe+12DUL207w==}
    dependencies:
      debug: 4.3.4(supports-color@8.1.1)
      js-yaml: 4.1.0
      json5: 2.2.3
      require-from-string: 2.0.2
    transitivePeerDependencies:
      - supports-color

  /rc@1.2.8:
    resolution: {integrity: sha512-y3bGgqKj3QBdxLbLkomlohkvsA8gdAiUQlSBJnBhfn+BPxg4bc62d8TcBW15wavDfgexCgccckhcZvywyQYPOw==}
    hasBin: true
    dependencies:
      deep-extend: 0.6.0
      ini: 1.3.8
      minimist: 1.2.8
      strip-json-comments: 2.0.1

  /react-is@16.13.1:
    resolution: {integrity: sha512-24e6ynE2H+OKt4kqsOvNd8kBpV65zoxbA4BVsEOB3ARVWQki/DHzaUoC5KuON/BiccDaCCTZBuOcfZs70kR8bQ==}
    dev: true

  /read-package-json-fast@3.0.2:
    resolution: {integrity: sha512-0J+Msgym3vrLOUB3hzQCuZHII0xkNGCtz/HJH9xZshwv9DbDwkw1KaE3gx/e2J5rpEY5rtOy6cyhKOPrkP7FZw==}
    engines: {node: ^14.17.0 || ^16.13.0 || >=18.0.0}
    dependencies:
      json-parse-even-better-errors: 3.0.0
      npm-normalize-package-bin: 3.0.1

  /read-package-json@6.0.4:
    resolution: {integrity: sha512-AEtWXYfopBj2z5N5PbkAOeNHRPUg5q+Nen7QLxV8M2zJq1ym6/lCz3fYNTCXe19puu2d06jfHhrP7v/S2PtMMw==}
    engines: {node: ^14.17.0 || ^16.13.0 || >=18.0.0}
    dependencies:
      glob: 10.3.12
      json-parse-even-better-errors: 3.0.0
      normalize-package-data: 5.0.0
      npm-normalize-package-bin: 3.0.1

  /read-pkg-up@3.0.0:
    resolution: {integrity: sha512-YFzFrVvpC6frF1sz8psoHDBGF7fLPc+llq/8NB43oagqWkx8ar5zYtsTORtOjw9W2RHLpWP+zTWwBvf1bCmcSw==}
    engines: {node: '>=4'}
    dependencies:
      find-up: 2.1.0
      read-pkg: 3.0.0
    dev: true

  /read-pkg-up@7.0.1:
    resolution: {integrity: sha512-zK0TB7Xd6JpCLmlLmufqykGE+/TlOePD6qKClNW7hHDKFh/J7/7gCWGR7joEQEW1bKq3a3yUZSObOoWLFQ4ohg==}
    engines: {node: '>=8'}
    dependencies:
      find-up: 4.1.0
      read-pkg: 5.2.0
      type-fest: 0.8.1

  /read-pkg@3.0.0:
    resolution: {integrity: sha512-BLq/cCO9two+lBgiTYNqD6GdtK8s4NpaWrl6/rCO9w0TUS8oJl7cmToOZfRYllKTISY6nt1U7jQ53brmKqY6BA==}
    engines: {node: '>=4'}
    dependencies:
      load-json-file: 4.0.0
      normalize-package-data: 2.5.0
      path-type: 3.0.0
    dev: true

  /read-pkg@5.2.0:
    resolution: {integrity: sha512-Ug69mNOpfvKDAc2Q8DRpMjjzdtrnv9HcSMX+4VsZxD1aZ6ZzrIE7rlzXBtWTyhULSMKg076AW6WR5iZpD0JiOg==}
    engines: {node: '>=8'}
    dependencies:
      '@types/normalize-package-data': 2.4.1
      normalize-package-data: 2.5.0
      parse-json: 5.2.0
      type-fest: 0.6.0

  /read-yaml-file@1.1.0:
    resolution: {integrity: sha512-VIMnQi/Z4HT2Fxuwg5KrY174U1VdUIASQVWXXyqtNRtxSr9IYkn1rsI6Tb6HsrHCmB7gVpNwX6JxPTHcH6IoTA==}
    engines: {node: '>=6'}
    dependencies:
      graceful-fs: 4.2.11
      js-yaml: 3.14.1
      pify: 4.0.1
      strip-bom: 3.0.0

  /read-yaml-file@2.1.0:
    resolution: {integrity: sha512-UkRNRIwnhG+y7hpqnycCL/xbTk7+ia9VuVTC0S+zVbwd65DI9eUpRMfsWIGrCWxTU/mi+JW8cHQCrv+zfCbEPQ==}
    engines: {node: '>=10.13'}
    dependencies:
      js-yaml: 4.1.0
      strip-bom: 4.0.0
    dev: true

  /readable-stream@1.0.34:
    resolution: {integrity: sha512-ok1qVCJuRkNmvebYikljxJA/UEsKwLl2nI1OmaqAu4/UE+h0wKCHok4XkL/gvi39OacXvw59RJUOFUkDib2rHg==}
    dependencies:
      core-util-is: 1.0.3
      inherits: 2.0.4
      isarray: 0.0.1
      string_decoder: 0.10.31
    dev: true

  /readable-stream@2.3.7:
    resolution: {integrity: sha512-Ebho8K4jIbHAxnuxi7o42OrZgF/ZTNcsZj6nRKyUmkhLFq8CHItp/fy6hQZuZmP/n3yZ9VBUbp4zz/mX8hmYPw==}
    dependencies:
      core-util-is: 1.0.3
      inherits: 2.0.4
      isarray: 1.0.0
      process-nextick-args: 2.0.1
      safe-buffer: 5.1.2
      string_decoder: 1.1.1
      util-deprecate: 1.0.2

  /readable-stream@3.6.1:
    resolution: {integrity: sha512-+rQmrWMYGA90yenhTYsLWAsLsqVC8osOw6PKE1HDYiO0gdPeKe/xDHNzIAIn4C91YQ6oenEhfYqqc1883qHbjQ==}
    engines: {node: '>= 6'}
    dependencies:
      inherits: 2.0.4
      string_decoder: 1.3.0
      util-deprecate: 1.0.2

  /readdirp@3.6.0:
    resolution: {integrity: sha512-hOS089on8RduqdbhvQ5Z37A0ESjsqz6qnRcffsMU3495FuTdqSm+7bhJ29JvIOsBDEEnan5DPu9t3To9VRlMzA==}
    engines: {node: '>=8.10.0'}
    dependencies:
      picomatch: 2.3.1
    dev: true

  /readline-sync@1.4.10:
    resolution: {integrity: sha512-gNva8/6UAe8QYepIQH/jQ2qn91Qj0B9sYjMBBs3QOB8F2CXcKgLxQaJRP76sWVRQt+QU+8fAkCbCvjjMFu7Ycw==}
    engines: {node: '>= 0.8.0'}

  /redent@3.0.0:
    resolution: {integrity: sha512-6tDA8g98We0zd0GvVeMT9arEOnTw9qM03L9cJXaCjrip1OO764RDBLBfrB4cwzNGDj5OA5ioymC9GkizgWJDUg==}
    engines: {node: '>=8'}
    dependencies:
      indent-string: 4.0.0
      strip-indent: 3.0.0
    dev: true

  /redeyed@2.1.1:
    resolution: {integrity: sha512-FNpGGo1DycYAdnrKFxCMmKYgo/mILAqtRYbkdQD8Ep/Hk2PQ5+aEAEx+IU713RTDmuBaH0c8P5ZozurNu5ObRQ==}
    dependencies:
      esprima: 4.0.1

  /reduce-to-639-1@1.1.0:
    resolution: {integrity: sha512-9yy/xgTE8qPlZKQrQmyCU1Y1ZSnnOCP4K0Oe1YrBtteUmVXk0AgyINp0NS5kHGzZfpvjgHr6ygFZc9fpqf7moQ==}

  /reflect.getprototypeof@1.0.4:
    resolution: {integrity: sha512-ECkTw8TmJwW60lOTR+ZkODISW6RQ8+2CL3COqtiJKLd6MmB45hN51HprHFziKLGkAuTGQhBb91V8cy+KHlaCjw==}
    engines: {node: '>= 0.4'}
    dependencies:
      call-bind: 1.0.2
      define-properties: 1.2.1
      es-abstract: 1.22.2
      get-intrinsic: 1.2.1
      globalthis: 1.0.3
      which-builtin-type: 1.1.3
    dev: true

  /regenerator-runtime@0.13.11:
    resolution: {integrity: sha512-kY1AZVr2Ra+t+piVaJ4gxaFaReZVH40AKNo7UCX6W+dEwBo/2oZJzqfuN1qLq1oL45o56cPaTXELwrTh8Fpggg==}

  /regexp-tree@0.1.27:
    resolution: {integrity: sha512-iETxpjK6YoRWJG5o6hXLwvjYAoW+FEZn9os0PD/b6AP6xQwsa/Y7lCVgIixBbUPMfhu+i2LtdeAqVTgGlQarfA==}
    hasBin: true
    dev: true

  /regexp.prototype.flags@1.5.1:
    resolution: {integrity: sha512-sy6TXMN+hnP/wMy+ISxg3krXx7BAtWVO4UouuCN/ziM9UEne0euamVNafDfvC83bRNr95y0V5iijeDQFUNpvrg==}
    engines: {node: '>= 0.4'}
    dependencies:
      call-bind: 1.0.2
      define-properties: 1.2.1
      set-function-name: 2.0.1
    dev: true

  /regexpp@3.2.0:
    resolution: {integrity: sha512-pq2bWo9mVD43nbts2wGv17XLiNLya+GklZ8kaDLV2Z08gDCsGpnKn9BFMepvWuHCbyVvY7J5o5+BVvoQbmlJLg==}
    engines: {node: '>=8'}
    dev: true

  /registry-auth-token@4.2.2:
    resolution: {integrity: sha512-PC5ZysNb42zpFME6D/XlIgtNGdTl8bBOCw90xQLVMpzuuubJKYDWFAEuUNc+Cn8Z8724tg2SDhDRrkVEsqfDMg==}
    engines: {node: '>=6.0.0'}
    dependencies:
      rc: 1.2.8

  /registry-auth-token@5.0.2:
    resolution: {integrity: sha512-o/3ikDxtXaA59BmZuZrJZDJv8NMDGSj+6j6XaeBmHw8eY1i1qd9+6H+LjVvQXx3HN6aRCGa1cUdJ9RaJZUugnQ==}
    engines: {node: '>=14'}
    dependencies:
      '@pnpm/npm-conf': 2.2.2

  /registry-url@5.1.0:
    resolution: {integrity: sha512-8acYXXTI0AkQv6RAOjE3vOaIXZkT9wo4LOFbBKYQEEnnMNBpKqdUrI6S4NT0KPIo/WVvJ5tE/X5LF/TQUf0ekw==}
    engines: {node: '>=8'}
    dependencies:
      rc: 1.2.8

  /registry-url@6.0.1:
    resolution: {integrity: sha512-+crtS5QjFRqFCoQmvGduwYWEBng99ZvmFvF+cUJkGYF1L1BfU8C6Zp9T7f5vPAwyLkUExpvK+ANVZmGU49qi4Q==}
    engines: {node: '>=12'}
    dependencies:
      rc: 1.2.8

  /regjsparser@0.10.0:
    resolution: {integrity: sha512-qx+xQGZVsy55CH0a1hiVwHmqjLryfh7wQyF5HO07XJ9f7dQMY/gPQHhlyDkIzJKC+x2fUCpCcUODUUUFrm7SHA==}
    hasBin: true
    dependencies:
      jsesc: 0.5.0
    dev: true

  /remote-git-tags@3.0.0:
    resolution: {integrity: sha512-C9hAO4eoEsX+OXA4rla66pXZQ+TLQ8T9dttgQj18yuKlPMTVkIkdYXvlMC55IuUsIkV6DpmQYi10JKFLaU+l7w==}
    engines: {node: '>=8'}

  /replace-in-file@7.1.0:
    resolution: {integrity: sha512-1uZmJ78WtqNYCSuPC9IWbweXkGxPOtk2rKuar8diTw7naVIQZiE3Tm8ACx2PCMXDtVH6N+XxwaRY2qZ2xHPqXw==}
    engines: {node: '>=10'}
    hasBin: true
    dependencies:
      chalk: 4.1.2
      glob: 8.1.0
      yargs: 17.7.2

  /require-directory@2.1.1:
    resolution: {integrity: sha512-fGxEI7+wsG9xrvdjsrlmL22OMTTiHRwAMroiEeMgq8gzoLC/PQr7RsRDSTLUg/bZAZtF+TVIkHc6/4RIKrui+Q==}
    engines: {node: '>=0.10.0'}

  /require-from-string@2.0.2:
    resolution: {integrity: sha512-Xf0nWe6RseziFMu+Ap9biiUbmplq6S9/p+7w7YXP/JBHhrUDDUhwa+vANyubuqfZWTveU//DYVGsDG7RKL/vEw==}
    engines: {node: '>=0.10.0'}

  /resolve-alpn@1.2.1:
    resolution: {integrity: sha512-0a1F4l73/ZFZOakJnQ3FvkJ2+gSTQWz/r2KE5OdDY0TxPm5h4GkqkWWfM47T7HsbnOtcJVEF4epCVy6u7Q3K+g==}

  /resolve-dir@1.0.1:
    resolution: {integrity: sha512-R7uiTjECzvOsWSfdM0QKFNBVFcK27aHOUwdvK53BcW8zqnGdYp0Fbj82cy54+2A4P2tFM22J5kRfe1R+lM/1yg==}
    engines: {node: '>=0.10.0'}
    dependencies:
      expand-tilde: 2.0.2
      global-modules: 1.0.0
    dev: true

  /resolve-from@4.0.0:
    resolution: {integrity: sha512-pb/MYmXstAkysRFx8piNI1tGFNQIFA3vkE3Gq4EuA1dF6gHp/+vgZqsCGJapvy8N3Q+4o7FwvquPJcnZ7RYy4g==}
    engines: {node: '>=4'}

  /resolve-from@5.0.0:
    resolution: {integrity: sha512-qYg9KP24dD5qka9J47d0aVky0N+b4fTU89LN9iDnjB5waksiC49rvMB0PrUJQGoTmH50XPiqOvAjDfaijGxYZw==}
    engines: {node: '>=8'}
    dev: true

  /resolve-global@1.0.0:
    resolution: {integrity: sha512-zFa12V4OLtT5XUX/Q4VLvTfBf+Ok0SPc1FNGM/z9ctUdiU618qwKpWnd0CHs3+RqROfyEg/DhuHbMWYqcgljEw==}
    engines: {node: '>=8'}
    dependencies:
      global-dirs: 0.1.1
    dev: true

  /resolve-pkg-maps@1.0.0:
    resolution: {integrity: sha512-seS2Tj26TBVOC2NIc2rOe2y2ZO7efxITtLZcGSOnHHNOQ7CkiUBfw0Iw2ck6xkIhPwLhKNLS8BO+hEpngQlqzw==}
    dev: true

  /resolve.exports@2.0.2:
    resolution: {integrity: sha512-X2UW6Nw3n/aMgDVy+0rSqgHlv39WZAlZrXCdnbyEiKm17DSqHX4MmQMaST3FbeWR5FTuRcUwYAziZajji0Y7mg==}
    engines: {node: '>=10'}

  /resolve@1.19.0:
    resolution: {integrity: sha512-rArEXAgsBG4UgRGcynxWIWKFvh/XZCcS8UJdHhwy91zwAvCZIbcs+vAbflgBnNjYMs/i/i+/Ux6IZhML1yPvxg==}
    dependencies:
      is-core-module: 2.13.1
      path-parse: 1.0.7

  /resolve@1.22.1:
    resolution: {integrity: sha512-nBpuuYuY5jFsli/JIs1oldw6fOQCBioohqWZg/2hiaOybXOft4lonv85uDOKXdf8rhyK159cxU5cDcK/NKk8zw==}
    hasBin: true
    dependencies:
      is-core-module: 2.13.1
      path-parse: 1.0.7
      supports-preserve-symlinks-flag: 1.0.0

  /resolve@1.22.8:
    resolution: {integrity: sha512-oKWePCxqpd6FlLvGV1VU0x7bkPmmCNolxzjMf4NczoDnQcIWrAF+cPtZn5i6n+RfD2d9i0tzpKnG6Yk168yIyw==}
    hasBin: true
    dependencies:
      is-core-module: 2.13.1
      path-parse: 1.0.7
      supports-preserve-symlinks-flag: 1.0.0

  /resolve@2.0.0-next.4:
    resolution: {integrity: sha512-iMDbmAWtfU+MHpxt/I5iWI7cY6YVEZUQ3MBgPQ++XD1PELuJHIl82xBmObyP2KyQmkNB2dsqF7seoQQiAn5yDQ==}
    hasBin: true
    dependencies:
      is-core-module: 2.13.1
      path-parse: 1.0.7
      supports-preserve-symlinks-flag: 1.0.0
    dev: true

  /responselike@1.0.2:
    resolution: {integrity: sha512-/Fpe5guzJk1gPqdJLJR5u7eG/gNY4nImjbRDaVWVMRhne55TCmj2i9Q+54PBRfatRC8v/rIiv9BN0pMd9OV5EQ==}
    dependencies:
      lowercase-keys: 1.0.1

  /responselike@2.0.1:
    resolution: {integrity: sha512-4gl03wn3hj1HP3yzgdI7d3lCkF95F21Pz4BPGvKHinyQzALR5CapwC8yIi0Rh58DEMQ/SguC03wFj2k0M/mHhw==}
    dependencies:
      lowercase-keys: 2.0.0

  /responselike@3.0.0:
    resolution: {integrity: sha512-40yHxbNcl2+rzXvZuVkrYohathsSJlMTXKryG5y8uciHv1+xDLHQpgjG64JUO9nrEq2jGLH6IZ8BcZyw3wrweg==}
    engines: {node: '>=14.16'}
    dependencies:
      lowercase-keys: 3.0.0

  /restore-cursor@2.0.0:
    resolution: {integrity: sha512-6IzJLuGi4+R14vwagDHX+JrXmPVtPpn4mffDJ1UdR7/Edm87fl6yi8mMBIVvFtJaNTUvjughmW4hwLhRG7gC1Q==}
    engines: {node: '>=4'}
    dependencies:
      onetime: 2.0.1
      signal-exit: 3.0.7
    dev: true

  /restore-cursor@3.1.0:
    resolution: {integrity: sha512-l+sSefzHpj5qimhFSE5a8nufZYAM3sBSVMAPtYkmC+4EH2anSGaEMXSD0izRQbu9nfyQ9y5JrVmp7E8oZrUjvA==}
    engines: {node: '>=8'}
    dependencies:
      onetime: 5.1.2
      signal-exit: 3.0.7

  /retry@0.12.0:
    resolution: {integrity: sha512-9LkiTwjUh6rT555DtE9rTX+BKByPfrMzEAtnlEtdEwr3Nkffwiihqe2bWADg+OQRjt9gl6ICdmB/ZFDCGAtSow==}
    engines: {node: '>= 4'}

  /retry@0.13.1:
    resolution: {integrity: sha512-XQBQ3I8W1Cge0Seh+6gjj03LbmRFWuoszgK9ooCpwYIrhhoO80pfq4cUkU5DkknwfOfFteRwlZ56PYOGYyFWdg==}
    engines: {node: '>= 4'}

  /reusify@1.0.4:
    resolution: {integrity: sha512-U9nH88a3fc/ekCF1l0/UP1IosiuIjyTh7hBvXVMHYgVcfGvt897Xguj2UOLDeI5BG2m7/uwyaLVT6fbtCwTyzw==}
    engines: {iojs: '>=1.0.0', node: '>=0.10.0'}

  /rimraf@2.6.3:
    resolution: {integrity: sha512-mwqeW5XsA2qAejG46gYdENaxXjx9onRNCfn7L0duuP4hCuTIi/QO7PDK07KJfp1d+izWPrzEJDcSqBa0OZQriA==}
    hasBin: true
    dependencies:
      glob: 7.2.3
    dev: true

  /rimraf@3.0.2:
    resolution: {integrity: sha512-JZkJMZkAGFFPP2YqXZXPbMlMBgsxzE8ILs4lMIX/2o0L9UBw9O/Y3o6wFw/i9YLapcUJWwqbi3kdxIPdC62TIA==}
    hasBin: true
    dependencies:
      glob: 7.2.3

  /rimraf@4.4.1:
    resolution: {integrity: sha512-Gk8NlF062+T9CqNGn6h4tls3k6T1+/nXdOcSZVikNVtlRdYpA7wRJJMoXmuvOnLW844rPjdQ7JgXCYM6PPC/og==}
    engines: {node: '>=14'}
    hasBin: true
    dependencies:
      glob: 9.3.0

  /rimraf@5.0.5:
    resolution: {integrity: sha512-CqDakW+hMe/Bz202FPEymy68P+G50RfMQK+Qo5YUqc9SPipvbGjCGKd0RSKEelbsfQuw3g5NZDSrlZZAJurH1A==}
    engines: {node: '>=14'}
    hasBin: true
    dependencies:
      glob: 10.3.12

  /run-async@2.4.1:
    resolution: {integrity: sha512-tvVnVv01b8c1RrA6Ep7JkStj85Guv/YrMcwqYQnwjsAS2cTmmPGBBjAjpCW7RrSodNSoE2/qg9O4bceNvUuDgQ==}
    engines: {node: '>=0.12.0'}

  /run-parallel@1.2.0:
    resolution: {integrity: sha512-5l4VyZR86LZ/lDxZTR6jqL8AFE2S0IFLMP26AbjsLVADxHdhB/c0GUsH+y39UfCi3dzz8OlQuPmnaJOMoDHQBA==}
    dependencies:
      queue-microtask: 1.2.3

  /run-script-os@1.1.6:
    resolution: {integrity: sha512-ql6P2LzhBTTDfzKts+Qo4H94VUKpxKDFz6QxxwaUZN0mwvi7L3lpOI7BqPCq7lgDh3XLl0dpeXwfcVIitlrYrw==}
    hasBin: true
    dev: true

  /rxjs@6.6.7:
    resolution: {integrity: sha512-hTdwr+7yYNIT5n4AMYp85KA6yw2Va0FLa3Rguvbpa4W3I5xynaBZo41cM3XM+4Q6fRMj3sBYIR1VAmZMXYJvRQ==}
    engines: {npm: '>=2.0.0'}
    dependencies:
      tslib: 1.14.1
    dev: true

  /rxjs@7.8.0:
    resolution: {integrity: sha512-F2+gxDshqmIub1KdvZkaEfGDwLNpPvk9Fs6LD/MyQxNgMds/WH9OdDDXOmxUZpME+iSK3rQCctkL0DYyytUqMg==}
    dependencies:
      tslib: 2.6.2

  /rxjs@7.8.1:
    resolution: {integrity: sha512-AA3TVj+0A2iuIoQkWEK/tqFjBq2j+6PO6Y0zJcvzLAFhEFIO3HL0vls9hWLncZbAAbK0mar7oZ4V079I/qPMxg==}
    dependencies:
      tslib: 2.6.2
    dev: true

  /safe-array-concat@1.0.1:
    resolution: {integrity: sha512-6XbUAseYE2KtOuGueyeobCySj9L4+66Tn6KQMOPQJrAJEowYKW/YR/MGJZl7FdydUdaFu4LYyDZjxf4/Nmo23Q==}
    engines: {node: '>=0.4'}
    dependencies:
      call-bind: 1.0.2
      get-intrinsic: 1.2.1
      has-symbols: 1.0.3
      isarray: 2.0.5
    dev: true

  /safe-buffer@5.1.2:
    resolution: {integrity: sha512-Gd2UZBJDkXlY7GbJxfsE8/nvKkUEU1G38c1siN6QP6a9PT9MmHB8GnpscSmMJSoF8LOIrt8ud/wPtojys4G6+g==}

  /safe-buffer@5.2.1:
    resolution: {integrity: sha512-rp3So07KcdmmKbGvgaNxQSJr7bGVSVk5S9Eq1F+ppbRo70+YeaDxkw5Dd8NPN+GD6bjnYm2VuPuCXmpuYvmCXQ==}

  /safe-regex-test@1.0.0:
    resolution: {integrity: sha512-JBUUzyOgEwXQY1NuPtvcj/qcBDbDmEvWufhlnXZIm75DEHp+afM1r1ujJpJsV/gSM4t59tpDyPi1sd6ZaPFfsA==}
    dependencies:
      call-bind: 1.0.2
      get-intrinsic: 1.2.1
      is-regex: 1.1.4
    dev: true

  /safer-buffer@2.1.2:
    resolution: {integrity: sha512-YZo3K82SD7Riyi0E1EQPojLz7kpepnSQI9IyPbHHg1XXXevb5dJI7tpyN2ADxGcQbHG7vcyRHk0cbwqcQriUtg==}

  /schema-utils@3.2.0:
    resolution: {integrity: sha512-0zTyLGyDJYd/MBxG1AhJkKa6fpEBds4OQO2ut0w7OYG+ZGhGea09lijvzsqegYSik88zc7cUtIlnnO+/BvD6gQ==}
    engines: {node: '>= 10.13.0'}
    dependencies:
      '@types/json-schema': 7.0.14
      ajv: 6.12.6
      ajv-keywords: 3.5.2(ajv@6.12.6)

  /section-matter@1.0.0:
    resolution: {integrity: sha512-vfD3pmTzGpufjScBh50YHKzEu2lxBWhVEHsNGoEXmCmn2hKGfeNLYMzCJpe8cD7gqX7TJluOVpBkAequ6dgMmA==}
    engines: {node: '>=4'}
    dependencies:
      extend-shallow: 2.0.1
      kind-of: 6.0.3

  /semver-diff@4.0.0:
    resolution: {integrity: sha512-0Ju4+6A8iOnpL/Thra7dZsSlOHYAHIeMxfhWQRI1/VLcT3WDBZKKtQt/QkBOsiIN9ZpuvHE6cGZ0x4glCMmfiA==}
    engines: {node: '>=12'}
    dependencies:
      semver: 7.6.2

  /semver-utils@1.1.4:
    resolution: {integrity: sha512-EjnoLE5OGmDAVV/8YDoN5KiajNadjzIp9BAHOhYeQHt7j0UWxjmgsx4YD48wp4Ue1Qogq38F1GNUJNqF1kKKxA==}

  /semver@5.7.2:
    resolution: {integrity: sha512-cBznnQ9KjJqU67B52RMC65CMarK2600WFnbkcaiwWq3xy/5haFJlshgnpjovMVJ+Hff49d8GEn0b87C5pDQ10g==}
    hasBin: true

  /semver@6.3.1:
    resolution: {integrity: sha512-BR7VvDCVHO+q2xBEWskxS6DJE1qRnb7DxzUrogb71CWoSficBxYsiAGd+Kl0mmq/MprG9yArRkyrQxTO6XjMzA==}
    hasBin: true

  /semver@7.3.8:
    resolution: {integrity: sha512-NB1ctGL5rlHrPJtFDVIVzTyQylMLu9N9VICA6HSFJo8MCGVTMW6gfpicwKmmK/dAjTOrqu5l63JJOpDSrAis3A==}
    engines: {node: '>=10'}
    hasBin: true
    dependencies:
      lru-cache: 6.0.0

  /semver@7.5.0:
    resolution: {integrity: sha512-+XC0AD/R7Q2mPSRuy2Id0+CGTZ98+8f+KvwirxOKIEyid+XSx6HbC63p+O4IndTHuX5Z+JxQ0TghCkO5Cg/2HA==}
    engines: {node: '>=10'}
    hasBin: true
    dependencies:
      lru-cache: 6.0.0
    dev: true

  /semver@7.5.2:
    resolution: {integrity: sha512-SoftuTROv/cRjCze/scjGyiDtcUyxw1rgYQSZY7XTmtR5hX+dm76iDbTH8TkLPHCQmlbQVSSbNZCPM2hb0knnQ==}
    engines: {node: '>=10'}
    hasBin: true
    dependencies:
      lru-cache: 6.0.0
    dev: true

  /semver@7.5.4:
    resolution: {integrity: sha512-1bCSESV6Pv+i21Hvpxp3Dx+pSD8lIPt8uVjRrxAUt/nbswYc+tK6Y2btiULjd4+fnq15PX+nqQDC7Oft7WkwcA==}
    engines: {node: '>=10'}
    hasBin: true
    dependencies:
      lru-cache: 6.0.0

  /semver@7.6.0:
    resolution: {integrity: sha512-EnwXhrlwXMk9gKu5/flx5sv/an57AkRplG3hTK68W7FRDN+k+OWBj65M7719OkA82XLBxrcX0KSHj+X5COhOVg==}
    engines: {node: '>=10'}
    hasBin: true
    dependencies:
      lru-cache: 6.0.0

  /semver@7.6.2:
    resolution: {integrity: sha512-FNAIBWCx9qcRhoHcgcJ0gvU7SN1lYU2ZXuSfl04bSC5OpvDHFyJCjdNHomPXxjQlCBU67YW64PzY7/VIEH7F2w==}
    engines: {node: '>=10'}
    hasBin: true

  /sentence-case@2.1.1:
    resolution: {integrity: sha512-ENl7cYHaK/Ktwk5OTD+aDbQ3uC8IByu/6Bkg+HDv8Mm+XnBnppVNalcfJTNsp1ibstKh030/JKQQWglDvtKwEQ==}
    dependencies:
      no-case: 2.3.2
      upper-case-first: 1.1.2

  /sentence-case@3.0.4:
    resolution: {integrity: sha512-8LS0JInaQMCRoQ7YUytAo/xUu5W2XnQxV2HI/6uM6U7CITS1RqPElr30V6uIqyMKM9lJGRVFy5/4CuzcixNYSg==}
    dependencies:
      no-case: 3.0.4
      tslib: 2.6.2
      upper-case-first: 2.0.2

  /serialize-javascript@6.0.0:
    resolution: {integrity: sha512-Qr3TosvguFt8ePWqsvRfrKyQXIiW+nGbYpy8XK24NQHE83caxWt+mIymTT19DGFbNWNLfEwsrkSmN64lVWB9ag==}
    dependencies:
      randombytes: 2.1.0
    dev: true

  /serialize-javascript@6.0.1:
    resolution: {integrity: sha512-owoXEFjWRllis8/M1Q+Cw5k8ZH40e3zhp/ovX+Xr/vi1qj6QesbyXXViFbpNvWvPNAD62SutwEXavefrLJWj7w==}
    dependencies:
      randombytes: 2.1.0

  /set-blocking@2.0.0:
    resolution: {integrity: sha512-KiKBS8AnWGEyLzofFfmvKwpdPzqiy16LvQfK3yv/fVH7Bj13/wl3JSR1J+rfgRE9q7xUJK4qvgS8raSOeLUehw==}

  /set-function-name@2.0.1:
    resolution: {integrity: sha512-tMNCiqYVkXIZgc2Hnoy2IvC/f8ezc5koaRFkCjrpWzGpCd3qbZXPzVy9MAZzK1ch/X0jvSkojys3oqJN0qCmdA==}
    engines: {node: '>= 0.4'}
    dependencies:
      define-data-property: 1.1.0
      functions-have-names: 1.2.3
      has-property-descriptors: 1.0.0
    dev: true

  /setimmediate@1.0.5:
    resolution: {integrity: sha512-MATJdZp8sLqDl/68LfQmbP8zKPLQNV6BIZoIgrscFDQ+RsvK/BxeDQOgyxKKoh0y/8h3BqVFnCqQ/gd+reiIXA==}

  /sharp@0.33.2:
    resolution: {integrity: sha512-WlYOPyyPDiiM07j/UO+E720ju6gtNtHjEGg5vovUk1Lgxyjm2LFO+37Nt/UI3MMh2l6hxTWQWi7qk3cXJTutcQ==}
    engines: {libvips: '>=8.15.1', node: ^18.17.0 || ^20.3.0 || >=21.0.0}
    requiresBuild: true
    dependencies:
      color: 4.2.3
      detect-libc: 2.0.2
      semver: 7.6.0
    optionalDependencies:
      '@img/sharp-darwin-arm64': 0.33.2
      '@img/sharp-darwin-x64': 0.33.2
      '@img/sharp-libvips-darwin-arm64': 1.0.1
      '@img/sharp-libvips-darwin-x64': 1.0.1
      '@img/sharp-libvips-linux-arm': 1.0.1
      '@img/sharp-libvips-linux-arm64': 1.0.1
      '@img/sharp-libvips-linux-s390x': 1.0.1
      '@img/sharp-libvips-linux-x64': 1.0.1
      '@img/sharp-libvips-linuxmusl-arm64': 1.0.1
      '@img/sharp-libvips-linuxmusl-x64': 1.0.1
      '@img/sharp-linux-arm': 0.33.2
      '@img/sharp-linux-arm64': 0.33.2
      '@img/sharp-linux-s390x': 0.33.2
      '@img/sharp-linux-x64': 0.33.2
      '@img/sharp-linuxmusl-arm64': 0.33.2
      '@img/sharp-linuxmusl-x64': 0.33.2
      '@img/sharp-wasm32': 0.33.2
      '@img/sharp-win32-ia32': 0.33.2
      '@img/sharp-win32-x64': 0.33.2
    dev: true

  /shebang-command@2.0.0:
    resolution: {integrity: sha512-kHxr2zZpYtdmrN1qDjrrX/Z1rR1kG8Dx+gkpK1G4eXmvXswmcE1hTWBWYUzlraYw1/yZp6YuDY77YtvbN0dmDA==}
    engines: {node: '>=8'}
    dependencies:
      shebang-regex: 3.0.0

  /shebang-regex@3.0.0:
    resolution: {integrity: sha512-7++dFhtcx3353uBaq8DDR4NuxBetBzC7ZQOhmTQInHEd6bSrXdiEyzCvG07Z44UYdLShWUyXt5M/yhz8ekcb1A==}
    engines: {node: '>=8'}

  /shell-quote@1.8.1:
    resolution: {integrity: sha512-6j1W9l1iAs/4xYBI1SYOVZyFcCis9b4KCLQ8fgAGG07QvzaRLVVRQvAy85yNmmZSjYjg4MWh4gNvlPujU/5LpA==}
    dev: true

  /side-channel@1.0.4:
    resolution: {integrity: sha512-q5XPytqFEIKHkGdiMIrY10mvLRvnQh42/+GoBlFW3b2LXLE2xxJpZFdm94we0BaoV3RwJyGqg5wS7epxTv0Zvw==}
    dependencies:
      call-bind: 1.0.2
      get-intrinsic: 1.2.1
      object-inspect: 1.12.3

  /signal-exit@3.0.7:
    resolution: {integrity: sha512-wnD2ZE+l+SPC/uoS0vXeE9L1+0wuaMqKlfz9AMUo38JsyLSBWSFcHR1Rri62LZc12vLr1gb3jl7iwQhgwpAbGQ==}

  /signal-exit@4.1.0:
    resolution: {integrity: sha512-bzyZ1e88w9O1iNJbKnOlvYTrWPDl46O1bG0D3XInv+9tkPrxrN8jUUTiFlDkkmKWgn1M6CfIA13SuGqOa9Korw==}
    engines: {node: '>=14'}

  /sigstore@1.6.0:
    resolution: {integrity: sha512-QODKff/qW/TXOZI6V/Clqu74xnInAS6it05mufj4/fSewexLtfEntgLZZcBtUK44CDQyUE5TUXYy1ARYzlfG9g==}
    engines: {node: ^14.17.0 || ^16.13.0 || >=18.0.0}
    hasBin: true
    dependencies:
      '@sigstore/protobuf-specs': 0.1.0
      '@sigstore/tuf': 1.0.0
      make-fetch-happen: 11.1.1
      tuf-js: 1.1.7
    transitivePeerDependencies:
      - supports-color

  /simple-git@3.19.1:
    resolution: {integrity: sha512-Ck+rcjVaE1HotraRAS8u/+xgTvToTuoMkT9/l9lvuP5jftwnYUp6DwuJzsKErHgfyRk8IB8pqGHWEbM3tLgV1w==}
    dependencies:
      '@kwsites/file-exists': 1.1.1
      '@kwsites/promise-deferred': 1.1.1
      debug: 4.3.4(supports-color@8.1.1)
    transitivePeerDependencies:
      - supports-color

  /simple-swizzle@0.2.2:
    resolution: {integrity: sha512-JA//kQgZtbuY83m+xT+tXJkmJncGMTFT+C+g2h2R9uxkYIrE2yy9sgmcLhCnw57/WSD+Eh3J97FPEDFnbXnDUg==}
    dependencies:
      is-arrayish: 0.3.2

  /sinon@16.1.3:
    resolution: {integrity: sha512-mjnWWeyxcAf9nC0bXcPmiDut+oE8HYridTNzBbF98AYVLmWwGRp2ISEpyhYflG1ifILT+eNn3BmKUJPxjXUPlA==}
    dependencies:
      '@sinonjs/commons': 3.0.1
      '@sinonjs/fake-timers': 10.3.0
      '@sinonjs/samsam': 8.0.0
      diff: 5.2.0
      nise: 5.1.9
      supports-color: 7.2.0
    dev: true

  /sisteransi@1.0.5:
    resolution: {integrity: sha512-bLGGlR1QxBcynn2d5YmDX4MGjlZvy2MRBDRNHLJ8VI6l6+9FUiyTFNJ0IveOSP0bcXgVDPRcfGqA0pjaqUpfVg==}

  /slash@3.0.0:
    resolution: {integrity: sha512-g9Q1haeby36OSStwb4ntCGGGaKsaVSjQ68fBxoQcutl5fS1vuY18H3wSt3jFyFtrkx+Kz0V1G85A4MyAdDMi2Q==}
    engines: {node: '>=8'}

  /slash@4.0.0:
    resolution: {integrity: sha512-3dOsAHXXUkQTpOYcoAxLIorMTp4gIQr5IW3iVb7A7lFIp0VHhnynm9izx6TssdrIcVIESAlVjtnO2K8bg+Coew==}
    engines: {node: '>=12'}

  /slice-ansi@4.0.0:
    resolution: {integrity: sha512-qMCMfhY040cVHT43K9BFygqYbUPFZKHOg7K73mtTWJRb8pyP3fzf4Ixd5SzdEJQ6MRUg/WBnOLxghZtKKurENQ==}
    engines: {node: '>=10'}
    dependencies:
      ansi-styles: 4.3.0
      astral-regex: 2.0.0
      is-fullwidth-code-point: 3.0.0

  /smart-buffer@4.2.0:
    resolution: {integrity: sha512-94hK0Hh8rPqQl2xXc3HsaBoOXKV20MToPkcXvwbISWLEs+64sBq5kFgn2kJDHb1Pry9yrP0dxrCI9RRci7RXKg==}
    engines: {node: '>= 6.0.0', npm: '>= 3.0.0'}

  /snake-case@2.1.0:
    resolution: {integrity: sha512-FMR5YoPFwOLuh4rRz92dywJjyKYZNLpMn1R5ujVpIYkbA9p01fq8RMg0FkO4M+Yobt4MjHeLTJVm5xFFBHSV2Q==}
    dependencies:
      no-case: 2.3.2

  /snake-case@3.0.4:
    resolution: {integrity: sha512-LAOh4z89bGQvl9pFfNF8V146i7o7/CqFPbqzYgP+yYzDIDeS9HaNFtXABamRW+AQzEVODcvE79ljJ+8a9YSdMg==}
    dependencies:
      dot-case: 3.0.4
      tslib: 2.6.2

  /socks-proxy-agent@7.0.0:
    resolution: {integrity: sha512-Fgl0YPZ902wEsAyiQ+idGd1A7rSFx/ayC1CQVMw5P+EQx2V0SgpGtf6OKFhVjPflPUl9YMmEOnmfjCdMUsygww==}
    engines: {node: '>= 10'}
    dependencies:
      agent-base: 6.0.2
      debug: 4.3.4(supports-color@8.1.1)
      socks: 2.7.1
    transitivePeerDependencies:
      - supports-color

  /socks@2.7.1:
    resolution: {integrity: sha512-7maUZy1N7uo6+WVEX6psASxtNlKaNVMlGQKkG/63nEDdLOWNbiUMoLK7X4uYoLhQstau72mLgfEWcXcwsaHbYQ==}
    engines: {node: '>= 10.13.0', npm: '>= 3.0.0'}
    dependencies:
      ip: 2.0.1
      smart-buffer: 4.2.0

  /sort-json@2.0.1:
    resolution: {integrity: sha512-s8cs2bcsQCzo/P2T/uoU6Js4dS/jnX8+4xunziNoq9qmSpZNCrRIAIvp4avsz0ST18HycV4z/7myJ7jsHWB2XQ==}
    hasBin: true
    dependencies:
      detect-indent: 5.0.0
      detect-newline: 2.1.0
      minimist: 1.2.8

  /sort-object-keys@1.1.3:
    resolution: {integrity: sha512-855pvK+VkU7PaKYPc+Jjnmt4EzejQHyhhF33q31qG8x7maDzkeFhAAThdCYay11CISO+qAMwjOBP+fPZe0IPyg==}

  /sort-package-json@1.57.0:
    resolution: {integrity: sha512-FYsjYn2dHTRb41wqnv+uEqCUvBpK3jZcTp9rbz2qDTmel7Pmdtf+i2rLaaPMRZeSVM60V3Se31GyWFpmKs4Q5Q==}
    hasBin: true
    dependencies:
      detect-indent: 6.1.0
      detect-newline: 3.1.0
      git-hooks-list: 1.0.3
      globby: 10.0.0
      is-plain-obj: 2.1.0
      sort-object-keys: 1.1.3

  /sort-package-json@2.10.0:
    resolution: {integrity: sha512-MYecfvObMwJjjJskhxYfuOADkXp1ZMMnCFC8yhp+9HDsk7HhR336hd7eiBs96lTXfiqmUNI+WQCeCMRBhl251g==}
    hasBin: true
    dependencies:
      detect-indent: 7.0.1
      detect-newline: 4.0.1
      get-stdin: 9.0.0
      git-hooks-list: 3.1.0
      globby: 13.2.2
      is-plain-obj: 4.1.0
      semver: 7.6.0
      sort-object-keys: 1.1.3

  /source-map-support@0.5.21:
    resolution: {integrity: sha512-uBHU3L3czsIyYXKX88fdrGovxdSCoTGDRZ6SYXtSRxLZUzHg5P/66Ht6uoUlHu9EZod+inXhKo3qQgwXUT/y1w==}
    dependencies:
      buffer-from: 1.1.2
      source-map: 0.6.1

  /source-map@0.6.1:
    resolution: {integrity: sha512-UjgapumWlbMhkBgzT7Ykc5YXUT46F0iKu8SGXq0bcwP5dz/h0Plj6enJqjz1Zbq2l5WaqYnrVbwWOWMyF3F47g==}
    engines: {node: '>=0.10.0'}

  /spawn-command@0.0.2:
    resolution: {integrity: sha512-zC8zGoGkmc8J9ndvml8Xksr1Amk9qBujgbF0JAIWO7kXr43w0h/0GJNM/Vustixu+YE8N/MTrQ7N31FvHUACxQ==}
    dev: true

  /spawn-please@2.0.2:
    resolution: {integrity: sha512-KM8coezO6ISQ89c1BzyWNtcn2V2kAVtwIXd3cN/V5a0xPYc1F/vydrRc01wsKFEQ/p+V1a4sw4z2yMITIXrgGw==}
    engines: {node: '>=14'}
    dependencies:
      cross-spawn: 7.0.3

  /spdx-correct@3.1.1:
    resolution: {integrity: sha512-cOYcUWwhCuHCXi49RhFRCyJEK3iPj1Ziz9DpViV3tbZOwXD49QzIN3MpOLJNxh2qwq2lJJZaKMVw9qNi4jTC0w==}
    dependencies:
      spdx-expression-parse: 3.0.1
      spdx-license-ids: 3.0.12

  /spdx-exceptions@2.3.0:
    resolution: {integrity: sha512-/tTrYOC7PPI1nUAgx34hUpqXuyJG+DTHJTnIULG4rDygi4xu/tfgmq1e1cIRwRzwZgo4NLySi+ricLkZkw4i5A==}

  /spdx-expression-parse@3.0.1:
    resolution: {integrity: sha512-cbqHunsQWnJNE6KhVSMsMeH5H/L9EpymbzqTQ3uLwNCLZ1Q481oWaofqH7nO6V07xlXwY6PhQdQ2IedWx/ZK4Q==}
    dependencies:
      spdx-exceptions: 2.3.0
      spdx-license-ids: 3.0.12

  /spdx-license-ids@3.0.12:
    resolution: {integrity: sha512-rr+VVSXtRhO4OHbXUiAF7xW3Bo9DuuF6C5jH+q/x15j2jniycgKbxU09Hr0WqlSLUs4i4ltHGXqTe7VHclYWyA==}

  /split-on-first@1.1.0:
    resolution: {integrity: sha512-43ZssAJaMusuKWL8sKUBQXHWOpq8d6CfN/u1p4gUzfJkM05C8rxTmYrkIPTXapZpORA6LkkzcUulJ8FqA7Uudw==}
    engines: {node: '>=6'}

  /split2@3.2.2:
    resolution: {integrity: sha512-9NThjpgZnifTkJpzTZ7Eue85S49QwpNhZTq6GRJwObb6jnLFNGB7Qm73V5HewTROPyxD0C29xqmaI68bQtV+hg==}
    dependencies:
      readable-stream: 3.6.1
    dev: true

  /split@1.0.1:
    resolution: {integrity: sha512-mTyOoPbrivtXnwnIxZRFYRrPNtEFKlpB2fvjSnCQUiAA6qAZzqwna5envK4uk6OIeP17CsdF3rSBGYVBsU0Tkg==}
    dependencies:
      through: 2.3.8
    dev: true

  /sprintf-js@1.0.3:
    resolution: {integrity: sha512-D9cPgkvLlV3t3IzL0D0YLvGA9Ahk4PcvVwUbN0dSGr1aP0Nrt4AEnTUbuGvquEC0mA64Gqt1fzirlRs5ibXx8g==}

  /ssri@10.0.4:
    resolution: {integrity: sha512-12+IR2CB2C28MMAw0Ncqwj5QbTcs0nGIhgJzYWzDkb21vWmfNI83KS4f3Ci6GI98WreIfG7o9UXp3C0qbpA8nQ==}
    engines: {node: ^14.17.0 || ^16.13.0 || >=18.0.0}
    dependencies:
      minipass: 5.0.0

  /ssri@9.0.1:
    resolution: {integrity: sha512-o57Wcn66jMQvfHG1FlYbWeZWW/dHZhJXjpIcTfXldXEk5nz5lStPo3mK0OJQfGR3RbZUlbISexbljkJzuEj/8Q==}
    engines: {node: ^12.13.0 || ^14.15.0 || >=16.0.0}
    dependencies:
      minipass: 3.3.6

  /stdout-stderr@0.1.13:
    resolution: {integrity: sha512-Xnt9/HHHYfjZ7NeQLvuQDyL1LnbsbddgMFKCuaQKwGCdJm8LnstZIXop+uOY36UR1UXXoHXfMbC1KlVdVd2JLA==}
    engines: {node: '>=8.0.0'}
    dependencies:
      debug: 4.3.4(supports-color@8.1.1)
      strip-ansi: 6.0.1
    transitivePeerDependencies:
      - supports-color
    dev: true

  /strict-uri-encode@2.0.0:
    resolution: {integrity: sha512-QwiXZgpRcKkhTj2Scnn++4PKtWsH0kpzZ62L2R6c/LUVYv7hVnZqcg2+sMuT6R7Jusu1vviK/MFsu6kNJfWlEQ==}
    engines: {node: '>=4'}

  /string-argv@0.3.1:
    resolution: {integrity: sha512-a1uQGz7IyVy9YwhqjZIZu1c8JO8dNIe20xBmSS6qu9kv++k3JGzCVmprbNN5Kn+BgzD5E7YYwg1CcjuJMRNsvg==}
    engines: {node: '>=0.6.19'}

  /string-width@2.1.1:
    resolution: {integrity: sha512-nOqH59deCq9SRHlxq1Aw85Jnt4w6KvLKqWVik6oA9ZklXLNIOlqg4F2yrT1MVaTjAqvVwdfeZ7w7aCvJD7ugkw==}
    engines: {node: '>=4'}
    dependencies:
      is-fullwidth-code-point: 2.0.0
      strip-ansi: 4.0.0
    dev: true

  /string-width@4.2.3:
    resolution: {integrity: sha512-wKyQRQpjJ0sIp62ErSZdGsjMJWsap5oRNihHhu6G7JVO/9jIB6UyevL+tXuOqrng8j/cxKTWyWUwvSTriiZz/g==}
    engines: {node: '>=8'}
    dependencies:
      emoji-regex: 8.0.0
      is-fullwidth-code-point: 3.0.0
      strip-ansi: 6.0.1

  /string-width@5.1.2:
    resolution: {integrity: sha512-HnLOCR3vjcY8beoNLtcjZ5/nxn2afmME6lhrDrebokqMap+XbeW8n9TXpPDOqdGK5qcI3oT0GKTW6wC7EMiVqA==}
    engines: {node: '>=12'}
    dependencies:
      eastasianwidth: 0.2.0
      emoji-regex: 9.2.2
      strip-ansi: 7.1.0

  /string.prototype.matchall@4.0.10:
    resolution: {integrity: sha512-rGXbGmOEosIQi6Qva94HUjgPs9vKW+dkG7Y8Q5O2OYkWL6wFaTRZO8zM4mhP94uX55wgyrXzfS2aGtGzUL7EJQ==}
    dependencies:
      call-bind: 1.0.2
      define-properties: 1.2.1
      es-abstract: 1.22.2
      get-intrinsic: 1.2.1
      has-symbols: 1.0.3
      internal-slot: 1.0.5
      regexp.prototype.flags: 1.5.1
      set-function-name: 2.0.1
      side-channel: 1.0.4
    dev: true

  /string.prototype.trim@1.2.8:
    resolution: {integrity: sha512-lfjY4HcixfQXOfaqCvcBuOIapyaroTXhbkfJN3gcB1OtyupngWK4sEET9Knd0cXd28kTUqu/kHoV4HKSJdnjiQ==}
    engines: {node: '>= 0.4'}
    dependencies:
      call-bind: 1.0.2
      define-properties: 1.2.1
      es-abstract: 1.22.2
    dev: true

  /string.prototype.trimend@1.0.7:
    resolution: {integrity: sha512-Ni79DqeB72ZFq1uH/L6zJ+DKZTkOtPIHovb3YZHQViE+HDouuU4mBrLOLDn5Dde3RF8qw5qVETEjhu9locMLvA==}
    dependencies:
      call-bind: 1.0.2
      define-properties: 1.2.1
      es-abstract: 1.22.2
    dev: true

  /string.prototype.trimstart@1.0.7:
    resolution: {integrity: sha512-NGhtDFu3jCEm7B4Fy0DpLewdJQOZcQ0rGbwQ/+stjnrp2i+rlKeCvos9hOIeCmqwratM47OBxY7uFZzjxHXmrg==}
    dependencies:
      call-bind: 1.0.2
      define-properties: 1.2.1
      es-abstract: 1.22.2
    dev: true

  /string_decoder@0.10.31:
    resolution: {integrity: sha512-ev2QzSzWPYmy9GuqfIVildA4OdcGLeFZQrq5ys6RtiuF+RQQiZWr8TZNyAcuVXyQRYfEO+MsoB/1BuQVhOJuoQ==}
    dev: true

  /string_decoder@1.1.1:
    resolution: {integrity: sha512-n/ShnvDi6FHbbVfviro+WojiFzv+s8MPMHBczVePfUpDJLwoLT0ht1l4YwBCbi8pJAveEEdnkHyPyTP/mzRfwg==}
    dependencies:
      safe-buffer: 5.1.2

  /string_decoder@1.3.0:
    resolution: {integrity: sha512-hkRX8U1WjJFd8LsDJ2yQ/wWWxaopEsABU1XfkM8A+j0+85JAGppt16cr1Whg6KIbb4okU6Mql6BOj+uup/wKeA==}
    dependencies:
      safe-buffer: 5.2.1

  /strip-ansi@4.0.0:
    resolution: {integrity: sha512-4XaJ2zQdCzROZDivEVIDPkcQn8LMFSa8kj8Gxb/Lnwzv9A8VctNZ+lfivC/sV3ivW8ElJTERXZoPBRrZKkNKow==}
    engines: {node: '>=4'}
    dependencies:
      ansi-regex: 3.0.1
    dev: true

  /strip-ansi@5.2.0:
    resolution: {integrity: sha512-DuRs1gKbBqsMKIZlrffwlug8MHkcnpjs5VPmL1PAh+mA30U0DTotfDZ0d2UUsXpPmPmMMJ6W773MaA3J+lbiWA==}
    engines: {node: '>=6'}
    dependencies:
      ansi-regex: 4.1.1
    dev: true

  /strip-ansi@6.0.1:
    resolution: {integrity: sha512-Y38VPSHcqkFrCpFnQ9vuSXmquuv5oXOKpGeT6aGrr3o3Gc9AlVa6JBfUSOCnbxGGZF+/0ooI7KrPuUSztUdU5A==}
    engines: {node: '>=8'}
    dependencies:
      ansi-regex: 5.0.1

  /strip-ansi@7.1.0:
    resolution: {integrity: sha512-iq6eVVI64nQQTRYq2KtEg2d2uU7LElhTJwsH4YzIHZshxlgZms/wIc4VoDQTlG/IvVIrBKG06CrZnp0qv7hkcQ==}
    engines: {node: '>=12'}
    dependencies:
      ansi-regex: 6.0.1

  /strip-bom-string@1.0.0:
    resolution: {integrity: sha512-uCC2VHvQRYu+lMh4My/sFNmF2klFymLX1wHJeXnbEJERpV/ZsVuonzerjfrGpIGF7LBVa1O7i9kjiWvJiFck8g==}
    engines: {node: '>=0.10.0'}

  /strip-bom@3.0.0:
    resolution: {integrity: sha512-vavAMRXOgBVNF6nyEEmL3DBK19iRpDcoIwW+swQ+CbGiu7lju6t+JklA1MHweoWtadgt4ISVUsXLyDq34ddcwA==}
    engines: {node: '>=4'}

  /strip-bom@4.0.0:
    resolution: {integrity: sha512-3xurFv5tEgii33Zi8Jtp55wEIILR9eh34FAW00PZf+JnSsTmV/ioewSgQl97JHvgjoRGwPShsWm+IdrxB35d0w==}
    engines: {node: '>=8'}
    dev: true

  /strip-final-newline@2.0.0:
    resolution: {integrity: sha512-BrpvfNAE3dcvq7ll3xVumzjKjZQ5tI1sEUIKr3Uoks0XUl45St3FlatVqef9prk4jRDzhW6WZg+3bk93y6pLjA==}
    engines: {node: '>=6'}

  /strip-indent@3.0.0:
    resolution: {integrity: sha512-laJTa3Jb+VQpaC6DseHhF7dXVqHTfJPCRDaEbid/drOhgitgYku/letMUqOXFoWV0zIIUbjpdH2t+tYj4bQMRQ==}
    engines: {node: '>=8'}
    dependencies:
      min-indent: 1.0.1
    dev: true

  /strip-json-comments@2.0.1:
    resolution: {integrity: sha512-4gB8na07fecVVkOI6Rs4e7T6NOTki5EmL7TUduTs6bu3EdnSycntVJ4re8kgZA+wx9IueI2Y11bfbgwtzuE0KQ==}
    engines: {node: '>=0.10.0'}

  /strip-json-comments@3.1.1:
    resolution: {integrity: sha512-6fPc+R4ihwqP6N/aIv2f1gMH8lOVtWQHoqC4yK6oSDVVocumAsfCqjkXnqiYMhmMwS/mEHLp7Vehlt3ql6lEig==}
    engines: {node: '>=8'}

  /strip-json-comments@5.0.1:
    resolution: {integrity: sha512-0fk9zBqO67Nq5M/m45qHCJxylV/DhBlIOVExqgOMiCCrzrhU6tCibRXNqE3jwJLftzE9SNuZtYbpzcO+i9FiKw==}
    engines: {node: '>=14.16'}

  /strnum@1.0.5:
    resolution: {integrity: sha512-J8bbNyKKXl5qYcR36TIO8W3mVGVHrmmxsd5PAItGkmyzwJvybiw2IVq5nqd0i4LSNSkB/sx9VHllbfFdr9k1JA==}

  /supports-color@5.5.0:
    resolution: {integrity: sha512-QjVjwdXIt408MIiAqCX4oUKsgU2EqAGzs2Ppkm4aQYbjm+ZEWEcW4SfFNTr4uMNZma0ey4f5lgLrkB0aX0QMow==}
    engines: {node: '>=4'}
    dependencies:
      has-flag: 3.0.0

  /supports-color@7.2.0:
    resolution: {integrity: sha512-qpCAvRl9stuOHveKsn7HncJRvv501qIacKzQlO/+Lwxc9+0q2wLyv4Dfvt80/DPn2pqOBsJdDiogXGR9+OvwRw==}
    engines: {node: '>=8'}
    dependencies:
      has-flag: 4.0.0

  /supports-color@8.1.1:
    resolution: {integrity: sha512-MpUEN2OodtUzxvKQl72cUF7RQ5EiHsGvSsVG0ia9c5RbWGL2CI4C7EpPS8UTBIplnlzZiNuV56w+FuNxy3ty2Q==}
    engines: {node: '>=10'}
    dependencies:
      has-flag: 4.0.0

  /supports-hyperlinks@1.0.1:
    resolution: {integrity: sha512-HHi5kVSefKaJkGYXbDuKbUGRVxqnWGn3J2e39CYcNJEfWciGq2zYtOhXLTlvrOZW1QU7VX67w7fMmWafHX9Pfw==}
    engines: {node: '>=4'}
    dependencies:
      has-flag: 2.0.0
      supports-color: 5.5.0

  /supports-hyperlinks@2.3.0:
    resolution: {integrity: sha512-RpsAZlpWcDwOPQA22aCH4J0t7L8JmAvsCxfOSEwm7cQs3LshN36QaTkwd70DnBOXDWGssw2eUoc8CaRWT0XunA==}
    engines: {node: '>=8'}
    dependencies:
      has-flag: 4.0.0
      supports-color: 7.2.0

  /supports-preserve-symlinks-flag@1.0.0:
    resolution: {integrity: sha512-ot0WnXS9fgdkgIcePe6RHNk1WA8+muPa6cSjeR3V8K27q9BB1rTE3R1p7Hv0z1ZyAc8s6Vvv8DIyWf681MAt0w==}
    engines: {node: '>= 0.4'}

  /swap-case@1.1.2:
    resolution: {integrity: sha512-BAmWG6/bx8syfc6qXPprof3Mn5vQgf5dwdUNJhsNqU9WdPt5P+ES/wQ5bxfijy8zwZgZZHslC3iAsxsuQMCzJQ==}
    dependencies:
      lower-case: 1.1.4
      upper-case: 1.1.3

  /syncpack@9.8.6:
    resolution: {integrity: sha512-4S4cUoKK9WenA/Wdk9GvlekzPR9PxC7sqcsUIsK4ypsa/pIYv8Ju1vxGNvp6Y1yI2S9EdCk0QJsB3/wRB8XYVw==}
    engines: {node: '>=14'}
    hasBin: true
    dependencies:
      chalk: 4.1.2
      commander: 10.0.1
      cosmiconfig: 8.1.3
      fs-extra: 11.1.1
      glob: 8.1.0
      minimatch: 6.2.0
      read-yaml-file: 2.1.0
      semver: 7.5.0
      tightrope: 0.1.0
      zod: 3.21.4
    dev: true

  /table@6.8.1:
    resolution: {integrity: sha512-Y4X9zqrCftUhMeH2EptSSERdVKt/nEdijTOacGD/97EKjhQ/Qs8RTlEGABSJNNN8lac9kheH+af7yAkEWlgneA==}
    engines: {node: '>=10.0.0'}
    dependencies:
      ajv: 8.12.0
      lodash.truncate: 4.4.2
      slice-ansi: 4.0.0
      string-width: 4.2.3
      strip-ansi: 6.0.1

  /tapable@2.2.1:
    resolution: {integrity: sha512-GNzQvQTOIP6RyTfE2Qxb8ZVlNmw0n88vp1szwWRimP02mnTsx3Wtn5qRdqY9w2XduFNUgvOwhNnQsjwCp+kqaQ==}
    engines: {node: '>=6'}

  /tar@6.2.1:
    resolution: {integrity: sha512-DZ4yORTwrbTj/7MZYq2w+/ZFdI6OZ/f9SFHR+71gIVUZhOQPHzVCLpvRnPgyaMpfWxxk/4ONva3GQSyNIKRv6A==}
    engines: {node: '>=10'}
    dependencies:
      chownr: 2.0.0
      fs-minipass: 2.1.0
      minipass: 5.0.0
      minizlib: 2.1.2
      mkdirp: 1.0.4
      yallist: 4.0.0

  /temp-dir@2.0.0:
    resolution: {integrity: sha512-aoBAniQmmwtcKp/7BzsH8Cxzv8OL736p7v1ihGb5e9DJ9kTwGWHrQrVB5+lfVDzfGrdRzXch+ig7LHaY1JTOrg==}
    engines: {node: '>=8'}
    dev: true

  /temp@0.9.4:
    resolution: {integrity: sha512-yYrrsWnrXMcdsnu/7YMYAofM1ktpL5By7vZhf15CrXijWWrEYZks5AXBudalfSWJLlnen/QUJUB5aoB0kqZUGA==}
    engines: {node: '>=6.0.0'}
    dependencies:
      mkdirp: 0.5.6
      rimraf: 2.6.3
    dev: true

  /tempfile@3.0.0:
    resolution: {integrity: sha512-uNFCg478XovRi85iD42egu+eSFUmmka750Jy7L5tfHI5hQKKtbPnxaSaXAbBqCDYrw3wx4tXjKwci4/QmsZJxw==}
    engines: {node: '>=8'}
    dependencies:
      temp-dir: 2.0.0
      uuid: 3.4.0
    dev: true

  /terser-webpack-plugin@5.3.9(webpack@5.88.1):
    resolution: {integrity: sha512-ZuXsqE07EcggTWQjXUj+Aot/OMcD0bMKGgF63f7UxYcu5/AJF53aIpK1YoP5xR9l6s/Hy2b+t1AM0bLNPRuhwA==}
    engines: {node: '>= 10.13.0'}
    peerDependencies:
      '@swc/core': '*'
      esbuild: '*'
      uglify-js: '*'
      webpack: ^5.1.0
    peerDependenciesMeta:
      '@swc/core':
        optional: true
      esbuild:
        optional: true
      uglify-js:
        optional: true
    dependencies:
      '@jridgewell/trace-mapping': 0.3.18
      jest-worker: 27.5.1
      schema-utils: 3.2.0
      serialize-javascript: 6.0.1
      terser: 5.18.0
      webpack: 5.88.1

  /terser@5.18.0:
    resolution: {integrity: sha512-pdL757Ig5a0I+owA42l6tIuEycRuM7FPY4n62h44mRLRfnOxJkkOHd6i89dOpwZlpF6JXBwaAHF6yWzFrt+QyA==}
    engines: {node: '>=10'}
    hasBin: true
    dependencies:
      '@jridgewell/source-map': 0.3.3
      acorn: 8.10.0
      commander: 2.20.3
      source-map-support: 0.5.21

  /test-exclude@6.0.0:
    resolution: {integrity: sha512-cAGWPIyOHU6zlmg88jwm7VRyXnMN7iV68OGAbYDk/Mh/xC/pzVPlQtY6ngoIH/5/tciuhGfvESU8GrHrcxD56w==}
    engines: {node: '>=8'}
    dependencies:
      '@istanbuljs/schema': 0.1.3
      glob: 7.2.3
      minimatch: 3.1.2
    dev: true

  /test-value@2.1.0:
    resolution: {integrity: sha512-+1epbAxtKeXttkGFMTX9H42oqzOTufR1ceCF+GYA5aOmvaPq9wd4PUS8329fn2RRLGNeUkgRLnVpycjx8DsO2w==}
    engines: {node: '>=0.10.0'}
    dependencies:
      array-back: 1.0.4
      typical: 2.6.1
    dev: true

  /text-extensions@1.9.0:
    resolution: {integrity: sha512-wiBrwC1EhBelW12Zy26JeOUkQ5mRu+5o8rpsJk5+2t+Y5vE7e842qtZDQ2g1NpX/29HdyFeJ4nSIhI47ENSxlQ==}
    engines: {node: '>=0.10'}
    dev: true

  /text-table@0.2.0:
    resolution: {integrity: sha512-N+8UisAXDGk8PFXP4HAzVR9nbfmVJ3zYLAWiTIoqC5v5isinhr+r5uaO8+7r3BMfuNIufIsA7RdpVgacC2cSpw==}
    dev: true

  /text_audit@0.9.3:
    resolution: {integrity: sha512-ZZMRLN1yR5BAOy+6c1mul5EKdtOMgn/HoQkxlz8X+XQooItgI/waALIx5QxS+tEp5V3KbmFu6uk238+QQc3JqQ==}
    hasBin: true
    dependencies:
      cli-color: 1.4.0
      command-line-args: 4.0.7
      glob: 7.2.3
      txt_tocfill: 0.5.1
    dev: true

  /through2@2.0.5:
    resolution: {integrity: sha512-/mrRod8xqpA+IHSLyGCQ2s8SPHiCDEeQJSep1jqLYeEUClOFG2Qsh+4FU6G9VeqpZnGW/Su8LQGc4YKni5rYSQ==}
    dependencies:
      readable-stream: 2.3.7
      xtend: 4.0.2
    dev: true

  /through2@4.0.2:
    resolution: {integrity: sha512-iOqSav00cVxEEICeD7TjLB1sueEL+81Wpzp2bY17uZjZN0pWZPuo4suZ/61VujxmqSGFfgOcNuTZ85QJwNZQpw==}
    dependencies:
      readable-stream: 3.6.1
    dev: true

  /through@2.3.8:
    resolution: {integrity: sha512-w89qg7PI8wAdvX60bMDP+bFoD5Dvhm9oLheFp5O4a2QF0cSBGsBX4qZmadPMvVqlLJBBci+WqGGOAPvcDeNSVg==}

  /tightrope@0.1.0:
    resolution: {integrity: sha512-HHHNYdCAIYwl1jOslQBT455zQpdeSo8/A346xpIb/uuqhSg+tCvYNsP5f11QW+z9VZ3vSX8YIfzTApjjuGH63w==}
    engines: {node: '>=14'}
    dev: true

  /timers-ext@0.1.7:
    resolution: {integrity: sha512-b85NUNzTSdodShTIbky6ZF02e8STtVVfD+fu4aXXShEELpozH+bCpJLYMPZbsABN2wDH7fJpqIoXxJpzbf0NqQ==}
    dependencies:
      es5-ext: 0.10.62
      next-tick: 1.1.0
    dev: true

  /title-case@2.1.1:
    resolution: {integrity: sha512-EkJoZ2O3zdCz3zJsYCsxyq2OC5hrxR9mfdd5I+w8h/tmFfeOxJ+vvkxsKxdmN0WtS9zLdHEgfgVOiMVgv+Po4Q==}
    dependencies:
      no-case: 2.3.2
      upper-case: 1.1.3

  /tmp@0.0.33:
    resolution: {integrity: sha512-jRCJlojKnZ3addtTOjdIqoRuPEKBvNXcGYqzO6zWZX8KfKEpnGY5jfggJQ3EjKuu8D4bJRr0y+cYJFmYbImXGw==}
    engines: {node: '>=0.6.0'}
    dependencies:
      os-tmpdir: 1.0.2

  /to-readable-stream@1.0.0:
    resolution: {integrity: sha512-Iq25XBt6zD5npPhlLVXGFN3/gyR2/qODcKNNyTMd4vbm39HUaOiAM4PMq0eMVC/Tkxz+Zjdsc55g9yyz+Yq00Q==}
    engines: {node: '>=6'}

  /to-regex-range@5.0.1:
    resolution: {integrity: sha512-65P7iz6X5yEr1cwcgvQxbbIw7Uk3gOy5dIdtZ4rDveLqhrdJP+Li/Hx6tyK0NEb+2GCyneCMJiGqrADCSNk8sQ==}
    engines: {node: '>=8.0'}
    dependencies:
      is-number: 7.0.0

  /tr46@0.0.3:
    resolution: {integrity: sha512-N3WMsuqV66lT30CrXNbEjx4GEwlow3v6rr4mCcv6prnfwhS01rkgyFdjPNBYd9br7LpXV1+Emh01fHnq2Gdgrw==}

  /tree-kill@1.2.2:
    resolution: {integrity: sha512-L0Orpi8qGpRG//Nd+H90vFB+3iHnue1zSSGmNOOCh1GLJ7rUKVwV2HvijphGQS2UmhUZewS9VgvxYIdgr+fG1A==}
    hasBin: true
    dev: true

  /trim-newlines@3.0.1:
    resolution: {integrity: sha512-c1PTsA3tYrIsLGkJkzHF+w9F2EyxfXGo4UyJc4pFL++FMjnq0HJS69T3M7d//gKrFKwy429bouPescbjecU+Zw==}
    engines: {node: '>=8'}
    dev: true

  /ts-api-utils@1.0.3(typescript@5.1.6):
    resolution: {integrity: sha512-wNMeqtMz5NtwpT/UZGY5alT+VoKdSsOOP/kqHFcUW1P/VRhH2wJ48+DN2WwUliNbQ976ETwDL0Ifd2VVvgonvg==}
    engines: {node: '>=16.13.0'}
    peerDependencies:
      typescript: '>=4.2.0'
    dependencies:
      typescript: 5.1.6
    dev: true

  /ts-morph@20.0.0:
    resolution: {integrity: sha512-JVmEJy2Wow5n/84I3igthL9sudQ8qzjh/6i4tmYCm6IqYyKFlNbJZi7oBdjyqcWSWYRu3CtL0xbT6fS03ESZIg==}
    dependencies:
      '@ts-morph/common': 0.21.0
      code-block-writer: 12.0.0
    dev: true

  /ts-morph@22.0.0:
    resolution: {integrity: sha512-M9MqFGZREyeb5fTl6gNHKZLqBQA0TjA1lea+CR48R8EBTDuWrNqW6ccC5QvjNR4s6wDumD3LTCjOFSp9iwlzaw==}
    dependencies:
      '@ts-morph/common': 0.23.0
      code-block-writer: 13.0.1

  /ts-node@10.9.1(@types/node@18.18.6)(typescript@5.1.6):
    resolution: {integrity: sha512-NtVysVPkxxrwFGUUxGYhfux8k78pQB3JqYBXlLRZgdGUqTO5wU/UyHop5p70iEbGhB7q5KmiZiU0Y3KlJrScEw==}
    hasBin: true
    peerDependencies:
      '@swc/core': '>=1.2.50'
      '@swc/wasm': '>=1.2.50'
      '@types/node': '*'
      typescript: '>=2.7'
    peerDependenciesMeta:
      '@swc/core':
        optional: true
      '@swc/wasm':
        optional: true
      '@types/node':
        optional: true
    dependencies:
      '@cspotcode/source-map-support': 0.8.1
      '@tsconfig/node10': 1.0.9
      '@tsconfig/node12': 1.0.11
      '@tsconfig/node14': 1.0.3
      '@tsconfig/node16': 1.0.3
      '@types/node': 18.18.6
      acorn: 8.10.0
      acorn-walk: 8.2.0
      arg: 4.1.3
      create-require: 1.1.1
      diff: 4.0.2
      make-error: 1.3.6
      typescript: 5.1.6
      v8-compile-cache-lib: 3.0.1
      yn: 3.1.1
    dev: true

  /ts-node@10.9.1(@types/node@18.18.7)(typescript@5.1.6):
    resolution: {integrity: sha512-NtVysVPkxxrwFGUUxGYhfux8k78pQB3JqYBXlLRZgdGUqTO5wU/UyHop5p70iEbGhB7q5KmiZiU0Y3KlJrScEw==}
    hasBin: true
    peerDependencies:
      '@swc/core': '>=1.2.50'
      '@swc/wasm': '>=1.2.50'
      '@types/node': '*'
      typescript: '>=2.7'
    peerDependenciesMeta:
      '@swc/core':
        optional: true
      '@swc/wasm':
        optional: true
      '@types/node':
        optional: true
    dependencies:
      '@cspotcode/source-map-support': 0.8.1
      '@tsconfig/node10': 1.0.9
      '@tsconfig/node12': 1.0.11
      '@tsconfig/node14': 1.0.3
      '@tsconfig/node16': 1.0.3
      '@types/node': 18.18.7
      acorn: 8.10.0
      acorn-walk: 8.2.0
      arg: 4.1.3
      create-require: 1.1.1
      diff: 4.0.2
      make-error: 1.3.6
      typescript: 5.1.6
      v8-compile-cache-lib: 3.0.1
      yn: 3.1.1
    dev: true

  /tsconfig-paths@3.15.0:
    resolution: {integrity: sha512-2Ac2RgzDe/cn48GvOe3M+o82pEFewD3UPbyoUHHdKasHwJKjds4fLXWf/Ux5kATBKN20oaFGu+jbElp1pos0mg==}
    dependencies:
      '@types/json5': 0.0.29
      json5: 1.0.2
      minimist: 1.2.8
      strip-bom: 3.0.0
    dev: true

  /tslib@1.14.1:
    resolution: {integrity: sha512-Xni35NKzjgMrwevysHTCArtLDpPvye8zV/0E4EyYn43P7/7qvQwPh9BGkHewbMulVntbigmcT7rdX3BNo9wRJg==}

  /tslib@2.6.0:
    resolution: {integrity: sha512-7At1WUettjcSRHXCyYtTselblcHl9PJFFVKiCAy/bY97+BPZXSQ2wbq0P9s8tK2G7dFQfNnlJnPAiArVBVBsfA==}
    dev: true

  /tslib@2.6.2:
    resolution: {integrity: sha512-AEYxH93jGFPn/a2iVAwW87VuUIkR1FVUKB77NwMF7nBTDkDrrT/Hpt/IrCJ0QXhW27jTBDcf5ZY7w6RiqTMw2Q==}

  /tsutils@3.21.0(typescript@5.1.6):
    resolution: {integrity: sha512-mHKK3iUXL+3UF6xL5k0PEhKRUBKPBCv/+RkEOpjRWxxx27KKRBmmA60A9pgOUvMi8GKhRMPEmjBRPzs2W7O1OA==}
    engines: {node: '>= 6'}
    peerDependencies:
      typescript: '>=2.8.0 || >= 3.2.0-dev || >= 3.3.0-dev || >= 3.4.0-dev || >= 3.5.0-dev || >= 3.6.0-dev || >= 3.6.0-beta || >= 3.7.0-dev || >= 3.7.0-beta'
    dependencies:
      tslib: 1.14.1
      typescript: 5.1.6
    dev: true

  /tuf-js@1.1.7:
    resolution: {integrity: sha512-i3P9Kgw3ytjELUfpuKVDNBJvk4u5bXL6gskv572mcevPbSKCV3zt3djhmlEQ65yERjIbOSncy7U4cQJaB1CBCg==}
    engines: {node: ^14.17.0 || ^16.13.0 || >=18.0.0}
    dependencies:
      '@tufjs/models': 1.0.4
      debug: 4.3.4(supports-color@8.1.1)
      make-fetch-happen: 11.1.1
    transitivePeerDependencies:
      - supports-color

  /tunnel-agent@0.6.0:
    resolution: {integrity: sha512-McnNiV1l8RYeY8tBgEpuodCC1mLUdbSN+CYBL7kJsJNInOP8UjDDEwdk6Mw60vdLLrr5NHKZhMAOSrR2NZuQ+w==}
    dependencies:
      safe-buffer: 5.2.1

  /tunnel@0.0.6:
    resolution: {integrity: sha512-1h/Lnq9yajKY2PEbBadPXj3VxsDDu844OnaAo52UVmIzIvwwtBPIuNvkjuzBlTWpfJyUbG3ez0KSBibQkj4ojg==}
    engines: {node: '>=0.6.11 <=0.7.0 || >=0.7.3'}

  /txt_tocfill@0.5.1:
    resolution: {integrity: sha512-4MOOMalIXY15XF9FH1L29L8RbS+/73W+TGbo/j5Gl/l1rz61ZQg+wYW+/RQPpmV7NV8J6bxqFmuHM7IrM/XIcw==}
    dev: true

  /type-check@0.4.0:
    resolution: {integrity: sha512-XleUoc9uwGXqjWwXaUTZAmzMcFZ5858QA2vvx1Ur5xIcixXIP+8LnFDgRplU30us6teqdlskFfu+ae4K79Ooew==}
    engines: {node: '>= 0.8.0'}
    dependencies:
      prelude-ls: 1.2.1
    dev: true

  /type-detect@4.0.8:
    resolution: {integrity: sha512-0fr/mIH1dlO+x7TlcMy+bIDqKPsw/70tVyeHW787goQjhmqaZe10uwLujubK9q9Lg6Fiho1KUKDYz0Z7k7g5/g==}
    engines: {node: '>=4'}
    dev: true

  /type-fest@0.18.1:
    resolution: {integrity: sha512-OIAYXk8+ISY+qTOwkHtKqzAuxchoMiD9Udx+FSGQDuiRR+PJKJHc2NJAXlbhkGwTt/4/nKZxELY1w3ReWOL8mw==}
    engines: {node: '>=10'}
    dev: true

  /type-fest@0.20.2:
    resolution: {integrity: sha512-Ne+eE4r0/iWnpAxD852z3A+N0Bt5RN//NjJwRd2VFHEmrywxf5vsZlh4R6lixl6B+wz/8d+maTSAkN1FIkI3LQ==}
    engines: {node: '>=10'}
    dev: true

  /type-fest@0.21.3:
    resolution: {integrity: sha512-t0rzBq87m3fVcduHDUFhKmyyX+9eo6WQjZvf51Ea/M0Q7+T374Jp1aUiyUl0GKxp8M/OETVHSDvmkyPgvX+X2w==}
    engines: {node: '>=10'}

  /type-fest@0.6.0:
    resolution: {integrity: sha512-q+MB8nYR1KDLrgr4G5yemftpMC7/QLqVndBmEEdqzmNj5dcFOO4Oo8qlwZE3ULT3+Zim1F8Kq4cBnikNhlCMlg==}
    engines: {node: '>=8'}

  /type-fest@0.8.1:
    resolution: {integrity: sha512-4dbzIzqvjtgiM5rw1k5rEHtBANKmdudhGyBEajN01fEyhaAIhsoKNy6y7+IN93IfpFtwY9iqi7kD+xwKhQsNJA==}
    engines: {node: '>=8'}

  /type-fest@1.4.0:
    resolution: {integrity: sha512-yGSza74xk0UG8k+pLh5oeoYirvIiWo5t0/o3zHHAO2tRDiZcxWP7fywNlXhqb6/r6sWvwi+RsyQMWhVLe4BVuA==}
    engines: {node: '>=10'}

  /type-fest@2.19.0:
    resolution: {integrity: sha512-RAH822pAdBgcNMAfWnCBU3CFZcfZ/i1eZjwFU/dsLKumyuuP3niueg2UAukXYF0E2AAoc82ZSSf9J0WQBinzHA==}
    engines: {node: '>=12.20'}

  /type@1.2.0:
    resolution: {integrity: sha512-+5nt5AAniqsCnu2cEQQdpzCAh33kVx8n0VoFidKpB1dVVLAN/F+bgVOqOJqOnEnrhp222clB5p3vUlD+1QAnfg==}
    dev: true

  /type@2.7.2:
    resolution: {integrity: sha512-dzlvlNlt6AXU7EBSfpAscydQ7gXB+pPGsPnfJnZpiNJBDj7IaJzQlBZYGdEi4R9HmPdBv2XmWJ6YUtoTa7lmCw==}
    dev: true

  /typed-array-buffer@1.0.0:
    resolution: {integrity: sha512-Y8KTSIglk9OZEr8zywiIHG/kmQ7KWyjseXs1CbSo8vC42w7hg2HgYTxSWwP0+is7bWDc1H+Fo026CpHFwm8tkw==}
    engines: {node: '>= 0.4'}
    dependencies:
      call-bind: 1.0.2
      get-intrinsic: 1.2.1
      is-typed-array: 1.1.12
    dev: true

  /typed-array-byte-length@1.0.0:
    resolution: {integrity: sha512-Or/+kvLxNpeQ9DtSydonMxCx+9ZXOswtwJn17SNLvhptaXYDJvkFFP5zbfU/uLmvnBJlI4yrnXRxpdWH/M5tNA==}
    engines: {node: '>= 0.4'}
    dependencies:
      call-bind: 1.0.2
      for-each: 0.3.3
      has-proto: 1.0.1
      is-typed-array: 1.1.12
    dev: true

  /typed-array-byte-offset@1.0.0:
    resolution: {integrity: sha512-RD97prjEt9EL8YgAgpOkf3O4IF9lhJFr9g0htQkm0rchFp/Vx7LW5Q8fSXXub7BXAODyUQohRMyOc3faCPd0hg==}
    engines: {node: '>= 0.4'}
    dependencies:
      available-typed-arrays: 1.0.5
      call-bind: 1.0.2
      for-each: 0.3.3
      has-proto: 1.0.1
      is-typed-array: 1.1.12
    dev: true

  /typed-array-length@1.0.4:
    resolution: {integrity: sha512-KjZypGq+I/H7HI5HlOoGHkWUUGq+Q0TPhQurLbyrVrvnKTBgzLhIJ7j6J/XTQOi0d1RjyZ0wdas8bKs2p0x3Ng==}
    dependencies:
      call-bind: 1.0.2
      for-each: 0.3.3
      is-typed-array: 1.1.12
    dev: true

  /typed-rest-client@1.8.9:
    resolution: {integrity: sha512-uSmjE38B80wjL85UFX3sTYEUlvZ1JgCRhsWj/fJ4rZ0FqDUFoIuodtiVeE+cUqiVTOKPdKrp/sdftD15MDek6g==}
    dependencies:
      qs: 6.11.0
      tunnel: 0.0.6
      underscore: 1.13.6

  /typedarray-to-buffer@3.1.5:
    resolution: {integrity: sha512-zdu8XMNEDepKKR+XYOXAVPtWui0ly0NtohUscw+UmaHiAWT8hrV1rr//H6V+0DvJ3OQ19S979M0laLfX8rm82Q==}
    dependencies:
      is-typedarray: 1.0.0

  /typescript@5.1.6:
    resolution: {integrity: sha512-zaWCozRZ6DLEWAWFrVDz1H6FVXzUSfTy5FUMWsQlU8Ym5JP9eO4xkTIROFCQvhQf61z6O/G6ugw3SgAnvvm+HA==}
    engines: {node: '>=14.17'}
    hasBin: true

  /typescript@5.4.2:
    resolution: {integrity: sha512-+2/g0Fds1ERlP6JsakQQDXjZdZMM+rqpamFZJEKh4kwTIn3iDkgKtby0CeNd5ATNZ4Ry1ax15TMx0W2V+miizQ==}
    engines: {node: '>=14.17'}
    hasBin: true

  /typical@2.6.1:
    resolution: {integrity: sha512-ofhi8kjIje6npGozTip9Fr8iecmYfEbS06i0JnIg+rh51KakryWF4+jX8lLKZVhy6N+ID45WYSFCxPOdTWCzNg==}
    dev: true

  /uglify-js@3.17.4:
    resolution: {integrity: sha512-T9q82TJI9e/C1TAxYvfb16xO120tMVFZrGA3f9/P4424DNu6ypK103y0GPFVa17yotwSyZW5iYXgjYHkGrJW/g==}
    engines: {node: '>=0.8.0'}
    hasBin: true
    requiresBuild: true
    dev: true
    optional: true

  /unbox-primitive@1.0.2:
    resolution: {integrity: sha512-61pPlCD9h51VoreyJ0BReideM3MDKMKnh6+V9L08331ipq6Q8OFXZYiqP6n/tbHx4s5I9uRhcye6BrbkizkBDw==}
    dependencies:
      call-bind: 1.0.2
      has-bigints: 1.0.2
      has-symbols: 1.0.3
      which-boxed-primitive: 1.0.2
    dev: true

  /underscore@1.13.6:
    resolution: {integrity: sha512-+A5Sja4HP1M08MaXya7p5LvjuM7K6q/2EaC0+iovj/wOcMsTzMvDFbasi/oSapiwOlt252IqsKqPjCl7huKS0A==}

  /undici-types@5.26.5:
    resolution: {integrity: sha512-JlCMO+ehdEIKqlFxk6IfVoAUVmgz7cU7zD/h9XZ0qzeosSHmUJVOzSQvvYSYWXkFXC+IfLKSIffhv0sVZup6pA==}

  /unicorn-magic@0.1.0:
    resolution: {integrity: sha512-lRfVq8fE8gz6QMBuDM6a+LO3IAzTi05H6gCVaUpir2E1Rwpo4ZUog45KpNXKC/Mn3Yb9UDuHumeFTo9iV/D9FQ==}
    engines: {node: '>=18'}

  /unique-filename@2.0.1:
    resolution: {integrity: sha512-ODWHtkkdx3IAR+veKxFV+VBkUMcN+FaqzUUd7IZzt+0zhDZFPFxhlqwPF3YQvMHx1TD0tdgYl+kuPnJ8E6ql7A==}
    engines: {node: ^12.13.0 || ^14.15.0 || >=16.0.0}
    dependencies:
      unique-slug: 3.0.0

  /unique-filename@3.0.0:
    resolution: {integrity: sha512-afXhuC55wkAmZ0P18QsVE6kp8JaxrEokN2HGIoIVv2ijHQd419H0+6EigAFcIzXeMIkcIkNBpB3L/DXB3cTS/g==}
    engines: {node: ^14.17.0 || ^16.13.0 || >=18.0.0}
    dependencies:
      unique-slug: 4.0.0

  /unique-slug@3.0.0:
    resolution: {integrity: sha512-8EyMynh679x/0gqE9fT9oilG+qEt+ibFyqjuVTsZn1+CMxH+XLlpvr2UZx4nVcCwTpx81nICr2JQFkM+HPLq4w==}
    engines: {node: ^12.13.0 || ^14.15.0 || >=16.0.0}
    dependencies:
      imurmurhash: 0.1.4

  /unique-slug@4.0.0:
    resolution: {integrity: sha512-WrcA6AyEfqDX5bWige/4NQfPZMtASNVxdmWR76WESYQVAACSgWcR6e9i0mofqqBxYFtL4oAxPIptY73/0YE1DQ==}
    engines: {node: ^14.17.0 || ^16.13.0 || >=18.0.0}
    dependencies:
      imurmurhash: 0.1.4

  /unique-string@3.0.0:
    resolution: {integrity: sha512-VGXBUVwxKMBUznyffQweQABPRRW1vHZAbadFZud4pLFAqRGvv/96vafgjWFqzourzr8YonlQiPgH0YCJfawoGQ==}
    engines: {node: '>=12'}
    dependencies:
      crypto-random-string: 4.0.0

  /universal-user-agent@6.0.0:
    resolution: {integrity: sha512-isyNax3wXoKaulPDZWHQqbmIx1k2tb9fb3GGDBRxCscfYV2Ch7WxPArBsFEG8s/safwXTT7H4QGhaIkTp9447w==}

  /universalify@0.1.2:
    resolution: {integrity: sha512-rBJeI5CXAlmy1pV+617WB9J63U6XcazHHF2f2dbJix4XzpUF0RS3Zbj0FGIOCAva5P/d/GBOYaACQ1w+0azUkg==}
    engines: {node: '>= 4.0.0'}

  /universalify@2.0.0:
    resolution: {integrity: sha512-hAZsKq7Yy11Zu1DE0OzWjw7nnLZmJZYTDZZyEFHZdUhV8FkH5MCfoU1XMaxXovpyW5nq5scPqq0ZDP9Zyl04oQ==}
    engines: {node: '>= 10.0.0'}

  /untildify@4.0.0:
    resolution: {integrity: sha512-KK8xQ1mkzZeg9inewmFVDNkg3l5LUhoq9kN6iWYB/CC9YMG8HA+c1Q8HwDe6dEX7kErrEVNVBO3fWsVq5iDgtw==}
    engines: {node: '>=8'}

  /update-browserslist-db@1.0.9(browserslist@4.21.4):
    resolution: {integrity: sha512-/xsqn21EGVdXI3EXSum1Yckj3ZVZugqyOZQ/CxYPBD/R+ko9NSUScf8tFF4dOKY+2pvSSJA/S+5B8s4Zr4kyvg==}
    hasBin: true
    peerDependencies:
      browserslist: '>= 4.21.0'
    dependencies:
      browserslist: 4.21.4
      escalade: 3.1.1
      picocolors: 1.0.0

  /update-notifier@6.0.2:
    resolution: {integrity: sha512-EDxhTEVPZZRLWYcJ4ZXjGFN0oP7qYvbXWzEgRm/Yql4dHX5wDbvh89YHP6PK1lzZJYrMtXUuZZz8XGK+U6U1og==}
    engines: {node: '>=14.16'}
    dependencies:
      boxen: 7.0.0
      chalk: 5.3.0
      configstore: 6.0.0
      has-yarn: 3.0.0
      import-lazy: 4.0.0
      is-ci: 3.0.1
      is-installed-globally: 0.4.0
      is-npm: 6.0.0
      is-yarn-global: 0.4.0
      latest-version: 7.0.0
      pupa: 3.1.0
      semver: 7.6.0
      semver-diff: 4.0.0
      xdg-basedir: 5.1.0

  /upper-case-first@1.1.2:
    resolution: {integrity: sha512-wINKYvI3Db8dtjikdAqoBbZoP6Q+PZUyfMR7pmwHzjC2quzSkUq5DmPrTtPEqHaz8AGtmsB4TqwapMTM1QAQOQ==}
    dependencies:
      upper-case: 1.1.3

  /upper-case-first@2.0.2:
    resolution: {integrity: sha512-514ppYHBaKwfJRK/pNC6c/OxfGa0obSnAl106u97Ed0I625Nin96KAjttZF6ZL3e1XLtphxnqrOi9iWgm+u+bg==}
    dependencies:
      tslib: 2.6.2

  /upper-case@1.1.3:
    resolution: {integrity: sha512-WRbjgmYzgXkCV7zNVpy5YgrHgbBv126rMALQQMrmzOVC4GM2waQ9x7xtm8VU+1yF2kWyPzI9zbZ48n4vSxwfSA==}

  /upper-case@2.0.2:
    resolution: {integrity: sha512-KgdgDGJt2TpuwBUIjgG6lzw2GWFRCW9Qkfkiv0DxqHHLYJHmtmdUIKcZd8rHgFSjopVTlw6ggzCm1b8MFQwikg==}
    dependencies:
      tslib: 2.6.2

  /uri-js@4.4.1:
    resolution: {integrity: sha512-7rKUyy33Q1yc98pQ1DAmLtwX109F7TIfWlW1Ydo8Wl1ii1SeHieeh0HHfPeL2fMXK6z0s8ecKs9frCuLJvndBg==}
    dependencies:
      punycode: 2.3.0

  /url-parse-lax@3.0.0:
    resolution: {integrity: sha512-NjFKA0DidqPa5ciFcSrXnAltTtzz84ogy+NebPvfEgAck0+TNg4UJ4IN+fB7zRZfbgUf0syOo9MDxFkDSMuFaQ==}
    engines: {node: '>=4'}
    dependencies:
      prepend-http: 2.0.0

  /user-home@2.0.0:
    resolution: {integrity: sha512-KMWqdlOcjCYdtIJpicDSFBQ8nFwS2i9sslAd6f4+CBGcU4gist2REnr2fxj2YocvJFxSF3ZOHLYLVZnUxv4BZQ==}
    engines: {node: '>=0.10.0'}
    dependencies:
      os-homedir: 1.0.2
    dev: true

  /util-deprecate@1.0.2:
    resolution: {integrity: sha512-EPD5q1uXyFxJpCrLnCc1nHnq3gOa6DZBocAIiI2TaSCA7VCJ1UJDMagCzIkXNsUYfD1daK//LTEQ8xiIbrHtcw==}

  /uuid@3.4.0:
    resolution: {integrity: sha512-HjSDRw6gZE5JMggctHBcjVak08+KEVhSIiDzFnT9S9aegmp85S/bReBVTb4QTFaRNptJ9kuYaNhnbNEOkbKb/A==}
    deprecated: Please upgrade  to version 7 or higher.  Older versions may use Math.random() in certain circumstances, which is known to be problematic.  See https://v8.dev/blog/math-random for details.
    hasBin: true
    dev: true

  /uuid@8.3.2:
    resolution: {integrity: sha512-+NYs2QeMWy+GWFOEm9xnn6HCDp0l7QBD7ml8zLUmJ+93Q5NF0NocErnwkTkXVFNiX3/fpC6afS8Dhb/gz7R7eg==}
    hasBin: true

  /uuid@9.0.1:
    resolution: {integrity: sha512-b+1eJOlsR9K8HJpow9Ok3fiWOWSIcIzXodvv0rQjVoOVNpWMpxf1wZNpt4y9h10odCNrqnYp1OBzRktckBe3sA==}
    hasBin: true

  /v8-compile-cache-lib@3.0.1:
    resolution: {integrity: sha512-wa7YjyUGfNZngI/vtK0UHAN+lgDCxBPCylVXGp0zu59Fz5aiGtNXaq3DhIov063MorB+VfufLh3JlF2KdTK3xg==}
    dev: true

  /v8-to-istanbul@9.0.1:
    resolution: {integrity: sha512-74Y4LqY74kLE6IFyIjPtkSTWzUZmj8tdHT9Ii/26dvQ6K9Dl2NbEfj0XgU2sHCtKgt5VupqhlO/5aWuqS+IY1w==}
    engines: {node: '>=10.12.0'}
    dependencies:
      '@jridgewell/trace-mapping': 0.3.18
      '@types/istanbul-lib-coverage': 2.0.4
      convert-source-map: 1.8.0
    dev: true

  /validate-npm-package-license@3.0.4:
    resolution: {integrity: sha512-DpKm2Ui/xN7/HQKCtpZxoRWBhZ9Z0kqtygG8XCgNQ8ZlDnxuQmWhj566j8fN4Cu3/JmbhsDo7fcAJq4s9h27Ew==}
    dependencies:
      spdx-correct: 3.1.1
      spdx-expression-parse: 3.0.1

  /validate-npm-package-name@5.0.0:
    resolution: {integrity: sha512-YuKoXDAhBYxY7SfOKxHBDoSyENFeW5VvIIQp2TGQuit8gpK6MnWaQelBKxso72DoxTZfZdcP3W90LqpSkgPzLQ==}
    engines: {node: ^14.17.0 || ^16.13.0 || >=18.0.0}
    dependencies:
      builtins: 5.0.1

  /validator@13.9.0:
    resolution: {integrity: sha512-B+dGG8U3fdtM0/aNK4/X8CXq/EcxU2WPrPEkJGslb47qyHsxmbggTWK0yEA4qnYVNF+nxNlN88o14hIcPmSIEA==}
    engines: {node: '>= 0.10'}

  /watchpack@2.4.0:
    resolution: {integrity: sha512-Lcvm7MGST/4fup+ifyKi2hjyIAwcdI4HRgtvTpIUxBRhB+RFtUh8XtDOxUfctVCnhVi+QQj49i91OyvzkJl6cg==}
    engines: {node: '>=10.13.0'}
    dependencies:
      glob-to-regexp: 0.4.1
      graceful-fs: 4.2.11

  /wcwidth@1.0.1:
    resolution: {integrity: sha512-XHPEwS0q6TaxcvG85+8EYkbiCux2XtWG2mkc47Ng2A77BQu9+DqIOJldST4HgPkuea7dvKSj5VgX3P1d4rW8Tg==}
    dependencies:
      defaults: 1.0.3

  /web-streams-polyfill@3.3.3:
    resolution: {integrity: sha512-d2JWLCivmZYTSIoge9MsgFCZrt571BikcWGYkjC1khllbTeDlGqZ2D8vD8E/lJa8WGWbb7Plm8/XJYV7IJHZZw==}
    engines: {node: '>= 8'}
    dev: false

  /webidl-conversions@3.0.1:
    resolution: {integrity: sha512-2JAn3z8AR6rjK8Sm8orRC0h/bcl/DqL7tRPdGZ4I1CjdF+EaMLmYxBHyXuKL849eucPFhvBoxMsflfOb8kxaeQ==}

  /webpack-sources@3.2.3:
    resolution: {integrity: sha512-/DyMEOrDgLKKIG0fmvtz+4dUX/3Ghozwgm6iPp8KRhvn+eQf9+Q7GWxVNMk3+uCPWfdXYC4ExGBckIXdFEfH1w==}
    engines: {node: '>=10.13.0'}

  /webpack@5.88.1:
    resolution: {integrity: sha512-FROX3TxQnC/ox4N+3xQoWZzvGXSuscxR32rbzjpXgEzWudJFEJBpdlkkob2ylrv5yzzufD1zph1OoFsLtm6stQ==}
    engines: {node: '>=10.13.0'}
    hasBin: true
    peerDependencies:
      webpack-cli: '*'
    peerDependenciesMeta:
      webpack-cli:
        optional: true
    dependencies:
      '@types/eslint-scope': 3.7.4
      '@types/estree': 1.0.1
      '@webassemblyjs/ast': 1.11.6
      '@webassemblyjs/wasm-edit': 1.11.6
      '@webassemblyjs/wasm-parser': 1.11.6
      acorn: 8.10.0
      acorn-import-assertions: 1.9.0(acorn@8.10.0)
      browserslist: 4.21.4
      chrome-trace-event: 1.0.3
      enhanced-resolve: 5.15.0
      es-module-lexer: 1.3.0
      eslint-scope: 5.1.1
      events: 3.3.0
      glob-to-regexp: 0.4.1
      graceful-fs: 4.2.11
      json-parse-even-better-errors: 2.3.1
      loader-runner: 4.3.0
      mime-types: 2.1.35
      neo-async: 2.6.2
      schema-utils: 3.2.0
      tapable: 2.2.1
      terser-webpack-plugin: 5.3.9(webpack@5.88.1)
      watchpack: 2.4.0
      webpack-sources: 3.2.3
    transitivePeerDependencies:
      - '@swc/core'
      - esbuild
      - uglify-js

  /whatwg-url@5.0.0:
    resolution: {integrity: sha512-saE57nupxk6v3HY35+jzBwYa0rKSy0XR8JSxZPwgLr7ys0IBzhGviA1/TUGJLmSVqs8pb9AnvICXEuOHLprYTw==}
    dependencies:
      tr46: 0.0.3
      webidl-conversions: 3.0.1

  /which-boxed-primitive@1.0.2:
    resolution: {integrity: sha512-bwZdv0AKLpplFY2KZRX6TvyuN7ojjr7lwkg6ml0roIy9YeuSr7JS372qlNW18UQYzgYK9ziGcerWqZOmEn9VNg==}
    dependencies:
      is-bigint: 1.0.4
      is-boolean-object: 1.1.2
      is-number-object: 1.0.7
      is-string: 1.0.7
      is-symbol: 1.0.4
    dev: true

  /which-builtin-type@1.1.3:
    resolution: {integrity: sha512-YmjsSMDBYsM1CaFiayOVT06+KJeXf0o5M/CAd4o1lTadFAtacTUM49zoYxr/oroopFDfhvN6iEcBxUyc3gvKmw==}
    engines: {node: '>= 0.4'}
    dependencies:
      function.prototype.name: 1.1.6
      has-tostringtag: 1.0.0
      is-async-function: 2.0.0
      is-date-object: 1.0.5
      is-finalizationregistry: 1.0.2
      is-generator-function: 1.0.10
      is-regex: 1.1.4
      is-weakref: 1.0.2
      isarray: 2.0.5
      which-boxed-primitive: 1.0.2
      which-collection: 1.0.1
      which-typed-array: 1.1.11
    dev: true

  /which-collection@1.0.1:
    resolution: {integrity: sha512-W8xeTUwaln8i3K/cY1nGXzdnVZlidBcagyNFtBdD5kxnb4TvGKR7FfSIS3mYpwWS1QUCutfKz8IY8RjftB0+1A==}
    dependencies:
      is-map: 2.0.2
      is-set: 2.0.2
      is-weakmap: 2.0.1
      is-weakset: 2.0.2
    dev: true

  /which-typed-array@1.1.11:
    resolution: {integrity: sha512-qe9UWWpkeG5yzZ0tNYxDmd7vo58HDBc39mZ0xWWpolAGADdFOzkfamWLDxkOWcvHQKVmdTyQdLD4NOfjLWTKew==}
    engines: {node: '>= 0.4'}
    dependencies:
      available-typed-arrays: 1.0.5
      call-bind: 1.0.2
      for-each: 0.3.3
      gopd: 1.0.1
      has-tostringtag: 1.0.0
    dev: true

  /which@1.3.1:
    resolution: {integrity: sha512-HxJdYWq1MTIQbJ3nw0cqssHoTNU267KlrDuGZ1WYlxDStUtKUhOaJmh112/TZmHxxUfuJqPXSOm7tDyas0OSIQ==}
    hasBin: true
    dependencies:
      isexe: 2.0.0
    dev: true

  /which@2.0.2:
    resolution: {integrity: sha512-BLI3Tl1TW3Pvl70l3yq3Y64i+awpwXqsGBYWkkqMtnbXgrMD+yj7rhW0kuEDxzJaYXGjEW5ogapKNMEKNMjibA==}
    engines: {node: '>= 8'}
    hasBin: true
    dependencies:
      isexe: 2.0.0

  /which@3.0.1:
    resolution: {integrity: sha512-XA1b62dzQzLfaEOSQFTCOd5KFf/1VSzZo7/7TUjnya6u0vGGKzU96UQBZTAThCb2j4/xjBAyii1OhRLJEivHvg==}
    engines: {node: ^14.17.0 || ^16.13.0 || >=18.0.0}
    hasBin: true
    dependencies:
      isexe: 2.0.0

  /wide-align@1.1.5:
    resolution: {integrity: sha512-eDMORYaPNZ4sQIuuYPDHdQvf4gyCF9rEEV/yPxGfwPkRodwEgiMUUXTx/dex+Me0wxx53S+NgUHaP7y3MGlDmg==}
    dependencies:
      string-width: 4.2.3

  /widest-line@3.1.0:
    resolution: {integrity: sha512-NsmoXalsWVDMGupxZ5R08ka9flZjjiLvHVAWYOKtiKM8ujtZWr9cRffak+uSE48+Ob8ObalXpwyeUiyDD6QFgg==}
    engines: {node: '>=8'}
    dependencies:
      string-width: 4.2.3

  /widest-line@4.0.1:
    resolution: {integrity: sha512-o0cyEG0e8GPzT4iGHphIOh0cJOV8fivsXxddQasHPHfoZf1ZexrfeA21w2NaEN1RHE+fXlfISmOE8R9N3u3Qig==}
    engines: {node: '>=12'}
    dependencies:
      string-width: 5.1.2

  /word-wrap@1.2.3:
    resolution: {integrity: sha512-Hz/mrNwitNRh/HUAtM/VT/5VH+ygD6DV7mYKZAtHOrbs8U7lvPS6xf7EJKMF0uW1KJCl0H701g3ZGus+muE5vQ==}
    engines: {node: '>=0.10.0'}
    dev: true

  /wordwrap@1.0.0:
    resolution: {integrity: sha512-gvVzJFlPycKc5dZN4yPkP8w7Dc37BtP1yczEneOb4uq34pXZcvrtRTmWV8W+Ume+XCxKgbjM+nevkyFPMybd4Q==}

  /workerpool@6.2.1:
    resolution: {integrity: sha512-ILEIE97kDZvF9Wb9f6h5aXK4swSlKGUcOEGiIYb2OOu/IrDU9iwj0fD//SsA6E5ibwJxpEvhullJY4Sl4GcpAw==}
    dev: true

  /wrap-ansi@6.2.0:
    resolution: {integrity: sha512-r6lPcBGxZXlIcymEu7InxDMhdW0KDxpLgoFLcguasxCaJ/SOIZwINatK9KY/tf+ZrlywOKU0UDj3ATXUBfxJXA==}
    engines: {node: '>=8'}
    dependencies:
      ansi-styles: 4.3.0
      string-width: 4.2.3
      strip-ansi: 6.0.1

  /wrap-ansi@7.0.0:
    resolution: {integrity: sha512-YVGIj2kamLSTxw6NsZjoBxfSwsn0ycdesmc4p+Q21c5zPuZ1pl+NfxVdxPtdHvmNVOQ6XSYG4AUtyt/Fi7D16Q==}
    engines: {node: '>=10'}
    dependencies:
      ansi-styles: 4.3.0
      string-width: 4.2.3
      strip-ansi: 6.0.1

  /wrap-ansi@8.1.0:
    resolution: {integrity: sha512-si7QWI6zUMq56bESFvagtmzMdGOtoxfR+Sez11Mobfc7tm+VkUckk9bW2UeffTGVUbOksxmSw0AA2gs8g71NCQ==}
    engines: {node: '>=12'}
    dependencies:
      ansi-styles: 6.2.1
      string-width: 5.1.2
      strip-ansi: 7.1.0

  /wrappy@1.0.2:
    resolution: {integrity: sha512-l4Sp/DRseor9wL6EvV2+TuQn63dMkPjZ/sp9XkghTEbV9KlPS1xUsZ3u7/IQO4wxtcFB4bgpQPRcR3QCvezPcQ==}

  /write-file-atomic@3.0.3:
    resolution: {integrity: sha512-AvHcyZ5JnSfq3ioSyjrBkH9yW4m7Ayk8/9My/DD9onKeu/94fwrMocemO2QAJFAlnnDN+ZDS+ZjAR5ua1/PV/Q==}
    dependencies:
      imurmurhash: 0.1.4
      is-typedarray: 1.0.0
      signal-exit: 3.0.7
      typedarray-to-buffer: 3.1.5

  /xcase@2.0.1:
    resolution: {integrity: sha512-UmFXIPU+9Eg3E9m/728Bii0lAIuoc+6nbrNUKaRPJOFp91ih44qqGlWtxMB6kXFrRD6po+86ksHM5XHCfk6iPw==}

  /xdg-basedir@5.1.0:
    resolution: {integrity: sha512-GCPAHLvrIH13+c0SuacwvRYj2SxJXQ4kaVTT5xgL3kPrz56XxkF21IGhjSE1+W0aw7gpBWRGXLCPnPby6lSpmQ==}
    engines: {node: '>=12'}

  /xtend@4.0.2:
    resolution: {integrity: sha512-LKYU1iAXJXUgAXn9URjiu+MWhyUXHsvfp7mcuYm9dSUKK0/CjtrUwFAxD82/mCWbtLsGjFIad0wIsod4zrTAEQ==}
    engines: {node: '>=0.4'}

  /y18n@5.0.8:
    resolution: {integrity: sha512-0pfFzegeDWJHJIAmTLRP2DwHjdF5s7jo9tuztdQxAhINCdvS+3nGINqPd00AphqJR/0LhANUS6/+7SCb98YOfA==}
    engines: {node: '>=10'}

  /yallist@4.0.0:
    resolution: {integrity: sha512-3wdGidZyq5PB084XLES5TpOSRA3wjXAlIWMhum2kRcv/41Sn2emQ0dycQW4uZXLejwKvg6EsvbdlVL+FYEct7A==}

  /yaml@2.3.1:
    resolution: {integrity: sha512-2eHWfjaoXgTBC2jNM1LRef62VQa0umtvRiDSk6HSzW7RvS5YtkabJrwYLLEKWBc8a5U2PTSCs+dJjUTJdlHsWQ==}
    engines: {node: '>= 14'}

  /yargs-parser@20.2.4:
    resolution: {integrity: sha512-WOkpgNhPTlE73h4VFAFsOnomJVaovO8VqLDzy5saChRBFQFBoMYirowyW+Q9HB4HFF4Z7VZTiG3iSzJJA29yRA==}
    engines: {node: '>=10'}
    dev: true

  /yargs-parser@20.2.9:
    resolution: {integrity: sha512-y11nGElTIV+CT3Zv9t7VKl+Q3hTQoT9a1Qzezhhl6Rp21gJ/IVTW7Z3y9EWXhuUBC2Shnf+DX0antecpAwSP8w==}
    engines: {node: '>=10'}
    dev: true

  /yargs-parser@21.1.1:
    resolution: {integrity: sha512-tVpsJW7DdjecAiFpbIB1e3qxIQsE6NoPc5/eTdrbbIC4h0LVsWhnoa3g+m2HclBIujHzsxZ4VJVA+GUuc2/LBw==}
    engines: {node: '>=12'}

  /yargs-unparser@2.0.0:
    resolution: {integrity: sha512-7pRTIA9Qc1caZ0bZ6RYRGbHJthJWuakf+WmHK0rVeLkNrrGhfoabBNdue6kdINI6r4if7ocq9aD/n7xwKOdzOA==}
    engines: {node: '>=10'}
    dependencies:
      camelcase: 6.3.0
      decamelize: 4.0.0
      flat: 5.0.2
      is-plain-obj: 2.1.0
    dev: true

  /yargs@16.2.0:
    resolution: {integrity: sha512-D1mvvtDG0L5ft/jGWkLpG1+m0eQxOfaBvTNELraWj22wSVUMWxZUvYgJYcKh6jGGIkJFhH4IZPQhR4TKpc8mBw==}
    engines: {node: '>=10'}
    dependencies:
      cliui: 7.0.4
      escalade: 3.1.1
      get-caller-file: 2.0.5
      require-directory: 2.1.1
      string-width: 4.2.3
      y18n: 5.0.8
      yargs-parser: 20.2.9
    dev: true

  /yargs@17.7.1:
    resolution: {integrity: sha512-cwiTb08Xuv5fqF4AovYacTFNxk62th7LKJ6BL9IGUpTJrWoU7/7WdQGTP2SjKf1dUNBGzDd28p/Yfs/GI6JrLw==}
    engines: {node: '>=12'}
    dependencies:
      cliui: 8.0.1
      escalade: 3.1.1
      get-caller-file: 2.0.5
      require-directory: 2.1.1
      string-width: 4.2.3
      y18n: 5.0.8
      yargs-parser: 21.1.1
    dev: true

  /yargs@17.7.2:
    resolution: {integrity: sha512-7dSzzRQ++CKnNI/krKnYRV7JKKPUXMEh61soaHKg9mrWEhzFWhFnxPxGl+69cD1Ou63C13NUPCnmIcrvqCuM6w==}
    engines: {node: '>=12'}
    dependencies:
      cliui: 8.0.1
      escalade: 3.1.1
      get-caller-file: 2.0.5
      require-directory: 2.1.1
      string-width: 4.2.3
      y18n: 5.0.8
      yargs-parser: 21.1.1

  /yn@3.1.1:
    resolution: {integrity: sha512-Ux4ygGWsu2c7isFWe8Yu1YluJmqVhxqK2cLXNQA5AcC3QfbGNpM7fu0Y8b/z16pXLnFxZYvWhd3fhBY9DLmC6Q==}
    engines: {node: '>=6'}
    dev: true

  /yocto-queue@0.1.0:
    resolution: {integrity: sha512-rVksvsnNCdJ/ohGc6xgPwyN8eheCxsiLM8mxuE/t/mOVqJewPuO1miLpTHQiRgTKCLexL4MeAFVagts7HmNZ2Q==}
    engines: {node: '>=10'}

  /yocto-queue@1.0.0:
    resolution: {integrity: sha512-9bnSc/HEW2uRy67wc+T8UwauLuPJVn28jb+GtJY16iiKWyvmYJRXVT4UamsAEGQfPohgr2q4Tq0sQbQlxTfi1g==}
    engines: {node: '>=12.20'}

  /z-schema@5.0.5:
    resolution: {integrity: sha512-D7eujBWkLa3p2sIpJA0d1pr7es+a7m0vFAnZLlCEKq/Ij2k0MLi9Br2UPxoxdYystm5K1yeBGzub0FlYUEWj2Q==}
    engines: {node: '>=8.0.0'}
    hasBin: true
    dependencies:
      lodash.get: 4.4.2
      lodash.isequal: 4.5.0
      validator: 13.9.0
    optionalDependencies:
      commander: 9.5.0

  /zod@3.21.4:
    resolution: {integrity: sha512-m46AKbrzKVzOzs/DZgVnG5H55N1sv1M8qZU3A8RIKbs3mrACDNeIOeilDymVb2HdmP8uwshOCF4uJ8uM9rCqJw==}
    dev: true<|MERGE_RESOLUTION|>--- conflicted
+++ resolved
@@ -3156,7 +3156,7 @@
   /@rushstack/node-core-library@5.3.0(@types/node@18.18.6):
     resolution: {integrity: sha512-t23gjdZV6aWkbwXSE3TkKr1UXJFbXICvAOJ0MRQEB/ZYGhfSJqqrQFaGd20I1a/nIIHJEkNO0xzycHixjcbCPw==}
     peerDependencies:
-      '@types/node': ^18.19.0
+      '@types/node': '*'
     peerDependenciesMeta:
       '@types/node':
         optional: true
@@ -3180,7 +3180,7 @@
   /@rushstack/terminal@0.12.2(@types/node@18.18.6):
     resolution: {integrity: sha512-yaHKyD/l6Zg34pC5zzc/KdiRBHy8zAH7ZbL3umpDLnvTrZ0SP8MVYZu9xA2lRsGkKfGbv/6gQhyNq4/tRzXH4A==}
     peerDependencies:
-      '@types/node': ^18.19.0
+      '@types/node': '*'
     peerDependenciesMeta:
       '@types/node':
         optional: true
@@ -7033,17 +7033,16 @@
     dependencies:
       reusify: 1.0.4
 
-<<<<<<< HEAD
-  /fflate@0.8.2:
-    resolution: {integrity: sha512-cPJU47OaAoCbg0pBvzsgpTPhmhqI5eJjh/JIu8tPj5q+T7iLvW/JAYUqmE7KOB4R1ZyEhzBaIQpQpardBF5z8A==}
-=======
   /fetch-blob@3.2.0:
     resolution: {integrity: sha512-7yAQpD2UMJzLi1Dqv7qFYnPbaPx7ZfFK6PiIxQ4PfkGPyNyl2Ugx+a/umUonmKqjhM4DnfbMvdX6otXq83soQQ==}
     engines: {node: ^12.20 || >= 14.13}
     dependencies:
       node-domexception: 1.0.0
       web-streams-polyfill: 3.3.3
->>>>>>> 8760e321
+    dev: false
+
+  /fflate@0.8.2:
+    resolution: {integrity: sha512-cPJU47OaAoCbg0pBvzsgpTPhmhqI5eJjh/JIu8tPj5q+T7iLvW/JAYUqmE7KOB4R1ZyEhzBaIQpQpardBF5z8A==}
     dev: false
 
   /figures@2.0.0:
