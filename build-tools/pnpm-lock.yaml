lockfileVersion: 5.4

overrides:
  json5@<1.0.2: ^1.0.2
  json5@>=2.0.0 <2.2.2: ^2.2.2
  qs: ^6.11.0

importers:

  .:
    specifiers:
      '@commitlint/cli': ^17.6.6
      '@commitlint/config-conventional': ^17.6.6
      '@commitlint/cz-commitlint': ^17.5.0
      '@fluid-tools/build-cli': ^0.21.0
      '@fluidframework/build-common': ^2.0.0
      '@fluidframework/build-tools': ^0.21.0
<<<<<<< HEAD
      '@fluidframework/test-tools': ^0.2.158186
=======
>>>>>>> 50e09abf
      '@microsoft/api-documenter': ^7.22.24
      '@microsoft/api-extractor': ^7.36.1
      c8: ^7.14.0
      commitizen: ^4.3.0
      concurrently: ^7.6.0
      conventional-changelog-cli: ^2.2.2
      conventional-changelog-conventionalcommits: ^5.0.0
      copyfiles: ^2.4.1
      cz-conventional-changelog: ^3.3.0
      cz-customizable: ^7.0.0
      inquirer: ^8.2.5
      prettier: ~2.6.2
      rimraf: ^4.4.1
      run-script-os: ^1.1.6
      syncpack: ^9.8.6
      typescript: ~4.5.5
    devDependencies:
      '@commitlint/cli': 17.6.6
      '@commitlint/config-conventional': 17.6.6
      '@commitlint/cz-commitlint': 17.5.0_i4x6owxztfhigiiqlxwntt4k24
      '@fluid-tools/build-cli': 0.21.0_xwahr3c6nnleznukhncjhj6fk4
      '@fluidframework/build-common': 2.0.0
<<<<<<< HEAD
      '@fluidframework/build-tools': 0.21.0_xwahr3c6nnleznukhncjhj6fk4
      '@fluidframework/test-tools': 0.2.158186
      '@microsoft/api-documenter': 7.22.28_@types+node@14.18.53
      '@microsoft/api-extractor': 7.36.2_@types+node@14.18.53
=======
      '@fluidframework/build-tools': 0.21.0_typescript@4.5.5
      '@microsoft/api-documenter': 7.22.24
      '@microsoft/api-extractor': 7.36.1
>>>>>>> 50e09abf
      c8: 7.14.0
      commitizen: 4.3.0
      concurrently: 7.6.0
      conventional-changelog-cli: 2.2.2
      conventional-changelog-conventionalcommits: 5.0.0
      copyfiles: 2.4.1
      cz-conventional-changelog: 3.3.0
      cz-customizable: 7.0.0
      inquirer: 8.2.5
      prettier: 2.6.2
      rimraf: 4.4.1
      run-script-os: 1.1.6
      syncpack: 9.8.6
      typescript: 4.5.5

  packages/build-cli:
    specifiers:
      '@fluid-internal/readme-command': workspace:*
      '@fluid-tools/version-tools': workspace:*
      '@fluidframework/build-common': ^2.0.0
      '@fluidframework/build-tools': workspace:*
      '@fluidframework/bundle-size-tools': workspace:*
      '@fluidframework/eslint-config-fluid': ^2.0.0
      '@microsoft/api-extractor': ^7.36.1
      '@oclif/core': ^2.8.11
      '@oclif/plugin-autocomplete': ^2.3.1
      '@oclif/plugin-commands': ^2.2.17
      '@oclif/plugin-help': ^5.2.11
      '@oclif/plugin-not-found': ^2.3.27
      '@oclif/plugin-plugins': ^3.1.6
      '@oclif/test': ^2.3.27
      '@octokit/core': ^4.2.4
      '@rushstack/node-core-library': ^3.59.5
      '@types/async': ^3.2.20
      '@types/chai': ^4.3.5
      '@types/chai-arrays': ^2.0.0
      '@types/fs-extra': ^8.1.2
      '@types/inquirer': ^8.2.6
      '@types/mocha': ^9.1.1
      '@types/node': ^14.18.53
      '@types/prettier': ^2.7.3
      '@types/prompts': ^2.4.4
      '@types/semver': ^7.5.0
      '@types/semver-utils': ^1.1.1
      '@types/sort-json': ^2.0.1
      async: ^3.2.4
      chai: ^4.3.7
      chai-arrays: ^2.2.0
      chalk: ^2.4.2
      concurrently: ^7.6.0
      copyfiles: ^2.4.1
      cross-env: ^7.0.3
      danger: ^10.9.0
      date-fns: ^2.30.0
      eslint: ~8.6.0
      eslint-config-oclif: ^4.0.0
      eslint-config-oclif-typescript: ^1.0.3
      eslint-config-prettier: ~8.5.0
      execa: ^5.1.1
      fs-extra: ^9.1.0
      globby: ^11.1.0
      gray-matter: ^4.0.3
      human-id: ^4.0.0
      inquirer: ^8.2.5
      jssm: ^5.89.2
      jssm-viz-cli: ^5.89.2
      latest-version: ^5.1.0
      minimatch: ^7.4.6
      mocha: ^10.2.0
      mocha-json-output-reporter: ^2.1.0
      mocha-multi-reporters: ^1.5.1
      moment: ^2.29.4
      npm-check-updates: ^16.10.15
      nyc: ^15.1.0
      oclif: ^3.9.1
      prettier: ~2.6.2
      prompts: ^2.4.2
      read-pkg-up: ^7.0.1
      rimraf: ^4.4.1
      semver: ^7.5.4
      semver-utils: ^1.1.4
      simple-git: ^3.19.1
      sort-json: ^2.0.1
      sort-package-json: 1.57.0
      strip-ansi: ^6.0.1
      table: ^6.8.1
      ts-node: ^10.9.1
      tslib: ^2.6.0
      type-fest: ^2.19.0
      typescript: ~4.5.5
    dependencies:
      '@fluid-tools/version-tools': link:../version-tools
      '@fluidframework/build-tools': link:../build-tools
      '@fluidframework/bundle-size-tools': link:../bundle-size-tools
      '@oclif/core': 2.9.3_xwahr3c6nnleznukhncjhj6fk4
      '@oclif/plugin-autocomplete': 2.3.2_xwahr3c6nnleznukhncjhj6fk4
      '@oclif/plugin-commands': 2.2.18_xwahr3c6nnleznukhncjhj6fk4
      '@oclif/plugin-help': 5.2.13_xwahr3c6nnleznukhncjhj6fk4
      '@oclif/plugin-not-found': 2.3.31_xwahr3c6nnleznukhncjhj6fk4
      '@oclif/plugin-plugins': 3.1.6_xwahr3c6nnleznukhncjhj6fk4
      '@oclif/test': 2.3.30_xwahr3c6nnleznukhncjhj6fk4
      '@octokit/core': 4.2.4
      '@rushstack/node-core-library': 3.59.5_@types+node@14.18.53
      async: 3.2.4
      chalk: 2.4.2
      danger: 10.9.0_@octokit+core@4.2.4
      date-fns: 2.30.0
      execa: 5.1.1
      fs-extra: 9.1.0
      globby: 11.1.0
      gray-matter: 4.0.3
      human-id: 4.0.0
      inquirer: 8.2.5
      jssm: 5.89.2
      jssm-viz-cli: 5.89.2
      latest-version: 5.1.0
      minimatch: 7.4.6
      npm-check-updates: 16.10.16
      oclif: 3.9.1_xwahr3c6nnleznukhncjhj6fk4
      prettier: 2.6.2
      prompts: 2.4.2
      read-pkg-up: 7.0.1
      semver: 7.5.4
      semver-utils: 1.1.4
      simple-git: 3.19.1
      sort-json: 2.0.1
      sort-package-json: 1.57.0
      strip-ansi: 6.0.1
      table: 6.8.1
      type-fest: 2.19.0
    devDependencies:
      '@fluid-internal/readme-command': link:../readme-command
      '@fluidframework/build-common': 2.0.0
      '@fluidframework/eslint-config-fluid': 2.0.0_kufnqfq7tb5rpdawkdb6g5smma
      '@microsoft/api-extractor': 7.36.2_@types+node@14.18.53
      '@types/async': 3.2.20
      '@types/chai': 4.3.5
      '@types/chai-arrays': 2.0.0
      '@types/fs-extra': 8.1.2
      '@types/inquirer': 8.2.6
      '@types/mocha': 9.1.1
      '@types/node': 14.18.53
      '@types/prettier': 2.7.3
      '@types/prompts': 2.4.4
      '@types/semver': 7.5.0
      '@types/semver-utils': 1.1.1
      '@types/sort-json': 2.0.1
      chai: 4.3.7
      chai-arrays: 2.2.0
      concurrently: 7.6.0
      copyfiles: 2.4.1
      cross-env: 7.0.3
      eslint: 8.6.0
      eslint-config-oclif: 4.0.0_eslint@8.6.0
      eslint-config-oclif-typescript: 1.0.3_kufnqfq7tb5rpdawkdb6g5smma
      eslint-config-prettier: 8.5.0_eslint@8.6.0
      mocha: 10.2.0
      mocha-json-output-reporter: 2.1.0_mocha@10.2.0+moment@2.29.4
      mocha-multi-reporters: 1.5.1_mocha@10.2.0
      moment: 2.29.4
      nyc: 15.1.0
      rimraf: 4.4.1
      ts-node: 10.9.1_xwahr3c6nnleznukhncjhj6fk4
      tslib: 2.6.0
      typescript: 4.5.5

  packages/build-tools:
    specifiers:
      '@fluid-tools/version-tools': workspace:*
      '@fluidframework/build-common': ^2.0.0
      '@fluidframework/bundle-size-tools': workspace:*
      '@fluidframework/eslint-config-fluid': ^2.0.0
      '@manypkg/get-packages': ^2.2.0
      '@octokit/core': ^4.2.4
      '@rushstack/node-core-library': ^3.59.5
      '@types/async': ^3.2.20
      '@types/fs-extra': ^8.1.2
      '@types/glob': ^7.2.0
      '@types/json5': ^2.2.0
      '@types/lodash': ^4.14.195
      '@types/lodash.isequal': ^4.5.6
      '@types/lodash.merge': ^4.6.7
      '@types/mocha': ^9.1.1
      '@types/node': ^14.18.53
      '@types/rimraf': ^2.0.5
      '@types/semver': ^7.5.0
      '@types/shelljs': ^0.8.12
      async: ^3.2.4
      chalk: ^2.4.2
      commander: ^6.2.1
      concurrently: ^7.6.0
      cosmiconfig: ^8.2.0
      danger: ^10.9.0
      date-fns: ^2.30.0
      debug: ^4.3.4
      detect-indent: ^6.1.0
      eslint: ~8.6.0
      execa: ^5.1.1
      find-up: ^5.0.0
      fs-extra: ^9.1.0
      glob: ^7.2.3
      ignore: ^5.2.4
      json5: ^2.2.3
      lodash: ^4.17.21
      lodash.isequal: ^4.5.0
      lodash.merge: ^4.6.2
      minimatch: ^7.4.6
      mocha: ^10.2.0
      prettier: ~2.6.2
      replace-in-file: ^6.3.5
      rimraf: ^4.4.1
      semver: ^7.5.4
      shelljs: ^0.8.5
      sort-package-json: 1.57.0
      ts-morph: ^17.0.1
      type-fest: ^2.19.0
      typescript: ~4.5.5
      yaml: ^2.3.1
    dependencies:
      '@fluid-tools/version-tools': link:../version-tools
      '@fluidframework/bundle-size-tools': link:../bundle-size-tools
      '@manypkg/get-packages': 2.2.0
      '@octokit/core': 4.2.4
      '@rushstack/node-core-library': 3.59.5_@types+node@14.18.53
      async: 3.2.4
      chalk: 2.4.2
      commander: 6.2.1
      cosmiconfig: 8.2.0
      danger: 10.9.0_@octokit+core@4.2.4
      date-fns: 2.30.0
      debug: 4.3.4
      detect-indent: 6.1.0
      execa: 5.1.1
      find-up: 5.0.0
      fs-extra: 9.1.0
      glob: 7.2.3
      ignore: 5.2.4
      json5: 2.2.3
      lodash: 4.17.21
      lodash.isequal: 4.5.0
      lodash.merge: 4.6.2
      minimatch: 7.4.6
      replace-in-file: 6.3.5
      rimraf: 4.4.1
      semver: 7.5.4
      shelljs: 0.8.5
      sort-package-json: 1.57.0
      ts-morph: 17.0.1
      type-fest: 2.19.0
      yaml: 2.3.1
    devDependencies:
      '@fluidframework/build-common': 2.0.0
      '@fluidframework/eslint-config-fluid': 2.0.0_kufnqfq7tb5rpdawkdb6g5smma
      '@types/async': 3.2.20
      '@types/fs-extra': 8.1.2
      '@types/glob': 7.2.0
      '@types/json5': 2.2.0
      '@types/lodash': 4.14.195
      '@types/lodash.isequal': 4.5.6
      '@types/lodash.merge': 4.6.7
      '@types/mocha': 9.1.1
      '@types/node': 14.18.53
      '@types/rimraf': 2.0.5
      '@types/semver': 7.5.0
      '@types/shelljs': 0.8.12
      concurrently: 7.6.0
      eslint: 8.6.0
      mocha: 10.2.0
      prettier: 2.6.2
      typescript: 4.5.5

  packages/bundle-size-tools:
    specifiers:
      '@fluidframework/build-common': ^2.0.0
      '@fluidframework/eslint-config-fluid': ^2.0.0
      '@microsoft/api-extractor': ^7.36.1
      '@types/msgpack-lite': ^0.1.8
      '@types/node': ^14.18.53
      '@types/pako': ^2.0.0
      azure-devops-node-api: ^11.2.0
      copyfiles: ^2.4.1
      eslint: ~8.6.0
      eslint-plugin-eslint-comments: ~3.2.0
      eslint-plugin-import: ~2.25.4
      eslint-plugin-unicorn: ~40.0.0
      eslint-plugin-unused-imports: ~2.0.0
      jszip: ^3.10.1
      msgpack-lite: ^0.1.26
      pako: ^2.1.0
      prettier: ~2.6.2
      rimraf: ^4.4.1
      typescript: ~4.5.5
      webpack: ^5.88.1
    dependencies:
      azure-devops-node-api: 11.2.0
      jszip: 3.10.1
      msgpack-lite: 0.1.26
      pako: 2.1.0
      typescript: 4.5.5
      webpack: 5.88.2
    devDependencies:
      '@fluidframework/build-common': 2.0.0
      '@fluidframework/eslint-config-fluid': 2.0.0_kufnqfq7tb5rpdawkdb6g5smma
      '@microsoft/api-extractor': 7.36.2_@types+node@14.18.53
      '@types/msgpack-lite': 0.1.8
      '@types/node': 14.18.53
      '@types/pako': 2.0.0
      copyfiles: 2.4.1
      eslint: 8.6.0
      eslint-plugin-eslint-comments: 3.2.0_eslint@8.6.0
      eslint-plugin-import: 2.25.4_gyqcce5u2ijhn2hqkipmk56rmu
      eslint-plugin-unicorn: 40.0.0_eslint@8.6.0
      eslint-plugin-unused-imports: 2.0.0_eslint@8.6.0
      prettier: 2.6.2
      rimraf: 4.4.1

  packages/readme-command:
    specifiers:
      '@fluidframework/build-common': ^2.0.0
      '@fluidframework/eslint-config-fluid': ^2.0.0
      '@oclif/core': ^2.8.11
      '@oclif/plugin-help': ^5.2.11
      '@oclif/plugin-plugins': ^3.1.6
      '@oclif/test': ^2.3.27
      '@types/chai': ^4.3.5
      '@types/chai-arrays': ^2.0.0
      '@types/mocha': ^9.1.1
      '@types/node': ^14.18.53
      '@types/semver': ^7.5.0
      chai: ^4.3.7
      chai-arrays: ^2.2.0
      concurrently: ^7.6.0
      copyfiles: ^2.4.1
      cross-env: ^7.0.3
      eslint: ~8.6.0
      eslint-config-oclif: ^4.0.0
      eslint-config-oclif-typescript: ^1.0.3
      eslint-config-prettier: ~8.5.0
      mocha: ^10.2.0
      mocha-json-output-reporter: ^2.1.0
      mocha-multi-reporters: ^1.5.1
      moment: ^2.29.4
      nyc: ^15.1.0
      oclif: ^3.9.1
      prettier: ~2.6.2
      rimraf: ^4.4.1
      semver: ^7.5.4
      ts-node: ^10.9.1
      tslib: ^2.6.0
      typescript: ~4.5.5
    dependencies:
      '@oclif/core': 2.9.3_xwahr3c6nnleznukhncjhj6fk4
      '@oclif/plugin-help': 5.2.13_xwahr3c6nnleznukhncjhj6fk4
      '@oclif/plugin-plugins': 3.1.6_xwahr3c6nnleznukhncjhj6fk4
      '@oclif/test': 2.3.30_xwahr3c6nnleznukhncjhj6fk4
      oclif: 3.9.1_xwahr3c6nnleznukhncjhj6fk4
      semver: 7.5.4
    devDependencies:
      '@fluidframework/build-common': 2.0.0
      '@fluidframework/eslint-config-fluid': 2.0.0_kufnqfq7tb5rpdawkdb6g5smma
      '@types/chai': 4.3.5
      '@types/chai-arrays': 2.0.0
      '@types/mocha': 9.1.1
      '@types/node': 14.18.53
      '@types/semver': 7.5.0
      chai: 4.3.7
      chai-arrays: 2.2.0
      concurrently: 7.6.0
      copyfiles: 2.4.1
      cross-env: 7.0.3
      eslint: 8.6.0
      eslint-config-oclif: 4.0.0_eslint@8.6.0
      eslint-config-oclif-typescript: 1.0.3_kufnqfq7tb5rpdawkdb6g5smma
      eslint-config-prettier: 8.5.0_eslint@8.6.0
      mocha: 10.2.0
      mocha-json-output-reporter: 2.1.0_mocha@10.2.0+moment@2.29.4
      mocha-multi-reporters: 1.5.1_mocha@10.2.0
      moment: 2.29.4
      nyc: 15.1.0
      prettier: 2.6.2
      rimraf: 4.4.1
      ts-node: 10.9.1_xwahr3c6nnleznukhncjhj6fk4
      tslib: 2.6.0
      typescript: 4.5.5

  packages/version-tools:
    specifiers:
      '@fluid-internal/readme-command': workspace:*
      '@fluidframework/build-common': ^2.0.0
      '@fluidframework/eslint-config-fluid': ^2.0.0
      '@microsoft/api-extractor': ^7.36.1
      '@oclif/core': ^2.8.11
      '@oclif/plugin-autocomplete': ^2.3.1
      '@oclif/plugin-commands': ^2.2.17
      '@oclif/plugin-help': ^5.2.11
      '@oclif/plugin-not-found': ^2.3.27
      '@oclif/plugin-plugins': ^3.1.6
      '@oclif/test': ^2.3.27
      '@types/chai': ^4.3.5
      '@types/mocha': ^9.1.1
      '@types/node': ^14.18.53
      '@types/semver': ^7.5.0
      chai: ^4.3.7
      chalk: ^2.4.2
      concurrently: ^7.6.0
      copyfiles: ^2.4.1
      cross-env: ^7.0.3
      eslint: ~8.6.0
      eslint-config-oclif: ^4.0.0
      eslint-config-oclif-typescript: ^1.0.3
      eslint-config-prettier: ~8.5.0
      mocha: ^10.2.0
      mocha-json-output-reporter: ^2.1.0
      mocha-multi-reporters: ^1.5.1
      moment: ^2.29.4
      nyc: ^15.1.0
      oclif: ^3.9.1
      prettier: ~2.6.2
      rimraf: ^4.4.1
      semver: ^7.5.4
      table: ^6.8.1
      ts-node: ^10.9.1
      tslib: ^2.6.0
      typescript: ~4.5.5
    dependencies:
      '@oclif/core': 2.9.3_xwahr3c6nnleznukhncjhj6fk4
      '@oclif/plugin-autocomplete': 2.3.2_xwahr3c6nnleznukhncjhj6fk4
      '@oclif/plugin-commands': 2.2.18_xwahr3c6nnleznukhncjhj6fk4
      '@oclif/plugin-help': 5.2.13_xwahr3c6nnleznukhncjhj6fk4
      '@oclif/plugin-not-found': 2.3.31_xwahr3c6nnleznukhncjhj6fk4
      '@oclif/plugin-plugins': 3.1.6_xwahr3c6nnleznukhncjhj6fk4
      chalk: 2.4.2
      semver: 7.5.4
      table: 6.8.1
    devDependencies:
      '@fluid-internal/readme-command': link:../readme-command
      '@fluidframework/build-common': 2.0.0
      '@fluidframework/eslint-config-fluid': 2.0.0_kufnqfq7tb5rpdawkdb6g5smma
      '@microsoft/api-extractor': 7.36.2_@types+node@14.18.53
      '@oclif/test': 2.3.30_xwahr3c6nnleznukhncjhj6fk4
      '@types/chai': 4.3.5
      '@types/mocha': 9.1.1
      '@types/node': 14.18.53
      '@types/semver': 7.5.0
      chai: 4.3.7
      concurrently: 7.6.0
      copyfiles: 2.4.1
      cross-env: 7.0.3
      eslint: 8.6.0
      eslint-config-oclif: 4.0.0_eslint@8.6.0
      eslint-config-oclif-typescript: 1.0.3_kufnqfq7tb5rpdawkdb6g5smma
      eslint-config-prettier: 8.5.0_eslint@8.6.0
      mocha: 10.2.0
      mocha-json-output-reporter: 2.1.0_mocha@10.2.0+moment@2.29.4
      mocha-multi-reporters: 1.5.1_mocha@10.2.0
      moment: 2.29.4
      nyc: 15.1.0
      oclif: 3.9.1_xwahr3c6nnleznukhncjhj6fk4
      prettier: 2.6.2
      rimraf: 4.4.1
      ts-node: 10.9.1_xwahr3c6nnleznukhncjhj6fk4
      tslib: 2.6.0
      typescript: 4.5.5

packages:

  /@aashutoshrathi/word-wrap/1.2.6:
    resolution: {integrity: sha512-1Yjs2SvM8TflER/OD3cOjhWWOZb58A2t7wpE2S9XfBYTiIl+XFhQG2bjy4Pu1I+EAlCNUzRDYDdFwFYUKvXcIA==}
    engines: {node: '>=0.10.0'}

  /@ampproject/remapping/2.2.1:
    resolution: {integrity: sha512-lFMjJTrFL3j7L9yBxwYfCq2k6qqwHyzuUl/XBnif78PWTJYyL/dfowQHWE3sp6U6ZzqWiiIZnpTMO96zhkjwtg==}
    engines: {node: '>=6.0.0'}
    dependencies:
      '@jridgewell/gen-mapping': 0.3.3
      '@jridgewell/trace-mapping': 0.3.18
    dev: true

  /@babel/code-frame/7.22.5:
    resolution: {integrity: sha512-Xmwn266vad+6DAqEB2A6V/CcZVp62BbwVmcOJc2RPuwih1kw02TjQvWVWlcKGbBPd+8/0V5DEkOcizRGYsspYQ==}
    engines: {node: '>=6.9.0'}
    dependencies:
      '@babel/highlight': 7.22.5

  /@babel/compat-data/7.22.9:
    resolution: {integrity: sha512-5UamI7xkUcJ3i9qVDS+KFDEK8/7oJ55/sJMB1Ge7IEapr7KfdfV/HErR+koZwOfd+SgtFKOKRhRakdg++DcJpQ==}
    engines: {node: '>=6.9.0'}
    dev: true

  /@babel/core/7.22.9:
    resolution: {integrity: sha512-G2EgeufBcYw27U4hhoIwFcgc1XU7TlXJ3mv04oOv1WCuo900U/anZSPzEqNjwdjgffkk2Gs0AN0dW1CKVLcG7w==}
    engines: {node: '>=6.9.0'}
    dependencies:
      '@ampproject/remapping': 2.2.1
      '@babel/code-frame': 7.22.5
      '@babel/generator': 7.22.9
      '@babel/helper-compilation-targets': 7.22.9_@babel+core@7.22.9
      '@babel/helper-module-transforms': 7.22.9_@babel+core@7.22.9
      '@babel/helpers': 7.22.6
      '@babel/parser': 7.22.7
      '@babel/template': 7.22.5
      '@babel/traverse': 7.22.8
      '@babel/types': 7.22.5
      convert-source-map: 1.9.0
      debug: 4.3.4
      gensync: 1.0.0-beta.2
      json5: 2.2.3
      semver: 6.3.1
    transitivePeerDependencies:
      - supports-color
    dev: true

  /@babel/eslint-parser/7.22.9_fg56oabmgmzmqlpsp6plug4bzq:
    resolution: {integrity: sha512-xdMkt39/nviO/4vpVdrEYPwXCsYIXSSAr6mC7WQsNIlGnuxKyKE7GZjalcnbSWiC4OXGNNN3UQPeHfjSC6sTDA==}
    engines: {node: ^10.13.0 || ^12.13.0 || >=14.0.0}
    peerDependencies:
      '@babel/core': '>=7.11.0'
      eslint: ^7.5.0 || ^8.0.0 || 8.6.0
    dependencies:
      '@babel/core': 7.22.9
      '@nicolo-ribaudo/eslint-scope-5-internals': 5.1.1-v1
      eslint: 8.6.0
      eslint-visitor-keys: 2.1.0
      semver: 6.3.1
    dev: true

  /@babel/generator/7.22.9:
    resolution: {integrity: sha512-KtLMbmicyuK2Ak/FTCJVbDnkN1SlT8/kceFTiuDiiRUUSMnHMidxSCdG4ndkTOHHpoomWe/4xkvHkEOncwjYIw==}
    engines: {node: '>=6.9.0'}
    dependencies:
      '@babel/types': 7.22.5
      '@jridgewell/gen-mapping': 0.3.3
      '@jridgewell/trace-mapping': 0.3.18
      jsesc: 2.5.2
    dev: true

  /@babel/helper-compilation-targets/7.22.9_@babel+core@7.22.9:
    resolution: {integrity: sha512-7qYrNM6HjpnPHJbopxmb8hSPoZ0gsX8IvUS32JGVoy+pU9e5N0nLr1VjJoR6kA4d9dmGLxNYOjeB8sUDal2WMw==}
    engines: {node: '>=6.9.0'}
    peerDependencies:
      '@babel/core': ^7.0.0
    dependencies:
      '@babel/compat-data': 7.22.9
      '@babel/core': 7.22.9
      '@babel/helper-validator-option': 7.22.5
      browserslist: 4.21.9
      lru-cache: 5.1.1
      semver: 6.3.1
    dev: true

  /@babel/helper-environment-visitor/7.22.5:
    resolution: {integrity: sha512-XGmhECfVA/5sAt+H+xpSg0mfrHq6FzNr9Oxh7PSEBBRUb/mL7Kz3NICXb194rCqAEdxkhPT1a88teizAFyvk8Q==}
    engines: {node: '>=6.9.0'}
    dev: true

  /@babel/helper-function-name/7.22.5:
    resolution: {integrity: sha512-wtHSq6jMRE3uF2otvfuD3DIvVhOsSNshQl0Qrd7qC9oQJzHvOL4qQXlQn2916+CXGywIjpGuIkoyZRRxHPiNQQ==}
    engines: {node: '>=6.9.0'}
    dependencies:
      '@babel/template': 7.22.5
      '@babel/types': 7.22.5
    dev: true

  /@babel/helper-hoist-variables/7.22.5:
    resolution: {integrity: sha512-wGjk9QZVzvknA6yKIUURb8zY3grXCcOZt+/7Wcy8O2uctxhplmUPkOdlgoNhmdVee2c92JXbf1xpMtVNbfoxRw==}
    engines: {node: '>=6.9.0'}
    dependencies:
      '@babel/types': 7.22.5
    dev: true

  /@babel/helper-module-imports/7.22.5:
    resolution: {integrity: sha512-8Dl6+HD/cKifutF5qGd/8ZJi84QeAKh+CEe1sBzz8UayBBGg1dAIJrdHOcOM5b2MpzWL2yuotJTtGjETq0qjXg==}
    engines: {node: '>=6.9.0'}
    dependencies:
      '@babel/types': 7.22.5
    dev: true

  /@babel/helper-module-transforms/7.22.9_@babel+core@7.22.9:
    resolution: {integrity: sha512-t+WA2Xn5K+rTeGtC8jCsdAH52bjggG5TKRuRrAGNM/mjIbO4GxvlLMFOEz9wXY5I2XQ60PMFsAG2WIcG82dQMQ==}
    engines: {node: '>=6.9.0'}
    peerDependencies:
      '@babel/core': ^7.0.0
    dependencies:
      '@babel/core': 7.22.9
      '@babel/helper-environment-visitor': 7.22.5
      '@babel/helper-module-imports': 7.22.5
      '@babel/helper-simple-access': 7.22.5
      '@babel/helper-split-export-declaration': 7.22.6
      '@babel/helper-validator-identifier': 7.22.5
    dev: true

  /@babel/helper-simple-access/7.22.5:
    resolution: {integrity: sha512-n0H99E/K+Bika3++WNL17POvo4rKWZ7lZEp1Q+fStVbUi8nxPQEBOlTmCOxW/0JsS56SKKQ+ojAe2pHKJHN35w==}
    engines: {node: '>=6.9.0'}
    dependencies:
      '@babel/types': 7.22.5
    dev: true

  /@babel/helper-split-export-declaration/7.22.6:
    resolution: {integrity: sha512-AsUnxuLhRYsisFiaJwvp1QF+I3KjD5FOxut14q/GzovUe6orHLesW2C7d754kRm53h5gqrz6sFl6sxc4BVtE/g==}
    engines: {node: '>=6.9.0'}
    dependencies:
      '@babel/types': 7.22.5
    dev: true

  /@babel/helper-string-parser/7.22.5:
    resolution: {integrity: sha512-mM4COjgZox8U+JcXQwPijIZLElkgEpO5rsERVDJTc2qfCDfERyob6k5WegS14SX18IIjv+XD+GrqNumY5JRCDw==}
    engines: {node: '>=6.9.0'}
    dev: true

  /@babel/helper-validator-identifier/7.22.5:
    resolution: {integrity: sha512-aJXu+6lErq8ltp+JhkJUfk1MTGyuA4v7f3pA+BJ5HLfNC6nAQ0Cpi9uOquUj8Hehg0aUiHzWQbOVJGao6ztBAQ==}
    engines: {node: '>=6.9.0'}

  /@babel/helper-validator-option/7.22.5:
    resolution: {integrity: sha512-R3oB6xlIVKUnxNUxbmgq7pKjxpru24zlimpE8WK47fACIlM0II/Hm1RS8IaOI7NgCr6LNS+jl5l75m20npAziw==}
    engines: {node: '>=6.9.0'}
    dev: true

  /@babel/helpers/7.22.6:
    resolution: {integrity: sha512-YjDs6y/fVOYFV8hAf1rxd1QvR9wJe1pDBZ2AREKq/SDayfPzgk0PBnVuTCE5X1acEpMMNOVUqoe+OwiZGJ+OaA==}
    engines: {node: '>=6.9.0'}
    dependencies:
      '@babel/template': 7.22.5
      '@babel/traverse': 7.22.8
      '@babel/types': 7.22.5
    transitivePeerDependencies:
      - supports-color
    dev: true

  /@babel/highlight/7.22.5:
    resolution: {integrity: sha512-BSKlD1hgnedS5XRnGOljZawtag7H1yPfQp0tdNJCHoH6AZ+Pcm9VvkrK59/Yy593Ypg0zMxH2BxD1VPYUQ7UIw==}
    engines: {node: '>=6.9.0'}
    dependencies:
      '@babel/helper-validator-identifier': 7.22.5
      chalk: 2.4.2
      js-tokens: 4.0.0

  /@babel/parser/7.22.7:
    resolution: {integrity: sha512-7NF8pOkHP5o2vpmGgNGcfAeCvOYhGLyA3Z4eBQkT1RJlWu47n63bCs93QfJ2hIAFCil7L5P2IWhs1oToVgrL0Q==}
    engines: {node: '>=6.0.0'}
    hasBin: true
    dependencies:
      '@babel/types': 7.22.5
    dev: true

  /@babel/polyfill/7.12.1:
    resolution: {integrity: sha512-X0pi0V6gxLi6lFZpGmeNa4zxtwEmCs42isWLNjZZDE0Y8yVfgu0T2OAHlzBbdYlqbW/YXVvoBHpATEM+goCj8g==}
    deprecated: 🚨 This package has been deprecated in favor of separate inclusion of a polyfill and regenerator-runtime (when needed). See the @babel/polyfill docs (https://babeljs.io/docs/en/babel-polyfill) for more information.
    dependencies:
      core-js: 2.6.12
      regenerator-runtime: 0.13.11

  /@babel/runtime/7.22.6:
    resolution: {integrity: sha512-wDb5pWm4WDdF6LFUde3Jl8WzPA+3ZbxYqkC6xAXuD3irdEHN1k0NfTRrJD8ZD378SJ61miMLCqIOXYhd8x+AJQ==}
    engines: {node: '>=6.9.0'}
    dependencies:
      regenerator-runtime: 0.13.11

  /@babel/template/7.22.5:
    resolution: {integrity: sha512-X7yV7eiwAxdj9k94NEylvbVHLiVG1nvzCV2EAowhxLTwODV1jl9UzZ48leOC0sH7OnuHrIkllaBgneUykIcZaw==}
    engines: {node: '>=6.9.0'}
    dependencies:
      '@babel/code-frame': 7.22.5
      '@babel/parser': 7.22.7
      '@babel/types': 7.22.5
    dev: true

  /@babel/traverse/7.22.8:
    resolution: {integrity: sha512-y6LPR+wpM2I3qJrsheCTwhIinzkETbplIgPBbwvqPKc+uljeA5gP+3nP8irdYt1mjQaDnlIcG+dw8OjAco4GXw==}
    engines: {node: '>=6.9.0'}
    dependencies:
      '@babel/code-frame': 7.22.5
      '@babel/generator': 7.22.9
      '@babel/helper-environment-visitor': 7.22.5
      '@babel/helper-function-name': 7.22.5
      '@babel/helper-hoist-variables': 7.22.5
      '@babel/helper-split-export-declaration': 7.22.6
      '@babel/parser': 7.22.7
      '@babel/types': 7.22.5
      debug: 4.3.4
      globals: 11.12.0
    transitivePeerDependencies:
      - supports-color
    dev: true

  /@babel/types/7.22.5:
    resolution: {integrity: sha512-zo3MIHGOkPOfoRXitsgHLjEXmlDaD/5KU1Uzuc9GNiZPhSqVxVRtxuPaSBZDsYZ9qV88AjtMtWW7ww98loJ9KA==}
    engines: {node: '>=6.9.0'}
    dependencies:
      '@babel/helper-string-parser': 7.22.5
      '@babel/helper-validator-identifier': 7.22.5
      to-fast-properties: 2.0.0
    dev: true

  /@bcoe/v8-coverage/0.2.3:
    resolution: {integrity: sha512-0hYQ8SB4Db5zvZB4axdMHGwEaQjkZzFjQiN9LVYvIFB2nSUHW9tYpxWriPrWDASIxiaXax83REcLxuSdnGPZtw==}
    dev: true

  /@colors/colors/1.5.0:
    resolution: {integrity: sha512-ooWCrlZP11i8GImSjTHYHLkvFDP48nS4+204nGb1RiX/WXYHmJA2III9/e2DWVabCESdW7hBAEzHRqUn9OUVvQ==}
    engines: {node: '>=0.1.90'}
    requiresBuild: true
    optional: true

  /@commitlint/cli/17.6.6:
    resolution: {integrity: sha512-sTKpr2i/Fjs9OmhU+beBxjPavpnLSqZaO6CzwKVq2Tc4UYVTMFgpKOslDhUBVlfAUBfjVO8ParxC/MXkIOevEA==}
    engines: {node: '>=v14'}
    hasBin: true
    dependencies:
      '@commitlint/format': 17.4.4
      '@commitlint/lint': 17.6.6
      '@commitlint/load': 17.5.0
      '@commitlint/read': 17.5.1
      '@commitlint/types': 17.4.4
      execa: 5.1.1
      lodash.isfunction: 3.0.9
      resolve-from: 5.0.0
      resolve-global: 1.0.0
      yargs: 17.7.2
    transitivePeerDependencies:
      - '@swc/core'
      - '@swc/wasm'
    dev: true

  /@commitlint/config-conventional/17.6.6:
    resolution: {integrity: sha512-phqPz3BDhfj49FUYuuZIuDiw+7T6gNAEy7Yew1IBHqSohVUCWOK2FXMSAExzS2/9X+ET93g0Uz83KjiHDOOFag==}
    engines: {node: '>=v14'}
    dependencies:
      conventional-changelog-conventionalcommits: 5.0.0
    dev: true

  /@commitlint/config-validator/17.4.4:
    resolution: {integrity: sha512-bi0+TstqMiqoBAQDvdEP4AFh0GaKyLFlPPEObgI29utoKEYoPQTvF0EYqIwYYLEoJYhj5GfMIhPHJkTJhagfeg==}
    engines: {node: '>=v14'}
    dependencies:
      '@commitlint/types': 17.4.4
      ajv: 8.12.0
    dev: true

  /@commitlint/cz-commitlint/17.5.0_i4x6owxztfhigiiqlxwntt4k24:
    resolution: {integrity: sha512-zW68IvFPuejgbwvWG5SZFkf6g/cniiCsvcphp1WCoA9fn65nnl6kE3VvwbyNRTFpO1Pczpa4OTsaWigQ1jdk7A==}
    engines: {node: '>=v14'}
    peerDependencies:
      commitizen: ^4.0.3
      inquirer: ^8.0.0
    dependencies:
      '@commitlint/ensure': 17.4.4
      '@commitlint/load': 17.5.0
      '@commitlint/types': 17.4.4
      chalk: 4.1.2
      commitizen: 4.3.0
      inquirer: 8.2.5
      lodash.isplainobject: 4.0.6
      word-wrap: 1.2.3
    transitivePeerDependencies:
      - '@swc/core'
      - '@swc/wasm'
    dev: true

  /@commitlint/ensure/17.4.4:
    resolution: {integrity: sha512-AHsFCNh8hbhJiuZ2qHv/m59W/GRE9UeOXbkOqxYMNNg9pJ7qELnFcwj5oYpa6vzTSHtPGKf3C2yUFNy1GGHq6g==}
    engines: {node: '>=v14'}
    dependencies:
      '@commitlint/types': 17.4.4
      lodash.camelcase: 4.3.0
      lodash.kebabcase: 4.1.1
      lodash.snakecase: 4.1.1
      lodash.startcase: 4.4.0
      lodash.upperfirst: 4.3.1
    dev: true

  /@commitlint/execute-rule/17.4.0:
    resolution: {integrity: sha512-LIgYXuCSO5Gvtc0t9bebAMSwd68ewzmqLypqI2Kke1rqOqqDbMpYcYfoPfFlv9eyLIh4jocHWwCK5FS7z9icUA==}
    engines: {node: '>=v14'}
    dev: true

  /@commitlint/format/17.4.4:
    resolution: {integrity: sha512-+IS7vpC4Gd/x+uyQPTAt3hXs5NxnkqAZ3aqrHd5Bx/R9skyCAWusNlNbw3InDbAK6j166D9asQM8fnmYIa+CXQ==}
    engines: {node: '>=v14'}
    dependencies:
      '@commitlint/types': 17.4.4
      chalk: 4.1.2
    dev: true

  /@commitlint/is-ignored/17.6.6:
    resolution: {integrity: sha512-4Fw875faAKO+2nILC04yW/2Vy/wlV3BOYCSQ4CEFzriPEprc1Td2LILmqmft6PDEK5Sr14dT9tEzeaZj0V56Gg==}
    engines: {node: '>=v14'}
    dependencies:
      '@commitlint/types': 17.4.4
      semver: 7.5.2
    dev: true

  /@commitlint/lint/17.6.6:
    resolution: {integrity: sha512-5bN+dnHcRLkTvwCHYMS7Xpbr+9uNi0Kq5NR3v4+oPNx6pYXt8ACuw9luhM/yMgHYwW0ajIR20wkPAFkZLEMGmg==}
    engines: {node: '>=v14'}
    dependencies:
      '@commitlint/is-ignored': 17.6.6
      '@commitlint/parse': 17.6.5
      '@commitlint/rules': 17.6.5
      '@commitlint/types': 17.4.4
    dev: true

  /@commitlint/load/17.5.0:
    resolution: {integrity: sha512-l+4W8Sx4CD5rYFsrhHH8HP01/8jEP7kKf33Xlx2Uk2out/UKoKPYMOIRcDH5ppT8UXLMV+x6Wm5osdRKKgaD1Q==}
    engines: {node: '>=v14'}
    dependencies:
      '@commitlint/config-validator': 17.4.4
      '@commitlint/execute-rule': 17.4.0
      '@commitlint/resolve-extends': 17.4.4
      '@commitlint/types': 17.4.4
      '@types/node': 14.18.53
      chalk: 4.1.2
      cosmiconfig: 8.2.0
      cosmiconfig-typescript-loader: 4.3.0_z7gweahxmyulahylrfuwfdwu7u
      lodash.isplainobject: 4.0.6
      lodash.merge: 4.6.2
      lodash.uniq: 4.5.0
      resolve-from: 5.0.0
      ts-node: 10.9.1_ozyin5stzrwwpdpivjxanfahiu
      typescript: 5.0.4
    transitivePeerDependencies:
      - '@swc/core'
      - '@swc/wasm'
    dev: true

  /@commitlint/message/17.4.2:
    resolution: {integrity: sha512-3XMNbzB+3bhKA1hSAWPCQA3lNxR4zaeQAQcHj0Hx5sVdO6ryXtgUBGGv+1ZCLMgAPRixuc6en+iNAzZ4NzAa8Q==}
    engines: {node: '>=v14'}
    dev: true

  /@commitlint/parse/17.6.5:
    resolution: {integrity: sha512-0zle3bcn1Hevw5Jqpz/FzEWNo2KIzUbc1XyGg6WrWEoa6GH3A1pbqNF6MvE6rjuy6OY23c8stWnb4ETRZyN+Yw==}
    engines: {node: '>=v14'}
    dependencies:
      '@commitlint/types': 17.4.4
      conventional-changelog-angular: 5.0.13
      conventional-commits-parser: 3.2.4
    dev: true

  /@commitlint/read/17.5.1:
    resolution: {integrity: sha512-7IhfvEvB//p9aYW09YVclHbdf1u7g7QhxeYW9ZHSO8Huzp8Rz7m05aCO1mFG7G8M+7yfFnXB5xOmG18brqQIBg==}
    engines: {node: '>=v14'}
    dependencies:
      '@commitlint/top-level': 17.4.0
      '@commitlint/types': 17.4.4
      fs-extra: 11.1.1
      git-raw-commits: 2.0.11
      minimist: 1.2.8
    dev: true

  /@commitlint/resolve-extends/17.4.4:
    resolution: {integrity: sha512-znXr1S0Rr8adInptHw0JeLgumS11lWbk5xAWFVno+HUFVN45875kUtqjrI6AppmD3JI+4s0uZlqqlkepjJd99A==}
    engines: {node: '>=v14'}
    dependencies:
      '@commitlint/config-validator': 17.4.4
      '@commitlint/types': 17.4.4
      import-fresh: 3.3.0
      lodash.mergewith: 4.6.2
      resolve-from: 5.0.0
      resolve-global: 1.0.0
    dev: true

  /@commitlint/rules/17.6.5:
    resolution: {integrity: sha512-uTB3zSmnPyW2qQQH+Dbq2rekjlWRtyrjDo4aLFe63uteandgkI+cc0NhhbBAzcXShzVk0qqp8SlkQMu0mgHg/A==}
    engines: {node: '>=v14'}
    dependencies:
      '@commitlint/ensure': 17.4.4
      '@commitlint/message': 17.4.2
      '@commitlint/to-lines': 17.4.0
      '@commitlint/types': 17.4.4
      execa: 5.1.1
    dev: true

  /@commitlint/to-lines/17.4.0:
    resolution: {integrity: sha512-LcIy/6ZZolsfwDUWfN1mJ+co09soSuNASfKEU5sCmgFCvX5iHwRYLiIuoqXzOVDYOy7E7IcHilr/KS0e5T+0Hg==}
    engines: {node: '>=v14'}
    dev: true

  /@commitlint/top-level/17.4.0:
    resolution: {integrity: sha512-/1loE/g+dTTQgHnjoCy0AexKAEFyHsR2zRB4NWrZ6lZSMIxAhBJnmCqwao7b4H8888PsfoTBCLBYIw8vGnej8g==}
    engines: {node: '>=v14'}
    dependencies:
      find-up: 5.0.0
    dev: true

  /@commitlint/types/17.4.4:
    resolution: {integrity: sha512-amRN8tRLYOsxRr6mTnGGGvB5EmW/4DDjLMgiwK3CCVEmN6Sr/6xePGEpWaspKkckILuUORCwe6VfDBw6uj4axQ==}
    engines: {node: '>=v14'}
    dependencies:
      chalk: 4.1.2
    dev: true

  /@cspotcode/source-map-support/0.8.1:
    resolution: {integrity: sha512-IchNf6dN4tHoMFIn/7OE8LWZ19Y6q/67Bmf6vnGREv8RSbBVb9LPJxEcnwrcwX6ixSvaiGoomAUvu4YSxXrVgw==}
    engines: {node: '>=12'}
    dependencies:
      '@jridgewell/trace-mapping': 0.3.9

  /@es-joy/jsdoccomment/0.33.4:
    resolution: {integrity: sha512-02XyYuvR/Gn+3BT6idHVNQ4SSQlA1X1FeEfeKm2ypv8ANB6Lt9KRFZ2S7y5xjwR+EPQ/Rzb0XFaD+xKyqe4ALw==}
    engines: {node: ^14 || ^16 || ^17 || ^18 || ^19}
    dependencies:
      comment-parser: 1.3.1
      esquery: 1.5.0
      jsdoc-type-pratt-parser: 3.1.0
    dev: true

  /@eslint-community/eslint-utils/4.4.0_eslint@8.45.0:
    resolution: {integrity: sha512-1/sA4dwrzBAyeUoQ6oxahHKmrZvsnLCg4RfxW3ZFGGmQkSNQPFNLV9CUEFQP1x9EYXHTo5p6xdhZM1Ne9p/AfA==}
    engines: {node: ^12.22.0 || ^14.17.0 || >=16.0.0}
    peerDependencies:
      eslint: ^6.0.0 || ^7.0.0 || >=8.0.0 || 8.6.0
    dependencies:
      eslint: 8.45.0
      eslint-visitor-keys: 3.4.1

  /@eslint-community/regexpp/4.5.1:
    resolution: {integrity: sha512-Z5ba73P98O1KUYCCJTUeVpja9RcGoMdncZ6T49FCUl2lN38JtCJ+3WgIDBv0AuY4WChU5PmtJmOCTlN6FZTFKQ==}
    engines: {node: ^12.0.0 || ^14.0.0 || >=16.0.0}

  /@eslint/eslintrc/1.4.1:
    resolution: {integrity: sha512-XXrH9Uarn0stsyldqDYq8r++mROmWRI1xKMXa640Bb//SY1+ECYX6VzT6Lcx5frD0V30XieqJ0oX9I2Xj5aoMA==}
    engines: {node: ^12.22.0 || ^14.17.0 || >=16.0.0}
    dependencies:
      ajv: 6.12.6
      debug: 4.3.4
      espree: 9.6.1
      globals: 13.20.0
      ignore: 5.2.4
      import-fresh: 3.3.0
      js-yaml: 4.1.0
      minimatch: 3.1.2
      strip-json-comments: 3.1.1
    transitivePeerDependencies:
      - supports-color
    dev: true

  /@eslint/eslintrc/2.1.0:
    resolution: {integrity: sha512-Lj7DECXqIVCqnqjjHMPna4vn6GJcMgul/wuS0je9OZ9gsL0zzDpKPVtcG1HaDVc+9y+qgXneTeUMbCqXJNpH1A==}
    engines: {node: ^12.22.0 || ^14.17.0 || >=16.0.0}
    dependencies:
      ajv: 6.12.6
      debug: 4.3.4
      espree: 9.6.1
      globals: 13.20.0
      ignore: 5.2.4
      import-fresh: 3.3.0
      js-yaml: 4.1.0
      minimatch: 3.1.2
      strip-json-comments: 3.1.1
    transitivePeerDependencies:
      - supports-color

<<<<<<< HEAD
  /@eslint/js/8.44.0:
    resolution: {integrity: sha512-Ag+9YM4ocKQx9AarydN0KY2j0ErMHNIocPDrVo8zAE44xLTjEtz81OdR68/cydGtk6m6jDb5Za3r2useMzYmSw==}
    engines: {node: ^12.22.0 || ^14.17.0 || >=16.0.0}

  /@fluid-tools/build-cli/0.21.0_xwahr3c6nnleznukhncjhj6fk4:
    resolution: {integrity: sha512-uHJ+9VV8zK2sYE3G2MLEhNDKIYfj3xeUaXXyz7nsn86DAi+Bs0JwQL/rm206YEtzOvUBiNPiXyg3GwD9UCvgUw==}
    engines: {node: '>=14.17.0'}
    hasBin: true
    dependencies:
      '@fluid-tools/version-tools': 0.21.0_xwahr3c6nnleznukhncjhj6fk4
      '@fluidframework/build-tools': 0.21.0_xwahr3c6nnleznukhncjhj6fk4
      '@fluidframework/bundle-size-tools': 0.21.0
      '@oclif/core': 2.9.3_xwahr3c6nnleznukhncjhj6fk4
      '@oclif/plugin-autocomplete': 2.3.2_xwahr3c6nnleznukhncjhj6fk4
      '@oclif/plugin-commands': 2.2.18_xwahr3c6nnleznukhncjhj6fk4
      '@oclif/plugin-help': 5.2.13_xwahr3c6nnleznukhncjhj6fk4
      '@oclif/plugin-not-found': 2.3.31_xwahr3c6nnleznukhncjhj6fk4
      '@oclif/plugin-plugins': 3.1.6_xwahr3c6nnleznukhncjhj6fk4
      '@oclif/test': 2.3.30_xwahr3c6nnleznukhncjhj6fk4
      '@octokit/core': 4.2.4
      '@rushstack/node-core-library': 3.59.5_@types+node@14.18.53
      async: 3.2.4
      chalk: 2.4.2
      danger: 10.9.0_@octokit+core@4.2.4
      date-fns: 2.30.0
      execa: 5.1.1
      fs-extra: 9.1.0
      globby: 11.1.0
      gray-matter: 4.0.3
      human-id: 4.0.0
      inquirer: 8.2.5
      jssm: 5.89.2
      jssm-viz-cli: 5.89.2
      minimatch: 7.4.6
      npm-check-updates: 16.10.16
      oclif: 3.9.1_xwahr3c6nnleznukhncjhj6fk4
      prettier: 2.6.2
      prompts: 2.4.2
      read-pkg-up: 7.0.1
      semver: 7.5.4
      semver-utils: 1.1.4
      simple-git: 3.19.1
      sort-json: 2.0.1
      sort-package-json: 1.57.0
      strip-ansi: 6.0.1
      table: 6.8.1
      type-fest: 2.19.0
    transitivePeerDependencies:
      - '@swc/core'
      - '@swc/wasm'
      - '@types/node'
      - bluebird
      - encoding
      - esbuild
      - mem-fs
      - supports-color
      - typescript
      - uglify-js
      - webpack-cli
    dev: true

  /@fluid-tools/version-tools/0.21.0_xwahr3c6nnleznukhncjhj6fk4:
=======
  /@fluid-tools/version-tools/0.21.0_typescript@4.5.5:
>>>>>>> 50e09abf
    resolution: {integrity: sha512-oUV/+PretFcSSlINzsS5DFnBMygDcnznJb1FfyflvWpZuuO9OtrGxJZOzAqR0tDqIA669NbqGwNqigVyGccSOQ==}
    engines: {node: '>=14.17.0'}
    hasBin: true
    dependencies:
      '@oclif/core': 2.9.3_xwahr3c6nnleznukhncjhj6fk4
      '@oclif/plugin-autocomplete': 2.3.2_xwahr3c6nnleznukhncjhj6fk4
      '@oclif/plugin-commands': 2.2.18_xwahr3c6nnleznukhncjhj6fk4
      '@oclif/plugin-help': 5.2.13_xwahr3c6nnleznukhncjhj6fk4
      '@oclif/plugin-not-found': 2.3.31_xwahr3c6nnleznukhncjhj6fk4
      '@oclif/plugin-plugins': 3.1.6_xwahr3c6nnleznukhncjhj6fk4
      chalk: 2.4.2
      semver: 7.5.4
      table: 6.8.1
    transitivePeerDependencies:
      - '@swc/core'
      - '@swc/wasm'
      - '@types/node'
      - supports-color
      - typescript
    dev: true

  /@fluidframework/build-common/2.0.0:
    resolution: {integrity: sha512-oJsAczo32UpnM+/8LeE2KKOhr1KBxA48Y4umq/t9QfIFRiX0YtgyrLHRAtnGV6l/+4LX/Urmv6bbckeTFaPw7g==}
    hasBin: true
    dev: true

<<<<<<< HEAD
  /@fluidframework/build-tools/0.21.0_xwahr3c6nnleznukhncjhj6fk4:
=======
  /@fluidframework/build-tools/0.21.0_typescript@4.5.5:
>>>>>>> 50e09abf
    resolution: {integrity: sha512-NZsCGlkVNmgZnY6+UnzddLcUUnZdBgoRRkuxEsKaFYd0wijaMNY0NKF4fIQyYICDKor2UJml0JygVIfIHOApgA==}
    engines: {node: '>=14.17.0'}
    hasBin: true
    dependencies:
<<<<<<< HEAD
      '@fluid-tools/version-tools': 0.21.0_xwahr3c6nnleznukhncjhj6fk4
=======
      '@fluid-tools/version-tools': 0.21.0_typescript@4.5.5
>>>>>>> 50e09abf
      '@fluidframework/bundle-size-tools': 0.21.0
      '@manypkg/get-packages': 2.2.0
      '@octokit/core': 4.2.4
      '@rushstack/node-core-library': 3.59.5_@types+node@14.18.53
      async: 3.2.4
      chalk: 2.4.2
      commander: 6.2.1
      cosmiconfig: 8.2.0
      danger: 10.9.0_@octokit+core@4.2.4
      date-fns: 2.30.0
      debug: 4.3.4
      detect-indent: 6.1.0
      execa: 5.1.1
      find-up: 5.0.0
      fs-extra: 9.1.0
      glob: 7.2.3
      ignore: 5.2.4
      json5: 2.2.3
      lodash: 4.17.21
      lodash.isequal: 4.5.0
      lodash.merge: 4.6.2
      minimatch: 7.4.6
      replace-in-file: 6.3.5
      rimraf: 4.4.1
      semver: 7.5.4
      shelljs: 0.8.5
      sort-package-json: 1.57.0
      ts-morph: 17.0.1
      type-fest: 2.19.0
      yaml: 2.3.1
    transitivePeerDependencies:
      - '@swc/core'
      - '@swc/wasm'
      - '@types/node'
      - encoding
      - esbuild
      - supports-color
      - typescript
      - uglify-js
      - webpack-cli
    dev: true

  /@fluidframework/bundle-size-tools/0.21.0:
    resolution: {integrity: sha512-Vj4Ks/FupeaF4p730qHpLDgw0Bf3UViQE2OBu6h/DP/JKb4nI5N85WkVmCp53vOqUg+w3ZMZJTMq94b0Jn7img==}
    dependencies:
      azure-devops-node-api: 11.2.0
      jszip: 3.10.1
      msgpack-lite: 0.1.26
      pako: 2.1.0
      typescript: 4.5.5
      webpack: 5.88.2
    transitivePeerDependencies:
      - '@swc/core'
      - esbuild
      - uglify-js
      - webpack-cli
    dev: true

  /@fluidframework/eslint-config-fluid/2.0.0_kufnqfq7tb5rpdawkdb6g5smma:
    resolution: {integrity: sha512-/az5CybW5XUZUOk9HMH0nUMtKx5AK+CRfHg35UyygTK+V2OmNRes/yCAbmxoQ1J1Vn2iow3Y/Sgw/oJygciugQ==}
    dependencies:
      '@rushstack/eslint-patch': 1.1.4
      '@rushstack/eslint-plugin': 0.8.6_kufnqfq7tb5rpdawkdb6g5smma
      '@rushstack/eslint-plugin-security': 0.2.6_kufnqfq7tb5rpdawkdb6g5smma
      '@typescript-eslint/eslint-plugin': 5.9.1_i37r4pxnuonvhfobrnldva5ppi
      '@typescript-eslint/parser': 5.9.1_kufnqfq7tb5rpdawkdb6g5smma
      eslint-config-prettier: 8.5.0_eslint@8.6.0
      eslint-plugin-editorconfig: 3.2.0_4x3vxi7gdq53yv6dpzqqqrxppq
      eslint-plugin-eslint-comments: 3.2.0_eslint@8.6.0
      eslint-plugin-import: 2.25.4_gyqcce5u2ijhn2hqkipmk56rmu
      eslint-plugin-jsdoc: 39.3.25_eslint@8.6.0
      eslint-plugin-promise: 6.0.1_eslint@8.6.0
      eslint-plugin-react: 7.28.0_eslint@8.6.0
      eslint-plugin-tsdoc: 0.2.17
      eslint-plugin-unicorn: 40.0.0_eslint@8.6.0
      eslint-plugin-unused-imports: 2.0.0_fhnxgfsp6r3qynjxjvskmntitm
    transitivePeerDependencies:
      - eslint
      - eslint-import-resolver-typescript
      - eslint-import-resolver-webpack
      - supports-color
      - typescript
    dev: true

  /@gar/promisify/1.1.3:
    resolution: {integrity: sha512-k2Ty1JcVojjJFwrg/ThKi2ujJ7XNLYaFGNB/bWT9wGR+oSMJHMa5w+CUq6p/pVrKeNNgA7pCqEcjSnHVoqJQFw==}

  /@humanwhocodes/config-array/0.11.10:
    resolution: {integrity: sha512-KVVjQmNUepDVGXNuoRRdmmEjruj0KfiGSbS8LVc12LMsWDQzRXJ0qdhN8L8uUigKpfEHRhlaQFY0ib1tnUbNeQ==}
    engines: {node: '>=10.10.0'}
    dependencies:
      '@humanwhocodes/object-schema': 1.2.1
      debug: 4.3.4
      minimatch: 3.1.2
    transitivePeerDependencies:
      - supports-color

  /@humanwhocodes/config-array/0.9.5:
    resolution: {integrity: sha512-ObyMyWxZiCu/yTisA7uzx81s40xR2fD5Cg/2Kq7G02ajkNubJf6BopgDTmDyc3U7sXpNKM8cYOw7s7Tyr+DnCw==}
    engines: {node: '>=10.10.0'}
    dependencies:
      '@humanwhocodes/object-schema': 1.2.1
      debug: 4.3.4
      minimatch: 3.1.2
    transitivePeerDependencies:
      - supports-color
    dev: true

  /@humanwhocodes/module-importer/1.0.1:
    resolution: {integrity: sha512-bxveV4V8v5Yb4ncFTT3rPSgZBOpCkjfK0y4oVVVJwIuDVBRMDXrPyXRL988i5ap9m9bnyEEjWfm5WkBmtffLfA==}
    engines: {node: '>=12.22'}

  /@humanwhocodes/object-schema/1.2.1:
    resolution: {integrity: sha512-ZnQMnLV4e7hDlUvw8H+U8ASL02SS2Gn6+9Ac3wGGLIe7+je2AeAOxPY+izIPJDfFDb7eDjev0Us8MO1iFRN8hA==}

  /@hutson/parse-repository-url/3.0.2:
    resolution: {integrity: sha512-H9XAx3hc0BQHY6l+IFSWHDySypcXsvsuLhgYLUGywmJ5pswRVQJUHpOsobnLYp2ZUaUlKiKDrgWWhosOwAEM8Q==}
    engines: {node: '>=6.9.0'}
    dev: true

  /@isaacs/cliui/8.0.2:
    resolution: {integrity: sha512-O8jcjabXaleOG9DQ0+ARXWZBTfnP4WNAqzuiJK7ll44AmxGKv/J2M4TPjxjY3znBCfvBXFzucm1twdyFybFqEA==}
    engines: {node: '>=12'}
    dependencies:
      string-width: 5.1.2
      string-width-cjs: /string-width/4.2.3
      strip-ansi: 7.1.0
      strip-ansi-cjs: /strip-ansi/6.0.1
      wrap-ansi: 8.1.0
      wrap-ansi-cjs: /wrap-ansi/7.0.0

  /@isaacs/string-locale-compare/1.1.0:
    resolution: {integrity: sha512-SQ7Kzhh9+D+ZW9MA0zkYv3VXhIDNx+LzM6EJ+/65I3QY+enU6Itte7E5XX7EWrqLW2FN4n06GWzBnPoC3th2aQ==}

  /@istanbuljs/load-nyc-config/1.1.0:
    resolution: {integrity: sha512-VjeHSlIzpv/NyD3N0YuHfXOPDIixcA1q2ZV98wsMqcYlPmv2n3Yb2lYP9XMElnaFVXg5A7YLTeLu6V84uQDjmQ==}
    engines: {node: '>=8'}
    dependencies:
      camelcase: 5.3.1
      find-up: 4.1.0
      get-package-type: 0.1.0
      js-yaml: 3.14.1
      resolve-from: 5.0.0
    dev: true

  /@istanbuljs/schema/0.1.3:
    resolution: {integrity: sha512-ZXRY4jNvVgSVQ8DL3LTcakaAtXwTVUxE81hslsyD2AtoXW/wVob10HkOJ1X/pAlcI7D+2YoZKg5do8G/w6RYgA==}
    engines: {node: '>=8'}
    dev: true

  /@jridgewell/gen-mapping/0.3.3:
    resolution: {integrity: sha512-HLhSWOLRi875zjjMG/r+Nv0oCW8umGb0BgEhyX3dDX3egwZtB8PqLnjz3yedt8R5StBrzcg4aBpnh8UA9D1BoQ==}
    engines: {node: '>=6.0.0'}
    dependencies:
      '@jridgewell/set-array': 1.1.2
      '@jridgewell/sourcemap-codec': 1.4.15
      '@jridgewell/trace-mapping': 0.3.18

  /@jridgewell/resolve-uri/3.1.0:
    resolution: {integrity: sha512-F2msla3tad+Mfht5cJq7LSXcdudKTWCVYUgw6pLFOOHSTtZlj6SWNYAp+AhuqLmWdBO2X5hPrLcu8cVP8fy28w==}
    engines: {node: '>=6.0.0'}

  /@jridgewell/resolve-uri/3.1.1:
    resolution: {integrity: sha512-dSYZh7HhCDtCKm4QakX0xFpsRDqjjtZf/kjI/v3T3Nwt5r8/qz/M19F9ySyOqU94SXBmeG9ttTul+YnR4LOxFA==}
    engines: {node: '>=6.0.0'}

  /@jridgewell/set-array/1.1.2:
    resolution: {integrity: sha512-xnkseuNADM0gt2bs+BvhO0p78Mk762YnZdsuzFV018NoG1Sj1SCQvpSqa7XUaTam5vAGasABV9qXASMKnFMwMw==}
    engines: {node: '>=6.0.0'}

  /@jridgewell/source-map/0.3.5:
    resolution: {integrity: sha512-UTYAUj/wviwdsMfzoSJspJxbkH5o1snzwX0//0ENX1u/55kkZZkcTZP6u9bwKGkv+dkk9at4m1Cpt0uY80kcpQ==}
    dependencies:
      '@jridgewell/gen-mapping': 0.3.3
      '@jridgewell/trace-mapping': 0.3.18

  /@jridgewell/sourcemap-codec/1.4.14:
    resolution: {integrity: sha512-XPSJHWmi394fuUuzDnGz1wiKqWfo1yXecHQMRf2l6hztTO+nPru658AyDngaBe7isIxEkRsPR3FZh+s7iVa4Uw==}

  /@jridgewell/sourcemap-codec/1.4.15:
    resolution: {integrity: sha512-eF2rxCRulEKXHTRiDrDy6erMYWqNw4LPdQ8UQA4huuxaQsVeRPFl2oM8oDGxMFhJUWZf9McpLtJasDDZb/Bpeg==}

  /@jridgewell/trace-mapping/0.3.18:
    resolution: {integrity: sha512-w+niJYzMHdd7USdiH2U6869nqhD2nbfZXND5Yp93qIbEmnDNk7PD48o+YchRVpzMU7M6jVCbenTR7PA1FLQ9pA==}
    dependencies:
      '@jridgewell/resolve-uri': 3.1.0
      '@jridgewell/sourcemap-codec': 1.4.14

  /@jridgewell/trace-mapping/0.3.9:
    resolution: {integrity: sha512-3Belt6tdc8bPgAtbcmdtNJlirVoTmEb5e2gC94PnkwEW9jI6CAHUeoG85tjWP5WquqfavoMtMwiG4P926ZKKuQ==}
    dependencies:
      '@jridgewell/resolve-uri': 3.1.1
      '@jridgewell/sourcemap-codec': 1.4.15

  /@kwsites/file-exists/1.1.1:
    resolution: {integrity: sha512-m9/5YGR18lIwxSFDwfE3oA7bWuq9kdau6ugN4H2rJeyhFQZcG9AgSHkQtSD15a8WvTgfz9aikZMrKPHvbpqFiw==}
    dependencies:
      debug: 4.3.4
    transitivePeerDependencies:
      - supports-color

  /@kwsites/promise-deferred/1.1.1:
    resolution: {integrity: sha512-GaHYm+c0O9MjZRu0ongGBRbinu8gVAMd2UZjji6jVmqKtZluZnptXGWhz1E8j8D2HJ3f/yMxKAUC0b+57wncIw==}

  /@manypkg/find-root/2.2.1:
    resolution: {integrity: sha512-34NlypD5mmTY65cFAK7QPgY5Tzt0qXR4ZRXdg97xAlkiLuwXUPBEXy5Hsqzd+7S2acsLxUz6Cs50rlDZQr4xUA==}
    engines: {node: '>=14.18.0'}
    dependencies:
      '@manypkg/tools': 1.1.0
      find-up: 4.1.0
      fs-extra: 8.1.0

  /@manypkg/get-packages/2.2.0:
    resolution: {integrity: sha512-B5p5BXMwhGZKi/syEEAP1eVg5DZ/9LP+MZr0HqfrHLgu9fq0w4ZwH8yVen4JmjrxI2dWS31dcoswYzuphLaRxg==}
    engines: {node: '>=14.18.0'}
    dependencies:
      '@manypkg/find-root': 2.2.1
      '@manypkg/tools': 1.1.0

  /@manypkg/tools/1.1.0:
    resolution: {integrity: sha512-SkAyKAByB9l93Slyg8AUHGuM2kjvWioUTCckT/03J09jYnfEzMO/wSXmEhnKGYs6qx9De8TH4yJCl0Y9lRgnyQ==}
    engines: {node: '>=14.18.0'}
    dependencies:
      fs-extra: 8.1.0
      globby: 11.1.0
      jju: 1.4.0
      read-yaml-file: 1.1.0

  /@microsoft/api-documenter/7.22.28_@types+node@14.18.53:
    resolution: {integrity: sha512-UTrCSZ0tWn4AXJ9yDY+9MmCXKOGFcSzpN++DKgsON4Kx9QH2X/1b9McTAY6w1kgTEQhat3Gr27xg90YwCeGVdw==}
    hasBin: true
    dependencies:
      '@microsoft/api-extractor-model': 7.27.4_@types+node@14.18.53
      '@microsoft/tsdoc': 0.14.2
      '@rushstack/node-core-library': 3.59.5_@types+node@14.18.53
      '@rushstack/ts-command-line': 4.15.1
      colors: 1.2.5
      js-yaml: 3.13.1
      resolve: 1.22.2
    transitivePeerDependencies:
      - '@types/node'
    dev: true

  /@microsoft/api-extractor-model/7.27.4_@types+node@14.18.53:
    resolution: {integrity: sha512-HjqQFmuGPOS20rtnu+9Jj0QrqZyR59E+piUWXPMZTTn4jaZI+4UmsHSf3Id8vyueAhOBH2cgwBuRTE5R+MfSMw==}
    dependencies:
      '@microsoft/tsdoc': 0.14.2
      '@microsoft/tsdoc-config': 0.16.2
      '@rushstack/node-core-library': 3.59.5_@types+node@14.18.53
    transitivePeerDependencies:
      - '@types/node'
    dev: true

  /@microsoft/api-extractor/7.36.2_@types+node@14.18.53:
    resolution: {integrity: sha512-ONe/jOmTZtR3OjTkWKHmeSV1P5ozbHDxHr6FV3KoWyIl1AcPk2B3dmvVBM5eOlZB5bgM66nxcWQTZ6msQo2hHg==}
    hasBin: true
    dependencies:
      '@microsoft/api-extractor-model': 7.27.4_@types+node@14.18.53
      '@microsoft/tsdoc': 0.14.2
      '@microsoft/tsdoc-config': 0.16.2
      '@rushstack/node-core-library': 3.59.5_@types+node@14.18.53
      '@rushstack/rig-package': 0.4.0
      '@rushstack/ts-command-line': 4.15.1
      colors: 1.2.5
      lodash: 4.17.21
      resolve: 1.22.2
      semver: 7.3.8
      source-map: 0.6.1
      typescript: 5.0.4
    transitivePeerDependencies:
      - '@types/node'
    dev: true

  /@microsoft/tsdoc-config/0.16.2:
    resolution: {integrity: sha512-OGiIzzoBLgWWR0UdRJX98oYO+XKGf7tiK4Zk6tQ/E4IJqGCe7dvkTvgDZV5cFJUzLGDOjeAXrnZoA6QkVySuxw==}
    dependencies:
      '@microsoft/tsdoc': 0.14.2
      ajv: 6.12.6
      jju: 1.4.0
      resolve: 1.19.0
    dev: true

  /@microsoft/tsdoc/0.14.2:
    resolution: {integrity: sha512-9b8mPpKrfeGRuhFH5iO1iwCLeIIsV6+H1sRfxbkoGXIyQE2BTsPd9zqSqQJ+pv5sJ/hT5M1zvOFL02MnEezFug==}
    dev: true

  /@nicolo-ribaudo/eslint-scope-5-internals/5.1.1-v1:
    resolution: {integrity: sha512-54/JRvkLIzzDWshCWfuhadfrfZVPiElY8Fcgmg1HroEly/EDSszzhBAsarCux+D/kOslTRquNzuyGSmUSTTHGg==}
    dependencies:
      eslint-scope: 5.1.1
    dev: true

  /@nodelib/fs.scandir/2.1.5:
    resolution: {integrity: sha512-vq24Bq3ym5HEQm2NKCr3yXDwjc7vTsEThRDnkp2DK9p1uqLR+DHurm/NOTo0KG7HYHU7eppKZj3MyqYuMBf62g==}
    engines: {node: '>= 8'}
    dependencies:
      '@nodelib/fs.stat': 2.0.5
      run-parallel: 1.2.0

  /@nodelib/fs.stat/2.0.5:
    resolution: {integrity: sha512-RkhPPp2zrqDAQA/2jNhnztcPAlv64XdhIp7a7454A5ovI7Bukxgt7MX7udwAu3zg1DcpPU0rz3VV1SeaqvY4+A==}
    engines: {node: '>= 8'}

  /@nodelib/fs.walk/1.2.8:
    resolution: {integrity: sha512-oGB+UxlgWcgQkgwo8GcEGwemoTFt3FIO9ababBmaGwXIoBKZ+GTy0pP185beGg7Llih/NSHSV2XAs1lnznocSg==}
    engines: {node: '>= 8'}
    dependencies:
      '@nodelib/fs.scandir': 2.1.5
      fastq: 1.15.0

  /@npmcli/arborist/4.3.1:
    resolution: {integrity: sha512-yMRgZVDpwWjplorzt9SFSaakWx6QIK248Nw4ZFgkrAy/GvJaFRaSZzE6nD7JBK5r8g/+PTxFq5Wj/sfciE7x+A==}
    engines: {node: ^12.13.0 || ^14.15.0 || >=16}
    hasBin: true
    dependencies:
      '@isaacs/string-locale-compare': 1.1.0
      '@npmcli/installed-package-contents': 1.0.7
      '@npmcli/map-workspaces': 2.0.4
      '@npmcli/metavuln-calculator': 2.0.0
      '@npmcli/move-file': 1.1.2
      '@npmcli/name-from-folder': 1.0.1
      '@npmcli/node-gyp': 1.0.3
      '@npmcli/package-json': 1.0.1
      '@npmcli/run-script': 2.0.0
      bin-links: 3.0.3
      cacache: 15.3.0
      common-ancestor-path: 1.0.1
      json-parse-even-better-errors: 2.3.1
      json-stringify-nice: 1.1.4
      mkdirp: 1.0.4
      mkdirp-infer-owner: 2.0.0
      npm-install-checks: 4.0.0
      npm-package-arg: 8.1.5
      npm-pick-manifest: 6.1.1
      npm-registry-fetch: 12.0.2
      pacote: 12.0.3
      parse-conflict-json: 2.0.2
      proc-log: 1.0.0
      promise-all-reject-late: 1.0.1
      promise-call-limit: 1.0.2
      read-package-json-fast: 2.0.3
      readdir-scoped-modules: 1.1.0
      rimraf: 3.0.2
      semver: 7.5.4
      ssri: 8.0.1
      treeverse: 1.0.4
      walk-up-path: 1.0.0
    transitivePeerDependencies:
      - bluebird
      - supports-color

  /@npmcli/fs/1.1.1:
    resolution: {integrity: sha512-8KG5RD0GVP4ydEzRn/I4BNDuxDtqVbOdm8675T49OIG/NGhaK0pjPX7ZcDlvKYbA+ulvVK3ztfcF4uBdOxuJbQ==}
    dependencies:
      '@gar/promisify': 1.1.3
      semver: 7.5.4

  /@npmcli/fs/2.1.2:
    resolution: {integrity: sha512-yOJKRvohFOaLqipNtwYB9WugyZKhC/DZC4VYPmpaCzDBrA8YpK3qHZ8/HGscMnE4GqbkLNuVcCnxkeQEdGt6LQ==}
    engines: {node: ^12.13.0 || ^14.15.0 || >=16.0.0}
    dependencies:
      '@gar/promisify': 1.1.3
      semver: 7.5.4

  /@npmcli/fs/3.1.0:
    resolution: {integrity: sha512-7kZUAaLscfgbwBQRbvdMYaZOWyMEcPTH/tJjnyAWJ/dvvs9Ef+CERx/qJb9GExJpl1qipaDGn7KqHnFGGixd0w==}
    engines: {node: ^14.17.0 || ^16.13.0 || >=18.0.0}
    dependencies:
      semver: 7.5.4

  /@npmcli/git/2.1.0:
    resolution: {integrity: sha512-/hBFX/QG1b+N7PZBFs0bi+evgRZcK9nWBxQKZkGoXUT5hJSwl5c4d7y8/hm+NQZRPhQ67RzFaj5UM9YeyKoryw==}
    dependencies:
      '@npmcli/promise-spawn': 1.3.2
      lru-cache: 6.0.0
      mkdirp: 1.0.4
      npm-pick-manifest: 6.1.1
      promise-inflight: 1.0.1
      promise-retry: 2.0.1
      semver: 7.5.4
      which: 2.0.2
    transitivePeerDependencies:
      - bluebird

  /@npmcli/git/4.1.0:
    resolution: {integrity: sha512-9hwoB3gStVfa0N31ymBmrX+GuDGdVA/QWShZVqE0HK2Af+7QGGrCTbZia/SW0ImUTjTne7SP91qxDmtXvDHRPQ==}
    engines: {node: ^14.17.0 || ^16.13.0 || >=18.0.0}
    dependencies:
      '@npmcli/promise-spawn': 6.0.2
      lru-cache: 7.18.3
      npm-pick-manifest: 8.0.1
      proc-log: 3.0.0
      promise-inflight: 1.0.1
      promise-retry: 2.0.1
      semver: 7.5.4
      which: 3.0.1
    transitivePeerDependencies:
      - bluebird

  /@npmcli/installed-package-contents/1.0.7:
    resolution: {integrity: sha512-9rufe0wnJusCQoLpV9ZPKIVP55itrM5BxOXs10DmdbRfgWtHy1LDyskbwRnBghuB0PrF7pNPOqREVtpz4HqzKw==}
    engines: {node: '>= 10'}
    hasBin: true
    dependencies:
      npm-bundled: 1.1.2
      npm-normalize-package-bin: 1.0.1

  /@npmcli/installed-package-contents/2.0.2:
    resolution: {integrity: sha512-xACzLPhnfD51GKvTOOuNX2/V4G4mz9/1I2MfDoye9kBM3RYe5g2YbscsaGoTlaWqkxeiapBWyseULVKpSVHtKQ==}
    engines: {node: ^14.17.0 || ^16.13.0 || >=18.0.0}
    hasBin: true
    dependencies:
      npm-bundled: 3.0.0
      npm-normalize-package-bin: 3.0.1

  /@npmcli/map-workspaces/2.0.4:
    resolution: {integrity: sha512-bMo0aAfwhVwqoVM5UzX1DJnlvVvzDCHae821jv48L1EsrYwfOZChlqWYXEtto/+BkBXetPbEWgau++/brh4oVg==}
    engines: {node: ^12.13.0 || ^14.15.0 || >=16.0.0}
    dependencies:
      '@npmcli/name-from-folder': 1.0.1
      glob: 8.1.0
      minimatch: 5.1.6
      read-package-json-fast: 2.0.3

  /@npmcli/metavuln-calculator/2.0.0:
    resolution: {integrity: sha512-VVW+JhWCKRwCTE+0xvD6p3uV4WpqocNYYtzyvenqL/u1Q3Xx6fGTJ+6UoIoii07fbuEO9U3IIyuGY0CYHDv1sg==}
    engines: {node: ^12.13.0 || ^14.15.0 || >=16}
    dependencies:
      cacache: 15.3.0
      json-parse-even-better-errors: 2.3.1
      pacote: 12.0.3
      semver: 7.5.4
    transitivePeerDependencies:
      - bluebird
      - supports-color

  /@npmcli/move-file/1.1.2:
    resolution: {integrity: sha512-1SUf/Cg2GzGDyaf15aR9St9TWlb+XvbZXWpDx8YKs7MLzMH/BCeopv+y9vzrzgkfykCGuWOlSu3mZhj2+FQcrg==}
    engines: {node: '>=10'}
    deprecated: This functionality has been moved to @npmcli/fs
    dependencies:
      mkdirp: 1.0.4
      rimraf: 3.0.2

  /@npmcli/move-file/2.0.1:
    resolution: {integrity: sha512-mJd2Z5TjYWq/ttPLLGqArdtnC74J6bOzg4rMDnN+p1xTacZ2yPRCk2y0oSWQtygLR9YVQXgOcONrwtnk3JupxQ==}
    engines: {node: ^12.13.0 || ^14.15.0 || >=16.0.0}
    deprecated: This functionality has been moved to @npmcli/fs
    dependencies:
      mkdirp: 1.0.4
      rimraf: 3.0.2

  /@npmcli/name-from-folder/1.0.1:
    resolution: {integrity: sha512-qq3oEfcLFwNfEYOQ8HLimRGKlD8WSeGEdtUa7hmzpR8Sa7haL1KVQrvgO6wqMjhWFFVjgtrh1gIxDz+P8sjUaA==}

  /@npmcli/node-gyp/1.0.3:
    resolution: {integrity: sha512-fnkhw+fmX65kiLqk6E3BFLXNC26rUhK90zVwe2yncPliVT/Qos3xjhTLE59Df8KnPlcwIERXKVlU1bXoUQ+liA==}

  /@npmcli/node-gyp/3.0.0:
    resolution: {integrity: sha512-gp8pRXC2oOxu0DUE1/M3bYtb1b3/DbJ5aM113+XJBgfXdussRAsX0YOrOhdd8WvnAR6auDBvJomGAkLKA5ydxA==}
    engines: {node: ^14.17.0 || ^16.13.0 || >=18.0.0}

  /@npmcli/package-json/1.0.1:
    resolution: {integrity: sha512-y6jnu76E9C23osz8gEMBayZmaZ69vFOIk8vR1FJL/wbEJ54+9aVG9rLTjQKSXfgYZEr50nw1txBBFfBZZe+bYg==}
    dependencies:
      json-parse-even-better-errors: 2.3.1

  /@npmcli/promise-spawn/1.3.2:
    resolution: {integrity: sha512-QyAGYo/Fbj4MXeGdJcFzZ+FkDkomfRBrPM+9QYJSg+PxgAUL+LU3FneQk37rKR2/zjqkCV1BLHccX98wRXG3Sg==}
    dependencies:
      infer-owner: 1.0.4

  /@npmcli/promise-spawn/6.0.2:
    resolution: {integrity: sha512-gGq0NJkIGSwdbUt4yhdF8ZrmkGKVz9vAdVzpOfnom+V8PLSmSOVhZwbNvZZS1EYcJN5hzzKBxmmVVAInM6HQLg==}
    engines: {node: ^14.17.0 || ^16.13.0 || >=18.0.0}
    dependencies:
      which: 3.0.1

  /@npmcli/run-script/2.0.0:
    resolution: {integrity: sha512-fSan/Pu11xS/TdaTpTB0MRn9guwGU8dye+x56mEVgBEd/QsybBbYcAL0phPXi8SGWFEChkQd6M9qL4y6VOpFig==}
    dependencies:
      '@npmcli/node-gyp': 1.0.3
      '@npmcli/promise-spawn': 1.3.2
      node-gyp: 8.4.1
      read-package-json-fast: 2.0.3
    transitivePeerDependencies:
      - bluebird
      - supports-color

  /@npmcli/run-script/6.0.2:
    resolution: {integrity: sha512-NCcr1uQo1k5U+SYlnIrbAh3cxy+OQT1VtqiAbxdymSlptbzBb62AjH2xXgjNCoP073hoa1CfCAcwoZ8k96C4nA==}
    engines: {node: ^14.17.0 || ^16.13.0 || >=18.0.0}
    dependencies:
      '@npmcli/node-gyp': 3.0.0
      '@npmcli/promise-spawn': 6.0.2
      node-gyp: 9.4.0
      read-package-json-fast: 3.0.2
      which: 3.0.1
    transitivePeerDependencies:
      - supports-color

  /@oclif/color/1.0.8:
    resolution: {integrity: sha512-XD1MLzkVsPzlkTN6OV0DeN/5iK/bv/MpGRnAZ+lCc20LO0Tyjyph6DUdoRNTJ4iMqliJt32uE3FrFK+Qms2Kjg==}
    engines: {node: '>=12.0.0'}
    dependencies:
      ansi-styles: 4.3.0
      chalk: 4.1.2
      strip-ansi: 6.0.1
      supports-color: 8.1.1
      tslib: 2.6.0

  /@oclif/core/2.9.3_xwahr3c6nnleznukhncjhj6fk4:
    resolution: {integrity: sha512-0KLiVpXCJivAjLoj/LAXQf85MtGzyforyPkgNJQEP6QQugnuq2kHcG+DojWEQYz0sADXT2259EdPibslEThUMg==}
    engines: {node: '>=14.0.0'}
    dependencies:
      '@types/cli-progress': 3.11.0
      ansi-escapes: 4.3.2
      ansi-styles: 4.3.0
      cardinal: 2.1.1
      chalk: 4.1.2
      clean-stack: 3.0.1
      cli-progress: 3.12.0
      debug: 4.3.4_supports-color@8.1.1
      ejs: 3.1.9
      fs-extra: 9.1.0
      get-package-type: 0.1.0
      globby: 11.1.0
      hyperlinker: 1.0.0
      indent-string: 4.0.0
      is-wsl: 2.2.0
      js-yaml: 3.14.1
      natural-orderby: 2.0.3
      object-treeify: 1.1.33
      password-prompt: 1.1.2
      semver: 7.5.4
      slice-ansi: 4.0.0
      string-width: 4.2.3
      strip-ansi: 6.0.1
      supports-color: 8.1.1
      supports-hyperlinks: 2.3.0
      ts-node: 10.9.1_xwahr3c6nnleznukhncjhj6fk4
      tslib: 2.6.0
      widest-line: 3.1.0
      wordwrap: 1.0.0
      wrap-ansi: 7.0.0
    transitivePeerDependencies:
      - '@swc/core'
      - '@swc/wasm'
      - '@types/node'
      - typescript

  /@oclif/plugin-autocomplete/2.3.2_xwahr3c6nnleznukhncjhj6fk4:
    resolution: {integrity: sha512-NoGdP7Mw5j2NdRGhJNGpm6CHSupaxR9Rk/wOccQeiar2b1kjDEXBqRg0rSqrX3fwluKGw8UWohGL2oUSv9EMTw==}
    engines: {node: '>=12.0.0'}
    dependencies:
      '@oclif/core': 2.9.3_xwahr3c6nnleznukhncjhj6fk4
      chalk: 4.1.2
      debug: 4.3.4
      fs-extra: 9.1.0
    transitivePeerDependencies:
      - '@swc/core'
      - '@swc/wasm'
      - '@types/node'
      - supports-color
      - typescript

  /@oclif/plugin-commands/2.2.18_xwahr3c6nnleznukhncjhj6fk4:
    resolution: {integrity: sha512-nY7qQXxhNOUpWL9shKwDD/oEgfp1lVnab5IPB1BPn7Ni5L+5UCgahI8DtyviZbMsi+IUjeBFyX0z5ErNVSlU+Q==}
    engines: {node: '>=12.0.0'}
    dependencies:
      '@oclif/core': 2.9.3_xwahr3c6nnleznukhncjhj6fk4
      lodash: 4.17.21
    transitivePeerDependencies:
      - '@swc/core'
      - '@swc/wasm'
      - '@types/node'
      - typescript

  /@oclif/plugin-help/5.2.13_xwahr3c6nnleznukhncjhj6fk4:
    resolution: {integrity: sha512-8+uJ9fxZhb76T+NiHDyLQWmHVhu1ONj+e47w3bMLe3+absfuGsWYZm5+W8ApJxQKoLgB5pW810idO0f7iP/4tw==}
    engines: {node: '>=12.0.0'}
    dependencies:
      '@oclif/core': 2.9.3_xwahr3c6nnleznukhncjhj6fk4
    transitivePeerDependencies:
      - '@swc/core'
      - '@swc/wasm'
      - '@types/node'
      - typescript

  /@oclif/plugin-not-found/2.3.31_xwahr3c6nnleznukhncjhj6fk4:
    resolution: {integrity: sha512-KHBCDJbDrkFc5vuPxg4JZ3wBTrdPPHOQOWp4bLCV4cnVSUHBKnfCqnCg2aXmRb97nbzY3P13/i8Th3KQjArqmg==}
    engines: {node: '>=12.0.0'}
    dependencies:
      '@oclif/color': 1.0.8
      '@oclif/core': 2.9.3_xwahr3c6nnleznukhncjhj6fk4
      fast-levenshtein: 3.0.0
    transitivePeerDependencies:
      - '@swc/core'
      - '@swc/wasm'
      - '@types/node'
      - typescript

  /@oclif/plugin-plugins/3.1.6_xwahr3c6nnleznukhncjhj6fk4:
    resolution: {integrity: sha512-bri3GHqUs2d9mMoqm0/CIef+u+nJrNDzno5xpnB0cg7x3mAhXM/miuzdNz7D8opupuJeiJMv+A/WSMG2nY2IEw==}
    engines: {node: '>=16'}
    dependencies:
      '@oclif/color': 1.0.8
      '@oclif/core': 2.9.3_xwahr3c6nnleznukhncjhj6fk4
      chalk: 4.1.2
      debug: 4.3.4
      fs-extra: 9.1.0
      http-call: 5.3.0
      load-json-file: 5.3.0
      npm: 9.8.0
      npm-run-path: 4.0.1
      semver: 7.5.4
      shelljs: 0.8.5
      tslib: 2.6.0
      validate-npm-package-name: 5.0.0
      yarn: 1.22.19
    transitivePeerDependencies:
      - '@swc/core'
      - '@swc/wasm'
      - '@types/node'
      - supports-color
      - typescript

  /@oclif/plugin-warn-if-update-available/2.0.43_xwahr3c6nnleznukhncjhj6fk4:
    resolution: {integrity: sha512-8nMnBJxV158bKGStsSqcg9FY1PD+WaNc6Soz74py9aq956i+wJax5xL8+U9J5/UmNixHzhdEzlioyHcUH/7CXQ==}
    engines: {node: '>=12.0.0'}
    dependencies:
      '@oclif/core': 2.9.3_xwahr3c6nnleznukhncjhj6fk4
      chalk: 4.1.2
      debug: 4.3.4
      fs-extra: 9.1.0
      http-call: 5.3.0
      lodash: 4.17.21
      semver: 7.5.4
    transitivePeerDependencies:
      - '@swc/core'
      - '@swc/wasm'
      - '@types/node'
      - supports-color
      - typescript

  /@oclif/test/2.3.30_xwahr3c6nnleznukhncjhj6fk4:
    resolution: {integrity: sha512-zuOv23wiF+H7cRGMjcKx/91qhdcNMcZnr+1TCpbyDeQBIvRs/nGWyuwfrmoF2fXs+HtNZsNFvwbjg7Ue5JfAug==}
    engines: {node: '>=12.0.0'}
    dependencies:
      '@oclif/core': 2.9.3_xwahr3c6nnleznukhncjhj6fk4
      fancy-test: 2.0.30
    transitivePeerDependencies:
      - '@swc/core'
      - '@swc/wasm'
      - '@types/node'
      - supports-color
      - typescript

  /@octokit/auth-token/2.5.0:
    resolution: {integrity: sha512-r5FVUJCOLl19AxiuZD2VRZ/ORjp/4IN98Of6YJoJOkY75CIBuYfmiNHGrDwXr+aLGG55igl9QrxX3hbiXlLb+g==}
    dependencies:
      '@octokit/types': 6.41.0

  /@octokit/auth-token/3.0.4:
    resolution: {integrity: sha512-TWFX7cZF2LXoCvdmJWY7XVPi74aSY0+FfBZNSXEXFkMpjcqsQwDSYVv5FhRFaI0V1ECnwbz4j59T/G+rXNWaIQ==}
    engines: {node: '>= 14'}

  /@octokit/core/3.6.0:
    resolution: {integrity: sha512-7RKRKuA4xTjMhY+eG3jthb3hlZCsOwg3rztWh75Xc+ShDWOfDDATWbeZpAHBNRpm4Tv9WgBMOy1zEJYXG6NJ7Q==}
    dependencies:
      '@octokit/auth-token': 2.5.0
      '@octokit/graphql': 4.8.0
      '@octokit/request': 5.6.3
      '@octokit/request-error': 2.1.0
      '@octokit/types': 6.41.0
      before-after-hook: 2.2.3
      universal-user-agent: 6.0.0
    transitivePeerDependencies:
      - encoding

  /@octokit/core/4.2.4:
    resolution: {integrity: sha512-rYKilwgzQ7/imScn3M9/pFfUf4I1AZEH3KhyJmtPdE2zfaXAn2mFfUy4FbKewzc2We5y/LlKLj36fWJLKC2SIQ==}
    engines: {node: '>= 14'}
    dependencies:
      '@octokit/auth-token': 3.0.4
      '@octokit/graphql': 5.0.6
      '@octokit/request': 6.2.8
      '@octokit/request-error': 3.0.3
      '@octokit/types': 9.3.2
      before-after-hook: 2.2.3
      universal-user-agent: 6.0.0
    transitivePeerDependencies:
      - encoding

  /@octokit/endpoint/6.0.12:
    resolution: {integrity: sha512-lF3puPwkQWGfkMClXb4k/eUT/nZKQfxinRWJrdZaJO85Dqwo/G0yOC434Jr2ojwafWJMYqFGFa5ms4jJUgujdA==}
    dependencies:
      '@octokit/types': 6.41.0
      is-plain-object: 5.0.0
      universal-user-agent: 6.0.0

  /@octokit/endpoint/7.0.6:
    resolution: {integrity: sha512-5L4fseVRUsDFGR00tMWD/Trdeeihn999rTMGRMC1G/Ldi1uWlWJzI98H4Iak5DB/RVvQuyMYKqSK/R6mbSOQyg==}
    engines: {node: '>= 14'}
    dependencies:
      '@octokit/types': 9.3.2
      is-plain-object: 5.0.0
      universal-user-agent: 6.0.0

  /@octokit/graphql/4.8.0:
    resolution: {integrity: sha512-0gv+qLSBLKF0z8TKaSKTsS39scVKF9dbMxJpj3U0vC7wjNWFuIpL/z76Qe2fiuCbDRcJSavkXsVtMS6/dtQQsg==}
    dependencies:
      '@octokit/request': 5.6.3
      '@octokit/types': 6.41.0
      universal-user-agent: 6.0.0
    transitivePeerDependencies:
      - encoding

  /@octokit/graphql/5.0.6:
    resolution: {integrity: sha512-Fxyxdy/JH0MnIB5h+UQ3yCoh1FG4kWXfFKkpWqjZHw/p+Kc8Y44Hu/kCgNBT6nU1shNumEchmW/sUO1JuQnPcw==}
    engines: {node: '>= 14'}
    dependencies:
      '@octokit/request': 6.2.8
      '@octokit/types': 9.3.2
      universal-user-agent: 6.0.0
    transitivePeerDependencies:
      - encoding

  /@octokit/openapi-types/12.11.0:
    resolution: {integrity: sha512-VsXyi8peyRq9PqIz/tpqiL2w3w80OgVMwBHltTml3LmVvXiphgeqmY9mvBw9Wu7e0QWk/fqD37ux8yP5uVekyQ==}

  /@octokit/openapi-types/18.0.0:
    resolution: {integrity: sha512-V8GImKs3TeQRxRtXFpG2wl19V7444NIOTDF24AWuIbmNaNYOQMWRbjcGDXV5B+0n887fgDcuMNOmlul+k+oJtw==}

  /@octokit/plugin-paginate-rest/1.1.2:
    resolution: {integrity: sha512-jbsSoi5Q1pj63sC16XIUboklNw+8tL9VOnJsWycWYR78TKss5PVpIPb1TUUcMQ+bBh7cY579cVAWmf5qG+dw+Q==}
    dependencies:
      '@octokit/types': 2.16.2

  /@octokit/plugin-paginate-rest/2.21.3_@octokit+core@3.6.0:
    resolution: {integrity: sha512-aCZTEf0y2h3OLbrgKkrfFdjRL6eSOo8komneVQJnYecAxIej7Bafor2xhuDJOIFau4pk0i/P28/XgtbyPF0ZHw==}
    peerDependencies:
      '@octokit/core': '>=2'
    dependencies:
      '@octokit/core': 3.6.0
      '@octokit/types': 6.41.0

  /@octokit/plugin-request-log/1.0.4_@octokit+core@3.6.0:
    resolution: {integrity: sha512-mLUsMkgP7K/cnFEw07kWqXGF5LKrOkD+lhCrKvPHXWDywAwuDUeDwWBpc69XK3pNX0uKiVt8g5z96PJ6z9xCFA==}
    peerDependencies:
      '@octokit/core': '>=3'
    dependencies:
      '@octokit/core': 3.6.0

  /@octokit/plugin-request-log/1.0.4_@octokit+core@4.2.4:
    resolution: {integrity: sha512-mLUsMkgP7K/cnFEw07kWqXGF5LKrOkD+lhCrKvPHXWDywAwuDUeDwWBpc69XK3pNX0uKiVt8g5z96PJ6z9xCFA==}
    peerDependencies:
      '@octokit/core': '>=3'
    dependencies:
      '@octokit/core': 4.2.4

  /@octokit/plugin-rest-endpoint-methods/2.4.0:
    resolution: {integrity: sha512-EZi/AWhtkdfAYi01obpX0DF7U6b1VRr30QNQ5xSFPITMdLSfhcBqjamE3F+sKcxPbD7eZuMHu3Qkk2V+JGxBDQ==}
    dependencies:
      '@octokit/types': 2.16.2
      deprecation: 2.3.1

  /@octokit/plugin-rest-endpoint-methods/5.16.2_@octokit+core@3.6.0:
    resolution: {integrity: sha512-8QFz29Fg5jDuTPXVtey05BLm7OB+M8fnvE64RNegzX7U+5NUXcOcnpTIK0YfSHBg8gYd0oxIq3IZTe9SfPZiRw==}
    peerDependencies:
      '@octokit/core': '>=3'
    dependencies:
      '@octokit/core': 3.6.0
      '@octokit/types': 6.41.0
      deprecation: 2.3.1

  /@octokit/request-error/1.2.1:
    resolution: {integrity: sha512-+6yDyk1EES6WK+l3viRDElw96MvwfJxCt45GvmjDUKWjYIb3PJZQkq3i46TwGwoPD4h8NmTrENmtyA1FwbmhRA==}
    dependencies:
      '@octokit/types': 2.16.2
      deprecation: 2.3.1
      once: 1.4.0

  /@octokit/request-error/2.1.0:
    resolution: {integrity: sha512-1VIvgXxs9WHSjicsRwq8PlR2LR2x6DwsJAaFgzdi0JfJoGSO8mYI/cHJQ+9FbN21aa+DrgNLnwObmyeSC8Rmpg==}
    dependencies:
      '@octokit/types': 6.41.0
      deprecation: 2.3.1
      once: 1.4.0

  /@octokit/request-error/3.0.3:
    resolution: {integrity: sha512-crqw3V5Iy2uOU5Np+8M/YexTlT8zxCfI+qu+LxUB7SZpje4Qmx3mub5DfEKSO8Ylyk0aogi6TYdf6kxzh2BguQ==}
    engines: {node: '>= 14'}
    dependencies:
      '@octokit/types': 9.3.2
      deprecation: 2.3.1
      once: 1.4.0

  /@octokit/request/5.6.3:
    resolution: {integrity: sha512-bFJl0I1KVc9jYTe9tdGGpAMPy32dLBXXo1dS/YwSCTL/2nd9XeHsY616RE3HPXDVk+a+dBuzyz5YdlXwcDTr2A==}
    dependencies:
      '@octokit/endpoint': 6.0.12
      '@octokit/request-error': 2.1.0
      '@octokit/types': 6.41.0
      is-plain-object: 5.0.0
      node-fetch: 2.6.12
      universal-user-agent: 6.0.0
    transitivePeerDependencies:
      - encoding

  /@octokit/request/6.2.8:
    resolution: {integrity: sha512-ow4+pkVQ+6XVVsekSYBzJC0VTVvh/FCTUUgTsboGq+DTeWdyIFV8WSCdo0RIxk6wSkBTHqIK1mYuY7nOBXOchw==}
    engines: {node: '>= 14'}
    dependencies:
      '@octokit/endpoint': 7.0.6
      '@octokit/request-error': 3.0.3
      '@octokit/types': 9.3.2
      is-plain-object: 5.0.0
      node-fetch: 2.6.12
      universal-user-agent: 6.0.0
    transitivePeerDependencies:
      - encoding

  /@octokit/rest/16.43.2_@octokit+core@4.2.4:
    resolution: {integrity: sha512-ngDBevLbBTFfrHZeiS7SAMAZ6ssuVmXuya+F/7RaVvlysgGa1JKJkKWY+jV6TCJYcW0OALfJ7nTIGXcBXzycfQ==}
    dependencies:
      '@octokit/auth-token': 2.5.0
      '@octokit/plugin-paginate-rest': 1.1.2
      '@octokit/plugin-request-log': 1.0.4_@octokit+core@4.2.4
      '@octokit/plugin-rest-endpoint-methods': 2.4.0
      '@octokit/request': 5.6.3
      '@octokit/request-error': 1.2.1
      atob-lite: 2.0.0
      before-after-hook: 2.2.3
      btoa-lite: 1.0.0
      deprecation: 2.3.1
      lodash.get: 4.4.2
      lodash.set: 4.3.2
      lodash.uniq: 4.5.0
      octokit-pagination-methods: 1.1.0
      once: 1.4.0
      universal-user-agent: 4.0.1
    transitivePeerDependencies:
      - '@octokit/core'
      - encoding

  /@octokit/rest/18.12.0:
    resolution: {integrity: sha512-gDPiOHlyGavxr72y0guQEhLsemgVjwRePayJ+FcKc2SJqKUbxbkvf5kAZEWA/MKvsfYlQAMVzNJE3ezQcxMJ2Q==}
    dependencies:
      '@octokit/core': 3.6.0
      '@octokit/plugin-paginate-rest': 2.21.3_@octokit+core@3.6.0
      '@octokit/plugin-request-log': 1.0.4_@octokit+core@3.6.0
      '@octokit/plugin-rest-endpoint-methods': 5.16.2_@octokit+core@3.6.0
    transitivePeerDependencies:
      - encoding

  /@octokit/types/2.16.2:
    resolution: {integrity: sha512-O75k56TYvJ8WpAakWwYRN8Bgu60KrmX0z1KqFp1kNiFNkgW+JW+9EBKZ+S33PU6SLvbihqd+3drvPxKK68Ee8Q==}
    dependencies:
      '@types/node': 14.18.53

  /@octokit/types/6.41.0:
    resolution: {integrity: sha512-eJ2jbzjdijiL3B4PrSQaSjuF2sPEQPVCPzBvTHJD9Nz+9dw2SGH4K4xeQJ77YfTq5bRQ+bD8wT11JbeDPmxmGg==}
    dependencies:
      '@octokit/openapi-types': 12.11.0

  /@octokit/types/9.3.2:
    resolution: {integrity: sha512-D4iHGTdAnEEVsB8fl95m1hiz7D5YiRdQ9b/OEb3BYRVwbLsGHcRVPz+u+BgRLNk0Q0/4iZCBqDN96j2XNxfXrA==}
    dependencies:
      '@octokit/openapi-types': 18.0.0

  /@pkgjs/parseargs/0.11.0:
    resolution: {integrity: sha512-+1VkjdD0QBLPodGrJUeqarH8VAIvQODIbwh9XpP5Syisf7YoQgsJKPNFoqqLQlu+VQ/tVSshMR6loPMn8U+dPg==}
    engines: {node: '>=14'}
    requiresBuild: true
    optional: true

  /@pnpm/config.env-replace/1.1.0:
    resolution: {integrity: sha512-htyl8TWnKL7K/ESFa1oW2UB5lVDxuF5DpM7tBi6Hu2LNL3mWkIzNLG6N4zoCUP1lCKNxWy/3iu8mS8MvToGd6w==}
    engines: {node: '>=12.22.0'}
<<<<<<< HEAD

  /@pnpm/network.ca-file/1.0.2:
    resolution: {integrity: sha512-YcPQ8a0jwYU9bTdJDpXjMi7Brhkr1mXsXrUJvjqM2mQDgkRiz8jFaQGOdaLxgjtUfQgZhKy/O3cG/YwmgKaxLA==}
=======
    dev: false

  /@pnpm/network.ca-file/1.0.1:
    resolution: {integrity: sha512-gkINruT2KUhZLTaiHxwCOh1O4NVnFT0wLjWFBHmTz9vpKag/C/noIMJXBxFe4F0mYpUVX2puLwAieLYFg2NvoA==}
>>>>>>> 50e09abf
    engines: {node: '>=12.22.0'}
    dependencies:
      graceful-fs: 4.2.10

  /@pnpm/npm-conf/2.2.2:
    resolution: {integrity: sha512-UA91GwWPhFExt3IizW6bOeY/pQ0BkuNwKjk9iQW9KqxluGCrg4VenZ0/L+2Y0+ZOtme72EVvg6v0zo3AMQRCeA==}
    engines: {node: '>=12'}
    dependencies:
      '@pnpm/config.env-replace': 1.1.0
<<<<<<< HEAD
      '@pnpm/network.ca-file': 1.0.2
=======
      '@pnpm/network.ca-file': 1.0.1
>>>>>>> 50e09abf
      config-chain: 1.1.13

  /@rushstack/eslint-patch/1.1.4:
    resolution: {integrity: sha512-LwzQKA4vzIct1zNZzBmRKI9QuNpLgTQMEjsQLf3BXuGYb3QPTP4Yjf6mkdX+X1mYttZ808QpOwAzZjv28kq7DA==}
    dev: true

  /@rushstack/eslint-plugin-security/0.2.6_kufnqfq7tb5rpdawkdb6g5smma:
    resolution: {integrity: sha512-gicwYhbc3Q5U43U2qmhePLedfF6+mSEjcQ/D+Bq4zQLP7zo9MGTKAeYPnLTq0M7hqoCEeQUFQZvNav+kjue6Nw==}
    peerDependencies:
      eslint: ^6.0.0 || ^7.0.0 || ^8.0.0 || 8.6.0
    dependencies:
      '@rushstack/tree-pattern': 0.2.3
      '@typescript-eslint/experimental-utils': 5.6.0_kufnqfq7tb5rpdawkdb6g5smma
      eslint: 8.6.0
    transitivePeerDependencies:
      - supports-color
      - typescript
    dev: true

  /@rushstack/eslint-plugin/0.8.6_kufnqfq7tb5rpdawkdb6g5smma:
    resolution: {integrity: sha512-R0gbPI3nz1vRUZddOiwpGtBSQ6FXrnsUpKvKoVkADWhkYmtdi6cU/gpQ6amOa5LhLPhSdQNtkhCB+yhUINKgEg==}
    peerDependencies:
      eslint: ^6.0.0 || ^7.0.0 || ^8.0.0 || 8.6.0
    dependencies:
      '@rushstack/tree-pattern': 0.2.3
      '@typescript-eslint/experimental-utils': 5.6.0_kufnqfq7tb5rpdawkdb6g5smma
      eslint: 8.6.0
    transitivePeerDependencies:
      - supports-color
      - typescript
    dev: true

  /@rushstack/node-core-library/3.59.5_@types+node@14.18.53:
    resolution: {integrity: sha512-1IpV7LufrI1EoVO8hYsb3t6L8L+yp40Sa0OaOV2CIu1zx4e6ZeVNaVIEXFgMXBKdGXkAh21MnCaIzlDNpG6ZQw==}
    peerDependencies:
      '@types/node': '*'
    peerDependenciesMeta:
      '@types/node':
        optional: true
    dependencies:
      '@types/node': 14.18.53
      colors: 1.2.5
      fs-extra: 7.0.1
      import-lazy: 4.0.0
      jju: 1.4.0
      resolve: 1.22.2
      semver: 7.3.8
      z-schema: 5.0.5

  /@rushstack/rig-package/0.4.0:
    resolution: {integrity: sha512-FnM1TQLJYwSiurP6aYSnansprK5l8WUK8VG38CmAaZs29ZeL1msjK0AP1VS4ejD33G0kE/2cpsPsS9jDenBMxw==}
    dependencies:
      resolve: 1.22.2
      strip-json-comments: 3.1.1
    dev: true

  /@rushstack/tree-pattern/0.2.3:
    resolution: {integrity: sha512-8KWZxzn6XKuy3iKRSAd2CHXSXneRlGCmH9h/qM7jYQDekp+U18oUzub5xqOqHS2PLUC+torOMYZxgAIO/fF86A==}
    dev: true

  /@rushstack/ts-command-line/4.15.1:
    resolution: {integrity: sha512-EL4jxZe5fhb1uVL/P/wQO+Z8Rc8FMiWJ1G7VgnPDvdIt5GVjRfK7vwzder1CZQiX3x0PY6uxENYLNGTFd1InRQ==}
    dependencies:
      '@types/argparse': 1.0.38
      argparse: 1.0.10
      colors: 1.2.5
      string-argv: 0.3.2
    dev: true

  /@sigstore/protobuf-specs/0.1.0:
    resolution: {integrity: sha512-a31EnjuIDSX8IXBUib3cYLDRlPMU36AWX4xS8ysLaNu4ZzUesDiPt83pgrW2X1YLMe5L2HbDyaKK5BrL4cNKaQ==}
    engines: {node: ^14.17.0 || ^16.13.0 || >=18.0.0}

  /@sigstore/tuf/1.0.2:
    resolution: {integrity: sha512-vjwcYePJzM01Ha6oWWZ9gNcdIgnzyFxfqfWzph483DPJTH8Tb7f7bQRRll3CYVkyH56j0AgcPAcl6Vg95DPF+Q==}
    engines: {node: ^14.17.0 || ^16.13.0 || >=18.0.0}
    dependencies:
      '@sigstore/protobuf-specs': 0.1.0
      tuf-js: 1.1.7
    transitivePeerDependencies:
      - supports-color

  /@sindresorhus/is/0.14.0:
    resolution: {integrity: sha512-9NET910DNaIPngYnLLPeg+Ogzqsi9uM4mSboU5y6p8S5DzMTVEsJZrawi+BoDNUVBa2DhJqQYUFvMDfgU062LQ==}
    engines: {node: '>=6'}
    dev: false

  /@sindresorhus/is/4.6.0:
    resolution: {integrity: sha512-t09vSN3MdfsyCHoFcTRCH/iUtG7OJ0CsjzB8cjAmKc/va/kIgeDI/TxsigdncE/4be734m0cvIYwNaV4i2XqAw==}
    engines: {node: '>=10'}

  /@sindresorhus/is/5.5.2:
    resolution: {integrity: sha512-8ZMK+V6YpeZFfW6hU9uAeWVuq8v3t7BaG276gIO+kVqnAcLrHCXdFUOf7kgouyfAarkZtuavIqY3RsXTsTWviw==}
    engines: {node: '>=14.16'}

  /@szmarczak/http-timer/1.1.2:
    resolution: {integrity: sha512-XIB2XbzHTN6ieIjfIMV9hlVcfPU26s2vafYWQcZHWXHOxiaRZYEDKEwdl129Zyg50+foYV2jCgtrqSA6qNuNSA==}
    engines: {node: '>=6'}
    dependencies:
      defer-to-connect: 1.1.3
    dev: false

  /@szmarczak/http-timer/4.0.6:
    resolution: {integrity: sha512-4BAffykYOgO+5nzBWYwE3W90sBgLJoUPRWWcL8wlyiM8IB8ipJz3UMJ9KXQd1RKQXpKp8Tutn80HZtWsu2u76w==}
    engines: {node: '>=10'}
    dependencies:
      defer-to-connect: 2.0.1

  /@szmarczak/http-timer/5.0.1:
    resolution: {integrity: sha512-+PmQX0PiAYPMeVYe237LJAYvOMYW1j2rH5YROyS3b4CTVJum34HfRvKvAzozHAQG0TnHNdUfY9nCeUyRAs//cw==}
    engines: {node: '>=14.16'}
    dependencies:
      defer-to-connect: 2.0.1

  /@tootallnate/once/1.1.2:
    resolution: {integrity: sha512-RbzJvlNzmRq5c3O09UipeuXno4tA1FE6ikOjxZK0tuxVv3412l64l5t1W5pj4+rJq9vpkm/kwiR07aZXnsKPxw==}
    engines: {node: '>= 6'}

  /@tootallnate/once/2.0.0:
    resolution: {integrity: sha512-XCuKFP5PS55gnMVu3dty8KPatLqUoy/ZYzDzAGCQ8JNFCkLXzmI7vNHCR+XpbZaMWQK/vQubr7PkYq8g470J/A==}
    engines: {node: '>= 10'}

  /@ts-morph/common/0.18.1:
    resolution: {integrity: sha512-RVE+zSRICWRsfrkAw5qCAK+4ZH9kwEFv5h0+/YeHTLieWP7F4wWq4JsKFuNWG+fYh/KF+8rAtgdj5zb2mm+DVA==}
    dependencies:
      fast-glob: 3.3.0
      minimatch: 5.1.6
      mkdirp: 1.0.4
      path-browserify: 1.0.1

  /@tsconfig/node10/1.0.9:
    resolution: {integrity: sha512-jNsYVVxU8v5g43Erja32laIDHXeoNvFEpX33OK4d6hljo3jDhCBDhx5dhCCTMWUojscpAagGiRkBKxpdl9fxqA==}

  /@tsconfig/node12/1.0.11:
    resolution: {integrity: sha512-cqefuRsh12pWyGsIoBKJA9luFu3mRxCA+ORZvA4ktLSzIuCUtWVxGIuXigEwO5/ywWFMZ2QEGKWvkZG1zDMTag==}

  /@tsconfig/node14/1.0.3:
    resolution: {integrity: sha512-ysT8mhdixWK6Hw3i1V2AeRqZ5WfXg1G43mqoYlM2nc6388Fq5jcXyr5mRsqViLx/GJYdoL0bfXD8nmF+Zn/Iow==}

  /@tsconfig/node16/1.0.4:
    resolution: {integrity: sha512-vxhUy4J8lyeyinH7Azl1pdd43GJhZH/tP2weN8TntQblOY+A0XbT8DJk1/oCPuOOyg/Ja757rG0CgHcWC8OfMA==}

  /@tufjs/canonical-json/1.0.0:
    resolution: {integrity: sha512-QTnf++uxunWvG2z3UFNzAoQPHxnSXOwtaI3iJ+AohhV+5vONuArPjJE7aPXPVXfXJsqrVbZBu9b81AJoSd09IQ==}
    engines: {node: ^14.17.0 || ^16.13.0 || >=18.0.0}

  /@tufjs/models/1.0.4:
    resolution: {integrity: sha512-qaGV9ltJP0EO25YfFUPhxRVK0evXFIAGicsVXuRim4Ed9cjPxYhNnNJ49SFmbeLgtxpslIkX317IgpfcHPVj/A==}
    engines: {node: ^14.17.0 || ^16.13.0 || >=18.0.0}
    dependencies:
      '@tufjs/canonical-json': 1.0.0
      minimatch: 9.0.3

  /@types/argparse/1.0.38:
    resolution: {integrity: sha512-ebDJ9b0e702Yr7pWgB0jzm+CX4Srzz8RcXtLJDJB+BSccqMa36uyH/zUsSYao5+BD1ytv3k3rPYCq4mAE1hsXA==}
    dev: true

  /@types/async/3.2.20:
    resolution: {integrity: sha512-6jSBQQugzyX1aWto0CbvOnmxrU9tMoXfA9gc4IrLEtvr3dTwSg5GLGoWiZnGLI6UG/kqpB3JOQKQrqnhUWGKQA==}
    dev: true

  /@types/cacheable-request/6.0.3:
    resolution: {integrity: sha512-IQ3EbTzGxIigb1I3qPZc1rWJnH0BmSKv5QYTalEwweFvyBDLSAe24zP0le/hyi7ecGfZVlIVAg4BZqb8WBwKqw==}
    dependencies:
      '@types/http-cache-semantics': 4.0.1
      '@types/keyv': 3.1.4
      '@types/node': 14.18.53
      '@types/responselike': 1.0.0

  /@types/chai-arrays/2.0.0:
    resolution: {integrity: sha512-5h5jnAC9C64YnD7WJpA5gBG7CppF/QmoWytOssJ6ysENllW49NBdpsTx6uuIBOpnzAnXThb8jBICgB62wezTLQ==}
    dependencies:
      '@types/chai': 4.3.5
    dev: true

  /@types/chai/4.3.5:
    resolution: {integrity: sha512-mEo1sAde+UCE6b2hxn332f1g1E8WfYRu6p5SvTKr2ZKC1f7gFJXk4h5PyGP9Dt6gCaG8y8XhwnXWC6Iy2cmBng==}

  /@types/cli-progress/3.11.0:
    resolution: {integrity: sha512-XhXhBv1R/q2ahF3BM7qT5HLzJNlIL0wbcGyZVjqOTqAybAnsLisd7gy1UCyIqpL+5Iv6XhlSyzjLCnI2sIdbCg==}
    dependencies:
      '@types/node': 14.18.53

  /@types/eslint-scope/3.7.4:
    resolution: {integrity: sha512-9K4zoImiZc3HlIp6AVUDE4CWYx22a+lhSZMYNpbjW04+YF0KWj4pJXnEMjdnFTiQibFFmElcsasJXDbdI/EPhA==}
    dependencies:
      '@types/eslint': 8.44.0
      '@types/estree': 1.0.1

  /@types/eslint/8.44.0:
    resolution: {integrity: sha512-gsF+c/0XOguWgaOgvFs+xnnRqt9GwgTvIks36WpE6ueeI4KCEHHd8K/CKHqhOqrJKsYH8m27kRzQEvWXAwXUTw==}
    dependencies:
      '@types/estree': 1.0.1
      '@types/json-schema': 7.0.12

  /@types/estree/1.0.1:
    resolution: {integrity: sha512-LG4opVs2ANWZ1TJoKc937iMmNstM/d0ae1vNbnBvBhqCSezgVUOzcLCqbI5elV8Vy6WKwKjaqR+zO9VKirBBCA==}

  /@types/expect/1.20.4:
    resolution: {integrity: sha512-Q5Vn3yjTDyCMV50TB6VRIbQNxSE4OmZR86VSbGaNpfUolm0iePBB4KdEEHmxoY5sT2+2DIvXW0rvMDP2nHZ4Mg==}

  /@types/fs-extra/8.1.2:
    resolution: {integrity: sha512-SvSrYXfWSc7R4eqnOzbQF4TZmfpNSM9FrSWLU3EUnWBuyZqNBOrv1B1JA3byUDPUl9z4Ab3jeZG2eDdySlgNMg==}
    dependencies:
      '@types/node': 14.18.53
    dev: true

  /@types/glob/7.2.0:
    resolution: {integrity: sha512-ZUxbzKl0IfJILTS6t7ip5fQQM/J3TJYubDm3nMbgubNNYS62eXeUpoLUC8/7fJNiFYHTrGPQn7hspDUzIHX3UA==}
    dependencies:
      '@types/minimatch': 5.1.2
      '@types/node': 14.18.53

  /@types/http-cache-semantics/4.0.1:
    resolution: {integrity: sha512-SZs7ekbP8CN0txVG2xVRH6EgKmEm31BOxA07vkFaETzZz1xh+cbt8BcI0slpymvwhx5dlFnQG2rTlPVQn+iRPQ==}

  /@types/inquirer/8.2.6:
    resolution: {integrity: sha512-3uT88kxg8lNzY8ay2ZjP44DKcRaTGztqeIvN2zHvhzIBH/uAPaL75aBtdNRKbA7xXoMbBt5kX0M00VKAnfOYlA==}
    dependencies:
      '@types/through': 0.0.30
      rxjs: 7.8.1
    dev: true

  /@types/istanbul-lib-coverage/2.0.4:
    resolution: {integrity: sha512-z/QT1XN4K4KYuslS23k62yDIDLwLFkzxOuMplDtObz0+y7VqJCaO2o+SPwHCvLFZh7xazvvoor2tA/hPz9ee7g==}
    dev: true

  /@types/json-schema/7.0.12:
    resolution: {integrity: sha512-Hr5Jfhc9eYOQNPYO5WLDq/n4jqijdHNlDXjuAQkkt+mWdQR+XJToOHrsD4cPaMXpn6KO7y2+wM8AZEs8VpBLVA==}

  /@types/json5/0.0.29:
    resolution: {integrity: sha512-dRLjCWHYg4oaA77cxO64oO+7JwCwnIzkZPdrrC71jQmQtlhM556pwKo5bUzqvZndkVbeFLIIi+9TC40JNF5hNQ==}
    dev: true

  /@types/json5/2.2.0:
    resolution: {integrity: sha512-NrVug5woqbvNZ0WX+Gv4R+L4TGddtmFek2u8RtccAgFZWtS9QXF2xCXY22/M4nzkaKF0q9Fc6M/5rxLDhfwc/A==}
    deprecated: This is a stub types definition. json5 provides its own type definitions, so you do not need this installed.
    dependencies:
      json5: 2.2.3
    dev: true

  /@types/keyv/3.1.4:
    resolution: {integrity: sha512-BQ5aZNSCpj7D6K2ksrRCTmKRLEpnPvWDiLPfoGyhZ++8YtiK9d/3DBKPJgry359X/P1PfruyYwvnvwFjuEiEIg==}
    dependencies:
      '@types/node': 14.18.53

  /@types/lodash.isequal/4.5.6:
    resolution: {integrity: sha512-Ww4UGSe3DmtvLLJm2F16hDwEQSv7U0Rr8SujLUA2wHI2D2dm8kPu6Et+/y303LfjTIwSBKXB/YTUcAKpem/XEg==}
    dependencies:
      '@types/lodash': 4.14.195
    dev: true

  /@types/lodash.merge/4.6.7:
    resolution: {integrity: sha512-OwxUJ9E50gw3LnAefSHJPHaBLGEKmQBQ7CZe/xflHkyy/wH2zVyEIAKReHvVrrn7zKdF58p16We9kMfh7v0RRQ==}
    dependencies:
      '@types/lodash': 4.14.195
    dev: true

  /@types/lodash/4.14.195:
    resolution: {integrity: sha512-Hwx9EUgdwf2GLarOjQp5ZH8ZmblzcbTBC2wtQWNKARBSxM9ezRIAUpeDTgoQRAFB0+8CNWXVA9+MaSOzOF3nPg==}

  /@types/minimatch/3.0.5:
    resolution: {integrity: sha512-Klz949h02Gz2uZCMGwDUSDS1YBlTdDDgbWHi+81l29tQALUtvz4rAYi5uoVhE5Lagoq6DeqAUlbrHvW/mXDgdQ==}

  /@types/minimatch/5.1.2:
    resolution: {integrity: sha512-K0VQKziLUWkVKiRVrx4a40iPaxTUefQmjtkQofBkYRcoaaL/8rhwDWww9qWbrgicNOgnpIsMxyNIUM4+n6dUIA==}

  /@types/minimist/1.2.2:
    resolution: {integrity: sha512-jhuKLIRrhvCPLqwPcx6INqmKeiA5EWrsCOPhrlFSrbrmU4ZMPjj5Ul/oLCMDO98XRUIwVm78xICz4EPCektzeQ==}
    dev: true

  /@types/mocha/9.1.1:
    resolution: {integrity: sha512-Z61JK7DKDtdKTWwLeElSEBcWGRLY8g95ic5FoQqI9CMx0ns/Ghep3B4DfcEimiKMvtamNVULVNKEsiwV3aQmXw==}
    dev: true

  /@types/msgpack-lite/0.1.8:
    resolution: {integrity: sha512-3qIhe8MH1kGcXnB5YuY6W0lLb9LEcWrhanDYfw0zKdXAv+CNKG0+6To1X8dqVyrxKb3FeAgJBJS5RdFwBQteVg==}
    dependencies:
      '@types/node': 14.18.53
    dev: true

  /@types/node/14.18.53:
    resolution: {integrity: sha512-soGmOpVBUq+gaBMwom1M+krC/NNbWlosh4AtGA03SyWNDiqSKtwp7OulO1M6+mg8YkHMvJ/y0AkCeO8d1hNb7A==}

  /@types/node/15.14.9:
    resolution: {integrity: sha512-qjd88DrCxupx/kJD5yQgZdcYKZKSIGBVDIBE1/LTGcNm3d2Np/jxojkdePDdfnBHJc5W7vSMpbJ1aB7p/Py69A==}

  /@types/normalize-package-data/2.4.1:
    resolution: {integrity: sha512-Gj7cI7z+98M282Tqmp2K5EIsoouUEzbBJhQQzDE3jSIRk6r9gsz0oUokqIUR4u1R3dMHo0pDHM7sNOHyhulypw==}

  /@types/pako/2.0.0:
    resolution: {integrity: sha512-10+iaz93qR5WYxTo+PMifD5TSxiOtdRaxBf7INGGXMQgTCu8Z/7GYWYFUOS3q/G0nE5boj1r4FEB+WSy7s5gbA==}
    dev: true

<<<<<<< HEAD
=======
  /@types/parse-json/4.0.0:
    resolution: {integrity: sha512-//oorEZjL6sbPcKUaCdIGlIUeH26mgzimjBB77G6XRgnDl/L5wOnpyBGRe/Mmf5CVW3PwEBE1NjiMZ/ssFh4wA==}
    dev: true

  /@types/prettier/2.7.3:
    resolution: {integrity: sha512-+68kP9yzs4LMp7VNh8gdzMSPZFL44MLGqiHWvttYJe+6qnuVr4Ek9wSBQoveqY/r+LwjCcU29kNVkidwim+kYA==}
    dev: true

>>>>>>> 50e09abf
  /@types/prompts/2.4.4:
    resolution: {integrity: sha512-p5N9uoTH76lLvSAaYSZtBCdEXzpOOufsRjnhjVSrZGXikVGHX9+cc9ERtHRV4hvBKHyZb1bg4K+56Bd2TqUn4A==}
    dependencies:
      '@types/node': 14.18.53
      kleur: 3.0.3
    dev: true

  /@types/responselike/1.0.0:
    resolution: {integrity: sha512-85Y2BjiufFzaMIlvJDvTTB8Fxl2xfLo4HgmHzVBz08w4wDePCTjYw66PdrolO0kzli3yam/YCgRufyo1DdQVTA==}
    dependencies:
      '@types/node': 14.18.53

  /@types/rimraf/2.0.5:
    resolution: {integrity: sha512-YyP+VfeaqAyFmXoTh3HChxOQMyjByRMsHU7kc5KOJkSlXudhMhQIALbYV7rHh/l8d2lX3VUQzprrcAgWdRuU8g==}
    dependencies:
      '@types/glob': 7.2.0
      '@types/node': 14.18.53
    dev: true

  /@types/semver-utils/1.1.1:
    resolution: {integrity: sha512-WLZZQdwo5P+H6R+bDDCFqFSlP5Jtk6gyXpE0R0KAVQbcMGmxpVsNX8dah640hY4+PpRG2+Ph3dcwDHzrOAOZ7A==}
    dev: true

  /@types/semver/7.5.0:
    resolution: {integrity: sha512-G8hZ6XJiHnuhQKR7ZmysCeJWE08o8T0AXtk5darsCaTVsYZhhgUrq53jizaR2FvsoeCwJhlmwTjkXBY5Pn/ZHw==}
    dev: true

  /@types/shelljs/0.8.12:
    resolution: {integrity: sha512-ZA8U81/gldY+rR5zl/7HSHrG2KDfEb3lzG6uCUDhW1DTQE9yC/VBQ45fXnXq8f3CgInfhZmjtdu/WOUlrXRQUg==}
    dependencies:
      '@types/glob': 7.2.0
      '@types/node': 14.18.53
    dev: true

  /@types/sinon/10.0.15:
    resolution: {integrity: sha512-3lrFNQG0Kr2LDzvjyjB6AMJk4ge+8iYhQfdnSwIwlG88FUOV43kPcQqDZkDa/h3WSZy6i8Fr0BSjfQtB1B3xuQ==}
    dependencies:
      '@types/sinonjs__fake-timers': 8.1.2

  /@types/sinonjs__fake-timers/8.1.2:
    resolution: {integrity: sha512-9GcLXF0/v3t80caGs5p2rRfkB+a8VBGLJZVih6CNFkx8IZ994wiKKLSRs9nuFwk1HevWs/1mnUmkApGrSGsShA==}

  /@types/sort-json/2.0.1:
    resolution: {integrity: sha512-HAeJLCXpLg9aMSCJVQcMR3yU0y2PwJUtWv7vogaz0mEhuK1bhvDX/DeDxl4spPUYpnK7PM7hmX2bU5lsghOJNQ==}
    dev: true

  /@types/through/0.0.30:
    resolution: {integrity: sha512-FvnCJljyxhPM3gkRgWmxmDZyAQSiBQQWLI0A0VFL0K7W1oRUrPJSqNO0NvTnLkBcotdlp3lKvaT0JrnyRDkzOg==}
    dependencies:
      '@types/node': 14.18.53
    dev: true

  /@types/vinyl/2.0.7:
    resolution: {integrity: sha512-4UqPv+2567NhMQuMLdKAyK4yzrfCqwaTt6bLhHEs8PFcxbHILsrxaY63n4wgE/BRLDWDQeI+WcTmkXKExh9hQg==}
    dependencies:
      '@types/expect': 1.20.4
      '@types/node': 14.18.53

  /@typescript-eslint/eslint-plugin/4.33.0_4m7ogdpa3eknlttnvur5iofgmi:
    resolution: {integrity: sha512-aINiAxGVdOl1eJyVjaWn/YcVAq4Gi/Yo35qHGCnqbWVz61g39D0h23veY/MA0rFFGfxK7TySg2uwDeNv+JgVpg==}
    engines: {node: ^10.12.0 || >=12.0.0}
    peerDependencies:
      '@typescript-eslint/parser': ^4.0.0
      eslint: ^5.0.0 || ^6.0.0 || ^7.0.0 || 8.6.0
      typescript: '*'
    peerDependenciesMeta:
      typescript:
        optional: true
    dependencies:
      '@typescript-eslint/experimental-utils': 4.33.0_kufnqfq7tb5rpdawkdb6g5smma
      '@typescript-eslint/parser': 4.33.0_kufnqfq7tb5rpdawkdb6g5smma
      '@typescript-eslint/scope-manager': 4.33.0
      debug: 4.3.4
      eslint: 8.6.0
      functional-red-black-tree: 1.0.1
      ignore: 5.2.4
      regexpp: 3.2.0
      semver: 7.5.4
      tsutils: 3.21.0_typescript@4.5.5
      typescript: 4.5.5
    transitivePeerDependencies:
      - supports-color
    dev: true

  /@typescript-eslint/eslint-plugin/5.9.1_i37r4pxnuonvhfobrnldva5ppi:
    resolution: {integrity: sha512-Xv9tkFlyD4MQGpJgTo6wqDqGvHIRmRgah/2Sjz1PUnJTawjHWIwBivUE9x0QtU2WVii9baYgavo/bHjrZJkqTw==}
    engines: {node: ^12.22.0 || ^14.17.0 || >=16.0.0}
    peerDependencies:
      '@typescript-eslint/parser': ^5.0.0
      eslint: ^6.0.0 || ^7.0.0 || ^8.0.0 || 8.6.0
      typescript: '*'
    peerDependenciesMeta:
      typescript:
        optional: true
    dependencies:
      '@typescript-eslint/experimental-utils': 5.9.1_kufnqfq7tb5rpdawkdb6g5smma
      '@typescript-eslint/parser': 5.9.1_kufnqfq7tb5rpdawkdb6g5smma
      '@typescript-eslint/scope-manager': 5.9.1
      '@typescript-eslint/type-utils': 5.9.1_kufnqfq7tb5rpdawkdb6g5smma
      debug: 4.3.4
      eslint: 8.6.0
      functional-red-black-tree: 1.0.1
      ignore: 5.2.4
      regexpp: 3.2.0
      semver: 7.5.4
      tsutils: 3.21.0_typescript@4.5.5
      typescript: 4.5.5
    transitivePeerDependencies:
      - supports-color
    dev: true

  /@typescript-eslint/experimental-utils/4.33.0_kufnqfq7tb5rpdawkdb6g5smma:
    resolution: {integrity: sha512-zeQjOoES5JFjTnAhI5QY7ZviczMzDptls15GFsI6jyUOq0kOf9+WonkhtlIhh0RgHRnqj5gdNxW5j1EvAyYg6Q==}
    engines: {node: ^10.12.0 || >=12.0.0}
    peerDependencies:
      eslint: '*'
    dependencies:
      '@types/json-schema': 7.0.12
      '@typescript-eslint/scope-manager': 4.33.0
      '@typescript-eslint/types': 4.33.0
      '@typescript-eslint/typescript-estree': 4.33.0_typescript@4.5.5
      eslint: 8.6.0
      eslint-scope: 5.1.1
      eslint-utils: 3.0.0_eslint@8.6.0
    transitivePeerDependencies:
      - supports-color
      - typescript
    dev: true

  /@typescript-eslint/experimental-utils/5.6.0_kufnqfq7tb5rpdawkdb6g5smma:
    resolution: {integrity: sha512-VDoRf3Qj7+W3sS/ZBXZh3LBzp0snDLEgvp6qj0vOAIiAPM07bd5ojQ3CTzF/QFl5AKh7Bh1ycgj6lFBJHUt/DA==}
    engines: {node: ^12.22.0 || ^14.17.0 || >=16.0.0}
    peerDependencies:
      eslint: '*'
    dependencies:
      '@types/json-schema': 7.0.12
      '@typescript-eslint/scope-manager': 5.6.0
      '@typescript-eslint/types': 5.6.0
      '@typescript-eslint/typescript-estree': 5.6.0_typescript@4.5.5
      eslint: 8.6.0
      eslint-scope: 5.1.1
      eslint-utils: 3.0.0_eslint@8.6.0
    transitivePeerDependencies:
      - supports-color
      - typescript
    dev: true

  /@typescript-eslint/experimental-utils/5.9.1_kufnqfq7tb5rpdawkdb6g5smma:
    resolution: {integrity: sha512-cb1Njyss0mLL9kLXgS/eEY53SZQ9sT519wpX3i+U457l2UXRDuo87hgKfgRazmu9/tQb0x2sr3Y0yrU+Zz0y+w==}
    engines: {node: ^12.22.0 || ^14.17.0 || >=16.0.0}
    peerDependencies:
      eslint: ^6.0.0 || ^7.0.0 || ^8.0.0 || 8.6.0
    dependencies:
      '@types/json-schema': 7.0.12
      '@typescript-eslint/scope-manager': 5.9.1
      '@typescript-eslint/types': 5.9.1
      '@typescript-eslint/typescript-estree': 5.9.1_typescript@4.5.5
      eslint: 8.6.0
      eslint-scope: 5.1.1
      eslint-utils: 3.0.0_eslint@8.6.0
    transitivePeerDependencies:
      - supports-color
      - typescript
    dev: true

  /@typescript-eslint/parser/4.33.0_kufnqfq7tb5rpdawkdb6g5smma:
    resolution: {integrity: sha512-ZohdsbXadjGBSK0/r+d87X0SBmKzOq4/S5nzK6SBgJspFo9/CUDJ7hjayuze+JK7CZQLDMroqytp7pOcFKTxZA==}
    engines: {node: ^10.12.0 || >=12.0.0}
    peerDependencies:
      eslint: ^5.0.0 || ^6.0.0 || ^7.0.0 || 8.6.0
      typescript: '*'
    peerDependenciesMeta:
      typescript:
        optional: true
    dependencies:
      '@typescript-eslint/scope-manager': 4.33.0
      '@typescript-eslint/types': 4.33.0
      '@typescript-eslint/typescript-estree': 4.33.0_typescript@4.5.5
      debug: 4.3.4
      eslint: 8.6.0
      typescript: 4.5.5
    transitivePeerDependencies:
      - supports-color
    dev: true

  /@typescript-eslint/parser/5.9.1_kufnqfq7tb5rpdawkdb6g5smma:
    resolution: {integrity: sha512-PLYO0AmwD6s6n0ZQB5kqPgfvh73p0+VqopQQLuNfi7Lm0EpfKyDalchpVwkE+81k5HeiRrTV/9w1aNHzjD7C4g==}
    engines: {node: ^12.22.0 || ^14.17.0 || >=16.0.0}
    peerDependencies:
      eslint: ^6.0.0 || ^7.0.0 || ^8.0.0 || 8.6.0
      typescript: '*'
    peerDependenciesMeta:
      typescript:
        optional: true
    dependencies:
      '@typescript-eslint/scope-manager': 5.9.1
      '@typescript-eslint/types': 5.9.1
      '@typescript-eslint/typescript-estree': 5.9.1_typescript@4.5.5
      debug: 4.3.4
      eslint: 8.6.0
      typescript: 4.5.5
    transitivePeerDependencies:
      - supports-color
    dev: true

  /@typescript-eslint/scope-manager/4.33.0:
    resolution: {integrity: sha512-5IfJHpgTsTZuONKbODctL4kKuQje/bzBRkwHE8UOZ4f89Zeddg+EGZs8PD8NcN4LdM3ygHWYB3ukPAYjvl/qbQ==}
    engines: {node: ^8.10.0 || ^10.13.0 || >=11.10.1}
    dependencies:
      '@typescript-eslint/types': 4.33.0
      '@typescript-eslint/visitor-keys': 4.33.0
    dev: true

  /@typescript-eslint/scope-manager/5.6.0:
    resolution: {integrity: sha512-1U1G77Hw2jsGWVsO2w6eVCbOg0HZ5WxL/cozVSTfqnL/eB9muhb8THsP0G3w+BB5xAHv9KptwdfYFAUfzcIh4A==}
    engines: {node: ^12.22.0 || ^14.17.0 || >=16.0.0}
    dependencies:
      '@typescript-eslint/types': 5.6.0
      '@typescript-eslint/visitor-keys': 5.6.0
    dev: true

  /@typescript-eslint/scope-manager/5.9.1:
    resolution: {integrity: sha512-8BwvWkho3B/UOtzRyW07ffJXPaLSUKFBjpq8aqsRvu6HdEuzCY57+ffT7QoV4QXJXWSU1+7g3wE4AlgImmQ9pQ==}
    engines: {node: ^12.22.0 || ^14.17.0 || >=16.0.0}
    dependencies:
      '@typescript-eslint/types': 5.9.1
      '@typescript-eslint/visitor-keys': 5.9.1
    dev: true

  /@typescript-eslint/type-utils/5.9.1_kufnqfq7tb5rpdawkdb6g5smma:
    resolution: {integrity: sha512-tRSpdBnPRssjlUh35rE9ug5HrUvaB9ntREy7gPXXKwmIx61TNN7+l5YKgi1hMKxo5NvqZCfYhA5FvyuJG6X6vg==}
    engines: {node: ^12.22.0 || ^14.17.0 || >=16.0.0}
    peerDependencies:
      eslint: '*'
      typescript: '*'
    peerDependenciesMeta:
      typescript:
        optional: true
    dependencies:
      '@typescript-eslint/experimental-utils': 5.9.1_kufnqfq7tb5rpdawkdb6g5smma
      debug: 4.3.4
      eslint: 8.6.0
      tsutils: 3.21.0_typescript@4.5.5
      typescript: 4.5.5
    transitivePeerDependencies:
      - supports-color
    dev: true

  /@typescript-eslint/types/4.33.0:
    resolution: {integrity: sha512-zKp7CjQzLQImXEpLt2BUw1tvOMPfNoTAfb8l51evhYbOEEzdWyQNmHWWGPR6hwKJDAi+1VXSBmnhL9kyVTTOuQ==}
    engines: {node: ^8.10.0 || ^10.13.0 || >=11.10.1}
    dev: true

  /@typescript-eslint/types/5.6.0:
    resolution: {integrity: sha512-OIZffked7mXv4mXzWU5MgAEbCf9ecNJBKi+Si6/I9PpTaj+cf2x58h2oHW5/P/yTnPkKaayfjhLvx+crnl5ubA==}
    engines: {node: ^12.22.0 || ^14.17.0 || >=16.0.0}
    dev: true

  /@typescript-eslint/types/5.9.1:
    resolution: {integrity: sha512-SsWegWudWpkZCwwYcKoDwuAjoZXnM1y2EbEerTHho19Hmm+bQ56QG4L4jrtCu0bI5STaRTvRTZmjprWlTw/5NQ==}
    engines: {node: ^12.22.0 || ^14.17.0 || >=16.0.0}
    dev: true

  /@typescript-eslint/typescript-estree/4.33.0_typescript@4.5.5:
    resolution: {integrity: sha512-rkWRY1MPFzjwnEVHsxGemDzqqddw2QbTJlICPD9p9I9LfsO8fdmfQPOX3uKfUaGRDFJbfrtm/sXhVXN4E+bzCA==}
    engines: {node: ^10.12.0 || >=12.0.0}
    peerDependencies:
      typescript: '*'
    peerDependenciesMeta:
      typescript:
        optional: true
    dependencies:
      '@typescript-eslint/types': 4.33.0
      '@typescript-eslint/visitor-keys': 4.33.0
      debug: 4.3.4
      globby: 11.1.0
      is-glob: 4.0.3
      semver: 7.5.4
      tsutils: 3.21.0_typescript@4.5.5
      typescript: 4.5.5
    transitivePeerDependencies:
      - supports-color
    dev: true

  /@typescript-eslint/typescript-estree/5.6.0_typescript@4.5.5:
    resolution: {integrity: sha512-92vK5tQaE81rK7fOmuWMrSQtK1IMonESR+RJR2Tlc7w4o0MeEdjgidY/uO2Gobh7z4Q1hhS94Cr7r021fMVEeA==}
    engines: {node: ^12.22.0 || ^14.17.0 || >=16.0.0}
    peerDependencies:
      typescript: '*'
    peerDependenciesMeta:
      typescript:
        optional: true
    dependencies:
      '@typescript-eslint/types': 5.6.0
      '@typescript-eslint/visitor-keys': 5.6.0
      debug: 4.3.4
      globby: 11.1.0
      is-glob: 4.0.3
      semver: 7.5.4
      tsutils: 3.21.0_typescript@4.5.5
      typescript: 4.5.5
    transitivePeerDependencies:
      - supports-color
    dev: true

  /@typescript-eslint/typescript-estree/5.9.1_typescript@4.5.5:
    resolution: {integrity: sha512-gL1sP6A/KG0HwrahVXI9fZyeVTxEYV//6PmcOn1tD0rw8VhUWYeZeuWHwwhnewnvEMcHjhnJLOBhA9rK4vmb8A==}
    engines: {node: ^12.22.0 || ^14.17.0 || >=16.0.0}
    peerDependencies:
      typescript: '*'
    peerDependenciesMeta:
      typescript:
        optional: true
    dependencies:
      '@typescript-eslint/types': 5.9.1
      '@typescript-eslint/visitor-keys': 5.9.1
      debug: 4.3.4
      globby: 11.1.0
      is-glob: 4.0.3
      semver: 7.5.4
      tsutils: 3.21.0_typescript@4.5.5
      typescript: 4.5.5
    transitivePeerDependencies:
      - supports-color
    dev: true

  /@typescript-eslint/visitor-keys/4.33.0:
    resolution: {integrity: sha512-uqi/2aSz9g2ftcHWf8uLPJA70rUv6yuMW5Bohw+bwcuzaxQIHaKFZCKGoGXIrc9vkTJ3+0txM73K0Hq3d5wgIg==}
    engines: {node: ^8.10.0 || ^10.13.0 || >=11.10.1}
    dependencies:
      '@typescript-eslint/types': 4.33.0
      eslint-visitor-keys: 2.1.0
    dev: true

  /@typescript-eslint/visitor-keys/5.6.0:
    resolution: {integrity: sha512-1p7hDp5cpRFUyE3+lvA74egs+RWSgumrBpzBCDzfTFv0aQ7lIeay80yU0hIxgAhwQ6PcasW35kaOCyDOv6O/Ng==}
    engines: {node: ^12.22.0 || ^14.17.0 || >=16.0.0}
    dependencies:
      '@typescript-eslint/types': 5.6.0
      eslint-visitor-keys: 3.4.1
    dev: true

  /@typescript-eslint/visitor-keys/5.9.1:
    resolution: {integrity: sha512-Xh37pNz9e9ryW4TVdwiFzmr4hloty8cFj8GTWMXh3Z8swGwyQWeCcNgF0hm6t09iZd6eiZmIf4zHedQVP6TVtg==}
    engines: {node: ^12.22.0 || ^14.17.0 || >=16.0.0}
    dependencies:
      '@typescript-eslint/types': 5.9.1
      eslint-visitor-keys: 3.4.1
    dev: true

  /@webassemblyjs/ast/1.11.6:
    resolution: {integrity: sha512-IN1xI7PwOvLPgjcf180gC1bqn3q/QaOCwYUahIOhbYUu8KA/3tw2RT/T0Gidi1l7Hhj5D/INhJxiICObqpMu4Q==}
    dependencies:
      '@webassemblyjs/helper-numbers': 1.11.6
      '@webassemblyjs/helper-wasm-bytecode': 1.11.6

  /@webassemblyjs/floating-point-hex-parser/1.11.6:
    resolution: {integrity: sha512-ejAj9hfRJ2XMsNHk/v6Fu2dGS+i4UaXBXGemOfQ/JfQ6mdQg/WXtwleQRLLS4OvfDhv8rYnVwH27YJLMyYsxhw==}

  /@webassemblyjs/helper-api-error/1.11.6:
    resolution: {integrity: sha512-o0YkoP4pVu4rN8aTJgAyj9hC2Sv5UlkzCHhxqWj8butaLvnpdc2jOwh4ewE6CX0txSfLn/UYaV/pheS2Txg//Q==}

  /@webassemblyjs/helper-buffer/1.11.6:
    resolution: {integrity: sha512-z3nFzdcp1mb8nEOFFk8DrYLpHvhKC3grJD2ardfKOzmbmJvEf/tPIqCY+sNcwZIY8ZD7IkB2l7/pqhUhqm7hLA==}

  /@webassemblyjs/helper-numbers/1.11.6:
    resolution: {integrity: sha512-vUIhZ8LZoIWHBohiEObxVm6hwP034jwmc9kuq5GdHZH0wiLVLIPcMCdpJzG4C11cHoQ25TFIQj9kaVADVX7N3g==}
    dependencies:
      '@webassemblyjs/floating-point-hex-parser': 1.11.6
      '@webassemblyjs/helper-api-error': 1.11.6
      '@xtuc/long': 4.2.2

  /@webassemblyjs/helper-wasm-bytecode/1.11.6:
    resolution: {integrity: sha512-sFFHKwcmBprO9e7Icf0+gddyWYDViL8bpPjJJl0WHxCdETktXdmtWLGVzoHbqUcY4Be1LkNfwTmXOJUFZYSJdA==}

  /@webassemblyjs/helper-wasm-section/1.11.6:
    resolution: {integrity: sha512-LPpZbSOwTpEC2cgn4hTydySy1Ke+XEu+ETXuoyvuyezHO3Kjdu90KK95Sh9xTbmjrCsUwvWwCOQQNta37VrS9g==}
    dependencies:
      '@webassemblyjs/ast': 1.11.6
      '@webassemblyjs/helper-buffer': 1.11.6
      '@webassemblyjs/helper-wasm-bytecode': 1.11.6
      '@webassemblyjs/wasm-gen': 1.11.6

  /@webassemblyjs/ieee754/1.11.6:
    resolution: {integrity: sha512-LM4p2csPNvbij6U1f19v6WR56QZ8JcHg3QIJTlSwzFcmx6WSORicYj6I63f9yU1kEUtrpG+kjkiIAkevHpDXrg==}
    dependencies:
      '@xtuc/ieee754': 1.2.0

  /@webassemblyjs/leb128/1.11.6:
    resolution: {integrity: sha512-m7a0FhE67DQXgouf1tbN5XQcdWoNgaAuoULHIfGFIEVKA6tu/edls6XnIlkmS6FrXAquJRPni3ZZKjw6FSPjPQ==}
    dependencies:
      '@xtuc/long': 4.2.2

  /@webassemblyjs/utf8/1.11.6:
    resolution: {integrity: sha512-vtXf2wTQ3+up9Zsg8sa2yWiQpzSsMyXj0qViVP6xKGCUT8p8YJ6HqI7l5eCnWx1T/FYdsv07HQs2wTFbbof/RA==}

  /@webassemblyjs/wasm-edit/1.11.6:
    resolution: {integrity: sha512-Ybn2I6fnfIGuCR+Faaz7YcvtBKxvoLV3Lebn1tM4o/IAJzmi9AWYIPWpyBfU8cC+JxAO57bk4+zdsTjJR+VTOw==}
    dependencies:
      '@webassemblyjs/ast': 1.11.6
      '@webassemblyjs/helper-buffer': 1.11.6
      '@webassemblyjs/helper-wasm-bytecode': 1.11.6
      '@webassemblyjs/helper-wasm-section': 1.11.6
      '@webassemblyjs/wasm-gen': 1.11.6
      '@webassemblyjs/wasm-opt': 1.11.6
      '@webassemblyjs/wasm-parser': 1.11.6
      '@webassemblyjs/wast-printer': 1.11.6

  /@webassemblyjs/wasm-gen/1.11.6:
    resolution: {integrity: sha512-3XOqkZP/y6B4F0PBAXvI1/bky7GryoogUtfwExeP/v7Nzwo1QLcq5oQmpKlftZLbT+ERUOAZVQjuNVak6UXjPA==}
    dependencies:
      '@webassemblyjs/ast': 1.11.6
      '@webassemblyjs/helper-wasm-bytecode': 1.11.6
      '@webassemblyjs/ieee754': 1.11.6
      '@webassemblyjs/leb128': 1.11.6
      '@webassemblyjs/utf8': 1.11.6

  /@webassemblyjs/wasm-opt/1.11.6:
    resolution: {integrity: sha512-cOrKuLRE7PCe6AsOVl7WasYf3wbSo4CeOk6PkrjS7g57MFfVUF9u6ysQBBODX0LdgSvQqRiGz3CXvIDKcPNy4g==}
    dependencies:
      '@webassemblyjs/ast': 1.11.6
      '@webassemblyjs/helper-buffer': 1.11.6
      '@webassemblyjs/wasm-gen': 1.11.6
      '@webassemblyjs/wasm-parser': 1.11.6

  /@webassemblyjs/wasm-parser/1.11.6:
    resolution: {integrity: sha512-6ZwPeGzMJM3Dqp3hCsLgESxBGtT/OeCvCZ4TA1JUPYgmhAx38tTPR9JaKy0S5H3evQpO/h2uWs2j6Yc/fjkpTQ==}
    dependencies:
      '@webassemblyjs/ast': 1.11.6
      '@webassemblyjs/helper-api-error': 1.11.6
      '@webassemblyjs/helper-wasm-bytecode': 1.11.6
      '@webassemblyjs/ieee754': 1.11.6
      '@webassemblyjs/leb128': 1.11.6
      '@webassemblyjs/utf8': 1.11.6

  /@webassemblyjs/wast-printer/1.11.6:
    resolution: {integrity: sha512-JM7AhRcE+yW2GWYaKeHL5vt4xqee5N2WcezptmgyhNS+ScggqcT1OtXykhAb13Sn5Yas0j2uv9tHgrjwvzAP4A==}
    dependencies:
      '@webassemblyjs/ast': 1.11.6
      '@xtuc/long': 4.2.2

  /@xtuc/ieee754/1.2.0:
    resolution: {integrity: sha512-DX8nKgqcGwsc0eJSqYt5lwP4DH5FlHnmuWWBRy7X0NcaGR0ZtuyeESgMwTYVEtxmsNGY+qit4QYT/MIYTOTPeA==}

  /@xtuc/long/4.2.2:
    resolution: {integrity: sha512-NuHqBY1PB/D8xU6s/thBgOAiAP7HOYDQ32+BFZILJ8ivkUkAHQnWfn6WhL79Owj1qmUnoN/YPhktdIoucipkAQ==}

  /JSONStream/1.3.5:
    resolution: {integrity: sha512-E+iruNOY8VV9s4JEbe1aNEm6MiszPRr/UfcHMz0TQh1BXSxHK+ASV1R6W4HpjBhSeS+54PIsAMCBmwD06LLsqQ==}
    hasBin: true
    dependencies:
      jsonparse: 1.3.1
      through: 2.3.8
    dev: true

  /abbrev/1.1.1:
    resolution: {integrity: sha512-nne9/IiQ/hzIhY6pdDnbBtz7DjPTKrY00P/zvPSm5pOFkl6xuGrGnXn/VtTNNfNtAfZ9/1RtehkszU9qcTii0Q==}

  /abort-controller/3.0.0:
    resolution: {integrity: sha512-h8lQ8tacZYnR3vNQTgibj+tODHI5/+l06Au2Pcriv/Gmet0eaj4TwWH41sO9wnHDiQsEj19q0drzdWdeAHtweg==}
    engines: {node: '>=6.5'}
    dependencies:
      event-target-shim: 5.0.1

  /acorn-import-assertions/1.9.0_acorn@8.10.0:
    resolution: {integrity: sha512-cmMwop9x+8KFhxvKrKfPYmN6/pKTYYHBqLa0DfvVZcKMJWNyWLnaqND7dx/qn66R7ewM1UX5XMaDVP5wlVTaVA==}
    peerDependencies:
      acorn: ^8
    dependencies:
      acorn: 8.10.0

  /acorn-jsx/5.3.2_acorn@8.10.0:
    resolution: {integrity: sha512-rq9s+JNhf0IChjtDXxllJ7g41oZk5SlXtp0LHwyA5cejwn7vKmKp4pPri6YEePv2PU65sAsegbXtIinmDFDXgQ==}
    peerDependencies:
      acorn: ^6.0.0 || ^7.0.0 || ^8.0.0
    dependencies:
      acorn: 8.10.0

  /acorn-walk/8.2.0:
    resolution: {integrity: sha512-k+iyHEuPgSw6SbuDpGQM+06HQUa04DZ3o+F6CSzXMvvI5KMvnaEqXe+YVe555R9nn6GPt404fos4wcgpw12SDA==}
    engines: {node: '>=0.4.0'}

  /acorn/8.10.0:
    resolution: {integrity: sha512-F0SAmZ8iUtS//m8DmCTA0jlh6TDKkHQyK6xc6V4KDTyZKA9dnvX9/3sRTVQrWm79glUAZbnmmNcdYwUIHWVybw==}
    engines: {node: '>=0.4.0'}
    hasBin: true

  /add-stream/1.0.0:
    resolution: {integrity: sha512-qQLMr+8o0WC4FZGQTcJiKBVC59JylcPSrTtk6usvmIDFUOCKegapy1VHQwRbFMOFyb/inzUVqHs+eMYKDM1YeQ==}
    dev: true

  /agent-base/4.3.0:
    resolution: {integrity: sha512-salcGninV0nPrwpGNn4VTXBb1SOuXQBiqbrNXoeizJsHrsL6ERFM2Ne3JUSBWRE6aeNJI2ROP/WEEIDUiDe3cg==}
    engines: {node: '>= 4.0.0'}
    dependencies:
      es6-promisify: 5.0.0

  /agent-base/6.0.2:
    resolution: {integrity: sha512-RZNwNclF7+MS/8bDg70amg32dyeZGZxiDuQmZxKLAlQjr3jGyLx+4Kkk58UO7D2QdgFIQCovuSuZESne6RG6XQ==}
    engines: {node: '>= 6.0.0'}
    dependencies:
      debug: 4.3.4
    transitivePeerDependencies:
      - supports-color

  /agentkeepalive/4.3.0:
    resolution: {integrity: sha512-7Epl1Blf4Sy37j4v9f9FjICCh4+KAQOyXgHEwlyBiAQLbhKdq/i2QQU3amQalS/wPhdPzDXPL5DMR5bkn+YeWg==}
    engines: {node: '>= 8.0.0'}
    dependencies:
      debug: 4.3.4
      depd: 2.0.0
      humanize-ms: 1.2.1
    transitivePeerDependencies:
      - supports-color

  /aggregate-error/3.1.0:
    resolution: {integrity: sha512-4I7Td01quW/RpocfNayFdFVk1qSuoh0E7JrbRJ16nH01HhKFQ88INq9Sd+nd72zqRySlr9BmDA8xlEJ6vJMrYA==}
    engines: {node: '>=8'}
    dependencies:
      clean-stack: 2.2.0
      indent-string: 4.0.0

  /ajv-keywords/3.5.2_ajv@6.12.6:
    resolution: {integrity: sha512-5p6WTN0DdTGVQk6VjcEju19IgaHudalcfabD7yhDGeA6bcQnmL+CpveLJq/3hvfwd1aof6L386Ougkx6RfyMIQ==}
    peerDependencies:
      ajv: ^6.9.1
    dependencies:
      ajv: 6.12.6

  /ajv/6.12.6:
    resolution: {integrity: sha512-j3fVLgvTo527anyYyJOGTYJbG+vnnQYvE0m5mmkc1TK+nxAppkCLMIL0aZ4dblVCNoGShhm+kzE4ZUykBoMg4g==}
    dependencies:
      fast-deep-equal: 3.1.3
      fast-json-stable-stringify: 2.1.0
      json-schema-traverse: 0.4.1
      uri-js: 4.4.1

  /ajv/8.12.0:
    resolution: {integrity: sha512-sRu1kpcO9yLtYxBKvqfTeh9KzZEwO3STyX1HT+4CaDzC6HpTGYhIhPIzj9XuKU7KYDwnaeh5hcOwjy1QuJzBPA==}
    dependencies:
      fast-deep-equal: 3.1.3
      json-schema-traverse: 1.0.0
      require-from-string: 2.0.2
      uri-js: 4.4.1

  /ansi-256-colors/1.1.0:
    resolution: {integrity: sha512-roJI/AVBdJIhcohHDNXUoFYsCZG4MZIs5HtKNgVKY5QzqQoQJe+o0ouiqZDaSC+ggKdBVcuSwlSdJckrrlm3/A==}
    engines: {node: '>=0.10.0'}

  /ansi-align/3.0.1:
    resolution: {integrity: sha512-IOfwwBF5iczOjp/WeY4YxyjqAFMQoZufdQWDd19SEExbVLNXqvpzSJ/M7Za4/sCPmQ0+GRquoA7bGcINcxew6w==}
    dependencies:
      string-width: 4.2.3

  /ansi-colors/4.1.1:
    resolution: {integrity: sha512-JoX0apGbHaUJBNl6yF+p6JAFYZ666/hhCGKN5t9QFjbJQKUU/g8MNbFDbvfrgKXvI1QpZplPOnwIo99lX/AAmA==}
    engines: {node: '>=6'}
    dev: true

  /ansi-colors/4.1.3:
    resolution: {integrity: sha512-/6w/C21Pm1A7aZitlI5Ni/2J6FFQN8i1Cvz3kHABAAbw93v/NlvKdVOqz7CCWz/3iv/JplRSEEZ83XION15ovw==}
    engines: {node: '>=6'}
    dev: true

  /ansi-escapes/3.2.0:
    resolution: {integrity: sha512-cBhpre4ma+U0T1oM5fXg7Dy1Jw7zzwv7lt/GoCpr+hDQJoYnKVPLL4dCvSEFMmQurOQvSrwT7SL/DAlhBI97RQ==}
    engines: {node: '>=4'}

  /ansi-escapes/4.3.2:
    resolution: {integrity: sha512-gKXj5ALrKWQLsYG9jlTRmR/xKluxHV+Z9QEwNIgCfM1/uwPMCuzVVnh5mwTd+OuBZcwSIMbqssNWRm1lE51QaQ==}
    engines: {node: '>=8'}
    dependencies:
      type-fest: 0.21.3

  /ansi-regex/2.1.1:
    resolution: {integrity: sha512-TIGnTpdo+E3+pCyAluZvtED5p5wCqLdezCyhPZzKPcxvFplEt4i+W7OONCKgeZFT3+y5NZZfOOS/Bdcanm1MYA==}
    engines: {node: '>=0.10.0'}

  /ansi-regex/3.0.1:
    resolution: {integrity: sha512-+O9Jct8wf++lXxxFc4hc8LsjaSq0HFzzL7cVsw8pRDIPdjKD2mT4ytDZlLuSBZ4cLKZFXIrMGO7DbQCtMJJMKw==}
    engines: {node: '>=4'}

  /ansi-regex/4.1.1:
    resolution: {integrity: sha512-ILlv4k/3f6vfQ4OoP2AGvirOktlQ98ZEL1k9FaQjxa3L1abBgbuTDAdPOpvbGncC0BTVQrl+OM8xZGK6tWXt7g==}
    engines: {node: '>=6'}
    dev: true

  /ansi-regex/5.0.1:
    resolution: {integrity: sha512-quJQXlTSUGL2LH9SUXo8VwsY4soanhgo6LNSm84E1LBcE8s3O0wpdiRzyR9z/ZZJMlMWv37qOOb9pdJlMUEKFQ==}
    engines: {node: '>=8'}

  /ansi-regex/6.0.1:
    resolution: {integrity: sha512-n5M855fKb2SsfMIiFFoVrABHJC8QtHwVx+mHWP3QcEqBHYienj5dHSgjbxtC0WEZXYt4wcD6zrQElDPhFuZgfA==}
    engines: {node: '>=12'}

  /ansi-styles/2.2.1:
    resolution: {integrity: sha512-kmCevFghRiWM7HB5zTPULl4r9bVFSWjz62MhqizDGUrq2NWuNMQyuv4tHHoKJHs69M/MF64lEcHdYIocrdWQYA==}
    engines: {node: '>=0.10.0'}

  /ansi-styles/3.2.1:
    resolution: {integrity: sha512-VT0ZI6kZRdTh8YyJw3SMbYm/u+NqfsAxEpWO0Pf9sq8/e94WxxOpPKx9FR1FlyCtOVDNOQ+8ntlqFxiRc+r5qA==}
    engines: {node: '>=4'}
    dependencies:
      color-convert: 1.9.3

  /ansi-styles/4.3.0:
    resolution: {integrity: sha512-zbB9rCJAT1rbjiVDb2hqKFHNYLxgtk8NURxZ3IZwD3F6NtxbXZQCnnSi1Lkx+IDohdPlFp222wVALIheZJQSEg==}
    engines: {node: '>=8'}
    dependencies:
      color-convert: 2.0.1

  /ansi-styles/6.2.1:
    resolution: {integrity: sha512-bN798gFfQX+viw3R7yrGWRqnrN2oRkEkUjjl4JNn4E8GxxbjtG3FbrEIIY3l8/hrwUwIeCZvi4QuOTP4MErVug==}
    engines: {node: '>=12'}

  /ansicolors/0.3.2:
    resolution: {integrity: sha512-QXu7BPrP29VllRxH8GwB7x5iX5qWKAAMLqKQGWTeLWVlNHNOpVMJ91dsxQAIWXpjuW5wqvxu3Jd/nRjrJ+0pqg==}

  /anymatch/3.1.3:
    resolution: {integrity: sha512-KMReFUr0B4t+D+OBkjR3KYqvocp2XaSzO55UcB6mgQMd3KbcE+mWTyvVV7D/zsdEbNnV6acZUutkiHQXvTr1Rw==}
    engines: {node: '>= 8'}
    dependencies:
      normalize-path: 3.0.0
      picomatch: 2.3.1
    dev: true

  /append-transform/2.0.0:
    resolution: {integrity: sha512-7yeyCEurROLQJFv5Xj4lEGTy0borxepjFv1g22oAdqFu//SrAlDl1O1Nxx15SH1RoliUml6p8dwJW9jvZughhg==}
    engines: {node: '>=8'}
    dependencies:
      default-require-extensions: 3.0.1
    dev: true

  /aproba/2.0.0:
    resolution: {integrity: sha512-lYe4Gx7QT+MKGbDsA+Z+he/Wtef0BiwDOlK/XkBrdfsh9J/jPPXbX0tE9x9cl27Tmu5gg3QUbUrQYa/y+KOHPQ==}

  /archy/1.0.0:
    resolution: {integrity: sha512-Xg+9RwCg/0p32teKdGMPTPnVXKD0w3DfHnFTficozsAgsvq2XenPJq/MYpzzQ/v8zrOyJn6Ds39VA4JIDwFfqw==}
    dev: true

  /are-we-there-yet/2.0.0:
    resolution: {integrity: sha512-Ci/qENmwHnsYo9xKIcUJN5LeDKdJ6R1Z1j9V/J5wyq8nh/mYPEpIKJbBZXtZjG04HiK7zV/p6Vs9952MrMeUIw==}
    engines: {node: '>=10'}
    dependencies:
      delegates: 1.0.0
      readable-stream: 3.6.2

  /are-we-there-yet/3.0.1:
    resolution: {integrity: sha512-QZW4EDmGwlYur0Yyf/b2uGucHQMa8aFUP7eu9ddR73vvhFyt4V0Vl3QHPcTNJ8l6qYOBdxgXdnBXQrHilfRQBg==}
    engines: {node: ^12.13.0 || ^14.15.0 || >=16.0.0}
    dependencies:
      delegates: 1.0.0
      readable-stream: 3.6.2

  /arg-parser/1.2.0:
    resolution: {integrity: sha512-qeFIPI9MQUPLugbbvBczsvqCIOuat8yHZ66mdlP5rbJhImRoCgFn2o9/kNlF5KHqaMZw6vVugIAWyJfgkbqG1w==}
    engines: {node: '>=0.8.0'}

  /arg/4.1.3:
    resolution: {integrity: sha512-58S9QDqG0Xx27YwPSt9fJxivjYl432YCwfDMfZ+71RAqUrZef7LrKQZ3LHLOwCS4FLNBplP533Zx895SeOCHvA==}

  /argparse/1.0.10:
    resolution: {integrity: sha512-o5Roy6tNG4SL/FOkCAN6RzjiakZS25RLYFrcMttJqbdd8BWrnA+fGz57iN5Pb06pvBGvl5gQ0B48dJlslXvoTg==}
    dependencies:
      sprintf-js: 1.0.3

  /argparse/2.0.1:
    resolution: {integrity: sha512-8+9WqebbFzpX9OR+Wa6O29asIogeRMzcGtAINdpMHHyAg10f05aSFVBbcEqGf/PXw1EjAZ+q2/bEBg3DvurK3Q==}

  /array-back/1.0.4:
    resolution: {integrity: sha512-1WxbZvrmyhkNoeYcizokbmh5oiOCIfyvGtcqbK3Ls1v1fKcquzxnQSceOx6tzq7jmai2kFLWIpGND2cLhH6TPw==}
    engines: {node: '>=0.12.0'}
    dependencies:
      typical: 2.6.1

  /array-back/2.0.0:
    resolution: {integrity: sha512-eJv4pLLufP3g5kcZry0j6WXpIbzYw9GUB4mVJZno9wfwiBxbizTnHCw3VJb07cBihbFX48Y7oSrW9y+gt4glyw==}
    engines: {node: '>=4'}
    dependencies:
      typical: 2.6.1

  /array-buffer-byte-length/1.0.0:
    resolution: {integrity: sha512-LPuwb2P+NrQw3XhxGc36+XSvuBPopovXYTR9Ew++Du9Yb/bx5AzBfrIsBoj0EZUifjQU+sHL21sseZ3jerWO/A==}
    dependencies:
      call-bind: 1.0.2
      is-array-buffer: 3.0.2
    dev: true

  /array-differ/3.0.0:
    resolution: {integrity: sha512-THtfYS6KtME/yIAhKjZ2ul7XI96lQGHRputJQHO80LAWQnuGP4iCIN8vdMRboGbIEYBwU33q8Tch1os2+X0kMg==}
    engines: {node: '>=8'}

  /array-ify/1.0.0:
    resolution: {integrity: sha512-c5AMf34bKdvPhQ7tBGhqkgKNUzMr4WUs+WDtC2ZUGOUncbxKMTvqxYctiseW3+L4bA8ec+GcZ6/A/FW4m8ukng==}
    dev: true

  /array-includes/3.1.6:
    resolution: {integrity: sha512-sgTbLvL6cNnw24FnbaDyjmvddQ2ML8arZsgaJhoABMoplz/4QRhtrYS+alr1BUM1Bwp6dhx8vVCBSLG+StwOFw==}
    engines: {node: '>= 0.4'}
    dependencies:
      call-bind: 1.0.2
      define-properties: 1.2.0
      es-abstract: 1.22.1
      get-intrinsic: 1.2.1
      is-string: 1.0.7
    dev: true

  /array-union/2.1.0:
    resolution: {integrity: sha512-HGyxoOTYUyCM6stUe6EJgnd4EoewAI7zMdfqO+kGjnlZmBDz/cR5pf8r/cR4Wq60sL/p0IkcjUEEPwS3GFrIyw==}
    engines: {node: '>=8'}

  /array.prototype.flat/1.3.1:
    resolution: {integrity: sha512-roTU0KWIOmJ4DRLmwKd19Otg0/mT3qPNt0Qb3GWW8iObuZXxrjB/pzn0R3hqpRSWg4HCwqx+0vwOnWnvlOyeIA==}
    engines: {node: '>= 0.4'}
    dependencies:
      call-bind: 1.0.2
      define-properties: 1.2.0
      es-abstract: 1.22.1
      es-shim-unscopables: 1.0.0
    dev: true

  /array.prototype.flatmap/1.3.1:
    resolution: {integrity: sha512-8UGn9O1FDVvMNB0UlLv4voxRMze7+FpHyF5mSMRjWHUMlpoDViniy05870VlxhfgTnLbpuwTzvD76MTtWxB/mQ==}
    engines: {node: '>= 0.4'}
    dependencies:
      call-bind: 1.0.2
      define-properties: 1.2.0
      es-abstract: 1.22.1
      es-shim-unscopables: 1.0.0
    dev: true

  /arraybuffer.prototype.slice/1.0.1:
    resolution: {integrity: sha512-09x0ZWFEjj4WD8PDbykUwo3t9arLn8NIzmmYEJFpYekOAQjpkGSyrQhNoRTcwwcFRu+ycWF78QZ63oWTqSjBcw==}
    engines: {node: '>= 0.4'}
    dependencies:
      array-buffer-byte-length: 1.0.0
      call-bind: 1.0.2
      define-properties: 1.2.0
      get-intrinsic: 1.2.1
      is-array-buffer: 3.0.2
      is-shared-array-buffer: 1.0.2
    dev: true

  /arrify/1.0.1:
    resolution: {integrity: sha512-3CYzex9M9FGQjCGMGyi6/31c8GJbgb0qGyrx5HWxPd0aCwh4cB2YjMb2Xf9UuoogrMrlO9cTqnB5rI5GHZTcUA==}
    engines: {node: '>=0.10.0'}
    dev: true

  /arrify/2.0.1:
    resolution: {integrity: sha512-3duEwti880xqi4eAMN8AyR4a0ByT90zoYdLlevfrvU43vb0YZwZVfxOgxWrLXXXpyugL0hNZc9G6BiB5B3nUug==}
    engines: {node: '>=8'}

  /asap/2.0.6:
    resolution: {integrity: sha512-BSHWgDSAiKs50o2Re8ppvp3seVHXSRM44cdSsT9FfNEUUZLOGWVCsiWaRPWM1Znn+mqZ1OfVZ3z3DWEzSp7hRA==}

  /assertion-error/1.1.0:
    resolution: {integrity: sha512-jgsaNduz+ndvGyFt3uSuWqvy4lCnIJiovtouQN5JZHOKCS2QuhEdbcQHFhVksz2N2U9hXJo8odG7ETyWlEeuDw==}
    dev: true

  /astral-regex/2.0.0:
    resolution: {integrity: sha512-Z7tMw1ytTXt5jqMcOP+OQteU1VuNK9Y02uuJtKQ1Sv69jXQKKg5cibLwGJow8yzZP+eAc18EmLGPal0bp36rvQ==}
    engines: {node: '>=8'}

  /async-retry/1.2.3:
    resolution: {integrity: sha512-tfDb02Th6CE6pJUF2gjW5ZVjsgwlucVXOEQMvEX9JgSJMs9gAX+Nz3xRuJBKuUYjTSYORqvDBORdAQ3LU59g7Q==}
    dependencies:
      retry: 0.12.0

  /async/3.2.4:
    resolution: {integrity: sha512-iAB+JbDEGXhyIUavoDl9WP/Jj106Kz9DEn1DPgYw5ruDn0e3Wgi3sKFm55sASdGBNOQB8F59d9qQ7deqrHA8wQ==}

  /asynckit/0.4.0:
    resolution: {integrity: sha512-Oei9OH4tRh0YqU3GxhX79dM/mwVgvbZJaSNaRk+bshkj0S5cfHcgYakreBjrHwatXKbz+IoIdYLxrKim2MjW0Q==}

  /at-least-node/1.0.0:
    resolution: {integrity: sha512-+q/t7Ekv1EDY2l6Gda6LLiX14rU9TV20Wa3ofeQmwPFZbOMo9DXrLbOjFaaclkXKWidIaopwAObQDqwWtGUjqg==}
    engines: {node: '>= 4.0.0'}

  /atob-lite/2.0.0:
    resolution: {integrity: sha512-LEeSAWeh2Gfa2FtlQE1shxQ8zi5F9GHarrGKz08TMdODD5T4eH6BMsvtnhbWZ+XQn+Gb6om/917ucvRu7l7ukw==}

  /available-typed-arrays/1.0.5:
    resolution: {integrity: sha512-DMD0KiN46eipeziST1LPP/STfDU0sufISXmjSgvVsoU2tqxctQeASejWcfNtxYKqETM1UxQ8sp2OrSBWpHY6sw==}
    engines: {node: '>= 0.4'}

  /aws-sdk/2.1416.0:
    resolution: {integrity: sha512-AP36hsRZhyceyCoTYrsV9FH04CEcAegQYcrg2ybsYB4axo5uvwM67YLFcwc9jAAbk4l2ALWv2XnI0e7HZFCGqQ==}
    engines: {node: '>= 10.0.0'}
    dependencies:
      buffer: 4.9.2
      events: 1.1.1
      ieee754: 1.1.13
      jmespath: 0.16.0
      querystring: 0.2.0
      sax: 1.2.1
      url: 0.10.3
      util: 0.12.5
      uuid: 8.0.0
      xml2js: 0.5.0

  /azure-devops-node-api/11.2.0:
    resolution: {integrity: sha512-XdiGPhrpaT5J8wdERRKs5g8E0Zy1pvOYTli7z9E8nmOn3YGp4FhtjhrOyFmX/8veWCwdI69mCHKJw6l+4J/bHA==}
    dependencies:
      tunnel: 0.0.6
      typed-rest-client: 1.8.11

  /balanced-match/1.0.2:
    resolution: {integrity: sha512-3oSeUO0TMV67hN1AmbXsK4yaqU7tjiHlbxRDZOpH0KW9+CeX4bRAaX0Anxt0tx2MrpRpWwQaPwIlISEJhYU5Pw==}

  /base64-js/1.5.1:
    resolution: {integrity: sha512-AKpaYlHn8t4SVbOHCy+b5+KKgvR4vrsD8vbvrbiQJps7fKDTkjkDry6ji0rUJjC0kzbNePLwzxq8iypo41qeWA==}

  /before-after-hook/2.2.3:
    resolution: {integrity: sha512-NzUnlZexiaH/46WDhANlyR2bXRopNg4F/zuSA3OpZnllCUgRaOF2znDioDWrmbNVsuZk6l9pMquQB38cfBZwkQ==}

  /better_git_changelog/1.6.2:
    resolution: {integrity: sha512-A6U5HdV+gygmNfZ+2UbztVI3aQCXkJzLYL27gJ/WhdNzg1blpE+faHC5y2Iu7Omu0FO2Ra0C0WLU7f5prGoRKg==}
    hasBin: true
    dependencies:
      arg-parser: 1.2.0
      commander: 9.5.0
      semver: 7.5.4

  /bin-links/3.0.3:
    resolution: {integrity: sha512-zKdnMPWEdh4F5INR07/eBrodC7QrF5JKvqskjz/ZZRXg5YSAZIbn8zGhbhUrElzHBZ2fvEQdOU59RHcTG3GiwA==}
    engines: {node: ^12.13.0 || ^14.15.0 || >=16.0.0}
    dependencies:
      cmd-shim: 5.0.0
      mkdirp-infer-owner: 2.0.0
      npm-normalize-package-bin: 2.0.0
      read-cmd-shim: 3.0.1
      rimraf: 3.0.2
      write-file-atomic: 4.0.2

  /binary-extensions/2.2.0:
    resolution: {integrity: sha512-jDctJ/IVQbZoJykoeHbhXpOlNBqGNcwXJKJog42E5HDPUwQTSdjCHdihjj0DlnheQ7blbT6dHOafNAiS8ooQKA==}
    engines: {node: '>=8'}
    dev: true

  /binaryextensions/4.18.0:
    resolution: {integrity: sha512-PQu3Kyv9dM4FnwB7XGj1+HucW+ShvJzJqjuw1JkKVs1mWdwOKVcRjOi+pV9X52A0tNvrPCsPkbFFQb+wE1EAXw==}
    engines: {node: '>=0.8'}

  /bl/4.1.0:
    resolution: {integrity: sha512-1W07cM9gS6DcLperZfFSj+bWLtaPGSOHWhPiGzXmvVJbRLdG82sH/Kn8EtW1VqWVA54AKf2h5k5BbnIbwF3h6w==}
    dependencies:
      buffer: 5.7.1
      inherits: 2.0.4
      readable-stream: 3.6.2

  /boxen/7.1.1:
    resolution: {integrity: sha512-2hCgjEmP8YLWQ130n2FerGv7rYpfBmnmp9Uy2Le1vge6X3gZIfSmEzP5QTDElFxcvVcXlEn8Aq6MU/PZygIOog==}
    engines: {node: '>=14.16'}
    dependencies:
      ansi-align: 3.0.1
      camelcase: 7.0.1
      chalk: 5.3.0
      cli-boxes: 3.0.0
      string-width: 5.1.2
      type-fest: 2.19.0
      widest-line: 4.0.1
      wrap-ansi: 8.1.0

  /brace-expansion/1.1.11:
    resolution: {integrity: sha512-iCuPHDFgrHX7H2vEI/5xpz07zSHB00TpugqhmYtVmMO6518mCuRMoOYFldEBl0g187ufozdaHgWKcYFb61qGiA==}
    dependencies:
      balanced-match: 1.0.2
      concat-map: 0.0.1

  /brace-expansion/2.0.1:
    resolution: {integrity: sha512-XnAIvQ8eM+kC6aULx6wuQiwVsnzsi9d3WxzV3FpWTGA19F621kwdbsAcFKXgKUHZWsy+mY6iL1sHTxWEFCytDA==}
    dependencies:
      balanced-match: 1.0.2

  /braces/3.0.2:
    resolution: {integrity: sha512-b8um+L1RzM3WDSzvhm6gIz1yfTbBt6YTlcEKAvsmqCZZFw46z626lVj9j1yEPW33H5H+lBQpZMP1k8l+78Ha0A==}
    engines: {node: '>=8'}
    dependencies:
      fill-range: 7.0.1

  /browser-stdout/1.3.1:
    resolution: {integrity: sha512-qhAVI1+Av2X7qelOfAIYwXONood6XlZE/fXaBSmW/T5SzLAmCgzi+eiWE7fUvbHaeNBQH13UftjpXxsfLkMpgw==}
    dev: true

  /browserslist/4.21.9:
    resolution: {integrity: sha512-M0MFoZzbUrRU4KNfCrDLnvyE7gub+peetoTid3TBIqtunaDJyXlwhakT+/VkvSXcfIzFfK/nkCs4nmyTmxdNSg==}
    engines: {node: ^6 || ^7 || ^8 || ^9 || ^10 || ^11 || ^12 || >=13.7}
    hasBin: true
    dependencies:
      caniuse-lite: 1.0.30001516
      electron-to-chromium: 1.4.462
      node-releases: 2.0.13
      update-browserslist-db: 1.0.11_browserslist@4.21.9

  /btoa-lite/1.0.0:
    resolution: {integrity: sha512-gvW7InbIyF8AicrqWoptdW08pUxuhq8BEgowNajy9RhiE86fmGAGl+bLKo6oB8QP0CkqHLowfN0oJdKC/J6LbA==}

  /buffer-equal-constant-time/1.0.1:
    resolution: {integrity: sha512-zRpUiDwd/xk6ADqPMATG8vc9VPrkck7T07OIx0gnjmJAnHnTVXNQG3vfvWNuiZIkwu9KrKdA1iJKfsfTVxE6NA==}

  /buffer-from/1.1.2:
    resolution: {integrity: sha512-E+XQCRwSbaaiChtv6k6Dwgc+bx+Bs6vuKJHHl5kox/BaKbhiXzqQOwK4cO22yElGp2OCmjwVhT3HmxgyPGnJfQ==}

  /buffer/4.9.2:
    resolution: {integrity: sha512-xq+q3SRMOxGivLhBNaUdC64hDTQwejJ+H0T/NB1XMtTVEwNTrfFF3gAxiyW0Bu/xWEGhjVKgUcMhCrUy2+uCWg==}
    dependencies:
      base64-js: 1.5.1
      ieee754: 1.1.13
      isarray: 1.0.0

  /buffer/5.7.1:
    resolution: {integrity: sha512-EHcyIPBQ4BSGlvjB16k5KgAJ27CIsHY/2JBmCRReo48y9rQ3MaUzWX3KVlBa4U7MyX02HdVj0K7C3WaB3ju7FQ==}
    dependencies:
      base64-js: 1.5.1
      ieee754: 1.2.1

  /buffer/6.0.3:
    resolution: {integrity: sha512-FTiCpNxtwiZZHEZbcbTIcZjERVICn9yq/pDFkTl95/AxzD1naBctN7YO68riM/gLSDY7sdrMby8hofADYuuqOA==}
    dependencies:
      base64-js: 1.5.1
      ieee754: 1.2.1

  /builtin-modules/3.3.0:
    resolution: {integrity: sha512-zhaCDicdLuWN5UbN5IMnFqNMhNfo919sH85y2/ea+5Yg9TsTkeZxpL+JLbp6cgYFS4sRLp3YV4S6yDuqVWHYOw==}
    engines: {node: '>=6'}
    dev: true

  /builtins/1.0.3:
    resolution: {integrity: sha512-uYBjakWipfaO/bXI7E8rq6kpwHRZK5cNYrUv2OzZSI/FvmdMyXJ2tG9dKcjEC5YHmHpUAwsargWIZNWdxb/bnQ==}

  /builtins/5.0.1:
    resolution: {integrity: sha512-qwVpFEHNfhYJIzNRBvd2C1kyo6jz3ZSMPyyuR47OPdiKWlbYnZNyDWuyR175qDnAJLiCo5fBBqPb3RiXgWlkOQ==}
    dependencies:
      semver: 7.5.4

  /c8/7.14.0:
    resolution: {integrity: sha512-i04rtkkcNcCf7zsQcSv/T9EbUn4RXQ6mropeMcjFOsQXQ0iGLAr/xT6TImQg4+U9hmNpN9XdvPkjUL1IzbgxJw==}
    engines: {node: '>=10.12.0'}
    hasBin: true
    dependencies:
      '@bcoe/v8-coverage': 0.2.3
      '@istanbuljs/schema': 0.1.3
      find-up: 5.0.0
      foreground-child: 2.0.0
      istanbul-lib-coverage: 3.2.0
      istanbul-lib-report: 3.0.0
      istanbul-reports: 3.1.5
      rimraf: 3.0.2
      test-exclude: 6.0.0
      v8-to-istanbul: 9.1.0
      yargs: 16.2.0
      yargs-parser: 20.2.9
    dev: true

  /cacache/15.3.0:
    resolution: {integrity: sha512-VVdYzXEn+cnbXpFgWs5hTT7OScegHVmLhJIR8Ufqk3iFD6A6j5iSX1KuBTfNEv4tdJWE2PzA6IVFtcLC7fN9wQ==}
    engines: {node: '>= 10'}
    dependencies:
      '@npmcli/fs': 1.1.1
      '@npmcli/move-file': 1.1.2
      chownr: 2.0.0
      fs-minipass: 2.1.0
      glob: 7.2.3
      infer-owner: 1.0.4
      lru-cache: 6.0.0
      minipass: 3.3.6
      minipass-collect: 1.0.2
      minipass-flush: 1.0.5
      minipass-pipeline: 1.2.4
      mkdirp: 1.0.4
      p-map: 4.0.0
      promise-inflight: 1.0.1
      rimraf: 3.0.2
      ssri: 8.0.1
      tar: 6.1.15
      unique-filename: 1.1.1
    transitivePeerDependencies:
      - bluebird

  /cacache/16.1.3:
    resolution: {integrity: sha512-/+Emcj9DAXxX4cwlLmRI9c166RuL3w30zp4R7Joiv2cQTtTtA+jeuCAjH3ZlGnYS3tKENSrKhAzVVP9GVyzeYQ==}
    engines: {node: ^12.13.0 || ^14.15.0 || >=16.0.0}
    dependencies:
      '@npmcli/fs': 2.1.2
      '@npmcli/move-file': 2.0.1
      chownr: 2.0.0
      fs-minipass: 2.1.0
      glob: 8.1.0
      infer-owner: 1.0.4
      lru-cache: 7.18.3
      minipass: 3.3.6
      minipass-collect: 1.0.2
      minipass-flush: 1.0.5
      minipass-pipeline: 1.2.4
      mkdirp: 1.0.4
      p-map: 4.0.0
      promise-inflight: 1.0.1
      rimraf: 3.0.2
      ssri: 9.0.1
      tar: 6.1.15
      unique-filename: 2.0.1
    transitivePeerDependencies:
      - bluebird

  /cacache/17.1.3:
    resolution: {integrity: sha512-jAdjGxmPxZh0IipMdR7fK/4sDSrHMLUV0+GvVUsjwyGNKHsh79kW/otg+GkbXwl6Uzvy9wsvHOX4nUoWldeZMg==}
    engines: {node: ^14.17.0 || ^16.13.0 || >=18.0.0}
    dependencies:
      '@npmcli/fs': 3.1.0
      fs-minipass: 3.0.2
      glob: 10.3.3
      lru-cache: 7.18.3
      minipass: 5.0.0
      minipass-collect: 1.0.2
      minipass-flush: 1.0.5
      minipass-pipeline: 1.2.4
      p-map: 4.0.0
      ssri: 10.0.4
      tar: 6.1.15
      unique-filename: 3.0.0

  /cacheable-lookup/5.0.4:
    resolution: {integrity: sha512-2/kNscPhpcxrOigMZzbiWF7dz8ilhb/nIHU3EyZiXWXpeq/au8qJ8VhdftMkty3n7Gj6HIGalQG8oiBNB3AJgA==}
    engines: {node: '>=10.6.0'}

  /cacheable-lookup/7.0.0:
    resolution: {integrity: sha512-+qJyx4xiKra8mZrcwhjMRMUhD5NR1R8esPkzIYxX96JiecFoxAXFuz/GpR3+ev4PE1WamHip78wV0vcmPQtp8w==}
    engines: {node: '>=14.16'}

  /cacheable-request/10.2.12:
    resolution: {integrity: sha512-qtWGB5kn2OLjx47pYUkWicyOpK1vy9XZhq8yRTXOy+KAmjjESSRLx6SiExnnaGGUP1NM6/vmygMu0fGylNh9tw==}
    engines: {node: '>=14.16'}
    dependencies:
      '@types/http-cache-semantics': 4.0.1
      get-stream: 6.0.1
      http-cache-semantics: 4.1.1
      keyv: 4.5.3
      mimic-response: 4.0.0
      normalize-url: 8.0.0
      responselike: 3.0.0

<<<<<<< HEAD
  /cacheable-request/7.0.4:
    resolution: {integrity: sha512-v+p6ongsrp0yTGbJXjgxPow2+DL93DASP4kXCDKb8/bwRtt9OEF3whggkkDkGNzgcWy2XaF4a8nZglC7uElscg==}
=======
  /cacheable-request/6.1.0:
    resolution: {integrity: sha512-Oj3cAGPCqOZX7Rz64Uny2GYAZNliQSqfbePrgAQ1wKAihYmCUnraBtJtKcGR4xz7wF+LoJC+ssFZvv5BgF9Igg==}
    engines: {node: '>=8'}
    dependencies:
      clone-response: 1.0.3
      get-stream: 5.2.0
      http-cache-semantics: 4.1.1
      keyv: 3.1.0
      lowercase-keys: 2.0.0
      normalize-url: 4.5.1
      responselike: 1.0.2
    dev: false

  /cacheable-request/7.0.2:
    resolution: {integrity: sha512-pouW8/FmiPQbuGpkXQ9BAPv/Mo5xDGANgSNXzTzJ8DrKGuXOssM4wIQRjfanNRh3Yu5cfYPvcorqbhg2KIJtew==}
>>>>>>> 50e09abf
    engines: {node: '>=8'}
    dependencies:
      clone-response: 1.0.3
      get-stream: 5.2.0
      http-cache-semantics: 4.1.1
      keyv: 4.5.3
      lowercase-keys: 2.0.0
      normalize-url: 6.1.0
      responselike: 2.0.1

  /cachedir/2.3.0:
    resolution: {integrity: sha512-A+Fezp4zxnit6FanDmv9EqXNAi3vt9DWp51/71UEhXukb7QUuvtv9344h91dyAxuTLoSYJFU299qzR3tzwPAhw==}
    engines: {node: '>=6'}
    dev: true

  /caching-transform/4.0.0:
    resolution: {integrity: sha512-kpqOvwXnjjN44D89K5ccQC+RUrsy7jB/XLlRrx0D7/2HNcTPqzsb6XgYoErwko6QsV184CA2YgS1fxDiiDZMWA==}
    engines: {node: '>=8'}
    dependencies:
      hasha: 5.2.2
      make-dir: 3.1.0
      package-hash: 4.0.0
      write-file-atomic: 3.0.3
    dev: true

  /call-bind/1.0.2:
    resolution: {integrity: sha512-7O+FbCihrB5WGbFYesctwmTKae6rOiIzmz1icreWJ+0aA7LJfuqhEso2T9ncpcFtzMQtzXf2QGGueWJGTYsqrA==}
    dependencies:
      function-bind: 1.1.1
      get-intrinsic: 1.2.1

  /callsites/3.1.0:
    resolution: {integrity: sha512-P8BjAsXvZS+VIDUI11hHCQEv74YT67YUi5JJFNWIqL235sBmjX4+qx9Muvls5ivyNENctx46xQLQ3aTuE7ssaQ==}
    engines: {node: '>=6'}

  /camelcase-keys/6.2.2:
    resolution: {integrity: sha512-YrwaA0vEKazPBkn0ipTiMpSajYDSe+KjQfrjhcBMxJt/znbvlHd8Pw/Vamaz5EB4Wfhs3SUR3Z9mwRu/P3s3Yg==}
    engines: {node: '>=8'}
    dependencies:
      camelcase: 5.3.1
      map-obj: 4.3.0
      quick-lru: 4.0.1
    dev: true

  /camelcase/5.3.1:
    resolution: {integrity: sha512-L28STB170nwWS63UjtlEOE3dldQApaJXZkOI1uMFfzf3rRuPegHaHesyee+YxQ+W6SvRDQV6UrdOdRiR153wJg==}
    engines: {node: '>=6'}
    dev: true

  /camelcase/6.3.0:
    resolution: {integrity: sha512-Gmy6FhYlCY7uOElZUSbxo2UCDH8owEk996gkbrpsgGtrJLM3J7jGxl9Ic7Qwwj4ivOE5AWZWRMecDdF7hqGjFA==}
    engines: {node: '>=10'}
    dev: true

  /camelcase/7.0.1:
    resolution: {integrity: sha512-xlx1yCK2Oc1APsPXDL2LdlNP6+uu8OCDdhOBSVT279M/S+y75O30C2VuD8T2ogdePBBl7PfPF4504tnLgX3zfw==}
    engines: {node: '>=14.16'}

  /caniuse-lite/1.0.30001516:
    resolution: {integrity: sha512-Wmec9pCBY8CWbmI4HsjBeQLqDTqV91nFVR83DnZpYyRnPI1wePDsTg0bGLPC5VU/3OIZV1fmxEea1b+tFKe86g==}

  /cardinal/2.1.1:
    resolution: {integrity: sha512-JSr5eOgoEymtYHBjNWyjrMqet9Am2miJhlfKNdqLp6zoeAh0KN5dRAcxlecj5mAJrmQomgiOBj35xHLrFjqBpw==}
    hasBin: true
    dependencies:
      ansicolors: 0.3.2
      redeyed: 2.1.1

  /chai-arrays/2.2.0:
    resolution: {integrity: sha512-4awrdGI2EH8owJ9I58PXwG4N56/FiM8bsn4CVSNEgr4GKAM6Kq5JPVApUbhUBjDakbZNuRvV7quRSC38PWq/tg==}
    engines: {node: '>=0.10'}
    dev: true

  /chai/4.3.7:
    resolution: {integrity: sha512-HLnAzZ2iupm25PlN0xFreAlBA5zaBSv3og0DdeGA4Ar6h6rJ3A0rolRUKJhSF2V10GZKDgWF/VmAEsNWjCRB+A==}
    engines: {node: '>=4'}
    dependencies:
      assertion-error: 1.1.0
      check-error: 1.0.2
      deep-eql: 4.1.3
      get-func-name: 2.0.0
      loupe: 2.3.6
      pathval: 1.1.1
      type-detect: 4.0.8
    dev: true

  /chalk/1.1.3:
    resolution: {integrity: sha512-U3lRVLMSlsCfjqYPbLyVv11M9CPW4I728d6TCKMAOJueEeB9/8o+eSsMnxPJD+Q+K909sdESg7C+tIkoH6on1A==}
    engines: {node: '>=0.10.0'}
    dependencies:
      ansi-styles: 2.2.1
      escape-string-regexp: 1.0.5
      has-ansi: 2.0.0
      strip-ansi: 3.0.1
      supports-color: 2.0.0

  /chalk/2.4.2:
    resolution: {integrity: sha512-Mti+f9lpJNcwF4tWV8/OrTTtF1gZi+f8FqlyAdouralcFWFQWF2+NgCHShjkCb+IFBLq9buZwE1xckQU4peSuQ==}
    engines: {node: '>=4'}
    dependencies:
      ansi-styles: 3.2.1
      escape-string-regexp: 1.0.5
      supports-color: 5.5.0

  /chalk/4.1.2:
    resolution: {integrity: sha512-oKnbhFyRIXpUuez8iBMmyEa4nbj4IOQyuhc/wy9kY7/WVPcwIO9VA668Pu8RkO7+0G76SLROeyw9CpQ061i4mA==}
    engines: {node: '>=10'}
    dependencies:
      ansi-styles: 4.3.0
      supports-color: 7.2.0

  /chalk/5.3.0:
    resolution: {integrity: sha512-dLitG79d+GV1Nb/VYcCDFivJeK1hiukt9QjRNVOsUtTy1rR1YJsmpGGTZ3qJos+uw7WmWF4wUwBd9jxjocFC2w==}
    engines: {node: ^12.17.0 || ^14.13 || >=16.0.0}

  /chardet/0.7.0:
    resolution: {integrity: sha512-mT8iDcrh03qDGRRmoA2hmBJnxpllMR+0/0qlzjqZES6NdiWDcZkCNAk4rPFZ9Q85r27unkiNNg8ZOiwZXBHwcA==}

  /check-error/1.0.2:
    resolution: {integrity: sha512-BrgHpW9NURQgzoNyjfq0Wu6VFO6D7IZEmJNdtgNqpzGG8RuNFHt2jQxWlAs4HMe119chBnv+34syEZtc6IhLtA==}
    dev: true

  /chokidar/3.5.3:
    resolution: {integrity: sha512-Dr3sfKRP6oTcjf2JmUmFJfeVMvXBdegxB0iVQ5eb2V10uFJUCAS8OByZdVAyVb8xXNz3GjjTgj9kLWsZTqE6kw==}
    engines: {node: '>= 8.10.0'}
    dependencies:
      anymatch: 3.1.3
      braces: 3.0.2
      glob-parent: 5.1.2
      is-binary-path: 2.1.0
      is-glob: 4.0.3
      normalize-path: 3.0.0
      readdirp: 3.6.0
    optionalDependencies:
      fsevents: 2.3.2
    dev: true

  /chownr/1.1.4:
    resolution: {integrity: sha512-jJ0bqzaylmJtVnNgzTeSOs8DPavpbYgEr/b0YL8/2GO3xJEhInFmhKMUnEJQjZumK7KXGFhUy89PrsJWlakBVg==}

  /chownr/2.0.0:
    resolution: {integrity: sha512-bIomtDF5KGpdogkLd9VspvFzk9KfpyyGlS8YFVZl7TGPBHL5snIOnxeshwVgPteQ9b4Eydl+pVbIyE1DcvCWgQ==}
    engines: {node: '>=10'}

  /chrome-trace-event/1.0.3:
    resolution: {integrity: sha512-p3KULyQg4S7NIHixdwbGX+nFHkoBiA4YQmyWtjb8XngSKV124nJmRysgAeujbUVb15vh+RvFUfCPqU7rXk+hZg==}
    engines: {node: '>=6.0'}

  /ci-info/3.8.0:
    resolution: {integrity: sha512-eXTggHWSooYhq49F2opQhuHWgzucfF2YgODK4e1566GQs5BIfP30B0oenwBJHfWxAs2fyPB1s7Mg949zLf61Yw==}
    engines: {node: '>=8'}

  /circular_buffer_js/1.10.0:
    resolution: {integrity: sha512-HXSDm8gm3nPog7Sh7kln9yb9dVFYan4nVwF4qOqOkR8YpAN6yJupyccXl9OcuTJfPqie0uRJdjHs44H1oCgBOQ==}

  /clean-regexp/1.0.0:
    resolution: {integrity: sha512-GfisEZEJvzKrmGWkvfhgzcz/BllN1USeqD2V6tg14OAOgaCD2Z/PUEuxnAZ/nPvmaHRG7a8y77p1T/IRQ4D1Hw==}
    engines: {node: '>=4'}
    dependencies:
      escape-string-regexp: 1.0.5
    dev: true

  /clean-stack/2.2.0:
    resolution: {integrity: sha512-4diC9HaTE+KRAMWhDhrGOECgWZxoevMc5TlkObMqNSsVU62PYzXZ/SMTjzyGAFF1YusgxGcSWTEXBhp0CPwQ1A==}
    engines: {node: '>=6'}

  /clean-stack/3.0.1:
    resolution: {integrity: sha512-lR9wNiMRcVQjSB3a7xXGLuz4cr4wJuuXlaAEbRutGowQTmlp7R72/DOgN21e8jdwblMWl9UOJMJXarX94pzKdg==}
    engines: {node: '>=10'}
    dependencies:
      escape-string-regexp: 4.0.0

  /cli-boxes/1.0.0:
    resolution: {integrity: sha512-3Fo5wu8Ytle8q9iCzS4D2MWVL2X7JVWRiS1BnXbTFDhS9c/REkM9vd1AmabsoZoY5/dGi5TT9iKL8Kb6DeBRQg==}
    engines: {node: '>=0.10.0'}

  /cli-boxes/3.0.0:
    resolution: {integrity: sha512-/lzGpEWL/8PfI0BmBOPRwp0c/wFNX1RdUML3jK/RcSBA9T8mZDdQpqYBKtCFTOfQbwPqWEOpjqW+Fnayc0969g==}
    engines: {node: '>=10'}

  /cli-color/1.4.0:
    resolution: {integrity: sha512-xu6RvQqqrWEo6MPR1eixqGPywhYBHRs653F9jfXB2Hx4jdM/3WxiNE1vppRmxtMIfl16SFYTpYlrnqH/HsK/2w==}
    dependencies:
      ansi-regex: 2.1.1
      d: 1.0.1
      es5-ext: 0.10.62
      es6-iterator: 2.0.3
      memoizee: 0.4.15
      timers-ext: 0.1.7

  /cli-cursor/2.1.0:
    resolution: {integrity: sha512-8lgKz8LmCRYZZQDpRyT2m5rKJ08TnU4tR9FFFW2rxpxR1FzWi4PQ/NfyODchAatHaUgnSPVcx/R5w6NuTBzFiw==}
    engines: {node: '>=4'}
    dependencies:
      restore-cursor: 2.0.0
    dev: true

  /cli-cursor/3.1.0:
    resolution: {integrity: sha512-I/zHAwsKf9FqGoXM4WWRACob9+SNukZTd94DWF57E4toouRulbCxcUh6RKUEOQlYTHJnzkPMySvPNaaSLNfLZw==}
    engines: {node: '>=8'}
    dependencies:
      restore-cursor: 3.1.0

  /cli-progress/3.12.0:
    resolution: {integrity: sha512-tRkV3HJ1ASwm19THiiLIXLO7Im7wlTuKnvkYaTkyoAPefqjNg7W7DHKUlGRxy9vxDvbyCYQkQozvptuMkGCg8A==}
    engines: {node: '>=4'}
    dependencies:
      string-width: 4.2.3

  /cli-spinners/2.9.0:
    resolution: {integrity: sha512-4/aL9X3Wh0yiMQlE+eeRhWP6vclO3QRtw1JHKIT0FFUs5FjpFmESqtMvYZ0+lbzBw900b95mS0hohy+qn2VK/g==}
    engines: {node: '>=6'}

  /cli-table/0.3.11:
    resolution: {integrity: sha512-IqLQi4lO0nIB4tcdTpN4LCB9FI3uqrJZK7RC515EnhZ6qBaglkIgICb1wjeAqpdoOabm1+SuQtkXIPdYC93jhQ==}
    engines: {node: '>= 0.2.0'}
    dependencies:
      colors: 1.0.3

  /cli-table3/0.6.3:
    resolution: {integrity: sha512-w5Jac5SykAeZJKntOxJCrm63Eg5/4dhMWIcuTbo9rpE+brgaSZo0RuNJZeOyMgsUdhDeojvgyQLmjI+K50ZGyg==}
    engines: {node: 10.* || >= 12.*}
    dependencies:
      string-width: 4.2.3
    optionalDependencies:
      '@colors/colors': 1.5.0

  /cli-width/2.2.1:
    resolution: {integrity: sha512-GRMWDxpOB6Dgk2E5Uo+3eEBvtOOlimMmpbFiKuLFnQzYDavtLFY3K5ona41jgN/WdRZtG7utuVSVTL4HbZHGkw==}
    dev: true

  /cli-width/3.0.0:
    resolution: {integrity: sha512-FxqpkPPwu1HjuN93Omfm4h8uIanXofW0RxVEW3k5RKx+mJJYSthzNhp32Kzxxy3YAEZ/Dc/EWN1vZRY0+kOhbw==}
    engines: {node: '>= 10'}

  /cliui/6.0.0:
    resolution: {integrity: sha512-t6wbgtoCXvAzst7QgXxJYqPt0usEfbgQdftEPbLL/cvv6HPE5VgvqCuAIDR0NgU52ds6rFwqrgakNLrHEjCbrQ==}
    dependencies:
      string-width: 4.2.3
      strip-ansi: 6.0.1
      wrap-ansi: 6.2.0
    dev: true

  /cliui/7.0.4:
    resolution: {integrity: sha512-OcRE68cOsVMXp1Yvonl/fzkQOyjLSu/8bhPDfQt0e0/Eb283TKP20Fs2MqoPsr9SwA595rRCA+QMzYc9nBP+JQ==}
    dependencies:
      string-width: 4.2.3
      strip-ansi: 6.0.1
      wrap-ansi: 7.0.0
    dev: true

  /cliui/8.0.1:
    resolution: {integrity: sha512-BSeNnyus75C4//NQ9gQt1/csTXyo/8Sb+afLAkzAptFuMsod9HFokGNudZpi/oQV73hnVK+sR+5PVRMd+Dr7YQ==}
    engines: {node: '>=12'}
    dependencies:
      string-width: 4.2.3
      strip-ansi: 6.0.1
      wrap-ansi: 7.0.0

  /clone-buffer/1.0.0:
    resolution: {integrity: sha512-KLLTJWrvwIP+OPfMn0x2PheDEP20RPUcGXj/ERegTgdmPEZylALQldygiqrPPu8P45uNuPs7ckmReLY6v/iA5g==}
    engines: {node: '>= 0.10'}

  /clone-response/1.0.3:
    resolution: {integrity: sha512-ROoL94jJH2dUVML2Y/5PEDNaSHgeOdSDicUyS7izcF63G6sTc/FTjLub4b8Il9S8S0beOfYt0TaA5qvFK+w0wA==}
    dependencies:
      mimic-response: 1.0.1

  /clone-stats/1.0.0:
    resolution: {integrity: sha512-au6ydSpg6nsrigcZ4m8Bc9hxjeW+GJ8xh5G3BJCMt4WXe1H10UNaVOamqQTmrx1kjVuxAHIQSNU6hY4Nsn9/ag==}

  /clone/1.0.4:
    resolution: {integrity: sha512-JQHZ2QMW6l3aH/j6xCqQThY/9OH4D/9ls34cgkUBiEeocRTU04tHfKPBsUK1PqZCUQM7GiA0IIXJSuXHI64Kbg==}
    engines: {node: '>=0.8'}

  /clone/2.1.2:
    resolution: {integrity: sha512-3Pe/CF1Nn94hyhIYpjtiLhdCoEoz0DqQ+988E9gmeEdQZlojxnOb74wctFyuwWQHzqyf9X7C7MG8juUpqBJT8w==}
    engines: {node: '>=0.8'}

  /cloneable-readable/1.1.3:
    resolution: {integrity: sha512-2EF8zTQOxYq70Y4XKtorQupqF0m49MBz2/yf5Bj+MHjvpG3Hy7sImifnqD6UA+TKYxeSV+u6qqQPawN5UvnpKQ==}
    dependencies:
      inherits: 2.0.4
      process-nextick-args: 2.0.1
      readable-stream: 2.3.8

  /cmd-shim/5.0.0:
    resolution: {integrity: sha512-qkCtZ59BidfEwHltnJwkyVZn+XQojdAySM1D1gSeh11Z4pW1Kpolkyo53L5noc0nrxmIvyFwTmJRo4xs7FFLPw==}
    engines: {node: ^12.13.0 || ^14.15.0 || >=16.0.0}
    dependencies:
      mkdirp-infer-owner: 2.0.0

  /code-block-writer/11.0.3:
    resolution: {integrity: sha512-NiujjUFB4SwScJq2bwbYUtXbZhBSlY6vYzm++3Q6oC+U+injTqfPYFK8wS9COOmb2lueqp0ZRB4nK1VYeHgNyw==}

  /code-point-at/1.1.0:
    resolution: {integrity: sha512-RpAVKQA5T63xEj6/giIbUEtZwJ4UFIc3ZtvEkiaUERylqe8xb5IvqcgOurZLahv93CLKfxcw5YI+DZcUBRyLXA==}
    engines: {node: '>=0.10.0'}

  /color-convert/1.9.3:
    resolution: {integrity: sha512-QfAUtd+vFdAtFQcC8CCyYt1fYWxSqAiK2cSD6zDB8N3cpsEBAvRxp9zOGg6G/SHHJYAT88/az/IuDGALsNVbGg==}
    dependencies:
      color-name: 1.1.3

  /color-convert/2.0.1:
    resolution: {integrity: sha512-RRECPsj7iu/xb5oKYcsFHSppFNnsj/52OVTRKb4zP5onXwVF3zVmmToNcOfGC+CRDpfK/U584fMg38ZHCaElKQ==}
    engines: {node: '>=7.0.0'}
    dependencies:
      color-name: 1.1.4

  /color-name/1.1.3:
    resolution: {integrity: sha512-72fSenhMw2HZMTVHeCA9KCmpEIbzWiQsjN+BHcBbS9vr1mtt+vJjPdksIBNUmKAW8TFUDPJK5SUU3QhE9NEXDw==}

  /color-name/1.1.4:
    resolution: {integrity: sha512-dOy+3AuW3a2wNbZHIuMZpTcgjGuLU/uBL/ubcZF9OXbDo8ff4O8yVp5Bf0efS8uEoYo5q4Fx7dY9OgQGXgAsQA==}

  /color-string/1.9.1:
    resolution: {integrity: sha512-shrVawQFojnZv6xM40anx4CkoDP+fZsw/ZerEMsW/pyzsRbElpsL/DBVW7q3ExxwusdNXI3lXpuhEZkzs8p5Eg==}
    dependencies:
      color-name: 1.1.4
      simple-swizzle: 0.2.2

  /color-support/1.1.3:
    resolution: {integrity: sha512-qiBjkpbMLO/HL68y+lh4q0/O1MZFj2RX6X/KmMa3+gJD3z+WwI1ZzDHysvqHGS3mP6mznPckpXmw1nI9cJjyRg==}
    hasBin: true

  /color/4.2.3:
    resolution: {integrity: sha512-1rXeuUUiGGrykh+CeBdu5Ie7OJwinCgQY0bc7GCRxy5xVHy+moaqkpL/jqQq0MtQOeYcrqEz4abc5f0KtU7W4A==}
    engines: {node: '>=12.5.0'}
    dependencies:
      color-convert: 2.0.1
      color-string: 1.9.1

  /colors/1.0.3:
    resolution: {integrity: sha512-pFGrxThWcWQ2MsAz6RtgeWe4NK2kUE1WfsrvvlctdII745EW9I0yflqhe7++M5LEc7bV2c/9/5zc8sFcpL0Drw==}
    engines: {node: '>=0.1.90'}

  /colors/1.2.5:
    resolution: {integrity: sha512-erNRLao/Y3Fv54qUa0LBB+//Uf3YwMUmdJinN20yMXm9zdKKqH9wt7R9IIVZ+K7ShzfpLV/Zg8+VyrBJYB4lpg==}
    engines: {node: '>=0.1.90'}

  /colors/1.4.0:
    resolution: {integrity: sha512-a+UqTh4kgZg/SlGvfbzDHpgRu7AAQOmmqRHJnxhRZICKFUT91brVhNNt58CMWU9PsBbv3PDCZUHbVxuDiH2mtA==}
    engines: {node: '>=0.1.90'}

  /combined-stream/1.0.8:
    resolution: {integrity: sha512-FQN4MRfuJeHf7cBbBMJFXhKSDq+2kAArBlmRBvcvFE5BB1HZKXtSFASDhdlz9zOYwxh8lDdnvmMOe/+5cdoEdg==}
    engines: {node: '>= 0.8'}
    dependencies:
      delayed-stream: 1.0.0

  /command-line-args/4.0.7:
    resolution: {integrity: sha512-aUdPvQRAyBvQd2n7jXcsMDz68ckBJELXNzBybCHOibUWEg0mWTnaYCSRU8h9R+aNRSvDihJtssSRCiDRpLaezA==}
    hasBin: true
    dependencies:
      array-back: 2.0.0
      find-replace: 1.0.3
      typical: 2.6.1

  /commander/10.0.1:
    resolution: {integrity: sha512-y4Mg2tXshplEbSGzx7amzPwKKOCGuoSRP/CjEdwwk0FOGlUbq6lKuoyDZTNZkmxHdJtp54hdfY/JUrdL7Xfdug==}
    engines: {node: '>=14'}

  /commander/2.20.3:
    resolution: {integrity: sha512-GpVkmM8vF2vQUkj2LvZmD35JxeJOLCwJ9cUkugyk2nuhbv3+mJvpLYYt+0+USMxE+oj+ey/lJEnhZw75x/OMcQ==}

  /commander/4.1.1:
    resolution: {integrity: sha512-NOKm8xhkzAjzFx8B2v5OAHT+u5pRQc2UCa2Vq9jYL/31o2wi9mxBA7LIFs3sV5VSC49z6pEhfbMULvShKj26WA==}
    engines: {node: '>= 6'}

  /commander/6.2.1:
    resolution: {integrity: sha512-U7VdrJFnJgo4xjrHpTzu0yrHPGImdsmD95ZlgYSEajAn2JKzDhDTPG9kBTefmObL2w/ngeZnilk+OV9CG3d7UA==}
    engines: {node: '>= 6'}

  /commander/7.1.0:
    resolution: {integrity: sha512-pRxBna3MJe6HKnBGsDyMv8ETbptw3axEdYHoqNh7gu5oDcew8fs0xnivZGm06Ogk8zGAJ9VX+OPEr2GXEQK4dg==}
    engines: {node: '>= 10'}

  /commander/9.5.0:
    resolution: {integrity: sha512-KRs7WVDKg86PWiuAqhDrAQnTXZKraVcCc6vFdL14qrZ/DcWwuRo7VoiYXalXO7S5GKpqYiVEwCbgFDfxNHKJBQ==}
    engines: {node: ^12.20.0 || >=14}

  /comment-parser/1.3.1:
    resolution: {integrity: sha512-B52sN2VNghyq5ofvUsqZjmk6YkihBX5vMSChmSK9v4ShjKf3Vk5Xcmgpw4o+iIgtrnM/u5FiMpz9VKb8lpBveA==}
    engines: {node: '>= 12.0.0'}
    dev: true

  /commitizen/4.3.0:
    resolution: {integrity: sha512-H0iNtClNEhT0fotHvGV3E9tDejDeS04sN1veIebsKYGMuGscFaswRoYJKmT3eW85eIJAs0F28bG2+a/9wCOfPw==}
    engines: {node: '>= 12'}
    hasBin: true
    dependencies:
      cachedir: 2.3.0
      cz-conventional-changelog: 3.3.0
      dedent: 0.7.0
      detect-indent: 6.1.0
      find-node-modules: 2.1.3
      find-root: 1.1.0
      fs-extra: 9.1.0
      glob: 7.2.3
      inquirer: 8.2.5
      is-utf8: 0.2.1
      lodash: 4.17.21
      minimist: 1.2.7
      strip-bom: 4.0.0
      strip-json-comments: 3.1.1
    transitivePeerDependencies:
      - '@swc/core'
      - '@swc/wasm'
    dev: true

  /common-ancestor-path/1.0.1:
    resolution: {integrity: sha512-L3sHRo1pXXEqX8VU28kfgUY+YGsk09hPqZiZmLacNib6XNTCM8ubYeT7ryXQw8asB1sKgcU5lkB7ONug08aB8w==}

  /commondir/1.0.1:
    resolution: {integrity: sha512-W9pAhw0ja1Edb5GVdIF1mjZw/ASI0AlShXM83UUGe2DVr5TdAPEA1OA8m/g8zWp9x6On7gqufY+FatDbC3MDQg==}

  /compare-func/2.0.0:
    resolution: {integrity: sha512-zHig5N+tPWARooBnb0Zx1MFcdfpyJrfTJ3Y5L+IFvUm8rM74hHz66z0gw0x4tijh5CorKkKUCnW82R2vmpeCRA==}
    dependencies:
      array-ify: 1.0.0
      dot-prop: 5.3.0
    dev: true

  /concat-map/0.0.1:
    resolution: {integrity: sha512-/Srv4dswyQNBfohGpz9o6Yb3Gz3SrUDqBH5rTuhGR7ahtlbYKnVxw2bCFMRljaA7EXHaXZ8wsHdodFvbkhKmqg==}

  /concurrently/7.6.0:
    resolution: {integrity: sha512-BKtRgvcJGeZ4XttiDiNcFiRlxoAeZOseqUvyYRUp/Vtd+9p1ULmeoSqGsDA+2ivdeDFpqrJvGvmI+StKfKl5hw==}
    engines: {node: ^12.20.0 || ^14.13.0 || >=16.0.0}
    hasBin: true
    dependencies:
      chalk: 4.1.2
      date-fns: 2.30.0
      lodash: 4.17.21
      rxjs: 7.8.1
      shell-quote: 1.8.1
      spawn-command: 0.0.2-1
      supports-color: 8.1.1
      tree-kill: 1.2.2
      yargs: 17.7.2

  /config-chain/1.1.13:
    resolution: {integrity: sha512-qj+f8APARXHrM0hraqXYb2/bOVSV4PvJQlNZ/DVj0QrmNM2q2euizkeuVckQ57J+W0mRH6Hvi+k50M4Jul2VRQ==}
    dependencies:
      ini: 1.3.8
      proto-list: 1.2.4

  /configstore/6.0.0:
    resolution: {integrity: sha512-cD31W1v3GqUlQvbBCGcXmd2Nj9SvLDOP1oQ0YFuLETufzSPaKp11rYBsSOm7rCsW3OnIRAFM3OxRhceaXNYHkA==}
    engines: {node: '>=12'}
    dependencies:
      dot-prop: 6.0.1
      graceful-fs: 4.2.11
      unique-string: 3.0.0
      write-file-atomic: 3.0.3
      xdg-basedir: 5.1.0

  /confusing-browser-globals/1.0.10:
    resolution: {integrity: sha512-gNld/3lySHwuhaVluJUKLePYirM3QNCKzVxqAdhJII9/WXKVX5PURzMVJspS1jTslSqjeuG4KMVTSouit5YPHA==}
    dev: true

  /console-control-strings/1.1.0:
    resolution: {integrity: sha512-ty/fTekppD2fIwRvnZAVdeOiGd1c7YXEixbgJTNzqcxJWKQnjJ/V1bNEEE6hygpM3WjwHFUVK6HTjWSzV4a8sQ==}

  /content-type/1.0.5:
    resolution: {integrity: sha512-nTjqfcBFEipKdXCv4YDQWCfmcLZKm81ldF0pAopTvyrFGVbcR6P/VAAd5G7N+0tTr8QqiU0tFadD6FK4NtJwOA==}
    engines: {node: '>= 0.6'}

  /conventional-changelog-angular/5.0.13:
    resolution: {integrity: sha512-i/gipMxs7s8L/QeuavPF2hLnJgH6pEZAttySB6aiQLWcX3puWDL3ACVmvBhJGxnAy52Qc15ua26BufY6KpmrVA==}
    engines: {node: '>=10'}
    dependencies:
      compare-func: 2.0.0
      q: 1.5.1
    dev: true

  /conventional-changelog-atom/2.0.8:
    resolution: {integrity: sha512-xo6v46icsFTK3bb7dY/8m2qvc8sZemRgdqLb/bjpBsH2UyOS8rKNTgcb5025Hri6IpANPApbXMg15QLb1LJpBw==}
    engines: {node: '>=10'}
    dependencies:
      q: 1.5.1
    dev: true

  /conventional-changelog-cli/2.2.2:
    resolution: {integrity: sha512-8grMV5Jo8S0kP3yoMeJxV2P5R6VJOqK72IiSV9t/4H5r/HiRqEBQ83bYGuz4Yzfdj4bjaAEhZN/FFbsFXr5bOA==}
    engines: {node: '>=10'}
    hasBin: true
    dependencies:
      add-stream: 1.0.0
      conventional-changelog: 3.1.25
      lodash: 4.17.21
      meow: 8.1.2
      tempfile: 3.0.0
    dev: true

  /conventional-changelog-codemirror/2.0.8:
    resolution: {integrity: sha512-z5DAsn3uj1Vfp7po3gpt2Boc+Bdwmw2++ZHa5Ak9k0UKsYAO5mH1UBTN0qSCuJZREIhX6WU4E1p3IW2oRCNzQw==}
    engines: {node: '>=10'}
    dependencies:
      q: 1.5.1
    dev: true

  /conventional-changelog-conventionalcommits/4.6.3:
    resolution: {integrity: sha512-LTTQV4fwOM4oLPad317V/QNQ1FY4Hju5qeBIM1uTHbrnCE+Eg4CdRZ3gO2pUeR+tzWdp80M2j3qFFEDWVqOV4g==}
    engines: {node: '>=10'}
    dependencies:
      compare-func: 2.0.0
      lodash: 4.17.21
      q: 1.5.1
    dev: true

  /conventional-changelog-conventionalcommits/5.0.0:
    resolution: {integrity: sha512-lCDbA+ZqVFQGUj7h9QBKoIpLhl8iihkO0nCTyRNzuXtcd7ubODpYB04IFy31JloiJgG0Uovu8ot8oxRzn7Nwtw==}
    engines: {node: '>=10'}
    dependencies:
      compare-func: 2.0.0
      lodash: 4.17.21
      q: 1.5.1
    dev: true

  /conventional-changelog-core/4.2.4:
    resolution: {integrity: sha512-gDVS+zVJHE2v4SLc6B0sLsPiloR0ygU7HaDW14aNJE1v4SlqJPILPl/aJC7YdtRE4CybBf8gDwObBvKha8Xlyg==}
    engines: {node: '>=10'}
    dependencies:
      add-stream: 1.0.0
      conventional-changelog-writer: 5.0.1
      conventional-commits-parser: 3.2.4
      dateformat: 3.0.3
      get-pkg-repo: 4.2.1
      git-raw-commits: 2.0.11
      git-remote-origin-url: 2.0.0
      git-semver-tags: 4.1.1
      lodash: 4.17.21
      normalize-package-data: 3.0.3
      q: 1.5.1
      read-pkg: 3.0.0
      read-pkg-up: 3.0.0
      through2: 4.0.2
    dev: true

  /conventional-changelog-ember/2.0.9:
    resolution: {integrity: sha512-ulzIReoZEvZCBDhcNYfDIsLTHzYHc7awh+eI44ZtV5cx6LVxLlVtEmcO+2/kGIHGtw+qVabJYjdI5cJOQgXh1A==}
    engines: {node: '>=10'}
    dependencies:
      q: 1.5.1
    dev: true

  /conventional-changelog-eslint/3.0.9:
    resolution: {integrity: sha512-6NpUCMgU8qmWmyAMSZO5NrRd7rTgErjrm4VASam2u5jrZS0n38V7Y9CzTtLT2qwz5xEChDR4BduoWIr8TfwvXA==}
    engines: {node: '>=10'}
    dependencies:
      q: 1.5.1
    dev: true

  /conventional-changelog-express/2.0.6:
    resolution: {integrity: sha512-SDez2f3iVJw6V563O3pRtNwXtQaSmEfTCaTBPCqn0oG0mfkq0rX4hHBq5P7De2MncoRixrALj3u3oQsNK+Q0pQ==}
    engines: {node: '>=10'}
    dependencies:
      q: 1.5.1
    dev: true

  /conventional-changelog-jquery/3.0.11:
    resolution: {integrity: sha512-x8AWz5/Td55F7+o/9LQ6cQIPwrCjfJQ5Zmfqi8thwUEKHstEn4kTIofXub7plf1xvFA2TqhZlq7fy5OmV6BOMw==}
    engines: {node: '>=10'}
    dependencies:
      q: 1.5.1
    dev: true

  /conventional-changelog-jshint/2.0.9:
    resolution: {integrity: sha512-wMLdaIzq6TNnMHMy31hql02OEQ8nCQfExw1SE0hYL5KvU+JCTuPaDO+7JiogGT2gJAxiUGATdtYYfh+nT+6riA==}
    engines: {node: '>=10'}
    dependencies:
      compare-func: 2.0.0
      q: 1.5.1
    dev: true

  /conventional-changelog-preset-loader/2.3.4:
    resolution: {integrity: sha512-GEKRWkrSAZeTq5+YjUZOYxdHq+ci4dNwHvpaBC3+ENalzFWuCWa9EZXSuZBpkr72sMdKB+1fyDV4takK1Lf58g==}
    engines: {node: '>=10'}
    dev: true

  /conventional-changelog-writer/5.0.1:
    resolution: {integrity: sha512-5WsuKUfxW7suLblAbFnxAcrvf6r+0b7GvNaWUwUIk0bXMnENP/PEieGKVUQrjPqwPT4o3EPAASBXiY6iHooLOQ==}
    engines: {node: '>=10'}
    hasBin: true
    dependencies:
      conventional-commits-filter: 2.0.7
      dateformat: 3.0.3
      handlebars: 4.7.7
      json-stringify-safe: 5.0.1
      lodash: 4.17.21
      meow: 8.1.2
      semver: 6.3.1
      split: 1.0.1
      through2: 4.0.2
    dev: true

  /conventional-changelog/3.1.25:
    resolution: {integrity: sha512-ryhi3fd1mKf3fSjbLXOfK2D06YwKNic1nC9mWqybBHdObPd8KJ2vjaXZfYj1U23t+V8T8n0d7gwnc9XbIdFbyQ==}
    engines: {node: '>=10'}
    dependencies:
      conventional-changelog-angular: 5.0.13
      conventional-changelog-atom: 2.0.8
      conventional-changelog-codemirror: 2.0.8
      conventional-changelog-conventionalcommits: 4.6.3
      conventional-changelog-core: 4.2.4
      conventional-changelog-ember: 2.0.9
      conventional-changelog-eslint: 3.0.9
      conventional-changelog-express: 2.0.6
      conventional-changelog-jquery: 3.0.11
      conventional-changelog-jshint: 2.0.9
      conventional-changelog-preset-loader: 2.3.4
    dev: true

  /conventional-commit-types/3.0.0:
    resolution: {integrity: sha512-SmmCYnOniSsAa9GqWOeLqc179lfr5TRu5b4QFDkbsrJ5TZjPJx85wtOr3zn+1dbeNiXDKGPbZ72IKbPhLXh/Lg==}
    dev: true

  /conventional-commits-filter/2.0.7:
    resolution: {integrity: sha512-ASS9SamOP4TbCClsRHxIHXRfcGCnIoQqkvAzCSbZzTFLfcTqJVugB0agRgsEELsqaeWgsXv513eS116wnlSSPA==}
    engines: {node: '>=10'}
    dependencies:
      lodash.ismatch: 4.4.0
      modify-values: 1.0.1
    dev: true

  /conventional-commits-parser/3.2.4:
    resolution: {integrity: sha512-nK7sAtfi+QXbxHCYfhpZsfRtaitZLIA6889kFIouLvz6repszQDgxBu7wf2WbU+Dco7sAnNCJYERCwt54WPC2Q==}
    engines: {node: '>=10'}
    hasBin: true
    dependencies:
      JSONStream: 1.3.5
      is-text-path: 1.0.1
      lodash: 4.17.21
      meow: 8.1.2
      split2: 3.2.2
      through2: 4.0.2
    dev: true

  /convert-source-map/1.9.0:
    resolution: {integrity: sha512-ASFBup0Mz1uyiIjANan1jzLQami9z1PoYSZCiiYW2FczPbenXc45FZdBZLzOT+r6+iciuEModtmCti+hjaAk0A==}
    dev: true

  /copyfiles/2.4.1:
    resolution: {integrity: sha512-fereAvAvxDrQDOXybk3Qu3dPbOoKoysFMWtkY3mv5BsL8//OSZVL5DCLYqgRfY5cWirgRzlC+WSrxp6Bo3eNZg==}
    hasBin: true
    dependencies:
      glob: 7.2.3
      minimatch: 3.1.2
      mkdirp: 1.0.4
      noms: 0.0.0
      through2: 2.0.5
      untildify: 4.0.0
      yargs: 16.2.0
    dev: true

  /core-js/2.6.12:
    resolution: {integrity: sha512-Kb2wC0fvsWfQrgk8HU5lW6U/Lcs8+9aaYcy4ZFc6DDlo4nZ7n70dEgE5rtR0oG6ufKDUnrwfWL1mXR5ljDatrQ==}
    deprecated: core-js@<3.23.3 is no longer maintained and not recommended for usage due to the number of issues. Because of the V8 engine whims, feature detection in old core-js versions could cause a slowdown up to 100x even if nothing is polyfilled. Some versions have web compatibility issues. Please, upgrade your dependencies to the actual version of core-js.
    requiresBuild: true

  /core-util-is/1.0.3:
    resolution: {integrity: sha512-ZQBvi1DcpJ4GDqanjucZ2Hj3wEO5pZDS89BWbkcrvdxksJorwUDDZamX9ldFkp9aw2lmBDLgkObEA4DWNJ9FYQ==}

  /cosmiconfig-typescript-loader/4.3.0_z7gweahxmyulahylrfuwfdwu7u:
    resolution: {integrity: sha512-NTxV1MFfZDLPiBMjxbHRwSh5LaLcPMwNdCutmnHJCKoVnlvldPWlllonKwrsRJ5pYZBIBGRWWU2tfvzxgeSW5Q==}
    engines: {node: '>=12', npm: '>=6'}
    peerDependencies:
      '@types/node': '*'
      cosmiconfig: '>=7'
      ts-node: '>=10'
      typescript: '>=3'
    dependencies:
      '@types/node': 14.18.53
      cosmiconfig: 8.2.0
      ts-node: 10.9.1_ozyin5stzrwwpdpivjxanfahiu
      typescript: 5.0.4
    dev: true

  /cosmiconfig/8.1.3:
    resolution: {integrity: sha512-/UkO2JKI18b5jVMJUp0lvKFMpa/Gye+ZgZjKD+DGEN9y7NRcf/nK1A0sp67ONmKtnDCNMS44E6jrk0Yc3bDuUw==}
    engines: {node: '>=14'}
    dependencies:
      import-fresh: 3.3.0
      js-yaml: 4.1.0
      parse-json: 5.2.0
      path-type: 4.0.0
    dev: true

  /cosmiconfig/8.2.0:
    resolution: {integrity: sha512-3rTMnFJA1tCOPwRxtgF4wd7Ab2qvDbL8jX+3smjIbS4HlZBagTlpERbdN7iAbWlrfxE3M8c27kTwTawQ7st+OQ==}
    engines: {node: '>=14'}
    dependencies:
      import-fresh: 3.3.0
      js-yaml: 4.1.0
      parse-json: 5.2.0
      path-type: 4.0.0

  /create-require/1.1.1:
    resolution: {integrity: sha512-dcKFX3jn0MpIaXjisoRvexIJVEKzaq7z2rZKxf+MSr9TkdmHmsU4m2lcLojrj/FHl8mk5VxMmYA+ftRkP/3oKQ==}

  /cross-env/7.0.3:
    resolution: {integrity: sha512-+/HKd6EgcQCJGh2PSjZuUitQBQynKor4wrFbRg4DtAgS1aWO+gU52xpH7M9ScGgXSYmAVS9bIJ8EzuaGw0oNAw==}
    engines: {node: '>=10.14', npm: '>=6', yarn: '>=1'}
    hasBin: true
    dependencies:
      cross-spawn: 7.0.3
    dev: true

  /cross-spawn/6.0.5:
    resolution: {integrity: sha512-eTVLrBSt7fjbDygz805pMnstIs2VTBNkRm0qxZd+M7A5XDdxVRWO5MxGBXZhjY4cqLYLdtrGqRf8mBPmzwSpWQ==}
    engines: {node: '>=4.8'}
    dependencies:
      nice-try: 1.0.5
      path-key: 2.0.1
      semver: 5.7.2
      shebang-command: 1.2.0
      which: 1.3.1

  /cross-spawn/7.0.3:
    resolution: {integrity: sha512-iRDPJKUPVEND7dHPO8rkbOnPpyDygcDFtWjpeWNCgy8WP2rXcxXL8TskReQl6OrB2G7+UJrags1q15Fudc7G6w==}
    engines: {node: '>= 8'}
    dependencies:
      path-key: 3.1.1
      shebang-command: 2.0.0
      which: 2.0.2

  /crypto-random-string/4.0.0:
    resolution: {integrity: sha512-x8dy3RnvYdlUcPOjkEHqozhiwzKNSq7GcPuXFbnyMOCHxX8V3OgIg/pYuabl2sbUPfIJaeAQB7PMOK8DFIdoRA==}
    engines: {node: '>=12'}
    dependencies:
      type-fest: 1.4.0

  /cz-conventional-changelog/3.3.0:
    resolution: {integrity: sha512-U466fIzU5U22eES5lTNiNbZ+d8dfcHcssH4o7QsdWaCcRs/feIPCxKYSWkYBNs5mny7MvEfwpTLWjvbm94hecw==}
    engines: {node: '>= 10'}
    dependencies:
      chalk: 2.4.2
      commitizen: 4.3.0
      conventional-commit-types: 3.0.0
      lodash.map: 4.6.0
      longest: 2.0.1
      word-wrap: 1.2.3
    optionalDependencies:
      '@commitlint/load': 17.5.0
    transitivePeerDependencies:
      - '@swc/core'
      - '@swc/wasm'
    dev: true

  /cz-customizable/7.0.0:
    resolution: {integrity: sha512-pQKkGSm+8SY9VY/yeJqDOla1MjrGaG7WG4EYLLEV4VNctGO7WdzdGtWEr2ydKSkrpmTs7f8fmBksg/FaTrUAyw==}
    hasBin: true
    dependencies:
      editor: 1.0.0
      find-config: 1.0.0
      inquirer: 6.5.2
      lodash: 4.17.21
      temp: 0.9.4
      word-wrap: 1.2.3
    dev: true

  /d/1.0.1:
    resolution: {integrity: sha512-m62ShEObQ39CfralilEQRjH6oAMtNCV1xJyEx5LpRYUVN+EviphDgUc/F3hnYbADmkiNs67Y+3ylmlG7Lnu+FA==}
    dependencies:
      es5-ext: 0.10.62
      type: 1.2.0

  /danger/10.9.0_@octokit+core@4.2.4:
    resolution: {integrity: sha512-eEWQAaIPfWSfzlQiFx+w9fWuP3jwq8VAV9W22EZRxfmCBnkdDa5aN0Akr7lzfCKudzy+4uEmIGUtxnYeFgTthQ==}
    hasBin: true
    dependencies:
      '@babel/polyfill': 7.12.1
      '@octokit/rest': 16.43.2_@octokit+core@4.2.4
      async-retry: 1.2.3
      chalk: 2.4.2
      commander: 2.20.3
      debug: 4.3.4
      fast-json-patch: 3.1.1
      get-stdin: 6.0.0
      gitlab: 10.2.1
      http-proxy-agent: 2.1.0
      https-proxy-agent: 2.2.4
      hyperlinker: 1.0.0
      json5: 2.2.3
      jsonpointer: 5.0.1
      jsonwebtoken: 8.5.1
      lodash.find: 4.6.0
      lodash.includes: 4.3.0
      lodash.isobject: 3.0.2
      lodash.keys: 4.2.0
      lodash.mapvalues: 4.6.0
      lodash.memoize: 4.1.2
      memfs-or-file-map-to-github-branch: 1.2.1_@octokit+core@4.2.4
      micromatch: 4.0.5
      node-cleanup: 2.1.2
      node-fetch: 2.6.12
      override-require: 1.1.1
      p-limit: 2.3.0
      parse-diff: 0.7.1
      parse-git-config: 2.0.3
      parse-github-url: 1.0.2
      parse-link-header: 2.0.0
      pinpoint: 1.1.0
      prettyjson: 1.2.5
      readline-sync: 1.4.10
      require-from-string: 2.0.2
      supports-hyperlinks: 1.0.1
    transitivePeerDependencies:
      - '@octokit/core'
      - encoding
      - supports-color

  /dargs/7.0.0:
    resolution: {integrity: sha512-2iy1EkLdlBzQGvbweYRFxmFath8+K7+AKB0TlhHWkNuH+TmovaMH/Wp7V7R4u7f4SnX3OgLsU9t1NI9ioDnUpg==}
    engines: {node: '>=8'}

  /date-fns/2.30.0:
    resolution: {integrity: sha512-fnULvOpxnC5/Vg3NCiWelDsLiUc9bRwAPs/+LfTLNvetFCtCTN+yQz15C/fs4AwX1R9K5GLtLfn8QW+dWisaAw==}
    engines: {node: '>=0.11'}
    dependencies:
      '@babel/runtime': 7.22.6

  /dateformat/3.0.3:
    resolution: {integrity: sha512-jyCETtSl3VMZMWeRo7iY1FL19ges1t55hMo5yaam4Jrsm5EPL89UQkoQRyiI+Yf4k8r2ZpdngkV8hr1lIdjb3Q==}
    dev: true

  /dateformat/4.6.3:
    resolution: {integrity: sha512-2P0p0pFGzHS5EMnhdxQi7aJN+iMheud0UhG4dlE1DLAlvL8JHjJJTX/CSm4JXwV0Ka5nGk3zC5mcb5bUQUxxMA==}

  /debug/2.6.9:
    resolution: {integrity: sha512-bC7ElrdJaJnPbAP+1EotYvqZsb3ecl5wi6Bfi6BJTUcNowp6cvspg0jXznRTKDjm/E7AdgFBVeAPVMNcKGsHMA==}
    peerDependencies:
      supports-color: '*'
    peerDependenciesMeta:
      supports-color:
        optional: true
    dependencies:
      ms: 2.0.0
    dev: true

  /debug/3.1.0:
    resolution: {integrity: sha512-OX8XqP7/1a9cqkxYw2yXss15f26NKWBpDXQd0/uK/KPqdQhxbPa994hnzjcE2VqQpDslf55723cKPUOGSmMY3g==}
    peerDependencies:
      supports-color: '*'
    peerDependenciesMeta:
      supports-color:
        optional: true
    dependencies:
      ms: 2.0.0

  /debug/3.2.7:
    resolution: {integrity: sha512-CFjzYYAi4ThfiQvizrFQevTTXHtnCqWfe7x1AhgEscTz6ZbLbfoLRLPugTQyBth6f8ZERVUSyWHFD/7Wu4t1XQ==}
    peerDependencies:
      supports-color: '*'
    peerDependenciesMeta:
      supports-color:
        optional: true
    dependencies:
      ms: 2.1.3

  /debug/4.3.4:
    resolution: {integrity: sha512-PRWFHuSU3eDtQJPvnNY7Jcket1j0t5OuOsFzPPzsekD52Zl8qUfFIPEiswXqIvHWGVHOgX+7G/vCNNhehwxfkQ==}
    engines: {node: '>=6.0'}
    peerDependencies:
      supports-color: '*'
    peerDependenciesMeta:
      supports-color:
        optional: true
    dependencies:
      ms: 2.1.2

  /debug/4.3.4_supports-color@8.1.1:
    resolution: {integrity: sha512-PRWFHuSU3eDtQJPvnNY7Jcket1j0t5OuOsFzPPzsekD52Zl8qUfFIPEiswXqIvHWGVHOgX+7G/vCNNhehwxfkQ==}
    engines: {node: '>=6.0'}
    peerDependencies:
      supports-color: '*'
    peerDependenciesMeta:
      supports-color:
        optional: true
    dependencies:
      ms: 2.1.2
      supports-color: 8.1.1

  /debuglog/1.0.1:
    resolution: {integrity: sha512-syBZ+rnAK3EgMsH2aYEOLUW7mZSY9Gb+0wUMCFsZvcmiz+HigA0LOcq/HoQqVuGG+EKykunc7QG2bzrponfaSw==}
    deprecated: Package no longer supported. Contact Support at https://www.npmjs.com/support for more info.

  /decamelize-keys/1.1.1:
    resolution: {integrity: sha512-WiPxgEirIV0/eIOMcnFBA3/IJZAZqKnwAwWyvvdi4lsr1WCN22nhdf/3db3DoZcUjTV2SqfzIwNyp6y2xs3nmg==}
    engines: {node: '>=0.10.0'}
    dependencies:
      decamelize: 1.2.0
      map-obj: 1.0.1
    dev: true

  /decamelize/1.2.0:
    resolution: {integrity: sha512-z2S+W9X73hAUUki+N+9Za2lBlun89zigOyGrsax+KUQ6wKW4ZoWpEYBkGhQjwAjjDCkWxhY0VKEhk8wzY7F5cA==}
    engines: {node: '>=0.10.0'}
    dev: true

  /decamelize/4.0.0:
    resolution: {integrity: sha512-9iE1PgSik9HeIIw2JO94IidnE3eBoQrFJ3w7sFuzSX4DpmZ3v5sZpUiV5Swcf6mQEF+Y0ru8Neo+p+nyh2J+hQ==}
    engines: {node: '>=10'}
    dev: true

  /decode-uri-component/0.2.2:
    resolution: {integrity: sha512-FqUYQ+8o158GyGTrMFJms9qh3CqTKvAqgqsTnkLI8sKu0028orqBhxNMFkFen0zGyg6epACD32pjVk58ngIErQ==}
    engines: {node: '>=0.10'}

  /decompress-response/3.3.0:
    resolution: {integrity: sha512-BzRPQuY1ip+qDonAOz42gRm/pg9F768C+npV/4JOsxRC2sq+Rlk+Q4ZCAsOhnIaMrgarILY+RMUIvMmmX1qAEA==}
    engines: {node: '>=4'}
    dependencies:
      mimic-response: 1.0.1
    dev: false

  /decompress-response/6.0.0:
    resolution: {integrity: sha512-aW35yZM6Bb/4oJlZncMH2LCoZtJXTRxES17vE3hoRiowU2kWHaJKFkSBDnDR+cm9J+9QhXmREyIfv0pji9ejCQ==}
    engines: {node: '>=10'}
    dependencies:
      mimic-response: 3.1.0

  /dedent/0.7.0:
    resolution: {integrity: sha512-Q6fKUPqnAHAyhiUgFU7BUzLiv0kd8saH9al7tnu5Q/okj6dnupxyTgFIBjVzJATdfIAm9NAsvXNzjaKa+bxVyA==}
    dev: true

  /deep-eql/4.1.3:
    resolution: {integrity: sha512-WaEtAOpRA1MQ0eohqZjpGD8zdI0Ovsm8mmFhaDN8dvDZzyoUMcYDnf5Y6iu7HTXxf8JDS23qWa4a+hKCDyOPzw==}
    engines: {node: '>=6'}
    dependencies:
      type-detect: 4.0.8
    dev: true

  /deep-extend/0.6.0:
    resolution: {integrity: sha512-LOHxIOaPYdHlJRtCQfDIVZtfw/ufM8+rVj649RIHzcm/vGwQRXFt6OPqIFWsm2XEMrNIEtWR64sY1LEKD2vAOA==}
    engines: {node: '>=4.0.0'}

  /deep-is/0.1.4:
    resolution: {integrity: sha512-oIPzksmTg4/MriiaYGO+okXDT7ztn/w3Eptv/+gSIdMdKsJo0u4CfYNFJPy+4SKMuCqGw2wxnA+URMg3t8a/bQ==}

  /default-require-extensions/3.0.1:
    resolution: {integrity: sha512-eXTJmRbm2TIt9MgWTsOH1wEuhew6XGZcMeGKCtLedIg/NCsg1iBePXkceTdK4Fii7pzmN9tGsZhKzZ4h7O/fxw==}
    engines: {node: '>=8'}
    dependencies:
      strip-bom: 4.0.0
    dev: true

  /defaults/1.0.4:
    resolution: {integrity: sha512-eFuaLoy/Rxalv2kr+lqMlUnrDWV+3j4pljOIJgLIhI058IQfWJ7vXhyEIHu+HtC738klGALYxOKDO0bQP3tg8A==}
    dependencies:
      clone: 1.0.4

  /defer-to-connect/1.1.3:
    resolution: {integrity: sha512-0ISdNousHvZT2EiFlZeZAHBUvSxmKswVCEf8hW7KWgG4a8MVEu/3Vb6uWYozkjylyCxe0JBIiRB1jV45S70WVQ==}
    dev: false

  /defer-to-connect/2.0.1:
    resolution: {integrity: sha512-4tvttepXG1VaYGrRibk5EwJd1t4udunSOVMdLSAL6mId1ix438oPwPZMALY41FCijukO1L0twNcGsdzS7dHgDg==}
    engines: {node: '>=10'}

  /define-properties/1.2.0:
    resolution: {integrity: sha512-xvqAVKGfT1+UAvPwKTVw/njhdQ8ZhXK4lI0bCIuCMrp2up9nPnaDftrLtmpTazqd1o+UY4zgzU+avtMbDP+ldA==}
    engines: {node: '>= 0.4'}
    dependencies:
      has-property-descriptors: 1.0.0
      object-keys: 1.1.1
    dev: true

  /delayed-stream/1.0.0:
    resolution: {integrity: sha512-ZySD7Nf91aLB0RxL4KGrKHBXl7Eds1DAmEdcoVawXnLD7SDhpNgtuII2aAkg7a7QS41jxPSZ17p4VdGnMHk3MQ==}
    engines: {node: '>=0.4.0'}

  /delegates/1.0.0:
    resolution: {integrity: sha512-bd2L678uiWATM6m5Z1VzNCErI3jiGzt6HGY8OVICs40JQq/HALfbyNJmp0UDakEY4pMMaN0Ly5om/B1VI/+xfQ==}

  /depd/2.0.0:
    resolution: {integrity: sha512-g7nH6P6dyDioJogAAGprGpCtVImJhpPk/roCzdb3fIh61/s/nPsfR6onyMwkCAR/OlC3yBC0lESvUoQEAssIrw==}
    engines: {node: '>= 0.8'}

  /deprecation/2.3.1:
    resolution: {integrity: sha512-xmHIy4F3scKVwMsQ4WnVaS8bHOx0DmVwRywosKhaILI0ywMDWPtBSku2HNxRvF7jtwDRsoEwYQSfbxj8b7RlJQ==}

  /detect-file/1.0.0:
    resolution: {integrity: sha512-DtCOLG98P007x7wiiOmfI0fi3eIKyWiLTGJ2MDnVi/E04lWGbf+JzrRHMm0rgIIZJGtHpKpbVgLWHrv8xXpc3Q==}
    engines: {node: '>=0.10.0'}
    dev: true

  /detect-indent/5.0.0:
    resolution: {integrity: sha512-rlpvsxUtM0PQvy9iZe640/IWwWYyBsTApREbA1pHOpmOUIl9MkP/U4z7vTtg4Oaojvqhxt7sdufnT0EzGaR31g==}
    engines: {node: '>=4'}

  /detect-indent/6.1.0:
    resolution: {integrity: sha512-reYkTUJAZb9gUuZ2RvVCNhVHdg62RHnJ7WJl8ftMi4diZ6NWlciOzQN88pUhSELEwflJht4oQDv0F0BMlwaYtA==}
    engines: {node: '>=8'}

  /detect-libc/2.0.1:
    resolution: {integrity: sha512-463v3ZeIrcWtdgIg6vI6XUncguvr2TnGl4SzDXinkt9mSLpBJKXT3mW6xT3VQdDN11+WVs29pgvivTc4Lp8v+w==}
    engines: {node: '>=8'}

  /detect-newline/2.1.0:
    resolution: {integrity: sha512-CwffZFvlJffUg9zZA0uqrjQayUTC8ob94pnr5sFwaVv3IOmkfUHcWH+jXaQK3askE51Cqe8/9Ql/0uXNwqZ8Zg==}
    engines: {node: '>=0.10.0'}

  /detect-newline/3.1.0:
    resolution: {integrity: sha512-TLz+x/vEXm/Y7P7wn1EJFNLxYpUD4TgMosxY6fAVJUnJMbupHBOncxyWUG9OpTaH9EBD7uFI5LfEgmMOc54DsA==}
    engines: {node: '>=8'}

  /dezalgo/1.0.4:
    resolution: {integrity: sha512-rXSP0bf+5n0Qonsb+SVVfNfIsimO4HEtmnIpPHY8Q1UCzKlQrDMfdobr8nJOOsRgWCyMRqeSBQzmWUMq7zvVig==}
    dependencies:
      asap: 2.0.6
      wrappy: 1.0.2

  /diff/4.0.2:
    resolution: {integrity: sha512-58lmxKSA4BNyLz+HHMUzlOEpg09FV+ev6ZMe3vJihgdxzgcwZ8VoEEPmALCZG9LmqfVoNMMKpttIYTVG6uDY7A==}
    engines: {node: '>=0.3.1'}

  /diff/5.0.0:
    resolution: {integrity: sha512-/VTCrvm5Z0JGty/BWHljh+BAiw3IK+2j87NGMu8Nwc/f48WoDAC395uomO9ZD117ZOBaHmkX1oyLvkVM/aIT3w==}
    engines: {node: '>=0.3.1'}
    dev: true

  /diff/5.1.0:
    resolution: {integrity: sha512-D+mk+qE8VC/PAUrlAU34N+VfXev0ghe5ywmpqrawphmVZc1bEfn56uo9qpyGp1p4xpzOHkSW4ztBd6L7Xx4ACw==}
    engines: {node: '>=0.3.1'}

  /dir-glob/3.0.1:
    resolution: {integrity: sha512-WkrWp9GR4KXfKGYzOLmTuGVi1UWFfws377n9cc55/tb6DuqyF6pcQ5AbiHEshaDpY9v6oaSr2XCDidGmMwdzIA==}
    engines: {node: '>=8'}
    dependencies:
      path-type: 4.0.0

  /doctrine/2.1.0:
    resolution: {integrity: sha512-35mSku4ZXK0vfCuHEDAwt55dg2jNajHZ1odvF+8SSr82EsZY4QmXfuWso8oEd8zRhVObSN18aM0CjSdoBX7zIw==}
    engines: {node: '>=0.10.0'}
    dependencies:
      esutils: 2.0.3
    dev: true

  /doctrine/3.0.0:
    resolution: {integrity: sha512-yS+Q5i3hBf7GBkd4KG8a7eBNNWNGLTaEwwYWUijIYM7zrlYDM0BFXHjjPWlWZ1Rg7UaddZeIDmi9jF3HmqiQ2w==}
    engines: {node: '>=6.0.0'}
    dependencies:
      esutils: 2.0.3

  /dot-prop/5.3.0:
    resolution: {integrity: sha512-QM8q3zDe58hqUqjraQOmzZ1LIH9SWQJTlEKCH4kJ2oQvLZk7RbQXvtDM2XEq3fwkV9CCvvH4LA0AV+ogFsBM2Q==}
    engines: {node: '>=8'}
    dependencies:
      is-obj: 2.0.0
    dev: true

  /dot-prop/6.0.1:
    resolution: {integrity: sha512-tE7ztYzXHIeyvc7N+hR3oi7FIbf/NIjVP9hmAt3yMXzrQ072/fpjGLx2GxNxGxUl5V73MEqYzioOMoVhGMJ5cA==}
    engines: {node: '>=10'}
    dependencies:
      is-obj: 2.0.0

<<<<<<< HEAD
=======
  /dotenv/10.0.0:
    resolution: {integrity: sha512-rlBi9d8jpv9Sf1klPjNfFAuWDjKLwTIJJ/VxtoTwIR6hnZxcEOQCZg2oIL3MWBYw5GpUDKOEnND7LXTbIpQ03Q==}
    engines: {node: '>=10'}
    dev: true

  /duplexer/0.1.2:
    resolution: {integrity: sha512-jtD6YG370ZCIi/9GTaJKQxWTZD045+4R4hTk/x1UyoqadyJ9x9CgSi1RlVDQF8U2sxLLSnFkCaMihqljHIWgMg==}
    dev: true

  /duplexer3/0.1.5:
    resolution: {integrity: sha512-1A8za6ws41LQgv9HrE/66jyC5yuSjQ3L/KOpFtoBilsAK2iA2wuS5rTt1OCzIvtS2V7nVmedsUU+DGRcjBmOYA==}
    dev: false

>>>>>>> 50e09abf
  /eastasianwidth/0.2.0:
    resolution: {integrity: sha512-I88TYZWc9XiYHRQ4/3c5rjjfgkjhLyW2luGIheGERbNQ6OY7yTybanSpDXZa8y7VUP9YmDcYa+eyq4ca7iLqWA==}

  /ecdsa-sig-formatter/1.0.11:
    resolution: {integrity: sha512-nagl3RYrbNv6kQkeJIpt6NJZy8twLB/2vtz6yN9Z4vRKHN4/QZJIEbqohALSgwKdnksuY3k5Addp5lg8sVoVcQ==}
    dependencies:
      safe-buffer: 5.2.1

  /editor/1.0.0:
    resolution: {integrity: sha512-SoRmbGStwNYHgKfjOrX2L0mUvp9bUVv0uPppZSOMAntEbcFtoC3MKF5b3T6HQPXKIV+QGY3xPO3JK5it5lVkuw==}
    dev: true

  /editorconfig/0.15.3:
    resolution: {integrity: sha512-M9wIMFx96vq0R4F+gRpY3o2exzb8hEj/n9S8unZtHSvYjibBp/iMufSzvmOcV/laG0ZtuTVGtiJggPOSW2r93g==}
    hasBin: true
    dependencies:
      commander: 2.20.3
      lru-cache: 4.1.5
      semver: 5.7.2
      sigmund: 1.0.1
    dev: true

  /ejs/3.1.9:
    resolution: {integrity: sha512-rC+QVNMJWv+MtPgkt0y+0rVEIdbtxVADApW9JXrUVlzHetgcyczP/E7DJmWJ4fJCZF2cPcBk0laWO9ZHMG3DmQ==}
    engines: {node: '>=0.10.0'}
    hasBin: true
    dependencies:
      jake: 10.8.7

  /electron-to-chromium/1.4.462:
    resolution: {integrity: sha512-ux2LqN9JKRBDKXMT+78jtiBLPiXf+rLtYlsrOg5Qn7uv6Cbg7+9JyIalE3wcqkOdB2wPCUYNWAuL7suKRMHe9w==}

  /emoji-regex/8.0.0:
    resolution: {integrity: sha512-MSjYzcWNOA0ewAHpz0MxpYFvwg6yjy1NG3xteoqz644VCo/RPgnr1/GGt+ic3iJTzQ8Eu3TdM14SawnVUmGE6A==}

  /emoji-regex/9.2.2:
    resolution: {integrity: sha512-L18DaJsXSUk2+42pv8mLs5jJT2hqFkFE4j21wOmgbUqsZ2hL72NsUU785g9RXgo3s0ZNgVl42TiHp3ZtOv/Vyg==}

  /encoding/0.1.13:
    resolution: {integrity: sha512-ETBauow1T35Y/WZMkio9jiM0Z5xjHHmJ4XmjZOq1l/dXz3lr2sRn87nJy20RupqSh1F2m3HHPSp8ShIPQJrJ3A==}
    requiresBuild: true
    dependencies:
      iconv-lite: 0.6.3
    optional: true

  /end-of-stream/1.4.4:
    resolution: {integrity: sha512-+uw1inIHVPQoaVuHzRyXd21icM+cnt4CzD5rW+NC1wjOUSTOs+Te7FOv7AhN7vS9x/oIyhLP5PR1H+phQAHu5Q==}
    dependencies:
      once: 1.4.0

  /enhanced-resolve/5.15.0:
    resolution: {integrity: sha512-LXYT42KJ7lpIKECr2mAXIaMldcNCh/7E0KBKOu4KSfkHmP+mZmSs+8V5gBAqisWBy0OO4W5Oyys0GO1Y8KtdKg==}
    engines: {node: '>=10.13.0'}
    dependencies:
      graceful-fs: 4.2.11
      tapable: 2.2.1

  /enquirer/2.3.6:
    resolution: {integrity: sha512-yjNnPr315/FjS4zIsUxYguYUPP2e1NK4d7E7ZOLiyYCcbFBiTMyID+2wvm2w6+pZ/odMA7cRkjhsPbltwBOrLg==}
    engines: {node: '>=8.6'}
    dependencies:
      ansi-colors: 4.1.3
    dev: true

  /env-paths/2.2.1:
    resolution: {integrity: sha512-+h1lkLKhZMTYjog1VEpJNG7NZJWcuc2DDk/qsqSTRRCOXiLjeQ1d1/udrUGhqMxUgAlwKNZ0cf2uqan5GLuS2A==}
    engines: {node: '>=6'}

  /err-code/2.0.3:
    resolution: {integrity: sha512-2bmlRpNKBxT/CRmPOlyISQpNj+qSeYvcym/uT0Jx2bMOlKLtSy1ZmLuVxSEKKyor/N5yhvp/ZiG1oE3DEYMSFA==}

  /error-ex/1.3.2:
    resolution: {integrity: sha512-7dFHNmqeFSEt2ZBsCriorKnn3Z2pj+fd9kmI6QoWw4//DL+icEBfc0U7qJCisqrTsKTjw4fNFy2pW9OqStD84g==}
    dependencies:
      is-arrayish: 0.2.1

  /error/10.4.0:
    resolution: {integrity: sha512-YxIFEJuhgcICugOUvRx5th0UM+ActZ9sjY0QJmeVwsQdvosZ7kYzc9QqS0Da3R5iUmgU5meGIxh0xBeZpMVeLw==}

  /es-abstract/1.22.1:
    resolution: {integrity: sha512-ioRRcXMO6OFyRpyzV3kE1IIBd4WG5/kltnzdxSCqoP8CMGs/Li+M1uF5o7lOkZVFjDs+NLesthnF66Pg/0q0Lw==}
    engines: {node: '>= 0.4'}
    dependencies:
      array-buffer-byte-length: 1.0.0
      arraybuffer.prototype.slice: 1.0.1
      available-typed-arrays: 1.0.5
      call-bind: 1.0.2
      es-set-tostringtag: 2.0.1
      es-to-primitive: 1.2.1
      function.prototype.name: 1.1.5
      get-intrinsic: 1.2.1
      get-symbol-description: 1.0.0
      globalthis: 1.0.3
      gopd: 1.0.1
      has: 1.0.3
      has-property-descriptors: 1.0.0
      has-proto: 1.0.1
      has-symbols: 1.0.3
      internal-slot: 1.0.5
      is-array-buffer: 3.0.2
      is-callable: 1.2.7
      is-negative-zero: 2.0.2
      is-regex: 1.1.4
      is-shared-array-buffer: 1.0.2
      is-string: 1.0.7
      is-typed-array: 1.1.11
      is-weakref: 1.0.2
      object-inspect: 1.12.3
      object-keys: 1.1.1
      object.assign: 4.1.4
      regexp.prototype.flags: 1.5.0
      safe-array-concat: 1.0.0
      safe-regex-test: 1.0.0
      string.prototype.trim: 1.2.7
      string.prototype.trimend: 1.0.6
      string.prototype.trimstart: 1.0.6
      typed-array-buffer: 1.0.0
      typed-array-byte-length: 1.0.0
      typed-array-byte-offset: 1.0.0
      typed-array-length: 1.0.4
      unbox-primitive: 1.0.2
      which-typed-array: 1.1.10
    dev: true

  /es-module-lexer/1.3.0:
    resolution: {integrity: sha512-vZK7T0N2CBmBOixhmjdqx2gWVbFZ4DXZ/NyRMZVlJXPa7CyFS+/a4QQsDGDQy9ZfEzxFuNEsMLeQJnKP2p5/JA==}

  /es-set-tostringtag/2.0.1:
    resolution: {integrity: sha512-g3OMbtlwY3QewlqAiMLI47KywjWZoEytKr8pf6iTC8uJq5bIAH52Z9pnQ8pVL6whrCto53JZDuUIsifGeLorTg==}
    engines: {node: '>= 0.4'}
    dependencies:
      get-intrinsic: 1.2.1
      has: 1.0.3
      has-tostringtag: 1.0.0
    dev: true

  /es-shim-unscopables/1.0.0:
    resolution: {integrity: sha512-Jm6GPcCdC30eMLbZ2x8z2WuRwAws3zTBBKuusffYVUrNj/GVSUAZ+xKMaUpfNDR5IbyNA5LJbaecoUVbmUcB1w==}
    dependencies:
      has: 1.0.3
    dev: true

  /es-to-primitive/1.2.1:
    resolution: {integrity: sha512-QCOllgZJtaUo9miYBcLChTUaHNjJF3PYs1VidD7AwiEj1kYxKeQTctLAezAOH5ZKRH0g2IgPn6KwB4IT8iRpvA==}
    engines: {node: '>= 0.4'}
    dependencies:
      is-callable: 1.2.7
      is-date-object: 1.0.5
      is-symbol: 1.0.4
    dev: true

  /es5-ext/0.10.62:
    resolution: {integrity: sha512-BHLqn0klhEpnOKSrzn/Xsz2UIW8j+cGmo9JLzr8BiUapV8hPL9+FliFqjwr9ngW7jWdnxv6eO+/LqyhJVqgrjA==}
    engines: {node: '>=0.10'}
    requiresBuild: true
    dependencies:
      es6-iterator: 2.0.3
      es6-symbol: 3.1.3
      next-tick: 1.1.0

  /es6-error/4.1.1:
    resolution: {integrity: sha512-Um/+FxMr9CISWh0bi5Zv0iOD+4cFh5qLeks1qhAopKVAJw3drgKbKySikp7wGhDL0HPeaja0P5ULZrxLkniUVg==}
    dev: true

  /es6-iterator/2.0.3:
    resolution: {integrity: sha512-zw4SRzoUkd+cl+ZoE15A9o1oQd920Bb0iOJMQkQhl3jNc03YqVjAhG7scf9C5KWRU/R13Orf588uCC6525o02g==}
    dependencies:
      d: 1.0.1
      es5-ext: 0.10.62
      es6-symbol: 3.1.3

  /es6-promise/4.2.8:
    resolution: {integrity: sha512-HJDGx5daxeIvxdBxvG2cb9g4tEvwIk3i8+nhX0yGrYmZUzbkdg8QbDevheDB8gd0//uPj4c1EQua8Q+MViT0/w==}

  /es6-promisify/5.0.0:
    resolution: {integrity: sha512-C+d6UdsYDk0lMebHNR4S2NybQMMngAOnOwYBQjTOiv0MkoJMP0Myw2mgpDLBcpfCmRLxyFqYhS/CfOENq4SJhQ==}
    dependencies:
      es6-promise: 4.2.8

  /es6-symbol/3.1.3:
    resolution: {integrity: sha512-NJ6Yn3FuDinBaBRWl/q5X/s4koRHBrgKAu+yGI6JCBeiu3qrcbJhwT2GeR/EXVfylRk8dpQVJoLEFhK+Mu31NA==}
    dependencies:
      d: 1.0.1
      ext: 1.7.0

  /es6-weak-map/2.0.3:
    resolution: {integrity: sha512-p5um32HOTO1kP+w7PRnB+5lQ43Z6muuMuIMffvDN8ZB4GcnjLBV6zGStpbASIMk4DCAvEaamhe2zhyCb/QXXsA==}
    dependencies:
      d: 1.0.1
      es5-ext: 0.10.62
      es6-iterator: 2.0.3
      es6-symbol: 3.1.3

  /escalade/3.1.1:
    resolution: {integrity: sha512-k0er2gUkLf8O0zKJiAhmkTnJlTvINGv7ygDNPbeIsX/TJjGJZHuh9B2UxbsaEkmlEo9MfhrSzmhIlhRlI2GXnw==}
    engines: {node: '>=6'}

  /escape-goat/4.0.0:
    resolution: {integrity: sha512-2Sd4ShcWxbx6OY1IHyla/CVNwvg7XwZVoXZHcSu9w9SReNP1EzzD5T8NWKIR38fIqEns9kDWKUQTXXAmlDrdPg==}
    engines: {node: '>=12'}

  /escape-string-regexp/1.0.5:
    resolution: {integrity: sha512-vbRorB5FUQWvla16U8R/qgaFIya2qGzwDrNmCZuYKrbdSUMG6I1ZCGQRefkRVhuOkIGVne7BQ35DSfo1qvJqFg==}
    engines: {node: '>=0.8.0'}

  /escape-string-regexp/4.0.0:
    resolution: {integrity: sha512-TtpcNJ3XAzx3Gq8sWRzJaVajRs0uVxA2YAkdb1jm2YkPz4G6egUFAyA3n5vtEIZefPk5Wa4UXbKuS5fKkJWdgA==}
    engines: {node: '>=10'}

  /eslint-config-oclif-typescript/1.0.3_kufnqfq7tb5rpdawkdb6g5smma:
    resolution: {integrity: sha512-TeJKXWBQ3uKMtzgz++UFNWpe1WCx8mfqRuzZy1LirREgRlVv656SkVG4gNZat5rRNIQgfDmTS+YebxK02kfylA==}
    engines: {node: '>=12.0.0'}
    dependencies:
      '@typescript-eslint/eslint-plugin': 4.33.0_4m7ogdpa3eknlttnvur5iofgmi
      '@typescript-eslint/parser': 4.33.0_kufnqfq7tb5rpdawkdb6g5smma
      eslint-config-xo-space: 0.29.0_eslint@8.6.0
      eslint-plugin-mocha: 9.0.0_eslint@8.6.0
      eslint-plugin-node: 11.1.0_eslint@8.6.0
    transitivePeerDependencies:
      - eslint
      - supports-color
      - typescript
    dev: true

  /eslint-config-oclif/4.0.0_eslint@8.6.0:
    resolution: {integrity: sha512-5tkUQeC33rHAhJxaGeBGYIflDLumeV2qD/4XLBdXhB/6F/+Jnwdce9wYHSvkx0JUqUQShpQv8JEVkBp/zzD7hg==}
    engines: {node: '>=12.0.0'}
    dependencies:
      eslint-config-xo-space: 0.27.0_eslint@8.6.0
      eslint-plugin-mocha: 9.0.0_eslint@8.6.0
      eslint-plugin-node: 11.1.0_eslint@8.6.0
      eslint-plugin-unicorn: 36.0.0_eslint@8.6.0
    transitivePeerDependencies:
      - eslint
      - supports-color
    dev: true

  /eslint-config-prettier/8.5.0_eslint@8.6.0:
    resolution: {integrity: sha512-obmWKLUNCnhtQRKc+tmnYuQl0pFU1ibYJQ5BGhTVB08bHe9wC8qUeG7c08dj9XX+AuPj1YSGSQIHl1pnDHZR0Q==}
    hasBin: true
    peerDependencies:
      eslint: '>=7.0.0 || 8.6.0'
    dependencies:
      eslint: 8.6.0
    dev: true

  /eslint-config-xo-space/0.27.0_eslint@8.6.0:
    resolution: {integrity: sha512-b8UjW+nQyOkhiANVpIptqlKPyE7XRyQ40uQ1NoBhzVfu95gxfZGrpliq8ZHBpaOF2wCLZaexTSjg7Rvm99vj4A==}
    engines: {node: '>=10'}
    peerDependencies:
      eslint: '>=7.20.0 || 8.6.0'
    dependencies:
      eslint: 8.6.0
      eslint-config-xo: 0.35.0_eslint@8.6.0
    dev: true

  /eslint-config-xo-space/0.29.0_eslint@8.6.0:
    resolution: {integrity: sha512-emUZVHjmzl3I1aO2M/2gEpqa/GHXTl7LF/vQeAX4W+mQIU+2kyqY97FkMnSc2J8Osoq+vCSXCY/HjFUmFIF/Ag==}
    engines: {node: '>=10'}
    peerDependencies:
      eslint: '>=7.32.0 || 8.6.0'
    dependencies:
      eslint: 8.6.0
      eslint-config-xo: 0.38.0_eslint@8.6.0
    dev: true

  /eslint-config-xo/0.35.0_eslint@8.6.0:
    resolution: {integrity: sha512-+WyZTLWUJlvExFrBU/Ldw8AB/S0d3x+26JQdBWbcqig2ZaWh0zinYcHok+ET4IoPaEcRRf3FE9kjItNVjBwnAg==}
    engines: {node: '>=10'}
    peerDependencies:
      eslint: '>=7.20.0 || 8.6.0'
    dependencies:
      confusing-browser-globals: 1.0.10
      eslint: 8.6.0
    dev: true

  /eslint-config-xo/0.38.0_eslint@8.6.0:
    resolution: {integrity: sha512-G2jL+VyfkcZW8GoTmqLsExvrWssBedSoaQQ11vyhflDeT3csMdBVp0On+AVijrRuvgmkWeDwwUL5Rj0qDRHK6g==}
    engines: {node: '>=10'}
    peerDependencies:
      eslint: '>=7.20.0 || 8.6.0'
    dependencies:
      confusing-browser-globals: 1.0.10
      eslint: 8.6.0
    dev: true

  /eslint-import-resolver-node/0.3.7:
    resolution: {integrity: sha512-gozW2blMLJCeFpBwugLTGyvVjNoeo1knonXAcatC6bjPBZitotxdWf7Gimr25N4c0AAOo4eOUfaG82IJPDpqCA==}
    dependencies:
      debug: 3.2.7
      is-core-module: 2.12.1
      resolve: 1.22.2
    transitivePeerDependencies:
      - supports-color
    dev: true

  /eslint-module-utils/2.8.0_iwcyz3q5swh44qq6nyzz4rzmcq:
    resolution: {integrity: sha512-aWajIYfsqCKRDgUfjEXNN/JlrzauMuSEy5sbd7WXbtW3EH6A6MpwEh42c7qD+MqQo9QMJ6fWLAeIJynx0g6OAw==}
    engines: {node: '>=4'}
    peerDependencies:
      '@typescript-eslint/parser': '*'
      eslint: '*'
      eslint-import-resolver-node: '*'
      eslint-import-resolver-typescript: '*'
      eslint-import-resolver-webpack: '*'
    peerDependenciesMeta:
      '@typescript-eslint/parser':
        optional: true
      eslint:
        optional: true
      eslint-import-resolver-node:
        optional: true
      eslint-import-resolver-typescript:
        optional: true
      eslint-import-resolver-webpack:
        optional: true
    dependencies:
      '@typescript-eslint/parser': 5.9.1_kufnqfq7tb5rpdawkdb6g5smma
      debug: 3.2.7
      eslint: 8.6.0
      eslint-import-resolver-node: 0.3.7
    transitivePeerDependencies:
      - supports-color
    dev: true

  /eslint-plugin-editorconfig/3.2.0_4x3vxi7gdq53yv6dpzqqqrxppq:
    resolution: {integrity: sha512-XiUg69+qgv6BekkPCjP8+2DMODzPqtLV5i0Q9FO1v40P62pfodG1vjIihVbw/338hS5W26S+8MTtXaAlrg37QQ==}
    dependencies:
      '@typescript-eslint/eslint-plugin': 5.9.1_i37r4pxnuonvhfobrnldva5ppi
      editorconfig: 0.15.3
      eslint: 8.6.0
      klona: 2.0.6
    transitivePeerDependencies:
      - '@typescript-eslint/parser'
      - supports-color
      - typescript
    dev: true

  /eslint-plugin-es/3.0.1_eslint@8.6.0:
    resolution: {integrity: sha512-GUmAsJaN4Fc7Gbtl8uOBlayo2DqhwWvEzykMHSCZHU3XdJ+NSzzZcVhXh3VxX5icqQ+oQdIEawXX8xkR3mIFmQ==}
    engines: {node: '>=8.10.0'}
    peerDependencies:
      eslint: '>=4.19.1 || 8.6.0'
    dependencies:
      eslint: 8.6.0
      eslint-utils: 2.1.0
      regexpp: 3.2.0
    dev: true

  /eslint-plugin-eslint-comments/3.2.0_eslint@8.6.0:
    resolution: {integrity: sha512-0jkOl0hfojIHHmEHgmNdqv4fmh7300NdpA9FFpF7zaoLvB/QeXOGNLIo86oAveJFrfB1p05kC8hpEMHM8DwWVQ==}
    engines: {node: '>=6.5.0'}
    peerDependencies:
      eslint: '>=4.19.1 || 8.6.0'
    dependencies:
      escape-string-regexp: 1.0.5
      eslint: 8.6.0
      ignore: 5.2.4
    dev: true

  /eslint-plugin-import/2.25.4_gyqcce5u2ijhn2hqkipmk56rmu:
    resolution: {integrity: sha512-/KJBASVFxpu0xg1kIBn9AUa8hQVnszpwgE7Ld0lKAlx7Ie87yzEzCgSkekt+le/YVhiaosO4Y14GDAOc41nfxA==}
    engines: {node: '>=4'}
    peerDependencies:
      '@typescript-eslint/parser': '*'
      eslint: ^2 || ^3 || ^4 || ^5 || ^6 || ^7.2.0 || ^8 || 8.6.0
    peerDependenciesMeta:
      '@typescript-eslint/parser':
        optional: true
    dependencies:
      '@typescript-eslint/parser': 5.9.1_kufnqfq7tb5rpdawkdb6g5smma
      array-includes: 3.1.6
      array.prototype.flat: 1.3.1
      debug: 2.6.9
      doctrine: 2.1.0
      eslint: 8.6.0
      eslint-import-resolver-node: 0.3.7
      eslint-module-utils: 2.8.0_iwcyz3q5swh44qq6nyzz4rzmcq
      has: 1.0.3
      is-core-module: 2.12.1
      is-glob: 4.0.3
      minimatch: 3.1.2
      object.values: 1.1.6
      resolve: 1.22.2
      tsconfig-paths: 3.14.2
    transitivePeerDependencies:
      - eslint-import-resolver-typescript
      - eslint-import-resolver-webpack
      - supports-color
    dev: true

  /eslint-plugin-jsdoc/39.3.25_eslint@8.6.0:
    resolution: {integrity: sha512-7JiFOOaipz7Z7lNQ9sMJ6cdvclmVUwNYtFWGS3a0k0uEFcdZPPD64WOfENuyNHpl86C0AKIEPgOpZby5kd+pew==}
    engines: {node: ^14 || ^16 || ^17 || ^18 || ^19}
    peerDependencies:
      eslint: ^7.0.0 || ^8.0.0 || 8.6.0
    dependencies:
      '@es-joy/jsdoccomment': 0.33.4
      comment-parser: 1.3.1
      debug: 4.3.4
      escape-string-regexp: 4.0.0
      eslint: 8.6.0
      esquery: 1.5.0
      semver: 7.5.4
      spdx-expression-parse: 3.0.1
    transitivePeerDependencies:
      - supports-color
    dev: true

  /eslint-plugin-mocha/9.0.0_eslint@8.6.0:
    resolution: {integrity: sha512-d7knAcQj1jPCzZf3caeBIn3BnW6ikcvfz0kSqQpwPYcVGLoJV5sz0l0OJB2LR8I7dvTDbqq1oV6ylhSgzA10zg==}
    engines: {node: '>=12.0.0'}
    peerDependencies:
      eslint: '>=7.0.0 || 8.6.0'
    dependencies:
      eslint: 8.6.0
      eslint-utils: 3.0.0_eslint@8.6.0
      ramda: 0.27.2
    dev: true

  /eslint-plugin-node/11.1.0_eslint@8.6.0:
    resolution: {integrity: sha512-oUwtPJ1W0SKD0Tr+wqu92c5xuCeQqB3hSCHasn/ZgjFdA9iDGNkNf2Zi9ztY7X+hNuMib23LNGRm6+uN+KLE3g==}
    engines: {node: '>=8.10.0'}
    peerDependencies:
      eslint: '>=5.16.0 || 8.6.0'
    dependencies:
      eslint: 8.6.0
      eslint-plugin-es: 3.0.1_eslint@8.6.0
      eslint-utils: 2.1.0
      ignore: 5.2.4
      minimatch: 3.1.2
      resolve: 1.22.2
      semver: 6.3.1
    dev: true

  /eslint-plugin-promise/6.0.1_eslint@8.6.0:
    resolution: {integrity: sha512-uM4Tgo5u3UWQiroOyDEsYcVMOo7re3zmno0IZmB5auxoaQNIceAbXEkSt8RNrKtaYehARHG06pYK6K1JhtP0Zw==}
    engines: {node: ^12.22.0 || ^14.17.0 || >=16.0.0}
    peerDependencies:
      eslint: ^7.0.0 || ^8.0.0 || 8.6.0
    dependencies:
      eslint: 8.6.0
    dev: true

  /eslint-plugin-react/7.28.0_eslint@8.6.0:
    resolution: {integrity: sha512-IOlFIRHzWfEQQKcAD4iyYDndHwTQiCMcJVJjxempf203jnNLUnW34AXLrV33+nEXoifJE2ZEGmcjKPL8957eSw==}
    engines: {node: '>=4'}
    peerDependencies:
      eslint: ^3 || ^4 || ^5 || ^6 || ^7 || ^8 || 8.6.0
    dependencies:
      array-includes: 3.1.6
      array.prototype.flatmap: 1.3.1
      doctrine: 2.1.0
      eslint: 8.6.0
      estraverse: 5.3.0
      jsx-ast-utils: 3.3.4
      minimatch: 3.1.2
      object.entries: 1.1.6
      object.fromentries: 2.0.6
      object.hasown: 1.1.2
      object.values: 1.1.6
      prop-types: 15.8.1
      resolve: 2.0.0-next.4
      semver: 6.3.1
      string.prototype.matchall: 4.0.8
    dev: true

  /eslint-plugin-tsdoc/0.2.17:
    resolution: {integrity: sha512-xRmVi7Zx44lOBuYqG8vzTXuL6IdGOeF9nHX17bjJ8+VE6fsxpdGem0/SBTmAwgYMKYB1WBkqRJVQ+n8GK041pA==}
    dependencies:
      '@microsoft/tsdoc': 0.14.2
      '@microsoft/tsdoc-config': 0.16.2
    dev: true

  /eslint-plugin-unicorn/36.0.0_eslint@8.6.0:
    resolution: {integrity: sha512-xxN2vSctGWnDW6aLElm/LKIwcrmk6mdiEcW55Uv5krcrVcIFSWMmEgc/hwpemYfZacKZ5npFERGNz4aThsp1AA==}
    engines: {node: '>=12'}
    peerDependencies:
      eslint: '>=7.32.0 || 8.6.0'
    dependencies:
      '@babel/helper-validator-identifier': 7.22.5
      ci-info: 3.8.0
      clean-regexp: 1.0.0
      eslint: 8.6.0
      eslint-template-visitor: 2.3.2_eslint@8.6.0
      eslint-utils: 3.0.0_eslint@8.6.0
      is-builtin-module: 3.2.1
      lodash: 4.17.21
      pluralize: 8.0.0
      read-pkg-up: 7.0.1
      regexp-tree: 0.1.27
      safe-regex: 2.1.1
      semver: 7.5.4
    transitivePeerDependencies:
      - supports-color
    dev: true

  /eslint-plugin-unicorn/40.0.0_eslint@8.6.0:
    resolution: {integrity: sha512-5GRXISfBk8jMmYk1eeNDw8zSRnWTxBjWkzx2Prre6E2/yLu2twozZ3EomLWCBu9nWms/ZE361BItyMQwfnG1qA==}
    engines: {node: '>=12'}
    peerDependencies:
      eslint: '>=7.32.0 || 8.6.0'
    dependencies:
      '@babel/helper-validator-identifier': 7.22.5
      ci-info: 3.8.0
      clean-regexp: 1.0.0
      eslint: 8.6.0
      eslint-utils: 3.0.0_eslint@8.6.0
      esquery: 1.5.0
      indent-string: 4.0.0
      is-builtin-module: 3.2.1
      lodash: 4.17.21
      pluralize: 8.0.0
      read-pkg-up: 7.0.1
      regexp-tree: 0.1.27
      safe-regex: 2.1.1
      semver: 7.5.4
      strip-indent: 3.0.0
    dev: true

  /eslint-plugin-unused-imports/2.0.0_eslint@8.6.0:
    resolution: {integrity: sha512-3APeS/tQlTrFa167ThtP0Zm0vctjr4M44HMpeg1P4bK6wItarumq0Ma82xorMKdFsWpphQBlRPzw/pxiVELX1A==}
    engines: {node: ^12.22.0 || ^14.17.0 || >=16.0.0}
    peerDependencies:
      '@typescript-eslint/eslint-plugin': ^5.0.0
      eslint: ^8.0.0 || 8.6.0
    peerDependenciesMeta:
      '@typescript-eslint/eslint-plugin':
        optional: true
    dependencies:
      eslint: 8.6.0
      eslint-rule-composer: 0.3.0
    dev: true

  /eslint-plugin-unused-imports/2.0.0_fhnxgfsp6r3qynjxjvskmntitm:
    resolution: {integrity: sha512-3APeS/tQlTrFa167ThtP0Zm0vctjr4M44HMpeg1P4bK6wItarumq0Ma82xorMKdFsWpphQBlRPzw/pxiVELX1A==}
    engines: {node: ^12.22.0 || ^14.17.0 || >=16.0.0}
    peerDependencies:
      '@typescript-eslint/eslint-plugin': ^5.0.0
      eslint: ^8.0.0 || 8.6.0
    peerDependenciesMeta:
      '@typescript-eslint/eslint-plugin':
        optional: true
    dependencies:
      '@typescript-eslint/eslint-plugin': 5.9.1_i37r4pxnuonvhfobrnldva5ppi
      eslint: 8.6.0
      eslint-rule-composer: 0.3.0
    dev: true

  /eslint-rule-composer/0.3.0:
    resolution: {integrity: sha512-bt+Sh8CtDmn2OajxvNO+BX7Wn4CIWMpTRm3MaiKPCQcnnlm0CS2mhui6QaoeQugs+3Kj2ESKEEGJUdVafwhiCg==}
    engines: {node: '>=4.0.0'}
    dev: true

  /eslint-scope/5.1.1:
    resolution: {integrity: sha512-2NxwbF/hZ0KpepYN0cNbo+FN6XoK7GaHlQhgx/hIZl6Va0bF45RQOOwhLIy8lQDbuCiadSLCBnH2CFYquit5bw==}
    engines: {node: '>=8.0.0'}
    dependencies:
      esrecurse: 4.3.0
      estraverse: 4.3.0

  /eslint-scope/7.2.1:
    resolution: {integrity: sha512-CvefSOsDdaYYvxChovdrPo/ZGt8d5lrJWleAc1diXRKhHGiTYEI26cvo8Kle/wGnsizoCJjK73FMg1/IkIwiNA==}
    engines: {node: ^12.22.0 || ^14.17.0 || >=16.0.0}
    dependencies:
      esrecurse: 4.3.0
      estraverse: 5.3.0

  /eslint-template-visitor/2.3.2_eslint@8.6.0:
    resolution: {integrity: sha512-3ydhqFpuV7x1M9EK52BPNj6V0Kwu0KKkcIAfpUhwHbR8ocRln/oUHgfxQupY8O1h4Qv/POHDumb/BwwNfxbtnA==}
    peerDependencies:
      eslint: '>=7.0.0 || 8.6.0'
    dependencies:
      '@babel/core': 7.22.9
      '@babel/eslint-parser': 7.22.9_fg56oabmgmzmqlpsp6plug4bzq
      eslint: 8.6.0
      eslint-visitor-keys: 2.1.0
      esquery: 1.5.0
      multimap: 1.1.0
    transitivePeerDependencies:
      - supports-color
    dev: true

  /eslint-utils/2.1.0:
    resolution: {integrity: sha512-w94dQYoauyvlDc43XnGB8lU3Zt713vNChgt4EWwhXAP2XkBvndfxF0AgIqKOOasjPIPzj9JqgwkwbCYD0/V3Zg==}
    engines: {node: '>=6'}
    dependencies:
      eslint-visitor-keys: 1.3.0
    dev: true

  /eslint-utils/3.0.0_eslint@8.6.0:
    resolution: {integrity: sha512-uuQC43IGctw68pJA1RgbQS8/NP7rch6Cwd4j3ZBtgo4/8Flj4eGE7ZYSZRN3iq5pVUv6GPdW5Z1RFleo84uLDA==}
    engines: {node: ^10.0.0 || ^12.0.0 || >= 14.0.0}
    peerDependencies:
      eslint: '>=5 || 8.6.0'
    dependencies:
      eslint: 8.6.0
      eslint-visitor-keys: 2.1.0
    dev: true

  /eslint-visitor-keys/1.3.0:
    resolution: {integrity: sha512-6J72N8UNa462wa/KFODt/PJ3IU60SDpC3QXC1Hjc1BXXpfL2C9R5+AU7jhe0F6GREqVMh4Juu+NY7xn+6dipUQ==}
    engines: {node: '>=4'}
    dev: true

  /eslint-visitor-keys/2.1.0:
    resolution: {integrity: sha512-0rSmRBzXgDzIsD6mGdJgevzgezI534Cer5L/vyMX0kHzT/jiB43jRhd9YUlMGYLQy2zprNmoT8qasCGtY+QaKw==}
    engines: {node: '>=10'}
    dev: true

  /eslint-visitor-keys/3.4.1:
    resolution: {integrity: sha512-pZnmmLwYzf+kWaM/Qgrvpen51upAktaaiI01nsJD/Yr3lMOdNtq0cxkrrg16w64VtisN6okbs7Q8AfGqj4c9fA==}
    engines: {node: ^12.22.0 || ^14.17.0 || >=16.0.0}

  /eslint/8.45.0:
    resolution: {integrity: sha512-pd8KSxiQpdYRfYa9Wufvdoct3ZPQQuVuU5O6scNgMuOMYuxvH0IGaYK0wUFjo4UYYQQCUndlXiMbnxopwvvTiw==}
    engines: {node: ^12.22.0 || ^14.17.0 || >=16.0.0}
    hasBin: true
    dependencies:
      '@eslint-community/eslint-utils': 4.4.0_eslint@8.45.0
      '@eslint-community/regexpp': 4.5.1
      '@eslint/eslintrc': 2.1.0
      '@eslint/js': 8.44.0
      '@humanwhocodes/config-array': 0.11.10
      '@humanwhocodes/module-importer': 1.0.1
      '@nodelib/fs.walk': 1.2.8
      ajv: 6.12.6
      chalk: 4.1.2
      cross-spawn: 7.0.3
      debug: 4.3.4
      doctrine: 3.0.0
      escape-string-regexp: 4.0.0
      eslint-scope: 7.2.1
      eslint-visitor-keys: 3.4.1
      espree: 9.6.1
      esquery: 1.5.0
      esutils: 2.0.3
      fast-deep-equal: 3.1.3
      file-entry-cache: 6.0.1
      find-up: 5.0.0
      glob-parent: 6.0.2
      globals: 13.20.0
      graphemer: 1.4.0
      ignore: 5.2.4
      imurmurhash: 0.1.4
      is-glob: 4.0.3
      is-path-inside: 3.0.3
      js-yaml: 4.1.0
      json-stable-stringify-without-jsonify: 1.0.1
      levn: 0.4.1
      lodash.merge: 4.6.2
      minimatch: 3.1.2
      natural-compare: 1.4.0
      optionator: 0.9.3
      strip-ansi: 6.0.1
      text-table: 0.2.0
    transitivePeerDependencies:
      - supports-color

  /eslint/8.6.0:
    resolution: {integrity: sha512-UvxdOJ7mXFlw7iuHZA4jmzPaUqIw54mZrv+XPYKNbKdLR0et4rf60lIZUU9kiNtnzzMzGWxMV+tQ7uG7JG8DPw==}
    engines: {node: ^12.22.0 || ^14.17.0 || >=16.0.0}
    hasBin: true
    dependencies:
      '@eslint/eslintrc': 1.4.1
      '@humanwhocodes/config-array': 0.9.5
      ajv: 6.12.6
      chalk: 4.1.2
      cross-spawn: 7.0.3
      debug: 4.3.4
      doctrine: 3.0.0
      enquirer: 2.3.6
      escape-string-regexp: 4.0.0
      eslint-scope: 7.2.1
      eslint-utils: 3.0.0_eslint@8.6.0
      eslint-visitor-keys: 3.4.1
      espree: 9.6.1
      esquery: 1.5.0
      esutils: 2.0.3
      fast-deep-equal: 3.1.3
      file-entry-cache: 6.0.1
      functional-red-black-tree: 1.0.1
      glob-parent: 6.0.2
      globals: 13.20.0
      ignore: 4.0.6
      import-fresh: 3.3.0
      imurmurhash: 0.1.4
      is-glob: 4.0.3
      js-yaml: 4.1.0
      json-stable-stringify-without-jsonify: 1.0.1
      levn: 0.4.1
      lodash.merge: 4.6.2
      minimatch: 3.1.2
      natural-compare: 1.4.0
      optionator: 0.9.3
      progress: 2.0.3
      regexpp: 3.2.0
      semver: 7.5.4
      strip-ansi: 6.0.1
      strip-json-comments: 3.1.1
      text-table: 0.2.0
      v8-compile-cache: 2.3.0
    transitivePeerDependencies:
      - supports-color
    dev: true

  /espree/9.6.1:
    resolution: {integrity: sha512-oruZaFkjorTpF32kDSI5/75ViwGeZginGGy2NoOSg3Q9bnwlnmDm4HLnkl0RE3n+njDXR037aY1+x58Z/zFdwQ==}
    engines: {node: ^12.22.0 || ^14.17.0 || >=16.0.0}
    dependencies:
      acorn: 8.10.0
      acorn-jsx: 5.3.2_acorn@8.10.0
      eslint-visitor-keys: 3.4.1

  /esprima/4.0.1:
    resolution: {integrity: sha512-eGuFFw7Upda+g4p+QHvnW0RyTX/SVeJBDM/gCtMARO0cLuT2HcEKnTPvhjV6aGeqrCB/sbNop0Kszm0jsaWU4A==}
    engines: {node: '>=4'}
    hasBin: true

  /esquery/1.5.0:
    resolution: {integrity: sha512-YQLXUplAwJgCydQ78IMJywZCceoqk1oH01OERdSAJc/7U2AylwjhSCLDEtqwg811idIS/9fIU5GjG73IgjKMVg==}
    engines: {node: '>=0.10'}
    dependencies:
      estraverse: 5.3.0

  /esrecurse/4.3.0:
    resolution: {integrity: sha512-KmfKL3b6G+RXvP8N1vr3Tq1kL/oCFgn2NYXEtqP8/L3pKapUA4G8cFVaoF3SU323CD4XypR/ffioHmkti6/Tag==}
    engines: {node: '>=4.0'}
    dependencies:
      estraverse: 5.3.0

  /estraverse/4.3.0:
    resolution: {integrity: sha512-39nnKffWz8xN1BU/2c79n9nB9HDzo0niYUqx6xyqUnyoAnQyyWpOTdZEeiCch8BBu515t4wp9ZmgVfVhn9EBpw==}
    engines: {node: '>=4.0'}

  /estraverse/5.3.0:
    resolution: {integrity: sha512-MMdARuVEQziNTeJD8DgMqmhwR11BRQ/cBP+pLtYdSTnf3MIO8fFeiINEbX36ZdNlfU/7A9f3gUw49B3oQsvwBA==}
    engines: {node: '>=4.0'}

  /esutils/2.0.3:
    resolution: {integrity: sha512-kVscqXk4OCp68SZ0dkgEKVi6/8ij300KBWTJq32P/dYeWTSwK41WyTxalN1eRmA5Z9UU/LX9D7FWSmV9SAYx6g==}
    engines: {node: '>=0.10.0'}

  /event-emitter/0.3.5:
    resolution: {integrity: sha512-D9rRn9y7kLPnJ+hMq7S/nhvoKwwvVJahBi2BPmx3bvbsEdK3W9ii8cBSGjP+72/LnM4n6fo3+dkCX5FeTQruXA==}
    dependencies:
      d: 1.0.1
      es5-ext: 0.10.62

  /event-lite/0.1.3:
    resolution: {integrity: sha512-8qz9nOz5VeD2z96elrEKD2U433+L3DWdUdDkOINLGOJvx1GsMBbMn0aCeu28y8/e85A6mCigBiFlYMnTBEGlSw==}

  /event-target-shim/5.0.1:
    resolution: {integrity: sha512-i/2XbnSz/uxRCU6+NdVJgKWDTM427+MqYbkQzD321DuCQJUqOuJKIA0IM2+W2xtYHdKOmZ4dR6fExsd4SXL+WQ==}
    engines: {node: '>=6'}

  /eventemitter3/4.0.7:
    resolution: {integrity: sha512-8guHBZCwKnFhYdHr2ysuRWErTwhoN2X8XELRlrRwpmfeY2jjuUN4taQMsULKUVo1K4DvZl+0pgfyoysHxvmvEw==}

  /events/1.1.1:
    resolution: {integrity: sha512-kEcvvCBByWXGnZy6JUlgAp2gBIUjfCAV6P6TgT1/aaQKcmuAEC4OZTV1I4EWQLz2gxZw76atuVyvHhTxvi0Flw==}
    engines: {node: '>=0.4.x'}

  /events/3.3.0:
    resolution: {integrity: sha512-mQw+2fkQbALzQ7V0MY0IqdnXNOeTtP4r0lN9z7AAawCXgqea7bDii20AYrIBrFd/Hx0M2Ocz6S111CaFkUcb0Q==}
    engines: {node: '>=0.8.x'}

  /execa/1.0.0:
    resolution: {integrity: sha512-adbxcyWV46qiHyvSp50TKt05tB4tK3HcmF7/nxfAdhnox83seTDbwnaqKO4sXRy7roHAIFqJP/Rw/AuEbX61LA==}
    engines: {node: '>=6'}
    dependencies:
      cross-spawn: 6.0.5
      get-stream: 4.1.0
      is-stream: 1.1.0
      npm-run-path: 2.0.2
      p-finally: 1.0.0
      signal-exit: 3.0.7
      strip-eof: 1.0.0

  /execa/5.1.1:
    resolution: {integrity: sha512-8uSpZZocAZRBAPIEINJj3Lo9HyGitllczc27Eh5YYojjMFMn8yHMDMaUHE2Jqfq05D/wucwI4JGURyXt1vchyg==}
    engines: {node: '>=10'}
    dependencies:
      cross-spawn: 7.0.3
      get-stream: 6.0.1
      human-signals: 2.1.0
      is-stream: 2.0.1
      merge-stream: 2.0.0
      npm-run-path: 4.0.1
      onetime: 5.1.2
      signal-exit: 3.0.7
      strip-final-newline: 2.0.0

  /expand-template/2.0.3:
    resolution: {integrity: sha512-XYfuKMvj4O35f/pOXLObndIRvyQ+/+6AhODh+OKWj9S9498pHHn/IMszH+gt0fBCRWMNfk1ZSp5x3AifmnI2vg==}
    engines: {node: '>=6'}

  /expand-tilde/2.0.2:
    resolution: {integrity: sha512-A5EmesHW6rfnZ9ysHQjPdJRni0SRar0tjtG5MNtm9n5TUvsYU8oozprtRD4AqHxcZWWlVuAmQo2nWKfN9oyjTw==}
    engines: {node: '>=0.10.0'}
    dependencies:
      homedir-polyfill: 1.0.3

  /exponential-backoff/3.1.1:
    resolution: {integrity: sha512-dX7e/LHVJ6W3DE1MHWi9S1EYzDESENfLrYohG2G++ovZrYOkm4Knwa0mc1cn84xJOR4KEU0WSchhLbd0UklbHw==}

  /ext/1.7.0:
    resolution: {integrity: sha512-6hxeJYaL110a9b5TEJSj0gojyHQAmA2ch5Os+ySCiA1QGdS697XWY1pzsrSjqA9LDEEgdB/KypIlR59RcLuHYw==}
    dependencies:
      type: 2.7.2

  /extend-shallow/2.0.1:
    resolution: {integrity: sha512-zCnTtlxNoAiDc3gqY2aYAWFx7XWWiasuF2K8Me5WbN8otHKTUKBwjPtNpRs/rbUZm7KxWAaNj7P1a/p52GbVug==}
    engines: {node: '>=0.10.0'}
    dependencies:
      is-extendable: 0.1.1

  /external-editor/3.1.0:
    resolution: {integrity: sha512-hMQ4CX1p1izmuLYyZqLMO/qGNw10wSv9QDCPfzXfyFrOaCSSoRfqE1Kf1s5an66J5JZC62NewG+mK49jOCtQew==}
    engines: {node: '>=4'}
    dependencies:
      chardet: 0.7.0
      iconv-lite: 0.4.24
      tmp: 0.0.33

  /fancy-test/2.0.30:
    resolution: {integrity: sha512-bDQnAXYYODKwjb/6VEwAovEN0uJ1iRMTahEqOpQCRxIX7rIqoFHCy0LEqWYAU3kVw4ERgK4HQSn6GISEA1ipxg==}
    engines: {node: '>=12.0.0'}
    dependencies:
      '@types/chai': 4.3.5
      '@types/lodash': 4.14.195
      '@types/node': 14.18.53
      '@types/sinon': 10.0.15
      lodash: 4.17.21
      mock-stdin: 1.0.0
      nock: 13.3.2
      stdout-stderr: 0.1.13
    transitivePeerDependencies:
      - supports-color

  /fast-deep-equal/3.1.3:
    resolution: {integrity: sha512-f3qQ9oQy9j2AhBe/H9VC91wLmKBCCU/gDOnKNAYG5hswO7BLKj09Hc5HYNz9cGI++xlpDCIgDaitVs03ATR84Q==}

  /fast-glob/3.3.0:
    resolution: {integrity: sha512-ChDuvbOypPuNjO8yIDf36x7BlZX1smcUMTTcyoIjycexOxd6DFsKsg21qVBzEmr3G7fUKIRy2/psii+CIUt7FA==}
    engines: {node: '>=8.6.0'}
    dependencies:
      '@nodelib/fs.stat': 2.0.5
      '@nodelib/fs.walk': 1.2.8
      glob-parent: 5.1.2
      merge2: 1.4.1
      micromatch: 4.0.5

  /fast-json-patch/3.1.1:
    resolution: {integrity: sha512-vf6IHUX2SBcA+5/+4883dsIjpBTqmfBjmYiWK1savxQmFk4JfBMLa7ynTYOs1Rolp/T1betJxHiGD3g1Mn8lUQ==}

  /fast-json-stable-stringify/2.1.0:
    resolution: {integrity: sha512-lhd/wF+Lk98HZoTCtlVraHtfh5XYijIjalXck7saUtuanSDyLMxnHhSXEDJqHxD7msR8D0uCmqlkwjCV8xvwHw==}

  /fast-levenshtein/2.0.6:
    resolution: {integrity: sha512-DCXu6Ifhqcks7TZKY3Hxp3y6qphY5SJZmrWMDrKcERSOXWQdMhU9Ig/PYrzyw/ul9jOIyh0N4M0tbC5hodg8dw==}

  /fast-levenshtein/3.0.0:
    resolution: {integrity: sha512-hKKNajm46uNmTlhHSyZkmToAc56uZJwYq7yrciZjqOxnlfQwERDQJmHPUp7m1m9wx8vgOe8IaCKZ5Kv2k1DdCQ==}
    dependencies:
      fastest-levenshtein: 1.0.16

  /fast-memoize/2.5.2:
    resolution: {integrity: sha512-Ue0LwpDYErFbmNnZSF0UH6eImUwDmogUO1jyE+JbN2gsQz/jICm1Ve7t9QT0rNSsfJt+Hs4/S3GnsDVjL4HVrw==}

  /fastest-levenshtein/1.0.16:
    resolution: {integrity: sha512-eRnCtTTtGZFpQCwhJiUOuxPQWRXVKYDn0b2PeHfXL6/Zi53SLAzAHfVhVWK2AryC/WH05kGfxhFIPvTF0SXQzg==}
    engines: {node: '>= 4.9.1'}

  /fastq/1.15.0:
    resolution: {integrity: sha512-wBrocU2LCXXa+lWBt8RoIRD89Fi8OdABODa/kEnyeyjS5aZO5/GNvI5sEINADqP/h8M29UHTHUb53sUu5Ihqdw==}
    dependencies:
      reusify: 1.0.4

  /figures/2.0.0:
    resolution: {integrity: sha512-Oa2M9atig69ZkfwiApY8F2Yy+tzMbazyvqv21R0NsSC8floSOC09BbT1ITWAdoMGQvJ/aZnR1KMwdx9tvHnTNA==}
    engines: {node: '>=4'}
    dependencies:
      escape-string-regexp: 1.0.5
    dev: true

  /figures/3.2.0:
    resolution: {integrity: sha512-yaduQFRKLXYOGgEn6AZau90j3ggSOyiqXU0F9JZfeXYhNa+Jk4X+s45A2zg5jns87GAFa34BBm2kXw4XpNcbdg==}
    engines: {node: '>=8'}
    dependencies:
      escape-string-regexp: 1.0.5

  /file-entry-cache/6.0.1:
    resolution: {integrity: sha512-7Gps/XWymbLk2QLYK4NzpMOrYjMhdIxXuIvy2QBsLE6ljuodKvdkWs/cpyJJ3CVIVpH0Oi1Hvg1ovbMzLdFBBg==}
    engines: {node: ^10.12.0 || >=12.0.0}
    dependencies:
      flat-cache: 3.0.4

  /filelist/1.0.4:
    resolution: {integrity: sha512-w1cEuf3S+DrLCQL7ET6kz+gmlJdbq9J7yXCSjK/OZCPA+qEN1WyF4ZAf0YYJa4/shHJra2t/d/r8SV4Ji+x+8Q==}
    dependencies:
      minimatch: 5.1.6

  /fill-range/7.0.1:
    resolution: {integrity: sha512-qOo9F+dMUmC2Lcb4BbVvnKJxTPjCm+RRpe4gDuGrzkL7mEVl/djYSu2OdQ2Pa302N4oqkSg9ir6jaLWJ2USVpQ==}
    engines: {node: '>=8'}
    dependencies:
      to-regex-range: 5.0.1

  /filter-obj/1.1.0:
    resolution: {integrity: sha512-8rXg1ZnX7xzy2NGDVkBVaAy+lSlPNwad13BtgSlLuxfIslyt5Vg64U7tFcCt4WS1R0hvtnQybT/IyCkGZ3DpXQ==}
    engines: {node: '>=0.10.0'}

  /find-cache-dir/3.3.2:
    resolution: {integrity: sha512-wXZV5emFEjrridIgED11OoUKLxiYjAcqot/NJdAkOhlJ+vGzwhOAfcG5OX1jP+S0PcjEn8bdMJv+g2jwQ3Onig==}
    engines: {node: '>=8'}
    dependencies:
      commondir: 1.0.1
      make-dir: 3.1.0
      pkg-dir: 4.2.0
    dev: true

  /find-config/1.0.0:
    resolution: {integrity: sha512-Z+suHH+7LSE40WfUeZPIxSxypCWvrzdVc60xAjUShZeT5eMWM0/FQUduq3HjluyfAHWvC/aOBkT1pTZktyF/jg==}
    engines: {node: '>= 0.12'}
    dependencies:
      user-home: 2.0.0
    dev: true

  /find-node-modules/2.1.3:
    resolution: {integrity: sha512-UC2I2+nx1ZuOBclWVNdcnbDR5dlrOdVb7xNjmT/lHE+LsgztWks3dG7boJ37yTS/venXw84B/mAW9uHVoC5QRg==}
    dependencies:
      findup-sync: 4.0.0
      merge: 2.1.1
    dev: true

  /find-replace/1.0.3:
    resolution: {integrity: sha512-KrUnjzDCD9426YnCP56zGYy/eieTnhtK6Vn++j+JJzmlsWWwEkDnsyVF575spT6HJ6Ow9tlbT3TQTDsa+O4UWA==}
    engines: {node: '>=4.0.0'}
    dependencies:
      array-back: 1.0.4
      test-value: 2.1.0

  /find-root/1.1.0:
    resolution: {integrity: sha512-NKfW6bec6GfKc0SGx1e07QZY9PE99u0Bft/0rzSD5k3sO/vwkVUpDUKVm5Gpp5Ue3YfShPFTX2070tDs5kB9Ng==}
    dev: true

  /find-up/2.1.0:
    resolution: {integrity: sha512-NWzkk0jSJtTt08+FBFMvXoeZnOJD+jTtsRmBYbAIzJdX6l7dLgR7CTubCM5/eDdPUBvLCeVasP1brfVR/9/EZQ==}
    engines: {node: '>=4'}
    dependencies:
      locate-path: 2.0.0
    dev: true

  /find-up/4.1.0:
    resolution: {integrity: sha512-PpOwAdQ/YlXQ2vj8a3h8IipDuYRi3wceVQQGYWxNINccq40Anw7BlsEXCMbt1Zt+OLA6Fq9suIpIWD0OsnISlw==}
    engines: {node: '>=8'}
    dependencies:
      locate-path: 5.0.0
      path-exists: 4.0.0

  /find-up/5.0.0:
    resolution: {integrity: sha512-78/PXT1wlLLDgTzDs7sjq9hzz0vXD+zn+7wypEe4fXQxCmdmqfGsEPQxmiCSQI3ajFV91bVSsvNtrJRiW6nGng==}
    engines: {node: '>=10'}
    dependencies:
      locate-path: 6.0.0
      path-exists: 4.0.0

  /find-yarn-workspace-root/2.0.0:
    resolution: {integrity: sha512-1IMnbjt4KzsQfnhnzNd8wUEgXZ44IzZaZmnLYx7D5FZlaHt2gW20Cri8Q+E/t5tIj4+epTBub+2Zxu/vNILzqQ==}
    dependencies:
      micromatch: 4.0.5

  /find-yarn-workspace-root2/1.2.16:
    resolution: {integrity: sha512-hr6hb1w8ePMpPVUK39S4RlwJzi+xPLuVuG8XlwXU3KD5Yn3qgBWVfy3AzNlDhWvE1EORCE65/Qm26rFQt3VLVA==}
    dependencies:
      micromatch: 4.0.5
      pkg-dir: 4.2.0

  /findup-sync/4.0.0:
    resolution: {integrity: sha512-6jvvn/12IC4quLBL1KNokxC7wWTvYncaVUYSoxWw7YykPLuRrnv4qdHcSOywOI5RpkOVGeQRtWM8/q+G6W6qfQ==}
    engines: {node: '>= 8'}
    dependencies:
      detect-file: 1.0.0
      is-glob: 4.0.3
      micromatch: 4.0.5
      resolve-dir: 1.0.1
    dev: true

  /first-chunk-stream/2.0.0:
    resolution: {integrity: sha512-X8Z+b/0L4lToKYq+lwnKqi9X/Zek0NibLpsJgVsSxpoYq7JtiCtRb5HqKVEjEw/qAb/4AKKRLOwwKHlWNpm2Eg==}
    engines: {node: '>=0.10.0'}
    dependencies:
      readable-stream: 2.3.8

  /flat-cache/3.0.4:
    resolution: {integrity: sha512-dm9s5Pw7Jc0GvMYbshN6zchCA9RgQlzzEZX3vylR9IqFfS8XciblUXOKfW6SiuJ0e13eDYZoZV5wdrev7P3Nwg==}
    engines: {node: ^10.12.0 || >=12.0.0}
    dependencies:
      flatted: 3.2.7
      rimraf: 3.0.2

  /flat/5.0.2:
    resolution: {integrity: sha512-b6suED+5/3rTpUBdG1gupIl8MPFCAMA0QXwmljLhvCUKcUvdE4gWky9zpuGCcXHOsz4J9wPGNWq6OKpmIzz3hQ==}
    hasBin: true
    dev: true

  /flatted/3.2.7:
    resolution: {integrity: sha512-5nqDSxl8nn5BSNxyR3n4I6eDmbolI6WT+QqR547RwxQapgjQBmtktdP+HTBb/a/zLsbzERTONyUB5pefh5TtjQ==}

  /for-each/0.3.3:
    resolution: {integrity: sha512-jqYfLp7mo9vIyQf8ykW2v7A+2N4QjeCeI5+Dz9XraiO1ign81wjiH7Fb9vSOWvQfNtmSa4H2RoQTrrXivdUZmw==}
    dependencies:
      is-callable: 1.2.7

  /foreground-child/2.0.0:
    resolution: {integrity: sha512-dCIq9FpEcyQyXKCkyzmlPTFNgrCzPudOe+mhvJU5zAtlBnGVy2yKxtfsxK2tQBThwq225jcvBjpw1Gr40uzZCA==}
    engines: {node: '>=8.0.0'}
    dependencies:
      cross-spawn: 7.0.3
      signal-exit: 3.0.7
    dev: true

  /foreground-child/3.1.1:
    resolution: {integrity: sha512-TMKDUnIte6bfb5nWv7V/caI169OHgvwjb7V4WkeUvbQQdjr5rWKqHFiKWb/fcOwB+CzBT+qbWjvj+DVwRskpIg==}
    engines: {node: '>=14'}
    dependencies:
      cross-spawn: 7.0.3
      signal-exit: 4.0.2

  /form-data-encoder/2.1.4:
    resolution: {integrity: sha512-yDYSgNMraqvnxiEXO4hi88+YZxaHC6QKzb5N84iRCTDeRO7ZALpir/lVmf/uXUhnwUr2O4HU8s/n6x+yNjQkHw==}
    engines: {node: '>= 14.17'}

  /form-data/2.5.1:
    resolution: {integrity: sha512-m21N3WOmEEURgk6B9GLOE4RuWOFf28Lhh9qGYeNlGq4VDXUlJy2th2slBNU8Gp8EzloYZOibZJ7t5ecIrFSjVA==}
    engines: {node: '>= 0.12'}
    dependencies:
      asynckit: 0.4.0
      combined-stream: 1.0.8
      mime-types: 2.1.35

  /fp-and-or/0.1.3:
    resolution: {integrity: sha512-wJaE62fLaB3jCYvY2ZHjZvmKK2iiLiiehX38rz5QZxtdN8fVPJDeZUiVvJrHStdTc+23LHlyZuSEKgFc0pxi2g==}
    engines: {node: '>=10'}

  /fromentries/1.3.2:
    resolution: {integrity: sha512-cHEpEQHUg0f8XdtZCc2ZAhrHzKzT0MrFUTcvx+hfxYu7rGMDc5SKoXFh+n4YigxsHXRzc6OrCshdR1bWH6HHyg==}
    dev: true

  /fs-constants/1.0.0:
    resolution: {integrity: sha512-y6OAwoSIf7FyjMIv94u+b5rdheZEjzR63GTyZJm5qh4Bi+2YgwLCcI/fPFZkL5PSixOt6ZNKm+w+Hfp/Bciwow==}

  /fs-exists-sync/0.1.0:
    resolution: {integrity: sha512-cR/vflFyPZtrN6b38ZyWxpWdhlXrzZEBawlpBQMq7033xVY7/kg0GDMBK5jg8lDYQckdJ5x/YC88lM3C7VMsLg==}
    engines: {node: '>=0.10.0'}

  /fs-extra/11.1.1:
    resolution: {integrity: sha512-MGIE4HOvQCeUCzmlHs0vXpih4ysz4wg9qiSAu6cd42lVwPbTM1TjV7RusoyQqMmk/95gdQZX72u+YW+c3eEpFQ==}
    engines: {node: '>=14.14'}
    dependencies:
      graceful-fs: 4.2.11
      jsonfile: 6.1.0
      universalify: 2.0.0
    dev: true

  /fs-extra/7.0.1:
    resolution: {integrity: sha512-YJDaCJZEnBmcbw13fvdAM9AwNOJwOzrE4pqMqBq5nFiEqXUqHwlK4B+3pUw6JNvfSPtX05xFHtYy/1ni01eGCw==}
    engines: {node: '>=6 <7 || >=8'}
    dependencies:
      graceful-fs: 4.2.11
      jsonfile: 4.0.0
      universalify: 0.1.2

  /fs-extra/8.1.0:
    resolution: {integrity: sha512-yhlQgA6mnOJUKOsRUFsgJdQCvkKhcz8tlZG5HBQfReYZy46OwLcY+Zia0mtdHsOo9y/hP+CxMN0TU9QxoOtG4g==}
    engines: {node: '>=6 <7 || >=8'}
    dependencies:
      graceful-fs: 4.2.11
      jsonfile: 4.0.0
      universalify: 0.1.2

  /fs-extra/9.1.0:
    resolution: {integrity: sha512-hcg3ZmepS30/7BSFqRvoo3DOMQu7IjqxO5nCDt+zM9XWjb33Wg7ziNT+Qvqbuc3+gWpzO02JubVyk2G4Zvo1OQ==}
    engines: {node: '>=10'}
    dependencies:
      at-least-node: 1.0.0
      graceful-fs: 4.2.11
      jsonfile: 6.1.0
      universalify: 2.0.0

  /fs-minipass/2.1.0:
    resolution: {integrity: sha512-V/JgOLFCS+R6Vcq0slCuaeWEdNC3ouDlJMNIsacH2VtALiu9mV4LPrHc5cDl8k5aw6J8jwgWWpiTo5RYhmIzvg==}
    engines: {node: '>= 8'}
    dependencies:
      minipass: 3.3.6

  /fs-minipass/3.0.2:
    resolution: {integrity: sha512-2GAfyfoaCDRrM6jaOS3UsBts8yJ55VioXdWcOL7dK9zdAuKT71+WBA4ifnNYqVjYv+4SsPxjK0JT4yIIn4cA/g==}
    engines: {node: ^14.17.0 || ^16.13.0 || >=18.0.0}
    dependencies:
      minipass: 5.0.0

  /fs.realpath/1.0.0:
    resolution: {integrity: sha512-OO0pH2lK6a0hZnAdau5ItzHPI6pUlvI7jMVnxUQRtw4owF2wk8lOSabtGDCTP4Ggrg2MbGnWO9X8K1t4+fGMDw==}

  /fsevents/2.3.2:
    resolution: {integrity: sha512-xiqMQR4xAeHTuB9uWm+fFRcIOgKBMiOBP+eXiyT7jsgVCq1bkVygt00oASowB7EdtpOHaaPgKt812P9ab+DDKA==}
    engines: {node: ^8.16.0 || ^10.6.0 || >=11.0.0}
    os: [darwin]
    requiresBuild: true
    dev: true
    optional: true

  /function-bind/1.1.1:
    resolution: {integrity: sha512-yIovAzMX49sF8Yl58fSCWJ5svSLuaibPxXQJFLmBObTuCr0Mf1KiPopGM9NiFjiYBCbfaa2Fh6breQ6ANVTI0A==}

  /function.prototype.name/1.1.5:
    resolution: {integrity: sha512-uN7m/BzVKQnCUF/iW8jYea67v++2u7m5UgENbHRtdDVclOUP+FMPlCNdmk0h/ysGyo2tavMJEDqJAkJdRa1vMA==}
    engines: {node: '>= 0.4'}
    dependencies:
      call-bind: 1.0.2
      define-properties: 1.2.0
      es-abstract: 1.22.1
      functions-have-names: 1.2.3
    dev: true

  /functional-red-black-tree/1.0.1:
    resolution: {integrity: sha512-dsKNQNdj6xA3T+QlADDA7mOSlX0qiMINjn0cgr+eGHGsbSHzTabcIogz2+p/iqP1Xs6EP/sS2SbqH+brGTbq0g==}
    dev: true

  /functions-have-names/1.2.3:
    resolution: {integrity: sha512-xckBUXyTIqT97tq2x2AMb+g163b5JFysYk0x4qxNFwbfQkmNZoiRHb6sPzI9/QV33WeuvVYBUIiD4NzNIyqaRQ==}
    dev: true

  /gauge/3.0.2:
    resolution: {integrity: sha512-+5J6MS/5XksCuXq++uFRsnUd7Ovu1XenbeuIuNRJxYWjgQbPuFhT14lAvsWfqfAmnwluf1OwMjz39HjfLPci0Q==}
    engines: {node: '>=10'}
    dependencies:
      aproba: 2.0.0
      color-support: 1.1.3
      console-control-strings: 1.1.0
      has-unicode: 2.0.1
      object-assign: 4.1.1
      signal-exit: 3.0.7
      string-width: 4.2.3
      strip-ansi: 6.0.1
      wide-align: 1.1.5

  /gauge/4.0.4:
    resolution: {integrity: sha512-f9m+BEN5jkg6a0fZjleidjN51VE1X+mPFQ2DJ0uv1V39oCLCbsGe6yjbBnp7eK7z/+GAon99a3nHuqbuuthyPg==}
    engines: {node: ^12.13.0 || ^14.15.0 || >=16.0.0}
    dependencies:
      aproba: 2.0.0
      color-support: 1.1.3
      console-control-strings: 1.1.0
      has-unicode: 2.0.1
      signal-exit: 3.0.7
      string-width: 4.2.3
      strip-ansi: 6.0.1
      wide-align: 1.1.5

  /gensync/1.0.0-beta.2:
    resolution: {integrity: sha512-3hN7NaskYvMDLQY55gnW3NQ+mesEAepTqlg+VEbj7zzqEMBVNhzcGYYeqFo/TlYz6eQiFcp1HcsCZO+nGgS8zg==}
    engines: {node: '>=6.9.0'}
    dev: true

  /get-caller-file/2.0.5:
    resolution: {integrity: sha512-DyFP3BM/3YHTQOCUL/w0OZHR0lpKeGrxotcHWcqNEdnltqFwXVfhEBQ94eIo34AfQpo0rGki4cyIiftY06h2Fg==}
    engines: {node: 6.* || 8.* || >= 10.*}

  /get-func-name/2.0.0:
    resolution: {integrity: sha512-Hm0ixYtaSZ/V7C8FJrtZIuBBI+iSgL+1Aq82zSu8VQNB4S3Gk8e7Qs3VwBDJAhmRZcFqkl3tQu36g/Foh5I5ig==}
    dev: true

  /get-intrinsic/1.2.1:
    resolution: {integrity: sha512-2DcsyfABl+gVHEfCOaTrWgyt+tb6MSEGmKq+kI5HwLbIYgjgmMcV8KQ41uaKz1xxUcn9tJtgFbQUEVcEbd0FYw==}
    dependencies:
      function-bind: 1.1.1
      has: 1.0.3
      has-proto: 1.0.1
      has-symbols: 1.0.3

  /get-package-type/0.1.0:
    resolution: {integrity: sha512-pjzuKtY64GYfWizNAJ0fr9VqttZkNiK2iS430LtIHzjBEr6bX8Am2zm4sW4Ro5wjWW5cAlRL1qAMTcXbjNAO2Q==}
    engines: {node: '>=8.0.0'}

  /get-pkg-repo/4.2.1:
    resolution: {integrity: sha512-2+QbHjFRfGB74v/pYWjd5OhU3TDIC2Gv/YKUTk/tCvAz0pkn/Mz6P3uByuBimLOcPvN2jYdScl3xGFSrx0jEcA==}
    engines: {node: '>=6.9.0'}
    hasBin: true
    dependencies:
      '@hutson/parse-repository-url': 3.0.2
      hosted-git-info: 4.1.0
      through2: 2.0.5
      yargs: 16.2.0
    dev: true

  /get-stdin/4.0.1:
    resolution: {integrity: sha512-F5aQMywwJ2n85s4hJPTT9RPxGmubonuB10MNYo17/xph174n2MIR33HRguhzVag10O/npM7SPk73LMZNP+FaWw==}
    engines: {node: '>=0.10.0'}

  /get-stdin/6.0.0:
    resolution: {integrity: sha512-jp4tHawyV7+fkkSKyvjuLZswblUtz+SQKzSWnBbii16BuZksJlU1wuBYXY75r+duh/llF1ur6oNwi+2ZzjKZ7g==}
    engines: {node: '>=4'}

  /get-stdin/8.0.0:
    resolution: {integrity: sha512-sY22aA6xchAzprjyqmSEQv4UbAAzRN0L2dQB0NlN5acTTK9Don6nhoc3eAbUnpZiCANAMfd/+40kVdKfFygohg==}
    engines: {node: '>=10'}

  /get-stream/4.1.0:
    resolution: {integrity: sha512-GMat4EJ5161kIy2HevLlr4luNjBgvmj413KaQA7jt4V8B4RDsfpHk7WQ9GVqfYyyx8OS/L66Kox+rJRNklLK7w==}
    engines: {node: '>=6'}
    dependencies:
      pump: 3.0.0

  /get-stream/5.2.0:
    resolution: {integrity: sha512-nBF+F1rAZVCu/p7rjzgA+Yb4lfYXrpl7a6VmJrU8wF9I1CKvP/QwPNZHnOlwbTkY6dvtFIzFMSyQXbLoTQPRpA==}
    engines: {node: '>=8'}
    dependencies:
      pump: 3.0.0

  /get-stream/6.0.1:
    resolution: {integrity: sha512-ts6Wi+2j3jQjqi70w5AlN8DFnkSwC+MqmxEzdEALB2qXZYV3X/b1CTfgPLGJNMeAWxdPfU8FO1ms3NUfaHCPYg==}
    engines: {node: '>=10'}

  /get-symbol-description/1.0.0:
    resolution: {integrity: sha512-2EmdH1YvIQiZpltCNgkuiUnyukzxM/R6NDJX31Ke3BG1Nq5b0S2PhX59UKi9vZpPDQVdqn+1IcaAwnzTT5vCjw==}
    engines: {node: '>= 0.4'}
    dependencies:
      call-bind: 1.0.2
      get-intrinsic: 1.2.1
    dev: true

  /git-config-path/1.0.1:
    resolution: {integrity: sha512-KcJ2dlrrP5DbBnYIZ2nlikALfRhKzNSX0stvv3ImJ+fvC4hXKoV+U+74SV0upg+jlQZbrtQzc0bu6/Zh+7aQbg==}
    engines: {node: '>=0.10.0'}
    dependencies:
      extend-shallow: 2.0.1
      fs-exists-sync: 0.1.0
      homedir-polyfill: 1.0.3

  /git-hooks-list/1.0.3:
    resolution: {integrity: sha512-Y7wLWcrLUXwk2noSka166byGCvhMtDRpgHdzCno1UQv/n/Hegp++a2xBWJL1lJarnKD3SWaljD+0z1ztqxuKyQ==}

  /git-raw-commits/2.0.11:
    resolution: {integrity: sha512-VnctFhw+xfj8Va1xtfEqCUD2XDrbAPSJx+hSrE5K7fGdjZruW7XV+QOrN7LF/RJyvspRiD2I0asWsxFp0ya26A==}
    engines: {node: '>=10'}
    hasBin: true
    dependencies:
      dargs: 7.0.0
      lodash: 4.17.21
      meow: 8.1.2
      split2: 3.2.2
      through2: 4.0.2
    dev: true

  /git-remote-origin-url/2.0.0:
    resolution: {integrity: sha512-eU+GGrZgccNJcsDH5LkXR3PB9M958hxc7sbA8DFJjrv9j4L2P/eZfKhM+QD6wyzpiv+b1BpK0XrYCxkovtjSLw==}
    engines: {node: '>=4'}
    dependencies:
      gitconfiglocal: 1.0.0
      pify: 2.3.0
    dev: true

  /git-semver-tags/4.1.1:
    resolution: {integrity: sha512-OWyMt5zBe7xFs8vglMmhM9lRQzCWL3WjHtxNNfJTMngGym7pC1kh8sP6jevfydJ6LP3ZvGxfb6ABYgPUM0mtsA==}
    engines: {node: '>=10'}
    hasBin: true
    dependencies:
      meow: 8.1.2
      semver: 6.3.1
    dev: true

  /gitconfiglocal/1.0.0:
    resolution: {integrity: sha512-spLUXeTAVHxDtKsJc8FkFVgFtMdEN9qPGpL23VfSHx4fP4+Ds097IXLvymbnDH8FnmxX5Nr9bPw3A+AQ6mWEaQ==}
    dependencies:
      ini: 1.3.8
    dev: true

  /github-from-package/0.0.0:
    resolution: {integrity: sha512-SyHy3T1v2NUXn29OsWdxmK6RwHD+vkj3v8en8AOBZ1wBQ/hCAQ5bAQTD02kW4W9tUp/3Qh6J8r9EvntiyCmOOw==}

  /github-slugger/1.5.0:
    resolution: {integrity: sha512-wIh+gKBI9Nshz2o46B0B3f5k/W+WI9ZAv6y5Dn5WJ5SK1t0TnDimB4WE5rmTD05ZAIn8HALCZVmCsvj0w0v0lw==}

  /github-username/6.0.0:
    resolution: {integrity: sha512-7TTrRjxblSI5l6adk9zd+cV5d6i1OrJSo3Vr9xdGqFLBQo0mz5P9eIfKCDJ7eekVGGFLbce0qbPSnktXV2BjDQ==}
    engines: {node: '>=10'}
    dependencies:
      '@octokit/rest': 18.12.0
    transitivePeerDependencies:
      - encoding

  /gitlab/10.2.1:
    resolution: {integrity: sha512-z+DxRF1C9uayVbocs9aJkJz+kGy14TSm1noB/rAIEBbXOkOYbjKxyuqJzt+0zeFpXFdgA0yq6DVVbvM7HIfGwg==}
    engines: {node: '>=10.0.0'}
    deprecated: 'The gitlab package has found a new home in the @gitbeaker organization. For the latest gitlab node library, check out @gitbeaker/node. A full list of the features can be found here: https://github.com/jdalrymple/gitbeaker#readme'
    dependencies:
      form-data: 2.5.1
      humps: 2.0.1
      ky: 0.12.0
      ky-universal: 0.3.0_ky@0.12.0
      li: 1.3.0
      query-string: 6.14.1
      universal-url: 2.0.0
    transitivePeerDependencies:
      - encoding

  /glob-parent/5.1.2:
    resolution: {integrity: sha512-AOIgSQCepiJYwP3ARnGx+5VnTu2HBYdzbGP45eLw1vr3zB3vZLeyed1sC9hnbcOc9/SrMyM5RPQrkGz4aS9Zow==}
    engines: {node: '>= 6'}
    dependencies:
      is-glob: 4.0.3

  /glob-parent/6.0.2:
    resolution: {integrity: sha512-XxwI8EOhVQgWp6iDL+3b0r86f4d6AX6zSU55HfB4ydCEuXLXc5FcYeOu+nnGftS4TEju/11rt4KJPTMgbfmv4A==}
    engines: {node: '>=10.13.0'}
    dependencies:
      is-glob: 4.0.3

  /glob-to-regexp/0.4.1:
    resolution: {integrity: sha512-lkX1HJXwyMcprw/5YUZc2s7DrpAiHB21/V+E1rHUrVNokkvB6bqMzT0VfV6/86ZNabt1k14YOIaT7nDvOX3Iiw==}

  /glob/10.3.3:
    resolution: {integrity: sha512-92vPiMb/iqpmEgsOoIDvTjc50wf9CCCvMzsi6W0JLPeUKE8TWP1a73PgqSrqy7iAZxaSD1YdzU7QZR5LF51MJw==}
    engines: {node: '>=16 || 14 >=14.17'}
    hasBin: true
    dependencies:
      foreground-child: 3.1.1
      jackspeak: 2.2.1
      minimatch: 9.0.3
      minipass: 7.0.2
      path-scurry: 1.10.1

  /glob/7.2.0:
    resolution: {integrity: sha512-lmLf6gtyrPq8tTjSmrO94wBeQbFR3HbLHbuyD69wuyQkImp2hWqMGB47OX65FBkPffO641IP9jWa1z4ivqG26Q==}
    dependencies:
      fs.realpath: 1.0.0
      inflight: 1.0.6
      inherits: 2.0.4
      minimatch: 3.1.2
      once: 1.4.0
      path-is-absolute: 1.0.1
    dev: true

  /glob/7.2.3:
    resolution: {integrity: sha512-nFR0zLpU2YCaRxwoCJvL6UvCH2JFyFVIvwTLsIf21AuHlMskA1hhTdk+LlYJtOlYt9v6dvszD2BGRqBL+iQK9Q==}
    dependencies:
      fs.realpath: 1.0.0
      inflight: 1.0.6
      inherits: 2.0.4
      minimatch: 3.1.2
      once: 1.4.0
      path-is-absolute: 1.0.1

  /glob/8.1.0:
    resolution: {integrity: sha512-r8hpEjiQEYlF2QU0df3dS+nxxSIreXQS1qRhMJM0Q5NDdR386C7jb7Hwwod8Fgiuex+k0GFjgft18yvxm5XoCQ==}
    engines: {node: '>=12'}
    dependencies:
      fs.realpath: 1.0.0
      inflight: 1.0.6
      inherits: 2.0.4
      minimatch: 5.1.6
      once: 1.4.0

  /glob/9.3.5:
    resolution: {integrity: sha512-e1LleDykUz2Iu+MTYdkSsuWX8lvAjAcs0Xef0lNIu0S2wOAzuTxCJtcd9S3cijlwYF18EsU3rzb8jPVobxDh9Q==}
    engines: {node: '>=16 || 14 >=14.17'}
    dependencies:
      fs.realpath: 1.0.0
      minimatch: 8.0.4
      minipass: 4.2.8
      path-scurry: 1.10.1

  /global-dirs/0.1.1:
    resolution: {integrity: sha512-NknMLn7F2J7aflwFOlGdNIuCDpN3VGoSoB+aap3KABFWbHVn1TCgFC+np23J8W2BiZbjfEw3BFBycSMv1AFblg==}
    engines: {node: '>=4'}
    dependencies:
      ini: 1.3.8
    dev: true

  /global-dirs/3.0.1:
    resolution: {integrity: sha512-NBcGGFbBA9s1VzD41QXDG+3++t9Mn5t1FpLdhESY6oKY4gYTFpX4wO3sqGUa0Srjtbfj3szX0RnemmrVRUdULA==}
    engines: {node: '>=10'}
    dependencies:
      ini: 2.0.0

  /global-modules/1.0.0:
    resolution: {integrity: sha512-sKzpEkf11GpOFuw0Zzjzmt4B4UZwjOcG757PPvrfhxcLFbq0wpsgpOqxpxtxFiCG4DtG93M6XRVbF2oGdev7bg==}
    engines: {node: '>=0.10.0'}
    dependencies:
      global-prefix: 1.0.2
      is-windows: 1.0.2
      resolve-dir: 1.0.1
    dev: true

  /global-prefix/1.0.2:
    resolution: {integrity: sha512-5lsx1NUDHtSjfg0eHlmYvZKv8/nVqX4ckFbM+FrGcQ+04KWcWFo9P5MxPZYSzUvyzmdTbI7Eix8Q4IbELDqzKg==}
    engines: {node: '>=0.10.0'}
    dependencies:
      expand-tilde: 2.0.2
      homedir-polyfill: 1.0.3
      ini: 1.3.8
      is-windows: 1.0.2
      which: 1.3.1
    dev: true

  /globals/11.12.0:
    resolution: {integrity: sha512-WOBp/EEGUiIsJSp7wcv/y6MO+lV9UoncWqxuFfm8eBwzWNgyfBd6Gz+IeKQ9jCmyhoH99g15M3T+QaVHFjizVA==}
    engines: {node: '>=4'}
    dev: true

  /globals/13.20.0:
    resolution: {integrity: sha512-Qg5QtVkCy/kv3FUSlu4ukeZDVf9ee0iXLAUYX13gbR17bnejFTzr4iS9bY7kwCf1NztRNm1t91fjOiyx4CSwPQ==}
    engines: {node: '>=8'}
    dependencies:
      type-fest: 0.20.2

  /globalthis/1.0.3:
    resolution: {integrity: sha512-sFdI5LyBiNTHjRd7cGPWapiHWMOXKyuBNX/cWJ3NfzrZQVa8GI/8cofCl74AOVqq9W5kNmguTIzJ/1s2gyI9wA==}
    engines: {node: '>= 0.4'}
    dependencies:
      define-properties: 1.2.0
    dev: true

  /globby/10.0.0:
    resolution: {integrity: sha512-3LifW9M4joGZasyYPz2A1U74zbC/45fvpXUvO/9KbSa+VV0aGZarWkfdgKyR9sExNP0t0x0ss/UMJpNpcaTspw==}
    engines: {node: '>=8'}
    dependencies:
      '@types/glob': 7.2.0
      array-union: 2.1.0
      dir-glob: 3.0.1
      fast-glob: 3.3.0
      glob: 7.2.3
      ignore: 5.2.4
      merge2: 1.4.1
      slash: 3.0.0

  /globby/11.1.0:
    resolution: {integrity: sha512-jhIXaOzy1sb8IyocaruWSn1TjmnBVs8Ayhcy83rmxNJ8q2uWKCAj3CnJY+KpGSXCueAPc0i05kVvVKtP1t9S3g==}
    engines: {node: '>=10'}
    dependencies:
      array-union: 2.1.0
      dir-glob: 3.0.1
      fast-glob: 3.3.0
      ignore: 5.2.4
      merge2: 1.4.1
      slash: 3.0.0

  /gopd/1.0.1:
    resolution: {integrity: sha512-d65bNlIadxvpb/A2abVdlqKqV563juRnZ1Wtk6s1sIR8uNsXR70xqIzVqxVf1eTqDunwT2MkczEeaezCKTZhwA==}
    dependencies:
      get-intrinsic: 1.2.1

  /got/11.8.6:
    resolution: {integrity: sha512-6tfZ91bOr7bOXnK7PRDCGBLa1H4U080YHNaAQ2KsMGlLEzRbk44nsZF2E1IeRc3vtJHPVbKCYgdFbaGO2ljd8g==}
    engines: {node: '>=10.19.0'}
    dependencies:
      '@sindresorhus/is': 4.6.0
      '@szmarczak/http-timer': 4.0.6
      '@types/cacheable-request': 6.0.3
      '@types/responselike': 1.0.0
      cacheable-lookup: 5.0.4
      cacheable-request: 7.0.4
      decompress-response: 6.0.0
      http2-wrapper: 1.0.3
      lowercase-keys: 2.0.0
      p-cancelable: 2.1.1
      responselike: 2.0.1

  /got/12.6.1:
    resolution: {integrity: sha512-mThBblvlAF1d4O5oqyvN+ZxLAYwIJK7bpMxgYqPD9okW0C3qm5FFn7k811QrcuEBwaogR3ngOFoCfs6mRv7teQ==}
    engines: {node: '>=14.16'}
    dependencies:
      '@sindresorhus/is': 5.5.2
      '@szmarczak/http-timer': 5.0.1
      cacheable-lookup: 7.0.0
      cacheable-request: 10.2.12
      decompress-response: 6.0.0
      form-data-encoder: 2.1.4
      get-stream: 6.0.1
      http2-wrapper: 2.2.0
      lowercase-keys: 3.0.0
      p-cancelable: 3.0.0
      responselike: 3.0.0

  /got/9.6.0:
    resolution: {integrity: sha512-R7eWptXuGYxwijs0eV+v3o6+XH1IqVK8dJOEecQfTmkncw9AV4dcw/Dhxi8MdlqPthxxpZyizMzyg8RTmEsG+Q==}
    engines: {node: '>=8.6'}
    dependencies:
      '@sindresorhus/is': 0.14.0
      '@szmarczak/http-timer': 1.1.2
      '@types/keyv': 3.1.4
      '@types/responselike': 1.0.0
      cacheable-request: 6.1.0
      decompress-response: 3.3.0
      duplexer3: 0.1.5
      get-stream: 4.1.0
      lowercase-keys: 1.0.1
      mimic-response: 1.0.1
      p-cancelable: 1.1.0
      to-readable-stream: 1.0.0
      url-parse-lax: 3.0.0
    dev: false

  /graceful-fs/4.2.10:
    resolution: {integrity: sha512-9ByhssR2fPVsNZj478qUUbKfmL0+t5BDVyjShtyZZLiK7ZDAArFFfopyOTj0M05wE2tJPisA4iTnnXl2YoPvOA==}

  /graceful-fs/4.2.11:
    resolution: {integrity: sha512-RbJ5/jmFcNNCcDV5o9eTnBLJ/HszWV0P73bc+Ff4nS/rJj+YaS6IGyiOL0VoBYX+l1Wrl3k63h/KrH+nhJ0XvQ==}

  /graphemer/1.4.0:
    resolution: {integrity: sha512-EtKwoO6kxCL9WO5xipiHTZlSzBm7WLT627TqC/uVRd0HKmq8NXyebnNYxDoBi7wt8eTWrUrKXCOVaFq9x1kgag==}

  /gray-matter/4.0.3:
    resolution: {integrity: sha512-5v6yZd4JK3eMI3FqqCouswVqwugaA9r4dNZB1wwcmrD02QkV5H0y7XBQW8QwQqEaZY1pM9aqORSORhJRdNK44Q==}
    engines: {node: '>=6.0'}
    dependencies:
      js-yaml: 3.14.1
      kind-of: 6.0.3
      section-matter: 1.0.0
      strip-bom-string: 1.0.0

  /grouped-queue/2.0.0:
    resolution: {integrity: sha512-/PiFUa7WIsl48dUeCvhIHnwNmAAzlI/eHoJl0vu3nsFA366JleY7Ff8EVTplZu5kO0MIdZjKTTnzItL61ahbnw==}
    engines: {node: '>=8.0.0'}

  /handlebars/4.7.7:
    resolution: {integrity: sha512-aAcXm5OAfE/8IXkcZvCepKU3VzW1/39Fb5ZuqMtgI/hT8X2YgoMvBY5dLhq/cpOvw7Lk1nK/UF71aLG/ZnVYRA==}
    engines: {node: '>=0.4.7'}
    hasBin: true
    dependencies:
      minimist: 1.2.8
      neo-async: 2.6.2
      source-map: 0.6.1
      wordwrap: 1.0.0
    optionalDependencies:
      uglify-js: 3.17.4
    dev: true

  /hard-rejection/2.1.0:
    resolution: {integrity: sha512-VIZB+ibDhx7ObhAe7OVtoEbuP4h/MuOTHJ+J8h/eBXotJYl0fBgR72xDFCKgIh22OJZIOVNxBMWuhAr10r8HdA==}
    engines: {node: '>=6'}
    dev: true

  /has-ansi/2.0.0:
    resolution: {integrity: sha512-C8vBJ8DwUCx19vhm7urhTuUsr4/IyP6l4VzNQDv+ryHQObW3TTTp9yB68WpYgRe2bbaGuZ/se74IqFeVnMnLZg==}
    engines: {node: '>=0.10.0'}
    dependencies:
      ansi-regex: 2.1.1

  /has-bigints/1.0.2:
    resolution: {integrity: sha512-tSvCKtBr9lkF0Ex0aQiP9N+OpV4zi2r/Nee5VkRDbaqv35RLYMzbwQfFSZZH0kR+Rd6302UJZ2p/bJCEoR3VoQ==}
    dev: true

  /has-flag/2.0.0:
    resolution: {integrity: sha512-P+1n3MnwjR/Epg9BBo1KT8qbye2g2Ou4sFumihwt6I4tsUX7jnLcX4BTOSKg/B1ZrIYMN9FcEnG4x5a7NB8Eng==}
    engines: {node: '>=0.10.0'}

  /has-flag/3.0.0:
    resolution: {integrity: sha512-sKJf1+ceQBr4SMkvQnBDNDtf4TXpVhVGateu0t918bl30FnbE2m4vNLX+VWe/dpjlb+HugGYzW7uQXH98HPEYw==}
    engines: {node: '>=4'}

  /has-flag/4.0.0:
    resolution: {integrity: sha512-EykJT/Q1KjTWctppgIAgfSO0tKVuZUjhgMr17kqTumMl6Afv3EISleU7qZUzoXDFTAHTDC4NOoG/ZxU3EvlMPQ==}
    engines: {node: '>=8'}

  /has-property-descriptors/1.0.0:
    resolution: {integrity: sha512-62DVLZGoiEBDHQyqG4w9xCuZ7eJEwNmJRWw2VY84Oedb7WFcA27fiEVe8oUQx9hAUJ4ekurquucTGwsyO1XGdQ==}
    dependencies:
      get-intrinsic: 1.2.1
    dev: true

  /has-proto/1.0.1:
    resolution: {integrity: sha512-7qE+iP+O+bgF9clE5+UoBFzE65mlBiVj3tKCrlNQ0Ogwm0BjpT/gK4SlLYDMybDh5I3TCTKnPPa0oMG7JDYrhg==}
    engines: {node: '>= 0.4'}

  /has-symbols/1.0.3:
    resolution: {integrity: sha512-l3LCuF6MgDNwTDKkdYGEihYjt5pRPbEg46rtlmnSPlUbgmB8LOIrKJbYYFBSbnPaJexMKtiPO8hmeRjRz2Td+A==}
    engines: {node: '>= 0.4'}

  /has-tostringtag/1.0.0:
    resolution: {integrity: sha512-kFjcSNhnlGV1kyoGk7OXKSawH5JOb/LzUc5w9B02hOTO0dfFRjbHQKvg1d6cf3HbeUmtU9VbbV3qzZ2Teh97WQ==}
    engines: {node: '>= 0.4'}
    dependencies:
      has-symbols: 1.0.3

  /has-unicode/2.0.1:
    resolution: {integrity: sha512-8Rf9Y83NBReMnx0gFzA8JImQACstCYWUplepDa9xprwwtmgEZUF0h/i5xSA625zB/I37EtrswSST6OXxwaaIJQ==}

  /has-yarn/3.0.0:
    resolution: {integrity: sha512-IrsVwUHhEULx3R8f/aA8AHuEzAorplsab/v8HBzEiIukwq5i/EC+xmOW+HfP1OaDP+2JkgT1yILHN2O3UFIbcA==}
    engines: {node: ^12.20.0 || ^14.13.1 || >=16.0.0}

  /has/1.0.3:
    resolution: {integrity: sha512-f2dvO0VU6Oej7RkWJGrehjbzMAjFp5/VKPp5tTpWIV4JHHZK1/BxbFRtf/siA2SWTe09caDmVtYYzWEIbBS4zw==}
    engines: {node: '>= 0.4.0'}
    dependencies:
      function-bind: 1.1.1

  /hasha/5.2.2:
    resolution: {integrity: sha512-Hrp5vIK/xr5SkeN2onO32H0MgNZ0f17HRNH39WfL0SYUNOTZ5Lz1TJ8Pajo/87dYGEFlLMm7mIc/k/s6Bvz9HQ==}
    engines: {node: '>=8'}
    dependencies:
      is-stream: 2.0.1
      type-fest: 0.8.1
    dev: true

  /hasurl/1.0.0:
    resolution: {integrity: sha512-43ypUd3DbwyCT01UYpA99AEZxZ4aKtRxWGBHEIbjcOsUghd9YUON0C+JF6isNjaiwC/UF5neaUudy6JS9jZPZQ==}
    engines: {node: '>= 4'}

  /he/1.2.0:
    resolution: {integrity: sha512-F/1DnUGPopORZi0ni+CvrCgHQ5FyEAHRLSApuYWMmrbSwoN2Mn/7k+Gl38gJnR7yyDZk6WLXwiGod1JOWNDKGw==}
    hasBin: true
    dev: true

  /homedir-polyfill/1.0.3:
    resolution: {integrity: sha512-eSmmWE5bZTK2Nou4g0AI3zZ9rswp7GRKoKXS1BLUkvPviOqs4YTN1djQIqrXy9k5gEtdLPy86JjRwsNM9tnDcA==}
    engines: {node: '>=0.10.0'}
    dependencies:
      parse-passwd: 1.0.0

  /hosted-git-info/2.8.9:
    resolution: {integrity: sha512-mxIDAb9Lsm6DoOJ7xH+5+X4y1LU/4Hi50L9C5sIswK3JzULS4bwk1FvjdBgvYR4bzT4tuUQiC15FE2f5HbLvYw==}

  /hosted-git-info/4.1.0:
    resolution: {integrity: sha512-kyCuEOWjJqZuDbRHzL8V93NzQhwIB71oFWSyzVo+KPZI+pnQPPxucdkrOZvkLRnrf5URsQM+IJ09Dw29cRALIA==}
    engines: {node: '>=10'}
    dependencies:
      lru-cache: 6.0.0

  /hosted-git-info/5.2.1:
    resolution: {integrity: sha512-xIcQYMnhcx2Nr4JTjsFmwwnr9vldugPy9uVm0o87bjqqWMv9GaqsTeT+i99wTl0mk1uLxJtHxLb8kymqTENQsw==}
    engines: {node: ^12.13.0 || ^14.15.0 || >=16.0.0}
    dependencies:
      lru-cache: 7.18.3

  /hosted-git-info/6.1.1:
    resolution: {integrity: sha512-r0EI+HBMcXadMrugk0GCQ+6BQV39PiWAZVfq7oIckeGiN7sjRGyQxPdft3nQekFTCQbYxLBH+/axZMeH8UX6+w==}
    engines: {node: ^14.17.0 || ^16.13.0 || >=18.0.0}
    dependencies:
      lru-cache: 7.18.3

  /html-escaper/2.0.2:
    resolution: {integrity: sha512-H2iMtd0I4Mt5eYiapRdIDjp+XzelXQ0tFE4JS7YFwFevXXMmOp9myNrUvCg0D6ws8iqkRPBfKHgbwig1SmlLfg==}
    dev: true

  /http-cache-semantics/4.1.1:
    resolution: {integrity: sha512-er295DKPVsV82j5kw1Gjt+ADA/XYHsajl82cGNQG2eyoPkvgUhX+nDIyelzhIWbbsXP39EHcI6l5tYs2FYqYXQ==}

  /http-call/5.3.0:
    resolution: {integrity: sha512-ahwimsC23ICE4kPl9xTBjKB4inbRaeLyZeRunC/1Jy/Z6X8tv22MEAjK+KBOMSVLaqXPTTmd8638waVIKLGx2w==}
    engines: {node: '>=8.0.0'}
    dependencies:
      content-type: 1.0.5
      debug: 4.3.4
      is-retry-allowed: 1.2.0
      is-stream: 2.0.1
      parse-json: 4.0.0
      tunnel-agent: 0.6.0
    transitivePeerDependencies:
      - supports-color

  /http-proxy-agent/2.1.0:
    resolution: {integrity: sha512-qwHbBLV7WviBl0rQsOzH6o5lwyOIvwp/BdFnvVxXORldu5TmjFfjzBcWUWS5kWAZhmv+JtiDhSuQCp4sBfbIgg==}
    engines: {node: '>= 4.5.0'}
    dependencies:
      agent-base: 4.3.0
      debug: 3.1.0
    transitivePeerDependencies:
      - supports-color

  /http-proxy-agent/4.0.1:
    resolution: {integrity: sha512-k0zdNgqWTGA6aeIRVpvfVob4fL52dTfaehylg0Y4UvSySvOq/Y+BOyPrgpUrA7HylqvU8vIZGsRuXmspskV0Tg==}
    engines: {node: '>= 6'}
    dependencies:
      '@tootallnate/once': 1.1.2
      agent-base: 6.0.2
      debug: 4.3.4
    transitivePeerDependencies:
      - supports-color

  /http-proxy-agent/5.0.0:
    resolution: {integrity: sha512-n2hY8YdoRE1i7r6M0w9DIw5GgZN0G25P8zLCRQ8rjXtTU3vsNFBI/vWK/UIeE6g5MUUz6avwAPXmL6Fy9D/90w==}
    engines: {node: '>= 6'}
    dependencies:
      '@tootallnate/once': 2.0.0
      agent-base: 6.0.2
      debug: 4.3.4
    transitivePeerDependencies:
      - supports-color

  /http2-wrapper/1.0.3:
    resolution: {integrity: sha512-V+23sDMr12Wnz7iTcDeJr3O6AIxlnvT/bmaAAAP/Xda35C90p9599p0F1eHR/N1KILWSoWVAiOMFjBBXaXSMxg==}
    engines: {node: '>=10.19.0'}
    dependencies:
      quick-lru: 5.1.1
      resolve-alpn: 1.2.1

  /http2-wrapper/2.2.0:
    resolution: {integrity: sha512-kZB0wxMo0sh1PehyjJUWRFEd99KC5TLjZ2cULC4f9iqJBAmKQQXEICjxl5iPJRwP40dpeHFqqhm7tYCvODpqpQ==}
    engines: {node: '>=10.19.0'}
    dependencies:
      quick-lru: 5.1.1
      resolve-alpn: 1.2.1

  /https-proxy-agent/2.2.4:
    resolution: {integrity: sha512-OmvfoQ53WLjtA9HeYP9RNrWMJzzAz1JGaSFr1nijg0PVR1JaD/xbJq1mdEIIlxGpXp9eSe/O2LgU9DJmTPd0Eg==}
    engines: {node: '>= 4.5.0'}
    dependencies:
      agent-base: 4.3.0
      debug: 3.2.7
    transitivePeerDependencies:
      - supports-color

  /https-proxy-agent/5.0.1:
    resolution: {integrity: sha512-dFcAjpTQFgoLMzC2VwU+C/CbS7uRL0lWmxDITmqm7C+7F0Odmj6s9l6alZc6AELXhrnggM2CeWSXHGOdX2YtwA==}
    engines: {node: '>= 6'}
    dependencies:
      agent-base: 6.0.2
      debug: 4.3.4
    transitivePeerDependencies:
      - supports-color

  /human-id/4.0.0:
    resolution: {integrity: sha512-pui0xZRgeAlaRt0I9r8N2pNlbNmluvn71EfjKRpM7jOpZbuHe5mm76r67gcprjw/Nd+GpvB9C3OlTbh7ZKLg7A==}

  /human-signals/2.1.0:
    resolution: {integrity: sha512-B4FFZ6q/T2jhhksgkbEW3HBvWIfDW85snkQgawt07S7J5QXTk6BkNV+0yAeZrM5QpMAdYlocGoljn0sJ/WQkFw==}
    engines: {node: '>=10.17.0'}

  /humanize-ms/1.2.1:
    resolution: {integrity: sha512-Fl70vYtsAFb/C06PTS9dZBo7ihau+Tu/DNCk/OyHhea07S+aeMWpFFkUaXRa8fI+ScZbEI8dfSxwY7gxZ9SAVQ==}
    dependencies:
      ms: 2.1.3

  /humps/2.0.1:
    resolution: {integrity: sha512-E0eIbrFWUhwfXJmsbdjRQFQPrl5pTEoKlz163j1mTqqUnU9PgR4AgB8AIITzuB3vLBdxZXyZ9TDIrwB2OASz4g==}

  /hyperlinker/1.0.0:
    resolution: {integrity: sha512-Ty8UblRWFEcfSuIaajM34LdPXIhbs1ajEX/BBPv24J+enSVaEVY63xQ6lTO9VRYS5LAoghIG0IDJ+p+IPzKUQQ==}
    engines: {node: '>=4'}

  /iconv-lite/0.4.24:
    resolution: {integrity: sha512-v3MXnZAcvnywkTUEZomIActle7RXXeedOR31wwl7VlyoXO4Qi9arvSenNQWne1TcRwhCL1HwLI21bEqdpj8/rA==}
    engines: {node: '>=0.10.0'}
    dependencies:
      safer-buffer: 2.1.2

  /iconv-lite/0.6.3:
    resolution: {integrity: sha512-4fCk79wshMdzMp2rH06qWrJE4iolqLhCUH+OiuIgU++RB0+94NlDL81atO7GX55uUKueo0txHNtvEyI6D7WdMw==}
    engines: {node: '>=0.10.0'}
    dependencies:
      safer-buffer: 2.1.2
    optional: true

  /ieee754/1.1.13:
    resolution: {integrity: sha512-4vf7I2LYV/HaWerSo3XmlMkp5eZ83i+/CDluXi/IGTs/O1sejBNhTtnxzmRZfvOUqj7lZjqHkeTvpgSFDlWZTg==}

  /ieee754/1.2.1:
    resolution: {integrity: sha512-dcyqhDvX1C46lXZcVqCpK+FtMRQVdIMN6/Df5js2zouUsqG7I6sFxitIC+7KYK29KdXOLHdu9zL4sFnoVQnqaA==}

  /ignore-walk/4.0.1:
    resolution: {integrity: sha512-rzDQLaW4jQbh2YrOFlJdCtX8qgJTehFRYiUB2r1osqTeDzV/3+Jh8fz1oAPzUThf3iku8Ds4IDqawI5d8mUiQw==}
    engines: {node: '>=10'}
    dependencies:
      minimatch: 3.1.2

  /ignore-walk/6.0.3:
    resolution: {integrity: sha512-C7FfFoTA+bI10qfeydT8aZbvr91vAEU+2W5BZUlzPec47oNb07SsOfwYrtxuvOYdUApPP/Qlh4DtAO51Ekk2QA==}
    engines: {node: ^14.17.0 || ^16.13.0 || >=18.0.0}
    dependencies:
      minimatch: 9.0.3

  /ignore/4.0.6:
    resolution: {integrity: sha512-cyFDKrqc/YdcWFniJhzI42+AzS+gNwmUzOSFcRCQYwySuBBBy/KjuxWLZ/FHEH6Moq1NizMOBWyTcv8O4OZIMg==}
    engines: {node: '>= 4'}
    dev: true

  /ignore/5.2.4:
    resolution: {integrity: sha512-MAb38BcSbH0eHNBxn7ql2NH/kX33OkB3lZ1BNdh7ENeRChHTYsTvWrMubiIAMNS2llXEEgZ1MUOBtXChP3kaFQ==}
    engines: {node: '>= 4'}

  /immediate/3.0.6:
    resolution: {integrity: sha512-XXOFtyqDjNDAQxVfYxuF7g9Il/IbWmmlQg2MYKOH8ExIT1qg6xc4zyS3HaEEATgs1btfzxq15ciUiY7gjSXRGQ==}

  /import-fresh/3.3.0:
    resolution: {integrity: sha512-veYYhQa+D1QBKznvhUHxb8faxlrwUnxseDAbAp457E0wLNio2bOSKnjYDhMj+YiAq61xrMGhQk9iXVk5FzgQMw==}
    engines: {node: '>=6'}
    dependencies:
      parent-module: 1.0.1
      resolve-from: 4.0.0

  /import-lazy/4.0.0:
    resolution: {integrity: sha512-rKtvo6a868b5Hu3heneU+L4yEQ4jYKLtjpnPeUdK7h0yzXGmyBTypknlkCvHFBqfX9YlorEiMM6Dnq/5atfHkw==}
    engines: {node: '>=8'}

  /imurmurhash/0.1.4:
    resolution: {integrity: sha512-JmXMZ6wuvDmLiHEml9ykzqO6lwFbof0GG4IkcGaENdCRDDmMVnny7s5HsIgHCbaq0w2MyPhDqkhTUgS2LU2PHA==}
    engines: {node: '>=0.8.19'}

  /indent-string/4.0.0:
    resolution: {integrity: sha512-EdDDZu4A2OyIK7Lr/2zG+w5jmbuk1DVBnEwREQvBzspBJkCEbRa8GxU1lghYcaGJCnRWibjDXlq779X1/y5xwg==}
    engines: {node: '>=8'}

  /infer-owner/1.0.4:
    resolution: {integrity: sha512-IClj+Xz94+d7irH5qRyfJonOdfTzuDaifE6ZPWfx0N0+/ATZCbuTPq2prFl526urkQd90WyUKIh1DfBQ2hMz9A==}

  /inflight/1.0.6:
    resolution: {integrity: sha512-k92I/b08q4wvFscXCLvqfsHCrjrF7yiXsQuIVvVE7N82W3+aqpzuUdBbfhWcy/FZR3/4IgflMgKLOsvPDrGCJA==}
    dependencies:
      once: 1.4.0
      wrappy: 1.0.2

  /inherits/2.0.4:
    resolution: {integrity: sha512-k/vGaX4/Yla3WzyMCvTQOXYeIHvqOKtnqBduzTHpzpQZzAskKMhZ2K+EnBiSM9zGSoIFeMpXKxa4dYeZIQqewQ==}

  /ini/1.3.8:
    resolution: {integrity: sha512-JV/yugV2uzW5iMRSiZAyDtQd+nxtUnjeLt0acNdw98kKLrvuRVyB80tsREOE7yvGVgalhZ6RNXCmEHkUKBKxew==}

  /ini/2.0.0:
    resolution: {integrity: sha512-7PnF4oN3CvZF23ADhA5wRaYEQpJ8qygSkbtTXWBeXWXmEVRXK+1ITciHWwHhsjv1TmW0MgacIv6hEi5pX5NQdA==}
    engines: {node: '>=10'}

  /ini/4.1.1:
    resolution: {integrity: sha512-QQnnxNyfvmHFIsj7gkPcYymR8Jdw/o7mp5ZFihxn6h8Ci6fh3Dx4E1gPjpQEpIuPo9XVNY/ZUwh4BPMjGyL01g==}
    engines: {node: ^14.17.0 || ^16.13.0 || >=18.0.0}

  /inquirer/6.5.2:
    resolution: {integrity: sha512-cntlB5ghuB0iuO65Ovoi8ogLHiWGs/5yNrtUcKjFhSSiVeAIVpD7koaSU9RM8mpXw5YDi9RdYXGQMaOURB7ycQ==}
    engines: {node: '>=6.0.0'}
    dependencies:
      ansi-escapes: 3.2.0
      chalk: 2.4.2
      cli-cursor: 2.1.0
      cli-width: 2.2.1
      external-editor: 3.1.0
      figures: 2.0.0
      lodash: 4.17.21
      mute-stream: 0.0.7
      run-async: 2.4.1
      rxjs: 6.6.7
      string-width: 2.1.1
      strip-ansi: 5.2.0
      through: 2.3.8
    dev: true

  /inquirer/8.2.5:
    resolution: {integrity: sha512-QAgPDQMEgrDssk1XiwwHoOGYF9BAbUcc1+j+FhEvaOt8/cKRqyLn0U5qA6F74fGhTMGxf92pOvPBeh29jQJDTQ==}
    engines: {node: '>=12.0.0'}
    dependencies:
      ansi-escapes: 4.3.2
      chalk: 4.1.2
      cli-cursor: 3.1.0
      cli-width: 3.0.0
      external-editor: 3.1.0
      figures: 3.2.0
      lodash: 4.17.21
      mute-stream: 0.0.8
      ora: 5.4.1
      run-async: 2.4.1
      rxjs: 7.8.1
      string-width: 4.2.3
      strip-ansi: 6.0.1
      through: 2.3.8
      wrap-ansi: 7.0.0

  /int64-buffer/0.1.10:
    resolution: {integrity: sha512-v7cSY1J8ydZ0GyjUHqF+1bshJ6cnEVLo9EnjB8p+4HDRPZc9N5jjmvUV7NvEsqQOKyH0pmIBFWXVQbiS0+OBbA==}

  /internal-slot/1.0.5:
    resolution: {integrity: sha512-Y+R5hJrzs52QCG2laLn4udYVnxsfny9CpOhNhUvk/SSSVyF6T27FzRbF0sroPidSu3X8oEAkOn2K804mjpt6UQ==}
    engines: {node: '>= 0.4'}
    dependencies:
      get-intrinsic: 1.2.1
      has: 1.0.3
      side-channel: 1.0.4
    dev: true

  /interpret/1.4.0:
    resolution: {integrity: sha512-agE4QfB2Lkp9uICn7BAqoscw4SZP9kTE2hxiFI3jBPmXJfdqiahTbUuKGsMoN2GtqL9AxhYioAcVvgsb1HvRbA==}
    engines: {node: '>= 0.10'}

  /ip/2.0.0:
    resolution: {integrity: sha512-WKa+XuLG1A1R0UWhl2+1XQSi+fZWMsYKffMZTTYsiZaUD8k2yDAj5atimTUD2TZkyCkNEeYE5NhFZmupOGtjYQ==}

  /is-arguments/1.1.1:
    resolution: {integrity: sha512-8Q7EARjzEnKpt/PCD7e1cgUS0a6X8u5tdSiMqXhojOdoV9TsMsiO+9VLC5vAmO8N7/GmXn7yjR8qnA6bVAEzfA==}
    engines: {node: '>= 0.4'}
    dependencies:
      call-bind: 1.0.2
      has-tostringtag: 1.0.0

  /is-array-buffer/3.0.2:
    resolution: {integrity: sha512-y+FyyR/w8vfIRq4eQcM1EYgSTnmHXPqaF+IgzgraytCFq5Xh8lllDVmAZolPJiZttZLeFSINPYMaEJ7/vWUa1w==}
    dependencies:
      call-bind: 1.0.2
      get-intrinsic: 1.2.1
      is-typed-array: 1.1.11
    dev: true

  /is-arrayish/0.2.1:
    resolution: {integrity: sha512-zz06S8t0ozoDXMG+ube26zeCTNXcKIPJZJi8hBrF4idCLms4CG9QtK7qBl1boi5ODzFpjswb5JPmHCbMpjaYzg==}

  /is-arrayish/0.3.2:
    resolution: {integrity: sha512-eVRqCvVlZbuw3GrM63ovNSNAeA1K16kaR/LRY/92w0zxQ5/1YzwblUX652i4Xs9RwAGjW9d9y6X88t8OaAJfWQ==}

  /is-bigint/1.0.4:
    resolution: {integrity: sha512-zB9CruMamjym81i2JZ3UMn54PKGsQzsJeo6xvN3HJJ4CAsQNB6iRutp2To77OfCNuoxspsIhzaPoO1zyCEhFOg==}
    dependencies:
      has-bigints: 1.0.2
    dev: true

  /is-binary-path/2.1.0:
    resolution: {integrity: sha512-ZMERYes6pDydyuGidse7OsHxtbI7WVeUEozgR/g7rd0xUimYNlvZRE/K2MgZTjWy725IfelLeVcEM97mmtRGXw==}
    engines: {node: '>=8'}
    dependencies:
      binary-extensions: 2.2.0
    dev: true

  /is-boolean-object/1.1.2:
    resolution: {integrity: sha512-gDYaKHJmnj4aWxyj6YHyXVpdQawtVLHU5cb+eztPGczf6cjuTdwve5ZIEfgXqH4e57An1D1AKf8CZ3kYrQRqYA==}
    engines: {node: '>= 0.4'}
    dependencies:
      call-bind: 1.0.2
      has-tostringtag: 1.0.0
    dev: true

  /is-builtin-module/3.2.1:
    resolution: {integrity: sha512-BSLE3HnV2syZ0FK0iMA/yUGplUeMmNz4AW5fnTunbCIqZi4vG3WjJT9FHMy5D69xmAYBHXQhJdALdpwVxV501A==}
    engines: {node: '>=6'}
    dependencies:
      builtin-modules: 3.3.0
    dev: true

  /is-callable/1.2.7:
    resolution: {integrity: sha512-1BC0BVFhS/p0qtw6enp8e+8OD0UrK0oFLztSjNzhcKA3WDuJxxAPXzPuPtKkjEY9UUoEWlX/8fgKeu2S8i9JTA==}
    engines: {node: '>= 0.4'}

  /is-ci/3.0.1:
    resolution: {integrity: sha512-ZYvCgrefwqoQ6yTyYUbQu64HsITZ3NfKX1lzaEYdkTDcfKzzCI/wthRRYKkdjHKFVgNiXKAKm65Zo1pk2as/QQ==}
    hasBin: true
    dependencies:
      ci-info: 3.8.0

  /is-core-module/2.12.1:
    resolution: {integrity: sha512-Q4ZuBAe2FUsKtyQJoQHlvP8OvBERxO3jEmy1I7hcRXcJBGGHFh/aJBswbXuS9sgrDH2QUO8ilkwNPHvHMd8clg==}
    dependencies:
      has: 1.0.3

  /is-date-object/1.0.5:
    resolution: {integrity: sha512-9YQaSxsAiSwcvS33MBk3wTCVnWK+HhF8VZR2jRxehM16QcVOdHqPn4VPHmRK4lSr38n9JriurInLcP90xsYNfQ==}
    engines: {node: '>= 0.4'}
    dependencies:
      has-tostringtag: 1.0.0
    dev: true

  /is-docker/2.2.1:
    resolution: {integrity: sha512-F+i2BKsFrH66iaUFc0woD8sLy8getkwTwtOBjvs56Cx4CgJDeKQeqfz8wAYiSb8JOprWhHH5p77PbmYCvvUuXQ==}
    engines: {node: '>=8'}
    hasBin: true

  /is-extendable/0.1.1:
    resolution: {integrity: sha512-5BMULNob1vgFX6EjQw5izWDxrecWK9AM72rugNr0TFldMOi0fj6Jk+zeKIt0xGj4cEfQIJth4w3OKWOJ4f+AFw==}
    engines: {node: '>=0.10.0'}

  /is-extglob/2.1.1:
    resolution: {integrity: sha512-SbKbANkN603Vi4jEZv49LeVJMn4yGwsbzZworEoyEiutsN3nJYdbO36zfhGJ6QEDpOZIFkDtnq5JRxmvl3jsoQ==}
    engines: {node: '>=0.10.0'}

  /is-fullwidth-code-point/1.0.0:
    resolution: {integrity: sha512-1pqUqRjkhPJ9miNq9SwMfdvi6lBJcd6eFxvfaivQhaH3SgisfiuudvFntdKOmxuee/77l+FPjKrQjWvmPjWrRw==}
    engines: {node: '>=0.10.0'}
    dependencies:
      number-is-nan: 1.0.1

  /is-fullwidth-code-point/2.0.0:
    resolution: {integrity: sha512-VHskAKYM8RfSFXwee5t5cbN5PZeq1Wrh6qd5bkyiXIf6UQcN6w/A0eXM9r6t8d+GYOh+o6ZhiEnb88LN/Y8m2w==}
    engines: {node: '>=4'}

  /is-fullwidth-code-point/3.0.0:
    resolution: {integrity: sha512-zymm5+u+sCsSWyD9qNaejV3DFvhCKclKdizYaJUuHA83RLjb7nSuGnddCHGv0hk+KY7BMAlsWeK4Ueg6EV6XQg==}
    engines: {node: '>=8'}

  /is-generator-function/1.0.10:
    resolution: {integrity: sha512-jsEjy9l3yiXEQ+PsXdmBwEPcOxaXWLspKdplFUVI9vq1iZgIekeC0L167qeu86czQaxed3q/Uzuw0swL0irL8A==}
    engines: {node: '>= 0.4'}
    dependencies:
      has-tostringtag: 1.0.0

  /is-glob/4.0.3:
    resolution: {integrity: sha512-xelSayHH36ZgE7ZWhli7pW34hNbNl8Ojv5KVmkJD4hBdD3th8Tfk9vYasLM+mXWOZhFkgZfxhLSnrwRr4elSSg==}
    engines: {node: '>=0.10.0'}
    dependencies:
      is-extglob: 2.1.1

  /is-installed-globally/0.4.0:
    resolution: {integrity: sha512-iwGqO3J21aaSkC7jWnHP/difazwS7SFeIqxv6wEtLU8Y5KlzFTjyqcSIT0d8s4+dDhKytsk9PJZ2BkS5eZwQRQ==}
    engines: {node: '>=10'}
    dependencies:
      global-dirs: 3.0.1
      is-path-inside: 3.0.3

  /is-interactive/1.0.0:
    resolution: {integrity: sha512-2HvIEKRoqS62guEC+qBjpvRubdX910WCMuJTZ+I9yvqKU2/12eSL549HMwtabb4oupdj2sMP50k+XJfB/8JE6w==}
    engines: {node: '>=8'}

  /is-lambda/1.0.1:
    resolution: {integrity: sha512-z7CMFGNrENq5iFB9Bqo64Xk6Y9sg+epq1myIcdHaGnbMTYOxvzsEtdYqQUylB7LxfkvgrrjP32T6Ywciio9UIQ==}

  /is-negative-zero/2.0.2:
    resolution: {integrity: sha512-dqJvarLawXsFbNDeJW7zAz8ItJ9cd28YufuuFzh0G8pNHjJMnY08Dv7sYX2uF5UpQOwieAeOExEYAWWfu7ZZUA==}
    engines: {node: '>= 0.4'}
    dev: true

  /is-npm/6.0.0:
    resolution: {integrity: sha512-JEjxbSmtPSt1c8XTkVrlujcXdKV1/tvuQ7GwKcAlyiVLeYFQ2VHat8xfrDJsIkhCdF/tZ7CiIR3sy141c6+gPQ==}
    engines: {node: ^12.20.0 || ^14.13.1 || >=16.0.0}

  /is-number-object/1.0.7:
    resolution: {integrity: sha512-k1U0IRzLMo7ZlYIfzRu23Oh6MiIFasgpb9X76eqfFZAqwH44UI4KTBvBYIZ1dSL9ZzChTB9ShHfLkR4pdW5krQ==}
    engines: {node: '>= 0.4'}
    dependencies:
      has-tostringtag: 1.0.0
    dev: true

  /is-number/7.0.0:
    resolution: {integrity: sha512-41Cifkg6e8TylSpdtTpeLVMqvSBEVzTttHvERD741+pnZ8ANv0004MRL43QKPDlK9cGvNp6NZWZUBlbGXYxxng==}
    engines: {node: '>=0.12.0'}

  /is-obj/2.0.0:
    resolution: {integrity: sha512-drqDG3cbczxxEJRoOXcOjtdp1J/lyp1mNn0xaznRs8+muBhgQcrnbspox5X5fOw0HnMnbfDzvnEMEtqDEJEo8w==}
    engines: {node: '>=8'}

  /is-path-inside/3.0.3:
    resolution: {integrity: sha512-Fd4gABb+ycGAmKou8eMftCupSir5lRxqf4aD/vd0cD2qc4HL07OjCeuHMr8Ro4CoMaeCKDB0/ECBOVWjTwUvPQ==}
    engines: {node: '>=8'}

  /is-plain-obj/1.1.0:
    resolution: {integrity: sha512-yvkRyxmFKEOQ4pNXCmJG5AEQNlXJS5LaONXo5/cLdTZdWvsZ1ioJEonLGAosKlMWE8lwUy/bJzMjcw8az73+Fg==}
    engines: {node: '>=0.10.0'}
    dev: true

  /is-plain-obj/2.1.0:
    resolution: {integrity: sha512-YWnfyRwxL/+SsrWYfOpUtz5b3YD+nyfkHvjbcanzk8zgyO4ASD67uVMRt8k5bM4lLMDnXfriRhOpemw+NfT1eA==}
    engines: {node: '>=8'}

  /is-plain-object/5.0.0:
    resolution: {integrity: sha512-VRSzKkbMm5jMDoKLbltAkFQ5Qr7VDiTFGXxYFXXowVj387GeGNOCsOH6Msy00SGZ3Fp84b1Naa1psqgcCIEP5Q==}
    engines: {node: '>=0.10.0'}

  /is-promise/2.2.2:
    resolution: {integrity: sha512-+lP4/6lKUBfQjZ2pdxThZvLUAafmZb8OAxFb8XXtiQmS35INgr85hdOGoEs124ez1FCnZJt6jau/T+alh58QFQ==}

  /is-regex/1.1.4:
    resolution: {integrity: sha512-kvRdxDsxZjhzUX07ZnLydzS1TU/TJlTUHHY4YLL87e37oUA49DfkLqgy+VjFocowy29cKvcSiu+kIv728jTTVg==}
    engines: {node: '>= 0.4'}
    dependencies:
      call-bind: 1.0.2
      has-tostringtag: 1.0.0
    dev: true

  /is-retry-allowed/1.2.0:
    resolution: {integrity: sha512-RUbUeKwvm3XG2VYamhJL1xFktgjvPzL0Hq8C+6yrWIswDy3BIXGqCxhxkc30N9jqK311gVU137K8Ei55/zVJRg==}
    engines: {node: '>=0.10.0'}

  /is-scoped/2.1.0:
    resolution: {integrity: sha512-Cv4OpPTHAK9kHYzkzCrof3VJh7H/PrG2MBUMvvJebaaUMbqhm0YAtXnvh0I3Hnj2tMZWwrRROWLSgfJrKqWmlQ==}
    engines: {node: '>=8'}
    dependencies:
      scoped-regex: 2.1.0

  /is-shared-array-buffer/1.0.2:
    resolution: {integrity: sha512-sqN2UDu1/0y6uvXyStCOzyhAjCSlHceFoMKJW8W9EU9cvic/QdsZ0kEU93HEy3IUEFZIiH/3w+AH/UQbPHNdhA==}
    dependencies:
      call-bind: 1.0.2
    dev: true

  /is-stream/1.1.0:
    resolution: {integrity: sha512-uQPm8kcs47jx38atAcWTVxyltQYoPT68y9aWYdV6yWXSyW8mzSat0TL6CiWdZeCdF3KrAvpVtnHbTv4RN+rqdQ==}
    engines: {node: '>=0.10.0'}

  /is-stream/2.0.1:
    resolution: {integrity: sha512-hFoiJiTl63nn+kstHGBtewWSKnQLpyb155KHheA1l39uvtO9nWIop1p3udqPcUd/xbF1VLMO4n7OI6p7RbngDg==}
    engines: {node: '>=8'}

  /is-string/1.0.7:
    resolution: {integrity: sha512-tE2UXzivje6ofPW7l23cjDOMa09gb7xlAqG6jG5ej6uPV32TlWP3NKPigtaGeHNu9fohccRYvIiZMfOOnOYUtg==}
    engines: {node: '>= 0.4'}
    dependencies:
      has-tostringtag: 1.0.0
    dev: true

  /is-symbol/1.0.4:
    resolution: {integrity: sha512-C/CPBqKWnvdcxqIARxyOh4v1UUEOCHpgDa0WYgpKDFMszcrPcffg5uhwSgPCLD2WWxmq6isisz87tzT01tuGhg==}
    engines: {node: '>= 0.4'}
    dependencies:
      has-symbols: 1.0.3
    dev: true

  /is-text-path/1.0.1:
    resolution: {integrity: sha512-xFuJpne9oFz5qDaodwmmG08e3CawH/2ZV8Qqza1Ko7Sk8POWbkRdwIoAWVhqvq0XeUzANEhKo2n0IXUGBm7A/w==}
    engines: {node: '>=0.10.0'}
    dependencies:
      text-extensions: 1.9.0
    dev: true

  /is-typed-array/1.1.11:
    resolution: {integrity: sha512-l2SCJk9RflSWHQjOJJgNsV5FnE1pq/RpHnYW6ckSjTCYypv07SMbiRSCmLQD63WOv2eXaEwNsn+7kcn3csvYSw==}
    engines: {node: '>= 0.4'}
    dependencies:
      available-typed-arrays: 1.0.5
      call-bind: 1.0.2
      for-each: 0.3.3
      gopd: 1.0.1
      has-tostringtag: 1.0.0

  /is-typedarray/1.0.0:
    resolution: {integrity: sha512-cyA56iCMHAh5CdzjJIa4aohJyeO1YbwLi3Jc35MmRU6poroFjIGZzUzupGiRPOjgHg9TLu43xbpwXk523fMxKA==}

  /is-unicode-supported/0.1.0:
    resolution: {integrity: sha512-knxG2q4UC3u8stRGyAVJCOdxFmv5DZiRcdlIaAQXAbSfJya+OhopNotLQrstBhququ4ZpuKbDc/8S6mgXgPFPw==}
    engines: {node: '>=10'}

  /is-utf8/0.2.1:
    resolution: {integrity: sha512-rMYPYvCzsXywIsldgLaSoPlw5PfoB/ssr7hY4pLfcodrA5M/eArza1a9VmTiNIBNMjOGr1Ow9mTyU2o69U6U9Q==}

  /is-weakref/1.0.2:
    resolution: {integrity: sha512-qctsuLZmIQ0+vSSMfoVvyFe2+GSEvnmZ2ezTup1SBse9+twCCeial6EEi3Nc2KFcf6+qz2FBPnjXsk8xhKSaPQ==}
    dependencies:
      call-bind: 1.0.2
    dev: true

  /is-windows/1.0.2:
    resolution: {integrity: sha512-eXK1UInq2bPmjyX6e3VHIzMLobc4J94i4AWn+Hpq3OU5KkrRC96OAcR3PRJ/pGu6m8TRnBHP9dkXQVsT/COVIA==}
    engines: {node: '>=0.10.0'}
    dev: true

  /is-wsl/2.2.0:
    resolution: {integrity: sha512-fKzAra0rGJUUBwGBgNkHZuToZcn+TtXHpeCgmkMJMMYx1sQDYaCSyjJBSCa2nH1DGm7s3n1oBnohoVTBaN7Lww==}
    engines: {node: '>=8'}
    dependencies:
      is-docker: 2.2.1

  /is-yarn-global/0.4.1:
    resolution: {integrity: sha512-/kppl+R+LO5VmhYSEWARUFjodS25D68gvj8W7z0I7OWhUla5xWu8KL6CtB2V0R6yqhnRgbcaREMr4EEM6htLPQ==}
    engines: {node: '>=12'}

  /isarray/0.0.1:
    resolution: {integrity: sha512-D2S+3GLxWH+uhrNEcoh/fnmYeP8E8/zHl644d/jdA0g2uyXvy3sb0qxotE+ne0LtccHknQzWwZEzhak7oJ0COQ==}
    dev: true

  /isarray/1.0.0:
    resolution: {integrity: sha512-VLghIWNM6ELQzo7zwmcg0NmTVyWKYjvIeM83yjp0wRDTmUnrM678fQbcKBo6n2CJEF0szoG//ytg+TKla89ALQ==}

  /isarray/2.0.5:
    resolution: {integrity: sha512-xHjhDr3cNBK0BzdUJSPXZntQUx/mwMS5Rw4A7lPJ90XGAO6ISP/ePDNuo0vhqOZU+UD5JoodwCAAoZQd3FeAKw==}
    dev: true

  /isbinaryfile/4.0.10:
    resolution: {integrity: sha512-iHrqe5shvBUcFbmZq9zOQHBoeOhZJu6RQGrDpBgenUm/Am+F3JM2MgQj+rK3Z601fzrL5gLZWtAPH2OBaSVcyw==}
    engines: {node: '>= 8.0.0'}

  /isbinaryfile/5.0.0:
    resolution: {integrity: sha512-UDdnyGvMajJUWCkib7Cei/dvyJrrvo4FIrsvSFWdPpXSUorzXrDJ0S+X5Q4ZlasfPjca4yqCNNsjbCeiy8FFeg==}
    engines: {node: '>= 14.0.0'}

  /isexe/2.0.0:
    resolution: {integrity: sha512-RHxMLp9lnKHGHRng9QFhRCMbYAcVpn69smSGcq3f36xjgVVWThj4qqLbTLlq7Ssj8B+fIQ1EuCEGI2lKsyQeIw==}

  /istanbul-lib-coverage/3.2.0:
    resolution: {integrity: sha512-eOeJ5BHCmHYvQK7xt9GkdHuzuCGS1Y6g9Gvnx3Ym33fz/HpLRYxiS0wHNr+m/MBC8B647Xt608vCDEvhl9c6Mw==}
    engines: {node: '>=8'}
    dev: true

  /istanbul-lib-hook/3.0.0:
    resolution: {integrity: sha512-Pt/uge1Q9s+5VAZ+pCo16TYMWPBIl+oaNIjgLQxcX0itS6ueeaA+pEfThZpH8WxhFgCiEb8sAJY6MdUKgiIWaQ==}
    engines: {node: '>=8'}
    dependencies:
      append-transform: 2.0.0
    dev: true

  /istanbul-lib-instrument/4.0.3:
    resolution: {integrity: sha512-BXgQl9kf4WTCPCCpmFGoJkz/+uhvm7h7PFKUYxh7qarQd3ER33vHG//qaE8eN25l07YqZPpHXU9I09l/RD5aGQ==}
    engines: {node: '>=8'}
    dependencies:
      '@babel/core': 7.22.9
      '@istanbuljs/schema': 0.1.3
      istanbul-lib-coverage: 3.2.0
      semver: 6.3.1
    transitivePeerDependencies:
      - supports-color
    dev: true

  /istanbul-lib-processinfo/2.0.3:
    resolution: {integrity: sha512-NkwHbo3E00oybX6NGJi6ar0B29vxyvNwoC7eJ4G4Yq28UfY758Hgn/heV8VRFhevPED4LXfFz0DQ8z/0kw9zMg==}
    engines: {node: '>=8'}
    dependencies:
      archy: 1.0.0
      cross-spawn: 7.0.3
      istanbul-lib-coverage: 3.2.0
      p-map: 3.0.0
      rimraf: 3.0.2
      uuid: 8.3.2
    dev: true

  /istanbul-lib-report/3.0.0:
    resolution: {integrity: sha512-wcdi+uAKzfiGT2abPpKZ0hSU1rGQjUQnLvtY5MpQ7QCTahD3VODhcu4wcfY1YtkGaDD5yuydOLINXsfbus9ROw==}
    engines: {node: '>=8'}
    dependencies:
      istanbul-lib-coverage: 3.2.0
      make-dir: 3.1.0
      supports-color: 7.2.0
    dev: true

  /istanbul-lib-source-maps/4.0.1:
    resolution: {integrity: sha512-n3s8EwkdFIJCG3BPKBYvskgXGoy88ARzvegkitk60NxRdwltLOTaH7CUiMRXvwYorl0Q712iEjcWB+fK/MrWVw==}
    engines: {node: '>=10'}
    dependencies:
      debug: 4.3.4
      istanbul-lib-coverage: 3.2.0
      source-map: 0.6.1
    transitivePeerDependencies:
      - supports-color
    dev: true

  /istanbul-reports/3.1.5:
    resolution: {integrity: sha512-nUsEMa9pBt/NOHqbcbeJEgqIlY/K7rVWUX6Lql2orY5e9roQOthbR3vtY4zzf2orPELg80fnxxk9zUyPlgwD1w==}
    engines: {node: '>=8'}
    dependencies:
      html-escaper: 2.0.2
      istanbul-lib-report: 3.0.0
    dev: true

  /jackspeak/2.2.1:
    resolution: {integrity: sha512-MXbxovZ/Pm42f6cDIDkl3xpwv1AGwObKwfmjs2nQePiy85tP3fatofl3FC1aBsOtP/6fq5SbtgHwWcMsLP+bDw==}
    engines: {node: '>=14'}
    dependencies:
      '@isaacs/cliui': 8.0.2
    optionalDependencies:
      '@pkgjs/parseargs': 0.11.0

  /jake/10.8.7:
    resolution: {integrity: sha512-ZDi3aP+fG/LchyBzUM804VjddnwfSfsdeYkwt8NcbKRvo4rFkjhs456iLFn3k2ZUWvNe4i48WACDbza8fhq2+w==}
    engines: {node: '>=10'}
    hasBin: true
    dependencies:
      async: 3.2.4
      chalk: 4.1.2
      filelist: 1.0.4
      minimatch: 3.1.2

  /jest-worker/27.5.1:
    resolution: {integrity: sha512-7vuh85V5cdDofPyxn58nrPjBktZo0u9x1g8WtjQol+jZDaE+fhN+cIvTj11GndBnMnyfrUOG1sZQxCdjKh+DKg==}
    engines: {node: '>= 10.13.0'}
    dependencies:
      '@types/node': 14.18.53
      merge-stream: 2.0.0
      supports-color: 8.1.1

  /jju/1.4.0:
    resolution: {integrity: sha512-8wb9Yw966OSxApiCt0K3yNJL8pnNeIv+OEq2YMidz4FKP6nonSRoOXc80iXY4JaN2FC11B9qsNmDsm+ZOfMROA==}

  /jmespath/0.16.0:
    resolution: {integrity: sha512-9FzQjJ7MATs1tSpnco1K6ayiYE3figslrXA72G2HQ/n76RzvYlofyi5QM+iX4YRs/pu3yzxlVQSST23+dMDknw==}
    engines: {node: '>= 0.6.0'}

  /js-tokens/4.0.0:
    resolution: {integrity: sha512-RdJUflcE3cUzKiMqQgsCu06FPu9UdIJO0beYbPhHN4k6apgJtifcoCtT9bcxOpYBtpD2kCM6Sbzg4CausW/PKQ==}

  /js-yaml/3.13.1:
    resolution: {integrity: sha512-YfbcO7jXDdyj0DGxYVSlSeQNHbD7XPWvrVWeVUujrQEoZzWJIRrCPoyk6kL6IAjAG2IolMK4T0hNUe0HOUs5Jw==}
    hasBin: true
    dependencies:
      argparse: 1.0.10
      esprima: 4.0.1
    dev: true

  /js-yaml/3.14.1:
    resolution: {integrity: sha512-okMH7OXXJ7YrN9Ok3/SXrnu4iX9yOk+25nqX4imS2npuvTYDmo/QEZoqwZkYaIDk3jVvBOTOIEgEhaLOynBS9g==}
    hasBin: true
    dependencies:
      argparse: 1.0.10
      esprima: 4.0.1

  /js-yaml/4.1.0:
    resolution: {integrity: sha512-wpxZs9NoxZaJESJGIZTyDEaYpl0FKSA+FB9aJiyemKhMwkxQg63h4T1KJgUGHpTqPDNRcmmYLugrRjJlBtWvRA==}
    hasBin: true
    dependencies:
      argparse: 2.0.1

  /jsdoc-type-pratt-parser/3.1.0:
    resolution: {integrity: sha512-MgtD0ZiCDk9B+eI73BextfRrVQl0oyzRG8B2BjORts6jbunj4ScKPcyXGTbB6eXL4y9TzxCm6hyeLq/2ASzNdw==}
    engines: {node: '>=12.0.0'}
    dev: true

  /jsesc/2.5.2:
    resolution: {integrity: sha512-OYu7XEzjkCQ3C5Ps3QIZsQfNpqoJyZZA99wd9aWd05NCtC5pWOkShK2mkL6HXQR6/Cy2lbNdPlZBpuQHXE63gA==}
    engines: {node: '>=4'}
    hasBin: true
    dev: true

  /json-buffer/3.0.0:
    resolution: {integrity: sha512-CuUqjv0FUZIdXkHPI8MezCnFCdaTAacej1TZYulLoAg1h/PhwkdXFN4V/gzY4g+fMBCOV2xF+rp7t2XD2ns/NQ==}
    dev: false

  /json-buffer/3.0.1:
    resolution: {integrity: sha512-4bV5BfR2mqfQTJm+V5tPPdf+ZpuhiIvTuAB5g8kcrXOZpTT/QwwVRWBywX1ozr6lEuPdbHxwaJlm9G6mI2sfSQ==}

  /json-parse-better-errors/1.0.2:
    resolution: {integrity: sha512-mrqyZKfX5EhL7hvqcV6WG1yYjnjeuYDzDhhcAAUrq8Po85NBQBJP+ZDUT75qZQ98IkUoBqdkExkukOU7Ts2wrw==}

  /json-parse-even-better-errors/2.3.1:
    resolution: {integrity: sha512-xyFwyhro/JEof6Ghe2iz2NcXoj2sloNsWr/XsERDK/oiPCfaNhl5ONfp+jQdAZRQQ0IJWNzH9zIZF7li91kh2w==}

  /json-parse-even-better-errors/3.0.0:
    resolution: {integrity: sha512-iZbGHafX/59r39gPwVPRBGw0QQKnA7tte5pSMrhWOW7swGsVvVTjmfyAV9pNqk8YGT7tRCdxRu8uzcgZwoDooA==}
    engines: {node: ^14.17.0 || ^16.13.0 || >=18.0.0}

  /json-parse-helpfulerror/1.0.3:
    resolution: {integrity: sha512-XgP0FGR77+QhUxjXkwOMkC94k3WtqEBfcnjWqhRd82qTat4SWKRE+9kUnynz/shm3I4ea2+qISvTIeGTNU7kJg==}
    dependencies:
      jju: 1.4.0

  /json-schema-traverse/0.4.1:
    resolution: {integrity: sha512-xbbCH5dCYU5T8LcEhhuh7HJ88HXuW3qsI3Y0zOZFKfZEHcpWiHU/Jxzk629Brsab/mMiHQti9wMP+845RPe3Vg==}

  /json-schema-traverse/1.0.0:
    resolution: {integrity: sha512-NM8/P9n3XjXhIZn1lLhkFaACTOURQXjWhV4BA/RnOv8xvgqtqpAX9IO4mRQxSx1Rlo4tqzeqb0sOlruaOy3dug==}

  /json-stable-stringify-without-jsonify/1.0.1:
    resolution: {integrity: sha512-Bdboy+l7tA3OGW6FjyFHWkP5LuByj1Tk33Ljyq0axyzdk9//JSi2u3fP1QSmd1KNwq6VOKYGlAu87CisVir6Pw==}

  /json-stringify-nice/1.1.4:
    resolution: {integrity: sha512-5Z5RFW63yxReJ7vANgW6eZFGWaQvnPE3WNmZoOJrSkGju2etKA2L5rrOa1sm877TVTFt57A80BH1bArcmlLfPw==}

  /json-stringify-safe/5.0.1:
    resolution: {integrity: sha512-ZClg6AaYvamvYEE82d3Iyd3vSSIjQ+odgjaTzRuO3s7toCdFKczob2i0zCh7JE8kWn17yvAWhUVxvqGwUalsRA==}

  /json5/1.0.2:
    resolution: {integrity: sha512-g1MWMLBiz8FKi1e4w0UyVL3w+iJceWAFBAaBnnGKOpNa5f8TLktkbre1+s6oICydWAm+HRUGTmI+//xv2hvXYA==}
    hasBin: true
    dependencies:
      minimist: 1.2.8
    dev: true

  /json5/2.2.3:
    resolution: {integrity: sha512-XmOWe7eyHYH14cLdVPoyg+GOH3rYX++KpzrylJwSW98t3Nk+U8XOl8FWKOgwtzdb8lXGf6zYwDUzeHMWfxasyg==}
    engines: {node: '>=6'}
    hasBin: true

  /jsonfile/4.0.0:
    resolution: {integrity: sha512-m6F1R3z8jjlf2imQHS2Qez5sjKWQzbuuhuJ/FKYFRZvPE3PuHcSMVZzfsLhGVOkfd20obL5SWEBew5ShlquNxg==}
    optionalDependencies:
      graceful-fs: 4.2.11

  /jsonfile/6.1.0:
    resolution: {integrity: sha512-5dgndWOriYSm5cnYaJNhalLNDKOqFwyDB/rr1E9ZsGciGvKPs8R2xYGCacuf3z6K1YKDz182fd+fY3cn3pMqXQ==}
    dependencies:
      universalify: 2.0.0
    optionalDependencies:
      graceful-fs: 4.2.11

  /jsonlines/0.1.1:
    resolution: {integrity: sha512-ekDrAGso79Cvf+dtm+mL8OBI2bmAOt3gssYs833De/C9NmIpWDWyUO4zPgB5x2/OhY366dkhgfPMYfwZF7yOZA==}

  /jsonparse/1.3.1:
    resolution: {integrity: sha512-POQXvpdL69+CluYsillJ7SUhKvytYjW9vG/GKpnf+xP8UWgYEM/RaMzHHofbALDiKbbP1W8UEYmgGl39WkPZsg==}
    engines: {'0': node >= 0.2.0}

  /jsonpointer/5.0.1:
    resolution: {integrity: sha512-p/nXbhSEcu3pZRdkW1OfJhpsVtW1gd4Wa1fnQc9YLiTfAjn0312eMKimbdIQzuZl9aa9xUGaRlP9T/CJE/ditQ==}
    engines: {node: '>=0.10.0'}

  /jsonwebtoken/8.5.1:
    resolution: {integrity: sha512-XjwVfRS6jTMsqYs0EsuJ4LGxXV14zQybNd4L2r0UvbVnSF9Af8x7p5MzbJ90Ioz/9TI41/hTCvznF/loiSzn8w==}
    engines: {node: '>=4', npm: '>=1.4.28'}
    dependencies:
      jws: 3.2.2
      lodash.includes: 4.3.0
      lodash.isboolean: 3.0.3
      lodash.isinteger: 4.0.4
      lodash.isnumber: 3.0.3
      lodash.isplainobject: 4.0.6
      lodash.isstring: 4.0.1
      lodash.once: 4.1.1
      ms: 2.1.3
      semver: 5.7.2

  /jssm-viz-cli/5.89.2:
    resolution: {integrity: sha512-LMUh0iqc8vXK1IzbarXgmWyeNEAHoYOIS0qt6NeC4slIhY+l3Pz7t1Qh+FLLbtECXWJJcBdlUMeLVB2E4re5Bg==}
    hasBin: true
    dependencies:
      ansi-256-colors: 1.1.0
      better_git_changelog: 1.6.2
      commander: 4.1.1
      glob: 7.2.3
      jssm-viz: 5.89.2
      sharp: 0.30.7
    transitivePeerDependencies:
      - supports-color

  /jssm-viz/5.89.2:
    resolution: {integrity: sha512-2kKqnTsgJ+ncSX3IsrpclVIcZH6UGyTLGRfc7axTKhViTWoftJF2WxBA02Smc5ZkmXOov2t3jsuBBJ+IJ3lZ7Q==}
    dependencies:
      better_git_changelog: 1.6.2
      eslint: 8.45.0
      jssm: 5.89.2
      reduce-to-639-1: 1.1.0
      text_audit: 0.9.3
    transitivePeerDependencies:
      - supports-color

  /jssm/5.89.2:
    resolution: {integrity: sha512-I70+UdH7KZs542loBlsh1xKDsT5Lx5RZWf6hKmujzgvSJj9DRymEe46HUCTd6+hzouIebuNwQo5I2ftMzfrhnQ==}
    engines: {node: '>=10.0.0'}
    dependencies:
      better_git_changelog: 1.6.2
      circular_buffer_js: 1.10.0
      reduce-to-639-1: 1.1.0

  /jsx-ast-utils/3.3.4:
    resolution: {integrity: sha512-fX2TVdCViod6HwKEtSWGHs57oFhVfCMwieb9PuRDgjDPh5XeqJiHFFFJCHxU5cnTc3Bu/GRL+kPiFmw8XWOfKw==}
    engines: {node: '>=4.0'}
    dependencies:
      array-includes: 3.1.6
      array.prototype.flat: 1.3.1
      object.assign: 4.1.4
      object.values: 1.1.6
    dev: true

  /jszip/3.10.1:
    resolution: {integrity: sha512-xXDvecyTpGLrqFrvkrUSoxxfJI5AH7U8zxxtVclpsUtMCq4JQ290LY8AW5c7Ggnr/Y/oK+bQMbqK2qmtk3pN4g==}
    dependencies:
      lie: 3.3.0
      pako: 1.0.11
      readable-stream: 2.3.8
      setimmediate: 1.0.5

  /just-diff-apply/5.5.0:
    resolution: {integrity: sha512-OYTthRfSh55WOItVqwpefPtNt2VdKsq5AnAK6apdtR6yCH8pr0CmSr710J0Mf+WdQy7K/OzMy7K2MgAfdQURDw==}

  /just-diff/5.2.0:
    resolution: {integrity: sha512-6ufhP9SHjb7jibNFrNxyFZ6od3g+An6Ai9mhGRvcYe8UJlH0prseN64M+6ZBBUoKYHZsitDP42gAJ8+eVWr3lw==}

  /jwa/1.4.1:
    resolution: {integrity: sha512-qiLX/xhEEFKUAJ6FiBMbes3w9ATzyk5W7Hvzpa/SLYdxNtng+gcurvrI7TbACjIXlsJyr05/S1oUhZrc63evQA==}
    dependencies:
      buffer-equal-constant-time: 1.0.1
      ecdsa-sig-formatter: 1.0.11
      safe-buffer: 5.2.1

  /jws/3.2.2:
    resolution: {integrity: sha512-YHlZCB6lMTllWDtSPHz/ZXTsi8S00usEV6v1tjq8tOUZzw7DpSDWVXjXDre6ed1w/pd495ODpHZYSdkRTsa0HA==}
    dependencies:
      jwa: 1.4.1
      safe-buffer: 5.2.1

<<<<<<< HEAD
  /keyv/4.5.3:
    resolution: {integrity: sha512-QCiSav9WaX1PgETJ+SpNnx2PRRapJ/oRSXM4VO5OGYGSjrxbKPVFVhB3l2OCbLCk329N8qyAtsJjSjvVBWzEug==}
=======
  /keyv/3.1.0:
    resolution: {integrity: sha512-9ykJ/46SN/9KPM/sichzQ7OvXyGDYKGTaDlKMGCAlg2UK8KRy4jb0d8sFc+0Tt0YYnThq8X2RZgCg74RPxgcVA==}
    dependencies:
      json-buffer: 3.0.0
    dev: false

  /keyv/4.5.2:
    resolution: {integrity: sha512-5MHbFaKn8cNSmVW7BYnijeAVlE4cYA/SVkifVgrh7yotnfhKmjuXpDKjrABLnT0SfHWV21P8ow07OGfRrNDg8g==}
>>>>>>> 50e09abf
    dependencies:
      json-buffer: 3.0.1

  /kind-of/6.0.3:
    resolution: {integrity: sha512-dcS1ul+9tmeD95T+x28/ehLgd9mENa3LsvDTtzm3vyBEO7RPptvAD+t44WVXaUjTBRcrpFeFlC8WCruUR456hw==}
    engines: {node: '>=0.10.0'}

  /kleur/3.0.3:
    resolution: {integrity: sha512-eTIzlVOSUR+JxdDFepEYcBMtZ9Qqdef+rnzWdRZuMbOywu5tO2w2N7rqjoANZ5k9vywhL6Br1VRjUIgTQx4E8w==}
    engines: {node: '>=6'}

  /kleur/4.1.5:
    resolution: {integrity: sha512-o+NO+8WrRiQEE4/7nwRJhN1HWpVmJm511pBHUxPLtp0BUISzlBplORYSmTclCnJvQq2tKu/sgl3xVpkc7ZWuQQ==}
    engines: {node: '>=6'}

  /klona/2.0.6:
    resolution: {integrity: sha512-dhG34DXATL5hSxJbIexCft8FChFXtmskoZYnoPWjXQuebWYCNkVeV3KkGegCK9CP1oswI/vQibS2GY7Em/sJJA==}
    engines: {node: '>= 8'}
    dev: true

  /ky-universal/0.3.0_ky@0.12.0:
    resolution: {integrity: sha512-CM4Bgb2zZZpsprcjI6DNYTaH3oGHXL2u7BU4DK+lfCuC4snkt9/WRpMYeKbBbXscvKkeqBwzzjFX2WwmKY5K/A==}
    engines: {node: '>=8'}
    peerDependencies:
      ky: '>=0.12.0'
    dependencies:
      abort-controller: 3.0.0
      ky: 0.12.0
      node-fetch: 2.6.12
    transitivePeerDependencies:
      - encoding

  /ky/0.12.0:
    resolution: {integrity: sha512-t9b7v3V2fGwAcQnnDDQwKQGF55eWrf4pwi1RN08Fy8b/9GEwV7Ea0xQiaSW6ZbeghBHIwl8kgnla4vVo9seepQ==}
    engines: {node: '>=8'}

  /latest-version/5.1.0:
    resolution: {integrity: sha512-weT+r0kTkRQdCdYCNtkMwWXQTMEswKrFBkm4ckQOMVhhqhIMI1UT2hMj+1iigIhgSZm5gTmrRXBNoGUgaTY1xA==}
    engines: {node: '>=8'}
    dependencies:
      package-json: 6.5.0
    dev: false

  /latest-version/7.0.0:
    resolution: {integrity: sha512-KvNT4XqAMzdcL6ka6Tl3i2lYeFDgXNCuIX+xNx6ZMVR1dFq+idXd9FLKNMOIx0t9mJ9/HudyX4oZWXZQ0UJHeg==}
    engines: {node: '>=14.16'}
    dependencies:
      package-json: 8.1.1

  /levn/0.4.1:
    resolution: {integrity: sha512-+bT2uH4E5LGE7h/n3evcS/sQlJXCpIp6ym8OWJ5eV6+67Dsql/LaaT7qJBAt2rzfoa/5QBGBhxDix1dMt2kQKQ==}
    engines: {node: '>= 0.8.0'}
    dependencies:
      prelude-ls: 1.2.1
      type-check: 0.4.0

  /li/1.3.0:
    resolution: {integrity: sha512-z34TU6GlMram52Tss5mt1m//ifRIpKH5Dqm7yUVOdHI+BQCs9qGPHFaCUTIzsWX7edN30aa2WrPwR7IO10FHaw==}

  /lie/3.3.0:
    resolution: {integrity: sha512-UaiMJzeWRlEujzAuw5LokY1L5ecNQYZKfmyZ9L7wDHb/p5etKaxXhohBcrw0EYby+G/NA52vRSN4N39dxHAIwQ==}
    dependencies:
      immediate: 3.0.6

  /lines-and-columns/1.2.4:
    resolution: {integrity: sha512-7ylylesZQ/PV29jhEDl3Ufjo6ZX7gCqJr5F7PKrqc93v7fzSymt1BpwEU8nAUXs8qzzvqhbjhK5QZg6Mt/HkBg==}

  /load-json-file/4.0.0:
    resolution: {integrity: sha512-Kx8hMakjX03tiGTLAIdJ+lL0htKnXjEZN6hk/tozf/WOuYGdZBJrZ+rCJRbVCugsjB3jMLn9746NsQIf5VjBMw==}
    engines: {node: '>=4'}
    dependencies:
      graceful-fs: 4.2.11
      parse-json: 4.0.0
      pify: 3.0.0
      strip-bom: 3.0.0
    dev: true

  /load-json-file/5.3.0:
    resolution: {integrity: sha512-cJGP40Jc/VXUsp8/OrnyKyTZ1y6v/dphm3bioS+RrKXjK2BB6wHUd6JptZEFDGgGahMT+InnZO5i1Ei9mpC8Bw==}
    engines: {node: '>=6'}
    dependencies:
      graceful-fs: 4.2.11
      parse-json: 4.0.0
      pify: 4.0.1
      strip-bom: 3.0.0
      type-fest: 0.3.1

  /load-yaml-file/0.2.0:
    resolution: {integrity: sha512-OfCBkGEw4nN6JLtgRidPX6QxjBQGQf72q3si2uvqyFEMbycSFFHwAZeXx6cJgFM9wmLrf9zBwCP3Ivqa+LLZPw==}
    engines: {node: '>=6'}
    dependencies:
      graceful-fs: 4.2.11
      js-yaml: 3.14.1
      pify: 4.0.1
      strip-bom: 3.0.0

  /loader-runner/4.3.0:
    resolution: {integrity: sha512-3R/1M+yS3j5ou80Me59j7F9IMs4PXs3VqRrm0TU3AbKPxlmpoY1TNscJV/oGJXo8qCatFGTfDbY6W6ipGOYXfg==}
    engines: {node: '>=6.11.5'}

  /locate-path/2.0.0:
    resolution: {integrity: sha512-NCI2kiDkyR7VeEKm27Kda/iQHyKJe1Bu0FlTbYp3CqJu+9IFe9bLyAjMxf5ZDDbEg+iMPzB5zYyUTSm8wVTKmA==}
    engines: {node: '>=4'}
    dependencies:
      p-locate: 2.0.0
      path-exists: 3.0.0
    dev: true

  /locate-path/5.0.0:
    resolution: {integrity: sha512-t7hw9pI+WvuwNJXwk5zVHpyhIqzg2qTlklJOf0mVxGSbe3Fp2VieZcduNYjaLDoy6p9uGpQEGWG87WpMKlNq8g==}
    engines: {node: '>=8'}
    dependencies:
      p-locate: 4.1.0

  /locate-path/6.0.0:
    resolution: {integrity: sha512-iPZK6eYjbxRu3uB4/WZ3EsEIMJFMqAoopl3R+zuq0UjcAm/MO6KCweDgPfP3elTztoKP3KtnVHxTn2NHBSDVUw==}
    engines: {node: '>=10'}
    dependencies:
      p-locate: 5.0.0

  /lodash.camelcase/4.3.0:
    resolution: {integrity: sha512-TwuEnCnxbc3rAvhf/LbG7tJUDzhqXyFnv3dtzLOPgCG/hODL7WFnsbwktkD7yUV0RrreP/l1PALq/YSg6VvjlA==}
    dev: true

  /lodash.find/4.6.0:
    resolution: {integrity: sha512-yaRZoAV3Xq28F1iafWN1+a0rflOej93l1DQUejs3SZ41h2O9UJBoS9aueGjPDgAl4B6tPC0NuuchLKaDQQ3Isg==}

  /lodash.flattendeep/4.4.0:
    resolution: {integrity: sha512-uHaJFihxmJcEX3kT4I23ABqKKalJ/zDrDg0lsFtc1h+3uw49SIJ5beyhx5ExVRti3AvKoOJngIj7xz3oylPdWQ==}
    dev: true

  /lodash.get/4.4.2:
    resolution: {integrity: sha512-z+Uw/vLuy6gQe8cfaFWD7p0wVv8fJl3mbzXh33RS+0oW2wvUqiRXiQ69gLWSLpgB5/6sU+r6BlQR0MBILadqTQ==}

  /lodash.includes/4.3.0:
    resolution: {integrity: sha512-W3Bx6mdkRTGtlJISOvVD/lbqjTlPPUDTMnlXZFnVwi9NKJ6tiAk6LVdlhZMm17VZisqhKcgzpO5Wz91PCt5b0w==}

  /lodash.isboolean/3.0.3:
    resolution: {integrity: sha512-Bz5mupy2SVbPHURB98VAcw+aHh4vRV5IPNhILUCsOzRmsTmSQ17jIuqopAentWoehktxGd9e/hbIXq980/1QJg==}

  /lodash.isequal/4.5.0:
    resolution: {integrity: sha512-pDo3lu8Jhfjqls6GkMgpahsF9kCyayhgykjyLMNFTKWrpVdAQtYyB4muAMWozBB4ig/dtWAmsMxLEI8wuz+DYQ==}

  /lodash.isfunction/3.0.9:
    resolution: {integrity: sha512-AirXNj15uRIMMPihnkInB4i3NHeb4iBtNg9WRWuK2o31S+ePwwNmDPaTL3o7dTJ+VXNZim7rFs4rxN4YU1oUJw==}
    dev: true

  /lodash.isinteger/4.0.4:
    resolution: {integrity: sha512-DBwtEWN2caHQ9/imiNeEA5ys1JoRtRfY3d7V9wkqtbycnAmTvRRmbHKDV4a0EYc678/dia0jrte4tjYwVBaZUA==}

  /lodash.ismatch/4.4.0:
    resolution: {integrity: sha512-fPMfXjGQEV9Xsq/8MTSgUf255gawYRbjwMyDbcvDhXgV7enSZA0hynz6vMPnpAb5iONEzBHBPsT+0zes5Z301g==}
    dev: true

  /lodash.isnumber/3.0.3:
    resolution: {integrity: sha512-QYqzpfwO3/CWf3XP+Z+tkQsfaLL/EnUlXWVkIk5FUPc4sBdTehEqZONuyRt2P67PXAk+NXmTBcc97zw9t1FQrw==}

  /lodash.isobject/3.0.2:
    resolution: {integrity: sha512-3/Qptq2vr7WeJbB4KHUSKlq8Pl7ASXi3UG6CMbBm8WRtXi8+GHm7mKaU3urfpSEzWe2wCIChs6/sdocUsTKJiA==}

  /lodash.isplainobject/4.0.6:
    resolution: {integrity: sha512-oSXzaWypCMHkPC3NvBEaPHf0KsA5mvPrOPgQWDsbg8n7orZ290M0BmC/jgRZ4vcJ6DTAhjrsSYgdsW/F+MFOBA==}

  /lodash.isstring/4.0.1:
    resolution: {integrity: sha512-0wJxfxH1wgO3GrbuP+dTTk7op+6L41QCXbGINEmD+ny/G/eCqGzxyCsh7159S+mgDDcoarnBw6PC1PS5+wUGgw==}

  /lodash.kebabcase/4.1.1:
    resolution: {integrity: sha512-N8XRTIMMqqDgSy4VLKPnJ/+hpGZN+PHQiJnSenYqPaVV/NCqEogTnAdZLQiGKhxX+JCs8waWq2t1XHWKOmlY8g==}
    dev: true

  /lodash.keys/4.2.0:
    resolution: {integrity: sha512-J79MkJcp7Df5mizHiVNpjoHXLi4HLjh9VLS/M7lQSGoQ+0oQ+lWEigREkqKyizPB1IawvQLLKY8mzEcm1tkyxQ==}

  /lodash.map/4.6.0:
    resolution: {integrity: sha512-worNHGKLDetmcEYDvh2stPCrrQRkP20E4l0iIS7F8EvzMqBBi7ltvFN5m1HvTf1P7Jk1txKhvFcmYsCr8O2F1Q==}
    dev: true

  /lodash.mapvalues/4.6.0:
    resolution: {integrity: sha512-JPFqXFeZQ7BfS00H58kClY7SPVeHertPE0lNuCyZ26/XlN8TvakYD7b9bGyNmXbT/D3BbtPAAmq90gPWqLkxlQ==}

  /lodash.memoize/4.1.2:
    resolution: {integrity: sha512-t7j+NzmgnQzTAYXcsHYLgimltOV1MXHtlOWf6GjL9Kj8GK5FInw5JotxvbOs+IvV1/Dzo04/fCGfLVs7aXb4Ag==}

  /lodash.merge/4.6.2:
    resolution: {integrity: sha512-0KpjqXRVvrYyCsX1swR/XTK0va6VQkQM6MNo7PqW77ByjAhoARA8EfrP1N4+KlKj8YS0ZUCtRT/YUuhyYDujIQ==}

  /lodash.mergewith/4.6.2:
    resolution: {integrity: sha512-GK3g5RPZWTRSeLSpgP8Xhra+pnjBC56q9FZYe1d5RN3TJ35dbkGy3YqBSMbyCrlbi+CM9Z3Jk5yTL7RCsqboyQ==}
    dev: true

  /lodash.once/4.1.1:
    resolution: {integrity: sha512-Sb487aTOCr9drQVL8pIxOzVhafOjZN9UU54hiN8PU3uAiSV7lx1yYNpbNmex2PK6dSJoNTSJUUswT651yww3Mg==}

  /lodash.set/4.3.2:
    resolution: {integrity: sha512-4hNPN5jlm/N/HLMCO43v8BXKq9Z7QdAGc/VGrRD61w8gN9g/6jF9A4L1pbUgBLCffi0w9VsXfTOij5x8iTyFvg==}

  /lodash.snakecase/4.1.1:
    resolution: {integrity: sha512-QZ1d4xoBHYUeuouhEq3lk3Uq7ldgyFXGBhg04+oRLnIz8o9T65Eh+8YdroUwn846zchkA9yDsDl5CVVaV2nqYw==}
    dev: true

  /lodash.sortby/4.7.0:
    resolution: {integrity: sha512-HDWXG8isMntAyRF5vZ7xKuEvOhT4AhlRt/3czTSjvGUxjYCBVRQY48ViDHyfYz9VIoBkW4TMGQNapx+l3RUwdA==}

  /lodash.startcase/4.4.0:
    resolution: {integrity: sha512-+WKqsK294HMSc2jEbNgpHpd0JfIBhp7rEV4aqXWqFr6AlXov+SlcgB1Fv01y2kGe3Gc8nMW7VA0SrGuSkRfIEg==}
    dev: true

  /lodash.truncate/4.4.2:
    resolution: {integrity: sha512-jttmRe7bRse52OsWIMDLaXxWqRAmtIUccAQ3garviCqJjafXOfNMO0yMfNpdD6zbGaTU0P5Nz7e7gAT6cKmJRw==}

  /lodash.uniq/4.5.0:
    resolution: {integrity: sha512-xfBaXQd9ryd9dlSDvnvI0lvxfLJlYAZzXomUYzLKtUeOQvOP5piqAWuGtrhWeqaXK9hhoM/iyJc5AV+XfsX3HQ==}

  /lodash.upperfirst/4.3.1:
    resolution: {integrity: sha512-sReKOYJIJf74dhJONhU4e0/shzi1trVbSWDOhKYE5XV2O+H7Sb2Dihwuc7xWxVl+DgFPyTqIN3zMfT9cq5iWDg==}
    dev: true

  /lodash/4.17.21:
    resolution: {integrity: sha512-v2kDEe57lecTulaDIuNTPy3Ry4gLGJ6Z1O3vE1krgXZNrsQ+LFTGHVxVjcXPs17LhbZVGedAJv8XZ1tvj5FvSg==}

  /log-symbols/4.1.0:
    resolution: {integrity: sha512-8XPvpAA8uyhfteu8pIvQxpJZ7SYYdpUivZpGy6sFsBuKRY/7rQGavedeB8aK+Zkyq6upMFVL/9AW6vOYzfRyLg==}
    engines: {node: '>=10'}
    dependencies:
      chalk: 4.1.2
      is-unicode-supported: 0.1.0

  /longest/2.0.1:
    resolution: {integrity: sha512-Ajzxb8CM6WAnFjgiloPsI3bF+WCxcvhdIG3KNA2KN962+tdBsHcuQ4k4qX/EcS/2CRkcc0iAkR956Nib6aXU/Q==}
    engines: {node: '>=0.10.0'}
    dev: true

  /loose-envify/1.4.0:
    resolution: {integrity: sha512-lyuxPGr/Wfhrlem2CL/UcnUc1zcqKAImBDzukY7Y5F/yQiNdko6+fRLevlw1HgMySw7f611UIY408EtxRSoK3Q==}
    hasBin: true
    dependencies:
      js-tokens: 4.0.0
    dev: true

  /loupe/2.3.6:
    resolution: {integrity: sha512-RaPMZKiMy8/JruncMU5Bt6na1eftNoo++R4Y+N2FrxkDVTrGvcyzFTsaGif4QTeKESheMGegbhw6iUAq+5A8zA==}
    dependencies:
      get-func-name: 2.0.0
    dev: true

  /lowercase-keys/1.0.1:
    resolution: {integrity: sha512-G2Lj61tXDnVFFOi8VZds+SoQjtQC3dgokKdDG2mTm1tx4m50NUHBOZSBwQQHyy0V12A0JTG4icfZQH+xPyh8VA==}
    engines: {node: '>=0.10.0'}
    dev: false

  /lowercase-keys/2.0.0:
    resolution: {integrity: sha512-tqNXrS78oMOE73NMxK4EMLQsQowWf8jKooH9g7xPavRT706R6bkQJ6DY2Te7QukaZsulxa30wQ7bk0pm4XiHmA==}
    engines: {node: '>=8'}

  /lowercase-keys/3.0.0:
    resolution: {integrity: sha512-ozCC6gdQ+glXOQsveKD0YsDy8DSQFjDTz4zyzEHNV5+JP5D62LmfDZ6o1cycFx9ouG940M5dE8C8CTewdj2YWQ==}
    engines: {node: ^12.20.0 || ^14.13.1 || >=16.0.0}

  /lru-cache/10.0.0:
    resolution: {integrity: sha512-svTf/fzsKHffP42sujkO/Rjs37BCIsQVRCeNYIm9WN8rgT7ffoUnRtZCqU+6BqcSBdv8gwJeTz8knJpgACeQMw==}
    engines: {node: 14 || >=16.14}

  /lru-cache/4.1.5:
    resolution: {integrity: sha512-sWZlbEP2OsHNkXrMl5GYk/jKk70MBng6UU4YI/qGDYbgf6YbP4EvmqISbXCoJiRKs+1bSpFHVgQxvJ17F2li5g==}
    dependencies:
      pseudomap: 1.0.2
      yallist: 2.1.2
    dev: true

  /lru-cache/5.1.1:
    resolution: {integrity: sha512-KpNARQA3Iwv+jTA0utUVVbrh+Jlrr1Fv0e56GGzAFOXN7dk/FviaDW8LHmK52DlcH4WP2n6gI8vN1aesBFgo9w==}
    dependencies:
      yallist: 3.1.1
    dev: true

  /lru-cache/6.0.0:
    resolution: {integrity: sha512-Jo6dJ04CmSjuznwJSS3pUeWmd/H0ffTlkXXgwZi+eq1UCmqQwCh+eLsYOYCwY991i2Fah4h1BEMCx4qThGbsiA==}
    engines: {node: '>=10'}
    dependencies:
      yallist: 4.0.0

  /lru-cache/7.18.3:
    resolution: {integrity: sha512-jumlc0BIUrS3qJGgIkWZsyfAM7NCWiBcCDhnd+3NNM5KbBmLTgHVfWBcg6W+rLUsIpzpERPsvwUP7CckAQSOoA==}
    engines: {node: '>=12'}

  /lru-queue/0.1.0:
    resolution: {integrity: sha512-BpdYkt9EvGl8OfWHDQPISVpcl5xZthb+XPsbELj5AQXxIC8IriDZIQYjBJPEm5rS420sjZ0TLEzRcq5KdBhYrQ==}
    dependencies:
      es5-ext: 0.10.62

  /macos-release/2.5.1:
    resolution: {integrity: sha512-DXqXhEM7gW59OjZO8NIjBCz9AQ1BEMrfiOAl4AYByHCtVHRF4KoGNO8mqQeM8lRCtQe/UnJ4imO/d2HdkKsd+A==}
    engines: {node: '>=6'}

  /make-dir/3.1.0:
    resolution: {integrity: sha512-g3FeP20LNwhALb/6Cz6Dd4F2ngze0jz7tbzrD2wAV+o9FeNHe4rL+yK2md0J/fiSf1sa1ADhXqi5+oVwOM/eGw==}
    engines: {node: '>=8'}
    dependencies:
      semver: 6.3.1
    dev: true

  /make-error/1.3.6:
    resolution: {integrity: sha512-s8UhlNe7vPKomQhC1qFelMokr/Sc3AgNbso3n74mVPA5LTZwkB9NlXf4XPamLxJE8h0gh73rM94xvwRT2CVInw==}

  /make-fetch-happen/10.2.1:
    resolution: {integrity: sha512-NgOPbRiaQM10DYXvN3/hhGVI2M5MtITFryzBGxHM5p4wnFxsVCbxkrBrDsk+EZ5OB4jEOT7AjDxtdF+KVEFT7w==}
    engines: {node: ^12.13.0 || ^14.15.0 || >=16.0.0}
    dependencies:
      agentkeepalive: 4.3.0
      cacache: 16.1.3
      http-cache-semantics: 4.1.1
      http-proxy-agent: 5.0.0
      https-proxy-agent: 5.0.1
      is-lambda: 1.0.1
      lru-cache: 7.18.3
      minipass: 3.3.6
      minipass-collect: 1.0.2
      minipass-fetch: 2.1.2
      minipass-flush: 1.0.5
      minipass-pipeline: 1.2.4
      negotiator: 0.6.3
      promise-retry: 2.0.1
      socks-proxy-agent: 7.0.0
      ssri: 9.0.1
    transitivePeerDependencies:
      - bluebird
      - supports-color

  /make-fetch-happen/11.1.1:
    resolution: {integrity: sha512-rLWS7GCSTcEujjVBs2YqG7Y4643u8ucvCJeSRqiLYhesrDuzeuFIk37xREzAsfQaqzl8b9rNCE4m6J8tvX4Q8w==}
    engines: {node: ^14.17.0 || ^16.13.0 || >=18.0.0}
    dependencies:
      agentkeepalive: 4.3.0
      cacache: 17.1.3
      http-cache-semantics: 4.1.1
      http-proxy-agent: 5.0.0
      https-proxy-agent: 5.0.1
      is-lambda: 1.0.1
      lru-cache: 7.18.3
      minipass: 5.0.0
      minipass-fetch: 3.0.3
      minipass-flush: 1.0.5
      minipass-pipeline: 1.2.4
      negotiator: 0.6.3
      promise-retry: 2.0.1
      socks-proxy-agent: 7.0.0
      ssri: 10.0.4
    transitivePeerDependencies:
      - supports-color

  /make-fetch-happen/9.1.0:
    resolution: {integrity: sha512-+zopwDy7DNknmwPQplem5lAZX/eCOzSvSNNcSKm5eVwTkOBzoktEfXsa9L23J/GIRhxRsaxzkPEhrJEpE2F4Gg==}
    engines: {node: '>= 10'}
    dependencies:
      agentkeepalive: 4.3.0
      cacache: 15.3.0
      http-cache-semantics: 4.1.1
      http-proxy-agent: 4.0.1
      https-proxy-agent: 5.0.1
      is-lambda: 1.0.1
      lru-cache: 6.0.0
      minipass: 3.3.6
      minipass-collect: 1.0.2
      minipass-fetch: 1.4.1
      minipass-flush: 1.0.5
      minipass-pipeline: 1.2.4
      negotiator: 0.6.3
      promise-retry: 2.0.1
      socks-proxy-agent: 6.2.1
      ssri: 8.0.1
    transitivePeerDependencies:
      - bluebird
      - supports-color

  /map-obj/1.0.1:
    resolution: {integrity: sha512-7N/q3lyZ+LVCp7PzuxrJr4KMbBE2hW7BT7YNia330OFxIf4d3r5zVpicP2650l7CPN6RM9zOJRl3NGpqSiw3Eg==}
    engines: {node: '>=0.10.0'}
    dev: true

  /map-obj/4.3.0:
    resolution: {integrity: sha512-hdN1wVrZbb29eBGiGjJbeP8JbKjq1urkHJ/LIP/NY48MZ1QVXUsQBV1G1zvYFHn1XE06cwjBsOI2K3Ulnj1YXQ==}
    engines: {node: '>=8'}
    dev: true

  /mem-fs-editor/9.7.0:
    resolution: {integrity: sha512-ReB3YD24GNykmu4WeUL/FDIQtkoyGB6zfJv60yfCo3QjKeimNcTqv2FT83bP0ccs6uu+sm5zyoBlspAzigmsdg==}
    engines: {node: '>=12.10.0'}
    peerDependencies:
      mem-fs: ^2.1.0
    peerDependenciesMeta:
      mem-fs:
        optional: true
    dependencies:
      binaryextensions: 4.18.0
      commondir: 1.0.1
      deep-extend: 0.6.0
      ejs: 3.1.9
      globby: 11.1.0
      isbinaryfile: 5.0.0
      minimatch: 7.4.6
      multimatch: 5.0.0
      normalize-path: 3.0.0
      textextensions: 5.16.0

  /mem-fs-editor/9.7.0_mem-fs@2.3.0:
    resolution: {integrity: sha512-ReB3YD24GNykmu4WeUL/FDIQtkoyGB6zfJv60yfCo3QjKeimNcTqv2FT83bP0ccs6uu+sm5zyoBlspAzigmsdg==}
    engines: {node: '>=12.10.0'}
    peerDependencies:
      mem-fs: ^2.1.0
    peerDependenciesMeta:
      mem-fs:
        optional: true
    dependencies:
      binaryextensions: 4.18.0
      commondir: 1.0.1
      deep-extend: 0.6.0
      ejs: 3.1.9
      globby: 11.1.0
      isbinaryfile: 5.0.0
      mem-fs: 2.3.0
      minimatch: 7.4.6
      multimatch: 5.0.0
      normalize-path: 3.0.0
      textextensions: 5.16.0

  /mem-fs/2.3.0:
    resolution: {integrity: sha512-GftCCBs6EN8sz3BoWO1bCj8t7YBtT713d8bUgbhg9Iel5kFSqnSvCK06TYIDJAtJ51cSiWkM/YemlT0dfoFycw==}
    engines: {node: '>=12'}
    dependencies:
      '@types/node': 15.14.9
      '@types/vinyl': 2.0.7
      vinyl: 2.2.1
      vinyl-file: 3.0.0

  /memfs-or-file-map-to-github-branch/1.2.1_@octokit+core@4.2.4:
    resolution: {integrity: sha512-I/hQzJ2a/pCGR8fkSQ9l5Yx+FQ4e7X6blNHyWBm2ojeFLT3GVzGkTj7xnyWpdclrr7Nq4dmx3xrvu70m3ypzAQ==}
    dependencies:
      '@octokit/rest': 16.43.2_@octokit+core@4.2.4
    transitivePeerDependencies:
      - '@octokit/core'
      - encoding

  /memoizee/0.4.15:
    resolution: {integrity: sha512-UBWmJpLZd5STPm7PMUlOw/TSy972M+z8gcyQ5veOnSDRREz/0bmpyTfKt3/51DhEBqCZQn1udM/5flcSPYhkdQ==}
    dependencies:
      d: 1.0.1
      es5-ext: 0.10.62
      es6-weak-map: 2.0.3
      event-emitter: 0.3.5
      is-promise: 2.2.2
      lru-queue: 0.1.0
      next-tick: 1.1.0
      timers-ext: 0.1.7

  /meow/8.1.2:
    resolution: {integrity: sha512-r85E3NdZ+mpYk1C6RjPFEMSE+s1iZMuHtsHAqY0DT3jZczl0diWUZ8g6oU7h0M9cD2EL+PzaYghhCLzR0ZNn5Q==}
    engines: {node: '>=10'}
    dependencies:
      '@types/minimist': 1.2.2
      camelcase-keys: 6.2.2
      decamelize-keys: 1.1.1
      hard-rejection: 2.1.0
      minimist-options: 4.1.0
      normalize-package-data: 3.0.3
      read-pkg-up: 7.0.1
      redent: 3.0.0
      trim-newlines: 3.0.1
      type-fest: 0.18.1
      yargs-parser: 20.2.9
    dev: true

  /merge-stream/2.0.0:
    resolution: {integrity: sha512-abv/qOcuPfk3URPfDzmZU1LKmuw8kT+0nIHvKrKgFrwifol/doWcdA4ZqsWQ8ENrFKkd67Mfpo/LovbIUsbt3w==}

  /merge/2.1.1:
    resolution: {integrity: sha512-jz+Cfrg9GWOZbQAnDQ4hlVnQky+341Yk5ru8bZSe6sIDTCIg8n9i/u7hSQGSVOF3C7lH6mGtqjkiT9G4wFLL0w==}
    dev: true

  /merge2/1.4.1:
    resolution: {integrity: sha512-8q7VEgMJW4J8tcfVPy8g09NcQwZdbwFEqhe/WZkoIzjn/3TGDwtOCYtXGxA3O8tPzpczCCDgv+P2P5y00ZJOOg==}
    engines: {node: '>= 8'}

  /micromatch/4.0.5:
    resolution: {integrity: sha512-DMy+ERcEW2q8Z2Po+WNXuw3c5YaUSFjAO5GsJqfEl7UjvtIuFKO6ZrKvcItdy98dwFI2N1tg3zNIdKaQT+aNdA==}
    engines: {node: '>=8.6'}
    dependencies:
      braces: 3.0.2
      picomatch: 2.3.1

  /mime-db/1.52.0:
    resolution: {integrity: sha512-sPU4uV7dYlvtWJxwwxHD0PuihVNiE7TyAbQ5SWxDCB9mUYvOgroQOwYQQOKPJ8CIbE+1ETVlOoK1UC2nU3gYvg==}
    engines: {node: '>= 0.6'}

  /mime-types/2.1.35:
    resolution: {integrity: sha512-ZDY+bPm5zTTF+YpCrAU9nK0UgICYPT0QtT1NZWFv4s++TNkcgVaT0g6+4R2uI4MjQjzysHB1zxuWL50hzaeXiw==}
    engines: {node: '>= 0.6'}
    dependencies:
      mime-db: 1.52.0

  /mimic-fn/1.2.0:
    resolution: {integrity: sha512-jf84uxzwiuiIVKiOLpfYk7N46TSy8ubTonmneY9vrpHNAnp0QBt2BxWV9dO3/j+BoVAb+a5G6YDPW3M5HOdMWQ==}
    engines: {node: '>=4'}
    dev: true

  /mimic-fn/2.1.0:
    resolution: {integrity: sha512-OqbOk5oEQeAZ8WXWydlu9HJjz9WVdEIvamMCcXmuqUYjTknH/sqsWvhQ3vgwKFRR1HpjvNBKQ37nbJgYzGqGcg==}
    engines: {node: '>=6'}

  /mimic-response/1.0.1:
    resolution: {integrity: sha512-j5EctnkH7amfV/q5Hgmoal1g2QHFJRraOtmx0JpIqkxhBhI/lJSl1nMpQ45hVarwNETOoWEimndZ4QK0RHxuxQ==}
    engines: {node: '>=4'}

  /mimic-response/3.1.0:
    resolution: {integrity: sha512-z0yWI+4FDrrweS8Zmt4Ej5HdJmky15+L2e6Wgn3+iK5fWzb6T3fhNFq2+MeTRb064c6Wr4N/wv0DzQTjNzHNGQ==}
    engines: {node: '>=10'}

  /mimic-response/4.0.0:
    resolution: {integrity: sha512-e5ISH9xMYU0DzrT+jl8q2ze9D6eWBto+I8CNpe+VI+K2J/F/k3PdkdTdz4wvGVH4NTpo+NRYTVIuMQEMMcsLqg==}
    engines: {node: ^12.20.0 || ^14.13.1 || >=16.0.0}

  /min-indent/1.0.1:
    resolution: {integrity: sha512-I9jwMn07Sy/IwOj3zVkVik2JTvgpaykDZEigL6Rx6N9LbMywwUSMtxET+7lVoDLLd3O3IXwJwvuuns8UB/HeAg==}
    engines: {node: '>=4'}
    dev: true

  /minimatch/3.1.2:
    resolution: {integrity: sha512-J7p63hRiAjw1NDEww1W7i37+ByIrOWO5XQQAzZ3VOcL0PNybwpfmV/N05zFAzwQ9USyEcX6t3UO+K5aqBQOIHw==}
    dependencies:
      brace-expansion: 1.1.11

  /minimatch/5.0.1:
    resolution: {integrity: sha512-nLDxIFRyhDblz3qMuq+SoRZED4+miJ/G+tdDrjkkkRnjAsBexeGpgjLEQ0blJy7rHhR2b93rhQY4SvyWu9v03g==}
    engines: {node: '>=10'}
    dependencies:
      brace-expansion: 2.0.1
    dev: true

  /minimatch/5.1.6:
    resolution: {integrity: sha512-lKwV/1brpG6mBUFHtb7NUmtABCb2WZZmm2wNiOA5hAb8VdCS4B3dtMWyvcoViccwAW/COERjXLt0zP1zXUN26g==}
    engines: {node: '>=10'}
    dependencies:
      brace-expansion: 2.0.1

  /minimatch/6.2.0:
    resolution: {integrity: sha512-sauLxniAmvnhhRjFwPNnJKaPFYyddAgbYdeUpHULtCT/GhzdCx/MDNy+Y40lBxTQUrMzDE8e0S43Z5uqfO0REg==}
    engines: {node: '>=10'}
    dependencies:
      brace-expansion: 2.0.1
    dev: true

  /minimatch/7.4.6:
    resolution: {integrity: sha512-sBz8G/YjVniEz6lKPNpKxXwazJe4c19fEfV2GDMX6AjFz+MX9uDWIZW8XreVhkFW3fkIdTv/gxWr/Kks5FFAVw==}
    engines: {node: '>=10'}
    dependencies:
      brace-expansion: 2.0.1

  /minimatch/8.0.4:
    resolution: {integrity: sha512-W0Wvr9HyFXZRGIDgCicunpQ299OKXs9RgZfaukz4qAW/pJhcpUfupc9c+OObPOFueNy8VSrZgEmDtk6Kh4WzDA==}
    engines: {node: '>=16 || 14 >=14.17'}
    dependencies:
      brace-expansion: 2.0.1

  /minimatch/9.0.3:
    resolution: {integrity: sha512-RHiac9mvaRw0x3AYRgDC1CxAP7HTcNrrECeA8YYJeWnpo+2Q5CegtZjaotWTWxDG3UeGA1coE05iH1mPjT/2mg==}
    engines: {node: '>=16 || 14 >=14.17'}
    dependencies:
      brace-expansion: 2.0.1

  /minimist-options/4.1.0:
    resolution: {integrity: sha512-Q4r8ghd80yhO/0j1O3B2BjweX3fiHg9cdOwjJd2J76Q135c+NDxGCqdYKQ1SKBuFfgWbAUzBfvYjPUEeNgqN1A==}
    engines: {node: '>= 6'}
    dependencies:
      arrify: 1.0.1
      is-plain-obj: 1.1.0
      kind-of: 6.0.3
    dev: true

  /minimist/1.2.7:
    resolution: {integrity: sha512-bzfL1YUZsP41gmu/qjrEk0Q6i2ix/cVeAhbCbqH9u3zYutS1cLg00qhrD0M2MVdCcx4Sc0UpP2eBWo9rotpq6g==}
    dev: true

  /minimist/1.2.8:
    resolution: {integrity: sha512-2yyAR8qBkN3YuheJanUpWC5U3bb5osDywNB8RzDVlDwDHbocAJveqqj1u8+SVD7jkWT4yvsHCpWqqWqAxb0zCA==}

  /minipass-collect/1.0.2:
    resolution: {integrity: sha512-6T6lH0H8OG9kITm/Jm6tdooIbogG9e0tLgpY6mphXSm/A9u8Nq1ryBG+Qspiub9LjWlBPsPS3tWQ/Botq4FdxA==}
    engines: {node: '>= 8'}
    dependencies:
      minipass: 3.3.6

  /minipass-fetch/1.4.1:
    resolution: {integrity: sha512-CGH1eblLq26Y15+Azk7ey4xh0J/XfJfrCox5LDJiKqI2Q2iwOLOKrlmIaODiSQS8d18jalF6y2K2ePUm0CmShw==}
    engines: {node: '>=8'}
    dependencies:
      minipass: 3.3.6
      minipass-sized: 1.0.3
      minizlib: 2.1.2
    optionalDependencies:
      encoding: 0.1.13

  /minipass-fetch/2.1.2:
    resolution: {integrity: sha512-LT49Zi2/WMROHYoqGgdlQIZh8mLPZmOrN2NdJjMXxYe4nkN6FUyuPuOAOedNJDrx0IRGg9+4guZewtp8hE6TxA==}
    engines: {node: ^12.13.0 || ^14.15.0 || >=16.0.0}
    dependencies:
      minipass: 3.3.6
      minipass-sized: 1.0.3
      minizlib: 2.1.2
    optionalDependencies:
      encoding: 0.1.13

  /minipass-fetch/3.0.3:
    resolution: {integrity: sha512-n5ITsTkDqYkYJZjcRWzZt9qnZKCT7nKCosJhHoj7S7zD+BP4jVbWs+odsniw5TA3E0sLomhTKOKjF86wf11PuQ==}
    engines: {node: ^14.17.0 || ^16.13.0 || >=18.0.0}
    dependencies:
      minipass: 5.0.0
      minipass-sized: 1.0.3
      minizlib: 2.1.2
    optionalDependencies:
      encoding: 0.1.13

  /minipass-flush/1.0.5:
    resolution: {integrity: sha512-JmQSYYpPUqX5Jyn1mXaRwOda1uQ8HP5KAT/oDSLCzt1BYRhQU0/hDtsB1ufZfEEzMZ9aAVmsBw8+FWsIXlClWw==}
    engines: {node: '>= 8'}
    dependencies:
      minipass: 3.3.6

  /minipass-json-stream/1.0.1:
    resolution: {integrity: sha512-ODqY18UZt/I8k+b7rl2AENgbWE8IDYam+undIJONvigAz8KR5GWblsFTEfQs0WODsjbSXWlm+JHEv8Gr6Tfdbg==}
    dependencies:
      jsonparse: 1.3.1
      minipass: 3.3.6

  /minipass-pipeline/1.2.4:
    resolution: {integrity: sha512-xuIq7cIOt09RPRJ19gdi4b+RiNvDFYe5JH+ggNvBqGqpQXcru3PcRmOZuHBKWK1Txf9+cQ+HMVN4d6z46LZP7A==}
    engines: {node: '>=8'}
    dependencies:
      minipass: 3.3.6

  /minipass-sized/1.0.3:
    resolution: {integrity: sha512-MbkQQ2CTiBMlA2Dm/5cY+9SWFEN8pzzOXi6rlM5Xxq0Yqbda5ZQy9sU75a673FE9ZK0Zsbr6Y5iP6u9nktfg2g==}
    engines: {node: '>=8'}
    dependencies:
      minipass: 3.3.6

  /minipass/3.3.6:
    resolution: {integrity: sha512-DxiNidxSEK+tHG6zOIklvNOwm3hvCrbUrdtzY74U6HKTJxvIDfOUL5W5P2Ghd3DTkhhKPYGqeNUIh5qcM4YBfw==}
    engines: {node: '>=8'}
    dependencies:
      yallist: 4.0.0

  /minipass/4.2.8:
    resolution: {integrity: sha512-fNzuVyifolSLFL4NzpF+wEF4qrgqaaKX0haXPQEdQ7NKAN+WecoKMHV09YcuL/DHxrUsYQOK3MiuDf7Ip2OXfQ==}
    engines: {node: '>=8'}

  /minipass/5.0.0:
    resolution: {integrity: sha512-3FnjYuehv9k6ovOEbyOswadCDPX1piCfhV8ncmYtHOjuPwylVWsghTLo7rabjC3Rx5xD4HDx8Wm1xnMF7S5qFQ==}
    engines: {node: '>=8'}

  /minipass/7.0.2:
    resolution: {integrity: sha512-eL79dXrE1q9dBbDCLg7xfn/vl7MS4F1gvJAgjJrQli/jbQWdUttuVawphqpffoIYfRdq78LHx6GP4bU/EQ2ATA==}
    engines: {node: '>=16 || 14 >=14.17'}

  /minizlib/2.1.2:
    resolution: {integrity: sha512-bAxsR8BVfj60DWXHE3u30oHzfl4G7khkSuPW+qvpd7jFRHm7dLxOjUk1EHACJ/hxLY8phGJ0YhYHZo7jil7Qdg==}
    engines: {node: '>= 8'}
    dependencies:
      minipass: 3.3.6
      yallist: 4.0.0

  /mkdirp-classic/0.5.3:
    resolution: {integrity: sha512-gKLcREMhtuZRwRAfqP3RFW+TK4JqApVBtOIftVgjuABpAtpxhPGaDcfvbhNvD0B8iD1oUr/txX35NjcaY6Ns/A==}

  /mkdirp-infer-owner/2.0.0:
    resolution: {integrity: sha512-sdqtiFt3lkOaYvTXSRIUjkIdPTcxgv5+fgqYE/5qgwdw12cOrAuzzgzvVExIkH/ul1oeHN3bCLOWSG3XOqbKKw==}
    engines: {node: '>=10'}
    dependencies:
      chownr: 2.0.0
      infer-owner: 1.0.4
      mkdirp: 1.0.4

  /mkdirp/0.5.6:
    resolution: {integrity: sha512-FP+p8RB8OWpF3YZBCrP5gtADmtXApB5AMLn+vdyA+PyxCjrCs00mjyUozssO33cwDeT3wNGdLxJ5M//YqtHAJw==}
    hasBin: true
    dependencies:
      minimist: 1.2.8
    dev: true

  /mkdirp/1.0.4:
    resolution: {integrity: sha512-vVqVZQyf3WLx2Shd0qJ9xuvqgAyKPLAiqITEtqW0oIUjzo3PePDd6fW9iFz30ef7Ysp/oiWqbhszeGWW2T6Gzw==}
    engines: {node: '>=10'}
    hasBin: true

  /mocha-json-output-reporter/2.1.0_mocha@10.2.0+moment@2.29.4:
    resolution: {integrity: sha512-FF2BItlMo8nK9+SgN/WAD01ue7G+qI1Po0U3JCZXQiiyTJ5OV3KcT1mSoZKirjYP73JFZznaaPC6Mp052PF3Vw==}
    peerDependencies:
      mocha: ^10.0.0
      moment: ^2.21.0
    dependencies:
      mocha: 10.2.0
      moment: 2.29.4
    dev: true

  /mocha-multi-reporters/1.5.1_mocha@10.2.0:
    resolution: {integrity: sha512-Yb4QJOaGLIcmB0VY7Wif5AjvLMUFAdV57D2TWEva1Y0kU/3LjKpeRVmlMIfuO1SVbauve459kgtIizADqxMWPg==}
    engines: {node: '>=6.0.0'}
    peerDependencies:
      mocha: '>=3.1.2'
    dependencies:
      debug: 4.3.4
      lodash: 4.17.21
      mocha: 10.2.0
    transitivePeerDependencies:
      - supports-color
    dev: true

  /mocha/10.2.0:
    resolution: {integrity: sha512-IDY7fl/BecMwFHzoqF2sg/SHHANeBoMMXFlS9r0OXKDssYE1M5O43wUY/9BVPeIvfH2zmEbBfseqN9gBQZzXkg==}
    engines: {node: '>= 14.0.0'}
    hasBin: true
    dependencies:
      ansi-colors: 4.1.1
      browser-stdout: 1.3.1
      chokidar: 3.5.3
      debug: 4.3.4_supports-color@8.1.1
      diff: 5.0.0
      escape-string-regexp: 4.0.0
      find-up: 5.0.0
      glob: 7.2.0
      he: 1.2.0
      js-yaml: 4.1.0
      log-symbols: 4.1.0
      minimatch: 5.0.1
      ms: 2.1.3
      nanoid: 3.3.3
      serialize-javascript: 6.0.0
      strip-json-comments: 3.1.1
      supports-color: 8.1.1
      workerpool: 6.2.1
      yargs: 16.2.0
      yargs-parser: 20.2.4
      yargs-unparser: 2.0.0
    dev: true

  /mock-stdin/1.0.0:
    resolution: {integrity: sha512-tukRdb9Beu27t6dN+XztSRHq9J0B/CoAOySGzHfn8UTfmqipA5yNT/sDUEyYdAV3Hpka6Wx6kOMxuObdOex60Q==}

  /modify-values/1.0.1:
    resolution: {integrity: sha512-xV2bxeN6F7oYjZWTe/YPAy6MN2M+sL4u/Rlm2AHCIVGfo2p1yGmBHQ6vHehl4bRTZBdHu3TSkWdYgkwpYzAGSw==}
    engines: {node: '>=0.10.0'}
    dev: true

  /moment/2.29.4:
    resolution: {integrity: sha512-5LC9SOxjSc2HF6vO2CyuTDNivEdoz2IvyJJGj6X8DJ0eFyfszE0QiEd+iXmBvUP3WHxSjFH/vIsA0EN00cgr8w==}
    dev: true

  /ms/2.0.0:
    resolution: {integrity: sha512-Tpp60P6IUJDTuOq/5Z8cdskzJujfwqfOTkrwIwj7IRISpnkJnT6SyJ4PCPnGMoFjC9ddhal5KVIYtAt97ix05A==}

  /ms/2.1.2:
    resolution: {integrity: sha512-sGkPx+VjMtmA6MX27oA4FBFELFCZZ4S4XqeGOXCv68tT+jb3vk/RyaKWP0PTKyWtmLSM0b+adUTEvbs1PEaH2w==}

  /ms/2.1.3:
    resolution: {integrity: sha512-6FlzubTLZG3J2a/NVCAleEhjzq5oxgHyaCU9yYXvcLsvoVaHJq/s5xXI6/XXP6tz7R9xAOtHnSO/tXtF3WRTlA==}

  /msgpack-lite/0.1.26:
    resolution: {integrity: sha512-SZ2IxeqZ1oRFGo0xFGbvBJWMp3yLIY9rlIJyxy8CGrwZn1f0ZK4r6jV/AM1r0FZMDUkWkglOk/eeKIL9g77Nxw==}
    hasBin: true
    dependencies:
      event-lite: 0.1.3
      ieee754: 1.2.1
      int64-buffer: 0.1.10
      isarray: 1.0.0

  /multimap/1.1.0:
    resolution: {integrity: sha512-0ZIR9PasPxGXmRsEF8jsDzndzHDj7tIav+JUmvIFB/WHswliFnquxECT/De7GR4yg99ky/NlRKJT82G1y271bw==}
    dev: true

  /multimatch/5.0.0:
    resolution: {integrity: sha512-ypMKuglUrZUD99Tk2bUQ+xNQj43lPEfAeX2o9cTteAmShXy2VHDJpuwu1o0xqoKCt9jLVAvwyFKdLTPXKAfJyA==}
    engines: {node: '>=10'}
    dependencies:
      '@types/minimatch': 3.0.5
      array-differ: 3.0.0
      array-union: 2.1.0
      arrify: 2.0.1
      minimatch: 3.1.2

  /mute-stream/0.0.7:
    resolution: {integrity: sha512-r65nCZhrbXXb6dXOACihYApHw2Q6pV0M3V0PSxd74N0+D8nzAdEAITq2oAjA1jVnKI+tGvEBUpqiMh0+rW6zDQ==}
    dev: true

  /mute-stream/0.0.8:
    resolution: {integrity: sha512-nnbWWOkoWyUsTjKrhgD0dcz22mdkSnpYqbEjIm2nhwhuxlSkpywJmBo8h0ZqJdkp73mb90SssHkN4rsRaBAfAA==}

  /nanoid/3.3.3:
    resolution: {integrity: sha512-p1sjXuopFs0xg+fPASzQ28agW1oHD7xDsd9Xkf3T15H3c/cifrFHVwrh74PdoklAPi+i7MdRsE47vm2r6JoB+w==}
    engines: {node: ^10 || ^12 || ^13.7 || ^14 || >=15.0.1}
    hasBin: true
    dev: true

  /napi-build-utils/1.0.2:
    resolution: {integrity: sha512-ONmRUqK7zj7DWX0D9ADe03wbwOBZxNAfF20PlGfCWQcD3+/MakShIHrMqx9YwPTfxDdF1zLeL+RGZiR9kGMLdg==}

  /natural-compare/1.4.0:
    resolution: {integrity: sha512-OWND8ei3VtNC9h7V60qff3SVobHr996CTwgxubgyQYEpg290h9J0buyECNNJexkFm5sOajh5G116RYA1c8ZMSw==}

  /natural-orderby/2.0.3:
    resolution: {integrity: sha512-p7KTHxU0CUrcOXe62Zfrb5Z13nLvPhSWR/so3kFulUQU0sgUll2Z0LwpsLN351eOOD+hRGu/F1g+6xDfPeD++Q==}

  /negotiator/0.6.3:
    resolution: {integrity: sha512-+EUsqGPLsM+j/zdChZjsnX51g4XrHFOIXwfnCVPGlQk/k5giakcKsuxCObBRu6DSm9opw/O6slWbJdghQM4bBg==}
    engines: {node: '>= 0.6'}

  /neo-async/2.6.2:
    resolution: {integrity: sha512-Yd3UES5mWCSqR+qNT93S3UoYUkqAZ9lLg8a7g9rimsWmYGK8cVToA4/sF3RrshdyV3sAGMXVUmpMYOw+dLpOuw==}

  /next-tick/1.1.0:
    resolution: {integrity: sha512-CXdUiJembsNjuToQvxayPZF9Vqht7hewsvy2sOWafLvi2awflj9mOC6bHIg50orX8IJvWKY9wYQ/zB2kogPslQ==}

  /nice-try/1.0.5:
    resolution: {integrity: sha512-1nh45deeb5olNY7eX82BkPO7SSxR5SSYJiPTrTdFUVYwAl8CKMA5N9PjTYkHiRjisVcxcQ1HXdLhx2qxxJzLNQ==}

  /nock/13.3.2:
    resolution: {integrity: sha512-CwbljitiWJhF1gL83NbanhoKs1l23TDlRioNraPTZrzZIEooPemrHRj5m0FZCPkB1ecdYCSWWGcHysJgX/ngnQ==}
    engines: {node: '>= 10.13'}
    dependencies:
      debug: 4.3.4
      json-stringify-safe: 5.0.1
      lodash: 4.17.21
      propagate: 2.0.1
    transitivePeerDependencies:
      - supports-color

  /node-abi/3.45.0:
    resolution: {integrity: sha512-iwXuFrMAcFVi/ZoZiqq8BzAdsLw9kxDfTC0HMyjXfSL/6CSDAGD5UmR7azrAgWV1zKYq7dUUMj4owusBWKLsiQ==}
    engines: {node: '>=10'}
    dependencies:
      semver: 7.5.4

  /node-addon-api/5.1.0:
    resolution: {integrity: sha512-eh0GgfEkpnoWDq+VY8OyvYhFEzBk6jIYbRKdIlyTiAXIVJ8PyBaKb0rp7oDtoddbdoHWhq8wwr+XZ81F1rpNdA==}

  /node-cleanup/2.1.2:
    resolution: {integrity: sha512-qN8v/s2PAJwGUtr1/hYTpNKlD6Y9rc4p8KSmJXyGdYGZsDGKXrGThikLFP9OCHFeLeEpQzPwiAtdIvBLqm//Hw==}

  /node-fetch/2.6.12:
    resolution: {integrity: sha512-C/fGU2E8ToujUivIO0H+tpQ6HWo4eEmchoPIoXtxCrVghxdKq+QOHqEZW7tuP3KlV3bC8FRMO5nMCC7Zm1VP6g==}
    engines: {node: 4.x || >=6.0.0}
    peerDependencies:
      encoding: ^0.1.0
    peerDependenciesMeta:
      encoding:
        optional: true
    dependencies:
      whatwg-url: 5.0.0

  /node-gyp/8.4.1:
    resolution: {integrity: sha512-olTJRgUtAb/hOXG0E93wZDs5YiJlgbXxTwQAFHyNlRsXQnYzUaF2aGgujZbw+hR8aF4ZG/rST57bWMWD16jr9w==}
    engines: {node: '>= 10.12.0'}
    hasBin: true
    dependencies:
      env-paths: 2.2.1
      glob: 7.2.3
      graceful-fs: 4.2.11
      make-fetch-happen: 9.1.0
      nopt: 5.0.0
      npmlog: 6.0.2
      rimraf: 3.0.2
      semver: 7.5.4
      tar: 6.1.15
      which: 2.0.2
    transitivePeerDependencies:
      - bluebird
      - supports-color

  /node-gyp/9.4.0:
    resolution: {integrity: sha512-dMXsYP6gc9rRbejLXmTbVRYjAHw7ppswsKyMxuxJxxOHzluIO1rGp9TOQgjFJ+2MCqcOcQTOPB/8Xwhr+7s4Eg==}
    engines: {node: ^12.13 || ^14.13 || >=16}
    hasBin: true
    dependencies:
      env-paths: 2.2.1
      exponential-backoff: 3.1.1
      glob: 7.2.3
      graceful-fs: 4.2.11
      make-fetch-happen: 11.1.1
      nopt: 6.0.0
      npmlog: 6.0.2
      rimraf: 3.0.2
      semver: 7.5.4
      tar: 6.1.15
      which: 2.0.2
    transitivePeerDependencies:
      - supports-color

  /node-preload/0.2.1:
    resolution: {integrity: sha512-RM5oyBy45cLEoHqCeh+MNuFAxO0vTFBLskvQbOKnEE7YTTSN4tbN8QWDIPQ6L+WvKsB/qLEGpYe2ZZ9d4W9OIQ==}
    engines: {node: '>=8'}
    dependencies:
      process-on-spawn: 1.0.0
    dev: true

  /node-releases/2.0.13:
    resolution: {integrity: sha512-uYr7J37ae/ORWdZeQ1xxMJe3NtdmqMC/JZK+geofDrkLUApKRHPd18/TxtBOJ4A0/+uUIliorNrfYV6s1b02eQ==}

  /noms/0.0.0:
    resolution: {integrity: sha512-lNDU9VJaOPxUmXcLb+HQFeUgQQPtMI24Gt6hgfuMHRJgMRHMF/qZ4HJD3GDru4sSw9IQl2jPjAYnQrdIeLbwow==}
    dependencies:
      inherits: 2.0.4
      readable-stream: 1.0.34
    dev: true

  /nopt/5.0.0:
    resolution: {integrity: sha512-Tbj67rffqceeLpcRXrT7vKAN8CwfPeIBgM7E6iBkmKLV7bEMwpGgYLGv0jACUsECaa/vuxP0IjEont6umdMgtQ==}
    engines: {node: '>=6'}
    hasBin: true
    dependencies:
      abbrev: 1.1.1

  /nopt/6.0.0:
    resolution: {integrity: sha512-ZwLpbTgdhuZUnZzjd7nb1ZV+4DoiC6/sfiVKok72ym/4Tlf+DFdlHYmT2JPmcNNWV6Pi3SDf1kT+A4r9RTuT9g==}
    engines: {node: ^12.13.0 || ^14.15.0 || >=16.0.0}
    hasBin: true
    dependencies:
      abbrev: 1.1.1

  /normalize-package-data/2.5.0:
    resolution: {integrity: sha512-/5CMN3T0R4XTj4DcGaexo+roZSdSFW/0AOOTROrjxzCG1wrWXEsGbRKevjlIL+ZDE4sZlJr5ED4YW0yqmkK+eA==}
    dependencies:
      hosted-git-info: 2.8.9
      resolve: 1.22.2
      semver: 5.7.2
      validate-npm-package-license: 3.0.4

  /normalize-package-data/3.0.3:
    resolution: {integrity: sha512-p2W1sgqij3zMMyRC067Dg16bfzVH+w7hyegmpIvZ4JNjqtGOVAIvLmjBx3yP7YTe9vKJgkoNOPjwQGogDoMXFA==}
    engines: {node: '>=10'}
    dependencies:
      hosted-git-info: 4.1.0
      is-core-module: 2.12.1
      semver: 7.5.4
      validate-npm-package-license: 3.0.4

  /normalize-package-data/5.0.0:
    resolution: {integrity: sha512-h9iPVIfrVZ9wVYQnxFgtw1ugSvGEMOlyPWWtm8BMJhnwyEL/FLbYbTY3V3PpjI/BUK67n9PEWDu6eHzu1fB15Q==}
    engines: {node: ^14.17.0 || ^16.13.0 || >=18.0.0}
    dependencies:
      hosted-git-info: 6.1.1
      is-core-module: 2.12.1
      semver: 7.5.4
      validate-npm-package-license: 3.0.4

  /normalize-path/3.0.0:
    resolution: {integrity: sha512-6eZs5Ls3WtCisHWp9S2GUy8dqkpGi4BVSz3GaqiE6ezub0512ESztXUwUB6C6IKbQkY2Pnb/mD4WYojCRwcwLA==}
    engines: {node: '>=0.10.0'}

  /normalize-url/4.5.1:
    resolution: {integrity: sha512-9UZCFRHQdNrfTpGg8+1INIg93B6zE0aXMVFkw1WFwvO4SlZywU6aLg5Of0Ap/PgcbSw4LNxvMWXMeugwMCX0AA==}
    engines: {node: '>=8'}
    dev: false

  /normalize-url/6.1.0:
    resolution: {integrity: sha512-DlL+XwOy3NxAQ8xuC0okPgK46iuVNAK01YN7RueYBqqFeGsBjV9XmCAzAdgt+667bCl5kPh9EqKKDwnaPG1I7A==}
    engines: {node: '>=10'}

  /normalize-url/8.0.0:
    resolution: {integrity: sha512-uVFpKhj5MheNBJRTiMZ9pE/7hD1QTeEvugSJW/OmLzAp78PB5O6adfMNTvmfKhXBkvCzC+rqifWcVYpGFwTjnw==}
    engines: {node: '>=14.16'}

  /npm-bundled/1.1.2:
    resolution: {integrity: sha512-x5DHup0SuyQcmL3s7Rx/YQ8sbw/Hzg0rj48eN0dV7hf5cmQq5PXIeioroH3raV1QC1yh3uTYuMThvEQF3iKgGQ==}
    dependencies:
      npm-normalize-package-bin: 1.0.1

  /npm-bundled/3.0.0:
    resolution: {integrity: sha512-Vq0eyEQy+elFpzsKjMss9kxqb9tG3YHg4dsyWuUENuzvSUWe1TCnW/vV9FkhvBk/brEDoDiVd+M1Btosa6ImdQ==}
    engines: {node: ^14.17.0 || ^16.13.0 || >=18.0.0}
    dependencies:
      npm-normalize-package-bin: 3.0.1

  /npm-check-updates/16.10.16:
    resolution: {integrity: sha512-d8mNYce/l8o5RHPE5ZUp2P1zj9poI7KWQCh5AsTIP3EhicONEhc63mLQQv4/nkCsMb3wCrikx6YOo4BOwN4+1w==}
    engines: {node: '>=14.14'}
    hasBin: true
    dependencies:
      chalk: 5.3.0
      cli-table3: 0.6.3
      commander: 10.0.1
      fast-memoize: 2.5.2
      find-up: 5.0.0
      fp-and-or: 0.1.3
      get-stdin: 8.0.0
      globby: 11.1.0
      hosted-git-info: 5.2.1
      ini: 4.1.1
      js-yaml: 4.1.0
      json-parse-helpfulerror: 1.0.3
      jsonlines: 0.1.1
      lodash: 4.17.21
      minimatch: 9.0.3
      p-map: 4.0.0
      pacote: 15.2.0
      parse-github-url: 1.0.2
      progress: 2.0.3
      prompts-ncu: 3.0.0
      rc-config-loader: 4.1.3
      remote-git-tags: 3.0.0
      rimraf: 5.0.1
      semver: 7.5.4
      semver-utils: 1.1.4
      source-map-support: 0.5.21
      spawn-please: 2.0.1
      strip-json-comments: 5.0.1
      untildify: 4.0.0
      update-notifier: 6.0.2
    transitivePeerDependencies:
      - bluebird
      - supports-color

  /npm-install-checks/4.0.0:
    resolution: {integrity: sha512-09OmyDkNLYwqKPOnbI8exiOZU2GVVmQp7tgez2BPi5OZC8M82elDAps7sxC4l//uSUtotWqoEIDwjRvWH4qz8w==}
    engines: {node: '>=10'}
    dependencies:
      semver: 7.5.4

  /npm-install-checks/6.1.1:
    resolution: {integrity: sha512-dH3GmQL4vsPtld59cOn8uY0iOqRmqKvV+DLGwNXV/Q7MDgD2QfOADWd/mFXcIE5LVhYYGjA3baz6W9JneqnuCw==}
    engines: {node: ^14.17.0 || ^16.13.0 || >=18.0.0}
    dependencies:
      semver: 7.5.4

  /npm-normalize-package-bin/1.0.1:
    resolution: {integrity: sha512-EPfafl6JL5/rU+ot6P3gRSCpPDW5VmIzX959Ob1+ySFUuuYHWHekXpwdUZcKP5C+DS4GEtdJluwBjnsNDl+fSA==}

  /npm-normalize-package-bin/2.0.0:
    resolution: {integrity: sha512-awzfKUO7v0FscrSpRoogyNm0sajikhBWpU0QMrW09AMi9n1PoKU6WaIqUzuJSQnpciZZmJ/jMZ2Egfmb/9LiWQ==}
    engines: {node: ^12.13.0 || ^14.15.0 || >=16.0.0}

  /npm-normalize-package-bin/3.0.1:
    resolution: {integrity: sha512-dMxCf+zZ+3zeQZXKxmyuCKlIDPGuv8EF940xbkC4kQVDTtqoh6rJFO+JTKSA6/Rwi0getWmtuy4Itup0AMcaDQ==}
    engines: {node: ^14.17.0 || ^16.13.0 || >=18.0.0}

  /npm-package-arg/10.1.0:
    resolution: {integrity: sha512-uFyyCEmgBfZTtrKk/5xDfHp6+MdrqGotX/VoOyEEl3mBwiEE5FlBaePanazJSVMPT7vKepcjYBY2ztg9A3yPIA==}
    engines: {node: ^14.17.0 || ^16.13.0 || >=18.0.0}
    dependencies:
      hosted-git-info: 6.1.1
      proc-log: 3.0.0
      semver: 7.5.4
      validate-npm-package-name: 5.0.0

  /npm-package-arg/8.1.5:
    resolution: {integrity: sha512-LhgZrg0n0VgvzVdSm1oiZworPbTxYHUJCgtsJW8mGvlDpxTM1vSJc3m5QZeUkhAHIzbz3VCHd/R4osi1L1Tg/Q==}
    engines: {node: '>=10'}
    dependencies:
      hosted-git-info: 4.1.0
      semver: 7.5.4
      validate-npm-package-name: 3.0.0

  /npm-packlist/3.0.0:
    resolution: {integrity: sha512-L/cbzmutAwII5glUcf2DBRNY/d0TFd4e/FnaZigJV6JD85RHZXJFGwCndjMWiiViiWSsWt3tiOLpI3ByTnIdFQ==}
    engines: {node: '>=10'}
    hasBin: true
    dependencies:
      glob: 7.2.3
      ignore-walk: 4.0.1
      npm-bundled: 1.1.2
      npm-normalize-package-bin: 1.0.1

  /npm-packlist/7.0.4:
    resolution: {integrity: sha512-d6RGEuRrNS5/N84iglPivjaJPxhDbZmlbTwTDX2IbcRHG5bZCdtysYMhwiPvcF4GisXHGn7xsxv+GQ7T/02M5Q==}
    engines: {node: ^14.17.0 || ^16.13.0 || >=18.0.0}
    dependencies:
      ignore-walk: 6.0.3

  /npm-pick-manifest/6.1.1:
    resolution: {integrity: sha512-dBsdBtORT84S8V8UTad1WlUyKIY9iMsAmqxHbLdeEeBNMLQDlDWWra3wYUx9EBEIiG/YwAy0XyNHDd2goAsfuA==}
    dependencies:
      npm-install-checks: 4.0.0
      npm-normalize-package-bin: 1.0.1
      npm-package-arg: 8.1.5
      semver: 7.5.4

  /npm-pick-manifest/8.0.1:
    resolution: {integrity: sha512-mRtvlBjTsJvfCCdmPtiu2bdlx8d/KXtF7yNXNWe7G0Z36qWA9Ny5zXsI2PfBZEv7SXgoxTmNaTzGSbbzDZChoA==}
    engines: {node: ^14.17.0 || ^16.13.0 || >=18.0.0}
    dependencies:
      npm-install-checks: 6.1.1
      npm-normalize-package-bin: 3.0.1
      npm-package-arg: 10.1.0
      semver: 7.5.4

  /npm-registry-fetch/12.0.2:
    resolution: {integrity: sha512-Df5QT3RaJnXYuOwtXBXS9BWs+tHH2olvkCLh6jcR/b/u3DvPMlp3J0TvvYwplPKxHMOwfg287PYih9QqaVFoKA==}
    engines: {node: ^12.13.0 || ^14.15.0 || >=16}
    dependencies:
      make-fetch-happen: 10.2.1
      minipass: 3.3.6
      minipass-fetch: 1.4.1
      minipass-json-stream: 1.0.1
      minizlib: 2.1.2
      npm-package-arg: 8.1.5
    transitivePeerDependencies:
      - bluebird
      - supports-color

  /npm-registry-fetch/14.0.5:
    resolution: {integrity: sha512-kIDMIo4aBm6xg7jOttupWZamsZRkAqMqwqqbVXnUqstY5+tapvv6bkH/qMR76jdgV+YljEUCyWx3hRYMrJiAgA==}
    engines: {node: ^14.17.0 || ^16.13.0 || >=18.0.0}
    dependencies:
      make-fetch-happen: 11.1.1
      minipass: 5.0.0
      minipass-fetch: 3.0.3
      minipass-json-stream: 1.0.1
      minizlib: 2.1.2
      npm-package-arg: 10.1.0
      proc-log: 3.0.0
    transitivePeerDependencies:
      - supports-color

  /npm-run-path/2.0.2:
    resolution: {integrity: sha512-lJxZYlT4DW/bRUtFh1MQIWqmLwQfAxnqWG4HhEdjMlkrJYnJn0Jrr2u3mgxqaWsdiBc76TYkTG/mhrnYTuzfHw==}
    engines: {node: '>=4'}
    dependencies:
      path-key: 2.0.1

  /npm-run-path/4.0.1:
    resolution: {integrity: sha512-S48WzZW777zhNIrn7gxOlISNAqi9ZC/uQFnRdbeIHhZhCA6UqpkOT8T1G7BvfdgP4Er8gF4sUbaS0i7QvIfCWw==}
    engines: {node: '>=8'}
    dependencies:
      path-key: 3.1.1

  /npm/9.8.0:
    resolution: {integrity: sha512-AXeiBAdfM5K2jvBwA7EGLKeYyt0VnhmJRnlq4k2+M0Ao9v7yKJBqF8xFPzQL8kAybzwlfpTPCZwM4uTIszb3xA==}
    engines: {node: ^14.17.0 || ^16.13.0 || >=18.0.0}
    hasBin: true
    bundledDependencies:
      - '@isaacs/string-locale-compare'
      - '@npmcli/arborist'
      - '@npmcli/config'
      - '@npmcli/map-workspaces'
      - '@npmcli/package-json'
      - '@npmcli/run-script'
      - abbrev
      - archy
      - cacache
      - chalk
      - ci-info
      - cli-columns
      - cli-table3
      - columnify
      - fastest-levenshtein
      - fs-minipass
      - glob
      - graceful-fs
      - hosted-git-info
      - ini
      - init-package-json
      - is-cidr
      - json-parse-even-better-errors
      - libnpmaccess
      - libnpmdiff
      - libnpmexec
      - libnpmfund
      - libnpmhook
      - libnpmorg
      - libnpmpack
      - libnpmpublish
      - libnpmsearch
      - libnpmteam
      - libnpmversion
      - make-fetch-happen
      - minimatch
      - minipass
      - minipass-pipeline
      - ms
      - node-gyp
      - nopt
      - npm-audit-report
      - npm-install-checks
      - npm-package-arg
      - npm-pick-manifest
      - npm-profile
      - npm-registry-fetch
      - npm-user-validate
      - npmlog
      - p-map
      - pacote
      - parse-conflict-json
      - proc-log
      - qrcode-terminal
      - read
      - semver
      - sigstore
      - ssri
      - supports-color
      - tar
      - text-table
      - tiny-relative-date
      - treeverse
      - validate-npm-package-name
      - which
      - write-file-atomic

  /npmlog/5.0.1:
    resolution: {integrity: sha512-AqZtDUWOMKs1G/8lwylVjrdYgqA4d9nu8hc+0gzRxlDb1I10+FHBGMXs6aiQHFdCUUlqH99MUMuLfzWDNDtfxw==}
    dependencies:
      are-we-there-yet: 2.0.0
      console-control-strings: 1.1.0
      gauge: 3.0.2
      set-blocking: 2.0.0

  /npmlog/6.0.2:
    resolution: {integrity: sha512-/vBvz5Jfr9dT/aFWd0FIRf+T/Q2WBsLENygUaFUqstqsycmZAP/t5BvFJTK0viFmSUxiUKTUplWy5vt+rvKIxg==}
    engines: {node: ^12.13.0 || ^14.15.0 || >=16.0.0}
    dependencies:
      are-we-there-yet: 3.0.1
      console-control-strings: 1.1.0
      gauge: 4.0.4
      set-blocking: 2.0.0

  /number-is-nan/1.0.1:
    resolution: {integrity: sha512-4jbtZXNAsfZbAHiiqjLPBiCl16dES1zI4Hpzzxw61Tk+loF+sBDBKx1ICKKKwIqQ7M0mFn1TmkN7euSncWgHiQ==}
    engines: {node: '>=0.10.0'}

  /nyc/15.1.0:
    resolution: {integrity: sha512-jMW04n9SxKdKi1ZMGhvUTHBN0EICCRkHemEoE5jm6mTYcqcdas0ATzgUgejlQUHMvpnOZqGB5Xxsv9KxJW1j8A==}
    engines: {node: '>=8.9'}
    hasBin: true
    dependencies:
      '@istanbuljs/load-nyc-config': 1.1.0
      '@istanbuljs/schema': 0.1.3
      caching-transform: 4.0.0
      convert-source-map: 1.9.0
      decamelize: 1.2.0
      find-cache-dir: 3.3.2
      find-up: 4.1.0
      foreground-child: 2.0.0
      get-package-type: 0.1.0
      glob: 7.2.3
      istanbul-lib-coverage: 3.2.0
      istanbul-lib-hook: 3.0.0
      istanbul-lib-instrument: 4.0.3
      istanbul-lib-processinfo: 2.0.3
      istanbul-lib-report: 3.0.0
      istanbul-lib-source-maps: 4.0.1
      istanbul-reports: 3.1.5
      make-dir: 3.1.0
      node-preload: 0.2.1
      p-map: 3.0.0
      process-on-spawn: 1.0.0
      resolve-from: 5.0.0
      rimraf: 3.0.2
      signal-exit: 3.0.7
      spawn-wrap: 2.0.0
      test-exclude: 6.0.0
      yargs: 15.4.1
    transitivePeerDependencies:
      - supports-color
    dev: true

  /object-assign/4.1.1:
    resolution: {integrity: sha512-rJgTQnkUnH1sFw8yT6VSU3zD3sWmu6sZhIseY8VX+GRu3P6F7Fu+JNDoXfklElbLJSnc3FUQHVe4cU5hj+BcUg==}
    engines: {node: '>=0.10.0'}

  /object-inspect/1.12.3:
    resolution: {integrity: sha512-geUvdk7c+eizMNUDkRpW1wJwgfOiOeHbxBR/hLXK1aT6zmVSO0jsQcs7fj6MGw89jC/cjGfLcNOrtMYtGqm81g==}

  /object-keys/1.1.1:
    resolution: {integrity: sha512-NuAESUOUMrlIXOfHKzD6bpPu3tYt3xvjNdRIQ+FeT0lNb4K8WR70CaDxhuNguS2XG+GjkyMwOzsN5ZktImfhLA==}
    engines: {node: '>= 0.4'}
    dev: true

  /object-treeify/1.1.33:
    resolution: {integrity: sha512-EFVjAYfzWqWsBMRHPMAXLCDIJnpMhdWAqR7xG6M6a2cs6PMFpl/+Z20w9zDW4vkxOFfddegBKq9Rehd0bxWE7A==}
    engines: {node: '>= 10'}

  /object.assign/4.1.4:
    resolution: {integrity: sha512-1mxKf0e58bvyjSCtKYY4sRe9itRk3PJpquJOjeIkz885CczcI4IvJJDLPS72oowuSh+pBxUFROpX+TU++hxhZQ==}
    engines: {node: '>= 0.4'}
    dependencies:
      call-bind: 1.0.2
      define-properties: 1.2.0
      has-symbols: 1.0.3
      object-keys: 1.1.1
    dev: true

  /object.entries/1.1.6:
    resolution: {integrity: sha512-leTPzo4Zvg3pmbQ3rDK69Rl8GQvIqMWubrkxONG9/ojtFE2rD9fjMKfSI5BxW3osRH1m6VdzmqK8oAY9aT4x5w==}
    engines: {node: '>= 0.4'}
    dependencies:
      call-bind: 1.0.2
      define-properties: 1.2.0
      es-abstract: 1.22.1
    dev: true

  /object.fromentries/2.0.6:
    resolution: {integrity: sha512-VciD13dswC4j1Xt5394WR4MzmAQmlgN72phd/riNp9vtD7tp4QQWJ0R4wvclXcafgcYK8veHRed2W6XeGBvcfg==}
    engines: {node: '>= 0.4'}
    dependencies:
      call-bind: 1.0.2
      define-properties: 1.2.0
      es-abstract: 1.22.1
    dev: true

  /object.hasown/1.1.2:
    resolution: {integrity: sha512-B5UIT3J1W+WuWIU55h0mjlwaqxiE5vYENJXIXZ4VFe05pNYrkKuK0U/6aFcb0pKywYJh7IhfoqUfKVmrJJHZHw==}
    dependencies:
      define-properties: 1.2.0
      es-abstract: 1.22.1
    dev: true

  /object.values/1.1.6:
    resolution: {integrity: sha512-FVVTkD1vENCsAcwNs9k6jea2uHC/X0+JcjG8YA60FN5CMaJmG95wT9jek/xX9nornqGRrBkKtzuAu2wuHpKqvw==}
    engines: {node: '>= 0.4'}
    dependencies:
      call-bind: 1.0.2
      define-properties: 1.2.0
      es-abstract: 1.22.1
    dev: true

  /oclif/3.9.1_xwahr3c6nnleznukhncjhj6fk4:
    resolution: {integrity: sha512-gJ8gJrohFY8qEeVBOw7wgAFdwPt2CTTkEFXDTkfUeXap6URIy6ngP7g/E1A2zFt2I0wH/qQHwcfuTpfBbj1+Uw==}
    engines: {node: '>=12.0.0'}
    hasBin: true
    dependencies:
      '@oclif/core': 2.9.3_xwahr3c6nnleznukhncjhj6fk4
      '@oclif/plugin-help': 5.2.13_xwahr3c6nnleznukhncjhj6fk4
      '@oclif/plugin-not-found': 2.3.31_xwahr3c6nnleznukhncjhj6fk4
      '@oclif/plugin-warn-if-update-available': 2.0.43_xwahr3c6nnleznukhncjhj6fk4
      aws-sdk: 2.1416.0
      concurrently: 7.6.0
      debug: 4.3.4
      find-yarn-workspace-root: 2.0.0
      fs-extra: 8.1.0
      github-slugger: 1.5.0
      got: 11.8.6
      lodash: 4.17.21
      normalize-package-data: 3.0.3
      semver: 7.5.4
      shelljs: 0.8.5
      tslib: 2.6.0
      yeoman-environment: 3.19.3
      yeoman-generator: 5.9.0_yeoman-environment@3.19.3
      yosay: 2.0.2
    transitivePeerDependencies:
      - '@swc/core'
      - '@swc/wasm'
      - '@types/node'
      - bluebird
      - encoding
      - mem-fs
      - supports-color
      - typescript

  /octokit-pagination-methods/1.1.0:
    resolution: {integrity: sha512-fZ4qZdQ2nxJvtcasX7Ghl+WlWS/d9IgnBIwFZXVNNZUmzpno91SX5bc5vuxiuKoCtK78XxGGNuSCrDC7xYB3OQ==}

  /once/1.4.0:
    resolution: {integrity: sha512-lNaJgI+2Q5URQBkccEKHTQOPaXdUxnZZElQTZY0MFUAuaEqe1E+Nyvgdz/aIyNi6Z9MzO5dv1H8n58/GELp3+w==}
    dependencies:
      wrappy: 1.0.2

  /onetime/2.0.1:
    resolution: {integrity: sha512-oyyPpiMaKARvvcgip+JV+7zci5L8D1W9RZIz2l1o08AM3pfspitVWnPt3mzHcBPp12oYMTy0pqrFs/C+m3EwsQ==}
    engines: {node: '>=4'}
    dependencies:
      mimic-fn: 1.2.0
    dev: true

  /onetime/5.1.2:
    resolution: {integrity: sha512-kbpaSSGJTWdAY5KPVeMOKXSrPtr8C8C7wodJbcsd51jRnmD+GZu8Y0VoU6Dm5Z4vWr0Ig/1NKuWRKf7j5aaYSg==}
    engines: {node: '>=6'}
    dependencies:
      mimic-fn: 2.1.0

  /optionator/0.9.3:
    resolution: {integrity: sha512-JjCoypp+jKn1ttEFExxhetCKeJt9zhAgAve5FXHixTvFDW/5aEktX9bufBKLRRMdU7bNtpLfcGu94B3cdEJgjg==}
    engines: {node: '>= 0.8.0'}
    dependencies:
      '@aashutoshrathi/word-wrap': 1.2.6
      deep-is: 0.1.4
      fast-levenshtein: 2.0.6
      levn: 0.4.1
      prelude-ls: 1.2.1
      type-check: 0.4.0

  /ora/5.4.1:
    resolution: {integrity: sha512-5b6Y85tPxZZ7QytO+BQzysW31HJku27cRIlkbAXaNx+BdcVi+LlRFmVXzeF6a7JCwJpyw5c4b+YSVImQIrBpuQ==}
    engines: {node: '>=10'}
    dependencies:
      bl: 4.1.0
      chalk: 4.1.2
      cli-cursor: 3.1.0
      cli-spinners: 2.9.0
      is-interactive: 1.0.0
      is-unicode-supported: 0.1.0
      log-symbols: 4.1.0
      strip-ansi: 6.0.1
      wcwidth: 1.0.1

  /os-homedir/1.0.2:
    resolution: {integrity: sha512-B5JU3cabzk8c67mRRd3ECmROafjYMXbuzlwtqdM8IbS8ktlTix8aFGb2bAGKrSRIlnfKwovGUUr72JUPyOb6kQ==}
    engines: {node: '>=0.10.0'}
    dev: true

  /os-name/3.1.0:
    resolution: {integrity: sha512-h8L+8aNjNcMpo/mAIBPn5PXCM16iyPGjHNWo6U1YO8sJTMHtEtyczI6QJnLoplswm6goopQkqc7OAnjhWcugVg==}
    engines: {node: '>=6'}
    dependencies:
      macos-release: 2.5.1
      windows-release: 3.3.3

  /os-tmpdir/1.0.2:
    resolution: {integrity: sha512-D2FR03Vir7FIu45XBY20mTb+/ZSWB00sjU9jdQXt83gDrI4Ztz5Fs7/yy74g2N5SVQY4xY1qDr4rNddwYRVX0g==}
    engines: {node: '>=0.10.0'}

  /override-require/1.1.1:
    resolution: {integrity: sha512-eoJ9YWxFcXbrn2U8FKT6RV+/Kj7fiGAB1VvHzbYKt8xM5ZuKZgCGvnHzDxmreEjcBH28ejg5MiOH4iyY1mQnkg==}

  /p-cancelable/1.1.0:
    resolution: {integrity: sha512-s73XxOZ4zpt1edZYZzvhqFa6uvQc1vwUa0K0BdtIZgQMAJj9IbebH+JkgKZc9h+B05PKHLOTl4ajG1BmNrVZlw==}
    engines: {node: '>=6'}
    dev: false

  /p-cancelable/2.1.1:
    resolution: {integrity: sha512-BZOr3nRQHOntUjTrH8+Lh54smKHoHyur8We1V8DSMVrl5A2malOOwuJRnKRDjSnkoeBh4at6BwEnb5I7Jl31wg==}
    engines: {node: '>=8'}

  /p-cancelable/3.0.0:
    resolution: {integrity: sha512-mlVgR3PGuzlo0MmTdk4cXqXWlwQDLnONTAg6sm62XkMJEiRxN3GL3SffkYvqwonbkJBcrI7Uvv5Zh9yjvn2iUw==}
    engines: {node: '>=12.20'}

  /p-finally/1.0.0:
    resolution: {integrity: sha512-LICb2p9CB7FS+0eR1oqWnHhp0FljGLZCWBE9aix0Uye9W8LTQPwMTYVGWQWIw9RdQiDg4+epXQODwIYJtSJaow==}
    engines: {node: '>=4'}

  /p-limit/1.3.0:
    resolution: {integrity: sha512-vvcXsLAJ9Dr5rQOPk7toZQZJApBl2K4J6dANSsEuh6QI41JYcsS/qhTGa9ErIUUgK3WNQoJYvylxvjqmiqEA9Q==}
    engines: {node: '>=4'}
    dependencies:
      p-try: 1.0.0
    dev: true

  /p-limit/2.3.0:
    resolution: {integrity: sha512-//88mFWSJx8lxCzwdAABTJL2MyWB12+eIY7MDL2SqLmAkeKU9qxRvWuSyTjm3FUmpBEMuFfckAIqEaVGUDxb6w==}
    engines: {node: '>=6'}
    dependencies:
      p-try: 2.2.0

  /p-limit/3.1.0:
    resolution: {integrity: sha512-TYOanM3wGwNGsZN2cVTYPArw454xnXj5qmWF1bEoAc4+cU/ol7GVh7odevjp1FNHduHc3KZMcFduxU5Xc6uJRQ==}
    engines: {node: '>=10'}
    dependencies:
      yocto-queue: 0.1.0

  /p-locate/2.0.0:
    resolution: {integrity: sha512-nQja7m7gSKuewoVRen45CtVfODR3crN3goVQ0DDZ9N3yHxgpkuBhZqsaiotSQRrADUrne346peY7kT3TSACykg==}
    engines: {node: '>=4'}
    dependencies:
      p-limit: 1.3.0
    dev: true

  /p-locate/4.1.0:
    resolution: {integrity: sha512-R79ZZ/0wAxKGu3oYMlz8jy/kbhsNrS7SKZ7PxEHBgJ5+F2mtFW2fK2cOtBh1cHYkQsbzFV7I+EoRKe6Yt0oK7A==}
    engines: {node: '>=8'}
    dependencies:
      p-limit: 2.3.0

  /p-locate/5.0.0:
    resolution: {integrity: sha512-LaNjtRWUBY++zB5nE/NwcaoMylSPk+S+ZHNB1TzdbMJMny6dynpAGt7X/tl/QYq3TIeE6nxHppbo2LGymrG5Pw==}
    engines: {node: '>=10'}
    dependencies:
      p-limit: 3.1.0

  /p-map/3.0.0:
    resolution: {integrity: sha512-d3qXVTF/s+W+CdJ5A29wywV2n8CQQYahlgz2bFiA+4eVNJbHJodPZ+/gXwPGh0bOqA+j8S+6+ckmvLGPk1QpxQ==}
    engines: {node: '>=8'}
    dependencies:
      aggregate-error: 3.1.0
    dev: true

  /p-map/4.0.0:
    resolution: {integrity: sha512-/bjOqmgETBYB5BoEeGVea8dmvHb2m9GLy1E9W43yeyfP6QQCZGFNa+XRceJEuDB6zqr+gKpIAmlLebMpykw/MQ==}
    engines: {node: '>=10'}
    dependencies:
      aggregate-error: 3.1.0

  /p-queue/6.6.2:
    resolution: {integrity: sha512-RwFpb72c/BhQLEXIZ5K2e+AhgNVmIejGlTgiB9MzZ0e93GRvqZ7uSi0dvRF7/XIXDeNkra2fNHBxTyPDGySpjQ==}
    engines: {node: '>=8'}
    dependencies:
      eventemitter3: 4.0.7
      p-timeout: 3.2.0

  /p-timeout/3.2.0:
    resolution: {integrity: sha512-rhIwUycgwwKcP9yTOOFK/AKsAopjjCakVqLHePO3CC6Mir1Z99xT+R63jZxAT5lFZLa2inS5h+ZS2GvR99/FBg==}
    engines: {node: '>=8'}
    dependencies:
      p-finally: 1.0.0

  /p-transform/1.3.0:
    resolution: {integrity: sha512-UJKdSzgd3KOnXXAtqN5+/eeHcvTn1hBkesEmElVgvO/NAYcxAvmjzIGmnNd3Tb/gRAvMBdNRFD4qAWdHxY6QXg==}
    engines: {node: '>=12.10.0'}
    dependencies:
      debug: 4.3.4
      p-queue: 6.6.2
    transitivePeerDependencies:
      - supports-color

  /p-try/1.0.0:
    resolution: {integrity: sha512-U1etNYuMJoIz3ZXSrrySFjsXQTWOx2/jdi86L+2pRvph/qMKL6sbcCYdH23fqsbm8TH2Gn0OybpT4eSFlCVHww==}
    engines: {node: '>=4'}
    dev: true

  /p-try/2.2.0:
    resolution: {integrity: sha512-R4nPAVTAU0B9D35/Gk3uJf/7XYbQcyohSKdvAxIRSNghFl4e71hVoGnBNQz9cWaXxO2I10KTC+3jMdvvoKw6dQ==}
    engines: {node: '>=6'}

  /package-hash/4.0.0:
    resolution: {integrity: sha512-whdkPIooSu/bASggZ96BWVvZTRMOFxnyUG5PnTSGKoJE2gd5mbVNmR2Nj20QFzxYYgAXpoqC+AiXzl+UMRh7zQ==}
    engines: {node: '>=8'}
    dependencies:
      graceful-fs: 4.2.11
      hasha: 5.2.2
      lodash.flattendeep: 4.4.0
      release-zalgo: 1.0.0
    dev: true

<<<<<<< HEAD
  /package-json/8.1.1:
    resolution: {integrity: sha512-cbH9IAIJHNj9uXi196JVsRlt7cHKak6u/e6AkL/bkRelZ7rlL3X1YKxsZwa36xipOEKAsdtmaG6aAJoM1fx2zA==}
    engines: {node: '>=14.16'}
    dependencies:
      got: 12.6.1
=======
  /package-json/6.5.0:
    resolution: {integrity: sha512-k3bdm2n25tkyxcjSKzB5x8kfVxlMdgsbPr0GkZcwHsLpba6cBjqCt1KlcChKEvxHIcTB1FVMuwoijZ26xex5MQ==}
    engines: {node: '>=8'}
    dependencies:
      got: 9.6.0
      registry-auth-token: 4.2.2
      registry-url: 5.1.0
      semver: 6.3.0
    dev: false

  /package-json/8.1.0:
    resolution: {integrity: sha512-hySwcV8RAWeAfPsXb9/HGSPn8lwDnv6fabH+obUZKX169QknRkRhPxd1yMubpKDskLFATkl3jHpNtVtDPFA0Wg==}
    engines: {node: '>=14.16'}
    dependencies:
      got: 12.5.3
>>>>>>> 50e09abf
      registry-auth-token: 5.0.2
      registry-url: 6.0.1
      semver: 7.5.4

  /pacote/12.0.3:
    resolution: {integrity: sha512-CdYEl03JDrRO3x18uHjBYA9TyoW8gy+ThVcypcDkxPtKlw76e4ejhYB6i9lJ+/cebbjpqPW/CijjqxwDTts8Ow==}
    engines: {node: ^12.13.0 || ^14.15.0 || >=16}
    hasBin: true
    dependencies:
      '@npmcli/git': 2.1.0
      '@npmcli/installed-package-contents': 1.0.7
      '@npmcli/promise-spawn': 1.3.2
      '@npmcli/run-script': 2.0.0
      cacache: 15.3.0
      chownr: 2.0.0
      fs-minipass: 2.1.0
      infer-owner: 1.0.4
      minipass: 3.3.6
      mkdirp: 1.0.4
      npm-package-arg: 8.1.5
      npm-packlist: 3.0.0
      npm-pick-manifest: 6.1.1
      npm-registry-fetch: 12.0.2
      promise-retry: 2.0.1
      read-package-json-fast: 2.0.3
      rimraf: 3.0.2
      ssri: 8.0.1
      tar: 6.1.15
    transitivePeerDependencies:
      - bluebird
      - supports-color

  /pacote/15.2.0:
    resolution: {integrity: sha512-rJVZeIwHTUta23sIZgEIM62WYwbmGbThdbnkt81ravBplQv+HjyroqnLRNH2+sLJHcGZmLRmhPwACqhfTcOmnA==}
    engines: {node: ^14.17.0 || ^16.13.0 || >=18.0.0}
    hasBin: true
    dependencies:
      '@npmcli/git': 4.1.0
      '@npmcli/installed-package-contents': 2.0.2
      '@npmcli/promise-spawn': 6.0.2
      '@npmcli/run-script': 6.0.2
      cacache: 17.1.3
      fs-minipass: 3.0.2
      minipass: 5.0.0
      npm-package-arg: 10.1.0
      npm-packlist: 7.0.4
      npm-pick-manifest: 8.0.1
      npm-registry-fetch: 14.0.5
      proc-log: 3.0.0
      promise-retry: 2.0.1
      read-package-json: 6.0.4
      read-package-json-fast: 3.0.2
      sigstore: 1.7.0
      ssri: 10.0.4
      tar: 6.1.15
    transitivePeerDependencies:
      - bluebird
      - supports-color

  /pad-component/0.0.1:
    resolution: {integrity: sha512-8EKVBxCRSvLnsX1p2LlSFSH3c2/wuhY9/BXXWu8boL78FbVKqn2L5SpURt1x5iw6Gq8PTqJ7MdPoe5nCtX3I+g==}

  /pako/1.0.11:
    resolution: {integrity: sha512-4hLB8Py4zZce5s4yd9XzopqwVv/yGNhV1Bl8NTmCq1763HeK2+EwVTv+leGeL13Dnh2wfbqowVPXCIO0z4taYw==}

  /pako/2.1.0:
    resolution: {integrity: sha512-w+eufiZ1WuJYgPXbV/PO3NCMEc3xqylkKHzp8bxp1uW4qaSNQUkwmLLEc3kKsfz8lpV1F8Ht3U1Cm+9Srog2ug==}

  /parent-module/1.0.1:
    resolution: {integrity: sha512-GQ2EWRpQV8/o+Aw8YqtfZZPfNRWZYkbidE9k5rpl/hC3vtHHBfGm2Ifi6qWV+coDGkrUKZAxE3Lot5kcsRlh+g==}
    engines: {node: '>=6'}
    dependencies:
      callsites: 3.1.0

  /parse-conflict-json/2.0.2:
    resolution: {integrity: sha512-jDbRGb00TAPFsKWCpZZOT93SxVP9nONOSgES3AevqRq/CHvavEBvKAjxX9p5Y5F0RZLxH9Ufd9+RwtCsa+lFDA==}
    engines: {node: ^12.13.0 || ^14.15.0 || >=16.0.0}
    dependencies:
      json-parse-even-better-errors: 2.3.1
      just-diff: 5.2.0
      just-diff-apply: 5.5.0

  /parse-diff/0.7.1:
    resolution: {integrity: sha512-1j3l8IKcy4yRK2W4o9EYvJLSzpAVwz4DXqCewYyx2vEwk2gcf3DBPqc8Fj4XV3K33OYJ08A8fWwyu/ykD/HUSg==}

  /parse-git-config/2.0.3:
    resolution: {integrity: sha512-Js7ueMZOVSZ3tP8C7E3KZiHv6QQl7lnJ+OkbxoaFazzSa2KyEHqApfGbU3XboUgUnq4ZuUmskUpYKTNx01fm5A==}
    engines: {node: '>=6'}
    dependencies:
      expand-tilde: 2.0.2
      git-config-path: 1.0.1
      ini: 1.3.8

  /parse-github-url/1.0.2:
    resolution: {integrity: sha512-kgBf6avCbO3Cn6+RnzRGLkUsv4ZVqv/VfAYkRsyBcgkshNvVBkRn1FEZcW0Jb+npXQWm2vHPnnOqFteZxRRGNw==}
    engines: {node: '>=0.10.0'}
    hasBin: true

  /parse-json/4.0.0:
    resolution: {integrity: sha512-aOIos8bujGN93/8Ox/jPLh7RwVnPEysynVFE+fQZyg6jKELEHwzgKdLRFHUgXJL6kylijVSBC4BvN9OmsB48Rw==}
    engines: {node: '>=4'}
    dependencies:
      error-ex: 1.3.2
      json-parse-better-errors: 1.0.2

  /parse-json/5.2.0:
    resolution: {integrity: sha512-ayCKvm/phCGxOkYRSCM82iDwct8/EonSEgCSxWxD7ve6jHggsFl4fZVQBPRNgQoKiuV/odhFrGzQXZwbifC8Rg==}
    engines: {node: '>=8'}
    dependencies:
      '@babel/code-frame': 7.22.5
      error-ex: 1.3.2
      json-parse-even-better-errors: 2.3.1
      lines-and-columns: 1.2.4

  /parse-link-header/2.0.0:
    resolution: {integrity: sha512-xjU87V0VyHZybn2RrCX5TIFGxTVZE6zqqZWMPlIKiSKuWh/X5WZdt+w1Ki1nXB+8L/KtL+nZ4iq+sfI6MrhhMw==}
    dependencies:
      xtend: 4.0.2

  /parse-passwd/1.0.0:
    resolution: {integrity: sha512-1Y1A//QUXEZK7YKz+rD9WydcE1+EuPr6ZBgKecAB8tmoW6UFv0NREVJe1p+jRxtThkcbbKkfwIbWJe/IeE6m2Q==}
    engines: {node: '>=0.10.0'}

  /password-prompt/1.1.2:
    resolution: {integrity: sha512-bpuBhROdrhuN3E7G/koAju0WjVw9/uQOG5Co5mokNj0MiOSBVZS1JTwM4zl55hu0WFmIEFvO9cU9sJQiBIYeIA==}
    dependencies:
      ansi-escapes: 3.2.0
      cross-spawn: 6.0.5

  /path-browserify/1.0.1:
    resolution: {integrity: sha512-b7uo2UCUOYZcnF/3ID0lulOJi/bafxa1xPe7ZPsammBSpjSWQkjNxlt635YGS2MiR9GjvuXCtz2emr3jbsz98g==}

  /path-exists/3.0.0:
    resolution: {integrity: sha512-bpC7GYwiDYQ4wYLe+FA8lhRjhQCMcQGuSgGGqDkg/QerRWw9CmGRT0iSOVRSZJ29NMLZgIzqaljJ63oaL4NIJQ==}
    engines: {node: '>=4'}
    dev: true

  /path-exists/4.0.0:
    resolution: {integrity: sha512-ak9Qy5Q7jYb2Wwcey5Fpvg2KoAc/ZIhLSLOSBmRmygPsGwkVVt0fZa0qrtMz+m6tJTAHfZQ8FnmB4MG4LWy7/w==}
    engines: {node: '>=8'}

  /path-is-absolute/1.0.1:
    resolution: {integrity: sha512-AVbw3UJ2e9bq64vSaS9Am0fje1Pa8pbGqTTsmXfaIiMpnr5DlDhfJOuLj9Sf95ZPVDAUerDfEk88MPmPe7UCQg==}
    engines: {node: '>=0.10.0'}

  /path-key/2.0.1:
    resolution: {integrity: sha512-fEHGKCSmUSDPv4uoj8AlD+joPlq3peND+HRYyxFz4KPw4z926S/b8rIuFs2FYJg3BwsxJf6A9/3eIdLaYC+9Dw==}
    engines: {node: '>=4'}

  /path-key/3.1.1:
    resolution: {integrity: sha512-ojmeN0qd+y0jszEtoY48r0Peq5dwMEkIlCOu6Q5f41lfkswXuKtYrhgoTpLnyIcHm24Uhqx+5Tqm2InSwLhE6Q==}
    engines: {node: '>=8'}

  /path-parse/1.0.7:
    resolution: {integrity: sha512-LDJzPVEEEPR+y48z93A0Ed0yXb8pAByGWo/k5YYdYgpY2/2EsOsksJrq7lOHxryrVOn1ejG6oAp8ahvOIQD8sw==}

  /path-scurry/1.10.1:
    resolution: {integrity: sha512-MkhCqzzBEpPvxxQ71Md0b1Kk51W01lrYvlMzSUaIzNsODdd7mqhiimSZlr+VegAz5Z6Vzt9Xg2ttE//XBhH3EQ==}
    engines: {node: '>=16 || 14 >=14.17'}
    dependencies:
      lru-cache: 10.0.0
      minipass: 7.0.2

  /path-type/3.0.0:
    resolution: {integrity: sha512-T2ZUsdZFHgA3u4e5PfPbjd7HDDpxPnQb5jN0SrDsjNSuVXHJqtwTnWqG0B1jZrgmJ/7lj1EmVIByWt1gxGkWvg==}
    engines: {node: '>=4'}
    dependencies:
      pify: 3.0.0
    dev: true

  /path-type/4.0.0:
    resolution: {integrity: sha512-gDKb8aZMDeD/tZWs9P6+q0J9Mwkdl6xMV8TjnGP3qJVJ06bdMgkbBlLU8IdfOsIsFz2BW1rNVT3XuNEl8zPAvw==}
    engines: {node: '>=8'}

  /pathval/1.1.1:
    resolution: {integrity: sha512-Dp6zGqpTdETdR63lehJYPeIOqpiNBNtc7BpWSLrOje7UaIsE5aY92r/AunQA7rsXvet3lrJ3JnZX29UPTKXyKQ==}
    dev: true

  /picocolors/1.0.0:
    resolution: {integrity: sha512-1fygroTLlHu66zi26VoTDv8yRgm0Fccecssto+MhsZ0D/DGW2sm8E8AjW7NU5VVTRt5GxbeZ5qBuJr+HyLYkjQ==}

  /picomatch/2.3.1:
    resolution: {integrity: sha512-JU3teHTNjmE2VCGFzuY8EXzCDVwEqB2a8fsIvwaStHhAWJEeVd1o1QD80CU6+ZdEXXSLbSsuLwJjkCBWqRQUVA==}
    engines: {node: '>=8.6'}

  /pify/2.3.0:
    resolution: {integrity: sha512-udgsAY+fTnvv7kI7aaxbqwWNb0AHiB0qBO89PZKPkoTmGOgdbrHDKD+0B2X4uTfJ/FT1R09r9gTsjUjNJotuog==}
    engines: {node: '>=0.10.0'}

  /pify/3.0.0:
    resolution: {integrity: sha512-C3FsVNH1udSEX48gGX1xfvwTWfsYWj5U+8/uK15BGzIGrKoUpghX8hWZwa/OFnakBiiVNmBvemTJR5mcy7iPcg==}
    engines: {node: '>=4'}
    dev: true

  /pify/4.0.1:
    resolution: {integrity: sha512-uB80kBFb/tfd68bVleG9T5GGsGPjJrLAUpR5PZIrhBnIaRTQRjqdJSsIKkOP6OAIFbj7GOrcudc5pNjZ+geV2g==}
    engines: {node: '>=6'}

  /pinpoint/1.1.0:
    resolution: {integrity: sha512-+04FTD9x7Cls2rihLlo57QDCcHoLBGn5Dk51SwtFBWkUWLxZaBXyNVpCw1S+atvE7GmnFjeaRZ0WLq3UYuqAdg==}

  /pkg-dir/4.2.0:
    resolution: {integrity: sha512-HRDzbaKjC+AOWVXxAU/x54COGeIv9eb+6CkDSQoNTt4XyWoIJvuPsXizxu/Fr23EiekbtZwmh1IcIG/l/a10GQ==}
    engines: {node: '>=8'}
    dependencies:
      find-up: 4.1.0

  /pluralize/8.0.0:
    resolution: {integrity: sha512-Nc3IT5yHzflTfbjgqWcCPpo7DaKy4FnpB0l/zCAW0Tc7jxAiuqSxHasntB3D7887LSrA93kDJ9IXovxJYxyLCA==}
    engines: {node: '>=4'}
    dev: true

  /prebuild-install/7.1.1:
    resolution: {integrity: sha512-jAXscXWMcCK8GgCoHOfIr0ODh5ai8mj63L2nWrjuAgXE6tDyYGnx4/8o/rCgU+B4JSyZBKbeZqzhtwtC3ovxjw==}
    engines: {node: '>=10'}
    hasBin: true
    dependencies:
      detect-libc: 2.0.1
      expand-template: 2.0.3
      github-from-package: 0.0.0
      minimist: 1.2.8
      mkdirp-classic: 0.5.3
      napi-build-utils: 1.0.2
      node-abi: 3.45.0
      pump: 3.0.0
      rc: 1.2.8
      simple-get: 4.0.1
      tar-fs: 2.1.1
      tunnel-agent: 0.6.0

  /preferred-pm/3.0.3:
    resolution: {integrity: sha512-+wZgbxNES/KlJs9q40F/1sfOd/j7f1O9JaHcW5Dsn3aUUOZg3L2bjpVUcKV2jvtElYfoTuQiNeMfQJ4kwUAhCQ==}
    engines: {node: '>=10'}
    dependencies:
      find-up: 5.0.0
      find-yarn-workspace-root2: 1.2.16
      path-exists: 4.0.0
      which-pm: 2.0.0

  /prelude-ls/1.2.1:
    resolution: {integrity: sha512-vkcDPrRZo1QZLbn5RLGPpg/WmIQ65qoWWhcGKf/b5eplkkarX0m9z8ppCat4mlOqUsWpyNuYgO3VRyrYHSzX5g==}
    engines: {node: '>= 0.8.0'}

  /prepend-http/2.0.0:
    resolution: {integrity: sha512-ravE6m9Atw9Z/jjttRUZ+clIXogdghyZAuWJ3qEzjT+jI/dL1ifAqhZeC5VHzQp1MSt1+jxKkFNemj/iO7tVUA==}
    engines: {node: '>=4'}
    dev: false

  /prettier/2.6.2:
    resolution: {integrity: sha512-PkUpF+qoXTqhOeWL9fu7As8LXsIUZ1WYaJiY/a7McAQzxjk82OF0tibkFXVCDImZtWxbvojFjerkiLb0/q8mew==}
    engines: {node: '>=10.13.0'}
    hasBin: true

  /pretty-bytes/5.6.0:
    resolution: {integrity: sha512-FFw039TmrBqFK8ma/7OL3sDz/VytdtJr044/QUJtH0wK9lb9jLq9tJyIxUwtQJHwar2BqtiA4iCWSwo9JLkzFg==}
    engines: {node: '>=6'}

  /prettyjson/1.2.5:
    resolution: {integrity: sha512-rksPWtoZb2ZpT5OVgtmy0KHVM+Dca3iVwWY9ifwhcexfjebtgjg3wmrUt9PvJ59XIYBcknQeYHD8IAnVlh9lAw==}
    hasBin: true
    dependencies:
      colors: 1.4.0
      minimist: 1.2.8

  /proc-log/1.0.0:
    resolution: {integrity: sha512-aCk8AO51s+4JyuYGg3Q/a6gnrlDO09NpVWePtjp7xwphcoQ04x5WAfCyugcsbLooWcMJ87CLkD4+604IckEdhg==}

  /proc-log/3.0.0:
    resolution: {integrity: sha512-++Vn7NS4Xf9NacaU9Xq3URUuqZETPsf8L4j5/ckhaRYsfPeRyzGw+iDjFhV/Jr3uNmTvvddEJFWh5R1gRgUH8A==}
    engines: {node: ^14.17.0 || ^16.13.0 || >=18.0.0}

  /process-nextick-args/2.0.1:
    resolution: {integrity: sha512-3ouUOpQhtgrbOa17J7+uxOTpITYWaGP7/AhoR3+A+/1e9skrzelGi/dXzEYyvbxubEF6Wn2ypscTKiKJFFn1ag==}

  /process-on-spawn/1.0.0:
    resolution: {integrity: sha512-1WsPDsUSMmZH5LeMLegqkPDrsGgsWwk1Exipy2hvB0o/F0ASzbpIctSCcZIK1ykJvtTJULEH+20WOFjMvGnCTg==}
    engines: {node: '>=8'}
    dependencies:
      fromentries: 1.3.2
    dev: true

  /process/0.11.10:
    resolution: {integrity: sha512-cdGef/drWFoydD1JsMzuFf8100nZl+GT+yacc2bEced5f9Rjk4z+WtFUTBu9PhOi9j/jfmBPu0mMEY4wIdAF8A==}
    engines: {node: '>= 0.6.0'}

  /progress/2.0.3:
    resolution: {integrity: sha512-7PiHtLll5LdnKIMw100I+8xJXR5gW2QwWYkT6iJva0bXitZKa/XMrSbdmg3r2Xnaidz9Qumd0VPaMrZlF9V9sA==}
    engines: {node: '>=0.4.0'}

  /promise-all-reject-late/1.0.1:
    resolution: {integrity: sha512-vuf0Lf0lOxyQREH7GDIOUMLS7kz+gs8i6B+Yi8dC68a2sychGrHTJYghMBD6k7eUcH0H5P73EckCA48xijWqXw==}

  /promise-call-limit/1.0.2:
    resolution: {integrity: sha512-1vTUnfI2hzui8AEIixbdAJlFY4LFDXqQswy/2eOlThAscXCY4It8FdVuI0fMJGAB2aWGbdQf/gv0skKYXmdrHA==}

  /promise-inflight/1.0.1:
    resolution: {integrity: sha512-6zWPyEOFaQBJYcGMHBKTKJ3u6TBsnMFOIZSa6ce1e/ZrrsOlnHRHbabMjLiBYKp+n44X9eUI6VUPaukCXHuG4g==}
    peerDependencies:
      bluebird: '*'
    peerDependenciesMeta:
      bluebird:
        optional: true

  /promise-retry/2.0.1:
    resolution: {integrity: sha512-y+WKFlBR8BGXnsNlIHFGPZmyDf3DFMoLhaflAnyZgV6rG6xu+JwesTo2Q9R6XwYmtmwAFCkAk3e35jEdoeh/3g==}
    engines: {node: '>=10'}
    dependencies:
      err-code: 2.0.3
      retry: 0.12.0

  /prompts-ncu/3.0.0:
    resolution: {integrity: sha512-qyz9UxZ5MlPKWVhWrCmSZ1ahm2GVYdjLb8og2sg0IPth1KRuhcggHGuijz0e41dkx35p1t1q3GRISGH7QGALFA==}
    engines: {node: '>= 14'}
    dependencies:
      kleur: 4.1.5
      sisteransi: 1.0.5

  /prompts/2.4.2:
    resolution: {integrity: sha512-NxNv/kLguCA7p3jE8oL2aEBsrJWgAakBpgmgK6lpPWV+WuOmY6r2/zbAVnP+T8bQlA0nzHXSJSJW0Hq7ylaD2Q==}
    engines: {node: '>= 6'}
    dependencies:
      kleur: 3.0.3
      sisteransi: 1.0.5

  /prop-types/15.8.1:
    resolution: {integrity: sha512-oj87CgZICdulUohogVAR7AjlC0327U4el4L6eAvOqCeudMDVU0NThNaV+b9Df4dXgSP1gXMTnPdhfe/2qDH5cg==}
    dependencies:
      loose-envify: 1.4.0
      object-assign: 4.1.1
      react-is: 16.13.1
    dev: true

  /propagate/2.0.1:
    resolution: {integrity: sha512-vGrhOavPSTz4QVNuBNdcNXePNdNMaO1xj9yBeH1ScQPjk/rhg9sSlCXPhMkFuaNNW/syTvYqsnbIJxMBfRbbag==}
    engines: {node: '>= 8'}

  /proto-list/1.2.4:
    resolution: {integrity: sha512-vtK/94akxsTMhe0/cbfpR+syPuszcuwhqVjJq26CuNDgFGj682oRBXOP5MJpv2r7JtE8MsiepGIqvvOTBwn2vA==}

  /pseudomap/1.0.2:
    resolution: {integrity: sha512-b/YwNhb8lk1Zz2+bXXpS/LK9OisiZZ1SNsSLxN1x2OXVEhW2Ckr/7mWE5vrC1ZTiJlD9g19jWszTmJsB+oEpFQ==}
    dev: true

  /pump/3.0.0:
    resolution: {integrity: sha512-LwZy+p3SFs1Pytd/jYct4wpv49HiYCqd9Rlc5ZVdk0V+8Yzv6jR5Blk3TRmPL1ft69TxP0IMZGJ+WPFU2BFhww==}
    dependencies:
      end-of-stream: 1.4.4
      once: 1.4.0

  /punycode/1.3.2:
    resolution: {integrity: sha512-RofWgt/7fL5wP1Y7fxE7/EmTLzQVnB0ycyibJ0OOHIlJqTNzglYFxVwETOcIoJqJmpDXJ9xImDv+Fq34F/d4Dw==}

  /punycode/2.3.0:
    resolution: {integrity: sha512-rRV+zQD8tVFys26lAGR9WUuS4iUAngJScM+ZRSKtvl5tKeZ2t5bvdNFdNHBW9FWR4guGHlgmsZ1G7BSm2wTbuA==}
    engines: {node: '>=6'}

  /pupa/3.1.0:
    resolution: {integrity: sha512-FLpr4flz5xZTSJxSeaheeMKN/EDzMdK7b8PTOC6a5PYFKTucWbdqjgqaEyH0shFiSJrVB1+Qqi4Tk19ccU6Aug==}
    engines: {node: '>=12.20'}
    dependencies:
      escape-goat: 4.0.0

  /q/1.5.1:
    resolution: {integrity: sha512-kV/CThkXo6xyFEZUugw/+pIOywXcDbFYgSct5cT3gqlbkBE1SJdwy6UQoZvodiWF/ckQLZyDE/Bu1M6gVu5lVw==}
    engines: {node: '>=0.6.0', teleport: '>=0.2.0'}
    dev: true

  /qs/6.11.2:
    resolution: {integrity: sha512-tDNIz22aBzCDxLtVH++VnTfzxlfeK5CbqohpSqpJgj1Wg/cQbStNAz3NuqCs5vV+pjBsK4x4pN9HlVh7rcYRiA==}
    engines: {node: '>=0.6'}
    dependencies:
      side-channel: 1.0.4

  /query-string/6.14.1:
    resolution: {integrity: sha512-XDxAeVmpfu1/6IjyT/gXHOl+S0vQ9owggJ30hhWKdHAsNPOcasn5o9BW0eejZqL2e4vMjhAxoW3jVHcD6mbcYw==}
    engines: {node: '>=6'}
    dependencies:
      decode-uri-component: 0.2.2
      filter-obj: 1.1.0
      split-on-first: 1.1.0
      strict-uri-encode: 2.0.0

  /querystring/0.2.0:
    resolution: {integrity: sha512-X/xY82scca2tau62i9mDyU9K+I+djTMUsvwf7xnUX5GLvVzgJybOJf4Y6o9Zx3oJK/LSXg5tTZBjwzqVPaPO2g==}
    engines: {node: '>=0.4.x'}
    deprecated: The querystring API is considered Legacy. new code should use the URLSearchParams API instead.

  /queue-microtask/1.2.3:
    resolution: {integrity: sha512-NuaNSa6flKT5JaSYQzJok04JzTL1CA6aGhv5rfLW3PgqA+M2ChpZQnAC8h8i4ZFkBS8X5RqkDBHA7r4hej3K9A==}

  /quick-lru/4.0.1:
    resolution: {integrity: sha512-ARhCpm70fzdcvNQfPoy49IaanKkTlRWF2JMzqhcJbhSFRZv7nPTvZJdcY7301IPmvW+/p0RgIWnQDLJxifsQ7g==}
    engines: {node: '>=8'}
    dev: true

  /quick-lru/5.1.1:
    resolution: {integrity: sha512-WuyALRjWPDGtt/wzJiadO5AXY+8hZ80hVpe6MyivgraREW751X3SbhRvG3eLKOYN+8VEvqLcf3wdnt44Z4S4SA==}
    engines: {node: '>=10'}

  /ramda/0.27.2:
    resolution: {integrity: sha512-SbiLPU40JuJniHexQSAgad32hfwd+DRUdwF2PlVuI5RZD0/vahUco7R8vD86J/tcEKKF9vZrUVwgtmGCqlCKyA==}
    dev: true

  /randombytes/2.1.0:
    resolution: {integrity: sha512-vYl3iOX+4CKUWuxGi9Ukhie6fsqXqS9FE2Zaic4tNFD2N2QQaXOMFbuKK4QmDHC0JO6B1Zp41J0LpT0oR68amQ==}
    dependencies:
      safe-buffer: 5.2.1

  /rc-config-loader/4.1.3:
    resolution: {integrity: sha512-kD7FqML7l800i6pS6pvLyIE2ncbk9Du8Q0gp/4hMPhJU6ZxApkoLcGD8ZeqgiAlfwZ6BlETq6qqe+12DUL207w==}
    dependencies:
      debug: 4.3.4
      js-yaml: 4.1.0
      json5: 2.2.3
      require-from-string: 2.0.2
    transitivePeerDependencies:
      - supports-color

  /rc/1.2.8:
    resolution: {integrity: sha512-y3bGgqKj3QBdxLbLkomlohkvsA8gdAiUQlSBJnBhfn+BPxg4bc62d8TcBW15wavDfgexCgccckhcZvywyQYPOw==}
    hasBin: true
    dependencies:
      deep-extend: 0.6.0
      ini: 1.3.8
      minimist: 1.2.8
      strip-json-comments: 2.0.1

  /react-is/16.13.1:
    resolution: {integrity: sha512-24e6ynE2H+OKt4kqsOvNd8kBpV65zoxbA4BVsEOB3ARVWQki/DHzaUoC5KuON/BiccDaCCTZBuOcfZs70kR8bQ==}
    dev: true

  /read-cmd-shim/3.0.1:
    resolution: {integrity: sha512-kEmDUoYf/CDy8yZbLTmhB1X9kkjf9Q80PCNsDMb7ufrGd6zZSQA1+UyjrO+pZm5K/S4OXCWJeiIt1JA8kAsa6g==}
    engines: {node: ^12.13.0 || ^14.15.0 || >=16.0.0}

  /read-package-json-fast/2.0.3:
    resolution: {integrity: sha512-W/BKtbL+dUjTuRL2vziuYhp76s5HZ9qQhd/dKfWIZveD0O40453QNyZhC0e63lqZrAQ4jiOapVoeJ7JrszenQQ==}
    engines: {node: '>=10'}
    dependencies:
      json-parse-even-better-errors: 2.3.1
      npm-normalize-package-bin: 1.0.1

  /read-package-json-fast/3.0.2:
    resolution: {integrity: sha512-0J+Msgym3vrLOUB3hzQCuZHII0xkNGCtz/HJH9xZshwv9DbDwkw1KaE3gx/e2J5rpEY5rtOy6cyhKOPrkP7FZw==}
    engines: {node: ^14.17.0 || ^16.13.0 || >=18.0.0}
    dependencies:
      json-parse-even-better-errors: 3.0.0
      npm-normalize-package-bin: 3.0.1

  /read-package-json/6.0.4:
    resolution: {integrity: sha512-AEtWXYfopBj2z5N5PbkAOeNHRPUg5q+Nen7QLxV8M2zJq1ym6/lCz3fYNTCXe19puu2d06jfHhrP7v/S2PtMMw==}
    engines: {node: ^14.17.0 || ^16.13.0 || >=18.0.0}
    dependencies:
      glob: 10.3.3
      json-parse-even-better-errors: 3.0.0
      normalize-package-data: 5.0.0
      npm-normalize-package-bin: 3.0.1

  /read-pkg-up/3.0.0:
    resolution: {integrity: sha512-YFzFrVvpC6frF1sz8psoHDBGF7fLPc+llq/8NB43oagqWkx8ar5zYtsTORtOjw9W2RHLpWP+zTWwBvf1bCmcSw==}
    engines: {node: '>=4'}
    dependencies:
      find-up: 2.1.0
      read-pkg: 3.0.0
    dev: true

  /read-pkg-up/7.0.1:
    resolution: {integrity: sha512-zK0TB7Xd6JpCLmlLmufqykGE+/TlOePD6qKClNW7hHDKFh/J7/7gCWGR7joEQEW1bKq3a3yUZSObOoWLFQ4ohg==}
    engines: {node: '>=8'}
    dependencies:
      find-up: 4.1.0
      read-pkg: 5.2.0
      type-fest: 0.8.1

  /read-pkg/3.0.0:
    resolution: {integrity: sha512-BLq/cCO9two+lBgiTYNqD6GdtK8s4NpaWrl6/rCO9w0TUS8oJl7cmToOZfRYllKTISY6nt1U7jQ53brmKqY6BA==}
    engines: {node: '>=4'}
    dependencies:
      load-json-file: 4.0.0
      normalize-package-data: 2.5.0
      path-type: 3.0.0
    dev: true

  /read-pkg/5.2.0:
    resolution: {integrity: sha512-Ug69mNOpfvKDAc2Q8DRpMjjzdtrnv9HcSMX+4VsZxD1aZ6ZzrIE7rlzXBtWTyhULSMKg076AW6WR5iZpD0JiOg==}
    engines: {node: '>=8'}
    dependencies:
      '@types/normalize-package-data': 2.4.1
      normalize-package-data: 2.5.0
      parse-json: 5.2.0
      type-fest: 0.6.0

  /read-yaml-file/1.1.0:
    resolution: {integrity: sha512-VIMnQi/Z4HT2Fxuwg5KrY174U1VdUIASQVWXXyqtNRtxSr9IYkn1rsI6Tb6HsrHCmB7gVpNwX6JxPTHcH6IoTA==}
    engines: {node: '>=6'}
    dependencies:
      graceful-fs: 4.2.11
      js-yaml: 3.14.1
      pify: 4.0.1
      strip-bom: 3.0.0

  /read-yaml-file/2.1.0:
    resolution: {integrity: sha512-UkRNRIwnhG+y7hpqnycCL/xbTk7+ia9VuVTC0S+zVbwd65DI9eUpRMfsWIGrCWxTU/mi+JW8cHQCrv+zfCbEPQ==}
    engines: {node: '>=10.13'}
    dependencies:
      js-yaml: 4.1.0
      strip-bom: 4.0.0
    dev: true

  /readable-stream/1.0.34:
    resolution: {integrity: sha512-ok1qVCJuRkNmvebYikljxJA/UEsKwLl2nI1OmaqAu4/UE+h0wKCHok4XkL/gvi39OacXvw59RJUOFUkDib2rHg==}
    dependencies:
      core-util-is: 1.0.3
      inherits: 2.0.4
      isarray: 0.0.1
      string_decoder: 0.10.31
    dev: true

  /readable-stream/2.3.8:
    resolution: {integrity: sha512-8p0AUk4XODgIewSi0l8Epjs+EVnWiK7NoDIEGU0HhE7+ZyY8D1IMY7odu5lRrFXGg71L15KG8QrPmum45RTtdA==}
    dependencies:
      core-util-is: 1.0.3
      inherits: 2.0.4
      isarray: 1.0.0
      process-nextick-args: 2.0.1
      safe-buffer: 5.1.2
      string_decoder: 1.1.1
      util-deprecate: 1.0.2

  /readable-stream/3.6.2:
    resolution: {integrity: sha512-9u/sniCrY3D5WdsERHzHE4G2YCXqoG5FTHUiCC4SIbr6XcLZBY05ya9EKjYek9O5xOAwjGq+1JdGBAS7Q9ScoA==}
    engines: {node: '>= 6'}
    dependencies:
      inherits: 2.0.4
      string_decoder: 1.3.0
      util-deprecate: 1.0.2

  /readable-stream/4.4.2:
    resolution: {integrity: sha512-Lk/fICSyIhodxy1IDK2HazkeGjSmezAWX2egdtJnYhtzKEsBPJowlI6F6LPb5tqIQILrMbx22S5o3GuJavPusA==}
    engines: {node: ^12.22.0 || ^14.17.0 || >=16.0.0}
    dependencies:
      abort-controller: 3.0.0
      buffer: 6.0.3
      events: 3.3.0
      process: 0.11.10
      string_decoder: 1.3.0

  /readdir-scoped-modules/1.1.0:
    resolution: {integrity: sha512-asaikDeqAQg7JifRsZn1NJZXo9E+VwlyCfbkZhwyISinqk5zNS6266HS5kah6P0SaQKGF6SkNnZVHUzHFYxYDw==}
    deprecated: This functionality has been moved to @npmcli/fs
    dependencies:
      debuglog: 1.0.1
      dezalgo: 1.0.4
      graceful-fs: 4.2.11
      once: 1.4.0

  /readdirp/3.6.0:
    resolution: {integrity: sha512-hOS089on8RduqdbhvQ5Z37A0ESjsqz6qnRcffsMU3495FuTdqSm+7bhJ29JvIOsBDEEnan5DPu9t3To9VRlMzA==}
    engines: {node: '>=8.10.0'}
    dependencies:
      picomatch: 2.3.1
    dev: true

  /readline-sync/1.4.10:
    resolution: {integrity: sha512-gNva8/6UAe8QYepIQH/jQ2qn91Qj0B9sYjMBBs3QOB8F2CXcKgLxQaJRP76sWVRQt+QU+8fAkCbCvjjMFu7Ycw==}
    engines: {node: '>= 0.8.0'}

  /rechoir/0.6.2:
    resolution: {integrity: sha512-HFM8rkZ+i3zrV+4LQjwQ0W+ez98pApMGM3HUrN04j3CqzPOzl9nmP15Y8YXNm8QHGv/eacOVEjqhmWpkRV0NAw==}
    engines: {node: '>= 0.10'}
    dependencies:
      resolve: 1.22.2

  /redent/3.0.0:
    resolution: {integrity: sha512-6tDA8g98We0zd0GvVeMT9arEOnTw9qM03L9cJXaCjrip1OO764RDBLBfrB4cwzNGDj5OA5ioymC9GkizgWJDUg==}
    engines: {node: '>=8'}
    dependencies:
      indent-string: 4.0.0
      strip-indent: 3.0.0
    dev: true

  /redeyed/2.1.1:
    resolution: {integrity: sha512-FNpGGo1DycYAdnrKFxCMmKYgo/mILAqtRYbkdQD8Ep/Hk2PQ5+aEAEx+IU713RTDmuBaH0c8P5ZozurNu5ObRQ==}
    dependencies:
      esprima: 4.0.1

  /reduce-to-639-1/1.1.0:
    resolution: {integrity: sha512-9yy/xgTE8qPlZKQrQmyCU1Y1ZSnnOCP4K0Oe1YrBtteUmVXk0AgyINp0NS5kHGzZfpvjgHr6ygFZc9fpqf7moQ==}

  /regenerator-runtime/0.13.11:
    resolution: {integrity: sha512-kY1AZVr2Ra+t+piVaJ4gxaFaReZVH40AKNo7UCX6W+dEwBo/2oZJzqfuN1qLq1oL45o56cPaTXELwrTh8Fpggg==}

  /regexp-tree/0.1.27:
    resolution: {integrity: sha512-iETxpjK6YoRWJG5o6hXLwvjYAoW+FEZn9os0PD/b6AP6xQwsa/Y7lCVgIixBbUPMfhu+i2LtdeAqVTgGlQarfA==}
    hasBin: true
    dev: true

  /regexp.prototype.flags/1.5.0:
    resolution: {integrity: sha512-0SutC3pNudRKgquxGoRGIz946MZVHqbNfPjBdxeOhBrdgDKlRoXmYLQN9xRbrR09ZXWeGAdPuif7egofn6v5LA==}
    engines: {node: '>= 0.4'}
    dependencies:
      call-bind: 1.0.2
      define-properties: 1.2.0
      functions-have-names: 1.2.3
    dev: true

  /regexpp/3.2.0:
    resolution: {integrity: sha512-pq2bWo9mVD43nbts2wGv17XLiNLya+GklZ8kaDLV2Z08gDCsGpnKn9BFMepvWuHCbyVvY7J5o5+BVvoQbmlJLg==}
    engines: {node: '>=8'}
    dev: true

<<<<<<< HEAD
=======
  /registry-auth-token/4.2.2:
    resolution: {integrity: sha512-PC5ZysNb42zpFME6D/XlIgtNGdTl8bBOCw90xQLVMpzuuubJKYDWFAEuUNc+Cn8Z8724tg2SDhDRrkVEsqfDMg==}
    engines: {node: '>=6.0.0'}
    dependencies:
      rc: 1.2.8
    dev: false

>>>>>>> 50e09abf
  /registry-auth-token/5.0.2:
    resolution: {integrity: sha512-o/3ikDxtXaA59BmZuZrJZDJv8NMDGSj+6j6XaeBmHw8eY1i1qd9+6H+LjVvQXx3HN6aRCGa1cUdJ9RaJZUugnQ==}
    engines: {node: '>=14'}
    dependencies:
      '@pnpm/npm-conf': 2.2.2
<<<<<<< HEAD
=======
    dev: false

  /registry-url/5.1.0:
    resolution: {integrity: sha512-8acYXXTI0AkQv6RAOjE3vOaIXZkT9wo4LOFbBKYQEEnnMNBpKqdUrI6S4NT0KPIo/WVvJ5tE/X5LF/TQUf0ekw==}
    engines: {node: '>=8'}
    dependencies:
      rc: 1.2.8
    dev: false
>>>>>>> 50e09abf

  /registry-url/6.0.1:
    resolution: {integrity: sha512-+crtS5QjFRqFCoQmvGduwYWEBng99ZvmFvF+cUJkGYF1L1BfU8C6Zp9T7f5vPAwyLkUExpvK+ANVZmGU49qi4Q==}
    engines: {node: '>=12'}
    dependencies:
      rc: 1.2.8

  /release-zalgo/1.0.0:
    resolution: {integrity: sha512-gUAyHVHPPC5wdqX/LG4LWtRYtgjxyX78oanFNTMMyFEfOqdC54s3eE82imuWKbOeqYht2CrNf64Qb8vgmmtZGA==}
    engines: {node: '>=4'}
    dependencies:
      es6-error: 4.1.1
    dev: true

  /remote-git-tags/3.0.0:
    resolution: {integrity: sha512-C9hAO4eoEsX+OXA4rla66pXZQ+TLQ8T9dttgQj18yuKlPMTVkIkdYXvlMC55IuUsIkV6DpmQYi10JKFLaU+l7w==}
    engines: {node: '>=8'}

  /remove-trailing-separator/1.1.0:
    resolution: {integrity: sha512-/hS+Y0u3aOfIETiaiirUFwDBDzmXPvO+jAfKTitUngIPzdKc6Z0LoFjM/CK5PL4C+eKwHohlHAb6H0VFfmmUsw==}

  /replace-ext/1.0.1:
    resolution: {integrity: sha512-yD5BHCe7quCgBph4rMQ+0KkIRKwWCrHDOX1p1Gp6HwjPM5kVoCdKGNhN7ydqqsX6lJEnQDKZ/tFMiEdQ1dvPEw==}
    engines: {node: '>= 0.10'}

  /replace-in-file/6.3.5:
    resolution: {integrity: sha512-arB9d3ENdKva2fxRnSjwBEXfK1npgyci7ZZuwysgAp7ORjHSyxz6oqIjTEv8R0Ydl4Ll7uOAZXL4vbkhGIizCg==}
    engines: {node: '>=10'}
    hasBin: true
    dependencies:
      chalk: 4.1.2
      glob: 7.2.3
      yargs: 17.7.2

  /require-directory/2.1.1:
    resolution: {integrity: sha512-fGxEI7+wsG9xrvdjsrlmL22OMTTiHRwAMroiEeMgq8gzoLC/PQr7RsRDSTLUg/bZAZtF+TVIkHc6/4RIKrui+Q==}
    engines: {node: '>=0.10.0'}

  /require-from-string/2.0.2:
    resolution: {integrity: sha512-Xf0nWe6RseziFMu+Ap9biiUbmplq6S9/p+7w7YXP/JBHhrUDDUhwa+vANyubuqfZWTveU//DYVGsDG7RKL/vEw==}
    engines: {node: '>=0.10.0'}

  /require-main-filename/2.0.0:
    resolution: {integrity: sha512-NKN5kMDylKuldxYLSUfrbo5Tuzh4hd+2E8NPPX02mZtn1VuREQToYe/ZdlJy+J3uCpfaiGF05e7B8W0iXbQHmg==}
    dev: true

  /resolve-alpn/1.2.1:
    resolution: {integrity: sha512-0a1F4l73/ZFZOakJnQ3FvkJ2+gSTQWz/r2KE5OdDY0TxPm5h4GkqkWWfM47T7HsbnOtcJVEF4epCVy6u7Q3K+g==}

  /resolve-dir/1.0.1:
    resolution: {integrity: sha512-R7uiTjECzvOsWSfdM0QKFNBVFcK27aHOUwdvK53BcW8zqnGdYp0Fbj82cy54+2A4P2tFM22J5kRfe1R+lM/1yg==}
    engines: {node: '>=0.10.0'}
    dependencies:
      expand-tilde: 2.0.2
      global-modules: 1.0.0
    dev: true

  /resolve-from/4.0.0:
    resolution: {integrity: sha512-pb/MYmXstAkysRFx8piNI1tGFNQIFA3vkE3Gq4EuA1dF6gHp/+vgZqsCGJapvy8N3Q+4o7FwvquPJcnZ7RYy4g==}
    engines: {node: '>=4'}

  /resolve-from/5.0.0:
    resolution: {integrity: sha512-qYg9KP24dD5qka9J47d0aVky0N+b4fTU89LN9iDnjB5waksiC49rvMB0PrUJQGoTmH50XPiqOvAjDfaijGxYZw==}
    engines: {node: '>=8'}
    dev: true

  /resolve-global/1.0.0:
    resolution: {integrity: sha512-zFa12V4OLtT5XUX/Q4VLvTfBf+Ok0SPc1FNGM/z9ctUdiU618qwKpWnd0CHs3+RqROfyEg/DhuHbMWYqcgljEw==}
    engines: {node: '>=8'}
    dependencies:
      global-dirs: 0.1.1
    dev: true

  /resolve/1.19.0:
    resolution: {integrity: sha512-rArEXAgsBG4UgRGcynxWIWKFvh/XZCcS8UJdHhwy91zwAvCZIbcs+vAbflgBnNjYMs/i/i+/Ux6IZhML1yPvxg==}
    dependencies:
      is-core-module: 2.12.1
      path-parse: 1.0.7
    dev: true

  /resolve/1.22.2:
    resolution: {integrity: sha512-Sb+mjNHOULsBv818T40qSPeRiuWLyaGMa5ewydRLFimneixmVy2zdivRl+AF6jaYPC8ERxGDmFSiqui6SfPd+g==}
    hasBin: true
    dependencies:
      is-core-module: 2.12.1
      path-parse: 1.0.7
      supports-preserve-symlinks-flag: 1.0.0

  /resolve/2.0.0-next.4:
    resolution: {integrity: sha512-iMDbmAWtfU+MHpxt/I5iWI7cY6YVEZUQ3MBgPQ++XD1PELuJHIl82xBmObyP2KyQmkNB2dsqF7seoQQiAn5yDQ==}
    hasBin: true
    dependencies:
      is-core-module: 2.12.1
      path-parse: 1.0.7
      supports-preserve-symlinks-flag: 1.0.0
    dev: true

  /responselike/1.0.2:
    resolution: {integrity: sha512-/Fpe5guzJk1gPqdJLJR5u7eG/gNY4nImjbRDaVWVMRhne55TCmj2i9Q+54PBRfatRC8v/rIiv9BN0pMd9OV5EQ==}
    dependencies:
      lowercase-keys: 1.0.1
    dev: false

  /responselike/2.0.1:
    resolution: {integrity: sha512-4gl03wn3hj1HP3yzgdI7d3lCkF95F21Pz4BPGvKHinyQzALR5CapwC8yIi0Rh58DEMQ/SguC03wFj2k0M/mHhw==}
    dependencies:
      lowercase-keys: 2.0.0

  /responselike/3.0.0:
    resolution: {integrity: sha512-40yHxbNcl2+rzXvZuVkrYohathsSJlMTXKryG5y8uciHv1+xDLHQpgjG64JUO9nrEq2jGLH6IZ8BcZyw3wrweg==}
    engines: {node: '>=14.16'}
    dependencies:
      lowercase-keys: 3.0.0

  /restore-cursor/2.0.0:
    resolution: {integrity: sha512-6IzJLuGi4+R14vwagDHX+JrXmPVtPpn4mffDJ1UdR7/Edm87fl6yi8mMBIVvFtJaNTUvjughmW4hwLhRG7gC1Q==}
    engines: {node: '>=4'}
    dependencies:
      onetime: 2.0.1
      signal-exit: 3.0.7
    dev: true

  /restore-cursor/3.1.0:
    resolution: {integrity: sha512-l+sSefzHpj5qimhFSE5a8nufZYAM3sBSVMAPtYkmC+4EH2anSGaEMXSD0izRQbu9nfyQ9y5JrVmp7E8oZrUjvA==}
    engines: {node: '>=8'}
    dependencies:
      onetime: 5.1.2
      signal-exit: 3.0.7

  /retry/0.12.0:
    resolution: {integrity: sha512-9LkiTwjUh6rT555DtE9rTX+BKByPfrMzEAtnlEtdEwr3Nkffwiihqe2bWADg+OQRjt9gl6ICdmB/ZFDCGAtSow==}
    engines: {node: '>= 4'}

  /reusify/1.0.4:
    resolution: {integrity: sha512-U9nH88a3fc/ekCF1l0/UP1IosiuIjyTh7hBvXVMHYgVcfGvt897Xguj2UOLDeI5BG2m7/uwyaLVT6fbtCwTyzw==}
    engines: {iojs: '>=1.0.0', node: '>=0.10.0'}

  /rimraf/2.6.3:
    resolution: {integrity: sha512-mwqeW5XsA2qAejG46gYdENaxXjx9onRNCfn7L0duuP4hCuTIi/QO7PDK07KJfp1d+izWPrzEJDcSqBa0OZQriA==}
    hasBin: true
    dependencies:
      glob: 7.2.3
    dev: true

  /rimraf/3.0.2:
    resolution: {integrity: sha512-JZkJMZkAGFFPP2YqXZXPbMlMBgsxzE8ILs4lMIX/2o0L9UBw9O/Y3o6wFw/i9YLapcUJWwqbi3kdxIPdC62TIA==}
    hasBin: true
    dependencies:
      glob: 7.2.3

  /rimraf/4.4.1:
    resolution: {integrity: sha512-Gk8NlF062+T9CqNGn6h4tls3k6T1+/nXdOcSZVikNVtlRdYpA7wRJJMoXmuvOnLW844rPjdQ7JgXCYM6PPC/og==}
    engines: {node: '>=14'}
    hasBin: true
    dependencies:
      glob: 9.3.5

  /rimraf/5.0.1:
    resolution: {integrity: sha512-OfFZdwtd3lZ+XZzYP/6gTACubwFcHdLRqS9UX3UwpU2dnGQYkPFISRwvM3w9IiB2w7bW5qGo/uAwE4SmXXSKvg==}
    engines: {node: '>=14'}
    hasBin: true
    dependencies:
      glob: 10.3.3

  /run-async/2.4.1:
    resolution: {integrity: sha512-tvVnVv01b8c1RrA6Ep7JkStj85Guv/YrMcwqYQnwjsAS2cTmmPGBBjAjpCW7RrSodNSoE2/qg9O4bceNvUuDgQ==}
    engines: {node: '>=0.12.0'}

  /run-parallel/1.2.0:
    resolution: {integrity: sha512-5l4VyZR86LZ/lDxZTR6jqL8AFE2S0IFLMP26AbjsLVADxHdhB/c0GUsH+y39UfCi3dzz8OlQuPmnaJOMoDHQBA==}
    dependencies:
      queue-microtask: 1.2.3

  /run-script-os/1.1.6:
    resolution: {integrity: sha512-ql6P2LzhBTTDfzKts+Qo4H94VUKpxKDFz6QxxwaUZN0mwvi7L3lpOI7BqPCq7lgDh3XLl0dpeXwfcVIitlrYrw==}
    hasBin: true
    dev: true

  /rxjs/6.6.7:
    resolution: {integrity: sha512-hTdwr+7yYNIT5n4AMYp85KA6yw2Va0FLa3Rguvbpa4W3I5xynaBZo41cM3XM+4Q6fRMj3sBYIR1VAmZMXYJvRQ==}
    engines: {npm: '>=2.0.0'}
    dependencies:
      tslib: 1.14.1
    dev: true

  /rxjs/7.8.1:
    resolution: {integrity: sha512-AA3TVj+0A2iuIoQkWEK/tqFjBq2j+6PO6Y0zJcvzLAFhEFIO3HL0vls9hWLncZbAAbK0mar7oZ4V079I/qPMxg==}
    dependencies:
      tslib: 2.6.0

  /safe-array-concat/1.0.0:
    resolution: {integrity: sha512-9dVEFruWIsnie89yym+xWTAYASdpw3CJV7Li/6zBewGf9z2i1j31rP6jnY0pHEO4QZh6N0K11bFjWmdR8UGdPQ==}
    engines: {node: '>=0.4'}
    dependencies:
      call-bind: 1.0.2
      get-intrinsic: 1.2.1
      has-symbols: 1.0.3
      isarray: 2.0.5
    dev: true

  /safe-buffer/5.1.2:
    resolution: {integrity: sha512-Gd2UZBJDkXlY7GbJxfsE8/nvKkUEU1G38c1siN6QP6a9PT9MmHB8GnpscSmMJSoF8LOIrt8ud/wPtojys4G6+g==}

  /safe-buffer/5.2.1:
    resolution: {integrity: sha512-rp3So07KcdmmKbGvgaNxQSJr7bGVSVk5S9Eq1F+ppbRo70+YeaDxkw5Dd8NPN+GD6bjnYm2VuPuCXmpuYvmCXQ==}

  /safe-regex-test/1.0.0:
    resolution: {integrity: sha512-JBUUzyOgEwXQY1NuPtvcj/qcBDbDmEvWufhlnXZIm75DEHp+afM1r1ujJpJsV/gSM4t59tpDyPi1sd6ZaPFfsA==}
    dependencies:
      call-bind: 1.0.2
      get-intrinsic: 1.2.1
      is-regex: 1.1.4
    dev: true

  /safe-regex/2.1.1:
    resolution: {integrity: sha512-rx+x8AMzKb5Q5lQ95Zoi6ZbJqwCLkqi3XuJXp5P3rT8OEc6sZCJG5AE5dU3lsgRr/F4Bs31jSlVN+j5KrsGu9A==}
    dependencies:
      regexp-tree: 0.1.27
    dev: true

  /safer-buffer/2.1.2:
    resolution: {integrity: sha512-YZo3K82SD7Riyi0E1EQPojLz7kpepnSQI9IyPbHHg1XXXevb5dJI7tpyN2ADxGcQbHG7vcyRHk0cbwqcQriUtg==}

  /sax/1.2.1:
    resolution: {integrity: sha512-8I2a3LovHTOpm7NV5yOyO8IHqgVsfK4+UuySrXU8YXkSRX7k6hCV9b3HrkKCr3nMpgj+0bmocaJJWpvp1oc7ZA==}

  /schema-utils/3.3.0:
    resolution: {integrity: sha512-pN/yOAvcC+5rQ5nERGuwrjLlYvLTbCibnZ1I7B1LaiAz9BRBlE9GMgE/eqV30P7aJQUf7Ddimy/RsbYO/GrVGg==}
    engines: {node: '>= 10.13.0'}
    dependencies:
      '@types/json-schema': 7.0.12
      ajv: 6.12.6
      ajv-keywords: 3.5.2_ajv@6.12.6

  /scoped-regex/2.1.0:
    resolution: {integrity: sha512-g3WxHrqSWCZHGHlSrF51VXFdjImhwvH8ZO/pryFH56Qi0cDsZfylQa/t0jCzVQFNbNvM00HfHjkDPEuarKDSWQ==}
    engines: {node: '>=8'}

  /section-matter/1.0.0:
    resolution: {integrity: sha512-vfD3pmTzGpufjScBh50YHKzEu2lxBWhVEHsNGoEXmCmn2hKGfeNLYMzCJpe8cD7gqX7TJluOVpBkAequ6dgMmA==}
    engines: {node: '>=4'}
    dependencies:
      extend-shallow: 2.0.1
      kind-of: 6.0.3

  /semver-diff/4.0.0:
    resolution: {integrity: sha512-0Ju4+6A8iOnpL/Thra7dZsSlOHYAHIeMxfhWQRI1/VLcT3WDBZKKtQt/QkBOsiIN9ZpuvHE6cGZ0x4glCMmfiA==}
    engines: {node: '>=12'}
    dependencies:
      semver: 7.5.4

  /semver-utils/1.1.4:
    resolution: {integrity: sha512-EjnoLE5OGmDAVV/8YDoN5KiajNadjzIp9BAHOhYeQHt7j0UWxjmgsx4YD48wp4Ue1Qogq38F1GNUJNqF1kKKxA==}

  /semver/5.7.2:
    resolution: {integrity: sha512-cBznnQ9KjJqU67B52RMC65CMarK2600WFnbkcaiwWq3xy/5haFJlshgnpjovMVJ+Hff49d8GEn0b87C5pDQ10g==}
    hasBin: true

  /semver/6.3.1:
    resolution: {integrity: sha512-BR7VvDCVHO+q2xBEWskxS6DJE1qRnb7DxzUrogb71CWoSficBxYsiAGd+Kl0mmq/MprG9yArRkyrQxTO6XjMzA==}
    hasBin: true
    dev: true

  /semver/7.3.8:
    resolution: {integrity: sha512-NB1ctGL5rlHrPJtFDVIVzTyQylMLu9N9VICA6HSFJo8MCGVTMW6gfpicwKmmK/dAjTOrqu5l63JJOpDSrAis3A==}
    engines: {node: '>=10'}
    hasBin: true
    dependencies:
      lru-cache: 6.0.0

  /semver/7.5.0:
    resolution: {integrity: sha512-+XC0AD/R7Q2mPSRuy2Id0+CGTZ98+8f+KvwirxOKIEyid+XSx6HbC63p+O4IndTHuX5Z+JxQ0TghCkO5Cg/2HA==}
    engines: {node: '>=10'}
    hasBin: true
    dependencies:
      lru-cache: 6.0.0
    dev: true

  /semver/7.5.2:
    resolution: {integrity: sha512-SoftuTROv/cRjCze/scjGyiDtcUyxw1rgYQSZY7XTmtR5hX+dm76iDbTH8TkLPHCQmlbQVSSbNZCPM2hb0knnQ==}
    engines: {node: '>=10'}
    hasBin: true
    dependencies:
      lru-cache: 6.0.0
    dev: true

  /semver/7.5.4:
    resolution: {integrity: sha512-1bCSESV6Pv+i21Hvpxp3Dx+pSD8lIPt8uVjRrxAUt/nbswYc+tK6Y2btiULjd4+fnq15PX+nqQDC7Oft7WkwcA==}
    engines: {node: '>=10'}
    hasBin: true
    dependencies:
      lru-cache: 6.0.0

  /serialize-javascript/6.0.0:
    resolution: {integrity: sha512-Qr3TosvguFt8ePWqsvRfrKyQXIiW+nGbYpy8XK24NQHE83caxWt+mIymTT19DGFbNWNLfEwsrkSmN64lVWB9ag==}
    dependencies:
      randombytes: 2.1.0
    dev: true

  /serialize-javascript/6.0.1:
    resolution: {integrity: sha512-owoXEFjWRllis8/M1Q+Cw5k8ZH40e3zhp/ovX+Xr/vi1qj6QesbyXXViFbpNvWvPNAD62SutwEXavefrLJWj7w==}
    dependencies:
      randombytes: 2.1.0

  /set-blocking/2.0.0:
    resolution: {integrity: sha512-KiKBS8AnWGEyLzofFfmvKwpdPzqiy16LvQfK3yv/fVH7Bj13/wl3JSR1J+rfgRE9q7xUJK4qvgS8raSOeLUehw==}

  /setimmediate/1.0.5:
    resolution: {integrity: sha512-MATJdZp8sLqDl/68LfQmbP8zKPLQNV6BIZoIgrscFDQ+RsvK/BxeDQOgyxKKoh0y/8h3BqVFnCqQ/gd+reiIXA==}

  /sharp/0.30.7:
    resolution: {integrity: sha512-G+MY2YW33jgflKPTXXptVO28HvNOo9G3j0MybYAHeEmby+QuD2U98dT6ueht9cv/XDqZspSpIhoSW+BAKJ7Hig==}
    engines: {node: '>=12.13.0'}
    requiresBuild: true
    dependencies:
      color: 4.2.3
      detect-libc: 2.0.1
      node-addon-api: 5.1.0
      prebuild-install: 7.1.1
      semver: 7.5.4
      simple-get: 4.0.1
      tar-fs: 2.1.1
      tunnel-agent: 0.6.0

  /shebang-command/1.2.0:
    resolution: {integrity: sha512-EV3L1+UQWGor21OmnvojK36mhg+TyIKDh3iFBKBohr5xeXIhNBcx8oWdgkTEEQ+BEFFYdLRuqMfd5L84N1V5Vg==}
    engines: {node: '>=0.10.0'}
    dependencies:
      shebang-regex: 1.0.0

  /shebang-command/2.0.0:
    resolution: {integrity: sha512-kHxr2zZpYtdmrN1qDjrrX/Z1rR1kG8Dx+gkpK1G4eXmvXswmcE1hTWBWYUzlraYw1/yZp6YuDY77YtvbN0dmDA==}
    engines: {node: '>=8'}
    dependencies:
      shebang-regex: 3.0.0

  /shebang-regex/1.0.0:
    resolution: {integrity: sha512-wpoSFAxys6b2a2wHZ1XpDSgD7N9iVjg29Ph9uV/uaP9Ex/KXlkTZTeddxDPSYQpgvzKLGJke2UU0AzoGCjNIvQ==}
    engines: {node: '>=0.10.0'}

  /shebang-regex/3.0.0:
    resolution: {integrity: sha512-7++dFhtcx3353uBaq8DDR4NuxBetBzC7ZQOhmTQInHEd6bSrXdiEyzCvG07Z44UYdLShWUyXt5M/yhz8ekcb1A==}
    engines: {node: '>=8'}

  /shell-quote/1.8.1:
    resolution: {integrity: sha512-6j1W9l1iAs/4xYBI1SYOVZyFcCis9b4KCLQ8fgAGG07QvzaRLVVRQvAy85yNmmZSjYjg4MWh4gNvlPujU/5LpA==}

  /shelljs/0.8.5:
    resolution: {integrity: sha512-TiwcRcrkhHvbrZbnRcFYMLl30Dfov3HKqzp5tO5b4pt6G/SezKcYhmDg15zXVBswHmctSAQKznqNW2LO5tTDow==}
    engines: {node: '>=4'}
    hasBin: true
    dependencies:
      glob: 7.2.3
      interpret: 1.4.0
      rechoir: 0.6.2

  /side-channel/1.0.4:
    resolution: {integrity: sha512-q5XPytqFEIKHkGdiMIrY10mvLRvnQh42/+GoBlFW3b2LXLE2xxJpZFdm94we0BaoV3RwJyGqg5wS7epxTv0Zvw==}
    dependencies:
      call-bind: 1.0.2
      get-intrinsic: 1.2.1
      object-inspect: 1.12.3

  /sigmund/1.0.1:
    resolution: {integrity: sha512-fCvEXfh6NWpm+YSuY2bpXb/VIihqWA6hLsgboC+0nl71Q7N7o2eaCW8mJa/NLvQhs6jpd3VZV4UiUQlV6+lc8g==}
    dev: true

  /signal-exit/3.0.7:
    resolution: {integrity: sha512-wnD2ZE+l+SPC/uoS0vXeE9L1+0wuaMqKlfz9AMUo38JsyLSBWSFcHR1Rri62LZc12vLr1gb3jl7iwQhgwpAbGQ==}

  /signal-exit/4.0.2:
    resolution: {integrity: sha512-MY2/qGx4enyjprQnFaZsHib3Yadh3IXyV2C321GY0pjGfVBu4un0uDJkwgdxqO+Rdx8JMT8IfJIRwbYVz3Ob3Q==}
    engines: {node: '>=14'}

  /sigstore/1.7.0:
    resolution: {integrity: sha512-KP7QULhWdlu3hlp+jw2EvgWKlOGOY9McLj/jrchLjHNlNPK0KWIwF919cbmOp6QiKXLmPijR2qH/5KYWlbtG9Q==}
    engines: {node: ^14.17.0 || ^16.13.0 || >=18.0.0}
    hasBin: true
    dependencies:
      '@sigstore/protobuf-specs': 0.1.0
      '@sigstore/tuf': 1.0.2
      make-fetch-happen: 11.1.1
    transitivePeerDependencies:
      - supports-color

  /simple-concat/1.0.1:
    resolution: {integrity: sha512-cSFtAPtRhljv69IK0hTVZQ+OfE9nePi/rtJmw5UjHeVyVroEqJXP1sFztKUy1qU+xvz3u/sfYJLa947b7nAN2Q==}

  /simple-get/4.0.1:
    resolution: {integrity: sha512-brv7p5WgH0jmQJr1ZDDfKDOSeWWg+OVypG99A/5vYGPqJ6pxiaHLy8nxtFjBA7oMa01ebA9gfh1uMCFqOuXxvA==}
    dependencies:
      decompress-response: 6.0.0
      once: 1.4.0
      simple-concat: 1.0.1

  /simple-git/3.19.1:
    resolution: {integrity: sha512-Ck+rcjVaE1HotraRAS8u/+xgTvToTuoMkT9/l9lvuP5jftwnYUp6DwuJzsKErHgfyRk8IB8pqGHWEbM3tLgV1w==}
    dependencies:
      '@kwsites/file-exists': 1.1.1
      '@kwsites/promise-deferred': 1.1.1
      debug: 4.3.4
    transitivePeerDependencies:
      - supports-color

  /simple-swizzle/0.2.2:
    resolution: {integrity: sha512-JA//kQgZtbuY83m+xT+tXJkmJncGMTFT+C+g2h2R9uxkYIrE2yy9sgmcLhCnw57/WSD+Eh3J97FPEDFnbXnDUg==}
    dependencies:
      is-arrayish: 0.3.2

  /sisteransi/1.0.5:
    resolution: {integrity: sha512-bLGGlR1QxBcynn2d5YmDX4MGjlZvy2MRBDRNHLJ8VI6l6+9FUiyTFNJ0IveOSP0bcXgVDPRcfGqA0pjaqUpfVg==}

  /slash/3.0.0:
    resolution: {integrity: sha512-g9Q1haeby36OSStwb4ntCGGGaKsaVSjQ68fBxoQcutl5fS1vuY18H3wSt3jFyFtrkx+Kz0V1G85A4MyAdDMi2Q==}
    engines: {node: '>=8'}

  /slice-ansi/4.0.0:
    resolution: {integrity: sha512-qMCMfhY040cVHT43K9BFygqYbUPFZKHOg7K73mtTWJRb8pyP3fzf4Ixd5SzdEJQ6MRUg/WBnOLxghZtKKurENQ==}
    engines: {node: '>=10'}
    dependencies:
      ansi-styles: 4.3.0
      astral-regex: 2.0.0
      is-fullwidth-code-point: 3.0.0

  /smart-buffer/4.2.0:
    resolution: {integrity: sha512-94hK0Hh8rPqQl2xXc3HsaBoOXKV20MToPkcXvwbISWLEs+64sBq5kFgn2kJDHb1Pry9yrP0dxrCI9RRci7RXKg==}
    engines: {node: '>= 6.0.0', npm: '>= 3.0.0'}

  /socks-proxy-agent/6.2.1:
    resolution: {integrity: sha512-a6KW9G+6B3nWZ1yB8G7pJwL3ggLy1uTzKAgCb7ttblwqdz9fMGJUuTy3uFzEP48FAs9FLILlmzDlE2JJhVQaXQ==}
    engines: {node: '>= 10'}
    dependencies:
      agent-base: 6.0.2
      debug: 4.3.4
      socks: 2.7.1
    transitivePeerDependencies:
      - supports-color

  /socks-proxy-agent/7.0.0:
    resolution: {integrity: sha512-Fgl0YPZ902wEsAyiQ+idGd1A7rSFx/ayC1CQVMw5P+EQx2V0SgpGtf6OKFhVjPflPUl9YMmEOnmfjCdMUsygww==}
    engines: {node: '>= 10'}
    dependencies:
      agent-base: 6.0.2
      debug: 4.3.4
      socks: 2.7.1
    transitivePeerDependencies:
      - supports-color

  /socks/2.7.1:
    resolution: {integrity: sha512-7maUZy1N7uo6+WVEX6psASxtNlKaNVMlGQKkG/63nEDdLOWNbiUMoLK7X4uYoLhQstau72mLgfEWcXcwsaHbYQ==}
    engines: {node: '>= 10.13.0', npm: '>= 3.0.0'}
    dependencies:
      ip: 2.0.0
      smart-buffer: 4.2.0

  /sort-json/2.0.1:
    resolution: {integrity: sha512-s8cs2bcsQCzo/P2T/uoU6Js4dS/jnX8+4xunziNoq9qmSpZNCrRIAIvp4avsz0ST18HycV4z/7myJ7jsHWB2XQ==}
    hasBin: true
    dependencies:
      detect-indent: 5.0.0
      detect-newline: 2.1.0
      minimist: 1.2.8

  /sort-keys/4.2.0:
    resolution: {integrity: sha512-aUYIEU/UviqPgc8mHR6IW1EGxkAXpeRETYcrzg8cLAvUPZcpAlleSXHV2mY7G12GphSH6Gzv+4MMVSSkbdteHg==}
    engines: {node: '>=8'}
    dependencies:
      is-plain-obj: 2.1.0

  /sort-object-keys/1.1.3:
    resolution: {integrity: sha512-855pvK+VkU7PaKYPc+Jjnmt4EzejQHyhhF33q31qG8x7maDzkeFhAAThdCYay11CISO+qAMwjOBP+fPZe0IPyg==}

  /sort-package-json/1.57.0:
    resolution: {integrity: sha512-FYsjYn2dHTRb41wqnv+uEqCUvBpK3jZcTp9rbz2qDTmel7Pmdtf+i2rLaaPMRZeSVM60V3Se31GyWFpmKs4Q5Q==}
    hasBin: true
    dependencies:
      detect-indent: 6.1.0
      detect-newline: 3.1.0
      git-hooks-list: 1.0.3
      globby: 10.0.0
      is-plain-obj: 2.1.0
      sort-object-keys: 1.1.3

  /source-map-support/0.5.21:
    resolution: {integrity: sha512-uBHU3L3czsIyYXKX88fdrGovxdSCoTGDRZ6SYXtSRxLZUzHg5P/66Ht6uoUlHu9EZod+inXhKo3qQgwXUT/y1w==}
    dependencies:
      buffer-from: 1.1.2
      source-map: 0.6.1

  /source-map/0.6.1:
    resolution: {integrity: sha512-UjgapumWlbMhkBgzT7Ykc5YXUT46F0iKu8SGXq0bcwP5dz/h0Plj6enJqjz1Zbq2l5WaqYnrVbwWOWMyF3F47g==}
    engines: {node: '>=0.10.0'}

  /spawn-command/0.0.2-1:
    resolution: {integrity: sha512-n98l9E2RMSJ9ON1AKisHzz7V42VDiBQGY6PB1BwRglz99wpVsSuGzQ+jOi6lFXBGVTCrRpltvjm+/XA+tpeJrg==}

  /spawn-please/2.0.1:
    resolution: {integrity: sha512-W+cFbZR2q2mMTfjz5ZGvhBAiX+e/zczFCNlbS9mxiSdYswBXwUuBUT+a0urH+xZZa8f/bs0mXHyZsZHR9hKogA==}
    engines: {node: '>=14'}
    dependencies:
      cross-spawn: 7.0.3

  /spawn-wrap/2.0.0:
    resolution: {integrity: sha512-EeajNjfN9zMnULLwhZZQU3GWBoFNkbngTUPfaawT4RkMiviTxcX0qfhVbGey39mfctfDHkWtuecgQ8NJcyQWHg==}
    engines: {node: '>=8'}
    dependencies:
      foreground-child: 2.0.0
      is-windows: 1.0.2
      make-dir: 3.1.0
      rimraf: 3.0.2
      signal-exit: 3.0.7
      which: 2.0.2
    dev: true

  /spdx-correct/3.2.0:
    resolution: {integrity: sha512-kN9dJbvnySHULIluDHy32WHRUu3Og7B9sbY7tsFLctQkIqnMh3hErYgdMjTYuqmcXX+lK5T1lnUt3G7zNswmZA==}
    dependencies:
      spdx-expression-parse: 3.0.1
      spdx-license-ids: 3.0.13

  /spdx-exceptions/2.3.0:
    resolution: {integrity: sha512-/tTrYOC7PPI1nUAgx34hUpqXuyJG+DTHJTnIULG4rDygi4xu/tfgmq1e1cIRwRzwZgo4NLySi+ricLkZkw4i5A==}

  /spdx-expression-parse/3.0.1:
    resolution: {integrity: sha512-cbqHunsQWnJNE6KhVSMsMeH5H/L9EpymbzqTQ3uLwNCLZ1Q481oWaofqH7nO6V07xlXwY6PhQdQ2IedWx/ZK4Q==}
    dependencies:
      spdx-exceptions: 2.3.0
      spdx-license-ids: 3.0.13

  /spdx-license-ids/3.0.13:
    resolution: {integrity: sha512-XkD+zwiqXHikFZm4AX/7JSCXA98U5Db4AFd5XUg/+9UNtnH75+Z9KxtpYiJZx36mUDVOwH83pl7yvCer6ewM3w==}

  /split-on-first/1.1.0:
    resolution: {integrity: sha512-43ZssAJaMusuKWL8sKUBQXHWOpq8d6CfN/u1p4gUzfJkM05C8rxTmYrkIPTXapZpORA6LkkzcUulJ8FqA7Uudw==}
    engines: {node: '>=6'}

  /split/1.0.1:
    resolution: {integrity: sha512-mTyOoPbrivtXnwnIxZRFYRrPNtEFKlpB2fvjSnCQUiAA6qAZzqwna5envK4uk6OIeP17CsdF3rSBGYVBsU0Tkg==}
    dependencies:
      through: 2.3.8
    dev: true

  /split2/3.2.2:
    resolution: {integrity: sha512-9NThjpgZnifTkJpzTZ7Eue85S49QwpNhZTq6GRJwObb6jnLFNGB7Qm73V5HewTROPyxD0C29xqmaI68bQtV+hg==}
    dependencies:
      readable-stream: 3.6.2
    dev: true

  /sprintf-js/1.0.3:
    resolution: {integrity: sha512-D9cPgkvLlV3t3IzL0D0YLvGA9Ahk4PcvVwUbN0dSGr1aP0Nrt4AEnTUbuGvquEC0mA64Gqt1fzirlRs5ibXx8g==}

  /ssri/10.0.4:
    resolution: {integrity: sha512-12+IR2CB2C28MMAw0Ncqwj5QbTcs0nGIhgJzYWzDkb21vWmfNI83KS4f3Ci6GI98WreIfG7o9UXp3C0qbpA8nQ==}
    engines: {node: ^14.17.0 || ^16.13.0 || >=18.0.0}
    dependencies:
      minipass: 5.0.0

  /ssri/8.0.1:
    resolution: {integrity: sha512-97qShzy1AiyxvPNIkLWoGua7xoQzzPjQ0HAH4B0rWKo7SZ6USuPcrUiAFrws0UH8RrbWmgq3LMTObhPIHbbBeQ==}
    engines: {node: '>= 8'}
    dependencies:
      minipass: 3.3.6

  /ssri/9.0.1:
    resolution: {integrity: sha512-o57Wcn66jMQvfHG1FlYbWeZWW/dHZhJXjpIcTfXldXEk5nz5lStPo3mK0OJQfGR3RbZUlbISexbljkJzuEj/8Q==}
    engines: {node: ^12.13.0 || ^14.15.0 || >=16.0.0}
    dependencies:
      minipass: 3.3.6

  /stdout-stderr/0.1.13:
    resolution: {integrity: sha512-Xnt9/HHHYfjZ7NeQLvuQDyL1LnbsbddgMFKCuaQKwGCdJm8LnstZIXop+uOY36UR1UXXoHXfMbC1KlVdVd2JLA==}
    engines: {node: '>=8.0.0'}
    dependencies:
      debug: 4.3.4
      strip-ansi: 6.0.1
    transitivePeerDependencies:
      - supports-color

  /strict-uri-encode/2.0.0:
    resolution: {integrity: sha512-QwiXZgpRcKkhTj2Scnn++4PKtWsH0kpzZ62L2R6c/LUVYv7hVnZqcg2+sMuT6R7Jusu1vviK/MFsu6kNJfWlEQ==}
    engines: {node: '>=4'}

  /string-argv/0.3.2:
    resolution: {integrity: sha512-aqD2Q0144Z+/RqG52NeHEkZauTAUWJO8c6yTftGJKO3Tja5tUgIfmIl6kExvhtxSDP7fXB6DvzkfMpCd/F3G+Q==}
    engines: {node: '>=0.6.19'}
    dev: true

  /string-width/1.0.2:
    resolution: {integrity: sha512-0XsVpQLnVCXHJfyEs8tC0zpTVIr5PKKsQtkT29IwupnPTjtPmQ3xT/4yCREF9hYkV/3M3kzcUTSAZT6a6h81tw==}
    engines: {node: '>=0.10.0'}
    dependencies:
      code-point-at: 1.1.0
      is-fullwidth-code-point: 1.0.0
      strip-ansi: 3.0.1

  /string-width/2.1.1:
    resolution: {integrity: sha512-nOqH59deCq9SRHlxq1Aw85Jnt4w6KvLKqWVik6oA9ZklXLNIOlqg4F2yrT1MVaTjAqvVwdfeZ7w7aCvJD7ugkw==}
    engines: {node: '>=4'}
    dependencies:
      is-fullwidth-code-point: 2.0.0
      strip-ansi: 4.0.0

  /string-width/4.2.3:
    resolution: {integrity: sha512-wKyQRQpjJ0sIp62ErSZdGsjMJWsap5oRNihHhu6G7JVO/9jIB6UyevL+tXuOqrng8j/cxKTWyWUwvSTriiZz/g==}
    engines: {node: '>=8'}
    dependencies:
      emoji-regex: 8.0.0
      is-fullwidth-code-point: 3.0.0
      strip-ansi: 6.0.1

  /string-width/5.1.2:
    resolution: {integrity: sha512-HnLOCR3vjcY8beoNLtcjZ5/nxn2afmME6lhrDrebokqMap+XbeW8n9TXpPDOqdGK5qcI3oT0GKTW6wC7EMiVqA==}
    engines: {node: '>=12'}
    dependencies:
      eastasianwidth: 0.2.0
      emoji-regex: 9.2.2
      strip-ansi: 7.1.0

  /string.prototype.matchall/4.0.8:
    resolution: {integrity: sha512-6zOCOcJ+RJAQshcTvXPHoxoQGONa3e/Lqx90wUA+wEzX78sg5Bo+1tQo4N0pohS0erG9qtCqJDjNCQBjeWVxyg==}
    dependencies:
      call-bind: 1.0.2
      define-properties: 1.2.0
      es-abstract: 1.22.1
      get-intrinsic: 1.2.1
      has-symbols: 1.0.3
      internal-slot: 1.0.5
      regexp.prototype.flags: 1.5.0
      side-channel: 1.0.4
    dev: true

  /string.prototype.trim/1.2.7:
    resolution: {integrity: sha512-p6TmeT1T3411M8Cgg9wBTMRtY2q9+PNy9EV1i2lIXUN/btt763oIfxwN3RR8VU6wHX8j/1CFy0L+YuThm6bgOg==}
    engines: {node: '>= 0.4'}
    dependencies:
      call-bind: 1.0.2
      define-properties: 1.2.0
      es-abstract: 1.22.1
    dev: true

  /string.prototype.trimend/1.0.6:
    resolution: {integrity: sha512-JySq+4mrPf9EsDBEDYMOb/lM7XQLulwg5R/m1r0PXEFqrV0qHvl58sdTilSXtKOflCsK2E8jxf+GKC0T07RWwQ==}
    dependencies:
      call-bind: 1.0.2
      define-properties: 1.2.0
      es-abstract: 1.22.1
    dev: true

  /string.prototype.trimstart/1.0.6:
    resolution: {integrity: sha512-omqjMDaY92pbn5HOX7f9IccLA+U1tA9GvtU4JrodiXFfYB7jPzzHpRzpglLAjtUV6bB557zwClJezTqnAiYnQA==}
    dependencies:
      call-bind: 1.0.2
      define-properties: 1.2.0
      es-abstract: 1.22.1
    dev: true

  /string_decoder/0.10.31:
    resolution: {integrity: sha512-ev2QzSzWPYmy9GuqfIVildA4OdcGLeFZQrq5ys6RtiuF+RQQiZWr8TZNyAcuVXyQRYfEO+MsoB/1BuQVhOJuoQ==}
    dev: true

  /string_decoder/1.1.1:
    resolution: {integrity: sha512-n/ShnvDi6FHbbVfviro+WojiFzv+s8MPMHBczVePfUpDJLwoLT0ht1l4YwBCbi8pJAveEEdnkHyPyTP/mzRfwg==}
    dependencies:
      safe-buffer: 5.1.2

  /string_decoder/1.3.0:
    resolution: {integrity: sha512-hkRX8U1WjJFd8LsDJ2yQ/wWWxaopEsABU1XfkM8A+j0+85JAGppt16cr1Whg6KIbb4okU6Mql6BOj+uup/wKeA==}
    dependencies:
      safe-buffer: 5.2.1

  /strip-ansi/3.0.1:
    resolution: {integrity: sha512-VhumSSbBqDTP8p2ZLKj40UjBCV4+v8bUSEpUb4KjRgWk9pbqGF4REFj6KEagidb2f/M6AzC0EmFyDNGaw9OCzg==}
    engines: {node: '>=0.10.0'}
    dependencies:
      ansi-regex: 2.1.1

  /strip-ansi/4.0.0:
    resolution: {integrity: sha512-4XaJ2zQdCzROZDivEVIDPkcQn8LMFSa8kj8Gxb/Lnwzv9A8VctNZ+lfivC/sV3ivW8ElJTERXZoPBRrZKkNKow==}
    engines: {node: '>=4'}
    dependencies:
      ansi-regex: 3.0.1

  /strip-ansi/5.2.0:
    resolution: {integrity: sha512-DuRs1gKbBqsMKIZlrffwlug8MHkcnpjs5VPmL1PAh+mA30U0DTotfDZ0d2UUsXpPmPmMMJ6W773MaA3J+lbiWA==}
    engines: {node: '>=6'}
    dependencies:
      ansi-regex: 4.1.1
    dev: true

  /strip-ansi/6.0.1:
    resolution: {integrity: sha512-Y38VPSHcqkFrCpFnQ9vuSXmquuv5oXOKpGeT6aGrr3o3Gc9AlVa6JBfUSOCnbxGGZF+/0ooI7KrPuUSztUdU5A==}
    engines: {node: '>=8'}
    dependencies:
      ansi-regex: 5.0.1

  /strip-ansi/7.1.0:
    resolution: {integrity: sha512-iq6eVVI64nQQTRYq2KtEg2d2uU7LElhTJwsH4YzIHZshxlgZms/wIc4VoDQTlG/IvVIrBKG06CrZnp0qv7hkcQ==}
    engines: {node: '>=12'}
    dependencies:
      ansi-regex: 6.0.1

  /strip-bom-buf/1.0.0:
    resolution: {integrity: sha512-1sUIL1jck0T1mhOLP2c696BIznzT525Lkub+n4jjMHjhjhoAQA6Ye659DxdlZBr0aLDMQoTxKIpnlqxgtwjsuQ==}
    engines: {node: '>=4'}
    dependencies:
      is-utf8: 0.2.1

  /strip-bom-stream/2.0.0:
    resolution: {integrity: sha512-yH0+mD8oahBZWnY43vxs4pSinn8SMKAdml/EOGBewoe1Y0Eitd0h2Mg3ZRiXruUW6L4P+lvZiEgbh0NgUGia1w==}
    engines: {node: '>=0.10.0'}
    dependencies:
      first-chunk-stream: 2.0.0
      strip-bom: 2.0.0

  /strip-bom-string/1.0.0:
    resolution: {integrity: sha512-uCC2VHvQRYu+lMh4My/sFNmF2klFymLX1wHJeXnbEJERpV/ZsVuonzerjfrGpIGF7LBVa1O7i9kjiWvJiFck8g==}
    engines: {node: '>=0.10.0'}

  /strip-bom/2.0.0:
    resolution: {integrity: sha512-kwrX1y7czp1E69n2ajbG65mIo9dqvJ+8aBQXOGVxqwvNbsXdFM6Lq37dLAY3mknUwru8CfcCbfOLL/gMo+fi3g==}
    engines: {node: '>=0.10.0'}
    dependencies:
      is-utf8: 0.2.1

  /strip-bom/3.0.0:
    resolution: {integrity: sha512-vavAMRXOgBVNF6nyEEmL3DBK19iRpDcoIwW+swQ+CbGiu7lju6t+JklA1MHweoWtadgt4ISVUsXLyDq34ddcwA==}
    engines: {node: '>=4'}

  /strip-bom/4.0.0:
    resolution: {integrity: sha512-3xurFv5tEgii33Zi8Jtp55wEIILR9eh34FAW00PZf+JnSsTmV/ioewSgQl97JHvgjoRGwPShsWm+IdrxB35d0w==}
    engines: {node: '>=8'}
    dev: true

  /strip-eof/1.0.0:
    resolution: {integrity: sha512-7FCwGGmx8mD5xQd3RPUvnSpUXHM3BWuzjtpD4TXsfcZ9EL4azvVVUscFYwD9nx8Kh+uCBC00XBtAykoMHwTh8Q==}
    engines: {node: '>=0.10.0'}

  /strip-final-newline/2.0.0:
    resolution: {integrity: sha512-BrpvfNAE3dcvq7ll3xVumzjKjZQ5tI1sEUIKr3Uoks0XUl45St3FlatVqef9prk4jRDzhW6WZg+3bk93y6pLjA==}
    engines: {node: '>=6'}

  /strip-indent/3.0.0:
    resolution: {integrity: sha512-laJTa3Jb+VQpaC6DseHhF7dXVqHTfJPCRDaEbid/drOhgitgYku/letMUqOXFoWV0zIIUbjpdH2t+tYj4bQMRQ==}
    engines: {node: '>=8'}
    dependencies:
      min-indent: 1.0.1
    dev: true

  /strip-json-comments/2.0.1:
    resolution: {integrity: sha512-4gB8na07fecVVkOI6Rs4e7T6NOTki5EmL7TUduTs6bu3EdnSycntVJ4re8kgZA+wx9IueI2Y11bfbgwtzuE0KQ==}
    engines: {node: '>=0.10.0'}

  /strip-json-comments/3.1.1:
    resolution: {integrity: sha512-6fPc+R4ihwqP6N/aIv2f1gMH8lOVtWQHoqC4yK6oSDVVocumAsfCqjkXnqiYMhmMwS/mEHLp7Vehlt3ql6lEig==}
    engines: {node: '>=8'}

  /strip-json-comments/5.0.1:
    resolution: {integrity: sha512-0fk9zBqO67Nq5M/m45qHCJxylV/DhBlIOVExqgOMiCCrzrhU6tCibRXNqE3jwJLftzE9SNuZtYbpzcO+i9FiKw==}
    engines: {node: '>=14.16'}

  /supports-color/2.0.0:
    resolution: {integrity: sha512-KKNVtd6pCYgPIKU4cp2733HWYCpplQhddZLBUryaAHou723x+FRzQ5Df824Fj+IyyuiQTRoub4SnIFfIcrp70g==}
    engines: {node: '>=0.8.0'}

  /supports-color/5.5.0:
    resolution: {integrity: sha512-QjVjwdXIt408MIiAqCX4oUKsgU2EqAGzs2Ppkm4aQYbjm+ZEWEcW4SfFNTr4uMNZma0ey4f5lgLrkB0aX0QMow==}
    engines: {node: '>=4'}
    dependencies:
      has-flag: 3.0.0

  /supports-color/7.2.0:
    resolution: {integrity: sha512-qpCAvRl9stuOHveKsn7HncJRvv501qIacKzQlO/+Lwxc9+0q2wLyv4Dfvt80/DPn2pqOBsJdDiogXGR9+OvwRw==}
    engines: {node: '>=8'}
    dependencies:
      has-flag: 4.0.0

  /supports-color/8.1.1:
    resolution: {integrity: sha512-MpUEN2OodtUzxvKQl72cUF7RQ5EiHsGvSsVG0ia9c5RbWGL2CI4C7EpPS8UTBIplnlzZiNuV56w+FuNxy3ty2Q==}
    engines: {node: '>=10'}
    dependencies:
      has-flag: 4.0.0

  /supports-hyperlinks/1.0.1:
    resolution: {integrity: sha512-HHi5kVSefKaJkGYXbDuKbUGRVxqnWGn3J2e39CYcNJEfWciGq2zYtOhXLTlvrOZW1QU7VX67w7fMmWafHX9Pfw==}
    engines: {node: '>=4'}
    dependencies:
      has-flag: 2.0.0
      supports-color: 5.5.0

  /supports-hyperlinks/2.3.0:
    resolution: {integrity: sha512-RpsAZlpWcDwOPQA22aCH4J0t7L8JmAvsCxfOSEwm7cQs3LshN36QaTkwd70DnBOXDWGssw2eUoc8CaRWT0XunA==}
    engines: {node: '>=8'}
    dependencies:
      has-flag: 4.0.0
      supports-color: 7.2.0

  /supports-preserve-symlinks-flag/1.0.0:
    resolution: {integrity: sha512-ot0WnXS9fgdkgIcePe6RHNk1WA8+muPa6cSjeR3V8K27q9BB1rTE3R1p7Hv0z1ZyAc8s6Vvv8DIyWf681MAt0w==}
    engines: {node: '>= 0.4'}

  /syncpack/9.8.6:
    resolution: {integrity: sha512-4S4cUoKK9WenA/Wdk9GvlekzPR9PxC7sqcsUIsK4ypsa/pIYv8Ju1vxGNvp6Y1yI2S9EdCk0QJsB3/wRB8XYVw==}
    engines: {node: '>=14'}
    hasBin: true
    dependencies:
      chalk: 4.1.2
      commander: 10.0.1
      cosmiconfig: 8.1.3
      fs-extra: 11.1.1
      glob: 8.1.0
      minimatch: 6.2.0
      read-yaml-file: 2.1.0
      semver: 7.5.0
      tightrope: 0.1.0
      zod: 3.21.4
    dev: true

  /table/6.8.1:
    resolution: {integrity: sha512-Y4X9zqrCftUhMeH2EptSSERdVKt/nEdijTOacGD/97EKjhQ/Qs8RTlEGABSJNNN8lac9kheH+af7yAkEWlgneA==}
    engines: {node: '>=10.0.0'}
    dependencies:
      ajv: 8.12.0
      lodash.truncate: 4.4.2
      slice-ansi: 4.0.0
      string-width: 4.2.3
      strip-ansi: 6.0.1

  /taketalk/1.0.0:
    resolution: {integrity: sha512-kS7E53It6HA8S1FVFBWP7HDwgTiJtkmYk7TsowGlizzVrivR1Mf9mgjXHY1k7rOfozRVMZSfwjB3bevO4QEqpg==}
    dependencies:
      get-stdin: 4.0.1
      minimist: 1.2.8

  /tapable/2.2.1:
    resolution: {integrity: sha512-GNzQvQTOIP6RyTfE2Qxb8ZVlNmw0n88vp1szwWRimP02mnTsx3Wtn5qRdqY9w2XduFNUgvOwhNnQsjwCp+kqaQ==}
    engines: {node: '>=6'}

  /tar-fs/2.1.1:
    resolution: {integrity: sha512-V0r2Y9scmbDRLCNex/+hYzvp/zyYjvFbHPNgVTKfQvVrb6guiE/fxP+XblDNR011utopbkex2nM4dHNV6GDsng==}
    dependencies:
      chownr: 1.1.4
      mkdirp-classic: 0.5.3
      pump: 3.0.0
      tar-stream: 2.2.0

  /tar-stream/2.2.0:
    resolution: {integrity: sha512-ujeqbceABgwMZxEJnk2HDY2DlnUZ+9oEcb1KzTVfYHio0UE6dG71n60d8D2I4qNvleWrrXpmjpt7vZeF1LnMZQ==}
    engines: {node: '>=6'}
    dependencies:
      bl: 4.1.0
      end-of-stream: 1.4.4
      fs-constants: 1.0.0
      inherits: 2.0.4
      readable-stream: 3.6.2

  /tar/6.1.15:
    resolution: {integrity: sha512-/zKt9UyngnxIT/EAGYuxaMYgOIJiP81ab9ZfkILq4oNLPFX50qyYmu7jRj9qeXoxmJHjGlbH0+cm2uy1WCs10A==}
    engines: {node: '>=10'}
    dependencies:
      chownr: 2.0.0
      fs-minipass: 2.1.0
      minipass: 5.0.0
      minizlib: 2.1.2
      mkdirp: 1.0.4
      yallist: 4.0.0

  /temp-dir/2.0.0:
    resolution: {integrity: sha512-aoBAniQmmwtcKp/7BzsH8Cxzv8OL736p7v1ihGb5e9DJ9kTwGWHrQrVB5+lfVDzfGrdRzXch+ig7LHaY1JTOrg==}
    engines: {node: '>=8'}
    dev: true

  /temp/0.9.4:
    resolution: {integrity: sha512-yYrrsWnrXMcdsnu/7YMYAofM1ktpL5By7vZhf15CrXijWWrEYZks5AXBudalfSWJLlnen/QUJUB5aoB0kqZUGA==}
    engines: {node: '>=6.0.0'}
    dependencies:
      mkdirp: 0.5.6
      rimraf: 2.6.3
    dev: true

  /tempfile/3.0.0:
    resolution: {integrity: sha512-uNFCg478XovRi85iD42egu+eSFUmmka750Jy7L5tfHI5hQKKtbPnxaSaXAbBqCDYrw3wx4tXjKwci4/QmsZJxw==}
    engines: {node: '>=8'}
    dependencies:
      temp-dir: 2.0.0
      uuid: 3.4.0
    dev: true

  /terser-webpack-plugin/5.3.9_webpack@5.88.2:
    resolution: {integrity: sha512-ZuXsqE07EcggTWQjXUj+Aot/OMcD0bMKGgF63f7UxYcu5/AJF53aIpK1YoP5xR9l6s/Hy2b+t1AM0bLNPRuhwA==}
    engines: {node: '>= 10.13.0'}
    peerDependencies:
      '@swc/core': '*'
      esbuild: '*'
      uglify-js: '*'
      webpack: ^5.1.0
    peerDependenciesMeta:
      '@swc/core':
        optional: true
      esbuild:
        optional: true
      uglify-js:
        optional: true
    dependencies:
      '@jridgewell/trace-mapping': 0.3.18
      jest-worker: 27.5.1
      schema-utils: 3.3.0
      serialize-javascript: 6.0.1
      terser: 5.19.1
      webpack: 5.88.2

  /terser/5.19.1:
    resolution: {integrity: sha512-27hxBUVdV6GoNg1pKQ7Z5cbR6V9txPVyBA+FQw3BaZ1Wuzvztce5p156DaP0NVZNrMZZ+6iG9Syf7WgMNKDg2Q==}
    engines: {node: '>=10'}
    hasBin: true
    dependencies:
      '@jridgewell/source-map': 0.3.5
      acorn: 8.10.0
      commander: 2.20.3
      source-map-support: 0.5.21

  /test-exclude/6.0.0:
    resolution: {integrity: sha512-cAGWPIyOHU6zlmg88jwm7VRyXnMN7iV68OGAbYDk/Mh/xC/pzVPlQtY6ngoIH/5/tciuhGfvESU8GrHrcxD56w==}
    engines: {node: '>=8'}
    dependencies:
      '@istanbuljs/schema': 0.1.3
      glob: 7.2.3
      minimatch: 3.1.2
    dev: true

  /test-value/2.1.0:
    resolution: {integrity: sha512-+1epbAxtKeXttkGFMTX9H42oqzOTufR1ceCF+GYA5aOmvaPq9wd4PUS8329fn2RRLGNeUkgRLnVpycjx8DsO2w==}
    engines: {node: '>=0.10.0'}
    dependencies:
      array-back: 1.0.4
      typical: 2.6.1

  /text-extensions/1.9.0:
    resolution: {integrity: sha512-wiBrwC1EhBelW12Zy26JeOUkQ5mRu+5o8rpsJk5+2t+Y5vE7e842qtZDQ2g1NpX/29HdyFeJ4nSIhI47ENSxlQ==}
    engines: {node: '>=0.10'}
    dev: true

  /text-table/0.2.0:
    resolution: {integrity: sha512-N+8UisAXDGk8PFXP4HAzVR9nbfmVJ3zYLAWiTIoqC5v5isinhr+r5uaO8+7r3BMfuNIufIsA7RdpVgacC2cSpw==}

  /text_audit/0.9.3:
    resolution: {integrity: sha512-ZZMRLN1yR5BAOy+6c1mul5EKdtOMgn/HoQkxlz8X+XQooItgI/waALIx5QxS+tEp5V3KbmFu6uk238+QQc3JqQ==}
    hasBin: true
    dependencies:
      cli-color: 1.4.0
      command-line-args: 4.0.7
      glob: 7.2.3
      txt_tocfill: 0.5.1

  /textextensions/5.16.0:
    resolution: {integrity: sha512-7D/r3s6uPZyU//MCYrX6I14nzauDwJ5CxazouuRGNuvSCihW87ufN6VLoROLCrHg6FblLuJrT6N2BVaPVzqElw==}
    engines: {node: '>=0.8'}

  /through/2.3.8:
    resolution: {integrity: sha512-w89qg7PI8wAdvX60bMDP+bFoD5Dvhm9oLheFp5O4a2QF0cSBGsBX4qZmadPMvVqlLJBBci+WqGGOAPvcDeNSVg==}

  /through2/2.0.5:
    resolution: {integrity: sha512-/mrRod8xqpA+IHSLyGCQ2s8SPHiCDEeQJSep1jqLYeEUClOFG2Qsh+4FU6G9VeqpZnGW/Su8LQGc4YKni5rYSQ==}
    dependencies:
      readable-stream: 2.3.8
      xtend: 4.0.2
    dev: true

  /through2/4.0.2:
    resolution: {integrity: sha512-iOqSav00cVxEEICeD7TjLB1sueEL+81Wpzp2bY17uZjZN0pWZPuo4suZ/61VujxmqSGFfgOcNuTZ85QJwNZQpw==}
    dependencies:
      readable-stream: 3.6.2
    dev: true

  /tightrope/0.1.0:
    resolution: {integrity: sha512-HHHNYdCAIYwl1jOslQBT455zQpdeSo8/A346xpIb/uuqhSg+tCvYNsP5f11QW+z9VZ3vSX8YIfzTApjjuGH63w==}
    engines: {node: '>=14'}
    dev: true

  /timers-ext/0.1.7:
    resolution: {integrity: sha512-b85NUNzTSdodShTIbky6ZF02e8STtVVfD+fu4aXXShEELpozH+bCpJLYMPZbsABN2wDH7fJpqIoXxJpzbf0NqQ==}
    dependencies:
      es5-ext: 0.10.62
      next-tick: 1.1.0

  /tmp/0.0.33:
    resolution: {integrity: sha512-jRCJlojKnZ3addtTOjdIqoRuPEKBvNXcGYqzO6zWZX8KfKEpnGY5jfggJQ3EjKuu8D4bJRr0y+cYJFmYbImXGw==}
    engines: {node: '>=0.6.0'}
    dependencies:
      os-tmpdir: 1.0.2

  /to-fast-properties/2.0.0:
    resolution: {integrity: sha512-/OaKK0xYrs3DmxRYqL/yDc+FxFUVYhDlXMhRmv3z915w2HF1tnN1omB354j8VUGO/hbRzyD6Y3sA7v7GS/ceog==}
    engines: {node: '>=4'}
    dev: true

  /to-readable-stream/1.0.0:
    resolution: {integrity: sha512-Iq25XBt6zD5npPhlLVXGFN3/gyR2/qODcKNNyTMd4vbm39HUaOiAM4PMq0eMVC/Tkxz+Zjdsc55g9yyz+Yq00Q==}
    engines: {node: '>=6'}
    dev: false

  /to-regex-range/5.0.1:
    resolution: {integrity: sha512-65P7iz6X5yEr1cwcgvQxbbIw7Uk3gOy5dIdtZ4rDveLqhrdJP+Li/Hx6tyK0NEb+2GCyneCMJiGqrADCSNk8sQ==}
    engines: {node: '>=8.0'}
    dependencies:
      is-number: 7.0.0

  /tr46/0.0.3:
    resolution: {integrity: sha512-N3WMsuqV66lT30CrXNbEjx4GEwlow3v6rr4mCcv6prnfwhS01rkgyFdjPNBYd9br7LpXV1+Emh01fHnq2Gdgrw==}

  /tr46/1.0.1:
    resolution: {integrity: sha512-dTpowEjclQ7Kgx5SdBkqRzVhERQXov8/l9Ft9dVM9fmg0W0KQSVaXX9T4i6twCPNtYiZM53lpSSUAwJbFPOHxA==}
    dependencies:
      punycode: 2.3.0

  /tree-kill/1.2.2:
    resolution: {integrity: sha512-L0Orpi8qGpRG//Nd+H90vFB+3iHnue1zSSGmNOOCh1GLJ7rUKVwV2HvijphGQS2UmhUZewS9VgvxYIdgr+fG1A==}
    hasBin: true

  /treeverse/1.0.4:
    resolution: {integrity: sha512-whw60l7r+8ZU8Tu/Uc2yxtc4ZTZbR/PF3u1IPNKGQ6p8EICLb3Z2lAgoqw9bqYd8IkgnsaOcLzYHFckjqNsf0g==}

  /trim-newlines/3.0.1:
    resolution: {integrity: sha512-c1PTsA3tYrIsLGkJkzHF+w9F2EyxfXGo4UyJc4pFL++FMjnq0HJS69T3M7d//gKrFKwy429bouPescbjecU+Zw==}
    engines: {node: '>=8'}
    dev: true

  /ts-morph/17.0.1:
    resolution: {integrity: sha512-10PkHyXmrtsTvZSL+cqtJLTgFXkU43Gd0JCc0Rw6GchWbqKe0Rwgt1v3ouobTZwQzF1mGhDeAlWYBMGRV7y+3g==}
    dependencies:
      '@ts-morph/common': 0.18.1
      code-block-writer: 11.0.3

  /ts-node/10.9.1_ozyin5stzrwwpdpivjxanfahiu:
    resolution: {integrity: sha512-NtVysVPkxxrwFGUUxGYhfux8k78pQB3JqYBXlLRZgdGUqTO5wU/UyHop5p70iEbGhB7q5KmiZiU0Y3KlJrScEw==}
    hasBin: true
    peerDependencies:
      '@swc/core': '>=1.2.50'
      '@swc/wasm': '>=1.2.50'
      '@types/node': '*'
      typescript: '>=2.7'
    peerDependenciesMeta:
      '@swc/core':
        optional: true
      '@swc/wasm':
        optional: true
    dependencies:
      '@cspotcode/source-map-support': 0.8.1
      '@tsconfig/node10': 1.0.9
      '@tsconfig/node12': 1.0.11
      '@tsconfig/node14': 1.0.3
      '@tsconfig/node16': 1.0.4
      '@types/node': 14.18.53
      acorn: 8.10.0
      acorn-walk: 8.2.0
      arg: 4.1.3
      create-require: 1.1.1
      diff: 4.0.2
      make-error: 1.3.6
      typescript: 5.0.4
      v8-compile-cache-lib: 3.0.1
      yn: 3.1.1
    dev: true

  /ts-node/10.9.1_xwahr3c6nnleznukhncjhj6fk4:
    resolution: {integrity: sha512-NtVysVPkxxrwFGUUxGYhfux8k78pQB3JqYBXlLRZgdGUqTO5wU/UyHop5p70iEbGhB7q5KmiZiU0Y3KlJrScEw==}
    hasBin: true
    peerDependencies:
      '@swc/core': '>=1.2.50'
      '@swc/wasm': '>=1.2.50'
      '@types/node': '*'
      typescript: '>=2.7'
    peerDependenciesMeta:
      '@swc/core':
        optional: true
      '@swc/wasm':
        optional: true
    dependencies:
      '@cspotcode/source-map-support': 0.8.1
      '@tsconfig/node10': 1.0.9
      '@tsconfig/node12': 1.0.11
      '@tsconfig/node14': 1.0.3
      '@tsconfig/node16': 1.0.4
      '@types/node': 14.18.53
      acorn: 8.10.0
      acorn-walk: 8.2.0
      arg: 4.1.3
      create-require: 1.1.1
      diff: 4.0.2
      make-error: 1.3.6
      typescript: 4.5.5
      v8-compile-cache-lib: 3.0.1
      yn: 3.1.1

  /tsconfig-paths/3.14.2:
    resolution: {integrity: sha512-o/9iXgCYc5L/JxCHPe3Hvh8Q/2xm5Z+p18PESBU6Ff33695QnCHBEjcytY2q19ua7Mbl/DavtBOLq+oG0RCL+g==}
    dependencies:
      '@types/json5': 0.0.29
      json5: 1.0.2
      minimist: 1.2.8
      strip-bom: 3.0.0
    dev: true

  /tslib/1.14.1:
    resolution: {integrity: sha512-Xni35NKzjgMrwevysHTCArtLDpPvye8zV/0E4EyYn43P7/7qvQwPh9BGkHewbMulVntbigmcT7rdX3BNo9wRJg==}
    dev: true

  /tslib/2.6.0:
    resolution: {integrity: sha512-7At1WUettjcSRHXCyYtTselblcHl9PJFFVKiCAy/bY97+BPZXSQ2wbq0P9s8tK2G7dFQfNnlJnPAiArVBVBsfA==}

  /tsutils/3.21.0_typescript@4.5.5:
    resolution: {integrity: sha512-mHKK3iUXL+3UF6xL5k0PEhKRUBKPBCv/+RkEOpjRWxxx27KKRBmmA60A9pgOUvMi8GKhRMPEmjBRPzs2W7O1OA==}
    engines: {node: '>= 6'}
    peerDependencies:
      typescript: '>=2.8.0 || >= 3.2.0-dev || >= 3.3.0-dev || >= 3.4.0-dev || >= 3.5.0-dev || >= 3.6.0-dev || >= 3.6.0-beta || >= 3.7.0-dev || >= 3.7.0-beta'
    dependencies:
      tslib: 1.14.1
      typescript: 4.5.5
    dev: true

  /tuf-js/1.1.7:
    resolution: {integrity: sha512-i3P9Kgw3ytjELUfpuKVDNBJvk4u5bXL6gskv572mcevPbSKCV3zt3djhmlEQ65yERjIbOSncy7U4cQJaB1CBCg==}
    engines: {node: ^14.17.0 || ^16.13.0 || >=18.0.0}
    dependencies:
      '@tufjs/models': 1.0.4
      debug: 4.3.4
      make-fetch-happen: 11.1.1
    transitivePeerDependencies:
      - supports-color

  /tunnel-agent/0.6.0:
    resolution: {integrity: sha512-McnNiV1l8RYeY8tBgEpuodCC1mLUdbSN+CYBL7kJsJNInOP8UjDDEwdk6Mw60vdLLrr5NHKZhMAOSrR2NZuQ+w==}
    dependencies:
      safe-buffer: 5.2.1

  /tunnel/0.0.6:
    resolution: {integrity: sha512-1h/Lnq9yajKY2PEbBadPXj3VxsDDu844OnaAo52UVmIzIvwwtBPIuNvkjuzBlTWpfJyUbG3ez0KSBibQkj4ojg==}
    engines: {node: '>=0.6.11 <=0.7.0 || >=0.7.3'}

  /txt_tocfill/0.5.1:
    resolution: {integrity: sha512-4MOOMalIXY15XF9FH1L29L8RbS+/73W+TGbo/j5Gl/l1rz61ZQg+wYW+/RQPpmV7NV8J6bxqFmuHM7IrM/XIcw==}

  /type-check/0.4.0:
    resolution: {integrity: sha512-XleUoc9uwGXqjWwXaUTZAmzMcFZ5858QA2vvx1Ur5xIcixXIP+8LnFDgRplU30us6teqdlskFfu+ae4K79Ooew==}
    engines: {node: '>= 0.8.0'}
    dependencies:
      prelude-ls: 1.2.1

  /type-detect/4.0.8:
    resolution: {integrity: sha512-0fr/mIH1dlO+x7TlcMy+bIDqKPsw/70tVyeHW787goQjhmqaZe10uwLujubK9q9Lg6Fiho1KUKDYz0Z7k7g5/g==}
    engines: {node: '>=4'}
    dev: true

  /type-fest/0.18.1:
    resolution: {integrity: sha512-OIAYXk8+ISY+qTOwkHtKqzAuxchoMiD9Udx+FSGQDuiRR+PJKJHc2NJAXlbhkGwTt/4/nKZxELY1w3ReWOL8mw==}
    engines: {node: '>=10'}
    dev: true

  /type-fest/0.20.2:
    resolution: {integrity: sha512-Ne+eE4r0/iWnpAxD852z3A+N0Bt5RN//NjJwRd2VFHEmrywxf5vsZlh4R6lixl6B+wz/8d+maTSAkN1FIkI3LQ==}
    engines: {node: '>=10'}

  /type-fest/0.21.3:
    resolution: {integrity: sha512-t0rzBq87m3fVcduHDUFhKmyyX+9eo6WQjZvf51Ea/M0Q7+T374Jp1aUiyUl0GKxp8M/OETVHSDvmkyPgvX+X2w==}
    engines: {node: '>=10'}

  /type-fest/0.3.1:
    resolution: {integrity: sha512-cUGJnCdr4STbePCgqNFbpVNCepa+kAVohJs1sLhxzdH+gnEoOd8VhbYa7pD3zZYGiURWM2xzEII3fQcRizDkYQ==}
    engines: {node: '>=6'}

  /type-fest/0.6.0:
    resolution: {integrity: sha512-q+MB8nYR1KDLrgr4G5yemftpMC7/QLqVndBmEEdqzmNj5dcFOO4Oo8qlwZE3ULT3+Zim1F8Kq4cBnikNhlCMlg==}
    engines: {node: '>=8'}

  /type-fest/0.8.1:
    resolution: {integrity: sha512-4dbzIzqvjtgiM5rw1k5rEHtBANKmdudhGyBEajN01fEyhaAIhsoKNy6y7+IN93IfpFtwY9iqi7kD+xwKhQsNJA==}
    engines: {node: '>=8'}

  /type-fest/1.4.0:
    resolution: {integrity: sha512-yGSza74xk0UG8k+pLh5oeoYirvIiWo5t0/o3zHHAO2tRDiZcxWP7fywNlXhqb6/r6sWvwi+RsyQMWhVLe4BVuA==}
    engines: {node: '>=10'}

  /type-fest/2.19.0:
    resolution: {integrity: sha512-RAH822pAdBgcNMAfWnCBU3CFZcfZ/i1eZjwFU/dsLKumyuuP3niueg2UAukXYF0E2AAoc82ZSSf9J0WQBinzHA==}
    engines: {node: '>=12.20'}

  /type/1.2.0:
    resolution: {integrity: sha512-+5nt5AAniqsCnu2cEQQdpzCAh33kVx8n0VoFidKpB1dVVLAN/F+bgVOqOJqOnEnrhp222clB5p3vUlD+1QAnfg==}

  /type/2.7.2:
    resolution: {integrity: sha512-dzlvlNlt6AXU7EBSfpAscydQ7gXB+pPGsPnfJnZpiNJBDj7IaJzQlBZYGdEi4R9HmPdBv2XmWJ6YUtoTa7lmCw==}

  /typed-array-buffer/1.0.0:
    resolution: {integrity: sha512-Y8KTSIglk9OZEr8zywiIHG/kmQ7KWyjseXs1CbSo8vC42w7hg2HgYTxSWwP0+is7bWDc1H+Fo026CpHFwm8tkw==}
    engines: {node: '>= 0.4'}
    dependencies:
      call-bind: 1.0.2
      get-intrinsic: 1.2.1
      is-typed-array: 1.1.11
    dev: true

  /typed-array-byte-length/1.0.0:
    resolution: {integrity: sha512-Or/+kvLxNpeQ9DtSydonMxCx+9ZXOswtwJn17SNLvhptaXYDJvkFFP5zbfU/uLmvnBJlI4yrnXRxpdWH/M5tNA==}
    engines: {node: '>= 0.4'}
    dependencies:
      call-bind: 1.0.2
      for-each: 0.3.3
      has-proto: 1.0.1
      is-typed-array: 1.1.11
    dev: true

  /typed-array-byte-offset/1.0.0:
    resolution: {integrity: sha512-RD97prjEt9EL8YgAgpOkf3O4IF9lhJFr9g0htQkm0rchFp/Vx7LW5Q8fSXXub7BXAODyUQohRMyOc3faCPd0hg==}
    engines: {node: '>= 0.4'}
    dependencies:
      available-typed-arrays: 1.0.5
      call-bind: 1.0.2
      for-each: 0.3.3
      has-proto: 1.0.1
      is-typed-array: 1.1.11
    dev: true

  /typed-array-length/1.0.4:
    resolution: {integrity: sha512-KjZypGq+I/H7HI5HlOoGHkWUUGq+Q0TPhQurLbyrVrvnKTBgzLhIJ7j6J/XTQOi0d1RjyZ0wdas8bKs2p0x3Ng==}
    dependencies:
      call-bind: 1.0.2
      for-each: 0.3.3
      is-typed-array: 1.1.11
    dev: true

  /typed-rest-client/1.8.11:
    resolution: {integrity: sha512-5UvfMpd1oelmUPRbbaVnq+rHP7ng2cE4qoQkQeAqxRL6PklkxsM0g32/HL0yfvruK6ojQ5x8EE+HF4YV6DtuCA==}
    dependencies:
      qs: 6.11.2
      tunnel: 0.0.6
      underscore: 1.13.6

  /typedarray-to-buffer/3.1.5:
    resolution: {integrity: sha512-zdu8XMNEDepKKR+XYOXAVPtWui0ly0NtohUscw+UmaHiAWT8hrV1rr//H6V+0DvJ3OQ19S979M0laLfX8rm82Q==}
    dependencies:
      is-typedarray: 1.0.0

  /typescript/4.5.5:
    resolution: {integrity: sha512-TCTIul70LyWe6IJWT8QSYeA54WQe8EjQFU4wY52Fasj5UKx88LNYKCgBEHcOMOrFF1rKGbD8v/xcNWVUq9SymA==}
    engines: {node: '>=4.2.0'}
    hasBin: true

  /typescript/5.0.4:
    resolution: {integrity: sha512-cW9T5W9xY37cc+jfEnaUvX91foxtHkza3Nw3wkoF4sSlKn0MONdkdEndig/qPBWXNkmplh3NzayQzCiHM4/hqw==}
    engines: {node: '>=12.20'}
    hasBin: true
    dev: true

  /typical/2.6.1:
    resolution: {integrity: sha512-ofhi8kjIje6npGozTip9Fr8iecmYfEbS06i0JnIg+rh51KakryWF4+jX8lLKZVhy6N+ID45WYSFCxPOdTWCzNg==}

  /uglify-js/3.17.4:
    resolution: {integrity: sha512-T9q82TJI9e/C1TAxYvfb16xO120tMVFZrGA3f9/P4424DNu6ypK103y0GPFVa17yotwSyZW5iYXgjYHkGrJW/g==}
    engines: {node: '>=0.8.0'}
    hasBin: true
    requiresBuild: true
    dev: true
    optional: true

  /unbox-primitive/1.0.2:
    resolution: {integrity: sha512-61pPlCD9h51VoreyJ0BReideM3MDKMKnh6+V9L08331ipq6Q8OFXZYiqP6n/tbHx4s5I9uRhcye6BrbkizkBDw==}
    dependencies:
      call-bind: 1.0.2
      has-bigints: 1.0.2
      has-symbols: 1.0.3
      which-boxed-primitive: 1.0.2
    dev: true

  /underscore/1.13.6:
    resolution: {integrity: sha512-+A5Sja4HP1M08MaXya7p5LvjuM7K6q/2EaC0+iovj/wOcMsTzMvDFbasi/oSapiwOlt252IqsKqPjCl7huKS0A==}

  /unique-filename/1.1.1:
    resolution: {integrity: sha512-Vmp0jIp2ln35UTXuryvjzkjGdRyf9b2lTXuSYUiPmzRcl3FDtYqAwOnTJkAngD9SWhnoJzDbTKwaOrZ+STtxNQ==}
    dependencies:
      unique-slug: 2.0.2

  /unique-filename/2.0.1:
    resolution: {integrity: sha512-ODWHtkkdx3IAR+veKxFV+VBkUMcN+FaqzUUd7IZzt+0zhDZFPFxhlqwPF3YQvMHx1TD0tdgYl+kuPnJ8E6ql7A==}
    engines: {node: ^12.13.0 || ^14.15.0 || >=16.0.0}
    dependencies:
      unique-slug: 3.0.0

  /unique-filename/3.0.0:
    resolution: {integrity: sha512-afXhuC55wkAmZ0P18QsVE6kp8JaxrEokN2HGIoIVv2ijHQd419H0+6EigAFcIzXeMIkcIkNBpB3L/DXB3cTS/g==}
    engines: {node: ^14.17.0 || ^16.13.0 || >=18.0.0}
    dependencies:
      unique-slug: 4.0.0

  /unique-slug/2.0.2:
    resolution: {integrity: sha512-zoWr9ObaxALD3DOPfjPSqxt4fnZiWblxHIgeWqW8x7UqDzEtHEQLzji2cuJYQFCU6KmoJikOYAZlrTHHebjx2w==}
    dependencies:
      imurmurhash: 0.1.4

  /unique-slug/3.0.0:
    resolution: {integrity: sha512-8EyMynh679x/0gqE9fT9oilG+qEt+ibFyqjuVTsZn1+CMxH+XLlpvr2UZx4nVcCwTpx81nICr2JQFkM+HPLq4w==}
    engines: {node: ^12.13.0 || ^14.15.0 || >=16.0.0}
    dependencies:
      imurmurhash: 0.1.4

  /unique-slug/4.0.0:
    resolution: {integrity: sha512-WrcA6AyEfqDX5bWige/4NQfPZMtASNVxdmWR76WESYQVAACSgWcR6e9i0mofqqBxYFtL4oAxPIptY73/0YE1DQ==}
    engines: {node: ^14.17.0 || ^16.13.0 || >=18.0.0}
    dependencies:
      imurmurhash: 0.1.4

  /unique-string/3.0.0:
    resolution: {integrity: sha512-VGXBUVwxKMBUznyffQweQABPRRW1vHZAbadFZud4pLFAqRGvv/96vafgjWFqzourzr8YonlQiPgH0YCJfawoGQ==}
    engines: {node: '>=12'}
    dependencies:
      crypto-random-string: 4.0.0

  /universal-url/2.0.0:
    resolution: {integrity: sha512-3DLtXdm/G1LQMCnPj+Aw7uDoleQttNHp2g5FnNQKR6cP6taNWS1b/Ehjjx4PVyvejKi3TJyu8iBraKM4q3JQPg==}
    engines: {node: '>= 6'}
    dependencies:
      hasurl: 1.0.0
      whatwg-url: 7.1.0

  /universal-user-agent/4.0.1:
    resolution: {integrity: sha512-LnST3ebHwVL2aNe4mejI9IQh2HfZ1RLo8Io2HugSif8ekzD1TlWpHpColOB/eh8JHMLkGH3Akqf040I+4ylNxg==}
    dependencies:
      os-name: 3.1.0

  /universal-user-agent/6.0.0:
    resolution: {integrity: sha512-isyNax3wXoKaulPDZWHQqbmIx1k2tb9fb3GGDBRxCscfYV2Ch7WxPArBsFEG8s/safwXTT7H4QGhaIkTp9447w==}

  /universalify/0.1.2:
    resolution: {integrity: sha512-rBJeI5CXAlmy1pV+617WB9J63U6XcazHHF2f2dbJix4XzpUF0RS3Zbj0FGIOCAva5P/d/GBOYaACQ1w+0azUkg==}
    engines: {node: '>= 4.0.0'}

  /universalify/2.0.0:
    resolution: {integrity: sha512-hAZsKq7Yy11Zu1DE0OzWjw7nnLZmJZYTDZZyEFHZdUhV8FkH5MCfoU1XMaxXovpyW5nq5scPqq0ZDP9Zyl04oQ==}
    engines: {node: '>= 10.0.0'}

  /untildify/4.0.0:
    resolution: {integrity: sha512-KK8xQ1mkzZeg9inewmFVDNkg3l5LUhoq9kN6iWYB/CC9YMG8HA+c1Q8HwDe6dEX7kErrEVNVBO3fWsVq5iDgtw==}
    engines: {node: '>=8'}

  /update-browserslist-db/1.0.11_browserslist@4.21.9:
    resolution: {integrity: sha512-dCwEFf0/oT85M1fHBg4F0jtLwJrutGoHSQXCh7u4o2t1drG+c0a9Flnqww6XUKSfQMPpJBRjU8d4RXB09qtvaA==}
    hasBin: true
    peerDependencies:
      browserslist: '>= 4.21.0'
    dependencies:
      browserslist: 4.21.9
      escalade: 3.1.1
      picocolors: 1.0.0

  /update-notifier/6.0.2:
    resolution: {integrity: sha512-EDxhTEVPZZRLWYcJ4ZXjGFN0oP7qYvbXWzEgRm/Yql4dHX5wDbvh89YHP6PK1lzZJYrMtXUuZZz8XGK+U6U1og==}
    engines: {node: '>=14.16'}
    dependencies:
      boxen: 7.1.1
      chalk: 5.3.0
      configstore: 6.0.0
      has-yarn: 3.0.0
      import-lazy: 4.0.0
      is-ci: 3.0.1
      is-installed-globally: 0.4.0
      is-npm: 6.0.0
      is-yarn-global: 0.4.1
      latest-version: 7.0.0
      pupa: 3.1.0
      semver: 7.5.4
      semver-diff: 4.0.0
      xdg-basedir: 5.1.0

  /uri-js/4.4.1:
    resolution: {integrity: sha512-7rKUyy33Q1yc98pQ1DAmLtwX109F7TIfWlW1Ydo8Wl1ii1SeHieeh0HHfPeL2fMXK6z0s8ecKs9frCuLJvndBg==}
    dependencies:
      punycode: 2.3.0

  /url-parse-lax/3.0.0:
    resolution: {integrity: sha512-NjFKA0DidqPa5ciFcSrXnAltTtzz84ogy+NebPvfEgAck0+TNg4UJ4IN+fB7zRZfbgUf0syOo9MDxFkDSMuFaQ==}
    engines: {node: '>=4'}
    dependencies:
      prepend-http: 2.0.0
    dev: false

  /url/0.10.3:
    resolution: {integrity: sha512-hzSUW2q06EqL1gKM/a+obYHLIO6ct2hwPuviqTTOcfFVc61UbfJ2Q32+uGL/HCPxKqrdGB5QUwIe7UqlDgwsOQ==}
    dependencies:
      punycode: 1.3.2
      querystring: 0.2.0

  /user-home/2.0.0:
    resolution: {integrity: sha512-KMWqdlOcjCYdtIJpicDSFBQ8nFwS2i9sslAd6f4+CBGcU4gist2REnr2fxj2YocvJFxSF3ZOHLYLVZnUxv4BZQ==}
    engines: {node: '>=0.10.0'}
    dependencies:
      os-homedir: 1.0.2
    dev: true

  /util-deprecate/1.0.2:
    resolution: {integrity: sha512-EPD5q1uXyFxJpCrLnCc1nHnq3gOa6DZBocAIiI2TaSCA7VCJ1UJDMagCzIkXNsUYfD1daK//LTEQ8xiIbrHtcw==}

  /util/0.12.5:
    resolution: {integrity: sha512-kZf/K6hEIrWHI6XqOFUiiMa+79wE/D8Q+NCNAWclkyg3b4d2k7s0QGepNjiABc+aR3N1PAyHL7p6UcLY6LmrnA==}
    dependencies:
      inherits: 2.0.4
      is-arguments: 1.1.1
      is-generator-function: 1.0.10
      is-typed-array: 1.1.11
      which-typed-array: 1.1.10

  /uuid/3.4.0:
    resolution: {integrity: sha512-HjSDRw6gZE5JMggctHBcjVak08+KEVhSIiDzFnT9S9aegmp85S/bReBVTb4QTFaRNptJ9kuYaNhnbNEOkbKb/A==}
    deprecated: Please upgrade  to version 7 or higher.  Older versions may use Math.random() in certain circumstances, which is known to be problematic.  See https://v8.dev/blog/math-random for details.
    hasBin: true
    dev: true

  /uuid/8.0.0:
    resolution: {integrity: sha512-jOXGuXZAWdsTH7eZLtyXMqUb9EcWMGZNbL9YcGBJl4MH4nrxHmZJhEHvyLFrkxo+28uLb/NYRcStH48fnD0Vzw==}
    hasBin: true

  /uuid/8.3.2:
    resolution: {integrity: sha512-+NYs2QeMWy+GWFOEm9xnn6HCDp0l7QBD7ml8zLUmJ+93Q5NF0NocErnwkTkXVFNiX3/fpC6afS8Dhb/gz7R7eg==}
    hasBin: true
    dev: true

  /v8-compile-cache-lib/3.0.1:
    resolution: {integrity: sha512-wa7YjyUGfNZngI/vtK0UHAN+lgDCxBPCylVXGp0zu59Fz5aiGtNXaq3DhIov063MorB+VfufLh3JlF2KdTK3xg==}

  /v8-compile-cache/2.3.0:
    resolution: {integrity: sha512-l8lCEmLcLYZh4nbunNZvQCJc5pv7+RCwa8q/LdUx8u7lsWvPDKmpodJAJNwkAhJC//dFY48KuIEmjtd4RViDrA==}
    dev: true

  /v8-to-istanbul/9.1.0:
    resolution: {integrity: sha512-6z3GW9x8G1gd+JIIgQQQxXuiJtCXeAjp6RaPEPLv62mH3iPHPxV6W3robxtCzNErRo6ZwTmzWhsbNvjyEBKzKA==}
    engines: {node: '>=10.12.0'}
    dependencies:
      '@jridgewell/trace-mapping': 0.3.18
      '@types/istanbul-lib-coverage': 2.0.4
      convert-source-map: 1.9.0
    dev: true

  /validate-npm-package-license/3.0.4:
    resolution: {integrity: sha512-DpKm2Ui/xN7/HQKCtpZxoRWBhZ9Z0kqtygG8XCgNQ8ZlDnxuQmWhj566j8fN4Cu3/JmbhsDo7fcAJq4s9h27Ew==}
    dependencies:
      spdx-correct: 3.2.0
      spdx-expression-parse: 3.0.1

  /validate-npm-package-name/3.0.0:
    resolution: {integrity: sha512-M6w37eVCMMouJ9V/sdPGnC5H4uDr73/+xdq0FBLO3TFFX1+7wiUY6Es328NN+y43tmY+doUdN9g9J21vqB7iLw==}
    dependencies:
      builtins: 1.0.3

  /validate-npm-package-name/5.0.0:
    resolution: {integrity: sha512-YuKoXDAhBYxY7SfOKxHBDoSyENFeW5VvIIQp2TGQuit8gpK6MnWaQelBKxso72DoxTZfZdcP3W90LqpSkgPzLQ==}
    engines: {node: ^14.17.0 || ^16.13.0 || >=18.0.0}
    dependencies:
      builtins: 5.0.1

  /validator/13.9.0:
    resolution: {integrity: sha512-B+dGG8U3fdtM0/aNK4/X8CXq/EcxU2WPrPEkJGslb47qyHsxmbggTWK0yEA4qnYVNF+nxNlN88o14hIcPmSIEA==}
    engines: {node: '>= 0.10'}

  /vinyl-file/3.0.0:
    resolution: {integrity: sha512-BoJDj+ca3D9xOuPEM6RWVtWQtvEPQiQYn82LvdxhLWplfQsBzBqtgK0yhCP0s1BNTi6dH9BO+dzybvyQIacifg==}
    engines: {node: '>=4'}
    dependencies:
      graceful-fs: 4.2.11
      pify: 2.3.0
      strip-bom-buf: 1.0.0
      strip-bom-stream: 2.0.0
      vinyl: 2.2.1

  /vinyl/2.2.1:
    resolution: {integrity: sha512-LII3bXRFBZLlezoG5FfZVcXflZgWP/4dCwKtxd5ky9+LOtM4CS3bIRQsmR1KMnMW07jpE8fqR2lcxPZ+8sJIcw==}
    engines: {node: '>= 0.10'}
    dependencies:
      clone: 2.1.2
      clone-buffer: 1.0.0
      clone-stats: 1.0.0
      cloneable-readable: 1.1.3
      remove-trailing-separator: 1.1.0
      replace-ext: 1.0.1

  /walk-up-path/1.0.0:
    resolution: {integrity: sha512-hwj/qMDUEjCU5h0xr90KGCf0tg0/LgJbmOWgrWKYlcJZM7XvquvUJZ0G/HMGr7F7OQMOUuPHWP9JpriinkAlkg==}

  /watchpack/2.4.0:
    resolution: {integrity: sha512-Lcvm7MGST/4fup+ifyKi2hjyIAwcdI4HRgtvTpIUxBRhB+RFtUh8XtDOxUfctVCnhVi+QQj49i91OyvzkJl6cg==}
    engines: {node: '>=10.13.0'}
    dependencies:
      glob-to-regexp: 0.4.1
      graceful-fs: 4.2.11

  /wcwidth/1.0.1:
    resolution: {integrity: sha512-XHPEwS0q6TaxcvG85+8EYkbiCux2XtWG2mkc47Ng2A77BQu9+DqIOJldST4HgPkuea7dvKSj5VgX3P1d4rW8Tg==}
    dependencies:
      defaults: 1.0.4

  /webidl-conversions/3.0.1:
    resolution: {integrity: sha512-2JAn3z8AR6rjK8Sm8orRC0h/bcl/DqL7tRPdGZ4I1CjdF+EaMLmYxBHyXuKL849eucPFhvBoxMsflfOb8kxaeQ==}

  /webidl-conversions/4.0.2:
    resolution: {integrity: sha512-YQ+BmxuTgd6UXZW3+ICGfyqRyHXVlD5GtQr5+qjiNW7bF0cqrzX500HVXPBOvgXb5YnzDd+h0zqyv61KUD7+Sg==}

  /webpack-sources/3.2.3:
    resolution: {integrity: sha512-/DyMEOrDgLKKIG0fmvtz+4dUX/3Ghozwgm6iPp8KRhvn+eQf9+Q7GWxVNMk3+uCPWfdXYC4ExGBckIXdFEfH1w==}
    engines: {node: '>=10.13.0'}

  /webpack/5.88.2:
    resolution: {integrity: sha512-JmcgNZ1iKj+aiR0OvTYtWQqJwq37Pf683dY9bVORwVbUrDhLhdn/PlO2sHsFHPkj7sHNQF3JwaAkp49V+Sq1tQ==}
    engines: {node: '>=10.13.0'}
    hasBin: true
    peerDependencies:
      webpack-cli: '*'
    peerDependenciesMeta:
      webpack-cli:
        optional: true
    dependencies:
      '@types/eslint-scope': 3.7.4
      '@types/estree': 1.0.1
      '@webassemblyjs/ast': 1.11.6
      '@webassemblyjs/wasm-edit': 1.11.6
      '@webassemblyjs/wasm-parser': 1.11.6
      acorn: 8.10.0
      acorn-import-assertions: 1.9.0_acorn@8.10.0
      browserslist: 4.21.9
      chrome-trace-event: 1.0.3
      enhanced-resolve: 5.15.0
      es-module-lexer: 1.3.0
      eslint-scope: 5.1.1
      events: 3.3.0
      glob-to-regexp: 0.4.1
      graceful-fs: 4.2.11
      json-parse-even-better-errors: 2.3.1
      loader-runner: 4.3.0
      mime-types: 2.1.35
      neo-async: 2.6.2
      schema-utils: 3.3.0
      tapable: 2.2.1
      terser-webpack-plugin: 5.3.9_webpack@5.88.2
      watchpack: 2.4.0
      webpack-sources: 3.2.3
    transitivePeerDependencies:
      - '@swc/core'
      - esbuild
      - uglify-js

  /whatwg-url/5.0.0:
    resolution: {integrity: sha512-saE57nupxk6v3HY35+jzBwYa0rKSy0XR8JSxZPwgLr7ys0IBzhGviA1/TUGJLmSVqs8pb9AnvICXEuOHLprYTw==}
    dependencies:
      tr46: 0.0.3
      webidl-conversions: 3.0.1

  /whatwg-url/7.1.0:
    resolution: {integrity: sha512-WUu7Rg1DroM7oQvGWfOiAK21n74Gg+T4elXEQYkOhtyLeWiJFoOGLXPKI/9gzIie9CtwVLm8wtw6YJdKyxSjeg==}
    dependencies:
      lodash.sortby: 4.7.0
      tr46: 1.0.1
      webidl-conversions: 4.0.2

  /which-boxed-primitive/1.0.2:
    resolution: {integrity: sha512-bwZdv0AKLpplFY2KZRX6TvyuN7ojjr7lwkg6ml0roIy9YeuSr7JS372qlNW18UQYzgYK9ziGcerWqZOmEn9VNg==}
    dependencies:
      is-bigint: 1.0.4
      is-boolean-object: 1.1.2
      is-number-object: 1.0.7
      is-string: 1.0.7
      is-symbol: 1.0.4
    dev: true

  /which-module/2.0.1:
    resolution: {integrity: sha512-iBdZ57RDvnOR9AGBhML2vFZf7h8vmBjhoaZqODJBFWHVtKkDmKuHai3cx5PgVMrX5YDNp27AofYbAwctSS+vhQ==}
    dev: true

  /which-pm/2.0.0:
    resolution: {integrity: sha512-Lhs9Pmyph0p5n5Z3mVnN0yWcbQYUAD7rbQUiMsQxOJ3T57k7RFe35SUwWMf7dsbDZks1uOmw4AecB/JMDj3v/w==}
    engines: {node: '>=8.15'}
    dependencies:
      load-yaml-file: 0.2.0
      path-exists: 4.0.0

  /which-typed-array/1.1.10:
    resolution: {integrity: sha512-uxoA5vLUfRPdjCuJ1h5LlYdmTLbYfums398v3WLkM+i/Wltl2/XyZpQWKbN++ck5L64SR/grOHqtXCUKmlZPNA==}
    engines: {node: '>= 0.4'}
    dependencies:
      available-typed-arrays: 1.0.5
      call-bind: 1.0.2
      for-each: 0.3.3
      gopd: 1.0.1
      has-tostringtag: 1.0.0
      is-typed-array: 1.1.11

  /which/1.3.1:
    resolution: {integrity: sha512-HxJdYWq1MTIQbJ3nw0cqssHoTNU267KlrDuGZ1WYlxDStUtKUhOaJmh112/TZmHxxUfuJqPXSOm7tDyas0OSIQ==}
    hasBin: true
    dependencies:
      isexe: 2.0.0

  /which/2.0.2:
    resolution: {integrity: sha512-BLI3Tl1TW3Pvl70l3yq3Y64i+awpwXqsGBYWkkqMtnbXgrMD+yj7rhW0kuEDxzJaYXGjEW5ogapKNMEKNMjibA==}
    engines: {node: '>= 8'}
    hasBin: true
    dependencies:
      isexe: 2.0.0

  /which/3.0.1:
    resolution: {integrity: sha512-XA1b62dzQzLfaEOSQFTCOd5KFf/1VSzZo7/7TUjnya6u0vGGKzU96UQBZTAThCb2j4/xjBAyii1OhRLJEivHvg==}
    engines: {node: ^14.17.0 || ^16.13.0 || >=18.0.0}
    hasBin: true
    dependencies:
      isexe: 2.0.0

  /wide-align/1.1.5:
    resolution: {integrity: sha512-eDMORYaPNZ4sQIuuYPDHdQvf4gyCF9rEEV/yPxGfwPkRodwEgiMUUXTx/dex+Me0wxx53S+NgUHaP7y3MGlDmg==}
    dependencies:
      string-width: 4.2.3

  /widest-line/3.1.0:
    resolution: {integrity: sha512-NsmoXalsWVDMGupxZ5R08ka9flZjjiLvHVAWYOKtiKM8ujtZWr9cRffak+uSE48+Ob8ObalXpwyeUiyDD6QFgg==}
    engines: {node: '>=8'}
    dependencies:
      string-width: 4.2.3

  /widest-line/4.0.1:
    resolution: {integrity: sha512-o0cyEG0e8GPzT4iGHphIOh0cJOV8fivsXxddQasHPHfoZf1ZexrfeA21w2NaEN1RHE+fXlfISmOE8R9N3u3Qig==}
    engines: {node: '>=12'}
    dependencies:
      string-width: 5.1.2

  /windows-release/3.3.3:
    resolution: {integrity: sha512-OSOGH1QYiW5yVor9TtmXKQvt2vjQqbYS+DqmsZw+r7xDwLXEeT3JGW0ZppFmHx4diyXmxt238KFR3N9jzevBRg==}
    engines: {node: '>=6'}
    dependencies:
      execa: 1.0.0

  /word-wrap/1.2.3:
    resolution: {integrity: sha512-Hz/mrNwitNRh/HUAtM/VT/5VH+ygD6DV7mYKZAtHOrbs8U7lvPS6xf7EJKMF0uW1KJCl0H701g3ZGus+muE5vQ==}
    engines: {node: '>=0.10.0'}
    dev: true

  /wordwrap/1.0.0:
    resolution: {integrity: sha512-gvVzJFlPycKc5dZN4yPkP8w7Dc37BtP1yczEneOb4uq34pXZcvrtRTmWV8W+Ume+XCxKgbjM+nevkyFPMybd4Q==}

  /workerpool/6.2.1:
    resolution: {integrity: sha512-ILEIE97kDZvF9Wb9f6h5aXK4swSlKGUcOEGiIYb2OOu/IrDU9iwj0fD//SsA6E5ibwJxpEvhullJY4Sl4GcpAw==}
    dev: true

  /wrap-ansi/2.1.0:
    resolution: {integrity: sha512-vAaEaDM946gbNpH5pLVNR+vX2ht6n0Bt3GXwVB1AuAqZosOvHNF3P7wDnh8KLkSqgUh0uh77le7Owgoz+Z9XBw==}
    engines: {node: '>=0.10.0'}
    dependencies:
      string-width: 1.0.2
      strip-ansi: 3.0.1

  /wrap-ansi/6.2.0:
    resolution: {integrity: sha512-r6lPcBGxZXlIcymEu7InxDMhdW0KDxpLgoFLcguasxCaJ/SOIZwINatK9KY/tf+ZrlywOKU0UDj3ATXUBfxJXA==}
    engines: {node: '>=8'}
    dependencies:
      ansi-styles: 4.3.0
      string-width: 4.2.3
      strip-ansi: 6.0.1
    dev: true

  /wrap-ansi/7.0.0:
    resolution: {integrity: sha512-YVGIj2kamLSTxw6NsZjoBxfSwsn0ycdesmc4p+Q21c5zPuZ1pl+NfxVdxPtdHvmNVOQ6XSYG4AUtyt/Fi7D16Q==}
    engines: {node: '>=10'}
    dependencies:
      ansi-styles: 4.3.0
      string-width: 4.2.3
      strip-ansi: 6.0.1

  /wrap-ansi/8.1.0:
    resolution: {integrity: sha512-si7QWI6zUMq56bESFvagtmzMdGOtoxfR+Sez11Mobfc7tm+VkUckk9bW2UeffTGVUbOksxmSw0AA2gs8g71NCQ==}
    engines: {node: '>=12'}
    dependencies:
      ansi-styles: 6.2.1
      string-width: 5.1.2
      strip-ansi: 7.1.0

  /wrappy/1.0.2:
    resolution: {integrity: sha512-l4Sp/DRseor9wL6EvV2+TuQn63dMkPjZ/sp9XkghTEbV9KlPS1xUsZ3u7/IQO4wxtcFB4bgpQPRcR3QCvezPcQ==}

  /write-file-atomic/3.0.3:
    resolution: {integrity: sha512-AvHcyZ5JnSfq3ioSyjrBkH9yW4m7Ayk8/9My/DD9onKeu/94fwrMocemO2QAJFAlnnDN+ZDS+ZjAR5ua1/PV/Q==}
    dependencies:
      imurmurhash: 0.1.4
      is-typedarray: 1.0.0
      signal-exit: 3.0.7
      typedarray-to-buffer: 3.1.5

  /write-file-atomic/4.0.2:
    resolution: {integrity: sha512-7KxauUdBmSdWnmpaGFg+ppNjKF8uNLry8LyzjauQDOVONfFLNKrKvQOxZ/VuTIcS/gge/YNahf5RIIQWTSarlg==}
    engines: {node: ^12.13.0 || ^14.15.0 || >=16.0.0}
    dependencies:
      imurmurhash: 0.1.4
      signal-exit: 3.0.7

  /xdg-basedir/5.1.0:
    resolution: {integrity: sha512-GCPAHLvrIH13+c0SuacwvRYj2SxJXQ4kaVTT5xgL3kPrz56XxkF21IGhjSE1+W0aw7gpBWRGXLCPnPby6lSpmQ==}
    engines: {node: '>=12'}

  /xml2js/0.5.0:
    resolution: {integrity: sha512-drPFnkQJik/O+uPKpqSgr22mpuFHqKdbS835iAQrUC73L2F5WkboIRd63ai/2Yg6I1jzifPFKH2NTK+cfglkIA==}
    engines: {node: '>=4.0.0'}
    dependencies:
      sax: 1.2.1
      xmlbuilder: 11.0.1

  /xmlbuilder/11.0.1:
    resolution: {integrity: sha512-fDlsI/kFEx7gLvbecc0/ohLG50fugQp8ryHzMTuW9vSa1GJ0XYWKnhsUx7oie3G98+r56aTQIUB4kht42R3JvA==}
    engines: {node: '>=4.0'}

  /xtend/4.0.2:
    resolution: {integrity: sha512-LKYU1iAXJXUgAXn9URjiu+MWhyUXHsvfp7mcuYm9dSUKK0/CjtrUwFAxD82/mCWbtLsGjFIad0wIsod4zrTAEQ==}
    engines: {node: '>=0.4'}

  /y18n/4.0.3:
    resolution: {integrity: sha512-JKhqTOwSrqNA1NY5lSztJ1GrBiUodLMmIZuLiDaMRJ+itFd+ABVE8XBjOvIWL+rSqNDC74LCSFmlb/U4UZ4hJQ==}
    dev: true

  /y18n/5.0.8:
    resolution: {integrity: sha512-0pfFzegeDWJHJIAmTLRP2DwHjdF5s7jo9tuztdQxAhINCdvS+3nGINqPd00AphqJR/0LhANUS6/+7SCb98YOfA==}
    engines: {node: '>=10'}

  /yallist/2.1.2:
    resolution: {integrity: sha512-ncTzHV7NvsQZkYe1DW7cbDLm0YpzHmZF5r/iyP3ZnQtMiJ+pjzisCiMNI+Sj+xQF5pXhSHxSB3uDbsBTzY/c2A==}
    dev: true

  /yallist/3.1.1:
    resolution: {integrity: sha512-a4UGQaWPH59mOXUYnAG2ewncQS4i4F43Tv3JoAM+s2VDAmS9NsK8GpDMLrCHPksFT7h3K6TOoUNn2pb7RoXx4g==}
    dev: true

  /yallist/4.0.0:
    resolution: {integrity: sha512-3wdGidZyq5PB084XLES5TpOSRA3wjXAlIWMhum2kRcv/41Sn2emQ0dycQW4uZXLejwKvg6EsvbdlVL+FYEct7A==}

  /yaml/2.3.1:
    resolution: {integrity: sha512-2eHWfjaoXgTBC2jNM1LRef62VQa0umtvRiDSk6HSzW7RvS5YtkabJrwYLLEKWBc8a5U2PTSCs+dJjUTJdlHsWQ==}
    engines: {node: '>= 14'}

  /yargs-parser/18.1.3:
    resolution: {integrity: sha512-o50j0JeToy/4K6OZcaQmW6lyXXKhq7csREXcDwk2omFPJEwUNOVtJKvmDr9EI1fAJZUyZcRF7kxGBWmRXudrCQ==}
    engines: {node: '>=6'}
    dependencies:
      camelcase: 5.3.1
      decamelize: 1.2.0
    dev: true

  /yargs-parser/20.2.4:
    resolution: {integrity: sha512-WOkpgNhPTlE73h4VFAFsOnomJVaovO8VqLDzy5saChRBFQFBoMYirowyW+Q9HB4HFF4Z7VZTiG3iSzJJA29yRA==}
    engines: {node: '>=10'}
    dev: true

  /yargs-parser/20.2.9:
    resolution: {integrity: sha512-y11nGElTIV+CT3Zv9t7VKl+Q3hTQoT9a1Qzezhhl6Rp21gJ/IVTW7Z3y9EWXhuUBC2Shnf+DX0antecpAwSP8w==}
    engines: {node: '>=10'}
    dev: true

  /yargs-parser/21.1.1:
    resolution: {integrity: sha512-tVpsJW7DdjecAiFpbIB1e3qxIQsE6NoPc5/eTdrbbIC4h0LVsWhnoa3g+m2HclBIujHzsxZ4VJVA+GUuc2/LBw==}
    engines: {node: '>=12'}

  /yargs-unparser/2.0.0:
    resolution: {integrity: sha512-7pRTIA9Qc1caZ0bZ6RYRGbHJthJWuakf+WmHK0rVeLkNrrGhfoabBNdue6kdINI6r4if7ocq9aD/n7xwKOdzOA==}
    engines: {node: '>=10'}
    dependencies:
      camelcase: 6.3.0
      decamelize: 4.0.0
      flat: 5.0.2
      is-plain-obj: 2.1.0
    dev: true

  /yargs/15.4.1:
    resolution: {integrity: sha512-aePbxDmcYW++PaqBsJ+HYUFwCdv4LVvdnhBy78E57PIor8/OVvhMrADFFEDh8DHDFRv/O9i3lPhsENjO7QX0+A==}
    engines: {node: '>=8'}
    dependencies:
      cliui: 6.0.0
      decamelize: 1.2.0
      find-up: 4.1.0
      get-caller-file: 2.0.5
      require-directory: 2.1.1
      require-main-filename: 2.0.0
      set-blocking: 2.0.0
      string-width: 4.2.3
      which-module: 2.0.1
      y18n: 4.0.3
      yargs-parser: 18.1.3
    dev: true

  /yargs/16.2.0:
    resolution: {integrity: sha512-D1mvvtDG0L5ft/jGWkLpG1+m0eQxOfaBvTNELraWj22wSVUMWxZUvYgJYcKh6jGGIkJFhH4IZPQhR4TKpc8mBw==}
    engines: {node: '>=10'}
    dependencies:
      cliui: 7.0.4
      escalade: 3.1.1
      get-caller-file: 2.0.5
      require-directory: 2.1.1
      string-width: 4.2.3
      y18n: 5.0.8
      yargs-parser: 20.2.9
    dev: true

  /yargs/17.7.2:
    resolution: {integrity: sha512-7dSzzRQ++CKnNI/krKnYRV7JKKPUXMEh61soaHKg9mrWEhzFWhFnxPxGl+69cD1Ou63C13NUPCnmIcrvqCuM6w==}
    engines: {node: '>=12'}
    dependencies:
      cliui: 8.0.1
      escalade: 3.1.1
      get-caller-file: 2.0.5
      require-directory: 2.1.1
      string-width: 4.2.3
      y18n: 5.0.8
      yargs-parser: 21.1.1

  /yarn/1.22.19:
    resolution: {integrity: sha512-/0V5q0WbslqnwP91tirOvldvYISzaqhClxzyUKXYxs07yUILIs5jx/k6CFe8bvKSkds5w+eiOqta39Wk3WxdcQ==}
    engines: {node: '>=4.0.0'}
    hasBin: true
    requiresBuild: true

  /yeoman-environment/3.19.3:
    resolution: {integrity: sha512-/+ODrTUHtlDPRH9qIC0JREH8+7nsRcjDl3Bxn2Xo/rvAaVvixH5275jHwg0C85g4QsF4P6M2ojfScPPAl+pLAg==}
    engines: {node: '>=12.10.0'}
    hasBin: true
    dependencies:
      '@npmcli/arborist': 4.3.1
      are-we-there-yet: 2.0.0
      arrify: 2.0.1
      binaryextensions: 4.18.0
      chalk: 4.1.2
      cli-table: 0.3.11
      commander: 7.1.0
      dateformat: 4.6.3
      debug: 4.3.4
      diff: 5.1.0
      error: 10.4.0
      escape-string-regexp: 4.0.0
      execa: 5.1.1
      find-up: 5.0.0
      globby: 11.1.0
      grouped-queue: 2.0.0
      inquirer: 8.2.5
      is-scoped: 2.1.0
      isbinaryfile: 4.0.10
      lodash: 4.17.21
      log-symbols: 4.1.0
      mem-fs: 2.3.0
      mem-fs-editor: 9.7.0_mem-fs@2.3.0
      minimatch: 3.1.2
      npmlog: 5.0.1
      p-queue: 6.6.2
      p-transform: 1.3.0
      pacote: 12.0.3
      preferred-pm: 3.0.3
      pretty-bytes: 5.6.0
      readable-stream: 4.4.2
      semver: 7.5.4
      slash: 3.0.0
      strip-ansi: 6.0.1
      text-table: 0.2.0
      textextensions: 5.16.0
      untildify: 4.0.0
    transitivePeerDependencies:
      - bluebird
      - supports-color

  /yeoman-generator/5.9.0_yeoman-environment@3.19.3:
    resolution: {integrity: sha512-sN1e01Db4fdd8P/n/yYvizfy77HdbwzvXmPxps9Gwz2D24slegrkSn+qyj+0nmZhtFwGX2i/cH29QDrvAFT9Aw==}
    engines: {node: '>=12.10.0'}
    peerDependencies:
      yeoman-environment: ^3.2.0
    peerDependenciesMeta:
      yeoman-environment:
        optional: true
    dependencies:
      chalk: 4.1.2
      dargs: 7.0.0
      debug: 4.3.4
      execa: 5.1.1
      github-username: 6.0.0
      lodash: 4.17.21
      mem-fs-editor: 9.7.0
      minimist: 1.2.8
      pacote: 15.2.0
      read-pkg-up: 7.0.1
      run-async: 2.4.1
      semver: 7.5.4
      shelljs: 0.8.5
      sort-keys: 4.2.0
      text-table: 0.2.0
      yeoman-environment: 3.19.3
    transitivePeerDependencies:
      - bluebird
      - encoding
      - mem-fs
      - supports-color

  /yn/3.1.1:
    resolution: {integrity: sha512-Ux4ygGWsu2c7isFWe8Yu1YluJmqVhxqK2cLXNQA5AcC3QfbGNpM7fu0Y8b/z16pXLnFxZYvWhd3fhBY9DLmC6Q==}
    engines: {node: '>=6'}

  /yocto-queue/0.1.0:
    resolution: {integrity: sha512-rVksvsnNCdJ/ohGc6xgPwyN8eheCxsiLM8mxuE/t/mOVqJewPuO1miLpTHQiRgTKCLexL4MeAFVagts7HmNZ2Q==}
    engines: {node: '>=10'}

  /yosay/2.0.2:
    resolution: {integrity: sha512-avX6nz2esp7IMXGag4gu6OyQBsMh/SEn+ZybGu3yKPlOTE6z9qJrzG/0X5vCq/e0rPFy0CUYCze0G5hL310ibA==}
    engines: {node: '>=4'}
    hasBin: true
    dependencies:
      ansi-regex: 2.1.1
      ansi-styles: 3.2.1
      chalk: 1.1.3
      cli-boxes: 1.0.0
      pad-component: 0.0.1
      string-width: 2.1.1
      strip-ansi: 3.0.1
      taketalk: 1.0.0
      wrap-ansi: 2.1.0

  /z-schema/5.0.5:
    resolution: {integrity: sha512-D7eujBWkLa3p2sIpJA0d1pr7es+a7m0vFAnZLlCEKq/Ij2k0MLi9Br2UPxoxdYystm5K1yeBGzub0FlYUEWj2Q==}
    engines: {node: '>=8.0.0'}
    hasBin: true
    dependencies:
      lodash.get: 4.4.2
      lodash.isequal: 4.5.0
      validator: 13.9.0
    optionalDependencies:
      commander: 9.5.0

  /zod/3.21.4:
    resolution: {integrity: sha512-m46AKbrzKVzOzs/DZgVnG5H55N1sv1M8qZU3A8RIKbs3mrACDNeIOeilDymVb2HdmP8uwshOCF4uJ8uM9rCqJw==}
    dev: true<|MERGE_RESOLUTION|>--- conflicted
+++ resolved
@@ -15,10 +15,6 @@
       '@fluid-tools/build-cli': ^0.21.0
       '@fluidframework/build-common': ^2.0.0
       '@fluidframework/build-tools': ^0.21.0
-<<<<<<< HEAD
-      '@fluidframework/test-tools': ^0.2.158186
-=======
->>>>>>> 50e09abf
       '@microsoft/api-documenter': ^7.22.24
       '@microsoft/api-extractor': ^7.36.1
       c8: ^7.14.0
@@ -39,18 +35,11 @@
       '@commitlint/cli': 17.6.6
       '@commitlint/config-conventional': 17.6.6
       '@commitlint/cz-commitlint': 17.5.0_i4x6owxztfhigiiqlxwntt4k24
-      '@fluid-tools/build-cli': 0.21.0_xwahr3c6nnleznukhncjhj6fk4
+      '@fluid-tools/build-cli': 0.21.0_typescript@4.5.5
       '@fluidframework/build-common': 2.0.0
-<<<<<<< HEAD
-      '@fluidframework/build-tools': 0.21.0_xwahr3c6nnleznukhncjhj6fk4
-      '@fluidframework/test-tools': 0.2.158186
-      '@microsoft/api-documenter': 7.22.28_@types+node@14.18.53
-      '@microsoft/api-extractor': 7.36.2_@types+node@14.18.53
-=======
       '@fluidframework/build-tools': 0.21.0_typescript@4.5.5
-      '@microsoft/api-documenter': 7.22.24
-      '@microsoft/api-extractor': 7.36.1
->>>>>>> 50e09abf
+      '@microsoft/api-documenter': 7.22.28
+      '@microsoft/api-extractor': 7.36.2
       c8: 7.14.0
       commitizen: 4.3.0
       concurrently: 7.6.0
@@ -361,7 +350,7 @@
       copyfiles: 2.4.1
       eslint: 8.6.0
       eslint-plugin-eslint-comments: 3.2.0_eslint@8.6.0
-      eslint-plugin-import: 2.25.4_gyqcce5u2ijhn2hqkipmk56rmu
+      eslint-plugin-import: 2.25.4_eslint@8.6.0
       eslint-plugin-unicorn: 40.0.0_eslint@8.6.0
       eslint-plugin-unused-imports: 2.0.0_eslint@8.6.0
       prettier: 2.6.2
@@ -1005,25 +994,81 @@
     transitivePeerDependencies:
       - supports-color
 
-<<<<<<< HEAD
   /@eslint/js/8.44.0:
     resolution: {integrity: sha512-Ag+9YM4ocKQx9AarydN0KY2j0ErMHNIocPDrVo8zAE44xLTjEtz81OdR68/cydGtk6m6jDb5Za3r2useMzYmSw==}
     engines: {node: ^12.22.0 || ^14.17.0 || >=16.0.0}
 
-  /@fluid-tools/build-cli/0.21.0_xwahr3c6nnleznukhncjhj6fk4:
+  /@fluid-tools/build-cli/0.21.0_typescript@4.5.5:
     resolution: {integrity: sha512-uHJ+9VV8zK2sYE3G2MLEhNDKIYfj3xeUaXXyz7nsn86DAi+Bs0JwQL/rm206YEtzOvUBiNPiXyg3GwD9UCvgUw==}
+    engines: {node: '>=14.17.0'}
+    hasBin: true
+    dependencies:
+      '@fluid-tools/version-tools': 0.21.0_typescript@4.5.5
+      '@fluidframework/build-tools': 0.21.0_typescript@4.5.5
+      '@fluidframework/bundle-size-tools': 0.21.0
+      '@oclif/core': 2.9.3_typescript@4.5.5
+      '@oclif/plugin-autocomplete': 2.3.2_typescript@4.5.5
+      '@oclif/plugin-commands': 2.2.18_typescript@4.5.5
+      '@oclif/plugin-help': 5.2.13_typescript@4.5.5
+      '@oclif/plugin-not-found': 2.3.31_typescript@4.5.5
+      '@oclif/plugin-plugins': 3.1.6_typescript@4.5.5
+      '@oclif/test': 2.3.30_typescript@4.5.5
+      '@octokit/core': 4.2.4
+      '@rushstack/node-core-library': 3.59.5
+      async: 3.2.4
+      chalk: 2.4.2
+      danger: 10.9.0_@octokit+core@4.2.4
+      date-fns: 2.30.0
+      execa: 5.1.1
+      fs-extra: 9.1.0
+      globby: 11.1.0
+      gray-matter: 4.0.3
+      human-id: 4.0.0
+      inquirer: 8.2.5
+      jssm: 5.89.2
+      jssm-viz-cli: 5.89.2
+      minimatch: 7.4.6
+      npm-check-updates: 16.10.16
+      oclif: 3.9.1_typescript@4.5.5
+      prettier: 2.6.2
+      prompts: 2.4.2
+      read-pkg-up: 7.0.1
+      semver: 7.5.4
+      semver-utils: 1.1.4
+      simple-git: 3.19.1
+      sort-json: 2.0.1
+      sort-package-json: 1.57.0
+      strip-ansi: 6.0.1
+      table: 6.8.1
+      type-fest: 2.19.0
+    transitivePeerDependencies:
+      - '@swc/core'
+      - '@swc/wasm'
+      - '@types/node'
+      - bluebird
+      - encoding
+      - esbuild
+      - mem-fs
+      - supports-color
+      - typescript
+      - uglify-js
+      - webpack-cli
+    dev: true
+
+  /@fluid-tools/version-tools/0.21.0_typescript@4.5.5:
+    resolution: {integrity: sha512-oUV/+PretFcSSlINzsS5DFnBMygDcnznJb1FfyflvWpZuuO9OtrGxJZOzAqR0tDqIA669NbqGwNqigVyGccSOQ==}
     engines: {node: '>=14.17.0'}
     hasBin: true
     dependencies:
       '@fluid-tools/version-tools': 0.21.0_xwahr3c6nnleznukhncjhj6fk4
       '@fluidframework/build-tools': 0.21.0_xwahr3c6nnleznukhncjhj6fk4
       '@fluidframework/bundle-size-tools': 0.21.0
-      '@oclif/core': 2.9.3_xwahr3c6nnleznukhncjhj6fk4
-      '@oclif/plugin-autocomplete': 2.3.2_xwahr3c6nnleznukhncjhj6fk4
-      '@oclif/plugin-commands': 2.2.18_xwahr3c6nnleznukhncjhj6fk4
-      '@oclif/plugin-help': 5.2.13_xwahr3c6nnleznukhncjhj6fk4
-      '@oclif/plugin-not-found': 2.3.31_xwahr3c6nnleznukhncjhj6fk4
-      '@oclif/plugin-plugins': 3.1.6_xwahr3c6nnleznukhncjhj6fk4
+      '@oclif/core': 2.9.3_typescript@4.5.5
+      '@oclif/plugin-autocomplete': 2.3.2_typescript@4.5.5
+      '@oclif/plugin-commands': 2.2.18_typescript@4.5.5
+      '@oclif/plugin-help': 5.2.13_typescript@4.5.5
+      '@oclif/plugin-not-found': 2.3.31_typescript@4.5.5
+      '@oclif/plugin-plugins': 3.1.6_typescript@4.5.5
       '@oclif/test': 2.3.30_xwahr3c6nnleznukhncjhj6fk4
       '@octokit/core': 4.2.4
       '@rushstack/node-core-library': 3.59.5_@types+node@14.18.53
@@ -1057,20 +1102,11 @@
       - '@swc/core'
       - '@swc/wasm'
       - '@types/node'
-      - bluebird
-      - encoding
-      - esbuild
-      - mem-fs
       - supports-color
       - typescript
-      - uglify-js
-      - webpack-cli
     dev: true
 
   /@fluid-tools/version-tools/0.21.0_xwahr3c6nnleznukhncjhj6fk4:
-=======
-  /@fluid-tools/version-tools/0.21.0_typescript@4.5.5:
->>>>>>> 50e09abf
     resolution: {integrity: sha512-oUV/+PretFcSSlINzsS5DFnBMygDcnznJb1FfyflvWpZuuO9OtrGxJZOzAqR0tDqIA669NbqGwNqigVyGccSOQ==}
     engines: {node: '>=14.17.0'}
     hasBin: true
@@ -1097,20 +1133,60 @@
     hasBin: true
     dev: true
 
-<<<<<<< HEAD
-  /@fluidframework/build-tools/0.21.0_xwahr3c6nnleznukhncjhj6fk4:
-=======
   /@fluidframework/build-tools/0.21.0_typescript@4.5.5:
->>>>>>> 50e09abf
     resolution: {integrity: sha512-NZsCGlkVNmgZnY6+UnzddLcUUnZdBgoRRkuxEsKaFYd0wijaMNY0NKF4fIQyYICDKor2UJml0JygVIfIHOApgA==}
     engines: {node: '>=14.17.0'}
     hasBin: true
     dependencies:
-<<<<<<< HEAD
+      '@fluid-tools/version-tools': 0.21.0_typescript@4.5.5
+      '@fluidframework/bundle-size-tools': 0.21.0
+      '@manypkg/get-packages': 2.2.0
+      '@octokit/core': 4.2.4
+      '@rushstack/node-core-library': 3.59.5
+      async: 3.2.4
+      chalk: 2.4.2
+      commander: 6.2.1
+      cosmiconfig: 8.2.0
+      danger: 10.9.0_@octokit+core@4.2.4
+      date-fns: 2.30.0
+      debug: 4.3.4
+      detect-indent: 6.1.0
+      execa: 5.1.1
+      find-up: 5.0.0
+      fs-extra: 9.1.0
+      glob: 7.2.3
+      ignore: 5.2.4
+      json5: 2.2.3
+      lodash: 4.17.21
+      lodash.isequal: 4.5.0
+      lodash.merge: 4.6.2
+      minimatch: 7.4.6
+      replace-in-file: 6.3.5
+      rimraf: 4.4.1
+      semver: 7.5.4
+      shelljs: 0.8.5
+      sort-package-json: 1.57.0
+      ts-morph: 17.0.1
+      type-fest: 2.19.0
+      yaml: 2.3.1
+    transitivePeerDependencies:
+      - '@swc/core'
+      - '@swc/wasm'
+      - '@types/node'
+      - encoding
+      - esbuild
+      - supports-color
+      - typescript
+      - uglify-js
+      - webpack-cli
+    dev: true
+
+  /@fluidframework/build-tools/0.21.0_xwahr3c6nnleznukhncjhj6fk4:
+    resolution: {integrity: sha512-NZsCGlkVNmgZnY6+UnzddLcUUnZdBgoRRkuxEsKaFYd0wijaMNY0NKF4fIQyYICDKor2UJml0JygVIfIHOApgA==}
+    engines: {node: '>=14.17.0'}
+    hasBin: true
+    dependencies:
       '@fluid-tools/version-tools': 0.21.0_xwahr3c6nnleznukhncjhj6fk4
-=======
-      '@fluid-tools/version-tools': 0.21.0_typescript@4.5.5
->>>>>>> 50e09abf
       '@fluidframework/bundle-size-tools': 0.21.0
       '@manypkg/get-packages': 2.2.0
       '@octokit/core': 4.2.4
@@ -1339,13 +1415,13 @@
       jju: 1.4.0
       read-yaml-file: 1.1.0
 
-  /@microsoft/api-documenter/7.22.28_@types+node@14.18.53:
+  /@microsoft/api-documenter/7.22.28:
     resolution: {integrity: sha512-UTrCSZ0tWn4AXJ9yDY+9MmCXKOGFcSzpN++DKgsON4Kx9QH2X/1b9McTAY6w1kgTEQhat3Gr27xg90YwCeGVdw==}
     hasBin: true
     dependencies:
-      '@microsoft/api-extractor-model': 7.27.4_@types+node@14.18.53
+      '@microsoft/api-extractor-model': 7.27.4
       '@microsoft/tsdoc': 0.14.2
-      '@rushstack/node-core-library': 3.59.5_@types+node@14.18.53
+      '@rushstack/node-core-library': 3.59.5
       '@rushstack/ts-command-line': 4.15.1
       colors: 1.2.5
       js-yaml: 3.13.1
@@ -1354,12 +1430,42 @@
       - '@types/node'
     dev: true
 
+  /@microsoft/api-extractor-model/7.27.4:
+    resolution: {integrity: sha512-HjqQFmuGPOS20rtnu+9Jj0QrqZyR59E+piUWXPMZTTn4jaZI+4UmsHSf3Id8vyueAhOBH2cgwBuRTE5R+MfSMw==}
+    dependencies:
+      '@microsoft/tsdoc': 0.14.2
+      '@microsoft/tsdoc-config': 0.16.2
+      '@rushstack/node-core-library': 3.59.5
+    transitivePeerDependencies:
+      - '@types/node'
+    dev: true
+
   /@microsoft/api-extractor-model/7.27.4_@types+node@14.18.53:
     resolution: {integrity: sha512-HjqQFmuGPOS20rtnu+9Jj0QrqZyR59E+piUWXPMZTTn4jaZI+4UmsHSf3Id8vyueAhOBH2cgwBuRTE5R+MfSMw==}
     dependencies:
       '@microsoft/tsdoc': 0.14.2
       '@microsoft/tsdoc-config': 0.16.2
       '@rushstack/node-core-library': 3.59.5_@types+node@14.18.53
+    transitivePeerDependencies:
+      - '@types/node'
+    dev: true
+
+  /@microsoft/api-extractor/7.36.2:
+    resolution: {integrity: sha512-ONe/jOmTZtR3OjTkWKHmeSV1P5ozbHDxHr6FV3KoWyIl1AcPk2B3dmvVBM5eOlZB5bgM66nxcWQTZ6msQo2hHg==}
+    hasBin: true
+    dependencies:
+      '@microsoft/api-extractor-model': 7.27.4
+      '@microsoft/tsdoc': 0.14.2
+      '@microsoft/tsdoc-config': 0.16.2
+      '@rushstack/node-core-library': 3.59.5
+      '@rushstack/rig-package': 0.4.0
+      '@rushstack/ts-command-line': 4.15.1
+      colors: 1.2.5
+      lodash: 4.17.21
+      resolve: 1.22.2
+      semver: 7.3.8
+      source-map: 0.6.1
+      typescript: 5.0.4
     transitivePeerDependencies:
       - '@types/node'
     dev: true
@@ -1622,6 +1728,47 @@
       supports-color: 8.1.1
       tslib: 2.6.0
 
+  /@oclif/core/2.9.3_typescript@4.5.5:
+    resolution: {integrity: sha512-0KLiVpXCJivAjLoj/LAXQf85MtGzyforyPkgNJQEP6QQugnuq2kHcG+DojWEQYz0sADXT2259EdPibslEThUMg==}
+    engines: {node: '>=14.0.0'}
+    dependencies:
+      '@types/cli-progress': 3.11.0
+      ansi-escapes: 4.3.2
+      ansi-styles: 4.3.0
+      cardinal: 2.1.1
+      chalk: 4.1.2
+      clean-stack: 3.0.1
+      cli-progress: 3.12.0
+      debug: 4.3.4_supports-color@8.1.1
+      ejs: 3.1.9
+      fs-extra: 9.1.0
+      get-package-type: 0.1.0
+      globby: 11.1.0
+      hyperlinker: 1.0.0
+      indent-string: 4.0.0
+      is-wsl: 2.2.0
+      js-yaml: 3.14.1
+      natural-orderby: 2.0.3
+      object-treeify: 1.1.33
+      password-prompt: 1.1.2
+      semver: 7.5.4
+      slice-ansi: 4.0.0
+      string-width: 4.2.3
+      strip-ansi: 6.0.1
+      supports-color: 8.1.1
+      supports-hyperlinks: 2.3.0
+      ts-node: 10.9.1_typescript@4.5.5
+      tslib: 2.6.0
+      widest-line: 3.1.0
+      wordwrap: 1.0.0
+      wrap-ansi: 7.0.0
+    transitivePeerDependencies:
+      - '@swc/core'
+      - '@swc/wasm'
+      - '@types/node'
+      - typescript
+    dev: true
+
   /@oclif/core/2.9.3_xwahr3c6nnleznukhncjhj6fk4:
     resolution: {integrity: sha512-0KLiVpXCJivAjLoj/LAXQf85MtGzyforyPkgNJQEP6QQugnuq2kHcG+DojWEQYz0sADXT2259EdPibslEThUMg==}
     engines: {node: '>=14.0.0'}
@@ -1662,11 +1809,11 @@
       - '@types/node'
       - typescript
 
-  /@oclif/plugin-autocomplete/2.3.2_xwahr3c6nnleznukhncjhj6fk4:
+  /@oclif/plugin-autocomplete/2.3.2_typescript@4.5.5:
     resolution: {integrity: sha512-NoGdP7Mw5j2NdRGhJNGpm6CHSupaxR9Rk/wOccQeiar2b1kjDEXBqRg0rSqrX3fwluKGw8UWohGL2oUSv9EMTw==}
     engines: {node: '>=12.0.0'}
     dependencies:
-      '@oclif/core': 2.9.3_xwahr3c6nnleznukhncjhj6fk4
+      '@oclif/core': 2.9.3_typescript@4.5.5
       chalk: 4.1.2
       debug: 4.3.4
       fs-extra: 9.1.0
@@ -1676,42 +1823,123 @@
       - '@types/node'
       - supports-color
       - typescript
-
-  /@oclif/plugin-commands/2.2.18_xwahr3c6nnleznukhncjhj6fk4:
+    dev: true
+
+  /@oclif/plugin-autocomplete/2.3.2_xwahr3c6nnleznukhncjhj6fk4:
+    resolution: {integrity: sha512-NoGdP7Mw5j2NdRGhJNGpm6CHSupaxR9Rk/wOccQeiar2b1kjDEXBqRg0rSqrX3fwluKGw8UWohGL2oUSv9EMTw==}
+    engines: {node: '>=12.0.0'}
+    dependencies:
+      '@oclif/core': 2.9.3_xwahr3c6nnleznukhncjhj6fk4
+      chalk: 4.1.2
+      debug: 4.3.4
+      fs-extra: 9.1.0
+    transitivePeerDependencies:
+      - '@swc/core'
+      - '@swc/wasm'
+      - '@types/node'
+      - supports-color
+      - typescript
+
+  /@oclif/plugin-commands/2.2.18_typescript@4.5.5:
     resolution: {integrity: sha512-nY7qQXxhNOUpWL9shKwDD/oEgfp1lVnab5IPB1BPn7Ni5L+5UCgahI8DtyviZbMsi+IUjeBFyX0z5ErNVSlU+Q==}
     engines: {node: '>=12.0.0'}
     dependencies:
-      '@oclif/core': 2.9.3_xwahr3c6nnleznukhncjhj6fk4
+      '@oclif/core': 2.9.3_typescript@4.5.5
       lodash: 4.17.21
     transitivePeerDependencies:
       - '@swc/core'
       - '@swc/wasm'
       - '@types/node'
       - typescript
-
-  /@oclif/plugin-help/5.2.13_xwahr3c6nnleznukhncjhj6fk4:
-    resolution: {integrity: sha512-8+uJ9fxZhb76T+NiHDyLQWmHVhu1ONj+e47w3bMLe3+absfuGsWYZm5+W8ApJxQKoLgB5pW810idO0f7iP/4tw==}
+    dev: true
+
+  /@oclif/plugin-commands/2.2.18_xwahr3c6nnleznukhncjhj6fk4:
+    resolution: {integrity: sha512-nY7qQXxhNOUpWL9shKwDD/oEgfp1lVnab5IPB1BPn7Ni5L+5UCgahI8DtyviZbMsi+IUjeBFyX0z5ErNVSlU+Q==}
     engines: {node: '>=12.0.0'}
     dependencies:
       '@oclif/core': 2.9.3_xwahr3c6nnleznukhncjhj6fk4
+      lodash: 4.17.21
     transitivePeerDependencies:
       - '@swc/core'
       - '@swc/wasm'
       - '@types/node'
       - typescript
 
-  /@oclif/plugin-not-found/2.3.31_xwahr3c6nnleznukhncjhj6fk4:
-    resolution: {integrity: sha512-KHBCDJbDrkFc5vuPxg4JZ3wBTrdPPHOQOWp4bLCV4cnVSUHBKnfCqnCg2aXmRb97nbzY3P13/i8Th3KQjArqmg==}
+  /@oclif/plugin-help/5.2.13_typescript@4.5.5:
+    resolution: {integrity: sha512-8+uJ9fxZhb76T+NiHDyLQWmHVhu1ONj+e47w3bMLe3+absfuGsWYZm5+W8ApJxQKoLgB5pW810idO0f7iP/4tw==}
     engines: {node: '>=12.0.0'}
     dependencies:
-      '@oclif/color': 1.0.8
-      '@oclif/core': 2.9.3_xwahr3c6nnleznukhncjhj6fk4
-      fast-levenshtein: 3.0.0
+      '@oclif/core': 2.9.3_typescript@4.5.5
     transitivePeerDependencies:
       - '@swc/core'
       - '@swc/wasm'
       - '@types/node'
       - typescript
+    dev: true
+
+  /@oclif/plugin-help/5.2.13_xwahr3c6nnleznukhncjhj6fk4:
+    resolution: {integrity: sha512-8+uJ9fxZhb76T+NiHDyLQWmHVhu1ONj+e47w3bMLe3+absfuGsWYZm5+W8ApJxQKoLgB5pW810idO0f7iP/4tw==}
+    engines: {node: '>=12.0.0'}
+    dependencies:
+      '@oclif/core': 2.9.3_xwahr3c6nnleznukhncjhj6fk4
+    transitivePeerDependencies:
+      - '@swc/core'
+      - '@swc/wasm'
+      - '@types/node'
+      - typescript
+
+  /@oclif/plugin-not-found/2.3.31_typescript@4.5.5:
+    resolution: {integrity: sha512-KHBCDJbDrkFc5vuPxg4JZ3wBTrdPPHOQOWp4bLCV4cnVSUHBKnfCqnCg2aXmRb97nbzY3P13/i8Th3KQjArqmg==}
+    engines: {node: '>=12.0.0'}
+    dependencies:
+      '@oclif/color': 1.0.8
+      '@oclif/core': 2.9.3_typescript@4.5.5
+      fast-levenshtein: 3.0.0
+    transitivePeerDependencies:
+      - '@swc/core'
+      - '@swc/wasm'
+      - '@types/node'
+      - typescript
+    dev: true
+
+  /@oclif/plugin-not-found/2.3.31_xwahr3c6nnleznukhncjhj6fk4:
+    resolution: {integrity: sha512-KHBCDJbDrkFc5vuPxg4JZ3wBTrdPPHOQOWp4bLCV4cnVSUHBKnfCqnCg2aXmRb97nbzY3P13/i8Th3KQjArqmg==}
+    engines: {node: '>=12.0.0'}
+    dependencies:
+      '@oclif/color': 1.0.8
+      '@oclif/core': 2.9.3_xwahr3c6nnleznukhncjhj6fk4
+      fast-levenshtein: 3.0.0
+    transitivePeerDependencies:
+      - '@swc/core'
+      - '@swc/wasm'
+      - '@types/node'
+      - typescript
+
+  /@oclif/plugin-plugins/3.1.6_typescript@4.5.5:
+    resolution: {integrity: sha512-bri3GHqUs2d9mMoqm0/CIef+u+nJrNDzno5xpnB0cg7x3mAhXM/miuzdNz7D8opupuJeiJMv+A/WSMG2nY2IEw==}
+    engines: {node: '>=16'}
+    dependencies:
+      '@oclif/color': 1.0.8
+      '@oclif/core': 2.9.3_typescript@4.5.5
+      chalk: 4.1.2
+      debug: 4.3.4
+      fs-extra: 9.1.0
+      http-call: 5.3.0
+      load-json-file: 5.3.0
+      npm: 9.8.0
+      npm-run-path: 4.0.1
+      semver: 7.5.4
+      shelljs: 0.8.5
+      tslib: 2.6.0
+      validate-npm-package-name: 5.0.0
+      yarn: 1.22.19
+    transitivePeerDependencies:
+      - '@swc/core'
+      - '@swc/wasm'
+      - '@types/node'
+      - supports-color
+      - typescript
+    dev: true
 
   /@oclif/plugin-plugins/3.1.6_xwahr3c6nnleznukhncjhj6fk4:
     resolution: {integrity: sha512-bri3GHqUs2d9mMoqm0/CIef+u+nJrNDzno5xpnB0cg7x3mAhXM/miuzdNz7D8opupuJeiJMv+A/WSMG2nY2IEw==}
@@ -1738,6 +1966,25 @@
       - supports-color
       - typescript
 
+  /@oclif/plugin-warn-if-update-available/2.0.43_typescript@4.5.5:
+    resolution: {integrity: sha512-8nMnBJxV158bKGStsSqcg9FY1PD+WaNc6Soz74py9aq956i+wJax5xL8+U9J5/UmNixHzhdEzlioyHcUH/7CXQ==}
+    engines: {node: '>=12.0.0'}
+    dependencies:
+      '@oclif/core': 2.9.3_typescript@4.5.5
+      chalk: 4.1.2
+      debug: 4.3.4
+      fs-extra: 9.1.0
+      http-call: 5.3.0
+      lodash: 4.17.21
+      semver: 7.5.4
+    transitivePeerDependencies:
+      - '@swc/core'
+      - '@swc/wasm'
+      - '@types/node'
+      - supports-color
+      - typescript
+    dev: true
+
   /@oclif/plugin-warn-if-update-available/2.0.43_xwahr3c6nnleznukhncjhj6fk4:
     resolution: {integrity: sha512-8nMnBJxV158bKGStsSqcg9FY1PD+WaNc6Soz74py9aq956i+wJax5xL8+U9J5/UmNixHzhdEzlioyHcUH/7CXQ==}
     engines: {node: '>=12.0.0'}
@@ -1755,6 +2002,20 @@
       - '@types/node'
       - supports-color
       - typescript
+
+  /@oclif/test/2.3.30_typescript@4.5.5:
+    resolution: {integrity: sha512-zuOv23wiF+H7cRGMjcKx/91qhdcNMcZnr+1TCpbyDeQBIvRs/nGWyuwfrmoF2fXs+HtNZsNFvwbjg7Ue5JfAug==}
+    engines: {node: '>=12.0.0'}
+    dependencies:
+      '@oclif/core': 2.9.3_typescript@4.5.5
+      fancy-test: 2.0.30
+    transitivePeerDependencies:
+      - '@swc/core'
+      - '@swc/wasm'
+      - '@types/node'
+      - supports-color
+      - typescript
+    dev: true
 
   /@oclif/test/2.3.30_xwahr3c6nnleznukhncjhj6fk4:
     resolution: {integrity: sha512-zuOv23wiF+H7cRGMjcKx/91qhdcNMcZnr+1TCpbyDeQBIvRs/nGWyuwfrmoF2fXs+HtNZsNFvwbjg7Ue5JfAug==}
@@ -1991,16 +2252,9 @@
   /@pnpm/config.env-replace/1.1.0:
     resolution: {integrity: sha512-htyl8TWnKL7K/ESFa1oW2UB5lVDxuF5DpM7tBi6Hu2LNL3mWkIzNLG6N4zoCUP1lCKNxWy/3iu8mS8MvToGd6w==}
     engines: {node: '>=12.22.0'}
-<<<<<<< HEAD
 
   /@pnpm/network.ca-file/1.0.2:
     resolution: {integrity: sha512-YcPQ8a0jwYU9bTdJDpXjMi7Brhkr1mXsXrUJvjqM2mQDgkRiz8jFaQGOdaLxgjtUfQgZhKy/O3cG/YwmgKaxLA==}
-=======
-    dev: false
-
-  /@pnpm/network.ca-file/1.0.1:
-    resolution: {integrity: sha512-gkINruT2KUhZLTaiHxwCOh1O4NVnFT0wLjWFBHmTz9vpKag/C/noIMJXBxFe4F0mYpUVX2puLwAieLYFg2NvoA==}
->>>>>>> 50e09abf
     engines: {node: '>=12.22.0'}
     dependencies:
       graceful-fs: 4.2.10
@@ -2010,11 +2264,7 @@
     engines: {node: '>=12'}
     dependencies:
       '@pnpm/config.env-replace': 1.1.0
-<<<<<<< HEAD
       '@pnpm/network.ca-file': 1.0.2
-=======
-      '@pnpm/network.ca-file': 1.0.1
->>>>>>> 50e09abf
       config-chain: 1.1.13
 
   /@rushstack/eslint-patch/1.1.4:
@@ -2045,6 +2295,23 @@
     transitivePeerDependencies:
       - supports-color
       - typescript
+    dev: true
+
+  /@rushstack/node-core-library/3.59.5:
+    resolution: {integrity: sha512-1IpV7LufrI1EoVO8hYsb3t6L8L+yp40Sa0OaOV2CIu1zx4e6ZeVNaVIEXFgMXBKdGXkAh21MnCaIzlDNpG6ZQw==}
+    peerDependencies:
+      '@types/node': '*'
+    peerDependenciesMeta:
+      '@types/node':
+        optional: true
+    dependencies:
+      colors: 1.2.5
+      fs-extra: 7.0.1
+      import-lazy: 4.0.0
+      jju: 1.4.0
+      resolve: 1.22.2
+      semver: 7.3.8
+      z-schema: 5.0.5
     dev: true
 
   /@rushstack/node-core-library/3.59.5_@types+node@14.18.53:
@@ -2309,17 +2576,10 @@
     resolution: {integrity: sha512-10+iaz93qR5WYxTo+PMifD5TSxiOtdRaxBf7INGGXMQgTCu8Z/7GYWYFUOS3q/G0nE5boj1r4FEB+WSy7s5gbA==}
     dev: true
 
-<<<<<<< HEAD
-=======
-  /@types/parse-json/4.0.0:
-    resolution: {integrity: sha512-//oorEZjL6sbPcKUaCdIGlIUeH26mgzimjBB77G6XRgnDl/L5wOnpyBGRe/Mmf5CVW3PwEBE1NjiMZ/ssFh4wA==}
-    dev: true
-
   /@types/prettier/2.7.3:
     resolution: {integrity: sha512-+68kP9yzs4LMp7VNh8gdzMSPZFL44MLGqiHWvttYJe+6qnuVr4Ek9wSBQoveqY/r+LwjCcU29kNVkidwim+kYA==}
     dev: true
 
->>>>>>> 50e09abf
   /@types/prompts/2.4.4:
     resolution: {integrity: sha512-p5N9uoTH76lLvSAaYSZtBCdEXzpOOufsRjnhjVSrZGXikVGHX9+cc9ERtHRV4hvBKHyZb1bg4K+56Bd2TqUn4A==}
     dependencies:
@@ -3361,10 +3621,6 @@
       normalize-url: 8.0.0
       responselike: 3.0.0
 
-<<<<<<< HEAD
-  /cacheable-request/7.0.4:
-    resolution: {integrity: sha512-v+p6ongsrp0yTGbJXjgxPow2+DL93DASP4kXCDKb8/bwRtt9OEF3whggkkDkGNzgcWy2XaF4a8nZglC7uElscg==}
-=======
   /cacheable-request/6.1.0:
     resolution: {integrity: sha512-Oj3cAGPCqOZX7Rz64Uny2GYAZNliQSqfbePrgAQ1wKAihYmCUnraBtJtKcGR4xz7wF+LoJC+ssFZvv5BgF9Igg==}
     engines: {node: '>=8'}
@@ -3378,9 +3634,8 @@
       responselike: 1.0.2
     dev: false
 
-  /cacheable-request/7.0.2:
-    resolution: {integrity: sha512-pouW8/FmiPQbuGpkXQ9BAPv/Mo5xDGANgSNXzTzJ8DrKGuXOssM4wIQRjfanNRh3Yu5cfYPvcorqbhg2KIJtew==}
->>>>>>> 50e09abf
+  /cacheable-request/7.0.4:
+    resolution: {integrity: sha512-v+p6ongsrp0yTGbJXjgxPow2+DL93DASP4kXCDKb8/bwRtt9OEF3whggkkDkGNzgcWy2XaF4a8nZglC7uElscg==}
     engines: {node: '>=8'}
     dependencies:
       clone-response: 1.0.3
@@ -4441,22 +4696,10 @@
     dependencies:
       is-obj: 2.0.0
 
-<<<<<<< HEAD
-=======
-  /dotenv/10.0.0:
-    resolution: {integrity: sha512-rlBi9d8jpv9Sf1klPjNfFAuWDjKLwTIJJ/VxtoTwIR6hnZxcEOQCZg2oIL3MWBYw5GpUDKOEnND7LXTbIpQ03Q==}
-    engines: {node: '>=10'}
-    dev: true
-
-  /duplexer/0.1.2:
-    resolution: {integrity: sha512-jtD6YG370ZCIi/9GTaJKQxWTZD045+4R4hTk/x1UyoqadyJ9x9CgSi1RlVDQF8U2sxLLSnFkCaMihqljHIWgMg==}
-    dev: true
-
   /duplexer3/0.1.5:
     resolution: {integrity: sha512-1A8za6ws41LQgv9HrE/66jyC5yuSjQ3L/KOpFtoBilsAK2iA2wuS5rTt1OCzIvtS2V7nVmedsUU+DGRcjBmOYA==}
     dev: false
 
->>>>>>> 50e09abf
   /eastasianwidth/0.2.0:
     resolution: {integrity: sha512-I88TYZWc9XiYHRQ4/3c5rjjfgkjhLyW2luGIheGERbNQ6OY7yTybanSpDXZa8y7VUP9YmDcYa+eyq4ca7iLqWA==}
 
@@ -4753,6 +4996,34 @@
       - supports-color
     dev: true
 
+  /eslint-module-utils/2.8.0_2wwsys6gbnsdc4a7jaa5rcv4nq:
+    resolution: {integrity: sha512-aWajIYfsqCKRDgUfjEXNN/JlrzauMuSEy5sbd7WXbtW3EH6A6MpwEh42c7qD+MqQo9QMJ6fWLAeIJynx0g6OAw==}
+    engines: {node: '>=4'}
+    peerDependencies:
+      '@typescript-eslint/parser': '*'
+      eslint: '*'
+      eslint-import-resolver-node: '*'
+      eslint-import-resolver-typescript: '*'
+      eslint-import-resolver-webpack: '*'
+    peerDependenciesMeta:
+      '@typescript-eslint/parser':
+        optional: true
+      eslint:
+        optional: true
+      eslint-import-resolver-node:
+        optional: true
+      eslint-import-resolver-typescript:
+        optional: true
+      eslint-import-resolver-webpack:
+        optional: true
+    dependencies:
+      debug: 3.2.7
+      eslint: 8.6.0
+      eslint-import-resolver-node: 0.3.7
+    transitivePeerDependencies:
+      - supports-color
+    dev: true
+
   /eslint-module-utils/2.8.0_iwcyz3q5swh44qq6nyzz4rzmcq:
     resolution: {integrity: sha512-aWajIYfsqCKRDgUfjEXNN/JlrzauMuSEy5sbd7WXbtW3EH6A6MpwEh42c7qD+MqQo9QMJ6fWLAeIJynx0g6OAw==}
     engines: {node: '>=4'}
@@ -4815,6 +5086,36 @@
       escape-string-regexp: 1.0.5
       eslint: 8.6.0
       ignore: 5.2.4
+    dev: true
+
+  /eslint-plugin-import/2.25.4_eslint@8.6.0:
+    resolution: {integrity: sha512-/KJBASVFxpu0xg1kIBn9AUa8hQVnszpwgE7Ld0lKAlx7Ie87yzEzCgSkekt+le/YVhiaosO4Y14GDAOc41nfxA==}
+    engines: {node: '>=4'}
+    peerDependencies:
+      '@typescript-eslint/parser': '*'
+      eslint: ^2 || ^3 || ^4 || ^5 || ^6 || ^7.2.0 || ^8 || 8.6.0
+    peerDependenciesMeta:
+      '@typescript-eslint/parser':
+        optional: true
+    dependencies:
+      array-includes: 3.1.6
+      array.prototype.flat: 1.3.1
+      debug: 2.6.9
+      doctrine: 2.1.0
+      eslint: 8.6.0
+      eslint-import-resolver-node: 0.3.7
+      eslint-module-utils: 2.8.0_2wwsys6gbnsdc4a7jaa5rcv4nq
+      has: 1.0.3
+      is-core-module: 2.12.1
+      is-glob: 4.0.3
+      minimatch: 3.1.2
+      object.values: 1.1.6
+      resolve: 1.22.2
+      tsconfig-paths: 3.14.2
+    transitivePeerDependencies:
+      - eslint-import-resolver-typescript
+      - eslint-import-resolver-webpack
+      - supports-color
     dev: true
 
   /eslint-plugin-import/2.25.4_gyqcce5u2ijhn2hqkipmk56rmu:
@@ -6917,19 +7218,14 @@
       jwa: 1.4.1
       safe-buffer: 5.2.1
 
-<<<<<<< HEAD
+  /keyv/3.1.0:
+    resolution: {integrity: sha512-9ykJ/46SN/9KPM/sichzQ7OvXyGDYKGTaDlKMGCAlg2UK8KRy4jb0d8sFc+0Tt0YYnThq8X2RZgCg74RPxgcVA==}
+    dependencies:
+      json-buffer: 3.0.0
+    dev: false
+
   /keyv/4.5.3:
     resolution: {integrity: sha512-QCiSav9WaX1PgETJ+SpNnx2PRRapJ/oRSXM4VO5OGYGSjrxbKPVFVhB3l2OCbLCk329N8qyAtsJjSjvVBWzEug==}
-=======
-  /keyv/3.1.0:
-    resolution: {integrity: sha512-9ykJ/46SN/9KPM/sichzQ7OvXyGDYKGTaDlKMGCAlg2UK8KRy4jb0d8sFc+0Tt0YYnThq8X2RZgCg74RPxgcVA==}
-    dependencies:
-      json-buffer: 3.0.0
-    dev: false
-
-  /keyv/4.5.2:
-    resolution: {integrity: sha512-5MHbFaKn8cNSmVW7BYnijeAVlE4cYA/SVkifVgrh7yotnfhKmjuXpDKjrABLnT0SfHWV21P8ow07OGfRrNDg8g==}
->>>>>>> 50e09abf
     dependencies:
       json-buffer: 3.0.1
 
@@ -8250,6 +8546,41 @@
       es-abstract: 1.22.1
     dev: true
 
+  /oclif/3.9.1_typescript@4.5.5:
+    resolution: {integrity: sha512-gJ8gJrohFY8qEeVBOw7wgAFdwPt2CTTkEFXDTkfUeXap6URIy6ngP7g/E1A2zFt2I0wH/qQHwcfuTpfBbj1+Uw==}
+    engines: {node: '>=12.0.0'}
+    hasBin: true
+    dependencies:
+      '@oclif/core': 2.9.3_typescript@4.5.5
+      '@oclif/plugin-help': 5.2.13_typescript@4.5.5
+      '@oclif/plugin-not-found': 2.3.31_typescript@4.5.5
+      '@oclif/plugin-warn-if-update-available': 2.0.43_typescript@4.5.5
+      aws-sdk: 2.1416.0
+      concurrently: 7.6.0
+      debug: 4.3.4
+      find-yarn-workspace-root: 2.0.0
+      fs-extra: 8.1.0
+      github-slugger: 1.5.0
+      got: 11.8.6
+      lodash: 4.17.21
+      normalize-package-data: 3.0.3
+      semver: 7.5.4
+      shelljs: 0.8.5
+      tslib: 2.6.0
+      yeoman-environment: 3.19.3
+      yeoman-generator: 5.9.0_yeoman-environment@3.19.3
+      yosay: 2.0.2
+    transitivePeerDependencies:
+      - '@swc/core'
+      - '@swc/wasm'
+      - '@types/node'
+      - bluebird
+      - encoding
+      - mem-fs
+      - supports-color
+      - typescript
+    dev: true
+
   /oclif/3.9.1_xwahr3c6nnleznukhncjhj6fk4:
     resolution: {integrity: sha512-gJ8gJrohFY8qEeVBOw7wgAFdwPt2CTTkEFXDTkfUeXap6URIy6ngP7g/E1A2zFt2I0wH/qQHwcfuTpfBbj1+Uw==}
     engines: {node: '>=12.0.0'}
@@ -8458,29 +8789,21 @@
       release-zalgo: 1.0.0
     dev: true
 
-<<<<<<< HEAD
+  /package-json/6.5.0:
+    resolution: {integrity: sha512-k3bdm2n25tkyxcjSKzB5x8kfVxlMdgsbPr0GkZcwHsLpba6cBjqCt1KlcChKEvxHIcTB1FVMuwoijZ26xex5MQ==}
+    engines: {node: '>=8'}
+    dependencies:
+      got: 9.6.0
+      registry-auth-token: 4.2.2
+      registry-url: 5.1.0
+      semver: 6.3.1
+    dev: false
+
   /package-json/8.1.1:
     resolution: {integrity: sha512-cbH9IAIJHNj9uXi196JVsRlt7cHKak6u/e6AkL/bkRelZ7rlL3X1YKxsZwa36xipOEKAsdtmaG6aAJoM1fx2zA==}
     engines: {node: '>=14.16'}
     dependencies:
       got: 12.6.1
-=======
-  /package-json/6.5.0:
-    resolution: {integrity: sha512-k3bdm2n25tkyxcjSKzB5x8kfVxlMdgsbPr0GkZcwHsLpba6cBjqCt1KlcChKEvxHIcTB1FVMuwoijZ26xex5MQ==}
-    engines: {node: '>=8'}
-    dependencies:
-      got: 9.6.0
-      registry-auth-token: 4.2.2
-      registry-url: 5.1.0
-      semver: 6.3.0
-    dev: false
-
-  /package-json/8.1.0:
-    resolution: {integrity: sha512-hySwcV8RAWeAfPsXb9/HGSPn8lwDnv6fabH+obUZKX169QknRkRhPxd1yMubpKDskLFATkl3jHpNtVtDPFA0Wg==}
-    engines: {node: '>=14.16'}
-    dependencies:
-      got: 12.5.3
->>>>>>> 50e09abf
       registry-auth-token: 5.0.2
       registry-url: 6.0.1
       semver: 7.5.4
@@ -9092,8 +9415,6 @@
     engines: {node: '>=8'}
     dev: true
 
-<<<<<<< HEAD
-=======
   /registry-auth-token/4.2.2:
     resolution: {integrity: sha512-PC5ZysNb42zpFME6D/XlIgtNGdTl8bBOCw90xQLVMpzuuubJKYDWFAEuUNc+Cn8Z8724tg2SDhDRrkVEsqfDMg==}
     engines: {node: '>=6.0.0'}
@@ -9101,15 +9422,11 @@
       rc: 1.2.8
     dev: false
 
->>>>>>> 50e09abf
   /registry-auth-token/5.0.2:
     resolution: {integrity: sha512-o/3ikDxtXaA59BmZuZrJZDJv8NMDGSj+6j6XaeBmHw8eY1i1qd9+6H+LjVvQXx3HN6aRCGa1cUdJ9RaJZUugnQ==}
     engines: {node: '>=14'}
     dependencies:
       '@pnpm/npm-conf': 2.2.2
-<<<<<<< HEAD
-=======
-    dev: false
 
   /registry-url/5.1.0:
     resolution: {integrity: sha512-8acYXXTI0AkQv6RAOjE3vOaIXZkT9wo4LOFbBKYQEEnnMNBpKqdUrI6S4NT0KPIo/WVvJ5tE/X5LF/TQUf0ekw==}
@@ -9117,7 +9434,6 @@
     dependencies:
       rc: 1.2.8
     dev: false
->>>>>>> 50e09abf
 
   /registry-url/6.0.1:
     resolution: {integrity: sha512-+crtS5QjFRqFCoQmvGduwYWEBng99ZvmFvF+cUJkGYF1L1BfU8C6Zp9T7f5vPAwyLkUExpvK+ANVZmGU49qi4Q==}
@@ -9379,7 +9695,6 @@
   /semver/6.3.1:
     resolution: {integrity: sha512-BR7VvDCVHO+q2xBEWskxS6DJE1qRnb7DxzUrogb71CWoSficBxYsiAGd+Kl0mmq/MprG9yArRkyrQxTO6XjMzA==}
     hasBin: true
-    dev: true
 
   /semver/7.3.8:
     resolution: {integrity: sha512-NB1ctGL5rlHrPJtFDVIVzTyQylMLu9N9VICA6HSFJo8MCGVTMW6gfpicwKmmK/dAjTOrqu5l63JJOpDSrAis3A==}
@@ -10177,6 +10492,36 @@
       diff: 4.0.2
       make-error: 1.3.6
       typescript: 5.0.4
+      v8-compile-cache-lib: 3.0.1
+      yn: 3.1.1
+    dev: true
+
+  /ts-node/10.9.1_typescript@4.5.5:
+    resolution: {integrity: sha512-NtVysVPkxxrwFGUUxGYhfux8k78pQB3JqYBXlLRZgdGUqTO5wU/UyHop5p70iEbGhB7q5KmiZiU0Y3KlJrScEw==}
+    hasBin: true
+    peerDependencies:
+      '@swc/core': '>=1.2.50'
+      '@swc/wasm': '>=1.2.50'
+      '@types/node': '*'
+      typescript: '>=2.7'
+    peerDependenciesMeta:
+      '@swc/core':
+        optional: true
+      '@swc/wasm':
+        optional: true
+    dependencies:
+      '@cspotcode/source-map-support': 0.8.1
+      '@tsconfig/node10': 1.0.9
+      '@tsconfig/node12': 1.0.11
+      '@tsconfig/node14': 1.0.3
+      '@tsconfig/node16': 1.0.4
+      acorn: 8.10.0
+      acorn-walk: 8.2.0
+      arg: 4.1.3
+      create-require: 1.1.1
+      diff: 4.0.2
+      make-error: 1.3.6
+      typescript: 4.5.5
       v8-compile-cache-lib: 3.0.1
       yn: 3.1.1
     dev: true
