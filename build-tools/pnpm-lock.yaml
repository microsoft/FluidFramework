lockfileVersion: '6.0'

settings:
  autoInstallPeers: true
  excludeLinksFromLockfile: false

overrides:
  json5@<1.0.2: ^1.0.2
  json5@>=2.0.0 <2.2.2: ^2.2.2
  qs: ^6.11.0
  sharp: ^0.33.2
  oclif>@aws-sdk/client-cloudfront: npm:empty-npm-package@1.0.0
  oclif>@aws-sdk/client-s3: npm:empty-npm-package@1.0.0

importers:

  .:
    devDependencies:
      '@biomejs/biome':
        specifier: ~1.9.3
        version: 1.9.4
      '@commitlint/cli':
        specifier: ^17.8.1
        version: 17.8.1
      '@commitlint/config-conventional':
        specifier: ^17.8.1
        version: 17.8.1
      '@commitlint/cz-commitlint':
        specifier: ^17.8.1
        version: 17.8.1(commitizen@4.3.1)(inquirer@8.2.6)
      '@fluid-tools/build-cli':
        specifier: ~0.49.0
        version: 0.49.0(typescript@5.4.5)
      '@fluidframework/build-common':
        specifier: ^2.0.3
        version: 2.0.3
      '@fluidframework/build-tools':
        specifier: ~0.49.0
        version: 0.49.0(@types/node@18.19.60)
      '@microsoft/api-documenter':
        specifier: ^7.25.21
        version: 7.25.21
      '@microsoft/api-extractor':
        specifier: ^7.47.11
        version: 7.47.11(@types/node@18.19.60)
      c8:
        specifier: ^7.14.0
        version: 7.14.0
      commitizen:
        specifier: ^4.3.1
        version: 4.3.1(typescript@5.4.5)
      concurrently:
        specifier: ^8.2.2
        version: 8.2.2
      conventional-changelog-cli:
        specifier: ^2.2.2
        version: 2.2.2
      conventional-changelog-conventionalcommits:
        specifier: ^5.0.0
        version: 5.0.0
      copyfiles:
        specifier: ^2.4.1
        version: 2.4.1
      cz-conventional-changelog:
        specifier: ^3.3.0
        version: 3.3.0(typescript@5.4.5)
      cz-customizable:
        specifier: ^7.2.1
        version: 7.2.1
      eslint:
        specifier: ~8.57.0
        version: 8.57.0
      inquirer:
        specifier: ^8.2.6
        version: 8.2.6
      rimraf:
        specifier: ^4.4.1
        version: 4.4.1
      run-script-os:
        specifier: ^1.1.6
        version: 1.1.6
      syncpack:
        specifier: ^9.8.6
        version: 9.8.6
      typescript:
        specifier: ~5.4.5
        version: 5.4.5

  packages/build-cli:
    dependencies:
      '@andrewbranch/untar.js':
        specifier: ^1.0.3
        version: 1.0.3
      '@fluid-tools/version-tools':
        specifier: workspace:~
        version: link:../version-tools
      '@fluidframework/build-tools':
        specifier: workspace:~
        version: link:../build-tools
      '@fluidframework/bundle-size-tools':
        specifier: workspace:~
        version: link:../bundle-size-tools
      '@inquirer/prompts':
        specifier: ^7.0.1
        version: 7.0.1(@types/node@18.19.60)
      '@microsoft/api-extractor':
        specifier: ^7.47.11
        version: 7.47.11(@types/node@18.19.60)
      '@oclif/core':
        specifier: ^4.0.30
        version: 4.0.30
      '@oclif/plugin-autocomplete':
        specifier: ^3.2.7
        version: 3.2.7
      '@oclif/plugin-commands':
        specifier: ^4.1.5
        version: 4.1.5
      '@oclif/plugin-help':
        specifier: ^6.2.16
        version: 6.2.16
      '@oclif/plugin-not-found':
        specifier: ^3.2.24
        version: 3.2.24(@types/node@18.19.60)
      '@octokit/core':
        specifier: ^5.2.0
        version: 5.2.0
      '@octokit/rest':
        specifier: ^21.0.2
        version: 21.0.2
      '@rushstack/node-core-library':
        specifier: ^5.9.0
        version: 5.9.0(@types/node@18.19.60)
      async:
        specifier: ^3.2.6
        version: 3.2.6
      azure-devops-node-api:
        specifier: ^11.2.0
        version: 11.2.0
      change-case:
        specifier: ^3.1.0
        version: 3.1.0
      cosmiconfig:
        specifier: ^8.3.6
        version: 8.3.6(typescript@5.4.5)
      danger:
        specifier: ^12.3.3
        version: 12.3.3
      date-fns:
        specifier: ^2.30.0
        version: 2.30.0
      debug:
        specifier: ^4.3.7
        version: 4.3.7(supports-color@8.1.1)
      execa:
        specifier: ^5.1.1
        version: 5.1.1
      fflate:
        specifier: ^0.8.2
        version: 0.8.2
      fs-extra:
        specifier: ^11.2.0
        version: 11.2.0
      github-slugger:
        specifier: ^2.0.0
        version: 2.0.0
      globby:
        specifier: ^11.1.0
        version: 11.1.0
      gray-matter:
        specifier: ^4.0.3
        version: 4.0.3
      human-id:
        specifier: ^4.1.1
        version: 4.1.1
      issue-parser:
        specifier: ^7.0.1
        version: 7.0.1
      json5:
        specifier: ^2.2.3
        version: 2.2.3
      jssm:
        specifier: ^5.104.1
        version: 5.104.1
      jszip:
        specifier: ^3.10.1
        version: 3.10.1
      latest-version:
        specifier: ^9.0.0
        version: 9.0.0
      mdast:
        specifier: ^3.0.0
        version: 3.0.0
      mdast-util-heading-range:
        specifier: ^4.0.0
        version: 4.0.0
      mdast-util-to-string:
        specifier: ^4.0.0
        version: 4.0.0
      minimatch:
        specifier: ^7.4.6
        version: 7.4.6
      npm-check-updates:
        specifier: ^16.14.20
        version: 16.14.20
      oclif:
        specifier: ^4.15.16
        version: 4.15.16(@types/node@18.19.60)
      picocolors:
        specifier: ^1.1.1
        version: 1.1.1
      prettier:
        specifier: ~3.2.5
        version: 3.2.5
      prompts:
        specifier: ^2.4.2
        version: 2.4.2
      read-pkg-up:
        specifier: ^7.0.1
        version: 7.0.1
      remark:
        specifier: ^15.0.1
        version: 15.0.1
      remark-gfm:
        specifier: ^4.0.0
        version: 4.0.0
      remark-github:
        specifier: ^12.0.0
        version: 12.0.0
      remark-github-beta-blockquote-admonitions:
        specifier: ^3.1.1
        version: 3.1.1
      remark-toc:
        specifier: ^9.0.0
        version: 9.0.0
      replace-in-file:
        specifier: ^7.2.0
        version: 7.2.0
      resolve.exports:
        specifier: ^2.0.2
        version: 2.0.2
      semver:
        specifier: ^7.6.3
        version: 7.6.3
      semver-utils:
        specifier: ^1.1.4
        version: 1.1.4
      simple-git:
        specifier: ^3.27.0
        version: 3.27.0
      sort-json:
        specifier: ^2.0.1
        version: 2.0.1
      sort-package-json:
        specifier: 1.57.0
        version: 1.57.0
      strip-ansi:
        specifier: ^6.0.1
        version: 6.0.1
      table:
        specifier: ^6.8.2
        version: 6.8.2
      ts-morph:
        specifier: ^22.0.0
        version: 22.0.0
      type-fest:
        specifier: ^2.19.0
        version: 2.19.0
      unist-util-visit:
        specifier: ^5.0.0
        version: 5.0.0
      xml2js:
        specifier: ^0.5.0
        version: 0.5.0
    devDependencies:
      '@biomejs/biome':
        specifier: ~1.9.3
        version: 1.9.4
      '@fluidframework/build-common':
        specifier: ^2.0.3
        version: 2.0.3
      '@fluidframework/eslint-config-fluid':
        specifier: ^5.4.0
        version: 5.4.0(eslint@8.57.0)(typescript@5.4.5)
      '@oclif/test':
        specifier: ^4.1.0
        version: 4.1.0(@oclif/core@4.0.30)
      '@types/async':
        specifier: ^3.2.24
        version: 3.2.24
      '@types/chai':
        specifier: ^4.3.20
        version: 4.3.20
      '@types/chai-arrays':
        specifier: ^2.0.3
        version: 2.0.3
      '@types/debug':
        specifier: ^4.1.12
        version: 4.1.12
      '@types/fs-extra':
        specifier: ^11.0.4
        version: 11.0.4
      '@types/issue-parser':
        specifier: ^3.0.5
        version: 3.0.5
      '@types/mdast':
        specifier: ^4.0.4
        version: 4.0.4
      '@types/mocha':
        specifier: ^10.0.9
        version: 10.0.9
      '@types/node':
        specifier: ^18.19.59
        version: 18.19.60
      '@types/prettier':
        specifier: ^2.7.3
        version: 2.7.3
      '@types/prompts':
        specifier: ^2.4.9
        version: 2.4.9
      '@types/semver':
        specifier: ^7.5.8
        version: 7.5.8
      '@types/semver-utils':
        specifier: ^1.1.3
        version: 1.1.3
      '@types/sort-json':
        specifier: ^2.0.3
        version: 2.0.3
      '@types/unist':
        specifier: ^3.0.3
        version: 3.0.3
      '@types/xml2js':
        specifier: ^0.4.14
        version: 0.4.14
      c8:
        specifier: ^7.14.0
        version: 7.14.0
      chai:
        specifier: ^4.5.0
        version: 4.5.0
      chai-arrays:
        specifier: ^2.2.0
        version: 2.2.0
      concurrently:
        specifier: ^8.2.2
        version: 8.2.2
      copyfiles:
        specifier: ^2.4.1
        version: 2.4.1
      eslint:
        specifier: ~8.57.0
        version: 8.57.0
      eslint-config-oclif:
        specifier: ^5.2.1
        version: 5.2.1(eslint@8.57.0)
      eslint-config-oclif-typescript:
        specifier: ^3.1.12
        version: 3.1.12(eslint@8.57.0)(typescript@5.4.5)
      eslint-config-prettier:
        specifier: ~9.1.0
        version: 9.1.0(eslint@8.57.0)
      jssm-viz-cli:
        specifier: ^5.101.0
        version: 5.101.0
      mocha:
        specifier: ^10.7.3
        version: 10.7.3
      mocha-multi-reporters:
        specifier: ^1.5.1
        version: 1.5.1(mocha@10.7.3)
      mocked-env:
        specifier: ^1.3.5
        version: 1.3.5
      rimraf:
        specifier: ^4.4.1
        version: 4.4.1
      ts-node:
        specifier: ^10.9.2
        version: 10.9.2(@types/node@18.19.60)(typescript@5.4.5)
      tslib:
        specifier: ^2.8.0
        version: 2.8.0
      typescript:
        specifier: ~5.4.5
        version: 5.4.5

  packages/build-infrastructure:
    dependencies:
      '@fluid-tools/version-tools':
        specifier: workspace:~
        version: link:../version-tools
      '@manypkg/get-packages':
        specifier: ^2.2.2
        version: 2.2.2
      '@oclif/core':
        specifier: ^4.0.30
        version: 4.0.30
      cosmiconfig:
        specifier: ^8.3.6
        version: 8.3.6(typescript@5.4.5)
      detect-indent:
        specifier: ^6.1.0
        version: 6.1.0
      execa:
        specifier: ^5.1.1
        version: 5.1.1
      fs-extra:
        specifier: ^11.2.0
        version: 11.2.0
      globby:
        specifier: ^11.1.0
        version: 11.1.0
      micromatch:
        specifier: ^4.0.8
        version: 4.0.8
      oclif:
        specifier: ^4.15.16
        version: 4.15.16(@types/node@18.19.60)
      picocolors:
        specifier: ^1.1.1
        version: 1.1.1
      read-pkg-up:
        specifier: ^7.0.1
        version: 7.0.1
      semver:
        specifier: ^7.6.3
        version: 7.6.3
      simple-git:
        specifier: ^3.27.0
        version: 3.27.0
      sort-package-json:
        specifier: 1.57.0
        version: 1.57.0
      type-fest:
        specifier: ^2.19.0
        version: 2.19.0
      typescript:
        specifier: ~5.4.5
        version: 5.4.5
    devDependencies:
      '@biomejs/biome':
        specifier: ~1.9.3
        version: 1.9.4
      '@fluid-tools/api-markdown-documenter':
        specifier: ^0.17.1
        version: 0.17.1(@types/node@18.19.60)
      '@fluidframework/build-common':
        specifier: ^2.0.3
        version: 2.0.3
      '@fluidframework/build-tools-bin':
        specifier: npm:@fluidframework/build-tools@~0.49.0
        version: /@fluidframework/build-tools@0.49.0(@types/node@18.19.60)
      '@fluidframework/eslint-config-fluid':
        specifier: ^5.4.0
        version: 5.4.0(eslint@8.57.0)(typescript@5.4.5)
      '@microsoft/api-extractor':
        specifier: ^7.47.11
        version: 7.47.11(@types/node@18.19.60)
      '@types/chai':
        specifier: ^4.3.20
        version: 4.3.20
      '@types/chai-arrays':
        specifier: ^2.0.3
        version: 2.0.3
      '@types/fs-extra':
        specifier: ^11.0.4
        version: 11.0.4
      '@types/micromatch':
        specifier: ^4.0.9
        version: 4.0.9
      '@types/mocha':
        specifier: ^10.0.9
        version: 10.0.9
      '@types/node':
        specifier: ^18.19.59
        version: 18.19.60
      '@types/semver':
        specifier: ^7.5.8
        version: 7.5.8
      c8:
        specifier: ^7.14.0
        version: 7.14.0
      chai:
        specifier: ^4.5.0
        version: 4.5.0
      chai-arrays:
        specifier: ^2.2.0
        version: 2.2.0
      concurrently:
        specifier: ^8.2.2
        version: 8.2.2
      copyfiles:
        specifier: ^2.4.1
        version: 2.4.1
      eslint:
        specifier: ~8.57.0
        version: 8.57.0
      eslint-plugin-chai-friendly:
        specifier: ~1.0.1
        version: 1.0.1(eslint@8.57.0)
      memfs:
        specifier: ^4.14.0
        version: 4.14.0
      mocha:
        specifier: ^10.7.3
        version: 10.7.3
      rimraf:
        specifier: ^4.4.1
        version: 4.4.1
      ts-node:
        specifier: ^10.9.2
        version: 10.9.2(@types/node@18.19.60)(typescript@5.4.5)
      typedoc:
        specifier: ^0.26.10
        version: 0.26.10(typescript@5.4.5)
      typedoc-plugin-markdown:
        specifier: ^4.2.9
        version: 4.2.9(typedoc@0.26.10)
      unionfs:
        specifier: ^4.5.4
        version: 4.5.4

  packages/build-tools:
    dependencies:
      '@fluid-tools/build-infrastructure':
        specifier: workspace:~
        version: link:../build-infrastructure
      '@fluid-tools/version-tools':
        specifier: workspace:~
        version: link:../version-tools
      '@manypkg/get-packages':
        specifier: ^2.2.2
        version: 2.2.2
      async:
        specifier: ^3.2.6
        version: 3.2.6
      cosmiconfig:
        specifier: ^8.3.6
        version: 8.3.6(typescript@5.4.5)
      date-fns:
        specifier: ^2.30.0
        version: 2.30.0
      debug:
        specifier: ^4.3.7
        version: 4.3.7(supports-color@8.1.1)
      detect-indent:
        specifier: ^6.1.0
        version: 6.1.0
      find-up:
        specifier: ^7.0.0
        version: 7.0.0
      fs-extra:
        specifier: ^11.2.0
        version: 11.2.0
      glob:
        specifier: ^7.2.3
        version: 7.2.3
      globby:
        specifier: ^11.1.0
        version: 11.1.0
      ignore:
        specifier: ^5.3.2
        version: 5.3.2
      json5:
        specifier: ^2.2.3
        version: 2.2.3
      lodash:
        specifier: ^4.17.21
        version: 4.17.21
      lodash.isequal:
        specifier: ^4.5.0
        version: 4.5.0
      multimatch:
        specifier: ^5.0.0
        version: 5.0.0
      picocolors:
        specifier: ^1.1.1
        version: 1.1.1
      picomatch:
        specifier: ^2.3.1
        version: 2.3.1
      rimraf:
        specifier: ^4.4.1
        version: 4.4.1
      semver:
        specifier: ^7.6.3
        version: 7.6.3
      simple-git:
        specifier: ^3.27.0
        version: 3.27.0
      sort-package-json:
        specifier: 1.57.0
        version: 1.57.0
      ts-deepmerge:
        specifier: ^7.0.1
        version: 7.0.1
      ts-morph:
        specifier: ^22.0.0
        version: 22.0.0
      type-fest:
        specifier: ^2.19.0
        version: 2.19.0
      typescript:
        specifier: ~5.4.5
        version: 5.4.5
      yaml:
        specifier: ^2.6.0
        version: 2.6.0
    devDependencies:
      '@biomejs/biome':
        specifier: ~1.9.3
<<<<<<< HEAD
        version: 1.9.3
      '@changesets/types':
        specifier: ^6.0.0
        version: 6.0.0
=======
        version: 1.9.4
>>>>>>> 0b6d14fe
      '@fluidframework/build-common':
        specifier: ^2.0.3
        version: 2.0.3
      '@fluidframework/build-tools-bin':
        specifier: npm:@fluidframework/build-tools@~0.49.0
        version: /@fluidframework/build-tools@0.49.0(@types/node@18.19.60)
      '@fluidframework/eslint-config-fluid':
        specifier: ^5.4.0
        version: 5.4.0(eslint@8.57.0)(typescript@5.4.5)
      '@types/async':
        specifier: ^3.2.24
        version: 3.2.24
      '@types/fs-extra':
        specifier: ^11.0.4
        version: 11.0.4
      '@types/glob':
        specifier: ^7.2.0
        version: 7.2.0
      '@types/lodash':
        specifier: ^4.17.12
        version: 4.17.12
      '@types/lodash.isequal':
        specifier: ^4.5.8
        version: 4.5.8
      '@types/mocha':
        specifier: ^10.0.9
        version: 10.0.9
      '@types/node':
        specifier: ^18.19.59
        version: 18.19.60
      '@types/rimraf':
        specifier: ^2.0.5
        version: 2.0.5
      '@types/semver':
        specifier: ^7.5.8
        version: 7.5.8
      '@types/shelljs':
        specifier: ^0.8.15
        version: 0.8.15
      concurrently:
        specifier: ^8.2.2
        version: 8.2.2
      eslint:
        specifier: ~8.57.0
        version: 8.57.0
      json-schema-to-typescript:
        specifier: ^15.0.2
        version: 15.0.2
      mocha:
        specifier: ^10.7.3
        version: 10.7.3

  packages/bundle-size-tools:
    dependencies:
      azure-devops-node-api:
        specifier: ^11.2.0
        version: 11.2.0
      jszip:
        specifier: ^3.10.1
        version: 3.10.1
      msgpack-lite:
        specifier: ^0.1.26
        version: 0.1.26
      pako:
        specifier: ^2.1.0
        version: 2.1.0
      typescript:
        specifier: ~5.4.5
        version: 5.4.5
      webpack:
        specifier: ^5.95.0
        version: 5.95.0
    devDependencies:
      '@biomejs/biome':
        specifier: ~1.9.3
        version: 1.9.4
      '@fluidframework/build-common':
        specifier: ^2.0.3
        version: 2.0.3
      '@fluidframework/build-tools-bin':
        specifier: npm:@fluidframework/build-tools@~0.49.0
        version: /@fluidframework/build-tools@0.49.0(@types/node@18.19.60)
      '@fluidframework/eslint-config-fluid':
        specifier: ^5.4.0
        version: 5.4.0(eslint@8.57.0)(typescript@5.4.5)
      '@microsoft/api-extractor':
        specifier: ^7.47.11
        version: 7.47.11(@types/node@18.19.60)
      '@types/msgpack-lite':
        specifier: ^0.1.11
        version: 0.1.11
      '@types/node':
        specifier: ^18.19.59
        version: 18.19.60
      '@types/pako':
        specifier: ^2.0.3
        version: 2.0.3
      concurrently:
        specifier: ^8.2.2
        version: 8.2.2
      copyfiles:
        specifier: ^2.4.1
        version: 2.4.1
      eslint:
        specifier: ~8.57.0
        version: 8.57.0
      rimraf:
        specifier: ^4.4.1
        version: 4.4.1

  packages/version-tools:
    dependencies:
      '@oclif/core':
        specifier: ^4.0.30
        version: 4.0.30
      '@oclif/plugin-autocomplete':
        specifier: ^3.2.7
        version: 3.2.7
      '@oclif/plugin-commands':
        specifier: ^4.1.5
        version: 4.1.5
      '@oclif/plugin-help':
        specifier: ^6.2.16
        version: 6.2.16
      '@oclif/plugin-not-found':
        specifier: ^3.2.24
        version: 3.2.24(@types/node@18.19.60)
      semver:
        specifier: ^7.6.3
        version: 7.6.3
      table:
        specifier: ^6.8.2
        version: 6.8.2
    devDependencies:
      '@biomejs/biome':
        specifier: ~1.9.3
        version: 1.9.4
      '@fluidframework/build-common':
        specifier: ^2.0.3
        version: 2.0.3
      '@fluidframework/build-tools-bin':
        specifier: npm:@fluidframework/build-tools@~0.49.0
        version: /@fluidframework/build-tools@0.49.0(@types/node@18.19.60)
      '@fluidframework/eslint-config-fluid':
        specifier: ^5.4.0
        version: 5.4.0(eslint@8.57.0)(typescript@5.4.5)
      '@microsoft/api-extractor':
        specifier: ^7.47.11
        version: 7.47.11(@types/node@18.19.60)
      '@oclif/test':
        specifier: ^4.1.0
        version: 4.1.0(@oclif/core@4.0.30)
      '@types/chai':
        specifier: ^4.3.20
        version: 4.3.20
      '@types/mocha':
        specifier: ^10.0.9
        version: 10.0.9
      '@types/node':
        specifier: ^18.19.59
        version: 18.19.60
      '@types/semver':
        specifier: ^7.5.8
        version: 7.5.8
      c8:
        specifier: ^7.14.0
        version: 7.14.0
      chai:
        specifier: ^4.5.0
        version: 4.5.0
      concurrently:
        specifier: ^8.2.2
        version: 8.2.2
      eslint:
        specifier: ~8.57.0
        version: 8.57.0
      eslint-config-oclif:
        specifier: ^5.2.1
        version: 5.2.1(eslint@8.57.0)
      eslint-config-oclif-typescript:
        specifier: ^3.1.12
        version: 3.1.12(eslint@8.57.0)(typescript@5.4.5)
      eslint-config-prettier:
        specifier: ~9.1.0
        version: 9.1.0(eslint@8.57.0)
      mocha:
        specifier: ^10.7.3
        version: 10.7.3
      mocha-multi-reporters:
        specifier: ^1.5.1
        version: 1.5.1(mocha@10.7.3)
      oclif:
        specifier: ^4.15.16
        version: 4.15.16(@types/node@18.19.60)
      rimraf:
        specifier: ^4.4.1
        version: 4.4.1
      ts-node:
        specifier: ^10.9.2
        version: 10.9.2(@types/node@18.19.60)(typescript@5.4.5)
      tslib:
        specifier: ^2.8.0
        version: 2.8.0
      typescript:
        specifier: ~5.4.5
        version: 5.4.5

packages:

  /@aashutoshrathi/word-wrap@1.2.6:
    resolution: {integrity: sha512-1Yjs2SvM8TflER/OD3cOjhWWOZb58A2t7wpE2S9XfBYTiIl+XFhQG2bjy4Pu1I+EAlCNUzRDYDdFwFYUKvXcIA==}
    engines: {node: '>=0.10.0'}
    dev: true

  /@alcalzone/ansi-tokenize@0.1.3:
    resolution: {integrity: sha512-3yWxPTq3UQ/FY9p1ErPxIyfT64elWaMvM9lIHnaqpyft63tkxodF5aUElYHrdisWve5cETkh1+KBw1yJuW0aRw==}
    engines: {node: '>=14.13.1'}
    dependencies:
      ansi-styles: 6.2.1
      is-fullwidth-code-point: 4.0.0

  /@andrewbranch/untar.js@1.0.3:
    resolution: {integrity: sha512-Jh15/qVmrLGhkKJBdXlK1+9tY4lZruYjsgkDFj08ZmDiWVBLJcqkok7Z0/R0In+i1rScBpJlSvrTS2Lm41Pbnw==}

  /@apidevtools/json-schema-ref-parser@11.7.0:
    resolution: {integrity: sha512-pRrmXMCwnmrkS3MLgAIW5dXRzeTv6GLjkjb4HmxNnvAKXN1Nfzp4KmGADBQvlVUcqi+a5D+hfGDLLnd5NnYxog==}
    engines: {node: '>= 16'}
    dependencies:
      '@jsdevtools/ono': 7.1.3
      '@types/json-schema': 7.0.15
      js-yaml: 4.1.0
    dev: true

  /@babel/code-frame@7.18.6:
    resolution: {integrity: sha512-TDCmlK5eOvH+eH7cdAFlNXeVJqWIQ7gW9tY1GJIpUtFb6CmjVyq2VM3u71bOyR8CRihcCgMUYoDNyLXao3+70Q==}
    engines: {node: '>=6.9.0'}
    dependencies:
      '@babel/highlight': 7.18.6

  /@babel/helper-validator-identifier@7.22.20:
    resolution: {integrity: sha512-Y4OZ+ytlatR8AI+8KZfKuL5urKp7qey08ha31L8b3BwewJAoJamTzyvxPR/5D+KkdJCGPq/+8TukHBlY10FX9A==}
    engines: {node: '>=6.9.0'}

  /@babel/highlight@7.18.6:
    resolution: {integrity: sha512-u7stbOuYjaPezCuLj29hNW1v64M2Md2qupEKP1fHc7WdOA3DgLh37suiSrZYY7haUB7iBeQZ9P1uiRF359do3g==}
    engines: {node: '>=6.9.0'}
    dependencies:
      '@babel/helper-validator-identifier': 7.22.20
      chalk: 2.4.2
      js-tokens: 4.0.0

  /@babel/runtime@7.22.5:
    resolution: {integrity: sha512-ecjvYlnAaZ/KVneE/OdKYBYfgXV3Ptu6zQWmgEF7vwKhQnvVS6bjMD2XYgj+SNvQ1GfK/pjgokfPkC/2CO8CuA==}
    engines: {node: '>=6.9.0'}
    dependencies:
      regenerator-runtime: 0.13.11

  /@bcoe/v8-coverage@0.2.3:
    resolution: {integrity: sha512-0hYQ8SB4Db5zvZB4axdMHGwEaQjkZzFjQiN9LVYvIFB2nSUHW9tYpxWriPrWDASIxiaXax83REcLxuSdnGPZtw==}
    dev: true

  /@biomejs/biome@1.9.4:
    resolution: {integrity: sha512-1rkd7G70+o9KkTn5KLmDYXihGoTaIGO9PIIN2ZB7UJxFrWw04CZHPYiMRjYsaDvVV7hP1dYNRLxSANLaBFGpog==}
    engines: {node: '>=14.21.3'}
    hasBin: true
    requiresBuild: true
    optionalDependencies:
      '@biomejs/cli-darwin-arm64': 1.9.4
      '@biomejs/cli-darwin-x64': 1.9.4
      '@biomejs/cli-linux-arm64': 1.9.4
      '@biomejs/cli-linux-arm64-musl': 1.9.4
      '@biomejs/cli-linux-x64': 1.9.4
      '@biomejs/cli-linux-x64-musl': 1.9.4
      '@biomejs/cli-win32-arm64': 1.9.4
      '@biomejs/cli-win32-x64': 1.9.4
    dev: true

  /@biomejs/cli-darwin-arm64@1.9.4:
    resolution: {integrity: sha512-bFBsPWrNvkdKrNCYeAp+xo2HecOGPAy9WyNyB/jKnnedgzl4W4Hb9ZMzYNbf8dMCGmUdSavlYHiR01QaYR58cw==}
    engines: {node: '>=14.21.3'}
    cpu: [arm64]
    os: [darwin]
    requiresBuild: true
    dev: true
    optional: true

  /@biomejs/cli-darwin-x64@1.9.4:
    resolution: {integrity: sha512-ngYBh/+bEedqkSevPVhLP4QfVPCpb+4BBe2p7Xs32dBgs7rh9nY2AIYUL6BgLw1JVXV8GlpKmb/hNiuIxfPfZg==}
    engines: {node: '>=14.21.3'}
    cpu: [x64]
    os: [darwin]
    requiresBuild: true
    dev: true
    optional: true

  /@biomejs/cli-linux-arm64-musl@1.9.4:
    resolution: {integrity: sha512-v665Ct9WCRjGa8+kTr0CzApU0+XXtRgwmzIf1SeKSGAv+2scAlW6JR5PMFo6FzqqZ64Po79cKODKf3/AAmECqA==}
    engines: {node: '>=14.21.3'}
    cpu: [arm64]
    os: [linux]
    requiresBuild: true
    dev: true
    optional: true

  /@biomejs/cli-linux-arm64@1.9.4:
    resolution: {integrity: sha512-fJIW0+LYujdjUgJJuwesP4EjIBl/N/TcOX3IvIHJQNsAqvV2CHIogsmA94BPG6jZATS4Hi+xv4SkBBQSt1N4/g==}
    engines: {node: '>=14.21.3'}
    cpu: [arm64]
    os: [linux]
    requiresBuild: true
    dev: true
    optional: true

  /@biomejs/cli-linux-x64-musl@1.9.4:
    resolution: {integrity: sha512-gEhi/jSBhZ2m6wjV530Yy8+fNqG8PAinM3oV7CyO+6c3CEh16Eizm21uHVsyVBEB6RIM8JHIl6AGYCv6Q6Q9Tg==}
    engines: {node: '>=14.21.3'}
    cpu: [x64]
    os: [linux]
    requiresBuild: true
    dev: true
    optional: true

  /@biomejs/cli-linux-x64@1.9.4:
    resolution: {integrity: sha512-lRCJv/Vi3Vlwmbd6K+oQ0KhLHMAysN8lXoCI7XeHlxaajk06u7G+UsFSO01NAs5iYuWKmVZjmiOzJ0OJmGsMwg==}
    engines: {node: '>=14.21.3'}
    cpu: [x64]
    os: [linux]
    requiresBuild: true
    dev: true
    optional: true

  /@biomejs/cli-win32-arm64@1.9.4:
    resolution: {integrity: sha512-tlbhLk+WXZmgwoIKwHIHEBZUwxml7bRJgk0X2sPyNR3S93cdRq6XulAZRQJ17FYGGzWne0fgrXBKpl7l4M87Hg==}
    engines: {node: '>=14.21.3'}
    cpu: [arm64]
    os: [win32]
    requiresBuild: true
    dev: true
    optional: true

  /@biomejs/cli-win32-x64@1.9.4:
    resolution: {integrity: sha512-8Y5wMhVIPaWe6jw2H+KlEm4wP/f7EW3810ZLmDlrEEy5KvBsb9ECEfu/kMWD484ijfQ8+nIi0giMgu9g1UAuuA==}
    engines: {node: '>=14.21.3'}
    cpu: [x64]
    os: [win32]
    requiresBuild: true
    dev: true
    optional: true

  /@changesets/types@6.0.0:
    resolution: {integrity: sha512-b1UkfNulgKoWfqyHtzKS5fOZYSJO+77adgL7DLRDr+/7jhChN+QcHnbjiQVOz/U+Ts3PGNySq7diAItzDgugfQ==}
    dev: true

  /@colors/colors@1.5.0:
    resolution: {integrity: sha512-ooWCrlZP11i8GImSjTHYHLkvFDP48nS4+204nGb1RiX/WXYHmJA2III9/e2DWVabCESdW7hBAEzHRqUn9OUVvQ==}
    engines: {node: '>=0.1.90'}
    requiresBuild: true
    optional: true

  /@commitlint/cli@17.8.1:
    resolution: {integrity: sha512-ay+WbzQesE0Rv4EQKfNbSMiJJ12KdKTDzIt0tcK4k11FdsWmtwP0Kp1NWMOUswfIWo6Eb7p7Ln721Nx9FLNBjg==}
    engines: {node: '>=v14'}
    hasBin: true
    dependencies:
      '@commitlint/format': 17.8.1
      '@commitlint/lint': 17.8.1
      '@commitlint/load': 17.8.1
      '@commitlint/read': 17.8.1
      '@commitlint/types': 17.8.1
      execa: 5.1.1
      lodash.isfunction: 3.0.9
      resolve-from: 5.0.0
      resolve-global: 1.0.0
      yargs: 17.7.2
    transitivePeerDependencies:
      - '@swc/core'
      - '@swc/wasm'
    dev: true

  /@commitlint/config-conventional@17.8.1:
    resolution: {integrity: sha512-NxCOHx1kgneig3VLauWJcDWS40DVjg7nKOpBEEK9E5fjJpQqLCilcnKkIIjdBH98kEO1q3NpE5NSrZ2kl/QGJg==}
    engines: {node: '>=v14'}
    dependencies:
      conventional-changelog-conventionalcommits: 6.1.0
    dev: true

  /@commitlint/config-validator@17.8.1:
    resolution: {integrity: sha512-UUgUC+sNiiMwkyiuIFR7JG2cfd9t/7MV8VB4TZ+q02ZFkHoduUS4tJGsCBWvBOGD9Btev6IecPMvlWUfJorkEA==}
    engines: {node: '>=v14'}
    dependencies:
      '@commitlint/types': 17.8.1
      ajv: 8.13.0
    dev: true

  /@commitlint/config-validator@18.1.0:
    resolution: {integrity: sha512-kbHkIuItXn93o2NmTdwi5Mk1ujyuSIysRE/XHtrcps/27GuUKEIqBJp6TdJ4Sq+ze59RlzYSHMKuDKZbfg9+uQ==}
    engines: {node: '>=v18'}
    requiresBuild: true
    dependencies:
      '@commitlint/types': 18.1.0
      ajv: 8.13.0
    dev: true
    optional: true

  /@commitlint/cz-commitlint@17.8.1(commitizen@4.3.1)(inquirer@8.2.6):
    resolution: {integrity: sha512-7/13k+NxxqwYnrrb52g70qrXs5NQS7r/qV9GAwcoE/8LLWoziV38nsgELajFu6sNgai9X8d8IX5UyiB1M1zGjg==}
    engines: {node: '>=v14'}
    peerDependencies:
      commitizen: ^4.0.3
      inquirer: ^8.0.0
    dependencies:
      '@commitlint/ensure': 17.8.1
      '@commitlint/load': 17.8.1
      '@commitlint/types': 17.8.1
      chalk: 4.1.2
      commitizen: 4.3.1(typescript@5.4.5)
      inquirer: 8.2.6
      lodash.isplainobject: 4.0.6
      word-wrap: 1.2.5
    transitivePeerDependencies:
      - '@swc/core'
      - '@swc/wasm'
    dev: true

  /@commitlint/ensure@17.8.1:
    resolution: {integrity: sha512-xjafwKxid8s1K23NFpL8JNo6JnY/ysetKo8kegVM7c8vs+kWLP8VrQq+NbhgVlmCojhEDbzQKp4eRXSjVOGsow==}
    engines: {node: '>=v14'}
    dependencies:
      '@commitlint/types': 17.8.1
      lodash.camelcase: 4.3.0
      lodash.kebabcase: 4.1.1
      lodash.snakecase: 4.1.1
      lodash.startcase: 4.4.0
      lodash.upperfirst: 4.3.1
    dev: true

  /@commitlint/execute-rule@17.8.1:
    resolution: {integrity: sha512-JHVupQeSdNI6xzA9SqMF+p/JjrHTcrJdI02PwesQIDCIGUrv04hicJgCcws5nzaoZbROapPs0s6zeVHoxpMwFQ==}
    engines: {node: '>=v14'}
    dev: true

  /@commitlint/execute-rule@18.1.0:
    resolution: {integrity: sha512-w3Vt4K+O7+nSr9/gFSEfZ1exKUOPSlJaRpnk7Y+XowEhvwT7AIk1HNANH+gETf0zGZ020+hfiMW/Ome+SNCUsg==}
    engines: {node: '>=v18'}
    requiresBuild: true
    dev: true
    optional: true

  /@commitlint/format@17.8.1:
    resolution: {integrity: sha512-f3oMTyZ84M9ht7fb93wbCKmWxO5/kKSbwuYvS867duVomoOsgrgljkGGIztmT/srZnaiGbaK8+Wf8Ik2tSr5eg==}
    engines: {node: '>=v14'}
    dependencies:
      '@commitlint/types': 17.8.1
      chalk: 4.1.2
    dev: true

  /@commitlint/is-ignored@17.8.1:
    resolution: {integrity: sha512-UshMi4Ltb4ZlNn4F7WtSEugFDZmctzFpmbqvpyxD3la510J+PLcnyhf9chs7EryaRFJMdAKwsEKfNK0jL/QM4g==}
    engines: {node: '>=v14'}
    dependencies:
      '@commitlint/types': 17.8.1
      semver: 7.5.4
    dev: true

  /@commitlint/lint@17.8.1:
    resolution: {integrity: sha512-aQUlwIR1/VMv2D4GXSk7PfL5hIaFSfy6hSHV94O8Y27T5q+DlDEgd/cZ4KmVI+MWKzFfCTiTuWqjfRSfdRllCA==}
    engines: {node: '>=v14'}
    dependencies:
      '@commitlint/is-ignored': 17.8.1
      '@commitlint/parse': 17.8.1
      '@commitlint/rules': 17.8.1
      '@commitlint/types': 17.8.1
    dev: true

  /@commitlint/load@17.8.1:
    resolution: {integrity: sha512-iF4CL7KDFstP1kpVUkT8K2Wl17h2yx9VaR1ztTc8vzByWWcbO/WaKwxsnCOqow9tVAlzPfo1ywk9m2oJ9ucMqA==}
    engines: {node: '>=v14'}
    dependencies:
      '@commitlint/config-validator': 17.8.1
      '@commitlint/execute-rule': 17.8.1
      '@commitlint/resolve-extends': 17.8.1
      '@commitlint/types': 17.8.1
      '@types/node': 20.5.1
      chalk: 4.1.2
      cosmiconfig: 8.3.6(typescript@5.4.5)
      cosmiconfig-typescript-loader: 4.2.0(@types/node@20.5.1)(cosmiconfig@8.3.6)(ts-node@10.9.2)(typescript@5.4.5)
      lodash.isplainobject: 4.0.6
      lodash.merge: 4.6.2
      lodash.uniq: 4.5.0
      resolve-from: 5.0.0
      ts-node: 10.9.2(@types/node@20.5.1)(typescript@5.4.5)
      typescript: 5.4.5
    transitivePeerDependencies:
      - '@swc/core'
      - '@swc/wasm'
    dev: true

  /@commitlint/load@18.2.0(typescript@5.4.5):
    resolution: {integrity: sha512-xjX3d3CRlOALwImhOsmLYZh14/+gW/KxsY7+bPKrzmGuFailf9K7ckhB071oYZVJdACnpY4hDYiosFyOC+MpAA==}
    engines: {node: '>=v18'}
    requiresBuild: true
    dependencies:
      '@commitlint/config-validator': 18.1.0
      '@commitlint/execute-rule': 18.1.0
      '@commitlint/resolve-extends': 18.1.0
      '@commitlint/types': 18.1.0
      '@types/node': 18.19.60
      chalk: 4.1.2
      cosmiconfig: 8.3.6(typescript@5.4.5)
      cosmiconfig-typescript-loader: 5.0.0(@types/node@18.19.60)(cosmiconfig@8.3.6)(typescript@5.4.5)
      lodash.isplainobject: 4.0.6
      lodash.merge: 4.6.2
      lodash.uniq: 4.5.0
      resolve-from: 5.0.0
    transitivePeerDependencies:
      - typescript
    dev: true
    optional: true

  /@commitlint/message@17.8.1:
    resolution: {integrity: sha512-6bYL1GUQsD6bLhTH3QQty8pVFoETfFQlMn2Nzmz3AOLqRVfNNtXBaSY0dhZ0dM6A2MEq4+2d7L/2LP8TjqGRkA==}
    engines: {node: '>=v14'}
    dev: true

  /@commitlint/parse@17.8.1:
    resolution: {integrity: sha512-/wLUickTo0rNpQgWwLPavTm7WbwkZoBy3X8PpkUmlSmQJyWQTj0m6bDjiykMaDt41qcUbfeFfaCvXfiR4EGnfw==}
    engines: {node: '>=v14'}
    dependencies:
      '@commitlint/types': 17.8.1
      conventional-changelog-angular: 6.0.0
      conventional-commits-parser: 4.0.0
    dev: true

  /@commitlint/read@17.8.1:
    resolution: {integrity: sha512-Fd55Oaz9irzBESPCdMd8vWWgxsW3OWR99wOntBDHgf9h7Y6OOHjWEdS9Xzen1GFndqgyoaFplQS5y7KZe0kO2w==}
    engines: {node: '>=v14'}
    dependencies:
      '@commitlint/top-level': 17.8.1
      '@commitlint/types': 17.8.1
      fs-extra: 11.2.0
      git-raw-commits: 2.0.11
      minimist: 1.2.8
    dev: true

  /@commitlint/resolve-extends@17.8.1:
    resolution: {integrity: sha512-W/ryRoQ0TSVXqJrx5SGkaYuAaE/BUontL1j1HsKckvM6e5ZaG0M9126zcwL6peKSuIetJi7E87PRQF8O86EW0Q==}
    engines: {node: '>=v14'}
    dependencies:
      '@commitlint/config-validator': 17.8.1
      '@commitlint/types': 17.8.1
      import-fresh: 3.3.0
      lodash.mergewith: 4.6.2
      resolve-from: 5.0.0
      resolve-global: 1.0.0
    dev: true

  /@commitlint/resolve-extends@18.1.0:
    resolution: {integrity: sha512-3mZpzOEJkELt7BbaZp6+bofJyxViyObebagFn0A7IHaLARhPkWTivXdjvZHS12nAORftv88Yhbh8eCPKfSvB7g==}
    engines: {node: '>=v18'}
    requiresBuild: true
    dependencies:
      '@commitlint/config-validator': 18.1.0
      '@commitlint/types': 18.1.0
      import-fresh: 3.3.0
      lodash.mergewith: 4.6.2
      resolve-from: 5.0.0
      resolve-global: 1.0.0
    dev: true
    optional: true

  /@commitlint/rules@17.8.1:
    resolution: {integrity: sha512-2b7OdVbN7MTAt9U0vKOYKCDsOvESVXxQmrvuVUZ0rGFMCrCPJWWP1GJ7f0lAypbDAhaGb8zqtdOr47192LBrIA==}
    engines: {node: '>=v14'}
    dependencies:
      '@commitlint/ensure': 17.8.1
      '@commitlint/message': 17.8.1
      '@commitlint/to-lines': 17.8.1
      '@commitlint/types': 17.8.1
      execa: 5.1.1
    dev: true

  /@commitlint/to-lines@17.8.1:
    resolution: {integrity: sha512-LE0jb8CuR/mj6xJyrIk8VLz03OEzXFgLdivBytoooKO5xLt5yalc8Ma5guTWobw998sbR3ogDd+2jed03CFmJA==}
    engines: {node: '>=v14'}
    dev: true

  /@commitlint/top-level@17.8.1:
    resolution: {integrity: sha512-l6+Z6rrNf5p333SHfEte6r+WkOxGlWK4bLuZKbtf/2TXRN+qhrvn1XE63VhD8Oe9oIHQ7F7W1nG2k/TJFhx2yA==}
    engines: {node: '>=v14'}
    dependencies:
      find-up: 5.0.0
    dev: true

  /@commitlint/types@17.8.1:
    resolution: {integrity: sha512-PXDQXkAmiMEG162Bqdh9ChML/GJZo6vU+7F03ALKDK8zYc6SuAr47LjG7hGYRqUOz+WK0dU7bQ0xzuqFMdxzeQ==}
    engines: {node: '>=v14'}
    dependencies:
      chalk: 4.1.2
    dev: true

  /@commitlint/types@18.1.0:
    resolution: {integrity: sha512-65vGxZmbs+2OVwEItxhp3Ul7X2m2LyLfifYI/NdPwRqblmuES2w2aIRhIjb7cwUIBHHSTT8WXj4ixVHQibmvLQ==}
    engines: {node: '>=v18'}
    requiresBuild: true
    dependencies:
      chalk: 4.1.2
    dev: true
    optional: true

  /@cspotcode/source-map-support@0.8.1:
    resolution: {integrity: sha512-IchNf6dN4tHoMFIn/7OE8LWZ19Y6q/67Bmf6vnGREv8RSbBVb9LPJxEcnwrcwX6ixSvaiGoomAUvu4YSxXrVgw==}
    engines: {node: '>=12'}
    dependencies:
      '@jridgewell/trace-mapping': 0.3.9
    dev: true

  /@emnapi/runtime@0.45.0:
    resolution: {integrity: sha512-Txumi3td7J4A/xTTwlssKieHKTGl3j4A1tglBx72auZ49YK7ePY6XZricgIg9mnZT4xPfA+UPCUdnhRuEFDL+w==}
    requiresBuild: true
    dependencies:
      tslib: 2.8.0
    dev: true
    optional: true

  /@es-joy/jsdoccomment@0.40.1:
    resolution: {integrity: sha512-YORCdZSusAlBrFpZ77pJjc5r1bQs5caPWtAu+WWmiSo+8XaUzseapVrfAtiRFbQWnrBxxLLEwF6f6ZG/UgCQCg==}
    engines: {node: '>=16'}
    dependencies:
      comment-parser: 1.4.0
      esquery: 1.5.0
      jsdoc-type-pratt-parser: 4.0.0
    dev: true

  /@eslint-community/eslint-utils@4.4.0(eslint@8.57.0):
    resolution: {integrity: sha512-1/sA4dwrzBAyeUoQ6oxahHKmrZvsnLCg4RfxW3ZFGGmQkSNQPFNLV9CUEFQP1x9EYXHTo5p6xdhZM1Ne9p/AfA==}
    engines: {node: ^12.22.0 || ^14.17.0 || >=16.0.0}
    peerDependencies:
      eslint: ^6.0.0 || ^7.0.0 || >=8.0.0 || 8.51.0
    dependencies:
      eslint: 8.57.0
      eslint-visitor-keys: 3.4.3
    dev: true

  /@eslint-community/regexpp@4.10.0:
    resolution: {integrity: sha512-Cu96Sd2By9mCNTx2iyKOmq10v22jUVQv0lQnlGNy16oE9589yE+QADPbrMGCkA51cKZSg3Pu/aTJVTGfL/qjUA==}
    engines: {node: ^12.0.0 || ^14.0.0 || >=16.0.0}
    dev: true

  /@eslint/eslintrc@2.1.4:
    resolution: {integrity: sha512-269Z39MS6wVJtsoUl10L60WdkhJVdPG24Q4eZTH3nnF6lpvSShEK3wQjDX9JRWAUPvPh7COouPpU9IrqaZFvtQ==}
    engines: {node: ^12.22.0 || ^14.17.0 || >=16.0.0}
    dependencies:
      ajv: 6.12.6
      debug: 4.3.7(supports-color@8.1.1)
      espree: 9.6.1
      globals: 13.24.0
      ignore: 5.3.2
      import-fresh: 3.3.0
      js-yaml: 4.1.0
      minimatch: 3.1.2
      strip-json-comments: 3.1.1
    transitivePeerDependencies:
      - supports-color
    dev: true

  /@eslint/js@8.57.0:
    resolution: {integrity: sha512-Ys+3g2TaW7gADOJzPt83SJtCDhMjndcDMFVQ/Tj9iA1BfJzFKD9mAUXT3OenpuPHbI6P/myECxRJrofUsDx/5g==}
    engines: {node: ^12.22.0 || ^14.17.0 || >=16.0.0}
    dev: true

  /@fluid-internal/eslint-plugin-fluid@0.1.2(eslint@8.57.0)(typescript@5.4.5):
    resolution: {integrity: sha512-E7LF4ukpCoyZcxpDUQz0edXsKllbh4m8NAdiug6sSI1KIIQFwtq5vvW3kQ0Op5xA9w10T6crfcvmuAzdP84UGg==}
    dependencies:
      '@microsoft/tsdoc': 0.14.2
      '@typescript-eslint/parser': 6.21.0(eslint@8.57.0)(typescript@5.4.5)
      ts-morph: 22.0.0
    transitivePeerDependencies:
      - eslint
      - supports-color
      - typescript
    dev: true

  /@fluid-tools/api-markdown-documenter@0.17.1(@types/node@18.19.60):
    resolution: {integrity: sha512-GP9OlzEcvqDJTN77V6KYf774uoG7i2hIIwcsLC94rmBbC51ckjjkyaMZFslqUB6OyOohbkrBJY9I0Wf/2wyaNw==}
    dependencies:
      '@microsoft/api-extractor-model': 7.28.21(@types/node@18.19.60)
      '@microsoft/tsdoc': 0.14.2
      '@rushstack/node-core-library': 3.66.1(@types/node@18.19.60)
      chalk: 4.1.2
      hast-util-format: 1.1.0
      hast-util-from-html: 2.0.3
      hast-util-raw: 9.0.4
      hast-util-to-html: 9.0.3
      hastscript: 9.0.0
      unist-util-remove-position: 5.0.0
    transitivePeerDependencies:
      - '@types/node'
    dev: true

  /@fluid-tools/build-cli@0.49.0(typescript@5.4.5):
    resolution: {integrity: sha512-V9h8OCJDvSz8m4zmeCO6y8DJi972BSFp3YO6S/R1v7J/CpaG5A6v1Di0Kp5+JYf+sQ2ILoBaEvdjCp3ii+eYTw==}
    engines: {node: '>=18.17.1'}
    hasBin: true
    dependencies:
      '@andrewbranch/untar.js': 1.0.3
      '@fluid-tools/version-tools': 0.49.0(@types/node@18.19.60)
      '@fluidframework/build-tools': 0.49.0(@types/node@18.19.60)
      '@fluidframework/bundle-size-tools': 0.49.0
      '@microsoft/api-extractor': 7.47.11(@types/node@18.19.60)
      '@oclif/core': 4.0.30
      '@oclif/plugin-autocomplete': 3.2.7
      '@oclif/plugin-commands': 4.1.5
      '@oclif/plugin-help': 6.2.16
      '@oclif/plugin-not-found': 3.2.24(@types/node@18.19.60)
      '@octokit/core': 4.2.4
      '@octokit/rest': 21.0.2
      '@rushstack/node-core-library': 3.66.1(@types/node@18.19.60)
      async: 3.2.6
      azure-devops-node-api: 11.2.0
      chalk: 5.3.0
      change-case: 3.1.0
      cosmiconfig: 8.3.6(typescript@5.4.5)
      danger: 11.3.0
      date-fns: 2.30.0
      debug: 4.3.7(supports-color@8.1.1)
      execa: 5.1.1
      fflate: 0.8.2
      fs-extra: 11.2.0
      github-slugger: 2.0.0
      globby: 11.1.0
      gray-matter: 4.0.3
      human-id: 4.1.1
      inquirer: 8.2.6
      issue-parser: 7.0.1
      json5: 2.2.3
      jssm: 5.98.2
      jszip: 3.10.1
      latest-version: 5.1.0
      mdast: 3.0.0
      mdast-util-heading-range: 4.0.0
      mdast-util-to-string: 4.0.0
      minimatch: 7.4.6
      node-fetch: 3.3.2
      npm-check-updates: 16.14.20
      oclif: 4.15.16(@types/node@18.19.60)
      prettier: 3.2.5
      prompts: 2.4.2
      read-pkg-up: 7.0.1
      remark: 15.0.1
      remark-gfm: 4.0.0
      remark-github: 12.0.0
      remark-github-beta-blockquote-admonitions: 3.1.1
      remark-toc: 9.0.0
      replace-in-file: 7.2.0
      resolve.exports: 2.0.2
      semver: 7.6.3
      semver-utils: 1.1.4
      simple-git: 3.27.0
      sort-json: 2.0.1
      sort-package-json: 1.57.0
      strip-ansi: 6.0.1
      table: 6.8.2
      ts-morph: 22.0.0
      type-fest: 2.19.0
      unist-util-visit: 5.0.0
      xml2js: 0.5.0
    transitivePeerDependencies:
      - '@swc/core'
      - '@types/node'
      - bluebird
      - bufferutil
      - encoding
      - esbuild
      - react-devtools-core
      - supports-color
      - typescript
      - uglify-js
      - utf-8-validate
      - webpack-cli
    dev: true

  /@fluid-tools/version-tools@0.49.0(@types/node@18.19.60):
    resolution: {integrity: sha512-3BI1rmCBx7ZZGhuchtwCNgL6XSRMRtDtflvi2ks7dKE04T8WoKxUwi3+YNVlXf5XlcSLtwprbRjnraIA2rjgAQ==}
    engines: {node: '>=18.17.1'}
    hasBin: true
    dependencies:
      '@oclif/core': 4.0.30
      '@oclif/plugin-autocomplete': 3.2.7
      '@oclif/plugin-commands': 4.1.5
      '@oclif/plugin-help': 6.2.16
      '@oclif/plugin-not-found': 3.2.24(@types/node@18.19.60)
      chalk: 2.4.2
      semver: 7.6.3
      table: 6.8.2
    transitivePeerDependencies:
      - '@types/node'
      - bufferutil
      - react-devtools-core
      - supports-color
      - utf-8-validate
    dev: true

  /@fluidframework/build-common@2.0.3:
    resolution: {integrity: sha512-1LU/2uyCeMxf63z5rhFOFEBvFyBogZ7ZXwzXLxyBhSgq/fGiq8PLjBW7uX++r0LcVCdaWyopf7w060eJpANYdg==}
    hasBin: true
    dev: true

  /@fluidframework/build-tools@0.49.0(@types/node@18.19.60):
    resolution: {integrity: sha512-hz5xf320HfbnpziCOw1I+BqbYktaJbtX5nuSsjSSvJJTzm/RPM+kvRgp02isG8kF1WKhMsMwueHwcNek+sHOxQ==}
    engines: {node: '>=18.17.1'}
    hasBin: true
    dependencies:
      '@fluid-tools/version-tools': 0.49.0(@types/node@18.19.60)
      '@manypkg/get-packages': 2.2.2
      async: 3.2.6
      chalk: 2.4.2
      cosmiconfig: 8.3.6(typescript@5.4.5)
      date-fns: 2.30.0
      debug: 4.3.7(supports-color@8.1.1)
      detect-indent: 6.1.0
      find-up: 7.0.0
      fs-extra: 11.2.0
      glob: 7.2.3
      globby: 11.1.0
      ignore: 5.3.2
      json5: 2.2.3
      lodash: 4.17.21
      lodash.isequal: 4.5.0
      multimatch: 5.0.0
      picomatch: 2.3.1
      rimraf: 4.4.1
      semver: 7.6.3
      sort-package-json: 1.57.0
      ts-deepmerge: 7.0.1
      ts-morph: 22.0.0
      type-fest: 2.19.0
      typescript: 5.4.5
      yaml: 2.6.0
    transitivePeerDependencies:
      - '@types/node'
      - bufferutil
      - react-devtools-core
      - supports-color
      - utf-8-validate
    dev: true

  /@fluidframework/bundle-size-tools@0.49.0:
    resolution: {integrity: sha512-SUrWc931wwOkwIERX282SmHUVjXz0mRhlYIoY68DkYVZ3XuUrKaVvHbJB6a3ek+TIX33zg90HKFNkp9K56m0SQ==}
    dependencies:
      azure-devops-node-api: 11.2.0
      jszip: 3.10.1
      msgpack-lite: 0.1.26
      pako: 2.1.0
      typescript: 5.4.5
      webpack: 5.95.0
    transitivePeerDependencies:
      - '@swc/core'
      - esbuild
      - uglify-js
      - webpack-cli
    dev: true

  /@fluidframework/eslint-config-fluid@5.4.0(eslint@8.57.0)(typescript@5.4.5):
    resolution: {integrity: sha512-V9lKsH1oFq3pX8UjSv8AyZ9BswPEcozGi3Ic/KuMdsYHj8Ibm3EgTtYSyNgVOAFivDW474qvXc5PDhKD8T/mfw==}
    dependencies:
      '@fluid-internal/eslint-plugin-fluid': 0.1.2(eslint@8.57.0)(typescript@5.4.5)
      '@microsoft/tsdoc': 0.14.2
      '@rushstack/eslint-patch': 1.4.0
      '@rushstack/eslint-plugin': 0.13.1(eslint@8.57.0)(typescript@5.4.5)
      '@rushstack/eslint-plugin-security': 0.7.1(eslint@8.57.0)(typescript@5.4.5)
      '@typescript-eslint/eslint-plugin': 6.7.5(@typescript-eslint/parser@6.7.5)(eslint@8.57.0)(typescript@5.4.5)
      '@typescript-eslint/parser': 6.7.5(eslint@8.57.0)(typescript@5.4.5)
      eslint-config-prettier: 9.0.0(eslint@8.57.0)
      eslint-import-resolver-typescript: 3.6.3(@typescript-eslint/parser@6.7.5)(eslint-plugin-i@2.29.0)(eslint@8.57.0)
      eslint-plugin-eslint-comments: 3.2.0(eslint@8.57.0)
      eslint-plugin-import: /eslint-plugin-i@2.29.0(@typescript-eslint/parser@6.7.5)(eslint-import-resolver-typescript@3.6.3)(eslint@8.57.0)
      eslint-plugin-jsdoc: 46.8.2(eslint@8.57.0)
      eslint-plugin-promise: 6.1.1(eslint@8.57.0)
      eslint-plugin-react: 7.33.2(eslint@8.57.0)
      eslint-plugin-react-hooks: 4.6.0(eslint@8.57.0)
      eslint-plugin-tsdoc: 0.2.17
      eslint-plugin-unicorn: 48.0.1(eslint@8.57.0)
      eslint-plugin-unused-imports: 3.0.0(@typescript-eslint/eslint-plugin@6.7.5)(eslint@8.57.0)
    transitivePeerDependencies:
      - eslint
      - eslint-import-resolver-node
      - eslint-import-resolver-webpack
      - eslint-plugin-import-x
      - supports-color
      - typescript
    dev: true

  /@gar/promisify@1.1.3:
    resolution: {integrity: sha512-k2Ty1JcVojjJFwrg/ThKi2ujJ7XNLYaFGNB/bWT9wGR+oSMJHMa5w+CUq6p/pVrKeNNgA7pCqEcjSnHVoqJQFw==}

  /@gitbeaker/core@35.8.1:
    resolution: {integrity: sha512-KBrDykVKSmU9Q9Gly8KeHOgdc0lZSa435srECxuO0FGqqBcUQ82hPqUc13YFkkdOI9T1JRA3qSFajg8ds0mZKA==}
    engines: {node: '>=14.2.0'}
    dependencies:
      '@gitbeaker/requester-utils': 35.8.1
      form-data: 4.0.0
      li: 1.3.0
      mime: 3.0.0
      query-string: 7.1.3
      xcase: 2.0.1
    dev: true

  /@gitbeaker/core@38.12.1:
    resolution: {integrity: sha512-8XMVcBIdVAAoxn7JtqmZ2Ee8f+AZLcCPmqEmPFOXY2jPS84y/DERISg/+sbhhb18iRy+ZsZhpWgQ/r3CkYNJOQ==}
    engines: {node: '>=18.0.0'}
    dependencies:
      '@gitbeaker/requester-utils': 38.12.1
      qs: 6.11.0
      xcase: 2.0.1
    dev: false

  /@gitbeaker/node@35.8.1:
    resolution: {integrity: sha512-g6rX853y61qNhzq9cWtxIEoe2KDeFBtXAeWMGWJnc3nz3WRump2pIICvJqw/yobLZqmTNt+ea6w3/n92Mnbn3g==}
    engines: {node: '>=14.2.0'}
    deprecated: Please use its successor @gitbeaker/rest
    dependencies:
      '@gitbeaker/core': 35.8.1
      '@gitbeaker/requester-utils': 35.8.1
      delay: 5.0.0
      got: 11.8.6
      xcase: 2.0.1
    dev: true

  /@gitbeaker/requester-utils@35.8.1:
    resolution: {integrity: sha512-MFzdH+Z6eJaCZA5ruWsyvm6SXRyrQHjYVR6aY8POFraIy7ceIHOprWCs1R+0ydDZ8KtBnd8OTHjlJ0sLtSFJCg==}
    engines: {node: '>=14.2.0'}
    dependencies:
      form-data: 4.0.0
      qs: 6.11.0
      xcase: 2.0.1
    dev: true

  /@gitbeaker/requester-utils@38.12.1:
    resolution: {integrity: sha512-Rc/DgngS0YPN+AY1s9UnexKSy4Lh0bkQVAq9p7PRbRpXb33SlTeCg8eg/8+A/mrMcHgYmP0XhH8lkizyA5tBUQ==}
    engines: {node: '>=18.0.0'}
    dependencies:
      qs: 6.11.0
      xcase: 2.0.1
    dev: false

  /@gitbeaker/rest@38.12.1:
    resolution: {integrity: sha512-9KMSDtJ/sIov+5pcH+CAfiJXSiuYgN0KLKQFg0HHWR2DwcjGYkcbmhoZcWsaOWOqq4kihN1l7wX91UoRxxKKTQ==}
    engines: {node: '>=18.0.0'}
    dependencies:
      '@gitbeaker/core': 38.12.1
      '@gitbeaker/requester-utils': 38.12.1
    dev: false

  /@humanwhocodes/config-array@0.11.14:
    resolution: {integrity: sha512-3T8LkOmg45BV5FICb15QQMsyUSWrQ8AygVfC7ZG32zOalnqrilm018ZVCw0eapXux8FtA33q8PSRSstjee3jSg==}
    engines: {node: '>=10.10.0'}
    dependencies:
      '@humanwhocodes/object-schema': 2.0.2
      debug: 4.3.7(supports-color@8.1.1)
      minimatch: 3.1.2
    transitivePeerDependencies:
      - supports-color
    dev: true

  /@humanwhocodes/module-importer@1.0.1:
    resolution: {integrity: sha512-bxveV4V8v5Yb4ncFTT3rPSgZBOpCkjfK0y4oVVVJwIuDVBRMDXrPyXRL988i5ap9m9bnyEEjWfm5WkBmtffLfA==}
    engines: {node: '>=12.22'}
    dev: true

  /@humanwhocodes/object-schema@2.0.2:
    resolution: {integrity: sha512-6EwiSjwWYP7pTckG6I5eyFANjPhmPjUX9JRLUSfNPC7FX7zK9gyZAfUEaECL6ALTpGX5AjnBq3C9XmVWPitNpw==}
    dev: true

  /@hutson/parse-repository-url@3.0.2:
    resolution: {integrity: sha512-H9XAx3hc0BQHY6l+IFSWHDySypcXsvsuLhgYLUGywmJ5pswRVQJUHpOsobnLYp2ZUaUlKiKDrgWWhosOwAEM8Q==}
    engines: {node: '>=6.9.0'}
    dev: true

  /@img/sharp-darwin-arm64@0.33.2:
    resolution: {integrity: sha512-itHBs1rPmsmGF9p4qRe++CzCgd+kFYktnsoR1sbIAfsRMrJZau0Tt1AH9KVnufc2/tU02Gf6Ibujx+15qRE03w==}
    engines: {glibc: '>=2.26', node: ^18.17.0 || ^20.3.0 || >=21.0.0, npm: '>=9.6.5', pnpm: '>=7.1.0', yarn: '>=3.2.0'}
    cpu: [arm64]
    os: [darwin]
    requiresBuild: true
    optionalDependencies:
      '@img/sharp-libvips-darwin-arm64': 1.0.1
    dev: true
    optional: true

  /@img/sharp-darwin-x64@0.33.2:
    resolution: {integrity: sha512-/rK/69Rrp9x5kaWBjVN07KixZanRr+W1OiyKdXcbjQD6KbW+obaTeBBtLUAtbBsnlTTmWthw99xqoOS7SsySDg==}
    engines: {glibc: '>=2.26', node: ^18.17.0 || ^20.3.0 || >=21.0.0, npm: '>=9.6.5', pnpm: '>=7.1.0', yarn: '>=3.2.0'}
    cpu: [x64]
    os: [darwin]
    requiresBuild: true
    optionalDependencies:
      '@img/sharp-libvips-darwin-x64': 1.0.1
    dev: true
    optional: true

  /@img/sharp-libvips-darwin-arm64@1.0.1:
    resolution: {integrity: sha512-kQyrSNd6lmBV7O0BUiyu/OEw9yeNGFbQhbxswS1i6rMDwBBSX+e+rPzu3S+MwAiGU3HdLze3PanQ4Xkfemgzcw==}
    engines: {macos: '>=11', npm: '>=9.6.5', pnpm: '>=7.1.0', yarn: '>=3.2.0'}
    cpu: [arm64]
    os: [darwin]
    requiresBuild: true
    dev: true
    optional: true

  /@img/sharp-libvips-darwin-x64@1.0.1:
    resolution: {integrity: sha512-eVU/JYLPVjhhrd8Tk6gosl5pVlvsqiFlt50wotCvdkFGf+mDNBJxMh+bvav+Wt3EBnNZWq8Sp2I7XfSjm8siog==}
    engines: {macos: '>=10.13', npm: '>=9.6.5', pnpm: '>=7.1.0', yarn: '>=3.2.0'}
    cpu: [x64]
    os: [darwin]
    requiresBuild: true
    dev: true
    optional: true

  /@img/sharp-libvips-linux-arm64@1.0.1:
    resolution: {integrity: sha512-bnGG+MJjdX70mAQcSLxgeJco11G+MxTz+ebxlz8Y3dxyeb3Nkl7LgLI0mXupoO+u1wRNx/iRj5yHtzA4sde1yA==}
    engines: {glibc: '>=2.26', npm: '>=9.6.5', pnpm: '>=7.1.0', yarn: '>=3.2.0'}
    cpu: [arm64]
    os: [linux]
    requiresBuild: true
    dev: true
    optional: true

  /@img/sharp-libvips-linux-arm@1.0.1:
    resolution: {integrity: sha512-FtdMvR4R99FTsD53IA3LxYGghQ82t3yt0ZQ93WMZ2xV3dqrb0E8zq4VHaTOuLEAuA83oDawHV3fd+BsAPadHIQ==}
    engines: {glibc: '>=2.28', npm: '>=9.6.5', pnpm: '>=7.1.0', yarn: '>=3.2.0'}
    cpu: [arm]
    os: [linux]
    requiresBuild: true
    dev: true
    optional: true

  /@img/sharp-libvips-linux-s390x@1.0.1:
    resolution: {integrity: sha512-3+rzfAR1YpMOeA2zZNp+aYEzGNWK4zF3+sdMxuCS3ey9HhDbJ66w6hDSHDMoap32DueFwhhs3vwooAB2MaK4XQ==}
    engines: {glibc: '>=2.28', npm: '>=9.6.5', pnpm: '>=7.1.0', yarn: '>=3.2.0'}
    cpu: [s390x]
    os: [linux]
    requiresBuild: true
    dev: true
    optional: true

  /@img/sharp-libvips-linux-x64@1.0.1:
    resolution: {integrity: sha512-3NR1mxFsaSgMMzz1bAnnKbSAI+lHXVTqAHgc1bgzjHuXjo4hlscpUxc0vFSAPKI3yuzdzcZOkq7nDPrP2F8Jgw==}
    engines: {glibc: '>=2.26', npm: '>=9.6.5', pnpm: '>=7.1.0', yarn: '>=3.2.0'}
    cpu: [x64]
    os: [linux]
    requiresBuild: true
    dev: true
    optional: true

  /@img/sharp-libvips-linuxmusl-arm64@1.0.1:
    resolution: {integrity: sha512-5aBRcjHDG/T6jwC3Edl3lP8nl9U2Yo8+oTl5drd1dh9Z1EBfzUKAJFUDTDisDjUwc7N4AjnPGfCA3jl3hY8uDg==}
    engines: {musl: '>=1.2.2', npm: '>=9.6.5', pnpm: '>=7.1.0', yarn: '>=3.2.0'}
    cpu: [arm64]
    os: [linux]
    requiresBuild: true
    dev: true
    optional: true

  /@img/sharp-libvips-linuxmusl-x64@1.0.1:
    resolution: {integrity: sha512-dcT7inI9DBFK6ovfeWRe3hG30h51cBAP5JXlZfx6pzc/Mnf9HFCQDLtYf4MCBjxaaTfjCCjkBxcy3XzOAo5txw==}
    engines: {musl: '>=1.2.2', npm: '>=9.6.5', pnpm: '>=7.1.0', yarn: '>=3.2.0'}
    cpu: [x64]
    os: [linux]
    requiresBuild: true
    dev: true
    optional: true

  /@img/sharp-linux-arm64@0.33.2:
    resolution: {integrity: sha512-pz0NNo882vVfqJ0yNInuG9YH71smP4gRSdeL09ukC2YLE6ZyZePAlWKEHgAzJGTiOh8Qkaov6mMIMlEhmLdKew==}
    engines: {glibc: '>=2.26', node: ^18.17.0 || ^20.3.0 || >=21.0.0, npm: '>=9.6.5', pnpm: '>=7.1.0', yarn: '>=3.2.0'}
    cpu: [arm64]
    os: [linux]
    requiresBuild: true
    optionalDependencies:
      '@img/sharp-libvips-linux-arm64': 1.0.1
    dev: true
    optional: true

  /@img/sharp-linux-arm@0.33.2:
    resolution: {integrity: sha512-Fndk/4Zq3vAc4G/qyfXASbS3HBZbKrlnKZLEJzPLrXoJuipFNNwTes71+Ki1hwYW5lch26niRYoZFAtZVf3EGA==}
    engines: {glibc: '>=2.28', node: ^18.17.0 || ^20.3.0 || >=21.0.0, npm: '>=9.6.5', pnpm: '>=7.1.0', yarn: '>=3.2.0'}
    cpu: [arm]
    os: [linux]
    requiresBuild: true
    optionalDependencies:
      '@img/sharp-libvips-linux-arm': 1.0.1
    dev: true
    optional: true

  /@img/sharp-linux-s390x@0.33.2:
    resolution: {integrity: sha512-MBoInDXDppMfhSzbMmOQtGfloVAflS2rP1qPcUIiITMi36Mm5YR7r0ASND99razjQUpHTzjrU1flO76hKvP5RA==}
    engines: {glibc: '>=2.28', node: ^18.17.0 || ^20.3.0 || >=21.0.0, npm: '>=9.6.5', pnpm: '>=7.1.0', yarn: '>=3.2.0'}
    cpu: [s390x]
    os: [linux]
    requiresBuild: true
    optionalDependencies:
      '@img/sharp-libvips-linux-s390x': 1.0.1
    dev: true
    optional: true

  /@img/sharp-linux-x64@0.33.2:
    resolution: {integrity: sha512-xUT82H5IbXewKkeF5aiooajoO1tQV4PnKfS/OZtb5DDdxS/FCI/uXTVZ35GQ97RZXsycojz/AJ0asoz6p2/H/A==}
    engines: {glibc: '>=2.26', node: ^18.17.0 || ^20.3.0 || >=21.0.0, npm: '>=9.6.5', pnpm: '>=7.1.0', yarn: '>=3.2.0'}
    cpu: [x64]
    os: [linux]
    requiresBuild: true
    optionalDependencies:
      '@img/sharp-libvips-linux-x64': 1.0.1
    dev: true
    optional: true

  /@img/sharp-linuxmusl-arm64@0.33.2:
    resolution: {integrity: sha512-F+0z8JCu/UnMzg8IYW1TMeiViIWBVg7IWP6nE0p5S5EPQxlLd76c8jYemG21X99UzFwgkRo5yz2DS+zbrnxZeA==}
    engines: {musl: '>=1.2.2', node: ^18.17.0 || ^20.3.0 || >=21.0.0, npm: '>=9.6.5', pnpm: '>=7.1.0', yarn: '>=3.2.0'}
    cpu: [arm64]
    os: [linux]
    requiresBuild: true
    optionalDependencies:
      '@img/sharp-libvips-linuxmusl-arm64': 1.0.1
    dev: true
    optional: true

  /@img/sharp-linuxmusl-x64@0.33.2:
    resolution: {integrity: sha512-+ZLE3SQmSL+Fn1gmSaM8uFusW5Y3J9VOf+wMGNnTtJUMUxFhv+P4UPaYEYT8tqnyYVaOVGgMN/zsOxn9pSsO2A==}
    engines: {musl: '>=1.2.2', node: ^18.17.0 || ^20.3.0 || >=21.0.0, npm: '>=9.6.5', pnpm: '>=7.1.0', yarn: '>=3.2.0'}
    cpu: [x64]
    os: [linux]
    requiresBuild: true
    optionalDependencies:
      '@img/sharp-libvips-linuxmusl-x64': 1.0.1
    dev: true
    optional: true

  /@img/sharp-wasm32@0.33.2:
    resolution: {integrity: sha512-fLbTaESVKuQcpm8ffgBD7jLb/CQLcATju/jxtTXR1XCLwbOQt+OL5zPHSDMmp2JZIeq82e18yE0Vv7zh6+6BfQ==}
    engines: {node: ^18.17.0 || ^20.3.0 || >=21.0.0, npm: '>=9.6.5', pnpm: '>=7.1.0', yarn: '>=3.2.0'}
    cpu: [wasm32]
    requiresBuild: true
    dependencies:
      '@emnapi/runtime': 0.45.0
    dev: true
    optional: true

  /@img/sharp-win32-ia32@0.33.2:
    resolution: {integrity: sha512-okBpql96hIGuZ4lN3+nsAjGeggxKm7hIRu9zyec0lnfB8E7Z6p95BuRZzDDXZOl2e8UmR4RhYt631i7mfmKU8g==}
    engines: {node: ^18.17.0 || ^20.3.0 || >=21.0.0, npm: '>=9.6.5', pnpm: '>=7.1.0', yarn: '>=3.2.0'}
    cpu: [ia32]
    os: [win32]
    requiresBuild: true
    dev: true
    optional: true

  /@img/sharp-win32-x64@0.33.2:
    resolution: {integrity: sha512-E4magOks77DK47FwHUIGH0RYWSgRBfGdK56kIHSVeB9uIS4pPFr4N2kIVsXdQQo4LzOsENKV5KAhRlRL7eMAdg==}
    engines: {node: ^18.17.0 || ^20.3.0 || >=21.0.0, npm: '>=9.6.5', pnpm: '>=7.1.0', yarn: '>=3.2.0'}
    cpu: [x64]
    os: [win32]
    requiresBuild: true
    dev: true
    optional: true

  /@inquirer/checkbox@4.0.1(@types/node@18.19.60):
    resolution: {integrity: sha512-ehJjmNPdguajc1hStvjN7DJNVjwG5LC1mgGMGFjCmdkn2fxB2GtULftMnlaqNmvMdPpqdaSoOFpl86VkLtG4pQ==}
    engines: {node: '>=18'}
    peerDependencies:
      '@types/node': '>=18'
    peerDependenciesMeta:
      '@types/node':
        optional: true
    dependencies:
      '@inquirer/core': 10.0.1(@types/node@18.19.60)
      '@inquirer/figures': 1.0.7
      '@inquirer/type': 3.0.0(@types/node@18.19.60)
      '@types/node': 18.19.60
      ansi-escapes: 4.3.2
      yoctocolors-cjs: 2.1.2

  /@inquirer/confirm@3.2.0:
    resolution: {integrity: sha512-oOIwPs0Dvq5220Z8lGL/6LHRTEr9TgLHmiI99Rj1PJ1p1czTys+olrgBqZk4E2qC0YTzeHprxSQmoHioVdJ7Lw==}
    engines: {node: '>=18'}
    dependencies:
      '@inquirer/core': 9.2.1
      '@inquirer/type': 1.5.5

  /@inquirer/confirm@5.0.1(@types/node@18.19.60):
    resolution: {integrity: sha512-6ycMm7k7NUApiMGfVc32yIPp28iPKxhGRMqoNDiUjq2RyTAkbs5Fx0TdzBqhabcKvniDdAAvHCmsRjnNfTsogw==}
    engines: {node: '>=18'}
    peerDependencies:
      '@types/node': '>=18'
    peerDependenciesMeta:
      '@types/node':
        optional: true
    dependencies:
      '@inquirer/core': 10.0.1(@types/node@18.19.60)
      '@inquirer/type': 3.0.0(@types/node@18.19.60)
      '@types/node': 18.19.60

  /@inquirer/core@10.0.1(@types/node@18.19.60):
    resolution: {integrity: sha512-KKTgjViBQUi3AAssqjUFMnMO3CM3qwCHvePV9EW+zTKGKafFGFF01sc1yOIYjLJ7QU52G/FbzKc+c01WLzXmVQ==}
    engines: {node: '>=18'}
    dependencies:
      '@inquirer/figures': 1.0.7
      '@inquirer/type': 3.0.0(@types/node@18.19.60)
      ansi-escapes: 4.3.2
      cli-width: 4.1.0
      mute-stream: 2.0.0
      signal-exit: 4.1.0
      strip-ansi: 6.0.1
      wrap-ansi: 6.2.0
      yoctocolors-cjs: 2.1.2
    transitivePeerDependencies:
      - '@types/node'

  /@inquirer/core@9.2.1:
    resolution: {integrity: sha512-F2VBt7W/mwqEU4bL0RnHNZmC/OxzNx9cOYxHqnXX3MP6ruYvZUZAW9imgN9+h/uBT/oP8Gh888J2OZSbjSeWcg==}
    engines: {node: '>=18'}
    dependencies:
      '@inquirer/figures': 1.0.7
      '@inquirer/type': 2.0.0
      '@types/mute-stream': 0.0.4
      '@types/node': 22.8.0
      '@types/wrap-ansi': 3.0.0
      ansi-escapes: 4.3.2
      cli-width: 4.1.0
      mute-stream: 1.0.0
      signal-exit: 4.1.0
      strip-ansi: 6.0.1
      wrap-ansi: 6.2.0
      yoctocolors-cjs: 2.1.2

  /@inquirer/editor@4.0.1(@types/node@18.19.60):
    resolution: {integrity: sha512-qAHHJ6hs343eNtCKgV2wV5CImFxYG8J1pl/YCeI5w9VoW7QpulRUU26+4NsMhjR6zDRjKBsH/rRjCIcaAOHsrg==}
    engines: {node: '>=18'}
    peerDependencies:
      '@types/node': '>=18'
    peerDependenciesMeta:
      '@types/node':
        optional: true
    dependencies:
      '@inquirer/core': 10.0.1(@types/node@18.19.60)
      '@inquirer/type': 3.0.0(@types/node@18.19.60)
      '@types/node': 18.19.60
      external-editor: 3.1.0

  /@inquirer/expand@4.0.1(@types/node@18.19.60):
    resolution: {integrity: sha512-9anjpdc802YInXekwePsa5LWySzVMHbhVS6v6n5IJxrl8w09mODOeP69wZ1d0WrOvot2buQSmYp4lW/pq8y+zQ==}
    engines: {node: '>=18'}
    peerDependencies:
      '@types/node': '>=18'
    peerDependenciesMeta:
      '@types/node':
        optional: true
    dependencies:
      '@inquirer/core': 10.0.1(@types/node@18.19.60)
      '@inquirer/type': 3.0.0(@types/node@18.19.60)
      '@types/node': 18.19.60
      yoctocolors-cjs: 2.1.2

  /@inquirer/figures@1.0.7:
    resolution: {integrity: sha512-m+Trk77mp54Zma6xLkLuY+mvanPxlE4A7yNKs2HBiyZ4UkVs28Mv5c/pgWrHeInx+USHeX/WEPzjrWrcJiQgjw==}
    engines: {node: '>=18'}

  /@inquirer/input@2.2.4:
    resolution: {integrity: sha512-wvYnDITPQn+ltktj/O9kQjPxOvpmwcpxLWh8brAyD+jlEbihxtrx9cZdZcxqaCVQj3caw4eZa2Uq5xELo4yXkA==}
    engines: {node: '>=18'}
    dependencies:
      '@inquirer/core': 9.2.1
      '@inquirer/type': 1.5.5

  /@inquirer/input@4.0.1(@types/node@18.19.60):
    resolution: {integrity: sha512-m+SliZ2m43cDRIpAdQxfv5QOeAQCuhS8TGLvtzEP1An4IH1kBES4RLMRgE/fC+z29aN8qYG8Tq/eXQQKTYwqAg==}
    engines: {node: '>=18'}
    peerDependencies:
      '@types/node': '>=18'
    peerDependenciesMeta:
      '@types/node':
        optional: true
    dependencies:
      '@inquirer/core': 10.0.1(@types/node@18.19.60)
      '@inquirer/type': 3.0.0(@types/node@18.19.60)
      '@types/node': 18.19.60

  /@inquirer/number@3.0.1(@types/node@18.19.60):
    resolution: {integrity: sha512-gF3erqfm0snpwBjbyKXUUe17QJ7ebm49btXApajrM0rgCCoYX0o9W5NCuYNae87iPxaIJVjtuoQ42DX32IdbMA==}
    engines: {node: '>=18'}
    peerDependencies:
      '@types/node': '>=18'
    peerDependenciesMeta:
      '@types/node':
        optional: true
    dependencies:
      '@inquirer/core': 10.0.1(@types/node@18.19.60)
      '@inquirer/type': 3.0.0(@types/node@18.19.60)
      '@types/node': 18.19.60

  /@inquirer/password@4.0.1(@types/node@18.19.60):
    resolution: {integrity: sha512-D7zUuX4l4ZpL3D7/SWu9ibijP09jigwHi/gfUHLx5GMS5oXzuMfPV2xPMG1tskco4enTx70HA0VtMXecerpvbg==}
    engines: {node: '>=18'}
    peerDependencies:
      '@types/node': '>=18'
    peerDependenciesMeta:
      '@types/node':
        optional: true
    dependencies:
      '@inquirer/core': 10.0.1(@types/node@18.19.60)
      '@inquirer/type': 3.0.0(@types/node@18.19.60)
      '@types/node': 18.19.60
      ansi-escapes: 4.3.2

  /@inquirer/prompts@7.0.1(@types/node@18.19.60):
    resolution: {integrity: sha512-cu2CpGC2hz7WTt2VBvdkzahDvYice6vYA/8Dm7Fy3tRNzKuQTF2EY3CV4H2GamveWE6tA2XzyXtbWX8+t4WMQg==}
    engines: {node: '>=18'}
    peerDependencies:
      '@types/node': '>=18'
    peerDependenciesMeta:
      '@types/node':
        optional: true
    dependencies:
      '@inquirer/checkbox': 4.0.1(@types/node@18.19.60)
      '@inquirer/confirm': 5.0.1(@types/node@18.19.60)
      '@inquirer/editor': 4.0.1(@types/node@18.19.60)
      '@inquirer/expand': 4.0.1(@types/node@18.19.60)
      '@inquirer/input': 4.0.1(@types/node@18.19.60)
      '@inquirer/number': 3.0.1(@types/node@18.19.60)
      '@inquirer/password': 4.0.1(@types/node@18.19.60)
      '@inquirer/rawlist': 4.0.1(@types/node@18.19.60)
      '@inquirer/search': 3.0.1(@types/node@18.19.60)
      '@inquirer/select': 4.0.1(@types/node@18.19.60)
      '@types/node': 18.19.60

  /@inquirer/rawlist@4.0.1(@types/node@18.19.60):
    resolution: {integrity: sha512-0LuMOgaWs7W8JNcbiKkoFwyWFDEeCmLqDCygF0hidQUVa6J5grFVRZxrpompiWDFM49Km2rf7WoZwRo1uf1yWQ==}
    engines: {node: '>=18'}
    peerDependencies:
      '@types/node': '>=18'
    peerDependenciesMeta:
      '@types/node':
        optional: true
    dependencies:
      '@inquirer/core': 10.0.1(@types/node@18.19.60)
      '@inquirer/type': 3.0.0(@types/node@18.19.60)
      '@types/node': 18.19.60
      yoctocolors-cjs: 2.1.2

  /@inquirer/search@3.0.1(@types/node@18.19.60):
    resolution: {integrity: sha512-ehMqjiO0pAf+KtdONKeCLVy4i3fy3feyRRhDrvzWhiwB8JccgKn7eHFr39l+Nx/FaZAhr0YxIJvkK5NuNvG+Ww==}
    engines: {node: '>=18'}
    peerDependencies:
      '@types/node': '>=18'
    peerDependenciesMeta:
      '@types/node':
        optional: true
    dependencies:
      '@inquirer/core': 10.0.1(@types/node@18.19.60)
      '@inquirer/figures': 1.0.7
      '@inquirer/type': 3.0.0(@types/node@18.19.60)
      '@types/node': 18.19.60
      yoctocolors-cjs: 2.1.2

  /@inquirer/select@2.5.0:
    resolution: {integrity: sha512-YmDobTItPP3WcEI86GvPo+T2sRHkxxOq/kXmsBjHS5BVXUgvgZ5AfJjkvQvZr03T81NnI3KrrRuMzeuYUQRFOA==}
    engines: {node: '>=18'}
    dependencies:
      '@inquirer/core': 9.2.1
      '@inquirer/figures': 1.0.7
      '@inquirer/type': 1.5.5
      ansi-escapes: 4.3.2
      yoctocolors-cjs: 2.1.2

  /@inquirer/select@4.0.1(@types/node@18.19.60):
    resolution: {integrity: sha512-tVRatFRGU49bxFCKi/3P+C0E13KZduNFbWuHWRx0L2+jbiyKRpXgHp9qiRHWRk/KarhYBXzH/di6w3VQ5aJd5w==}
    engines: {node: '>=18'}
    peerDependencies:
      '@types/node': '>=18'
    peerDependenciesMeta:
      '@types/node':
        optional: true
    dependencies:
      '@inquirer/core': 10.0.1(@types/node@18.19.60)
      '@inquirer/figures': 1.0.7
      '@inquirer/type': 3.0.0(@types/node@18.19.60)
      '@types/node': 18.19.60
      ansi-escapes: 4.3.2
      yoctocolors-cjs: 2.1.2

  /@inquirer/type@1.5.5:
    resolution: {integrity: sha512-MzICLu4yS7V8AA61sANROZ9vT1H3ooca5dSmI1FjZkzq7o/koMsRfQSzRtFo+F3Ao4Sf1C0bpLKejpKB/+j6MA==}
    engines: {node: '>=18'}
    dependencies:
      mute-stream: 1.0.0

  /@inquirer/type@2.0.0:
    resolution: {integrity: sha512-XvJRx+2KR3YXyYtPUUy+qd9i7p+GO9Ko6VIIpWlBrpWwXDv8WLFeHTxz35CfQFUiBMLXlGHhGzys7lqit9gWag==}
    engines: {node: '>=18'}
    dependencies:
      mute-stream: 1.0.0

  /@inquirer/type@3.0.0(@types/node@18.19.60):
    resolution: {integrity: sha512-YYykfbw/lefC7yKj7nanzQXILM7r3suIvyFlCcMskc99axmsSewXWkAfXKwMbgxL76iAFVmRwmYdwNZNc8gjog==}
    engines: {node: '>=18'}
    peerDependencies:
      '@types/node': '>=18'
    peerDependenciesMeta:
      '@types/node':
        optional: true
    dependencies:
      '@types/node': 18.19.60

  /@isaacs/cliui@8.0.2:
    resolution: {integrity: sha512-O8jcjabXaleOG9DQ0+ARXWZBTfnP4WNAqzuiJK7ll44AmxGKv/J2M4TPjxjY3znBCfvBXFzucm1twdyFybFqEA==}
    engines: {node: '>=12'}
    dependencies:
      string-width: 5.1.2
      string-width-cjs: /string-width@4.2.3
      strip-ansi: 7.1.0
      strip-ansi-cjs: /strip-ansi@6.0.1
      wrap-ansi: 8.1.0
      wrap-ansi-cjs: /wrap-ansi@7.0.0

  /@istanbuljs/schema@0.1.3:
    resolution: {integrity: sha512-ZXRY4jNvVgSVQ8DL3LTcakaAtXwTVUxE81hslsyD2AtoXW/wVob10HkOJ1X/pAlcI7D+2YoZKg5do8G/w6RYgA==}
    engines: {node: '>=8'}
    dev: true

  /@jridgewell/gen-mapping@0.3.2:
    resolution: {integrity: sha512-mh65xKQAzI6iBcFzwv28KVWSmCkdRBWoOh+bYQGW3+6OZvbbN3TqMGo5hqYxQniRcH9F2VZIoJCm4pa3BPDK/A==}
    engines: {node: '>=6.0.0'}
    dependencies:
      '@jridgewell/set-array': 1.1.2
      '@jridgewell/sourcemap-codec': 1.4.14
      '@jridgewell/trace-mapping': 0.3.25

  /@jridgewell/resolve-uri@3.1.0:
    resolution: {integrity: sha512-F2msla3tad+Mfht5cJq7LSXcdudKTWCVYUgw6pLFOOHSTtZlj6SWNYAp+AhuqLmWdBO2X5hPrLcu8cVP8fy28w==}
    engines: {node: '>=6.0.0'}

  /@jridgewell/set-array@1.1.2:
    resolution: {integrity: sha512-xnkseuNADM0gt2bs+BvhO0p78Mk762YnZdsuzFV018NoG1Sj1SCQvpSqa7XUaTam5vAGasABV9qXASMKnFMwMw==}
    engines: {node: '>=6.0.0'}

  /@jridgewell/source-map@0.3.3:
    resolution: {integrity: sha512-b+fsZXeLYi9fEULmfBrhxn4IrPlINf8fiNarzTof004v3lFdntdwa9PF7vFJqm3mg7s+ScJMxXaE3Acp1irZcg==}
    dependencies:
      '@jridgewell/gen-mapping': 0.3.2
      '@jridgewell/trace-mapping': 0.3.25

  /@jridgewell/sourcemap-codec@1.4.14:
    resolution: {integrity: sha512-XPSJHWmi394fuUuzDnGz1wiKqWfo1yXecHQMRf2l6hztTO+nPru658AyDngaBe7isIxEkRsPR3FZh+s7iVa4Uw==}

  /@jridgewell/trace-mapping@0.3.18:
    resolution: {integrity: sha512-w+niJYzMHdd7USdiH2U6869nqhD2nbfZXND5Yp93qIbEmnDNk7PD48o+YchRVpzMU7M6jVCbenTR7PA1FLQ9pA==}
    dependencies:
      '@jridgewell/resolve-uri': 3.1.0
      '@jridgewell/sourcemap-codec': 1.4.14
    dev: true

  /@jridgewell/trace-mapping@0.3.25:
    resolution: {integrity: sha512-vNk6aEwybGtawWmy/PzwnGDOjCkLWSD2wqvjGGAgOAwCGWySYXfYoxt00IJkTF+8Lb57DwOb3Aa0o9CApepiYQ==}
    dependencies:
      '@jridgewell/resolve-uri': 3.1.0
      '@jridgewell/sourcemap-codec': 1.4.14

  /@jridgewell/trace-mapping@0.3.9:
    resolution: {integrity: sha512-3Belt6tdc8bPgAtbcmdtNJlirVoTmEb5e2gC94PnkwEW9jI6CAHUeoG85tjWP5WquqfavoMtMwiG4P926ZKKuQ==}
    dependencies:
      '@jridgewell/resolve-uri': 3.1.0
      '@jridgewell/sourcemap-codec': 1.4.14
    dev: true

  /@jsdevtools/ono@7.1.3:
    resolution: {integrity: sha512-4JQNk+3mVzK3xh2rqd6RB4J46qUR19azEHBneZyTZM+c456qOrbbM/5xcR8huNCCcbVt7+UmizG6GuUvPvKUYg==}
    dev: true

  /@jsonjoy.com/base64@1.1.2(tslib@2.8.0):
    resolution: {integrity: sha512-q6XAnWQDIMA3+FTiOYajoYqySkO+JSat0ytXGSuRdq9uXE7o92gzuQwQM14xaCRlBLGq3v5miDGC4vkVTn54xA==}
    engines: {node: '>=10.0'}
    peerDependencies:
      tslib: '2'
    dependencies:
      tslib: 2.8.0
    dev: true

  /@jsonjoy.com/json-pack@1.1.0(tslib@2.8.0):
    resolution: {integrity: sha512-zlQONA+msXPPwHWZMKFVS78ewFczIll5lXiVPwFPCZUsrOKdxc2AvxU1HoNBmMRhqDZUR9HkC3UOm+6pME6Xsg==}
    engines: {node: '>=10.0'}
    peerDependencies:
      tslib: '2'
    dependencies:
      '@jsonjoy.com/base64': 1.1.2(tslib@2.8.0)
      '@jsonjoy.com/util': 1.5.0(tslib@2.8.0)
      hyperdyperid: 1.2.0
      thingies: 1.21.0(tslib@2.8.0)
      tslib: 2.8.0
    dev: true

  /@jsonjoy.com/util@1.5.0(tslib@2.8.0):
    resolution: {integrity: sha512-ojoNsrIuPI9g6o8UxhraZQSyF2ByJanAY4cTFbc8Mf2AXEF4aQRGY1dJxyJpuyav8r9FGflEt/Ff3u5Nt6YMPA==}
    engines: {node: '>=10.0'}
    peerDependencies:
      tslib: '2'
    dependencies:
      tslib: 2.8.0
    dev: true

  /@kwsites/file-exists@1.1.1:
    resolution: {integrity: sha512-m9/5YGR18lIwxSFDwfE3oA7bWuq9kdau6ugN4H2rJeyhFQZcG9AgSHkQtSD15a8WvTgfz9aikZMrKPHvbpqFiw==}
    dependencies:
      debug: 4.3.7(supports-color@8.1.1)
    transitivePeerDependencies:
      - supports-color

  /@kwsites/promise-deferred@1.1.1:
    resolution: {integrity: sha512-GaHYm+c0O9MjZRu0ongGBRbinu8gVAMd2UZjji6jVmqKtZluZnptXGWhz1E8j8D2HJ3f/yMxKAUC0b+57wncIw==}

  /@manypkg/find-root@2.2.3:
    resolution: {integrity: sha512-jtEZKczWTueJYHjGpxU3KJQ08Gsrf4r6Q2GjmPp/RGk5leeYAA1eyDADSAF+KVCsQ6EwZd/FMcOFCoMhtqdCtQ==}
    engines: {node: '>=14.18.0'}
    dependencies:
      '@manypkg/tools': 1.1.2

  /@manypkg/get-packages@2.2.2:
    resolution: {integrity: sha512-3+Zd8kLZmsyJFmWTBtY0MAuCErI7yKB2cjMBlujvSVKZ2R/BMXi0kjCXu2dtRlSq/ML86t1FkumT0yreQ3n8OQ==}
    engines: {node: '>=14.18.0'}
    dependencies:
      '@manypkg/find-root': 2.2.3
      '@manypkg/tools': 1.1.2

  /@manypkg/tools@1.1.2:
    resolution: {integrity: sha512-3lBouSuF7CqlseLB+FKES0K4FQ02JrbEoRtJhxnsyB1s5v4AP03gsoohN8jp7DcOImhaR9scYdztq3/sLfk/qQ==}
    engines: {node: '>=14.18.0'}
    dependencies:
      fast-glob: 3.3.2
      jju: 1.4.0
      js-yaml: 4.1.0

  /@microsoft/api-documenter@7.25.21:
    resolution: {integrity: sha512-Nyfidxbi9wIZ1H7VjVqw3nUhRM1fUJuGqvt2iDEI91Z4k8X+BqxSaLOsnn8n65YaAZhUJRkh1Ouxt90r7cnmjA==}
    hasBin: true
    dependencies:
      '@microsoft/api-extractor-model': 7.29.8(@types/node@18.19.60)
      '@microsoft/tsdoc': 0.15.0
      '@rushstack/node-core-library': 5.9.0(@types/node@18.19.60)
      '@rushstack/terminal': 0.14.2(@types/node@18.19.60)
      '@rushstack/ts-command-line': 4.23.0(@types/node@18.19.60)
      js-yaml: 3.13.1
      resolve: 1.22.8
    transitivePeerDependencies:
      - '@types/node'
    dev: true

  /@microsoft/api-extractor-model@7.28.21(@types/node@18.19.60):
    resolution: {integrity: sha512-AZSdhK/vO4ddukfheXZmrkI5180XLeAqwzu/5pTsJHsXYSyNt3H3VJyynUYKMeNcveG9QLgljH3XRr/LqEfC0Q==}
    dependencies:
      '@microsoft/tsdoc': 0.14.2
      '@microsoft/tsdoc-config': 0.16.2
      '@rushstack/node-core-library': 5.3.0(@types/node@18.19.60)
    transitivePeerDependencies:
      - '@types/node'
    dev: true

  /@microsoft/api-extractor-model@7.29.8(@types/node@18.19.60):
    resolution: {integrity: sha512-t3Z/xcO6TRbMcnKGVMs4uMzv/gd5j0NhMiJIGjD4cJMeFJ1Hf8wnLSx37vxlRlL0GWlGJhnFgxvnaL6JlS+73g==}
    dependencies:
      '@microsoft/tsdoc': 0.15.0
      '@microsoft/tsdoc-config': 0.17.0
      '@rushstack/node-core-library': 5.9.0(@types/node@18.19.60)
    transitivePeerDependencies:
      - '@types/node'

  /@microsoft/api-extractor@7.47.11(@types/node@18.19.60):
    resolution: {integrity: sha512-lrudfbPub5wzBhymfFtgZKuBvXxoSIAdrvS2UbHjoMT2TjIEddq6Z13pcve7A03BAouw0x8sW8G4txdgfiSwpQ==}
    hasBin: true
    dependencies:
      '@microsoft/api-extractor-model': 7.29.8(@types/node@18.19.60)
      '@microsoft/tsdoc': 0.15.0
      '@microsoft/tsdoc-config': 0.17.0
      '@rushstack/node-core-library': 5.9.0(@types/node@18.19.60)
      '@rushstack/rig-package': 0.5.3
      '@rushstack/terminal': 0.14.2(@types/node@18.19.60)
      '@rushstack/ts-command-line': 4.23.0(@types/node@18.19.60)
      lodash: 4.17.21
      minimatch: 3.0.8
      resolve: 1.22.8
      semver: 7.5.4
      source-map: 0.6.1
      typescript: 5.4.2
    transitivePeerDependencies:
      - '@types/node'

  /@microsoft/tsdoc-config@0.16.2:
    resolution: {integrity: sha512-OGiIzzoBLgWWR0UdRJX98oYO+XKGf7tiK4Zk6tQ/E4IJqGCe7dvkTvgDZV5cFJUzLGDOjeAXrnZoA6QkVySuxw==}
    dependencies:
      '@microsoft/tsdoc': 0.14.2
      ajv: 6.12.6
      jju: 1.4.0
      resolve: 1.19.0
    dev: true

  /@microsoft/tsdoc-config@0.17.0:
    resolution: {integrity: sha512-v/EYRXnCAIHxOHW+Plb6OWuUoMotxTN0GLatnpOb1xq0KuTNw/WI3pamJx/UbsoJP5k9MCw1QxvvhPcF9pH3Zg==}
    dependencies:
      '@microsoft/tsdoc': 0.15.0
      ajv: 8.12.0
      jju: 1.4.0
      resolve: 1.22.8

  /@microsoft/tsdoc@0.14.2:
    resolution: {integrity: sha512-9b8mPpKrfeGRuhFH5iO1iwCLeIIsV6+H1sRfxbkoGXIyQE2BTsPd9zqSqQJ+pv5sJ/hT5M1zvOFL02MnEezFug==}
    dev: true

  /@microsoft/tsdoc@0.15.0:
    resolution: {integrity: sha512-HZpPoABogPvjeJOdzCOSJsXeL/SMCBgBZMVC3X3d7YYp2gf31MfxhUoYUNwf1ERPJOnQc0wkFn9trqI6ZEdZuA==}

  /@nodelib/fs.scandir@2.1.5:
    resolution: {integrity: sha512-vq24Bq3ym5HEQm2NKCr3yXDwjc7vTsEThRDnkp2DK9p1uqLR+DHurm/NOTo0KG7HYHU7eppKZj3MyqYuMBf62g==}
    engines: {node: '>= 8'}
    dependencies:
      '@nodelib/fs.stat': 2.0.5
      run-parallel: 1.2.0

  /@nodelib/fs.stat@2.0.5:
    resolution: {integrity: sha512-RkhPPp2zrqDAQA/2jNhnztcPAlv64XdhIp7a7454A5ovI7Bukxgt7MX7udwAu3zg1DcpPU0rz3VV1SeaqvY4+A==}
    engines: {node: '>= 8'}

  /@nodelib/fs.walk@1.2.8:
    resolution: {integrity: sha512-oGB+UxlgWcgQkgwo8GcEGwemoTFt3FIO9ababBmaGwXIoBKZ+GTy0pP185beGg7Llih/NSHSV2XAs1lnznocSg==}
    engines: {node: '>= 8'}
    dependencies:
      '@nodelib/fs.scandir': 2.1.5
      fastq: 1.15.0

  /@nolyfill/is-core-module@1.0.39:
    resolution: {integrity: sha512-nn5ozdjYQpUCZlWGuxcJY/KpxkWQs4DcbMCmKojjyrYDEAGy4Ce19NN4v5MduafTwJlbKc99UA8YhSVqq9yPZA==}
    engines: {node: '>=12.4.0'}
    dev: true

  /@npmcli/fs@2.1.2:
    resolution: {integrity: sha512-yOJKRvohFOaLqipNtwYB9WugyZKhC/DZC4VYPmpaCzDBrA8YpK3qHZ8/HGscMnE4GqbkLNuVcCnxkeQEdGt6LQ==}
    engines: {node: ^12.13.0 || ^14.15.0 || >=16.0.0}
    dependencies:
      '@gar/promisify': 1.1.3
      semver: 7.6.3

  /@npmcli/fs@3.1.0:
    resolution: {integrity: sha512-7kZUAaLscfgbwBQRbvdMYaZOWyMEcPTH/tJjnyAWJ/dvvs9Ef+CERx/qJb9GExJpl1qipaDGn7KqHnFGGixd0w==}
    engines: {node: ^14.17.0 || ^16.13.0 || >=18.0.0}
    dependencies:
      semver: 7.6.3

  /@npmcli/git@4.1.0:
    resolution: {integrity: sha512-9hwoB3gStVfa0N31ymBmrX+GuDGdVA/QWShZVqE0HK2Af+7QGGrCTbZia/SW0ImUTjTne7SP91qxDmtXvDHRPQ==}
    engines: {node: ^14.17.0 || ^16.13.0 || >=18.0.0}
    dependencies:
      '@npmcli/promise-spawn': 6.0.2
      lru-cache: 7.18.3
      npm-pick-manifest: 8.0.1
      proc-log: 3.0.0
      promise-inflight: 1.0.1
      promise-retry: 2.0.1
      semver: 7.6.3
      which: 3.0.1
    transitivePeerDependencies:
      - bluebird

  /@npmcli/installed-package-contents@2.0.2:
    resolution: {integrity: sha512-xACzLPhnfD51GKvTOOuNX2/V4G4mz9/1I2MfDoye9kBM3RYe5g2YbscsaGoTlaWqkxeiapBWyseULVKpSVHtKQ==}
    engines: {node: ^14.17.0 || ^16.13.0 || >=18.0.0}
    hasBin: true
    dependencies:
      npm-bundled: 3.0.0
      npm-normalize-package-bin: 3.0.1

  /@npmcli/move-file@2.0.1:
    resolution: {integrity: sha512-mJd2Z5TjYWq/ttPLLGqArdtnC74J6bOzg4rMDnN+p1xTacZ2yPRCk2y0oSWQtygLR9YVQXgOcONrwtnk3JupxQ==}
    engines: {node: ^12.13.0 || ^14.15.0 || >=16.0.0}
    deprecated: This functionality has been moved to @npmcli/fs
    dependencies:
      mkdirp: 1.0.4
      rimraf: 3.0.2

  /@npmcli/node-gyp@3.0.0:
    resolution: {integrity: sha512-gp8pRXC2oOxu0DUE1/M3bYtb1b3/DbJ5aM113+XJBgfXdussRAsX0YOrOhdd8WvnAR6auDBvJomGAkLKA5ydxA==}
    engines: {node: ^14.17.0 || ^16.13.0 || >=18.0.0}

  /@npmcli/promise-spawn@6.0.2:
    resolution: {integrity: sha512-gGq0NJkIGSwdbUt4yhdF8ZrmkGKVz9vAdVzpOfnom+V8PLSmSOVhZwbNvZZS1EYcJN5hzzKBxmmVVAInM6HQLg==}
    engines: {node: ^14.17.0 || ^16.13.0 || >=18.0.0}
    dependencies:
      which: 3.0.1

  /@npmcli/run-script@6.0.2:
    resolution: {integrity: sha512-NCcr1uQo1k5U+SYlnIrbAh3cxy+OQT1VtqiAbxdymSlptbzBb62AjH2xXgjNCoP073hoa1CfCAcwoZ8k96C4nA==}
    engines: {node: ^14.17.0 || ^16.13.0 || >=18.0.0}
    dependencies:
      '@npmcli/node-gyp': 3.0.0
      '@npmcli/promise-spawn': 6.0.2
      node-gyp: 9.3.1
      read-package-json-fast: 3.0.2
      which: 3.0.1
    transitivePeerDependencies:
      - bluebird
      - supports-color

  /@oclif/core@4.0.30:
    resolution: {integrity: sha512-Ak3OUdOcoovIRWZOT6oC5JhZgyJD90uWX/7HjSofn+C4LEmHxxfiyu04a73dwnezfzqDu9jEXfd2mQOOC54KZw==}
    engines: {node: '>=18.0.0'}
    dependencies:
      ansi-escapes: 4.3.2
      ansis: 3.3.2
      clean-stack: 3.0.1
      cli-spinners: 2.9.2
      debug: 4.3.7(supports-color@8.1.1)
      ejs: 3.1.10
      get-package-type: 0.1.0
      globby: 11.1.0
      indent-string: 4.0.0
      is-wsl: 3.1.0
      lilconfig: 3.1.2
      minimatch: 9.0.5
      semver: 7.6.3
      string-width: 4.2.3
      supports-color: 8.1.1
      widest-line: 3.1.0
      wordwrap: 1.0.0
      wrap-ansi: 7.0.0

  /@oclif/plugin-autocomplete@3.2.7:
    resolution: {integrity: sha512-mjXaBwN972UaOj1pjBCy60io4HzGoGjXDC7pUSlpb5BrKY20U0ggkZAehK4EF/DxuMfDz5sHk+8f5Lsgxfm54g==}
    engines: {node: '>=18.0.0'}
    dependencies:
      '@oclif/core': 4.0.30
      ansis: 3.3.2
      debug: 4.3.7(supports-color@8.1.1)
      ejs: 3.1.10
    transitivePeerDependencies:
      - supports-color

  /@oclif/plugin-commands@4.1.5:
    resolution: {integrity: sha512-sjIDkCYJAjeIyiYrFsdeiazZnQjPGOU9zYyDUlQ51h192y34O7zkPpppOA6CvEbmabxrNYwUag5jWXWDOybIkA==}
    engines: {node: '>=18.0.0'}
    dependencies:
      '@oclif/core': 4.0.30
      '@oclif/table': 0.2.4
      lodash: 4.17.21
      object-treeify: 4.0.1
    transitivePeerDependencies:
      - bufferutil
      - react-devtools-core
      - utf-8-validate

  /@oclif/plugin-help@6.2.16:
    resolution: {integrity: sha512-1x/Bm0LebDouDOfsjkOz+6AXqY6gIZ6JmmU/KuF/GnUmowDvj5i3MFlP9uBTiN8UsOUeT9cdLwnc1kmitHWFTg==}
    engines: {node: '>=18.0.0'}
    dependencies:
      '@oclif/core': 4.0.30

  /@oclif/plugin-not-found@3.2.24(@types/node@18.19.60):
    resolution: {integrity: sha512-oseOiNfvcaB4tB9YLnUo16DlW61yi/glfpxk6Z6e5BzQkmD0D0vptfBB6/gLf0/vP+0/C8NZbJoqwae08mRpOA==}
    engines: {node: '>=18.0.0'}
    dependencies:
      '@inquirer/prompts': 7.0.1(@types/node@18.19.60)
      '@oclif/core': 4.0.30
      ansis: 3.3.2
      fast-levenshtein: 3.0.0
    transitivePeerDependencies:
      - '@types/node'

  /@oclif/plugin-warn-if-update-available@3.1.20:
    resolution: {integrity: sha512-gvovUQXwWkQZzHG7WknLq+yoSe61Cbv45rEUooKbzo7tfRDChFnCyLQ+OCCldQOsSYvS/KTsiawyyCetSaCR1g==}
    engines: {node: '>=18.0.0'}
    dependencies:
      '@oclif/core': 4.0.30
      ansis: 3.3.2
      debug: 4.3.7(supports-color@8.1.1)
      http-call: 5.3.0
      lodash: 4.17.21
      registry-auth-token: 5.0.2
    transitivePeerDependencies:
      - supports-color

  /@oclif/table@0.2.4:
    resolution: {integrity: sha512-qbkBEkpvIXdiZ844stwX6vH+RaRkOH7k0X3U2zJqRGMJl3Uqr9d78vWpuUX7gmsuspCDavsgi/Gbnx2MXH5GQw==}
    engines: {node: '>=18.0.0'}
    dependencies:
      '@oclif/core': 4.0.30
      '@types/react': 18.3.12
      change-case: 5.4.4
      cli-truncate: 4.0.0
      ink: 5.0.1(@types/react@18.3.12)(react@18.3.1)
      natural-orderby: 3.0.2
      object-hash: 3.0.0
      react: 18.3.1
      strip-ansi: 7.1.0
      wrap-ansi: 9.0.0
    transitivePeerDependencies:
      - bufferutil
      - react-devtools-core
      - utf-8-validate

  /@oclif/test@4.1.0(@oclif/core@4.0.30):
    resolution: {integrity: sha512-2ugir6NhRsWJqHM9d2lMEWNiOTD678Jlx5chF/fg6TCAlc7E6E/6+zt+polrCTnTIpih5P/HxOtDekgtjgARwQ==}
    engines: {node: '>=18.0.0'}
    peerDependencies:
      '@oclif/core': '>= 3.0.0'
    dependencies:
      '@oclif/core': 4.0.30
      ansis: 3.3.2
      debug: 4.3.7(supports-color@8.1.1)
    transitivePeerDependencies:
      - supports-color
    dev: true

  /@octokit/auth-token@2.5.0:
    resolution: {integrity: sha512-r5FVUJCOLl19AxiuZD2VRZ/ORjp/4IN98Of6YJoJOkY75CIBuYfmiNHGrDwXr+aLGG55igl9QrxX3hbiXlLb+g==}
    dependencies:
      '@octokit/types': 6.41.0

  /@octokit/auth-token@3.0.3:
    resolution: {integrity: sha512-/aFM2M4HVDBT/jjDBa84sJniv1t9Gm/rLkalaz9htOm+L+8JMj1k9w0CkUdcxNyNxZPlTxKPVko+m1VlM58ZVA==}
    engines: {node: '>= 14'}
    dependencies:
      '@octokit/types': 9.3.2
    dev: true

  /@octokit/auth-token@4.0.0:
    resolution: {integrity: sha512-tY/msAuJo6ARbK6SPIxZrPBms3xPbfwBrulZe0Wtr/DIY9lje2HeV1uoebShn6mx7SjCHif6EjMvoREj+gZ+SA==}
    engines: {node: '>= 18'}
    dev: false

  /@octokit/auth-token@5.1.1:
    resolution: {integrity: sha512-rh3G3wDO8J9wSjfI436JUKzHIxq8NaiL0tVeB2aXmG6p/9859aUOAjA9pmSPNGGZxfwmaJ9ozOJImuNVJdpvbA==}
    engines: {node: '>= 18'}

  /@octokit/core@3.6.0:
    resolution: {integrity: sha512-7RKRKuA4xTjMhY+eG3jthb3hlZCsOwg3rztWh75Xc+ShDWOfDDATWbeZpAHBNRpm4Tv9WgBMOy1zEJYXG6NJ7Q==}
    dependencies:
      '@octokit/auth-token': 2.5.0
      '@octokit/graphql': 4.8.0
      '@octokit/request': 5.6.3
      '@octokit/request-error': 2.1.0
      '@octokit/types': 6.41.0
      before-after-hook: 2.2.3
      universal-user-agent: 6.0.0
    transitivePeerDependencies:
      - encoding

  /@octokit/core@4.2.4:
    resolution: {integrity: sha512-rYKilwgzQ7/imScn3M9/pFfUf4I1AZEH3KhyJmtPdE2zfaXAn2mFfUy4FbKewzc2We5y/LlKLj36fWJLKC2SIQ==}
    engines: {node: '>= 14'}
    dependencies:
      '@octokit/auth-token': 3.0.3
      '@octokit/graphql': 5.0.5
      '@octokit/request': 6.2.3
      '@octokit/request-error': 3.0.3
      '@octokit/types': 9.3.2
      before-after-hook: 2.2.3
      universal-user-agent: 6.0.0
    transitivePeerDependencies:
      - encoding
    dev: true

  /@octokit/core@5.2.0:
    resolution: {integrity: sha512-1LFfa/qnMQvEOAdzlQymH0ulepxbxnCYAKJZfMci/5XJyIHWgEYnDmgnKakbTh7CH2tFQ5O60oYDvns4i9RAIg==}
    engines: {node: '>= 18'}
    dependencies:
      '@octokit/auth-token': 4.0.0
      '@octokit/graphql': 7.1.0
      '@octokit/request': 8.4.0
      '@octokit/request-error': 5.1.0
      '@octokit/types': 13.5.0
      before-after-hook: 2.2.3
      universal-user-agent: 6.0.0
    dev: false

  /@octokit/core@6.1.2:
    resolution: {integrity: sha512-hEb7Ma4cGJGEUNOAVmyfdB/3WirWMg5hDuNFVejGEDFqupeOysLc2sG6HJxY2etBp5YQu5Wtxwi020jS9xlUwg==}
    engines: {node: '>= 18'}
    dependencies:
      '@octokit/auth-token': 5.1.1
      '@octokit/graphql': 8.1.1
      '@octokit/request': 9.1.3
      '@octokit/request-error': 6.1.4
      '@octokit/types': 13.5.0
      before-after-hook: 3.0.2
      universal-user-agent: 7.0.2

  /@octokit/endpoint@10.1.1:
    resolution: {integrity: sha512-JYjh5rMOwXMJyUpj028cu0Gbp7qe/ihxfJMLc8VZBMMqSwLgOxDI1911gV4Enl1QSavAQNJcwmwBF9M0VvLh6Q==}
    engines: {node: '>= 18'}
    dependencies:
      '@octokit/types': 13.5.0
      universal-user-agent: 7.0.2

  /@octokit/endpoint@6.0.12:
    resolution: {integrity: sha512-lF3puPwkQWGfkMClXb4k/eUT/nZKQfxinRWJrdZaJO85Dqwo/G0yOC434Jr2ojwafWJMYqFGFa5ms4jJUgujdA==}
    dependencies:
      '@octokit/types': 6.41.0
      is-plain-object: 5.0.0
      universal-user-agent: 6.0.0

  /@octokit/endpoint@7.0.5:
    resolution: {integrity: sha512-LG4o4HMY1Xoaec87IqQ41TQ+glvIeTKqfjkCEmt5AIwDZJwQeVZFIEYXrYY6yLwK+pAScb9Gj4q+Nz2qSw1roA==}
    engines: {node: '>= 14'}
    dependencies:
      '@octokit/types': 9.3.2
      is-plain-object: 5.0.0
      universal-user-agent: 6.0.0
    dev: true

  /@octokit/endpoint@9.0.5:
    resolution: {integrity: sha512-ekqR4/+PCLkEBF6qgj8WqJfvDq65RH85OAgrtnVp1mSxaXF03u2xW/hUdweGS5654IlC0wkNYC18Z50tSYTAFw==}
    engines: {node: '>= 18'}
    dependencies:
      '@octokit/types': 13.5.0
      universal-user-agent: 6.0.0
    dev: false

  /@octokit/graphql@4.8.0:
    resolution: {integrity: sha512-0gv+qLSBLKF0z8TKaSKTsS39scVKF9dbMxJpj3U0vC7wjNWFuIpL/z76Qe2fiuCbDRcJSavkXsVtMS6/dtQQsg==}
    dependencies:
      '@octokit/request': 5.6.3
      '@octokit/types': 6.41.0
      universal-user-agent: 6.0.0
    transitivePeerDependencies:
      - encoding

  /@octokit/graphql@5.0.5:
    resolution: {integrity: sha512-Qwfvh3xdqKtIznjX9lz2D458r7dJPP8l6r4GQkIdWQouZwHQK0mVT88uwiU2bdTU2OtT1uOlKpRciUWldpG0yQ==}
    engines: {node: '>= 14'}
    dependencies:
      '@octokit/request': 6.2.3
      '@octokit/types': 9.3.2
      universal-user-agent: 6.0.0
    transitivePeerDependencies:
      - encoding
    dev: true

  /@octokit/graphql@7.1.0:
    resolution: {integrity: sha512-r+oZUH7aMFui1ypZnAvZmn0KSqAUgE1/tUXIWaqUCa1758ts/Jio84GZuzsvUkme98kv0WFY8//n0J1Z+vsIsQ==}
    engines: {node: '>= 18'}
    dependencies:
      '@octokit/request': 8.4.0
      '@octokit/types': 13.5.0
      universal-user-agent: 6.0.0
    dev: false

  /@octokit/graphql@8.1.1:
    resolution: {integrity: sha512-ukiRmuHTi6ebQx/HFRCXKbDlOh/7xEV6QUXaE7MJEKGNAncGI/STSbOkl12qVXZrfZdpXctx5O9X1AIaebiDBg==}
    engines: {node: '>= 18'}
    dependencies:
      '@octokit/request': 9.1.3
      '@octokit/types': 13.5.0
      universal-user-agent: 7.0.2

  /@octokit/openapi-types@12.11.0:
    resolution: {integrity: sha512-VsXyi8peyRq9PqIz/tpqiL2w3w80OgVMwBHltTml3LmVvXiphgeqmY9mvBw9Wu7e0QWk/fqD37ux8yP5uVekyQ==}

  /@octokit/openapi-types@18.0.0:
    resolution: {integrity: sha512-V8GImKs3TeQRxRtXFpG2wl19V7444NIOTDF24AWuIbmNaNYOQMWRbjcGDXV5B+0n887fgDcuMNOmlul+k+oJtw==}
    dev: true

  /@octokit/openapi-types@22.2.0:
    resolution: {integrity: sha512-QBhVjcUa9W7Wwhm6DBFu6ZZ+1/t/oYxqc2tp81Pi41YNuJinbFRx8B133qVOrAaBbF7D/m0Et6f9/pZt9Rc+tg==}

  /@octokit/plugin-paginate-rest@11.3.3(@octokit/core@6.1.2):
    resolution: {integrity: sha512-o4WRoOJZlKqEEgj+i9CpcmnByvtzoUYC6I8PD2SA95M+BJ2x8h7oLcVOg9qcowWXBOdcTRsMZiwvM3EyLm9AfA==}
    engines: {node: '>= 18'}
    peerDependencies:
      '@octokit/core': '>=6'
    dependencies:
      '@octokit/core': 6.1.2
      '@octokit/types': 13.5.0

  /@octokit/plugin-paginate-rest@2.21.3(@octokit/core@3.6.0):
    resolution: {integrity: sha512-aCZTEf0y2h3OLbrgKkrfFdjRL6eSOo8komneVQJnYecAxIej7Bafor2xhuDJOIFau4pk0i/P28/XgtbyPF0ZHw==}
    peerDependencies:
      '@octokit/core': '>=2'
    dependencies:
      '@octokit/core': 3.6.0
      '@octokit/types': 6.41.0

  /@octokit/plugin-request-log@1.0.4(@octokit/core@3.6.0):
    resolution: {integrity: sha512-mLUsMkgP7K/cnFEw07kWqXGF5LKrOkD+lhCrKvPHXWDywAwuDUeDwWBpc69XK3pNX0uKiVt8g5z96PJ6z9xCFA==}
    peerDependencies:
      '@octokit/core': '>=3'
    dependencies:
      '@octokit/core': 3.6.0

  /@octokit/plugin-request-log@5.3.1(@octokit/core@6.1.2):
    resolution: {integrity: sha512-n/lNeCtq+9ofhC15xzmJCNKP2BWTv8Ih2TTy+jatNCCq/gQP/V7rK3fjIfuz0pDWDALO/o/4QY4hyOF6TQQFUw==}
    engines: {node: '>= 18'}
    peerDependencies:
      '@octokit/core': '>=6'
    dependencies:
      '@octokit/core': 6.1.2

  /@octokit/plugin-rest-endpoint-methods@13.2.4(@octokit/core@6.1.2):
    resolution: {integrity: sha512-gusyAVgTrPiuXOdfqOySMDztQHv6928PQ3E4dqVGEtOvRXAKRbJR4b1zQyniIT9waqaWk/UDaoJ2dyPr7Bk7Iw==}
    engines: {node: '>= 18'}
    peerDependencies:
      '@octokit/core': '>=6'
    dependencies:
      '@octokit/core': 6.1.2
      '@octokit/types': 13.5.0

  /@octokit/plugin-rest-endpoint-methods@5.16.2(@octokit/core@3.6.0):
    resolution: {integrity: sha512-8QFz29Fg5jDuTPXVtey05BLm7OB+M8fnvE64RNegzX7U+5NUXcOcnpTIK0YfSHBg8gYd0oxIq3IZTe9SfPZiRw==}
    peerDependencies:
      '@octokit/core': '>=3'
    dependencies:
      '@octokit/core': 3.6.0
      '@octokit/types': 6.41.0
      deprecation: 2.3.1

  /@octokit/request-error@2.1.0:
    resolution: {integrity: sha512-1VIvgXxs9WHSjicsRwq8PlR2LR2x6DwsJAaFgzdi0JfJoGSO8mYI/cHJQ+9FbN21aa+DrgNLnwObmyeSC8Rmpg==}
    dependencies:
      '@octokit/types': 6.41.0
      deprecation: 2.3.1
      once: 1.4.0

  /@octokit/request-error@3.0.3:
    resolution: {integrity: sha512-crqw3V5Iy2uOU5Np+8M/YexTlT8zxCfI+qu+LxUB7SZpje4Qmx3mub5DfEKSO8Ylyk0aogi6TYdf6kxzh2BguQ==}
    engines: {node: '>= 14'}
    dependencies:
      '@octokit/types': 9.3.2
      deprecation: 2.3.1
      once: 1.4.0
    dev: true

  /@octokit/request-error@5.1.0:
    resolution: {integrity: sha512-GETXfE05J0+7H2STzekpKObFe765O5dlAKUTLNGeH+x47z7JjXHfsHKo5z21D/o/IOZTUEI6nyWyR+bZVP/n5Q==}
    engines: {node: '>= 18'}
    dependencies:
      '@octokit/types': 13.5.0
      deprecation: 2.3.1
      once: 1.4.0
    dev: false

  /@octokit/request-error@6.1.4:
    resolution: {integrity: sha512-VpAhIUxwhWZQImo/dWAN/NpPqqojR6PSLgLYAituLM6U+ddx9hCioFGwBr5Mi+oi5CLeJkcAs3gJ0PYYzU6wUg==}
    engines: {node: '>= 18'}
    dependencies:
      '@octokit/types': 13.5.0

  /@octokit/request@5.6.3:
    resolution: {integrity: sha512-bFJl0I1KVc9jYTe9tdGGpAMPy32dLBXXo1dS/YwSCTL/2nd9XeHsY616RE3HPXDVk+a+dBuzyz5YdlXwcDTr2A==}
    dependencies:
      '@octokit/endpoint': 6.0.12
      '@octokit/request-error': 2.1.0
      '@octokit/types': 6.41.0
      is-plain-object: 5.0.0
      node-fetch: 2.6.9
      universal-user-agent: 6.0.0
    transitivePeerDependencies:
      - encoding

  /@octokit/request@6.2.3:
    resolution: {integrity: sha512-TNAodj5yNzrrZ/VxP+H5HiYaZep0H3GU0O7PaF+fhDrt8FPrnkei9Aal/txsN/1P7V3CPiThG0tIvpPDYUsyAA==}
    engines: {node: '>= 14'}
    dependencies:
      '@octokit/endpoint': 7.0.5
      '@octokit/request-error': 3.0.3
      '@octokit/types': 9.3.2
      is-plain-object: 5.0.0
      node-fetch: 2.6.9
      universal-user-agent: 6.0.0
    transitivePeerDependencies:
      - encoding
    dev: true

  /@octokit/request@8.4.0:
    resolution: {integrity: sha512-9Bb014e+m2TgBeEJGEbdplMVWwPmL1FPtggHQRkV+WVsMggPtEkLKPlcVYm/o8xKLkpJ7B+6N8WfQMtDLX2Dpw==}
    engines: {node: '>= 18'}
    dependencies:
      '@octokit/endpoint': 9.0.5
      '@octokit/request-error': 5.1.0
      '@octokit/types': 13.5.0
      universal-user-agent: 6.0.0
    dev: false

  /@octokit/request@9.1.3:
    resolution: {integrity: sha512-V+TFhu5fdF3K58rs1pGUJIDH5RZLbZm5BI+MNF+6o/ssFNT4vWlCh/tVpF3NxGtP15HUxTTMUbsG5llAuU2CZA==}
    engines: {node: '>= 18'}
    dependencies:
      '@octokit/endpoint': 10.1.1
      '@octokit/request-error': 6.1.4
      '@octokit/types': 13.5.0
      universal-user-agent: 7.0.2

  /@octokit/rest@18.12.0:
    resolution: {integrity: sha512-gDPiOHlyGavxr72y0guQEhLsemgVjwRePayJ+FcKc2SJqKUbxbkvf5kAZEWA/MKvsfYlQAMVzNJE3ezQcxMJ2Q==}
    dependencies:
      '@octokit/core': 3.6.0
      '@octokit/plugin-paginate-rest': 2.21.3(@octokit/core@3.6.0)
      '@octokit/plugin-request-log': 1.0.4(@octokit/core@3.6.0)
      '@octokit/plugin-rest-endpoint-methods': 5.16.2(@octokit/core@3.6.0)
    transitivePeerDependencies:
      - encoding

  /@octokit/rest@21.0.2:
    resolution: {integrity: sha512-+CiLisCoyWmYicH25y1cDfCrv41kRSvTq6pPWtRroRJzhsCZWZyCqGyI8foJT5LmScADSwRAnr/xo+eewL04wQ==}
    engines: {node: '>= 18'}
    dependencies:
      '@octokit/core': 6.1.2
      '@octokit/plugin-paginate-rest': 11.3.3(@octokit/core@6.1.2)
      '@octokit/plugin-request-log': 5.3.1(@octokit/core@6.1.2)
      '@octokit/plugin-rest-endpoint-methods': 13.2.4(@octokit/core@6.1.2)

  /@octokit/types@13.5.0:
    resolution: {integrity: sha512-HdqWTf5Z3qwDVlzCrP8UJquMwunpDiMPt5er+QjGzL4hqr/vBVY/MauQgS1xWxCDT1oMx1EULyqxncdCY/NVSQ==}
    dependencies:
      '@octokit/openapi-types': 22.2.0

  /@octokit/types@6.41.0:
    resolution: {integrity: sha512-eJ2jbzjdijiL3B4PrSQaSjuF2sPEQPVCPzBvTHJD9Nz+9dw2SGH4K4xeQJ77YfTq5bRQ+bD8wT11JbeDPmxmGg==}
    dependencies:
      '@octokit/openapi-types': 12.11.0

  /@octokit/types@9.3.2:
    resolution: {integrity: sha512-D4iHGTdAnEEVsB8fl95m1hiz7D5YiRdQ9b/OEb3BYRVwbLsGHcRVPz+u+BgRLNk0Q0/4iZCBqDN96j2XNxfXrA==}
    dependencies:
      '@octokit/openapi-types': 18.0.0
    dev: true

  /@pkgjs/parseargs@0.11.0:
    resolution: {integrity: sha512-+1VkjdD0QBLPodGrJUeqarH8VAIvQODIbwh9XpP5Syisf7YoQgsJKPNFoqqLQlu+VQ/tVSshMR6loPMn8U+dPg==}
    engines: {node: '>=14'}
    requiresBuild: true
    optional: true

  /@pnpm/config.env-replace@1.1.0:
    resolution: {integrity: sha512-htyl8TWnKL7K/ESFa1oW2UB5lVDxuF5DpM7tBi6Hu2LNL3mWkIzNLG6N4zoCUP1lCKNxWy/3iu8mS8MvToGd6w==}
    engines: {node: '>=12.22.0'}

  /@pnpm/network.ca-file@1.0.1:
    resolution: {integrity: sha512-gkINruT2KUhZLTaiHxwCOh1O4NVnFT0wLjWFBHmTz9vpKag/C/noIMJXBxFe4F0mYpUVX2puLwAieLYFg2NvoA==}
    engines: {node: '>=12.22.0'}
    dependencies:
      graceful-fs: 4.2.10

  /@pnpm/npm-conf@2.2.2:
    resolution: {integrity: sha512-UA91GwWPhFExt3IizW6bOeY/pQ0BkuNwKjk9iQW9KqxluGCrg4VenZ0/L+2Y0+ZOtme72EVvg6v0zo3AMQRCeA==}
    engines: {node: '>=12'}
    dependencies:
      '@pnpm/config.env-replace': 1.1.0
      '@pnpm/network.ca-file': 1.0.1
      config-chain: 1.1.13

  /@rtsao/scc@1.1.0:
    resolution: {integrity: sha512-zt6OdqaDoOnJ1ZYsCYGt9YmWzDXl4vQdKTyJev62gFhRGKdx7mcT54V9KIjg+d2wi9EXsPvAPKe7i7WjfVWB8g==}
    dev: true

  /@rushstack/eslint-patch@1.4.0:
    resolution: {integrity: sha512-cEjvTPU32OM9lUFegJagO0mRnIn+rbqrG89vV8/xLnLFX0DoR0r1oy5IlTga71Q7uT3Qus7qm7wgeiMT/+Irlg==}
    dev: true

  /@rushstack/eslint-plugin-security@0.7.1(eslint@8.57.0)(typescript@5.4.5):
    resolution: {integrity: sha512-84N42tlONhcbXdlk5Rkb+/pVxPnH+ojX8XwtFoecCRV88/4Ii7eGEyJPb73lOpHaE3NJxLzLVIeixKYQmdjImA==}
    peerDependencies:
      eslint: ^6.0.0 || ^7.0.0 || ^8.0.0 || 8.51.0
    dependencies:
      '@rushstack/tree-pattern': 0.3.1
      '@typescript-eslint/experimental-utils': 5.59.11(eslint@8.57.0)(typescript@5.4.5)
      eslint: 8.57.0
    transitivePeerDependencies:
      - supports-color
      - typescript
    dev: true

  /@rushstack/eslint-plugin@0.13.1(eslint@8.57.0)(typescript@5.4.5):
    resolution: {integrity: sha512-qQ6iPCm8SFuY+bpcSv5hlYtdwDHcFlE6wlpUHa0ywG9tGVBYM5But8S4qVRFq1iejAuFX+ubNUOyFJHvxpox+A==}
    peerDependencies:
      eslint: ^6.0.0 || ^7.0.0 || ^8.0.0 || 8.51.0
    dependencies:
      '@rushstack/tree-pattern': 0.3.1
      '@typescript-eslint/experimental-utils': 5.59.11(eslint@8.57.0)(typescript@5.4.5)
      eslint: 8.57.0
    transitivePeerDependencies:
      - supports-color
      - typescript
    dev: true

  /@rushstack/node-core-library@3.66.1(@types/node@18.19.60):
    resolution: {integrity: sha512-ker69cVKAoar7MMtDFZC4CzcDxjwqIhFzqEnYI5NRN/8M3om6saWCVx/A7vL2t/jFCJsnzQplRDqA7c78pytng==}
    peerDependencies:
      '@types/node': '*'
    peerDependenciesMeta:
      '@types/node':
        optional: true
    dependencies:
      '@types/node': 18.19.60
      colors: 1.2.5
      fs-extra: 7.0.1
      import-lazy: 4.0.0
      jju: 1.4.0
      resolve: 1.22.8
      semver: 7.5.4
      z-schema: 5.0.5
    dev: true

  /@rushstack/node-core-library@5.3.0(@types/node@18.19.60):
    resolution: {integrity: sha512-t23gjdZV6aWkbwXSE3TkKr1UXJFbXICvAOJ0MRQEB/ZYGhfSJqqrQFaGd20I1a/nIIHJEkNO0xzycHixjcbCPw==}
    peerDependencies:
      '@types/node': '*'
    peerDependenciesMeta:
      '@types/node':
        optional: true
    dependencies:
      '@types/node': 18.19.60
      ajv: 8.13.0
      ajv-draft-04: 1.0.0(ajv@8.13.0)
      ajv-formats: 3.0.1(ajv@8.13.0)
      fs-extra: 7.0.1
      import-lazy: 4.0.0
      jju: 1.4.0
      resolve: 1.22.8
      semver: 7.5.4
    dev: true

  /@rushstack/node-core-library@5.9.0(@types/node@18.19.60):
    resolution: {integrity: sha512-MMsshEWkTbXqxqFxD4gcIUWQOCeBChlGczdZbHfqmNZQFLHB3yWxDFSMHFUdu2/OB9NUk7Awn5qRL+rws4HQNg==}
    peerDependencies:
      '@types/node': '*'
    peerDependenciesMeta:
      '@types/node':
        optional: true
    dependencies:
      '@types/node': 18.19.60
      ajv: 8.13.0
      ajv-draft-04: 1.0.0(ajv@8.13.0)
      ajv-formats: 3.0.1(ajv@8.13.0)
      fs-extra: 7.0.1
      import-lazy: 4.0.0
      jju: 1.4.0
      resolve: 1.22.8
      semver: 7.5.4

  /@rushstack/rig-package@0.5.3:
    resolution: {integrity: sha512-olzSSjYrvCNxUFZowevC3uz8gvKr3WTpHQ7BkpjtRpA3wK+T0ybep/SRUMfr195gBzJm5gaXw0ZMgjIyHqJUow==}
    dependencies:
      resolve: 1.22.8
      strip-json-comments: 3.1.1

  /@rushstack/terminal@0.14.2(@types/node@18.19.60):
    resolution: {integrity: sha512-2fC1wqu1VCExKC0/L+0noVcFQEXEnoBOtCIex1TOjBzEDWcw8KzJjjj7aTP6mLxepG0XIyn9OufeFb6SFsa+sg==}
    peerDependencies:
      '@types/node': '*'
    peerDependenciesMeta:
      '@types/node':
        optional: true
    dependencies:
      '@rushstack/node-core-library': 5.9.0(@types/node@18.19.60)
      '@types/node': 18.19.60
      supports-color: 8.1.1

  /@rushstack/tree-pattern@0.3.1:
    resolution: {integrity: sha512-2yn4qTkXZTByQffL3ymS6viYuyZk3YnJT49bopGBlm9Thtyfa7iuFUV6tt+09YIRO1sjmSWILf4dPj6+Dr5YVA==}
    dev: true

  /@rushstack/ts-command-line@4.23.0(@types/node@18.19.60):
    resolution: {integrity: sha512-jYREBtsxduPV6ptNq8jOKp9+yx0ld1Tb/Tkdnlj8gTjazl1sF3DwX2VbluyYrNd0meWIL0bNeer7WDf5tKFjaQ==}
    dependencies:
      '@rushstack/terminal': 0.14.2(@types/node@18.19.60)
      '@types/argparse': 1.0.38
      argparse: 1.0.10
      string-argv: 0.3.1
    transitivePeerDependencies:
      - '@types/node'

  /@shikijs/core@1.22.0:
    resolution: {integrity: sha512-S8sMe4q71TJAW+qG93s5VaiihujRK6rqDFqBnxqvga/3LvqHEnxqBIOPkt//IdXVtHkQWKu4nOQNk0uBGicU7Q==}
    dependencies:
      '@shikijs/engine-javascript': 1.22.0
      '@shikijs/engine-oniguruma': 1.22.0
      '@shikijs/types': 1.22.0
      '@shikijs/vscode-textmate': 9.3.0
      '@types/hast': 3.0.4
      hast-util-to-html: 9.0.3
    dev: true

  /@shikijs/engine-javascript@1.22.0:
    resolution: {integrity: sha512-AeEtF4Gcck2dwBqCFUKYfsCq0s+eEbCEbkUuFou53NZ0sTGnJnJ/05KHQFZxpii5HMXbocV9URYVowOP2wH5kw==}
    dependencies:
      '@shikijs/types': 1.22.0
      '@shikijs/vscode-textmate': 9.3.0
      oniguruma-to-js: 0.4.3
    dev: true

  /@shikijs/engine-oniguruma@1.22.0:
    resolution: {integrity: sha512-5iBVjhu/DYs1HB0BKsRRFipRrD7rqjxlWTj4F2Pf+nQSPqc3kcyqFFeZXnBMzDf0HdqaFVvhDRAGiYNvyLP+Mw==}
    dependencies:
      '@shikijs/types': 1.22.0
      '@shikijs/vscode-textmate': 9.3.0
    dev: true

  /@shikijs/types@1.22.0:
    resolution: {integrity: sha512-Fw/Nr7FGFhlQqHfxzZY8Cwtwk5E9nKDUgeLjZgt3UuhcM3yJR9xj3ZGNravZZok8XmEZMiYkSMTPlPkULB8nww==}
    dependencies:
      '@shikijs/vscode-textmate': 9.3.0
      '@types/hast': 3.0.4
    dev: true

  /@shikijs/vscode-textmate@9.3.0:
    resolution: {integrity: sha512-jn7/7ky30idSkd/O5yDBfAnVt+JJpepofP/POZ1iMOxK59cOfqIgg/Dj0eFsjOTMw+4ycJN0uhZH/Eb0bs/EUA==}
    dev: true

  /@sigstore/protobuf-specs@0.1.0:
    resolution: {integrity: sha512-a31EnjuIDSX8IXBUib3cYLDRlPMU36AWX4xS8ysLaNu4ZzUesDiPt83pgrW2X1YLMe5L2HbDyaKK5BrL4cNKaQ==}
    engines: {node: ^14.17.0 || ^16.13.0 || >=18.0.0}

  /@sigstore/tuf@1.0.0:
    resolution: {integrity: sha512-bLzi9GeZgMCvjJeLUIfs8LJYCxrPRA8IXQkzUtaFKKVPTz0mucRyqFcV2U20yg9K+kYAD0YSitzGfRZCFLjdHQ==}
    engines: {node: ^14.17.0 || ^16.13.0 || >=18.0.0}
    dependencies:
      '@sigstore/protobuf-specs': 0.1.0
      make-fetch-happen: 11.1.1
      tuf-js: 1.1.7
    transitivePeerDependencies:
      - supports-color

  /@sindresorhus/is@0.14.0:
    resolution: {integrity: sha512-9NET910DNaIPngYnLLPeg+Ogzqsi9uM4mSboU5y6p8S5DzMTVEsJZrawi+BoDNUVBa2DhJqQYUFvMDfgU062LQ==}
    engines: {node: '>=6'}
    dev: true

  /@sindresorhus/is@4.6.0:
    resolution: {integrity: sha512-t09vSN3MdfsyCHoFcTRCH/iUtG7OJ0CsjzB8cjAmKc/va/kIgeDI/TxsigdncE/4be734m0cvIYwNaV4i2XqAw==}
    engines: {node: '>=10'}
    dev: true

  /@sindresorhus/is@5.3.0:
    resolution: {integrity: sha512-CX6t4SYQ37lzxicAqsBtxA3OseeoVrh9cSJ5PFYam0GksYlupRfy1A+Q4aYD3zvcfECLc0zO2u+ZnR2UYKvCrw==}
    engines: {node: '>=14.16'}

  /@szmarczak/http-timer@1.1.2:
    resolution: {integrity: sha512-XIB2XbzHTN6ieIjfIMV9hlVcfPU26s2vafYWQcZHWXHOxiaRZYEDKEwdl129Zyg50+foYV2jCgtrqSA6qNuNSA==}
    engines: {node: '>=6'}
    dependencies:
      defer-to-connect: 1.1.3
    dev: true

  /@szmarczak/http-timer@4.0.6:
    resolution: {integrity: sha512-4BAffykYOgO+5nzBWYwE3W90sBgLJoUPRWWcL8wlyiM8IB8ipJz3UMJ9KXQd1RKQXpKp8Tutn80HZtWsu2u76w==}
    engines: {node: '>=10'}
    dependencies:
      defer-to-connect: 2.0.1
    dev: true

  /@szmarczak/http-timer@5.0.1:
    resolution: {integrity: sha512-+PmQX0PiAYPMeVYe237LJAYvOMYW1j2rH5YROyS3b4CTVJum34HfRvKvAzozHAQG0TnHNdUfY9nCeUyRAs//cw==}
    engines: {node: '>=14.16'}
    dependencies:
      defer-to-connect: 2.0.1

  /@tootallnate/once@2.0.0:
    resolution: {integrity: sha512-XCuKFP5PS55gnMVu3dty8KPatLqUoy/ZYzDzAGCQ8JNFCkLXzmI7vNHCR+XpbZaMWQK/vQubr7PkYq8g470J/A==}
    engines: {node: '>= 10'}

  /@ts-morph/common@0.23.0:
    resolution: {integrity: sha512-m7Lllj9n/S6sOkCkRftpM7L24uvmfXQFedlW/4hENcuJH1HHm9u5EgxZb9uVjQSCGrbBWBkOGgcTxNg36r6ywA==}
    dependencies:
      fast-glob: 3.3.2
      minimatch: 9.0.5
      mkdirp: 3.0.1
      path-browserify: 1.0.1

  /@tsconfig/node10@1.0.9:
    resolution: {integrity: sha512-jNsYVVxU8v5g43Erja32laIDHXeoNvFEpX33OK4d6hljo3jDhCBDhx5dhCCTMWUojscpAagGiRkBKxpdl9fxqA==}
    dev: true

  /@tsconfig/node12@1.0.11:
    resolution: {integrity: sha512-cqefuRsh12pWyGsIoBKJA9luFu3mRxCA+ORZvA4ktLSzIuCUtWVxGIuXigEwO5/ywWFMZ2QEGKWvkZG1zDMTag==}
    dev: true

  /@tsconfig/node14@1.0.3:
    resolution: {integrity: sha512-ysT8mhdixWK6Hw3i1V2AeRqZ5WfXg1G43mqoYlM2nc6388Fq5jcXyr5mRsqViLx/GJYdoL0bfXD8nmF+Zn/Iow==}
    dev: true

  /@tsconfig/node16@1.0.3:
    resolution: {integrity: sha512-yOlFc+7UtL/89t2ZhjPvvB/DeAr3r+Dq58IgzsFkOAvVC6NMJXmCGjbptdXdR9qsX7pKcTL+s87FtYREi2dEEQ==}
    dev: true

  /@tufjs/canonical-json@1.0.0:
    resolution: {integrity: sha512-QTnf++uxunWvG2z3UFNzAoQPHxnSXOwtaI3iJ+AohhV+5vONuArPjJE7aPXPVXfXJsqrVbZBu9b81AJoSd09IQ==}
    engines: {node: ^14.17.0 || ^16.13.0 || >=18.0.0}

  /@tufjs/models@1.0.4:
    resolution: {integrity: sha512-qaGV9ltJP0EO25YfFUPhxRVK0evXFIAGicsVXuRim4Ed9cjPxYhNnNJ49SFmbeLgtxpslIkX317IgpfcHPVj/A==}
    engines: {node: ^14.17.0 || ^16.13.0 || >=18.0.0}
    dependencies:
      '@tufjs/canonical-json': 1.0.0
      minimatch: 9.0.5

  /@types/argparse@1.0.38:
    resolution: {integrity: sha512-ebDJ9b0e702Yr7pWgB0jzm+CX4Srzz8RcXtLJDJB+BSccqMa36uyH/zUsSYao5+BD1ytv3k3rPYCq4mAE1hsXA==}

  /@types/async@3.2.24:
    resolution: {integrity: sha512-8iHVLHsCCOBKjCF2KwFe0p9Z3rfM9mL+sSP8btyR5vTjJRAqpBYD28/ZLgXPf0pjG1VxOvtCV/BgXkQbpSe8Hw==}
    dev: true

  /@types/braces@3.0.4:
    resolution: {integrity: sha512-0WR3b8eaISjEW7RpZnclONaLFDf7buaowRHdqLp4vLj54AsSAYWfh3DRbfiYJY9XDxMgx1B4sE1Afw2PGpuHOA==}
    dev: true

  /@types/cacheable-request@6.0.3:
    resolution: {integrity: sha512-IQ3EbTzGxIigb1I3qPZc1rWJnH0BmSKv5QYTalEwweFvyBDLSAe24zP0le/hyi7ecGfZVlIVAg4BZqb8WBwKqw==}
    dependencies:
      '@types/http-cache-semantics': 4.0.4
      '@types/keyv': 3.1.4
      '@types/node': 18.19.60
      '@types/responselike': 1.0.0
    dev: true

  /@types/chai-arrays@2.0.3:
    resolution: {integrity: sha512-6Sn2OTvsv8kvdcwDoVdwYut2/PMQh3AIp4sB+uDpn7SFLRF123SWOlmC/WQHZmTFapaMvroh+MbLNpSoU+rlLQ==}
    dependencies:
      '@types/chai': 4.3.20
    dev: true

  /@types/chai@4.3.20:
    resolution: {integrity: sha512-/pC9HAB5I/xMlc5FP77qjCnI16ChlJfW0tGa0IUcFn38VJrTV6DeZ60NU5KZBtaOZqjdpwTWohz5HU1RrhiYxQ==}
    dev: true

  /@types/debug@4.1.12:
    resolution: {integrity: sha512-vIChWdVG3LG1SMxEvI/AK+FWJthlrqlTu7fbrlywTkkaONwk/UAGaULXRlf8vkzFBLVm0zkMdCquhL5aOjhXPQ==}
    dependencies:
      '@types/ms': 0.7.34

  /@types/estree@1.0.5:
    resolution: {integrity: sha512-/kYRxGDLWzHOB7q+wtSUQlFrtcdUccpfy+X+9iMBpHK8QLLhx2wIPYuS5DYtR9Wa/YlZAbIovy7qVdB1Aq6Lyw==}

  /@types/fs-extra@11.0.4:
    resolution: {integrity: sha512-yTbItCNreRooED33qjunPthRcSjERP1r4MqCZc7wv0u2sUkzTFp45tgUfS5+r7FrZPdmCCNflLhVSP/o+SemsQ==}
    dependencies:
      '@types/jsonfile': 6.1.4
      '@types/node': 18.19.60
    dev: true

  /@types/glob@7.2.0:
    resolution: {integrity: sha512-ZUxbzKl0IfJILTS6t7ip5fQQM/J3TJYubDm3nMbgubNNYS62eXeUpoLUC8/7fJNiFYHTrGPQn7hspDUzIHX3UA==}
    dependencies:
      '@types/minimatch': 3.0.5
      '@types/node': 18.19.60

  /@types/hast@3.0.4:
    resolution: {integrity: sha512-WPs+bbQw5aCj+x6laNGWLH3wviHtoCv/P3+otBhbOhJgG8qtpdAMlTCxLtsTWA7LH1Oh/bFCHsBn0TPS5m30EQ==}
    dependencies:
      '@types/unist': 3.0.3
    dev: true

  /@types/http-cache-semantics@4.0.4:
    resolution: {integrity: sha512-1m0bIFVc7eJWyve9S0RnuRgcQqF/Xd5QsUZAZeQFr1Q3/p9JWoQQEqmVy+DPTNpGXwhgIetAoYF8JSc33q29QA==}

  /@types/issue-parser@3.0.5:
    resolution: {integrity: sha512-fvOrnb7uS6qRme16tfyxy9SjOgx47Krkt/ilLS7axP3SWtJb9GZlduWX2bAsJOnr1HuCwJh88rCidzCZ1LwuZg==}
    dev: true

  /@types/istanbul-lib-coverage@2.0.4:
    resolution: {integrity: sha512-z/QT1XN4K4KYuslS23k62yDIDLwLFkzxOuMplDtObz0+y7VqJCaO2o+SPwHCvLFZh7xazvvoor2tA/hPz9ee7g==}
    dev: true

  /@types/json-schema@7.0.15:
    resolution: {integrity: sha512-5+fP8P8MFNC+AyZCDxrB2pkZFPGzqQWUzpSeuuVLvm8VMcorNYavBqoFcxK8bQz4Qsbn4oUEEem4wDLfcysGHA==}

  /@types/json5@0.0.29:
    resolution: {integrity: sha512-dRLjCWHYg4oaA77cxO64oO+7JwCwnIzkZPdrrC71jQmQtlhM556pwKo5bUzqvZndkVbeFLIIi+9TC40JNF5hNQ==}
    dev: true

  /@types/jsonfile@6.1.4:
    resolution: {integrity: sha512-D5qGUYwjvnNNextdU59/+fI+spnwtTFmyQP0h+PfIOSkNfpU6AOICUOkm4i0OnSk+NyjdPJrxCDro0sJsWlRpQ==}
    dependencies:
      '@types/node': 18.19.60
    dev: true

  /@types/keyv@3.1.4:
    resolution: {integrity: sha512-BQ5aZNSCpj7D6K2ksrRCTmKRLEpnPvWDiLPfoGyhZ++8YtiK9d/3DBKPJgry359X/P1PfruyYwvnvwFjuEiEIg==}
    dependencies:
      '@types/node': 18.19.60
    dev: true

  /@types/lodash.isequal@4.5.8:
    resolution: {integrity: sha512-uput6pg4E/tj2LGxCZo9+y27JNyB2OZuuI/T5F+ylVDYuqICLG2/ktjxx0v6GvVntAf8TvEzeQLcV0ffRirXuA==}
    dependencies:
      '@types/lodash': 4.17.12
    dev: true

  /@types/lodash@4.17.12:
    resolution: {integrity: sha512-sviUmCE8AYdaF/KIHLDJBQgeYzPBI0vf/17NaYehBJfYD1j6/L95Slh07NlyK2iNyBNaEkb3En2jRt+a8y3xZQ==}
    dev: true

  /@types/mdast@4.0.4:
    resolution: {integrity: sha512-kGaNbPh1k7AFzgpud/gMdvIm5xuECykRR+JnWKQno9TAXVa6WIVCGTPvYGekIDL4uwCZQSYbUxNBSb1aUo79oA==}
    dependencies:
      '@types/unist': 3.0.3

  /@types/micromatch@4.0.9:
    resolution: {integrity: sha512-7V+8ncr22h4UoYRLnLXSpTxjQrNUXtWHGeMPRJt1nULXI57G9bIcpyrHlmrQ7QK24EyyuXvYcSSWAM8GA9nqCg==}
    dependencies:
      '@types/braces': 3.0.4
    dev: true

  /@types/minimatch@3.0.5:
    resolution: {integrity: sha512-Klz949h02Gz2uZCMGwDUSDS1YBlTdDDgbWHi+81l29tQALUtvz4rAYi5uoVhE5Lagoq6DeqAUlbrHvW/mXDgdQ==}

  /@types/minimist@1.2.2:
    resolution: {integrity: sha512-jhuKLIRrhvCPLqwPcx6INqmKeiA5EWrsCOPhrlFSrbrmU4ZMPjj5Ul/oLCMDO98XRUIwVm78xICz4EPCektzeQ==}
    dev: true

  /@types/mocha@10.0.9:
    resolution: {integrity: sha512-sicdRoWtYevwxjOHNMPTl3vSfJM6oyW8o1wXeI7uww6b6xHg8eBznQDNSGBCDJmsE8UMxP05JgZRtsKbTqt//Q==}
    dev: true

  /@types/ms@0.7.34:
    resolution: {integrity: sha512-nG96G3Wp6acyAgJqGasjODb+acrI7KltPiRxzHPXnP3NgI28bpQDRv53olbqGXbfcgF5aiiHmO3xpwEpS5Ld9g==}

  /@types/msgpack-lite@0.1.11:
    resolution: {integrity: sha512-cdCZS/gw+jIN22I4SUZUFf1ZZfVv5JM1//Br/MuZcI373sxiy3eSSoiyLu0oz+BPatTbGGGBO5jrcvd0siCdTQ==}
    dependencies:
      '@types/node': 18.19.60
    dev: true

  /@types/mute-stream@0.0.4:
    resolution: {integrity: sha512-CPM9nzrCPPJHQNA9keH9CVkVI+WR5kMa+7XEs5jcGQ0VoAGnLv242w8lIVgwAEfmE4oufJRaTc9PNLQl0ioAow==}
    dependencies:
      '@types/node': 18.19.60

  /@types/node@18.19.60:
    resolution: {integrity: sha512-cYRj7igVqgxhlHFdBHHpU2SNw3+dN2x0VTZJtLYk6y/ieuGN4XiBgtDjYVktM/yk2y/8pKMileNc6IoEzEJnUw==}
    dependencies:
      undici-types: 5.26.5

  /@types/node@20.5.1:
    resolution: {integrity: sha512-4tT2UrL5LBqDwoed9wZ6N3umC4Yhz3W3FloMmiiG4JwmUJWpie0c7lcnUNd4gtMKuDEO4wRVS8B6Xa0uMRsMKg==}
    dev: true

  /@types/node@22.8.0:
    resolution: {integrity: sha512-84rafSBHC/z1i1E3p0cJwKA+CfYDNSXX9WSZBRopjIzLET8oNt6ht2tei4C7izwDeEiLLfdeSVBv1egOH916hg==}
    dependencies:
      undici-types: 6.19.8

  /@types/normalize-package-data@2.4.1:
    resolution: {integrity: sha512-Gj7cI7z+98M282Tqmp2K5EIsoouUEzbBJhQQzDE3jSIRk6r9gsz0oUokqIUR4u1R3dMHo0pDHM7sNOHyhulypw==}

  /@types/pako@2.0.3:
    resolution: {integrity: sha512-bq0hMV9opAcrmE0Byyo0fY3Ew4tgOevJmQ9grUhpXQhYfyLJ1Kqg3P33JT5fdbT2AjeAjR51zqqVjAL/HMkx7Q==}
    dev: true

  /@types/prettier@2.7.3:
    resolution: {integrity: sha512-+68kP9yzs4LMp7VNh8gdzMSPZFL44MLGqiHWvttYJe+6qnuVr4Ek9wSBQoveqY/r+LwjCcU29kNVkidwim+kYA==}
    dev: true

  /@types/prompts@2.4.9:
    resolution: {integrity: sha512-qTxFi6Buiu8+50/+3DGIWLHM6QuWsEKugJnnP6iv2Mc4ncxE4A/OJkjuVOA+5X0X1S/nq5VJRa8Lu+nwcvbrKA==}
    dependencies:
      '@types/node': 18.19.60
      kleur: 3.0.3
    dev: true

  /@types/prop-types@15.7.13:
    resolution: {integrity: sha512-hCZTSvwbzWGvhqxp/RqVqwU999pBf2vp7hzIjiYOsl8wqOmUxkQ6ddw1cV3l8811+kdUFus/q4d1Y3E3SyEifA==}

  /@types/react@18.3.12:
    resolution: {integrity: sha512-D2wOSq/d6Agt28q7rSI3jhU7G6aiuzljDGZ2hTZHIkrTLUI+AF3WMeKkEZ9nN2fkBAlcktT6vcZjDFiIhMYEQw==}
    dependencies:
      '@types/prop-types': 15.7.13
      csstype: 3.1.3

  /@types/responselike@1.0.0:
    resolution: {integrity: sha512-85Y2BjiufFzaMIlvJDvTTB8Fxl2xfLo4HgmHzVBz08w4wDePCTjYw66PdrolO0kzli3yam/YCgRufyo1DdQVTA==}
    dependencies:
      '@types/node': 18.19.60
    dev: true

  /@types/rimraf@2.0.5:
    resolution: {integrity: sha512-YyP+VfeaqAyFmXoTh3HChxOQMyjByRMsHU7kc5KOJkSlXudhMhQIALbYV7rHh/l8d2lX3VUQzprrcAgWdRuU8g==}
    dependencies:
      '@types/glob': 7.2.0
      '@types/node': 18.19.60
    dev: true

  /@types/semver-utils@1.1.3:
    resolution: {integrity: sha512-T+YwkslhsM+CeuhYUxyAjWm7mJ5am/K10UX40RuA6k6Lc7eGtq8iY2xOzy7Vq0GOqhl/xZl5l2FwURZMTPTUww==}

  /@types/semver@7.5.8:
    resolution: {integrity: sha512-I8EUhyrgfLrcTkzV3TSsGyl1tSuPrEDzr0yd5m90UgNxQkyDXULk3b6MlQqTCpZpNtWe1K0hzclnZkTcLBe2UQ==}
    dev: true

  /@types/shelljs@0.8.15:
    resolution: {integrity: sha512-vzmnCHl6hViPu9GNLQJ+DZFd6BQI2DBTUeOvYHqkWQLMfKAAQYMb/xAmZkTogZI/vqXHCWkqDRymDI5p0QTi5Q==}
    dependencies:
      '@types/glob': 7.2.0
      '@types/node': 18.19.60
    dev: true

  /@types/sort-json@2.0.3:
    resolution: {integrity: sha512-Y5eKfh99uPF5tMJ68rODj63fqXPSEI0l2BldzKmc6wFsFknO+2lQvgrbbOpsyJXYr6YJBsTLHBEyh0Z2j83+rg==}
    dev: true

  /@types/ungap__structured-clone@1.2.0:
    resolution: {integrity: sha512-ZoaihZNLeZSxESbk9PUAPZOlSpcKx81I1+4emtULDVmBLkYutTcMlCj2K9VNlf9EWODxdO6gkAqEaLorXwZQVA==}

  /@types/unist@3.0.3:
    resolution: {integrity: sha512-ko/gIFJRv177XgZsZcBwnqJN5x/Gien8qNOn0D5bQU/zAzVf9Zt3BlcUiLqhV9y4ARk0GbT3tnUiPNgnTXzc/Q==}

  /@types/wrap-ansi@3.0.0:
    resolution: {integrity: sha512-ltIpx+kM7g/MLRZfkbL7EsCEjfzCcScLpkg37eXEtx5kmrAKBkTJwd1GIAjDSL8wTpM6Hzn5YO4pSb91BEwu1g==}

  /@types/xml2js@0.4.14:
    resolution: {integrity: sha512-4YnrRemBShWRO2QjvUin8ESA41rH+9nQGLUGZV/1IDhi3SL9OhdpNC/MrulTWuptXKwhx/aDxE7toV0f/ypIXQ==}
    dependencies:
      '@types/node': 18.19.60
    dev: true

  /@typescript-eslint/eslint-plugin@6.21.0(@typescript-eslint/parser@6.21.0)(eslint@8.57.0)(typescript@5.4.5):
    resolution: {integrity: sha512-oy9+hTPCUFpngkEZUSzbf9MxI65wbKFoQYsgPdILTfbUldp5ovUuphZVe4i30emU9M/kP+T64Di0mxl7dSw3MA==}
    engines: {node: ^16.0.0 || >=18.0.0}
    peerDependencies:
      '@typescript-eslint/parser': ^6.0.0 || ^6.0.0-alpha
      eslint: ^7.0.0 || ^8.0.0 || 8.51.0
      typescript: '*'
    peerDependenciesMeta:
      typescript:
        optional: true
    dependencies:
      '@eslint-community/regexpp': 4.10.0
      '@typescript-eslint/parser': 6.21.0(eslint@8.57.0)(typescript@5.4.5)
      '@typescript-eslint/scope-manager': 6.21.0
      '@typescript-eslint/type-utils': 6.21.0(eslint@8.57.0)(typescript@5.4.5)
      '@typescript-eslint/utils': 6.21.0(eslint@8.57.0)(typescript@5.4.5)
      '@typescript-eslint/visitor-keys': 6.21.0
      debug: 4.3.7(supports-color@8.1.1)
      eslint: 8.57.0
      graphemer: 1.4.0
      ignore: 5.3.2
      natural-compare: 1.4.0
      semver: 7.6.3
      ts-api-utils: 1.0.3(typescript@5.4.5)
      typescript: 5.4.5
    transitivePeerDependencies:
      - supports-color
    dev: true

  /@typescript-eslint/eslint-plugin@6.7.5(@typescript-eslint/parser@6.7.5)(eslint@8.57.0)(typescript@5.4.5):
    resolution: {integrity: sha512-JhtAwTRhOUcP96D0Y6KYnwig/MRQbOoLGXTON2+LlyB/N35SP9j1boai2zzwXb7ypKELXMx3DVk9UTaEq1vHEw==}
    engines: {node: ^16.0.0 || >=18.0.0}
    peerDependencies:
      '@typescript-eslint/parser': ^6.0.0 || ^6.0.0-alpha
      eslint: ^7.0.0 || ^8.0.0 || 8.51.0
      typescript: '*'
    peerDependenciesMeta:
      typescript:
        optional: true
    dependencies:
      '@eslint-community/regexpp': 4.10.0
      '@typescript-eslint/parser': 6.7.5(eslint@8.57.0)(typescript@5.4.5)
      '@typescript-eslint/scope-manager': 6.7.5
      '@typescript-eslint/type-utils': 6.7.5(eslint@8.57.0)(typescript@5.4.5)
      '@typescript-eslint/utils': 6.7.5(eslint@8.57.0)(typescript@5.4.5)
      '@typescript-eslint/visitor-keys': 6.7.5
      debug: 4.3.7(supports-color@8.1.1)
      eslint: 8.57.0
      graphemer: 1.4.0
      ignore: 5.3.2
      natural-compare: 1.4.0
      semver: 7.6.3
      ts-api-utils: 1.0.3(typescript@5.4.5)
      typescript: 5.4.5
    transitivePeerDependencies:
      - supports-color
    dev: true

  /@typescript-eslint/experimental-utils@5.59.11(eslint@8.57.0)(typescript@5.4.5):
    resolution: {integrity: sha512-GkQGV0UF/V5Ra7gZMBmiD1WrYUFOJNvCZs+XQnUyJoxmqfWMXVNyB2NVCPRKefoQcpvTv9UpJyfCvsJFs8NzzQ==}
    engines: {node: ^12.22.0 || ^14.17.0 || >=16.0.0}
    peerDependencies:
      eslint: ^6.0.0 || ^7.0.0 || ^8.0.0 || 8.51.0
    dependencies:
      '@typescript-eslint/utils': 5.59.11(eslint@8.57.0)(typescript@5.4.5)
      eslint: 8.57.0
    transitivePeerDependencies:
      - supports-color
      - typescript
    dev: true

  /@typescript-eslint/parser@6.21.0(eslint@8.57.0)(typescript@5.4.5):
    resolution: {integrity: sha512-tbsV1jPne5CkFQCgPBcDOt30ItF7aJoZL997JSF7MhGQqOeT3svWRYxiqlfA5RUdlHN6Fi+EI9bxqbdyAUZjYQ==}
    engines: {node: ^16.0.0 || >=18.0.0}
    peerDependencies:
      eslint: ^7.0.0 || ^8.0.0 || 8.51.0
      typescript: '*'
    peerDependenciesMeta:
      typescript:
        optional: true
    dependencies:
      '@typescript-eslint/scope-manager': 6.21.0
      '@typescript-eslint/types': 6.21.0
      '@typescript-eslint/typescript-estree': 6.21.0(typescript@5.4.5)
      '@typescript-eslint/visitor-keys': 6.21.0
      debug: 4.3.7(supports-color@8.1.1)
      eslint: 8.57.0
      typescript: 5.4.5
    transitivePeerDependencies:
      - supports-color
    dev: true

  /@typescript-eslint/parser@6.7.5(eslint@8.57.0)(typescript@5.4.5):
    resolution: {integrity: sha512-bIZVSGx2UME/lmhLcjdVc7ePBwn7CLqKarUBL4me1C5feOd663liTGjMBGVcGr+BhnSLeP4SgwdvNnnkbIdkCw==}
    engines: {node: ^16.0.0 || >=18.0.0}
    peerDependencies:
      eslint: ^7.0.0 || ^8.0.0 || 8.51.0
      typescript: '*'
    peerDependenciesMeta:
      typescript:
        optional: true
    dependencies:
      '@typescript-eslint/scope-manager': 6.7.5
      '@typescript-eslint/types': 6.7.5
      '@typescript-eslint/typescript-estree': 6.7.5(typescript@5.4.5)
      '@typescript-eslint/visitor-keys': 6.7.5
      debug: 4.3.7(supports-color@8.1.1)
      eslint: 8.57.0
      typescript: 5.4.5
    transitivePeerDependencies:
      - supports-color
    dev: true

  /@typescript-eslint/scope-manager@5.59.11:
    resolution: {integrity: sha512-dHFOsxoLFtrIcSj5h0QoBT/89hxQONwmn3FOQ0GOQcLOOXm+MIrS8zEAhs4tWl5MraxCY3ZJpaXQQdFMc2Tu+Q==}
    engines: {node: ^12.22.0 || ^14.17.0 || >=16.0.0}
    dependencies:
      '@typescript-eslint/types': 5.59.11
      '@typescript-eslint/visitor-keys': 5.59.11
    dev: true

  /@typescript-eslint/scope-manager@6.21.0:
    resolution: {integrity: sha512-OwLUIWZJry80O99zvqXVEioyniJMa+d2GrqpUTqi5/v5D5rOrppJVBPa0yKCblcigC0/aYAzxxqQ1B+DS2RYsg==}
    engines: {node: ^16.0.0 || >=18.0.0}
    dependencies:
      '@typescript-eslint/types': 6.21.0
      '@typescript-eslint/visitor-keys': 6.21.0
    dev: true

  /@typescript-eslint/scope-manager@6.7.5:
    resolution: {integrity: sha512-GAlk3eQIwWOJeb9F7MKQ6Jbah/vx1zETSDw8likab/eFcqkjSD7BI75SDAeC5N2L0MmConMoPvTsmkrg71+B1A==}
    engines: {node: ^16.0.0 || >=18.0.0}
    dependencies:
      '@typescript-eslint/types': 6.7.5
      '@typescript-eslint/visitor-keys': 6.7.5
    dev: true

  /@typescript-eslint/type-utils@6.21.0(eslint@8.57.0)(typescript@5.4.5):
    resolution: {integrity: sha512-rZQI7wHfao8qMX3Rd3xqeYSMCL3SoiSQLBATSiVKARdFGCYSRvmViieZjqc58jKgs8Y8i9YvVVhRbHSTA4VBag==}
    engines: {node: ^16.0.0 || >=18.0.0}
    peerDependencies:
      eslint: ^7.0.0 || ^8.0.0 || 8.51.0
      typescript: '*'
    peerDependenciesMeta:
      typescript:
        optional: true
    dependencies:
      '@typescript-eslint/typescript-estree': 6.21.0(typescript@5.4.5)
      '@typescript-eslint/utils': 6.21.0(eslint@8.57.0)(typescript@5.4.5)
      debug: 4.3.7(supports-color@8.1.1)
      eslint: 8.57.0
      ts-api-utils: 1.0.3(typescript@5.4.5)
      typescript: 5.4.5
    transitivePeerDependencies:
      - supports-color
    dev: true

  /@typescript-eslint/type-utils@6.7.5(eslint@8.57.0)(typescript@5.4.5):
    resolution: {integrity: sha512-Gs0qos5wqxnQrvpYv+pf3XfcRXW6jiAn9zE/K+DlmYf6FcpxeNYN0AIETaPR7rHO4K2UY+D0CIbDP9Ut0U4m1g==}
    engines: {node: ^16.0.0 || >=18.0.0}
    peerDependencies:
      eslint: ^7.0.0 || ^8.0.0 || 8.51.0
      typescript: '*'
    peerDependenciesMeta:
      typescript:
        optional: true
    dependencies:
      '@typescript-eslint/typescript-estree': 6.7.5(typescript@5.4.5)
      '@typescript-eslint/utils': 6.7.5(eslint@8.57.0)(typescript@5.4.5)
      debug: 4.3.7(supports-color@8.1.1)
      eslint: 8.57.0
      ts-api-utils: 1.0.3(typescript@5.4.5)
      typescript: 5.4.5
    transitivePeerDependencies:
      - supports-color
    dev: true

  /@typescript-eslint/types@5.59.11:
    resolution: {integrity: sha512-epoN6R6tkvBYSc+cllrz+c2sOFWkbisJZWkOE+y3xHtvYaOE6Wk6B8e114McRJwFRjGvYdJwLXQH5c9osME/AA==}
    engines: {node: ^12.22.0 || ^14.17.0 || >=16.0.0}
    dev: true

  /@typescript-eslint/types@6.21.0:
    resolution: {integrity: sha512-1kFmZ1rOm5epu9NZEZm1kckCDGj5UJEf7P1kliH4LKu/RkwpsfqqGmY2OOcUs18lSlQBKLDYBOGxRVtrMN5lpg==}
    engines: {node: ^16.0.0 || >=18.0.0}
    dev: true

  /@typescript-eslint/types@6.7.5:
    resolution: {integrity: sha512-WboQBlOXtdj1tDFPyIthpKrUb+kZf2VroLZhxKa/VlwLlLyqv/PwUNgL30BlTVZV1Wu4Asu2mMYPqarSO4L5ZQ==}
    engines: {node: ^16.0.0 || >=18.0.0}
    dev: true

  /@typescript-eslint/typescript-estree@5.59.11(typescript@5.4.5):
    resolution: {integrity: sha512-YupOpot5hJO0maupJXixi6l5ETdrITxeo5eBOeuV7RSKgYdU3G5cxO49/9WRnJq9EMrB7AuTSLH/bqOsXi7wPA==}
    engines: {node: ^12.22.0 || ^14.17.0 || >=16.0.0}
    peerDependencies:
      typescript: '*'
    peerDependenciesMeta:
      typescript:
        optional: true
    dependencies:
      '@typescript-eslint/types': 5.59.11
      '@typescript-eslint/visitor-keys': 5.59.11
      debug: 4.3.7(supports-color@8.1.1)
      globby: 11.1.0
      is-glob: 4.0.3
      semver: 7.6.3
      tsutils: 3.21.0(typescript@5.4.5)
      typescript: 5.4.5
    transitivePeerDependencies:
      - supports-color
    dev: true

  /@typescript-eslint/typescript-estree@6.21.0(typescript@5.4.5):
    resolution: {integrity: sha512-6npJTkZcO+y2/kr+z0hc4HwNfrrP4kNYh57ek7yCNlrBjWQ1Y0OS7jiZTkgumrvkX5HkEKXFZkkdFNkaW2wmUQ==}
    engines: {node: ^16.0.0 || >=18.0.0}
    peerDependencies:
      typescript: '*'
    peerDependenciesMeta:
      typescript:
        optional: true
    dependencies:
      '@typescript-eslint/types': 6.21.0
      '@typescript-eslint/visitor-keys': 6.21.0
      debug: 4.3.7(supports-color@8.1.1)
      globby: 11.1.0
      is-glob: 4.0.3
      minimatch: 9.0.3
      semver: 7.6.3
      ts-api-utils: 1.0.3(typescript@5.4.5)
      typescript: 5.4.5
    transitivePeerDependencies:
      - supports-color
    dev: true

  /@typescript-eslint/typescript-estree@6.7.5(typescript@5.4.5):
    resolution: {integrity: sha512-NhJiJ4KdtwBIxrKl0BqG1Ur+uw7FiOnOThcYx9DpOGJ/Abc9z2xNzLeirCG02Ig3vkvrc2qFLmYSSsaITbKjlg==}
    engines: {node: ^16.0.0 || >=18.0.0}
    peerDependencies:
      typescript: '*'
    peerDependenciesMeta:
      typescript:
        optional: true
    dependencies:
      '@typescript-eslint/types': 6.7.5
      '@typescript-eslint/visitor-keys': 6.7.5
      debug: 4.3.7(supports-color@8.1.1)
      globby: 11.1.0
      is-glob: 4.0.3
      semver: 7.6.3
      ts-api-utils: 1.0.3(typescript@5.4.5)
      typescript: 5.4.5
    transitivePeerDependencies:
      - supports-color
    dev: true

  /@typescript-eslint/utils@5.59.11(eslint@8.57.0)(typescript@5.4.5):
    resolution: {integrity: sha512-didu2rHSOMUdJThLk4aZ1Or8IcO3HzCw/ZvEjTTIfjIrcdd5cvSIwwDy2AOlE7htSNp7QIZ10fLMyRCveesMLg==}
    engines: {node: ^12.22.0 || ^14.17.0 || >=16.0.0}
    peerDependencies:
      eslint: ^6.0.0 || ^7.0.0 || ^8.0.0 || 8.51.0
    dependencies:
      '@eslint-community/eslint-utils': 4.4.0(eslint@8.57.0)
      '@types/json-schema': 7.0.15
      '@types/semver': 7.5.8
      '@typescript-eslint/scope-manager': 5.59.11
      '@typescript-eslint/types': 5.59.11
      '@typescript-eslint/typescript-estree': 5.59.11(typescript@5.4.5)
      eslint: 8.57.0
      eslint-scope: 5.1.1
      semver: 7.6.3
    transitivePeerDependencies:
      - supports-color
      - typescript
    dev: true

  /@typescript-eslint/utils@6.21.0(eslint@8.57.0)(typescript@5.4.5):
    resolution: {integrity: sha512-NfWVaC8HP9T8cbKQxHcsJBY5YE1O33+jpMwN45qzWWaPDZgLIbo12toGMWnmhvCpd3sIxkpDw3Wv1B3dYrbDQQ==}
    engines: {node: ^16.0.0 || >=18.0.0}
    peerDependencies:
      eslint: ^7.0.0 || ^8.0.0 || 8.51.0
    dependencies:
      '@eslint-community/eslint-utils': 4.4.0(eslint@8.57.0)
      '@types/json-schema': 7.0.15
      '@types/semver': 7.5.8
      '@typescript-eslint/scope-manager': 6.21.0
      '@typescript-eslint/types': 6.21.0
      '@typescript-eslint/typescript-estree': 6.21.0(typescript@5.4.5)
      eslint: 8.57.0
      semver: 7.6.3
    transitivePeerDependencies:
      - supports-color
      - typescript
    dev: true

  /@typescript-eslint/utils@6.7.5(eslint@8.57.0)(typescript@5.4.5):
    resolution: {integrity: sha512-pfRRrH20thJbzPPlPc4j0UNGvH1PjPlhlCMq4Yx7EGjV7lvEeGX0U6MJYe8+SyFutWgSHsdbJ3BXzZccYggezA==}
    engines: {node: ^16.0.0 || >=18.0.0}
    peerDependencies:
      eslint: ^7.0.0 || ^8.0.0 || 8.51.0
    dependencies:
      '@eslint-community/eslint-utils': 4.4.0(eslint@8.57.0)
      '@types/json-schema': 7.0.15
      '@types/semver': 7.5.8
      '@typescript-eslint/scope-manager': 6.7.5
      '@typescript-eslint/types': 6.7.5
      '@typescript-eslint/typescript-estree': 6.7.5(typescript@5.4.5)
      eslint: 8.57.0
      semver: 7.6.3
    transitivePeerDependencies:
      - supports-color
      - typescript
    dev: true

  /@typescript-eslint/visitor-keys@5.59.11:
    resolution: {integrity: sha512-KGYniTGG3AMTuKF9QBD7EIrvufkB6O6uX3knP73xbKLMpH+QRPcgnCxjWXSHjMRuOxFLovljqQgQpR0c7GvjoA==}
    engines: {node: ^12.22.0 || ^14.17.0 || >=16.0.0}
    dependencies:
      '@typescript-eslint/types': 5.59.11
      eslint-visitor-keys: 3.4.3
    dev: true

  /@typescript-eslint/visitor-keys@6.21.0:
    resolution: {integrity: sha512-JJtkDduxLi9bivAB+cYOVMtbkqdPOhZ+ZI5LC47MIRrDV4Yn2o+ZnW10Nkmr28xRpSpdJ6Sm42Hjf2+REYXm0A==}
    engines: {node: ^16.0.0 || >=18.0.0}
    dependencies:
      '@typescript-eslint/types': 6.21.0
      eslint-visitor-keys: 3.4.3
    dev: true

  /@typescript-eslint/visitor-keys@6.7.5:
    resolution: {integrity: sha512-3MaWdDZtLlsexZzDSdQWsFQ9l9nL8B80Z4fImSpyllFC/KLqWQRdEcB+gGGO+N3Q2uL40EsG66wZLsohPxNXvg==}
    engines: {node: ^16.0.0 || >=18.0.0}
    dependencies:
      '@typescript-eslint/types': 6.7.5
      eslint-visitor-keys: 3.4.3
    dev: true

  /@ungap/structured-clone@1.2.0:
    resolution: {integrity: sha512-zuVdFrMJiuCDQUMCzQaD6KL28MjnqqN8XnAqiEq9PNm/hCPTSGfrXCOfwj1ow4LFb/tNymJPwsNbVePc1xFqrQ==}

  /@webassemblyjs/ast@1.12.1:
    resolution: {integrity: sha512-EKfMUOPRRUTy5UII4qJDGPpqfwjOmZ5jeGFwid9mnoqIFK+e0vqoi1qH56JpmZSzEL53jKnNzScdmftJyG5xWg==}
    dependencies:
      '@webassemblyjs/helper-numbers': 1.11.6
      '@webassemblyjs/helper-wasm-bytecode': 1.11.6

  /@webassemblyjs/floating-point-hex-parser@1.11.6:
    resolution: {integrity: sha512-ejAj9hfRJ2XMsNHk/v6Fu2dGS+i4UaXBXGemOfQ/JfQ6mdQg/WXtwleQRLLS4OvfDhv8rYnVwH27YJLMyYsxhw==}

  /@webassemblyjs/helper-api-error@1.11.6:
    resolution: {integrity: sha512-o0YkoP4pVu4rN8aTJgAyj9hC2Sv5UlkzCHhxqWj8butaLvnpdc2jOwh4ewE6CX0txSfLn/UYaV/pheS2Txg//Q==}

  /@webassemblyjs/helper-buffer@1.12.1:
    resolution: {integrity: sha512-nzJwQw99DNDKr9BVCOZcLuJJUlqkJh+kVzVl6Fmq/tI5ZtEyWT1KZMyOXltXLZJmDtvLCDgwsyrkohEtopTXCw==}

  /@webassemblyjs/helper-numbers@1.11.6:
    resolution: {integrity: sha512-vUIhZ8LZoIWHBohiEObxVm6hwP034jwmc9kuq5GdHZH0wiLVLIPcMCdpJzG4C11cHoQ25TFIQj9kaVADVX7N3g==}
    dependencies:
      '@webassemblyjs/floating-point-hex-parser': 1.11.6
      '@webassemblyjs/helper-api-error': 1.11.6
      '@xtuc/long': 4.2.2

  /@webassemblyjs/helper-wasm-bytecode@1.11.6:
    resolution: {integrity: sha512-sFFHKwcmBprO9e7Icf0+gddyWYDViL8bpPjJJl0WHxCdETktXdmtWLGVzoHbqUcY4Be1LkNfwTmXOJUFZYSJdA==}

  /@webassemblyjs/helper-wasm-section@1.12.1:
    resolution: {integrity: sha512-Jif4vfB6FJlUlSbgEMHUyk1j234GTNG9dBJ4XJdOySoj518Xj0oGsNi59cUQF4RRMS9ouBUxDDdyBVfPTypa5g==}
    dependencies:
      '@webassemblyjs/ast': 1.12.1
      '@webassemblyjs/helper-buffer': 1.12.1
      '@webassemblyjs/helper-wasm-bytecode': 1.11.6
      '@webassemblyjs/wasm-gen': 1.12.1

  /@webassemblyjs/ieee754@1.11.6:
    resolution: {integrity: sha512-LM4p2csPNvbij6U1f19v6WR56QZ8JcHg3QIJTlSwzFcmx6WSORicYj6I63f9yU1kEUtrpG+kjkiIAkevHpDXrg==}
    dependencies:
      '@xtuc/ieee754': 1.2.0

  /@webassemblyjs/leb128@1.11.6:
    resolution: {integrity: sha512-m7a0FhE67DQXgouf1tbN5XQcdWoNgaAuoULHIfGFIEVKA6tu/edls6XnIlkmS6FrXAquJRPni3ZZKjw6FSPjPQ==}
    dependencies:
      '@xtuc/long': 4.2.2

  /@webassemblyjs/utf8@1.11.6:
    resolution: {integrity: sha512-vtXf2wTQ3+up9Zsg8sa2yWiQpzSsMyXj0qViVP6xKGCUT8p8YJ6HqI7l5eCnWx1T/FYdsv07HQs2wTFbbof/RA==}

  /@webassemblyjs/wasm-edit@1.12.1:
    resolution: {integrity: sha512-1DuwbVvADvS5mGnXbE+c9NfA8QRcZ6iKquqjjmR10k6o+zzsRVesil54DKexiowcFCPdr/Q0qaMgB01+SQ1u6g==}
    dependencies:
      '@webassemblyjs/ast': 1.12.1
      '@webassemblyjs/helper-buffer': 1.12.1
      '@webassemblyjs/helper-wasm-bytecode': 1.11.6
      '@webassemblyjs/helper-wasm-section': 1.12.1
      '@webassemblyjs/wasm-gen': 1.12.1
      '@webassemblyjs/wasm-opt': 1.12.1
      '@webassemblyjs/wasm-parser': 1.12.1
      '@webassemblyjs/wast-printer': 1.12.1

  /@webassemblyjs/wasm-gen@1.12.1:
    resolution: {integrity: sha512-TDq4Ojh9fcohAw6OIMXqiIcTq5KUXTGRkVxbSo1hQnSy6lAM5GSdfwWeSxpAo0YzgsgF182E/U0mDNhuA0tW7w==}
    dependencies:
      '@webassemblyjs/ast': 1.12.1
      '@webassemblyjs/helper-wasm-bytecode': 1.11.6
      '@webassemblyjs/ieee754': 1.11.6
      '@webassemblyjs/leb128': 1.11.6
      '@webassemblyjs/utf8': 1.11.6

  /@webassemblyjs/wasm-opt@1.12.1:
    resolution: {integrity: sha512-Jg99j/2gG2iaz3hijw857AVYekZe2SAskcqlWIZXjji5WStnOpVoat3gQfT/Q5tb2djnCjBtMocY/Su1GfxPBg==}
    dependencies:
      '@webassemblyjs/ast': 1.12.1
      '@webassemblyjs/helper-buffer': 1.12.1
      '@webassemblyjs/wasm-gen': 1.12.1
      '@webassemblyjs/wasm-parser': 1.12.1

  /@webassemblyjs/wasm-parser@1.12.1:
    resolution: {integrity: sha512-xikIi7c2FHXysxXe3COrVUPSheuBtpcfhbpFj4gmu7KRLYOzANztwUU0IbsqvMqzuNK2+glRGWCEqZo1WCLyAQ==}
    dependencies:
      '@webassemblyjs/ast': 1.12.1
      '@webassemblyjs/helper-api-error': 1.11.6
      '@webassemblyjs/helper-wasm-bytecode': 1.11.6
      '@webassemblyjs/ieee754': 1.11.6
      '@webassemblyjs/leb128': 1.11.6
      '@webassemblyjs/utf8': 1.11.6

  /@webassemblyjs/wast-printer@1.12.1:
    resolution: {integrity: sha512-+X4WAlOisVWQMikjbcvY2e0rwPsKQ9F688lksZhBcPycBBuii3O7m8FACbDMWDojpAqvjIncrG8J0XHKyQfVeA==}
    dependencies:
      '@webassemblyjs/ast': 1.12.1
      '@xtuc/long': 4.2.2

  /@xtuc/ieee754@1.2.0:
    resolution: {integrity: sha512-DX8nKgqcGwsc0eJSqYt5lwP4DH5FlHnmuWWBRy7X0NcaGR0ZtuyeESgMwTYVEtxmsNGY+qit4QYT/MIYTOTPeA==}

  /@xtuc/long@4.2.2:
    resolution: {integrity: sha512-NuHqBY1PB/D8xU6s/thBgOAiAP7HOYDQ32+BFZILJ8ivkUkAHQnWfn6WhL79Owj1qmUnoN/YPhktdIoucipkAQ==}

  /JSONStream@1.3.5:
    resolution: {integrity: sha512-E+iruNOY8VV9s4JEbe1aNEm6MiszPRr/UfcHMz0TQh1BXSxHK+ASV1R6W4HpjBhSeS+54PIsAMCBmwD06LLsqQ==}
    hasBin: true
    dependencies:
      jsonparse: 1.3.1
      through: 2.3.8
    dev: true

  /abbrev@1.1.1:
    resolution: {integrity: sha512-nne9/IiQ/hzIhY6pdDnbBtz7DjPTKrY00P/zvPSm5pOFkl6xuGrGnXn/VtTNNfNtAfZ9/1RtehkszU9qcTii0Q==}

  /acorn-import-attributes@1.9.5(acorn@8.10.0):
    resolution: {integrity: sha512-n02Vykv5uA3eHGM/Z2dQrcD56kL8TyDb2p1+0P83PClMnC/nc+anbQRhIOWnSq4Ke/KvDPrY3C9hDtC/A3eHnQ==}
    peerDependencies:
      acorn: ^8
    dependencies:
      acorn: 8.10.0

  /acorn-jsx@5.3.2(acorn@8.10.0):
    resolution: {integrity: sha512-rq9s+JNhf0IChjtDXxllJ7g41oZk5SlXtp0LHwyA5cejwn7vKmKp4pPri6YEePv2PU65sAsegbXtIinmDFDXgQ==}
    peerDependencies:
      acorn: ^6.0.0 || ^7.0.0 || ^8.0.0
    dependencies:
      acorn: 8.10.0
    dev: true

  /acorn-walk@8.2.0:
    resolution: {integrity: sha512-k+iyHEuPgSw6SbuDpGQM+06HQUa04DZ3o+F6CSzXMvvI5KMvnaEqXe+YVe555R9nn6GPt404fos4wcgpw12SDA==}
    engines: {node: '>=0.4.0'}
    dev: true

  /acorn@8.10.0:
    resolution: {integrity: sha512-F0SAmZ8iUtS//m8DmCTA0jlh6TDKkHQyK6xc6V4KDTyZKA9dnvX9/3sRTVQrWm79glUAZbnmmNcdYwUIHWVybw==}
    engines: {node: '>=0.4.0'}
    hasBin: true

  /add-stream@1.0.0:
    resolution: {integrity: sha512-qQLMr+8o0WC4FZGQTcJiKBVC59JylcPSrTtk6usvmIDFUOCKegapy1VHQwRbFMOFyb/inzUVqHs+eMYKDM1YeQ==}
    dev: true

  /agent-base@6.0.2:
    resolution: {integrity: sha512-RZNwNclF7+MS/8bDg70amg32dyeZGZxiDuQmZxKLAlQjr3jGyLx+4Kkk58UO7D2QdgFIQCovuSuZESne6RG6XQ==}
    engines: {node: '>= 6.0.0'}
    dependencies:
      debug: 4.3.7(supports-color@8.1.1)
    transitivePeerDependencies:
      - supports-color

  /agentkeepalive@4.2.1:
    resolution: {integrity: sha512-Zn4cw2NEqd+9fiSVWMscnjyQ1a8Yfoc5oBajLeo5w+YBHgDUcEBY2hS4YpTz6iN5f/2zQiktcuM6tS8x1p9dpA==}
    engines: {node: '>= 8.0.0'}
    dependencies:
      debug: 4.3.7(supports-color@8.1.1)
      depd: 1.1.2
      humanize-ms: 1.2.1
    transitivePeerDependencies:
      - supports-color

  /aggregate-error@3.1.0:
    resolution: {integrity: sha512-4I7Td01quW/RpocfNayFdFVk1qSuoh0E7JrbRJ16nH01HhKFQ88INq9Sd+nd72zqRySlr9BmDA8xlEJ6vJMrYA==}
    engines: {node: '>=8'}
    dependencies:
      clean-stack: 2.2.0
      indent-string: 4.0.0

  /ajv-draft-04@1.0.0(ajv@8.13.0):
    resolution: {integrity: sha512-mv00Te6nmYbRp5DCwclxtt7yV/joXJPGS7nM+97GdxvuttCOfgI3K4U25zboyeX0O+myI8ERluxQe5wljMmVIw==}
    peerDependencies:
      ajv: ^8.5.0
    peerDependenciesMeta:
      ajv:
        optional: true
    dependencies:
      ajv: 8.13.0

  /ajv-formats@3.0.1(ajv@8.13.0):
    resolution: {integrity: sha512-8iUql50EUR+uUcdRQ3HDqa6EVyo3docL8g5WJ3FNcWmu62IbkGUue/pEyLBW8VGKKucTPgqeks4fIU1DA4yowQ==}
    peerDependencies:
      ajv: ^8.0.0
    peerDependenciesMeta:
      ajv:
        optional: true
    dependencies:
      ajv: 8.13.0

  /ajv-keywords@3.5.2(ajv@6.12.6):
    resolution: {integrity: sha512-5p6WTN0DdTGVQk6VjcEju19IgaHudalcfabD7yhDGeA6bcQnmL+CpveLJq/3hvfwd1aof6L386Ougkx6RfyMIQ==}
    peerDependencies:
      ajv: ^6.9.1
    dependencies:
      ajv: 6.12.6

  /ajv@6.12.6:
    resolution: {integrity: sha512-j3fVLgvTo527anyYyJOGTYJbG+vnnQYvE0m5mmkc1TK+nxAppkCLMIL0aZ4dblVCNoGShhm+kzE4ZUykBoMg4g==}
    dependencies:
      fast-deep-equal: 3.1.3
      fast-json-stable-stringify: 2.1.0
      json-schema-traverse: 0.4.1
      uri-js: 4.4.1

  /ajv@8.12.0:
    resolution: {integrity: sha512-sRu1kpcO9yLtYxBKvqfTeh9KzZEwO3STyX1HT+4CaDzC6HpTGYhIhPIzj9XuKU7KYDwnaeh5hcOwjy1QuJzBPA==}
    dependencies:
      fast-deep-equal: 3.1.3
      json-schema-traverse: 1.0.0
      require-from-string: 2.0.2
      uri-js: 4.4.1

  /ajv@8.13.0:
    resolution: {integrity: sha512-PRA911Blj99jR5RMeTunVbNXMF6Lp4vZXnk5GQjcnUWUTsrXtekg/pnmFFI2u/I36Y/2bITGS30GZCXei6uNkA==}
    dependencies:
      fast-deep-equal: 3.1.3
      json-schema-traverse: 1.0.0
      require-from-string: 2.0.2
      uri-js: 4.4.1

  /ansi-256-colors@1.1.0:
    resolution: {integrity: sha512-roJI/AVBdJIhcohHDNXUoFYsCZG4MZIs5HtKNgVKY5QzqQoQJe+o0ouiqZDaSC+ggKdBVcuSwlSdJckrrlm3/A==}
    engines: {node: '>=0.10.0'}
    dev: true

  /ansi-align@3.0.1:
    resolution: {integrity: sha512-IOfwwBF5iczOjp/WeY4YxyjqAFMQoZufdQWDd19SEExbVLNXqvpzSJ/M7Za4/sCPmQ0+GRquoA7bGcINcxew6w==}
    dependencies:
      string-width: 4.2.3

  /ansi-colors@4.1.3:
    resolution: {integrity: sha512-/6w/C21Pm1A7aZitlI5Ni/2J6FFQN8i1Cvz3kHABAAbw93v/NlvKdVOqz7CCWz/3iv/JplRSEEZ83XION15ovw==}
    engines: {node: '>=6'}
    dev: true

  /ansi-escapes@3.2.0:
    resolution: {integrity: sha512-cBhpre4ma+U0T1oM5fXg7Dy1Jw7zzwv7lt/GoCpr+hDQJoYnKVPLL4dCvSEFMmQurOQvSrwT7SL/DAlhBI97RQ==}
    engines: {node: '>=4'}
    dev: true

  /ansi-escapes@4.3.2:
    resolution: {integrity: sha512-gKXj5ALrKWQLsYG9jlTRmR/xKluxHV+Z9QEwNIgCfM1/uwPMCuzVVnh5mwTd+OuBZcwSIMbqssNWRm1lE51QaQ==}
    engines: {node: '>=8'}
    dependencies:
      type-fest: 0.21.3

  /ansi-escapes@7.0.0:
    resolution: {integrity: sha512-GdYO7a61mR0fOlAsvC9/rIHf7L96sBc6dEWzeOu+KAea5bZyQRPIpojrVoI4AXGJS/ycu/fBTdLrUkA4ODrvjw==}
    engines: {node: '>=18'}
    dependencies:
      environment: 1.1.0

  /ansi-regex@2.1.1:
    resolution: {integrity: sha512-TIGnTpdo+E3+pCyAluZvtED5p5wCqLdezCyhPZzKPcxvFplEt4i+W7OONCKgeZFT3+y5NZZfOOS/Bdcanm1MYA==}
    engines: {node: '>=0.10.0'}
    dev: true

  /ansi-regex@3.0.1:
    resolution: {integrity: sha512-+O9Jct8wf++lXxxFc4hc8LsjaSq0HFzzL7cVsw8pRDIPdjKD2mT4ytDZlLuSBZ4cLKZFXIrMGO7DbQCtMJJMKw==}
    engines: {node: '>=4'}
    dev: true

  /ansi-regex@4.1.1:
    resolution: {integrity: sha512-ILlv4k/3f6vfQ4OoP2AGvirOktlQ98ZEL1k9FaQjxa3L1abBgbuTDAdPOpvbGncC0BTVQrl+OM8xZGK6tWXt7g==}
    engines: {node: '>=6'}
    dev: true

  /ansi-regex@5.0.1:
    resolution: {integrity: sha512-quJQXlTSUGL2LH9SUXo8VwsY4soanhgo6LNSm84E1LBcE8s3O0wpdiRzyR9z/ZZJMlMWv37qOOb9pdJlMUEKFQ==}
    engines: {node: '>=8'}

  /ansi-regex@6.0.1:
    resolution: {integrity: sha512-n5M855fKb2SsfMIiFFoVrABHJC8QtHwVx+mHWP3QcEqBHYienj5dHSgjbxtC0WEZXYt4wcD6zrQElDPhFuZgfA==}
    engines: {node: '>=12'}

  /ansi-styles@3.2.1:
    resolution: {integrity: sha512-VT0ZI6kZRdTh8YyJw3SMbYm/u+NqfsAxEpWO0Pf9sq8/e94WxxOpPKx9FR1FlyCtOVDNOQ+8ntlqFxiRc+r5qA==}
    engines: {node: '>=4'}
    dependencies:
      color-convert: 1.9.3

  /ansi-styles@4.3.0:
    resolution: {integrity: sha512-zbB9rCJAT1rbjiVDb2hqKFHNYLxgtk8NURxZ3IZwD3F6NtxbXZQCnnSi1Lkx+IDohdPlFp222wVALIheZJQSEg==}
    engines: {node: '>=8'}
    dependencies:
      color-convert: 2.0.1

  /ansi-styles@6.2.1:
    resolution: {integrity: sha512-bN798gFfQX+viw3R7yrGWRqnrN2oRkEkUjjl4JNn4E8GxxbjtG3FbrEIIY3l8/hrwUwIeCZvi4QuOTP4MErVug==}
    engines: {node: '>=12'}

  /ansis@3.3.2:
    resolution: {integrity: sha512-cFthbBlt+Oi0i9Pv/j6YdVWJh54CtjGACaMPCIrEV4Ha7HWsIjXDwseYV79TIL0B4+KfSwD5S70PeQDkPUd1rA==}
    engines: {node: '>=15'}

  /anymatch@3.1.2:
    resolution: {integrity: sha512-P43ePfOAIupkguHUycrc4qJ9kz8ZiuOUijaETwX7THt0Y/GNK7v0aa8rY816xWjZ7rJdA5XdMcpVFTKMq+RvWg==}
    engines: {node: '>= 8'}
    dependencies:
      normalize-path: 3.0.0
      picomatch: 2.3.1
    dev: true

  /aproba@2.0.0:
    resolution: {integrity: sha512-lYe4Gx7QT+MKGbDsA+Z+he/Wtef0BiwDOlK/XkBrdfsh9J/jPPXbX0tE9x9cl27Tmu5gg3QUbUrQYa/y+KOHPQ==}

  /are-docs-informative@0.0.2:
    resolution: {integrity: sha512-ixiS0nLNNG5jNQzgZJNoUpBKdo9yTYZMGJ+QgT2jmjR7G7+QHRCc4v6LQ3NgE7EBJq+o0ams3waJwkrlBom8Ig==}
    engines: {node: '>=14'}
    dev: true

  /are-we-there-yet@3.0.1:
    resolution: {integrity: sha512-QZW4EDmGwlYur0Yyf/b2uGucHQMa8aFUP7eu9ddR73vvhFyt4V0Vl3QHPcTNJ8l6qYOBdxgXdnBXQrHilfRQBg==}
    engines: {node: ^12.13.0 || ^14.15.0 || >=16.0.0}
    dependencies:
      delegates: 1.0.0
      readable-stream: 3.6.1

  /arg-parser@1.2.0:
    resolution: {integrity: sha512-qeFIPI9MQUPLugbbvBczsvqCIOuat8yHZ66mdlP5rbJhImRoCgFn2o9/kNlF5KHqaMZw6vVugIAWyJfgkbqG1w==}
    engines: {node: '>=0.8.0'}

  /arg@4.1.3:
    resolution: {integrity: sha512-58S9QDqG0Xx27YwPSt9fJxivjYl432YCwfDMfZ+71RAqUrZef7LrKQZ3LHLOwCS4FLNBplP533Zx895SeOCHvA==}
    dev: true

  /argparse@1.0.10:
    resolution: {integrity: sha512-o5Roy6tNG4SL/FOkCAN6RzjiakZS25RLYFrcMttJqbdd8BWrnA+fGz57iN5Pb06pvBGvl5gQ0B48dJlslXvoTg==}
    dependencies:
      sprintf-js: 1.0.3

  /argparse@2.0.1:
    resolution: {integrity: sha512-8+9WqebbFzpX9OR+Wa6O29asIogeRMzcGtAINdpMHHyAg10f05aSFVBbcEqGf/PXw1EjAZ+q2/bEBg3DvurK3Q==}

  /array-back@1.0.4:
    resolution: {integrity: sha512-1WxbZvrmyhkNoeYcizokbmh5oiOCIfyvGtcqbK3Ls1v1fKcquzxnQSceOx6tzq7jmai2kFLWIpGND2cLhH6TPw==}
    engines: {node: '>=0.12.0'}
    dependencies:
      typical: 2.6.1
    dev: true

  /array-back@2.0.0:
    resolution: {integrity: sha512-eJv4pLLufP3g5kcZry0j6WXpIbzYw9GUB4mVJZno9wfwiBxbizTnHCw3VJb07cBihbFX48Y7oSrW9y+gt4glyw==}
    engines: {node: '>=4'}
    dependencies:
      typical: 2.6.1
    dev: true

  /array-buffer-byte-length@1.0.0:
    resolution: {integrity: sha512-LPuwb2P+NrQw3XhxGc36+XSvuBPopovXYTR9Ew++Du9Yb/bx5AzBfrIsBoj0EZUifjQU+sHL21sseZ3jerWO/A==}
    dependencies:
      call-bind: 1.0.2
      is-array-buffer: 3.0.2
    dev: true

  /array-buffer-byte-length@1.0.1:
    resolution: {integrity: sha512-ahC5W1xgou+KTXix4sAO8Ki12Q+jf4i0+tmk3sC+zgcynshkHxzpXdImBehiUYKKKDwvfFiJl1tZt6ewscS1Mg==}
    engines: {node: '>= 0.4'}
    dependencies:
      call-bind: 1.0.7
      is-array-buffer: 3.0.4
    dev: true

  /array-differ@3.0.0:
    resolution: {integrity: sha512-THtfYS6KtME/yIAhKjZ2ul7XI96lQGHRputJQHO80LAWQnuGP4iCIN8vdMRboGbIEYBwU33q8Tch1os2+X0kMg==}
    engines: {node: '>=8'}

  /array-ify@1.0.0:
    resolution: {integrity: sha512-c5AMf34bKdvPhQ7tBGhqkgKNUzMr4WUs+WDtC2ZUGOUncbxKMTvqxYctiseW3+L4bA8ec+GcZ6/A/FW4m8ukng==}
    dev: true

  /array-includes@3.1.8:
    resolution: {integrity: sha512-itaWrbYbqpGXkGhZPGUulwnhVf5Hpy1xiCFsGqyIGglbBxmG5vSjxQen3/WGOjPpNEv1RtBLKxbmVXm8HpJStQ==}
    engines: {node: '>= 0.4'}
    dependencies:
      call-bind: 1.0.7
      define-properties: 1.2.1
      es-abstract: 1.23.3
      es-object-atoms: 1.0.0
      get-intrinsic: 1.2.4
      is-string: 1.0.7
    dev: true

  /array-union@2.1.0:
    resolution: {integrity: sha512-HGyxoOTYUyCM6stUe6EJgnd4EoewAI7zMdfqO+kGjnlZmBDz/cR5pf8r/cR4Wq60sL/p0IkcjUEEPwS3GFrIyw==}
    engines: {node: '>=8'}

  /array.prototype.findlastindex@1.2.5:
    resolution: {integrity: sha512-zfETvRFA8o7EiNn++N5f/kaCw221hrpGsDmcpndVupkPzEc1Wuf3VgC0qby1BbHs7f5DVYjgtEU2LLh5bqeGfQ==}
    engines: {node: '>= 0.4'}
    dependencies:
      call-bind: 1.0.7
      define-properties: 1.2.1
      es-abstract: 1.23.3
      es-errors: 1.3.0
      es-object-atoms: 1.0.0
      es-shim-unscopables: 1.0.2
    dev: true

  /array.prototype.flat@1.3.2:
    resolution: {integrity: sha512-djYB+Zx2vLewY8RWlNCUdHjDXs2XOgm602S9E7P/UpHgfeHL00cRiIF+IN/G/aUJ7kGPb6yO/ErDI5V2s8iycA==}
    engines: {node: '>= 0.4'}
    dependencies:
      call-bind: 1.0.2
      define-properties: 1.2.1
      es-abstract: 1.22.2
      es-shim-unscopables: 1.0.0
    dev: true

  /array.prototype.flatmap@1.3.2:
    resolution: {integrity: sha512-Ewyx0c9PmpcsByhSW4r+9zDU7sGjFc86qf/kKtuSCRdhfbk0SNLLkaT5qvcHnRGgc5NP/ly/y+qkXkqONX54CQ==}
    engines: {node: '>= 0.4'}
    dependencies:
      call-bind: 1.0.2
      define-properties: 1.2.1
      es-abstract: 1.22.2
      es-shim-unscopables: 1.0.0
    dev: true

  /array.prototype.tosorted@1.1.2:
    resolution: {integrity: sha512-HuQCHOlk1Weat5jzStICBCd83NxiIMwqDg/dHEsoefabn/hJRj5pVdWcPUSpRrwhwxZOsQassMpgN/xRYFBMIg==}
    dependencies:
      call-bind: 1.0.7
      define-properties: 1.2.1
      es-abstract: 1.23.3
      es-shim-unscopables: 1.0.2
      get-intrinsic: 1.2.4
    dev: true

  /arraybuffer.prototype.slice@1.0.2:
    resolution: {integrity: sha512-yMBKppFur/fbHu9/6USUe03bZ4knMYiwFBcyiaXB8Go0qNehwX6inYPzK9U0NeQvGxKthcmHcaR8P5MStSRBAw==}
    engines: {node: '>= 0.4'}
    dependencies:
      array-buffer-byte-length: 1.0.0
      call-bind: 1.0.2
      define-properties: 1.2.1
      es-abstract: 1.22.2
      get-intrinsic: 1.2.1
      is-array-buffer: 3.0.2
      is-shared-array-buffer: 1.0.2
    dev: true

  /arraybuffer.prototype.slice@1.0.3:
    resolution: {integrity: sha512-bMxMKAjg13EBSVscxTaYA4mRc5t1UAXa2kXiGTNfZ079HIWXEkKmkgFrh/nJqamaLSrXO5H4WFFkPEaLJWbs3A==}
    engines: {node: '>= 0.4'}
    dependencies:
      array-buffer-byte-length: 1.0.1
      call-bind: 1.0.7
      define-properties: 1.2.1
      es-abstract: 1.23.3
      es-errors: 1.3.0
      get-intrinsic: 1.2.4
      is-array-buffer: 3.0.4
      is-shared-array-buffer: 1.0.3
    dev: true

  /arrify@1.0.1:
    resolution: {integrity: sha512-3CYzex9M9FGQjCGMGyi6/31c8GJbgb0qGyrx5HWxPd0aCwh4cB2YjMb2Xf9UuoogrMrlO9cTqnB5rI5GHZTcUA==}
    engines: {node: '>=0.10.0'}
    dev: true

  /arrify@2.0.1:
    resolution: {integrity: sha512-3duEwti880xqi4eAMN8AyR4a0ByT90zoYdLlevfrvU43vb0YZwZVfxOgxWrLXXXpyugL0hNZc9G6BiB5B3nUug==}
    engines: {node: '>=8'}

  /assertion-error@1.1.0:
    resolution: {integrity: sha512-jgsaNduz+ndvGyFt3uSuWqvy4lCnIJiovtouQN5JZHOKCS2QuhEdbcQHFhVksz2N2U9hXJo8odG7ETyWlEeuDw==}
    dev: true

  /astral-regex@2.0.0:
    resolution: {integrity: sha512-Z7tMw1ytTXt5jqMcOP+OQteU1VuNK9Y02uuJtKQ1Sv69jXQKKg5cibLwGJow8yzZP+eAc18EmLGPal0bp36rvQ==}
    engines: {node: '>=8'}

  /async-retry@1.2.3:
    resolution: {integrity: sha512-tfDb02Th6CE6pJUF2gjW5ZVjsgwlucVXOEQMvEX9JgSJMs9gAX+Nz3xRuJBKuUYjTSYORqvDBORdAQ3LU59g7Q==}
    dependencies:
      retry: 0.12.0

  /async-retry@1.3.3:
    resolution: {integrity: sha512-wfr/jstw9xNi/0teMHrRW7dsz3Lt5ARhYNZ2ewpadnhaIp5mbALhOAP+EAdsC7t4Z6wqsDVv9+W6gm1Dk9mEyw==}
    dependencies:
      retry: 0.13.1

  /async@3.2.6:
    resolution: {integrity: sha512-htCUDlxyyCLMgaM3xXg0C0LW2xqfuQ6p05pCEIsXuyQ+a1koYKTuBMzRNwmybfLgvJDMd0r1LTn4+E0Ti6C2AA==}

  /asynciterator.prototype@1.0.0:
    resolution: {integrity: sha512-wwHYEIS0Q80f5mosx3L/dfG5t5rjEa9Ft51GTaNt862EnpyGHpgz2RkZvLPp1oF5TnAiTohkEKVEu8pQPJI7Vg==}
    dependencies:
      has-symbols: 1.0.3
    dev: true

  /asynckit@0.4.0:
    resolution: {integrity: sha512-Oei9OH4tRh0YqU3GxhX79dM/mwVgvbZJaSNaRk+bshkj0S5cfHcgYakreBjrHwatXKbz+IoIdYLxrKim2MjW0Q==}
    dev: true

  /at-least-node@1.0.0:
    resolution: {integrity: sha512-+q/t7Ekv1EDY2l6Gda6LLiX14rU9TV20Wa3ofeQmwPFZbOMo9DXrLbOjFaaclkXKWidIaopwAObQDqwWtGUjqg==}
    engines: {node: '>= 4.0.0'}
    dev: true

  /auto-bind@5.0.1:
    resolution: {integrity: sha512-ooviqdwwgfIfNmDwo94wlshcdzfO64XV0Cg6oDsDYBJfITDz1EngD2z7DkbvCWn+XIMsIqW27sEVF6qcpJrRcg==}
    engines: {node: ^12.20.0 || ^14.13.1 || >=16.0.0}

  /available-typed-arrays@1.0.5:
    resolution: {integrity: sha512-DMD0KiN46eipeziST1LPP/STfDU0sufISXmjSgvVsoU2tqxctQeASejWcfNtxYKqETM1UxQ8sp2OrSBWpHY6sw==}
    engines: {node: '>= 0.4'}
    dev: true

  /available-typed-arrays@1.0.7:
    resolution: {integrity: sha512-wvUjBtSGN7+7SjNpq/9M2Tg350UZD3q62IFZLbRAR1bSMlCo1ZaeW+BJ+D090e4hIIZLBcTDWe4Mh4jvUDajzQ==}
    engines: {node: '>= 0.4'}
    dependencies:
      possible-typed-array-names: 1.0.0
    dev: true

  /azure-devops-node-api@11.2.0:
    resolution: {integrity: sha512-XdiGPhrpaT5J8wdERRKs5g8E0Zy1pvOYTli7z9E8nmOn3YGp4FhtjhrOyFmX/8veWCwdI69mCHKJw6l+4J/bHA==}
    dependencies:
      tunnel: 0.0.6
      typed-rest-client: 1.8.9

  /bail@2.0.2:
    resolution: {integrity: sha512-0xO6mYd7JB2YesxDKplafRpsiOzPt9V02ddPCLbY1xYGPOX24NTyN50qnUxgCPcSoYMhKpAuBTjQoRZCAkUDRw==}

  /balanced-match@1.0.2:
    resolution: {integrity: sha512-3oSeUO0TMV67hN1AmbXsK4yaqU7tjiHlbxRDZOpH0KW9+CeX4bRAaX0Anxt0tx2MrpRpWwQaPwIlISEJhYU5Pw==}

  /base64-js@1.5.1:
    resolution: {integrity: sha512-AKpaYlHn8t4SVbOHCy+b5+KKgvR4vrsD8vbvrbiQJps7fKDTkjkDry6ji0rUJjC0kzbNePLwzxq8iypo41qeWA==}
    dev: true

  /before-after-hook@2.2.3:
    resolution: {integrity: sha512-NzUnlZexiaH/46WDhANlyR2bXRopNg4F/zuSA3OpZnllCUgRaOF2znDioDWrmbNVsuZk6l9pMquQB38cfBZwkQ==}

  /before-after-hook@3.0.2:
    resolution: {integrity: sha512-Nik3Sc0ncrMK4UUdXQmAnRtzmNQTAAXmXIopizwZ1W1t8QmfJj+zL4OA2I7XPTPW5z5TDqv4hRo/JzouDJnX3A==}

  /better_git_changelog@1.6.2:
    resolution: {integrity: sha512-A6U5HdV+gygmNfZ+2UbztVI3aQCXkJzLYL27gJ/WhdNzg1blpE+faHC5y2Iu7Omu0FO2Ra0C0WLU7f5prGoRKg==}
    hasBin: true
    dependencies:
      arg-parser: 1.2.0
      commander: 9.5.0
      semver: 7.6.3

  /binary-extensions@2.2.0:
    resolution: {integrity: sha512-jDctJ/IVQbZoJykoeHbhXpOlNBqGNcwXJKJog42E5HDPUwQTSdjCHdihjj0DlnheQ7blbT6dHOafNAiS8ooQKA==}
    engines: {node: '>=8'}
    dev: true

  /bl@4.1.0:
    resolution: {integrity: sha512-1W07cM9gS6DcLperZfFSj+bWLtaPGSOHWhPiGzXmvVJbRLdG82sH/Kn8EtW1VqWVA54AKf2h5k5BbnIbwF3h6w==}
    dependencies:
      buffer: 5.7.1
      inherits: 2.0.4
      readable-stream: 3.6.1
    dev: true

  /boxen@7.0.0:
    resolution: {integrity: sha512-j//dBVuyacJbvW+tvZ9HuH03fZ46QcaKvvhZickZqtB271DxJ7SNRSNxrV/dZX0085m7hISRZWbzWlJvx/rHSg==}
    engines: {node: '>=14.16'}
    dependencies:
      ansi-align: 3.0.1
      camelcase: 7.0.0
      chalk: 5.3.0
      cli-boxes: 3.0.0
      string-width: 5.1.2
      type-fest: 2.19.0
      widest-line: 4.0.1
      wrap-ansi: 8.1.0

  /brace-expansion@1.1.11:
    resolution: {integrity: sha512-iCuPHDFgrHX7H2vEI/5xpz07zSHB00TpugqhmYtVmMO6518mCuRMoOYFldEBl0g187ufozdaHgWKcYFb61qGiA==}
    dependencies:
      balanced-match: 1.0.2
      concat-map: 0.0.1

  /brace-expansion@2.0.1:
    resolution: {integrity: sha512-XnAIvQ8eM+kC6aULx6wuQiwVsnzsi9d3WxzV3FpWTGA19F621kwdbsAcFKXgKUHZWsy+mY6iL1sHTxWEFCytDA==}
    dependencies:
      balanced-match: 1.0.2

  /braces@3.0.3:
    resolution: {integrity: sha512-yQbXgO/OSZVD2IsiLlro+7Hf6Q18EJrKSEsdoMzKePKXct3gvD8oLcOQdIzGupr5Fj+EDe8gO/lxc1BzfMpxvA==}
    engines: {node: '>=8'}
    dependencies:
      fill-range: 7.1.1

  /browser-stdout@1.3.1:
    resolution: {integrity: sha512-qhAVI1+Av2X7qelOfAIYwXONood6XlZE/fXaBSmW/T5SzLAmCgzi+eiWE7fUvbHaeNBQH13UftjpXxsfLkMpgw==}
    dev: true

  /browserslist@4.23.3:
    resolution: {integrity: sha512-btwCFJVjI4YWDNfau8RhZ+B1Q/VLoUITrm3RlP6y1tYGWIOa+InuYiRGXUBXo8nA1qKmHMyLB/iVQg5TT4eFoA==}
    engines: {node: ^6 || ^7 || ^8 || ^9 || ^10 || ^11 || ^12 || >=13.7}
    hasBin: true
    dependencies:
      caniuse-lite: 1.0.30001658
      electron-to-chromium: 1.5.18
      node-releases: 2.0.18
      update-browserslist-db: 1.1.0(browserslist@4.23.3)

  /buffer-equal-constant-time@1.0.1:
    resolution: {integrity: sha512-zRpUiDwd/xk6ADqPMATG8vc9VPrkck7T07OIx0gnjmJAnHnTVXNQG3vfvWNuiZIkwu9KrKdA1iJKfsfTVxE6NA==}

  /buffer-from@1.1.2:
    resolution: {integrity: sha512-E+XQCRwSbaaiChtv6k6Dwgc+bx+Bs6vuKJHHl5kox/BaKbhiXzqQOwK4cO22yElGp2OCmjwVhT3HmxgyPGnJfQ==}

  /buffer@5.7.1:
    resolution: {integrity: sha512-EHcyIPBQ4BSGlvjB16k5KgAJ27CIsHY/2JBmCRReo48y9rQ3MaUzWX3KVlBa4U7MyX02HdVj0K7C3WaB3ju7FQ==}
    dependencies:
      base64-js: 1.5.1
      ieee754: 1.2.1
    dev: true

  /builtin-modules@3.3.0:
    resolution: {integrity: sha512-zhaCDicdLuWN5UbN5IMnFqNMhNfo919sH85y2/ea+5Yg9TsTkeZxpL+JLbp6cgYFS4sRLp3YV4S6yDuqVWHYOw==}
    engines: {node: '>=6'}
    dev: true

  /builtins@5.0.1:
    resolution: {integrity: sha512-qwVpFEHNfhYJIzNRBvd2C1kyo6jz3ZSMPyyuR47OPdiKWlbYnZNyDWuyR175qDnAJLiCo5fBBqPb3RiXgWlkOQ==}
    dependencies:
      semver: 7.6.3
    dev: true

  /c8@7.14.0:
    resolution: {integrity: sha512-i04rtkkcNcCf7zsQcSv/T9EbUn4RXQ6mropeMcjFOsQXQ0iGLAr/xT6TImQg4+U9hmNpN9XdvPkjUL1IzbgxJw==}
    engines: {node: '>=10.12.0'}
    hasBin: true
    dependencies:
      '@bcoe/v8-coverage': 0.2.3
      '@istanbuljs/schema': 0.1.3
      find-up: 5.0.0
      foreground-child: 2.0.0
      istanbul-lib-coverage: 3.2.0
      istanbul-lib-report: 3.0.0
      istanbul-reports: 3.1.4
      rimraf: 3.0.2
      test-exclude: 6.0.0
      v8-to-istanbul: 9.0.1
      yargs: 16.2.0
      yargs-parser: 20.2.9
    dev: true

  /cacache@16.1.3:
    resolution: {integrity: sha512-/+Emcj9DAXxX4cwlLmRI9c166RuL3w30zp4R7Joiv2cQTtTtA+jeuCAjH3ZlGnYS3tKENSrKhAzVVP9GVyzeYQ==}
    engines: {node: ^12.13.0 || ^14.15.0 || >=16.0.0}
    dependencies:
      '@npmcli/fs': 2.1.2
      '@npmcli/move-file': 2.0.1
      chownr: 2.0.0
      fs-minipass: 2.1.0
      glob: 8.1.0
      infer-owner: 1.0.4
      lru-cache: 7.18.3
      minipass: 3.3.6
      minipass-collect: 1.0.2
      minipass-flush: 1.0.5
      minipass-pipeline: 1.2.4
      mkdirp: 1.0.4
      p-map: 4.0.0
      promise-inflight: 1.0.1
      rimraf: 3.0.2
      ssri: 9.0.1
      tar: 6.2.1
      unique-filename: 2.0.1
    transitivePeerDependencies:
      - bluebird

  /cacache@17.1.3:
    resolution: {integrity: sha512-jAdjGxmPxZh0IipMdR7fK/4sDSrHMLUV0+GvVUsjwyGNKHsh79kW/otg+GkbXwl6Uzvy9wsvHOX4nUoWldeZMg==}
    engines: {node: ^14.17.0 || ^16.13.0 || >=18.0.0}
    dependencies:
      '@npmcli/fs': 3.1.0
      fs-minipass: 3.0.2
      glob: 10.3.12
      lru-cache: 7.18.3
      minipass: 5.0.0
      minipass-collect: 1.0.2
      minipass-flush: 1.0.5
      minipass-pipeline: 1.2.4
      p-map: 4.0.0
      ssri: 10.0.4
      tar: 6.2.1
      unique-filename: 3.0.0

  /cacheable-lookup@5.0.4:
    resolution: {integrity: sha512-2/kNscPhpcxrOigMZzbiWF7dz8ilhb/nIHU3EyZiXWXpeq/au8qJ8VhdftMkty3n7Gj6HIGalQG8oiBNB3AJgA==}
    engines: {node: '>=10.6.0'}
    dev: true

  /cacheable-lookup@7.0.0:
    resolution: {integrity: sha512-+qJyx4xiKra8mZrcwhjMRMUhD5NR1R8esPkzIYxX96JiecFoxAXFuz/GpR3+ev4PE1WamHip78wV0vcmPQtp8w==}
    engines: {node: '>=14.16'}

  /cacheable-request@10.2.14:
    resolution: {integrity: sha512-zkDT5WAF4hSSoUgyfg5tFIxz8XQK+25W/TLVojJTMKBaxevLBBtLxgqguAuVQB8PVW79FVjHcU+GJ9tVbDZ9mQ==}
    engines: {node: '>=14.16'}
    dependencies:
      '@types/http-cache-semantics': 4.0.4
      get-stream: 6.0.1
      http-cache-semantics: 4.1.1
      keyv: 4.5.4
      mimic-response: 4.0.0
      normalize-url: 8.0.0
      responselike: 3.0.0

  /cacheable-request@6.1.0:
    resolution: {integrity: sha512-Oj3cAGPCqOZX7Rz64Uny2GYAZNliQSqfbePrgAQ1wKAihYmCUnraBtJtKcGR4xz7wF+LoJC+ssFZvv5BgF9Igg==}
    engines: {node: '>=8'}
    dependencies:
      clone-response: 1.0.3
      get-stream: 5.2.0
      http-cache-semantics: 4.1.1
      keyv: 3.1.0
      lowercase-keys: 2.0.0
      normalize-url: 4.5.1
      responselike: 1.0.2
    dev: true

  /cacheable-request@7.0.2:
    resolution: {integrity: sha512-pouW8/FmiPQbuGpkXQ9BAPv/Mo5xDGANgSNXzTzJ8DrKGuXOssM4wIQRjfanNRh3Yu5cfYPvcorqbhg2KIJtew==}
    engines: {node: '>=8'}
    dependencies:
      clone-response: 1.0.3
      get-stream: 5.2.0
      http-cache-semantics: 4.1.1
      keyv: 4.5.4
      lowercase-keys: 2.0.0
      normalize-url: 6.1.0
      responselike: 2.0.1
    dev: true

  /cachedir@2.3.0:
    resolution: {integrity: sha512-A+Fezp4zxnit6FanDmv9EqXNAi3vt9DWp51/71UEhXukb7QUuvtv9344h91dyAxuTLoSYJFU299qzR3tzwPAhw==}
    engines: {node: '>=6'}
    dev: true

  /call-bind@1.0.2:
    resolution: {integrity: sha512-7O+FbCihrB5WGbFYesctwmTKae6rOiIzmz1icreWJ+0aA7LJfuqhEso2T9ncpcFtzMQtzXf2QGGueWJGTYsqrA==}
    dependencies:
      function-bind: 1.1.2
      get-intrinsic: 1.2.1

  /call-bind@1.0.7:
    resolution: {integrity: sha512-GHTSNSYICQ7scH7sZ+M2rFopRoLh8t2bLSW6BbgrtLsahOIB5iyAVJf9GjWK3cYTDaMj4XdBpM1cA6pIS0Kv2w==}
    engines: {node: '>= 0.4'}
    dependencies:
      es-define-property: 1.0.0
      es-errors: 1.3.0
      function-bind: 1.1.2
      get-intrinsic: 1.2.4
      set-function-length: 1.2.2
    dev: true

  /callsites@3.1.0:
    resolution: {integrity: sha512-P8BjAsXvZS+VIDUI11hHCQEv74YT67YUi5JJFNWIqL235sBmjX4+qx9Muvls5ivyNENctx46xQLQ3aTuE7ssaQ==}
    engines: {node: '>=6'}

  /camel-case@3.0.0:
    resolution: {integrity: sha512-+MbKztAYHXPr1jNTSKQF52VpcFjwY5RkR7fxksV8Doo4KAYc5Fl4UJRgthBbTmEx8C54DqahhbLJkDwjI3PI/w==}
    dependencies:
      no-case: 2.3.2
      upper-case: 1.1.3

  /camel-case@4.1.2:
    resolution: {integrity: sha512-gxGWBrTT1JuMx6R+o5PTXMmUnhnVzLQ9SNutD4YqKtI6ap897t3tKECYla6gCWEkplXnlNybEkZg9GEGxKFCgw==}
    dependencies:
      pascal-case: 3.1.2
      tslib: 2.8.0

  /camelcase-keys@6.2.2:
    resolution: {integrity: sha512-YrwaA0vEKazPBkn0ipTiMpSajYDSe+KjQfrjhcBMxJt/znbvlHd8Pw/Vamaz5EB4Wfhs3SUR3Z9mwRu/P3s3Yg==}
    engines: {node: '>=8'}
    dependencies:
      camelcase: 5.3.1
      map-obj: 4.3.0
      quick-lru: 4.0.1
    dev: true

  /camelcase@5.3.1:
    resolution: {integrity: sha512-L28STB170nwWS63UjtlEOE3dldQApaJXZkOI1uMFfzf3rRuPegHaHesyee+YxQ+W6SvRDQV6UrdOdRiR153wJg==}
    engines: {node: '>=6'}
    dev: true

  /camelcase@6.3.0:
    resolution: {integrity: sha512-Gmy6FhYlCY7uOElZUSbxo2UCDH8owEk996gkbrpsgGtrJLM3J7jGxl9Ic7Qwwj4ivOE5AWZWRMecDdF7hqGjFA==}
    engines: {node: '>=10'}
    dev: true

  /camelcase@7.0.0:
    resolution: {integrity: sha512-JToIvOmz6nhGsUhAYScbo2d6Py5wojjNfoxoc2mEVLUdJ70gJK2gnd+ABY1Tc3sVMyK7QDPtN0T/XdlCQWITyQ==}
    engines: {node: '>=14.16'}

  /caniuse-lite@1.0.30001658:
    resolution: {integrity: sha512-N2YVqWbJELVdrnsW5p+apoQyYt51aBMSsBZki1XZEfeBCexcM/sf4xiAHcXQBkuOwJBXtWF7aW1sYX6tKebPHw==}

  /capital-case@1.0.4:
    resolution: {integrity: sha512-ds37W8CytHgwnhGGTi88pcPyR15qoNkOpYwmMMfnWqqWgESapLqvDx6huFjQ5vqWSn2Z06173XNA7LtMOeUh1A==}
    dependencies:
      no-case: 3.0.4
      tslib: 2.8.0
      upper-case-first: 2.0.2

  /ccount@2.0.1:
    resolution: {integrity: sha512-eyrF0jiFpY+3drT6383f1qhkbGsLSifNAjA61IUjZjmLCWjItY6LB9ft9YhoDgwfmclB2zhu51Lc7+95b8NRAg==}

  /chai-arrays@2.2.0:
    resolution: {integrity: sha512-4awrdGI2EH8owJ9I58PXwG4N56/FiM8bsn4CVSNEgr4GKAM6Kq5JPVApUbhUBjDakbZNuRvV7quRSC38PWq/tg==}
    engines: {node: '>=0.10'}
    dev: true

  /chai@4.5.0:
    resolution: {integrity: sha512-RITGBfijLkBddZvnn8jdqoTypxvqbOLYQkGGxXzeFjVHvudaPw0HNFD9x928/eUwYWd2dPCugVqspGALTZZQKw==}
    engines: {node: '>=4'}
    dependencies:
      assertion-error: 1.1.0
      check-error: 1.0.3
      deep-eql: 4.1.3
      get-func-name: 2.0.2
      loupe: 2.3.7
      pathval: 1.1.1
      type-detect: 4.1.0
    dev: true

  /chalk@2.4.2:
    resolution: {integrity: sha512-Mti+f9lpJNcwF4tWV8/OrTTtF1gZi+f8FqlyAdouralcFWFQWF2+NgCHShjkCb+IFBLq9buZwE1xckQU4peSuQ==}
    engines: {node: '>=4'}
    dependencies:
      ansi-styles: 3.2.1
      escape-string-regexp: 1.0.5
      supports-color: 5.5.0

  /chalk@4.1.2:
    resolution: {integrity: sha512-oKnbhFyRIXpUuez8iBMmyEa4nbj4IOQyuhc/wy9kY7/WVPcwIO9VA668Pu8RkO7+0G76SLROeyw9CpQ061i4mA==}
    engines: {node: '>=10'}
    dependencies:
      ansi-styles: 4.3.0
      supports-color: 7.2.0

  /chalk@5.3.0:
    resolution: {integrity: sha512-dLitG79d+GV1Nb/VYcCDFivJeK1hiukt9QjRNVOsUtTy1rR1YJsmpGGTZ3qJos+uw7WmWF4wUwBd9jxjocFC2w==}
    engines: {node: ^12.17.0 || ^14.13 || >=16.0.0}

  /change-case@3.1.0:
    resolution: {integrity: sha512-2AZp7uJZbYEzRPsFoa+ijKdvp9zsrnnt6+yFokfwEpeJm0xuJDVoxiRCAaTzyJND8GJkofo2IcKWaUZ/OECVzw==}
    dependencies:
      camel-case: 3.0.0
      constant-case: 2.0.0
      dot-case: 2.1.1
      header-case: 1.0.1
      is-lower-case: 1.1.3
      is-upper-case: 1.1.2
      lower-case: 1.1.4
      lower-case-first: 1.0.2
      no-case: 2.3.2
      param-case: 2.1.1
      pascal-case: 2.0.1
      path-case: 2.1.1
      sentence-case: 2.1.1
      snake-case: 2.1.0
      swap-case: 1.1.2
      title-case: 2.1.1
      upper-case: 1.1.3
      upper-case-first: 1.1.2

  /change-case@4.1.2:
    resolution: {integrity: sha512-bSxY2ws9OtviILG1EiY5K7NNxkqg/JnRnFxLtKQ96JaviiIxi7djMrSd0ECT9AC+lttClmYwKw53BWpOMblo7A==}
    dependencies:
      camel-case: 4.1.2
      capital-case: 1.0.4
      constant-case: 3.0.4
      dot-case: 3.0.4
      header-case: 2.0.4
      no-case: 3.0.4
      param-case: 3.0.4
      pascal-case: 3.1.2
      path-case: 3.0.4
      sentence-case: 3.0.4
      snake-case: 3.0.4
      tslib: 2.8.0

  /change-case@5.4.4:
    resolution: {integrity: sha512-HRQyTk2/YPEkt9TnUPbOpr64Uw3KOicFWPVBb+xiHvd6eBx/qPr9xqfBFDT8P2vWsvvz4jbEkfDe71W3VyNu2w==}

  /character-entities-html4@2.1.0:
    resolution: {integrity: sha512-1v7fgQRj6hnSwFpq1Eu0ynr/CDEw0rXo2B61qXrLNdHZmPKgb7fqS1a2JwF0rISo9q77jDI8VMEHoApn8qDoZA==}
    dev: true

  /character-entities-legacy@3.0.0:
    resolution: {integrity: sha512-RpPp0asT/6ufRm//AJVwpViZbGM/MkjQFxJccQRHmISF/22NBtsHqAWmL+/pmkPWoIUJdWyeVleTl1wydHATVQ==}
    dev: true

  /character-entities@2.0.2:
    resolution: {integrity: sha512-shx7oQ0Awen/BRIdkjkvz54PnEEI/EjwXDSIZp86/KKdbafHh1Df/RYGBhn4hbe2+uKC9FnT5UCEdyPz3ai9hQ==}

  /chardet@0.7.0:
    resolution: {integrity: sha512-mT8iDcrh03qDGRRmoA2hmBJnxpllMR+0/0qlzjqZES6NdiWDcZkCNAk4rPFZ9Q85r27unkiNNg8ZOiwZXBHwcA==}

  /check-error@1.0.3:
    resolution: {integrity: sha512-iKEoDYaRmd1mxM90a2OEfWhjsjPpYPuQ+lMYsoxB126+t8fw7ySEO48nmDg5COTjxDI65/Y2OWpeEHk3ZOe8zg==}
    dependencies:
      get-func-name: 2.0.2
    dev: true

  /check-more-types@2.24.0:
    resolution: {integrity: sha512-Pj779qHxV2tuapviy1bSZNEL1maXr13bPYpsvSDB68HlYcYuhlDrmGd63i0JHMCLKzc7rUSNIrpdJlhVlNwrxA==}
    engines: {node: '>= 0.8.0'}
    dev: true

  /chokidar@3.5.3:
    resolution: {integrity: sha512-Dr3sfKRP6oTcjf2JmUmFJfeVMvXBdegxB0iVQ5eb2V10uFJUCAS8OByZdVAyVb8xXNz3GjjTgj9kLWsZTqE6kw==}
    engines: {node: '>= 8.10.0'}
    dependencies:
      anymatch: 3.1.2
      braces: 3.0.3
      glob-parent: 5.1.2
      is-binary-path: 2.1.0
      is-glob: 4.0.3
      normalize-path: 3.0.0
      readdirp: 3.6.0
    optionalDependencies:
      fsevents: 2.3.3
    dev: true

  /chownr@2.0.0:
    resolution: {integrity: sha512-bIomtDF5KGpdogkLd9VspvFzk9KfpyyGlS8YFVZl7TGPBHL5snIOnxeshwVgPteQ9b4Eydl+pVbIyE1DcvCWgQ==}
    engines: {node: '>=10'}

  /chrome-trace-event@1.0.3:
    resolution: {integrity: sha512-p3KULyQg4S7NIHixdwbGX+nFHkoBiA4YQmyWtjb8XngSKV124nJmRysgAeujbUVb15vh+RvFUfCPqU7rXk+hZg==}
    engines: {node: '>=6.0'}

  /ci-info@3.9.0:
    resolution: {integrity: sha512-NIxF55hv4nSqQswkAeiOi1r83xy8JldOFDTWiug55KBu9Jnblncd2U6ViHmYgHf01TPZS77NJBhBMKdWj9HQMQ==}
    engines: {node: '>=8'}

  /circular_buffer_js@1.10.0:
    resolution: {integrity: sha512-HXSDm8gm3nPog7Sh7kln9yb9dVFYan4nVwF4qOqOkR8YpAN6yJupyccXl9OcuTJfPqie0uRJdjHs44H1oCgBOQ==}

  /clean-regexp@1.0.0:
    resolution: {integrity: sha512-GfisEZEJvzKrmGWkvfhgzcz/BllN1USeqD2V6tg14OAOgaCD2Z/PUEuxnAZ/nPvmaHRG7a8y77p1T/IRQ4D1Hw==}
    engines: {node: '>=4'}
    dependencies:
      escape-string-regexp: 1.0.5
    dev: true

  /clean-stack@2.2.0:
    resolution: {integrity: sha512-4diC9HaTE+KRAMWhDhrGOECgWZxoevMc5TlkObMqNSsVU62PYzXZ/SMTjzyGAFF1YusgxGcSWTEXBhp0CPwQ1A==}
    engines: {node: '>=6'}

  /clean-stack@3.0.1:
    resolution: {integrity: sha512-lR9wNiMRcVQjSB3a7xXGLuz4cr4wJuuXlaAEbRutGowQTmlp7R72/DOgN21e8jdwblMWl9UOJMJXarX94pzKdg==}
    engines: {node: '>=10'}
    dependencies:
      escape-string-regexp: 4.0.0

  /cli-boxes@3.0.0:
    resolution: {integrity: sha512-/lzGpEWL/8PfI0BmBOPRwp0c/wFNX1RdUML3jK/RcSBA9T8mZDdQpqYBKtCFTOfQbwPqWEOpjqW+Fnayc0969g==}
    engines: {node: '>=10'}

  /cli-color@1.4.0:
    resolution: {integrity: sha512-xu6RvQqqrWEo6MPR1eixqGPywhYBHRs653F9jfXB2Hx4jdM/3WxiNE1vppRmxtMIfl16SFYTpYlrnqH/HsK/2w==}
    dependencies:
      ansi-regex: 2.1.1
      d: 1.0.1
      es5-ext: 0.10.64
      es6-iterator: 2.0.3
      memoizee: 0.4.15
      timers-ext: 0.1.7
    dev: true

  /cli-cursor@2.1.0:
    resolution: {integrity: sha512-8lgKz8LmCRYZZQDpRyT2m5rKJ08TnU4tR9FFFW2rxpxR1FzWi4PQ/NfyODchAatHaUgnSPVcx/R5w6NuTBzFiw==}
    engines: {node: '>=4'}
    dependencies:
      restore-cursor: 2.0.0
    dev: true

  /cli-cursor@3.1.0:
    resolution: {integrity: sha512-I/zHAwsKf9FqGoXM4WWRACob9+SNukZTd94DWF57E4toouRulbCxcUh6RKUEOQlYTHJnzkPMySvPNaaSLNfLZw==}
    engines: {node: '>=8'}
    dependencies:
      restore-cursor: 3.1.0
    dev: true

  /cli-cursor@4.0.0:
    resolution: {integrity: sha512-VGtlMu3x/4DOtIUwEkRezxUZ2lBacNJCHash0N0WeZDBS+7Ux1dm3XWAgWYxLJFMMdOeXMHXorshEFhbMSGelg==}
    engines: {node: ^12.20.0 || ^14.13.1 || >=16.0.0}
    dependencies:
      restore-cursor: 4.0.0

  /cli-spinners@2.9.2:
    resolution: {integrity: sha512-ywqV+5MmyL4E7ybXgKys4DugZbX0FC6LnwrhjuykIjnK9k8OQacQ7axGKnjDXWNhns0xot3bZI5h55H8yo9cJg==}
    engines: {node: '>=6'}

  /cli-table3@0.6.3:
    resolution: {integrity: sha512-w5Jac5SykAeZJKntOxJCrm63Eg5/4dhMWIcuTbo9rpE+brgaSZo0RuNJZeOyMgsUdhDeojvgyQLmjI+K50ZGyg==}
    engines: {node: 10.* || >= 12.*}
    dependencies:
      string-width: 4.2.3
    optionalDependencies:
      '@colors/colors': 1.5.0

  /cli-truncate@4.0.0:
    resolution: {integrity: sha512-nPdaFdQ0h/GEigbPClz11D0v/ZJEwxmeVZGeMo3Z5StPtUTkA9o1lD6QwoirYiSDzbcwn2XcjwmCp68W1IS4TA==}
    engines: {node: '>=18'}
    dependencies:
      slice-ansi: 5.0.0
      string-width: 7.2.0

  /cli-width@2.2.1:
    resolution: {integrity: sha512-GRMWDxpOB6Dgk2E5Uo+3eEBvtOOlimMmpbFiKuLFnQzYDavtLFY3K5ona41jgN/WdRZtG7utuVSVTL4HbZHGkw==}
    dev: true

  /cli-width@3.0.0:
    resolution: {integrity: sha512-FxqpkPPwu1HjuN93Omfm4h8uIanXofW0RxVEW3k5RKx+mJJYSthzNhp32Kzxxy3YAEZ/Dc/EWN1vZRY0+kOhbw==}
    engines: {node: '>= 10'}
    dev: true

  /cli-width@4.1.0:
    resolution: {integrity: sha512-ouuZd4/dm2Sw5Gmqy6bGyNNNe1qt9RpmxveLSO7KcgsTnU7RXfsw+/bukWGo1abgBiMAic068rclZsO4IWmmxQ==}
    engines: {node: '>= 12'}

  /cliui@7.0.4:
    resolution: {integrity: sha512-OcRE68cOsVMXp1Yvonl/fzkQOyjLSu/8bhPDfQt0e0/Eb283TKP20Fs2MqoPsr9SwA595rRCA+QMzYc9nBP+JQ==}
    dependencies:
      string-width: 4.2.3
      strip-ansi: 6.0.1
      wrap-ansi: 7.0.0
    dev: true

  /cliui@8.0.1:
    resolution: {integrity: sha512-BSeNnyus75C4//NQ9gQt1/csTXyo/8Sb+afLAkzAptFuMsod9HFokGNudZpi/oQV73hnVK+sR+5PVRMd+Dr7YQ==}
    engines: {node: '>=12'}
    dependencies:
      string-width: 4.2.3
      strip-ansi: 6.0.1
      wrap-ansi: 7.0.0

  /clone-response@1.0.3:
    resolution: {integrity: sha512-ROoL94jJH2dUVML2Y/5PEDNaSHgeOdSDicUyS7izcF63G6sTc/FTjLub4b8Il9S8S0beOfYt0TaA5qvFK+w0wA==}
    dependencies:
      mimic-response: 1.0.1
    dev: true

  /clone@1.0.4:
    resolution: {integrity: sha512-JQHZ2QMW6l3aH/j6xCqQThY/9OH4D/9ls34cgkUBiEeocRTU04tHfKPBsUK1PqZCUQM7GiA0IIXJSuXHI64Kbg==}
    engines: {node: '>=0.8'}
    dev: true

  /code-block-writer@13.0.1:
    resolution: {integrity: sha512-c5or4P6erEA69TxaxTNcHUNcIn+oyxSRTOWV+pSYF+z4epXqNvwvJ70XPGjPNgue83oAFAPBRQYwpAJ/Hpe/Sg==}

  /code-excerpt@4.0.0:
    resolution: {integrity: sha512-xxodCmBen3iy2i0WtAK8FlFNrRzjUqjRsMfho58xT/wvZU1YTM3fCnRjcy1gJPMepaRlgm/0e6w8SpWHpn3/cA==}
    engines: {node: ^12.20.0 || ^14.13.1 || >=16.0.0}
    dependencies:
      convert-to-spaces: 2.0.1

  /color-convert@1.9.3:
    resolution: {integrity: sha512-QfAUtd+vFdAtFQcC8CCyYt1fYWxSqAiK2cSD6zDB8N3cpsEBAvRxp9zOGg6G/SHHJYAT88/az/IuDGALsNVbGg==}
    dependencies:
      color-name: 1.1.3

  /color-convert@2.0.1:
    resolution: {integrity: sha512-RRECPsj7iu/xb5oKYcsFHSppFNnsj/52OVTRKb4zP5onXwVF3zVmmToNcOfGC+CRDpfK/U584fMg38ZHCaElKQ==}
    engines: {node: '>=7.0.0'}
    dependencies:
      color-name: 1.1.4

  /color-name@1.1.3:
    resolution: {integrity: sha512-72fSenhMw2HZMTVHeCA9KCmpEIbzWiQsjN+BHcBbS9vr1mtt+vJjPdksIBNUmKAW8TFUDPJK5SUU3QhE9NEXDw==}

  /color-name@1.1.4:
    resolution: {integrity: sha512-dOy+3AuW3a2wNbZHIuMZpTcgjGuLU/uBL/ubcZF9OXbDo8ff4O8yVp5Bf0efS8uEoYo5q4Fx7dY9OgQGXgAsQA==}

  /color-string@1.9.1:
    resolution: {integrity: sha512-shrVawQFojnZv6xM40anx4CkoDP+fZsw/ZerEMsW/pyzsRbElpsL/DBVW7q3ExxwusdNXI3lXpuhEZkzs8p5Eg==}
    dependencies:
      color-name: 1.1.4
      simple-swizzle: 0.2.2
    dev: true

  /color-support@1.1.3:
    resolution: {integrity: sha512-qiBjkpbMLO/HL68y+lh4q0/O1MZFj2RX6X/KmMa3+gJD3z+WwI1ZzDHysvqHGS3mP6mznPckpXmw1nI9cJjyRg==}
    hasBin: true

  /color@4.2.3:
    resolution: {integrity: sha512-1rXeuUUiGGrykh+CeBdu5Ie7OJwinCgQY0bc7GCRxy5xVHy+moaqkpL/jqQq0MtQOeYcrqEz4abc5f0KtU7W4A==}
    engines: {node: '>=12.5.0'}
    dependencies:
      color-convert: 2.0.1
      color-string: 1.9.1
    dev: true

  /colors@1.2.5:
    resolution: {integrity: sha512-erNRLao/Y3Fv54qUa0LBB+//Uf3YwMUmdJinN20yMXm9zdKKqH9wt7R9IIVZ+K7ShzfpLV/Zg8+VyrBJYB4lpg==}
    engines: {node: '>=0.1.90'}
    dev: true

  /colors@1.4.0:
    resolution: {integrity: sha512-a+UqTh4kgZg/SlGvfbzDHpgRu7AAQOmmqRHJnxhRZICKFUT91brVhNNt58CMWU9PsBbv3PDCZUHbVxuDiH2mtA==}
    engines: {node: '>=0.1.90'}

  /combined-stream@1.0.8:
    resolution: {integrity: sha512-FQN4MRfuJeHf7cBbBMJFXhKSDq+2kAArBlmRBvcvFE5BB1HZKXtSFASDhdlz9zOYwxh8lDdnvmMOe/+5cdoEdg==}
    engines: {node: '>= 0.8'}
    dependencies:
      delayed-stream: 1.0.0
    dev: true

  /comma-separated-tokens@2.0.3:
    resolution: {integrity: sha512-Fu4hJdvzeylCfQPp9SGWidpzrMs7tTrlu6Vb8XGaRGck8QSNZJJp538Wrb60Lax4fPwR64ViY468OIUTbRlGZg==}
    dev: true

  /command-line-args@4.0.7:
    resolution: {integrity: sha512-aUdPvQRAyBvQd2n7jXcsMDz68ckBJELXNzBybCHOibUWEg0mWTnaYCSRU8h9R+aNRSvDihJtssSRCiDRpLaezA==}
    hasBin: true
    dependencies:
      array-back: 2.0.0
      find-replace: 1.0.3
      typical: 2.6.1
    dev: true

  /commander@10.0.1:
    resolution: {integrity: sha512-y4Mg2tXshplEbSGzx7amzPwKKOCGuoSRP/CjEdwwk0FOGlUbq6lKuoyDZTNZkmxHdJtp54hdfY/JUrdL7Xfdug==}
    engines: {node: '>=14'}

  /commander@2.20.3:
    resolution: {integrity: sha512-GpVkmM8vF2vQUkj2LvZmD35JxeJOLCwJ9cUkugyk2nuhbv3+mJvpLYYt+0+USMxE+oj+ey/lJEnhZw75x/OMcQ==}

  /commander@4.1.1:
    resolution: {integrity: sha512-NOKm8xhkzAjzFx8B2v5OAHT+u5pRQc2UCa2Vq9jYL/31o2wi9mxBA7LIFs3sV5VSC49z6pEhfbMULvShKj26WA==}
    engines: {node: '>= 6'}
    dev: true

  /commander@9.5.0:
    resolution: {integrity: sha512-KRs7WVDKg86PWiuAqhDrAQnTXZKraVcCc6vFdL14qrZ/DcWwuRo7VoiYXalXO7S5GKpqYiVEwCbgFDfxNHKJBQ==}
    engines: {node: ^12.20.0 || >=14}

  /comment-parser@1.4.0:
    resolution: {integrity: sha512-QLyTNiZ2KDOibvFPlZ6ZngVsZ/0gYnE6uTXi5aoDg8ed3AkJAz4sEje3Y8a29hQ1s6A99MZXe47fLAXQ1rTqaw==}
    engines: {node: '>= 12.0.0'}
    dev: true

  /commitizen@4.3.1(typescript@5.4.5):
    resolution: {integrity: sha512-gwAPAVTy/j5YcOOebcCRIijn+mSjWJC+IYKivTu6aG8Ei/scoXgfsMRnuAk6b0GRste2J4NGxVdMN3ZpfNaVaw==}
    engines: {node: '>= 12'}
    hasBin: true
    dependencies:
      cachedir: 2.3.0
      cz-conventional-changelog: 3.3.0(typescript@5.4.5)
      dedent: 0.7.0
      detect-indent: 6.1.0
      find-node-modules: 2.1.3
      find-root: 1.1.0
      fs-extra: 9.1.0
      glob: 7.2.3
      inquirer: 8.2.5
      is-utf8: 0.2.1
      lodash: 4.17.21
      minimist: 1.2.7
      strip-bom: 4.0.0
      strip-json-comments: 3.1.1
    transitivePeerDependencies:
      - typescript
    dev: true

  /compare-func@2.0.0:
    resolution: {integrity: sha512-zHig5N+tPWARooBnb0Zx1MFcdfpyJrfTJ3Y5L+IFvUm8rM74hHz66z0gw0x4tijh5CorKkKUCnW82R2vmpeCRA==}
    dependencies:
      array-ify: 1.0.0
      dot-prop: 5.3.0
    dev: true

  /concat-map@0.0.1:
    resolution: {integrity: sha512-/Srv4dswyQNBfohGpz9o6Yb3Gz3SrUDqBH5rTuhGR7ahtlbYKnVxw2bCFMRljaA7EXHaXZ8wsHdodFvbkhKmqg==}

  /concurrently@8.2.2:
    resolution: {integrity: sha512-1dP4gpXFhei8IOtlXRE/T/4H88ElHgTiUzh71YUmtjTEHMSRS2Z/fgOxHSxxusGHogsRfxNq1vyAwxSC+EVyDg==}
    engines: {node: ^14.13.0 || >=16.0.0}
    hasBin: true
    dependencies:
      chalk: 4.1.2
      date-fns: 2.30.0
      lodash: 4.17.21
      rxjs: 7.8.1
      shell-quote: 1.8.1
      spawn-command: 0.0.2
      supports-color: 8.1.1
      tree-kill: 1.2.2
      yargs: 17.7.2
    dev: true

  /config-chain@1.1.13:
    resolution: {integrity: sha512-qj+f8APARXHrM0hraqXYb2/bOVSV4PvJQlNZ/DVj0QrmNM2q2euizkeuVckQ57J+W0mRH6Hvi+k50M4Jul2VRQ==}
    dependencies:
      ini: 1.3.8
      proto-list: 1.2.4

  /configstore@6.0.0:
    resolution: {integrity: sha512-cD31W1v3GqUlQvbBCGcXmd2Nj9SvLDOP1oQ0YFuLETufzSPaKp11rYBsSOm7rCsW3OnIRAFM3OxRhceaXNYHkA==}
    engines: {node: '>=12'}
    dependencies:
      dot-prop: 6.0.1
      graceful-fs: 4.2.11
      unique-string: 3.0.0
      write-file-atomic: 3.0.3
      xdg-basedir: 5.1.0

  /confusing-browser-globals@1.0.11:
    resolution: {integrity: sha512-JsPKdmh8ZkmnHxDk55FZ1TqVLvEQTvoByJZRN9jzI0UjxK/QgAmsphz7PGtqgPieQZ/CQcHWXCR7ATDNhGe+YA==}
    dev: true

  /console-control-strings@1.1.0:
    resolution: {integrity: sha512-ty/fTekppD2fIwRvnZAVdeOiGd1c7YXEixbgJTNzqcxJWKQnjJ/V1bNEEE6hygpM3WjwHFUVK6HTjWSzV4a8sQ==}

  /constant-case@2.0.0:
    resolution: {integrity: sha512-eS0N9WwmjTqrOmR3o83F5vW8Z+9R1HnVz3xmzT2PMFug9ly+Au/fxRWlEBSb6LcZwspSsEn9Xs1uw9YgzAg1EQ==}
    dependencies:
      snake-case: 2.1.0
      upper-case: 1.1.3

  /constant-case@3.0.4:
    resolution: {integrity: sha512-I2hSBi7Vvs7BEuJDr5dDHfzb/Ruj3FyvFyh7KLilAjNQw3Be+xgqUBA2W6scVEcL0hL1dwPRtIqEPVUCKkSsyQ==}
    dependencies:
      no-case: 3.0.4
      tslib: 2.8.0
      upper-case: 2.0.2

  /content-type@1.0.5:
    resolution: {integrity: sha512-nTjqfcBFEipKdXCv4YDQWCfmcLZKm81ldF0pAopTvyrFGVbcR6P/VAAd5G7N+0tTr8QqiU0tFadD6FK4NtJwOA==}
    engines: {node: '>= 0.6'}

  /conventional-changelog-angular@5.0.13:
    resolution: {integrity: sha512-i/gipMxs7s8L/QeuavPF2hLnJgH6pEZAttySB6aiQLWcX3puWDL3ACVmvBhJGxnAy52Qc15ua26BufY6KpmrVA==}
    engines: {node: '>=10'}
    dependencies:
      compare-func: 2.0.0
      q: 1.5.1
    dev: true

  /conventional-changelog-angular@6.0.0:
    resolution: {integrity: sha512-6qLgrBF4gueoC7AFVHu51nHL9pF9FRjXrH+ceVf7WmAfH3gs+gEYOkvxhjMPjZu57I4AGUGoNTY8V7Hrgf1uqg==}
    engines: {node: '>=14'}
    dependencies:
      compare-func: 2.0.0
    dev: true

  /conventional-changelog-atom@2.0.8:
    resolution: {integrity: sha512-xo6v46icsFTK3bb7dY/8m2qvc8sZemRgdqLb/bjpBsH2UyOS8rKNTgcb5025Hri6IpANPApbXMg15QLb1LJpBw==}
    engines: {node: '>=10'}
    dependencies:
      q: 1.5.1
    dev: true

  /conventional-changelog-cli@2.2.2:
    resolution: {integrity: sha512-8grMV5Jo8S0kP3yoMeJxV2P5R6VJOqK72IiSV9t/4H5r/HiRqEBQ83bYGuz4Yzfdj4bjaAEhZN/FFbsFXr5bOA==}
    engines: {node: '>=10'}
    hasBin: true
    dependencies:
      add-stream: 1.0.0
      conventional-changelog: 3.1.25
      lodash: 4.17.21
      meow: 8.1.2
      tempfile: 3.0.0
    dev: true

  /conventional-changelog-codemirror@2.0.8:
    resolution: {integrity: sha512-z5DAsn3uj1Vfp7po3gpt2Boc+Bdwmw2++ZHa5Ak9k0UKsYAO5mH1UBTN0qSCuJZREIhX6WU4E1p3IW2oRCNzQw==}
    engines: {node: '>=10'}
    dependencies:
      q: 1.5.1
    dev: true

  /conventional-changelog-conventionalcommits@4.6.3:
    resolution: {integrity: sha512-LTTQV4fwOM4oLPad317V/QNQ1FY4Hju5qeBIM1uTHbrnCE+Eg4CdRZ3gO2pUeR+tzWdp80M2j3qFFEDWVqOV4g==}
    engines: {node: '>=10'}
    dependencies:
      compare-func: 2.0.0
      lodash: 4.17.21
      q: 1.5.1
    dev: true

  /conventional-changelog-conventionalcommits@5.0.0:
    resolution: {integrity: sha512-lCDbA+ZqVFQGUj7h9QBKoIpLhl8iihkO0nCTyRNzuXtcd7ubODpYB04IFy31JloiJgG0Uovu8ot8oxRzn7Nwtw==}
    engines: {node: '>=10'}
    dependencies:
      compare-func: 2.0.0
      lodash: 4.17.21
      q: 1.5.1
    dev: true

  /conventional-changelog-conventionalcommits@6.1.0:
    resolution: {integrity: sha512-3cS3GEtR78zTfMzk0AizXKKIdN4OvSh7ibNz6/DPbhWWQu7LqE/8+/GqSodV+sywUR2gpJAdP/1JFf4XtN7Zpw==}
    engines: {node: '>=14'}
    dependencies:
      compare-func: 2.0.0
    dev: true

  /conventional-changelog-core@4.2.4:
    resolution: {integrity: sha512-gDVS+zVJHE2v4SLc6B0sLsPiloR0ygU7HaDW14aNJE1v4SlqJPILPl/aJC7YdtRE4CybBf8gDwObBvKha8Xlyg==}
    engines: {node: '>=10'}
    dependencies:
      add-stream: 1.0.0
      conventional-changelog-writer: 5.0.1
      conventional-commits-parser: 3.2.4
      dateformat: 3.0.3
      get-pkg-repo: 4.2.1
      git-raw-commits: 2.0.11
      git-remote-origin-url: 2.0.0
      git-semver-tags: 4.1.1
      lodash: 4.17.21
      normalize-package-data: 3.0.3
      q: 1.5.1
      read-pkg: 3.0.0
      read-pkg-up: 3.0.0
      through2: 4.0.2
    dev: true

  /conventional-changelog-ember@2.0.9:
    resolution: {integrity: sha512-ulzIReoZEvZCBDhcNYfDIsLTHzYHc7awh+eI44ZtV5cx6LVxLlVtEmcO+2/kGIHGtw+qVabJYjdI5cJOQgXh1A==}
    engines: {node: '>=10'}
    dependencies:
      q: 1.5.1
    dev: true

  /conventional-changelog-eslint@3.0.9:
    resolution: {integrity: sha512-6NpUCMgU8qmWmyAMSZO5NrRd7rTgErjrm4VASam2u5jrZS0n38V7Y9CzTtLT2qwz5xEChDR4BduoWIr8TfwvXA==}
    engines: {node: '>=10'}
    dependencies:
      q: 1.5.1
    dev: true

  /conventional-changelog-express@2.0.6:
    resolution: {integrity: sha512-SDez2f3iVJw6V563O3pRtNwXtQaSmEfTCaTBPCqn0oG0mfkq0rX4hHBq5P7De2MncoRixrALj3u3oQsNK+Q0pQ==}
    engines: {node: '>=10'}
    dependencies:
      q: 1.5.1
    dev: true

  /conventional-changelog-jquery@3.0.11:
    resolution: {integrity: sha512-x8AWz5/Td55F7+o/9LQ6cQIPwrCjfJQ5Zmfqi8thwUEKHstEn4kTIofXub7plf1xvFA2TqhZlq7fy5OmV6BOMw==}
    engines: {node: '>=10'}
    dependencies:
      q: 1.5.1
    dev: true

  /conventional-changelog-jshint@2.0.9:
    resolution: {integrity: sha512-wMLdaIzq6TNnMHMy31hql02OEQ8nCQfExw1SE0hYL5KvU+JCTuPaDO+7JiogGT2gJAxiUGATdtYYfh+nT+6riA==}
    engines: {node: '>=10'}
    dependencies:
      compare-func: 2.0.0
      q: 1.5.1
    dev: true

  /conventional-changelog-preset-loader@2.3.4:
    resolution: {integrity: sha512-GEKRWkrSAZeTq5+YjUZOYxdHq+ci4dNwHvpaBC3+ENalzFWuCWa9EZXSuZBpkr72sMdKB+1fyDV4takK1Lf58g==}
    engines: {node: '>=10'}
    dev: true

  /conventional-changelog-writer@5.0.1:
    resolution: {integrity: sha512-5WsuKUfxW7suLblAbFnxAcrvf6r+0b7GvNaWUwUIk0bXMnENP/PEieGKVUQrjPqwPT4o3EPAASBXiY6iHooLOQ==}
    engines: {node: '>=10'}
    hasBin: true
    dependencies:
      conventional-commits-filter: 2.0.7
      dateformat: 3.0.3
      handlebars: 4.7.7
      json-stringify-safe: 5.0.1
      lodash: 4.17.21
      meow: 8.1.2
      semver: 6.3.1
      split: 1.0.1
      through2: 4.0.2
    dev: true

  /conventional-changelog@3.1.25:
    resolution: {integrity: sha512-ryhi3fd1mKf3fSjbLXOfK2D06YwKNic1nC9mWqybBHdObPd8KJ2vjaXZfYj1U23t+V8T8n0d7gwnc9XbIdFbyQ==}
    engines: {node: '>=10'}
    dependencies:
      conventional-changelog-angular: 5.0.13
      conventional-changelog-atom: 2.0.8
      conventional-changelog-codemirror: 2.0.8
      conventional-changelog-conventionalcommits: 4.6.3
      conventional-changelog-core: 4.2.4
      conventional-changelog-ember: 2.0.9
      conventional-changelog-eslint: 3.0.9
      conventional-changelog-express: 2.0.6
      conventional-changelog-jquery: 3.0.11
      conventional-changelog-jshint: 2.0.9
      conventional-changelog-preset-loader: 2.3.4
    dev: true

  /conventional-commit-types@3.0.0:
    resolution: {integrity: sha512-SmmCYnOniSsAa9GqWOeLqc179lfr5TRu5b4QFDkbsrJ5TZjPJx85wtOr3zn+1dbeNiXDKGPbZ72IKbPhLXh/Lg==}
    dev: true

  /conventional-commits-filter@2.0.7:
    resolution: {integrity: sha512-ASS9SamOP4TbCClsRHxIHXRfcGCnIoQqkvAzCSbZzTFLfcTqJVugB0agRgsEELsqaeWgsXv513eS116wnlSSPA==}
    engines: {node: '>=10'}
    dependencies:
      lodash.ismatch: 4.4.0
      modify-values: 1.0.1
    dev: true

  /conventional-commits-parser@3.2.4:
    resolution: {integrity: sha512-nK7sAtfi+QXbxHCYfhpZsfRtaitZLIA6889kFIouLvz6repszQDgxBu7wf2WbU+Dco7sAnNCJYERCwt54WPC2Q==}
    engines: {node: '>=10'}
    hasBin: true
    dependencies:
      JSONStream: 1.3.5
      is-text-path: 1.0.1
      lodash: 4.17.21
      meow: 8.1.2
      split2: 3.2.2
      through2: 4.0.2
    dev: true

  /conventional-commits-parser@4.0.0:
    resolution: {integrity: sha512-WRv5j1FsVM5FISJkoYMR6tPk07fkKT0UodruX4je86V4owk451yjXAKzKAPOs9l7y59E2viHUS9eQ+dfUA9NSg==}
    engines: {node: '>=14'}
    hasBin: true
    dependencies:
      JSONStream: 1.3.5
      is-text-path: 1.0.1
      meow: 8.1.2
      split2: 3.2.2
    dev: true

  /convert-source-map@1.8.0:
    resolution: {integrity: sha512-+OQdjP49zViI/6i7nIJpA8rAl4sV/JdPfU9nZs3VqOwGIgizICvuN2ru6fMd+4llL0tar18UYJXfZ/TWtmhUjA==}
    dependencies:
      safe-buffer: 5.1.2
    dev: true

  /convert-to-spaces@2.0.1:
    resolution: {integrity: sha512-rcQ1bsQO9799wq24uE5AM2tAILy4gXGIK/njFWcVQkGNZ96edlpY+A7bjwvzjYvLDyzmG1MmMLZhpcsb+klNMQ==}
    engines: {node: ^12.20.0 || ^14.13.1 || >=16.0.0}

  /copyfiles@2.4.1:
    resolution: {integrity: sha512-fereAvAvxDrQDOXybk3Qu3dPbOoKoysFMWtkY3mv5BsL8//OSZVL5DCLYqgRfY5cWirgRzlC+WSrxp6Bo3eNZg==}
    hasBin: true
    dependencies:
      glob: 7.2.3
      minimatch: 3.1.2
      mkdirp: 1.0.4
      noms: 0.0.0
      through2: 2.0.5
      untildify: 4.0.0
      yargs: 16.2.0
    dev: true

  /core-js@3.33.2:
    resolution: {integrity: sha512-XeBzWI6QL3nJQiHmdzbAOiMYqjrb7hwU7A39Qhvd/POSa/t9E1AeZyEZx3fNvp/vtM8zXwhoL0FsiS0hD0pruQ==}
    requiresBuild: true

  /core-util-is@1.0.3:
    resolution: {integrity: sha512-ZQBvi1DcpJ4GDqanjucZ2Hj3wEO5pZDS89BWbkcrvdxksJorwUDDZamX9ldFkp9aw2lmBDLgkObEA4DWNJ9FYQ==}

  /cosmiconfig-typescript-loader@4.2.0(@types/node@20.5.1)(cosmiconfig@8.3.6)(ts-node@10.9.2)(typescript@5.4.5):
    resolution: {integrity: sha512-NkANeMnaHrlaSSlpKGyvn2R4rqUDeE/9E5YHx+b4nwo0R8dZyAqcih8/gxpCZvqWP9Vf6xuLpMSzSgdVEIM78g==}
    engines: {node: '>=12', npm: '>=6'}
    peerDependencies:
      '@types/node': '*'
      cosmiconfig: '>=7'
      ts-node: '>=10'
      typescript: '>=3'
    peerDependenciesMeta:
      '@types/node':
        optional: true
    dependencies:
      '@types/node': 20.5.1
      cosmiconfig: 8.3.6(typescript@5.4.5)
      ts-node: 10.9.2(@types/node@20.5.1)(typescript@5.4.5)
      typescript: 5.4.5
    dev: true

  /cosmiconfig-typescript-loader@5.0.0(@types/node@18.19.60)(cosmiconfig@8.3.6)(typescript@5.4.5):
    resolution: {integrity: sha512-+8cK7jRAReYkMwMiG+bxhcNKiHJDM6bR9FD/nGBXOWdMLuYawjF5cGrtLilJ+LGd3ZjCXnJjR5DkfWPoIVlqJA==}
    engines: {node: '>=v16'}
    requiresBuild: true
    peerDependencies:
      '@types/node': '*'
      cosmiconfig: '>=8.2'
      typescript: '>=4'
    peerDependenciesMeta:
      '@types/node':
        optional: true
    dependencies:
      '@types/node': 18.19.60
      cosmiconfig: 8.3.6(typescript@5.4.5)
      jiti: 1.20.0
      typescript: 5.4.5
    dev: true
    optional: true

  /cosmiconfig@8.1.3:
    resolution: {integrity: sha512-/UkO2JKI18b5jVMJUp0lvKFMpa/Gye+ZgZjKD+DGEN9y7NRcf/nK1A0sp67ONmKtnDCNMS44E6jrk0Yc3bDuUw==}
    engines: {node: '>=14'}
    dependencies:
      import-fresh: 3.3.0
      js-yaml: 4.1.0
      parse-json: 5.2.0
      path-type: 4.0.0
    dev: true

  /cosmiconfig@8.3.6(typescript@5.4.5):
    resolution: {integrity: sha512-kcZ6+W5QzcJ3P1Mt+83OUv/oHFqZHIx8DuxG6eZ5RGMERoLqp4BuGjhHLYGK+Kf5XVkQvqBSmAy/nGWN3qDgEA==}
    engines: {node: '>=14'}
    peerDependencies:
      typescript: '>=4.9.5'
    peerDependenciesMeta:
      typescript:
        optional: true
    dependencies:
      import-fresh: 3.3.0
      js-yaml: 4.1.0
      parse-json: 5.2.0
      path-type: 4.0.0
      typescript: 5.4.5

  /create-require@1.1.1:
    resolution: {integrity: sha512-dcKFX3jn0MpIaXjisoRvexIJVEKzaq7z2rZKxf+MSr9TkdmHmsU4m2lcLojrj/FHl8mk5VxMmYA+ftRkP/3oKQ==}
    dev: true

  /cross-spawn@7.0.3:
    resolution: {integrity: sha512-iRDPJKUPVEND7dHPO8rkbOnPpyDygcDFtWjpeWNCgy8WP2rXcxXL8TskReQl6OrB2G7+UJrags1q15Fudc7G6w==}
    engines: {node: '>= 8'}
    dependencies:
      path-key: 3.1.1
      shebang-command: 2.0.0
      which: 2.0.2

  /crypto-random-string@4.0.0:
    resolution: {integrity: sha512-x8dy3RnvYdlUcPOjkEHqozhiwzKNSq7GcPuXFbnyMOCHxX8V3OgIg/pYuabl2sbUPfIJaeAQB7PMOK8DFIdoRA==}
    engines: {node: '>=12'}
    dependencies:
      type-fest: 1.4.0

  /csstype@3.1.3:
    resolution: {integrity: sha512-M1uQkMl8rQK/szD0LNhtqxIPLpimGm8sOBwU7lLnCpSbTyY3yeU1Vc7l4KT5zT4s/yOxHH5O7tIuuLOCnLADRw==}

  /cz-conventional-changelog@3.3.0(typescript@5.4.5):
    resolution: {integrity: sha512-U466fIzU5U22eES5lTNiNbZ+d8dfcHcssH4o7QsdWaCcRs/feIPCxKYSWkYBNs5mny7MvEfwpTLWjvbm94hecw==}
    engines: {node: '>= 10'}
    dependencies:
      chalk: 2.4.2
      commitizen: 4.3.1(typescript@5.4.5)
      conventional-commit-types: 3.0.0
      lodash.map: 4.6.0
      longest: 2.0.1
      word-wrap: 1.2.3
    optionalDependencies:
      '@commitlint/load': 18.2.0(typescript@5.4.5)
    transitivePeerDependencies:
      - typescript
    dev: true

  /cz-customizable@7.2.1:
    resolution: {integrity: sha512-Wa3cgG4+IC9zqezwozLbVBIiJ7Cjg1J2hPxvXcp1F3SFjzQzbdiGhOtI1thVfRBnBCX3kvCW63iaP9v+4yYa8w==}
    hasBin: true
    dependencies:
      editor: 1.0.0
      find-config: 1.0.0
      inquirer: 6.5.2
      lodash: 4.17.21
      temp: 0.9.4
      word-wrap: 1.2.3
    dev: true

  /d@1.0.1:
    resolution: {integrity: sha512-m62ShEObQ39CfralilEQRjH6oAMtNCV1xJyEx5LpRYUVN+EviphDgUc/F3hnYbADmkiNs67Y+3ylmlG7Lnu+FA==}
    dependencies:
      es5-ext: 0.10.64
      type: 1.2.0
    dev: true

  /danger@11.3.0:
    resolution: {integrity: sha512-h4zkvmEfRVZp2EIKlQSky0IotxrDbJZtXgMTvyN1nwPCfg0JgvQVmVbvOZXrOgNVlgL+42ZDjNL2qAwVmJypNw==}
    engines: {node: '>=14.13.1'}
    hasBin: true
    dependencies:
      '@gitbeaker/core': 35.8.1
      '@gitbeaker/node': 35.8.1
      '@octokit/rest': 18.12.0
      async-retry: 1.2.3
      chalk: 2.4.2
      commander: 2.20.3
      core-js: 3.33.2
      debug: 4.3.7(supports-color@8.1.1)
      fast-json-patch: 3.1.1
      get-stdin: 6.0.0
      http-proxy-agent: 5.0.0
      https-proxy-agent: 5.0.1
      hyperlinker: 1.0.0
      json5: 2.2.3
      jsonpointer: 5.0.1
      jsonwebtoken: 9.0.2
      lodash.find: 4.6.0
      lodash.includes: 4.3.0
      lodash.isobject: 3.0.2
      lodash.keys: 4.2.0
      lodash.mapvalues: 4.6.0
      lodash.memoize: 4.1.2
      memfs-or-file-map-to-github-branch: 1.2.1
      micromatch: 4.0.8
      node-cleanup: 2.1.2
      node-fetch: 2.6.9
      override-require: 1.1.1
      p-limit: 2.3.0
      parse-diff: 0.7.1
      parse-git-config: 2.0.3
      parse-github-url: 1.0.2
      parse-link-header: 2.0.0
      pinpoint: 1.1.0
      prettyjson: 1.2.5
      readline-sync: 1.4.10
      regenerator-runtime: 0.13.11
      require-from-string: 2.0.2
      supports-hyperlinks: 1.0.1
    transitivePeerDependencies:
      - encoding
      - supports-color
    dev: true

  /danger@12.3.3:
    resolution: {integrity: sha512-nZKzpgXN21rr4dwa6bFhM7G2JEa79dZRJiT3RVRSyi4yk1/hgZ2f8HDGoa7tMladTmu8WjJFyE3LpBIihh+aDw==}
    engines: {node: '>=18'}
    hasBin: true
    dependencies:
      '@gitbeaker/rest': 38.12.1
      '@octokit/rest': 18.12.0
      async-retry: 1.2.3
      chalk: 2.4.2
      commander: 2.20.3
      core-js: 3.33.2
      debug: 4.3.7(supports-color@8.1.1)
      fast-json-patch: 3.1.1
      get-stdin: 6.0.0
      http-proxy-agent: 5.0.0
      https-proxy-agent: 5.0.1
      hyperlinker: 1.0.0
      json5: 2.2.3
      jsonpointer: 5.0.1
      jsonwebtoken: 9.0.2
      lodash.find: 4.6.0
      lodash.includes: 4.3.0
      lodash.isobject: 3.0.2
      lodash.keys: 4.2.0
      lodash.mapvalues: 4.6.0
      lodash.memoize: 4.1.2
      memfs-or-file-map-to-github-branch: 1.2.1
      micromatch: 4.0.8
      node-cleanup: 2.1.2
      node-fetch: 2.6.9
      override-require: 1.1.1
      p-limit: 2.3.0
      parse-diff: 0.7.1
      parse-git-config: 2.0.3
      parse-github-url: 1.0.2
      parse-link-header: 2.0.0
      pinpoint: 1.1.0
      prettyjson: 1.2.5
      readline-sync: 1.4.10
      regenerator-runtime: 0.13.11
      require-from-string: 2.0.2
      supports-hyperlinks: 1.0.1
    transitivePeerDependencies:
      - encoding
      - supports-color
    dev: false

  /dargs@7.0.0:
    resolution: {integrity: sha512-2iy1EkLdlBzQGvbweYRFxmFath8+K7+AKB0TlhHWkNuH+TmovaMH/Wp7V7R4u7f4SnX3OgLsU9t1NI9ioDnUpg==}
    engines: {node: '>=8'}
    dev: true

  /data-uri-to-buffer@4.0.1:
    resolution: {integrity: sha512-0R9ikRb668HB7QDxT1vkpuUBtqc53YyAwMwGeUFKRojY/NWKvdZ+9UYtRfGmhqNbRkTSVpMbmyhXipFFv2cb/A==}
    engines: {node: '>= 12'}
    dev: true

  /data-view-buffer@1.0.1:
    resolution: {integrity: sha512-0lht7OugA5x3iJLOWFhWK/5ehONdprk0ISXqVFn/NFrDu+cuc8iADFrGQz5BnRK7LLU3JmkbXSxaqX+/mXYtUA==}
    engines: {node: '>= 0.4'}
    dependencies:
      call-bind: 1.0.7
      es-errors: 1.3.0
      is-data-view: 1.0.1
    dev: true

  /data-view-byte-length@1.0.1:
    resolution: {integrity: sha512-4J7wRJD3ABAzr8wP+OcIcqq2dlUKp4DVflx++hs5h5ZKydWMI6/D/fAot+yh6g2tHh8fLFTvNOaVN357NvSrOQ==}
    engines: {node: '>= 0.4'}
    dependencies:
      call-bind: 1.0.7
      es-errors: 1.3.0
      is-data-view: 1.0.1
    dev: true

  /data-view-byte-offset@1.0.0:
    resolution: {integrity: sha512-t/Ygsytq+R995EJ5PZlD4Cu56sWa8InXySaViRzw9apusqsOO2bQP+SbYzAhR0pFKoB+43lYy8rWban9JSuXnA==}
    engines: {node: '>= 0.4'}
    dependencies:
      call-bind: 1.0.7
      es-errors: 1.3.0
      is-data-view: 1.0.1
    dev: true

  /date-fns@2.30.0:
    resolution: {integrity: sha512-fnULvOpxnC5/Vg3NCiWelDsLiUc9bRwAPs/+LfTLNvetFCtCTN+yQz15C/fs4AwX1R9K5GLtLfn8QW+dWisaAw==}
    engines: {node: '>=0.11'}
    dependencies:
      '@babel/runtime': 7.22.5

  /dateformat@3.0.3:
    resolution: {integrity: sha512-jyCETtSl3VMZMWeRo7iY1FL19ges1t55hMo5yaam4Jrsm5EPL89UQkoQRyiI+Yf4k8r2ZpdngkV8hr1lIdjb3Q==}
    dev: true

  /debug@3.2.7:
    resolution: {integrity: sha512-CFjzYYAi4ThfiQvizrFQevTTXHtnCqWfe7x1AhgEscTz6ZbLbfoLRLPugTQyBth6f8ZERVUSyWHFD/7Wu4t1XQ==}
    peerDependencies:
      supports-color: '*'
    peerDependenciesMeta:
      supports-color:
        optional: true
    dependencies:
      ms: 2.1.3
    dev: true

  /debug@4.3.2:
    resolution: {integrity: sha512-mOp8wKcvj7XxC78zLgw/ZA+6TSgkoE2C/ienthhRD298T7UNwAg9diBpLRxC0mOezLl4B0xV7M0cCO6P/O0Xhw==}
    engines: {node: '>=6.0'}
    peerDependencies:
      supports-color: '*'
    peerDependenciesMeta:
      supports-color:
        optional: true
    dependencies:
      ms: 2.1.2
    dev: true

  /debug@4.3.7(supports-color@8.1.1):
    resolution: {integrity: sha512-Er2nc/H7RrMXZBFCEim6TCmMk02Z8vLC2Rbi1KEBggpo0fS6l0S1nnapwmIi3yW/+GOJap1Krg4w0Hg80oCqgQ==}
    engines: {node: '>=6.0'}
    peerDependencies:
      supports-color: '*'
    peerDependenciesMeta:
      supports-color:
        optional: true
    dependencies:
      ms: 2.1.3
      supports-color: 8.1.1

  /decamelize-keys@1.1.0:
    resolution: {integrity: sha512-ocLWuYzRPoS9bfiSdDd3cxvrzovVMZnRDVEzAs+hWIVXGDbHxWMECij2OBuyB/An0FFW/nLuq6Kv1i/YC5Qfzg==}
    engines: {node: '>=0.10.0'}
    dependencies:
      decamelize: 1.2.0
      map-obj: 1.0.1
    dev: true

  /decamelize@1.2.0:
    resolution: {integrity: sha512-z2S+W9X73hAUUki+N+9Za2lBlun89zigOyGrsax+KUQ6wKW4ZoWpEYBkGhQjwAjjDCkWxhY0VKEhk8wzY7F5cA==}
    engines: {node: '>=0.10.0'}
    dev: true

  /decamelize@4.0.0:
    resolution: {integrity: sha512-9iE1PgSik9HeIIw2JO94IidnE3eBoQrFJ3w7sFuzSX4DpmZ3v5sZpUiV5Swcf6mQEF+Y0ru8Neo+p+nyh2J+hQ==}
    engines: {node: '>=10'}
    dev: true

  /decode-named-character-reference@1.0.2:
    resolution: {integrity: sha512-O8x12RzrUF8xyVcY0KJowWsmaJxQbmy0/EtnNtHRpsOcT7dFk5W598coHqBVpmWo1oQQfsCqfCmkZN5DJrZVdg==}
    dependencies:
      character-entities: 2.0.2

  /decode-uri-component@0.2.2:
    resolution: {integrity: sha512-FqUYQ+8o158GyGTrMFJms9qh3CqTKvAqgqsTnkLI8sKu0028orqBhxNMFkFen0zGyg6epACD32pjVk58ngIErQ==}
    engines: {node: '>=0.10'}
    dev: true

  /decompress-response@3.3.0:
    resolution: {integrity: sha512-BzRPQuY1ip+qDonAOz42gRm/pg9F768C+npV/4JOsxRC2sq+Rlk+Q4ZCAsOhnIaMrgarILY+RMUIvMmmX1qAEA==}
    engines: {node: '>=4'}
    dependencies:
      mimic-response: 1.0.1
    dev: true

  /decompress-response@6.0.0:
    resolution: {integrity: sha512-aW35yZM6Bb/4oJlZncMH2LCoZtJXTRxES17vE3hoRiowU2kWHaJKFkSBDnDR+cm9J+9QhXmREyIfv0pji9ejCQ==}
    engines: {node: '>=10'}
    dependencies:
      mimic-response: 3.1.0

  /dedent@0.7.0:
    resolution: {integrity: sha512-Q6fKUPqnAHAyhiUgFU7BUzLiv0kd8saH9al7tnu5Q/okj6dnupxyTgFIBjVzJATdfIAm9NAsvXNzjaKa+bxVyA==}
    dev: true

  /deep-eql@4.1.3:
    resolution: {integrity: sha512-WaEtAOpRA1MQ0eohqZjpGD8zdI0Ovsm8mmFhaDN8dvDZzyoUMcYDnf5Y6iu7HTXxf8JDS23qWa4a+hKCDyOPzw==}
    engines: {node: '>=6'}
    dependencies:
      type-detect: 4.1.0
    dev: true

  /deep-extend@0.6.0:
    resolution: {integrity: sha512-LOHxIOaPYdHlJRtCQfDIVZtfw/ufM8+rVj649RIHzcm/vGwQRXFt6OPqIFWsm2XEMrNIEtWR64sY1LEKD2vAOA==}
    engines: {node: '>=4.0.0'}

  /deep-is@0.1.4:
    resolution: {integrity: sha512-oIPzksmTg4/MriiaYGO+okXDT7ztn/w3Eptv/+gSIdMdKsJo0u4CfYNFJPy+4SKMuCqGw2wxnA+URMg3t8a/bQ==}
    dev: true

  /defaults@1.0.3:
    resolution: {integrity: sha512-s82itHOnYrN0Ib8r+z7laQz3sdE+4FP3d9Q7VLO7U+KRT+CR0GsWuyHxzdAY82I7cXv0G/twrqomTJLOssO5HA==}
    dependencies:
      clone: 1.0.4
    dev: true

  /defer-to-connect@1.1.3:
    resolution: {integrity: sha512-0ISdNousHvZT2EiFlZeZAHBUvSxmKswVCEf8hW7KWgG4a8MVEu/3Vb6uWYozkjylyCxe0JBIiRB1jV45S70WVQ==}
    dev: true

  /defer-to-connect@2.0.1:
    resolution: {integrity: sha512-4tvttepXG1VaYGrRibk5EwJd1t4udunSOVMdLSAL6mId1ix438oPwPZMALY41FCijukO1L0twNcGsdzS7dHgDg==}
    engines: {node: '>=10'}

  /define-data-property@1.1.0:
    resolution: {integrity: sha512-UzGwzcjyv3OtAvolTj1GoyNYzfFR+iqbGjcnBEENZVCpM4/Ng1yhGNvS3lR/xDS74Tb2wGG9WzNSNIOS9UVb2g==}
    engines: {node: '>= 0.4'}
    dependencies:
      get-intrinsic: 1.2.1
      gopd: 1.0.1
      has-property-descriptors: 1.0.0
    dev: true

  /define-data-property@1.1.4:
    resolution: {integrity: sha512-rBMvIzlpA8v6E+SJZoo++HAYqsLrkg7MSfIinMPFhmkorw7X+dOXVJQs+QT69zGkzMyfDnIMN2Wid1+NbL3T+A==}
    engines: {node: '>= 0.4'}
    dependencies:
      es-define-property: 1.0.0
      es-errors: 1.3.0
      gopd: 1.0.1
    dev: true

  /define-properties@1.2.1:
    resolution: {integrity: sha512-8QmQKqEASLd5nx0U1B1okLElbUuuttJ/AnYmRXbbbGDWh6uS208EjD4Xqq/I9wK7u0v6O08XhTWnt5XtEbR6Dg==}
    engines: {node: '>= 0.4'}
    dependencies:
      define-data-property: 1.1.0
      has-property-descriptors: 1.0.0
      object-keys: 1.1.1
    dev: true

  /delay@5.0.0:
    resolution: {integrity: sha512-ReEBKkIfe4ya47wlPYf/gu5ib6yUG0/Aez0JQZQz94kiWtRQvZIQbTiehsnwHvLSWJnQdhVeqYue7Id1dKr0qw==}
    engines: {node: '>=10'}
    dev: true

  /delayed-stream@1.0.0:
    resolution: {integrity: sha512-ZySD7Nf91aLB0RxL4KGrKHBXl7Eds1DAmEdcoVawXnLD7SDhpNgtuII2aAkg7a7QS41jxPSZ17p4VdGnMHk3MQ==}
    engines: {node: '>=0.4.0'}
    dev: true

  /delegates@1.0.0:
    resolution: {integrity: sha512-bd2L678uiWATM6m5Z1VzNCErI3jiGzt6HGY8OVICs40JQq/HALfbyNJmp0UDakEY4pMMaN0Ly5om/B1VI/+xfQ==}

  /depd@1.1.2:
    resolution: {integrity: sha512-7emPTl6Dpo6JRXOXjLRxck+FlLRX5847cLKEn00PLAgc3g2hTZZgr+e4c2v6QpSmLeFP3n5yUo7ft6avBK/5jQ==}
    engines: {node: '>= 0.6'}

  /deprecation@2.3.1:
    resolution: {integrity: sha512-xmHIy4F3scKVwMsQ4WnVaS8bHOx0DmVwRywosKhaILI0ywMDWPtBSku2HNxRvF7jtwDRsoEwYQSfbxj8b7RlJQ==}

  /dequal@2.0.3:
    resolution: {integrity: sha512-0je+qPKHEMohvfRTCEo3CrPG6cAzAYgmzKyxRiYSSDkS6eGJdyVJm7WaYA5ECaAD9wLB2T4EEeymA5aFVcYXCA==}
    engines: {node: '>=6'}

  /detect-file@1.0.0:
    resolution: {integrity: sha512-DtCOLG98P007x7wiiOmfI0fi3eIKyWiLTGJ2MDnVi/E04lWGbf+JzrRHMm0rgIIZJGtHpKpbVgLWHrv8xXpc3Q==}
    engines: {node: '>=0.10.0'}
    dev: true

  /detect-indent@5.0.0:
    resolution: {integrity: sha512-rlpvsxUtM0PQvy9iZe640/IWwWYyBsTApREbA1pHOpmOUIl9MkP/U4z7vTtg4Oaojvqhxt7sdufnT0EzGaR31g==}
    engines: {node: '>=4'}

  /detect-indent@6.1.0:
    resolution: {integrity: sha512-reYkTUJAZb9gUuZ2RvVCNhVHdg62RHnJ7WJl8ftMi4diZ6NWlciOzQN88pUhSELEwflJht4oQDv0F0BMlwaYtA==}
    engines: {node: '>=8'}

  /detect-indent@7.0.1:
    resolution: {integrity: sha512-Mc7QhQ8s+cLrnUfU/Ji94vG/r8M26m8f++vyres4ZoojaRDpZ1eSIh/EpzLNwlWuvzSZ3UbDFspjFvTDXe6e/g==}
    engines: {node: '>=12.20'}

  /detect-libc@2.0.2:
    resolution: {integrity: sha512-UX6sGumvvqSaXgdKGUsgZWqcUyIXZ/vZTrlRT/iobiKhGL0zL4d3osHj3uqllWJK+i+sixDS/3COVEOFbupFyw==}
    engines: {node: '>=8'}
    dev: true

  /detect-newline@2.1.0:
    resolution: {integrity: sha512-CwffZFvlJffUg9zZA0uqrjQayUTC8ob94pnr5sFwaVv3IOmkfUHcWH+jXaQK3askE51Cqe8/9Ql/0uXNwqZ8Zg==}
    engines: {node: '>=0.10.0'}

  /detect-newline@3.1.0:
    resolution: {integrity: sha512-TLz+x/vEXm/Y7P7wn1EJFNLxYpUD4TgMosxY6fAVJUnJMbupHBOncxyWUG9OpTaH9EBD7uFI5LfEgmMOc54DsA==}
    engines: {node: '>=8'}

  /detect-newline@4.0.1:
    resolution: {integrity: sha512-qE3Veg1YXzGHQhlA6jzebZN2qVf6NX+A7m7qlhCGG30dJixrAQhYOsJjsnBjJkCSmuOPpCk30145fr8FV0bzog==}
    engines: {node: ^12.20.0 || ^14.13.1 || >=16.0.0}

  /devlop@1.1.0:
    resolution: {integrity: sha512-RWmIqhcFf1lRYBvNmr7qTNuyCt/7/ns2jbpp1+PalgE/rDQcBT0fioSMUpJ93irlUhC5hrg4cYqe6U+0ImW0rA==}
    dependencies:
      dequal: 2.0.3

  /diff@4.0.2:
    resolution: {integrity: sha512-58lmxKSA4BNyLz+HHMUzlOEpg09FV+ev6ZMe3vJihgdxzgcwZ8VoEEPmALCZG9LmqfVoNMMKpttIYTVG6uDY7A==}
    engines: {node: '>=0.3.1'}
    dev: true

  /diff@5.2.0:
    resolution: {integrity: sha512-uIFDxqpRZGZ6ThOk84hEfqWoHx2devRFvpTZcTHur85vImfaxUbTW9Ryh4CpCuDnToOP1CEtXKIgytHBPVff5A==}
    engines: {node: '>=0.3.1'}
    dev: true

  /dir-glob@3.0.1:
    resolution: {integrity: sha512-WkrWp9GR4KXfKGYzOLmTuGVi1UWFfws377n9cc55/tb6DuqyF6pcQ5AbiHEshaDpY9v6oaSr2XCDidGmMwdzIA==}
    engines: {node: '>=8'}
    dependencies:
      path-type: 4.0.0

  /doctrine@2.1.0:
    resolution: {integrity: sha512-35mSku4ZXK0vfCuHEDAwt55dg2jNajHZ1odvF+8SSr82EsZY4QmXfuWso8oEd8zRhVObSN18aM0CjSdoBX7zIw==}
    engines: {node: '>=0.10.0'}
    dependencies:
      esutils: 2.0.3
    dev: true

  /doctrine@3.0.0:
    resolution: {integrity: sha512-yS+Q5i3hBf7GBkd4KG8a7eBNNWNGLTaEwwYWUijIYM7zrlYDM0BFXHjjPWlWZ1Rg7UaddZeIDmi9jF3HmqiQ2w==}
    engines: {node: '>=6.0.0'}
    dependencies:
      esutils: 2.0.3
    dev: true

  /dot-case@2.1.1:
    resolution: {integrity: sha512-HnM6ZlFqcajLsyudHq7LeeLDr2rFAVYtDv/hV5qchQEidSck8j9OPUsXY9KwJv/lHMtYlX4DjRQqwFYa+0r8Ug==}
    dependencies:
      no-case: 2.3.2

  /dot-case@3.0.4:
    resolution: {integrity: sha512-Kv5nKlh6yRrdrGvxeJ2e5y2eRUpkUosIW4A2AS38zwSz27zu7ufDwQPi5Jhs3XAlGNetl3bmnGhQsMtkKJnj3w==}
    dependencies:
      no-case: 3.0.4
      tslib: 2.8.0

  /dot-prop@5.3.0:
    resolution: {integrity: sha512-QM8q3zDe58hqUqjraQOmzZ1LIH9SWQJTlEKCH4kJ2oQvLZk7RbQXvtDM2XEq3fwkV9CCvvH4LA0AV+ogFsBM2Q==}
    engines: {node: '>=8'}
    dependencies:
      is-obj: 2.0.0
    dev: true

  /dot-prop@6.0.1:
    resolution: {integrity: sha512-tE7ztYzXHIeyvc7N+hR3oi7FIbf/NIjVP9hmAt3yMXzrQ072/fpjGLx2GxNxGxUl5V73MEqYzioOMoVhGMJ5cA==}
    engines: {node: '>=10'}
    dependencies:
      is-obj: 2.0.0

  /duplexer3@0.1.5:
    resolution: {integrity: sha512-1A8za6ws41LQgv9HrE/66jyC5yuSjQ3L/KOpFtoBilsAK2iA2wuS5rTt1OCzIvtS2V7nVmedsUU+DGRcjBmOYA==}
    dev: true

  /eastasianwidth@0.2.0:
    resolution: {integrity: sha512-I88TYZWc9XiYHRQ4/3c5rjjfgkjhLyW2luGIheGERbNQ6OY7yTybanSpDXZa8y7VUP9YmDcYa+eyq4ca7iLqWA==}

  /ecdsa-sig-formatter@1.0.11:
    resolution: {integrity: sha512-nagl3RYrbNv6kQkeJIpt6NJZy8twLB/2vtz6yN9Z4vRKHN4/QZJIEbqohALSgwKdnksuY3k5Addp5lg8sVoVcQ==}
    dependencies:
      safe-buffer: 5.2.1

  /editor@1.0.0:
    resolution: {integrity: sha512-SoRmbGStwNYHgKfjOrX2L0mUvp9bUVv0uPppZSOMAntEbcFtoC3MKF5b3T6HQPXKIV+QGY3xPO3JK5it5lVkuw==}
    dev: true

  /ejs@3.1.10:
    resolution: {integrity: sha512-UeJmFfOrAQS8OJWPZ4qtgHyWExa088/MtK5UEyoJGFH67cDEXkZSviOiKRCZ4Xij0zxI3JECgYs3oKx+AizQBA==}
    engines: {node: '>=0.10.0'}
    hasBin: true
    dependencies:
      jake: 10.8.5

  /electron-to-chromium@1.5.18:
    resolution: {integrity: sha512-1OfuVACu+zKlmjsNdcJuVQuVE61sZOLbNM4JAQ1Rvh6EOj0/EUKhMJjRH73InPlXSh8HIJk1cVZ8pyOV/FMdUQ==}

  /emoji-regex@10.4.0:
    resolution: {integrity: sha512-EC+0oUMY1Rqm4O6LLrgjtYDvcVYTy7chDnM4Q7030tP4Kwj3u/pR6gP9ygnp2CJMK5Gq+9Q2oqmrFJAz01DXjw==}

  /emoji-regex@8.0.0:
    resolution: {integrity: sha512-MSjYzcWNOA0ewAHpz0MxpYFvwg6yjy1NG3xteoqz644VCo/RPgnr1/GGt+ic3iJTzQ8Eu3TdM14SawnVUmGE6A==}

  /emoji-regex@9.2.2:
    resolution: {integrity: sha512-L18DaJsXSUk2+42pv8mLs5jJT2hqFkFE4j21wOmgbUqsZ2hL72NsUU785g9RXgo3s0ZNgVl42TiHp3ZtOv/Vyg==}

  /empty-npm-package@1.0.0:
    resolution: {integrity: sha512-q4Mq/+XO7UNDdMiPpR/LIBIW1Zl4V0Z6UT9aKGqIAnBCtCb3lvZJM1KbDbdzdC8fKflwflModfjR29Nt0EpcwA==}

  /encoding@0.1.13:
    resolution: {integrity: sha512-ETBauow1T35Y/WZMkio9jiM0Z5xjHHmJ4XmjZOq1l/dXz3lr2sRn87nJy20RupqSh1F2m3HHPSp8ShIPQJrJ3A==}
    requiresBuild: true
    dependencies:
      iconv-lite: 0.6.3
    optional: true

  /end-of-stream@1.4.4:
    resolution: {integrity: sha512-+uw1inIHVPQoaVuHzRyXd21icM+cnt4CzD5rW+NC1wjOUSTOs+Te7FOv7AhN7vS9x/oIyhLP5PR1H+phQAHu5Q==}
    dependencies:
      once: 1.4.0
    dev: true

  /enhanced-resolve@5.17.1:
    resolution: {integrity: sha512-LMHl3dXhTcfv8gM4kEzIUeTQ+7fpdA0l2tUf34BddXPkz2A5xJ5L/Pchd5BL6rdccM9QGvu0sWZzK1Z1t4wwyg==}
    engines: {node: '>=10.13.0'}
    dependencies:
      graceful-fs: 4.2.11
      tapable: 2.2.1

  /entities@4.5.0:
    resolution: {integrity: sha512-V0hjH4dGPh9Ao5p0MoRY6BVqtwCjhz6vI5LT8AJ55H+4g9/4vbHx1I54fS0XuclLhDHArPQCiMjDxjaL8fPxhw==}
    engines: {node: '>=0.12'}
    dev: true

  /env-paths@2.2.1:
    resolution: {integrity: sha512-+h1lkLKhZMTYjog1VEpJNG7NZJWcuc2DDk/qsqSTRRCOXiLjeQ1d1/udrUGhqMxUgAlwKNZ0cf2uqan5GLuS2A==}
    engines: {node: '>=6'}

  /environment@1.1.0:
    resolution: {integrity: sha512-xUtoPkMggbz0MPyPiIWr1Kp4aeWJjDZ6SMvURhimjdZgsRuDplF5/s9hcgGhyXMhs+6vpnuoiZ2kFiu3FMnS8Q==}
    engines: {node: '>=18'}

  /err-code@2.0.3:
    resolution: {integrity: sha512-2bmlRpNKBxT/CRmPOlyISQpNj+qSeYvcym/uT0Jx2bMOlKLtSy1ZmLuVxSEKKyor/N5yhvp/ZiG1oE3DEYMSFA==}

  /error-ex@1.3.2:
    resolution: {integrity: sha512-7dFHNmqeFSEt2ZBsCriorKnn3Z2pj+fd9kmI6QoWw4//DL+icEBfc0U7qJCisqrTsKTjw4fNFy2pW9OqStD84g==}
    dependencies:
      is-arrayish: 0.2.1

  /es-abstract@1.22.2:
    resolution: {integrity: sha512-YoxfFcDmhjOgWPWsV13+2RNjq1F6UQnfs+8TftwNqtzlmFzEXvlUwdrNrYeaizfjQzRMxkZ6ElWMOJIFKdVqwA==}
    engines: {node: '>= 0.4'}
    dependencies:
      array-buffer-byte-length: 1.0.0
      arraybuffer.prototype.slice: 1.0.2
      available-typed-arrays: 1.0.5
      call-bind: 1.0.2
      es-set-tostringtag: 2.0.1
      es-to-primitive: 1.2.1
      function.prototype.name: 1.1.6
      get-intrinsic: 1.2.1
      get-symbol-description: 1.0.0
      globalthis: 1.0.3
      gopd: 1.0.1
      has: 1.0.3
      has-property-descriptors: 1.0.0
      has-proto: 1.0.1
      has-symbols: 1.0.3
      internal-slot: 1.0.5
      is-array-buffer: 3.0.2
      is-callable: 1.2.7
      is-negative-zero: 2.0.2
      is-regex: 1.1.4
      is-shared-array-buffer: 1.0.2
      is-string: 1.0.7
      is-typed-array: 1.1.12
      is-weakref: 1.0.2
      object-inspect: 1.12.3
      object-keys: 1.1.1
      object.assign: 4.1.4
      regexp.prototype.flags: 1.5.1
      safe-array-concat: 1.0.1
      safe-regex-test: 1.0.0
      string.prototype.trim: 1.2.8
      string.prototype.trimend: 1.0.7
      string.prototype.trimstart: 1.0.7
      typed-array-buffer: 1.0.0
      typed-array-byte-length: 1.0.0
      typed-array-byte-offset: 1.0.0
      typed-array-length: 1.0.4
      unbox-primitive: 1.0.2
      which-typed-array: 1.1.11
    dev: true

  /es-abstract@1.23.3:
    resolution: {integrity: sha512-e+HfNH61Bj1X9/jLc5v1owaLYuHdeHHSQlkhCBiTK8rBvKaULl/beGMxwrMXjpYrv4pz22BlY570vVePA2ho4A==}
    engines: {node: '>= 0.4'}
    dependencies:
      array-buffer-byte-length: 1.0.1
      arraybuffer.prototype.slice: 1.0.3
      available-typed-arrays: 1.0.7
      call-bind: 1.0.7
      data-view-buffer: 1.0.1
      data-view-byte-length: 1.0.1
      data-view-byte-offset: 1.0.0
      es-define-property: 1.0.0
      es-errors: 1.3.0
      es-object-atoms: 1.0.0
      es-set-tostringtag: 2.0.3
      es-to-primitive: 1.2.1
      function.prototype.name: 1.1.6
      get-intrinsic: 1.2.4
      get-symbol-description: 1.0.2
      globalthis: 1.0.3
      gopd: 1.0.1
      has-property-descriptors: 1.0.2
      has-proto: 1.0.3
      has-symbols: 1.0.3
      hasown: 2.0.2
      internal-slot: 1.0.7
      is-array-buffer: 3.0.4
      is-callable: 1.2.7
      is-data-view: 1.0.1
      is-negative-zero: 2.0.3
      is-regex: 1.1.4
      is-shared-array-buffer: 1.0.3
      is-string: 1.0.7
      is-typed-array: 1.1.13
      is-weakref: 1.0.2
      object-inspect: 1.13.2
      object-keys: 1.1.1
      object.assign: 4.1.5
      regexp.prototype.flags: 1.5.3
      safe-array-concat: 1.1.2
      safe-regex-test: 1.0.3
      string.prototype.trim: 1.2.9
      string.prototype.trimend: 1.0.8
      string.prototype.trimstart: 1.0.8
      typed-array-buffer: 1.0.2
      typed-array-byte-length: 1.0.1
      typed-array-byte-offset: 1.0.2
      typed-array-length: 1.0.6
      unbox-primitive: 1.0.2
      which-typed-array: 1.1.15
    dev: true

  /es-define-property@1.0.0:
    resolution: {integrity: sha512-jxayLKShrEqqzJ0eumQbVhTYQM27CfT1T35+gCgDFoL82JLsXqTJ76zv6A0YLOgEnLUMvLzsDsGIrl8NFpT2gQ==}
    engines: {node: '>= 0.4'}
    dependencies:
      get-intrinsic: 1.2.4
    dev: true

  /es-errors@1.3.0:
    resolution: {integrity: sha512-Zf5H2Kxt2xjTvbJvP2ZWLEICxA6j+hAmMzIlypy4xcBg1vKVnx89Wy0GbS+kf5cwCVFFzdCFh2XSCFNULS6csw==}
    engines: {node: '>= 0.4'}
    dev: true

  /es-iterator-helpers@1.0.15:
    resolution: {integrity: sha512-GhoY8uYqd6iwUl2kgjTm4CZAf6oo5mHK7BPqx3rKgx893YSsy0LGHV6gfqqQvZt/8xM8xeOnfXBCfqclMKkJ5g==}
    dependencies:
      asynciterator.prototype: 1.0.0
      call-bind: 1.0.7
      define-properties: 1.2.1
      es-abstract: 1.23.3
      es-set-tostringtag: 2.0.3
      function-bind: 1.1.2
      get-intrinsic: 1.2.4
      globalthis: 1.0.3
      has-property-descriptors: 1.0.2
      has-proto: 1.0.3
      has-symbols: 1.0.3
      internal-slot: 1.0.7
      iterator.prototype: 1.1.2
      safe-array-concat: 1.1.2
    dev: true

  /es-module-lexer@1.3.0:
    resolution: {integrity: sha512-vZK7T0N2CBmBOixhmjdqx2gWVbFZ4DXZ/NyRMZVlJXPa7CyFS+/a4QQsDGDQy9ZfEzxFuNEsMLeQJnKP2p5/JA==}

  /es-object-atoms@1.0.0:
    resolution: {integrity: sha512-MZ4iQ6JwHOBQjahnjwaC1ZtIBH+2ohjamzAO3oaHcXYup7qxjF2fixyH+Q71voWHeOkI2q/TnJao/KfXYIZWbw==}
    engines: {node: '>= 0.4'}
    dependencies:
      es-errors: 1.3.0
    dev: true

  /es-set-tostringtag@2.0.1:
    resolution: {integrity: sha512-g3OMbtlwY3QewlqAiMLI47KywjWZoEytKr8pf6iTC8uJq5bIAH52Z9pnQ8pVL6whrCto53JZDuUIsifGeLorTg==}
    engines: {node: '>= 0.4'}
    dependencies:
      get-intrinsic: 1.2.1
      has: 1.0.3
      has-tostringtag: 1.0.0
    dev: true

  /es-set-tostringtag@2.0.3:
    resolution: {integrity: sha512-3T8uNMC3OQTHkFUsFq8r/BwAXLHvU/9O9mE0fBc/MY5iq/8H7ncvO947LmYA6ldWw9Uh8Yhf25zu6n7nML5QWQ==}
    engines: {node: '>= 0.4'}
    dependencies:
      get-intrinsic: 1.2.4
      has-tostringtag: 1.0.2
      hasown: 2.0.2
    dev: true

  /es-shim-unscopables@1.0.0:
    resolution: {integrity: sha512-Jm6GPcCdC30eMLbZ2x8z2WuRwAws3zTBBKuusffYVUrNj/GVSUAZ+xKMaUpfNDR5IbyNA5LJbaecoUVbmUcB1w==}
    dependencies:
      has: 1.0.3
    dev: true

  /es-shim-unscopables@1.0.2:
    resolution: {integrity: sha512-J3yBRXCzDu4ULnQwxyToo/OjdMx6akgVC7K6few0a7F/0wLtmKKN7I73AH5T2836UuXRqN7Qg+IIUw/+YJksRw==}
    dependencies:
      hasown: 2.0.2
    dev: true

  /es-to-primitive@1.2.1:
    resolution: {integrity: sha512-QCOllgZJtaUo9miYBcLChTUaHNjJF3PYs1VidD7AwiEj1kYxKeQTctLAezAOH5ZKRH0g2IgPn6KwB4IT8iRpvA==}
    engines: {node: '>= 0.4'}
    dependencies:
      is-callable: 1.2.7
      is-date-object: 1.0.5
      is-symbol: 1.0.4
    dev: true

  /es5-ext@0.10.64:
    resolution: {integrity: sha512-p2snDhiLaXe6dahss1LddxqEm+SkuDvV8dnIQG0MWjyHpcMNfXKPE+/Cc0y+PhxJX3A4xGNeFCj5oc0BUh6deg==}
    engines: {node: '>=0.10'}
    requiresBuild: true
    dependencies:
      es6-iterator: 2.0.3
      es6-symbol: 3.1.3
      esniff: 2.0.1
      next-tick: 1.1.0
    dev: true

  /es6-iterator@2.0.3:
    resolution: {integrity: sha512-zw4SRzoUkd+cl+ZoE15A9o1oQd920Bb0iOJMQkQhl3jNc03YqVjAhG7scf9C5KWRU/R13Orf588uCC6525o02g==}
    dependencies:
      d: 1.0.1
      es5-ext: 0.10.64
      es6-symbol: 3.1.3
    dev: true

  /es6-symbol@3.1.3:
    resolution: {integrity: sha512-NJ6Yn3FuDinBaBRWl/q5X/s4koRHBrgKAu+yGI6JCBeiu3qrcbJhwT2GeR/EXVfylRk8dpQVJoLEFhK+Mu31NA==}
    dependencies:
      d: 1.0.1
      ext: 1.7.0
    dev: true

  /es6-weak-map@2.0.3:
    resolution: {integrity: sha512-p5um32HOTO1kP+w7PRnB+5lQ43Z6muuMuIMffvDN8ZB4GcnjLBV6zGStpbASIMk4DCAvEaamhe2zhyCb/QXXsA==}
    dependencies:
      d: 1.0.1
      es5-ext: 0.10.64
      es6-iterator: 2.0.3
      es6-symbol: 3.1.3
    dev: true

  /escalade@3.1.1:
    resolution: {integrity: sha512-k0er2gUkLf8O0zKJiAhmkTnJlTvINGv7ygDNPbeIsX/TJjGJZHuh9B2UxbsaEkmlEo9MfhrSzmhIlhRlI2GXnw==}
    engines: {node: '>=6'}
    dev: true

  /escalade@3.2.0:
    resolution: {integrity: sha512-WUj2qlxaQtO4g6Pq5c29GTcWGDyd8itL8zTlipgECz3JesAiiOKotd8JU6otB3PACgG6xkJUyVhboMS+bje/jA==}
    engines: {node: '>=6'}

  /escape-goat@4.0.0:
    resolution: {integrity: sha512-2Sd4ShcWxbx6OY1IHyla/CVNwvg7XwZVoXZHcSu9w9SReNP1EzzD5T8NWKIR38fIqEns9kDWKUQTXXAmlDrdPg==}
    engines: {node: '>=12'}

  /escape-string-regexp@1.0.5:
    resolution: {integrity: sha512-vbRorB5FUQWvla16U8R/qgaFIya2qGzwDrNmCZuYKrbdSUMG6I1ZCGQRefkRVhuOkIGVne7BQ35DSfo1qvJqFg==}
    engines: {node: '>=0.8.0'}

  /escape-string-regexp@2.0.0:
    resolution: {integrity: sha512-UpzcLCXolUWcNu5HtVMHYdXJjArjsF9C0aNnquZYY4uW/Vu0miy5YoWvbV345HauVvcAUnpRuhMMcqTcGOY2+w==}
    engines: {node: '>=8'}

  /escape-string-regexp@4.0.0:
    resolution: {integrity: sha512-TtpcNJ3XAzx3Gq8sWRzJaVajRs0uVxA2YAkdb1jm2YkPz4G6egUFAyA3n5vtEIZefPk5Wa4UXbKuS5fKkJWdgA==}
    engines: {node: '>=10'}

  /escape-string-regexp@5.0.0:
    resolution: {integrity: sha512-/veY75JbMK4j1yjvuUxuVsiS/hr/4iHs9FTT6cgTexxdE0Ly/glccBAkloH/DofkjRbZU3bnoj38mOmhkZ0lHw==}
    engines: {node: '>=12'}

  /eslint-config-oclif-typescript@3.1.12(eslint@8.57.0)(typescript@5.4.5):
    resolution: {integrity: sha512-hEXU/PEJyjeLiTrCmgcmx0+FHwVpqipkKSykesdMsk2v43Mqh5bq2j3cyxHXZBCOxpTACVlM6KG7d4LFaWoVHQ==}
    engines: {node: '>=18.0.0'}
    dependencies:
      '@typescript-eslint/eslint-plugin': 6.21.0(@typescript-eslint/parser@6.21.0)(eslint@8.57.0)(typescript@5.4.5)
      '@typescript-eslint/parser': 6.21.0(eslint@8.57.0)(typescript@5.4.5)
      eslint-config-xo-space: 0.35.0(eslint@8.57.0)
      eslint-import-resolver-typescript: 3.6.3(@typescript-eslint/parser@6.21.0)(eslint-plugin-import@2.31.0)(eslint@8.57.0)
      eslint-plugin-import: 2.31.0(@typescript-eslint/parser@6.21.0)(eslint-import-resolver-typescript@3.6.3)(eslint@8.57.0)
      eslint-plugin-mocha: 10.5.0(eslint@8.57.0)
      eslint-plugin-n: 15.7.0(eslint@8.57.0)
      eslint-plugin-perfectionist: 2.11.0(eslint@8.57.0)(typescript@5.4.5)
    transitivePeerDependencies:
      - astro-eslint-parser
      - eslint
      - eslint-import-resolver-node
      - eslint-import-resolver-webpack
      - eslint-plugin-import-x
      - supports-color
      - svelte
      - svelte-eslint-parser
      - typescript
      - vue-eslint-parser
    dev: true

  /eslint-config-oclif@5.2.1(eslint@8.57.0):
    resolution: {integrity: sha512-f0I7oB3lkbEnTqH+F18tKNmZG78aDjiCWz7co0Zbz6s12k655jUvb6FtzHniCmATqaHfcVVdrOldBT6P3bKpxA==}
    engines: {node: '>=18.0.0'}
    dependencies:
      eslint-config-xo-space: 0.35.0(eslint@8.57.0)
      eslint-plugin-mocha: 10.5.0(eslint@8.57.0)
      eslint-plugin-n: 15.7.0(eslint@8.57.0)
      eslint-plugin-unicorn: 48.0.1(eslint@8.57.0)
    transitivePeerDependencies:
      - eslint
    dev: true

  /eslint-config-prettier@9.0.0(eslint@8.57.0):
    resolution: {integrity: sha512-IcJsTkJae2S35pRsRAwoCE+925rJJStOdkKnLVgtE+tEpqU0EVVM7OqrwxqgptKdX29NUwC82I5pXsGFIgSevw==}
    hasBin: true
    peerDependencies:
      eslint: '>=7.0.0 || 8.51.0'
    dependencies:
      eslint: 8.57.0
    dev: true

  /eslint-config-prettier@9.1.0(eslint@8.57.0):
    resolution: {integrity: sha512-NSWl5BFQWEPi1j4TjVNItzYV7dZXZ+wP6I6ZhrBGpChQhZRUaElihE9uRRkcbRnNb76UMKDF3r+WTmNcGPKsqw==}
    hasBin: true
    peerDependencies:
      eslint: '>=7.0.0 || 8.51.0'
    dependencies:
      eslint: 8.57.0
    dev: true

  /eslint-config-xo-space@0.35.0(eslint@8.57.0):
    resolution: {integrity: sha512-+79iVcoLi3PvGcjqYDpSPzbLfqYpNcMlhsCBRsnmDoHAn4npJG6YxmHpelQKpXM7v/EeZTUKb4e1xotWlei8KA==}
    engines: {node: '>=12'}
    peerDependencies:
      eslint: '>=8.56.0 || 8.51.0'
    dependencies:
      eslint: 8.57.0
      eslint-config-xo: 0.44.0(eslint@8.57.0)
    dev: true

  /eslint-config-xo@0.44.0(eslint@8.57.0):
    resolution: {integrity: sha512-YG4gdaor0mJJi8UBeRJqDPO42MedTWYMaUyucF5bhm2pi/HS98JIxfFQmTLuyj6hGpQlAazNfyVnn7JuDn+Sew==}
    engines: {node: '>=18'}
    peerDependencies:
      eslint: '>=8.56.0 || 8.51.0'
    dependencies:
      confusing-browser-globals: 1.0.11
      eslint: 8.57.0
    dev: true

  /eslint-import-resolver-node@0.3.9:
    resolution: {integrity: sha512-WFj2isz22JahUv+B788TlO3N6zL3nNJGU8CcZbPZvVEkBPaJdCV4vy5wyghty5ROFbCRnm132v8BScu5/1BQ8g==}
    dependencies:
      debug: 3.2.7
      is-core-module: 2.15.1
      resolve: 1.22.8
    transitivePeerDependencies:
      - supports-color
    dev: true

  /eslint-import-resolver-typescript@3.6.3(@typescript-eslint/parser@6.21.0)(eslint-plugin-import@2.31.0)(eslint@8.57.0):
    resolution: {integrity: sha512-ud9aw4szY9cCT1EWWdGv1L1XR6hh2PaRWif0j2QjQ0pgTY/69iw+W0Z4qZv5wHahOl8isEr+k/JnyAqNQkLkIA==}
    engines: {node: ^14.18.0 || >=16.0.0}
    peerDependencies:
      eslint: '*'
      eslint-plugin-import: '*'
      eslint-plugin-import-x: '*'
    peerDependenciesMeta:
      eslint-plugin-import:
        optional: true
      eslint-plugin-import-x:
        optional: true
    dependencies:
      '@nolyfill/is-core-module': 1.0.39
      debug: 4.3.7(supports-color@8.1.1)
      enhanced-resolve: 5.17.1
      eslint: 8.57.0
      eslint-module-utils: 2.12.0(@typescript-eslint/parser@6.21.0)(eslint-import-resolver-node@0.3.9)(eslint-import-resolver-typescript@3.6.3)(eslint@8.57.0)
      eslint-plugin-import: 2.31.0(@typescript-eslint/parser@6.21.0)(eslint-import-resolver-typescript@3.6.3)(eslint@8.57.0)
      fast-glob: 3.3.2
      get-tsconfig: 4.7.5
      is-bun-module: 1.2.1
      is-glob: 4.0.3
    transitivePeerDependencies:
      - '@typescript-eslint/parser'
      - eslint-import-resolver-node
      - eslint-import-resolver-webpack
      - supports-color
    dev: true

  /eslint-import-resolver-typescript@3.6.3(@typescript-eslint/parser@6.7.5)(eslint-plugin-i@2.29.0)(eslint@8.57.0):
    resolution: {integrity: sha512-ud9aw4szY9cCT1EWWdGv1L1XR6hh2PaRWif0j2QjQ0pgTY/69iw+W0Z4qZv5wHahOl8isEr+k/JnyAqNQkLkIA==}
    engines: {node: ^14.18.0 || >=16.0.0}
    peerDependencies:
      eslint: '*'
      eslint-plugin-import: '*'
      eslint-plugin-import-x: '*'
    peerDependenciesMeta:
      eslint-plugin-import:
        optional: true
      eslint-plugin-import-x:
        optional: true
    dependencies:
      '@nolyfill/is-core-module': 1.0.39
      debug: 4.3.7(supports-color@8.1.1)
      enhanced-resolve: 5.17.1
      eslint: 8.57.0
      eslint-module-utils: 2.12.0(@typescript-eslint/parser@6.7.5)(eslint-import-resolver-node@0.3.9)(eslint-import-resolver-typescript@3.6.3)(eslint@8.57.0)
      eslint-plugin-import: /eslint-plugin-i@2.29.0(@typescript-eslint/parser@6.7.5)(eslint-import-resolver-typescript@3.6.3)(eslint@8.57.0)
      fast-glob: 3.3.2
      get-tsconfig: 4.7.5
      is-bun-module: 1.2.1
      is-glob: 4.0.3
    transitivePeerDependencies:
      - '@typescript-eslint/parser'
      - eslint-import-resolver-node
      - eslint-import-resolver-webpack
      - supports-color
    dev: true

  /eslint-module-utils@2.12.0(@typescript-eslint/parser@6.21.0)(eslint-import-resolver-node@0.3.9)(eslint-import-resolver-typescript@3.6.3)(eslint@8.57.0):
    resolution: {integrity: sha512-wALZ0HFoytlyh/1+4wuZ9FJCD/leWHQzzrxJ8+rebyReSLk7LApMyd3WJaLVoN+D5+WIdJyDK1c6JnE65V4Zyg==}
    engines: {node: '>=4'}
    peerDependencies:
      '@typescript-eslint/parser': '*'
      eslint: '*'
      eslint-import-resolver-node: '*'
      eslint-import-resolver-typescript: '*'
      eslint-import-resolver-webpack: '*'
    peerDependenciesMeta:
      '@typescript-eslint/parser':
        optional: true
      eslint:
        optional: true
      eslint-import-resolver-node:
        optional: true
      eslint-import-resolver-typescript:
        optional: true
      eslint-import-resolver-webpack:
        optional: true
    dependencies:
      '@typescript-eslint/parser': 6.21.0(eslint@8.57.0)(typescript@5.4.5)
      debug: 3.2.7
      eslint: 8.57.0
      eslint-import-resolver-node: 0.3.9
      eslint-import-resolver-typescript: 3.6.3(@typescript-eslint/parser@6.21.0)(eslint-plugin-import@2.31.0)(eslint@8.57.0)
    transitivePeerDependencies:
      - supports-color
    dev: true

  /eslint-module-utils@2.12.0(@typescript-eslint/parser@6.7.5)(eslint-import-resolver-node@0.3.9)(eslint-import-resolver-typescript@3.6.3)(eslint@8.57.0):
    resolution: {integrity: sha512-wALZ0HFoytlyh/1+4wuZ9FJCD/leWHQzzrxJ8+rebyReSLk7LApMyd3WJaLVoN+D5+WIdJyDK1c6JnE65V4Zyg==}
    engines: {node: '>=4'}
    peerDependencies:
      '@typescript-eslint/parser': '*'
      eslint: '*'
      eslint-import-resolver-node: '*'
      eslint-import-resolver-typescript: '*'
      eslint-import-resolver-webpack: '*'
    peerDependenciesMeta:
      '@typescript-eslint/parser':
        optional: true
      eslint:
        optional: true
      eslint-import-resolver-node:
        optional: true
      eslint-import-resolver-typescript:
        optional: true
      eslint-import-resolver-webpack:
        optional: true
    dependencies:
      '@typescript-eslint/parser': 6.7.5(eslint@8.57.0)(typescript@5.4.5)
      debug: 3.2.7
      eslint: 8.57.0
      eslint-import-resolver-node: 0.3.9
      eslint-import-resolver-typescript: 3.6.3(@typescript-eslint/parser@6.7.5)(eslint-plugin-i@2.29.0)(eslint@8.57.0)
    transitivePeerDependencies:
      - supports-color
    dev: true

  /eslint-plugin-chai-friendly@1.0.1(eslint@8.57.0):
    resolution: {integrity: sha512-dxD/uz1YKJ8U4yah1i+V/p/u+kHRy3YxTPe2nJGqb5lCR+ucan/KIexfZ5+q4X+tkllyMe86EBbAkdlwxNy3oQ==}
    engines: {node: '>=0.10.0'}
    peerDependencies:
      eslint: '>=3.0.0 || 8.51.0'
    dependencies:
      eslint: 8.57.0
    dev: true

  /eslint-plugin-es@4.1.0(eslint@8.57.0):
    resolution: {integrity: sha512-GILhQTnjYE2WorX5Jyi5i4dz5ALWxBIdQECVQavL6s7cI76IZTDWleTHkxz/QT3kvcs2QlGHvKLYsSlPOlPXnQ==}
    engines: {node: '>=8.10.0'}
    peerDependencies:
      eslint: '>=4.19.1 || 8.51.0'
    dependencies:
      eslint: 8.57.0
      eslint-utils: 2.1.0
      regexpp: 3.2.0
    dev: true

  /eslint-plugin-eslint-comments@3.2.0(eslint@8.57.0):
    resolution: {integrity: sha512-0jkOl0hfojIHHmEHgmNdqv4fmh7300NdpA9FFpF7zaoLvB/QeXOGNLIo86oAveJFrfB1p05kC8hpEMHM8DwWVQ==}
    engines: {node: '>=6.5.0'}
    peerDependencies:
      eslint: '>=4.19.1 || 8.51.0'
    dependencies:
      escape-string-regexp: 1.0.5
      eslint: 8.57.0
      ignore: 5.3.2
    dev: true

  /eslint-plugin-i@2.29.0(@typescript-eslint/parser@6.7.5)(eslint-import-resolver-typescript@3.6.3)(eslint@8.57.0):
    resolution: {integrity: sha512-slGeTS3GQzx9267wLJnNYNO8X9EHGsc75AKIAFvnvMYEcTJKotPKL1Ru5PIGVHIVet+2DsugePWp8Oxpx8G22w==}
    engines: {node: '>=12'}
    peerDependencies:
      eslint: ^7.2.0 || ^8 || 8.51.0
    dependencies:
      debug: 3.2.7
      doctrine: 2.1.0
      eslint: 8.57.0
      eslint-import-resolver-node: 0.3.9
      eslint-module-utils: 2.12.0(@typescript-eslint/parser@6.7.5)(eslint-import-resolver-node@0.3.9)(eslint-import-resolver-typescript@3.6.3)(eslint@8.57.0)
      get-tsconfig: 4.7.5
      is-glob: 4.0.3
      minimatch: 3.1.2
      resolve: 1.22.8
      semver: 7.6.3
    transitivePeerDependencies:
      - '@typescript-eslint/parser'
      - eslint-import-resolver-typescript
      - eslint-import-resolver-webpack
      - supports-color
    dev: true

  /eslint-plugin-import@2.31.0(@typescript-eslint/parser@6.21.0)(eslint-import-resolver-typescript@3.6.3)(eslint@8.57.0):
    resolution: {integrity: sha512-ixmkI62Rbc2/w8Vfxyh1jQRTdRTF52VxwRVHl/ykPAmqG+Nb7/kNn+byLP0LxPgI7zWA16Jt82SybJInmMia3A==}
    engines: {node: '>=4'}
    peerDependencies:
      '@typescript-eslint/parser': '*'
      eslint: ^2 || ^3 || ^4 || ^5 || ^6 || ^7.2.0 || ^8 || ^9 || 8.51.0
    peerDependenciesMeta:
      '@typescript-eslint/parser':
        optional: true
    dependencies:
      '@rtsao/scc': 1.1.0
      '@typescript-eslint/parser': 6.21.0(eslint@8.57.0)(typescript@5.4.5)
      array-includes: 3.1.8
      array.prototype.findlastindex: 1.2.5
      array.prototype.flat: 1.3.2
      array.prototype.flatmap: 1.3.2
      debug: 3.2.7
      doctrine: 2.1.0
      eslint: 8.57.0
      eslint-import-resolver-node: 0.3.9
      eslint-module-utils: 2.12.0(@typescript-eslint/parser@6.21.0)(eslint-import-resolver-node@0.3.9)(eslint-import-resolver-typescript@3.6.3)(eslint@8.57.0)
      hasown: 2.0.2
      is-core-module: 2.15.1
      is-glob: 4.0.3
      minimatch: 3.1.2
      object.fromentries: 2.0.8
      object.groupby: 1.0.3
      object.values: 1.2.0
      semver: 6.3.1
      string.prototype.trimend: 1.0.8
      tsconfig-paths: 3.15.0
    transitivePeerDependencies:
      - eslint-import-resolver-typescript
      - eslint-import-resolver-webpack
      - supports-color
    dev: true

  /eslint-plugin-jsdoc@46.8.2(eslint@8.57.0):
    resolution: {integrity: sha512-5TSnD018f3tUJNne4s4gDWQflbsgOycIKEUBoCLn6XtBMgNHxQFmV8vVxUtiPxAQq8lrX85OaSG/2gnctxw9uQ==}
    engines: {node: '>=16'}
    peerDependencies:
      eslint: ^7.0.0 || ^8.0.0 || 8.51.0
    dependencies:
      '@es-joy/jsdoccomment': 0.40.1
      are-docs-informative: 0.0.2
      comment-parser: 1.4.0
      debug: 4.3.7(supports-color@8.1.1)
      escape-string-regexp: 4.0.0
      eslint: 8.57.0
      esquery: 1.5.0
      is-builtin-module: 3.2.1
      semver: 7.6.3
      spdx-expression-parse: 3.0.1
    transitivePeerDependencies:
      - supports-color
    dev: true

  /eslint-plugin-mocha@10.5.0(eslint@8.57.0):
    resolution: {integrity: sha512-F2ALmQVPT1GoP27O1JTZGrV9Pqg8k79OeIuvw63UxMtQKREZtmkK1NFgkZQ2TW7L2JSSFKHFPTtHu5z8R9QNRw==}
    engines: {node: '>=14.0.0'}
    peerDependencies:
      eslint: '>=7.0.0 || 8.51.0'
    dependencies:
      eslint: 8.57.0
      eslint-utils: 3.0.0(eslint@8.57.0)
      globals: 13.24.0
      rambda: 7.5.0
    dev: true

  /eslint-plugin-n@15.7.0(eslint@8.57.0):
    resolution: {integrity: sha512-jDex9s7D/Qial8AGVIHq4W7NswpUD5DPDL2RH8Lzd9EloWUuvUkHfv4FRLMipH5q2UtyurorBkPeNi1wVWNh3Q==}
    engines: {node: '>=12.22.0'}
    peerDependencies:
      eslint: '>=7.0.0 || 8.51.0'
    dependencies:
      builtins: 5.0.1
      eslint: 8.57.0
      eslint-plugin-es: 4.1.0(eslint@8.57.0)
      eslint-utils: 3.0.0(eslint@8.57.0)
      ignore: 5.3.2
      is-core-module: 2.13.1
      minimatch: 3.1.2
      resolve: 1.22.8
      semver: 7.6.3
    dev: true

  /eslint-plugin-perfectionist@2.11.0(eslint@8.57.0)(typescript@5.4.5):
    resolution: {integrity: sha512-XrtBtiu5rbQv88gl+1e2RQud9te9luYNvKIgM9emttQ2zutHPzY/AQUucwxscDKV4qlTkvLTxjOFvxqeDpPorw==}
    peerDependencies:
      astro-eslint-parser: ^1.0.2
      eslint: '>=8.0.0 || 8.51.0'
      svelte: '>=3.0.0'
      svelte-eslint-parser: ^0.37.0
      vue-eslint-parser: '>=9.0.0'
    peerDependenciesMeta:
      astro-eslint-parser:
        optional: true
      svelte:
        optional: true
      svelte-eslint-parser:
        optional: true
      vue-eslint-parser:
        optional: true
    dependencies:
      '@typescript-eslint/utils': 6.21.0(eslint@8.57.0)(typescript@5.4.5)
      eslint: 8.57.0
      minimatch: 9.0.5
      natural-compare-lite: 1.4.0
    transitivePeerDependencies:
      - supports-color
      - typescript
    dev: true

  /eslint-plugin-promise@6.1.1(eslint@8.57.0):
    resolution: {integrity: sha512-tjqWDwVZQo7UIPMeDReOpUgHCmCiH+ePnVT+5zVapL0uuHnegBUs2smM13CzOs2Xb5+MHMRFTs9v24yjba4Oig==}
    engines: {node: ^12.22.0 || ^14.17.0 || >=16.0.0}
    peerDependencies:
      eslint: ^7.0.0 || ^8.0.0 || 8.51.0
    dependencies:
      eslint: 8.57.0
    dev: true

  /eslint-plugin-react-hooks@4.6.0(eslint@8.57.0):
    resolution: {integrity: sha512-oFc7Itz9Qxh2x4gNHStv3BqJq54ExXmfC+a1NjAta66IAN87Wu0R/QArgIS9qKzX3dXKPI9H5crl9QchNMY9+g==}
    engines: {node: '>=10'}
    peerDependencies:
      eslint: ^3.0.0 || ^4.0.0 || ^5.0.0 || ^6.0.0 || ^7.0.0 || ^8.0.0-0 || 8.51.0
    dependencies:
      eslint: 8.57.0
    dev: true

  /eslint-plugin-react@7.33.2(eslint@8.57.0):
    resolution: {integrity: sha512-73QQMKALArI8/7xGLNI/3LylrEYrlKZSb5C9+q3OtOewTnMQi5cT+aE9E41sLCmli3I9PGGmD1yiZydyo4FEPw==}
    engines: {node: '>=4'}
    peerDependencies:
      eslint: ^3 || ^4 || ^5 || ^6 || ^7 || ^8 || 8.51.0
    dependencies:
      array-includes: 3.1.8
      array.prototype.flatmap: 1.3.2
      array.prototype.tosorted: 1.1.2
      doctrine: 2.1.0
      es-iterator-helpers: 1.0.15
      eslint: 8.57.0
      estraverse: 5.3.0
      jsx-ast-utils: 3.3.3
      minimatch: 3.1.2
      object.entries: 1.1.7
      object.fromentries: 2.0.8
      object.hasown: 1.1.3
      object.values: 1.2.0
      prop-types: 15.8.1
      resolve: 2.0.0-next.4
      semver: 6.3.1
      string.prototype.matchall: 4.0.10
    dev: true

  /eslint-plugin-tsdoc@0.2.17:
    resolution: {integrity: sha512-xRmVi7Zx44lOBuYqG8vzTXuL6IdGOeF9nHX17bjJ8+VE6fsxpdGem0/SBTmAwgYMKYB1WBkqRJVQ+n8GK041pA==}
    dependencies:
      '@microsoft/tsdoc': 0.14.2
      '@microsoft/tsdoc-config': 0.16.2
    dev: true

  /eslint-plugin-unicorn@48.0.1(eslint@8.57.0):
    resolution: {integrity: sha512-FW+4r20myG/DqFcCSzoumaddKBicIPeFnTrifon2mWIzlfyvzwyqZjqVP7m4Cqr/ZYisS2aiLghkUWaPg6vtCw==}
    engines: {node: '>=16'}
    peerDependencies:
      eslint: '>=8.44.0 || 8.51.0'
    dependencies:
      '@babel/helper-validator-identifier': 7.22.20
      '@eslint-community/eslint-utils': 4.4.0(eslint@8.57.0)
      ci-info: 3.9.0
      clean-regexp: 1.0.0
      eslint: 8.57.0
      esquery: 1.5.0
      indent-string: 4.0.0
      is-builtin-module: 3.2.1
      jsesc: 3.0.2
      lodash: 4.17.21
      pluralize: 8.0.0
      read-pkg-up: 7.0.1
      regexp-tree: 0.1.27
      regjsparser: 0.10.0
      semver: 7.6.3
      strip-indent: 3.0.0
    dev: true

  /eslint-plugin-unused-imports@3.0.0(@typescript-eslint/eslint-plugin@6.7.5)(eslint@8.57.0):
    resolution: {integrity: sha512-sduiswLJfZHeeBJ+MQaG+xYzSWdRXoSw61DpU13mzWumCkR0ufD0HmO4kdNokjrkluMHpj/7PJeN35pgbhW3kw==}
    engines: {node: ^12.22.0 || ^14.17.0 || >=16.0.0}
    peerDependencies:
      '@typescript-eslint/eslint-plugin': ^6.0.0
      eslint: ^8.0.0 || 8.51.0
    peerDependenciesMeta:
      '@typescript-eslint/eslint-plugin':
        optional: true
    dependencies:
      '@typescript-eslint/eslint-plugin': 6.7.5(@typescript-eslint/parser@6.7.5)(eslint@8.57.0)(typescript@5.4.5)
      eslint: 8.57.0
      eslint-rule-composer: 0.3.0
    dev: true

  /eslint-rule-composer@0.3.0:
    resolution: {integrity: sha512-bt+Sh8CtDmn2OajxvNO+BX7Wn4CIWMpTRm3MaiKPCQcnnlm0CS2mhui6QaoeQugs+3Kj2ESKEEGJUdVafwhiCg==}
    engines: {node: '>=4.0.0'}
    dev: true

  /eslint-scope@5.1.1:
    resolution: {integrity: sha512-2NxwbF/hZ0KpepYN0cNbo+FN6XoK7GaHlQhgx/hIZl6Va0bF45RQOOwhLIy8lQDbuCiadSLCBnH2CFYquit5bw==}
    engines: {node: '>=8.0.0'}
    dependencies:
      esrecurse: 4.3.0
      estraverse: 4.3.0

  /eslint-scope@7.2.2:
    resolution: {integrity: sha512-dOt21O7lTMhDM+X9mB4GX+DZrZtCUJPL/wlcTqxyrx5IvO0IYtILdtrQGQp+8n5S0gwSVmOf9NQrjMOgfQZlIg==}
    engines: {node: ^12.22.0 || ^14.17.0 || >=16.0.0}
    dependencies:
      esrecurse: 4.3.0
      estraverse: 5.3.0
    dev: true

  /eslint-utils@2.1.0:
    resolution: {integrity: sha512-w94dQYoauyvlDc43XnGB8lU3Zt713vNChgt4EWwhXAP2XkBvndfxF0AgIqKOOasjPIPzj9JqgwkwbCYD0/V3Zg==}
    engines: {node: '>=6'}
    dependencies:
      eslint-visitor-keys: 1.3.0
    dev: true

  /eslint-utils@3.0.0(eslint@8.57.0):
    resolution: {integrity: sha512-uuQC43IGctw68pJA1RgbQS8/NP7rch6Cwd4j3ZBtgo4/8Flj4eGE7ZYSZRN3iq5pVUv6GPdW5Z1RFleo84uLDA==}
    engines: {node: ^10.0.0 || ^12.0.0 || >= 14.0.0}
    peerDependencies:
      eslint: '>=5 || 8.51.0'
    dependencies:
      eslint: 8.57.0
      eslint-visitor-keys: 2.1.0
    dev: true

  /eslint-visitor-keys@1.3.0:
    resolution: {integrity: sha512-6J72N8UNa462wa/KFODt/PJ3IU60SDpC3QXC1Hjc1BXXpfL2C9R5+AU7jhe0F6GREqVMh4Juu+NY7xn+6dipUQ==}
    engines: {node: '>=4'}
    dev: true

  /eslint-visitor-keys@2.1.0:
    resolution: {integrity: sha512-0rSmRBzXgDzIsD6mGdJgevzgezI534Cer5L/vyMX0kHzT/jiB43jRhd9YUlMGYLQy2zprNmoT8qasCGtY+QaKw==}
    engines: {node: '>=10'}
    dev: true

  /eslint-visitor-keys@3.4.3:
    resolution: {integrity: sha512-wpc+LXeiyiisxPlEkUzU6svyS1frIO3Mgxj1fdy7Pm8Ygzguax2N3Fa/D/ag1WqbOprdI+uY6wMUl8/a2G+iag==}
    engines: {node: ^12.22.0 || ^14.17.0 || >=16.0.0}
    dev: true

  /eslint@8.57.0:
    resolution: {integrity: sha512-dZ6+mexnaTIbSBZWgou51U6OmzIhYM2VcNdtiTtI7qPNZm35Akpr0f6vtw3w1Kmn5PYo+tZVfh13WrhpS6oLqQ==}
    engines: {node: ^12.22.0 || ^14.17.0 || >=16.0.0}
    hasBin: true
    dependencies:
      '@eslint-community/eslint-utils': 4.4.0(eslint@8.57.0)
      '@eslint-community/regexpp': 4.10.0
      '@eslint/eslintrc': 2.1.4
      '@eslint/js': 8.57.0
      '@humanwhocodes/config-array': 0.11.14
      '@humanwhocodes/module-importer': 1.0.1
      '@nodelib/fs.walk': 1.2.8
      '@ungap/structured-clone': 1.2.0
      ajv: 6.12.6
      chalk: 4.1.2
      cross-spawn: 7.0.3
      debug: 4.3.7(supports-color@8.1.1)
      doctrine: 3.0.0
      escape-string-regexp: 4.0.0
      eslint-scope: 7.2.2
      eslint-visitor-keys: 3.4.3
      espree: 9.6.1
      esquery: 1.5.0
      esutils: 2.0.3
      fast-deep-equal: 3.1.3
      file-entry-cache: 6.0.1
      find-up: 5.0.0
      glob-parent: 6.0.2
      globals: 13.24.0
      graphemer: 1.4.0
      ignore: 5.2.4
      imurmurhash: 0.1.4
      is-glob: 4.0.3
      is-path-inside: 3.0.3
      js-yaml: 4.1.0
      json-stable-stringify-without-jsonify: 1.0.1
      levn: 0.4.1
      lodash.merge: 4.6.2
      minimatch: 3.1.2
      natural-compare: 1.4.0
      optionator: 0.9.3
      strip-ansi: 6.0.1
      text-table: 0.2.0
    transitivePeerDependencies:
      - supports-color
    dev: true

  /esniff@2.0.1:
    resolution: {integrity: sha512-kTUIGKQ/mDPFoJ0oVfcmyJn4iBDRptjNVIzwIFR7tqWXdVI9xfA2RMwY/gbSpJG3lkdWNEjLap/NqVHZiJsdfg==}
    engines: {node: '>=0.10'}
    dependencies:
      d: 1.0.1
      es5-ext: 0.10.64
      event-emitter: 0.3.5
      type: 2.7.2
    dev: true

  /espree@9.6.1:
    resolution: {integrity: sha512-oruZaFkjorTpF32kDSI5/75ViwGeZginGGy2NoOSg3Q9bnwlnmDm4HLnkl0RE3n+njDXR037aY1+x58Z/zFdwQ==}
    engines: {node: ^12.22.0 || ^14.17.0 || >=16.0.0}
    dependencies:
      acorn: 8.10.0
      acorn-jsx: 5.3.2(acorn@8.10.0)
      eslint-visitor-keys: 3.4.3
    dev: true

  /esprima@4.0.1:
    resolution: {integrity: sha512-eGuFFw7Upda+g4p+QHvnW0RyTX/SVeJBDM/gCtMARO0cLuT2HcEKnTPvhjV6aGeqrCB/sbNop0Kszm0jsaWU4A==}
    engines: {node: '>=4'}
    hasBin: true

  /esquery@1.5.0:
    resolution: {integrity: sha512-YQLXUplAwJgCydQ78IMJywZCceoqk1oH01OERdSAJc/7U2AylwjhSCLDEtqwg811idIS/9fIU5GjG73IgjKMVg==}
    engines: {node: '>=0.10'}
    dependencies:
      estraverse: 5.3.0
    dev: true

  /esrecurse@4.3.0:
    resolution: {integrity: sha512-KmfKL3b6G+RXvP8N1vr3Tq1kL/oCFgn2NYXEtqP8/L3pKapUA4G8cFVaoF3SU323CD4XypR/ffioHmkti6/Tag==}
    engines: {node: '>=4.0'}
    dependencies:
      estraverse: 5.3.0

  /estraverse@4.3.0:
    resolution: {integrity: sha512-39nnKffWz8xN1BU/2c79n9nB9HDzo0niYUqx6xyqUnyoAnQyyWpOTdZEeiCch8BBu515t4wp9ZmgVfVhn9EBpw==}
    engines: {node: '>=4.0'}

  /estraverse@5.3.0:
    resolution: {integrity: sha512-MMdARuVEQziNTeJD8DgMqmhwR11BRQ/cBP+pLtYdSTnf3MIO8fFeiINEbX36ZdNlfU/7A9f3gUw49B3oQsvwBA==}
    engines: {node: '>=4.0'}

  /esutils@2.0.3:
    resolution: {integrity: sha512-kVscqXk4OCp68SZ0dkgEKVi6/8ij300KBWTJq32P/dYeWTSwK41WyTxalN1eRmA5Z9UU/LX9D7FWSmV9SAYx6g==}
    engines: {node: '>=0.10.0'}
    dev: true

  /event-emitter@0.3.5:
    resolution: {integrity: sha512-D9rRn9y7kLPnJ+hMq7S/nhvoKwwvVJahBi2BPmx3bvbsEdK3W9ii8cBSGjP+72/LnM4n6fo3+dkCX5FeTQruXA==}
    dependencies:
      d: 1.0.1
      es5-ext: 0.10.64
    dev: true

  /event-lite@0.1.2:
    resolution: {integrity: sha512-HnSYx1BsJ87/p6swwzv+2v6B4X+uxUteoDfRxsAb1S1BePzQqOLevVmkdA15GHJVd9A9Ok6wygUR18Hu0YeV9g==}

  /events@3.3.0:
    resolution: {integrity: sha512-mQw+2fkQbALzQ7V0MY0IqdnXNOeTtP4r0lN9z7AAawCXgqea7bDii20AYrIBrFd/Hx0M2Ocz6S111CaFkUcb0Q==}
    engines: {node: '>=0.8.x'}

  /execa@5.1.1:
    resolution: {integrity: sha512-8uSpZZocAZRBAPIEINJj3Lo9HyGitllczc27Eh5YYojjMFMn8yHMDMaUHE2Jqfq05D/wucwI4JGURyXt1vchyg==}
    engines: {node: '>=10'}
    dependencies:
      cross-spawn: 7.0.3
      get-stream: 6.0.1
      human-signals: 2.1.0
      is-stream: 2.0.1
      merge-stream: 2.0.0
      npm-run-path: 4.0.1
      onetime: 5.1.2
      signal-exit: 3.0.7
      strip-final-newline: 2.0.0

  /expand-tilde@2.0.2:
    resolution: {integrity: sha512-A5EmesHW6rfnZ9ysHQjPdJRni0SRar0tjtG5MNtm9n5TUvsYU8oozprtRD4AqHxcZWWlVuAmQo2nWKfN9oyjTw==}
    engines: {node: '>=0.10.0'}
    dependencies:
      homedir-polyfill: 1.0.3

  /ext@1.7.0:
    resolution: {integrity: sha512-6hxeJYaL110a9b5TEJSj0gojyHQAmA2ch5Os+ySCiA1QGdS697XWY1pzsrSjqA9LDEEgdB/KypIlR59RcLuHYw==}
    dependencies:
      type: 2.7.2
    dev: true

  /extend-shallow@2.0.1:
    resolution: {integrity: sha512-zCnTtlxNoAiDc3gqY2aYAWFx7XWWiasuF2K8Me5WbN8otHKTUKBwjPtNpRs/rbUZm7KxWAaNj7P1a/p52GbVug==}
    engines: {node: '>=0.10.0'}
    dependencies:
      is-extendable: 0.1.1

  /extend@3.0.2:
    resolution: {integrity: sha512-fjquC59cD7CyW6urNXK0FBufkZcoiGG80wTuPujX590cB5Ttln20E2UB4S/WARVqhXffZl2LNgS+gQdPIIim/g==}

  /external-editor@3.1.0:
    resolution: {integrity: sha512-hMQ4CX1p1izmuLYyZqLMO/qGNw10wSv9QDCPfzXfyFrOaCSSoRfqE1Kf1s5an66J5JZC62NewG+mK49jOCtQew==}
    engines: {node: '>=4'}
    dependencies:
      chardet: 0.7.0
      iconv-lite: 0.4.24
      tmp: 0.0.33

  /fast-deep-equal@3.1.3:
    resolution: {integrity: sha512-f3qQ9oQy9j2AhBe/H9VC91wLmKBCCU/gDOnKNAYG5hswO7BLKj09Hc5HYNz9cGI++xlpDCIgDaitVs03ATR84Q==}

  /fast-glob@3.3.2:
    resolution: {integrity: sha512-oX2ruAFQwf/Orj8m737Y5adxDQO0LAB7/S5MnxCdTNDd4p6BsyIVsv9JQsATbTSq8KHRpLwIHbVlUNatxd+1Ow==}
    engines: {node: '>=8.6.0'}
    dependencies:
      '@nodelib/fs.stat': 2.0.5
      '@nodelib/fs.walk': 1.2.8
      glob-parent: 5.1.2
      merge2: 1.4.1
      micromatch: 4.0.8

  /fast-json-patch@3.1.1:
    resolution: {integrity: sha512-vf6IHUX2SBcA+5/+4883dsIjpBTqmfBjmYiWK1savxQmFk4JfBMLa7ynTYOs1Rolp/T1betJxHiGD3g1Mn8lUQ==}

  /fast-json-stable-stringify@2.1.0:
    resolution: {integrity: sha512-lhd/wF+Lk98HZoTCtlVraHtfh5XYijIjalXck7saUtuanSDyLMxnHhSXEDJqHxD7msR8D0uCmqlkwjCV8xvwHw==}

  /fast-levenshtein@2.0.6:
    resolution: {integrity: sha512-DCXu6Ifhqcks7TZKY3Hxp3y6qphY5SJZmrWMDrKcERSOXWQdMhU9Ig/PYrzyw/ul9jOIyh0N4M0tbC5hodg8dw==}
    dev: true

  /fast-levenshtein@3.0.0:
    resolution: {integrity: sha512-hKKNajm46uNmTlhHSyZkmToAc56uZJwYq7yrciZjqOxnlfQwERDQJmHPUp7m1m9wx8vgOe8IaCKZ5Kv2k1DdCQ==}
    dependencies:
      fastest-levenshtein: 1.0.16

  /fast-memoize@2.5.2:
    resolution: {integrity: sha512-Ue0LwpDYErFbmNnZSF0UH6eImUwDmogUO1jyE+JbN2gsQz/jICm1Ve7t9QT0rNSsfJt+Hs4/S3GnsDVjL4HVrw==}

  /fastest-levenshtein@1.0.16:
    resolution: {integrity: sha512-eRnCtTTtGZFpQCwhJiUOuxPQWRXVKYDn0b2PeHfXL6/Zi53SLAzAHfVhVWK2AryC/WH05kGfxhFIPvTF0SXQzg==}
    engines: {node: '>= 4.9.1'}

  /fastq@1.15.0:
    resolution: {integrity: sha512-wBrocU2LCXXa+lWBt8RoIRD89Fi8OdABODa/kEnyeyjS5aZO5/GNvI5sEINADqP/h8M29UHTHUb53sUu5Ihqdw==}
    dependencies:
      reusify: 1.0.4

  /fetch-blob@3.2.0:
    resolution: {integrity: sha512-7yAQpD2UMJzLi1Dqv7qFYnPbaPx7ZfFK6PiIxQ4PfkGPyNyl2Ugx+a/umUonmKqjhM4DnfbMvdX6otXq83soQQ==}
    engines: {node: ^12.20 || >= 14.13}
    dependencies:
      node-domexception: 1.0.0
      web-streams-polyfill: 3.3.3
    dev: true

  /fflate@0.8.2:
    resolution: {integrity: sha512-cPJU47OaAoCbg0pBvzsgpTPhmhqI5eJjh/JIu8tPj5q+T7iLvW/JAYUqmE7KOB4R1ZyEhzBaIQpQpardBF5z8A==}

  /figures@2.0.0:
    resolution: {integrity: sha512-Oa2M9atig69ZkfwiApY8F2Yy+tzMbazyvqv21R0NsSC8floSOC09BbT1ITWAdoMGQvJ/aZnR1KMwdx9tvHnTNA==}
    engines: {node: '>=4'}
    dependencies:
      escape-string-regexp: 1.0.5
    dev: true

  /figures@3.2.0:
    resolution: {integrity: sha512-yaduQFRKLXYOGgEn6AZau90j3ggSOyiqXU0F9JZfeXYhNa+Jk4X+s45A2zg5jns87GAFa34BBm2kXw4XpNcbdg==}
    engines: {node: '>=8'}
    dependencies:
      escape-string-regexp: 1.0.5
    dev: true

  /file-entry-cache@6.0.1:
    resolution: {integrity: sha512-7Gps/XWymbLk2QLYK4NzpMOrYjMhdIxXuIvy2QBsLE6ljuodKvdkWs/cpyJJ3CVIVpH0Oi1Hvg1ovbMzLdFBBg==}
    engines: {node: ^10.12.0 || >=12.0.0}
    dependencies:
      flat-cache: 3.0.4
    dev: true

  /filelist@1.0.4:
    resolution: {integrity: sha512-w1cEuf3S+DrLCQL7ET6kz+gmlJdbq9J7yXCSjK/OZCPA+qEN1WyF4ZAf0YYJa4/shHJra2t/d/r8SV4Ji+x+8Q==}
    dependencies:
      minimatch: 5.1.6

  /fill-range@7.1.1:
    resolution: {integrity: sha512-YsGpe3WHLK8ZYi4tWDg2Jy3ebRz2rXowDxnld4bkQB00cc/1Zw9AWnC0i9ztDJitivtQvaI9KaLyKrc+hBW0yg==}
    engines: {node: '>=8'}
    dependencies:
      to-regex-range: 5.0.1

  /filter-obj@1.1.0:
    resolution: {integrity: sha512-8rXg1ZnX7xzy2NGDVkBVaAy+lSlPNwad13BtgSlLuxfIslyt5Vg64U7tFcCt4WS1R0hvtnQybT/IyCkGZ3DpXQ==}
    engines: {node: '>=0.10.0'}
    dev: true

  /find-config@1.0.0:
    resolution: {integrity: sha512-Z+suHH+7LSE40WfUeZPIxSxypCWvrzdVc60xAjUShZeT5eMWM0/FQUduq3HjluyfAHWvC/aOBkT1pTZktyF/jg==}
    engines: {node: '>= 0.12'}
    dependencies:
      user-home: 2.0.0
    dev: true

  /find-node-modules@2.1.3:
    resolution: {integrity: sha512-UC2I2+nx1ZuOBclWVNdcnbDR5dlrOdVb7xNjmT/lHE+LsgztWks3dG7boJ37yTS/venXw84B/mAW9uHVoC5QRg==}
    dependencies:
      findup-sync: 4.0.0
      merge: 2.1.1
    dev: true

  /find-replace@1.0.3:
    resolution: {integrity: sha512-KrUnjzDCD9426YnCP56zGYy/eieTnhtK6Vn++j+JJzmlsWWwEkDnsyVF575spT6HJ6Ow9tlbT3TQTDsa+O4UWA==}
    engines: {node: '>=4.0.0'}
    dependencies:
      array-back: 1.0.4
      test-value: 2.1.0
    dev: true

  /find-root@1.1.0:
    resolution: {integrity: sha512-NKfW6bec6GfKc0SGx1e07QZY9PE99u0Bft/0rzSD5k3sO/vwkVUpDUKVm5Gpp5Ue3YfShPFTX2070tDs5kB9Ng==}
    dev: true

  /find-up@2.1.0:
    resolution: {integrity: sha512-NWzkk0jSJtTt08+FBFMvXoeZnOJD+jTtsRmBYbAIzJdX6l7dLgR7CTubCM5/eDdPUBvLCeVasP1brfVR/9/EZQ==}
    engines: {node: '>=4'}
    dependencies:
      locate-path: 2.0.0
    dev: true

  /find-up@4.1.0:
    resolution: {integrity: sha512-PpOwAdQ/YlXQ2vj8a3h8IipDuYRi3wceVQQGYWxNINccq40Anw7BlsEXCMbt1Zt+OLA6Fq9suIpIWD0OsnISlw==}
    engines: {node: '>=8'}
    dependencies:
      locate-path: 5.0.0
      path-exists: 4.0.0

  /find-up@5.0.0:
    resolution: {integrity: sha512-78/PXT1wlLLDgTzDs7sjq9hzz0vXD+zn+7wypEe4fXQxCmdmqfGsEPQxmiCSQI3ajFV91bVSsvNtrJRiW6nGng==}
    engines: {node: '>=10'}
    dependencies:
      locate-path: 6.0.0
      path-exists: 4.0.0

  /find-up@7.0.0:
    resolution: {integrity: sha512-YyZM99iHrqLKjmt4LJDj58KI+fYyufRLBSYcqycxf//KpBk9FoewoGX0450m9nB44qrZnovzC2oeP5hUibxc/g==}
    engines: {node: '>=18'}
    dependencies:
      locate-path: 7.2.0
      path-exists: 5.0.0
      unicorn-magic: 0.1.0

  /find-yarn-workspace-root@2.0.0:
    resolution: {integrity: sha512-1IMnbjt4KzsQfnhnzNd8wUEgXZ44IzZaZmnLYx7D5FZlaHt2gW20Cri8Q+E/t5tIj4+epTBub+2Zxu/vNILzqQ==}
    dependencies:
      micromatch: 4.0.8

  /findup-sync@4.0.0:
    resolution: {integrity: sha512-6jvvn/12IC4quLBL1KNokxC7wWTvYncaVUYSoxWw7YykPLuRrnv4qdHcSOywOI5RpkOVGeQRtWM8/q+G6W6qfQ==}
    engines: {node: '>= 8'}
    dependencies:
      detect-file: 1.0.0
      is-glob: 4.0.3
      micromatch: 4.0.8
      resolve-dir: 1.0.1
    dev: true

  /flat-cache@3.0.4:
    resolution: {integrity: sha512-dm9s5Pw7Jc0GvMYbshN6zchCA9RgQlzzEZX3vylR9IqFfS8XciblUXOKfW6SiuJ0e13eDYZoZV5wdrev7P3Nwg==}
    engines: {node: ^10.12.0 || >=12.0.0}
    dependencies:
      flatted: 3.2.7
      rimraf: 3.0.2
    dev: true

  /flat@5.0.2:
    resolution: {integrity: sha512-b6suED+5/3rTpUBdG1gupIl8MPFCAMA0QXwmljLhvCUKcUvdE4gWky9zpuGCcXHOsz4J9wPGNWq6OKpmIzz3hQ==}
    hasBin: true
    dev: true

  /flatted@3.2.7:
    resolution: {integrity: sha512-5nqDSxl8nn5BSNxyR3n4I6eDmbolI6WT+QqR547RwxQapgjQBmtktdP+HTBb/a/zLsbzERTONyUB5pefh5TtjQ==}
    dev: true

  /for-each@0.3.3:
    resolution: {integrity: sha512-jqYfLp7mo9vIyQf8ykW2v7A+2N4QjeCeI5+Dz9XraiO1ign81wjiH7Fb9vSOWvQfNtmSa4H2RoQTrrXivdUZmw==}
    dependencies:
      is-callable: 1.2.7
    dev: true

  /foreground-child@2.0.0:
    resolution: {integrity: sha512-dCIq9FpEcyQyXKCkyzmlPTFNgrCzPudOe+mhvJU5zAtlBnGVy2yKxtfsxK2tQBThwq225jcvBjpw1Gr40uzZCA==}
    engines: {node: '>=8.0.0'}
    dependencies:
      cross-spawn: 7.0.3
      signal-exit: 3.0.7
    dev: true

  /foreground-child@3.1.1:
    resolution: {integrity: sha512-TMKDUnIte6bfb5nWv7V/caI169OHgvwjb7V4WkeUvbQQdjr5rWKqHFiKWb/fcOwB+CzBT+qbWjvj+DVwRskpIg==}
    engines: {node: '>=14'}
    dependencies:
      cross-spawn: 7.0.3
      signal-exit: 4.1.0

  /form-data-encoder@2.1.3:
    resolution: {integrity: sha512-KqU0nnPMgIJcCOFTNJFEA8epcseEaoox4XZffTgy8jlI6pL/5EFyR54NRG7CnCJN0biY7q52DO3MH6/sJ/TKlQ==}
    engines: {node: '>= 14.17'}

  /form-data@4.0.0:
    resolution: {integrity: sha512-ETEklSGi5t0QMZuiXoA/Q6vcnxcLQP5vdugSpuAyi6SVGi2clPPp+xgEhuMaHC+zGgn31Kd235W35f7Hykkaww==}
    engines: {node: '>= 6'}
    dependencies:
      asynckit: 0.4.0
      combined-stream: 1.0.8
      mime-types: 2.1.35
    dev: true

  /formdata-polyfill@4.0.10:
    resolution: {integrity: sha512-buewHzMvYL29jdeQTVILecSaZKnt/RJWjoZCF5OW60Z67/GmSLBkOFM7qh1PI3zFNtJbaZL5eQu1vLfazOwj4g==}
    engines: {node: '>=12.20.0'}
    dependencies:
      fetch-blob: 3.2.0
    dev: true

  /fp-and-or@0.1.4:
    resolution: {integrity: sha512-+yRYRhpnFPWXSly/6V4Lw9IfOV26uu30kynGJ03PW+MnjOEQe45RZ141QcS0aJehYBYA50GfCDnsRbFJdhssRw==}
    engines: {node: '>=10'}

  /fs-exists-sync@0.1.0:
    resolution: {integrity: sha512-cR/vflFyPZtrN6b38ZyWxpWdhlXrzZEBawlpBQMq7033xVY7/kg0GDMBK5jg8lDYQckdJ5x/YC88lM3C7VMsLg==}
    engines: {node: '>=0.10.0'}

  /fs-extra@11.1.1:
    resolution: {integrity: sha512-MGIE4HOvQCeUCzmlHs0vXpih4ysz4wg9qiSAu6cd42lVwPbTM1TjV7RusoyQqMmk/95gdQZX72u+YW+c3eEpFQ==}
    engines: {node: '>=14.14'}
    dependencies:
      graceful-fs: 4.2.11
      jsonfile: 6.1.0
      universalify: 2.0.0
    dev: true

  /fs-extra@11.2.0:
    resolution: {integrity: sha512-PmDi3uwK5nFuXh7XDTlVnS17xJS7vW36is2+w3xcv8SVxiB4NyATf4ctkVY5bkSjX0Y4nbvZCq1/EjtEyr9ktw==}
    engines: {node: '>=14.14'}
    dependencies:
      graceful-fs: 4.2.11
      jsonfile: 6.1.0
      universalify: 2.0.0

  /fs-extra@7.0.1:
    resolution: {integrity: sha512-YJDaCJZEnBmcbw13fvdAM9AwNOJwOzrE4pqMqBq5nFiEqXUqHwlK4B+3pUw6JNvfSPtX05xFHtYy/1ni01eGCw==}
    engines: {node: '>=6 <7 || >=8'}
    dependencies:
      graceful-fs: 4.2.11
      jsonfile: 4.0.0
      universalify: 0.1.2

  /fs-extra@8.1.0:
    resolution: {integrity: sha512-yhlQgA6mnOJUKOsRUFsgJdQCvkKhcz8tlZG5HBQfReYZy46OwLcY+Zia0mtdHsOo9y/hP+CxMN0TU9QxoOtG4g==}
    engines: {node: '>=6 <7 || >=8'}
    dependencies:
      graceful-fs: 4.2.11
      jsonfile: 4.0.0
      universalify: 0.1.2

  /fs-extra@9.1.0:
    resolution: {integrity: sha512-hcg3ZmepS30/7BSFqRvoo3DOMQu7IjqxO5nCDt+zM9XWjb33Wg7ziNT+Qvqbuc3+gWpzO02JubVyk2G4Zvo1OQ==}
    engines: {node: '>=10'}
    dependencies:
      at-least-node: 1.0.0
      graceful-fs: 4.2.11
      jsonfile: 6.1.0
      universalify: 2.0.0
    dev: true

  /fs-minipass@2.1.0:
    resolution: {integrity: sha512-V/JgOLFCS+R6Vcq0slCuaeWEdNC3ouDlJMNIsacH2VtALiu9mV4LPrHc5cDl8k5aw6J8jwgWWpiTo5RYhmIzvg==}
    engines: {node: '>= 8'}
    dependencies:
      minipass: 3.3.6

  /fs-minipass@3.0.2:
    resolution: {integrity: sha512-2GAfyfoaCDRrM6jaOS3UsBts8yJ55VioXdWcOL7dK9zdAuKT71+WBA4ifnNYqVjYv+4SsPxjK0JT4yIIn4cA/g==}
    engines: {node: ^14.17.0 || ^16.13.0 || >=18.0.0}
    dependencies:
      minipass: 5.0.0

  /fs-monkey@1.0.6:
    resolution: {integrity: sha512-b1FMfwetIKymC0eioW7mTywihSQE4oLzQn1dB6rZB5fx/3NpNEdAWeCSMB+60/AeT0TCXsxzAlcYVEFCTAksWg==}
    dev: true

  /fs.realpath@1.0.0:
    resolution: {integrity: sha512-OO0pH2lK6a0hZnAdau5ItzHPI6pUlvI7jMVnxUQRtw4owF2wk8lOSabtGDCTP4Ggrg2MbGnWO9X8K1t4+fGMDw==}

  /fsevents@2.3.3:
    resolution: {integrity: sha512-5xoDfX+fL7faATnagmWPpbFtwh/R77WmMMqqHGS65C3vvB0YHrgF+B1YmZ3441tMj5n63k0212XNoJwzlhffQw==}
    engines: {node: ^8.16.0 || ^10.6.0 || >=11.0.0}
    os: [darwin]
    requiresBuild: true
    dev: true
    optional: true

  /function-bind@1.1.2:
    resolution: {integrity: sha512-7XHNxH7qX9xG5mIwxkhumTox/MIRNcOgDrxWsMt2pAr23WHp6MrRlN7FBSFpCpr+oVO0F744iUgR82nJMfG2SA==}

  /function.prototype.name@1.1.6:
    resolution: {integrity: sha512-Z5kx79swU5P27WEayXM1tBi5Ze/lbIyiNgU3qyXUOf9b2rgXYyF9Dy9Cx+IQv/Lc8WCG6L82zwUPpSS9hGehIg==}
    engines: {node: '>= 0.4'}
    dependencies:
      call-bind: 1.0.2
      define-properties: 1.2.1
      es-abstract: 1.22.2
      functions-have-names: 1.2.3
    dev: true

  /functions-have-names@1.2.3:
    resolution: {integrity: sha512-xckBUXyTIqT97tq2x2AMb+g163b5JFysYk0x4qxNFwbfQkmNZoiRHb6sPzI9/QV33WeuvVYBUIiD4NzNIyqaRQ==}
    dev: true

  /gauge@4.0.4:
    resolution: {integrity: sha512-f9m+BEN5jkg6a0fZjleidjN51VE1X+mPFQ2DJ0uv1V39oCLCbsGe6yjbBnp7eK7z/+GAon99a3nHuqbuuthyPg==}
    engines: {node: ^12.13.0 || ^14.15.0 || >=16.0.0}
    dependencies:
      aproba: 2.0.0
      color-support: 1.1.3
      console-control-strings: 1.1.0
      has-unicode: 2.0.1
      signal-exit: 3.0.7
      string-width: 4.2.3
      strip-ansi: 6.0.1
      wide-align: 1.1.5

  /get-caller-file@2.0.5:
    resolution: {integrity: sha512-DyFP3BM/3YHTQOCUL/w0OZHR0lpKeGrxotcHWcqNEdnltqFwXVfhEBQ94eIo34AfQpo0rGki4cyIiftY06h2Fg==}
    engines: {node: 6.* || 8.* || >= 10.*}

  /get-east-asian-width@1.3.0:
    resolution: {integrity: sha512-vpeMIQKxczTD/0s2CdEWHcb0eeJe6TFjxb+J5xgX7hScxqrGuyjmv4c1D4A/gelKfyox0gJJwIHF+fLjeaM8kQ==}
    engines: {node: '>=18'}

  /get-func-name@2.0.2:
    resolution: {integrity: sha512-8vXOvuE167CtIc3OyItco7N/dpRtBbYOsPsXCz7X/PMnlGjYjSGuZJgM1Y7mmew7BKf9BqvLX2tnOVy1BBUsxQ==}
    dev: true

  /get-intrinsic@1.2.1:
    resolution: {integrity: sha512-2DcsyfABl+gVHEfCOaTrWgyt+tb6MSEGmKq+kI5HwLbIYgjgmMcV8KQ41uaKz1xxUcn9tJtgFbQUEVcEbd0FYw==}
    dependencies:
      function-bind: 1.1.2
      has: 1.0.3
      has-proto: 1.0.1
      has-symbols: 1.0.3

  /get-intrinsic@1.2.4:
    resolution: {integrity: sha512-5uYhsJH8VJBTv7oslg4BznJYhDoRI6waYCxMmCdnTrcCrHA/fCFKoTFz2JKKE0HdDFUF7/oQuhzumXJK7paBRQ==}
    engines: {node: '>= 0.4'}
    dependencies:
      es-errors: 1.3.0
      function-bind: 1.1.2
      has-proto: 1.0.1
      has-symbols: 1.0.3
      hasown: 2.0.2
    dev: true

  /get-package-type@0.1.0:
    resolution: {integrity: sha512-pjzuKtY64GYfWizNAJ0fr9VqttZkNiK2iS430LtIHzjBEr6bX8Am2zm4sW4Ro5wjWW5cAlRL1qAMTcXbjNAO2Q==}
    engines: {node: '>=8.0.0'}

  /get-pkg-repo@4.2.1:
    resolution: {integrity: sha512-2+QbHjFRfGB74v/pYWjd5OhU3TDIC2Gv/YKUTk/tCvAz0pkn/Mz6P3uByuBimLOcPvN2jYdScl3xGFSrx0jEcA==}
    engines: {node: '>=6.9.0'}
    hasBin: true
    dependencies:
      '@hutson/parse-repository-url': 3.0.2
      hosted-git-info: 4.1.0
      through2: 2.0.5
      yargs: 16.2.0
    dev: true

  /get-stdin@6.0.0:
    resolution: {integrity: sha512-jp4tHawyV7+fkkSKyvjuLZswblUtz+SQKzSWnBbii16BuZksJlU1wuBYXY75r+duh/llF1ur6oNwi+2ZzjKZ7g==}
    engines: {node: '>=4'}

  /get-stdin@8.0.0:
    resolution: {integrity: sha512-sY22aA6xchAzprjyqmSEQv4UbAAzRN0L2dQB0NlN5acTTK9Don6nhoc3eAbUnpZiCANAMfd/+40kVdKfFygohg==}
    engines: {node: '>=10'}

  /get-stdin@9.0.0:
    resolution: {integrity: sha512-dVKBjfWisLAicarI2Sf+JuBE/DghV4UzNAVe9yhEJuzeREd3JhOTE9cUaJTeSa77fsbQUK3pcOpJfM59+VKZaA==}
    engines: {node: '>=12'}

  /get-stream@4.1.0:
    resolution: {integrity: sha512-GMat4EJ5161kIy2HevLlr4luNjBgvmj413KaQA7jt4V8B4RDsfpHk7WQ9GVqfYyyx8OS/L66Kox+rJRNklLK7w==}
    engines: {node: '>=6'}
    dependencies:
      pump: 3.0.0
    dev: true

  /get-stream@5.2.0:
    resolution: {integrity: sha512-nBF+F1rAZVCu/p7rjzgA+Yb4lfYXrpl7a6VmJrU8wF9I1CKvP/QwPNZHnOlwbTkY6dvtFIzFMSyQXbLoTQPRpA==}
    engines: {node: '>=8'}
    dependencies:
      pump: 3.0.0
    dev: true

  /get-stream@6.0.1:
    resolution: {integrity: sha512-ts6Wi+2j3jQjqi70w5AlN8DFnkSwC+MqmxEzdEALB2qXZYV3X/b1CTfgPLGJNMeAWxdPfU8FO1ms3NUfaHCPYg==}
    engines: {node: '>=10'}

  /get-symbol-description@1.0.0:
    resolution: {integrity: sha512-2EmdH1YvIQiZpltCNgkuiUnyukzxM/R6NDJX31Ke3BG1Nq5b0S2PhX59UKi9vZpPDQVdqn+1IcaAwnzTT5vCjw==}
    engines: {node: '>= 0.4'}
    dependencies:
      call-bind: 1.0.2
      get-intrinsic: 1.2.1
    dev: true

  /get-symbol-description@1.0.2:
    resolution: {integrity: sha512-g0QYk1dZBxGwk+Ngc+ltRH2IBp2f7zBkBMBJZCDerh6EhlhSR6+9irMCuT/09zD6qkarHUSn529sK/yL4S27mg==}
    engines: {node: '>= 0.4'}
    dependencies:
      call-bind: 1.0.7
      es-errors: 1.3.0
      get-intrinsic: 1.2.4
    dev: true

  /get-tsconfig@4.7.5:
    resolution: {integrity: sha512-ZCuZCnlqNzjb4QprAzXKdpp/gh6KTxSJuw3IBsPnV/7fV4NxC9ckB+vPTt8w7fJA0TaSD7c55BR47JD6MEDyDw==}
    dependencies:
      resolve-pkg-maps: 1.0.0
    dev: true

  /git-config-path@1.0.1:
    resolution: {integrity: sha512-KcJ2dlrrP5DbBnYIZ2nlikALfRhKzNSX0stvv3ImJ+fvC4hXKoV+U+74SV0upg+jlQZbrtQzc0bu6/Zh+7aQbg==}
    engines: {node: '>=0.10.0'}
    dependencies:
      extend-shallow: 2.0.1
      fs-exists-sync: 0.1.0
      homedir-polyfill: 1.0.3

  /git-hooks-list@1.0.3:
    resolution: {integrity: sha512-Y7wLWcrLUXwk2noSka166byGCvhMtDRpgHdzCno1UQv/n/Hegp++a2xBWJL1lJarnKD3SWaljD+0z1ztqxuKyQ==}

  /git-hooks-list@3.1.0:
    resolution: {integrity: sha512-LF8VeHeR7v+wAbXqfgRlTSX/1BJR9Q1vEMR8JAz1cEg6GX07+zyj3sAdDvYjj/xnlIfVuGgj4qBei1K3hKH+PA==}

  /git-raw-commits@2.0.11:
    resolution: {integrity: sha512-VnctFhw+xfj8Va1xtfEqCUD2XDrbAPSJx+hSrE5K7fGdjZruW7XV+QOrN7LF/RJyvspRiD2I0asWsxFp0ya26A==}
    engines: {node: '>=10'}
    hasBin: true
    dependencies:
      dargs: 7.0.0
      lodash: 4.17.21
      meow: 8.1.2
      split2: 3.2.2
      through2: 4.0.2
    dev: true

  /git-remote-origin-url@2.0.0:
    resolution: {integrity: sha512-eU+GGrZgccNJcsDH5LkXR3PB9M958hxc7sbA8DFJjrv9j4L2P/eZfKhM+QD6wyzpiv+b1BpK0XrYCxkovtjSLw==}
    engines: {node: '>=4'}
    dependencies:
      gitconfiglocal: 1.0.0
      pify: 2.3.0
    dev: true

  /git-semver-tags@4.1.1:
    resolution: {integrity: sha512-OWyMt5zBe7xFs8vglMmhM9lRQzCWL3WjHtxNNfJTMngGym7pC1kh8sP6jevfydJ6LP3ZvGxfb6ABYgPUM0mtsA==}
    engines: {node: '>=10'}
    hasBin: true
    dependencies:
      meow: 8.1.2
      semver: 6.3.1
    dev: true

  /gitconfiglocal@1.0.0:
    resolution: {integrity: sha512-spLUXeTAVHxDtKsJc8FkFVgFtMdEN9qPGpL23VfSHx4fP4+Ds097IXLvymbnDH8FnmxX5Nr9bPw3A+AQ6mWEaQ==}
    dependencies:
      ini: 1.3.8
    dev: true

  /github-slugger@2.0.0:
    resolution: {integrity: sha512-IaOQ9puYtjrkq7Y0Ygl9KDZnrf/aiUJYUpVf89y8kyaxbRG7Y1SrX/jaumrv81vc61+kiMempujsM3Yw7w5qcw==}

  /glob-parent@5.1.2:
    resolution: {integrity: sha512-AOIgSQCepiJYwP3ARnGx+5VnTu2HBYdzbGP45eLw1vr3zB3vZLeyed1sC9hnbcOc9/SrMyM5RPQrkGz4aS9Zow==}
    engines: {node: '>= 6'}
    dependencies:
      is-glob: 4.0.3

  /glob-parent@6.0.2:
    resolution: {integrity: sha512-XxwI8EOhVQgWp6iDL+3b0r86f4d6AX6zSU55HfB4ydCEuXLXc5FcYeOu+nnGftS4TEju/11rt4KJPTMgbfmv4A==}
    engines: {node: '>=10.13.0'}
    dependencies:
      is-glob: 4.0.3
    dev: true

  /glob-to-regexp@0.4.1:
    resolution: {integrity: sha512-lkX1HJXwyMcprw/5YUZc2s7DrpAiHB21/V+E1rHUrVNokkvB6bqMzT0VfV6/86ZNabt1k14YOIaT7nDvOX3Iiw==}

  /glob@10.3.12:
    resolution: {integrity: sha512-TCNv8vJ+xz4QiqTpfOJA7HvYv+tNIRHKfUWw/q+v2jdgN4ebz+KY9tGx5J4rHP0o84mNP+ApH66HRX8us3Khqg==}
    engines: {node: '>=16 || 14 >=14.17'}
    hasBin: true
    dependencies:
      foreground-child: 3.1.1
      jackspeak: 2.3.6
      minimatch: 9.0.5
      minipass: 7.0.4
      path-scurry: 1.10.2

  /glob@7.2.3:
    resolution: {integrity: sha512-nFR0zLpU2YCaRxwoCJvL6UvCH2JFyFVIvwTLsIf21AuHlMskA1hhTdk+LlYJtOlYt9v6dvszD2BGRqBL+iQK9Q==}
    deprecated: Glob versions prior to v9 are no longer supported
    dependencies:
      fs.realpath: 1.0.0
      inflight: 1.0.6
      inherits: 2.0.4
      minimatch: 3.1.2
      once: 1.4.0
      path-is-absolute: 1.0.1

  /glob@8.1.0:
    resolution: {integrity: sha512-r8hpEjiQEYlF2QU0df3dS+nxxSIreXQS1qRhMJM0Q5NDdR386C7jb7Hwwod8Fgiuex+k0GFjgft18yvxm5XoCQ==}
    engines: {node: '>=12'}
    deprecated: Glob versions prior to v9 are no longer supported
    dependencies:
      fs.realpath: 1.0.0
      inflight: 1.0.6
      inherits: 2.0.4
      minimatch: 5.1.6
      once: 1.4.0

  /glob@9.3.0:
    resolution: {integrity: sha512-EAZejC7JvnQINayvB/7BJbpZpNOJ8Lrw2OZNEvQxe0vaLn1SuwMcfV7/MNaX8L/T0wmptBFI4YMtDvSBxYDc7w==}
    engines: {node: '>=16 || 14 >=14.17'}
    dependencies:
      fs.realpath: 1.0.0
      minimatch: 7.4.6
      minipass: 4.2.5
      path-scurry: 1.9.2

  /global-dirs@0.1.1:
    resolution: {integrity: sha512-NknMLn7F2J7aflwFOlGdNIuCDpN3VGoSoB+aap3KABFWbHVn1TCgFC+np23J8W2BiZbjfEw3BFBycSMv1AFblg==}
    engines: {node: '>=4'}
    dependencies:
      ini: 1.3.8
    dev: true

  /global-dirs@3.0.0:
    resolution: {integrity: sha512-v8ho2DS5RiCjftj1nD9NmnfaOzTdud7RRnVd9kFNOjqZbISlx5DQ+OrTkywgd0dIt7oFCvKetZSHoHcP3sDdiA==}
    engines: {node: '>=10'}
    dependencies:
      ini: 2.0.0

  /global-modules@1.0.0:
    resolution: {integrity: sha512-sKzpEkf11GpOFuw0Zzjzmt4B4UZwjOcG757PPvrfhxcLFbq0wpsgpOqxpxtxFiCG4DtG93M6XRVbF2oGdev7bg==}
    engines: {node: '>=0.10.0'}
    dependencies:
      global-prefix: 1.0.2
      is-windows: 1.0.2
      resolve-dir: 1.0.1
    dev: true

  /global-prefix@1.0.2:
    resolution: {integrity: sha512-5lsx1NUDHtSjfg0eHlmYvZKv8/nVqX4ckFbM+FrGcQ+04KWcWFo9P5MxPZYSzUvyzmdTbI7Eix8Q4IbELDqzKg==}
    engines: {node: '>=0.10.0'}
    dependencies:
      expand-tilde: 2.0.2
      homedir-polyfill: 1.0.3
      ini: 1.3.8
      is-windows: 1.0.2
      which: 1.3.1
    dev: true

  /globals@13.24.0:
    resolution: {integrity: sha512-AhO5QUcj8llrbG09iWhPU2B204J1xnPeL8kQmVorSsy+Sjj1sk8gIyh6cUocGmH4L0UuhAJy+hJMRA4mgA4mFQ==}
    engines: {node: '>=8'}
    dependencies:
      type-fest: 0.20.2
    dev: true

  /globalthis@1.0.3:
    resolution: {integrity: sha512-sFdI5LyBiNTHjRd7cGPWapiHWMOXKyuBNX/cWJ3NfzrZQVa8GI/8cofCl74AOVqq9W5kNmguTIzJ/1s2gyI9wA==}
    engines: {node: '>= 0.4'}
    dependencies:
      define-properties: 1.2.1
    dev: true

  /globby@10.0.0:
    resolution: {integrity: sha512-3LifW9M4joGZasyYPz2A1U74zbC/45fvpXUvO/9KbSa+VV0aGZarWkfdgKyR9sExNP0t0x0ss/UMJpNpcaTspw==}
    engines: {node: '>=8'}
    dependencies:
      '@types/glob': 7.2.0
      array-union: 2.1.0
      dir-glob: 3.0.1
      fast-glob: 3.3.2
      glob: 7.2.3
      ignore: 5.3.2
      merge2: 1.4.1
      slash: 3.0.0

  /globby@11.1.0:
    resolution: {integrity: sha512-jhIXaOzy1sb8IyocaruWSn1TjmnBVs8Ayhcy83rmxNJ8q2uWKCAj3CnJY+KpGSXCueAPc0i05kVvVKtP1t9S3g==}
    engines: {node: '>=10'}
    dependencies:
      array-union: 2.1.0
      dir-glob: 3.0.1
      fast-glob: 3.3.2
      ignore: 5.2.4
      merge2: 1.4.1
      slash: 3.0.0

  /globby@13.2.2:
    resolution: {integrity: sha512-Y1zNGV+pzQdh7H39l9zgB4PJqjRNqydvdYCDG4HFXM4XuvSaQQlEc91IU1yALL8gUTDomgBAfz3XJdmUS+oo0w==}
    engines: {node: ^12.20.0 || ^14.13.1 || >=16.0.0}
    dependencies:
      dir-glob: 3.0.1
      fast-glob: 3.3.2
      ignore: 5.3.2
      merge2: 1.4.1
      slash: 4.0.0

  /gopd@1.0.1:
    resolution: {integrity: sha512-d65bNlIadxvpb/A2abVdlqKqV563juRnZ1Wtk6s1sIR8uNsXR70xqIzVqxVf1eTqDunwT2MkczEeaezCKTZhwA==}
    dependencies:
      get-intrinsic: 1.2.1
    dev: true

  /got@11.8.6:
    resolution: {integrity: sha512-6tfZ91bOr7bOXnK7PRDCGBLa1H4U080YHNaAQ2KsMGlLEzRbk44nsZF2E1IeRc3vtJHPVbKCYgdFbaGO2ljd8g==}
    engines: {node: '>=10.19.0'}
    dependencies:
      '@sindresorhus/is': 4.6.0
      '@szmarczak/http-timer': 4.0.6
      '@types/cacheable-request': 6.0.3
      '@types/responselike': 1.0.0
      cacheable-lookup: 5.0.4
      cacheable-request: 7.0.2
      decompress-response: 6.0.0
      http2-wrapper: 1.0.3
      lowercase-keys: 2.0.0
      p-cancelable: 2.1.1
      responselike: 2.0.1
    dev: true

  /got@12.5.3:
    resolution: {integrity: sha512-8wKnb9MGU8IPGRIo+/ukTy9XLJBwDiCpIf5TVzQ9Cpol50eMTpBq2GAuDsuDIz7hTYmZgMgC1e9ydr6kSDWs3w==}
    engines: {node: '>=14.16'}
    dependencies:
      '@sindresorhus/is': 5.3.0
      '@szmarczak/http-timer': 5.0.1
      cacheable-lookup: 7.0.0
      cacheable-request: 10.2.14
      decompress-response: 6.0.0
      form-data-encoder: 2.1.3
      get-stream: 6.0.1
      http2-wrapper: 2.2.0
      lowercase-keys: 3.0.0
      p-cancelable: 3.0.0
      responselike: 3.0.0

  /got@13.0.0:
    resolution: {integrity: sha512-XfBk1CxOOScDcMr9O1yKkNaQyy865NbYs+F7dr4H0LZMVgCj2Le59k6PqbNHoL5ToeaEQUYh6c6yMfVcc6SJxA==}
    engines: {node: '>=16'}
    dependencies:
      '@sindresorhus/is': 5.3.0
      '@szmarczak/http-timer': 5.0.1
      cacheable-lookup: 7.0.0
      cacheable-request: 10.2.14
      decompress-response: 6.0.0
      form-data-encoder: 2.1.3
      get-stream: 6.0.1
      http2-wrapper: 2.2.0
      lowercase-keys: 3.0.0
      p-cancelable: 3.0.0
      responselike: 3.0.0

  /got@9.6.0:
    resolution: {integrity: sha512-R7eWptXuGYxwijs0eV+v3o6+XH1IqVK8dJOEecQfTmkncw9AV4dcw/Dhxi8MdlqPthxxpZyizMzyg8RTmEsG+Q==}
    engines: {node: '>=8.6'}
    dependencies:
      '@sindresorhus/is': 0.14.0
      '@szmarczak/http-timer': 1.1.2
      '@types/keyv': 3.1.4
      '@types/responselike': 1.0.0
      cacheable-request: 6.1.0
      decompress-response: 3.3.0
      duplexer3: 0.1.5
      get-stream: 4.1.0
      lowercase-keys: 1.0.1
      mimic-response: 1.0.1
      p-cancelable: 1.1.0
      to-readable-stream: 1.0.0
      url-parse-lax: 3.0.0
    dev: true

  /graceful-fs@4.2.10:
    resolution: {integrity: sha512-9ByhssR2fPVsNZj478qUUbKfmL0+t5BDVyjShtyZZLiK7ZDAArFFfopyOTj0M05wE2tJPisA4iTnnXl2YoPvOA==}

  /graceful-fs@4.2.11:
    resolution: {integrity: sha512-RbJ5/jmFcNNCcDV5o9eTnBLJ/HszWV0P73bc+Ff4nS/rJj+YaS6IGyiOL0VoBYX+l1Wrl3k63h/KrH+nhJ0XvQ==}

  /graphemer@1.4.0:
    resolution: {integrity: sha512-EtKwoO6kxCL9WO5xipiHTZlSzBm7WLT627TqC/uVRd0HKmq8NXyebnNYxDoBi7wt8eTWrUrKXCOVaFq9x1kgag==}
    dev: true

  /gray-matter@4.0.3:
    resolution: {integrity: sha512-5v6yZd4JK3eMI3FqqCouswVqwugaA9r4dNZB1wwcmrD02QkV5H0y7XBQW8QwQqEaZY1pM9aqORSORhJRdNK44Q==}
    engines: {node: '>=6.0'}
    dependencies:
      js-yaml: 3.14.1
      kind-of: 6.0.3
      section-matter: 1.0.0
      strip-bom-string: 1.0.0

  /handlebars@4.7.7:
    resolution: {integrity: sha512-aAcXm5OAfE/8IXkcZvCepKU3VzW1/39Fb5ZuqMtgI/hT8X2YgoMvBY5dLhq/cpOvw7Lk1nK/UF71aLG/ZnVYRA==}
    engines: {node: '>=0.4.7'}
    hasBin: true
    dependencies:
      minimist: 1.2.8
      neo-async: 2.6.2
      source-map: 0.6.1
      wordwrap: 1.0.0
    optionalDependencies:
      uglify-js: 3.17.4
    dev: true

  /hard-rejection@2.1.0:
    resolution: {integrity: sha512-VIZB+ibDhx7ObhAe7OVtoEbuP4h/MuOTHJ+J8h/eBXotJYl0fBgR72xDFCKgIh22OJZIOVNxBMWuhAr10r8HdA==}
    engines: {node: '>=6'}
    dev: true

  /has-bigints@1.0.2:
    resolution: {integrity: sha512-tSvCKtBr9lkF0Ex0aQiP9N+OpV4zi2r/Nee5VkRDbaqv35RLYMzbwQfFSZZH0kR+Rd6302UJZ2p/bJCEoR3VoQ==}
    dev: true

  /has-flag@2.0.0:
    resolution: {integrity: sha512-P+1n3MnwjR/Epg9BBo1KT8qbye2g2Ou4sFumihwt6I4tsUX7jnLcX4BTOSKg/B1ZrIYMN9FcEnG4x5a7NB8Eng==}
    engines: {node: '>=0.10.0'}

  /has-flag@3.0.0:
    resolution: {integrity: sha512-sKJf1+ceQBr4SMkvQnBDNDtf4TXpVhVGateu0t918bl30FnbE2m4vNLX+VWe/dpjlb+HugGYzW7uQXH98HPEYw==}
    engines: {node: '>=4'}

  /has-flag@4.0.0:
    resolution: {integrity: sha512-EykJT/Q1KjTWctppgIAgfSO0tKVuZUjhgMr17kqTumMl6Afv3EISleU7qZUzoXDFTAHTDC4NOoG/ZxU3EvlMPQ==}
    engines: {node: '>=8'}

  /has-property-descriptors@1.0.0:
    resolution: {integrity: sha512-62DVLZGoiEBDHQyqG4w9xCuZ7eJEwNmJRWw2VY84Oedb7WFcA27fiEVe8oUQx9hAUJ4ekurquucTGwsyO1XGdQ==}
    dependencies:
      get-intrinsic: 1.2.1
    dev: true

  /has-property-descriptors@1.0.2:
    resolution: {integrity: sha512-55JNKuIW+vq4Ke1BjOTjM2YctQIvCT7GFzHwmfZPGo5wnrgkid0YQtnAleFSqumZm4az3n2BS+erby5ipJdgrg==}
    dependencies:
      es-define-property: 1.0.0
    dev: true

  /has-proto@1.0.1:
    resolution: {integrity: sha512-7qE+iP+O+bgF9clE5+UoBFzE65mlBiVj3tKCrlNQ0Ogwm0BjpT/gK4SlLYDMybDh5I3TCTKnPPa0oMG7JDYrhg==}
    engines: {node: '>= 0.4'}

  /has-proto@1.0.3:
    resolution: {integrity: sha512-SJ1amZAJUiZS+PhsVLf5tGydlaVB8EdFpaSO4gmiUKUOxk8qzn5AIy4ZeJUmh22znIdk/uMAUT2pl3FxzVUH+Q==}
    engines: {node: '>= 0.4'}
    dev: true

  /has-symbols@1.0.3:
    resolution: {integrity: sha512-l3LCuF6MgDNwTDKkdYGEihYjt5pRPbEg46rtlmnSPlUbgmB8LOIrKJbYYFBSbnPaJexMKtiPO8hmeRjRz2Td+A==}
    engines: {node: '>= 0.4'}

  /has-tostringtag@1.0.0:
    resolution: {integrity: sha512-kFjcSNhnlGV1kyoGk7OXKSawH5JOb/LzUc5w9B02hOTO0dfFRjbHQKvg1d6cf3HbeUmtU9VbbV3qzZ2Teh97WQ==}
    engines: {node: '>= 0.4'}
    dependencies:
      has-symbols: 1.0.3
    dev: true

  /has-tostringtag@1.0.2:
    resolution: {integrity: sha512-NqADB8VjPFLM2V0VvHUewwwsw0ZWBaIdgo+ieHtK3hasLz4qeCRjYcqfB6AQrBggRKppKF8L52/VqdVsO47Dlw==}
    engines: {node: '>= 0.4'}
    dependencies:
      has-symbols: 1.0.3
    dev: true

  /has-unicode@2.0.1:
    resolution: {integrity: sha512-8Rf9Y83NBReMnx0gFzA8JImQACstCYWUplepDa9xprwwtmgEZUF0h/i5xSA625zB/I37EtrswSST6OXxwaaIJQ==}

  /has-yarn@3.0.0:
    resolution: {integrity: sha512-IrsVwUHhEULx3R8f/aA8AHuEzAorplsab/v8HBzEiIukwq5i/EC+xmOW+HfP1OaDP+2JkgT1yILHN2O3UFIbcA==}
    engines: {node: ^12.20.0 || ^14.13.1 || >=16.0.0}

  /has@1.0.3:
    resolution: {integrity: sha512-f2dvO0VU6Oej7RkWJGrehjbzMAjFp5/VKPp5tTpWIV4JHHZK1/BxbFRtf/siA2SWTe09caDmVtYYzWEIbBS4zw==}
    engines: {node: '>= 0.4.0'}
    dependencies:
      function-bind: 1.1.2

  /hasown@2.0.2:
    resolution: {integrity: sha512-0hJU9SCPvmMzIBdZFqNPXWa6dqh7WdH0cII9y+CyS8rG3nL48Bclra9HmKhVVUHyPWNH5Y7xDwAB7bfgSjkUMQ==}
    engines: {node: '>= 0.4'}
    dependencies:
      function-bind: 1.1.2

  /hast-util-embedded@3.0.0:
    resolution: {integrity: sha512-naH8sld4Pe2ep03qqULEtvYr7EjrLK2QHY8KJR6RJkTUjPGObe1vnx585uzem2hGra+s1q08DZZpfgDVYRbaXA==}
    dependencies:
      '@types/hast': 3.0.4
      hast-util-is-element: 3.0.0
    dev: true

  /hast-util-format@1.1.0:
    resolution: {integrity: sha512-yY1UDz6bC9rDvCWHpx12aIBGRG7krurX0p0Fm6pT547LwDIZZiNr8a+IHDogorAdreULSEzP82Nlv5SZkHZcjA==}
    dependencies:
      '@types/hast': 3.0.4
      hast-util-embedded: 3.0.0
      hast-util-minify-whitespace: 1.0.1
      hast-util-phrasing: 3.0.1
      hast-util-whitespace: 3.0.0
      html-whitespace-sensitive-tag-names: 3.0.1
      unist-util-visit-parents: 6.0.1
    dev: true

  /hast-util-from-html@2.0.3:
    resolution: {integrity: sha512-CUSRHXyKjzHov8yKsQjGOElXy/3EKpyX56ELnkHH34vDVw1N1XSQ1ZcAvTyAPtGqLTuKP/uxM+aLkSPqF/EtMw==}
    dependencies:
      '@types/hast': 3.0.4
      devlop: 1.1.0
      hast-util-from-parse5: 8.0.1
      parse5: 7.2.0
      vfile: 6.0.2
      vfile-message: 4.0.2
    dev: true

  /hast-util-from-parse5@8.0.1:
    resolution: {integrity: sha512-Er/Iixbc7IEa7r/XLtuG52zoqn/b3Xng/w6aZQ0xGVxzhw5xUFxcRqdPzP6yFi/4HBYRaifaI5fQ1RH8n0ZeOQ==}
    dependencies:
      '@types/hast': 3.0.4
      '@types/unist': 3.0.3
      devlop: 1.1.0
      hastscript: 8.0.0
      property-information: 6.5.0
      vfile: 6.0.2
      vfile-location: 5.0.3
      web-namespaces: 2.0.1
    dev: true

  /hast-util-has-property@3.0.0:
    resolution: {integrity: sha512-MNilsvEKLFpV604hwfhVStK0usFY/QmM5zX16bo7EjnAEGofr5YyI37kzopBlZJkHD4t887i+q/C8/tr5Q94cA==}
    dependencies:
      '@types/hast': 3.0.4
    dev: true

  /hast-util-is-body-ok-link@3.0.1:
    resolution: {integrity: sha512-0qpnzOBLztXHbHQenVB8uNuxTnm/QBFUOmdOSsEn7GnBtyY07+ENTWVFBAnXd/zEgd9/SUG3lRY7hSIBWRgGpQ==}
    dependencies:
      '@types/hast': 3.0.4
    dev: true

  /hast-util-is-element@3.0.0:
    resolution: {integrity: sha512-Val9mnv2IWpLbNPqc/pUem+a7Ipj2aHacCwgNfTiK0vJKl0LF+4Ba4+v1oPHFpf3bLYmreq0/l3Gud9S5OH42g==}
    dependencies:
      '@types/hast': 3.0.4
    dev: true

  /hast-util-minify-whitespace@1.0.1:
    resolution: {integrity: sha512-L96fPOVpnclQE0xzdWb/D12VT5FabA7SnZOUMtL1DbXmYiHJMXZvFkIZfiMmTCNJHUeO2K9UYNXoVyfz+QHuOw==}
    dependencies:
      '@types/hast': 3.0.4
      hast-util-embedded: 3.0.0
      hast-util-is-element: 3.0.0
      hast-util-whitespace: 3.0.0
      unist-util-is: 6.0.0
    dev: true

  /hast-util-parse-selector@4.0.0:
    resolution: {integrity: sha512-wkQCkSYoOGCRKERFWcxMVMOcYE2K1AaNLU8DXS9arxnLOUEWbOXKXiJUNzEpqZ3JOKpnha3jkFrumEjVliDe7A==}
    dependencies:
      '@types/hast': 3.0.4
    dev: true

  /hast-util-phrasing@3.0.1:
    resolution: {integrity: sha512-6h60VfI3uBQUxHqTyMymMZnEbNl1XmEGtOxxKYL7stY2o601COo62AWAYBQR9lZbYXYSBoxag8UpPRXK+9fqSQ==}
    dependencies:
      '@types/hast': 3.0.4
      hast-util-embedded: 3.0.0
      hast-util-has-property: 3.0.0
      hast-util-is-body-ok-link: 3.0.1
      hast-util-is-element: 3.0.0
    dev: true

  /hast-util-raw@9.0.4:
    resolution: {integrity: sha512-LHE65TD2YiNsHD3YuXcKPHXPLuYh/gjp12mOfU8jxSrm1f/yJpsb0F/KKljS6U9LJoP0Ux+tCe8iJ2AsPzTdgA==}
    dependencies:
      '@types/hast': 3.0.4
      '@types/unist': 3.0.3
      '@ungap/structured-clone': 1.2.0
      hast-util-from-parse5: 8.0.1
      hast-util-to-parse5: 8.0.0
      html-void-elements: 3.0.0
      mdast-util-to-hast: 13.2.0
      parse5: 7.2.0
      unist-util-position: 5.0.0
      unist-util-visit: 5.0.0
      vfile: 6.0.2
      web-namespaces: 2.0.1
      zwitch: 2.0.4
    dev: true

  /hast-util-to-html@9.0.3:
    resolution: {integrity: sha512-M17uBDzMJ9RPCqLMO92gNNUDuBSq10a25SDBI08iCCxmorf4Yy6sYHK57n9WAbRAAaU+DuR4W6GN9K4DFZesYg==}
    dependencies:
      '@types/hast': 3.0.4
      '@types/unist': 3.0.3
      ccount: 2.0.1
      comma-separated-tokens: 2.0.3
      hast-util-whitespace: 3.0.0
      html-void-elements: 3.0.0
      mdast-util-to-hast: 13.2.0
      property-information: 6.5.0
      space-separated-tokens: 2.0.2
      stringify-entities: 4.0.4
      zwitch: 2.0.4
    dev: true

  /hast-util-to-parse5@8.0.0:
    resolution: {integrity: sha512-3KKrV5ZVI8if87DVSi1vDeByYrkGzg4mEfeu4alwgmmIeARiBLKCZS2uw5Gb6nU9x9Yufyj3iudm6i7nl52PFw==}
    dependencies:
      '@types/hast': 3.0.4
      comma-separated-tokens: 2.0.3
      devlop: 1.1.0
      property-information: 6.5.0
      space-separated-tokens: 2.0.2
      web-namespaces: 2.0.1
      zwitch: 2.0.4
    dev: true

  /hast-util-whitespace@3.0.0:
    resolution: {integrity: sha512-88JUN06ipLwsnv+dVn+OIYOvAuvBMy/Qoi6O7mQHxdPXpjy+Cd6xRkWwux7DKO+4sYILtLBRIKgsdpS2gQc7qw==}
    dependencies:
      '@types/hast': 3.0.4
    dev: true

  /hastscript@8.0.0:
    resolution: {integrity: sha512-dMOtzCEd3ABUeSIISmrETiKuyydk1w0pa+gE/uormcTpSYuaNJPbX1NU3JLyscSLjwAQM8bWMhhIlnCqnRvDTw==}
    dependencies:
      '@types/hast': 3.0.4
      comma-separated-tokens: 2.0.3
      hast-util-parse-selector: 4.0.0
      property-information: 6.5.0
      space-separated-tokens: 2.0.2
    dev: true

  /hastscript@9.0.0:
    resolution: {integrity: sha512-jzaLBGavEDKHrc5EfFImKN7nZKKBdSLIdGvCwDZ9TfzbF2ffXiov8CKE445L2Z1Ek2t/m4SKQ2j6Ipv7NyUolw==}
    dependencies:
      '@types/hast': 3.0.4
      comma-separated-tokens: 2.0.3
      hast-util-parse-selector: 4.0.0
      property-information: 6.5.0
      space-separated-tokens: 2.0.2
    dev: true

  /he@1.2.0:
    resolution: {integrity: sha512-F/1DnUGPopORZi0ni+CvrCgHQ5FyEAHRLSApuYWMmrbSwoN2Mn/7k+Gl38gJnR7yyDZk6WLXwiGod1JOWNDKGw==}
    hasBin: true
    dev: true

  /header-case@1.0.1:
    resolution: {integrity: sha512-i0q9mkOeSuhXw6bGgiQCCBgY/jlZuV/7dZXyZ9c6LcBrqwvT8eT719E9uxE5LiZftdl+z81Ugbg/VvXV4OJOeQ==}
    dependencies:
      no-case: 2.3.2
      upper-case: 1.1.3

  /header-case@2.0.4:
    resolution: {integrity: sha512-H/vuk5TEEVZwrR0lp2zed9OCo1uAILMlx0JEMgC26rzyJJ3N1v6XkwHHXJQdR2doSjcGPM6OKPYoJgf0plJ11Q==}
    dependencies:
      capital-case: 1.0.4
      tslib: 2.8.0

  /homedir-polyfill@1.0.3:
    resolution: {integrity: sha512-eSmmWE5bZTK2Nou4g0AI3zZ9rswp7GRKoKXS1BLUkvPviOqs4YTN1djQIqrXy9k5gEtdLPy86JjRwsNM9tnDcA==}
    engines: {node: '>=0.10.0'}
    dependencies:
      parse-passwd: 1.0.0

  /hosted-git-info@2.8.9:
    resolution: {integrity: sha512-mxIDAb9Lsm6DoOJ7xH+5+X4y1LU/4Hi50L9C5sIswK3JzULS4bwk1FvjdBgvYR4bzT4tuUQiC15FE2f5HbLvYw==}

  /hosted-git-info@4.1.0:
    resolution: {integrity: sha512-kyCuEOWjJqZuDbRHzL8V93NzQhwIB71oFWSyzVo+KPZI+pnQPPxucdkrOZvkLRnrf5URsQM+IJ09Dw29cRALIA==}
    engines: {node: '>=10'}
    dependencies:
      lru-cache: 6.0.0
    dev: true

  /hosted-git-info@5.2.1:
    resolution: {integrity: sha512-xIcQYMnhcx2Nr4JTjsFmwwnr9vldugPy9uVm0o87bjqqWMv9GaqsTeT+i99wTl0mk1uLxJtHxLb8kymqTENQsw==}
    engines: {node: ^12.13.0 || ^14.15.0 || >=16.0.0}
    dependencies:
      lru-cache: 7.18.3

  /hosted-git-info@6.1.1:
    resolution: {integrity: sha512-r0EI+HBMcXadMrugk0GCQ+6BQV39PiWAZVfq7oIckeGiN7sjRGyQxPdft3nQekFTCQbYxLBH+/axZMeH8UX6+w==}
    engines: {node: ^14.17.0 || ^16.13.0 || >=18.0.0}
    dependencies:
      lru-cache: 7.18.3

  /hosted-git-info@7.0.2:
    resolution: {integrity: sha512-puUZAUKT5m8Zzvs72XWy3HtvVbTWljRE66cP60bxJzAqf2DgICo7lYTY2IHUmLnNpjYvw5bvmoHvPc0QO2a62w==}
    engines: {node: ^16.14.0 || >=18.0.0}
    dependencies:
      lru-cache: 10.2.0

  /html-escaper@2.0.2:
    resolution: {integrity: sha512-H2iMtd0I4Mt5eYiapRdIDjp+XzelXQ0tFE4JS7YFwFevXXMmOp9myNrUvCg0D6ws8iqkRPBfKHgbwig1SmlLfg==}
    dev: true

  /html-void-elements@3.0.0:
    resolution: {integrity: sha512-bEqo66MRXsUGxWHV5IP0PUiAWwoEjba4VCzg0LjFJBpchPaTfyfCKTG6bc5F8ucKec3q5y6qOdGyYTSBEvhCrg==}
    dev: true

  /html-whitespace-sensitive-tag-names@3.0.1:
    resolution: {integrity: sha512-q+310vW8zmymYHALr1da4HyXUQ0zgiIwIicEfotYPWGN0OJVEN/58IJ3A4GBYcEq3LGAZqKb+ugvP0GNB9CEAA==}
    dev: true

  /http-cache-semantics@4.1.1:
    resolution: {integrity: sha512-er295DKPVsV82j5kw1Gjt+ADA/XYHsajl82cGNQG2eyoPkvgUhX+nDIyelzhIWbbsXP39EHcI6l5tYs2FYqYXQ==}

  /http-call@5.3.0:
    resolution: {integrity: sha512-ahwimsC23ICE4kPl9xTBjKB4inbRaeLyZeRunC/1Jy/Z6X8tv22MEAjK+KBOMSVLaqXPTTmd8638waVIKLGx2w==}
    engines: {node: '>=8.0.0'}
    dependencies:
      content-type: 1.0.5
      debug: 4.3.7(supports-color@8.1.1)
      is-retry-allowed: 1.2.0
      is-stream: 2.0.1
      parse-json: 4.0.0
      tunnel-agent: 0.6.0
    transitivePeerDependencies:
      - supports-color

  /http-proxy-agent@5.0.0:
    resolution: {integrity: sha512-n2hY8YdoRE1i7r6M0w9DIw5GgZN0G25P8zLCRQ8rjXtTU3vsNFBI/vWK/UIeE6g5MUUz6avwAPXmL6Fy9D/90w==}
    engines: {node: '>= 6'}
    dependencies:
      '@tootallnate/once': 2.0.0
      agent-base: 6.0.2
      debug: 4.3.7(supports-color@8.1.1)
    transitivePeerDependencies:
      - supports-color

  /http2-wrapper@1.0.3:
    resolution: {integrity: sha512-V+23sDMr12Wnz7iTcDeJr3O6AIxlnvT/bmaAAAP/Xda35C90p9599p0F1eHR/N1KILWSoWVAiOMFjBBXaXSMxg==}
    engines: {node: '>=10.19.0'}
    dependencies:
      quick-lru: 5.1.1
      resolve-alpn: 1.2.1
    dev: true

  /http2-wrapper@2.2.0:
    resolution: {integrity: sha512-kZB0wxMo0sh1PehyjJUWRFEd99KC5TLjZ2cULC4f9iqJBAmKQQXEICjxl5iPJRwP40dpeHFqqhm7tYCvODpqpQ==}
    engines: {node: '>=10.19.0'}
    dependencies:
      quick-lru: 5.1.1
      resolve-alpn: 1.2.1

  /https-proxy-agent@5.0.1:
    resolution: {integrity: sha512-dFcAjpTQFgoLMzC2VwU+C/CbS7uRL0lWmxDITmqm7C+7F0Odmj6s9l6alZc6AELXhrnggM2CeWSXHGOdX2YtwA==}
    engines: {node: '>= 6'}
    dependencies:
      agent-base: 6.0.2
      debug: 4.3.7(supports-color@8.1.1)
    transitivePeerDependencies:
      - supports-color

  /human-id@4.1.1:
    resolution: {integrity: sha512-3gKm/gCSUipeLsRYZbbdA1BD83lBoWUkZ7G9VFrhWPAU76KwYo5KR8V28bpoPm/ygy0x5/GCbpRQdY7VLYCoIg==}
    hasBin: true

  /human-signals@2.1.0:
    resolution: {integrity: sha512-B4FFZ6q/T2jhhksgkbEW3HBvWIfDW85snkQgawt07S7J5QXTk6BkNV+0yAeZrM5QpMAdYlocGoljn0sJ/WQkFw==}
    engines: {node: '>=10.17.0'}

  /humanize-ms@1.2.1:
    resolution: {integrity: sha512-Fl70vYtsAFb/C06PTS9dZBo7ihau+Tu/DNCk/OyHhea07S+aeMWpFFkUaXRa8fI+ScZbEI8dfSxwY7gxZ9SAVQ==}
    dependencies:
      ms: 2.1.3

  /hyperdyperid@1.2.0:
    resolution: {integrity: sha512-Y93lCzHYgGWdrJ66yIktxiaGULYc6oGiABxhcO5AufBeOyoIdZF7bIfLaOrbM0iGIOXQQgxxRrFEnb+Y6w1n4A==}
    engines: {node: '>=10.18'}
    dev: true

  /hyperlinker@1.0.0:
    resolution: {integrity: sha512-Ty8UblRWFEcfSuIaajM34LdPXIhbs1ajEX/BBPv24J+enSVaEVY63xQ6lTO9VRYS5LAoghIG0IDJ+p+IPzKUQQ==}
    engines: {node: '>=4'}

  /iconv-lite@0.4.24:
    resolution: {integrity: sha512-v3MXnZAcvnywkTUEZomIActle7RXXeedOR31wwl7VlyoXO4Qi9arvSenNQWne1TcRwhCL1HwLI21bEqdpj8/rA==}
    engines: {node: '>=0.10.0'}
    dependencies:
      safer-buffer: 2.1.2

  /iconv-lite@0.6.3:
    resolution: {integrity: sha512-4fCk79wshMdzMp2rH06qWrJE4iolqLhCUH+OiuIgU++RB0+94NlDL81atO7GX55uUKueo0txHNtvEyI6D7WdMw==}
    engines: {node: '>=0.10.0'}
    requiresBuild: true
    dependencies:
      safer-buffer: 2.1.2
    optional: true

  /ieee754@1.2.1:
    resolution: {integrity: sha512-dcyqhDvX1C46lXZcVqCpK+FtMRQVdIMN6/Df5js2zouUsqG7I6sFxitIC+7KYK29KdXOLHdu9zL4sFnoVQnqaA==}

  /ignore-walk@6.0.3:
    resolution: {integrity: sha512-C7FfFoTA+bI10qfeydT8aZbvr91vAEU+2W5BZUlzPec47oNb07SsOfwYrtxuvOYdUApPP/Qlh4DtAO51Ekk2QA==}
    engines: {node: ^14.17.0 || ^16.13.0 || >=18.0.0}
    dependencies:
      minimatch: 9.0.5

  /ignore@5.2.4:
    resolution: {integrity: sha512-MAb38BcSbH0eHNBxn7ql2NH/kX33OkB3lZ1BNdh7ENeRChHTYsTvWrMubiIAMNS2llXEEgZ1MUOBtXChP3kaFQ==}
    engines: {node: '>= 4'}

  /ignore@5.3.2:
    resolution: {integrity: sha512-hsBTNUqQTDwkWtcdYI2i06Y/nUBEsNEDJKjWdigLvegy8kDuJAS8uRlpkkcQpyEXL0Z/pjDy5HBmMjRCJ2gq+g==}
    engines: {node: '>= 4'}

  /immediate@3.0.6:
    resolution: {integrity: sha512-XXOFtyqDjNDAQxVfYxuF7g9Il/IbWmmlQg2MYKOH8ExIT1qg6xc4zyS3HaEEATgs1btfzxq15ciUiY7gjSXRGQ==}

  /import-fresh@3.3.0:
    resolution: {integrity: sha512-veYYhQa+D1QBKznvhUHxb8faxlrwUnxseDAbAp457E0wLNio2bOSKnjYDhMj+YiAq61xrMGhQk9iXVk5FzgQMw==}
    engines: {node: '>=6'}
    dependencies:
      parent-module: 1.0.1
      resolve-from: 4.0.0

  /import-lazy@4.0.0:
    resolution: {integrity: sha512-rKtvo6a868b5Hu3heneU+L4yEQ4jYKLtjpnPeUdK7h0yzXGmyBTypknlkCvHFBqfX9YlorEiMM6Dnq/5atfHkw==}
    engines: {node: '>=8'}

  /imurmurhash@0.1.4:
    resolution: {integrity: sha512-JmXMZ6wuvDmLiHEml9ykzqO6lwFbof0GG4IkcGaENdCRDDmMVnny7s5HsIgHCbaq0w2MyPhDqkhTUgS2LU2PHA==}
    engines: {node: '>=0.8.19'}

  /indent-string@4.0.0:
    resolution: {integrity: sha512-EdDDZu4A2OyIK7Lr/2zG+w5jmbuk1DVBnEwREQvBzspBJkCEbRa8GxU1lghYcaGJCnRWibjDXlq779X1/y5xwg==}
    engines: {node: '>=8'}

  /indent-string@5.0.0:
    resolution: {integrity: sha512-m6FAo/spmsW2Ab2fU35JTYwtOKa2yAwXSwgjSv1TJzh4Mh7mC3lzAOVLBprb72XsTrgkEIsl7YrFNAiDiRhIGg==}
    engines: {node: '>=12'}

  /infer-owner@1.0.4:
    resolution: {integrity: sha512-IClj+Xz94+d7irH5qRyfJonOdfTzuDaifE6ZPWfx0N0+/ATZCbuTPq2prFl526urkQd90WyUKIh1DfBQ2hMz9A==}

  /inflight@1.0.6:
    resolution: {integrity: sha512-k92I/b08q4wvFscXCLvqfsHCrjrF7yiXsQuIVvVE7N82W3+aqpzuUdBbfhWcy/FZR3/4IgflMgKLOsvPDrGCJA==}
    deprecated: This module is not supported, and leaks memory. Do not use it. Check out lru-cache if you want a good and tested way to coalesce async requests by a key value, which is much more comprehensive and powerful.
    dependencies:
      once: 1.4.0
      wrappy: 1.0.2

  /inherits@2.0.4:
    resolution: {integrity: sha512-k/vGaX4/Yla3WzyMCvTQOXYeIHvqOKtnqBduzTHpzpQZzAskKMhZ2K+EnBiSM9zGSoIFeMpXKxa4dYeZIQqewQ==}

  /ini@1.3.8:
    resolution: {integrity: sha512-JV/yugV2uzW5iMRSiZAyDtQd+nxtUnjeLt0acNdw98kKLrvuRVyB80tsREOE7yvGVgalhZ6RNXCmEHkUKBKxew==}

  /ini@2.0.0:
    resolution: {integrity: sha512-7PnF4oN3CvZF23ADhA5wRaYEQpJ8qygSkbtTXWBeXWXmEVRXK+1ITciHWwHhsjv1TmW0MgacIv6hEi5pX5NQdA==}
    engines: {node: '>=10'}

  /ini@4.1.1:
    resolution: {integrity: sha512-QQnnxNyfvmHFIsj7gkPcYymR8Jdw/o7mp5ZFihxn6h8Ci6fh3Dx4E1gPjpQEpIuPo9XVNY/ZUwh4BPMjGyL01g==}
    engines: {node: ^14.17.0 || ^16.13.0 || >=18.0.0}

  /ink@5.0.1(@types/react@18.3.12)(react@18.3.1):
    resolution: {integrity: sha512-ae4AW/t8jlkj/6Ou21H2av0wxTk8vrGzXv+v2v7j4in+bl1M5XRMVbfNghzhBokV++FjF8RBDJvYo+ttR9YVRg==}
    engines: {node: '>=18'}
    peerDependencies:
      '@types/react': '>=18.0.0'
      react: '>=18.0.0'
      react-devtools-core: ^4.19.1
    peerDependenciesMeta:
      '@types/react':
        optional: true
      react-devtools-core:
        optional: true
    dependencies:
      '@alcalzone/ansi-tokenize': 0.1.3
      '@types/react': 18.3.12
      ansi-escapes: 7.0.0
      ansi-styles: 6.2.1
      auto-bind: 5.0.1
      chalk: 5.3.0
      cli-boxes: 3.0.0
      cli-cursor: 4.0.0
      cli-truncate: 4.0.0
      code-excerpt: 4.0.0
      indent-string: 5.0.0
      is-in-ci: 0.1.0
      lodash: 4.17.21
      patch-console: 2.0.0
      react: 18.3.1
      react-reconciler: 0.29.2(react@18.3.1)
      scheduler: 0.23.2
      signal-exit: 3.0.7
      slice-ansi: 7.1.0
      stack-utils: 2.0.6
      string-width: 7.2.0
      type-fest: 4.26.1
      widest-line: 5.0.0
      wrap-ansi: 9.0.0
      ws: 8.18.0
      yoga-wasm-web: 0.3.3
    transitivePeerDependencies:
      - bufferutil
      - utf-8-validate

  /inquirer@6.5.2:
    resolution: {integrity: sha512-cntlB5ghuB0iuO65Ovoi8ogLHiWGs/5yNrtUcKjFhSSiVeAIVpD7koaSU9RM8mpXw5YDi9RdYXGQMaOURB7ycQ==}
    engines: {node: '>=6.0.0'}
    dependencies:
      ansi-escapes: 3.2.0
      chalk: 2.4.2
      cli-cursor: 2.1.0
      cli-width: 2.2.1
      external-editor: 3.1.0
      figures: 2.0.0
      lodash: 4.17.21
      mute-stream: 0.0.7
      run-async: 2.4.1
      rxjs: 6.6.7
      string-width: 2.1.1
      strip-ansi: 5.2.0
      through: 2.3.8
    dev: true

  /inquirer@8.2.5:
    resolution: {integrity: sha512-QAgPDQMEgrDssk1XiwwHoOGYF9BAbUcc1+j+FhEvaOt8/cKRqyLn0U5qA6F74fGhTMGxf92pOvPBeh29jQJDTQ==}
    engines: {node: '>=12.0.0'}
    dependencies:
      ansi-escapes: 4.3.2
      chalk: 4.1.2
      cli-cursor: 3.1.0
      cli-width: 3.0.0
      external-editor: 3.1.0
      figures: 3.2.0
      lodash: 4.17.21
      mute-stream: 0.0.8
      ora: 5.4.1
      run-async: 2.4.1
      rxjs: 7.8.1
      string-width: 4.2.3
      strip-ansi: 6.0.1
      through: 2.3.8
      wrap-ansi: 7.0.0
    dev: true

  /inquirer@8.2.6:
    resolution: {integrity: sha512-M1WuAmb7pn9zdFRtQYk26ZBoY043Sse0wVDdk4Bppr+JOXyQYybdtvK+l9wUibhtjdjvtoiNy8tk+EgsYIUqKg==}
    engines: {node: '>=12.0.0'}
    dependencies:
      ansi-escapes: 4.3.2
      chalk: 4.1.2
      cli-cursor: 3.1.0
      cli-width: 3.0.0
      external-editor: 3.1.0
      figures: 3.2.0
      lodash: 4.17.21
      mute-stream: 0.0.8
      ora: 5.4.1
      run-async: 2.4.1
      rxjs: 7.8.1
      string-width: 4.2.3
      strip-ansi: 6.0.1
      through: 2.3.8
      wrap-ansi: 6.2.0
    dev: true

  /int64-buffer@0.1.10:
    resolution: {integrity: sha512-v7cSY1J8ydZ0GyjUHqF+1bshJ6cnEVLo9EnjB8p+4HDRPZc9N5jjmvUV7NvEsqQOKyH0pmIBFWXVQbiS0+OBbA==}

  /internal-slot@1.0.5:
    resolution: {integrity: sha512-Y+R5hJrzs52QCG2laLn4udYVnxsfny9CpOhNhUvk/SSSVyF6T27FzRbF0sroPidSu3X8oEAkOn2K804mjpt6UQ==}
    engines: {node: '>= 0.4'}
    dependencies:
      get-intrinsic: 1.2.1
      has: 1.0.3
      side-channel: 1.0.4
    dev: true

  /internal-slot@1.0.7:
    resolution: {integrity: sha512-NGnrKwXzSms2qUUih/ILZ5JBqNTSa1+ZmP6flaIp6KmSElgE9qdndzS3cqjrDovwFdmwsGsLdeFgB6suw+1e9g==}
    engines: {node: '>= 0.4'}
    dependencies:
      es-errors: 1.3.0
      hasown: 2.0.2
      side-channel: 1.0.4
    dev: true

  /ip-address@9.0.5:
    resolution: {integrity: sha512-zHtQzGojZXTwZTHQqra+ETKd4Sn3vgi7uBmlPoXVWZqYvuKmtI0l/VZTjqGmJY9x88GGOaZ9+G9ES8hC4T4X8g==}
    engines: {node: '>= 12'}
    dependencies:
      jsbn: 1.1.0
      sprintf-js: 1.1.3

  /is-array-buffer@3.0.2:
    resolution: {integrity: sha512-y+FyyR/w8vfIRq4eQcM1EYgSTnmHXPqaF+IgzgraytCFq5Xh8lllDVmAZolPJiZttZLeFSINPYMaEJ7/vWUa1w==}
    dependencies:
      call-bind: 1.0.2
      get-intrinsic: 1.2.1
      is-typed-array: 1.1.12
    dev: true

  /is-array-buffer@3.0.4:
    resolution: {integrity: sha512-wcjaerHw0ydZwfhiKbXJWLDY8A7yV7KhjQOpb83hGgGfId/aQa4TOvwyzn2PuswW2gPCYEL/nEAiSVpdOj1lXw==}
    engines: {node: '>= 0.4'}
    dependencies:
      call-bind: 1.0.7
      get-intrinsic: 1.2.4
    dev: true

  /is-arrayish@0.2.1:
    resolution: {integrity: sha512-zz06S8t0ozoDXMG+ube26zeCTNXcKIPJZJi8hBrF4idCLms4CG9QtK7qBl1boi5ODzFpjswb5JPmHCbMpjaYzg==}

  /is-arrayish@0.3.2:
    resolution: {integrity: sha512-eVRqCvVlZbuw3GrM63ovNSNAeA1K16kaR/LRY/92w0zxQ5/1YzwblUX652i4Xs9RwAGjW9d9y6X88t8OaAJfWQ==}
    dev: true

  /is-async-function@2.0.0:
    resolution: {integrity: sha512-Y1JXKrfykRJGdlDwdKlLpLyMIiWqWvuSd17TvZk68PLAOGOoF4Xyav1z0Xhoi+gCYjZVeC5SI+hYFOfvXmGRCA==}
    engines: {node: '>= 0.4'}
    dependencies:
      has-tostringtag: 1.0.2
    dev: true

  /is-bigint@1.0.4:
    resolution: {integrity: sha512-zB9CruMamjym81i2JZ3UMn54PKGsQzsJeo6xvN3HJJ4CAsQNB6iRutp2To77OfCNuoxspsIhzaPoO1zyCEhFOg==}
    dependencies:
      has-bigints: 1.0.2
    dev: true

  /is-binary-path@2.1.0:
    resolution: {integrity: sha512-ZMERYes6pDydyuGidse7OsHxtbI7WVeUEozgR/g7rd0xUimYNlvZRE/K2MgZTjWy725IfelLeVcEM97mmtRGXw==}
    engines: {node: '>=8'}
    dependencies:
      binary-extensions: 2.2.0
    dev: true

  /is-boolean-object@1.1.2:
    resolution: {integrity: sha512-gDYaKHJmnj4aWxyj6YHyXVpdQawtVLHU5cb+eztPGczf6cjuTdwve5ZIEfgXqH4e57An1D1AKf8CZ3kYrQRqYA==}
    engines: {node: '>= 0.4'}
    dependencies:
      call-bind: 1.0.2
      has-tostringtag: 1.0.0
    dev: true

  /is-builtin-module@3.2.1:
    resolution: {integrity: sha512-BSLE3HnV2syZ0FK0iMA/yUGplUeMmNz4AW5fnTunbCIqZi4vG3WjJT9FHMy5D69xmAYBHXQhJdALdpwVxV501A==}
    engines: {node: '>=6'}
    dependencies:
      builtin-modules: 3.3.0
    dev: true

  /is-bun-module@1.2.1:
    resolution: {integrity: sha512-AmidtEM6D6NmUiLOvvU7+IePxjEjOzra2h0pSrsfSAcXwl/83zLLXDByafUJy9k/rKK0pvXMLdwKwGHlX2Ke6Q==}
    dependencies:
      semver: 7.6.3
    dev: true

  /is-callable@1.2.7:
    resolution: {integrity: sha512-1BC0BVFhS/p0qtw6enp8e+8OD0UrK0oFLztSjNzhcKA3WDuJxxAPXzPuPtKkjEY9UUoEWlX/8fgKeu2S8i9JTA==}
    engines: {node: '>= 0.4'}
    dev: true

  /is-ci@3.0.1:
    resolution: {integrity: sha512-ZYvCgrefwqoQ6yTyYUbQu64HsITZ3NfKX1lzaEYdkTDcfKzzCI/wthRRYKkdjHKFVgNiXKAKm65Zo1pk2as/QQ==}
    hasBin: true
    dependencies:
      ci-info: 3.9.0

  /is-core-module@2.13.1:
    resolution: {integrity: sha512-hHrIjvZsftOsvKSn2TRYl63zvxsgE0K+0mYMoH6gD4omR5IWB2KynivBQczo3+wF1cCkjzvptnI9Q0sPU66ilw==}
    dependencies:
      hasown: 2.0.2
    dev: true

  /is-core-module@2.15.1:
    resolution: {integrity: sha512-z0vtXSwucUJtANQWldhbtbt7BnL0vxiFjIdDLAatwhDYty2bad6s+rijD6Ri4YuYJubLzIJLUidCh09e1djEVQ==}
    engines: {node: '>= 0.4'}
    dependencies:
      hasown: 2.0.2

  /is-data-view@1.0.1:
    resolution: {integrity: sha512-AHkaJrsUVW6wq6JS8y3JnM/GJF/9cf+k20+iDzlSaJrinEo5+7vRiteOSwBhHRiAyQATN1AmY4hwzxJKPmYf+w==}
    engines: {node: '>= 0.4'}
    dependencies:
      is-typed-array: 1.1.13
    dev: true

  /is-date-object@1.0.5:
    resolution: {integrity: sha512-9YQaSxsAiSwcvS33MBk3wTCVnWK+HhF8VZR2jRxehM16QcVOdHqPn4VPHmRK4lSr38n9JriurInLcP90xsYNfQ==}
    engines: {node: '>= 0.4'}
    dependencies:
      has-tostringtag: 1.0.0
    dev: true

  /is-docker@3.0.0:
    resolution: {integrity: sha512-eljcgEDlEns/7AXFosB5K/2nCM4P7FQPkGc/DWLy5rmFEWvZayGrik1d9/QIY5nJ4f9YsVvBkA6kJpHn9rISdQ==}
    engines: {node: ^12.20.0 || ^14.13.1 || >=16.0.0}
    hasBin: true

  /is-extendable@0.1.1:
    resolution: {integrity: sha512-5BMULNob1vgFX6EjQw5izWDxrecWK9AM72rugNr0TFldMOi0fj6Jk+zeKIt0xGj4cEfQIJth4w3OKWOJ4f+AFw==}
    engines: {node: '>=0.10.0'}

  /is-extglob@2.1.1:
    resolution: {integrity: sha512-SbKbANkN603Vi4jEZv49LeVJMn4yGwsbzZworEoyEiutsN3nJYdbO36zfhGJ6QEDpOZIFkDtnq5JRxmvl3jsoQ==}
    engines: {node: '>=0.10.0'}

  /is-finalizationregistry@1.0.2:
    resolution: {integrity: sha512-0by5vtUJs8iFQb5TYUHHPudOR+qXYIMKtiUzvLIZITZUjknFmziyBJuLhVRc+Ds0dREFlskDNJKYIdIzu/9pfw==}
    dependencies:
      call-bind: 1.0.7
    dev: true

  /is-fullwidth-code-point@2.0.0:
    resolution: {integrity: sha512-VHskAKYM8RfSFXwee5t5cbN5PZeq1Wrh6qd5bkyiXIf6UQcN6w/A0eXM9r6t8d+GYOh+o6ZhiEnb88LN/Y8m2w==}
    engines: {node: '>=4'}
    dev: true

  /is-fullwidth-code-point@3.0.0:
    resolution: {integrity: sha512-zymm5+u+sCsSWyD9qNaejV3DFvhCKclKdizYaJUuHA83RLjb7nSuGnddCHGv0hk+KY7BMAlsWeK4Ueg6EV6XQg==}
    engines: {node: '>=8'}

  /is-fullwidth-code-point@4.0.0:
    resolution: {integrity: sha512-O4L094N2/dZ7xqVdrXhh9r1KODPJpFms8B5sGdJLPy664AgvXsreZUyCQQNItZRDlYug4xStLjNp/sz3HvBowQ==}
    engines: {node: '>=12'}

  /is-fullwidth-code-point@5.0.0:
    resolution: {integrity: sha512-OVa3u9kkBbw7b8Xw5F9P+D/T9X+Z4+JruYVNapTjPYZYUznQ5YfWeFkOj606XYYW8yugTfC8Pj0hYqvi4ryAhA==}
    engines: {node: '>=18'}
    dependencies:
      get-east-asian-width: 1.3.0

  /is-generator-function@1.0.10:
    resolution: {integrity: sha512-jsEjy9l3yiXEQ+PsXdmBwEPcOxaXWLspKdplFUVI9vq1iZgIekeC0L167qeu86czQaxed3q/Uzuw0swL0irL8A==}
    engines: {node: '>= 0.4'}
    dependencies:
      has-tostringtag: 1.0.2
    dev: true

  /is-glob@4.0.3:
    resolution: {integrity: sha512-xelSayHH36ZgE7ZWhli7pW34hNbNl8Ojv5KVmkJD4hBdD3th8Tfk9vYasLM+mXWOZhFkgZfxhLSnrwRr4elSSg==}
    engines: {node: '>=0.10.0'}
    dependencies:
      is-extglob: 2.1.1

  /is-in-ci@0.1.0:
    resolution: {integrity: sha512-d9PXLEY0v1iJ64xLiQMJ51J128EYHAaOR4yZqQi8aHGfw6KgifM3/Viw1oZZ1GCVmb3gBuyhLyHj0HgR2DhSXQ==}
    engines: {node: '>=18'}
    hasBin: true

  /is-inside-container@1.0.0:
    resolution: {integrity: sha512-KIYLCCJghfHZxqjYBE7rEy0OBuTd5xCHS7tHVgvCLkx7StIoaxwNW3hCALgEUjFfeRk+MG/Qxmp/vtETEF3tRA==}
    engines: {node: '>=14.16'}
    hasBin: true
    dependencies:
      is-docker: 3.0.0

  /is-installed-globally@0.4.0:
    resolution: {integrity: sha512-iwGqO3J21aaSkC7jWnHP/difazwS7SFeIqxv6wEtLU8Y5KlzFTjyqcSIT0d8s4+dDhKytsk9PJZ2BkS5eZwQRQ==}
    engines: {node: '>=10'}
    dependencies:
      global-dirs: 3.0.0
      is-path-inside: 3.0.3

  /is-interactive@1.0.0:
    resolution: {integrity: sha512-2HvIEKRoqS62guEC+qBjpvRubdX910WCMuJTZ+I9yvqKU2/12eSL549HMwtabb4oupdj2sMP50k+XJfB/8JE6w==}
    engines: {node: '>=8'}
    dev: true

  /is-lambda@1.0.1:
    resolution: {integrity: sha512-z7CMFGNrENq5iFB9Bqo64Xk6Y9sg+epq1myIcdHaGnbMTYOxvzsEtdYqQUylB7LxfkvgrrjP32T6Ywciio9UIQ==}

  /is-lower-case@1.1.3:
    resolution: {integrity: sha512-+5A1e/WJpLLXZEDlgz4G//WYSHyQBD32qa4Jd3Lw06qQlv3fJHnp3YIHjTQSGzHMgzmVKz2ZP3rBxTHkPw/lxA==}
    dependencies:
      lower-case: 1.1.4

  /is-map@2.0.2:
    resolution: {integrity: sha512-cOZFQQozTha1f4MxLFzlgKYPTyj26picdZTx82hbc/Xf4K/tZOOXSCkMvU4pKioRXGDLJRn0GM7Upe7kR721yg==}
    dev: true

  /is-negative-zero@2.0.2:
    resolution: {integrity: sha512-dqJvarLawXsFbNDeJW7zAz8ItJ9cd28YufuuFzh0G8pNHjJMnY08Dv7sYX2uF5UpQOwieAeOExEYAWWfu7ZZUA==}
    engines: {node: '>= 0.4'}
    dev: true

  /is-negative-zero@2.0.3:
    resolution: {integrity: sha512-5KoIu2Ngpyek75jXodFvnafB6DJgr3u8uuK0LEZJjrU19DrMD3EVERaR8sjz8CCGgpZvxPl9SuE1GMVPFHx1mw==}
    engines: {node: '>= 0.4'}
    dev: true

  /is-npm@6.0.0:
    resolution: {integrity: sha512-JEjxbSmtPSt1c8XTkVrlujcXdKV1/tvuQ7GwKcAlyiVLeYFQ2VHat8xfrDJsIkhCdF/tZ7CiIR3sy141c6+gPQ==}
    engines: {node: ^12.20.0 || ^14.13.1 || >=16.0.0}

  /is-number-object@1.0.7:
    resolution: {integrity: sha512-k1U0IRzLMo7ZlYIfzRu23Oh6MiIFasgpb9X76eqfFZAqwH44UI4KTBvBYIZ1dSL9ZzChTB9ShHfLkR4pdW5krQ==}
    engines: {node: '>= 0.4'}
    dependencies:
      has-tostringtag: 1.0.0
    dev: true

  /is-number@7.0.0:
    resolution: {integrity: sha512-41Cifkg6e8TylSpdtTpeLVMqvSBEVzTttHvERD741+pnZ8ANv0004MRL43QKPDlK9cGvNp6NZWZUBlbGXYxxng==}
    engines: {node: '>=0.12.0'}

  /is-obj@2.0.0:
    resolution: {integrity: sha512-drqDG3cbczxxEJRoOXcOjtdp1J/lyp1mNn0xaznRs8+muBhgQcrnbspox5X5fOw0HnMnbfDzvnEMEtqDEJEo8w==}
    engines: {node: '>=8'}

  /is-path-inside@3.0.3:
    resolution: {integrity: sha512-Fd4gABb+ycGAmKou8eMftCupSir5lRxqf4aD/vd0cD2qc4HL07OjCeuHMr8Ro4CoMaeCKDB0/ECBOVWjTwUvPQ==}
    engines: {node: '>=8'}

  /is-plain-obj@1.1.0:
    resolution: {integrity: sha512-yvkRyxmFKEOQ4pNXCmJG5AEQNlXJS5LaONXo5/cLdTZdWvsZ1ioJEonLGAosKlMWE8lwUy/bJzMjcw8az73+Fg==}
    engines: {node: '>=0.10.0'}
    dev: true

  /is-plain-obj@2.1.0:
    resolution: {integrity: sha512-YWnfyRwxL/+SsrWYfOpUtz5b3YD+nyfkHvjbcanzk8zgyO4ASD67uVMRt8k5bM4lLMDnXfriRhOpemw+NfT1eA==}
    engines: {node: '>=8'}

  /is-plain-obj@4.1.0:
    resolution: {integrity: sha512-+Pgi+vMuUNkJyExiMBt5IlFoMyKnr5zhJ4Uspz58WOhBF5QoIZkFyNHIbBAtHwzVAgk5RtndVNsDRN61/mmDqg==}
    engines: {node: '>=12'}

  /is-plain-object@5.0.0:
    resolution: {integrity: sha512-VRSzKkbMm5jMDoKLbltAkFQ5Qr7VDiTFGXxYFXXowVj387GeGNOCsOH6Msy00SGZ3Fp84b1Naa1psqgcCIEP5Q==}
    engines: {node: '>=0.10.0'}

  /is-promise@2.2.2:
    resolution: {integrity: sha512-+lP4/6lKUBfQjZ2pdxThZvLUAafmZb8OAxFb8XXtiQmS35INgr85hdOGoEs124ez1FCnZJt6jau/T+alh58QFQ==}
    dev: true

  /is-regex@1.1.4:
    resolution: {integrity: sha512-kvRdxDsxZjhzUX07ZnLydzS1TU/TJlTUHHY4YLL87e37oUA49DfkLqgy+VjFocowy29cKvcSiu+kIv728jTTVg==}
    engines: {node: '>= 0.4'}
    dependencies:
      call-bind: 1.0.2
      has-tostringtag: 1.0.0
    dev: true

  /is-retry-allowed@1.2.0:
    resolution: {integrity: sha512-RUbUeKwvm3XG2VYamhJL1xFktgjvPzL0Hq8C+6yrWIswDy3BIXGqCxhxkc30N9jqK311gVU137K8Ei55/zVJRg==}
    engines: {node: '>=0.10.0'}

  /is-set@2.0.2:
    resolution: {integrity: sha512-+2cnTEZeY5z/iXGbLhPrOAaK/Mau5k5eXq9j14CpRTftq0pAJu2MwVRSZhyZWBzx3o6X795Lz6Bpb6R0GKf37g==}
    dev: true

  /is-shared-array-buffer@1.0.2:
    resolution: {integrity: sha512-sqN2UDu1/0y6uvXyStCOzyhAjCSlHceFoMKJW8W9EU9cvic/QdsZ0kEU93HEy3IUEFZIiH/3w+AH/UQbPHNdhA==}
    dependencies:
      call-bind: 1.0.2
    dev: true

  /is-shared-array-buffer@1.0.3:
    resolution: {integrity: sha512-nA2hv5XIhLR3uVzDDfCIknerhx8XUKnstuOERPNNIinXG7v9u+ohXF67vxm4TPTEPU6lm61ZkwP3c9PCB97rhg==}
    engines: {node: '>= 0.4'}
    dependencies:
      call-bind: 1.0.7
    dev: true

  /is-stream@2.0.1:
    resolution: {integrity: sha512-hFoiJiTl63nn+kstHGBtewWSKnQLpyb155KHheA1l39uvtO9nWIop1p3udqPcUd/xbF1VLMO4n7OI6p7RbngDg==}
    engines: {node: '>=8'}

  /is-string@1.0.7:
    resolution: {integrity: sha512-tE2UXzivje6ofPW7l23cjDOMa09gb7xlAqG6jG5ej6uPV32TlWP3NKPigtaGeHNu9fohccRYvIiZMfOOnOYUtg==}
    engines: {node: '>= 0.4'}
    dependencies:
      has-tostringtag: 1.0.0
    dev: true

  /is-symbol@1.0.4:
    resolution: {integrity: sha512-C/CPBqKWnvdcxqIARxyOh4v1UUEOCHpgDa0WYgpKDFMszcrPcffg5uhwSgPCLD2WWxmq6isisz87tzT01tuGhg==}
    engines: {node: '>= 0.4'}
    dependencies:
      has-symbols: 1.0.3
    dev: true

  /is-text-path@1.0.1:
    resolution: {integrity: sha512-xFuJpne9oFz5qDaodwmmG08e3CawH/2ZV8Qqza1Ko7Sk8POWbkRdwIoAWVhqvq0XeUzANEhKo2n0IXUGBm7A/w==}
    engines: {node: '>=0.10.0'}
    dependencies:
      text-extensions: 1.9.0
    dev: true

  /is-typed-array@1.1.12:
    resolution: {integrity: sha512-Z14TF2JNG8Lss5/HMqt0//T9JeHXttXy5pH/DBU4vi98ozO2btxzq9MwYDZYnKwU8nRsz/+GVFVRDq3DkVuSPg==}
    engines: {node: '>= 0.4'}
    dependencies:
      which-typed-array: 1.1.11
    dev: true

  /is-typed-array@1.1.13:
    resolution: {integrity: sha512-uZ25/bUAlUY5fR4OKT4rZQEBrzQWYV9ZJYGGsUmEJ6thodVJ1HX64ePQ6Z0qPWP+m+Uq6e9UugrE38jeYsDSMw==}
    engines: {node: '>= 0.4'}
    dependencies:
      which-typed-array: 1.1.15
    dev: true

  /is-typedarray@1.0.0:
    resolution: {integrity: sha512-cyA56iCMHAh5CdzjJIa4aohJyeO1YbwLi3Jc35MmRU6poroFjIGZzUzupGiRPOjgHg9TLu43xbpwXk523fMxKA==}

  /is-unicode-supported@0.1.0:
    resolution: {integrity: sha512-knxG2q4UC3u8stRGyAVJCOdxFmv5DZiRcdlIaAQXAbSfJya+OhopNotLQrstBhququ4ZpuKbDc/8S6mgXgPFPw==}
    engines: {node: '>=10'}
    dev: true

  /is-upper-case@1.1.2:
    resolution: {integrity: sha512-GQYSJMgfeAmVwh9ixyk888l7OIhNAGKtY6QA+IrWlu9MDTCaXmeozOZ2S9Knj7bQwBO/H6J2kb+pbyTUiMNbsw==}
    dependencies:
      upper-case: 1.1.3

  /is-utf8@0.2.1:
    resolution: {integrity: sha512-rMYPYvCzsXywIsldgLaSoPlw5PfoB/ssr7hY4pLfcodrA5M/eArza1a9VmTiNIBNMjOGr1Ow9mTyU2o69U6U9Q==}
    dev: true

  /is-weakmap@2.0.1:
    resolution: {integrity: sha512-NSBR4kH5oVj1Uwvv970ruUkCV7O1mzgVFO4/rev2cLRda9Tm9HrL70ZPut4rOHgY0FNrUu9BCbXA2sdQ+x0chA==}
    dev: true

  /is-weakref@1.0.2:
    resolution: {integrity: sha512-qctsuLZmIQ0+vSSMfoVvyFe2+GSEvnmZ2ezTup1SBse9+twCCeial6EEi3Nc2KFcf6+qz2FBPnjXsk8xhKSaPQ==}
    dependencies:
      call-bind: 1.0.2
    dev: true

  /is-weakset@2.0.2:
    resolution: {integrity: sha512-t2yVvttHkQktwnNNmBQ98AhENLdPUTDTE21uPqAQ0ARwQfGeQKRVS0NNurH7bTf7RrvcVn1OOge45CnBeHCSmg==}
    dependencies:
      call-bind: 1.0.7
      get-intrinsic: 1.2.4
    dev: true

  /is-windows@1.0.2:
    resolution: {integrity: sha512-eXK1UInq2bPmjyX6e3VHIzMLobc4J94i4AWn+Hpq3OU5KkrRC96OAcR3PRJ/pGu6m8TRnBHP9dkXQVsT/COVIA==}
    engines: {node: '>=0.10.0'}
    dev: true

  /is-wsl@3.1.0:
    resolution: {integrity: sha512-UcVfVfaK4Sc4m7X3dUSoHoozQGBEFeDC+zVo06t98xe8CzHSZZBekNXH+tu0NalHolcJ/QAGqS46Hef7QXBIMw==}
    engines: {node: '>=16'}
    dependencies:
      is-inside-container: 1.0.0

  /is-yarn-global@0.4.0:
    resolution: {integrity: sha512-HneQBCrXGBy15QnaDfcn6OLoU8AQPAa0Qn0IeJR/QCo4E8dNZaGGwxpCwWyEBQC5QvFonP8d6t60iGpAHVAfNA==}
    engines: {node: '>=12'}

  /isarray@0.0.1:
    resolution: {integrity: sha512-D2S+3GLxWH+uhrNEcoh/fnmYeP8E8/zHl644d/jdA0g2uyXvy3sb0qxotE+ne0LtccHknQzWwZEzhak7oJ0COQ==}
    dev: true

  /isarray@1.0.0:
    resolution: {integrity: sha512-VLghIWNM6ELQzo7zwmcg0NmTVyWKYjvIeM83yjp0wRDTmUnrM678fQbcKBo6n2CJEF0szoG//ytg+TKla89ALQ==}

  /isarray@2.0.5:
    resolution: {integrity: sha512-xHjhDr3cNBK0BzdUJSPXZntQUx/mwMS5Rw4A7lPJ90XGAO6ISP/ePDNuo0vhqOZU+UD5JoodwCAAoZQd3FeAKw==}
    dev: true

  /isexe@2.0.0:
    resolution: {integrity: sha512-RHxMLp9lnKHGHRng9QFhRCMbYAcVpn69smSGcq3f36xjgVVWThj4qqLbTLlq7Ssj8B+fIQ1EuCEGI2lKsyQeIw==}

  /issue-parser@7.0.1:
    resolution: {integrity: sha512-3YZcUUR2Wt1WsapF+S/WiA2WmlW0cWAoPccMqne7AxEBhCdFeTPjfv/Axb8V2gyCgY3nRw+ksZ3xSUX+R47iAg==}
    engines: {node: ^18.17 || >=20.6.1}
    dependencies:
      lodash.capitalize: 4.2.1
      lodash.escaperegexp: 4.1.2
      lodash.isplainobject: 4.0.6
      lodash.isstring: 4.0.1
      lodash.uniqby: 4.7.0

  /istanbul-lib-coverage@3.2.0:
    resolution: {integrity: sha512-eOeJ5BHCmHYvQK7xt9GkdHuzuCGS1Y6g9Gvnx3Ym33fz/HpLRYxiS0wHNr+m/MBC8B647Xt608vCDEvhl9c6Mw==}
    engines: {node: '>=8'}
    dev: true

  /istanbul-lib-report@3.0.0:
    resolution: {integrity: sha512-wcdi+uAKzfiGT2abPpKZ0hSU1rGQjUQnLvtY5MpQ7QCTahD3VODhcu4wcfY1YtkGaDD5yuydOLINXsfbus9ROw==}
    engines: {node: '>=8'}
    dependencies:
      istanbul-lib-coverage: 3.2.0
      make-dir: 3.1.0
      supports-color: 7.2.0
    dev: true

  /istanbul-reports@3.1.4:
    resolution: {integrity: sha512-r1/DshN4KSE7xWEknZLLLLDn5CJybV3nw01VTkp6D5jzLuELlcbudfj/eSQFvrKsJuTVCGnePO7ho82Nw9zzfw==}
    engines: {node: '>=8'}
    dependencies:
      html-escaper: 2.0.2
      istanbul-lib-report: 3.0.0
    dev: true

  /iterator.prototype@1.1.2:
    resolution: {integrity: sha512-DR33HMMr8EzwuRL8Y9D3u2BMj8+RqSE850jfGu59kS7tbmPLzGkZmVSfyCFSDxuZiEY6Rzt3T2NA/qU+NwVj1w==}
    dependencies:
      define-properties: 1.2.1
      get-intrinsic: 1.2.4
      has-symbols: 1.0.3
      reflect.getprototypeof: 1.0.4
      set-function-name: 2.0.2
    dev: true

  /jackspeak@2.3.6:
    resolution: {integrity: sha512-N3yCS/NegsOBokc8GAdM8UcmfsKiSS8cipheD/nivzr700H+nsMOxJjQnvwOcRYVuFkdH0wGUvW2WbXGmrZGbQ==}
    engines: {node: '>=14'}
    dependencies:
      '@isaacs/cliui': 8.0.2
    optionalDependencies:
      '@pkgjs/parseargs': 0.11.0

  /jake@10.8.5:
    resolution: {integrity: sha512-sVpxYeuAhWt0OTWITwT98oyV0GsXyMlXCF+3L1SuafBVUIr/uILGRB+NqwkzhgXKvoJpDIpQvqkUALgdmQsQxw==}
    engines: {node: '>=10'}
    hasBin: true
    dependencies:
      async: 3.2.6
      chalk: 4.1.2
      filelist: 1.0.4
      minimatch: 3.1.2

  /jest-worker@27.5.1:
    resolution: {integrity: sha512-7vuh85V5cdDofPyxn58nrPjBktZo0u9x1g8WtjQol+jZDaE+fhN+cIvTj11GndBnMnyfrUOG1sZQxCdjKh+DKg==}
    engines: {node: '>= 10.13.0'}
    dependencies:
      '@types/node': 18.19.60
      merge-stream: 2.0.0
      supports-color: 8.1.1

  /jiti@1.20.0:
    resolution: {integrity: sha512-3TV69ZbrvV6U5DfQimop50jE9Dl6J8O1ja1dvBbMba/sZ3YBEQqJ2VZRoQPVnhlzjNtU1vaXRZVrVjU4qtm8yA==}
    hasBin: true
    requiresBuild: true
    dev: true
    optional: true

  /jju@1.4.0:
    resolution: {integrity: sha512-8wb9Yw966OSxApiCt0K3yNJL8pnNeIv+OEq2YMidz4FKP6nonSRoOXc80iXY4JaN2FC11B9qsNmDsm+ZOfMROA==}

  /js-tokens@4.0.0:
    resolution: {integrity: sha512-RdJUflcE3cUzKiMqQgsCu06FPu9UdIJO0beYbPhHN4k6apgJtifcoCtT9bcxOpYBtpD2kCM6Sbzg4CausW/PKQ==}

  /js-yaml@3.13.1:
    resolution: {integrity: sha512-YfbcO7jXDdyj0DGxYVSlSeQNHbD7XPWvrVWeVUujrQEoZzWJIRrCPoyk6kL6IAjAG2IolMK4T0hNUe0HOUs5Jw==}
    hasBin: true
    dependencies:
      argparse: 1.0.10
      esprima: 4.0.1
    dev: true

  /js-yaml@3.14.1:
    resolution: {integrity: sha512-okMH7OXXJ7YrN9Ok3/SXrnu4iX9yOk+25nqX4imS2npuvTYDmo/QEZoqwZkYaIDk3jVvBOTOIEgEhaLOynBS9g==}
    hasBin: true
    dependencies:
      argparse: 1.0.10
      esprima: 4.0.1

  /js-yaml@4.1.0:
    resolution: {integrity: sha512-wpxZs9NoxZaJESJGIZTyDEaYpl0FKSA+FB9aJiyemKhMwkxQg63h4T1KJgUGHpTqPDNRcmmYLugrRjJlBtWvRA==}
    hasBin: true
    dependencies:
      argparse: 2.0.1

  /jsbn@1.1.0:
    resolution: {integrity: sha512-4bYVV3aAMtDTTu4+xsDYa6sy9GyJ69/amsu9sYF2zqjiEoZA5xJi3BrfX3uY+/IekIu7MwdObdbDWpoZdBv3/A==}

  /jsdoc-type-pratt-parser@4.0.0:
    resolution: {integrity: sha512-YtOli5Cmzy3q4dP26GraSOeAhqecewG04hoO8DY56CH4KJ9Fvv5qKWUCCo3HZob7esJQHCv6/+bnTy72xZZaVQ==}
    engines: {node: '>=12.0.0'}
    dev: true

  /jsesc@0.5.0:
    resolution: {integrity: sha512-uZz5UnB7u4T9LvwmFqXii7pZSouaRPorGs5who1Ip7VO0wxanFvBL7GkM6dTHlgX+jhBApRetaWpnDabOeTcnA==}
    hasBin: true
    dev: true

  /jsesc@3.0.2:
    resolution: {integrity: sha512-xKqzzWXDttJuOcawBt4KnKHHIf5oQ/Cxax+0PWFG+DFDgHNAdi+TXECADI+RYiFUMmx8792xsMbbgXj4CwnP4g==}
    engines: {node: '>=6'}
    hasBin: true
    dev: true

  /json-buffer@3.0.0:
    resolution: {integrity: sha512-CuUqjv0FUZIdXkHPI8MezCnFCdaTAacej1TZYulLoAg1h/PhwkdXFN4V/gzY4g+fMBCOV2xF+rp7t2XD2ns/NQ==}
    dev: true

  /json-buffer@3.0.1:
    resolution: {integrity: sha512-4bV5BfR2mqfQTJm+V5tPPdf+ZpuhiIvTuAB5g8kcrXOZpTT/QwwVRWBywX1ozr6lEuPdbHxwaJlm9G6mI2sfSQ==}

  /json-parse-better-errors@1.0.2:
    resolution: {integrity: sha512-mrqyZKfX5EhL7hvqcV6WG1yYjnjeuYDzDhhcAAUrq8Po85NBQBJP+ZDUT75qZQ98IkUoBqdkExkukOU7Ts2wrw==}

  /json-parse-even-better-errors@2.3.1:
    resolution: {integrity: sha512-xyFwyhro/JEof6Ghe2iz2NcXoj2sloNsWr/XsERDK/oiPCfaNhl5ONfp+jQdAZRQQ0IJWNzH9zIZF7li91kh2w==}

  /json-parse-even-better-errors@3.0.0:
    resolution: {integrity: sha512-iZbGHafX/59r39gPwVPRBGw0QQKnA7tte5pSMrhWOW7swGsVvVTjmfyAV9pNqk8YGT7tRCdxRu8uzcgZwoDooA==}
    engines: {node: ^14.17.0 || ^16.13.0 || >=18.0.0}

  /json-parse-helpfulerror@1.0.3:
    resolution: {integrity: sha512-XgP0FGR77+QhUxjXkwOMkC94k3WtqEBfcnjWqhRd82qTat4SWKRE+9kUnynz/shm3I4ea2+qISvTIeGTNU7kJg==}
    dependencies:
      jju: 1.4.0

  /json-schema-to-typescript@15.0.2:
    resolution: {integrity: sha512-+cRBw+bBJ3k783mZroDIgz1pLNPB4hvj6nnbHTWwEVl0dkW8qdZ+M9jWhBb+Y0FAdHvNsXACga3lewGO8lktrw==}
    engines: {node: '>=16.0.0'}
    hasBin: true
    dependencies:
      '@apidevtools/json-schema-ref-parser': 11.7.0
      '@types/json-schema': 7.0.15
      '@types/lodash': 4.17.12
      glob: 10.3.12
      is-glob: 4.0.3
      js-yaml: 4.1.0
      lodash: 4.17.21
      minimist: 1.2.8
      prettier: 3.2.5
    dev: true

  /json-schema-traverse@0.4.1:
    resolution: {integrity: sha512-xbbCH5dCYU5T8LcEhhuh7HJ88HXuW3qsI3Y0zOZFKfZEHcpWiHU/Jxzk629Brsab/mMiHQti9wMP+845RPe3Vg==}

  /json-schema-traverse@1.0.0:
    resolution: {integrity: sha512-NM8/P9n3XjXhIZn1lLhkFaACTOURQXjWhV4BA/RnOv8xvgqtqpAX9IO4mRQxSx1Rlo4tqzeqb0sOlruaOy3dug==}

  /json-stable-stringify-without-jsonify@1.0.1:
    resolution: {integrity: sha512-Bdboy+l7tA3OGW6FjyFHWkP5LuByj1Tk33Ljyq0axyzdk9//JSi2u3fP1QSmd1KNwq6VOKYGlAu87CisVir6Pw==}
    dev: true

  /json-stringify-safe@5.0.1:
    resolution: {integrity: sha512-ZClg6AaYvamvYEE82d3Iyd3vSSIjQ+odgjaTzRuO3s7toCdFKczob2i0zCh7JE8kWn17yvAWhUVxvqGwUalsRA==}
    dev: true

  /json5@1.0.2:
    resolution: {integrity: sha512-g1MWMLBiz8FKi1e4w0UyVL3w+iJceWAFBAaBnnGKOpNa5f8TLktkbre1+s6oICydWAm+HRUGTmI+//xv2hvXYA==}
    hasBin: true
    dependencies:
      minimist: 1.2.8
    dev: true

  /json5@2.2.3:
    resolution: {integrity: sha512-XmOWe7eyHYH14cLdVPoyg+GOH3rYX++KpzrylJwSW98t3Nk+U8XOl8FWKOgwtzdb8lXGf6zYwDUzeHMWfxasyg==}
    engines: {node: '>=6'}
    hasBin: true

  /jsonfile@4.0.0:
    resolution: {integrity: sha512-m6F1R3z8jjlf2imQHS2Qez5sjKWQzbuuhuJ/FKYFRZvPE3PuHcSMVZzfsLhGVOkfd20obL5SWEBew5ShlquNxg==}
    optionalDependencies:
      graceful-fs: 4.2.11

  /jsonfile@6.1.0:
    resolution: {integrity: sha512-5dgndWOriYSm5cnYaJNhalLNDKOqFwyDB/rr1E9ZsGciGvKPs8R2xYGCacuf3z6K1YKDz182fd+fY3cn3pMqXQ==}
    dependencies:
      universalify: 2.0.0
    optionalDependencies:
      graceful-fs: 4.2.11

  /jsonlines@0.1.1:
    resolution: {integrity: sha512-ekDrAGso79Cvf+dtm+mL8OBI2bmAOt3gssYs833De/C9NmIpWDWyUO4zPgB5x2/OhY366dkhgfPMYfwZF7yOZA==}

  /jsonparse@1.3.1:
    resolution: {integrity: sha512-POQXvpdL69+CluYsillJ7SUhKvytYjW9vG/GKpnf+xP8UWgYEM/RaMzHHofbALDiKbbP1W8UEYmgGl39WkPZsg==}
    engines: {'0': node >= 0.2.0}

  /jsonpointer@5.0.1:
    resolution: {integrity: sha512-p/nXbhSEcu3pZRdkW1OfJhpsVtW1gd4Wa1fnQc9YLiTfAjn0312eMKimbdIQzuZl9aa9xUGaRlP9T/CJE/ditQ==}
    engines: {node: '>=0.10.0'}

  /jsonwebtoken@9.0.2:
    resolution: {integrity: sha512-PRp66vJ865SSqOlgqS8hujT5U4AOgMfhrwYIuIhfKaoSCZcirrmASQr8CX7cUg+RMih+hgznrjp99o+W4pJLHQ==}
    engines: {node: '>=12', npm: '>=6'}
    dependencies:
      jws: 3.2.2
      lodash.includes: 4.3.0
      lodash.isboolean: 3.0.3
      lodash.isinteger: 4.0.4
      lodash.isnumber: 3.0.3
      lodash.isplainobject: 4.0.6
      lodash.isstring: 4.0.1
      lodash.once: 4.1.1
      ms: 2.1.3
      semver: 7.6.3

  /jssm-viz-cli@5.101.0:
    resolution: {integrity: sha512-4+Pq3NThSvBuCColUX0isqX1mcHGYBo4eZbrtHRPQ0plZIm35SbBC0AqcucIvvkeOzCSTv1zgZ57JQ0r6zKntw==}
    hasBin: true
    dependencies:
      ansi-256-colors: 1.1.0
      better_git_changelog: 1.6.2
      commander: 4.1.1
      glob: 7.2.3
      jssm-viz: 5.104.1
      sharp: 0.33.2
    transitivePeerDependencies:
      - supports-color
    dev: true

  /jssm-viz@5.104.1:
    resolution: {integrity: sha512-Nv8Oj6qKa+r3Oty/UOEuX5Y2/uqaX8sfTqPnLzLDwZlLgWFV6Qi5SHPnlci86hjI73rvd6zsO7AY03Ycy08Stg==}
    dependencies:
      better_git_changelog: 1.6.2
      eslint: 8.57.0
      jssm: 5.104.1
      reduce-to-639-1: 1.1.0
      text_audit: 0.9.3
    transitivePeerDependencies:
      - supports-color
    dev: true

  /jssm@5.104.1:
    resolution: {integrity: sha512-YpW2Y5Wlln8GqULzGE40B05oiiZKeIhzZLR2eymRg8cVoGan+jMQ/cRuVa1AxP3J72olx6/4RwRsEchDw0HPbw==}
    engines: {node: '>=10.0.0'}
    dependencies:
      better_git_changelog: 1.6.2
      circular_buffer_js: 1.10.0
      reduce-to-639-1: 1.1.0

  /jssm@5.98.2:
    resolution: {integrity: sha512-O2xBFBzZjLIN+wA5IA85XIaEan7wjvM2qegwVrVQPClbH/IEhI1GLkLEEfk+TPeHeW8pGOlrd84MnmTcDyxSIQ==}
    engines: {node: '>=10.0.0'}
    dependencies:
      better_git_changelog: 1.6.2
      circular_buffer_js: 1.10.0
      reduce-to-639-1: 1.1.0
    dev: true

  /jsx-ast-utils@3.3.3:
    resolution: {integrity: sha512-fYQHZTZ8jSfmWZ0iyzfwiU4WDX4HpHbMCZ3gPlWYiCl3BoeOTsqKBqnTVfH2rYT7eP5c3sVbeSPHnnJOaTrWiw==}
    engines: {node: '>=4.0'}
    dependencies:
      array-includes: 3.1.8
      object.assign: 4.1.5
    dev: true

  /jszip@3.10.1:
    resolution: {integrity: sha512-xXDvecyTpGLrqFrvkrUSoxxfJI5AH7U8zxxtVclpsUtMCq4JQ290LY8AW5c7Ggnr/Y/oK+bQMbqK2qmtk3pN4g==}
    dependencies:
      lie: 3.3.0
      pako: 1.0.11
      readable-stream: 2.3.7
      setimmediate: 1.0.5

  /jwa@1.4.1:
    resolution: {integrity: sha512-qiLX/xhEEFKUAJ6FiBMbes3w9ATzyk5W7Hvzpa/SLYdxNtng+gcurvrI7TbACjIXlsJyr05/S1oUhZrc63evQA==}
    dependencies:
      buffer-equal-constant-time: 1.0.1
      ecdsa-sig-formatter: 1.0.11
      safe-buffer: 5.2.1

  /jws@3.2.2:
    resolution: {integrity: sha512-YHlZCB6lMTllWDtSPHz/ZXTsi8S00usEV6v1tjq8tOUZzw7DpSDWVXjXDre6ed1w/pd495ODpHZYSdkRTsa0HA==}
    dependencies:
      jwa: 1.4.1
      safe-buffer: 5.2.1

  /keyv@3.1.0:
    resolution: {integrity: sha512-9ykJ/46SN/9KPM/sichzQ7OvXyGDYKGTaDlKMGCAlg2UK8KRy4jb0d8sFc+0Tt0YYnThq8X2RZgCg74RPxgcVA==}
    dependencies:
      json-buffer: 3.0.0
    dev: true

  /keyv@4.5.4:
    resolution: {integrity: sha512-oxVHkHR/EJf2CNXnWxRLW6mg7JyCCUcG0DtEGmL2ctUo1PNTin1PUil+r/+4r5MpVgC/fn1kjsx7mjSujKqIpw==}
    dependencies:
      json-buffer: 3.0.1

  /kind-of@6.0.3:
    resolution: {integrity: sha512-dcS1ul+9tmeD95T+x28/ehLgd9mENa3LsvDTtzm3vyBEO7RPptvAD+t44WVXaUjTBRcrpFeFlC8WCruUR456hw==}
    engines: {node: '>=0.10.0'}

  /kleur@3.0.3:
    resolution: {integrity: sha512-eTIzlVOSUR+JxdDFepEYcBMtZ9Qqdef+rnzWdRZuMbOywu5tO2w2N7rqjoANZ5k9vywhL6Br1VRjUIgTQx4E8w==}
    engines: {node: '>=6'}

  /kleur@4.1.5:
    resolution: {integrity: sha512-o+NO+8WrRiQEE4/7nwRJhN1HWpVmJm511pBHUxPLtp0BUISzlBplORYSmTclCnJvQq2tKu/sgl3xVpkc7ZWuQQ==}
    engines: {node: '>=6'}

  /ky@1.7.2:
    resolution: {integrity: sha512-OzIvbHKKDpi60TnF9t7UUVAF1B4mcqc02z5PIvrm08Wyb+yOcz63GRvEuVxNT18a9E1SrNouhB4W2NNLeD7Ykg==}
    engines: {node: '>=18'}
    dev: false

  /latest-version@5.1.0:
    resolution: {integrity: sha512-weT+r0kTkRQdCdYCNtkMwWXQTMEswKrFBkm4ckQOMVhhqhIMI1UT2hMj+1iigIhgSZm5gTmrRXBNoGUgaTY1xA==}
    engines: {node: '>=8'}
    dependencies:
      package-json: 6.5.0
    dev: true

  /latest-version@7.0.0:
    resolution: {integrity: sha512-KvNT4XqAMzdcL6ka6Tl3i2lYeFDgXNCuIX+xNx6ZMVR1dFq+idXd9FLKNMOIx0t9mJ9/HudyX4oZWXZQ0UJHeg==}
    engines: {node: '>=14.16'}
    dependencies:
      package-json: 8.1.0

  /latest-version@9.0.0:
    resolution: {integrity: sha512-7W0vV3rqv5tokqkBAFV1LbR7HPOWzXQDpDgEuib/aJ1jsZZx6x3c2mBI+TJhJzOhkGeaLbCKEHXEXLfirtG2JA==}
    engines: {node: '>=18'}
    dependencies:
      package-json: 10.0.1
    dev: false

  /lazy-ass@1.6.0:
    resolution: {integrity: sha512-cc8oEVoctTvsFZ/Oje/kGnHbpWHYBe8IAJe4C0QNc3t8uM/0Y8+erSz/7Y1ALuXTEZTMvxXwO6YbX1ey3ujiZw==}
    engines: {node: '> 0.8'}
    dev: true

  /levn@0.4.1:
    resolution: {integrity: sha512-+bT2uH4E5LGE7h/n3evcS/sQlJXCpIp6ym8OWJ5eV6+67Dsql/LaaT7qJBAt2rzfoa/5QBGBhxDix1dMt2kQKQ==}
    engines: {node: '>= 0.8.0'}
    dependencies:
      prelude-ls: 1.2.1
      type-check: 0.4.0
    dev: true

  /li@1.3.0:
    resolution: {integrity: sha512-z34TU6GlMram52Tss5mt1m//ifRIpKH5Dqm7yUVOdHI+BQCs9qGPHFaCUTIzsWX7edN30aa2WrPwR7IO10FHaw==}
    dev: true

  /lie@3.3.0:
    resolution: {integrity: sha512-UaiMJzeWRlEujzAuw5LokY1L5ecNQYZKfmyZ9L7wDHb/p5etKaxXhohBcrw0EYby+G/NA52vRSN4N39dxHAIwQ==}
    dependencies:
      immediate: 3.0.6

  /lilconfig@3.1.2:
    resolution: {integrity: sha512-eop+wDAvpItUys0FWkHIKeC9ybYrTGbU41U5K7+bttZZeohvnY7M9dZ5kB21GNWiFT2q1OoPTvncPCgSOVO5ow==}
    engines: {node: '>=14'}

  /lines-and-columns@1.2.4:
    resolution: {integrity: sha512-7ylylesZQ/PV29jhEDl3Ufjo6ZX7gCqJr5F7PKrqc93v7fzSymt1BpwEU8nAUXs8qzzvqhbjhK5QZg6Mt/HkBg==}

  /linkify-it@5.0.0:
    resolution: {integrity: sha512-5aHCbzQRADcdP+ATqnDuhhJ/MRIqDkZX5pyjFHRRysS8vZ5AbqGEoFIb6pYHPZ+L/OC2Lc+xT8uHVVR5CAK/wQ==}
    dependencies:
      uc.micro: 2.1.0
    dev: true

  /load-json-file@4.0.0:
    resolution: {integrity: sha512-Kx8hMakjX03tiGTLAIdJ+lL0htKnXjEZN6hk/tozf/WOuYGdZBJrZ+rCJRbVCugsjB3jMLn9746NsQIf5VjBMw==}
    engines: {node: '>=4'}
    dependencies:
      graceful-fs: 4.2.11
      parse-json: 4.0.0
      pify: 3.0.0
      strip-bom: 3.0.0
    dev: true

  /loader-runner@4.3.0:
    resolution: {integrity: sha512-3R/1M+yS3j5ou80Me59j7F9IMs4PXs3VqRrm0TU3AbKPxlmpoY1TNscJV/oGJXo8qCatFGTfDbY6W6ipGOYXfg==}
    engines: {node: '>=6.11.5'}

  /locate-path@2.0.0:
    resolution: {integrity: sha512-NCI2kiDkyR7VeEKm27Kda/iQHyKJe1Bu0FlTbYp3CqJu+9IFe9bLyAjMxf5ZDDbEg+iMPzB5zYyUTSm8wVTKmA==}
    engines: {node: '>=4'}
    dependencies:
      p-locate: 2.0.0
      path-exists: 3.0.0
    dev: true

  /locate-path@5.0.0:
    resolution: {integrity: sha512-t7hw9pI+WvuwNJXwk5zVHpyhIqzg2qTlklJOf0mVxGSbe3Fp2VieZcduNYjaLDoy6p9uGpQEGWG87WpMKlNq8g==}
    engines: {node: '>=8'}
    dependencies:
      p-locate: 4.1.0

  /locate-path@6.0.0:
    resolution: {integrity: sha512-iPZK6eYjbxRu3uB4/WZ3EsEIMJFMqAoopl3R+zuq0UjcAm/MO6KCweDgPfP3elTztoKP3KtnVHxTn2NHBSDVUw==}
    engines: {node: '>=10'}
    dependencies:
      p-locate: 5.0.0

  /locate-path@7.2.0:
    resolution: {integrity: sha512-gvVijfZvn7R+2qyPX8mAuKcFGDf6Nc61GdvGafQsHL0sBIxfKzA+usWn4GFC/bk+QdwPUD4kWFJLhElipq+0VA==}
    engines: {node: ^12.20.0 || ^14.13.1 || >=16.0.0}
    dependencies:
      p-locate: 6.0.0

  /lodash.camelcase@4.3.0:
    resolution: {integrity: sha512-TwuEnCnxbc3rAvhf/LbG7tJUDzhqXyFnv3dtzLOPgCG/hODL7WFnsbwktkD7yUV0RrreP/l1PALq/YSg6VvjlA==}
    dev: true

  /lodash.capitalize@4.2.1:
    resolution: {integrity: sha512-kZzYOKspf8XVX5AvmQF94gQW0lejFVgb80G85bU4ZWzoJ6C03PQg3coYAUpSTpQWelrZELd3XWgHzw4Ck5kaIw==}

  /lodash.escaperegexp@4.1.2:
    resolution: {integrity: sha512-TM9YBvyC84ZxE3rgfefxUWiQKLilstD6k7PTGt6wfbtXF8ixIJLOL3VYyV/z+ZiPLsVxAsKAFVwWlWeb2Y8Yyw==}

  /lodash.find@4.6.0:
    resolution: {integrity: sha512-yaRZoAV3Xq28F1iafWN1+a0rflOej93l1DQUejs3SZ41h2O9UJBoS9aueGjPDgAl4B6tPC0NuuchLKaDQQ3Isg==}

  /lodash.get@4.4.2:
    resolution: {integrity: sha512-z+Uw/vLuy6gQe8cfaFWD7p0wVv8fJl3mbzXh33RS+0oW2wvUqiRXiQ69gLWSLpgB5/6sU+r6BlQR0MBILadqTQ==}
    dev: true

  /lodash.includes@4.3.0:
    resolution: {integrity: sha512-W3Bx6mdkRTGtlJISOvVD/lbqjTlPPUDTMnlXZFnVwi9NKJ6tiAk6LVdlhZMm17VZisqhKcgzpO5Wz91PCt5b0w==}

  /lodash.isboolean@3.0.3:
    resolution: {integrity: sha512-Bz5mupy2SVbPHURB98VAcw+aHh4vRV5IPNhILUCsOzRmsTmSQ17jIuqopAentWoehktxGd9e/hbIXq980/1QJg==}

  /lodash.isequal@4.5.0:
    resolution: {integrity: sha512-pDo3lu8Jhfjqls6GkMgpahsF9kCyayhgykjyLMNFTKWrpVdAQtYyB4muAMWozBB4ig/dtWAmsMxLEI8wuz+DYQ==}

  /lodash.isfunction@3.0.9:
    resolution: {integrity: sha512-AirXNj15uRIMMPihnkInB4i3NHeb4iBtNg9WRWuK2o31S+ePwwNmDPaTL3o7dTJ+VXNZim7rFs4rxN4YU1oUJw==}
    dev: true

  /lodash.isinteger@4.0.4:
    resolution: {integrity: sha512-DBwtEWN2caHQ9/imiNeEA5ys1JoRtRfY3d7V9wkqtbycnAmTvRRmbHKDV4a0EYc678/dia0jrte4tjYwVBaZUA==}

  /lodash.ismatch@4.4.0:
    resolution: {integrity: sha512-fPMfXjGQEV9Xsq/8MTSgUf255gawYRbjwMyDbcvDhXgV7enSZA0hynz6vMPnpAb5iONEzBHBPsT+0zes5Z301g==}
    dev: true

  /lodash.isnumber@3.0.3:
    resolution: {integrity: sha512-QYqzpfwO3/CWf3XP+Z+tkQsfaLL/EnUlXWVkIk5FUPc4sBdTehEqZONuyRt2P67PXAk+NXmTBcc97zw9t1FQrw==}

  /lodash.isobject@3.0.2:
    resolution: {integrity: sha512-3/Qptq2vr7WeJbB4KHUSKlq8Pl7ASXi3UG6CMbBm8WRtXi8+GHm7mKaU3urfpSEzWe2wCIChs6/sdocUsTKJiA==}

  /lodash.isplainobject@4.0.6:
    resolution: {integrity: sha512-oSXzaWypCMHkPC3NvBEaPHf0KsA5mvPrOPgQWDsbg8n7orZ290M0BmC/jgRZ4vcJ6DTAhjrsSYgdsW/F+MFOBA==}

  /lodash.isstring@4.0.1:
    resolution: {integrity: sha512-0wJxfxH1wgO3GrbuP+dTTk7op+6L41QCXbGINEmD+ny/G/eCqGzxyCsh7159S+mgDDcoarnBw6PC1PS5+wUGgw==}

  /lodash.kebabcase@4.1.1:
    resolution: {integrity: sha512-N8XRTIMMqqDgSy4VLKPnJ/+hpGZN+PHQiJnSenYqPaVV/NCqEogTnAdZLQiGKhxX+JCs8waWq2t1XHWKOmlY8g==}
    dev: true

  /lodash.keys@4.2.0:
    resolution: {integrity: sha512-J79MkJcp7Df5mizHiVNpjoHXLi4HLjh9VLS/M7lQSGoQ+0oQ+lWEigREkqKyizPB1IawvQLLKY8mzEcm1tkyxQ==}

  /lodash.map@4.6.0:
    resolution: {integrity: sha512-worNHGKLDetmcEYDvh2stPCrrQRkP20E4l0iIS7F8EvzMqBBi7ltvFN5m1HvTf1P7Jk1txKhvFcmYsCr8O2F1Q==}
    dev: true

  /lodash.mapvalues@4.6.0:
    resolution: {integrity: sha512-JPFqXFeZQ7BfS00H58kClY7SPVeHertPE0lNuCyZ26/XlN8TvakYD7b9bGyNmXbT/D3BbtPAAmq90gPWqLkxlQ==}

  /lodash.memoize@4.1.2:
    resolution: {integrity: sha512-t7j+NzmgnQzTAYXcsHYLgimltOV1MXHtlOWf6GjL9Kj8GK5FInw5JotxvbOs+IvV1/Dzo04/fCGfLVs7aXb4Ag==}

  /lodash.merge@4.6.2:
    resolution: {integrity: sha512-0KpjqXRVvrYyCsX1swR/XTK0va6VQkQM6MNo7PqW77ByjAhoARA8EfrP1N4+KlKj8YS0ZUCtRT/YUuhyYDujIQ==}
    dev: true

  /lodash.mergewith@4.6.2:
    resolution: {integrity: sha512-GK3g5RPZWTRSeLSpgP8Xhra+pnjBC56q9FZYe1d5RN3TJ35dbkGy3YqBSMbyCrlbi+CM9Z3Jk5yTL7RCsqboyQ==}
    dev: true

  /lodash.once@4.1.1:
    resolution: {integrity: sha512-Sb487aTOCr9drQVL8pIxOzVhafOjZN9UU54hiN8PU3uAiSV7lx1yYNpbNmex2PK6dSJoNTSJUUswT651yww3Mg==}

  /lodash.snakecase@4.1.1:
    resolution: {integrity: sha512-QZ1d4xoBHYUeuouhEq3lk3Uq7ldgyFXGBhg04+oRLnIz8o9T65Eh+8YdroUwn846zchkA9yDsDl5CVVaV2nqYw==}
    dev: true

  /lodash.startcase@4.4.0:
    resolution: {integrity: sha512-+WKqsK294HMSc2jEbNgpHpd0JfIBhp7rEV4aqXWqFr6AlXov+SlcgB1Fv01y2kGe3Gc8nMW7VA0SrGuSkRfIEg==}
    dev: true

  /lodash.truncate@4.4.2:
    resolution: {integrity: sha512-jttmRe7bRse52OsWIMDLaXxWqRAmtIUccAQ3garviCqJjafXOfNMO0yMfNpdD6zbGaTU0P5Nz7e7gAT6cKmJRw==}

  /lodash.uniq@4.5.0:
    resolution: {integrity: sha512-xfBaXQd9ryd9dlSDvnvI0lvxfLJlYAZzXomUYzLKtUeOQvOP5piqAWuGtrhWeqaXK9hhoM/iyJc5AV+XfsX3HQ==}
    dev: true

  /lodash.uniqby@4.7.0:
    resolution: {integrity: sha512-e/zcLx6CSbmaEgFHCA7BnoQKyCtKMxnuWrJygbwPs/AIn+IMKl66L8/s+wBUn5LRw2pZx3bUHibiV1b6aTWIww==}

  /lodash.upperfirst@4.3.1:
    resolution: {integrity: sha512-sReKOYJIJf74dhJONhU4e0/shzi1trVbSWDOhKYE5XV2O+H7Sb2Dihwuc7xWxVl+DgFPyTqIN3zMfT9cq5iWDg==}
    dev: true

  /lodash@4.17.21:
    resolution: {integrity: sha512-v2kDEe57lecTulaDIuNTPy3Ry4gLGJ6Z1O3vE1krgXZNrsQ+LFTGHVxVjcXPs17LhbZVGedAJv8XZ1tvj5FvSg==}

  /log-symbols@4.1.0:
    resolution: {integrity: sha512-8XPvpAA8uyhfteu8pIvQxpJZ7SYYdpUivZpGy6sFsBuKRY/7rQGavedeB8aK+Zkyq6upMFVL/9AW6vOYzfRyLg==}
    engines: {node: '>=10'}
    dependencies:
      chalk: 4.1.2
      is-unicode-supported: 0.1.0
    dev: true

  /longest-streak@3.1.0:
    resolution: {integrity: sha512-9Ri+o0JYgehTaVBBDoMqIl8GXtbWg711O3srftcHhZ0dqnETqLaoIK0x17fUw9rFSlK/0NlsKe0Ahhyl5pXE2g==}

  /longest@2.0.1:
    resolution: {integrity: sha512-Ajzxb8CM6WAnFjgiloPsI3bF+WCxcvhdIG3KNA2KN962+tdBsHcuQ4k4qX/EcS/2CRkcc0iAkR956Nib6aXU/Q==}
    engines: {node: '>=0.10.0'}
    dev: true

  /loose-envify@1.4.0:
    resolution: {integrity: sha512-lyuxPGr/Wfhrlem2CL/UcnUc1zcqKAImBDzukY7Y5F/yQiNdko6+fRLevlw1HgMySw7f611UIY408EtxRSoK3Q==}
    hasBin: true
    dependencies:
      js-tokens: 4.0.0

  /loupe@2.3.7:
    resolution: {integrity: sha512-zSMINGVYkdpYSOBmLi0D1Uo7JU9nVdQKrHxC8eYlV+9YKK9WePqAlL7lSlorG/U2Fw1w0hTBmaa/jrQ3UbPHtA==}
    dependencies:
      get-func-name: 2.0.2
    dev: true

  /lower-case-first@1.0.2:
    resolution: {integrity: sha512-UuxaYakO7XeONbKrZf5FEgkantPf5DUqDayzP5VXZrtRPdH86s4kN47I8B3TW10S4QKiE3ziHNf3kRN//okHjA==}
    dependencies:
      lower-case: 1.1.4

  /lower-case@1.1.4:
    resolution: {integrity: sha512-2Fgx1Ycm599x+WGpIYwJOvsjmXFzTSc34IwDWALRA/8AopUKAVPwfJ+h5+f85BCp0PWmmJcWzEpxOpoXycMpdA==}

  /lower-case@2.0.2:
    resolution: {integrity: sha512-7fm3l3NAF9WfN6W3JOmf5drwpVqX78JtoGJ3A6W0a6ZnldM41w2fV5D490psKFTpMds8TJse/eHLFFsNHHjHgg==}
    dependencies:
      tslib: 2.8.0

  /lowercase-keys@1.0.1:
    resolution: {integrity: sha512-G2Lj61tXDnVFFOi8VZds+SoQjtQC3dgokKdDG2mTm1tx4m50NUHBOZSBwQQHyy0V12A0JTG4icfZQH+xPyh8VA==}
    engines: {node: '>=0.10.0'}
    dev: true

  /lowercase-keys@2.0.0:
    resolution: {integrity: sha512-tqNXrS78oMOE73NMxK4EMLQsQowWf8jKooH9g7xPavRT706R6bkQJ6DY2Te7QukaZsulxa30wQ7bk0pm4XiHmA==}
    engines: {node: '>=8'}
    dev: true

  /lowercase-keys@3.0.0:
    resolution: {integrity: sha512-ozCC6gdQ+glXOQsveKD0YsDy8DSQFjDTz4zyzEHNV5+JP5D62LmfDZ6o1cycFx9ouG940M5dE8C8CTewdj2YWQ==}
    engines: {node: ^12.20.0 || ^14.13.1 || >=16.0.0}

  /lru-cache@10.2.0:
    resolution: {integrity: sha512-2bIM8x+VAf6JT4bKAljS1qUWgMsqZRPGJS6FSahIMPVvctcNhyVp7AJu7quxOW9jwkryBReKZY5tY5JYv2n/7Q==}
    engines: {node: 14 || >=16.14}

  /lru-cache@6.0.0:
    resolution: {integrity: sha512-Jo6dJ04CmSjuznwJSS3pUeWmd/H0ffTlkXXgwZi+eq1UCmqQwCh+eLsYOYCwY991i2Fah4h1BEMCx4qThGbsiA==}
    engines: {node: '>=10'}
    dependencies:
      yallist: 4.0.0

  /lru-cache@7.18.3:
    resolution: {integrity: sha512-jumlc0BIUrS3qJGgIkWZsyfAM7NCWiBcCDhnd+3NNM5KbBmLTgHVfWBcg6W+rLUsIpzpERPsvwUP7CckAQSOoA==}
    engines: {node: '>=12'}

  /lru-cache@9.1.2:
    resolution: {integrity: sha512-ERJq3FOzJTxBbFjZ7iDs+NiK4VI9Wz+RdrrAB8dio1oV+YvdPzUEE4QNiT2VD51DkIbCYRUUzCRkssXCHqSnKQ==}
    engines: {node: 14 || >=16.14}

  /lru-queue@0.1.0:
    resolution: {integrity: sha512-BpdYkt9EvGl8OfWHDQPISVpcl5xZthb+XPsbELj5AQXxIC8IriDZIQYjBJPEm5rS420sjZ0TLEzRcq5KdBhYrQ==}
    dependencies:
      es5-ext: 0.10.64
    dev: true

  /lunr@2.3.9:
    resolution: {integrity: sha512-zTU3DaZaF3Rt9rhN3uBMGQD3dD2/vFQqnvZCDv4dl5iOzq2IZQqTxu90r4E5J+nP70J3ilqVCrbho2eWaeW8Ow==}
    dev: true

  /make-dir@3.1.0:
    resolution: {integrity: sha512-g3FeP20LNwhALb/6Cz6Dd4F2ngze0jz7tbzrD2wAV+o9FeNHe4rL+yK2md0J/fiSf1sa1ADhXqi5+oVwOM/eGw==}
    engines: {node: '>=8'}
    dependencies:
      semver: 6.3.1
    dev: true

  /make-error@1.3.6:
    resolution: {integrity: sha512-s8UhlNe7vPKomQhC1qFelMokr/Sc3AgNbso3n74mVPA5LTZwkB9NlXf4XPamLxJE8h0gh73rM94xvwRT2CVInw==}
    dev: true

  /make-fetch-happen@10.2.1:
    resolution: {integrity: sha512-NgOPbRiaQM10DYXvN3/hhGVI2M5MtITFryzBGxHM5p4wnFxsVCbxkrBrDsk+EZ5OB4jEOT7AjDxtdF+KVEFT7w==}
    engines: {node: ^12.13.0 || ^14.15.0 || >=16.0.0}
    dependencies:
      agentkeepalive: 4.2.1
      cacache: 16.1.3
      http-cache-semantics: 4.1.1
      http-proxy-agent: 5.0.0
      https-proxy-agent: 5.0.1
      is-lambda: 1.0.1
      lru-cache: 7.18.3
      minipass: 3.3.6
      minipass-collect: 1.0.2
      minipass-fetch: 2.1.2
      minipass-flush: 1.0.5
      minipass-pipeline: 1.2.4
      negotiator: 0.6.3
      promise-retry: 2.0.1
      socks-proxy-agent: 7.0.0
      ssri: 9.0.1
    transitivePeerDependencies:
      - bluebird
      - supports-color

  /make-fetch-happen@11.1.1:
    resolution: {integrity: sha512-rLWS7GCSTcEujjVBs2YqG7Y4643u8ucvCJeSRqiLYhesrDuzeuFIk37xREzAsfQaqzl8b9rNCE4m6J8tvX4Q8w==}
    engines: {node: ^14.17.0 || ^16.13.0 || >=18.0.0}
    dependencies:
      agentkeepalive: 4.2.1
      cacache: 17.1.3
      http-cache-semantics: 4.1.1
      http-proxy-agent: 5.0.0
      https-proxy-agent: 5.0.1
      is-lambda: 1.0.1
      lru-cache: 7.18.3
      minipass: 5.0.0
      minipass-fetch: 3.0.3
      minipass-flush: 1.0.5
      minipass-pipeline: 1.2.4
      negotiator: 0.6.3
      promise-retry: 2.0.1
      socks-proxy-agent: 7.0.0
      ssri: 10.0.4
    transitivePeerDependencies:
      - supports-color

  /map-obj@1.0.1:
    resolution: {integrity: sha512-7N/q3lyZ+LVCp7PzuxrJr4KMbBE2hW7BT7YNia330OFxIf4d3r5zVpicP2650l7CPN6RM9zOJRl3NGpqSiw3Eg==}
    engines: {node: '>=0.10.0'}
    dev: true

  /map-obj@4.3.0:
    resolution: {integrity: sha512-hdN1wVrZbb29eBGiGjJbeP8JbKjq1urkHJ/LIP/NY48MZ1QVXUsQBV1G1zvYFHn1XE06cwjBsOI2K3Ulnj1YXQ==}
    engines: {node: '>=8'}
    dev: true

  /markdown-it@14.1.0:
    resolution: {integrity: sha512-a54IwgWPaeBCAAsv13YgmALOF1elABB08FxO9i+r4VFk5Vl4pKokRPeX8u5TCgSsPi6ec1otfLjdOpVcgbpshg==}
    hasBin: true
    dependencies:
      argparse: 2.0.1
      entities: 4.5.0
      linkify-it: 5.0.0
      mdurl: 2.0.0
      punycode.js: 2.3.1
      uc.micro: 2.1.0
    dev: true

  /markdown-table@3.0.3:
    resolution: {integrity: sha512-Z1NL3Tb1M9wH4XESsCDEksWoKTdlUafKc4pt0GRwjUyXaCFZ+dc3g2erqB6zm3szA2IUSi7VnPI+o/9jnxh9hw==}

  /mdast-util-find-and-replace@3.0.1:
    resolution: {integrity: sha512-SG21kZHGC3XRTSUhtofZkBzZTJNM5ecCi0SK2IMKmSXR8vO3peL+kb1O0z7Zl83jKtutG4k5Wv/W7V3/YHvzPA==}
    dependencies:
      '@types/mdast': 4.0.4
      escape-string-regexp: 5.0.0
      unist-util-is: 6.0.0
      unist-util-visit-parents: 6.0.1

  /mdast-util-from-markdown@2.0.1:
    resolution: {integrity: sha512-aJEUyzZ6TzlsX2s5B4Of7lN7EQtAxvtradMMglCQDyaTFgse6CmtmdJ15ElnVRlCg1vpNyVtbem0PWzlNieZsA==}
    dependencies:
      '@types/mdast': 4.0.4
      '@types/unist': 3.0.3
      decode-named-character-reference: 1.0.2
      devlop: 1.1.0
      mdast-util-to-string: 4.0.0
      micromark: 4.0.0
      micromark-util-decode-numeric-character-reference: 2.0.1
      micromark-util-decode-string: 2.0.0
      micromark-util-normalize-identifier: 2.0.0
      micromark-util-symbol: 2.0.0
      micromark-util-types: 2.0.0
      unist-util-stringify-position: 4.0.0
    transitivePeerDependencies:
      - supports-color

  /mdast-util-gfm-autolink-literal@2.0.0:
    resolution: {integrity: sha512-FyzMsduZZHSc3i0Px3PQcBT4WJY/X/RCtEJKuybiC6sjPqLv7h1yqAkmILZtuxMSsUyaLUWNp71+vQH2zqp5cg==}
    dependencies:
      '@types/mdast': 4.0.4
      ccount: 2.0.1
      devlop: 1.1.0
      mdast-util-find-and-replace: 3.0.1
      micromark-util-character: 2.1.0

  /mdast-util-gfm-footnote@2.0.0:
    resolution: {integrity: sha512-5jOT2boTSVkMnQ7LTrd6n/18kqwjmuYqo7JUPe+tRCY6O7dAuTFMtTPauYYrMPpox9hlN0uOx/FL8XvEfG9/mQ==}
    dependencies:
      '@types/mdast': 4.0.4
      devlop: 1.1.0
      mdast-util-from-markdown: 2.0.1
      mdast-util-to-markdown: 2.1.0
      micromark-util-normalize-identifier: 2.0.0
    transitivePeerDependencies:
      - supports-color

  /mdast-util-gfm-strikethrough@2.0.0:
    resolution: {integrity: sha512-mKKb915TF+OC5ptj5bJ7WFRPdYtuHv0yTRxK2tJvi+BDqbkiG7h7u/9SI89nRAYcmap2xHQL9D+QG/6wSrTtXg==}
    dependencies:
      '@types/mdast': 4.0.4
      mdast-util-from-markdown: 2.0.1
      mdast-util-to-markdown: 2.1.0
    transitivePeerDependencies:
      - supports-color

  /mdast-util-gfm-table@2.0.0:
    resolution: {integrity: sha512-78UEvebzz/rJIxLvE7ZtDd/vIQ0RHv+3Mh5DR96p7cS7HsBhYIICDBCu8csTNWNO6tBWfqXPWekRuj2FNOGOZg==}
    dependencies:
      '@types/mdast': 4.0.4
      devlop: 1.1.0
      markdown-table: 3.0.3
      mdast-util-from-markdown: 2.0.1
      mdast-util-to-markdown: 2.1.0
    transitivePeerDependencies:
      - supports-color

  /mdast-util-gfm-task-list-item@2.0.0:
    resolution: {integrity: sha512-IrtvNvjxC1o06taBAVJznEnkiHxLFTzgonUdy8hzFVeDun0uTjxxrRGVaNFqkU1wJR3RBPEfsxmU6jDWPofrTQ==}
    dependencies:
      '@types/mdast': 4.0.4
      devlop: 1.1.0
      mdast-util-from-markdown: 2.0.1
      mdast-util-to-markdown: 2.1.0
    transitivePeerDependencies:
      - supports-color

  /mdast-util-gfm@3.0.0:
    resolution: {integrity: sha512-dgQEX5Amaq+DuUqf26jJqSK9qgixgd6rYDHAv4aTBuA92cTknZlKpPfa86Z/s8Dj8xsAQpFfBmPUHWJBWqS4Bw==}
    dependencies:
      mdast-util-from-markdown: 2.0.1
      mdast-util-gfm-autolink-literal: 2.0.0
      mdast-util-gfm-footnote: 2.0.0
      mdast-util-gfm-strikethrough: 2.0.0
      mdast-util-gfm-table: 2.0.0
      mdast-util-gfm-task-list-item: 2.0.0
      mdast-util-to-markdown: 2.1.0
    transitivePeerDependencies:
      - supports-color

  /mdast-util-heading-range@4.0.0:
    resolution: {integrity: sha512-9qadnTU+W0MR69yITfUr/52eoVXcqUpFhN1ThjGSn59KGOdxgaOr4Nx4swa60SaXEq8/tjQZcq2sVPp2yJMNCA==}
    dependencies:
      '@types/mdast': 4.0.4
      '@types/unist': 3.0.3
      devlop: 1.1.0
      mdast-util-to-string: 4.0.0

  /mdast-util-phrasing@4.1.0:
    resolution: {integrity: sha512-TqICwyvJJpBwvGAMZjj4J2n0X8QWp21b9l0o7eXyVJ25YNWYbJDVIyD1bZXE6WtV6RmKJVYmQAKWa0zWOABz2w==}
    dependencies:
      '@types/mdast': 4.0.4
      unist-util-is: 6.0.0

  /mdast-util-to-hast@13.2.0:
    resolution: {integrity: sha512-QGYKEuUsYT9ykKBCMOEDLsU5JRObWQusAolFMeko/tYPufNkRffBAQjIE+99jbA87xv6FgmjLtwjh9wBWajwAA==}
    dependencies:
      '@types/hast': 3.0.4
      '@types/mdast': 4.0.4
      '@ungap/structured-clone': 1.2.0
      devlop: 1.1.0
      micromark-util-sanitize-uri: 2.0.0
      trim-lines: 3.0.1
      unist-util-position: 5.0.0
      unist-util-visit: 5.0.0
      vfile: 6.0.2
    dev: true

  /mdast-util-to-markdown@2.1.0:
    resolution: {integrity: sha512-SR2VnIEdVNCJbP6y7kVTJgPLifdr8WEU440fQec7qHoHOUz/oJ2jmNRqdDQ3rbiStOXb2mCDGTuwsK5OPUgYlQ==}
    dependencies:
      '@types/mdast': 4.0.4
      '@types/unist': 3.0.3
      longest-streak: 3.1.0
      mdast-util-phrasing: 4.1.0
      mdast-util-to-string: 4.0.0
      micromark-util-decode-string: 2.0.0
      unist-util-visit: 5.0.0
      zwitch: 2.0.4

  /mdast-util-to-string@4.0.0:
    resolution: {integrity: sha512-0H44vDimn51F0YwvxSJSm0eCDOJTRlmN0R1yBh4HLj9wiV1Dn0QoXGbvFAWj2hSItVTlCmBF1hqKlIyUBVFLPg==}
    dependencies:
      '@types/mdast': 4.0.4

  /mdast-util-toc@7.1.0:
    resolution: {integrity: sha512-2TVKotOQzqdY7THOdn2gGzS9d1Sdd66bvxUyw3aNpWfcPXCLYSJCCgfPy30sEtuzkDraJgqF35dzgmz6xlvH/w==}
    dependencies:
      '@types/mdast': 4.0.4
      '@types/ungap__structured-clone': 1.2.0
      '@ungap/structured-clone': 1.2.0
      github-slugger: 2.0.0
      mdast-util-to-string: 4.0.0
      unist-util-is: 6.0.0
      unist-util-visit: 5.0.0

  /mdast@3.0.0:
    resolution: {integrity: sha512-xySmf8g4fPKMeC07jXGz971EkLbWAJ83s4US2Tj9lEdnZ142UP5grN73H1Xd3HzrdbU5o9GYYP/y8F9ZSwLE9g==}
    deprecated: '`mdast` was renamed to `remark`'

  /mdurl@2.0.0:
    resolution: {integrity: sha512-Lf+9+2r+Tdp5wXDXC4PcIBjTDtq4UKjCPMQhKIuzpJNW0b96kVqSwW0bT7FhRSfmAiFYgP+SCRvdrDozfh0U5w==}
    dev: true

  /memfs-or-file-map-to-github-branch@1.2.1:
    resolution: {integrity: sha512-I/hQzJ2a/pCGR8fkSQ9l5Yx+FQ4e7X6blNHyWBm2ojeFLT3GVzGkTj7xnyWpdclrr7Nq4dmx3xrvu70m3ypzAQ==}
    dependencies:
      '@octokit/rest': 18.12.0
    transitivePeerDependencies:
      - encoding

  /memfs@4.14.0:
    resolution: {integrity: sha512-JUeY0F/fQZgIod31Ja1eJgiSxLn7BfQlCnqhwXFBzFHEw63OdLK7VJUJ7bnzNsWgCyoUP5tEp1VRY8rDaYzqOA==}
    engines: {node: '>= 4.0.0'}
    dependencies:
      '@jsonjoy.com/json-pack': 1.1.0(tslib@2.8.0)
      '@jsonjoy.com/util': 1.5.0(tslib@2.8.0)
      tree-dump: 1.0.2(tslib@2.8.0)
      tslib: 2.8.0
    dev: true

  /memoizee@0.4.15:
    resolution: {integrity: sha512-UBWmJpLZd5STPm7PMUlOw/TSy972M+z8gcyQ5veOnSDRREz/0bmpyTfKt3/51DhEBqCZQn1udM/5flcSPYhkdQ==}
    dependencies:
      d: 1.0.1
      es5-ext: 0.10.64
      es6-weak-map: 2.0.3
      event-emitter: 0.3.5
      is-promise: 2.2.2
      lru-queue: 0.1.0
      next-tick: 1.1.0
      timers-ext: 0.1.7
    dev: true

  /meow@8.1.2:
    resolution: {integrity: sha512-r85E3NdZ+mpYk1C6RjPFEMSE+s1iZMuHtsHAqY0DT3jZczl0diWUZ8g6oU7h0M9cD2EL+PzaYghhCLzR0ZNn5Q==}
    engines: {node: '>=10'}
    dependencies:
      '@types/minimist': 1.2.2
      camelcase-keys: 6.2.2
      decamelize-keys: 1.1.0
      hard-rejection: 2.1.0
      minimist-options: 4.1.0
      normalize-package-data: 3.0.3
      read-pkg-up: 7.0.1
      redent: 3.0.0
      trim-newlines: 3.0.1
      type-fest: 0.18.1
      yargs-parser: 20.2.9
    dev: true

  /merge-stream@2.0.0:
    resolution: {integrity: sha512-abv/qOcuPfk3URPfDzmZU1LKmuw8kT+0nIHvKrKgFrwifol/doWcdA4ZqsWQ8ENrFKkd67Mfpo/LovbIUsbt3w==}

  /merge2@1.4.1:
    resolution: {integrity: sha512-8q7VEgMJW4J8tcfVPy8g09NcQwZdbwFEqhe/WZkoIzjn/3TGDwtOCYtXGxA3O8tPzpczCCDgv+P2P5y00ZJOOg==}
    engines: {node: '>= 8'}

  /merge@2.1.1:
    resolution: {integrity: sha512-jz+Cfrg9GWOZbQAnDQ4hlVnQky+341Yk5ru8bZSe6sIDTCIg8n9i/u7hSQGSVOF3C7lH6mGtqjkiT9G4wFLL0w==}
    dev: true

  /micromark-core-commonmark@2.0.1:
    resolution: {integrity: sha512-CUQyKr1e///ZODyD1U3xit6zXwy1a8q2a1S1HKtIlmgvurrEpaw/Y9y6KSIbF8P59cn/NjzHyO+Q2fAyYLQrAA==}
    dependencies:
      decode-named-character-reference: 1.0.2
      devlop: 1.1.0
      micromark-factory-destination: 2.0.0
      micromark-factory-label: 2.0.0
      micromark-factory-space: 2.0.0
      micromark-factory-title: 2.0.0
      micromark-factory-whitespace: 2.0.0
      micromark-util-character: 2.1.0
      micromark-util-chunked: 2.0.0
      micromark-util-classify-character: 2.0.0
      micromark-util-html-tag-name: 2.0.0
      micromark-util-normalize-identifier: 2.0.0
      micromark-util-resolve-all: 2.0.0
      micromark-util-subtokenize: 2.0.1
      micromark-util-symbol: 2.0.0
      micromark-util-types: 2.0.0

  /micromark-extension-gfm-autolink-literal@2.1.0:
    resolution: {integrity: sha512-oOg7knzhicgQ3t4QCjCWgTmfNhvQbDDnJeVu9v81r7NltNCVmhPy1fJRX27pISafdjL+SVc4d3l48Gb6pbRypw==}
    dependencies:
      micromark-util-character: 2.1.0
      micromark-util-sanitize-uri: 2.0.0
      micromark-util-symbol: 2.0.0
      micromark-util-types: 2.0.0

  /micromark-extension-gfm-footnote@2.1.0:
    resolution: {integrity: sha512-/yPhxI1ntnDNsiHtzLKYnE3vf9JZ6cAisqVDauhp4CEHxlb4uoOTxOCJ+9s51bIB8U1N1FJ1RXOKTIlD5B/gqw==}
    dependencies:
      devlop: 1.1.0
      micromark-core-commonmark: 2.0.1
      micromark-factory-space: 2.0.0
      micromark-util-character: 2.1.0
      micromark-util-normalize-identifier: 2.0.0
      micromark-util-sanitize-uri: 2.0.0
      micromark-util-symbol: 2.0.0
      micromark-util-types: 2.0.0

  /micromark-extension-gfm-strikethrough@2.1.0:
    resolution: {integrity: sha512-ADVjpOOkjz1hhkZLlBiYA9cR2Anf8F4HqZUO6e5eDcPQd0Txw5fxLzzxnEkSkfnD0wziSGiv7sYhk/ktvbf1uw==}
    dependencies:
      devlop: 1.1.0
      micromark-util-chunked: 2.0.0
      micromark-util-classify-character: 2.0.0
      micromark-util-resolve-all: 2.0.0
      micromark-util-symbol: 2.0.0
      micromark-util-types: 2.0.0

  /micromark-extension-gfm-table@2.1.0:
    resolution: {integrity: sha512-Ub2ncQv+fwD70/l4ou27b4YzfNaCJOvyX4HxXU15m7mpYY+rjuWzsLIPZHJL253Z643RpbcP1oeIJlQ/SKW67g==}
    dependencies:
      devlop: 1.1.0
      micromark-factory-space: 2.0.0
      micromark-util-character: 2.1.0
      micromark-util-symbol: 2.0.0
      micromark-util-types: 2.0.0

  /micromark-extension-gfm-tagfilter@2.0.0:
    resolution: {integrity: sha512-xHlTOmuCSotIA8TW1mDIM6X2O1SiX5P9IuDtqGonFhEK0qgRI4yeC6vMxEV2dgyr2TiD+2PQ10o+cOhdVAcwfg==}
    dependencies:
      micromark-util-types: 2.0.0

  /micromark-extension-gfm-task-list-item@2.1.0:
    resolution: {integrity: sha512-qIBZhqxqI6fjLDYFTBIa4eivDMnP+OZqsNwmQ3xNLE4Cxwc+zfQEfbs6tzAo2Hjq+bh6q5F+Z8/cksrLFYWQQw==}
    dependencies:
      devlop: 1.1.0
      micromark-factory-space: 2.0.0
      micromark-util-character: 2.1.0
      micromark-util-symbol: 2.0.0
      micromark-util-types: 2.0.0

  /micromark-extension-gfm@3.0.0:
    resolution: {integrity: sha512-vsKArQsicm7t0z2GugkCKtZehqUm31oeGBV/KVSorWSy8ZlNAv7ytjFhvaryUiCUJYqs+NoE6AFhpQvBTM6Q4w==}
    dependencies:
      micromark-extension-gfm-autolink-literal: 2.1.0
      micromark-extension-gfm-footnote: 2.1.0
      micromark-extension-gfm-strikethrough: 2.1.0
      micromark-extension-gfm-table: 2.1.0
      micromark-extension-gfm-tagfilter: 2.0.0
      micromark-extension-gfm-task-list-item: 2.1.0
      micromark-util-combine-extensions: 2.0.0
      micromark-util-types: 2.0.0

  /micromark-factory-destination@2.0.0:
    resolution: {integrity: sha512-j9DGrQLm/Uhl2tCzcbLhy5kXsgkHUrjJHg4fFAeoMRwJmJerT9aw4FEhIbZStWN8A3qMwOp1uzHr4UL8AInxtA==}
    dependencies:
      micromark-util-character: 2.1.0
      micromark-util-symbol: 2.0.0
      micromark-util-types: 2.0.0

  /micromark-factory-label@2.0.0:
    resolution: {integrity: sha512-RR3i96ohZGde//4WSe/dJsxOX6vxIg9TimLAS3i4EhBAFx8Sm5SmqVfR8E87DPSR31nEAjZfbt91OMZWcNgdZw==}
    dependencies:
      devlop: 1.1.0
      micromark-util-character: 2.1.0
      micromark-util-symbol: 2.0.0
      micromark-util-types: 2.0.0

  /micromark-factory-space@2.0.0:
    resolution: {integrity: sha512-TKr+LIDX2pkBJXFLzpyPyljzYK3MtmllMUMODTQJIUfDGncESaqB90db9IAUcz4AZAJFdd8U9zOp9ty1458rxg==}
    dependencies:
      micromark-util-character: 2.1.0
      micromark-util-types: 2.0.0

  /micromark-factory-title@2.0.0:
    resolution: {integrity: sha512-jY8CSxmpWLOxS+t8W+FG3Xigc0RDQA9bKMY/EwILvsesiRniiVMejYTE4wumNc2f4UbAa4WsHqe3J1QS1sli+A==}
    dependencies:
      micromark-factory-space: 2.0.0
      micromark-util-character: 2.1.0
      micromark-util-symbol: 2.0.0
      micromark-util-types: 2.0.0

  /micromark-factory-whitespace@2.0.0:
    resolution: {integrity: sha512-28kbwaBjc5yAI1XadbdPYHX/eDnqaUFVikLwrO7FDnKG7lpgxnvk/XGRhX/PN0mOZ+dBSZ+LgunHS+6tYQAzhA==}
    dependencies:
      micromark-factory-space: 2.0.0
      micromark-util-character: 2.1.0
      micromark-util-symbol: 2.0.0
      micromark-util-types: 2.0.0

  /micromark-util-character@2.1.0:
    resolution: {integrity: sha512-KvOVV+X1yLBfs9dCBSopq/+G1PcgT3lAK07mC4BzXi5E7ahzMAF8oIupDDJ6mievI6F+lAATkbQQlQixJfT3aQ==}
    dependencies:
      micromark-util-symbol: 2.0.0
      micromark-util-types: 2.0.0

  /micromark-util-chunked@2.0.0:
    resolution: {integrity: sha512-anK8SWmNphkXdaKgz5hJvGa7l00qmcaUQoMYsBwDlSKFKjc6gjGXPDw3FNL3Nbwq5L8gE+RCbGqTw49FK5Qyvg==}
    dependencies:
      micromark-util-symbol: 2.0.0

  /micromark-util-classify-character@2.0.0:
    resolution: {integrity: sha512-S0ze2R9GH+fu41FA7pbSqNWObo/kzwf8rN/+IGlW/4tC6oACOs8B++bh+i9bVyNnwCcuksbFwsBme5OCKXCwIw==}
    dependencies:
      micromark-util-character: 2.1.0
      micromark-util-symbol: 2.0.0
      micromark-util-types: 2.0.0

  /micromark-util-combine-extensions@2.0.0:
    resolution: {integrity: sha512-vZZio48k7ON0fVS3CUgFatWHoKbbLTK/rT7pzpJ4Bjp5JjkZeasRfrS9wsBdDJK2cJLHMckXZdzPSSr1B8a4oQ==}
    dependencies:
      micromark-util-chunked: 2.0.0
      micromark-util-types: 2.0.0

  /micromark-util-decode-numeric-character-reference@2.0.1:
    resolution: {integrity: sha512-bmkNc7z8Wn6kgjZmVHOX3SowGmVdhYS7yBpMnuMnPzDq/6xwVA604DuOXMZTO1lvq01g+Adfa0pE2UKGlxL1XQ==}
    dependencies:
      micromark-util-symbol: 2.0.0

  /micromark-util-decode-string@2.0.0:
    resolution: {integrity: sha512-r4Sc6leeUTn3P6gk20aFMj2ntPwn6qpDZqWvYmAG6NgvFTIlj4WtrAudLi65qYoaGdXYViXYw2pkmn7QnIFasA==}
    dependencies:
      decode-named-character-reference: 1.0.2
      micromark-util-character: 2.1.0
      micromark-util-decode-numeric-character-reference: 2.0.1
      micromark-util-symbol: 2.0.0

  /micromark-util-encode@2.0.0:
    resolution: {integrity: sha512-pS+ROfCXAGLWCOc8egcBvT0kf27GoWMqtdarNfDcjb6YLuV5cM3ioG45Ys2qOVqeqSbjaKg72vU+Wby3eddPsA==}

  /micromark-util-html-tag-name@2.0.0:
    resolution: {integrity: sha512-xNn4Pqkj2puRhKdKTm8t1YHC/BAjx6CEwRFXntTaRf/x16aqka6ouVoutm+QdkISTlT7e2zU7U4ZdlDLJd2Mcw==}

  /micromark-util-normalize-identifier@2.0.0:
    resolution: {integrity: sha512-2xhYT0sfo85FMrUPtHcPo2rrp1lwbDEEzpx7jiH2xXJLqBuy4H0GgXk5ToU8IEwoROtXuL8ND0ttVa4rNqYK3w==}
    dependencies:
      micromark-util-symbol: 2.0.0

  /micromark-util-resolve-all@2.0.0:
    resolution: {integrity: sha512-6KU6qO7DZ7GJkaCgwBNtplXCvGkJToU86ybBAUdavvgsCiG8lSSvYxr9MhwmQ+udpzywHsl4RpGJsYWG1pDOcA==}
    dependencies:
      micromark-util-types: 2.0.0

  /micromark-util-sanitize-uri@2.0.0:
    resolution: {integrity: sha512-WhYv5UEcZrbAtlsnPuChHUAsu/iBPOVaEVsntLBIdpibO0ddy8OzavZz3iL2xVvBZOpolujSliP65Kq0/7KIYw==}
    dependencies:
      micromark-util-character: 2.1.0
      micromark-util-encode: 2.0.0
      micromark-util-symbol: 2.0.0

  /micromark-util-subtokenize@2.0.1:
    resolution: {integrity: sha512-jZNtiFl/1aY73yS3UGQkutD0UbhTt68qnRpw2Pifmz5wV9h8gOVsN70v+Lq/f1rKaU/W8pxRe8y8Q9FX1AOe1Q==}
    dependencies:
      devlop: 1.1.0
      micromark-util-chunked: 2.0.0
      micromark-util-symbol: 2.0.0
      micromark-util-types: 2.0.0

  /micromark-util-symbol@2.0.0:
    resolution: {integrity: sha512-8JZt9ElZ5kyTnO94muPxIGS8oyElRJaiJO8EzV6ZSyGQ1Is8xwl4Q45qU5UOg+bGH4AikWziz0iN4sFLWs8PGw==}

  /micromark-util-types@2.0.0:
    resolution: {integrity: sha512-oNh6S2WMHWRZrmutsRmDDfkzKtxF+bc2VxLC9dvtrDIRFln627VsFP6fLMgTryGDljgLPjkrzQSDcPrjPyDJ5w==}

  /micromark@4.0.0:
    resolution: {integrity: sha512-o/sd0nMof8kYff+TqcDx3VSrgBTcZpSvYcAHIfHhv5VAuNmisCxjhx6YmxS8PFEpb9z5WKWKPdzf0jM23ro3RQ==}
    dependencies:
      '@types/debug': 4.1.12
      debug: 4.3.7(supports-color@8.1.1)
      decode-named-character-reference: 1.0.2
      devlop: 1.1.0
      micromark-core-commonmark: 2.0.1
      micromark-factory-space: 2.0.0
      micromark-util-character: 2.1.0
      micromark-util-chunked: 2.0.0
      micromark-util-combine-extensions: 2.0.0
      micromark-util-decode-numeric-character-reference: 2.0.1
      micromark-util-encode: 2.0.0
      micromark-util-normalize-identifier: 2.0.0
      micromark-util-resolve-all: 2.0.0
      micromark-util-sanitize-uri: 2.0.0
      micromark-util-subtokenize: 2.0.1
      micromark-util-symbol: 2.0.0
      micromark-util-types: 2.0.0
    transitivePeerDependencies:
      - supports-color

  /micromatch@4.0.8:
    resolution: {integrity: sha512-PXwfBhYu0hBCPw8Dn0E+WDYb7af3dSLVWKi3HGv84IdF4TyFoC0ysxFd0Goxw7nSv4T/PzEJQxsYsEiFCKo2BA==}
    engines: {node: '>=8.6'}
    dependencies:
      braces: 3.0.3
      picomatch: 2.3.1

  /mime-db@1.52.0:
    resolution: {integrity: sha512-sPU4uV7dYlvtWJxwwxHD0PuihVNiE7TyAbQ5SWxDCB9mUYvOgroQOwYQQOKPJ8CIbE+1ETVlOoK1UC2nU3gYvg==}
    engines: {node: '>= 0.6'}

  /mime-types@2.1.35:
    resolution: {integrity: sha512-ZDY+bPm5zTTF+YpCrAU9nK0UgICYPT0QtT1NZWFv4s++TNkcgVaT0g6+4R2uI4MjQjzysHB1zxuWL50hzaeXiw==}
    engines: {node: '>= 0.6'}
    dependencies:
      mime-db: 1.52.0

  /mime@3.0.0:
    resolution: {integrity: sha512-jSCU7/VB1loIWBZe14aEYHU/+1UMEHoaO7qxCOVJOw9GgH72VAWppxNcjU+x9a2k3GSIBXNKxXQFqRvvZ7vr3A==}
    engines: {node: '>=10.0.0'}
    hasBin: true
    dev: true

  /mimic-fn@1.2.0:
    resolution: {integrity: sha512-jf84uxzwiuiIVKiOLpfYk7N46TSy8ubTonmneY9vrpHNAnp0QBt2BxWV9dO3/j+BoVAb+a5G6YDPW3M5HOdMWQ==}
    engines: {node: '>=4'}
    dev: true

  /mimic-fn@2.1.0:
    resolution: {integrity: sha512-OqbOk5oEQeAZ8WXWydlu9HJjz9WVdEIvamMCcXmuqUYjTknH/sqsWvhQ3vgwKFRR1HpjvNBKQ37nbJgYzGqGcg==}
    engines: {node: '>=6'}

  /mimic-response@1.0.1:
    resolution: {integrity: sha512-j5EctnkH7amfV/q5Hgmoal1g2QHFJRraOtmx0JpIqkxhBhI/lJSl1nMpQ45hVarwNETOoWEimndZ4QK0RHxuxQ==}
    engines: {node: '>=4'}
    dev: true

  /mimic-response@3.1.0:
    resolution: {integrity: sha512-z0yWI+4FDrrweS8Zmt4Ej5HdJmky15+L2e6Wgn3+iK5fWzb6T3fhNFq2+MeTRb064c6Wr4N/wv0DzQTjNzHNGQ==}
    engines: {node: '>=10'}

  /mimic-response@4.0.0:
    resolution: {integrity: sha512-e5ISH9xMYU0DzrT+jl8q2ze9D6eWBto+I8CNpe+VI+K2J/F/k3PdkdTdz4wvGVH4NTpo+NRYTVIuMQEMMcsLqg==}
    engines: {node: ^12.20.0 || ^14.13.1 || >=16.0.0}

  /min-indent@1.0.1:
    resolution: {integrity: sha512-I9jwMn07Sy/IwOj3zVkVik2JTvgpaykDZEigL6Rx6N9LbMywwUSMtxET+7lVoDLLd3O3IXwJwvuuns8UB/HeAg==}
    engines: {node: '>=4'}
    dev: true

  /minimatch@3.0.8:
    resolution: {integrity: sha512-6FsRAQsxQ61mw+qP1ZzbL9Bc78x2p5OqNgNpnoAFLTrX8n5Kxph0CsnhmKKNXTWjXqU5L0pGPR7hYk+XWZr60Q==}
    dependencies:
      brace-expansion: 1.1.11

  /minimatch@3.1.2:
    resolution: {integrity: sha512-J7p63hRiAjw1NDEww1W7i37+ByIrOWO5XQQAzZ3VOcL0PNybwpfmV/N05zFAzwQ9USyEcX6t3UO+K5aqBQOIHw==}
    dependencies:
      brace-expansion: 1.1.11

  /minimatch@5.1.6:
    resolution: {integrity: sha512-lKwV/1brpG6mBUFHtb7NUmtABCb2WZZmm2wNiOA5hAb8VdCS4B3dtMWyvcoViccwAW/COERjXLt0zP1zXUN26g==}
    engines: {node: '>=10'}
    dependencies:
      brace-expansion: 2.0.1

  /minimatch@6.2.0:
    resolution: {integrity: sha512-sauLxniAmvnhhRjFwPNnJKaPFYyddAgbYdeUpHULtCT/GhzdCx/MDNy+Y40lBxTQUrMzDE8e0S43Z5uqfO0REg==}
    engines: {node: '>=10'}
    dependencies:
      brace-expansion: 2.0.1
    dev: true

  /minimatch@7.4.6:
    resolution: {integrity: sha512-sBz8G/YjVniEz6lKPNpKxXwazJe4c19fEfV2GDMX6AjFz+MX9uDWIZW8XreVhkFW3fkIdTv/gxWr/Kks5FFAVw==}
    engines: {node: '>=10'}
    dependencies:
      brace-expansion: 2.0.1

  /minimatch@9.0.3:
    resolution: {integrity: sha512-RHiac9mvaRw0x3AYRgDC1CxAP7HTcNrrECeA8YYJeWnpo+2Q5CegtZjaotWTWxDG3UeGA1coE05iH1mPjT/2mg==}
    engines: {node: '>=16 || 14 >=14.17'}
    dependencies:
      brace-expansion: 2.0.1

  /minimatch@9.0.5:
    resolution: {integrity: sha512-G6T0ZX48xgozx7587koeX9Ys2NYy6Gmv//P89sEte9V9whIapMNF4idKxnW2QtCcLiTWlb/wfCabAtAFWhhBow==}
    engines: {node: '>=16 || 14 >=14.17'}
    dependencies:
      brace-expansion: 2.0.1

  /minimist-options@4.1.0:
    resolution: {integrity: sha512-Q4r8ghd80yhO/0j1O3B2BjweX3fiHg9cdOwjJd2J76Q135c+NDxGCqdYKQ1SKBuFfgWbAUzBfvYjPUEeNgqN1A==}
    engines: {node: '>= 6'}
    dependencies:
      arrify: 1.0.1
      is-plain-obj: 1.1.0
      kind-of: 6.0.3
    dev: true

  /minimist@1.2.7:
    resolution: {integrity: sha512-bzfL1YUZsP41gmu/qjrEk0Q6i2ix/cVeAhbCbqH9u3zYutS1cLg00qhrD0M2MVdCcx4Sc0UpP2eBWo9rotpq6g==}
    dev: true

  /minimist@1.2.8:
    resolution: {integrity: sha512-2yyAR8qBkN3YuheJanUpWC5U3bb5osDywNB8RzDVlDwDHbocAJveqqj1u8+SVD7jkWT4yvsHCpWqqWqAxb0zCA==}

  /minipass-collect@1.0.2:
    resolution: {integrity: sha512-6T6lH0H8OG9kITm/Jm6tdooIbogG9e0tLgpY6mphXSm/A9u8Nq1ryBG+Qspiub9LjWlBPsPS3tWQ/Botq4FdxA==}
    engines: {node: '>= 8'}
    dependencies:
      minipass: 3.3.6

  /minipass-fetch@2.1.2:
    resolution: {integrity: sha512-LT49Zi2/WMROHYoqGgdlQIZh8mLPZmOrN2NdJjMXxYe4nkN6FUyuPuOAOedNJDrx0IRGg9+4guZewtp8hE6TxA==}
    engines: {node: ^12.13.0 || ^14.15.0 || >=16.0.0}
    dependencies:
      minipass: 3.3.6
      minipass-sized: 1.0.3
      minizlib: 2.1.2
    optionalDependencies:
      encoding: 0.1.13

  /minipass-fetch@3.0.3:
    resolution: {integrity: sha512-n5ITsTkDqYkYJZjcRWzZt9qnZKCT7nKCosJhHoj7S7zD+BP4jVbWs+odsniw5TA3E0sLomhTKOKjF86wf11PuQ==}
    engines: {node: ^14.17.0 || ^16.13.0 || >=18.0.0}
    dependencies:
      minipass: 5.0.0
      minipass-sized: 1.0.3
      minizlib: 2.1.2
    optionalDependencies:
      encoding: 0.1.13

  /minipass-flush@1.0.5:
    resolution: {integrity: sha512-JmQSYYpPUqX5Jyn1mXaRwOda1uQ8HP5KAT/oDSLCzt1BYRhQU0/hDtsB1ufZfEEzMZ9aAVmsBw8+FWsIXlClWw==}
    engines: {node: '>= 8'}
    dependencies:
      minipass: 3.3.6

  /minipass-json-stream@1.0.1:
    resolution: {integrity: sha512-ODqY18UZt/I8k+b7rl2AENgbWE8IDYam+undIJONvigAz8KR5GWblsFTEfQs0WODsjbSXWlm+JHEv8Gr6Tfdbg==}
    dependencies:
      jsonparse: 1.3.1
      minipass: 3.3.6

  /minipass-pipeline@1.2.4:
    resolution: {integrity: sha512-xuIq7cIOt09RPRJ19gdi4b+RiNvDFYe5JH+ggNvBqGqpQXcru3PcRmOZuHBKWK1Txf9+cQ+HMVN4d6z46LZP7A==}
    engines: {node: '>=8'}
    dependencies:
      minipass: 3.3.6

  /minipass-sized@1.0.3:
    resolution: {integrity: sha512-MbkQQ2CTiBMlA2Dm/5cY+9SWFEN8pzzOXi6rlM5Xxq0Yqbda5ZQy9sU75a673FE9ZK0Zsbr6Y5iP6u9nktfg2g==}
    engines: {node: '>=8'}
    dependencies:
      minipass: 3.3.6

  /minipass@3.3.6:
    resolution: {integrity: sha512-DxiNidxSEK+tHG6zOIklvNOwm3hvCrbUrdtzY74U6HKTJxvIDfOUL5W5P2Ghd3DTkhhKPYGqeNUIh5qcM4YBfw==}
    engines: {node: '>=8'}
    dependencies:
      yallist: 4.0.0

  /minipass@4.2.5:
    resolution: {integrity: sha512-+yQl7SX3bIT83Lhb4BVorMAHVuqsskxRdlmO9kTpyukp8vsm2Sn/fUOV9xlnG8/a5JsypJzap21lz/y3FBMJ8Q==}
    engines: {node: '>=8'}

  /minipass@5.0.0:
    resolution: {integrity: sha512-3FnjYuehv9k6ovOEbyOswadCDPX1piCfhV8ncmYtHOjuPwylVWsghTLo7rabjC3Rx5xD4HDx8Wm1xnMF7S5qFQ==}
    engines: {node: '>=8'}

  /minipass@6.0.2:
    resolution: {integrity: sha512-MzWSV5nYVT7mVyWCwn2o7JH13w2TBRmmSqSRCKzTw+lmft9X4z+3wjvs06Tzijo5z4W/kahUCDpRXTF+ZrmF/w==}
    engines: {node: '>=16 || 14 >=14.17'}

  /minipass@7.0.4:
    resolution: {integrity: sha512-jYofLM5Dam9279rdkWzqHozUo4ybjdZmCsDHePy5V/PbBcVMiSZR97gmAy45aqi8CK1lG2ECd356FU86avfwUQ==}
    engines: {node: '>=16 || 14 >=14.17'}

  /minizlib@2.1.2:
    resolution: {integrity: sha512-bAxsR8BVfj60DWXHE3u30oHzfl4G7khkSuPW+qvpd7jFRHm7dLxOjUk1EHACJ/hxLY8phGJ0YhYHZo7jil7Qdg==}
    engines: {node: '>= 8'}
    dependencies:
      minipass: 3.3.6
      yallist: 4.0.0

  /mkdirp@0.5.6:
    resolution: {integrity: sha512-FP+p8RB8OWpF3YZBCrP5gtADmtXApB5AMLn+vdyA+PyxCjrCs00mjyUozssO33cwDeT3wNGdLxJ5M//YqtHAJw==}
    hasBin: true
    dependencies:
      minimist: 1.2.8
    dev: true

  /mkdirp@1.0.4:
    resolution: {integrity: sha512-vVqVZQyf3WLx2Shd0qJ9xuvqgAyKPLAiqITEtqW0oIUjzo3PePDd6fW9iFz30ef7Ysp/oiWqbhszeGWW2T6Gzw==}
    engines: {node: '>=10'}
    hasBin: true

  /mkdirp@3.0.1:
    resolution: {integrity: sha512-+NsyUUAZDmo6YVHzL/stxSu3t9YS1iljliy3BSDrXJ/dkn1KYdmtZODGGjLcc9XLgVVpH4KshHB8XmZgMhaBXg==}
    engines: {node: '>=10'}
    hasBin: true

  /mocha-multi-reporters@1.5.1(mocha@10.7.3):
    resolution: {integrity: sha512-Yb4QJOaGLIcmB0VY7Wif5AjvLMUFAdV57D2TWEva1Y0kU/3LjKpeRVmlMIfuO1SVbauve459kgtIizADqxMWPg==}
    engines: {node: '>=6.0.0'}
    peerDependencies:
      mocha: '>=3.1.2'
    dependencies:
      debug: 4.3.7(supports-color@8.1.1)
      lodash: 4.17.21
      mocha: 10.7.3
    transitivePeerDependencies:
      - supports-color
    dev: true

  /mocha@10.7.3:
    resolution: {integrity: sha512-uQWxAu44wwiACGqjbPYmjo7Lg8sFrS3dQe7PP2FQI+woptP4vZXSMcfMyFL/e1yFEeEpV4RtyTpZROOKmxis+A==}
    engines: {node: '>= 14.0.0'}
    hasBin: true
    dependencies:
      ansi-colors: 4.1.3
      browser-stdout: 1.3.1
      chokidar: 3.5.3
      debug: 4.3.7(supports-color@8.1.1)
      diff: 5.2.0
      escape-string-regexp: 4.0.0
      find-up: 5.0.0
      glob: 8.1.0
      he: 1.2.0
      js-yaml: 4.1.0
      log-symbols: 4.1.0
      minimatch: 5.1.6
      ms: 2.1.3
      serialize-javascript: 6.0.2
      strip-json-comments: 3.1.1
      supports-color: 8.1.1
      workerpool: 6.5.1
      yargs: 16.2.0
      yargs-parser: 20.2.9
      yargs-unparser: 2.0.0
    dev: true

  /mocked-env@1.3.5:
    resolution: {integrity: sha512-GyYY6ynVOdEoRlaGpaq8UYwdWkvrsU2xRme9B+WPSuJcNjh17+3QIxSYU6zwee0SbehhV6f06VZ4ahjG+9zdrA==}
    engines: {node: '>=6'}
    dependencies:
      check-more-types: 2.24.0
      debug: 4.3.2
      lazy-ass: 1.6.0
      ramda: 0.27.1
    transitivePeerDependencies:
      - supports-color
    dev: true

  /modify-values@1.0.1:
    resolution: {integrity: sha512-xV2bxeN6F7oYjZWTe/YPAy6MN2M+sL4u/Rlm2AHCIVGfo2p1yGmBHQ6vHehl4bRTZBdHu3TSkWdYgkwpYzAGSw==}
    engines: {node: '>=0.10.0'}
    dev: true

  /ms@2.1.2:
    resolution: {integrity: sha512-sGkPx+VjMtmA6MX27oA4FBFELFCZZ4S4XqeGOXCv68tT+jb3vk/RyaKWP0PTKyWtmLSM0b+adUTEvbs1PEaH2w==}
    dev: true

  /ms@2.1.3:
    resolution: {integrity: sha512-6FlzubTLZG3J2a/NVCAleEhjzq5oxgHyaCU9yYXvcLsvoVaHJq/s5xXI6/XXP6tz7R9xAOtHnSO/tXtF3WRTlA==}

  /msgpack-lite@0.1.26:
    resolution: {integrity: sha512-SZ2IxeqZ1oRFGo0xFGbvBJWMp3yLIY9rlIJyxy8CGrwZn1f0ZK4r6jV/AM1r0FZMDUkWkglOk/eeKIL9g77Nxw==}
    hasBin: true
    dependencies:
      event-lite: 0.1.2
      ieee754: 1.2.1
      int64-buffer: 0.1.10
      isarray: 1.0.0

  /multimatch@5.0.0:
    resolution: {integrity: sha512-ypMKuglUrZUD99Tk2bUQ+xNQj43lPEfAeX2o9cTteAmShXy2VHDJpuwu1o0xqoKCt9jLVAvwyFKdLTPXKAfJyA==}
    engines: {node: '>=10'}
    dependencies:
      '@types/minimatch': 3.0.5
      array-differ: 3.0.0
      array-union: 2.1.0
      arrify: 2.0.1
      minimatch: 3.1.2

  /mute-stream@0.0.7:
    resolution: {integrity: sha512-r65nCZhrbXXb6dXOACihYApHw2Q6pV0M3V0PSxd74N0+D8nzAdEAITq2oAjA1jVnKI+tGvEBUpqiMh0+rW6zDQ==}
    dev: true

  /mute-stream@0.0.8:
    resolution: {integrity: sha512-nnbWWOkoWyUsTjKrhgD0dcz22mdkSnpYqbEjIm2nhwhuxlSkpywJmBo8h0ZqJdkp73mb90SssHkN4rsRaBAfAA==}
    dev: true

  /mute-stream@1.0.0:
    resolution: {integrity: sha512-avsJQhyd+680gKXyG/sQc0nXaC6rBkPOfyHYcFb9+hdkqQkR9bdnkJ0AMZhke0oesPqIO+mFFJ+IdBc7mst4IA==}
    engines: {node: ^14.17.0 || ^16.13.0 || >=18.0.0}

  /mute-stream@2.0.0:
    resolution: {integrity: sha512-WWdIxpyjEn+FhQJQQv9aQAYlHoNVdzIzUySNV1gHUPDSdZJ3yZn7pAAbQcV7B56Mvu881q9FZV+0Vx2xC44VWA==}
    engines: {node: ^18.17.0 || >=20.5.0}

  /natural-compare-lite@1.4.0:
    resolution: {integrity: sha512-Tj+HTDSJJKaZnfiuw+iaF9skdPpTo2GtEly5JHnWV/hfv2Qj/9RKsGISQtLh2ox3l5EAGw487hnBee0sIJ6v2g==}
    dev: true

  /natural-compare@1.4.0:
    resolution: {integrity: sha512-OWND8ei3VtNC9h7V60qff3SVobHr996CTwgxubgyQYEpg290h9J0buyECNNJexkFm5sOajh5G116RYA1c8ZMSw==}
    dev: true

  /natural-orderby@3.0.2:
    resolution: {integrity: sha512-x7ZdOwBxZCEm9MM7+eQCjkrNLrW3rkBKNHVr78zbtqnMGVNlnDi6C/eUEYgxHNrcbu0ymvjzcwIL/6H1iHri9g==}
    engines: {node: '>=18'}

  /negotiator@0.6.3:
    resolution: {integrity: sha512-+EUsqGPLsM+j/zdChZjsnX51g4XrHFOIXwfnCVPGlQk/k5giakcKsuxCObBRu6DSm9opw/O6slWbJdghQM4bBg==}
    engines: {node: '>= 0.6'}

  /neo-async@2.6.2:
    resolution: {integrity: sha512-Yd3UES5mWCSqR+qNT93S3UoYUkqAZ9lLg8a7g9rimsWmYGK8cVToA4/sF3RrshdyV3sAGMXVUmpMYOw+dLpOuw==}

  /next-tick@1.1.0:
    resolution: {integrity: sha512-CXdUiJembsNjuToQvxayPZF9Vqht7hewsvy2sOWafLvi2awflj9mOC6bHIg50orX8IJvWKY9wYQ/zB2kogPslQ==}
    dev: true

  /no-case@2.3.2:
    resolution: {integrity: sha512-rmTZ9kz+f3rCvK2TD1Ue/oZlns7OGoIWP4fc3llxxRXlOkHKoWPPWJOfFYpITabSow43QJbRIoHQXtt10VldyQ==}
    dependencies:
      lower-case: 1.1.4

  /no-case@3.0.4:
    resolution: {integrity: sha512-fgAN3jGAh+RoxUGZHTSOLJIqUc2wmoBwGR4tbpNAKmmovFoWq0OdRkb0VkldReO2a2iBT/OEulG9XSUc10r3zg==}
    dependencies:
      lower-case: 2.0.2
      tslib: 2.8.0

  /node-cleanup@2.1.2:
    resolution: {integrity: sha512-qN8v/s2PAJwGUtr1/hYTpNKlD6Y9rc4p8KSmJXyGdYGZsDGKXrGThikLFP9OCHFeLeEpQzPwiAtdIvBLqm//Hw==}

  /node-domexception@1.0.0:
    resolution: {integrity: sha512-/jKZoMpw0F8GRwl4/eLROPA3cfcXtLApP0QzLmUT/HuPCZWyB7IY9ZrMeKw2O/nFIqPQB3PVM9aYm0F312AXDQ==}
    engines: {node: '>=10.5.0'}
    dev: true

  /node-fetch@2.6.9:
    resolution: {integrity: sha512-DJm/CJkZkRjKKj4Zi4BsKVZh3ValV5IR5s7LVZnW+6YMh0W1BfNA8XSs6DLMGYlId5F3KnA70uu2qepcR08Qqg==}
    engines: {node: 4.x || >=6.0.0}
    peerDependencies:
      encoding: ^0.1.0
    peerDependenciesMeta:
      encoding:
        optional: true
    dependencies:
      whatwg-url: 5.0.0

  /node-fetch@3.3.2:
    resolution: {integrity: sha512-dRB78srN/l6gqWulah9SrxeYnxeddIG30+GOqK/9OlLVyLg3HPnr6SqOWTWOXKRwC2eGYCkZ59NNuSgvSrpgOA==}
    engines: {node: ^12.20.0 || ^14.13.1 || >=16.0.0}
    dependencies:
      data-uri-to-buffer: 4.0.1
      fetch-blob: 3.2.0
      formdata-polyfill: 4.0.10
    dev: true

  /node-gyp@9.3.1:
    resolution: {integrity: sha512-4Q16ZCqq3g8awk6UplT7AuxQ35XN4R/yf/+wSAwcBUAjg7l58RTactWaP8fIDTi0FzI7YcVLujwExakZlfWkXg==}
    engines: {node: ^12.13 || ^14.13 || >=16}
    hasBin: true
    dependencies:
      env-paths: 2.2.1
      glob: 7.2.3
      graceful-fs: 4.2.11
      make-fetch-happen: 10.2.1
      nopt: 6.0.0
      npmlog: 6.0.2
      rimraf: 3.0.2
      semver: 7.6.3
      tar: 6.2.1
      which: 2.0.2
    transitivePeerDependencies:
      - bluebird
      - supports-color

  /node-releases@2.0.18:
    resolution: {integrity: sha512-d9VeXT4SJ7ZeOqGX6R5EM022wpL+eWPooLI+5UpWn2jCT1aosUQEhQP214x33Wkwx3JQMvIm+tIoVOdodFS40g==}

  /noms@0.0.0:
    resolution: {integrity: sha512-lNDU9VJaOPxUmXcLb+HQFeUgQQPtMI24Gt6hgfuMHRJgMRHMF/qZ4HJD3GDru4sSw9IQl2jPjAYnQrdIeLbwow==}
    dependencies:
      inherits: 2.0.4
      readable-stream: 1.0.34
    dev: true

  /nopt@6.0.0:
    resolution: {integrity: sha512-ZwLpbTgdhuZUnZzjd7nb1ZV+4DoiC6/sfiVKok72ym/4Tlf+DFdlHYmT2JPmcNNWV6Pi3SDf1kT+A4r9RTuT9g==}
    engines: {node: ^12.13.0 || ^14.15.0 || >=16.0.0}
    hasBin: true
    dependencies:
      abbrev: 1.1.1

  /normalize-package-data@2.5.0:
    resolution: {integrity: sha512-/5CMN3T0R4XTj4DcGaexo+roZSdSFW/0AOOTROrjxzCG1wrWXEsGbRKevjlIL+ZDE4sZlJr5ED4YW0yqmkK+eA==}
    dependencies:
      hosted-git-info: 2.8.9
      resolve: 1.22.8
      semver: 5.7.2
      validate-npm-package-license: 3.0.4

  /normalize-package-data@3.0.3:
    resolution: {integrity: sha512-p2W1sgqij3zMMyRC067Dg16bfzVH+w7hyegmpIvZ4JNjqtGOVAIvLmjBx3yP7YTe9vKJgkoNOPjwQGogDoMXFA==}
    engines: {node: '>=10'}
    dependencies:
      hosted-git-info: 4.1.0
      is-core-module: 2.13.1
      semver: 7.6.3
      validate-npm-package-license: 3.0.4
    dev: true

  /normalize-package-data@5.0.0:
    resolution: {integrity: sha512-h9iPVIfrVZ9wVYQnxFgtw1ugSvGEMOlyPWWtm8BMJhnwyEL/FLbYbTY3V3PpjI/BUK67n9PEWDu6eHzu1fB15Q==}
    engines: {node: ^14.17.0 || ^16.13.0 || >=18.0.0}
    dependencies:
      hosted-git-info: 6.1.1
      is-core-module: 2.15.1
      semver: 7.6.3
      validate-npm-package-license: 3.0.4

  /normalize-package-data@6.0.2:
    resolution: {integrity: sha512-V6gygoYb/5EmNI+MEGrWkC+e6+Rr7mTmfHrxDbLzxQogBkgzo76rkok0Am6thgSF7Mv2nLOajAJj5vDJZEFn7g==}
    engines: {node: ^16.14.0 || >=18.0.0}
    dependencies:
      hosted-git-info: 7.0.2
      semver: 7.6.3
      validate-npm-package-license: 3.0.4

  /normalize-path@3.0.0:
    resolution: {integrity: sha512-6eZs5Ls3WtCisHWp9S2GUy8dqkpGi4BVSz3GaqiE6ezub0512ESztXUwUB6C6IKbQkY2Pnb/mD4WYojCRwcwLA==}
    engines: {node: '>=0.10.0'}
    dev: true

  /normalize-url@4.5.1:
    resolution: {integrity: sha512-9UZCFRHQdNrfTpGg8+1INIg93B6zE0aXMVFkw1WFwvO4SlZywU6aLg5Of0Ap/PgcbSw4LNxvMWXMeugwMCX0AA==}
    engines: {node: '>=8'}
    dev: true

  /normalize-url@6.1.0:
    resolution: {integrity: sha512-DlL+XwOy3NxAQ8xuC0okPgK46iuVNAK01YN7RueYBqqFeGsBjV9XmCAzAdgt+667bCl5kPh9EqKKDwnaPG1I7A==}
    engines: {node: '>=10'}
    dev: true

  /normalize-url@8.0.0:
    resolution: {integrity: sha512-uVFpKhj5MheNBJRTiMZ9pE/7hD1QTeEvugSJW/OmLzAp78PB5O6adfMNTvmfKhXBkvCzC+rqifWcVYpGFwTjnw==}
    engines: {node: '>=14.16'}

  /npm-bundled@3.0.0:
    resolution: {integrity: sha512-Vq0eyEQy+elFpzsKjMss9kxqb9tG3YHg4dsyWuUENuzvSUWe1TCnW/vV9FkhvBk/brEDoDiVd+M1Btosa6ImdQ==}
    engines: {node: ^14.17.0 || ^16.13.0 || >=18.0.0}
    dependencies:
      npm-normalize-package-bin: 3.0.1

  /npm-check-updates@16.14.20:
    resolution: {integrity: sha512-sYbIhun4DrjO7NFOTdvs11nCar0etEhZTsEjL47eM0TuiGMhmYughRCxG2SpGRmGAQ7AkwN7bw2lWzoE7q6yOQ==}
    engines: {node: '>=14.14'}
    hasBin: true
    dependencies:
      '@types/semver-utils': 1.1.3
      chalk: 5.3.0
      cli-table3: 0.6.3
      commander: 10.0.1
      fast-memoize: 2.5.2
      find-up: 5.0.0
      fp-and-or: 0.1.4
      get-stdin: 8.0.0
      globby: 11.1.0
      hosted-git-info: 5.2.1
      ini: 4.1.1
      js-yaml: 4.1.0
      json-parse-helpfulerror: 1.0.3
      jsonlines: 0.1.1
      lodash: 4.17.21
      make-fetch-happen: 11.1.1
      minimatch: 9.0.3
      p-map: 4.0.0
      pacote: 15.2.0
      parse-github-url: 1.0.2
      progress: 2.0.3
      prompts-ncu: 3.0.0
      rc-config-loader: 4.1.3
      remote-git-tags: 3.0.0
      rimraf: 5.0.5
      semver: 7.6.3
      semver-utils: 1.1.4
      source-map-support: 0.5.21
      spawn-please: 2.0.2
      strip-ansi: 7.1.0
      strip-json-comments: 5.0.1
      untildify: 4.0.0
      update-notifier: 6.0.2
    transitivePeerDependencies:
      - bluebird
      - supports-color

  /npm-install-checks@6.1.1:
    resolution: {integrity: sha512-dH3GmQL4vsPtld59cOn8uY0iOqRmqKvV+DLGwNXV/Q7MDgD2QfOADWd/mFXcIE5LVhYYGjA3baz6W9JneqnuCw==}
    engines: {node: ^14.17.0 || ^16.13.0 || >=18.0.0}
    dependencies:
      semver: 7.6.3

  /npm-normalize-package-bin@3.0.1:
    resolution: {integrity: sha512-dMxCf+zZ+3zeQZXKxmyuCKlIDPGuv8EF940xbkC4kQVDTtqoh6rJFO+JTKSA6/Rwi0getWmtuy4Itup0AMcaDQ==}
    engines: {node: ^14.17.0 || ^16.13.0 || >=18.0.0}

  /npm-package-arg@10.1.0:
    resolution: {integrity: sha512-uFyyCEmgBfZTtrKk/5xDfHp6+MdrqGotX/VoOyEEl3mBwiEE5FlBaePanazJSVMPT7vKepcjYBY2ztg9A3yPIA==}
    engines: {node: ^14.17.0 || ^16.13.0 || >=18.0.0}
    dependencies:
      hosted-git-info: 6.1.1
      proc-log: 3.0.0
      semver: 7.6.3
      validate-npm-package-name: 5.0.1

  /npm-packlist@7.0.4:
    resolution: {integrity: sha512-d6RGEuRrNS5/N84iglPivjaJPxhDbZmlbTwTDX2IbcRHG5bZCdtysYMhwiPvcF4GisXHGn7xsxv+GQ7T/02M5Q==}
    engines: {node: ^14.17.0 || ^16.13.0 || >=18.0.0}
    dependencies:
      ignore-walk: 6.0.3

  /npm-pick-manifest@8.0.1:
    resolution: {integrity: sha512-mRtvlBjTsJvfCCdmPtiu2bdlx8d/KXtF7yNXNWe7G0Z36qWA9Ny5zXsI2PfBZEv7SXgoxTmNaTzGSbbzDZChoA==}
    engines: {node: ^14.17.0 || ^16.13.0 || >=18.0.0}
    dependencies:
      npm-install-checks: 6.1.1
      npm-normalize-package-bin: 3.0.1
      npm-package-arg: 10.1.0
      semver: 7.6.3

  /npm-registry-fetch@14.0.5:
    resolution: {integrity: sha512-kIDMIo4aBm6xg7jOttupWZamsZRkAqMqwqqbVXnUqstY5+tapvv6bkH/qMR76jdgV+YljEUCyWx3hRYMrJiAgA==}
    engines: {node: ^14.17.0 || ^16.13.0 || >=18.0.0}
    dependencies:
      make-fetch-happen: 11.1.1
      minipass: 5.0.0
      minipass-fetch: 3.0.3
      minipass-json-stream: 1.0.1
      minizlib: 2.1.2
      npm-package-arg: 10.1.0
      proc-log: 3.0.0
    transitivePeerDependencies:
      - supports-color

  /npm-run-path@4.0.1:
    resolution: {integrity: sha512-S48WzZW777zhNIrn7gxOlISNAqi9ZC/uQFnRdbeIHhZhCA6UqpkOT8T1G7BvfdgP4Er8gF4sUbaS0i7QvIfCWw==}
    engines: {node: '>=8'}
    dependencies:
      path-key: 3.1.1

  /npmlog@6.0.2:
    resolution: {integrity: sha512-/vBvz5Jfr9dT/aFWd0FIRf+T/Q2WBsLENygUaFUqstqsycmZAP/t5BvFJTK0viFmSUxiUKTUplWy5vt+rvKIxg==}
    engines: {node: ^12.13.0 || ^14.15.0 || >=16.0.0}
    dependencies:
      are-we-there-yet: 3.0.1
      console-control-strings: 1.1.0
      gauge: 4.0.4
      set-blocking: 2.0.0

  /object-assign@4.1.1:
    resolution: {integrity: sha512-rJgTQnkUnH1sFw8yT6VSU3zD3sWmu6sZhIseY8VX+GRu3P6F7Fu+JNDoXfklElbLJSnc3FUQHVe4cU5hj+BcUg==}
    engines: {node: '>=0.10.0'}
    dev: true

  /object-hash@3.0.0:
    resolution: {integrity: sha512-RSn9F68PjH9HqtltsSnqYC1XXoWe9Bju5+213R98cNGttag9q9yAOTzdbsqvIa7aNm5WffBZFpWYr2aWrklWAw==}
    engines: {node: '>= 6'}

  /object-inspect@1.12.3:
    resolution: {integrity: sha512-geUvdk7c+eizMNUDkRpW1wJwgfOiOeHbxBR/hLXK1aT6zmVSO0jsQcs7fj6MGw89jC/cjGfLcNOrtMYtGqm81g==}

  /object-inspect@1.13.2:
    resolution: {integrity: sha512-IRZSRuzJiynemAXPYtPe5BoI/RESNYR7TYm50MC5Mqbd3Jmw5y790sErYw3V6SryFJD64b74qQQs9wn5Bg/k3g==}
    engines: {node: '>= 0.4'}
    dev: true

  /object-keys@1.1.1:
    resolution: {integrity: sha512-NuAESUOUMrlIXOfHKzD6bpPu3tYt3xvjNdRIQ+FeT0lNb4K8WR70CaDxhuNguS2XG+GjkyMwOzsN5ZktImfhLA==}
    engines: {node: '>= 0.4'}
    dev: true

  /object-treeify@4.0.1:
    resolution: {integrity: sha512-Y6tg5rHfsefSkfKujv2SwHulInROy/rCL5F4w0QOWxut8AnxYxf0YmNhTh95Zfyxpsudo66uqkux0ACFnyMSgQ==}
    engines: {node: '>= 16'}

  /object.assign@4.1.4:
    resolution: {integrity: sha512-1mxKf0e58bvyjSCtKYY4sRe9itRk3PJpquJOjeIkz885CczcI4IvJJDLPS72oowuSh+pBxUFROpX+TU++hxhZQ==}
    engines: {node: '>= 0.4'}
    dependencies:
      call-bind: 1.0.2
      define-properties: 1.2.1
      has-symbols: 1.0.3
      object-keys: 1.1.1
    dev: true

  /object.assign@4.1.5:
    resolution: {integrity: sha512-byy+U7gp+FVwmyzKPYhW2h5l3crpmGsxl7X2s8y43IgxvG4g3QZ6CffDtsNQy1WsmZpQbO+ybo0AlW7TY6DcBQ==}
    engines: {node: '>= 0.4'}
    dependencies:
      call-bind: 1.0.7
      define-properties: 1.2.1
      has-symbols: 1.0.3
      object-keys: 1.1.1
    dev: true

  /object.entries@1.1.7:
    resolution: {integrity: sha512-jCBs/0plmPsOnrKAfFQXRG2NFjlhZgjjcBLSmTnEhU8U6vVTsVe8ANeQJCHTl3gSsI4J+0emOoCgoKlmQPMgmA==}
    engines: {node: '>= 0.4'}
    dependencies:
      call-bind: 1.0.7
      define-properties: 1.2.1
      es-abstract: 1.23.3
    dev: true

  /object.fromentries@2.0.8:
    resolution: {integrity: sha512-k6E21FzySsSK5a21KRADBd/NGneRegFO5pLHfdQLpRDETUNJueLXs3WCzyQ3tFRDYgbq3KHGXfTbi2bs8WQ6rQ==}
    engines: {node: '>= 0.4'}
    dependencies:
      call-bind: 1.0.7
      define-properties: 1.2.1
      es-abstract: 1.23.3
      es-object-atoms: 1.0.0
    dev: true

  /object.groupby@1.0.3:
    resolution: {integrity: sha512-+Lhy3TQTuzXI5hevh8sBGqbmurHbbIjAi0Z4S63nthVLmLxfbj4T54a4CfZrXIrt9iP4mVAPYMo/v99taj3wjQ==}
    engines: {node: '>= 0.4'}
    dependencies:
      call-bind: 1.0.7
      define-properties: 1.2.1
      es-abstract: 1.23.3
    dev: true

  /object.hasown@1.1.3:
    resolution: {integrity: sha512-fFI4VcYpRHvSLXxP7yiZOMAd331cPfd2p7PFDVbgUsYOfCT3tICVqXWngbjr4m49OvsBwUBQ6O2uQoJvy3RexA==}
    dependencies:
      define-properties: 1.2.1
      es-abstract: 1.23.3
    dev: true

  /object.values@1.2.0:
    resolution: {integrity: sha512-yBYjY9QX2hnRmZHAjG/f13MzmBzxzYgQhFrke06TTyKY5zSTEqkOeukBzIdVA3j3ulu8Qa3MbVFShV7T2RmGtQ==}
    engines: {node: '>= 0.4'}
    dependencies:
      call-bind: 1.0.7
      define-properties: 1.2.1
      es-object-atoms: 1.0.0
    dev: true

  /oclif@4.15.16(@types/node@18.19.60):
    resolution: {integrity: sha512-y/xBQpFrYZihmEoCUwCzGM2aoKKWHMEcnEHrXrsrTOmDIcS8diwk7IoL8k72Ztp7kbD+GrAVhUXfsbo1jUZCaQ==}
    engines: {node: '>=18.0.0'}
    hasBin: true
    dependencies:
      '@aws-sdk/client-cloudfront': /empty-npm-package@1.0.0
      '@aws-sdk/client-s3': /empty-npm-package@1.0.0
      '@inquirer/confirm': 3.2.0
      '@inquirer/input': 2.2.4
      '@inquirer/select': 2.5.0
      '@oclif/core': 4.0.30
      '@oclif/plugin-help': 6.2.16
      '@oclif/plugin-not-found': 3.2.24(@types/node@18.19.60)
      '@oclif/plugin-warn-if-update-available': 3.1.20
      async-retry: 1.3.3
      chalk: 4.1.2
      change-case: 4.1.2
      debug: 4.3.7(supports-color@8.1.1)
      ejs: 3.1.10
      find-yarn-workspace-root: 2.0.0
      fs-extra: 8.1.0
      github-slugger: 2.0.0
      got: 13.0.0
      lodash: 4.17.21
      normalize-package-data: 6.0.2
      semver: 7.6.3
      sort-package-json: 2.10.1
      tiny-jsonc: 1.0.1
      validate-npm-package-name: 5.0.1
    transitivePeerDependencies:
      - '@types/node'
      - supports-color

  /once@1.4.0:
    resolution: {integrity: sha512-lNaJgI+2Q5URQBkccEKHTQOPaXdUxnZZElQTZY0MFUAuaEqe1E+Nyvgdz/aIyNi6Z9MzO5dv1H8n58/GELp3+w==}
    dependencies:
      wrappy: 1.0.2

  /onetime@2.0.1:
    resolution: {integrity: sha512-oyyPpiMaKARvvcgip+JV+7zci5L8D1W9RZIz2l1o08AM3pfspitVWnPt3mzHcBPp12oYMTy0pqrFs/C+m3EwsQ==}
    engines: {node: '>=4'}
    dependencies:
      mimic-fn: 1.2.0
    dev: true

  /onetime@5.1.2:
    resolution: {integrity: sha512-kbpaSSGJTWdAY5KPVeMOKXSrPtr8C8C7wodJbcsd51jRnmD+GZu8Y0VoU6Dm5Z4vWr0Ig/1NKuWRKf7j5aaYSg==}
    engines: {node: '>=6'}
    dependencies:
      mimic-fn: 2.1.0

  /oniguruma-to-js@0.4.3:
    resolution: {integrity: sha512-X0jWUcAlxORhOqqBREgPMgnshB7ZGYszBNspP+tS9hPD3l13CdaXcHbgImoHUHlrvGx/7AvFEkTRhAGYh+jzjQ==}
    dependencies:
      regex: 4.3.3
    dev: true

  /optionator@0.9.3:
    resolution: {integrity: sha512-JjCoypp+jKn1ttEFExxhetCKeJt9zhAgAve5FXHixTvFDW/5aEktX9bufBKLRRMdU7bNtpLfcGu94B3cdEJgjg==}
    engines: {node: '>= 0.8.0'}
    dependencies:
      '@aashutoshrathi/word-wrap': 1.2.6
      deep-is: 0.1.4
      fast-levenshtein: 2.0.6
      levn: 0.4.1
      prelude-ls: 1.2.1
      type-check: 0.4.0
    dev: true

  /ora@5.4.1:
    resolution: {integrity: sha512-5b6Y85tPxZZ7QytO+BQzysW31HJku27cRIlkbAXaNx+BdcVi+LlRFmVXzeF6a7JCwJpyw5c4b+YSVImQIrBpuQ==}
    engines: {node: '>=10'}
    dependencies:
      bl: 4.1.0
      chalk: 4.1.2
      cli-cursor: 3.1.0
      cli-spinners: 2.9.2
      is-interactive: 1.0.0
      is-unicode-supported: 0.1.0
      log-symbols: 4.1.0
      strip-ansi: 6.0.1
      wcwidth: 1.0.1
    dev: true

  /os-homedir@1.0.2:
    resolution: {integrity: sha512-B5JU3cabzk8c67mRRd3ECmROafjYMXbuzlwtqdM8IbS8ktlTix8aFGb2bAGKrSRIlnfKwovGUUr72JUPyOb6kQ==}
    engines: {node: '>=0.10.0'}
    dev: true

  /os-tmpdir@1.0.2:
    resolution: {integrity: sha512-D2FR03Vir7FIu45XBY20mTb+/ZSWB00sjU9jdQXt83gDrI4Ztz5Fs7/yy74g2N5SVQY4xY1qDr4rNddwYRVX0g==}
    engines: {node: '>=0.10.0'}

  /override-require@1.1.1:
    resolution: {integrity: sha512-eoJ9YWxFcXbrn2U8FKT6RV+/Kj7fiGAB1VvHzbYKt8xM5ZuKZgCGvnHzDxmreEjcBH28ejg5MiOH4iyY1mQnkg==}

  /p-cancelable@1.1.0:
    resolution: {integrity: sha512-s73XxOZ4zpt1edZYZzvhqFa6uvQc1vwUa0K0BdtIZgQMAJj9IbebH+JkgKZc9h+B05PKHLOTl4ajG1BmNrVZlw==}
    engines: {node: '>=6'}
    dev: true

  /p-cancelable@2.1.1:
    resolution: {integrity: sha512-BZOr3nRQHOntUjTrH8+Lh54smKHoHyur8We1V8DSMVrl5A2malOOwuJRnKRDjSnkoeBh4at6BwEnb5I7Jl31wg==}
    engines: {node: '>=8'}
    dev: true

  /p-cancelable@3.0.0:
    resolution: {integrity: sha512-mlVgR3PGuzlo0MmTdk4cXqXWlwQDLnONTAg6sm62XkMJEiRxN3GL3SffkYvqwonbkJBcrI7Uvv5Zh9yjvn2iUw==}
    engines: {node: '>=12.20'}

  /p-limit@1.3.0:
    resolution: {integrity: sha512-vvcXsLAJ9Dr5rQOPk7toZQZJApBl2K4J6dANSsEuh6QI41JYcsS/qhTGa9ErIUUgK3WNQoJYvylxvjqmiqEA9Q==}
    engines: {node: '>=4'}
    dependencies:
      p-try: 1.0.0
    dev: true

  /p-limit@2.3.0:
    resolution: {integrity: sha512-//88mFWSJx8lxCzwdAABTJL2MyWB12+eIY7MDL2SqLmAkeKU9qxRvWuSyTjm3FUmpBEMuFfckAIqEaVGUDxb6w==}
    engines: {node: '>=6'}
    dependencies:
      p-try: 2.2.0

  /p-limit@3.1.0:
    resolution: {integrity: sha512-TYOanM3wGwNGsZN2cVTYPArw454xnXj5qmWF1bEoAc4+cU/ol7GVh7odevjp1FNHduHc3KZMcFduxU5Xc6uJRQ==}
    engines: {node: '>=10'}
    dependencies:
      yocto-queue: 0.1.0

  /p-limit@4.0.0:
    resolution: {integrity: sha512-5b0R4txpzjPWVw/cXXUResoD4hb6U/x9BH08L7nw+GN1sezDzPdxeRvpc9c433fZhBan/wusjbCsqwqm4EIBIQ==}
    engines: {node: ^12.20.0 || ^14.13.1 || >=16.0.0}
    dependencies:
      yocto-queue: 1.0.0

  /p-locate@2.0.0:
    resolution: {integrity: sha512-nQja7m7gSKuewoVRen45CtVfODR3crN3goVQ0DDZ9N3yHxgpkuBhZqsaiotSQRrADUrne346peY7kT3TSACykg==}
    engines: {node: '>=4'}
    dependencies:
      p-limit: 1.3.0
    dev: true

  /p-locate@4.1.0:
    resolution: {integrity: sha512-R79ZZ/0wAxKGu3oYMlz8jy/kbhsNrS7SKZ7PxEHBgJ5+F2mtFW2fK2cOtBh1cHYkQsbzFV7I+EoRKe6Yt0oK7A==}
    engines: {node: '>=8'}
    dependencies:
      p-limit: 2.3.0

  /p-locate@5.0.0:
    resolution: {integrity: sha512-LaNjtRWUBY++zB5nE/NwcaoMylSPk+S+ZHNB1TzdbMJMny6dynpAGt7X/tl/QYq3TIeE6nxHppbo2LGymrG5Pw==}
    engines: {node: '>=10'}
    dependencies:
      p-limit: 3.1.0

  /p-locate@6.0.0:
    resolution: {integrity: sha512-wPrq66Llhl7/4AGC6I+cqxT07LhXvWL08LNXz1fENOw0Ap4sRZZ/gZpTTJ5jpurzzzfS2W/Ge9BY3LgLjCShcw==}
    engines: {node: ^12.20.0 || ^14.13.1 || >=16.0.0}
    dependencies:
      p-limit: 4.0.0

  /p-map@4.0.0:
    resolution: {integrity: sha512-/bjOqmgETBYB5BoEeGVea8dmvHb2m9GLy1E9W43yeyfP6QQCZGFNa+XRceJEuDB6zqr+gKpIAmlLebMpykw/MQ==}
    engines: {node: '>=10'}
    dependencies:
      aggregate-error: 3.1.0

  /p-try@1.0.0:
    resolution: {integrity: sha512-U1etNYuMJoIz3ZXSrrySFjsXQTWOx2/jdi86L+2pRvph/qMKL6sbcCYdH23fqsbm8TH2Gn0OybpT4eSFlCVHww==}
    engines: {node: '>=4'}
    dev: true

  /p-try@2.2.0:
    resolution: {integrity: sha512-R4nPAVTAU0B9D35/Gk3uJf/7XYbQcyohSKdvAxIRSNghFl4e71hVoGnBNQz9cWaXxO2I10KTC+3jMdvvoKw6dQ==}
    engines: {node: '>=6'}

  /package-json@10.0.1:
    resolution: {integrity: sha512-ua1L4OgXSBdsu1FPb7F3tYH0F48a6kxvod4pLUlGY9COeJAJQNX/sNH2IiEmsxw7lqYiAwrdHMjz1FctOsyDQg==}
    engines: {node: '>=18'}
    dependencies:
      ky: 1.7.2
      registry-auth-token: 5.0.2
      registry-url: 6.0.1
      semver: 7.6.3
    dev: false

  /package-json@6.5.0:
    resolution: {integrity: sha512-k3bdm2n25tkyxcjSKzB5x8kfVxlMdgsbPr0GkZcwHsLpba6cBjqCt1KlcChKEvxHIcTB1FVMuwoijZ26xex5MQ==}
    engines: {node: '>=8'}
    dependencies:
      got: 9.6.0
      registry-auth-token: 4.2.2
      registry-url: 5.1.0
      semver: 6.3.1
    dev: true

  /package-json@8.1.0:
    resolution: {integrity: sha512-hySwcV8RAWeAfPsXb9/HGSPn8lwDnv6fabH+obUZKX169QknRkRhPxd1yMubpKDskLFATkl3jHpNtVtDPFA0Wg==}
    engines: {node: '>=14.16'}
    dependencies:
      got: 12.5.3
      registry-auth-token: 5.0.2
      registry-url: 6.0.1
      semver: 7.6.3

  /pacote@15.2.0:
    resolution: {integrity: sha512-rJVZeIwHTUta23sIZgEIM62WYwbmGbThdbnkt81ravBplQv+HjyroqnLRNH2+sLJHcGZmLRmhPwACqhfTcOmnA==}
    engines: {node: ^14.17.0 || ^16.13.0 || >=18.0.0}
    hasBin: true
    dependencies:
      '@npmcli/git': 4.1.0
      '@npmcli/installed-package-contents': 2.0.2
      '@npmcli/promise-spawn': 6.0.2
      '@npmcli/run-script': 6.0.2
      cacache: 17.1.3
      fs-minipass: 3.0.2
      minipass: 5.0.0
      npm-package-arg: 10.1.0
      npm-packlist: 7.0.4
      npm-pick-manifest: 8.0.1
      npm-registry-fetch: 14.0.5
      proc-log: 3.0.0
      promise-retry: 2.0.1
      read-package-json: 6.0.4
      read-package-json-fast: 3.0.2
      sigstore: 1.6.0
      ssri: 10.0.4
      tar: 6.2.1
    transitivePeerDependencies:
      - bluebird
      - supports-color

  /pako@1.0.11:
    resolution: {integrity: sha512-4hLB8Py4zZce5s4yd9XzopqwVv/yGNhV1Bl8NTmCq1763HeK2+EwVTv+leGeL13Dnh2wfbqowVPXCIO0z4taYw==}

  /pako@2.1.0:
    resolution: {integrity: sha512-w+eufiZ1WuJYgPXbV/PO3NCMEc3xqylkKHzp8bxp1uW4qaSNQUkwmLLEc3kKsfz8lpV1F8Ht3U1Cm+9Srog2ug==}

  /param-case@2.1.1:
    resolution: {integrity: sha512-eQE845L6ot89sk2N8liD8HAuH4ca6Vvr7VWAWwt7+kvvG5aBcPmmphQ68JsEG2qa9n1TykS2DLeMt363AAH8/w==}
    dependencies:
      no-case: 2.3.2

  /param-case@3.0.4:
    resolution: {integrity: sha512-RXlj7zCYokReqWpOPH9oYivUzLYZ5vAPIfEmCTNViosC78F8F0H9y7T7gG2M39ymgutxF5gcFEsyZQSph9Bp3A==}
    dependencies:
      dot-case: 3.0.4
      tslib: 2.8.0

  /parent-module@1.0.1:
    resolution: {integrity: sha512-GQ2EWRpQV8/o+Aw8YqtfZZPfNRWZYkbidE9k5rpl/hC3vtHHBfGm2Ifi6qWV+coDGkrUKZAxE3Lot5kcsRlh+g==}
    engines: {node: '>=6'}
    dependencies:
      callsites: 3.1.0

  /parse-diff@0.7.1:
    resolution: {integrity: sha512-1j3l8IKcy4yRK2W4o9EYvJLSzpAVwz4DXqCewYyx2vEwk2gcf3DBPqc8Fj4XV3K33OYJ08A8fWwyu/ykD/HUSg==}

  /parse-git-config@2.0.3:
    resolution: {integrity: sha512-Js7ueMZOVSZ3tP8C7E3KZiHv6QQl7lnJ+OkbxoaFazzSa2KyEHqApfGbU3XboUgUnq4ZuUmskUpYKTNx01fm5A==}
    engines: {node: '>=6'}
    dependencies:
      expand-tilde: 2.0.2
      git-config-path: 1.0.1
      ini: 1.3.8

  /parse-github-url@1.0.2:
    resolution: {integrity: sha512-kgBf6avCbO3Cn6+RnzRGLkUsv4ZVqv/VfAYkRsyBcgkshNvVBkRn1FEZcW0Jb+npXQWm2vHPnnOqFteZxRRGNw==}
    engines: {node: '>=0.10.0'}
    hasBin: true

  /parse-json@4.0.0:
    resolution: {integrity: sha512-aOIos8bujGN93/8Ox/jPLh7RwVnPEysynVFE+fQZyg6jKELEHwzgKdLRFHUgXJL6kylijVSBC4BvN9OmsB48Rw==}
    engines: {node: '>=4'}
    dependencies:
      error-ex: 1.3.2
      json-parse-better-errors: 1.0.2

  /parse-json@5.2.0:
    resolution: {integrity: sha512-ayCKvm/phCGxOkYRSCM82iDwct8/EonSEgCSxWxD7ve6jHggsFl4fZVQBPRNgQoKiuV/odhFrGzQXZwbifC8Rg==}
    engines: {node: '>=8'}
    dependencies:
      '@babel/code-frame': 7.18.6
      error-ex: 1.3.2
      json-parse-even-better-errors: 2.3.1
      lines-and-columns: 1.2.4

  /parse-link-header@2.0.0:
    resolution: {integrity: sha512-xjU87V0VyHZybn2RrCX5TIFGxTVZE6zqqZWMPlIKiSKuWh/X5WZdt+w1Ki1nXB+8L/KtL+nZ4iq+sfI6MrhhMw==}
    dependencies:
      xtend: 4.0.2

  /parse-passwd@1.0.0:
    resolution: {integrity: sha512-1Y1A//QUXEZK7YKz+rD9WydcE1+EuPr6ZBgKecAB8tmoW6UFv0NREVJe1p+jRxtThkcbbKkfwIbWJe/IeE6m2Q==}
    engines: {node: '>=0.10.0'}

  /parse5@7.2.0:
    resolution: {integrity: sha512-ZkDsAOcxsUMZ4Lz5fVciOehNcJ+Gb8gTzcA4yl3wnc273BAybYWrQ+Ks/OjCjSEpjvQkDSeZbybK9qj2VHHdGA==}
    dependencies:
      entities: 4.5.0
    dev: true

  /pascal-case@2.0.1:
    resolution: {integrity: sha512-qjS4s8rBOJa2Xm0jmxXiyh1+OFf6ekCWOvUaRgAQSktzlTbMotS0nmG9gyYAybCWBcuP4fsBeRCKNwGBnMe2OQ==}
    dependencies:
      camel-case: 3.0.0
      upper-case-first: 1.1.2

  /pascal-case@3.1.2:
    resolution: {integrity: sha512-uWlGT3YSnK9x3BQJaOdcZwrnV6hPpd8jFH1/ucpiLRPh/2zCVJKS19E4GvYHvaCcACn3foXZ0cLB9Wrx1KGe5g==}
    dependencies:
      no-case: 3.0.4
      tslib: 2.8.0

  /patch-console@2.0.0:
    resolution: {integrity: sha512-0YNdUceMdaQwoKce1gatDScmMo5pu/tfABfnzEqeG0gtTmd7mh/WcwgUjtAeOU7N8nFFlbQBnFK2gXW5fGvmMA==}
    engines: {node: ^12.20.0 || ^14.13.1 || >=16.0.0}

  /path-browserify@1.0.1:
    resolution: {integrity: sha512-b7uo2UCUOYZcnF/3ID0lulOJi/bafxa1xPe7ZPsammBSpjSWQkjNxlt635YGS2MiR9GjvuXCtz2emr3jbsz98g==}

  /path-case@2.1.1:
    resolution: {integrity: sha512-Ou0N05MioItesaLr9q8TtHVWmJ6fxWdqKB2RohFmNWVyJ+2zeKIeDNWAN6B/Pe7wpzWChhZX6nONYmOnMeJQ/Q==}
    dependencies:
      no-case: 2.3.2

  /path-case@3.0.4:
    resolution: {integrity: sha512-qO4qCFjXqVTrcbPt/hQfhTQ+VhFsqNKOPtytgNKkKxSoEp3XPUQ8ObFuePylOIok5gjn69ry8XiULxCwot3Wfg==}
    dependencies:
      dot-case: 3.0.4
      tslib: 2.8.0

  /path-exists@3.0.0:
    resolution: {integrity: sha512-bpC7GYwiDYQ4wYLe+FA8lhRjhQCMcQGuSgGGqDkg/QerRWw9CmGRT0iSOVRSZJ29NMLZgIzqaljJ63oaL4NIJQ==}
    engines: {node: '>=4'}
    dev: true

  /path-exists@4.0.0:
    resolution: {integrity: sha512-ak9Qy5Q7jYb2Wwcey5Fpvg2KoAc/ZIhLSLOSBmRmygPsGwkVVt0fZa0qrtMz+m6tJTAHfZQ8FnmB4MG4LWy7/w==}
    engines: {node: '>=8'}

  /path-exists@5.0.0:
    resolution: {integrity: sha512-RjhtfwJOxzcFmNOi6ltcbcu4Iu+FL3zEj83dk4kAS+fVpTxXLO1b38RvJgT/0QwvV/L3aY9TAnyv0EOqW4GoMQ==}
    engines: {node: ^12.20.0 || ^14.13.1 || >=16.0.0}

  /path-is-absolute@1.0.1:
    resolution: {integrity: sha512-AVbw3UJ2e9bq64vSaS9Am0fje1Pa8pbGqTTsmXfaIiMpnr5DlDhfJOuLj9Sf95ZPVDAUerDfEk88MPmPe7UCQg==}
    engines: {node: '>=0.10.0'}

  /path-key@3.1.1:
    resolution: {integrity: sha512-ojmeN0qd+y0jszEtoY48r0Peq5dwMEkIlCOu6Q5f41lfkswXuKtYrhgoTpLnyIcHm24Uhqx+5Tqm2InSwLhE6Q==}
    engines: {node: '>=8'}

  /path-parse@1.0.7:
    resolution: {integrity: sha512-LDJzPVEEEPR+y48z93A0Ed0yXb8pAByGWo/k5YYdYgpY2/2EsOsksJrq7lOHxryrVOn1ejG6oAp8ahvOIQD8sw==}

  /path-scurry@1.10.2:
    resolution: {integrity: sha512-7xTavNy5RQXnsjANvVvMkEjvloOinkAjv/Z6Ildz9v2RinZ4SBKTWFOVRbaF8p0vpHnyjV/UwNDdKuUv6M5qcA==}
    engines: {node: '>=16 || 14 >=14.17'}
    dependencies:
      lru-cache: 10.2.0
      minipass: 7.0.4

  /path-scurry@1.9.2:
    resolution: {integrity: sha512-qSDLy2aGFPm8i4rsbHd4MNyTcrzHFsLQykrtbuGRknZZCBBVXSv2tSCDN2Cg6Rt/GFRw8GoW9y9Ecw5rIPG1sg==}
    engines: {node: '>=16 || 14 >=14.17'}
    dependencies:
      lru-cache: 9.1.2
      minipass: 6.0.2

  /path-type@3.0.0:
    resolution: {integrity: sha512-T2ZUsdZFHgA3u4e5PfPbjd7HDDpxPnQb5jN0SrDsjNSuVXHJqtwTnWqG0B1jZrgmJ/7lj1EmVIByWt1gxGkWvg==}
    engines: {node: '>=4'}
    dependencies:
      pify: 3.0.0
    dev: true

  /path-type@4.0.0:
    resolution: {integrity: sha512-gDKb8aZMDeD/tZWs9P6+q0J9Mwkdl6xMV8TjnGP3qJVJ06bdMgkbBlLU8IdfOsIsFz2BW1rNVT3XuNEl8zPAvw==}
    engines: {node: '>=8'}

  /pathval@1.1.1:
    resolution: {integrity: sha512-Dp6zGqpTdETdR63lehJYPeIOqpiNBNtc7BpWSLrOje7UaIsE5aY92r/AunQA7rsXvet3lrJ3JnZX29UPTKXyKQ==}
    dev: true

  /picocolors@1.1.1:
    resolution: {integrity: sha512-xceH2snhtb5M9liqDsmEw56le376mTZkEX/jEb/RxNFyegNul7eNslCXP9FDj/Lcu0X8KEyMceP2ntpaHrDEVA==}

  /picomatch@2.3.1:
    resolution: {integrity: sha512-JU3teHTNjmE2VCGFzuY8EXzCDVwEqB2a8fsIvwaStHhAWJEeVd1o1QD80CU6+ZdEXXSLbSsuLwJjkCBWqRQUVA==}
    engines: {node: '>=8.6'}

  /pify@2.3.0:
    resolution: {integrity: sha512-udgsAY+fTnvv7kI7aaxbqwWNb0AHiB0qBO89PZKPkoTmGOgdbrHDKD+0B2X4uTfJ/FT1R09r9gTsjUjNJotuog==}
    engines: {node: '>=0.10.0'}
    dev: true

  /pify@3.0.0:
    resolution: {integrity: sha512-C3FsVNH1udSEX48gGX1xfvwTWfsYWj5U+8/uK15BGzIGrKoUpghX8hWZwa/OFnakBiiVNmBvemTJR5mcy7iPcg==}
    engines: {node: '>=4'}
    dev: true

  /pinpoint@1.1.0:
    resolution: {integrity: sha512-+04FTD9x7Cls2rihLlo57QDCcHoLBGn5Dk51SwtFBWkUWLxZaBXyNVpCw1S+atvE7GmnFjeaRZ0WLq3UYuqAdg==}

  /pluralize@8.0.0:
    resolution: {integrity: sha512-Nc3IT5yHzflTfbjgqWcCPpo7DaKy4FnpB0l/zCAW0Tc7jxAiuqSxHasntB3D7887LSrA93kDJ9IXovxJYxyLCA==}
    engines: {node: '>=4'}
    dev: true

  /possible-typed-array-names@1.0.0:
    resolution: {integrity: sha512-d7Uw+eZoloe0EHDIYoe+bQ5WXnGMOpmiZFTuMWCwpjzzkL2nTjcKiAk4hh8TjnGye2TwWOk3UXucZ+3rbmBa8Q==}
    engines: {node: '>= 0.4'}
    dev: true

  /prelude-ls@1.2.1:
    resolution: {integrity: sha512-vkcDPrRZo1QZLbn5RLGPpg/WmIQ65qoWWhcGKf/b5eplkkarX0m9z8ppCat4mlOqUsWpyNuYgO3VRyrYHSzX5g==}
    engines: {node: '>= 0.8.0'}
    dev: true

  /prepend-http@2.0.0:
    resolution: {integrity: sha512-ravE6m9Atw9Z/jjttRUZ+clIXogdghyZAuWJ3qEzjT+jI/dL1ifAqhZeC5VHzQp1MSt1+jxKkFNemj/iO7tVUA==}
    engines: {node: '>=4'}
    dev: true

  /prettier@3.2.5:
    resolution: {integrity: sha512-3/GWa9aOC0YeD7LUfvOG2NiDyhOWRvt1k+rcKhOuYnMY24iiCphgneUfJDyFXd6rZCAnuLBv6UeAULtrhT/F4A==}
    engines: {node: '>=14'}
    hasBin: true

  /prettyjson@1.2.5:
    resolution: {integrity: sha512-rksPWtoZb2ZpT5OVgtmy0KHVM+Dca3iVwWY9ifwhcexfjebtgjg3wmrUt9PvJ59XIYBcknQeYHD8IAnVlh9lAw==}
    hasBin: true
    dependencies:
      colors: 1.4.0
      minimist: 1.2.8

  /proc-log@3.0.0:
    resolution: {integrity: sha512-++Vn7NS4Xf9NacaU9Xq3URUuqZETPsf8L4j5/ckhaRYsfPeRyzGw+iDjFhV/Jr3uNmTvvddEJFWh5R1gRgUH8A==}
    engines: {node: ^14.17.0 || ^16.13.0 || >=18.0.0}

  /process-nextick-args@2.0.1:
    resolution: {integrity: sha512-3ouUOpQhtgrbOa17J7+uxOTpITYWaGP7/AhoR3+A+/1e9skrzelGi/dXzEYyvbxubEF6Wn2ypscTKiKJFFn1ag==}

  /progress@2.0.3:
    resolution: {integrity: sha512-7PiHtLll5LdnKIMw100I+8xJXR5gW2QwWYkT6iJva0bXitZKa/XMrSbdmg3r2Xnaidz9Qumd0VPaMrZlF9V9sA==}
    engines: {node: '>=0.4.0'}

  /promise-inflight@1.0.1:
    resolution: {integrity: sha512-6zWPyEOFaQBJYcGMHBKTKJ3u6TBsnMFOIZSa6ce1e/ZrrsOlnHRHbabMjLiBYKp+n44X9eUI6VUPaukCXHuG4g==}
    peerDependencies:
      bluebird: '*'
    peerDependenciesMeta:
      bluebird:
        optional: true

  /promise-retry@2.0.1:
    resolution: {integrity: sha512-y+WKFlBR8BGXnsNlIHFGPZmyDf3DFMoLhaflAnyZgV6rG6xu+JwesTo2Q9R6XwYmtmwAFCkAk3e35jEdoeh/3g==}
    engines: {node: '>=10'}
    dependencies:
      err-code: 2.0.3
      retry: 0.12.0

  /prompts-ncu@3.0.0:
    resolution: {integrity: sha512-qyz9UxZ5MlPKWVhWrCmSZ1ahm2GVYdjLb8og2sg0IPth1KRuhcggHGuijz0e41dkx35p1t1q3GRISGH7QGALFA==}
    engines: {node: '>= 14'}
    dependencies:
      kleur: 4.1.5
      sisteransi: 1.0.5

  /prompts@2.4.2:
    resolution: {integrity: sha512-NxNv/kLguCA7p3jE8oL2aEBsrJWgAakBpgmgK6lpPWV+WuOmY6r2/zbAVnP+T8bQlA0nzHXSJSJW0Hq7ylaD2Q==}
    engines: {node: '>= 6'}
    dependencies:
      kleur: 3.0.3
      sisteransi: 1.0.5

  /prop-types@15.8.1:
    resolution: {integrity: sha512-oj87CgZICdulUohogVAR7AjlC0327U4el4L6eAvOqCeudMDVU0NThNaV+b9Df4dXgSP1gXMTnPdhfe/2qDH5cg==}
    dependencies:
      loose-envify: 1.4.0
      object-assign: 4.1.1
      react-is: 16.13.1
    dev: true

  /property-information@6.5.0:
    resolution: {integrity: sha512-PgTgs/BlvHxOu8QuEN7wi5A0OmXaBcHpmCSTehcs6Uuu9IkDIEo13Hy7n898RHfrQ49vKCoGeWZSaAK01nwVig==}
    dev: true

  /proto-list@1.2.4:
    resolution: {integrity: sha512-vtK/94akxsTMhe0/cbfpR+syPuszcuwhqVjJq26CuNDgFGj682oRBXOP5MJpv2r7JtE8MsiepGIqvvOTBwn2vA==}

  /pump@3.0.0:
    resolution: {integrity: sha512-LwZy+p3SFs1Pytd/jYct4wpv49HiYCqd9Rlc5ZVdk0V+8Yzv6jR5Blk3TRmPL1ft69TxP0IMZGJ+WPFU2BFhww==}
    dependencies:
      end-of-stream: 1.4.4
      once: 1.4.0
    dev: true

  /punycode.js@2.3.1:
    resolution: {integrity: sha512-uxFIHU0YlHYhDQtV4R9J6a52SLx28BCjT+4ieh7IGbgwVJWO+km431c4yRlREUAsAmt/uMjQUyQHNEPf0M39CA==}
    engines: {node: '>=6'}
    dev: true

  /punycode@2.3.0:
    resolution: {integrity: sha512-rRV+zQD8tVFys26lAGR9WUuS4iUAngJScM+ZRSKtvl5tKeZ2t5bvdNFdNHBW9FWR4guGHlgmsZ1G7BSm2wTbuA==}
    engines: {node: '>=6'}

  /pupa@3.1.0:
    resolution: {integrity: sha512-FLpr4flz5xZTSJxSeaheeMKN/EDzMdK7b8PTOC6a5PYFKTucWbdqjgqaEyH0shFiSJrVB1+Qqi4Tk19ccU6Aug==}
    engines: {node: '>=12.20'}
    dependencies:
      escape-goat: 4.0.0

  /q@1.5.1:
    resolution: {integrity: sha512-kV/CThkXo6xyFEZUugw/+pIOywXcDbFYgSct5cT3gqlbkBE1SJdwy6UQoZvodiWF/ckQLZyDE/Bu1M6gVu5lVw==}
    engines: {node: '>=0.6.0', teleport: '>=0.2.0'}
    dev: true

  /qs@6.11.0:
    resolution: {integrity: sha512-MvjoMCJwEarSbUYk5O+nmoSzSutSsTwF85zcHPQ9OrlFoZOYIjaqBAJIqIXjptyD5vThxGq52Xu/MaJzRkIk4Q==}
    engines: {node: '>=0.6'}
    dependencies:
      side-channel: 1.0.4

  /query-string@7.1.3:
    resolution: {integrity: sha512-hh2WYhq4fi8+b+/2Kg9CEge4fDPvHS534aOOvOZeQ3+Vf2mCFsaFBYj0i+iXcAq6I9Vzp5fjMFBlONvayDC1qg==}
    engines: {node: '>=6'}
    dependencies:
      decode-uri-component: 0.2.2
      filter-obj: 1.1.0
      split-on-first: 1.1.0
      strict-uri-encode: 2.0.0
    dev: true

  /queue-microtask@1.2.3:
    resolution: {integrity: sha512-NuaNSa6flKT5JaSYQzJok04JzTL1CA6aGhv5rfLW3PgqA+M2ChpZQnAC8h8i4ZFkBS8X5RqkDBHA7r4hej3K9A==}

  /quick-lru@4.0.1:
    resolution: {integrity: sha512-ARhCpm70fzdcvNQfPoy49IaanKkTlRWF2JMzqhcJbhSFRZv7nPTvZJdcY7301IPmvW+/p0RgIWnQDLJxifsQ7g==}
    engines: {node: '>=8'}
    dev: true

  /quick-lru@5.1.1:
    resolution: {integrity: sha512-WuyALRjWPDGtt/wzJiadO5AXY+8hZ80hVpe6MyivgraREW751X3SbhRvG3eLKOYN+8VEvqLcf3wdnt44Z4S4SA==}
    engines: {node: '>=10'}

  /rambda@7.5.0:
    resolution: {integrity: sha512-y/M9weqWAH4iopRd7EHDEQQvpFPHj1AA3oHozE9tfITHUtTR7Z9PSlIRRG2l1GuW7sefC1cXFfIcF+cgnShdBA==}
    dev: true

  /ramda@0.27.1:
    resolution: {integrity: sha512-PgIdVpn5y5Yns8vqb8FzBUEYn98V3xcPgawAkkgj0YJ0qDsnHCiNmZYfOGMgOvoB0eWFLpYbhxUR3mxfDIMvpw==}
    dev: true

  /randombytes@2.1.0:
    resolution: {integrity: sha512-vYl3iOX+4CKUWuxGi9Ukhie6fsqXqS9FE2Zaic4tNFD2N2QQaXOMFbuKK4QmDHC0JO6B1Zp41J0LpT0oR68amQ==}
    dependencies:
      safe-buffer: 5.2.1

  /rc-config-loader@4.1.3:
    resolution: {integrity: sha512-kD7FqML7l800i6pS6pvLyIE2ncbk9Du8Q0gp/4hMPhJU6ZxApkoLcGD8ZeqgiAlfwZ6BlETq6qqe+12DUL207w==}
    dependencies:
      debug: 4.3.7(supports-color@8.1.1)
      js-yaml: 4.1.0
      json5: 2.2.3
      require-from-string: 2.0.2
    transitivePeerDependencies:
      - supports-color

  /rc@1.2.8:
    resolution: {integrity: sha512-y3bGgqKj3QBdxLbLkomlohkvsA8gdAiUQlSBJnBhfn+BPxg4bc62d8TcBW15wavDfgexCgccckhcZvywyQYPOw==}
    hasBin: true
    dependencies:
      deep-extend: 0.6.0
      ini: 1.3.8
      minimist: 1.2.8
      strip-json-comments: 2.0.1

  /react-is@16.13.1:
    resolution: {integrity: sha512-24e6ynE2H+OKt4kqsOvNd8kBpV65zoxbA4BVsEOB3ARVWQki/DHzaUoC5KuON/BiccDaCCTZBuOcfZs70kR8bQ==}
    dev: true

  /react-reconciler@0.29.2(react@18.3.1):
    resolution: {integrity: sha512-zZQqIiYgDCTP/f1N/mAR10nJGrPD2ZR+jDSEsKWJHYC7Cm2wodlwbR3upZRdC3cjIjSlTLNVyO7Iu0Yy7t2AYg==}
    engines: {node: '>=0.10.0'}
    peerDependencies:
      react: ^18.3.1
    dependencies:
      loose-envify: 1.4.0
      react: 18.3.1
      scheduler: 0.23.2

  /react@18.3.1:
    resolution: {integrity: sha512-wS+hAgJShR0KhEvPJArfuPVN1+Hz1t0Y6n5jLrGQbkb4urgPE/0Rve+1kMB1v/oWgHgm4WIcV+i7F2pTVj+2iQ==}
    engines: {node: '>=0.10.0'}
    dependencies:
      loose-envify: 1.4.0

  /read-package-json-fast@3.0.2:
    resolution: {integrity: sha512-0J+Msgym3vrLOUB3hzQCuZHII0xkNGCtz/HJH9xZshwv9DbDwkw1KaE3gx/e2J5rpEY5rtOy6cyhKOPrkP7FZw==}
    engines: {node: ^14.17.0 || ^16.13.0 || >=18.0.0}
    dependencies:
      json-parse-even-better-errors: 3.0.0
      npm-normalize-package-bin: 3.0.1

  /read-package-json@6.0.4:
    resolution: {integrity: sha512-AEtWXYfopBj2z5N5PbkAOeNHRPUg5q+Nen7QLxV8M2zJq1ym6/lCz3fYNTCXe19puu2d06jfHhrP7v/S2PtMMw==}
    engines: {node: ^14.17.0 || ^16.13.0 || >=18.0.0}
    dependencies:
      glob: 10.3.12
      json-parse-even-better-errors: 3.0.0
      normalize-package-data: 5.0.0
      npm-normalize-package-bin: 3.0.1

  /read-pkg-up@3.0.0:
    resolution: {integrity: sha512-YFzFrVvpC6frF1sz8psoHDBGF7fLPc+llq/8NB43oagqWkx8ar5zYtsTORtOjw9W2RHLpWP+zTWwBvf1bCmcSw==}
    engines: {node: '>=4'}
    dependencies:
      find-up: 2.1.0
      read-pkg: 3.0.0
    dev: true

  /read-pkg-up@7.0.1:
    resolution: {integrity: sha512-zK0TB7Xd6JpCLmlLmufqykGE+/TlOePD6qKClNW7hHDKFh/J7/7gCWGR7joEQEW1bKq3a3yUZSObOoWLFQ4ohg==}
    engines: {node: '>=8'}
    dependencies:
      find-up: 4.1.0
      read-pkg: 5.2.0
      type-fest: 0.8.1

  /read-pkg@3.0.0:
    resolution: {integrity: sha512-BLq/cCO9two+lBgiTYNqD6GdtK8s4NpaWrl6/rCO9w0TUS8oJl7cmToOZfRYllKTISY6nt1U7jQ53brmKqY6BA==}
    engines: {node: '>=4'}
    dependencies:
      load-json-file: 4.0.0
      normalize-package-data: 2.5.0
      path-type: 3.0.0
    dev: true

  /read-pkg@5.2.0:
    resolution: {integrity: sha512-Ug69mNOpfvKDAc2Q8DRpMjjzdtrnv9HcSMX+4VsZxD1aZ6ZzrIE7rlzXBtWTyhULSMKg076AW6WR5iZpD0JiOg==}
    engines: {node: '>=8'}
    dependencies:
      '@types/normalize-package-data': 2.4.1
      normalize-package-data: 2.5.0
      parse-json: 5.2.0
      type-fest: 0.6.0

  /read-yaml-file@2.1.0:
    resolution: {integrity: sha512-UkRNRIwnhG+y7hpqnycCL/xbTk7+ia9VuVTC0S+zVbwd65DI9eUpRMfsWIGrCWxTU/mi+JW8cHQCrv+zfCbEPQ==}
    engines: {node: '>=10.13'}
    dependencies:
      js-yaml: 4.1.0
      strip-bom: 4.0.0
    dev: true

  /readable-stream@1.0.34:
    resolution: {integrity: sha512-ok1qVCJuRkNmvebYikljxJA/UEsKwLl2nI1OmaqAu4/UE+h0wKCHok4XkL/gvi39OacXvw59RJUOFUkDib2rHg==}
    dependencies:
      core-util-is: 1.0.3
      inherits: 2.0.4
      isarray: 0.0.1
      string_decoder: 0.10.31
    dev: true

  /readable-stream@2.3.7:
    resolution: {integrity: sha512-Ebho8K4jIbHAxnuxi7o42OrZgF/ZTNcsZj6nRKyUmkhLFq8CHItp/fy6hQZuZmP/n3yZ9VBUbp4zz/mX8hmYPw==}
    dependencies:
      core-util-is: 1.0.3
      inherits: 2.0.4
      isarray: 1.0.0
      process-nextick-args: 2.0.1
      safe-buffer: 5.1.2
      string_decoder: 1.1.1
      util-deprecate: 1.0.2

  /readable-stream@3.6.1:
    resolution: {integrity: sha512-+rQmrWMYGA90yenhTYsLWAsLsqVC8osOw6PKE1HDYiO0gdPeKe/xDHNzIAIn4C91YQ6oenEhfYqqc1883qHbjQ==}
    engines: {node: '>= 6'}
    dependencies:
      inherits: 2.0.4
      string_decoder: 1.3.0
      util-deprecate: 1.0.2

  /readdirp@3.6.0:
    resolution: {integrity: sha512-hOS089on8RduqdbhvQ5Z37A0ESjsqz6qnRcffsMU3495FuTdqSm+7bhJ29JvIOsBDEEnan5DPu9t3To9VRlMzA==}
    engines: {node: '>=8.10.0'}
    dependencies:
      picomatch: 2.3.1
    dev: true

  /readline-sync@1.4.10:
    resolution: {integrity: sha512-gNva8/6UAe8QYepIQH/jQ2qn91Qj0B9sYjMBBs3QOB8F2CXcKgLxQaJRP76sWVRQt+QU+8fAkCbCvjjMFu7Ycw==}
    engines: {node: '>= 0.8.0'}

  /redent@3.0.0:
    resolution: {integrity: sha512-6tDA8g98We0zd0GvVeMT9arEOnTw9qM03L9cJXaCjrip1OO764RDBLBfrB4cwzNGDj5OA5ioymC9GkizgWJDUg==}
    engines: {node: '>=8'}
    dependencies:
      indent-string: 4.0.0
      strip-indent: 3.0.0
    dev: true

  /reduce-to-639-1@1.1.0:
    resolution: {integrity: sha512-9yy/xgTE8qPlZKQrQmyCU1Y1ZSnnOCP4K0Oe1YrBtteUmVXk0AgyINp0NS5kHGzZfpvjgHr6ygFZc9fpqf7moQ==}

  /reflect.getprototypeof@1.0.4:
    resolution: {integrity: sha512-ECkTw8TmJwW60lOTR+ZkODISW6RQ8+2CL3COqtiJKLd6MmB45hN51HprHFziKLGkAuTGQhBb91V8cy+KHlaCjw==}
    engines: {node: '>= 0.4'}
    dependencies:
      call-bind: 1.0.7
      define-properties: 1.2.1
      es-abstract: 1.23.3
      get-intrinsic: 1.2.4
      globalthis: 1.0.3
      which-builtin-type: 1.1.3
    dev: true

  /regenerator-runtime@0.13.11:
    resolution: {integrity: sha512-kY1AZVr2Ra+t+piVaJ4gxaFaReZVH40AKNo7UCX6W+dEwBo/2oZJzqfuN1qLq1oL45o56cPaTXELwrTh8Fpggg==}

  /regex@4.3.3:
    resolution: {integrity: sha512-r/AadFO7owAq1QJVeZ/nq9jNS1vyZt+6t1p/E59B56Rn2GCya+gr1KSyOzNL/er+r+B7phv5jG2xU2Nz1YkmJg==}
    dev: true

  /regexp-tree@0.1.27:
    resolution: {integrity: sha512-iETxpjK6YoRWJG5o6hXLwvjYAoW+FEZn9os0PD/b6AP6xQwsa/Y7lCVgIixBbUPMfhu+i2LtdeAqVTgGlQarfA==}
    hasBin: true
    dev: true

  /regexp.prototype.flags@1.5.1:
    resolution: {integrity: sha512-sy6TXMN+hnP/wMy+ISxg3krXx7BAtWVO4UouuCN/ziM9UEne0euamVNafDfvC83bRNr95y0V5iijeDQFUNpvrg==}
    engines: {node: '>= 0.4'}
    dependencies:
      call-bind: 1.0.2
      define-properties: 1.2.1
      set-function-name: 2.0.1
    dev: true

  /regexp.prototype.flags@1.5.3:
    resolution: {integrity: sha512-vqlC04+RQoFalODCbCumG2xIOvapzVMHwsyIGM/SIE8fRhFFsXeH8/QQ+s0T0kDAhKc4k30s73/0ydkHQz6HlQ==}
    engines: {node: '>= 0.4'}
    dependencies:
      call-bind: 1.0.7
      define-properties: 1.2.1
      es-errors: 1.3.0
      set-function-name: 2.0.2
    dev: true

  /regexpp@3.2.0:
    resolution: {integrity: sha512-pq2bWo9mVD43nbts2wGv17XLiNLya+GklZ8kaDLV2Z08gDCsGpnKn9BFMepvWuHCbyVvY7J5o5+BVvoQbmlJLg==}
    engines: {node: '>=8'}
    dev: true

  /registry-auth-token@4.2.2:
    resolution: {integrity: sha512-PC5ZysNb42zpFME6D/XlIgtNGdTl8bBOCw90xQLVMpzuuubJKYDWFAEuUNc+Cn8Z8724tg2SDhDRrkVEsqfDMg==}
    engines: {node: '>=6.0.0'}
    dependencies:
      rc: 1.2.8
    dev: true

  /registry-auth-token@5.0.2:
    resolution: {integrity: sha512-o/3ikDxtXaA59BmZuZrJZDJv8NMDGSj+6j6XaeBmHw8eY1i1qd9+6H+LjVvQXx3HN6aRCGa1cUdJ9RaJZUugnQ==}
    engines: {node: '>=14'}
    dependencies:
      '@pnpm/npm-conf': 2.2.2

  /registry-url@5.1.0:
    resolution: {integrity: sha512-8acYXXTI0AkQv6RAOjE3vOaIXZkT9wo4LOFbBKYQEEnnMNBpKqdUrI6S4NT0KPIo/WVvJ5tE/X5LF/TQUf0ekw==}
    engines: {node: '>=8'}
    dependencies:
      rc: 1.2.8
    dev: true

  /registry-url@6.0.1:
    resolution: {integrity: sha512-+crtS5QjFRqFCoQmvGduwYWEBng99ZvmFvF+cUJkGYF1L1BfU8C6Zp9T7f5vPAwyLkUExpvK+ANVZmGU49qi4Q==}
    engines: {node: '>=12'}
    dependencies:
      rc: 1.2.8

  /regjsparser@0.10.0:
    resolution: {integrity: sha512-qx+xQGZVsy55CH0a1hiVwHmqjLryfh7wQyF5HO07XJ9f7dQMY/gPQHhlyDkIzJKC+x2fUCpCcUODUUUFrm7SHA==}
    hasBin: true
    dependencies:
      jsesc: 0.5.0
    dev: true

  /remark-gfm@4.0.0:
    resolution: {integrity: sha512-U92vJgBPkbw4Zfu/IiW2oTZLSL3Zpv+uI7My2eq8JxKgqraFdU8YUGicEJCEgSbeaG+QDFqIcwwfMTOEelPxuA==}
    dependencies:
      '@types/mdast': 4.0.4
      mdast-util-gfm: 3.0.0
      micromark-extension-gfm: 3.0.0
      remark-parse: 11.0.0
      remark-stringify: 11.0.0
      unified: 11.0.5
    transitivePeerDependencies:
      - supports-color

  /remark-github-beta-blockquote-admonitions@3.1.1:
    resolution: {integrity: sha512-36ofXpQnz9wrZthe0WB1qtNCgflHFsz7VoUG/j+WJU/GxMpo7Tp+qN86s/Tvx6MiusQIDg0BZhWXnfklEXRiVw==}
    dependencies:
      unist-util-visit: 5.0.0

  /remark-github@12.0.0:
    resolution: {integrity: sha512-ByefQKFN184LeiGRCabfl7zUJsdlMYWEhiLX1gpmQ11yFg6xSuOTW7LVCv0oc1x+YvUMJW23NU36sJX2RWGgvg==}
    dependencies:
      '@types/mdast': 4.0.4
      mdast-util-find-and-replace: 3.0.1
      mdast-util-to-string: 4.0.0
      to-vfile: 8.0.0
      unist-util-visit: 5.0.0
      vfile: 6.0.2

  /remark-parse@11.0.0:
    resolution: {integrity: sha512-FCxlKLNGknS5ba/1lmpYijMUzX2esxW5xQqjWxw2eHFfS2MSdaHVINFmhjo+qN1WhZhNimq0dZATN9pH0IDrpA==}
    dependencies:
      '@types/mdast': 4.0.4
      mdast-util-from-markdown: 2.0.1
      micromark-util-types: 2.0.0
      unified: 11.0.5
    transitivePeerDependencies:
      - supports-color

  /remark-stringify@11.0.0:
    resolution: {integrity: sha512-1OSmLd3awB/t8qdoEOMazZkNsfVTeY4fTsgzcQFdXNq8ToTN4ZGwrMnlda4K6smTFKD+GRV6O48i6Z4iKgPPpw==}
    dependencies:
      '@types/mdast': 4.0.4
      mdast-util-to-markdown: 2.1.0
      unified: 11.0.5

  /remark-toc@9.0.0:
    resolution: {integrity: sha512-KJ9txbo33GjDAV1baHFze7ij4G8c7SGYoY8Kzsm2gzFpbhL/bSoVpMMzGa3vrNDSWASNd/3ppAqL7cP2zD6JIA==}
    dependencies:
      '@types/mdast': 4.0.4
      mdast-util-toc: 7.1.0

  /remark@15.0.1:
    resolution: {integrity: sha512-Eht5w30ruCXgFmxVUSlNWQ9iiimq07URKeFS3hNc8cUWy1llX4KDWfyEDZRycMc+znsN9Ux5/tJ/BFdgdOwA3A==}
    dependencies:
      '@types/mdast': 4.0.4
      remark-parse: 11.0.0
      remark-stringify: 11.0.0
      unified: 11.0.5
    transitivePeerDependencies:
      - supports-color

  /remote-git-tags@3.0.0:
    resolution: {integrity: sha512-C9hAO4eoEsX+OXA4rla66pXZQ+TLQ8T9dttgQj18yuKlPMTVkIkdYXvlMC55IuUsIkV6DpmQYi10JKFLaU+l7w==}
    engines: {node: '>=8'}

  /replace-in-file@7.2.0:
    resolution: {integrity: sha512-CiLXVop3o8/h2Kd1PwKPPimmS9wUV0Ki6Fl8+1ITD35nB3Gl/PrW5IONpTE0AXk0z4v8WYcpEpdeZqMXvSnWpg==}
    engines: {node: '>=10'}
    hasBin: true
    dependencies:
      chalk: 4.1.2
      glob: 8.1.0
      yargs: 17.7.2

  /require-directory@2.1.1:
    resolution: {integrity: sha512-fGxEI7+wsG9xrvdjsrlmL22OMTTiHRwAMroiEeMgq8gzoLC/PQr7RsRDSTLUg/bZAZtF+TVIkHc6/4RIKrui+Q==}
    engines: {node: '>=0.10.0'}

  /require-from-string@2.0.2:
    resolution: {integrity: sha512-Xf0nWe6RseziFMu+Ap9biiUbmplq6S9/p+7w7YXP/JBHhrUDDUhwa+vANyubuqfZWTveU//DYVGsDG7RKL/vEw==}
    engines: {node: '>=0.10.0'}

  /resolve-alpn@1.2.1:
    resolution: {integrity: sha512-0a1F4l73/ZFZOakJnQ3FvkJ2+gSTQWz/r2KE5OdDY0TxPm5h4GkqkWWfM47T7HsbnOtcJVEF4epCVy6u7Q3K+g==}

  /resolve-dir@1.0.1:
    resolution: {integrity: sha512-R7uiTjECzvOsWSfdM0QKFNBVFcK27aHOUwdvK53BcW8zqnGdYp0Fbj82cy54+2A4P2tFM22J5kRfe1R+lM/1yg==}
    engines: {node: '>=0.10.0'}
    dependencies:
      expand-tilde: 2.0.2
      global-modules: 1.0.0
    dev: true

  /resolve-from@4.0.0:
    resolution: {integrity: sha512-pb/MYmXstAkysRFx8piNI1tGFNQIFA3vkE3Gq4EuA1dF6gHp/+vgZqsCGJapvy8N3Q+4o7FwvquPJcnZ7RYy4g==}
    engines: {node: '>=4'}

  /resolve-from@5.0.0:
    resolution: {integrity: sha512-qYg9KP24dD5qka9J47d0aVky0N+b4fTU89LN9iDnjB5waksiC49rvMB0PrUJQGoTmH50XPiqOvAjDfaijGxYZw==}
    engines: {node: '>=8'}
    dev: true

  /resolve-global@1.0.0:
    resolution: {integrity: sha512-zFa12V4OLtT5XUX/Q4VLvTfBf+Ok0SPc1FNGM/z9ctUdiU618qwKpWnd0CHs3+RqROfyEg/DhuHbMWYqcgljEw==}
    engines: {node: '>=8'}
    dependencies:
      global-dirs: 0.1.1
    dev: true

  /resolve-pkg-maps@1.0.0:
    resolution: {integrity: sha512-seS2Tj26TBVOC2NIc2rOe2y2ZO7efxITtLZcGSOnHHNOQ7CkiUBfw0Iw2ck6xkIhPwLhKNLS8BO+hEpngQlqzw==}
    dev: true

  /resolve.exports@2.0.2:
    resolution: {integrity: sha512-X2UW6Nw3n/aMgDVy+0rSqgHlv39WZAlZrXCdnbyEiKm17DSqHX4MmQMaST3FbeWR5FTuRcUwYAziZajji0Y7mg==}
    engines: {node: '>=10'}

  /resolve@1.19.0:
    resolution: {integrity: sha512-rArEXAgsBG4UgRGcynxWIWKFvh/XZCcS8UJdHhwy91zwAvCZIbcs+vAbflgBnNjYMs/i/i+/Ux6IZhML1yPvxg==}
    dependencies:
      is-core-module: 2.15.1
      path-parse: 1.0.7
    dev: true

  /resolve@1.22.8:
    resolution: {integrity: sha512-oKWePCxqpd6FlLvGV1VU0x7bkPmmCNolxzjMf4NczoDnQcIWrAF+cPtZn5i6n+RfD2d9i0tzpKnG6Yk168yIyw==}
    hasBin: true
    dependencies:
      is-core-module: 2.15.1
      path-parse: 1.0.7
      supports-preserve-symlinks-flag: 1.0.0

  /resolve@2.0.0-next.4:
    resolution: {integrity: sha512-iMDbmAWtfU+MHpxt/I5iWI7cY6YVEZUQ3MBgPQ++XD1PELuJHIl82xBmObyP2KyQmkNB2dsqF7seoQQiAn5yDQ==}
    hasBin: true
    dependencies:
      is-core-module: 2.15.1
      path-parse: 1.0.7
      supports-preserve-symlinks-flag: 1.0.0
    dev: true

  /responselike@1.0.2:
    resolution: {integrity: sha512-/Fpe5guzJk1gPqdJLJR5u7eG/gNY4nImjbRDaVWVMRhne55TCmj2i9Q+54PBRfatRC8v/rIiv9BN0pMd9OV5EQ==}
    dependencies:
      lowercase-keys: 1.0.1
    dev: true

  /responselike@2.0.1:
    resolution: {integrity: sha512-4gl03wn3hj1HP3yzgdI7d3lCkF95F21Pz4BPGvKHinyQzALR5CapwC8yIi0Rh58DEMQ/SguC03wFj2k0M/mHhw==}
    dependencies:
      lowercase-keys: 2.0.0
    dev: true

  /responselike@3.0.0:
    resolution: {integrity: sha512-40yHxbNcl2+rzXvZuVkrYohathsSJlMTXKryG5y8uciHv1+xDLHQpgjG64JUO9nrEq2jGLH6IZ8BcZyw3wrweg==}
    engines: {node: '>=14.16'}
    dependencies:
      lowercase-keys: 3.0.0

  /restore-cursor@2.0.0:
    resolution: {integrity: sha512-6IzJLuGi4+R14vwagDHX+JrXmPVtPpn4mffDJ1UdR7/Edm87fl6yi8mMBIVvFtJaNTUvjughmW4hwLhRG7gC1Q==}
    engines: {node: '>=4'}
    dependencies:
      onetime: 2.0.1
      signal-exit: 3.0.7
    dev: true

  /restore-cursor@3.1.0:
    resolution: {integrity: sha512-l+sSefzHpj5qimhFSE5a8nufZYAM3sBSVMAPtYkmC+4EH2anSGaEMXSD0izRQbu9nfyQ9y5JrVmp7E8oZrUjvA==}
    engines: {node: '>=8'}
    dependencies:
      onetime: 5.1.2
      signal-exit: 3.0.7
    dev: true

  /restore-cursor@4.0.0:
    resolution: {integrity: sha512-I9fPXU9geO9bHOt9pHHOhOkYerIMsmVaWB0rA2AI9ERh/+x/i7MV5HKBNrg+ljO5eoPVgCcnFuRjJ9uH6I/3eg==}
    engines: {node: ^12.20.0 || ^14.13.1 || >=16.0.0}
    dependencies:
      onetime: 5.1.2
      signal-exit: 3.0.7

  /retry@0.12.0:
    resolution: {integrity: sha512-9LkiTwjUh6rT555DtE9rTX+BKByPfrMzEAtnlEtdEwr3Nkffwiihqe2bWADg+OQRjt9gl6ICdmB/ZFDCGAtSow==}
    engines: {node: '>= 4'}

  /retry@0.13.1:
    resolution: {integrity: sha512-XQBQ3I8W1Cge0Seh+6gjj03LbmRFWuoszgK9ooCpwYIrhhoO80pfq4cUkU5DkknwfOfFteRwlZ56PYOGYyFWdg==}
    engines: {node: '>= 4'}

  /reusify@1.0.4:
    resolution: {integrity: sha512-U9nH88a3fc/ekCF1l0/UP1IosiuIjyTh7hBvXVMHYgVcfGvt897Xguj2UOLDeI5BG2m7/uwyaLVT6fbtCwTyzw==}
    engines: {iojs: '>=1.0.0', node: '>=0.10.0'}

  /rimraf@2.6.3:
    resolution: {integrity: sha512-mwqeW5XsA2qAejG46gYdENaxXjx9onRNCfn7L0duuP4hCuTIi/QO7PDK07KJfp1d+izWPrzEJDcSqBa0OZQriA==}
    deprecated: Rimraf versions prior to v4 are no longer supported
    hasBin: true
    dependencies:
      glob: 7.2.3
    dev: true

  /rimraf@3.0.2:
    resolution: {integrity: sha512-JZkJMZkAGFFPP2YqXZXPbMlMBgsxzE8ILs4lMIX/2o0L9UBw9O/Y3o6wFw/i9YLapcUJWwqbi3kdxIPdC62TIA==}
    hasBin: true
    dependencies:
      glob: 7.2.3

  /rimraf@4.4.1:
    resolution: {integrity: sha512-Gk8NlF062+T9CqNGn6h4tls3k6T1+/nXdOcSZVikNVtlRdYpA7wRJJMoXmuvOnLW844rPjdQ7JgXCYM6PPC/og==}
    engines: {node: '>=14'}
    hasBin: true
    dependencies:
      glob: 9.3.0

  /rimraf@5.0.5:
    resolution: {integrity: sha512-CqDakW+hMe/Bz202FPEymy68P+G50RfMQK+Qo5YUqc9SPipvbGjCGKd0RSKEelbsfQuw3g5NZDSrlZZAJurH1A==}
    engines: {node: '>=14'}
    hasBin: true
    dependencies:
      glob: 10.3.12

  /run-async@2.4.1:
    resolution: {integrity: sha512-tvVnVv01b8c1RrA6Ep7JkStj85Guv/YrMcwqYQnwjsAS2cTmmPGBBjAjpCW7RrSodNSoE2/qg9O4bceNvUuDgQ==}
    engines: {node: '>=0.12.0'}
    dev: true

  /run-parallel@1.2.0:
    resolution: {integrity: sha512-5l4VyZR86LZ/lDxZTR6jqL8AFE2S0IFLMP26AbjsLVADxHdhB/c0GUsH+y39UfCi3dzz8OlQuPmnaJOMoDHQBA==}
    dependencies:
      queue-microtask: 1.2.3

  /run-script-os@1.1.6:
    resolution: {integrity: sha512-ql6P2LzhBTTDfzKts+Qo4H94VUKpxKDFz6QxxwaUZN0mwvi7L3lpOI7BqPCq7lgDh3XLl0dpeXwfcVIitlrYrw==}
    hasBin: true
    dev: true

  /rxjs@6.6.7:
    resolution: {integrity: sha512-hTdwr+7yYNIT5n4AMYp85KA6yw2Va0FLa3Rguvbpa4W3I5xynaBZo41cM3XM+4Q6fRMj3sBYIR1VAmZMXYJvRQ==}
    engines: {npm: '>=2.0.0'}
    dependencies:
      tslib: 1.14.1
    dev: true

  /rxjs@7.8.1:
    resolution: {integrity: sha512-AA3TVj+0A2iuIoQkWEK/tqFjBq2j+6PO6Y0zJcvzLAFhEFIO3HL0vls9hWLncZbAAbK0mar7oZ4V079I/qPMxg==}
    dependencies:
      tslib: 2.8.0
    dev: true

  /safe-array-concat@1.0.1:
    resolution: {integrity: sha512-6XbUAseYE2KtOuGueyeobCySj9L4+66Tn6KQMOPQJrAJEowYKW/YR/MGJZl7FdydUdaFu4LYyDZjxf4/Nmo23Q==}
    engines: {node: '>=0.4'}
    dependencies:
      call-bind: 1.0.2
      get-intrinsic: 1.2.1
      has-symbols: 1.0.3
      isarray: 2.0.5
    dev: true

  /safe-array-concat@1.1.2:
    resolution: {integrity: sha512-vj6RsCsWBCf19jIeHEfkRMw8DPiBb+DMXklQ/1SGDHOMlHdPUkZXFQ2YdplS23zESTijAcurb1aSgJA3AgMu1Q==}
    engines: {node: '>=0.4'}
    dependencies:
      call-bind: 1.0.7
      get-intrinsic: 1.2.4
      has-symbols: 1.0.3
      isarray: 2.0.5
    dev: true

  /safe-buffer@5.1.2:
    resolution: {integrity: sha512-Gd2UZBJDkXlY7GbJxfsE8/nvKkUEU1G38c1siN6QP6a9PT9MmHB8GnpscSmMJSoF8LOIrt8ud/wPtojys4G6+g==}

  /safe-buffer@5.2.1:
    resolution: {integrity: sha512-rp3So07KcdmmKbGvgaNxQSJr7bGVSVk5S9Eq1F+ppbRo70+YeaDxkw5Dd8NPN+GD6bjnYm2VuPuCXmpuYvmCXQ==}

  /safe-regex-test@1.0.0:
    resolution: {integrity: sha512-JBUUzyOgEwXQY1NuPtvcj/qcBDbDmEvWufhlnXZIm75DEHp+afM1r1ujJpJsV/gSM4t59tpDyPi1sd6ZaPFfsA==}
    dependencies:
      call-bind: 1.0.2
      get-intrinsic: 1.2.1
      is-regex: 1.1.4
    dev: true

  /safe-regex-test@1.0.3:
    resolution: {integrity: sha512-CdASjNJPvRa7roO6Ra/gLYBTzYzzPyyBXxIMdGW3USQLyjWEls2RgW5UBTXaQVp+OrpeCK3bLem8smtmheoRuw==}
    engines: {node: '>= 0.4'}
    dependencies:
      call-bind: 1.0.7
      es-errors: 1.3.0
      is-regex: 1.1.4
    dev: true

  /safer-buffer@2.1.2:
    resolution: {integrity: sha512-YZo3K82SD7Riyi0E1EQPojLz7kpepnSQI9IyPbHHg1XXXevb5dJI7tpyN2ADxGcQbHG7vcyRHk0cbwqcQriUtg==}

  /sax@1.4.1:
    resolution: {integrity: sha512-+aWOz7yVScEGoKNd4PA10LZ8sk0A/z5+nXQG5giUO5rprX9jgYsTdov9qCchZiPIZezbZH+jRut8nPodFAX4Jg==}

  /scheduler@0.23.2:
    resolution: {integrity: sha512-UOShsPwz7NrMUqhR6t0hWjFduvOzbtv7toDH1/hIrfRNIDBnnBWd0CwJTGvTpngVlmwGCdP9/Zl/tVrDqcuYzQ==}
    dependencies:
      loose-envify: 1.4.0

  /schema-utils@3.2.0:
    resolution: {integrity: sha512-0zTyLGyDJYd/MBxG1AhJkKa6fpEBds4OQO2ut0w7OYG+ZGhGea09lijvzsqegYSik88zc7cUtIlnnO+/BvD6gQ==}
    engines: {node: '>= 10.13.0'}
    dependencies:
      '@types/json-schema': 7.0.15
      ajv: 6.12.6
      ajv-keywords: 3.5.2(ajv@6.12.6)

  /section-matter@1.0.0:
    resolution: {integrity: sha512-vfD3pmTzGpufjScBh50YHKzEu2lxBWhVEHsNGoEXmCmn2hKGfeNLYMzCJpe8cD7gqX7TJluOVpBkAequ6dgMmA==}
    engines: {node: '>=4'}
    dependencies:
      extend-shallow: 2.0.1
      kind-of: 6.0.3

  /semver-diff@4.0.0:
    resolution: {integrity: sha512-0Ju4+6A8iOnpL/Thra7dZsSlOHYAHIeMxfhWQRI1/VLcT3WDBZKKtQt/QkBOsiIN9ZpuvHE6cGZ0x4glCMmfiA==}
    engines: {node: '>=12'}
    dependencies:
      semver: 7.6.3

  /semver-utils@1.1.4:
    resolution: {integrity: sha512-EjnoLE5OGmDAVV/8YDoN5KiajNadjzIp9BAHOhYeQHt7j0UWxjmgsx4YD48wp4Ue1Qogq38F1GNUJNqF1kKKxA==}

  /semver@5.7.2:
    resolution: {integrity: sha512-cBznnQ9KjJqU67B52RMC65CMarK2600WFnbkcaiwWq3xy/5haFJlshgnpjovMVJ+Hff49d8GEn0b87C5pDQ10g==}
    hasBin: true

  /semver@6.3.1:
    resolution: {integrity: sha512-BR7VvDCVHO+q2xBEWskxS6DJE1qRnb7DxzUrogb71CWoSficBxYsiAGd+Kl0mmq/MprG9yArRkyrQxTO6XjMzA==}
    hasBin: true
    dev: true

  /semver@7.5.0:
    resolution: {integrity: sha512-+XC0AD/R7Q2mPSRuy2Id0+CGTZ98+8f+KvwirxOKIEyid+XSx6HbC63p+O4IndTHuX5Z+JxQ0TghCkO5Cg/2HA==}
    engines: {node: '>=10'}
    hasBin: true
    dependencies:
      lru-cache: 6.0.0
    dev: true

  /semver@7.5.4:
    resolution: {integrity: sha512-1bCSESV6Pv+i21Hvpxp3Dx+pSD8lIPt8uVjRrxAUt/nbswYc+tK6Y2btiULjd4+fnq15PX+nqQDC7Oft7WkwcA==}
    engines: {node: '>=10'}
    hasBin: true
    dependencies:
      lru-cache: 6.0.0

  /semver@7.6.3:
    resolution: {integrity: sha512-oVekP1cKtI+CTDvHWYFUcMtsK/00wmAEfyqKfNdARm8u1wNVhSgaX7A8d4UuIlUI5e84iEwOhs7ZPYRmzU9U6A==}
    engines: {node: '>=10'}
    hasBin: true

  /sentence-case@2.1.1:
    resolution: {integrity: sha512-ENl7cYHaK/Ktwk5OTD+aDbQ3uC8IByu/6Bkg+HDv8Mm+XnBnppVNalcfJTNsp1ibstKh030/JKQQWglDvtKwEQ==}
    dependencies:
      no-case: 2.3.2
      upper-case-first: 1.1.2

  /sentence-case@3.0.4:
    resolution: {integrity: sha512-8LS0JInaQMCRoQ7YUytAo/xUu5W2XnQxV2HI/6uM6U7CITS1RqPElr30V6uIqyMKM9lJGRVFy5/4CuzcixNYSg==}
    dependencies:
      no-case: 3.0.4
      tslib: 2.8.0
      upper-case-first: 2.0.2

  /serialize-javascript@6.0.2:
    resolution: {integrity: sha512-Saa1xPByTTq2gdeFZYLLo+RFE35NHZkAbqZeWNd3BpzppeVisAqpDjcp8dyf6uIvEqJRd46jemmyA4iFIeVk8g==}
    dependencies:
      randombytes: 2.1.0

  /set-blocking@2.0.0:
    resolution: {integrity: sha512-KiKBS8AnWGEyLzofFfmvKwpdPzqiy16LvQfK3yv/fVH7Bj13/wl3JSR1J+rfgRE9q7xUJK4qvgS8raSOeLUehw==}

  /set-function-length@1.2.2:
    resolution: {integrity: sha512-pgRc4hJ4/sNjWCSS9AmnS40x3bNMDTknHgL5UaMBTMyJnU90EgWh1Rz+MC9eFu4BuN/UwZjKQuY/1v3rM7HMfg==}
    engines: {node: '>= 0.4'}
    dependencies:
      define-data-property: 1.1.4
      es-errors: 1.3.0
      function-bind: 1.1.2
      get-intrinsic: 1.2.4
      gopd: 1.0.1
      has-property-descriptors: 1.0.2
    dev: true

  /set-function-name@2.0.1:
    resolution: {integrity: sha512-tMNCiqYVkXIZgc2Hnoy2IvC/f8ezc5koaRFkCjrpWzGpCd3qbZXPzVy9MAZzK1ch/X0jvSkojys3oqJN0qCmdA==}
    engines: {node: '>= 0.4'}
    dependencies:
      define-data-property: 1.1.0
      functions-have-names: 1.2.3
      has-property-descriptors: 1.0.0
    dev: true

  /set-function-name@2.0.2:
    resolution: {integrity: sha512-7PGFlmtwsEADb0WYyvCMa1t+yke6daIG4Wirafur5kcf+MhUnPms1UeR0CKQdTZD81yESwMHbtn+TR+dMviakQ==}
    engines: {node: '>= 0.4'}
    dependencies:
      define-data-property: 1.1.4
      es-errors: 1.3.0
      functions-have-names: 1.2.3
      has-property-descriptors: 1.0.2
    dev: true

  /setimmediate@1.0.5:
    resolution: {integrity: sha512-MATJdZp8sLqDl/68LfQmbP8zKPLQNV6BIZoIgrscFDQ+RsvK/BxeDQOgyxKKoh0y/8h3BqVFnCqQ/gd+reiIXA==}

  /sharp@0.33.2:
    resolution: {integrity: sha512-WlYOPyyPDiiM07j/UO+E720ju6gtNtHjEGg5vovUk1Lgxyjm2LFO+37Nt/UI3MMh2l6hxTWQWi7qk3cXJTutcQ==}
    engines: {libvips: '>=8.15.1', node: ^18.17.0 || ^20.3.0 || >=21.0.0}
    requiresBuild: true
    dependencies:
      color: 4.2.3
      detect-libc: 2.0.2
      semver: 7.6.3
    optionalDependencies:
      '@img/sharp-darwin-arm64': 0.33.2
      '@img/sharp-darwin-x64': 0.33.2
      '@img/sharp-libvips-darwin-arm64': 1.0.1
      '@img/sharp-libvips-darwin-x64': 1.0.1
      '@img/sharp-libvips-linux-arm': 1.0.1
      '@img/sharp-libvips-linux-arm64': 1.0.1
      '@img/sharp-libvips-linux-s390x': 1.0.1
      '@img/sharp-libvips-linux-x64': 1.0.1
      '@img/sharp-libvips-linuxmusl-arm64': 1.0.1
      '@img/sharp-libvips-linuxmusl-x64': 1.0.1
      '@img/sharp-linux-arm': 0.33.2
      '@img/sharp-linux-arm64': 0.33.2
      '@img/sharp-linux-s390x': 0.33.2
      '@img/sharp-linux-x64': 0.33.2
      '@img/sharp-linuxmusl-arm64': 0.33.2
      '@img/sharp-linuxmusl-x64': 0.33.2
      '@img/sharp-wasm32': 0.33.2
      '@img/sharp-win32-ia32': 0.33.2
      '@img/sharp-win32-x64': 0.33.2
    dev: true

  /shebang-command@2.0.0:
    resolution: {integrity: sha512-kHxr2zZpYtdmrN1qDjrrX/Z1rR1kG8Dx+gkpK1G4eXmvXswmcE1hTWBWYUzlraYw1/yZp6YuDY77YtvbN0dmDA==}
    engines: {node: '>=8'}
    dependencies:
      shebang-regex: 3.0.0

  /shebang-regex@3.0.0:
    resolution: {integrity: sha512-7++dFhtcx3353uBaq8DDR4NuxBetBzC7ZQOhmTQInHEd6bSrXdiEyzCvG07Z44UYdLShWUyXt5M/yhz8ekcb1A==}
    engines: {node: '>=8'}

  /shell-quote@1.8.1:
    resolution: {integrity: sha512-6j1W9l1iAs/4xYBI1SYOVZyFcCis9b4KCLQ8fgAGG07QvzaRLVVRQvAy85yNmmZSjYjg4MWh4gNvlPujU/5LpA==}
    dev: true

  /shiki@1.22.0:
    resolution: {integrity: sha512-/t5LlhNs+UOKQCYBtl5ZsH/Vclz73GIqT2yQsCBygr8L/ppTdmpL4w3kPLoZJbMKVWtoG77Ue1feOjZfDxvMkw==}
    dependencies:
      '@shikijs/core': 1.22.0
      '@shikijs/engine-javascript': 1.22.0
      '@shikijs/engine-oniguruma': 1.22.0
      '@shikijs/types': 1.22.0
      '@shikijs/vscode-textmate': 9.3.0
      '@types/hast': 3.0.4
    dev: true

  /side-channel@1.0.4:
    resolution: {integrity: sha512-q5XPytqFEIKHkGdiMIrY10mvLRvnQh42/+GoBlFW3b2LXLE2xxJpZFdm94we0BaoV3RwJyGqg5wS7epxTv0Zvw==}
    dependencies:
      call-bind: 1.0.2
      get-intrinsic: 1.2.1
      object-inspect: 1.12.3

  /signal-exit@3.0.7:
    resolution: {integrity: sha512-wnD2ZE+l+SPC/uoS0vXeE9L1+0wuaMqKlfz9AMUo38JsyLSBWSFcHR1Rri62LZc12vLr1gb3jl7iwQhgwpAbGQ==}

  /signal-exit@4.1.0:
    resolution: {integrity: sha512-bzyZ1e88w9O1iNJbKnOlvYTrWPDl46O1bG0D3XInv+9tkPrxrN8jUUTiFlDkkmKWgn1M6CfIA13SuGqOa9Korw==}
    engines: {node: '>=14'}

  /sigstore@1.6.0:
    resolution: {integrity: sha512-QODKff/qW/TXOZI6V/Clqu74xnInAS6it05mufj4/fSewexLtfEntgLZZcBtUK44CDQyUE5TUXYy1ARYzlfG9g==}
    engines: {node: ^14.17.0 || ^16.13.0 || >=18.0.0}
    hasBin: true
    dependencies:
      '@sigstore/protobuf-specs': 0.1.0
      '@sigstore/tuf': 1.0.0
      make-fetch-happen: 11.1.1
      tuf-js: 1.1.7
    transitivePeerDependencies:
      - supports-color

  /simple-git@3.27.0:
    resolution: {integrity: sha512-ivHoFS9Yi9GY49ogc6/YAi3Fl9ROnF4VyubNylgCkA+RVqLaKWnDSzXOVzya8csELIaWaYNutsEuAhZrtOjozA==}
    dependencies:
      '@kwsites/file-exists': 1.1.1
      '@kwsites/promise-deferred': 1.1.1
      debug: 4.3.7(supports-color@8.1.1)
    transitivePeerDependencies:
      - supports-color

  /simple-swizzle@0.2.2:
    resolution: {integrity: sha512-JA//kQgZtbuY83m+xT+tXJkmJncGMTFT+C+g2h2R9uxkYIrE2yy9sgmcLhCnw57/WSD+Eh3J97FPEDFnbXnDUg==}
    dependencies:
      is-arrayish: 0.3.2
    dev: true

  /sisteransi@1.0.5:
    resolution: {integrity: sha512-bLGGlR1QxBcynn2d5YmDX4MGjlZvy2MRBDRNHLJ8VI6l6+9FUiyTFNJ0IveOSP0bcXgVDPRcfGqA0pjaqUpfVg==}

  /slash@3.0.0:
    resolution: {integrity: sha512-g9Q1haeby36OSStwb4ntCGGGaKsaVSjQ68fBxoQcutl5fS1vuY18H3wSt3jFyFtrkx+Kz0V1G85A4MyAdDMi2Q==}
    engines: {node: '>=8'}

  /slash@4.0.0:
    resolution: {integrity: sha512-3dOsAHXXUkQTpOYcoAxLIorMTp4gIQr5IW3iVb7A7lFIp0VHhnynm9izx6TssdrIcVIESAlVjtnO2K8bg+Coew==}
    engines: {node: '>=12'}

  /slice-ansi@4.0.0:
    resolution: {integrity: sha512-qMCMfhY040cVHT43K9BFygqYbUPFZKHOg7K73mtTWJRb8pyP3fzf4Ixd5SzdEJQ6MRUg/WBnOLxghZtKKurENQ==}
    engines: {node: '>=10'}
    dependencies:
      ansi-styles: 4.3.0
      astral-regex: 2.0.0
      is-fullwidth-code-point: 3.0.0

  /slice-ansi@5.0.0:
    resolution: {integrity: sha512-FC+lgizVPfie0kkhqUScwRu1O/lF6NOgJmlCgK+/LYxDCTk8sGelYaHDhFcDN+Sn3Cv+3VSa4Byeo+IMCzpMgQ==}
    engines: {node: '>=12'}
    dependencies:
      ansi-styles: 6.2.1
      is-fullwidth-code-point: 4.0.0

  /slice-ansi@7.1.0:
    resolution: {integrity: sha512-bSiSngZ/jWeX93BqeIAbImyTbEihizcwNjFoRUIY/T1wWQsfsm2Vw1agPKylXvQTU7iASGdHhyqRlqQzfz+Htg==}
    engines: {node: '>=18'}
    dependencies:
      ansi-styles: 6.2.1
      is-fullwidth-code-point: 5.0.0

  /smart-buffer@4.2.0:
    resolution: {integrity: sha512-94hK0Hh8rPqQl2xXc3HsaBoOXKV20MToPkcXvwbISWLEs+64sBq5kFgn2kJDHb1Pry9yrP0dxrCI9RRci7RXKg==}
    engines: {node: '>= 6.0.0', npm: '>= 3.0.0'}

  /snake-case@2.1.0:
    resolution: {integrity: sha512-FMR5YoPFwOLuh4rRz92dywJjyKYZNLpMn1R5ujVpIYkbA9p01fq8RMg0FkO4M+Yobt4MjHeLTJVm5xFFBHSV2Q==}
    dependencies:
      no-case: 2.3.2

  /snake-case@3.0.4:
    resolution: {integrity: sha512-LAOh4z89bGQvl9pFfNF8V146i7o7/CqFPbqzYgP+yYzDIDeS9HaNFtXABamRW+AQzEVODcvE79ljJ+8a9YSdMg==}
    dependencies:
      dot-case: 3.0.4
      tslib: 2.8.0

  /socks-proxy-agent@7.0.0:
    resolution: {integrity: sha512-Fgl0YPZ902wEsAyiQ+idGd1A7rSFx/ayC1CQVMw5P+EQx2V0SgpGtf6OKFhVjPflPUl9YMmEOnmfjCdMUsygww==}
    engines: {node: '>= 10'}
    dependencies:
      agent-base: 6.0.2
      debug: 4.3.7(supports-color@8.1.1)
      socks: 2.8.3
    transitivePeerDependencies:
      - supports-color

  /socks@2.8.3:
    resolution: {integrity: sha512-l5x7VUUWbjVFbafGLxPWkYsHIhEvmF85tbIeFZWc8ZPtoMyybuEhL7Jye/ooC4/d48FgOjSJXgsF/AJPYCW8Zw==}
    engines: {node: '>= 10.0.0', npm: '>= 3.0.0'}
    dependencies:
      ip-address: 9.0.5
      smart-buffer: 4.2.0

  /sort-json@2.0.1:
    resolution: {integrity: sha512-s8cs2bcsQCzo/P2T/uoU6Js4dS/jnX8+4xunziNoq9qmSpZNCrRIAIvp4avsz0ST18HycV4z/7myJ7jsHWB2XQ==}
    hasBin: true
    dependencies:
      detect-indent: 5.0.0
      detect-newline: 2.1.0
      minimist: 1.2.8

  /sort-object-keys@1.1.3:
    resolution: {integrity: sha512-855pvK+VkU7PaKYPc+Jjnmt4EzejQHyhhF33q31qG8x7maDzkeFhAAThdCYay11CISO+qAMwjOBP+fPZe0IPyg==}

  /sort-package-json@1.57.0:
    resolution: {integrity: sha512-FYsjYn2dHTRb41wqnv+uEqCUvBpK3jZcTp9rbz2qDTmel7Pmdtf+i2rLaaPMRZeSVM60V3Se31GyWFpmKs4Q5Q==}
    hasBin: true
    dependencies:
      detect-indent: 6.1.0
      detect-newline: 3.1.0
      git-hooks-list: 1.0.3
      globby: 10.0.0
      is-plain-obj: 2.1.0
      sort-object-keys: 1.1.3

  /sort-package-json@2.10.1:
    resolution: {integrity: sha512-d76wfhgUuGypKqY72Unm5LFnMpACbdxXsLPcL27pOsSrmVqH3PztFp1uq+Z22suk15h7vXmTesuh2aEjdCqb5w==}
    hasBin: true
    dependencies:
      detect-indent: 7.0.1
      detect-newline: 4.0.1
      get-stdin: 9.0.0
      git-hooks-list: 3.1.0
      globby: 13.2.2
      is-plain-obj: 4.1.0
      semver: 7.6.3
      sort-object-keys: 1.1.3

  /source-map-support@0.5.21:
    resolution: {integrity: sha512-uBHU3L3czsIyYXKX88fdrGovxdSCoTGDRZ6SYXtSRxLZUzHg5P/66Ht6uoUlHu9EZod+inXhKo3qQgwXUT/y1w==}
    dependencies:
      buffer-from: 1.1.2
      source-map: 0.6.1

  /source-map@0.6.1:
    resolution: {integrity: sha512-UjgapumWlbMhkBgzT7Ykc5YXUT46F0iKu8SGXq0bcwP5dz/h0Plj6enJqjz1Zbq2l5WaqYnrVbwWOWMyF3F47g==}
    engines: {node: '>=0.10.0'}

  /space-separated-tokens@2.0.2:
    resolution: {integrity: sha512-PEGlAwrG8yXGXRjW32fGbg66JAlOAwbObuqVoJpv/mRgoWDQfgH1wDPvtzWyUSNAXBGSk8h755YDbbcEy3SH2Q==}
    dev: true

  /spawn-command@0.0.2:
    resolution: {integrity: sha512-zC8zGoGkmc8J9ndvml8Xksr1Amk9qBujgbF0JAIWO7kXr43w0h/0GJNM/Vustixu+YE8N/MTrQ7N31FvHUACxQ==}
    dev: true

  /spawn-please@2.0.2:
    resolution: {integrity: sha512-KM8coezO6ISQ89c1BzyWNtcn2V2kAVtwIXd3cN/V5a0xPYc1F/vydrRc01wsKFEQ/p+V1a4sw4z2yMITIXrgGw==}
    engines: {node: '>=14'}
    dependencies:
      cross-spawn: 7.0.3

  /spdx-correct@3.1.1:
    resolution: {integrity: sha512-cOYcUWwhCuHCXi49RhFRCyJEK3iPj1Ziz9DpViV3tbZOwXD49QzIN3MpOLJNxh2qwq2lJJZaKMVw9qNi4jTC0w==}
    dependencies:
      spdx-expression-parse: 3.0.1
      spdx-license-ids: 3.0.12

  /spdx-exceptions@2.3.0:
    resolution: {integrity: sha512-/tTrYOC7PPI1nUAgx34hUpqXuyJG+DTHJTnIULG4rDygi4xu/tfgmq1e1cIRwRzwZgo4NLySi+ricLkZkw4i5A==}

  /spdx-expression-parse@3.0.1:
    resolution: {integrity: sha512-cbqHunsQWnJNE6KhVSMsMeH5H/L9EpymbzqTQ3uLwNCLZ1Q481oWaofqH7nO6V07xlXwY6PhQdQ2IedWx/ZK4Q==}
    dependencies:
      spdx-exceptions: 2.3.0
      spdx-license-ids: 3.0.12

  /spdx-license-ids@3.0.12:
    resolution: {integrity: sha512-rr+VVSXtRhO4OHbXUiAF7xW3Bo9DuuF6C5jH+q/x15j2jniycgKbxU09Hr0WqlSLUs4i4ltHGXqTe7VHclYWyA==}

  /split-on-first@1.1.0:
    resolution: {integrity: sha512-43ZssAJaMusuKWL8sKUBQXHWOpq8d6CfN/u1p4gUzfJkM05C8rxTmYrkIPTXapZpORA6LkkzcUulJ8FqA7Uudw==}
    engines: {node: '>=6'}
    dev: true

  /split2@3.2.2:
    resolution: {integrity: sha512-9NThjpgZnifTkJpzTZ7Eue85S49QwpNhZTq6GRJwObb6jnLFNGB7Qm73V5HewTROPyxD0C29xqmaI68bQtV+hg==}
    dependencies:
      readable-stream: 3.6.1
    dev: true

  /split@1.0.1:
    resolution: {integrity: sha512-mTyOoPbrivtXnwnIxZRFYRrPNtEFKlpB2fvjSnCQUiAA6qAZzqwna5envK4uk6OIeP17CsdF3rSBGYVBsU0Tkg==}
    dependencies:
      through: 2.3.8
    dev: true

  /sprintf-js@1.0.3:
    resolution: {integrity: sha512-D9cPgkvLlV3t3IzL0D0YLvGA9Ahk4PcvVwUbN0dSGr1aP0Nrt4AEnTUbuGvquEC0mA64Gqt1fzirlRs5ibXx8g==}

  /sprintf-js@1.1.3:
    resolution: {integrity: sha512-Oo+0REFV59/rz3gfJNKQiBlwfHaSESl1pcGyABQsnnIfWOFt6JNj5gCog2U6MLZ//IGYD+nA8nI+mTShREReaA==}

  /ssri@10.0.4:
    resolution: {integrity: sha512-12+IR2CB2C28MMAw0Ncqwj5QbTcs0nGIhgJzYWzDkb21vWmfNI83KS4f3Ci6GI98WreIfG7o9UXp3C0qbpA8nQ==}
    engines: {node: ^14.17.0 || ^16.13.0 || >=18.0.0}
    dependencies:
      minipass: 5.0.0

  /ssri@9.0.1:
    resolution: {integrity: sha512-o57Wcn66jMQvfHG1FlYbWeZWW/dHZhJXjpIcTfXldXEk5nz5lStPo3mK0OJQfGR3RbZUlbISexbljkJzuEj/8Q==}
    engines: {node: ^12.13.0 || ^14.15.0 || >=16.0.0}
    dependencies:
      minipass: 3.3.6

  /stack-utils@2.0.6:
    resolution: {integrity: sha512-XlkWvfIm6RmsWtNJx+uqtKLS8eqFbxUg0ZzLXqY0caEy9l7hruX8IpiDnjsLavoBgqCCR71TqWO8MaXYheJ3RQ==}
    engines: {node: '>=10'}
    dependencies:
      escape-string-regexp: 2.0.0

  /strict-uri-encode@2.0.0:
    resolution: {integrity: sha512-QwiXZgpRcKkhTj2Scnn++4PKtWsH0kpzZ62L2R6c/LUVYv7hVnZqcg2+sMuT6R7Jusu1vviK/MFsu6kNJfWlEQ==}
    engines: {node: '>=4'}
    dev: true

  /string-argv@0.3.1:
    resolution: {integrity: sha512-a1uQGz7IyVy9YwhqjZIZu1c8JO8dNIe20xBmSS6qu9kv++k3JGzCVmprbNN5Kn+BgzD5E7YYwg1CcjuJMRNsvg==}
    engines: {node: '>=0.6.19'}

  /string-width@2.1.1:
    resolution: {integrity: sha512-nOqH59deCq9SRHlxq1Aw85Jnt4w6KvLKqWVik6oA9ZklXLNIOlqg4F2yrT1MVaTjAqvVwdfeZ7w7aCvJD7ugkw==}
    engines: {node: '>=4'}
    dependencies:
      is-fullwidth-code-point: 2.0.0
      strip-ansi: 4.0.0
    dev: true

  /string-width@4.2.3:
    resolution: {integrity: sha512-wKyQRQpjJ0sIp62ErSZdGsjMJWsap5oRNihHhu6G7JVO/9jIB6UyevL+tXuOqrng8j/cxKTWyWUwvSTriiZz/g==}
    engines: {node: '>=8'}
    dependencies:
      emoji-regex: 8.0.0
      is-fullwidth-code-point: 3.0.0
      strip-ansi: 6.0.1

  /string-width@5.1.2:
    resolution: {integrity: sha512-HnLOCR3vjcY8beoNLtcjZ5/nxn2afmME6lhrDrebokqMap+XbeW8n9TXpPDOqdGK5qcI3oT0GKTW6wC7EMiVqA==}
    engines: {node: '>=12'}
    dependencies:
      eastasianwidth: 0.2.0
      emoji-regex: 9.2.2
      strip-ansi: 7.1.0

  /string-width@7.2.0:
    resolution: {integrity: sha512-tsaTIkKW9b4N+AEj+SVA+WhJzV7/zMhcSu78mLKWSk7cXMOSHsBKFWUs0fWwq8QyK3MgJBQRX6Gbi4kYbdvGkQ==}
    engines: {node: '>=18'}
    dependencies:
      emoji-regex: 10.4.0
      get-east-asian-width: 1.3.0
      strip-ansi: 7.1.0

  /string.prototype.matchall@4.0.10:
    resolution: {integrity: sha512-rGXbGmOEosIQi6Qva94HUjgPs9vKW+dkG7Y8Q5O2OYkWL6wFaTRZO8zM4mhP94uX55wgyrXzfS2aGtGzUL7EJQ==}
    dependencies:
      call-bind: 1.0.7
      define-properties: 1.2.1
      es-abstract: 1.23.3
      get-intrinsic: 1.2.4
      has-symbols: 1.0.3
      internal-slot: 1.0.7
      regexp.prototype.flags: 1.5.3
      set-function-name: 2.0.2
      side-channel: 1.0.4
    dev: true

  /string.prototype.trim@1.2.8:
    resolution: {integrity: sha512-lfjY4HcixfQXOfaqCvcBuOIapyaroTXhbkfJN3gcB1OtyupngWK4sEET9Knd0cXd28kTUqu/kHoV4HKSJdnjiQ==}
    engines: {node: '>= 0.4'}
    dependencies:
      call-bind: 1.0.2
      define-properties: 1.2.1
      es-abstract: 1.22.2
    dev: true

  /string.prototype.trim@1.2.9:
    resolution: {integrity: sha512-klHuCNxiMZ8MlsOihJhJEBJAiMVqU3Z2nEXWfWnIqjN0gEFS9J9+IxKozWWtQGcgoa1WUZzLjKPTr4ZHNFTFxw==}
    engines: {node: '>= 0.4'}
    dependencies:
      call-bind: 1.0.7
      define-properties: 1.2.1
      es-abstract: 1.23.3
      es-object-atoms: 1.0.0
    dev: true

  /string.prototype.trimend@1.0.7:
    resolution: {integrity: sha512-Ni79DqeB72ZFq1uH/L6zJ+DKZTkOtPIHovb3YZHQViE+HDouuU4mBrLOLDn5Dde3RF8qw5qVETEjhu9locMLvA==}
    dependencies:
      call-bind: 1.0.2
      define-properties: 1.2.1
      es-abstract: 1.22.2
    dev: true

  /string.prototype.trimend@1.0.8:
    resolution: {integrity: sha512-p73uL5VCHCO2BZZ6krwwQE3kCzM7NKmis8S//xEC6fQonchbum4eP6kR4DLEjQFO3Wnj3Fuo8NM0kOSjVdHjZQ==}
    dependencies:
      call-bind: 1.0.7
      define-properties: 1.2.1
      es-object-atoms: 1.0.0
    dev: true

  /string.prototype.trimstart@1.0.7:
    resolution: {integrity: sha512-NGhtDFu3jCEm7B4Fy0DpLewdJQOZcQ0rGbwQ/+stjnrp2i+rlKeCvos9hOIeCmqwratM47OBxY7uFZzjxHXmrg==}
    dependencies:
      call-bind: 1.0.2
      define-properties: 1.2.1
      es-abstract: 1.22.2
    dev: true

  /string.prototype.trimstart@1.0.8:
    resolution: {integrity: sha512-UXSH262CSZY1tfu3G3Secr6uGLCFVPMhIqHjlgCUtCCcgihYc/xKs9djMTMUOb2j1mVSeU8EU6NWc/iQKU6Gfg==}
    engines: {node: '>= 0.4'}
    dependencies:
      call-bind: 1.0.7
      define-properties: 1.2.1
      es-object-atoms: 1.0.0
    dev: true

  /string_decoder@0.10.31:
    resolution: {integrity: sha512-ev2QzSzWPYmy9GuqfIVildA4OdcGLeFZQrq5ys6RtiuF+RQQiZWr8TZNyAcuVXyQRYfEO+MsoB/1BuQVhOJuoQ==}
    dev: true

  /string_decoder@1.1.1:
    resolution: {integrity: sha512-n/ShnvDi6FHbbVfviro+WojiFzv+s8MPMHBczVePfUpDJLwoLT0ht1l4YwBCbi8pJAveEEdnkHyPyTP/mzRfwg==}
    dependencies:
      safe-buffer: 5.1.2

  /string_decoder@1.3.0:
    resolution: {integrity: sha512-hkRX8U1WjJFd8LsDJ2yQ/wWWxaopEsABU1XfkM8A+j0+85JAGppt16cr1Whg6KIbb4okU6Mql6BOj+uup/wKeA==}
    dependencies:
      safe-buffer: 5.2.1

  /stringify-entities@4.0.4:
    resolution: {integrity: sha512-IwfBptatlO+QCJUo19AqvrPNqlVMpW9YEL2LIVY+Rpv2qsjCGxaDLNRgeGsQWJhfItebuJhsGSLjaBbNSQ+ieg==}
    dependencies:
      character-entities-html4: 2.1.0
      character-entities-legacy: 3.0.0
    dev: true

  /strip-ansi@4.0.0:
    resolution: {integrity: sha512-4XaJ2zQdCzROZDivEVIDPkcQn8LMFSa8kj8Gxb/Lnwzv9A8VctNZ+lfivC/sV3ivW8ElJTERXZoPBRrZKkNKow==}
    engines: {node: '>=4'}
    dependencies:
      ansi-regex: 3.0.1
    dev: true

  /strip-ansi@5.2.0:
    resolution: {integrity: sha512-DuRs1gKbBqsMKIZlrffwlug8MHkcnpjs5VPmL1PAh+mA30U0DTotfDZ0d2UUsXpPmPmMMJ6W773MaA3J+lbiWA==}
    engines: {node: '>=6'}
    dependencies:
      ansi-regex: 4.1.1
    dev: true

  /strip-ansi@6.0.1:
    resolution: {integrity: sha512-Y38VPSHcqkFrCpFnQ9vuSXmquuv5oXOKpGeT6aGrr3o3Gc9AlVa6JBfUSOCnbxGGZF+/0ooI7KrPuUSztUdU5A==}
    engines: {node: '>=8'}
    dependencies:
      ansi-regex: 5.0.1

  /strip-ansi@7.1.0:
    resolution: {integrity: sha512-iq6eVVI64nQQTRYq2KtEg2d2uU7LElhTJwsH4YzIHZshxlgZms/wIc4VoDQTlG/IvVIrBKG06CrZnp0qv7hkcQ==}
    engines: {node: '>=12'}
    dependencies:
      ansi-regex: 6.0.1

  /strip-bom-string@1.0.0:
    resolution: {integrity: sha512-uCC2VHvQRYu+lMh4My/sFNmF2klFymLX1wHJeXnbEJERpV/ZsVuonzerjfrGpIGF7LBVa1O7i9kjiWvJiFck8g==}
    engines: {node: '>=0.10.0'}

  /strip-bom@3.0.0:
    resolution: {integrity: sha512-vavAMRXOgBVNF6nyEEmL3DBK19iRpDcoIwW+swQ+CbGiu7lju6t+JklA1MHweoWtadgt4ISVUsXLyDq34ddcwA==}
    engines: {node: '>=4'}
    dev: true

  /strip-bom@4.0.0:
    resolution: {integrity: sha512-3xurFv5tEgii33Zi8Jtp55wEIILR9eh34FAW00PZf+JnSsTmV/ioewSgQl97JHvgjoRGwPShsWm+IdrxB35d0w==}
    engines: {node: '>=8'}
    dev: true

  /strip-final-newline@2.0.0:
    resolution: {integrity: sha512-BrpvfNAE3dcvq7ll3xVumzjKjZQ5tI1sEUIKr3Uoks0XUl45St3FlatVqef9prk4jRDzhW6WZg+3bk93y6pLjA==}
    engines: {node: '>=6'}

  /strip-indent@3.0.0:
    resolution: {integrity: sha512-laJTa3Jb+VQpaC6DseHhF7dXVqHTfJPCRDaEbid/drOhgitgYku/letMUqOXFoWV0zIIUbjpdH2t+tYj4bQMRQ==}
    engines: {node: '>=8'}
    dependencies:
      min-indent: 1.0.1
    dev: true

  /strip-json-comments@2.0.1:
    resolution: {integrity: sha512-4gB8na07fecVVkOI6Rs4e7T6NOTki5EmL7TUduTs6bu3EdnSycntVJ4re8kgZA+wx9IueI2Y11bfbgwtzuE0KQ==}
    engines: {node: '>=0.10.0'}

  /strip-json-comments@3.1.1:
    resolution: {integrity: sha512-6fPc+R4ihwqP6N/aIv2f1gMH8lOVtWQHoqC4yK6oSDVVocumAsfCqjkXnqiYMhmMwS/mEHLp7Vehlt3ql6lEig==}
    engines: {node: '>=8'}

  /strip-json-comments@5.0.1:
    resolution: {integrity: sha512-0fk9zBqO67Nq5M/m45qHCJxylV/DhBlIOVExqgOMiCCrzrhU6tCibRXNqE3jwJLftzE9SNuZtYbpzcO+i9FiKw==}
    engines: {node: '>=14.16'}

  /supports-color@5.5.0:
    resolution: {integrity: sha512-QjVjwdXIt408MIiAqCX4oUKsgU2EqAGzs2Ppkm4aQYbjm+ZEWEcW4SfFNTr4uMNZma0ey4f5lgLrkB0aX0QMow==}
    engines: {node: '>=4'}
    dependencies:
      has-flag: 3.0.0

  /supports-color@7.2.0:
    resolution: {integrity: sha512-qpCAvRl9stuOHveKsn7HncJRvv501qIacKzQlO/+Lwxc9+0q2wLyv4Dfvt80/DPn2pqOBsJdDiogXGR9+OvwRw==}
    engines: {node: '>=8'}
    dependencies:
      has-flag: 4.0.0

  /supports-color@8.1.1:
    resolution: {integrity: sha512-MpUEN2OodtUzxvKQl72cUF7RQ5EiHsGvSsVG0ia9c5RbWGL2CI4C7EpPS8UTBIplnlzZiNuV56w+FuNxy3ty2Q==}
    engines: {node: '>=10'}
    dependencies:
      has-flag: 4.0.0

  /supports-hyperlinks@1.0.1:
    resolution: {integrity: sha512-HHi5kVSefKaJkGYXbDuKbUGRVxqnWGn3J2e39CYcNJEfWciGq2zYtOhXLTlvrOZW1QU7VX67w7fMmWafHX9Pfw==}
    engines: {node: '>=4'}
    dependencies:
      has-flag: 2.0.0
      supports-color: 5.5.0

  /supports-preserve-symlinks-flag@1.0.0:
    resolution: {integrity: sha512-ot0WnXS9fgdkgIcePe6RHNk1WA8+muPa6cSjeR3V8K27q9BB1rTE3R1p7Hv0z1ZyAc8s6Vvv8DIyWf681MAt0w==}
    engines: {node: '>= 0.4'}

  /swap-case@1.1.2:
    resolution: {integrity: sha512-BAmWG6/bx8syfc6qXPprof3Mn5vQgf5dwdUNJhsNqU9WdPt5P+ES/wQ5bxfijy8zwZgZZHslC3iAsxsuQMCzJQ==}
    dependencies:
      lower-case: 1.1.4
      upper-case: 1.1.3

  /syncpack@9.8.6:
    resolution: {integrity: sha512-4S4cUoKK9WenA/Wdk9GvlekzPR9PxC7sqcsUIsK4ypsa/pIYv8Ju1vxGNvp6Y1yI2S9EdCk0QJsB3/wRB8XYVw==}
    engines: {node: '>=14'}
    hasBin: true
    dependencies:
      chalk: 4.1.2
      commander: 10.0.1
      cosmiconfig: 8.1.3
      fs-extra: 11.1.1
      glob: 8.1.0
      minimatch: 6.2.0
      read-yaml-file: 2.1.0
      semver: 7.5.0
      tightrope: 0.1.0
      zod: 3.21.4
    dev: true

  /table@6.8.2:
    resolution: {integrity: sha512-w2sfv80nrAh2VCbqR5AK27wswXhqcck2AhfnNW76beQXskGZ1V12GwS//yYVa3d3fcvAip2OUnbDAjW2k3v9fA==}
    engines: {node: '>=10.0.0'}
    dependencies:
      ajv: 8.13.0
      lodash.truncate: 4.4.2
      slice-ansi: 4.0.0
      string-width: 4.2.3
      strip-ansi: 6.0.1

  /tapable@2.2.1:
    resolution: {integrity: sha512-GNzQvQTOIP6RyTfE2Qxb8ZVlNmw0n88vp1szwWRimP02mnTsx3Wtn5qRdqY9w2XduFNUgvOwhNnQsjwCp+kqaQ==}
    engines: {node: '>=6'}

  /tar@6.2.1:
    resolution: {integrity: sha512-DZ4yORTwrbTj/7MZYq2w+/ZFdI6OZ/f9SFHR+71gIVUZhOQPHzVCLpvRnPgyaMpfWxxk/4ONva3GQSyNIKRv6A==}
    engines: {node: '>=10'}
    dependencies:
      chownr: 2.0.0
      fs-minipass: 2.1.0
      minipass: 5.0.0
      minizlib: 2.1.2
      mkdirp: 1.0.4
      yallist: 4.0.0

  /temp-dir@2.0.0:
    resolution: {integrity: sha512-aoBAniQmmwtcKp/7BzsH8Cxzv8OL736p7v1ihGb5e9DJ9kTwGWHrQrVB5+lfVDzfGrdRzXch+ig7LHaY1JTOrg==}
    engines: {node: '>=8'}
    dev: true

  /temp@0.9.4:
    resolution: {integrity: sha512-yYrrsWnrXMcdsnu/7YMYAofM1ktpL5By7vZhf15CrXijWWrEYZks5AXBudalfSWJLlnen/QUJUB5aoB0kqZUGA==}
    engines: {node: '>=6.0.0'}
    dependencies:
      mkdirp: 0.5.6
      rimraf: 2.6.3
    dev: true

  /tempfile@3.0.0:
    resolution: {integrity: sha512-uNFCg478XovRi85iD42egu+eSFUmmka750Jy7L5tfHI5hQKKtbPnxaSaXAbBqCDYrw3wx4tXjKwci4/QmsZJxw==}
    engines: {node: '>=8'}
    dependencies:
      temp-dir: 2.0.0
      uuid: 3.4.0
    dev: true

  /terser-webpack-plugin@5.3.10(webpack@5.95.0):
    resolution: {integrity: sha512-BKFPWlPDndPs+NGGCr1U59t0XScL5317Y0UReNrHaw9/FwhPENlq6bfgs+4yPfyP51vqC1bQ4rp1EfXW5ZSH9w==}
    engines: {node: '>= 10.13.0'}
    peerDependencies:
      '@swc/core': '*'
      esbuild: '*'
      uglify-js: '*'
      webpack: ^5.1.0
    peerDependenciesMeta:
      '@swc/core':
        optional: true
      esbuild:
        optional: true
      uglify-js:
        optional: true
    dependencies:
      '@jridgewell/trace-mapping': 0.3.25
      jest-worker: 27.5.1
      schema-utils: 3.2.0
      serialize-javascript: 6.0.2
      terser: 5.31.6
      webpack: 5.95.0

  /terser@5.31.6:
    resolution: {integrity: sha512-PQ4DAriWzKj+qgehQ7LK5bQqCFNMmlhjR2PFFLuqGCpuCAauxemVBWwWOxo3UIwWQx8+Pr61Df++r76wDmkQBg==}
    engines: {node: '>=10'}
    hasBin: true
    dependencies:
      '@jridgewell/source-map': 0.3.3
      acorn: 8.10.0
      commander: 2.20.3
      source-map-support: 0.5.21

  /test-exclude@6.0.0:
    resolution: {integrity: sha512-cAGWPIyOHU6zlmg88jwm7VRyXnMN7iV68OGAbYDk/Mh/xC/pzVPlQtY6ngoIH/5/tciuhGfvESU8GrHrcxD56w==}
    engines: {node: '>=8'}
    dependencies:
      '@istanbuljs/schema': 0.1.3
      glob: 7.2.3
      minimatch: 3.1.2
    dev: true

  /test-value@2.1.0:
    resolution: {integrity: sha512-+1epbAxtKeXttkGFMTX9H42oqzOTufR1ceCF+GYA5aOmvaPq9wd4PUS8329fn2RRLGNeUkgRLnVpycjx8DsO2w==}
    engines: {node: '>=0.10.0'}
    dependencies:
      array-back: 1.0.4
      typical: 2.6.1
    dev: true

  /text-extensions@1.9.0:
    resolution: {integrity: sha512-wiBrwC1EhBelW12Zy26JeOUkQ5mRu+5o8rpsJk5+2t+Y5vE7e842qtZDQ2g1NpX/29HdyFeJ4nSIhI47ENSxlQ==}
    engines: {node: '>=0.10'}
    dev: true

  /text-table@0.2.0:
    resolution: {integrity: sha512-N+8UisAXDGk8PFXP4HAzVR9nbfmVJ3zYLAWiTIoqC5v5isinhr+r5uaO8+7r3BMfuNIufIsA7RdpVgacC2cSpw==}
    dev: true

  /text_audit@0.9.3:
    resolution: {integrity: sha512-ZZMRLN1yR5BAOy+6c1mul5EKdtOMgn/HoQkxlz8X+XQooItgI/waALIx5QxS+tEp5V3KbmFu6uk238+QQc3JqQ==}
    hasBin: true
    dependencies:
      cli-color: 1.4.0
      command-line-args: 4.0.7
      glob: 7.2.3
      txt_tocfill: 0.5.1
    dev: true

  /thingies@1.21.0(tslib@2.8.0):
    resolution: {integrity: sha512-hsqsJsFMsV+aD4s3CWKk85ep/3I9XzYV/IXaSouJMYIoDlgyi11cBhsqYe9/geRfB0YIikBQg6raRaM+nIMP9g==}
    engines: {node: '>=10.18'}
    peerDependencies:
      tslib: ^2
    dependencies:
      tslib: 2.8.0
    dev: true

  /through2@2.0.5:
    resolution: {integrity: sha512-/mrRod8xqpA+IHSLyGCQ2s8SPHiCDEeQJSep1jqLYeEUClOFG2Qsh+4FU6G9VeqpZnGW/Su8LQGc4YKni5rYSQ==}
    dependencies:
      readable-stream: 2.3.7
      xtend: 4.0.2
    dev: true

  /through2@4.0.2:
    resolution: {integrity: sha512-iOqSav00cVxEEICeD7TjLB1sueEL+81Wpzp2bY17uZjZN0pWZPuo4suZ/61VujxmqSGFfgOcNuTZ85QJwNZQpw==}
    dependencies:
      readable-stream: 3.6.1
    dev: true

  /through@2.3.8:
    resolution: {integrity: sha512-w89qg7PI8wAdvX60bMDP+bFoD5Dvhm9oLheFp5O4a2QF0cSBGsBX4qZmadPMvVqlLJBBci+WqGGOAPvcDeNSVg==}
    dev: true

  /tightrope@0.1.0:
    resolution: {integrity: sha512-HHHNYdCAIYwl1jOslQBT455zQpdeSo8/A346xpIb/uuqhSg+tCvYNsP5f11QW+z9VZ3vSX8YIfzTApjjuGH63w==}
    engines: {node: '>=14'}
    dev: true

  /timers-ext@0.1.7:
    resolution: {integrity: sha512-b85NUNzTSdodShTIbky6ZF02e8STtVVfD+fu4aXXShEELpozH+bCpJLYMPZbsABN2wDH7fJpqIoXxJpzbf0NqQ==}
    dependencies:
      es5-ext: 0.10.64
      next-tick: 1.1.0
    dev: true

  /tiny-jsonc@1.0.1:
    resolution: {integrity: sha512-ik6BCxzva9DoiEfDX/li0L2cWKPPENYvixUprFdl3YPi4bZZUhDnNI9YUkacrv+uIG90dnxR5mNqaoD6UhD6Bw==}

  /title-case@2.1.1:
    resolution: {integrity: sha512-EkJoZ2O3zdCz3zJsYCsxyq2OC5hrxR9mfdd5I+w8h/tmFfeOxJ+vvkxsKxdmN0WtS9zLdHEgfgVOiMVgv+Po4Q==}
    dependencies:
      no-case: 2.3.2
      upper-case: 1.1.3

  /tmp@0.0.33:
    resolution: {integrity: sha512-jRCJlojKnZ3addtTOjdIqoRuPEKBvNXcGYqzO6zWZX8KfKEpnGY5jfggJQ3EjKuu8D4bJRr0y+cYJFmYbImXGw==}
    engines: {node: '>=0.6.0'}
    dependencies:
      os-tmpdir: 1.0.2

  /to-readable-stream@1.0.0:
    resolution: {integrity: sha512-Iq25XBt6zD5npPhlLVXGFN3/gyR2/qODcKNNyTMd4vbm39HUaOiAM4PMq0eMVC/Tkxz+Zjdsc55g9yyz+Yq00Q==}
    engines: {node: '>=6'}
    dev: true

  /to-regex-range@5.0.1:
    resolution: {integrity: sha512-65P7iz6X5yEr1cwcgvQxbbIw7Uk3gOy5dIdtZ4rDveLqhrdJP+Li/Hx6tyK0NEb+2GCyneCMJiGqrADCSNk8sQ==}
    engines: {node: '>=8.0'}
    dependencies:
      is-number: 7.0.0

  /to-vfile@8.0.0:
    resolution: {integrity: sha512-IcmH1xB5576MJc9qcfEC/m/nQCFt3fzMHz45sSlgJyTWjRbKW1HAkJpuf3DgE57YzIlZcwcBZA5ENQbBo4aLkg==}
    dependencies:
      vfile: 6.0.2

  /tr46@0.0.3:
    resolution: {integrity: sha512-N3WMsuqV66lT30CrXNbEjx4GEwlow3v6rr4mCcv6prnfwhS01rkgyFdjPNBYd9br7LpXV1+Emh01fHnq2Gdgrw==}

  /tree-dump@1.0.2(tslib@2.8.0):
    resolution: {integrity: sha512-dpev9ABuLWdEubk+cIaI9cHwRNNDjkBBLXTwI4UCUFdQ5xXKqNXoK4FEciw/vxf+NQ7Cb7sGUyeUtORvHIdRXQ==}
    engines: {node: '>=10.0'}
    peerDependencies:
      tslib: '2'
    dependencies:
      tslib: 2.8.0
    dev: true

  /tree-kill@1.2.2:
    resolution: {integrity: sha512-L0Orpi8qGpRG//Nd+H90vFB+3iHnue1zSSGmNOOCh1GLJ7rUKVwV2HvijphGQS2UmhUZewS9VgvxYIdgr+fG1A==}
    hasBin: true
    dev: true

  /trim-lines@3.0.1:
    resolution: {integrity: sha512-kRj8B+YHZCc9kQYdWfJB2/oUl9rA99qbowYYBtr4ui4mZyAQ2JpvVBd/6U2YloATfqBhBTSMhTpgBHtU0Mf3Rg==}
    dev: true

  /trim-newlines@3.0.1:
    resolution: {integrity: sha512-c1PTsA3tYrIsLGkJkzHF+w9F2EyxfXGo4UyJc4pFL++FMjnq0HJS69T3M7d//gKrFKwy429bouPescbjecU+Zw==}
    engines: {node: '>=8'}
    dev: true

  /trough@2.2.0:
    resolution: {integrity: sha512-tmMpK00BjZiUyVyvrBK7knerNgmgvcV/KLVyuma/SC+TQN167GrMRciANTz09+k3zW8L8t60jWO1GpfkZdjTaw==}

  /ts-api-utils@1.0.3(typescript@5.4.5):
    resolution: {integrity: sha512-wNMeqtMz5NtwpT/UZGY5alT+VoKdSsOOP/kqHFcUW1P/VRhH2wJ48+DN2WwUliNbQ976ETwDL0Ifd2VVvgonvg==}
    engines: {node: '>=16.13.0'}
    peerDependencies:
      typescript: '>=4.2.0'
    dependencies:
      typescript: 5.4.5
    dev: true

  /ts-deepmerge@7.0.1:
    resolution: {integrity: sha512-JBFCmNenZdUCc+TRNCtXVM6N8y/nDQHAcpj5BlwXG/gnogjam1NunulB9ia68mnqYI446giMfpqeBFFkOleh+g==}
    engines: {node: '>=14.13.1'}

  /ts-morph@22.0.0:
    resolution: {integrity: sha512-M9MqFGZREyeb5fTl6gNHKZLqBQA0TjA1lea+CR48R8EBTDuWrNqW6ccC5QvjNR4s6wDumD3LTCjOFSp9iwlzaw==}
    dependencies:
      '@ts-morph/common': 0.23.0
      code-block-writer: 13.0.1

  /ts-node@10.9.2(@types/node@18.19.60)(typescript@5.4.5):
    resolution: {integrity: sha512-f0FFpIdcHgn8zcPSbf1dRevwt047YMnaiJM3u2w2RewrB+fob/zePZcrOyQoLMMO7aBIddLcQIEK5dYjkLnGrQ==}
    hasBin: true
    peerDependencies:
      '@swc/core': '>=1.2.50'
      '@swc/wasm': '>=1.2.50'
      '@types/node': '*'
      typescript: '>=2.7'
    peerDependenciesMeta:
      '@swc/core':
        optional: true
      '@swc/wasm':
        optional: true
      '@types/node':
        optional: true
    dependencies:
      '@cspotcode/source-map-support': 0.8.1
      '@tsconfig/node10': 1.0.9
      '@tsconfig/node12': 1.0.11
      '@tsconfig/node14': 1.0.3
      '@tsconfig/node16': 1.0.3
      '@types/node': 18.19.60
      acorn: 8.10.0
      acorn-walk: 8.2.0
      arg: 4.1.3
      create-require: 1.1.1
      diff: 4.0.2
      make-error: 1.3.6
      typescript: 5.4.5
      v8-compile-cache-lib: 3.0.1
      yn: 3.1.1
    dev: true

  /ts-node@10.9.2(@types/node@20.5.1)(typescript@5.4.5):
    resolution: {integrity: sha512-f0FFpIdcHgn8zcPSbf1dRevwt047YMnaiJM3u2w2RewrB+fob/zePZcrOyQoLMMO7aBIddLcQIEK5dYjkLnGrQ==}
    hasBin: true
    peerDependencies:
      '@swc/core': '>=1.2.50'
      '@swc/wasm': '>=1.2.50'
      '@types/node': '*'
      typescript: '>=2.7'
    peerDependenciesMeta:
      '@swc/core':
        optional: true
      '@swc/wasm':
        optional: true
      '@types/node':
        optional: true
    dependencies:
      '@cspotcode/source-map-support': 0.8.1
      '@tsconfig/node10': 1.0.9
      '@tsconfig/node12': 1.0.11
      '@tsconfig/node14': 1.0.3
      '@tsconfig/node16': 1.0.3
      '@types/node': 20.5.1
      acorn: 8.10.0
      acorn-walk: 8.2.0
      arg: 4.1.3
      create-require: 1.1.1
      diff: 4.0.2
      make-error: 1.3.6
      typescript: 5.4.5
      v8-compile-cache-lib: 3.0.1
      yn: 3.1.1
    dev: true

  /tsconfig-paths@3.15.0:
    resolution: {integrity: sha512-2Ac2RgzDe/cn48GvOe3M+o82pEFewD3UPbyoUHHdKasHwJKjds4fLXWf/Ux5kATBKN20oaFGu+jbElp1pos0mg==}
    dependencies:
      '@types/json5': 0.0.29
      json5: 1.0.2
      minimist: 1.2.8
      strip-bom: 3.0.0
    dev: true

  /tslib@1.14.1:
    resolution: {integrity: sha512-Xni35NKzjgMrwevysHTCArtLDpPvye8zV/0E4EyYn43P7/7qvQwPh9BGkHewbMulVntbigmcT7rdX3BNo9wRJg==}
    dev: true

  /tslib@2.8.0:
    resolution: {integrity: sha512-jWVzBLplnCmoaTr13V9dYbiQ99wvZRd0vNWaDRg+aVYRcjDF3nDksxFDE/+fkXnKhpnUUkmx5pK/v8mCtLVqZA==}

  /tsutils@3.21.0(typescript@5.4.5):
    resolution: {integrity: sha512-mHKK3iUXL+3UF6xL5k0PEhKRUBKPBCv/+RkEOpjRWxxx27KKRBmmA60A9pgOUvMi8GKhRMPEmjBRPzs2W7O1OA==}
    engines: {node: '>= 6'}
    peerDependencies:
      typescript: '>=2.8.0 || >= 3.2.0-dev || >= 3.3.0-dev || >= 3.4.0-dev || >= 3.5.0-dev || >= 3.6.0-dev || >= 3.6.0-beta || >= 3.7.0-dev || >= 3.7.0-beta'
    dependencies:
      tslib: 1.14.1
      typescript: 5.4.5
    dev: true

  /tuf-js@1.1.7:
    resolution: {integrity: sha512-i3P9Kgw3ytjELUfpuKVDNBJvk4u5bXL6gskv572mcevPbSKCV3zt3djhmlEQ65yERjIbOSncy7U4cQJaB1CBCg==}
    engines: {node: ^14.17.0 || ^16.13.0 || >=18.0.0}
    dependencies:
      '@tufjs/models': 1.0.4
      debug: 4.3.7(supports-color@8.1.1)
      make-fetch-happen: 11.1.1
    transitivePeerDependencies:
      - supports-color

  /tunnel-agent@0.6.0:
    resolution: {integrity: sha512-McnNiV1l8RYeY8tBgEpuodCC1mLUdbSN+CYBL7kJsJNInOP8UjDDEwdk6Mw60vdLLrr5NHKZhMAOSrR2NZuQ+w==}
    dependencies:
      safe-buffer: 5.2.1

  /tunnel@0.0.6:
    resolution: {integrity: sha512-1h/Lnq9yajKY2PEbBadPXj3VxsDDu844OnaAo52UVmIzIvwwtBPIuNvkjuzBlTWpfJyUbG3ez0KSBibQkj4ojg==}
    engines: {node: '>=0.6.11 <=0.7.0 || >=0.7.3'}

  /txt_tocfill@0.5.1:
    resolution: {integrity: sha512-4MOOMalIXY15XF9FH1L29L8RbS+/73W+TGbo/j5Gl/l1rz61ZQg+wYW+/RQPpmV7NV8J6bxqFmuHM7IrM/XIcw==}
    dev: true

  /type-check@0.4.0:
    resolution: {integrity: sha512-XleUoc9uwGXqjWwXaUTZAmzMcFZ5858QA2vvx1Ur5xIcixXIP+8LnFDgRplU30us6teqdlskFfu+ae4K79Ooew==}
    engines: {node: '>= 0.8.0'}
    dependencies:
      prelude-ls: 1.2.1
    dev: true

  /type-detect@4.1.0:
    resolution: {integrity: sha512-Acylog8/luQ8L7il+geoSxhEkazvkslg7PSNKOX59mbB9cOveP5aq9h74Y7YU8yDpJwetzQQrfIwtf4Wp4LKcw==}
    engines: {node: '>=4'}
    dev: true

  /type-fest@0.18.1:
    resolution: {integrity: sha512-OIAYXk8+ISY+qTOwkHtKqzAuxchoMiD9Udx+FSGQDuiRR+PJKJHc2NJAXlbhkGwTt/4/nKZxELY1w3ReWOL8mw==}
    engines: {node: '>=10'}
    dev: true

  /type-fest@0.20.2:
    resolution: {integrity: sha512-Ne+eE4r0/iWnpAxD852z3A+N0Bt5RN//NjJwRd2VFHEmrywxf5vsZlh4R6lixl6B+wz/8d+maTSAkN1FIkI3LQ==}
    engines: {node: '>=10'}
    dev: true

  /type-fest@0.21.3:
    resolution: {integrity: sha512-t0rzBq87m3fVcduHDUFhKmyyX+9eo6WQjZvf51Ea/M0Q7+T374Jp1aUiyUl0GKxp8M/OETVHSDvmkyPgvX+X2w==}
    engines: {node: '>=10'}

  /type-fest@0.6.0:
    resolution: {integrity: sha512-q+MB8nYR1KDLrgr4G5yemftpMC7/QLqVndBmEEdqzmNj5dcFOO4Oo8qlwZE3ULT3+Zim1F8Kq4cBnikNhlCMlg==}
    engines: {node: '>=8'}

  /type-fest@0.8.1:
    resolution: {integrity: sha512-4dbzIzqvjtgiM5rw1k5rEHtBANKmdudhGyBEajN01fEyhaAIhsoKNy6y7+IN93IfpFtwY9iqi7kD+xwKhQsNJA==}
    engines: {node: '>=8'}

  /type-fest@1.4.0:
    resolution: {integrity: sha512-yGSza74xk0UG8k+pLh5oeoYirvIiWo5t0/o3zHHAO2tRDiZcxWP7fywNlXhqb6/r6sWvwi+RsyQMWhVLe4BVuA==}
    engines: {node: '>=10'}

  /type-fest@2.19.0:
    resolution: {integrity: sha512-RAH822pAdBgcNMAfWnCBU3CFZcfZ/i1eZjwFU/dsLKumyuuP3niueg2UAukXYF0E2AAoc82ZSSf9J0WQBinzHA==}
    engines: {node: '>=12.20'}

  /type-fest@4.26.1:
    resolution: {integrity: sha512-yOGpmOAL7CkKe/91I5O3gPICmJNLJ1G4zFYVAsRHg7M64biSnPtRj0WNQt++bRkjYOqjWXrhnUw1utzmVErAdg==}
    engines: {node: '>=16'}

  /type@1.2.0:
    resolution: {integrity: sha512-+5nt5AAniqsCnu2cEQQdpzCAh33kVx8n0VoFidKpB1dVVLAN/F+bgVOqOJqOnEnrhp222clB5p3vUlD+1QAnfg==}
    dev: true

  /type@2.7.2:
    resolution: {integrity: sha512-dzlvlNlt6AXU7EBSfpAscydQ7gXB+pPGsPnfJnZpiNJBDj7IaJzQlBZYGdEi4R9HmPdBv2XmWJ6YUtoTa7lmCw==}
    dev: true

  /typed-array-buffer@1.0.0:
    resolution: {integrity: sha512-Y8KTSIglk9OZEr8zywiIHG/kmQ7KWyjseXs1CbSo8vC42w7hg2HgYTxSWwP0+is7bWDc1H+Fo026CpHFwm8tkw==}
    engines: {node: '>= 0.4'}
    dependencies:
      call-bind: 1.0.2
      get-intrinsic: 1.2.1
      is-typed-array: 1.1.12
    dev: true

  /typed-array-buffer@1.0.2:
    resolution: {integrity: sha512-gEymJYKZtKXzzBzM4jqa9w6Q1Jjm7x2d+sh19AdsD4wqnMPDYyvwpsIc2Q/835kHuo3BEQ7CjelGhfTsoBb2MQ==}
    engines: {node: '>= 0.4'}
    dependencies:
      call-bind: 1.0.7
      es-errors: 1.3.0
      is-typed-array: 1.1.13
    dev: true

  /typed-array-byte-length@1.0.0:
    resolution: {integrity: sha512-Or/+kvLxNpeQ9DtSydonMxCx+9ZXOswtwJn17SNLvhptaXYDJvkFFP5zbfU/uLmvnBJlI4yrnXRxpdWH/M5tNA==}
    engines: {node: '>= 0.4'}
    dependencies:
      call-bind: 1.0.2
      for-each: 0.3.3
      has-proto: 1.0.1
      is-typed-array: 1.1.12
    dev: true

  /typed-array-byte-length@1.0.1:
    resolution: {integrity: sha512-3iMJ9q0ao7WE9tWcaYKIptkNBuOIcZCCT0d4MRvuuH88fEoEH62IuQe0OtraD3ebQEoTRk8XCBoknUNc1Y67pw==}
    engines: {node: '>= 0.4'}
    dependencies:
      call-bind: 1.0.7
      for-each: 0.3.3
      gopd: 1.0.1
      has-proto: 1.0.3
      is-typed-array: 1.1.13
    dev: true

  /typed-array-byte-offset@1.0.0:
    resolution: {integrity: sha512-RD97prjEt9EL8YgAgpOkf3O4IF9lhJFr9g0htQkm0rchFp/Vx7LW5Q8fSXXub7BXAODyUQohRMyOc3faCPd0hg==}
    engines: {node: '>= 0.4'}
    dependencies:
      available-typed-arrays: 1.0.5
      call-bind: 1.0.2
      for-each: 0.3.3
      has-proto: 1.0.1
      is-typed-array: 1.1.12
    dev: true

  /typed-array-byte-offset@1.0.2:
    resolution: {integrity: sha512-Ous0vodHa56FviZucS2E63zkgtgrACj7omjwd/8lTEMEPFFyjfixMZ1ZXenpgCFBBt4EC1J2XsyVS2gkG0eTFA==}
    engines: {node: '>= 0.4'}
    dependencies:
      available-typed-arrays: 1.0.7
      call-bind: 1.0.7
      for-each: 0.3.3
      gopd: 1.0.1
      has-proto: 1.0.3
      is-typed-array: 1.1.13
    dev: true

  /typed-array-length@1.0.4:
    resolution: {integrity: sha512-KjZypGq+I/H7HI5HlOoGHkWUUGq+Q0TPhQurLbyrVrvnKTBgzLhIJ7j6J/XTQOi0d1RjyZ0wdas8bKs2p0x3Ng==}
    dependencies:
      call-bind: 1.0.2
      for-each: 0.3.3
      is-typed-array: 1.1.12
    dev: true

  /typed-array-length@1.0.6:
    resolution: {integrity: sha512-/OxDN6OtAk5KBpGb28T+HZc2M+ADtvRxXrKKbUwtsLgdoxgX13hyy7ek6bFRl5+aBs2yZzB0c4CnQfAtVypW/g==}
    engines: {node: '>= 0.4'}
    dependencies:
      call-bind: 1.0.7
      for-each: 0.3.3
      gopd: 1.0.1
      has-proto: 1.0.3
      is-typed-array: 1.1.13
      possible-typed-array-names: 1.0.0
    dev: true

  /typed-rest-client@1.8.9:
    resolution: {integrity: sha512-uSmjE38B80wjL85UFX3sTYEUlvZ1JgCRhsWj/fJ4rZ0FqDUFoIuodtiVeE+cUqiVTOKPdKrp/sdftD15MDek6g==}
    dependencies:
      qs: 6.11.0
      tunnel: 0.0.6
      underscore: 1.13.6

  /typedarray-to-buffer@3.1.5:
    resolution: {integrity: sha512-zdu8XMNEDepKKR+XYOXAVPtWui0ly0NtohUscw+UmaHiAWT8hrV1rr//H6V+0DvJ3OQ19S979M0laLfX8rm82Q==}
    dependencies:
      is-typedarray: 1.0.0

  /typedoc-plugin-markdown@4.2.9(typedoc@0.26.10):
    resolution: {integrity: sha512-Wqmx+7ezKFgtTklEq/iUhQ5uFeBDhAT6wiS2na9cFLidIpl9jpDHJy/COYh8jUZXgIRIZVQ/bPNjyrnPFoDwzg==}
    engines: {node: '>= 18'}
    peerDependencies:
      typedoc: 0.26.x
    dependencies:
      typedoc: 0.26.10(typescript@5.4.5)
    dev: true

  /typedoc@0.26.10(typescript@5.4.5):
    resolution: {integrity: sha512-xLmVKJ8S21t+JeuQLNueebEuTVphx6IrP06CdV7+0WVflUSW3SPmR+h1fnWVdAR/FQePEgsSWCUHXqKKjzuUAw==}
    engines: {node: '>= 18'}
    hasBin: true
    peerDependencies:
      typescript: 4.6.x || 4.7.x || 4.8.x || 4.9.x || 5.0.x || 5.1.x || 5.2.x || 5.3.x || 5.4.x || 5.5.x || 5.6.x
    dependencies:
      lunr: 2.3.9
      markdown-it: 14.1.0
      minimatch: 9.0.5
      shiki: 1.22.0
      typescript: 5.4.5
      yaml: 2.6.0
    dev: true

  /typescript@5.4.2:
    resolution: {integrity: sha512-+2/g0Fds1ERlP6JsakQQDXjZdZMM+rqpamFZJEKh4kwTIn3iDkgKtby0CeNd5ATNZ4Ry1ax15TMx0W2V+miizQ==}
    engines: {node: '>=14.17'}
    hasBin: true

  /typescript@5.4.5:
    resolution: {integrity: sha512-vcI4UpRgg81oIRUFwR0WSIHKt11nJ7SAVlYNIu+QpqeyXP+gpQJy/Z4+F0aGxSE4MqwjyXvW/TzgkLAx2AGHwQ==}
    engines: {node: '>=14.17'}
    hasBin: true

  /typical@2.6.1:
    resolution: {integrity: sha512-ofhi8kjIje6npGozTip9Fr8iecmYfEbS06i0JnIg+rh51KakryWF4+jX8lLKZVhy6N+ID45WYSFCxPOdTWCzNg==}
    dev: true

  /uc.micro@2.1.0:
    resolution: {integrity: sha512-ARDJmphmdvUk6Glw7y9DQ2bFkKBHwQHLi2lsaH6PPmz/Ka9sFOBsBluozhDltWmnv9u/cF6Rt87znRTPV+yp/A==}
    dev: true

  /uglify-js@3.17.4:
    resolution: {integrity: sha512-T9q82TJI9e/C1TAxYvfb16xO120tMVFZrGA3f9/P4424DNu6ypK103y0GPFVa17yotwSyZW5iYXgjYHkGrJW/g==}
    engines: {node: '>=0.8.0'}
    hasBin: true
    requiresBuild: true
    dev: true
    optional: true

  /unbox-primitive@1.0.2:
    resolution: {integrity: sha512-61pPlCD9h51VoreyJ0BReideM3MDKMKnh6+V9L08331ipq6Q8OFXZYiqP6n/tbHx4s5I9uRhcye6BrbkizkBDw==}
    dependencies:
      call-bind: 1.0.2
      has-bigints: 1.0.2
      has-symbols: 1.0.3
      which-boxed-primitive: 1.0.2
    dev: true

  /underscore@1.13.6:
    resolution: {integrity: sha512-+A5Sja4HP1M08MaXya7p5LvjuM7K6q/2EaC0+iovj/wOcMsTzMvDFbasi/oSapiwOlt252IqsKqPjCl7huKS0A==}

  /undici-types@5.26.5:
    resolution: {integrity: sha512-JlCMO+ehdEIKqlFxk6IfVoAUVmgz7cU7zD/h9XZ0qzeosSHmUJVOzSQvvYSYWXkFXC+IfLKSIffhv0sVZup6pA==}

  /undici-types@6.19.8:
    resolution: {integrity: sha512-ve2KP6f/JnbPBFyobGHuerC9g1FYGn/F8n1LWTwNxCEzd6IfqTwUQcNXgEtmmQ6DlRrC1hrSrBnCZPokRrDHjw==}

  /unicorn-magic@0.1.0:
    resolution: {integrity: sha512-lRfVq8fE8gz6QMBuDM6a+LO3IAzTi05H6gCVaUpir2E1Rwpo4ZUog45KpNXKC/Mn3Yb9UDuHumeFTo9iV/D9FQ==}
    engines: {node: '>=18'}

  /unified@11.0.5:
    resolution: {integrity: sha512-xKvGhPWw3k84Qjh8bI3ZeJjqnyadK+GEFtazSfZv/rKeTkTjOJho6mFqh2SM96iIcZokxiOpg78GazTSg8+KHA==}
    dependencies:
      '@types/unist': 3.0.3
      bail: 2.0.2
      devlop: 1.1.0
      extend: 3.0.2
      is-plain-obj: 4.1.0
      trough: 2.2.0
      vfile: 6.0.2

  /unionfs@4.5.4:
    resolution: {integrity: sha512-qI3RvJwwdFcWUdZz1dWgAyLSfGlY2fS2pstvwkZBUTnkxjcnIvzriBLtqJTKz9FtArAvJeiVCqHlxhOw8Syfyw==}
    dependencies:
      fs-monkey: 1.0.6
    dev: true

  /unique-filename@2.0.1:
    resolution: {integrity: sha512-ODWHtkkdx3IAR+veKxFV+VBkUMcN+FaqzUUd7IZzt+0zhDZFPFxhlqwPF3YQvMHx1TD0tdgYl+kuPnJ8E6ql7A==}
    engines: {node: ^12.13.0 || ^14.15.0 || >=16.0.0}
    dependencies:
      unique-slug: 3.0.0

  /unique-filename@3.0.0:
    resolution: {integrity: sha512-afXhuC55wkAmZ0P18QsVE6kp8JaxrEokN2HGIoIVv2ijHQd419H0+6EigAFcIzXeMIkcIkNBpB3L/DXB3cTS/g==}
    engines: {node: ^14.17.0 || ^16.13.0 || >=18.0.0}
    dependencies:
      unique-slug: 4.0.0

  /unique-slug@3.0.0:
    resolution: {integrity: sha512-8EyMynh679x/0gqE9fT9oilG+qEt+ibFyqjuVTsZn1+CMxH+XLlpvr2UZx4nVcCwTpx81nICr2JQFkM+HPLq4w==}
    engines: {node: ^12.13.0 || ^14.15.0 || >=16.0.0}
    dependencies:
      imurmurhash: 0.1.4

  /unique-slug@4.0.0:
    resolution: {integrity: sha512-WrcA6AyEfqDX5bWige/4NQfPZMtASNVxdmWR76WESYQVAACSgWcR6e9i0mofqqBxYFtL4oAxPIptY73/0YE1DQ==}
    engines: {node: ^14.17.0 || ^16.13.0 || >=18.0.0}
    dependencies:
      imurmurhash: 0.1.4

  /unique-string@3.0.0:
    resolution: {integrity: sha512-VGXBUVwxKMBUznyffQweQABPRRW1vHZAbadFZud4pLFAqRGvv/96vafgjWFqzourzr8YonlQiPgH0YCJfawoGQ==}
    engines: {node: '>=12'}
    dependencies:
      crypto-random-string: 4.0.0

  /unist-util-is@6.0.0:
    resolution: {integrity: sha512-2qCTHimwdxLfz+YzdGfkqNlH0tLi9xjTnHddPmJwtIG9MGsdbutfTc4P+haPD7l7Cjxf/WZj+we5qfVPvvxfYw==}
    dependencies:
      '@types/unist': 3.0.3

  /unist-util-position@5.0.0:
    resolution: {integrity: sha512-fucsC7HjXvkB5R3kTCO7kUjRdrS0BJt3M/FPxmHMBOm8JQi2BsHAHFsy27E0EolP8rp0NzXsJ+jNPyDWvOJZPA==}
    dependencies:
      '@types/unist': 3.0.3
    dev: true

  /unist-util-remove-position@5.0.0:
    resolution: {integrity: sha512-Hp5Kh3wLxv0PHj9m2yZhhLt58KzPtEYKQQ4yxfYFEO7EvHwzyDYnduhHnY1mDxoqr7VUwVuHXk9RXKIiYS1N8Q==}
    dependencies:
      '@types/unist': 3.0.3
      unist-util-visit: 5.0.0
    dev: true

  /unist-util-stringify-position@4.0.0:
    resolution: {integrity: sha512-0ASV06AAoKCDkS2+xw5RXJywruurpbC4JZSm7nr7MOt1ojAzvyyaO+UxZf18j8FCF6kmzCZKcAgN/yu2gm2XgQ==}
    dependencies:
      '@types/unist': 3.0.3

  /unist-util-visit-parents@6.0.1:
    resolution: {integrity: sha512-L/PqWzfTP9lzzEa6CKs0k2nARxTdZduw3zyh8d2NVBnsyvHjSX4TWse388YrrQKbvI8w20fGjGlhgT96WwKykw==}
    dependencies:
      '@types/unist': 3.0.3
      unist-util-is: 6.0.0

  /unist-util-visit@5.0.0:
    resolution: {integrity: sha512-MR04uvD+07cwl/yhVuVWAtw+3GOR/knlL55Nd/wAdblk27GCVt3lqpTivy/tkJcZoNPzTwS1Y+KMojlLDhoTzg==}
    dependencies:
      '@types/unist': 3.0.3
      unist-util-is: 6.0.0
      unist-util-visit-parents: 6.0.1

  /universal-user-agent@6.0.0:
    resolution: {integrity: sha512-isyNax3wXoKaulPDZWHQqbmIx1k2tb9fb3GGDBRxCscfYV2Ch7WxPArBsFEG8s/safwXTT7H4QGhaIkTp9447w==}

  /universal-user-agent@7.0.2:
    resolution: {integrity: sha512-0JCqzSKnStlRRQfCdowvqy3cy0Dvtlb8xecj/H8JFZuCze4rwjPZQOgvFvn0Ws/usCHQFGpyr+pB9adaGwXn4Q==}

  /universalify@0.1.2:
    resolution: {integrity: sha512-rBJeI5CXAlmy1pV+617WB9J63U6XcazHHF2f2dbJix4XzpUF0RS3Zbj0FGIOCAva5P/d/GBOYaACQ1w+0azUkg==}
    engines: {node: '>= 4.0.0'}

  /universalify@2.0.0:
    resolution: {integrity: sha512-hAZsKq7Yy11Zu1DE0OzWjw7nnLZmJZYTDZZyEFHZdUhV8FkH5MCfoU1XMaxXovpyW5nq5scPqq0ZDP9Zyl04oQ==}
    engines: {node: '>= 10.0.0'}

  /untildify@4.0.0:
    resolution: {integrity: sha512-KK8xQ1mkzZeg9inewmFVDNkg3l5LUhoq9kN6iWYB/CC9YMG8HA+c1Q8HwDe6dEX7kErrEVNVBO3fWsVq5iDgtw==}
    engines: {node: '>=8'}

  /update-browserslist-db@1.1.0(browserslist@4.23.3):
    resolution: {integrity: sha512-EdRAaAyk2cUE1wOf2DkEhzxqOQvFOoRJFNS6NeyJ01Gp2beMRpBAINjM2iDXE3KCuKhwnvHIQCJm6ThL2Z+HzQ==}
    hasBin: true
    peerDependencies:
      browserslist: '>= 4.21.0'
    dependencies:
      browserslist: 4.23.3
      escalade: 3.2.0
      picocolors: 1.1.1

  /update-notifier@6.0.2:
    resolution: {integrity: sha512-EDxhTEVPZZRLWYcJ4ZXjGFN0oP7qYvbXWzEgRm/Yql4dHX5wDbvh89YHP6PK1lzZJYrMtXUuZZz8XGK+U6U1og==}
    engines: {node: '>=14.16'}
    dependencies:
      boxen: 7.0.0
      chalk: 5.3.0
      configstore: 6.0.0
      has-yarn: 3.0.0
      import-lazy: 4.0.0
      is-ci: 3.0.1
      is-installed-globally: 0.4.0
      is-npm: 6.0.0
      is-yarn-global: 0.4.0
      latest-version: 7.0.0
      pupa: 3.1.0
      semver: 7.6.3
      semver-diff: 4.0.0
      xdg-basedir: 5.1.0

  /upper-case-first@1.1.2:
    resolution: {integrity: sha512-wINKYvI3Db8dtjikdAqoBbZoP6Q+PZUyfMR7pmwHzjC2quzSkUq5DmPrTtPEqHaz8AGtmsB4TqwapMTM1QAQOQ==}
    dependencies:
      upper-case: 1.1.3

  /upper-case-first@2.0.2:
    resolution: {integrity: sha512-514ppYHBaKwfJRK/pNC6c/OxfGa0obSnAl106u97Ed0I625Nin96KAjttZF6ZL3e1XLtphxnqrOi9iWgm+u+bg==}
    dependencies:
      tslib: 2.8.0

  /upper-case@1.1.3:
    resolution: {integrity: sha512-WRbjgmYzgXkCV7zNVpy5YgrHgbBv126rMALQQMrmzOVC4GM2waQ9x7xtm8VU+1yF2kWyPzI9zbZ48n4vSxwfSA==}

  /upper-case@2.0.2:
    resolution: {integrity: sha512-KgdgDGJt2TpuwBUIjgG6lzw2GWFRCW9Qkfkiv0DxqHHLYJHmtmdUIKcZd8rHgFSjopVTlw6ggzCm1b8MFQwikg==}
    dependencies:
      tslib: 2.8.0

  /uri-js@4.4.1:
    resolution: {integrity: sha512-7rKUyy33Q1yc98pQ1DAmLtwX109F7TIfWlW1Ydo8Wl1ii1SeHieeh0HHfPeL2fMXK6z0s8ecKs9frCuLJvndBg==}
    dependencies:
      punycode: 2.3.0

  /url-parse-lax@3.0.0:
    resolution: {integrity: sha512-NjFKA0DidqPa5ciFcSrXnAltTtzz84ogy+NebPvfEgAck0+TNg4UJ4IN+fB7zRZfbgUf0syOo9MDxFkDSMuFaQ==}
    engines: {node: '>=4'}
    dependencies:
      prepend-http: 2.0.0
    dev: true

  /user-home@2.0.0:
    resolution: {integrity: sha512-KMWqdlOcjCYdtIJpicDSFBQ8nFwS2i9sslAd6f4+CBGcU4gist2REnr2fxj2YocvJFxSF3ZOHLYLVZnUxv4BZQ==}
    engines: {node: '>=0.10.0'}
    dependencies:
      os-homedir: 1.0.2
    dev: true

  /util-deprecate@1.0.2:
    resolution: {integrity: sha512-EPD5q1uXyFxJpCrLnCc1nHnq3gOa6DZBocAIiI2TaSCA7VCJ1UJDMagCzIkXNsUYfD1daK//LTEQ8xiIbrHtcw==}

  /uuid@3.4.0:
    resolution: {integrity: sha512-HjSDRw6gZE5JMggctHBcjVak08+KEVhSIiDzFnT9S9aegmp85S/bReBVTb4QTFaRNptJ9kuYaNhnbNEOkbKb/A==}
    deprecated: Please upgrade  to version 7 or higher.  Older versions may use Math.random() in certain circumstances, which is known to be problematic.  See https://v8.dev/blog/math-random for details.
    hasBin: true
    dev: true

  /v8-compile-cache-lib@3.0.1:
    resolution: {integrity: sha512-wa7YjyUGfNZngI/vtK0UHAN+lgDCxBPCylVXGp0zu59Fz5aiGtNXaq3DhIov063MorB+VfufLh3JlF2KdTK3xg==}
    dev: true

  /v8-to-istanbul@9.0.1:
    resolution: {integrity: sha512-74Y4LqY74kLE6IFyIjPtkSTWzUZmj8tdHT9Ii/26dvQ6K9Dl2NbEfj0XgU2sHCtKgt5VupqhlO/5aWuqS+IY1w==}
    engines: {node: '>=10.12.0'}
    dependencies:
      '@jridgewell/trace-mapping': 0.3.18
      '@types/istanbul-lib-coverage': 2.0.4
      convert-source-map: 1.8.0
    dev: true

  /validate-npm-package-license@3.0.4:
    resolution: {integrity: sha512-DpKm2Ui/xN7/HQKCtpZxoRWBhZ9Z0kqtygG8XCgNQ8ZlDnxuQmWhj566j8fN4Cu3/JmbhsDo7fcAJq4s9h27Ew==}
    dependencies:
      spdx-correct: 3.1.1
      spdx-expression-parse: 3.0.1

  /validate-npm-package-name@5.0.1:
    resolution: {integrity: sha512-OljLrQ9SQdOUqTaQxqL5dEfZWrXExyyWsozYlAWFawPVNuD83igl7uJD2RTkNMbniIYgt8l81eCJGIdQF7avLQ==}
    engines: {node: ^14.17.0 || ^16.13.0 || >=18.0.0}

  /validator@13.9.0:
    resolution: {integrity: sha512-B+dGG8U3fdtM0/aNK4/X8CXq/EcxU2WPrPEkJGslb47qyHsxmbggTWK0yEA4qnYVNF+nxNlN88o14hIcPmSIEA==}
    engines: {node: '>= 0.10'}
    dev: true

  /vfile-location@5.0.3:
    resolution: {integrity: sha512-5yXvWDEgqeiYiBe1lbxYF7UMAIm/IcopxMHrMQDq3nvKcjPKIhZklUKL+AE7J7uApI4kwe2snsK+eI6UTj9EHg==}
    dependencies:
      '@types/unist': 3.0.3
      vfile: 6.0.2
    dev: true

  /vfile-message@4.0.2:
    resolution: {integrity: sha512-jRDZ1IMLttGj41KcZvlrYAaI3CfqpLpfpf+Mfig13viT6NKvRzWZ+lXz0Y5D60w6uJIBAOGq9mSHf0gktF0duw==}
    dependencies:
      '@types/unist': 3.0.3
      unist-util-stringify-position: 4.0.0

  /vfile@6.0.2:
    resolution: {integrity: sha512-zND7NlS8rJYb/sPqkb13ZvbbUoExdbi4w3SfRrMq6R3FvnLQmmfpajJNITuuYm6AZ5uao9vy4BAos3EXBPf2rg==}
    dependencies:
      '@types/unist': 3.0.3
      unist-util-stringify-position: 4.0.0
      vfile-message: 4.0.2

  /watchpack@2.4.2:
    resolution: {integrity: sha512-TnbFSbcOCcDgjZ4piURLCbJ3nJhznVh9kw6F6iokjiFPl8ONxe9A6nMDVXDiNbrSfLILs6vB07F7wLBrwPYzJw==}
    engines: {node: '>=10.13.0'}
    dependencies:
      glob-to-regexp: 0.4.1
      graceful-fs: 4.2.11

  /wcwidth@1.0.1:
    resolution: {integrity: sha512-XHPEwS0q6TaxcvG85+8EYkbiCux2XtWG2mkc47Ng2A77BQu9+DqIOJldST4HgPkuea7dvKSj5VgX3P1d4rW8Tg==}
    dependencies:
      defaults: 1.0.3
    dev: true

  /web-namespaces@2.0.1:
    resolution: {integrity: sha512-bKr1DkiNa2krS7qxNtdrtHAmzuYGFQLiQ13TsorsdT6ULTkPLKuu5+GsFpDlg6JFjUTwX2DyhMPG2be8uPrqsQ==}
    dev: true

  /web-streams-polyfill@3.3.3:
    resolution: {integrity: sha512-d2JWLCivmZYTSIoge9MsgFCZrt571BikcWGYkjC1khllbTeDlGqZ2D8vD8E/lJa8WGWbb7Plm8/XJYV7IJHZZw==}
    engines: {node: '>= 8'}
    dev: true

  /webidl-conversions@3.0.1:
    resolution: {integrity: sha512-2JAn3z8AR6rjK8Sm8orRC0h/bcl/DqL7tRPdGZ4I1CjdF+EaMLmYxBHyXuKL849eucPFhvBoxMsflfOb8kxaeQ==}

  /webpack-sources@3.2.3:
    resolution: {integrity: sha512-/DyMEOrDgLKKIG0fmvtz+4dUX/3Ghozwgm6iPp8KRhvn+eQf9+Q7GWxVNMk3+uCPWfdXYC4ExGBckIXdFEfH1w==}
    engines: {node: '>=10.13.0'}

  /webpack@5.95.0:
    resolution: {integrity: sha512-2t3XstrKULz41MNMBF+cJ97TyHdyQ8HCt//pqErqDvNjU9YQBnZxIHa11VXsi7F3mb5/aO2tuDxdeTPdU7xu9Q==}
    engines: {node: '>=10.13.0'}
    hasBin: true
    peerDependencies:
      webpack-cli: '*'
    peerDependenciesMeta:
      webpack-cli:
        optional: true
    dependencies:
      '@types/estree': 1.0.5
      '@webassemblyjs/ast': 1.12.1
      '@webassemblyjs/wasm-edit': 1.12.1
      '@webassemblyjs/wasm-parser': 1.12.1
      acorn: 8.10.0
      acorn-import-attributes: 1.9.5(acorn@8.10.0)
      browserslist: 4.23.3
      chrome-trace-event: 1.0.3
      enhanced-resolve: 5.17.1
      es-module-lexer: 1.3.0
      eslint-scope: 5.1.1
      events: 3.3.0
      glob-to-regexp: 0.4.1
      graceful-fs: 4.2.11
      json-parse-even-better-errors: 2.3.1
      loader-runner: 4.3.0
      mime-types: 2.1.35
      neo-async: 2.6.2
      schema-utils: 3.2.0
      tapable: 2.2.1
      terser-webpack-plugin: 5.3.10(webpack@5.95.0)
      watchpack: 2.4.2
      webpack-sources: 3.2.3
    transitivePeerDependencies:
      - '@swc/core'
      - esbuild
      - uglify-js

  /whatwg-url@5.0.0:
    resolution: {integrity: sha512-saE57nupxk6v3HY35+jzBwYa0rKSy0XR8JSxZPwgLr7ys0IBzhGviA1/TUGJLmSVqs8pb9AnvICXEuOHLprYTw==}
    dependencies:
      tr46: 0.0.3
      webidl-conversions: 3.0.1

  /which-boxed-primitive@1.0.2:
    resolution: {integrity: sha512-bwZdv0AKLpplFY2KZRX6TvyuN7ojjr7lwkg6ml0roIy9YeuSr7JS372qlNW18UQYzgYK9ziGcerWqZOmEn9VNg==}
    dependencies:
      is-bigint: 1.0.4
      is-boolean-object: 1.1.2
      is-number-object: 1.0.7
      is-string: 1.0.7
      is-symbol: 1.0.4
    dev: true

  /which-builtin-type@1.1.3:
    resolution: {integrity: sha512-YmjsSMDBYsM1CaFiayOVT06+KJeXf0o5M/CAd4o1lTadFAtacTUM49zoYxr/oroopFDfhvN6iEcBxUyc3gvKmw==}
    engines: {node: '>= 0.4'}
    dependencies:
      function.prototype.name: 1.1.6
      has-tostringtag: 1.0.2
      is-async-function: 2.0.0
      is-date-object: 1.0.5
      is-finalizationregistry: 1.0.2
      is-generator-function: 1.0.10
      is-regex: 1.1.4
      is-weakref: 1.0.2
      isarray: 2.0.5
      which-boxed-primitive: 1.0.2
      which-collection: 1.0.1
      which-typed-array: 1.1.15
    dev: true

  /which-collection@1.0.1:
    resolution: {integrity: sha512-W8xeTUwaln8i3K/cY1nGXzdnVZlidBcagyNFtBdD5kxnb4TvGKR7FfSIS3mYpwWS1QUCutfKz8IY8RjftB0+1A==}
    dependencies:
      is-map: 2.0.2
      is-set: 2.0.2
      is-weakmap: 2.0.1
      is-weakset: 2.0.2
    dev: true

  /which-typed-array@1.1.11:
    resolution: {integrity: sha512-qe9UWWpkeG5yzZ0tNYxDmd7vo58HDBc39mZ0xWWpolAGADdFOzkfamWLDxkOWcvHQKVmdTyQdLD4NOfjLWTKew==}
    engines: {node: '>= 0.4'}
    dependencies:
      available-typed-arrays: 1.0.5
      call-bind: 1.0.2
      for-each: 0.3.3
      gopd: 1.0.1
      has-tostringtag: 1.0.0
    dev: true

  /which-typed-array@1.1.15:
    resolution: {integrity: sha512-oV0jmFtUky6CXfkqehVvBP/LSWJ2sy4vWMioiENyJLePrBO/yKyV9OyJySfAKosh+RYkIl5zJCNZ8/4JncrpdA==}
    engines: {node: '>= 0.4'}
    dependencies:
      available-typed-arrays: 1.0.7
      call-bind: 1.0.7
      for-each: 0.3.3
      gopd: 1.0.1
      has-tostringtag: 1.0.2
    dev: true

  /which@1.3.1:
    resolution: {integrity: sha512-HxJdYWq1MTIQbJ3nw0cqssHoTNU267KlrDuGZ1WYlxDStUtKUhOaJmh112/TZmHxxUfuJqPXSOm7tDyas0OSIQ==}
    hasBin: true
    dependencies:
      isexe: 2.0.0
    dev: true

  /which@2.0.2:
    resolution: {integrity: sha512-BLI3Tl1TW3Pvl70l3yq3Y64i+awpwXqsGBYWkkqMtnbXgrMD+yj7rhW0kuEDxzJaYXGjEW5ogapKNMEKNMjibA==}
    engines: {node: '>= 8'}
    hasBin: true
    dependencies:
      isexe: 2.0.0

  /which@3.0.1:
    resolution: {integrity: sha512-XA1b62dzQzLfaEOSQFTCOd5KFf/1VSzZo7/7TUjnya6u0vGGKzU96UQBZTAThCb2j4/xjBAyii1OhRLJEivHvg==}
    engines: {node: ^14.17.0 || ^16.13.0 || >=18.0.0}
    hasBin: true
    dependencies:
      isexe: 2.0.0

  /wide-align@1.1.5:
    resolution: {integrity: sha512-eDMORYaPNZ4sQIuuYPDHdQvf4gyCF9rEEV/yPxGfwPkRodwEgiMUUXTx/dex+Me0wxx53S+NgUHaP7y3MGlDmg==}
    dependencies:
      string-width: 4.2.3

  /widest-line@3.1.0:
    resolution: {integrity: sha512-NsmoXalsWVDMGupxZ5R08ka9flZjjiLvHVAWYOKtiKM8ujtZWr9cRffak+uSE48+Ob8ObalXpwyeUiyDD6QFgg==}
    engines: {node: '>=8'}
    dependencies:
      string-width: 4.2.3

  /widest-line@4.0.1:
    resolution: {integrity: sha512-o0cyEG0e8GPzT4iGHphIOh0cJOV8fivsXxddQasHPHfoZf1ZexrfeA21w2NaEN1RHE+fXlfISmOE8R9N3u3Qig==}
    engines: {node: '>=12'}
    dependencies:
      string-width: 5.1.2

  /widest-line@5.0.0:
    resolution: {integrity: sha512-c9bZp7b5YtRj2wOe6dlj32MK+Bx/M/d+9VB2SHM1OtsUHR0aV0tdP6DWh/iMt0kWi1t5g1Iudu6hQRNd1A4PVA==}
    engines: {node: '>=18'}
    dependencies:
      string-width: 7.2.0

  /word-wrap@1.2.3:
    resolution: {integrity: sha512-Hz/mrNwitNRh/HUAtM/VT/5VH+ygD6DV7mYKZAtHOrbs8U7lvPS6xf7EJKMF0uW1KJCl0H701g3ZGus+muE5vQ==}
    engines: {node: '>=0.10.0'}
    dev: true

  /word-wrap@1.2.5:
    resolution: {integrity: sha512-BN22B5eaMMI9UMtjrGd5g5eCYPpCPDUy0FJXbYsaT5zYxjFOckS53SQDE3pWkVoWpHXVb3BrYcEN4Twa55B5cA==}
    engines: {node: '>=0.10.0'}
    dev: true

  /wordwrap@1.0.0:
    resolution: {integrity: sha512-gvVzJFlPycKc5dZN4yPkP8w7Dc37BtP1yczEneOb4uq34pXZcvrtRTmWV8W+Ume+XCxKgbjM+nevkyFPMybd4Q==}

  /workerpool@6.5.1:
    resolution: {integrity: sha512-Fs4dNYcsdpYSAfVxhnl1L5zTksjvOJxtC5hzMNl+1t9B8hTJTdKDyZ5ju7ztgPy+ft9tBFXoOlDNiOT9WUXZlA==}
    dev: true

  /wrap-ansi@6.2.0:
    resolution: {integrity: sha512-r6lPcBGxZXlIcymEu7InxDMhdW0KDxpLgoFLcguasxCaJ/SOIZwINatK9KY/tf+ZrlywOKU0UDj3ATXUBfxJXA==}
    engines: {node: '>=8'}
    dependencies:
      ansi-styles: 4.3.0
      string-width: 4.2.3
      strip-ansi: 6.0.1

  /wrap-ansi@7.0.0:
    resolution: {integrity: sha512-YVGIj2kamLSTxw6NsZjoBxfSwsn0ycdesmc4p+Q21c5zPuZ1pl+NfxVdxPtdHvmNVOQ6XSYG4AUtyt/Fi7D16Q==}
    engines: {node: '>=10'}
    dependencies:
      ansi-styles: 4.3.0
      string-width: 4.2.3
      strip-ansi: 6.0.1

  /wrap-ansi@8.1.0:
    resolution: {integrity: sha512-si7QWI6zUMq56bESFvagtmzMdGOtoxfR+Sez11Mobfc7tm+VkUckk9bW2UeffTGVUbOksxmSw0AA2gs8g71NCQ==}
    engines: {node: '>=12'}
    dependencies:
      ansi-styles: 6.2.1
      string-width: 5.1.2
      strip-ansi: 7.1.0

  /wrap-ansi@9.0.0:
    resolution: {integrity: sha512-G8ura3S+3Z2G+mkgNRq8dqaFZAuxfsxpBB8OCTGRTCtp+l/v9nbFNmCUP1BZMts3G1142MsZfn6eeUKrr4PD1Q==}
    engines: {node: '>=18'}
    dependencies:
      ansi-styles: 6.2.1
      string-width: 7.2.0
      strip-ansi: 7.1.0

  /wrappy@1.0.2:
    resolution: {integrity: sha512-l4Sp/DRseor9wL6EvV2+TuQn63dMkPjZ/sp9XkghTEbV9KlPS1xUsZ3u7/IQO4wxtcFB4bgpQPRcR3QCvezPcQ==}

  /write-file-atomic@3.0.3:
    resolution: {integrity: sha512-AvHcyZ5JnSfq3ioSyjrBkH9yW4m7Ayk8/9My/DD9onKeu/94fwrMocemO2QAJFAlnnDN+ZDS+ZjAR5ua1/PV/Q==}
    dependencies:
      imurmurhash: 0.1.4
      is-typedarray: 1.0.0
      signal-exit: 3.0.7
      typedarray-to-buffer: 3.1.5

  /ws@8.18.0:
    resolution: {integrity: sha512-8VbfWfHLbbwu3+N6OKsOMpBdT4kXPDDB9cJk2bJ6mh9ucxdlnNvH1e+roYkKmN9Nxw2yjz7VzeO9oOz2zJ04Pw==}
    engines: {node: '>=10.0.0'}
    peerDependencies:
      bufferutil: ^4.0.1
      utf-8-validate: '>=5.0.2'
    peerDependenciesMeta:
      bufferutil:
        optional: true
      utf-8-validate:
        optional: true

  /xcase@2.0.1:
    resolution: {integrity: sha512-UmFXIPU+9Eg3E9m/728Bii0lAIuoc+6nbrNUKaRPJOFp91ih44qqGlWtxMB6kXFrRD6po+86ksHM5XHCfk6iPw==}

  /xdg-basedir@5.1.0:
    resolution: {integrity: sha512-GCPAHLvrIH13+c0SuacwvRYj2SxJXQ4kaVTT5xgL3kPrz56XxkF21IGhjSE1+W0aw7gpBWRGXLCPnPby6lSpmQ==}
    engines: {node: '>=12'}

  /xml2js@0.5.0:
    resolution: {integrity: sha512-drPFnkQJik/O+uPKpqSgr22mpuFHqKdbS835iAQrUC73L2F5WkboIRd63ai/2Yg6I1jzifPFKH2NTK+cfglkIA==}
    engines: {node: '>=4.0.0'}
    dependencies:
      sax: 1.4.1
      xmlbuilder: 11.0.1

  /xmlbuilder@11.0.1:
    resolution: {integrity: sha512-fDlsI/kFEx7gLvbecc0/ohLG50fugQp8ryHzMTuW9vSa1GJ0XYWKnhsUx7oie3G98+r56aTQIUB4kht42R3JvA==}
    engines: {node: '>=4.0'}

  /xtend@4.0.2:
    resolution: {integrity: sha512-LKYU1iAXJXUgAXn9URjiu+MWhyUXHsvfp7mcuYm9dSUKK0/CjtrUwFAxD82/mCWbtLsGjFIad0wIsod4zrTAEQ==}
    engines: {node: '>=0.4'}

  /y18n@5.0.8:
    resolution: {integrity: sha512-0pfFzegeDWJHJIAmTLRP2DwHjdF5s7jo9tuztdQxAhINCdvS+3nGINqPd00AphqJR/0LhANUS6/+7SCb98YOfA==}
    engines: {node: '>=10'}

  /yallist@4.0.0:
    resolution: {integrity: sha512-3wdGidZyq5PB084XLES5TpOSRA3wjXAlIWMhum2kRcv/41Sn2emQ0dycQW4uZXLejwKvg6EsvbdlVL+FYEct7A==}

  /yaml@2.6.0:
    resolution: {integrity: sha512-a6ae//JvKDEra2kdi1qzCyrJW/WZCgFi8ydDV+eXExl95t+5R+ijnqHJbz9tmMh8FUjx3iv2fCQ4dclAQlO2UQ==}
    engines: {node: '>= 14'}
    hasBin: true

  /yargs-parser@20.2.9:
    resolution: {integrity: sha512-y11nGElTIV+CT3Zv9t7VKl+Q3hTQoT9a1Qzezhhl6Rp21gJ/IVTW7Z3y9EWXhuUBC2Shnf+DX0antecpAwSP8w==}
    engines: {node: '>=10'}
    dev: true

  /yargs-parser@21.1.1:
    resolution: {integrity: sha512-tVpsJW7DdjecAiFpbIB1e3qxIQsE6NoPc5/eTdrbbIC4h0LVsWhnoa3g+m2HclBIujHzsxZ4VJVA+GUuc2/LBw==}
    engines: {node: '>=12'}

  /yargs-unparser@2.0.0:
    resolution: {integrity: sha512-7pRTIA9Qc1caZ0bZ6RYRGbHJthJWuakf+WmHK0rVeLkNrrGhfoabBNdue6kdINI6r4if7ocq9aD/n7xwKOdzOA==}
    engines: {node: '>=10'}
    dependencies:
      camelcase: 6.3.0
      decamelize: 4.0.0
      flat: 5.0.2
      is-plain-obj: 2.1.0
    dev: true

  /yargs@16.2.0:
    resolution: {integrity: sha512-D1mvvtDG0L5ft/jGWkLpG1+m0eQxOfaBvTNELraWj22wSVUMWxZUvYgJYcKh6jGGIkJFhH4IZPQhR4TKpc8mBw==}
    engines: {node: '>=10'}
    dependencies:
      cliui: 7.0.4
      escalade: 3.1.1
      get-caller-file: 2.0.5
      require-directory: 2.1.1
      string-width: 4.2.3
      y18n: 5.0.8
      yargs-parser: 20.2.9
    dev: true

  /yargs@17.7.2:
    resolution: {integrity: sha512-7dSzzRQ++CKnNI/krKnYRV7JKKPUXMEh61soaHKg9mrWEhzFWhFnxPxGl+69cD1Ou63C13NUPCnmIcrvqCuM6w==}
    engines: {node: '>=12'}
    dependencies:
      cliui: 8.0.1
      escalade: 3.2.0
      get-caller-file: 2.0.5
      require-directory: 2.1.1
      string-width: 4.2.3
      y18n: 5.0.8
      yargs-parser: 21.1.1

  /yn@3.1.1:
    resolution: {integrity: sha512-Ux4ygGWsu2c7isFWe8Yu1YluJmqVhxqK2cLXNQA5AcC3QfbGNpM7fu0Y8b/z16pXLnFxZYvWhd3fhBY9DLmC6Q==}
    engines: {node: '>=6'}
    dev: true

  /yocto-queue@0.1.0:
    resolution: {integrity: sha512-rVksvsnNCdJ/ohGc6xgPwyN8eheCxsiLM8mxuE/t/mOVqJewPuO1miLpTHQiRgTKCLexL4MeAFVagts7HmNZ2Q==}
    engines: {node: '>=10'}

  /yocto-queue@1.0.0:
    resolution: {integrity: sha512-9bnSc/HEW2uRy67wc+T8UwauLuPJVn28jb+GtJY16iiKWyvmYJRXVT4UamsAEGQfPohgr2q4Tq0sQbQlxTfi1g==}
    engines: {node: '>=12.20'}

  /yoctocolors-cjs@2.1.2:
    resolution: {integrity: sha512-cYVsTjKl8b+FrnidjibDWskAv7UKOfcwaVZdp/it9n1s9fU3IkgDbhdIRKCW4JDsAlECJY0ytoVPT3sK6kideA==}
    engines: {node: '>=18'}

  /yoga-wasm-web@0.3.3:
    resolution: {integrity: sha512-N+d4UJSJbt/R3wqY7Coqs5pcV0aUj2j9IaQ3rNj9bVCLld8tTGKRa2USARjnvZJWVx1NDmQev8EknoczaOQDOA==}

  /z-schema@5.0.5:
    resolution: {integrity: sha512-D7eujBWkLa3p2sIpJA0d1pr7es+a7m0vFAnZLlCEKq/Ij2k0MLi9Br2UPxoxdYystm5K1yeBGzub0FlYUEWj2Q==}
    engines: {node: '>=8.0.0'}
    hasBin: true
    dependencies:
      lodash.get: 4.4.2
      lodash.isequal: 4.5.0
      validator: 13.9.0
    optionalDependencies:
      commander: 9.5.0
    dev: true

  /zod@3.21.4:
    resolution: {integrity: sha512-m46AKbrzKVzOzs/DZgVnG5H55N1sv1M8qZU3A8RIKbs3mrACDNeIOeilDymVb2HdmP8uwshOCF4uJ8uM9rCqJw==}
    dev: true

  /zwitch@2.0.4:
    resolution: {integrity: sha512-bXE4cR/kVZhKZX/RjPEflHaKVhUVl85noU3v6b8apfQEc1x4A+zBxjZ4lN8LqGd6WZ3dl98pY4o717VFmoPp+A==}<|MERGE_RESOLUTION|>--- conflicted
+++ resolved
@@ -609,14 +609,10 @@
     devDependencies:
       '@biomejs/biome':
         specifier: ~1.9.3
-<<<<<<< HEAD
-        version: 1.9.3
+        version: 1.9.4
       '@changesets/types':
         specifier: ^6.0.0
         version: 6.0.0
-=======
-        version: 1.9.4
->>>>>>> 0b6d14fe
       '@fluidframework/build-common':
         specifier: ^2.0.3
         version: 2.0.3
