--- conflicted
+++ resolved
@@ -132,7 +132,7 @@
       inquirer-table-prompt: 0.2.1
       jssm: 5.85.11
       jssm-viz-cli: 5.85.11
-      minimatch: 7.3.0
+      minimatch: 7.4.2
       npm-check-updates: 16.3.8
       oclif: 3.6.3
       semver: 7.3.7
@@ -252,7 +252,7 @@
       lodash: 4.17.21
       lodash.isequal: 4.5.0
       lodash.merge: 4.6.2
-      minimatch: 7.3.0
+      minimatch: 7.4.2
       npm-package-json-lint: 6.3.0
       replace-in-file: 6.3.5
       rimraf: 2.7.1
@@ -2014,11 +2014,7 @@
     engines: {node: ^12.13.0 || ^14.15.0 || >=16.0.0}
     dependencies:
       '@npmcli/name-from-folder': 1.0.1
-<<<<<<< HEAD
       glob: 8.1.0
-=======
-      glob: 8.0.3
->>>>>>> e211cde2
       minimatch: 5.1.6
       read-package-json-fast: 2.0.3
 
@@ -4455,7 +4451,7 @@
     dev: true
 
   /concat-map/0.0.1:
-    resolution: {integrity: sha512-/Srv4dswyQNBfohGpz9o6Yb3Gz3SrUDqBH5rTuhGR7ahtlbYKnVxw2bCFMRljaA7EXHaXZ8wsHdodFvbkhKmqg==}
+    resolution: {integrity: sha1-2Klr13/Wjfd5OnMDajug1UBdR3s=}
 
   /concat-stream/2.0.0:
     resolution: {integrity: sha512-MWufYdFw53ccGjCA+Ol7XJYpAlW6/prSMzuPOTRnJGcGzuhLn4Scrz7qf6o8bROZ514ltazcIFJZevcfbo0x7A==}
@@ -8370,20 +8366,12 @@
     dependencies:
       brace-expansion: 2.0.1
 
-<<<<<<< HEAD
-  /minimatch/5.1.6:
-    resolution: {integrity: sha512-lKwV/1brpG6mBUFHtb7NUmtABCb2WZZmm2wNiOA5hAb8VdCS4B3dtMWyvcoViccwAW/COERjXLt0zP1zXUN26g==}
+  /minimatch/7.4.2:
+    resolution: {integrity: sha512-xy4q7wou3vUoC9k1xGTXc+awNdGaGVHtFUaey8tiX4H1QRc04DZ/rmDFwNm2EBsuYEhAZ6SgMmYf3InGY6OauA==}
     engines: {node: '>=10'}
     dependencies:
       brace-expansion: 2.0.1
-=======
-  /minimatch/7.3.0:
-    resolution: {integrity: sha512-WaMDuhKa7a6zKiwplR1AOz+zGvJba24k5VU1Cy6NhEguavT2YRlHxuINUgTas4wiS6fwBpYq4TcA1XIECSntyw==}
-    engines: {node: '>=10'}
-    dependencies:
-      brace-expansion: 2.0.1
-    dev: false
->>>>>>> e211cde2
+    dev: false
 
   /minimist-options/4.1.0:
     resolution: {integrity: sha512-Q4r8ghd80yhO/0j1O3B2BjweX3fiHg9cdOwjJd2J76Q135c+NDxGCqdYKQ1SKBuFfgWbAUzBfvYjPUEeNgqN1A==}
