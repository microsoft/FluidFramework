lockfileVersion: 5.4

overrides:
  json5@<1.0.2: ^1.0.2
  json5@>=2.0.0 <2.2.2: ^2.2.2
  qs: ^6.11.0
  sharp: ^0.33.2

importers:

  .:
    specifiers:
      '@biomejs/biome': ^1.5.3
      '@commitlint/cli': ^17.6.6
      '@commitlint/config-conventional': ^17.6.6
      '@commitlint/cz-commitlint': ^17.5.0
      '@fluid-tools/build-cli': ~0.29.0
      '@fluidframework/build-common': ^2.0.3
      '@fluidframework/build-tools': ~0.29.0
      '@microsoft/api-documenter': ^7.22.24
      '@microsoft/api-extractor': ^7.42.3
      c8: ^7.14.0
      commitizen: ^4.3.0
      concurrently: ^8.2.1
      conventional-changelog-cli: ^2.2.2
      conventional-changelog-conventionalcommits: ^5.0.0
      copyfiles: ^2.4.1
      cz-conventional-changelog: ^3.3.0
      cz-customizable: ^7.0.0
      eslint: ~8.55.0
      inquirer: ^8.2.5
      prettier: ~3.2.4
      rimraf: ^4.4.1
      run-script-os: ^1.1.6
      syncpack: ^9.8.6
      typescript: ~5.1.6
    devDependencies:
      '@biomejs/biome': 1.5.3
      '@commitlint/cli': 17.6.6
      '@commitlint/config-conventional': 17.6.6
      '@commitlint/cz-commitlint': 17.5.0_i4x6owxztfhigiiqlxwntt4k24
      '@fluid-tools/build-cli': 0.29.0_bpztyfltmpuv6lhsgzfwtmxhte
      '@fluidframework/build-common': 2.0.3
      '@fluidframework/build-tools': 0.29.0
      '@microsoft/api-documenter': 7.22.24
      '@microsoft/api-extractor': 7.42.3
      c8: 7.14.0
      commitizen: 4.3.0_typescript@5.1.6
      concurrently: 8.2.1
      conventional-changelog-cli: 2.2.2
      conventional-changelog-conventionalcommits: 5.0.0
      copyfiles: 2.4.1
      cz-conventional-changelog: 3.3.0_typescript@5.1.6
      cz-customizable: 7.0.0
      eslint: 8.55.0
      inquirer: 8.2.5
      prettier: 3.2.5
      rimraf: 4.4.1
      run-script-os: 1.1.6
      syncpack: 9.8.6
      typescript: 5.1.6

  packages/build-cli:
    specifiers:
      '@fluid-private/readme-command': workspace:~
      '@fluid-tools/version-tools': workspace:~
      '@fluidframework/build-common': ^2.0.3
      '@fluidframework/build-tools': workspace:~
      '@fluidframework/bundle-size-tools': workspace:~
      '@fluidframework/eslint-config-fluid': ^4.0.0
      '@microsoft/api-extractor': ^7.42.3
      '@oclif/core': ^3.9.0
      '@oclif/plugin-autocomplete': ^2.3.10
      '@oclif/plugin-commands': ^3.0.4
      '@oclif/plugin-help': ^6.0.4
      '@oclif/plugin-not-found': ^3.0.2
      '@oclif/plugin-plugins': ^3.9.4
      '@oclif/test': ~2.3.33
      '@octokit/core': ^4.2.4
      '@rushstack/node-core-library': ^3.59.5
      '@types/async': ^3.2.20
      '@types/chai': ^4.3.5
      '@types/chai-arrays': ^2.0.0
      '@types/fs-extra': ^8.1.2
      '@types/inquirer': ^8.2.6
      '@types/mocha': ^9.1.1
      '@types/node': ^18.18.6
      '@types/node-fetch': ^2.5.10
      '@types/prettier': ^2.7.3
      '@types/prompts': ^2.4.4
      '@types/semver': ^7.5.0
      '@types/semver-utils': ^1.1.1
      '@types/sort-json': ^2.0.1
      async: ^3.2.4
      c8: ^7.14.0
      chai: ^4.3.7
      chai-arrays: ^2.2.0
      chalk: ^2.4.2
      concurrently: ^8.2.1
      copyfiles: ^2.4.1
      danger: ^11.3.0
      date-fns: ^2.30.0
      eslint: ~8.55.0
      eslint-config-oclif: ^5.0.0
      eslint-config-oclif-typescript: ^3.0.8
      eslint-config-prettier: ~9.0.0
      execa: ^5.1.1
      fs-extra: ^9.1.0
      globby: ^11.1.0
      gray-matter: ^4.0.3
      human-id: ^4.0.0
      inquirer: ^8.2.5
      jssm: ^5.89.2
      jssm-viz-cli: ^5.89.2
      latest-version: ^5.1.0
      minimatch: ^7.4.6
      mocha: ^10.2.0
      mocha-json-output-reporter: ^2.1.0
      mocha-multi-reporters: ^1.5.1
      moment: ^2.29.4
      node-fetch: ^2.6.9
      npm-check-updates: ^16.10.15
      oclif: ^4.0.3
      prettier: ~3.2.4
      prompts: ^2.4.2
      read-pkg-up: ^7.0.1
      rimraf: ^4.4.1
      semver: ^7.5.4
      semver-utils: ^1.1.4
      simple-git: ^3.19.1
      sort-json: ^2.0.1
      sort-package-json: 1.57.0
      strip-ansi: ^6.0.1
      table: ^6.8.1
      ts-morph: ^17.0.1
      ts-node: ^10.9.1
      tslib: ^2.6.0
      type-fest: ^2.19.0
      typescript: ~5.1.6
    dependencies:
      '@fluid-tools/version-tools': link:../version-tools
      '@fluidframework/build-tools': link:../build-tools
      '@fluidframework/bundle-size-tools': link:../bundle-size-tools
      '@microsoft/api-extractor': 7.42.3_@types+node@18.18.6
      '@oclif/core': 3.9.0
      '@oclif/plugin-autocomplete': 2.3.10_6aghfyf5eabo7u6nxooxqsbtpq
      '@oclif/plugin-commands': 3.0.4
      '@oclif/plugin-help': 6.0.4
      '@oclif/plugin-not-found': 3.0.2
      '@oclif/plugin-plugins': 3.9.4_6aghfyf5eabo7u6nxooxqsbtpq
      '@oclif/test': 2.3.33_6aghfyf5eabo7u6nxooxqsbtpq
      '@octokit/core': 4.2.4
      '@rushstack/node-core-library': 3.59.5_@types+node@18.18.6
      async: 3.2.4
      chalk: 2.4.2
      danger: 11.3.0
      date-fns: 2.30.0
      execa: 5.1.1
      fs-extra: 9.1.0
      globby: 11.1.0
      gray-matter: 4.0.3
      human-id: 4.0.0
      inquirer: 8.2.5
      jssm: 5.89.2
      latest-version: 5.1.0
      minimatch: 7.4.6
      node-fetch: 2.6.9
      npm-check-updates: 16.10.15
      oclif: 4.0.3_ta3rswuxkuwpr666lgto7lkv44
      prettier: 3.2.5
      prompts: 2.4.2
      read-pkg-up: 7.0.1
      semver: 7.5.4
      semver-utils: 1.1.4
      simple-git: 3.19.1
      sort-json: 2.0.1
      sort-package-json: 1.57.0
      strip-ansi: 6.0.1
      table: 6.8.1
      ts-morph: 17.0.1
      type-fest: 2.19.0
    devDependencies:
      '@fluid-private/readme-command': link:../readme-command
      '@fluidframework/build-common': 2.0.3
      '@fluidframework/eslint-config-fluid': 4.0.0_bpztyfltmpuv6lhsgzfwtmxhte
      '@types/async': 3.2.20
      '@types/chai': 4.3.5
      '@types/chai-arrays': 2.0.0
      '@types/fs-extra': 8.1.2
      '@types/inquirer': 8.2.6
      '@types/mocha': 9.1.1
      '@types/node': 18.18.6
      '@types/node-fetch': 2.6.4
      '@types/prettier': 2.7.3
      '@types/prompts': 2.4.4
      '@types/semver': 7.5.0
      '@types/semver-utils': 1.1.1
      '@types/sort-json': 2.0.1
      c8: 7.14.0
      chai: 4.3.7
      chai-arrays: 2.2.0
      concurrently: 8.2.1
      copyfiles: 2.4.1
      eslint: 8.55.0
      eslint-config-oclif: 5.0.0_eslint@8.55.0
      eslint-config-oclif-typescript: 3.0.8_bpztyfltmpuv6lhsgzfwtmxhte
      eslint-config-prettier: 9.0.0_eslint@8.55.0
      jssm-viz-cli: 5.89.2
      mocha: 10.2.0
      mocha-json-output-reporter: 2.1.0_mocha@10.2.0+moment@2.29.4
      mocha-multi-reporters: 1.5.1_mocha@10.2.0
      moment: 2.29.4
      rimraf: 4.4.1
      ts-node: 10.9.1_6aghfyf5eabo7u6nxooxqsbtpq
      tslib: 2.6.0
      typescript: 5.1.6

  packages/build-tools:
    specifiers:
      '@fluid-tools/version-tools': workspace:~
      '@fluidframework/build-common': ^2.0.3
      '@fluidframework/bundle-size-tools': workspace:~
      '@fluidframework/eslint-config-fluid': ^4.0.0
      '@manypkg/get-packages': ^2.2.0
      '@octokit/core': ^4.2.4
      '@rushstack/node-core-library': ^3.59.5
      '@types/async': ^3.2.20
      '@types/fs-extra': ^8.1.2
      '@types/glob': ^7.2.0
      '@types/json5': ^2.2.0
      '@types/lodash': ^4.14.195
      '@types/lodash.isequal': ^4.5.6
      '@types/mocha': ^9.1.1
      '@types/node': ^18.18.6
      '@types/rimraf': ^2.0.5
      '@types/semver': ^7.5.0
      '@types/shelljs': ^0.8.12
      async: ^3.2.4
      chalk: ^2.4.2
      concurrently: ^8.2.1
      cosmiconfig: ^8.2.0
      danger: ^11.3.0
      date-fns: ^2.30.0
      debug: ^4.3.4
      detect-indent: ^6.1.0
      eslint: ~8.55.0
      find-up: ^5.0.0
      fs-extra: ^9.1.0
      glob: ^7.2.3
      ignore: ^5.2.4
      json5: ^2.2.3
      lodash: ^4.17.21
      lodash.isequal: ^4.5.0
      mocha: ^10.2.0
      picomatch: ^2.3.1
      prettier: ~3.2.4
      replace-in-file: ^6.3.5
      rimraf: ^4.4.1
      semver: ^7.5.4
      sort-package-json: 1.57.0
      ts-morph: ^17.0.1
      type-fest: ^2.19.0
      typescript: ~5.1.6
      yaml: ^2.3.1
    dependencies:
      '@fluid-tools/version-tools': link:../version-tools
      '@fluidframework/bundle-size-tools': link:../bundle-size-tools
      '@manypkg/get-packages': 2.2.0
      '@octokit/core': 4.2.4
      '@rushstack/node-core-library': 3.59.5_@types+node@18.18.6
      async: 3.2.4
      chalk: 2.4.2
      cosmiconfig: 8.2.0
      danger: 11.3.0
      date-fns: 2.30.0
      debug: 4.3.4
      detect-indent: 6.1.0
      find-up: 5.0.0
      fs-extra: 9.1.0
      glob: 7.2.3
      ignore: 5.2.4
      json5: 2.2.3
      lodash: 4.17.21
      lodash.isequal: 4.5.0
      picomatch: 2.3.1
      replace-in-file: 6.3.5
      rimraf: 4.4.1
      semver: 7.5.4
      sort-package-json: 1.57.0
      ts-morph: 17.0.1
      type-fest: 2.19.0
      typescript: 5.1.6
      yaml: 2.3.1
    devDependencies:
      '@fluidframework/build-common': 2.0.3
      '@fluidframework/eslint-config-fluid': 4.0.0_bpztyfltmpuv6lhsgzfwtmxhte
      '@types/async': 3.2.20
      '@types/fs-extra': 8.1.2
      '@types/glob': 7.2.0
      '@types/json5': 2.2.0
      '@types/lodash': 4.14.195
      '@types/lodash.isequal': 4.5.6
      '@types/mocha': 9.1.1
      '@types/node': 18.18.6
      '@types/rimraf': 2.0.5
      '@types/semver': 7.5.0
      '@types/shelljs': 0.8.12
      concurrently: 8.2.1
      eslint: 8.55.0
      mocha: 10.2.0
      prettier: 3.2.5

  packages/bundle-size-tools:
    specifiers:
      '@fluidframework/build-common': ^2.0.3
      '@fluidframework/eslint-config-fluid': ^4.0.0
      '@microsoft/api-extractor': ^7.42.3
      '@types/msgpack-lite': ^0.1.8
      '@types/node': ^18.18.6
      '@types/pako': ^2.0.0
      azure-devops-node-api: ^11.2.0
      concurrently: ^8.2.1
      copyfiles: ^2.4.1
      eslint: ~8.55.0
      jszip: ^3.10.1
      msgpack-lite: ^0.1.26
      pako: ^2.1.0
      prettier: ~3.0.3
      rimraf: ^4.4.1
      typescript: ~5.1.6
      webpack: ^5.88.1
    dependencies:
      azure-devops-node-api: 11.2.0
      jszip: 3.10.1
      msgpack-lite: 0.1.26
      pako: 2.1.0
      typescript: 5.1.6
      webpack: 5.88.1
    devDependencies:
      '@fluidframework/build-common': 2.0.3
      '@fluidframework/eslint-config-fluid': 4.0.0_bpztyfltmpuv6lhsgzfwtmxhte
      '@microsoft/api-extractor': 7.42.3_@types+node@18.18.6
      '@types/msgpack-lite': 0.1.8
      '@types/node': 18.18.6
      '@types/pako': 2.0.0
      concurrently: 8.2.1
      copyfiles: 2.4.1
      eslint: 8.55.0
      prettier: 3.0.3
      rimraf: 4.4.1

  packages/readme-command:
    specifiers:
      '@fluidframework/build-common': ^2.0.3
      '@fluidframework/eslint-config-fluid': ^4.0.0
      '@oclif/core': ^3.9.0
      '@oclif/plugin-help': ^6.0.4
      '@oclif/plugin-plugins': ^3.9.4
      '@oclif/test': ~2.3.33
      '@types/chai': ^4.3.5
      '@types/chai-arrays': ^2.0.0
      '@types/node': ^18.18.6
      '@types/semver': ^7.5.0
      chai: ^4.3.7
      chai-arrays: ^2.2.0
      concurrently: ^8.2.1
      eslint: ~8.55.0
      eslint-config-oclif: ^5.0.0
      eslint-config-oclif-typescript: ^3.0.8
      eslint-config-prettier: ~9.0.0
      oclif: ^4.0.3
      prettier: ~3.2.4
      rimraf: ^4.4.1
      semver: ^7.5.4
      ts-node: ^10.9.1
      tslib: ^2.6.0
      typescript: ~5.1.6
    dependencies:
      '@oclif/core': 3.9.0
      '@oclif/plugin-help': 6.0.4
      '@oclif/plugin-plugins': 3.9.4_6aghfyf5eabo7u6nxooxqsbtpq
      oclif: 4.0.3_ta3rswuxkuwpr666lgto7lkv44
      semver: 7.5.4
    devDependencies:
      '@fluidframework/build-common': 2.0.3
      '@fluidframework/eslint-config-fluid': 4.0.0_bpztyfltmpuv6lhsgzfwtmxhte
      '@oclif/test': 2.3.33_6aghfyf5eabo7u6nxooxqsbtpq
      '@types/chai': 4.3.5
      '@types/chai-arrays': 2.0.0
      '@types/node': 18.18.6
      '@types/semver': 7.5.0
      chai: 4.3.7
      chai-arrays: 2.2.0
      concurrently: 8.2.1
      eslint: 8.55.0
      eslint-config-oclif: 5.0.0_eslint@8.55.0
      eslint-config-oclif-typescript: 3.0.8_bpztyfltmpuv6lhsgzfwtmxhte
      eslint-config-prettier: 9.0.0_eslint@8.55.0
      prettier: 3.2.5
      rimraf: 4.4.1
      ts-node: 10.9.1_6aghfyf5eabo7u6nxooxqsbtpq
      tslib: 2.6.0
      typescript: 5.1.6

  packages/version-tools:
    specifiers:
      '@fluid-private/readme-command': workspace:~
      '@fluidframework/build-common': ^2.0.3
      '@fluidframework/eslint-config-fluid': ^4.0.0
      '@microsoft/api-extractor': ^7.42.3
      '@oclif/core': ^3.9.0
      '@oclif/plugin-autocomplete': ^2.3.10
      '@oclif/plugin-commands': ^3.0.4
      '@oclif/plugin-help': ^6.0.4
      '@oclif/plugin-not-found': ^3.0.2
      '@oclif/plugin-plugins': ^3.9.4
      '@oclif/test': ~2.3.33
      '@types/chai': ^4.3.5
      '@types/mocha': ^9.1.1
      '@types/node': ^18.18.6
      '@types/semver': ^7.5.0
      c8: ^7.14.0
      chai: ^4.3.7
      chalk: ^2.4.2
      concurrently: ^8.2.1
      eslint: ~8.55.0
      eslint-config-oclif: ^5.0.0
      eslint-config-oclif-typescript: ^3.0.8
      eslint-config-prettier: ~9.0.0
      mocha: ^10.2.0
      mocha-json-output-reporter: ^2.1.0
      mocha-multi-reporters: ^1.5.1
      moment: ^2.29.4
      oclif: ^4.0.3
      prettier: ~3.2.4
      rimraf: ^4.4.1
      semver: ^7.5.4
      table: ^6.8.1
      ts-node: ^10.9.1
      tslib: ^2.6.0
      typescript: ~5.1.6
    dependencies:
      '@oclif/core': 3.9.0
      '@oclif/plugin-autocomplete': 2.3.10_6aghfyf5eabo7u6nxooxqsbtpq
      '@oclif/plugin-commands': 3.0.4
      '@oclif/plugin-help': 6.0.4
      '@oclif/plugin-not-found': 3.0.2
      '@oclif/plugin-plugins': 3.9.4_6aghfyf5eabo7u6nxooxqsbtpq
      chalk: 2.4.2
      semver: 7.5.4
      table: 6.8.1
    devDependencies:
      '@fluid-private/readme-command': link:../readme-command
      '@fluidframework/build-common': 2.0.3
      '@fluidframework/eslint-config-fluid': 4.0.0_bpztyfltmpuv6lhsgzfwtmxhte
      '@microsoft/api-extractor': 7.42.3_@types+node@18.18.6
      '@oclif/test': 2.3.33_6aghfyf5eabo7u6nxooxqsbtpq
      '@types/chai': 4.3.5
      '@types/mocha': 9.1.1
      '@types/node': 18.18.6
      '@types/semver': 7.5.0
      c8: 7.14.0
      chai: 4.3.7
      concurrently: 8.2.1
      eslint: 8.55.0
      eslint-config-oclif: 5.0.0_eslint@8.55.0
      eslint-config-oclif-typescript: 3.0.8_bpztyfltmpuv6lhsgzfwtmxhte
      eslint-config-prettier: 9.0.0_eslint@8.55.0
      mocha: 10.2.0
      mocha-json-output-reporter: 2.1.0_mocha@10.2.0+moment@2.29.4
      mocha-multi-reporters: 1.5.1_mocha@10.2.0
      moment: 2.29.4
      oclif: 4.0.3_ta3rswuxkuwpr666lgto7lkv44
      prettier: 3.2.5
      rimraf: 4.4.1
      ts-node: 10.9.1_6aghfyf5eabo7u6nxooxqsbtpq
      tslib: 2.6.0
      typescript: 5.1.6

packages:

  /@aashutoshrathi/word-wrap/1.2.6:
    resolution: {integrity: sha512-1Yjs2SvM8TflER/OD3cOjhWWOZb58A2t7wpE2S9XfBYTiIl+XFhQG2bjy4Pu1I+EAlCNUzRDYDdFwFYUKvXcIA==}
    engines: {node: '>=0.10.0'}

  /@babel/code-frame/7.18.6:
    resolution: {integrity: sha512-TDCmlK5eOvH+eH7cdAFlNXeVJqWIQ7gW9tY1GJIpUtFb6CmjVyq2VM3u71bOyR8CRihcCgMUYoDNyLXao3+70Q==}
    engines: {node: '>=6.9.0'}
    dependencies:
      '@babel/highlight': 7.18.6

  /@babel/helper-validator-identifier/7.22.20:
    resolution: {integrity: sha512-Y4OZ+ytlatR8AI+8KZfKuL5urKp7qey08ha31L8b3BwewJAoJamTzyvxPR/5D+KkdJCGPq/+8TukHBlY10FX9A==}
    engines: {node: '>=6.9.0'}

  /@babel/highlight/7.18.6:
    resolution: {integrity: sha512-u7stbOuYjaPezCuLj29hNW1v64M2Md2qupEKP1fHc7WdOA3DgLh37suiSrZYY7haUB7iBeQZ9P1uiRF359do3g==}
    engines: {node: '>=6.9.0'}
    dependencies:
      '@babel/helper-validator-identifier': 7.22.20
      chalk: 2.4.2
      js-tokens: 4.0.0

  /@babel/runtime/7.22.5:
    resolution: {integrity: sha512-ecjvYlnAaZ/KVneE/OdKYBYfgXV3Ptu6zQWmgEF7vwKhQnvVS6bjMD2XYgj+SNvQ1GfK/pjgokfPkC/2CO8CuA==}
    engines: {node: '>=6.9.0'}
    dependencies:
      regenerator-runtime: 0.13.11

  /@bcoe/v8-coverage/0.2.3:
    resolution: {integrity: sha512-0hYQ8SB4Db5zvZB4axdMHGwEaQjkZzFjQiN9LVYvIFB2nSUHW9tYpxWriPrWDASIxiaXax83REcLxuSdnGPZtw==}
    dev: true

  /@biomejs/biome/1.5.3:
    resolution: {integrity: sha512-yvZCa/g3akwTaAQ7PCwPWDCkZs3Qa5ONg/fgOUT9e6wAWsPftCjLQFPXBeGxPK30yZSSpgEmRCfpGTmVbUjGgg==}
    engines: {node: '>=14.*'}
    hasBin: true
    requiresBuild: true
    optionalDependencies:
      '@biomejs/cli-darwin-arm64': 1.5.3
      '@biomejs/cli-darwin-x64': 1.5.3
      '@biomejs/cli-linux-arm64': 1.5.3
      '@biomejs/cli-linux-arm64-musl': 1.5.3
      '@biomejs/cli-linux-x64': 1.5.3
      '@biomejs/cli-linux-x64-musl': 1.5.3
      '@biomejs/cli-win32-arm64': 1.5.3
      '@biomejs/cli-win32-x64': 1.5.3
    dev: true

  /@biomejs/cli-darwin-arm64/1.5.3:
    resolution: {integrity: sha512-ImU7mh1HghEDyqNmxEZBoMPr8SxekkZuYcs+gynKlNW+TALQs7swkERiBLkG9NR0K1B3/2uVzlvYowXrmlW8hw==}
    engines: {node: '>=14.*'}
    cpu: [arm64]
    os: [darwin]
    requiresBuild: true
    dev: true
    optional: true

  /@biomejs/cli-darwin-x64/1.5.3:
    resolution: {integrity: sha512-vCdASqYnlpq/swErH7FD6nrFz0czFtK4k/iLgj0/+VmZVjineFPgevOb+Sr9vz0tk0GfdQO60bSpI74zU8M9Dw==}
    engines: {node: '>=14.*'}
    cpu: [x64]
    os: [darwin]
    requiresBuild: true
    dev: true
    optional: true

  /@biomejs/cli-linux-arm64-musl/1.5.3:
    resolution: {integrity: sha512-DYuMizUYUBYfS0IHGjDrOP1RGipqWfMGEvNEJ398zdtmCKLXaUvTimiox5dvx4X15mBK5M2m8wgWUgOP1giUpQ==}
    engines: {node: '>=14.*'}
    cpu: [arm64]
    os: [linux]
    requiresBuild: true
    dev: true
    optional: true

  /@biomejs/cli-linux-arm64/1.5.3:
    resolution: {integrity: sha512-cupBQv0sNF1OKqBfx7EDWMSsKwRrBUZfjXawT4s6hKV6ALq7p0QzWlxr/sDmbKMLOaLQtw2Qgu/77N9rm+f9Rg==}
    engines: {node: '>=14.*'}
    cpu: [arm64]
    os: [linux]
    requiresBuild: true
    dev: true
    optional: true

  /@biomejs/cli-linux-x64-musl/1.5.3:
    resolution: {integrity: sha512-UUHiAnlDqr2Y/LpvshBFhUYMWkl2/Jn+bi3U6jKuav0qWbbBKU/ByHgR4+NBxpKBYoCtWxhnmatfH1bpPIuZMw==}
    engines: {node: '>=14.*'}
    cpu: [x64]
    os: [linux]
    requiresBuild: true
    dev: true
    optional: true

  /@biomejs/cli-linux-x64/1.5.3:
    resolution: {integrity: sha512-YQrSArQvcv4FYsk7Q91Yv4uuu5F8hJyORVcv3zsjCLGkjIjx2RhjYLpTL733SNL7v33GmOlZY0eFR1ko38tuUw==}
    engines: {node: '>=14.*'}
    cpu: [x64]
    os: [linux]
    requiresBuild: true
    dev: true
    optional: true

  /@biomejs/cli-win32-arm64/1.5.3:
    resolution: {integrity: sha512-HxatYH7vf/kX9nrD+pDYuV2GI9GV8EFo6cfKkahAecTuZLPxryHx1WEfJthp5eNsE0+09STGkKIKjirP0ufaZA==}
    engines: {node: '>=14.*'}
    cpu: [arm64]
    os: [win32]
    requiresBuild: true
    dev: true
    optional: true

  /@biomejs/cli-win32-x64/1.5.3:
    resolution: {integrity: sha512-fMvbSouZEASU7mZH8SIJSANDm5OqsjgtVXlbUqxwed6BP7uuHRSs396Aqwh2+VoW8fwTpp6ybIUoC9FrzB0kyA==}
    engines: {node: '>=14.*'}
    cpu: [x64]
    os: [win32]
    requiresBuild: true
    dev: true
    optional: true

  /@colors/colors/1.5.0:
    resolution: {integrity: sha512-ooWCrlZP11i8GImSjTHYHLkvFDP48nS4+204nGb1RiX/WXYHmJA2III9/e2DWVabCESdW7hBAEzHRqUn9OUVvQ==}
    engines: {node: '>=0.1.90'}
    requiresBuild: true
    optional: true

  /@commitlint/cli/17.6.6:
    resolution: {integrity: sha512-sTKpr2i/Fjs9OmhU+beBxjPavpnLSqZaO6CzwKVq2Tc4UYVTMFgpKOslDhUBVlfAUBfjVO8ParxC/MXkIOevEA==}
    engines: {node: '>=v14'}
    hasBin: true
    dependencies:
      '@commitlint/format': 17.4.4
      '@commitlint/lint': 17.6.6
      '@commitlint/load': 17.5.0
      '@commitlint/read': 17.5.1
      '@commitlint/types': 17.4.4
      execa: 5.1.1
      lodash.isfunction: 3.0.9
      resolve-from: 5.0.0
      resolve-global: 1.0.0
      yargs: 17.7.1
    transitivePeerDependencies:
      - '@swc/core'
      - '@swc/wasm'
    dev: true

  /@commitlint/config-conventional/17.6.6:
    resolution: {integrity: sha512-phqPz3BDhfj49FUYuuZIuDiw+7T6gNAEy7Yew1IBHqSohVUCWOK2FXMSAExzS2/9X+ET93g0Uz83KjiHDOOFag==}
    engines: {node: '>=v14'}
    dependencies:
      conventional-changelog-conventionalcommits: 5.0.0
    dev: true

  /@commitlint/config-validator/17.4.4:
    resolution: {integrity: sha512-bi0+TstqMiqoBAQDvdEP4AFh0GaKyLFlPPEObgI29utoKEYoPQTvF0EYqIwYYLEoJYhj5GfMIhPHJkTJhagfeg==}
    engines: {node: '>=v14'}
    dependencies:
      '@commitlint/types': 17.4.4
      ajv: 8.12.0
    dev: true

  /@commitlint/config-validator/18.1.0:
    resolution: {integrity: sha512-kbHkIuItXn93o2NmTdwi5Mk1ujyuSIysRE/XHtrcps/27GuUKEIqBJp6TdJ4Sq+ze59RlzYSHMKuDKZbfg9+uQ==}
    engines: {node: '>=v18'}
    dependencies:
      '@commitlint/types': 18.1.0
      ajv: 8.12.0
    dev: true
    optional: true

  /@commitlint/cz-commitlint/17.5.0_i4x6owxztfhigiiqlxwntt4k24:
    resolution: {integrity: sha512-zW68IvFPuejgbwvWG5SZFkf6g/cniiCsvcphp1WCoA9fn65nnl6kE3VvwbyNRTFpO1Pczpa4OTsaWigQ1jdk7A==}
    engines: {node: '>=v14'}
    peerDependencies:
      commitizen: ^4.0.3
      inquirer: ^8.0.0
    dependencies:
      '@commitlint/ensure': 17.4.4
      '@commitlint/load': 17.5.0
      '@commitlint/types': 17.4.4
      chalk: 4.1.2
      commitizen: 4.3.0_typescript@5.1.6
      inquirer: 8.2.5
      lodash.isplainobject: 4.0.6
      word-wrap: 1.2.3
    transitivePeerDependencies:
      - '@swc/core'
      - '@swc/wasm'
    dev: true

  /@commitlint/ensure/17.4.4:
    resolution: {integrity: sha512-AHsFCNh8hbhJiuZ2qHv/m59W/GRE9UeOXbkOqxYMNNg9pJ7qELnFcwj5oYpa6vzTSHtPGKf3C2yUFNy1GGHq6g==}
    engines: {node: '>=v14'}
    dependencies:
      '@commitlint/types': 17.4.4
      lodash.camelcase: 4.3.0
      lodash.kebabcase: 4.1.1
      lodash.snakecase: 4.1.1
      lodash.startcase: 4.4.0
      lodash.upperfirst: 4.3.1
    dev: true

  /@commitlint/execute-rule/17.4.0:
    resolution: {integrity: sha512-LIgYXuCSO5Gvtc0t9bebAMSwd68ewzmqLypqI2Kke1rqOqqDbMpYcYfoPfFlv9eyLIh4jocHWwCK5FS7z9icUA==}
    engines: {node: '>=v14'}
    dev: true

  /@commitlint/execute-rule/18.1.0:
    resolution: {integrity: sha512-w3Vt4K+O7+nSr9/gFSEfZ1exKUOPSlJaRpnk7Y+XowEhvwT7AIk1HNANH+gETf0zGZ020+hfiMW/Ome+SNCUsg==}
    engines: {node: '>=v18'}
    dev: true
    optional: true

  /@commitlint/format/17.4.4:
    resolution: {integrity: sha512-+IS7vpC4Gd/x+uyQPTAt3hXs5NxnkqAZ3aqrHd5Bx/R9skyCAWusNlNbw3InDbAK6j166D9asQM8fnmYIa+CXQ==}
    engines: {node: '>=v14'}
    dependencies:
      '@commitlint/types': 17.4.4
      chalk: 4.1.2
    dev: true

  /@commitlint/is-ignored/17.6.6:
    resolution: {integrity: sha512-4Fw875faAKO+2nILC04yW/2Vy/wlV3BOYCSQ4CEFzriPEprc1Td2LILmqmft6PDEK5Sr14dT9tEzeaZj0V56Gg==}
    engines: {node: '>=v14'}
    dependencies:
      '@commitlint/types': 17.4.4
      semver: 7.5.2
    dev: true

  /@commitlint/lint/17.6.6:
    resolution: {integrity: sha512-5bN+dnHcRLkTvwCHYMS7Xpbr+9uNi0Kq5NR3v4+oPNx6pYXt8ACuw9luhM/yMgHYwW0ajIR20wkPAFkZLEMGmg==}
    engines: {node: '>=v14'}
    dependencies:
      '@commitlint/is-ignored': 17.6.6
      '@commitlint/parse': 17.6.5
      '@commitlint/rules': 17.6.5
      '@commitlint/types': 17.4.4
    dev: true

  /@commitlint/load/17.5.0:
    resolution: {integrity: sha512-l+4W8Sx4CD5rYFsrhHH8HP01/8jEP7kKf33Xlx2Uk2out/UKoKPYMOIRcDH5ppT8UXLMV+x6Wm5osdRKKgaD1Q==}
    engines: {node: '>=v14'}
    dependencies:
      '@commitlint/config-validator': 17.4.4
      '@commitlint/execute-rule': 17.4.0
      '@commitlint/resolve-extends': 17.4.4
      '@commitlint/types': 17.4.4
      '@types/node': 18.18.7
      chalk: 4.1.2
      cosmiconfig: 8.2.0
      cosmiconfig-typescript-loader: 4.2.0_nv4exkp5265jvrkefnus6du4di
      lodash.isplainobject: 4.0.6
      lodash.merge: 4.6.2
      lodash.uniq: 4.5.0
      resolve-from: 5.0.0
      ts-node: 10.9.1_fw7rjau6lbmauwrvieqeq6x7va
      typescript: 5.1.6
    transitivePeerDependencies:
      - '@swc/core'
      - '@swc/wasm'
    dev: true

  /@commitlint/load/18.2.0_typescript@5.1.6:
    resolution: {integrity: sha512-xjX3d3CRlOALwImhOsmLYZh14/+gW/KxsY7+bPKrzmGuFailf9K7ckhB071oYZVJdACnpY4hDYiosFyOC+MpAA==}
    engines: {node: '>=v18'}
    requiresBuild: true
    dependencies:
      '@commitlint/config-validator': 18.1.0
      '@commitlint/execute-rule': 18.1.0
      '@commitlint/resolve-extends': 18.1.0
      '@commitlint/types': 18.1.0
      '@types/node': 18.18.7
      chalk: 4.1.2
      cosmiconfig: 8.2.0
      cosmiconfig-typescript-loader: 5.0.0_bz7oycibfvlofuvp7manswxclu
      lodash.isplainobject: 4.0.6
      lodash.merge: 4.6.2
      lodash.uniq: 4.5.0
      resolve-from: 5.0.0
    transitivePeerDependencies:
      - typescript
    dev: true
    optional: true

  /@commitlint/message/17.4.2:
    resolution: {integrity: sha512-3XMNbzB+3bhKA1hSAWPCQA3lNxR4zaeQAQcHj0Hx5sVdO6ryXtgUBGGv+1ZCLMgAPRixuc6en+iNAzZ4NzAa8Q==}
    engines: {node: '>=v14'}
    dev: true

  /@commitlint/parse/17.6.5:
    resolution: {integrity: sha512-0zle3bcn1Hevw5Jqpz/FzEWNo2KIzUbc1XyGg6WrWEoa6GH3A1pbqNF6MvE6rjuy6OY23c8stWnb4ETRZyN+Yw==}
    engines: {node: '>=v14'}
    dependencies:
      '@commitlint/types': 17.4.4
      conventional-changelog-angular: 5.0.13
      conventional-commits-parser: 3.2.4
    dev: true

  /@commitlint/read/17.5.1:
    resolution: {integrity: sha512-7IhfvEvB//p9aYW09YVclHbdf1u7g7QhxeYW9ZHSO8Huzp8Rz7m05aCO1mFG7G8M+7yfFnXB5xOmG18brqQIBg==}
    engines: {node: '>=v14'}
    dependencies:
      '@commitlint/top-level': 17.4.0
      '@commitlint/types': 17.4.4
      fs-extra: 11.1.1
      git-raw-commits: 2.0.11
      minimist: 1.2.8
    dev: true

  /@commitlint/resolve-extends/17.4.4:
    resolution: {integrity: sha512-znXr1S0Rr8adInptHw0JeLgumS11lWbk5xAWFVno+HUFVN45875kUtqjrI6AppmD3JI+4s0uZlqqlkepjJd99A==}
    engines: {node: '>=v14'}
    dependencies:
      '@commitlint/config-validator': 17.4.4
      '@commitlint/types': 17.4.4
      import-fresh: 3.3.0
      lodash.mergewith: 4.6.2
      resolve-from: 5.0.0
      resolve-global: 1.0.0
    dev: true

  /@commitlint/resolve-extends/18.1.0:
    resolution: {integrity: sha512-3mZpzOEJkELt7BbaZp6+bofJyxViyObebagFn0A7IHaLARhPkWTivXdjvZHS12nAORftv88Yhbh8eCPKfSvB7g==}
    engines: {node: '>=v18'}
    dependencies:
      '@commitlint/config-validator': 18.1.0
      '@commitlint/types': 18.1.0
      import-fresh: 3.3.0
      lodash.mergewith: 4.6.2
      resolve-from: 5.0.0
      resolve-global: 1.0.0
    dev: true
    optional: true

  /@commitlint/rules/17.6.5:
    resolution: {integrity: sha512-uTB3zSmnPyW2qQQH+Dbq2rekjlWRtyrjDo4aLFe63uteandgkI+cc0NhhbBAzcXShzVk0qqp8SlkQMu0mgHg/A==}
    engines: {node: '>=v14'}
    dependencies:
      '@commitlint/ensure': 17.4.4
      '@commitlint/message': 17.4.2
      '@commitlint/to-lines': 17.4.0
      '@commitlint/types': 17.4.4
      execa: 5.1.1
    dev: true

  /@commitlint/to-lines/17.4.0:
    resolution: {integrity: sha512-LcIy/6ZZolsfwDUWfN1mJ+co09soSuNASfKEU5sCmgFCvX5iHwRYLiIuoqXzOVDYOy7E7IcHilr/KS0e5T+0Hg==}
    engines: {node: '>=v14'}
    dev: true

  /@commitlint/top-level/17.4.0:
    resolution: {integrity: sha512-/1loE/g+dTTQgHnjoCy0AexKAEFyHsR2zRB4NWrZ6lZSMIxAhBJnmCqwao7b4H8888PsfoTBCLBYIw8vGnej8g==}
    engines: {node: '>=v14'}
    dependencies:
      find-up: 5.0.0
    dev: true

  /@commitlint/types/17.4.4:
    resolution: {integrity: sha512-amRN8tRLYOsxRr6mTnGGGvB5EmW/4DDjLMgiwK3CCVEmN6Sr/6xePGEpWaspKkckILuUORCwe6VfDBw6uj4axQ==}
    engines: {node: '>=v14'}
    dependencies:
      chalk: 4.1.2
    dev: true

  /@commitlint/types/18.1.0:
    resolution: {integrity: sha512-65vGxZmbs+2OVwEItxhp3Ul7X2m2LyLfifYI/NdPwRqblmuES2w2aIRhIjb7cwUIBHHSTT8WXj4ixVHQibmvLQ==}
    engines: {node: '>=v18'}
    dependencies:
      chalk: 4.1.2
    dev: true
    optional: true

  /@cspotcode/source-map-support/0.8.1:
    resolution: {integrity: sha512-IchNf6dN4tHoMFIn/7OE8LWZ19Y6q/67Bmf6vnGREv8RSbBVb9LPJxEcnwrcwX6ixSvaiGoomAUvu4YSxXrVgw==}
    engines: {node: '>=12'}
    dependencies:
      '@jridgewell/trace-mapping': 0.3.9

  /@emnapi/runtime/0.45.0:
    resolution: {integrity: sha512-Txumi3td7J4A/xTTwlssKieHKTGl3j4A1tglBx72auZ49YK7ePY6XZricgIg9mnZT4xPfA+UPCUdnhRuEFDL+w==}
    requiresBuild: true
    dependencies:
      tslib: 2.6.2
    dev: true
    optional: true

  /@es-joy/jsdoccomment/0.40.1:
    resolution: {integrity: sha512-YORCdZSusAlBrFpZ77pJjc5r1bQs5caPWtAu+WWmiSo+8XaUzseapVrfAtiRFbQWnrBxxLLEwF6f6ZG/UgCQCg==}
    engines: {node: '>=16'}
    dependencies:
      comment-parser: 1.4.0
      esquery: 1.5.0
      jsdoc-type-pratt-parser: 4.0.0
    dev: true

  /@eslint-community/eslint-utils/4.4.0_eslint@8.55.0:
    resolution: {integrity: sha512-1/sA4dwrzBAyeUoQ6oxahHKmrZvsnLCg4RfxW3ZFGGmQkSNQPFNLV9CUEFQP1x9EYXHTo5p6xdhZM1Ne9p/AfA==}
    engines: {node: ^12.22.0 || ^14.17.0 || >=16.0.0}
    peerDependencies:
      eslint: ^6.0.0 || ^7.0.0 || >=8.0.0 || 8.51.0
    dependencies:
      eslint: 8.55.0
      eslint-visitor-keys: 3.4.3

  /@eslint-community/regexpp/4.10.0:
    resolution: {integrity: sha512-Cu96Sd2By9mCNTx2iyKOmq10v22jUVQv0lQnlGNy16oE9589yE+QADPbrMGCkA51cKZSg3Pu/aTJVTGfL/qjUA==}
    engines: {node: ^12.0.0 || ^14.0.0 || >=16.0.0}

  /@eslint/eslintrc/2.1.4:
    resolution: {integrity: sha512-269Z39MS6wVJtsoUl10L60WdkhJVdPG24Q4eZTH3nnF6lpvSShEK3wQjDX9JRWAUPvPh7COouPpU9IrqaZFvtQ==}
    engines: {node: ^12.22.0 || ^14.17.0 || >=16.0.0}
    dependencies:
      ajv: 6.12.6
      debug: 4.3.4
      espree: 9.6.1
      globals: 13.23.0
      ignore: 5.2.4
      import-fresh: 3.3.0
      js-yaml: 4.1.0
      minimatch: 3.1.2
      strip-json-comments: 3.1.1
    transitivePeerDependencies:
      - supports-color

  /@eslint/js/8.55.0:
    resolution: {integrity: sha512-qQfo2mxH5yVom1kacMtZZJFVdW+E70mqHMJvVg6WTLo+VBuQJ4TojZlfWBjK0ve5BdEeNAVxOsl/nvNMpJOaJA==}
    engines: {node: ^12.22.0 || ^14.17.0 || >=16.0.0}

  /@fluid-tools/build-cli/0.29.0_bpztyfltmpuv6lhsgzfwtmxhte:
    resolution: {integrity: sha512-gQyW8SfBtP9bdn+6KzaCCVv5Qo0K2gYaIuULSe8VGYWJLtv65ftPnIyZw9T8GZPhXhhmKHDPsCQrGH7Tr1Pucw==}
    engines: {node: '>=14.17.0'}
    hasBin: true
    dependencies:
<<<<<<< HEAD
      '@fluid-tools/version-tools': 0.29.0_typescript@5.1.6
      '@fluidframework/build-tools': 0.29.0
      '@fluidframework/bundle-size-tools': 0.29.0
      '@microsoft/api-extractor': 7.39.1
=======
      '@fluid-tools/version-tools': 0.26.2_typescript@5.1.6
      '@fluidframework/build-tools': 0.26.2
      '@fluidframework/bundle-size-tools': 0.26.2
      '@microsoft/api-extractor': 7.42.3
>>>>>>> 5767a266
      '@oclif/core': 3.9.0
      '@oclif/plugin-autocomplete': 2.3.10_typescript@5.1.6
      '@oclif/plugin-commands': 3.0.4
      '@oclif/plugin-help': 6.0.4
      '@oclif/plugin-not-found': 3.0.2
      '@oclif/plugin-plugins': 3.9.4_typescript@5.1.6
      '@oclif/test': 2.3.33_typescript@5.1.6
      '@octokit/core': 4.2.4
      '@rushstack/node-core-library': 3.63.0
      async: 3.2.4
      chalk: 2.4.2
      danger: 11.3.0
      date-fns: 2.30.0
      execa: 5.1.1
      fs-extra: 9.1.0
      globby: 11.1.0
      gray-matter: 4.0.3
      human-id: 4.0.0
      inquirer: 8.2.5
      jssm: 5.89.2
      jssm-viz-cli: 5.89.2
      latest-version: 5.1.0
      minimatch: 7.4.6
      node-fetch: 2.6.9
      npm-check-updates: 16.10.15
      oclif: 4.0.3_bpztyfltmpuv6lhsgzfwtmxhte
      prettier: 3.0.3
      prompts: 2.4.2
      read-pkg-up: 7.0.1
      semver: 7.5.4
      semver-utils: 1.1.4
      simple-git: 3.19.1
      sort-json: 2.0.1
      sort-package-json: 1.57.0
      strip-ansi: 6.0.1
      table: 6.8.1
      ts-morph: 17.0.1
      type-fest: 2.19.0
    transitivePeerDependencies:
      - '@swc/core'
      - '@swc/wasm'
      - '@types/node'
      - astro-eslint-parser
      - bluebird
      - encoding
      - esbuild
      - eslint
      - mem-fs
      - supports-color
      - svelte
      - svelte-eslint-parser
      - typescript
      - uglify-js
      - vue-eslint-parser
      - webpack-cli
    dev: true

  /@fluid-tools/version-tools/0.29.0_typescript@5.1.6:
    resolution: {integrity: sha512-VwVe/3c9W+3P5IfhbAZH/M8h36DiDh9pOsPexjnCCWaFTXZs5kBggxN57/PStYkDTG3MiYGxg8OcM52fWCy+Vg==}
    engines: {node: '>=14.17.0'}
    hasBin: true
    dependencies:
      '@oclif/core': 3.9.0
      '@oclif/plugin-autocomplete': 2.3.10_typescript@5.1.6
      '@oclif/plugin-commands': 3.0.4
      '@oclif/plugin-help': 6.0.4
      '@oclif/plugin-not-found': 3.0.2
      '@oclif/plugin-plugins': 3.9.4_typescript@5.1.6
      chalk: 2.4.2
      semver: 7.5.4
      table: 6.8.1
    transitivePeerDependencies:
      - '@swc/core'
      - '@swc/wasm'
      - '@types/node'
      - supports-color
      - typescript
    dev: true

  /@fluidframework/build-common/2.0.3:
    resolution: {integrity: sha512-1LU/2uyCeMxf63z5rhFOFEBvFyBogZ7ZXwzXLxyBhSgq/fGiq8PLjBW7uX++r0LcVCdaWyopf7w060eJpANYdg==}
    hasBin: true
    dev: true

  /@fluidframework/build-tools/0.29.0:
    resolution: {integrity: sha512-OJCaj/fzeBjfQeXVeoo4IsbVVj8zsXg+BRmkO3C0DfujIhc2XXsqG2Pd164DNH5rjMBmFzj9R50p0ZHVWXpUuQ==}
    engines: {node: '>=14.17.0'}
    hasBin: true
    dependencies:
      '@fluid-tools/version-tools': 0.29.0_typescript@5.1.6
      '@fluidframework/bundle-size-tools': 0.29.0
      '@manypkg/get-packages': 2.2.0
      '@octokit/core': 4.2.4
      '@rushstack/node-core-library': 3.63.0
      async: 3.2.4
      chalk: 2.4.2
      cosmiconfig: 8.2.0
      danger: 11.3.0
      date-fns: 2.30.0
      debug: 4.3.4
      detect-indent: 6.1.0
      find-up: 5.0.0
      fs-extra: 9.1.0
      glob: 7.2.3
      ignore: 5.2.4
      json5: 2.2.3
      lodash: 4.17.21
      lodash.isequal: 4.5.0
      picomatch: 2.3.1
      replace-in-file: 6.3.5
      rimraf: 4.4.1
      semver: 7.5.4
      sort-package-json: 1.57.0
      ts-morph: 17.0.1
      type-fest: 2.19.0
      typescript: 5.1.6
      yaml: 2.3.1
    transitivePeerDependencies:
      - '@swc/core'
      - '@swc/wasm'
      - '@types/node'
      - encoding
      - esbuild
      - supports-color
      - uglify-js
      - webpack-cli
    dev: true

  /@fluidframework/bundle-size-tools/0.29.0:
    resolution: {integrity: sha512-+FM0oaL1uEnkUVxpuiSXCTSG0Rd/VgGtYFuc449xwUhxJS9rbRhbjYQhyAwx6BDstMAKicTq7i5xLF4srrug7w==}
    dependencies:
      azure-devops-node-api: 11.2.0
      jszip: 3.10.1
      msgpack-lite: 0.1.26
      pako: 2.1.0
      typescript: 5.1.6
      webpack: 5.88.1
    transitivePeerDependencies:
      - '@swc/core'
      - esbuild
      - uglify-js
      - webpack-cli
    dev: true

  /@fluidframework/eslint-config-fluid/4.0.0_bpztyfltmpuv6lhsgzfwtmxhte:
    resolution: {integrity: sha512-mLE+1uocMaMACF51EPhnGgLi2okbKRAPE53RzC3Jd2CfqqIGk2sk8yrsvw7KVfeBp8w0Mf646ZM17yAbNTErDg==}
    dependencies:
      '@microsoft/tsdoc': 0.14.2
      '@rushstack/eslint-patch': 1.4.0
      '@rushstack/eslint-plugin': 0.13.1_bpztyfltmpuv6lhsgzfwtmxhte
      '@rushstack/eslint-plugin-security': 0.7.1_bpztyfltmpuv6lhsgzfwtmxhte
      '@typescript-eslint/eslint-plugin': 6.7.5_gutmsi6rpbyypn46fpwnxcekni
      '@typescript-eslint/parser': 6.7.5_bpztyfltmpuv6lhsgzfwtmxhte
      eslint-config-prettier: 9.0.0_eslint@8.55.0
      eslint-import-resolver-typescript: 3.6.1_tpu45zodljnzvckpnsmhtdqkmi
      eslint-plugin-eslint-comments: 3.2.0_eslint@8.55.0
      eslint-plugin-import: /eslint-plugin-i/2.29.0_j7h7oj6rrhtikhzta4fgkou42e
      eslint-plugin-jsdoc: 46.8.2_eslint@8.55.0
      eslint-plugin-promise: 6.1.1_eslint@8.55.0
      eslint-plugin-react: 7.33.2_eslint@8.55.0
      eslint-plugin-react-hooks: 4.6.0_eslint@8.55.0
      eslint-plugin-tsdoc: 0.2.17
      eslint-plugin-unicorn: 48.0.1_eslint@8.55.0
      eslint-plugin-unused-imports: 3.0.0_q2lq45qjv2a3kzwivaf2whp57u
    transitivePeerDependencies:
      - eslint
      - eslint-import-resolver-node
      - eslint-import-resolver-webpack
      - supports-color
      - typescript
    dev: true

  /@gar/promisify/1.1.3:
    resolution: {integrity: sha512-k2Ty1JcVojjJFwrg/ThKi2ujJ7XNLYaFGNB/bWT9wGR+oSMJHMa5w+CUq6p/pVrKeNNgA7pCqEcjSnHVoqJQFw==}

  /@gitbeaker/core/35.8.1:
    resolution: {integrity: sha512-KBrDykVKSmU9Q9Gly8KeHOgdc0lZSa435srECxuO0FGqqBcUQ82hPqUc13YFkkdOI9T1JRA3qSFajg8ds0mZKA==}
    engines: {node: '>=14.2.0'}
    dependencies:
      '@gitbeaker/requester-utils': 35.8.1
      form-data: 4.0.0
      li: 1.3.0
      mime: 3.0.0
      query-string: 7.1.3
      xcase: 2.0.1

  /@gitbeaker/node/35.8.1:
    resolution: {integrity: sha512-g6rX853y61qNhzq9cWtxIEoe2KDeFBtXAeWMGWJnc3nz3WRump2pIICvJqw/yobLZqmTNt+ea6w3/n92Mnbn3g==}
    engines: {node: '>=14.2.0'}
    deprecated: Please use its successor @gitbeaker/rest
    dependencies:
      '@gitbeaker/core': 35.8.1
      '@gitbeaker/requester-utils': 35.8.1
      delay: 5.0.0
      got: 11.8.6
      xcase: 2.0.1

  /@gitbeaker/requester-utils/35.8.1:
    resolution: {integrity: sha512-MFzdH+Z6eJaCZA5ruWsyvm6SXRyrQHjYVR6aY8POFraIy7ceIHOprWCs1R+0ydDZ8KtBnd8OTHjlJ0sLtSFJCg==}
    engines: {node: '>=14.2.0'}
    dependencies:
      form-data: 4.0.0
      qs: 6.11.0
      xcase: 2.0.1

  /@humanwhocodes/config-array/0.11.14:
    resolution: {integrity: sha512-3T8LkOmg45BV5FICb15QQMsyUSWrQ8AygVfC7ZG32zOalnqrilm018ZVCw0eapXux8FtA33q8PSRSstjee3jSg==}
    engines: {node: '>=10.10.0'}
    dependencies:
      '@humanwhocodes/object-schema': 2.0.2
      debug: 4.3.4
      minimatch: 3.1.2
    transitivePeerDependencies:
      - supports-color

  /@humanwhocodes/module-importer/1.0.1:
    resolution: {integrity: sha512-bxveV4V8v5Yb4ncFTT3rPSgZBOpCkjfK0y4oVVVJwIuDVBRMDXrPyXRL988i5ap9m9bnyEEjWfm5WkBmtffLfA==}
    engines: {node: '>=12.22'}

  /@humanwhocodes/object-schema/2.0.2:
    resolution: {integrity: sha512-6EwiSjwWYP7pTckG6I5eyFANjPhmPjUX9JRLUSfNPC7FX7zK9gyZAfUEaECL6ALTpGX5AjnBq3C9XmVWPitNpw==}

  /@hutson/parse-repository-url/3.0.2:
    resolution: {integrity: sha512-H9XAx3hc0BQHY6l+IFSWHDySypcXsvsuLhgYLUGywmJ5pswRVQJUHpOsobnLYp2ZUaUlKiKDrgWWhosOwAEM8Q==}
    engines: {node: '>=6.9.0'}
    dev: true

  /@img/sharp-darwin-arm64/0.33.2:
    resolution: {integrity: sha512-itHBs1rPmsmGF9p4qRe++CzCgd+kFYktnsoR1sbIAfsRMrJZau0Tt1AH9KVnufc2/tU02Gf6Ibujx+15qRE03w==}
    engines: {glibc: '>=2.26', node: ^18.17.0 || ^20.3.0 || >=21.0.0, npm: '>=9.6.5', pnpm: '>=7.1.0', yarn: '>=3.2.0'}
    cpu: [arm64]
    os: [darwin]
    requiresBuild: true
    optionalDependencies:
      '@img/sharp-libvips-darwin-arm64': 1.0.1
    dev: true
    optional: true

  /@img/sharp-darwin-x64/0.33.2:
    resolution: {integrity: sha512-/rK/69Rrp9x5kaWBjVN07KixZanRr+W1OiyKdXcbjQD6KbW+obaTeBBtLUAtbBsnlTTmWthw99xqoOS7SsySDg==}
    engines: {glibc: '>=2.26', node: ^18.17.0 || ^20.3.0 || >=21.0.0, npm: '>=9.6.5', pnpm: '>=7.1.0', yarn: '>=3.2.0'}
    cpu: [x64]
    os: [darwin]
    requiresBuild: true
    optionalDependencies:
      '@img/sharp-libvips-darwin-x64': 1.0.1
    dev: true
    optional: true

  /@img/sharp-libvips-darwin-arm64/1.0.1:
    resolution: {integrity: sha512-kQyrSNd6lmBV7O0BUiyu/OEw9yeNGFbQhbxswS1i6rMDwBBSX+e+rPzu3S+MwAiGU3HdLze3PanQ4Xkfemgzcw==}
    engines: {macos: '>=11', npm: '>=9.6.5', pnpm: '>=7.1.0', yarn: '>=3.2.0'}
    cpu: [arm64]
    os: [darwin]
    requiresBuild: true
    dev: true
    optional: true

  /@img/sharp-libvips-darwin-x64/1.0.1:
    resolution: {integrity: sha512-eVU/JYLPVjhhrd8Tk6gosl5pVlvsqiFlt50wotCvdkFGf+mDNBJxMh+bvav+Wt3EBnNZWq8Sp2I7XfSjm8siog==}
    engines: {macos: '>=10.13', npm: '>=9.6.5', pnpm: '>=7.1.0', yarn: '>=3.2.0'}
    cpu: [x64]
    os: [darwin]
    requiresBuild: true
    dev: true
    optional: true

  /@img/sharp-libvips-linux-arm/1.0.1:
    resolution: {integrity: sha512-FtdMvR4R99FTsD53IA3LxYGghQ82t3yt0ZQ93WMZ2xV3dqrb0E8zq4VHaTOuLEAuA83oDawHV3fd+BsAPadHIQ==}
    engines: {glibc: '>=2.28', npm: '>=9.6.5', pnpm: '>=7.1.0', yarn: '>=3.2.0'}
    cpu: [arm]
    os: [linux]
    requiresBuild: true
    dev: true
    optional: true

  /@img/sharp-libvips-linux-arm64/1.0.1:
    resolution: {integrity: sha512-bnGG+MJjdX70mAQcSLxgeJco11G+MxTz+ebxlz8Y3dxyeb3Nkl7LgLI0mXupoO+u1wRNx/iRj5yHtzA4sde1yA==}
    engines: {glibc: '>=2.26', npm: '>=9.6.5', pnpm: '>=7.1.0', yarn: '>=3.2.0'}
    cpu: [arm64]
    os: [linux]
    requiresBuild: true
    dev: true
    optional: true

  /@img/sharp-libvips-linux-s390x/1.0.1:
    resolution: {integrity: sha512-3+rzfAR1YpMOeA2zZNp+aYEzGNWK4zF3+sdMxuCS3ey9HhDbJ66w6hDSHDMoap32DueFwhhs3vwooAB2MaK4XQ==}
    engines: {glibc: '>=2.28', npm: '>=9.6.5', pnpm: '>=7.1.0', yarn: '>=3.2.0'}
    cpu: [s390x]
    os: [linux]
    requiresBuild: true
    dev: true
    optional: true

  /@img/sharp-libvips-linux-x64/1.0.1:
    resolution: {integrity: sha512-3NR1mxFsaSgMMzz1bAnnKbSAI+lHXVTqAHgc1bgzjHuXjo4hlscpUxc0vFSAPKI3yuzdzcZOkq7nDPrP2F8Jgw==}
    engines: {glibc: '>=2.26', npm: '>=9.6.5', pnpm: '>=7.1.0', yarn: '>=3.2.0'}
    cpu: [x64]
    os: [linux]
    requiresBuild: true
    dev: true
    optional: true

  /@img/sharp-libvips-linuxmusl-arm64/1.0.1:
    resolution: {integrity: sha512-5aBRcjHDG/T6jwC3Edl3lP8nl9U2Yo8+oTl5drd1dh9Z1EBfzUKAJFUDTDisDjUwc7N4AjnPGfCA3jl3hY8uDg==}
    engines: {musl: '>=1.2.2', npm: '>=9.6.5', pnpm: '>=7.1.0', yarn: '>=3.2.0'}
    cpu: [arm64]
    os: [linux]
    requiresBuild: true
    dev: true
    optional: true

  /@img/sharp-libvips-linuxmusl-x64/1.0.1:
    resolution: {integrity: sha512-dcT7inI9DBFK6ovfeWRe3hG30h51cBAP5JXlZfx6pzc/Mnf9HFCQDLtYf4MCBjxaaTfjCCjkBxcy3XzOAo5txw==}
    engines: {musl: '>=1.2.2', npm: '>=9.6.5', pnpm: '>=7.1.0', yarn: '>=3.2.0'}
    cpu: [x64]
    os: [linux]
    requiresBuild: true
    dev: true
    optional: true

  /@img/sharp-linux-arm/0.33.2:
    resolution: {integrity: sha512-Fndk/4Zq3vAc4G/qyfXASbS3HBZbKrlnKZLEJzPLrXoJuipFNNwTes71+Ki1hwYW5lch26niRYoZFAtZVf3EGA==}
    engines: {glibc: '>=2.28', node: ^18.17.0 || ^20.3.0 || >=21.0.0, npm: '>=9.6.5', pnpm: '>=7.1.0', yarn: '>=3.2.0'}
    cpu: [arm]
    os: [linux]
    requiresBuild: true
    optionalDependencies:
      '@img/sharp-libvips-linux-arm': 1.0.1
    dev: true
    optional: true

  /@img/sharp-linux-arm64/0.33.2:
    resolution: {integrity: sha512-pz0NNo882vVfqJ0yNInuG9YH71smP4gRSdeL09ukC2YLE6ZyZePAlWKEHgAzJGTiOh8Qkaov6mMIMlEhmLdKew==}
    engines: {glibc: '>=2.26', node: ^18.17.0 || ^20.3.0 || >=21.0.0, npm: '>=9.6.5', pnpm: '>=7.1.0', yarn: '>=3.2.0'}
    cpu: [arm64]
    os: [linux]
    requiresBuild: true
    optionalDependencies:
      '@img/sharp-libvips-linux-arm64': 1.0.1
    dev: true
    optional: true

  /@img/sharp-linux-s390x/0.33.2:
    resolution: {integrity: sha512-MBoInDXDppMfhSzbMmOQtGfloVAflS2rP1qPcUIiITMi36Mm5YR7r0ASND99razjQUpHTzjrU1flO76hKvP5RA==}
    engines: {glibc: '>=2.28', node: ^18.17.0 || ^20.3.0 || >=21.0.0, npm: '>=9.6.5', pnpm: '>=7.1.0', yarn: '>=3.2.0'}
    cpu: [s390x]
    os: [linux]
    requiresBuild: true
    optionalDependencies:
      '@img/sharp-libvips-linux-s390x': 1.0.1
    dev: true
    optional: true

  /@img/sharp-linux-x64/0.33.2:
    resolution: {integrity: sha512-xUT82H5IbXewKkeF5aiooajoO1tQV4PnKfS/OZtb5DDdxS/FCI/uXTVZ35GQ97RZXsycojz/AJ0asoz6p2/H/A==}
    engines: {glibc: '>=2.26', node: ^18.17.0 || ^20.3.0 || >=21.0.0, npm: '>=9.6.5', pnpm: '>=7.1.0', yarn: '>=3.2.0'}
    cpu: [x64]
    os: [linux]
    requiresBuild: true
    optionalDependencies:
      '@img/sharp-libvips-linux-x64': 1.0.1
    dev: true
    optional: true

  /@img/sharp-linuxmusl-arm64/0.33.2:
    resolution: {integrity: sha512-F+0z8JCu/UnMzg8IYW1TMeiViIWBVg7IWP6nE0p5S5EPQxlLd76c8jYemG21X99UzFwgkRo5yz2DS+zbrnxZeA==}
    engines: {musl: '>=1.2.2', node: ^18.17.0 || ^20.3.0 || >=21.0.0, npm: '>=9.6.5', pnpm: '>=7.1.0', yarn: '>=3.2.0'}
    cpu: [arm64]
    os: [linux]
    requiresBuild: true
    optionalDependencies:
      '@img/sharp-libvips-linuxmusl-arm64': 1.0.1
    dev: true
    optional: true

  /@img/sharp-linuxmusl-x64/0.33.2:
    resolution: {integrity: sha512-+ZLE3SQmSL+Fn1gmSaM8uFusW5Y3J9VOf+wMGNnTtJUMUxFhv+P4UPaYEYT8tqnyYVaOVGgMN/zsOxn9pSsO2A==}
    engines: {musl: '>=1.2.2', node: ^18.17.0 || ^20.3.0 || >=21.0.0, npm: '>=9.6.5', pnpm: '>=7.1.0', yarn: '>=3.2.0'}
    cpu: [x64]
    os: [linux]
    requiresBuild: true
    optionalDependencies:
      '@img/sharp-libvips-linuxmusl-x64': 1.0.1
    dev: true
    optional: true

  /@img/sharp-wasm32/0.33.2:
    resolution: {integrity: sha512-fLbTaESVKuQcpm8ffgBD7jLb/CQLcATju/jxtTXR1XCLwbOQt+OL5zPHSDMmp2JZIeq82e18yE0Vv7zh6+6BfQ==}
    engines: {node: ^18.17.0 || ^20.3.0 || >=21.0.0, npm: '>=9.6.5', pnpm: '>=7.1.0', yarn: '>=3.2.0'}
    cpu: [wasm32]
    requiresBuild: true
    dependencies:
      '@emnapi/runtime': 0.45.0
    dev: true
    optional: true

  /@img/sharp-win32-ia32/0.33.2:
    resolution: {integrity: sha512-okBpql96hIGuZ4lN3+nsAjGeggxKm7hIRu9zyec0lnfB8E7Z6p95BuRZzDDXZOl2e8UmR4RhYt631i7mfmKU8g==}
    engines: {node: ^18.17.0 || ^20.3.0 || >=21.0.0, npm: '>=9.6.5', pnpm: '>=7.1.0', yarn: '>=3.2.0'}
    cpu: [ia32]
    os: [win32]
    requiresBuild: true
    dev: true
    optional: true

  /@img/sharp-win32-x64/0.33.2:
    resolution: {integrity: sha512-E4magOks77DK47FwHUIGH0RYWSgRBfGdK56kIHSVeB9uIS4pPFr4N2kIVsXdQQo4LzOsENKV5KAhRlRL7eMAdg==}
    engines: {node: ^18.17.0 || ^20.3.0 || >=21.0.0, npm: '>=9.6.5', pnpm: '>=7.1.0', yarn: '>=3.2.0'}
    cpu: [x64]
    os: [win32]
    requiresBuild: true
    dev: true
    optional: true

  /@isaacs/cliui/8.0.2:
    resolution: {integrity: sha512-O8jcjabXaleOG9DQ0+ARXWZBTfnP4WNAqzuiJK7ll44AmxGKv/J2M4TPjxjY3znBCfvBXFzucm1twdyFybFqEA==}
    engines: {node: '>=12'}
    dependencies:
      string-width: 5.1.2
      string-width-cjs: /string-width/4.2.3
      strip-ansi: 7.0.1
      strip-ansi-cjs: /strip-ansi/6.0.1
      wrap-ansi: 8.1.0
      wrap-ansi-cjs: /wrap-ansi/7.0.0

  /@isaacs/string-locale-compare/1.1.0:
    resolution: {integrity: sha512-SQ7Kzhh9+D+ZW9MA0zkYv3VXhIDNx+LzM6EJ+/65I3QY+enU6Itte7E5XX7EWrqLW2FN4n06GWzBnPoC3th2aQ==}

  /@istanbuljs/schema/0.1.3:
    resolution: {integrity: sha512-ZXRY4jNvVgSVQ8DL3LTcakaAtXwTVUxE81hslsyD2AtoXW/wVob10HkOJ1X/pAlcI7D+2YoZKg5do8G/w6RYgA==}
    engines: {node: '>=8'}
    dev: true

  /@jridgewell/gen-mapping/0.3.2:
    resolution: {integrity: sha512-mh65xKQAzI6iBcFzwv28KVWSmCkdRBWoOh+bYQGW3+6OZvbbN3TqMGo5hqYxQniRcH9F2VZIoJCm4pa3BPDK/A==}
    engines: {node: '>=6.0.0'}
    dependencies:
      '@jridgewell/set-array': 1.1.2
      '@jridgewell/sourcemap-codec': 1.4.14
      '@jridgewell/trace-mapping': 0.3.18

  /@jridgewell/resolve-uri/3.1.0:
    resolution: {integrity: sha512-F2msla3tad+Mfht5cJq7LSXcdudKTWCVYUgw6pLFOOHSTtZlj6SWNYAp+AhuqLmWdBO2X5hPrLcu8cVP8fy28w==}
    engines: {node: '>=6.0.0'}

  /@jridgewell/set-array/1.1.2:
    resolution: {integrity: sha512-xnkseuNADM0gt2bs+BvhO0p78Mk762YnZdsuzFV018NoG1Sj1SCQvpSqa7XUaTam5vAGasABV9qXASMKnFMwMw==}
    engines: {node: '>=6.0.0'}

  /@jridgewell/source-map/0.3.3:
    resolution: {integrity: sha512-b+fsZXeLYi9fEULmfBrhxn4IrPlINf8fiNarzTof004v3lFdntdwa9PF7vFJqm3mg7s+ScJMxXaE3Acp1irZcg==}
    dependencies:
      '@jridgewell/gen-mapping': 0.3.2
      '@jridgewell/trace-mapping': 0.3.18

  /@jridgewell/sourcemap-codec/1.4.14:
    resolution: {integrity: sha512-XPSJHWmi394fuUuzDnGz1wiKqWfo1yXecHQMRf2l6hztTO+nPru658AyDngaBe7isIxEkRsPR3FZh+s7iVa4Uw==}

  /@jridgewell/trace-mapping/0.3.18:
    resolution: {integrity: sha512-w+niJYzMHdd7USdiH2U6869nqhD2nbfZXND5Yp93qIbEmnDNk7PD48o+YchRVpzMU7M6jVCbenTR7PA1FLQ9pA==}
    dependencies:
      '@jridgewell/resolve-uri': 3.1.0
      '@jridgewell/sourcemap-codec': 1.4.14

  /@jridgewell/trace-mapping/0.3.9:
    resolution: {integrity: sha512-3Belt6tdc8bPgAtbcmdtNJlirVoTmEb5e2gC94PnkwEW9jI6CAHUeoG85tjWP5WquqfavoMtMwiG4P926ZKKuQ==}
    dependencies:
      '@jridgewell/resolve-uri': 3.1.0
      '@jridgewell/sourcemap-codec': 1.4.14

  /@kwsites/file-exists/1.1.1:
    resolution: {integrity: sha512-m9/5YGR18lIwxSFDwfE3oA7bWuq9kdau6ugN4H2rJeyhFQZcG9AgSHkQtSD15a8WvTgfz9aikZMrKPHvbpqFiw==}
    dependencies:
      debug: 4.3.4
    transitivePeerDependencies:
      - supports-color

  /@kwsites/promise-deferred/1.1.1:
    resolution: {integrity: sha512-GaHYm+c0O9MjZRu0ongGBRbinu8gVAMd2UZjji6jVmqKtZluZnptXGWhz1E8j8D2HJ3f/yMxKAUC0b+57wncIw==}

  /@manypkg/find-root/2.2.0:
    resolution: {integrity: sha512-NET+BNIMmBWUUUfFtuDgaTIav6pVlkkSdI2mt+2rFWPd6TQ0DXyhQH47Ql+d7x2oIkJ69dkVKwsTErRt2ROPbw==}
    engines: {node: '>=14.18.0'}
    dependencies:
      '@manypkg/tools': 1.1.0
      '@types/node': 12.20.24
      find-up: 4.1.0
      fs-extra: 8.1.0

  /@manypkg/get-packages/2.2.0:
    resolution: {integrity: sha512-B5p5BXMwhGZKi/syEEAP1eVg5DZ/9LP+MZr0HqfrHLgu9fq0w4ZwH8yVen4JmjrxI2dWS31dcoswYzuphLaRxg==}
    engines: {node: '>=14.18.0'}
    dependencies:
      '@manypkg/find-root': 2.2.0
      '@manypkg/tools': 1.1.0

  /@manypkg/tools/1.1.0:
    resolution: {integrity: sha512-SkAyKAByB9l93Slyg8AUHGuM2kjvWioUTCckT/03J09jYnfEzMO/wSXmEhnKGYs6qx9De8TH4yJCl0Y9lRgnyQ==}
    engines: {node: '>=14.18.0'}
    dependencies:
      fs-extra: 8.1.0
      globby: 11.1.0
      jju: 1.4.0
      read-yaml-file: 1.1.0

  /@microsoft/api-documenter/7.22.24:
    resolution: {integrity: sha512-KdO7p/weirR/po0SqwWsbqoPUTqLv0QVvxqopysxF2PVdBpeKx4eOrII1VGw0rL0QY6WVvttIOJwD/JpYv9oWw==}
    hasBin: true
    dependencies:
      '@microsoft/api-extractor-model': 7.27.4
      '@microsoft/tsdoc': 0.14.2
      '@rushstack/node-core-library': 3.59.5
      '@rushstack/ts-command-line': 4.15.1
      colors: 1.2.5
      js-yaml: 3.13.1
      resolve: 1.22.1
    transitivePeerDependencies:
      - '@types/node'
    dev: true

  /@microsoft/api-extractor-model/7.27.4:
    resolution: {integrity: sha512-HjqQFmuGPOS20rtnu+9Jj0QrqZyR59E+piUWXPMZTTn4jaZI+4UmsHSf3Id8vyueAhOBH2cgwBuRTE5R+MfSMw==}
    dependencies:
      '@microsoft/tsdoc': 0.14.2
      '@microsoft/tsdoc-config': 0.16.2
      '@rushstack/node-core-library': 3.59.5
    transitivePeerDependencies:
      - '@types/node'
    dev: true

  /@microsoft/api-extractor-model/7.28.13:
    resolution: {integrity: sha512-39v/JyldX4MS9uzHcdfmjjfS6cYGAoXV+io8B5a338pkHiSt+gy2eXQ0Q7cGFJ7quSa1VqqlMdlPrB6sLR/cAw==}
    dependencies:
      '@microsoft/tsdoc': 0.14.2
      '@microsoft/tsdoc-config': 0.16.2
      '@rushstack/node-core-library': 4.0.2
    transitivePeerDependencies:
      - '@types/node'
    dev: true

  /@microsoft/api-extractor-model/7.28.13_@types+node@18.18.6:
    resolution: {integrity: sha512-39v/JyldX4MS9uzHcdfmjjfS6cYGAoXV+io8B5a338pkHiSt+gy2eXQ0Q7cGFJ7quSa1VqqlMdlPrB6sLR/cAw==}
    dependencies:
      '@microsoft/tsdoc': 0.14.2
      '@microsoft/tsdoc-config': 0.16.2
      '@rushstack/node-core-library': 4.0.2_@types+node@18.18.6
    transitivePeerDependencies:
      - '@types/node'

  /@microsoft/api-extractor/7.42.3:
    resolution: {integrity: sha512-JNLJFpGHz6ekjS6bvYXxUBeRGnSHeCMFNvRbCQ+7XXB/ZFrgLSMPwWtEq40AiWAy+oyG5a4RSNwdJTp0B2USvQ==}
    hasBin: true
    dependencies:
      '@microsoft/api-extractor-model': 7.28.13
      '@microsoft/tsdoc': 0.14.2
      '@microsoft/tsdoc-config': 0.16.2
      '@rushstack/node-core-library': 4.0.2
      '@rushstack/rig-package': 0.5.2
      '@rushstack/terminal': 0.10.0
      '@rushstack/ts-command-line': 4.19.1
      lodash: 4.17.21
      minimatch: 3.0.8
      resolve: 1.22.8
      semver: 7.5.4
      source-map: 0.6.1
      typescript: 5.3.3
    transitivePeerDependencies:
      - '@types/node'
    dev: true

  /@microsoft/api-extractor/7.42.3_@types+node@18.18.6:
    resolution: {integrity: sha512-JNLJFpGHz6ekjS6bvYXxUBeRGnSHeCMFNvRbCQ+7XXB/ZFrgLSMPwWtEq40AiWAy+oyG5a4RSNwdJTp0B2USvQ==}
    hasBin: true
    dependencies:
      '@microsoft/api-extractor-model': 7.28.13_@types+node@18.18.6
      '@microsoft/tsdoc': 0.14.2
      '@microsoft/tsdoc-config': 0.16.2
      '@rushstack/node-core-library': 4.0.2_@types+node@18.18.6
      '@rushstack/rig-package': 0.5.2
      '@rushstack/terminal': 0.10.0_@types+node@18.18.6
      '@rushstack/ts-command-line': 4.19.1_@types+node@18.18.6
      lodash: 4.17.21
      minimatch: 3.0.8
      resolve: 1.22.8
      semver: 7.5.4
      source-map: 0.6.1
      typescript: 5.3.3
    transitivePeerDependencies:
      - '@types/node'

  /@microsoft/tsdoc-config/0.16.2:
    resolution: {integrity: sha512-OGiIzzoBLgWWR0UdRJX98oYO+XKGf7tiK4Zk6tQ/E4IJqGCe7dvkTvgDZV5cFJUzLGDOjeAXrnZoA6QkVySuxw==}
    dependencies:
      '@microsoft/tsdoc': 0.14.2
      ajv: 6.12.6
      jju: 1.4.0
      resolve: 1.19.0

  /@microsoft/tsdoc/0.14.2:
    resolution: {integrity: sha512-9b8mPpKrfeGRuhFH5iO1iwCLeIIsV6+H1sRfxbkoGXIyQE2BTsPd9zqSqQJ+pv5sJ/hT5M1zvOFL02MnEezFug==}

  /@nodelib/fs.scandir/2.1.5:
    resolution: {integrity: sha512-vq24Bq3ym5HEQm2NKCr3yXDwjc7vTsEThRDnkp2DK9p1uqLR+DHurm/NOTo0KG7HYHU7eppKZj3MyqYuMBf62g==}
    engines: {node: '>= 8'}
    dependencies:
      '@nodelib/fs.stat': 2.0.5
      run-parallel: 1.2.0

  /@nodelib/fs.stat/2.0.5:
    resolution: {integrity: sha512-RkhPPp2zrqDAQA/2jNhnztcPAlv64XdhIp7a7454A5ovI7Bukxgt7MX7udwAu3zg1DcpPU0rz3VV1SeaqvY4+A==}
    engines: {node: '>= 8'}

  /@nodelib/fs.walk/1.2.8:
    resolution: {integrity: sha512-oGB+UxlgWcgQkgwo8GcEGwemoTFt3FIO9ababBmaGwXIoBKZ+GTy0pP185beGg7Llih/NSHSV2XAs1lnznocSg==}
    engines: {node: '>= 8'}
    dependencies:
      '@nodelib/fs.scandir': 2.1.5
      fastq: 1.15.0

  /@npmcli/arborist/4.3.1:
    resolution: {integrity: sha512-yMRgZVDpwWjplorzt9SFSaakWx6QIK248Nw4ZFgkrAy/GvJaFRaSZzE6nD7JBK5r8g/+PTxFq5Wj/sfciE7x+A==}
    engines: {node: ^12.13.0 || ^14.15.0 || >=16}
    hasBin: true
    dependencies:
      '@isaacs/string-locale-compare': 1.1.0
      '@npmcli/installed-package-contents': 1.0.7
      '@npmcli/map-workspaces': 2.0.4
      '@npmcli/metavuln-calculator': 2.0.0
      '@npmcli/move-file': 1.1.2
      '@npmcli/name-from-folder': 1.0.1
      '@npmcli/node-gyp': 1.0.3
      '@npmcli/package-json': 1.0.1
      '@npmcli/run-script': 2.0.0
      bin-links: 3.0.3
      cacache: 15.3.0
      common-ancestor-path: 1.0.1
      json-parse-even-better-errors: 2.3.1
      json-stringify-nice: 1.1.4
      mkdirp: 1.0.4
      mkdirp-infer-owner: 2.0.0
      npm-install-checks: 4.0.0
      npm-package-arg: 8.1.5
      npm-pick-manifest: 6.1.1
      npm-registry-fetch: 12.0.2
      pacote: 12.0.3
      parse-conflict-json: 2.0.2
      proc-log: 1.0.0
      promise-all-reject-late: 1.0.1
      promise-call-limit: 1.0.1
      read-package-json-fast: 2.0.3
      readdir-scoped-modules: 1.1.0
      rimraf: 3.0.2
      semver: 7.5.4
      ssri: 8.0.1
      treeverse: 1.0.4
      walk-up-path: 1.0.0
    transitivePeerDependencies:
      - bluebird
      - supports-color

  /@npmcli/fs/1.1.1:
    resolution: {integrity: sha512-8KG5RD0GVP4ydEzRn/I4BNDuxDtqVbOdm8675T49OIG/NGhaK0pjPX7ZcDlvKYbA+ulvVK3ztfcF4uBdOxuJbQ==}
    dependencies:
      '@gar/promisify': 1.1.3
      semver: 7.5.4

  /@npmcli/fs/2.1.2:
    resolution: {integrity: sha512-yOJKRvohFOaLqipNtwYB9WugyZKhC/DZC4VYPmpaCzDBrA8YpK3qHZ8/HGscMnE4GqbkLNuVcCnxkeQEdGt6LQ==}
    engines: {node: ^12.13.0 || ^14.15.0 || >=16.0.0}
    dependencies:
      '@gar/promisify': 1.1.3
      semver: 7.5.4

  /@npmcli/fs/3.1.0:
    resolution: {integrity: sha512-7kZUAaLscfgbwBQRbvdMYaZOWyMEcPTH/tJjnyAWJ/dvvs9Ef+CERx/qJb9GExJpl1qipaDGn7KqHnFGGixd0w==}
    engines: {node: ^14.17.0 || ^16.13.0 || >=18.0.0}
    dependencies:
      semver: 7.5.4

  /@npmcli/git/2.1.0:
    resolution: {integrity: sha512-/hBFX/QG1b+N7PZBFs0bi+evgRZcK9nWBxQKZkGoXUT5hJSwl5c4d7y8/hm+NQZRPhQ67RzFaj5UM9YeyKoryw==}
    dependencies:
      '@npmcli/promise-spawn': 1.3.2
      lru-cache: 6.0.0
      mkdirp: 1.0.4
      npm-pick-manifest: 6.1.1
      promise-inflight: 1.0.1
      promise-retry: 2.0.1
      semver: 7.5.4
      which: 2.0.2
    transitivePeerDependencies:
      - bluebird

  /@npmcli/git/4.1.0:
    resolution: {integrity: sha512-9hwoB3gStVfa0N31ymBmrX+GuDGdVA/QWShZVqE0HK2Af+7QGGrCTbZia/SW0ImUTjTne7SP91qxDmtXvDHRPQ==}
    engines: {node: ^14.17.0 || ^16.13.0 || >=18.0.0}
    dependencies:
      '@npmcli/promise-spawn': 6.0.2
      lru-cache: 7.18.3
      npm-pick-manifest: 8.0.1
      proc-log: 3.0.0
      promise-inflight: 1.0.1
      promise-retry: 2.0.1
      semver: 7.5.4
      which: 3.0.1
    transitivePeerDependencies:
      - bluebird

  /@npmcli/installed-package-contents/1.0.7:
    resolution: {integrity: sha512-9rufe0wnJusCQoLpV9ZPKIVP55itrM5BxOXs10DmdbRfgWtHy1LDyskbwRnBghuB0PrF7pNPOqREVtpz4HqzKw==}
    engines: {node: '>= 10'}
    hasBin: true
    dependencies:
      npm-bundled: 1.1.2
      npm-normalize-package-bin: 1.0.1

  /@npmcli/installed-package-contents/2.0.2:
    resolution: {integrity: sha512-xACzLPhnfD51GKvTOOuNX2/V4G4mz9/1I2MfDoye9kBM3RYe5g2YbscsaGoTlaWqkxeiapBWyseULVKpSVHtKQ==}
    engines: {node: ^14.17.0 || ^16.13.0 || >=18.0.0}
    hasBin: true
    dependencies:
      npm-bundled: 3.0.0
      npm-normalize-package-bin: 3.0.1

  /@npmcli/map-workspaces/2.0.4:
    resolution: {integrity: sha512-bMo0aAfwhVwqoVM5UzX1DJnlvVvzDCHae821jv48L1EsrYwfOZChlqWYXEtto/+BkBXetPbEWgau++/brh4oVg==}
    engines: {node: ^12.13.0 || ^14.15.0 || >=16.0.0}
    dependencies:
      '@npmcli/name-from-folder': 1.0.1
      glob: 8.1.0
      minimatch: 5.1.6
      read-package-json-fast: 2.0.3

  /@npmcli/metavuln-calculator/2.0.0:
    resolution: {integrity: sha512-VVW+JhWCKRwCTE+0xvD6p3uV4WpqocNYYtzyvenqL/u1Q3Xx6fGTJ+6UoIoii07fbuEO9U3IIyuGY0CYHDv1sg==}
    engines: {node: ^12.13.0 || ^14.15.0 || >=16}
    dependencies:
      cacache: 15.3.0
      json-parse-even-better-errors: 2.3.1
      pacote: 12.0.3
      semver: 7.5.4
    transitivePeerDependencies:
      - bluebird
      - supports-color

  /@npmcli/move-file/1.1.2:
    resolution: {integrity: sha512-1SUf/Cg2GzGDyaf15aR9St9TWlb+XvbZXWpDx8YKs7MLzMH/BCeopv+y9vzrzgkfykCGuWOlSu3mZhj2+FQcrg==}
    engines: {node: '>=10'}
    deprecated: This functionality has been moved to @npmcli/fs
    dependencies:
      mkdirp: 1.0.4
      rimraf: 3.0.2

  /@npmcli/move-file/2.0.1:
    resolution: {integrity: sha512-mJd2Z5TjYWq/ttPLLGqArdtnC74J6bOzg4rMDnN+p1xTacZ2yPRCk2y0oSWQtygLR9YVQXgOcONrwtnk3JupxQ==}
    engines: {node: ^12.13.0 || ^14.15.0 || >=16.0.0}
    deprecated: This functionality has been moved to @npmcli/fs
    dependencies:
      mkdirp: 1.0.4
      rimraf: 3.0.2

  /@npmcli/name-from-folder/1.0.1:
    resolution: {integrity: sha512-qq3oEfcLFwNfEYOQ8HLimRGKlD8WSeGEdtUa7hmzpR8Sa7haL1KVQrvgO6wqMjhWFFVjgtrh1gIxDz+P8sjUaA==}

  /@npmcli/node-gyp/1.0.3:
    resolution: {integrity: sha512-fnkhw+fmX65kiLqk6E3BFLXNC26rUhK90zVwe2yncPliVT/Qos3xjhTLE59Df8KnPlcwIERXKVlU1bXoUQ+liA==}

  /@npmcli/node-gyp/3.0.0:
    resolution: {integrity: sha512-gp8pRXC2oOxu0DUE1/M3bYtb1b3/DbJ5aM113+XJBgfXdussRAsX0YOrOhdd8WvnAR6auDBvJomGAkLKA5ydxA==}
    engines: {node: ^14.17.0 || ^16.13.0 || >=18.0.0}

  /@npmcli/package-json/1.0.1:
    resolution: {integrity: sha512-y6jnu76E9C23osz8gEMBayZmaZ69vFOIk8vR1FJL/wbEJ54+9aVG9rLTjQKSXfgYZEr50nw1txBBFfBZZe+bYg==}
    dependencies:
      json-parse-even-better-errors: 2.3.1

  /@npmcli/promise-spawn/1.3.2:
    resolution: {integrity: sha512-QyAGYo/Fbj4MXeGdJcFzZ+FkDkomfRBrPM+9QYJSg+PxgAUL+LU3FneQk37rKR2/zjqkCV1BLHccX98wRXG3Sg==}
    dependencies:
      infer-owner: 1.0.4

  /@npmcli/promise-spawn/6.0.2:
    resolution: {integrity: sha512-gGq0NJkIGSwdbUt4yhdF8ZrmkGKVz9vAdVzpOfnom+V8PLSmSOVhZwbNvZZS1EYcJN5hzzKBxmmVVAInM6HQLg==}
    engines: {node: ^14.17.0 || ^16.13.0 || >=18.0.0}
    dependencies:
      which: 3.0.1

  /@npmcli/run-script/2.0.0:
    resolution: {integrity: sha512-fSan/Pu11xS/TdaTpTB0MRn9guwGU8dye+x56mEVgBEd/QsybBbYcAL0phPXi8SGWFEChkQd6M9qL4y6VOpFig==}
    dependencies:
      '@npmcli/node-gyp': 1.0.3
      '@npmcli/promise-spawn': 1.3.2
      node-gyp: 8.4.1
      read-package-json-fast: 2.0.3
    transitivePeerDependencies:
      - bluebird
      - supports-color

  /@npmcli/run-script/6.0.2:
    resolution: {integrity: sha512-NCcr1uQo1k5U+SYlnIrbAh3cxy+OQT1VtqiAbxdymSlptbzBb62AjH2xXgjNCoP073hoa1CfCAcwoZ8k96C4nA==}
    engines: {node: ^14.17.0 || ^16.13.0 || >=18.0.0}
    dependencies:
      '@npmcli/node-gyp': 3.0.0
      '@npmcli/promise-spawn': 6.0.2
      node-gyp: 9.3.1
      read-package-json-fast: 3.0.2
      which: 3.0.1
    transitivePeerDependencies:
      - bluebird
      - supports-color

  /@oclif/core/2.15.0_6aghfyf5eabo7u6nxooxqsbtpq:
    resolution: {integrity: sha512-fNEMG5DzJHhYmI3MgpByTvltBOMyFcnRIUMxbiz2ai8rhaYgaTHMG3Q38HcosfIvtw9nCjxpcQtC8MN8QtVCcA==}
    engines: {node: '>=14.0.0'}
    dependencies:
      '@types/cli-progress': 3.11.0
      ansi-escapes: 4.3.2
      ansi-styles: 4.3.0
      cardinal: 2.1.1
      chalk: 4.1.2
      clean-stack: 3.0.1
      cli-progress: 3.12.0
      debug: 4.3.4_supports-color@8.1.1
      ejs: 3.1.9
      get-package-type: 0.1.0
      globby: 11.1.0
      hyperlinker: 1.0.0
      indent-string: 4.0.0
      is-wsl: 2.2.0
      js-yaml: 3.14.1
      natural-orderby: 2.0.3
      object-treeify: 1.1.33
      password-prompt: 1.1.2
      slice-ansi: 4.0.0
      string-width: 4.2.3
      strip-ansi: 6.0.1
      supports-color: 8.1.1
      supports-hyperlinks: 2.3.0
      ts-node: 10.9.1_6aghfyf5eabo7u6nxooxqsbtpq
      tslib: 2.6.2
      widest-line: 3.1.0
      wordwrap: 1.0.0
      wrap-ansi: 7.0.0
    transitivePeerDependencies:
      - '@swc/core'
      - '@swc/wasm'
      - '@types/node'
      - typescript

  /@oclif/core/2.15.0_typescript@5.1.6:
    resolution: {integrity: sha512-fNEMG5DzJHhYmI3MgpByTvltBOMyFcnRIUMxbiz2ai8rhaYgaTHMG3Q38HcosfIvtw9nCjxpcQtC8MN8QtVCcA==}
    engines: {node: '>=14.0.0'}
    dependencies:
      '@types/cli-progress': 3.11.0
      ansi-escapes: 4.3.2
      ansi-styles: 4.3.0
      cardinal: 2.1.1
      chalk: 4.1.2
      clean-stack: 3.0.1
      cli-progress: 3.12.0
      debug: 4.3.4_supports-color@8.1.1
      ejs: 3.1.9
      get-package-type: 0.1.0
      globby: 11.1.0
      hyperlinker: 1.0.0
      indent-string: 4.0.0
      is-wsl: 2.2.0
      js-yaml: 3.14.1
      natural-orderby: 2.0.3
      object-treeify: 1.1.33
      password-prompt: 1.1.2
      slice-ansi: 4.0.0
      string-width: 4.2.3
      strip-ansi: 6.0.1
      supports-color: 8.1.1
      supports-hyperlinks: 2.3.0
      ts-node: 10.9.1_typescript@5.1.6
      tslib: 2.6.2
      widest-line: 3.1.0
      wordwrap: 1.0.0
      wrap-ansi: 7.0.0
    transitivePeerDependencies:
      - '@swc/core'
      - '@swc/wasm'
      - '@types/node'
      - typescript
    dev: true

  /@oclif/core/3.9.0:
    resolution: {integrity: sha512-9UT0ySJgaUvERUQwDFh0u9Q5cfoBttfyaJ1sorSms6H5AELIjQ2Yvu2QfzPmnAit2rod+hdcDZ+O1Hia5Zcz+Q==}
    engines: {node: '>=18.0.0'}
    dependencies:
      ansi-escapes: 4.3.2
      ansi-styles: 4.3.0
      cardinal: 2.1.1
      chalk: 4.1.2
      clean-stack: 3.0.1
      cli-progress: 3.12.0
      debug: 4.3.4_supports-color@8.1.1
      ejs: 3.1.9
      get-package-type: 0.1.0
      globby: 11.1.0
      hyperlinker: 1.0.0
      indent-string: 4.0.0
      is-wsl: 2.2.0
      js-yaml: 3.14.1
      natural-orderby: 2.0.3
      object-treeify: 1.1.33
      password-prompt: 1.1.2
      slice-ansi: 4.0.0
      string-width: 4.2.3
      strip-ansi: 6.0.1
      supports-color: 8.1.1
      supports-hyperlinks: 2.3.0
      widest-line: 3.1.0
      wordwrap: 1.0.0
      wrap-ansi: 7.0.0

  /@oclif/plugin-autocomplete/2.3.10_6aghfyf5eabo7u6nxooxqsbtpq:
    resolution: {integrity: sha512-Ow1AR8WtjzlyCtiWWPgzMyT8SbcDJFr47009riLioHa+MHX2BCDtVn2DVnN/E6b9JlPV5ptQpjefoRSNWBesmg==}
    engines: {node: '>=12.0.0'}
    dependencies:
      '@oclif/core': 2.15.0_6aghfyf5eabo7u6nxooxqsbtpq
      chalk: 4.1.2
      debug: 4.3.4
    transitivePeerDependencies:
      - '@swc/core'
      - '@swc/wasm'
      - '@types/node'
      - supports-color
      - typescript
    dev: false

  /@oclif/plugin-autocomplete/2.3.10_typescript@5.1.6:
    resolution: {integrity: sha512-Ow1AR8WtjzlyCtiWWPgzMyT8SbcDJFr47009riLioHa+MHX2BCDtVn2DVnN/E6b9JlPV5ptQpjefoRSNWBesmg==}
    engines: {node: '>=12.0.0'}
    dependencies:
      '@oclif/core': 2.15.0_typescript@5.1.6
      chalk: 4.1.2
      debug: 4.3.4
    transitivePeerDependencies:
      - '@swc/core'
      - '@swc/wasm'
      - '@types/node'
      - supports-color
      - typescript
    dev: true

  /@oclif/plugin-commands/3.0.4:
    resolution: {integrity: sha512-xeuoh/VaAxd7Xtext190yzdbfLvxYNMfHJZlnGK+9a1MTNPLZiKte/0gD/kBDBChrqfPegl1rpzYhAx2Iej4rA==}
    engines: {node: '>=18.0.0'}
    dependencies:
      '@oclif/core': 3.9.0
      lodash.pickby: 4.6.0
      lodash.sortby: 4.7.0
      lodash.template: 4.5.0
      lodash.uniqby: 4.7.0

  /@oclif/plugin-help/5.2.20_6aghfyf5eabo7u6nxooxqsbtpq:
    resolution: {integrity: sha512-u+GXX/KAGL9S10LxAwNUaWdzbEBARJ92ogmM7g3gDVud2HioCmvWQCDohNRVZ9GYV9oKwZ/M8xwd6a1d95rEKQ==}
    engines: {node: '>=12.0.0'}
    dependencies:
      '@oclif/core': 2.15.0_6aghfyf5eabo7u6nxooxqsbtpq
    transitivePeerDependencies:
      - '@swc/core'
      - '@swc/wasm'
      - '@types/node'
      - typescript

  /@oclif/plugin-help/5.2.20_typescript@5.1.6:
    resolution: {integrity: sha512-u+GXX/KAGL9S10LxAwNUaWdzbEBARJ92ogmM7g3gDVud2HioCmvWQCDohNRVZ9GYV9oKwZ/M8xwd6a1d95rEKQ==}
    engines: {node: '>=12.0.0'}
    dependencies:
      '@oclif/core': 2.15.0_typescript@5.1.6
    transitivePeerDependencies:
      - '@swc/core'
      - '@swc/wasm'
      - '@types/node'
      - typescript
    dev: true

  /@oclif/plugin-help/6.0.4:
    resolution: {integrity: sha512-IxiH1petVjLKdITMPbGWKGQtrIn+FSaUt2NKMs6RW5qjVhlkHXLNiN0MJ7/uvn6X/DmG+CDCHxigFgr1eDSmRQ==}
    engines: {node: '>=18.0.0'}
    dependencies:
      '@oclif/core': 3.9.0

  /@oclif/plugin-not-found/2.4.3_6aghfyf5eabo7u6nxooxqsbtpq:
    resolution: {integrity: sha512-nIyaR4y692frwh7wIHZ3fb+2L6XEecQwRDIb4zbEam0TvaVmBQWZoColQyWA84ljFBPZ8XWiQyTz+ixSwdRkqg==}
    engines: {node: '>=12.0.0'}
    dependencies:
      '@oclif/core': 2.15.0_6aghfyf5eabo7u6nxooxqsbtpq
      chalk: 4.1.2
      fast-levenshtein: 3.0.0
    transitivePeerDependencies:
      - '@swc/core'
      - '@swc/wasm'
      - '@types/node'
      - typescript

  /@oclif/plugin-not-found/2.4.3_typescript@5.1.6:
    resolution: {integrity: sha512-nIyaR4y692frwh7wIHZ3fb+2L6XEecQwRDIb4zbEam0TvaVmBQWZoColQyWA84ljFBPZ8XWiQyTz+ixSwdRkqg==}
    engines: {node: '>=12.0.0'}
    dependencies:
      '@oclif/core': 2.15.0_typescript@5.1.6
      chalk: 4.1.2
      fast-levenshtein: 3.0.0
    transitivePeerDependencies:
      - '@swc/core'
      - '@swc/wasm'
      - '@types/node'
      - typescript
    dev: true

  /@oclif/plugin-not-found/3.0.2:
    resolution: {integrity: sha512-tmm/Q/hxZRRAjb2tbx0hg9LUEnuIhIafEAhZBQW7kWg+dYYAb8ut3UfYrIVGNz3K42r+SSMQCdu8QsheZhQi5A==}
    engines: {node: '>=18.0.0'}
    dependencies:
      '@oclif/core': 3.9.0
      chalk: 5.3.0
      fast-levenshtein: 3.0.0

  /@oclif/plugin-plugins/3.9.4_6aghfyf5eabo7u6nxooxqsbtpq:
    resolution: {integrity: sha512-JtumjspRdzJgHk1S10wu68tdlqSnyYRmSgCsmsc6AEvU+Orb0DQfrAgJEO77rPKPNo5MfnVAj0WyCDTi0JT/vw==}
    engines: {node: '>=16'}
    dependencies:
      '@oclif/core': 2.15.0_6aghfyf5eabo7u6nxooxqsbtpq
      chalk: 4.1.2
      debug: 4.3.4
      http-call: 5.3.0
      load-json-file: 5.3.0
      npm: 9.8.1
      npm-run-path: 4.0.1
      semver: 7.5.4
      shelljs: 0.8.5
      tslib: 2.6.2
      validate-npm-package-name: 5.0.0
      yarn: 1.22.19
    transitivePeerDependencies:
      - '@swc/core'
      - '@swc/wasm'
      - '@types/node'
      - supports-color
      - typescript
    dev: false

  /@oclif/plugin-plugins/3.9.4_typescript@5.1.6:
    resolution: {integrity: sha512-JtumjspRdzJgHk1S10wu68tdlqSnyYRmSgCsmsc6AEvU+Orb0DQfrAgJEO77rPKPNo5MfnVAj0WyCDTi0JT/vw==}
    engines: {node: '>=16'}
    dependencies:
      '@oclif/core': 2.15.0_typescript@5.1.6
      chalk: 4.1.2
      debug: 4.3.4
      http-call: 5.3.0
      load-json-file: 5.3.0
      npm: 9.8.1
      npm-run-path: 4.0.1
      semver: 7.5.4
      shelljs: 0.8.5
      tslib: 2.6.2
      validate-npm-package-name: 5.0.0
      yarn: 1.22.19
    transitivePeerDependencies:
      - '@swc/core'
      - '@swc/wasm'
      - '@types/node'
      - supports-color
      - typescript
    dev: true

  /@oclif/plugin-warn-if-update-available/3.0.2:
    resolution: {integrity: sha512-dUXfRNFtnezS4uqQ+Ap4qb6UP0DWExTvoqghNvvGTIN4PEgfYHogvBORn+rFnDXXE8kgZFuqP4ZQJRP9NyLhOA==}
    engines: {node: '>=18.0.0'}
    dependencies:
      '@oclif/core': 3.9.0
      chalk: 5.3.0
      debug: 4.3.4
      http-call: 5.3.0
      lodash.template: 4.5.0
    transitivePeerDependencies:
      - supports-color

  /@oclif/test/2.3.33_6aghfyf5eabo7u6nxooxqsbtpq:
    resolution: {integrity: sha512-AmhsxZRDDqJHTk1mDQ+Rl3mNUvb7GIXNcNdP7G7r5l3fRYBUsbzflSy3M760WZfAW4r85rnB+SNG5OBvmajWow==}
    engines: {node: '>=12.0.0'}
    dependencies:
      '@oclif/core': 2.15.0_6aghfyf5eabo7u6nxooxqsbtpq
      fancy-test: 2.0.42
    transitivePeerDependencies:
      - '@swc/core'
      - '@swc/wasm'
      - '@types/node'
      - supports-color
      - typescript

  /@oclif/test/2.3.33_typescript@5.1.6:
    resolution: {integrity: sha512-AmhsxZRDDqJHTk1mDQ+Rl3mNUvb7GIXNcNdP7G7r5l3fRYBUsbzflSy3M760WZfAW4r85rnB+SNG5OBvmajWow==}
    engines: {node: '>=12.0.0'}
    dependencies:
      '@oclif/core': 2.15.0_typescript@5.1.6
      fancy-test: 2.0.42
    transitivePeerDependencies:
      - '@swc/core'
      - '@swc/wasm'
      - '@types/node'
      - supports-color
      - typescript
    dev: true

  /@octokit/auth-token/2.5.0:
    resolution: {integrity: sha512-r5FVUJCOLl19AxiuZD2VRZ/ORjp/4IN98Of6YJoJOkY75CIBuYfmiNHGrDwXr+aLGG55igl9QrxX3hbiXlLb+g==}
    dependencies:
      '@octokit/types': 6.41.0

  /@octokit/auth-token/3.0.3:
    resolution: {integrity: sha512-/aFM2M4HVDBT/jjDBa84sJniv1t9Gm/rLkalaz9htOm+L+8JMj1k9w0CkUdcxNyNxZPlTxKPVko+m1VlM58ZVA==}
    engines: {node: '>= 14'}
    dependencies:
      '@octokit/types': 9.3.2

  /@octokit/core/3.6.0:
    resolution: {integrity: sha512-7RKRKuA4xTjMhY+eG3jthb3hlZCsOwg3rztWh75Xc+ShDWOfDDATWbeZpAHBNRpm4Tv9WgBMOy1zEJYXG6NJ7Q==}
    dependencies:
      '@octokit/auth-token': 2.5.0
      '@octokit/graphql': 4.8.0
      '@octokit/request': 5.6.3
      '@octokit/request-error': 2.1.0
      '@octokit/types': 6.41.0
      before-after-hook: 2.2.3
      universal-user-agent: 6.0.0
    transitivePeerDependencies:
      - encoding

  /@octokit/core/4.2.4:
    resolution: {integrity: sha512-rYKilwgzQ7/imScn3M9/pFfUf4I1AZEH3KhyJmtPdE2zfaXAn2mFfUy4FbKewzc2We5y/LlKLj36fWJLKC2SIQ==}
    engines: {node: '>= 14'}
    dependencies:
      '@octokit/auth-token': 3.0.3
      '@octokit/graphql': 5.0.5
      '@octokit/request': 6.2.3
      '@octokit/request-error': 3.0.3
      '@octokit/types': 9.3.2
      before-after-hook: 2.2.3
      universal-user-agent: 6.0.0
    transitivePeerDependencies:
      - encoding

  /@octokit/endpoint/6.0.12:
    resolution: {integrity: sha512-lF3puPwkQWGfkMClXb4k/eUT/nZKQfxinRWJrdZaJO85Dqwo/G0yOC434Jr2ojwafWJMYqFGFa5ms4jJUgujdA==}
    dependencies:
      '@octokit/types': 6.41.0
      is-plain-object: 5.0.0
      universal-user-agent: 6.0.0

  /@octokit/endpoint/7.0.5:
    resolution: {integrity: sha512-LG4o4HMY1Xoaec87IqQ41TQ+glvIeTKqfjkCEmt5AIwDZJwQeVZFIEYXrYY6yLwK+pAScb9Gj4q+Nz2qSw1roA==}
    engines: {node: '>= 14'}
    dependencies:
      '@octokit/types': 9.3.2
      is-plain-object: 5.0.0
      universal-user-agent: 6.0.0

  /@octokit/graphql/4.8.0:
    resolution: {integrity: sha512-0gv+qLSBLKF0z8TKaSKTsS39scVKF9dbMxJpj3U0vC7wjNWFuIpL/z76Qe2fiuCbDRcJSavkXsVtMS6/dtQQsg==}
    dependencies:
      '@octokit/request': 5.6.3
      '@octokit/types': 6.41.0
      universal-user-agent: 6.0.0
    transitivePeerDependencies:
      - encoding

  /@octokit/graphql/5.0.5:
    resolution: {integrity: sha512-Qwfvh3xdqKtIznjX9lz2D458r7dJPP8l6r4GQkIdWQouZwHQK0mVT88uwiU2bdTU2OtT1uOlKpRciUWldpG0yQ==}
    engines: {node: '>= 14'}
    dependencies:
      '@octokit/request': 6.2.3
      '@octokit/types': 9.3.2
      universal-user-agent: 6.0.0
    transitivePeerDependencies:
      - encoding

  /@octokit/openapi-types/12.11.0:
    resolution: {integrity: sha512-VsXyi8peyRq9PqIz/tpqiL2w3w80OgVMwBHltTml3LmVvXiphgeqmY9mvBw9Wu7e0QWk/fqD37ux8yP5uVekyQ==}

  /@octokit/openapi-types/18.0.0:
    resolution: {integrity: sha512-V8GImKs3TeQRxRtXFpG2wl19V7444NIOTDF24AWuIbmNaNYOQMWRbjcGDXV5B+0n887fgDcuMNOmlul+k+oJtw==}

  /@octokit/plugin-paginate-rest/2.21.3_@octokit+core@3.6.0:
    resolution: {integrity: sha512-aCZTEf0y2h3OLbrgKkrfFdjRL6eSOo8komneVQJnYecAxIej7Bafor2xhuDJOIFau4pk0i/P28/XgtbyPF0ZHw==}
    peerDependencies:
      '@octokit/core': '>=2'
    dependencies:
      '@octokit/core': 3.6.0
      '@octokit/types': 6.41.0

  /@octokit/plugin-request-log/1.0.4_@octokit+core@3.6.0:
    resolution: {integrity: sha512-mLUsMkgP7K/cnFEw07kWqXGF5LKrOkD+lhCrKvPHXWDywAwuDUeDwWBpc69XK3pNX0uKiVt8g5z96PJ6z9xCFA==}
    peerDependencies:
      '@octokit/core': '>=3'
    dependencies:
      '@octokit/core': 3.6.0

  /@octokit/plugin-rest-endpoint-methods/5.16.2_@octokit+core@3.6.0:
    resolution: {integrity: sha512-8QFz29Fg5jDuTPXVtey05BLm7OB+M8fnvE64RNegzX7U+5NUXcOcnpTIK0YfSHBg8gYd0oxIq3IZTe9SfPZiRw==}
    peerDependencies:
      '@octokit/core': '>=3'
    dependencies:
      '@octokit/core': 3.6.0
      '@octokit/types': 6.41.0
      deprecation: 2.3.1

  /@octokit/request-error/2.1.0:
    resolution: {integrity: sha512-1VIvgXxs9WHSjicsRwq8PlR2LR2x6DwsJAaFgzdi0JfJoGSO8mYI/cHJQ+9FbN21aa+DrgNLnwObmyeSC8Rmpg==}
    dependencies:
      '@octokit/types': 6.41.0
      deprecation: 2.3.1
      once: 1.4.0

  /@octokit/request-error/3.0.3:
    resolution: {integrity: sha512-crqw3V5Iy2uOU5Np+8M/YexTlT8zxCfI+qu+LxUB7SZpje4Qmx3mub5DfEKSO8Ylyk0aogi6TYdf6kxzh2BguQ==}
    engines: {node: '>= 14'}
    dependencies:
      '@octokit/types': 9.3.2
      deprecation: 2.3.1
      once: 1.4.0

  /@octokit/request/5.6.3:
    resolution: {integrity: sha512-bFJl0I1KVc9jYTe9tdGGpAMPy32dLBXXo1dS/YwSCTL/2nd9XeHsY616RE3HPXDVk+a+dBuzyz5YdlXwcDTr2A==}
    dependencies:
      '@octokit/endpoint': 6.0.12
      '@octokit/request-error': 2.1.0
      '@octokit/types': 6.41.0
      is-plain-object: 5.0.0
      node-fetch: 2.6.9
      universal-user-agent: 6.0.0
    transitivePeerDependencies:
      - encoding

  /@octokit/request/6.2.3:
    resolution: {integrity: sha512-TNAodj5yNzrrZ/VxP+H5HiYaZep0H3GU0O7PaF+fhDrt8FPrnkei9Aal/txsN/1P7V3CPiThG0tIvpPDYUsyAA==}
    engines: {node: '>= 14'}
    dependencies:
      '@octokit/endpoint': 7.0.5
      '@octokit/request-error': 3.0.3
      '@octokit/types': 9.3.2
      is-plain-object: 5.0.0
      node-fetch: 2.6.9
      universal-user-agent: 6.0.0
    transitivePeerDependencies:
      - encoding

  /@octokit/rest/18.12.0:
    resolution: {integrity: sha512-gDPiOHlyGavxr72y0guQEhLsemgVjwRePayJ+FcKc2SJqKUbxbkvf5kAZEWA/MKvsfYlQAMVzNJE3ezQcxMJ2Q==}
    dependencies:
      '@octokit/core': 3.6.0
      '@octokit/plugin-paginate-rest': 2.21.3_@octokit+core@3.6.0
      '@octokit/plugin-request-log': 1.0.4_@octokit+core@3.6.0
      '@octokit/plugin-rest-endpoint-methods': 5.16.2_@octokit+core@3.6.0
    transitivePeerDependencies:
      - encoding

  /@octokit/types/6.41.0:
    resolution: {integrity: sha512-eJ2jbzjdijiL3B4PrSQaSjuF2sPEQPVCPzBvTHJD9Nz+9dw2SGH4K4xeQJ77YfTq5bRQ+bD8wT11JbeDPmxmGg==}
    dependencies:
      '@octokit/openapi-types': 12.11.0

  /@octokit/types/9.3.2:
    resolution: {integrity: sha512-D4iHGTdAnEEVsB8fl95m1hiz7D5YiRdQ9b/OEb3BYRVwbLsGHcRVPz+u+BgRLNk0Q0/4iZCBqDN96j2XNxfXrA==}
    dependencies:
      '@octokit/openapi-types': 18.0.0

  /@pkgjs/parseargs/0.11.0:
    resolution: {integrity: sha512-+1VkjdD0QBLPodGrJUeqarH8VAIvQODIbwh9XpP5Syisf7YoQgsJKPNFoqqLQlu+VQ/tVSshMR6loPMn8U+dPg==}
    engines: {node: '>=14'}
    requiresBuild: true
    optional: true

  /@pnpm/config.env-replace/1.1.0:
    resolution: {integrity: sha512-htyl8TWnKL7K/ESFa1oW2UB5lVDxuF5DpM7tBi6Hu2LNL3mWkIzNLG6N4zoCUP1lCKNxWy/3iu8mS8MvToGd6w==}
    engines: {node: '>=12.22.0'}

  /@pnpm/network.ca-file/1.0.1:
    resolution: {integrity: sha512-gkINruT2KUhZLTaiHxwCOh1O4NVnFT0wLjWFBHmTz9vpKag/C/noIMJXBxFe4F0mYpUVX2puLwAieLYFg2NvoA==}
    engines: {node: '>=12.22.0'}
    dependencies:
      graceful-fs: 4.2.10

  /@pnpm/npm-conf/2.2.2:
    resolution: {integrity: sha512-UA91GwWPhFExt3IizW6bOeY/pQ0BkuNwKjk9iQW9KqxluGCrg4VenZ0/L+2Y0+ZOtme72EVvg6v0zo3AMQRCeA==}
    engines: {node: '>=12'}
    dependencies:
      '@pnpm/config.env-replace': 1.1.0
      '@pnpm/network.ca-file': 1.0.1
      config-chain: 1.1.13

  /@rushstack/eslint-patch/1.4.0:
    resolution: {integrity: sha512-cEjvTPU32OM9lUFegJagO0mRnIn+rbqrG89vV8/xLnLFX0DoR0r1oy5IlTga71Q7uT3Qus7qm7wgeiMT/+Irlg==}
    dev: true

  /@rushstack/eslint-plugin-security/0.7.1_bpztyfltmpuv6lhsgzfwtmxhte:
    resolution: {integrity: sha512-84N42tlONhcbXdlk5Rkb+/pVxPnH+ojX8XwtFoecCRV88/4Ii7eGEyJPb73lOpHaE3NJxLzLVIeixKYQmdjImA==}
    peerDependencies:
      eslint: ^6.0.0 || ^7.0.0 || ^8.0.0 || 8.51.0
    dependencies:
      '@rushstack/tree-pattern': 0.3.1
      '@typescript-eslint/experimental-utils': 5.59.11_bpztyfltmpuv6lhsgzfwtmxhte
      eslint: 8.55.0
    transitivePeerDependencies:
      - supports-color
      - typescript
    dev: true

  /@rushstack/eslint-plugin/0.13.1_bpztyfltmpuv6lhsgzfwtmxhte:
    resolution: {integrity: sha512-qQ6iPCm8SFuY+bpcSv5hlYtdwDHcFlE6wlpUHa0ywG9tGVBYM5But8S4qVRFq1iejAuFX+ubNUOyFJHvxpox+A==}
    peerDependencies:
      eslint: ^6.0.0 || ^7.0.0 || ^8.0.0 || 8.51.0
    dependencies:
      '@rushstack/tree-pattern': 0.3.1
      '@typescript-eslint/experimental-utils': 5.59.11_bpztyfltmpuv6lhsgzfwtmxhte
      eslint: 8.55.0
    transitivePeerDependencies:
      - supports-color
      - typescript
    dev: true

  /@rushstack/node-core-library/3.59.5:
    resolution: {integrity: sha512-1IpV7LufrI1EoVO8hYsb3t6L8L+yp40Sa0OaOV2CIu1zx4e6ZeVNaVIEXFgMXBKdGXkAh21MnCaIzlDNpG6ZQw==}
    peerDependencies:
      '@types/node': '*'
    peerDependenciesMeta:
      '@types/node':
        optional: true
    dependencies:
      colors: 1.2.5
      fs-extra: 7.0.1
      import-lazy: 4.0.0
      jju: 1.4.0
      resolve: 1.22.1
      semver: 7.3.8
      z-schema: 5.0.5
    dev: true

  /@rushstack/node-core-library/3.59.5_@types+node@18.18.6:
    resolution: {integrity: sha512-1IpV7LufrI1EoVO8hYsb3t6L8L+yp40Sa0OaOV2CIu1zx4e6ZeVNaVIEXFgMXBKdGXkAh21MnCaIzlDNpG6ZQw==}
    peerDependencies:
      '@types/node': '*'
    peerDependenciesMeta:
      '@types/node':
        optional: true
    dependencies:
      '@types/node': 18.18.6
      colors: 1.2.5
      fs-extra: 7.0.1
      import-lazy: 4.0.0
      jju: 1.4.0
      resolve: 1.22.1
      semver: 7.3.8
      z-schema: 5.0.5
    dev: false

  /@rushstack/node-core-library/4.0.2:
    resolution: {integrity: sha512-hyES82QVpkfQMeBMteQUnrhASL/KHPhd7iJ8euduwNJG4mu2GSOKybf0rOEjOm1Wz7CwJEUm9y0yD7jg2C1bfg==}
    peerDependencies:
      '@types/node': '*'
    peerDependenciesMeta:
      '@types/node':
        optional: true
    dependencies:
      fs-extra: 7.0.1
      import-lazy: 4.0.0
      jju: 1.4.0
      resolve: 1.22.8
      semver: 7.5.4
      z-schema: 5.0.5
    dev: true

  /@rushstack/node-core-library/4.0.2_@types+node@18.18.6:
    resolution: {integrity: sha512-hyES82QVpkfQMeBMteQUnrhASL/KHPhd7iJ8euduwNJG4mu2GSOKybf0rOEjOm1Wz7CwJEUm9y0yD7jg2C1bfg==}
    peerDependencies:
      '@types/node': '*'
    peerDependenciesMeta:
      '@types/node':
        optional: true
    dependencies:
      '@types/node': 18.18.6
      fs-extra: 7.0.1
      import-lazy: 4.0.0
      jju: 1.4.0
      resolve: 1.22.8
      semver: 7.5.4
      z-schema: 5.0.5

  /@rushstack/rig-package/0.5.2:
    resolution: {integrity: sha512-mUDecIJeH3yYGZs2a48k+pbhM6JYwWlgjs2Ca5f2n1G2/kgdgP9D/07oglEGf6mRyXEnazhEENeYTSNDRCwdqA==}
    dependencies:
      resolve: 1.22.8
      strip-json-comments: 3.1.1

  /@rushstack/terminal/0.10.0:
    resolution: {integrity: sha512-UbELbXnUdc7EKwfH2sb8ChqNgapUOdqcCIdQP4NGxBpTZV2sQyeekuK3zmfQSa/MN+/7b4kBogl2wq0vpkpYGw==}
    peerDependencies:
      '@types/node': '*'
    peerDependenciesMeta:
      '@types/node':
        optional: true
    dependencies:
      '@rushstack/node-core-library': 4.0.2
      supports-color: 8.1.1
    dev: true

  /@rushstack/terminal/0.10.0_@types+node@18.18.6:
    resolution: {integrity: sha512-UbELbXnUdc7EKwfH2sb8ChqNgapUOdqcCIdQP4NGxBpTZV2sQyeekuK3zmfQSa/MN+/7b4kBogl2wq0vpkpYGw==}
    peerDependencies:
      '@types/node': '*'
    peerDependenciesMeta:
      '@types/node':
        optional: true
    dependencies:
      '@rushstack/node-core-library': 4.0.2_@types+node@18.18.6
      '@types/node': 18.18.6
      supports-color: 8.1.1

  /@rushstack/tree-pattern/0.3.1:
    resolution: {integrity: sha512-2yn4qTkXZTByQffL3ymS6viYuyZk3YnJT49bopGBlm9Thtyfa7iuFUV6tt+09YIRO1sjmSWILf4dPj6+Dr5YVA==}
    dev: true

  /@rushstack/ts-command-line/4.15.1:
    resolution: {integrity: sha512-EL4jxZe5fhb1uVL/P/wQO+Z8Rc8FMiWJ1G7VgnPDvdIt5GVjRfK7vwzder1CZQiX3x0PY6uxENYLNGTFd1InRQ==}
    dependencies:
      '@types/argparse': 1.0.38
      argparse: 1.0.10
      colors: 1.2.5
      string-argv: 0.3.1
    dev: true

  /@rushstack/ts-command-line/4.19.1:
    resolution: {integrity: sha512-J7H768dgcpG60d7skZ5uSSwyCZs/S2HrWP1Ds8d1qYAyaaeJmpmmLr9BVw97RjFzmQPOYnoXcKA4GkqDCkduQg==}
    dependencies:
      '@rushstack/terminal': 0.10.0
      '@types/argparse': 1.0.38
      argparse: 1.0.10
      string-argv: 0.3.1
    transitivePeerDependencies:
      - '@types/node'
    dev: true

  /@rushstack/ts-command-line/4.19.1_@types+node@18.18.6:
    resolution: {integrity: sha512-J7H768dgcpG60d7skZ5uSSwyCZs/S2HrWP1Ds8d1qYAyaaeJmpmmLr9BVw97RjFzmQPOYnoXcKA4GkqDCkduQg==}
    dependencies:
      '@rushstack/terminal': 0.10.0_@types+node@18.18.6
      '@types/argparse': 1.0.38
      argparse: 1.0.10
      string-argv: 0.3.1
    transitivePeerDependencies:
      - '@types/node'

  /@sigstore/protobuf-specs/0.1.0:
    resolution: {integrity: sha512-a31EnjuIDSX8IXBUib3cYLDRlPMU36AWX4xS8ysLaNu4ZzUesDiPt83pgrW2X1YLMe5L2HbDyaKK5BrL4cNKaQ==}
    engines: {node: ^14.17.0 || ^16.13.0 || >=18.0.0}

  /@sigstore/tuf/1.0.0:
    resolution: {integrity: sha512-bLzi9GeZgMCvjJeLUIfs8LJYCxrPRA8IXQkzUtaFKKVPTz0mucRyqFcV2U20yg9K+kYAD0YSitzGfRZCFLjdHQ==}
    engines: {node: ^14.17.0 || ^16.13.0 || >=18.0.0}
    dependencies:
      '@sigstore/protobuf-specs': 0.1.0
      make-fetch-happen: 11.1.1
      tuf-js: 1.1.7
    transitivePeerDependencies:
      - supports-color

  /@sindresorhus/is/0.14.0:
    resolution: {integrity: sha512-9NET910DNaIPngYnLLPeg+Ogzqsi9uM4mSboU5y6p8S5DzMTVEsJZrawi+BoDNUVBa2DhJqQYUFvMDfgU062LQ==}
    engines: {node: '>=6'}

  /@sindresorhus/is/4.6.0:
    resolution: {integrity: sha512-t09vSN3MdfsyCHoFcTRCH/iUtG7OJ0CsjzB8cjAmKc/va/kIgeDI/TxsigdncE/4be734m0cvIYwNaV4i2XqAw==}
    engines: {node: '>=10'}

  /@sindresorhus/is/5.3.0:
    resolution: {integrity: sha512-CX6t4SYQ37lzxicAqsBtxA3OseeoVrh9cSJ5PFYam0GksYlupRfy1A+Q4aYD3zvcfECLc0zO2u+ZnR2UYKvCrw==}
    engines: {node: '>=14.16'}

  /@szmarczak/http-timer/1.1.2:
    resolution: {integrity: sha512-XIB2XbzHTN6ieIjfIMV9hlVcfPU26s2vafYWQcZHWXHOxiaRZYEDKEwdl129Zyg50+foYV2jCgtrqSA6qNuNSA==}
    engines: {node: '>=6'}
    dependencies:
      defer-to-connect: 1.1.3

  /@szmarczak/http-timer/4.0.6:
    resolution: {integrity: sha512-4BAffykYOgO+5nzBWYwE3W90sBgLJoUPRWWcL8wlyiM8IB8ipJz3UMJ9KXQd1RKQXpKp8Tutn80HZtWsu2u76w==}
    engines: {node: '>=10'}
    dependencies:
      defer-to-connect: 2.0.1

  /@szmarczak/http-timer/5.0.1:
    resolution: {integrity: sha512-+PmQX0PiAYPMeVYe237LJAYvOMYW1j2rH5YROyS3b4CTVJum34HfRvKvAzozHAQG0TnHNdUfY9nCeUyRAs//cw==}
    engines: {node: '>=14.16'}
    dependencies:
      defer-to-connect: 2.0.1

  /@tootallnate/once/1.1.2:
    resolution: {integrity: sha512-RbzJvlNzmRq5c3O09UipeuXno4tA1FE6ikOjxZK0tuxVv3412l64l5t1W5pj4+rJq9vpkm/kwiR07aZXnsKPxw==}
    engines: {node: '>= 6'}

  /@tootallnate/once/2.0.0:
    resolution: {integrity: sha512-XCuKFP5PS55gnMVu3dty8KPatLqUoy/ZYzDzAGCQ8JNFCkLXzmI7vNHCR+XpbZaMWQK/vQubr7PkYq8g470J/A==}
    engines: {node: '>= 10'}

  /@ts-morph/common/0.18.1:
    resolution: {integrity: sha512-RVE+zSRICWRsfrkAw5qCAK+4ZH9kwEFv5h0+/YeHTLieWP7F4wWq4JsKFuNWG+fYh/KF+8rAtgdj5zb2mm+DVA==}
    dependencies:
      fast-glob: 3.3.1
      minimatch: 5.1.6
      mkdirp: 1.0.4
      path-browserify: 1.0.1

  /@tsconfig/node10/1.0.9:
    resolution: {integrity: sha512-jNsYVVxU8v5g43Erja32laIDHXeoNvFEpX33OK4d6hljo3jDhCBDhx5dhCCTMWUojscpAagGiRkBKxpdl9fxqA==}

  /@tsconfig/node12/1.0.11:
    resolution: {integrity: sha512-cqefuRsh12pWyGsIoBKJA9luFu3mRxCA+ORZvA4ktLSzIuCUtWVxGIuXigEwO5/ywWFMZ2QEGKWvkZG1zDMTag==}

  /@tsconfig/node14/1.0.3:
    resolution: {integrity: sha512-ysT8mhdixWK6Hw3i1V2AeRqZ5WfXg1G43mqoYlM2nc6388Fq5jcXyr5mRsqViLx/GJYdoL0bfXD8nmF+Zn/Iow==}

  /@tsconfig/node16/1.0.3:
    resolution: {integrity: sha512-yOlFc+7UtL/89t2ZhjPvvB/DeAr3r+Dq58IgzsFkOAvVC6NMJXmCGjbptdXdR9qsX7pKcTL+s87FtYREi2dEEQ==}

  /@tufjs/canonical-json/1.0.0:
    resolution: {integrity: sha512-QTnf++uxunWvG2z3UFNzAoQPHxnSXOwtaI3iJ+AohhV+5vONuArPjJE7aPXPVXfXJsqrVbZBu9b81AJoSd09IQ==}
    engines: {node: ^14.17.0 || ^16.13.0 || >=18.0.0}

  /@tufjs/models/1.0.4:
    resolution: {integrity: sha512-qaGV9ltJP0EO25YfFUPhxRVK0evXFIAGicsVXuRim4Ed9cjPxYhNnNJ49SFmbeLgtxpslIkX317IgpfcHPVj/A==}
    engines: {node: ^14.17.0 || ^16.13.0 || >=18.0.0}
    dependencies:
      '@tufjs/canonical-json': 1.0.0
      minimatch: 9.0.3

  /@types/argparse/1.0.38:
    resolution: {integrity: sha512-ebDJ9b0e702Yr7pWgB0jzm+CX4Srzz8RcXtLJDJB+BSccqMa36uyH/zUsSYao5+BD1ytv3k3rPYCq4mAE1hsXA==}

  /@types/async/3.2.20:
    resolution: {integrity: sha512-6jSBQQugzyX1aWto0CbvOnmxrU9tMoXfA9gc4IrLEtvr3dTwSg5GLGoWiZnGLI6UG/kqpB3JOQKQrqnhUWGKQA==}
    dev: true

  /@types/cacheable-request/6.0.3:
    resolution: {integrity: sha512-IQ3EbTzGxIigb1I3qPZc1rWJnH0BmSKv5QYTalEwweFvyBDLSAe24zP0le/hyi7ecGfZVlIVAg4BZqb8WBwKqw==}
    dependencies:
      '@types/http-cache-semantics': 4.0.1
      '@types/keyv': 3.1.4
      '@types/node': 18.18.7
      '@types/responselike': 1.0.0

  /@types/chai-arrays/2.0.0:
    resolution: {integrity: sha512-5h5jnAC9C64YnD7WJpA5gBG7CppF/QmoWytOssJ6ysENllW49NBdpsTx6uuIBOpnzAnXThb8jBICgB62wezTLQ==}
    dependencies:
      '@types/chai': 4.3.5
    dev: true

  /@types/chai/4.3.5:
    resolution: {integrity: sha512-mEo1sAde+UCE6b2hxn332f1g1E8WfYRu6p5SvTKr2ZKC1f7gFJXk4h5PyGP9Dt6gCaG8y8XhwnXWC6Iy2cmBng==}

  /@types/cli-progress/3.11.0:
    resolution: {integrity: sha512-XhXhBv1R/q2ahF3BM7qT5HLzJNlIL0wbcGyZVjqOTqAybAnsLisd7gy1UCyIqpL+5Iv6XhlSyzjLCnI2sIdbCg==}
    dependencies:
      '@types/node': 18.18.7

  /@types/eslint-scope/3.7.4:
    resolution: {integrity: sha512-9K4zoImiZc3HlIp6AVUDE4CWYx22a+lhSZMYNpbjW04+YF0KWj4pJXnEMjdnFTiQibFFmElcsasJXDbdI/EPhA==}
    dependencies:
      '@types/eslint': 8.4.6
      '@types/estree': 1.0.1

  /@types/eslint/8.4.6:
    resolution: {integrity: sha512-/fqTbjxyFUaYNO7VcW5g+4npmqVACz1bB7RTHYuLj+PRjw9hrCwrUXVQFpChUS0JsyEFvMZ7U/PfmvWgxJhI9g==}
    dependencies:
      '@types/estree': 1.0.1
      '@types/json-schema': 7.0.14

  /@types/estree/1.0.1:
    resolution: {integrity: sha512-LG4opVs2ANWZ1TJoKc937iMmNstM/d0ae1vNbnBvBhqCSezgVUOzcLCqbI5elV8Vy6WKwKjaqR+zO9VKirBBCA==}

  /@types/expect/1.20.4:
    resolution: {integrity: sha512-Q5Vn3yjTDyCMV50TB6VRIbQNxSE4OmZR86VSbGaNpfUolm0iePBB4KdEEHmxoY5sT2+2DIvXW0rvMDP2nHZ4Mg==}

  /@types/fs-extra/8.1.2:
    resolution: {integrity: sha512-SvSrYXfWSc7R4eqnOzbQF4TZmfpNSM9FrSWLU3EUnWBuyZqNBOrv1B1JA3byUDPUl9z4Ab3jeZG2eDdySlgNMg==}
    dependencies:
      '@types/node': 18.18.6
    dev: true

  /@types/glob/7.2.0:
    resolution: {integrity: sha512-ZUxbzKl0IfJILTS6t7ip5fQQM/J3TJYubDm3nMbgubNNYS62eXeUpoLUC8/7fJNiFYHTrGPQn7hspDUzIHX3UA==}
    dependencies:
      '@types/minimatch': 3.0.5
      '@types/node': 18.18.6

  /@types/http-cache-semantics/4.0.1:
    resolution: {integrity: sha512-SZs7ekbP8CN0txVG2xVRH6EgKmEm31BOxA07vkFaETzZz1xh+cbt8BcI0slpymvwhx5dlFnQG2rTlPVQn+iRPQ==}

  /@types/inquirer/8.2.6:
    resolution: {integrity: sha512-3uT88kxg8lNzY8ay2ZjP44DKcRaTGztqeIvN2zHvhzIBH/uAPaL75aBtdNRKbA7xXoMbBt5kX0M00VKAnfOYlA==}
    dependencies:
      '@types/through': 0.0.30
      rxjs: 7.8.0
    dev: true

  /@types/istanbul-lib-coverage/2.0.4:
    resolution: {integrity: sha512-z/QT1XN4K4KYuslS23k62yDIDLwLFkzxOuMplDtObz0+y7VqJCaO2o+SPwHCvLFZh7xazvvoor2tA/hPz9ee7g==}
    dev: true

  /@types/json-schema/7.0.14:
    resolution: {integrity: sha512-U3PUjAudAdJBeC2pgN8uTIKgxrb4nlDF3SF0++EldXQvQBGkpFZMSnwQiIoDU77tv45VgNkl/L4ouD+rEomujw==}

  /@types/json5/0.0.29:
    resolution: {integrity: sha512-dRLjCWHYg4oaA77cxO64oO+7JwCwnIzkZPdrrC71jQmQtlhM556pwKo5bUzqvZndkVbeFLIIi+9TC40JNF5hNQ==}
    dev: true

  /@types/json5/2.2.0:
    resolution: {integrity: sha512-NrVug5woqbvNZ0WX+Gv4R+L4TGddtmFek2u8RtccAgFZWtS9QXF2xCXY22/M4nzkaKF0q9Fc6M/5rxLDhfwc/A==}
    deprecated: This is a stub types definition. json5 provides its own type definitions, so you do not need this installed.
    dependencies:
      json5: 2.2.3
    dev: true

  /@types/keyv/3.1.4:
    resolution: {integrity: sha512-BQ5aZNSCpj7D6K2ksrRCTmKRLEpnPvWDiLPfoGyhZ++8YtiK9d/3DBKPJgry359X/P1PfruyYwvnvwFjuEiEIg==}
    dependencies:
      '@types/node': 18.18.7

  /@types/lodash.isequal/4.5.6:
    resolution: {integrity: sha512-Ww4UGSe3DmtvLLJm2F16hDwEQSv7U0Rr8SujLUA2wHI2D2dm8kPu6Et+/y303LfjTIwSBKXB/YTUcAKpem/XEg==}
    dependencies:
      '@types/lodash': 4.14.195
    dev: true

  /@types/lodash/4.14.195:
    resolution: {integrity: sha512-Hwx9EUgdwf2GLarOjQp5ZH8ZmblzcbTBC2wtQWNKARBSxM9ezRIAUpeDTgoQRAFB0+8CNWXVA9+MaSOzOF3nPg==}

  /@types/minimatch/3.0.5:
    resolution: {integrity: sha512-Klz949h02Gz2uZCMGwDUSDS1YBlTdDDgbWHi+81l29tQALUtvz4rAYi5uoVhE5Lagoq6DeqAUlbrHvW/mXDgdQ==}

  /@types/minimist/1.2.2:
    resolution: {integrity: sha512-jhuKLIRrhvCPLqwPcx6INqmKeiA5EWrsCOPhrlFSrbrmU4ZMPjj5Ul/oLCMDO98XRUIwVm78xICz4EPCektzeQ==}
    dev: true

  /@types/mocha/9.1.1:
    resolution: {integrity: sha512-Z61JK7DKDtdKTWwLeElSEBcWGRLY8g95ic5FoQqI9CMx0ns/Ghep3B4DfcEimiKMvtamNVULVNKEsiwV3aQmXw==}
    dev: true

  /@types/msgpack-lite/0.1.8:
    resolution: {integrity: sha512-3qIhe8MH1kGcXnB5YuY6W0lLb9LEcWrhanDYfw0zKdXAv+CNKG0+6To1X8dqVyrxKb3FeAgJBJS5RdFwBQteVg==}
    dependencies:
      '@types/node': 18.18.6
    dev: true

  /@types/node-fetch/2.6.4:
    resolution: {integrity: sha512-1ZX9fcN4Rvkvgv4E6PAY5WXUFWFcRWxZa3EW83UjycOB9ljJCedb2CupIP4RZMEwF/M3eTcCihbBRgwtGbg5Rg==}
    dependencies:
      '@types/node': 18.18.6
      form-data: 3.0.1
    dev: true

  /@types/node/12.20.24:
    resolution: {integrity: sha512-yxDeaQIAJlMav7fH5AQqPH1u8YIuhYJXYBzxaQ4PifsU0GDO38MSdmEDeRlIxrKbC6NbEaaEHDanWb+y30U8SQ==}

  /@types/node/15.14.9:
    resolution: {integrity: sha512-qjd88DrCxupx/kJD5yQgZdcYKZKSIGBVDIBE1/LTGcNm3d2Np/jxojkdePDdfnBHJc5W7vSMpbJ1aB7p/Py69A==}

  /@types/node/18.18.6:
    resolution: {integrity: sha512-wf3Vz+jCmOQ2HV1YUJuCWdL64adYxumkrxtc+H1VUQlnQI04+5HtH+qZCOE21lBE7gIrt+CwX2Wv8Acrw5Ak6w==}

  /@types/node/18.18.7:
    resolution: {integrity: sha512-bw+lEsxis6eqJYW8Ql6+yTqkE6RuFtsQPSe5JxXbqYRFQEER5aJA9a5UH9igqDWm3X4iLHIKOHlnAXLM4mi7uQ==}
    dependencies:
      undici-types: 5.26.5

  /@types/normalize-package-data/2.4.1:
    resolution: {integrity: sha512-Gj7cI7z+98M282Tqmp2K5EIsoouUEzbBJhQQzDE3jSIRk6r9gsz0oUokqIUR4u1R3dMHo0pDHM7sNOHyhulypw==}

  /@types/pako/2.0.0:
    resolution: {integrity: sha512-10+iaz93qR5WYxTo+PMifD5TSxiOtdRaxBf7INGGXMQgTCu8Z/7GYWYFUOS3q/G0nE5boj1r4FEB+WSy7s5gbA==}
    dev: true

  /@types/prettier/2.7.3:
    resolution: {integrity: sha512-+68kP9yzs4LMp7VNh8gdzMSPZFL44MLGqiHWvttYJe+6qnuVr4Ek9wSBQoveqY/r+LwjCcU29kNVkidwim+kYA==}
    dev: true

  /@types/prompts/2.4.4:
    resolution: {integrity: sha512-p5N9uoTH76lLvSAaYSZtBCdEXzpOOufsRjnhjVSrZGXikVGHX9+cc9ERtHRV4hvBKHyZb1bg4K+56Bd2TqUn4A==}
    dependencies:
      '@types/node': 18.18.6
      kleur: 3.0.3
    dev: true

  /@types/responselike/1.0.0:
    resolution: {integrity: sha512-85Y2BjiufFzaMIlvJDvTTB8Fxl2xfLo4HgmHzVBz08w4wDePCTjYw66PdrolO0kzli3yam/YCgRufyo1DdQVTA==}
    dependencies:
      '@types/node': 18.18.7

  /@types/rimraf/2.0.5:
    resolution: {integrity: sha512-YyP+VfeaqAyFmXoTh3HChxOQMyjByRMsHU7kc5KOJkSlXudhMhQIALbYV7rHh/l8d2lX3VUQzprrcAgWdRuU8g==}
    dependencies:
      '@types/glob': 7.2.0
      '@types/node': 18.18.6
    dev: true

  /@types/semver-utils/1.1.1:
    resolution: {integrity: sha512-WLZZQdwo5P+H6R+bDDCFqFSlP5Jtk6gyXpE0R0KAVQbcMGmxpVsNX8dah640hY4+PpRG2+Ph3dcwDHzrOAOZ7A==}
    dev: true

  /@types/semver/7.5.0:
    resolution: {integrity: sha512-G8hZ6XJiHnuhQKR7ZmysCeJWE08o8T0AXtk5darsCaTVsYZhhgUrq53jizaR2FvsoeCwJhlmwTjkXBY5Pn/ZHw==}

  /@types/shelljs/0.8.12:
    resolution: {integrity: sha512-ZA8U81/gldY+rR5zl/7HSHrG2KDfEb3lzG6uCUDhW1DTQE9yC/VBQ45fXnXq8f3CgInfhZmjtdu/WOUlrXRQUg==}
    dependencies:
      '@types/glob': 7.2.0
      '@types/node': 18.18.6
    dev: true

  /@types/sinon/10.0.13:
    resolution: {integrity: sha512-UVjDqJblVNQYvVNUsj0PuYYw0ELRmgt1Nt5Vk0pT5f16ROGfcKJY8o1HVuMOJOpD727RrGB9EGvoaTQE5tgxZQ==}
    dependencies:
      '@types/sinonjs__fake-timers': 8.1.2

  /@types/sinonjs__fake-timers/8.1.2:
    resolution: {integrity: sha512-9GcLXF0/v3t80caGs5p2rRfkB+a8VBGLJZVih6CNFkx8IZ994wiKKLSRs9nuFwk1HevWs/1mnUmkApGrSGsShA==}

  /@types/sort-json/2.0.1:
    resolution: {integrity: sha512-HAeJLCXpLg9aMSCJVQcMR3yU0y2PwJUtWv7vogaz0mEhuK1bhvDX/DeDxl4spPUYpnK7PM7hmX2bU5lsghOJNQ==}
    dev: true

  /@types/through/0.0.30:
    resolution: {integrity: sha512-FvnCJljyxhPM3gkRgWmxmDZyAQSiBQQWLI0A0VFL0K7W1oRUrPJSqNO0NvTnLkBcotdlp3lKvaT0JrnyRDkzOg==}
    dependencies:
      '@types/node': 18.18.7
    dev: true

  /@types/vinyl/2.0.7:
    resolution: {integrity: sha512-4UqPv+2567NhMQuMLdKAyK4yzrfCqwaTt6bLhHEs8PFcxbHILsrxaY63n4wgE/BRLDWDQeI+WcTmkXKExh9hQg==}
    dependencies:
      '@types/expect': 1.20.4
      '@types/node': 18.18.7

  /@typescript-eslint/eslint-plugin/6.7.5_gutmsi6rpbyypn46fpwnxcekni:
    resolution: {integrity: sha512-JhtAwTRhOUcP96D0Y6KYnwig/MRQbOoLGXTON2+LlyB/N35SP9j1boai2zzwXb7ypKELXMx3DVk9UTaEq1vHEw==}
    engines: {node: ^16.0.0 || >=18.0.0}
    peerDependencies:
      '@typescript-eslint/parser': ^6.0.0 || ^6.0.0-alpha
      eslint: ^7.0.0 || ^8.0.0 || 8.51.0
      typescript: '*'
    peerDependenciesMeta:
      typescript:
        optional: true
    dependencies:
      '@eslint-community/regexpp': 4.10.0
      '@typescript-eslint/parser': 6.7.5_bpztyfltmpuv6lhsgzfwtmxhte
      '@typescript-eslint/scope-manager': 6.7.5
      '@typescript-eslint/type-utils': 6.7.5_bpztyfltmpuv6lhsgzfwtmxhte
      '@typescript-eslint/utils': 6.7.5_bpztyfltmpuv6lhsgzfwtmxhte
      '@typescript-eslint/visitor-keys': 6.7.5
      debug: 4.3.4
      eslint: 8.55.0
      graphemer: 1.4.0
      ignore: 5.2.4
      natural-compare: 1.4.0
      semver: 7.5.4
      ts-api-utils: 1.0.3_typescript@5.1.6
      typescript: 5.1.6
    transitivePeerDependencies:
      - supports-color
    dev: true

  /@typescript-eslint/eslint-plugin/6.9.0_ncomztrofpfijvsgzglngsuafq:
    resolution: {integrity: sha512-lgX7F0azQwRPB7t7WAyeHWVfW1YJ9NIgd9mvGhfQpRY56X6AVf8mwM8Wol+0z4liE7XX3QOt8MN1rUKCfSjRIA==}
    engines: {node: ^16.0.0 || >=18.0.0}
    peerDependencies:
      '@typescript-eslint/parser': ^6.0.0 || ^6.0.0-alpha
      eslint: ^7.0.0 || ^8.0.0 || 8.51.0
      typescript: '*'
    peerDependenciesMeta:
      typescript:
        optional: true
    dependencies:
      '@eslint-community/regexpp': 4.10.0
      '@typescript-eslint/parser': 6.9.0_bpztyfltmpuv6lhsgzfwtmxhte
      '@typescript-eslint/scope-manager': 6.9.0
      '@typescript-eslint/type-utils': 6.9.0_bpztyfltmpuv6lhsgzfwtmxhte
      '@typescript-eslint/utils': 6.9.0_bpztyfltmpuv6lhsgzfwtmxhte
      '@typescript-eslint/visitor-keys': 6.9.0
      debug: 4.3.4
      eslint: 8.55.0
      graphemer: 1.4.0
      ignore: 5.2.4
      natural-compare: 1.4.0
      semver: 7.5.4
      ts-api-utils: 1.0.3_typescript@5.1.6
      typescript: 5.1.6
    transitivePeerDependencies:
      - supports-color
    dev: true

  /@typescript-eslint/experimental-utils/5.59.11_bpztyfltmpuv6lhsgzfwtmxhte:
    resolution: {integrity: sha512-GkQGV0UF/V5Ra7gZMBmiD1WrYUFOJNvCZs+XQnUyJoxmqfWMXVNyB2NVCPRKefoQcpvTv9UpJyfCvsJFs8NzzQ==}
    engines: {node: ^12.22.0 || ^14.17.0 || >=16.0.0}
    peerDependencies:
      eslint: ^6.0.0 || ^7.0.0 || ^8.0.0 || 8.51.0
    dependencies:
      '@typescript-eslint/utils': 5.59.11_bpztyfltmpuv6lhsgzfwtmxhte
      eslint: 8.55.0
    transitivePeerDependencies:
      - supports-color
      - typescript
    dev: true

  /@typescript-eslint/parser/6.7.5_bpztyfltmpuv6lhsgzfwtmxhte:
    resolution: {integrity: sha512-bIZVSGx2UME/lmhLcjdVc7ePBwn7CLqKarUBL4me1C5feOd663liTGjMBGVcGr+BhnSLeP4SgwdvNnnkbIdkCw==}
    engines: {node: ^16.0.0 || >=18.0.0}
    peerDependencies:
      eslint: ^7.0.0 || ^8.0.0 || 8.51.0
      typescript: '*'
    peerDependenciesMeta:
      typescript:
        optional: true
    dependencies:
      '@typescript-eslint/scope-manager': 6.7.5
      '@typescript-eslint/types': 6.7.5
      '@typescript-eslint/typescript-estree': 6.7.5_typescript@5.1.6
      '@typescript-eslint/visitor-keys': 6.7.5
      debug: 4.3.4
      eslint: 8.55.0
      typescript: 5.1.6
    transitivePeerDependencies:
      - supports-color
    dev: true

  /@typescript-eslint/parser/6.9.0_bpztyfltmpuv6lhsgzfwtmxhte:
    resolution: {integrity: sha512-GZmjMh4AJ/5gaH4XF2eXA8tMnHWP+Pm1mjQR2QN4Iz+j/zO04b9TOvJYOX2sCNIQHtRStKTxRY1FX7LhpJT4Gw==}
    engines: {node: ^16.0.0 || >=18.0.0}
    peerDependencies:
      eslint: ^7.0.0 || ^8.0.0 || 8.51.0
      typescript: '*'
    peerDependenciesMeta:
      typescript:
        optional: true
    dependencies:
      '@typescript-eslint/scope-manager': 6.9.0
      '@typescript-eslint/types': 6.9.0
      '@typescript-eslint/typescript-estree': 6.9.0_typescript@5.1.6
      '@typescript-eslint/visitor-keys': 6.9.0
      debug: 4.3.4
      eslint: 8.55.0
      typescript: 5.1.6
    transitivePeerDependencies:
      - supports-color
    dev: true

  /@typescript-eslint/scope-manager/5.59.11:
    resolution: {integrity: sha512-dHFOsxoLFtrIcSj5h0QoBT/89hxQONwmn3FOQ0GOQcLOOXm+MIrS8zEAhs4tWl5MraxCY3ZJpaXQQdFMc2Tu+Q==}
    engines: {node: ^12.22.0 || ^14.17.0 || >=16.0.0}
    dependencies:
      '@typescript-eslint/types': 5.59.11
      '@typescript-eslint/visitor-keys': 5.59.11
    dev: true

  /@typescript-eslint/scope-manager/6.7.5:
    resolution: {integrity: sha512-GAlk3eQIwWOJeb9F7MKQ6Jbah/vx1zETSDw8likab/eFcqkjSD7BI75SDAeC5N2L0MmConMoPvTsmkrg71+B1A==}
    engines: {node: ^16.0.0 || >=18.0.0}
    dependencies:
      '@typescript-eslint/types': 6.7.5
      '@typescript-eslint/visitor-keys': 6.7.5
    dev: true

  /@typescript-eslint/scope-manager/6.9.0:
    resolution: {integrity: sha512-1R8A9Mc39n4pCCz9o79qRO31HGNDvC7UhPhv26TovDsWPBDx+Sg3rOZdCELIA3ZmNoWAuxaMOT7aWtGRSYkQxw==}
    engines: {node: ^16.0.0 || >=18.0.0}
    dependencies:
      '@typescript-eslint/types': 6.9.0
      '@typescript-eslint/visitor-keys': 6.9.0

  /@typescript-eslint/type-utils/6.7.5_bpztyfltmpuv6lhsgzfwtmxhte:
    resolution: {integrity: sha512-Gs0qos5wqxnQrvpYv+pf3XfcRXW6jiAn9zE/K+DlmYf6FcpxeNYN0AIETaPR7rHO4K2UY+D0CIbDP9Ut0U4m1g==}
    engines: {node: ^16.0.0 || >=18.0.0}
    peerDependencies:
      eslint: ^7.0.0 || ^8.0.0 || 8.51.0
      typescript: '*'
    peerDependenciesMeta:
      typescript:
        optional: true
    dependencies:
      '@typescript-eslint/typescript-estree': 6.7.5_typescript@5.1.6
      '@typescript-eslint/utils': 6.7.5_bpztyfltmpuv6lhsgzfwtmxhte
      debug: 4.3.4
      eslint: 8.55.0
      ts-api-utils: 1.0.3_typescript@5.1.6
      typescript: 5.1.6
    transitivePeerDependencies:
      - supports-color
    dev: true

  /@typescript-eslint/type-utils/6.9.0_bpztyfltmpuv6lhsgzfwtmxhte:
    resolution: {integrity: sha512-XXeahmfbpuhVbhSOROIzJ+b13krFmgtc4GlEuu1WBT+RpyGPIA4Y/eGnXzjbDj5gZLzpAXO/sj+IF/x2GtTMjQ==}
    engines: {node: ^16.0.0 || >=18.0.0}
    peerDependencies:
      eslint: ^7.0.0 || ^8.0.0 || 8.51.0
      typescript: '*'
    peerDependenciesMeta:
      typescript:
        optional: true
    dependencies:
      '@typescript-eslint/typescript-estree': 6.9.0_typescript@5.1.6
      '@typescript-eslint/utils': 6.9.0_bpztyfltmpuv6lhsgzfwtmxhte
      debug: 4.3.4
      eslint: 8.55.0
      ts-api-utils: 1.0.3_typescript@5.1.6
      typescript: 5.1.6
    transitivePeerDependencies:
      - supports-color
    dev: true

  /@typescript-eslint/types/5.59.11:
    resolution: {integrity: sha512-epoN6R6tkvBYSc+cllrz+c2sOFWkbisJZWkOE+y3xHtvYaOE6Wk6B8e114McRJwFRjGvYdJwLXQH5c9osME/AA==}
    engines: {node: ^12.22.0 || ^14.17.0 || >=16.0.0}
    dev: true

  /@typescript-eslint/types/6.7.5:
    resolution: {integrity: sha512-WboQBlOXtdj1tDFPyIthpKrUb+kZf2VroLZhxKa/VlwLlLyqv/PwUNgL30BlTVZV1Wu4Asu2mMYPqarSO4L5ZQ==}
    engines: {node: ^16.0.0 || >=18.0.0}
    dev: true

  /@typescript-eslint/types/6.9.0:
    resolution: {integrity: sha512-+KB0lbkpxBkBSiVCuQvduqMJy+I1FyDbdwSpM3IoBS7APl4Bu15lStPjgBIdykdRqQNYqYNMa8Kuidax6phaEw==}
    engines: {node: ^16.0.0 || >=18.0.0}

  /@typescript-eslint/typescript-estree/5.59.11_typescript@5.1.6:
    resolution: {integrity: sha512-YupOpot5hJO0maupJXixi6l5ETdrITxeo5eBOeuV7RSKgYdU3G5cxO49/9WRnJq9EMrB7AuTSLH/bqOsXi7wPA==}
    engines: {node: ^12.22.0 || ^14.17.0 || >=16.0.0}
    peerDependencies:
      typescript: '*'
    peerDependenciesMeta:
      typescript:
        optional: true
    dependencies:
      '@typescript-eslint/types': 5.59.11
      '@typescript-eslint/visitor-keys': 5.59.11
      debug: 4.3.4
      globby: 11.1.0
      is-glob: 4.0.3
      semver: 7.5.4
      tsutils: 3.21.0_typescript@5.1.6
      typescript: 5.1.6
    transitivePeerDependencies:
      - supports-color
    dev: true

  /@typescript-eslint/typescript-estree/6.7.5_typescript@5.1.6:
    resolution: {integrity: sha512-NhJiJ4KdtwBIxrKl0BqG1Ur+uw7FiOnOThcYx9DpOGJ/Abc9z2xNzLeirCG02Ig3vkvrc2qFLmYSSsaITbKjlg==}
    engines: {node: ^16.0.0 || >=18.0.0}
    peerDependencies:
      typescript: '*'
    peerDependenciesMeta:
      typescript:
        optional: true
    dependencies:
      '@typescript-eslint/types': 6.7.5
      '@typescript-eslint/visitor-keys': 6.7.5
      debug: 4.3.4
      globby: 11.1.0
      is-glob: 4.0.3
      semver: 7.5.4
      ts-api-utils: 1.0.3_typescript@5.1.6
      typescript: 5.1.6
    transitivePeerDependencies:
      - supports-color
    dev: true

  /@typescript-eslint/typescript-estree/6.9.0_typescript@5.1.6:
    resolution: {integrity: sha512-NJM2BnJFZBEAbCfBP00zONKXvMqihZCrmwCaik0UhLr0vAgb6oguXxLX1k00oQyD+vZZ+CJn3kocvv2yxm4awQ==}
    engines: {node: ^16.0.0 || >=18.0.0}
    peerDependencies:
      typescript: '*'
    peerDependenciesMeta:
      typescript:
        optional: true
    dependencies:
      '@typescript-eslint/types': 6.9.0
      '@typescript-eslint/visitor-keys': 6.9.0
      debug: 4.3.4
      globby: 11.1.0
      is-glob: 4.0.3
      semver: 7.5.4
      ts-api-utils: 1.0.3_typescript@5.1.6
      typescript: 5.1.6
    transitivePeerDependencies:
      - supports-color

  /@typescript-eslint/utils/5.59.11_bpztyfltmpuv6lhsgzfwtmxhte:
    resolution: {integrity: sha512-didu2rHSOMUdJThLk4aZ1Or8IcO3HzCw/ZvEjTTIfjIrcdd5cvSIwwDy2AOlE7htSNp7QIZ10fLMyRCveesMLg==}
    engines: {node: ^12.22.0 || ^14.17.0 || >=16.0.0}
    peerDependencies:
      eslint: ^6.0.0 || ^7.0.0 || ^8.0.0 || 8.51.0
    dependencies:
      '@eslint-community/eslint-utils': 4.4.0_eslint@8.55.0
      '@types/json-schema': 7.0.14
      '@types/semver': 7.5.0
      '@typescript-eslint/scope-manager': 5.59.11
      '@typescript-eslint/types': 5.59.11
      '@typescript-eslint/typescript-estree': 5.59.11_typescript@5.1.6
      eslint: 8.55.0
      eslint-scope: 5.1.1
      semver: 7.5.4
    transitivePeerDependencies:
      - supports-color
      - typescript
    dev: true

  /@typescript-eslint/utils/6.7.5_bpztyfltmpuv6lhsgzfwtmxhte:
    resolution: {integrity: sha512-pfRRrH20thJbzPPlPc4j0UNGvH1PjPlhlCMq4Yx7EGjV7lvEeGX0U6MJYe8+SyFutWgSHsdbJ3BXzZccYggezA==}
    engines: {node: ^16.0.0 || >=18.0.0}
    peerDependencies:
      eslint: ^7.0.0 || ^8.0.0 || 8.51.0
    dependencies:
      '@eslint-community/eslint-utils': 4.4.0_eslint@8.55.0
      '@types/json-schema': 7.0.14
      '@types/semver': 7.5.0
      '@typescript-eslint/scope-manager': 6.7.5
      '@typescript-eslint/types': 6.7.5
      '@typescript-eslint/typescript-estree': 6.7.5_typescript@5.1.6
      eslint: 8.55.0
      semver: 7.5.4
    transitivePeerDependencies:
      - supports-color
      - typescript
    dev: true

  /@typescript-eslint/utils/6.9.0_bpztyfltmpuv6lhsgzfwtmxhte:
    resolution: {integrity: sha512-5Wf+Jsqya7WcCO8me504FBigeQKVLAMPmUzYgDbWchINNh1KJbxCgVya3EQ2MjvJMVeXl3pofRmprqX6mfQkjQ==}
    engines: {node: ^16.0.0 || >=18.0.0}
    peerDependencies:
      eslint: ^7.0.0 || ^8.0.0 || 8.51.0
    dependencies:
      '@eslint-community/eslint-utils': 4.4.0_eslint@8.55.0
      '@types/json-schema': 7.0.14
      '@types/semver': 7.5.0
      '@typescript-eslint/scope-manager': 6.9.0
      '@typescript-eslint/types': 6.9.0
      '@typescript-eslint/typescript-estree': 6.9.0_typescript@5.1.6
      eslint: 8.55.0
      semver: 7.5.4
    transitivePeerDependencies:
      - supports-color
      - typescript

  /@typescript-eslint/visitor-keys/5.59.11:
    resolution: {integrity: sha512-KGYniTGG3AMTuKF9QBD7EIrvufkB6O6uX3knP73xbKLMpH+QRPcgnCxjWXSHjMRuOxFLovljqQgQpR0c7GvjoA==}
    engines: {node: ^12.22.0 || ^14.17.0 || >=16.0.0}
    dependencies:
      '@typescript-eslint/types': 5.59.11
      eslint-visitor-keys: 3.4.3
    dev: true

  /@typescript-eslint/visitor-keys/6.7.5:
    resolution: {integrity: sha512-3MaWdDZtLlsexZzDSdQWsFQ9l9nL8B80Z4fImSpyllFC/KLqWQRdEcB+gGGO+N3Q2uL40EsG66wZLsohPxNXvg==}
    engines: {node: ^16.0.0 || >=18.0.0}
    dependencies:
      '@typescript-eslint/types': 6.7.5
      eslint-visitor-keys: 3.4.3
    dev: true

  /@typescript-eslint/visitor-keys/6.9.0:
    resolution: {integrity: sha512-dGtAfqjV6RFOtIP8I0B4ZTBRrlTT8NHHlZZSchQx3qReaoDeXhYM++M4So2AgFK9ZB0emRPA6JI1HkafzA2Ibg==}
    engines: {node: ^16.0.0 || >=18.0.0}
    dependencies:
      '@typescript-eslint/types': 6.9.0
      eslint-visitor-keys: 3.4.3

  /@ungap/structured-clone/1.2.0:
    resolution: {integrity: sha512-zuVdFrMJiuCDQUMCzQaD6KL28MjnqqN8XnAqiEq9PNm/hCPTSGfrXCOfwj1ow4LFb/tNymJPwsNbVePc1xFqrQ==}

  /@webassemblyjs/ast/1.11.6:
    resolution: {integrity: sha512-IN1xI7PwOvLPgjcf180gC1bqn3q/QaOCwYUahIOhbYUu8KA/3tw2RT/T0Gidi1l7Hhj5D/INhJxiICObqpMu4Q==}
    dependencies:
      '@webassemblyjs/helper-numbers': 1.11.6
      '@webassemblyjs/helper-wasm-bytecode': 1.11.6

  /@webassemblyjs/floating-point-hex-parser/1.11.6:
    resolution: {integrity: sha512-ejAj9hfRJ2XMsNHk/v6Fu2dGS+i4UaXBXGemOfQ/JfQ6mdQg/WXtwleQRLLS4OvfDhv8rYnVwH27YJLMyYsxhw==}

  /@webassemblyjs/helper-api-error/1.11.6:
    resolution: {integrity: sha512-o0YkoP4pVu4rN8aTJgAyj9hC2Sv5UlkzCHhxqWj8butaLvnpdc2jOwh4ewE6CX0txSfLn/UYaV/pheS2Txg//Q==}

  /@webassemblyjs/helper-buffer/1.11.6:
    resolution: {integrity: sha512-z3nFzdcp1mb8nEOFFk8DrYLpHvhKC3grJD2ardfKOzmbmJvEf/tPIqCY+sNcwZIY8ZD7IkB2l7/pqhUhqm7hLA==}

  /@webassemblyjs/helper-numbers/1.11.6:
    resolution: {integrity: sha512-vUIhZ8LZoIWHBohiEObxVm6hwP034jwmc9kuq5GdHZH0wiLVLIPcMCdpJzG4C11cHoQ25TFIQj9kaVADVX7N3g==}
    dependencies:
      '@webassemblyjs/floating-point-hex-parser': 1.11.6
      '@webassemblyjs/helper-api-error': 1.11.6
      '@xtuc/long': 4.2.2

  /@webassemblyjs/helper-wasm-bytecode/1.11.6:
    resolution: {integrity: sha512-sFFHKwcmBprO9e7Icf0+gddyWYDViL8bpPjJJl0WHxCdETktXdmtWLGVzoHbqUcY4Be1LkNfwTmXOJUFZYSJdA==}

  /@webassemblyjs/helper-wasm-section/1.11.6:
    resolution: {integrity: sha512-LPpZbSOwTpEC2cgn4hTydySy1Ke+XEu+ETXuoyvuyezHO3Kjdu90KK95Sh9xTbmjrCsUwvWwCOQQNta37VrS9g==}
    dependencies:
      '@webassemblyjs/ast': 1.11.6
      '@webassemblyjs/helper-buffer': 1.11.6
      '@webassemblyjs/helper-wasm-bytecode': 1.11.6
      '@webassemblyjs/wasm-gen': 1.11.6

  /@webassemblyjs/ieee754/1.11.6:
    resolution: {integrity: sha512-LM4p2csPNvbij6U1f19v6WR56QZ8JcHg3QIJTlSwzFcmx6WSORicYj6I63f9yU1kEUtrpG+kjkiIAkevHpDXrg==}
    dependencies:
      '@xtuc/ieee754': 1.2.0

  /@webassemblyjs/leb128/1.11.6:
    resolution: {integrity: sha512-m7a0FhE67DQXgouf1tbN5XQcdWoNgaAuoULHIfGFIEVKA6tu/edls6XnIlkmS6FrXAquJRPni3ZZKjw6FSPjPQ==}
    dependencies:
      '@xtuc/long': 4.2.2

  /@webassemblyjs/utf8/1.11.6:
    resolution: {integrity: sha512-vtXf2wTQ3+up9Zsg8sa2yWiQpzSsMyXj0qViVP6xKGCUT8p8YJ6HqI7l5eCnWx1T/FYdsv07HQs2wTFbbof/RA==}

  /@webassemblyjs/wasm-edit/1.11.6:
    resolution: {integrity: sha512-Ybn2I6fnfIGuCR+Faaz7YcvtBKxvoLV3Lebn1tM4o/IAJzmi9AWYIPWpyBfU8cC+JxAO57bk4+zdsTjJR+VTOw==}
    dependencies:
      '@webassemblyjs/ast': 1.11.6
      '@webassemblyjs/helper-buffer': 1.11.6
      '@webassemblyjs/helper-wasm-bytecode': 1.11.6
      '@webassemblyjs/helper-wasm-section': 1.11.6
      '@webassemblyjs/wasm-gen': 1.11.6
      '@webassemblyjs/wasm-opt': 1.11.6
      '@webassemblyjs/wasm-parser': 1.11.6
      '@webassemblyjs/wast-printer': 1.11.6

  /@webassemblyjs/wasm-gen/1.11.6:
    resolution: {integrity: sha512-3XOqkZP/y6B4F0PBAXvI1/bky7GryoogUtfwExeP/v7Nzwo1QLcq5oQmpKlftZLbT+ERUOAZVQjuNVak6UXjPA==}
    dependencies:
      '@webassemblyjs/ast': 1.11.6
      '@webassemblyjs/helper-wasm-bytecode': 1.11.6
      '@webassemblyjs/ieee754': 1.11.6
      '@webassemblyjs/leb128': 1.11.6
      '@webassemblyjs/utf8': 1.11.6

  /@webassemblyjs/wasm-opt/1.11.6:
    resolution: {integrity: sha512-cOrKuLRE7PCe6AsOVl7WasYf3wbSo4CeOk6PkrjS7g57MFfVUF9u6ysQBBODX0LdgSvQqRiGz3CXvIDKcPNy4g==}
    dependencies:
      '@webassemblyjs/ast': 1.11.6
      '@webassemblyjs/helper-buffer': 1.11.6
      '@webassemblyjs/wasm-gen': 1.11.6
      '@webassemblyjs/wasm-parser': 1.11.6

  /@webassemblyjs/wasm-parser/1.11.6:
    resolution: {integrity: sha512-6ZwPeGzMJM3Dqp3hCsLgESxBGtT/OeCvCZ4TA1JUPYgmhAx38tTPR9JaKy0S5H3evQpO/h2uWs2j6Yc/fjkpTQ==}
    dependencies:
      '@webassemblyjs/ast': 1.11.6
      '@webassemblyjs/helper-api-error': 1.11.6
      '@webassemblyjs/helper-wasm-bytecode': 1.11.6
      '@webassemblyjs/ieee754': 1.11.6
      '@webassemblyjs/leb128': 1.11.6
      '@webassemblyjs/utf8': 1.11.6

  /@webassemblyjs/wast-printer/1.11.6:
    resolution: {integrity: sha512-JM7AhRcE+yW2GWYaKeHL5vt4xqee5N2WcezptmgyhNS+ScggqcT1OtXykhAb13Sn5Yas0j2uv9tHgrjwvzAP4A==}
    dependencies:
      '@webassemblyjs/ast': 1.11.6
      '@xtuc/long': 4.2.2

  /@xtuc/ieee754/1.2.0:
    resolution: {integrity: sha512-DX8nKgqcGwsc0eJSqYt5lwP4DH5FlHnmuWWBRy7X0NcaGR0ZtuyeESgMwTYVEtxmsNGY+qit4QYT/MIYTOTPeA==}

  /@xtuc/long/4.2.2:
    resolution: {integrity: sha512-NuHqBY1PB/D8xU6s/thBgOAiAP7HOYDQ32+BFZILJ8ivkUkAHQnWfn6WhL79Owj1qmUnoN/YPhktdIoucipkAQ==}

  /JSONStream/1.3.5:
    resolution: {integrity: sha512-E+iruNOY8VV9s4JEbe1aNEm6MiszPRr/UfcHMz0TQh1BXSxHK+ASV1R6W4HpjBhSeS+54PIsAMCBmwD06LLsqQ==}
    hasBin: true
    dependencies:
      jsonparse: 1.3.1
      through: 2.3.8
    dev: true

  /abbrev/1.1.1:
    resolution: {integrity: sha512-nne9/IiQ/hzIhY6pdDnbBtz7DjPTKrY00P/zvPSm5pOFkl6xuGrGnXn/VtTNNfNtAfZ9/1RtehkszU9qcTii0Q==}

  /abort-controller/3.0.0:
    resolution: {integrity: sha512-h8lQ8tacZYnR3vNQTgibj+tODHI5/+l06Au2Pcriv/Gmet0eaj4TwWH41sO9wnHDiQsEj19q0drzdWdeAHtweg==}
    engines: {node: '>=6.5'}
    dependencies:
      event-target-shim: 5.0.1

  /acorn-import-assertions/1.9.0_acorn@8.10.0:
    resolution: {integrity: sha512-cmMwop9x+8KFhxvKrKfPYmN6/pKTYYHBqLa0DfvVZcKMJWNyWLnaqND7dx/qn66R7ewM1UX5XMaDVP5wlVTaVA==}
    peerDependencies:
      acorn: ^8
    dependencies:
      acorn: 8.10.0

  /acorn-jsx/5.3.2_acorn@8.10.0:
    resolution: {integrity: sha512-rq9s+JNhf0IChjtDXxllJ7g41oZk5SlXtp0LHwyA5cejwn7vKmKp4pPri6YEePv2PU65sAsegbXtIinmDFDXgQ==}
    peerDependencies:
      acorn: ^6.0.0 || ^7.0.0 || ^8.0.0
    dependencies:
      acorn: 8.10.0

  /acorn-walk/8.2.0:
    resolution: {integrity: sha512-k+iyHEuPgSw6SbuDpGQM+06HQUa04DZ3o+F6CSzXMvvI5KMvnaEqXe+YVe555R9nn6GPt404fos4wcgpw12SDA==}
    engines: {node: '>=0.4.0'}

  /acorn/8.10.0:
    resolution: {integrity: sha512-F0SAmZ8iUtS//m8DmCTA0jlh6TDKkHQyK6xc6V4KDTyZKA9dnvX9/3sRTVQrWm79glUAZbnmmNcdYwUIHWVybw==}
    engines: {node: '>=0.4.0'}
    hasBin: true

  /add-stream/1.0.0:
    resolution: {integrity: sha512-qQLMr+8o0WC4FZGQTcJiKBVC59JylcPSrTtk6usvmIDFUOCKegapy1VHQwRbFMOFyb/inzUVqHs+eMYKDM1YeQ==}
    dev: true

  /agent-base/6.0.2:
    resolution: {integrity: sha512-RZNwNclF7+MS/8bDg70amg32dyeZGZxiDuQmZxKLAlQjr3jGyLx+4Kkk58UO7D2QdgFIQCovuSuZESne6RG6XQ==}
    engines: {node: '>= 6.0.0'}
    dependencies:
      debug: 4.3.4
    transitivePeerDependencies:
      - supports-color

  /agentkeepalive/4.2.1:
    resolution: {integrity: sha512-Zn4cw2NEqd+9fiSVWMscnjyQ1a8Yfoc5oBajLeo5w+YBHgDUcEBY2hS4YpTz6iN5f/2zQiktcuM6tS8x1p9dpA==}
    engines: {node: '>= 8.0.0'}
    dependencies:
      debug: 4.3.4
      depd: 1.1.2
      humanize-ms: 1.2.1
    transitivePeerDependencies:
      - supports-color

  /aggregate-error/3.1.0:
    resolution: {integrity: sha512-4I7Td01quW/RpocfNayFdFVk1qSuoh0E7JrbRJ16nH01HhKFQ88INq9Sd+nd72zqRySlr9BmDA8xlEJ6vJMrYA==}
    engines: {node: '>=8'}
    dependencies:
      clean-stack: 2.2.0
      indent-string: 4.0.0

  /ajv-keywords/3.5.2_ajv@6.12.6:
    resolution: {integrity: sha512-5p6WTN0DdTGVQk6VjcEju19IgaHudalcfabD7yhDGeA6bcQnmL+CpveLJq/3hvfwd1aof6L386Ougkx6RfyMIQ==}
    peerDependencies:
      ajv: ^6.9.1
    dependencies:
      ajv: 6.12.6

  /ajv/6.12.6:
    resolution: {integrity: sha512-j3fVLgvTo527anyYyJOGTYJbG+vnnQYvE0m5mmkc1TK+nxAppkCLMIL0aZ4dblVCNoGShhm+kzE4ZUykBoMg4g==}
    dependencies:
      fast-deep-equal: 3.1.3
      fast-json-stable-stringify: 2.1.0
      json-schema-traverse: 0.4.1
      uri-js: 4.4.1

  /ajv/8.12.0:
    resolution: {integrity: sha512-sRu1kpcO9yLtYxBKvqfTeh9KzZEwO3STyX1HT+4CaDzC6HpTGYhIhPIzj9XuKU7KYDwnaeh5hcOwjy1QuJzBPA==}
    dependencies:
      fast-deep-equal: 3.1.3
      json-schema-traverse: 1.0.0
      require-from-string: 2.0.2
      uri-js: 4.4.1

  /ansi-256-colors/1.1.0:
    resolution: {integrity: sha512-roJI/AVBdJIhcohHDNXUoFYsCZG4MZIs5HtKNgVKY5QzqQoQJe+o0ouiqZDaSC+ggKdBVcuSwlSdJckrrlm3/A==}
    engines: {node: '>=0.10.0'}
    dev: true

  /ansi-align/3.0.1:
    resolution: {integrity: sha512-IOfwwBF5iczOjp/WeY4YxyjqAFMQoZufdQWDd19SEExbVLNXqvpzSJ/M7Za4/sCPmQ0+GRquoA7bGcINcxew6w==}
    dependencies:
      string-width: 4.2.3

  /ansi-colors/4.1.1:
    resolution: {integrity: sha512-JoX0apGbHaUJBNl6yF+p6JAFYZ666/hhCGKN5t9QFjbJQKUU/g8MNbFDbvfrgKXvI1QpZplPOnwIo99lX/AAmA==}
    engines: {node: '>=6'}
    dev: true

  /ansi-escapes/3.2.0:
    resolution: {integrity: sha512-cBhpre4ma+U0T1oM5fXg7Dy1Jw7zzwv7lt/GoCpr+hDQJoYnKVPLL4dCvSEFMmQurOQvSrwT7SL/DAlhBI97RQ==}
    engines: {node: '>=4'}

  /ansi-escapes/4.3.2:
    resolution: {integrity: sha512-gKXj5ALrKWQLsYG9jlTRmR/xKluxHV+Z9QEwNIgCfM1/uwPMCuzVVnh5mwTd+OuBZcwSIMbqssNWRm1lE51QaQ==}
    engines: {node: '>=8'}
    dependencies:
      type-fest: 0.21.3

  /ansi-regex/2.1.1:
    resolution: {integrity: sha512-TIGnTpdo+E3+pCyAluZvtED5p5wCqLdezCyhPZzKPcxvFplEt4i+W7OONCKgeZFT3+y5NZZfOOS/Bdcanm1MYA==}
    engines: {node: '>=0.10.0'}
    dev: true

  /ansi-regex/3.0.1:
    resolution: {integrity: sha512-+O9Jct8wf++lXxxFc4hc8LsjaSq0HFzzL7cVsw8pRDIPdjKD2mT4ytDZlLuSBZ4cLKZFXIrMGO7DbQCtMJJMKw==}
    engines: {node: '>=4'}
    dev: true

  /ansi-regex/4.1.1:
    resolution: {integrity: sha512-ILlv4k/3f6vfQ4OoP2AGvirOktlQ98ZEL1k9FaQjxa3L1abBgbuTDAdPOpvbGncC0BTVQrl+OM8xZGK6tWXt7g==}
    engines: {node: '>=6'}
    dev: true

  /ansi-regex/5.0.1:
    resolution: {integrity: sha512-quJQXlTSUGL2LH9SUXo8VwsY4soanhgo6LNSm84E1LBcE8s3O0wpdiRzyR9z/ZZJMlMWv37qOOb9pdJlMUEKFQ==}
    engines: {node: '>=8'}

  /ansi-regex/6.0.1:
    resolution: {integrity: sha512-n5M855fKb2SsfMIiFFoVrABHJC8QtHwVx+mHWP3QcEqBHYienj5dHSgjbxtC0WEZXYt4wcD6zrQElDPhFuZgfA==}
    engines: {node: '>=12'}

  /ansi-styles/3.2.1:
    resolution: {integrity: sha512-VT0ZI6kZRdTh8YyJw3SMbYm/u+NqfsAxEpWO0Pf9sq8/e94WxxOpPKx9FR1FlyCtOVDNOQ+8ntlqFxiRc+r5qA==}
    engines: {node: '>=4'}
    dependencies:
      color-convert: 1.9.3

  /ansi-styles/4.3.0:
    resolution: {integrity: sha512-zbB9rCJAT1rbjiVDb2hqKFHNYLxgtk8NURxZ3IZwD3F6NtxbXZQCnnSi1Lkx+IDohdPlFp222wVALIheZJQSEg==}
    engines: {node: '>=8'}
    dependencies:
      color-convert: 2.0.1

  /ansi-styles/6.2.1:
    resolution: {integrity: sha512-bN798gFfQX+viw3R7yrGWRqnrN2oRkEkUjjl4JNn4E8GxxbjtG3FbrEIIY3l8/hrwUwIeCZvi4QuOTP4MErVug==}
    engines: {node: '>=12'}

  /ansicolors/0.3.2:
    resolution: {integrity: sha512-QXu7BPrP29VllRxH8GwB7x5iX5qWKAAMLqKQGWTeLWVlNHNOpVMJ91dsxQAIWXpjuW5wqvxu3Jd/nRjrJ+0pqg==}

  /anymatch/3.1.2:
    resolution: {integrity: sha512-P43ePfOAIupkguHUycrc4qJ9kz8ZiuOUijaETwX7THt0Y/GNK7v0aa8rY816xWjZ7rJdA5XdMcpVFTKMq+RvWg==}
    engines: {node: '>= 8'}
    dependencies:
      normalize-path: 3.0.0
      picomatch: 2.3.1
    dev: true

  /aproba/2.0.0:
    resolution: {integrity: sha512-lYe4Gx7QT+MKGbDsA+Z+he/Wtef0BiwDOlK/XkBrdfsh9J/jPPXbX0tE9x9cl27Tmu5gg3QUbUrQYa/y+KOHPQ==}

  /are-docs-informative/0.0.2:
    resolution: {integrity: sha512-ixiS0nLNNG5jNQzgZJNoUpBKdo9yTYZMGJ+QgT2jmjR7G7+QHRCc4v6LQ3NgE7EBJq+o0ams3waJwkrlBom8Ig==}
    engines: {node: '>=14'}
    dev: true

  /are-we-there-yet/2.0.0:
    resolution: {integrity: sha512-Ci/qENmwHnsYo9xKIcUJN5LeDKdJ6R1Z1j9V/J5wyq8nh/mYPEpIKJbBZXtZjG04HiK7zV/p6Vs9952MrMeUIw==}
    engines: {node: '>=10'}
    dependencies:
      delegates: 1.0.0
      readable-stream: 3.6.1

  /are-we-there-yet/3.0.1:
    resolution: {integrity: sha512-QZW4EDmGwlYur0Yyf/b2uGucHQMa8aFUP7eu9ddR73vvhFyt4V0Vl3QHPcTNJ8l6qYOBdxgXdnBXQrHilfRQBg==}
    engines: {node: ^12.13.0 || ^14.15.0 || >=16.0.0}
    dependencies:
      delegates: 1.0.0
      readable-stream: 3.6.1

  /arg-parser/1.2.0:
    resolution: {integrity: sha512-qeFIPI9MQUPLugbbvBczsvqCIOuat8yHZ66mdlP5rbJhImRoCgFn2o9/kNlF5KHqaMZw6vVugIAWyJfgkbqG1w==}
    engines: {node: '>=0.8.0'}

  /arg/4.1.3:
    resolution: {integrity: sha512-58S9QDqG0Xx27YwPSt9fJxivjYl432YCwfDMfZ+71RAqUrZef7LrKQZ3LHLOwCS4FLNBplP533Zx895SeOCHvA==}

  /argparse/1.0.10:
    resolution: {integrity: sha512-o5Roy6tNG4SL/FOkCAN6RzjiakZS25RLYFrcMttJqbdd8BWrnA+fGz57iN5Pb06pvBGvl5gQ0B48dJlslXvoTg==}
    dependencies:
      sprintf-js: 1.0.3

  /argparse/2.0.1:
    resolution: {integrity: sha512-8+9WqebbFzpX9OR+Wa6O29asIogeRMzcGtAINdpMHHyAg10f05aSFVBbcEqGf/PXw1EjAZ+q2/bEBg3DvurK3Q==}

  /array-back/1.0.4:
    resolution: {integrity: sha512-1WxbZvrmyhkNoeYcizokbmh5oiOCIfyvGtcqbK3Ls1v1fKcquzxnQSceOx6tzq7jmai2kFLWIpGND2cLhH6TPw==}
    engines: {node: '>=0.12.0'}
    dependencies:
      typical: 2.6.1
    dev: true

  /array-back/2.0.0:
    resolution: {integrity: sha512-eJv4pLLufP3g5kcZry0j6WXpIbzYw9GUB4mVJZno9wfwiBxbizTnHCw3VJb07cBihbFX48Y7oSrW9y+gt4glyw==}
    engines: {node: '>=4'}
    dependencies:
      typical: 2.6.1
    dev: true

  /array-buffer-byte-length/1.0.0:
    resolution: {integrity: sha512-LPuwb2P+NrQw3XhxGc36+XSvuBPopovXYTR9Ew++Du9Yb/bx5AzBfrIsBoj0EZUifjQU+sHL21sseZ3jerWO/A==}
    dependencies:
      call-bind: 1.0.2
      is-array-buffer: 3.0.2
    dev: true

  /array-differ/3.0.0:
    resolution: {integrity: sha512-THtfYS6KtME/yIAhKjZ2ul7XI96lQGHRputJQHO80LAWQnuGP4iCIN8vdMRboGbIEYBwU33q8Tch1os2+X0kMg==}
    engines: {node: '>=8'}

  /array-ify/1.0.0:
    resolution: {integrity: sha512-c5AMf34bKdvPhQ7tBGhqkgKNUzMr4WUs+WDtC2ZUGOUncbxKMTvqxYctiseW3+L4bA8ec+GcZ6/A/FW4m8ukng==}
    dev: true

  /array-includes/3.1.7:
    resolution: {integrity: sha512-dlcsNBIiWhPkHdOEEKnehA+RNUWDc4UqFtnIXU4uuYDPtA4LDkr7qip2p0VvFAEXNDr0yWZ9PJyIRiGjRLQzwQ==}
    engines: {node: '>= 0.4'}
    dependencies:
      call-bind: 1.0.2
      define-properties: 1.2.1
      es-abstract: 1.22.2
      get-intrinsic: 1.2.1
      is-string: 1.0.7
    dev: true

  /array-union/2.1.0:
    resolution: {integrity: sha512-HGyxoOTYUyCM6stUe6EJgnd4EoewAI7zMdfqO+kGjnlZmBDz/cR5pf8r/cR4Wq60sL/p0IkcjUEEPwS3GFrIyw==}
    engines: {node: '>=8'}

  /array.prototype.findlastindex/1.2.3:
    resolution: {integrity: sha512-LzLoiOMAxvy+Gd3BAq3B7VeIgPdo+Q8hthvKtXybMvRV0jrXfJM/t8mw7nNlpEcVlVUnCnM2KSX4XU5HmpodOA==}
    engines: {node: '>= 0.4'}
    dependencies:
      call-bind: 1.0.2
      define-properties: 1.2.1
      es-abstract: 1.22.2
      es-shim-unscopables: 1.0.0
      get-intrinsic: 1.2.1
    dev: true

  /array.prototype.flat/1.3.2:
    resolution: {integrity: sha512-djYB+Zx2vLewY8RWlNCUdHjDXs2XOgm602S9E7P/UpHgfeHL00cRiIF+IN/G/aUJ7kGPb6yO/ErDI5V2s8iycA==}
    engines: {node: '>= 0.4'}
    dependencies:
      call-bind: 1.0.2
      define-properties: 1.2.1
      es-abstract: 1.22.2
      es-shim-unscopables: 1.0.0
    dev: true

  /array.prototype.flatmap/1.3.2:
    resolution: {integrity: sha512-Ewyx0c9PmpcsByhSW4r+9zDU7sGjFc86qf/kKtuSCRdhfbk0SNLLkaT5qvcHnRGgc5NP/ly/y+qkXkqONX54CQ==}
    engines: {node: '>= 0.4'}
    dependencies:
      call-bind: 1.0.2
      define-properties: 1.2.1
      es-abstract: 1.22.2
      es-shim-unscopables: 1.0.0
    dev: true

  /array.prototype.tosorted/1.1.2:
    resolution: {integrity: sha512-HuQCHOlk1Weat5jzStICBCd83NxiIMwqDg/dHEsoefabn/hJRj5pVdWcPUSpRrwhwxZOsQassMpgN/xRYFBMIg==}
    dependencies:
      call-bind: 1.0.2
      define-properties: 1.2.1
      es-abstract: 1.22.2
      es-shim-unscopables: 1.0.0
      get-intrinsic: 1.2.1
    dev: true

  /arraybuffer.prototype.slice/1.0.2:
    resolution: {integrity: sha512-yMBKppFur/fbHu9/6USUe03bZ4knMYiwFBcyiaXB8Go0qNehwX6inYPzK9U0NeQvGxKthcmHcaR8P5MStSRBAw==}
    engines: {node: '>= 0.4'}
    dependencies:
      array-buffer-byte-length: 1.0.0
      call-bind: 1.0.2
      define-properties: 1.2.1
      es-abstract: 1.22.2
      get-intrinsic: 1.2.1
      is-array-buffer: 3.0.2
      is-shared-array-buffer: 1.0.2
    dev: true

  /arrify/1.0.1:
    resolution: {integrity: sha512-3CYzex9M9FGQjCGMGyi6/31c8GJbgb0qGyrx5HWxPd0aCwh4cB2YjMb2Xf9UuoogrMrlO9cTqnB5rI5GHZTcUA==}
    engines: {node: '>=0.10.0'}
    dev: true

  /arrify/2.0.1:
    resolution: {integrity: sha512-3duEwti880xqi4eAMN8AyR4a0ByT90zoYdLlevfrvU43vb0YZwZVfxOgxWrLXXXpyugL0hNZc9G6BiB5B3nUug==}
    engines: {node: '>=8'}

  /asap/2.0.6:
    resolution: {integrity: sha512-BSHWgDSAiKs50o2Re8ppvp3seVHXSRM44cdSsT9FfNEUUZLOGWVCsiWaRPWM1Znn+mqZ1OfVZ3z3DWEzSp7hRA==}

  /assertion-error/1.1.0:
    resolution: {integrity: sha512-jgsaNduz+ndvGyFt3uSuWqvy4lCnIJiovtouQN5JZHOKCS2QuhEdbcQHFhVksz2N2U9hXJo8odG7ETyWlEeuDw==}
    dev: true

  /astral-regex/2.0.0:
    resolution: {integrity: sha512-Z7tMw1ytTXt5jqMcOP+OQteU1VuNK9Y02uuJtKQ1Sv69jXQKKg5cibLwGJow8yzZP+eAc18EmLGPal0bp36rvQ==}
    engines: {node: '>=8'}

  /async-retry/1.2.3:
    resolution: {integrity: sha512-tfDb02Th6CE6pJUF2gjW5ZVjsgwlucVXOEQMvEX9JgSJMs9gAX+Nz3xRuJBKuUYjTSYORqvDBORdAQ3LU59g7Q==}
    dependencies:
      retry: 0.12.0

  /async-retry/1.3.3:
    resolution: {integrity: sha512-wfr/jstw9xNi/0teMHrRW7dsz3Lt5ARhYNZ2ewpadnhaIp5mbALhOAP+EAdsC7t4Z6wqsDVv9+W6gm1Dk9mEyw==}
    dependencies:
      retry: 0.13.1

  /async/3.2.4:
    resolution: {integrity: sha512-iAB+JbDEGXhyIUavoDl9WP/Jj106Kz9DEn1DPgYw5ruDn0e3Wgi3sKFm55sASdGBNOQB8F59d9qQ7deqrHA8wQ==}

  /asynciterator.prototype/1.0.0:
    resolution: {integrity: sha512-wwHYEIS0Q80f5mosx3L/dfG5t5rjEa9Ft51GTaNt862EnpyGHpgz2RkZvLPp1oF5TnAiTohkEKVEu8pQPJI7Vg==}
    dependencies:
      has-symbols: 1.0.3
    dev: true

  /asynckit/0.4.0:
    resolution: {integrity: sha512-Oei9OH4tRh0YqU3GxhX79dM/mwVgvbZJaSNaRk+bshkj0S5cfHcgYakreBjrHwatXKbz+IoIdYLxrKim2MjW0Q==}

  /at-least-node/1.0.0:
    resolution: {integrity: sha512-+q/t7Ekv1EDY2l6Gda6LLiX14rU9TV20Wa3ofeQmwPFZbOMo9DXrLbOjFaaclkXKWidIaopwAObQDqwWtGUjqg==}
    engines: {node: '>= 4.0.0'}

  /available-typed-arrays/1.0.5:
    resolution: {integrity: sha512-DMD0KiN46eipeziST1LPP/STfDU0sufISXmjSgvVsoU2tqxctQeASejWcfNtxYKqETM1UxQ8sp2OrSBWpHY6sw==}
    engines: {node: '>= 0.4'}

  /aws-sdk/2.1313.0:
    resolution: {integrity: sha512-8GMdtV2Uch3HL2c6+P3lNZFTcg/fqq9L3EWYRLb6ljCZvWKTssjdkjSJFDyTReNgeiKV224YRPYQbKpOEz4flQ==}
    engines: {node: '>= 10.0.0'}
    dependencies:
      buffer: 4.9.2
      events: 1.1.1
      ieee754: 1.1.13
      jmespath: 0.16.0
      querystring: 0.2.0
      sax: 1.2.1
      url: 0.10.3
      util: 0.12.5
      uuid: 8.0.0
      xml2js: 0.4.19

  /azure-devops-node-api/11.2.0:
    resolution: {integrity: sha512-XdiGPhrpaT5J8wdERRKs5g8E0Zy1pvOYTli7z9E8nmOn3YGp4FhtjhrOyFmX/8veWCwdI69mCHKJw6l+4J/bHA==}
    dependencies:
      tunnel: 0.0.6
      typed-rest-client: 1.8.9

  /balanced-match/1.0.2:
    resolution: {integrity: sha512-3oSeUO0TMV67hN1AmbXsK4yaqU7tjiHlbxRDZOpH0KW9+CeX4bRAaX0Anxt0tx2MrpRpWwQaPwIlISEJhYU5Pw==}

  /base64-js/1.5.1:
    resolution: {integrity: sha512-AKpaYlHn8t4SVbOHCy+b5+KKgvR4vrsD8vbvrbiQJps7fKDTkjkDry6ji0rUJjC0kzbNePLwzxq8iypo41qeWA==}

  /before-after-hook/2.2.3:
    resolution: {integrity: sha512-NzUnlZexiaH/46WDhANlyR2bXRopNg4F/zuSA3OpZnllCUgRaOF2znDioDWrmbNVsuZk6l9pMquQB38cfBZwkQ==}

  /better_git_changelog/1.6.2:
    resolution: {integrity: sha512-A6U5HdV+gygmNfZ+2UbztVI3aQCXkJzLYL27gJ/WhdNzg1blpE+faHC5y2Iu7Omu0FO2Ra0C0WLU7f5prGoRKg==}
    hasBin: true
    dependencies:
      arg-parser: 1.2.0
      commander: 9.5.0
      semver: 7.5.4

  /bin-links/3.0.3:
    resolution: {integrity: sha512-zKdnMPWEdh4F5INR07/eBrodC7QrF5JKvqskjz/ZZRXg5YSAZIbn8zGhbhUrElzHBZ2fvEQdOU59RHcTG3GiwA==}
    engines: {node: ^12.13.0 || ^14.15.0 || >=16.0.0}
    dependencies:
      cmd-shim: 5.0.0
      mkdirp-infer-owner: 2.0.0
      npm-normalize-package-bin: 2.0.0
      read-cmd-shim: 3.0.1
      rimraf: 3.0.2
      write-file-atomic: 4.0.2

  /binary-extensions/2.2.0:
    resolution: {integrity: sha512-jDctJ/IVQbZoJykoeHbhXpOlNBqGNcwXJKJog42E5HDPUwQTSdjCHdihjj0DlnheQ7blbT6dHOafNAiS8ooQKA==}
    engines: {node: '>=8'}
    dev: true

  /binaryextensions/4.18.0:
    resolution: {integrity: sha512-PQu3Kyv9dM4FnwB7XGj1+HucW+ShvJzJqjuw1JkKVs1mWdwOKVcRjOi+pV9X52A0tNvrPCsPkbFFQb+wE1EAXw==}
    engines: {node: '>=0.8'}

  /bl/4.1.0:
    resolution: {integrity: sha512-1W07cM9gS6DcLperZfFSj+bWLtaPGSOHWhPiGzXmvVJbRLdG82sH/Kn8EtW1VqWVA54AKf2h5k5BbnIbwF3h6w==}
    dependencies:
      buffer: 5.7.1
      inherits: 2.0.4
      readable-stream: 3.6.1

  /boxen/7.0.0:
    resolution: {integrity: sha512-j//dBVuyacJbvW+tvZ9HuH03fZ46QcaKvvhZickZqtB271DxJ7SNRSNxrV/dZX0085m7hISRZWbzWlJvx/rHSg==}
    engines: {node: '>=14.16'}
    dependencies:
      ansi-align: 3.0.1
      camelcase: 7.0.0
      chalk: 5.3.0
      cli-boxes: 3.0.0
      string-width: 5.1.2
      type-fest: 2.19.0
      widest-line: 4.0.1
      wrap-ansi: 8.1.0

  /brace-expansion/1.1.11:
    resolution: {integrity: sha512-iCuPHDFgrHX7H2vEI/5xpz07zSHB00TpugqhmYtVmMO6518mCuRMoOYFldEBl0g187ufozdaHgWKcYFb61qGiA==}
    dependencies:
      balanced-match: 1.0.2
      concat-map: 0.0.1

  /brace-expansion/2.0.1:
    resolution: {integrity: sha512-XnAIvQ8eM+kC6aULx6wuQiwVsnzsi9d3WxzV3FpWTGA19F621kwdbsAcFKXgKUHZWsy+mY6iL1sHTxWEFCytDA==}
    dependencies:
      balanced-match: 1.0.2

  /braces/3.0.2:
    resolution: {integrity: sha512-b8um+L1RzM3WDSzvhm6gIz1yfTbBt6YTlcEKAvsmqCZZFw46z626lVj9j1yEPW33H5H+lBQpZMP1k8l+78Ha0A==}
    engines: {node: '>=8'}
    dependencies:
      fill-range: 7.0.1

  /browser-stdout/1.3.1:
    resolution: {integrity: sha512-qhAVI1+Av2X7qelOfAIYwXONood6XlZE/fXaBSmW/T5SzLAmCgzi+eiWE7fUvbHaeNBQH13UftjpXxsfLkMpgw==}
    dev: true

  /browserslist/4.21.4:
    resolution: {integrity: sha512-CBHJJdDmgjl3daYjN5Cp5kbTf1mUhZoS+beLklHIvkOWscs83YAhLlF3Wsh/lciQYAcbBJgTOD44VtG31ZM4Hw==}
    engines: {node: ^6 || ^7 || ^8 || ^9 || ^10 || ^11 || ^12 || >=13.7}
    hasBin: true
    dependencies:
      caniuse-lite: 1.0.30001414
      electron-to-chromium: 1.4.271
      node-releases: 2.0.6
      update-browserslist-db: 1.0.9_browserslist@4.21.4

  /buffer-equal-constant-time/1.0.1:
    resolution: {integrity: sha512-zRpUiDwd/xk6ADqPMATG8vc9VPrkck7T07OIx0gnjmJAnHnTVXNQG3vfvWNuiZIkwu9KrKdA1iJKfsfTVxE6NA==}

  /buffer-from/1.1.2:
    resolution: {integrity: sha512-E+XQCRwSbaaiChtv6k6Dwgc+bx+Bs6vuKJHHl5kox/BaKbhiXzqQOwK4cO22yElGp2OCmjwVhT3HmxgyPGnJfQ==}

  /buffer/4.9.2:
    resolution: {integrity: sha512-xq+q3SRMOxGivLhBNaUdC64hDTQwejJ+H0T/NB1XMtTVEwNTrfFF3gAxiyW0Bu/xWEGhjVKgUcMhCrUy2+uCWg==}
    dependencies:
      base64-js: 1.5.1
      ieee754: 1.2.1
      isarray: 1.0.0

  /buffer/5.7.1:
    resolution: {integrity: sha512-EHcyIPBQ4BSGlvjB16k5KgAJ27CIsHY/2JBmCRReo48y9rQ3MaUzWX3KVlBa4U7MyX02HdVj0K7C3WaB3ju7FQ==}
    dependencies:
      base64-js: 1.5.1
      ieee754: 1.2.1

  /buffer/6.0.3:
    resolution: {integrity: sha512-FTiCpNxtwiZZHEZbcbTIcZjERVICn9yq/pDFkTl95/AxzD1naBctN7YO68riM/gLSDY7sdrMby8hofADYuuqOA==}
    dependencies:
      base64-js: 1.5.1
      ieee754: 1.2.1

  /builtin-modules/3.3.0:
    resolution: {integrity: sha512-zhaCDicdLuWN5UbN5IMnFqNMhNfo919sH85y2/ea+5Yg9TsTkeZxpL+JLbp6cgYFS4sRLp3YV4S6yDuqVWHYOw==}
    engines: {node: '>=6'}
    dev: true

  /builtins/1.0.3:
    resolution: {integrity: sha512-uYBjakWipfaO/bXI7E8rq6kpwHRZK5cNYrUv2OzZSI/FvmdMyXJ2tG9dKcjEC5YHmHpUAwsargWIZNWdxb/bnQ==}

  /builtins/5.0.1:
    resolution: {integrity: sha512-qwVpFEHNfhYJIzNRBvd2C1kyo6jz3ZSMPyyuR47OPdiKWlbYnZNyDWuyR175qDnAJLiCo5fBBqPb3RiXgWlkOQ==}
    dependencies:
      semver: 7.5.4

  /c8/7.14.0:
    resolution: {integrity: sha512-i04rtkkcNcCf7zsQcSv/T9EbUn4RXQ6mropeMcjFOsQXQ0iGLAr/xT6TImQg4+U9hmNpN9XdvPkjUL1IzbgxJw==}
    engines: {node: '>=10.12.0'}
    hasBin: true
    dependencies:
      '@bcoe/v8-coverage': 0.2.3
      '@istanbuljs/schema': 0.1.3
      find-up: 5.0.0
      foreground-child: 2.0.0
      istanbul-lib-coverage: 3.2.0
      istanbul-lib-report: 3.0.0
      istanbul-reports: 3.1.4
      rimraf: 3.0.2
      test-exclude: 6.0.0
      v8-to-istanbul: 9.0.1
      yargs: 16.2.0
      yargs-parser: 20.2.9
    dev: true

  /cacache/15.3.0:
    resolution: {integrity: sha512-VVdYzXEn+cnbXpFgWs5hTT7OScegHVmLhJIR8Ufqk3iFD6A6j5iSX1KuBTfNEv4tdJWE2PzA6IVFtcLC7fN9wQ==}
    engines: {node: '>= 10'}
    dependencies:
      '@npmcli/fs': 1.1.1
      '@npmcli/move-file': 1.1.2
      chownr: 2.0.0
      fs-minipass: 2.1.0
      glob: 7.2.3
      infer-owner: 1.0.4
      lru-cache: 6.0.0
      minipass: 3.3.6
      minipass-collect: 1.0.2
      minipass-flush: 1.0.5
      minipass-pipeline: 1.2.4
      mkdirp: 1.0.4
      p-map: 4.0.0
      promise-inflight: 1.0.1
      rimraf: 3.0.2
      ssri: 8.0.1
      tar: 6.1.13
      unique-filename: 1.1.1
    transitivePeerDependencies:
      - bluebird

  /cacache/16.1.3:
    resolution: {integrity: sha512-/+Emcj9DAXxX4cwlLmRI9c166RuL3w30zp4R7Joiv2cQTtTtA+jeuCAjH3ZlGnYS3tKENSrKhAzVVP9GVyzeYQ==}
    engines: {node: ^12.13.0 || ^14.15.0 || >=16.0.0}
    dependencies:
      '@npmcli/fs': 2.1.2
      '@npmcli/move-file': 2.0.1
      chownr: 2.0.0
      fs-minipass: 2.1.0
      glob: 8.1.0
      infer-owner: 1.0.4
      lru-cache: 7.18.3
      minipass: 3.3.6
      minipass-collect: 1.0.2
      minipass-flush: 1.0.5
      minipass-pipeline: 1.2.4
      mkdirp: 1.0.4
      p-map: 4.0.0
      promise-inflight: 1.0.1
      rimraf: 3.0.2
      ssri: 9.0.1
      tar: 6.1.13
      unique-filename: 2.0.1
    transitivePeerDependencies:
      - bluebird

  /cacache/17.1.3:
    resolution: {integrity: sha512-jAdjGxmPxZh0IipMdR7fK/4sDSrHMLUV0+GvVUsjwyGNKHsh79kW/otg+GkbXwl6Uzvy9wsvHOX4nUoWldeZMg==}
    engines: {node: ^14.17.0 || ^16.13.0 || >=18.0.0}
    dependencies:
      '@npmcli/fs': 3.1.0
      fs-minipass: 3.0.2
      glob: 10.2.7
      lru-cache: 7.18.3
      minipass: 5.0.0
      minipass-collect: 1.0.2
      minipass-flush: 1.0.5
      minipass-pipeline: 1.2.4
      p-map: 4.0.0
      ssri: 10.0.4
      tar: 6.1.13
      unique-filename: 3.0.0

  /cacheable-lookup/5.0.4:
    resolution: {integrity: sha512-2/kNscPhpcxrOigMZzbiWF7dz8ilhb/nIHU3EyZiXWXpeq/au8qJ8VhdftMkty3n7Gj6HIGalQG8oiBNB3AJgA==}
    engines: {node: '>=10.6.0'}

  /cacheable-lookup/7.0.0:
    resolution: {integrity: sha512-+qJyx4xiKra8mZrcwhjMRMUhD5NR1R8esPkzIYxX96JiecFoxAXFuz/GpR3+ev4PE1WamHip78wV0vcmPQtp8w==}
    engines: {node: '>=14.16'}

  /cacheable-request/10.2.7:
    resolution: {integrity: sha512-I4SA6mKgDxcxVbSt/UmIkb9Ny8qSkg6ReBHtAAXnZHk7KOSx5g3DTiAOaYzcHCs6oOdHn+bip9T48E6tMvK9hw==}
    engines: {node: '>=14.16'}
    dependencies:
      '@types/http-cache-semantics': 4.0.1
      get-stream: 6.0.1
      http-cache-semantics: 4.1.1
      keyv: 4.5.2
      mimic-response: 4.0.0
      normalize-url: 8.0.0
      responselike: 3.0.0

  /cacheable-request/6.1.0:
    resolution: {integrity: sha512-Oj3cAGPCqOZX7Rz64Uny2GYAZNliQSqfbePrgAQ1wKAihYmCUnraBtJtKcGR4xz7wF+LoJC+ssFZvv5BgF9Igg==}
    engines: {node: '>=8'}
    dependencies:
      clone-response: 1.0.3
      get-stream: 5.2.0
      http-cache-semantics: 4.1.1
      keyv: 3.1.0
      lowercase-keys: 2.0.0
      normalize-url: 4.5.1
      responselike: 1.0.2

  /cacheable-request/7.0.2:
    resolution: {integrity: sha512-pouW8/FmiPQbuGpkXQ9BAPv/Mo5xDGANgSNXzTzJ8DrKGuXOssM4wIQRjfanNRh3Yu5cfYPvcorqbhg2KIJtew==}
    engines: {node: '>=8'}
    dependencies:
      clone-response: 1.0.3
      get-stream: 5.2.0
      http-cache-semantics: 4.1.1
      keyv: 4.5.2
      lowercase-keys: 2.0.0
      normalize-url: 6.1.0
      responselike: 2.0.1

  /cachedir/2.3.0:
    resolution: {integrity: sha512-A+Fezp4zxnit6FanDmv9EqXNAi3vt9DWp51/71UEhXukb7QUuvtv9344h91dyAxuTLoSYJFU299qzR3tzwPAhw==}
    engines: {node: '>=6'}
    dev: true

  /call-bind/1.0.2:
    resolution: {integrity: sha512-7O+FbCihrB5WGbFYesctwmTKae6rOiIzmz1icreWJ+0aA7LJfuqhEso2T9ncpcFtzMQtzXf2QGGueWJGTYsqrA==}
    dependencies:
      function-bind: 1.1.1
      get-intrinsic: 1.2.1

  /callsites/3.1.0:
    resolution: {integrity: sha512-P8BjAsXvZS+VIDUI11hHCQEv74YT67YUi5JJFNWIqL235sBmjX4+qx9Muvls5ivyNENctx46xQLQ3aTuE7ssaQ==}
    engines: {node: '>=6'}

  /camel-case/4.1.2:
    resolution: {integrity: sha512-gxGWBrTT1JuMx6R+o5PTXMmUnhnVzLQ9SNutD4YqKtI6ap897t3tKECYla6gCWEkplXnlNybEkZg9GEGxKFCgw==}
    dependencies:
      pascal-case: 3.1.2
      tslib: 2.6.2

  /camelcase-keys/6.2.2:
    resolution: {integrity: sha512-YrwaA0vEKazPBkn0ipTiMpSajYDSe+KjQfrjhcBMxJt/znbvlHd8Pw/Vamaz5EB4Wfhs3SUR3Z9mwRu/P3s3Yg==}
    engines: {node: '>=8'}
    dependencies:
      camelcase: 5.3.1
      map-obj: 4.3.0
      quick-lru: 4.0.1
    dev: true

  /camelcase/5.3.1:
    resolution: {integrity: sha512-L28STB170nwWS63UjtlEOE3dldQApaJXZkOI1uMFfzf3rRuPegHaHesyee+YxQ+W6SvRDQV6UrdOdRiR153wJg==}
    engines: {node: '>=6'}
    dev: true

  /camelcase/6.3.0:
    resolution: {integrity: sha512-Gmy6FhYlCY7uOElZUSbxo2UCDH8owEk996gkbrpsgGtrJLM3J7jGxl9Ic7Qwwj4ivOE5AWZWRMecDdF7hqGjFA==}
    engines: {node: '>=10'}
    dev: true

  /camelcase/7.0.0:
    resolution: {integrity: sha512-JToIvOmz6nhGsUhAYScbo2d6Py5wojjNfoxoc2mEVLUdJ70gJK2gnd+ABY1Tc3sVMyK7QDPtN0T/XdlCQWITyQ==}
    engines: {node: '>=14.16'}

  /caniuse-lite/1.0.30001414:
    resolution: {integrity: sha512-t55jfSaWjCdocnFdKQoO+d2ct9C59UZg4dY3OnUlSZ447r8pUtIKdp0hpAzrGFultmTC+Us+KpKi4GZl/LXlFg==}

  /capital-case/1.0.4:
    resolution: {integrity: sha512-ds37W8CytHgwnhGGTi88pcPyR15qoNkOpYwmMMfnWqqWgESapLqvDx6huFjQ5vqWSn2Z06173XNA7LtMOeUh1A==}
    dependencies:
      no-case: 3.0.4
      tslib: 2.6.2
      upper-case-first: 2.0.2

  /cardinal/2.1.1:
    resolution: {integrity: sha512-JSr5eOgoEymtYHBjNWyjrMqet9Am2miJhlfKNdqLp6zoeAh0KN5dRAcxlecj5mAJrmQomgiOBj35xHLrFjqBpw==}
    hasBin: true
    dependencies:
      ansicolors: 0.3.2
      redeyed: 2.1.1

  /chai-arrays/2.2.0:
    resolution: {integrity: sha512-4awrdGI2EH8owJ9I58PXwG4N56/FiM8bsn4CVSNEgr4GKAM6Kq5JPVApUbhUBjDakbZNuRvV7quRSC38PWq/tg==}
    engines: {node: '>=0.10'}
    dev: true

  /chai/4.3.7:
    resolution: {integrity: sha512-HLnAzZ2iupm25PlN0xFreAlBA5zaBSv3og0DdeGA4Ar6h6rJ3A0rolRUKJhSF2V10GZKDgWF/VmAEsNWjCRB+A==}
    engines: {node: '>=4'}
    dependencies:
      assertion-error: 1.1.0
      check-error: 1.0.2
      deep-eql: 4.1.3
      get-func-name: 2.0.0
      loupe: 2.3.4
      pathval: 1.1.1
      type-detect: 4.0.8
    dev: true

  /chalk/2.4.2:
    resolution: {integrity: sha512-Mti+f9lpJNcwF4tWV8/OrTTtF1gZi+f8FqlyAdouralcFWFQWF2+NgCHShjkCb+IFBLq9buZwE1xckQU4peSuQ==}
    engines: {node: '>=4'}
    dependencies:
      ansi-styles: 3.2.1
      escape-string-regexp: 1.0.5
      supports-color: 5.5.0

  /chalk/4.1.2:
    resolution: {integrity: sha512-oKnbhFyRIXpUuez8iBMmyEa4nbj4IOQyuhc/wy9kY7/WVPcwIO9VA668Pu8RkO7+0G76SLROeyw9CpQ061i4mA==}
    engines: {node: '>=10'}
    dependencies:
      ansi-styles: 4.3.0
      supports-color: 7.2.0

  /chalk/5.3.0:
    resolution: {integrity: sha512-dLitG79d+GV1Nb/VYcCDFivJeK1hiukt9QjRNVOsUtTy1rR1YJsmpGGTZ3qJos+uw7WmWF4wUwBd9jxjocFC2w==}
    engines: {node: ^12.17.0 || ^14.13 || >=16.0.0}

  /change-case/4.1.2:
    resolution: {integrity: sha512-bSxY2ws9OtviILG1EiY5K7NNxkqg/JnRnFxLtKQ96JaviiIxi7djMrSd0ECT9AC+lttClmYwKw53BWpOMblo7A==}
    dependencies:
      camel-case: 4.1.2
      capital-case: 1.0.4
      constant-case: 3.0.4
      dot-case: 3.0.4
      header-case: 2.0.4
      no-case: 3.0.4
      param-case: 3.0.4
      pascal-case: 3.1.2
      path-case: 3.0.4
      sentence-case: 3.0.4
      snake-case: 3.0.4
      tslib: 2.6.2

  /chardet/0.7.0:
    resolution: {integrity: sha512-mT8iDcrh03qDGRRmoA2hmBJnxpllMR+0/0qlzjqZES6NdiWDcZkCNAk4rPFZ9Q85r27unkiNNg8ZOiwZXBHwcA==}

  /check-error/1.0.2:
    resolution: {integrity: sha512-BrgHpW9NURQgzoNyjfq0Wu6VFO6D7IZEmJNdtgNqpzGG8RuNFHt2jQxWlAs4HMe119chBnv+34syEZtc6IhLtA==}
    dev: true

  /chokidar/3.5.3:
    resolution: {integrity: sha512-Dr3sfKRP6oTcjf2JmUmFJfeVMvXBdegxB0iVQ5eb2V10uFJUCAS8OByZdVAyVb8xXNz3GjjTgj9kLWsZTqE6kw==}
    engines: {node: '>= 8.10.0'}
    dependencies:
      anymatch: 3.1.2
      braces: 3.0.2
      glob-parent: 5.1.2
      is-binary-path: 2.1.0
      is-glob: 4.0.3
      normalize-path: 3.0.0
      readdirp: 3.6.0
    optionalDependencies:
      fsevents: 2.3.3
    dev: true

  /chownr/2.0.0:
    resolution: {integrity: sha512-bIomtDF5KGpdogkLd9VspvFzk9KfpyyGlS8YFVZl7TGPBHL5snIOnxeshwVgPteQ9b4Eydl+pVbIyE1DcvCWgQ==}
    engines: {node: '>=10'}

  /chrome-trace-event/1.0.3:
    resolution: {integrity: sha512-p3KULyQg4S7NIHixdwbGX+nFHkoBiA4YQmyWtjb8XngSKV124nJmRysgAeujbUVb15vh+RvFUfCPqU7rXk+hZg==}
    engines: {node: '>=6.0'}

  /ci-info/3.9.0:
    resolution: {integrity: sha512-NIxF55hv4nSqQswkAeiOi1r83xy8JldOFDTWiug55KBu9Jnblncd2U6ViHmYgHf01TPZS77NJBhBMKdWj9HQMQ==}
    engines: {node: '>=8'}

  /circular_buffer_js/1.10.0:
    resolution: {integrity: sha512-HXSDm8gm3nPog7Sh7kln9yb9dVFYan4nVwF4qOqOkR8YpAN6yJupyccXl9OcuTJfPqie0uRJdjHs44H1oCgBOQ==}

  /clean-regexp/1.0.0:
    resolution: {integrity: sha512-GfisEZEJvzKrmGWkvfhgzcz/BllN1USeqD2V6tg14OAOgaCD2Z/PUEuxnAZ/nPvmaHRG7a8y77p1T/IRQ4D1Hw==}
    engines: {node: '>=4'}
    dependencies:
      escape-string-regexp: 1.0.5
    dev: true

  /clean-stack/2.2.0:
    resolution: {integrity: sha512-4diC9HaTE+KRAMWhDhrGOECgWZxoevMc5TlkObMqNSsVU62PYzXZ/SMTjzyGAFF1YusgxGcSWTEXBhp0CPwQ1A==}
    engines: {node: '>=6'}

  /clean-stack/3.0.1:
    resolution: {integrity: sha512-lR9wNiMRcVQjSB3a7xXGLuz4cr4wJuuXlaAEbRutGowQTmlp7R72/DOgN21e8jdwblMWl9UOJMJXarX94pzKdg==}
    engines: {node: '>=10'}
    dependencies:
      escape-string-regexp: 4.0.0

  /cli-boxes/3.0.0:
    resolution: {integrity: sha512-/lzGpEWL/8PfI0BmBOPRwp0c/wFNX1RdUML3jK/RcSBA9T8mZDdQpqYBKtCFTOfQbwPqWEOpjqW+Fnayc0969g==}
    engines: {node: '>=10'}

  /cli-color/1.4.0:
    resolution: {integrity: sha512-xu6RvQqqrWEo6MPR1eixqGPywhYBHRs653F9jfXB2Hx4jdM/3WxiNE1vppRmxtMIfl16SFYTpYlrnqH/HsK/2w==}
    dependencies:
      ansi-regex: 2.1.1
      d: 1.0.1
      es5-ext: 0.10.62
      es6-iterator: 2.0.3
      memoizee: 0.4.15
      timers-ext: 0.1.7
    dev: true

  /cli-cursor/2.1.0:
    resolution: {integrity: sha512-8lgKz8LmCRYZZQDpRyT2m5rKJ08TnU4tR9FFFW2rxpxR1FzWi4PQ/NfyODchAatHaUgnSPVcx/R5w6NuTBzFiw==}
    engines: {node: '>=4'}
    dependencies:
      restore-cursor: 2.0.0
    dev: true

  /cli-cursor/3.1.0:
    resolution: {integrity: sha512-I/zHAwsKf9FqGoXM4WWRACob9+SNukZTd94DWF57E4toouRulbCxcUh6RKUEOQlYTHJnzkPMySvPNaaSLNfLZw==}
    engines: {node: '>=8'}
    dependencies:
      restore-cursor: 3.1.0

  /cli-progress/3.12.0:
    resolution: {integrity: sha512-tRkV3HJ1ASwm19THiiLIXLO7Im7wlTuKnvkYaTkyoAPefqjNg7W7DHKUlGRxy9vxDvbyCYQkQozvptuMkGCg8A==}
    engines: {node: '>=4'}
    dependencies:
      string-width: 4.2.3

  /cli-spinners/2.7.0:
    resolution: {integrity: sha512-qu3pN8Y3qHNgE2AFweciB1IfMnmZ/fsNTEE+NOFjmGB2F/7rLhnhzppvpCnN4FovtP26k8lHyy9ptEbNwWFLzw==}
    engines: {node: '>=6'}

  /cli-table/0.3.11:
    resolution: {integrity: sha512-IqLQi4lO0nIB4tcdTpN4LCB9FI3uqrJZK7RC515EnhZ6qBaglkIgICb1wjeAqpdoOabm1+SuQtkXIPdYC93jhQ==}
    engines: {node: '>= 0.2.0'}
    dependencies:
      colors: 1.0.3

  /cli-table3/0.6.3:
    resolution: {integrity: sha512-w5Jac5SykAeZJKntOxJCrm63Eg5/4dhMWIcuTbo9rpE+brgaSZo0RuNJZeOyMgsUdhDeojvgyQLmjI+K50ZGyg==}
    engines: {node: 10.* || >= 12.*}
    dependencies:
      string-width: 4.2.3
    optionalDependencies:
      '@colors/colors': 1.5.0

  /cli-width/2.2.1:
    resolution: {integrity: sha512-GRMWDxpOB6Dgk2E5Uo+3eEBvtOOlimMmpbFiKuLFnQzYDavtLFY3K5ona41jgN/WdRZtG7utuVSVTL4HbZHGkw==}
    dev: true

  /cli-width/3.0.0:
    resolution: {integrity: sha512-FxqpkPPwu1HjuN93Omfm4h8uIanXofW0RxVEW3k5RKx+mJJYSthzNhp32Kzxxy3YAEZ/Dc/EWN1vZRY0+kOhbw==}
    engines: {node: '>= 10'}

  /cliui/7.0.4:
    resolution: {integrity: sha512-OcRE68cOsVMXp1Yvonl/fzkQOyjLSu/8bhPDfQt0e0/Eb283TKP20Fs2MqoPsr9SwA595rRCA+QMzYc9nBP+JQ==}
    dependencies:
      string-width: 4.2.3
      strip-ansi: 6.0.1
      wrap-ansi: 7.0.0
    dev: true

  /cliui/8.0.1:
    resolution: {integrity: sha512-BSeNnyus75C4//NQ9gQt1/csTXyo/8Sb+afLAkzAptFuMsod9HFokGNudZpi/oQV73hnVK+sR+5PVRMd+Dr7YQ==}
    engines: {node: '>=12'}
    dependencies:
      string-width: 4.2.3
      strip-ansi: 6.0.1
      wrap-ansi: 7.0.0

  /clone-buffer/1.0.0:
    resolution: {integrity: sha512-KLLTJWrvwIP+OPfMn0x2PheDEP20RPUcGXj/ERegTgdmPEZylALQldygiqrPPu8P45uNuPs7ckmReLY6v/iA5g==}
    engines: {node: '>= 0.10'}

  /clone-response/1.0.3:
    resolution: {integrity: sha512-ROoL94jJH2dUVML2Y/5PEDNaSHgeOdSDicUyS7izcF63G6sTc/FTjLub4b8Il9S8S0beOfYt0TaA5qvFK+w0wA==}
    dependencies:
      mimic-response: 1.0.1

  /clone-stats/1.0.0:
    resolution: {integrity: sha512-au6ydSpg6nsrigcZ4m8Bc9hxjeW+GJ8xh5G3BJCMt4WXe1H10UNaVOamqQTmrx1kjVuxAHIQSNU6hY4Nsn9/ag==}

  /clone/1.0.4:
    resolution: {integrity: sha512-JQHZ2QMW6l3aH/j6xCqQThY/9OH4D/9ls34cgkUBiEeocRTU04tHfKPBsUK1PqZCUQM7GiA0IIXJSuXHI64Kbg==}
    engines: {node: '>=0.8'}

  /clone/2.1.2:
    resolution: {integrity: sha512-3Pe/CF1Nn94hyhIYpjtiLhdCoEoz0DqQ+988E9gmeEdQZlojxnOb74wctFyuwWQHzqyf9X7C7MG8juUpqBJT8w==}
    engines: {node: '>=0.8'}

  /cloneable-readable/1.1.3:
    resolution: {integrity: sha512-2EF8zTQOxYq70Y4XKtorQupqF0m49MBz2/yf5Bj+MHjvpG3Hy7sImifnqD6UA+TKYxeSV+u6qqQPawN5UvnpKQ==}
    dependencies:
      inherits: 2.0.4
      process-nextick-args: 2.0.1
      readable-stream: 2.3.7

  /cmd-shim/5.0.0:
    resolution: {integrity: sha512-qkCtZ59BidfEwHltnJwkyVZn+XQojdAySM1D1gSeh11Z4pW1Kpolkyo53L5noc0nrxmIvyFwTmJRo4xs7FFLPw==}
    engines: {node: ^12.13.0 || ^14.15.0 || >=16.0.0}
    dependencies:
      mkdirp-infer-owner: 2.0.0

  /code-block-writer/11.0.3:
    resolution: {integrity: sha512-NiujjUFB4SwScJq2bwbYUtXbZhBSlY6vYzm++3Q6oC+U+injTqfPYFK8wS9COOmb2lueqp0ZRB4nK1VYeHgNyw==}

  /color-convert/1.9.3:
    resolution: {integrity: sha512-QfAUtd+vFdAtFQcC8CCyYt1fYWxSqAiK2cSD6zDB8N3cpsEBAvRxp9zOGg6G/SHHJYAT88/az/IuDGALsNVbGg==}
    dependencies:
      color-name: 1.1.3

  /color-convert/2.0.1:
    resolution: {integrity: sha512-RRECPsj7iu/xb5oKYcsFHSppFNnsj/52OVTRKb4zP5onXwVF3zVmmToNcOfGC+CRDpfK/U584fMg38ZHCaElKQ==}
    engines: {node: '>=7.0.0'}
    dependencies:
      color-name: 1.1.4

  /color-name/1.1.3:
    resolution: {integrity: sha512-72fSenhMw2HZMTVHeCA9KCmpEIbzWiQsjN+BHcBbS9vr1mtt+vJjPdksIBNUmKAW8TFUDPJK5SUU3QhE9NEXDw==}

  /color-name/1.1.4:
    resolution: {integrity: sha512-dOy+3AuW3a2wNbZHIuMZpTcgjGuLU/uBL/ubcZF9OXbDo8ff4O8yVp5Bf0efS8uEoYo5q4Fx7dY9OgQGXgAsQA==}

  /color-string/1.9.1:
    resolution: {integrity: sha512-shrVawQFojnZv6xM40anx4CkoDP+fZsw/ZerEMsW/pyzsRbElpsL/DBVW7q3ExxwusdNXI3lXpuhEZkzs8p5Eg==}
    dependencies:
      color-name: 1.1.4
      simple-swizzle: 0.2.2
    dev: true

  /color-support/1.1.3:
    resolution: {integrity: sha512-qiBjkpbMLO/HL68y+lh4q0/O1MZFj2RX6X/KmMa3+gJD3z+WwI1ZzDHysvqHGS3mP6mznPckpXmw1nI9cJjyRg==}
    hasBin: true

  /color/4.2.3:
    resolution: {integrity: sha512-1rXeuUUiGGrykh+CeBdu5Ie7OJwinCgQY0bc7GCRxy5xVHy+moaqkpL/jqQq0MtQOeYcrqEz4abc5f0KtU7W4A==}
    engines: {node: '>=12.5.0'}
    dependencies:
      color-convert: 2.0.1
      color-string: 1.9.1
    dev: true

  /colors/1.0.3:
    resolution: {integrity: sha512-pFGrxThWcWQ2MsAz6RtgeWe4NK2kUE1WfsrvvlctdII745EW9I0yflqhe7++M5LEc7bV2c/9/5zc8sFcpL0Drw==}
    engines: {node: '>=0.1.90'}

  /colors/1.2.5:
    resolution: {integrity: sha512-erNRLao/Y3Fv54qUa0LBB+//Uf3YwMUmdJinN20yMXm9zdKKqH9wt7R9IIVZ+K7ShzfpLV/Zg8+VyrBJYB4lpg==}
    engines: {node: '>=0.1.90'}

  /colors/1.4.0:
    resolution: {integrity: sha512-a+UqTh4kgZg/SlGvfbzDHpgRu7AAQOmmqRHJnxhRZICKFUT91brVhNNt58CMWU9PsBbv3PDCZUHbVxuDiH2mtA==}
    engines: {node: '>=0.1.90'}

  /combined-stream/1.0.8:
    resolution: {integrity: sha512-FQN4MRfuJeHf7cBbBMJFXhKSDq+2kAArBlmRBvcvFE5BB1HZKXtSFASDhdlz9zOYwxh8lDdnvmMOe/+5cdoEdg==}
    engines: {node: '>= 0.8'}
    dependencies:
      delayed-stream: 1.0.0

  /command-line-args/4.0.7:
    resolution: {integrity: sha512-aUdPvQRAyBvQd2n7jXcsMDz68ckBJELXNzBybCHOibUWEg0mWTnaYCSRU8h9R+aNRSvDihJtssSRCiDRpLaezA==}
    hasBin: true
    dependencies:
      array-back: 2.0.0
      find-replace: 1.0.3
      typical: 2.6.1
    dev: true

  /commander/10.0.1:
    resolution: {integrity: sha512-y4Mg2tXshplEbSGzx7amzPwKKOCGuoSRP/CjEdwwk0FOGlUbq6lKuoyDZTNZkmxHdJtp54hdfY/JUrdL7Xfdug==}
    engines: {node: '>=14'}

  /commander/2.20.3:
    resolution: {integrity: sha512-GpVkmM8vF2vQUkj2LvZmD35JxeJOLCwJ9cUkugyk2nuhbv3+mJvpLYYt+0+USMxE+oj+ey/lJEnhZw75x/OMcQ==}

  /commander/4.1.1:
    resolution: {integrity: sha512-NOKm8xhkzAjzFx8B2v5OAHT+u5pRQc2UCa2Vq9jYL/31o2wi9mxBA7LIFs3sV5VSC49z6pEhfbMULvShKj26WA==}
    engines: {node: '>= 6'}
    dev: true

  /commander/7.1.0:
    resolution: {integrity: sha512-pRxBna3MJe6HKnBGsDyMv8ETbptw3axEdYHoqNh7gu5oDcew8fs0xnivZGm06Ogk8zGAJ9VX+OPEr2GXEQK4dg==}
    engines: {node: '>= 10'}

  /commander/9.5.0:
    resolution: {integrity: sha512-KRs7WVDKg86PWiuAqhDrAQnTXZKraVcCc6vFdL14qrZ/DcWwuRo7VoiYXalXO7S5GKpqYiVEwCbgFDfxNHKJBQ==}
    engines: {node: ^12.20.0 || >=14}

  /comment-parser/1.4.0:
    resolution: {integrity: sha512-QLyTNiZ2KDOibvFPlZ6ZngVsZ/0gYnE6uTXi5aoDg8ed3AkJAz4sEje3Y8a29hQ1s6A99MZXe47fLAXQ1rTqaw==}
    engines: {node: '>= 12.0.0'}
    dev: true

  /commitizen/4.3.0:
    resolution: {integrity: sha512-H0iNtClNEhT0fotHvGV3E9tDejDeS04sN1veIebsKYGMuGscFaswRoYJKmT3eW85eIJAs0F28bG2+a/9wCOfPw==}
    engines: {node: '>= 12'}
    hasBin: true
    dependencies:
      cachedir: 2.3.0
      cz-conventional-changelog: 3.3.0_typescript@5.1.6
      dedent: 0.7.0
      detect-indent: 6.1.0
      find-node-modules: 2.1.3
      find-root: 1.1.0
      fs-extra: 9.1.0
      glob: 7.2.3
      inquirer: 8.2.5
      is-utf8: 0.2.1
      lodash: 4.17.21
      minimist: 1.2.7
      strip-bom: 4.0.0
      strip-json-comments: 3.1.1
    dev: true

  /commitizen/4.3.0_typescript@5.1.6:
    resolution: {integrity: sha512-H0iNtClNEhT0fotHvGV3E9tDejDeS04sN1veIebsKYGMuGscFaswRoYJKmT3eW85eIJAs0F28bG2+a/9wCOfPw==}
    engines: {node: '>= 12'}
    hasBin: true
    dependencies:
      cachedir: 2.3.0
      cz-conventional-changelog: 3.3.0_typescript@5.1.6
      dedent: 0.7.0
      detect-indent: 6.1.0
      find-node-modules: 2.1.3
      find-root: 1.1.0
      fs-extra: 9.1.0
      glob: 7.2.3
      inquirer: 8.2.5
      is-utf8: 0.2.1
      lodash: 4.17.21
      minimist: 1.2.7
      strip-bom: 4.0.0
      strip-json-comments: 3.1.1
    transitivePeerDependencies:
      - typescript
    dev: true

  /common-ancestor-path/1.0.1:
    resolution: {integrity: sha512-L3sHRo1pXXEqX8VU28kfgUY+YGsk09hPqZiZmLacNib6XNTCM8ubYeT7ryXQw8asB1sKgcU5lkB7ONug08aB8w==}

  /commondir/1.0.1:
    resolution: {integrity: sha512-W9pAhw0ja1Edb5GVdIF1mjZw/ASI0AlShXM83UUGe2DVr5TdAPEA1OA8m/g8zWp9x6On7gqufY+FatDbC3MDQg==}

  /compare-func/2.0.0:
    resolution: {integrity: sha512-zHig5N+tPWARooBnb0Zx1MFcdfpyJrfTJ3Y5L+IFvUm8rM74hHz66z0gw0x4tijh5CorKkKUCnW82R2vmpeCRA==}
    dependencies:
      array-ify: 1.0.0
      dot-prop: 5.3.0
    dev: true

  /concat-map/0.0.1:
    resolution: {integrity: sha512-/Srv4dswyQNBfohGpz9o6Yb3Gz3SrUDqBH5rTuhGR7ahtlbYKnVxw2bCFMRljaA7EXHaXZ8wsHdodFvbkhKmqg==}

  /concurrently/8.2.1:
    resolution: {integrity: sha512-nVraf3aXOpIcNud5pB9M82p1tynmZkrSGQ1p6X/VY8cJ+2LMVqAgXsJxYYefACSHbTYlm92O1xuhdGTjwoEvbQ==}
    engines: {node: ^14.13.0 || >=16.0.0}
    hasBin: true
    dependencies:
      chalk: 4.1.2
      date-fns: 2.30.0
      lodash: 4.17.21
      rxjs: 7.8.1
      shell-quote: 1.8.1
      spawn-command: 0.0.2
      supports-color: 8.1.1
      tree-kill: 1.2.2
      yargs: 17.7.2
    dev: true

  /config-chain/1.1.13:
    resolution: {integrity: sha512-qj+f8APARXHrM0hraqXYb2/bOVSV4PvJQlNZ/DVj0QrmNM2q2euizkeuVckQ57J+W0mRH6Hvi+k50M4Jul2VRQ==}
    dependencies:
      ini: 1.3.8
      proto-list: 1.2.4

  /configstore/6.0.0:
    resolution: {integrity: sha512-cD31W1v3GqUlQvbBCGcXmd2Nj9SvLDOP1oQ0YFuLETufzSPaKp11rYBsSOm7rCsW3OnIRAFM3OxRhceaXNYHkA==}
    engines: {node: '>=12'}
    dependencies:
      dot-prop: 6.0.1
      graceful-fs: 4.2.11
      unique-string: 3.0.0
      write-file-atomic: 3.0.3
      xdg-basedir: 5.1.0

  /confusing-browser-globals/1.0.11:
    resolution: {integrity: sha512-JsPKdmh8ZkmnHxDk55FZ1TqVLvEQTvoByJZRN9jzI0UjxK/QgAmsphz7PGtqgPieQZ/CQcHWXCR7ATDNhGe+YA==}
    dev: true

  /console-control-strings/1.1.0:
    resolution: {integrity: sha512-ty/fTekppD2fIwRvnZAVdeOiGd1c7YXEixbgJTNzqcxJWKQnjJ/V1bNEEE6hygpM3WjwHFUVK6HTjWSzV4a8sQ==}

  /constant-case/3.0.4:
    resolution: {integrity: sha512-I2hSBi7Vvs7BEuJDr5dDHfzb/Ruj3FyvFyh7KLilAjNQw3Be+xgqUBA2W6scVEcL0hL1dwPRtIqEPVUCKkSsyQ==}
    dependencies:
      no-case: 3.0.4
      tslib: 2.6.2
      upper-case: 2.0.2

  /content-type/1.0.5:
    resolution: {integrity: sha512-nTjqfcBFEipKdXCv4YDQWCfmcLZKm81ldF0pAopTvyrFGVbcR6P/VAAd5G7N+0tTr8QqiU0tFadD6FK4NtJwOA==}
    engines: {node: '>= 0.6'}

  /conventional-changelog-angular/5.0.13:
    resolution: {integrity: sha512-i/gipMxs7s8L/QeuavPF2hLnJgH6pEZAttySB6aiQLWcX3puWDL3ACVmvBhJGxnAy52Qc15ua26BufY6KpmrVA==}
    engines: {node: '>=10'}
    dependencies:
      compare-func: 2.0.0
      q: 1.5.1
    dev: true

  /conventional-changelog-atom/2.0.8:
    resolution: {integrity: sha512-xo6v46icsFTK3bb7dY/8m2qvc8sZemRgdqLb/bjpBsH2UyOS8rKNTgcb5025Hri6IpANPApbXMg15QLb1LJpBw==}
    engines: {node: '>=10'}
    dependencies:
      q: 1.5.1
    dev: true

  /conventional-changelog-cli/2.2.2:
    resolution: {integrity: sha512-8grMV5Jo8S0kP3yoMeJxV2P5R6VJOqK72IiSV9t/4H5r/HiRqEBQ83bYGuz4Yzfdj4bjaAEhZN/FFbsFXr5bOA==}
    engines: {node: '>=10'}
    hasBin: true
    dependencies:
      add-stream: 1.0.0
      conventional-changelog: 3.1.25
      lodash: 4.17.21
      meow: 8.1.2
      tempfile: 3.0.0
    dev: true

  /conventional-changelog-codemirror/2.0.8:
    resolution: {integrity: sha512-z5DAsn3uj1Vfp7po3gpt2Boc+Bdwmw2++ZHa5Ak9k0UKsYAO5mH1UBTN0qSCuJZREIhX6WU4E1p3IW2oRCNzQw==}
    engines: {node: '>=10'}
    dependencies:
      q: 1.5.1
    dev: true

  /conventional-changelog-conventionalcommits/4.6.3:
    resolution: {integrity: sha512-LTTQV4fwOM4oLPad317V/QNQ1FY4Hju5qeBIM1uTHbrnCE+Eg4CdRZ3gO2pUeR+tzWdp80M2j3qFFEDWVqOV4g==}
    engines: {node: '>=10'}
    dependencies:
      compare-func: 2.0.0
      lodash: 4.17.21
      q: 1.5.1
    dev: true

  /conventional-changelog-conventionalcommits/5.0.0:
    resolution: {integrity: sha512-lCDbA+ZqVFQGUj7h9QBKoIpLhl8iihkO0nCTyRNzuXtcd7ubODpYB04IFy31JloiJgG0Uovu8ot8oxRzn7Nwtw==}
    engines: {node: '>=10'}
    dependencies:
      compare-func: 2.0.0
      lodash: 4.17.21
      q: 1.5.1
    dev: true

  /conventional-changelog-core/4.2.4:
    resolution: {integrity: sha512-gDVS+zVJHE2v4SLc6B0sLsPiloR0ygU7HaDW14aNJE1v4SlqJPILPl/aJC7YdtRE4CybBf8gDwObBvKha8Xlyg==}
    engines: {node: '>=10'}
    dependencies:
      add-stream: 1.0.0
      conventional-changelog-writer: 5.0.1
      conventional-commits-parser: 3.2.4
      dateformat: 3.0.3
      get-pkg-repo: 4.2.1
      git-raw-commits: 2.0.11
      git-remote-origin-url: 2.0.0
      git-semver-tags: 4.1.1
      lodash: 4.17.21
      normalize-package-data: 3.0.3
      q: 1.5.1
      read-pkg: 3.0.0
      read-pkg-up: 3.0.0
      through2: 4.0.2
    dev: true

  /conventional-changelog-ember/2.0.9:
    resolution: {integrity: sha512-ulzIReoZEvZCBDhcNYfDIsLTHzYHc7awh+eI44ZtV5cx6LVxLlVtEmcO+2/kGIHGtw+qVabJYjdI5cJOQgXh1A==}
    engines: {node: '>=10'}
    dependencies:
      q: 1.5.1
    dev: true

  /conventional-changelog-eslint/3.0.9:
    resolution: {integrity: sha512-6NpUCMgU8qmWmyAMSZO5NrRd7rTgErjrm4VASam2u5jrZS0n38V7Y9CzTtLT2qwz5xEChDR4BduoWIr8TfwvXA==}
    engines: {node: '>=10'}
    dependencies:
      q: 1.5.1
    dev: true

  /conventional-changelog-express/2.0.6:
    resolution: {integrity: sha512-SDez2f3iVJw6V563O3pRtNwXtQaSmEfTCaTBPCqn0oG0mfkq0rX4hHBq5P7De2MncoRixrALj3u3oQsNK+Q0pQ==}
    engines: {node: '>=10'}
    dependencies:
      q: 1.5.1
    dev: true

  /conventional-changelog-jquery/3.0.11:
    resolution: {integrity: sha512-x8AWz5/Td55F7+o/9LQ6cQIPwrCjfJQ5Zmfqi8thwUEKHstEn4kTIofXub7plf1xvFA2TqhZlq7fy5OmV6BOMw==}
    engines: {node: '>=10'}
    dependencies:
      q: 1.5.1
    dev: true

  /conventional-changelog-jshint/2.0.9:
    resolution: {integrity: sha512-wMLdaIzq6TNnMHMy31hql02OEQ8nCQfExw1SE0hYL5KvU+JCTuPaDO+7JiogGT2gJAxiUGATdtYYfh+nT+6riA==}
    engines: {node: '>=10'}
    dependencies:
      compare-func: 2.0.0
      q: 1.5.1
    dev: true

  /conventional-changelog-preset-loader/2.3.4:
    resolution: {integrity: sha512-GEKRWkrSAZeTq5+YjUZOYxdHq+ci4dNwHvpaBC3+ENalzFWuCWa9EZXSuZBpkr72sMdKB+1fyDV4takK1Lf58g==}
    engines: {node: '>=10'}
    dev: true

  /conventional-changelog-writer/5.0.1:
    resolution: {integrity: sha512-5WsuKUfxW7suLblAbFnxAcrvf6r+0b7GvNaWUwUIk0bXMnENP/PEieGKVUQrjPqwPT4o3EPAASBXiY6iHooLOQ==}
    engines: {node: '>=10'}
    hasBin: true
    dependencies:
      conventional-commits-filter: 2.0.7
      dateformat: 3.0.3
      handlebars: 4.7.7
      json-stringify-safe: 5.0.1
      lodash: 4.17.21
      meow: 8.1.2
      semver: 6.3.1
      split: 1.0.1
      through2: 4.0.2
    dev: true

  /conventional-changelog/3.1.25:
    resolution: {integrity: sha512-ryhi3fd1mKf3fSjbLXOfK2D06YwKNic1nC9mWqybBHdObPd8KJ2vjaXZfYj1U23t+V8T8n0d7gwnc9XbIdFbyQ==}
    engines: {node: '>=10'}
    dependencies:
      conventional-changelog-angular: 5.0.13
      conventional-changelog-atom: 2.0.8
      conventional-changelog-codemirror: 2.0.8
      conventional-changelog-conventionalcommits: 4.6.3
      conventional-changelog-core: 4.2.4
      conventional-changelog-ember: 2.0.9
      conventional-changelog-eslint: 3.0.9
      conventional-changelog-express: 2.0.6
      conventional-changelog-jquery: 3.0.11
      conventional-changelog-jshint: 2.0.9
      conventional-changelog-preset-loader: 2.3.4
    dev: true

  /conventional-commit-types/3.0.0:
    resolution: {integrity: sha512-SmmCYnOniSsAa9GqWOeLqc179lfr5TRu5b4QFDkbsrJ5TZjPJx85wtOr3zn+1dbeNiXDKGPbZ72IKbPhLXh/Lg==}
    dev: true

  /conventional-commits-filter/2.0.7:
    resolution: {integrity: sha512-ASS9SamOP4TbCClsRHxIHXRfcGCnIoQqkvAzCSbZzTFLfcTqJVugB0agRgsEELsqaeWgsXv513eS116wnlSSPA==}
    engines: {node: '>=10'}
    dependencies:
      lodash.ismatch: 4.4.0
      modify-values: 1.0.1
    dev: true

  /conventional-commits-parser/3.2.4:
    resolution: {integrity: sha512-nK7sAtfi+QXbxHCYfhpZsfRtaitZLIA6889kFIouLvz6repszQDgxBu7wf2WbU+Dco7sAnNCJYERCwt54WPC2Q==}
    engines: {node: '>=10'}
    hasBin: true
    dependencies:
      JSONStream: 1.3.5
      is-text-path: 1.0.1
      lodash: 4.17.21
      meow: 8.1.2
      split2: 3.2.2
      through2: 4.0.2
    dev: true

  /convert-source-map/1.8.0:
    resolution: {integrity: sha512-+OQdjP49zViI/6i7nIJpA8rAl4sV/JdPfU9nZs3VqOwGIgizICvuN2ru6fMd+4llL0tar18UYJXfZ/TWtmhUjA==}
    dependencies:
      safe-buffer: 5.1.2
    dev: true

  /copyfiles/2.4.1:
    resolution: {integrity: sha512-fereAvAvxDrQDOXybk3Qu3dPbOoKoysFMWtkY3mv5BsL8//OSZVL5DCLYqgRfY5cWirgRzlC+WSrxp6Bo3eNZg==}
    hasBin: true
    dependencies:
      glob: 7.2.3
      minimatch: 3.1.2
      mkdirp: 1.0.4
      noms: 0.0.0
      through2: 2.0.5
      untildify: 4.0.0
      yargs: 16.2.0
    dev: true

  /core-js/3.33.2:
    resolution: {integrity: sha512-XeBzWI6QL3nJQiHmdzbAOiMYqjrb7hwU7A39Qhvd/POSa/t9E1AeZyEZx3fNvp/vtM8zXwhoL0FsiS0hD0pruQ==}
    requiresBuild: true

  /core-util-is/1.0.3:
    resolution: {integrity: sha512-ZQBvi1DcpJ4GDqanjucZ2Hj3wEO5pZDS89BWbkcrvdxksJorwUDDZamX9ldFkp9aw2lmBDLgkObEA4DWNJ9FYQ==}

  /cosmiconfig-typescript-loader/4.2.0_nv4exkp5265jvrkefnus6du4di:
    resolution: {integrity: sha512-NkANeMnaHrlaSSlpKGyvn2R4rqUDeE/9E5YHx+b4nwo0R8dZyAqcih8/gxpCZvqWP9Vf6xuLpMSzSgdVEIM78g==}
    engines: {node: '>=12', npm: '>=6'}
    peerDependencies:
      '@types/node': '*'
      cosmiconfig: '>=7'
      ts-node: '>=10'
      typescript: '>=3'
    peerDependenciesMeta:
      '@types/node':
        optional: true
    dependencies:
      '@types/node': 18.18.7
      cosmiconfig: 8.2.0
      ts-node: 10.9.1_fw7rjau6lbmauwrvieqeq6x7va
      typescript: 5.1.6
    dev: true

  /cosmiconfig-typescript-loader/5.0.0_bz7oycibfvlofuvp7manswxclu:
    resolution: {integrity: sha512-+8cK7jRAReYkMwMiG+bxhcNKiHJDM6bR9FD/nGBXOWdMLuYawjF5cGrtLilJ+LGd3ZjCXnJjR5DkfWPoIVlqJA==}
    engines: {node: '>=v16'}
    peerDependencies:
      '@types/node': '*'
      cosmiconfig: '>=8.2'
      typescript: '>=4'
    peerDependenciesMeta:
      '@types/node':
        optional: true
    dependencies:
      '@types/node': 18.18.7
      cosmiconfig: 8.2.0
      jiti: 1.20.0
      typescript: 5.1.6
    dev: true
    optional: true

  /cosmiconfig/8.1.3:
    resolution: {integrity: sha512-/UkO2JKI18b5jVMJUp0lvKFMpa/Gye+ZgZjKD+DGEN9y7NRcf/nK1A0sp67ONmKtnDCNMS44E6jrk0Yc3bDuUw==}
    engines: {node: '>=14'}
    dependencies:
      import-fresh: 3.3.0
      js-yaml: 4.1.0
      parse-json: 5.2.0
      path-type: 4.0.0
    dev: true

  /cosmiconfig/8.2.0:
    resolution: {integrity: sha512-3rTMnFJA1tCOPwRxtgF4wd7Ab2qvDbL8jX+3smjIbS4HlZBagTlpERbdN7iAbWlrfxE3M8c27kTwTawQ7st+OQ==}
    engines: {node: '>=14'}
    dependencies:
      import-fresh: 3.3.0
      js-yaml: 4.1.0
      parse-json: 5.2.0
      path-type: 4.0.0

  /create-require/1.1.1:
    resolution: {integrity: sha512-dcKFX3jn0MpIaXjisoRvexIJVEKzaq7z2rZKxf+MSr9TkdmHmsU4m2lcLojrj/FHl8mk5VxMmYA+ftRkP/3oKQ==}

  /cross-spawn/6.0.5:
    resolution: {integrity: sha512-eTVLrBSt7fjbDygz805pMnstIs2VTBNkRm0qxZd+M7A5XDdxVRWO5MxGBXZhjY4cqLYLdtrGqRf8mBPmzwSpWQ==}
    engines: {node: '>=4.8'}
    dependencies:
      nice-try: 1.0.5
      path-key: 2.0.1
      semver: 5.7.2
      shebang-command: 1.2.0
      which: 1.3.1

  /cross-spawn/7.0.3:
    resolution: {integrity: sha512-iRDPJKUPVEND7dHPO8rkbOnPpyDygcDFtWjpeWNCgy8WP2rXcxXL8TskReQl6OrB2G7+UJrags1q15Fudc7G6w==}
    engines: {node: '>= 8'}
    dependencies:
      path-key: 3.1.1
      shebang-command: 2.0.0
      which: 2.0.2

  /crypto-random-string/4.0.0:
    resolution: {integrity: sha512-x8dy3RnvYdlUcPOjkEHqozhiwzKNSq7GcPuXFbnyMOCHxX8V3OgIg/pYuabl2sbUPfIJaeAQB7PMOK8DFIdoRA==}
    engines: {node: '>=12'}
    dependencies:
      type-fest: 1.4.0

  /cz-conventional-changelog/3.3.0_typescript@5.1.6:
    resolution: {integrity: sha512-U466fIzU5U22eES5lTNiNbZ+d8dfcHcssH4o7QsdWaCcRs/feIPCxKYSWkYBNs5mny7MvEfwpTLWjvbm94hecw==}
    engines: {node: '>= 10'}
    dependencies:
      chalk: 2.4.2
      commitizen: 4.3.0
      conventional-commit-types: 3.0.0
      lodash.map: 4.6.0
      longest: 2.0.1
      word-wrap: 1.2.3
    optionalDependencies:
      '@commitlint/load': 18.2.0_typescript@5.1.6
    transitivePeerDependencies:
      - typescript
    dev: true

  /cz-customizable/7.0.0:
    resolution: {integrity: sha512-pQKkGSm+8SY9VY/yeJqDOla1MjrGaG7WG4EYLLEV4VNctGO7WdzdGtWEr2ydKSkrpmTs7f8fmBksg/FaTrUAyw==}
    hasBin: true
    dependencies:
      editor: 1.0.0
      find-config: 1.0.0
      inquirer: 6.5.2
      lodash: 4.17.21
      temp: 0.9.4
      word-wrap: 1.2.3
    dev: true

  /d/1.0.1:
    resolution: {integrity: sha512-m62ShEObQ39CfralilEQRjH6oAMtNCV1xJyEx5LpRYUVN+EviphDgUc/F3hnYbADmkiNs67Y+3ylmlG7Lnu+FA==}
    dependencies:
      es5-ext: 0.10.62
      type: 1.2.0
    dev: true

  /danger/11.3.0:
    resolution: {integrity: sha512-h4zkvmEfRVZp2EIKlQSky0IotxrDbJZtXgMTvyN1nwPCfg0JgvQVmVbvOZXrOgNVlgL+42ZDjNL2qAwVmJypNw==}
    engines: {node: '>=14.13.1'}
    hasBin: true
    dependencies:
      '@gitbeaker/core': 35.8.1
      '@gitbeaker/node': 35.8.1
      '@octokit/rest': 18.12.0
      async-retry: 1.2.3
      chalk: 2.4.2
      commander: 2.20.3
      core-js: 3.33.2
      debug: 4.3.4
      fast-json-patch: 3.1.1
      get-stdin: 6.0.0
      http-proxy-agent: 5.0.0
      https-proxy-agent: 5.0.1
      hyperlinker: 1.0.0
      json5: 2.2.3
      jsonpointer: 5.0.1
      jsonwebtoken: 9.0.2
      lodash.find: 4.6.0
      lodash.includes: 4.3.0
      lodash.isobject: 3.0.2
      lodash.keys: 4.2.0
      lodash.mapvalues: 4.6.0
      lodash.memoize: 4.1.2
      memfs-or-file-map-to-github-branch: 1.2.1
      micromatch: 4.0.5
      node-cleanup: 2.1.2
      node-fetch: 2.6.9
      override-require: 1.1.1
      p-limit: 2.3.0
      parse-diff: 0.7.1
      parse-git-config: 2.0.3
      parse-github-url: 1.0.2
      parse-link-header: 2.0.0
      pinpoint: 1.1.0
      prettyjson: 1.2.5
      readline-sync: 1.4.10
      regenerator-runtime: 0.13.11
      require-from-string: 2.0.2
      supports-hyperlinks: 1.0.1
    transitivePeerDependencies:
      - encoding
      - supports-color

  /dargs/7.0.0:
    resolution: {integrity: sha512-2iy1EkLdlBzQGvbweYRFxmFath8+K7+AKB0TlhHWkNuH+TmovaMH/Wp7V7R4u7f4SnX3OgLsU9t1NI9ioDnUpg==}
    engines: {node: '>=8'}

  /date-fns/2.30.0:
    resolution: {integrity: sha512-fnULvOpxnC5/Vg3NCiWelDsLiUc9bRwAPs/+LfTLNvetFCtCTN+yQz15C/fs4AwX1R9K5GLtLfn8QW+dWisaAw==}
    engines: {node: '>=0.11'}
    dependencies:
      '@babel/runtime': 7.22.5

  /dateformat/3.0.3:
    resolution: {integrity: sha512-jyCETtSl3VMZMWeRo7iY1FL19ges1t55hMo5yaam4Jrsm5EPL89UQkoQRyiI+Yf4k8r2ZpdngkV8hr1lIdjb3Q==}
    dev: true

  /dateformat/4.6.3:
    resolution: {integrity: sha512-2P0p0pFGzHS5EMnhdxQi7aJN+iMheud0UhG4dlE1DLAlvL8JHjJJTX/CSm4JXwV0Ka5nGk3zC5mcb5bUQUxxMA==}

  /debug/3.2.7:
    resolution: {integrity: sha512-CFjzYYAi4ThfiQvizrFQevTTXHtnCqWfe7x1AhgEscTz6ZbLbfoLRLPugTQyBth6f8ZERVUSyWHFD/7Wu4t1XQ==}
    peerDependencies:
      supports-color: '*'
    peerDependenciesMeta:
      supports-color:
        optional: true
    dependencies:
      ms: 2.1.3
    dev: true

  /debug/4.3.4:
    resolution: {integrity: sha512-PRWFHuSU3eDtQJPvnNY7Jcket1j0t5OuOsFzPPzsekD52Zl8qUfFIPEiswXqIvHWGVHOgX+7G/vCNNhehwxfkQ==}
    engines: {node: '>=6.0'}
    peerDependencies:
      supports-color: '*'
    peerDependenciesMeta:
      supports-color:
        optional: true
    dependencies:
      ms: 2.1.2

  /debug/4.3.4_supports-color@8.1.1:
    resolution: {integrity: sha512-PRWFHuSU3eDtQJPvnNY7Jcket1j0t5OuOsFzPPzsekD52Zl8qUfFIPEiswXqIvHWGVHOgX+7G/vCNNhehwxfkQ==}
    engines: {node: '>=6.0'}
    peerDependencies:
      supports-color: '*'
    peerDependenciesMeta:
      supports-color:
        optional: true
    dependencies:
      ms: 2.1.2
      supports-color: 8.1.1

  /debuglog/1.0.1:
    resolution: {integrity: sha512-syBZ+rnAK3EgMsH2aYEOLUW7mZSY9Gb+0wUMCFsZvcmiz+HigA0LOcq/HoQqVuGG+EKykunc7QG2bzrponfaSw==}
    deprecated: Package no longer supported. Contact Support at https://www.npmjs.com/support for more info.

  /decamelize-keys/1.1.0:
    resolution: {integrity: sha512-ocLWuYzRPoS9bfiSdDd3cxvrzovVMZnRDVEzAs+hWIVXGDbHxWMECij2OBuyB/An0FFW/nLuq6Kv1i/YC5Qfzg==}
    engines: {node: '>=0.10.0'}
    dependencies:
      decamelize: 1.2.0
      map-obj: 1.0.1
    dev: true

  /decamelize/1.2.0:
    resolution: {integrity: sha512-z2S+W9X73hAUUki+N+9Za2lBlun89zigOyGrsax+KUQ6wKW4ZoWpEYBkGhQjwAjjDCkWxhY0VKEhk8wzY7F5cA==}
    engines: {node: '>=0.10.0'}
    dev: true

  /decamelize/4.0.0:
    resolution: {integrity: sha512-9iE1PgSik9HeIIw2JO94IidnE3eBoQrFJ3w7sFuzSX4DpmZ3v5sZpUiV5Swcf6mQEF+Y0ru8Neo+p+nyh2J+hQ==}
    engines: {node: '>=10'}
    dev: true

  /decode-uri-component/0.2.2:
    resolution: {integrity: sha512-FqUYQ+8o158GyGTrMFJms9qh3CqTKvAqgqsTnkLI8sKu0028orqBhxNMFkFen0zGyg6epACD32pjVk58ngIErQ==}
    engines: {node: '>=0.10'}

  /decompress-response/3.3.0:
    resolution: {integrity: sha512-BzRPQuY1ip+qDonAOz42gRm/pg9F768C+npV/4JOsxRC2sq+Rlk+Q4ZCAsOhnIaMrgarILY+RMUIvMmmX1qAEA==}
    engines: {node: '>=4'}
    dependencies:
      mimic-response: 1.0.1

  /decompress-response/6.0.0:
    resolution: {integrity: sha512-aW35yZM6Bb/4oJlZncMH2LCoZtJXTRxES17vE3hoRiowU2kWHaJKFkSBDnDR+cm9J+9QhXmREyIfv0pji9ejCQ==}
    engines: {node: '>=10'}
    dependencies:
      mimic-response: 3.1.0

  /dedent/0.7.0:
    resolution: {integrity: sha512-Q6fKUPqnAHAyhiUgFU7BUzLiv0kd8saH9al7tnu5Q/okj6dnupxyTgFIBjVzJATdfIAm9NAsvXNzjaKa+bxVyA==}
    dev: true

  /deep-eql/4.1.3:
    resolution: {integrity: sha512-WaEtAOpRA1MQ0eohqZjpGD8zdI0Ovsm8mmFhaDN8dvDZzyoUMcYDnf5Y6iu7HTXxf8JDS23qWa4a+hKCDyOPzw==}
    engines: {node: '>=6'}
    dependencies:
      type-detect: 4.0.8
    dev: true

  /deep-extend/0.6.0:
    resolution: {integrity: sha512-LOHxIOaPYdHlJRtCQfDIVZtfw/ufM8+rVj649RIHzcm/vGwQRXFt6OPqIFWsm2XEMrNIEtWR64sY1LEKD2vAOA==}
    engines: {node: '>=4.0.0'}

  /deep-is/0.1.4:
    resolution: {integrity: sha512-oIPzksmTg4/MriiaYGO+okXDT7ztn/w3Eptv/+gSIdMdKsJo0u4CfYNFJPy+4SKMuCqGw2wxnA+URMg3t8a/bQ==}

  /defaults/1.0.3:
    resolution: {integrity: sha512-s82itHOnYrN0Ib8r+z7laQz3sdE+4FP3d9Q7VLO7U+KRT+CR0GsWuyHxzdAY82I7cXv0G/twrqomTJLOssO5HA==}
    dependencies:
      clone: 1.0.4

  /defer-to-connect/1.1.3:
    resolution: {integrity: sha512-0ISdNousHvZT2EiFlZeZAHBUvSxmKswVCEf8hW7KWgG4a8MVEu/3Vb6uWYozkjylyCxe0JBIiRB1jV45S70WVQ==}

  /defer-to-connect/2.0.1:
    resolution: {integrity: sha512-4tvttepXG1VaYGrRibk5EwJd1t4udunSOVMdLSAL6mId1ix438oPwPZMALY41FCijukO1L0twNcGsdzS7dHgDg==}
    engines: {node: '>=10'}

  /define-data-property/1.1.0:
    resolution: {integrity: sha512-UzGwzcjyv3OtAvolTj1GoyNYzfFR+iqbGjcnBEENZVCpM4/Ng1yhGNvS3lR/xDS74Tb2wGG9WzNSNIOS9UVb2g==}
    engines: {node: '>= 0.4'}
    dependencies:
      get-intrinsic: 1.2.1
      gopd: 1.0.1
      has-property-descriptors: 1.0.0
    dev: true

  /define-properties/1.2.1:
    resolution: {integrity: sha512-8QmQKqEASLd5nx0U1B1okLElbUuuttJ/AnYmRXbbbGDWh6uS208EjD4Xqq/I9wK7u0v6O08XhTWnt5XtEbR6Dg==}
    engines: {node: '>= 0.4'}
    dependencies:
      define-data-property: 1.1.0
      has-property-descriptors: 1.0.0
      object-keys: 1.1.1
    dev: true

  /delay/5.0.0:
    resolution: {integrity: sha512-ReEBKkIfe4ya47wlPYf/gu5ib6yUG0/Aez0JQZQz94kiWtRQvZIQbTiehsnwHvLSWJnQdhVeqYue7Id1dKr0qw==}
    engines: {node: '>=10'}

  /delayed-stream/1.0.0:
    resolution: {integrity: sha512-ZySD7Nf91aLB0RxL4KGrKHBXl7Eds1DAmEdcoVawXnLD7SDhpNgtuII2aAkg7a7QS41jxPSZ17p4VdGnMHk3MQ==}
    engines: {node: '>=0.4.0'}

  /delegates/1.0.0:
    resolution: {integrity: sha512-bd2L678uiWATM6m5Z1VzNCErI3jiGzt6HGY8OVICs40JQq/HALfbyNJmp0UDakEY4pMMaN0Ly5om/B1VI/+xfQ==}

  /depd/1.1.2:
    resolution: {integrity: sha512-7emPTl6Dpo6JRXOXjLRxck+FlLRX5847cLKEn00PLAgc3g2hTZZgr+e4c2v6QpSmLeFP3n5yUo7ft6avBK/5jQ==}
    engines: {node: '>= 0.6'}

  /deprecation/2.3.1:
    resolution: {integrity: sha512-xmHIy4F3scKVwMsQ4WnVaS8bHOx0DmVwRywosKhaILI0ywMDWPtBSku2HNxRvF7jtwDRsoEwYQSfbxj8b7RlJQ==}

  /detect-file/1.0.0:
    resolution: {integrity: sha512-DtCOLG98P007x7wiiOmfI0fi3eIKyWiLTGJ2MDnVi/E04lWGbf+JzrRHMm0rgIIZJGtHpKpbVgLWHrv8xXpc3Q==}
    engines: {node: '>=0.10.0'}
    dev: true

  /detect-indent/5.0.0:
    resolution: {integrity: sha512-rlpvsxUtM0PQvy9iZe640/IWwWYyBsTApREbA1pHOpmOUIl9MkP/U4z7vTtg4Oaojvqhxt7sdufnT0EzGaR31g==}
    engines: {node: '>=4'}

  /detect-indent/6.1.0:
    resolution: {integrity: sha512-reYkTUJAZb9gUuZ2RvVCNhVHdg62RHnJ7WJl8ftMi4diZ6NWlciOzQN88pUhSELEwflJht4oQDv0F0BMlwaYtA==}
    engines: {node: '>=8'}

  /detect-libc/2.0.2:
    resolution: {integrity: sha512-UX6sGumvvqSaXgdKGUsgZWqcUyIXZ/vZTrlRT/iobiKhGL0zL4d3osHj3uqllWJK+i+sixDS/3COVEOFbupFyw==}
    engines: {node: '>=8'}
    dev: true

  /detect-newline/2.1.0:
    resolution: {integrity: sha512-CwffZFvlJffUg9zZA0uqrjQayUTC8ob94pnr5sFwaVv3IOmkfUHcWH+jXaQK3askE51Cqe8/9Ql/0uXNwqZ8Zg==}
    engines: {node: '>=0.10.0'}

  /detect-newline/3.1.0:
    resolution: {integrity: sha512-TLz+x/vEXm/Y7P7wn1EJFNLxYpUD4TgMosxY6fAVJUnJMbupHBOncxyWUG9OpTaH9EBD7uFI5LfEgmMOc54DsA==}
    engines: {node: '>=8'}

  /dezalgo/1.0.4:
    resolution: {integrity: sha512-rXSP0bf+5n0Qonsb+SVVfNfIsimO4HEtmnIpPHY8Q1UCzKlQrDMfdobr8nJOOsRgWCyMRqeSBQzmWUMq7zvVig==}
    dependencies:
      asap: 2.0.6
      wrappy: 1.0.2

  /diff/4.0.2:
    resolution: {integrity: sha512-58lmxKSA4BNyLz+HHMUzlOEpg09FV+ev6ZMe3vJihgdxzgcwZ8VoEEPmALCZG9LmqfVoNMMKpttIYTVG6uDY7A==}
    engines: {node: '>=0.3.1'}

  /diff/5.0.0:
    resolution: {integrity: sha512-/VTCrvm5Z0JGty/BWHljh+BAiw3IK+2j87NGMu8Nwc/f48WoDAC395uomO9ZD117ZOBaHmkX1oyLvkVM/aIT3w==}
    engines: {node: '>=0.3.1'}
    dev: true

  /diff/5.1.0:
    resolution: {integrity: sha512-D+mk+qE8VC/PAUrlAU34N+VfXev0ghe5ywmpqrawphmVZc1bEfn56uo9qpyGp1p4xpzOHkSW4ztBd6L7Xx4ACw==}
    engines: {node: '>=0.3.1'}

  /dir-glob/3.0.1:
    resolution: {integrity: sha512-WkrWp9GR4KXfKGYzOLmTuGVi1UWFfws377n9cc55/tb6DuqyF6pcQ5AbiHEshaDpY9v6oaSr2XCDidGmMwdzIA==}
    engines: {node: '>=8'}
    dependencies:
      path-type: 4.0.0

  /doctrine/2.1.0:
    resolution: {integrity: sha512-35mSku4ZXK0vfCuHEDAwt55dg2jNajHZ1odvF+8SSr82EsZY4QmXfuWso8oEd8zRhVObSN18aM0CjSdoBX7zIw==}
    engines: {node: '>=0.10.0'}
    dependencies:
      esutils: 2.0.3
    dev: true

  /doctrine/3.0.0:
    resolution: {integrity: sha512-yS+Q5i3hBf7GBkd4KG8a7eBNNWNGLTaEwwYWUijIYM7zrlYDM0BFXHjjPWlWZ1Rg7UaddZeIDmi9jF3HmqiQ2w==}
    engines: {node: '>=6.0.0'}
    dependencies:
      esutils: 2.0.3

  /dot-case/3.0.4:
    resolution: {integrity: sha512-Kv5nKlh6yRrdrGvxeJ2e5y2eRUpkUosIW4A2AS38zwSz27zu7ufDwQPi5Jhs3XAlGNetl3bmnGhQsMtkKJnj3w==}
    dependencies:
      no-case: 3.0.4
      tslib: 2.6.2

  /dot-prop/5.3.0:
    resolution: {integrity: sha512-QM8q3zDe58hqUqjraQOmzZ1LIH9SWQJTlEKCH4kJ2oQvLZk7RbQXvtDM2XEq3fwkV9CCvvH4LA0AV+ogFsBM2Q==}
    engines: {node: '>=8'}
    dependencies:
      is-obj: 2.0.0
    dev: true

  /dot-prop/6.0.1:
    resolution: {integrity: sha512-tE7ztYzXHIeyvc7N+hR3oi7FIbf/NIjVP9hmAt3yMXzrQ072/fpjGLx2GxNxGxUl5V73MEqYzioOMoVhGMJ5cA==}
    engines: {node: '>=10'}
    dependencies:
      is-obj: 2.0.0

  /duplexer3/0.1.5:
    resolution: {integrity: sha512-1A8za6ws41LQgv9HrE/66jyC5yuSjQ3L/KOpFtoBilsAK2iA2wuS5rTt1OCzIvtS2V7nVmedsUU+DGRcjBmOYA==}

  /eastasianwidth/0.2.0:
    resolution: {integrity: sha512-I88TYZWc9XiYHRQ4/3c5rjjfgkjhLyW2luGIheGERbNQ6OY7yTybanSpDXZa8y7VUP9YmDcYa+eyq4ca7iLqWA==}

  /ecdsa-sig-formatter/1.0.11:
    resolution: {integrity: sha512-nagl3RYrbNv6kQkeJIpt6NJZy8twLB/2vtz6yN9Z4vRKHN4/QZJIEbqohALSgwKdnksuY3k5Addp5lg8sVoVcQ==}
    dependencies:
      safe-buffer: 5.2.1

  /editor/1.0.0:
    resolution: {integrity: sha512-SoRmbGStwNYHgKfjOrX2L0mUvp9bUVv0uPppZSOMAntEbcFtoC3MKF5b3T6HQPXKIV+QGY3xPO3JK5it5lVkuw==}
    dev: true

  /ejs/3.1.9:
    resolution: {integrity: sha512-rC+QVNMJWv+MtPgkt0y+0rVEIdbtxVADApW9JXrUVlzHetgcyczP/E7DJmWJ4fJCZF2cPcBk0laWO9ZHMG3DmQ==}
    engines: {node: '>=0.10.0'}
    hasBin: true
    dependencies:
      jake: 10.8.5

  /electron-to-chromium/1.4.271:
    resolution: {integrity: sha512-BCPBtK07xR1/uY2HFDtl3wK2De66AW4MSiPlLrnPNxKC/Qhccxd59W73654S3y6Rb/k3hmuGJOBnhjfoutetXA==}

  /emoji-regex/8.0.0:
    resolution: {integrity: sha512-MSjYzcWNOA0ewAHpz0MxpYFvwg6yjy1NG3xteoqz644VCo/RPgnr1/GGt+ic3iJTzQ8Eu3TdM14SawnVUmGE6A==}

  /emoji-regex/9.2.2:
    resolution: {integrity: sha512-L18DaJsXSUk2+42pv8mLs5jJT2hqFkFE4j21wOmgbUqsZ2hL72NsUU785g9RXgo3s0ZNgVl42TiHp3ZtOv/Vyg==}

  /encoding/0.1.13:
    resolution: {integrity: sha512-ETBauow1T35Y/WZMkio9jiM0Z5xjHHmJ4XmjZOq1l/dXz3lr2sRn87nJy20RupqSh1F2m3HHPSp8ShIPQJrJ3A==}
    requiresBuild: true
    dependencies:
      iconv-lite: 0.6.3
    optional: true

  /end-of-stream/1.4.4:
    resolution: {integrity: sha512-+uw1inIHVPQoaVuHzRyXd21icM+cnt4CzD5rW+NC1wjOUSTOs+Te7FOv7AhN7vS9x/oIyhLP5PR1H+phQAHu5Q==}
    dependencies:
      once: 1.4.0

  /enhanced-resolve/5.15.0:
    resolution: {integrity: sha512-LXYT42KJ7lpIKECr2mAXIaMldcNCh/7E0KBKOu4KSfkHmP+mZmSs+8V5gBAqisWBy0OO4W5Oyys0GO1Y8KtdKg==}
    engines: {node: '>=10.13.0'}
    dependencies:
      graceful-fs: 4.2.11
      tapable: 2.2.1

  /env-paths/2.2.1:
    resolution: {integrity: sha512-+h1lkLKhZMTYjog1VEpJNG7NZJWcuc2DDk/qsqSTRRCOXiLjeQ1d1/udrUGhqMxUgAlwKNZ0cf2uqan5GLuS2A==}
    engines: {node: '>=6'}

  /err-code/2.0.3:
    resolution: {integrity: sha512-2bmlRpNKBxT/CRmPOlyISQpNj+qSeYvcym/uT0Jx2bMOlKLtSy1ZmLuVxSEKKyor/N5yhvp/ZiG1oE3DEYMSFA==}

  /error-ex/1.3.2:
    resolution: {integrity: sha512-7dFHNmqeFSEt2ZBsCriorKnn3Z2pj+fd9kmI6QoWw4//DL+icEBfc0U7qJCisqrTsKTjw4fNFy2pW9OqStD84g==}
    dependencies:
      is-arrayish: 0.2.1

  /error/10.4.0:
    resolution: {integrity: sha512-YxIFEJuhgcICugOUvRx5th0UM+ActZ9sjY0QJmeVwsQdvosZ7kYzc9QqS0Da3R5iUmgU5meGIxh0xBeZpMVeLw==}

  /es-abstract/1.22.2:
    resolution: {integrity: sha512-YoxfFcDmhjOgWPWsV13+2RNjq1F6UQnfs+8TftwNqtzlmFzEXvlUwdrNrYeaizfjQzRMxkZ6ElWMOJIFKdVqwA==}
    engines: {node: '>= 0.4'}
    dependencies:
      array-buffer-byte-length: 1.0.0
      arraybuffer.prototype.slice: 1.0.2
      available-typed-arrays: 1.0.5
      call-bind: 1.0.2
      es-set-tostringtag: 2.0.1
      es-to-primitive: 1.2.1
      function.prototype.name: 1.1.6
      get-intrinsic: 1.2.1
      get-symbol-description: 1.0.0
      globalthis: 1.0.3
      gopd: 1.0.1
      has: 1.0.3
      has-property-descriptors: 1.0.0
      has-proto: 1.0.1
      has-symbols: 1.0.3
      internal-slot: 1.0.5
      is-array-buffer: 3.0.2
      is-callable: 1.2.7
      is-negative-zero: 2.0.2
      is-regex: 1.1.4
      is-shared-array-buffer: 1.0.2
      is-string: 1.0.7
      is-typed-array: 1.1.12
      is-weakref: 1.0.2
      object-inspect: 1.12.3
      object-keys: 1.1.1
      object.assign: 4.1.4
      regexp.prototype.flags: 1.5.1
      safe-array-concat: 1.0.1
      safe-regex-test: 1.0.0
      string.prototype.trim: 1.2.8
      string.prototype.trimend: 1.0.7
      string.prototype.trimstart: 1.0.7
      typed-array-buffer: 1.0.0
      typed-array-byte-length: 1.0.0
      typed-array-byte-offset: 1.0.0
      typed-array-length: 1.0.4
      unbox-primitive: 1.0.2
      which-typed-array: 1.1.11
    dev: true

  /es-iterator-helpers/1.0.15:
    resolution: {integrity: sha512-GhoY8uYqd6iwUl2kgjTm4CZAf6oo5mHK7BPqx3rKgx893YSsy0LGHV6gfqqQvZt/8xM8xeOnfXBCfqclMKkJ5g==}
    dependencies:
      asynciterator.prototype: 1.0.0
      call-bind: 1.0.2
      define-properties: 1.2.1
      es-abstract: 1.22.2
      es-set-tostringtag: 2.0.1
      function-bind: 1.1.1
      get-intrinsic: 1.2.1
      globalthis: 1.0.3
      has-property-descriptors: 1.0.0
      has-proto: 1.0.1
      has-symbols: 1.0.3
      internal-slot: 1.0.5
      iterator.prototype: 1.1.2
      safe-array-concat: 1.0.1
    dev: true

  /es-module-lexer/1.3.0:
    resolution: {integrity: sha512-vZK7T0N2CBmBOixhmjdqx2gWVbFZ4DXZ/NyRMZVlJXPa7CyFS+/a4QQsDGDQy9ZfEzxFuNEsMLeQJnKP2p5/JA==}

  /es-set-tostringtag/2.0.1:
    resolution: {integrity: sha512-g3OMbtlwY3QewlqAiMLI47KywjWZoEytKr8pf6iTC8uJq5bIAH52Z9pnQ8pVL6whrCto53JZDuUIsifGeLorTg==}
    engines: {node: '>= 0.4'}
    dependencies:
      get-intrinsic: 1.2.1
      has: 1.0.3
      has-tostringtag: 1.0.0
    dev: true

  /es-shim-unscopables/1.0.0:
    resolution: {integrity: sha512-Jm6GPcCdC30eMLbZ2x8z2WuRwAws3zTBBKuusffYVUrNj/GVSUAZ+xKMaUpfNDR5IbyNA5LJbaecoUVbmUcB1w==}
    dependencies:
      has: 1.0.3
    dev: true

  /es-to-primitive/1.2.1:
    resolution: {integrity: sha512-QCOllgZJtaUo9miYBcLChTUaHNjJF3PYs1VidD7AwiEj1kYxKeQTctLAezAOH5ZKRH0g2IgPn6KwB4IT8iRpvA==}
    engines: {node: '>= 0.4'}
    dependencies:
      is-callable: 1.2.7
      is-date-object: 1.0.5
      is-symbol: 1.0.4
    dev: true

  /es5-ext/0.10.62:
    resolution: {integrity: sha512-BHLqn0klhEpnOKSrzn/Xsz2UIW8j+cGmo9JLzr8BiUapV8hPL9+FliFqjwr9ngW7jWdnxv6eO+/LqyhJVqgrjA==}
    engines: {node: '>=0.10'}
    requiresBuild: true
    dependencies:
      es6-iterator: 2.0.3
      es6-symbol: 3.1.3
      next-tick: 1.1.0
    dev: true

  /es6-iterator/2.0.3:
    resolution: {integrity: sha512-zw4SRzoUkd+cl+ZoE15A9o1oQd920Bb0iOJMQkQhl3jNc03YqVjAhG7scf9C5KWRU/R13Orf588uCC6525o02g==}
    dependencies:
      d: 1.0.1
      es5-ext: 0.10.62
      es6-symbol: 3.1.3
    dev: true

  /es6-symbol/3.1.3:
    resolution: {integrity: sha512-NJ6Yn3FuDinBaBRWl/q5X/s4koRHBrgKAu+yGI6JCBeiu3qrcbJhwT2GeR/EXVfylRk8dpQVJoLEFhK+Mu31NA==}
    dependencies:
      d: 1.0.1
      ext: 1.7.0
    dev: true

  /es6-weak-map/2.0.3:
    resolution: {integrity: sha512-p5um32HOTO1kP+w7PRnB+5lQ43Z6muuMuIMffvDN8ZB4GcnjLBV6zGStpbASIMk4DCAvEaamhe2zhyCb/QXXsA==}
    dependencies:
      d: 1.0.1
      es5-ext: 0.10.62
      es6-iterator: 2.0.3
      es6-symbol: 3.1.3
    dev: true

  /escalade/3.1.1:
    resolution: {integrity: sha512-k0er2gUkLf8O0zKJiAhmkTnJlTvINGv7ygDNPbeIsX/TJjGJZHuh9B2UxbsaEkmlEo9MfhrSzmhIlhRlI2GXnw==}
    engines: {node: '>=6'}

  /escape-goat/4.0.0:
    resolution: {integrity: sha512-2Sd4ShcWxbx6OY1IHyla/CVNwvg7XwZVoXZHcSu9w9SReNP1EzzD5T8NWKIR38fIqEns9kDWKUQTXXAmlDrdPg==}
    engines: {node: '>=12'}

  /escape-string-regexp/1.0.5:
    resolution: {integrity: sha512-vbRorB5FUQWvla16U8R/qgaFIya2qGzwDrNmCZuYKrbdSUMG6I1ZCGQRefkRVhuOkIGVne7BQ35DSfo1qvJqFg==}
    engines: {node: '>=0.8.0'}

  /escape-string-regexp/4.0.0:
    resolution: {integrity: sha512-TtpcNJ3XAzx3Gq8sWRzJaVajRs0uVxA2YAkdb1jm2YkPz4G6egUFAyA3n5vtEIZefPk5Wa4UXbKuS5fKkJWdgA==}
    engines: {node: '>=10'}

  /eslint-config-oclif-typescript/3.0.8_bpztyfltmpuv6lhsgzfwtmxhte:
    resolution: {integrity: sha512-3aMvhDHG4G02qXnjj9rnwlXAoD5Z+faaCuDGMWzAlJHClqVjex90L1o3AtD2K+zhhd5V5mmcMiUG54GvHYz+hw==}
    engines: {node: '>=18.0.0'}
    dependencies:
      '@typescript-eslint/eslint-plugin': 6.9.0_ncomztrofpfijvsgzglngsuafq
      '@typescript-eslint/parser': 6.9.0_bpztyfltmpuv6lhsgzfwtmxhte
      eslint-config-xo-space: 0.34.0_eslint@8.55.0
      eslint-import-resolver-typescript: 3.6.1_osnopiwmaxliujbsf5os5sdtke
      eslint-plugin-import: 2.28.1_svfjgtrwvluckxhrztoeoi6ku4
      eslint-plugin-mocha: 10.2.0_eslint@8.55.0
      eslint-plugin-node: 11.1.0_eslint@8.55.0
      eslint-plugin-perfectionist: 2.2.0_bpztyfltmpuv6lhsgzfwtmxhte
    transitivePeerDependencies:
      - astro-eslint-parser
      - eslint
      - eslint-import-resolver-node
      - eslint-import-resolver-webpack
      - supports-color
      - svelte
      - svelte-eslint-parser
      - typescript
      - vue-eslint-parser
    dev: true

  /eslint-config-oclif/5.0.0_eslint@8.55.0:
    resolution: {integrity: sha512-yPxtUzU6eFL+WoW8DbRf7uoHxgiu0B/uY7k7rgHwFHij66WoI3qhBNhKI5R5FS5JeTuBOXKrNqQVDsSH0D/JvA==}
    engines: {node: '>=18.0.0'}
    dependencies:
      eslint-config-xo-space: 0.34.0_eslint@8.55.0
      eslint-plugin-mocha: 10.2.0_eslint@8.55.0
      eslint-plugin-node: 11.1.0_eslint@8.55.0
      eslint-plugin-unicorn: 48.0.1_eslint@8.55.0
    transitivePeerDependencies:
      - eslint
    dev: true

  /eslint-config-prettier/9.0.0_eslint@8.55.0:
    resolution: {integrity: sha512-IcJsTkJae2S35pRsRAwoCE+925rJJStOdkKnLVgtE+tEpqU0EVVM7OqrwxqgptKdX29NUwC82I5pXsGFIgSevw==}
    hasBin: true
    peerDependencies:
      eslint: '>=7.0.0 || 8.51.0'
    dependencies:
      eslint: 8.55.0
    dev: true

  /eslint-config-xo-space/0.34.0_eslint@8.55.0:
    resolution: {integrity: sha512-8ZI0Ta/loUIL1Wk/ouWvk2ZWN8X6Un49MqnBf2b6uMjC9c5Pcfr1OivEOrvd3niD6BKgMNH2Q9nG0CcCWC+iVA==}
    engines: {node: '>=12'}
    peerDependencies:
      eslint: '>=8.27.0 || 8.51.0'
    dependencies:
      eslint: 8.55.0
      eslint-config-xo: 0.43.1_eslint@8.55.0
    dev: true

  /eslint-config-xo/0.43.1_eslint@8.55.0:
    resolution: {integrity: sha512-azv1L2PysRA0NkZOgbndUpN+581L7wPqkgJOgxxw3hxwXAbJgD6Hqb/SjHRiACifXt/AvxCzE/jIKFAlI7XjvQ==}
    engines: {node: '>=12'}
    peerDependencies:
      eslint: '>=8.27.0 || 8.51.0'
    dependencies:
      confusing-browser-globals: 1.0.11
      eslint: 8.55.0
    dev: true

  /eslint-import-resolver-node/0.3.9:
    resolution: {integrity: sha512-WFj2isz22JahUv+B788TlO3N6zL3nNJGU8CcZbPZvVEkBPaJdCV4vy5wyghty5ROFbCRnm132v8BScu5/1BQ8g==}
    dependencies:
      debug: 3.2.7
      is-core-module: 2.13.0
      resolve: 1.22.8
    transitivePeerDependencies:
      - supports-color
    dev: true

  /eslint-import-resolver-typescript/3.6.1_osnopiwmaxliujbsf5os5sdtke:
    resolution: {integrity: sha512-xgdptdoi5W3niYeuQxKmzVDTATvLYqhpwmykwsh7f6HIOStGWEIL9iqZgQDF9u9OEzrRwR8no5q2VT+bjAujTg==}
    engines: {node: ^14.18.0 || >=16.0.0}
    peerDependencies:
      eslint: '*'
      eslint-plugin-import: '*'
    dependencies:
      debug: 4.3.4
      enhanced-resolve: 5.15.0
      eslint: 8.55.0
      eslint-module-utils: 2.8.0_svfjgtrwvluckxhrztoeoi6ku4
      eslint-plugin-import: 2.28.1_svfjgtrwvluckxhrztoeoi6ku4
      fast-glob: 3.3.1
      get-tsconfig: 4.7.2
      is-core-module: 2.13.0
      is-glob: 4.0.3
    transitivePeerDependencies:
      - '@typescript-eslint/parser'
      - eslint-import-resolver-node
      - eslint-import-resolver-webpack
      - supports-color
    dev: true

  /eslint-import-resolver-typescript/3.6.1_tpu45zodljnzvckpnsmhtdqkmi:
    resolution: {integrity: sha512-xgdptdoi5W3niYeuQxKmzVDTATvLYqhpwmykwsh7f6HIOStGWEIL9iqZgQDF9u9OEzrRwR8no5q2VT+bjAujTg==}
    engines: {node: ^14.18.0 || >=16.0.0}
    peerDependencies:
      eslint: '*'
      eslint-plugin-import: '*'
    dependencies:
      debug: 4.3.4
      enhanced-resolve: 5.15.0
      eslint: 8.55.0
      eslint-module-utils: 2.8.0_j7h7oj6rrhtikhzta4fgkou42e
      eslint-plugin-import: /eslint-plugin-i/2.29.0_j7h7oj6rrhtikhzta4fgkou42e
      fast-glob: 3.3.1
      get-tsconfig: 4.7.2
      is-core-module: 2.13.0
      is-glob: 4.0.3
    transitivePeerDependencies:
      - '@typescript-eslint/parser'
      - eslint-import-resolver-node
      - eslint-import-resolver-webpack
      - supports-color
    dev: true

  /eslint-module-utils/2.8.0_762h3b5esehr7f4s6pbg6xsz7q:
    resolution: {integrity: sha512-aWajIYfsqCKRDgUfjEXNN/JlrzauMuSEy5sbd7WXbtW3EH6A6MpwEh42c7qD+MqQo9QMJ6fWLAeIJynx0g6OAw==}
    engines: {node: '>=4'}
    peerDependencies:
      '@typescript-eslint/parser': '*'
      eslint: '*'
      eslint-import-resolver-node: '*'
      eslint-import-resolver-typescript: '*'
      eslint-import-resolver-webpack: '*'
    peerDependenciesMeta:
      '@typescript-eslint/parser':
        optional: true
      eslint:
        optional: true
      eslint-import-resolver-node:
        optional: true
      eslint-import-resolver-typescript:
        optional: true
      eslint-import-resolver-webpack:
        optional: true
    dependencies:
      '@typescript-eslint/parser': 6.7.5_bpztyfltmpuv6lhsgzfwtmxhte
      debug: 3.2.7
      eslint: 8.55.0
      eslint-import-resolver-node: 0.3.9
      eslint-import-resolver-typescript: 3.6.1_tpu45zodljnzvckpnsmhtdqkmi
    transitivePeerDependencies:
      - supports-color
    dev: true

  /eslint-module-utils/2.8.0_j7h7oj6rrhtikhzta4fgkou42e:
    resolution: {integrity: sha512-aWajIYfsqCKRDgUfjEXNN/JlrzauMuSEy5sbd7WXbtW3EH6A6MpwEh42c7qD+MqQo9QMJ6fWLAeIJynx0g6OAw==}
    engines: {node: '>=4'}
    peerDependencies:
      '@typescript-eslint/parser': '*'
      eslint: '*'
      eslint-import-resolver-node: '*'
      eslint-import-resolver-typescript: '*'
      eslint-import-resolver-webpack: '*'
    peerDependenciesMeta:
      '@typescript-eslint/parser':
        optional: true
      eslint:
        optional: true
      eslint-import-resolver-node:
        optional: true
      eslint-import-resolver-typescript:
        optional: true
      eslint-import-resolver-webpack:
        optional: true
    dependencies:
      '@typescript-eslint/parser': 6.7.5_bpztyfltmpuv6lhsgzfwtmxhte
      debug: 3.2.7
      eslint: 8.55.0
      eslint-import-resolver-typescript: 3.6.1_tpu45zodljnzvckpnsmhtdqkmi
    transitivePeerDependencies:
      - supports-color
    dev: true

  /eslint-module-utils/2.8.0_nc5ppxyhkrldlpdccvu7fehane:
    resolution: {integrity: sha512-aWajIYfsqCKRDgUfjEXNN/JlrzauMuSEy5sbd7WXbtW3EH6A6MpwEh42c7qD+MqQo9QMJ6fWLAeIJynx0g6OAw==}
    engines: {node: '>=4'}
    peerDependencies:
      '@typescript-eslint/parser': '*'
      eslint: '*'
      eslint-import-resolver-node: '*'
      eslint-import-resolver-typescript: '*'
      eslint-import-resolver-webpack: '*'
    peerDependenciesMeta:
      '@typescript-eslint/parser':
        optional: true
      eslint:
        optional: true
      eslint-import-resolver-node:
        optional: true
      eslint-import-resolver-typescript:
        optional: true
      eslint-import-resolver-webpack:
        optional: true
    dependencies:
      '@typescript-eslint/parser': 6.9.0_bpztyfltmpuv6lhsgzfwtmxhte
      debug: 3.2.7
      eslint: 8.55.0
      eslint-import-resolver-node: 0.3.9
      eslint-import-resolver-typescript: 3.6.1_osnopiwmaxliujbsf5os5sdtke
    transitivePeerDependencies:
      - supports-color
    dev: true

  /eslint-module-utils/2.8.0_svfjgtrwvluckxhrztoeoi6ku4:
    resolution: {integrity: sha512-aWajIYfsqCKRDgUfjEXNN/JlrzauMuSEy5sbd7WXbtW3EH6A6MpwEh42c7qD+MqQo9QMJ6fWLAeIJynx0g6OAw==}
    engines: {node: '>=4'}
    peerDependencies:
      '@typescript-eslint/parser': '*'
      eslint: '*'
      eslint-import-resolver-node: '*'
      eslint-import-resolver-typescript: '*'
      eslint-import-resolver-webpack: '*'
    peerDependenciesMeta:
      '@typescript-eslint/parser':
        optional: true
      eslint:
        optional: true
      eslint-import-resolver-node:
        optional: true
      eslint-import-resolver-typescript:
        optional: true
      eslint-import-resolver-webpack:
        optional: true
    dependencies:
      '@typescript-eslint/parser': 6.9.0_bpztyfltmpuv6lhsgzfwtmxhte
      debug: 3.2.7
      eslint: 8.55.0
      eslint-import-resolver-typescript: 3.6.1_osnopiwmaxliujbsf5os5sdtke
    transitivePeerDependencies:
      - supports-color
    dev: true

  /eslint-plugin-es/3.0.1_eslint@8.55.0:
    resolution: {integrity: sha512-GUmAsJaN4Fc7Gbtl8uOBlayo2DqhwWvEzykMHSCZHU3XdJ+NSzzZcVhXh3VxX5icqQ+oQdIEawXX8xkR3mIFmQ==}
    engines: {node: '>=8.10.0'}
    peerDependencies:
      eslint: '>=4.19.1 || 8.51.0'
    dependencies:
      eslint: 8.55.0
      eslint-utils: 2.1.0
      regexpp: 3.2.0
    dev: true

  /eslint-plugin-eslint-comments/3.2.0_eslint@8.55.0:
    resolution: {integrity: sha512-0jkOl0hfojIHHmEHgmNdqv4fmh7300NdpA9FFpF7zaoLvB/QeXOGNLIo86oAveJFrfB1p05kC8hpEMHM8DwWVQ==}
    engines: {node: '>=6.5.0'}
    peerDependencies:
      eslint: '>=4.19.1 || 8.51.0'
    dependencies:
      escape-string-regexp: 1.0.5
      eslint: 8.55.0
      ignore: 5.2.4
    dev: true

  /eslint-plugin-i/2.29.0_j7h7oj6rrhtikhzta4fgkou42e:
    resolution: {integrity: sha512-slGeTS3GQzx9267wLJnNYNO8X9EHGsc75AKIAFvnvMYEcTJKotPKL1Ru5PIGVHIVet+2DsugePWp8Oxpx8G22w==}
    engines: {node: '>=12'}
    peerDependencies:
      eslint: ^7.2.0 || ^8 || 8.51.0
    dependencies:
      debug: 3.2.7
      doctrine: 2.1.0
      eslint: 8.55.0
      eslint-import-resolver-node: 0.3.9
      eslint-module-utils: 2.8.0_762h3b5esehr7f4s6pbg6xsz7q
      get-tsconfig: 4.7.2
      is-glob: 4.0.3
      minimatch: 3.1.2
      resolve: 1.22.8
      semver: 7.5.4
    transitivePeerDependencies:
      - '@typescript-eslint/parser'
      - eslint-import-resolver-typescript
      - eslint-import-resolver-webpack
      - supports-color
    dev: true

  /eslint-plugin-import/2.28.1_svfjgtrwvluckxhrztoeoi6ku4:
    resolution: {integrity: sha512-9I9hFlITvOV55alzoKBI+K9q74kv0iKMeY6av5+umsNwayt59fz692daGyjR+oStBQgx6nwR9rXldDev3Clw+A==}
    engines: {node: '>=4'}
    peerDependencies:
      '@typescript-eslint/parser': '*'
      eslint: ^2 || ^3 || ^4 || ^5 || ^6 || ^7.2.0 || ^8 || 8.51.0
    peerDependenciesMeta:
      '@typescript-eslint/parser':
        optional: true
    dependencies:
      '@typescript-eslint/parser': 6.9.0_bpztyfltmpuv6lhsgzfwtmxhte
      array-includes: 3.1.7
      array.prototype.findlastindex: 1.2.3
      array.prototype.flat: 1.3.2
      array.prototype.flatmap: 1.3.2
      debug: 3.2.7
      doctrine: 2.1.0
      eslint: 8.55.0
      eslint-import-resolver-node: 0.3.9
      eslint-module-utils: 2.8.0_nc5ppxyhkrldlpdccvu7fehane
      has: 1.0.3
      is-core-module: 2.13.0
      is-glob: 4.0.3
      minimatch: 3.1.2
      object.fromentries: 2.0.7
      object.groupby: 1.0.1
      object.values: 1.1.7
      semver: 6.3.1
      tsconfig-paths: 3.14.2
    transitivePeerDependencies:
      - eslint-import-resolver-typescript
      - eslint-import-resolver-webpack
      - supports-color
    dev: true

  /eslint-plugin-jsdoc/46.8.2_eslint@8.55.0:
    resolution: {integrity: sha512-5TSnD018f3tUJNne4s4gDWQflbsgOycIKEUBoCLn6XtBMgNHxQFmV8vVxUtiPxAQq8lrX85OaSG/2gnctxw9uQ==}
    engines: {node: '>=16'}
    peerDependencies:
      eslint: ^7.0.0 || ^8.0.0 || 8.51.0
    dependencies:
      '@es-joy/jsdoccomment': 0.40.1
      are-docs-informative: 0.0.2
      comment-parser: 1.4.0
      debug: 4.3.4
      escape-string-regexp: 4.0.0
      eslint: 8.55.0
      esquery: 1.5.0
      is-builtin-module: 3.2.1
      semver: 7.5.4
      spdx-expression-parse: 3.0.1
    transitivePeerDependencies:
      - supports-color
    dev: true

  /eslint-plugin-mocha/10.2.0_eslint@8.55.0:
    resolution: {integrity: sha512-ZhdxzSZnd1P9LqDPF0DBcFLpRIGdh1zkF2JHnQklKQOvrQtT73kdP5K9V2mzvbLR+cCAO9OI48NXK/Ax9/ciCQ==}
    engines: {node: '>=14.0.0'}
    peerDependencies:
      eslint: '>=7.0.0 || 8.51.0'
    dependencies:
      eslint: 8.55.0
      eslint-utils: 3.0.0_eslint@8.55.0
      rambda: 7.5.0
    dev: true

  /eslint-plugin-node/11.1.0_eslint@8.55.0:
    resolution: {integrity: sha512-oUwtPJ1W0SKD0Tr+wqu92c5xuCeQqB3hSCHasn/ZgjFdA9iDGNkNf2Zi9ztY7X+hNuMib23LNGRm6+uN+KLE3g==}
    engines: {node: '>=8.10.0'}
    peerDependencies:
      eslint: '>=5.16.0 || 8.51.0'
    dependencies:
      eslint: 8.55.0
      eslint-plugin-es: 3.0.1_eslint@8.55.0
      eslint-utils: 2.1.0
      ignore: 5.2.4
      minimatch: 3.1.2
      resolve: 1.22.8
      semver: 6.3.1
    dev: true

  /eslint-plugin-perfectionist/2.2.0_bpztyfltmpuv6lhsgzfwtmxhte:
    resolution: {integrity: sha512-/nG2Uurd6AY7CI6zlgjHPOoiPY8B7EYMUWdNb5w+EzyauYiQjjD5lQwAI1FlkBbCCFFZw/CdZIPQhXumYoiyaw==}
    peerDependencies:
      astro-eslint-parser: ^0.16.0
      eslint: '>=8.0.0 || 8.51.0'
      svelte: '>=3.0.0'
      svelte-eslint-parser: ^0.33.0
      vue-eslint-parser: '>=9.0.0'
    peerDependenciesMeta:
      astro-eslint-parser:
        optional: true
      svelte:
        optional: true
      svelte-eslint-parser:
        optional: true
      vue-eslint-parser:
        optional: true
    dependencies:
      '@typescript-eslint/utils': 6.9.0_bpztyfltmpuv6lhsgzfwtmxhte
      eslint: 8.55.0
      minimatch: 9.0.3
      natural-compare-lite: 1.4.0
    transitivePeerDependencies:
      - supports-color
      - typescript

  /eslint-plugin-promise/6.1.1_eslint@8.55.0:
    resolution: {integrity: sha512-tjqWDwVZQo7UIPMeDReOpUgHCmCiH+ePnVT+5zVapL0uuHnegBUs2smM13CzOs2Xb5+MHMRFTs9v24yjba4Oig==}
    engines: {node: ^12.22.0 || ^14.17.0 || >=16.0.0}
    peerDependencies:
      eslint: ^7.0.0 || ^8.0.0 || 8.51.0
    dependencies:
      eslint: 8.55.0
    dev: true

  /eslint-plugin-react-hooks/4.6.0_eslint@8.55.0:
    resolution: {integrity: sha512-oFc7Itz9Qxh2x4gNHStv3BqJq54ExXmfC+a1NjAta66IAN87Wu0R/QArgIS9qKzX3dXKPI9H5crl9QchNMY9+g==}
    engines: {node: '>=10'}
    peerDependencies:
      eslint: ^3.0.0 || ^4.0.0 || ^5.0.0 || ^6.0.0 || ^7.0.0 || ^8.0.0-0 || 8.51.0
    dependencies:
      eslint: 8.55.0
    dev: true

  /eslint-plugin-react/7.33.2_eslint@8.55.0:
    resolution: {integrity: sha512-73QQMKALArI8/7xGLNI/3LylrEYrlKZSb5C9+q3OtOewTnMQi5cT+aE9E41sLCmli3I9PGGmD1yiZydyo4FEPw==}
    engines: {node: '>=4'}
    peerDependencies:
      eslint: ^3 || ^4 || ^5 || ^6 || ^7 || ^8 || 8.51.0
    dependencies:
      array-includes: 3.1.7
      array.prototype.flatmap: 1.3.2
      array.prototype.tosorted: 1.1.2
      doctrine: 2.1.0
      es-iterator-helpers: 1.0.15
      eslint: 8.55.0
      estraverse: 5.3.0
      jsx-ast-utils: 3.3.3
      minimatch: 3.1.2
      object.entries: 1.1.7
      object.fromentries: 2.0.7
      object.hasown: 1.1.3
      object.values: 1.1.7
      prop-types: 15.8.1
      resolve: 2.0.0-next.4
      semver: 6.3.1
      string.prototype.matchall: 4.0.10
    dev: true

  /eslint-plugin-tsdoc/0.2.17:
    resolution: {integrity: sha512-xRmVi7Zx44lOBuYqG8vzTXuL6IdGOeF9nHX17bjJ8+VE6fsxpdGem0/SBTmAwgYMKYB1WBkqRJVQ+n8GK041pA==}
    dependencies:
      '@microsoft/tsdoc': 0.14.2
      '@microsoft/tsdoc-config': 0.16.2
    dev: true

  /eslint-plugin-unicorn/48.0.1_eslint@8.55.0:
    resolution: {integrity: sha512-FW+4r20myG/DqFcCSzoumaddKBicIPeFnTrifon2mWIzlfyvzwyqZjqVP7m4Cqr/ZYisS2aiLghkUWaPg6vtCw==}
    engines: {node: '>=16'}
    peerDependencies:
      eslint: '>=8.44.0 || 8.51.0'
    dependencies:
      '@babel/helper-validator-identifier': 7.22.20
      '@eslint-community/eslint-utils': 4.4.0_eslint@8.55.0
      ci-info: 3.9.0
      clean-regexp: 1.0.0
      eslint: 8.55.0
      esquery: 1.5.0
      indent-string: 4.0.0
      is-builtin-module: 3.2.1
      jsesc: 3.0.2
      lodash: 4.17.21
      pluralize: 8.0.0
      read-pkg-up: 7.0.1
      regexp-tree: 0.1.27
      regjsparser: 0.10.0
      semver: 7.5.4
      strip-indent: 3.0.0
    dev: true

  /eslint-plugin-unused-imports/3.0.0_q2lq45qjv2a3kzwivaf2whp57u:
    resolution: {integrity: sha512-sduiswLJfZHeeBJ+MQaG+xYzSWdRXoSw61DpU13mzWumCkR0ufD0HmO4kdNokjrkluMHpj/7PJeN35pgbhW3kw==}
    engines: {node: ^12.22.0 || ^14.17.0 || >=16.0.0}
    peerDependencies:
      '@typescript-eslint/eslint-plugin': ^6.0.0
      eslint: ^8.0.0 || 8.51.0
    peerDependenciesMeta:
      '@typescript-eslint/eslint-plugin':
        optional: true
    dependencies:
      '@typescript-eslint/eslint-plugin': 6.7.5_gutmsi6rpbyypn46fpwnxcekni
      eslint: 8.55.0
      eslint-rule-composer: 0.3.0
    dev: true

  /eslint-rule-composer/0.3.0:
    resolution: {integrity: sha512-bt+Sh8CtDmn2OajxvNO+BX7Wn4CIWMpTRm3MaiKPCQcnnlm0CS2mhui6QaoeQugs+3Kj2ESKEEGJUdVafwhiCg==}
    engines: {node: '>=4.0.0'}
    dev: true

  /eslint-scope/5.1.1:
    resolution: {integrity: sha512-2NxwbF/hZ0KpepYN0cNbo+FN6XoK7GaHlQhgx/hIZl6Va0bF45RQOOwhLIy8lQDbuCiadSLCBnH2CFYquit5bw==}
    engines: {node: '>=8.0.0'}
    dependencies:
      esrecurse: 4.3.0
      estraverse: 4.3.0

  /eslint-scope/7.2.2:
    resolution: {integrity: sha512-dOt21O7lTMhDM+X9mB4GX+DZrZtCUJPL/wlcTqxyrx5IvO0IYtILdtrQGQp+8n5S0gwSVmOf9NQrjMOgfQZlIg==}
    engines: {node: ^12.22.0 || ^14.17.0 || >=16.0.0}
    dependencies:
      esrecurse: 4.3.0
      estraverse: 5.3.0

  /eslint-utils/2.1.0:
    resolution: {integrity: sha512-w94dQYoauyvlDc43XnGB8lU3Zt713vNChgt4EWwhXAP2XkBvndfxF0AgIqKOOasjPIPzj9JqgwkwbCYD0/V3Zg==}
    engines: {node: '>=6'}
    dependencies:
      eslint-visitor-keys: 1.3.0
    dev: true

  /eslint-utils/3.0.0_eslint@8.55.0:
    resolution: {integrity: sha512-uuQC43IGctw68pJA1RgbQS8/NP7rch6Cwd4j3ZBtgo4/8Flj4eGE7ZYSZRN3iq5pVUv6GPdW5Z1RFleo84uLDA==}
    engines: {node: ^10.0.0 || ^12.0.0 || >= 14.0.0}
    peerDependencies:
      eslint: '>=5 || 8.51.0'
    dependencies:
      eslint: 8.55.0
      eslint-visitor-keys: 2.1.0
    dev: true

  /eslint-visitor-keys/1.3.0:
    resolution: {integrity: sha512-6J72N8UNa462wa/KFODt/PJ3IU60SDpC3QXC1Hjc1BXXpfL2C9R5+AU7jhe0F6GREqVMh4Juu+NY7xn+6dipUQ==}
    engines: {node: '>=4'}
    dev: true

  /eslint-visitor-keys/2.1.0:
    resolution: {integrity: sha512-0rSmRBzXgDzIsD6mGdJgevzgezI534Cer5L/vyMX0kHzT/jiB43jRhd9YUlMGYLQy2zprNmoT8qasCGtY+QaKw==}
    engines: {node: '>=10'}
    dev: true

  /eslint-visitor-keys/3.4.3:
    resolution: {integrity: sha512-wpc+LXeiyiisxPlEkUzU6svyS1frIO3Mgxj1fdy7Pm8Ygzguax2N3Fa/D/ag1WqbOprdI+uY6wMUl8/a2G+iag==}
    engines: {node: ^12.22.0 || ^14.17.0 || >=16.0.0}

  /eslint/8.55.0:
    resolution: {integrity: sha512-iyUUAM0PCKj5QpwGfmCAG9XXbZCWsqP/eWAWrG/W0umvjuLRBECwSFdt+rCntju0xEH7teIABPwXpahftIaTdA==}
    engines: {node: ^12.22.0 || ^14.17.0 || >=16.0.0}
    hasBin: true
    dependencies:
      '@eslint-community/eslint-utils': 4.4.0_eslint@8.55.0
      '@eslint-community/regexpp': 4.10.0
      '@eslint/eslintrc': 2.1.4
      '@eslint/js': 8.55.0
      '@humanwhocodes/config-array': 0.11.14
      '@humanwhocodes/module-importer': 1.0.1
      '@nodelib/fs.walk': 1.2.8
      '@ungap/structured-clone': 1.2.0
      ajv: 6.12.6
      chalk: 4.1.2
      cross-spawn: 7.0.3
      debug: 4.3.4
      doctrine: 3.0.0
      escape-string-regexp: 4.0.0
      eslint-scope: 7.2.2
      eslint-visitor-keys: 3.4.3
      espree: 9.6.1
      esquery: 1.5.0
      esutils: 2.0.3
      fast-deep-equal: 3.1.3
      file-entry-cache: 6.0.1
      find-up: 5.0.0
      glob-parent: 6.0.2
      globals: 13.23.0
      graphemer: 1.4.0
      ignore: 5.2.4
      imurmurhash: 0.1.4
      is-glob: 4.0.3
      is-path-inside: 3.0.3
      js-yaml: 4.1.0
      json-stable-stringify-without-jsonify: 1.0.1
      levn: 0.4.1
      lodash.merge: 4.6.2
      minimatch: 3.1.2
      natural-compare: 1.4.0
      optionator: 0.9.3
      strip-ansi: 6.0.1
      text-table: 0.2.0
    transitivePeerDependencies:
      - supports-color

  /espree/9.6.1:
    resolution: {integrity: sha512-oruZaFkjorTpF32kDSI5/75ViwGeZginGGy2NoOSg3Q9bnwlnmDm4HLnkl0RE3n+njDXR037aY1+x58Z/zFdwQ==}
    engines: {node: ^12.22.0 || ^14.17.0 || >=16.0.0}
    dependencies:
      acorn: 8.10.0
      acorn-jsx: 5.3.2_acorn@8.10.0
      eslint-visitor-keys: 3.4.3

  /esprima/4.0.1:
    resolution: {integrity: sha512-eGuFFw7Upda+g4p+QHvnW0RyTX/SVeJBDM/gCtMARO0cLuT2HcEKnTPvhjV6aGeqrCB/sbNop0Kszm0jsaWU4A==}
    engines: {node: '>=4'}
    hasBin: true

  /esquery/1.5.0:
    resolution: {integrity: sha512-YQLXUplAwJgCydQ78IMJywZCceoqk1oH01OERdSAJc/7U2AylwjhSCLDEtqwg811idIS/9fIU5GjG73IgjKMVg==}
    engines: {node: '>=0.10'}
    dependencies:
      estraverse: 5.3.0

  /esrecurse/4.3.0:
    resolution: {integrity: sha512-KmfKL3b6G+RXvP8N1vr3Tq1kL/oCFgn2NYXEtqP8/L3pKapUA4G8cFVaoF3SU323CD4XypR/ffioHmkti6/Tag==}
    engines: {node: '>=4.0'}
    dependencies:
      estraverse: 5.3.0

  /estraverse/4.3.0:
    resolution: {integrity: sha512-39nnKffWz8xN1BU/2c79n9nB9HDzo0niYUqx6xyqUnyoAnQyyWpOTdZEeiCch8BBu515t4wp9ZmgVfVhn9EBpw==}
    engines: {node: '>=4.0'}

  /estraverse/5.3.0:
    resolution: {integrity: sha512-MMdARuVEQziNTeJD8DgMqmhwR11BRQ/cBP+pLtYdSTnf3MIO8fFeiINEbX36ZdNlfU/7A9f3gUw49B3oQsvwBA==}
    engines: {node: '>=4.0'}

  /esutils/2.0.3:
    resolution: {integrity: sha512-kVscqXk4OCp68SZ0dkgEKVi6/8ij300KBWTJq32P/dYeWTSwK41WyTxalN1eRmA5Z9UU/LX9D7FWSmV9SAYx6g==}
    engines: {node: '>=0.10.0'}

  /event-emitter/0.3.5:
    resolution: {integrity: sha512-D9rRn9y7kLPnJ+hMq7S/nhvoKwwvVJahBi2BPmx3bvbsEdK3W9ii8cBSGjP+72/LnM4n6fo3+dkCX5FeTQruXA==}
    dependencies:
      d: 1.0.1
      es5-ext: 0.10.62
    dev: true

  /event-lite/0.1.2:
    resolution: {integrity: sha512-HnSYx1BsJ87/p6swwzv+2v6B4X+uxUteoDfRxsAb1S1BePzQqOLevVmkdA15GHJVd9A9Ok6wygUR18Hu0YeV9g==}

  /event-target-shim/5.0.1:
    resolution: {integrity: sha512-i/2XbnSz/uxRCU6+NdVJgKWDTM427+MqYbkQzD321DuCQJUqOuJKIA0IM2+W2xtYHdKOmZ4dR6fExsd4SXL+WQ==}
    engines: {node: '>=6'}

  /eventemitter3/4.0.7:
    resolution: {integrity: sha512-8guHBZCwKnFhYdHr2ysuRWErTwhoN2X8XELRlrRwpmfeY2jjuUN4taQMsULKUVo1K4DvZl+0pgfyoysHxvmvEw==}

  /events/1.1.1:
    resolution: {integrity: sha512-kEcvvCBByWXGnZy6JUlgAp2gBIUjfCAV6P6TgT1/aaQKcmuAEC4OZTV1I4EWQLz2gxZw76atuVyvHhTxvi0Flw==}
    engines: {node: '>=0.4.x'}

  /events/3.3.0:
    resolution: {integrity: sha512-mQw+2fkQbALzQ7V0MY0IqdnXNOeTtP4r0lN9z7AAawCXgqea7bDii20AYrIBrFd/Hx0M2Ocz6S111CaFkUcb0Q==}
    engines: {node: '>=0.8.x'}

  /execa/5.1.1:
    resolution: {integrity: sha512-8uSpZZocAZRBAPIEINJj3Lo9HyGitllczc27Eh5YYojjMFMn8yHMDMaUHE2Jqfq05D/wucwI4JGURyXt1vchyg==}
    engines: {node: '>=10'}
    dependencies:
      cross-spawn: 7.0.3
      get-stream: 6.0.1
      human-signals: 2.1.0
      is-stream: 2.0.1
      merge-stream: 2.0.0
      npm-run-path: 4.0.1
      onetime: 5.1.2
      signal-exit: 3.0.7
      strip-final-newline: 2.0.0

  /expand-tilde/2.0.2:
    resolution: {integrity: sha512-A5EmesHW6rfnZ9ysHQjPdJRni0SRar0tjtG5MNtm9n5TUvsYU8oozprtRD4AqHxcZWWlVuAmQo2nWKfN9oyjTw==}
    engines: {node: '>=0.10.0'}
    dependencies:
      homedir-polyfill: 1.0.3

  /ext/1.7.0:
    resolution: {integrity: sha512-6hxeJYaL110a9b5TEJSj0gojyHQAmA2ch5Os+ySCiA1QGdS697XWY1pzsrSjqA9LDEEgdB/KypIlR59RcLuHYw==}
    dependencies:
      type: 2.7.2
    dev: true

  /extend-shallow/2.0.1:
    resolution: {integrity: sha512-zCnTtlxNoAiDc3gqY2aYAWFx7XWWiasuF2K8Me5WbN8otHKTUKBwjPtNpRs/rbUZm7KxWAaNj7P1a/p52GbVug==}
    engines: {node: '>=0.10.0'}
    dependencies:
      is-extendable: 0.1.1

  /external-editor/3.1.0:
    resolution: {integrity: sha512-hMQ4CX1p1izmuLYyZqLMO/qGNw10wSv9QDCPfzXfyFrOaCSSoRfqE1Kf1s5an66J5JZC62NewG+mK49jOCtQew==}
    engines: {node: '>=4'}
    dependencies:
      chardet: 0.7.0
      iconv-lite: 0.4.24
      tmp: 0.0.33

  /fancy-test/2.0.42:
    resolution: {integrity: sha512-TX8YTALYAmExny+f+G24MFxWry3Pk09+9uykwRjfwjibRxJ9ZjJzrnHYVBZK46XQdyli7d+rQc5U/KK7V6uLsw==}
    engines: {node: '>=12.0.0'}
    dependencies:
      '@types/chai': 4.3.5
      '@types/lodash': 4.14.195
      '@types/node': 18.18.7
      '@types/sinon': 10.0.13
      lodash: 4.17.21
      mock-stdin: 1.0.0
      nock: 13.3.4
      stdout-stderr: 0.1.13
    transitivePeerDependencies:
      - supports-color

  /fast-deep-equal/3.1.3:
    resolution: {integrity: sha512-f3qQ9oQy9j2AhBe/H9VC91wLmKBCCU/gDOnKNAYG5hswO7BLKj09Hc5HYNz9cGI++xlpDCIgDaitVs03ATR84Q==}

  /fast-glob/3.2.12:
    resolution: {integrity: sha512-DVj4CQIYYow0BlaelwK1pHl5n5cRSJfM60UA0zK891sVInoPri2Ekj7+e1CT3/3qxXenpI+nBBmQAcJPJgaj4w==}
    engines: {node: '>=8.6.0'}
    dependencies:
      '@nodelib/fs.stat': 2.0.5
      '@nodelib/fs.walk': 1.2.8
      glob-parent: 5.1.2
      merge2: 1.4.1
      micromatch: 4.0.5

  /fast-glob/3.3.1:
    resolution: {integrity: sha512-kNFPyjhh5cKjrUltxs+wFx+ZkbRaxxmZ+X0ZU31SOsxCEtP9VPgtq2teZw1DebupL5GmDaNQ6yKMMVcM41iqDg==}
    engines: {node: '>=8.6.0'}
    dependencies:
      '@nodelib/fs.stat': 2.0.5
      '@nodelib/fs.walk': 1.2.8
      glob-parent: 5.1.2
      merge2: 1.4.1
      micromatch: 4.0.5

  /fast-json-patch/3.1.1:
    resolution: {integrity: sha512-vf6IHUX2SBcA+5/+4883dsIjpBTqmfBjmYiWK1savxQmFk4JfBMLa7ynTYOs1Rolp/T1betJxHiGD3g1Mn8lUQ==}

  /fast-json-stable-stringify/2.1.0:
    resolution: {integrity: sha512-lhd/wF+Lk98HZoTCtlVraHtfh5XYijIjalXck7saUtuanSDyLMxnHhSXEDJqHxD7msR8D0uCmqlkwjCV8xvwHw==}

  /fast-levenshtein/2.0.6:
    resolution: {integrity: sha512-DCXu6Ifhqcks7TZKY3Hxp3y6qphY5SJZmrWMDrKcERSOXWQdMhU9Ig/PYrzyw/ul9jOIyh0N4M0tbC5hodg8dw==}

  /fast-levenshtein/3.0.0:
    resolution: {integrity: sha512-hKKNajm46uNmTlhHSyZkmToAc56uZJwYq7yrciZjqOxnlfQwERDQJmHPUp7m1m9wx8vgOe8IaCKZ5Kv2k1DdCQ==}
    dependencies:
      fastest-levenshtein: 1.0.16

  /fast-memoize/2.5.2:
    resolution: {integrity: sha512-Ue0LwpDYErFbmNnZSF0UH6eImUwDmogUO1jyE+JbN2gsQz/jICm1Ve7t9QT0rNSsfJt+Hs4/S3GnsDVjL4HVrw==}

  /fastest-levenshtein/1.0.16:
    resolution: {integrity: sha512-eRnCtTTtGZFpQCwhJiUOuxPQWRXVKYDn0b2PeHfXL6/Zi53SLAzAHfVhVWK2AryC/WH05kGfxhFIPvTF0SXQzg==}
    engines: {node: '>= 4.9.1'}

  /fastq/1.15.0:
    resolution: {integrity: sha512-wBrocU2LCXXa+lWBt8RoIRD89Fi8OdABODa/kEnyeyjS5aZO5/GNvI5sEINADqP/h8M29UHTHUb53sUu5Ihqdw==}
    dependencies:
      reusify: 1.0.4

  /figures/2.0.0:
    resolution: {integrity: sha512-Oa2M9atig69ZkfwiApY8F2Yy+tzMbazyvqv21R0NsSC8floSOC09BbT1ITWAdoMGQvJ/aZnR1KMwdx9tvHnTNA==}
    engines: {node: '>=4'}
    dependencies:
      escape-string-regexp: 1.0.5
    dev: true

  /figures/3.2.0:
    resolution: {integrity: sha512-yaduQFRKLXYOGgEn6AZau90j3ggSOyiqXU0F9JZfeXYhNa+Jk4X+s45A2zg5jns87GAFa34BBm2kXw4XpNcbdg==}
    engines: {node: '>=8'}
    dependencies:
      escape-string-regexp: 1.0.5

  /file-entry-cache/6.0.1:
    resolution: {integrity: sha512-7Gps/XWymbLk2QLYK4NzpMOrYjMhdIxXuIvy2QBsLE6ljuodKvdkWs/cpyJJ3CVIVpH0Oi1Hvg1ovbMzLdFBBg==}
    engines: {node: ^10.12.0 || >=12.0.0}
    dependencies:
      flat-cache: 3.0.4

  /filelist/1.0.4:
    resolution: {integrity: sha512-w1cEuf3S+DrLCQL7ET6kz+gmlJdbq9J7yXCSjK/OZCPA+qEN1WyF4ZAf0YYJa4/shHJra2t/d/r8SV4Ji+x+8Q==}
    dependencies:
      minimatch: 5.1.6

  /fill-range/7.0.1:
    resolution: {integrity: sha512-qOo9F+dMUmC2Lcb4BbVvnKJxTPjCm+RRpe4gDuGrzkL7mEVl/djYSu2OdQ2Pa302N4oqkSg9ir6jaLWJ2USVpQ==}
    engines: {node: '>=8'}
    dependencies:
      to-regex-range: 5.0.1

  /filter-obj/1.1.0:
    resolution: {integrity: sha512-8rXg1ZnX7xzy2NGDVkBVaAy+lSlPNwad13BtgSlLuxfIslyt5Vg64U7tFcCt4WS1R0hvtnQybT/IyCkGZ3DpXQ==}
    engines: {node: '>=0.10.0'}

  /find-config/1.0.0:
    resolution: {integrity: sha512-Z+suHH+7LSE40WfUeZPIxSxypCWvrzdVc60xAjUShZeT5eMWM0/FQUduq3HjluyfAHWvC/aOBkT1pTZktyF/jg==}
    engines: {node: '>= 0.12'}
    dependencies:
      user-home: 2.0.0
    dev: true

  /find-node-modules/2.1.3:
    resolution: {integrity: sha512-UC2I2+nx1ZuOBclWVNdcnbDR5dlrOdVb7xNjmT/lHE+LsgztWks3dG7boJ37yTS/venXw84B/mAW9uHVoC5QRg==}
    dependencies:
      findup-sync: 4.0.0
      merge: 2.1.1
    dev: true

  /find-replace/1.0.3:
    resolution: {integrity: sha512-KrUnjzDCD9426YnCP56zGYy/eieTnhtK6Vn++j+JJzmlsWWwEkDnsyVF575spT6HJ6Ow9tlbT3TQTDsa+O4UWA==}
    engines: {node: '>=4.0.0'}
    dependencies:
      array-back: 1.0.4
      test-value: 2.1.0
    dev: true

  /find-root/1.1.0:
    resolution: {integrity: sha512-NKfW6bec6GfKc0SGx1e07QZY9PE99u0Bft/0rzSD5k3sO/vwkVUpDUKVm5Gpp5Ue3YfShPFTX2070tDs5kB9Ng==}
    dev: true

  /find-up/2.1.0:
    resolution: {integrity: sha512-NWzkk0jSJtTt08+FBFMvXoeZnOJD+jTtsRmBYbAIzJdX6l7dLgR7CTubCM5/eDdPUBvLCeVasP1brfVR/9/EZQ==}
    engines: {node: '>=4'}
    dependencies:
      locate-path: 2.0.0
    dev: true

  /find-up/4.1.0:
    resolution: {integrity: sha512-PpOwAdQ/YlXQ2vj8a3h8IipDuYRi3wceVQQGYWxNINccq40Anw7BlsEXCMbt1Zt+OLA6Fq9suIpIWD0OsnISlw==}
    engines: {node: '>=8'}
    dependencies:
      locate-path: 5.0.0
      path-exists: 4.0.0

  /find-up/5.0.0:
    resolution: {integrity: sha512-78/PXT1wlLLDgTzDs7sjq9hzz0vXD+zn+7wypEe4fXQxCmdmqfGsEPQxmiCSQI3ajFV91bVSsvNtrJRiW6nGng==}
    engines: {node: '>=10'}
    dependencies:
      locate-path: 6.0.0
      path-exists: 4.0.0

  /find-yarn-workspace-root/2.0.0:
    resolution: {integrity: sha512-1IMnbjt4KzsQfnhnzNd8wUEgXZ44IzZaZmnLYx7D5FZlaHt2gW20Cri8Q+E/t5tIj4+epTBub+2Zxu/vNILzqQ==}
    dependencies:
      micromatch: 4.0.5

  /find-yarn-workspace-root2/1.2.16:
    resolution: {integrity: sha512-hr6hb1w8ePMpPVUK39S4RlwJzi+xPLuVuG8XlwXU3KD5Yn3qgBWVfy3AzNlDhWvE1EORCE65/Qm26rFQt3VLVA==}
    dependencies:
      micromatch: 4.0.5
      pkg-dir: 4.2.0

  /findup-sync/4.0.0:
    resolution: {integrity: sha512-6jvvn/12IC4quLBL1KNokxC7wWTvYncaVUYSoxWw7YykPLuRrnv4qdHcSOywOI5RpkOVGeQRtWM8/q+G6W6qfQ==}
    engines: {node: '>= 8'}
    dependencies:
      detect-file: 1.0.0
      is-glob: 4.0.3
      micromatch: 4.0.5
      resolve-dir: 1.0.1
    dev: true

  /first-chunk-stream/2.0.0:
    resolution: {integrity: sha512-X8Z+b/0L4lToKYq+lwnKqi9X/Zek0NibLpsJgVsSxpoYq7JtiCtRb5HqKVEjEw/qAb/4AKKRLOwwKHlWNpm2Eg==}
    engines: {node: '>=0.10.0'}
    dependencies:
      readable-stream: 2.3.7

  /flat-cache/3.0.4:
    resolution: {integrity: sha512-dm9s5Pw7Jc0GvMYbshN6zchCA9RgQlzzEZX3vylR9IqFfS8XciblUXOKfW6SiuJ0e13eDYZoZV5wdrev7P3Nwg==}
    engines: {node: ^10.12.0 || >=12.0.0}
    dependencies:
      flatted: 3.2.7
      rimraf: 3.0.2

  /flat/5.0.2:
    resolution: {integrity: sha512-b6suED+5/3rTpUBdG1gupIl8MPFCAMA0QXwmljLhvCUKcUvdE4gWky9zpuGCcXHOsz4J9wPGNWq6OKpmIzz3hQ==}
    hasBin: true
    dev: true

  /flatted/3.2.7:
    resolution: {integrity: sha512-5nqDSxl8nn5BSNxyR3n4I6eDmbolI6WT+QqR547RwxQapgjQBmtktdP+HTBb/a/zLsbzERTONyUB5pefh5TtjQ==}

  /for-each/0.3.3:
    resolution: {integrity: sha512-jqYfLp7mo9vIyQf8ykW2v7A+2N4QjeCeI5+Dz9XraiO1ign81wjiH7Fb9vSOWvQfNtmSa4H2RoQTrrXivdUZmw==}
    dependencies:
      is-callable: 1.2.7

  /foreground-child/2.0.0:
    resolution: {integrity: sha512-dCIq9FpEcyQyXKCkyzmlPTFNgrCzPudOe+mhvJU5zAtlBnGVy2yKxtfsxK2tQBThwq225jcvBjpw1Gr40uzZCA==}
    engines: {node: '>=8.0.0'}
    dependencies:
      cross-spawn: 7.0.3
      signal-exit: 3.0.7
    dev: true

  /foreground-child/3.1.1:
    resolution: {integrity: sha512-TMKDUnIte6bfb5nWv7V/caI169OHgvwjb7V4WkeUvbQQdjr5rWKqHFiKWb/fcOwB+CzBT+qbWjvj+DVwRskpIg==}
    engines: {node: '>=14'}
    dependencies:
      cross-spawn: 7.0.3
      signal-exit: 4.0.2

  /form-data-encoder/2.1.3:
    resolution: {integrity: sha512-KqU0nnPMgIJcCOFTNJFEA8epcseEaoox4XZffTgy8jlI6pL/5EFyR54NRG7CnCJN0biY7q52DO3MH6/sJ/TKlQ==}
    engines: {node: '>= 14.17'}

  /form-data/3.0.1:
    resolution: {integrity: sha512-RHkBKtLWUVwd7SqRIvCZMEvAMoGUp0XU+seQiZejj0COz3RI3hWP4sCv3gZWWLjJTd7rGwcsF5eKZGii0r/hbg==}
    engines: {node: '>= 6'}
    dependencies:
      asynckit: 0.4.0
      combined-stream: 1.0.8
      mime-types: 2.1.35
    dev: true

  /form-data/4.0.0:
    resolution: {integrity: sha512-ETEklSGi5t0QMZuiXoA/Q6vcnxcLQP5vdugSpuAyi6SVGi2clPPp+xgEhuMaHC+zGgn31Kd235W35f7Hykkaww==}
    engines: {node: '>= 6'}
    dependencies:
      asynckit: 0.4.0
      combined-stream: 1.0.8
      mime-types: 2.1.35

  /fp-and-or/0.1.3:
    resolution: {integrity: sha512-wJaE62fLaB3jCYvY2ZHjZvmKK2iiLiiehX38rz5QZxtdN8fVPJDeZUiVvJrHStdTc+23LHlyZuSEKgFc0pxi2g==}
    engines: {node: '>=10'}

  /fs-exists-sync/0.1.0:
    resolution: {integrity: sha512-cR/vflFyPZtrN6b38ZyWxpWdhlXrzZEBawlpBQMq7033xVY7/kg0GDMBK5jg8lDYQckdJ5x/YC88lM3C7VMsLg==}
    engines: {node: '>=0.10.0'}

  /fs-extra/11.1.1:
    resolution: {integrity: sha512-MGIE4HOvQCeUCzmlHs0vXpih4ysz4wg9qiSAu6cd42lVwPbTM1TjV7RusoyQqMmk/95gdQZX72u+YW+c3eEpFQ==}
    engines: {node: '>=14.14'}
    dependencies:
      graceful-fs: 4.2.11
      jsonfile: 6.1.0
      universalify: 2.0.0
    dev: true

  /fs-extra/7.0.1:
    resolution: {integrity: sha512-YJDaCJZEnBmcbw13fvdAM9AwNOJwOzrE4pqMqBq5nFiEqXUqHwlK4B+3pUw6JNvfSPtX05xFHtYy/1ni01eGCw==}
    engines: {node: '>=6 <7 || >=8'}
    dependencies:
      graceful-fs: 4.2.11
      jsonfile: 4.0.0
      universalify: 0.1.2

  /fs-extra/8.1.0:
    resolution: {integrity: sha512-yhlQgA6mnOJUKOsRUFsgJdQCvkKhcz8tlZG5HBQfReYZy46OwLcY+Zia0mtdHsOo9y/hP+CxMN0TU9QxoOtG4g==}
    engines: {node: '>=6 <7 || >=8'}
    dependencies:
      graceful-fs: 4.2.11
      jsonfile: 4.0.0
      universalify: 0.1.2

  /fs-extra/9.1.0:
    resolution: {integrity: sha512-hcg3ZmepS30/7BSFqRvoo3DOMQu7IjqxO5nCDt+zM9XWjb33Wg7ziNT+Qvqbuc3+gWpzO02JubVyk2G4Zvo1OQ==}
    engines: {node: '>=10'}
    dependencies:
      at-least-node: 1.0.0
      graceful-fs: 4.2.11
      jsonfile: 6.1.0
      universalify: 2.0.0

  /fs-minipass/2.1.0:
    resolution: {integrity: sha512-V/JgOLFCS+R6Vcq0slCuaeWEdNC3ouDlJMNIsacH2VtALiu9mV4LPrHc5cDl8k5aw6J8jwgWWpiTo5RYhmIzvg==}
    engines: {node: '>= 8'}
    dependencies:
      minipass: 3.3.6

  /fs-minipass/3.0.2:
    resolution: {integrity: sha512-2GAfyfoaCDRrM6jaOS3UsBts8yJ55VioXdWcOL7dK9zdAuKT71+WBA4ifnNYqVjYv+4SsPxjK0JT4yIIn4cA/g==}
    engines: {node: ^14.17.0 || ^16.13.0 || >=18.0.0}
    dependencies:
      minipass: 5.0.0

  /fs.realpath/1.0.0:
    resolution: {integrity: sha512-OO0pH2lK6a0hZnAdau5ItzHPI6pUlvI7jMVnxUQRtw4owF2wk8lOSabtGDCTP4Ggrg2MbGnWO9X8K1t4+fGMDw==}

  /fsevents/2.3.3:
    resolution: {integrity: sha512-5xoDfX+fL7faATnagmWPpbFtwh/R77WmMMqqHGS65C3vvB0YHrgF+B1YmZ3441tMj5n63k0212XNoJwzlhffQw==}
    engines: {node: ^8.16.0 || ^10.6.0 || >=11.0.0}
    os: [darwin]
    requiresBuild: true
    dev: true
    optional: true

  /function-bind/1.1.1:
    resolution: {integrity: sha512-yIovAzMX49sF8Yl58fSCWJ5svSLuaibPxXQJFLmBObTuCr0Mf1KiPopGM9NiFjiYBCbfaa2Fh6breQ6ANVTI0A==}

  /function.prototype.name/1.1.6:
    resolution: {integrity: sha512-Z5kx79swU5P27WEayXM1tBi5Ze/lbIyiNgU3qyXUOf9b2rgXYyF9Dy9Cx+IQv/Lc8WCG6L82zwUPpSS9hGehIg==}
    engines: {node: '>= 0.4'}
    dependencies:
      call-bind: 1.0.2
      define-properties: 1.2.1
      es-abstract: 1.22.2
      functions-have-names: 1.2.3
    dev: true

  /functions-have-names/1.2.3:
    resolution: {integrity: sha512-xckBUXyTIqT97tq2x2AMb+g163b5JFysYk0x4qxNFwbfQkmNZoiRHb6sPzI9/QV33WeuvVYBUIiD4NzNIyqaRQ==}
    dev: true

  /gauge/3.0.2:
    resolution: {integrity: sha512-+5J6MS/5XksCuXq++uFRsnUd7Ovu1XenbeuIuNRJxYWjgQbPuFhT14lAvsWfqfAmnwluf1OwMjz39HjfLPci0Q==}
    engines: {node: '>=10'}
    dependencies:
      aproba: 2.0.0
      color-support: 1.1.3
      console-control-strings: 1.1.0
      has-unicode: 2.0.1
      object-assign: 4.1.1
      signal-exit: 3.0.7
      string-width: 4.2.3
      strip-ansi: 6.0.1
      wide-align: 1.1.5

  /gauge/4.0.4:
    resolution: {integrity: sha512-f9m+BEN5jkg6a0fZjleidjN51VE1X+mPFQ2DJ0uv1V39oCLCbsGe6yjbBnp7eK7z/+GAon99a3nHuqbuuthyPg==}
    engines: {node: ^12.13.0 || ^14.15.0 || >=16.0.0}
    dependencies:
      aproba: 2.0.0
      color-support: 1.1.3
      console-control-strings: 1.1.0
      has-unicode: 2.0.1
      signal-exit: 3.0.7
      string-width: 4.2.3
      strip-ansi: 6.0.1
      wide-align: 1.1.5

  /get-caller-file/2.0.5:
    resolution: {integrity: sha512-DyFP3BM/3YHTQOCUL/w0OZHR0lpKeGrxotcHWcqNEdnltqFwXVfhEBQ94eIo34AfQpo0rGki4cyIiftY06h2Fg==}
    engines: {node: 6.* || 8.* || >= 10.*}

  /get-func-name/2.0.0:
    resolution: {integrity: sha512-Hm0ixYtaSZ/V7C8FJrtZIuBBI+iSgL+1Aq82zSu8VQNB4S3Gk8e7Qs3VwBDJAhmRZcFqkl3tQu36g/Foh5I5ig==}
    dev: true

  /get-intrinsic/1.2.1:
    resolution: {integrity: sha512-2DcsyfABl+gVHEfCOaTrWgyt+tb6MSEGmKq+kI5HwLbIYgjgmMcV8KQ41uaKz1xxUcn9tJtgFbQUEVcEbd0FYw==}
    dependencies:
      function-bind: 1.1.1
      has: 1.0.3
      has-proto: 1.0.1
      has-symbols: 1.0.3

  /get-package-type/0.1.0:
    resolution: {integrity: sha512-pjzuKtY64GYfWizNAJ0fr9VqttZkNiK2iS430LtIHzjBEr6bX8Am2zm4sW4Ro5wjWW5cAlRL1qAMTcXbjNAO2Q==}
    engines: {node: '>=8.0.0'}

  /get-pkg-repo/4.2.1:
    resolution: {integrity: sha512-2+QbHjFRfGB74v/pYWjd5OhU3TDIC2Gv/YKUTk/tCvAz0pkn/Mz6P3uByuBimLOcPvN2jYdScl3xGFSrx0jEcA==}
    engines: {node: '>=6.9.0'}
    hasBin: true
    dependencies:
      '@hutson/parse-repository-url': 3.0.2
      hosted-git-info: 4.1.0
      through2: 2.0.5
      yargs: 16.2.0
    dev: true

  /get-stdin/6.0.0:
    resolution: {integrity: sha512-jp4tHawyV7+fkkSKyvjuLZswblUtz+SQKzSWnBbii16BuZksJlU1wuBYXY75r+duh/llF1ur6oNwi+2ZzjKZ7g==}
    engines: {node: '>=4'}

  /get-stdin/8.0.0:
    resolution: {integrity: sha512-sY22aA6xchAzprjyqmSEQv4UbAAzRN0L2dQB0NlN5acTTK9Don6nhoc3eAbUnpZiCANAMfd/+40kVdKfFygohg==}
    engines: {node: '>=10'}

  /get-stream/4.1.0:
    resolution: {integrity: sha512-GMat4EJ5161kIy2HevLlr4luNjBgvmj413KaQA7jt4V8B4RDsfpHk7WQ9GVqfYyyx8OS/L66Kox+rJRNklLK7w==}
    engines: {node: '>=6'}
    dependencies:
      pump: 3.0.0

  /get-stream/5.2.0:
    resolution: {integrity: sha512-nBF+F1rAZVCu/p7rjzgA+Yb4lfYXrpl7a6VmJrU8wF9I1CKvP/QwPNZHnOlwbTkY6dvtFIzFMSyQXbLoTQPRpA==}
    engines: {node: '>=8'}
    dependencies:
      pump: 3.0.0

  /get-stream/6.0.1:
    resolution: {integrity: sha512-ts6Wi+2j3jQjqi70w5AlN8DFnkSwC+MqmxEzdEALB2qXZYV3X/b1CTfgPLGJNMeAWxdPfU8FO1ms3NUfaHCPYg==}
    engines: {node: '>=10'}

  /get-symbol-description/1.0.0:
    resolution: {integrity: sha512-2EmdH1YvIQiZpltCNgkuiUnyukzxM/R6NDJX31Ke3BG1Nq5b0S2PhX59UKi9vZpPDQVdqn+1IcaAwnzTT5vCjw==}
    engines: {node: '>= 0.4'}
    dependencies:
      call-bind: 1.0.2
      get-intrinsic: 1.2.1
    dev: true

  /get-tsconfig/4.7.2:
    resolution: {integrity: sha512-wuMsz4leaj5hbGgg4IvDU0bqJagpftG5l5cXIAvo8uZrqn0NJqwtfupTN00VnkQJPcIRrxYrm1Ue24btpCha2A==}
    dependencies:
      resolve-pkg-maps: 1.0.0
    dev: true

  /git-config-path/1.0.1:
    resolution: {integrity: sha512-KcJ2dlrrP5DbBnYIZ2nlikALfRhKzNSX0stvv3ImJ+fvC4hXKoV+U+74SV0upg+jlQZbrtQzc0bu6/Zh+7aQbg==}
    engines: {node: '>=0.10.0'}
    dependencies:
      extend-shallow: 2.0.1
      fs-exists-sync: 0.1.0
      homedir-polyfill: 1.0.3

  /git-hooks-list/1.0.3:
    resolution: {integrity: sha512-Y7wLWcrLUXwk2noSka166byGCvhMtDRpgHdzCno1UQv/n/Hegp++a2xBWJL1lJarnKD3SWaljD+0z1ztqxuKyQ==}

  /git-raw-commits/2.0.11:
    resolution: {integrity: sha512-VnctFhw+xfj8Va1xtfEqCUD2XDrbAPSJx+hSrE5K7fGdjZruW7XV+QOrN7LF/RJyvspRiD2I0asWsxFp0ya26A==}
    engines: {node: '>=10'}
    hasBin: true
    dependencies:
      dargs: 7.0.0
      lodash: 4.17.21
      meow: 8.1.2
      split2: 3.2.2
      through2: 4.0.2
    dev: true

  /git-remote-origin-url/2.0.0:
    resolution: {integrity: sha512-eU+GGrZgccNJcsDH5LkXR3PB9M958hxc7sbA8DFJjrv9j4L2P/eZfKhM+QD6wyzpiv+b1BpK0XrYCxkovtjSLw==}
    engines: {node: '>=4'}
    dependencies:
      gitconfiglocal: 1.0.0
      pify: 2.3.0
    dev: true

  /git-semver-tags/4.1.1:
    resolution: {integrity: sha512-OWyMt5zBe7xFs8vglMmhM9lRQzCWL3WjHtxNNfJTMngGym7pC1kh8sP6jevfydJ6LP3ZvGxfb6ABYgPUM0mtsA==}
    engines: {node: '>=10'}
    hasBin: true
    dependencies:
      meow: 8.1.2
      semver: 6.3.1
    dev: true

  /gitconfiglocal/1.0.0:
    resolution: {integrity: sha512-spLUXeTAVHxDtKsJc8FkFVgFtMdEN9qPGpL23VfSHx4fP4+Ds097IXLvymbnDH8FnmxX5Nr9bPw3A+AQ6mWEaQ==}
    dependencies:
      ini: 1.3.8
    dev: true

  /github-slugger/1.5.0:
    resolution: {integrity: sha512-wIh+gKBI9Nshz2o46B0B3f5k/W+WI9ZAv6y5Dn5WJ5SK1t0TnDimB4WE5rmTD05ZAIn8HALCZVmCsvj0w0v0lw==}

  /github-username/6.0.0:
    resolution: {integrity: sha512-7TTrRjxblSI5l6adk9zd+cV5d6i1OrJSo3Vr9xdGqFLBQo0mz5P9eIfKCDJ7eekVGGFLbce0qbPSnktXV2BjDQ==}
    engines: {node: '>=10'}
    dependencies:
      '@octokit/rest': 18.12.0
    transitivePeerDependencies:
      - encoding

  /glob-parent/5.1.2:
    resolution: {integrity: sha512-AOIgSQCepiJYwP3ARnGx+5VnTu2HBYdzbGP45eLw1vr3zB3vZLeyed1sC9hnbcOc9/SrMyM5RPQrkGz4aS9Zow==}
    engines: {node: '>= 6'}
    dependencies:
      is-glob: 4.0.3

  /glob-parent/6.0.2:
    resolution: {integrity: sha512-XxwI8EOhVQgWp6iDL+3b0r86f4d6AX6zSU55HfB4ydCEuXLXc5FcYeOu+nnGftS4TEju/11rt4KJPTMgbfmv4A==}
    engines: {node: '>=10.13.0'}
    dependencies:
      is-glob: 4.0.3

  /glob-to-regexp/0.4.1:
    resolution: {integrity: sha512-lkX1HJXwyMcprw/5YUZc2s7DrpAiHB21/V+E1rHUrVNokkvB6bqMzT0VfV6/86ZNabt1k14YOIaT7nDvOX3Iiw==}

  /glob/10.2.7:
    resolution: {integrity: sha512-jTKehsravOJo8IJxUGfZILnkvVJM/MOfHRs8QcXolVef2zNI9Tqyy5+SeuOAZd3upViEZQLyFpQhYiHLrMUNmA==}
    engines: {node: '>=16 || 14 >=14.17'}
    hasBin: true
    dependencies:
      foreground-child: 3.1.1
      jackspeak: 2.2.1
      minimatch: 9.0.3
      minipass: 6.0.2
      path-scurry: 1.9.2

  /glob/7.2.0:
    resolution: {integrity: sha512-lmLf6gtyrPq8tTjSmrO94wBeQbFR3HbLHbuyD69wuyQkImp2hWqMGB47OX65FBkPffO641IP9jWa1z4ivqG26Q==}
    dependencies:
      fs.realpath: 1.0.0
      inflight: 1.0.6
      inherits: 2.0.4
      minimatch: 3.1.2
      once: 1.4.0
      path-is-absolute: 1.0.1
    dev: true

  /glob/7.2.3:
    resolution: {integrity: sha512-nFR0zLpU2YCaRxwoCJvL6UvCH2JFyFVIvwTLsIf21AuHlMskA1hhTdk+LlYJtOlYt9v6dvszD2BGRqBL+iQK9Q==}
    dependencies:
      fs.realpath: 1.0.0
      inflight: 1.0.6
      inherits: 2.0.4
      minimatch: 3.1.2
      once: 1.4.0
      path-is-absolute: 1.0.1

  /glob/8.1.0:
    resolution: {integrity: sha512-r8hpEjiQEYlF2QU0df3dS+nxxSIreXQS1qRhMJM0Q5NDdR386C7jb7Hwwod8Fgiuex+k0GFjgft18yvxm5XoCQ==}
    engines: {node: '>=12'}
    dependencies:
      fs.realpath: 1.0.0
      inflight: 1.0.6
      inherits: 2.0.4
      minimatch: 5.1.6
      once: 1.4.0

  /glob/9.3.0:
    resolution: {integrity: sha512-EAZejC7JvnQINayvB/7BJbpZpNOJ8Lrw2OZNEvQxe0vaLn1SuwMcfV7/MNaX8L/T0wmptBFI4YMtDvSBxYDc7w==}
    engines: {node: '>=16 || 14 >=14.17'}
    dependencies:
      fs.realpath: 1.0.0
      minimatch: 7.4.6
      minipass: 4.2.5
      path-scurry: 1.9.2

  /global-dirs/0.1.1:
    resolution: {integrity: sha512-NknMLn7F2J7aflwFOlGdNIuCDpN3VGoSoB+aap3KABFWbHVn1TCgFC+np23J8W2BiZbjfEw3BFBycSMv1AFblg==}
    engines: {node: '>=4'}
    dependencies:
      ini: 1.3.8
    dev: true

  /global-dirs/3.0.0:
    resolution: {integrity: sha512-v8ho2DS5RiCjftj1nD9NmnfaOzTdud7RRnVd9kFNOjqZbISlx5DQ+OrTkywgd0dIt7oFCvKetZSHoHcP3sDdiA==}
    engines: {node: '>=10'}
    dependencies:
      ini: 2.0.0

  /global-modules/1.0.0:
    resolution: {integrity: sha512-sKzpEkf11GpOFuw0Zzjzmt4B4UZwjOcG757PPvrfhxcLFbq0wpsgpOqxpxtxFiCG4DtG93M6XRVbF2oGdev7bg==}
    engines: {node: '>=0.10.0'}
    dependencies:
      global-prefix: 1.0.2
      is-windows: 1.0.2
      resolve-dir: 1.0.1
    dev: true

  /global-prefix/1.0.2:
    resolution: {integrity: sha512-5lsx1NUDHtSjfg0eHlmYvZKv8/nVqX4ckFbM+FrGcQ+04KWcWFo9P5MxPZYSzUvyzmdTbI7Eix8Q4IbELDqzKg==}
    engines: {node: '>=0.10.0'}
    dependencies:
      expand-tilde: 2.0.2
      homedir-polyfill: 1.0.3
      ini: 1.3.8
      is-windows: 1.0.2
      which: 1.3.1
    dev: true

  /globals/13.23.0:
    resolution: {integrity: sha512-XAmF0RjlrjY23MA51q3HltdlGxUpXPvg0GioKiD9X6HD28iMjo2dKC8Vqwm7lne4GNr78+RHTfliktR6ZH09wA==}
    engines: {node: '>=8'}
    dependencies:
      type-fest: 0.20.2

  /globalthis/1.0.3:
    resolution: {integrity: sha512-sFdI5LyBiNTHjRd7cGPWapiHWMOXKyuBNX/cWJ3NfzrZQVa8GI/8cofCl74AOVqq9W5kNmguTIzJ/1s2gyI9wA==}
    engines: {node: '>= 0.4'}
    dependencies:
      define-properties: 1.2.1
    dev: true

  /globby/10.0.0:
    resolution: {integrity: sha512-3LifW9M4joGZasyYPz2A1U74zbC/45fvpXUvO/9KbSa+VV0aGZarWkfdgKyR9sExNP0t0x0ss/UMJpNpcaTspw==}
    engines: {node: '>=8'}
    dependencies:
      '@types/glob': 7.2.0
      array-union: 2.1.0
      dir-glob: 3.0.1
      fast-glob: 3.3.1
      glob: 7.2.3
      ignore: 5.2.4
      merge2: 1.4.1
      slash: 3.0.0

  /globby/11.1.0:
    resolution: {integrity: sha512-jhIXaOzy1sb8IyocaruWSn1TjmnBVs8Ayhcy83rmxNJ8q2uWKCAj3CnJY+KpGSXCueAPc0i05kVvVKtP1t9S3g==}
    engines: {node: '>=10'}
    dependencies:
      array-union: 2.1.0
      dir-glob: 3.0.1
      fast-glob: 3.2.12
      ignore: 5.2.4
      merge2: 1.4.1
      slash: 3.0.0

  /gopd/1.0.1:
    resolution: {integrity: sha512-d65bNlIadxvpb/A2abVdlqKqV563juRnZ1Wtk6s1sIR8uNsXR70xqIzVqxVf1eTqDunwT2MkczEeaezCKTZhwA==}
    dependencies:
      get-intrinsic: 1.2.1

  /got/11.8.6:
    resolution: {integrity: sha512-6tfZ91bOr7bOXnK7PRDCGBLa1H4U080YHNaAQ2KsMGlLEzRbk44nsZF2E1IeRc3vtJHPVbKCYgdFbaGO2ljd8g==}
    engines: {node: '>=10.19.0'}
    dependencies:
      '@sindresorhus/is': 4.6.0
      '@szmarczak/http-timer': 4.0.6
      '@types/cacheable-request': 6.0.3
      '@types/responselike': 1.0.0
      cacheable-lookup: 5.0.4
      cacheable-request: 7.0.2
      decompress-response: 6.0.0
      http2-wrapper: 1.0.3
      lowercase-keys: 2.0.0
      p-cancelable: 2.1.1
      responselike: 2.0.1

  /got/12.5.3:
    resolution: {integrity: sha512-8wKnb9MGU8IPGRIo+/ukTy9XLJBwDiCpIf5TVzQ9Cpol50eMTpBq2GAuDsuDIz7hTYmZgMgC1e9ydr6kSDWs3w==}
    engines: {node: '>=14.16'}
    dependencies:
      '@sindresorhus/is': 5.3.0
      '@szmarczak/http-timer': 5.0.1
      cacheable-lookup: 7.0.0
      cacheable-request: 10.2.7
      decompress-response: 6.0.0
      form-data-encoder: 2.1.3
      get-stream: 6.0.1
      http2-wrapper: 2.2.0
      lowercase-keys: 3.0.0
      p-cancelable: 3.0.0
      responselike: 3.0.0

  /got/9.6.0:
    resolution: {integrity: sha512-R7eWptXuGYxwijs0eV+v3o6+XH1IqVK8dJOEecQfTmkncw9AV4dcw/Dhxi8MdlqPthxxpZyizMzyg8RTmEsG+Q==}
    engines: {node: '>=8.6'}
    dependencies:
      '@sindresorhus/is': 0.14.0
      '@szmarczak/http-timer': 1.1.2
      '@types/keyv': 3.1.4
      '@types/responselike': 1.0.0
      cacheable-request: 6.1.0
      decompress-response: 3.3.0
      duplexer3: 0.1.5
      get-stream: 4.1.0
      lowercase-keys: 1.0.1
      mimic-response: 1.0.1
      p-cancelable: 1.1.0
      to-readable-stream: 1.0.0
      url-parse-lax: 3.0.0

  /graceful-fs/4.2.10:
    resolution: {integrity: sha512-9ByhssR2fPVsNZj478qUUbKfmL0+t5BDVyjShtyZZLiK7ZDAArFFfopyOTj0M05wE2tJPisA4iTnnXl2YoPvOA==}

  /graceful-fs/4.2.11:
    resolution: {integrity: sha512-RbJ5/jmFcNNCcDV5o9eTnBLJ/HszWV0P73bc+Ff4nS/rJj+YaS6IGyiOL0VoBYX+l1Wrl3k63h/KrH+nhJ0XvQ==}

  /graphemer/1.4.0:
    resolution: {integrity: sha512-EtKwoO6kxCL9WO5xipiHTZlSzBm7WLT627TqC/uVRd0HKmq8NXyebnNYxDoBi7wt8eTWrUrKXCOVaFq9x1kgag==}

  /gray-matter/4.0.3:
    resolution: {integrity: sha512-5v6yZd4JK3eMI3FqqCouswVqwugaA9r4dNZB1wwcmrD02QkV5H0y7XBQW8QwQqEaZY1pM9aqORSORhJRdNK44Q==}
    engines: {node: '>=6.0'}
    dependencies:
      js-yaml: 3.14.1
      kind-of: 6.0.3
      section-matter: 1.0.0
      strip-bom-string: 1.0.0

  /grouped-queue/2.0.0:
    resolution: {integrity: sha512-/PiFUa7WIsl48dUeCvhIHnwNmAAzlI/eHoJl0vu3nsFA366JleY7Ff8EVTplZu5kO0MIdZjKTTnzItL61ahbnw==}
    engines: {node: '>=8.0.0'}

  /handlebars/4.7.7:
    resolution: {integrity: sha512-aAcXm5OAfE/8IXkcZvCepKU3VzW1/39Fb5ZuqMtgI/hT8X2YgoMvBY5dLhq/cpOvw7Lk1nK/UF71aLG/ZnVYRA==}
    engines: {node: '>=0.4.7'}
    hasBin: true
    dependencies:
      minimist: 1.2.8
      neo-async: 2.6.2
      source-map: 0.6.1
      wordwrap: 1.0.0
    optionalDependencies:
      uglify-js: 3.17.4
    dev: true

  /hard-rejection/2.1.0:
    resolution: {integrity: sha512-VIZB+ibDhx7ObhAe7OVtoEbuP4h/MuOTHJ+J8h/eBXotJYl0fBgR72xDFCKgIh22OJZIOVNxBMWuhAr10r8HdA==}
    engines: {node: '>=6'}
    dev: true

  /has-bigints/1.0.2:
    resolution: {integrity: sha512-tSvCKtBr9lkF0Ex0aQiP9N+OpV4zi2r/Nee5VkRDbaqv35RLYMzbwQfFSZZH0kR+Rd6302UJZ2p/bJCEoR3VoQ==}
    dev: true

  /has-flag/2.0.0:
    resolution: {integrity: sha512-P+1n3MnwjR/Epg9BBo1KT8qbye2g2Ou4sFumihwt6I4tsUX7jnLcX4BTOSKg/B1ZrIYMN9FcEnG4x5a7NB8Eng==}
    engines: {node: '>=0.10.0'}

  /has-flag/3.0.0:
    resolution: {integrity: sha512-sKJf1+ceQBr4SMkvQnBDNDtf4TXpVhVGateu0t918bl30FnbE2m4vNLX+VWe/dpjlb+HugGYzW7uQXH98HPEYw==}
    engines: {node: '>=4'}

  /has-flag/4.0.0:
    resolution: {integrity: sha512-EykJT/Q1KjTWctppgIAgfSO0tKVuZUjhgMr17kqTumMl6Afv3EISleU7qZUzoXDFTAHTDC4NOoG/ZxU3EvlMPQ==}
    engines: {node: '>=8'}

  /has-property-descriptors/1.0.0:
    resolution: {integrity: sha512-62DVLZGoiEBDHQyqG4w9xCuZ7eJEwNmJRWw2VY84Oedb7WFcA27fiEVe8oUQx9hAUJ4ekurquucTGwsyO1XGdQ==}
    dependencies:
      get-intrinsic: 1.2.1
    dev: true

  /has-proto/1.0.1:
    resolution: {integrity: sha512-7qE+iP+O+bgF9clE5+UoBFzE65mlBiVj3tKCrlNQ0Ogwm0BjpT/gK4SlLYDMybDh5I3TCTKnPPa0oMG7JDYrhg==}
    engines: {node: '>= 0.4'}

  /has-symbols/1.0.3:
    resolution: {integrity: sha512-l3LCuF6MgDNwTDKkdYGEihYjt5pRPbEg46rtlmnSPlUbgmB8LOIrKJbYYFBSbnPaJexMKtiPO8hmeRjRz2Td+A==}
    engines: {node: '>= 0.4'}

  /has-tostringtag/1.0.0:
    resolution: {integrity: sha512-kFjcSNhnlGV1kyoGk7OXKSawH5JOb/LzUc5w9B02hOTO0dfFRjbHQKvg1d6cf3HbeUmtU9VbbV3qzZ2Teh97WQ==}
    engines: {node: '>= 0.4'}
    dependencies:
      has-symbols: 1.0.3

  /has-unicode/2.0.1:
    resolution: {integrity: sha512-8Rf9Y83NBReMnx0gFzA8JImQACstCYWUplepDa9xprwwtmgEZUF0h/i5xSA625zB/I37EtrswSST6OXxwaaIJQ==}

  /has-yarn/3.0.0:
    resolution: {integrity: sha512-IrsVwUHhEULx3R8f/aA8AHuEzAorplsab/v8HBzEiIukwq5i/EC+xmOW+HfP1OaDP+2JkgT1yILHN2O3UFIbcA==}
    engines: {node: ^12.20.0 || ^14.13.1 || >=16.0.0}

  /has/1.0.3:
    resolution: {integrity: sha512-f2dvO0VU6Oej7RkWJGrehjbzMAjFp5/VKPp5tTpWIV4JHHZK1/BxbFRtf/siA2SWTe09caDmVtYYzWEIbBS4zw==}
    engines: {node: '>= 0.4.0'}
    dependencies:
      function-bind: 1.1.1

  /he/1.2.0:
    resolution: {integrity: sha512-F/1DnUGPopORZi0ni+CvrCgHQ5FyEAHRLSApuYWMmrbSwoN2Mn/7k+Gl38gJnR7yyDZk6WLXwiGod1JOWNDKGw==}
    hasBin: true
    dev: true

  /header-case/2.0.4:
    resolution: {integrity: sha512-H/vuk5TEEVZwrR0lp2zed9OCo1uAILMlx0JEMgC26rzyJJ3N1v6XkwHHXJQdR2doSjcGPM6OKPYoJgf0plJ11Q==}
    dependencies:
      capital-case: 1.0.4
      tslib: 2.6.2

  /homedir-polyfill/1.0.3:
    resolution: {integrity: sha512-eSmmWE5bZTK2Nou4g0AI3zZ9rswp7GRKoKXS1BLUkvPviOqs4YTN1djQIqrXy9k5gEtdLPy86JjRwsNM9tnDcA==}
    engines: {node: '>=0.10.0'}
    dependencies:
      parse-passwd: 1.0.0

  /hosted-git-info/2.8.9:
    resolution: {integrity: sha512-mxIDAb9Lsm6DoOJ7xH+5+X4y1LU/4Hi50L9C5sIswK3JzULS4bwk1FvjdBgvYR4bzT4tuUQiC15FE2f5HbLvYw==}

  /hosted-git-info/4.1.0:
    resolution: {integrity: sha512-kyCuEOWjJqZuDbRHzL8V93NzQhwIB71oFWSyzVo+KPZI+pnQPPxucdkrOZvkLRnrf5URsQM+IJ09Dw29cRALIA==}
    engines: {node: '>=10'}
    dependencies:
      lru-cache: 6.0.0

  /hosted-git-info/5.2.1:
    resolution: {integrity: sha512-xIcQYMnhcx2Nr4JTjsFmwwnr9vldugPy9uVm0o87bjqqWMv9GaqsTeT+i99wTl0mk1uLxJtHxLb8kymqTENQsw==}
    engines: {node: ^12.13.0 || ^14.15.0 || >=16.0.0}
    dependencies:
      lru-cache: 7.18.3

  /hosted-git-info/6.1.1:
    resolution: {integrity: sha512-r0EI+HBMcXadMrugk0GCQ+6BQV39PiWAZVfq7oIckeGiN7sjRGyQxPdft3nQekFTCQbYxLBH+/axZMeH8UX6+w==}
    engines: {node: ^14.17.0 || ^16.13.0 || >=18.0.0}
    dependencies:
      lru-cache: 7.18.3

  /html-escaper/2.0.2:
    resolution: {integrity: sha512-H2iMtd0I4Mt5eYiapRdIDjp+XzelXQ0tFE4JS7YFwFevXXMmOp9myNrUvCg0D6ws8iqkRPBfKHgbwig1SmlLfg==}
    dev: true

  /http-cache-semantics/4.1.1:
    resolution: {integrity: sha512-er295DKPVsV82j5kw1Gjt+ADA/XYHsajl82cGNQG2eyoPkvgUhX+nDIyelzhIWbbsXP39EHcI6l5tYs2FYqYXQ==}

  /http-call/5.3.0:
    resolution: {integrity: sha512-ahwimsC23ICE4kPl9xTBjKB4inbRaeLyZeRunC/1Jy/Z6X8tv22MEAjK+KBOMSVLaqXPTTmd8638waVIKLGx2w==}
    engines: {node: '>=8.0.0'}
    dependencies:
      content-type: 1.0.5
      debug: 4.3.4
      is-retry-allowed: 1.2.0
      is-stream: 2.0.1
      parse-json: 4.0.0
      tunnel-agent: 0.6.0
    transitivePeerDependencies:
      - supports-color

  /http-proxy-agent/4.0.1:
    resolution: {integrity: sha512-k0zdNgqWTGA6aeIRVpvfVob4fL52dTfaehylg0Y4UvSySvOq/Y+BOyPrgpUrA7HylqvU8vIZGsRuXmspskV0Tg==}
    engines: {node: '>= 6'}
    dependencies:
      '@tootallnate/once': 1.1.2
      agent-base: 6.0.2
      debug: 4.3.4
    transitivePeerDependencies:
      - supports-color

  /http-proxy-agent/5.0.0:
    resolution: {integrity: sha512-n2hY8YdoRE1i7r6M0w9DIw5GgZN0G25P8zLCRQ8rjXtTU3vsNFBI/vWK/UIeE6g5MUUz6avwAPXmL6Fy9D/90w==}
    engines: {node: '>= 6'}
    dependencies:
      '@tootallnate/once': 2.0.0
      agent-base: 6.0.2
      debug: 4.3.4
    transitivePeerDependencies:
      - supports-color

  /http2-wrapper/1.0.3:
    resolution: {integrity: sha512-V+23sDMr12Wnz7iTcDeJr3O6AIxlnvT/bmaAAAP/Xda35C90p9599p0F1eHR/N1KILWSoWVAiOMFjBBXaXSMxg==}
    engines: {node: '>=10.19.0'}
    dependencies:
      quick-lru: 5.1.1
      resolve-alpn: 1.2.1

  /http2-wrapper/2.2.0:
    resolution: {integrity: sha512-kZB0wxMo0sh1PehyjJUWRFEd99KC5TLjZ2cULC4f9iqJBAmKQQXEICjxl5iPJRwP40dpeHFqqhm7tYCvODpqpQ==}
    engines: {node: '>=10.19.0'}
    dependencies:
      quick-lru: 5.1.1
      resolve-alpn: 1.2.1

  /https-proxy-agent/5.0.1:
    resolution: {integrity: sha512-dFcAjpTQFgoLMzC2VwU+C/CbS7uRL0lWmxDITmqm7C+7F0Odmj6s9l6alZc6AELXhrnggM2CeWSXHGOdX2YtwA==}
    engines: {node: '>= 6'}
    dependencies:
      agent-base: 6.0.2
      debug: 4.3.4
    transitivePeerDependencies:
      - supports-color

  /human-id/4.0.0:
    resolution: {integrity: sha512-pui0xZRgeAlaRt0I9r8N2pNlbNmluvn71EfjKRpM7jOpZbuHe5mm76r67gcprjw/Nd+GpvB9C3OlTbh7ZKLg7A==}

  /human-signals/2.1.0:
    resolution: {integrity: sha512-B4FFZ6q/T2jhhksgkbEW3HBvWIfDW85snkQgawt07S7J5QXTk6BkNV+0yAeZrM5QpMAdYlocGoljn0sJ/WQkFw==}
    engines: {node: '>=10.17.0'}

  /humanize-ms/1.2.1:
    resolution: {integrity: sha512-Fl70vYtsAFb/C06PTS9dZBo7ihau+Tu/DNCk/OyHhea07S+aeMWpFFkUaXRa8fI+ScZbEI8dfSxwY7gxZ9SAVQ==}
    dependencies:
      ms: 2.1.3

  /hyperlinker/1.0.0:
    resolution: {integrity: sha512-Ty8UblRWFEcfSuIaajM34LdPXIhbs1ajEX/BBPv24J+enSVaEVY63xQ6lTO9VRYS5LAoghIG0IDJ+p+IPzKUQQ==}
    engines: {node: '>=4'}

  /iconv-lite/0.4.24:
    resolution: {integrity: sha512-v3MXnZAcvnywkTUEZomIActle7RXXeedOR31wwl7VlyoXO4Qi9arvSenNQWne1TcRwhCL1HwLI21bEqdpj8/rA==}
    engines: {node: '>=0.10.0'}
    dependencies:
      safer-buffer: 2.1.2

  /iconv-lite/0.6.3:
    resolution: {integrity: sha512-4fCk79wshMdzMp2rH06qWrJE4iolqLhCUH+OiuIgU++RB0+94NlDL81atO7GX55uUKueo0txHNtvEyI6D7WdMw==}
    engines: {node: '>=0.10.0'}
    dependencies:
      safer-buffer: 2.1.2
    optional: true

  /ieee754/1.1.13:
    resolution: {integrity: sha512-4vf7I2LYV/HaWerSo3XmlMkp5eZ83i+/CDluXi/IGTs/O1sejBNhTtnxzmRZfvOUqj7lZjqHkeTvpgSFDlWZTg==}

  /ieee754/1.2.1:
    resolution: {integrity: sha512-dcyqhDvX1C46lXZcVqCpK+FtMRQVdIMN6/Df5js2zouUsqG7I6sFxitIC+7KYK29KdXOLHdu9zL4sFnoVQnqaA==}

  /ignore-walk/4.0.1:
    resolution: {integrity: sha512-rzDQLaW4jQbh2YrOFlJdCtX8qgJTehFRYiUB2r1osqTeDzV/3+Jh8fz1oAPzUThf3iku8Ds4IDqawI5d8mUiQw==}
    engines: {node: '>=10'}
    dependencies:
      minimatch: 3.1.2

  /ignore-walk/6.0.3:
    resolution: {integrity: sha512-C7FfFoTA+bI10qfeydT8aZbvr91vAEU+2W5BZUlzPec47oNb07SsOfwYrtxuvOYdUApPP/Qlh4DtAO51Ekk2QA==}
    engines: {node: ^14.17.0 || ^16.13.0 || >=18.0.0}
    dependencies:
      minimatch: 9.0.3

  /ignore/5.2.4:
    resolution: {integrity: sha512-MAb38BcSbH0eHNBxn7ql2NH/kX33OkB3lZ1BNdh7ENeRChHTYsTvWrMubiIAMNS2llXEEgZ1MUOBtXChP3kaFQ==}
    engines: {node: '>= 4'}

  /immediate/3.0.6:
    resolution: {integrity: sha512-XXOFtyqDjNDAQxVfYxuF7g9Il/IbWmmlQg2MYKOH8ExIT1qg6xc4zyS3HaEEATgs1btfzxq15ciUiY7gjSXRGQ==}

  /import-fresh/3.3.0:
    resolution: {integrity: sha512-veYYhQa+D1QBKznvhUHxb8faxlrwUnxseDAbAp457E0wLNio2bOSKnjYDhMj+YiAq61xrMGhQk9iXVk5FzgQMw==}
    engines: {node: '>=6'}
    dependencies:
      parent-module: 1.0.1
      resolve-from: 4.0.0

  /import-lazy/4.0.0:
    resolution: {integrity: sha512-rKtvo6a868b5Hu3heneU+L4yEQ4jYKLtjpnPeUdK7h0yzXGmyBTypknlkCvHFBqfX9YlorEiMM6Dnq/5atfHkw==}
    engines: {node: '>=8'}

  /imurmurhash/0.1.4:
    resolution: {integrity: sha512-JmXMZ6wuvDmLiHEml9ykzqO6lwFbof0GG4IkcGaENdCRDDmMVnny7s5HsIgHCbaq0w2MyPhDqkhTUgS2LU2PHA==}
    engines: {node: '>=0.8.19'}

  /indent-string/4.0.0:
    resolution: {integrity: sha512-EdDDZu4A2OyIK7Lr/2zG+w5jmbuk1DVBnEwREQvBzspBJkCEbRa8GxU1lghYcaGJCnRWibjDXlq779X1/y5xwg==}
    engines: {node: '>=8'}

  /infer-owner/1.0.4:
    resolution: {integrity: sha512-IClj+Xz94+d7irH5qRyfJonOdfTzuDaifE6ZPWfx0N0+/ATZCbuTPq2prFl526urkQd90WyUKIh1DfBQ2hMz9A==}

  /inflight/1.0.6:
    resolution: {integrity: sha512-k92I/b08q4wvFscXCLvqfsHCrjrF7yiXsQuIVvVE7N82W3+aqpzuUdBbfhWcy/FZR3/4IgflMgKLOsvPDrGCJA==}
    dependencies:
      once: 1.4.0
      wrappy: 1.0.2

  /inherits/2.0.4:
    resolution: {integrity: sha512-k/vGaX4/Yla3WzyMCvTQOXYeIHvqOKtnqBduzTHpzpQZzAskKMhZ2K+EnBiSM9zGSoIFeMpXKxa4dYeZIQqewQ==}

  /ini/1.3.8:
    resolution: {integrity: sha512-JV/yugV2uzW5iMRSiZAyDtQd+nxtUnjeLt0acNdw98kKLrvuRVyB80tsREOE7yvGVgalhZ6RNXCmEHkUKBKxew==}

  /ini/2.0.0:
    resolution: {integrity: sha512-7PnF4oN3CvZF23ADhA5wRaYEQpJ8qygSkbtTXWBeXWXmEVRXK+1ITciHWwHhsjv1TmW0MgacIv6hEi5pX5NQdA==}
    engines: {node: '>=10'}

  /ini/4.1.1:
    resolution: {integrity: sha512-QQnnxNyfvmHFIsj7gkPcYymR8Jdw/o7mp5ZFihxn6h8Ci6fh3Dx4E1gPjpQEpIuPo9XVNY/ZUwh4BPMjGyL01g==}
    engines: {node: ^14.17.0 || ^16.13.0 || >=18.0.0}

  /inquirer/6.5.2:
    resolution: {integrity: sha512-cntlB5ghuB0iuO65Ovoi8ogLHiWGs/5yNrtUcKjFhSSiVeAIVpD7koaSU9RM8mpXw5YDi9RdYXGQMaOURB7ycQ==}
    engines: {node: '>=6.0.0'}
    dependencies:
      ansi-escapes: 3.2.0
      chalk: 2.4.2
      cli-cursor: 2.1.0
      cli-width: 2.2.1
      external-editor: 3.1.0
      figures: 2.0.0
      lodash: 4.17.21
      mute-stream: 0.0.7
      run-async: 2.4.1
      rxjs: 6.6.7
      string-width: 2.1.1
      strip-ansi: 5.2.0
      through: 2.3.8
    dev: true

  /inquirer/8.2.5:
    resolution: {integrity: sha512-QAgPDQMEgrDssk1XiwwHoOGYF9BAbUcc1+j+FhEvaOt8/cKRqyLn0U5qA6F74fGhTMGxf92pOvPBeh29jQJDTQ==}
    engines: {node: '>=12.0.0'}
    dependencies:
      ansi-escapes: 4.3.2
      chalk: 4.1.2
      cli-cursor: 3.1.0
      cli-width: 3.0.0
      external-editor: 3.1.0
      figures: 3.2.0
      lodash: 4.17.21
      mute-stream: 0.0.8
      ora: 5.4.1
      run-async: 2.4.1
      rxjs: 7.8.0
      string-width: 4.2.3
      strip-ansi: 6.0.1
      through: 2.3.8
      wrap-ansi: 7.0.0

  /int64-buffer/0.1.10:
    resolution: {integrity: sha512-v7cSY1J8ydZ0GyjUHqF+1bshJ6cnEVLo9EnjB8p+4HDRPZc9N5jjmvUV7NvEsqQOKyH0pmIBFWXVQbiS0+OBbA==}

  /internal-slot/1.0.5:
    resolution: {integrity: sha512-Y+R5hJrzs52QCG2laLn4udYVnxsfny9CpOhNhUvk/SSSVyF6T27FzRbF0sroPidSu3X8oEAkOn2K804mjpt6UQ==}
    engines: {node: '>= 0.4'}
    dependencies:
      get-intrinsic: 1.2.1
      has: 1.0.3
      side-channel: 1.0.4
    dev: true

  /interpret/1.4.0:
    resolution: {integrity: sha512-agE4QfB2Lkp9uICn7BAqoscw4SZP9kTE2hxiFI3jBPmXJfdqiahTbUuKGsMoN2GtqL9AxhYioAcVvgsb1HvRbA==}
    engines: {node: '>= 0.10'}

  /ip/2.0.1:
    resolution: {integrity: sha512-lJUL9imLTNi1ZfXT+DU6rBBdbiKGBuay9B6xGSPVjUeQwaH1RIGqef8RZkUtHioLmSNpPR5M4HVKJGm1j8FWVQ==}

  /is-arguments/1.1.1:
    resolution: {integrity: sha512-8Q7EARjzEnKpt/PCD7e1cgUS0a6X8u5tdSiMqXhojOdoV9TsMsiO+9VLC5vAmO8N7/GmXn7yjR8qnA6bVAEzfA==}
    engines: {node: '>= 0.4'}
    dependencies:
      call-bind: 1.0.2
      has-tostringtag: 1.0.0

  /is-array-buffer/3.0.2:
    resolution: {integrity: sha512-y+FyyR/w8vfIRq4eQcM1EYgSTnmHXPqaF+IgzgraytCFq5Xh8lllDVmAZolPJiZttZLeFSINPYMaEJ7/vWUa1w==}
    dependencies:
      call-bind: 1.0.2
      get-intrinsic: 1.2.1
      is-typed-array: 1.1.12
    dev: true

  /is-arrayish/0.2.1:
    resolution: {integrity: sha512-zz06S8t0ozoDXMG+ube26zeCTNXcKIPJZJi8hBrF4idCLms4CG9QtK7qBl1boi5ODzFpjswb5JPmHCbMpjaYzg==}

  /is-arrayish/0.3.2:
    resolution: {integrity: sha512-eVRqCvVlZbuw3GrM63ovNSNAeA1K16kaR/LRY/92w0zxQ5/1YzwblUX652i4Xs9RwAGjW9d9y6X88t8OaAJfWQ==}
    dev: true

  /is-async-function/2.0.0:
    resolution: {integrity: sha512-Y1JXKrfykRJGdlDwdKlLpLyMIiWqWvuSd17TvZk68PLAOGOoF4Xyav1z0Xhoi+gCYjZVeC5SI+hYFOfvXmGRCA==}
    engines: {node: '>= 0.4'}
    dependencies:
      has-tostringtag: 1.0.0
    dev: true

  /is-bigint/1.0.4:
    resolution: {integrity: sha512-zB9CruMamjym81i2JZ3UMn54PKGsQzsJeo6xvN3HJJ4CAsQNB6iRutp2To77OfCNuoxspsIhzaPoO1zyCEhFOg==}
    dependencies:
      has-bigints: 1.0.2
    dev: true

  /is-binary-path/2.1.0:
    resolution: {integrity: sha512-ZMERYes6pDydyuGidse7OsHxtbI7WVeUEozgR/g7rd0xUimYNlvZRE/K2MgZTjWy725IfelLeVcEM97mmtRGXw==}
    engines: {node: '>=8'}
    dependencies:
      binary-extensions: 2.2.0
    dev: true

  /is-boolean-object/1.1.2:
    resolution: {integrity: sha512-gDYaKHJmnj4aWxyj6YHyXVpdQawtVLHU5cb+eztPGczf6cjuTdwve5ZIEfgXqH4e57An1D1AKf8CZ3kYrQRqYA==}
    engines: {node: '>= 0.4'}
    dependencies:
      call-bind: 1.0.2
      has-tostringtag: 1.0.0
    dev: true

  /is-builtin-module/3.2.1:
    resolution: {integrity: sha512-BSLE3HnV2syZ0FK0iMA/yUGplUeMmNz4AW5fnTunbCIqZi4vG3WjJT9FHMy5D69xmAYBHXQhJdALdpwVxV501A==}
    engines: {node: '>=6'}
    dependencies:
      builtin-modules: 3.3.0
    dev: true

  /is-callable/1.2.7:
    resolution: {integrity: sha512-1BC0BVFhS/p0qtw6enp8e+8OD0UrK0oFLztSjNzhcKA3WDuJxxAPXzPuPtKkjEY9UUoEWlX/8fgKeu2S8i9JTA==}
    engines: {node: '>= 0.4'}

  /is-ci/3.0.1:
    resolution: {integrity: sha512-ZYvCgrefwqoQ6yTyYUbQu64HsITZ3NfKX1lzaEYdkTDcfKzzCI/wthRRYKkdjHKFVgNiXKAKm65Zo1pk2as/QQ==}
    hasBin: true
    dependencies:
      ci-info: 3.9.0

  /is-core-module/2.13.0:
    resolution: {integrity: sha512-Z7dk6Qo8pOCp3l4tsX2C5ZVas4V+UxwQodwZhLopL91TX8UyyHEXafPcyoeeWuLrwzHcr3igO78wNLwHJHsMCQ==}
    dependencies:
      has: 1.0.3

  /is-date-object/1.0.5:
    resolution: {integrity: sha512-9YQaSxsAiSwcvS33MBk3wTCVnWK+HhF8VZR2jRxehM16QcVOdHqPn4VPHmRK4lSr38n9JriurInLcP90xsYNfQ==}
    engines: {node: '>= 0.4'}
    dependencies:
      has-tostringtag: 1.0.0
    dev: true

  /is-docker/2.2.1:
    resolution: {integrity: sha512-F+i2BKsFrH66iaUFc0woD8sLy8getkwTwtOBjvs56Cx4CgJDeKQeqfz8wAYiSb8JOprWhHH5p77PbmYCvvUuXQ==}
    engines: {node: '>=8'}
    hasBin: true

  /is-extendable/0.1.1:
    resolution: {integrity: sha512-5BMULNob1vgFX6EjQw5izWDxrecWK9AM72rugNr0TFldMOi0fj6Jk+zeKIt0xGj4cEfQIJth4w3OKWOJ4f+AFw==}
    engines: {node: '>=0.10.0'}

  /is-extglob/2.1.1:
    resolution: {integrity: sha512-SbKbANkN603Vi4jEZv49LeVJMn4yGwsbzZworEoyEiutsN3nJYdbO36zfhGJ6QEDpOZIFkDtnq5JRxmvl3jsoQ==}
    engines: {node: '>=0.10.0'}

  /is-finalizationregistry/1.0.2:
    resolution: {integrity: sha512-0by5vtUJs8iFQb5TYUHHPudOR+qXYIMKtiUzvLIZITZUjknFmziyBJuLhVRc+Ds0dREFlskDNJKYIdIzu/9pfw==}
    dependencies:
      call-bind: 1.0.2
    dev: true

  /is-fullwidth-code-point/2.0.0:
    resolution: {integrity: sha512-VHskAKYM8RfSFXwee5t5cbN5PZeq1Wrh6qd5bkyiXIf6UQcN6w/A0eXM9r6t8d+GYOh+o6ZhiEnb88LN/Y8m2w==}
    engines: {node: '>=4'}
    dev: true

  /is-fullwidth-code-point/3.0.0:
    resolution: {integrity: sha512-zymm5+u+sCsSWyD9qNaejV3DFvhCKclKdizYaJUuHA83RLjb7nSuGnddCHGv0hk+KY7BMAlsWeK4Ueg6EV6XQg==}
    engines: {node: '>=8'}

  /is-generator-function/1.0.10:
    resolution: {integrity: sha512-jsEjy9l3yiXEQ+PsXdmBwEPcOxaXWLspKdplFUVI9vq1iZgIekeC0L167qeu86czQaxed3q/Uzuw0swL0irL8A==}
    engines: {node: '>= 0.4'}
    dependencies:
      has-tostringtag: 1.0.0

  /is-glob/4.0.3:
    resolution: {integrity: sha512-xelSayHH36ZgE7ZWhli7pW34hNbNl8Ojv5KVmkJD4hBdD3th8Tfk9vYasLM+mXWOZhFkgZfxhLSnrwRr4elSSg==}
    engines: {node: '>=0.10.0'}
    dependencies:
      is-extglob: 2.1.1

  /is-installed-globally/0.4.0:
    resolution: {integrity: sha512-iwGqO3J21aaSkC7jWnHP/difazwS7SFeIqxv6wEtLU8Y5KlzFTjyqcSIT0d8s4+dDhKytsk9PJZ2BkS5eZwQRQ==}
    engines: {node: '>=10'}
    dependencies:
      global-dirs: 3.0.0
      is-path-inside: 3.0.3

  /is-interactive/1.0.0:
    resolution: {integrity: sha512-2HvIEKRoqS62guEC+qBjpvRubdX910WCMuJTZ+I9yvqKU2/12eSL549HMwtabb4oupdj2sMP50k+XJfB/8JE6w==}
    engines: {node: '>=8'}

  /is-lambda/1.0.1:
    resolution: {integrity: sha512-z7CMFGNrENq5iFB9Bqo64Xk6Y9sg+epq1myIcdHaGnbMTYOxvzsEtdYqQUylB7LxfkvgrrjP32T6Ywciio9UIQ==}

  /is-map/2.0.2:
    resolution: {integrity: sha512-cOZFQQozTha1f4MxLFzlgKYPTyj26picdZTx82hbc/Xf4K/tZOOXSCkMvU4pKioRXGDLJRn0GM7Upe7kR721yg==}
    dev: true

  /is-negative-zero/2.0.2:
    resolution: {integrity: sha512-dqJvarLawXsFbNDeJW7zAz8ItJ9cd28YufuuFzh0G8pNHjJMnY08Dv7sYX2uF5UpQOwieAeOExEYAWWfu7ZZUA==}
    engines: {node: '>= 0.4'}
    dev: true

  /is-npm/6.0.0:
    resolution: {integrity: sha512-JEjxbSmtPSt1c8XTkVrlujcXdKV1/tvuQ7GwKcAlyiVLeYFQ2VHat8xfrDJsIkhCdF/tZ7CiIR3sy141c6+gPQ==}
    engines: {node: ^12.20.0 || ^14.13.1 || >=16.0.0}

  /is-number-object/1.0.7:
    resolution: {integrity: sha512-k1U0IRzLMo7ZlYIfzRu23Oh6MiIFasgpb9X76eqfFZAqwH44UI4KTBvBYIZ1dSL9ZzChTB9ShHfLkR4pdW5krQ==}
    engines: {node: '>= 0.4'}
    dependencies:
      has-tostringtag: 1.0.0
    dev: true

  /is-number/7.0.0:
    resolution: {integrity: sha512-41Cifkg6e8TylSpdtTpeLVMqvSBEVzTttHvERD741+pnZ8ANv0004MRL43QKPDlK9cGvNp6NZWZUBlbGXYxxng==}
    engines: {node: '>=0.12.0'}

  /is-obj/2.0.0:
    resolution: {integrity: sha512-drqDG3cbczxxEJRoOXcOjtdp1J/lyp1mNn0xaznRs8+muBhgQcrnbspox5X5fOw0HnMnbfDzvnEMEtqDEJEo8w==}
    engines: {node: '>=8'}

  /is-path-inside/3.0.3:
    resolution: {integrity: sha512-Fd4gABb+ycGAmKou8eMftCupSir5lRxqf4aD/vd0cD2qc4HL07OjCeuHMr8Ro4CoMaeCKDB0/ECBOVWjTwUvPQ==}
    engines: {node: '>=8'}

  /is-plain-obj/1.1.0:
    resolution: {integrity: sha512-yvkRyxmFKEOQ4pNXCmJG5AEQNlXJS5LaONXo5/cLdTZdWvsZ1ioJEonLGAosKlMWE8lwUy/bJzMjcw8az73+Fg==}
    engines: {node: '>=0.10.0'}
    dev: true

  /is-plain-obj/2.1.0:
    resolution: {integrity: sha512-YWnfyRwxL/+SsrWYfOpUtz5b3YD+nyfkHvjbcanzk8zgyO4ASD67uVMRt8k5bM4lLMDnXfriRhOpemw+NfT1eA==}
    engines: {node: '>=8'}

  /is-plain-object/5.0.0:
    resolution: {integrity: sha512-VRSzKkbMm5jMDoKLbltAkFQ5Qr7VDiTFGXxYFXXowVj387GeGNOCsOH6Msy00SGZ3Fp84b1Naa1psqgcCIEP5Q==}
    engines: {node: '>=0.10.0'}

  /is-promise/2.2.2:
    resolution: {integrity: sha512-+lP4/6lKUBfQjZ2pdxThZvLUAafmZb8OAxFb8XXtiQmS35INgr85hdOGoEs124ez1FCnZJt6jau/T+alh58QFQ==}
    dev: true

  /is-regex/1.1.4:
    resolution: {integrity: sha512-kvRdxDsxZjhzUX07ZnLydzS1TU/TJlTUHHY4YLL87e37oUA49DfkLqgy+VjFocowy29cKvcSiu+kIv728jTTVg==}
    engines: {node: '>= 0.4'}
    dependencies:
      call-bind: 1.0.2
      has-tostringtag: 1.0.0
    dev: true

  /is-retry-allowed/1.2.0:
    resolution: {integrity: sha512-RUbUeKwvm3XG2VYamhJL1xFktgjvPzL0Hq8C+6yrWIswDy3BIXGqCxhxkc30N9jqK311gVU137K8Ei55/zVJRg==}
    engines: {node: '>=0.10.0'}

  /is-scoped/2.1.0:
    resolution: {integrity: sha512-Cv4OpPTHAK9kHYzkzCrof3VJh7H/PrG2MBUMvvJebaaUMbqhm0YAtXnvh0I3Hnj2tMZWwrRROWLSgfJrKqWmlQ==}
    engines: {node: '>=8'}
    dependencies:
      scoped-regex: 2.1.0

  /is-set/2.0.2:
    resolution: {integrity: sha512-+2cnTEZeY5z/iXGbLhPrOAaK/Mau5k5eXq9j14CpRTftq0pAJu2MwVRSZhyZWBzx3o6X795Lz6Bpb6R0GKf37g==}
    dev: true

  /is-shared-array-buffer/1.0.2:
    resolution: {integrity: sha512-sqN2UDu1/0y6uvXyStCOzyhAjCSlHceFoMKJW8W9EU9cvic/QdsZ0kEU93HEy3IUEFZIiH/3w+AH/UQbPHNdhA==}
    dependencies:
      call-bind: 1.0.2
    dev: true

  /is-stream/2.0.1:
    resolution: {integrity: sha512-hFoiJiTl63nn+kstHGBtewWSKnQLpyb155KHheA1l39uvtO9nWIop1p3udqPcUd/xbF1VLMO4n7OI6p7RbngDg==}
    engines: {node: '>=8'}

  /is-string/1.0.7:
    resolution: {integrity: sha512-tE2UXzivje6ofPW7l23cjDOMa09gb7xlAqG6jG5ej6uPV32TlWP3NKPigtaGeHNu9fohccRYvIiZMfOOnOYUtg==}
    engines: {node: '>= 0.4'}
    dependencies:
      has-tostringtag: 1.0.0
    dev: true

  /is-symbol/1.0.4:
    resolution: {integrity: sha512-C/CPBqKWnvdcxqIARxyOh4v1UUEOCHpgDa0WYgpKDFMszcrPcffg5uhwSgPCLD2WWxmq6isisz87tzT01tuGhg==}
    engines: {node: '>= 0.4'}
    dependencies:
      has-symbols: 1.0.3
    dev: true

  /is-text-path/1.0.1:
    resolution: {integrity: sha512-xFuJpne9oFz5qDaodwmmG08e3CawH/2ZV8Qqza1Ko7Sk8POWbkRdwIoAWVhqvq0XeUzANEhKo2n0IXUGBm7A/w==}
    engines: {node: '>=0.10.0'}
    dependencies:
      text-extensions: 1.9.0
    dev: true

  /is-typed-array/1.1.12:
    resolution: {integrity: sha512-Z14TF2JNG8Lss5/HMqt0//T9JeHXttXy5pH/DBU4vi98ozO2btxzq9MwYDZYnKwU8nRsz/+GVFVRDq3DkVuSPg==}
    engines: {node: '>= 0.4'}
    dependencies:
      which-typed-array: 1.1.11

  /is-typedarray/1.0.0:
    resolution: {integrity: sha512-cyA56iCMHAh5CdzjJIa4aohJyeO1YbwLi3Jc35MmRU6poroFjIGZzUzupGiRPOjgHg9TLu43xbpwXk523fMxKA==}

  /is-unicode-supported/0.1.0:
    resolution: {integrity: sha512-knxG2q4UC3u8stRGyAVJCOdxFmv5DZiRcdlIaAQXAbSfJya+OhopNotLQrstBhququ4ZpuKbDc/8S6mgXgPFPw==}
    engines: {node: '>=10'}

  /is-utf8/0.2.1:
    resolution: {integrity: sha512-rMYPYvCzsXywIsldgLaSoPlw5PfoB/ssr7hY4pLfcodrA5M/eArza1a9VmTiNIBNMjOGr1Ow9mTyU2o69U6U9Q==}

  /is-weakmap/2.0.1:
    resolution: {integrity: sha512-NSBR4kH5oVj1Uwvv970ruUkCV7O1mzgVFO4/rev2cLRda9Tm9HrL70ZPut4rOHgY0FNrUu9BCbXA2sdQ+x0chA==}
    dev: true

  /is-weakref/1.0.2:
    resolution: {integrity: sha512-qctsuLZmIQ0+vSSMfoVvyFe2+GSEvnmZ2ezTup1SBse9+twCCeial6EEi3Nc2KFcf6+qz2FBPnjXsk8xhKSaPQ==}
    dependencies:
      call-bind: 1.0.2
    dev: true

  /is-weakset/2.0.2:
    resolution: {integrity: sha512-t2yVvttHkQktwnNNmBQ98AhENLdPUTDTE21uPqAQ0ARwQfGeQKRVS0NNurH7bTf7RrvcVn1OOge45CnBeHCSmg==}
    dependencies:
      call-bind: 1.0.2
      get-intrinsic: 1.2.1
    dev: true

  /is-windows/1.0.2:
    resolution: {integrity: sha512-eXK1UInq2bPmjyX6e3VHIzMLobc4J94i4AWn+Hpq3OU5KkrRC96OAcR3PRJ/pGu6m8TRnBHP9dkXQVsT/COVIA==}
    engines: {node: '>=0.10.0'}
    dev: true

  /is-wsl/2.2.0:
    resolution: {integrity: sha512-fKzAra0rGJUUBwGBgNkHZuToZcn+TtXHpeCgmkMJMMYx1sQDYaCSyjJBSCa2nH1DGm7s3n1oBnohoVTBaN7Lww==}
    engines: {node: '>=8'}
    dependencies:
      is-docker: 2.2.1

  /is-yarn-global/0.4.0:
    resolution: {integrity: sha512-HneQBCrXGBy15QnaDfcn6OLoU8AQPAa0Qn0IeJR/QCo4E8dNZaGGwxpCwWyEBQC5QvFonP8d6t60iGpAHVAfNA==}
    engines: {node: '>=12'}

  /isarray/0.0.1:
    resolution: {integrity: sha512-D2S+3GLxWH+uhrNEcoh/fnmYeP8E8/zHl644d/jdA0g2uyXvy3sb0qxotE+ne0LtccHknQzWwZEzhak7oJ0COQ==}
    dev: true

  /isarray/1.0.0:
    resolution: {integrity: sha512-VLghIWNM6ELQzo7zwmcg0NmTVyWKYjvIeM83yjp0wRDTmUnrM678fQbcKBo6n2CJEF0szoG//ytg+TKla89ALQ==}

  /isarray/2.0.5:
    resolution: {integrity: sha512-xHjhDr3cNBK0BzdUJSPXZntQUx/mwMS5Rw4A7lPJ90XGAO6ISP/ePDNuo0vhqOZU+UD5JoodwCAAoZQd3FeAKw==}
    dev: true

  /isbinaryfile/4.0.10:
    resolution: {integrity: sha512-iHrqe5shvBUcFbmZq9zOQHBoeOhZJu6RQGrDpBgenUm/Am+F3JM2MgQj+rK3Z601fzrL5gLZWtAPH2OBaSVcyw==}
    engines: {node: '>= 8.0.0'}

  /isexe/2.0.0:
    resolution: {integrity: sha512-RHxMLp9lnKHGHRng9QFhRCMbYAcVpn69smSGcq3f36xjgVVWThj4qqLbTLlq7Ssj8B+fIQ1EuCEGI2lKsyQeIw==}

  /istanbul-lib-coverage/3.2.0:
    resolution: {integrity: sha512-eOeJ5BHCmHYvQK7xt9GkdHuzuCGS1Y6g9Gvnx3Ym33fz/HpLRYxiS0wHNr+m/MBC8B647Xt608vCDEvhl9c6Mw==}
    engines: {node: '>=8'}
    dev: true

  /istanbul-lib-report/3.0.0:
    resolution: {integrity: sha512-wcdi+uAKzfiGT2abPpKZ0hSU1rGQjUQnLvtY5MpQ7QCTahD3VODhcu4wcfY1YtkGaDD5yuydOLINXsfbus9ROw==}
    engines: {node: '>=8'}
    dependencies:
      istanbul-lib-coverage: 3.2.0
      make-dir: 3.1.0
      supports-color: 7.2.0
    dev: true

  /istanbul-reports/3.1.4:
    resolution: {integrity: sha512-r1/DshN4KSE7xWEknZLLLLDn5CJybV3nw01VTkp6D5jzLuELlcbudfj/eSQFvrKsJuTVCGnePO7ho82Nw9zzfw==}
    engines: {node: '>=8'}
    dependencies:
      html-escaper: 2.0.2
      istanbul-lib-report: 3.0.0
    dev: true

  /iterator.prototype/1.1.2:
    resolution: {integrity: sha512-DR33HMMr8EzwuRL8Y9D3u2BMj8+RqSE850jfGu59kS7tbmPLzGkZmVSfyCFSDxuZiEY6Rzt3T2NA/qU+NwVj1w==}
    dependencies:
      define-properties: 1.2.1
      get-intrinsic: 1.2.1
      has-symbols: 1.0.3
      reflect.getprototypeof: 1.0.4
      set-function-name: 2.0.1
    dev: true

  /jackspeak/2.2.1:
    resolution: {integrity: sha512-MXbxovZ/Pm42f6cDIDkl3xpwv1AGwObKwfmjs2nQePiy85tP3fatofl3FC1aBsOtP/6fq5SbtgHwWcMsLP+bDw==}
    engines: {node: '>=14'}
    dependencies:
      '@isaacs/cliui': 8.0.2
    optionalDependencies:
      '@pkgjs/parseargs': 0.11.0

  /jake/10.8.5:
    resolution: {integrity: sha512-sVpxYeuAhWt0OTWITwT98oyV0GsXyMlXCF+3L1SuafBVUIr/uILGRB+NqwkzhgXKvoJpDIpQvqkUALgdmQsQxw==}
    engines: {node: '>=10'}
    hasBin: true
    dependencies:
      async: 3.2.4
      chalk: 4.1.2
      filelist: 1.0.4
      minimatch: 3.1.2

  /jest-worker/27.5.1:
    resolution: {integrity: sha512-7vuh85V5cdDofPyxn58nrPjBktZo0u9x1g8WtjQol+jZDaE+fhN+cIvTj11GndBnMnyfrUOG1sZQxCdjKh+DKg==}
    engines: {node: '>= 10.13.0'}
    dependencies:
      '@types/node': 18.18.7
      merge-stream: 2.0.0
      supports-color: 8.1.1

  /jiti/1.20.0:
    resolution: {integrity: sha512-3TV69ZbrvV6U5DfQimop50jE9Dl6J8O1ja1dvBbMba/sZ3YBEQqJ2VZRoQPVnhlzjNtU1vaXRZVrVjU4qtm8yA==}
    hasBin: true
    dev: true
    optional: true

  /jju/1.4.0:
    resolution: {integrity: sha512-8wb9Yw966OSxApiCt0K3yNJL8pnNeIv+OEq2YMidz4FKP6nonSRoOXc80iXY4JaN2FC11B9qsNmDsm+ZOfMROA==}

  /jmespath/0.16.0:
    resolution: {integrity: sha512-9FzQjJ7MATs1tSpnco1K6ayiYE3figslrXA72G2HQ/n76RzvYlofyi5QM+iX4YRs/pu3yzxlVQSST23+dMDknw==}
    engines: {node: '>= 0.6.0'}

  /js-tokens/4.0.0:
    resolution: {integrity: sha512-RdJUflcE3cUzKiMqQgsCu06FPu9UdIJO0beYbPhHN4k6apgJtifcoCtT9bcxOpYBtpD2kCM6Sbzg4CausW/PKQ==}

  /js-yaml/3.13.1:
    resolution: {integrity: sha512-YfbcO7jXDdyj0DGxYVSlSeQNHbD7XPWvrVWeVUujrQEoZzWJIRrCPoyk6kL6IAjAG2IolMK4T0hNUe0HOUs5Jw==}
    hasBin: true
    dependencies:
      argparse: 1.0.10
      esprima: 4.0.1
    dev: true

  /js-yaml/3.14.1:
    resolution: {integrity: sha512-okMH7OXXJ7YrN9Ok3/SXrnu4iX9yOk+25nqX4imS2npuvTYDmo/QEZoqwZkYaIDk3jVvBOTOIEgEhaLOynBS9g==}
    hasBin: true
    dependencies:
      argparse: 1.0.10
      esprima: 4.0.1

  /js-yaml/4.1.0:
    resolution: {integrity: sha512-wpxZs9NoxZaJESJGIZTyDEaYpl0FKSA+FB9aJiyemKhMwkxQg63h4T1KJgUGHpTqPDNRcmmYLugrRjJlBtWvRA==}
    hasBin: true
    dependencies:
      argparse: 2.0.1

  /jsdoc-type-pratt-parser/4.0.0:
    resolution: {integrity: sha512-YtOli5Cmzy3q4dP26GraSOeAhqecewG04hoO8DY56CH4KJ9Fvv5qKWUCCo3HZob7esJQHCv6/+bnTy72xZZaVQ==}
    engines: {node: '>=12.0.0'}
    dev: true

  /jsesc/0.5.0:
    resolution: {integrity: sha512-uZz5UnB7u4T9LvwmFqXii7pZSouaRPorGs5who1Ip7VO0wxanFvBL7GkM6dTHlgX+jhBApRetaWpnDabOeTcnA==}
    hasBin: true
    dev: true

  /jsesc/3.0.2:
    resolution: {integrity: sha512-xKqzzWXDttJuOcawBt4KnKHHIf5oQ/Cxax+0PWFG+DFDgHNAdi+TXECADI+RYiFUMmx8792xsMbbgXj4CwnP4g==}
    engines: {node: '>=6'}
    hasBin: true
    dev: true

  /json-buffer/3.0.0:
    resolution: {integrity: sha512-CuUqjv0FUZIdXkHPI8MezCnFCdaTAacej1TZYulLoAg1h/PhwkdXFN4V/gzY4g+fMBCOV2xF+rp7t2XD2ns/NQ==}

  /json-buffer/3.0.1:
    resolution: {integrity: sha512-4bV5BfR2mqfQTJm+V5tPPdf+ZpuhiIvTuAB5g8kcrXOZpTT/QwwVRWBywX1ozr6lEuPdbHxwaJlm9G6mI2sfSQ==}

  /json-parse-better-errors/1.0.2:
    resolution: {integrity: sha512-mrqyZKfX5EhL7hvqcV6WG1yYjnjeuYDzDhhcAAUrq8Po85NBQBJP+ZDUT75qZQ98IkUoBqdkExkukOU7Ts2wrw==}

  /json-parse-even-better-errors/2.3.1:
    resolution: {integrity: sha512-xyFwyhro/JEof6Ghe2iz2NcXoj2sloNsWr/XsERDK/oiPCfaNhl5ONfp+jQdAZRQQ0IJWNzH9zIZF7li91kh2w==}

  /json-parse-even-better-errors/3.0.0:
    resolution: {integrity: sha512-iZbGHafX/59r39gPwVPRBGw0QQKnA7tte5pSMrhWOW7swGsVvVTjmfyAV9pNqk8YGT7tRCdxRu8uzcgZwoDooA==}
    engines: {node: ^14.17.0 || ^16.13.0 || >=18.0.0}

  /json-parse-helpfulerror/1.0.3:
    resolution: {integrity: sha512-XgP0FGR77+QhUxjXkwOMkC94k3WtqEBfcnjWqhRd82qTat4SWKRE+9kUnynz/shm3I4ea2+qISvTIeGTNU7kJg==}
    dependencies:
      jju: 1.4.0

  /json-schema-traverse/0.4.1:
    resolution: {integrity: sha512-xbbCH5dCYU5T8LcEhhuh7HJ88HXuW3qsI3Y0zOZFKfZEHcpWiHU/Jxzk629Brsab/mMiHQti9wMP+845RPe3Vg==}

  /json-schema-traverse/1.0.0:
    resolution: {integrity: sha512-NM8/P9n3XjXhIZn1lLhkFaACTOURQXjWhV4BA/RnOv8xvgqtqpAX9IO4mRQxSx1Rlo4tqzeqb0sOlruaOy3dug==}

  /json-stable-stringify-without-jsonify/1.0.1:
    resolution: {integrity: sha512-Bdboy+l7tA3OGW6FjyFHWkP5LuByj1Tk33Ljyq0axyzdk9//JSi2u3fP1QSmd1KNwq6VOKYGlAu87CisVir6Pw==}

  /json-stringify-nice/1.1.4:
    resolution: {integrity: sha512-5Z5RFW63yxReJ7vANgW6eZFGWaQvnPE3WNmZoOJrSkGju2etKA2L5rrOa1sm877TVTFt57A80BH1bArcmlLfPw==}

  /json-stringify-safe/5.0.1:
    resolution: {integrity: sha512-ZClg6AaYvamvYEE82d3Iyd3vSSIjQ+odgjaTzRuO3s7toCdFKczob2i0zCh7JE8kWn17yvAWhUVxvqGwUalsRA==}

  /json5/1.0.2:
    resolution: {integrity: sha512-g1MWMLBiz8FKi1e4w0UyVL3w+iJceWAFBAaBnnGKOpNa5f8TLktkbre1+s6oICydWAm+HRUGTmI+//xv2hvXYA==}
    hasBin: true
    dependencies:
      minimist: 1.2.8
    dev: true

  /json5/2.2.3:
    resolution: {integrity: sha512-XmOWe7eyHYH14cLdVPoyg+GOH3rYX++KpzrylJwSW98t3Nk+U8XOl8FWKOgwtzdb8lXGf6zYwDUzeHMWfxasyg==}
    engines: {node: '>=6'}
    hasBin: true

  /jsonfile/4.0.0:
    resolution: {integrity: sha512-m6F1R3z8jjlf2imQHS2Qez5sjKWQzbuuhuJ/FKYFRZvPE3PuHcSMVZzfsLhGVOkfd20obL5SWEBew5ShlquNxg==}
    optionalDependencies:
      graceful-fs: 4.2.11

  /jsonfile/6.1.0:
    resolution: {integrity: sha512-5dgndWOriYSm5cnYaJNhalLNDKOqFwyDB/rr1E9ZsGciGvKPs8R2xYGCacuf3z6K1YKDz182fd+fY3cn3pMqXQ==}
    dependencies:
      universalify: 2.0.0
    optionalDependencies:
      graceful-fs: 4.2.11

  /jsonlines/0.1.1:
    resolution: {integrity: sha512-ekDrAGso79Cvf+dtm+mL8OBI2bmAOt3gssYs833De/C9NmIpWDWyUO4zPgB5x2/OhY366dkhgfPMYfwZF7yOZA==}

  /jsonparse/1.3.1:
    resolution: {integrity: sha512-POQXvpdL69+CluYsillJ7SUhKvytYjW9vG/GKpnf+xP8UWgYEM/RaMzHHofbALDiKbbP1W8UEYmgGl39WkPZsg==}
    engines: {'0': node >= 0.2.0}

  /jsonpointer/5.0.1:
    resolution: {integrity: sha512-p/nXbhSEcu3pZRdkW1OfJhpsVtW1gd4Wa1fnQc9YLiTfAjn0312eMKimbdIQzuZl9aa9xUGaRlP9T/CJE/ditQ==}
    engines: {node: '>=0.10.0'}

  /jsonwebtoken/9.0.2:
    resolution: {integrity: sha512-PRp66vJ865SSqOlgqS8hujT5U4AOgMfhrwYIuIhfKaoSCZcirrmASQr8CX7cUg+RMih+hgznrjp99o+W4pJLHQ==}
    engines: {node: '>=12', npm: '>=6'}
    dependencies:
      jws: 3.2.2
      lodash.includes: 4.3.0
      lodash.isboolean: 3.0.3
      lodash.isinteger: 4.0.4
      lodash.isnumber: 3.0.3
      lodash.isplainobject: 4.0.6
      lodash.isstring: 4.0.1
      lodash.once: 4.1.1
      ms: 2.1.3
      semver: 7.5.4

  /jssm-viz-cli/5.89.2:
    resolution: {integrity: sha512-LMUh0iqc8vXK1IzbarXgmWyeNEAHoYOIS0qt6NeC4slIhY+l3Pz7t1Qh+FLLbtECXWJJcBdlUMeLVB2E4re5Bg==}
    hasBin: true
    dependencies:
      ansi-256-colors: 1.1.0
      better_git_changelog: 1.6.2
      commander: 4.1.1
      glob: 7.2.3
      jssm-viz: 5.89.2
      sharp: 0.33.2
    transitivePeerDependencies:
      - supports-color
    dev: true

  /jssm-viz/5.89.2:
    resolution: {integrity: sha512-2kKqnTsgJ+ncSX3IsrpclVIcZH6UGyTLGRfc7axTKhViTWoftJF2WxBA02Smc5ZkmXOov2t3jsuBBJ+IJ3lZ7Q==}
    dependencies:
      better_git_changelog: 1.6.2
      eslint: 8.55.0
      jssm: 5.89.2
      reduce-to-639-1: 1.1.0
      text_audit: 0.9.3
    transitivePeerDependencies:
      - supports-color
    dev: true

  /jssm/5.89.2:
    resolution: {integrity: sha512-I70+UdH7KZs542loBlsh1xKDsT5Lx5RZWf6hKmujzgvSJj9DRymEe46HUCTd6+hzouIebuNwQo5I2ftMzfrhnQ==}
    engines: {node: '>=10.0.0'}
    dependencies:
      better_git_changelog: 1.6.2
      circular_buffer_js: 1.10.0
      reduce-to-639-1: 1.1.0

  /jsx-ast-utils/3.3.3:
    resolution: {integrity: sha512-fYQHZTZ8jSfmWZ0iyzfwiU4WDX4HpHbMCZ3gPlWYiCl3BoeOTsqKBqnTVfH2rYT7eP5c3sVbeSPHnnJOaTrWiw==}
    engines: {node: '>=4.0'}
    dependencies:
      array-includes: 3.1.7
      object.assign: 4.1.4
    dev: true

  /jszip/3.10.1:
    resolution: {integrity: sha512-xXDvecyTpGLrqFrvkrUSoxxfJI5AH7U8zxxtVclpsUtMCq4JQ290LY8AW5c7Ggnr/Y/oK+bQMbqK2qmtk3pN4g==}
    dependencies:
      lie: 3.3.0
      pako: 1.0.11
      readable-stream: 2.3.7
      setimmediate: 1.0.5

  /just-diff-apply/5.5.0:
    resolution: {integrity: sha512-OYTthRfSh55WOItVqwpefPtNt2VdKsq5AnAK6apdtR6yCH8pr0CmSr710J0Mf+WdQy7K/OzMy7K2MgAfdQURDw==}

  /just-diff/5.2.0:
    resolution: {integrity: sha512-6ufhP9SHjb7jibNFrNxyFZ6od3g+An6Ai9mhGRvcYe8UJlH0prseN64M+6ZBBUoKYHZsitDP42gAJ8+eVWr3lw==}

  /jwa/1.4.1:
    resolution: {integrity: sha512-qiLX/xhEEFKUAJ6FiBMbes3w9ATzyk5W7Hvzpa/SLYdxNtng+gcurvrI7TbACjIXlsJyr05/S1oUhZrc63evQA==}
    dependencies:
      buffer-equal-constant-time: 1.0.1
      ecdsa-sig-formatter: 1.0.11
      safe-buffer: 5.2.1

  /jws/3.2.2:
    resolution: {integrity: sha512-YHlZCB6lMTllWDtSPHz/ZXTsi8S00usEV6v1tjq8tOUZzw7DpSDWVXjXDre6ed1w/pd495ODpHZYSdkRTsa0HA==}
    dependencies:
      jwa: 1.4.1
      safe-buffer: 5.2.1

  /keyv/3.1.0:
    resolution: {integrity: sha512-9ykJ/46SN/9KPM/sichzQ7OvXyGDYKGTaDlKMGCAlg2UK8KRy4jb0d8sFc+0Tt0YYnThq8X2RZgCg74RPxgcVA==}
    dependencies:
      json-buffer: 3.0.0

  /keyv/4.5.2:
    resolution: {integrity: sha512-5MHbFaKn8cNSmVW7BYnijeAVlE4cYA/SVkifVgrh7yotnfhKmjuXpDKjrABLnT0SfHWV21P8ow07OGfRrNDg8g==}
    dependencies:
      json-buffer: 3.0.1

  /kind-of/6.0.3:
    resolution: {integrity: sha512-dcS1ul+9tmeD95T+x28/ehLgd9mENa3LsvDTtzm3vyBEO7RPptvAD+t44WVXaUjTBRcrpFeFlC8WCruUR456hw==}
    engines: {node: '>=0.10.0'}

  /kleur/3.0.3:
    resolution: {integrity: sha512-eTIzlVOSUR+JxdDFepEYcBMtZ9Qqdef+rnzWdRZuMbOywu5tO2w2N7rqjoANZ5k9vywhL6Br1VRjUIgTQx4E8w==}
    engines: {node: '>=6'}

  /kleur/4.1.5:
    resolution: {integrity: sha512-o+NO+8WrRiQEE4/7nwRJhN1HWpVmJm511pBHUxPLtp0BUISzlBplORYSmTclCnJvQq2tKu/sgl3xVpkc7ZWuQQ==}
    engines: {node: '>=6'}

  /latest-version/5.1.0:
    resolution: {integrity: sha512-weT+r0kTkRQdCdYCNtkMwWXQTMEswKrFBkm4ckQOMVhhqhIMI1UT2hMj+1iigIhgSZm5gTmrRXBNoGUgaTY1xA==}
    engines: {node: '>=8'}
    dependencies:
      package-json: 6.5.0

  /latest-version/7.0.0:
    resolution: {integrity: sha512-KvNT4XqAMzdcL6ka6Tl3i2lYeFDgXNCuIX+xNx6ZMVR1dFq+idXd9FLKNMOIx0t9mJ9/HudyX4oZWXZQ0UJHeg==}
    engines: {node: '>=14.16'}
    dependencies:
      package-json: 8.1.0

  /levn/0.4.1:
    resolution: {integrity: sha512-+bT2uH4E5LGE7h/n3evcS/sQlJXCpIp6ym8OWJ5eV6+67Dsql/LaaT7qJBAt2rzfoa/5QBGBhxDix1dMt2kQKQ==}
    engines: {node: '>= 0.8.0'}
    dependencies:
      prelude-ls: 1.2.1
      type-check: 0.4.0

  /li/1.3.0:
    resolution: {integrity: sha512-z34TU6GlMram52Tss5mt1m//ifRIpKH5Dqm7yUVOdHI+BQCs9qGPHFaCUTIzsWX7edN30aa2WrPwR7IO10FHaw==}

  /lie/3.3.0:
    resolution: {integrity: sha512-UaiMJzeWRlEujzAuw5LokY1L5ecNQYZKfmyZ9L7wDHb/p5etKaxXhohBcrw0EYby+G/NA52vRSN4N39dxHAIwQ==}
    dependencies:
      immediate: 3.0.6

  /lines-and-columns/1.2.4:
    resolution: {integrity: sha512-7ylylesZQ/PV29jhEDl3Ufjo6ZX7gCqJr5F7PKrqc93v7fzSymt1BpwEU8nAUXs8qzzvqhbjhK5QZg6Mt/HkBg==}

  /load-json-file/4.0.0:
    resolution: {integrity: sha512-Kx8hMakjX03tiGTLAIdJ+lL0htKnXjEZN6hk/tozf/WOuYGdZBJrZ+rCJRbVCugsjB3jMLn9746NsQIf5VjBMw==}
    engines: {node: '>=4'}
    dependencies:
      graceful-fs: 4.2.11
      parse-json: 4.0.0
      pify: 3.0.0
      strip-bom: 3.0.0
    dev: true

  /load-json-file/5.3.0:
    resolution: {integrity: sha512-cJGP40Jc/VXUsp8/OrnyKyTZ1y6v/dphm3bioS+RrKXjK2BB6wHUd6JptZEFDGgGahMT+InnZO5i1Ei9mpC8Bw==}
    engines: {node: '>=6'}
    dependencies:
      graceful-fs: 4.2.11
      parse-json: 4.0.0
      pify: 4.0.1
      strip-bom: 3.0.0
      type-fest: 0.3.1

  /load-yaml-file/0.2.0:
    resolution: {integrity: sha512-OfCBkGEw4nN6JLtgRidPX6QxjBQGQf72q3si2uvqyFEMbycSFFHwAZeXx6cJgFM9wmLrf9zBwCP3Ivqa+LLZPw==}
    engines: {node: '>=6'}
    dependencies:
      graceful-fs: 4.2.11
      js-yaml: 3.14.1
      pify: 4.0.1
      strip-bom: 3.0.0

  /loader-runner/4.3.0:
    resolution: {integrity: sha512-3R/1M+yS3j5ou80Me59j7F9IMs4PXs3VqRrm0TU3AbKPxlmpoY1TNscJV/oGJXo8qCatFGTfDbY6W6ipGOYXfg==}
    engines: {node: '>=6.11.5'}

  /locate-path/2.0.0:
    resolution: {integrity: sha512-NCI2kiDkyR7VeEKm27Kda/iQHyKJe1Bu0FlTbYp3CqJu+9IFe9bLyAjMxf5ZDDbEg+iMPzB5zYyUTSm8wVTKmA==}
    engines: {node: '>=4'}
    dependencies:
      p-locate: 2.0.0
      path-exists: 3.0.0
    dev: true

  /locate-path/5.0.0:
    resolution: {integrity: sha512-t7hw9pI+WvuwNJXwk5zVHpyhIqzg2qTlklJOf0mVxGSbe3Fp2VieZcduNYjaLDoy6p9uGpQEGWG87WpMKlNq8g==}
    engines: {node: '>=8'}
    dependencies:
      p-locate: 4.1.0

  /locate-path/6.0.0:
    resolution: {integrity: sha512-iPZK6eYjbxRu3uB4/WZ3EsEIMJFMqAoopl3R+zuq0UjcAm/MO6KCweDgPfP3elTztoKP3KtnVHxTn2NHBSDVUw==}
    engines: {node: '>=10'}
    dependencies:
      p-locate: 5.0.0

  /lodash._reinterpolate/3.0.0:
    resolution: {integrity: sha512-xYHt68QRoYGjeeM/XOE1uJtvXQAgvszfBhjV4yvsQH0u2i9I6cI6c6/eG4Hh3UAOVn0y/xAXwmTzEay49Q//HA==}

  /lodash.camelcase/4.3.0:
    resolution: {integrity: sha512-TwuEnCnxbc3rAvhf/LbG7tJUDzhqXyFnv3dtzLOPgCG/hODL7WFnsbwktkD7yUV0RrreP/l1PALq/YSg6VvjlA==}
    dev: true

  /lodash.find/4.6.0:
    resolution: {integrity: sha512-yaRZoAV3Xq28F1iafWN1+a0rflOej93l1DQUejs3SZ41h2O9UJBoS9aueGjPDgAl4B6tPC0NuuchLKaDQQ3Isg==}

  /lodash.get/4.4.2:
    resolution: {integrity: sha512-z+Uw/vLuy6gQe8cfaFWD7p0wVv8fJl3mbzXh33RS+0oW2wvUqiRXiQ69gLWSLpgB5/6sU+r6BlQR0MBILadqTQ==}

  /lodash.includes/4.3.0:
    resolution: {integrity: sha512-W3Bx6mdkRTGtlJISOvVD/lbqjTlPPUDTMnlXZFnVwi9NKJ6tiAk6LVdlhZMm17VZisqhKcgzpO5Wz91PCt5b0w==}

  /lodash.isboolean/3.0.3:
    resolution: {integrity: sha512-Bz5mupy2SVbPHURB98VAcw+aHh4vRV5IPNhILUCsOzRmsTmSQ17jIuqopAentWoehktxGd9e/hbIXq980/1QJg==}

  /lodash.isequal/4.5.0:
    resolution: {integrity: sha512-pDo3lu8Jhfjqls6GkMgpahsF9kCyayhgykjyLMNFTKWrpVdAQtYyB4muAMWozBB4ig/dtWAmsMxLEI8wuz+DYQ==}

  /lodash.isfunction/3.0.9:
    resolution: {integrity: sha512-AirXNj15uRIMMPihnkInB4i3NHeb4iBtNg9WRWuK2o31S+ePwwNmDPaTL3o7dTJ+VXNZim7rFs4rxN4YU1oUJw==}
    dev: true

  /lodash.isinteger/4.0.4:
    resolution: {integrity: sha512-DBwtEWN2caHQ9/imiNeEA5ys1JoRtRfY3d7V9wkqtbycnAmTvRRmbHKDV4a0EYc678/dia0jrte4tjYwVBaZUA==}

  /lodash.ismatch/4.4.0:
    resolution: {integrity: sha512-fPMfXjGQEV9Xsq/8MTSgUf255gawYRbjwMyDbcvDhXgV7enSZA0hynz6vMPnpAb5iONEzBHBPsT+0zes5Z301g==}
    dev: true

  /lodash.isnumber/3.0.3:
    resolution: {integrity: sha512-QYqzpfwO3/CWf3XP+Z+tkQsfaLL/EnUlXWVkIk5FUPc4sBdTehEqZONuyRt2P67PXAk+NXmTBcc97zw9t1FQrw==}

  /lodash.isobject/3.0.2:
    resolution: {integrity: sha512-3/Qptq2vr7WeJbB4KHUSKlq8Pl7ASXi3UG6CMbBm8WRtXi8+GHm7mKaU3urfpSEzWe2wCIChs6/sdocUsTKJiA==}

  /lodash.isplainobject/4.0.6:
    resolution: {integrity: sha512-oSXzaWypCMHkPC3NvBEaPHf0KsA5mvPrOPgQWDsbg8n7orZ290M0BmC/jgRZ4vcJ6DTAhjrsSYgdsW/F+MFOBA==}

  /lodash.isstring/4.0.1:
    resolution: {integrity: sha512-0wJxfxH1wgO3GrbuP+dTTk7op+6L41QCXbGINEmD+ny/G/eCqGzxyCsh7159S+mgDDcoarnBw6PC1PS5+wUGgw==}

  /lodash.kebabcase/4.1.1:
    resolution: {integrity: sha512-N8XRTIMMqqDgSy4VLKPnJ/+hpGZN+PHQiJnSenYqPaVV/NCqEogTnAdZLQiGKhxX+JCs8waWq2t1XHWKOmlY8g==}
    dev: true

  /lodash.keys/4.2.0:
    resolution: {integrity: sha512-J79MkJcp7Df5mizHiVNpjoHXLi4HLjh9VLS/M7lQSGoQ+0oQ+lWEigREkqKyizPB1IawvQLLKY8mzEcm1tkyxQ==}

  /lodash.map/4.6.0:
    resolution: {integrity: sha512-worNHGKLDetmcEYDvh2stPCrrQRkP20E4l0iIS7F8EvzMqBBi7ltvFN5m1HvTf1P7Jk1txKhvFcmYsCr8O2F1Q==}
    dev: true

  /lodash.mapvalues/4.6.0:
    resolution: {integrity: sha512-JPFqXFeZQ7BfS00H58kClY7SPVeHertPE0lNuCyZ26/XlN8TvakYD7b9bGyNmXbT/D3BbtPAAmq90gPWqLkxlQ==}

  /lodash.memoize/4.1.2:
    resolution: {integrity: sha512-t7j+NzmgnQzTAYXcsHYLgimltOV1MXHtlOWf6GjL9Kj8GK5FInw5JotxvbOs+IvV1/Dzo04/fCGfLVs7aXb4Ag==}

  /lodash.merge/4.6.2:
    resolution: {integrity: sha512-0KpjqXRVvrYyCsX1swR/XTK0va6VQkQM6MNo7PqW77ByjAhoARA8EfrP1N4+KlKj8YS0ZUCtRT/YUuhyYDujIQ==}

  /lodash.mergewith/4.6.2:
    resolution: {integrity: sha512-GK3g5RPZWTRSeLSpgP8Xhra+pnjBC56q9FZYe1d5RN3TJ35dbkGy3YqBSMbyCrlbi+CM9Z3Jk5yTL7RCsqboyQ==}
    dev: true

  /lodash.once/4.1.1:
    resolution: {integrity: sha512-Sb487aTOCr9drQVL8pIxOzVhafOjZN9UU54hiN8PU3uAiSV7lx1yYNpbNmex2PK6dSJoNTSJUUswT651yww3Mg==}

  /lodash.pickby/4.6.0:
    resolution: {integrity: sha512-AZV+GsS/6ckvPOVQPXSiFFacKvKB4kOQu6ynt9wz0F3LO4R9Ij4K1ddYsIytDpSgLz88JHd9P+oaLeej5/Sl7Q==}

  /lodash.snakecase/4.1.1:
    resolution: {integrity: sha512-QZ1d4xoBHYUeuouhEq3lk3Uq7ldgyFXGBhg04+oRLnIz8o9T65Eh+8YdroUwn846zchkA9yDsDl5CVVaV2nqYw==}
    dev: true

  /lodash.sortby/4.7.0:
    resolution: {integrity: sha512-HDWXG8isMntAyRF5vZ7xKuEvOhT4AhlRt/3czTSjvGUxjYCBVRQY48ViDHyfYz9VIoBkW4TMGQNapx+l3RUwdA==}

  /lodash.startcase/4.4.0:
    resolution: {integrity: sha512-+WKqsK294HMSc2jEbNgpHpd0JfIBhp7rEV4aqXWqFr6AlXov+SlcgB1Fv01y2kGe3Gc8nMW7VA0SrGuSkRfIEg==}
    dev: true

  /lodash.template/4.5.0:
    resolution: {integrity: sha512-84vYFxIkmidUiFxidA/KjjH9pAycqW+h980j7Fuz5qxRtO9pgB7MDFTdys1N7A5mcucRiDyEq4fusljItR1T/A==}
    dependencies:
      lodash._reinterpolate: 3.0.0
      lodash.templatesettings: 4.2.0

  /lodash.templatesettings/4.2.0:
    resolution: {integrity: sha512-stgLz+i3Aa9mZgnjr/O+v9ruKZsPsndy7qPZOchbqk2cnTU1ZaldKK+v7m54WoKIyxiuMZTKT2H81F8BeAc3ZQ==}
    dependencies:
      lodash._reinterpolate: 3.0.0

  /lodash.truncate/4.4.2:
    resolution: {integrity: sha512-jttmRe7bRse52OsWIMDLaXxWqRAmtIUccAQ3garviCqJjafXOfNMO0yMfNpdD6zbGaTU0P5Nz7e7gAT6cKmJRw==}

  /lodash.uniq/4.5.0:
    resolution: {integrity: sha512-xfBaXQd9ryd9dlSDvnvI0lvxfLJlYAZzXomUYzLKtUeOQvOP5piqAWuGtrhWeqaXK9hhoM/iyJc5AV+XfsX3HQ==}
    dev: true

  /lodash.uniqby/4.7.0:
    resolution: {integrity: sha512-e/zcLx6CSbmaEgFHCA7BnoQKyCtKMxnuWrJygbwPs/AIn+IMKl66L8/s+wBUn5LRw2pZx3bUHibiV1b6aTWIww==}

  /lodash.upperfirst/4.3.1:
    resolution: {integrity: sha512-sReKOYJIJf74dhJONhU4e0/shzi1trVbSWDOhKYE5XV2O+H7Sb2Dihwuc7xWxVl+DgFPyTqIN3zMfT9cq5iWDg==}
    dev: true

  /lodash/4.17.21:
    resolution: {integrity: sha512-v2kDEe57lecTulaDIuNTPy3Ry4gLGJ6Z1O3vE1krgXZNrsQ+LFTGHVxVjcXPs17LhbZVGedAJv8XZ1tvj5FvSg==}

  /log-symbols/4.1.0:
    resolution: {integrity: sha512-8XPvpAA8uyhfteu8pIvQxpJZ7SYYdpUivZpGy6sFsBuKRY/7rQGavedeB8aK+Zkyq6upMFVL/9AW6vOYzfRyLg==}
    engines: {node: '>=10'}
    dependencies:
      chalk: 4.1.2
      is-unicode-supported: 0.1.0

  /longest/2.0.1:
    resolution: {integrity: sha512-Ajzxb8CM6WAnFjgiloPsI3bF+WCxcvhdIG3KNA2KN962+tdBsHcuQ4k4qX/EcS/2CRkcc0iAkR956Nib6aXU/Q==}
    engines: {node: '>=0.10.0'}
    dev: true

  /loose-envify/1.4.0:
    resolution: {integrity: sha512-lyuxPGr/Wfhrlem2CL/UcnUc1zcqKAImBDzukY7Y5F/yQiNdko6+fRLevlw1HgMySw7f611UIY408EtxRSoK3Q==}
    hasBin: true
    dependencies:
      js-tokens: 4.0.0
    dev: true

  /loupe/2.3.4:
    resolution: {integrity: sha512-OvKfgCC2Ndby6aSTREl5aCCPTNIzlDfQZvZxNUrBrihDhL3xcrYegTblhmEiCrg2kKQz4XsFIaemE5BF4ybSaQ==}
    dependencies:
      get-func-name: 2.0.0
    dev: true

  /lower-case/2.0.2:
    resolution: {integrity: sha512-7fm3l3NAF9WfN6W3JOmf5drwpVqX78JtoGJ3A6W0a6ZnldM41w2fV5D490psKFTpMds8TJse/eHLFFsNHHjHgg==}
    dependencies:
      tslib: 2.6.2

  /lowercase-keys/1.0.1:
    resolution: {integrity: sha512-G2Lj61tXDnVFFOi8VZds+SoQjtQC3dgokKdDG2mTm1tx4m50NUHBOZSBwQQHyy0V12A0JTG4icfZQH+xPyh8VA==}
    engines: {node: '>=0.10.0'}

  /lowercase-keys/2.0.0:
    resolution: {integrity: sha512-tqNXrS78oMOE73NMxK4EMLQsQowWf8jKooH9g7xPavRT706R6bkQJ6DY2Te7QukaZsulxa30wQ7bk0pm4XiHmA==}
    engines: {node: '>=8'}

  /lowercase-keys/3.0.0:
    resolution: {integrity: sha512-ozCC6gdQ+glXOQsveKD0YsDy8DSQFjDTz4zyzEHNV5+JP5D62LmfDZ6o1cycFx9ouG940M5dE8C8CTewdj2YWQ==}
    engines: {node: ^12.20.0 || ^14.13.1 || >=16.0.0}

  /lru-cache/6.0.0:
    resolution: {integrity: sha512-Jo6dJ04CmSjuznwJSS3pUeWmd/H0ffTlkXXgwZi+eq1UCmqQwCh+eLsYOYCwY991i2Fah4h1BEMCx4qThGbsiA==}
    engines: {node: '>=10'}
    dependencies:
      yallist: 4.0.0

  /lru-cache/7.18.3:
    resolution: {integrity: sha512-jumlc0BIUrS3qJGgIkWZsyfAM7NCWiBcCDhnd+3NNM5KbBmLTgHVfWBcg6W+rLUsIpzpERPsvwUP7CckAQSOoA==}
    engines: {node: '>=12'}

  /lru-cache/9.1.2:
    resolution: {integrity: sha512-ERJq3FOzJTxBbFjZ7iDs+NiK4VI9Wz+RdrrAB8dio1oV+YvdPzUEE4QNiT2VD51DkIbCYRUUzCRkssXCHqSnKQ==}
    engines: {node: 14 || >=16.14}

  /lru-queue/0.1.0:
    resolution: {integrity: sha512-BpdYkt9EvGl8OfWHDQPISVpcl5xZthb+XPsbELj5AQXxIC8IriDZIQYjBJPEm5rS420sjZ0TLEzRcq5KdBhYrQ==}
    dependencies:
      es5-ext: 0.10.62
    dev: true

  /make-dir/3.1.0:
    resolution: {integrity: sha512-g3FeP20LNwhALb/6Cz6Dd4F2ngze0jz7tbzrD2wAV+o9FeNHe4rL+yK2md0J/fiSf1sa1ADhXqi5+oVwOM/eGw==}
    engines: {node: '>=8'}
    dependencies:
      semver: 6.3.1
    dev: true

  /make-error/1.3.6:
    resolution: {integrity: sha512-s8UhlNe7vPKomQhC1qFelMokr/Sc3AgNbso3n74mVPA5LTZwkB9NlXf4XPamLxJE8h0gh73rM94xvwRT2CVInw==}

  /make-fetch-happen/10.2.1:
    resolution: {integrity: sha512-NgOPbRiaQM10DYXvN3/hhGVI2M5MtITFryzBGxHM5p4wnFxsVCbxkrBrDsk+EZ5OB4jEOT7AjDxtdF+KVEFT7w==}
    engines: {node: ^12.13.0 || ^14.15.0 || >=16.0.0}
    dependencies:
      agentkeepalive: 4.2.1
      cacache: 16.1.3
      http-cache-semantics: 4.1.1
      http-proxy-agent: 5.0.0
      https-proxy-agent: 5.0.1
      is-lambda: 1.0.1
      lru-cache: 7.18.3
      minipass: 3.3.6
      minipass-collect: 1.0.2
      minipass-fetch: 2.1.2
      minipass-flush: 1.0.5
      minipass-pipeline: 1.2.4
      negotiator: 0.6.3
      promise-retry: 2.0.1
      socks-proxy-agent: 7.0.0
      ssri: 9.0.1
    transitivePeerDependencies:
      - bluebird
      - supports-color

  /make-fetch-happen/11.1.1:
    resolution: {integrity: sha512-rLWS7GCSTcEujjVBs2YqG7Y4643u8ucvCJeSRqiLYhesrDuzeuFIk37xREzAsfQaqzl8b9rNCE4m6J8tvX4Q8w==}
    engines: {node: ^14.17.0 || ^16.13.0 || >=18.0.0}
    dependencies:
      agentkeepalive: 4.2.1
      cacache: 17.1.3
      http-cache-semantics: 4.1.1
      http-proxy-agent: 5.0.0
      https-proxy-agent: 5.0.1
      is-lambda: 1.0.1
      lru-cache: 7.18.3
      minipass: 5.0.0
      minipass-fetch: 3.0.3
      minipass-flush: 1.0.5
      minipass-pipeline: 1.2.4
      negotiator: 0.6.3
      promise-retry: 2.0.1
      socks-proxy-agent: 7.0.0
      ssri: 10.0.4
    transitivePeerDependencies:
      - supports-color

  /make-fetch-happen/9.1.0:
    resolution: {integrity: sha512-+zopwDy7DNknmwPQplem5lAZX/eCOzSvSNNcSKm5eVwTkOBzoktEfXsa9L23J/GIRhxRsaxzkPEhrJEpE2F4Gg==}
    engines: {node: '>= 10'}
    dependencies:
      agentkeepalive: 4.2.1
      cacache: 15.3.0
      http-cache-semantics: 4.1.1
      http-proxy-agent: 4.0.1
      https-proxy-agent: 5.0.1
      is-lambda: 1.0.1
      lru-cache: 6.0.0
      minipass: 3.3.6
      minipass-collect: 1.0.2
      minipass-fetch: 1.4.1
      minipass-flush: 1.0.5
      minipass-pipeline: 1.2.4
      negotiator: 0.6.3
      promise-retry: 2.0.1
      socks-proxy-agent: 6.2.1
      ssri: 8.0.1
    transitivePeerDependencies:
      - bluebird
      - supports-color

  /map-obj/1.0.1:
    resolution: {integrity: sha512-7N/q3lyZ+LVCp7PzuxrJr4KMbBE2hW7BT7YNia330OFxIf4d3r5zVpicP2650l7CPN6RM9zOJRl3NGpqSiw3Eg==}
    engines: {node: '>=0.10.0'}
    dev: true

  /map-obj/4.3.0:
    resolution: {integrity: sha512-hdN1wVrZbb29eBGiGjJbeP8JbKjq1urkHJ/LIP/NY48MZ1QVXUsQBV1G1zvYFHn1XE06cwjBsOI2K3Ulnj1YXQ==}
    engines: {node: '>=8'}
    dev: true

  /mem-fs-editor/9.6.0:
    resolution: {integrity: sha512-CsuAd+s0UPZnGzm3kQ5X7gGmVmwiX9XXRAmXj9Mbq0CJa8YWUkPqneelp0aG2g+7uiwCBHlJbl30FYtToLT3VQ==}
    engines: {node: '>=12.10.0'}
    peerDependencies:
      mem-fs: ^2.1.0
    peerDependenciesMeta:
      mem-fs:
        optional: true
    dependencies:
      binaryextensions: 4.18.0
      commondir: 1.0.1
      deep-extend: 0.6.0
      ejs: 3.1.9
      globby: 11.1.0
      isbinaryfile: 4.0.10
      minimatch: 3.1.2
      multimatch: 5.0.0
      normalize-path: 3.0.0
      textextensions: 5.15.0

  /mem-fs-editor/9.6.0_mem-fs@2.2.1:
    resolution: {integrity: sha512-CsuAd+s0UPZnGzm3kQ5X7gGmVmwiX9XXRAmXj9Mbq0CJa8YWUkPqneelp0aG2g+7uiwCBHlJbl30FYtToLT3VQ==}
    engines: {node: '>=12.10.0'}
    peerDependencies:
      mem-fs: ^2.1.0
    peerDependenciesMeta:
      mem-fs:
        optional: true
    dependencies:
      binaryextensions: 4.18.0
      commondir: 1.0.1
      deep-extend: 0.6.0
      ejs: 3.1.9
      globby: 11.1.0
      isbinaryfile: 4.0.10
      mem-fs: 2.2.1
      minimatch: 3.1.2
      multimatch: 5.0.0
      normalize-path: 3.0.0
      textextensions: 5.15.0

  /mem-fs/2.2.1:
    resolution: {integrity: sha512-yiAivd4xFOH/WXlUi6v/nKopBh1QLzwjFi36NK88cGt/PRXI8WeBASqY+YSjIVWvQTx3hR8zHKDBMV6hWmglNA==}
    engines: {node: '>=12'}
    dependencies:
      '@types/node': 15.14.9
      '@types/vinyl': 2.0.7
      vinyl: 2.2.1
      vinyl-file: 3.0.0

  /memfs-or-file-map-to-github-branch/1.2.1:
    resolution: {integrity: sha512-I/hQzJ2a/pCGR8fkSQ9l5Yx+FQ4e7X6blNHyWBm2ojeFLT3GVzGkTj7xnyWpdclrr7Nq4dmx3xrvu70m3ypzAQ==}
    dependencies:
      '@octokit/rest': 18.12.0
    transitivePeerDependencies:
      - encoding

  /memoizee/0.4.15:
    resolution: {integrity: sha512-UBWmJpLZd5STPm7PMUlOw/TSy972M+z8gcyQ5veOnSDRREz/0bmpyTfKt3/51DhEBqCZQn1udM/5flcSPYhkdQ==}
    dependencies:
      d: 1.0.1
      es5-ext: 0.10.62
      es6-weak-map: 2.0.3
      event-emitter: 0.3.5
      is-promise: 2.2.2
      lru-queue: 0.1.0
      next-tick: 1.1.0
      timers-ext: 0.1.7
    dev: true

  /meow/8.1.2:
    resolution: {integrity: sha512-r85E3NdZ+mpYk1C6RjPFEMSE+s1iZMuHtsHAqY0DT3jZczl0diWUZ8g6oU7h0M9cD2EL+PzaYghhCLzR0ZNn5Q==}
    engines: {node: '>=10'}
    dependencies:
      '@types/minimist': 1.2.2
      camelcase-keys: 6.2.2
      decamelize-keys: 1.1.0
      hard-rejection: 2.1.0
      minimist-options: 4.1.0
      normalize-package-data: 3.0.3
      read-pkg-up: 7.0.1
      redent: 3.0.0
      trim-newlines: 3.0.1
      type-fest: 0.18.1
      yargs-parser: 20.2.9
    dev: true

  /merge-stream/2.0.0:
    resolution: {integrity: sha512-abv/qOcuPfk3URPfDzmZU1LKmuw8kT+0nIHvKrKgFrwifol/doWcdA4ZqsWQ8ENrFKkd67Mfpo/LovbIUsbt3w==}

  /merge/2.1.1:
    resolution: {integrity: sha512-jz+Cfrg9GWOZbQAnDQ4hlVnQky+341Yk5ru8bZSe6sIDTCIg8n9i/u7hSQGSVOF3C7lH6mGtqjkiT9G4wFLL0w==}
    dev: true

  /merge2/1.4.1:
    resolution: {integrity: sha512-8q7VEgMJW4J8tcfVPy8g09NcQwZdbwFEqhe/WZkoIzjn/3TGDwtOCYtXGxA3O8tPzpczCCDgv+P2P5y00ZJOOg==}
    engines: {node: '>= 8'}

  /micromatch/4.0.5:
    resolution: {integrity: sha512-DMy+ERcEW2q8Z2Po+WNXuw3c5YaUSFjAO5GsJqfEl7UjvtIuFKO6ZrKvcItdy98dwFI2N1tg3zNIdKaQT+aNdA==}
    engines: {node: '>=8.6'}
    dependencies:
      braces: 3.0.2
      picomatch: 2.3.1

  /mime-db/1.52.0:
    resolution: {integrity: sha512-sPU4uV7dYlvtWJxwwxHD0PuihVNiE7TyAbQ5SWxDCB9mUYvOgroQOwYQQOKPJ8CIbE+1ETVlOoK1UC2nU3gYvg==}
    engines: {node: '>= 0.6'}

  /mime-types/2.1.35:
    resolution: {integrity: sha512-ZDY+bPm5zTTF+YpCrAU9nK0UgICYPT0QtT1NZWFv4s++TNkcgVaT0g6+4R2uI4MjQjzysHB1zxuWL50hzaeXiw==}
    engines: {node: '>= 0.6'}
    dependencies:
      mime-db: 1.52.0

  /mime/3.0.0:
    resolution: {integrity: sha512-jSCU7/VB1loIWBZe14aEYHU/+1UMEHoaO7qxCOVJOw9GgH72VAWppxNcjU+x9a2k3GSIBXNKxXQFqRvvZ7vr3A==}
    engines: {node: '>=10.0.0'}
    hasBin: true

  /mimic-fn/1.2.0:
    resolution: {integrity: sha512-jf84uxzwiuiIVKiOLpfYk7N46TSy8ubTonmneY9vrpHNAnp0QBt2BxWV9dO3/j+BoVAb+a5G6YDPW3M5HOdMWQ==}
    engines: {node: '>=4'}
    dev: true

  /mimic-fn/2.1.0:
    resolution: {integrity: sha512-OqbOk5oEQeAZ8WXWydlu9HJjz9WVdEIvamMCcXmuqUYjTknH/sqsWvhQ3vgwKFRR1HpjvNBKQ37nbJgYzGqGcg==}
    engines: {node: '>=6'}

  /mimic-response/1.0.1:
    resolution: {integrity: sha512-j5EctnkH7amfV/q5Hgmoal1g2QHFJRraOtmx0JpIqkxhBhI/lJSl1nMpQ45hVarwNETOoWEimndZ4QK0RHxuxQ==}
    engines: {node: '>=4'}

  /mimic-response/3.1.0:
    resolution: {integrity: sha512-z0yWI+4FDrrweS8Zmt4Ej5HdJmky15+L2e6Wgn3+iK5fWzb6T3fhNFq2+MeTRb064c6Wr4N/wv0DzQTjNzHNGQ==}
    engines: {node: '>=10'}

  /mimic-response/4.0.0:
    resolution: {integrity: sha512-e5ISH9xMYU0DzrT+jl8q2ze9D6eWBto+I8CNpe+VI+K2J/F/k3PdkdTdz4wvGVH4NTpo+NRYTVIuMQEMMcsLqg==}
    engines: {node: ^12.20.0 || ^14.13.1 || >=16.0.0}

  /min-indent/1.0.1:
    resolution: {integrity: sha512-I9jwMn07Sy/IwOj3zVkVik2JTvgpaykDZEigL6Rx6N9LbMywwUSMtxET+7lVoDLLd3O3IXwJwvuuns8UB/HeAg==}
    engines: {node: '>=4'}
    dev: true

  /minimatch/3.0.8:
    resolution: {integrity: sha512-6FsRAQsxQ61mw+qP1ZzbL9Bc78x2p5OqNgNpnoAFLTrX8n5Kxph0CsnhmKKNXTWjXqU5L0pGPR7hYk+XWZr60Q==}
    dependencies:
      brace-expansion: 1.1.11

  /minimatch/3.1.2:
    resolution: {integrity: sha512-J7p63hRiAjw1NDEww1W7i37+ByIrOWO5XQQAzZ3VOcL0PNybwpfmV/N05zFAzwQ9USyEcX6t3UO+K5aqBQOIHw==}
    dependencies:
      brace-expansion: 1.1.11

  /minimatch/5.0.1:
    resolution: {integrity: sha512-nLDxIFRyhDblz3qMuq+SoRZED4+miJ/G+tdDrjkkkRnjAsBexeGpgjLEQ0blJy7rHhR2b93rhQY4SvyWu9v03g==}
    engines: {node: '>=10'}
    dependencies:
      brace-expansion: 2.0.1
    dev: true

  /minimatch/5.1.6:
    resolution: {integrity: sha512-lKwV/1brpG6mBUFHtb7NUmtABCb2WZZmm2wNiOA5hAb8VdCS4B3dtMWyvcoViccwAW/COERjXLt0zP1zXUN26g==}
    engines: {node: '>=10'}
    dependencies:
      brace-expansion: 2.0.1

  /minimatch/6.2.0:
    resolution: {integrity: sha512-sauLxniAmvnhhRjFwPNnJKaPFYyddAgbYdeUpHULtCT/GhzdCx/MDNy+Y40lBxTQUrMzDE8e0S43Z5uqfO0REg==}
    engines: {node: '>=10'}
    dependencies:
      brace-expansion: 2.0.1
    dev: true

  /minimatch/7.4.6:
    resolution: {integrity: sha512-sBz8G/YjVniEz6lKPNpKxXwazJe4c19fEfV2GDMX6AjFz+MX9uDWIZW8XreVhkFW3fkIdTv/gxWr/Kks5FFAVw==}
    engines: {node: '>=10'}
    dependencies:
      brace-expansion: 2.0.1

  /minimatch/9.0.3:
    resolution: {integrity: sha512-RHiac9mvaRw0x3AYRgDC1CxAP7HTcNrrECeA8YYJeWnpo+2Q5CegtZjaotWTWxDG3UeGA1coE05iH1mPjT/2mg==}
    engines: {node: '>=16 || 14 >=14.17'}
    dependencies:
      brace-expansion: 2.0.1

  /minimist-options/4.1.0:
    resolution: {integrity: sha512-Q4r8ghd80yhO/0j1O3B2BjweX3fiHg9cdOwjJd2J76Q135c+NDxGCqdYKQ1SKBuFfgWbAUzBfvYjPUEeNgqN1A==}
    engines: {node: '>= 6'}
    dependencies:
      arrify: 1.0.1
      is-plain-obj: 1.1.0
      kind-of: 6.0.3
    dev: true

  /minimist/1.2.7:
    resolution: {integrity: sha512-bzfL1YUZsP41gmu/qjrEk0Q6i2ix/cVeAhbCbqH9u3zYutS1cLg00qhrD0M2MVdCcx4Sc0UpP2eBWo9rotpq6g==}
    dev: true

  /minimist/1.2.8:
    resolution: {integrity: sha512-2yyAR8qBkN3YuheJanUpWC5U3bb5osDywNB8RzDVlDwDHbocAJveqqj1u8+SVD7jkWT4yvsHCpWqqWqAxb0zCA==}

  /minipass-collect/1.0.2:
    resolution: {integrity: sha512-6T6lH0H8OG9kITm/Jm6tdooIbogG9e0tLgpY6mphXSm/A9u8Nq1ryBG+Qspiub9LjWlBPsPS3tWQ/Botq4FdxA==}
    engines: {node: '>= 8'}
    dependencies:
      minipass: 3.3.6

  /minipass-fetch/1.4.1:
    resolution: {integrity: sha512-CGH1eblLq26Y15+Azk7ey4xh0J/XfJfrCox5LDJiKqI2Q2iwOLOKrlmIaODiSQS8d18jalF6y2K2ePUm0CmShw==}
    engines: {node: '>=8'}
    dependencies:
      minipass: 3.3.6
      minipass-sized: 1.0.3
      minizlib: 2.1.2
    optionalDependencies:
      encoding: 0.1.13

  /minipass-fetch/2.1.2:
    resolution: {integrity: sha512-LT49Zi2/WMROHYoqGgdlQIZh8mLPZmOrN2NdJjMXxYe4nkN6FUyuPuOAOedNJDrx0IRGg9+4guZewtp8hE6TxA==}
    engines: {node: ^12.13.0 || ^14.15.0 || >=16.0.0}
    dependencies:
      minipass: 3.3.6
      minipass-sized: 1.0.3
      minizlib: 2.1.2
    optionalDependencies:
      encoding: 0.1.13

  /minipass-fetch/3.0.3:
    resolution: {integrity: sha512-n5ITsTkDqYkYJZjcRWzZt9qnZKCT7nKCosJhHoj7S7zD+BP4jVbWs+odsniw5TA3E0sLomhTKOKjF86wf11PuQ==}
    engines: {node: ^14.17.0 || ^16.13.0 || >=18.0.0}
    dependencies:
      minipass: 5.0.0
      minipass-sized: 1.0.3
      minizlib: 2.1.2
    optionalDependencies:
      encoding: 0.1.13

  /minipass-flush/1.0.5:
    resolution: {integrity: sha512-JmQSYYpPUqX5Jyn1mXaRwOda1uQ8HP5KAT/oDSLCzt1BYRhQU0/hDtsB1ufZfEEzMZ9aAVmsBw8+FWsIXlClWw==}
    engines: {node: '>= 8'}
    dependencies:
      minipass: 3.3.6

  /minipass-json-stream/1.0.1:
    resolution: {integrity: sha512-ODqY18UZt/I8k+b7rl2AENgbWE8IDYam+undIJONvigAz8KR5GWblsFTEfQs0WODsjbSXWlm+JHEv8Gr6Tfdbg==}
    dependencies:
      jsonparse: 1.3.1
      minipass: 3.3.6

  /minipass-pipeline/1.2.4:
    resolution: {integrity: sha512-xuIq7cIOt09RPRJ19gdi4b+RiNvDFYe5JH+ggNvBqGqpQXcru3PcRmOZuHBKWK1Txf9+cQ+HMVN4d6z46LZP7A==}
    engines: {node: '>=8'}
    dependencies:
      minipass: 3.3.6

  /minipass-sized/1.0.3:
    resolution: {integrity: sha512-MbkQQ2CTiBMlA2Dm/5cY+9SWFEN8pzzOXi6rlM5Xxq0Yqbda5ZQy9sU75a673FE9ZK0Zsbr6Y5iP6u9nktfg2g==}
    engines: {node: '>=8'}
    dependencies:
      minipass: 3.3.6

  /minipass/3.3.6:
    resolution: {integrity: sha512-DxiNidxSEK+tHG6zOIklvNOwm3hvCrbUrdtzY74U6HKTJxvIDfOUL5W5P2Ghd3DTkhhKPYGqeNUIh5qcM4YBfw==}
    engines: {node: '>=8'}
    dependencies:
      yallist: 4.0.0

  /minipass/4.2.5:
    resolution: {integrity: sha512-+yQl7SX3bIT83Lhb4BVorMAHVuqsskxRdlmO9kTpyukp8vsm2Sn/fUOV9xlnG8/a5JsypJzap21lz/y3FBMJ8Q==}
    engines: {node: '>=8'}

  /minipass/5.0.0:
    resolution: {integrity: sha512-3FnjYuehv9k6ovOEbyOswadCDPX1piCfhV8ncmYtHOjuPwylVWsghTLo7rabjC3Rx5xD4HDx8Wm1xnMF7S5qFQ==}
    engines: {node: '>=8'}

  /minipass/6.0.2:
    resolution: {integrity: sha512-MzWSV5nYVT7mVyWCwn2o7JH13w2TBRmmSqSRCKzTw+lmft9X4z+3wjvs06Tzijo5z4W/kahUCDpRXTF+ZrmF/w==}
    engines: {node: '>=16 || 14 >=14.17'}

  /minizlib/2.1.2:
    resolution: {integrity: sha512-bAxsR8BVfj60DWXHE3u30oHzfl4G7khkSuPW+qvpd7jFRHm7dLxOjUk1EHACJ/hxLY8phGJ0YhYHZo7jil7Qdg==}
    engines: {node: '>= 8'}
    dependencies:
      minipass: 3.3.6
      yallist: 4.0.0

  /mkdirp-infer-owner/2.0.0:
    resolution: {integrity: sha512-sdqtiFt3lkOaYvTXSRIUjkIdPTcxgv5+fgqYE/5qgwdw12cOrAuzzgzvVExIkH/ul1oeHN3bCLOWSG3XOqbKKw==}
    engines: {node: '>=10'}
    dependencies:
      chownr: 2.0.0
      infer-owner: 1.0.4
      mkdirp: 1.0.4

  /mkdirp/0.5.6:
    resolution: {integrity: sha512-FP+p8RB8OWpF3YZBCrP5gtADmtXApB5AMLn+vdyA+PyxCjrCs00mjyUozssO33cwDeT3wNGdLxJ5M//YqtHAJw==}
    hasBin: true
    dependencies:
      minimist: 1.2.8
    dev: true

  /mkdirp/1.0.4:
    resolution: {integrity: sha512-vVqVZQyf3WLx2Shd0qJ9xuvqgAyKPLAiqITEtqW0oIUjzo3PePDd6fW9iFz30ef7Ysp/oiWqbhszeGWW2T6Gzw==}
    engines: {node: '>=10'}
    hasBin: true

  /mocha-json-output-reporter/2.1.0_mocha@10.2.0+moment@2.29.4:
    resolution: {integrity: sha512-FF2BItlMo8nK9+SgN/WAD01ue7G+qI1Po0U3JCZXQiiyTJ5OV3KcT1mSoZKirjYP73JFZznaaPC6Mp052PF3Vw==}
    peerDependencies:
      mocha: ^10.0.0
      moment: ^2.21.0
    dependencies:
      mocha: 10.2.0
      moment: 2.29.4
    dev: true

  /mocha-multi-reporters/1.5.1_mocha@10.2.0:
    resolution: {integrity: sha512-Yb4QJOaGLIcmB0VY7Wif5AjvLMUFAdV57D2TWEva1Y0kU/3LjKpeRVmlMIfuO1SVbauve459kgtIizADqxMWPg==}
    engines: {node: '>=6.0.0'}
    peerDependencies:
      mocha: '>=3.1.2'
    dependencies:
      debug: 4.3.4
      lodash: 4.17.21
      mocha: 10.2.0
    transitivePeerDependencies:
      - supports-color
    dev: true

  /mocha/10.2.0:
    resolution: {integrity: sha512-IDY7fl/BecMwFHzoqF2sg/SHHANeBoMMXFlS9r0OXKDssYE1M5O43wUY/9BVPeIvfH2zmEbBfseqN9gBQZzXkg==}
    engines: {node: '>= 14.0.0'}
    hasBin: true
    dependencies:
      ansi-colors: 4.1.1
      browser-stdout: 1.3.1
      chokidar: 3.5.3
      debug: 4.3.4_supports-color@8.1.1
      diff: 5.0.0
      escape-string-regexp: 4.0.0
      find-up: 5.0.0
      glob: 7.2.0
      he: 1.2.0
      js-yaml: 4.1.0
      log-symbols: 4.1.0
      minimatch: 5.0.1
      ms: 2.1.3
      nanoid: 3.3.3
      serialize-javascript: 6.0.0
      strip-json-comments: 3.1.1
      supports-color: 8.1.1
      workerpool: 6.2.1
      yargs: 16.2.0
      yargs-parser: 20.2.4
      yargs-unparser: 2.0.0
    dev: true

  /mock-stdin/1.0.0:
    resolution: {integrity: sha512-tukRdb9Beu27t6dN+XztSRHq9J0B/CoAOySGzHfn8UTfmqipA5yNT/sDUEyYdAV3Hpka6Wx6kOMxuObdOex60Q==}

  /modify-values/1.0.1:
    resolution: {integrity: sha512-xV2bxeN6F7oYjZWTe/YPAy6MN2M+sL4u/Rlm2AHCIVGfo2p1yGmBHQ6vHehl4bRTZBdHu3TSkWdYgkwpYzAGSw==}
    engines: {node: '>=0.10.0'}
    dev: true

  /moment/2.29.4:
    resolution: {integrity: sha512-5LC9SOxjSc2HF6vO2CyuTDNivEdoz2IvyJJGj6X8DJ0eFyfszE0QiEd+iXmBvUP3WHxSjFH/vIsA0EN00cgr8w==}
    dev: true

  /ms/2.1.2:
    resolution: {integrity: sha512-sGkPx+VjMtmA6MX27oA4FBFELFCZZ4S4XqeGOXCv68tT+jb3vk/RyaKWP0PTKyWtmLSM0b+adUTEvbs1PEaH2w==}

  /ms/2.1.3:
    resolution: {integrity: sha512-6FlzubTLZG3J2a/NVCAleEhjzq5oxgHyaCU9yYXvcLsvoVaHJq/s5xXI6/XXP6tz7R9xAOtHnSO/tXtF3WRTlA==}

  /msgpack-lite/0.1.26:
    resolution: {integrity: sha512-SZ2IxeqZ1oRFGo0xFGbvBJWMp3yLIY9rlIJyxy8CGrwZn1f0ZK4r6jV/AM1r0FZMDUkWkglOk/eeKIL9g77Nxw==}
    hasBin: true
    dependencies:
      event-lite: 0.1.2
      ieee754: 1.2.1
      int64-buffer: 0.1.10
      isarray: 1.0.0

  /multimatch/5.0.0:
    resolution: {integrity: sha512-ypMKuglUrZUD99Tk2bUQ+xNQj43lPEfAeX2o9cTteAmShXy2VHDJpuwu1o0xqoKCt9jLVAvwyFKdLTPXKAfJyA==}
    engines: {node: '>=10'}
    dependencies:
      '@types/minimatch': 3.0.5
      array-differ: 3.0.0
      array-union: 2.1.0
      arrify: 2.0.1
      minimatch: 3.1.2

  /mute-stream/0.0.7:
    resolution: {integrity: sha512-r65nCZhrbXXb6dXOACihYApHw2Q6pV0M3V0PSxd74N0+D8nzAdEAITq2oAjA1jVnKI+tGvEBUpqiMh0+rW6zDQ==}
    dev: true

  /mute-stream/0.0.8:
    resolution: {integrity: sha512-nnbWWOkoWyUsTjKrhgD0dcz22mdkSnpYqbEjIm2nhwhuxlSkpywJmBo8h0ZqJdkp73mb90SssHkN4rsRaBAfAA==}

  /nanoid/3.3.3:
    resolution: {integrity: sha512-p1sjXuopFs0xg+fPASzQ28agW1oHD7xDsd9Xkf3T15H3c/cifrFHVwrh74PdoklAPi+i7MdRsE47vm2r6JoB+w==}
    engines: {node: ^10 || ^12 || ^13.7 || ^14 || >=15.0.1}
    hasBin: true
    dev: true

  /natural-compare-lite/1.4.0:
    resolution: {integrity: sha512-Tj+HTDSJJKaZnfiuw+iaF9skdPpTo2GtEly5JHnWV/hfv2Qj/9RKsGISQtLh2ox3l5EAGw487hnBee0sIJ6v2g==}

  /natural-compare/1.4.0:
    resolution: {integrity: sha512-OWND8ei3VtNC9h7V60qff3SVobHr996CTwgxubgyQYEpg290h9J0buyECNNJexkFm5sOajh5G116RYA1c8ZMSw==}

  /natural-orderby/2.0.3:
    resolution: {integrity: sha512-p7KTHxU0CUrcOXe62Zfrb5Z13nLvPhSWR/so3kFulUQU0sgUll2Z0LwpsLN351eOOD+hRGu/F1g+6xDfPeD++Q==}

  /negotiator/0.6.3:
    resolution: {integrity: sha512-+EUsqGPLsM+j/zdChZjsnX51g4XrHFOIXwfnCVPGlQk/k5giakcKsuxCObBRu6DSm9opw/O6slWbJdghQM4bBg==}
    engines: {node: '>= 0.6'}

  /neo-async/2.6.2:
    resolution: {integrity: sha512-Yd3UES5mWCSqR+qNT93S3UoYUkqAZ9lLg8a7g9rimsWmYGK8cVToA4/sF3RrshdyV3sAGMXVUmpMYOw+dLpOuw==}

  /next-tick/1.1.0:
    resolution: {integrity: sha512-CXdUiJembsNjuToQvxayPZF9Vqht7hewsvy2sOWafLvi2awflj9mOC6bHIg50orX8IJvWKY9wYQ/zB2kogPslQ==}
    dev: true

  /nice-try/1.0.5:
    resolution: {integrity: sha512-1nh45deeb5olNY7eX82BkPO7SSxR5SSYJiPTrTdFUVYwAl8CKMA5N9PjTYkHiRjisVcxcQ1HXdLhx2qxxJzLNQ==}

  /no-case/3.0.4:
    resolution: {integrity: sha512-fgAN3jGAh+RoxUGZHTSOLJIqUc2wmoBwGR4tbpNAKmmovFoWq0OdRkb0VkldReO2a2iBT/OEulG9XSUc10r3zg==}
    dependencies:
      lower-case: 2.0.2
      tslib: 2.6.2

  /nock/13.3.4:
    resolution: {integrity: sha512-DDpmn5oLEdCTclEqweOT4U7bEpuoifBMFUXem9sA4turDAZ5tlbrEoWqCorwXey8CaAw44mst5JOQeVNiwtkhw==}
    engines: {node: '>= 10.13'}
    dependencies:
      debug: 4.3.4
      json-stringify-safe: 5.0.1
      lodash: 4.17.21
      propagate: 2.0.1
    transitivePeerDependencies:
      - supports-color

  /node-cleanup/2.1.2:
    resolution: {integrity: sha512-qN8v/s2PAJwGUtr1/hYTpNKlD6Y9rc4p8KSmJXyGdYGZsDGKXrGThikLFP9OCHFeLeEpQzPwiAtdIvBLqm//Hw==}

  /node-fetch/2.6.9:
    resolution: {integrity: sha512-DJm/CJkZkRjKKj4Zi4BsKVZh3ValV5IR5s7LVZnW+6YMh0W1BfNA8XSs6DLMGYlId5F3KnA70uu2qepcR08Qqg==}
    engines: {node: 4.x || >=6.0.0}
    peerDependencies:
      encoding: ^0.1.0
    peerDependenciesMeta:
      encoding:
        optional: true
    dependencies:
      whatwg-url: 5.0.0

  /node-gyp/8.4.1:
    resolution: {integrity: sha512-olTJRgUtAb/hOXG0E93wZDs5YiJlgbXxTwQAFHyNlRsXQnYzUaF2aGgujZbw+hR8aF4ZG/rST57bWMWD16jr9w==}
    engines: {node: '>= 10.12.0'}
    hasBin: true
    dependencies:
      env-paths: 2.2.1
      glob: 7.2.3
      graceful-fs: 4.2.11
      make-fetch-happen: 9.1.0
      nopt: 5.0.0
      npmlog: 6.0.2
      rimraf: 3.0.2
      semver: 7.5.4
      tar: 6.1.13
      which: 2.0.2
    transitivePeerDependencies:
      - bluebird
      - supports-color

  /node-gyp/9.3.1:
    resolution: {integrity: sha512-4Q16ZCqq3g8awk6UplT7AuxQ35XN4R/yf/+wSAwcBUAjg7l58RTactWaP8fIDTi0FzI7YcVLujwExakZlfWkXg==}
    engines: {node: ^12.13 || ^14.13 || >=16}
    hasBin: true
    dependencies:
      env-paths: 2.2.1
      glob: 7.2.3
      graceful-fs: 4.2.11
      make-fetch-happen: 10.2.1
      nopt: 6.0.0
      npmlog: 6.0.2
      rimraf: 3.0.2
      semver: 7.5.4
      tar: 6.1.13
      which: 2.0.2
    transitivePeerDependencies:
      - bluebird
      - supports-color

  /node-releases/2.0.6:
    resolution: {integrity: sha512-PiVXnNuFm5+iYkLBNeq5211hvO38y63T0i2KKh2KnUs3RpzJ+JtODFjkD8yjLwnDkTYF1eKXheUwdssR+NRZdg==}

  /noms/0.0.0:
    resolution: {integrity: sha512-lNDU9VJaOPxUmXcLb+HQFeUgQQPtMI24Gt6hgfuMHRJgMRHMF/qZ4HJD3GDru4sSw9IQl2jPjAYnQrdIeLbwow==}
    dependencies:
      inherits: 2.0.4
      readable-stream: 1.0.34
    dev: true

  /nopt/5.0.0:
    resolution: {integrity: sha512-Tbj67rffqceeLpcRXrT7vKAN8CwfPeIBgM7E6iBkmKLV7bEMwpGgYLGv0jACUsECaa/vuxP0IjEont6umdMgtQ==}
    engines: {node: '>=6'}
    hasBin: true
    dependencies:
      abbrev: 1.1.1

  /nopt/6.0.0:
    resolution: {integrity: sha512-ZwLpbTgdhuZUnZzjd7nb1ZV+4DoiC6/sfiVKok72ym/4Tlf+DFdlHYmT2JPmcNNWV6Pi3SDf1kT+A4r9RTuT9g==}
    engines: {node: ^12.13.0 || ^14.15.0 || >=16.0.0}
    hasBin: true
    dependencies:
      abbrev: 1.1.1

  /normalize-package-data/2.5.0:
    resolution: {integrity: sha512-/5CMN3T0R4XTj4DcGaexo+roZSdSFW/0AOOTROrjxzCG1wrWXEsGbRKevjlIL+ZDE4sZlJr5ED4YW0yqmkK+eA==}
    dependencies:
      hosted-git-info: 2.8.9
      resolve: 1.22.8
      semver: 5.7.2
      validate-npm-package-license: 3.0.4

  /normalize-package-data/3.0.3:
    resolution: {integrity: sha512-p2W1sgqij3zMMyRC067Dg16bfzVH+w7hyegmpIvZ4JNjqtGOVAIvLmjBx3yP7YTe9vKJgkoNOPjwQGogDoMXFA==}
    engines: {node: '>=10'}
    dependencies:
      hosted-git-info: 4.1.0
      is-core-module: 2.13.0
      semver: 7.5.4
      validate-npm-package-license: 3.0.4

  /normalize-package-data/5.0.0:
    resolution: {integrity: sha512-h9iPVIfrVZ9wVYQnxFgtw1ugSvGEMOlyPWWtm8BMJhnwyEL/FLbYbTY3V3PpjI/BUK67n9PEWDu6eHzu1fB15Q==}
    engines: {node: ^14.17.0 || ^16.13.0 || >=18.0.0}
    dependencies:
      hosted-git-info: 6.1.1
      is-core-module: 2.13.0
      semver: 7.5.4
      validate-npm-package-license: 3.0.4

  /normalize-path/3.0.0:
    resolution: {integrity: sha512-6eZs5Ls3WtCisHWp9S2GUy8dqkpGi4BVSz3GaqiE6ezub0512ESztXUwUB6C6IKbQkY2Pnb/mD4WYojCRwcwLA==}
    engines: {node: '>=0.10.0'}

  /normalize-url/4.5.1:
    resolution: {integrity: sha512-9UZCFRHQdNrfTpGg8+1INIg93B6zE0aXMVFkw1WFwvO4SlZywU6aLg5Of0Ap/PgcbSw4LNxvMWXMeugwMCX0AA==}
    engines: {node: '>=8'}

  /normalize-url/6.1.0:
    resolution: {integrity: sha512-DlL+XwOy3NxAQ8xuC0okPgK46iuVNAK01YN7RueYBqqFeGsBjV9XmCAzAdgt+667bCl5kPh9EqKKDwnaPG1I7A==}
    engines: {node: '>=10'}

  /normalize-url/8.0.0:
    resolution: {integrity: sha512-uVFpKhj5MheNBJRTiMZ9pE/7hD1QTeEvugSJW/OmLzAp78PB5O6adfMNTvmfKhXBkvCzC+rqifWcVYpGFwTjnw==}
    engines: {node: '>=14.16'}

  /npm-bundled/1.1.2:
    resolution: {integrity: sha512-x5DHup0SuyQcmL3s7Rx/YQ8sbw/Hzg0rj48eN0dV7hf5cmQq5PXIeioroH3raV1QC1yh3uTYuMThvEQF3iKgGQ==}
    dependencies:
      npm-normalize-package-bin: 1.0.1

  /npm-bundled/3.0.0:
    resolution: {integrity: sha512-Vq0eyEQy+elFpzsKjMss9kxqb9tG3YHg4dsyWuUENuzvSUWe1TCnW/vV9FkhvBk/brEDoDiVd+M1Btosa6ImdQ==}
    engines: {node: ^14.17.0 || ^16.13.0 || >=18.0.0}
    dependencies:
      npm-normalize-package-bin: 3.0.1

  /npm-check-updates/16.10.15:
    resolution: {integrity: sha512-tmbFF7J1mIbjmnN4DzFRVlEeAaIB/FPRz4o95DWsGB7fT3ZECuxyMMDnvySfoijuWxx8E7pODN0IoKYnEJVxcg==}
    engines: {node: '>=14.14'}
    hasBin: true
    dependencies:
      chalk: 5.3.0
      cli-table3: 0.6.3
      commander: 10.0.1
      fast-memoize: 2.5.2
      find-up: 5.0.0
      fp-and-or: 0.1.3
      get-stdin: 8.0.0
      globby: 11.1.0
      hosted-git-info: 5.2.1
      ini: 4.1.1
      js-yaml: 4.1.0
      json-parse-helpfulerror: 1.0.3
      jsonlines: 0.1.1
      lodash: 4.17.21
      minimatch: 9.0.3
      p-map: 4.0.0
      pacote: 15.2.0
      parse-github-url: 1.0.2
      progress: 2.0.3
      prompts-ncu: 3.0.0
      rc-config-loader: 4.1.3
      remote-git-tags: 3.0.0
      rimraf: 5.0.1
      semver: 7.5.4
      semver-utils: 1.1.4
      source-map-support: 0.5.21
      spawn-please: 2.0.1
      strip-json-comments: 5.0.1
      untildify: 4.0.0
      update-notifier: 6.0.2
    transitivePeerDependencies:
      - bluebird
      - supports-color

  /npm-install-checks/4.0.0:
    resolution: {integrity: sha512-09OmyDkNLYwqKPOnbI8exiOZU2GVVmQp7tgez2BPi5OZC8M82elDAps7sxC4l//uSUtotWqoEIDwjRvWH4qz8w==}
    engines: {node: '>=10'}
    dependencies:
      semver: 7.5.4

  /npm-install-checks/6.1.1:
    resolution: {integrity: sha512-dH3GmQL4vsPtld59cOn8uY0iOqRmqKvV+DLGwNXV/Q7MDgD2QfOADWd/mFXcIE5LVhYYGjA3baz6W9JneqnuCw==}
    engines: {node: ^14.17.0 || ^16.13.0 || >=18.0.0}
    dependencies:
      semver: 7.5.4

  /npm-normalize-package-bin/1.0.1:
    resolution: {integrity: sha512-EPfafl6JL5/rU+ot6P3gRSCpPDW5VmIzX959Ob1+ySFUuuYHWHekXpwdUZcKP5C+DS4GEtdJluwBjnsNDl+fSA==}

  /npm-normalize-package-bin/2.0.0:
    resolution: {integrity: sha512-awzfKUO7v0FscrSpRoogyNm0sajikhBWpU0QMrW09AMi9n1PoKU6WaIqUzuJSQnpciZZmJ/jMZ2Egfmb/9LiWQ==}
    engines: {node: ^12.13.0 || ^14.15.0 || >=16.0.0}

  /npm-normalize-package-bin/3.0.1:
    resolution: {integrity: sha512-dMxCf+zZ+3zeQZXKxmyuCKlIDPGuv8EF940xbkC4kQVDTtqoh6rJFO+JTKSA6/Rwi0getWmtuy4Itup0AMcaDQ==}
    engines: {node: ^14.17.0 || ^16.13.0 || >=18.0.0}

  /npm-package-arg/10.1.0:
    resolution: {integrity: sha512-uFyyCEmgBfZTtrKk/5xDfHp6+MdrqGotX/VoOyEEl3mBwiEE5FlBaePanazJSVMPT7vKepcjYBY2ztg9A3yPIA==}
    engines: {node: ^14.17.0 || ^16.13.0 || >=18.0.0}
    dependencies:
      hosted-git-info: 6.1.1
      proc-log: 3.0.0
      semver: 7.5.4
      validate-npm-package-name: 5.0.0

  /npm-package-arg/8.1.5:
    resolution: {integrity: sha512-LhgZrg0n0VgvzVdSm1oiZworPbTxYHUJCgtsJW8mGvlDpxTM1vSJc3m5QZeUkhAHIzbz3VCHd/R4osi1L1Tg/Q==}
    engines: {node: '>=10'}
    dependencies:
      hosted-git-info: 4.1.0
      semver: 7.5.4
      validate-npm-package-name: 3.0.0

  /npm-packlist/3.0.0:
    resolution: {integrity: sha512-L/cbzmutAwII5glUcf2DBRNY/d0TFd4e/FnaZigJV6JD85RHZXJFGwCndjMWiiViiWSsWt3tiOLpI3ByTnIdFQ==}
    engines: {node: '>=10'}
    hasBin: true
    dependencies:
      glob: 7.2.3
      ignore-walk: 4.0.1
      npm-bundled: 1.1.2
      npm-normalize-package-bin: 1.0.1

  /npm-packlist/7.0.4:
    resolution: {integrity: sha512-d6RGEuRrNS5/N84iglPivjaJPxhDbZmlbTwTDX2IbcRHG5bZCdtysYMhwiPvcF4GisXHGn7xsxv+GQ7T/02M5Q==}
    engines: {node: ^14.17.0 || ^16.13.0 || >=18.0.0}
    dependencies:
      ignore-walk: 6.0.3

  /npm-pick-manifest/6.1.1:
    resolution: {integrity: sha512-dBsdBtORT84S8V8UTad1WlUyKIY9iMsAmqxHbLdeEeBNMLQDlDWWra3wYUx9EBEIiG/YwAy0XyNHDd2goAsfuA==}
    dependencies:
      npm-install-checks: 4.0.0
      npm-normalize-package-bin: 1.0.1
      npm-package-arg: 8.1.5
      semver: 7.5.4

  /npm-pick-manifest/8.0.1:
    resolution: {integrity: sha512-mRtvlBjTsJvfCCdmPtiu2bdlx8d/KXtF7yNXNWe7G0Z36qWA9Ny5zXsI2PfBZEv7SXgoxTmNaTzGSbbzDZChoA==}
    engines: {node: ^14.17.0 || ^16.13.0 || >=18.0.0}
    dependencies:
      npm-install-checks: 6.1.1
      npm-normalize-package-bin: 3.0.1
      npm-package-arg: 10.1.0
      semver: 7.5.4

  /npm-registry-fetch/12.0.2:
    resolution: {integrity: sha512-Df5QT3RaJnXYuOwtXBXS9BWs+tHH2olvkCLh6jcR/b/u3DvPMlp3J0TvvYwplPKxHMOwfg287PYih9QqaVFoKA==}
    engines: {node: ^12.13.0 || ^14.15.0 || >=16}
    dependencies:
      make-fetch-happen: 10.2.1
      minipass: 3.3.6
      minipass-fetch: 1.4.1
      minipass-json-stream: 1.0.1
      minizlib: 2.1.2
      npm-package-arg: 8.1.5
    transitivePeerDependencies:
      - bluebird
      - supports-color

  /npm-registry-fetch/14.0.5:
    resolution: {integrity: sha512-kIDMIo4aBm6xg7jOttupWZamsZRkAqMqwqqbVXnUqstY5+tapvv6bkH/qMR76jdgV+YljEUCyWx3hRYMrJiAgA==}
    engines: {node: ^14.17.0 || ^16.13.0 || >=18.0.0}
    dependencies:
      make-fetch-happen: 11.1.1
      minipass: 5.0.0
      minipass-fetch: 3.0.3
      minipass-json-stream: 1.0.1
      minizlib: 2.1.2
      npm-package-arg: 10.1.0
      proc-log: 3.0.0
    transitivePeerDependencies:
      - supports-color

  /npm-run-path/4.0.1:
    resolution: {integrity: sha512-S48WzZW777zhNIrn7gxOlISNAqi9ZC/uQFnRdbeIHhZhCA6UqpkOT8T1G7BvfdgP4Er8gF4sUbaS0i7QvIfCWw==}
    engines: {node: '>=8'}
    dependencies:
      path-key: 3.1.1

  /npm/9.8.1:
    resolution: {integrity: sha512-AfDvThQzsIXhYgk9zhbk5R+lh811lKkLAeQMMhSypf1BM7zUafeIIBzMzespeuVEJ0+LvY36oRQYf7IKLzU3rw==}
    engines: {node: ^14.17.0 || ^16.13.0 || >=18.0.0}
    hasBin: true
    bundledDependencies:
      - '@isaacs/string-locale-compare'
      - '@npmcli/arborist'
      - '@npmcli/config'
      - '@npmcli/fs'
      - '@npmcli/map-workspaces'
      - '@npmcli/package-json'
      - '@npmcli/promise-spawn'
      - '@npmcli/run-script'
      - abbrev
      - archy
      - cacache
      - chalk
      - ci-info
      - cli-columns
      - cli-table3
      - columnify
      - fastest-levenshtein
      - fs-minipass
      - glob
      - graceful-fs
      - hosted-git-info
      - ini
      - init-package-json
      - is-cidr
      - json-parse-even-better-errors
      - libnpmaccess
      - libnpmdiff
      - libnpmexec
      - libnpmfund
      - libnpmhook
      - libnpmorg
      - libnpmpack
      - libnpmpublish
      - libnpmsearch
      - libnpmteam
      - libnpmversion
      - make-fetch-happen
      - minimatch
      - minipass
      - minipass-pipeline
      - ms
      - node-gyp
      - nopt
      - npm-audit-report
      - npm-install-checks
      - npm-package-arg
      - npm-pick-manifest
      - npm-profile
      - npm-registry-fetch
      - npm-user-validate
      - npmlog
      - p-map
      - pacote
      - parse-conflict-json
      - proc-log
      - qrcode-terminal
      - read
      - semver
      - sigstore
      - ssri
      - supports-color
      - tar
      - text-table
      - tiny-relative-date
      - treeverse
      - validate-npm-package-name
      - which
      - write-file-atomic

  /npmlog/5.0.1:
    resolution: {integrity: sha512-AqZtDUWOMKs1G/8lwylVjrdYgqA4d9nu8hc+0gzRxlDb1I10+FHBGMXs6aiQHFdCUUlqH99MUMuLfzWDNDtfxw==}
    dependencies:
      are-we-there-yet: 2.0.0
      console-control-strings: 1.1.0
      gauge: 3.0.2
      set-blocking: 2.0.0

  /npmlog/6.0.2:
    resolution: {integrity: sha512-/vBvz5Jfr9dT/aFWd0FIRf+T/Q2WBsLENygUaFUqstqsycmZAP/t5BvFJTK0viFmSUxiUKTUplWy5vt+rvKIxg==}
    engines: {node: ^12.13.0 || ^14.15.0 || >=16.0.0}
    dependencies:
      are-we-there-yet: 3.0.1
      console-control-strings: 1.1.0
      gauge: 4.0.4
      set-blocking: 2.0.0

  /object-assign/4.1.1:
    resolution: {integrity: sha512-rJgTQnkUnH1sFw8yT6VSU3zD3sWmu6sZhIseY8VX+GRu3P6F7Fu+JNDoXfklElbLJSnc3FUQHVe4cU5hj+BcUg==}
    engines: {node: '>=0.10.0'}

  /object-inspect/1.12.3:
    resolution: {integrity: sha512-geUvdk7c+eizMNUDkRpW1wJwgfOiOeHbxBR/hLXK1aT6zmVSO0jsQcs7fj6MGw89jC/cjGfLcNOrtMYtGqm81g==}

  /object-keys/1.1.1:
    resolution: {integrity: sha512-NuAESUOUMrlIXOfHKzD6bpPu3tYt3xvjNdRIQ+FeT0lNb4K8WR70CaDxhuNguS2XG+GjkyMwOzsN5ZktImfhLA==}
    engines: {node: '>= 0.4'}
    dev: true

  /object-treeify/1.1.33:
    resolution: {integrity: sha512-EFVjAYfzWqWsBMRHPMAXLCDIJnpMhdWAqR7xG6M6a2cs6PMFpl/+Z20w9zDW4vkxOFfddegBKq9Rehd0bxWE7A==}
    engines: {node: '>= 10'}

  /object.assign/4.1.4:
    resolution: {integrity: sha512-1mxKf0e58bvyjSCtKYY4sRe9itRk3PJpquJOjeIkz885CczcI4IvJJDLPS72oowuSh+pBxUFROpX+TU++hxhZQ==}
    engines: {node: '>= 0.4'}
    dependencies:
      call-bind: 1.0.2
      define-properties: 1.2.1
      has-symbols: 1.0.3
      object-keys: 1.1.1
    dev: true

  /object.entries/1.1.7:
    resolution: {integrity: sha512-jCBs/0plmPsOnrKAfFQXRG2NFjlhZgjjcBLSmTnEhU8U6vVTsVe8ANeQJCHTl3gSsI4J+0emOoCgoKlmQPMgmA==}
    engines: {node: '>= 0.4'}
    dependencies:
      call-bind: 1.0.2
      define-properties: 1.2.1
      es-abstract: 1.22.2
    dev: true

  /object.fromentries/2.0.7:
    resolution: {integrity: sha512-UPbPHML6sL8PI/mOqPwsH4G6iyXcCGzLin8KvEPenOZN5lpCNBZZQ+V62vdjB1mQHrmqGQt5/OJzemUA+KJmEA==}
    engines: {node: '>= 0.4'}
    dependencies:
      call-bind: 1.0.2
      define-properties: 1.2.1
      es-abstract: 1.22.2
    dev: true

  /object.groupby/1.0.1:
    resolution: {integrity: sha512-HqaQtqLnp/8Bn4GL16cj+CUYbnpe1bh0TtEaWvybszDG4tgxCJuRpV8VGuvNaI1fAnI4lUJzDG55MXcOH4JZcQ==}
    dependencies:
      call-bind: 1.0.2
      define-properties: 1.2.1
      es-abstract: 1.22.2
      get-intrinsic: 1.2.1
    dev: true

  /object.hasown/1.1.3:
    resolution: {integrity: sha512-fFI4VcYpRHvSLXxP7yiZOMAd331cPfd2p7PFDVbgUsYOfCT3tICVqXWngbjr4m49OvsBwUBQ6O2uQoJvy3RexA==}
    dependencies:
      define-properties: 1.2.1
      es-abstract: 1.22.2
    dev: true

  /object.values/1.1.7:
    resolution: {integrity: sha512-aU6xnDFYT3x17e/f0IiiwlGPTy2jzMySGfUB4fq6z7CV8l85CWHDk5ErhyhpfDHhrOMwGFhSQkhMGHaIotA6Ng==}
    engines: {node: '>= 0.4'}
    dependencies:
      call-bind: 1.0.2
      define-properties: 1.2.1
      es-abstract: 1.22.2
    dev: true

  /oclif/4.0.3_bpztyfltmpuv6lhsgzfwtmxhte:
    resolution: {integrity: sha512-Bq7t1bJvAKYwW3DKQIzok3jkXv7yUIMneoSec1qUr9wfSqzRTZQB0UUDovwlT/L+3TBMVoRyw1WeX+YDvfRJNA==}
    engines: {node: '>=18.0.0'}
    hasBin: true
    dependencies:
      '@oclif/core': 3.9.0
      '@oclif/plugin-help': 5.2.20_typescript@5.1.6
      '@oclif/plugin-not-found': 2.4.3_typescript@5.1.6
      '@oclif/plugin-warn-if-update-available': 3.0.2
      async-retry: 1.3.3
      aws-sdk: 2.1313.0
      change-case: 4.1.2
      debug: 4.3.4
      eslint-plugin-perfectionist: 2.2.0_bpztyfltmpuv6lhsgzfwtmxhte
      find-yarn-workspace-root: 2.0.0
      fs-extra: 8.1.0
      github-slugger: 1.5.0
      got: 11.8.6
      lodash.template: 4.5.0
      normalize-package-data: 3.0.3
      semver: 7.5.4
      yeoman-environment: 3.19.3
      yeoman-generator: 5.9.0_yeoman-environment@3.19.3
    transitivePeerDependencies:
      - '@swc/core'
      - '@swc/wasm'
      - '@types/node'
      - astro-eslint-parser
      - bluebird
      - encoding
      - eslint
      - mem-fs
      - supports-color
      - svelte
      - svelte-eslint-parser
      - typescript
      - vue-eslint-parser
    dev: true

  /oclif/4.0.3_ta3rswuxkuwpr666lgto7lkv44:
    resolution: {integrity: sha512-Bq7t1bJvAKYwW3DKQIzok3jkXv7yUIMneoSec1qUr9wfSqzRTZQB0UUDovwlT/L+3TBMVoRyw1WeX+YDvfRJNA==}
    engines: {node: '>=18.0.0'}
    hasBin: true
    dependencies:
      '@oclif/core': 3.9.0
      '@oclif/plugin-help': 5.2.20_6aghfyf5eabo7u6nxooxqsbtpq
      '@oclif/plugin-not-found': 2.4.3_6aghfyf5eabo7u6nxooxqsbtpq
      '@oclif/plugin-warn-if-update-available': 3.0.2
      async-retry: 1.3.3
      aws-sdk: 2.1313.0
      change-case: 4.1.2
      debug: 4.3.4
      eslint-plugin-perfectionist: 2.2.0_bpztyfltmpuv6lhsgzfwtmxhte
      find-yarn-workspace-root: 2.0.0
      fs-extra: 8.1.0
      github-slugger: 1.5.0
      got: 11.8.6
      lodash.template: 4.5.0
      normalize-package-data: 3.0.3
      semver: 7.5.4
      yeoman-environment: 3.19.3
      yeoman-generator: 5.9.0_yeoman-environment@3.19.3
    transitivePeerDependencies:
      - '@swc/core'
      - '@swc/wasm'
      - '@types/node'
      - astro-eslint-parser
      - bluebird
      - encoding
      - eslint
      - mem-fs
      - supports-color
      - svelte
      - svelte-eslint-parser
      - typescript
      - vue-eslint-parser

  /once/1.4.0:
    resolution: {integrity: sha512-lNaJgI+2Q5URQBkccEKHTQOPaXdUxnZZElQTZY0MFUAuaEqe1E+Nyvgdz/aIyNi6Z9MzO5dv1H8n58/GELp3+w==}
    dependencies:
      wrappy: 1.0.2

  /onetime/2.0.1:
    resolution: {integrity: sha512-oyyPpiMaKARvvcgip+JV+7zci5L8D1W9RZIz2l1o08AM3pfspitVWnPt3mzHcBPp12oYMTy0pqrFs/C+m3EwsQ==}
    engines: {node: '>=4'}
    dependencies:
      mimic-fn: 1.2.0
    dev: true

  /onetime/5.1.2:
    resolution: {integrity: sha512-kbpaSSGJTWdAY5KPVeMOKXSrPtr8C8C7wodJbcsd51jRnmD+GZu8Y0VoU6Dm5Z4vWr0Ig/1NKuWRKf7j5aaYSg==}
    engines: {node: '>=6'}
    dependencies:
      mimic-fn: 2.1.0

  /optionator/0.9.3:
    resolution: {integrity: sha512-JjCoypp+jKn1ttEFExxhetCKeJt9zhAgAve5FXHixTvFDW/5aEktX9bufBKLRRMdU7bNtpLfcGu94B3cdEJgjg==}
    engines: {node: '>= 0.8.0'}
    dependencies:
      '@aashutoshrathi/word-wrap': 1.2.6
      deep-is: 0.1.4
      fast-levenshtein: 2.0.6
      levn: 0.4.1
      prelude-ls: 1.2.1
      type-check: 0.4.0

  /ora/5.4.1:
    resolution: {integrity: sha512-5b6Y85tPxZZ7QytO+BQzysW31HJku27cRIlkbAXaNx+BdcVi+LlRFmVXzeF6a7JCwJpyw5c4b+YSVImQIrBpuQ==}
    engines: {node: '>=10'}
    dependencies:
      bl: 4.1.0
      chalk: 4.1.2
      cli-cursor: 3.1.0
      cli-spinners: 2.7.0
      is-interactive: 1.0.0
      is-unicode-supported: 0.1.0
      log-symbols: 4.1.0
      strip-ansi: 6.0.1
      wcwidth: 1.0.1

  /os-homedir/1.0.2:
    resolution: {integrity: sha512-B5JU3cabzk8c67mRRd3ECmROafjYMXbuzlwtqdM8IbS8ktlTix8aFGb2bAGKrSRIlnfKwovGUUr72JUPyOb6kQ==}
    engines: {node: '>=0.10.0'}
    dev: true

  /os-tmpdir/1.0.2:
    resolution: {integrity: sha512-D2FR03Vir7FIu45XBY20mTb+/ZSWB00sjU9jdQXt83gDrI4Ztz5Fs7/yy74g2N5SVQY4xY1qDr4rNddwYRVX0g==}
    engines: {node: '>=0.10.0'}

  /override-require/1.1.1:
    resolution: {integrity: sha512-eoJ9YWxFcXbrn2U8FKT6RV+/Kj7fiGAB1VvHzbYKt8xM5ZuKZgCGvnHzDxmreEjcBH28ejg5MiOH4iyY1mQnkg==}

  /p-cancelable/1.1.0:
    resolution: {integrity: sha512-s73XxOZ4zpt1edZYZzvhqFa6uvQc1vwUa0K0BdtIZgQMAJj9IbebH+JkgKZc9h+B05PKHLOTl4ajG1BmNrVZlw==}
    engines: {node: '>=6'}

  /p-cancelable/2.1.1:
    resolution: {integrity: sha512-BZOr3nRQHOntUjTrH8+Lh54smKHoHyur8We1V8DSMVrl5A2malOOwuJRnKRDjSnkoeBh4at6BwEnb5I7Jl31wg==}
    engines: {node: '>=8'}

  /p-cancelable/3.0.0:
    resolution: {integrity: sha512-mlVgR3PGuzlo0MmTdk4cXqXWlwQDLnONTAg6sm62XkMJEiRxN3GL3SffkYvqwonbkJBcrI7Uvv5Zh9yjvn2iUw==}
    engines: {node: '>=12.20'}

  /p-finally/1.0.0:
    resolution: {integrity: sha512-LICb2p9CB7FS+0eR1oqWnHhp0FljGLZCWBE9aix0Uye9W8LTQPwMTYVGWQWIw9RdQiDg4+epXQODwIYJtSJaow==}
    engines: {node: '>=4'}

  /p-limit/1.3.0:
    resolution: {integrity: sha512-vvcXsLAJ9Dr5rQOPk7toZQZJApBl2K4J6dANSsEuh6QI41JYcsS/qhTGa9ErIUUgK3WNQoJYvylxvjqmiqEA9Q==}
    engines: {node: '>=4'}
    dependencies:
      p-try: 1.0.0
    dev: true

  /p-limit/2.3.0:
    resolution: {integrity: sha512-//88mFWSJx8lxCzwdAABTJL2MyWB12+eIY7MDL2SqLmAkeKU9qxRvWuSyTjm3FUmpBEMuFfckAIqEaVGUDxb6w==}
    engines: {node: '>=6'}
    dependencies:
      p-try: 2.2.0

  /p-limit/3.1.0:
    resolution: {integrity: sha512-TYOanM3wGwNGsZN2cVTYPArw454xnXj5qmWF1bEoAc4+cU/ol7GVh7odevjp1FNHduHc3KZMcFduxU5Xc6uJRQ==}
    engines: {node: '>=10'}
    dependencies:
      yocto-queue: 0.1.0

  /p-locate/2.0.0:
    resolution: {integrity: sha512-nQja7m7gSKuewoVRen45CtVfODR3crN3goVQ0DDZ9N3yHxgpkuBhZqsaiotSQRrADUrne346peY7kT3TSACykg==}
    engines: {node: '>=4'}
    dependencies:
      p-limit: 1.3.0
    dev: true

  /p-locate/4.1.0:
    resolution: {integrity: sha512-R79ZZ/0wAxKGu3oYMlz8jy/kbhsNrS7SKZ7PxEHBgJ5+F2mtFW2fK2cOtBh1cHYkQsbzFV7I+EoRKe6Yt0oK7A==}
    engines: {node: '>=8'}
    dependencies:
      p-limit: 2.3.0

  /p-locate/5.0.0:
    resolution: {integrity: sha512-LaNjtRWUBY++zB5nE/NwcaoMylSPk+S+ZHNB1TzdbMJMny6dynpAGt7X/tl/QYq3TIeE6nxHppbo2LGymrG5Pw==}
    engines: {node: '>=10'}
    dependencies:
      p-limit: 3.1.0

  /p-map/4.0.0:
    resolution: {integrity: sha512-/bjOqmgETBYB5BoEeGVea8dmvHb2m9GLy1E9W43yeyfP6QQCZGFNa+XRceJEuDB6zqr+gKpIAmlLebMpykw/MQ==}
    engines: {node: '>=10'}
    dependencies:
      aggregate-error: 3.1.0

  /p-queue/6.6.2:
    resolution: {integrity: sha512-RwFpb72c/BhQLEXIZ5K2e+AhgNVmIejGlTgiB9MzZ0e93GRvqZ7uSi0dvRF7/XIXDeNkra2fNHBxTyPDGySpjQ==}
    engines: {node: '>=8'}
    dependencies:
      eventemitter3: 4.0.7
      p-timeout: 3.2.0

  /p-timeout/3.2.0:
    resolution: {integrity: sha512-rhIwUycgwwKcP9yTOOFK/AKsAopjjCakVqLHePO3CC6Mir1Z99xT+R63jZxAT5lFZLa2inS5h+ZS2GvR99/FBg==}
    engines: {node: '>=8'}
    dependencies:
      p-finally: 1.0.0

  /p-transform/1.3.0:
    resolution: {integrity: sha512-UJKdSzgd3KOnXXAtqN5+/eeHcvTn1hBkesEmElVgvO/NAYcxAvmjzIGmnNd3Tb/gRAvMBdNRFD4qAWdHxY6QXg==}
    engines: {node: '>=12.10.0'}
    dependencies:
      debug: 4.3.4
      p-queue: 6.6.2
    transitivePeerDependencies:
      - supports-color

  /p-try/1.0.0:
    resolution: {integrity: sha512-U1etNYuMJoIz3ZXSrrySFjsXQTWOx2/jdi86L+2pRvph/qMKL6sbcCYdH23fqsbm8TH2Gn0OybpT4eSFlCVHww==}
    engines: {node: '>=4'}
    dev: true

  /p-try/2.2.0:
    resolution: {integrity: sha512-R4nPAVTAU0B9D35/Gk3uJf/7XYbQcyohSKdvAxIRSNghFl4e71hVoGnBNQz9cWaXxO2I10KTC+3jMdvvoKw6dQ==}
    engines: {node: '>=6'}

  /package-json/6.5.0:
    resolution: {integrity: sha512-k3bdm2n25tkyxcjSKzB5x8kfVxlMdgsbPr0GkZcwHsLpba6cBjqCt1KlcChKEvxHIcTB1FVMuwoijZ26xex5MQ==}
    engines: {node: '>=8'}
    dependencies:
      got: 9.6.0
      registry-auth-token: 4.2.2
      registry-url: 5.1.0
      semver: 6.3.1

  /package-json/8.1.0:
    resolution: {integrity: sha512-hySwcV8RAWeAfPsXb9/HGSPn8lwDnv6fabH+obUZKX169QknRkRhPxd1yMubpKDskLFATkl3jHpNtVtDPFA0Wg==}
    engines: {node: '>=14.16'}
    dependencies:
      got: 12.5.3
      registry-auth-token: 5.0.2
      registry-url: 6.0.1
      semver: 7.5.4

  /pacote/12.0.3:
    resolution: {integrity: sha512-CdYEl03JDrRO3x18uHjBYA9TyoW8gy+ThVcypcDkxPtKlw76e4ejhYB6i9lJ+/cebbjpqPW/CijjqxwDTts8Ow==}
    engines: {node: ^12.13.0 || ^14.15.0 || >=16}
    hasBin: true
    dependencies:
      '@npmcli/git': 2.1.0
      '@npmcli/installed-package-contents': 1.0.7
      '@npmcli/promise-spawn': 1.3.2
      '@npmcli/run-script': 2.0.0
      cacache: 15.3.0
      chownr: 2.0.0
      fs-minipass: 2.1.0
      infer-owner: 1.0.4
      minipass: 3.3.6
      mkdirp: 1.0.4
      npm-package-arg: 8.1.5
      npm-packlist: 3.0.0
      npm-pick-manifest: 6.1.1
      npm-registry-fetch: 12.0.2
      promise-retry: 2.0.1
      read-package-json-fast: 2.0.3
      rimraf: 3.0.2
      ssri: 8.0.1
      tar: 6.1.13
    transitivePeerDependencies:
      - bluebird
      - supports-color

  /pacote/15.2.0:
    resolution: {integrity: sha512-rJVZeIwHTUta23sIZgEIM62WYwbmGbThdbnkt81ravBplQv+HjyroqnLRNH2+sLJHcGZmLRmhPwACqhfTcOmnA==}
    engines: {node: ^14.17.0 || ^16.13.0 || >=18.0.0}
    hasBin: true
    dependencies:
      '@npmcli/git': 4.1.0
      '@npmcli/installed-package-contents': 2.0.2
      '@npmcli/promise-spawn': 6.0.2
      '@npmcli/run-script': 6.0.2
      cacache: 17.1.3
      fs-minipass: 3.0.2
      minipass: 5.0.0
      npm-package-arg: 10.1.0
      npm-packlist: 7.0.4
      npm-pick-manifest: 8.0.1
      npm-registry-fetch: 14.0.5
      proc-log: 3.0.0
      promise-retry: 2.0.1
      read-package-json: 6.0.4
      read-package-json-fast: 3.0.2
      sigstore: 1.6.0
      ssri: 10.0.4
      tar: 6.1.13
    transitivePeerDependencies:
      - bluebird
      - supports-color

  /pako/1.0.11:
    resolution: {integrity: sha512-4hLB8Py4zZce5s4yd9XzopqwVv/yGNhV1Bl8NTmCq1763HeK2+EwVTv+leGeL13Dnh2wfbqowVPXCIO0z4taYw==}

  /pako/2.1.0:
    resolution: {integrity: sha512-w+eufiZ1WuJYgPXbV/PO3NCMEc3xqylkKHzp8bxp1uW4qaSNQUkwmLLEc3kKsfz8lpV1F8Ht3U1Cm+9Srog2ug==}

  /param-case/3.0.4:
    resolution: {integrity: sha512-RXlj7zCYokReqWpOPH9oYivUzLYZ5vAPIfEmCTNViosC78F8F0H9y7T7gG2M39ymgutxF5gcFEsyZQSph9Bp3A==}
    dependencies:
      dot-case: 3.0.4
      tslib: 2.6.2

  /parent-module/1.0.1:
    resolution: {integrity: sha512-GQ2EWRpQV8/o+Aw8YqtfZZPfNRWZYkbidE9k5rpl/hC3vtHHBfGm2Ifi6qWV+coDGkrUKZAxE3Lot5kcsRlh+g==}
    engines: {node: '>=6'}
    dependencies:
      callsites: 3.1.0

  /parse-conflict-json/2.0.2:
    resolution: {integrity: sha512-jDbRGb00TAPFsKWCpZZOT93SxVP9nONOSgES3AevqRq/CHvavEBvKAjxX9p5Y5F0RZLxH9Ufd9+RwtCsa+lFDA==}
    engines: {node: ^12.13.0 || ^14.15.0 || >=16.0.0}
    dependencies:
      json-parse-even-better-errors: 2.3.1
      just-diff: 5.2.0
      just-diff-apply: 5.5.0

  /parse-diff/0.7.1:
    resolution: {integrity: sha512-1j3l8IKcy4yRK2W4o9EYvJLSzpAVwz4DXqCewYyx2vEwk2gcf3DBPqc8Fj4XV3K33OYJ08A8fWwyu/ykD/HUSg==}

  /parse-git-config/2.0.3:
    resolution: {integrity: sha512-Js7ueMZOVSZ3tP8C7E3KZiHv6QQl7lnJ+OkbxoaFazzSa2KyEHqApfGbU3XboUgUnq4ZuUmskUpYKTNx01fm5A==}
    engines: {node: '>=6'}
    dependencies:
      expand-tilde: 2.0.2
      git-config-path: 1.0.1
      ini: 1.3.8

  /parse-github-url/1.0.2:
    resolution: {integrity: sha512-kgBf6avCbO3Cn6+RnzRGLkUsv4ZVqv/VfAYkRsyBcgkshNvVBkRn1FEZcW0Jb+npXQWm2vHPnnOqFteZxRRGNw==}
    engines: {node: '>=0.10.0'}
    hasBin: true

  /parse-json/4.0.0:
    resolution: {integrity: sha512-aOIos8bujGN93/8Ox/jPLh7RwVnPEysynVFE+fQZyg6jKELEHwzgKdLRFHUgXJL6kylijVSBC4BvN9OmsB48Rw==}
    engines: {node: '>=4'}
    dependencies:
      error-ex: 1.3.2
      json-parse-better-errors: 1.0.2

  /parse-json/5.2.0:
    resolution: {integrity: sha512-ayCKvm/phCGxOkYRSCM82iDwct8/EonSEgCSxWxD7ve6jHggsFl4fZVQBPRNgQoKiuV/odhFrGzQXZwbifC8Rg==}
    engines: {node: '>=8'}
    dependencies:
      '@babel/code-frame': 7.18.6
      error-ex: 1.3.2
      json-parse-even-better-errors: 2.3.1
      lines-and-columns: 1.2.4

  /parse-link-header/2.0.0:
    resolution: {integrity: sha512-xjU87V0VyHZybn2RrCX5TIFGxTVZE6zqqZWMPlIKiSKuWh/X5WZdt+w1Ki1nXB+8L/KtL+nZ4iq+sfI6MrhhMw==}
    dependencies:
      xtend: 4.0.2

  /parse-passwd/1.0.0:
    resolution: {integrity: sha512-1Y1A//QUXEZK7YKz+rD9WydcE1+EuPr6ZBgKecAB8tmoW6UFv0NREVJe1p+jRxtThkcbbKkfwIbWJe/IeE6m2Q==}
    engines: {node: '>=0.10.0'}

  /pascal-case/3.1.2:
    resolution: {integrity: sha512-uWlGT3YSnK9x3BQJaOdcZwrnV6hPpd8jFH1/ucpiLRPh/2zCVJKS19E4GvYHvaCcACn3foXZ0cLB9Wrx1KGe5g==}
    dependencies:
      no-case: 3.0.4
      tslib: 2.6.2

  /password-prompt/1.1.2:
    resolution: {integrity: sha512-bpuBhROdrhuN3E7G/koAju0WjVw9/uQOG5Co5mokNj0MiOSBVZS1JTwM4zl55hu0WFmIEFvO9cU9sJQiBIYeIA==}
    dependencies:
      ansi-escapes: 3.2.0
      cross-spawn: 6.0.5

  /path-browserify/1.0.1:
    resolution: {integrity: sha512-b7uo2UCUOYZcnF/3ID0lulOJi/bafxa1xPe7ZPsammBSpjSWQkjNxlt635YGS2MiR9GjvuXCtz2emr3jbsz98g==}

  /path-case/3.0.4:
    resolution: {integrity: sha512-qO4qCFjXqVTrcbPt/hQfhTQ+VhFsqNKOPtytgNKkKxSoEp3XPUQ8ObFuePylOIok5gjn69ry8XiULxCwot3Wfg==}
    dependencies:
      dot-case: 3.0.4
      tslib: 2.6.2

  /path-exists/3.0.0:
    resolution: {integrity: sha512-bpC7GYwiDYQ4wYLe+FA8lhRjhQCMcQGuSgGGqDkg/QerRWw9CmGRT0iSOVRSZJ29NMLZgIzqaljJ63oaL4NIJQ==}
    engines: {node: '>=4'}
    dev: true

  /path-exists/4.0.0:
    resolution: {integrity: sha512-ak9Qy5Q7jYb2Wwcey5Fpvg2KoAc/ZIhLSLOSBmRmygPsGwkVVt0fZa0qrtMz+m6tJTAHfZQ8FnmB4MG4LWy7/w==}
    engines: {node: '>=8'}

  /path-is-absolute/1.0.1:
    resolution: {integrity: sha512-AVbw3UJ2e9bq64vSaS9Am0fje1Pa8pbGqTTsmXfaIiMpnr5DlDhfJOuLj9Sf95ZPVDAUerDfEk88MPmPe7UCQg==}
    engines: {node: '>=0.10.0'}

  /path-key/2.0.1:
    resolution: {integrity: sha512-fEHGKCSmUSDPv4uoj8AlD+joPlq3peND+HRYyxFz4KPw4z926S/b8rIuFs2FYJg3BwsxJf6A9/3eIdLaYC+9Dw==}
    engines: {node: '>=4'}

  /path-key/3.1.1:
    resolution: {integrity: sha512-ojmeN0qd+y0jszEtoY48r0Peq5dwMEkIlCOu6Q5f41lfkswXuKtYrhgoTpLnyIcHm24Uhqx+5Tqm2InSwLhE6Q==}
    engines: {node: '>=8'}

  /path-parse/1.0.7:
    resolution: {integrity: sha512-LDJzPVEEEPR+y48z93A0Ed0yXb8pAByGWo/k5YYdYgpY2/2EsOsksJrq7lOHxryrVOn1ejG6oAp8ahvOIQD8sw==}

  /path-scurry/1.9.2:
    resolution: {integrity: sha512-qSDLy2aGFPm8i4rsbHd4MNyTcrzHFsLQykrtbuGRknZZCBBVXSv2tSCDN2Cg6Rt/GFRw8GoW9y9Ecw5rIPG1sg==}
    engines: {node: '>=16 || 14 >=14.17'}
    dependencies:
      lru-cache: 9.1.2
      minipass: 6.0.2

  /path-type/3.0.0:
    resolution: {integrity: sha512-T2ZUsdZFHgA3u4e5PfPbjd7HDDpxPnQb5jN0SrDsjNSuVXHJqtwTnWqG0B1jZrgmJ/7lj1EmVIByWt1gxGkWvg==}
    engines: {node: '>=4'}
    dependencies:
      pify: 3.0.0
    dev: true

  /path-type/4.0.0:
    resolution: {integrity: sha512-gDKb8aZMDeD/tZWs9P6+q0J9Mwkdl6xMV8TjnGP3qJVJ06bdMgkbBlLU8IdfOsIsFz2BW1rNVT3XuNEl8zPAvw==}
    engines: {node: '>=8'}

  /pathval/1.1.1:
    resolution: {integrity: sha512-Dp6zGqpTdETdR63lehJYPeIOqpiNBNtc7BpWSLrOje7UaIsE5aY92r/AunQA7rsXvet3lrJ3JnZX29UPTKXyKQ==}
    dev: true

  /picocolors/1.0.0:
    resolution: {integrity: sha512-1fygroTLlHu66zi26VoTDv8yRgm0Fccecssto+MhsZ0D/DGW2sm8E8AjW7NU5VVTRt5GxbeZ5qBuJr+HyLYkjQ==}

  /picomatch/2.3.1:
    resolution: {integrity: sha512-JU3teHTNjmE2VCGFzuY8EXzCDVwEqB2a8fsIvwaStHhAWJEeVd1o1QD80CU6+ZdEXXSLbSsuLwJjkCBWqRQUVA==}
    engines: {node: '>=8.6'}

  /pify/2.3.0:
    resolution: {integrity: sha512-udgsAY+fTnvv7kI7aaxbqwWNb0AHiB0qBO89PZKPkoTmGOgdbrHDKD+0B2X4uTfJ/FT1R09r9gTsjUjNJotuog==}
    engines: {node: '>=0.10.0'}

  /pify/3.0.0:
    resolution: {integrity: sha512-C3FsVNH1udSEX48gGX1xfvwTWfsYWj5U+8/uK15BGzIGrKoUpghX8hWZwa/OFnakBiiVNmBvemTJR5mcy7iPcg==}
    engines: {node: '>=4'}
    dev: true

  /pify/4.0.1:
    resolution: {integrity: sha512-uB80kBFb/tfd68bVleG9T5GGsGPjJrLAUpR5PZIrhBnIaRTQRjqdJSsIKkOP6OAIFbj7GOrcudc5pNjZ+geV2g==}
    engines: {node: '>=6'}

  /pinpoint/1.1.0:
    resolution: {integrity: sha512-+04FTD9x7Cls2rihLlo57QDCcHoLBGn5Dk51SwtFBWkUWLxZaBXyNVpCw1S+atvE7GmnFjeaRZ0WLq3UYuqAdg==}

  /pkg-dir/4.2.0:
    resolution: {integrity: sha512-HRDzbaKjC+AOWVXxAU/x54COGeIv9eb+6CkDSQoNTt4XyWoIJvuPsXizxu/Fr23EiekbtZwmh1IcIG/l/a10GQ==}
    engines: {node: '>=8'}
    dependencies:
      find-up: 4.1.0

  /pluralize/8.0.0:
    resolution: {integrity: sha512-Nc3IT5yHzflTfbjgqWcCPpo7DaKy4FnpB0l/zCAW0Tc7jxAiuqSxHasntB3D7887LSrA93kDJ9IXovxJYxyLCA==}
    engines: {node: '>=4'}
    dev: true

  /preferred-pm/3.0.3:
    resolution: {integrity: sha512-+wZgbxNES/KlJs9q40F/1sfOd/j7f1O9JaHcW5Dsn3aUUOZg3L2bjpVUcKV2jvtElYfoTuQiNeMfQJ4kwUAhCQ==}
    engines: {node: '>=10'}
    dependencies:
      find-up: 5.0.0
      find-yarn-workspace-root2: 1.2.16
      path-exists: 4.0.0
      which-pm: 2.0.0

  /prelude-ls/1.2.1:
    resolution: {integrity: sha512-vkcDPrRZo1QZLbn5RLGPpg/WmIQ65qoWWhcGKf/b5eplkkarX0m9z8ppCat4mlOqUsWpyNuYgO3VRyrYHSzX5g==}
    engines: {node: '>= 0.8.0'}

  /prepend-http/2.0.0:
    resolution: {integrity: sha512-ravE6m9Atw9Z/jjttRUZ+clIXogdghyZAuWJ3qEzjT+jI/dL1ifAqhZeC5VHzQp1MSt1+jxKkFNemj/iO7tVUA==}
    engines: {node: '>=4'}

  /prettier/3.0.3:
    resolution: {integrity: sha512-L/4pUDMxcNa8R/EthV08Zt42WBO4h1rarVtK0K+QJG0X187OLo7l699jWw0GKuwzkPQ//jMFA/8Xm6Fh3J/DAg==}
    engines: {node: '>=14'}
    hasBin: true
    dev: true

  /prettier/3.2.5:
    resolution: {integrity: sha512-3/GWa9aOC0YeD7LUfvOG2NiDyhOWRvt1k+rcKhOuYnMY24iiCphgneUfJDyFXd6rZCAnuLBv6UeAULtrhT/F4A==}
    engines: {node: '>=14'}
    hasBin: true

  /pretty-bytes/5.6.0:
    resolution: {integrity: sha512-FFw039TmrBqFK8ma/7OL3sDz/VytdtJr044/QUJtH0wK9lb9jLq9tJyIxUwtQJHwar2BqtiA4iCWSwo9JLkzFg==}
    engines: {node: '>=6'}

  /prettyjson/1.2.5:
    resolution: {integrity: sha512-rksPWtoZb2ZpT5OVgtmy0KHVM+Dca3iVwWY9ifwhcexfjebtgjg3wmrUt9PvJ59XIYBcknQeYHD8IAnVlh9lAw==}
    hasBin: true
    dependencies:
      colors: 1.4.0
      minimist: 1.2.8

  /proc-log/1.0.0:
    resolution: {integrity: sha512-aCk8AO51s+4JyuYGg3Q/a6gnrlDO09NpVWePtjp7xwphcoQ04x5WAfCyugcsbLooWcMJ87CLkD4+604IckEdhg==}

  /proc-log/3.0.0:
    resolution: {integrity: sha512-++Vn7NS4Xf9NacaU9Xq3URUuqZETPsf8L4j5/ckhaRYsfPeRyzGw+iDjFhV/Jr3uNmTvvddEJFWh5R1gRgUH8A==}
    engines: {node: ^14.17.0 || ^16.13.0 || >=18.0.0}

  /process-nextick-args/2.0.1:
    resolution: {integrity: sha512-3ouUOpQhtgrbOa17J7+uxOTpITYWaGP7/AhoR3+A+/1e9skrzelGi/dXzEYyvbxubEF6Wn2ypscTKiKJFFn1ag==}

  /process/0.11.10:
    resolution: {integrity: sha512-cdGef/drWFoydD1JsMzuFf8100nZl+GT+yacc2bEced5f9Rjk4z+WtFUTBu9PhOi9j/jfmBPu0mMEY4wIdAF8A==}
    engines: {node: '>= 0.6.0'}

  /progress/2.0.3:
    resolution: {integrity: sha512-7PiHtLll5LdnKIMw100I+8xJXR5gW2QwWYkT6iJva0bXitZKa/XMrSbdmg3r2Xnaidz9Qumd0VPaMrZlF9V9sA==}
    engines: {node: '>=0.4.0'}

  /promise-all-reject-late/1.0.1:
    resolution: {integrity: sha512-vuf0Lf0lOxyQREH7GDIOUMLS7kz+gs8i6B+Yi8dC68a2sychGrHTJYghMBD6k7eUcH0H5P73EckCA48xijWqXw==}

  /promise-call-limit/1.0.1:
    resolution: {integrity: sha512-3+hgaa19jzCGLuSCbieeRsu5C2joKfYn8pY6JAuXFRVfF4IO+L7UPpFWNTeWT9pM7uhskvbPPd/oEOktCn317Q==}

  /promise-inflight/1.0.1:
    resolution: {integrity: sha512-6zWPyEOFaQBJYcGMHBKTKJ3u6TBsnMFOIZSa6ce1e/ZrrsOlnHRHbabMjLiBYKp+n44X9eUI6VUPaukCXHuG4g==}
    peerDependencies:
      bluebird: '*'
    peerDependenciesMeta:
      bluebird:
        optional: true

  /promise-retry/2.0.1:
    resolution: {integrity: sha512-y+WKFlBR8BGXnsNlIHFGPZmyDf3DFMoLhaflAnyZgV6rG6xu+JwesTo2Q9R6XwYmtmwAFCkAk3e35jEdoeh/3g==}
    engines: {node: '>=10'}
    dependencies:
      err-code: 2.0.3
      retry: 0.12.0

  /prompts-ncu/3.0.0:
    resolution: {integrity: sha512-qyz9UxZ5MlPKWVhWrCmSZ1ahm2GVYdjLb8og2sg0IPth1KRuhcggHGuijz0e41dkx35p1t1q3GRISGH7QGALFA==}
    engines: {node: '>= 14'}
    dependencies:
      kleur: 4.1.5
      sisteransi: 1.0.5

  /prompts/2.4.2:
    resolution: {integrity: sha512-NxNv/kLguCA7p3jE8oL2aEBsrJWgAakBpgmgK6lpPWV+WuOmY6r2/zbAVnP+T8bQlA0nzHXSJSJW0Hq7ylaD2Q==}
    engines: {node: '>= 6'}
    dependencies:
      kleur: 3.0.3
      sisteransi: 1.0.5

  /prop-types/15.8.1:
    resolution: {integrity: sha512-oj87CgZICdulUohogVAR7AjlC0327U4el4L6eAvOqCeudMDVU0NThNaV+b9Df4dXgSP1gXMTnPdhfe/2qDH5cg==}
    dependencies:
      loose-envify: 1.4.0
      object-assign: 4.1.1
      react-is: 16.13.1
    dev: true

  /propagate/2.0.1:
    resolution: {integrity: sha512-vGrhOavPSTz4QVNuBNdcNXePNdNMaO1xj9yBeH1ScQPjk/rhg9sSlCXPhMkFuaNNW/syTvYqsnbIJxMBfRbbag==}
    engines: {node: '>= 8'}

  /proto-list/1.2.4:
    resolution: {integrity: sha512-vtK/94akxsTMhe0/cbfpR+syPuszcuwhqVjJq26CuNDgFGj682oRBXOP5MJpv2r7JtE8MsiepGIqvvOTBwn2vA==}

  /pump/3.0.0:
    resolution: {integrity: sha512-LwZy+p3SFs1Pytd/jYct4wpv49HiYCqd9Rlc5ZVdk0V+8Yzv6jR5Blk3TRmPL1ft69TxP0IMZGJ+WPFU2BFhww==}
    dependencies:
      end-of-stream: 1.4.4
      once: 1.4.0

  /punycode/1.3.2:
    resolution: {integrity: sha512-RofWgt/7fL5wP1Y7fxE7/EmTLzQVnB0ycyibJ0OOHIlJqTNzglYFxVwETOcIoJqJmpDXJ9xImDv+Fq34F/d4Dw==}

  /punycode/2.3.0:
    resolution: {integrity: sha512-rRV+zQD8tVFys26lAGR9WUuS4iUAngJScM+ZRSKtvl5tKeZ2t5bvdNFdNHBW9FWR4guGHlgmsZ1G7BSm2wTbuA==}
    engines: {node: '>=6'}

  /pupa/3.1.0:
    resolution: {integrity: sha512-FLpr4flz5xZTSJxSeaheeMKN/EDzMdK7b8PTOC6a5PYFKTucWbdqjgqaEyH0shFiSJrVB1+Qqi4Tk19ccU6Aug==}
    engines: {node: '>=12.20'}
    dependencies:
      escape-goat: 4.0.0

  /q/1.5.1:
    resolution: {integrity: sha512-kV/CThkXo6xyFEZUugw/+pIOywXcDbFYgSct5cT3gqlbkBE1SJdwy6UQoZvodiWF/ckQLZyDE/Bu1M6gVu5lVw==}
    engines: {node: '>=0.6.0', teleport: '>=0.2.0'}
    dev: true

  /qs/6.11.0:
    resolution: {integrity: sha512-MvjoMCJwEarSbUYk5O+nmoSzSutSsTwF85zcHPQ9OrlFoZOYIjaqBAJIqIXjptyD5vThxGq52Xu/MaJzRkIk4Q==}
    engines: {node: '>=0.6'}
    dependencies:
      side-channel: 1.0.4

  /query-string/7.1.3:
    resolution: {integrity: sha512-hh2WYhq4fi8+b+/2Kg9CEge4fDPvHS534aOOvOZeQ3+Vf2mCFsaFBYj0i+iXcAq6I9Vzp5fjMFBlONvayDC1qg==}
    engines: {node: '>=6'}
    dependencies:
      decode-uri-component: 0.2.2
      filter-obj: 1.1.0
      split-on-first: 1.1.0
      strict-uri-encode: 2.0.0

  /querystring/0.2.0:
    resolution: {integrity: sha512-X/xY82scca2tau62i9mDyU9K+I+djTMUsvwf7xnUX5GLvVzgJybOJf4Y6o9Zx3oJK/LSXg5tTZBjwzqVPaPO2g==}
    engines: {node: '>=0.4.x'}
    deprecated: The querystring API is considered Legacy. new code should use the URLSearchParams API instead.

  /queue-microtask/1.2.3:
    resolution: {integrity: sha512-NuaNSa6flKT5JaSYQzJok04JzTL1CA6aGhv5rfLW3PgqA+M2ChpZQnAC8h8i4ZFkBS8X5RqkDBHA7r4hej3K9A==}

  /quick-lru/4.0.1:
    resolution: {integrity: sha512-ARhCpm70fzdcvNQfPoy49IaanKkTlRWF2JMzqhcJbhSFRZv7nPTvZJdcY7301IPmvW+/p0RgIWnQDLJxifsQ7g==}
    engines: {node: '>=8'}
    dev: true

  /quick-lru/5.1.1:
    resolution: {integrity: sha512-WuyALRjWPDGtt/wzJiadO5AXY+8hZ80hVpe6MyivgraREW751X3SbhRvG3eLKOYN+8VEvqLcf3wdnt44Z4S4SA==}
    engines: {node: '>=10'}

  /rambda/7.5.0:
    resolution: {integrity: sha512-y/M9weqWAH4iopRd7EHDEQQvpFPHj1AA3oHozE9tfITHUtTR7Z9PSlIRRG2l1GuW7sefC1cXFfIcF+cgnShdBA==}
    dev: true

  /randombytes/2.1.0:
    resolution: {integrity: sha512-vYl3iOX+4CKUWuxGi9Ukhie6fsqXqS9FE2Zaic4tNFD2N2QQaXOMFbuKK4QmDHC0JO6B1Zp41J0LpT0oR68amQ==}
    dependencies:
      safe-buffer: 5.2.1

  /rc-config-loader/4.1.3:
    resolution: {integrity: sha512-kD7FqML7l800i6pS6pvLyIE2ncbk9Du8Q0gp/4hMPhJU6ZxApkoLcGD8ZeqgiAlfwZ6BlETq6qqe+12DUL207w==}
    dependencies:
      debug: 4.3.4
      js-yaml: 4.1.0
      json5: 2.2.3
      require-from-string: 2.0.2
    transitivePeerDependencies:
      - supports-color

  /rc/1.2.8:
    resolution: {integrity: sha512-y3bGgqKj3QBdxLbLkomlohkvsA8gdAiUQlSBJnBhfn+BPxg4bc62d8TcBW15wavDfgexCgccckhcZvywyQYPOw==}
    hasBin: true
    dependencies:
      deep-extend: 0.6.0
      ini: 1.3.8
      minimist: 1.2.8
      strip-json-comments: 2.0.1

  /react-is/16.13.1:
    resolution: {integrity: sha512-24e6ynE2H+OKt4kqsOvNd8kBpV65zoxbA4BVsEOB3ARVWQki/DHzaUoC5KuON/BiccDaCCTZBuOcfZs70kR8bQ==}
    dev: true

  /read-cmd-shim/3.0.1:
    resolution: {integrity: sha512-kEmDUoYf/CDy8yZbLTmhB1X9kkjf9Q80PCNsDMb7ufrGd6zZSQA1+UyjrO+pZm5K/S4OXCWJeiIt1JA8kAsa6g==}
    engines: {node: ^12.13.0 || ^14.15.0 || >=16.0.0}

  /read-package-json-fast/2.0.3:
    resolution: {integrity: sha512-W/BKtbL+dUjTuRL2vziuYhp76s5HZ9qQhd/dKfWIZveD0O40453QNyZhC0e63lqZrAQ4jiOapVoeJ7JrszenQQ==}
    engines: {node: '>=10'}
    dependencies:
      json-parse-even-better-errors: 2.3.1
      npm-normalize-package-bin: 1.0.1

  /read-package-json-fast/3.0.2:
    resolution: {integrity: sha512-0J+Msgym3vrLOUB3hzQCuZHII0xkNGCtz/HJH9xZshwv9DbDwkw1KaE3gx/e2J5rpEY5rtOy6cyhKOPrkP7FZw==}
    engines: {node: ^14.17.0 || ^16.13.0 || >=18.0.0}
    dependencies:
      json-parse-even-better-errors: 3.0.0
      npm-normalize-package-bin: 3.0.1

  /read-package-json/6.0.4:
    resolution: {integrity: sha512-AEtWXYfopBj2z5N5PbkAOeNHRPUg5q+Nen7QLxV8M2zJq1ym6/lCz3fYNTCXe19puu2d06jfHhrP7v/S2PtMMw==}
    engines: {node: ^14.17.0 || ^16.13.0 || >=18.0.0}
    dependencies:
      glob: 10.2.7
      json-parse-even-better-errors: 3.0.0
      normalize-package-data: 5.0.0
      npm-normalize-package-bin: 3.0.1

  /read-pkg-up/3.0.0:
    resolution: {integrity: sha512-YFzFrVvpC6frF1sz8psoHDBGF7fLPc+llq/8NB43oagqWkx8ar5zYtsTORtOjw9W2RHLpWP+zTWwBvf1bCmcSw==}
    engines: {node: '>=4'}
    dependencies:
      find-up: 2.1.0
      read-pkg: 3.0.0
    dev: true

  /read-pkg-up/7.0.1:
    resolution: {integrity: sha512-zK0TB7Xd6JpCLmlLmufqykGE+/TlOePD6qKClNW7hHDKFh/J7/7gCWGR7joEQEW1bKq3a3yUZSObOoWLFQ4ohg==}
    engines: {node: '>=8'}
    dependencies:
      find-up: 4.1.0
      read-pkg: 5.2.0
      type-fest: 0.8.1

  /read-pkg/3.0.0:
    resolution: {integrity: sha512-BLq/cCO9two+lBgiTYNqD6GdtK8s4NpaWrl6/rCO9w0TUS8oJl7cmToOZfRYllKTISY6nt1U7jQ53brmKqY6BA==}
    engines: {node: '>=4'}
    dependencies:
      load-json-file: 4.0.0
      normalize-package-data: 2.5.0
      path-type: 3.0.0
    dev: true

  /read-pkg/5.2.0:
    resolution: {integrity: sha512-Ug69mNOpfvKDAc2Q8DRpMjjzdtrnv9HcSMX+4VsZxD1aZ6ZzrIE7rlzXBtWTyhULSMKg076AW6WR5iZpD0JiOg==}
    engines: {node: '>=8'}
    dependencies:
      '@types/normalize-package-data': 2.4.1
      normalize-package-data: 2.5.0
      parse-json: 5.2.0
      type-fest: 0.6.0

  /read-yaml-file/1.1.0:
    resolution: {integrity: sha512-VIMnQi/Z4HT2Fxuwg5KrY174U1VdUIASQVWXXyqtNRtxSr9IYkn1rsI6Tb6HsrHCmB7gVpNwX6JxPTHcH6IoTA==}
    engines: {node: '>=6'}
    dependencies:
      graceful-fs: 4.2.11
      js-yaml: 3.14.1
      pify: 4.0.1
      strip-bom: 3.0.0

  /read-yaml-file/2.1.0:
    resolution: {integrity: sha512-UkRNRIwnhG+y7hpqnycCL/xbTk7+ia9VuVTC0S+zVbwd65DI9eUpRMfsWIGrCWxTU/mi+JW8cHQCrv+zfCbEPQ==}
    engines: {node: '>=10.13'}
    dependencies:
      js-yaml: 4.1.0
      strip-bom: 4.0.0
    dev: true

  /readable-stream/1.0.34:
    resolution: {integrity: sha512-ok1qVCJuRkNmvebYikljxJA/UEsKwLl2nI1OmaqAu4/UE+h0wKCHok4XkL/gvi39OacXvw59RJUOFUkDib2rHg==}
    dependencies:
      core-util-is: 1.0.3
      inherits: 2.0.4
      isarray: 0.0.1
      string_decoder: 0.10.31
    dev: true

  /readable-stream/2.3.7:
    resolution: {integrity: sha512-Ebho8K4jIbHAxnuxi7o42OrZgF/ZTNcsZj6nRKyUmkhLFq8CHItp/fy6hQZuZmP/n3yZ9VBUbp4zz/mX8hmYPw==}
    dependencies:
      core-util-is: 1.0.3
      inherits: 2.0.4
      isarray: 1.0.0
      process-nextick-args: 2.0.1
      safe-buffer: 5.1.2
      string_decoder: 1.1.1
      util-deprecate: 1.0.2

  /readable-stream/3.6.1:
    resolution: {integrity: sha512-+rQmrWMYGA90yenhTYsLWAsLsqVC8osOw6PKE1HDYiO0gdPeKe/xDHNzIAIn4C91YQ6oenEhfYqqc1883qHbjQ==}
    engines: {node: '>= 6'}
    dependencies:
      inherits: 2.0.4
      string_decoder: 1.3.0
      util-deprecate: 1.0.2

  /readable-stream/4.4.0:
    resolution: {integrity: sha512-kDMOq0qLtxV9f/SQv522h8cxZBqNZXuXNyjyezmfAAuribMyVXziljpQ/uQhfE1XLg2/TLTW2DsnoE4VAi/krg==}
    engines: {node: ^12.22.0 || ^14.17.0 || >=16.0.0}
    dependencies:
      abort-controller: 3.0.0
      buffer: 6.0.3
      events: 3.3.0
      process: 0.11.10

  /readdir-scoped-modules/1.1.0:
    resolution: {integrity: sha512-asaikDeqAQg7JifRsZn1NJZXo9E+VwlyCfbkZhwyISinqk5zNS6266HS5kah6P0SaQKGF6SkNnZVHUzHFYxYDw==}
    deprecated: This functionality has been moved to @npmcli/fs
    dependencies:
      debuglog: 1.0.1
      dezalgo: 1.0.4
      graceful-fs: 4.2.11
      once: 1.4.0

  /readdirp/3.6.0:
    resolution: {integrity: sha512-hOS089on8RduqdbhvQ5Z37A0ESjsqz6qnRcffsMU3495FuTdqSm+7bhJ29JvIOsBDEEnan5DPu9t3To9VRlMzA==}
    engines: {node: '>=8.10.0'}
    dependencies:
      picomatch: 2.3.1
    dev: true

  /readline-sync/1.4.10:
    resolution: {integrity: sha512-gNva8/6UAe8QYepIQH/jQ2qn91Qj0B9sYjMBBs3QOB8F2CXcKgLxQaJRP76sWVRQt+QU+8fAkCbCvjjMFu7Ycw==}
    engines: {node: '>= 0.8.0'}

  /rechoir/0.6.2:
    resolution: {integrity: sha512-HFM8rkZ+i3zrV+4LQjwQ0W+ez98pApMGM3HUrN04j3CqzPOzl9nmP15Y8YXNm8QHGv/eacOVEjqhmWpkRV0NAw==}
    engines: {node: '>= 0.10'}
    dependencies:
      resolve: 1.22.8

  /redent/3.0.0:
    resolution: {integrity: sha512-6tDA8g98We0zd0GvVeMT9arEOnTw9qM03L9cJXaCjrip1OO764RDBLBfrB4cwzNGDj5OA5ioymC9GkizgWJDUg==}
    engines: {node: '>=8'}
    dependencies:
      indent-string: 4.0.0
      strip-indent: 3.0.0
    dev: true

  /redeyed/2.1.1:
    resolution: {integrity: sha512-FNpGGo1DycYAdnrKFxCMmKYgo/mILAqtRYbkdQD8Ep/Hk2PQ5+aEAEx+IU713RTDmuBaH0c8P5ZozurNu5ObRQ==}
    dependencies:
      esprima: 4.0.1

  /reduce-to-639-1/1.1.0:
    resolution: {integrity: sha512-9yy/xgTE8qPlZKQrQmyCU1Y1ZSnnOCP4K0Oe1YrBtteUmVXk0AgyINp0NS5kHGzZfpvjgHr6ygFZc9fpqf7moQ==}

  /reflect.getprototypeof/1.0.4:
    resolution: {integrity: sha512-ECkTw8TmJwW60lOTR+ZkODISW6RQ8+2CL3COqtiJKLd6MmB45hN51HprHFziKLGkAuTGQhBb91V8cy+KHlaCjw==}
    engines: {node: '>= 0.4'}
    dependencies:
      call-bind: 1.0.2
      define-properties: 1.2.1
      es-abstract: 1.22.2
      get-intrinsic: 1.2.1
      globalthis: 1.0.3
      which-builtin-type: 1.1.3
    dev: true

  /regenerator-runtime/0.13.11:
    resolution: {integrity: sha512-kY1AZVr2Ra+t+piVaJ4gxaFaReZVH40AKNo7UCX6W+dEwBo/2oZJzqfuN1qLq1oL45o56cPaTXELwrTh8Fpggg==}

  /regexp-tree/0.1.27:
    resolution: {integrity: sha512-iETxpjK6YoRWJG5o6hXLwvjYAoW+FEZn9os0PD/b6AP6xQwsa/Y7lCVgIixBbUPMfhu+i2LtdeAqVTgGlQarfA==}
    hasBin: true
    dev: true

  /regexp.prototype.flags/1.5.1:
    resolution: {integrity: sha512-sy6TXMN+hnP/wMy+ISxg3krXx7BAtWVO4UouuCN/ziM9UEne0euamVNafDfvC83bRNr95y0V5iijeDQFUNpvrg==}
    engines: {node: '>= 0.4'}
    dependencies:
      call-bind: 1.0.2
      define-properties: 1.2.1
      set-function-name: 2.0.1
    dev: true

  /regexpp/3.2.0:
    resolution: {integrity: sha512-pq2bWo9mVD43nbts2wGv17XLiNLya+GklZ8kaDLV2Z08gDCsGpnKn9BFMepvWuHCbyVvY7J5o5+BVvoQbmlJLg==}
    engines: {node: '>=8'}
    dev: true

  /registry-auth-token/4.2.2:
    resolution: {integrity: sha512-PC5ZysNb42zpFME6D/XlIgtNGdTl8bBOCw90xQLVMpzuuubJKYDWFAEuUNc+Cn8Z8724tg2SDhDRrkVEsqfDMg==}
    engines: {node: '>=6.0.0'}
    dependencies:
      rc: 1.2.8

  /registry-auth-token/5.0.2:
    resolution: {integrity: sha512-o/3ikDxtXaA59BmZuZrJZDJv8NMDGSj+6j6XaeBmHw8eY1i1qd9+6H+LjVvQXx3HN6aRCGa1cUdJ9RaJZUugnQ==}
    engines: {node: '>=14'}
    dependencies:
      '@pnpm/npm-conf': 2.2.2

  /registry-url/5.1.0:
    resolution: {integrity: sha512-8acYXXTI0AkQv6RAOjE3vOaIXZkT9wo4LOFbBKYQEEnnMNBpKqdUrI6S4NT0KPIo/WVvJ5tE/X5LF/TQUf0ekw==}
    engines: {node: '>=8'}
    dependencies:
      rc: 1.2.8

  /registry-url/6.0.1:
    resolution: {integrity: sha512-+crtS5QjFRqFCoQmvGduwYWEBng99ZvmFvF+cUJkGYF1L1BfU8C6Zp9T7f5vPAwyLkUExpvK+ANVZmGU49qi4Q==}
    engines: {node: '>=12'}
    dependencies:
      rc: 1.2.8

  /regjsparser/0.10.0:
    resolution: {integrity: sha512-qx+xQGZVsy55CH0a1hiVwHmqjLryfh7wQyF5HO07XJ9f7dQMY/gPQHhlyDkIzJKC+x2fUCpCcUODUUUFrm7SHA==}
    hasBin: true
    dependencies:
      jsesc: 0.5.0
    dev: true

  /remote-git-tags/3.0.0:
    resolution: {integrity: sha512-C9hAO4eoEsX+OXA4rla66pXZQ+TLQ8T9dttgQj18yuKlPMTVkIkdYXvlMC55IuUsIkV6DpmQYi10JKFLaU+l7w==}
    engines: {node: '>=8'}

  /remove-trailing-separator/1.1.0:
    resolution: {integrity: sha512-/hS+Y0u3aOfIETiaiirUFwDBDzmXPvO+jAfKTitUngIPzdKc6Z0LoFjM/CK5PL4C+eKwHohlHAb6H0VFfmmUsw==}

  /replace-ext/1.0.1:
    resolution: {integrity: sha512-yD5BHCe7quCgBph4rMQ+0KkIRKwWCrHDOX1p1Gp6HwjPM5kVoCdKGNhN7ydqqsX6lJEnQDKZ/tFMiEdQ1dvPEw==}
    engines: {node: '>= 0.10'}

  /replace-in-file/6.3.5:
    resolution: {integrity: sha512-arB9d3ENdKva2fxRnSjwBEXfK1npgyci7ZZuwysgAp7ORjHSyxz6oqIjTEv8R0Ydl4Ll7uOAZXL4vbkhGIizCg==}
    engines: {node: '>=10'}
    hasBin: true
    dependencies:
      chalk: 4.1.2
      glob: 7.2.3
      yargs: 17.7.1

  /require-directory/2.1.1:
    resolution: {integrity: sha512-fGxEI7+wsG9xrvdjsrlmL22OMTTiHRwAMroiEeMgq8gzoLC/PQr7RsRDSTLUg/bZAZtF+TVIkHc6/4RIKrui+Q==}
    engines: {node: '>=0.10.0'}

  /require-from-string/2.0.2:
    resolution: {integrity: sha512-Xf0nWe6RseziFMu+Ap9biiUbmplq6S9/p+7w7YXP/JBHhrUDDUhwa+vANyubuqfZWTveU//DYVGsDG7RKL/vEw==}
    engines: {node: '>=0.10.0'}

  /resolve-alpn/1.2.1:
    resolution: {integrity: sha512-0a1F4l73/ZFZOakJnQ3FvkJ2+gSTQWz/r2KE5OdDY0TxPm5h4GkqkWWfM47T7HsbnOtcJVEF4epCVy6u7Q3K+g==}

  /resolve-dir/1.0.1:
    resolution: {integrity: sha512-R7uiTjECzvOsWSfdM0QKFNBVFcK27aHOUwdvK53BcW8zqnGdYp0Fbj82cy54+2A4P2tFM22J5kRfe1R+lM/1yg==}
    engines: {node: '>=0.10.0'}
    dependencies:
      expand-tilde: 2.0.2
      global-modules: 1.0.0
    dev: true

  /resolve-from/4.0.0:
    resolution: {integrity: sha512-pb/MYmXstAkysRFx8piNI1tGFNQIFA3vkE3Gq4EuA1dF6gHp/+vgZqsCGJapvy8N3Q+4o7FwvquPJcnZ7RYy4g==}
    engines: {node: '>=4'}

  /resolve-from/5.0.0:
    resolution: {integrity: sha512-qYg9KP24dD5qka9J47d0aVky0N+b4fTU89LN9iDnjB5waksiC49rvMB0PrUJQGoTmH50XPiqOvAjDfaijGxYZw==}
    engines: {node: '>=8'}
    dev: true

  /resolve-global/1.0.0:
    resolution: {integrity: sha512-zFa12V4OLtT5XUX/Q4VLvTfBf+Ok0SPc1FNGM/z9ctUdiU618qwKpWnd0CHs3+RqROfyEg/DhuHbMWYqcgljEw==}
    engines: {node: '>=8'}
    dependencies:
      global-dirs: 0.1.1
    dev: true

  /resolve-pkg-maps/1.0.0:
    resolution: {integrity: sha512-seS2Tj26TBVOC2NIc2rOe2y2ZO7efxITtLZcGSOnHHNOQ7CkiUBfw0Iw2ck6xkIhPwLhKNLS8BO+hEpngQlqzw==}
    dev: true

  /resolve/1.19.0:
    resolution: {integrity: sha512-rArEXAgsBG4UgRGcynxWIWKFvh/XZCcS8UJdHhwy91zwAvCZIbcs+vAbflgBnNjYMs/i/i+/Ux6IZhML1yPvxg==}
    dependencies:
      is-core-module: 2.13.0
      path-parse: 1.0.7

  /resolve/1.22.1:
    resolution: {integrity: sha512-nBpuuYuY5jFsli/JIs1oldw6fOQCBioohqWZg/2hiaOybXOft4lonv85uDOKXdf8rhyK159cxU5cDcK/NKk8zw==}
    hasBin: true
    dependencies:
      is-core-module: 2.13.0
      path-parse: 1.0.7
      supports-preserve-symlinks-flag: 1.0.0

  /resolve/1.22.8:
    resolution: {integrity: sha512-oKWePCxqpd6FlLvGV1VU0x7bkPmmCNolxzjMf4NczoDnQcIWrAF+cPtZn5i6n+RfD2d9i0tzpKnG6Yk168yIyw==}
    hasBin: true
    dependencies:
      is-core-module: 2.13.0
      path-parse: 1.0.7
      supports-preserve-symlinks-flag: 1.0.0

  /resolve/2.0.0-next.4:
    resolution: {integrity: sha512-iMDbmAWtfU+MHpxt/I5iWI7cY6YVEZUQ3MBgPQ++XD1PELuJHIl82xBmObyP2KyQmkNB2dsqF7seoQQiAn5yDQ==}
    hasBin: true
    dependencies:
      is-core-module: 2.13.0
      path-parse: 1.0.7
      supports-preserve-symlinks-flag: 1.0.0
    dev: true

  /responselike/1.0.2:
    resolution: {integrity: sha512-/Fpe5guzJk1gPqdJLJR5u7eG/gNY4nImjbRDaVWVMRhne55TCmj2i9Q+54PBRfatRC8v/rIiv9BN0pMd9OV5EQ==}
    dependencies:
      lowercase-keys: 1.0.1

  /responselike/2.0.1:
    resolution: {integrity: sha512-4gl03wn3hj1HP3yzgdI7d3lCkF95F21Pz4BPGvKHinyQzALR5CapwC8yIi0Rh58DEMQ/SguC03wFj2k0M/mHhw==}
    dependencies:
      lowercase-keys: 2.0.0

  /responselike/3.0.0:
    resolution: {integrity: sha512-40yHxbNcl2+rzXvZuVkrYohathsSJlMTXKryG5y8uciHv1+xDLHQpgjG64JUO9nrEq2jGLH6IZ8BcZyw3wrweg==}
    engines: {node: '>=14.16'}
    dependencies:
      lowercase-keys: 3.0.0

  /restore-cursor/2.0.0:
    resolution: {integrity: sha512-6IzJLuGi4+R14vwagDHX+JrXmPVtPpn4mffDJ1UdR7/Edm87fl6yi8mMBIVvFtJaNTUvjughmW4hwLhRG7gC1Q==}
    engines: {node: '>=4'}
    dependencies:
      onetime: 2.0.1
      signal-exit: 3.0.7
    dev: true

  /restore-cursor/3.1.0:
    resolution: {integrity: sha512-l+sSefzHpj5qimhFSE5a8nufZYAM3sBSVMAPtYkmC+4EH2anSGaEMXSD0izRQbu9nfyQ9y5JrVmp7E8oZrUjvA==}
    engines: {node: '>=8'}
    dependencies:
      onetime: 5.1.2
      signal-exit: 3.0.7

  /retry/0.12.0:
    resolution: {integrity: sha512-9LkiTwjUh6rT555DtE9rTX+BKByPfrMzEAtnlEtdEwr3Nkffwiihqe2bWADg+OQRjt9gl6ICdmB/ZFDCGAtSow==}
    engines: {node: '>= 4'}

  /retry/0.13.1:
    resolution: {integrity: sha512-XQBQ3I8W1Cge0Seh+6gjj03LbmRFWuoszgK9ooCpwYIrhhoO80pfq4cUkU5DkknwfOfFteRwlZ56PYOGYyFWdg==}
    engines: {node: '>= 4'}

  /reusify/1.0.4:
    resolution: {integrity: sha512-U9nH88a3fc/ekCF1l0/UP1IosiuIjyTh7hBvXVMHYgVcfGvt897Xguj2UOLDeI5BG2m7/uwyaLVT6fbtCwTyzw==}
    engines: {iojs: '>=1.0.0', node: '>=0.10.0'}

  /rimraf/2.6.3:
    resolution: {integrity: sha512-mwqeW5XsA2qAejG46gYdENaxXjx9onRNCfn7L0duuP4hCuTIi/QO7PDK07KJfp1d+izWPrzEJDcSqBa0OZQriA==}
    hasBin: true
    dependencies:
      glob: 7.2.3
    dev: true

  /rimraf/3.0.2:
    resolution: {integrity: sha512-JZkJMZkAGFFPP2YqXZXPbMlMBgsxzE8ILs4lMIX/2o0L9UBw9O/Y3o6wFw/i9YLapcUJWwqbi3kdxIPdC62TIA==}
    hasBin: true
    dependencies:
      glob: 7.2.3

  /rimraf/4.4.1:
    resolution: {integrity: sha512-Gk8NlF062+T9CqNGn6h4tls3k6T1+/nXdOcSZVikNVtlRdYpA7wRJJMoXmuvOnLW844rPjdQ7JgXCYM6PPC/og==}
    engines: {node: '>=14'}
    hasBin: true
    dependencies:
      glob: 9.3.0

  /rimraf/5.0.1:
    resolution: {integrity: sha512-OfFZdwtd3lZ+XZzYP/6gTACubwFcHdLRqS9UX3UwpU2dnGQYkPFISRwvM3w9IiB2w7bW5qGo/uAwE4SmXXSKvg==}
    engines: {node: '>=14'}
    hasBin: true
    dependencies:
      glob: 10.2.7

  /run-async/2.4.1:
    resolution: {integrity: sha512-tvVnVv01b8c1RrA6Ep7JkStj85Guv/YrMcwqYQnwjsAS2cTmmPGBBjAjpCW7RrSodNSoE2/qg9O4bceNvUuDgQ==}
    engines: {node: '>=0.12.0'}

  /run-parallel/1.2.0:
    resolution: {integrity: sha512-5l4VyZR86LZ/lDxZTR6jqL8AFE2S0IFLMP26AbjsLVADxHdhB/c0GUsH+y39UfCi3dzz8OlQuPmnaJOMoDHQBA==}
    dependencies:
      queue-microtask: 1.2.3

  /run-script-os/1.1.6:
    resolution: {integrity: sha512-ql6P2LzhBTTDfzKts+Qo4H94VUKpxKDFz6QxxwaUZN0mwvi7L3lpOI7BqPCq7lgDh3XLl0dpeXwfcVIitlrYrw==}
    hasBin: true
    dev: true

  /rxjs/6.6.7:
    resolution: {integrity: sha512-hTdwr+7yYNIT5n4AMYp85KA6yw2Va0FLa3Rguvbpa4W3I5xynaBZo41cM3XM+4Q6fRMj3sBYIR1VAmZMXYJvRQ==}
    engines: {npm: '>=2.0.0'}
    dependencies:
      tslib: 1.14.1
    dev: true

  /rxjs/7.8.0:
    resolution: {integrity: sha512-F2+gxDshqmIub1KdvZkaEfGDwLNpPvk9Fs6LD/MyQxNgMds/WH9OdDDXOmxUZpME+iSK3rQCctkL0DYyytUqMg==}
    dependencies:
      tslib: 2.6.2

  /rxjs/7.8.1:
    resolution: {integrity: sha512-AA3TVj+0A2iuIoQkWEK/tqFjBq2j+6PO6Y0zJcvzLAFhEFIO3HL0vls9hWLncZbAAbK0mar7oZ4V079I/qPMxg==}
    dependencies:
      tslib: 2.6.2
    dev: true

  /safe-array-concat/1.0.1:
    resolution: {integrity: sha512-6XbUAseYE2KtOuGueyeobCySj9L4+66Tn6KQMOPQJrAJEowYKW/YR/MGJZl7FdydUdaFu4LYyDZjxf4/Nmo23Q==}
    engines: {node: '>=0.4'}
    dependencies:
      call-bind: 1.0.2
      get-intrinsic: 1.2.1
      has-symbols: 1.0.3
      isarray: 2.0.5
    dev: true

  /safe-buffer/5.1.2:
    resolution: {integrity: sha512-Gd2UZBJDkXlY7GbJxfsE8/nvKkUEU1G38c1siN6QP6a9PT9MmHB8GnpscSmMJSoF8LOIrt8ud/wPtojys4G6+g==}

  /safe-buffer/5.2.1:
    resolution: {integrity: sha512-rp3So07KcdmmKbGvgaNxQSJr7bGVSVk5S9Eq1F+ppbRo70+YeaDxkw5Dd8NPN+GD6bjnYm2VuPuCXmpuYvmCXQ==}

  /safe-regex-test/1.0.0:
    resolution: {integrity: sha512-JBUUzyOgEwXQY1NuPtvcj/qcBDbDmEvWufhlnXZIm75DEHp+afM1r1ujJpJsV/gSM4t59tpDyPi1sd6ZaPFfsA==}
    dependencies:
      call-bind: 1.0.2
      get-intrinsic: 1.2.1
      is-regex: 1.1.4
    dev: true

  /safer-buffer/2.1.2:
    resolution: {integrity: sha512-YZo3K82SD7Riyi0E1EQPojLz7kpepnSQI9IyPbHHg1XXXevb5dJI7tpyN2ADxGcQbHG7vcyRHk0cbwqcQriUtg==}

  /sax/1.2.1:
    resolution: {integrity: sha512-8I2a3LovHTOpm7NV5yOyO8IHqgVsfK4+UuySrXU8YXkSRX7k6hCV9b3HrkKCr3nMpgj+0bmocaJJWpvp1oc7ZA==}

  /schema-utils/3.2.0:
    resolution: {integrity: sha512-0zTyLGyDJYd/MBxG1AhJkKa6fpEBds4OQO2ut0w7OYG+ZGhGea09lijvzsqegYSik88zc7cUtIlnnO+/BvD6gQ==}
    engines: {node: '>= 10.13.0'}
    dependencies:
      '@types/json-schema': 7.0.14
      ajv: 6.12.6
      ajv-keywords: 3.5.2_ajv@6.12.6

  /scoped-regex/2.1.0:
    resolution: {integrity: sha512-g3WxHrqSWCZHGHlSrF51VXFdjImhwvH8ZO/pryFH56Qi0cDsZfylQa/t0jCzVQFNbNvM00HfHjkDPEuarKDSWQ==}
    engines: {node: '>=8'}

  /section-matter/1.0.0:
    resolution: {integrity: sha512-vfD3pmTzGpufjScBh50YHKzEu2lxBWhVEHsNGoEXmCmn2hKGfeNLYMzCJpe8cD7gqX7TJluOVpBkAequ6dgMmA==}
    engines: {node: '>=4'}
    dependencies:
      extend-shallow: 2.0.1
      kind-of: 6.0.3

  /semver-diff/4.0.0:
    resolution: {integrity: sha512-0Ju4+6A8iOnpL/Thra7dZsSlOHYAHIeMxfhWQRI1/VLcT3WDBZKKtQt/QkBOsiIN9ZpuvHE6cGZ0x4glCMmfiA==}
    engines: {node: '>=12'}
    dependencies:
      semver: 7.5.4

  /semver-utils/1.1.4:
    resolution: {integrity: sha512-EjnoLE5OGmDAVV/8YDoN5KiajNadjzIp9BAHOhYeQHt7j0UWxjmgsx4YD48wp4Ue1Qogq38F1GNUJNqF1kKKxA==}

  /semver/5.7.2:
    resolution: {integrity: sha512-cBznnQ9KjJqU67B52RMC65CMarK2600WFnbkcaiwWq3xy/5haFJlshgnpjovMVJ+Hff49d8GEn0b87C5pDQ10g==}
    hasBin: true

  /semver/6.3.1:
    resolution: {integrity: sha512-BR7VvDCVHO+q2xBEWskxS6DJE1qRnb7DxzUrogb71CWoSficBxYsiAGd+Kl0mmq/MprG9yArRkyrQxTO6XjMzA==}
    hasBin: true

  /semver/7.3.8:
    resolution: {integrity: sha512-NB1ctGL5rlHrPJtFDVIVzTyQylMLu9N9VICA6HSFJo8MCGVTMW6gfpicwKmmK/dAjTOrqu5l63JJOpDSrAis3A==}
    engines: {node: '>=10'}
    hasBin: true
    dependencies:
      lru-cache: 6.0.0

  /semver/7.5.0:
    resolution: {integrity: sha512-+XC0AD/R7Q2mPSRuy2Id0+CGTZ98+8f+KvwirxOKIEyid+XSx6HbC63p+O4IndTHuX5Z+JxQ0TghCkO5Cg/2HA==}
    engines: {node: '>=10'}
    hasBin: true
    dependencies:
      lru-cache: 6.0.0
    dev: true

  /semver/7.5.2:
    resolution: {integrity: sha512-SoftuTROv/cRjCze/scjGyiDtcUyxw1rgYQSZY7XTmtR5hX+dm76iDbTH8TkLPHCQmlbQVSSbNZCPM2hb0knnQ==}
    engines: {node: '>=10'}
    hasBin: true
    dependencies:
      lru-cache: 6.0.0
    dev: true

  /semver/7.5.4:
    resolution: {integrity: sha512-1bCSESV6Pv+i21Hvpxp3Dx+pSD8lIPt8uVjRrxAUt/nbswYc+tK6Y2btiULjd4+fnq15PX+nqQDC7Oft7WkwcA==}
    engines: {node: '>=10'}
    hasBin: true
    dependencies:
      lru-cache: 6.0.0

  /sentence-case/3.0.4:
    resolution: {integrity: sha512-8LS0JInaQMCRoQ7YUytAo/xUu5W2XnQxV2HI/6uM6U7CITS1RqPElr30V6uIqyMKM9lJGRVFy5/4CuzcixNYSg==}
    dependencies:
      no-case: 3.0.4
      tslib: 2.6.2
      upper-case-first: 2.0.2

  /serialize-javascript/6.0.0:
    resolution: {integrity: sha512-Qr3TosvguFt8ePWqsvRfrKyQXIiW+nGbYpy8XK24NQHE83caxWt+mIymTT19DGFbNWNLfEwsrkSmN64lVWB9ag==}
    dependencies:
      randombytes: 2.1.0
    dev: true

  /serialize-javascript/6.0.1:
    resolution: {integrity: sha512-owoXEFjWRllis8/M1Q+Cw5k8ZH40e3zhp/ovX+Xr/vi1qj6QesbyXXViFbpNvWvPNAD62SutwEXavefrLJWj7w==}
    dependencies:
      randombytes: 2.1.0

  /set-blocking/2.0.0:
    resolution: {integrity: sha512-KiKBS8AnWGEyLzofFfmvKwpdPzqiy16LvQfK3yv/fVH7Bj13/wl3JSR1J+rfgRE9q7xUJK4qvgS8raSOeLUehw==}

  /set-function-name/2.0.1:
    resolution: {integrity: sha512-tMNCiqYVkXIZgc2Hnoy2IvC/f8ezc5koaRFkCjrpWzGpCd3qbZXPzVy9MAZzK1ch/X0jvSkojys3oqJN0qCmdA==}
    engines: {node: '>= 0.4'}
    dependencies:
      define-data-property: 1.1.0
      functions-have-names: 1.2.3
      has-property-descriptors: 1.0.0
    dev: true

  /setimmediate/1.0.5:
    resolution: {integrity: sha512-MATJdZp8sLqDl/68LfQmbP8zKPLQNV6BIZoIgrscFDQ+RsvK/BxeDQOgyxKKoh0y/8h3BqVFnCqQ/gd+reiIXA==}

  /sharp/0.33.2:
    resolution: {integrity: sha512-WlYOPyyPDiiM07j/UO+E720ju6gtNtHjEGg5vovUk1Lgxyjm2LFO+37Nt/UI3MMh2l6hxTWQWi7qk3cXJTutcQ==}
    engines: {libvips: '>=8.15.1', node: ^18.17.0 || ^20.3.0 || >=21.0.0}
    requiresBuild: true
    dependencies:
      color: 4.2.3
      detect-libc: 2.0.2
      semver: 7.5.4
    optionalDependencies:
      '@img/sharp-darwin-arm64': 0.33.2
      '@img/sharp-darwin-x64': 0.33.2
      '@img/sharp-libvips-darwin-arm64': 1.0.1
      '@img/sharp-libvips-darwin-x64': 1.0.1
      '@img/sharp-libvips-linux-arm': 1.0.1
      '@img/sharp-libvips-linux-arm64': 1.0.1
      '@img/sharp-libvips-linux-s390x': 1.0.1
      '@img/sharp-libvips-linux-x64': 1.0.1
      '@img/sharp-libvips-linuxmusl-arm64': 1.0.1
      '@img/sharp-libvips-linuxmusl-x64': 1.0.1
      '@img/sharp-linux-arm': 0.33.2
      '@img/sharp-linux-arm64': 0.33.2
      '@img/sharp-linux-s390x': 0.33.2
      '@img/sharp-linux-x64': 0.33.2
      '@img/sharp-linuxmusl-arm64': 0.33.2
      '@img/sharp-linuxmusl-x64': 0.33.2
      '@img/sharp-wasm32': 0.33.2
      '@img/sharp-win32-ia32': 0.33.2
      '@img/sharp-win32-x64': 0.33.2
    dev: true

  /shebang-command/1.2.0:
    resolution: {integrity: sha512-EV3L1+UQWGor21OmnvojK36mhg+TyIKDh3iFBKBohr5xeXIhNBcx8oWdgkTEEQ+BEFFYdLRuqMfd5L84N1V5Vg==}
    engines: {node: '>=0.10.0'}
    dependencies:
      shebang-regex: 1.0.0

  /shebang-command/2.0.0:
    resolution: {integrity: sha512-kHxr2zZpYtdmrN1qDjrrX/Z1rR1kG8Dx+gkpK1G4eXmvXswmcE1hTWBWYUzlraYw1/yZp6YuDY77YtvbN0dmDA==}
    engines: {node: '>=8'}
    dependencies:
      shebang-regex: 3.0.0

  /shebang-regex/1.0.0:
    resolution: {integrity: sha512-wpoSFAxys6b2a2wHZ1XpDSgD7N9iVjg29Ph9uV/uaP9Ex/KXlkTZTeddxDPSYQpgvzKLGJke2UU0AzoGCjNIvQ==}
    engines: {node: '>=0.10.0'}

  /shebang-regex/3.0.0:
    resolution: {integrity: sha512-7++dFhtcx3353uBaq8DDR4NuxBetBzC7ZQOhmTQInHEd6bSrXdiEyzCvG07Z44UYdLShWUyXt5M/yhz8ekcb1A==}
    engines: {node: '>=8'}

  /shell-quote/1.8.1:
    resolution: {integrity: sha512-6j1W9l1iAs/4xYBI1SYOVZyFcCis9b4KCLQ8fgAGG07QvzaRLVVRQvAy85yNmmZSjYjg4MWh4gNvlPujU/5LpA==}
    dev: true

  /shelljs/0.8.5:
    resolution: {integrity: sha512-TiwcRcrkhHvbrZbnRcFYMLl30Dfov3HKqzp5tO5b4pt6G/SezKcYhmDg15zXVBswHmctSAQKznqNW2LO5tTDow==}
    engines: {node: '>=4'}
    hasBin: true
    dependencies:
      glob: 7.2.3
      interpret: 1.4.0
      rechoir: 0.6.2

  /side-channel/1.0.4:
    resolution: {integrity: sha512-q5XPytqFEIKHkGdiMIrY10mvLRvnQh42/+GoBlFW3b2LXLE2xxJpZFdm94we0BaoV3RwJyGqg5wS7epxTv0Zvw==}
    dependencies:
      call-bind: 1.0.2
      get-intrinsic: 1.2.1
      object-inspect: 1.12.3

  /signal-exit/3.0.7:
    resolution: {integrity: sha512-wnD2ZE+l+SPC/uoS0vXeE9L1+0wuaMqKlfz9AMUo38JsyLSBWSFcHR1Rri62LZc12vLr1gb3jl7iwQhgwpAbGQ==}

  /signal-exit/4.0.2:
    resolution: {integrity: sha512-MY2/qGx4enyjprQnFaZsHib3Yadh3IXyV2C321GY0pjGfVBu4un0uDJkwgdxqO+Rdx8JMT8IfJIRwbYVz3Ob3Q==}
    engines: {node: '>=14'}

  /sigstore/1.6.0:
    resolution: {integrity: sha512-QODKff/qW/TXOZI6V/Clqu74xnInAS6it05mufj4/fSewexLtfEntgLZZcBtUK44CDQyUE5TUXYy1ARYzlfG9g==}
    engines: {node: ^14.17.0 || ^16.13.0 || >=18.0.0}
    hasBin: true
    dependencies:
      '@sigstore/protobuf-specs': 0.1.0
      '@sigstore/tuf': 1.0.0
      make-fetch-happen: 11.1.1
      tuf-js: 1.1.7
    transitivePeerDependencies:
      - supports-color

  /simple-git/3.19.1:
    resolution: {integrity: sha512-Ck+rcjVaE1HotraRAS8u/+xgTvToTuoMkT9/l9lvuP5jftwnYUp6DwuJzsKErHgfyRk8IB8pqGHWEbM3tLgV1w==}
    dependencies:
      '@kwsites/file-exists': 1.1.1
      '@kwsites/promise-deferred': 1.1.1
      debug: 4.3.4
    transitivePeerDependencies:
      - supports-color

  /simple-swizzle/0.2.2:
    resolution: {integrity: sha512-JA//kQgZtbuY83m+xT+tXJkmJncGMTFT+C+g2h2R9uxkYIrE2yy9sgmcLhCnw57/WSD+Eh3J97FPEDFnbXnDUg==}
    dependencies:
      is-arrayish: 0.3.2
    dev: true

  /sisteransi/1.0.5:
    resolution: {integrity: sha512-bLGGlR1QxBcynn2d5YmDX4MGjlZvy2MRBDRNHLJ8VI6l6+9FUiyTFNJ0IveOSP0bcXgVDPRcfGqA0pjaqUpfVg==}

  /slash/3.0.0:
    resolution: {integrity: sha512-g9Q1haeby36OSStwb4ntCGGGaKsaVSjQ68fBxoQcutl5fS1vuY18H3wSt3jFyFtrkx+Kz0V1G85A4MyAdDMi2Q==}
    engines: {node: '>=8'}

  /slice-ansi/4.0.0:
    resolution: {integrity: sha512-qMCMfhY040cVHT43K9BFygqYbUPFZKHOg7K73mtTWJRb8pyP3fzf4Ixd5SzdEJQ6MRUg/WBnOLxghZtKKurENQ==}
    engines: {node: '>=10'}
    dependencies:
      ansi-styles: 4.3.0
      astral-regex: 2.0.0
      is-fullwidth-code-point: 3.0.0

  /smart-buffer/4.2.0:
    resolution: {integrity: sha512-94hK0Hh8rPqQl2xXc3HsaBoOXKV20MToPkcXvwbISWLEs+64sBq5kFgn2kJDHb1Pry9yrP0dxrCI9RRci7RXKg==}
    engines: {node: '>= 6.0.0', npm: '>= 3.0.0'}

  /snake-case/3.0.4:
    resolution: {integrity: sha512-LAOh4z89bGQvl9pFfNF8V146i7o7/CqFPbqzYgP+yYzDIDeS9HaNFtXABamRW+AQzEVODcvE79ljJ+8a9YSdMg==}
    dependencies:
      dot-case: 3.0.4
      tslib: 2.6.2

  /socks-proxy-agent/6.2.1:
    resolution: {integrity: sha512-a6KW9G+6B3nWZ1yB8G7pJwL3ggLy1uTzKAgCb7ttblwqdz9fMGJUuTy3uFzEP48FAs9FLILlmzDlE2JJhVQaXQ==}
    engines: {node: '>= 10'}
    dependencies:
      agent-base: 6.0.2
      debug: 4.3.4
      socks: 2.7.1
    transitivePeerDependencies:
      - supports-color

  /socks-proxy-agent/7.0.0:
    resolution: {integrity: sha512-Fgl0YPZ902wEsAyiQ+idGd1A7rSFx/ayC1CQVMw5P+EQx2V0SgpGtf6OKFhVjPflPUl9YMmEOnmfjCdMUsygww==}
    engines: {node: '>= 10'}
    dependencies:
      agent-base: 6.0.2
      debug: 4.3.4
      socks: 2.7.1
    transitivePeerDependencies:
      - supports-color

  /socks/2.7.1:
    resolution: {integrity: sha512-7maUZy1N7uo6+WVEX6psASxtNlKaNVMlGQKkG/63nEDdLOWNbiUMoLK7X4uYoLhQstau72mLgfEWcXcwsaHbYQ==}
    engines: {node: '>= 10.13.0', npm: '>= 3.0.0'}
    dependencies:
      ip: 2.0.1
      smart-buffer: 4.2.0

  /sort-json/2.0.1:
    resolution: {integrity: sha512-s8cs2bcsQCzo/P2T/uoU6Js4dS/jnX8+4xunziNoq9qmSpZNCrRIAIvp4avsz0ST18HycV4z/7myJ7jsHWB2XQ==}
    hasBin: true
    dependencies:
      detect-indent: 5.0.0
      detect-newline: 2.1.0
      minimist: 1.2.8

  /sort-keys/4.2.0:
    resolution: {integrity: sha512-aUYIEU/UviqPgc8mHR6IW1EGxkAXpeRETYcrzg8cLAvUPZcpAlleSXHV2mY7G12GphSH6Gzv+4MMVSSkbdteHg==}
    engines: {node: '>=8'}
    dependencies:
      is-plain-obj: 2.1.0

  /sort-object-keys/1.1.3:
    resolution: {integrity: sha512-855pvK+VkU7PaKYPc+Jjnmt4EzejQHyhhF33q31qG8x7maDzkeFhAAThdCYay11CISO+qAMwjOBP+fPZe0IPyg==}

  /sort-package-json/1.57.0:
    resolution: {integrity: sha512-FYsjYn2dHTRb41wqnv+uEqCUvBpK3jZcTp9rbz2qDTmel7Pmdtf+i2rLaaPMRZeSVM60V3Se31GyWFpmKs4Q5Q==}
    hasBin: true
    dependencies:
      detect-indent: 6.1.0
      detect-newline: 3.1.0
      git-hooks-list: 1.0.3
      globby: 10.0.0
      is-plain-obj: 2.1.0
      sort-object-keys: 1.1.3

  /source-map-support/0.5.21:
    resolution: {integrity: sha512-uBHU3L3czsIyYXKX88fdrGovxdSCoTGDRZ6SYXtSRxLZUzHg5P/66Ht6uoUlHu9EZod+inXhKo3qQgwXUT/y1w==}
    dependencies:
      buffer-from: 1.1.2
      source-map: 0.6.1

  /source-map/0.6.1:
    resolution: {integrity: sha512-UjgapumWlbMhkBgzT7Ykc5YXUT46F0iKu8SGXq0bcwP5dz/h0Plj6enJqjz1Zbq2l5WaqYnrVbwWOWMyF3F47g==}
    engines: {node: '>=0.10.0'}

  /spawn-command/0.0.2:
    resolution: {integrity: sha512-zC8zGoGkmc8J9ndvml8Xksr1Amk9qBujgbF0JAIWO7kXr43w0h/0GJNM/Vustixu+YE8N/MTrQ7N31FvHUACxQ==}
    dev: true

  /spawn-please/2.0.1:
    resolution: {integrity: sha512-W+cFbZR2q2mMTfjz5ZGvhBAiX+e/zczFCNlbS9mxiSdYswBXwUuBUT+a0urH+xZZa8f/bs0mXHyZsZHR9hKogA==}
    engines: {node: '>=14'}
    dependencies:
      cross-spawn: 7.0.3

  /spdx-correct/3.1.1:
    resolution: {integrity: sha512-cOYcUWwhCuHCXi49RhFRCyJEK3iPj1Ziz9DpViV3tbZOwXD49QzIN3MpOLJNxh2qwq2lJJZaKMVw9qNi4jTC0w==}
    dependencies:
      spdx-expression-parse: 3.0.1
      spdx-license-ids: 3.0.12

  /spdx-exceptions/2.3.0:
    resolution: {integrity: sha512-/tTrYOC7PPI1nUAgx34hUpqXuyJG+DTHJTnIULG4rDygi4xu/tfgmq1e1cIRwRzwZgo4NLySi+ricLkZkw4i5A==}

  /spdx-expression-parse/3.0.1:
    resolution: {integrity: sha512-cbqHunsQWnJNE6KhVSMsMeH5H/L9EpymbzqTQ3uLwNCLZ1Q481oWaofqH7nO6V07xlXwY6PhQdQ2IedWx/ZK4Q==}
    dependencies:
      spdx-exceptions: 2.3.0
      spdx-license-ids: 3.0.12

  /spdx-license-ids/3.0.12:
    resolution: {integrity: sha512-rr+VVSXtRhO4OHbXUiAF7xW3Bo9DuuF6C5jH+q/x15j2jniycgKbxU09Hr0WqlSLUs4i4ltHGXqTe7VHclYWyA==}

  /split-on-first/1.1.0:
    resolution: {integrity: sha512-43ZssAJaMusuKWL8sKUBQXHWOpq8d6CfN/u1p4gUzfJkM05C8rxTmYrkIPTXapZpORA6LkkzcUulJ8FqA7Uudw==}
    engines: {node: '>=6'}

  /split/1.0.1:
    resolution: {integrity: sha512-mTyOoPbrivtXnwnIxZRFYRrPNtEFKlpB2fvjSnCQUiAA6qAZzqwna5envK4uk6OIeP17CsdF3rSBGYVBsU0Tkg==}
    dependencies:
      through: 2.3.8
    dev: true

  /split2/3.2.2:
    resolution: {integrity: sha512-9NThjpgZnifTkJpzTZ7Eue85S49QwpNhZTq6GRJwObb6jnLFNGB7Qm73V5HewTROPyxD0C29xqmaI68bQtV+hg==}
    dependencies:
      readable-stream: 3.6.1
    dev: true

  /sprintf-js/1.0.3:
    resolution: {integrity: sha512-D9cPgkvLlV3t3IzL0D0YLvGA9Ahk4PcvVwUbN0dSGr1aP0Nrt4AEnTUbuGvquEC0mA64Gqt1fzirlRs5ibXx8g==}

  /ssri/10.0.4:
    resolution: {integrity: sha512-12+IR2CB2C28MMAw0Ncqwj5QbTcs0nGIhgJzYWzDkb21vWmfNI83KS4f3Ci6GI98WreIfG7o9UXp3C0qbpA8nQ==}
    engines: {node: ^14.17.0 || ^16.13.0 || >=18.0.0}
    dependencies:
      minipass: 5.0.0

  /ssri/8.0.1:
    resolution: {integrity: sha512-97qShzy1AiyxvPNIkLWoGua7xoQzzPjQ0HAH4B0rWKo7SZ6USuPcrUiAFrws0UH8RrbWmgq3LMTObhPIHbbBeQ==}
    engines: {node: '>= 8'}
    dependencies:
      minipass: 3.3.6

  /ssri/9.0.1:
    resolution: {integrity: sha512-o57Wcn66jMQvfHG1FlYbWeZWW/dHZhJXjpIcTfXldXEk5nz5lStPo3mK0OJQfGR3RbZUlbISexbljkJzuEj/8Q==}
    engines: {node: ^12.13.0 || ^14.15.0 || >=16.0.0}
    dependencies:
      minipass: 3.3.6

  /stdout-stderr/0.1.13:
    resolution: {integrity: sha512-Xnt9/HHHYfjZ7NeQLvuQDyL1LnbsbddgMFKCuaQKwGCdJm8LnstZIXop+uOY36UR1UXXoHXfMbC1KlVdVd2JLA==}
    engines: {node: '>=8.0.0'}
    dependencies:
      debug: 4.3.4
      strip-ansi: 6.0.1
    transitivePeerDependencies:
      - supports-color

  /strict-uri-encode/2.0.0:
    resolution: {integrity: sha512-QwiXZgpRcKkhTj2Scnn++4PKtWsH0kpzZ62L2R6c/LUVYv7hVnZqcg2+sMuT6R7Jusu1vviK/MFsu6kNJfWlEQ==}
    engines: {node: '>=4'}

  /string-argv/0.3.1:
    resolution: {integrity: sha512-a1uQGz7IyVy9YwhqjZIZu1c8JO8dNIe20xBmSS6qu9kv++k3JGzCVmprbNN5Kn+BgzD5E7YYwg1CcjuJMRNsvg==}
    engines: {node: '>=0.6.19'}

  /string-width/2.1.1:
    resolution: {integrity: sha512-nOqH59deCq9SRHlxq1Aw85Jnt4w6KvLKqWVik6oA9ZklXLNIOlqg4F2yrT1MVaTjAqvVwdfeZ7w7aCvJD7ugkw==}
    engines: {node: '>=4'}
    dependencies:
      is-fullwidth-code-point: 2.0.0
      strip-ansi: 4.0.0
    dev: true

  /string-width/4.2.3:
    resolution: {integrity: sha512-wKyQRQpjJ0sIp62ErSZdGsjMJWsap5oRNihHhu6G7JVO/9jIB6UyevL+tXuOqrng8j/cxKTWyWUwvSTriiZz/g==}
    engines: {node: '>=8'}
    dependencies:
      emoji-regex: 8.0.0
      is-fullwidth-code-point: 3.0.0
      strip-ansi: 6.0.1

  /string-width/5.1.2:
    resolution: {integrity: sha512-HnLOCR3vjcY8beoNLtcjZ5/nxn2afmME6lhrDrebokqMap+XbeW8n9TXpPDOqdGK5qcI3oT0GKTW6wC7EMiVqA==}
    engines: {node: '>=12'}
    dependencies:
      eastasianwidth: 0.2.0
      emoji-regex: 9.2.2
      strip-ansi: 7.0.1

  /string.prototype.matchall/4.0.10:
    resolution: {integrity: sha512-rGXbGmOEosIQi6Qva94HUjgPs9vKW+dkG7Y8Q5O2OYkWL6wFaTRZO8zM4mhP94uX55wgyrXzfS2aGtGzUL7EJQ==}
    dependencies:
      call-bind: 1.0.2
      define-properties: 1.2.1
      es-abstract: 1.22.2
      get-intrinsic: 1.2.1
      has-symbols: 1.0.3
      internal-slot: 1.0.5
      regexp.prototype.flags: 1.5.1
      set-function-name: 2.0.1
      side-channel: 1.0.4
    dev: true

  /string.prototype.trim/1.2.8:
    resolution: {integrity: sha512-lfjY4HcixfQXOfaqCvcBuOIapyaroTXhbkfJN3gcB1OtyupngWK4sEET9Knd0cXd28kTUqu/kHoV4HKSJdnjiQ==}
    engines: {node: '>= 0.4'}
    dependencies:
      call-bind: 1.0.2
      define-properties: 1.2.1
      es-abstract: 1.22.2
    dev: true

  /string.prototype.trimend/1.0.7:
    resolution: {integrity: sha512-Ni79DqeB72ZFq1uH/L6zJ+DKZTkOtPIHovb3YZHQViE+HDouuU4mBrLOLDn5Dde3RF8qw5qVETEjhu9locMLvA==}
    dependencies:
      call-bind: 1.0.2
      define-properties: 1.2.1
      es-abstract: 1.22.2
    dev: true

  /string.prototype.trimstart/1.0.7:
    resolution: {integrity: sha512-NGhtDFu3jCEm7B4Fy0DpLewdJQOZcQ0rGbwQ/+stjnrp2i+rlKeCvos9hOIeCmqwratM47OBxY7uFZzjxHXmrg==}
    dependencies:
      call-bind: 1.0.2
      define-properties: 1.2.1
      es-abstract: 1.22.2
    dev: true

  /string_decoder/0.10.31:
    resolution: {integrity: sha512-ev2QzSzWPYmy9GuqfIVildA4OdcGLeFZQrq5ys6RtiuF+RQQiZWr8TZNyAcuVXyQRYfEO+MsoB/1BuQVhOJuoQ==}
    dev: true

  /string_decoder/1.1.1:
    resolution: {integrity: sha512-n/ShnvDi6FHbbVfviro+WojiFzv+s8MPMHBczVePfUpDJLwoLT0ht1l4YwBCbi8pJAveEEdnkHyPyTP/mzRfwg==}
    dependencies:
      safe-buffer: 5.1.2

  /string_decoder/1.3.0:
    resolution: {integrity: sha512-hkRX8U1WjJFd8LsDJ2yQ/wWWxaopEsABU1XfkM8A+j0+85JAGppt16cr1Whg6KIbb4okU6Mql6BOj+uup/wKeA==}
    dependencies:
      safe-buffer: 5.2.1

  /strip-ansi/4.0.0:
    resolution: {integrity: sha512-4XaJ2zQdCzROZDivEVIDPkcQn8LMFSa8kj8Gxb/Lnwzv9A8VctNZ+lfivC/sV3ivW8ElJTERXZoPBRrZKkNKow==}
    engines: {node: '>=4'}
    dependencies:
      ansi-regex: 3.0.1
    dev: true

  /strip-ansi/5.2.0:
    resolution: {integrity: sha512-DuRs1gKbBqsMKIZlrffwlug8MHkcnpjs5VPmL1PAh+mA30U0DTotfDZ0d2UUsXpPmPmMMJ6W773MaA3J+lbiWA==}
    engines: {node: '>=6'}
    dependencies:
      ansi-regex: 4.1.1
    dev: true

  /strip-ansi/6.0.1:
    resolution: {integrity: sha512-Y38VPSHcqkFrCpFnQ9vuSXmquuv5oXOKpGeT6aGrr3o3Gc9AlVa6JBfUSOCnbxGGZF+/0ooI7KrPuUSztUdU5A==}
    engines: {node: '>=8'}
    dependencies:
      ansi-regex: 5.0.1

  /strip-ansi/7.0.1:
    resolution: {integrity: sha512-cXNxvT8dFNRVfhVME3JAe98mkXDYN2O1l7jmcwMnOslDeESg1rF/OZMtK0nRAhiari1unG5cD4jG3rapUAkLbw==}
    engines: {node: '>=12'}
    dependencies:
      ansi-regex: 6.0.1

  /strip-bom-buf/1.0.0:
    resolution: {integrity: sha512-1sUIL1jck0T1mhOLP2c696BIznzT525Lkub+n4jjMHjhjhoAQA6Ye659DxdlZBr0aLDMQoTxKIpnlqxgtwjsuQ==}
    engines: {node: '>=4'}
    dependencies:
      is-utf8: 0.2.1

  /strip-bom-stream/2.0.0:
    resolution: {integrity: sha512-yH0+mD8oahBZWnY43vxs4pSinn8SMKAdml/EOGBewoe1Y0Eitd0h2Mg3ZRiXruUW6L4P+lvZiEgbh0NgUGia1w==}
    engines: {node: '>=0.10.0'}
    dependencies:
      first-chunk-stream: 2.0.0
      strip-bom: 2.0.0

  /strip-bom-string/1.0.0:
    resolution: {integrity: sha512-uCC2VHvQRYu+lMh4My/sFNmF2klFymLX1wHJeXnbEJERpV/ZsVuonzerjfrGpIGF7LBVa1O7i9kjiWvJiFck8g==}
    engines: {node: '>=0.10.0'}

  /strip-bom/2.0.0:
    resolution: {integrity: sha512-kwrX1y7czp1E69n2ajbG65mIo9dqvJ+8aBQXOGVxqwvNbsXdFM6Lq37dLAY3mknUwru8CfcCbfOLL/gMo+fi3g==}
    engines: {node: '>=0.10.0'}
    dependencies:
      is-utf8: 0.2.1

  /strip-bom/3.0.0:
    resolution: {integrity: sha512-vavAMRXOgBVNF6nyEEmL3DBK19iRpDcoIwW+swQ+CbGiu7lju6t+JklA1MHweoWtadgt4ISVUsXLyDq34ddcwA==}
    engines: {node: '>=4'}

  /strip-bom/4.0.0:
    resolution: {integrity: sha512-3xurFv5tEgii33Zi8Jtp55wEIILR9eh34FAW00PZf+JnSsTmV/ioewSgQl97JHvgjoRGwPShsWm+IdrxB35d0w==}
    engines: {node: '>=8'}
    dev: true

  /strip-final-newline/2.0.0:
    resolution: {integrity: sha512-BrpvfNAE3dcvq7ll3xVumzjKjZQ5tI1sEUIKr3Uoks0XUl45St3FlatVqef9prk4jRDzhW6WZg+3bk93y6pLjA==}
    engines: {node: '>=6'}

  /strip-indent/3.0.0:
    resolution: {integrity: sha512-laJTa3Jb+VQpaC6DseHhF7dXVqHTfJPCRDaEbid/drOhgitgYku/letMUqOXFoWV0zIIUbjpdH2t+tYj4bQMRQ==}
    engines: {node: '>=8'}
    dependencies:
      min-indent: 1.0.1
    dev: true

  /strip-json-comments/2.0.1:
    resolution: {integrity: sha512-4gB8na07fecVVkOI6Rs4e7T6NOTki5EmL7TUduTs6bu3EdnSycntVJ4re8kgZA+wx9IueI2Y11bfbgwtzuE0KQ==}
    engines: {node: '>=0.10.0'}

  /strip-json-comments/3.1.1:
    resolution: {integrity: sha512-6fPc+R4ihwqP6N/aIv2f1gMH8lOVtWQHoqC4yK6oSDVVocumAsfCqjkXnqiYMhmMwS/mEHLp7Vehlt3ql6lEig==}
    engines: {node: '>=8'}

  /strip-json-comments/5.0.1:
    resolution: {integrity: sha512-0fk9zBqO67Nq5M/m45qHCJxylV/DhBlIOVExqgOMiCCrzrhU6tCibRXNqE3jwJLftzE9SNuZtYbpzcO+i9FiKw==}
    engines: {node: '>=14.16'}

  /supports-color/5.5.0:
    resolution: {integrity: sha512-QjVjwdXIt408MIiAqCX4oUKsgU2EqAGzs2Ppkm4aQYbjm+ZEWEcW4SfFNTr4uMNZma0ey4f5lgLrkB0aX0QMow==}
    engines: {node: '>=4'}
    dependencies:
      has-flag: 3.0.0

  /supports-color/7.2.0:
    resolution: {integrity: sha512-qpCAvRl9stuOHveKsn7HncJRvv501qIacKzQlO/+Lwxc9+0q2wLyv4Dfvt80/DPn2pqOBsJdDiogXGR9+OvwRw==}
    engines: {node: '>=8'}
    dependencies:
      has-flag: 4.0.0

  /supports-color/8.1.1:
    resolution: {integrity: sha512-MpUEN2OodtUzxvKQl72cUF7RQ5EiHsGvSsVG0ia9c5RbWGL2CI4C7EpPS8UTBIplnlzZiNuV56w+FuNxy3ty2Q==}
    engines: {node: '>=10'}
    dependencies:
      has-flag: 4.0.0

  /supports-hyperlinks/1.0.1:
    resolution: {integrity: sha512-HHi5kVSefKaJkGYXbDuKbUGRVxqnWGn3J2e39CYcNJEfWciGq2zYtOhXLTlvrOZW1QU7VX67w7fMmWafHX9Pfw==}
    engines: {node: '>=4'}
    dependencies:
      has-flag: 2.0.0
      supports-color: 5.5.0

  /supports-hyperlinks/2.3.0:
    resolution: {integrity: sha512-RpsAZlpWcDwOPQA22aCH4J0t7L8JmAvsCxfOSEwm7cQs3LshN36QaTkwd70DnBOXDWGssw2eUoc8CaRWT0XunA==}
    engines: {node: '>=8'}
    dependencies:
      has-flag: 4.0.0
      supports-color: 7.2.0

  /supports-preserve-symlinks-flag/1.0.0:
    resolution: {integrity: sha512-ot0WnXS9fgdkgIcePe6RHNk1WA8+muPa6cSjeR3V8K27q9BB1rTE3R1p7Hv0z1ZyAc8s6Vvv8DIyWf681MAt0w==}
    engines: {node: '>= 0.4'}

  /syncpack/9.8.6:
    resolution: {integrity: sha512-4S4cUoKK9WenA/Wdk9GvlekzPR9PxC7sqcsUIsK4ypsa/pIYv8Ju1vxGNvp6Y1yI2S9EdCk0QJsB3/wRB8XYVw==}
    engines: {node: '>=14'}
    hasBin: true
    dependencies:
      chalk: 4.1.2
      commander: 10.0.1
      cosmiconfig: 8.1.3
      fs-extra: 11.1.1
      glob: 8.1.0
      minimatch: 6.2.0
      read-yaml-file: 2.1.0
      semver: 7.5.0
      tightrope: 0.1.0
      zod: 3.21.4
    dev: true

  /table/6.8.1:
    resolution: {integrity: sha512-Y4X9zqrCftUhMeH2EptSSERdVKt/nEdijTOacGD/97EKjhQ/Qs8RTlEGABSJNNN8lac9kheH+af7yAkEWlgneA==}
    engines: {node: '>=10.0.0'}
    dependencies:
      ajv: 8.12.0
      lodash.truncate: 4.4.2
      slice-ansi: 4.0.0
      string-width: 4.2.3
      strip-ansi: 6.0.1

  /tapable/2.2.1:
    resolution: {integrity: sha512-GNzQvQTOIP6RyTfE2Qxb8ZVlNmw0n88vp1szwWRimP02mnTsx3Wtn5qRdqY9w2XduFNUgvOwhNnQsjwCp+kqaQ==}
    engines: {node: '>=6'}

  /tar/6.1.13:
    resolution: {integrity: sha512-jdIBIN6LTIe2jqzay/2vtYLlBHa3JF42ot3h1dW8Q0PaAG4v8rm0cvpVePtau5C6OKXGGcgO9q2AMNSWxiLqKw==}
    engines: {node: '>=10'}
    dependencies:
      chownr: 2.0.0
      fs-minipass: 2.1.0
      minipass: 4.2.5
      minizlib: 2.1.2
      mkdirp: 1.0.4
      yallist: 4.0.0

  /temp-dir/2.0.0:
    resolution: {integrity: sha512-aoBAniQmmwtcKp/7BzsH8Cxzv8OL736p7v1ihGb5e9DJ9kTwGWHrQrVB5+lfVDzfGrdRzXch+ig7LHaY1JTOrg==}
    engines: {node: '>=8'}
    dev: true

  /temp/0.9.4:
    resolution: {integrity: sha512-yYrrsWnrXMcdsnu/7YMYAofM1ktpL5By7vZhf15CrXijWWrEYZks5AXBudalfSWJLlnen/QUJUB5aoB0kqZUGA==}
    engines: {node: '>=6.0.0'}
    dependencies:
      mkdirp: 0.5.6
      rimraf: 2.6.3
    dev: true

  /tempfile/3.0.0:
    resolution: {integrity: sha512-uNFCg478XovRi85iD42egu+eSFUmmka750Jy7L5tfHI5hQKKtbPnxaSaXAbBqCDYrw3wx4tXjKwci4/QmsZJxw==}
    engines: {node: '>=8'}
    dependencies:
      temp-dir: 2.0.0
      uuid: 3.4.0
    dev: true

  /terser-webpack-plugin/5.3.9_webpack@5.88.1:
    resolution: {integrity: sha512-ZuXsqE07EcggTWQjXUj+Aot/OMcD0bMKGgF63f7UxYcu5/AJF53aIpK1YoP5xR9l6s/Hy2b+t1AM0bLNPRuhwA==}
    engines: {node: '>= 10.13.0'}
    peerDependencies:
      '@swc/core': '*'
      esbuild: '*'
      uglify-js: '*'
      webpack: ^5.1.0
    peerDependenciesMeta:
      '@swc/core':
        optional: true
      esbuild:
        optional: true
      uglify-js:
        optional: true
    dependencies:
      '@jridgewell/trace-mapping': 0.3.18
      jest-worker: 27.5.1
      schema-utils: 3.2.0
      serialize-javascript: 6.0.1
      terser: 5.18.0
      webpack: 5.88.1

  /terser/5.18.0:
    resolution: {integrity: sha512-pdL757Ig5a0I+owA42l6tIuEycRuM7FPY4n62h44mRLRfnOxJkkOHd6i89dOpwZlpF6JXBwaAHF6yWzFrt+QyA==}
    engines: {node: '>=10'}
    hasBin: true
    dependencies:
      '@jridgewell/source-map': 0.3.3
      acorn: 8.10.0
      commander: 2.20.3
      source-map-support: 0.5.21

  /test-exclude/6.0.0:
    resolution: {integrity: sha512-cAGWPIyOHU6zlmg88jwm7VRyXnMN7iV68OGAbYDk/Mh/xC/pzVPlQtY6ngoIH/5/tciuhGfvESU8GrHrcxD56w==}
    engines: {node: '>=8'}
    dependencies:
      '@istanbuljs/schema': 0.1.3
      glob: 7.2.3
      minimatch: 3.1.2
    dev: true

  /test-value/2.1.0:
    resolution: {integrity: sha512-+1epbAxtKeXttkGFMTX9H42oqzOTufR1ceCF+GYA5aOmvaPq9wd4PUS8329fn2RRLGNeUkgRLnVpycjx8DsO2w==}
    engines: {node: '>=0.10.0'}
    dependencies:
      array-back: 1.0.4
      typical: 2.6.1
    dev: true

  /text-extensions/1.9.0:
    resolution: {integrity: sha512-wiBrwC1EhBelW12Zy26JeOUkQ5mRu+5o8rpsJk5+2t+Y5vE7e842qtZDQ2g1NpX/29HdyFeJ4nSIhI47ENSxlQ==}
    engines: {node: '>=0.10'}
    dev: true

  /text-table/0.2.0:
    resolution: {integrity: sha512-N+8UisAXDGk8PFXP4HAzVR9nbfmVJ3zYLAWiTIoqC5v5isinhr+r5uaO8+7r3BMfuNIufIsA7RdpVgacC2cSpw==}

  /text_audit/0.9.3:
    resolution: {integrity: sha512-ZZMRLN1yR5BAOy+6c1mul5EKdtOMgn/HoQkxlz8X+XQooItgI/waALIx5QxS+tEp5V3KbmFu6uk238+QQc3JqQ==}
    hasBin: true
    dependencies:
      cli-color: 1.4.0
      command-line-args: 4.0.7
      glob: 7.2.3
      txt_tocfill: 0.5.1
    dev: true

  /textextensions/5.15.0:
    resolution: {integrity: sha512-MeqZRHLuaGamUXGuVn2ivtU3LA3mLCCIO5kUGoohTCoGmCBg/+8yPhWVX9WSl9telvVd8erftjFk9Fwb2dD6rw==}
    engines: {node: '>=0.8'}

  /through/2.3.8:
    resolution: {integrity: sha512-w89qg7PI8wAdvX60bMDP+bFoD5Dvhm9oLheFp5O4a2QF0cSBGsBX4qZmadPMvVqlLJBBci+WqGGOAPvcDeNSVg==}

  /through2/2.0.5:
    resolution: {integrity: sha512-/mrRod8xqpA+IHSLyGCQ2s8SPHiCDEeQJSep1jqLYeEUClOFG2Qsh+4FU6G9VeqpZnGW/Su8LQGc4YKni5rYSQ==}
    dependencies:
      readable-stream: 2.3.7
      xtend: 4.0.2
    dev: true

  /through2/4.0.2:
    resolution: {integrity: sha512-iOqSav00cVxEEICeD7TjLB1sueEL+81Wpzp2bY17uZjZN0pWZPuo4suZ/61VujxmqSGFfgOcNuTZ85QJwNZQpw==}
    dependencies:
      readable-stream: 3.6.1
    dev: true

  /tightrope/0.1.0:
    resolution: {integrity: sha512-HHHNYdCAIYwl1jOslQBT455zQpdeSo8/A346xpIb/uuqhSg+tCvYNsP5f11QW+z9VZ3vSX8YIfzTApjjuGH63w==}
    engines: {node: '>=14'}
    dev: true

  /timers-ext/0.1.7:
    resolution: {integrity: sha512-b85NUNzTSdodShTIbky6ZF02e8STtVVfD+fu4aXXShEELpozH+bCpJLYMPZbsABN2wDH7fJpqIoXxJpzbf0NqQ==}
    dependencies:
      es5-ext: 0.10.62
      next-tick: 1.1.0
    dev: true

  /tmp/0.0.33:
    resolution: {integrity: sha512-jRCJlojKnZ3addtTOjdIqoRuPEKBvNXcGYqzO6zWZX8KfKEpnGY5jfggJQ3EjKuu8D4bJRr0y+cYJFmYbImXGw==}
    engines: {node: '>=0.6.0'}
    dependencies:
      os-tmpdir: 1.0.2

  /to-readable-stream/1.0.0:
    resolution: {integrity: sha512-Iq25XBt6zD5npPhlLVXGFN3/gyR2/qODcKNNyTMd4vbm39HUaOiAM4PMq0eMVC/Tkxz+Zjdsc55g9yyz+Yq00Q==}
    engines: {node: '>=6'}

  /to-regex-range/5.0.1:
    resolution: {integrity: sha512-65P7iz6X5yEr1cwcgvQxbbIw7Uk3gOy5dIdtZ4rDveLqhrdJP+Li/Hx6tyK0NEb+2GCyneCMJiGqrADCSNk8sQ==}
    engines: {node: '>=8.0'}
    dependencies:
      is-number: 7.0.0

  /tr46/0.0.3:
    resolution: {integrity: sha512-N3WMsuqV66lT30CrXNbEjx4GEwlow3v6rr4mCcv6prnfwhS01rkgyFdjPNBYd9br7LpXV1+Emh01fHnq2Gdgrw==}

  /tree-kill/1.2.2:
    resolution: {integrity: sha512-L0Orpi8qGpRG//Nd+H90vFB+3iHnue1zSSGmNOOCh1GLJ7rUKVwV2HvijphGQS2UmhUZewS9VgvxYIdgr+fG1A==}
    hasBin: true
    dev: true

  /treeverse/1.0.4:
    resolution: {integrity: sha512-whw60l7r+8ZU8Tu/Uc2yxtc4ZTZbR/PF3u1IPNKGQ6p8EICLb3Z2lAgoqw9bqYd8IkgnsaOcLzYHFckjqNsf0g==}

  /trim-newlines/3.0.1:
    resolution: {integrity: sha512-c1PTsA3tYrIsLGkJkzHF+w9F2EyxfXGo4UyJc4pFL++FMjnq0HJS69T3M7d//gKrFKwy429bouPescbjecU+Zw==}
    engines: {node: '>=8'}
    dev: true

  /ts-api-utils/1.0.3_typescript@5.1.6:
    resolution: {integrity: sha512-wNMeqtMz5NtwpT/UZGY5alT+VoKdSsOOP/kqHFcUW1P/VRhH2wJ48+DN2WwUliNbQ976ETwDL0Ifd2VVvgonvg==}
    engines: {node: '>=16.13.0'}
    peerDependencies:
      typescript: '>=4.2.0'
    dependencies:
      typescript: 5.1.6

  /ts-morph/17.0.1:
    resolution: {integrity: sha512-10PkHyXmrtsTvZSL+cqtJLTgFXkU43Gd0JCc0Rw6GchWbqKe0Rwgt1v3ouobTZwQzF1mGhDeAlWYBMGRV7y+3g==}
    dependencies:
      '@ts-morph/common': 0.18.1
      code-block-writer: 11.0.3

  /ts-node/10.9.1_6aghfyf5eabo7u6nxooxqsbtpq:
    resolution: {integrity: sha512-NtVysVPkxxrwFGUUxGYhfux8k78pQB3JqYBXlLRZgdGUqTO5wU/UyHop5p70iEbGhB7q5KmiZiU0Y3KlJrScEw==}
    hasBin: true
    peerDependencies:
      '@swc/core': '>=1.2.50'
      '@swc/wasm': '>=1.2.50'
      '@types/node': '*'
      typescript: '>=2.7'
    peerDependenciesMeta:
      '@swc/core':
        optional: true
      '@swc/wasm':
        optional: true
      '@types/node':
        optional: true
    dependencies:
      '@cspotcode/source-map-support': 0.8.1
      '@tsconfig/node10': 1.0.9
      '@tsconfig/node12': 1.0.11
      '@tsconfig/node14': 1.0.3
      '@tsconfig/node16': 1.0.3
      '@types/node': 18.18.6
      acorn: 8.10.0
      acorn-walk: 8.2.0
      arg: 4.1.3
      create-require: 1.1.1
      diff: 4.0.2
      make-error: 1.3.6
      typescript: 5.1.6
      v8-compile-cache-lib: 3.0.1
      yn: 3.1.1

  /ts-node/10.9.1_fw7rjau6lbmauwrvieqeq6x7va:
    resolution: {integrity: sha512-NtVysVPkxxrwFGUUxGYhfux8k78pQB3JqYBXlLRZgdGUqTO5wU/UyHop5p70iEbGhB7q5KmiZiU0Y3KlJrScEw==}
    hasBin: true
    peerDependencies:
      '@swc/core': '>=1.2.50'
      '@swc/wasm': '>=1.2.50'
      '@types/node': '*'
      typescript: '>=2.7'
    peerDependenciesMeta:
      '@swc/core':
        optional: true
      '@swc/wasm':
        optional: true
      '@types/node':
        optional: true
    dependencies:
      '@cspotcode/source-map-support': 0.8.1
      '@tsconfig/node10': 1.0.9
      '@tsconfig/node12': 1.0.11
      '@tsconfig/node14': 1.0.3
      '@tsconfig/node16': 1.0.3
      '@types/node': 18.18.7
      acorn: 8.10.0
      acorn-walk: 8.2.0
      arg: 4.1.3
      create-require: 1.1.1
      diff: 4.0.2
      make-error: 1.3.6
      typescript: 5.1.6
      v8-compile-cache-lib: 3.0.1
      yn: 3.1.1
    dev: true

  /ts-node/10.9.1_typescript@5.1.6:
    resolution: {integrity: sha512-NtVysVPkxxrwFGUUxGYhfux8k78pQB3JqYBXlLRZgdGUqTO5wU/UyHop5p70iEbGhB7q5KmiZiU0Y3KlJrScEw==}
    hasBin: true
    peerDependencies:
      '@swc/core': '>=1.2.50'
      '@swc/wasm': '>=1.2.50'
      '@types/node': '*'
      typescript: '>=2.7'
    peerDependenciesMeta:
      '@swc/core':
        optional: true
      '@swc/wasm':
        optional: true
      '@types/node':
        optional: true
    dependencies:
      '@cspotcode/source-map-support': 0.8.1
      '@tsconfig/node10': 1.0.9
      '@tsconfig/node12': 1.0.11
      '@tsconfig/node14': 1.0.3
      '@tsconfig/node16': 1.0.3
      acorn: 8.10.0
      acorn-walk: 8.2.0
      arg: 4.1.3
      create-require: 1.1.1
      diff: 4.0.2
      make-error: 1.3.6
      typescript: 5.1.6
      v8-compile-cache-lib: 3.0.1
      yn: 3.1.1
    dev: true

  /tsconfig-paths/3.14.2:
    resolution: {integrity: sha512-o/9iXgCYc5L/JxCHPe3Hvh8Q/2xm5Z+p18PESBU6Ff33695QnCHBEjcytY2q19ua7Mbl/DavtBOLq+oG0RCL+g==}
    dependencies:
      '@types/json5': 0.0.29
      json5: 1.0.2
      minimist: 1.2.8
      strip-bom: 3.0.0
    dev: true

  /tslib/1.14.1:
    resolution: {integrity: sha512-Xni35NKzjgMrwevysHTCArtLDpPvye8zV/0E4EyYn43P7/7qvQwPh9BGkHewbMulVntbigmcT7rdX3BNo9wRJg==}
    dev: true

  /tslib/2.6.0:
    resolution: {integrity: sha512-7At1WUettjcSRHXCyYtTselblcHl9PJFFVKiCAy/bY97+BPZXSQ2wbq0P9s8tK2G7dFQfNnlJnPAiArVBVBsfA==}
    dev: true

  /tslib/2.6.2:
    resolution: {integrity: sha512-AEYxH93jGFPn/a2iVAwW87VuUIkR1FVUKB77NwMF7nBTDkDrrT/Hpt/IrCJ0QXhW27jTBDcf5ZY7w6RiqTMw2Q==}

  /tsutils/3.21.0_typescript@5.1.6:
    resolution: {integrity: sha512-mHKK3iUXL+3UF6xL5k0PEhKRUBKPBCv/+RkEOpjRWxxx27KKRBmmA60A9pgOUvMi8GKhRMPEmjBRPzs2W7O1OA==}
    engines: {node: '>= 6'}
    peerDependencies:
      typescript: '>=2.8.0 || >= 3.2.0-dev || >= 3.3.0-dev || >= 3.4.0-dev || >= 3.5.0-dev || >= 3.6.0-dev || >= 3.6.0-beta || >= 3.7.0-dev || >= 3.7.0-beta'
    dependencies:
      tslib: 1.14.1
      typescript: 5.1.6
    dev: true

  /tuf-js/1.1.7:
    resolution: {integrity: sha512-i3P9Kgw3ytjELUfpuKVDNBJvk4u5bXL6gskv572mcevPbSKCV3zt3djhmlEQ65yERjIbOSncy7U4cQJaB1CBCg==}
    engines: {node: ^14.17.0 || ^16.13.0 || >=18.0.0}
    dependencies:
      '@tufjs/models': 1.0.4
      debug: 4.3.4
      make-fetch-happen: 11.1.1
    transitivePeerDependencies:
      - supports-color

  /tunnel-agent/0.6.0:
    resolution: {integrity: sha512-McnNiV1l8RYeY8tBgEpuodCC1mLUdbSN+CYBL7kJsJNInOP8UjDDEwdk6Mw60vdLLrr5NHKZhMAOSrR2NZuQ+w==}
    dependencies:
      safe-buffer: 5.2.1

  /tunnel/0.0.6:
    resolution: {integrity: sha512-1h/Lnq9yajKY2PEbBadPXj3VxsDDu844OnaAo52UVmIzIvwwtBPIuNvkjuzBlTWpfJyUbG3ez0KSBibQkj4ojg==}
    engines: {node: '>=0.6.11 <=0.7.0 || >=0.7.3'}

  /txt_tocfill/0.5.1:
    resolution: {integrity: sha512-4MOOMalIXY15XF9FH1L29L8RbS+/73W+TGbo/j5Gl/l1rz61ZQg+wYW+/RQPpmV7NV8J6bxqFmuHM7IrM/XIcw==}
    dev: true

  /type-check/0.4.0:
    resolution: {integrity: sha512-XleUoc9uwGXqjWwXaUTZAmzMcFZ5858QA2vvx1Ur5xIcixXIP+8LnFDgRplU30us6teqdlskFfu+ae4K79Ooew==}
    engines: {node: '>= 0.8.0'}
    dependencies:
      prelude-ls: 1.2.1

  /type-detect/4.0.8:
    resolution: {integrity: sha512-0fr/mIH1dlO+x7TlcMy+bIDqKPsw/70tVyeHW787goQjhmqaZe10uwLujubK9q9Lg6Fiho1KUKDYz0Z7k7g5/g==}
    engines: {node: '>=4'}
    dev: true

  /type-fest/0.18.1:
    resolution: {integrity: sha512-OIAYXk8+ISY+qTOwkHtKqzAuxchoMiD9Udx+FSGQDuiRR+PJKJHc2NJAXlbhkGwTt/4/nKZxELY1w3ReWOL8mw==}
    engines: {node: '>=10'}
    dev: true

  /type-fest/0.20.2:
    resolution: {integrity: sha512-Ne+eE4r0/iWnpAxD852z3A+N0Bt5RN//NjJwRd2VFHEmrywxf5vsZlh4R6lixl6B+wz/8d+maTSAkN1FIkI3LQ==}
    engines: {node: '>=10'}

  /type-fest/0.21.3:
    resolution: {integrity: sha512-t0rzBq87m3fVcduHDUFhKmyyX+9eo6WQjZvf51Ea/M0Q7+T374Jp1aUiyUl0GKxp8M/OETVHSDvmkyPgvX+X2w==}
    engines: {node: '>=10'}

  /type-fest/0.3.1:
    resolution: {integrity: sha512-cUGJnCdr4STbePCgqNFbpVNCepa+kAVohJs1sLhxzdH+gnEoOd8VhbYa7pD3zZYGiURWM2xzEII3fQcRizDkYQ==}
    engines: {node: '>=6'}

  /type-fest/0.6.0:
    resolution: {integrity: sha512-q+MB8nYR1KDLrgr4G5yemftpMC7/QLqVndBmEEdqzmNj5dcFOO4Oo8qlwZE3ULT3+Zim1F8Kq4cBnikNhlCMlg==}
    engines: {node: '>=8'}

  /type-fest/0.8.1:
    resolution: {integrity: sha512-4dbzIzqvjtgiM5rw1k5rEHtBANKmdudhGyBEajN01fEyhaAIhsoKNy6y7+IN93IfpFtwY9iqi7kD+xwKhQsNJA==}
    engines: {node: '>=8'}

  /type-fest/1.4.0:
    resolution: {integrity: sha512-yGSza74xk0UG8k+pLh5oeoYirvIiWo5t0/o3zHHAO2tRDiZcxWP7fywNlXhqb6/r6sWvwi+RsyQMWhVLe4BVuA==}
    engines: {node: '>=10'}

  /type-fest/2.19.0:
    resolution: {integrity: sha512-RAH822pAdBgcNMAfWnCBU3CFZcfZ/i1eZjwFU/dsLKumyuuP3niueg2UAukXYF0E2AAoc82ZSSf9J0WQBinzHA==}
    engines: {node: '>=12.20'}

  /type/1.2.0:
    resolution: {integrity: sha512-+5nt5AAniqsCnu2cEQQdpzCAh33kVx8n0VoFidKpB1dVVLAN/F+bgVOqOJqOnEnrhp222clB5p3vUlD+1QAnfg==}
    dev: true

  /type/2.7.2:
    resolution: {integrity: sha512-dzlvlNlt6AXU7EBSfpAscydQ7gXB+pPGsPnfJnZpiNJBDj7IaJzQlBZYGdEi4R9HmPdBv2XmWJ6YUtoTa7lmCw==}
    dev: true

  /typed-array-buffer/1.0.0:
    resolution: {integrity: sha512-Y8KTSIglk9OZEr8zywiIHG/kmQ7KWyjseXs1CbSo8vC42w7hg2HgYTxSWwP0+is7bWDc1H+Fo026CpHFwm8tkw==}
    engines: {node: '>= 0.4'}
    dependencies:
      call-bind: 1.0.2
      get-intrinsic: 1.2.1
      is-typed-array: 1.1.12
    dev: true

  /typed-array-byte-length/1.0.0:
    resolution: {integrity: sha512-Or/+kvLxNpeQ9DtSydonMxCx+9ZXOswtwJn17SNLvhptaXYDJvkFFP5zbfU/uLmvnBJlI4yrnXRxpdWH/M5tNA==}
    engines: {node: '>= 0.4'}
    dependencies:
      call-bind: 1.0.2
      for-each: 0.3.3
      has-proto: 1.0.1
      is-typed-array: 1.1.12
    dev: true

  /typed-array-byte-offset/1.0.0:
    resolution: {integrity: sha512-RD97prjEt9EL8YgAgpOkf3O4IF9lhJFr9g0htQkm0rchFp/Vx7LW5Q8fSXXub7BXAODyUQohRMyOc3faCPd0hg==}
    engines: {node: '>= 0.4'}
    dependencies:
      available-typed-arrays: 1.0.5
      call-bind: 1.0.2
      for-each: 0.3.3
      has-proto: 1.0.1
      is-typed-array: 1.1.12
    dev: true

  /typed-array-length/1.0.4:
    resolution: {integrity: sha512-KjZypGq+I/H7HI5HlOoGHkWUUGq+Q0TPhQurLbyrVrvnKTBgzLhIJ7j6J/XTQOi0d1RjyZ0wdas8bKs2p0x3Ng==}
    dependencies:
      call-bind: 1.0.2
      for-each: 0.3.3
      is-typed-array: 1.1.12
    dev: true

  /typed-rest-client/1.8.9:
    resolution: {integrity: sha512-uSmjE38B80wjL85UFX3sTYEUlvZ1JgCRhsWj/fJ4rZ0FqDUFoIuodtiVeE+cUqiVTOKPdKrp/sdftD15MDek6g==}
    dependencies:
      qs: 6.11.0
      tunnel: 0.0.6
      underscore: 1.13.6

  /typedarray-to-buffer/3.1.5:
    resolution: {integrity: sha512-zdu8XMNEDepKKR+XYOXAVPtWui0ly0NtohUscw+UmaHiAWT8hrV1rr//H6V+0DvJ3OQ19S979M0laLfX8rm82Q==}
    dependencies:
      is-typedarray: 1.0.0

  /typescript/5.1.6:
    resolution: {integrity: sha512-zaWCozRZ6DLEWAWFrVDz1H6FVXzUSfTy5FUMWsQlU8Ym5JP9eO4xkTIROFCQvhQf61z6O/G6ugw3SgAnvvm+HA==}
    engines: {node: '>=14.17'}
    hasBin: true

  /typescript/5.3.3:
    resolution: {integrity: sha512-pXWcraxM0uxAS+tN0AG/BF2TyqmHO014Z070UsJ+pFvYuRSq8KH8DmWpnbXe0pEPDHXZV3FcAbJkijJ5oNEnWw==}
    engines: {node: '>=14.17'}
    hasBin: true

  /typical/2.6.1:
    resolution: {integrity: sha512-ofhi8kjIje6npGozTip9Fr8iecmYfEbS06i0JnIg+rh51KakryWF4+jX8lLKZVhy6N+ID45WYSFCxPOdTWCzNg==}
    dev: true

  /uglify-js/3.17.4:
    resolution: {integrity: sha512-T9q82TJI9e/C1TAxYvfb16xO120tMVFZrGA3f9/P4424DNu6ypK103y0GPFVa17yotwSyZW5iYXgjYHkGrJW/g==}
    engines: {node: '>=0.8.0'}
    hasBin: true
    requiresBuild: true
    dev: true
    optional: true

  /unbox-primitive/1.0.2:
    resolution: {integrity: sha512-61pPlCD9h51VoreyJ0BReideM3MDKMKnh6+V9L08331ipq6Q8OFXZYiqP6n/tbHx4s5I9uRhcye6BrbkizkBDw==}
    dependencies:
      call-bind: 1.0.2
      has-bigints: 1.0.2
      has-symbols: 1.0.3
      which-boxed-primitive: 1.0.2
    dev: true

  /underscore/1.13.6:
    resolution: {integrity: sha512-+A5Sja4HP1M08MaXya7p5LvjuM7K6q/2EaC0+iovj/wOcMsTzMvDFbasi/oSapiwOlt252IqsKqPjCl7huKS0A==}

  /undici-types/5.26.5:
    resolution: {integrity: sha512-JlCMO+ehdEIKqlFxk6IfVoAUVmgz7cU7zD/h9XZ0qzeosSHmUJVOzSQvvYSYWXkFXC+IfLKSIffhv0sVZup6pA==}

  /unique-filename/1.1.1:
    resolution: {integrity: sha512-Vmp0jIp2ln35UTXuryvjzkjGdRyf9b2lTXuSYUiPmzRcl3FDtYqAwOnTJkAngD9SWhnoJzDbTKwaOrZ+STtxNQ==}
    dependencies:
      unique-slug: 2.0.2

  /unique-filename/2.0.1:
    resolution: {integrity: sha512-ODWHtkkdx3IAR+veKxFV+VBkUMcN+FaqzUUd7IZzt+0zhDZFPFxhlqwPF3YQvMHx1TD0tdgYl+kuPnJ8E6ql7A==}
    engines: {node: ^12.13.0 || ^14.15.0 || >=16.0.0}
    dependencies:
      unique-slug: 3.0.0

  /unique-filename/3.0.0:
    resolution: {integrity: sha512-afXhuC55wkAmZ0P18QsVE6kp8JaxrEokN2HGIoIVv2ijHQd419H0+6EigAFcIzXeMIkcIkNBpB3L/DXB3cTS/g==}
    engines: {node: ^14.17.0 || ^16.13.0 || >=18.0.0}
    dependencies:
      unique-slug: 4.0.0

  /unique-slug/2.0.2:
    resolution: {integrity: sha512-zoWr9ObaxALD3DOPfjPSqxt4fnZiWblxHIgeWqW8x7UqDzEtHEQLzji2cuJYQFCU6KmoJikOYAZlrTHHebjx2w==}
    dependencies:
      imurmurhash: 0.1.4

  /unique-slug/3.0.0:
    resolution: {integrity: sha512-8EyMynh679x/0gqE9fT9oilG+qEt+ibFyqjuVTsZn1+CMxH+XLlpvr2UZx4nVcCwTpx81nICr2JQFkM+HPLq4w==}
    engines: {node: ^12.13.0 || ^14.15.0 || >=16.0.0}
    dependencies:
      imurmurhash: 0.1.4

  /unique-slug/4.0.0:
    resolution: {integrity: sha512-WrcA6AyEfqDX5bWige/4NQfPZMtASNVxdmWR76WESYQVAACSgWcR6e9i0mofqqBxYFtL4oAxPIptY73/0YE1DQ==}
    engines: {node: ^14.17.0 || ^16.13.0 || >=18.0.0}
    dependencies:
      imurmurhash: 0.1.4

  /unique-string/3.0.0:
    resolution: {integrity: sha512-VGXBUVwxKMBUznyffQweQABPRRW1vHZAbadFZud4pLFAqRGvv/96vafgjWFqzourzr8YonlQiPgH0YCJfawoGQ==}
    engines: {node: '>=12'}
    dependencies:
      crypto-random-string: 4.0.0

  /universal-user-agent/6.0.0:
    resolution: {integrity: sha512-isyNax3wXoKaulPDZWHQqbmIx1k2tb9fb3GGDBRxCscfYV2Ch7WxPArBsFEG8s/safwXTT7H4QGhaIkTp9447w==}

  /universalify/0.1.2:
    resolution: {integrity: sha512-rBJeI5CXAlmy1pV+617WB9J63U6XcazHHF2f2dbJix4XzpUF0RS3Zbj0FGIOCAva5P/d/GBOYaACQ1w+0azUkg==}
    engines: {node: '>= 4.0.0'}

  /universalify/2.0.0:
    resolution: {integrity: sha512-hAZsKq7Yy11Zu1DE0OzWjw7nnLZmJZYTDZZyEFHZdUhV8FkH5MCfoU1XMaxXovpyW5nq5scPqq0ZDP9Zyl04oQ==}
    engines: {node: '>= 10.0.0'}

  /untildify/4.0.0:
    resolution: {integrity: sha512-KK8xQ1mkzZeg9inewmFVDNkg3l5LUhoq9kN6iWYB/CC9YMG8HA+c1Q8HwDe6dEX7kErrEVNVBO3fWsVq5iDgtw==}
    engines: {node: '>=8'}

  /update-browserslist-db/1.0.9_browserslist@4.21.4:
    resolution: {integrity: sha512-/xsqn21EGVdXI3EXSum1Yckj3ZVZugqyOZQ/CxYPBD/R+ko9NSUScf8tFF4dOKY+2pvSSJA/S+5B8s4Zr4kyvg==}
    hasBin: true
    peerDependencies:
      browserslist: '>= 4.21.0'
    dependencies:
      browserslist: 4.21.4
      escalade: 3.1.1
      picocolors: 1.0.0

  /update-notifier/6.0.2:
    resolution: {integrity: sha512-EDxhTEVPZZRLWYcJ4ZXjGFN0oP7qYvbXWzEgRm/Yql4dHX5wDbvh89YHP6PK1lzZJYrMtXUuZZz8XGK+U6U1og==}
    engines: {node: '>=14.16'}
    dependencies:
      boxen: 7.0.0
      chalk: 5.3.0
      configstore: 6.0.0
      has-yarn: 3.0.0
      import-lazy: 4.0.0
      is-ci: 3.0.1
      is-installed-globally: 0.4.0
      is-npm: 6.0.0
      is-yarn-global: 0.4.0
      latest-version: 7.0.0
      pupa: 3.1.0
      semver: 7.5.4
      semver-diff: 4.0.0
      xdg-basedir: 5.1.0

  /upper-case-first/2.0.2:
    resolution: {integrity: sha512-514ppYHBaKwfJRK/pNC6c/OxfGa0obSnAl106u97Ed0I625Nin96KAjttZF6ZL3e1XLtphxnqrOi9iWgm+u+bg==}
    dependencies:
      tslib: 2.6.2

  /upper-case/2.0.2:
    resolution: {integrity: sha512-KgdgDGJt2TpuwBUIjgG6lzw2GWFRCW9Qkfkiv0DxqHHLYJHmtmdUIKcZd8rHgFSjopVTlw6ggzCm1b8MFQwikg==}
    dependencies:
      tslib: 2.6.2

  /uri-js/4.4.1:
    resolution: {integrity: sha512-7rKUyy33Q1yc98pQ1DAmLtwX109F7TIfWlW1Ydo8Wl1ii1SeHieeh0HHfPeL2fMXK6z0s8ecKs9frCuLJvndBg==}
    dependencies:
      punycode: 2.3.0

  /url-parse-lax/3.0.0:
    resolution: {integrity: sha512-NjFKA0DidqPa5ciFcSrXnAltTtzz84ogy+NebPvfEgAck0+TNg4UJ4IN+fB7zRZfbgUf0syOo9MDxFkDSMuFaQ==}
    engines: {node: '>=4'}
    dependencies:
      prepend-http: 2.0.0

  /url/0.10.3:
    resolution: {integrity: sha512-hzSUW2q06EqL1gKM/a+obYHLIO6ct2hwPuviqTTOcfFVc61UbfJ2Q32+uGL/HCPxKqrdGB5QUwIe7UqlDgwsOQ==}
    dependencies:
      punycode: 1.3.2
      querystring: 0.2.0

  /user-home/2.0.0:
    resolution: {integrity: sha512-KMWqdlOcjCYdtIJpicDSFBQ8nFwS2i9sslAd6f4+CBGcU4gist2REnr2fxj2YocvJFxSF3ZOHLYLVZnUxv4BZQ==}
    engines: {node: '>=0.10.0'}
    dependencies:
      os-homedir: 1.0.2
    dev: true

  /util-deprecate/1.0.2:
    resolution: {integrity: sha512-EPD5q1uXyFxJpCrLnCc1nHnq3gOa6DZBocAIiI2TaSCA7VCJ1UJDMagCzIkXNsUYfD1daK//LTEQ8xiIbrHtcw==}

  /util/0.12.5:
    resolution: {integrity: sha512-kZf/K6hEIrWHI6XqOFUiiMa+79wE/D8Q+NCNAWclkyg3b4d2k7s0QGepNjiABc+aR3N1PAyHL7p6UcLY6LmrnA==}
    dependencies:
      inherits: 2.0.4
      is-arguments: 1.1.1
      is-generator-function: 1.0.10
      is-typed-array: 1.1.12
      which-typed-array: 1.1.11

  /uuid/3.4.0:
    resolution: {integrity: sha512-HjSDRw6gZE5JMggctHBcjVak08+KEVhSIiDzFnT9S9aegmp85S/bReBVTb4QTFaRNptJ9kuYaNhnbNEOkbKb/A==}
    deprecated: Please upgrade  to version 7 or higher.  Older versions may use Math.random() in certain circumstances, which is known to be problematic.  See https://v8.dev/blog/math-random for details.
    hasBin: true
    dev: true

  /uuid/8.0.0:
    resolution: {integrity: sha512-jOXGuXZAWdsTH7eZLtyXMqUb9EcWMGZNbL9YcGBJl4MH4nrxHmZJhEHvyLFrkxo+28uLb/NYRcStH48fnD0Vzw==}
    hasBin: true

  /v8-compile-cache-lib/3.0.1:
    resolution: {integrity: sha512-wa7YjyUGfNZngI/vtK0UHAN+lgDCxBPCylVXGp0zu59Fz5aiGtNXaq3DhIov063MorB+VfufLh3JlF2KdTK3xg==}

  /v8-to-istanbul/9.0.1:
    resolution: {integrity: sha512-74Y4LqY74kLE6IFyIjPtkSTWzUZmj8tdHT9Ii/26dvQ6K9Dl2NbEfj0XgU2sHCtKgt5VupqhlO/5aWuqS+IY1w==}
    engines: {node: '>=10.12.0'}
    dependencies:
      '@jridgewell/trace-mapping': 0.3.18
      '@types/istanbul-lib-coverage': 2.0.4
      convert-source-map: 1.8.0
    dev: true

  /validate-npm-package-license/3.0.4:
    resolution: {integrity: sha512-DpKm2Ui/xN7/HQKCtpZxoRWBhZ9Z0kqtygG8XCgNQ8ZlDnxuQmWhj566j8fN4Cu3/JmbhsDo7fcAJq4s9h27Ew==}
    dependencies:
      spdx-correct: 3.1.1
      spdx-expression-parse: 3.0.1

  /validate-npm-package-name/3.0.0:
    resolution: {integrity: sha512-M6w37eVCMMouJ9V/sdPGnC5H4uDr73/+xdq0FBLO3TFFX1+7wiUY6Es328NN+y43tmY+doUdN9g9J21vqB7iLw==}
    dependencies:
      builtins: 1.0.3

  /validate-npm-package-name/5.0.0:
    resolution: {integrity: sha512-YuKoXDAhBYxY7SfOKxHBDoSyENFeW5VvIIQp2TGQuit8gpK6MnWaQelBKxso72DoxTZfZdcP3W90LqpSkgPzLQ==}
    engines: {node: ^14.17.0 || ^16.13.0 || >=18.0.0}
    dependencies:
      builtins: 5.0.1

  /validator/13.9.0:
    resolution: {integrity: sha512-B+dGG8U3fdtM0/aNK4/X8CXq/EcxU2WPrPEkJGslb47qyHsxmbggTWK0yEA4qnYVNF+nxNlN88o14hIcPmSIEA==}
    engines: {node: '>= 0.10'}

  /vinyl-file/3.0.0:
    resolution: {integrity: sha512-BoJDj+ca3D9xOuPEM6RWVtWQtvEPQiQYn82LvdxhLWplfQsBzBqtgK0yhCP0s1BNTi6dH9BO+dzybvyQIacifg==}
    engines: {node: '>=4'}
    dependencies:
      graceful-fs: 4.2.11
      pify: 2.3.0
      strip-bom-buf: 1.0.0
      strip-bom-stream: 2.0.0
      vinyl: 2.2.1

  /vinyl/2.2.1:
    resolution: {integrity: sha512-LII3bXRFBZLlezoG5FfZVcXflZgWP/4dCwKtxd5ky9+LOtM4CS3bIRQsmR1KMnMW07jpE8fqR2lcxPZ+8sJIcw==}
    engines: {node: '>= 0.10'}
    dependencies:
      clone: 2.1.2
      clone-buffer: 1.0.0
      clone-stats: 1.0.0
      cloneable-readable: 1.1.3
      remove-trailing-separator: 1.1.0
      replace-ext: 1.0.1

  /walk-up-path/1.0.0:
    resolution: {integrity: sha512-hwj/qMDUEjCU5h0xr90KGCf0tg0/LgJbmOWgrWKYlcJZM7XvquvUJZ0G/HMGr7F7OQMOUuPHWP9JpriinkAlkg==}

  /watchpack/2.4.0:
    resolution: {integrity: sha512-Lcvm7MGST/4fup+ifyKi2hjyIAwcdI4HRgtvTpIUxBRhB+RFtUh8XtDOxUfctVCnhVi+QQj49i91OyvzkJl6cg==}
    engines: {node: '>=10.13.0'}
    dependencies:
      glob-to-regexp: 0.4.1
      graceful-fs: 4.2.11

  /wcwidth/1.0.1:
    resolution: {integrity: sha512-XHPEwS0q6TaxcvG85+8EYkbiCux2XtWG2mkc47Ng2A77BQu9+DqIOJldST4HgPkuea7dvKSj5VgX3P1d4rW8Tg==}
    dependencies:
      defaults: 1.0.3

  /webidl-conversions/3.0.1:
    resolution: {integrity: sha512-2JAn3z8AR6rjK8Sm8orRC0h/bcl/DqL7tRPdGZ4I1CjdF+EaMLmYxBHyXuKL849eucPFhvBoxMsflfOb8kxaeQ==}

  /webpack-sources/3.2.3:
    resolution: {integrity: sha512-/DyMEOrDgLKKIG0fmvtz+4dUX/3Ghozwgm6iPp8KRhvn+eQf9+Q7GWxVNMk3+uCPWfdXYC4ExGBckIXdFEfH1w==}
    engines: {node: '>=10.13.0'}

  /webpack/5.88.1:
    resolution: {integrity: sha512-FROX3TxQnC/ox4N+3xQoWZzvGXSuscxR32rbzjpXgEzWudJFEJBpdlkkob2ylrv5yzzufD1zph1OoFsLtm6stQ==}
    engines: {node: '>=10.13.0'}
    hasBin: true
    peerDependencies:
      webpack-cli: '*'
    peerDependenciesMeta:
      webpack-cli:
        optional: true
    dependencies:
      '@types/eslint-scope': 3.7.4
      '@types/estree': 1.0.1
      '@webassemblyjs/ast': 1.11.6
      '@webassemblyjs/wasm-edit': 1.11.6
      '@webassemblyjs/wasm-parser': 1.11.6
      acorn: 8.10.0
      acorn-import-assertions: 1.9.0_acorn@8.10.0
      browserslist: 4.21.4
      chrome-trace-event: 1.0.3
      enhanced-resolve: 5.15.0
      es-module-lexer: 1.3.0
      eslint-scope: 5.1.1
      events: 3.3.0
      glob-to-regexp: 0.4.1
      graceful-fs: 4.2.11
      json-parse-even-better-errors: 2.3.1
      loader-runner: 4.3.0
      mime-types: 2.1.35
      neo-async: 2.6.2
      schema-utils: 3.2.0
      tapable: 2.2.1
      terser-webpack-plugin: 5.3.9_webpack@5.88.1
      watchpack: 2.4.0
      webpack-sources: 3.2.3
    transitivePeerDependencies:
      - '@swc/core'
      - esbuild
      - uglify-js

  /whatwg-url/5.0.0:
    resolution: {integrity: sha512-saE57nupxk6v3HY35+jzBwYa0rKSy0XR8JSxZPwgLr7ys0IBzhGviA1/TUGJLmSVqs8pb9AnvICXEuOHLprYTw==}
    dependencies:
      tr46: 0.0.3
      webidl-conversions: 3.0.1

  /which-boxed-primitive/1.0.2:
    resolution: {integrity: sha512-bwZdv0AKLpplFY2KZRX6TvyuN7ojjr7lwkg6ml0roIy9YeuSr7JS372qlNW18UQYzgYK9ziGcerWqZOmEn9VNg==}
    dependencies:
      is-bigint: 1.0.4
      is-boolean-object: 1.1.2
      is-number-object: 1.0.7
      is-string: 1.0.7
      is-symbol: 1.0.4
    dev: true

  /which-builtin-type/1.1.3:
    resolution: {integrity: sha512-YmjsSMDBYsM1CaFiayOVT06+KJeXf0o5M/CAd4o1lTadFAtacTUM49zoYxr/oroopFDfhvN6iEcBxUyc3gvKmw==}
    engines: {node: '>= 0.4'}
    dependencies:
      function.prototype.name: 1.1.6
      has-tostringtag: 1.0.0
      is-async-function: 2.0.0
      is-date-object: 1.0.5
      is-finalizationregistry: 1.0.2
      is-generator-function: 1.0.10
      is-regex: 1.1.4
      is-weakref: 1.0.2
      isarray: 2.0.5
      which-boxed-primitive: 1.0.2
      which-collection: 1.0.1
      which-typed-array: 1.1.11
    dev: true

  /which-collection/1.0.1:
    resolution: {integrity: sha512-W8xeTUwaln8i3K/cY1nGXzdnVZlidBcagyNFtBdD5kxnb4TvGKR7FfSIS3mYpwWS1QUCutfKz8IY8RjftB0+1A==}
    dependencies:
      is-map: 2.0.2
      is-set: 2.0.2
      is-weakmap: 2.0.1
      is-weakset: 2.0.2
    dev: true

  /which-pm/2.0.0:
    resolution: {integrity: sha512-Lhs9Pmyph0p5n5Z3mVnN0yWcbQYUAD7rbQUiMsQxOJ3T57k7RFe35SUwWMf7dsbDZks1uOmw4AecB/JMDj3v/w==}
    engines: {node: '>=8.15'}
    dependencies:
      load-yaml-file: 0.2.0
      path-exists: 4.0.0

  /which-typed-array/1.1.11:
    resolution: {integrity: sha512-qe9UWWpkeG5yzZ0tNYxDmd7vo58HDBc39mZ0xWWpolAGADdFOzkfamWLDxkOWcvHQKVmdTyQdLD4NOfjLWTKew==}
    engines: {node: '>= 0.4'}
    dependencies:
      available-typed-arrays: 1.0.5
      call-bind: 1.0.2
      for-each: 0.3.3
      gopd: 1.0.1
      has-tostringtag: 1.0.0

  /which/1.3.1:
    resolution: {integrity: sha512-HxJdYWq1MTIQbJ3nw0cqssHoTNU267KlrDuGZ1WYlxDStUtKUhOaJmh112/TZmHxxUfuJqPXSOm7tDyas0OSIQ==}
    hasBin: true
    dependencies:
      isexe: 2.0.0

  /which/2.0.2:
    resolution: {integrity: sha512-BLI3Tl1TW3Pvl70l3yq3Y64i+awpwXqsGBYWkkqMtnbXgrMD+yj7rhW0kuEDxzJaYXGjEW5ogapKNMEKNMjibA==}
    engines: {node: '>= 8'}
    hasBin: true
    dependencies:
      isexe: 2.0.0

  /which/3.0.1:
    resolution: {integrity: sha512-XA1b62dzQzLfaEOSQFTCOd5KFf/1VSzZo7/7TUjnya6u0vGGKzU96UQBZTAThCb2j4/xjBAyii1OhRLJEivHvg==}
    engines: {node: ^14.17.0 || ^16.13.0 || >=18.0.0}
    hasBin: true
    dependencies:
      isexe: 2.0.0

  /wide-align/1.1.5:
    resolution: {integrity: sha512-eDMORYaPNZ4sQIuuYPDHdQvf4gyCF9rEEV/yPxGfwPkRodwEgiMUUXTx/dex+Me0wxx53S+NgUHaP7y3MGlDmg==}
    dependencies:
      string-width: 4.2.3

  /widest-line/3.1.0:
    resolution: {integrity: sha512-NsmoXalsWVDMGupxZ5R08ka9flZjjiLvHVAWYOKtiKM8ujtZWr9cRffak+uSE48+Ob8ObalXpwyeUiyDD6QFgg==}
    engines: {node: '>=8'}
    dependencies:
      string-width: 4.2.3

  /widest-line/4.0.1:
    resolution: {integrity: sha512-o0cyEG0e8GPzT4iGHphIOh0cJOV8fivsXxddQasHPHfoZf1ZexrfeA21w2NaEN1RHE+fXlfISmOE8R9N3u3Qig==}
    engines: {node: '>=12'}
    dependencies:
      string-width: 5.1.2

  /word-wrap/1.2.3:
    resolution: {integrity: sha512-Hz/mrNwitNRh/HUAtM/VT/5VH+ygD6DV7mYKZAtHOrbs8U7lvPS6xf7EJKMF0uW1KJCl0H701g3ZGus+muE5vQ==}
    engines: {node: '>=0.10.0'}
    dev: true

  /wordwrap/1.0.0:
    resolution: {integrity: sha512-gvVzJFlPycKc5dZN4yPkP8w7Dc37BtP1yczEneOb4uq34pXZcvrtRTmWV8W+Ume+XCxKgbjM+nevkyFPMybd4Q==}

  /workerpool/6.2.1:
    resolution: {integrity: sha512-ILEIE97kDZvF9Wb9f6h5aXK4swSlKGUcOEGiIYb2OOu/IrDU9iwj0fD//SsA6E5ibwJxpEvhullJY4Sl4GcpAw==}
    dev: true

  /wrap-ansi/7.0.0:
    resolution: {integrity: sha512-YVGIj2kamLSTxw6NsZjoBxfSwsn0ycdesmc4p+Q21c5zPuZ1pl+NfxVdxPtdHvmNVOQ6XSYG4AUtyt/Fi7D16Q==}
    engines: {node: '>=10'}
    dependencies:
      ansi-styles: 4.3.0
      string-width: 4.2.3
      strip-ansi: 6.0.1

  /wrap-ansi/8.1.0:
    resolution: {integrity: sha512-si7QWI6zUMq56bESFvagtmzMdGOtoxfR+Sez11Mobfc7tm+VkUckk9bW2UeffTGVUbOksxmSw0AA2gs8g71NCQ==}
    engines: {node: '>=12'}
    dependencies:
      ansi-styles: 6.2.1
      string-width: 5.1.2
      strip-ansi: 7.0.1

  /wrappy/1.0.2:
    resolution: {integrity: sha512-l4Sp/DRseor9wL6EvV2+TuQn63dMkPjZ/sp9XkghTEbV9KlPS1xUsZ3u7/IQO4wxtcFB4bgpQPRcR3QCvezPcQ==}

  /write-file-atomic/3.0.3:
    resolution: {integrity: sha512-AvHcyZ5JnSfq3ioSyjrBkH9yW4m7Ayk8/9My/DD9onKeu/94fwrMocemO2QAJFAlnnDN+ZDS+ZjAR5ua1/PV/Q==}
    dependencies:
      imurmurhash: 0.1.4
      is-typedarray: 1.0.0
      signal-exit: 3.0.7
      typedarray-to-buffer: 3.1.5

  /write-file-atomic/4.0.2:
    resolution: {integrity: sha512-7KxauUdBmSdWnmpaGFg+ppNjKF8uNLry8LyzjauQDOVONfFLNKrKvQOxZ/VuTIcS/gge/YNahf5RIIQWTSarlg==}
    engines: {node: ^12.13.0 || ^14.15.0 || >=16.0.0}
    dependencies:
      imurmurhash: 0.1.4
      signal-exit: 3.0.7

  /xcase/2.0.1:
    resolution: {integrity: sha512-UmFXIPU+9Eg3E9m/728Bii0lAIuoc+6nbrNUKaRPJOFp91ih44qqGlWtxMB6kXFrRD6po+86ksHM5XHCfk6iPw==}

  /xdg-basedir/5.1.0:
    resolution: {integrity: sha512-GCPAHLvrIH13+c0SuacwvRYj2SxJXQ4kaVTT5xgL3kPrz56XxkF21IGhjSE1+W0aw7gpBWRGXLCPnPby6lSpmQ==}
    engines: {node: '>=12'}

  /xml2js/0.4.19:
    resolution: {integrity: sha512-esZnJZJOiJR9wWKMyuvSE1y6Dq5LCuJanqhxslH2bxM6duahNZ+HMpCLhBQGZkbX6xRf8x1Y2eJlgt2q3qo49Q==}
    dependencies:
      sax: 1.2.1
      xmlbuilder: 9.0.7

  /xmlbuilder/9.0.7:
    resolution: {integrity: sha512-7YXTQc3P2l9+0rjaUbLwMKRhtmwg1M1eDf6nag7urC7pIPYLD9W/jmzQ4ptRSUbodw5S0jfoGTflLemQibSpeQ==}
    engines: {node: '>=4.0'}

  /xtend/4.0.2:
    resolution: {integrity: sha512-LKYU1iAXJXUgAXn9URjiu+MWhyUXHsvfp7mcuYm9dSUKK0/CjtrUwFAxD82/mCWbtLsGjFIad0wIsod4zrTAEQ==}
    engines: {node: '>=0.4'}

  /y18n/5.0.8:
    resolution: {integrity: sha512-0pfFzegeDWJHJIAmTLRP2DwHjdF5s7jo9tuztdQxAhINCdvS+3nGINqPd00AphqJR/0LhANUS6/+7SCb98YOfA==}
    engines: {node: '>=10'}

  /yallist/4.0.0:
    resolution: {integrity: sha512-3wdGidZyq5PB084XLES5TpOSRA3wjXAlIWMhum2kRcv/41Sn2emQ0dycQW4uZXLejwKvg6EsvbdlVL+FYEct7A==}

  /yaml/2.3.1:
    resolution: {integrity: sha512-2eHWfjaoXgTBC2jNM1LRef62VQa0umtvRiDSk6HSzW7RvS5YtkabJrwYLLEKWBc8a5U2PTSCs+dJjUTJdlHsWQ==}
    engines: {node: '>= 14'}

  /yargs-parser/20.2.4:
    resolution: {integrity: sha512-WOkpgNhPTlE73h4VFAFsOnomJVaovO8VqLDzy5saChRBFQFBoMYirowyW+Q9HB4HFF4Z7VZTiG3iSzJJA29yRA==}
    engines: {node: '>=10'}
    dev: true

  /yargs-parser/20.2.9:
    resolution: {integrity: sha512-y11nGElTIV+CT3Zv9t7VKl+Q3hTQoT9a1Qzezhhl6Rp21gJ/IVTW7Z3y9EWXhuUBC2Shnf+DX0antecpAwSP8w==}
    engines: {node: '>=10'}
    dev: true

  /yargs-parser/21.1.1:
    resolution: {integrity: sha512-tVpsJW7DdjecAiFpbIB1e3qxIQsE6NoPc5/eTdrbbIC4h0LVsWhnoa3g+m2HclBIujHzsxZ4VJVA+GUuc2/LBw==}
    engines: {node: '>=12'}

  /yargs-unparser/2.0.0:
    resolution: {integrity: sha512-7pRTIA9Qc1caZ0bZ6RYRGbHJthJWuakf+WmHK0rVeLkNrrGhfoabBNdue6kdINI6r4if7ocq9aD/n7xwKOdzOA==}
    engines: {node: '>=10'}
    dependencies:
      camelcase: 6.3.0
      decamelize: 4.0.0
      flat: 5.0.2
      is-plain-obj: 2.1.0
    dev: true

  /yargs/16.2.0:
    resolution: {integrity: sha512-D1mvvtDG0L5ft/jGWkLpG1+m0eQxOfaBvTNELraWj22wSVUMWxZUvYgJYcKh6jGGIkJFhH4IZPQhR4TKpc8mBw==}
    engines: {node: '>=10'}
    dependencies:
      cliui: 7.0.4
      escalade: 3.1.1
      get-caller-file: 2.0.5
      require-directory: 2.1.1
      string-width: 4.2.3
      y18n: 5.0.8
      yargs-parser: 20.2.9
    dev: true

  /yargs/17.7.1:
    resolution: {integrity: sha512-cwiTb08Xuv5fqF4AovYacTFNxk62th7LKJ6BL9IGUpTJrWoU7/7WdQGTP2SjKf1dUNBGzDd28p/Yfs/GI6JrLw==}
    engines: {node: '>=12'}
    dependencies:
      cliui: 8.0.1
      escalade: 3.1.1
      get-caller-file: 2.0.5
      require-directory: 2.1.1
      string-width: 4.2.3
      y18n: 5.0.8
      yargs-parser: 21.1.1

  /yargs/17.7.2:
    resolution: {integrity: sha512-7dSzzRQ++CKnNI/krKnYRV7JKKPUXMEh61soaHKg9mrWEhzFWhFnxPxGl+69cD1Ou63C13NUPCnmIcrvqCuM6w==}
    engines: {node: '>=12'}
    dependencies:
      cliui: 8.0.1
      escalade: 3.1.1
      get-caller-file: 2.0.5
      require-directory: 2.1.1
      string-width: 4.2.3
      y18n: 5.0.8
      yargs-parser: 21.1.1
    dev: true

  /yarn/1.22.19:
    resolution: {integrity: sha512-/0V5q0WbslqnwP91tirOvldvYISzaqhClxzyUKXYxs07yUILIs5jx/k6CFe8bvKSkds5w+eiOqta39Wk3WxdcQ==}
    engines: {node: '>=4.0.0'}
    hasBin: true
    requiresBuild: true

  /yeoman-environment/3.19.3:
    resolution: {integrity: sha512-/+ODrTUHtlDPRH9qIC0JREH8+7nsRcjDl3Bxn2Xo/rvAaVvixH5275jHwg0C85g4QsF4P6M2ojfScPPAl+pLAg==}
    engines: {node: '>=12.10.0'}
    hasBin: true
    dependencies:
      '@npmcli/arborist': 4.3.1
      are-we-there-yet: 2.0.0
      arrify: 2.0.1
      binaryextensions: 4.18.0
      chalk: 4.1.2
      cli-table: 0.3.11
      commander: 7.1.0
      dateformat: 4.6.3
      debug: 4.3.4
      diff: 5.1.0
      error: 10.4.0
      escape-string-regexp: 4.0.0
      execa: 5.1.1
      find-up: 5.0.0
      globby: 11.1.0
      grouped-queue: 2.0.0
      inquirer: 8.2.5
      is-scoped: 2.1.0
      isbinaryfile: 4.0.10
      lodash: 4.17.21
      log-symbols: 4.1.0
      mem-fs: 2.2.1
      mem-fs-editor: 9.6.0_mem-fs@2.2.1
      minimatch: 3.1.2
      npmlog: 5.0.1
      p-queue: 6.6.2
      p-transform: 1.3.0
      pacote: 12.0.3
      preferred-pm: 3.0.3
      pretty-bytes: 5.6.0
      readable-stream: 4.4.0
      semver: 7.5.4
      slash: 3.0.0
      strip-ansi: 6.0.1
      text-table: 0.2.0
      textextensions: 5.15.0
      untildify: 4.0.0
    transitivePeerDependencies:
      - bluebird
      - supports-color

  /yeoman-generator/5.9.0_yeoman-environment@3.19.3:
    resolution: {integrity: sha512-sN1e01Db4fdd8P/n/yYvizfy77HdbwzvXmPxps9Gwz2D24slegrkSn+qyj+0nmZhtFwGX2i/cH29QDrvAFT9Aw==}
    engines: {node: '>=12.10.0'}
    peerDependencies:
      yeoman-environment: ^3.2.0
    peerDependenciesMeta:
      yeoman-environment:
        optional: true
    dependencies:
      chalk: 4.1.2
      dargs: 7.0.0
      debug: 4.3.4
      execa: 5.1.1
      github-username: 6.0.0
      lodash: 4.17.21
      mem-fs-editor: 9.6.0
      minimist: 1.2.8
      pacote: 15.2.0
      read-pkg-up: 7.0.1
      run-async: 2.4.1
      semver: 7.5.4
      shelljs: 0.8.5
      sort-keys: 4.2.0
      text-table: 0.2.0
      yeoman-environment: 3.19.3
    transitivePeerDependencies:
      - bluebird
      - encoding
      - mem-fs
      - supports-color

  /yn/3.1.1:
    resolution: {integrity: sha512-Ux4ygGWsu2c7isFWe8Yu1YluJmqVhxqK2cLXNQA5AcC3QfbGNpM7fu0Y8b/z16pXLnFxZYvWhd3fhBY9DLmC6Q==}
    engines: {node: '>=6'}

  /yocto-queue/0.1.0:
    resolution: {integrity: sha512-rVksvsnNCdJ/ohGc6xgPwyN8eheCxsiLM8mxuE/t/mOVqJewPuO1miLpTHQiRgTKCLexL4MeAFVagts7HmNZ2Q==}
    engines: {node: '>=10'}

  /z-schema/5.0.5:
    resolution: {integrity: sha512-D7eujBWkLa3p2sIpJA0d1pr7es+a7m0vFAnZLlCEKq/Ij2k0MLi9Br2UPxoxdYystm5K1yeBGzub0FlYUEWj2Q==}
    engines: {node: '>=8.0.0'}
    hasBin: true
    dependencies:
      lodash.get: 4.4.2
      lodash.isequal: 4.5.0
      validator: 13.9.0
    optionalDependencies:
      commander: 9.5.0

  /zod/3.21.4:
    resolution: {integrity: sha512-m46AKbrzKVzOzs/DZgVnG5H55N1sv1M8qZU3A8RIKbs3mrACDNeIOeilDymVb2HdmP8uwshOCF4uJ8uM9rCqJw==}
    dev: true<|MERGE_RESOLUTION|>--- conflicted
+++ resolved
@@ -912,17 +912,10 @@
     engines: {node: '>=14.17.0'}
     hasBin: true
     dependencies:
-<<<<<<< HEAD
       '@fluid-tools/version-tools': 0.29.0_typescript@5.1.6
       '@fluidframework/build-tools': 0.29.0
       '@fluidframework/bundle-size-tools': 0.29.0
-      '@microsoft/api-extractor': 7.39.1
-=======
-      '@fluid-tools/version-tools': 0.26.2_typescript@5.1.6
-      '@fluidframework/build-tools': 0.26.2
-      '@fluidframework/bundle-size-tools': 0.26.2
       '@microsoft/api-extractor': 7.42.3
->>>>>>> 5767a266
       '@oclif/core': 3.9.0
       '@oclif/plugin-autocomplete': 2.3.10_typescript@5.1.6
       '@oclif/plugin-commands': 3.0.4
@@ -931,7 +924,7 @@
       '@oclif/plugin-plugins': 3.9.4_typescript@5.1.6
       '@oclif/test': 2.3.33_typescript@5.1.6
       '@octokit/core': 4.2.4
-      '@rushstack/node-core-library': 3.63.0
+      '@rushstack/node-core-library': 3.59.5
       async: 3.2.4
       chalk: 2.4.2
       danger: 11.3.0
@@ -1016,7 +1009,7 @@
       '@fluidframework/bundle-size-tools': 0.29.0
       '@manypkg/get-packages': 2.2.0
       '@octokit/core': 4.2.4
-      '@rushstack/node-core-library': 3.63.0
+      '@rushstack/node-core-library': 3.59.5
       async: 3.2.4
       chalk: 2.4.2
       cosmiconfig: 8.2.0
