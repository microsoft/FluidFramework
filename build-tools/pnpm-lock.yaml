lockfileVersion: '6.0'

settings:
  autoInstallPeers: true
  excludeLinksFromLockfile: false

overrides:
  json5@<1.0.2: ^1.0.2
  json5@>=2.0.0 <2.2.2: ^2.2.2
  qs: ^6.11.0
  sharp: ^0.33.2

patchedDependencies:
  jssm@5.98.2:
    hash: jvxmn6yyt5s6cxokjpzzkp2gqy
    path: patches/jssm@5.98.2.patch

importers:

  .:
<<<<<<< HEAD
    specifiers:
      '@biomejs/biome': ^1.6.2
      '@commitlint/cli': ^17.6.6
      '@commitlint/config-conventional': ^17.6.6
      '@commitlint/cz-commitlint': ^17.5.0
      '@fluid-tools/build-cli': ~0.29.0
      '@fluidframework/build-common': ^2.0.3
      '@fluidframework/build-tools': ~0.29.0
      '@microsoft/api-documenter': ^7.22.24
      '@microsoft/api-extractor': ^7.43.1
      c8: ^7.14.0
      commitizen: ^4.3.0
      concurrently: ^8.2.1
      conventional-changelog-cli: ^2.2.2
      conventional-changelog-conventionalcommits: ^5.0.0
      copyfiles: ^2.4.1
      cz-conventional-changelog: ^3.3.0
      cz-customizable: ^7.0.0
      eslint: ~8.57.0
      inquirer: ^8.2.5
      rimraf: ^4.4.1
      run-script-os: ^1.1.6
      syncpack: ^9.8.6
      typescript: ~5.1.6
    devDependencies:
      '@biomejs/biome': 1.6.2
      '@commitlint/cli': 17.6.6
      '@commitlint/config-conventional': 17.6.6
      '@commitlint/cz-commitlint': 17.5.0_i4x6owxztfhigiiqlxwntt4k24
      '@fluid-tools/build-cli': 0.29.0_typescript@5.1.6
      '@fluidframework/build-common': 2.0.3
      '@fluidframework/build-tools': 0.29.0
      '@microsoft/api-documenter': 7.22.24
      '@microsoft/api-extractor': 7.43.1
      c8: 7.14.0
      commitizen: 4.3.0_typescript@5.1.6
      concurrently: 8.2.1
      conventional-changelog-cli: 2.2.2
      conventional-changelog-conventionalcommits: 5.0.0
      copyfiles: 2.4.1
      cz-conventional-changelog: 3.3.0_typescript@5.1.6
      cz-customizable: 7.0.0
      eslint: 8.57.0
      inquirer: 8.2.5
      rimraf: 4.4.1
      run-script-os: 1.1.6
      syncpack: 9.8.6
      typescript: 5.1.6

  packages/build-cli:
    specifiers:
      '@fluid-private/readme-command': workspace:~
      '@fluid-tools/version-tools': workspace:~
      '@fluidframework/build-common': ^2.0.3
      '@fluidframework/build-tools': workspace:~
      '@fluidframework/bundle-size-tools': workspace:~
      '@fluidframework/eslint-config-fluid': ^5.2.0
      '@microsoft/api-extractor': ^7.43.1
      '@oclif/core': ^3.26.5
      '@oclif/plugin-autocomplete': ^3.0.16
      '@oclif/plugin-commands': ^3.3.1
      '@oclif/plugin-help': ^6.0.21
      '@oclif/plugin-not-found': ^3.1.7
      '@oclif/test': ^3.2.12
      '@octokit/core': ^4.2.4
      '@rushstack/node-core-library': ^3.59.5
      '@types/async': ^3.2.20
      '@types/chai': ^4.3.5
      '@types/chai-arrays': ^2.0.0
      '@types/debug': ^4.1.7
      '@types/fs-extra': ^8.1.2
      '@types/inquirer': ^8.2.6
      '@types/mocha': ^9.1.1
      '@types/node': ^18.18.6
      '@types/node-fetch': ^2.5.10
      '@types/prettier': ^2.7.3
      '@types/prompts': ^2.4.4
      '@types/semver': ^7.5.0
      '@types/semver-utils': ^1.1.1
      '@types/sort-json': ^2.0.1
      async: ^3.2.4
      c8: ^7.14.0
      chai: ^4.3.7
      chai-arrays: ^2.2.0
      chalk: ^2.4.2
      change-case: ^3.1.0
      concurrently: ^8.2.1
      copyfiles: ^2.4.1
      danger: ^11.3.0
      date-fns: ^2.30.0
      debug: ^4.3.4
      eslint: ~8.57.0
      eslint-config-oclif: ^5.2.0
      eslint-config-oclif-typescript: ^3.1.7
      eslint-config-prettier: ~9.1.0
      execa: ^5.1.1
      fs-extra: ^9.1.0
      globby: ^11.1.0
      gray-matter: ^4.0.3
      human-id: ^4.0.0
      inquirer: ^8.2.5
      json5: ^2.2.3
      jssm: ^5.89.2
      jssm-viz-cli: ^5.89.2
      latest-version: ^5.1.0
      minimatch: ^7.4.6
      mocha: ^10.2.0
      mocha-json-output-reporter: ^2.1.0
      mocha-multi-reporters: ^1.5.1
      moment: ^2.29.4
      node-fetch: ^2.6.9
      npm-check-updates: ^16.14.20
      oclif: ^4.10.1
      prettier: ~3.2.4
      prompts: ^2.4.2
      read-pkg-up: ^7.0.1
      replace-in-file: ^7.1.0
      resolve.exports: ^2.0.2
      rimraf: ^4.4.1
      semver: ^7.5.4
      semver-utils: ^1.1.4
      simple-git: ^3.19.1
      sort-json: ^2.0.1
      sort-package-json: 1.57.0
      strip-ansi: ^6.0.1
      table: ^6.8.1
      ts-morph: ^22.0.0
      ts-node: ^10.9.1
      tslib: ^2.6.0
      type-fest: ^2.19.0
      typescript: ~5.1.6
    dependencies:
      '@fluid-tools/version-tools': link:../version-tools
      '@fluidframework/build-tools': link:../build-tools
      '@fluidframework/bundle-size-tools': link:../bundle-size-tools
      '@microsoft/api-extractor': 7.43.1_@types+node@18.18.6
      '@oclif/core': 3.26.5
      '@oclif/plugin-autocomplete': 3.0.16
      '@oclif/plugin-commands': 3.3.1
      '@oclif/plugin-help': 6.0.21
      '@oclif/plugin-not-found': 3.1.7
      '@octokit/core': 4.2.4
      '@rushstack/node-core-library': 3.59.5_@types+node@18.18.6
      async: 3.2.4
      chalk: 2.4.2
      change-case: 3.1.0
      danger: 11.3.0
      date-fns: 2.30.0
      debug: 4.3.4
      execa: 5.1.1
      fs-extra: 9.1.0
      globby: 11.1.0
      gray-matter: 4.0.3
      human-id: 4.0.0
      inquirer: 8.2.5
      json5: 2.2.3
      jssm: 5.89.2
      latest-version: 5.1.0
      minimatch: 7.4.6
      node-fetch: 2.6.9
      npm-check-updates: 16.14.20
      oclif: 4.10.1
      prettier: 3.2.5
      prompts: 2.4.2
      read-pkg-up: 7.0.1
      replace-in-file: 7.1.0
      resolve.exports: 2.0.2
      semver: 7.5.4
      semver-utils: 1.1.4
      simple-git: 3.19.1
      sort-json: 2.0.1
      sort-package-json: 1.57.0
      strip-ansi: 6.0.1
      table: 6.8.1
      ts-morph: 22.0.0
      type-fest: 2.19.0
=======
    devDependencies:
      '@biomejs/biome':
        specifier: ^1.6.2
        version: 1.6.2
      '@commitlint/cli':
        specifier: ^17.6.6
        version: 17.6.6
      '@commitlint/config-conventional':
        specifier: ^17.6.6
        version: 17.6.6
      '@commitlint/cz-commitlint':
        specifier: ^17.5.0
        version: 17.5.0(commitizen@4.3.0)(inquirer@8.2.5)
      '@fluid-tools/build-cli':
        specifier: ~0.38.0
        version: 0.38.0
      '@fluidframework/build-common':
        specifier: ^2.0.3
        version: 2.0.3
      '@fluidframework/build-tools':
        specifier: ~0.38.0
        version: 0.38.0
      '@microsoft/api-documenter':
        specifier: ^7.22.24
        version: 7.22.24
      '@microsoft/api-extractor':
        specifier: ^7.43.1
        version: 7.43.1(@types/node@18.18.6)
      c8:
        specifier: ^7.14.0
        version: 7.14.0
      commitizen:
        specifier: ^4.3.0
        version: 4.3.0(typescript@5.1.6)
      concurrently:
        specifier: ^8.2.1
        version: 8.2.1
      conventional-changelog-cli:
        specifier: ^2.2.2
        version: 2.2.2
      conventional-changelog-conventionalcommits:
        specifier: ^5.0.0
        version: 5.0.0
      copyfiles:
        specifier: ^2.4.1
        version: 2.4.1
      cz-conventional-changelog:
        specifier: ^3.3.0
        version: 3.3.0(typescript@5.1.6)
      cz-customizable:
        specifier: ^7.0.0
        version: 7.0.0
      eslint:
        specifier: ~8.57.0
        version: 8.57.0
      inquirer:
        specifier: ^8.2.5
        version: 8.2.5
      rimraf:
        specifier: ^4.4.1
        version: 4.4.1
      run-script-os:
        specifier: ^1.1.6
        version: 1.1.6
      syncpack:
        specifier: ^9.8.6
        version: 9.8.6
      typescript:
        specifier: ~5.1.6
        version: 5.1.6

  packages/build-cli:
    dependencies:
      '@fluid-tools/version-tools':
        specifier: workspace:~
        version: link:../version-tools
      '@fluidframework/build-tools':
        specifier: workspace:~
        version: link:../build-tools
      '@fluidframework/bundle-size-tools':
        specifier: workspace:~
        version: link:../bundle-size-tools
      '@microsoft/api-extractor':
        specifier: ^7.43.1
        version: 7.43.1(@types/node@18.18.6)
      '@oclif/core':
        specifier: ^3.26.5
        version: 3.26.5
      '@oclif/plugin-autocomplete':
        specifier: ^3.0.16
        version: 3.0.16
      '@oclif/plugin-commands':
        specifier: ^3.3.1
        version: 3.3.1
      '@oclif/plugin-help':
        specifier: ^6.0.21
        version: 6.0.21
      '@oclif/plugin-not-found':
        specifier: ^3.1.7
        version: 3.1.7
      '@octokit/core':
        specifier: ^4.2.4
        version: 4.2.4
      '@rushstack/node-core-library':
        specifier: ^3.59.5
        version: 3.59.5(@types/node@18.18.6)
      async:
        specifier: ^3.2.4
        version: 3.2.4
      chalk:
        specifier: ^5.3.0
        version: 5.3.0
      change-case:
        specifier: ^3.1.0
        version: 3.1.0
      danger:
        specifier: ^11.3.0
        version: 11.3.0
      date-fns:
        specifier: ^2.30.0
        version: 2.30.0
      debug:
        specifier: ^4.3.4
        version: 4.3.4(supports-color@8.1.1)
      execa:
        specifier: ^5.1.1
        version: 5.1.1
      fs-extra:
        specifier: ^11.2.0
        version: 11.2.0
      globby:
        specifier: ^11.1.0
        version: 11.1.0
      gray-matter:
        specifier: ^4.0.3
        version: 4.0.3
      human-id:
        specifier: ^4.0.0
        version: 4.0.0
      inquirer:
        specifier: ^8.2.5
        version: 8.2.5
      json5:
        specifier: ^2.2.3
        version: 2.2.3
      jssm:
        specifier: 5.98.2
        version: 5.98.2(patch_hash=jvxmn6yyt5s6cxokjpzzkp2gqy)
      latest-version:
        specifier: ^5.1.0
        version: 5.1.0
      minimatch:
        specifier: ^7.4.6
        version: 7.4.6
      node-fetch:
        specifier: ^3.3.2
        version: 3.3.2
      npm-check-updates:
        specifier: ^16.14.20
        version: 16.14.20
      oclif:
        specifier: ^4.10.1
        version: 4.10.1
      prettier:
        specifier: ~3.2.4
        version: 3.2.5
      prompts:
        specifier: ^2.4.2
        version: 2.4.2
      read-pkg-up:
        specifier: ^7.0.1
        version: 7.0.1
      replace-in-file:
        specifier: ^7.1.0
        version: 7.1.0
      resolve.exports:
        specifier: ^2.0.2
        version: 2.0.2
      semver:
        specifier: ^7.5.4
        version: 7.5.4
      semver-utils:
        specifier: ^1.1.4
        version: 1.1.4
      simple-git:
        specifier: ^3.19.1
        version: 3.19.1
      sort-json:
        specifier: ^2.0.1
        version: 2.0.1
      sort-package-json:
        specifier: 1.57.0
        version: 1.57.0
      strip-ansi:
        specifier: ^6.0.1
        version: 6.0.1
      table:
        specifier: ^6.8.1
        version: 6.8.1
      ts-morph:
        specifier: ^22.0.0
        version: 22.0.0
      type-fest:
        specifier: ^2.19.0
        version: 2.19.0
>>>>>>> 4d56fd1f
    devDependencies:
      '@fluid-private/readme-command':
        specifier: workspace:~
        version: link:../readme-command
      '@fluidframework/build-common':
        specifier: ^2.0.3
        version: 2.0.3
      '@fluidframework/eslint-config-fluid':
        specifier: ^5.3.0
        version: 5.3.0(eslint@8.57.0)(typescript@5.1.6)
      '@oclif/test':
        specifier: ^3.2.12
        version: 3.2.12
      '@types/async':
        specifier: ^3.2.20
        version: 3.2.20
      '@types/chai':
        specifier: ^4.3.5
        version: 4.3.5
      '@types/chai-arrays':
        specifier: ^2.0.0
        version: 2.0.0
      '@types/debug':
        specifier: ^4.1.7
        version: 4.1.12
      '@types/fs-extra':
        specifier: ^11.0.4
        version: 11.0.4
      '@types/inquirer':
        specifier: ^8.2.6
        version: 8.2.6
      '@types/mocha':
        specifier: ^9.1.1
        version: 9.1.1
      '@types/node':
        specifier: ^18.18.6
        version: 18.18.6
      '@types/node-fetch':
        specifier: ^2.5.10
        version: 2.6.4
      '@types/prettier':
        specifier: ^2.7.3
        version: 2.7.3
      '@types/prompts':
        specifier: ^2.4.4
        version: 2.4.4
      '@types/semver':
        specifier: ^7.5.0
        version: 7.5.0
      '@types/semver-utils':
        specifier: ^1.1.1
        version: 1.1.1
      '@types/sort-json':
        specifier: ^2.0.1
        version: 2.0.1
      c8:
        specifier: ^7.14.0
        version: 7.14.0
      chai:
        specifier: ^4.3.7
        version: 4.3.7
      chai-arrays:
        specifier: ^2.2.0
        version: 2.2.0
      concurrently:
        specifier: ^8.2.1
        version: 8.2.1
      copyfiles:
        specifier: ^2.4.1
        version: 2.4.1
      eslint:
        specifier: ~8.57.0
        version: 8.57.0
      eslint-config-oclif:
        specifier: ^5.2.0
        version: 5.2.0(eslint@8.57.0)
      eslint-config-oclif-typescript:
        specifier: ^3.1.7
        version: 3.1.7(eslint@8.57.0)(typescript@5.1.6)
      eslint-config-prettier:
        specifier: ~9.1.0
        version: 9.1.0(eslint@8.57.0)
      jssm-viz-cli:
        specifier: 5.97.1
        version: 5.97.1
      mocha:
        specifier: ^10.2.0
        version: 10.2.0
      mocha-json-output-reporter:
        specifier: ^2.1.0
        version: 2.1.0(mocha@10.2.0)(moment@2.29.4)
      mocha-multi-reporters:
        specifier: ^1.5.1
        version: 1.5.1(mocha@10.2.0)
      moment:
        specifier: ^2.29.4
        version: 2.29.4
      rimraf:
        specifier: ^4.4.1
        version: 4.4.1
      ts-node:
        specifier: ^10.9.1
        version: 10.9.1(@types/node@18.18.6)(typescript@5.1.6)
      tslib:
        specifier: ^2.6.0
        version: 2.6.0
      typescript:
        specifier: ~5.1.6
        version: 5.1.6

  packages/build-tools:
    dependencies:
      '@fluid-tools/version-tools':
        specifier: workspace:~
        version: link:../version-tools
      '@fluidframework/bundle-size-tools':
        specifier: workspace:~
        version: link:../bundle-size-tools
      '@manypkg/get-packages':
        specifier: ^2.2.0
        version: 2.2.0
      '@octokit/core':
        specifier: ^4.2.4
        version: 4.2.4
      '@rushstack/node-core-library':
        specifier: ^3.59.5
        version: 3.59.5(@types/node@18.18.6)
      async:
        specifier: ^3.2.4
        version: 3.2.4
      chalk:
        specifier: ^2.4.2
        version: 2.4.2
      cosmiconfig:
        specifier: ^8.2.0
        version: 8.2.0
      danger:
        specifier: ^11.3.0
        version: 11.3.0
      date-fns:
        specifier: ^2.30.0
        version: 2.30.0
      debug:
        specifier: ^4.3.4
        version: 4.3.4(supports-color@8.1.1)
      detect-indent:
        specifier: ^6.1.0
        version: 6.1.0
      find-up:
        specifier: ^7.0.0
        version: 7.0.0
      fs-extra:
        specifier: ^11.2.0
        version: 11.2.0
      glob:
        specifier: ^7.2.3
        version: 7.2.3
      ignore:
        specifier: ^5.2.4
        version: 5.2.4
      json5:
        specifier: ^2.2.3
        version: 2.2.3
      lodash:
        specifier: ^4.17.21
        version: 4.17.21
      lodash.isequal:
        specifier: ^4.5.0
        version: 4.5.0
      picomatch:
        specifier: ^2.3.1
        version: 2.3.1
      rimraf:
        specifier: ^4.4.1
        version: 4.4.1
      semver:
        specifier: ^7.5.4
        version: 7.5.4
      sort-package-json:
        specifier: 1.57.0
        version: 1.57.0
      ts-morph:
        specifier: ^22.0.0
        version: 22.0.0
      type-fest:
        specifier: ^2.19.0
        version: 2.19.0
      typescript:
        specifier: ~5.1.6
        version: 5.1.6
      yaml:
        specifier: ^2.3.1
        version: 2.3.1
    devDependencies:
      '@fluidframework/build-common':
        specifier: ^2.0.3
        version: 2.0.3
      '@fluidframework/eslint-config-fluid':
        specifier: ^5.3.0
        version: 5.3.0(eslint@8.57.0)(typescript@5.1.6)
      '@types/async':
        specifier: ^3.2.20
        version: 3.2.20
      '@types/fs-extra':
        specifier: ^11.0.4
        version: 11.0.4
      '@types/glob':
        specifier: ^7.2.0
        version: 7.2.0
      '@types/lodash':
        specifier: ^4.14.195
        version: 4.14.195
      '@types/lodash.isequal':
        specifier: ^4.5.6
        version: 4.5.6
      '@types/mocha':
        specifier: ^9.1.1
        version: 9.1.1
      '@types/node':
        specifier: ^18.18.6
        version: 18.18.6
      '@types/rimraf':
        specifier: ^2.0.5
        version: 2.0.5
      '@types/semver':
        specifier: ^7.5.0
        version: 7.5.0
      '@types/shelljs':
        specifier: ^0.8.12
        version: 0.8.12
      concurrently:
        specifier: ^8.2.1
        version: 8.2.1
      eslint:
        specifier: ~8.57.0
        version: 8.57.0
      mocha:
        specifier: ^10.2.0
        version: 10.2.0

  packages/bundle-size-tools:
<<<<<<< HEAD
    specifiers:
      '@fluidframework/build-common': ^2.0.3
      '@fluidframework/eslint-config-fluid': ^5.2.0
      '@microsoft/api-extractor': ^7.43.1
      '@types/msgpack-lite': ^0.1.8
      '@types/node': ^18.18.6
      '@types/pako': ^2.0.0
      azure-devops-node-api: ^11.2.0
      concurrently: ^8.2.1
      copyfiles: ^2.4.1
      eslint: ~8.57.0
      jszip: ^3.10.1
      msgpack-lite: ^0.1.26
      pako: ^2.1.0
      rimraf: ^4.4.1
      typescript: ~5.1.6
      webpack: ^5.88.1
=======
>>>>>>> 4d56fd1f
    dependencies:
      azure-devops-node-api:
        specifier: ^11.2.0
        version: 11.2.0
      jszip:
        specifier: ^3.10.1
        version: 3.10.1
      msgpack-lite:
        specifier: ^0.1.26
        version: 0.1.26
      pako:
        specifier: ^2.1.0
        version: 2.1.0
      typescript:
        specifier: ~5.1.6
        version: 5.1.6
      webpack:
        specifier: ^5.88.1
        version: 5.88.1
    devDependencies:
<<<<<<< HEAD
      '@fluidframework/build-common': 2.0.3
      '@fluidframework/eslint-config-fluid': 5.2.0_trrslaohprr5r73nykufww5lry
      '@microsoft/api-extractor': 7.43.1_@types+node@18.18.6
      '@types/msgpack-lite': 0.1.8
      '@types/node': 18.18.6
      '@types/pako': 2.0.0
      concurrently: 8.2.1
      copyfiles: 2.4.1
      eslint: 8.57.0
      rimraf: 4.4.1
=======
      '@fluidframework/build-common':
        specifier: ^2.0.3
        version: 2.0.3
      '@fluidframework/eslint-config-fluid':
        specifier: ^5.3.0
        version: 5.3.0(eslint@8.57.0)(typescript@5.1.6)
      '@microsoft/api-extractor':
        specifier: ^7.43.1
        version: 7.43.1(@types/node@18.18.6)
      '@types/msgpack-lite':
        specifier: ^0.1.8
        version: 0.1.8
      '@types/node':
        specifier: ^18.18.6
        version: 18.18.6
      '@types/pako':
        specifier: ^2.0.0
        version: 2.0.0
      concurrently:
        specifier: ^8.2.1
        version: 8.2.1
      copyfiles:
        specifier: ^2.4.1
        version: 2.4.1
      eslint:
        specifier: ~8.57.0
        version: 8.57.0
      rimraf:
        specifier: ^4.4.1
        version: 4.4.1
>>>>>>> 4d56fd1f

  packages/readme-command:
    dependencies:
      '@oclif/core':
        specifier: ^3.26.5
        version: 3.26.5
      '@oclif/plugin-help':
        specifier: ^6.0.21
        version: 6.0.21
      oclif:
        specifier: ^4.10.1
        version: 4.10.1
      semver:
        specifier: ^7.5.4
        version: 7.5.4
    devDependencies:
      '@fluidframework/build-common':
        specifier: ^2.0.3
        version: 2.0.3
      '@fluidframework/eslint-config-fluid':
        specifier: ^5.3.0
        version: 5.3.0(eslint@8.57.0)(typescript@5.1.6)
      '@oclif/test':
        specifier: ^3.2.12
        version: 3.2.12
      '@types/chai':
        specifier: ^4.3.5
        version: 4.3.5
      '@types/chai-arrays':
        specifier: ^2.0.0
        version: 2.0.0
      '@types/node':
        specifier: ^18.18.6
        version: 18.18.6
      '@types/semver':
        specifier: ^7.5.0
        version: 7.5.0
      chai:
        specifier: ^4.3.7
        version: 4.3.7
      chai-arrays:
        specifier: ^2.2.0
        version: 2.2.0
      concurrently:
        specifier: ^8.2.1
        version: 8.2.1
      eslint:
        specifier: ~8.57.0
        version: 8.57.0
      eslint-config-oclif:
        specifier: ^5.2.0
        version: 5.2.0(eslint@8.57.0)
      eslint-config-oclif-typescript:
        specifier: ^3.1.7
        version: 3.1.7(eslint@8.57.0)(typescript@5.1.6)
      eslint-config-prettier:
        specifier: ~9.1.0
        version: 9.1.0(eslint@8.57.0)
      rimraf:
        specifier: ^4.4.1
        version: 4.4.1
      ts-node:
        specifier: ^10.9.1
        version: 10.9.1(@types/node@18.18.6)(typescript@5.1.6)
      tslib:
        specifier: ^2.6.0
        version: 2.6.0
      typescript:
        specifier: ~5.1.6
        version: 5.1.6

  packages/version-tools:
<<<<<<< HEAD
    specifiers:
      '@fluid-private/readme-command': workspace:~
      '@fluidframework/build-common': ^2.0.3
      '@fluidframework/eslint-config-fluid': ^5.2.0
      '@microsoft/api-extractor': ^7.43.1
      '@oclif/core': ^3.26.5
      '@oclif/plugin-autocomplete': ^3.0.16
      '@oclif/plugin-commands': ^3.3.1
      '@oclif/plugin-help': ^6.0.21
      '@oclif/plugin-not-found': ^3.1.7
      '@oclif/test': ^3.2.12
      '@types/chai': ^4.3.5
      '@types/mocha': ^9.1.1
      '@types/node': ^18.18.6
      '@types/semver': ^7.5.0
      c8: ^7.14.0
      chai: ^4.3.7
      chalk: ^2.4.2
      concurrently: ^8.2.1
      eslint: ~8.57.0
      eslint-config-oclif: ^5.2.0
      eslint-config-oclif-typescript: ^3.1.7
      eslint-config-prettier: ~9.1.0
      mocha: ^10.2.0
      mocha-json-output-reporter: ^2.1.0
      mocha-multi-reporters: ^1.5.1
      moment: ^2.29.4
      oclif: ^4.10.1
      rimraf: ^4.4.1
      semver: ^7.5.4
      table: ^6.8.1
      ts-node: ^10.9.1
      tslib: ^2.6.0
      typescript: ~5.1.6
=======
>>>>>>> 4d56fd1f
    dependencies:
      '@oclif/core':
        specifier: ^3.26.5
        version: 3.26.5
      '@oclif/plugin-autocomplete':
        specifier: ^3.0.16
        version: 3.0.16
      '@oclif/plugin-commands':
        specifier: ^3.3.1
        version: 3.3.1
      '@oclif/plugin-help':
        specifier: ^6.0.21
        version: 6.0.21
      '@oclif/plugin-not-found':
        specifier: ^3.1.7
        version: 3.1.7
      chalk:
        specifier: ^2.4.2
        version: 2.4.2
      semver:
        specifier: ^7.5.4
        version: 7.5.4
      table:
        specifier: ^6.8.1
        version: 6.8.1
    devDependencies:
<<<<<<< HEAD
      '@fluid-private/readme-command': link:../readme-command
      '@fluidframework/build-common': 2.0.3
      '@fluidframework/eslint-config-fluid': 5.2.0_trrslaohprr5r73nykufww5lry
      '@microsoft/api-extractor': 7.43.1_@types+node@18.18.6
      '@oclif/test': 3.2.12
      '@types/chai': 4.3.5
      '@types/mocha': 9.1.1
      '@types/node': 18.18.6
      '@types/semver': 7.5.0
      c8: 7.14.0
      chai: 4.3.7
      concurrently: 8.2.1
      eslint: 8.57.0
      eslint-config-oclif: 5.2.0_eslint@8.57.0
      eslint-config-oclif-typescript: 3.1.7_trrslaohprr5r73nykufww5lry
      eslint-config-prettier: 9.1.0_eslint@8.57.0
      mocha: 10.2.0
      mocha-json-output-reporter: 2.1.0_mocha@10.2.0+moment@2.29.4
      mocha-multi-reporters: 1.5.1_mocha@10.2.0
      moment: 2.29.4
      oclif: 4.10.1
      rimraf: 4.4.1
      ts-node: 10.9.1_6aghfyf5eabo7u6nxooxqsbtpq
      tslib: 2.6.0
      typescript: 5.1.6
=======
      '@fluid-private/readme-command':
        specifier: workspace:~
        version: link:../readme-command
      '@fluidframework/build-common':
        specifier: ^2.0.3
        version: 2.0.3
      '@fluidframework/eslint-config-fluid':
        specifier: ^5.3.0
        version: 5.3.0(eslint@8.57.0)(typescript@5.1.6)
      '@microsoft/api-extractor':
        specifier: ^7.43.1
        version: 7.43.1(@types/node@18.18.6)
      '@oclif/test':
        specifier: ^3.2.12
        version: 3.2.12
      '@types/chai':
        specifier: ^4.3.5
        version: 4.3.5
      '@types/mocha':
        specifier: ^9.1.1
        version: 9.1.1
      '@types/node':
        specifier: ^18.18.6
        version: 18.18.6
      '@types/semver':
        specifier: ^7.5.0
        version: 7.5.0
      c8:
        specifier: ^7.14.0
        version: 7.14.0
      chai:
        specifier: ^4.3.7
        version: 4.3.7
      concurrently:
        specifier: ^8.2.1
        version: 8.2.1
      eslint:
        specifier: ~8.57.0
        version: 8.57.0
      eslint-config-oclif:
        specifier: ^5.2.0
        version: 5.2.0(eslint@8.57.0)
      eslint-config-oclif-typescript:
        specifier: ^3.1.7
        version: 3.1.7(eslint@8.57.0)(typescript@5.1.6)
      eslint-config-prettier:
        specifier: ~9.1.0
        version: 9.1.0(eslint@8.57.0)
      mocha:
        specifier: ^10.2.0
        version: 10.2.0
      mocha-json-output-reporter:
        specifier: ^2.1.0
        version: 2.1.0(mocha@10.2.0)(moment@2.29.4)
      mocha-multi-reporters:
        specifier: ^1.5.1
        version: 1.5.1(mocha@10.2.0)
      moment:
        specifier: ^2.29.4
        version: 2.29.4
      oclif:
        specifier: ^4.10.1
        version: 4.10.1
      rimraf:
        specifier: ^4.4.1
        version: 4.4.1
      ts-node:
        specifier: ^10.9.1
        version: 10.9.1(@types/node@18.18.6)(typescript@5.1.6)
      tslib:
        specifier: ^2.6.0
        version: 2.6.0
      typescript:
        specifier: ~5.1.6
        version: 5.1.6
>>>>>>> 4d56fd1f

packages:

  /@aashutoshrathi/word-wrap@1.2.6:
    resolution: {integrity: sha512-1Yjs2SvM8TflER/OD3cOjhWWOZb58A2t7wpE2S9XfBYTiIl+XFhQG2bjy4Pu1I+EAlCNUzRDYDdFwFYUKvXcIA==}
    engines: {node: '>=0.10.0'}
    dev: true

  /@aws-crypto/crc32@3.0.0:
    resolution: {integrity: sha512-IzSgsrxUcsrejQbPVilIKy16kAT52EwB6zSaI+M3xxIhKh5+aldEyvI+z6erM7TCLB2BJsFrtHjp6/4/sr+3dA==}
    dependencies:
      '@aws-crypto/util': 3.0.0
      '@aws-sdk/types': 3.567.0
      tslib: 1.14.1

  /@aws-crypto/crc32c@3.0.0:
    resolution: {integrity: sha512-ENNPPManmnVJ4BTXlOjAgD7URidbAznURqD0KvfREyc4o20DPYdEldU1f5cQ7Jbj0CJJSPaMIk/9ZshdB3210w==}
    dependencies:
      '@aws-crypto/util': 3.0.0
      '@aws-sdk/types': 3.567.0
      tslib: 1.14.1

  /@aws-crypto/ie11-detection@3.0.0:
    resolution: {integrity: sha512-341lBBkiY1DfDNKai/wXM3aujNBkXR7tq1URPQDL9wi3AUbI80NR74uF1TXHMm7po1AcnFk8iu2S2IeU/+/A+Q==}
    dependencies:
      tslib: 1.14.1

  /@aws-crypto/sha1-browser@3.0.0:
    resolution: {integrity: sha512-NJth5c997GLHs6nOYTzFKTbYdMNA6/1XlKVgnZoaZcQ7z7UJlOgj2JdbHE8tiYLS3fzXNCguct77SPGat2raSw==}
    dependencies:
      '@aws-crypto/ie11-detection': 3.0.0
      '@aws-crypto/supports-web-crypto': 3.0.0
      '@aws-crypto/util': 3.0.0
      '@aws-sdk/types': 3.567.0
      '@aws-sdk/util-locate-window': 3.535.0
      '@aws-sdk/util-utf8-browser': 3.259.0
      tslib: 1.14.1

  /@aws-crypto/sha256-browser@3.0.0:
    resolution: {integrity: sha512-8VLmW2B+gjFbU5uMeqtQM6Nj0/F1bro80xQXCW6CQBWgosFWXTx77aeOF5CAIAmbOK64SdMBJdNr6J41yP5mvQ==}
    dependencies:
      '@aws-crypto/ie11-detection': 3.0.0
      '@aws-crypto/sha256-js': 3.0.0
      '@aws-crypto/supports-web-crypto': 3.0.0
      '@aws-crypto/util': 3.0.0
      '@aws-sdk/types': 3.535.0
      '@aws-sdk/util-locate-window': 3.535.0
      '@aws-sdk/util-utf8-browser': 3.259.0
      tslib: 1.14.1

  /@aws-crypto/sha256-js@3.0.0:
    resolution: {integrity: sha512-PnNN7os0+yd1XvXAy23CFOmTbMaDxgxXtTKHybrJ39Y8kGzBATgBFibWJKH6BhytLI/Zyszs87xCOBNyBig6vQ==}
    dependencies:
      '@aws-crypto/util': 3.0.0
      '@aws-sdk/types': 3.535.0
      tslib: 1.14.1

  /@aws-crypto/supports-web-crypto@3.0.0:
    resolution: {integrity: sha512-06hBdMwUAb2WFTuGG73LSC0wfPu93xWwo5vL2et9eymgmu3Id5vFAHBbajVWiGhPO37qcsdCap/FqXvJGJWPIg==}
    dependencies:
      tslib: 1.14.1

  /@aws-crypto/util@3.0.0:
    resolution: {integrity: sha512-2OJlpeJpCR48CC8r+uKVChzs9Iungj9wkZrl8Z041DWEWvyIHILYKCPNzJghKsivj+S3mLo6BVc7mBNzdxA46w==}
    dependencies:
      '@aws-sdk/types': 3.535.0
      '@aws-sdk/util-utf8-browser': 3.259.0
      tslib: 1.14.1

  /@aws-sdk/client-cloudfront@3.540.0:
    resolution: {integrity: sha512-FjdOLAcIFQImfE18uqWS+H4ZMXMsG25o/Jfb0Avnm0BOnpPoHS2sjnUiJxqqQiO7lc8F5Oomc4OTgrX70Mi3LA==}
    engines: {node: '>=14.0.0'}
    dependencies:
      '@aws-crypto/sha256-browser': 3.0.0
      '@aws-crypto/sha256-js': 3.0.0
      '@aws-sdk/client-sts': 3.540.0(@aws-sdk/credential-provider-node@3.540.0)
      '@aws-sdk/core': 3.535.0
      '@aws-sdk/credential-provider-node': 3.540.0
      '@aws-sdk/middleware-host-header': 3.535.0
      '@aws-sdk/middleware-logger': 3.535.0
      '@aws-sdk/middleware-recursion-detection': 3.535.0
      '@aws-sdk/middleware-user-agent': 3.540.0
      '@aws-sdk/region-config-resolver': 3.535.0
      '@aws-sdk/types': 3.535.0
      '@aws-sdk/util-endpoints': 3.540.0
      '@aws-sdk/util-user-agent-browser': 3.535.0
      '@aws-sdk/util-user-agent-node': 3.535.0
      '@aws-sdk/xml-builder': 3.535.0
      '@smithy/config-resolver': 2.2.0
      '@smithy/core': 1.4.0
      '@smithy/fetch-http-handler': 2.5.0
      '@smithy/hash-node': 2.2.0
      '@smithy/invalid-dependency': 2.2.0
      '@smithy/middleware-content-length': 2.2.0
      '@smithy/middleware-endpoint': 2.5.0
      '@smithy/middleware-retry': 2.2.0
      '@smithy/middleware-serde': 2.3.0
      '@smithy/middleware-stack': 2.2.0
      '@smithy/node-config-provider': 2.3.0
      '@smithy/node-http-handler': 2.5.0
      '@smithy/protocol-http': 3.3.0
      '@smithy/smithy-client': 2.5.0
      '@smithy/types': 2.12.0
      '@smithy/url-parser': 2.2.0
      '@smithy/util-base64': 2.3.0
      '@smithy/util-body-length-browser': 2.2.0
      '@smithy/util-body-length-node': 2.3.0
      '@smithy/util-defaults-mode-browser': 2.2.0
      '@smithy/util-defaults-mode-node': 2.3.0
      '@smithy/util-endpoints': 1.2.0
      '@smithy/util-middleware': 2.2.0
      '@smithy/util-retry': 2.2.0
      '@smithy/util-stream': 2.2.0
      '@smithy/util-utf8': 2.3.0
      '@smithy/util-waiter': 2.2.0
      tslib: 2.6.2
    transitivePeerDependencies:
      - aws-crt

  /@aws-sdk/client-s3@3.568.0:
    resolution: {integrity: sha512-j7PHocXtqVcMRV78lBtS0bcseuvfa5FmWoRy8QYzDfB64xG7MEM7v9ML3kw16f1UwDeTmmu0EYmz2tUjsgsw9g==}
    engines: {node: '>=16.0.0'}
    dependencies:
      '@aws-crypto/sha1-browser': 3.0.0
      '@aws-crypto/sha256-browser': 3.0.0
      '@aws-crypto/sha256-js': 3.0.0
      '@aws-sdk/core': 3.567.0
      '@aws-sdk/credential-provider-node': 3.568.0
      '@aws-sdk/middleware-bucket-endpoint': 3.568.0
      '@aws-sdk/middleware-expect-continue': 3.567.0
      '@aws-sdk/middleware-flexible-checksums': 3.567.0
      '@aws-sdk/middleware-host-header': 3.567.0
      '@aws-sdk/middleware-location-constraint': 3.567.0
      '@aws-sdk/middleware-logger': 3.568.0
      '@aws-sdk/middleware-recursion-detection': 3.567.0
      '@aws-sdk/middleware-sdk-s3': 3.568.0
      '@aws-sdk/middleware-signing': 3.567.0
      '@aws-sdk/middleware-ssec': 3.567.0
      '@aws-sdk/middleware-user-agent': 3.567.0
      '@aws-sdk/region-config-resolver': 3.567.0
      '@aws-sdk/signature-v4-multi-region': 3.568.0
      '@aws-sdk/types': 3.567.0
      '@aws-sdk/util-endpoints': 3.567.0
      '@aws-sdk/util-user-agent-browser': 3.567.0
      '@aws-sdk/util-user-agent-node': 3.568.0
      '@aws-sdk/xml-builder': 3.567.0
      '@smithy/config-resolver': 2.2.0
      '@smithy/core': 1.4.2
      '@smithy/eventstream-serde-browser': 2.2.0
      '@smithy/eventstream-serde-config-resolver': 2.2.0
      '@smithy/eventstream-serde-node': 2.2.0
      '@smithy/fetch-http-handler': 2.5.0
      '@smithy/hash-blob-browser': 2.2.0
      '@smithy/hash-node': 2.2.0
      '@smithy/hash-stream-node': 2.2.0
      '@smithy/invalid-dependency': 2.2.0
      '@smithy/md5-js': 2.2.0
      '@smithy/middleware-content-length': 2.2.0
      '@smithy/middleware-endpoint': 2.5.1
      '@smithy/middleware-retry': 2.3.1
      '@smithy/middleware-serde': 2.3.0
      '@smithy/middleware-stack': 2.2.0
      '@smithy/node-config-provider': 2.3.0
      '@smithy/node-http-handler': 2.5.0
      '@smithy/protocol-http': 3.3.0
      '@smithy/smithy-client': 2.5.1
      '@smithy/types': 2.12.0
      '@smithy/url-parser': 2.2.0
      '@smithy/util-base64': 2.3.0
      '@smithy/util-body-length-browser': 2.2.0
      '@smithy/util-body-length-node': 2.3.0
      '@smithy/util-defaults-mode-browser': 2.2.1
      '@smithy/util-defaults-mode-node': 2.3.1
      '@smithy/util-endpoints': 1.2.0
      '@smithy/util-retry': 2.2.0
      '@smithy/util-stream': 2.2.0
      '@smithy/util-utf8': 2.3.0
      '@smithy/util-waiter': 2.2.0
      tslib: 2.6.2
    transitivePeerDependencies:
      - '@aws-sdk/client-sso-oidc'
      - '@aws-sdk/client-sts'
      - aws-crt

  /@aws-sdk/client-sso-oidc@3.540.0(@aws-sdk/credential-provider-node@3.540.0):
    resolution: {integrity: sha512-LZYK0lBRQK8D8M3Sqc96XiXkAV2v70zhTtF6weyzEpgwxZMfSuFJjs0jFyhaeZBZbZv7BBghIdhJ5TPavNxGMQ==}
    engines: {node: '>=14.0.0'}
    peerDependencies:
      '@aws-sdk/credential-provider-node': ^3.540.0
    peerDependenciesMeta:
      '@aws-sdk/credential-provider-node':
        optional: true
    dependencies:
      '@aws-crypto/sha256-browser': 3.0.0
      '@aws-crypto/sha256-js': 3.0.0
      '@aws-sdk/client-sts': 3.540.0(@aws-sdk/credential-provider-node@3.540.0)
      '@aws-sdk/core': 3.535.0
      '@aws-sdk/credential-provider-node': 3.540.0
      '@aws-sdk/middleware-host-header': 3.535.0
      '@aws-sdk/middleware-logger': 3.535.0
      '@aws-sdk/middleware-recursion-detection': 3.535.0
      '@aws-sdk/middleware-user-agent': 3.540.0
      '@aws-sdk/region-config-resolver': 3.535.0
      '@aws-sdk/types': 3.535.0
      '@aws-sdk/util-endpoints': 3.540.0
      '@aws-sdk/util-user-agent-browser': 3.535.0
      '@aws-sdk/util-user-agent-node': 3.535.0
      '@smithy/config-resolver': 2.2.0
      '@smithy/core': 1.4.0
      '@smithy/fetch-http-handler': 2.5.0
      '@smithy/hash-node': 2.2.0
      '@smithy/invalid-dependency': 2.2.0
      '@smithy/middleware-content-length': 2.2.0
      '@smithy/middleware-endpoint': 2.5.0
      '@smithy/middleware-retry': 2.2.0
      '@smithy/middleware-serde': 2.3.0
      '@smithy/middleware-stack': 2.2.0
      '@smithy/node-config-provider': 2.3.0
      '@smithy/node-http-handler': 2.5.0
      '@smithy/protocol-http': 3.3.0
      '@smithy/smithy-client': 2.5.0
      '@smithy/types': 2.12.0
      '@smithy/url-parser': 2.2.0
      '@smithy/util-base64': 2.3.0
      '@smithy/util-body-length-browser': 2.2.0
      '@smithy/util-body-length-node': 2.3.0
      '@smithy/util-defaults-mode-browser': 2.2.0
      '@smithy/util-defaults-mode-node': 2.3.0
      '@smithy/util-endpoints': 1.2.0
      '@smithy/util-middleware': 2.2.0
      '@smithy/util-retry': 2.2.0
      '@smithy/util-utf8': 2.3.0
      tslib: 2.6.2
    transitivePeerDependencies:
      - aws-crt

  /@aws-sdk/client-sso@3.540.0:
    resolution: {integrity: sha512-rrQZMuw4sxIo3eyAUUzPQRA336mPRnrAeSlSdVHBKZD8Fjvoy0lYry2vNhkPLpFZLso1J66KRyuIv4LzRR3v1Q==}
    engines: {node: '>=14.0.0'}
    dependencies:
      '@aws-crypto/sha256-browser': 3.0.0
      '@aws-crypto/sha256-js': 3.0.0
      '@aws-sdk/core': 3.535.0
      '@aws-sdk/middleware-host-header': 3.535.0
      '@aws-sdk/middleware-logger': 3.535.0
      '@aws-sdk/middleware-recursion-detection': 3.535.0
      '@aws-sdk/middleware-user-agent': 3.540.0
      '@aws-sdk/region-config-resolver': 3.535.0
      '@aws-sdk/types': 3.535.0
      '@aws-sdk/util-endpoints': 3.540.0
      '@aws-sdk/util-user-agent-browser': 3.535.0
      '@aws-sdk/util-user-agent-node': 3.535.0
      '@smithy/config-resolver': 2.2.0
      '@smithy/core': 1.4.0
      '@smithy/fetch-http-handler': 2.5.0
      '@smithy/hash-node': 2.2.0
      '@smithy/invalid-dependency': 2.2.0
      '@smithy/middleware-content-length': 2.2.0
      '@smithy/middleware-endpoint': 2.5.0
      '@smithy/middleware-retry': 2.2.0
      '@smithy/middleware-serde': 2.3.0
      '@smithy/middleware-stack': 2.2.0
      '@smithy/node-config-provider': 2.3.0
      '@smithy/node-http-handler': 2.5.0
      '@smithy/protocol-http': 3.3.0
      '@smithy/smithy-client': 2.5.0
      '@smithy/types': 2.12.0
      '@smithy/url-parser': 2.2.0
      '@smithy/util-base64': 2.3.0
      '@smithy/util-body-length-browser': 2.2.0
      '@smithy/util-body-length-node': 2.3.0
      '@smithy/util-defaults-mode-browser': 2.2.0
      '@smithy/util-defaults-mode-node': 2.3.0
      '@smithy/util-endpoints': 1.2.0
      '@smithy/util-middleware': 2.2.0
      '@smithy/util-retry': 2.2.0
      '@smithy/util-utf8': 2.3.0
      tslib: 2.6.2
    transitivePeerDependencies:
      - aws-crt

  /@aws-sdk/client-sso@3.568.0:
    resolution: {integrity: sha512-LSD7k0ZBQNWouTN5dYpUkeestoQ+r5u6cp6o+FATKeiFQET85RNA3xJ4WPnOI5rBC1PETKhQXvF44863P3hCaQ==}
    engines: {node: '>=16.0.0'}
    dependencies:
      '@aws-crypto/sha256-browser': 3.0.0
      '@aws-crypto/sha256-js': 3.0.0
      '@aws-sdk/core': 3.567.0
      '@aws-sdk/middleware-host-header': 3.567.0
      '@aws-sdk/middleware-logger': 3.568.0
      '@aws-sdk/middleware-recursion-detection': 3.567.0
      '@aws-sdk/middleware-user-agent': 3.567.0
      '@aws-sdk/region-config-resolver': 3.567.0
      '@aws-sdk/types': 3.567.0
      '@aws-sdk/util-endpoints': 3.567.0
      '@aws-sdk/util-user-agent-browser': 3.567.0
      '@aws-sdk/util-user-agent-node': 3.568.0
      '@smithy/config-resolver': 2.2.0
      '@smithy/core': 1.4.2
      '@smithy/fetch-http-handler': 2.5.0
      '@smithy/hash-node': 2.2.0
      '@smithy/invalid-dependency': 2.2.0
      '@smithy/middleware-content-length': 2.2.0
      '@smithy/middleware-endpoint': 2.5.1
      '@smithy/middleware-retry': 2.3.1
      '@smithy/middleware-serde': 2.3.0
      '@smithy/middleware-stack': 2.2.0
      '@smithy/node-config-provider': 2.3.0
      '@smithy/node-http-handler': 2.5.0
      '@smithy/protocol-http': 3.3.0
      '@smithy/smithy-client': 2.5.1
      '@smithy/types': 2.12.0
      '@smithy/url-parser': 2.2.0
      '@smithy/util-base64': 2.3.0
      '@smithy/util-body-length-browser': 2.2.0
      '@smithy/util-body-length-node': 2.3.0
      '@smithy/util-defaults-mode-browser': 2.2.1
      '@smithy/util-defaults-mode-node': 2.3.1
      '@smithy/util-endpoints': 1.2.0
      '@smithy/util-middleware': 2.2.0
      '@smithy/util-retry': 2.2.0
      '@smithy/util-utf8': 2.3.0
      tslib: 2.6.2
    transitivePeerDependencies:
      - aws-crt

  /@aws-sdk/client-sts@3.540.0(@aws-sdk/credential-provider-node@3.540.0):
    resolution: {integrity: sha512-ITHUQxvpqfQX6obfpIi3KYGzZYfe/I5Ixjfxoi5lB7ISCtmxqObKB1fzD93wonkMJytJ7LUO8panZl/ojiJ1uw==}
    engines: {node: '>=14.0.0'}
    peerDependencies:
      '@aws-sdk/credential-provider-node': ^3.540.0
    peerDependenciesMeta:
      '@aws-sdk/credential-provider-node':
        optional: true
    dependencies:
      '@aws-crypto/sha256-browser': 3.0.0
      '@aws-crypto/sha256-js': 3.0.0
      '@aws-sdk/core': 3.535.0
      '@aws-sdk/credential-provider-node': 3.540.0
      '@aws-sdk/middleware-host-header': 3.535.0
      '@aws-sdk/middleware-logger': 3.535.0
      '@aws-sdk/middleware-recursion-detection': 3.535.0
      '@aws-sdk/middleware-user-agent': 3.540.0
      '@aws-sdk/region-config-resolver': 3.535.0
      '@aws-sdk/types': 3.535.0
      '@aws-sdk/util-endpoints': 3.540.0
      '@aws-sdk/util-user-agent-browser': 3.535.0
      '@aws-sdk/util-user-agent-node': 3.535.0
      '@smithy/config-resolver': 2.2.0
      '@smithy/core': 1.4.0
      '@smithy/fetch-http-handler': 2.5.0
      '@smithy/hash-node': 2.2.0
      '@smithy/invalid-dependency': 2.2.0
      '@smithy/middleware-content-length': 2.2.0
      '@smithy/middleware-endpoint': 2.5.0
      '@smithy/middleware-retry': 2.2.0
      '@smithy/middleware-serde': 2.3.0
      '@smithy/middleware-stack': 2.2.0
      '@smithy/node-config-provider': 2.3.0
      '@smithy/node-http-handler': 2.5.0
      '@smithy/protocol-http': 3.3.0
      '@smithy/smithy-client': 2.5.0
      '@smithy/types': 2.12.0
      '@smithy/url-parser': 2.2.0
      '@smithy/util-base64': 2.3.0
      '@smithy/util-body-length-browser': 2.2.0
      '@smithy/util-body-length-node': 2.3.0
      '@smithy/util-defaults-mode-browser': 2.2.0
      '@smithy/util-defaults-mode-node': 2.3.0
      '@smithy/util-endpoints': 1.2.0
      '@smithy/util-middleware': 2.2.0
      '@smithy/util-retry': 2.2.0
      '@smithy/util-utf8': 2.3.0
      tslib: 2.6.2
    transitivePeerDependencies:
      - aws-crt

  /@aws-sdk/core@3.535.0:
    resolution: {integrity: sha512-+Yusa9HziuaEDta1UaLEtMAtmgvxdxhPn7jgfRY6PplqAqgsfa5FR83sxy5qr2q7xjQTwHtV4MjQVuOjG9JsLw==}
    engines: {node: '>=14.0.0'}
    dependencies:
      '@smithy/core': 1.4.0
      '@smithy/protocol-http': 3.3.0
      '@smithy/signature-v4': 2.2.0
      '@smithy/smithy-client': 2.5.0
      '@smithy/types': 2.12.0
      fast-xml-parser: 4.2.5
      tslib: 2.6.2

  /@aws-sdk/core@3.567.0:
    resolution: {integrity: sha512-zUDEQhC7blOx6sxhHdT75x98+SXQVdUIMu8z8AjqMWiYK2v4WkOS8i6dOS4E5OjL5J1Ac+ruy8op/Bk4AFqSIw==}
    engines: {node: '>=16.0.0'}
    dependencies:
      '@smithy/core': 1.4.2
      '@smithy/protocol-http': 3.3.0
      '@smithy/signature-v4': 2.3.0
      '@smithy/smithy-client': 2.5.1
      '@smithy/types': 2.12.0
      fast-xml-parser: 4.2.5
      tslib: 2.6.2

  /@aws-sdk/credential-provider-env@3.535.0:
    resolution: {integrity: sha512-XppwO8c0GCGSAvdzyJOhbtktSEaShg14VJKg8mpMa1XcgqzmcqqHQjtDWbx5rZheY1VdpXZhpEzJkB6LpQejpA==}
    engines: {node: '>=14.0.0'}
    dependencies:
      '@aws-sdk/types': 3.535.0
      '@smithy/property-provider': 2.2.0
      '@smithy/types': 2.12.0
      tslib: 2.6.2

  /@aws-sdk/credential-provider-env@3.568.0:
    resolution: {integrity: sha512-MVTQoZwPnP1Ev5A7LG+KzeU6sCB8BcGkZeDT1z1V5Wt7GPq0MgFQTSSjhImnB9jqRSZkl1079Bt3PbO6lfIS8g==}
    engines: {node: '>=16.0.0'}
    dependencies:
      '@aws-sdk/types': 3.567.0
      '@smithy/property-provider': 2.2.0
      '@smithy/types': 2.12.0
      tslib: 2.6.2

  /@aws-sdk/credential-provider-http@3.535.0:
    resolution: {integrity: sha512-kdj1wCmOMZ29jSlUskRqN04S6fJ4dvt0Nq9Z32SA6wO7UG8ht6Ot9h/au/eTWJM3E1somZ7D771oK7dQt9b8yw==}
    engines: {node: '>=14.0.0'}
    dependencies:
      '@aws-sdk/types': 3.535.0
      '@smithy/fetch-http-handler': 2.5.0
      '@smithy/node-http-handler': 2.5.0
      '@smithy/property-provider': 2.2.0
      '@smithy/protocol-http': 3.3.0
      '@smithy/smithy-client': 2.5.0
      '@smithy/types': 2.12.0
      '@smithy/util-stream': 2.2.0
      tslib: 2.6.2

  /@aws-sdk/credential-provider-http@3.568.0:
    resolution: {integrity: sha512-gL0NlyI2eW17hnCrh45hZV+qjtBquB+Bckiip9R6DIVRKqYcoILyiFhuOgf2bXeF23gVh6j18pvUvIoTaFWs5w==}
    engines: {node: '>=16.0.0'}
    dependencies:
      '@aws-sdk/types': 3.567.0
      '@smithy/fetch-http-handler': 2.5.0
      '@smithy/node-http-handler': 2.5.0
      '@smithy/property-provider': 2.2.0
      '@smithy/protocol-http': 3.3.0
      '@smithy/smithy-client': 2.5.1
      '@smithy/types': 2.12.0
      '@smithy/util-stream': 2.2.0
      tslib: 2.6.2

  /@aws-sdk/credential-provider-ini@3.540.0(@aws-sdk/credential-provider-node@3.540.0):
    resolution: {integrity: sha512-igN/RbsnulIBwqXbwsWmR3srqmtbPF1dm+JteGvUY31FW65fTVvWvSr945Y/cf1UbhPmIQXntlsqESqpkhTHwg==}
    engines: {node: '>=14.0.0'}
    dependencies:
      '@aws-sdk/client-sts': 3.540.0(@aws-sdk/credential-provider-node@3.540.0)
      '@aws-sdk/credential-provider-env': 3.535.0
      '@aws-sdk/credential-provider-process': 3.535.0
      '@aws-sdk/credential-provider-sso': 3.540.0(@aws-sdk/credential-provider-node@3.540.0)
      '@aws-sdk/credential-provider-web-identity': 3.540.0(@aws-sdk/credential-provider-node@3.540.0)
      '@aws-sdk/types': 3.535.0
      '@smithy/credential-provider-imds': 2.3.0
      '@smithy/property-provider': 2.2.0
      '@smithy/shared-ini-file-loader': 2.4.0
      '@smithy/types': 2.12.0
      tslib: 2.6.2
    transitivePeerDependencies:
      - '@aws-sdk/credential-provider-node'
      - aws-crt

  /@aws-sdk/credential-provider-ini@3.568.0:
    resolution: {integrity: sha512-m5DUN9mpto5DhEvo6w3+8SS6q932ja37rTNvpPqWJIaWhj7OorAwVirSaJQAQB/M8+XCUIrUonxytphZB28qGQ==}
    engines: {node: '>=16.0.0'}
    peerDependencies:
      '@aws-sdk/client-sts': ^3.568.0
    peerDependenciesMeta:
      '@aws-sdk/client-sts':
        optional: true
    dependencies:
      '@aws-sdk/credential-provider-env': 3.568.0
      '@aws-sdk/credential-provider-process': 3.568.0
      '@aws-sdk/credential-provider-sso': 3.568.0
      '@aws-sdk/credential-provider-web-identity': 3.568.0
      '@aws-sdk/types': 3.567.0
      '@smithy/credential-provider-imds': 2.3.0
      '@smithy/property-provider': 2.2.0
      '@smithy/shared-ini-file-loader': 2.4.0
      '@smithy/types': 2.12.0
      tslib: 2.6.2
    transitivePeerDependencies:
      - '@aws-sdk/client-sso-oidc'
      - aws-crt

  /@aws-sdk/credential-provider-node@3.540.0:
    resolution: {integrity: sha512-HKQZJbLHlrHX9A0B1poiYNXIIQfy8whTjuosTCYKPDBhhUyVAQfxy/KG726j0v43IhaNPLgTGZCJve4hAsazSw==}
    engines: {node: '>=14.0.0'}
    dependencies:
      '@aws-sdk/credential-provider-env': 3.535.0
      '@aws-sdk/credential-provider-http': 3.535.0
      '@aws-sdk/credential-provider-ini': 3.540.0(@aws-sdk/credential-provider-node@3.540.0)
      '@aws-sdk/credential-provider-process': 3.535.0
      '@aws-sdk/credential-provider-sso': 3.540.0(@aws-sdk/credential-provider-node@3.540.0)
      '@aws-sdk/credential-provider-web-identity': 3.540.0(@aws-sdk/credential-provider-node@3.540.0)
      '@aws-sdk/types': 3.535.0
      '@smithy/credential-provider-imds': 2.3.0
      '@smithy/property-provider': 2.2.0
      '@smithy/shared-ini-file-loader': 2.4.0
      '@smithy/types': 2.12.0
      tslib: 2.6.2
    transitivePeerDependencies:
      - aws-crt

  /@aws-sdk/credential-provider-node@3.568.0:
    resolution: {integrity: sha512-gGvBHzVAwDPMwgiAOkigm6eKg0EHIStpwDW4z4XRoSJCcSTyBQ8qqUkoJY7b5Hoju25zBsrB8PvQnZgJU/NYmA==}
    engines: {node: '>=16.0.0'}
    dependencies:
      '@aws-sdk/credential-provider-env': 3.568.0
      '@aws-sdk/credential-provider-http': 3.568.0
      '@aws-sdk/credential-provider-ini': 3.568.0
      '@aws-sdk/credential-provider-process': 3.568.0
      '@aws-sdk/credential-provider-sso': 3.568.0
      '@aws-sdk/credential-provider-web-identity': 3.568.0
      '@aws-sdk/types': 3.567.0
      '@smithy/credential-provider-imds': 2.3.0
      '@smithy/property-provider': 2.2.0
      '@smithy/shared-ini-file-loader': 2.4.0
      '@smithy/types': 2.12.0
      tslib: 2.6.2
    transitivePeerDependencies:
      - '@aws-sdk/client-sso-oidc'
      - '@aws-sdk/client-sts'
      - aws-crt

  /@aws-sdk/credential-provider-process@3.535.0:
    resolution: {integrity: sha512-9O1OaprGCnlb/kYl8RwmH7Mlg8JREZctB8r9sa1KhSsWFq/SWO0AuJTyowxD7zL5PkeS4eTvzFFHWCa3OO5epA==}
    engines: {node: '>=14.0.0'}
    dependencies:
      '@aws-sdk/types': 3.535.0
      '@smithy/property-provider': 2.2.0
      '@smithy/shared-ini-file-loader': 2.4.0
      '@smithy/types': 2.12.0
      tslib: 2.6.2

  /@aws-sdk/credential-provider-process@3.568.0:
    resolution: {integrity: sha512-r01zbXbanP17D+bQUb7mD8Iu2SuayrrYZ0Slgvx32qgz47msocV9EPCSwI4Hkw2ZtEPCeLQR4XCqFJB1D9P50w==}
    engines: {node: '>=16.0.0'}
    dependencies:
      '@aws-sdk/types': 3.567.0
      '@smithy/property-provider': 2.2.0
      '@smithy/shared-ini-file-loader': 2.4.0
      '@smithy/types': 2.12.0
      tslib: 2.6.2

  /@aws-sdk/credential-provider-sso@3.540.0(@aws-sdk/credential-provider-node@3.540.0):
    resolution: {integrity: sha512-tKkFqK227LF5ajc5EL6asXS32p3nkofpP8G7NRpU7zOEOQCg01KUc4JRX+ItI0T007CiN1J19yNoFqHLT/SqHg==}
    engines: {node: '>=14.0.0'}
    dependencies:
      '@aws-sdk/client-sso': 3.540.0
      '@aws-sdk/token-providers': 3.540.0(@aws-sdk/credential-provider-node@3.540.0)
      '@aws-sdk/types': 3.535.0
      '@smithy/property-provider': 2.2.0
      '@smithy/shared-ini-file-loader': 2.4.0
      '@smithy/types': 2.12.0
      tslib: 2.6.2
    transitivePeerDependencies:
      - '@aws-sdk/credential-provider-node'
      - aws-crt

  /@aws-sdk/credential-provider-sso@3.568.0:
    resolution: {integrity: sha512-+TA77NWOEXMUcfLoOuim6xiyXFg1GqHj55ggI1goTKGVvdHYZ+rhxZbwjI29+ewzPt/qcItDJcvhrjOrg9lCag==}
    engines: {node: '>=16.0.0'}
    dependencies:
      '@aws-sdk/client-sso': 3.568.0
      '@aws-sdk/token-providers': 3.568.0
      '@aws-sdk/types': 3.567.0
      '@smithy/property-provider': 2.2.0
      '@smithy/shared-ini-file-loader': 2.4.0
      '@smithy/types': 2.12.0
      tslib: 2.6.2
    transitivePeerDependencies:
      - '@aws-sdk/client-sso-oidc'
      - aws-crt

  /@aws-sdk/credential-provider-web-identity@3.540.0(@aws-sdk/credential-provider-node@3.540.0):
    resolution: {integrity: sha512-OpDm9w3A168B44hSjpnvECP4rvnFzD86rN4VYdGADuCvEa5uEcdA/JuT5WclFPDqdWEmFBqS1pxBIJBf0g2Q9Q==}
    engines: {node: '>=14.0.0'}
    dependencies:
      '@aws-sdk/client-sts': 3.540.0(@aws-sdk/credential-provider-node@3.540.0)
      '@aws-sdk/types': 3.535.0
      '@smithy/property-provider': 2.2.0
      '@smithy/types': 2.12.0
      tslib: 2.6.2
    transitivePeerDependencies:
      - '@aws-sdk/credential-provider-node'
      - aws-crt

  /@aws-sdk/credential-provider-web-identity@3.568.0:
    resolution: {integrity: sha512-ZJSmTmoIdg6WqAULjYzaJ3XcbgBzVy36lir6Y0UBMRGaxDgos1AARuX6EcYzXOl+ksLvxt/xMQ+3aYh1LWfKSw==}
    engines: {node: '>=16.0.0'}
    peerDependencies:
      '@aws-sdk/client-sts': ^3.568.0
    peerDependenciesMeta:
      '@aws-sdk/client-sts':
        optional: true
    dependencies:
      '@aws-sdk/types': 3.567.0
      '@smithy/property-provider': 2.2.0
      '@smithy/types': 2.12.0
      tslib: 2.6.2

  /@aws-sdk/middleware-bucket-endpoint@3.568.0:
    resolution: {integrity: sha512-uc/nbSpXv64ct/wV3Ksz0/bXAsEtXuoZu5J9FTcFnM7c2MSofa0YQrtrJ8cG65uGbdeiFoJwPA048BTG/ilhCA==}
    engines: {node: '>=16.0.0'}
    dependencies:
      '@aws-sdk/types': 3.567.0
      '@aws-sdk/util-arn-parser': 3.568.0
      '@smithy/node-config-provider': 2.3.0
      '@smithy/protocol-http': 3.3.0
      '@smithy/types': 2.12.0
      '@smithy/util-config-provider': 2.3.0
      tslib: 2.6.2

  /@aws-sdk/middleware-expect-continue@3.567.0:
    resolution: {integrity: sha512-diFpWk0HEkzWMc5+PanwlwiCp8iy9INc2ID/dS0jSQQVH3vIj2F129oX5spRVmCk+N5Dt2zRlVmyrPRYbPWnoA==}
    engines: {node: '>=16.0.0'}
    dependencies:
      '@aws-sdk/types': 3.567.0
      '@smithy/protocol-http': 3.3.0
      '@smithy/types': 2.12.0
      tslib: 2.6.2

  /@aws-sdk/middleware-flexible-checksums@3.567.0:
    resolution: {integrity: sha512-HwDONfEbfOgaB7TAKMr194mLyott4djz4QKEGtcR2qUduV5D9yzsDGzth14fyFRVZvdtpeixsXOcQTyqQpRLhA==}
    engines: {node: '>=16.0.0'}
    dependencies:
      '@aws-crypto/crc32': 3.0.0
      '@aws-crypto/crc32c': 3.0.0
      '@aws-sdk/types': 3.567.0
      '@smithy/is-array-buffer': 2.2.0
      '@smithy/protocol-http': 3.3.0
      '@smithy/types': 2.12.0
      '@smithy/util-utf8': 2.3.0
      tslib: 2.6.2

  /@aws-sdk/middleware-host-header@3.535.0:
    resolution: {integrity: sha512-0h6TWjBWtDaYwHMQJI9ulafeS4lLaw1vIxRjbpH0svFRt6Eve+Sy8NlVhECfTU2hNz/fLubvrUxsXoThaLBIew==}
    engines: {node: '>=14.0.0'}
    dependencies:
      '@aws-sdk/types': 3.535.0
      '@smithy/protocol-http': 3.3.0
      '@smithy/types': 2.12.0
      tslib: 2.6.2

  /@aws-sdk/middleware-host-header@3.567.0:
    resolution: {integrity: sha512-zQHHj2N3in9duKghH7AuRNrOMLnKhW6lnmb7dznou068DJtDr76w475sHp2TF0XELsOGENbbBsOlN/S5QBFBVQ==}
    engines: {node: '>=16.0.0'}
    dependencies:
      '@aws-sdk/types': 3.567.0
      '@smithy/protocol-http': 3.3.0
      '@smithy/types': 2.12.0
      tslib: 2.6.2

  /@aws-sdk/middleware-location-constraint@3.567.0:
    resolution: {integrity: sha512-XiGTH4VxrJ5fj6zeF6UL5U5EuJwLqj9bHW5pB+EKfw0pmbnyqfRdYNt46v4GsQql2iVOq1Z/Fiv754nIItBI/A==}
    engines: {node: '>=16.0.0'}
    dependencies:
      '@aws-sdk/types': 3.567.0
      '@smithy/types': 2.12.0
      tslib: 2.6.2

  /@aws-sdk/middleware-logger@3.535.0:
    resolution: {integrity: sha512-huNHpONOrEDrdRTvSQr1cJiRMNf0S52NDXtaPzdxiubTkP+vni2MohmZANMOai/qT0olmEVX01LhZ0ZAOgmg6A==}
    engines: {node: '>=14.0.0'}
    dependencies:
      '@aws-sdk/types': 3.535.0
      '@smithy/types': 2.12.0
      tslib: 2.6.2

  /@aws-sdk/middleware-logger@3.568.0:
    resolution: {integrity: sha512-BinH72RG7K3DHHC1/tCulocFv+ZlQ9SrPF9zYT0T1OT95JXuHhB7fH8gEABrc6DAtOdJJh2fgxQjPy5tzPtsrA==}
    engines: {node: '>=16.0.0'}
    dependencies:
      '@aws-sdk/types': 3.567.0
      '@smithy/types': 2.12.0
      tslib: 2.6.2

  /@aws-sdk/middleware-recursion-detection@3.535.0:
    resolution: {integrity: sha512-am2qgGs+gwqmR4wHLWpzlZ8PWhm4ktj5bYSgDrsOfjhdBlWNxvPoID9/pDAz5RWL48+oH7I6SQzMqxXsFDikrw==}
    engines: {node: '>=14.0.0'}
    dependencies:
      '@aws-sdk/types': 3.535.0
      '@smithy/protocol-http': 3.3.0
      '@smithy/types': 2.12.0
      tslib: 2.6.2

  /@aws-sdk/middleware-recursion-detection@3.567.0:
    resolution: {integrity: sha512-rFk3QhdT4IL6O/UWHmNdjJiURutBCy+ogGqaNHf/RELxgXH3KmYorLwCe0eFb5hq8f6vr3zl4/iH7YtsUOuo1w==}
    engines: {node: '>=16.0.0'}
    dependencies:
      '@aws-sdk/types': 3.567.0
      '@smithy/protocol-http': 3.3.0
      '@smithy/types': 2.12.0
      tslib: 2.6.2

  /@aws-sdk/middleware-sdk-s3@3.568.0:
    resolution: {integrity: sha512-7NBsLEBu31Se8m3uzSkhRqWBKiqU4Mg7YkgUppWvumZahVw2Spuly8lZ3bhHF0c9he7NmZyJqhrHd772hdTXAQ==}
    engines: {node: '>=16.0.0'}
    dependencies:
      '@aws-sdk/types': 3.567.0
      '@aws-sdk/util-arn-parser': 3.568.0
      '@smithy/node-config-provider': 2.3.0
      '@smithy/protocol-http': 3.3.0
      '@smithy/signature-v4': 2.3.0
      '@smithy/smithy-client': 2.5.1
      '@smithy/types': 2.12.0
      '@smithy/util-config-provider': 2.3.0
      tslib: 2.6.2

  /@aws-sdk/middleware-signing@3.567.0:
    resolution: {integrity: sha512-aE4/ysosM01di2sGs0q7UfhZ4EXMhEfOKrgQhi6b3h4BuClDdsP7bo3bkHEkx7aCKD6mb5/q4qlbph9FRQeTFg==}
    engines: {node: '>=16.0.0'}
    dependencies:
      '@aws-sdk/types': 3.567.0
      '@smithy/property-provider': 2.2.0
      '@smithy/protocol-http': 3.3.0
      '@smithy/signature-v4': 2.3.0
      '@smithy/types': 2.12.0
      '@smithy/util-middleware': 2.2.0
      tslib: 2.6.2

  /@aws-sdk/middleware-ssec@3.567.0:
    resolution: {integrity: sha512-lhpBwFi3Tcw+jlOdaCsg3lCAg4oOSJB00bW/aLTFeZWutwi9VexMmsddZllx99lN+LDeCjryNyVd2TCRCKwYhQ==}
    engines: {node: '>=16.0.0'}
    dependencies:
      '@aws-sdk/types': 3.567.0
      '@smithy/types': 2.12.0
      tslib: 2.6.2

  /@aws-sdk/middleware-user-agent@3.540.0:
    resolution: {integrity: sha512-8Rd6wPeXDnOYzWj1XCmOKcx/Q87L0K1/EHqOBocGjLVbN3gmRxBvpmR1pRTjf7IsWfnnzN5btqtcAkfDPYQUMQ==}
    engines: {node: '>=14.0.0'}
    dependencies:
      '@aws-sdk/types': 3.535.0
      '@aws-sdk/util-endpoints': 3.540.0
      '@smithy/protocol-http': 3.3.0
      '@smithy/types': 2.12.0
      tslib: 2.6.2

  /@aws-sdk/middleware-user-agent@3.567.0:
    resolution: {integrity: sha512-a7DBGMRBLWJU3BqrQjOtKS4/RcCh/BhhKqwjCE0FEhhm6A/GGuAs/DcBGOl6Y8Wfsby3vejSlppTLH/qtV1E9w==}
    engines: {node: '>=16.0.0'}
    dependencies:
      '@aws-sdk/types': 3.567.0
      '@aws-sdk/util-endpoints': 3.567.0
      '@smithy/protocol-http': 3.3.0
      '@smithy/types': 2.12.0
      tslib: 2.6.2

  /@aws-sdk/region-config-resolver@3.535.0:
    resolution: {integrity: sha512-IXOznDiaItBjsQy4Fil0kzX/J3HxIOknEphqHbOfUf+LpA5ugcsxuQQONrbEQusCBnfJyymrldBvBhFmtlU9Wg==}
    engines: {node: '>=14.0.0'}
    dependencies:
      '@aws-sdk/types': 3.535.0
      '@smithy/node-config-provider': 2.3.0
      '@smithy/types': 2.12.0
      '@smithy/util-config-provider': 2.3.0
      '@smithy/util-middleware': 2.2.0
      tslib: 2.6.2

  /@aws-sdk/region-config-resolver@3.567.0:
    resolution: {integrity: sha512-VMDyYi5Dh2NydDiIARZ19DwMfbyq0llS736cp47qopmO6wzdeul7WRTx8NKfEYN0/AwEaqmTW0ohx58jSB1lYg==}
    engines: {node: '>=16.0.0'}
    dependencies:
      '@aws-sdk/types': 3.567.0
      '@smithy/node-config-provider': 2.3.0
      '@smithy/types': 2.12.0
      '@smithy/util-config-provider': 2.3.0
      '@smithy/util-middleware': 2.2.0
      tslib: 2.6.2

  /@aws-sdk/signature-v4-multi-region@3.568.0:
    resolution: {integrity: sha512-KV/M50gicTHytx2Q0y1eHQX4OlRaj2Kcs24AjCrM4KqB1sTXXBr53OgSORvL+iikHZbyAvE5GK19lK30GiuItQ==}
    engines: {node: '>=16.0.0'}
    dependencies:
      '@aws-sdk/middleware-sdk-s3': 3.568.0
      '@aws-sdk/types': 3.567.0
      '@smithy/protocol-http': 3.3.0
      '@smithy/signature-v4': 2.3.0
      '@smithy/types': 2.12.0
      tslib: 2.6.2

  /@aws-sdk/token-providers@3.540.0(@aws-sdk/credential-provider-node@3.540.0):
    resolution: {integrity: sha512-9BvtiVEZe5Ev88Wa4ZIUbtT6BVcPwhxmVInQ6c12MYNb0WNL54BN6wLy/eknAfF05gpX2/NDU2pUDOyMPdm/+g==}
    engines: {node: '>=14.0.0'}
    dependencies:
      '@aws-sdk/client-sso-oidc': 3.540.0(@aws-sdk/credential-provider-node@3.540.0)
      '@aws-sdk/types': 3.535.0
      '@smithy/property-provider': 2.2.0
      '@smithy/shared-ini-file-loader': 2.4.0
      '@smithy/types': 2.12.0
      tslib: 2.6.2
    transitivePeerDependencies:
      - '@aws-sdk/credential-provider-node'
      - aws-crt

  /@aws-sdk/token-providers@3.568.0:
    resolution: {integrity: sha512-mCQElYzY5N2JlXB7LyjOoLvRN/JiSV+E9szLwhYN3dleTUCMbGqWb7RiAR2V3fO+mz8f9kR7DThTExKJbKogKw==}
    engines: {node: '>=16.0.0'}
    peerDependencies:
      '@aws-sdk/client-sso-oidc': ^3.568.0
    peerDependenciesMeta:
      '@aws-sdk/client-sso-oidc':
        optional: true
    dependencies:
      '@aws-sdk/types': 3.567.0
      '@smithy/property-provider': 2.2.0
      '@smithy/shared-ini-file-loader': 2.4.0
      '@smithy/types': 2.12.0
      tslib: 2.6.2

  /@aws-sdk/types@3.535.0:
    resolution: {integrity: sha512-aY4MYfduNj+sRR37U7XxYR8wemfbKP6lx00ze2M2uubn7mZotuVrWYAafbMSXrdEMSToE5JDhr28vArSOoLcSg==}
    engines: {node: '>=14.0.0'}
    dependencies:
      '@smithy/types': 2.12.0
      tslib: 2.6.2

  /@aws-sdk/types@3.567.0:
    resolution: {integrity: sha512-JBznu45cdgQb8+T/Zab7WpBmfEAh77gsk99xuF4biIb2Sw1mdseONdoGDjEJX57a25TzIv/WUJ2oABWumckz1A==}
    engines: {node: '>=16.0.0'}
    dependencies:
      '@smithy/types': 2.12.0
      tslib: 2.6.2

  /@aws-sdk/util-arn-parser@3.568.0:
    resolution: {integrity: sha512-XUKJWWo+KOB7fbnPP0+g/o5Ulku/X53t7i/h+sPHr5xxYTJJ9CYnbToo95mzxe7xWvkLrsNtJ8L+MnNn9INs2w==}
    engines: {node: '>=16.0.0'}
    dependencies:
      tslib: 2.6.2

  /@aws-sdk/util-endpoints@3.540.0:
    resolution: {integrity: sha512-1kMyQFAWx6f8alaI6UT65/5YW/7pDWAKAdNwL6vuJLea03KrZRX3PMoONOSJpAS5m3Ot7HlWZvf3wZDNTLELZw==}
    engines: {node: '>=14.0.0'}
    dependencies:
      '@aws-sdk/types': 3.535.0
      '@smithy/types': 2.12.0
      '@smithy/util-endpoints': 1.2.0
      tslib: 2.6.2

  /@aws-sdk/util-endpoints@3.567.0:
    resolution: {integrity: sha512-WVhot3qmi0BKL9ZKnUqsvCd++4RF2DsJIG32NlRaml1FT9KaqSzNv0RXeA6k/kYwiiNT7y3YWu3Lbzy7c6vG9g==}
    engines: {node: '>=16.0.0'}
    dependencies:
      '@aws-sdk/types': 3.567.0
      '@smithy/types': 2.12.0
      '@smithy/util-endpoints': 1.2.0
      tslib: 2.6.2

  /@aws-sdk/util-locate-window@3.535.0:
    resolution: {integrity: sha512-PHJ3SL6d2jpcgbqdgiPxkXpu7Drc2PYViwxSIqvvMKhDwzSB1W3mMvtpzwKM4IE7zLFodZo0GKjJ9AsoXndXhA==}
    engines: {node: '>=14.0.0'}
    dependencies:
      tslib: 2.6.2

  /@aws-sdk/util-user-agent-browser@3.535.0:
    resolution: {integrity: sha512-RWMcF/xV5n+nhaA/Ff5P3yNP3Kur/I+VNZngog4TEs92oB/nwOdAg/2JL8bVAhUbMrjTjpwm7PItziYFQoqyig==}
    dependencies:
      '@aws-sdk/types': 3.535.0
      '@smithy/types': 2.12.0
      bowser: 2.11.0
      tslib: 2.6.2

  /@aws-sdk/util-user-agent-browser@3.567.0:
    resolution: {integrity: sha512-cqP0uXtZ7m7hRysf3fRyJwcY1jCgQTpJy7BHB5VpsE7DXlXHD5+Ur5L42CY7UrRPrB6lc6YGFqaAOs5ghMcLyA==}
    dependencies:
      '@aws-sdk/types': 3.567.0
      '@smithy/types': 2.12.0
      bowser: 2.11.0
      tslib: 2.6.2

  /@aws-sdk/util-user-agent-node@3.535.0:
    resolution: {integrity: sha512-dRek0zUuIT25wOWJlsRm97nTkUlh1NDcLsQZIN2Y8KxhwoXXWtJs5vaDPT+qAg+OpcNj80i1zLR/CirqlFg/TQ==}
    engines: {node: '>=14.0.0'}
    peerDependencies:
      aws-crt: '>=1.0.0'
    peerDependenciesMeta:
      aws-crt:
        optional: true
    dependencies:
      '@aws-sdk/types': 3.535.0
      '@smithy/node-config-provider': 2.3.0
      '@smithy/types': 2.12.0
      tslib: 2.6.2

  /@aws-sdk/util-user-agent-node@3.568.0:
    resolution: {integrity: sha512-NVoZoLnKF+eXPBvXg+KqixgJkPSrerR6Gqmbjwqbv14Ini+0KNKB0/MXas1mDGvvEgtNkHI/Cb9zlJ3KXpti2A==}
    engines: {node: '>=16.0.0'}
    peerDependencies:
      aws-crt: '>=1.0.0'
    peerDependenciesMeta:
      aws-crt:
        optional: true
    dependencies:
      '@aws-sdk/types': 3.567.0
      '@smithy/node-config-provider': 2.3.0
      '@smithy/types': 2.12.0
      tslib: 2.6.2

  /@aws-sdk/util-utf8-browser@3.259.0:
    resolution: {integrity: sha512-UvFa/vR+e19XookZF8RzFZBrw2EUkQWxiBW0yYQAhvk3C+QVGl0H3ouca8LDBlBfQKXwmW3huo/59H8rwb1wJw==}
    dependencies:
      tslib: 2.6.2

  /@aws-sdk/xml-builder@3.535.0:
    resolution: {integrity: sha512-VXAq/Jz8KIrU84+HqsOJhIKZqG0PNTdi6n6PFQ4xJf44ZQHD/5C7ouH4qCFX5XgZXcgbRIcMVVYGC6Jye0dRng==}
    engines: {node: '>=14.0.0'}
    dependencies:
      '@smithy/types': 2.12.0
      tslib: 2.6.2

  /@aws-sdk/xml-builder@3.567.0:
    resolution: {integrity: sha512-Db25jK9sZdGa7PEQTdm60YauUVbeYGsSEMQOHGP6ifbXfCknqgkPgWV16DqAKJUsbII0xgkJ9LpppkmYal3K/g==}
    engines: {node: '>=16.0.0'}
    dependencies:
      '@smithy/types': 2.12.0
      tslib: 2.6.2

  /@babel/code-frame@7.18.6:
    resolution: {integrity: sha512-TDCmlK5eOvH+eH7cdAFlNXeVJqWIQ7gW9tY1GJIpUtFb6CmjVyq2VM3u71bOyR8CRihcCgMUYoDNyLXao3+70Q==}
    engines: {node: '>=6.9.0'}
    dependencies:
      '@babel/highlight': 7.18.6

  /@babel/helper-validator-identifier@7.22.20:
    resolution: {integrity: sha512-Y4OZ+ytlatR8AI+8KZfKuL5urKp7qey08ha31L8b3BwewJAoJamTzyvxPR/5D+KkdJCGPq/+8TukHBlY10FX9A==}
    engines: {node: '>=6.9.0'}

  /@babel/highlight@7.18.6:
    resolution: {integrity: sha512-u7stbOuYjaPezCuLj29hNW1v64M2Md2qupEKP1fHc7WdOA3DgLh37suiSrZYY7haUB7iBeQZ9P1uiRF359do3g==}
    engines: {node: '>=6.9.0'}
    dependencies:
      '@babel/helper-validator-identifier': 7.22.20
      chalk: 2.4.2
      js-tokens: 4.0.0

  /@babel/runtime@7.22.5:
    resolution: {integrity: sha512-ecjvYlnAaZ/KVneE/OdKYBYfgXV3Ptu6zQWmgEF7vwKhQnvVS6bjMD2XYgj+SNvQ1GfK/pjgokfPkC/2CO8CuA==}
    engines: {node: '>=6.9.0'}
    dependencies:
      regenerator-runtime: 0.13.11

  /@bcoe/v8-coverage@0.2.3:
    resolution: {integrity: sha512-0hYQ8SB4Db5zvZB4axdMHGwEaQjkZzFjQiN9LVYvIFB2nSUHW9tYpxWriPrWDASIxiaXax83REcLxuSdnGPZtw==}
    dev: true

  /@biomejs/biome@1.6.2:
    resolution: {integrity: sha512-vw6JhYnpLRRDaawI+d7NaQj17F7LSSJrgT03IQUETwRUG3Q1/a4ByJRphTVXPuhiTnaKVmUlEF3I5NSitcdD+g==}
    engines: {node: '>=14.*'}
    hasBin: true
    requiresBuild: true
    optionalDependencies:
      '@biomejs/cli-darwin-arm64': 1.6.2
      '@biomejs/cli-darwin-x64': 1.6.2
      '@biomejs/cli-linux-arm64': 1.6.2
      '@biomejs/cli-linux-arm64-musl': 1.6.2
      '@biomejs/cli-linux-x64': 1.6.2
      '@biomejs/cli-linux-x64-musl': 1.6.2
      '@biomejs/cli-win32-arm64': 1.6.2
      '@biomejs/cli-win32-x64': 1.6.2
    dev: true

  /@biomejs/cli-darwin-arm64@1.6.2:
    resolution: {integrity: sha512-2sGcNO1wDuQ6r97/SDaPzP3ehrCL7qHXpVggcB/OonbVBEamqIkN1tHsID/snnX3R2ax2QTarjb4bQ+1BpEWzA==}
    engines: {node: '>=14.*'}
    cpu: [arm64]
    os: [darwin]
    requiresBuild: true
    dev: true
    optional: true

  /@biomejs/cli-darwin-x64@1.6.2:
    resolution: {integrity: sha512-qtHDXIHd7eRIHv41XdG6pt1dbw+qiD0OgLlJn5rvW20kSSFfLxW8yc4upcC1PzlruP1BQpKFec3r5rx1duTtzw==}
    engines: {node: '>=14.*'}
    cpu: [x64]
    os: [darwin]
    requiresBuild: true
    dev: true
    optional: true

  /@biomejs/cli-linux-arm64-musl@1.6.2:
    resolution: {integrity: sha512-ej3Jj6O9KUSCJUWqVs+9aOo6IcRIALHaGFB20wnQTWtRMFhu1PluM48MrQtMKputgdk5/CopQ662IdKf1PeuEg==}
    engines: {node: '>=14.*'}
    cpu: [arm64]
    os: [linux]
    requiresBuild: true
    dev: true
    optional: true

  /@biomejs/cli-linux-arm64@1.6.2:
    resolution: {integrity: sha512-e1FJ59lx84QoqQgu1/uzAPIcYGcTkZY/m6Aj8ZHwi7KoWAE5xSogximFHNQ82lS4qkUfG7KaPTbYT6cGJjN9jQ==}
    engines: {node: '>=14.*'}
    cpu: [arm64]
    os: [linux]
    requiresBuild: true
    dev: true
    optional: true

  /@biomejs/cli-linux-x64-musl@1.6.2:
    resolution: {integrity: sha512-uOVt4UBkFTFtdXgPX3QuSHRPVIvj07FP0P7A0UOP++idd0r9Bxyt5iIBaAORM3eQyGQqzCGPln1GuM6GalYKzg==}
    engines: {node: '>=14.*'}
    cpu: [x64]
    os: [linux]
    requiresBuild: true
    dev: true
    optional: true

  /@biomejs/cli-linux-x64@1.6.2:
    resolution: {integrity: sha512-S6Wc5YX6aLDLMzwlDmiw/kjK62Ex+xzE432M5ge9q8tSCluGeHIzrenrJlu8E0xPG2FEipDaK4iqwnjS9O6e2A==}
    engines: {node: '>=14.*'}
    cpu: [x64]
    os: [linux]
    requiresBuild: true
    dev: true
    optional: true

  /@biomejs/cli-win32-arm64@1.6.2:
    resolution: {integrity: sha512-5zuxNyvnKy7oLN7KLkqcYpsMKGubfMaeQ+RqnpFsmrofQAxpOo6EL/TyJvr8g533Z0a2/cQ/ALqnwl0mN3KQoQ==}
    engines: {node: '>=14.*'}
    cpu: [arm64]
    os: [win32]
    requiresBuild: true
    dev: true
    optional: true

  /@biomejs/cli-win32-x64@1.6.2:
    resolution: {integrity: sha512-O3nf09/m3cb3/U3M+uO4l236iTZr4F4SmLNG3okKXPfyZqKLNnF6OjdTHOYEiNXnGEtlRuUeemqb3vht9JkXaw==}
    engines: {node: '>=14.*'}
    cpu: [x64]
    os: [win32]
    requiresBuild: true
    dev: true
    optional: true

  /@colors/colors@1.5.0:
    resolution: {integrity: sha512-ooWCrlZP11i8GImSjTHYHLkvFDP48nS4+204nGb1RiX/WXYHmJA2III9/e2DWVabCESdW7hBAEzHRqUn9OUVvQ==}
    engines: {node: '>=0.1.90'}
    requiresBuild: true
    optional: true

  /@commitlint/cli@17.6.6:
    resolution: {integrity: sha512-sTKpr2i/Fjs9OmhU+beBxjPavpnLSqZaO6CzwKVq2Tc4UYVTMFgpKOslDhUBVlfAUBfjVO8ParxC/MXkIOevEA==}
    engines: {node: '>=v14'}
    hasBin: true
    dependencies:
      '@commitlint/format': 17.4.4
      '@commitlint/lint': 17.6.6
      '@commitlint/load': 17.5.0
      '@commitlint/read': 17.5.1
      '@commitlint/types': 17.4.4
      execa: 5.1.1
      lodash.isfunction: 3.0.9
      resolve-from: 5.0.0
      resolve-global: 1.0.0
      yargs: 17.7.1
    transitivePeerDependencies:
      - '@swc/core'
      - '@swc/wasm'
    dev: true

  /@commitlint/config-conventional@17.6.6:
    resolution: {integrity: sha512-phqPz3BDhfj49FUYuuZIuDiw+7T6gNAEy7Yew1IBHqSohVUCWOK2FXMSAExzS2/9X+ET93g0Uz83KjiHDOOFag==}
    engines: {node: '>=v14'}
    dependencies:
      conventional-changelog-conventionalcommits: 5.0.0
    dev: true

  /@commitlint/config-validator@17.4.4:
    resolution: {integrity: sha512-bi0+TstqMiqoBAQDvdEP4AFh0GaKyLFlPPEObgI29utoKEYoPQTvF0EYqIwYYLEoJYhj5GfMIhPHJkTJhagfeg==}
    engines: {node: '>=v14'}
    dependencies:
      '@commitlint/types': 17.4.4
      ajv: 8.12.0
    dev: true

  /@commitlint/config-validator@18.1.0:
    resolution: {integrity: sha512-kbHkIuItXn93o2NmTdwi5Mk1ujyuSIysRE/XHtrcps/27GuUKEIqBJp6TdJ4Sq+ze59RlzYSHMKuDKZbfg9+uQ==}
    engines: {node: '>=v18'}
    requiresBuild: true
    dependencies:
      '@commitlint/types': 18.1.0
      ajv: 8.12.0
    dev: true
    optional: true

  /@commitlint/cz-commitlint@17.5.0(commitizen@4.3.0)(inquirer@8.2.5):
    resolution: {integrity: sha512-zW68IvFPuejgbwvWG5SZFkf6g/cniiCsvcphp1WCoA9fn65nnl6kE3VvwbyNRTFpO1Pczpa4OTsaWigQ1jdk7A==}
    engines: {node: '>=v14'}
    peerDependencies:
      commitizen: ^4.0.3
      inquirer: ^8.0.0
    dependencies:
      '@commitlint/ensure': 17.4.4
      '@commitlint/load': 17.5.0
      '@commitlint/types': 17.4.4
      chalk: 4.1.2
      commitizen: 4.3.0(typescript@5.1.6)
      inquirer: 8.2.5
      lodash.isplainobject: 4.0.6
      word-wrap: 1.2.3
    transitivePeerDependencies:
      - '@swc/core'
      - '@swc/wasm'
    dev: true

  /@commitlint/ensure@17.4.4:
    resolution: {integrity: sha512-AHsFCNh8hbhJiuZ2qHv/m59W/GRE9UeOXbkOqxYMNNg9pJ7qELnFcwj5oYpa6vzTSHtPGKf3C2yUFNy1GGHq6g==}
    engines: {node: '>=v14'}
    dependencies:
      '@commitlint/types': 17.4.4
      lodash.camelcase: 4.3.0
      lodash.kebabcase: 4.1.1
      lodash.snakecase: 4.1.1
      lodash.startcase: 4.4.0
      lodash.upperfirst: 4.3.1
    dev: true

  /@commitlint/execute-rule@17.4.0:
    resolution: {integrity: sha512-LIgYXuCSO5Gvtc0t9bebAMSwd68ewzmqLypqI2Kke1rqOqqDbMpYcYfoPfFlv9eyLIh4jocHWwCK5FS7z9icUA==}
    engines: {node: '>=v14'}
    dev: true

  /@commitlint/execute-rule@18.1.0:
    resolution: {integrity: sha512-w3Vt4K+O7+nSr9/gFSEfZ1exKUOPSlJaRpnk7Y+XowEhvwT7AIk1HNANH+gETf0zGZ020+hfiMW/Ome+SNCUsg==}
    engines: {node: '>=v18'}
    requiresBuild: true
    dev: true
    optional: true

  /@commitlint/format@17.4.4:
    resolution: {integrity: sha512-+IS7vpC4Gd/x+uyQPTAt3hXs5NxnkqAZ3aqrHd5Bx/R9skyCAWusNlNbw3InDbAK6j166D9asQM8fnmYIa+CXQ==}
    engines: {node: '>=v14'}
    dependencies:
      '@commitlint/types': 17.4.4
      chalk: 4.1.2
    dev: true

  /@commitlint/is-ignored@17.6.6:
    resolution: {integrity: sha512-4Fw875faAKO+2nILC04yW/2Vy/wlV3BOYCSQ4CEFzriPEprc1Td2LILmqmft6PDEK5Sr14dT9tEzeaZj0V56Gg==}
    engines: {node: '>=v14'}
    dependencies:
      '@commitlint/types': 17.4.4
      semver: 7.5.2
    dev: true

  /@commitlint/lint@17.6.6:
    resolution: {integrity: sha512-5bN+dnHcRLkTvwCHYMS7Xpbr+9uNi0Kq5NR3v4+oPNx6pYXt8ACuw9luhM/yMgHYwW0ajIR20wkPAFkZLEMGmg==}
    engines: {node: '>=v14'}
    dependencies:
      '@commitlint/is-ignored': 17.6.6
      '@commitlint/parse': 17.6.5
      '@commitlint/rules': 17.6.5
      '@commitlint/types': 17.4.4
    dev: true

  /@commitlint/load@17.5.0:
    resolution: {integrity: sha512-l+4W8Sx4CD5rYFsrhHH8HP01/8jEP7kKf33Xlx2Uk2out/UKoKPYMOIRcDH5ppT8UXLMV+x6Wm5osdRKKgaD1Q==}
    engines: {node: '>=v14'}
    dependencies:
      '@commitlint/config-validator': 17.4.4
      '@commitlint/execute-rule': 17.4.0
      '@commitlint/resolve-extends': 17.4.4
      '@commitlint/types': 17.4.4
      '@types/node': 18.18.7
      chalk: 4.1.2
      cosmiconfig: 8.2.0
      cosmiconfig-typescript-loader: 4.2.0(@types/node@18.18.7)(cosmiconfig@8.2.0)(ts-node@10.9.1)(typescript@5.1.6)
      lodash.isplainobject: 4.0.6
      lodash.merge: 4.6.2
      lodash.uniq: 4.5.0
      resolve-from: 5.0.0
      ts-node: 10.9.1(@types/node@18.18.7)(typescript@5.1.6)
      typescript: 5.1.6
    transitivePeerDependencies:
      - '@swc/core'
      - '@swc/wasm'
    dev: true

  /@commitlint/load@18.2.0(typescript@5.1.6):
    resolution: {integrity: sha512-xjX3d3CRlOALwImhOsmLYZh14/+gW/KxsY7+bPKrzmGuFailf9K7ckhB071oYZVJdACnpY4hDYiosFyOC+MpAA==}
    engines: {node: '>=v18'}
    requiresBuild: true
    dependencies:
      '@commitlint/config-validator': 18.1.0
      '@commitlint/execute-rule': 18.1.0
      '@commitlint/resolve-extends': 18.1.0
      '@commitlint/types': 18.1.0
      '@types/node': 18.18.7
      chalk: 4.1.2
      cosmiconfig: 8.2.0
      cosmiconfig-typescript-loader: 5.0.0(@types/node@18.18.7)(cosmiconfig@8.2.0)(typescript@5.1.6)
      lodash.isplainobject: 4.0.6
      lodash.merge: 4.6.2
      lodash.uniq: 4.5.0
      resolve-from: 5.0.0
    transitivePeerDependencies:
      - typescript
    dev: true
    optional: true

  /@commitlint/message@17.4.2:
    resolution: {integrity: sha512-3XMNbzB+3bhKA1hSAWPCQA3lNxR4zaeQAQcHj0Hx5sVdO6ryXtgUBGGv+1ZCLMgAPRixuc6en+iNAzZ4NzAa8Q==}
    engines: {node: '>=v14'}
    dev: true

  /@commitlint/parse@17.6.5:
    resolution: {integrity: sha512-0zle3bcn1Hevw5Jqpz/FzEWNo2KIzUbc1XyGg6WrWEoa6GH3A1pbqNF6MvE6rjuy6OY23c8stWnb4ETRZyN+Yw==}
    engines: {node: '>=v14'}
    dependencies:
      '@commitlint/types': 17.4.4
      conventional-changelog-angular: 5.0.13
      conventional-commits-parser: 3.2.4
    dev: true

  /@commitlint/read@17.5.1:
    resolution: {integrity: sha512-7IhfvEvB//p9aYW09YVclHbdf1u7g7QhxeYW9ZHSO8Huzp8Rz7m05aCO1mFG7G8M+7yfFnXB5xOmG18brqQIBg==}
    engines: {node: '>=v14'}
    dependencies:
      '@commitlint/top-level': 17.4.0
      '@commitlint/types': 17.4.4
      fs-extra: 11.2.0
      git-raw-commits: 2.0.11
      minimist: 1.2.8
    dev: true

  /@commitlint/resolve-extends@17.4.4:
    resolution: {integrity: sha512-znXr1S0Rr8adInptHw0JeLgumS11lWbk5xAWFVno+HUFVN45875kUtqjrI6AppmD3JI+4s0uZlqqlkepjJd99A==}
    engines: {node: '>=v14'}
    dependencies:
      '@commitlint/config-validator': 17.4.4
      '@commitlint/types': 17.4.4
      import-fresh: 3.3.0
      lodash.mergewith: 4.6.2
      resolve-from: 5.0.0
      resolve-global: 1.0.0
    dev: true

  /@commitlint/resolve-extends@18.1.0:
    resolution: {integrity: sha512-3mZpzOEJkELt7BbaZp6+bofJyxViyObebagFn0A7IHaLARhPkWTivXdjvZHS12nAORftv88Yhbh8eCPKfSvB7g==}
    engines: {node: '>=v18'}
    requiresBuild: true
    dependencies:
      '@commitlint/config-validator': 18.1.0
      '@commitlint/types': 18.1.0
      import-fresh: 3.3.0
      lodash.mergewith: 4.6.2
      resolve-from: 5.0.0
      resolve-global: 1.0.0
    dev: true
    optional: true

  /@commitlint/rules@17.6.5:
    resolution: {integrity: sha512-uTB3zSmnPyW2qQQH+Dbq2rekjlWRtyrjDo4aLFe63uteandgkI+cc0NhhbBAzcXShzVk0qqp8SlkQMu0mgHg/A==}
    engines: {node: '>=v14'}
    dependencies:
      '@commitlint/ensure': 17.4.4
      '@commitlint/message': 17.4.2
      '@commitlint/to-lines': 17.4.0
      '@commitlint/types': 17.4.4
      execa: 5.1.1
    dev: true

  /@commitlint/to-lines@17.4.0:
    resolution: {integrity: sha512-LcIy/6ZZolsfwDUWfN1mJ+co09soSuNASfKEU5sCmgFCvX5iHwRYLiIuoqXzOVDYOy7E7IcHilr/KS0e5T+0Hg==}
    engines: {node: '>=v14'}
    dev: true

  /@commitlint/top-level@17.4.0:
    resolution: {integrity: sha512-/1loE/g+dTTQgHnjoCy0AexKAEFyHsR2zRB4NWrZ6lZSMIxAhBJnmCqwao7b4H8888PsfoTBCLBYIw8vGnej8g==}
    engines: {node: '>=v14'}
    dependencies:
      find-up: 5.0.0
    dev: true

  /@commitlint/types@17.4.4:
    resolution: {integrity: sha512-amRN8tRLYOsxRr6mTnGGGvB5EmW/4DDjLMgiwK3CCVEmN6Sr/6xePGEpWaspKkckILuUORCwe6VfDBw6uj4axQ==}
    engines: {node: '>=v14'}
    dependencies:
      chalk: 4.1.2
    dev: true

  /@commitlint/types@18.1.0:
    resolution: {integrity: sha512-65vGxZmbs+2OVwEItxhp3Ul7X2m2LyLfifYI/NdPwRqblmuES2w2aIRhIjb7cwUIBHHSTT8WXj4ixVHQibmvLQ==}
    engines: {node: '>=v18'}
    requiresBuild: true
    dependencies:
      chalk: 4.1.2
    dev: true
    optional: true

  /@cspotcode/source-map-support@0.8.1:
    resolution: {integrity: sha512-IchNf6dN4tHoMFIn/7OE8LWZ19Y6q/67Bmf6vnGREv8RSbBVb9LPJxEcnwrcwX6ixSvaiGoomAUvu4YSxXrVgw==}
    engines: {node: '>=12'}
    dependencies:
      '@jridgewell/trace-mapping': 0.3.9
    dev: true

  /@emnapi/runtime@0.45.0:
    resolution: {integrity: sha512-Txumi3td7J4A/xTTwlssKieHKTGl3j4A1tglBx72auZ49YK7ePY6XZricgIg9mnZT4xPfA+UPCUdnhRuEFDL+w==}
    requiresBuild: true
    dependencies:
      tslib: 2.6.2
    dev: true
    optional: true

  /@es-joy/jsdoccomment@0.40.1:
    resolution: {integrity: sha512-YORCdZSusAlBrFpZ77pJjc5r1bQs5caPWtAu+WWmiSo+8XaUzseapVrfAtiRFbQWnrBxxLLEwF6f6ZG/UgCQCg==}
    engines: {node: '>=16'}
    dependencies:
      comment-parser: 1.4.0
      esquery: 1.5.0
      jsdoc-type-pratt-parser: 4.0.0
    dev: true

  /@eslint-community/eslint-utils@4.4.0(eslint@8.57.0):
    resolution: {integrity: sha512-1/sA4dwrzBAyeUoQ6oxahHKmrZvsnLCg4RfxW3ZFGGmQkSNQPFNLV9CUEFQP1x9EYXHTo5p6xdhZM1Ne9p/AfA==}
    engines: {node: ^12.22.0 || ^14.17.0 || >=16.0.0}
    peerDependencies:
      eslint: ^6.0.0 || ^7.0.0 || >=8.0.0 || 8.51.0
    dependencies:
      eslint: 8.57.0
      eslint-visitor-keys: 3.4.3
    dev: true

  /@eslint-community/regexpp@4.10.0:
    resolution: {integrity: sha512-Cu96Sd2By9mCNTx2iyKOmq10v22jUVQv0lQnlGNy16oE9589yE+QADPbrMGCkA51cKZSg3Pu/aTJVTGfL/qjUA==}
    engines: {node: ^12.0.0 || ^14.0.0 || >=16.0.0}
    dev: true

  /@eslint/eslintrc@2.1.4:
    resolution: {integrity: sha512-269Z39MS6wVJtsoUl10L60WdkhJVdPG24Q4eZTH3nnF6lpvSShEK3wQjDX9JRWAUPvPh7COouPpU9IrqaZFvtQ==}
    engines: {node: ^12.22.0 || ^14.17.0 || >=16.0.0}
    dependencies:
      ajv: 6.12.6
      debug: 4.3.4(supports-color@8.1.1)
      espree: 9.6.1
      globals: 13.24.0
      ignore: 5.2.4
      import-fresh: 3.3.0
      js-yaml: 4.1.0
      minimatch: 3.1.2
      strip-json-comments: 3.1.1
    transitivePeerDependencies:
      - supports-color
    dev: true

  /@eslint/js@8.57.0:
    resolution: {integrity: sha512-Ys+3g2TaW7gADOJzPt83SJtCDhMjndcDMFVQ/Tj9iA1BfJzFKD9mAUXT3OenpuPHbI6P/myECxRJrofUsDx/5g==}
    engines: {node: ^12.22.0 || ^14.17.0 || >=16.0.0}
    dev: true

  /@fluid-internal/eslint-plugin-fluid@0.1.1(eslint@8.57.0)(typescript@5.1.6):
    resolution: {integrity: sha512-7CNeAjn81BPvq/BKc1nQo/6HUZXg4KUAglFuCX6HFCnpGPrDLdm7cdkrGyA1tExB1EGnCAPFzVNbSqSYcwJnag==}
    dependencies:
      '@microsoft/tsdoc': 0.14.2
      '@typescript-eslint/parser': 6.21.0(eslint@8.57.0)(typescript@5.1.6)
      ts-morph: 20.0.0
    transitivePeerDependencies:
      - eslint
      - supports-color
      - typescript
    dev: true

  /@fluid-tools/build-cli@0.38.0:
    resolution: {integrity: sha512-QvfpjBidx9+bCsSIeqsZiRLg/dDmYrMZeJvAq6zRxhUynnA74koIIt2hbp0cP4MWbDWxMCMUvgLpzJHKuVVslA==}
    engines: {node: '>=14.17.0'}
    hasBin: true
    dependencies:
<<<<<<< HEAD
      '@fluid-tools/version-tools': 0.29.0_typescript@5.1.6
      '@fluidframework/build-tools': 0.29.0
      '@fluidframework/bundle-size-tools': 0.29.0
      '@microsoft/api-extractor': 7.43.1
      '@oclif/core': 3.26.5
      '@oclif/plugin-autocomplete': 2.3.10_typescript@5.1.6
=======
      '@fluid-tools/version-tools': 0.38.0
      '@fluidframework/build-tools': 0.38.0
      '@fluidframework/bundle-size-tools': 0.38.0
      '@microsoft/api-extractor': 7.43.1(@types/node@18.18.6)
      '@oclif/core': 3.26.6
      '@oclif/plugin-autocomplete': 3.0.16
>>>>>>> 4d56fd1f
      '@oclif/plugin-commands': 3.3.1
      '@oclif/plugin-help': 6.0.21
      '@oclif/plugin-not-found': 3.1.7
      '@octokit/core': 4.2.4
      '@rushstack/node-core-library': 3.59.5(@types/node@18.18.6)
      async: 3.2.4
      chalk: 2.4.2
      change-case: 3.1.0
      danger: 11.3.0
      date-fns: 2.30.0
      debug: 4.3.4(supports-color@8.1.1)
      execa: 5.1.1
      fs-extra: 9.1.0
      globby: 11.1.0
      gray-matter: 4.0.3
      human-id: 4.0.0
      inquirer: 8.2.5
      json5: 2.2.3
      jssm: 5.98.2(patch_hash=jvxmn6yyt5s6cxokjpzzkp2gqy)
      latest-version: 5.1.0
      minimatch: 7.4.6
      node-fetch: 2.6.9
      npm-check-updates: 16.14.20
      oclif: 4.10.1
      prettier: 3.2.5
      prompts: 2.4.2
      read-pkg-up: 7.0.1
      replace-in-file: 7.1.0
      resolve.exports: 2.0.2
      semver: 7.6.2
      semver-utils: 1.1.4
      simple-git: 3.19.1
      sort-json: 2.0.1
      sort-package-json: 1.57.0
      strip-ansi: 6.0.1
      table: 6.8.1
      ts-morph: 22.0.0
      type-fest: 2.19.0
    transitivePeerDependencies:
      - '@aws-sdk/client-sso-oidc'
      - '@aws-sdk/client-sts'
      - '@swc/core'
      - '@types/node'
      - aws-crt
      - bluebird
      - encoding
      - esbuild
      - supports-color
      - uglify-js
      - webpack-cli
    dev: true

  /@fluid-tools/version-tools@0.38.0:
    resolution: {integrity: sha512-sPGkM+2BMv0/QSSXwGEl8y+/cprookyS7mKQFdk3UiBlLBPr8uQcNxG1xPxpmM9JwZH63Q55dy56u4TnjuNoNQ==}
    engines: {node: '>=14.17.0'}
    hasBin: true
    dependencies:
      '@oclif/core': 3.26.6
      '@oclif/plugin-autocomplete': 3.0.16
      '@oclif/plugin-commands': 3.3.1
      '@oclif/plugin-help': 6.0.21
      '@oclif/plugin-not-found': 3.1.7
      chalk: 2.4.2
      semver: 7.6.2
      table: 6.8.1
    transitivePeerDependencies:
      - supports-color
    dev: true

  /@fluidframework/build-common@2.0.3:
    resolution: {integrity: sha512-1LU/2uyCeMxf63z5rhFOFEBvFyBogZ7ZXwzXLxyBhSgq/fGiq8PLjBW7uX++r0LcVCdaWyopf7w060eJpANYdg==}
    hasBin: true
    dev: true

  /@fluidframework/build-tools@0.38.0:
    resolution: {integrity: sha512-ZEUnUmaPDGhKRHQBjFwDW1YEHk1twDMqcB7Bj5fSfDheQyxbBGAOyKDIST7zTn/NB3zpARC3rE3R5/3NFnCCcA==}
    engines: {node: '>=14.17.0'}
    hasBin: true
    dependencies:
      '@fluid-tools/version-tools': 0.38.0
      '@fluidframework/bundle-size-tools': 0.38.0
      '@manypkg/get-packages': 2.2.0
      '@octokit/core': 4.2.4
      '@rushstack/node-core-library': 3.59.5(@types/node@18.18.6)
      async: 3.2.4
      chalk: 2.4.2
      cosmiconfig: 8.2.0
      danger: 11.3.0
      date-fns: 2.30.0
      debug: 4.3.4(supports-color@8.1.1)
      detect-indent: 6.1.0
      find-up: 7.0.0
      fs-extra: 9.1.0
      glob: 7.2.3
      ignore: 5.2.4
      json5: 2.2.3
      lodash: 4.17.21
      lodash.isequal: 4.5.0
      picomatch: 2.3.1
      rimraf: 4.4.1
      semver: 7.6.2
      sort-package-json: 1.57.0
      ts-morph: 22.0.0
      type-fest: 2.19.0
      typescript: 5.1.6
      yaml: 2.3.1
    transitivePeerDependencies:
      - '@swc/core'
      - '@types/node'
      - encoding
      - esbuild
      - supports-color
      - uglify-js
      - webpack-cli
    dev: true

  /@fluidframework/bundle-size-tools@0.38.0:
    resolution: {integrity: sha512-OaevKCCZKwnSI1iF3wnSgKR52xwtI74AVJsO1o9rjVyZMd78cdBK2KIZjqv7rIDINaqVlsZnulvrEx+AbBrg/g==}
    dependencies:
      azure-devops-node-api: 11.2.0
      jszip: 3.10.1
      msgpack-lite: 0.1.26
      pako: 2.1.0
      typescript: 5.1.6
      webpack: 5.88.1
    transitivePeerDependencies:
      - '@swc/core'
      - esbuild
      - uglify-js
      - webpack-cli
    dev: true

  /@fluidframework/eslint-config-fluid@5.3.0(eslint@8.57.0)(typescript@5.1.6):
    resolution: {integrity: sha512-sc8M6ZKnzBxshYZZodMbNgLSn36YdSJfafqAMtDVm2KnHoUP46JM9oLWYbo7xRBXrxEfaojO9q+VIZB0DAn2eg==}
    dependencies:
      '@fluid-internal/eslint-plugin-fluid': 0.1.1(eslint@8.57.0)(typescript@5.1.6)
      '@microsoft/tsdoc': 0.14.2
      '@rushstack/eslint-patch': 1.4.0
      '@rushstack/eslint-plugin': 0.13.1(eslint@8.57.0)(typescript@5.1.6)
      '@rushstack/eslint-plugin-security': 0.7.1(eslint@8.57.0)(typescript@5.1.6)
      '@typescript-eslint/eslint-plugin': 6.7.5(@typescript-eslint/parser@6.7.5)(eslint@8.57.0)(typescript@5.1.6)
      '@typescript-eslint/parser': 6.7.5(eslint@8.57.0)(typescript@5.1.6)
      eslint-config-prettier: 9.0.0(eslint@8.57.0)
      eslint-import-resolver-typescript: 3.6.1(@typescript-eslint/parser@6.7.5)(eslint-plugin-i@2.29.0)(eslint@8.57.0)
      eslint-plugin-eslint-comments: 3.2.0(eslint@8.57.0)
      eslint-plugin-import: /eslint-plugin-i@2.29.0(@typescript-eslint/parser@6.7.5)(eslint-import-resolver-typescript@3.6.1)(eslint@8.57.0)
      eslint-plugin-jsdoc: 46.8.2(eslint@8.57.0)
      eslint-plugin-promise: 6.1.1(eslint@8.57.0)
      eslint-plugin-react: 7.33.2(eslint@8.57.0)
      eslint-plugin-react-hooks: 4.6.0(eslint@8.57.0)
      eslint-plugin-tsdoc: 0.2.17
      eslint-plugin-unicorn: 48.0.1(eslint@8.57.0)
      eslint-plugin-unused-imports: 3.0.0(@typescript-eslint/eslint-plugin@6.7.5)(eslint@8.57.0)
    transitivePeerDependencies:
      - eslint
      - eslint-import-resolver-node
      - eslint-import-resolver-webpack
      - supports-color
      - typescript
    dev: true

  /@gar/promisify@1.1.3:
    resolution: {integrity: sha512-k2Ty1JcVojjJFwrg/ThKi2ujJ7XNLYaFGNB/bWT9wGR+oSMJHMa5w+CUq6p/pVrKeNNgA7pCqEcjSnHVoqJQFw==}

  /@gitbeaker/core@35.8.1:
    resolution: {integrity: sha512-KBrDykVKSmU9Q9Gly8KeHOgdc0lZSa435srECxuO0FGqqBcUQ82hPqUc13YFkkdOI9T1JRA3qSFajg8ds0mZKA==}
    engines: {node: '>=14.2.0'}
    dependencies:
      '@gitbeaker/requester-utils': 35.8.1
      form-data: 4.0.0
      li: 1.3.0
      mime: 3.0.0
      query-string: 7.1.3
      xcase: 2.0.1

  /@gitbeaker/node@35.8.1:
    resolution: {integrity: sha512-g6rX853y61qNhzq9cWtxIEoe2KDeFBtXAeWMGWJnc3nz3WRump2pIICvJqw/yobLZqmTNt+ea6w3/n92Mnbn3g==}
    engines: {node: '>=14.2.0'}
    deprecated: Please use its successor @gitbeaker/rest
    dependencies:
      '@gitbeaker/core': 35.8.1
      '@gitbeaker/requester-utils': 35.8.1
      delay: 5.0.0
      got: 11.8.6
      xcase: 2.0.1

  /@gitbeaker/requester-utils@35.8.1:
    resolution: {integrity: sha512-MFzdH+Z6eJaCZA5ruWsyvm6SXRyrQHjYVR6aY8POFraIy7ceIHOprWCs1R+0ydDZ8KtBnd8OTHjlJ0sLtSFJCg==}
    engines: {node: '>=14.2.0'}
    dependencies:
      form-data: 4.0.0
      qs: 6.11.0
      xcase: 2.0.1

  /@humanwhocodes/config-array@0.11.14:
    resolution: {integrity: sha512-3T8LkOmg45BV5FICb15QQMsyUSWrQ8AygVfC7ZG32zOalnqrilm018ZVCw0eapXux8FtA33q8PSRSstjee3jSg==}
    engines: {node: '>=10.10.0'}
    dependencies:
      '@humanwhocodes/object-schema': 2.0.2
      debug: 4.3.4(supports-color@8.1.1)
      minimatch: 3.1.2
    transitivePeerDependencies:
      - supports-color
    dev: true

  /@humanwhocodes/module-importer@1.0.1:
    resolution: {integrity: sha512-bxveV4V8v5Yb4ncFTT3rPSgZBOpCkjfK0y4oVVVJwIuDVBRMDXrPyXRL988i5ap9m9bnyEEjWfm5WkBmtffLfA==}
    engines: {node: '>=12.22'}
    dev: true

  /@humanwhocodes/object-schema@2.0.2:
    resolution: {integrity: sha512-6EwiSjwWYP7pTckG6I5eyFANjPhmPjUX9JRLUSfNPC7FX7zK9gyZAfUEaECL6ALTpGX5AjnBq3C9XmVWPitNpw==}
    dev: true

  /@hutson/parse-repository-url@3.0.2:
    resolution: {integrity: sha512-H9XAx3hc0BQHY6l+IFSWHDySypcXsvsuLhgYLUGywmJ5pswRVQJUHpOsobnLYp2ZUaUlKiKDrgWWhosOwAEM8Q==}
    engines: {node: '>=6.9.0'}
    dev: true

  /@img/sharp-darwin-arm64@0.33.2:
    resolution: {integrity: sha512-itHBs1rPmsmGF9p4qRe++CzCgd+kFYktnsoR1sbIAfsRMrJZau0Tt1AH9KVnufc2/tU02Gf6Ibujx+15qRE03w==}
    engines: {glibc: '>=2.26', node: ^18.17.0 || ^20.3.0 || >=21.0.0, npm: '>=9.6.5', pnpm: '>=7.1.0', yarn: '>=3.2.0'}
    cpu: [arm64]
    os: [darwin]
    requiresBuild: true
    optionalDependencies:
      '@img/sharp-libvips-darwin-arm64': 1.0.1
    dev: true
    optional: true

  /@img/sharp-darwin-x64@0.33.2:
    resolution: {integrity: sha512-/rK/69Rrp9x5kaWBjVN07KixZanRr+W1OiyKdXcbjQD6KbW+obaTeBBtLUAtbBsnlTTmWthw99xqoOS7SsySDg==}
    engines: {glibc: '>=2.26', node: ^18.17.0 || ^20.3.0 || >=21.0.0, npm: '>=9.6.5', pnpm: '>=7.1.0', yarn: '>=3.2.0'}
    cpu: [x64]
    os: [darwin]
    requiresBuild: true
    optionalDependencies:
      '@img/sharp-libvips-darwin-x64': 1.0.1
    dev: true
    optional: true

  /@img/sharp-libvips-darwin-arm64@1.0.1:
    resolution: {integrity: sha512-kQyrSNd6lmBV7O0BUiyu/OEw9yeNGFbQhbxswS1i6rMDwBBSX+e+rPzu3S+MwAiGU3HdLze3PanQ4Xkfemgzcw==}
    engines: {macos: '>=11', npm: '>=9.6.5', pnpm: '>=7.1.0', yarn: '>=3.2.0'}
    cpu: [arm64]
    os: [darwin]
    requiresBuild: true
    dev: true
    optional: true

  /@img/sharp-libvips-darwin-x64@1.0.1:
    resolution: {integrity: sha512-eVU/JYLPVjhhrd8Tk6gosl5pVlvsqiFlt50wotCvdkFGf+mDNBJxMh+bvav+Wt3EBnNZWq8Sp2I7XfSjm8siog==}
    engines: {macos: '>=10.13', npm: '>=9.6.5', pnpm: '>=7.1.0', yarn: '>=3.2.0'}
    cpu: [x64]
    os: [darwin]
    requiresBuild: true
    dev: true
    optional: true

  /@img/sharp-libvips-linux-arm64@1.0.1:
    resolution: {integrity: sha512-bnGG+MJjdX70mAQcSLxgeJco11G+MxTz+ebxlz8Y3dxyeb3Nkl7LgLI0mXupoO+u1wRNx/iRj5yHtzA4sde1yA==}
    engines: {glibc: '>=2.26', npm: '>=9.6.5', pnpm: '>=7.1.0', yarn: '>=3.2.0'}
    cpu: [arm64]
    os: [linux]
    requiresBuild: true
    dev: true
    optional: true

  /@img/sharp-libvips-linux-arm@1.0.1:
    resolution: {integrity: sha512-FtdMvR4R99FTsD53IA3LxYGghQ82t3yt0ZQ93WMZ2xV3dqrb0E8zq4VHaTOuLEAuA83oDawHV3fd+BsAPadHIQ==}
    engines: {glibc: '>=2.28', npm: '>=9.6.5', pnpm: '>=7.1.0', yarn: '>=3.2.0'}
    cpu: [arm]
    os: [linux]
    requiresBuild: true
    dev: true
    optional: true

  /@img/sharp-libvips-linux-s390x@1.0.1:
    resolution: {integrity: sha512-3+rzfAR1YpMOeA2zZNp+aYEzGNWK4zF3+sdMxuCS3ey9HhDbJ66w6hDSHDMoap32DueFwhhs3vwooAB2MaK4XQ==}
    engines: {glibc: '>=2.28', npm: '>=9.6.5', pnpm: '>=7.1.0', yarn: '>=3.2.0'}
    cpu: [s390x]
    os: [linux]
    requiresBuild: true
    dev: true
    optional: true

  /@img/sharp-libvips-linux-x64@1.0.1:
    resolution: {integrity: sha512-3NR1mxFsaSgMMzz1bAnnKbSAI+lHXVTqAHgc1bgzjHuXjo4hlscpUxc0vFSAPKI3yuzdzcZOkq7nDPrP2F8Jgw==}
    engines: {glibc: '>=2.26', npm: '>=9.6.5', pnpm: '>=7.1.0', yarn: '>=3.2.0'}
    cpu: [x64]
    os: [linux]
    requiresBuild: true
    dev: true
    optional: true

  /@img/sharp-libvips-linuxmusl-arm64@1.0.1:
    resolution: {integrity: sha512-5aBRcjHDG/T6jwC3Edl3lP8nl9U2Yo8+oTl5drd1dh9Z1EBfzUKAJFUDTDisDjUwc7N4AjnPGfCA3jl3hY8uDg==}
    engines: {musl: '>=1.2.2', npm: '>=9.6.5', pnpm: '>=7.1.0', yarn: '>=3.2.0'}
    cpu: [arm64]
    os: [linux]
    requiresBuild: true
    dev: true
    optional: true

  /@img/sharp-libvips-linuxmusl-x64@1.0.1:
    resolution: {integrity: sha512-dcT7inI9DBFK6ovfeWRe3hG30h51cBAP5JXlZfx6pzc/Mnf9HFCQDLtYf4MCBjxaaTfjCCjkBxcy3XzOAo5txw==}
    engines: {musl: '>=1.2.2', npm: '>=9.6.5', pnpm: '>=7.1.0', yarn: '>=3.2.0'}
    cpu: [x64]
    os: [linux]
    requiresBuild: true
    dev: true
    optional: true

  /@img/sharp-linux-arm64@0.33.2:
    resolution: {integrity: sha512-pz0NNo882vVfqJ0yNInuG9YH71smP4gRSdeL09ukC2YLE6ZyZePAlWKEHgAzJGTiOh8Qkaov6mMIMlEhmLdKew==}
    engines: {glibc: '>=2.26', node: ^18.17.0 || ^20.3.0 || >=21.0.0, npm: '>=9.6.5', pnpm: '>=7.1.0', yarn: '>=3.2.0'}
    cpu: [arm64]
    os: [linux]
    requiresBuild: true
    optionalDependencies:
      '@img/sharp-libvips-linux-arm64': 1.0.1
    dev: true
    optional: true

  /@img/sharp-linux-arm@0.33.2:
    resolution: {integrity: sha512-Fndk/4Zq3vAc4G/qyfXASbS3HBZbKrlnKZLEJzPLrXoJuipFNNwTes71+Ki1hwYW5lch26niRYoZFAtZVf3EGA==}
    engines: {glibc: '>=2.28', node: ^18.17.0 || ^20.3.0 || >=21.0.0, npm: '>=9.6.5', pnpm: '>=7.1.0', yarn: '>=3.2.0'}
    cpu: [arm]
    os: [linux]
    requiresBuild: true
    optionalDependencies:
      '@img/sharp-libvips-linux-arm': 1.0.1
    dev: true
    optional: true

  /@img/sharp-linux-s390x@0.33.2:
    resolution: {integrity: sha512-MBoInDXDppMfhSzbMmOQtGfloVAflS2rP1qPcUIiITMi36Mm5YR7r0ASND99razjQUpHTzjrU1flO76hKvP5RA==}
    engines: {glibc: '>=2.28', node: ^18.17.0 || ^20.3.0 || >=21.0.0, npm: '>=9.6.5', pnpm: '>=7.1.0', yarn: '>=3.2.0'}
    cpu: [s390x]
    os: [linux]
    requiresBuild: true
    optionalDependencies:
      '@img/sharp-libvips-linux-s390x': 1.0.1
    dev: true
    optional: true

  /@img/sharp-linux-x64@0.33.2:
    resolution: {integrity: sha512-xUT82H5IbXewKkeF5aiooajoO1tQV4PnKfS/OZtb5DDdxS/FCI/uXTVZ35GQ97RZXsycojz/AJ0asoz6p2/H/A==}
    engines: {glibc: '>=2.26', node: ^18.17.0 || ^20.3.0 || >=21.0.0, npm: '>=9.6.5', pnpm: '>=7.1.0', yarn: '>=3.2.0'}
    cpu: [x64]
    os: [linux]
    requiresBuild: true
    optionalDependencies:
      '@img/sharp-libvips-linux-x64': 1.0.1
    dev: true
    optional: true

  /@img/sharp-linuxmusl-arm64@0.33.2:
    resolution: {integrity: sha512-F+0z8JCu/UnMzg8IYW1TMeiViIWBVg7IWP6nE0p5S5EPQxlLd76c8jYemG21X99UzFwgkRo5yz2DS+zbrnxZeA==}
    engines: {musl: '>=1.2.2', node: ^18.17.0 || ^20.3.0 || >=21.0.0, npm: '>=9.6.5', pnpm: '>=7.1.0', yarn: '>=3.2.0'}
    cpu: [arm64]
    os: [linux]
    requiresBuild: true
    optionalDependencies:
      '@img/sharp-libvips-linuxmusl-arm64': 1.0.1
    dev: true
    optional: true

  /@img/sharp-linuxmusl-x64@0.33.2:
    resolution: {integrity: sha512-+ZLE3SQmSL+Fn1gmSaM8uFusW5Y3J9VOf+wMGNnTtJUMUxFhv+P4UPaYEYT8tqnyYVaOVGgMN/zsOxn9pSsO2A==}
    engines: {musl: '>=1.2.2', node: ^18.17.0 || ^20.3.0 || >=21.0.0, npm: '>=9.6.5', pnpm: '>=7.1.0', yarn: '>=3.2.0'}
    cpu: [x64]
    os: [linux]
    requiresBuild: true
    optionalDependencies:
      '@img/sharp-libvips-linuxmusl-x64': 1.0.1
    dev: true
    optional: true

  /@img/sharp-wasm32@0.33.2:
    resolution: {integrity: sha512-fLbTaESVKuQcpm8ffgBD7jLb/CQLcATju/jxtTXR1XCLwbOQt+OL5zPHSDMmp2JZIeq82e18yE0Vv7zh6+6BfQ==}
    engines: {node: ^18.17.0 || ^20.3.0 || >=21.0.0, npm: '>=9.6.5', pnpm: '>=7.1.0', yarn: '>=3.2.0'}
    cpu: [wasm32]
    requiresBuild: true
    dependencies:
      '@emnapi/runtime': 0.45.0
    dev: true
    optional: true

  /@img/sharp-win32-ia32@0.33.2:
    resolution: {integrity: sha512-okBpql96hIGuZ4lN3+nsAjGeggxKm7hIRu9zyec0lnfB8E7Z6p95BuRZzDDXZOl2e8UmR4RhYt631i7mfmKU8g==}
    engines: {node: ^18.17.0 || ^20.3.0 || >=21.0.0, npm: '>=9.6.5', pnpm: '>=7.1.0', yarn: '>=3.2.0'}
    cpu: [ia32]
    os: [win32]
    requiresBuild: true
    dev: true
    optional: true

  /@img/sharp-win32-x64@0.33.2:
    resolution: {integrity: sha512-E4magOks77DK47FwHUIGH0RYWSgRBfGdK56kIHSVeB9uIS4pPFr4N2kIVsXdQQo4LzOsENKV5KAhRlRL7eMAdg==}
    engines: {node: ^18.17.0 || ^20.3.0 || >=21.0.0, npm: '>=9.6.5', pnpm: '>=7.1.0', yarn: '>=3.2.0'}
    cpu: [x64]
    os: [win32]
    requiresBuild: true
    dev: true
    optional: true

  /@inquirer/confirm@3.1.6:
    resolution: {integrity: sha512-Mj4TU29g6Uy+37UtpA8UpEOI2icBfpCwSW1QDtfx60wRhUy90s/kHPif2OXSSvuwDQT1lhAYRWUfkNf9Tecxvg==}
    engines: {node: '>=18'}
    dependencies:
      '@inquirer/core': 8.1.0
      '@inquirer/type': 1.3.1

  /@inquirer/core@7.1.1:
    resolution: {integrity: sha512-rD1UI3eARN9qJBcLRXPOaZu++Bg+xsk0Tuz1EUOXEW+UbYif1sGjr0Tw7lKejHzKD9IbXE1CEtZ+xR/DrNlQGQ==}
    engines: {node: '>=18'}
    dependencies:
      '@inquirer/type': 1.2.1
      '@types/mute-stream': 0.0.4
      '@types/node': 20.11.30
      '@types/wrap-ansi': 3.0.0
      ansi-escapes: 4.3.2
      chalk: 4.1.2
      cli-spinners: 2.9.2
      cli-width: 4.1.0
      figures: 3.2.0
      mute-stream: 1.0.0
      signal-exit: 4.1.0
      strip-ansi: 6.0.1
      wrap-ansi: 6.2.0

  /@inquirer/core@8.1.0:
    resolution: {integrity: sha512-kfx0SU9nWgGe1f03ao/uXc85SFH1v2w3vQVH7QDGjKxdtJz+7vPitFtG++BTyJMYyYgH8MpXigutcXJeiQwVRw==}
    engines: {node: '>=18'}
    dependencies:
      '@inquirer/figures': 1.0.1
      '@inquirer/type': 1.3.1
      '@types/mute-stream': 0.0.4
      '@types/node': 20.12.8
      '@types/wrap-ansi': 3.0.0
      ansi-escapes: 4.3.2
      chalk: 4.1.2
      cli-spinners: 2.9.2
      cli-width: 4.1.0
      mute-stream: 1.0.0
      signal-exit: 4.1.0
      strip-ansi: 6.0.1
      wrap-ansi: 6.2.0

  /@inquirer/figures@1.0.1:
    resolution: {integrity: sha512-mtup3wVKia3ZwULPHcbs4Mor8Voi+iIXEWD7wCNbIO6lYR62oPCTQyrddi5OMYVXHzeCSoneZwJuS8sBvlEwDw==}
    engines: {node: '>=18'}

  /@inquirer/input@2.1.1:
    resolution: {integrity: sha512-Ag5PDh3/V3B68WGD/5LKXDqbdWKlF7zyfPAlstzu0NoZcZGBbZFjfgXlZIcb6Gs+AfdSi7wNf7soVAaMGH7moQ==}
    engines: {node: '>=18'}
    dependencies:
      '@inquirer/core': 7.1.1
      '@inquirer/type': 1.2.1

  /@inquirer/select@2.3.2:
    resolution: {integrity: sha512-VzLHVpaobBpI3o/CWSG2sCDqrjHZEYAfT1bowbR8Q72fEi0WfBO3Fnh595QqBit9kQhI1uJbVHaaovg1I7eE7Q==}
    engines: {node: '>=18'}
    dependencies:
      '@inquirer/core': 8.1.0
      '@inquirer/figures': 1.0.1
      '@inquirer/type': 1.3.1
      ansi-escapes: 4.3.2
      chalk: 4.1.2

  /@inquirer/type@1.2.1:
    resolution: {integrity: sha512-xwMfkPAxeo8Ji/IxfUSqzRi0/+F2GIqJmpc5/thelgMGsjNZcjDDRBO9TLXT1s/hdx/mK5QbVIvgoLIFgXhTMQ==}
    engines: {node: '>=18'}

  /@inquirer/type@1.3.1:
    resolution: {integrity: sha512-Pe3PFccjPVJV1vtlfVvm9OnlbxqdnP5QcscFEFEnK5quChf1ufZtM0r8mR5ToWHMxZOh0s8o/qp9ANGRTo/DAw==}
    engines: {node: '>=18'}

  /@isaacs/cliui@8.0.2:
    resolution: {integrity: sha512-O8jcjabXaleOG9DQ0+ARXWZBTfnP4WNAqzuiJK7ll44AmxGKv/J2M4TPjxjY3znBCfvBXFzucm1twdyFybFqEA==}
    engines: {node: '>=12'}
    dependencies:
      string-width: 5.1.2
      string-width-cjs: /string-width@4.2.3
      strip-ansi: 7.1.0
      strip-ansi-cjs: /strip-ansi@6.0.1
      wrap-ansi: 8.1.0
      wrap-ansi-cjs: /wrap-ansi@7.0.0

  /@istanbuljs/schema@0.1.3:
    resolution: {integrity: sha512-ZXRY4jNvVgSVQ8DL3LTcakaAtXwTVUxE81hslsyD2AtoXW/wVob10HkOJ1X/pAlcI7D+2YoZKg5do8G/w6RYgA==}
    engines: {node: '>=8'}
    dev: true

  /@jridgewell/gen-mapping@0.3.2:
    resolution: {integrity: sha512-mh65xKQAzI6iBcFzwv28KVWSmCkdRBWoOh+bYQGW3+6OZvbbN3TqMGo5hqYxQniRcH9F2VZIoJCm4pa3BPDK/A==}
    engines: {node: '>=6.0.0'}
    dependencies:
      '@jridgewell/set-array': 1.1.2
      '@jridgewell/sourcemap-codec': 1.4.14
      '@jridgewell/trace-mapping': 0.3.18

  /@jridgewell/resolve-uri@3.1.0:
    resolution: {integrity: sha512-F2msla3tad+Mfht5cJq7LSXcdudKTWCVYUgw6pLFOOHSTtZlj6SWNYAp+AhuqLmWdBO2X5hPrLcu8cVP8fy28w==}
    engines: {node: '>=6.0.0'}

  /@jridgewell/set-array@1.1.2:
    resolution: {integrity: sha512-xnkseuNADM0gt2bs+BvhO0p78Mk762YnZdsuzFV018NoG1Sj1SCQvpSqa7XUaTam5vAGasABV9qXASMKnFMwMw==}
    engines: {node: '>=6.0.0'}

  /@jridgewell/source-map@0.3.3:
    resolution: {integrity: sha512-b+fsZXeLYi9fEULmfBrhxn4IrPlINf8fiNarzTof004v3lFdntdwa9PF7vFJqm3mg7s+ScJMxXaE3Acp1irZcg==}
    dependencies:
      '@jridgewell/gen-mapping': 0.3.2
      '@jridgewell/trace-mapping': 0.3.18

  /@jridgewell/sourcemap-codec@1.4.14:
    resolution: {integrity: sha512-XPSJHWmi394fuUuzDnGz1wiKqWfo1yXecHQMRf2l6hztTO+nPru658AyDngaBe7isIxEkRsPR3FZh+s7iVa4Uw==}

  /@jridgewell/trace-mapping@0.3.18:
    resolution: {integrity: sha512-w+niJYzMHdd7USdiH2U6869nqhD2nbfZXND5Yp93qIbEmnDNk7PD48o+YchRVpzMU7M6jVCbenTR7PA1FLQ9pA==}
    dependencies:
      '@jridgewell/resolve-uri': 3.1.0
      '@jridgewell/sourcemap-codec': 1.4.14

  /@jridgewell/trace-mapping@0.3.9:
    resolution: {integrity: sha512-3Belt6tdc8bPgAtbcmdtNJlirVoTmEb5e2gC94PnkwEW9jI6CAHUeoG85tjWP5WquqfavoMtMwiG4P926ZKKuQ==}
    dependencies:
      '@jridgewell/resolve-uri': 3.1.0
      '@jridgewell/sourcemap-codec': 1.4.14
    dev: true

  /@kwsites/file-exists@1.1.1:
    resolution: {integrity: sha512-m9/5YGR18lIwxSFDwfE3oA7bWuq9kdau6ugN4H2rJeyhFQZcG9AgSHkQtSD15a8WvTgfz9aikZMrKPHvbpqFiw==}
    dependencies:
      debug: 4.3.4(supports-color@8.1.1)
    transitivePeerDependencies:
      - supports-color

  /@kwsites/promise-deferred@1.1.1:
    resolution: {integrity: sha512-GaHYm+c0O9MjZRu0ongGBRbinu8gVAMd2UZjji6jVmqKtZluZnptXGWhz1E8j8D2HJ3f/yMxKAUC0b+57wncIw==}

  /@manypkg/find-root@2.2.0:
    resolution: {integrity: sha512-NET+BNIMmBWUUUfFtuDgaTIav6pVlkkSdI2mt+2rFWPd6TQ0DXyhQH47Ql+d7x2oIkJ69dkVKwsTErRt2ROPbw==}
    engines: {node: '>=14.18.0'}
    dependencies:
      '@manypkg/tools': 1.1.0
      '@types/node': 12.20.24
      find-up: 4.1.0
      fs-extra: 8.1.0

  /@manypkg/get-packages@2.2.0:
    resolution: {integrity: sha512-B5p5BXMwhGZKi/syEEAP1eVg5DZ/9LP+MZr0HqfrHLgu9fq0w4ZwH8yVen4JmjrxI2dWS31dcoswYzuphLaRxg==}
    engines: {node: '>=14.18.0'}
    dependencies:
      '@manypkg/find-root': 2.2.0
      '@manypkg/tools': 1.1.0

  /@manypkg/tools@1.1.0:
    resolution: {integrity: sha512-SkAyKAByB9l93Slyg8AUHGuM2kjvWioUTCckT/03J09jYnfEzMO/wSXmEhnKGYs6qx9De8TH4yJCl0Y9lRgnyQ==}
    engines: {node: '>=14.18.0'}
    dependencies:
      fs-extra: 8.1.0
      globby: 11.1.0
      jju: 1.4.0
      read-yaml-file: 1.1.0

  /@microsoft/api-documenter@7.22.24:
    resolution: {integrity: sha512-KdO7p/weirR/po0SqwWsbqoPUTqLv0QVvxqopysxF2PVdBpeKx4eOrII1VGw0rL0QY6WVvttIOJwD/JpYv9oWw==}
    hasBin: true
    dependencies:
      '@microsoft/api-extractor-model': 7.27.4
      '@microsoft/tsdoc': 0.14.2
      '@rushstack/node-core-library': 3.59.5(@types/node@18.18.6)
      '@rushstack/ts-command-line': 4.15.1
      colors: 1.2.5
      js-yaml: 3.13.1
      resolve: 1.22.1
    transitivePeerDependencies:
      - '@types/node'
    dev: true

  /@microsoft/api-extractor-model@7.27.4:
    resolution: {integrity: sha512-HjqQFmuGPOS20rtnu+9Jj0QrqZyR59E+piUWXPMZTTn4jaZI+4UmsHSf3Id8vyueAhOBH2cgwBuRTE5R+MfSMw==}
    dependencies:
      '@microsoft/tsdoc': 0.14.2
      '@microsoft/tsdoc-config': 0.16.2
      '@rushstack/node-core-library': 3.59.5(@types/node@18.18.6)
    transitivePeerDependencies:
      - '@types/node'
    dev: true

<<<<<<< HEAD
  /@microsoft/api-extractor-model/7.28.14:
=======
  /@microsoft/api-extractor-model@7.28.14(@types/node@18.18.6):
>>>>>>> 4d56fd1f
    resolution: {integrity: sha512-Bery/c8A8SsKPSvA82cTTuy/+OcxZbLRmKhPkk91/AJOQzxZsShcrmHFAGeiEqSIrv1nPZ3tKq9kfMLdCHmsqg==}
    dependencies:
      '@microsoft/tsdoc': 0.14.2
      '@microsoft/tsdoc-config': 0.16.2
<<<<<<< HEAD
      '@rushstack/node-core-library': 4.1.0
    transitivePeerDependencies:
      - '@types/node'
    dev: true

  /@microsoft/api-extractor-model/7.28.14_@types+node@18.18.6:
    resolution: {integrity: sha512-Bery/c8A8SsKPSvA82cTTuy/+OcxZbLRmKhPkk91/AJOQzxZsShcrmHFAGeiEqSIrv1nPZ3tKq9kfMLdCHmsqg==}
    dependencies:
      '@microsoft/tsdoc': 0.14.2
      '@microsoft/tsdoc-config': 0.16.2
      '@rushstack/node-core-library': 4.1.0_@types+node@18.18.6
    transitivePeerDependencies:
      - '@types/node'

  /@microsoft/api-extractor/7.43.1:
    resolution: {integrity: sha512-ohg40SsvFFgzHFAtYq5wKJc8ZDyY46bphjtnSvhSSlXpPTG7GHwyyXkn48UZiUCBwr2WC7TRC1Jfwz7nreuiyQ==}
    hasBin: true
    dependencies:
      '@microsoft/api-extractor-model': 7.28.14
      '@microsoft/tsdoc': 0.14.2
      '@microsoft/tsdoc-config': 0.16.2
      '@rushstack/node-core-library': 4.1.0
      '@rushstack/rig-package': 0.5.2
      '@rushstack/terminal': 0.10.1
      '@rushstack/ts-command-line': 4.19.2
=======
      '@rushstack/node-core-library': 4.1.0(@types/node@18.18.6)
    transitivePeerDependencies:
      - '@types/node'

  /@microsoft/api-extractor@7.43.1(@types/node@18.18.6):
    resolution: {integrity: sha512-ohg40SsvFFgzHFAtYq5wKJc8ZDyY46bphjtnSvhSSlXpPTG7GHwyyXkn48UZiUCBwr2WC7TRC1Jfwz7nreuiyQ==}
    hasBin: true
    dependencies:
      '@microsoft/api-extractor-model': 7.28.14(@types/node@18.18.6)
      '@microsoft/tsdoc': 0.14.2
      '@microsoft/tsdoc-config': 0.16.2
      '@rushstack/node-core-library': 4.1.0(@types/node@18.18.6)
      '@rushstack/rig-package': 0.5.2
      '@rushstack/terminal': 0.10.1(@types/node@18.18.6)
      '@rushstack/ts-command-line': 4.19.2(@types/node@18.18.6)
>>>>>>> 4d56fd1f
      lodash: 4.17.21
      minimatch: 3.0.8
      resolve: 1.22.8
      semver: 7.5.4
      source-map: 0.6.1
      typescript: 5.4.2
    transitivePeerDependencies:
      - '@types/node'

<<<<<<< HEAD
  /@microsoft/api-extractor/7.43.1_@types+node@18.18.6:
    resolution: {integrity: sha512-ohg40SsvFFgzHFAtYq5wKJc8ZDyY46bphjtnSvhSSlXpPTG7GHwyyXkn48UZiUCBwr2WC7TRC1Jfwz7nreuiyQ==}
    hasBin: true
    dependencies:
      '@microsoft/api-extractor-model': 7.28.14_@types+node@18.18.6
      '@microsoft/tsdoc': 0.14.2
      '@microsoft/tsdoc-config': 0.16.2
      '@rushstack/node-core-library': 4.1.0_@types+node@18.18.6
      '@rushstack/rig-package': 0.5.2
      '@rushstack/terminal': 0.10.1_@types+node@18.18.6
      '@rushstack/ts-command-line': 4.19.2_@types+node@18.18.6
      lodash: 4.17.21
      minimatch: 3.0.8
      resolve: 1.22.8
      semver: 7.5.4
      source-map: 0.6.1
      typescript: 5.4.2
    transitivePeerDependencies:
      - '@types/node'

  /@microsoft/tsdoc-config/0.16.2:
=======
  /@microsoft/tsdoc-config@0.16.2:
>>>>>>> 4d56fd1f
    resolution: {integrity: sha512-OGiIzzoBLgWWR0UdRJX98oYO+XKGf7tiK4Zk6tQ/E4IJqGCe7dvkTvgDZV5cFJUzLGDOjeAXrnZoA6QkVySuxw==}
    dependencies:
      '@microsoft/tsdoc': 0.14.2
      ajv: 6.12.6
      jju: 1.4.0
      resolve: 1.19.0

  /@microsoft/tsdoc@0.14.2:
    resolution: {integrity: sha512-9b8mPpKrfeGRuhFH5iO1iwCLeIIsV6+H1sRfxbkoGXIyQE2BTsPd9zqSqQJ+pv5sJ/hT5M1zvOFL02MnEezFug==}

  /@nodelib/fs.scandir@2.1.5:
    resolution: {integrity: sha512-vq24Bq3ym5HEQm2NKCr3yXDwjc7vTsEThRDnkp2DK9p1uqLR+DHurm/NOTo0KG7HYHU7eppKZj3MyqYuMBf62g==}
    engines: {node: '>= 8'}
    dependencies:
      '@nodelib/fs.stat': 2.0.5
      run-parallel: 1.2.0

  /@nodelib/fs.stat@2.0.5:
    resolution: {integrity: sha512-RkhPPp2zrqDAQA/2jNhnztcPAlv64XdhIp7a7454A5ovI7Bukxgt7MX7udwAu3zg1DcpPU0rz3VV1SeaqvY4+A==}
    engines: {node: '>= 8'}

  /@nodelib/fs.walk@1.2.8:
    resolution: {integrity: sha512-oGB+UxlgWcgQkgwo8GcEGwemoTFt3FIO9ababBmaGwXIoBKZ+GTy0pP185beGg7Llih/NSHSV2XAs1lnznocSg==}
    engines: {node: '>= 8'}
    dependencies:
      '@nodelib/fs.scandir': 2.1.5
      fastq: 1.15.0

  /@npmcli/fs@2.1.2:
    resolution: {integrity: sha512-yOJKRvohFOaLqipNtwYB9WugyZKhC/DZC4VYPmpaCzDBrA8YpK3qHZ8/HGscMnE4GqbkLNuVcCnxkeQEdGt6LQ==}
    engines: {node: ^12.13.0 || ^14.15.0 || >=16.0.0}
    dependencies:
      '@gar/promisify': 1.1.3
      semver: 7.6.2

  /@npmcli/fs@3.1.0:
    resolution: {integrity: sha512-7kZUAaLscfgbwBQRbvdMYaZOWyMEcPTH/tJjnyAWJ/dvvs9Ef+CERx/qJb9GExJpl1qipaDGn7KqHnFGGixd0w==}
    engines: {node: ^14.17.0 || ^16.13.0 || >=18.0.0}
    dependencies:
      semver: 7.6.2

  /@npmcli/git@4.1.0:
    resolution: {integrity: sha512-9hwoB3gStVfa0N31ymBmrX+GuDGdVA/QWShZVqE0HK2Af+7QGGrCTbZia/SW0ImUTjTne7SP91qxDmtXvDHRPQ==}
    engines: {node: ^14.17.0 || ^16.13.0 || >=18.0.0}
    dependencies:
      '@npmcli/promise-spawn': 6.0.2
      lru-cache: 7.18.3
      npm-pick-manifest: 8.0.1
      proc-log: 3.0.0
      promise-inflight: 1.0.1
      promise-retry: 2.0.1
      semver: 7.6.0
      which: 3.0.1
    transitivePeerDependencies:
      - bluebird

  /@npmcli/installed-package-contents@2.0.2:
    resolution: {integrity: sha512-xACzLPhnfD51GKvTOOuNX2/V4G4mz9/1I2MfDoye9kBM3RYe5g2YbscsaGoTlaWqkxeiapBWyseULVKpSVHtKQ==}
    engines: {node: ^14.17.0 || ^16.13.0 || >=18.0.0}
    hasBin: true
    dependencies:
      npm-bundled: 3.0.0
      npm-normalize-package-bin: 3.0.1

  /@npmcli/move-file@2.0.1:
    resolution: {integrity: sha512-mJd2Z5TjYWq/ttPLLGqArdtnC74J6bOzg4rMDnN+p1xTacZ2yPRCk2y0oSWQtygLR9YVQXgOcONrwtnk3JupxQ==}
    engines: {node: ^12.13.0 || ^14.15.0 || >=16.0.0}
    deprecated: This functionality has been moved to @npmcli/fs
    dependencies:
      mkdirp: 1.0.4
      rimraf: 3.0.2

  /@npmcli/node-gyp@3.0.0:
    resolution: {integrity: sha512-gp8pRXC2oOxu0DUE1/M3bYtb1b3/DbJ5aM113+XJBgfXdussRAsX0YOrOhdd8WvnAR6auDBvJomGAkLKA5ydxA==}
    engines: {node: ^14.17.0 || ^16.13.0 || >=18.0.0}

  /@npmcli/promise-spawn@6.0.2:
    resolution: {integrity: sha512-gGq0NJkIGSwdbUt4yhdF8ZrmkGKVz9vAdVzpOfnom+V8PLSmSOVhZwbNvZZS1EYcJN5hzzKBxmmVVAInM6HQLg==}
    engines: {node: ^14.17.0 || ^16.13.0 || >=18.0.0}
    dependencies:
      which: 3.0.1

  /@npmcli/run-script@6.0.2:
    resolution: {integrity: sha512-NCcr1uQo1k5U+SYlnIrbAh3cxy+OQT1VtqiAbxdymSlptbzBb62AjH2xXgjNCoP073hoa1CfCAcwoZ8k96C4nA==}
    engines: {node: ^14.17.0 || ^16.13.0 || >=18.0.0}
    dependencies:
      '@npmcli/node-gyp': 3.0.0
      '@npmcli/promise-spawn': 6.0.2
      node-gyp: 9.3.1
      read-package-json-fast: 3.0.2
      which: 3.0.1
    transitivePeerDependencies:
      - bluebird
      - supports-color

  /@oclif/core@3.26.5:
    resolution: {integrity: sha512-uRmAujGJjLhhgpLylbiuHuPt9Ec7u6aJ72utuSPNTRw47+W5vbQSGnLGPiil1Mt5YDL+zFOyTVH6Uv3NSP2SaQ==}
    engines: {node: '>=18.0.0'}
    dependencies:
      '@types/cli-progress': 3.11.5
      ansi-escapes: 4.3.2
      ansi-styles: 4.3.0
      cardinal: 2.1.1
      chalk: 4.1.2
      clean-stack: 3.0.1
      cli-progress: 3.12.0
      color: 4.2.3
      debug: 4.3.4(supports-color@8.1.1)
      ejs: 3.1.10
      get-package-type: 0.1.0
      globby: 11.1.0
      hyperlinker: 1.0.0
      indent-string: 4.0.0
      is-wsl: 2.2.0
      js-yaml: 3.14.1
      minimatch: 9.0.4
      natural-orderby: 2.0.3
      object-treeify: 1.1.33
      password-prompt: 1.1.3
      slice-ansi: 4.0.0
      string-width: 4.2.3
      strip-ansi: 6.0.1
      supports-color: 8.1.1
      supports-hyperlinks: 2.3.0
      widest-line: 3.1.0
      wordwrap: 1.0.0
      wrap-ansi: 7.0.0

  /@oclif/core@3.26.6:
    resolution: {integrity: sha512-+FiTw1IPuJTF9tSAlTsY8bGK4sgthehjz7c2SvYdgQncTkxI2xvUch/8QpjNYGLEmUneNygvYMRBax2KJcLccA==}
    engines: {node: '>=18.0.0'}
    dependencies:
      '@types/cli-progress': 3.11.5
      ansi-escapes: 4.3.2
      ansi-styles: 4.3.0
      cardinal: 2.1.1
      chalk: 4.1.2
      clean-stack: 3.0.1
      cli-progress: 3.12.0
      color: 4.2.3
      debug: 4.3.4(supports-color@8.1.1)
      ejs: 3.1.10
      get-package-type: 0.1.0
      globby: 11.1.0
      hyperlinker: 1.0.0
      indent-string: 4.0.0
      is-wsl: 2.2.0
      js-yaml: 3.14.1
      minimatch: 9.0.4
      natural-orderby: 2.0.3
      object-treeify: 1.1.33
      password-prompt: 1.1.3
      slice-ansi: 4.0.0
      string-width: 4.2.3
      strip-ansi: 6.0.1
      supports-color: 8.1.1
      supports-hyperlinks: 2.3.0
      widest-line: 3.1.0
      wordwrap: 1.0.0
      wrap-ansi: 7.0.0
    dev: true

  /@oclif/plugin-autocomplete@3.0.16:
    resolution: {integrity: sha512-Kke1AvvTa+ShTFG6EbCbE9wrdWcqJVk56iU39j/m2LOYTTSfL0BDyVq0D3w2fVmA/OdXoG3EDiz/66GjPPFg4A==}
    engines: {node: '>=18.0.0'}
    dependencies:
      '@oclif/core': 3.26.5
      chalk: 5.3.0
      debug: 4.3.4(supports-color@8.1.1)
      ejs: 3.1.10
    transitivePeerDependencies:
      - supports-color

  /@oclif/plugin-commands@3.3.1:
    resolution: {integrity: sha512-SikJBlXaVsbCX3A8YBdpU70VvU58P75+4vMt0AtJFEPYS1n+5srrLJgTrEFJkCfFvlqj1SNI9yMFr1TG+LKN9w==}
    engines: {node: '>=18.0.0'}
    dependencies:
      '@oclif/core': 3.26.5
      lodash.pickby: 4.6.0
      lodash.sortby: 4.7.0
      lodash.template: 4.5.0
      lodash.uniqby: 4.7.0

  /@oclif/plugin-help@6.0.21:
    resolution: {integrity: sha512-w860r9d456xhw1GPaos9yQF+BZeFY9UKdrINbL3fZFX5ZHhr/zGT4Fep5wUkHogjjnSB8+ZHi3D6j2jScIizUw==}
    engines: {node: '>=18.0.0'}
    dependencies:
      '@oclif/core': 3.26.5

  /@oclif/plugin-not-found@3.1.7:
    resolution: {integrity: sha512-fGR1gJE7X6BX3QHAtVX4Tg3T04mrnhtCIGzksQYYcelSftTS0nASnQ3uDacdGwbUPqaEq7HfUyh/G7WRIRxcrw==}
    engines: {node: '>=18.0.0'}
    dependencies:
      '@inquirer/confirm': 3.1.6
      '@oclif/core': 3.26.5
      chalk: 5.3.0
      fast-levenshtein: 3.0.0

  /@oclif/plugin-warn-if-update-available@3.0.15:
    resolution: {integrity: sha512-JtPTJFjL6izMCe5dDS2ix2PyWAD2DeJ5Atzd2HHRifbPcmOxaUE62FKTnarIwfPHLMF/nN33liwo9InAdirozg==}
    engines: {node: '>=18.0.0'}
    dependencies:
      '@oclif/core': 3.26.5
      chalk: 5.3.0
      debug: 4.3.4(supports-color@8.1.1)
      http-call: 5.3.0
      lodash.template: 4.5.0
    transitivePeerDependencies:
      - supports-color

  /@oclif/test@3.2.12:
    resolution: {integrity: sha512-6DqfPVnCuUaH4VqwAChTWlNla4uPVx3XP5EaxYLjQrSdAzgPn8TMftURDmcfDobU6qQr97Cywec4szfYg4pS7Q==}
    engines: {node: '>=18.0.0'}
    dependencies:
      '@oclif/core': 3.26.5
      chai: 4.4.1
      fancy-test: 3.0.14
    transitivePeerDependencies:
      - supports-color
    dev: true

  /@octokit/auth-token@2.5.0:
    resolution: {integrity: sha512-r5FVUJCOLl19AxiuZD2VRZ/ORjp/4IN98Of6YJoJOkY75CIBuYfmiNHGrDwXr+aLGG55igl9QrxX3hbiXlLb+g==}
    dependencies:
      '@octokit/types': 6.41.0

  /@octokit/auth-token@3.0.3:
    resolution: {integrity: sha512-/aFM2M4HVDBT/jjDBa84sJniv1t9Gm/rLkalaz9htOm+L+8JMj1k9w0CkUdcxNyNxZPlTxKPVko+m1VlM58ZVA==}
    engines: {node: '>= 14'}
    dependencies:
      '@octokit/types': 9.3.2

  /@octokit/core@3.6.0:
    resolution: {integrity: sha512-7RKRKuA4xTjMhY+eG3jthb3hlZCsOwg3rztWh75Xc+ShDWOfDDATWbeZpAHBNRpm4Tv9WgBMOy1zEJYXG6NJ7Q==}
    dependencies:
      '@octokit/auth-token': 2.5.0
      '@octokit/graphql': 4.8.0
      '@octokit/request': 5.6.3
      '@octokit/request-error': 2.1.0
      '@octokit/types': 6.41.0
      before-after-hook: 2.2.3
      universal-user-agent: 6.0.0
    transitivePeerDependencies:
      - encoding

  /@octokit/core@4.2.4:
    resolution: {integrity: sha512-rYKilwgzQ7/imScn3M9/pFfUf4I1AZEH3KhyJmtPdE2zfaXAn2mFfUy4FbKewzc2We5y/LlKLj36fWJLKC2SIQ==}
    engines: {node: '>= 14'}
    dependencies:
      '@octokit/auth-token': 3.0.3
      '@octokit/graphql': 5.0.5
      '@octokit/request': 6.2.3
      '@octokit/request-error': 3.0.3
      '@octokit/types': 9.3.2
      before-after-hook: 2.2.3
      universal-user-agent: 6.0.0
    transitivePeerDependencies:
      - encoding

  /@octokit/endpoint@6.0.12:
    resolution: {integrity: sha512-lF3puPwkQWGfkMClXb4k/eUT/nZKQfxinRWJrdZaJO85Dqwo/G0yOC434Jr2ojwafWJMYqFGFa5ms4jJUgujdA==}
    dependencies:
      '@octokit/types': 6.41.0
      is-plain-object: 5.0.0
      universal-user-agent: 6.0.0

  /@octokit/endpoint@7.0.5:
    resolution: {integrity: sha512-LG4o4HMY1Xoaec87IqQ41TQ+glvIeTKqfjkCEmt5AIwDZJwQeVZFIEYXrYY6yLwK+pAScb9Gj4q+Nz2qSw1roA==}
    engines: {node: '>= 14'}
    dependencies:
      '@octokit/types': 9.3.2
      is-plain-object: 5.0.0
      universal-user-agent: 6.0.0

  /@octokit/graphql@4.8.0:
    resolution: {integrity: sha512-0gv+qLSBLKF0z8TKaSKTsS39scVKF9dbMxJpj3U0vC7wjNWFuIpL/z76Qe2fiuCbDRcJSavkXsVtMS6/dtQQsg==}
    dependencies:
      '@octokit/request': 5.6.3
      '@octokit/types': 6.41.0
      universal-user-agent: 6.0.0
    transitivePeerDependencies:
      - encoding

  /@octokit/graphql@5.0.5:
    resolution: {integrity: sha512-Qwfvh3xdqKtIznjX9lz2D458r7dJPP8l6r4GQkIdWQouZwHQK0mVT88uwiU2bdTU2OtT1uOlKpRciUWldpG0yQ==}
    engines: {node: '>= 14'}
    dependencies:
      '@octokit/request': 6.2.3
      '@octokit/types': 9.3.2
      universal-user-agent: 6.0.0
    transitivePeerDependencies:
      - encoding

  /@octokit/openapi-types@12.11.0:
    resolution: {integrity: sha512-VsXyi8peyRq9PqIz/tpqiL2w3w80OgVMwBHltTml3LmVvXiphgeqmY9mvBw9Wu7e0QWk/fqD37ux8yP5uVekyQ==}

  /@octokit/openapi-types@18.0.0:
    resolution: {integrity: sha512-V8GImKs3TeQRxRtXFpG2wl19V7444NIOTDF24AWuIbmNaNYOQMWRbjcGDXV5B+0n887fgDcuMNOmlul+k+oJtw==}

  /@octokit/plugin-paginate-rest@2.21.3(@octokit/core@3.6.0):
    resolution: {integrity: sha512-aCZTEf0y2h3OLbrgKkrfFdjRL6eSOo8komneVQJnYecAxIej7Bafor2xhuDJOIFau4pk0i/P28/XgtbyPF0ZHw==}
    peerDependencies:
      '@octokit/core': '>=2'
    dependencies:
      '@octokit/core': 3.6.0
      '@octokit/types': 6.41.0

  /@octokit/plugin-request-log@1.0.4(@octokit/core@3.6.0):
    resolution: {integrity: sha512-mLUsMkgP7K/cnFEw07kWqXGF5LKrOkD+lhCrKvPHXWDywAwuDUeDwWBpc69XK3pNX0uKiVt8g5z96PJ6z9xCFA==}
    peerDependencies:
      '@octokit/core': '>=3'
    dependencies:
      '@octokit/core': 3.6.0

  /@octokit/plugin-rest-endpoint-methods@5.16.2(@octokit/core@3.6.0):
    resolution: {integrity: sha512-8QFz29Fg5jDuTPXVtey05BLm7OB+M8fnvE64RNegzX7U+5NUXcOcnpTIK0YfSHBg8gYd0oxIq3IZTe9SfPZiRw==}
    peerDependencies:
      '@octokit/core': '>=3'
    dependencies:
      '@octokit/core': 3.6.0
      '@octokit/types': 6.41.0
      deprecation: 2.3.1

  /@octokit/request-error@2.1.0:
    resolution: {integrity: sha512-1VIvgXxs9WHSjicsRwq8PlR2LR2x6DwsJAaFgzdi0JfJoGSO8mYI/cHJQ+9FbN21aa+DrgNLnwObmyeSC8Rmpg==}
    dependencies:
      '@octokit/types': 6.41.0
      deprecation: 2.3.1
      once: 1.4.0

  /@octokit/request-error@3.0.3:
    resolution: {integrity: sha512-crqw3V5Iy2uOU5Np+8M/YexTlT8zxCfI+qu+LxUB7SZpje4Qmx3mub5DfEKSO8Ylyk0aogi6TYdf6kxzh2BguQ==}
    engines: {node: '>= 14'}
    dependencies:
      '@octokit/types': 9.3.2
      deprecation: 2.3.1
      once: 1.4.0

  /@octokit/request@5.6.3:
    resolution: {integrity: sha512-bFJl0I1KVc9jYTe9tdGGpAMPy32dLBXXo1dS/YwSCTL/2nd9XeHsY616RE3HPXDVk+a+dBuzyz5YdlXwcDTr2A==}
    dependencies:
      '@octokit/endpoint': 6.0.12
      '@octokit/request-error': 2.1.0
      '@octokit/types': 6.41.0
      is-plain-object: 5.0.0
      node-fetch: 2.6.9
      universal-user-agent: 6.0.0
    transitivePeerDependencies:
      - encoding

  /@octokit/request@6.2.3:
    resolution: {integrity: sha512-TNAodj5yNzrrZ/VxP+H5HiYaZep0H3GU0O7PaF+fhDrt8FPrnkei9Aal/txsN/1P7V3CPiThG0tIvpPDYUsyAA==}
    engines: {node: '>= 14'}
    dependencies:
      '@octokit/endpoint': 7.0.5
      '@octokit/request-error': 3.0.3
      '@octokit/types': 9.3.2
      is-plain-object: 5.0.0
      node-fetch: 2.6.9
      universal-user-agent: 6.0.0
    transitivePeerDependencies:
      - encoding

  /@octokit/rest@18.12.0:
    resolution: {integrity: sha512-gDPiOHlyGavxr72y0guQEhLsemgVjwRePayJ+FcKc2SJqKUbxbkvf5kAZEWA/MKvsfYlQAMVzNJE3ezQcxMJ2Q==}
    dependencies:
      '@octokit/core': 3.6.0
      '@octokit/plugin-paginate-rest': 2.21.3(@octokit/core@3.6.0)
      '@octokit/plugin-request-log': 1.0.4(@octokit/core@3.6.0)
      '@octokit/plugin-rest-endpoint-methods': 5.16.2(@octokit/core@3.6.0)
    transitivePeerDependencies:
      - encoding

  /@octokit/types@6.41.0:
    resolution: {integrity: sha512-eJ2jbzjdijiL3B4PrSQaSjuF2sPEQPVCPzBvTHJD9Nz+9dw2SGH4K4xeQJ77YfTq5bRQ+bD8wT11JbeDPmxmGg==}
    dependencies:
      '@octokit/openapi-types': 12.11.0

  /@octokit/types@9.3.2:
    resolution: {integrity: sha512-D4iHGTdAnEEVsB8fl95m1hiz7D5YiRdQ9b/OEb3BYRVwbLsGHcRVPz+u+BgRLNk0Q0/4iZCBqDN96j2XNxfXrA==}
    dependencies:
      '@octokit/openapi-types': 18.0.0

  /@pkgjs/parseargs@0.11.0:
    resolution: {integrity: sha512-+1VkjdD0QBLPodGrJUeqarH8VAIvQODIbwh9XpP5Syisf7YoQgsJKPNFoqqLQlu+VQ/tVSshMR6loPMn8U+dPg==}
    engines: {node: '>=14'}
    requiresBuild: true
    optional: true

  /@pnpm/config.env-replace@1.1.0:
    resolution: {integrity: sha512-htyl8TWnKL7K/ESFa1oW2UB5lVDxuF5DpM7tBi6Hu2LNL3mWkIzNLG6N4zoCUP1lCKNxWy/3iu8mS8MvToGd6w==}
    engines: {node: '>=12.22.0'}

  /@pnpm/network.ca-file@1.0.1:
    resolution: {integrity: sha512-gkINruT2KUhZLTaiHxwCOh1O4NVnFT0wLjWFBHmTz9vpKag/C/noIMJXBxFe4F0mYpUVX2puLwAieLYFg2NvoA==}
    engines: {node: '>=12.22.0'}
    dependencies:
      graceful-fs: 4.2.10

  /@pnpm/npm-conf@2.2.2:
    resolution: {integrity: sha512-UA91GwWPhFExt3IizW6bOeY/pQ0BkuNwKjk9iQW9KqxluGCrg4VenZ0/L+2Y0+ZOtme72EVvg6v0zo3AMQRCeA==}
    engines: {node: '>=12'}
    dependencies:
      '@pnpm/config.env-replace': 1.1.0
      '@pnpm/network.ca-file': 1.0.1
      config-chain: 1.1.13

  /@rushstack/eslint-patch@1.4.0:
    resolution: {integrity: sha512-cEjvTPU32OM9lUFegJagO0mRnIn+rbqrG89vV8/xLnLFX0DoR0r1oy5IlTga71Q7uT3Qus7qm7wgeiMT/+Irlg==}
    dev: true

  /@rushstack/eslint-plugin-security@0.7.1(eslint@8.57.0)(typescript@5.1.6):
    resolution: {integrity: sha512-84N42tlONhcbXdlk5Rkb+/pVxPnH+ojX8XwtFoecCRV88/4Ii7eGEyJPb73lOpHaE3NJxLzLVIeixKYQmdjImA==}
    peerDependencies:
      eslint: ^6.0.0 || ^7.0.0 || ^8.0.0 || 8.51.0
    dependencies:
      '@rushstack/tree-pattern': 0.3.1
      '@typescript-eslint/experimental-utils': 5.59.11(eslint@8.57.0)(typescript@5.1.6)
      eslint: 8.57.0
    transitivePeerDependencies:
      - supports-color
      - typescript
    dev: true

  /@rushstack/eslint-plugin@0.13.1(eslint@8.57.0)(typescript@5.1.6):
    resolution: {integrity: sha512-qQ6iPCm8SFuY+bpcSv5hlYtdwDHcFlE6wlpUHa0ywG9tGVBYM5But8S4qVRFq1iejAuFX+ubNUOyFJHvxpox+A==}
    peerDependencies:
      eslint: ^6.0.0 || ^7.0.0 || ^8.0.0 || 8.51.0
    dependencies:
      '@rushstack/tree-pattern': 0.3.1
      '@typescript-eslint/experimental-utils': 5.59.11(eslint@8.57.0)(typescript@5.1.6)
      eslint: 8.57.0
    transitivePeerDependencies:
      - supports-color
      - typescript
    dev: true

  /@rushstack/node-core-library@3.59.5(@types/node@18.18.6):
    resolution: {integrity: sha512-1IpV7LufrI1EoVO8hYsb3t6L8L+yp40Sa0OaOV2CIu1zx4e6ZeVNaVIEXFgMXBKdGXkAh21MnCaIzlDNpG6ZQw==}
    peerDependencies:
      '@types/node': '*'
    peerDependenciesMeta:
      '@types/node':
        optional: true
    dependencies:
      '@types/node': 18.18.6
      colors: 1.2.5
      fs-extra: 7.0.1
      import-lazy: 4.0.0
      jju: 1.4.0
      resolve: 1.22.1
      semver: 7.3.8
      z-schema: 5.0.5

<<<<<<< HEAD
  /@rushstack/node-core-library/4.1.0:
    resolution: {integrity: sha512-qz4JFBZJCf1YN5cAXa1dP6Mki/HrsQxc/oYGAGx29dF2cwF2YMxHoly0FBhMw3IEnxo5fMj0boVfoHVBkpkx/w==}
    peerDependencies:
      '@types/node': '*'
    peerDependenciesMeta:
      '@types/node':
        optional: true
    dependencies:
      fs-extra: 7.0.1
      import-lazy: 4.0.0
      jju: 1.4.0
      resolve: 1.22.8
      semver: 7.5.4
      z-schema: 5.0.5
    dev: true

  /@rushstack/node-core-library/4.1.0_@types+node@18.18.6:
=======
  /@rushstack/node-core-library@4.1.0(@types/node@18.18.6):
>>>>>>> 4d56fd1f
    resolution: {integrity: sha512-qz4JFBZJCf1YN5cAXa1dP6Mki/HrsQxc/oYGAGx29dF2cwF2YMxHoly0FBhMw3IEnxo5fMj0boVfoHVBkpkx/w==}
    peerDependencies:
      '@types/node': '*'
    peerDependenciesMeta:
      '@types/node':
        optional: true
    dependencies:
      '@types/node': 18.18.6
      fs-extra: 7.0.1
      import-lazy: 4.0.0
      jju: 1.4.0
      resolve: 1.22.8
      semver: 7.5.4
      z-schema: 5.0.5

  /@rushstack/rig-package@0.5.2:
    resolution: {integrity: sha512-mUDecIJeH3yYGZs2a48k+pbhM6JYwWlgjs2Ca5f2n1G2/kgdgP9D/07oglEGf6mRyXEnazhEENeYTSNDRCwdqA==}
    dependencies:
      resolve: 1.22.8
      strip-json-comments: 3.1.1

<<<<<<< HEAD
  /@rushstack/terminal/0.10.1:
    resolution: {integrity: sha512-C6Vi/m/84IYJTkfzmXr1+W8Wi3MmBjVF/q3za91Gb3VYjKbpALHVxY6FgH625AnDe5Z0Kh4MHKWA3Z7bqgAezA==}
    peerDependencies:
      '@types/node': '*'
    peerDependenciesMeta:
      '@types/node':
        optional: true
    dependencies:
      '@rushstack/node-core-library': 4.1.0
      supports-color: 8.1.1
    dev: true

  /@rushstack/terminal/0.10.1_@types+node@18.18.6:
=======
  /@rushstack/terminal@0.10.1(@types/node@18.18.6):
>>>>>>> 4d56fd1f
    resolution: {integrity: sha512-C6Vi/m/84IYJTkfzmXr1+W8Wi3MmBjVF/q3za91Gb3VYjKbpALHVxY6FgH625AnDe5Z0Kh4MHKWA3Z7bqgAezA==}
    peerDependencies:
      '@types/node': '*'
    peerDependenciesMeta:
      '@types/node':
        optional: true
    dependencies:
<<<<<<< HEAD
      '@rushstack/node-core-library': 4.1.0_@types+node@18.18.6
=======
      '@rushstack/node-core-library': 4.1.0(@types/node@18.18.6)
>>>>>>> 4d56fd1f
      '@types/node': 18.18.6
      supports-color: 8.1.1

  /@rushstack/tree-pattern@0.3.1:
    resolution: {integrity: sha512-2yn4qTkXZTByQffL3ymS6viYuyZk3YnJT49bopGBlm9Thtyfa7iuFUV6tt+09YIRO1sjmSWILf4dPj6+Dr5YVA==}
    dev: true

  /@rushstack/ts-command-line@4.15.1:
    resolution: {integrity: sha512-EL4jxZe5fhb1uVL/P/wQO+Z8Rc8FMiWJ1G7VgnPDvdIt5GVjRfK7vwzder1CZQiX3x0PY6uxENYLNGTFd1InRQ==}
    dependencies:
      '@types/argparse': 1.0.38
      argparse: 1.0.10
      colors: 1.2.5
      string-argv: 0.3.1
    dev: true

<<<<<<< HEAD
  /@rushstack/ts-command-line/4.19.2:
    resolution: {integrity: sha512-cqmXXmBEBlzo9WtyUrHtF9e6kl0LvBY7aTSVX4jfnBfXWZQWnPq9JTFPlQZ+L/ZwjZ4HrNwQsOVvhe9oOucZkw==}
    dependencies:
      '@rushstack/terminal': 0.10.1
      '@types/argparse': 1.0.38
      argparse: 1.0.10
      string-argv: 0.3.1
    transitivePeerDependencies:
      - '@types/node'
    dev: true

  /@rushstack/ts-command-line/4.19.2_@types+node@18.18.6:
    resolution: {integrity: sha512-cqmXXmBEBlzo9WtyUrHtF9e6kl0LvBY7aTSVX4jfnBfXWZQWnPq9JTFPlQZ+L/ZwjZ4HrNwQsOVvhe9oOucZkw==}
    dependencies:
      '@rushstack/terminal': 0.10.1_@types+node@18.18.6
=======
  /@rushstack/ts-command-line@4.19.2(@types/node@18.18.6):
    resolution: {integrity: sha512-cqmXXmBEBlzo9WtyUrHtF9e6kl0LvBY7aTSVX4jfnBfXWZQWnPq9JTFPlQZ+L/ZwjZ4HrNwQsOVvhe9oOucZkw==}
    dependencies:
      '@rushstack/terminal': 0.10.1(@types/node@18.18.6)
>>>>>>> 4d56fd1f
      '@types/argparse': 1.0.38
      argparse: 1.0.10
      string-argv: 0.3.1
    transitivePeerDependencies:
      - '@types/node'

  /@sigstore/protobuf-specs@0.1.0:
    resolution: {integrity: sha512-a31EnjuIDSX8IXBUib3cYLDRlPMU36AWX4xS8ysLaNu4ZzUesDiPt83pgrW2X1YLMe5L2HbDyaKK5BrL4cNKaQ==}
    engines: {node: ^14.17.0 || ^16.13.0 || >=18.0.0}

  /@sigstore/tuf@1.0.0:
    resolution: {integrity: sha512-bLzi9GeZgMCvjJeLUIfs8LJYCxrPRA8IXQkzUtaFKKVPTz0mucRyqFcV2U20yg9K+kYAD0YSitzGfRZCFLjdHQ==}
    engines: {node: ^14.17.0 || ^16.13.0 || >=18.0.0}
    dependencies:
      '@sigstore/protobuf-specs': 0.1.0
      make-fetch-happen: 11.1.1
      tuf-js: 1.1.7
    transitivePeerDependencies:
      - supports-color

  /@sindresorhus/is@0.14.0:
    resolution: {integrity: sha512-9NET910DNaIPngYnLLPeg+Ogzqsi9uM4mSboU5y6p8S5DzMTVEsJZrawi+BoDNUVBa2DhJqQYUFvMDfgU062LQ==}
    engines: {node: '>=6'}

  /@sindresorhus/is@4.6.0:
    resolution: {integrity: sha512-t09vSN3MdfsyCHoFcTRCH/iUtG7OJ0CsjzB8cjAmKc/va/kIgeDI/TxsigdncE/4be734m0cvIYwNaV4i2XqAw==}
    engines: {node: '>=10'}

  /@sindresorhus/is@5.3.0:
    resolution: {integrity: sha512-CX6t4SYQ37lzxicAqsBtxA3OseeoVrh9cSJ5PFYam0GksYlupRfy1A+Q4aYD3zvcfECLc0zO2u+ZnR2UYKvCrw==}
    engines: {node: '>=14.16'}

  /@sinonjs/commons@2.0.0:
    resolution: {integrity: sha512-uLa0j859mMrg2slwQYdO/AkrOfmH+X6LTVmNTS9CqexuE2IvVORIkSpJLqePAbEnKJ77aMmCwr1NUZ57120Xcg==}
    dependencies:
      type-detect: 4.0.8
    dev: true

  /@sinonjs/commons@3.0.1:
    resolution: {integrity: sha512-K3mCHKQ9sVh8o1C9cxkwxaOmXoAMlDxC1mYyHrjqOWEcBjYr76t96zL2zlj5dUGZ3HSw240X1qgH3Mjf1yJWpQ==}
    dependencies:
      type-detect: 4.0.8
    dev: true

  /@sinonjs/fake-timers@10.3.0:
    resolution: {integrity: sha512-V4BG07kuYSUkTCSBHG8G8TNhM+F19jXFWnQtzj+we8DrkpSBCee9Z3Ms8yiGer/dlmhe35/Xdgyo3/0rQKg7YA==}
    dependencies:
      '@sinonjs/commons': 3.0.1
    dev: true

  /@sinonjs/fake-timers@11.2.2:
    resolution: {integrity: sha512-G2piCSxQ7oWOxwGSAyFHfPIsyeJGXYtc6mFbnFA+kRXkiEnTl8c/8jul2S329iFBnDI9HGoeWWAZvuvOkZccgw==}
    dependencies:
      '@sinonjs/commons': 3.0.1
    dev: true

  /@sinonjs/samsam@8.0.0:
    resolution: {integrity: sha512-Bp8KUVlLp8ibJZrnvq2foVhP0IVX2CIprMJPK0vqGqgrDa0OHVKeZyBykqskkrdxV6yKBPmGasO8LVjAKR3Gew==}
    dependencies:
      '@sinonjs/commons': 2.0.0
      lodash.get: 4.4.2
      type-detect: 4.0.8
    dev: true

  /@sinonjs/text-encoding@0.7.2:
    resolution: {integrity: sha512-sXXKG+uL9IrKqViTtao2Ws6dy0znu9sOaP1di/jKGW1M6VssO8vlpXCQcpZ+jisQ1tTFAC5Jo/EOzFbggBagFQ==}
    dev: true

  /@smithy/abort-controller@2.2.0:
    resolution: {integrity: sha512-wRlta7GuLWpTqtFfGo+nZyOO1vEvewdNR1R4rTxpC8XU6vG/NDyrFBhwLZsqg1NUoR1noVaXJPC/7ZK47QCySw==}
    engines: {node: '>=14.0.0'}
    dependencies:
      '@smithy/types': 2.12.0
      tslib: 2.6.2

  /@smithy/chunked-blob-reader-native@2.2.0:
    resolution: {integrity: sha512-VNB5+1oCgX3Fzs072yuRsUoC2N4Zg/LJ11DTxX3+Qu+Paa6AmbIF0E9sc2wthz9Psrk/zcOlTCyuposlIhPjZQ==}
    dependencies:
      '@smithy/util-base64': 2.3.0
      tslib: 2.6.2

  /@smithy/chunked-blob-reader@2.2.0:
    resolution: {integrity: sha512-3GJNvRwXBGdkDZZOGiziVYzDpn4j6zfyULHMDKAGIUo72yHALpE9CbhfQp/XcLNVoc1byfMpn6uW5H2BqPjgaQ==}
    dependencies:
      tslib: 2.6.2

  /@smithy/config-resolver@2.2.0:
    resolution: {integrity: sha512-fsiMgd8toyUba6n1WRmr+qACzXltpdDkPTAaDqc8QqPBUzO+/JKwL6bUBseHVi8tu9l+3JOK+tSf7cay+4B3LA==}
    engines: {node: '>=14.0.0'}
    dependencies:
      '@smithy/node-config-provider': 2.3.0
      '@smithy/types': 2.12.0
      '@smithy/util-config-provider': 2.3.0
      '@smithy/util-middleware': 2.2.0
      tslib: 2.6.2

  /@smithy/core@1.4.0:
    resolution: {integrity: sha512-uu9ZDI95Uij4qk+L6kyFjdk11zqBkcJ3Lv0sc6jZrqHvLyr0+oeekD3CnqMafBn/5PRI6uv6ulW3kNLRBUHeVw==}
    engines: {node: '>=14.0.0'}
    dependencies:
      '@smithy/middleware-endpoint': 2.5.0
      '@smithy/middleware-retry': 2.2.0
      '@smithy/middleware-serde': 2.3.0
      '@smithy/protocol-http': 3.3.0
      '@smithy/smithy-client': 2.5.0
      '@smithy/types': 2.12.0
      '@smithy/util-middleware': 2.2.0
      tslib: 2.6.2

  /@smithy/core@1.4.2:
    resolution: {integrity: sha512-2fek3I0KZHWJlRLvRTqxTEri+qV0GRHrJIoLFuBMZB4EMg4WgeBGfF0X6abnrNYpq55KJ6R4D6x4f0vLnhzinA==}
    engines: {node: '>=14.0.0'}
    dependencies:
      '@smithy/middleware-endpoint': 2.5.1
      '@smithy/middleware-retry': 2.3.1
      '@smithy/middleware-serde': 2.3.0
      '@smithy/protocol-http': 3.3.0
      '@smithy/smithy-client': 2.5.1
      '@smithy/types': 2.12.0
      '@smithy/util-middleware': 2.2.0
      tslib: 2.6.2

  /@smithy/credential-provider-imds@2.3.0:
    resolution: {integrity: sha512-BWB9mIukO1wjEOo1Ojgl6LrG4avcaC7T/ZP6ptmAaW4xluhSIPZhY+/PI5YKzlk+jsm+4sQZB45Bt1OfMeQa3w==}
    engines: {node: '>=14.0.0'}
    dependencies:
      '@smithy/node-config-provider': 2.3.0
      '@smithy/property-provider': 2.2.0
      '@smithy/types': 2.12.0
      '@smithy/url-parser': 2.2.0
      tslib: 2.6.2

  /@smithy/eventstream-codec@2.2.0:
    resolution: {integrity: sha512-8janZoJw85nJmQZc4L8TuePp2pk1nxLgkxIR0TUjKJ5Dkj5oelB9WtiSSGXCQvNsJl0VSTvK/2ueMXxvpa9GVw==}
    dependencies:
      '@aws-crypto/crc32': 3.0.0
      '@smithy/types': 2.12.0
      '@smithy/util-hex-encoding': 2.2.0
      tslib: 2.6.2

  /@smithy/eventstream-serde-browser@2.2.0:
    resolution: {integrity: sha512-UaPf8jKbcP71BGiO0CdeLmlg+RhWnlN8ipsMSdwvqBFigl5nil3rHOI/5GE3tfiuX8LvY5Z9N0meuU7Rab7jWw==}
    engines: {node: '>=14.0.0'}
    dependencies:
      '@smithy/eventstream-serde-universal': 2.2.0
      '@smithy/types': 2.12.0
      tslib: 2.6.2

  /@smithy/eventstream-serde-config-resolver@2.2.0:
    resolution: {integrity: sha512-RHhbTw/JW3+r8QQH7PrganjNCiuiEZmpi6fYUAetFfPLfZ6EkiA08uN3EFfcyKubXQxOwTeJRZSQmDDCdUshaA==}
    engines: {node: '>=14.0.0'}
    dependencies:
      '@smithy/types': 2.12.0
      tslib: 2.6.2

  /@smithy/eventstream-serde-node@2.2.0:
    resolution: {integrity: sha512-zpQMtJVqCUMn+pCSFcl9K/RPNtQE0NuMh8sKpCdEHafhwRsjP50Oq/4kMmvxSRy6d8Jslqd8BLvDngrUtmN9iA==}
    engines: {node: '>=14.0.0'}
    dependencies:
      '@smithy/eventstream-serde-universal': 2.2.0
      '@smithy/types': 2.12.0
      tslib: 2.6.2

  /@smithy/eventstream-serde-universal@2.2.0:
    resolution: {integrity: sha512-pvoe/vvJY0mOpuF84BEtyZoYfbehiFj8KKWk1ds2AT0mTLYFVs+7sBJZmioOFdBXKd48lfrx1vumdPdmGlCLxA==}
    engines: {node: '>=14.0.0'}
    dependencies:
      '@smithy/eventstream-codec': 2.2.0
      '@smithy/types': 2.12.0
      tslib: 2.6.2

  /@smithy/fetch-http-handler@2.5.0:
    resolution: {integrity: sha512-BOWEBeppWhLn/no/JxUL/ghTfANTjT7kg3Ww2rPqTUY9R4yHPXxJ9JhMe3Z03LN3aPwiwlpDIUcVw1xDyHqEhw==}
    dependencies:
      '@smithy/protocol-http': 3.3.0
      '@smithy/querystring-builder': 2.2.0
      '@smithy/types': 2.12.0
      '@smithy/util-base64': 2.3.0
      tslib: 2.6.2

  /@smithy/hash-blob-browser@2.2.0:
    resolution: {integrity: sha512-SGPoVH8mdXBqrkVCJ1Hd1X7vh1zDXojNN1yZyZTZsCno99hVue9+IYzWDjq/EQDDXxmITB0gBmuyPh8oAZSTcg==}
    dependencies:
      '@smithy/chunked-blob-reader': 2.2.0
      '@smithy/chunked-blob-reader-native': 2.2.0
      '@smithy/types': 2.12.0
      tslib: 2.6.2

  /@smithy/hash-node@2.2.0:
    resolution: {integrity: sha512-zLWaC/5aWpMrHKpoDF6nqpNtBhlAYKF/7+9yMN7GpdR8CzohnWfGtMznPybnwSS8saaXBMxIGwJqR4HmRp6b3g==}
    engines: {node: '>=14.0.0'}
    dependencies:
      '@smithy/types': 2.12.0
      '@smithy/util-buffer-from': 2.2.0
      '@smithy/util-utf8': 2.3.0
      tslib: 2.6.2

  /@smithy/hash-stream-node@2.2.0:
    resolution: {integrity: sha512-aT+HCATOSRMGpPI7bi7NSsTNVZE/La9IaxLXWoVAYMxHT5hGO3ZOGEMZQg8A6nNL+pdFGtZQtND1eoY084HgHQ==}
    engines: {node: '>=14.0.0'}
    dependencies:
      '@smithy/types': 2.12.0
      '@smithy/util-utf8': 2.3.0
      tslib: 2.6.2

  /@smithy/invalid-dependency@2.2.0:
    resolution: {integrity: sha512-nEDASdbKFKPXN2O6lOlTgrEEOO9NHIeO+HVvZnkqc8h5U9g3BIhWsvzFo+UcUbliMHvKNPD/zVxDrkP1Sbgp8Q==}
    dependencies:
      '@smithy/types': 2.12.0
      tslib: 2.6.2

  /@smithy/is-array-buffer@2.2.0:
    resolution: {integrity: sha512-GGP3O9QFD24uGeAXYUjwSTXARoqpZykHadOmA8G5vfJPK0/DC67qa//0qvqrJzL1xc8WQWX7/yc7fwudjPHPhA==}
    engines: {node: '>=14.0.0'}
    dependencies:
      tslib: 2.6.2

  /@smithy/md5-js@2.2.0:
    resolution: {integrity: sha512-M26XTtt9IIusVMOWEAhIvFIr9jYj4ISPPGJROqw6vXngO3IYJCnVVSMFn4Tx1rUTG5BiKJNg9u2nxmBiZC5IlQ==}
    dependencies:
      '@smithy/types': 2.12.0
      '@smithy/util-utf8': 2.3.0
      tslib: 2.6.2

  /@smithy/middleware-content-length@2.2.0:
    resolution: {integrity: sha512-5bl2LG1Ah/7E5cMSC+q+h3IpVHMeOkG0yLRyQT1p2aMJkSrZG7RlXHPuAgb7EyaFeidKEnnd/fNaLLaKlHGzDQ==}
    engines: {node: '>=14.0.0'}
    dependencies:
      '@smithy/protocol-http': 3.3.0
      '@smithy/types': 2.12.0
      tslib: 2.6.2

  /@smithy/middleware-endpoint@2.5.0:
    resolution: {integrity: sha512-OBhI9ZEAG8Xen0xsFJwwNOt44WE2CWkfYIxTognC8x42Lfsdf0VN/wCMqpdkySMDio/vts10BiovAxQp0T0faA==}
    engines: {node: '>=14.0.0'}
    dependencies:
      '@smithy/middleware-serde': 2.3.0
      '@smithy/node-config-provider': 2.3.0
      '@smithy/shared-ini-file-loader': 2.4.0
      '@smithy/types': 2.12.0
      '@smithy/url-parser': 2.2.0
      '@smithy/util-middleware': 2.2.0
      tslib: 2.6.2

  /@smithy/middleware-endpoint@2.5.1:
    resolution: {integrity: sha512-1/8kFp6Fl4OsSIVTWHnNjLnTL8IqpIb/D3sTSczrKFnrE9VMNWxnrRKNvpUHOJ6zpGD5f62TPm7+17ilTJpiCQ==}
    engines: {node: '>=14.0.0'}
    dependencies:
      '@smithy/middleware-serde': 2.3.0
      '@smithy/node-config-provider': 2.3.0
      '@smithy/shared-ini-file-loader': 2.4.0
      '@smithy/types': 2.12.0
      '@smithy/url-parser': 2.2.0
      '@smithy/util-middleware': 2.2.0
      tslib: 2.6.2

  /@smithy/middleware-retry@2.2.0:
    resolution: {integrity: sha512-PsjDOLpbevgn37yJbawmfVoanru40qVA8UEf2+YA1lvOefmhuhL6ZbKtGsLAWDRnE1OlAmedsbA/htH6iSZjNA==}
    engines: {node: '>=14.0.0'}
    dependencies:
      '@smithy/node-config-provider': 2.3.0
      '@smithy/protocol-http': 3.3.0
      '@smithy/service-error-classification': 2.1.5
      '@smithy/smithy-client': 2.5.0
      '@smithy/types': 2.12.0
      '@smithy/util-middleware': 2.2.0
      '@smithy/util-retry': 2.2.0
      tslib: 2.6.2
      uuid: 8.3.2

  /@smithy/middleware-retry@2.3.1:
    resolution: {integrity: sha512-P2bGufFpFdYcWvqpyqqmalRtwFUNUA8vHjJR5iGqbfR6mp65qKOLcUd6lTr4S9Gn/enynSrSf3p3FVgVAf6bXA==}
    engines: {node: '>=14.0.0'}
    dependencies:
      '@smithy/node-config-provider': 2.3.0
      '@smithy/protocol-http': 3.3.0
      '@smithy/service-error-classification': 2.1.5
      '@smithy/smithy-client': 2.5.1
      '@smithy/types': 2.12.0
      '@smithy/util-middleware': 2.2.0
      '@smithy/util-retry': 2.2.0
      tslib: 2.6.2
      uuid: 9.0.1

  /@smithy/middleware-serde@2.3.0:
    resolution: {integrity: sha512-sIADe7ojwqTyvEQBe1nc/GXB9wdHhi9UwyX0lTyttmUWDJLP655ZYE1WngnNyXREme8I27KCaUhyhZWRXL0q7Q==}
    engines: {node: '>=14.0.0'}
    dependencies:
      '@smithy/types': 2.12.0
      tslib: 2.6.2

  /@smithy/middleware-stack@2.2.0:
    resolution: {integrity: sha512-Qntc3jrtwwrsAC+X8wms8zhrTr0sFXnyEGhZd9sLtsJ/6gGQKFzNB+wWbOcpJd7BR8ThNCoKt76BuQahfMvpeA==}
    engines: {node: '>=14.0.0'}
    dependencies:
      '@smithy/types': 2.12.0
      tslib: 2.6.2

  /@smithy/node-config-provider@2.3.0:
    resolution: {integrity: sha512-0elK5/03a1JPWMDPaS726Iw6LpQg80gFut1tNpPfxFuChEEklo2yL823V94SpTZTxmKlXFtFgsP55uh3dErnIg==}
    engines: {node: '>=14.0.0'}
    dependencies:
      '@smithy/property-provider': 2.2.0
      '@smithy/shared-ini-file-loader': 2.4.0
      '@smithy/types': 2.12.0
      tslib: 2.6.2

  /@smithy/node-http-handler@2.5.0:
    resolution: {integrity: sha512-mVGyPBzkkGQsPoxQUbxlEfRjrj6FPyA3u3u2VXGr9hT8wilsoQdZdvKpMBFMB8Crfhv5dNkKHIW0Yyuc7eABqA==}
    engines: {node: '>=14.0.0'}
    dependencies:
      '@smithy/abort-controller': 2.2.0
      '@smithy/protocol-http': 3.3.0
      '@smithy/querystring-builder': 2.2.0
      '@smithy/types': 2.12.0
      tslib: 2.6.2

  /@smithy/property-provider@2.2.0:
    resolution: {integrity: sha512-+xiil2lFhtTRzXkx8F053AV46QnIw6e7MV8od5Mi68E1ICOjCeCHw2XfLnDEUHnT9WGUIkwcqavXjfwuJbGlpg==}
    engines: {node: '>=14.0.0'}
    dependencies:
      '@smithy/types': 2.12.0
      tslib: 2.6.2

  /@smithy/protocol-http@3.3.0:
    resolution: {integrity: sha512-Xy5XK1AFWW2nlY/biWZXu6/krgbaf2dg0q492D8M5qthsnU2H+UgFeZLbM76FnH7s6RO/xhQRkj+T6KBO3JzgQ==}
    engines: {node: '>=14.0.0'}
    dependencies:
      '@smithy/types': 2.12.0
      tslib: 2.6.2

  /@smithy/querystring-builder@2.2.0:
    resolution: {integrity: sha512-L1kSeviUWL+emq3CUVSgdogoM/D9QMFaqxL/dd0X7PCNWmPXqt+ExtrBjqT0V7HLN03Vs9SuiLrG3zy3JGnE5A==}
    engines: {node: '>=14.0.0'}
    dependencies:
      '@smithy/types': 2.12.0
      '@smithy/util-uri-escape': 2.2.0
      tslib: 2.6.2

  /@smithy/querystring-parser@2.2.0:
    resolution: {integrity: sha512-BvHCDrKfbG5Yhbpj4vsbuPV2GgcpHiAkLeIlcA1LtfpMz3jrqizP1+OguSNSj1MwBHEiN+jwNisXLGdajGDQJA==}
    engines: {node: '>=14.0.0'}
    dependencies:
      '@smithy/types': 2.12.0
      tslib: 2.6.2

  /@smithy/service-error-classification@2.1.5:
    resolution: {integrity: sha512-uBDTIBBEdAQryvHdc5W8sS5YX7RQzF683XrHePVdFmAgKiMofU15FLSM0/HU03hKTnazdNRFa0YHS7+ArwoUSQ==}
    engines: {node: '>=14.0.0'}
    dependencies:
      '@smithy/types': 2.12.0

  /@smithy/shared-ini-file-loader@2.4.0:
    resolution: {integrity: sha512-WyujUJL8e1B6Z4PBfAqC/aGY1+C7T0w20Gih3yrvJSk97gpiVfB+y7c46T4Nunk+ZngLq0rOIdeVeIklk0R3OA==}
    engines: {node: '>=14.0.0'}
    dependencies:
      '@smithy/types': 2.12.0
      tslib: 2.6.2

  /@smithy/signature-v4@2.2.0:
    resolution: {integrity: sha512-+B5TNzj/fRZzVW3z8UUJOkNx15+4E0CLuvJmJUA1JUIZFp3rdJ/M2H5r2SqltaVPXL0oIxv/6YK92T9TsFGbFg==}
    engines: {node: '>=14.0.0'}
    dependencies:
      '@smithy/eventstream-codec': 2.2.0
      '@smithy/is-array-buffer': 2.2.0
      '@smithy/types': 2.12.0
      '@smithy/util-hex-encoding': 2.2.0
      '@smithy/util-middleware': 2.2.0
      '@smithy/util-uri-escape': 2.2.0
      '@smithy/util-utf8': 2.3.0
      tslib: 2.6.2

  /@smithy/signature-v4@2.3.0:
    resolution: {integrity: sha512-ui/NlpILU+6HAQBfJX8BBsDXuKSNrjTSuOYArRblcrErwKFutjrCNb/OExfVRyj9+26F9J+ZmfWT+fKWuDrH3Q==}
    engines: {node: '>=14.0.0'}
    dependencies:
      '@smithy/is-array-buffer': 2.2.0
      '@smithy/types': 2.12.0
      '@smithy/util-hex-encoding': 2.2.0
      '@smithy/util-middleware': 2.2.0
      '@smithy/util-uri-escape': 2.2.0
      '@smithy/util-utf8': 2.3.0
      tslib: 2.6.2

  /@smithy/smithy-client@2.5.0:
    resolution: {integrity: sha512-DDXWHWdimtS3y/Kw1Jo46KQ0ZYsDKcldFynQERUGBPDpkW1lXOTHy491ALHjwfiBQvzsVKVxl5+ocXNIgJuX4g==}
    engines: {node: '>=14.0.0'}
    dependencies:
      '@smithy/middleware-endpoint': 2.5.0
      '@smithy/middleware-stack': 2.2.0
      '@smithy/protocol-http': 3.3.0
      '@smithy/types': 2.12.0
      '@smithy/util-stream': 2.2.0
      tslib: 2.6.2

  /@smithy/smithy-client@2.5.1:
    resolution: {integrity: sha512-jrbSQrYCho0yDaaf92qWgd+7nAeap5LtHTI51KXqmpIFCceKU3K9+vIVTUH72bOJngBMqa4kyu1VJhRcSrk/CQ==}
    engines: {node: '>=14.0.0'}
    dependencies:
      '@smithy/middleware-endpoint': 2.5.1
      '@smithy/middleware-stack': 2.2.0
      '@smithy/protocol-http': 3.3.0
      '@smithy/types': 2.12.0
      '@smithy/util-stream': 2.2.0
      tslib: 2.6.2

  /@smithy/types@2.12.0:
    resolution: {integrity: sha512-QwYgloJ0sVNBeBuBs65cIkTbfzV/Q6ZNPCJ99EICFEdJYG50nGIY/uYXp+TbsdJReIuPr0a0kXmCvren3MbRRw==}
    engines: {node: '>=14.0.0'}
    dependencies:
      tslib: 2.6.2

  /@smithy/url-parser@2.2.0:
    resolution: {integrity: sha512-hoA4zm61q1mNTpksiSWp2nEl1dt3j726HdRhiNgVJQMj7mLp7dprtF57mOB6JvEk/x9d2bsuL5hlqZbBuHQylQ==}
    dependencies:
      '@smithy/querystring-parser': 2.2.0
      '@smithy/types': 2.12.0
      tslib: 2.6.2

  /@smithy/util-base64@2.3.0:
    resolution: {integrity: sha512-s3+eVwNeJuXUwuMbusncZNViuhv2LjVJ1nMwTqSA0XAC7gjKhqqxRdJPhR8+YrkoZ9IiIbFk/yK6ACe/xlF+hw==}
    engines: {node: '>=14.0.0'}
    dependencies:
      '@smithy/util-buffer-from': 2.2.0
      '@smithy/util-utf8': 2.3.0
      tslib: 2.6.2

  /@smithy/util-body-length-browser@2.2.0:
    resolution: {integrity: sha512-dtpw9uQP7W+n3vOtx0CfBD5EWd7EPdIdsQnWTDoFf77e3VUf05uA7R7TGipIo8e4WL2kuPdnsr3hMQn9ziYj5w==}
    dependencies:
      tslib: 2.6.2

  /@smithy/util-body-length-node@2.3.0:
    resolution: {integrity: sha512-ITWT1Wqjubf2CJthb0BuT9+bpzBfXeMokH/AAa5EJQgbv9aPMVfnM76iFIZVFf50hYXGbtiV71BHAthNWd6+dw==}
    engines: {node: '>=14.0.0'}
    dependencies:
      tslib: 2.6.2

  /@smithy/util-buffer-from@2.2.0:
    resolution: {integrity: sha512-IJdWBbTcMQ6DA0gdNhh/BwrLkDR+ADW5Kr1aZmd4k3DIF6ezMV4R2NIAmT08wQJ3yUK82thHWmC/TnK/wpMMIA==}
    engines: {node: '>=14.0.0'}
    dependencies:
      '@smithy/is-array-buffer': 2.2.0
      tslib: 2.6.2

  /@smithy/util-config-provider@2.3.0:
    resolution: {integrity: sha512-HZkzrRcuFN1k70RLqlNK4FnPXKOpkik1+4JaBoHNJn+RnJGYqaa3c5/+XtLOXhlKzlRgNvyaLieHTW2VwGN0VQ==}
    engines: {node: '>=14.0.0'}
    dependencies:
      tslib: 2.6.2

  /@smithy/util-defaults-mode-browser@2.2.0:
    resolution: {integrity: sha512-2okTdZaCBvOJszAPU/KSvlimMe35zLOKbQpHhamFJmR7t95HSe0K3C92jQPjKY3PmDBD+7iMkOnuW05F5OlF4g==}
    engines: {node: '>= 10.0.0'}
    dependencies:
      '@smithy/property-provider': 2.2.0
      '@smithy/smithy-client': 2.5.0
      '@smithy/types': 2.12.0
      bowser: 2.11.0
      tslib: 2.6.2

  /@smithy/util-defaults-mode-browser@2.2.1:
    resolution: {integrity: sha512-RtKW+8j8skk17SYowucwRUjeh4mCtnm5odCL0Lm2NtHQBsYKrNW0od9Rhopu9wF1gHMfHeWF7i90NwBz/U22Kw==}
    engines: {node: '>= 10.0.0'}
    dependencies:
      '@smithy/property-provider': 2.2.0
      '@smithy/smithy-client': 2.5.1
      '@smithy/types': 2.12.0
      bowser: 2.11.0
      tslib: 2.6.2

  /@smithy/util-defaults-mode-node@2.3.0:
    resolution: {integrity: sha512-hfKXnNLmsW9cmLb/JXKIvtuO6Cf4SuqN5PN1C2Ru/TBIws+m1wSgb+A53vo0r66xzB6E82inKG2J7qtwdi+Kkw==}
    engines: {node: '>= 10.0.0'}
    dependencies:
      '@smithy/config-resolver': 2.2.0
      '@smithy/credential-provider-imds': 2.3.0
      '@smithy/node-config-provider': 2.3.0
      '@smithy/property-provider': 2.2.0
      '@smithy/smithy-client': 2.5.0
      '@smithy/types': 2.12.0
      tslib: 2.6.2

  /@smithy/util-defaults-mode-node@2.3.1:
    resolution: {integrity: sha512-vkMXHQ0BcLFysBMWgSBLSk3+leMpFSyyFj8zQtv5ZyUBx8/owVh1/pPEkzmW/DR/Gy/5c8vjLDD9gZjXNKbrpA==}
    engines: {node: '>= 10.0.0'}
    dependencies:
      '@smithy/config-resolver': 2.2.0
      '@smithy/credential-provider-imds': 2.3.0
      '@smithy/node-config-provider': 2.3.0
      '@smithy/property-provider': 2.2.0
      '@smithy/smithy-client': 2.5.1
      '@smithy/types': 2.12.0
      tslib: 2.6.2

  /@smithy/util-endpoints@1.2.0:
    resolution: {integrity: sha512-BuDHv8zRjsE5zXd3PxFXFknzBG3owCpjq8G3FcsXW3CykYXuEqM3nTSsmLzw5q+T12ZYuDlVUZKBdpNbhVtlrQ==}
    engines: {node: '>= 14.0.0'}
    dependencies:
      '@smithy/node-config-provider': 2.3.0
      '@smithy/types': 2.12.0
      tslib: 2.6.2

  /@smithy/util-hex-encoding@2.2.0:
    resolution: {integrity: sha512-7iKXR+/4TpLK194pVjKiasIyqMtTYJsgKgM242Y9uzt5dhHnUDvMNb+3xIhRJ9QhvqGii/5cRUt4fJn3dtXNHQ==}
    engines: {node: '>=14.0.0'}
    dependencies:
      tslib: 2.6.2

  /@smithy/util-middleware@2.2.0:
    resolution: {integrity: sha512-L1qpleXf9QD6LwLCJ5jddGkgWyuSvWBkJwWAZ6kFkdifdso+sk3L3O1HdmPvCdnCK3IS4qWyPxev01QMnfHSBw==}
    engines: {node: '>=14.0.0'}
    dependencies:
      '@smithy/types': 2.12.0
      tslib: 2.6.2

  /@smithy/util-retry@2.2.0:
    resolution: {integrity: sha512-q9+pAFPTfftHXRytmZ7GzLFFrEGavqapFc06XxzZFcSIGERXMerXxCitjOG1prVDR9QdjqotF40SWvbqcCpf8g==}
    engines: {node: '>= 14.0.0'}
    dependencies:
      '@smithy/service-error-classification': 2.1.5
      '@smithy/types': 2.12.0
      tslib: 2.6.2

  /@smithy/util-stream@2.2.0:
    resolution: {integrity: sha512-17faEXbYWIRst1aU9SvPZyMdWmqIrduZjVOqCPMIsWFNxs5yQQgFrJL6b2SdiCzyW9mJoDjFtgi53xx7EH+BXA==}
    engines: {node: '>=14.0.0'}
    dependencies:
      '@smithy/fetch-http-handler': 2.5.0
      '@smithy/node-http-handler': 2.5.0
      '@smithy/types': 2.12.0
      '@smithy/util-base64': 2.3.0
      '@smithy/util-buffer-from': 2.2.0
      '@smithy/util-hex-encoding': 2.2.0
      '@smithy/util-utf8': 2.3.0
      tslib: 2.6.2

  /@smithy/util-uri-escape@2.2.0:
    resolution: {integrity: sha512-jtmJMyt1xMD/d8OtbVJ2gFZOSKc+ueYJZPW20ULW1GOp/q/YIM0wNh+u8ZFao9UaIGz4WoPW8hC64qlWLIfoDA==}
    engines: {node: '>=14.0.0'}
    dependencies:
      tslib: 2.6.2

  /@smithy/util-utf8@2.3.0:
    resolution: {integrity: sha512-R8Rdn8Hy72KKcebgLiv8jQcQkXoLMOGGv5uI1/k0l+snqkOzQ1R0ChUBCxWMlBsFMekWjq0wRudIweFs7sKT5A==}
    engines: {node: '>=14.0.0'}
    dependencies:
      '@smithy/util-buffer-from': 2.2.0
      tslib: 2.6.2

  /@smithy/util-waiter@2.2.0:
    resolution: {integrity: sha512-IHk53BVw6MPMi2Gsn+hCng8rFA3ZmR3Rk7GllxDUW9qFJl/hiSvskn7XldkECapQVkIg/1dHpMAxI9xSTaLLSA==}
    engines: {node: '>=14.0.0'}
    dependencies:
      '@smithy/abort-controller': 2.2.0
      '@smithy/types': 2.12.0
      tslib: 2.6.2

  /@szmarczak/http-timer@1.1.2:
    resolution: {integrity: sha512-XIB2XbzHTN6ieIjfIMV9hlVcfPU26s2vafYWQcZHWXHOxiaRZYEDKEwdl129Zyg50+foYV2jCgtrqSA6qNuNSA==}
    engines: {node: '>=6'}
    dependencies:
      defer-to-connect: 1.1.3

  /@szmarczak/http-timer@4.0.6:
    resolution: {integrity: sha512-4BAffykYOgO+5nzBWYwE3W90sBgLJoUPRWWcL8wlyiM8IB8ipJz3UMJ9KXQd1RKQXpKp8Tutn80HZtWsu2u76w==}
    engines: {node: '>=10'}
    dependencies:
      defer-to-connect: 2.0.1

  /@szmarczak/http-timer@5.0.1:
    resolution: {integrity: sha512-+PmQX0PiAYPMeVYe237LJAYvOMYW1j2rH5YROyS3b4CTVJum34HfRvKvAzozHAQG0TnHNdUfY9nCeUyRAs//cw==}
    engines: {node: '>=14.16'}
    dependencies:
      defer-to-connect: 2.0.1

  /@tootallnate/once@2.0.0:
    resolution: {integrity: sha512-XCuKFP5PS55gnMVu3dty8KPatLqUoy/ZYzDzAGCQ8JNFCkLXzmI7vNHCR+XpbZaMWQK/vQubr7PkYq8g470J/A==}
    engines: {node: '>= 10'}

  /@ts-morph/common@0.21.0:
    resolution: {integrity: sha512-ES110Mmne5Vi4ypUKrtVQfXFDtCsDXiUiGxF6ILVlE90dDD4fdpC1LSjydl/ml7xJWKSDZwUYD2zkOePMSrPBA==}
    dependencies:
      fast-glob: 3.3.2
      minimatch: 7.4.6
      mkdirp: 2.1.6
      path-browserify: 1.0.1
    dev: true

  /@ts-morph/common@0.23.0:
    resolution: {integrity: sha512-m7Lllj9n/S6sOkCkRftpM7L24uvmfXQFedlW/4hENcuJH1HHm9u5EgxZb9uVjQSCGrbBWBkOGgcTxNg36r6ywA==}
    dependencies:
      fast-glob: 3.3.2
      minimatch: 9.0.4
      mkdirp: 3.0.1
      path-browserify: 1.0.1

  /@tsconfig/node10@1.0.9:
    resolution: {integrity: sha512-jNsYVVxU8v5g43Erja32laIDHXeoNvFEpX33OK4d6hljo3jDhCBDhx5dhCCTMWUojscpAagGiRkBKxpdl9fxqA==}
    dev: true

  /@tsconfig/node12@1.0.11:
    resolution: {integrity: sha512-cqefuRsh12pWyGsIoBKJA9luFu3mRxCA+ORZvA4ktLSzIuCUtWVxGIuXigEwO5/ywWFMZ2QEGKWvkZG1zDMTag==}
    dev: true

  /@tsconfig/node14@1.0.3:
    resolution: {integrity: sha512-ysT8mhdixWK6Hw3i1V2AeRqZ5WfXg1G43mqoYlM2nc6388Fq5jcXyr5mRsqViLx/GJYdoL0bfXD8nmF+Zn/Iow==}
    dev: true

  /@tsconfig/node16@1.0.3:
    resolution: {integrity: sha512-yOlFc+7UtL/89t2ZhjPvvB/DeAr3r+Dq58IgzsFkOAvVC6NMJXmCGjbptdXdR9qsX7pKcTL+s87FtYREi2dEEQ==}
    dev: true

  /@tufjs/canonical-json@1.0.0:
    resolution: {integrity: sha512-QTnf++uxunWvG2z3UFNzAoQPHxnSXOwtaI3iJ+AohhV+5vONuArPjJE7aPXPVXfXJsqrVbZBu9b81AJoSd09IQ==}
    engines: {node: ^14.17.0 || ^16.13.0 || >=18.0.0}

  /@tufjs/models@1.0.4:
    resolution: {integrity: sha512-qaGV9ltJP0EO25YfFUPhxRVK0evXFIAGicsVXuRim4Ed9cjPxYhNnNJ49SFmbeLgtxpslIkX317IgpfcHPVj/A==}
    engines: {node: ^14.17.0 || ^16.13.0 || >=18.0.0}
    dependencies:
      '@tufjs/canonical-json': 1.0.0
      minimatch: 9.0.4

  /@types/argparse@1.0.38:
    resolution: {integrity: sha512-ebDJ9b0e702Yr7pWgB0jzm+CX4Srzz8RcXtLJDJB+BSccqMa36uyH/zUsSYao5+BD1ytv3k3rPYCq4mAE1hsXA==}

  /@types/async@3.2.20:
    resolution: {integrity: sha512-6jSBQQugzyX1aWto0CbvOnmxrU9tMoXfA9gc4IrLEtvr3dTwSg5GLGoWiZnGLI6UG/kqpB3JOQKQrqnhUWGKQA==}
    dev: true

  /@types/cacheable-request@6.0.3:
    resolution: {integrity: sha512-IQ3EbTzGxIigb1I3qPZc1rWJnH0BmSKv5QYTalEwweFvyBDLSAe24zP0le/hyi7ecGfZVlIVAg4BZqb8WBwKqw==}
    dependencies:
      '@types/http-cache-semantics': 4.0.4
      '@types/keyv': 3.1.4
      '@types/node': 18.18.7
      '@types/responselike': 1.0.0

  /@types/chai-arrays@2.0.0:
    resolution: {integrity: sha512-5h5jnAC9C64YnD7WJpA5gBG7CppF/QmoWytOssJ6ysENllW49NBdpsTx6uuIBOpnzAnXThb8jBICgB62wezTLQ==}
    dependencies:
      '@types/chai': 4.3.5
    dev: true

  /@types/chai@4.3.5:
    resolution: {integrity: sha512-mEo1sAde+UCE6b2hxn332f1g1E8WfYRu6p5SvTKr2ZKC1f7gFJXk4h5PyGP9Dt6gCaG8y8XhwnXWC6Iy2cmBng==}
    dev: true

  /@types/cli-progress@3.11.5:
    resolution: {integrity: sha512-D4PbNRbviKyppS5ivBGyFO29POlySLmA2HyUFE4p5QGazAMM3CwkKWcvTl8gvElSuxRh6FPKL8XmidX873ou4g==}
    dependencies:
      '@types/node': 18.18.7

  /@types/debug@4.1.12:
    resolution: {integrity: sha512-vIChWdVG3LG1SMxEvI/AK+FWJthlrqlTu7fbrlywTkkaONwk/UAGaULXRlf8vkzFBLVm0zkMdCquhL5aOjhXPQ==}
    dependencies:
      '@types/ms': 0.7.34
    dev: true

  /@types/eslint-scope@3.7.4:
    resolution: {integrity: sha512-9K4zoImiZc3HlIp6AVUDE4CWYx22a+lhSZMYNpbjW04+YF0KWj4pJXnEMjdnFTiQibFFmElcsasJXDbdI/EPhA==}
    dependencies:
      '@types/eslint': 8.4.6
      '@types/estree': 1.0.1

  /@types/eslint@8.4.6:
    resolution: {integrity: sha512-/fqTbjxyFUaYNO7VcW5g+4npmqVACz1bB7RTHYuLj+PRjw9hrCwrUXVQFpChUS0JsyEFvMZ7U/PfmvWgxJhI9g==}
    dependencies:
      '@types/estree': 1.0.1
      '@types/json-schema': 7.0.14

  /@types/estree@1.0.1:
    resolution: {integrity: sha512-LG4opVs2ANWZ1TJoKc937iMmNstM/d0ae1vNbnBvBhqCSezgVUOzcLCqbI5elV8Vy6WKwKjaqR+zO9VKirBBCA==}

  /@types/fs-extra@11.0.4:
    resolution: {integrity: sha512-yTbItCNreRooED33qjunPthRcSjERP1r4MqCZc7wv0u2sUkzTFp45tgUfS5+r7FrZPdmCCNflLhVSP/o+SemsQ==}
    dependencies:
      '@types/jsonfile': 6.1.4
      '@types/node': 18.18.7
    dev: true

  /@types/glob@7.2.0:
    resolution: {integrity: sha512-ZUxbzKl0IfJILTS6t7ip5fQQM/J3TJYubDm3nMbgubNNYS62eXeUpoLUC8/7fJNiFYHTrGPQn7hspDUzIHX3UA==}
    dependencies:
      '@types/minimatch': 3.0.5
      '@types/node': 18.18.6

  /@types/http-cache-semantics@4.0.4:
    resolution: {integrity: sha512-1m0bIFVc7eJWyve9S0RnuRgcQqF/Xd5QsUZAZeQFr1Q3/p9JWoQQEqmVy+DPTNpGXwhgIetAoYF8JSc33q29QA==}

  /@types/inquirer@8.2.6:
    resolution: {integrity: sha512-3uT88kxg8lNzY8ay2ZjP44DKcRaTGztqeIvN2zHvhzIBH/uAPaL75aBtdNRKbA7xXoMbBt5kX0M00VKAnfOYlA==}
    dependencies:
      '@types/through': 0.0.30
      rxjs: 7.8.0
    dev: true

  /@types/istanbul-lib-coverage@2.0.4:
    resolution: {integrity: sha512-z/QT1XN4K4KYuslS23k62yDIDLwLFkzxOuMplDtObz0+y7VqJCaO2o+SPwHCvLFZh7xazvvoor2tA/hPz9ee7g==}
    dev: true

  /@types/json-schema@7.0.14:
    resolution: {integrity: sha512-U3PUjAudAdJBeC2pgN8uTIKgxrb4nlDF3SF0++EldXQvQBGkpFZMSnwQiIoDU77tv45VgNkl/L4ouD+rEomujw==}

  /@types/json5@0.0.29:
    resolution: {integrity: sha512-dRLjCWHYg4oaA77cxO64oO+7JwCwnIzkZPdrrC71jQmQtlhM556pwKo5bUzqvZndkVbeFLIIi+9TC40JNF5hNQ==}
    dev: true

  /@types/jsonfile@6.1.4:
    resolution: {integrity: sha512-D5qGUYwjvnNNextdU59/+fI+spnwtTFmyQP0h+PfIOSkNfpU6AOICUOkm4i0OnSk+NyjdPJrxCDro0sJsWlRpQ==}
    dependencies:
      '@types/node': 18.18.7
    dev: true

  /@types/keyv@3.1.4:
    resolution: {integrity: sha512-BQ5aZNSCpj7D6K2ksrRCTmKRLEpnPvWDiLPfoGyhZ++8YtiK9d/3DBKPJgry359X/P1PfruyYwvnvwFjuEiEIg==}
    dependencies:
      '@types/node': 18.18.7

  /@types/lodash.isequal@4.5.6:
    resolution: {integrity: sha512-Ww4UGSe3DmtvLLJm2F16hDwEQSv7U0Rr8SujLUA2wHI2D2dm8kPu6Et+/y303LfjTIwSBKXB/YTUcAKpem/XEg==}
    dependencies:
      '@types/lodash': 4.14.195
    dev: true

  /@types/lodash@4.14.195:
    resolution: {integrity: sha512-Hwx9EUgdwf2GLarOjQp5ZH8ZmblzcbTBC2wtQWNKARBSxM9ezRIAUpeDTgoQRAFB0+8CNWXVA9+MaSOzOF3nPg==}
    dev: true

  /@types/minimatch@3.0.5:
    resolution: {integrity: sha512-Klz949h02Gz2uZCMGwDUSDS1YBlTdDDgbWHi+81l29tQALUtvz4rAYi5uoVhE5Lagoq6DeqAUlbrHvW/mXDgdQ==}

  /@types/minimist@1.2.2:
    resolution: {integrity: sha512-jhuKLIRrhvCPLqwPcx6INqmKeiA5EWrsCOPhrlFSrbrmU4ZMPjj5Ul/oLCMDO98XRUIwVm78xICz4EPCektzeQ==}
    dev: true

  /@types/mocha@9.1.1:
    resolution: {integrity: sha512-Z61JK7DKDtdKTWwLeElSEBcWGRLY8g95ic5FoQqI9CMx0ns/Ghep3B4DfcEimiKMvtamNVULVNKEsiwV3aQmXw==}
    dev: true

  /@types/ms@0.7.34:
    resolution: {integrity: sha512-nG96G3Wp6acyAgJqGasjODb+acrI7KltPiRxzHPXnP3NgI28bpQDRv53olbqGXbfcgF5aiiHmO3xpwEpS5Ld9g==}
    dev: true

  /@types/msgpack-lite@0.1.8:
    resolution: {integrity: sha512-3qIhe8MH1kGcXnB5YuY6W0lLb9LEcWrhanDYfw0zKdXAv+CNKG0+6To1X8dqVyrxKb3FeAgJBJS5RdFwBQteVg==}
    dependencies:
      '@types/node': 18.18.6
    dev: true

  /@types/mute-stream@0.0.4:
    resolution: {integrity: sha512-CPM9nzrCPPJHQNA9keH9CVkVI+WR5kMa+7XEs5jcGQ0VoAGnLv242w8lIVgwAEfmE4oufJRaTc9PNLQl0ioAow==}
    dependencies:
      '@types/node': 18.18.7

  /@types/node-fetch@2.6.4:
    resolution: {integrity: sha512-1ZX9fcN4Rvkvgv4E6PAY5WXUFWFcRWxZa3EW83UjycOB9ljJCedb2CupIP4RZMEwF/M3eTcCihbBRgwtGbg5Rg==}
    dependencies:
      '@types/node': 18.18.6
      form-data: 3.0.1
    dev: true

  /@types/node@12.20.24:
    resolution: {integrity: sha512-yxDeaQIAJlMav7fH5AQqPH1u8YIuhYJXYBzxaQ4PifsU0GDO38MSdmEDeRlIxrKbC6NbEaaEHDanWb+y30U8SQ==}

  /@types/node@18.18.6:
    resolution: {integrity: sha512-wf3Vz+jCmOQ2HV1YUJuCWdL64adYxumkrxtc+H1VUQlnQI04+5HtH+qZCOE21lBE7gIrt+CwX2Wv8Acrw5Ak6w==}

  /@types/node@18.18.7:
    resolution: {integrity: sha512-bw+lEsxis6eqJYW8Ql6+yTqkE6RuFtsQPSe5JxXbqYRFQEER5aJA9a5UH9igqDWm3X4iLHIKOHlnAXLM4mi7uQ==}
    dependencies:
      undici-types: 5.26.5

  /@types/node@20.11.30:
    resolution: {integrity: sha512-dHM6ZxwlmuZaRmUPfv1p+KrdD1Dci04FbdEm/9wEMouFqxYoFl5aMkt0VMAUtYRQDyYvD41WJLukhq/ha3YuTw==}
    dependencies:
      undici-types: 5.26.5

  /@types/node@20.12.8:
    resolution: {integrity: sha512-NU0rJLJnshZWdE/097cdCBbyW1h4hEg0xpovcoAQYHl8dnEyp/NAOiE45pvc+Bd1Dt+2r94v2eGFpQJ4R7g+2w==}
    dependencies:
      undici-types: 5.26.5

  /@types/normalize-package-data@2.4.1:
    resolution: {integrity: sha512-Gj7cI7z+98M282Tqmp2K5EIsoouUEzbBJhQQzDE3jSIRk6r9gsz0oUokqIUR4u1R3dMHo0pDHM7sNOHyhulypw==}

  /@types/pako@2.0.0:
    resolution: {integrity: sha512-10+iaz93qR5WYxTo+PMifD5TSxiOtdRaxBf7INGGXMQgTCu8Z/7GYWYFUOS3q/G0nE5boj1r4FEB+WSy7s5gbA==}
    dev: true

  /@types/prettier@2.7.3:
    resolution: {integrity: sha512-+68kP9yzs4LMp7VNh8gdzMSPZFL44MLGqiHWvttYJe+6qnuVr4Ek9wSBQoveqY/r+LwjCcU29kNVkidwim+kYA==}
    dev: true

  /@types/prompts@2.4.4:
    resolution: {integrity: sha512-p5N9uoTH76lLvSAaYSZtBCdEXzpOOufsRjnhjVSrZGXikVGHX9+cc9ERtHRV4hvBKHyZb1bg4K+56Bd2TqUn4A==}
    dependencies:
      '@types/node': 18.18.6
      kleur: 3.0.3
    dev: true

  /@types/responselike@1.0.0:
    resolution: {integrity: sha512-85Y2BjiufFzaMIlvJDvTTB8Fxl2xfLo4HgmHzVBz08w4wDePCTjYw66PdrolO0kzli3yam/YCgRufyo1DdQVTA==}
    dependencies:
      '@types/node': 18.18.7

  /@types/rimraf@2.0.5:
    resolution: {integrity: sha512-YyP+VfeaqAyFmXoTh3HChxOQMyjByRMsHU7kc5KOJkSlXudhMhQIALbYV7rHh/l8d2lX3VUQzprrcAgWdRuU8g==}
    dependencies:
      '@types/glob': 7.2.0
      '@types/node': 18.18.6
    dev: true

  /@types/semver-utils@1.1.1:
    resolution: {integrity: sha512-WLZZQdwo5P+H6R+bDDCFqFSlP5Jtk6gyXpE0R0KAVQbcMGmxpVsNX8dah640hY4+PpRG2+Ph3dcwDHzrOAOZ7A==}

  /@types/semver@7.5.0:
    resolution: {integrity: sha512-G8hZ6XJiHnuhQKR7ZmysCeJWE08o8T0AXtk5darsCaTVsYZhhgUrq53jizaR2FvsoeCwJhlmwTjkXBY5Pn/ZHw==}
    dev: true

  /@types/shelljs@0.8.12:
    resolution: {integrity: sha512-ZA8U81/gldY+rR5zl/7HSHrG2KDfEb3lzG6uCUDhW1DTQE9yC/VBQ45fXnXq8f3CgInfhZmjtdu/WOUlrXRQUg==}
    dependencies:
      '@types/glob': 7.2.0
      '@types/node': 18.18.6
    dev: true

  /@types/sinon@10.0.13:
    resolution: {integrity: sha512-UVjDqJblVNQYvVNUsj0PuYYw0ELRmgt1Nt5Vk0pT5f16ROGfcKJY8o1HVuMOJOpD727RrGB9EGvoaTQE5tgxZQ==}
    dependencies:
      '@types/sinonjs__fake-timers': 8.1.2
    dev: true

  /@types/sinonjs__fake-timers@8.1.2:
    resolution: {integrity: sha512-9GcLXF0/v3t80caGs5p2rRfkB+a8VBGLJZVih6CNFkx8IZ994wiKKLSRs9nuFwk1HevWs/1mnUmkApGrSGsShA==}
    dev: true

  /@types/sort-json@2.0.1:
    resolution: {integrity: sha512-HAeJLCXpLg9aMSCJVQcMR3yU0y2PwJUtWv7vogaz0mEhuK1bhvDX/DeDxl4spPUYpnK7PM7hmX2bU5lsghOJNQ==}
    dev: true

  /@types/through@0.0.30:
    resolution: {integrity: sha512-FvnCJljyxhPM3gkRgWmxmDZyAQSiBQQWLI0A0VFL0K7W1oRUrPJSqNO0NvTnLkBcotdlp3lKvaT0JrnyRDkzOg==}
    dependencies:
      '@types/node': 18.18.7
    dev: true

  /@types/wrap-ansi@3.0.0:
    resolution: {integrity: sha512-ltIpx+kM7g/MLRZfkbL7EsCEjfzCcScLpkg37eXEtx5kmrAKBkTJwd1GIAjDSL8wTpM6Hzn5YO4pSb91BEwu1g==}

  /@typescript-eslint/eslint-plugin@6.21.0(@typescript-eslint/parser@6.21.0)(eslint@8.57.0)(typescript@5.1.6):
    resolution: {integrity: sha512-oy9+hTPCUFpngkEZUSzbf9MxI65wbKFoQYsgPdILTfbUldp5ovUuphZVe4i30emU9M/kP+T64Di0mxl7dSw3MA==}
    engines: {node: ^16.0.0 || >=18.0.0}
    peerDependencies:
      '@typescript-eslint/parser': ^6.0.0 || ^6.0.0-alpha
      eslint: ^7.0.0 || ^8.0.0 || 8.51.0
      typescript: '*'
    peerDependenciesMeta:
      typescript:
        optional: true
    dependencies:
      '@eslint-community/regexpp': 4.10.0
      '@typescript-eslint/parser': 6.21.0(eslint@8.57.0)(typescript@5.1.6)
      '@typescript-eslint/scope-manager': 6.21.0
      '@typescript-eslint/type-utils': 6.21.0(eslint@8.57.0)(typescript@5.1.6)
      '@typescript-eslint/utils': 6.21.0(eslint@8.57.0)(typescript@5.1.6)
      '@typescript-eslint/visitor-keys': 6.21.0
      debug: 4.3.4(supports-color@8.1.1)
      eslint: 8.57.0
      graphemer: 1.4.0
      ignore: 5.2.4
      natural-compare: 1.4.0
      semver: 7.6.0
      ts-api-utils: 1.0.3(typescript@5.1.6)
      typescript: 5.1.6
    transitivePeerDependencies:
      - supports-color
    dev: true

  /@typescript-eslint/eslint-plugin@6.7.5(@typescript-eslint/parser@6.7.5)(eslint@8.57.0)(typescript@5.1.6):
    resolution: {integrity: sha512-JhtAwTRhOUcP96D0Y6KYnwig/MRQbOoLGXTON2+LlyB/N35SP9j1boai2zzwXb7ypKELXMx3DVk9UTaEq1vHEw==}
    engines: {node: ^16.0.0 || >=18.0.0}
    peerDependencies:
      '@typescript-eslint/parser': ^6.0.0 || ^6.0.0-alpha
      eslint: ^7.0.0 || ^8.0.0 || 8.51.0
      typescript: '*'
    peerDependenciesMeta:
      typescript:
        optional: true
    dependencies:
      '@eslint-community/regexpp': 4.10.0
      '@typescript-eslint/parser': 6.7.5(eslint@8.57.0)(typescript@5.1.6)
      '@typescript-eslint/scope-manager': 6.7.5
      '@typescript-eslint/type-utils': 6.7.5(eslint@8.57.0)(typescript@5.1.6)
      '@typescript-eslint/utils': 6.7.5(eslint@8.57.0)(typescript@5.1.6)
      '@typescript-eslint/visitor-keys': 6.7.5
      debug: 4.3.4(supports-color@8.1.1)
      eslint: 8.57.0
      graphemer: 1.4.0
      ignore: 5.2.4
      natural-compare: 1.4.0
      semver: 7.6.2
      ts-api-utils: 1.0.3(typescript@5.1.6)
      typescript: 5.1.6
    transitivePeerDependencies:
      - supports-color
    dev: true

  /@typescript-eslint/experimental-utils@5.59.11(eslint@8.57.0)(typescript@5.1.6):
    resolution: {integrity: sha512-GkQGV0UF/V5Ra7gZMBmiD1WrYUFOJNvCZs+XQnUyJoxmqfWMXVNyB2NVCPRKefoQcpvTv9UpJyfCvsJFs8NzzQ==}
    engines: {node: ^12.22.0 || ^14.17.0 || >=16.0.0}
    peerDependencies:
      eslint: ^6.0.0 || ^7.0.0 || ^8.0.0 || 8.51.0
    dependencies:
      '@typescript-eslint/utils': 5.59.11(eslint@8.57.0)(typescript@5.1.6)
      eslint: 8.57.0
    transitivePeerDependencies:
      - supports-color
      - typescript
    dev: true

  /@typescript-eslint/parser@6.21.0(eslint@8.57.0)(typescript@5.1.6):
    resolution: {integrity: sha512-tbsV1jPne5CkFQCgPBcDOt30ItF7aJoZL997JSF7MhGQqOeT3svWRYxiqlfA5RUdlHN6Fi+EI9bxqbdyAUZjYQ==}
    engines: {node: ^16.0.0 || >=18.0.0}
    peerDependencies:
      eslint: ^7.0.0 || ^8.0.0 || 8.51.0
      typescript: '*'
    peerDependenciesMeta:
      typescript:
        optional: true
    dependencies:
      '@typescript-eslint/scope-manager': 6.21.0
      '@typescript-eslint/types': 6.21.0
      '@typescript-eslint/typescript-estree': 6.21.0(typescript@5.1.6)
      '@typescript-eslint/visitor-keys': 6.21.0
      debug: 4.3.4(supports-color@8.1.1)
      eslint: 8.57.0
      typescript: 5.1.6
    transitivePeerDependencies:
      - supports-color
    dev: true

  /@typescript-eslint/parser@6.7.5(eslint@8.57.0)(typescript@5.1.6):
    resolution: {integrity: sha512-bIZVSGx2UME/lmhLcjdVc7ePBwn7CLqKarUBL4me1C5feOd663liTGjMBGVcGr+BhnSLeP4SgwdvNnnkbIdkCw==}
    engines: {node: ^16.0.0 || >=18.0.0}
    peerDependencies:
      eslint: ^7.0.0 || ^8.0.0 || 8.51.0
      typescript: '*'
    peerDependenciesMeta:
      typescript:
        optional: true
    dependencies:
      '@typescript-eslint/scope-manager': 6.7.5
      '@typescript-eslint/types': 6.7.5
      '@typescript-eslint/typescript-estree': 6.7.5(typescript@5.1.6)
      '@typescript-eslint/visitor-keys': 6.7.5
      debug: 4.3.4(supports-color@8.1.1)
      eslint: 8.57.0
      typescript: 5.1.6
    transitivePeerDependencies:
      - supports-color
    dev: true

  /@typescript-eslint/scope-manager@5.59.11:
    resolution: {integrity: sha512-dHFOsxoLFtrIcSj5h0QoBT/89hxQONwmn3FOQ0GOQcLOOXm+MIrS8zEAhs4tWl5MraxCY3ZJpaXQQdFMc2Tu+Q==}
    engines: {node: ^12.22.0 || ^14.17.0 || >=16.0.0}
    dependencies:
      '@typescript-eslint/types': 5.59.11
      '@typescript-eslint/visitor-keys': 5.59.11
    dev: true

  /@typescript-eslint/scope-manager@6.21.0:
    resolution: {integrity: sha512-OwLUIWZJry80O99zvqXVEioyniJMa+d2GrqpUTqi5/v5D5rOrppJVBPa0yKCblcigC0/aYAzxxqQ1B+DS2RYsg==}
    engines: {node: ^16.0.0 || >=18.0.0}
    dependencies:
      '@typescript-eslint/types': 6.21.0
      '@typescript-eslint/visitor-keys': 6.21.0
    dev: true

  /@typescript-eslint/scope-manager@6.7.5:
    resolution: {integrity: sha512-GAlk3eQIwWOJeb9F7MKQ6Jbah/vx1zETSDw8likab/eFcqkjSD7BI75SDAeC5N2L0MmConMoPvTsmkrg71+B1A==}
    engines: {node: ^16.0.0 || >=18.0.0}
    dependencies:
      '@typescript-eslint/types': 6.7.5
      '@typescript-eslint/visitor-keys': 6.7.5
    dev: true

  /@typescript-eslint/type-utils@6.21.0(eslint@8.57.0)(typescript@5.1.6):
    resolution: {integrity: sha512-rZQI7wHfao8qMX3Rd3xqeYSMCL3SoiSQLBATSiVKARdFGCYSRvmViieZjqc58jKgs8Y8i9YvVVhRbHSTA4VBag==}
    engines: {node: ^16.0.0 || >=18.0.0}
    peerDependencies:
      eslint: ^7.0.0 || ^8.0.0 || 8.51.0
      typescript: '*'
    peerDependenciesMeta:
      typescript:
        optional: true
    dependencies:
      '@typescript-eslint/typescript-estree': 6.21.0(typescript@5.1.6)
      '@typescript-eslint/utils': 6.21.0(eslint@8.57.0)(typescript@5.1.6)
      debug: 4.3.4(supports-color@8.1.1)
      eslint: 8.57.0
      ts-api-utils: 1.0.3(typescript@5.1.6)
      typescript: 5.1.6
    transitivePeerDependencies:
      - supports-color
    dev: true

  /@typescript-eslint/type-utils@6.7.5(eslint@8.57.0)(typescript@5.1.6):
    resolution: {integrity: sha512-Gs0qos5wqxnQrvpYv+pf3XfcRXW6jiAn9zE/K+DlmYf6FcpxeNYN0AIETaPR7rHO4K2UY+D0CIbDP9Ut0U4m1g==}
    engines: {node: ^16.0.0 || >=18.0.0}
    peerDependencies:
      eslint: ^7.0.0 || ^8.0.0 || 8.51.0
      typescript: '*'
    peerDependenciesMeta:
      typescript:
        optional: true
    dependencies:
      '@typescript-eslint/typescript-estree': 6.7.5(typescript@5.1.6)
      '@typescript-eslint/utils': 6.7.5(eslint@8.57.0)(typescript@5.1.6)
      debug: 4.3.4(supports-color@8.1.1)
      eslint: 8.57.0
      ts-api-utils: 1.0.3(typescript@5.1.6)
      typescript: 5.1.6
    transitivePeerDependencies:
      - supports-color
    dev: true

  /@typescript-eslint/types@5.59.11:
    resolution: {integrity: sha512-epoN6R6tkvBYSc+cllrz+c2sOFWkbisJZWkOE+y3xHtvYaOE6Wk6B8e114McRJwFRjGvYdJwLXQH5c9osME/AA==}
    engines: {node: ^12.22.0 || ^14.17.0 || >=16.0.0}
    dev: true

  /@typescript-eslint/types@6.21.0:
    resolution: {integrity: sha512-1kFmZ1rOm5epu9NZEZm1kckCDGj5UJEf7P1kliH4LKu/RkwpsfqqGmY2OOcUs18lSlQBKLDYBOGxRVtrMN5lpg==}
    engines: {node: ^16.0.0 || >=18.0.0}
    dev: true

  /@typescript-eslint/types@6.7.5:
    resolution: {integrity: sha512-WboQBlOXtdj1tDFPyIthpKrUb+kZf2VroLZhxKa/VlwLlLyqv/PwUNgL30BlTVZV1Wu4Asu2mMYPqarSO4L5ZQ==}
    engines: {node: ^16.0.0 || >=18.0.0}
    dev: true

  /@typescript-eslint/typescript-estree@5.59.11(typescript@5.1.6):
    resolution: {integrity: sha512-YupOpot5hJO0maupJXixi6l5ETdrITxeo5eBOeuV7RSKgYdU3G5cxO49/9WRnJq9EMrB7AuTSLH/bqOsXi7wPA==}
    engines: {node: ^12.22.0 || ^14.17.0 || >=16.0.0}
    peerDependencies:
      typescript: '*'
    peerDependenciesMeta:
      typescript:
        optional: true
    dependencies:
      '@typescript-eslint/types': 5.59.11
      '@typescript-eslint/visitor-keys': 5.59.11
      debug: 4.3.4(supports-color@8.1.1)
      globby: 11.1.0
      is-glob: 4.0.3
      semver: 7.6.2
      tsutils: 3.21.0(typescript@5.1.6)
      typescript: 5.1.6
    transitivePeerDependencies:
      - supports-color
    dev: true

  /@typescript-eslint/typescript-estree@6.21.0(typescript@5.1.6):
    resolution: {integrity: sha512-6npJTkZcO+y2/kr+z0hc4HwNfrrP4kNYh57ek7yCNlrBjWQ1Y0OS7jiZTkgumrvkX5HkEKXFZkkdFNkaW2wmUQ==}
    engines: {node: ^16.0.0 || >=18.0.0}
    peerDependencies:
      typescript: '*'
    peerDependenciesMeta:
      typescript:
        optional: true
    dependencies:
      '@typescript-eslint/types': 6.21.0
      '@typescript-eslint/visitor-keys': 6.21.0
      debug: 4.3.4(supports-color@8.1.1)
      globby: 11.1.0
      is-glob: 4.0.3
      minimatch: 9.0.3
      semver: 7.6.0
      ts-api-utils: 1.0.3(typescript@5.1.6)
      typescript: 5.1.6
    transitivePeerDependencies:
      - supports-color
    dev: true

  /@typescript-eslint/typescript-estree@6.7.5(typescript@5.1.6):
    resolution: {integrity: sha512-NhJiJ4KdtwBIxrKl0BqG1Ur+uw7FiOnOThcYx9DpOGJ/Abc9z2xNzLeirCG02Ig3vkvrc2qFLmYSSsaITbKjlg==}
    engines: {node: ^16.0.0 || >=18.0.0}
    peerDependencies:
      typescript: '*'
    peerDependenciesMeta:
      typescript:
        optional: true
    dependencies:
      '@typescript-eslint/types': 6.7.5
      '@typescript-eslint/visitor-keys': 6.7.5
      debug: 4.3.4(supports-color@8.1.1)
      globby: 11.1.0
      is-glob: 4.0.3
      semver: 7.6.2
      ts-api-utils: 1.0.3(typescript@5.1.6)
      typescript: 5.1.6
    transitivePeerDependencies:
      - supports-color
    dev: true

  /@typescript-eslint/utils@5.59.11(eslint@8.57.0)(typescript@5.1.6):
    resolution: {integrity: sha512-didu2rHSOMUdJThLk4aZ1Or8IcO3HzCw/ZvEjTTIfjIrcdd5cvSIwwDy2AOlE7htSNp7QIZ10fLMyRCveesMLg==}
    engines: {node: ^12.22.0 || ^14.17.0 || >=16.0.0}
    peerDependencies:
      eslint: ^6.0.0 || ^7.0.0 || ^8.0.0 || 8.51.0
    dependencies:
      '@eslint-community/eslint-utils': 4.4.0(eslint@8.57.0)
      '@types/json-schema': 7.0.14
      '@types/semver': 7.5.0
      '@typescript-eslint/scope-manager': 5.59.11
      '@typescript-eslint/types': 5.59.11
      '@typescript-eslint/typescript-estree': 5.59.11(typescript@5.1.6)
      eslint: 8.57.0
      eslint-scope: 5.1.1
      semver: 7.6.2
    transitivePeerDependencies:
      - supports-color
      - typescript
    dev: true

  /@typescript-eslint/utils@6.21.0(eslint@8.57.0)(typescript@5.1.6):
    resolution: {integrity: sha512-NfWVaC8HP9T8cbKQxHcsJBY5YE1O33+jpMwN45qzWWaPDZgLIbo12toGMWnmhvCpd3sIxkpDw3Wv1B3dYrbDQQ==}
    engines: {node: ^16.0.0 || >=18.0.0}
    peerDependencies:
      eslint: ^7.0.0 || ^8.0.0 || 8.51.0
    dependencies:
      '@eslint-community/eslint-utils': 4.4.0(eslint@8.57.0)
      '@types/json-schema': 7.0.14
      '@types/semver': 7.5.0
      '@typescript-eslint/scope-manager': 6.21.0
      '@typescript-eslint/types': 6.21.0
      '@typescript-eslint/typescript-estree': 6.21.0(typescript@5.1.6)
      eslint: 8.57.0
      semver: 7.6.0
    transitivePeerDependencies:
      - supports-color
      - typescript
    dev: true

  /@typescript-eslint/utils@6.7.5(eslint@8.57.0)(typescript@5.1.6):
    resolution: {integrity: sha512-pfRRrH20thJbzPPlPc4j0UNGvH1PjPlhlCMq4Yx7EGjV7lvEeGX0U6MJYe8+SyFutWgSHsdbJ3BXzZccYggezA==}
    engines: {node: ^16.0.0 || >=18.0.0}
    peerDependencies:
      eslint: ^7.0.0 || ^8.0.0 || 8.51.0
    dependencies:
      '@eslint-community/eslint-utils': 4.4.0(eslint@8.57.0)
      '@types/json-schema': 7.0.14
      '@types/semver': 7.5.0
      '@typescript-eslint/scope-manager': 6.7.5
      '@typescript-eslint/types': 6.7.5
      '@typescript-eslint/typescript-estree': 6.7.5(typescript@5.1.6)
      eslint: 8.57.0
      semver: 7.6.2
    transitivePeerDependencies:
      - supports-color
      - typescript
    dev: true

  /@typescript-eslint/visitor-keys@5.59.11:
    resolution: {integrity: sha512-KGYniTGG3AMTuKF9QBD7EIrvufkB6O6uX3knP73xbKLMpH+QRPcgnCxjWXSHjMRuOxFLovljqQgQpR0c7GvjoA==}
    engines: {node: ^12.22.0 || ^14.17.0 || >=16.0.0}
    dependencies:
      '@typescript-eslint/types': 5.59.11
      eslint-visitor-keys: 3.4.3
    dev: true

  /@typescript-eslint/visitor-keys@6.21.0:
    resolution: {integrity: sha512-JJtkDduxLi9bivAB+cYOVMtbkqdPOhZ+ZI5LC47MIRrDV4Yn2o+ZnW10Nkmr28xRpSpdJ6Sm42Hjf2+REYXm0A==}
    engines: {node: ^16.0.0 || >=18.0.0}
    dependencies:
      '@typescript-eslint/types': 6.21.0
      eslint-visitor-keys: 3.4.3
    dev: true

  /@typescript-eslint/visitor-keys@6.7.5:
    resolution: {integrity: sha512-3MaWdDZtLlsexZzDSdQWsFQ9l9nL8B80Z4fImSpyllFC/KLqWQRdEcB+gGGO+N3Q2uL40EsG66wZLsohPxNXvg==}
    engines: {node: ^16.0.0 || >=18.0.0}
    dependencies:
      '@typescript-eslint/types': 6.7.5
      eslint-visitor-keys: 3.4.3
    dev: true

  /@ungap/structured-clone@1.2.0:
    resolution: {integrity: sha512-zuVdFrMJiuCDQUMCzQaD6KL28MjnqqN8XnAqiEq9PNm/hCPTSGfrXCOfwj1ow4LFb/tNymJPwsNbVePc1xFqrQ==}
    dev: true

  /@webassemblyjs/ast@1.11.6:
    resolution: {integrity: sha512-IN1xI7PwOvLPgjcf180gC1bqn3q/QaOCwYUahIOhbYUu8KA/3tw2RT/T0Gidi1l7Hhj5D/INhJxiICObqpMu4Q==}
    dependencies:
      '@webassemblyjs/helper-numbers': 1.11.6
      '@webassemblyjs/helper-wasm-bytecode': 1.11.6

  /@webassemblyjs/floating-point-hex-parser@1.11.6:
    resolution: {integrity: sha512-ejAj9hfRJ2XMsNHk/v6Fu2dGS+i4UaXBXGemOfQ/JfQ6mdQg/WXtwleQRLLS4OvfDhv8rYnVwH27YJLMyYsxhw==}

  /@webassemblyjs/helper-api-error@1.11.6:
    resolution: {integrity: sha512-o0YkoP4pVu4rN8aTJgAyj9hC2Sv5UlkzCHhxqWj8butaLvnpdc2jOwh4ewE6CX0txSfLn/UYaV/pheS2Txg//Q==}

  /@webassemblyjs/helper-buffer@1.11.6:
    resolution: {integrity: sha512-z3nFzdcp1mb8nEOFFk8DrYLpHvhKC3grJD2ardfKOzmbmJvEf/tPIqCY+sNcwZIY8ZD7IkB2l7/pqhUhqm7hLA==}

  /@webassemblyjs/helper-numbers@1.11.6:
    resolution: {integrity: sha512-vUIhZ8LZoIWHBohiEObxVm6hwP034jwmc9kuq5GdHZH0wiLVLIPcMCdpJzG4C11cHoQ25TFIQj9kaVADVX7N3g==}
    dependencies:
      '@webassemblyjs/floating-point-hex-parser': 1.11.6
      '@webassemblyjs/helper-api-error': 1.11.6
      '@xtuc/long': 4.2.2

  /@webassemblyjs/helper-wasm-bytecode@1.11.6:
    resolution: {integrity: sha512-sFFHKwcmBprO9e7Icf0+gddyWYDViL8bpPjJJl0WHxCdETktXdmtWLGVzoHbqUcY4Be1LkNfwTmXOJUFZYSJdA==}

  /@webassemblyjs/helper-wasm-section@1.11.6:
    resolution: {integrity: sha512-LPpZbSOwTpEC2cgn4hTydySy1Ke+XEu+ETXuoyvuyezHO3Kjdu90KK95Sh9xTbmjrCsUwvWwCOQQNta37VrS9g==}
    dependencies:
      '@webassemblyjs/ast': 1.11.6
      '@webassemblyjs/helper-buffer': 1.11.6
      '@webassemblyjs/helper-wasm-bytecode': 1.11.6
      '@webassemblyjs/wasm-gen': 1.11.6

  /@webassemblyjs/ieee754@1.11.6:
    resolution: {integrity: sha512-LM4p2csPNvbij6U1f19v6WR56QZ8JcHg3QIJTlSwzFcmx6WSORicYj6I63f9yU1kEUtrpG+kjkiIAkevHpDXrg==}
    dependencies:
      '@xtuc/ieee754': 1.2.0

  /@webassemblyjs/leb128@1.11.6:
    resolution: {integrity: sha512-m7a0FhE67DQXgouf1tbN5XQcdWoNgaAuoULHIfGFIEVKA6tu/edls6XnIlkmS6FrXAquJRPni3ZZKjw6FSPjPQ==}
    dependencies:
      '@xtuc/long': 4.2.2

  /@webassemblyjs/utf8@1.11.6:
    resolution: {integrity: sha512-vtXf2wTQ3+up9Zsg8sa2yWiQpzSsMyXj0qViVP6xKGCUT8p8YJ6HqI7l5eCnWx1T/FYdsv07HQs2wTFbbof/RA==}

  /@webassemblyjs/wasm-edit@1.11.6:
    resolution: {integrity: sha512-Ybn2I6fnfIGuCR+Faaz7YcvtBKxvoLV3Lebn1tM4o/IAJzmi9AWYIPWpyBfU8cC+JxAO57bk4+zdsTjJR+VTOw==}
    dependencies:
      '@webassemblyjs/ast': 1.11.6
      '@webassemblyjs/helper-buffer': 1.11.6
      '@webassemblyjs/helper-wasm-bytecode': 1.11.6
      '@webassemblyjs/helper-wasm-section': 1.11.6
      '@webassemblyjs/wasm-gen': 1.11.6
      '@webassemblyjs/wasm-opt': 1.11.6
      '@webassemblyjs/wasm-parser': 1.11.6
      '@webassemblyjs/wast-printer': 1.11.6

  /@webassemblyjs/wasm-gen@1.11.6:
    resolution: {integrity: sha512-3XOqkZP/y6B4F0PBAXvI1/bky7GryoogUtfwExeP/v7Nzwo1QLcq5oQmpKlftZLbT+ERUOAZVQjuNVak6UXjPA==}
    dependencies:
      '@webassemblyjs/ast': 1.11.6
      '@webassemblyjs/helper-wasm-bytecode': 1.11.6
      '@webassemblyjs/ieee754': 1.11.6
      '@webassemblyjs/leb128': 1.11.6
      '@webassemblyjs/utf8': 1.11.6

  /@webassemblyjs/wasm-opt@1.11.6:
    resolution: {integrity: sha512-cOrKuLRE7PCe6AsOVl7WasYf3wbSo4CeOk6PkrjS7g57MFfVUF9u6ysQBBODX0LdgSvQqRiGz3CXvIDKcPNy4g==}
    dependencies:
      '@webassemblyjs/ast': 1.11.6
      '@webassemblyjs/helper-buffer': 1.11.6
      '@webassemblyjs/wasm-gen': 1.11.6
      '@webassemblyjs/wasm-parser': 1.11.6

  /@webassemblyjs/wasm-parser@1.11.6:
    resolution: {integrity: sha512-6ZwPeGzMJM3Dqp3hCsLgESxBGtT/OeCvCZ4TA1JUPYgmhAx38tTPR9JaKy0S5H3evQpO/h2uWs2j6Yc/fjkpTQ==}
    dependencies:
      '@webassemblyjs/ast': 1.11.6
      '@webassemblyjs/helper-api-error': 1.11.6
      '@webassemblyjs/helper-wasm-bytecode': 1.11.6
      '@webassemblyjs/ieee754': 1.11.6
      '@webassemblyjs/leb128': 1.11.6
      '@webassemblyjs/utf8': 1.11.6

  /@webassemblyjs/wast-printer@1.11.6:
    resolution: {integrity: sha512-JM7AhRcE+yW2GWYaKeHL5vt4xqee5N2WcezptmgyhNS+ScggqcT1OtXykhAb13Sn5Yas0j2uv9tHgrjwvzAP4A==}
    dependencies:
      '@webassemblyjs/ast': 1.11.6
      '@xtuc/long': 4.2.2

  /@xtuc/ieee754@1.2.0:
    resolution: {integrity: sha512-DX8nKgqcGwsc0eJSqYt5lwP4DH5FlHnmuWWBRy7X0NcaGR0ZtuyeESgMwTYVEtxmsNGY+qit4QYT/MIYTOTPeA==}

  /@xtuc/long@4.2.2:
    resolution: {integrity: sha512-NuHqBY1PB/D8xU6s/thBgOAiAP7HOYDQ32+BFZILJ8ivkUkAHQnWfn6WhL79Owj1qmUnoN/YPhktdIoucipkAQ==}

  /JSONStream@1.3.5:
    resolution: {integrity: sha512-E+iruNOY8VV9s4JEbe1aNEm6MiszPRr/UfcHMz0TQh1BXSxHK+ASV1R6W4HpjBhSeS+54PIsAMCBmwD06LLsqQ==}
    hasBin: true
    dependencies:
      jsonparse: 1.3.1
      through: 2.3.8
    dev: true

  /abbrev@1.1.1:
    resolution: {integrity: sha512-nne9/IiQ/hzIhY6pdDnbBtz7DjPTKrY00P/zvPSm5pOFkl6xuGrGnXn/VtTNNfNtAfZ9/1RtehkszU9qcTii0Q==}

  /acorn-import-assertions@1.9.0(acorn@8.10.0):
    resolution: {integrity: sha512-cmMwop9x+8KFhxvKrKfPYmN6/pKTYYHBqLa0DfvVZcKMJWNyWLnaqND7dx/qn66R7ewM1UX5XMaDVP5wlVTaVA==}
    peerDependencies:
      acorn: ^8
    dependencies:
      acorn: 8.10.0

  /acorn-jsx@5.3.2(acorn@8.10.0):
    resolution: {integrity: sha512-rq9s+JNhf0IChjtDXxllJ7g41oZk5SlXtp0LHwyA5cejwn7vKmKp4pPri6YEePv2PU65sAsegbXtIinmDFDXgQ==}
    peerDependencies:
      acorn: ^6.0.0 || ^7.0.0 || ^8.0.0
    dependencies:
      acorn: 8.10.0
    dev: true

  /acorn-walk@8.2.0:
    resolution: {integrity: sha512-k+iyHEuPgSw6SbuDpGQM+06HQUa04DZ3o+F6CSzXMvvI5KMvnaEqXe+YVe555R9nn6GPt404fos4wcgpw12SDA==}
    engines: {node: '>=0.4.0'}
    dev: true

  /acorn@8.10.0:
    resolution: {integrity: sha512-F0SAmZ8iUtS//m8DmCTA0jlh6TDKkHQyK6xc6V4KDTyZKA9dnvX9/3sRTVQrWm79glUAZbnmmNcdYwUIHWVybw==}
    engines: {node: '>=0.4.0'}
    hasBin: true

  /add-stream@1.0.0:
    resolution: {integrity: sha512-qQLMr+8o0WC4FZGQTcJiKBVC59JylcPSrTtk6usvmIDFUOCKegapy1VHQwRbFMOFyb/inzUVqHs+eMYKDM1YeQ==}
    dev: true

  /agent-base@6.0.2:
    resolution: {integrity: sha512-RZNwNclF7+MS/8bDg70amg32dyeZGZxiDuQmZxKLAlQjr3jGyLx+4Kkk58UO7D2QdgFIQCovuSuZESne6RG6XQ==}
    engines: {node: '>= 6.0.0'}
    dependencies:
      debug: 4.3.4(supports-color@8.1.1)
    transitivePeerDependencies:
      - supports-color

  /agentkeepalive@4.2.1:
    resolution: {integrity: sha512-Zn4cw2NEqd+9fiSVWMscnjyQ1a8Yfoc5oBajLeo5w+YBHgDUcEBY2hS4YpTz6iN5f/2zQiktcuM6tS8x1p9dpA==}
    engines: {node: '>= 8.0.0'}
    dependencies:
      debug: 4.3.4(supports-color@8.1.1)
      depd: 1.1.2
      humanize-ms: 1.2.1
    transitivePeerDependencies:
      - supports-color

  /aggregate-error@3.1.0:
    resolution: {integrity: sha512-4I7Td01quW/RpocfNayFdFVk1qSuoh0E7JrbRJ16nH01HhKFQ88INq9Sd+nd72zqRySlr9BmDA8xlEJ6vJMrYA==}
    engines: {node: '>=8'}
    dependencies:
      clean-stack: 2.2.0
      indent-string: 4.0.0

  /ajv-keywords@3.5.2(ajv@6.12.6):
    resolution: {integrity: sha512-5p6WTN0DdTGVQk6VjcEju19IgaHudalcfabD7yhDGeA6bcQnmL+CpveLJq/3hvfwd1aof6L386Ougkx6RfyMIQ==}
    peerDependencies:
      ajv: ^6.9.1
    dependencies:
      ajv: 6.12.6

  /ajv@6.12.6:
    resolution: {integrity: sha512-j3fVLgvTo527anyYyJOGTYJbG+vnnQYvE0m5mmkc1TK+nxAppkCLMIL0aZ4dblVCNoGShhm+kzE4ZUykBoMg4g==}
    dependencies:
      fast-deep-equal: 3.1.3
      fast-json-stable-stringify: 2.1.0
      json-schema-traverse: 0.4.1
      uri-js: 4.4.1

  /ajv@8.12.0:
    resolution: {integrity: sha512-sRu1kpcO9yLtYxBKvqfTeh9KzZEwO3STyX1HT+4CaDzC6HpTGYhIhPIzj9XuKU7KYDwnaeh5hcOwjy1QuJzBPA==}
    dependencies:
      fast-deep-equal: 3.1.3
      json-schema-traverse: 1.0.0
      require-from-string: 2.0.2
      uri-js: 4.4.1

  /ansi-256-colors@1.1.0:
    resolution: {integrity: sha512-roJI/AVBdJIhcohHDNXUoFYsCZG4MZIs5HtKNgVKY5QzqQoQJe+o0ouiqZDaSC+ggKdBVcuSwlSdJckrrlm3/A==}
    engines: {node: '>=0.10.0'}
    dev: true

  /ansi-align@3.0.1:
    resolution: {integrity: sha512-IOfwwBF5iczOjp/WeY4YxyjqAFMQoZufdQWDd19SEExbVLNXqvpzSJ/M7Za4/sCPmQ0+GRquoA7bGcINcxew6w==}
    dependencies:
      string-width: 4.2.3

  /ansi-colors@4.1.1:
    resolution: {integrity: sha512-JoX0apGbHaUJBNl6yF+p6JAFYZ666/hhCGKN5t9QFjbJQKUU/g8MNbFDbvfrgKXvI1QpZplPOnwIo99lX/AAmA==}
    engines: {node: '>=6'}
    dev: true

  /ansi-escapes@3.2.0:
    resolution: {integrity: sha512-cBhpre4ma+U0T1oM5fXg7Dy1Jw7zzwv7lt/GoCpr+hDQJoYnKVPLL4dCvSEFMmQurOQvSrwT7SL/DAlhBI97RQ==}
    engines: {node: '>=4'}
    dev: true

  /ansi-escapes@4.3.2:
    resolution: {integrity: sha512-gKXj5ALrKWQLsYG9jlTRmR/xKluxHV+Z9QEwNIgCfM1/uwPMCuzVVnh5mwTd+OuBZcwSIMbqssNWRm1lE51QaQ==}
    engines: {node: '>=8'}
    dependencies:
      type-fest: 0.21.3

  /ansi-regex@2.1.1:
    resolution: {integrity: sha512-TIGnTpdo+E3+pCyAluZvtED5p5wCqLdezCyhPZzKPcxvFplEt4i+W7OONCKgeZFT3+y5NZZfOOS/Bdcanm1MYA==}
    engines: {node: '>=0.10.0'}
    dev: true

  /ansi-regex@3.0.1:
    resolution: {integrity: sha512-+O9Jct8wf++lXxxFc4hc8LsjaSq0HFzzL7cVsw8pRDIPdjKD2mT4ytDZlLuSBZ4cLKZFXIrMGO7DbQCtMJJMKw==}
    engines: {node: '>=4'}
    dev: true

  /ansi-regex@4.1.1:
    resolution: {integrity: sha512-ILlv4k/3f6vfQ4OoP2AGvirOktlQ98ZEL1k9FaQjxa3L1abBgbuTDAdPOpvbGncC0BTVQrl+OM8xZGK6tWXt7g==}
    engines: {node: '>=6'}
    dev: true

  /ansi-regex@5.0.1:
    resolution: {integrity: sha512-quJQXlTSUGL2LH9SUXo8VwsY4soanhgo6LNSm84E1LBcE8s3O0wpdiRzyR9z/ZZJMlMWv37qOOb9pdJlMUEKFQ==}
    engines: {node: '>=8'}

  /ansi-regex@6.0.1:
    resolution: {integrity: sha512-n5M855fKb2SsfMIiFFoVrABHJC8QtHwVx+mHWP3QcEqBHYienj5dHSgjbxtC0WEZXYt4wcD6zrQElDPhFuZgfA==}
    engines: {node: '>=12'}

  /ansi-styles@3.2.1:
    resolution: {integrity: sha512-VT0ZI6kZRdTh8YyJw3SMbYm/u+NqfsAxEpWO0Pf9sq8/e94WxxOpPKx9FR1FlyCtOVDNOQ+8ntlqFxiRc+r5qA==}
    engines: {node: '>=4'}
    dependencies:
      color-convert: 1.9.3

  /ansi-styles@4.3.0:
    resolution: {integrity: sha512-zbB9rCJAT1rbjiVDb2hqKFHNYLxgtk8NURxZ3IZwD3F6NtxbXZQCnnSi1Lkx+IDohdPlFp222wVALIheZJQSEg==}
    engines: {node: '>=8'}
    dependencies:
      color-convert: 2.0.1

  /ansi-styles@6.2.1:
    resolution: {integrity: sha512-bN798gFfQX+viw3R7yrGWRqnrN2oRkEkUjjl4JNn4E8GxxbjtG3FbrEIIY3l8/hrwUwIeCZvi4QuOTP4MErVug==}
    engines: {node: '>=12'}

  /ansicolors@0.3.2:
    resolution: {integrity: sha512-QXu7BPrP29VllRxH8GwB7x5iX5qWKAAMLqKQGWTeLWVlNHNOpVMJ91dsxQAIWXpjuW5wqvxu3Jd/nRjrJ+0pqg==}

  /anymatch@3.1.2:
    resolution: {integrity: sha512-P43ePfOAIupkguHUycrc4qJ9kz8ZiuOUijaETwX7THt0Y/GNK7v0aa8rY816xWjZ7rJdA5XdMcpVFTKMq+RvWg==}
    engines: {node: '>= 8'}
    dependencies:
      normalize-path: 3.0.0
      picomatch: 2.3.1
    dev: true

  /aproba@2.0.0:
    resolution: {integrity: sha512-lYe4Gx7QT+MKGbDsA+Z+he/Wtef0BiwDOlK/XkBrdfsh9J/jPPXbX0tE9x9cl27Tmu5gg3QUbUrQYa/y+KOHPQ==}

  /are-docs-informative@0.0.2:
    resolution: {integrity: sha512-ixiS0nLNNG5jNQzgZJNoUpBKdo9yTYZMGJ+QgT2jmjR7G7+QHRCc4v6LQ3NgE7EBJq+o0ams3waJwkrlBom8Ig==}
    engines: {node: '>=14'}
    dev: true

  /are-we-there-yet@3.0.1:
    resolution: {integrity: sha512-QZW4EDmGwlYur0Yyf/b2uGucHQMa8aFUP7eu9ddR73vvhFyt4V0Vl3QHPcTNJ8l6qYOBdxgXdnBXQrHilfRQBg==}
    engines: {node: ^12.13.0 || ^14.15.0 || >=16.0.0}
    dependencies:
      delegates: 1.0.0
      readable-stream: 3.6.1

  /arg-parser@1.2.0:
    resolution: {integrity: sha512-qeFIPI9MQUPLugbbvBczsvqCIOuat8yHZ66mdlP5rbJhImRoCgFn2o9/kNlF5KHqaMZw6vVugIAWyJfgkbqG1w==}
    engines: {node: '>=0.8.0'}

  /arg@4.1.3:
    resolution: {integrity: sha512-58S9QDqG0Xx27YwPSt9fJxivjYl432YCwfDMfZ+71RAqUrZef7LrKQZ3LHLOwCS4FLNBplP533Zx895SeOCHvA==}
    dev: true

  /argparse@1.0.10:
    resolution: {integrity: sha512-o5Roy6tNG4SL/FOkCAN6RzjiakZS25RLYFrcMttJqbdd8BWrnA+fGz57iN5Pb06pvBGvl5gQ0B48dJlslXvoTg==}
    dependencies:
      sprintf-js: 1.0.3

  /argparse@2.0.1:
    resolution: {integrity: sha512-8+9WqebbFzpX9OR+Wa6O29asIogeRMzcGtAINdpMHHyAg10f05aSFVBbcEqGf/PXw1EjAZ+q2/bEBg3DvurK3Q==}

  /array-back@1.0.4:
    resolution: {integrity: sha512-1WxbZvrmyhkNoeYcizokbmh5oiOCIfyvGtcqbK3Ls1v1fKcquzxnQSceOx6tzq7jmai2kFLWIpGND2cLhH6TPw==}
    engines: {node: '>=0.12.0'}
    dependencies:
      typical: 2.6.1
    dev: true

  /array-back@2.0.0:
    resolution: {integrity: sha512-eJv4pLLufP3g5kcZry0j6WXpIbzYw9GUB4mVJZno9wfwiBxbizTnHCw3VJb07cBihbFX48Y7oSrW9y+gt4glyw==}
    engines: {node: '>=4'}
    dependencies:
      typical: 2.6.1
    dev: true

  /array-buffer-byte-length@1.0.0:
    resolution: {integrity: sha512-LPuwb2P+NrQw3XhxGc36+XSvuBPopovXYTR9Ew++Du9Yb/bx5AzBfrIsBoj0EZUifjQU+sHL21sseZ3jerWO/A==}
    dependencies:
      call-bind: 1.0.2
      is-array-buffer: 3.0.2
    dev: true

  /array-ify@1.0.0:
    resolution: {integrity: sha512-c5AMf34bKdvPhQ7tBGhqkgKNUzMr4WUs+WDtC2ZUGOUncbxKMTvqxYctiseW3+L4bA8ec+GcZ6/A/FW4m8ukng==}
    dev: true

  /array-includes@3.1.7:
    resolution: {integrity: sha512-dlcsNBIiWhPkHdOEEKnehA+RNUWDc4UqFtnIXU4uuYDPtA4LDkr7qip2p0VvFAEXNDr0yWZ9PJyIRiGjRLQzwQ==}
    engines: {node: '>= 0.4'}
    dependencies:
      call-bind: 1.0.2
      define-properties: 1.2.1
      es-abstract: 1.22.2
      get-intrinsic: 1.2.1
      is-string: 1.0.7
    dev: true

  /array-union@2.1.0:
    resolution: {integrity: sha512-HGyxoOTYUyCM6stUe6EJgnd4EoewAI7zMdfqO+kGjnlZmBDz/cR5pf8r/cR4Wq60sL/p0IkcjUEEPwS3GFrIyw==}
    engines: {node: '>=8'}

  /array.prototype.findlastindex@1.2.3:
    resolution: {integrity: sha512-LzLoiOMAxvy+Gd3BAq3B7VeIgPdo+Q8hthvKtXybMvRV0jrXfJM/t8mw7nNlpEcVlVUnCnM2KSX4XU5HmpodOA==}
    engines: {node: '>= 0.4'}
    dependencies:
      call-bind: 1.0.2
      define-properties: 1.2.1
      es-abstract: 1.22.2
      es-shim-unscopables: 1.0.0
      get-intrinsic: 1.2.1
    dev: true

  /array.prototype.flat@1.3.2:
    resolution: {integrity: sha512-djYB+Zx2vLewY8RWlNCUdHjDXs2XOgm602S9E7P/UpHgfeHL00cRiIF+IN/G/aUJ7kGPb6yO/ErDI5V2s8iycA==}
    engines: {node: '>= 0.4'}
    dependencies:
      call-bind: 1.0.2
      define-properties: 1.2.1
      es-abstract: 1.22.2
      es-shim-unscopables: 1.0.0
    dev: true

  /array.prototype.flatmap@1.3.2:
    resolution: {integrity: sha512-Ewyx0c9PmpcsByhSW4r+9zDU7sGjFc86qf/kKtuSCRdhfbk0SNLLkaT5qvcHnRGgc5NP/ly/y+qkXkqONX54CQ==}
    engines: {node: '>= 0.4'}
    dependencies:
      call-bind: 1.0.2
      define-properties: 1.2.1
      es-abstract: 1.22.2
      es-shim-unscopables: 1.0.0
    dev: true

  /array.prototype.tosorted@1.1.2:
    resolution: {integrity: sha512-HuQCHOlk1Weat5jzStICBCd83NxiIMwqDg/dHEsoefabn/hJRj5pVdWcPUSpRrwhwxZOsQassMpgN/xRYFBMIg==}
    dependencies:
      call-bind: 1.0.2
      define-properties: 1.2.1
      es-abstract: 1.22.2
      es-shim-unscopables: 1.0.0
      get-intrinsic: 1.2.1
    dev: true

  /arraybuffer.prototype.slice@1.0.2:
    resolution: {integrity: sha512-yMBKppFur/fbHu9/6USUe03bZ4knMYiwFBcyiaXB8Go0qNehwX6inYPzK9U0NeQvGxKthcmHcaR8P5MStSRBAw==}
    engines: {node: '>= 0.4'}
    dependencies:
      array-buffer-byte-length: 1.0.0
      call-bind: 1.0.2
      define-properties: 1.2.1
      es-abstract: 1.22.2
      get-intrinsic: 1.2.1
      is-array-buffer: 3.0.2
      is-shared-array-buffer: 1.0.2
    dev: true

  /arrify@1.0.1:
    resolution: {integrity: sha512-3CYzex9M9FGQjCGMGyi6/31c8GJbgb0qGyrx5HWxPd0aCwh4cB2YjMb2Xf9UuoogrMrlO9cTqnB5rI5GHZTcUA==}
    engines: {node: '>=0.10.0'}
    dev: true

  /assertion-error@1.1.0:
    resolution: {integrity: sha512-jgsaNduz+ndvGyFt3uSuWqvy4lCnIJiovtouQN5JZHOKCS2QuhEdbcQHFhVksz2N2U9hXJo8odG7ETyWlEeuDw==}
    dev: true

  /astral-regex@2.0.0:
    resolution: {integrity: sha512-Z7tMw1ytTXt5jqMcOP+OQteU1VuNK9Y02uuJtKQ1Sv69jXQKKg5cibLwGJow8yzZP+eAc18EmLGPal0bp36rvQ==}
    engines: {node: '>=8'}

  /async-retry@1.2.3:
    resolution: {integrity: sha512-tfDb02Th6CE6pJUF2gjW5ZVjsgwlucVXOEQMvEX9JgSJMs9gAX+Nz3xRuJBKuUYjTSYORqvDBORdAQ3LU59g7Q==}
    dependencies:
      retry: 0.12.0

  /async-retry@1.3.3:
    resolution: {integrity: sha512-wfr/jstw9xNi/0teMHrRW7dsz3Lt5ARhYNZ2ewpadnhaIp5mbALhOAP+EAdsC7t4Z6wqsDVv9+W6gm1Dk9mEyw==}
    dependencies:
      retry: 0.13.1

  /async@3.2.4:
    resolution: {integrity: sha512-iAB+JbDEGXhyIUavoDl9WP/Jj106Kz9DEn1DPgYw5ruDn0e3Wgi3sKFm55sASdGBNOQB8F59d9qQ7deqrHA8wQ==}

  /asynciterator.prototype@1.0.0:
    resolution: {integrity: sha512-wwHYEIS0Q80f5mosx3L/dfG5t5rjEa9Ft51GTaNt862EnpyGHpgz2RkZvLPp1oF5TnAiTohkEKVEu8pQPJI7Vg==}
    dependencies:
      has-symbols: 1.0.3
    dev: true

  /asynckit@0.4.0:
    resolution: {integrity: sha512-Oei9OH4tRh0YqU3GxhX79dM/mwVgvbZJaSNaRk+bshkj0S5cfHcgYakreBjrHwatXKbz+IoIdYLxrKim2MjW0Q==}

  /at-least-node@1.0.0:
    resolution: {integrity: sha512-+q/t7Ekv1EDY2l6Gda6LLiX14rU9TV20Wa3ofeQmwPFZbOMo9DXrLbOjFaaclkXKWidIaopwAObQDqwWtGUjqg==}
    engines: {node: '>= 4.0.0'}
    dev: true

  /available-typed-arrays@1.0.5:
    resolution: {integrity: sha512-DMD0KiN46eipeziST1LPP/STfDU0sufISXmjSgvVsoU2tqxctQeASejWcfNtxYKqETM1UxQ8sp2OrSBWpHY6sw==}
    engines: {node: '>= 0.4'}
    dev: true

  /azure-devops-node-api@11.2.0:
    resolution: {integrity: sha512-XdiGPhrpaT5J8wdERRKs5g8E0Zy1pvOYTli7z9E8nmOn3YGp4FhtjhrOyFmX/8veWCwdI69mCHKJw6l+4J/bHA==}
    dependencies:
      tunnel: 0.0.6
      typed-rest-client: 1.8.9

  /balanced-match@1.0.2:
    resolution: {integrity: sha512-3oSeUO0TMV67hN1AmbXsK4yaqU7tjiHlbxRDZOpH0KW9+CeX4bRAaX0Anxt0tx2MrpRpWwQaPwIlISEJhYU5Pw==}

  /base64-js@1.5.1:
    resolution: {integrity: sha512-AKpaYlHn8t4SVbOHCy+b5+KKgvR4vrsD8vbvrbiQJps7fKDTkjkDry6ji0rUJjC0kzbNePLwzxq8iypo41qeWA==}

  /before-after-hook@2.2.3:
    resolution: {integrity: sha512-NzUnlZexiaH/46WDhANlyR2bXRopNg4F/zuSA3OpZnllCUgRaOF2znDioDWrmbNVsuZk6l9pMquQB38cfBZwkQ==}

  /better_git_changelog@1.6.2:
    resolution: {integrity: sha512-A6U5HdV+gygmNfZ+2UbztVI3aQCXkJzLYL27gJ/WhdNzg1blpE+faHC5y2Iu7Omu0FO2Ra0C0WLU7f5prGoRKg==}
    hasBin: true
    dependencies:
      arg-parser: 1.2.0
      commander: 9.5.0
      semver: 7.6.0

  /binary-extensions@2.2.0:
    resolution: {integrity: sha512-jDctJ/IVQbZoJykoeHbhXpOlNBqGNcwXJKJog42E5HDPUwQTSdjCHdihjj0DlnheQ7blbT6dHOafNAiS8ooQKA==}
    engines: {node: '>=8'}
    dev: true

  /bl@4.1.0:
    resolution: {integrity: sha512-1W07cM9gS6DcLperZfFSj+bWLtaPGSOHWhPiGzXmvVJbRLdG82sH/Kn8EtW1VqWVA54AKf2h5k5BbnIbwF3h6w==}
    dependencies:
      buffer: 5.7.1
      inherits: 2.0.4
      readable-stream: 3.6.1

  /bowser@2.11.0:
    resolution: {integrity: sha512-AlcaJBi/pqqJBIQ8U9Mcpc9i8Aqxn88Skv5d+xBX006BY5u8N3mGLHa5Lgppa7L/HfwgwLgZ6NYs+Ag6uUmJRA==}

  /boxen@7.0.0:
    resolution: {integrity: sha512-j//dBVuyacJbvW+tvZ9HuH03fZ46QcaKvvhZickZqtB271DxJ7SNRSNxrV/dZX0085m7hISRZWbzWlJvx/rHSg==}
    engines: {node: '>=14.16'}
    dependencies:
      ansi-align: 3.0.1
      camelcase: 7.0.0
      chalk: 5.3.0
      cli-boxes: 3.0.0
      string-width: 5.1.2
      type-fest: 2.19.0
      widest-line: 4.0.1
      wrap-ansi: 8.1.0

  /brace-expansion@1.1.11:
    resolution: {integrity: sha512-iCuPHDFgrHX7H2vEI/5xpz07zSHB00TpugqhmYtVmMO6518mCuRMoOYFldEBl0g187ufozdaHgWKcYFb61qGiA==}
    dependencies:
      balanced-match: 1.0.2
      concat-map: 0.0.1

  /brace-expansion@2.0.1:
    resolution: {integrity: sha512-XnAIvQ8eM+kC6aULx6wuQiwVsnzsi9d3WxzV3FpWTGA19F621kwdbsAcFKXgKUHZWsy+mY6iL1sHTxWEFCytDA==}
    dependencies:
      balanced-match: 1.0.2

  /braces@3.0.2:
    resolution: {integrity: sha512-b8um+L1RzM3WDSzvhm6gIz1yfTbBt6YTlcEKAvsmqCZZFw46z626lVj9j1yEPW33H5H+lBQpZMP1k8l+78Ha0A==}
    engines: {node: '>=8'}
    dependencies:
      fill-range: 7.0.1

  /browser-stdout@1.3.1:
    resolution: {integrity: sha512-qhAVI1+Av2X7qelOfAIYwXONood6XlZE/fXaBSmW/T5SzLAmCgzi+eiWE7fUvbHaeNBQH13UftjpXxsfLkMpgw==}
    dev: true

  /browserslist@4.21.4:
    resolution: {integrity: sha512-CBHJJdDmgjl3daYjN5Cp5kbTf1mUhZoS+beLklHIvkOWscs83YAhLlF3Wsh/lciQYAcbBJgTOD44VtG31ZM4Hw==}
    engines: {node: ^6 || ^7 || ^8 || ^9 || ^10 || ^11 || ^12 || >=13.7}
    hasBin: true
    dependencies:
      caniuse-lite: 1.0.30001414
      electron-to-chromium: 1.4.271
      node-releases: 2.0.6
      update-browserslist-db: 1.0.9(browserslist@4.21.4)

  /buffer-equal-constant-time@1.0.1:
    resolution: {integrity: sha512-zRpUiDwd/xk6ADqPMATG8vc9VPrkck7T07OIx0gnjmJAnHnTVXNQG3vfvWNuiZIkwu9KrKdA1iJKfsfTVxE6NA==}

  /buffer-from@1.1.2:
    resolution: {integrity: sha512-E+XQCRwSbaaiChtv6k6Dwgc+bx+Bs6vuKJHHl5kox/BaKbhiXzqQOwK4cO22yElGp2OCmjwVhT3HmxgyPGnJfQ==}

  /buffer@5.7.1:
    resolution: {integrity: sha512-EHcyIPBQ4BSGlvjB16k5KgAJ27CIsHY/2JBmCRReo48y9rQ3MaUzWX3KVlBa4U7MyX02HdVj0K7C3WaB3ju7FQ==}
    dependencies:
      base64-js: 1.5.1
      ieee754: 1.2.1

  /builtin-modules@3.3.0:
    resolution: {integrity: sha512-zhaCDicdLuWN5UbN5IMnFqNMhNfo919sH85y2/ea+5Yg9TsTkeZxpL+JLbp6cgYFS4sRLp3YV4S6yDuqVWHYOw==}
    engines: {node: '>=6'}
    dev: true

  /builtins@5.0.1:
    resolution: {integrity: sha512-qwVpFEHNfhYJIzNRBvd2C1kyo6jz3ZSMPyyuR47OPdiKWlbYnZNyDWuyR175qDnAJLiCo5fBBqPb3RiXgWlkOQ==}
    dependencies:
      semver: 7.6.0

  /c8@7.14.0:
    resolution: {integrity: sha512-i04rtkkcNcCf7zsQcSv/T9EbUn4RXQ6mropeMcjFOsQXQ0iGLAr/xT6TImQg4+U9hmNpN9XdvPkjUL1IzbgxJw==}
    engines: {node: '>=10.12.0'}
    hasBin: true
    dependencies:
      '@bcoe/v8-coverage': 0.2.3
      '@istanbuljs/schema': 0.1.3
      find-up: 5.0.0
      foreground-child: 2.0.0
      istanbul-lib-coverage: 3.2.0
      istanbul-lib-report: 3.0.0
      istanbul-reports: 3.1.4
      rimraf: 3.0.2
      test-exclude: 6.0.0
      v8-to-istanbul: 9.0.1
      yargs: 16.2.0
      yargs-parser: 20.2.9
    dev: true

  /cacache@16.1.3:
    resolution: {integrity: sha512-/+Emcj9DAXxX4cwlLmRI9c166RuL3w30zp4R7Joiv2cQTtTtA+jeuCAjH3ZlGnYS3tKENSrKhAzVVP9GVyzeYQ==}
    engines: {node: ^12.13.0 || ^14.15.0 || >=16.0.0}
    dependencies:
      '@npmcli/fs': 2.1.2
      '@npmcli/move-file': 2.0.1
      chownr: 2.0.0
      fs-minipass: 2.1.0
      glob: 8.1.0
      infer-owner: 1.0.4
      lru-cache: 7.18.3
      minipass: 3.3.6
      minipass-collect: 1.0.2
      minipass-flush: 1.0.5
      minipass-pipeline: 1.2.4
      mkdirp: 1.0.4
      p-map: 4.0.0
      promise-inflight: 1.0.1
      rimraf: 3.0.2
      ssri: 9.0.1
      tar: 6.2.1
      unique-filename: 2.0.1
    transitivePeerDependencies:
      - bluebird

  /cacache@17.1.3:
    resolution: {integrity: sha512-jAdjGxmPxZh0IipMdR7fK/4sDSrHMLUV0+GvVUsjwyGNKHsh79kW/otg+GkbXwl6Uzvy9wsvHOX4nUoWldeZMg==}
    engines: {node: ^14.17.0 || ^16.13.0 || >=18.0.0}
    dependencies:
      '@npmcli/fs': 3.1.0
      fs-minipass: 3.0.2
      glob: 10.3.12
      lru-cache: 7.18.3
      minipass: 5.0.0
      minipass-collect: 1.0.2
      minipass-flush: 1.0.5
      minipass-pipeline: 1.2.4
      p-map: 4.0.0
      ssri: 10.0.4
      tar: 6.2.1
      unique-filename: 3.0.0

  /cacheable-lookup@5.0.4:
    resolution: {integrity: sha512-2/kNscPhpcxrOigMZzbiWF7dz8ilhb/nIHU3EyZiXWXpeq/au8qJ8VhdftMkty3n7Gj6HIGalQG8oiBNB3AJgA==}
    engines: {node: '>=10.6.0'}

  /cacheable-lookup@7.0.0:
    resolution: {integrity: sha512-+qJyx4xiKra8mZrcwhjMRMUhD5NR1R8esPkzIYxX96JiecFoxAXFuz/GpR3+ev4PE1WamHip78wV0vcmPQtp8w==}
    engines: {node: '>=14.16'}

  /cacheable-request@10.2.14:
    resolution: {integrity: sha512-zkDT5WAF4hSSoUgyfg5tFIxz8XQK+25W/TLVojJTMKBaxevLBBtLxgqguAuVQB8PVW79FVjHcU+GJ9tVbDZ9mQ==}
    engines: {node: '>=14.16'}
    dependencies:
      '@types/http-cache-semantics': 4.0.4
      get-stream: 6.0.1
      http-cache-semantics: 4.1.1
      keyv: 4.5.4
      mimic-response: 4.0.0
      normalize-url: 8.0.0
      responselike: 3.0.0

  /cacheable-request@6.1.0:
    resolution: {integrity: sha512-Oj3cAGPCqOZX7Rz64Uny2GYAZNliQSqfbePrgAQ1wKAihYmCUnraBtJtKcGR4xz7wF+LoJC+ssFZvv5BgF9Igg==}
    engines: {node: '>=8'}
    dependencies:
      clone-response: 1.0.3
      get-stream: 5.2.0
      http-cache-semantics: 4.1.1
      keyv: 3.1.0
      lowercase-keys: 2.0.0
      normalize-url: 4.5.1
      responselike: 1.0.2

  /cacheable-request@7.0.2:
    resolution: {integrity: sha512-pouW8/FmiPQbuGpkXQ9BAPv/Mo5xDGANgSNXzTzJ8DrKGuXOssM4wIQRjfanNRh3Yu5cfYPvcorqbhg2KIJtew==}
    engines: {node: '>=8'}
    dependencies:
      clone-response: 1.0.3
      get-stream: 5.2.0
      http-cache-semantics: 4.1.1
      keyv: 4.5.4
      lowercase-keys: 2.0.0
      normalize-url: 6.1.0
      responselike: 2.0.1

  /cachedir@2.3.0:
    resolution: {integrity: sha512-A+Fezp4zxnit6FanDmv9EqXNAi3vt9DWp51/71UEhXukb7QUuvtv9344h91dyAxuTLoSYJFU299qzR3tzwPAhw==}
    engines: {node: '>=6'}
    dev: true

  /call-bind@1.0.2:
    resolution: {integrity: sha512-7O+FbCihrB5WGbFYesctwmTKae6rOiIzmz1icreWJ+0aA7LJfuqhEso2T9ncpcFtzMQtzXf2QGGueWJGTYsqrA==}
    dependencies:
      function-bind: 1.1.2
      get-intrinsic: 1.2.1

  /callsites@3.1.0:
    resolution: {integrity: sha512-P8BjAsXvZS+VIDUI11hHCQEv74YT67YUi5JJFNWIqL235sBmjX4+qx9Muvls5ivyNENctx46xQLQ3aTuE7ssaQ==}
    engines: {node: '>=6'}

  /camel-case@3.0.0:
    resolution: {integrity: sha512-+MbKztAYHXPr1jNTSKQF52VpcFjwY5RkR7fxksV8Doo4KAYc5Fl4UJRgthBbTmEx8C54DqahhbLJkDwjI3PI/w==}
    dependencies:
      no-case: 2.3.2
      upper-case: 1.1.3

  /camel-case@4.1.2:
    resolution: {integrity: sha512-gxGWBrTT1JuMx6R+o5PTXMmUnhnVzLQ9SNutD4YqKtI6ap897t3tKECYla6gCWEkplXnlNybEkZg9GEGxKFCgw==}
    dependencies:
      pascal-case: 3.1.2
      tslib: 2.6.2

  /camelcase-keys@6.2.2:
    resolution: {integrity: sha512-YrwaA0vEKazPBkn0ipTiMpSajYDSe+KjQfrjhcBMxJt/znbvlHd8Pw/Vamaz5EB4Wfhs3SUR3Z9mwRu/P3s3Yg==}
    engines: {node: '>=8'}
    dependencies:
      camelcase: 5.3.1
      map-obj: 4.3.0
      quick-lru: 4.0.1
    dev: true

  /camelcase@5.3.1:
    resolution: {integrity: sha512-L28STB170nwWS63UjtlEOE3dldQApaJXZkOI1uMFfzf3rRuPegHaHesyee+YxQ+W6SvRDQV6UrdOdRiR153wJg==}
    engines: {node: '>=6'}
    dev: true

  /camelcase@6.3.0:
    resolution: {integrity: sha512-Gmy6FhYlCY7uOElZUSbxo2UCDH8owEk996gkbrpsgGtrJLM3J7jGxl9Ic7Qwwj4ivOE5AWZWRMecDdF7hqGjFA==}
    engines: {node: '>=10'}
    dev: true

  /camelcase@7.0.0:
    resolution: {integrity: sha512-JToIvOmz6nhGsUhAYScbo2d6Py5wojjNfoxoc2mEVLUdJ70gJK2gnd+ABY1Tc3sVMyK7QDPtN0T/XdlCQWITyQ==}
    engines: {node: '>=14.16'}

  /caniuse-lite@1.0.30001414:
    resolution: {integrity: sha512-t55jfSaWjCdocnFdKQoO+d2ct9C59UZg4dY3OnUlSZ447r8pUtIKdp0hpAzrGFultmTC+Us+KpKi4GZl/LXlFg==}

  /capital-case@1.0.4:
    resolution: {integrity: sha512-ds37W8CytHgwnhGGTi88pcPyR15qoNkOpYwmMMfnWqqWgESapLqvDx6huFjQ5vqWSn2Z06173XNA7LtMOeUh1A==}
    dependencies:
      no-case: 3.0.4
      tslib: 2.6.2
      upper-case-first: 2.0.2

  /cardinal@2.1.1:
    resolution: {integrity: sha512-JSr5eOgoEymtYHBjNWyjrMqet9Am2miJhlfKNdqLp6zoeAh0KN5dRAcxlecj5mAJrmQomgiOBj35xHLrFjqBpw==}
    hasBin: true
    dependencies:
      ansicolors: 0.3.2
      redeyed: 2.1.1

  /chai-arrays@2.2.0:
    resolution: {integrity: sha512-4awrdGI2EH8owJ9I58PXwG4N56/FiM8bsn4CVSNEgr4GKAM6Kq5JPVApUbhUBjDakbZNuRvV7quRSC38PWq/tg==}
    engines: {node: '>=0.10'}
    dev: true

  /chai@4.3.7:
    resolution: {integrity: sha512-HLnAzZ2iupm25PlN0xFreAlBA5zaBSv3og0DdeGA4Ar6h6rJ3A0rolRUKJhSF2V10GZKDgWF/VmAEsNWjCRB+A==}
    engines: {node: '>=4'}
    dependencies:
      assertion-error: 1.1.0
      check-error: 1.0.2
      deep-eql: 4.1.3
      get-func-name: 2.0.0
      loupe: 2.3.4
      pathval: 1.1.1
      type-detect: 4.0.8
    dev: true

  /chai@4.4.1:
    resolution: {integrity: sha512-13sOfMv2+DWduEU+/xbun3LScLoqN17nBeTLUsmDfKdoiC1fr0n9PU4guu4AhRcOVFk/sW8LyZWHuhWtQZiF+g==}
    engines: {node: '>=4'}
    dependencies:
      assertion-error: 1.1.0
      check-error: 1.0.3
      deep-eql: 4.1.3
      get-func-name: 2.0.2
      loupe: 2.3.7
      pathval: 1.1.1
      type-detect: 4.0.8
    dev: true

  /chalk@2.4.2:
    resolution: {integrity: sha512-Mti+f9lpJNcwF4tWV8/OrTTtF1gZi+f8FqlyAdouralcFWFQWF2+NgCHShjkCb+IFBLq9buZwE1xckQU4peSuQ==}
    engines: {node: '>=4'}
    dependencies:
      ansi-styles: 3.2.1
      escape-string-regexp: 1.0.5
      supports-color: 5.5.0

  /chalk@4.1.2:
    resolution: {integrity: sha512-oKnbhFyRIXpUuez8iBMmyEa4nbj4IOQyuhc/wy9kY7/WVPcwIO9VA668Pu8RkO7+0G76SLROeyw9CpQ061i4mA==}
    engines: {node: '>=10'}
    dependencies:
      ansi-styles: 4.3.0
      supports-color: 7.2.0

  /chalk@5.3.0:
    resolution: {integrity: sha512-dLitG79d+GV1Nb/VYcCDFivJeK1hiukt9QjRNVOsUtTy1rR1YJsmpGGTZ3qJos+uw7WmWF4wUwBd9jxjocFC2w==}
    engines: {node: ^12.17.0 || ^14.13 || >=16.0.0}

  /change-case@3.1.0:
    resolution: {integrity: sha512-2AZp7uJZbYEzRPsFoa+ijKdvp9zsrnnt6+yFokfwEpeJm0xuJDVoxiRCAaTzyJND8GJkofo2IcKWaUZ/OECVzw==}
    dependencies:
      camel-case: 3.0.0
      constant-case: 2.0.0
      dot-case: 2.1.1
      header-case: 1.0.1
      is-lower-case: 1.1.3
      is-upper-case: 1.1.2
      lower-case: 1.1.4
      lower-case-first: 1.0.2
      no-case: 2.3.2
      param-case: 2.1.1
      pascal-case: 2.0.1
      path-case: 2.1.1
      sentence-case: 2.1.1
      snake-case: 2.1.0
      swap-case: 1.1.2
      title-case: 2.1.1
      upper-case: 1.1.3
      upper-case-first: 1.1.2

  /change-case@4.1.2:
    resolution: {integrity: sha512-bSxY2ws9OtviILG1EiY5K7NNxkqg/JnRnFxLtKQ96JaviiIxi7djMrSd0ECT9AC+lttClmYwKw53BWpOMblo7A==}
    dependencies:
      camel-case: 4.1.2
      capital-case: 1.0.4
      constant-case: 3.0.4
      dot-case: 3.0.4
      header-case: 2.0.4
      no-case: 3.0.4
      param-case: 3.0.4
      pascal-case: 3.1.2
      path-case: 3.0.4
      sentence-case: 3.0.4
      snake-case: 3.0.4
      tslib: 2.6.2

  /chardet@0.7.0:
    resolution: {integrity: sha512-mT8iDcrh03qDGRRmoA2hmBJnxpllMR+0/0qlzjqZES6NdiWDcZkCNAk4rPFZ9Q85r27unkiNNg8ZOiwZXBHwcA==}

  /check-error@1.0.2:
    resolution: {integrity: sha512-BrgHpW9NURQgzoNyjfq0Wu6VFO6D7IZEmJNdtgNqpzGG8RuNFHt2jQxWlAs4HMe119chBnv+34syEZtc6IhLtA==}
    dev: true

  /check-error@1.0.3:
    resolution: {integrity: sha512-iKEoDYaRmd1mxM90a2OEfWhjsjPpYPuQ+lMYsoxB126+t8fw7ySEO48nmDg5COTjxDI65/Y2OWpeEHk3ZOe8zg==}
    dependencies:
      get-func-name: 2.0.2
    dev: true

  /chokidar@3.5.3:
    resolution: {integrity: sha512-Dr3sfKRP6oTcjf2JmUmFJfeVMvXBdegxB0iVQ5eb2V10uFJUCAS8OByZdVAyVb8xXNz3GjjTgj9kLWsZTqE6kw==}
    engines: {node: '>= 8.10.0'}
    dependencies:
      anymatch: 3.1.2
      braces: 3.0.2
      glob-parent: 5.1.2
      is-binary-path: 2.1.0
      is-glob: 4.0.3
      normalize-path: 3.0.0
      readdirp: 3.6.0
    optionalDependencies:
      fsevents: 2.3.3
    dev: true

  /chownr@2.0.0:
    resolution: {integrity: sha512-bIomtDF5KGpdogkLd9VspvFzk9KfpyyGlS8YFVZl7TGPBHL5snIOnxeshwVgPteQ9b4Eydl+pVbIyE1DcvCWgQ==}
    engines: {node: '>=10'}

  /chrome-trace-event@1.0.3:
    resolution: {integrity: sha512-p3KULyQg4S7NIHixdwbGX+nFHkoBiA4YQmyWtjb8XngSKV124nJmRysgAeujbUVb15vh+RvFUfCPqU7rXk+hZg==}
    engines: {node: '>=6.0'}

  /ci-info@3.9.0:
    resolution: {integrity: sha512-NIxF55hv4nSqQswkAeiOi1r83xy8JldOFDTWiug55KBu9Jnblncd2U6ViHmYgHf01TPZS77NJBhBMKdWj9HQMQ==}
    engines: {node: '>=8'}

  /circular_buffer_js@1.10.0:
    resolution: {integrity: sha512-HXSDm8gm3nPog7Sh7kln9yb9dVFYan4nVwF4qOqOkR8YpAN6yJupyccXl9OcuTJfPqie0uRJdjHs44H1oCgBOQ==}

  /clean-regexp@1.0.0:
    resolution: {integrity: sha512-GfisEZEJvzKrmGWkvfhgzcz/BllN1USeqD2V6tg14OAOgaCD2Z/PUEuxnAZ/nPvmaHRG7a8y77p1T/IRQ4D1Hw==}
    engines: {node: '>=4'}
    dependencies:
      escape-string-regexp: 1.0.5
    dev: true

  /clean-stack@2.2.0:
    resolution: {integrity: sha512-4diC9HaTE+KRAMWhDhrGOECgWZxoevMc5TlkObMqNSsVU62PYzXZ/SMTjzyGAFF1YusgxGcSWTEXBhp0CPwQ1A==}
    engines: {node: '>=6'}

  /clean-stack@3.0.1:
    resolution: {integrity: sha512-lR9wNiMRcVQjSB3a7xXGLuz4cr4wJuuXlaAEbRutGowQTmlp7R72/DOgN21e8jdwblMWl9UOJMJXarX94pzKdg==}
    engines: {node: '>=10'}
    dependencies:
      escape-string-regexp: 4.0.0

  /cli-boxes@3.0.0:
    resolution: {integrity: sha512-/lzGpEWL/8PfI0BmBOPRwp0c/wFNX1RdUML3jK/RcSBA9T8mZDdQpqYBKtCFTOfQbwPqWEOpjqW+Fnayc0969g==}
    engines: {node: '>=10'}

  /cli-color@1.4.0:
    resolution: {integrity: sha512-xu6RvQqqrWEo6MPR1eixqGPywhYBHRs653F9jfXB2Hx4jdM/3WxiNE1vppRmxtMIfl16SFYTpYlrnqH/HsK/2w==}
    dependencies:
      ansi-regex: 2.1.1
      d: 1.0.1
      es5-ext: 0.10.62
      es6-iterator: 2.0.3
      memoizee: 0.4.15
      timers-ext: 0.1.7
    dev: true

  /cli-cursor@2.1.0:
    resolution: {integrity: sha512-8lgKz8LmCRYZZQDpRyT2m5rKJ08TnU4tR9FFFW2rxpxR1FzWi4PQ/NfyODchAatHaUgnSPVcx/R5w6NuTBzFiw==}
    engines: {node: '>=4'}
    dependencies:
      restore-cursor: 2.0.0
    dev: true

  /cli-cursor@3.1.0:
    resolution: {integrity: sha512-I/zHAwsKf9FqGoXM4WWRACob9+SNukZTd94DWF57E4toouRulbCxcUh6RKUEOQlYTHJnzkPMySvPNaaSLNfLZw==}
    engines: {node: '>=8'}
    dependencies:
      restore-cursor: 3.1.0

  /cli-progress@3.12.0:
    resolution: {integrity: sha512-tRkV3HJ1ASwm19THiiLIXLO7Im7wlTuKnvkYaTkyoAPefqjNg7W7DHKUlGRxy9vxDvbyCYQkQozvptuMkGCg8A==}
    engines: {node: '>=4'}
    dependencies:
      string-width: 4.2.3

  /cli-spinners@2.9.2:
    resolution: {integrity: sha512-ywqV+5MmyL4E7ybXgKys4DugZbX0FC6LnwrhjuykIjnK9k8OQacQ7axGKnjDXWNhns0xot3bZI5h55H8yo9cJg==}
    engines: {node: '>=6'}

  /cli-table3@0.6.3:
    resolution: {integrity: sha512-w5Jac5SykAeZJKntOxJCrm63Eg5/4dhMWIcuTbo9rpE+brgaSZo0RuNJZeOyMgsUdhDeojvgyQLmjI+K50ZGyg==}
    engines: {node: 10.* || >= 12.*}
    dependencies:
      string-width: 4.2.3
    optionalDependencies:
      '@colors/colors': 1.5.0

  /cli-width@2.2.1:
    resolution: {integrity: sha512-GRMWDxpOB6Dgk2E5Uo+3eEBvtOOlimMmpbFiKuLFnQzYDavtLFY3K5ona41jgN/WdRZtG7utuVSVTL4HbZHGkw==}
    dev: true

  /cli-width@3.0.0:
    resolution: {integrity: sha512-FxqpkPPwu1HjuN93Omfm4h8uIanXofW0RxVEW3k5RKx+mJJYSthzNhp32Kzxxy3YAEZ/Dc/EWN1vZRY0+kOhbw==}
    engines: {node: '>= 10'}

  /cli-width@4.1.0:
    resolution: {integrity: sha512-ouuZd4/dm2Sw5Gmqy6bGyNNNe1qt9RpmxveLSO7KcgsTnU7RXfsw+/bukWGo1abgBiMAic068rclZsO4IWmmxQ==}
    engines: {node: '>= 12'}

  /cliui@7.0.4:
    resolution: {integrity: sha512-OcRE68cOsVMXp1Yvonl/fzkQOyjLSu/8bhPDfQt0e0/Eb283TKP20Fs2MqoPsr9SwA595rRCA+QMzYc9nBP+JQ==}
    dependencies:
      string-width: 4.2.3
      strip-ansi: 6.0.1
      wrap-ansi: 7.0.0
    dev: true

  /cliui@8.0.1:
    resolution: {integrity: sha512-BSeNnyus75C4//NQ9gQt1/csTXyo/8Sb+afLAkzAptFuMsod9HFokGNudZpi/oQV73hnVK+sR+5PVRMd+Dr7YQ==}
    engines: {node: '>=12'}
    dependencies:
      string-width: 4.2.3
      strip-ansi: 6.0.1
      wrap-ansi: 7.0.0

  /clone-response@1.0.3:
    resolution: {integrity: sha512-ROoL94jJH2dUVML2Y/5PEDNaSHgeOdSDicUyS7izcF63G6sTc/FTjLub4b8Il9S8S0beOfYt0TaA5qvFK+w0wA==}
    dependencies:
      mimic-response: 1.0.1

  /clone@1.0.4:
    resolution: {integrity: sha512-JQHZ2QMW6l3aH/j6xCqQThY/9OH4D/9ls34cgkUBiEeocRTU04tHfKPBsUK1PqZCUQM7GiA0IIXJSuXHI64Kbg==}
    engines: {node: '>=0.8'}

  /code-block-writer@12.0.0:
    resolution: {integrity: sha512-q4dMFMlXtKR3XNBHyMHt/3pwYNA69EDk00lloMOaaUMKPUXBw6lpXtbu3MMVG6/uOihGnRDOlkyqsONEUj60+w==}
    dev: true

  /code-block-writer@13.0.1:
    resolution: {integrity: sha512-c5or4P6erEA69TxaxTNcHUNcIn+oyxSRTOWV+pSYF+z4epXqNvwvJ70XPGjPNgue83oAFAPBRQYwpAJ/Hpe/Sg==}

  /color-convert@1.9.3:
    resolution: {integrity: sha512-QfAUtd+vFdAtFQcC8CCyYt1fYWxSqAiK2cSD6zDB8N3cpsEBAvRxp9zOGg6G/SHHJYAT88/az/IuDGALsNVbGg==}
    dependencies:
      color-name: 1.1.3

  /color-convert@2.0.1:
    resolution: {integrity: sha512-RRECPsj7iu/xb5oKYcsFHSppFNnsj/52OVTRKb4zP5onXwVF3zVmmToNcOfGC+CRDpfK/U584fMg38ZHCaElKQ==}
    engines: {node: '>=7.0.0'}
    dependencies:
      color-name: 1.1.4

  /color-name@1.1.3:
    resolution: {integrity: sha512-72fSenhMw2HZMTVHeCA9KCmpEIbzWiQsjN+BHcBbS9vr1mtt+vJjPdksIBNUmKAW8TFUDPJK5SUU3QhE9NEXDw==}

  /color-name@1.1.4:
    resolution: {integrity: sha512-dOy+3AuW3a2wNbZHIuMZpTcgjGuLU/uBL/ubcZF9OXbDo8ff4O8yVp5Bf0efS8uEoYo5q4Fx7dY9OgQGXgAsQA==}

  /color-string@1.9.1:
    resolution: {integrity: sha512-shrVawQFojnZv6xM40anx4CkoDP+fZsw/ZerEMsW/pyzsRbElpsL/DBVW7q3ExxwusdNXI3lXpuhEZkzs8p5Eg==}
    dependencies:
      color-name: 1.1.4
      simple-swizzle: 0.2.2

  /color-support@1.1.3:
    resolution: {integrity: sha512-qiBjkpbMLO/HL68y+lh4q0/O1MZFj2RX6X/KmMa3+gJD3z+WwI1ZzDHysvqHGS3mP6mznPckpXmw1nI9cJjyRg==}
    hasBin: true

  /color@4.2.3:
    resolution: {integrity: sha512-1rXeuUUiGGrykh+CeBdu5Ie7OJwinCgQY0bc7GCRxy5xVHy+moaqkpL/jqQq0MtQOeYcrqEz4abc5f0KtU7W4A==}
    engines: {node: '>=12.5.0'}
    dependencies:
      color-convert: 2.0.1
      color-string: 1.9.1

  /colors@1.2.5:
    resolution: {integrity: sha512-erNRLao/Y3Fv54qUa0LBB+//Uf3YwMUmdJinN20yMXm9zdKKqH9wt7R9IIVZ+K7ShzfpLV/Zg8+VyrBJYB4lpg==}
    engines: {node: '>=0.1.90'}

  /colors@1.4.0:
    resolution: {integrity: sha512-a+UqTh4kgZg/SlGvfbzDHpgRu7AAQOmmqRHJnxhRZICKFUT91brVhNNt58CMWU9PsBbv3PDCZUHbVxuDiH2mtA==}
    engines: {node: '>=0.1.90'}

  /combined-stream@1.0.8:
    resolution: {integrity: sha512-FQN4MRfuJeHf7cBbBMJFXhKSDq+2kAArBlmRBvcvFE5BB1HZKXtSFASDhdlz9zOYwxh8lDdnvmMOe/+5cdoEdg==}
    engines: {node: '>= 0.8'}
    dependencies:
      delayed-stream: 1.0.0

  /command-line-args@4.0.7:
    resolution: {integrity: sha512-aUdPvQRAyBvQd2n7jXcsMDz68ckBJELXNzBybCHOibUWEg0mWTnaYCSRU8h9R+aNRSvDihJtssSRCiDRpLaezA==}
    hasBin: true
    dependencies:
      array-back: 2.0.0
      find-replace: 1.0.3
      typical: 2.6.1
    dev: true

  /commander@10.0.1:
    resolution: {integrity: sha512-y4Mg2tXshplEbSGzx7amzPwKKOCGuoSRP/CjEdwwk0FOGlUbq6lKuoyDZTNZkmxHdJtp54hdfY/JUrdL7Xfdug==}
    engines: {node: '>=14'}

  /commander@2.20.3:
    resolution: {integrity: sha512-GpVkmM8vF2vQUkj2LvZmD35JxeJOLCwJ9cUkugyk2nuhbv3+mJvpLYYt+0+USMxE+oj+ey/lJEnhZw75x/OMcQ==}

  /commander@4.1.1:
    resolution: {integrity: sha512-NOKm8xhkzAjzFx8B2v5OAHT+u5pRQc2UCa2Vq9jYL/31o2wi9mxBA7LIFs3sV5VSC49z6pEhfbMULvShKj26WA==}
    engines: {node: '>= 6'}
    dev: true

  /commander@9.5.0:
    resolution: {integrity: sha512-KRs7WVDKg86PWiuAqhDrAQnTXZKraVcCc6vFdL14qrZ/DcWwuRo7VoiYXalXO7S5GKpqYiVEwCbgFDfxNHKJBQ==}
    engines: {node: ^12.20.0 || >=14}

  /comment-parser@1.4.0:
    resolution: {integrity: sha512-QLyTNiZ2KDOibvFPlZ6ZngVsZ/0gYnE6uTXi5aoDg8ed3AkJAz4sEje3Y8a29hQ1s6A99MZXe47fLAXQ1rTqaw==}
    engines: {node: '>= 12.0.0'}
    dev: true

  /commitizen@4.3.0(typescript@5.1.6):
    resolution: {integrity: sha512-H0iNtClNEhT0fotHvGV3E9tDejDeS04sN1veIebsKYGMuGscFaswRoYJKmT3eW85eIJAs0F28bG2+a/9wCOfPw==}
    engines: {node: '>= 12'}
    hasBin: true
    dependencies:
      cachedir: 2.3.0
      cz-conventional-changelog: 3.3.0(typescript@5.1.6)
      dedent: 0.7.0
      detect-indent: 6.1.0
      find-node-modules: 2.1.3
      find-root: 1.1.0
      fs-extra: 9.1.0
      glob: 7.2.3
      inquirer: 8.2.5
      is-utf8: 0.2.1
      lodash: 4.17.21
      minimist: 1.2.7
      strip-bom: 4.0.0
      strip-json-comments: 3.1.1
    transitivePeerDependencies:
      - typescript
    dev: true

  /compare-func@2.0.0:
    resolution: {integrity: sha512-zHig5N+tPWARooBnb0Zx1MFcdfpyJrfTJ3Y5L+IFvUm8rM74hHz66z0gw0x4tijh5CorKkKUCnW82R2vmpeCRA==}
    dependencies:
      array-ify: 1.0.0
      dot-prop: 5.3.0
    dev: true

  /concat-map@0.0.1:
    resolution: {integrity: sha512-/Srv4dswyQNBfohGpz9o6Yb3Gz3SrUDqBH5rTuhGR7ahtlbYKnVxw2bCFMRljaA7EXHaXZ8wsHdodFvbkhKmqg==}

  /concurrently@8.2.1:
    resolution: {integrity: sha512-nVraf3aXOpIcNud5pB9M82p1tynmZkrSGQ1p6X/VY8cJ+2LMVqAgXsJxYYefACSHbTYlm92O1xuhdGTjwoEvbQ==}
    engines: {node: ^14.13.0 || >=16.0.0}
    hasBin: true
    dependencies:
      chalk: 4.1.2
      date-fns: 2.30.0
      lodash: 4.17.21
      rxjs: 7.8.1
      shell-quote: 1.8.1
      spawn-command: 0.0.2
      supports-color: 8.1.1
      tree-kill: 1.2.2
      yargs: 17.7.2
    dev: true

  /config-chain@1.1.13:
    resolution: {integrity: sha512-qj+f8APARXHrM0hraqXYb2/bOVSV4PvJQlNZ/DVj0QrmNM2q2euizkeuVckQ57J+W0mRH6Hvi+k50M4Jul2VRQ==}
    dependencies:
      ini: 1.3.8
      proto-list: 1.2.4

  /configstore@6.0.0:
    resolution: {integrity: sha512-cD31W1v3GqUlQvbBCGcXmd2Nj9SvLDOP1oQ0YFuLETufzSPaKp11rYBsSOm7rCsW3OnIRAFM3OxRhceaXNYHkA==}
    engines: {node: '>=12'}
    dependencies:
      dot-prop: 6.0.1
      graceful-fs: 4.2.11
      unique-string: 3.0.0
      write-file-atomic: 3.0.3
      xdg-basedir: 5.1.0

  /confusing-browser-globals@1.0.11:
    resolution: {integrity: sha512-JsPKdmh8ZkmnHxDk55FZ1TqVLvEQTvoByJZRN9jzI0UjxK/QgAmsphz7PGtqgPieQZ/CQcHWXCR7ATDNhGe+YA==}
    dev: true

  /console-control-strings@1.1.0:
    resolution: {integrity: sha512-ty/fTekppD2fIwRvnZAVdeOiGd1c7YXEixbgJTNzqcxJWKQnjJ/V1bNEEE6hygpM3WjwHFUVK6HTjWSzV4a8sQ==}

  /constant-case@2.0.0:
    resolution: {integrity: sha512-eS0N9WwmjTqrOmR3o83F5vW8Z+9R1HnVz3xmzT2PMFug9ly+Au/fxRWlEBSb6LcZwspSsEn9Xs1uw9YgzAg1EQ==}
    dependencies:
      snake-case: 2.1.0
      upper-case: 1.1.3

  /constant-case@3.0.4:
    resolution: {integrity: sha512-I2hSBi7Vvs7BEuJDr5dDHfzb/Ruj3FyvFyh7KLilAjNQw3Be+xgqUBA2W6scVEcL0hL1dwPRtIqEPVUCKkSsyQ==}
    dependencies:
      no-case: 3.0.4
      tslib: 2.6.2
      upper-case: 2.0.2

  /content-type@1.0.5:
    resolution: {integrity: sha512-nTjqfcBFEipKdXCv4YDQWCfmcLZKm81ldF0pAopTvyrFGVbcR6P/VAAd5G7N+0tTr8QqiU0tFadD6FK4NtJwOA==}
    engines: {node: '>= 0.6'}

  /conventional-changelog-angular@5.0.13:
    resolution: {integrity: sha512-i/gipMxs7s8L/QeuavPF2hLnJgH6pEZAttySB6aiQLWcX3puWDL3ACVmvBhJGxnAy52Qc15ua26BufY6KpmrVA==}
    engines: {node: '>=10'}
    dependencies:
      compare-func: 2.0.0
      q: 1.5.1
    dev: true

  /conventional-changelog-atom@2.0.8:
    resolution: {integrity: sha512-xo6v46icsFTK3bb7dY/8m2qvc8sZemRgdqLb/bjpBsH2UyOS8rKNTgcb5025Hri6IpANPApbXMg15QLb1LJpBw==}
    engines: {node: '>=10'}
    dependencies:
      q: 1.5.1
    dev: true

  /conventional-changelog-cli@2.2.2:
    resolution: {integrity: sha512-8grMV5Jo8S0kP3yoMeJxV2P5R6VJOqK72IiSV9t/4H5r/HiRqEBQ83bYGuz4Yzfdj4bjaAEhZN/FFbsFXr5bOA==}
    engines: {node: '>=10'}
    hasBin: true
    dependencies:
      add-stream: 1.0.0
      conventional-changelog: 3.1.25
      lodash: 4.17.21
      meow: 8.1.2
      tempfile: 3.0.0
    dev: true

  /conventional-changelog-codemirror@2.0.8:
    resolution: {integrity: sha512-z5DAsn3uj1Vfp7po3gpt2Boc+Bdwmw2++ZHa5Ak9k0UKsYAO5mH1UBTN0qSCuJZREIhX6WU4E1p3IW2oRCNzQw==}
    engines: {node: '>=10'}
    dependencies:
      q: 1.5.1
    dev: true

  /conventional-changelog-conventionalcommits@4.6.3:
    resolution: {integrity: sha512-LTTQV4fwOM4oLPad317V/QNQ1FY4Hju5qeBIM1uTHbrnCE+Eg4CdRZ3gO2pUeR+tzWdp80M2j3qFFEDWVqOV4g==}
    engines: {node: '>=10'}
    dependencies:
      compare-func: 2.0.0
      lodash: 4.17.21
      q: 1.5.1
    dev: true

  /conventional-changelog-conventionalcommits@5.0.0:
    resolution: {integrity: sha512-lCDbA+ZqVFQGUj7h9QBKoIpLhl8iihkO0nCTyRNzuXtcd7ubODpYB04IFy31JloiJgG0Uovu8ot8oxRzn7Nwtw==}
    engines: {node: '>=10'}
    dependencies:
      compare-func: 2.0.0
      lodash: 4.17.21
      q: 1.5.1
    dev: true

  /conventional-changelog-core@4.2.4:
    resolution: {integrity: sha512-gDVS+zVJHE2v4SLc6B0sLsPiloR0ygU7HaDW14aNJE1v4SlqJPILPl/aJC7YdtRE4CybBf8gDwObBvKha8Xlyg==}
    engines: {node: '>=10'}
    dependencies:
      add-stream: 1.0.0
      conventional-changelog-writer: 5.0.1
      conventional-commits-parser: 3.2.4
      dateformat: 3.0.3
      get-pkg-repo: 4.2.1
      git-raw-commits: 2.0.11
      git-remote-origin-url: 2.0.0
      git-semver-tags: 4.1.1
      lodash: 4.17.21
      normalize-package-data: 3.0.3
      q: 1.5.1
      read-pkg: 3.0.0
      read-pkg-up: 3.0.0
      through2: 4.0.2
    dev: true

  /conventional-changelog-ember@2.0.9:
    resolution: {integrity: sha512-ulzIReoZEvZCBDhcNYfDIsLTHzYHc7awh+eI44ZtV5cx6LVxLlVtEmcO+2/kGIHGtw+qVabJYjdI5cJOQgXh1A==}
    engines: {node: '>=10'}
    dependencies:
      q: 1.5.1
    dev: true

  /conventional-changelog-eslint@3.0.9:
    resolution: {integrity: sha512-6NpUCMgU8qmWmyAMSZO5NrRd7rTgErjrm4VASam2u5jrZS0n38V7Y9CzTtLT2qwz5xEChDR4BduoWIr8TfwvXA==}
    engines: {node: '>=10'}
    dependencies:
      q: 1.5.1
    dev: true

  /conventional-changelog-express@2.0.6:
    resolution: {integrity: sha512-SDez2f3iVJw6V563O3pRtNwXtQaSmEfTCaTBPCqn0oG0mfkq0rX4hHBq5P7De2MncoRixrALj3u3oQsNK+Q0pQ==}
    engines: {node: '>=10'}
    dependencies:
      q: 1.5.1
    dev: true

  /conventional-changelog-jquery@3.0.11:
    resolution: {integrity: sha512-x8AWz5/Td55F7+o/9LQ6cQIPwrCjfJQ5Zmfqi8thwUEKHstEn4kTIofXub7plf1xvFA2TqhZlq7fy5OmV6BOMw==}
    engines: {node: '>=10'}
    dependencies:
      q: 1.5.1
    dev: true

  /conventional-changelog-jshint@2.0.9:
    resolution: {integrity: sha512-wMLdaIzq6TNnMHMy31hql02OEQ8nCQfExw1SE0hYL5KvU+JCTuPaDO+7JiogGT2gJAxiUGATdtYYfh+nT+6riA==}
    engines: {node: '>=10'}
    dependencies:
      compare-func: 2.0.0
      q: 1.5.1
    dev: true

  /conventional-changelog-preset-loader@2.3.4:
    resolution: {integrity: sha512-GEKRWkrSAZeTq5+YjUZOYxdHq+ci4dNwHvpaBC3+ENalzFWuCWa9EZXSuZBpkr72sMdKB+1fyDV4takK1Lf58g==}
    engines: {node: '>=10'}
    dev: true

  /conventional-changelog-writer@5.0.1:
    resolution: {integrity: sha512-5WsuKUfxW7suLblAbFnxAcrvf6r+0b7GvNaWUwUIk0bXMnENP/PEieGKVUQrjPqwPT4o3EPAASBXiY6iHooLOQ==}
    engines: {node: '>=10'}
    hasBin: true
    dependencies:
      conventional-commits-filter: 2.0.7
      dateformat: 3.0.3
      handlebars: 4.7.7
      json-stringify-safe: 5.0.1
      lodash: 4.17.21
      meow: 8.1.2
      semver: 6.3.1
      split: 1.0.1
      through2: 4.0.2
    dev: true

  /conventional-changelog@3.1.25:
    resolution: {integrity: sha512-ryhi3fd1mKf3fSjbLXOfK2D06YwKNic1nC9mWqybBHdObPd8KJ2vjaXZfYj1U23t+V8T8n0d7gwnc9XbIdFbyQ==}
    engines: {node: '>=10'}
    dependencies:
      conventional-changelog-angular: 5.0.13
      conventional-changelog-atom: 2.0.8
      conventional-changelog-codemirror: 2.0.8
      conventional-changelog-conventionalcommits: 4.6.3
      conventional-changelog-core: 4.2.4
      conventional-changelog-ember: 2.0.9
      conventional-changelog-eslint: 3.0.9
      conventional-changelog-express: 2.0.6
      conventional-changelog-jquery: 3.0.11
      conventional-changelog-jshint: 2.0.9
      conventional-changelog-preset-loader: 2.3.4
    dev: true

  /conventional-commit-types@3.0.0:
    resolution: {integrity: sha512-SmmCYnOniSsAa9GqWOeLqc179lfr5TRu5b4QFDkbsrJ5TZjPJx85wtOr3zn+1dbeNiXDKGPbZ72IKbPhLXh/Lg==}
    dev: true

  /conventional-commits-filter@2.0.7:
    resolution: {integrity: sha512-ASS9SamOP4TbCClsRHxIHXRfcGCnIoQqkvAzCSbZzTFLfcTqJVugB0agRgsEELsqaeWgsXv513eS116wnlSSPA==}
    engines: {node: '>=10'}
    dependencies:
      lodash.ismatch: 4.4.0
      modify-values: 1.0.1
    dev: true

  /conventional-commits-parser@3.2.4:
    resolution: {integrity: sha512-nK7sAtfi+QXbxHCYfhpZsfRtaitZLIA6889kFIouLvz6repszQDgxBu7wf2WbU+Dco7sAnNCJYERCwt54WPC2Q==}
    engines: {node: '>=10'}
    hasBin: true
    dependencies:
      JSONStream: 1.3.5
      is-text-path: 1.0.1
      lodash: 4.17.21
      meow: 8.1.2
      split2: 3.2.2
      through2: 4.0.2
    dev: true

  /convert-source-map@1.8.0:
    resolution: {integrity: sha512-+OQdjP49zViI/6i7nIJpA8rAl4sV/JdPfU9nZs3VqOwGIgizICvuN2ru6fMd+4llL0tar18UYJXfZ/TWtmhUjA==}
    dependencies:
      safe-buffer: 5.1.2
    dev: true

  /copyfiles@2.4.1:
    resolution: {integrity: sha512-fereAvAvxDrQDOXybk3Qu3dPbOoKoysFMWtkY3mv5BsL8//OSZVL5DCLYqgRfY5cWirgRzlC+WSrxp6Bo3eNZg==}
    hasBin: true
    dependencies:
      glob: 7.2.3
      minimatch: 3.1.2
      mkdirp: 1.0.4
      noms: 0.0.0
      through2: 2.0.5
      untildify: 4.0.0
      yargs: 16.2.0
    dev: true

  /core-js@3.33.2:
    resolution: {integrity: sha512-XeBzWI6QL3nJQiHmdzbAOiMYqjrb7hwU7A39Qhvd/POSa/t9E1AeZyEZx3fNvp/vtM8zXwhoL0FsiS0hD0pruQ==}
    requiresBuild: true

  /core-util-is@1.0.3:
    resolution: {integrity: sha512-ZQBvi1DcpJ4GDqanjucZ2Hj3wEO5pZDS89BWbkcrvdxksJorwUDDZamX9ldFkp9aw2lmBDLgkObEA4DWNJ9FYQ==}

  /cosmiconfig-typescript-loader@4.2.0(@types/node@18.18.7)(cosmiconfig@8.2.0)(ts-node@10.9.1)(typescript@5.1.6):
    resolution: {integrity: sha512-NkANeMnaHrlaSSlpKGyvn2R4rqUDeE/9E5YHx+b4nwo0R8dZyAqcih8/gxpCZvqWP9Vf6xuLpMSzSgdVEIM78g==}
    engines: {node: '>=12', npm: '>=6'}
    peerDependencies:
      '@types/node': '*'
      cosmiconfig: '>=7'
      ts-node: '>=10'
      typescript: '>=3'
    peerDependenciesMeta:
      '@types/node':
        optional: true
    dependencies:
      '@types/node': 18.18.7
      cosmiconfig: 8.2.0
      ts-node: 10.9.1(@types/node@18.18.7)(typescript@5.1.6)
      typescript: 5.1.6
    dev: true

  /cosmiconfig-typescript-loader@5.0.0(@types/node@18.18.7)(cosmiconfig@8.2.0)(typescript@5.1.6):
    resolution: {integrity: sha512-+8cK7jRAReYkMwMiG+bxhcNKiHJDM6bR9FD/nGBXOWdMLuYawjF5cGrtLilJ+LGd3ZjCXnJjR5DkfWPoIVlqJA==}
    engines: {node: '>=v16'}
    requiresBuild: true
    peerDependencies:
      '@types/node': '*'
      cosmiconfig: '>=8.2'
      typescript: '>=4'
    peerDependenciesMeta:
      '@types/node':
        optional: true
    dependencies:
      '@types/node': 18.18.7
      cosmiconfig: 8.2.0
      jiti: 1.20.0
      typescript: 5.1.6
    dev: true
    optional: true

  /cosmiconfig@8.1.3:
    resolution: {integrity: sha512-/UkO2JKI18b5jVMJUp0lvKFMpa/Gye+ZgZjKD+DGEN9y7NRcf/nK1A0sp67ONmKtnDCNMS44E6jrk0Yc3bDuUw==}
    engines: {node: '>=14'}
    dependencies:
      import-fresh: 3.3.0
      js-yaml: 4.1.0
      parse-json: 5.2.0
      path-type: 4.0.0
    dev: true

  /cosmiconfig@8.2.0:
    resolution: {integrity: sha512-3rTMnFJA1tCOPwRxtgF4wd7Ab2qvDbL8jX+3smjIbS4HlZBagTlpERbdN7iAbWlrfxE3M8c27kTwTawQ7st+OQ==}
    engines: {node: '>=14'}
    dependencies:
      import-fresh: 3.3.0
      js-yaml: 4.1.0
      parse-json: 5.2.0
      path-type: 4.0.0

  /create-require@1.1.1:
    resolution: {integrity: sha512-dcKFX3jn0MpIaXjisoRvexIJVEKzaq7z2rZKxf+MSr9TkdmHmsU4m2lcLojrj/FHl8mk5VxMmYA+ftRkP/3oKQ==}
    dev: true

  /cross-spawn@7.0.3:
    resolution: {integrity: sha512-iRDPJKUPVEND7dHPO8rkbOnPpyDygcDFtWjpeWNCgy8WP2rXcxXL8TskReQl6OrB2G7+UJrags1q15Fudc7G6w==}
    engines: {node: '>= 8'}
    dependencies:
      path-key: 3.1.1
      shebang-command: 2.0.0
      which: 2.0.2

  /crypto-random-string@4.0.0:
    resolution: {integrity: sha512-x8dy3RnvYdlUcPOjkEHqozhiwzKNSq7GcPuXFbnyMOCHxX8V3OgIg/pYuabl2sbUPfIJaeAQB7PMOK8DFIdoRA==}
    engines: {node: '>=12'}
    dependencies:
      type-fest: 1.4.0

  /cz-conventional-changelog@3.3.0(typescript@5.1.6):
    resolution: {integrity: sha512-U466fIzU5U22eES5lTNiNbZ+d8dfcHcssH4o7QsdWaCcRs/feIPCxKYSWkYBNs5mny7MvEfwpTLWjvbm94hecw==}
    engines: {node: '>= 10'}
    dependencies:
      chalk: 2.4.2
      commitizen: 4.3.0(typescript@5.1.6)
      conventional-commit-types: 3.0.0
      lodash.map: 4.6.0
      longest: 2.0.1
      word-wrap: 1.2.3
    optionalDependencies:
      '@commitlint/load': 18.2.0(typescript@5.1.6)
    transitivePeerDependencies:
      - typescript
    dev: true

  /cz-customizable@7.0.0:
    resolution: {integrity: sha512-pQKkGSm+8SY9VY/yeJqDOla1MjrGaG7WG4EYLLEV4VNctGO7WdzdGtWEr2ydKSkrpmTs7f8fmBksg/FaTrUAyw==}
    hasBin: true
    dependencies:
      editor: 1.0.0
      find-config: 1.0.0
      inquirer: 6.5.2
      lodash: 4.17.21
      temp: 0.9.4
      word-wrap: 1.2.3
    dev: true

  /d@1.0.1:
    resolution: {integrity: sha512-m62ShEObQ39CfralilEQRjH6oAMtNCV1xJyEx5LpRYUVN+EviphDgUc/F3hnYbADmkiNs67Y+3ylmlG7Lnu+FA==}
    dependencies:
      es5-ext: 0.10.62
      type: 1.2.0
    dev: true

  /danger@11.3.0:
    resolution: {integrity: sha512-h4zkvmEfRVZp2EIKlQSky0IotxrDbJZtXgMTvyN1nwPCfg0JgvQVmVbvOZXrOgNVlgL+42ZDjNL2qAwVmJypNw==}
    engines: {node: '>=14.13.1'}
    hasBin: true
    dependencies:
      '@gitbeaker/core': 35.8.1
      '@gitbeaker/node': 35.8.1
      '@octokit/rest': 18.12.0
      async-retry: 1.2.3
      chalk: 2.4.2
      commander: 2.20.3
      core-js: 3.33.2
      debug: 4.3.4(supports-color@8.1.1)
      fast-json-patch: 3.1.1
      get-stdin: 6.0.0
      http-proxy-agent: 5.0.0
      https-proxy-agent: 5.0.1
      hyperlinker: 1.0.0
      json5: 2.2.3
      jsonpointer: 5.0.1
      jsonwebtoken: 9.0.2
      lodash.find: 4.6.0
      lodash.includes: 4.3.0
      lodash.isobject: 3.0.2
      lodash.keys: 4.2.0
      lodash.mapvalues: 4.6.0
      lodash.memoize: 4.1.2
      memfs-or-file-map-to-github-branch: 1.2.1
      micromatch: 4.0.5
      node-cleanup: 2.1.2
      node-fetch: 2.6.9
      override-require: 1.1.1
      p-limit: 2.3.0
      parse-diff: 0.7.1
      parse-git-config: 2.0.3
      parse-github-url: 1.0.2
      parse-link-header: 2.0.0
      pinpoint: 1.1.0
      prettyjson: 1.2.5
      readline-sync: 1.4.10
      regenerator-runtime: 0.13.11
      require-from-string: 2.0.2
      supports-hyperlinks: 1.0.1
    transitivePeerDependencies:
      - encoding
      - supports-color

  /dargs@7.0.0:
    resolution: {integrity: sha512-2iy1EkLdlBzQGvbweYRFxmFath8+K7+AKB0TlhHWkNuH+TmovaMH/Wp7V7R4u7f4SnX3OgLsU9t1NI9ioDnUpg==}
    engines: {node: '>=8'}
    dev: true

  /data-uri-to-buffer@4.0.1:
    resolution: {integrity: sha512-0R9ikRb668HB7QDxT1vkpuUBtqc53YyAwMwGeUFKRojY/NWKvdZ+9UYtRfGmhqNbRkTSVpMbmyhXipFFv2cb/A==}
    engines: {node: '>= 12'}
    dev: false

  /date-fns@2.30.0:
    resolution: {integrity: sha512-fnULvOpxnC5/Vg3NCiWelDsLiUc9bRwAPs/+LfTLNvetFCtCTN+yQz15C/fs4AwX1R9K5GLtLfn8QW+dWisaAw==}
    engines: {node: '>=0.11'}
    dependencies:
      '@babel/runtime': 7.22.5

  /dateformat@3.0.3:
    resolution: {integrity: sha512-jyCETtSl3VMZMWeRo7iY1FL19ges1t55hMo5yaam4Jrsm5EPL89UQkoQRyiI+Yf4k8r2ZpdngkV8hr1lIdjb3Q==}
    dev: true

  /debug@3.2.7:
    resolution: {integrity: sha512-CFjzYYAi4ThfiQvizrFQevTTXHtnCqWfe7x1AhgEscTz6ZbLbfoLRLPugTQyBth6f8ZERVUSyWHFD/7Wu4t1XQ==}
    peerDependencies:
      supports-color: '*'
    peerDependenciesMeta:
      supports-color:
        optional: true
    dependencies:
      ms: 2.1.3
    dev: true

  /debug@4.3.4(supports-color@8.1.1):
    resolution: {integrity: sha512-PRWFHuSU3eDtQJPvnNY7Jcket1j0t5OuOsFzPPzsekD52Zl8qUfFIPEiswXqIvHWGVHOgX+7G/vCNNhehwxfkQ==}
    engines: {node: '>=6.0'}
    peerDependencies:
      supports-color: '*'
    peerDependenciesMeta:
      supports-color:
        optional: true
    dependencies:
      ms: 2.1.2
      supports-color: 8.1.1

  /decamelize-keys@1.1.0:
    resolution: {integrity: sha512-ocLWuYzRPoS9bfiSdDd3cxvrzovVMZnRDVEzAs+hWIVXGDbHxWMECij2OBuyB/An0FFW/nLuq6Kv1i/YC5Qfzg==}
    engines: {node: '>=0.10.0'}
    dependencies:
      decamelize: 1.2.0
      map-obj: 1.0.1
    dev: true

  /decamelize@1.2.0:
    resolution: {integrity: sha512-z2S+W9X73hAUUki+N+9Za2lBlun89zigOyGrsax+KUQ6wKW4ZoWpEYBkGhQjwAjjDCkWxhY0VKEhk8wzY7F5cA==}
    engines: {node: '>=0.10.0'}
    dev: true

  /decamelize@4.0.0:
    resolution: {integrity: sha512-9iE1PgSik9HeIIw2JO94IidnE3eBoQrFJ3w7sFuzSX4DpmZ3v5sZpUiV5Swcf6mQEF+Y0ru8Neo+p+nyh2J+hQ==}
    engines: {node: '>=10'}
    dev: true

  /decode-uri-component@0.2.2:
    resolution: {integrity: sha512-FqUYQ+8o158GyGTrMFJms9qh3CqTKvAqgqsTnkLI8sKu0028orqBhxNMFkFen0zGyg6epACD32pjVk58ngIErQ==}
    engines: {node: '>=0.10'}

  /decompress-response@3.3.0:
    resolution: {integrity: sha512-BzRPQuY1ip+qDonAOz42gRm/pg9F768C+npV/4JOsxRC2sq+Rlk+Q4ZCAsOhnIaMrgarILY+RMUIvMmmX1qAEA==}
    engines: {node: '>=4'}
    dependencies:
      mimic-response: 1.0.1

  /decompress-response@6.0.0:
    resolution: {integrity: sha512-aW35yZM6Bb/4oJlZncMH2LCoZtJXTRxES17vE3hoRiowU2kWHaJKFkSBDnDR+cm9J+9QhXmREyIfv0pji9ejCQ==}
    engines: {node: '>=10'}
    dependencies:
      mimic-response: 3.1.0

  /dedent@0.7.0:
    resolution: {integrity: sha512-Q6fKUPqnAHAyhiUgFU7BUzLiv0kd8saH9al7tnu5Q/okj6dnupxyTgFIBjVzJATdfIAm9NAsvXNzjaKa+bxVyA==}
    dev: true

  /deep-eql@4.1.3:
    resolution: {integrity: sha512-WaEtAOpRA1MQ0eohqZjpGD8zdI0Ovsm8mmFhaDN8dvDZzyoUMcYDnf5Y6iu7HTXxf8JDS23qWa4a+hKCDyOPzw==}
    engines: {node: '>=6'}
    dependencies:
      type-detect: 4.0.8
    dev: true

  /deep-extend@0.6.0:
    resolution: {integrity: sha512-LOHxIOaPYdHlJRtCQfDIVZtfw/ufM8+rVj649RIHzcm/vGwQRXFt6OPqIFWsm2XEMrNIEtWR64sY1LEKD2vAOA==}
    engines: {node: '>=4.0.0'}

  /deep-is@0.1.4:
    resolution: {integrity: sha512-oIPzksmTg4/MriiaYGO+okXDT7ztn/w3Eptv/+gSIdMdKsJo0u4CfYNFJPy+4SKMuCqGw2wxnA+URMg3t8a/bQ==}
    dev: true

  /defaults@1.0.3:
    resolution: {integrity: sha512-s82itHOnYrN0Ib8r+z7laQz3sdE+4FP3d9Q7VLO7U+KRT+CR0GsWuyHxzdAY82I7cXv0G/twrqomTJLOssO5HA==}
    dependencies:
      clone: 1.0.4

  /defer-to-connect@1.1.3:
    resolution: {integrity: sha512-0ISdNousHvZT2EiFlZeZAHBUvSxmKswVCEf8hW7KWgG4a8MVEu/3Vb6uWYozkjylyCxe0JBIiRB1jV45S70WVQ==}

  /defer-to-connect@2.0.1:
    resolution: {integrity: sha512-4tvttepXG1VaYGrRibk5EwJd1t4udunSOVMdLSAL6mId1ix438oPwPZMALY41FCijukO1L0twNcGsdzS7dHgDg==}
    engines: {node: '>=10'}

  /define-data-property@1.1.0:
    resolution: {integrity: sha512-UzGwzcjyv3OtAvolTj1GoyNYzfFR+iqbGjcnBEENZVCpM4/Ng1yhGNvS3lR/xDS74Tb2wGG9WzNSNIOS9UVb2g==}
    engines: {node: '>= 0.4'}
    dependencies:
      get-intrinsic: 1.2.1
      gopd: 1.0.1
      has-property-descriptors: 1.0.0
    dev: true

  /define-properties@1.2.1:
    resolution: {integrity: sha512-8QmQKqEASLd5nx0U1B1okLElbUuuttJ/AnYmRXbbbGDWh6uS208EjD4Xqq/I9wK7u0v6O08XhTWnt5XtEbR6Dg==}
    engines: {node: '>= 0.4'}
    dependencies:
      define-data-property: 1.1.0
      has-property-descriptors: 1.0.0
      object-keys: 1.1.1
    dev: true

  /delay@5.0.0:
    resolution: {integrity: sha512-ReEBKkIfe4ya47wlPYf/gu5ib6yUG0/Aez0JQZQz94kiWtRQvZIQbTiehsnwHvLSWJnQdhVeqYue7Id1dKr0qw==}
    engines: {node: '>=10'}

  /delayed-stream@1.0.0:
    resolution: {integrity: sha512-ZySD7Nf91aLB0RxL4KGrKHBXl7Eds1DAmEdcoVawXnLD7SDhpNgtuII2aAkg7a7QS41jxPSZ17p4VdGnMHk3MQ==}
    engines: {node: '>=0.4.0'}

  /delegates@1.0.0:
    resolution: {integrity: sha512-bd2L678uiWATM6m5Z1VzNCErI3jiGzt6HGY8OVICs40JQq/HALfbyNJmp0UDakEY4pMMaN0Ly5om/B1VI/+xfQ==}

  /depd@1.1.2:
    resolution: {integrity: sha512-7emPTl6Dpo6JRXOXjLRxck+FlLRX5847cLKEn00PLAgc3g2hTZZgr+e4c2v6QpSmLeFP3n5yUo7ft6avBK/5jQ==}
    engines: {node: '>= 0.6'}

  /deprecation@2.3.1:
    resolution: {integrity: sha512-xmHIy4F3scKVwMsQ4WnVaS8bHOx0DmVwRywosKhaILI0ywMDWPtBSku2HNxRvF7jtwDRsoEwYQSfbxj8b7RlJQ==}

  /detect-file@1.0.0:
    resolution: {integrity: sha512-DtCOLG98P007x7wiiOmfI0fi3eIKyWiLTGJ2MDnVi/E04lWGbf+JzrRHMm0rgIIZJGtHpKpbVgLWHrv8xXpc3Q==}
    engines: {node: '>=0.10.0'}
    dev: true

  /detect-indent@5.0.0:
    resolution: {integrity: sha512-rlpvsxUtM0PQvy9iZe640/IWwWYyBsTApREbA1pHOpmOUIl9MkP/U4z7vTtg4Oaojvqhxt7sdufnT0EzGaR31g==}
    engines: {node: '>=4'}

  /detect-indent@6.1.0:
    resolution: {integrity: sha512-reYkTUJAZb9gUuZ2RvVCNhVHdg62RHnJ7WJl8ftMi4diZ6NWlciOzQN88pUhSELEwflJht4oQDv0F0BMlwaYtA==}
    engines: {node: '>=8'}

  /detect-indent@7.0.1:
    resolution: {integrity: sha512-Mc7QhQ8s+cLrnUfU/Ji94vG/r8M26m8f++vyres4ZoojaRDpZ1eSIh/EpzLNwlWuvzSZ3UbDFspjFvTDXe6e/g==}
    engines: {node: '>=12.20'}

  /detect-libc@2.0.2:
    resolution: {integrity: sha512-UX6sGumvvqSaXgdKGUsgZWqcUyIXZ/vZTrlRT/iobiKhGL0zL4d3osHj3uqllWJK+i+sixDS/3COVEOFbupFyw==}
    engines: {node: '>=8'}
    dev: true

  /detect-newline@2.1.0:
    resolution: {integrity: sha512-CwffZFvlJffUg9zZA0uqrjQayUTC8ob94pnr5sFwaVv3IOmkfUHcWH+jXaQK3askE51Cqe8/9Ql/0uXNwqZ8Zg==}
    engines: {node: '>=0.10.0'}

  /detect-newline@3.1.0:
    resolution: {integrity: sha512-TLz+x/vEXm/Y7P7wn1EJFNLxYpUD4TgMosxY6fAVJUnJMbupHBOncxyWUG9OpTaH9EBD7uFI5LfEgmMOc54DsA==}
    engines: {node: '>=8'}

  /detect-newline@4.0.1:
    resolution: {integrity: sha512-qE3Veg1YXzGHQhlA6jzebZN2qVf6NX+A7m7qlhCGG30dJixrAQhYOsJjsnBjJkCSmuOPpCk30145fr8FV0bzog==}
    engines: {node: ^12.20.0 || ^14.13.1 || >=16.0.0}

  /diff@4.0.2:
    resolution: {integrity: sha512-58lmxKSA4BNyLz+HHMUzlOEpg09FV+ev6ZMe3vJihgdxzgcwZ8VoEEPmALCZG9LmqfVoNMMKpttIYTVG6uDY7A==}
    engines: {node: '>=0.3.1'}
    dev: true

  /diff@5.0.0:
    resolution: {integrity: sha512-/VTCrvm5Z0JGty/BWHljh+BAiw3IK+2j87NGMu8Nwc/f48WoDAC395uomO9ZD117ZOBaHmkX1oyLvkVM/aIT3w==}
    engines: {node: '>=0.3.1'}
    dev: true

  /diff@5.2.0:
    resolution: {integrity: sha512-uIFDxqpRZGZ6ThOk84hEfqWoHx2devRFvpTZcTHur85vImfaxUbTW9Ryh4CpCuDnToOP1CEtXKIgytHBPVff5A==}
    engines: {node: '>=0.3.1'}
    dev: true

  /dir-glob@3.0.1:
    resolution: {integrity: sha512-WkrWp9GR4KXfKGYzOLmTuGVi1UWFfws377n9cc55/tb6DuqyF6pcQ5AbiHEshaDpY9v6oaSr2XCDidGmMwdzIA==}
    engines: {node: '>=8'}
    dependencies:
      path-type: 4.0.0

  /doctrine@2.1.0:
    resolution: {integrity: sha512-35mSku4ZXK0vfCuHEDAwt55dg2jNajHZ1odvF+8SSr82EsZY4QmXfuWso8oEd8zRhVObSN18aM0CjSdoBX7zIw==}
    engines: {node: '>=0.10.0'}
    dependencies:
      esutils: 2.0.3
    dev: true

  /doctrine@3.0.0:
    resolution: {integrity: sha512-yS+Q5i3hBf7GBkd4KG8a7eBNNWNGLTaEwwYWUijIYM7zrlYDM0BFXHjjPWlWZ1Rg7UaddZeIDmi9jF3HmqiQ2w==}
    engines: {node: '>=6.0.0'}
    dependencies:
      esutils: 2.0.3
    dev: true

  /dot-case@2.1.1:
    resolution: {integrity: sha512-HnM6ZlFqcajLsyudHq7LeeLDr2rFAVYtDv/hV5qchQEidSck8j9OPUsXY9KwJv/lHMtYlX4DjRQqwFYa+0r8Ug==}
    dependencies:
      no-case: 2.3.2

  /dot-case@3.0.4:
    resolution: {integrity: sha512-Kv5nKlh6yRrdrGvxeJ2e5y2eRUpkUosIW4A2AS38zwSz27zu7ufDwQPi5Jhs3XAlGNetl3bmnGhQsMtkKJnj3w==}
    dependencies:
      no-case: 3.0.4
      tslib: 2.6.2

  /dot-prop@5.3.0:
    resolution: {integrity: sha512-QM8q3zDe58hqUqjraQOmzZ1LIH9SWQJTlEKCH4kJ2oQvLZk7RbQXvtDM2XEq3fwkV9CCvvH4LA0AV+ogFsBM2Q==}
    engines: {node: '>=8'}
    dependencies:
      is-obj: 2.0.0
    dev: true

  /dot-prop@6.0.1:
    resolution: {integrity: sha512-tE7ztYzXHIeyvc7N+hR3oi7FIbf/NIjVP9hmAt3yMXzrQ072/fpjGLx2GxNxGxUl5V73MEqYzioOMoVhGMJ5cA==}
    engines: {node: '>=10'}
    dependencies:
      is-obj: 2.0.0

  /duplexer3@0.1.5:
    resolution: {integrity: sha512-1A8za6ws41LQgv9HrE/66jyC5yuSjQ3L/KOpFtoBilsAK2iA2wuS5rTt1OCzIvtS2V7nVmedsUU+DGRcjBmOYA==}

  /eastasianwidth@0.2.0:
    resolution: {integrity: sha512-I88TYZWc9XiYHRQ4/3c5rjjfgkjhLyW2luGIheGERbNQ6OY7yTybanSpDXZa8y7VUP9YmDcYa+eyq4ca7iLqWA==}

  /ecdsa-sig-formatter@1.0.11:
    resolution: {integrity: sha512-nagl3RYrbNv6kQkeJIpt6NJZy8twLB/2vtz6yN9Z4vRKHN4/QZJIEbqohALSgwKdnksuY3k5Addp5lg8sVoVcQ==}
    dependencies:
      safe-buffer: 5.2.1

  /editor@1.0.0:
    resolution: {integrity: sha512-SoRmbGStwNYHgKfjOrX2L0mUvp9bUVv0uPppZSOMAntEbcFtoC3MKF5b3T6HQPXKIV+QGY3xPO3JK5it5lVkuw==}
    dev: true

  /ejs@3.1.10:
    resolution: {integrity: sha512-UeJmFfOrAQS8OJWPZ4qtgHyWExa088/MtK5UEyoJGFH67cDEXkZSviOiKRCZ4Xij0zxI3JECgYs3oKx+AizQBA==}
    engines: {node: '>=0.10.0'}
    hasBin: true
    dependencies:
      jake: 10.8.5

  /electron-to-chromium@1.4.271:
    resolution: {integrity: sha512-BCPBtK07xR1/uY2HFDtl3wK2De66AW4MSiPlLrnPNxKC/Qhccxd59W73654S3y6Rb/k3hmuGJOBnhjfoutetXA==}

  /emoji-regex@8.0.0:
    resolution: {integrity: sha512-MSjYzcWNOA0ewAHpz0MxpYFvwg6yjy1NG3xteoqz644VCo/RPgnr1/GGt+ic3iJTzQ8Eu3TdM14SawnVUmGE6A==}

  /emoji-regex@9.2.2:
    resolution: {integrity: sha512-L18DaJsXSUk2+42pv8mLs5jJT2hqFkFE4j21wOmgbUqsZ2hL72NsUU785g9RXgo3s0ZNgVl42TiHp3ZtOv/Vyg==}

  /encoding@0.1.13:
    resolution: {integrity: sha512-ETBauow1T35Y/WZMkio9jiM0Z5xjHHmJ4XmjZOq1l/dXz3lr2sRn87nJy20RupqSh1F2m3HHPSp8ShIPQJrJ3A==}
    requiresBuild: true
    dependencies:
      iconv-lite: 0.6.3
    optional: true

  /end-of-stream@1.4.4:
    resolution: {integrity: sha512-+uw1inIHVPQoaVuHzRyXd21icM+cnt4CzD5rW+NC1wjOUSTOs+Te7FOv7AhN7vS9x/oIyhLP5PR1H+phQAHu5Q==}
    dependencies:
      once: 1.4.0

  /enhanced-resolve@5.15.0:
    resolution: {integrity: sha512-LXYT42KJ7lpIKECr2mAXIaMldcNCh/7E0KBKOu4KSfkHmP+mZmSs+8V5gBAqisWBy0OO4W5Oyys0GO1Y8KtdKg==}
    engines: {node: '>=10.13.0'}
    dependencies:
      graceful-fs: 4.2.11
      tapable: 2.2.1

  /env-paths@2.2.1:
    resolution: {integrity: sha512-+h1lkLKhZMTYjog1VEpJNG7NZJWcuc2DDk/qsqSTRRCOXiLjeQ1d1/udrUGhqMxUgAlwKNZ0cf2uqan5GLuS2A==}
    engines: {node: '>=6'}

  /err-code@2.0.3:
    resolution: {integrity: sha512-2bmlRpNKBxT/CRmPOlyISQpNj+qSeYvcym/uT0Jx2bMOlKLtSy1ZmLuVxSEKKyor/N5yhvp/ZiG1oE3DEYMSFA==}

  /error-ex@1.3.2:
    resolution: {integrity: sha512-7dFHNmqeFSEt2ZBsCriorKnn3Z2pj+fd9kmI6QoWw4//DL+icEBfc0U7qJCisqrTsKTjw4fNFy2pW9OqStD84g==}
    dependencies:
      is-arrayish: 0.2.1

  /es-abstract@1.22.2:
    resolution: {integrity: sha512-YoxfFcDmhjOgWPWsV13+2RNjq1F6UQnfs+8TftwNqtzlmFzEXvlUwdrNrYeaizfjQzRMxkZ6ElWMOJIFKdVqwA==}
    engines: {node: '>= 0.4'}
    dependencies:
      array-buffer-byte-length: 1.0.0
      arraybuffer.prototype.slice: 1.0.2
      available-typed-arrays: 1.0.5
      call-bind: 1.0.2
      es-set-tostringtag: 2.0.1
      es-to-primitive: 1.2.1
      function.prototype.name: 1.1.6
      get-intrinsic: 1.2.1
      get-symbol-description: 1.0.0
      globalthis: 1.0.3
      gopd: 1.0.1
      has: 1.0.3
      has-property-descriptors: 1.0.0
      has-proto: 1.0.1
      has-symbols: 1.0.3
      internal-slot: 1.0.5
      is-array-buffer: 3.0.2
      is-callable: 1.2.7
      is-negative-zero: 2.0.2
      is-regex: 1.1.4
      is-shared-array-buffer: 1.0.2
      is-string: 1.0.7
      is-typed-array: 1.1.12
      is-weakref: 1.0.2
      object-inspect: 1.12.3
      object-keys: 1.1.1
      object.assign: 4.1.4
      regexp.prototype.flags: 1.5.1
      safe-array-concat: 1.0.1
      safe-regex-test: 1.0.0
      string.prototype.trim: 1.2.8
      string.prototype.trimend: 1.0.7
      string.prototype.trimstart: 1.0.7
      typed-array-buffer: 1.0.0
      typed-array-byte-length: 1.0.0
      typed-array-byte-offset: 1.0.0
      typed-array-length: 1.0.4
      unbox-primitive: 1.0.2
      which-typed-array: 1.1.11
    dev: true

  /es-iterator-helpers@1.0.15:
    resolution: {integrity: sha512-GhoY8uYqd6iwUl2kgjTm4CZAf6oo5mHK7BPqx3rKgx893YSsy0LGHV6gfqqQvZt/8xM8xeOnfXBCfqclMKkJ5g==}
    dependencies:
      asynciterator.prototype: 1.0.0
      call-bind: 1.0.2
      define-properties: 1.2.1
      es-abstract: 1.22.2
      es-set-tostringtag: 2.0.1
      function-bind: 1.1.2
      get-intrinsic: 1.2.1
      globalthis: 1.0.3
      has-property-descriptors: 1.0.0
      has-proto: 1.0.1
      has-symbols: 1.0.3
      internal-slot: 1.0.5
      iterator.prototype: 1.1.2
      safe-array-concat: 1.0.1
    dev: true

  /es-module-lexer@1.3.0:
    resolution: {integrity: sha512-vZK7T0N2CBmBOixhmjdqx2gWVbFZ4DXZ/NyRMZVlJXPa7CyFS+/a4QQsDGDQy9ZfEzxFuNEsMLeQJnKP2p5/JA==}

  /es-set-tostringtag@2.0.1:
    resolution: {integrity: sha512-g3OMbtlwY3QewlqAiMLI47KywjWZoEytKr8pf6iTC8uJq5bIAH52Z9pnQ8pVL6whrCto53JZDuUIsifGeLorTg==}
    engines: {node: '>= 0.4'}
    dependencies:
      get-intrinsic: 1.2.1
      has: 1.0.3
      has-tostringtag: 1.0.0
    dev: true

  /es-shim-unscopables@1.0.0:
    resolution: {integrity: sha512-Jm6GPcCdC30eMLbZ2x8z2WuRwAws3zTBBKuusffYVUrNj/GVSUAZ+xKMaUpfNDR5IbyNA5LJbaecoUVbmUcB1w==}
    dependencies:
      has: 1.0.3
    dev: true

  /es-to-primitive@1.2.1:
    resolution: {integrity: sha512-QCOllgZJtaUo9miYBcLChTUaHNjJF3PYs1VidD7AwiEj1kYxKeQTctLAezAOH5ZKRH0g2IgPn6KwB4IT8iRpvA==}
    engines: {node: '>= 0.4'}
    dependencies:
      is-callable: 1.2.7
      is-date-object: 1.0.5
      is-symbol: 1.0.4
    dev: true

  /es5-ext@0.10.62:
    resolution: {integrity: sha512-BHLqn0klhEpnOKSrzn/Xsz2UIW8j+cGmo9JLzr8BiUapV8hPL9+FliFqjwr9ngW7jWdnxv6eO+/LqyhJVqgrjA==}
    engines: {node: '>=0.10'}
    requiresBuild: true
    dependencies:
      es6-iterator: 2.0.3
      es6-symbol: 3.1.3
      next-tick: 1.1.0
    dev: true

  /es6-iterator@2.0.3:
    resolution: {integrity: sha512-zw4SRzoUkd+cl+ZoE15A9o1oQd920Bb0iOJMQkQhl3jNc03YqVjAhG7scf9C5KWRU/R13Orf588uCC6525o02g==}
    dependencies:
      d: 1.0.1
      es5-ext: 0.10.62
      es6-symbol: 3.1.3
    dev: true

  /es6-symbol@3.1.3:
    resolution: {integrity: sha512-NJ6Yn3FuDinBaBRWl/q5X/s4koRHBrgKAu+yGI6JCBeiu3qrcbJhwT2GeR/EXVfylRk8dpQVJoLEFhK+Mu31NA==}
    dependencies:
      d: 1.0.1
      ext: 1.7.0
    dev: true

  /es6-weak-map@2.0.3:
    resolution: {integrity: sha512-p5um32HOTO1kP+w7PRnB+5lQ43Z6muuMuIMffvDN8ZB4GcnjLBV6zGStpbASIMk4DCAvEaamhe2zhyCb/QXXsA==}
    dependencies:
      d: 1.0.1
      es5-ext: 0.10.62
      es6-iterator: 2.0.3
      es6-symbol: 3.1.3
    dev: true

  /escalade@3.1.1:
    resolution: {integrity: sha512-k0er2gUkLf8O0zKJiAhmkTnJlTvINGv7ygDNPbeIsX/TJjGJZHuh9B2UxbsaEkmlEo9MfhrSzmhIlhRlI2GXnw==}
    engines: {node: '>=6'}

  /escape-goat@4.0.0:
    resolution: {integrity: sha512-2Sd4ShcWxbx6OY1IHyla/CVNwvg7XwZVoXZHcSu9w9SReNP1EzzD5T8NWKIR38fIqEns9kDWKUQTXXAmlDrdPg==}
    engines: {node: '>=12'}

  /escape-string-regexp@1.0.5:
    resolution: {integrity: sha512-vbRorB5FUQWvla16U8R/qgaFIya2qGzwDrNmCZuYKrbdSUMG6I1ZCGQRefkRVhuOkIGVne7BQ35DSfo1qvJqFg==}
    engines: {node: '>=0.8.0'}

  /escape-string-regexp@4.0.0:
    resolution: {integrity: sha512-TtpcNJ3XAzx3Gq8sWRzJaVajRs0uVxA2YAkdb1jm2YkPz4G6egUFAyA3n5vtEIZefPk5Wa4UXbKuS5fKkJWdgA==}
    engines: {node: '>=10'}

  /eslint-config-oclif-typescript@3.1.7(eslint@8.57.0)(typescript@5.1.6):
    resolution: {integrity: sha512-5q6Q1NjQt6WrAANGO9Go3uuxZTzf7ywmecRNW7e+bTnlkTk0/ClPd6SogH+qkwOkFJaMHmBp45ZmzvwGzy/Txg==}
    engines: {node: '>=18.0.0'}
    dependencies:
      '@typescript-eslint/eslint-plugin': 6.21.0(@typescript-eslint/parser@6.21.0)(eslint@8.57.0)(typescript@5.1.6)
      '@typescript-eslint/parser': 6.21.0(eslint@8.57.0)(typescript@5.1.6)
      eslint-config-xo-space: 0.35.0(eslint@8.57.0)
      eslint-import-resolver-typescript: 3.6.1(@typescript-eslint/parser@6.21.0)(eslint-plugin-import@2.29.1)(eslint@8.57.0)
      eslint-plugin-import: 2.29.1(@typescript-eslint/parser@6.21.0)(eslint-import-resolver-typescript@3.6.1)(eslint@8.57.0)
      eslint-plugin-mocha: 10.4.3(eslint@8.57.0)
      eslint-plugin-n: 15.7.0(eslint@8.57.0)
      eslint-plugin-perfectionist: 2.10.0(eslint@8.57.0)(typescript@5.1.6)
    transitivePeerDependencies:
      - astro-eslint-parser
      - eslint
      - eslint-import-resolver-node
      - eslint-import-resolver-webpack
      - supports-color
      - svelte
      - svelte-eslint-parser
      - typescript
      - vue-eslint-parser
    dev: true

  /eslint-config-oclif@5.2.0(eslint@8.57.0):
    resolution: {integrity: sha512-fd2rFmm1x5YvTHNklSigbKj8ymo/uAU/PKBic/Yc+9yCRHgOAQos01mBLYVw9oeoyVLx+d79YVidkqgPoyx6RQ==}
    engines: {node: '>=18.0.0'}
    dependencies:
      eslint-config-xo-space: 0.35.0(eslint@8.57.0)
      eslint-plugin-mocha: 10.4.3(eslint@8.57.0)
      eslint-plugin-n: 15.7.0(eslint@8.57.0)
      eslint-plugin-unicorn: 48.0.1(eslint@8.57.0)
    transitivePeerDependencies:
      - eslint
    dev: true

  /eslint-config-prettier@9.0.0(eslint@8.57.0):
    resolution: {integrity: sha512-IcJsTkJae2S35pRsRAwoCE+925rJJStOdkKnLVgtE+tEpqU0EVVM7OqrwxqgptKdX29NUwC82I5pXsGFIgSevw==}
    hasBin: true
    peerDependencies:
      eslint: '>=7.0.0 || 8.51.0'
    dependencies:
      eslint: 8.57.0
    dev: true

  /eslint-config-prettier@9.1.0(eslint@8.57.0):
    resolution: {integrity: sha512-NSWl5BFQWEPi1j4TjVNItzYV7dZXZ+wP6I6ZhrBGpChQhZRUaElihE9uRRkcbRnNb76UMKDF3r+WTmNcGPKsqw==}
    hasBin: true
    peerDependencies:
      eslint: '>=7.0.0 || 8.51.0'
    dependencies:
      eslint: 8.57.0
    dev: true

  /eslint-config-xo-space@0.35.0(eslint@8.57.0):
    resolution: {integrity: sha512-+79iVcoLi3PvGcjqYDpSPzbLfqYpNcMlhsCBRsnmDoHAn4npJG6YxmHpelQKpXM7v/EeZTUKb4e1xotWlei8KA==}
    engines: {node: '>=12'}
    peerDependencies:
      eslint: '>=8.56.0 || 8.51.0'
    dependencies:
      eslint: 8.57.0
      eslint-config-xo: 0.44.0(eslint@8.57.0)
    dev: true

  /eslint-config-xo@0.44.0(eslint@8.57.0):
    resolution: {integrity: sha512-YG4gdaor0mJJi8UBeRJqDPO42MedTWYMaUyucF5bhm2pi/HS98JIxfFQmTLuyj6hGpQlAazNfyVnn7JuDn+Sew==}
    engines: {node: '>=18'}
    peerDependencies:
      eslint: '>=8.56.0 || 8.51.0'
    dependencies:
      confusing-browser-globals: 1.0.11
      eslint: 8.57.0
    dev: true

  /eslint-import-resolver-node@0.3.9:
    resolution: {integrity: sha512-WFj2isz22JahUv+B788TlO3N6zL3nNJGU8CcZbPZvVEkBPaJdCV4vy5wyghty5ROFbCRnm132v8BScu5/1BQ8g==}
    dependencies:
      debug: 3.2.7
      is-core-module: 2.13.1
      resolve: 1.22.8
    transitivePeerDependencies:
      - supports-color
    dev: true

  /eslint-import-resolver-typescript@3.6.1(@typescript-eslint/parser@6.21.0)(eslint-plugin-import@2.29.1)(eslint@8.57.0):
    resolution: {integrity: sha512-xgdptdoi5W3niYeuQxKmzVDTATvLYqhpwmykwsh7f6HIOStGWEIL9iqZgQDF9u9OEzrRwR8no5q2VT+bjAujTg==}
    engines: {node: ^14.18.0 || >=16.0.0}
    peerDependencies:
      eslint: '*'
      eslint-plugin-import: '*'
    dependencies:
      debug: 4.3.4(supports-color@8.1.1)
      enhanced-resolve: 5.15.0
      eslint: 8.57.0
      eslint-module-utils: 2.8.0(@typescript-eslint/parser@6.21.0)(eslint-import-resolver-node@0.3.9)(eslint-import-resolver-typescript@3.6.1)(eslint@8.57.0)
      eslint-plugin-import: 2.29.1(@typescript-eslint/parser@6.21.0)(eslint-import-resolver-typescript@3.6.1)(eslint@8.57.0)
      fast-glob: 3.3.2
      get-tsconfig: 4.7.2
      is-core-module: 2.13.1
      is-glob: 4.0.3
    transitivePeerDependencies:
      - '@typescript-eslint/parser'
      - eslint-import-resolver-node
      - eslint-import-resolver-webpack
      - supports-color
    dev: true

  /eslint-import-resolver-typescript@3.6.1(@typescript-eslint/parser@6.7.5)(eslint-plugin-i@2.29.0)(eslint@8.57.0):
    resolution: {integrity: sha512-xgdptdoi5W3niYeuQxKmzVDTATvLYqhpwmykwsh7f6HIOStGWEIL9iqZgQDF9u9OEzrRwR8no5q2VT+bjAujTg==}
    engines: {node: ^14.18.0 || >=16.0.0}
    peerDependencies:
      eslint: '*'
      eslint-plugin-import: '*'
    dependencies:
      debug: 4.3.4(supports-color@8.1.1)
      enhanced-resolve: 5.15.0
      eslint: 8.57.0
      eslint-module-utils: 2.8.0(@typescript-eslint/parser@6.7.5)(eslint-import-resolver-node@0.3.9)(eslint-import-resolver-typescript@3.6.1)(eslint@8.57.0)
      eslint-plugin-import: /eslint-plugin-i@2.29.0(@typescript-eslint/parser@6.7.5)(eslint-import-resolver-typescript@3.6.1)(eslint@8.57.0)
      fast-glob: 3.3.2
      get-tsconfig: 4.7.2
      is-core-module: 2.13.1
      is-glob: 4.0.3
    transitivePeerDependencies:
      - '@typescript-eslint/parser'
      - eslint-import-resolver-node
      - eslint-import-resolver-webpack
      - supports-color
    dev: true

  /eslint-module-utils@2.8.0(@typescript-eslint/parser@6.21.0)(eslint-import-resolver-node@0.3.9)(eslint-import-resolver-typescript@3.6.1)(eslint@8.57.0):
    resolution: {integrity: sha512-aWajIYfsqCKRDgUfjEXNN/JlrzauMuSEy5sbd7WXbtW3EH6A6MpwEh42c7qD+MqQo9QMJ6fWLAeIJynx0g6OAw==}
    engines: {node: '>=4'}
    peerDependencies:
      '@typescript-eslint/parser': '*'
      eslint: '*'
      eslint-import-resolver-node: '*'
      eslint-import-resolver-typescript: '*'
      eslint-import-resolver-webpack: '*'
    peerDependenciesMeta:
      '@typescript-eslint/parser':
        optional: true
      eslint:
        optional: true
      eslint-import-resolver-node:
        optional: true
      eslint-import-resolver-typescript:
        optional: true
      eslint-import-resolver-webpack:
        optional: true
    dependencies:
      '@typescript-eslint/parser': 6.21.0(eslint@8.57.0)(typescript@5.1.6)
      debug: 3.2.7
      eslint: 8.57.0
      eslint-import-resolver-node: 0.3.9
      eslint-import-resolver-typescript: 3.6.1(@typescript-eslint/parser@6.21.0)(eslint-plugin-import@2.29.1)(eslint@8.57.0)
    transitivePeerDependencies:
      - supports-color
    dev: true

  /eslint-module-utils@2.8.0(@typescript-eslint/parser@6.7.5)(eslint-import-resolver-node@0.3.9)(eslint-import-resolver-typescript@3.6.1)(eslint@8.57.0):
    resolution: {integrity: sha512-aWajIYfsqCKRDgUfjEXNN/JlrzauMuSEy5sbd7WXbtW3EH6A6MpwEh42c7qD+MqQo9QMJ6fWLAeIJynx0g6OAw==}
    engines: {node: '>=4'}
    peerDependencies:
      '@typescript-eslint/parser': '*'
      eslint: '*'
      eslint-import-resolver-node: '*'
      eslint-import-resolver-typescript: '*'
      eslint-import-resolver-webpack: '*'
    peerDependenciesMeta:
      '@typescript-eslint/parser':
        optional: true
      eslint:
        optional: true
      eslint-import-resolver-node:
        optional: true
      eslint-import-resolver-typescript:
        optional: true
      eslint-import-resolver-webpack:
        optional: true
    dependencies:
      '@typescript-eslint/parser': 6.7.5(eslint@8.57.0)(typescript@5.1.6)
      debug: 3.2.7
      eslint: 8.57.0
      eslint-import-resolver-node: 0.3.9
      eslint-import-resolver-typescript: 3.6.1(@typescript-eslint/parser@6.7.5)(eslint-plugin-i@2.29.0)(eslint@8.57.0)
    transitivePeerDependencies:
      - supports-color
    dev: true

  /eslint-plugin-es@4.1.0(eslint@8.57.0):
    resolution: {integrity: sha512-GILhQTnjYE2WorX5Jyi5i4dz5ALWxBIdQECVQavL6s7cI76IZTDWleTHkxz/QT3kvcs2QlGHvKLYsSlPOlPXnQ==}
    engines: {node: '>=8.10.0'}
    peerDependencies:
      eslint: '>=4.19.1 || 8.51.0'
    dependencies:
      eslint: 8.57.0
      eslint-utils: 2.1.0
      regexpp: 3.2.0
    dev: true

  /eslint-plugin-eslint-comments@3.2.0(eslint@8.57.0):
    resolution: {integrity: sha512-0jkOl0hfojIHHmEHgmNdqv4fmh7300NdpA9FFpF7zaoLvB/QeXOGNLIo86oAveJFrfB1p05kC8hpEMHM8DwWVQ==}
    engines: {node: '>=6.5.0'}
    peerDependencies:
      eslint: '>=4.19.1 || 8.51.0'
    dependencies:
      escape-string-regexp: 1.0.5
      eslint: 8.57.0
      ignore: 5.2.4
    dev: true

  /eslint-plugin-i@2.29.0(@typescript-eslint/parser@6.7.5)(eslint-import-resolver-typescript@3.6.1)(eslint@8.57.0):
    resolution: {integrity: sha512-slGeTS3GQzx9267wLJnNYNO8X9EHGsc75AKIAFvnvMYEcTJKotPKL1Ru5PIGVHIVet+2DsugePWp8Oxpx8G22w==}
    engines: {node: '>=12'}
    peerDependencies:
      eslint: ^7.2.0 || ^8 || 8.51.0
    dependencies:
      debug: 3.2.7
      doctrine: 2.1.0
      eslint: 8.57.0
      eslint-import-resolver-node: 0.3.9
      eslint-module-utils: 2.8.0(@typescript-eslint/parser@6.7.5)(eslint-import-resolver-node@0.3.9)(eslint-import-resolver-typescript@3.6.1)(eslint@8.57.0)
      get-tsconfig: 4.7.2
      is-glob: 4.0.3
      minimatch: 3.1.2
      resolve: 1.22.8
      semver: 7.6.2
    transitivePeerDependencies:
      - '@typescript-eslint/parser'
      - eslint-import-resolver-typescript
      - eslint-import-resolver-webpack
      - supports-color
    dev: true

  /eslint-plugin-import@2.29.1(@typescript-eslint/parser@6.21.0)(eslint-import-resolver-typescript@3.6.1)(eslint@8.57.0):
    resolution: {integrity: sha512-BbPC0cuExzhiMo4Ff1BTVwHpjjv28C5R+btTOGaCRC7UEz801up0JadwkeSk5Ued6TG34uaczuVuH6qyy5YUxw==}
    engines: {node: '>=4'}
    peerDependencies:
      '@typescript-eslint/parser': '*'
      eslint: ^2 || ^3 || ^4 || ^5 || ^6 || ^7.2.0 || ^8 || 8.51.0
    peerDependenciesMeta:
      '@typescript-eslint/parser':
        optional: true
    dependencies:
      '@typescript-eslint/parser': 6.21.0(eslint@8.57.0)(typescript@5.1.6)
      array-includes: 3.1.7
      array.prototype.findlastindex: 1.2.3
      array.prototype.flat: 1.3.2
      array.prototype.flatmap: 1.3.2
      debug: 3.2.7
      doctrine: 2.1.0
      eslint: 8.57.0
      eslint-import-resolver-node: 0.3.9
      eslint-module-utils: 2.8.0(@typescript-eslint/parser@6.21.0)(eslint-import-resolver-node@0.3.9)(eslint-import-resolver-typescript@3.6.1)(eslint@8.57.0)
      hasown: 2.0.2
      is-core-module: 2.13.1
      is-glob: 4.0.3
      minimatch: 3.1.2
      object.fromentries: 2.0.7
      object.groupby: 1.0.1
      object.values: 1.1.7
      semver: 6.3.1
      tsconfig-paths: 3.15.0
    transitivePeerDependencies:
      - eslint-import-resolver-typescript
      - eslint-import-resolver-webpack
      - supports-color
    dev: true

  /eslint-plugin-jsdoc@46.8.2(eslint@8.57.0):
    resolution: {integrity: sha512-5TSnD018f3tUJNne4s4gDWQflbsgOycIKEUBoCLn6XtBMgNHxQFmV8vVxUtiPxAQq8lrX85OaSG/2gnctxw9uQ==}
    engines: {node: '>=16'}
    peerDependencies:
      eslint: ^7.0.0 || ^8.0.0 || 8.51.0
    dependencies:
      '@es-joy/jsdoccomment': 0.40.1
      are-docs-informative: 0.0.2
      comment-parser: 1.4.0
      debug: 4.3.4(supports-color@8.1.1)
      escape-string-regexp: 4.0.0
      eslint: 8.57.0
      esquery: 1.5.0
      is-builtin-module: 3.2.1
      semver: 7.6.2
      spdx-expression-parse: 3.0.1
    transitivePeerDependencies:
      - supports-color
    dev: true

  /eslint-plugin-mocha@10.4.3(eslint@8.57.0):
    resolution: {integrity: sha512-emc4TVjq5Ht0/upR+psftuz6IBG5q279p+1dSRDeHf+NS9aaerBi3lXKo1SEzwC29hFIW21gO89CEWSvRsi8IQ==}
    engines: {node: '>=14.0.0'}
    peerDependencies:
      eslint: '>=7.0.0 || 8.51.0'
    dependencies:
      eslint: 8.57.0
      eslint-utils: 3.0.0(eslint@8.57.0)
      globals: 13.24.0
      rambda: 7.5.0
    dev: true

  /eslint-plugin-n@15.7.0(eslint@8.57.0):
    resolution: {integrity: sha512-jDex9s7D/Qial8AGVIHq4W7NswpUD5DPDL2RH8Lzd9EloWUuvUkHfv4FRLMipH5q2UtyurorBkPeNi1wVWNh3Q==}
    engines: {node: '>=12.22.0'}
    peerDependencies:
      eslint: '>=7.0.0 || 8.51.0'
    dependencies:
      builtins: 5.0.1
      eslint: 8.57.0
      eslint-plugin-es: 4.1.0(eslint@8.57.0)
      eslint-utils: 3.0.0(eslint@8.57.0)
      ignore: 5.2.4
      is-core-module: 2.13.1
      minimatch: 3.1.2
      resolve: 1.22.8
      semver: 7.6.0
    dev: true

  /eslint-plugin-perfectionist@2.10.0(eslint@8.57.0)(typescript@5.1.6):
    resolution: {integrity: sha512-P+tdrkHeMWBc55+DZsoDOAftV1WCsEoHaKm6JC7zajFus/syfT4vUPBFb3atGFSuyaVnGQGHlcKpP9X3Q0gH/w==}
    peerDependencies:
      astro-eslint-parser: ^0.16.0
      eslint: '>=8.0.0 || 8.51.0'
      svelte: '>=3.0.0'
      svelte-eslint-parser: ^0.33.0
      vue-eslint-parser: '>=9.0.0'
    peerDependenciesMeta:
      astro-eslint-parser:
        optional: true
      svelte:
        optional: true
      svelte-eslint-parser:
        optional: true
      vue-eslint-parser:
        optional: true
    dependencies:
      '@typescript-eslint/utils': 6.21.0(eslint@8.57.0)(typescript@5.1.6)
      eslint: 8.57.0
      minimatch: 9.0.4
      natural-compare-lite: 1.4.0
    transitivePeerDependencies:
      - supports-color
      - typescript
    dev: true

  /eslint-plugin-promise@6.1.1(eslint@8.57.0):
    resolution: {integrity: sha512-tjqWDwVZQo7UIPMeDReOpUgHCmCiH+ePnVT+5zVapL0uuHnegBUs2smM13CzOs2Xb5+MHMRFTs9v24yjba4Oig==}
    engines: {node: ^12.22.0 || ^14.17.0 || >=16.0.0}
    peerDependencies:
      eslint: ^7.0.0 || ^8.0.0 || 8.51.0
    dependencies:
      eslint: 8.57.0
    dev: true

  /eslint-plugin-react-hooks@4.6.0(eslint@8.57.0):
    resolution: {integrity: sha512-oFc7Itz9Qxh2x4gNHStv3BqJq54ExXmfC+a1NjAta66IAN87Wu0R/QArgIS9qKzX3dXKPI9H5crl9QchNMY9+g==}
    engines: {node: '>=10'}
    peerDependencies:
      eslint: ^3.0.0 || ^4.0.0 || ^5.0.0 || ^6.0.0 || ^7.0.0 || ^8.0.0-0 || 8.51.0
    dependencies:
      eslint: 8.57.0
    dev: true

  /eslint-plugin-react@7.33.2(eslint@8.57.0):
    resolution: {integrity: sha512-73QQMKALArI8/7xGLNI/3LylrEYrlKZSb5C9+q3OtOewTnMQi5cT+aE9E41sLCmli3I9PGGmD1yiZydyo4FEPw==}
    engines: {node: '>=4'}
    peerDependencies:
      eslint: ^3 || ^4 || ^5 || ^6 || ^7 || ^8 || 8.51.0
    dependencies:
      array-includes: 3.1.7
      array.prototype.flatmap: 1.3.2
      array.prototype.tosorted: 1.1.2
      doctrine: 2.1.0
      es-iterator-helpers: 1.0.15
      eslint: 8.57.0
      estraverse: 5.3.0
      jsx-ast-utils: 3.3.3
      minimatch: 3.1.2
      object.entries: 1.1.7
      object.fromentries: 2.0.7
      object.hasown: 1.1.3
      object.values: 1.1.7
      prop-types: 15.8.1
      resolve: 2.0.0-next.4
      semver: 6.3.1
      string.prototype.matchall: 4.0.10
    dev: true

  /eslint-plugin-tsdoc@0.2.17:
    resolution: {integrity: sha512-xRmVi7Zx44lOBuYqG8vzTXuL6IdGOeF9nHX17bjJ8+VE6fsxpdGem0/SBTmAwgYMKYB1WBkqRJVQ+n8GK041pA==}
    dependencies:
      '@microsoft/tsdoc': 0.14.2
      '@microsoft/tsdoc-config': 0.16.2
    dev: true

  /eslint-plugin-unicorn@48.0.1(eslint@8.57.0):
    resolution: {integrity: sha512-FW+4r20myG/DqFcCSzoumaddKBicIPeFnTrifon2mWIzlfyvzwyqZjqVP7m4Cqr/ZYisS2aiLghkUWaPg6vtCw==}
    engines: {node: '>=16'}
    peerDependencies:
      eslint: '>=8.44.0 || 8.51.0'
    dependencies:
      '@babel/helper-validator-identifier': 7.22.20
      '@eslint-community/eslint-utils': 4.4.0(eslint@8.57.0)
      ci-info: 3.9.0
      clean-regexp: 1.0.0
      eslint: 8.57.0
      esquery: 1.5.0
      indent-string: 4.0.0
      is-builtin-module: 3.2.1
      jsesc: 3.0.2
      lodash: 4.17.21
      pluralize: 8.0.0
      read-pkg-up: 7.0.1
      regexp-tree: 0.1.27
      regjsparser: 0.10.0
      semver: 7.6.2
      strip-indent: 3.0.0
    dev: true

  /eslint-plugin-unused-imports@3.0.0(@typescript-eslint/eslint-plugin@6.7.5)(eslint@8.57.0):
    resolution: {integrity: sha512-sduiswLJfZHeeBJ+MQaG+xYzSWdRXoSw61DpU13mzWumCkR0ufD0HmO4kdNokjrkluMHpj/7PJeN35pgbhW3kw==}
    engines: {node: ^12.22.0 || ^14.17.0 || >=16.0.0}
    peerDependencies:
      '@typescript-eslint/eslint-plugin': ^6.0.0
      eslint: ^8.0.0 || 8.51.0
    peerDependenciesMeta:
      '@typescript-eslint/eslint-plugin':
        optional: true
    dependencies:
      '@typescript-eslint/eslint-plugin': 6.7.5(@typescript-eslint/parser@6.7.5)(eslint@8.57.0)(typescript@5.1.6)
      eslint: 8.57.0
      eslint-rule-composer: 0.3.0
    dev: true

  /eslint-rule-composer@0.3.0:
    resolution: {integrity: sha512-bt+Sh8CtDmn2OajxvNO+BX7Wn4CIWMpTRm3MaiKPCQcnnlm0CS2mhui6QaoeQugs+3Kj2ESKEEGJUdVafwhiCg==}
    engines: {node: '>=4.0.0'}
    dev: true

  /eslint-scope@5.1.1:
    resolution: {integrity: sha512-2NxwbF/hZ0KpepYN0cNbo+FN6XoK7GaHlQhgx/hIZl6Va0bF45RQOOwhLIy8lQDbuCiadSLCBnH2CFYquit5bw==}
    engines: {node: '>=8.0.0'}
    dependencies:
      esrecurse: 4.3.0
      estraverse: 4.3.0

  /eslint-scope@7.2.2:
    resolution: {integrity: sha512-dOt21O7lTMhDM+X9mB4GX+DZrZtCUJPL/wlcTqxyrx5IvO0IYtILdtrQGQp+8n5S0gwSVmOf9NQrjMOgfQZlIg==}
    engines: {node: ^12.22.0 || ^14.17.0 || >=16.0.0}
    dependencies:
      esrecurse: 4.3.0
      estraverse: 5.3.0
    dev: true

  /eslint-utils@2.1.0:
    resolution: {integrity: sha512-w94dQYoauyvlDc43XnGB8lU3Zt713vNChgt4EWwhXAP2XkBvndfxF0AgIqKOOasjPIPzj9JqgwkwbCYD0/V3Zg==}
    engines: {node: '>=6'}
    dependencies:
      eslint-visitor-keys: 1.3.0
    dev: true

  /eslint-utils@3.0.0(eslint@8.57.0):
    resolution: {integrity: sha512-uuQC43IGctw68pJA1RgbQS8/NP7rch6Cwd4j3ZBtgo4/8Flj4eGE7ZYSZRN3iq5pVUv6GPdW5Z1RFleo84uLDA==}
    engines: {node: ^10.0.0 || ^12.0.0 || >= 14.0.0}
    peerDependencies:
      eslint: '>=5 || 8.51.0'
    dependencies:
      eslint: 8.57.0
      eslint-visitor-keys: 2.1.0
    dev: true

  /eslint-visitor-keys@1.3.0:
    resolution: {integrity: sha512-6J72N8UNa462wa/KFODt/PJ3IU60SDpC3QXC1Hjc1BXXpfL2C9R5+AU7jhe0F6GREqVMh4Juu+NY7xn+6dipUQ==}
    engines: {node: '>=4'}
    dev: true

  /eslint-visitor-keys@2.1.0:
    resolution: {integrity: sha512-0rSmRBzXgDzIsD6mGdJgevzgezI534Cer5L/vyMX0kHzT/jiB43jRhd9YUlMGYLQy2zprNmoT8qasCGtY+QaKw==}
    engines: {node: '>=10'}
    dev: true

  /eslint-visitor-keys@3.4.3:
    resolution: {integrity: sha512-wpc+LXeiyiisxPlEkUzU6svyS1frIO3Mgxj1fdy7Pm8Ygzguax2N3Fa/D/ag1WqbOprdI+uY6wMUl8/a2G+iag==}
    engines: {node: ^12.22.0 || ^14.17.0 || >=16.0.0}
    dev: true

  /eslint@8.57.0:
    resolution: {integrity: sha512-dZ6+mexnaTIbSBZWgou51U6OmzIhYM2VcNdtiTtI7qPNZm35Akpr0f6vtw3w1Kmn5PYo+tZVfh13WrhpS6oLqQ==}
    engines: {node: ^12.22.0 || ^14.17.0 || >=16.0.0}
    hasBin: true
    dependencies:
      '@eslint-community/eslint-utils': 4.4.0(eslint@8.57.0)
      '@eslint-community/regexpp': 4.10.0
      '@eslint/eslintrc': 2.1.4
      '@eslint/js': 8.57.0
      '@humanwhocodes/config-array': 0.11.14
      '@humanwhocodes/module-importer': 1.0.1
      '@nodelib/fs.walk': 1.2.8
      '@ungap/structured-clone': 1.2.0
      ajv: 6.12.6
      chalk: 4.1.2
      cross-spawn: 7.0.3
      debug: 4.3.4(supports-color@8.1.1)
      doctrine: 3.0.0
      escape-string-regexp: 4.0.0
      eslint-scope: 7.2.2
      eslint-visitor-keys: 3.4.3
      espree: 9.6.1
      esquery: 1.5.0
      esutils: 2.0.3
      fast-deep-equal: 3.1.3
      file-entry-cache: 6.0.1
      find-up: 5.0.0
      glob-parent: 6.0.2
      globals: 13.24.0
      graphemer: 1.4.0
      ignore: 5.2.4
      imurmurhash: 0.1.4
      is-glob: 4.0.3
      is-path-inside: 3.0.3
      js-yaml: 4.1.0
      json-stable-stringify-without-jsonify: 1.0.1
      levn: 0.4.1
      lodash.merge: 4.6.2
      minimatch: 3.1.2
      natural-compare: 1.4.0
      optionator: 0.9.3
      strip-ansi: 6.0.1
      text-table: 0.2.0
    transitivePeerDependencies:
      - supports-color
    dev: true

  /espree@9.6.1:
    resolution: {integrity: sha512-oruZaFkjorTpF32kDSI5/75ViwGeZginGGy2NoOSg3Q9bnwlnmDm4HLnkl0RE3n+njDXR037aY1+x58Z/zFdwQ==}
    engines: {node: ^12.22.0 || ^14.17.0 || >=16.0.0}
    dependencies:
      acorn: 8.10.0
      acorn-jsx: 5.3.2(acorn@8.10.0)
      eslint-visitor-keys: 3.4.3
    dev: true

  /esprima@4.0.1:
    resolution: {integrity: sha512-eGuFFw7Upda+g4p+QHvnW0RyTX/SVeJBDM/gCtMARO0cLuT2HcEKnTPvhjV6aGeqrCB/sbNop0Kszm0jsaWU4A==}
    engines: {node: '>=4'}
    hasBin: true

  /esquery@1.5.0:
    resolution: {integrity: sha512-YQLXUplAwJgCydQ78IMJywZCceoqk1oH01OERdSAJc/7U2AylwjhSCLDEtqwg811idIS/9fIU5GjG73IgjKMVg==}
    engines: {node: '>=0.10'}
    dependencies:
      estraverse: 5.3.0
    dev: true

  /esrecurse@4.3.0:
    resolution: {integrity: sha512-KmfKL3b6G+RXvP8N1vr3Tq1kL/oCFgn2NYXEtqP8/L3pKapUA4G8cFVaoF3SU323CD4XypR/ffioHmkti6/Tag==}
    engines: {node: '>=4.0'}
    dependencies:
      estraverse: 5.3.0

  /estraverse@4.3.0:
    resolution: {integrity: sha512-39nnKffWz8xN1BU/2c79n9nB9HDzo0niYUqx6xyqUnyoAnQyyWpOTdZEeiCch8BBu515t4wp9ZmgVfVhn9EBpw==}
    engines: {node: '>=4.0'}

  /estraverse@5.3.0:
    resolution: {integrity: sha512-MMdARuVEQziNTeJD8DgMqmhwR11BRQ/cBP+pLtYdSTnf3MIO8fFeiINEbX36ZdNlfU/7A9f3gUw49B3oQsvwBA==}
    engines: {node: '>=4.0'}

  /esutils@2.0.3:
    resolution: {integrity: sha512-kVscqXk4OCp68SZ0dkgEKVi6/8ij300KBWTJq32P/dYeWTSwK41WyTxalN1eRmA5Z9UU/LX9D7FWSmV9SAYx6g==}
    engines: {node: '>=0.10.0'}
    dev: true

  /event-emitter@0.3.5:
    resolution: {integrity: sha512-D9rRn9y7kLPnJ+hMq7S/nhvoKwwvVJahBi2BPmx3bvbsEdK3W9ii8cBSGjP+72/LnM4n6fo3+dkCX5FeTQruXA==}
    dependencies:
      d: 1.0.1
      es5-ext: 0.10.62
    dev: true

  /event-lite@0.1.2:
    resolution: {integrity: sha512-HnSYx1BsJ87/p6swwzv+2v6B4X+uxUteoDfRxsAb1S1BePzQqOLevVmkdA15GHJVd9A9Ok6wygUR18Hu0YeV9g==}

  /events@3.3.0:
    resolution: {integrity: sha512-mQw+2fkQbALzQ7V0MY0IqdnXNOeTtP4r0lN9z7AAawCXgqea7bDii20AYrIBrFd/Hx0M2Ocz6S111CaFkUcb0Q==}
    engines: {node: '>=0.8.x'}

  /execa@5.1.1:
    resolution: {integrity: sha512-8uSpZZocAZRBAPIEINJj3Lo9HyGitllczc27Eh5YYojjMFMn8yHMDMaUHE2Jqfq05D/wucwI4JGURyXt1vchyg==}
    engines: {node: '>=10'}
    dependencies:
      cross-spawn: 7.0.3
      get-stream: 6.0.1
      human-signals: 2.1.0
      is-stream: 2.0.1
      merge-stream: 2.0.0
      npm-run-path: 4.0.1
      onetime: 5.1.2
      signal-exit: 3.0.7
      strip-final-newline: 2.0.0

  /expand-tilde@2.0.2:
    resolution: {integrity: sha512-A5EmesHW6rfnZ9ysHQjPdJRni0SRar0tjtG5MNtm9n5TUvsYU8oozprtRD4AqHxcZWWlVuAmQo2nWKfN9oyjTw==}
    engines: {node: '>=0.10.0'}
    dependencies:
      homedir-polyfill: 1.0.3

  /ext@1.7.0:
    resolution: {integrity: sha512-6hxeJYaL110a9b5TEJSj0gojyHQAmA2ch5Os+ySCiA1QGdS697XWY1pzsrSjqA9LDEEgdB/KypIlR59RcLuHYw==}
    dependencies:
      type: 2.7.2
    dev: true

  /extend-shallow@2.0.1:
    resolution: {integrity: sha512-zCnTtlxNoAiDc3gqY2aYAWFx7XWWiasuF2K8Me5WbN8otHKTUKBwjPtNpRs/rbUZm7KxWAaNj7P1a/p52GbVug==}
    engines: {node: '>=0.10.0'}
    dependencies:
      is-extendable: 0.1.1

  /external-editor@3.1.0:
    resolution: {integrity: sha512-hMQ4CX1p1izmuLYyZqLMO/qGNw10wSv9QDCPfzXfyFrOaCSSoRfqE1Kf1s5an66J5JZC62NewG+mK49jOCtQew==}
    engines: {node: '>=4'}
    dependencies:
      chardet: 0.7.0
      iconv-lite: 0.4.24
      tmp: 0.0.33

  /fancy-test@3.0.14:
    resolution: {integrity: sha512-FkiDltQA8PBZzw5tUnMrP1QtwIdNQWxxbZK5C22M9wu6HfFNciwkG3D9siT4l4s1fBTDaEG+Fdkbpi9FDTxtrg==}
    engines: {node: '>=18.0.0'}
    dependencies:
      '@types/chai': 4.3.5
      '@types/lodash': 4.14.195
      '@types/node': 18.18.7
      '@types/sinon': 10.0.13
      lodash: 4.17.21
      mock-stdin: 1.0.0
      nock: 13.5.4
      sinon: 16.1.3
      stdout-stderr: 0.1.13
    transitivePeerDependencies:
      - supports-color
    dev: true

  /fast-deep-equal@3.1.3:
    resolution: {integrity: sha512-f3qQ9oQy9j2AhBe/H9VC91wLmKBCCU/gDOnKNAYG5hswO7BLKj09Hc5HYNz9cGI++xlpDCIgDaitVs03ATR84Q==}

  /fast-glob@3.2.12:
    resolution: {integrity: sha512-DVj4CQIYYow0BlaelwK1pHl5n5cRSJfM60UA0zK891sVInoPri2Ekj7+e1CT3/3qxXenpI+nBBmQAcJPJgaj4w==}
    engines: {node: '>=8.6.0'}
    dependencies:
      '@nodelib/fs.stat': 2.0.5
      '@nodelib/fs.walk': 1.2.8
      glob-parent: 5.1.2
      merge2: 1.4.1
      micromatch: 4.0.5

  /fast-glob@3.3.2:
    resolution: {integrity: sha512-oX2ruAFQwf/Orj8m737Y5adxDQO0LAB7/S5MnxCdTNDd4p6BsyIVsv9JQsATbTSq8KHRpLwIHbVlUNatxd+1Ow==}
    engines: {node: '>=8.6.0'}
    dependencies:
      '@nodelib/fs.stat': 2.0.5
      '@nodelib/fs.walk': 1.2.8
      glob-parent: 5.1.2
      merge2: 1.4.1
      micromatch: 4.0.5

  /fast-json-patch@3.1.1:
    resolution: {integrity: sha512-vf6IHUX2SBcA+5/+4883dsIjpBTqmfBjmYiWK1savxQmFk4JfBMLa7ynTYOs1Rolp/T1betJxHiGD3g1Mn8lUQ==}

  /fast-json-stable-stringify@2.1.0:
    resolution: {integrity: sha512-lhd/wF+Lk98HZoTCtlVraHtfh5XYijIjalXck7saUtuanSDyLMxnHhSXEDJqHxD7msR8D0uCmqlkwjCV8xvwHw==}

  /fast-levenshtein@2.0.6:
    resolution: {integrity: sha512-DCXu6Ifhqcks7TZKY3Hxp3y6qphY5SJZmrWMDrKcERSOXWQdMhU9Ig/PYrzyw/ul9jOIyh0N4M0tbC5hodg8dw==}
    dev: true

  /fast-levenshtein@3.0.0:
    resolution: {integrity: sha512-hKKNajm46uNmTlhHSyZkmToAc56uZJwYq7yrciZjqOxnlfQwERDQJmHPUp7m1m9wx8vgOe8IaCKZ5Kv2k1DdCQ==}
    dependencies:
      fastest-levenshtein: 1.0.16

  /fast-memoize@2.5.2:
    resolution: {integrity: sha512-Ue0LwpDYErFbmNnZSF0UH6eImUwDmogUO1jyE+JbN2gsQz/jICm1Ve7t9QT0rNSsfJt+Hs4/S3GnsDVjL4HVrw==}

  /fast-xml-parser@4.2.5:
    resolution: {integrity: sha512-B9/wizE4WngqQftFPmdaMYlXoJlJOYxGQOanC77fq9k8+Z0v5dDSVh+3glErdIROP//s/jgb7ZuxKfB8nVyo0g==}
    hasBin: true
    dependencies:
      strnum: 1.0.5

  /fastest-levenshtein@1.0.16:
    resolution: {integrity: sha512-eRnCtTTtGZFpQCwhJiUOuxPQWRXVKYDn0b2PeHfXL6/Zi53SLAzAHfVhVWK2AryC/WH05kGfxhFIPvTF0SXQzg==}
    engines: {node: '>= 4.9.1'}

  /fastq@1.15.0:
    resolution: {integrity: sha512-wBrocU2LCXXa+lWBt8RoIRD89Fi8OdABODa/kEnyeyjS5aZO5/GNvI5sEINADqP/h8M29UHTHUb53sUu5Ihqdw==}
    dependencies:
      reusify: 1.0.4

  /fetch-blob@3.2.0:
    resolution: {integrity: sha512-7yAQpD2UMJzLi1Dqv7qFYnPbaPx7ZfFK6PiIxQ4PfkGPyNyl2Ugx+a/umUonmKqjhM4DnfbMvdX6otXq83soQQ==}
    engines: {node: ^12.20 || >= 14.13}
    dependencies:
      node-domexception: 1.0.0
      web-streams-polyfill: 3.3.3
    dev: false

  /figures@2.0.0:
    resolution: {integrity: sha512-Oa2M9atig69ZkfwiApY8F2Yy+tzMbazyvqv21R0NsSC8floSOC09BbT1ITWAdoMGQvJ/aZnR1KMwdx9tvHnTNA==}
    engines: {node: '>=4'}
    dependencies:
      escape-string-regexp: 1.0.5
    dev: true

  /figures@3.2.0:
    resolution: {integrity: sha512-yaduQFRKLXYOGgEn6AZau90j3ggSOyiqXU0F9JZfeXYhNa+Jk4X+s45A2zg5jns87GAFa34BBm2kXw4XpNcbdg==}
    engines: {node: '>=8'}
    dependencies:
      escape-string-regexp: 1.0.5

  /file-entry-cache@6.0.1:
    resolution: {integrity: sha512-7Gps/XWymbLk2QLYK4NzpMOrYjMhdIxXuIvy2QBsLE6ljuodKvdkWs/cpyJJ3CVIVpH0Oi1Hvg1ovbMzLdFBBg==}
    engines: {node: ^10.12.0 || >=12.0.0}
    dependencies:
      flat-cache: 3.0.4
    dev: true

  /filelist@1.0.4:
    resolution: {integrity: sha512-w1cEuf3S+DrLCQL7ET6kz+gmlJdbq9J7yXCSjK/OZCPA+qEN1WyF4ZAf0YYJa4/shHJra2t/d/r8SV4Ji+x+8Q==}
    dependencies:
      minimatch: 5.1.6

  /fill-range@7.0.1:
    resolution: {integrity: sha512-qOo9F+dMUmC2Lcb4BbVvnKJxTPjCm+RRpe4gDuGrzkL7mEVl/djYSu2OdQ2Pa302N4oqkSg9ir6jaLWJ2USVpQ==}
    engines: {node: '>=8'}
    dependencies:
      to-regex-range: 5.0.1

  /filter-obj@1.1.0:
    resolution: {integrity: sha512-8rXg1ZnX7xzy2NGDVkBVaAy+lSlPNwad13BtgSlLuxfIslyt5Vg64U7tFcCt4WS1R0hvtnQybT/IyCkGZ3DpXQ==}
    engines: {node: '>=0.10.0'}

  /find-config@1.0.0:
    resolution: {integrity: sha512-Z+suHH+7LSE40WfUeZPIxSxypCWvrzdVc60xAjUShZeT5eMWM0/FQUduq3HjluyfAHWvC/aOBkT1pTZktyF/jg==}
    engines: {node: '>= 0.12'}
    dependencies:
      user-home: 2.0.0
    dev: true

  /find-node-modules@2.1.3:
    resolution: {integrity: sha512-UC2I2+nx1ZuOBclWVNdcnbDR5dlrOdVb7xNjmT/lHE+LsgztWks3dG7boJ37yTS/venXw84B/mAW9uHVoC5QRg==}
    dependencies:
      findup-sync: 4.0.0
      merge: 2.1.1
    dev: true

  /find-replace@1.0.3:
    resolution: {integrity: sha512-KrUnjzDCD9426YnCP56zGYy/eieTnhtK6Vn++j+JJzmlsWWwEkDnsyVF575spT6HJ6Ow9tlbT3TQTDsa+O4UWA==}
    engines: {node: '>=4.0.0'}
    dependencies:
      array-back: 1.0.4
      test-value: 2.1.0
    dev: true

  /find-root@1.1.0:
    resolution: {integrity: sha512-NKfW6bec6GfKc0SGx1e07QZY9PE99u0Bft/0rzSD5k3sO/vwkVUpDUKVm5Gpp5Ue3YfShPFTX2070tDs5kB9Ng==}
    dev: true

  /find-up@2.1.0:
    resolution: {integrity: sha512-NWzkk0jSJtTt08+FBFMvXoeZnOJD+jTtsRmBYbAIzJdX6l7dLgR7CTubCM5/eDdPUBvLCeVasP1brfVR/9/EZQ==}
    engines: {node: '>=4'}
    dependencies:
      locate-path: 2.0.0
    dev: true

  /find-up@4.1.0:
    resolution: {integrity: sha512-PpOwAdQ/YlXQ2vj8a3h8IipDuYRi3wceVQQGYWxNINccq40Anw7BlsEXCMbt1Zt+OLA6Fq9suIpIWD0OsnISlw==}
    engines: {node: '>=8'}
    dependencies:
      locate-path: 5.0.0
      path-exists: 4.0.0

  /find-up@5.0.0:
    resolution: {integrity: sha512-78/PXT1wlLLDgTzDs7sjq9hzz0vXD+zn+7wypEe4fXQxCmdmqfGsEPQxmiCSQI3ajFV91bVSsvNtrJRiW6nGng==}
    engines: {node: '>=10'}
    dependencies:
      locate-path: 6.0.0
      path-exists: 4.0.0

  /find-up@7.0.0:
    resolution: {integrity: sha512-YyZM99iHrqLKjmt4LJDj58KI+fYyufRLBSYcqycxf//KpBk9FoewoGX0450m9nB44qrZnovzC2oeP5hUibxc/g==}
    engines: {node: '>=18'}
    dependencies:
      locate-path: 7.2.0
      path-exists: 5.0.0
      unicorn-magic: 0.1.0

  /find-yarn-workspace-root@2.0.0:
    resolution: {integrity: sha512-1IMnbjt4KzsQfnhnzNd8wUEgXZ44IzZaZmnLYx7D5FZlaHt2gW20Cri8Q+E/t5tIj4+epTBub+2Zxu/vNILzqQ==}
    dependencies:
      micromatch: 4.0.5

  /findup-sync@4.0.0:
    resolution: {integrity: sha512-6jvvn/12IC4quLBL1KNokxC7wWTvYncaVUYSoxWw7YykPLuRrnv4qdHcSOywOI5RpkOVGeQRtWM8/q+G6W6qfQ==}
    engines: {node: '>= 8'}
    dependencies:
      detect-file: 1.0.0
      is-glob: 4.0.3
      micromatch: 4.0.5
      resolve-dir: 1.0.1
    dev: true

  /flat-cache@3.0.4:
    resolution: {integrity: sha512-dm9s5Pw7Jc0GvMYbshN6zchCA9RgQlzzEZX3vylR9IqFfS8XciblUXOKfW6SiuJ0e13eDYZoZV5wdrev7P3Nwg==}
    engines: {node: ^10.12.0 || >=12.0.0}
    dependencies:
      flatted: 3.2.7
      rimraf: 3.0.2
    dev: true

  /flat@5.0.2:
    resolution: {integrity: sha512-b6suED+5/3rTpUBdG1gupIl8MPFCAMA0QXwmljLhvCUKcUvdE4gWky9zpuGCcXHOsz4J9wPGNWq6OKpmIzz3hQ==}
    hasBin: true
    dev: true

  /flatted@3.2.7:
    resolution: {integrity: sha512-5nqDSxl8nn5BSNxyR3n4I6eDmbolI6WT+QqR547RwxQapgjQBmtktdP+HTBb/a/zLsbzERTONyUB5pefh5TtjQ==}
    dev: true

  /for-each@0.3.3:
    resolution: {integrity: sha512-jqYfLp7mo9vIyQf8ykW2v7A+2N4QjeCeI5+Dz9XraiO1ign81wjiH7Fb9vSOWvQfNtmSa4H2RoQTrrXivdUZmw==}
    dependencies:
      is-callable: 1.2.7
    dev: true

  /foreground-child@2.0.0:
    resolution: {integrity: sha512-dCIq9FpEcyQyXKCkyzmlPTFNgrCzPudOe+mhvJU5zAtlBnGVy2yKxtfsxK2tQBThwq225jcvBjpw1Gr40uzZCA==}
    engines: {node: '>=8.0.0'}
    dependencies:
      cross-spawn: 7.0.3
      signal-exit: 3.0.7
    dev: true

  /foreground-child@3.1.1:
    resolution: {integrity: sha512-TMKDUnIte6bfb5nWv7V/caI169OHgvwjb7V4WkeUvbQQdjr5rWKqHFiKWb/fcOwB+CzBT+qbWjvj+DVwRskpIg==}
    engines: {node: '>=14'}
    dependencies:
      cross-spawn: 7.0.3
      signal-exit: 4.1.0

  /form-data-encoder@2.1.3:
    resolution: {integrity: sha512-KqU0nnPMgIJcCOFTNJFEA8epcseEaoox4XZffTgy8jlI6pL/5EFyR54NRG7CnCJN0biY7q52DO3MH6/sJ/TKlQ==}
    engines: {node: '>= 14.17'}

  /form-data@3.0.1:
    resolution: {integrity: sha512-RHkBKtLWUVwd7SqRIvCZMEvAMoGUp0XU+seQiZejj0COz3RI3hWP4sCv3gZWWLjJTd7rGwcsF5eKZGii0r/hbg==}
    engines: {node: '>= 6'}
    dependencies:
      asynckit: 0.4.0
      combined-stream: 1.0.8
      mime-types: 2.1.35
    dev: true

  /form-data@4.0.0:
    resolution: {integrity: sha512-ETEklSGi5t0QMZuiXoA/Q6vcnxcLQP5vdugSpuAyi6SVGi2clPPp+xgEhuMaHC+zGgn31Kd235W35f7Hykkaww==}
    engines: {node: '>= 6'}
    dependencies:
      asynckit: 0.4.0
      combined-stream: 1.0.8
      mime-types: 2.1.35

  /formdata-polyfill@4.0.10:
    resolution: {integrity: sha512-buewHzMvYL29jdeQTVILecSaZKnt/RJWjoZCF5OW60Z67/GmSLBkOFM7qh1PI3zFNtJbaZL5eQu1vLfazOwj4g==}
    engines: {node: '>=12.20.0'}
    dependencies:
      fetch-blob: 3.2.0
    dev: false

  /fp-and-or@0.1.4:
    resolution: {integrity: sha512-+yRYRhpnFPWXSly/6V4Lw9IfOV26uu30kynGJ03PW+MnjOEQe45RZ141QcS0aJehYBYA50GfCDnsRbFJdhssRw==}
    engines: {node: '>=10'}

  /fs-exists-sync@0.1.0:
    resolution: {integrity: sha512-cR/vflFyPZtrN6b38ZyWxpWdhlXrzZEBawlpBQMq7033xVY7/kg0GDMBK5jg8lDYQckdJ5x/YC88lM3C7VMsLg==}
    engines: {node: '>=0.10.0'}

  /fs-extra@11.1.1:
    resolution: {integrity: sha512-MGIE4HOvQCeUCzmlHs0vXpih4ysz4wg9qiSAu6cd42lVwPbTM1TjV7RusoyQqMmk/95gdQZX72u+YW+c3eEpFQ==}
    engines: {node: '>=14.14'}
    dependencies:
      graceful-fs: 4.2.11
      jsonfile: 6.1.0
      universalify: 2.0.0
    dev: true

  /fs-extra@11.2.0:
    resolution: {integrity: sha512-PmDi3uwK5nFuXh7XDTlVnS17xJS7vW36is2+w3xcv8SVxiB4NyATf4ctkVY5bkSjX0Y4nbvZCq1/EjtEyr9ktw==}
    engines: {node: '>=14.14'}
    dependencies:
      graceful-fs: 4.2.11
      jsonfile: 6.1.0
      universalify: 2.0.0

  /fs-extra@7.0.1:
    resolution: {integrity: sha512-YJDaCJZEnBmcbw13fvdAM9AwNOJwOzrE4pqMqBq5nFiEqXUqHwlK4B+3pUw6JNvfSPtX05xFHtYy/1ni01eGCw==}
    engines: {node: '>=6 <7 || >=8'}
    dependencies:
      graceful-fs: 4.2.11
      jsonfile: 4.0.0
      universalify: 0.1.2

  /fs-extra@8.1.0:
    resolution: {integrity: sha512-yhlQgA6mnOJUKOsRUFsgJdQCvkKhcz8tlZG5HBQfReYZy46OwLcY+Zia0mtdHsOo9y/hP+CxMN0TU9QxoOtG4g==}
    engines: {node: '>=6 <7 || >=8'}
    dependencies:
      graceful-fs: 4.2.11
      jsonfile: 4.0.0
      universalify: 0.1.2

  /fs-extra@9.1.0:
    resolution: {integrity: sha512-hcg3ZmepS30/7BSFqRvoo3DOMQu7IjqxO5nCDt+zM9XWjb33Wg7ziNT+Qvqbuc3+gWpzO02JubVyk2G4Zvo1OQ==}
    engines: {node: '>=10'}
    dependencies:
      at-least-node: 1.0.0
      graceful-fs: 4.2.11
      jsonfile: 6.1.0
      universalify: 2.0.0
    dev: true

  /fs-minipass@2.1.0:
    resolution: {integrity: sha512-V/JgOLFCS+R6Vcq0slCuaeWEdNC3ouDlJMNIsacH2VtALiu9mV4LPrHc5cDl8k5aw6J8jwgWWpiTo5RYhmIzvg==}
    engines: {node: '>= 8'}
    dependencies:
      minipass: 3.3.6

  /fs-minipass@3.0.2:
    resolution: {integrity: sha512-2GAfyfoaCDRrM6jaOS3UsBts8yJ55VioXdWcOL7dK9zdAuKT71+WBA4ifnNYqVjYv+4SsPxjK0JT4yIIn4cA/g==}
    engines: {node: ^14.17.0 || ^16.13.0 || >=18.0.0}
    dependencies:
      minipass: 5.0.0

  /fs.realpath@1.0.0:
    resolution: {integrity: sha512-OO0pH2lK6a0hZnAdau5ItzHPI6pUlvI7jMVnxUQRtw4owF2wk8lOSabtGDCTP4Ggrg2MbGnWO9X8K1t4+fGMDw==}

  /fsevents@2.3.3:
    resolution: {integrity: sha512-5xoDfX+fL7faATnagmWPpbFtwh/R77WmMMqqHGS65C3vvB0YHrgF+B1YmZ3441tMj5n63k0212XNoJwzlhffQw==}
    engines: {node: ^8.16.0 || ^10.6.0 || >=11.0.0}
    os: [darwin]
    requiresBuild: true
    dev: true
    optional: true

  /function-bind@1.1.2:
    resolution: {integrity: sha512-7XHNxH7qX9xG5mIwxkhumTox/MIRNcOgDrxWsMt2pAr23WHp6MrRlN7FBSFpCpr+oVO0F744iUgR82nJMfG2SA==}

  /function.prototype.name@1.1.6:
    resolution: {integrity: sha512-Z5kx79swU5P27WEayXM1tBi5Ze/lbIyiNgU3qyXUOf9b2rgXYyF9Dy9Cx+IQv/Lc8WCG6L82zwUPpSS9hGehIg==}
    engines: {node: '>= 0.4'}
    dependencies:
      call-bind: 1.0.2
      define-properties: 1.2.1
      es-abstract: 1.22.2
      functions-have-names: 1.2.3
    dev: true

  /functions-have-names@1.2.3:
    resolution: {integrity: sha512-xckBUXyTIqT97tq2x2AMb+g163b5JFysYk0x4qxNFwbfQkmNZoiRHb6sPzI9/QV33WeuvVYBUIiD4NzNIyqaRQ==}
    dev: true

  /gauge@4.0.4:
    resolution: {integrity: sha512-f9m+BEN5jkg6a0fZjleidjN51VE1X+mPFQ2DJ0uv1V39oCLCbsGe6yjbBnp7eK7z/+GAon99a3nHuqbuuthyPg==}
    engines: {node: ^12.13.0 || ^14.15.0 || >=16.0.0}
    dependencies:
      aproba: 2.0.0
      color-support: 1.1.3
      console-control-strings: 1.1.0
      has-unicode: 2.0.1
      signal-exit: 3.0.7
      string-width: 4.2.3
      strip-ansi: 6.0.1
      wide-align: 1.1.5

  /get-caller-file@2.0.5:
    resolution: {integrity: sha512-DyFP3BM/3YHTQOCUL/w0OZHR0lpKeGrxotcHWcqNEdnltqFwXVfhEBQ94eIo34AfQpo0rGki4cyIiftY06h2Fg==}
    engines: {node: 6.* || 8.* || >= 10.*}

  /get-func-name@2.0.0:
    resolution: {integrity: sha512-Hm0ixYtaSZ/V7C8FJrtZIuBBI+iSgL+1Aq82zSu8VQNB4S3Gk8e7Qs3VwBDJAhmRZcFqkl3tQu36g/Foh5I5ig==}
    dev: true

  /get-func-name@2.0.2:
    resolution: {integrity: sha512-8vXOvuE167CtIc3OyItco7N/dpRtBbYOsPsXCz7X/PMnlGjYjSGuZJgM1Y7mmew7BKf9BqvLX2tnOVy1BBUsxQ==}
    dev: true

  /get-intrinsic@1.2.1:
    resolution: {integrity: sha512-2DcsyfABl+gVHEfCOaTrWgyt+tb6MSEGmKq+kI5HwLbIYgjgmMcV8KQ41uaKz1xxUcn9tJtgFbQUEVcEbd0FYw==}
    dependencies:
      function-bind: 1.1.2
      has: 1.0.3
      has-proto: 1.0.1
      has-symbols: 1.0.3

  /get-package-type@0.1.0:
    resolution: {integrity: sha512-pjzuKtY64GYfWizNAJ0fr9VqttZkNiK2iS430LtIHzjBEr6bX8Am2zm4sW4Ro5wjWW5cAlRL1qAMTcXbjNAO2Q==}
    engines: {node: '>=8.0.0'}

  /get-pkg-repo@4.2.1:
    resolution: {integrity: sha512-2+QbHjFRfGB74v/pYWjd5OhU3TDIC2Gv/YKUTk/tCvAz0pkn/Mz6P3uByuBimLOcPvN2jYdScl3xGFSrx0jEcA==}
    engines: {node: '>=6.9.0'}
    hasBin: true
    dependencies:
      '@hutson/parse-repository-url': 3.0.2
      hosted-git-info: 4.1.0
      through2: 2.0.5
      yargs: 16.2.0
    dev: true

  /get-stdin@6.0.0:
    resolution: {integrity: sha512-jp4tHawyV7+fkkSKyvjuLZswblUtz+SQKzSWnBbii16BuZksJlU1wuBYXY75r+duh/llF1ur6oNwi+2ZzjKZ7g==}
    engines: {node: '>=4'}

  /get-stdin@8.0.0:
    resolution: {integrity: sha512-sY22aA6xchAzprjyqmSEQv4UbAAzRN0L2dQB0NlN5acTTK9Don6nhoc3eAbUnpZiCANAMfd/+40kVdKfFygohg==}
    engines: {node: '>=10'}

  /get-stdin@9.0.0:
    resolution: {integrity: sha512-dVKBjfWisLAicarI2Sf+JuBE/DghV4UzNAVe9yhEJuzeREd3JhOTE9cUaJTeSa77fsbQUK3pcOpJfM59+VKZaA==}
    engines: {node: '>=12'}

  /get-stream@4.1.0:
    resolution: {integrity: sha512-GMat4EJ5161kIy2HevLlr4luNjBgvmj413KaQA7jt4V8B4RDsfpHk7WQ9GVqfYyyx8OS/L66Kox+rJRNklLK7w==}
    engines: {node: '>=6'}
    dependencies:
      pump: 3.0.0

  /get-stream@5.2.0:
    resolution: {integrity: sha512-nBF+F1rAZVCu/p7rjzgA+Yb4lfYXrpl7a6VmJrU8wF9I1CKvP/QwPNZHnOlwbTkY6dvtFIzFMSyQXbLoTQPRpA==}
    engines: {node: '>=8'}
    dependencies:
      pump: 3.0.0

  /get-stream@6.0.1:
    resolution: {integrity: sha512-ts6Wi+2j3jQjqi70w5AlN8DFnkSwC+MqmxEzdEALB2qXZYV3X/b1CTfgPLGJNMeAWxdPfU8FO1ms3NUfaHCPYg==}
    engines: {node: '>=10'}

  /get-symbol-description@1.0.0:
    resolution: {integrity: sha512-2EmdH1YvIQiZpltCNgkuiUnyukzxM/R6NDJX31Ke3BG1Nq5b0S2PhX59UKi9vZpPDQVdqn+1IcaAwnzTT5vCjw==}
    engines: {node: '>= 0.4'}
    dependencies:
      call-bind: 1.0.2
      get-intrinsic: 1.2.1
    dev: true

  /get-tsconfig@4.7.2:
    resolution: {integrity: sha512-wuMsz4leaj5hbGgg4IvDU0bqJagpftG5l5cXIAvo8uZrqn0NJqwtfupTN00VnkQJPcIRrxYrm1Ue24btpCha2A==}
    dependencies:
      resolve-pkg-maps: 1.0.0
    dev: true

  /git-config-path@1.0.1:
    resolution: {integrity: sha512-KcJ2dlrrP5DbBnYIZ2nlikALfRhKzNSX0stvv3ImJ+fvC4hXKoV+U+74SV0upg+jlQZbrtQzc0bu6/Zh+7aQbg==}
    engines: {node: '>=0.10.0'}
    dependencies:
      extend-shallow: 2.0.1
      fs-exists-sync: 0.1.0
      homedir-polyfill: 1.0.3

  /git-hooks-list@1.0.3:
    resolution: {integrity: sha512-Y7wLWcrLUXwk2noSka166byGCvhMtDRpgHdzCno1UQv/n/Hegp++a2xBWJL1lJarnKD3SWaljD+0z1ztqxuKyQ==}

  /git-hooks-list@3.1.0:
    resolution: {integrity: sha512-LF8VeHeR7v+wAbXqfgRlTSX/1BJR9Q1vEMR8JAz1cEg6GX07+zyj3sAdDvYjj/xnlIfVuGgj4qBei1K3hKH+PA==}

  /git-raw-commits@2.0.11:
    resolution: {integrity: sha512-VnctFhw+xfj8Va1xtfEqCUD2XDrbAPSJx+hSrE5K7fGdjZruW7XV+QOrN7LF/RJyvspRiD2I0asWsxFp0ya26A==}
    engines: {node: '>=10'}
    hasBin: true
    dependencies:
      dargs: 7.0.0
      lodash: 4.17.21
      meow: 8.1.2
      split2: 3.2.2
      through2: 4.0.2
    dev: true

  /git-remote-origin-url@2.0.0:
    resolution: {integrity: sha512-eU+GGrZgccNJcsDH5LkXR3PB9M958hxc7sbA8DFJjrv9j4L2P/eZfKhM+QD6wyzpiv+b1BpK0XrYCxkovtjSLw==}
    engines: {node: '>=4'}
    dependencies:
      gitconfiglocal: 1.0.0
      pify: 2.3.0
    dev: true

  /git-semver-tags@4.1.1:
    resolution: {integrity: sha512-OWyMt5zBe7xFs8vglMmhM9lRQzCWL3WjHtxNNfJTMngGym7pC1kh8sP6jevfydJ6LP3ZvGxfb6ABYgPUM0mtsA==}
    engines: {node: '>=10'}
    hasBin: true
    dependencies:
      meow: 8.1.2
      semver: 6.3.1
    dev: true

  /gitconfiglocal@1.0.0:
    resolution: {integrity: sha512-spLUXeTAVHxDtKsJc8FkFVgFtMdEN9qPGpL23VfSHx4fP4+Ds097IXLvymbnDH8FnmxX5Nr9bPw3A+AQ6mWEaQ==}
    dependencies:
      ini: 1.3.8
    dev: true

  /github-slugger@1.5.0:
    resolution: {integrity: sha512-wIh+gKBI9Nshz2o46B0B3f5k/W+WI9ZAv6y5Dn5WJ5SK1t0TnDimB4WE5rmTD05ZAIn8HALCZVmCsvj0w0v0lw==}

  /glob-parent@5.1.2:
    resolution: {integrity: sha512-AOIgSQCepiJYwP3ARnGx+5VnTu2HBYdzbGP45eLw1vr3zB3vZLeyed1sC9hnbcOc9/SrMyM5RPQrkGz4aS9Zow==}
    engines: {node: '>= 6'}
    dependencies:
      is-glob: 4.0.3

  /glob-parent@6.0.2:
    resolution: {integrity: sha512-XxwI8EOhVQgWp6iDL+3b0r86f4d6AX6zSU55HfB4ydCEuXLXc5FcYeOu+nnGftS4TEju/11rt4KJPTMgbfmv4A==}
    engines: {node: '>=10.13.0'}
    dependencies:
      is-glob: 4.0.3
    dev: true

  /glob-to-regexp@0.4.1:
    resolution: {integrity: sha512-lkX1HJXwyMcprw/5YUZc2s7DrpAiHB21/V+E1rHUrVNokkvB6bqMzT0VfV6/86ZNabt1k14YOIaT7nDvOX3Iiw==}

<<<<<<< HEAD
  /glob/10.2.7:
    resolution: {integrity: sha512-jTKehsravOJo8IJxUGfZILnkvVJM/MOfHRs8QcXolVef2zNI9Tqyy5+SeuOAZd3upViEZQLyFpQhYiHLrMUNmA==}
    engines: {node: '>=16 || 14 >=14.17'}
    hasBin: true
    dependencies:
      foreground-child: 3.1.1
      jackspeak: 2.2.1
      minimatch: 9.0.4
      minipass: 6.0.2
      path-scurry: 1.9.2

  /glob/10.3.12:
=======
  /glob@10.3.12:
>>>>>>> 4d56fd1f
    resolution: {integrity: sha512-TCNv8vJ+xz4QiqTpfOJA7HvYv+tNIRHKfUWw/q+v2jdgN4ebz+KY9tGx5J4rHP0o84mNP+ApH66HRX8us3Khqg==}
    engines: {node: '>=16 || 14 >=14.17'}
    hasBin: true
    dependencies:
      foreground-child: 3.1.1
      jackspeak: 2.3.6
      minimatch: 9.0.4
      minipass: 7.0.4
      path-scurry: 1.10.2

  /glob@7.2.0:
    resolution: {integrity: sha512-lmLf6gtyrPq8tTjSmrO94wBeQbFR3HbLHbuyD69wuyQkImp2hWqMGB47OX65FBkPffO641IP9jWa1z4ivqG26Q==}
    dependencies:
      fs.realpath: 1.0.0
      inflight: 1.0.6
      inherits: 2.0.4
      minimatch: 3.1.2
      once: 1.4.0
      path-is-absolute: 1.0.1
    dev: true

  /glob@7.2.3:
    resolution: {integrity: sha512-nFR0zLpU2YCaRxwoCJvL6UvCH2JFyFVIvwTLsIf21AuHlMskA1hhTdk+LlYJtOlYt9v6dvszD2BGRqBL+iQK9Q==}
    dependencies:
      fs.realpath: 1.0.0
      inflight: 1.0.6
      inherits: 2.0.4
      minimatch: 3.1.2
      once: 1.4.0
      path-is-absolute: 1.0.1

  /glob@8.1.0:
    resolution: {integrity: sha512-r8hpEjiQEYlF2QU0df3dS+nxxSIreXQS1qRhMJM0Q5NDdR386C7jb7Hwwod8Fgiuex+k0GFjgft18yvxm5XoCQ==}
    engines: {node: '>=12'}
    dependencies:
      fs.realpath: 1.0.0
      inflight: 1.0.6
      inherits: 2.0.4
      minimatch: 5.1.6
      once: 1.4.0

  /glob@9.3.0:
    resolution: {integrity: sha512-EAZejC7JvnQINayvB/7BJbpZpNOJ8Lrw2OZNEvQxe0vaLn1SuwMcfV7/MNaX8L/T0wmptBFI4YMtDvSBxYDc7w==}
    engines: {node: '>=16 || 14 >=14.17'}
    dependencies:
      fs.realpath: 1.0.0
      minimatch: 7.4.6
      minipass: 4.2.5
      path-scurry: 1.9.2

  /global-dirs@0.1.1:
    resolution: {integrity: sha512-NknMLn7F2J7aflwFOlGdNIuCDpN3VGoSoB+aap3KABFWbHVn1TCgFC+np23J8W2BiZbjfEw3BFBycSMv1AFblg==}
    engines: {node: '>=4'}
    dependencies:
      ini: 1.3.8
    dev: true

  /global-dirs@3.0.0:
    resolution: {integrity: sha512-v8ho2DS5RiCjftj1nD9NmnfaOzTdud7RRnVd9kFNOjqZbISlx5DQ+OrTkywgd0dIt7oFCvKetZSHoHcP3sDdiA==}
    engines: {node: '>=10'}
    dependencies:
      ini: 2.0.0

  /global-modules@1.0.0:
    resolution: {integrity: sha512-sKzpEkf11GpOFuw0Zzjzmt4B4UZwjOcG757PPvrfhxcLFbq0wpsgpOqxpxtxFiCG4DtG93M6XRVbF2oGdev7bg==}
    engines: {node: '>=0.10.0'}
    dependencies:
      global-prefix: 1.0.2
      is-windows: 1.0.2
      resolve-dir: 1.0.1
    dev: true

  /global-prefix@1.0.2:
    resolution: {integrity: sha512-5lsx1NUDHtSjfg0eHlmYvZKv8/nVqX4ckFbM+FrGcQ+04KWcWFo9P5MxPZYSzUvyzmdTbI7Eix8Q4IbELDqzKg==}
    engines: {node: '>=0.10.0'}
    dependencies:
      expand-tilde: 2.0.2
      homedir-polyfill: 1.0.3
      ini: 1.3.8
      is-windows: 1.0.2
      which: 1.3.1
    dev: true

  /globals@13.24.0:
    resolution: {integrity: sha512-AhO5QUcj8llrbG09iWhPU2B204J1xnPeL8kQmVorSsy+Sjj1sk8gIyh6cUocGmH4L0UuhAJy+hJMRA4mgA4mFQ==}
    engines: {node: '>=8'}
    dependencies:
      type-fest: 0.20.2
    dev: true

  /globalthis@1.0.3:
    resolution: {integrity: sha512-sFdI5LyBiNTHjRd7cGPWapiHWMOXKyuBNX/cWJ3NfzrZQVa8GI/8cofCl74AOVqq9W5kNmguTIzJ/1s2gyI9wA==}
    engines: {node: '>= 0.4'}
    dependencies:
      define-properties: 1.2.1
    dev: true

  /globby@10.0.0:
    resolution: {integrity: sha512-3LifW9M4joGZasyYPz2A1U74zbC/45fvpXUvO/9KbSa+VV0aGZarWkfdgKyR9sExNP0t0x0ss/UMJpNpcaTspw==}
    engines: {node: '>=8'}
    dependencies:
      '@types/glob': 7.2.0
      array-union: 2.1.0
      dir-glob: 3.0.1
      fast-glob: 3.3.2
      glob: 7.2.3
      ignore: 5.2.4
      merge2: 1.4.1
      slash: 3.0.0

  /globby@11.1.0:
    resolution: {integrity: sha512-jhIXaOzy1sb8IyocaruWSn1TjmnBVs8Ayhcy83rmxNJ8q2uWKCAj3CnJY+KpGSXCueAPc0i05kVvVKtP1t9S3g==}
    engines: {node: '>=10'}
    dependencies:
      array-union: 2.1.0
      dir-glob: 3.0.1
      fast-glob: 3.2.12
      ignore: 5.2.4
      merge2: 1.4.1
      slash: 3.0.0

  /globby@13.2.2:
    resolution: {integrity: sha512-Y1zNGV+pzQdh7H39l9zgB4PJqjRNqydvdYCDG4HFXM4XuvSaQQlEc91IU1yALL8gUTDomgBAfz3XJdmUS+oo0w==}
    engines: {node: ^12.20.0 || ^14.13.1 || >=16.0.0}
    dependencies:
      dir-glob: 3.0.1
      fast-glob: 3.3.2
      ignore: 5.2.4
      merge2: 1.4.1
      slash: 4.0.0

  /gopd@1.0.1:
    resolution: {integrity: sha512-d65bNlIadxvpb/A2abVdlqKqV563juRnZ1Wtk6s1sIR8uNsXR70xqIzVqxVf1eTqDunwT2MkczEeaezCKTZhwA==}
    dependencies:
      get-intrinsic: 1.2.1
    dev: true

  /got@11.8.6:
    resolution: {integrity: sha512-6tfZ91bOr7bOXnK7PRDCGBLa1H4U080YHNaAQ2KsMGlLEzRbk44nsZF2E1IeRc3vtJHPVbKCYgdFbaGO2ljd8g==}
    engines: {node: '>=10.19.0'}
    dependencies:
      '@sindresorhus/is': 4.6.0
      '@szmarczak/http-timer': 4.0.6
      '@types/cacheable-request': 6.0.3
      '@types/responselike': 1.0.0
      cacheable-lookup: 5.0.4
      cacheable-request: 7.0.2
      decompress-response: 6.0.0
      http2-wrapper: 1.0.3
      lowercase-keys: 2.0.0
      p-cancelable: 2.1.1
      responselike: 2.0.1

  /got@12.5.3:
    resolution: {integrity: sha512-8wKnb9MGU8IPGRIo+/ukTy9XLJBwDiCpIf5TVzQ9Cpol50eMTpBq2GAuDsuDIz7hTYmZgMgC1e9ydr6kSDWs3w==}
    engines: {node: '>=14.16'}
    dependencies:
      '@sindresorhus/is': 5.3.0
      '@szmarczak/http-timer': 5.0.1
      cacheable-lookup: 7.0.0
      cacheable-request: 10.2.14
      decompress-response: 6.0.0
      form-data-encoder: 2.1.3
      get-stream: 6.0.1
      http2-wrapper: 2.2.0
      lowercase-keys: 3.0.0
      p-cancelable: 3.0.0
      responselike: 3.0.0

  /got@13.0.0:
    resolution: {integrity: sha512-XfBk1CxOOScDcMr9O1yKkNaQyy865NbYs+F7dr4H0LZMVgCj2Le59k6PqbNHoL5ToeaEQUYh6c6yMfVcc6SJxA==}
    engines: {node: '>=16'}
    dependencies:
      '@sindresorhus/is': 5.3.0
      '@szmarczak/http-timer': 5.0.1
      cacheable-lookup: 7.0.0
      cacheable-request: 10.2.14
      decompress-response: 6.0.0
      form-data-encoder: 2.1.3
      get-stream: 6.0.1
      http2-wrapper: 2.2.0
      lowercase-keys: 3.0.0
      p-cancelable: 3.0.0
      responselike: 3.0.0

  /got@9.6.0:
    resolution: {integrity: sha512-R7eWptXuGYxwijs0eV+v3o6+XH1IqVK8dJOEecQfTmkncw9AV4dcw/Dhxi8MdlqPthxxpZyizMzyg8RTmEsG+Q==}
    engines: {node: '>=8.6'}
    dependencies:
      '@sindresorhus/is': 0.14.0
      '@szmarczak/http-timer': 1.1.2
      '@types/keyv': 3.1.4
      '@types/responselike': 1.0.0
      cacheable-request: 6.1.0
      decompress-response: 3.3.0
      duplexer3: 0.1.5
      get-stream: 4.1.0
      lowercase-keys: 1.0.1
      mimic-response: 1.0.1
      p-cancelable: 1.1.0
      to-readable-stream: 1.0.0
      url-parse-lax: 3.0.0

  /graceful-fs@4.2.10:
    resolution: {integrity: sha512-9ByhssR2fPVsNZj478qUUbKfmL0+t5BDVyjShtyZZLiK7ZDAArFFfopyOTj0M05wE2tJPisA4iTnnXl2YoPvOA==}

  /graceful-fs@4.2.11:
    resolution: {integrity: sha512-RbJ5/jmFcNNCcDV5o9eTnBLJ/HszWV0P73bc+Ff4nS/rJj+YaS6IGyiOL0VoBYX+l1Wrl3k63h/KrH+nhJ0XvQ==}

  /graphemer@1.4.0:
    resolution: {integrity: sha512-EtKwoO6kxCL9WO5xipiHTZlSzBm7WLT627TqC/uVRd0HKmq8NXyebnNYxDoBi7wt8eTWrUrKXCOVaFq9x1kgag==}
    dev: true

  /gray-matter@4.0.3:
    resolution: {integrity: sha512-5v6yZd4JK3eMI3FqqCouswVqwugaA9r4dNZB1wwcmrD02QkV5H0y7XBQW8QwQqEaZY1pM9aqORSORhJRdNK44Q==}
    engines: {node: '>=6.0'}
    dependencies:
      js-yaml: 3.14.1
      kind-of: 6.0.3
      section-matter: 1.0.0
      strip-bom-string: 1.0.0

  /handlebars@4.7.7:
    resolution: {integrity: sha512-aAcXm5OAfE/8IXkcZvCepKU3VzW1/39Fb5ZuqMtgI/hT8X2YgoMvBY5dLhq/cpOvw7Lk1nK/UF71aLG/ZnVYRA==}
    engines: {node: '>=0.4.7'}
    hasBin: true
    dependencies:
      minimist: 1.2.8
      neo-async: 2.6.2
      source-map: 0.6.1
      wordwrap: 1.0.0
    optionalDependencies:
      uglify-js: 3.17.4
    dev: true

  /hard-rejection@2.1.0:
    resolution: {integrity: sha512-VIZB+ibDhx7ObhAe7OVtoEbuP4h/MuOTHJ+J8h/eBXotJYl0fBgR72xDFCKgIh22OJZIOVNxBMWuhAr10r8HdA==}
    engines: {node: '>=6'}
    dev: true

  /has-bigints@1.0.2:
    resolution: {integrity: sha512-tSvCKtBr9lkF0Ex0aQiP9N+OpV4zi2r/Nee5VkRDbaqv35RLYMzbwQfFSZZH0kR+Rd6302UJZ2p/bJCEoR3VoQ==}
    dev: true

  /has-flag@2.0.0:
    resolution: {integrity: sha512-P+1n3MnwjR/Epg9BBo1KT8qbye2g2Ou4sFumihwt6I4tsUX7jnLcX4BTOSKg/B1ZrIYMN9FcEnG4x5a7NB8Eng==}
    engines: {node: '>=0.10.0'}

  /has-flag@3.0.0:
    resolution: {integrity: sha512-sKJf1+ceQBr4SMkvQnBDNDtf4TXpVhVGateu0t918bl30FnbE2m4vNLX+VWe/dpjlb+HugGYzW7uQXH98HPEYw==}
    engines: {node: '>=4'}

  /has-flag@4.0.0:
    resolution: {integrity: sha512-EykJT/Q1KjTWctppgIAgfSO0tKVuZUjhgMr17kqTumMl6Afv3EISleU7qZUzoXDFTAHTDC4NOoG/ZxU3EvlMPQ==}
    engines: {node: '>=8'}

  /has-property-descriptors@1.0.0:
    resolution: {integrity: sha512-62DVLZGoiEBDHQyqG4w9xCuZ7eJEwNmJRWw2VY84Oedb7WFcA27fiEVe8oUQx9hAUJ4ekurquucTGwsyO1XGdQ==}
    dependencies:
      get-intrinsic: 1.2.1
    dev: true

  /has-proto@1.0.1:
    resolution: {integrity: sha512-7qE+iP+O+bgF9clE5+UoBFzE65mlBiVj3tKCrlNQ0Ogwm0BjpT/gK4SlLYDMybDh5I3TCTKnPPa0oMG7JDYrhg==}
    engines: {node: '>= 0.4'}

  /has-symbols@1.0.3:
    resolution: {integrity: sha512-l3LCuF6MgDNwTDKkdYGEihYjt5pRPbEg46rtlmnSPlUbgmB8LOIrKJbYYFBSbnPaJexMKtiPO8hmeRjRz2Td+A==}
    engines: {node: '>= 0.4'}

  /has-tostringtag@1.0.0:
    resolution: {integrity: sha512-kFjcSNhnlGV1kyoGk7OXKSawH5JOb/LzUc5w9B02hOTO0dfFRjbHQKvg1d6cf3HbeUmtU9VbbV3qzZ2Teh97WQ==}
    engines: {node: '>= 0.4'}
    dependencies:
      has-symbols: 1.0.3
    dev: true

  /has-unicode@2.0.1:
    resolution: {integrity: sha512-8Rf9Y83NBReMnx0gFzA8JImQACstCYWUplepDa9xprwwtmgEZUF0h/i5xSA625zB/I37EtrswSST6OXxwaaIJQ==}

  /has-yarn@3.0.0:
    resolution: {integrity: sha512-IrsVwUHhEULx3R8f/aA8AHuEzAorplsab/v8HBzEiIukwq5i/EC+xmOW+HfP1OaDP+2JkgT1yILHN2O3UFIbcA==}
    engines: {node: ^12.20.0 || ^14.13.1 || >=16.0.0}

  /has@1.0.3:
    resolution: {integrity: sha512-f2dvO0VU6Oej7RkWJGrehjbzMAjFp5/VKPp5tTpWIV4JHHZK1/BxbFRtf/siA2SWTe09caDmVtYYzWEIbBS4zw==}
    engines: {node: '>= 0.4.0'}
    dependencies:
      function-bind: 1.1.2

  /hasown@2.0.2:
    resolution: {integrity: sha512-0hJU9SCPvmMzIBdZFqNPXWa6dqh7WdH0cII9y+CyS8rG3nL48Bclra9HmKhVVUHyPWNH5Y7xDwAB7bfgSjkUMQ==}
    engines: {node: '>= 0.4'}
    dependencies:
      function-bind: 1.1.2

  /he@1.2.0:
    resolution: {integrity: sha512-F/1DnUGPopORZi0ni+CvrCgHQ5FyEAHRLSApuYWMmrbSwoN2Mn/7k+Gl38gJnR7yyDZk6WLXwiGod1JOWNDKGw==}
    hasBin: true
    dev: true

  /header-case@1.0.1:
    resolution: {integrity: sha512-i0q9mkOeSuhXw6bGgiQCCBgY/jlZuV/7dZXyZ9c6LcBrqwvT8eT719E9uxE5LiZftdl+z81Ugbg/VvXV4OJOeQ==}
    dependencies:
      no-case: 2.3.2
      upper-case: 1.1.3

  /header-case@2.0.4:
    resolution: {integrity: sha512-H/vuk5TEEVZwrR0lp2zed9OCo1uAILMlx0JEMgC26rzyJJ3N1v6XkwHHXJQdR2doSjcGPM6OKPYoJgf0plJ11Q==}
    dependencies:
      capital-case: 1.0.4
      tslib: 2.6.2

  /homedir-polyfill@1.0.3:
    resolution: {integrity: sha512-eSmmWE5bZTK2Nou4g0AI3zZ9rswp7GRKoKXS1BLUkvPviOqs4YTN1djQIqrXy9k5gEtdLPy86JjRwsNM9tnDcA==}
    engines: {node: '>=0.10.0'}
    dependencies:
      parse-passwd: 1.0.0

  /hosted-git-info@2.8.9:
    resolution: {integrity: sha512-mxIDAb9Lsm6DoOJ7xH+5+X4y1LU/4Hi50L9C5sIswK3JzULS4bwk1FvjdBgvYR4bzT4tuUQiC15FE2f5HbLvYw==}

  /hosted-git-info@4.1.0:
    resolution: {integrity: sha512-kyCuEOWjJqZuDbRHzL8V93NzQhwIB71oFWSyzVo+KPZI+pnQPPxucdkrOZvkLRnrf5URsQM+IJ09Dw29cRALIA==}
    engines: {node: '>=10'}
    dependencies:
      lru-cache: 6.0.0

  /hosted-git-info@5.2.1:
    resolution: {integrity: sha512-xIcQYMnhcx2Nr4JTjsFmwwnr9vldugPy9uVm0o87bjqqWMv9GaqsTeT+i99wTl0mk1uLxJtHxLb8kymqTENQsw==}
    engines: {node: ^12.13.0 || ^14.15.0 || >=16.0.0}
    dependencies:
      lru-cache: 7.18.3

  /hosted-git-info@6.1.1:
    resolution: {integrity: sha512-r0EI+HBMcXadMrugk0GCQ+6BQV39PiWAZVfq7oIckeGiN7sjRGyQxPdft3nQekFTCQbYxLBH+/axZMeH8UX6+w==}
    engines: {node: ^14.17.0 || ^16.13.0 || >=18.0.0}
    dependencies:
      lru-cache: 7.18.3

  /html-escaper@2.0.2:
    resolution: {integrity: sha512-H2iMtd0I4Mt5eYiapRdIDjp+XzelXQ0tFE4JS7YFwFevXXMmOp9myNrUvCg0D6ws8iqkRPBfKHgbwig1SmlLfg==}
    dev: true

  /http-cache-semantics@4.1.1:
    resolution: {integrity: sha512-er295DKPVsV82j5kw1Gjt+ADA/XYHsajl82cGNQG2eyoPkvgUhX+nDIyelzhIWbbsXP39EHcI6l5tYs2FYqYXQ==}

  /http-call@5.3.0:
    resolution: {integrity: sha512-ahwimsC23ICE4kPl9xTBjKB4inbRaeLyZeRunC/1Jy/Z6X8tv22MEAjK+KBOMSVLaqXPTTmd8638waVIKLGx2w==}
    engines: {node: '>=8.0.0'}
    dependencies:
      content-type: 1.0.5
      debug: 4.3.4(supports-color@8.1.1)
      is-retry-allowed: 1.2.0
      is-stream: 2.0.1
      parse-json: 4.0.0
      tunnel-agent: 0.6.0
    transitivePeerDependencies:
      - supports-color

  /http-proxy-agent@5.0.0:
    resolution: {integrity: sha512-n2hY8YdoRE1i7r6M0w9DIw5GgZN0G25P8zLCRQ8rjXtTU3vsNFBI/vWK/UIeE6g5MUUz6avwAPXmL6Fy9D/90w==}
    engines: {node: '>= 6'}
    dependencies:
      '@tootallnate/once': 2.0.0
      agent-base: 6.0.2
      debug: 4.3.4(supports-color@8.1.1)
    transitivePeerDependencies:
      - supports-color

  /http2-wrapper@1.0.3:
    resolution: {integrity: sha512-V+23sDMr12Wnz7iTcDeJr3O6AIxlnvT/bmaAAAP/Xda35C90p9599p0F1eHR/N1KILWSoWVAiOMFjBBXaXSMxg==}
    engines: {node: '>=10.19.0'}
    dependencies:
      quick-lru: 5.1.1
      resolve-alpn: 1.2.1

  /http2-wrapper@2.2.0:
    resolution: {integrity: sha512-kZB0wxMo0sh1PehyjJUWRFEd99KC5TLjZ2cULC4f9iqJBAmKQQXEICjxl5iPJRwP40dpeHFqqhm7tYCvODpqpQ==}
    engines: {node: '>=10.19.0'}
    dependencies:
      quick-lru: 5.1.1
      resolve-alpn: 1.2.1

  /https-proxy-agent@5.0.1:
    resolution: {integrity: sha512-dFcAjpTQFgoLMzC2VwU+C/CbS7uRL0lWmxDITmqm7C+7F0Odmj6s9l6alZc6AELXhrnggM2CeWSXHGOdX2YtwA==}
    engines: {node: '>= 6'}
    dependencies:
      agent-base: 6.0.2
      debug: 4.3.4(supports-color@8.1.1)
    transitivePeerDependencies:
      - supports-color

  /human-id@4.0.0:
    resolution: {integrity: sha512-pui0xZRgeAlaRt0I9r8N2pNlbNmluvn71EfjKRpM7jOpZbuHe5mm76r67gcprjw/Nd+GpvB9C3OlTbh7ZKLg7A==}

  /human-signals@2.1.0:
    resolution: {integrity: sha512-B4FFZ6q/T2jhhksgkbEW3HBvWIfDW85snkQgawt07S7J5QXTk6BkNV+0yAeZrM5QpMAdYlocGoljn0sJ/WQkFw==}
    engines: {node: '>=10.17.0'}

  /humanize-ms@1.2.1:
    resolution: {integrity: sha512-Fl70vYtsAFb/C06PTS9dZBo7ihau+Tu/DNCk/OyHhea07S+aeMWpFFkUaXRa8fI+ScZbEI8dfSxwY7gxZ9SAVQ==}
    dependencies:
      ms: 2.1.3

  /hyperlinker@1.0.0:
    resolution: {integrity: sha512-Ty8UblRWFEcfSuIaajM34LdPXIhbs1ajEX/BBPv24J+enSVaEVY63xQ6lTO9VRYS5LAoghIG0IDJ+p+IPzKUQQ==}
    engines: {node: '>=4'}

  /iconv-lite@0.4.24:
    resolution: {integrity: sha512-v3MXnZAcvnywkTUEZomIActle7RXXeedOR31wwl7VlyoXO4Qi9arvSenNQWne1TcRwhCL1HwLI21bEqdpj8/rA==}
    engines: {node: '>=0.10.0'}
    dependencies:
      safer-buffer: 2.1.2

  /iconv-lite@0.6.3:
    resolution: {integrity: sha512-4fCk79wshMdzMp2rH06qWrJE4iolqLhCUH+OiuIgU++RB0+94NlDL81atO7GX55uUKueo0txHNtvEyI6D7WdMw==}
    engines: {node: '>=0.10.0'}
    requiresBuild: true
    dependencies:
      safer-buffer: 2.1.2
    optional: true

  /ieee754@1.2.1:
    resolution: {integrity: sha512-dcyqhDvX1C46lXZcVqCpK+FtMRQVdIMN6/Df5js2zouUsqG7I6sFxitIC+7KYK29KdXOLHdu9zL4sFnoVQnqaA==}

  /ignore-walk@6.0.3:
    resolution: {integrity: sha512-C7FfFoTA+bI10qfeydT8aZbvr91vAEU+2W5BZUlzPec47oNb07SsOfwYrtxuvOYdUApPP/Qlh4DtAO51Ekk2QA==}
    engines: {node: ^14.17.0 || ^16.13.0 || >=18.0.0}
    dependencies:
      minimatch: 9.0.4

  /ignore@5.2.4:
    resolution: {integrity: sha512-MAb38BcSbH0eHNBxn7ql2NH/kX33OkB3lZ1BNdh7ENeRChHTYsTvWrMubiIAMNS2llXEEgZ1MUOBtXChP3kaFQ==}
    engines: {node: '>= 4'}

  /immediate@3.0.6:
    resolution: {integrity: sha512-XXOFtyqDjNDAQxVfYxuF7g9Il/IbWmmlQg2MYKOH8ExIT1qg6xc4zyS3HaEEATgs1btfzxq15ciUiY7gjSXRGQ==}

  /import-fresh@3.3.0:
    resolution: {integrity: sha512-veYYhQa+D1QBKznvhUHxb8faxlrwUnxseDAbAp457E0wLNio2bOSKnjYDhMj+YiAq61xrMGhQk9iXVk5FzgQMw==}
    engines: {node: '>=6'}
    dependencies:
      parent-module: 1.0.1
      resolve-from: 4.0.0

  /import-lazy@4.0.0:
    resolution: {integrity: sha512-rKtvo6a868b5Hu3heneU+L4yEQ4jYKLtjpnPeUdK7h0yzXGmyBTypknlkCvHFBqfX9YlorEiMM6Dnq/5atfHkw==}
    engines: {node: '>=8'}

  /imurmurhash@0.1.4:
    resolution: {integrity: sha512-JmXMZ6wuvDmLiHEml9ykzqO6lwFbof0GG4IkcGaENdCRDDmMVnny7s5HsIgHCbaq0w2MyPhDqkhTUgS2LU2PHA==}
    engines: {node: '>=0.8.19'}

  /indent-string@4.0.0:
    resolution: {integrity: sha512-EdDDZu4A2OyIK7Lr/2zG+w5jmbuk1DVBnEwREQvBzspBJkCEbRa8GxU1lghYcaGJCnRWibjDXlq779X1/y5xwg==}
    engines: {node: '>=8'}

  /infer-owner@1.0.4:
    resolution: {integrity: sha512-IClj+Xz94+d7irH5qRyfJonOdfTzuDaifE6ZPWfx0N0+/ATZCbuTPq2prFl526urkQd90WyUKIh1DfBQ2hMz9A==}

  /inflight@1.0.6:
    resolution: {integrity: sha512-k92I/b08q4wvFscXCLvqfsHCrjrF7yiXsQuIVvVE7N82W3+aqpzuUdBbfhWcy/FZR3/4IgflMgKLOsvPDrGCJA==}
    dependencies:
      once: 1.4.0
      wrappy: 1.0.2

  /inherits@2.0.4:
    resolution: {integrity: sha512-k/vGaX4/Yla3WzyMCvTQOXYeIHvqOKtnqBduzTHpzpQZzAskKMhZ2K+EnBiSM9zGSoIFeMpXKxa4dYeZIQqewQ==}

  /ini@1.3.8:
    resolution: {integrity: sha512-JV/yugV2uzW5iMRSiZAyDtQd+nxtUnjeLt0acNdw98kKLrvuRVyB80tsREOE7yvGVgalhZ6RNXCmEHkUKBKxew==}

  /ini@2.0.0:
    resolution: {integrity: sha512-7PnF4oN3CvZF23ADhA5wRaYEQpJ8qygSkbtTXWBeXWXmEVRXK+1ITciHWwHhsjv1TmW0MgacIv6hEi5pX5NQdA==}
    engines: {node: '>=10'}

  /ini@4.1.1:
    resolution: {integrity: sha512-QQnnxNyfvmHFIsj7gkPcYymR8Jdw/o7mp5ZFihxn6h8Ci6fh3Dx4E1gPjpQEpIuPo9XVNY/ZUwh4BPMjGyL01g==}
    engines: {node: ^14.17.0 || ^16.13.0 || >=18.0.0}

  /inquirer@6.5.2:
    resolution: {integrity: sha512-cntlB5ghuB0iuO65Ovoi8ogLHiWGs/5yNrtUcKjFhSSiVeAIVpD7koaSU9RM8mpXw5YDi9RdYXGQMaOURB7ycQ==}
    engines: {node: '>=6.0.0'}
    dependencies:
      ansi-escapes: 3.2.0
      chalk: 2.4.2
      cli-cursor: 2.1.0
      cli-width: 2.2.1
      external-editor: 3.1.0
      figures: 2.0.0
      lodash: 4.17.21
      mute-stream: 0.0.7
      run-async: 2.4.1
      rxjs: 6.6.7
      string-width: 2.1.1
      strip-ansi: 5.2.0
      through: 2.3.8
    dev: true

  /inquirer@8.2.5:
    resolution: {integrity: sha512-QAgPDQMEgrDssk1XiwwHoOGYF9BAbUcc1+j+FhEvaOt8/cKRqyLn0U5qA6F74fGhTMGxf92pOvPBeh29jQJDTQ==}
    engines: {node: '>=12.0.0'}
    dependencies:
      ansi-escapes: 4.3.2
      chalk: 4.1.2
      cli-cursor: 3.1.0
      cli-width: 3.0.0
      external-editor: 3.1.0
      figures: 3.2.0
      lodash: 4.17.21
      mute-stream: 0.0.8
      ora: 5.4.1
      run-async: 2.4.1
      rxjs: 7.8.0
      string-width: 4.2.3
      strip-ansi: 6.0.1
      through: 2.3.8
      wrap-ansi: 7.0.0

  /int64-buffer@0.1.10:
    resolution: {integrity: sha512-v7cSY1J8ydZ0GyjUHqF+1bshJ6cnEVLo9EnjB8p+4HDRPZc9N5jjmvUV7NvEsqQOKyH0pmIBFWXVQbiS0+OBbA==}

  /internal-slot@1.0.5:
    resolution: {integrity: sha512-Y+R5hJrzs52QCG2laLn4udYVnxsfny9CpOhNhUvk/SSSVyF6T27FzRbF0sroPidSu3X8oEAkOn2K804mjpt6UQ==}
    engines: {node: '>= 0.4'}
    dependencies:
      get-intrinsic: 1.2.1
      has: 1.0.3
      side-channel: 1.0.4
    dev: true

  /ip@2.0.1:
    resolution: {integrity: sha512-lJUL9imLTNi1ZfXT+DU6rBBdbiKGBuay9B6xGSPVjUeQwaH1RIGqef8RZkUtHioLmSNpPR5M4HVKJGm1j8FWVQ==}

  /is-array-buffer@3.0.2:
    resolution: {integrity: sha512-y+FyyR/w8vfIRq4eQcM1EYgSTnmHXPqaF+IgzgraytCFq5Xh8lllDVmAZolPJiZttZLeFSINPYMaEJ7/vWUa1w==}
    dependencies:
      call-bind: 1.0.2
      get-intrinsic: 1.2.1
      is-typed-array: 1.1.12
    dev: true

  /is-arrayish@0.2.1:
    resolution: {integrity: sha512-zz06S8t0ozoDXMG+ube26zeCTNXcKIPJZJi8hBrF4idCLms4CG9QtK7qBl1boi5ODzFpjswb5JPmHCbMpjaYzg==}

  /is-arrayish@0.3.2:
    resolution: {integrity: sha512-eVRqCvVlZbuw3GrM63ovNSNAeA1K16kaR/LRY/92w0zxQ5/1YzwblUX652i4Xs9RwAGjW9d9y6X88t8OaAJfWQ==}

  /is-async-function@2.0.0:
    resolution: {integrity: sha512-Y1JXKrfykRJGdlDwdKlLpLyMIiWqWvuSd17TvZk68PLAOGOoF4Xyav1z0Xhoi+gCYjZVeC5SI+hYFOfvXmGRCA==}
    engines: {node: '>= 0.4'}
    dependencies:
      has-tostringtag: 1.0.0
    dev: true

  /is-bigint@1.0.4:
    resolution: {integrity: sha512-zB9CruMamjym81i2JZ3UMn54PKGsQzsJeo6xvN3HJJ4CAsQNB6iRutp2To77OfCNuoxspsIhzaPoO1zyCEhFOg==}
    dependencies:
      has-bigints: 1.0.2
    dev: true

  /is-binary-path@2.1.0:
    resolution: {integrity: sha512-ZMERYes6pDydyuGidse7OsHxtbI7WVeUEozgR/g7rd0xUimYNlvZRE/K2MgZTjWy725IfelLeVcEM97mmtRGXw==}
    engines: {node: '>=8'}
    dependencies:
      binary-extensions: 2.2.0
    dev: true

  /is-boolean-object@1.1.2:
    resolution: {integrity: sha512-gDYaKHJmnj4aWxyj6YHyXVpdQawtVLHU5cb+eztPGczf6cjuTdwve5ZIEfgXqH4e57An1D1AKf8CZ3kYrQRqYA==}
    engines: {node: '>= 0.4'}
    dependencies:
      call-bind: 1.0.2
      has-tostringtag: 1.0.0
    dev: true

  /is-builtin-module@3.2.1:
    resolution: {integrity: sha512-BSLE3HnV2syZ0FK0iMA/yUGplUeMmNz4AW5fnTunbCIqZi4vG3WjJT9FHMy5D69xmAYBHXQhJdALdpwVxV501A==}
    engines: {node: '>=6'}
    dependencies:
      builtin-modules: 3.3.0
    dev: true

  /is-callable@1.2.7:
    resolution: {integrity: sha512-1BC0BVFhS/p0qtw6enp8e+8OD0UrK0oFLztSjNzhcKA3WDuJxxAPXzPuPtKkjEY9UUoEWlX/8fgKeu2S8i9JTA==}
    engines: {node: '>= 0.4'}
    dev: true

  /is-ci@3.0.1:
    resolution: {integrity: sha512-ZYvCgrefwqoQ6yTyYUbQu64HsITZ3NfKX1lzaEYdkTDcfKzzCI/wthRRYKkdjHKFVgNiXKAKm65Zo1pk2as/QQ==}
    hasBin: true
    dependencies:
      ci-info: 3.9.0

  /is-core-module@2.13.1:
    resolution: {integrity: sha512-hHrIjvZsftOsvKSn2TRYl63zvxsgE0K+0mYMoH6gD4omR5IWB2KynivBQczo3+wF1cCkjzvptnI9Q0sPU66ilw==}
    dependencies:
      hasown: 2.0.2

  /is-date-object@1.0.5:
    resolution: {integrity: sha512-9YQaSxsAiSwcvS33MBk3wTCVnWK+HhF8VZR2jRxehM16QcVOdHqPn4VPHmRK4lSr38n9JriurInLcP90xsYNfQ==}
    engines: {node: '>= 0.4'}
    dependencies:
      has-tostringtag: 1.0.0
    dev: true

  /is-docker@2.2.1:
    resolution: {integrity: sha512-F+i2BKsFrH66iaUFc0woD8sLy8getkwTwtOBjvs56Cx4CgJDeKQeqfz8wAYiSb8JOprWhHH5p77PbmYCvvUuXQ==}
    engines: {node: '>=8'}
    hasBin: true

  /is-extendable@0.1.1:
    resolution: {integrity: sha512-5BMULNob1vgFX6EjQw5izWDxrecWK9AM72rugNr0TFldMOi0fj6Jk+zeKIt0xGj4cEfQIJth4w3OKWOJ4f+AFw==}
    engines: {node: '>=0.10.0'}

  /is-extglob@2.1.1:
    resolution: {integrity: sha512-SbKbANkN603Vi4jEZv49LeVJMn4yGwsbzZworEoyEiutsN3nJYdbO36zfhGJ6QEDpOZIFkDtnq5JRxmvl3jsoQ==}
    engines: {node: '>=0.10.0'}

  /is-finalizationregistry@1.0.2:
    resolution: {integrity: sha512-0by5vtUJs8iFQb5TYUHHPudOR+qXYIMKtiUzvLIZITZUjknFmziyBJuLhVRc+Ds0dREFlskDNJKYIdIzu/9pfw==}
    dependencies:
      call-bind: 1.0.2
    dev: true

  /is-fullwidth-code-point@2.0.0:
    resolution: {integrity: sha512-VHskAKYM8RfSFXwee5t5cbN5PZeq1Wrh6qd5bkyiXIf6UQcN6w/A0eXM9r6t8d+GYOh+o6ZhiEnb88LN/Y8m2w==}
    engines: {node: '>=4'}
    dev: true

  /is-fullwidth-code-point@3.0.0:
    resolution: {integrity: sha512-zymm5+u+sCsSWyD9qNaejV3DFvhCKclKdizYaJUuHA83RLjb7nSuGnddCHGv0hk+KY7BMAlsWeK4Ueg6EV6XQg==}
    engines: {node: '>=8'}

  /is-generator-function@1.0.10:
    resolution: {integrity: sha512-jsEjy9l3yiXEQ+PsXdmBwEPcOxaXWLspKdplFUVI9vq1iZgIekeC0L167qeu86czQaxed3q/Uzuw0swL0irL8A==}
    engines: {node: '>= 0.4'}
    dependencies:
      has-tostringtag: 1.0.0
    dev: true

  /is-glob@4.0.3:
    resolution: {integrity: sha512-xelSayHH36ZgE7ZWhli7pW34hNbNl8Ojv5KVmkJD4hBdD3th8Tfk9vYasLM+mXWOZhFkgZfxhLSnrwRr4elSSg==}
    engines: {node: '>=0.10.0'}
    dependencies:
      is-extglob: 2.1.1

  /is-installed-globally@0.4.0:
    resolution: {integrity: sha512-iwGqO3J21aaSkC7jWnHP/difazwS7SFeIqxv6wEtLU8Y5KlzFTjyqcSIT0d8s4+dDhKytsk9PJZ2BkS5eZwQRQ==}
    engines: {node: '>=10'}
    dependencies:
      global-dirs: 3.0.0
      is-path-inside: 3.0.3

  /is-interactive@1.0.0:
    resolution: {integrity: sha512-2HvIEKRoqS62guEC+qBjpvRubdX910WCMuJTZ+I9yvqKU2/12eSL549HMwtabb4oupdj2sMP50k+XJfB/8JE6w==}
    engines: {node: '>=8'}

  /is-lambda@1.0.1:
    resolution: {integrity: sha512-z7CMFGNrENq5iFB9Bqo64Xk6Y9sg+epq1myIcdHaGnbMTYOxvzsEtdYqQUylB7LxfkvgrrjP32T6Ywciio9UIQ==}

  /is-lower-case@1.1.3:
    resolution: {integrity: sha512-+5A1e/WJpLLXZEDlgz4G//WYSHyQBD32qa4Jd3Lw06qQlv3fJHnp3YIHjTQSGzHMgzmVKz2ZP3rBxTHkPw/lxA==}
    dependencies:
      lower-case: 1.1.4

  /is-map@2.0.2:
    resolution: {integrity: sha512-cOZFQQozTha1f4MxLFzlgKYPTyj26picdZTx82hbc/Xf4K/tZOOXSCkMvU4pKioRXGDLJRn0GM7Upe7kR721yg==}
    dev: true

  /is-negative-zero@2.0.2:
    resolution: {integrity: sha512-dqJvarLawXsFbNDeJW7zAz8ItJ9cd28YufuuFzh0G8pNHjJMnY08Dv7sYX2uF5UpQOwieAeOExEYAWWfu7ZZUA==}
    engines: {node: '>= 0.4'}
    dev: true

  /is-npm@6.0.0:
    resolution: {integrity: sha512-JEjxbSmtPSt1c8XTkVrlujcXdKV1/tvuQ7GwKcAlyiVLeYFQ2VHat8xfrDJsIkhCdF/tZ7CiIR3sy141c6+gPQ==}
    engines: {node: ^12.20.0 || ^14.13.1 || >=16.0.0}

  /is-number-object@1.0.7:
    resolution: {integrity: sha512-k1U0IRzLMo7ZlYIfzRu23Oh6MiIFasgpb9X76eqfFZAqwH44UI4KTBvBYIZ1dSL9ZzChTB9ShHfLkR4pdW5krQ==}
    engines: {node: '>= 0.4'}
    dependencies:
      has-tostringtag: 1.0.0
    dev: true

  /is-number@7.0.0:
    resolution: {integrity: sha512-41Cifkg6e8TylSpdtTpeLVMqvSBEVzTttHvERD741+pnZ8ANv0004MRL43QKPDlK9cGvNp6NZWZUBlbGXYxxng==}
    engines: {node: '>=0.12.0'}

  /is-obj@2.0.0:
    resolution: {integrity: sha512-drqDG3cbczxxEJRoOXcOjtdp1J/lyp1mNn0xaznRs8+muBhgQcrnbspox5X5fOw0HnMnbfDzvnEMEtqDEJEo8w==}
    engines: {node: '>=8'}

  /is-path-inside@3.0.3:
    resolution: {integrity: sha512-Fd4gABb+ycGAmKou8eMftCupSir5lRxqf4aD/vd0cD2qc4HL07OjCeuHMr8Ro4CoMaeCKDB0/ECBOVWjTwUvPQ==}
    engines: {node: '>=8'}

  /is-plain-obj@1.1.0:
    resolution: {integrity: sha512-yvkRyxmFKEOQ4pNXCmJG5AEQNlXJS5LaONXo5/cLdTZdWvsZ1ioJEonLGAosKlMWE8lwUy/bJzMjcw8az73+Fg==}
    engines: {node: '>=0.10.0'}
    dev: true

  /is-plain-obj@2.1.0:
    resolution: {integrity: sha512-YWnfyRwxL/+SsrWYfOpUtz5b3YD+nyfkHvjbcanzk8zgyO4ASD67uVMRt8k5bM4lLMDnXfriRhOpemw+NfT1eA==}
    engines: {node: '>=8'}

  /is-plain-obj@4.1.0:
    resolution: {integrity: sha512-+Pgi+vMuUNkJyExiMBt5IlFoMyKnr5zhJ4Uspz58WOhBF5QoIZkFyNHIbBAtHwzVAgk5RtndVNsDRN61/mmDqg==}
    engines: {node: '>=12'}

  /is-plain-object@5.0.0:
    resolution: {integrity: sha512-VRSzKkbMm5jMDoKLbltAkFQ5Qr7VDiTFGXxYFXXowVj387GeGNOCsOH6Msy00SGZ3Fp84b1Naa1psqgcCIEP5Q==}
    engines: {node: '>=0.10.0'}

  /is-promise@2.2.2:
    resolution: {integrity: sha512-+lP4/6lKUBfQjZ2pdxThZvLUAafmZb8OAxFb8XXtiQmS35INgr85hdOGoEs124ez1FCnZJt6jau/T+alh58QFQ==}
    dev: true

  /is-regex@1.1.4:
    resolution: {integrity: sha512-kvRdxDsxZjhzUX07ZnLydzS1TU/TJlTUHHY4YLL87e37oUA49DfkLqgy+VjFocowy29cKvcSiu+kIv728jTTVg==}
    engines: {node: '>= 0.4'}
    dependencies:
      call-bind: 1.0.2
      has-tostringtag: 1.0.0
    dev: true

  /is-retry-allowed@1.2.0:
    resolution: {integrity: sha512-RUbUeKwvm3XG2VYamhJL1xFktgjvPzL0Hq8C+6yrWIswDy3BIXGqCxhxkc30N9jqK311gVU137K8Ei55/zVJRg==}
    engines: {node: '>=0.10.0'}

  /is-set@2.0.2:
    resolution: {integrity: sha512-+2cnTEZeY5z/iXGbLhPrOAaK/Mau5k5eXq9j14CpRTftq0pAJu2MwVRSZhyZWBzx3o6X795Lz6Bpb6R0GKf37g==}
    dev: true

  /is-shared-array-buffer@1.0.2:
    resolution: {integrity: sha512-sqN2UDu1/0y6uvXyStCOzyhAjCSlHceFoMKJW8W9EU9cvic/QdsZ0kEU93HEy3IUEFZIiH/3w+AH/UQbPHNdhA==}
    dependencies:
      call-bind: 1.0.2
    dev: true

  /is-stream@2.0.1:
    resolution: {integrity: sha512-hFoiJiTl63nn+kstHGBtewWSKnQLpyb155KHheA1l39uvtO9nWIop1p3udqPcUd/xbF1VLMO4n7OI6p7RbngDg==}
    engines: {node: '>=8'}

  /is-string@1.0.7:
    resolution: {integrity: sha512-tE2UXzivje6ofPW7l23cjDOMa09gb7xlAqG6jG5ej6uPV32TlWP3NKPigtaGeHNu9fohccRYvIiZMfOOnOYUtg==}
    engines: {node: '>= 0.4'}
    dependencies:
      has-tostringtag: 1.0.0
    dev: true

  /is-symbol@1.0.4:
    resolution: {integrity: sha512-C/CPBqKWnvdcxqIARxyOh4v1UUEOCHpgDa0WYgpKDFMszcrPcffg5uhwSgPCLD2WWxmq6isisz87tzT01tuGhg==}
    engines: {node: '>= 0.4'}
    dependencies:
      has-symbols: 1.0.3
    dev: true

  /is-text-path@1.0.1:
    resolution: {integrity: sha512-xFuJpne9oFz5qDaodwmmG08e3CawH/2ZV8Qqza1Ko7Sk8POWbkRdwIoAWVhqvq0XeUzANEhKo2n0IXUGBm7A/w==}
    engines: {node: '>=0.10.0'}
    dependencies:
      text-extensions: 1.9.0
    dev: true

  /is-typed-array@1.1.12:
    resolution: {integrity: sha512-Z14TF2JNG8Lss5/HMqt0//T9JeHXttXy5pH/DBU4vi98ozO2btxzq9MwYDZYnKwU8nRsz/+GVFVRDq3DkVuSPg==}
    engines: {node: '>= 0.4'}
    dependencies:
      which-typed-array: 1.1.11
    dev: true

  /is-typedarray@1.0.0:
    resolution: {integrity: sha512-cyA56iCMHAh5CdzjJIa4aohJyeO1YbwLi3Jc35MmRU6poroFjIGZzUzupGiRPOjgHg9TLu43xbpwXk523fMxKA==}

  /is-unicode-supported@0.1.0:
    resolution: {integrity: sha512-knxG2q4UC3u8stRGyAVJCOdxFmv5DZiRcdlIaAQXAbSfJya+OhopNotLQrstBhququ4ZpuKbDc/8S6mgXgPFPw==}
    engines: {node: '>=10'}

  /is-upper-case@1.1.2:
    resolution: {integrity: sha512-GQYSJMgfeAmVwh9ixyk888l7OIhNAGKtY6QA+IrWlu9MDTCaXmeozOZ2S9Knj7bQwBO/H6J2kb+pbyTUiMNbsw==}
    dependencies:
      upper-case: 1.1.3

  /is-utf8@0.2.1:
    resolution: {integrity: sha512-rMYPYvCzsXywIsldgLaSoPlw5PfoB/ssr7hY4pLfcodrA5M/eArza1a9VmTiNIBNMjOGr1Ow9mTyU2o69U6U9Q==}
    dev: true

  /is-weakmap@2.0.1:
    resolution: {integrity: sha512-NSBR4kH5oVj1Uwvv970ruUkCV7O1mzgVFO4/rev2cLRda9Tm9HrL70ZPut4rOHgY0FNrUu9BCbXA2sdQ+x0chA==}
    dev: true

  /is-weakref@1.0.2:
    resolution: {integrity: sha512-qctsuLZmIQ0+vSSMfoVvyFe2+GSEvnmZ2ezTup1SBse9+twCCeial6EEi3Nc2KFcf6+qz2FBPnjXsk8xhKSaPQ==}
    dependencies:
      call-bind: 1.0.2
    dev: true

  /is-weakset@2.0.2:
    resolution: {integrity: sha512-t2yVvttHkQktwnNNmBQ98AhENLdPUTDTE21uPqAQ0ARwQfGeQKRVS0NNurH7bTf7RrvcVn1OOge45CnBeHCSmg==}
    dependencies:
      call-bind: 1.0.2
      get-intrinsic: 1.2.1
    dev: true

  /is-windows@1.0.2:
    resolution: {integrity: sha512-eXK1UInq2bPmjyX6e3VHIzMLobc4J94i4AWn+Hpq3OU5KkrRC96OAcR3PRJ/pGu6m8TRnBHP9dkXQVsT/COVIA==}
    engines: {node: '>=0.10.0'}
    dev: true

  /is-wsl@2.2.0:
    resolution: {integrity: sha512-fKzAra0rGJUUBwGBgNkHZuToZcn+TtXHpeCgmkMJMMYx1sQDYaCSyjJBSCa2nH1DGm7s3n1oBnohoVTBaN7Lww==}
    engines: {node: '>=8'}
    dependencies:
      is-docker: 2.2.1

  /is-yarn-global@0.4.0:
    resolution: {integrity: sha512-HneQBCrXGBy15QnaDfcn6OLoU8AQPAa0Qn0IeJR/QCo4E8dNZaGGwxpCwWyEBQC5QvFonP8d6t60iGpAHVAfNA==}
    engines: {node: '>=12'}

  /isarray@0.0.1:
    resolution: {integrity: sha512-D2S+3GLxWH+uhrNEcoh/fnmYeP8E8/zHl644d/jdA0g2uyXvy3sb0qxotE+ne0LtccHknQzWwZEzhak7oJ0COQ==}
    dev: true

  /isarray@1.0.0:
    resolution: {integrity: sha512-VLghIWNM6ELQzo7zwmcg0NmTVyWKYjvIeM83yjp0wRDTmUnrM678fQbcKBo6n2CJEF0szoG//ytg+TKla89ALQ==}

  /isarray@2.0.5:
    resolution: {integrity: sha512-xHjhDr3cNBK0BzdUJSPXZntQUx/mwMS5Rw4A7lPJ90XGAO6ISP/ePDNuo0vhqOZU+UD5JoodwCAAoZQd3FeAKw==}
    dev: true

  /isexe@2.0.0:
    resolution: {integrity: sha512-RHxMLp9lnKHGHRng9QFhRCMbYAcVpn69smSGcq3f36xjgVVWThj4qqLbTLlq7Ssj8B+fIQ1EuCEGI2lKsyQeIw==}

  /istanbul-lib-coverage@3.2.0:
    resolution: {integrity: sha512-eOeJ5BHCmHYvQK7xt9GkdHuzuCGS1Y6g9Gvnx3Ym33fz/HpLRYxiS0wHNr+m/MBC8B647Xt608vCDEvhl9c6Mw==}
    engines: {node: '>=8'}
    dev: true

  /istanbul-lib-report@3.0.0:
    resolution: {integrity: sha512-wcdi+uAKzfiGT2abPpKZ0hSU1rGQjUQnLvtY5MpQ7QCTahD3VODhcu4wcfY1YtkGaDD5yuydOLINXsfbus9ROw==}
    engines: {node: '>=8'}
    dependencies:
      istanbul-lib-coverage: 3.2.0
      make-dir: 3.1.0
      supports-color: 7.2.0
    dev: true

  /istanbul-reports@3.1.4:
    resolution: {integrity: sha512-r1/DshN4KSE7xWEknZLLLLDn5CJybV3nw01VTkp6D5jzLuELlcbudfj/eSQFvrKsJuTVCGnePO7ho82Nw9zzfw==}
    engines: {node: '>=8'}
    dependencies:
      html-escaper: 2.0.2
      istanbul-lib-report: 3.0.0
    dev: true

  /iterator.prototype@1.1.2:
    resolution: {integrity: sha512-DR33HMMr8EzwuRL8Y9D3u2BMj8+RqSE850jfGu59kS7tbmPLzGkZmVSfyCFSDxuZiEY6Rzt3T2NA/qU+NwVj1w==}
    dependencies:
      define-properties: 1.2.1
      get-intrinsic: 1.2.1
      has-symbols: 1.0.3
      reflect.getprototypeof: 1.0.4
      set-function-name: 2.0.1
    dev: true

  /jackspeak@2.3.6:
    resolution: {integrity: sha512-N3yCS/NegsOBokc8GAdM8UcmfsKiSS8cipheD/nivzr700H+nsMOxJjQnvwOcRYVuFkdH0wGUvW2WbXGmrZGbQ==}
    engines: {node: '>=14'}
    dependencies:
      '@isaacs/cliui': 8.0.2
    optionalDependencies:
      '@pkgjs/parseargs': 0.11.0

  /jake@10.8.5:
    resolution: {integrity: sha512-sVpxYeuAhWt0OTWITwT98oyV0GsXyMlXCF+3L1SuafBVUIr/uILGRB+NqwkzhgXKvoJpDIpQvqkUALgdmQsQxw==}
    engines: {node: '>=10'}
    hasBin: true
    dependencies:
      async: 3.2.4
      chalk: 4.1.2
      filelist: 1.0.4
      minimatch: 3.1.2

  /jest-worker@27.5.1:
    resolution: {integrity: sha512-7vuh85V5cdDofPyxn58nrPjBktZo0u9x1g8WtjQol+jZDaE+fhN+cIvTj11GndBnMnyfrUOG1sZQxCdjKh+DKg==}
    engines: {node: '>= 10.13.0'}
    dependencies:
      '@types/node': 18.18.7
      merge-stream: 2.0.0
      supports-color: 8.1.1

  /jiti@1.20.0:
    resolution: {integrity: sha512-3TV69ZbrvV6U5DfQimop50jE9Dl6J8O1ja1dvBbMba/sZ3YBEQqJ2VZRoQPVnhlzjNtU1vaXRZVrVjU4qtm8yA==}
    hasBin: true
    requiresBuild: true
    dev: true
    optional: true

  /jju@1.4.0:
    resolution: {integrity: sha512-8wb9Yw966OSxApiCt0K3yNJL8pnNeIv+OEq2YMidz4FKP6nonSRoOXc80iXY4JaN2FC11B9qsNmDsm+ZOfMROA==}

  /js-tokens@4.0.0:
    resolution: {integrity: sha512-RdJUflcE3cUzKiMqQgsCu06FPu9UdIJO0beYbPhHN4k6apgJtifcoCtT9bcxOpYBtpD2kCM6Sbzg4CausW/PKQ==}

  /js-yaml@3.13.1:
    resolution: {integrity: sha512-YfbcO7jXDdyj0DGxYVSlSeQNHbD7XPWvrVWeVUujrQEoZzWJIRrCPoyk6kL6IAjAG2IolMK4T0hNUe0HOUs5Jw==}
    hasBin: true
    dependencies:
      argparse: 1.0.10
      esprima: 4.0.1
    dev: true

  /js-yaml@3.14.1:
    resolution: {integrity: sha512-okMH7OXXJ7YrN9Ok3/SXrnu4iX9yOk+25nqX4imS2npuvTYDmo/QEZoqwZkYaIDk3jVvBOTOIEgEhaLOynBS9g==}
    hasBin: true
    dependencies:
      argparse: 1.0.10
      esprima: 4.0.1

  /js-yaml@4.1.0:
    resolution: {integrity: sha512-wpxZs9NoxZaJESJGIZTyDEaYpl0FKSA+FB9aJiyemKhMwkxQg63h4T1KJgUGHpTqPDNRcmmYLugrRjJlBtWvRA==}
    hasBin: true
    dependencies:
      argparse: 2.0.1

  /jsdoc-type-pratt-parser@4.0.0:
    resolution: {integrity: sha512-YtOli5Cmzy3q4dP26GraSOeAhqecewG04hoO8DY56CH4KJ9Fvv5qKWUCCo3HZob7esJQHCv6/+bnTy72xZZaVQ==}
    engines: {node: '>=12.0.0'}
    dev: true

  /jsesc@0.5.0:
    resolution: {integrity: sha512-uZz5UnB7u4T9LvwmFqXii7pZSouaRPorGs5who1Ip7VO0wxanFvBL7GkM6dTHlgX+jhBApRetaWpnDabOeTcnA==}
    hasBin: true
    dev: true

  /jsesc@3.0.2:
    resolution: {integrity: sha512-xKqzzWXDttJuOcawBt4KnKHHIf5oQ/Cxax+0PWFG+DFDgHNAdi+TXECADI+RYiFUMmx8792xsMbbgXj4CwnP4g==}
    engines: {node: '>=6'}
    hasBin: true
    dev: true

  /json-buffer@3.0.0:
    resolution: {integrity: sha512-CuUqjv0FUZIdXkHPI8MezCnFCdaTAacej1TZYulLoAg1h/PhwkdXFN4V/gzY4g+fMBCOV2xF+rp7t2XD2ns/NQ==}

  /json-buffer@3.0.1:
    resolution: {integrity: sha512-4bV5BfR2mqfQTJm+V5tPPdf+ZpuhiIvTuAB5g8kcrXOZpTT/QwwVRWBywX1ozr6lEuPdbHxwaJlm9G6mI2sfSQ==}

  /json-parse-better-errors@1.0.2:
    resolution: {integrity: sha512-mrqyZKfX5EhL7hvqcV6WG1yYjnjeuYDzDhhcAAUrq8Po85NBQBJP+ZDUT75qZQ98IkUoBqdkExkukOU7Ts2wrw==}

  /json-parse-even-better-errors@2.3.1:
    resolution: {integrity: sha512-xyFwyhro/JEof6Ghe2iz2NcXoj2sloNsWr/XsERDK/oiPCfaNhl5ONfp+jQdAZRQQ0IJWNzH9zIZF7li91kh2w==}

  /json-parse-even-better-errors@3.0.0:
    resolution: {integrity: sha512-iZbGHafX/59r39gPwVPRBGw0QQKnA7tte5pSMrhWOW7swGsVvVTjmfyAV9pNqk8YGT7tRCdxRu8uzcgZwoDooA==}
    engines: {node: ^14.17.0 || ^16.13.0 || >=18.0.0}

  /json-parse-helpfulerror@1.0.3:
    resolution: {integrity: sha512-XgP0FGR77+QhUxjXkwOMkC94k3WtqEBfcnjWqhRd82qTat4SWKRE+9kUnynz/shm3I4ea2+qISvTIeGTNU7kJg==}
    dependencies:
      jju: 1.4.0

  /json-schema-traverse@0.4.1:
    resolution: {integrity: sha512-xbbCH5dCYU5T8LcEhhuh7HJ88HXuW3qsI3Y0zOZFKfZEHcpWiHU/Jxzk629Brsab/mMiHQti9wMP+845RPe3Vg==}

  /json-schema-traverse@1.0.0:
    resolution: {integrity: sha512-NM8/P9n3XjXhIZn1lLhkFaACTOURQXjWhV4BA/RnOv8xvgqtqpAX9IO4mRQxSx1Rlo4tqzeqb0sOlruaOy3dug==}

  /json-stable-stringify-without-jsonify@1.0.1:
    resolution: {integrity: sha512-Bdboy+l7tA3OGW6FjyFHWkP5LuByj1Tk33Ljyq0axyzdk9//JSi2u3fP1QSmd1KNwq6VOKYGlAu87CisVir6Pw==}
    dev: true

  /json-stringify-safe@5.0.1:
    resolution: {integrity: sha512-ZClg6AaYvamvYEE82d3Iyd3vSSIjQ+odgjaTzRuO3s7toCdFKczob2i0zCh7JE8kWn17yvAWhUVxvqGwUalsRA==}
    dev: true

  /json5@1.0.2:
    resolution: {integrity: sha512-g1MWMLBiz8FKi1e4w0UyVL3w+iJceWAFBAaBnnGKOpNa5f8TLktkbre1+s6oICydWAm+HRUGTmI+//xv2hvXYA==}
    hasBin: true
    dependencies:
      minimist: 1.2.8
    dev: true

  /json5@2.2.3:
    resolution: {integrity: sha512-XmOWe7eyHYH14cLdVPoyg+GOH3rYX++KpzrylJwSW98t3Nk+U8XOl8FWKOgwtzdb8lXGf6zYwDUzeHMWfxasyg==}
    engines: {node: '>=6'}
    hasBin: true

  /jsonfile@4.0.0:
    resolution: {integrity: sha512-m6F1R3z8jjlf2imQHS2Qez5sjKWQzbuuhuJ/FKYFRZvPE3PuHcSMVZzfsLhGVOkfd20obL5SWEBew5ShlquNxg==}
    optionalDependencies:
      graceful-fs: 4.2.11

  /jsonfile@6.1.0:
    resolution: {integrity: sha512-5dgndWOriYSm5cnYaJNhalLNDKOqFwyDB/rr1E9ZsGciGvKPs8R2xYGCacuf3z6K1YKDz182fd+fY3cn3pMqXQ==}
    dependencies:
      universalify: 2.0.0
    optionalDependencies:
      graceful-fs: 4.2.11

  /jsonlines@0.1.1:
    resolution: {integrity: sha512-ekDrAGso79Cvf+dtm+mL8OBI2bmAOt3gssYs833De/C9NmIpWDWyUO4zPgB5x2/OhY366dkhgfPMYfwZF7yOZA==}

  /jsonparse@1.3.1:
    resolution: {integrity: sha512-POQXvpdL69+CluYsillJ7SUhKvytYjW9vG/GKpnf+xP8UWgYEM/RaMzHHofbALDiKbbP1W8UEYmgGl39WkPZsg==}
    engines: {'0': node >= 0.2.0}

  /jsonpointer@5.0.1:
    resolution: {integrity: sha512-p/nXbhSEcu3pZRdkW1OfJhpsVtW1gd4Wa1fnQc9YLiTfAjn0312eMKimbdIQzuZl9aa9xUGaRlP9T/CJE/ditQ==}
    engines: {node: '>=0.10.0'}

  /jsonwebtoken@9.0.2:
    resolution: {integrity: sha512-PRp66vJ865SSqOlgqS8hujT5U4AOgMfhrwYIuIhfKaoSCZcirrmASQr8CX7cUg+RMih+hgznrjp99o+W4pJLHQ==}
    engines: {node: '>=12', npm: '>=6'}
    dependencies:
      jws: 3.2.2
      lodash.includes: 4.3.0
      lodash.isboolean: 3.0.3
      lodash.isinteger: 4.0.4
      lodash.isnumber: 3.0.3
      lodash.isplainobject: 4.0.6
      lodash.isstring: 4.0.1
      lodash.once: 4.1.1
      ms: 2.1.3
      semver: 7.6.0

  /jssm-viz-cli@5.97.1:
    resolution: {integrity: sha512-QuPQm4ZyKkUl9wZuVqBGlBSGHwnkGK2ZDc2ycGGbORkZ3cecntuLk39mcxtkriaBySc8bJMT9IEXTF8ifUDxQw==}
    hasBin: true
    dependencies:
      ansi-256-colors: 1.1.0
      better_git_changelog: 1.6.2
      commander: 4.1.1
      glob: 7.2.3
      jssm-viz: 5.98.2
      sharp: 0.33.2
    transitivePeerDependencies:
      - supports-color
    dev: true

  /jssm-viz@5.98.2:
    resolution: {integrity: sha512-OzcmYT2urCfo+qnwoD/TCYtwUG9r+XYHweKhDQoy6BfhCd5/G0Ir50BLea8bvKinmYjnShmc3Per/sR+WcYPlQ==}
    dependencies:
      better_git_changelog: 1.6.2
      eslint: 8.57.0
      jssm: 5.98.2(patch_hash=jvxmn6yyt5s6cxokjpzzkp2gqy)
      reduce-to-639-1: 1.1.0
      text_audit: 0.9.3
    transitivePeerDependencies:
      - supports-color
    dev: true

  /jssm@5.98.2(patch_hash=jvxmn6yyt5s6cxokjpzzkp2gqy):
    resolution: {integrity: sha512-O2xBFBzZjLIN+wA5IA85XIaEan7wjvM2qegwVrVQPClbH/IEhI1GLkLEEfk+TPeHeW8pGOlrd84MnmTcDyxSIQ==}
    engines: {node: '>=10.0.0'}
    dependencies:
      better_git_changelog: 1.6.2
      circular_buffer_js: 1.10.0
      reduce-to-639-1: 1.1.0
    patched: true

  /jsx-ast-utils@3.3.3:
    resolution: {integrity: sha512-fYQHZTZ8jSfmWZ0iyzfwiU4WDX4HpHbMCZ3gPlWYiCl3BoeOTsqKBqnTVfH2rYT7eP5c3sVbeSPHnnJOaTrWiw==}
    engines: {node: '>=4.0'}
    dependencies:
      array-includes: 3.1.7
      object.assign: 4.1.4
    dev: true

  /jszip@3.10.1:
    resolution: {integrity: sha512-xXDvecyTpGLrqFrvkrUSoxxfJI5AH7U8zxxtVclpsUtMCq4JQ290LY8AW5c7Ggnr/Y/oK+bQMbqK2qmtk3pN4g==}
    dependencies:
      lie: 3.3.0
      pako: 1.0.11
      readable-stream: 2.3.7
      setimmediate: 1.0.5

  /just-extend@6.2.0:
    resolution: {integrity: sha512-cYofQu2Xpom82S6qD778jBDpwvvy39s1l/hrYij2u9AMdQcGRpaBu6kY4mVhuno5kJVi1DAz4aiphA2WI1/OAw==}
    dev: true

  /jwa@1.4.1:
    resolution: {integrity: sha512-qiLX/xhEEFKUAJ6FiBMbes3w9ATzyk5W7Hvzpa/SLYdxNtng+gcurvrI7TbACjIXlsJyr05/S1oUhZrc63evQA==}
    dependencies:
      buffer-equal-constant-time: 1.0.1
      ecdsa-sig-formatter: 1.0.11
      safe-buffer: 5.2.1

  /jws@3.2.2:
    resolution: {integrity: sha512-YHlZCB6lMTllWDtSPHz/ZXTsi8S00usEV6v1tjq8tOUZzw7DpSDWVXjXDre6ed1w/pd495ODpHZYSdkRTsa0HA==}
    dependencies:
      jwa: 1.4.1
      safe-buffer: 5.2.1

  /keyv@3.1.0:
    resolution: {integrity: sha512-9ykJ/46SN/9KPM/sichzQ7OvXyGDYKGTaDlKMGCAlg2UK8KRy4jb0d8sFc+0Tt0YYnThq8X2RZgCg74RPxgcVA==}
    dependencies:
      json-buffer: 3.0.0

  /keyv@4.5.4:
    resolution: {integrity: sha512-oxVHkHR/EJf2CNXnWxRLW6mg7JyCCUcG0DtEGmL2ctUo1PNTin1PUil+r/+4r5MpVgC/fn1kjsx7mjSujKqIpw==}
    dependencies:
      json-buffer: 3.0.1

  /kind-of@6.0.3:
    resolution: {integrity: sha512-dcS1ul+9tmeD95T+x28/ehLgd9mENa3LsvDTtzm3vyBEO7RPptvAD+t44WVXaUjTBRcrpFeFlC8WCruUR456hw==}
    engines: {node: '>=0.10.0'}

  /kleur@3.0.3:
    resolution: {integrity: sha512-eTIzlVOSUR+JxdDFepEYcBMtZ9Qqdef+rnzWdRZuMbOywu5tO2w2N7rqjoANZ5k9vywhL6Br1VRjUIgTQx4E8w==}
    engines: {node: '>=6'}

  /kleur@4.1.5:
    resolution: {integrity: sha512-o+NO+8WrRiQEE4/7nwRJhN1HWpVmJm511pBHUxPLtp0BUISzlBplORYSmTclCnJvQq2tKu/sgl3xVpkc7ZWuQQ==}
    engines: {node: '>=6'}

  /latest-version@5.1.0:
    resolution: {integrity: sha512-weT+r0kTkRQdCdYCNtkMwWXQTMEswKrFBkm4ckQOMVhhqhIMI1UT2hMj+1iigIhgSZm5gTmrRXBNoGUgaTY1xA==}
    engines: {node: '>=8'}
    dependencies:
      package-json: 6.5.0

  /latest-version@7.0.0:
    resolution: {integrity: sha512-KvNT4XqAMzdcL6ka6Tl3i2lYeFDgXNCuIX+xNx6ZMVR1dFq+idXd9FLKNMOIx0t9mJ9/HudyX4oZWXZQ0UJHeg==}
    engines: {node: '>=14.16'}
    dependencies:
      package-json: 8.1.0

  /levn@0.4.1:
    resolution: {integrity: sha512-+bT2uH4E5LGE7h/n3evcS/sQlJXCpIp6ym8OWJ5eV6+67Dsql/LaaT7qJBAt2rzfoa/5QBGBhxDix1dMt2kQKQ==}
    engines: {node: '>= 0.8.0'}
    dependencies:
      prelude-ls: 1.2.1
      type-check: 0.4.0
    dev: true

  /li@1.3.0:
    resolution: {integrity: sha512-z34TU6GlMram52Tss5mt1m//ifRIpKH5Dqm7yUVOdHI+BQCs9qGPHFaCUTIzsWX7edN30aa2WrPwR7IO10FHaw==}

  /lie@3.3.0:
    resolution: {integrity: sha512-UaiMJzeWRlEujzAuw5LokY1L5ecNQYZKfmyZ9L7wDHb/p5etKaxXhohBcrw0EYby+G/NA52vRSN4N39dxHAIwQ==}
    dependencies:
      immediate: 3.0.6

  /lines-and-columns@1.2.4:
    resolution: {integrity: sha512-7ylylesZQ/PV29jhEDl3Ufjo6ZX7gCqJr5F7PKrqc93v7fzSymt1BpwEU8nAUXs8qzzvqhbjhK5QZg6Mt/HkBg==}

  /load-json-file@4.0.0:
    resolution: {integrity: sha512-Kx8hMakjX03tiGTLAIdJ+lL0htKnXjEZN6hk/tozf/WOuYGdZBJrZ+rCJRbVCugsjB3jMLn9746NsQIf5VjBMw==}
    engines: {node: '>=4'}
    dependencies:
      graceful-fs: 4.2.11
      parse-json: 4.0.0
      pify: 3.0.0
      strip-bom: 3.0.0
    dev: true

  /loader-runner@4.3.0:
    resolution: {integrity: sha512-3R/1M+yS3j5ou80Me59j7F9IMs4PXs3VqRrm0TU3AbKPxlmpoY1TNscJV/oGJXo8qCatFGTfDbY6W6ipGOYXfg==}
    engines: {node: '>=6.11.5'}

  /locate-path@2.0.0:
    resolution: {integrity: sha512-NCI2kiDkyR7VeEKm27Kda/iQHyKJe1Bu0FlTbYp3CqJu+9IFe9bLyAjMxf5ZDDbEg+iMPzB5zYyUTSm8wVTKmA==}
    engines: {node: '>=4'}
    dependencies:
      p-locate: 2.0.0
      path-exists: 3.0.0
    dev: true

  /locate-path@5.0.0:
    resolution: {integrity: sha512-t7hw9pI+WvuwNJXwk5zVHpyhIqzg2qTlklJOf0mVxGSbe3Fp2VieZcduNYjaLDoy6p9uGpQEGWG87WpMKlNq8g==}
    engines: {node: '>=8'}
    dependencies:
      p-locate: 4.1.0

  /locate-path@6.0.0:
    resolution: {integrity: sha512-iPZK6eYjbxRu3uB4/WZ3EsEIMJFMqAoopl3R+zuq0UjcAm/MO6KCweDgPfP3elTztoKP3KtnVHxTn2NHBSDVUw==}
    engines: {node: '>=10'}
    dependencies:
      p-locate: 5.0.0

  /locate-path@7.2.0:
    resolution: {integrity: sha512-gvVijfZvn7R+2qyPX8mAuKcFGDf6Nc61GdvGafQsHL0sBIxfKzA+usWn4GFC/bk+QdwPUD4kWFJLhElipq+0VA==}
    engines: {node: ^12.20.0 || ^14.13.1 || >=16.0.0}
    dependencies:
      p-locate: 6.0.0

  /lodash._reinterpolate@3.0.0:
    resolution: {integrity: sha512-xYHt68QRoYGjeeM/XOE1uJtvXQAgvszfBhjV4yvsQH0u2i9I6cI6c6/eG4Hh3UAOVn0y/xAXwmTzEay49Q//HA==}

  /lodash.camelcase@4.3.0:
    resolution: {integrity: sha512-TwuEnCnxbc3rAvhf/LbG7tJUDzhqXyFnv3dtzLOPgCG/hODL7WFnsbwktkD7yUV0RrreP/l1PALq/YSg6VvjlA==}
    dev: true

  /lodash.find@4.6.0:
    resolution: {integrity: sha512-yaRZoAV3Xq28F1iafWN1+a0rflOej93l1DQUejs3SZ41h2O9UJBoS9aueGjPDgAl4B6tPC0NuuchLKaDQQ3Isg==}

  /lodash.get@4.4.2:
    resolution: {integrity: sha512-z+Uw/vLuy6gQe8cfaFWD7p0wVv8fJl3mbzXh33RS+0oW2wvUqiRXiQ69gLWSLpgB5/6sU+r6BlQR0MBILadqTQ==}

  /lodash.includes@4.3.0:
    resolution: {integrity: sha512-W3Bx6mdkRTGtlJISOvVD/lbqjTlPPUDTMnlXZFnVwi9NKJ6tiAk6LVdlhZMm17VZisqhKcgzpO5Wz91PCt5b0w==}

  /lodash.isboolean@3.0.3:
    resolution: {integrity: sha512-Bz5mupy2SVbPHURB98VAcw+aHh4vRV5IPNhILUCsOzRmsTmSQ17jIuqopAentWoehktxGd9e/hbIXq980/1QJg==}

  /lodash.isequal@4.5.0:
    resolution: {integrity: sha512-pDo3lu8Jhfjqls6GkMgpahsF9kCyayhgykjyLMNFTKWrpVdAQtYyB4muAMWozBB4ig/dtWAmsMxLEI8wuz+DYQ==}

  /lodash.isfunction@3.0.9:
    resolution: {integrity: sha512-AirXNj15uRIMMPihnkInB4i3NHeb4iBtNg9WRWuK2o31S+ePwwNmDPaTL3o7dTJ+VXNZim7rFs4rxN4YU1oUJw==}
    dev: true

  /lodash.isinteger@4.0.4:
    resolution: {integrity: sha512-DBwtEWN2caHQ9/imiNeEA5ys1JoRtRfY3d7V9wkqtbycnAmTvRRmbHKDV4a0EYc678/dia0jrte4tjYwVBaZUA==}

  /lodash.ismatch@4.4.0:
    resolution: {integrity: sha512-fPMfXjGQEV9Xsq/8MTSgUf255gawYRbjwMyDbcvDhXgV7enSZA0hynz6vMPnpAb5iONEzBHBPsT+0zes5Z301g==}
    dev: true

  /lodash.isnumber@3.0.3:
    resolution: {integrity: sha512-QYqzpfwO3/CWf3XP+Z+tkQsfaLL/EnUlXWVkIk5FUPc4sBdTehEqZONuyRt2P67PXAk+NXmTBcc97zw9t1FQrw==}

  /lodash.isobject@3.0.2:
    resolution: {integrity: sha512-3/Qptq2vr7WeJbB4KHUSKlq8Pl7ASXi3UG6CMbBm8WRtXi8+GHm7mKaU3urfpSEzWe2wCIChs6/sdocUsTKJiA==}

  /lodash.isplainobject@4.0.6:
    resolution: {integrity: sha512-oSXzaWypCMHkPC3NvBEaPHf0KsA5mvPrOPgQWDsbg8n7orZ290M0BmC/jgRZ4vcJ6DTAhjrsSYgdsW/F+MFOBA==}

  /lodash.isstring@4.0.1:
    resolution: {integrity: sha512-0wJxfxH1wgO3GrbuP+dTTk7op+6L41QCXbGINEmD+ny/G/eCqGzxyCsh7159S+mgDDcoarnBw6PC1PS5+wUGgw==}

  /lodash.kebabcase@4.1.1:
    resolution: {integrity: sha512-N8XRTIMMqqDgSy4VLKPnJ/+hpGZN+PHQiJnSenYqPaVV/NCqEogTnAdZLQiGKhxX+JCs8waWq2t1XHWKOmlY8g==}
    dev: true

  /lodash.keys@4.2.0:
    resolution: {integrity: sha512-J79MkJcp7Df5mizHiVNpjoHXLi4HLjh9VLS/M7lQSGoQ+0oQ+lWEigREkqKyizPB1IawvQLLKY8mzEcm1tkyxQ==}

  /lodash.map@4.6.0:
    resolution: {integrity: sha512-worNHGKLDetmcEYDvh2stPCrrQRkP20E4l0iIS7F8EvzMqBBi7ltvFN5m1HvTf1P7Jk1txKhvFcmYsCr8O2F1Q==}
    dev: true

  /lodash.mapvalues@4.6.0:
    resolution: {integrity: sha512-JPFqXFeZQ7BfS00H58kClY7SPVeHertPE0lNuCyZ26/XlN8TvakYD7b9bGyNmXbT/D3BbtPAAmq90gPWqLkxlQ==}

  /lodash.memoize@4.1.2:
    resolution: {integrity: sha512-t7j+NzmgnQzTAYXcsHYLgimltOV1MXHtlOWf6GjL9Kj8GK5FInw5JotxvbOs+IvV1/Dzo04/fCGfLVs7aXb4Ag==}

  /lodash.merge@4.6.2:
    resolution: {integrity: sha512-0KpjqXRVvrYyCsX1swR/XTK0va6VQkQM6MNo7PqW77ByjAhoARA8EfrP1N4+KlKj8YS0ZUCtRT/YUuhyYDujIQ==}
    dev: true

  /lodash.mergewith@4.6.2:
    resolution: {integrity: sha512-GK3g5RPZWTRSeLSpgP8Xhra+pnjBC56q9FZYe1d5RN3TJ35dbkGy3YqBSMbyCrlbi+CM9Z3Jk5yTL7RCsqboyQ==}
    dev: true

  /lodash.once@4.1.1:
    resolution: {integrity: sha512-Sb487aTOCr9drQVL8pIxOzVhafOjZN9UU54hiN8PU3uAiSV7lx1yYNpbNmex2PK6dSJoNTSJUUswT651yww3Mg==}

  /lodash.pickby@4.6.0:
    resolution: {integrity: sha512-AZV+GsS/6ckvPOVQPXSiFFacKvKB4kOQu6ynt9wz0F3LO4R9Ij4K1ddYsIytDpSgLz88JHd9P+oaLeej5/Sl7Q==}

  /lodash.snakecase@4.1.1:
    resolution: {integrity: sha512-QZ1d4xoBHYUeuouhEq3lk3Uq7ldgyFXGBhg04+oRLnIz8o9T65Eh+8YdroUwn846zchkA9yDsDl5CVVaV2nqYw==}
    dev: true

  /lodash.sortby@4.7.0:
    resolution: {integrity: sha512-HDWXG8isMntAyRF5vZ7xKuEvOhT4AhlRt/3czTSjvGUxjYCBVRQY48ViDHyfYz9VIoBkW4TMGQNapx+l3RUwdA==}

  /lodash.startcase@4.4.0:
    resolution: {integrity: sha512-+WKqsK294HMSc2jEbNgpHpd0JfIBhp7rEV4aqXWqFr6AlXov+SlcgB1Fv01y2kGe3Gc8nMW7VA0SrGuSkRfIEg==}
    dev: true

  /lodash.template@4.5.0:
    resolution: {integrity: sha512-84vYFxIkmidUiFxidA/KjjH9pAycqW+h980j7Fuz5qxRtO9pgB7MDFTdys1N7A5mcucRiDyEq4fusljItR1T/A==}
    dependencies:
      lodash._reinterpolate: 3.0.0
      lodash.templatesettings: 4.2.0

  /lodash.templatesettings@4.2.0:
    resolution: {integrity: sha512-stgLz+i3Aa9mZgnjr/O+v9ruKZsPsndy7qPZOchbqk2cnTU1ZaldKK+v7m54WoKIyxiuMZTKT2H81F8BeAc3ZQ==}
    dependencies:
      lodash._reinterpolate: 3.0.0

  /lodash.truncate@4.4.2:
    resolution: {integrity: sha512-jttmRe7bRse52OsWIMDLaXxWqRAmtIUccAQ3garviCqJjafXOfNMO0yMfNpdD6zbGaTU0P5Nz7e7gAT6cKmJRw==}

  /lodash.uniq@4.5.0:
    resolution: {integrity: sha512-xfBaXQd9ryd9dlSDvnvI0lvxfLJlYAZzXomUYzLKtUeOQvOP5piqAWuGtrhWeqaXK9hhoM/iyJc5AV+XfsX3HQ==}
    dev: true

  /lodash.uniqby@4.7.0:
    resolution: {integrity: sha512-e/zcLx6CSbmaEgFHCA7BnoQKyCtKMxnuWrJygbwPs/AIn+IMKl66L8/s+wBUn5LRw2pZx3bUHibiV1b6aTWIww==}

  /lodash.upperfirst@4.3.1:
    resolution: {integrity: sha512-sReKOYJIJf74dhJONhU4e0/shzi1trVbSWDOhKYE5XV2O+H7Sb2Dihwuc7xWxVl+DgFPyTqIN3zMfT9cq5iWDg==}
    dev: true

  /lodash@4.17.21:
    resolution: {integrity: sha512-v2kDEe57lecTulaDIuNTPy3Ry4gLGJ6Z1O3vE1krgXZNrsQ+LFTGHVxVjcXPs17LhbZVGedAJv8XZ1tvj5FvSg==}

  /log-symbols@4.1.0:
    resolution: {integrity: sha512-8XPvpAA8uyhfteu8pIvQxpJZ7SYYdpUivZpGy6sFsBuKRY/7rQGavedeB8aK+Zkyq6upMFVL/9AW6vOYzfRyLg==}
    engines: {node: '>=10'}
    dependencies:
      chalk: 4.1.2
      is-unicode-supported: 0.1.0

  /longest@2.0.1:
    resolution: {integrity: sha512-Ajzxb8CM6WAnFjgiloPsI3bF+WCxcvhdIG3KNA2KN962+tdBsHcuQ4k4qX/EcS/2CRkcc0iAkR956Nib6aXU/Q==}
    engines: {node: '>=0.10.0'}
    dev: true

  /loose-envify@1.4.0:
    resolution: {integrity: sha512-lyuxPGr/Wfhrlem2CL/UcnUc1zcqKAImBDzukY7Y5F/yQiNdko6+fRLevlw1HgMySw7f611UIY408EtxRSoK3Q==}
    hasBin: true
    dependencies:
      js-tokens: 4.0.0
    dev: true

  /loupe@2.3.4:
    resolution: {integrity: sha512-OvKfgCC2Ndby6aSTREl5aCCPTNIzlDfQZvZxNUrBrihDhL3xcrYegTblhmEiCrg2kKQz4XsFIaemE5BF4ybSaQ==}
    dependencies:
      get-func-name: 2.0.0
    dev: true

  /loupe@2.3.7:
    resolution: {integrity: sha512-zSMINGVYkdpYSOBmLi0D1Uo7JU9nVdQKrHxC8eYlV+9YKK9WePqAlL7lSlorG/U2Fw1w0hTBmaa/jrQ3UbPHtA==}
    dependencies:
      get-func-name: 2.0.2
    dev: true

  /lower-case-first@1.0.2:
    resolution: {integrity: sha512-UuxaYakO7XeONbKrZf5FEgkantPf5DUqDayzP5VXZrtRPdH86s4kN47I8B3TW10S4QKiE3ziHNf3kRN//okHjA==}
    dependencies:
      lower-case: 1.1.4

  /lower-case@1.1.4:
    resolution: {integrity: sha512-2Fgx1Ycm599x+WGpIYwJOvsjmXFzTSc34IwDWALRA/8AopUKAVPwfJ+h5+f85BCp0PWmmJcWzEpxOpoXycMpdA==}

  /lower-case@2.0.2:
    resolution: {integrity: sha512-7fm3l3NAF9WfN6W3JOmf5drwpVqX78JtoGJ3A6W0a6ZnldM41w2fV5D490psKFTpMds8TJse/eHLFFsNHHjHgg==}
    dependencies:
      tslib: 2.6.2

  /lowercase-keys@1.0.1:
    resolution: {integrity: sha512-G2Lj61tXDnVFFOi8VZds+SoQjtQC3dgokKdDG2mTm1tx4m50NUHBOZSBwQQHyy0V12A0JTG4icfZQH+xPyh8VA==}
    engines: {node: '>=0.10.0'}

  /lowercase-keys@2.0.0:
    resolution: {integrity: sha512-tqNXrS78oMOE73NMxK4EMLQsQowWf8jKooH9g7xPavRT706R6bkQJ6DY2Te7QukaZsulxa30wQ7bk0pm4XiHmA==}
    engines: {node: '>=8'}

  /lowercase-keys@3.0.0:
    resolution: {integrity: sha512-ozCC6gdQ+glXOQsveKD0YsDy8DSQFjDTz4zyzEHNV5+JP5D62LmfDZ6o1cycFx9ouG940M5dE8C8CTewdj2YWQ==}
    engines: {node: ^12.20.0 || ^14.13.1 || >=16.0.0}

  /lru-cache@10.2.0:
    resolution: {integrity: sha512-2bIM8x+VAf6JT4bKAljS1qUWgMsqZRPGJS6FSahIMPVvctcNhyVp7AJu7quxOW9jwkryBReKZY5tY5JYv2n/7Q==}
    engines: {node: 14 || >=16.14}

  /lru-cache@6.0.0:
    resolution: {integrity: sha512-Jo6dJ04CmSjuznwJSS3pUeWmd/H0ffTlkXXgwZi+eq1UCmqQwCh+eLsYOYCwY991i2Fah4h1BEMCx4qThGbsiA==}
    engines: {node: '>=10'}
    dependencies:
      yallist: 4.0.0

  /lru-cache@7.18.3:
    resolution: {integrity: sha512-jumlc0BIUrS3qJGgIkWZsyfAM7NCWiBcCDhnd+3NNM5KbBmLTgHVfWBcg6W+rLUsIpzpERPsvwUP7CckAQSOoA==}
    engines: {node: '>=12'}

  /lru-cache@9.1.2:
    resolution: {integrity: sha512-ERJq3FOzJTxBbFjZ7iDs+NiK4VI9Wz+RdrrAB8dio1oV+YvdPzUEE4QNiT2VD51DkIbCYRUUzCRkssXCHqSnKQ==}
    engines: {node: 14 || >=16.14}

  /lru-queue@0.1.0:
    resolution: {integrity: sha512-BpdYkt9EvGl8OfWHDQPISVpcl5xZthb+XPsbELj5AQXxIC8IriDZIQYjBJPEm5rS420sjZ0TLEzRcq5KdBhYrQ==}
    dependencies:
      es5-ext: 0.10.62
    dev: true

  /make-dir@3.1.0:
    resolution: {integrity: sha512-g3FeP20LNwhALb/6Cz6Dd4F2ngze0jz7tbzrD2wAV+o9FeNHe4rL+yK2md0J/fiSf1sa1ADhXqi5+oVwOM/eGw==}
    engines: {node: '>=8'}
    dependencies:
      semver: 6.3.1
    dev: true

  /make-error@1.3.6:
    resolution: {integrity: sha512-s8UhlNe7vPKomQhC1qFelMokr/Sc3AgNbso3n74mVPA5LTZwkB9NlXf4XPamLxJE8h0gh73rM94xvwRT2CVInw==}
    dev: true

  /make-fetch-happen@10.2.1:
    resolution: {integrity: sha512-NgOPbRiaQM10DYXvN3/hhGVI2M5MtITFryzBGxHM5p4wnFxsVCbxkrBrDsk+EZ5OB4jEOT7AjDxtdF+KVEFT7w==}
    engines: {node: ^12.13.0 || ^14.15.0 || >=16.0.0}
    dependencies:
      agentkeepalive: 4.2.1
      cacache: 16.1.3
      http-cache-semantics: 4.1.1
      http-proxy-agent: 5.0.0
      https-proxy-agent: 5.0.1
      is-lambda: 1.0.1
      lru-cache: 7.18.3
      minipass: 3.3.6
      minipass-collect: 1.0.2
      minipass-fetch: 2.1.2
      minipass-flush: 1.0.5
      minipass-pipeline: 1.2.4
      negotiator: 0.6.3
      promise-retry: 2.0.1
      socks-proxy-agent: 7.0.0
      ssri: 9.0.1
    transitivePeerDependencies:
      - bluebird
      - supports-color

  /make-fetch-happen@11.1.1:
    resolution: {integrity: sha512-rLWS7GCSTcEujjVBs2YqG7Y4643u8ucvCJeSRqiLYhesrDuzeuFIk37xREzAsfQaqzl8b9rNCE4m6J8tvX4Q8w==}
    engines: {node: ^14.17.0 || ^16.13.0 || >=18.0.0}
    dependencies:
      agentkeepalive: 4.2.1
      cacache: 17.1.3
      http-cache-semantics: 4.1.1
      http-proxy-agent: 5.0.0
      https-proxy-agent: 5.0.1
      is-lambda: 1.0.1
      lru-cache: 7.18.3
      minipass: 5.0.0
      minipass-fetch: 3.0.3
      minipass-flush: 1.0.5
      minipass-pipeline: 1.2.4
      negotiator: 0.6.3
      promise-retry: 2.0.1
      socks-proxy-agent: 7.0.0
      ssri: 10.0.4
    transitivePeerDependencies:
      - supports-color

  /map-obj@1.0.1:
    resolution: {integrity: sha512-7N/q3lyZ+LVCp7PzuxrJr4KMbBE2hW7BT7YNia330OFxIf4d3r5zVpicP2650l7CPN6RM9zOJRl3NGpqSiw3Eg==}
    engines: {node: '>=0.10.0'}
    dev: true

  /map-obj@4.3.0:
    resolution: {integrity: sha512-hdN1wVrZbb29eBGiGjJbeP8JbKjq1urkHJ/LIP/NY48MZ1QVXUsQBV1G1zvYFHn1XE06cwjBsOI2K3Ulnj1YXQ==}
    engines: {node: '>=8'}
    dev: true

  /memfs-or-file-map-to-github-branch@1.2.1:
    resolution: {integrity: sha512-I/hQzJ2a/pCGR8fkSQ9l5Yx+FQ4e7X6blNHyWBm2ojeFLT3GVzGkTj7xnyWpdclrr7Nq4dmx3xrvu70m3ypzAQ==}
    dependencies:
      '@octokit/rest': 18.12.0
    transitivePeerDependencies:
      - encoding

  /memoizee@0.4.15:
    resolution: {integrity: sha512-UBWmJpLZd5STPm7PMUlOw/TSy972M+z8gcyQ5veOnSDRREz/0bmpyTfKt3/51DhEBqCZQn1udM/5flcSPYhkdQ==}
    dependencies:
      d: 1.0.1
      es5-ext: 0.10.62
      es6-weak-map: 2.0.3
      event-emitter: 0.3.5
      is-promise: 2.2.2
      lru-queue: 0.1.0
      next-tick: 1.1.0
      timers-ext: 0.1.7
    dev: true

  /meow@8.1.2:
    resolution: {integrity: sha512-r85E3NdZ+mpYk1C6RjPFEMSE+s1iZMuHtsHAqY0DT3jZczl0diWUZ8g6oU7h0M9cD2EL+PzaYghhCLzR0ZNn5Q==}
    engines: {node: '>=10'}
    dependencies:
      '@types/minimist': 1.2.2
      camelcase-keys: 6.2.2
      decamelize-keys: 1.1.0
      hard-rejection: 2.1.0
      minimist-options: 4.1.0
      normalize-package-data: 3.0.3
      read-pkg-up: 7.0.1
      redent: 3.0.0
      trim-newlines: 3.0.1
      type-fest: 0.18.1
      yargs-parser: 20.2.9
    dev: true

  /merge-stream@2.0.0:
    resolution: {integrity: sha512-abv/qOcuPfk3URPfDzmZU1LKmuw8kT+0nIHvKrKgFrwifol/doWcdA4ZqsWQ8ENrFKkd67Mfpo/LovbIUsbt3w==}

  /merge2@1.4.1:
    resolution: {integrity: sha512-8q7VEgMJW4J8tcfVPy8g09NcQwZdbwFEqhe/WZkoIzjn/3TGDwtOCYtXGxA3O8tPzpczCCDgv+P2P5y00ZJOOg==}
    engines: {node: '>= 8'}

  /merge@2.1.1:
    resolution: {integrity: sha512-jz+Cfrg9GWOZbQAnDQ4hlVnQky+341Yk5ru8bZSe6sIDTCIg8n9i/u7hSQGSVOF3C7lH6mGtqjkiT9G4wFLL0w==}
    dev: true

  /micromatch@4.0.5:
    resolution: {integrity: sha512-DMy+ERcEW2q8Z2Po+WNXuw3c5YaUSFjAO5GsJqfEl7UjvtIuFKO6ZrKvcItdy98dwFI2N1tg3zNIdKaQT+aNdA==}
    engines: {node: '>=8.6'}
    dependencies:
      braces: 3.0.2
      picomatch: 2.3.1

  /mime-db@1.52.0:
    resolution: {integrity: sha512-sPU4uV7dYlvtWJxwwxHD0PuihVNiE7TyAbQ5SWxDCB9mUYvOgroQOwYQQOKPJ8CIbE+1ETVlOoK1UC2nU3gYvg==}
    engines: {node: '>= 0.6'}

  /mime-types@2.1.35:
    resolution: {integrity: sha512-ZDY+bPm5zTTF+YpCrAU9nK0UgICYPT0QtT1NZWFv4s++TNkcgVaT0g6+4R2uI4MjQjzysHB1zxuWL50hzaeXiw==}
    engines: {node: '>= 0.6'}
    dependencies:
      mime-db: 1.52.0

  /mime@3.0.0:
    resolution: {integrity: sha512-jSCU7/VB1loIWBZe14aEYHU/+1UMEHoaO7qxCOVJOw9GgH72VAWppxNcjU+x9a2k3GSIBXNKxXQFqRvvZ7vr3A==}
    engines: {node: '>=10.0.0'}
    hasBin: true

  /mimic-fn@1.2.0:
    resolution: {integrity: sha512-jf84uxzwiuiIVKiOLpfYk7N46TSy8ubTonmneY9vrpHNAnp0QBt2BxWV9dO3/j+BoVAb+a5G6YDPW3M5HOdMWQ==}
    engines: {node: '>=4'}
    dev: true

  /mimic-fn@2.1.0:
    resolution: {integrity: sha512-OqbOk5oEQeAZ8WXWydlu9HJjz9WVdEIvamMCcXmuqUYjTknH/sqsWvhQ3vgwKFRR1HpjvNBKQ37nbJgYzGqGcg==}
    engines: {node: '>=6'}

  /mimic-response@1.0.1:
    resolution: {integrity: sha512-j5EctnkH7amfV/q5Hgmoal1g2QHFJRraOtmx0JpIqkxhBhI/lJSl1nMpQ45hVarwNETOoWEimndZ4QK0RHxuxQ==}
    engines: {node: '>=4'}

  /mimic-response@3.1.0:
    resolution: {integrity: sha512-z0yWI+4FDrrweS8Zmt4Ej5HdJmky15+L2e6Wgn3+iK5fWzb6T3fhNFq2+MeTRb064c6Wr4N/wv0DzQTjNzHNGQ==}
    engines: {node: '>=10'}

  /mimic-response@4.0.0:
    resolution: {integrity: sha512-e5ISH9xMYU0DzrT+jl8q2ze9D6eWBto+I8CNpe+VI+K2J/F/k3PdkdTdz4wvGVH4NTpo+NRYTVIuMQEMMcsLqg==}
    engines: {node: ^12.20.0 || ^14.13.1 || >=16.0.0}

  /min-indent@1.0.1:
    resolution: {integrity: sha512-I9jwMn07Sy/IwOj3zVkVik2JTvgpaykDZEigL6Rx6N9LbMywwUSMtxET+7lVoDLLd3O3IXwJwvuuns8UB/HeAg==}
    engines: {node: '>=4'}
    dev: true

  /minimatch@3.0.8:
    resolution: {integrity: sha512-6FsRAQsxQ61mw+qP1ZzbL9Bc78x2p5OqNgNpnoAFLTrX8n5Kxph0CsnhmKKNXTWjXqU5L0pGPR7hYk+XWZr60Q==}
    dependencies:
      brace-expansion: 1.1.11

  /minimatch@3.1.2:
    resolution: {integrity: sha512-J7p63hRiAjw1NDEww1W7i37+ByIrOWO5XQQAzZ3VOcL0PNybwpfmV/N05zFAzwQ9USyEcX6t3UO+K5aqBQOIHw==}
    dependencies:
      brace-expansion: 1.1.11

  /minimatch@5.0.1:
    resolution: {integrity: sha512-nLDxIFRyhDblz3qMuq+SoRZED4+miJ/G+tdDrjkkkRnjAsBexeGpgjLEQ0blJy7rHhR2b93rhQY4SvyWu9v03g==}
    engines: {node: '>=10'}
    dependencies:
      brace-expansion: 2.0.1
    dev: true

  /minimatch@5.1.6:
    resolution: {integrity: sha512-lKwV/1brpG6mBUFHtb7NUmtABCb2WZZmm2wNiOA5hAb8VdCS4B3dtMWyvcoViccwAW/COERjXLt0zP1zXUN26g==}
    engines: {node: '>=10'}
    dependencies:
      brace-expansion: 2.0.1

  /minimatch@6.2.0:
    resolution: {integrity: sha512-sauLxniAmvnhhRjFwPNnJKaPFYyddAgbYdeUpHULtCT/GhzdCx/MDNy+Y40lBxTQUrMzDE8e0S43Z5uqfO0REg==}
    engines: {node: '>=10'}
    dependencies:
      brace-expansion: 2.0.1
    dev: true

  /minimatch@7.4.6:
    resolution: {integrity: sha512-sBz8G/YjVniEz6lKPNpKxXwazJe4c19fEfV2GDMX6AjFz+MX9uDWIZW8XreVhkFW3fkIdTv/gxWr/Kks5FFAVw==}
    engines: {node: '>=10'}
    dependencies:
      brace-expansion: 2.0.1

  /minimatch@9.0.3:
    resolution: {integrity: sha512-RHiac9mvaRw0x3AYRgDC1CxAP7HTcNrrECeA8YYJeWnpo+2Q5CegtZjaotWTWxDG3UeGA1coE05iH1mPjT/2mg==}
    engines: {node: '>=16 || 14 >=14.17'}
    dependencies:
      brace-expansion: 2.0.1

  /minimatch@9.0.4:
    resolution: {integrity: sha512-KqWh+VchfxcMNRAJjj2tnsSJdNbHsVgnkBhTNrW7AjVo6OvLtxw8zfT9oLw1JSohlFzJ8jCoTgaoXvJ+kHt6fw==}
    engines: {node: '>=16 || 14 >=14.17'}
    dependencies:
      brace-expansion: 2.0.1

  /minimist-options@4.1.0:
    resolution: {integrity: sha512-Q4r8ghd80yhO/0j1O3B2BjweX3fiHg9cdOwjJd2J76Q135c+NDxGCqdYKQ1SKBuFfgWbAUzBfvYjPUEeNgqN1A==}
    engines: {node: '>= 6'}
    dependencies:
      arrify: 1.0.1
      is-plain-obj: 1.1.0
      kind-of: 6.0.3
    dev: true

  /minimist@1.2.7:
    resolution: {integrity: sha512-bzfL1YUZsP41gmu/qjrEk0Q6i2ix/cVeAhbCbqH9u3zYutS1cLg00qhrD0M2MVdCcx4Sc0UpP2eBWo9rotpq6g==}
    dev: true

  /minimist@1.2.8:
    resolution: {integrity: sha512-2yyAR8qBkN3YuheJanUpWC5U3bb5osDywNB8RzDVlDwDHbocAJveqqj1u8+SVD7jkWT4yvsHCpWqqWqAxb0zCA==}

  /minipass-collect@1.0.2:
    resolution: {integrity: sha512-6T6lH0H8OG9kITm/Jm6tdooIbogG9e0tLgpY6mphXSm/A9u8Nq1ryBG+Qspiub9LjWlBPsPS3tWQ/Botq4FdxA==}
    engines: {node: '>= 8'}
    dependencies:
      minipass: 3.3.6

  /minipass-fetch@2.1.2:
    resolution: {integrity: sha512-LT49Zi2/WMROHYoqGgdlQIZh8mLPZmOrN2NdJjMXxYe4nkN6FUyuPuOAOedNJDrx0IRGg9+4guZewtp8hE6TxA==}
    engines: {node: ^12.13.0 || ^14.15.0 || >=16.0.0}
    dependencies:
      minipass: 3.3.6
      minipass-sized: 1.0.3
      minizlib: 2.1.2
    optionalDependencies:
      encoding: 0.1.13

  /minipass-fetch@3.0.3:
    resolution: {integrity: sha512-n5ITsTkDqYkYJZjcRWzZt9qnZKCT7nKCosJhHoj7S7zD+BP4jVbWs+odsniw5TA3E0sLomhTKOKjF86wf11PuQ==}
    engines: {node: ^14.17.0 || ^16.13.0 || >=18.0.0}
    dependencies:
      minipass: 5.0.0
      minipass-sized: 1.0.3
      minizlib: 2.1.2
    optionalDependencies:
      encoding: 0.1.13

  /minipass-flush@1.0.5:
    resolution: {integrity: sha512-JmQSYYpPUqX5Jyn1mXaRwOda1uQ8HP5KAT/oDSLCzt1BYRhQU0/hDtsB1ufZfEEzMZ9aAVmsBw8+FWsIXlClWw==}
    engines: {node: '>= 8'}
    dependencies:
      minipass: 3.3.6

  /minipass-json-stream@1.0.1:
    resolution: {integrity: sha512-ODqY18UZt/I8k+b7rl2AENgbWE8IDYam+undIJONvigAz8KR5GWblsFTEfQs0WODsjbSXWlm+JHEv8Gr6Tfdbg==}
    dependencies:
      jsonparse: 1.3.1
      minipass: 3.3.6

  /minipass-pipeline@1.2.4:
    resolution: {integrity: sha512-xuIq7cIOt09RPRJ19gdi4b+RiNvDFYe5JH+ggNvBqGqpQXcru3PcRmOZuHBKWK1Txf9+cQ+HMVN4d6z46LZP7A==}
    engines: {node: '>=8'}
    dependencies:
      minipass: 3.3.6

  /minipass-sized@1.0.3:
    resolution: {integrity: sha512-MbkQQ2CTiBMlA2Dm/5cY+9SWFEN8pzzOXi6rlM5Xxq0Yqbda5ZQy9sU75a673FE9ZK0Zsbr6Y5iP6u9nktfg2g==}
    engines: {node: '>=8'}
    dependencies:
      minipass: 3.3.6

  /minipass@3.3.6:
    resolution: {integrity: sha512-DxiNidxSEK+tHG6zOIklvNOwm3hvCrbUrdtzY74U6HKTJxvIDfOUL5W5P2Ghd3DTkhhKPYGqeNUIh5qcM4YBfw==}
    engines: {node: '>=8'}
    dependencies:
      yallist: 4.0.0

  /minipass@4.2.5:
    resolution: {integrity: sha512-+yQl7SX3bIT83Lhb4BVorMAHVuqsskxRdlmO9kTpyukp8vsm2Sn/fUOV9xlnG8/a5JsypJzap21lz/y3FBMJ8Q==}
    engines: {node: '>=8'}

  /minipass@5.0.0:
    resolution: {integrity: sha512-3FnjYuehv9k6ovOEbyOswadCDPX1piCfhV8ncmYtHOjuPwylVWsghTLo7rabjC3Rx5xD4HDx8Wm1xnMF7S5qFQ==}
    engines: {node: '>=8'}

  /minipass@6.0.2:
    resolution: {integrity: sha512-MzWSV5nYVT7mVyWCwn2o7JH13w2TBRmmSqSRCKzTw+lmft9X4z+3wjvs06Tzijo5z4W/kahUCDpRXTF+ZrmF/w==}
    engines: {node: '>=16 || 14 >=14.17'}

  /minipass@7.0.4:
    resolution: {integrity: sha512-jYofLM5Dam9279rdkWzqHozUo4ybjdZmCsDHePy5V/PbBcVMiSZR97gmAy45aqi8CK1lG2ECd356FU86avfwUQ==}
    engines: {node: '>=16 || 14 >=14.17'}

  /minizlib@2.1.2:
    resolution: {integrity: sha512-bAxsR8BVfj60DWXHE3u30oHzfl4G7khkSuPW+qvpd7jFRHm7dLxOjUk1EHACJ/hxLY8phGJ0YhYHZo7jil7Qdg==}
    engines: {node: '>= 8'}
    dependencies:
      minipass: 3.3.6
      yallist: 4.0.0

  /mkdirp@0.5.6:
    resolution: {integrity: sha512-FP+p8RB8OWpF3YZBCrP5gtADmtXApB5AMLn+vdyA+PyxCjrCs00mjyUozssO33cwDeT3wNGdLxJ5M//YqtHAJw==}
    hasBin: true
    dependencies:
      minimist: 1.2.8
    dev: true

  /mkdirp@1.0.4:
    resolution: {integrity: sha512-vVqVZQyf3WLx2Shd0qJ9xuvqgAyKPLAiqITEtqW0oIUjzo3PePDd6fW9iFz30ef7Ysp/oiWqbhszeGWW2T6Gzw==}
    engines: {node: '>=10'}
    hasBin: true

  /mkdirp@2.1.6:
    resolution: {integrity: sha512-+hEnITedc8LAtIP9u3HJDFIdcLV2vXP33sqLLIzkv1Db1zO/1OxbvYf0Y1OC/S/Qo5dxHXepofhmxL02PsKe+A==}
    engines: {node: '>=10'}
    hasBin: true
    dev: true

  /mkdirp@3.0.1:
    resolution: {integrity: sha512-+NsyUUAZDmo6YVHzL/stxSu3t9YS1iljliy3BSDrXJ/dkn1KYdmtZODGGjLcc9XLgVVpH4KshHB8XmZgMhaBXg==}
    engines: {node: '>=10'}
    hasBin: true

  /mocha-json-output-reporter@2.1.0(mocha@10.2.0)(moment@2.29.4):
    resolution: {integrity: sha512-FF2BItlMo8nK9+SgN/WAD01ue7G+qI1Po0U3JCZXQiiyTJ5OV3KcT1mSoZKirjYP73JFZznaaPC6Mp052PF3Vw==}
    peerDependencies:
      mocha: ^10.0.0
      moment: ^2.21.0
    dependencies:
      mocha: 10.2.0
      moment: 2.29.4
    dev: true

  /mocha-multi-reporters@1.5.1(mocha@10.2.0):
    resolution: {integrity: sha512-Yb4QJOaGLIcmB0VY7Wif5AjvLMUFAdV57D2TWEva1Y0kU/3LjKpeRVmlMIfuO1SVbauve459kgtIizADqxMWPg==}
    engines: {node: '>=6.0.0'}
    peerDependencies:
      mocha: '>=3.1.2'
    dependencies:
      debug: 4.3.4(supports-color@8.1.1)
      lodash: 4.17.21
      mocha: 10.2.0
    transitivePeerDependencies:
      - supports-color
    dev: true

  /mocha@10.2.0:
    resolution: {integrity: sha512-IDY7fl/BecMwFHzoqF2sg/SHHANeBoMMXFlS9r0OXKDssYE1M5O43wUY/9BVPeIvfH2zmEbBfseqN9gBQZzXkg==}
    engines: {node: '>= 14.0.0'}
    hasBin: true
    dependencies:
      ansi-colors: 4.1.1
      browser-stdout: 1.3.1
      chokidar: 3.5.3
      debug: 4.3.4(supports-color@8.1.1)
      diff: 5.0.0
      escape-string-regexp: 4.0.0
      find-up: 5.0.0
      glob: 7.2.0
      he: 1.2.0
      js-yaml: 4.1.0
      log-symbols: 4.1.0
      minimatch: 5.0.1
      ms: 2.1.3
      nanoid: 3.3.3
      serialize-javascript: 6.0.0
      strip-json-comments: 3.1.1
      supports-color: 8.1.1
      workerpool: 6.2.1
      yargs: 16.2.0
      yargs-parser: 20.2.4
      yargs-unparser: 2.0.0
    dev: true

  /mock-stdin@1.0.0:
    resolution: {integrity: sha512-tukRdb9Beu27t6dN+XztSRHq9J0B/CoAOySGzHfn8UTfmqipA5yNT/sDUEyYdAV3Hpka6Wx6kOMxuObdOex60Q==}
    dev: true

  /modify-values@1.0.1:
    resolution: {integrity: sha512-xV2bxeN6F7oYjZWTe/YPAy6MN2M+sL4u/Rlm2AHCIVGfo2p1yGmBHQ6vHehl4bRTZBdHu3TSkWdYgkwpYzAGSw==}
    engines: {node: '>=0.10.0'}
    dev: true

  /moment@2.29.4:
    resolution: {integrity: sha512-5LC9SOxjSc2HF6vO2CyuTDNivEdoz2IvyJJGj6X8DJ0eFyfszE0QiEd+iXmBvUP3WHxSjFH/vIsA0EN00cgr8w==}
    dev: true

  /ms@2.1.2:
    resolution: {integrity: sha512-sGkPx+VjMtmA6MX27oA4FBFELFCZZ4S4XqeGOXCv68tT+jb3vk/RyaKWP0PTKyWtmLSM0b+adUTEvbs1PEaH2w==}

  /ms@2.1.3:
    resolution: {integrity: sha512-6FlzubTLZG3J2a/NVCAleEhjzq5oxgHyaCU9yYXvcLsvoVaHJq/s5xXI6/XXP6tz7R9xAOtHnSO/tXtF3WRTlA==}

  /msgpack-lite@0.1.26:
    resolution: {integrity: sha512-SZ2IxeqZ1oRFGo0xFGbvBJWMp3yLIY9rlIJyxy8CGrwZn1f0ZK4r6jV/AM1r0FZMDUkWkglOk/eeKIL9g77Nxw==}
    hasBin: true
    dependencies:
      event-lite: 0.1.2
      ieee754: 1.2.1
      int64-buffer: 0.1.10
      isarray: 1.0.0

  /mute-stream@0.0.7:
    resolution: {integrity: sha512-r65nCZhrbXXb6dXOACihYApHw2Q6pV0M3V0PSxd74N0+D8nzAdEAITq2oAjA1jVnKI+tGvEBUpqiMh0+rW6zDQ==}
    dev: true

  /mute-stream@0.0.8:
    resolution: {integrity: sha512-nnbWWOkoWyUsTjKrhgD0dcz22mdkSnpYqbEjIm2nhwhuxlSkpywJmBo8h0ZqJdkp73mb90SssHkN4rsRaBAfAA==}

  /mute-stream@1.0.0:
    resolution: {integrity: sha512-avsJQhyd+680gKXyG/sQc0nXaC6rBkPOfyHYcFb9+hdkqQkR9bdnkJ0AMZhke0oesPqIO+mFFJ+IdBc7mst4IA==}
    engines: {node: ^14.17.0 || ^16.13.0 || >=18.0.0}

  /nanoid@3.3.3:
    resolution: {integrity: sha512-p1sjXuopFs0xg+fPASzQ28agW1oHD7xDsd9Xkf3T15H3c/cifrFHVwrh74PdoklAPi+i7MdRsE47vm2r6JoB+w==}
    engines: {node: ^10 || ^12 || ^13.7 || ^14 || >=15.0.1}
    hasBin: true
    dev: true

  /natural-compare-lite@1.4.0:
    resolution: {integrity: sha512-Tj+HTDSJJKaZnfiuw+iaF9skdPpTo2GtEly5JHnWV/hfv2Qj/9RKsGISQtLh2ox3l5EAGw487hnBee0sIJ6v2g==}
    dev: true

  /natural-compare@1.4.0:
    resolution: {integrity: sha512-OWND8ei3VtNC9h7V60qff3SVobHr996CTwgxubgyQYEpg290h9J0buyECNNJexkFm5sOajh5G116RYA1c8ZMSw==}
    dev: true

  /natural-orderby@2.0.3:
    resolution: {integrity: sha512-p7KTHxU0CUrcOXe62Zfrb5Z13nLvPhSWR/so3kFulUQU0sgUll2Z0LwpsLN351eOOD+hRGu/F1g+6xDfPeD++Q==}

  /negotiator@0.6.3:
    resolution: {integrity: sha512-+EUsqGPLsM+j/zdChZjsnX51g4XrHFOIXwfnCVPGlQk/k5giakcKsuxCObBRu6DSm9opw/O6slWbJdghQM4bBg==}
    engines: {node: '>= 0.6'}

  /neo-async@2.6.2:
    resolution: {integrity: sha512-Yd3UES5mWCSqR+qNT93S3UoYUkqAZ9lLg8a7g9rimsWmYGK8cVToA4/sF3RrshdyV3sAGMXVUmpMYOw+dLpOuw==}

  /next-tick@1.1.0:
    resolution: {integrity: sha512-CXdUiJembsNjuToQvxayPZF9Vqht7hewsvy2sOWafLvi2awflj9mOC6bHIg50orX8IJvWKY9wYQ/zB2kogPslQ==}
    dev: true

  /nise@5.1.9:
    resolution: {integrity: sha512-qOnoujW4SV6e40dYxJOb3uvuoPHtmLzIk4TFo+j0jPJoC+5Z9xja5qH5JZobEPsa8+YYphMrOSwnrshEhG2qww==}
    dependencies:
      '@sinonjs/commons': 3.0.1
      '@sinonjs/fake-timers': 11.2.2
      '@sinonjs/text-encoding': 0.7.2
      just-extend: 6.2.0
      path-to-regexp: 6.2.2
    dev: true

  /no-case@2.3.2:
    resolution: {integrity: sha512-rmTZ9kz+f3rCvK2TD1Ue/oZlns7OGoIWP4fc3llxxRXlOkHKoWPPWJOfFYpITabSow43QJbRIoHQXtt10VldyQ==}
    dependencies:
      lower-case: 1.1.4

  /no-case@3.0.4:
    resolution: {integrity: sha512-fgAN3jGAh+RoxUGZHTSOLJIqUc2wmoBwGR4tbpNAKmmovFoWq0OdRkb0VkldReO2a2iBT/OEulG9XSUc10r3zg==}
    dependencies:
      lower-case: 2.0.2
      tslib: 2.6.2

  /nock@13.5.4:
    resolution: {integrity: sha512-yAyTfdeNJGGBFxWdzSKCBYxs5FxLbCg5X5Q4ets974hcQzG1+qCxvIyOo4j2Ry6MUlhWVMX4OoYDefAIIwupjw==}
    engines: {node: '>= 10.13'}
    dependencies:
      debug: 4.3.4(supports-color@8.1.1)
      json-stringify-safe: 5.0.1
      propagate: 2.0.1
    transitivePeerDependencies:
      - supports-color
    dev: true

  /node-cleanup@2.1.2:
    resolution: {integrity: sha512-qN8v/s2PAJwGUtr1/hYTpNKlD6Y9rc4p8KSmJXyGdYGZsDGKXrGThikLFP9OCHFeLeEpQzPwiAtdIvBLqm//Hw==}

  /node-domexception@1.0.0:
    resolution: {integrity: sha512-/jKZoMpw0F8GRwl4/eLROPA3cfcXtLApP0QzLmUT/HuPCZWyB7IY9ZrMeKw2O/nFIqPQB3PVM9aYm0F312AXDQ==}
    engines: {node: '>=10.5.0'}
    dev: false

  /node-fetch@2.6.9:
    resolution: {integrity: sha512-DJm/CJkZkRjKKj4Zi4BsKVZh3ValV5IR5s7LVZnW+6YMh0W1BfNA8XSs6DLMGYlId5F3KnA70uu2qepcR08Qqg==}
    engines: {node: 4.x || >=6.0.0}
    peerDependencies:
      encoding: ^0.1.0
    peerDependenciesMeta:
      encoding:
        optional: true
    dependencies:
      whatwg-url: 5.0.0

  /node-fetch@3.3.2:
    resolution: {integrity: sha512-dRB78srN/l6gqWulah9SrxeYnxeddIG30+GOqK/9OlLVyLg3HPnr6SqOWTWOXKRwC2eGYCkZ59NNuSgvSrpgOA==}
    engines: {node: ^12.20.0 || ^14.13.1 || >=16.0.0}
    dependencies:
      data-uri-to-buffer: 4.0.1
      fetch-blob: 3.2.0
      formdata-polyfill: 4.0.10
    dev: false

  /node-gyp@9.3.1:
    resolution: {integrity: sha512-4Q16ZCqq3g8awk6UplT7AuxQ35XN4R/yf/+wSAwcBUAjg7l58RTactWaP8fIDTi0FzI7YcVLujwExakZlfWkXg==}
    engines: {node: ^12.13 || ^14.13 || >=16}
    hasBin: true
    dependencies:
      env-paths: 2.2.1
      glob: 7.2.3
      graceful-fs: 4.2.11
      make-fetch-happen: 10.2.1
      nopt: 6.0.0
      npmlog: 6.0.2
      rimraf: 3.0.2
      semver: 7.6.2
      tar: 6.2.1
      which: 2.0.2
    transitivePeerDependencies:
      - bluebird
      - supports-color

  /node-releases@2.0.6:
    resolution: {integrity: sha512-PiVXnNuFm5+iYkLBNeq5211hvO38y63T0i2KKh2KnUs3RpzJ+JtODFjkD8yjLwnDkTYF1eKXheUwdssR+NRZdg==}

  /noms@0.0.0:
    resolution: {integrity: sha512-lNDU9VJaOPxUmXcLb+HQFeUgQQPtMI24Gt6hgfuMHRJgMRHMF/qZ4HJD3GDru4sSw9IQl2jPjAYnQrdIeLbwow==}
    dependencies:
      inherits: 2.0.4
      readable-stream: 1.0.34
    dev: true

  /nopt@6.0.0:
    resolution: {integrity: sha512-ZwLpbTgdhuZUnZzjd7nb1ZV+4DoiC6/sfiVKok72ym/4Tlf+DFdlHYmT2JPmcNNWV6Pi3SDf1kT+A4r9RTuT9g==}
    engines: {node: ^12.13.0 || ^14.15.0 || >=16.0.0}
    hasBin: true
    dependencies:
      abbrev: 1.1.1

  /normalize-package-data@2.5.0:
    resolution: {integrity: sha512-/5CMN3T0R4XTj4DcGaexo+roZSdSFW/0AOOTROrjxzCG1wrWXEsGbRKevjlIL+ZDE4sZlJr5ED4YW0yqmkK+eA==}
    dependencies:
      hosted-git-info: 2.8.9
      resolve: 1.22.8
      semver: 5.7.2
      validate-npm-package-license: 3.0.4

  /normalize-package-data@3.0.3:
    resolution: {integrity: sha512-p2W1sgqij3zMMyRC067Dg16bfzVH+w7hyegmpIvZ4JNjqtGOVAIvLmjBx3yP7YTe9vKJgkoNOPjwQGogDoMXFA==}
    engines: {node: '>=10'}
    dependencies:
      hosted-git-info: 4.1.0
      is-core-module: 2.13.1
      semver: 7.6.0
      validate-npm-package-license: 3.0.4

  /normalize-package-data@5.0.0:
    resolution: {integrity: sha512-h9iPVIfrVZ9wVYQnxFgtw1ugSvGEMOlyPWWtm8BMJhnwyEL/FLbYbTY3V3PpjI/BUK67n9PEWDu6eHzu1fB15Q==}
    engines: {node: ^14.17.0 || ^16.13.0 || >=18.0.0}
    dependencies:
      hosted-git-info: 6.1.1
      is-core-module: 2.13.1
      semver: 7.6.2
      validate-npm-package-license: 3.0.4

  /normalize-path@3.0.0:
    resolution: {integrity: sha512-6eZs5Ls3WtCisHWp9S2GUy8dqkpGi4BVSz3GaqiE6ezub0512ESztXUwUB6C6IKbQkY2Pnb/mD4WYojCRwcwLA==}
    engines: {node: '>=0.10.0'}
    dev: true

  /normalize-url@4.5.1:
    resolution: {integrity: sha512-9UZCFRHQdNrfTpGg8+1INIg93B6zE0aXMVFkw1WFwvO4SlZywU6aLg5Of0Ap/PgcbSw4LNxvMWXMeugwMCX0AA==}
    engines: {node: '>=8'}

  /normalize-url@6.1.0:
    resolution: {integrity: sha512-DlL+XwOy3NxAQ8xuC0okPgK46iuVNAK01YN7RueYBqqFeGsBjV9XmCAzAdgt+667bCl5kPh9EqKKDwnaPG1I7A==}
    engines: {node: '>=10'}

  /normalize-url@8.0.0:
    resolution: {integrity: sha512-uVFpKhj5MheNBJRTiMZ9pE/7hD1QTeEvugSJW/OmLzAp78PB5O6adfMNTvmfKhXBkvCzC+rqifWcVYpGFwTjnw==}
    engines: {node: '>=14.16'}

  /npm-bundled@3.0.0:
    resolution: {integrity: sha512-Vq0eyEQy+elFpzsKjMss9kxqb9tG3YHg4dsyWuUENuzvSUWe1TCnW/vV9FkhvBk/brEDoDiVd+M1Btosa6ImdQ==}
    engines: {node: ^14.17.0 || ^16.13.0 || >=18.0.0}
    dependencies:
      npm-normalize-package-bin: 3.0.1

  /npm-check-updates@16.14.20:
    resolution: {integrity: sha512-sYbIhun4DrjO7NFOTdvs11nCar0etEhZTsEjL47eM0TuiGMhmYughRCxG2SpGRmGAQ7AkwN7bw2lWzoE7q6yOQ==}
    engines: {node: '>=14.14'}
    hasBin: true
    dependencies:
      '@types/semver-utils': 1.1.1
      chalk: 5.3.0
      cli-table3: 0.6.3
      commander: 10.0.1
      fast-memoize: 2.5.2
      find-up: 5.0.0
      fp-and-or: 0.1.4
      get-stdin: 8.0.0
      globby: 11.1.0
      hosted-git-info: 5.2.1
      ini: 4.1.1
      js-yaml: 4.1.0
      json-parse-helpfulerror: 1.0.3
      jsonlines: 0.1.1
      lodash: 4.17.21
      make-fetch-happen: 11.1.1
      minimatch: 9.0.3
      p-map: 4.0.0
      pacote: 15.2.0
      parse-github-url: 1.0.2
      progress: 2.0.3
      prompts-ncu: 3.0.0
      rc-config-loader: 4.1.3
      remote-git-tags: 3.0.0
      rimraf: 5.0.5
      semver: 7.6.0
      semver-utils: 1.1.4
      source-map-support: 0.5.21
      spawn-please: 2.0.2
      strip-ansi: 7.1.0
      strip-json-comments: 5.0.1
      untildify: 4.0.0
      update-notifier: 6.0.2
    transitivePeerDependencies:
      - bluebird
      - supports-color

  /npm-install-checks@6.1.1:
    resolution: {integrity: sha512-dH3GmQL4vsPtld59cOn8uY0iOqRmqKvV+DLGwNXV/Q7MDgD2QfOADWd/mFXcIE5LVhYYGjA3baz6W9JneqnuCw==}
    engines: {node: ^14.17.0 || ^16.13.0 || >=18.0.0}
    dependencies:
      semver: 7.6.2

  /npm-normalize-package-bin@3.0.1:
    resolution: {integrity: sha512-dMxCf+zZ+3zeQZXKxmyuCKlIDPGuv8EF940xbkC4kQVDTtqoh6rJFO+JTKSA6/Rwi0getWmtuy4Itup0AMcaDQ==}
    engines: {node: ^14.17.0 || ^16.13.0 || >=18.0.0}

  /npm-package-arg@10.1.0:
    resolution: {integrity: sha512-uFyyCEmgBfZTtrKk/5xDfHp6+MdrqGotX/VoOyEEl3mBwiEE5FlBaePanazJSVMPT7vKepcjYBY2ztg9A3yPIA==}
    engines: {node: ^14.17.0 || ^16.13.0 || >=18.0.0}
    dependencies:
      hosted-git-info: 6.1.1
      proc-log: 3.0.0
      semver: 7.6.0
      validate-npm-package-name: 5.0.0

  /npm-packlist@7.0.4:
    resolution: {integrity: sha512-d6RGEuRrNS5/N84iglPivjaJPxhDbZmlbTwTDX2IbcRHG5bZCdtysYMhwiPvcF4GisXHGn7xsxv+GQ7T/02M5Q==}
    engines: {node: ^14.17.0 || ^16.13.0 || >=18.0.0}
    dependencies:
      ignore-walk: 6.0.3

  /npm-pick-manifest@8.0.1:
    resolution: {integrity: sha512-mRtvlBjTsJvfCCdmPtiu2bdlx8d/KXtF7yNXNWe7G0Z36qWA9Ny5zXsI2PfBZEv7SXgoxTmNaTzGSbbzDZChoA==}
    engines: {node: ^14.17.0 || ^16.13.0 || >=18.0.0}
    dependencies:
      npm-install-checks: 6.1.1
      npm-normalize-package-bin: 3.0.1
      npm-package-arg: 10.1.0
      semver: 7.6.0

  /npm-registry-fetch@14.0.5:
    resolution: {integrity: sha512-kIDMIo4aBm6xg7jOttupWZamsZRkAqMqwqqbVXnUqstY5+tapvv6bkH/qMR76jdgV+YljEUCyWx3hRYMrJiAgA==}
    engines: {node: ^14.17.0 || ^16.13.0 || >=18.0.0}
    dependencies:
      make-fetch-happen: 11.1.1
      minipass: 5.0.0
      minipass-fetch: 3.0.3
      minipass-json-stream: 1.0.1
      minizlib: 2.1.2
      npm-package-arg: 10.1.0
      proc-log: 3.0.0
    transitivePeerDependencies:
      - supports-color

  /npm-run-path@4.0.1:
    resolution: {integrity: sha512-S48WzZW777zhNIrn7gxOlISNAqi9ZC/uQFnRdbeIHhZhCA6UqpkOT8T1G7BvfdgP4Er8gF4sUbaS0i7QvIfCWw==}
    engines: {node: '>=8'}
    dependencies:
      path-key: 3.1.1

  /npmlog@6.0.2:
    resolution: {integrity: sha512-/vBvz5Jfr9dT/aFWd0FIRf+T/Q2WBsLENygUaFUqstqsycmZAP/t5BvFJTK0viFmSUxiUKTUplWy5vt+rvKIxg==}
    engines: {node: ^12.13.0 || ^14.15.0 || >=16.0.0}
    dependencies:
      are-we-there-yet: 3.0.1
      console-control-strings: 1.1.0
      gauge: 4.0.4
      set-blocking: 2.0.0

  /object-assign@4.1.1:
    resolution: {integrity: sha512-rJgTQnkUnH1sFw8yT6VSU3zD3sWmu6sZhIseY8VX+GRu3P6F7Fu+JNDoXfklElbLJSnc3FUQHVe4cU5hj+BcUg==}
    engines: {node: '>=0.10.0'}
    dev: true

  /object-inspect@1.12.3:
    resolution: {integrity: sha512-geUvdk7c+eizMNUDkRpW1wJwgfOiOeHbxBR/hLXK1aT6zmVSO0jsQcs7fj6MGw89jC/cjGfLcNOrtMYtGqm81g==}

  /object-keys@1.1.1:
    resolution: {integrity: sha512-NuAESUOUMrlIXOfHKzD6bpPu3tYt3xvjNdRIQ+FeT0lNb4K8WR70CaDxhuNguS2XG+GjkyMwOzsN5ZktImfhLA==}
    engines: {node: '>= 0.4'}
    dev: true

  /object-treeify@1.1.33:
    resolution: {integrity: sha512-EFVjAYfzWqWsBMRHPMAXLCDIJnpMhdWAqR7xG6M6a2cs6PMFpl/+Z20w9zDW4vkxOFfddegBKq9Rehd0bxWE7A==}
    engines: {node: '>= 10'}

  /object.assign@4.1.4:
    resolution: {integrity: sha512-1mxKf0e58bvyjSCtKYY4sRe9itRk3PJpquJOjeIkz885CczcI4IvJJDLPS72oowuSh+pBxUFROpX+TU++hxhZQ==}
    engines: {node: '>= 0.4'}
    dependencies:
      call-bind: 1.0.2
      define-properties: 1.2.1
      has-symbols: 1.0.3
      object-keys: 1.1.1
    dev: true

  /object.entries@1.1.7:
    resolution: {integrity: sha512-jCBs/0plmPsOnrKAfFQXRG2NFjlhZgjjcBLSmTnEhU8U6vVTsVe8ANeQJCHTl3gSsI4J+0emOoCgoKlmQPMgmA==}
    engines: {node: '>= 0.4'}
    dependencies:
      call-bind: 1.0.2
      define-properties: 1.2.1
      es-abstract: 1.22.2
    dev: true

  /object.fromentries@2.0.7:
    resolution: {integrity: sha512-UPbPHML6sL8PI/mOqPwsH4G6iyXcCGzLin8KvEPenOZN5lpCNBZZQ+V62vdjB1mQHrmqGQt5/OJzemUA+KJmEA==}
    engines: {node: '>= 0.4'}
    dependencies:
      call-bind: 1.0.2
      define-properties: 1.2.1
      es-abstract: 1.22.2
    dev: true

  /object.groupby@1.0.1:
    resolution: {integrity: sha512-HqaQtqLnp/8Bn4GL16cj+CUYbnpe1bh0TtEaWvybszDG4tgxCJuRpV8VGuvNaI1fAnI4lUJzDG55MXcOH4JZcQ==}
    dependencies:
      call-bind: 1.0.2
      define-properties: 1.2.1
      es-abstract: 1.22.2
      get-intrinsic: 1.2.1
    dev: true

  /object.hasown@1.1.3:
    resolution: {integrity: sha512-fFI4VcYpRHvSLXxP7yiZOMAd331cPfd2p7PFDVbgUsYOfCT3tICVqXWngbjr4m49OvsBwUBQ6O2uQoJvy3RexA==}
    dependencies:
      define-properties: 1.2.1
      es-abstract: 1.22.2
    dev: true

  /object.values@1.1.7:
    resolution: {integrity: sha512-aU6xnDFYT3x17e/f0IiiwlGPTy2jzMySGfUB4fq6z7CV8l85CWHDk5ErhyhpfDHhrOMwGFhSQkhMGHaIotA6Ng==}
    engines: {node: '>= 0.4'}
    dependencies:
      call-bind: 1.0.2
      define-properties: 1.2.1
      es-abstract: 1.22.2
    dev: true

  /oclif@4.10.1:
    resolution: {integrity: sha512-q1b0NeGDsfadjEGZBGsR+ExDbXux95/ylnztb8u00VuxLJU13Q5N/LcxfrCTax9CpbK20mHkdoTMD6taAYvILA==}
    engines: {node: '>=18.0.0'}
    hasBin: true
    dependencies:
      '@aws-sdk/client-cloudfront': 3.540.0
      '@aws-sdk/client-s3': 3.568.0
      '@inquirer/confirm': 3.1.6
      '@inquirer/input': 2.1.1
      '@inquirer/select': 2.3.2
      '@oclif/core': 3.26.5
      '@oclif/plugin-help': 6.0.21
      '@oclif/plugin-not-found': 3.1.7
      '@oclif/plugin-warn-if-update-available': 3.0.15
      async-retry: 1.3.3
      chalk: 4.1.2
      change-case: 4.1.2
      debug: 4.3.4(supports-color@8.1.1)
      ejs: 3.1.10
      find-yarn-workspace-root: 2.0.0
      fs-extra: 8.1.0
      github-slugger: 1.5.0
      got: 13.0.0
      lodash.template: 4.5.0
      normalize-package-data: 3.0.3
      semver: 7.6.0
      sort-package-json: 2.10.0
      validate-npm-package-name: 5.0.0
    transitivePeerDependencies:
      - '@aws-sdk/client-sso-oidc'
      - '@aws-sdk/client-sts'
      - aws-crt
      - supports-color

  /once@1.4.0:
    resolution: {integrity: sha512-lNaJgI+2Q5URQBkccEKHTQOPaXdUxnZZElQTZY0MFUAuaEqe1E+Nyvgdz/aIyNi6Z9MzO5dv1H8n58/GELp3+w==}
    dependencies:
      wrappy: 1.0.2

  /onetime@2.0.1:
    resolution: {integrity: sha512-oyyPpiMaKARvvcgip+JV+7zci5L8D1W9RZIz2l1o08AM3pfspitVWnPt3mzHcBPp12oYMTy0pqrFs/C+m3EwsQ==}
    engines: {node: '>=4'}
    dependencies:
      mimic-fn: 1.2.0
    dev: true

  /onetime@5.1.2:
    resolution: {integrity: sha512-kbpaSSGJTWdAY5KPVeMOKXSrPtr8C8C7wodJbcsd51jRnmD+GZu8Y0VoU6Dm5Z4vWr0Ig/1NKuWRKf7j5aaYSg==}
    engines: {node: '>=6'}
    dependencies:
      mimic-fn: 2.1.0

  /optionator@0.9.3:
    resolution: {integrity: sha512-JjCoypp+jKn1ttEFExxhetCKeJt9zhAgAve5FXHixTvFDW/5aEktX9bufBKLRRMdU7bNtpLfcGu94B3cdEJgjg==}
    engines: {node: '>= 0.8.0'}
    dependencies:
      '@aashutoshrathi/word-wrap': 1.2.6
      deep-is: 0.1.4
      fast-levenshtein: 2.0.6
      levn: 0.4.1
      prelude-ls: 1.2.1
      type-check: 0.4.0
    dev: true

  /ora@5.4.1:
    resolution: {integrity: sha512-5b6Y85tPxZZ7QytO+BQzysW31HJku27cRIlkbAXaNx+BdcVi+LlRFmVXzeF6a7JCwJpyw5c4b+YSVImQIrBpuQ==}
    engines: {node: '>=10'}
    dependencies:
      bl: 4.1.0
      chalk: 4.1.2
      cli-cursor: 3.1.0
      cli-spinners: 2.9.2
      is-interactive: 1.0.0
      is-unicode-supported: 0.1.0
      log-symbols: 4.1.0
      strip-ansi: 6.0.1
      wcwidth: 1.0.1

  /os-homedir@1.0.2:
    resolution: {integrity: sha512-B5JU3cabzk8c67mRRd3ECmROafjYMXbuzlwtqdM8IbS8ktlTix8aFGb2bAGKrSRIlnfKwovGUUr72JUPyOb6kQ==}
    engines: {node: '>=0.10.0'}
    dev: true

  /os-tmpdir@1.0.2:
    resolution: {integrity: sha512-D2FR03Vir7FIu45XBY20mTb+/ZSWB00sjU9jdQXt83gDrI4Ztz5Fs7/yy74g2N5SVQY4xY1qDr4rNddwYRVX0g==}
    engines: {node: '>=0.10.0'}

  /override-require@1.1.1:
    resolution: {integrity: sha512-eoJ9YWxFcXbrn2U8FKT6RV+/Kj7fiGAB1VvHzbYKt8xM5ZuKZgCGvnHzDxmreEjcBH28ejg5MiOH4iyY1mQnkg==}

  /p-cancelable@1.1.0:
    resolution: {integrity: sha512-s73XxOZ4zpt1edZYZzvhqFa6uvQc1vwUa0K0BdtIZgQMAJj9IbebH+JkgKZc9h+B05PKHLOTl4ajG1BmNrVZlw==}
    engines: {node: '>=6'}

  /p-cancelable@2.1.1:
    resolution: {integrity: sha512-BZOr3nRQHOntUjTrH8+Lh54smKHoHyur8We1V8DSMVrl5A2malOOwuJRnKRDjSnkoeBh4at6BwEnb5I7Jl31wg==}
    engines: {node: '>=8'}

  /p-cancelable@3.0.0:
    resolution: {integrity: sha512-mlVgR3PGuzlo0MmTdk4cXqXWlwQDLnONTAg6sm62XkMJEiRxN3GL3SffkYvqwonbkJBcrI7Uvv5Zh9yjvn2iUw==}
    engines: {node: '>=12.20'}

  /p-limit@1.3.0:
    resolution: {integrity: sha512-vvcXsLAJ9Dr5rQOPk7toZQZJApBl2K4J6dANSsEuh6QI41JYcsS/qhTGa9ErIUUgK3WNQoJYvylxvjqmiqEA9Q==}
    engines: {node: '>=4'}
    dependencies:
      p-try: 1.0.0
    dev: true

  /p-limit@2.3.0:
    resolution: {integrity: sha512-//88mFWSJx8lxCzwdAABTJL2MyWB12+eIY7MDL2SqLmAkeKU9qxRvWuSyTjm3FUmpBEMuFfckAIqEaVGUDxb6w==}
    engines: {node: '>=6'}
    dependencies:
      p-try: 2.2.0

  /p-limit@3.1.0:
    resolution: {integrity: sha512-TYOanM3wGwNGsZN2cVTYPArw454xnXj5qmWF1bEoAc4+cU/ol7GVh7odevjp1FNHduHc3KZMcFduxU5Xc6uJRQ==}
    engines: {node: '>=10'}
    dependencies:
      yocto-queue: 0.1.0

  /p-limit@4.0.0:
    resolution: {integrity: sha512-5b0R4txpzjPWVw/cXXUResoD4hb6U/x9BH08L7nw+GN1sezDzPdxeRvpc9c433fZhBan/wusjbCsqwqm4EIBIQ==}
    engines: {node: ^12.20.0 || ^14.13.1 || >=16.0.0}
    dependencies:
      yocto-queue: 1.0.0

  /p-locate@2.0.0:
    resolution: {integrity: sha512-nQja7m7gSKuewoVRen45CtVfODR3crN3goVQ0DDZ9N3yHxgpkuBhZqsaiotSQRrADUrne346peY7kT3TSACykg==}
    engines: {node: '>=4'}
    dependencies:
      p-limit: 1.3.0
    dev: true

  /p-locate@4.1.0:
    resolution: {integrity: sha512-R79ZZ/0wAxKGu3oYMlz8jy/kbhsNrS7SKZ7PxEHBgJ5+F2mtFW2fK2cOtBh1cHYkQsbzFV7I+EoRKe6Yt0oK7A==}
    engines: {node: '>=8'}
    dependencies:
      p-limit: 2.3.0

  /p-locate@5.0.0:
    resolution: {integrity: sha512-LaNjtRWUBY++zB5nE/NwcaoMylSPk+S+ZHNB1TzdbMJMny6dynpAGt7X/tl/QYq3TIeE6nxHppbo2LGymrG5Pw==}
    engines: {node: '>=10'}
    dependencies:
      p-limit: 3.1.0

  /p-locate@6.0.0:
    resolution: {integrity: sha512-wPrq66Llhl7/4AGC6I+cqxT07LhXvWL08LNXz1fENOw0Ap4sRZZ/gZpTTJ5jpurzzzfS2W/Ge9BY3LgLjCShcw==}
    engines: {node: ^12.20.0 || ^14.13.1 || >=16.0.0}
    dependencies:
      p-limit: 4.0.0

  /p-map@4.0.0:
    resolution: {integrity: sha512-/bjOqmgETBYB5BoEeGVea8dmvHb2m9GLy1E9W43yeyfP6QQCZGFNa+XRceJEuDB6zqr+gKpIAmlLebMpykw/MQ==}
    engines: {node: '>=10'}
    dependencies:
      aggregate-error: 3.1.0

  /p-try@1.0.0:
    resolution: {integrity: sha512-U1etNYuMJoIz3ZXSrrySFjsXQTWOx2/jdi86L+2pRvph/qMKL6sbcCYdH23fqsbm8TH2Gn0OybpT4eSFlCVHww==}
    engines: {node: '>=4'}
    dev: true

  /p-try@2.2.0:
    resolution: {integrity: sha512-R4nPAVTAU0B9D35/Gk3uJf/7XYbQcyohSKdvAxIRSNghFl4e71hVoGnBNQz9cWaXxO2I10KTC+3jMdvvoKw6dQ==}
    engines: {node: '>=6'}

  /package-json@6.5.0:
    resolution: {integrity: sha512-k3bdm2n25tkyxcjSKzB5x8kfVxlMdgsbPr0GkZcwHsLpba6cBjqCt1KlcChKEvxHIcTB1FVMuwoijZ26xex5MQ==}
    engines: {node: '>=8'}
    dependencies:
      got: 9.6.0
      registry-auth-token: 4.2.2
      registry-url: 5.1.0
      semver: 6.3.1

  /package-json@8.1.0:
    resolution: {integrity: sha512-hySwcV8RAWeAfPsXb9/HGSPn8lwDnv6fabH+obUZKX169QknRkRhPxd1yMubpKDskLFATkl3jHpNtVtDPFA0Wg==}
    engines: {node: '>=14.16'}
    dependencies:
      got: 12.5.3
      registry-auth-token: 5.0.2
      registry-url: 6.0.1
      semver: 7.6.2

  /pacote@15.2.0:
    resolution: {integrity: sha512-rJVZeIwHTUta23sIZgEIM62WYwbmGbThdbnkt81ravBplQv+HjyroqnLRNH2+sLJHcGZmLRmhPwACqhfTcOmnA==}
    engines: {node: ^14.17.0 || ^16.13.0 || >=18.0.0}
    hasBin: true
    dependencies:
      '@npmcli/git': 4.1.0
      '@npmcli/installed-package-contents': 2.0.2
      '@npmcli/promise-spawn': 6.0.2
      '@npmcli/run-script': 6.0.2
      cacache: 17.1.3
      fs-minipass: 3.0.2
      minipass: 5.0.0
      npm-package-arg: 10.1.0
      npm-packlist: 7.0.4
      npm-pick-manifest: 8.0.1
      npm-registry-fetch: 14.0.5
      proc-log: 3.0.0
      promise-retry: 2.0.1
      read-package-json: 6.0.4
      read-package-json-fast: 3.0.2
      sigstore: 1.6.0
      ssri: 10.0.4
      tar: 6.2.1
    transitivePeerDependencies:
      - bluebird
      - supports-color

  /pako@1.0.11:
    resolution: {integrity: sha512-4hLB8Py4zZce5s4yd9XzopqwVv/yGNhV1Bl8NTmCq1763HeK2+EwVTv+leGeL13Dnh2wfbqowVPXCIO0z4taYw==}

  /pako@2.1.0:
    resolution: {integrity: sha512-w+eufiZ1WuJYgPXbV/PO3NCMEc3xqylkKHzp8bxp1uW4qaSNQUkwmLLEc3kKsfz8lpV1F8Ht3U1Cm+9Srog2ug==}

  /param-case@2.1.1:
    resolution: {integrity: sha512-eQE845L6ot89sk2N8liD8HAuH4ca6Vvr7VWAWwt7+kvvG5aBcPmmphQ68JsEG2qa9n1TykS2DLeMt363AAH8/w==}
    dependencies:
      no-case: 2.3.2

  /param-case@3.0.4:
    resolution: {integrity: sha512-RXlj7zCYokReqWpOPH9oYivUzLYZ5vAPIfEmCTNViosC78F8F0H9y7T7gG2M39ymgutxF5gcFEsyZQSph9Bp3A==}
    dependencies:
      dot-case: 3.0.4
      tslib: 2.6.2

  /parent-module@1.0.1:
    resolution: {integrity: sha512-GQ2EWRpQV8/o+Aw8YqtfZZPfNRWZYkbidE9k5rpl/hC3vtHHBfGm2Ifi6qWV+coDGkrUKZAxE3Lot5kcsRlh+g==}
    engines: {node: '>=6'}
    dependencies:
      callsites: 3.1.0

  /parse-diff@0.7.1:
    resolution: {integrity: sha512-1j3l8IKcy4yRK2W4o9EYvJLSzpAVwz4DXqCewYyx2vEwk2gcf3DBPqc8Fj4XV3K33OYJ08A8fWwyu/ykD/HUSg==}

  /parse-git-config@2.0.3:
    resolution: {integrity: sha512-Js7ueMZOVSZ3tP8C7E3KZiHv6QQl7lnJ+OkbxoaFazzSa2KyEHqApfGbU3XboUgUnq4ZuUmskUpYKTNx01fm5A==}
    engines: {node: '>=6'}
    dependencies:
      expand-tilde: 2.0.2
      git-config-path: 1.0.1
      ini: 1.3.8

  /parse-github-url@1.0.2:
    resolution: {integrity: sha512-kgBf6avCbO3Cn6+RnzRGLkUsv4ZVqv/VfAYkRsyBcgkshNvVBkRn1FEZcW0Jb+npXQWm2vHPnnOqFteZxRRGNw==}
    engines: {node: '>=0.10.0'}
    hasBin: true

  /parse-json@4.0.0:
    resolution: {integrity: sha512-aOIos8bujGN93/8Ox/jPLh7RwVnPEysynVFE+fQZyg6jKELEHwzgKdLRFHUgXJL6kylijVSBC4BvN9OmsB48Rw==}
    engines: {node: '>=4'}
    dependencies:
      error-ex: 1.3.2
      json-parse-better-errors: 1.0.2

  /parse-json@5.2.0:
    resolution: {integrity: sha512-ayCKvm/phCGxOkYRSCM82iDwct8/EonSEgCSxWxD7ve6jHggsFl4fZVQBPRNgQoKiuV/odhFrGzQXZwbifC8Rg==}
    engines: {node: '>=8'}
    dependencies:
      '@babel/code-frame': 7.18.6
      error-ex: 1.3.2
      json-parse-even-better-errors: 2.3.1
      lines-and-columns: 1.2.4

  /parse-link-header@2.0.0:
    resolution: {integrity: sha512-xjU87V0VyHZybn2RrCX5TIFGxTVZE6zqqZWMPlIKiSKuWh/X5WZdt+w1Ki1nXB+8L/KtL+nZ4iq+sfI6MrhhMw==}
    dependencies:
      xtend: 4.0.2

  /parse-passwd@1.0.0:
    resolution: {integrity: sha512-1Y1A//QUXEZK7YKz+rD9WydcE1+EuPr6ZBgKecAB8tmoW6UFv0NREVJe1p+jRxtThkcbbKkfwIbWJe/IeE6m2Q==}
    engines: {node: '>=0.10.0'}

  /pascal-case@2.0.1:
    resolution: {integrity: sha512-qjS4s8rBOJa2Xm0jmxXiyh1+OFf6ekCWOvUaRgAQSktzlTbMotS0nmG9gyYAybCWBcuP4fsBeRCKNwGBnMe2OQ==}
    dependencies:
      camel-case: 3.0.0
      upper-case-first: 1.1.2

  /pascal-case@3.1.2:
    resolution: {integrity: sha512-uWlGT3YSnK9x3BQJaOdcZwrnV6hPpd8jFH1/ucpiLRPh/2zCVJKS19E4GvYHvaCcACn3foXZ0cLB9Wrx1KGe5g==}
    dependencies:
      no-case: 3.0.4
      tslib: 2.6.2

  /password-prompt@1.1.3:
    resolution: {integrity: sha512-HkrjG2aJlvF0t2BMH0e2LB/EHf3Lcq3fNMzy4GYHcQblAvOl+QQji1Lx7WRBMqpVK8p+KR7bCg7oqAMXtdgqyw==}
    dependencies:
      ansi-escapes: 4.3.2
      cross-spawn: 7.0.3

  /path-browserify@1.0.1:
    resolution: {integrity: sha512-b7uo2UCUOYZcnF/3ID0lulOJi/bafxa1xPe7ZPsammBSpjSWQkjNxlt635YGS2MiR9GjvuXCtz2emr3jbsz98g==}

  /path-case@2.1.1:
    resolution: {integrity: sha512-Ou0N05MioItesaLr9q8TtHVWmJ6fxWdqKB2RohFmNWVyJ+2zeKIeDNWAN6B/Pe7wpzWChhZX6nONYmOnMeJQ/Q==}
    dependencies:
      no-case: 2.3.2

  /path-case@3.0.4:
    resolution: {integrity: sha512-qO4qCFjXqVTrcbPt/hQfhTQ+VhFsqNKOPtytgNKkKxSoEp3XPUQ8ObFuePylOIok5gjn69ry8XiULxCwot3Wfg==}
    dependencies:
      dot-case: 3.0.4
      tslib: 2.6.2

  /path-exists@3.0.0:
    resolution: {integrity: sha512-bpC7GYwiDYQ4wYLe+FA8lhRjhQCMcQGuSgGGqDkg/QerRWw9CmGRT0iSOVRSZJ29NMLZgIzqaljJ63oaL4NIJQ==}
    engines: {node: '>=4'}
    dev: true

  /path-exists@4.0.0:
    resolution: {integrity: sha512-ak9Qy5Q7jYb2Wwcey5Fpvg2KoAc/ZIhLSLOSBmRmygPsGwkVVt0fZa0qrtMz+m6tJTAHfZQ8FnmB4MG4LWy7/w==}
    engines: {node: '>=8'}

  /path-exists@5.0.0:
    resolution: {integrity: sha512-RjhtfwJOxzcFmNOi6ltcbcu4Iu+FL3zEj83dk4kAS+fVpTxXLO1b38RvJgT/0QwvV/L3aY9TAnyv0EOqW4GoMQ==}
    engines: {node: ^12.20.0 || ^14.13.1 || >=16.0.0}

  /path-is-absolute@1.0.1:
    resolution: {integrity: sha512-AVbw3UJ2e9bq64vSaS9Am0fje1Pa8pbGqTTsmXfaIiMpnr5DlDhfJOuLj9Sf95ZPVDAUerDfEk88MPmPe7UCQg==}
    engines: {node: '>=0.10.0'}

  /path-key@3.1.1:
    resolution: {integrity: sha512-ojmeN0qd+y0jszEtoY48r0Peq5dwMEkIlCOu6Q5f41lfkswXuKtYrhgoTpLnyIcHm24Uhqx+5Tqm2InSwLhE6Q==}
    engines: {node: '>=8'}

  /path-parse@1.0.7:
    resolution: {integrity: sha512-LDJzPVEEEPR+y48z93A0Ed0yXb8pAByGWo/k5YYdYgpY2/2EsOsksJrq7lOHxryrVOn1ejG6oAp8ahvOIQD8sw==}

  /path-scurry@1.10.2:
    resolution: {integrity: sha512-7xTavNy5RQXnsjANvVvMkEjvloOinkAjv/Z6Ildz9v2RinZ4SBKTWFOVRbaF8p0vpHnyjV/UwNDdKuUv6M5qcA==}
    engines: {node: '>=16 || 14 >=14.17'}
    dependencies:
      lru-cache: 10.2.0
      minipass: 7.0.4

  /path-scurry@1.9.2:
    resolution: {integrity: sha512-qSDLy2aGFPm8i4rsbHd4MNyTcrzHFsLQykrtbuGRknZZCBBVXSv2tSCDN2Cg6Rt/GFRw8GoW9y9Ecw5rIPG1sg==}
    engines: {node: '>=16 || 14 >=14.17'}
    dependencies:
      lru-cache: 9.1.2
      minipass: 6.0.2

  /path-to-regexp@6.2.2:
    resolution: {integrity: sha512-GQX3SSMokngb36+whdpRXE+3f9V8UzyAorlYvOGx87ufGHehNTn5lCxrKtLyZ4Yl/wEKnNnr98ZzOwwDZV5ogw==}
    dev: true

  /path-type@3.0.0:
    resolution: {integrity: sha512-T2ZUsdZFHgA3u4e5PfPbjd7HDDpxPnQb5jN0SrDsjNSuVXHJqtwTnWqG0B1jZrgmJ/7lj1EmVIByWt1gxGkWvg==}
    engines: {node: '>=4'}
    dependencies:
      pify: 3.0.0
    dev: true

  /path-type@4.0.0:
    resolution: {integrity: sha512-gDKb8aZMDeD/tZWs9P6+q0J9Mwkdl6xMV8TjnGP3qJVJ06bdMgkbBlLU8IdfOsIsFz2BW1rNVT3XuNEl8zPAvw==}
    engines: {node: '>=8'}

  /pathval@1.1.1:
    resolution: {integrity: sha512-Dp6zGqpTdETdR63lehJYPeIOqpiNBNtc7BpWSLrOje7UaIsE5aY92r/AunQA7rsXvet3lrJ3JnZX29UPTKXyKQ==}
    dev: true

  /picocolors@1.0.0:
    resolution: {integrity: sha512-1fygroTLlHu66zi26VoTDv8yRgm0Fccecssto+MhsZ0D/DGW2sm8E8AjW7NU5VVTRt5GxbeZ5qBuJr+HyLYkjQ==}

  /picomatch@2.3.1:
    resolution: {integrity: sha512-JU3teHTNjmE2VCGFzuY8EXzCDVwEqB2a8fsIvwaStHhAWJEeVd1o1QD80CU6+ZdEXXSLbSsuLwJjkCBWqRQUVA==}
    engines: {node: '>=8.6'}

  /pify@2.3.0:
    resolution: {integrity: sha512-udgsAY+fTnvv7kI7aaxbqwWNb0AHiB0qBO89PZKPkoTmGOgdbrHDKD+0B2X4uTfJ/FT1R09r9gTsjUjNJotuog==}
    engines: {node: '>=0.10.0'}
    dev: true

  /pify@3.0.0:
    resolution: {integrity: sha512-C3FsVNH1udSEX48gGX1xfvwTWfsYWj5U+8/uK15BGzIGrKoUpghX8hWZwa/OFnakBiiVNmBvemTJR5mcy7iPcg==}
    engines: {node: '>=4'}
    dev: true

  /pify@4.0.1:
    resolution: {integrity: sha512-uB80kBFb/tfd68bVleG9T5GGsGPjJrLAUpR5PZIrhBnIaRTQRjqdJSsIKkOP6OAIFbj7GOrcudc5pNjZ+geV2g==}
    engines: {node: '>=6'}

  /pinpoint@1.1.0:
    resolution: {integrity: sha512-+04FTD9x7Cls2rihLlo57QDCcHoLBGn5Dk51SwtFBWkUWLxZaBXyNVpCw1S+atvE7GmnFjeaRZ0WLq3UYuqAdg==}

  /pluralize@8.0.0:
    resolution: {integrity: sha512-Nc3IT5yHzflTfbjgqWcCPpo7DaKy4FnpB0l/zCAW0Tc7jxAiuqSxHasntB3D7887LSrA93kDJ9IXovxJYxyLCA==}
    engines: {node: '>=4'}
    dev: true

  /prelude-ls@1.2.1:
    resolution: {integrity: sha512-vkcDPrRZo1QZLbn5RLGPpg/WmIQ65qoWWhcGKf/b5eplkkarX0m9z8ppCat4mlOqUsWpyNuYgO3VRyrYHSzX5g==}
    engines: {node: '>= 0.8.0'}
    dev: true

  /prepend-http@2.0.0:
    resolution: {integrity: sha512-ravE6m9Atw9Z/jjttRUZ+clIXogdghyZAuWJ3qEzjT+jI/dL1ifAqhZeC5VHzQp1MSt1+jxKkFNemj/iO7tVUA==}
    engines: {node: '>=4'}

  /prettier@3.2.5:
    resolution: {integrity: sha512-3/GWa9aOC0YeD7LUfvOG2NiDyhOWRvt1k+rcKhOuYnMY24iiCphgneUfJDyFXd6rZCAnuLBv6UeAULtrhT/F4A==}
    engines: {node: '>=14'}
    hasBin: true

  /prettyjson@1.2.5:
    resolution: {integrity: sha512-rksPWtoZb2ZpT5OVgtmy0KHVM+Dca3iVwWY9ifwhcexfjebtgjg3wmrUt9PvJ59XIYBcknQeYHD8IAnVlh9lAw==}
    hasBin: true
    dependencies:
      colors: 1.4.0
      minimist: 1.2.8

  /proc-log@3.0.0:
    resolution: {integrity: sha512-++Vn7NS4Xf9NacaU9Xq3URUuqZETPsf8L4j5/ckhaRYsfPeRyzGw+iDjFhV/Jr3uNmTvvddEJFWh5R1gRgUH8A==}
    engines: {node: ^14.17.0 || ^16.13.0 || >=18.0.0}

  /process-nextick-args@2.0.1:
    resolution: {integrity: sha512-3ouUOpQhtgrbOa17J7+uxOTpITYWaGP7/AhoR3+A+/1e9skrzelGi/dXzEYyvbxubEF6Wn2ypscTKiKJFFn1ag==}

  /progress@2.0.3:
    resolution: {integrity: sha512-7PiHtLll5LdnKIMw100I+8xJXR5gW2QwWYkT6iJva0bXitZKa/XMrSbdmg3r2Xnaidz9Qumd0VPaMrZlF9V9sA==}
    engines: {node: '>=0.4.0'}

  /promise-inflight@1.0.1:
    resolution: {integrity: sha512-6zWPyEOFaQBJYcGMHBKTKJ3u6TBsnMFOIZSa6ce1e/ZrrsOlnHRHbabMjLiBYKp+n44X9eUI6VUPaukCXHuG4g==}
    peerDependencies:
      bluebird: '*'
    peerDependenciesMeta:
      bluebird:
        optional: true

  /promise-retry@2.0.1:
    resolution: {integrity: sha512-y+WKFlBR8BGXnsNlIHFGPZmyDf3DFMoLhaflAnyZgV6rG6xu+JwesTo2Q9R6XwYmtmwAFCkAk3e35jEdoeh/3g==}
    engines: {node: '>=10'}
    dependencies:
      err-code: 2.0.3
      retry: 0.12.0

  /prompts-ncu@3.0.0:
    resolution: {integrity: sha512-qyz9UxZ5MlPKWVhWrCmSZ1ahm2GVYdjLb8og2sg0IPth1KRuhcggHGuijz0e41dkx35p1t1q3GRISGH7QGALFA==}
    engines: {node: '>= 14'}
    dependencies:
      kleur: 4.1.5
      sisteransi: 1.0.5

  /prompts@2.4.2:
    resolution: {integrity: sha512-NxNv/kLguCA7p3jE8oL2aEBsrJWgAakBpgmgK6lpPWV+WuOmY6r2/zbAVnP+T8bQlA0nzHXSJSJW0Hq7ylaD2Q==}
    engines: {node: '>= 6'}
    dependencies:
      kleur: 3.0.3
      sisteransi: 1.0.5

  /prop-types@15.8.1:
    resolution: {integrity: sha512-oj87CgZICdulUohogVAR7AjlC0327U4el4L6eAvOqCeudMDVU0NThNaV+b9Df4dXgSP1gXMTnPdhfe/2qDH5cg==}
    dependencies:
      loose-envify: 1.4.0
      object-assign: 4.1.1
      react-is: 16.13.1
    dev: true

  /propagate@2.0.1:
    resolution: {integrity: sha512-vGrhOavPSTz4QVNuBNdcNXePNdNMaO1xj9yBeH1ScQPjk/rhg9sSlCXPhMkFuaNNW/syTvYqsnbIJxMBfRbbag==}
    engines: {node: '>= 8'}
    dev: true

  /proto-list@1.2.4:
    resolution: {integrity: sha512-vtK/94akxsTMhe0/cbfpR+syPuszcuwhqVjJq26CuNDgFGj682oRBXOP5MJpv2r7JtE8MsiepGIqvvOTBwn2vA==}

  /pump@3.0.0:
    resolution: {integrity: sha512-LwZy+p3SFs1Pytd/jYct4wpv49HiYCqd9Rlc5ZVdk0V+8Yzv6jR5Blk3TRmPL1ft69TxP0IMZGJ+WPFU2BFhww==}
    dependencies:
      end-of-stream: 1.4.4
      once: 1.4.0

  /punycode@2.3.0:
    resolution: {integrity: sha512-rRV+zQD8tVFys26lAGR9WUuS4iUAngJScM+ZRSKtvl5tKeZ2t5bvdNFdNHBW9FWR4guGHlgmsZ1G7BSm2wTbuA==}
    engines: {node: '>=6'}

  /pupa@3.1.0:
    resolution: {integrity: sha512-FLpr4flz5xZTSJxSeaheeMKN/EDzMdK7b8PTOC6a5PYFKTucWbdqjgqaEyH0shFiSJrVB1+Qqi4Tk19ccU6Aug==}
    engines: {node: '>=12.20'}
    dependencies:
      escape-goat: 4.0.0

  /q@1.5.1:
    resolution: {integrity: sha512-kV/CThkXo6xyFEZUugw/+pIOywXcDbFYgSct5cT3gqlbkBE1SJdwy6UQoZvodiWF/ckQLZyDE/Bu1M6gVu5lVw==}
    engines: {node: '>=0.6.0', teleport: '>=0.2.0'}
    dev: true

  /qs@6.11.0:
    resolution: {integrity: sha512-MvjoMCJwEarSbUYk5O+nmoSzSutSsTwF85zcHPQ9OrlFoZOYIjaqBAJIqIXjptyD5vThxGq52Xu/MaJzRkIk4Q==}
    engines: {node: '>=0.6'}
    dependencies:
      side-channel: 1.0.4

  /query-string@7.1.3:
    resolution: {integrity: sha512-hh2WYhq4fi8+b+/2Kg9CEge4fDPvHS534aOOvOZeQ3+Vf2mCFsaFBYj0i+iXcAq6I9Vzp5fjMFBlONvayDC1qg==}
    engines: {node: '>=6'}
    dependencies:
      decode-uri-component: 0.2.2
      filter-obj: 1.1.0
      split-on-first: 1.1.0
      strict-uri-encode: 2.0.0

  /queue-microtask@1.2.3:
    resolution: {integrity: sha512-NuaNSa6flKT5JaSYQzJok04JzTL1CA6aGhv5rfLW3PgqA+M2ChpZQnAC8h8i4ZFkBS8X5RqkDBHA7r4hej3K9A==}

  /quick-lru@4.0.1:
    resolution: {integrity: sha512-ARhCpm70fzdcvNQfPoy49IaanKkTlRWF2JMzqhcJbhSFRZv7nPTvZJdcY7301IPmvW+/p0RgIWnQDLJxifsQ7g==}
    engines: {node: '>=8'}
    dev: true

  /quick-lru@5.1.1:
    resolution: {integrity: sha512-WuyALRjWPDGtt/wzJiadO5AXY+8hZ80hVpe6MyivgraREW751X3SbhRvG3eLKOYN+8VEvqLcf3wdnt44Z4S4SA==}
    engines: {node: '>=10'}

  /rambda@7.5.0:
    resolution: {integrity: sha512-y/M9weqWAH4iopRd7EHDEQQvpFPHj1AA3oHozE9tfITHUtTR7Z9PSlIRRG2l1GuW7sefC1cXFfIcF+cgnShdBA==}
    dev: true

  /randombytes@2.1.0:
    resolution: {integrity: sha512-vYl3iOX+4CKUWuxGi9Ukhie6fsqXqS9FE2Zaic4tNFD2N2QQaXOMFbuKK4QmDHC0JO6B1Zp41J0LpT0oR68amQ==}
    dependencies:
      safe-buffer: 5.2.1

  /rc-config-loader@4.1.3:
    resolution: {integrity: sha512-kD7FqML7l800i6pS6pvLyIE2ncbk9Du8Q0gp/4hMPhJU6ZxApkoLcGD8ZeqgiAlfwZ6BlETq6qqe+12DUL207w==}
    dependencies:
      debug: 4.3.4(supports-color@8.1.1)
      js-yaml: 4.1.0
      json5: 2.2.3
      require-from-string: 2.0.2
    transitivePeerDependencies:
      - supports-color

  /rc@1.2.8:
    resolution: {integrity: sha512-y3bGgqKj3QBdxLbLkomlohkvsA8gdAiUQlSBJnBhfn+BPxg4bc62d8TcBW15wavDfgexCgccckhcZvywyQYPOw==}
    hasBin: true
    dependencies:
      deep-extend: 0.6.0
      ini: 1.3.8
      minimist: 1.2.8
      strip-json-comments: 2.0.1

  /react-is@16.13.1:
    resolution: {integrity: sha512-24e6ynE2H+OKt4kqsOvNd8kBpV65zoxbA4BVsEOB3ARVWQki/DHzaUoC5KuON/BiccDaCCTZBuOcfZs70kR8bQ==}
    dev: true

  /read-package-json-fast@3.0.2:
    resolution: {integrity: sha512-0J+Msgym3vrLOUB3hzQCuZHII0xkNGCtz/HJH9xZshwv9DbDwkw1KaE3gx/e2J5rpEY5rtOy6cyhKOPrkP7FZw==}
    engines: {node: ^14.17.0 || ^16.13.0 || >=18.0.0}
    dependencies:
      json-parse-even-better-errors: 3.0.0
      npm-normalize-package-bin: 3.0.1

  /read-package-json@6.0.4:
    resolution: {integrity: sha512-AEtWXYfopBj2z5N5PbkAOeNHRPUg5q+Nen7QLxV8M2zJq1ym6/lCz3fYNTCXe19puu2d06jfHhrP7v/S2PtMMw==}
    engines: {node: ^14.17.0 || ^16.13.0 || >=18.0.0}
    dependencies:
      glob: 10.3.12
      json-parse-even-better-errors: 3.0.0
      normalize-package-data: 5.0.0
      npm-normalize-package-bin: 3.0.1

  /read-pkg-up@3.0.0:
    resolution: {integrity: sha512-YFzFrVvpC6frF1sz8psoHDBGF7fLPc+llq/8NB43oagqWkx8ar5zYtsTORtOjw9W2RHLpWP+zTWwBvf1bCmcSw==}
    engines: {node: '>=4'}
    dependencies:
      find-up: 2.1.0
      read-pkg: 3.0.0
    dev: true

  /read-pkg-up@7.0.1:
    resolution: {integrity: sha512-zK0TB7Xd6JpCLmlLmufqykGE+/TlOePD6qKClNW7hHDKFh/J7/7gCWGR7joEQEW1bKq3a3yUZSObOoWLFQ4ohg==}
    engines: {node: '>=8'}
    dependencies:
      find-up: 4.1.0
      read-pkg: 5.2.0
      type-fest: 0.8.1

  /read-pkg@3.0.0:
    resolution: {integrity: sha512-BLq/cCO9two+lBgiTYNqD6GdtK8s4NpaWrl6/rCO9w0TUS8oJl7cmToOZfRYllKTISY6nt1U7jQ53brmKqY6BA==}
    engines: {node: '>=4'}
    dependencies:
      load-json-file: 4.0.0
      normalize-package-data: 2.5.0
      path-type: 3.0.0
    dev: true

  /read-pkg@5.2.0:
    resolution: {integrity: sha512-Ug69mNOpfvKDAc2Q8DRpMjjzdtrnv9HcSMX+4VsZxD1aZ6ZzrIE7rlzXBtWTyhULSMKg076AW6WR5iZpD0JiOg==}
    engines: {node: '>=8'}
    dependencies:
      '@types/normalize-package-data': 2.4.1
      normalize-package-data: 2.5.0
      parse-json: 5.2.0
      type-fest: 0.6.0

  /read-yaml-file@1.1.0:
    resolution: {integrity: sha512-VIMnQi/Z4HT2Fxuwg5KrY174U1VdUIASQVWXXyqtNRtxSr9IYkn1rsI6Tb6HsrHCmB7gVpNwX6JxPTHcH6IoTA==}
    engines: {node: '>=6'}
    dependencies:
      graceful-fs: 4.2.11
      js-yaml: 3.14.1
      pify: 4.0.1
      strip-bom: 3.0.0

  /read-yaml-file@2.1.0:
    resolution: {integrity: sha512-UkRNRIwnhG+y7hpqnycCL/xbTk7+ia9VuVTC0S+zVbwd65DI9eUpRMfsWIGrCWxTU/mi+JW8cHQCrv+zfCbEPQ==}
    engines: {node: '>=10.13'}
    dependencies:
      js-yaml: 4.1.0
      strip-bom: 4.0.0
    dev: true

  /readable-stream@1.0.34:
    resolution: {integrity: sha512-ok1qVCJuRkNmvebYikljxJA/UEsKwLl2nI1OmaqAu4/UE+h0wKCHok4XkL/gvi39OacXvw59RJUOFUkDib2rHg==}
    dependencies:
      core-util-is: 1.0.3
      inherits: 2.0.4
      isarray: 0.0.1
      string_decoder: 0.10.31
    dev: true

  /readable-stream@2.3.7:
    resolution: {integrity: sha512-Ebho8K4jIbHAxnuxi7o42OrZgF/ZTNcsZj6nRKyUmkhLFq8CHItp/fy6hQZuZmP/n3yZ9VBUbp4zz/mX8hmYPw==}
    dependencies:
      core-util-is: 1.0.3
      inherits: 2.0.4
      isarray: 1.0.0
      process-nextick-args: 2.0.1
      safe-buffer: 5.1.2
      string_decoder: 1.1.1
      util-deprecate: 1.0.2

  /readable-stream@3.6.1:
    resolution: {integrity: sha512-+rQmrWMYGA90yenhTYsLWAsLsqVC8osOw6PKE1HDYiO0gdPeKe/xDHNzIAIn4C91YQ6oenEhfYqqc1883qHbjQ==}
    engines: {node: '>= 6'}
    dependencies:
      inherits: 2.0.4
      string_decoder: 1.3.0
      util-deprecate: 1.0.2

  /readdirp@3.6.0:
    resolution: {integrity: sha512-hOS089on8RduqdbhvQ5Z37A0ESjsqz6qnRcffsMU3495FuTdqSm+7bhJ29JvIOsBDEEnan5DPu9t3To9VRlMzA==}
    engines: {node: '>=8.10.0'}
    dependencies:
      picomatch: 2.3.1
    dev: true

  /readline-sync@1.4.10:
    resolution: {integrity: sha512-gNva8/6UAe8QYepIQH/jQ2qn91Qj0B9sYjMBBs3QOB8F2CXcKgLxQaJRP76sWVRQt+QU+8fAkCbCvjjMFu7Ycw==}
    engines: {node: '>= 0.8.0'}

  /redent@3.0.0:
    resolution: {integrity: sha512-6tDA8g98We0zd0GvVeMT9arEOnTw9qM03L9cJXaCjrip1OO764RDBLBfrB4cwzNGDj5OA5ioymC9GkizgWJDUg==}
    engines: {node: '>=8'}
    dependencies:
      indent-string: 4.0.0
      strip-indent: 3.0.0
    dev: true

  /redeyed@2.1.1:
    resolution: {integrity: sha512-FNpGGo1DycYAdnrKFxCMmKYgo/mILAqtRYbkdQD8Ep/Hk2PQ5+aEAEx+IU713RTDmuBaH0c8P5ZozurNu5ObRQ==}
    dependencies:
      esprima: 4.0.1

  /reduce-to-639-1@1.1.0:
    resolution: {integrity: sha512-9yy/xgTE8qPlZKQrQmyCU1Y1ZSnnOCP4K0Oe1YrBtteUmVXk0AgyINp0NS5kHGzZfpvjgHr6ygFZc9fpqf7moQ==}

  /reflect.getprototypeof@1.0.4:
    resolution: {integrity: sha512-ECkTw8TmJwW60lOTR+ZkODISW6RQ8+2CL3COqtiJKLd6MmB45hN51HprHFziKLGkAuTGQhBb91V8cy+KHlaCjw==}
    engines: {node: '>= 0.4'}
    dependencies:
      call-bind: 1.0.2
      define-properties: 1.2.1
      es-abstract: 1.22.2
      get-intrinsic: 1.2.1
      globalthis: 1.0.3
      which-builtin-type: 1.1.3
    dev: true

  /regenerator-runtime@0.13.11:
    resolution: {integrity: sha512-kY1AZVr2Ra+t+piVaJ4gxaFaReZVH40AKNo7UCX6W+dEwBo/2oZJzqfuN1qLq1oL45o56cPaTXELwrTh8Fpggg==}

  /regexp-tree@0.1.27:
    resolution: {integrity: sha512-iETxpjK6YoRWJG5o6hXLwvjYAoW+FEZn9os0PD/b6AP6xQwsa/Y7lCVgIixBbUPMfhu+i2LtdeAqVTgGlQarfA==}
    hasBin: true
    dev: true

  /regexp.prototype.flags@1.5.1:
    resolution: {integrity: sha512-sy6TXMN+hnP/wMy+ISxg3krXx7BAtWVO4UouuCN/ziM9UEne0euamVNafDfvC83bRNr95y0V5iijeDQFUNpvrg==}
    engines: {node: '>= 0.4'}
    dependencies:
      call-bind: 1.0.2
      define-properties: 1.2.1
      set-function-name: 2.0.1
    dev: true

  /regexpp@3.2.0:
    resolution: {integrity: sha512-pq2bWo9mVD43nbts2wGv17XLiNLya+GklZ8kaDLV2Z08gDCsGpnKn9BFMepvWuHCbyVvY7J5o5+BVvoQbmlJLg==}
    engines: {node: '>=8'}
    dev: true

  /registry-auth-token@4.2.2:
    resolution: {integrity: sha512-PC5ZysNb42zpFME6D/XlIgtNGdTl8bBOCw90xQLVMpzuuubJKYDWFAEuUNc+Cn8Z8724tg2SDhDRrkVEsqfDMg==}
    engines: {node: '>=6.0.0'}
    dependencies:
      rc: 1.2.8

  /registry-auth-token@5.0.2:
    resolution: {integrity: sha512-o/3ikDxtXaA59BmZuZrJZDJv8NMDGSj+6j6XaeBmHw8eY1i1qd9+6H+LjVvQXx3HN6aRCGa1cUdJ9RaJZUugnQ==}
    engines: {node: '>=14'}
    dependencies:
      '@pnpm/npm-conf': 2.2.2

  /registry-url@5.1.0:
    resolution: {integrity: sha512-8acYXXTI0AkQv6RAOjE3vOaIXZkT9wo4LOFbBKYQEEnnMNBpKqdUrI6S4NT0KPIo/WVvJ5tE/X5LF/TQUf0ekw==}
    engines: {node: '>=8'}
    dependencies:
      rc: 1.2.8

  /registry-url@6.0.1:
    resolution: {integrity: sha512-+crtS5QjFRqFCoQmvGduwYWEBng99ZvmFvF+cUJkGYF1L1BfU8C6Zp9T7f5vPAwyLkUExpvK+ANVZmGU49qi4Q==}
    engines: {node: '>=12'}
    dependencies:
      rc: 1.2.8

  /regjsparser@0.10.0:
    resolution: {integrity: sha512-qx+xQGZVsy55CH0a1hiVwHmqjLryfh7wQyF5HO07XJ9f7dQMY/gPQHhlyDkIzJKC+x2fUCpCcUODUUUFrm7SHA==}
    hasBin: true
    dependencies:
      jsesc: 0.5.0
    dev: true

  /remote-git-tags@3.0.0:
    resolution: {integrity: sha512-C9hAO4eoEsX+OXA4rla66pXZQ+TLQ8T9dttgQj18yuKlPMTVkIkdYXvlMC55IuUsIkV6DpmQYi10JKFLaU+l7w==}
    engines: {node: '>=8'}

  /replace-in-file@7.1.0:
    resolution: {integrity: sha512-1uZmJ78WtqNYCSuPC9IWbweXkGxPOtk2rKuar8diTw7naVIQZiE3Tm8ACx2PCMXDtVH6N+XxwaRY2qZ2xHPqXw==}
    engines: {node: '>=10'}
    hasBin: true
    dependencies:
      chalk: 4.1.2
      glob: 8.1.0
      yargs: 17.7.2

  /require-directory@2.1.1:
    resolution: {integrity: sha512-fGxEI7+wsG9xrvdjsrlmL22OMTTiHRwAMroiEeMgq8gzoLC/PQr7RsRDSTLUg/bZAZtF+TVIkHc6/4RIKrui+Q==}
    engines: {node: '>=0.10.0'}

  /require-from-string@2.0.2:
    resolution: {integrity: sha512-Xf0nWe6RseziFMu+Ap9biiUbmplq6S9/p+7w7YXP/JBHhrUDDUhwa+vANyubuqfZWTveU//DYVGsDG7RKL/vEw==}
    engines: {node: '>=0.10.0'}

  /resolve-alpn@1.2.1:
    resolution: {integrity: sha512-0a1F4l73/ZFZOakJnQ3FvkJ2+gSTQWz/r2KE5OdDY0TxPm5h4GkqkWWfM47T7HsbnOtcJVEF4epCVy6u7Q3K+g==}

  /resolve-dir@1.0.1:
    resolution: {integrity: sha512-R7uiTjECzvOsWSfdM0QKFNBVFcK27aHOUwdvK53BcW8zqnGdYp0Fbj82cy54+2A4P2tFM22J5kRfe1R+lM/1yg==}
    engines: {node: '>=0.10.0'}
    dependencies:
      expand-tilde: 2.0.2
      global-modules: 1.0.0
    dev: true

  /resolve-from@4.0.0:
    resolution: {integrity: sha512-pb/MYmXstAkysRFx8piNI1tGFNQIFA3vkE3Gq4EuA1dF6gHp/+vgZqsCGJapvy8N3Q+4o7FwvquPJcnZ7RYy4g==}
    engines: {node: '>=4'}

  /resolve-from@5.0.0:
    resolution: {integrity: sha512-qYg9KP24dD5qka9J47d0aVky0N+b4fTU89LN9iDnjB5waksiC49rvMB0PrUJQGoTmH50XPiqOvAjDfaijGxYZw==}
    engines: {node: '>=8'}
    dev: true

  /resolve-global@1.0.0:
    resolution: {integrity: sha512-zFa12V4OLtT5XUX/Q4VLvTfBf+Ok0SPc1FNGM/z9ctUdiU618qwKpWnd0CHs3+RqROfyEg/DhuHbMWYqcgljEw==}
    engines: {node: '>=8'}
    dependencies:
      global-dirs: 0.1.1
    dev: true

  /resolve-pkg-maps@1.0.0:
    resolution: {integrity: sha512-seS2Tj26TBVOC2NIc2rOe2y2ZO7efxITtLZcGSOnHHNOQ7CkiUBfw0Iw2ck6xkIhPwLhKNLS8BO+hEpngQlqzw==}
    dev: true

  /resolve.exports@2.0.2:
    resolution: {integrity: sha512-X2UW6Nw3n/aMgDVy+0rSqgHlv39WZAlZrXCdnbyEiKm17DSqHX4MmQMaST3FbeWR5FTuRcUwYAziZajji0Y7mg==}
    engines: {node: '>=10'}

  /resolve@1.19.0:
    resolution: {integrity: sha512-rArEXAgsBG4UgRGcynxWIWKFvh/XZCcS8UJdHhwy91zwAvCZIbcs+vAbflgBnNjYMs/i/i+/Ux6IZhML1yPvxg==}
    dependencies:
      is-core-module: 2.13.1
      path-parse: 1.0.7

  /resolve@1.22.1:
    resolution: {integrity: sha512-nBpuuYuY5jFsli/JIs1oldw6fOQCBioohqWZg/2hiaOybXOft4lonv85uDOKXdf8rhyK159cxU5cDcK/NKk8zw==}
    hasBin: true
    dependencies:
      is-core-module: 2.13.1
      path-parse: 1.0.7
      supports-preserve-symlinks-flag: 1.0.0

  /resolve@1.22.8:
    resolution: {integrity: sha512-oKWePCxqpd6FlLvGV1VU0x7bkPmmCNolxzjMf4NczoDnQcIWrAF+cPtZn5i6n+RfD2d9i0tzpKnG6Yk168yIyw==}
    hasBin: true
    dependencies:
      is-core-module: 2.13.1
      path-parse: 1.0.7
      supports-preserve-symlinks-flag: 1.0.0

  /resolve@2.0.0-next.4:
    resolution: {integrity: sha512-iMDbmAWtfU+MHpxt/I5iWI7cY6YVEZUQ3MBgPQ++XD1PELuJHIl82xBmObyP2KyQmkNB2dsqF7seoQQiAn5yDQ==}
    hasBin: true
    dependencies:
      is-core-module: 2.13.1
      path-parse: 1.0.7
      supports-preserve-symlinks-flag: 1.0.0
    dev: true

  /responselike@1.0.2:
    resolution: {integrity: sha512-/Fpe5guzJk1gPqdJLJR5u7eG/gNY4nImjbRDaVWVMRhne55TCmj2i9Q+54PBRfatRC8v/rIiv9BN0pMd9OV5EQ==}
    dependencies:
      lowercase-keys: 1.0.1

  /responselike@2.0.1:
    resolution: {integrity: sha512-4gl03wn3hj1HP3yzgdI7d3lCkF95F21Pz4BPGvKHinyQzALR5CapwC8yIi0Rh58DEMQ/SguC03wFj2k0M/mHhw==}
    dependencies:
      lowercase-keys: 2.0.0

  /responselike@3.0.0:
    resolution: {integrity: sha512-40yHxbNcl2+rzXvZuVkrYohathsSJlMTXKryG5y8uciHv1+xDLHQpgjG64JUO9nrEq2jGLH6IZ8BcZyw3wrweg==}
    engines: {node: '>=14.16'}
    dependencies:
      lowercase-keys: 3.0.0

  /restore-cursor@2.0.0:
    resolution: {integrity: sha512-6IzJLuGi4+R14vwagDHX+JrXmPVtPpn4mffDJ1UdR7/Edm87fl6yi8mMBIVvFtJaNTUvjughmW4hwLhRG7gC1Q==}
    engines: {node: '>=4'}
    dependencies:
      onetime: 2.0.1
      signal-exit: 3.0.7
    dev: true

  /restore-cursor@3.1.0:
    resolution: {integrity: sha512-l+sSefzHpj5qimhFSE5a8nufZYAM3sBSVMAPtYkmC+4EH2anSGaEMXSD0izRQbu9nfyQ9y5JrVmp7E8oZrUjvA==}
    engines: {node: '>=8'}
    dependencies:
      onetime: 5.1.2
      signal-exit: 3.0.7

  /retry@0.12.0:
    resolution: {integrity: sha512-9LkiTwjUh6rT555DtE9rTX+BKByPfrMzEAtnlEtdEwr3Nkffwiihqe2bWADg+OQRjt9gl6ICdmB/ZFDCGAtSow==}
    engines: {node: '>= 4'}

  /retry@0.13.1:
    resolution: {integrity: sha512-XQBQ3I8W1Cge0Seh+6gjj03LbmRFWuoszgK9ooCpwYIrhhoO80pfq4cUkU5DkknwfOfFteRwlZ56PYOGYyFWdg==}
    engines: {node: '>= 4'}

  /reusify@1.0.4:
    resolution: {integrity: sha512-U9nH88a3fc/ekCF1l0/UP1IosiuIjyTh7hBvXVMHYgVcfGvt897Xguj2UOLDeI5BG2m7/uwyaLVT6fbtCwTyzw==}
    engines: {iojs: '>=1.0.0', node: '>=0.10.0'}

  /rimraf@2.6.3:
    resolution: {integrity: sha512-mwqeW5XsA2qAejG46gYdENaxXjx9onRNCfn7L0duuP4hCuTIi/QO7PDK07KJfp1d+izWPrzEJDcSqBa0OZQriA==}
    hasBin: true
    dependencies:
      glob: 7.2.3
    dev: true

  /rimraf@3.0.2:
    resolution: {integrity: sha512-JZkJMZkAGFFPP2YqXZXPbMlMBgsxzE8ILs4lMIX/2o0L9UBw9O/Y3o6wFw/i9YLapcUJWwqbi3kdxIPdC62TIA==}
    hasBin: true
    dependencies:
      glob: 7.2.3

  /rimraf@4.4.1:
    resolution: {integrity: sha512-Gk8NlF062+T9CqNGn6h4tls3k6T1+/nXdOcSZVikNVtlRdYpA7wRJJMoXmuvOnLW844rPjdQ7JgXCYM6PPC/og==}
    engines: {node: '>=14'}
    hasBin: true
    dependencies:
      glob: 9.3.0

  /rimraf@5.0.5:
    resolution: {integrity: sha512-CqDakW+hMe/Bz202FPEymy68P+G50RfMQK+Qo5YUqc9SPipvbGjCGKd0RSKEelbsfQuw3g5NZDSrlZZAJurH1A==}
    engines: {node: '>=14'}
    hasBin: true
    dependencies:
      glob: 10.3.12

  /run-async@2.4.1:
    resolution: {integrity: sha512-tvVnVv01b8c1RrA6Ep7JkStj85Guv/YrMcwqYQnwjsAS2cTmmPGBBjAjpCW7RrSodNSoE2/qg9O4bceNvUuDgQ==}
    engines: {node: '>=0.12.0'}

  /run-parallel@1.2.0:
    resolution: {integrity: sha512-5l4VyZR86LZ/lDxZTR6jqL8AFE2S0IFLMP26AbjsLVADxHdhB/c0GUsH+y39UfCi3dzz8OlQuPmnaJOMoDHQBA==}
    dependencies:
      queue-microtask: 1.2.3

  /run-script-os@1.1.6:
    resolution: {integrity: sha512-ql6P2LzhBTTDfzKts+Qo4H94VUKpxKDFz6QxxwaUZN0mwvi7L3lpOI7BqPCq7lgDh3XLl0dpeXwfcVIitlrYrw==}
    hasBin: true
    dev: true

  /rxjs@6.6.7:
    resolution: {integrity: sha512-hTdwr+7yYNIT5n4AMYp85KA6yw2Va0FLa3Rguvbpa4W3I5xynaBZo41cM3XM+4Q6fRMj3sBYIR1VAmZMXYJvRQ==}
    engines: {npm: '>=2.0.0'}
    dependencies:
      tslib: 1.14.1
    dev: true

  /rxjs@7.8.0:
    resolution: {integrity: sha512-F2+gxDshqmIub1KdvZkaEfGDwLNpPvk9Fs6LD/MyQxNgMds/WH9OdDDXOmxUZpME+iSK3rQCctkL0DYyytUqMg==}
    dependencies:
      tslib: 2.6.2

  /rxjs@7.8.1:
    resolution: {integrity: sha512-AA3TVj+0A2iuIoQkWEK/tqFjBq2j+6PO6Y0zJcvzLAFhEFIO3HL0vls9hWLncZbAAbK0mar7oZ4V079I/qPMxg==}
    dependencies:
      tslib: 2.6.2
    dev: true

  /safe-array-concat@1.0.1:
    resolution: {integrity: sha512-6XbUAseYE2KtOuGueyeobCySj9L4+66Tn6KQMOPQJrAJEowYKW/YR/MGJZl7FdydUdaFu4LYyDZjxf4/Nmo23Q==}
    engines: {node: '>=0.4'}
    dependencies:
      call-bind: 1.0.2
      get-intrinsic: 1.2.1
      has-symbols: 1.0.3
      isarray: 2.0.5
    dev: true

  /safe-buffer@5.1.2:
    resolution: {integrity: sha512-Gd2UZBJDkXlY7GbJxfsE8/nvKkUEU1G38c1siN6QP6a9PT9MmHB8GnpscSmMJSoF8LOIrt8ud/wPtojys4G6+g==}

  /safe-buffer@5.2.1:
    resolution: {integrity: sha512-rp3So07KcdmmKbGvgaNxQSJr7bGVSVk5S9Eq1F+ppbRo70+YeaDxkw5Dd8NPN+GD6bjnYm2VuPuCXmpuYvmCXQ==}

  /safe-regex-test@1.0.0:
    resolution: {integrity: sha512-JBUUzyOgEwXQY1NuPtvcj/qcBDbDmEvWufhlnXZIm75DEHp+afM1r1ujJpJsV/gSM4t59tpDyPi1sd6ZaPFfsA==}
    dependencies:
      call-bind: 1.0.2
      get-intrinsic: 1.2.1
      is-regex: 1.1.4
    dev: true

  /safer-buffer@2.1.2:
    resolution: {integrity: sha512-YZo3K82SD7Riyi0E1EQPojLz7kpepnSQI9IyPbHHg1XXXevb5dJI7tpyN2ADxGcQbHG7vcyRHk0cbwqcQriUtg==}

  /schema-utils@3.2.0:
    resolution: {integrity: sha512-0zTyLGyDJYd/MBxG1AhJkKa6fpEBds4OQO2ut0w7OYG+ZGhGea09lijvzsqegYSik88zc7cUtIlnnO+/BvD6gQ==}
    engines: {node: '>= 10.13.0'}
    dependencies:
      '@types/json-schema': 7.0.14
      ajv: 6.12.6
      ajv-keywords: 3.5.2(ajv@6.12.6)

  /section-matter@1.0.0:
    resolution: {integrity: sha512-vfD3pmTzGpufjScBh50YHKzEu2lxBWhVEHsNGoEXmCmn2hKGfeNLYMzCJpe8cD7gqX7TJluOVpBkAequ6dgMmA==}
    engines: {node: '>=4'}
    dependencies:
      extend-shallow: 2.0.1
      kind-of: 6.0.3

  /semver-diff@4.0.0:
    resolution: {integrity: sha512-0Ju4+6A8iOnpL/Thra7dZsSlOHYAHIeMxfhWQRI1/VLcT3WDBZKKtQt/QkBOsiIN9ZpuvHE6cGZ0x4glCMmfiA==}
    engines: {node: '>=12'}
    dependencies:
      semver: 7.6.0

  /semver-utils@1.1.4:
    resolution: {integrity: sha512-EjnoLE5OGmDAVV/8YDoN5KiajNadjzIp9BAHOhYeQHt7j0UWxjmgsx4YD48wp4Ue1Qogq38F1GNUJNqF1kKKxA==}

  /semver@5.7.2:
    resolution: {integrity: sha512-cBznnQ9KjJqU67B52RMC65CMarK2600WFnbkcaiwWq3xy/5haFJlshgnpjovMVJ+Hff49d8GEn0b87C5pDQ10g==}
    hasBin: true

  /semver@6.3.1:
    resolution: {integrity: sha512-BR7VvDCVHO+q2xBEWskxS6DJE1qRnb7DxzUrogb71CWoSficBxYsiAGd+Kl0mmq/MprG9yArRkyrQxTO6XjMzA==}
    hasBin: true

  /semver@7.3.8:
    resolution: {integrity: sha512-NB1ctGL5rlHrPJtFDVIVzTyQylMLu9N9VICA6HSFJo8MCGVTMW6gfpicwKmmK/dAjTOrqu5l63JJOpDSrAis3A==}
    engines: {node: '>=10'}
    hasBin: true
    dependencies:
      lru-cache: 6.0.0

  /semver@7.5.0:
    resolution: {integrity: sha512-+XC0AD/R7Q2mPSRuy2Id0+CGTZ98+8f+KvwirxOKIEyid+XSx6HbC63p+O4IndTHuX5Z+JxQ0TghCkO5Cg/2HA==}
    engines: {node: '>=10'}
    hasBin: true
    dependencies:
      lru-cache: 6.0.0
    dev: true

  /semver@7.5.2:
    resolution: {integrity: sha512-SoftuTROv/cRjCze/scjGyiDtcUyxw1rgYQSZY7XTmtR5hX+dm76iDbTH8TkLPHCQmlbQVSSbNZCPM2hb0knnQ==}
    engines: {node: '>=10'}
    hasBin: true
    dependencies:
      lru-cache: 6.0.0
    dev: true

  /semver@7.5.4:
    resolution: {integrity: sha512-1bCSESV6Pv+i21Hvpxp3Dx+pSD8lIPt8uVjRrxAUt/nbswYc+tK6Y2btiULjd4+fnq15PX+nqQDC7Oft7WkwcA==}
    engines: {node: '>=10'}
    hasBin: true
    dependencies:
      lru-cache: 6.0.0

  /semver@7.6.0:
    resolution: {integrity: sha512-EnwXhrlwXMk9gKu5/flx5sv/an57AkRplG3hTK68W7FRDN+k+OWBj65M7719OkA82XLBxrcX0KSHj+X5COhOVg==}
    engines: {node: '>=10'}
    hasBin: true
    dependencies:
      lru-cache: 6.0.0

  /semver@7.6.2:
    resolution: {integrity: sha512-FNAIBWCx9qcRhoHcgcJ0gvU7SN1lYU2ZXuSfl04bSC5OpvDHFyJCjdNHomPXxjQlCBU67YW64PzY7/VIEH7F2w==}
    engines: {node: '>=10'}
    hasBin: true

  /sentence-case@2.1.1:
    resolution: {integrity: sha512-ENl7cYHaK/Ktwk5OTD+aDbQ3uC8IByu/6Bkg+HDv8Mm+XnBnppVNalcfJTNsp1ibstKh030/JKQQWglDvtKwEQ==}
    dependencies:
      no-case: 2.3.2
      upper-case-first: 1.1.2

  /sentence-case@3.0.4:
    resolution: {integrity: sha512-8LS0JInaQMCRoQ7YUytAo/xUu5W2XnQxV2HI/6uM6U7CITS1RqPElr30V6uIqyMKM9lJGRVFy5/4CuzcixNYSg==}
    dependencies:
      no-case: 3.0.4
      tslib: 2.6.2
      upper-case-first: 2.0.2

  /serialize-javascript@6.0.0:
    resolution: {integrity: sha512-Qr3TosvguFt8ePWqsvRfrKyQXIiW+nGbYpy8XK24NQHE83caxWt+mIymTT19DGFbNWNLfEwsrkSmN64lVWB9ag==}
    dependencies:
      randombytes: 2.1.0
    dev: true

  /serialize-javascript@6.0.1:
    resolution: {integrity: sha512-owoXEFjWRllis8/M1Q+Cw5k8ZH40e3zhp/ovX+Xr/vi1qj6QesbyXXViFbpNvWvPNAD62SutwEXavefrLJWj7w==}
    dependencies:
      randombytes: 2.1.0

  /set-blocking@2.0.0:
    resolution: {integrity: sha512-KiKBS8AnWGEyLzofFfmvKwpdPzqiy16LvQfK3yv/fVH7Bj13/wl3JSR1J+rfgRE9q7xUJK4qvgS8raSOeLUehw==}

  /set-function-name@2.0.1:
    resolution: {integrity: sha512-tMNCiqYVkXIZgc2Hnoy2IvC/f8ezc5koaRFkCjrpWzGpCd3qbZXPzVy9MAZzK1ch/X0jvSkojys3oqJN0qCmdA==}
    engines: {node: '>= 0.4'}
    dependencies:
      define-data-property: 1.1.0
      functions-have-names: 1.2.3
      has-property-descriptors: 1.0.0
    dev: true

  /setimmediate@1.0.5:
    resolution: {integrity: sha512-MATJdZp8sLqDl/68LfQmbP8zKPLQNV6BIZoIgrscFDQ+RsvK/BxeDQOgyxKKoh0y/8h3BqVFnCqQ/gd+reiIXA==}

  /sharp@0.33.2:
    resolution: {integrity: sha512-WlYOPyyPDiiM07j/UO+E720ju6gtNtHjEGg5vovUk1Lgxyjm2LFO+37Nt/UI3MMh2l6hxTWQWi7qk3cXJTutcQ==}
    engines: {libvips: '>=8.15.1', node: ^18.17.0 || ^20.3.0 || >=21.0.0}
    requiresBuild: true
    dependencies:
      color: 4.2.3
      detect-libc: 2.0.2
      semver: 7.6.0
    optionalDependencies:
      '@img/sharp-darwin-arm64': 0.33.2
      '@img/sharp-darwin-x64': 0.33.2
      '@img/sharp-libvips-darwin-arm64': 1.0.1
      '@img/sharp-libvips-darwin-x64': 1.0.1
      '@img/sharp-libvips-linux-arm': 1.0.1
      '@img/sharp-libvips-linux-arm64': 1.0.1
      '@img/sharp-libvips-linux-s390x': 1.0.1
      '@img/sharp-libvips-linux-x64': 1.0.1
      '@img/sharp-libvips-linuxmusl-arm64': 1.0.1
      '@img/sharp-libvips-linuxmusl-x64': 1.0.1
      '@img/sharp-linux-arm': 0.33.2
      '@img/sharp-linux-arm64': 0.33.2
      '@img/sharp-linux-s390x': 0.33.2
      '@img/sharp-linux-x64': 0.33.2
      '@img/sharp-linuxmusl-arm64': 0.33.2
      '@img/sharp-linuxmusl-x64': 0.33.2
      '@img/sharp-wasm32': 0.33.2
      '@img/sharp-win32-ia32': 0.33.2
      '@img/sharp-win32-x64': 0.33.2
    dev: true

  /shebang-command@2.0.0:
    resolution: {integrity: sha512-kHxr2zZpYtdmrN1qDjrrX/Z1rR1kG8Dx+gkpK1G4eXmvXswmcE1hTWBWYUzlraYw1/yZp6YuDY77YtvbN0dmDA==}
    engines: {node: '>=8'}
    dependencies:
      shebang-regex: 3.0.0

  /shebang-regex@3.0.0:
    resolution: {integrity: sha512-7++dFhtcx3353uBaq8DDR4NuxBetBzC7ZQOhmTQInHEd6bSrXdiEyzCvG07Z44UYdLShWUyXt5M/yhz8ekcb1A==}
    engines: {node: '>=8'}

  /shell-quote@1.8.1:
    resolution: {integrity: sha512-6j1W9l1iAs/4xYBI1SYOVZyFcCis9b4KCLQ8fgAGG07QvzaRLVVRQvAy85yNmmZSjYjg4MWh4gNvlPujU/5LpA==}
    dev: true

  /side-channel@1.0.4:
    resolution: {integrity: sha512-q5XPytqFEIKHkGdiMIrY10mvLRvnQh42/+GoBlFW3b2LXLE2xxJpZFdm94we0BaoV3RwJyGqg5wS7epxTv0Zvw==}
    dependencies:
      call-bind: 1.0.2
      get-intrinsic: 1.2.1
      object-inspect: 1.12.3

  /signal-exit@3.0.7:
    resolution: {integrity: sha512-wnD2ZE+l+SPC/uoS0vXeE9L1+0wuaMqKlfz9AMUo38JsyLSBWSFcHR1Rri62LZc12vLr1gb3jl7iwQhgwpAbGQ==}

  /signal-exit@4.1.0:
    resolution: {integrity: sha512-bzyZ1e88w9O1iNJbKnOlvYTrWPDl46O1bG0D3XInv+9tkPrxrN8jUUTiFlDkkmKWgn1M6CfIA13SuGqOa9Korw==}
    engines: {node: '>=14'}

  /sigstore@1.6.0:
    resolution: {integrity: sha512-QODKff/qW/TXOZI6V/Clqu74xnInAS6it05mufj4/fSewexLtfEntgLZZcBtUK44CDQyUE5TUXYy1ARYzlfG9g==}
    engines: {node: ^14.17.0 || ^16.13.0 || >=18.0.0}
    hasBin: true
    dependencies:
      '@sigstore/protobuf-specs': 0.1.0
      '@sigstore/tuf': 1.0.0
      make-fetch-happen: 11.1.1
      tuf-js: 1.1.7
    transitivePeerDependencies:
      - supports-color

  /simple-git@3.19.1:
    resolution: {integrity: sha512-Ck+rcjVaE1HotraRAS8u/+xgTvToTuoMkT9/l9lvuP5jftwnYUp6DwuJzsKErHgfyRk8IB8pqGHWEbM3tLgV1w==}
    dependencies:
      '@kwsites/file-exists': 1.1.1
      '@kwsites/promise-deferred': 1.1.1
      debug: 4.3.4(supports-color@8.1.1)
    transitivePeerDependencies:
      - supports-color

  /simple-swizzle@0.2.2:
    resolution: {integrity: sha512-JA//kQgZtbuY83m+xT+tXJkmJncGMTFT+C+g2h2R9uxkYIrE2yy9sgmcLhCnw57/WSD+Eh3J97FPEDFnbXnDUg==}
    dependencies:
      is-arrayish: 0.3.2

  /sinon@16.1.3:
    resolution: {integrity: sha512-mjnWWeyxcAf9nC0bXcPmiDut+oE8HYridTNzBbF98AYVLmWwGRp2ISEpyhYflG1ifILT+eNn3BmKUJPxjXUPlA==}
    dependencies:
      '@sinonjs/commons': 3.0.1
      '@sinonjs/fake-timers': 10.3.0
      '@sinonjs/samsam': 8.0.0
      diff: 5.2.0
      nise: 5.1.9
      supports-color: 7.2.0
    dev: true

  /sisteransi@1.0.5:
    resolution: {integrity: sha512-bLGGlR1QxBcynn2d5YmDX4MGjlZvy2MRBDRNHLJ8VI6l6+9FUiyTFNJ0IveOSP0bcXgVDPRcfGqA0pjaqUpfVg==}

  /slash@3.0.0:
    resolution: {integrity: sha512-g9Q1haeby36OSStwb4ntCGGGaKsaVSjQ68fBxoQcutl5fS1vuY18H3wSt3jFyFtrkx+Kz0V1G85A4MyAdDMi2Q==}
    engines: {node: '>=8'}

  /slash@4.0.0:
    resolution: {integrity: sha512-3dOsAHXXUkQTpOYcoAxLIorMTp4gIQr5IW3iVb7A7lFIp0VHhnynm9izx6TssdrIcVIESAlVjtnO2K8bg+Coew==}
    engines: {node: '>=12'}

  /slice-ansi@4.0.0:
    resolution: {integrity: sha512-qMCMfhY040cVHT43K9BFygqYbUPFZKHOg7K73mtTWJRb8pyP3fzf4Ixd5SzdEJQ6MRUg/WBnOLxghZtKKurENQ==}
    engines: {node: '>=10'}
    dependencies:
      ansi-styles: 4.3.0
      astral-regex: 2.0.0
      is-fullwidth-code-point: 3.0.0

  /smart-buffer@4.2.0:
    resolution: {integrity: sha512-94hK0Hh8rPqQl2xXc3HsaBoOXKV20MToPkcXvwbISWLEs+64sBq5kFgn2kJDHb1Pry9yrP0dxrCI9RRci7RXKg==}
    engines: {node: '>= 6.0.0', npm: '>= 3.0.0'}

  /snake-case@2.1.0:
    resolution: {integrity: sha512-FMR5YoPFwOLuh4rRz92dywJjyKYZNLpMn1R5ujVpIYkbA9p01fq8RMg0FkO4M+Yobt4MjHeLTJVm5xFFBHSV2Q==}
    dependencies:
      no-case: 2.3.2

  /snake-case@3.0.4:
    resolution: {integrity: sha512-LAOh4z89bGQvl9pFfNF8V146i7o7/CqFPbqzYgP+yYzDIDeS9HaNFtXABamRW+AQzEVODcvE79ljJ+8a9YSdMg==}
    dependencies:
      dot-case: 3.0.4
      tslib: 2.6.2

  /socks-proxy-agent@7.0.0:
    resolution: {integrity: sha512-Fgl0YPZ902wEsAyiQ+idGd1A7rSFx/ayC1CQVMw5P+EQx2V0SgpGtf6OKFhVjPflPUl9YMmEOnmfjCdMUsygww==}
    engines: {node: '>= 10'}
    dependencies:
      agent-base: 6.0.2
      debug: 4.3.4(supports-color@8.1.1)
      socks: 2.7.1
    transitivePeerDependencies:
      - supports-color

  /socks@2.7.1:
    resolution: {integrity: sha512-7maUZy1N7uo6+WVEX6psASxtNlKaNVMlGQKkG/63nEDdLOWNbiUMoLK7X4uYoLhQstau72mLgfEWcXcwsaHbYQ==}
    engines: {node: '>= 10.13.0', npm: '>= 3.0.0'}
    dependencies:
      ip: 2.0.1
      smart-buffer: 4.2.0

  /sort-json@2.0.1:
    resolution: {integrity: sha512-s8cs2bcsQCzo/P2T/uoU6Js4dS/jnX8+4xunziNoq9qmSpZNCrRIAIvp4avsz0ST18HycV4z/7myJ7jsHWB2XQ==}
    hasBin: true
    dependencies:
      detect-indent: 5.0.0
      detect-newline: 2.1.0
      minimist: 1.2.8

  /sort-object-keys@1.1.3:
    resolution: {integrity: sha512-855pvK+VkU7PaKYPc+Jjnmt4EzejQHyhhF33q31qG8x7maDzkeFhAAThdCYay11CISO+qAMwjOBP+fPZe0IPyg==}

  /sort-package-json@1.57.0:
    resolution: {integrity: sha512-FYsjYn2dHTRb41wqnv+uEqCUvBpK3jZcTp9rbz2qDTmel7Pmdtf+i2rLaaPMRZeSVM60V3Se31GyWFpmKs4Q5Q==}
    hasBin: true
    dependencies:
      detect-indent: 6.1.0
      detect-newline: 3.1.0
      git-hooks-list: 1.0.3
      globby: 10.0.0
      is-plain-obj: 2.1.0
      sort-object-keys: 1.1.3

  /sort-package-json@2.10.0:
    resolution: {integrity: sha512-MYecfvObMwJjjJskhxYfuOADkXp1ZMMnCFC8yhp+9HDsk7HhR336hd7eiBs96lTXfiqmUNI+WQCeCMRBhl251g==}
    hasBin: true
    dependencies:
      detect-indent: 7.0.1
      detect-newline: 4.0.1
      get-stdin: 9.0.0
      git-hooks-list: 3.1.0
      globby: 13.2.2
      is-plain-obj: 4.1.0
      semver: 7.6.0
      sort-object-keys: 1.1.3

  /source-map-support@0.5.21:
    resolution: {integrity: sha512-uBHU3L3czsIyYXKX88fdrGovxdSCoTGDRZ6SYXtSRxLZUzHg5P/66Ht6uoUlHu9EZod+inXhKo3qQgwXUT/y1w==}
    dependencies:
      buffer-from: 1.1.2
      source-map: 0.6.1

  /source-map@0.6.1:
    resolution: {integrity: sha512-UjgapumWlbMhkBgzT7Ykc5YXUT46F0iKu8SGXq0bcwP5dz/h0Plj6enJqjz1Zbq2l5WaqYnrVbwWOWMyF3F47g==}
    engines: {node: '>=0.10.0'}

  /spawn-command@0.0.2:
    resolution: {integrity: sha512-zC8zGoGkmc8J9ndvml8Xksr1Amk9qBujgbF0JAIWO7kXr43w0h/0GJNM/Vustixu+YE8N/MTrQ7N31FvHUACxQ==}
    dev: true

  /spawn-please@2.0.2:
    resolution: {integrity: sha512-KM8coezO6ISQ89c1BzyWNtcn2V2kAVtwIXd3cN/V5a0xPYc1F/vydrRc01wsKFEQ/p+V1a4sw4z2yMITIXrgGw==}
    engines: {node: '>=14'}
    dependencies:
      cross-spawn: 7.0.3

  /spdx-correct@3.1.1:
    resolution: {integrity: sha512-cOYcUWwhCuHCXi49RhFRCyJEK3iPj1Ziz9DpViV3tbZOwXD49QzIN3MpOLJNxh2qwq2lJJZaKMVw9qNi4jTC0w==}
    dependencies:
      spdx-expression-parse: 3.0.1
      spdx-license-ids: 3.0.12

  /spdx-exceptions@2.3.0:
    resolution: {integrity: sha512-/tTrYOC7PPI1nUAgx34hUpqXuyJG+DTHJTnIULG4rDygi4xu/tfgmq1e1cIRwRzwZgo4NLySi+ricLkZkw4i5A==}

  /spdx-expression-parse@3.0.1:
    resolution: {integrity: sha512-cbqHunsQWnJNE6KhVSMsMeH5H/L9EpymbzqTQ3uLwNCLZ1Q481oWaofqH7nO6V07xlXwY6PhQdQ2IedWx/ZK4Q==}
    dependencies:
      spdx-exceptions: 2.3.0
      spdx-license-ids: 3.0.12

  /spdx-license-ids@3.0.12:
    resolution: {integrity: sha512-rr+VVSXtRhO4OHbXUiAF7xW3Bo9DuuF6C5jH+q/x15j2jniycgKbxU09Hr0WqlSLUs4i4ltHGXqTe7VHclYWyA==}

  /split-on-first@1.1.0:
    resolution: {integrity: sha512-43ZssAJaMusuKWL8sKUBQXHWOpq8d6CfN/u1p4gUzfJkM05C8rxTmYrkIPTXapZpORA6LkkzcUulJ8FqA7Uudw==}
    engines: {node: '>=6'}

  /split2@3.2.2:
    resolution: {integrity: sha512-9NThjpgZnifTkJpzTZ7Eue85S49QwpNhZTq6GRJwObb6jnLFNGB7Qm73V5HewTROPyxD0C29xqmaI68bQtV+hg==}
    dependencies:
      readable-stream: 3.6.1
    dev: true

  /split@1.0.1:
    resolution: {integrity: sha512-mTyOoPbrivtXnwnIxZRFYRrPNtEFKlpB2fvjSnCQUiAA6qAZzqwna5envK4uk6OIeP17CsdF3rSBGYVBsU0Tkg==}
    dependencies:
      through: 2.3.8
    dev: true

  /sprintf-js@1.0.3:
    resolution: {integrity: sha512-D9cPgkvLlV3t3IzL0D0YLvGA9Ahk4PcvVwUbN0dSGr1aP0Nrt4AEnTUbuGvquEC0mA64Gqt1fzirlRs5ibXx8g==}

  /ssri@10.0.4:
    resolution: {integrity: sha512-12+IR2CB2C28MMAw0Ncqwj5QbTcs0nGIhgJzYWzDkb21vWmfNI83KS4f3Ci6GI98WreIfG7o9UXp3C0qbpA8nQ==}
    engines: {node: ^14.17.0 || ^16.13.0 || >=18.0.0}
    dependencies:
      minipass: 5.0.0

  /ssri@9.0.1:
    resolution: {integrity: sha512-o57Wcn66jMQvfHG1FlYbWeZWW/dHZhJXjpIcTfXldXEk5nz5lStPo3mK0OJQfGR3RbZUlbISexbljkJzuEj/8Q==}
    engines: {node: ^12.13.0 || ^14.15.0 || >=16.0.0}
    dependencies:
      minipass: 3.3.6

  /stdout-stderr@0.1.13:
    resolution: {integrity: sha512-Xnt9/HHHYfjZ7NeQLvuQDyL1LnbsbddgMFKCuaQKwGCdJm8LnstZIXop+uOY36UR1UXXoHXfMbC1KlVdVd2JLA==}
    engines: {node: '>=8.0.0'}
    dependencies:
      debug: 4.3.4(supports-color@8.1.1)
      strip-ansi: 6.0.1
    transitivePeerDependencies:
      - supports-color
    dev: true

  /strict-uri-encode@2.0.0:
    resolution: {integrity: sha512-QwiXZgpRcKkhTj2Scnn++4PKtWsH0kpzZ62L2R6c/LUVYv7hVnZqcg2+sMuT6R7Jusu1vviK/MFsu6kNJfWlEQ==}
    engines: {node: '>=4'}

  /string-argv@0.3.1:
    resolution: {integrity: sha512-a1uQGz7IyVy9YwhqjZIZu1c8JO8dNIe20xBmSS6qu9kv++k3JGzCVmprbNN5Kn+BgzD5E7YYwg1CcjuJMRNsvg==}
    engines: {node: '>=0.6.19'}

  /string-width@2.1.1:
    resolution: {integrity: sha512-nOqH59deCq9SRHlxq1Aw85Jnt4w6KvLKqWVik6oA9ZklXLNIOlqg4F2yrT1MVaTjAqvVwdfeZ7w7aCvJD7ugkw==}
    engines: {node: '>=4'}
    dependencies:
      is-fullwidth-code-point: 2.0.0
      strip-ansi: 4.0.0
    dev: true

  /string-width@4.2.3:
    resolution: {integrity: sha512-wKyQRQpjJ0sIp62ErSZdGsjMJWsap5oRNihHhu6G7JVO/9jIB6UyevL+tXuOqrng8j/cxKTWyWUwvSTriiZz/g==}
    engines: {node: '>=8'}
    dependencies:
      emoji-regex: 8.0.0
      is-fullwidth-code-point: 3.0.0
      strip-ansi: 6.0.1

  /string-width@5.1.2:
    resolution: {integrity: sha512-HnLOCR3vjcY8beoNLtcjZ5/nxn2afmME6lhrDrebokqMap+XbeW8n9TXpPDOqdGK5qcI3oT0GKTW6wC7EMiVqA==}
    engines: {node: '>=12'}
    dependencies:
      eastasianwidth: 0.2.0
      emoji-regex: 9.2.2
      strip-ansi: 7.1.0

  /string.prototype.matchall@4.0.10:
    resolution: {integrity: sha512-rGXbGmOEosIQi6Qva94HUjgPs9vKW+dkG7Y8Q5O2OYkWL6wFaTRZO8zM4mhP94uX55wgyrXzfS2aGtGzUL7EJQ==}
    dependencies:
      call-bind: 1.0.2
      define-properties: 1.2.1
      es-abstract: 1.22.2
      get-intrinsic: 1.2.1
      has-symbols: 1.0.3
      internal-slot: 1.0.5
      regexp.prototype.flags: 1.5.1
      set-function-name: 2.0.1
      side-channel: 1.0.4
    dev: true

  /string.prototype.trim@1.2.8:
    resolution: {integrity: sha512-lfjY4HcixfQXOfaqCvcBuOIapyaroTXhbkfJN3gcB1OtyupngWK4sEET9Knd0cXd28kTUqu/kHoV4HKSJdnjiQ==}
    engines: {node: '>= 0.4'}
    dependencies:
      call-bind: 1.0.2
      define-properties: 1.2.1
      es-abstract: 1.22.2
    dev: true

  /string.prototype.trimend@1.0.7:
    resolution: {integrity: sha512-Ni79DqeB72ZFq1uH/L6zJ+DKZTkOtPIHovb3YZHQViE+HDouuU4mBrLOLDn5Dde3RF8qw5qVETEjhu9locMLvA==}
    dependencies:
      call-bind: 1.0.2
      define-properties: 1.2.1
      es-abstract: 1.22.2
    dev: true

  /string.prototype.trimstart@1.0.7:
    resolution: {integrity: sha512-NGhtDFu3jCEm7B4Fy0DpLewdJQOZcQ0rGbwQ/+stjnrp2i+rlKeCvos9hOIeCmqwratM47OBxY7uFZzjxHXmrg==}
    dependencies:
      call-bind: 1.0.2
      define-properties: 1.2.1
      es-abstract: 1.22.2
    dev: true

  /string_decoder@0.10.31:
    resolution: {integrity: sha512-ev2QzSzWPYmy9GuqfIVildA4OdcGLeFZQrq5ys6RtiuF+RQQiZWr8TZNyAcuVXyQRYfEO+MsoB/1BuQVhOJuoQ==}
    dev: true

  /string_decoder@1.1.1:
    resolution: {integrity: sha512-n/ShnvDi6FHbbVfviro+WojiFzv+s8MPMHBczVePfUpDJLwoLT0ht1l4YwBCbi8pJAveEEdnkHyPyTP/mzRfwg==}
    dependencies:
      safe-buffer: 5.1.2

  /string_decoder@1.3.0:
    resolution: {integrity: sha512-hkRX8U1WjJFd8LsDJ2yQ/wWWxaopEsABU1XfkM8A+j0+85JAGppt16cr1Whg6KIbb4okU6Mql6BOj+uup/wKeA==}
    dependencies:
      safe-buffer: 5.2.1

  /strip-ansi@4.0.0:
    resolution: {integrity: sha512-4XaJ2zQdCzROZDivEVIDPkcQn8LMFSa8kj8Gxb/Lnwzv9A8VctNZ+lfivC/sV3ivW8ElJTERXZoPBRrZKkNKow==}
    engines: {node: '>=4'}
    dependencies:
      ansi-regex: 3.0.1
    dev: true

  /strip-ansi@5.2.0:
    resolution: {integrity: sha512-DuRs1gKbBqsMKIZlrffwlug8MHkcnpjs5VPmL1PAh+mA30U0DTotfDZ0d2UUsXpPmPmMMJ6W773MaA3J+lbiWA==}
    engines: {node: '>=6'}
    dependencies:
      ansi-regex: 4.1.1
    dev: true

  /strip-ansi@6.0.1:
    resolution: {integrity: sha512-Y38VPSHcqkFrCpFnQ9vuSXmquuv5oXOKpGeT6aGrr3o3Gc9AlVa6JBfUSOCnbxGGZF+/0ooI7KrPuUSztUdU5A==}
    engines: {node: '>=8'}
    dependencies:
      ansi-regex: 5.0.1

  /strip-ansi@7.1.0:
    resolution: {integrity: sha512-iq6eVVI64nQQTRYq2KtEg2d2uU7LElhTJwsH4YzIHZshxlgZms/wIc4VoDQTlG/IvVIrBKG06CrZnp0qv7hkcQ==}
    engines: {node: '>=12'}
    dependencies:
      ansi-regex: 6.0.1

  /strip-bom-string@1.0.0:
    resolution: {integrity: sha512-uCC2VHvQRYu+lMh4My/sFNmF2klFymLX1wHJeXnbEJERpV/ZsVuonzerjfrGpIGF7LBVa1O7i9kjiWvJiFck8g==}
    engines: {node: '>=0.10.0'}

  /strip-bom@3.0.0:
    resolution: {integrity: sha512-vavAMRXOgBVNF6nyEEmL3DBK19iRpDcoIwW+swQ+CbGiu7lju6t+JklA1MHweoWtadgt4ISVUsXLyDq34ddcwA==}
    engines: {node: '>=4'}

  /strip-bom@4.0.0:
    resolution: {integrity: sha512-3xurFv5tEgii33Zi8Jtp55wEIILR9eh34FAW00PZf+JnSsTmV/ioewSgQl97JHvgjoRGwPShsWm+IdrxB35d0w==}
    engines: {node: '>=8'}
    dev: true

  /strip-final-newline@2.0.0:
    resolution: {integrity: sha512-BrpvfNAE3dcvq7ll3xVumzjKjZQ5tI1sEUIKr3Uoks0XUl45St3FlatVqef9prk4jRDzhW6WZg+3bk93y6pLjA==}
    engines: {node: '>=6'}

  /strip-indent@3.0.0:
    resolution: {integrity: sha512-laJTa3Jb+VQpaC6DseHhF7dXVqHTfJPCRDaEbid/drOhgitgYku/letMUqOXFoWV0zIIUbjpdH2t+tYj4bQMRQ==}
    engines: {node: '>=8'}
    dependencies:
      min-indent: 1.0.1
    dev: true

  /strip-json-comments@2.0.1:
    resolution: {integrity: sha512-4gB8na07fecVVkOI6Rs4e7T6NOTki5EmL7TUduTs6bu3EdnSycntVJ4re8kgZA+wx9IueI2Y11bfbgwtzuE0KQ==}
    engines: {node: '>=0.10.0'}

  /strip-json-comments@3.1.1:
    resolution: {integrity: sha512-6fPc+R4ihwqP6N/aIv2f1gMH8lOVtWQHoqC4yK6oSDVVocumAsfCqjkXnqiYMhmMwS/mEHLp7Vehlt3ql6lEig==}
    engines: {node: '>=8'}

  /strip-json-comments@5.0.1:
    resolution: {integrity: sha512-0fk9zBqO67Nq5M/m45qHCJxylV/DhBlIOVExqgOMiCCrzrhU6tCibRXNqE3jwJLftzE9SNuZtYbpzcO+i9FiKw==}
    engines: {node: '>=14.16'}

  /strnum@1.0.5:
    resolution: {integrity: sha512-J8bbNyKKXl5qYcR36TIO8W3mVGVHrmmxsd5PAItGkmyzwJvybiw2IVq5nqd0i4LSNSkB/sx9VHllbfFdr9k1JA==}

  /supports-color@5.5.0:
    resolution: {integrity: sha512-QjVjwdXIt408MIiAqCX4oUKsgU2EqAGzs2Ppkm4aQYbjm+ZEWEcW4SfFNTr4uMNZma0ey4f5lgLrkB0aX0QMow==}
    engines: {node: '>=4'}
    dependencies:
      has-flag: 3.0.0

  /supports-color@7.2.0:
    resolution: {integrity: sha512-qpCAvRl9stuOHveKsn7HncJRvv501qIacKzQlO/+Lwxc9+0q2wLyv4Dfvt80/DPn2pqOBsJdDiogXGR9+OvwRw==}
    engines: {node: '>=8'}
    dependencies:
      has-flag: 4.0.0

  /supports-color@8.1.1:
    resolution: {integrity: sha512-MpUEN2OodtUzxvKQl72cUF7RQ5EiHsGvSsVG0ia9c5RbWGL2CI4C7EpPS8UTBIplnlzZiNuV56w+FuNxy3ty2Q==}
    engines: {node: '>=10'}
    dependencies:
      has-flag: 4.0.0

  /supports-hyperlinks@1.0.1:
    resolution: {integrity: sha512-HHi5kVSefKaJkGYXbDuKbUGRVxqnWGn3J2e39CYcNJEfWciGq2zYtOhXLTlvrOZW1QU7VX67w7fMmWafHX9Pfw==}
    engines: {node: '>=4'}
    dependencies:
      has-flag: 2.0.0
      supports-color: 5.5.0

  /supports-hyperlinks@2.3.0:
    resolution: {integrity: sha512-RpsAZlpWcDwOPQA22aCH4J0t7L8JmAvsCxfOSEwm7cQs3LshN36QaTkwd70DnBOXDWGssw2eUoc8CaRWT0XunA==}
    engines: {node: '>=8'}
    dependencies:
      has-flag: 4.0.0
      supports-color: 7.2.0

  /supports-preserve-symlinks-flag@1.0.0:
    resolution: {integrity: sha512-ot0WnXS9fgdkgIcePe6RHNk1WA8+muPa6cSjeR3V8K27q9BB1rTE3R1p7Hv0z1ZyAc8s6Vvv8DIyWf681MAt0w==}
    engines: {node: '>= 0.4'}

  /swap-case@1.1.2:
    resolution: {integrity: sha512-BAmWG6/bx8syfc6qXPprof3Mn5vQgf5dwdUNJhsNqU9WdPt5P+ES/wQ5bxfijy8zwZgZZHslC3iAsxsuQMCzJQ==}
    dependencies:
      lower-case: 1.1.4
      upper-case: 1.1.3

  /syncpack@9.8.6:
    resolution: {integrity: sha512-4S4cUoKK9WenA/Wdk9GvlekzPR9PxC7sqcsUIsK4ypsa/pIYv8Ju1vxGNvp6Y1yI2S9EdCk0QJsB3/wRB8XYVw==}
    engines: {node: '>=14'}
    hasBin: true
    dependencies:
      chalk: 4.1.2
      commander: 10.0.1
      cosmiconfig: 8.1.3
      fs-extra: 11.1.1
      glob: 8.1.0
      minimatch: 6.2.0
      read-yaml-file: 2.1.0
      semver: 7.5.0
      tightrope: 0.1.0
      zod: 3.21.4
    dev: true

  /table@6.8.1:
    resolution: {integrity: sha512-Y4X9zqrCftUhMeH2EptSSERdVKt/nEdijTOacGD/97EKjhQ/Qs8RTlEGABSJNNN8lac9kheH+af7yAkEWlgneA==}
    engines: {node: '>=10.0.0'}
    dependencies:
      ajv: 8.12.0
      lodash.truncate: 4.4.2
      slice-ansi: 4.0.0
      string-width: 4.2.3
      strip-ansi: 6.0.1

  /tapable@2.2.1:
    resolution: {integrity: sha512-GNzQvQTOIP6RyTfE2Qxb8ZVlNmw0n88vp1szwWRimP02mnTsx3Wtn5qRdqY9w2XduFNUgvOwhNnQsjwCp+kqaQ==}
    engines: {node: '>=6'}

  /tar@6.2.1:
    resolution: {integrity: sha512-DZ4yORTwrbTj/7MZYq2w+/ZFdI6OZ/f9SFHR+71gIVUZhOQPHzVCLpvRnPgyaMpfWxxk/4ONva3GQSyNIKRv6A==}
    engines: {node: '>=10'}
    dependencies:
      chownr: 2.0.0
      fs-minipass: 2.1.0
      minipass: 5.0.0
      minizlib: 2.1.2
      mkdirp: 1.0.4
      yallist: 4.0.0

  /temp-dir@2.0.0:
    resolution: {integrity: sha512-aoBAniQmmwtcKp/7BzsH8Cxzv8OL736p7v1ihGb5e9DJ9kTwGWHrQrVB5+lfVDzfGrdRzXch+ig7LHaY1JTOrg==}
    engines: {node: '>=8'}
    dev: true

  /temp@0.9.4:
    resolution: {integrity: sha512-yYrrsWnrXMcdsnu/7YMYAofM1ktpL5By7vZhf15CrXijWWrEYZks5AXBudalfSWJLlnen/QUJUB5aoB0kqZUGA==}
    engines: {node: '>=6.0.0'}
    dependencies:
      mkdirp: 0.5.6
      rimraf: 2.6.3
    dev: true

  /tempfile@3.0.0:
    resolution: {integrity: sha512-uNFCg478XovRi85iD42egu+eSFUmmka750Jy7L5tfHI5hQKKtbPnxaSaXAbBqCDYrw3wx4tXjKwci4/QmsZJxw==}
    engines: {node: '>=8'}
    dependencies:
      temp-dir: 2.0.0
      uuid: 3.4.0
    dev: true

  /terser-webpack-plugin@5.3.9(webpack@5.88.1):
    resolution: {integrity: sha512-ZuXsqE07EcggTWQjXUj+Aot/OMcD0bMKGgF63f7UxYcu5/AJF53aIpK1YoP5xR9l6s/Hy2b+t1AM0bLNPRuhwA==}
    engines: {node: '>= 10.13.0'}
    peerDependencies:
      '@swc/core': '*'
      esbuild: '*'
      uglify-js: '*'
      webpack: ^5.1.0
    peerDependenciesMeta:
      '@swc/core':
        optional: true
      esbuild:
        optional: true
      uglify-js:
        optional: true
    dependencies:
      '@jridgewell/trace-mapping': 0.3.18
      jest-worker: 27.5.1
      schema-utils: 3.2.0
      serialize-javascript: 6.0.1
      terser: 5.18.0
      webpack: 5.88.1

  /terser@5.18.0:
    resolution: {integrity: sha512-pdL757Ig5a0I+owA42l6tIuEycRuM7FPY4n62h44mRLRfnOxJkkOHd6i89dOpwZlpF6JXBwaAHF6yWzFrt+QyA==}
    engines: {node: '>=10'}
    hasBin: true
    dependencies:
      '@jridgewell/source-map': 0.3.3
      acorn: 8.10.0
      commander: 2.20.3
      source-map-support: 0.5.21

  /test-exclude@6.0.0:
    resolution: {integrity: sha512-cAGWPIyOHU6zlmg88jwm7VRyXnMN7iV68OGAbYDk/Mh/xC/pzVPlQtY6ngoIH/5/tciuhGfvESU8GrHrcxD56w==}
    engines: {node: '>=8'}
    dependencies:
      '@istanbuljs/schema': 0.1.3
      glob: 7.2.3
      minimatch: 3.1.2
    dev: true

  /test-value@2.1.0:
    resolution: {integrity: sha512-+1epbAxtKeXttkGFMTX9H42oqzOTufR1ceCF+GYA5aOmvaPq9wd4PUS8329fn2RRLGNeUkgRLnVpycjx8DsO2w==}
    engines: {node: '>=0.10.0'}
    dependencies:
      array-back: 1.0.4
      typical: 2.6.1
    dev: true

  /text-extensions@1.9.0:
    resolution: {integrity: sha512-wiBrwC1EhBelW12Zy26JeOUkQ5mRu+5o8rpsJk5+2t+Y5vE7e842qtZDQ2g1NpX/29HdyFeJ4nSIhI47ENSxlQ==}
    engines: {node: '>=0.10'}
    dev: true

  /text-table@0.2.0:
    resolution: {integrity: sha512-N+8UisAXDGk8PFXP4HAzVR9nbfmVJ3zYLAWiTIoqC5v5isinhr+r5uaO8+7r3BMfuNIufIsA7RdpVgacC2cSpw==}
    dev: true

  /text_audit@0.9.3:
    resolution: {integrity: sha512-ZZMRLN1yR5BAOy+6c1mul5EKdtOMgn/HoQkxlz8X+XQooItgI/waALIx5QxS+tEp5V3KbmFu6uk238+QQc3JqQ==}
    hasBin: true
    dependencies:
      cli-color: 1.4.0
      command-line-args: 4.0.7
      glob: 7.2.3
      txt_tocfill: 0.5.1
    dev: true

  /through2@2.0.5:
    resolution: {integrity: sha512-/mrRod8xqpA+IHSLyGCQ2s8SPHiCDEeQJSep1jqLYeEUClOFG2Qsh+4FU6G9VeqpZnGW/Su8LQGc4YKni5rYSQ==}
    dependencies:
      readable-stream: 2.3.7
      xtend: 4.0.2
    dev: true

  /through2@4.0.2:
    resolution: {integrity: sha512-iOqSav00cVxEEICeD7TjLB1sueEL+81Wpzp2bY17uZjZN0pWZPuo4suZ/61VujxmqSGFfgOcNuTZ85QJwNZQpw==}
    dependencies:
      readable-stream: 3.6.1
    dev: true

  /through@2.3.8:
    resolution: {integrity: sha512-w89qg7PI8wAdvX60bMDP+bFoD5Dvhm9oLheFp5O4a2QF0cSBGsBX4qZmadPMvVqlLJBBci+WqGGOAPvcDeNSVg==}

  /tightrope@0.1.0:
    resolution: {integrity: sha512-HHHNYdCAIYwl1jOslQBT455zQpdeSo8/A346xpIb/uuqhSg+tCvYNsP5f11QW+z9VZ3vSX8YIfzTApjjuGH63w==}
    engines: {node: '>=14'}
    dev: true

  /timers-ext@0.1.7:
    resolution: {integrity: sha512-b85NUNzTSdodShTIbky6ZF02e8STtVVfD+fu4aXXShEELpozH+bCpJLYMPZbsABN2wDH7fJpqIoXxJpzbf0NqQ==}
    dependencies:
      es5-ext: 0.10.62
      next-tick: 1.1.0
    dev: true

  /title-case@2.1.1:
    resolution: {integrity: sha512-EkJoZ2O3zdCz3zJsYCsxyq2OC5hrxR9mfdd5I+w8h/tmFfeOxJ+vvkxsKxdmN0WtS9zLdHEgfgVOiMVgv+Po4Q==}
    dependencies:
      no-case: 2.3.2
      upper-case: 1.1.3

  /tmp@0.0.33:
    resolution: {integrity: sha512-jRCJlojKnZ3addtTOjdIqoRuPEKBvNXcGYqzO6zWZX8KfKEpnGY5jfggJQ3EjKuu8D4bJRr0y+cYJFmYbImXGw==}
    engines: {node: '>=0.6.0'}
    dependencies:
      os-tmpdir: 1.0.2

  /to-readable-stream@1.0.0:
    resolution: {integrity: sha512-Iq25XBt6zD5npPhlLVXGFN3/gyR2/qODcKNNyTMd4vbm39HUaOiAM4PMq0eMVC/Tkxz+Zjdsc55g9yyz+Yq00Q==}
    engines: {node: '>=6'}

  /to-regex-range@5.0.1:
    resolution: {integrity: sha512-65P7iz6X5yEr1cwcgvQxbbIw7Uk3gOy5dIdtZ4rDveLqhrdJP+Li/Hx6tyK0NEb+2GCyneCMJiGqrADCSNk8sQ==}
    engines: {node: '>=8.0'}
    dependencies:
      is-number: 7.0.0

  /tr46@0.0.3:
    resolution: {integrity: sha512-N3WMsuqV66lT30CrXNbEjx4GEwlow3v6rr4mCcv6prnfwhS01rkgyFdjPNBYd9br7LpXV1+Emh01fHnq2Gdgrw==}

  /tree-kill@1.2.2:
    resolution: {integrity: sha512-L0Orpi8qGpRG//Nd+H90vFB+3iHnue1zSSGmNOOCh1GLJ7rUKVwV2HvijphGQS2UmhUZewS9VgvxYIdgr+fG1A==}
    hasBin: true
    dev: true

  /trim-newlines@3.0.1:
    resolution: {integrity: sha512-c1PTsA3tYrIsLGkJkzHF+w9F2EyxfXGo4UyJc4pFL++FMjnq0HJS69T3M7d//gKrFKwy429bouPescbjecU+Zw==}
    engines: {node: '>=8'}
    dev: true

  /ts-api-utils@1.0.3(typescript@5.1.6):
    resolution: {integrity: sha512-wNMeqtMz5NtwpT/UZGY5alT+VoKdSsOOP/kqHFcUW1P/VRhH2wJ48+DN2WwUliNbQ976ETwDL0Ifd2VVvgonvg==}
    engines: {node: '>=16.13.0'}
    peerDependencies:
      typescript: '>=4.2.0'
    dependencies:
      typescript: 5.1.6
    dev: true

  /ts-morph@20.0.0:
    resolution: {integrity: sha512-JVmEJy2Wow5n/84I3igthL9sudQ8qzjh/6i4tmYCm6IqYyKFlNbJZi7oBdjyqcWSWYRu3CtL0xbT6fS03ESZIg==}
    dependencies:
      '@ts-morph/common': 0.21.0
      code-block-writer: 12.0.0
    dev: true

  /ts-morph@22.0.0:
    resolution: {integrity: sha512-M9MqFGZREyeb5fTl6gNHKZLqBQA0TjA1lea+CR48R8EBTDuWrNqW6ccC5QvjNR4s6wDumD3LTCjOFSp9iwlzaw==}
    dependencies:
      '@ts-morph/common': 0.23.0
      code-block-writer: 13.0.1

  /ts-node@10.9.1(@types/node@18.18.6)(typescript@5.1.6):
    resolution: {integrity: sha512-NtVysVPkxxrwFGUUxGYhfux8k78pQB3JqYBXlLRZgdGUqTO5wU/UyHop5p70iEbGhB7q5KmiZiU0Y3KlJrScEw==}
    hasBin: true
    peerDependencies:
      '@swc/core': '>=1.2.50'
      '@swc/wasm': '>=1.2.50'
      '@types/node': '*'
      typescript: '>=2.7'
    peerDependenciesMeta:
      '@swc/core':
        optional: true
      '@swc/wasm':
        optional: true
      '@types/node':
        optional: true
    dependencies:
      '@cspotcode/source-map-support': 0.8.1
      '@tsconfig/node10': 1.0.9
      '@tsconfig/node12': 1.0.11
      '@tsconfig/node14': 1.0.3
      '@tsconfig/node16': 1.0.3
      '@types/node': 18.18.6
      acorn: 8.10.0
      acorn-walk: 8.2.0
      arg: 4.1.3
      create-require: 1.1.1
      diff: 4.0.2
      make-error: 1.3.6
      typescript: 5.1.6
      v8-compile-cache-lib: 3.0.1
      yn: 3.1.1
    dev: true

  /ts-node@10.9.1(@types/node@18.18.7)(typescript@5.1.6):
    resolution: {integrity: sha512-NtVysVPkxxrwFGUUxGYhfux8k78pQB3JqYBXlLRZgdGUqTO5wU/UyHop5p70iEbGhB7q5KmiZiU0Y3KlJrScEw==}
    hasBin: true
    peerDependencies:
      '@swc/core': '>=1.2.50'
      '@swc/wasm': '>=1.2.50'
      '@types/node': '*'
      typescript: '>=2.7'
    peerDependenciesMeta:
      '@swc/core':
        optional: true
      '@swc/wasm':
        optional: true
      '@types/node':
        optional: true
    dependencies:
      '@cspotcode/source-map-support': 0.8.1
      '@tsconfig/node10': 1.0.9
      '@tsconfig/node12': 1.0.11
      '@tsconfig/node14': 1.0.3
      '@tsconfig/node16': 1.0.3
      '@types/node': 18.18.7
      acorn: 8.10.0
      acorn-walk: 8.2.0
      arg: 4.1.3
      create-require: 1.1.1
      diff: 4.0.2
      make-error: 1.3.6
      typescript: 5.1.6
      v8-compile-cache-lib: 3.0.1
      yn: 3.1.1
    dev: true

  /tsconfig-paths@3.15.0:
    resolution: {integrity: sha512-2Ac2RgzDe/cn48GvOe3M+o82pEFewD3UPbyoUHHdKasHwJKjds4fLXWf/Ux5kATBKN20oaFGu+jbElp1pos0mg==}
    dependencies:
      '@types/json5': 0.0.29
      json5: 1.0.2
      minimist: 1.2.8
      strip-bom: 3.0.0
    dev: true

  /tslib@1.14.1:
    resolution: {integrity: sha512-Xni35NKzjgMrwevysHTCArtLDpPvye8zV/0E4EyYn43P7/7qvQwPh9BGkHewbMulVntbigmcT7rdX3BNo9wRJg==}

  /tslib@2.6.0:
    resolution: {integrity: sha512-7At1WUettjcSRHXCyYtTselblcHl9PJFFVKiCAy/bY97+BPZXSQ2wbq0P9s8tK2G7dFQfNnlJnPAiArVBVBsfA==}
    dev: true

  /tslib@2.6.2:
    resolution: {integrity: sha512-AEYxH93jGFPn/a2iVAwW87VuUIkR1FVUKB77NwMF7nBTDkDrrT/Hpt/IrCJ0QXhW27jTBDcf5ZY7w6RiqTMw2Q==}

  /tsutils@3.21.0(typescript@5.1.6):
    resolution: {integrity: sha512-mHKK3iUXL+3UF6xL5k0PEhKRUBKPBCv/+RkEOpjRWxxx27KKRBmmA60A9pgOUvMi8GKhRMPEmjBRPzs2W7O1OA==}
    engines: {node: '>= 6'}
    peerDependencies:
      typescript: '>=2.8.0 || >= 3.2.0-dev || >= 3.3.0-dev || >= 3.4.0-dev || >= 3.5.0-dev || >= 3.6.0-dev || >= 3.6.0-beta || >= 3.7.0-dev || >= 3.7.0-beta'
    dependencies:
      tslib: 1.14.1
      typescript: 5.1.6
    dev: true

  /tuf-js@1.1.7:
    resolution: {integrity: sha512-i3P9Kgw3ytjELUfpuKVDNBJvk4u5bXL6gskv572mcevPbSKCV3zt3djhmlEQ65yERjIbOSncy7U4cQJaB1CBCg==}
    engines: {node: ^14.17.0 || ^16.13.0 || >=18.0.0}
    dependencies:
      '@tufjs/models': 1.0.4
      debug: 4.3.4(supports-color@8.1.1)
      make-fetch-happen: 11.1.1
    transitivePeerDependencies:
      - supports-color

  /tunnel-agent@0.6.0:
    resolution: {integrity: sha512-McnNiV1l8RYeY8tBgEpuodCC1mLUdbSN+CYBL7kJsJNInOP8UjDDEwdk6Mw60vdLLrr5NHKZhMAOSrR2NZuQ+w==}
    dependencies:
      safe-buffer: 5.2.1

  /tunnel@0.0.6:
    resolution: {integrity: sha512-1h/Lnq9yajKY2PEbBadPXj3VxsDDu844OnaAo52UVmIzIvwwtBPIuNvkjuzBlTWpfJyUbG3ez0KSBibQkj4ojg==}
    engines: {node: '>=0.6.11 <=0.7.0 || >=0.7.3'}

  /txt_tocfill@0.5.1:
    resolution: {integrity: sha512-4MOOMalIXY15XF9FH1L29L8RbS+/73W+TGbo/j5Gl/l1rz61ZQg+wYW+/RQPpmV7NV8J6bxqFmuHM7IrM/XIcw==}
    dev: true

  /type-check@0.4.0:
    resolution: {integrity: sha512-XleUoc9uwGXqjWwXaUTZAmzMcFZ5858QA2vvx1Ur5xIcixXIP+8LnFDgRplU30us6teqdlskFfu+ae4K79Ooew==}
    engines: {node: '>= 0.8.0'}
    dependencies:
      prelude-ls: 1.2.1
    dev: true

  /type-detect@4.0.8:
    resolution: {integrity: sha512-0fr/mIH1dlO+x7TlcMy+bIDqKPsw/70tVyeHW787goQjhmqaZe10uwLujubK9q9Lg6Fiho1KUKDYz0Z7k7g5/g==}
    engines: {node: '>=4'}
    dev: true

  /type-fest@0.18.1:
    resolution: {integrity: sha512-OIAYXk8+ISY+qTOwkHtKqzAuxchoMiD9Udx+FSGQDuiRR+PJKJHc2NJAXlbhkGwTt/4/nKZxELY1w3ReWOL8mw==}
    engines: {node: '>=10'}
    dev: true

  /type-fest@0.20.2:
    resolution: {integrity: sha512-Ne+eE4r0/iWnpAxD852z3A+N0Bt5RN//NjJwRd2VFHEmrywxf5vsZlh4R6lixl6B+wz/8d+maTSAkN1FIkI3LQ==}
    engines: {node: '>=10'}
    dev: true

  /type-fest@0.21.3:
    resolution: {integrity: sha512-t0rzBq87m3fVcduHDUFhKmyyX+9eo6WQjZvf51Ea/M0Q7+T374Jp1aUiyUl0GKxp8M/OETVHSDvmkyPgvX+X2w==}
    engines: {node: '>=10'}

  /type-fest@0.6.0:
    resolution: {integrity: sha512-q+MB8nYR1KDLrgr4G5yemftpMC7/QLqVndBmEEdqzmNj5dcFOO4Oo8qlwZE3ULT3+Zim1F8Kq4cBnikNhlCMlg==}
    engines: {node: '>=8'}

  /type-fest@0.8.1:
    resolution: {integrity: sha512-4dbzIzqvjtgiM5rw1k5rEHtBANKmdudhGyBEajN01fEyhaAIhsoKNy6y7+IN93IfpFtwY9iqi7kD+xwKhQsNJA==}
    engines: {node: '>=8'}

  /type-fest@1.4.0:
    resolution: {integrity: sha512-yGSza74xk0UG8k+pLh5oeoYirvIiWo5t0/o3zHHAO2tRDiZcxWP7fywNlXhqb6/r6sWvwi+RsyQMWhVLe4BVuA==}
    engines: {node: '>=10'}

  /type-fest@2.19.0:
    resolution: {integrity: sha512-RAH822pAdBgcNMAfWnCBU3CFZcfZ/i1eZjwFU/dsLKumyuuP3niueg2UAukXYF0E2AAoc82ZSSf9J0WQBinzHA==}
    engines: {node: '>=12.20'}

  /type@1.2.0:
    resolution: {integrity: sha512-+5nt5AAniqsCnu2cEQQdpzCAh33kVx8n0VoFidKpB1dVVLAN/F+bgVOqOJqOnEnrhp222clB5p3vUlD+1QAnfg==}
    dev: true

  /type@2.7.2:
    resolution: {integrity: sha512-dzlvlNlt6AXU7EBSfpAscydQ7gXB+pPGsPnfJnZpiNJBDj7IaJzQlBZYGdEi4R9HmPdBv2XmWJ6YUtoTa7lmCw==}
    dev: true

  /typed-array-buffer@1.0.0:
    resolution: {integrity: sha512-Y8KTSIglk9OZEr8zywiIHG/kmQ7KWyjseXs1CbSo8vC42w7hg2HgYTxSWwP0+is7bWDc1H+Fo026CpHFwm8tkw==}
    engines: {node: '>= 0.4'}
    dependencies:
      call-bind: 1.0.2
      get-intrinsic: 1.2.1
      is-typed-array: 1.1.12
    dev: true

  /typed-array-byte-length@1.0.0:
    resolution: {integrity: sha512-Or/+kvLxNpeQ9DtSydonMxCx+9ZXOswtwJn17SNLvhptaXYDJvkFFP5zbfU/uLmvnBJlI4yrnXRxpdWH/M5tNA==}
    engines: {node: '>= 0.4'}
    dependencies:
      call-bind: 1.0.2
      for-each: 0.3.3
      has-proto: 1.0.1
      is-typed-array: 1.1.12
    dev: true

  /typed-array-byte-offset@1.0.0:
    resolution: {integrity: sha512-RD97prjEt9EL8YgAgpOkf3O4IF9lhJFr9g0htQkm0rchFp/Vx7LW5Q8fSXXub7BXAODyUQohRMyOc3faCPd0hg==}
    engines: {node: '>= 0.4'}
    dependencies:
      available-typed-arrays: 1.0.5
      call-bind: 1.0.2
      for-each: 0.3.3
      has-proto: 1.0.1
      is-typed-array: 1.1.12
    dev: true

  /typed-array-length@1.0.4:
    resolution: {integrity: sha512-KjZypGq+I/H7HI5HlOoGHkWUUGq+Q0TPhQurLbyrVrvnKTBgzLhIJ7j6J/XTQOi0d1RjyZ0wdas8bKs2p0x3Ng==}
    dependencies:
      call-bind: 1.0.2
      for-each: 0.3.3
      is-typed-array: 1.1.12
    dev: true

  /typed-rest-client@1.8.9:
    resolution: {integrity: sha512-uSmjE38B80wjL85UFX3sTYEUlvZ1JgCRhsWj/fJ4rZ0FqDUFoIuodtiVeE+cUqiVTOKPdKrp/sdftD15MDek6g==}
    dependencies:
      qs: 6.11.0
      tunnel: 0.0.6
      underscore: 1.13.6

  /typedarray-to-buffer@3.1.5:
    resolution: {integrity: sha512-zdu8XMNEDepKKR+XYOXAVPtWui0ly0NtohUscw+UmaHiAWT8hrV1rr//H6V+0DvJ3OQ19S979M0laLfX8rm82Q==}
    dependencies:
      is-typedarray: 1.0.0

  /typescript@5.1.6:
    resolution: {integrity: sha512-zaWCozRZ6DLEWAWFrVDz1H6FVXzUSfTy5FUMWsQlU8Ym5JP9eO4xkTIROFCQvhQf61z6O/G6ugw3SgAnvvm+HA==}
    engines: {node: '>=14.17'}
    hasBin: true

<<<<<<< HEAD
  /typescript/5.4.2:
=======
  /typescript@5.4.2:
>>>>>>> 4d56fd1f
    resolution: {integrity: sha512-+2/g0Fds1ERlP6JsakQQDXjZdZMM+rqpamFZJEKh4kwTIn3iDkgKtby0CeNd5ATNZ4Ry1ax15TMx0W2V+miizQ==}
    engines: {node: '>=14.17'}
    hasBin: true

  /typical@2.6.1:
    resolution: {integrity: sha512-ofhi8kjIje6npGozTip9Fr8iecmYfEbS06i0JnIg+rh51KakryWF4+jX8lLKZVhy6N+ID45WYSFCxPOdTWCzNg==}
    dev: true

  /uglify-js@3.17.4:
    resolution: {integrity: sha512-T9q82TJI9e/C1TAxYvfb16xO120tMVFZrGA3f9/P4424DNu6ypK103y0GPFVa17yotwSyZW5iYXgjYHkGrJW/g==}
    engines: {node: '>=0.8.0'}
    hasBin: true
    requiresBuild: true
    dev: true
    optional: true

  /unbox-primitive@1.0.2:
    resolution: {integrity: sha512-61pPlCD9h51VoreyJ0BReideM3MDKMKnh6+V9L08331ipq6Q8OFXZYiqP6n/tbHx4s5I9uRhcye6BrbkizkBDw==}
    dependencies:
      call-bind: 1.0.2
      has-bigints: 1.0.2
      has-symbols: 1.0.3
      which-boxed-primitive: 1.0.2
    dev: true

  /underscore@1.13.6:
    resolution: {integrity: sha512-+A5Sja4HP1M08MaXya7p5LvjuM7K6q/2EaC0+iovj/wOcMsTzMvDFbasi/oSapiwOlt252IqsKqPjCl7huKS0A==}

  /undici-types@5.26.5:
    resolution: {integrity: sha512-JlCMO+ehdEIKqlFxk6IfVoAUVmgz7cU7zD/h9XZ0qzeosSHmUJVOzSQvvYSYWXkFXC+IfLKSIffhv0sVZup6pA==}

  /unicorn-magic@0.1.0:
    resolution: {integrity: sha512-lRfVq8fE8gz6QMBuDM6a+LO3IAzTi05H6gCVaUpir2E1Rwpo4ZUog45KpNXKC/Mn3Yb9UDuHumeFTo9iV/D9FQ==}
    engines: {node: '>=18'}

  /unique-filename@2.0.1:
    resolution: {integrity: sha512-ODWHtkkdx3IAR+veKxFV+VBkUMcN+FaqzUUd7IZzt+0zhDZFPFxhlqwPF3YQvMHx1TD0tdgYl+kuPnJ8E6ql7A==}
    engines: {node: ^12.13.0 || ^14.15.0 || >=16.0.0}
    dependencies:
      unique-slug: 3.0.0

  /unique-filename@3.0.0:
    resolution: {integrity: sha512-afXhuC55wkAmZ0P18QsVE6kp8JaxrEokN2HGIoIVv2ijHQd419H0+6EigAFcIzXeMIkcIkNBpB3L/DXB3cTS/g==}
    engines: {node: ^14.17.0 || ^16.13.0 || >=18.0.0}
    dependencies:
      unique-slug: 4.0.0

  /unique-slug@3.0.0:
    resolution: {integrity: sha512-8EyMynh679x/0gqE9fT9oilG+qEt+ibFyqjuVTsZn1+CMxH+XLlpvr2UZx4nVcCwTpx81nICr2JQFkM+HPLq4w==}
    engines: {node: ^12.13.0 || ^14.15.0 || >=16.0.0}
    dependencies:
      imurmurhash: 0.1.4

  /unique-slug@4.0.0:
    resolution: {integrity: sha512-WrcA6AyEfqDX5bWige/4NQfPZMtASNVxdmWR76WESYQVAACSgWcR6e9i0mofqqBxYFtL4oAxPIptY73/0YE1DQ==}
    engines: {node: ^14.17.0 || ^16.13.0 || >=18.0.0}
    dependencies:
      imurmurhash: 0.1.4

  /unique-string@3.0.0:
    resolution: {integrity: sha512-VGXBUVwxKMBUznyffQweQABPRRW1vHZAbadFZud4pLFAqRGvv/96vafgjWFqzourzr8YonlQiPgH0YCJfawoGQ==}
    engines: {node: '>=12'}
    dependencies:
      crypto-random-string: 4.0.0

  /universal-user-agent@6.0.0:
    resolution: {integrity: sha512-isyNax3wXoKaulPDZWHQqbmIx1k2tb9fb3GGDBRxCscfYV2Ch7WxPArBsFEG8s/safwXTT7H4QGhaIkTp9447w==}

  /universalify@0.1.2:
    resolution: {integrity: sha512-rBJeI5CXAlmy1pV+617WB9J63U6XcazHHF2f2dbJix4XzpUF0RS3Zbj0FGIOCAva5P/d/GBOYaACQ1w+0azUkg==}
    engines: {node: '>= 4.0.0'}

  /universalify@2.0.0:
    resolution: {integrity: sha512-hAZsKq7Yy11Zu1DE0OzWjw7nnLZmJZYTDZZyEFHZdUhV8FkH5MCfoU1XMaxXovpyW5nq5scPqq0ZDP9Zyl04oQ==}
    engines: {node: '>= 10.0.0'}

  /untildify@4.0.0:
    resolution: {integrity: sha512-KK8xQ1mkzZeg9inewmFVDNkg3l5LUhoq9kN6iWYB/CC9YMG8HA+c1Q8HwDe6dEX7kErrEVNVBO3fWsVq5iDgtw==}
    engines: {node: '>=8'}

  /update-browserslist-db@1.0.9(browserslist@4.21.4):
    resolution: {integrity: sha512-/xsqn21EGVdXI3EXSum1Yckj3ZVZugqyOZQ/CxYPBD/R+ko9NSUScf8tFF4dOKY+2pvSSJA/S+5B8s4Zr4kyvg==}
    hasBin: true
    peerDependencies:
      browserslist: '>= 4.21.0'
    dependencies:
      browserslist: 4.21.4
      escalade: 3.1.1
      picocolors: 1.0.0

  /update-notifier@6.0.2:
    resolution: {integrity: sha512-EDxhTEVPZZRLWYcJ4ZXjGFN0oP7qYvbXWzEgRm/Yql4dHX5wDbvh89YHP6PK1lzZJYrMtXUuZZz8XGK+U6U1og==}
    engines: {node: '>=14.16'}
    dependencies:
      boxen: 7.0.0
      chalk: 5.3.0
      configstore: 6.0.0
      has-yarn: 3.0.0
      import-lazy: 4.0.0
      is-ci: 3.0.1
      is-installed-globally: 0.4.0
      is-npm: 6.0.0
      is-yarn-global: 0.4.0
      latest-version: 7.0.0
      pupa: 3.1.0
      semver: 7.6.0
      semver-diff: 4.0.0
      xdg-basedir: 5.1.0

  /upper-case-first@1.1.2:
    resolution: {integrity: sha512-wINKYvI3Db8dtjikdAqoBbZoP6Q+PZUyfMR7pmwHzjC2quzSkUq5DmPrTtPEqHaz8AGtmsB4TqwapMTM1QAQOQ==}
    dependencies:
      upper-case: 1.1.3

  /upper-case-first@2.0.2:
    resolution: {integrity: sha512-514ppYHBaKwfJRK/pNC6c/OxfGa0obSnAl106u97Ed0I625Nin96KAjttZF6ZL3e1XLtphxnqrOi9iWgm+u+bg==}
    dependencies:
      tslib: 2.6.2

  /upper-case@1.1.3:
    resolution: {integrity: sha512-WRbjgmYzgXkCV7zNVpy5YgrHgbBv126rMALQQMrmzOVC4GM2waQ9x7xtm8VU+1yF2kWyPzI9zbZ48n4vSxwfSA==}

  /upper-case@2.0.2:
    resolution: {integrity: sha512-KgdgDGJt2TpuwBUIjgG6lzw2GWFRCW9Qkfkiv0DxqHHLYJHmtmdUIKcZd8rHgFSjopVTlw6ggzCm1b8MFQwikg==}
    dependencies:
      tslib: 2.6.2

  /uri-js@4.4.1:
    resolution: {integrity: sha512-7rKUyy33Q1yc98pQ1DAmLtwX109F7TIfWlW1Ydo8Wl1ii1SeHieeh0HHfPeL2fMXK6z0s8ecKs9frCuLJvndBg==}
    dependencies:
      punycode: 2.3.0

  /url-parse-lax@3.0.0:
    resolution: {integrity: sha512-NjFKA0DidqPa5ciFcSrXnAltTtzz84ogy+NebPvfEgAck0+TNg4UJ4IN+fB7zRZfbgUf0syOo9MDxFkDSMuFaQ==}
    engines: {node: '>=4'}
    dependencies:
      prepend-http: 2.0.0

  /user-home@2.0.0:
    resolution: {integrity: sha512-KMWqdlOcjCYdtIJpicDSFBQ8nFwS2i9sslAd6f4+CBGcU4gist2REnr2fxj2YocvJFxSF3ZOHLYLVZnUxv4BZQ==}
    engines: {node: '>=0.10.0'}
    dependencies:
      os-homedir: 1.0.2
    dev: true

  /util-deprecate@1.0.2:
    resolution: {integrity: sha512-EPD5q1uXyFxJpCrLnCc1nHnq3gOa6DZBocAIiI2TaSCA7VCJ1UJDMagCzIkXNsUYfD1daK//LTEQ8xiIbrHtcw==}

  /uuid@3.4.0:
    resolution: {integrity: sha512-HjSDRw6gZE5JMggctHBcjVak08+KEVhSIiDzFnT9S9aegmp85S/bReBVTb4QTFaRNptJ9kuYaNhnbNEOkbKb/A==}
    deprecated: Please upgrade  to version 7 or higher.  Older versions may use Math.random() in certain circumstances, which is known to be problematic.  See https://v8.dev/blog/math-random for details.
    hasBin: true
    dev: true

  /uuid@8.3.2:
    resolution: {integrity: sha512-+NYs2QeMWy+GWFOEm9xnn6HCDp0l7QBD7ml8zLUmJ+93Q5NF0NocErnwkTkXVFNiX3/fpC6afS8Dhb/gz7R7eg==}
    hasBin: true

  /uuid@9.0.1:
    resolution: {integrity: sha512-b+1eJOlsR9K8HJpow9Ok3fiWOWSIcIzXodvv0rQjVoOVNpWMpxf1wZNpt4y9h10odCNrqnYp1OBzRktckBe3sA==}
    hasBin: true

  /v8-compile-cache-lib@3.0.1:
    resolution: {integrity: sha512-wa7YjyUGfNZngI/vtK0UHAN+lgDCxBPCylVXGp0zu59Fz5aiGtNXaq3DhIov063MorB+VfufLh3JlF2KdTK3xg==}
    dev: true

  /v8-to-istanbul@9.0.1:
    resolution: {integrity: sha512-74Y4LqY74kLE6IFyIjPtkSTWzUZmj8tdHT9Ii/26dvQ6K9Dl2NbEfj0XgU2sHCtKgt5VupqhlO/5aWuqS+IY1w==}
    engines: {node: '>=10.12.0'}
    dependencies:
      '@jridgewell/trace-mapping': 0.3.18
      '@types/istanbul-lib-coverage': 2.0.4
      convert-source-map: 1.8.0
    dev: true

  /validate-npm-package-license@3.0.4:
    resolution: {integrity: sha512-DpKm2Ui/xN7/HQKCtpZxoRWBhZ9Z0kqtygG8XCgNQ8ZlDnxuQmWhj566j8fN4Cu3/JmbhsDo7fcAJq4s9h27Ew==}
    dependencies:
      spdx-correct: 3.1.1
      spdx-expression-parse: 3.0.1

  /validate-npm-package-name@5.0.0:
    resolution: {integrity: sha512-YuKoXDAhBYxY7SfOKxHBDoSyENFeW5VvIIQp2TGQuit8gpK6MnWaQelBKxso72DoxTZfZdcP3W90LqpSkgPzLQ==}
    engines: {node: ^14.17.0 || ^16.13.0 || >=18.0.0}
    dependencies:
      builtins: 5.0.1

  /validator@13.9.0:
    resolution: {integrity: sha512-B+dGG8U3fdtM0/aNK4/X8CXq/EcxU2WPrPEkJGslb47qyHsxmbggTWK0yEA4qnYVNF+nxNlN88o14hIcPmSIEA==}
    engines: {node: '>= 0.10'}

  /watchpack@2.4.0:
    resolution: {integrity: sha512-Lcvm7MGST/4fup+ifyKi2hjyIAwcdI4HRgtvTpIUxBRhB+RFtUh8XtDOxUfctVCnhVi+QQj49i91OyvzkJl6cg==}
    engines: {node: '>=10.13.0'}
    dependencies:
      glob-to-regexp: 0.4.1
      graceful-fs: 4.2.11

  /wcwidth@1.0.1:
    resolution: {integrity: sha512-XHPEwS0q6TaxcvG85+8EYkbiCux2XtWG2mkc47Ng2A77BQu9+DqIOJldST4HgPkuea7dvKSj5VgX3P1d4rW8Tg==}
    dependencies:
      defaults: 1.0.3

  /web-streams-polyfill@3.3.3:
    resolution: {integrity: sha512-d2JWLCivmZYTSIoge9MsgFCZrt571BikcWGYkjC1khllbTeDlGqZ2D8vD8E/lJa8WGWbb7Plm8/XJYV7IJHZZw==}
    engines: {node: '>= 8'}
    dev: false

  /webidl-conversions@3.0.1:
    resolution: {integrity: sha512-2JAn3z8AR6rjK8Sm8orRC0h/bcl/DqL7tRPdGZ4I1CjdF+EaMLmYxBHyXuKL849eucPFhvBoxMsflfOb8kxaeQ==}

  /webpack-sources@3.2.3:
    resolution: {integrity: sha512-/DyMEOrDgLKKIG0fmvtz+4dUX/3Ghozwgm6iPp8KRhvn+eQf9+Q7GWxVNMk3+uCPWfdXYC4ExGBckIXdFEfH1w==}
    engines: {node: '>=10.13.0'}

  /webpack@5.88.1:
    resolution: {integrity: sha512-FROX3TxQnC/ox4N+3xQoWZzvGXSuscxR32rbzjpXgEzWudJFEJBpdlkkob2ylrv5yzzufD1zph1OoFsLtm6stQ==}
    engines: {node: '>=10.13.0'}
    hasBin: true
    peerDependencies:
      webpack-cli: '*'
    peerDependenciesMeta:
      webpack-cli:
        optional: true
    dependencies:
      '@types/eslint-scope': 3.7.4
      '@types/estree': 1.0.1
      '@webassemblyjs/ast': 1.11.6
      '@webassemblyjs/wasm-edit': 1.11.6
      '@webassemblyjs/wasm-parser': 1.11.6
      acorn: 8.10.0
      acorn-import-assertions: 1.9.0(acorn@8.10.0)
      browserslist: 4.21.4
      chrome-trace-event: 1.0.3
      enhanced-resolve: 5.15.0
      es-module-lexer: 1.3.0
      eslint-scope: 5.1.1
      events: 3.3.0
      glob-to-regexp: 0.4.1
      graceful-fs: 4.2.11
      json-parse-even-better-errors: 2.3.1
      loader-runner: 4.3.0
      mime-types: 2.1.35
      neo-async: 2.6.2
      schema-utils: 3.2.0
      tapable: 2.2.1
      terser-webpack-plugin: 5.3.9(webpack@5.88.1)
      watchpack: 2.4.0
      webpack-sources: 3.2.3
    transitivePeerDependencies:
      - '@swc/core'
      - esbuild
      - uglify-js

  /whatwg-url@5.0.0:
    resolution: {integrity: sha512-saE57nupxk6v3HY35+jzBwYa0rKSy0XR8JSxZPwgLr7ys0IBzhGviA1/TUGJLmSVqs8pb9AnvICXEuOHLprYTw==}
    dependencies:
      tr46: 0.0.3
      webidl-conversions: 3.0.1

  /which-boxed-primitive@1.0.2:
    resolution: {integrity: sha512-bwZdv0AKLpplFY2KZRX6TvyuN7ojjr7lwkg6ml0roIy9YeuSr7JS372qlNW18UQYzgYK9ziGcerWqZOmEn9VNg==}
    dependencies:
      is-bigint: 1.0.4
      is-boolean-object: 1.1.2
      is-number-object: 1.0.7
      is-string: 1.0.7
      is-symbol: 1.0.4
    dev: true

  /which-builtin-type@1.1.3:
    resolution: {integrity: sha512-YmjsSMDBYsM1CaFiayOVT06+KJeXf0o5M/CAd4o1lTadFAtacTUM49zoYxr/oroopFDfhvN6iEcBxUyc3gvKmw==}
    engines: {node: '>= 0.4'}
    dependencies:
      function.prototype.name: 1.1.6
      has-tostringtag: 1.0.0
      is-async-function: 2.0.0
      is-date-object: 1.0.5
      is-finalizationregistry: 1.0.2
      is-generator-function: 1.0.10
      is-regex: 1.1.4
      is-weakref: 1.0.2
      isarray: 2.0.5
      which-boxed-primitive: 1.0.2
      which-collection: 1.0.1
      which-typed-array: 1.1.11
    dev: true

  /which-collection@1.0.1:
    resolution: {integrity: sha512-W8xeTUwaln8i3K/cY1nGXzdnVZlidBcagyNFtBdD5kxnb4TvGKR7FfSIS3mYpwWS1QUCutfKz8IY8RjftB0+1A==}
    dependencies:
      is-map: 2.0.2
      is-set: 2.0.2
      is-weakmap: 2.0.1
      is-weakset: 2.0.2
    dev: true

  /which-typed-array@1.1.11:
    resolution: {integrity: sha512-qe9UWWpkeG5yzZ0tNYxDmd7vo58HDBc39mZ0xWWpolAGADdFOzkfamWLDxkOWcvHQKVmdTyQdLD4NOfjLWTKew==}
    engines: {node: '>= 0.4'}
    dependencies:
      available-typed-arrays: 1.0.5
      call-bind: 1.0.2
      for-each: 0.3.3
      gopd: 1.0.1
      has-tostringtag: 1.0.0
    dev: true

  /which@1.3.1:
    resolution: {integrity: sha512-HxJdYWq1MTIQbJ3nw0cqssHoTNU267KlrDuGZ1WYlxDStUtKUhOaJmh112/TZmHxxUfuJqPXSOm7tDyas0OSIQ==}
    hasBin: true
    dependencies:
      isexe: 2.0.0
    dev: true

  /which@2.0.2:
    resolution: {integrity: sha512-BLI3Tl1TW3Pvl70l3yq3Y64i+awpwXqsGBYWkkqMtnbXgrMD+yj7rhW0kuEDxzJaYXGjEW5ogapKNMEKNMjibA==}
    engines: {node: '>= 8'}
    hasBin: true
    dependencies:
      isexe: 2.0.0

  /which@3.0.1:
    resolution: {integrity: sha512-XA1b62dzQzLfaEOSQFTCOd5KFf/1VSzZo7/7TUjnya6u0vGGKzU96UQBZTAThCb2j4/xjBAyii1OhRLJEivHvg==}
    engines: {node: ^14.17.0 || ^16.13.0 || >=18.0.0}
    hasBin: true
    dependencies:
      isexe: 2.0.0

  /wide-align@1.1.5:
    resolution: {integrity: sha512-eDMORYaPNZ4sQIuuYPDHdQvf4gyCF9rEEV/yPxGfwPkRodwEgiMUUXTx/dex+Me0wxx53S+NgUHaP7y3MGlDmg==}
    dependencies:
      string-width: 4.2.3

  /widest-line@3.1.0:
    resolution: {integrity: sha512-NsmoXalsWVDMGupxZ5R08ka9flZjjiLvHVAWYOKtiKM8ujtZWr9cRffak+uSE48+Ob8ObalXpwyeUiyDD6QFgg==}
    engines: {node: '>=8'}
    dependencies:
      string-width: 4.2.3

  /widest-line@4.0.1:
    resolution: {integrity: sha512-o0cyEG0e8GPzT4iGHphIOh0cJOV8fivsXxddQasHPHfoZf1ZexrfeA21w2NaEN1RHE+fXlfISmOE8R9N3u3Qig==}
    engines: {node: '>=12'}
    dependencies:
      string-width: 5.1.2

  /word-wrap@1.2.3:
    resolution: {integrity: sha512-Hz/mrNwitNRh/HUAtM/VT/5VH+ygD6DV7mYKZAtHOrbs8U7lvPS6xf7EJKMF0uW1KJCl0H701g3ZGus+muE5vQ==}
    engines: {node: '>=0.10.0'}
    dev: true

  /wordwrap@1.0.0:
    resolution: {integrity: sha512-gvVzJFlPycKc5dZN4yPkP8w7Dc37BtP1yczEneOb4uq34pXZcvrtRTmWV8W+Ume+XCxKgbjM+nevkyFPMybd4Q==}

  /workerpool@6.2.1:
    resolution: {integrity: sha512-ILEIE97kDZvF9Wb9f6h5aXK4swSlKGUcOEGiIYb2OOu/IrDU9iwj0fD//SsA6E5ibwJxpEvhullJY4Sl4GcpAw==}
    dev: true

  /wrap-ansi@6.2.0:
    resolution: {integrity: sha512-r6lPcBGxZXlIcymEu7InxDMhdW0KDxpLgoFLcguasxCaJ/SOIZwINatK9KY/tf+ZrlywOKU0UDj3ATXUBfxJXA==}
    engines: {node: '>=8'}
    dependencies:
      ansi-styles: 4.3.0
      string-width: 4.2.3
      strip-ansi: 6.0.1

  /wrap-ansi@7.0.0:
    resolution: {integrity: sha512-YVGIj2kamLSTxw6NsZjoBxfSwsn0ycdesmc4p+Q21c5zPuZ1pl+NfxVdxPtdHvmNVOQ6XSYG4AUtyt/Fi7D16Q==}
    engines: {node: '>=10'}
    dependencies:
      ansi-styles: 4.3.0
      string-width: 4.2.3
      strip-ansi: 6.0.1

  /wrap-ansi@8.1.0:
    resolution: {integrity: sha512-si7QWI6zUMq56bESFvagtmzMdGOtoxfR+Sez11Mobfc7tm+VkUckk9bW2UeffTGVUbOksxmSw0AA2gs8g71NCQ==}
    engines: {node: '>=12'}
    dependencies:
      ansi-styles: 6.2.1
      string-width: 5.1.2
      strip-ansi: 7.1.0

  /wrappy@1.0.2:
    resolution: {integrity: sha512-l4Sp/DRseor9wL6EvV2+TuQn63dMkPjZ/sp9XkghTEbV9KlPS1xUsZ3u7/IQO4wxtcFB4bgpQPRcR3QCvezPcQ==}

  /write-file-atomic@3.0.3:
    resolution: {integrity: sha512-AvHcyZ5JnSfq3ioSyjrBkH9yW4m7Ayk8/9My/DD9onKeu/94fwrMocemO2QAJFAlnnDN+ZDS+ZjAR5ua1/PV/Q==}
    dependencies:
      imurmurhash: 0.1.4
      is-typedarray: 1.0.0
      signal-exit: 3.0.7
      typedarray-to-buffer: 3.1.5

  /xcase@2.0.1:
    resolution: {integrity: sha512-UmFXIPU+9Eg3E9m/728Bii0lAIuoc+6nbrNUKaRPJOFp91ih44qqGlWtxMB6kXFrRD6po+86ksHM5XHCfk6iPw==}

  /xdg-basedir@5.1.0:
    resolution: {integrity: sha512-GCPAHLvrIH13+c0SuacwvRYj2SxJXQ4kaVTT5xgL3kPrz56XxkF21IGhjSE1+W0aw7gpBWRGXLCPnPby6lSpmQ==}
    engines: {node: '>=12'}

  /xtend@4.0.2:
    resolution: {integrity: sha512-LKYU1iAXJXUgAXn9URjiu+MWhyUXHsvfp7mcuYm9dSUKK0/CjtrUwFAxD82/mCWbtLsGjFIad0wIsod4zrTAEQ==}
    engines: {node: '>=0.4'}

  /y18n@5.0.8:
    resolution: {integrity: sha512-0pfFzegeDWJHJIAmTLRP2DwHjdF5s7jo9tuztdQxAhINCdvS+3nGINqPd00AphqJR/0LhANUS6/+7SCb98YOfA==}
    engines: {node: '>=10'}

  /yallist@4.0.0:
    resolution: {integrity: sha512-3wdGidZyq5PB084XLES5TpOSRA3wjXAlIWMhum2kRcv/41Sn2emQ0dycQW4uZXLejwKvg6EsvbdlVL+FYEct7A==}

  /yaml@2.3.1:
    resolution: {integrity: sha512-2eHWfjaoXgTBC2jNM1LRef62VQa0umtvRiDSk6HSzW7RvS5YtkabJrwYLLEKWBc8a5U2PTSCs+dJjUTJdlHsWQ==}
    engines: {node: '>= 14'}

  /yargs-parser@20.2.4:
    resolution: {integrity: sha512-WOkpgNhPTlE73h4VFAFsOnomJVaovO8VqLDzy5saChRBFQFBoMYirowyW+Q9HB4HFF4Z7VZTiG3iSzJJA29yRA==}
    engines: {node: '>=10'}
    dev: true

  /yargs-parser@20.2.9:
    resolution: {integrity: sha512-y11nGElTIV+CT3Zv9t7VKl+Q3hTQoT9a1Qzezhhl6Rp21gJ/IVTW7Z3y9EWXhuUBC2Shnf+DX0antecpAwSP8w==}
    engines: {node: '>=10'}
    dev: true

  /yargs-parser@21.1.1:
    resolution: {integrity: sha512-tVpsJW7DdjecAiFpbIB1e3qxIQsE6NoPc5/eTdrbbIC4h0LVsWhnoa3g+m2HclBIujHzsxZ4VJVA+GUuc2/LBw==}
    engines: {node: '>=12'}

  /yargs-unparser@2.0.0:
    resolution: {integrity: sha512-7pRTIA9Qc1caZ0bZ6RYRGbHJthJWuakf+WmHK0rVeLkNrrGhfoabBNdue6kdINI6r4if7ocq9aD/n7xwKOdzOA==}
    engines: {node: '>=10'}
    dependencies:
      camelcase: 6.3.0
      decamelize: 4.0.0
      flat: 5.0.2
      is-plain-obj: 2.1.0
    dev: true

  /yargs@16.2.0:
    resolution: {integrity: sha512-D1mvvtDG0L5ft/jGWkLpG1+m0eQxOfaBvTNELraWj22wSVUMWxZUvYgJYcKh6jGGIkJFhH4IZPQhR4TKpc8mBw==}
    engines: {node: '>=10'}
    dependencies:
      cliui: 7.0.4
      escalade: 3.1.1
      get-caller-file: 2.0.5
      require-directory: 2.1.1
      string-width: 4.2.3
      y18n: 5.0.8
      yargs-parser: 20.2.9
    dev: true

  /yargs@17.7.1:
    resolution: {integrity: sha512-cwiTb08Xuv5fqF4AovYacTFNxk62th7LKJ6BL9IGUpTJrWoU7/7WdQGTP2SjKf1dUNBGzDd28p/Yfs/GI6JrLw==}
    engines: {node: '>=12'}
    dependencies:
      cliui: 8.0.1
      escalade: 3.1.1
      get-caller-file: 2.0.5
      require-directory: 2.1.1
      string-width: 4.2.3
      y18n: 5.0.8
      yargs-parser: 21.1.1
    dev: true

  /yargs@17.7.2:
    resolution: {integrity: sha512-7dSzzRQ++CKnNI/krKnYRV7JKKPUXMEh61soaHKg9mrWEhzFWhFnxPxGl+69cD1Ou63C13NUPCnmIcrvqCuM6w==}
    engines: {node: '>=12'}
    dependencies:
      cliui: 8.0.1
      escalade: 3.1.1
      get-caller-file: 2.0.5
      require-directory: 2.1.1
      string-width: 4.2.3
      y18n: 5.0.8
      yargs-parser: 21.1.1

  /yn@3.1.1:
    resolution: {integrity: sha512-Ux4ygGWsu2c7isFWe8Yu1YluJmqVhxqK2cLXNQA5AcC3QfbGNpM7fu0Y8b/z16pXLnFxZYvWhd3fhBY9DLmC6Q==}
    engines: {node: '>=6'}
    dev: true

  /yocto-queue@0.1.0:
    resolution: {integrity: sha512-rVksvsnNCdJ/ohGc6xgPwyN8eheCxsiLM8mxuE/t/mOVqJewPuO1miLpTHQiRgTKCLexL4MeAFVagts7HmNZ2Q==}
    engines: {node: '>=10'}

  /yocto-queue@1.0.0:
    resolution: {integrity: sha512-9bnSc/HEW2uRy67wc+T8UwauLuPJVn28jb+GtJY16iiKWyvmYJRXVT4UamsAEGQfPohgr2q4Tq0sQbQlxTfi1g==}
    engines: {node: '>=12.20'}

  /z-schema@5.0.5:
    resolution: {integrity: sha512-D7eujBWkLa3p2sIpJA0d1pr7es+a7m0vFAnZLlCEKq/Ij2k0MLi9Br2UPxoxdYystm5K1yeBGzub0FlYUEWj2Q==}
    engines: {node: '>=8.0.0'}
    hasBin: true
    dependencies:
      lodash.get: 4.4.2
      lodash.isequal: 4.5.0
      validator: 13.9.0
    optionalDependencies:
      commander: 9.5.0

  /zod@3.21.4:
    resolution: {integrity: sha512-m46AKbrzKVzOzs/DZgVnG5H55N1sv1M8qZU3A8RIKbs3mrACDNeIOeilDymVb2HdmP8uwshOCF4uJ8uM9rCqJw==}
    dev: true<|MERGE_RESOLUTION|>--- conflicted
+++ resolved
@@ -18,184 +18,6 @@
 importers:
 
   .:
-<<<<<<< HEAD
-    specifiers:
-      '@biomejs/biome': ^1.6.2
-      '@commitlint/cli': ^17.6.6
-      '@commitlint/config-conventional': ^17.6.6
-      '@commitlint/cz-commitlint': ^17.5.0
-      '@fluid-tools/build-cli': ~0.29.0
-      '@fluidframework/build-common': ^2.0.3
-      '@fluidframework/build-tools': ~0.29.0
-      '@microsoft/api-documenter': ^7.22.24
-      '@microsoft/api-extractor': ^7.43.1
-      c8: ^7.14.0
-      commitizen: ^4.3.0
-      concurrently: ^8.2.1
-      conventional-changelog-cli: ^2.2.2
-      conventional-changelog-conventionalcommits: ^5.0.0
-      copyfiles: ^2.4.1
-      cz-conventional-changelog: ^3.3.0
-      cz-customizable: ^7.0.0
-      eslint: ~8.57.0
-      inquirer: ^8.2.5
-      rimraf: ^4.4.1
-      run-script-os: ^1.1.6
-      syncpack: ^9.8.6
-      typescript: ~5.1.6
-    devDependencies:
-      '@biomejs/biome': 1.6.2
-      '@commitlint/cli': 17.6.6
-      '@commitlint/config-conventional': 17.6.6
-      '@commitlint/cz-commitlint': 17.5.0_i4x6owxztfhigiiqlxwntt4k24
-      '@fluid-tools/build-cli': 0.29.0_typescript@5.1.6
-      '@fluidframework/build-common': 2.0.3
-      '@fluidframework/build-tools': 0.29.0
-      '@microsoft/api-documenter': 7.22.24
-      '@microsoft/api-extractor': 7.43.1
-      c8: 7.14.0
-      commitizen: 4.3.0_typescript@5.1.6
-      concurrently: 8.2.1
-      conventional-changelog-cli: 2.2.2
-      conventional-changelog-conventionalcommits: 5.0.0
-      copyfiles: 2.4.1
-      cz-conventional-changelog: 3.3.0_typescript@5.1.6
-      cz-customizable: 7.0.0
-      eslint: 8.57.0
-      inquirer: 8.2.5
-      rimraf: 4.4.1
-      run-script-os: 1.1.6
-      syncpack: 9.8.6
-      typescript: 5.1.6
-
-  packages/build-cli:
-    specifiers:
-      '@fluid-private/readme-command': workspace:~
-      '@fluid-tools/version-tools': workspace:~
-      '@fluidframework/build-common': ^2.0.3
-      '@fluidframework/build-tools': workspace:~
-      '@fluidframework/bundle-size-tools': workspace:~
-      '@fluidframework/eslint-config-fluid': ^5.2.0
-      '@microsoft/api-extractor': ^7.43.1
-      '@oclif/core': ^3.26.5
-      '@oclif/plugin-autocomplete': ^3.0.16
-      '@oclif/plugin-commands': ^3.3.1
-      '@oclif/plugin-help': ^6.0.21
-      '@oclif/plugin-not-found': ^3.1.7
-      '@oclif/test': ^3.2.12
-      '@octokit/core': ^4.2.4
-      '@rushstack/node-core-library': ^3.59.5
-      '@types/async': ^3.2.20
-      '@types/chai': ^4.3.5
-      '@types/chai-arrays': ^2.0.0
-      '@types/debug': ^4.1.7
-      '@types/fs-extra': ^8.1.2
-      '@types/inquirer': ^8.2.6
-      '@types/mocha': ^9.1.1
-      '@types/node': ^18.18.6
-      '@types/node-fetch': ^2.5.10
-      '@types/prettier': ^2.7.3
-      '@types/prompts': ^2.4.4
-      '@types/semver': ^7.5.0
-      '@types/semver-utils': ^1.1.1
-      '@types/sort-json': ^2.0.1
-      async: ^3.2.4
-      c8: ^7.14.0
-      chai: ^4.3.7
-      chai-arrays: ^2.2.0
-      chalk: ^2.4.2
-      change-case: ^3.1.0
-      concurrently: ^8.2.1
-      copyfiles: ^2.4.1
-      danger: ^11.3.0
-      date-fns: ^2.30.0
-      debug: ^4.3.4
-      eslint: ~8.57.0
-      eslint-config-oclif: ^5.2.0
-      eslint-config-oclif-typescript: ^3.1.7
-      eslint-config-prettier: ~9.1.0
-      execa: ^5.1.1
-      fs-extra: ^9.1.0
-      globby: ^11.1.0
-      gray-matter: ^4.0.3
-      human-id: ^4.0.0
-      inquirer: ^8.2.5
-      json5: ^2.2.3
-      jssm: ^5.89.2
-      jssm-viz-cli: ^5.89.2
-      latest-version: ^5.1.0
-      minimatch: ^7.4.6
-      mocha: ^10.2.0
-      mocha-json-output-reporter: ^2.1.0
-      mocha-multi-reporters: ^1.5.1
-      moment: ^2.29.4
-      node-fetch: ^2.6.9
-      npm-check-updates: ^16.14.20
-      oclif: ^4.10.1
-      prettier: ~3.2.4
-      prompts: ^2.4.2
-      read-pkg-up: ^7.0.1
-      replace-in-file: ^7.1.0
-      resolve.exports: ^2.0.2
-      rimraf: ^4.4.1
-      semver: ^7.5.4
-      semver-utils: ^1.1.4
-      simple-git: ^3.19.1
-      sort-json: ^2.0.1
-      sort-package-json: 1.57.0
-      strip-ansi: ^6.0.1
-      table: ^6.8.1
-      ts-morph: ^22.0.0
-      ts-node: ^10.9.1
-      tslib: ^2.6.0
-      type-fest: ^2.19.0
-      typescript: ~5.1.6
-    dependencies:
-      '@fluid-tools/version-tools': link:../version-tools
-      '@fluidframework/build-tools': link:../build-tools
-      '@fluidframework/bundle-size-tools': link:../bundle-size-tools
-      '@microsoft/api-extractor': 7.43.1_@types+node@18.18.6
-      '@oclif/core': 3.26.5
-      '@oclif/plugin-autocomplete': 3.0.16
-      '@oclif/plugin-commands': 3.3.1
-      '@oclif/plugin-help': 6.0.21
-      '@oclif/plugin-not-found': 3.1.7
-      '@octokit/core': 4.2.4
-      '@rushstack/node-core-library': 3.59.5_@types+node@18.18.6
-      async: 3.2.4
-      chalk: 2.4.2
-      change-case: 3.1.0
-      danger: 11.3.0
-      date-fns: 2.30.0
-      debug: 4.3.4
-      execa: 5.1.1
-      fs-extra: 9.1.0
-      globby: 11.1.0
-      gray-matter: 4.0.3
-      human-id: 4.0.0
-      inquirer: 8.2.5
-      json5: 2.2.3
-      jssm: 5.89.2
-      latest-version: 5.1.0
-      minimatch: 7.4.6
-      node-fetch: 2.6.9
-      npm-check-updates: 16.14.20
-      oclif: 4.10.1
-      prettier: 3.2.5
-      prompts: 2.4.2
-      read-pkg-up: 7.0.1
-      replace-in-file: 7.1.0
-      resolve.exports: 2.0.2
-      semver: 7.5.4
-      semver-utils: 1.1.4
-      simple-git: 3.19.1
-      sort-json: 2.0.1
-      sort-package-json: 1.57.0
-      strip-ansi: 6.0.1
-      table: 6.8.1
-      ts-morph: 22.0.0
-      type-fest: 2.19.0
-=======
     devDependencies:
       '@biomejs/biome':
         specifier: ^1.6.2
@@ -401,7 +223,6 @@
       type-fest:
         specifier: ^2.19.0
         version: 2.19.0
->>>>>>> 4d56fd1f
     devDependencies:
       '@fluid-private/readme-command':
         specifier: workspace:~
@@ -643,26 +464,6 @@
         version: 10.2.0
 
   packages/bundle-size-tools:
-<<<<<<< HEAD
-    specifiers:
-      '@fluidframework/build-common': ^2.0.3
-      '@fluidframework/eslint-config-fluid': ^5.2.0
-      '@microsoft/api-extractor': ^7.43.1
-      '@types/msgpack-lite': ^0.1.8
-      '@types/node': ^18.18.6
-      '@types/pako': ^2.0.0
-      azure-devops-node-api: ^11.2.0
-      concurrently: ^8.2.1
-      copyfiles: ^2.4.1
-      eslint: ~8.57.0
-      jszip: ^3.10.1
-      msgpack-lite: ^0.1.26
-      pako: ^2.1.0
-      rimraf: ^4.4.1
-      typescript: ~5.1.6
-      webpack: ^5.88.1
-=======
->>>>>>> 4d56fd1f
     dependencies:
       azure-devops-node-api:
         specifier: ^11.2.0
@@ -683,18 +484,6 @@
         specifier: ^5.88.1
         version: 5.88.1
     devDependencies:
-<<<<<<< HEAD
-      '@fluidframework/build-common': 2.0.3
-      '@fluidframework/eslint-config-fluid': 5.2.0_trrslaohprr5r73nykufww5lry
-      '@microsoft/api-extractor': 7.43.1_@types+node@18.18.6
-      '@types/msgpack-lite': 0.1.8
-      '@types/node': 18.18.6
-      '@types/pako': 2.0.0
-      concurrently: 8.2.1
-      copyfiles: 2.4.1
-      eslint: 8.57.0
-      rimraf: 4.4.1
-=======
       '@fluidframework/build-common':
         specifier: ^2.0.3
         version: 2.0.3
@@ -725,7 +514,6 @@
       rimraf:
         specifier: ^4.4.1
         version: 4.4.1
->>>>>>> 4d56fd1f
 
   packages/readme-command:
     dependencies:
@@ -798,43 +586,6 @@
         version: 5.1.6
 
   packages/version-tools:
-<<<<<<< HEAD
-    specifiers:
-      '@fluid-private/readme-command': workspace:~
-      '@fluidframework/build-common': ^2.0.3
-      '@fluidframework/eslint-config-fluid': ^5.2.0
-      '@microsoft/api-extractor': ^7.43.1
-      '@oclif/core': ^3.26.5
-      '@oclif/plugin-autocomplete': ^3.0.16
-      '@oclif/plugin-commands': ^3.3.1
-      '@oclif/plugin-help': ^6.0.21
-      '@oclif/plugin-not-found': ^3.1.7
-      '@oclif/test': ^3.2.12
-      '@types/chai': ^4.3.5
-      '@types/mocha': ^9.1.1
-      '@types/node': ^18.18.6
-      '@types/semver': ^7.5.0
-      c8: ^7.14.0
-      chai: ^4.3.7
-      chalk: ^2.4.2
-      concurrently: ^8.2.1
-      eslint: ~8.57.0
-      eslint-config-oclif: ^5.2.0
-      eslint-config-oclif-typescript: ^3.1.7
-      eslint-config-prettier: ~9.1.0
-      mocha: ^10.2.0
-      mocha-json-output-reporter: ^2.1.0
-      mocha-multi-reporters: ^1.5.1
-      moment: ^2.29.4
-      oclif: ^4.10.1
-      rimraf: ^4.4.1
-      semver: ^7.5.4
-      table: ^6.8.1
-      ts-node: ^10.9.1
-      tslib: ^2.6.0
-      typescript: ~5.1.6
-=======
->>>>>>> 4d56fd1f
     dependencies:
       '@oclif/core':
         specifier: ^3.26.5
@@ -861,33 +612,6 @@
         specifier: ^6.8.1
         version: 6.8.1
     devDependencies:
-<<<<<<< HEAD
-      '@fluid-private/readme-command': link:../readme-command
-      '@fluidframework/build-common': 2.0.3
-      '@fluidframework/eslint-config-fluid': 5.2.0_trrslaohprr5r73nykufww5lry
-      '@microsoft/api-extractor': 7.43.1_@types+node@18.18.6
-      '@oclif/test': 3.2.12
-      '@types/chai': 4.3.5
-      '@types/mocha': 9.1.1
-      '@types/node': 18.18.6
-      '@types/semver': 7.5.0
-      c8: 7.14.0
-      chai: 4.3.7
-      concurrently: 8.2.1
-      eslint: 8.57.0
-      eslint-config-oclif: 5.2.0_eslint@8.57.0
-      eslint-config-oclif-typescript: 3.1.7_trrslaohprr5r73nykufww5lry
-      eslint-config-prettier: 9.1.0_eslint@8.57.0
-      mocha: 10.2.0
-      mocha-json-output-reporter: 2.1.0_mocha@10.2.0+moment@2.29.4
-      mocha-multi-reporters: 1.5.1_mocha@10.2.0
-      moment: 2.29.4
-      oclif: 4.10.1
-      rimraf: 4.4.1
-      ts-node: 10.9.1_6aghfyf5eabo7u6nxooxqsbtpq
-      tslib: 2.6.0
-      typescript: 5.1.6
-=======
       '@fluid-private/readme-command':
         specifier: workspace:~
         version: link:../readme-command
@@ -963,7 +687,6 @@
       typescript:
         specifier: ~5.1.6
         version: 5.1.6
->>>>>>> 4d56fd1f
 
 packages:
 
@@ -2337,21 +2060,12 @@
     engines: {node: '>=14.17.0'}
     hasBin: true
     dependencies:
-<<<<<<< HEAD
-      '@fluid-tools/version-tools': 0.29.0_typescript@5.1.6
-      '@fluidframework/build-tools': 0.29.0
-      '@fluidframework/bundle-size-tools': 0.29.0
-      '@microsoft/api-extractor': 7.43.1
-      '@oclif/core': 3.26.5
-      '@oclif/plugin-autocomplete': 2.3.10_typescript@5.1.6
-=======
       '@fluid-tools/version-tools': 0.38.0
       '@fluidframework/build-tools': 0.38.0
       '@fluidframework/bundle-size-tools': 0.38.0
       '@microsoft/api-extractor': 7.43.1(@types/node@18.18.6)
       '@oclif/core': 3.26.6
       '@oclif/plugin-autocomplete': 3.0.16
->>>>>>> 4d56fd1f
       '@oclif/plugin-commands': 3.3.1
       '@oclif/plugin-help': 6.0.21
       '@oclif/plugin-not-found': 3.1.7
@@ -2945,42 +2659,11 @@
       - '@types/node'
     dev: true
 
-<<<<<<< HEAD
-  /@microsoft/api-extractor-model/7.28.14:
-=======
   /@microsoft/api-extractor-model@7.28.14(@types/node@18.18.6):
->>>>>>> 4d56fd1f
     resolution: {integrity: sha512-Bery/c8A8SsKPSvA82cTTuy/+OcxZbLRmKhPkk91/AJOQzxZsShcrmHFAGeiEqSIrv1nPZ3tKq9kfMLdCHmsqg==}
     dependencies:
       '@microsoft/tsdoc': 0.14.2
       '@microsoft/tsdoc-config': 0.16.2
-<<<<<<< HEAD
-      '@rushstack/node-core-library': 4.1.0
-    transitivePeerDependencies:
-      - '@types/node'
-    dev: true
-
-  /@microsoft/api-extractor-model/7.28.14_@types+node@18.18.6:
-    resolution: {integrity: sha512-Bery/c8A8SsKPSvA82cTTuy/+OcxZbLRmKhPkk91/AJOQzxZsShcrmHFAGeiEqSIrv1nPZ3tKq9kfMLdCHmsqg==}
-    dependencies:
-      '@microsoft/tsdoc': 0.14.2
-      '@microsoft/tsdoc-config': 0.16.2
-      '@rushstack/node-core-library': 4.1.0_@types+node@18.18.6
-    transitivePeerDependencies:
-      - '@types/node'
-
-  /@microsoft/api-extractor/7.43.1:
-    resolution: {integrity: sha512-ohg40SsvFFgzHFAtYq5wKJc8ZDyY46bphjtnSvhSSlXpPTG7GHwyyXkn48UZiUCBwr2WC7TRC1Jfwz7nreuiyQ==}
-    hasBin: true
-    dependencies:
-      '@microsoft/api-extractor-model': 7.28.14
-      '@microsoft/tsdoc': 0.14.2
-      '@microsoft/tsdoc-config': 0.16.2
-      '@rushstack/node-core-library': 4.1.0
-      '@rushstack/rig-package': 0.5.2
-      '@rushstack/terminal': 0.10.1
-      '@rushstack/ts-command-line': 4.19.2
-=======
       '@rushstack/node-core-library': 4.1.0(@types/node@18.18.6)
     transitivePeerDependencies:
       - '@types/node'
@@ -2996,7 +2679,6 @@
       '@rushstack/rig-package': 0.5.2
       '@rushstack/terminal': 0.10.1(@types/node@18.18.6)
       '@rushstack/ts-command-line': 4.19.2(@types/node@18.18.6)
->>>>>>> 4d56fd1f
       lodash: 4.17.21
       minimatch: 3.0.8
       resolve: 1.22.8
@@ -3006,31 +2688,7 @@
     transitivePeerDependencies:
       - '@types/node'
 
-<<<<<<< HEAD
-  /@microsoft/api-extractor/7.43.1_@types+node@18.18.6:
-    resolution: {integrity: sha512-ohg40SsvFFgzHFAtYq5wKJc8ZDyY46bphjtnSvhSSlXpPTG7GHwyyXkn48UZiUCBwr2WC7TRC1Jfwz7nreuiyQ==}
-    hasBin: true
-    dependencies:
-      '@microsoft/api-extractor-model': 7.28.14_@types+node@18.18.6
-      '@microsoft/tsdoc': 0.14.2
-      '@microsoft/tsdoc-config': 0.16.2
-      '@rushstack/node-core-library': 4.1.0_@types+node@18.18.6
-      '@rushstack/rig-package': 0.5.2
-      '@rushstack/terminal': 0.10.1_@types+node@18.18.6
-      '@rushstack/ts-command-line': 4.19.2_@types+node@18.18.6
-      lodash: 4.17.21
-      minimatch: 3.0.8
-      resolve: 1.22.8
-      semver: 7.5.4
-      source-map: 0.6.1
-      typescript: 5.4.2
-    transitivePeerDependencies:
-      - '@types/node'
-
-  /@microsoft/tsdoc-config/0.16.2:
-=======
   /@microsoft/tsdoc-config@0.16.2:
->>>>>>> 4d56fd1f
     resolution: {integrity: sha512-OGiIzzoBLgWWR0UdRJX98oYO+XKGf7tiK4Zk6tQ/E4IJqGCe7dvkTvgDZV5cFJUzLGDOjeAXrnZoA6QkVySuxw==}
     dependencies:
       '@microsoft/tsdoc': 0.14.2
@@ -3485,27 +3143,7 @@
       semver: 7.3.8
       z-schema: 5.0.5
 
-<<<<<<< HEAD
-  /@rushstack/node-core-library/4.1.0:
-    resolution: {integrity: sha512-qz4JFBZJCf1YN5cAXa1dP6Mki/HrsQxc/oYGAGx29dF2cwF2YMxHoly0FBhMw3IEnxo5fMj0boVfoHVBkpkx/w==}
-    peerDependencies:
-      '@types/node': '*'
-    peerDependenciesMeta:
-      '@types/node':
-        optional: true
-    dependencies:
-      fs-extra: 7.0.1
-      import-lazy: 4.0.0
-      jju: 1.4.0
-      resolve: 1.22.8
-      semver: 7.5.4
-      z-schema: 5.0.5
-    dev: true
-
-  /@rushstack/node-core-library/4.1.0_@types+node@18.18.6:
-=======
   /@rushstack/node-core-library@4.1.0(@types/node@18.18.6):
->>>>>>> 4d56fd1f
     resolution: {integrity: sha512-qz4JFBZJCf1YN5cAXa1dP6Mki/HrsQxc/oYGAGx29dF2cwF2YMxHoly0FBhMw3IEnxo5fMj0boVfoHVBkpkx/w==}
     peerDependencies:
       '@types/node': '*'
@@ -3527,8 +3165,7 @@
       resolve: 1.22.8
       strip-json-comments: 3.1.1
 
-<<<<<<< HEAD
-  /@rushstack/terminal/0.10.1:
+  /@rushstack/terminal@0.10.1(@types/node@18.18.6):
     resolution: {integrity: sha512-C6Vi/m/84IYJTkfzmXr1+W8Wi3MmBjVF/q3za91Gb3VYjKbpALHVxY6FgH625AnDe5Z0Kh4MHKWA3Z7bqgAezA==}
     peerDependencies:
       '@types/node': '*'
@@ -3536,26 +3173,7 @@
       '@types/node':
         optional: true
     dependencies:
-      '@rushstack/node-core-library': 4.1.0
-      supports-color: 8.1.1
-    dev: true
-
-  /@rushstack/terminal/0.10.1_@types+node@18.18.6:
-=======
-  /@rushstack/terminal@0.10.1(@types/node@18.18.6):
->>>>>>> 4d56fd1f
-    resolution: {integrity: sha512-C6Vi/m/84IYJTkfzmXr1+W8Wi3MmBjVF/q3za91Gb3VYjKbpALHVxY6FgH625AnDe5Z0Kh4MHKWA3Z7bqgAezA==}
-    peerDependencies:
-      '@types/node': '*'
-    peerDependenciesMeta:
-      '@types/node':
-        optional: true
-    dependencies:
-<<<<<<< HEAD
-      '@rushstack/node-core-library': 4.1.0_@types+node@18.18.6
-=======
       '@rushstack/node-core-library': 4.1.0(@types/node@18.18.6)
->>>>>>> 4d56fd1f
       '@types/node': 18.18.6
       supports-color: 8.1.1
 
@@ -3572,28 +3190,10 @@
       string-argv: 0.3.1
     dev: true
 
-<<<<<<< HEAD
-  /@rushstack/ts-command-line/4.19.2:
-    resolution: {integrity: sha512-cqmXXmBEBlzo9WtyUrHtF9e6kl0LvBY7aTSVX4jfnBfXWZQWnPq9JTFPlQZ+L/ZwjZ4HrNwQsOVvhe9oOucZkw==}
-    dependencies:
-      '@rushstack/terminal': 0.10.1
-      '@types/argparse': 1.0.38
-      argparse: 1.0.10
-      string-argv: 0.3.1
-    transitivePeerDependencies:
-      - '@types/node'
-    dev: true
-
-  /@rushstack/ts-command-line/4.19.2_@types+node@18.18.6:
-    resolution: {integrity: sha512-cqmXXmBEBlzo9WtyUrHtF9e6kl0LvBY7aTSVX4jfnBfXWZQWnPq9JTFPlQZ+L/ZwjZ4HrNwQsOVvhe9oOucZkw==}
-    dependencies:
-      '@rushstack/terminal': 0.10.1_@types+node@18.18.6
-=======
   /@rushstack/ts-command-line@4.19.2(@types/node@18.18.6):
     resolution: {integrity: sha512-cqmXXmBEBlzo9WtyUrHtF9e6kl0LvBY7aTSVX4jfnBfXWZQWnPq9JTFPlQZ+L/ZwjZ4HrNwQsOVvhe9oOucZkw==}
     dependencies:
       '@rushstack/terminal': 0.10.1(@types/node@18.18.6)
->>>>>>> 4d56fd1f
       '@types/argparse': 1.0.38
       argparse: 1.0.10
       string-argv: 0.3.1
@@ -7821,22 +7421,7 @@
   /glob-to-regexp@0.4.1:
     resolution: {integrity: sha512-lkX1HJXwyMcprw/5YUZc2s7DrpAiHB21/V+E1rHUrVNokkvB6bqMzT0VfV6/86ZNabt1k14YOIaT7nDvOX3Iiw==}
 
-<<<<<<< HEAD
-  /glob/10.2.7:
-    resolution: {integrity: sha512-jTKehsravOJo8IJxUGfZILnkvVJM/MOfHRs8QcXolVef2zNI9Tqyy5+SeuOAZd3upViEZQLyFpQhYiHLrMUNmA==}
-    engines: {node: '>=16 || 14 >=14.17'}
-    hasBin: true
-    dependencies:
-      foreground-child: 3.1.1
-      jackspeak: 2.2.1
-      minimatch: 9.0.4
-      minipass: 6.0.2
-      path-scurry: 1.9.2
-
-  /glob/10.3.12:
-=======
   /glob@10.3.12:
->>>>>>> 4d56fd1f
     resolution: {integrity: sha512-TCNv8vJ+xz4QiqTpfOJA7HvYv+tNIRHKfUWw/q+v2jdgN4ebz+KY9tGx5J4rHP0o84mNP+ApH66HRX8us3Khqg==}
     engines: {node: '>=16 || 14 >=14.17'}
     hasBin: true
@@ -11948,11 +11533,7 @@
     engines: {node: '>=14.17'}
     hasBin: true
 
-<<<<<<< HEAD
-  /typescript/5.4.2:
-=======
   /typescript@5.4.2:
->>>>>>> 4d56fd1f
     resolution: {integrity: sha512-+2/g0Fds1ERlP6JsakQQDXjZdZMM+rqpamFZJEKh4kwTIn3iDkgKtby0CeNd5ATNZ4Ry1ax15TMx0W2V+miizQ==}
     engines: {node: '>=14.17'}
     hasBin: true
