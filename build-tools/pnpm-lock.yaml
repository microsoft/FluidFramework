lockfileVersion: '6.0'

settings:
  autoInstallPeers: true
  excludeLinksFromLockfile: false

overrides:
  json5@<1.0.2: ^1.0.2
  json5@>=2.0.0 <2.2.2: ^2.2.2
  qs: ^6.11.0
  sharp: ^0.33.2
  oclif>@aws-sdk/client-cloudfront: npm:empty-npm-package@1.0.0
  oclif>@aws-sdk/client-s3: npm:empty-npm-package@1.0.0

patchedDependencies:
  jssm@5.98.2:
    hash: jvxmn6yyt5s6cxokjpzzkp2gqy
    path: patches/jssm@5.98.2.patch

importers:

  .:
    devDependencies:
      '@biomejs/biome':
        specifier: ~1.8.3
        version: 1.8.3
      '@commitlint/cli':
        specifier: ^17.6.6
        version: 17.6.6
      '@commitlint/config-conventional':
        specifier: ^17.6.6
        version: 17.6.6
      '@commitlint/cz-commitlint':
        specifier: ^17.5.0
        version: 17.5.0(commitizen@4.3.0)(inquirer@8.2.5)
      '@fluid-tools/build-cli':
        specifier: ~0.40.0
        version: 0.40.0
      '@fluidframework/build-common':
        specifier: ^2.0.3
        version: 2.0.3
      '@fluidframework/build-tools':
        specifier: ~0.40.0
        version: 0.40.0(@types/node@18.18.6)
      '@microsoft/api-documenter':
        specifier: ^7.22.24
        version: 7.22.24
      '@microsoft/api-extractor':
        specifier: ^7.45.1
        version: 7.45.1(@types/node@18.18.6)
      c8:
        specifier: ^7.14.0
        version: 7.14.0
      commitizen:
        specifier: ^4.3.0
        version: 4.3.0(typescript@5.4.5)
      concurrently:
        specifier: ^8.2.1
        version: 8.2.1
      conventional-changelog-cli:
        specifier: ^2.2.2
        version: 2.2.2
      conventional-changelog-conventionalcommits:
        specifier: ^5.0.0
        version: 5.0.0
      copyfiles:
        specifier: ^2.4.1
        version: 2.4.1
      cz-conventional-changelog:
        specifier: ^3.3.0
        version: 3.3.0(typescript@5.4.5)
      cz-customizable:
        specifier: ^7.0.0
        version: 7.0.0
      eslint:
        specifier: ~8.57.0
        version: 8.57.0
      inquirer:
        specifier: ^8.2.5
        version: 8.2.5
      rimraf:
        specifier: ^4.4.1
        version: 4.4.1
      run-script-os:
        specifier: ^1.1.6
        version: 1.1.6
      syncpack:
        specifier: ^9.8.6
        version: 9.8.6
      typescript:
        specifier: ~5.4.5
        version: 5.4.5

  packages/build-cli:
    dependencies:
      '@andrewbranch/untar.js':
        specifier: ^1.0.3
        version: 1.0.3
      '@fluid-tools/version-tools':
        specifier: workspace:~
        version: link:../version-tools
      '@fluidframework/build-tools':
        specifier: workspace:~
        version: link:../build-tools
      '@fluidframework/bundle-size-tools':
        specifier: workspace:~
        version: link:../bundle-size-tools
      '@microsoft/api-extractor':
        specifier: ^7.45.1
        version: 7.45.1(@types/node@18.18.6)
      '@oclif/core':
        specifier: ^4.0.14
        version: 4.0.14
      '@oclif/plugin-autocomplete':
        specifier: ^3.1.9
        version: 3.1.9
      '@oclif/plugin-commands':
        specifier: ^4.0.9
        version: 4.0.9
      '@oclif/plugin-help':
        specifier: ^6.2.7
        version: 6.2.7
      '@oclif/plugin-not-found':
        specifier: ^3.2.13
        version: 3.2.13
      '@octokit/core':
        specifier: ^4.2.4
        version: 4.2.4
      '@rushstack/node-core-library':
        specifier: ^3.59.5
        version: 3.59.5(@types/node@18.18.6)
      async:
        specifier: ^3.2.4
        version: 3.2.4
      chalk:
        specifier: ^5.3.0
        version: 5.3.0
      change-case:
        specifier: ^3.1.0
        version: 3.1.0
      cosmiconfig:
        specifier: ^8.3.6
        version: 8.3.6(typescript@5.4.5)
      danger:
        specifier: ^11.3.0
        version: 11.3.0
      date-fns:
        specifier: ^2.30.0
        version: 2.30.0
      debug:
        specifier: ^4.3.4
        version: 4.3.4(supports-color@8.1.1)
      execa:
        specifier: ^5.1.1
        version: 5.1.1
      fflate:
        specifier: ^0.8.2
        version: 0.8.2
      fs-extra:
        specifier: ^11.2.0
        version: 11.2.0
      globby:
        specifier: ^11.1.0
        version: 11.1.0
      gray-matter:
        specifier: ^4.0.3
        version: 4.0.3
      human-id:
        specifier: ^4.0.0
        version: 4.0.0
      inquirer:
        specifier: ^8.2.5
        version: 8.2.5
      json5:
        specifier: ^2.2.3
        version: 2.2.3
      jssm:
        specifier: 5.98.2
        version: 5.98.2(patch_hash=jvxmn6yyt5s6cxokjpzzkp2gqy)
      latest-version:
        specifier: ^5.1.0
        version: 5.1.0
      minimatch:
        specifier: ^7.4.6
        version: 7.4.6
      node-fetch:
        specifier: ^3.3.2
        version: 3.3.2
      npm-check-updates:
        specifier: ^16.14.20
        version: 16.14.20
      oclif:
        specifier: ^4.14.9
        version: 4.14.9
      prettier:
        specifier: ~3.2.4
        version: 3.2.5
      prompts:
        specifier: ^2.4.2
        version: 2.4.2
      read-pkg-up:
        specifier: ^7.0.1
        version: 7.0.1
      replace-in-file:
        specifier: ^7.1.0
        version: 7.1.0
      resolve.exports:
        specifier: ^2.0.2
        version: 2.0.2
      semver:
        specifier: ^7.5.4
        version: 7.5.4
      semver-utils:
        specifier: ^1.1.4
        version: 1.1.4
      simple-git:
        specifier: ^3.19.1
        version: 3.19.1
      sort-json:
        specifier: ^2.0.1
        version: 2.0.1
      sort-package-json:
        specifier: 1.57.0
        version: 1.57.0
      strip-ansi:
        specifier: ^6.0.1
        version: 6.0.1
      table:
        specifier: ^6.8.1
        version: 6.8.1
      ts-morph:
        specifier: ^22.0.0
        version: 22.0.0
      type-fest:
        specifier: ^2.19.0
        version: 2.19.0
    devDependencies:
      '@biomejs/biome':
        specifier: ~1.8.3
        version: 1.8.3
      '@fluidframework/build-common':
        specifier: ^2.0.3
        version: 2.0.3
      '@fluidframework/eslint-config-fluid':
        specifier: ^5.3.0
        version: 5.3.0(eslint@8.57.0)(typescript@5.4.5)
      '@oclif/test':
        specifier: ^3.2.12
        version: 3.2.12
      '@types/async':
        specifier: ^3.2.20
        version: 3.2.20
      '@types/chai':
        specifier: ^4.3.5
        version: 4.3.5
      '@types/chai-arrays':
        specifier: ^2.0.0
        version: 2.0.0
      '@types/debug':
        specifier: ^4.1.7
        version: 4.1.12
      '@types/fs-extra':
        specifier: ^11.0.4
        version: 11.0.4
      '@types/inquirer':
        specifier: ^8.2.6
        version: 8.2.6
      '@types/mocha':
        specifier: ^9.1.1
        version: 9.1.1
      '@types/node':
        specifier: ^18.18.6
        version: 18.18.6
      '@types/node-fetch':
        specifier: ^2.5.10
        version: 2.6.4
      '@types/prettier':
        specifier: ^2.7.3
        version: 2.7.3
      '@types/prompts':
        specifier: ^2.4.4
        version: 2.4.4
      '@types/semver':
        specifier: ^7.5.0
        version: 7.5.0
      '@types/semver-utils':
        specifier: ^1.1.1
        version: 1.1.1
      '@types/sort-json':
        specifier: ^2.0.1
        version: 2.0.1
      c8:
        specifier: ^7.14.0
        version: 7.14.0
      chai:
        specifier: ^4.3.7
        version: 4.3.7
      chai-arrays:
        specifier: ^2.2.0
        version: 2.2.0
      concurrently:
        specifier: ^8.2.1
        version: 8.2.1
      copyfiles:
        specifier: ^2.4.1
        version: 2.4.1
      eslint:
        specifier: ~8.57.0
        version: 8.57.0
      eslint-config-oclif:
        specifier: ^5.2.0
        version: 5.2.0(eslint@8.57.0)
      eslint-config-oclif-typescript:
        specifier: ^3.1.8
        version: 3.1.8(eslint@8.57.0)(typescript@5.4.5)
      eslint-config-prettier:
        specifier: ~9.1.0
        version: 9.1.0(eslint@8.57.0)
      jssm-viz-cli:
        specifier: 5.97.1
        version: 5.97.1
      mocha:
        specifier: ^10.2.0
        version: 10.2.0
      mocha-json-output-reporter:
        specifier: ^2.1.0
        version: 2.1.0(mocha@10.2.0)(moment@2.29.4)
      mocha-multi-reporters:
        specifier: ^1.5.1
        version: 1.5.1(mocha@10.2.0)
      moment:
        specifier: ^2.29.4
        version: 2.29.4
      rimraf:
        specifier: ^4.4.1
        version: 4.4.1
      ts-node:
        specifier: ^10.9.1
        version: 10.9.1(@types/node@18.18.6)(typescript@5.4.5)
      tslib:
        specifier: ^2.6.0
        version: 2.6.0
      typescript:
        specifier: ~5.4.5
        version: 5.4.5

  packages/build-tools:
    dependencies:
<<<<<<< HEAD
      '@fluidframework/bundle-size-tools':
        specifier: workspace:~
        version: link:../bundle-size-tools
=======
      '@fluid-tools/version-tools':
        specifier: workspace:~
        version: link:../version-tools
>>>>>>> f6fdc95b
      '@manypkg/get-packages':
        specifier: ^2.2.0
        version: 2.2.0
      async:
        specifier: ^3.2.4
        version: 3.2.4
      chalk:
        specifier: ^2.4.2
        version: 2.4.2
      cosmiconfig:
<<<<<<< HEAD
        specifier: ^8.3.6
        version: 8.3.6(typescript@5.4.5)
      danger:
        specifier: ^11.3.0
        version: 11.3.0
=======
        specifier: ^8.2.0
        version: 8.2.0
>>>>>>> f6fdc95b
      date-fns:
        specifier: ^2.30.0
        version: 2.30.0
      debug:
        specifier: ^4.3.4
        version: 4.3.4(supports-color@8.1.1)
      detect-indent:
        specifier: ^6.1.0
        version: 6.1.0
      find-up:
        specifier: ^7.0.0
        version: 7.0.0
      fs-extra:
        specifier: ^11.2.0
        version: 11.2.0
      glob:
        specifier: ^7.2.3
        version: 7.2.3
      ignore:
        specifier: ^5.2.4
        version: 5.2.4
      json5:
        specifier: ^2.2.3
        version: 2.2.3
      lodash:
        specifier: ^4.17.21
        version: 4.17.21
      lodash.isequal:
        specifier: ^4.5.0
        version: 4.5.0
      picomatch:
        specifier: ^2.3.1
        version: 2.3.1
      rimraf:
        specifier: ^4.4.1
        version: 4.4.1
      semver:
        specifier: ^7.5.4
        version: 7.5.4
      sort-package-json:
        specifier: 1.57.0
        version: 1.57.0
      ts-morph:
        specifier: ^22.0.0
        version: 22.0.0
      type-fest:
        specifier: ^2.19.0
        version: 2.19.0
      typescript:
        specifier: ~5.4.5
        version: 5.4.5
      yaml:
        specifier: ^2.3.1
        version: 2.3.1
    devDependencies:
      '@biomejs/biome':
        specifier: ~1.8.3
        version: 1.8.3
      '@fluidframework/build-common':
        specifier: ^2.0.3
        version: 2.0.3
      '@fluidframework/build-tools-bin':
        specifier: npm:@fluidframework/build-tools@~0.40.0
        version: /@fluidframework/build-tools@0.40.0(@types/node@18.18.6)
      '@fluidframework/eslint-config-fluid':
        specifier: ^5.3.0
        version: 5.3.0(eslint@8.57.0)(typescript@5.4.5)
      '@types/async':
        specifier: ^3.2.20
        version: 3.2.20
      '@types/fs-extra':
        specifier: ^11.0.4
        version: 11.0.4
      '@types/glob':
        specifier: ^7.2.0
        version: 7.2.0
      '@types/lodash':
        specifier: ^4.14.195
        version: 4.14.195
      '@types/lodash.isequal':
        specifier: ^4.5.6
        version: 4.5.6
      '@types/mocha':
        specifier: ^9.1.1
        version: 9.1.1
      '@types/node':
        specifier: ^18.18.6
        version: 18.18.6
      '@types/rimraf':
        specifier: ^2.0.5
        version: 2.0.5
      '@types/semver':
        specifier: ^7.5.0
        version: 7.5.0
      '@types/shelljs':
        specifier: ^0.8.12
        version: 0.8.12
      concurrently:
        specifier: ^8.2.1
        version: 8.2.1
      eslint:
        specifier: ~8.57.0
        version: 8.57.0
      mocha:
        specifier: ^10.2.0
        version: 10.2.0

  packages/bundle-size-tools:
    dependencies:
      azure-devops-node-api:
        specifier: ^11.2.0
        version: 11.2.0
      jszip:
        specifier: ^3.10.1
        version: 3.10.1
      msgpack-lite:
        specifier: ^0.1.26
        version: 0.1.26
      pako:
        specifier: ^2.1.0
        version: 2.1.0
      typescript:
        specifier: ~5.4.5
        version: 5.4.5
      webpack:
        specifier: ^5.88.1
        version: 5.88.1
    devDependencies:
      '@biomejs/biome':
        specifier: ~1.8.3
        version: 1.8.3
      '@fluidframework/build-common':
        specifier: ^2.0.3
        version: 2.0.3
      '@fluidframework/build-tools-bin':
        specifier: npm:@fluidframework/build-tools@~0.40.0
        version: /@fluidframework/build-tools@0.40.0(@types/node@18.18.6)
      '@fluidframework/eslint-config-fluid':
        specifier: ^5.3.0
        version: 5.3.0(eslint@8.57.0)(typescript@5.4.5)
      '@microsoft/api-extractor':
        specifier: ^7.45.1
        version: 7.45.1(@types/node@18.18.6)
      '@types/msgpack-lite':
        specifier: ^0.1.8
        version: 0.1.8
      '@types/node':
        specifier: ^18.18.6
        version: 18.18.6
      '@types/pako':
        specifier: ^2.0.0
        version: 2.0.0
      concurrently:
        specifier: ^8.2.1
        version: 8.2.1
      copyfiles:
        specifier: ^2.4.1
        version: 2.4.1
      eslint:
        specifier: ~8.57.0
        version: 8.57.0
      rimraf:
        specifier: ^4.4.1
        version: 4.4.1

  packages/version-tools:
    dependencies:
      '@oclif/core':
        specifier: ^4.0.14
        version: 4.0.14
      '@oclif/plugin-autocomplete':
        specifier: ^3.1.9
        version: 3.1.9
      '@oclif/plugin-commands':
        specifier: ^4.0.9
        version: 4.0.9
      '@oclif/plugin-help':
        specifier: ^6.2.7
        version: 6.2.7
      '@oclif/plugin-not-found':
        specifier: ^3.2.13
        version: 3.2.13
      chalk:
        specifier: ^2.4.2
        version: 2.4.2
      semver:
        specifier: ^7.5.4
        version: 7.5.4
      table:
        specifier: ^6.8.1
        version: 6.8.1
    devDependencies:
      '@biomejs/biome':
        specifier: ~1.8.3
        version: 1.8.3
      '@fluidframework/build-common':
        specifier: ^2.0.3
        version: 2.0.3
      '@fluidframework/build-tools-bin':
        specifier: npm:@fluidframework/build-tools@~0.40.0
        version: /@fluidframework/build-tools@0.40.0(@types/node@18.18.6)
      '@fluidframework/eslint-config-fluid':
        specifier: ^5.3.0
        version: 5.3.0(eslint@8.57.0)(typescript@5.4.5)
      '@microsoft/api-extractor':
        specifier: ^7.45.1
        version: 7.45.1(@types/node@18.18.6)
      '@oclif/test':
        specifier: ^3.2.12
        version: 3.2.12
      '@types/chai':
        specifier: ^4.3.5
        version: 4.3.5
      '@types/mocha':
        specifier: ^9.1.1
        version: 9.1.1
      '@types/node':
        specifier: ^18.18.6
        version: 18.18.6
      '@types/semver':
        specifier: ^7.5.0
        version: 7.5.0
      c8:
        specifier: ^7.14.0
        version: 7.14.0
      chai:
        specifier: ^4.3.7
        version: 4.3.7
      concurrently:
        specifier: ^8.2.1
        version: 8.2.1
      eslint:
        specifier: ~8.57.0
        version: 8.57.0
      eslint-config-oclif:
        specifier: ^5.2.0
        version: 5.2.0(eslint@8.57.0)
      eslint-config-oclif-typescript:
        specifier: ^3.1.8
        version: 3.1.8(eslint@8.57.0)(typescript@5.4.5)
      eslint-config-prettier:
        specifier: ~9.1.0
        version: 9.1.0(eslint@8.57.0)
      mocha:
        specifier: ^10.2.0
        version: 10.2.0
      mocha-json-output-reporter:
        specifier: ^2.1.0
        version: 2.1.0(mocha@10.2.0)(moment@2.29.4)
      mocha-multi-reporters:
        specifier: ^1.5.1
        version: 1.5.1(mocha@10.2.0)
      moment:
        specifier: ^2.29.4
        version: 2.29.4
      oclif:
        specifier: ^4.14.9
        version: 4.14.9
      rimraf:
        specifier: ^4.4.1
        version: 4.4.1
      ts-node:
        specifier: ^10.9.1
        version: 10.9.1(@types/node@18.18.6)(typescript@5.4.5)
      tslib:
        specifier: ^2.6.0
        version: 2.6.0
      typescript:
        specifier: ~5.4.5
        version: 5.4.5

packages:

  /@aashutoshrathi/word-wrap@1.2.6:
    resolution: {integrity: sha512-1Yjs2SvM8TflER/OD3cOjhWWOZb58A2t7wpE2S9XfBYTiIl+XFhQG2bjy4Pu1I+EAlCNUzRDYDdFwFYUKvXcIA==}
    engines: {node: '>=0.10.0'}
    dev: true

  /@andrewbranch/untar.js@1.0.3:
    resolution: {integrity: sha512-Jh15/qVmrLGhkKJBdXlK1+9tY4lZruYjsgkDFj08ZmDiWVBLJcqkok7Z0/R0In+i1rScBpJlSvrTS2Lm41Pbnw==}

  /@babel/code-frame@7.18.6:
    resolution: {integrity: sha512-TDCmlK5eOvH+eH7cdAFlNXeVJqWIQ7gW9tY1GJIpUtFb6CmjVyq2VM3u71bOyR8CRihcCgMUYoDNyLXao3+70Q==}
    engines: {node: '>=6.9.0'}
    dependencies:
      '@babel/highlight': 7.18.6

  /@babel/helper-validator-identifier@7.22.20:
    resolution: {integrity: sha512-Y4OZ+ytlatR8AI+8KZfKuL5urKp7qey08ha31L8b3BwewJAoJamTzyvxPR/5D+KkdJCGPq/+8TukHBlY10FX9A==}
    engines: {node: '>=6.9.0'}

  /@babel/highlight@7.18.6:
    resolution: {integrity: sha512-u7stbOuYjaPezCuLj29hNW1v64M2Md2qupEKP1fHc7WdOA3DgLh37suiSrZYY7haUB7iBeQZ9P1uiRF359do3g==}
    engines: {node: '>=6.9.0'}
    dependencies:
      '@babel/helper-validator-identifier': 7.22.20
      chalk: 2.4.2
      js-tokens: 4.0.0

  /@babel/runtime@7.22.5:
    resolution: {integrity: sha512-ecjvYlnAaZ/KVneE/OdKYBYfgXV3Ptu6zQWmgEF7vwKhQnvVS6bjMD2XYgj+SNvQ1GfK/pjgokfPkC/2CO8CuA==}
    engines: {node: '>=6.9.0'}
    dependencies:
      regenerator-runtime: 0.13.11

  /@bcoe/v8-coverage@0.2.3:
    resolution: {integrity: sha512-0hYQ8SB4Db5zvZB4axdMHGwEaQjkZzFjQiN9LVYvIFB2nSUHW9tYpxWriPrWDASIxiaXax83REcLxuSdnGPZtw==}
    dev: true

  /@biomejs/biome@1.8.3:
    resolution: {integrity: sha512-/uUV3MV+vyAczO+vKrPdOW0Iaet7UnJMU4bNMinggGJTAnBPjCoLEYcyYtYHNnUNYlv4xZMH6hVIQCAozq8d5w==}
    engines: {node: '>=14.21.3'}
    hasBin: true
    requiresBuild: true
    optionalDependencies:
      '@biomejs/cli-darwin-arm64': 1.8.3
      '@biomejs/cli-darwin-x64': 1.8.3
      '@biomejs/cli-linux-arm64': 1.8.3
      '@biomejs/cli-linux-arm64-musl': 1.8.3
      '@biomejs/cli-linux-x64': 1.8.3
      '@biomejs/cli-linux-x64-musl': 1.8.3
      '@biomejs/cli-win32-arm64': 1.8.3
      '@biomejs/cli-win32-x64': 1.8.3
    dev: true

  /@biomejs/cli-darwin-arm64@1.8.3:
    resolution: {integrity: sha512-9DYOjclFpKrH/m1Oz75SSExR8VKvNSSsLnVIqdnKexj6NwmiMlKk94Wa1kZEdv6MCOHGHgyyoV57Cw8WzL5n3A==}
    engines: {node: '>=14.21.3'}
    cpu: [arm64]
    os: [darwin]
    requiresBuild: true
    dev: true
    optional: true

  /@biomejs/cli-darwin-x64@1.8.3:
    resolution: {integrity: sha512-UeW44L/AtbmOF7KXLCoM+9PSgPo0IDcyEUfIoOXYeANaNXXf9mLUwV1GeF2OWjyic5zj6CnAJ9uzk2LT3v/wAw==}
    engines: {node: '>=14.21.3'}
    cpu: [x64]
    os: [darwin]
    requiresBuild: true
    dev: true
    optional: true

  /@biomejs/cli-linux-arm64-musl@1.8.3:
    resolution: {integrity: sha512-9yjUfOFN7wrYsXt/T/gEWfvVxKlnh3yBpnScw98IF+oOeCYb5/b/+K7YNqKROV2i1DlMjg9g/EcN9wvj+NkMuQ==}
    engines: {node: '>=14.21.3'}
    cpu: [arm64]
    os: [linux]
    requiresBuild: true
    dev: true
    optional: true

  /@biomejs/cli-linux-arm64@1.8.3:
    resolution: {integrity: sha512-fed2ji8s+I/m8upWpTJGanqiJ0rnlHOK3DdxsyVLZQ8ClY6qLuPc9uehCREBifRJLl/iJyQpHIRufLDeotsPtw==}
    engines: {node: '>=14.21.3'}
    cpu: [arm64]
    os: [linux]
    requiresBuild: true
    dev: true
    optional: true

  /@biomejs/cli-linux-x64-musl@1.8.3:
    resolution: {integrity: sha512-UHrGJX7PrKMKzPGoEsooKC9jXJMa28TUSMjcIlbDnIO4EAavCoVmNQaIuUSH0Ls2mpGMwUIf+aZJv657zfWWjA==}
    engines: {node: '>=14.21.3'}
    cpu: [x64]
    os: [linux]
    requiresBuild: true
    dev: true
    optional: true

  /@biomejs/cli-linux-x64@1.8.3:
    resolution: {integrity: sha512-I8G2QmuE1teISyT8ie1HXsjFRz9L1m5n83U1O6m30Kw+kPMPSKjag6QGUn+sXT8V+XWIZxFFBoTDEDZW2KPDDw==}
    engines: {node: '>=14.21.3'}
    cpu: [x64]
    os: [linux]
    requiresBuild: true
    dev: true
    optional: true

  /@biomejs/cli-win32-arm64@1.8.3:
    resolution: {integrity: sha512-J+Hu9WvrBevfy06eU1Na0lpc7uR9tibm9maHynLIoAjLZpQU3IW+OKHUtyL8p6/3pT2Ju5t5emReeIS2SAxhkQ==}
    engines: {node: '>=14.21.3'}
    cpu: [arm64]
    os: [win32]
    requiresBuild: true
    dev: true
    optional: true

  /@biomejs/cli-win32-x64@1.8.3:
    resolution: {integrity: sha512-/PJ59vA1pnQeKahemaQf4Nyj7IKUvGQSc3Ze1uIGi+Wvr1xF7rGobSrAAG01T/gUDG21vkDsZYM03NAmPiVkqg==}
    engines: {node: '>=14.21.3'}
    cpu: [x64]
    os: [win32]
    requiresBuild: true
    dev: true
    optional: true

  /@colors/colors@1.5.0:
    resolution: {integrity: sha512-ooWCrlZP11i8GImSjTHYHLkvFDP48nS4+204nGb1RiX/WXYHmJA2III9/e2DWVabCESdW7hBAEzHRqUn9OUVvQ==}
    engines: {node: '>=0.1.90'}
    requiresBuild: true
    optional: true

  /@commitlint/cli@17.6.6:
    resolution: {integrity: sha512-sTKpr2i/Fjs9OmhU+beBxjPavpnLSqZaO6CzwKVq2Tc4UYVTMFgpKOslDhUBVlfAUBfjVO8ParxC/MXkIOevEA==}
    engines: {node: '>=v14'}
    hasBin: true
    dependencies:
      '@commitlint/format': 17.4.4
      '@commitlint/lint': 17.6.6
      '@commitlint/load': 17.5.0
      '@commitlint/read': 17.5.1
      '@commitlint/types': 17.4.4
      execa: 5.1.1
      lodash.isfunction: 3.0.9
      resolve-from: 5.0.0
      resolve-global: 1.0.0
      yargs: 17.7.1
    transitivePeerDependencies:
      - '@swc/core'
      - '@swc/wasm'
    dev: true

  /@commitlint/config-conventional@17.6.6:
    resolution: {integrity: sha512-phqPz3BDhfj49FUYuuZIuDiw+7T6gNAEy7Yew1IBHqSohVUCWOK2FXMSAExzS2/9X+ET93g0Uz83KjiHDOOFag==}
    engines: {node: '>=v14'}
    dependencies:
      conventional-changelog-conventionalcommits: 5.0.0
    dev: true

  /@commitlint/config-validator@17.4.4:
    resolution: {integrity: sha512-bi0+TstqMiqoBAQDvdEP4AFh0GaKyLFlPPEObgI29utoKEYoPQTvF0EYqIwYYLEoJYhj5GfMIhPHJkTJhagfeg==}
    engines: {node: '>=v14'}
    dependencies:
      '@commitlint/types': 17.4.4
      ajv: 8.13.0
    dev: true

  /@commitlint/config-validator@18.1.0:
    resolution: {integrity: sha512-kbHkIuItXn93o2NmTdwi5Mk1ujyuSIysRE/XHtrcps/27GuUKEIqBJp6TdJ4Sq+ze59RlzYSHMKuDKZbfg9+uQ==}
    engines: {node: '>=v18'}
    requiresBuild: true
    dependencies:
      '@commitlint/types': 18.1.0
      ajv: 8.13.0
    dev: true
    optional: true

  /@commitlint/cz-commitlint@17.5.0(commitizen@4.3.0)(inquirer@8.2.5):
    resolution: {integrity: sha512-zW68IvFPuejgbwvWG5SZFkf6g/cniiCsvcphp1WCoA9fn65nnl6kE3VvwbyNRTFpO1Pczpa4OTsaWigQ1jdk7A==}
    engines: {node: '>=v14'}
    peerDependencies:
      commitizen: ^4.0.3
      inquirer: ^8.0.0
    dependencies:
      '@commitlint/ensure': 17.4.4
      '@commitlint/load': 17.5.0
      '@commitlint/types': 17.4.4
      chalk: 4.1.2
      commitizen: 4.3.0(typescript@5.4.5)
      inquirer: 8.2.5
      lodash.isplainobject: 4.0.6
      word-wrap: 1.2.3
    transitivePeerDependencies:
      - '@swc/core'
      - '@swc/wasm'
    dev: true

  /@commitlint/ensure@17.4.4:
    resolution: {integrity: sha512-AHsFCNh8hbhJiuZ2qHv/m59W/GRE9UeOXbkOqxYMNNg9pJ7qELnFcwj5oYpa6vzTSHtPGKf3C2yUFNy1GGHq6g==}
    engines: {node: '>=v14'}
    dependencies:
      '@commitlint/types': 17.4.4
      lodash.camelcase: 4.3.0
      lodash.kebabcase: 4.1.1
      lodash.snakecase: 4.1.1
      lodash.startcase: 4.4.0
      lodash.upperfirst: 4.3.1
    dev: true

  /@commitlint/execute-rule@17.4.0:
    resolution: {integrity: sha512-LIgYXuCSO5Gvtc0t9bebAMSwd68ewzmqLypqI2Kke1rqOqqDbMpYcYfoPfFlv9eyLIh4jocHWwCK5FS7z9icUA==}
    engines: {node: '>=v14'}
    dev: true

  /@commitlint/execute-rule@18.1.0:
    resolution: {integrity: sha512-w3Vt4K+O7+nSr9/gFSEfZ1exKUOPSlJaRpnk7Y+XowEhvwT7AIk1HNANH+gETf0zGZ020+hfiMW/Ome+SNCUsg==}
    engines: {node: '>=v18'}
    requiresBuild: true
    dev: true
    optional: true

  /@commitlint/format@17.4.4:
    resolution: {integrity: sha512-+IS7vpC4Gd/x+uyQPTAt3hXs5NxnkqAZ3aqrHd5Bx/R9skyCAWusNlNbw3InDbAK6j166D9asQM8fnmYIa+CXQ==}
    engines: {node: '>=v14'}
    dependencies:
      '@commitlint/types': 17.4.4
      chalk: 4.1.2
    dev: true

  /@commitlint/is-ignored@17.6.6:
    resolution: {integrity: sha512-4Fw875faAKO+2nILC04yW/2Vy/wlV3BOYCSQ4CEFzriPEprc1Td2LILmqmft6PDEK5Sr14dT9tEzeaZj0V56Gg==}
    engines: {node: '>=v14'}
    dependencies:
      '@commitlint/types': 17.4.4
      semver: 7.5.2
    dev: true

  /@commitlint/lint@17.6.6:
    resolution: {integrity: sha512-5bN+dnHcRLkTvwCHYMS7Xpbr+9uNi0Kq5NR3v4+oPNx6pYXt8ACuw9luhM/yMgHYwW0ajIR20wkPAFkZLEMGmg==}
    engines: {node: '>=v14'}
    dependencies:
      '@commitlint/is-ignored': 17.6.6
      '@commitlint/parse': 17.6.5
      '@commitlint/rules': 17.6.5
      '@commitlint/types': 17.4.4
    dev: true

  /@commitlint/load@17.5.0:
    resolution: {integrity: sha512-l+4W8Sx4CD5rYFsrhHH8HP01/8jEP7kKf33Xlx2Uk2out/UKoKPYMOIRcDH5ppT8UXLMV+x6Wm5osdRKKgaD1Q==}
    engines: {node: '>=v14'}
    dependencies:
      '@commitlint/config-validator': 17.4.4
      '@commitlint/execute-rule': 17.4.0
      '@commitlint/resolve-extends': 17.4.4
      '@commitlint/types': 17.4.4
      '@types/node': 18.18.7
      chalk: 4.1.2
      cosmiconfig: 8.3.6(typescript@5.4.5)
      cosmiconfig-typescript-loader: 4.2.0(@types/node@18.18.7)(cosmiconfig@8.3.6)(ts-node@10.9.1)(typescript@5.4.5)
      lodash.isplainobject: 4.0.6
      lodash.merge: 4.6.2
      lodash.uniq: 4.5.0
      resolve-from: 5.0.0
      ts-node: 10.9.1(@types/node@18.18.7)(typescript@5.4.5)
      typescript: 5.4.5
    transitivePeerDependencies:
      - '@swc/core'
      - '@swc/wasm'
    dev: true

  /@commitlint/load@18.2.0(typescript@5.4.5):
    resolution: {integrity: sha512-xjX3d3CRlOALwImhOsmLYZh14/+gW/KxsY7+bPKrzmGuFailf9K7ckhB071oYZVJdACnpY4hDYiosFyOC+MpAA==}
    engines: {node: '>=v18'}
    requiresBuild: true
    dependencies:
      '@commitlint/config-validator': 18.1.0
      '@commitlint/execute-rule': 18.1.0
      '@commitlint/resolve-extends': 18.1.0
      '@commitlint/types': 18.1.0
      '@types/node': 18.18.7
      chalk: 4.1.2
      cosmiconfig: 8.3.6(typescript@5.4.5)
      cosmiconfig-typescript-loader: 5.0.0(@types/node@18.18.7)(cosmiconfig@8.3.6)(typescript@5.4.5)
      lodash.isplainobject: 4.0.6
      lodash.merge: 4.6.2
      lodash.uniq: 4.5.0
      resolve-from: 5.0.0
    transitivePeerDependencies:
      - typescript
    dev: true
    optional: true

  /@commitlint/message@17.4.2:
    resolution: {integrity: sha512-3XMNbzB+3bhKA1hSAWPCQA3lNxR4zaeQAQcHj0Hx5sVdO6ryXtgUBGGv+1ZCLMgAPRixuc6en+iNAzZ4NzAa8Q==}
    engines: {node: '>=v14'}
    dev: true

  /@commitlint/parse@17.6.5:
    resolution: {integrity: sha512-0zle3bcn1Hevw5Jqpz/FzEWNo2KIzUbc1XyGg6WrWEoa6GH3A1pbqNF6MvE6rjuy6OY23c8stWnb4ETRZyN+Yw==}
    engines: {node: '>=v14'}
    dependencies:
      '@commitlint/types': 17.4.4
      conventional-changelog-angular: 5.0.13
      conventional-commits-parser: 3.2.4
    dev: true

  /@commitlint/read@17.5.1:
    resolution: {integrity: sha512-7IhfvEvB//p9aYW09YVclHbdf1u7g7QhxeYW9ZHSO8Huzp8Rz7m05aCO1mFG7G8M+7yfFnXB5xOmG18brqQIBg==}
    engines: {node: '>=v14'}
    dependencies:
      '@commitlint/top-level': 17.4.0
      '@commitlint/types': 17.4.4
      fs-extra: 11.2.0
      git-raw-commits: 2.0.11
      minimist: 1.2.8
    dev: true

  /@commitlint/resolve-extends@17.4.4:
    resolution: {integrity: sha512-znXr1S0Rr8adInptHw0JeLgumS11lWbk5xAWFVno+HUFVN45875kUtqjrI6AppmD3JI+4s0uZlqqlkepjJd99A==}
    engines: {node: '>=v14'}
    dependencies:
      '@commitlint/config-validator': 17.4.4
      '@commitlint/types': 17.4.4
      import-fresh: 3.3.0
      lodash.mergewith: 4.6.2
      resolve-from: 5.0.0
      resolve-global: 1.0.0
    dev: true

  /@commitlint/resolve-extends@18.1.0:
    resolution: {integrity: sha512-3mZpzOEJkELt7BbaZp6+bofJyxViyObebagFn0A7IHaLARhPkWTivXdjvZHS12nAORftv88Yhbh8eCPKfSvB7g==}
    engines: {node: '>=v18'}
    requiresBuild: true
    dependencies:
      '@commitlint/config-validator': 18.1.0
      '@commitlint/types': 18.1.0
      import-fresh: 3.3.0
      lodash.mergewith: 4.6.2
      resolve-from: 5.0.0
      resolve-global: 1.0.0
    dev: true
    optional: true

  /@commitlint/rules@17.6.5:
    resolution: {integrity: sha512-uTB3zSmnPyW2qQQH+Dbq2rekjlWRtyrjDo4aLFe63uteandgkI+cc0NhhbBAzcXShzVk0qqp8SlkQMu0mgHg/A==}
    engines: {node: '>=v14'}
    dependencies:
      '@commitlint/ensure': 17.4.4
      '@commitlint/message': 17.4.2
      '@commitlint/to-lines': 17.4.0
      '@commitlint/types': 17.4.4
      execa: 5.1.1
    dev: true

  /@commitlint/to-lines@17.4.0:
    resolution: {integrity: sha512-LcIy/6ZZolsfwDUWfN1mJ+co09soSuNASfKEU5sCmgFCvX5iHwRYLiIuoqXzOVDYOy7E7IcHilr/KS0e5T+0Hg==}
    engines: {node: '>=v14'}
    dev: true

  /@commitlint/top-level@17.4.0:
    resolution: {integrity: sha512-/1loE/g+dTTQgHnjoCy0AexKAEFyHsR2zRB4NWrZ6lZSMIxAhBJnmCqwao7b4H8888PsfoTBCLBYIw8vGnej8g==}
    engines: {node: '>=v14'}
    dependencies:
      find-up: 5.0.0
    dev: true

  /@commitlint/types@17.4.4:
    resolution: {integrity: sha512-amRN8tRLYOsxRr6mTnGGGvB5EmW/4DDjLMgiwK3CCVEmN6Sr/6xePGEpWaspKkckILuUORCwe6VfDBw6uj4axQ==}
    engines: {node: '>=v14'}
    dependencies:
      chalk: 4.1.2
    dev: true

  /@commitlint/types@18.1.0:
    resolution: {integrity: sha512-65vGxZmbs+2OVwEItxhp3Ul7X2m2LyLfifYI/NdPwRqblmuES2w2aIRhIjb7cwUIBHHSTT8WXj4ixVHQibmvLQ==}
    engines: {node: '>=v18'}
    requiresBuild: true
    dependencies:
      chalk: 4.1.2
    dev: true
    optional: true

  /@cspotcode/source-map-support@0.8.1:
    resolution: {integrity: sha512-IchNf6dN4tHoMFIn/7OE8LWZ19Y6q/67Bmf6vnGREv8RSbBVb9LPJxEcnwrcwX6ixSvaiGoomAUvu4YSxXrVgw==}
    engines: {node: '>=12'}
    dependencies:
      '@jridgewell/trace-mapping': 0.3.9
    dev: true

  /@emnapi/runtime@0.45.0:
    resolution: {integrity: sha512-Txumi3td7J4A/xTTwlssKieHKTGl3j4A1tglBx72auZ49YK7ePY6XZricgIg9mnZT4xPfA+UPCUdnhRuEFDL+w==}
    requiresBuild: true
    dependencies:
      tslib: 2.6.2
    dev: true
    optional: true

  /@es-joy/jsdoccomment@0.40.1:
    resolution: {integrity: sha512-YORCdZSusAlBrFpZ77pJjc5r1bQs5caPWtAu+WWmiSo+8XaUzseapVrfAtiRFbQWnrBxxLLEwF6f6ZG/UgCQCg==}
    engines: {node: '>=16'}
    dependencies:
      comment-parser: 1.4.0
      esquery: 1.5.0
      jsdoc-type-pratt-parser: 4.0.0
    dev: true

  /@eslint-community/eslint-utils@4.4.0(eslint@8.57.0):
    resolution: {integrity: sha512-1/sA4dwrzBAyeUoQ6oxahHKmrZvsnLCg4RfxW3ZFGGmQkSNQPFNLV9CUEFQP1x9EYXHTo5p6xdhZM1Ne9p/AfA==}
    engines: {node: ^12.22.0 || ^14.17.0 || >=16.0.0}
    peerDependencies:
      eslint: ^6.0.0 || ^7.0.0 || >=8.0.0 || 8.51.0
    dependencies:
      eslint: 8.57.0
      eslint-visitor-keys: 3.4.3
    dev: true

  /@eslint-community/regexpp@4.10.0:
    resolution: {integrity: sha512-Cu96Sd2By9mCNTx2iyKOmq10v22jUVQv0lQnlGNy16oE9589yE+QADPbrMGCkA51cKZSg3Pu/aTJVTGfL/qjUA==}
    engines: {node: ^12.0.0 || ^14.0.0 || >=16.0.0}
    dev: true

  /@eslint/eslintrc@2.1.4:
    resolution: {integrity: sha512-269Z39MS6wVJtsoUl10L60WdkhJVdPG24Q4eZTH3nnF6lpvSShEK3wQjDX9JRWAUPvPh7COouPpU9IrqaZFvtQ==}
    engines: {node: ^12.22.0 || ^14.17.0 || >=16.0.0}
    dependencies:
      ajv: 6.12.6
      debug: 4.3.4(supports-color@8.1.1)
      espree: 9.6.1
      globals: 13.24.0
      ignore: 5.2.4
      import-fresh: 3.3.0
      js-yaml: 4.1.0
      minimatch: 3.1.2
      strip-json-comments: 3.1.1
    transitivePeerDependencies:
      - supports-color
    dev: true

  /@eslint/js@8.57.0:
    resolution: {integrity: sha512-Ys+3g2TaW7gADOJzPt83SJtCDhMjndcDMFVQ/Tj9iA1BfJzFKD9mAUXT3OenpuPHbI6P/myECxRJrofUsDx/5g==}
    engines: {node: ^12.22.0 || ^14.17.0 || >=16.0.0}
    dev: true

  /@fluid-internal/eslint-plugin-fluid@0.1.1(eslint@8.57.0)(typescript@5.4.5):
    resolution: {integrity: sha512-7CNeAjn81BPvq/BKc1nQo/6HUZXg4KUAglFuCX6HFCnpGPrDLdm7cdkrGyA1tExB1EGnCAPFzVNbSqSYcwJnag==}
    dependencies:
      '@microsoft/tsdoc': 0.14.2
      '@typescript-eslint/parser': 6.21.0(eslint@8.57.0)(typescript@5.4.5)
      ts-morph: 20.0.0
    transitivePeerDependencies:
      - eslint
      - supports-color
      - typescript
    dev: true

  /@fluid-tools/build-cli@0.40.0:
    resolution: {integrity: sha512-RMGe8MvngnAElSWyJXnAyjAYiIKxCXHdDMpYzHmYb9LL7JJRgA+VrYEAJdetO2kkF8jJxocVtnpfSPrWd3tDug==}
    engines: {node: '>=18.17.1'}
    hasBin: true
    dependencies:
      '@andrewbranch/untar.js': 1.0.3
      '@fluid-tools/version-tools': 0.40.0
      '@fluidframework/build-tools': 0.40.0(@types/node@18.18.6)
      '@fluidframework/bundle-size-tools': 0.40.0
      '@microsoft/api-extractor': 7.45.1(@types/node@18.18.6)
      '@oclif/core': 3.26.6
      '@oclif/plugin-autocomplete': 3.1.9
      '@oclif/plugin-commands': 3.3.1
      '@oclif/plugin-help': 6.2.7
      '@oclif/plugin-not-found': 3.2.13
      '@octokit/core': 4.2.4
      '@rushstack/node-core-library': 3.59.5(@types/node@18.18.6)
      async: 3.2.4
      chalk: 5.3.0
      change-case: 3.1.0
      danger: 11.3.0
      date-fns: 2.30.0
      debug: 4.3.4(supports-color@8.1.1)
      execa: 5.1.1
      fflate: 0.8.2
      fs-extra: 11.2.0
      globby: 11.1.0
      gray-matter: 4.0.3
      human-id: 4.0.0
      inquirer: 8.2.5
      json5: 2.2.3
      jssm: 5.98.2(patch_hash=jvxmn6yyt5s6cxokjpzzkp2gqy)
      latest-version: 5.1.0
      minimatch: 7.4.6
      node-fetch: 3.3.2
      npm-check-updates: 16.14.20
      oclif: 4.14.9
      prettier: 3.2.5
      prompts: 2.4.2
      read-pkg-up: 7.0.1
      replace-in-file: 7.1.0
      resolve.exports: 2.0.2
      semver: 7.6.2
      semver-utils: 1.1.4
      simple-git: 3.19.1
      sort-json: 2.0.1
      sort-package-json: 1.57.0
      strip-ansi: 6.0.1
      table: 6.8.1
      ts-morph: 22.0.0
      type-fest: 2.19.0
    transitivePeerDependencies:
      - '@swc/core'
      - '@types/node'
      - bluebird
      - encoding
      - esbuild
      - supports-color
      - uglify-js
      - webpack-cli
    dev: true

  /@fluid-tools/version-tools@0.40.0:
    resolution: {integrity: sha512-cwgU16+buDe3hf0EotxCzy4GPFXBmaNpECGPTZ4FHkyP8ciGTbei+d7J+3NfP731tdInm5EVS5+e5DEawFykBQ==}
    engines: {node: '>=18.17.1'}
    hasBin: true
    dependencies:
      '@oclif/core': 3.26.6
      '@oclif/plugin-autocomplete': 3.1.9
      '@oclif/plugin-commands': 3.3.1
      '@oclif/plugin-help': 6.2.7
      '@oclif/plugin-not-found': 3.2.13
      chalk: 2.4.2
      semver: 7.6.2
      table: 6.8.1
    transitivePeerDependencies:
      - supports-color
    dev: true

  /@fluidframework/build-common@2.0.3:
    resolution: {integrity: sha512-1LU/2uyCeMxf63z5rhFOFEBvFyBogZ7ZXwzXLxyBhSgq/fGiq8PLjBW7uX++r0LcVCdaWyopf7w060eJpANYdg==}
    hasBin: true
    dev: true

  /@fluidframework/build-tools@0.40.0(@types/node@18.18.6):
    resolution: {integrity: sha512-4F5tNPlwrlD2QkaJgnkkECy3aWf7TR6fjbPI9RhnFJw2Fo6ZkamoIMWyliqSyiJwrAeLDvsdZsVgVRscjmZTBw==}
    engines: {node: '>=18.17.1'}
    hasBin: true
    dependencies:
      '@fluid-tools/version-tools': 0.40.0
      '@fluidframework/bundle-size-tools': 0.40.0
      '@manypkg/get-packages': 2.2.0
      '@octokit/core': 4.2.4
      '@rushstack/node-core-library': 3.59.5(@types/node@18.18.6)
      async: 3.2.4
      chalk: 2.4.2
      cosmiconfig: 8.3.6(typescript@5.4.5)
      danger: 11.3.0
      date-fns: 2.30.0
      debug: 4.3.4(supports-color@8.1.1)
      detect-indent: 6.1.0
      find-up: 7.0.0
      fs-extra: 11.2.0
      glob: 7.2.3
      ignore: 5.2.4
      json5: 2.2.3
      lodash: 4.17.21
      lodash.isequal: 4.5.0
      picomatch: 2.3.1
      rimraf: 4.4.1
      semver: 7.6.2
      sort-package-json: 1.57.0
      ts-morph: 22.0.0
      type-fest: 2.19.0
      typescript: 5.4.5
      yaml: 2.3.1
    transitivePeerDependencies:
      - '@swc/core'
      - '@types/node'
      - encoding
      - esbuild
      - supports-color
      - uglify-js
      - webpack-cli
    dev: true

  /@fluidframework/bundle-size-tools@0.40.0:
    resolution: {integrity: sha512-80fG4pECvaey0GkEc/F2kNQ2Y/g70OYUbtKMp9vXtdNlZeRFoX6Z2B9vji+V+qw5u6FoYe5qErPCn1KqFCKkXQ==}
    dependencies:
      azure-devops-node-api: 11.2.0
      jszip: 3.10.1
      msgpack-lite: 0.1.26
      pako: 2.1.0
      typescript: 5.4.5
      webpack: 5.88.1
    transitivePeerDependencies:
      - '@swc/core'
      - esbuild
      - uglify-js
      - webpack-cli
    dev: true

  /@fluidframework/eslint-config-fluid@5.3.0(eslint@8.57.0)(typescript@5.4.5):
    resolution: {integrity: sha512-sc8M6ZKnzBxshYZZodMbNgLSn36YdSJfafqAMtDVm2KnHoUP46JM9oLWYbo7xRBXrxEfaojO9q+VIZB0DAn2eg==}
    dependencies:
      '@fluid-internal/eslint-plugin-fluid': 0.1.1(eslint@8.57.0)(typescript@5.4.5)
      '@microsoft/tsdoc': 0.14.2
      '@rushstack/eslint-patch': 1.4.0
      '@rushstack/eslint-plugin': 0.13.1(eslint@8.57.0)(typescript@5.4.5)
      '@rushstack/eslint-plugin-security': 0.7.1(eslint@8.57.0)(typescript@5.4.5)
      '@typescript-eslint/eslint-plugin': 6.7.5(@typescript-eslint/parser@6.7.5)(eslint@8.57.0)(typescript@5.4.5)
      '@typescript-eslint/parser': 6.7.5(eslint@8.57.0)(typescript@5.4.5)
      eslint-config-prettier: 9.0.0(eslint@8.57.0)
      eslint-import-resolver-typescript: 3.6.1(@typescript-eslint/parser@6.7.5)(eslint-plugin-i@2.29.0)(eslint@8.57.0)
      eslint-plugin-eslint-comments: 3.2.0(eslint@8.57.0)
      eslint-plugin-import: /eslint-plugin-i@2.29.0(@typescript-eslint/parser@6.7.5)(eslint-import-resolver-typescript@3.6.1)(eslint@8.57.0)
      eslint-plugin-jsdoc: 46.8.2(eslint@8.57.0)
      eslint-plugin-promise: 6.1.1(eslint@8.57.0)
      eslint-plugin-react: 7.33.2(eslint@8.57.0)
      eslint-plugin-react-hooks: 4.6.0(eslint@8.57.0)
      eslint-plugin-tsdoc: 0.2.17
      eslint-plugin-unicorn: 48.0.1(eslint@8.57.0)
      eslint-plugin-unused-imports: 3.0.0(@typescript-eslint/eslint-plugin@6.7.5)(eslint@8.57.0)
    transitivePeerDependencies:
      - eslint
      - eslint-import-resolver-node
      - eslint-import-resolver-webpack
      - supports-color
      - typescript
    dev: true

  /@gar/promisify@1.1.3:
    resolution: {integrity: sha512-k2Ty1JcVojjJFwrg/ThKi2ujJ7XNLYaFGNB/bWT9wGR+oSMJHMa5w+CUq6p/pVrKeNNgA7pCqEcjSnHVoqJQFw==}

  /@gitbeaker/core@35.8.1:
    resolution: {integrity: sha512-KBrDykVKSmU9Q9Gly8KeHOgdc0lZSa435srECxuO0FGqqBcUQ82hPqUc13YFkkdOI9T1JRA3qSFajg8ds0mZKA==}
    engines: {node: '>=14.2.0'}
    dependencies:
      '@gitbeaker/requester-utils': 35.8.1
      form-data: 4.0.0
      li: 1.3.0
      mime: 3.0.0
      query-string: 7.1.3
      xcase: 2.0.1

  /@gitbeaker/node@35.8.1:
    resolution: {integrity: sha512-g6rX853y61qNhzq9cWtxIEoe2KDeFBtXAeWMGWJnc3nz3WRump2pIICvJqw/yobLZqmTNt+ea6w3/n92Mnbn3g==}
    engines: {node: '>=14.2.0'}
    deprecated: Please use its successor @gitbeaker/rest
    dependencies:
      '@gitbeaker/core': 35.8.1
      '@gitbeaker/requester-utils': 35.8.1
      delay: 5.0.0
      got: 11.8.6
      xcase: 2.0.1

  /@gitbeaker/requester-utils@35.8.1:
    resolution: {integrity: sha512-MFzdH+Z6eJaCZA5ruWsyvm6SXRyrQHjYVR6aY8POFraIy7ceIHOprWCs1R+0ydDZ8KtBnd8OTHjlJ0sLtSFJCg==}
    engines: {node: '>=14.2.0'}
    dependencies:
      form-data: 4.0.0
      qs: 6.11.0
      xcase: 2.0.1

  /@humanwhocodes/config-array@0.11.14:
    resolution: {integrity: sha512-3T8LkOmg45BV5FICb15QQMsyUSWrQ8AygVfC7ZG32zOalnqrilm018ZVCw0eapXux8FtA33q8PSRSstjee3jSg==}
    engines: {node: '>=10.10.0'}
    dependencies:
      '@humanwhocodes/object-schema': 2.0.2
      debug: 4.3.4(supports-color@8.1.1)
      minimatch: 3.1.2
    transitivePeerDependencies:
      - supports-color
    dev: true

  /@humanwhocodes/module-importer@1.0.1:
    resolution: {integrity: sha512-bxveV4V8v5Yb4ncFTT3rPSgZBOpCkjfK0y4oVVVJwIuDVBRMDXrPyXRL988i5ap9m9bnyEEjWfm5WkBmtffLfA==}
    engines: {node: '>=12.22'}
    dev: true

  /@humanwhocodes/object-schema@2.0.2:
    resolution: {integrity: sha512-6EwiSjwWYP7pTckG6I5eyFANjPhmPjUX9JRLUSfNPC7FX7zK9gyZAfUEaECL6ALTpGX5AjnBq3C9XmVWPitNpw==}
    dev: true

  /@hutson/parse-repository-url@3.0.2:
    resolution: {integrity: sha512-H9XAx3hc0BQHY6l+IFSWHDySypcXsvsuLhgYLUGywmJ5pswRVQJUHpOsobnLYp2ZUaUlKiKDrgWWhosOwAEM8Q==}
    engines: {node: '>=6.9.0'}
    dev: true

  /@img/sharp-darwin-arm64@0.33.2:
    resolution: {integrity: sha512-itHBs1rPmsmGF9p4qRe++CzCgd+kFYktnsoR1sbIAfsRMrJZau0Tt1AH9KVnufc2/tU02Gf6Ibujx+15qRE03w==}
    engines: {glibc: '>=2.26', node: ^18.17.0 || ^20.3.0 || >=21.0.0, npm: '>=9.6.5', pnpm: '>=7.1.0', yarn: '>=3.2.0'}
    cpu: [arm64]
    os: [darwin]
    requiresBuild: true
    optionalDependencies:
      '@img/sharp-libvips-darwin-arm64': 1.0.1
    dev: true
    optional: true

  /@img/sharp-darwin-x64@0.33.2:
    resolution: {integrity: sha512-/rK/69Rrp9x5kaWBjVN07KixZanRr+W1OiyKdXcbjQD6KbW+obaTeBBtLUAtbBsnlTTmWthw99xqoOS7SsySDg==}
    engines: {glibc: '>=2.26', node: ^18.17.0 || ^20.3.0 || >=21.0.0, npm: '>=9.6.5', pnpm: '>=7.1.0', yarn: '>=3.2.0'}
    cpu: [x64]
    os: [darwin]
    requiresBuild: true
    optionalDependencies:
      '@img/sharp-libvips-darwin-x64': 1.0.1
    dev: true
    optional: true

  /@img/sharp-libvips-darwin-arm64@1.0.1:
    resolution: {integrity: sha512-kQyrSNd6lmBV7O0BUiyu/OEw9yeNGFbQhbxswS1i6rMDwBBSX+e+rPzu3S+MwAiGU3HdLze3PanQ4Xkfemgzcw==}
    engines: {macos: '>=11', npm: '>=9.6.5', pnpm: '>=7.1.0', yarn: '>=3.2.0'}
    cpu: [arm64]
    os: [darwin]
    requiresBuild: true
    dev: true
    optional: true

  /@img/sharp-libvips-darwin-x64@1.0.1:
    resolution: {integrity: sha512-eVU/JYLPVjhhrd8Tk6gosl5pVlvsqiFlt50wotCvdkFGf+mDNBJxMh+bvav+Wt3EBnNZWq8Sp2I7XfSjm8siog==}
    engines: {macos: '>=10.13', npm: '>=9.6.5', pnpm: '>=7.1.0', yarn: '>=3.2.0'}
    cpu: [x64]
    os: [darwin]
    requiresBuild: true
    dev: true
    optional: true

  /@img/sharp-libvips-linux-arm64@1.0.1:
    resolution: {integrity: sha512-bnGG+MJjdX70mAQcSLxgeJco11G+MxTz+ebxlz8Y3dxyeb3Nkl7LgLI0mXupoO+u1wRNx/iRj5yHtzA4sde1yA==}
    engines: {glibc: '>=2.26', npm: '>=9.6.5', pnpm: '>=7.1.0', yarn: '>=3.2.0'}
    cpu: [arm64]
    os: [linux]
    requiresBuild: true
    dev: true
    optional: true

  /@img/sharp-libvips-linux-arm@1.0.1:
    resolution: {integrity: sha512-FtdMvR4R99FTsD53IA3LxYGghQ82t3yt0ZQ93WMZ2xV3dqrb0E8zq4VHaTOuLEAuA83oDawHV3fd+BsAPadHIQ==}
    engines: {glibc: '>=2.28', npm: '>=9.6.5', pnpm: '>=7.1.0', yarn: '>=3.2.0'}
    cpu: [arm]
    os: [linux]
    requiresBuild: true
    dev: true
    optional: true

  /@img/sharp-libvips-linux-s390x@1.0.1:
    resolution: {integrity: sha512-3+rzfAR1YpMOeA2zZNp+aYEzGNWK4zF3+sdMxuCS3ey9HhDbJ66w6hDSHDMoap32DueFwhhs3vwooAB2MaK4XQ==}
    engines: {glibc: '>=2.28', npm: '>=9.6.5', pnpm: '>=7.1.0', yarn: '>=3.2.0'}
    cpu: [s390x]
    os: [linux]
    requiresBuild: true
    dev: true
    optional: true

  /@img/sharp-libvips-linux-x64@1.0.1:
    resolution: {integrity: sha512-3NR1mxFsaSgMMzz1bAnnKbSAI+lHXVTqAHgc1bgzjHuXjo4hlscpUxc0vFSAPKI3yuzdzcZOkq7nDPrP2F8Jgw==}
    engines: {glibc: '>=2.26', npm: '>=9.6.5', pnpm: '>=7.1.0', yarn: '>=3.2.0'}
    cpu: [x64]
    os: [linux]
    requiresBuild: true
    dev: true
    optional: true

  /@img/sharp-libvips-linuxmusl-arm64@1.0.1:
    resolution: {integrity: sha512-5aBRcjHDG/T6jwC3Edl3lP8nl9U2Yo8+oTl5drd1dh9Z1EBfzUKAJFUDTDisDjUwc7N4AjnPGfCA3jl3hY8uDg==}
    engines: {musl: '>=1.2.2', npm: '>=9.6.5', pnpm: '>=7.1.0', yarn: '>=3.2.0'}
    cpu: [arm64]
    os: [linux]
    requiresBuild: true
    dev: true
    optional: true

  /@img/sharp-libvips-linuxmusl-x64@1.0.1:
    resolution: {integrity: sha512-dcT7inI9DBFK6ovfeWRe3hG30h51cBAP5JXlZfx6pzc/Mnf9HFCQDLtYf4MCBjxaaTfjCCjkBxcy3XzOAo5txw==}
    engines: {musl: '>=1.2.2', npm: '>=9.6.5', pnpm: '>=7.1.0', yarn: '>=3.2.0'}
    cpu: [x64]
    os: [linux]
    requiresBuild: true
    dev: true
    optional: true

  /@img/sharp-linux-arm64@0.33.2:
    resolution: {integrity: sha512-pz0NNo882vVfqJ0yNInuG9YH71smP4gRSdeL09ukC2YLE6ZyZePAlWKEHgAzJGTiOh8Qkaov6mMIMlEhmLdKew==}
    engines: {glibc: '>=2.26', node: ^18.17.0 || ^20.3.0 || >=21.0.0, npm: '>=9.6.5', pnpm: '>=7.1.0', yarn: '>=3.2.0'}
    cpu: [arm64]
    os: [linux]
    requiresBuild: true
    optionalDependencies:
      '@img/sharp-libvips-linux-arm64': 1.0.1
    dev: true
    optional: true

  /@img/sharp-linux-arm@0.33.2:
    resolution: {integrity: sha512-Fndk/4Zq3vAc4G/qyfXASbS3HBZbKrlnKZLEJzPLrXoJuipFNNwTes71+Ki1hwYW5lch26niRYoZFAtZVf3EGA==}
    engines: {glibc: '>=2.28', node: ^18.17.0 || ^20.3.0 || >=21.0.0, npm: '>=9.6.5', pnpm: '>=7.1.0', yarn: '>=3.2.0'}
    cpu: [arm]
    os: [linux]
    requiresBuild: true
    optionalDependencies:
      '@img/sharp-libvips-linux-arm': 1.0.1
    dev: true
    optional: true

  /@img/sharp-linux-s390x@0.33.2:
    resolution: {integrity: sha512-MBoInDXDppMfhSzbMmOQtGfloVAflS2rP1qPcUIiITMi36Mm5YR7r0ASND99razjQUpHTzjrU1flO76hKvP5RA==}
    engines: {glibc: '>=2.28', node: ^18.17.0 || ^20.3.0 || >=21.0.0, npm: '>=9.6.5', pnpm: '>=7.1.0', yarn: '>=3.2.0'}
    cpu: [s390x]
    os: [linux]
    requiresBuild: true
    optionalDependencies:
      '@img/sharp-libvips-linux-s390x': 1.0.1
    dev: true
    optional: true

  /@img/sharp-linux-x64@0.33.2:
    resolution: {integrity: sha512-xUT82H5IbXewKkeF5aiooajoO1tQV4PnKfS/OZtb5DDdxS/FCI/uXTVZ35GQ97RZXsycojz/AJ0asoz6p2/H/A==}
    engines: {glibc: '>=2.26', node: ^18.17.0 || ^20.3.0 || >=21.0.0, npm: '>=9.6.5', pnpm: '>=7.1.0', yarn: '>=3.2.0'}
    cpu: [x64]
    os: [linux]
    requiresBuild: true
    optionalDependencies:
      '@img/sharp-libvips-linux-x64': 1.0.1
    dev: true
    optional: true

  /@img/sharp-linuxmusl-arm64@0.33.2:
    resolution: {integrity: sha512-F+0z8JCu/UnMzg8IYW1TMeiViIWBVg7IWP6nE0p5S5EPQxlLd76c8jYemG21X99UzFwgkRo5yz2DS+zbrnxZeA==}
    engines: {musl: '>=1.2.2', node: ^18.17.0 || ^20.3.0 || >=21.0.0, npm: '>=9.6.5', pnpm: '>=7.1.0', yarn: '>=3.2.0'}
    cpu: [arm64]
    os: [linux]
    requiresBuild: true
    optionalDependencies:
      '@img/sharp-libvips-linuxmusl-arm64': 1.0.1
    dev: true
    optional: true

  /@img/sharp-linuxmusl-x64@0.33.2:
    resolution: {integrity: sha512-+ZLE3SQmSL+Fn1gmSaM8uFusW5Y3J9VOf+wMGNnTtJUMUxFhv+P4UPaYEYT8tqnyYVaOVGgMN/zsOxn9pSsO2A==}
    engines: {musl: '>=1.2.2', node: ^18.17.0 || ^20.3.0 || >=21.0.0, npm: '>=9.6.5', pnpm: '>=7.1.0', yarn: '>=3.2.0'}
    cpu: [x64]
    os: [linux]
    requiresBuild: true
    optionalDependencies:
      '@img/sharp-libvips-linuxmusl-x64': 1.0.1
    dev: true
    optional: true

  /@img/sharp-wasm32@0.33.2:
    resolution: {integrity: sha512-fLbTaESVKuQcpm8ffgBD7jLb/CQLcATju/jxtTXR1XCLwbOQt+OL5zPHSDMmp2JZIeq82e18yE0Vv7zh6+6BfQ==}
    engines: {node: ^18.17.0 || ^20.3.0 || >=21.0.0, npm: '>=9.6.5', pnpm: '>=7.1.0', yarn: '>=3.2.0'}
    cpu: [wasm32]
    requiresBuild: true
    dependencies:
      '@emnapi/runtime': 0.45.0
    dev: true
    optional: true

  /@img/sharp-win32-ia32@0.33.2:
    resolution: {integrity: sha512-okBpql96hIGuZ4lN3+nsAjGeggxKm7hIRu9zyec0lnfB8E7Z6p95BuRZzDDXZOl2e8UmR4RhYt631i7mfmKU8g==}
    engines: {node: ^18.17.0 || ^20.3.0 || >=21.0.0, npm: '>=9.6.5', pnpm: '>=7.1.0', yarn: '>=3.2.0'}
    cpu: [ia32]
    os: [win32]
    requiresBuild: true
    dev: true
    optional: true

  /@img/sharp-win32-x64@0.33.2:
    resolution: {integrity: sha512-E4magOks77DK47FwHUIGH0RYWSgRBfGdK56kIHSVeB9uIS4pPFr4N2kIVsXdQQo4LzOsENKV5KAhRlRL7eMAdg==}
    engines: {node: ^18.17.0 || ^20.3.0 || >=21.0.0, npm: '>=9.6.5', pnpm: '>=7.1.0', yarn: '>=3.2.0'}
    cpu: [x64]
    os: [win32]
    requiresBuild: true
    dev: true
    optional: true

  /@inquirer/confirm@3.1.17:
    resolution: {integrity: sha512-qCpt/AABzPynz8tr69VDvhcjwmzAryipWXtW8Vi6m651da4H/d0Bdn55LkxXD7Rp2gfgxvxzTdb66AhIA8gzBA==}
    engines: {node: '>=18'}
    dependencies:
      '@inquirer/core': 9.0.5
      '@inquirer/type': 1.5.1

  /@inquirer/core@9.0.5:
    resolution: {integrity: sha512-QWG41I7vn62O9stYKg/juKXt1PEbr/4ZZCPb4KgXDQGwgA9M5NBTQ7FnOvT1ridbxkm/wTxLCNraUs7y47pIRQ==}
    engines: {node: '>=18'}
    dependencies:
      '@inquirer/figures': 1.0.5
      '@inquirer/type': 1.5.1
      '@types/mute-stream': 0.0.4
      '@types/node': 20.14.12
      '@types/wrap-ansi': 3.0.0
      ansi-escapes: 4.3.2
      cli-spinners: 2.9.2
      cli-width: 4.1.0
      mute-stream: 1.0.0
      signal-exit: 4.1.0
      strip-ansi: 6.0.1
      wrap-ansi: 6.2.0
      yoctocolors-cjs: 2.1.2

  /@inquirer/figures@1.0.5:
    resolution: {integrity: sha512-79hP/VWdZ2UVc9bFGJnoQ/lQMpL74mGgzSYX1xUqCVk7/v73vJCMw1VuyWN1jGkZ9B3z7THAbySqGbCNefcjfA==}
    engines: {node: '>=18'}

  /@inquirer/input@2.2.4:
    resolution: {integrity: sha512-wvYnDITPQn+ltktj/O9kQjPxOvpmwcpxLWh8brAyD+jlEbihxtrx9cZdZcxqaCVQj3caw4eZa2Uq5xELo4yXkA==}
    engines: {node: '>=18'}
    dependencies:
      '@inquirer/core': 9.0.5
      '@inquirer/type': 1.5.1

  /@inquirer/select@2.4.2:
    resolution: {integrity: sha512-r78JlgShqRxyAtBDeBHSDtfrOhSQwm2ecWGGaxe7kD9JwgL3UN563G1ncVRYdsWD7/tigflcskfipVeoDLhLJg==}
    engines: {node: '>=18'}
    dependencies:
      '@inquirer/core': 9.0.5
      '@inquirer/figures': 1.0.5
      '@inquirer/type': 1.5.1
      ansi-escapes: 4.3.2
      yoctocolors-cjs: 2.1.2

  /@inquirer/type@1.5.1:
    resolution: {integrity: sha512-m3YgGQlKNS0BM+8AFiJkCsTqHEFCWn6s/Rqye3mYwvqY6LdfUv12eSwbsgNzrYyrLXiy7IrrjDLPysaSBwEfhw==}
    engines: {node: '>=18'}
    dependencies:
      mute-stream: 1.0.0

  /@isaacs/cliui@8.0.2:
    resolution: {integrity: sha512-O8jcjabXaleOG9DQ0+ARXWZBTfnP4WNAqzuiJK7ll44AmxGKv/J2M4TPjxjY3znBCfvBXFzucm1twdyFybFqEA==}
    engines: {node: '>=12'}
    dependencies:
      string-width: 5.1.2
      string-width-cjs: /string-width@4.2.3
      strip-ansi: 7.1.0
      strip-ansi-cjs: /strip-ansi@6.0.1
      wrap-ansi: 8.1.0
      wrap-ansi-cjs: /wrap-ansi@7.0.0

  /@istanbuljs/schema@0.1.3:
    resolution: {integrity: sha512-ZXRY4jNvVgSVQ8DL3LTcakaAtXwTVUxE81hslsyD2AtoXW/wVob10HkOJ1X/pAlcI7D+2YoZKg5do8G/w6RYgA==}
    engines: {node: '>=8'}
    dev: true

  /@jridgewell/gen-mapping@0.3.2:
    resolution: {integrity: sha512-mh65xKQAzI6iBcFzwv28KVWSmCkdRBWoOh+bYQGW3+6OZvbbN3TqMGo5hqYxQniRcH9F2VZIoJCm4pa3BPDK/A==}
    engines: {node: '>=6.0.0'}
    dependencies:
      '@jridgewell/set-array': 1.1.2
      '@jridgewell/sourcemap-codec': 1.4.14
      '@jridgewell/trace-mapping': 0.3.18

  /@jridgewell/resolve-uri@3.1.0:
    resolution: {integrity: sha512-F2msla3tad+Mfht5cJq7LSXcdudKTWCVYUgw6pLFOOHSTtZlj6SWNYAp+AhuqLmWdBO2X5hPrLcu8cVP8fy28w==}
    engines: {node: '>=6.0.0'}

  /@jridgewell/set-array@1.1.2:
    resolution: {integrity: sha512-xnkseuNADM0gt2bs+BvhO0p78Mk762YnZdsuzFV018NoG1Sj1SCQvpSqa7XUaTam5vAGasABV9qXASMKnFMwMw==}
    engines: {node: '>=6.0.0'}

  /@jridgewell/source-map@0.3.3:
    resolution: {integrity: sha512-b+fsZXeLYi9fEULmfBrhxn4IrPlINf8fiNarzTof004v3lFdntdwa9PF7vFJqm3mg7s+ScJMxXaE3Acp1irZcg==}
    dependencies:
      '@jridgewell/gen-mapping': 0.3.2
      '@jridgewell/trace-mapping': 0.3.18

  /@jridgewell/sourcemap-codec@1.4.14:
    resolution: {integrity: sha512-XPSJHWmi394fuUuzDnGz1wiKqWfo1yXecHQMRf2l6hztTO+nPru658AyDngaBe7isIxEkRsPR3FZh+s7iVa4Uw==}

  /@jridgewell/trace-mapping@0.3.18:
    resolution: {integrity: sha512-w+niJYzMHdd7USdiH2U6869nqhD2nbfZXND5Yp93qIbEmnDNk7PD48o+YchRVpzMU7M6jVCbenTR7PA1FLQ9pA==}
    dependencies:
      '@jridgewell/resolve-uri': 3.1.0
      '@jridgewell/sourcemap-codec': 1.4.14

  /@jridgewell/trace-mapping@0.3.9:
    resolution: {integrity: sha512-3Belt6tdc8bPgAtbcmdtNJlirVoTmEb5e2gC94PnkwEW9jI6CAHUeoG85tjWP5WquqfavoMtMwiG4P926ZKKuQ==}
    dependencies:
      '@jridgewell/resolve-uri': 3.1.0
      '@jridgewell/sourcemap-codec': 1.4.14
    dev: true

  /@kwsites/file-exists@1.1.1:
    resolution: {integrity: sha512-m9/5YGR18lIwxSFDwfE3oA7bWuq9kdau6ugN4H2rJeyhFQZcG9AgSHkQtSD15a8WvTgfz9aikZMrKPHvbpqFiw==}
    dependencies:
      debug: 4.3.4(supports-color@8.1.1)
    transitivePeerDependencies:
      - supports-color

  /@kwsites/promise-deferred@1.1.1:
    resolution: {integrity: sha512-GaHYm+c0O9MjZRu0ongGBRbinu8gVAMd2UZjji6jVmqKtZluZnptXGWhz1E8j8D2HJ3f/yMxKAUC0b+57wncIw==}

  /@manypkg/find-root@2.2.0:
    resolution: {integrity: sha512-NET+BNIMmBWUUUfFtuDgaTIav6pVlkkSdI2mt+2rFWPd6TQ0DXyhQH47Ql+d7x2oIkJ69dkVKwsTErRt2ROPbw==}
    engines: {node: '>=14.18.0'}
    dependencies:
      '@manypkg/tools': 1.1.0
      '@types/node': 12.20.24
      find-up: 4.1.0
      fs-extra: 8.1.0

  /@manypkg/get-packages@2.2.0:
    resolution: {integrity: sha512-B5p5BXMwhGZKi/syEEAP1eVg5DZ/9LP+MZr0HqfrHLgu9fq0w4ZwH8yVen4JmjrxI2dWS31dcoswYzuphLaRxg==}
    engines: {node: '>=14.18.0'}
    dependencies:
      '@manypkg/find-root': 2.2.0
      '@manypkg/tools': 1.1.0

  /@manypkg/tools@1.1.0:
    resolution: {integrity: sha512-SkAyKAByB9l93Slyg8AUHGuM2kjvWioUTCckT/03J09jYnfEzMO/wSXmEhnKGYs6qx9De8TH4yJCl0Y9lRgnyQ==}
    engines: {node: '>=14.18.0'}
    dependencies:
      fs-extra: 8.1.0
      globby: 11.1.0
      jju: 1.4.0
      read-yaml-file: 1.1.0

  /@microsoft/api-documenter@7.22.24:
    resolution: {integrity: sha512-KdO7p/weirR/po0SqwWsbqoPUTqLv0QVvxqopysxF2PVdBpeKx4eOrII1VGw0rL0QY6WVvttIOJwD/JpYv9oWw==}
    hasBin: true
    dependencies:
      '@microsoft/api-extractor-model': 7.27.4
      '@microsoft/tsdoc': 0.14.2
      '@rushstack/node-core-library': 3.59.5(@types/node@18.18.6)
      '@rushstack/ts-command-line': 4.15.1
      colors: 1.2.5
      js-yaml: 3.13.1
      resolve: 1.22.1
    transitivePeerDependencies:
      - '@types/node'
    dev: true

  /@microsoft/api-extractor-model@7.27.4:
    resolution: {integrity: sha512-HjqQFmuGPOS20rtnu+9Jj0QrqZyR59E+piUWXPMZTTn4jaZI+4UmsHSf3Id8vyueAhOBH2cgwBuRTE5R+MfSMw==}
    dependencies:
      '@microsoft/tsdoc': 0.14.2
      '@microsoft/tsdoc-config': 0.16.2
      '@rushstack/node-core-library': 3.59.5(@types/node@18.18.6)
    transitivePeerDependencies:
      - '@types/node'
    dev: true

  /@microsoft/api-extractor-model@7.28.21(@types/node@18.18.6):
    resolution: {integrity: sha512-AZSdhK/vO4ddukfheXZmrkI5180XLeAqwzu/5pTsJHsXYSyNt3H3VJyynUYKMeNcveG9QLgljH3XRr/LqEfC0Q==}
    dependencies:
      '@microsoft/tsdoc': 0.14.2
      '@microsoft/tsdoc-config': 0.16.2
      '@rushstack/node-core-library': 5.3.0(@types/node@18.18.6)
    transitivePeerDependencies:
      - '@types/node'

  /@microsoft/api-extractor@7.45.1(@types/node@18.18.6):
    resolution: {integrity: sha512-FZgcJxEmHA15gxTb1PpXHTforRcyIOLp6GKMqqk+ok8M58QJ0y54Bk+dcTcBC92nmanZppKn5/VRXPP4XvzB3Q==}
    hasBin: true
    dependencies:
      '@microsoft/api-extractor-model': 7.28.21(@types/node@18.18.6)
      '@microsoft/tsdoc': 0.14.2
      '@microsoft/tsdoc-config': 0.16.2
      '@rushstack/node-core-library': 5.3.0(@types/node@18.18.6)
      '@rushstack/rig-package': 0.5.2
      '@rushstack/terminal': 0.12.2(@types/node@18.18.6)
      '@rushstack/ts-command-line': 4.21.4(@types/node@18.18.6)
      lodash: 4.17.21
      minimatch: 3.0.8
      resolve: 1.22.8
      semver: 7.5.4
      source-map: 0.6.1
      typescript: 5.4.2
    transitivePeerDependencies:
      - '@types/node'

  /@microsoft/tsdoc-config@0.16.2:
    resolution: {integrity: sha512-OGiIzzoBLgWWR0UdRJX98oYO+XKGf7tiK4Zk6tQ/E4IJqGCe7dvkTvgDZV5cFJUzLGDOjeAXrnZoA6QkVySuxw==}
    dependencies:
      '@microsoft/tsdoc': 0.14.2
      ajv: 6.12.6
      jju: 1.4.0
      resolve: 1.19.0

  /@microsoft/tsdoc@0.14.2:
    resolution: {integrity: sha512-9b8mPpKrfeGRuhFH5iO1iwCLeIIsV6+H1sRfxbkoGXIyQE2BTsPd9zqSqQJ+pv5sJ/hT5M1zvOFL02MnEezFug==}

  /@nodelib/fs.scandir@2.1.5:
    resolution: {integrity: sha512-vq24Bq3ym5HEQm2NKCr3yXDwjc7vTsEThRDnkp2DK9p1uqLR+DHurm/NOTo0KG7HYHU7eppKZj3MyqYuMBf62g==}
    engines: {node: '>= 8'}
    dependencies:
      '@nodelib/fs.stat': 2.0.5
      run-parallel: 1.2.0

  /@nodelib/fs.stat@2.0.5:
    resolution: {integrity: sha512-RkhPPp2zrqDAQA/2jNhnztcPAlv64XdhIp7a7454A5ovI7Bukxgt7MX7udwAu3zg1DcpPU0rz3VV1SeaqvY4+A==}
    engines: {node: '>= 8'}

  /@nodelib/fs.walk@1.2.8:
    resolution: {integrity: sha512-oGB+UxlgWcgQkgwo8GcEGwemoTFt3FIO9ababBmaGwXIoBKZ+GTy0pP185beGg7Llih/NSHSV2XAs1lnznocSg==}
    engines: {node: '>= 8'}
    dependencies:
      '@nodelib/fs.scandir': 2.1.5
      fastq: 1.15.0

  /@npmcli/fs@2.1.2:
    resolution: {integrity: sha512-yOJKRvohFOaLqipNtwYB9WugyZKhC/DZC4VYPmpaCzDBrA8YpK3qHZ8/HGscMnE4GqbkLNuVcCnxkeQEdGt6LQ==}
    engines: {node: ^12.13.0 || ^14.15.0 || >=16.0.0}
    dependencies:
      '@gar/promisify': 1.1.3
      semver: 7.6.2

  /@npmcli/fs@3.1.0:
    resolution: {integrity: sha512-7kZUAaLscfgbwBQRbvdMYaZOWyMEcPTH/tJjnyAWJ/dvvs9Ef+CERx/qJb9GExJpl1qipaDGn7KqHnFGGixd0w==}
    engines: {node: ^14.17.0 || ^16.13.0 || >=18.0.0}
    dependencies:
      semver: 7.6.2

  /@npmcli/git@4.1.0:
    resolution: {integrity: sha512-9hwoB3gStVfa0N31ymBmrX+GuDGdVA/QWShZVqE0HK2Af+7QGGrCTbZia/SW0ImUTjTne7SP91qxDmtXvDHRPQ==}
    engines: {node: ^14.17.0 || ^16.13.0 || >=18.0.0}
    dependencies:
      '@npmcli/promise-spawn': 6.0.2
      lru-cache: 7.18.3
      npm-pick-manifest: 8.0.1
      proc-log: 3.0.0
      promise-inflight: 1.0.1
      promise-retry: 2.0.1
      semver: 7.6.2
      which: 3.0.1
    transitivePeerDependencies:
      - bluebird

  /@npmcli/installed-package-contents@2.0.2:
    resolution: {integrity: sha512-xACzLPhnfD51GKvTOOuNX2/V4G4mz9/1I2MfDoye9kBM3RYe5g2YbscsaGoTlaWqkxeiapBWyseULVKpSVHtKQ==}
    engines: {node: ^14.17.0 || ^16.13.0 || >=18.0.0}
    hasBin: true
    dependencies:
      npm-bundled: 3.0.0
      npm-normalize-package-bin: 3.0.1

  /@npmcli/move-file@2.0.1:
    resolution: {integrity: sha512-mJd2Z5TjYWq/ttPLLGqArdtnC74J6bOzg4rMDnN+p1xTacZ2yPRCk2y0oSWQtygLR9YVQXgOcONrwtnk3JupxQ==}
    engines: {node: ^12.13.0 || ^14.15.0 || >=16.0.0}
    deprecated: This functionality has been moved to @npmcli/fs
    dependencies:
      mkdirp: 1.0.4
      rimraf: 3.0.2

  /@npmcli/node-gyp@3.0.0:
    resolution: {integrity: sha512-gp8pRXC2oOxu0DUE1/M3bYtb1b3/DbJ5aM113+XJBgfXdussRAsX0YOrOhdd8WvnAR6auDBvJomGAkLKA5ydxA==}
    engines: {node: ^14.17.0 || ^16.13.0 || >=18.0.0}

  /@npmcli/promise-spawn@6.0.2:
    resolution: {integrity: sha512-gGq0NJkIGSwdbUt4yhdF8ZrmkGKVz9vAdVzpOfnom+V8PLSmSOVhZwbNvZZS1EYcJN5hzzKBxmmVVAInM6HQLg==}
    engines: {node: ^14.17.0 || ^16.13.0 || >=18.0.0}
    dependencies:
      which: 3.0.1

  /@npmcli/run-script@6.0.2:
    resolution: {integrity: sha512-NCcr1uQo1k5U+SYlnIrbAh3cxy+OQT1VtqiAbxdymSlptbzBb62AjH2xXgjNCoP073hoa1CfCAcwoZ8k96C4nA==}
    engines: {node: ^14.17.0 || ^16.13.0 || >=18.0.0}
    dependencies:
      '@npmcli/node-gyp': 3.0.0
      '@npmcli/promise-spawn': 6.0.2
      node-gyp: 9.3.1
      read-package-json-fast: 3.0.2
      which: 3.0.1
    transitivePeerDependencies:
      - bluebird
      - supports-color

  /@oclif/core@3.26.6:
    resolution: {integrity: sha512-+FiTw1IPuJTF9tSAlTsY8bGK4sgthehjz7c2SvYdgQncTkxI2xvUch/8QpjNYGLEmUneNygvYMRBax2KJcLccA==}
    engines: {node: '>=18.0.0'}
    dependencies:
      '@types/cli-progress': 3.11.5
      ansi-escapes: 4.3.2
      ansi-styles: 4.3.0
      cardinal: 2.1.1
      chalk: 4.1.2
      clean-stack: 3.0.1
      cli-progress: 3.12.0
      color: 4.2.3
      debug: 4.3.4(supports-color@8.1.1)
      ejs: 3.1.10
      get-package-type: 0.1.0
      globby: 11.1.0
      hyperlinker: 1.0.0
      indent-string: 4.0.0
      is-wsl: 2.2.0
      js-yaml: 3.14.1
      minimatch: 9.0.4
      natural-orderby: 2.0.3
      object-treeify: 1.1.33
      password-prompt: 1.1.3
      slice-ansi: 4.0.0
      string-width: 4.2.3
      strip-ansi: 6.0.1
      supports-color: 8.1.1
      supports-hyperlinks: 2.3.0
      widest-line: 3.1.0
      wordwrap: 1.0.0
      wrap-ansi: 7.0.0
    dev: true

  /@oclif/core@4.0.14:
    resolution: {integrity: sha512-oXXlUuDw6gWjIBI+mR5i4/SJRv9fz8N/d1xr1yMhW1incx/u0oYO2CpUNKn0sGDyONMdyOIVPMqgsU+as7jdrQ==}
    engines: {node: '>=18.0.0'}
    dependencies:
      ansi-escapes: 4.3.2
      ansis: 3.3.2
      clean-stack: 3.0.1
      cli-spinners: 2.9.2
      debug: 4.3.5(supports-color@8.1.1)
      ejs: 3.1.10
      get-package-type: 0.1.0
      globby: 11.1.0
      indent-string: 4.0.0
      is-wsl: 2.2.0
      lilconfig: 3.1.2
      minimatch: 9.0.5
      string-width: 4.2.3
      supports-color: 8.1.1
      widest-line: 3.1.0
      wordwrap: 1.0.0
      wrap-ansi: 7.0.0

  /@oclif/plugin-autocomplete@3.1.9:
    resolution: {integrity: sha512-eCoKeLLuZB5jVlEotk43PsFVQ1BaIm0ccpXNgF9FS71OCufzuJbqMsC5jfs76XM902lIEljVc+zMXvVVg+4Q8w==}
    engines: {node: '>=18.0.0'}
    dependencies:
      '@oclif/core': 4.0.14
      ansis: 3.3.2
      debug: 4.3.5(supports-color@8.1.1)
      ejs: 3.1.10
    transitivePeerDependencies:
      - supports-color

  /@oclif/plugin-commands@3.3.1:
    resolution: {integrity: sha512-SikJBlXaVsbCX3A8YBdpU70VvU58P75+4vMt0AtJFEPYS1n+5srrLJgTrEFJkCfFvlqj1SNI9yMFr1TG+LKN9w==}
    engines: {node: '>=18.0.0'}
    dependencies:
      '@oclif/core': 3.26.6
      lodash.pickby: 4.6.0
      lodash.sortby: 4.7.0
      lodash.template: 4.5.0
      lodash.uniqby: 4.7.0
    dev: true

  /@oclif/plugin-commands@4.0.9:
    resolution: {integrity: sha512-Z8LuDX+O1++uJkzxSGebSkhZck2dVIhaG9KkTm8lR/vw8JhYZlMhR5bfuvaJNkodDMBUVLjyfK6ZEJHMJ98d/A==}
    engines: {node: '>=18.0.0'}
    dependencies:
      '@oclif/core': 4.0.14
      lodash: 4.17.21
      object-treeify: 4.0.1
      tty-table: 4.2.3
    dev: false

  /@oclif/plugin-help@6.2.7:
    resolution: {integrity: sha512-gwrCZW0EjbMe6iIXrkXWpIcfoqo+uMvWRudV3nkwa7ARL2U2GWy8RQ3+bqXvqByauRUcbgv3D6+38lSWqmMwtA==}
    engines: {node: '>=18.0.0'}
    dependencies:
      '@oclif/core': 4.0.14

  /@oclif/plugin-not-found@3.2.13:
    resolution: {integrity: sha512-bNEJtfMVHc28P3sOPUI76M22nNpMVGg+bAmgUf42QTCRhXyPcMXneGfU11ryo/yTaW+kDgCL1XkF8cGniX3cew==}
    engines: {node: '>=18.0.0'}
    dependencies:
      '@inquirer/confirm': 3.1.17
      '@oclif/core': 4.0.14
      ansis: 3.3.2
      fast-levenshtein: 3.0.0

  /@oclif/plugin-warn-if-update-available@3.1.10:
    resolution: {integrity: sha512-4qQr4Yo9xMfYhCEU5Hz4pRyJz1EPIUVHJ1c+FNTBfiTQc1SzAmqr934uN8luTld5nmaX/MCCRVZb7Pyxsd03qA==}
    engines: {node: '>=18.0.0'}
    dependencies:
      '@oclif/core': 4.0.14
      ansis: 3.3.2
      debug: 4.3.5(supports-color@8.1.1)
      http-call: 5.3.0
      lodash: 4.17.21
    transitivePeerDependencies:
      - supports-color

  /@oclif/test@3.2.12:
    resolution: {integrity: sha512-6DqfPVnCuUaH4VqwAChTWlNla4uPVx3XP5EaxYLjQrSdAzgPn8TMftURDmcfDobU6qQr97Cywec4szfYg4pS7Q==}
    engines: {node: '>=18.0.0'}
    dependencies:
      '@oclif/core': 3.26.6
      chai: 4.4.1
      fancy-test: 3.0.14
    transitivePeerDependencies:
      - supports-color
    dev: true

  /@octokit/auth-token@2.5.0:
    resolution: {integrity: sha512-r5FVUJCOLl19AxiuZD2VRZ/ORjp/4IN98Of6YJoJOkY75CIBuYfmiNHGrDwXr+aLGG55igl9QrxX3hbiXlLb+g==}
    dependencies:
      '@octokit/types': 6.41.0

  /@octokit/auth-token@3.0.3:
    resolution: {integrity: sha512-/aFM2M4HVDBT/jjDBa84sJniv1t9Gm/rLkalaz9htOm+L+8JMj1k9w0CkUdcxNyNxZPlTxKPVko+m1VlM58ZVA==}
    engines: {node: '>= 14'}
    dependencies:
      '@octokit/types': 9.3.2

  /@octokit/core@3.6.0:
    resolution: {integrity: sha512-7RKRKuA4xTjMhY+eG3jthb3hlZCsOwg3rztWh75Xc+ShDWOfDDATWbeZpAHBNRpm4Tv9WgBMOy1zEJYXG6NJ7Q==}
    dependencies:
      '@octokit/auth-token': 2.5.0
      '@octokit/graphql': 4.8.0
      '@octokit/request': 5.6.3
      '@octokit/request-error': 2.1.0
      '@octokit/types': 6.41.0
      before-after-hook: 2.2.3
      universal-user-agent: 6.0.0
    transitivePeerDependencies:
      - encoding

  /@octokit/core@4.2.4:
    resolution: {integrity: sha512-rYKilwgzQ7/imScn3M9/pFfUf4I1AZEH3KhyJmtPdE2zfaXAn2mFfUy4FbKewzc2We5y/LlKLj36fWJLKC2SIQ==}
    engines: {node: '>= 14'}
    dependencies:
      '@octokit/auth-token': 3.0.3
      '@octokit/graphql': 5.0.5
      '@octokit/request': 6.2.3
      '@octokit/request-error': 3.0.3
      '@octokit/types': 9.3.2
      before-after-hook: 2.2.3
      universal-user-agent: 6.0.0
    transitivePeerDependencies:
      - encoding

  /@octokit/endpoint@6.0.12:
    resolution: {integrity: sha512-lF3puPwkQWGfkMClXb4k/eUT/nZKQfxinRWJrdZaJO85Dqwo/G0yOC434Jr2ojwafWJMYqFGFa5ms4jJUgujdA==}
    dependencies:
      '@octokit/types': 6.41.0
      is-plain-object: 5.0.0
      universal-user-agent: 6.0.0

  /@octokit/endpoint@7.0.5:
    resolution: {integrity: sha512-LG4o4HMY1Xoaec87IqQ41TQ+glvIeTKqfjkCEmt5AIwDZJwQeVZFIEYXrYY6yLwK+pAScb9Gj4q+Nz2qSw1roA==}
    engines: {node: '>= 14'}
    dependencies:
      '@octokit/types': 9.3.2
      is-plain-object: 5.0.0
      universal-user-agent: 6.0.0

  /@octokit/graphql@4.8.0:
    resolution: {integrity: sha512-0gv+qLSBLKF0z8TKaSKTsS39scVKF9dbMxJpj3U0vC7wjNWFuIpL/z76Qe2fiuCbDRcJSavkXsVtMS6/dtQQsg==}
    dependencies:
      '@octokit/request': 5.6.3
      '@octokit/types': 6.41.0
      universal-user-agent: 6.0.0
    transitivePeerDependencies:
      - encoding

  /@octokit/graphql@5.0.5:
    resolution: {integrity: sha512-Qwfvh3xdqKtIznjX9lz2D458r7dJPP8l6r4GQkIdWQouZwHQK0mVT88uwiU2bdTU2OtT1uOlKpRciUWldpG0yQ==}
    engines: {node: '>= 14'}
    dependencies:
      '@octokit/request': 6.2.3
      '@octokit/types': 9.3.2
      universal-user-agent: 6.0.0
    transitivePeerDependencies:
      - encoding

  /@octokit/openapi-types@12.11.0:
    resolution: {integrity: sha512-VsXyi8peyRq9PqIz/tpqiL2w3w80OgVMwBHltTml3LmVvXiphgeqmY9mvBw9Wu7e0QWk/fqD37ux8yP5uVekyQ==}

  /@octokit/openapi-types@18.0.0:
    resolution: {integrity: sha512-V8GImKs3TeQRxRtXFpG2wl19V7444NIOTDF24AWuIbmNaNYOQMWRbjcGDXV5B+0n887fgDcuMNOmlul+k+oJtw==}

  /@octokit/plugin-paginate-rest@2.21.3(@octokit/core@3.6.0):
    resolution: {integrity: sha512-aCZTEf0y2h3OLbrgKkrfFdjRL6eSOo8komneVQJnYecAxIej7Bafor2xhuDJOIFau4pk0i/P28/XgtbyPF0ZHw==}
    peerDependencies:
      '@octokit/core': '>=2'
    dependencies:
      '@octokit/core': 3.6.0
      '@octokit/types': 6.41.0

  /@octokit/plugin-request-log@1.0.4(@octokit/core@3.6.0):
    resolution: {integrity: sha512-mLUsMkgP7K/cnFEw07kWqXGF5LKrOkD+lhCrKvPHXWDywAwuDUeDwWBpc69XK3pNX0uKiVt8g5z96PJ6z9xCFA==}
    peerDependencies:
      '@octokit/core': '>=3'
    dependencies:
      '@octokit/core': 3.6.0

  /@octokit/plugin-rest-endpoint-methods@5.16.2(@octokit/core@3.6.0):
    resolution: {integrity: sha512-8QFz29Fg5jDuTPXVtey05BLm7OB+M8fnvE64RNegzX7U+5NUXcOcnpTIK0YfSHBg8gYd0oxIq3IZTe9SfPZiRw==}
    peerDependencies:
      '@octokit/core': '>=3'
    dependencies:
      '@octokit/core': 3.6.0
      '@octokit/types': 6.41.0
      deprecation: 2.3.1

  /@octokit/request-error@2.1.0:
    resolution: {integrity: sha512-1VIvgXxs9WHSjicsRwq8PlR2LR2x6DwsJAaFgzdi0JfJoGSO8mYI/cHJQ+9FbN21aa+DrgNLnwObmyeSC8Rmpg==}
    dependencies:
      '@octokit/types': 6.41.0
      deprecation: 2.3.1
      once: 1.4.0

  /@octokit/request-error@3.0.3:
    resolution: {integrity: sha512-crqw3V5Iy2uOU5Np+8M/YexTlT8zxCfI+qu+LxUB7SZpje4Qmx3mub5DfEKSO8Ylyk0aogi6TYdf6kxzh2BguQ==}
    engines: {node: '>= 14'}
    dependencies:
      '@octokit/types': 9.3.2
      deprecation: 2.3.1
      once: 1.4.0

  /@octokit/request@5.6.3:
    resolution: {integrity: sha512-bFJl0I1KVc9jYTe9tdGGpAMPy32dLBXXo1dS/YwSCTL/2nd9XeHsY616RE3HPXDVk+a+dBuzyz5YdlXwcDTr2A==}
    dependencies:
      '@octokit/endpoint': 6.0.12
      '@octokit/request-error': 2.1.0
      '@octokit/types': 6.41.0
      is-plain-object: 5.0.0
      node-fetch: 2.6.9
      universal-user-agent: 6.0.0
    transitivePeerDependencies:
      - encoding

  /@octokit/request@6.2.3:
    resolution: {integrity: sha512-TNAodj5yNzrrZ/VxP+H5HiYaZep0H3GU0O7PaF+fhDrt8FPrnkei9Aal/txsN/1P7V3CPiThG0tIvpPDYUsyAA==}
    engines: {node: '>= 14'}
    dependencies:
      '@octokit/endpoint': 7.0.5
      '@octokit/request-error': 3.0.3
      '@octokit/types': 9.3.2
      is-plain-object: 5.0.0
      node-fetch: 2.6.9
      universal-user-agent: 6.0.0
    transitivePeerDependencies:
      - encoding

  /@octokit/rest@18.12.0:
    resolution: {integrity: sha512-gDPiOHlyGavxr72y0guQEhLsemgVjwRePayJ+FcKc2SJqKUbxbkvf5kAZEWA/MKvsfYlQAMVzNJE3ezQcxMJ2Q==}
    dependencies:
      '@octokit/core': 3.6.0
      '@octokit/plugin-paginate-rest': 2.21.3(@octokit/core@3.6.0)
      '@octokit/plugin-request-log': 1.0.4(@octokit/core@3.6.0)
      '@octokit/plugin-rest-endpoint-methods': 5.16.2(@octokit/core@3.6.0)
    transitivePeerDependencies:
      - encoding

  /@octokit/types@6.41.0:
    resolution: {integrity: sha512-eJ2jbzjdijiL3B4PrSQaSjuF2sPEQPVCPzBvTHJD9Nz+9dw2SGH4K4xeQJ77YfTq5bRQ+bD8wT11JbeDPmxmGg==}
    dependencies:
      '@octokit/openapi-types': 12.11.0

  /@octokit/types@9.3.2:
    resolution: {integrity: sha512-D4iHGTdAnEEVsB8fl95m1hiz7D5YiRdQ9b/OEb3BYRVwbLsGHcRVPz+u+BgRLNk0Q0/4iZCBqDN96j2XNxfXrA==}
    dependencies:
      '@octokit/openapi-types': 18.0.0

  /@pkgjs/parseargs@0.11.0:
    resolution: {integrity: sha512-+1VkjdD0QBLPodGrJUeqarH8VAIvQODIbwh9XpP5Syisf7YoQgsJKPNFoqqLQlu+VQ/tVSshMR6loPMn8U+dPg==}
    engines: {node: '>=14'}
    requiresBuild: true
    optional: true

  /@pnpm/config.env-replace@1.1.0:
    resolution: {integrity: sha512-htyl8TWnKL7K/ESFa1oW2UB5lVDxuF5DpM7tBi6Hu2LNL3mWkIzNLG6N4zoCUP1lCKNxWy/3iu8mS8MvToGd6w==}
    engines: {node: '>=12.22.0'}

  /@pnpm/network.ca-file@1.0.1:
    resolution: {integrity: sha512-gkINruT2KUhZLTaiHxwCOh1O4NVnFT0wLjWFBHmTz9vpKag/C/noIMJXBxFe4F0mYpUVX2puLwAieLYFg2NvoA==}
    engines: {node: '>=12.22.0'}
    dependencies:
      graceful-fs: 4.2.10

  /@pnpm/npm-conf@2.2.2:
    resolution: {integrity: sha512-UA91GwWPhFExt3IizW6bOeY/pQ0BkuNwKjk9iQW9KqxluGCrg4VenZ0/L+2Y0+ZOtme72EVvg6v0zo3AMQRCeA==}
    engines: {node: '>=12'}
    dependencies:
      '@pnpm/config.env-replace': 1.1.0
      '@pnpm/network.ca-file': 1.0.1
      config-chain: 1.1.13

  /@rushstack/eslint-patch@1.4.0:
    resolution: {integrity: sha512-cEjvTPU32OM9lUFegJagO0mRnIn+rbqrG89vV8/xLnLFX0DoR0r1oy5IlTga71Q7uT3Qus7qm7wgeiMT/+Irlg==}
    dev: true

  /@rushstack/eslint-plugin-security@0.7.1(eslint@8.57.0)(typescript@5.4.5):
    resolution: {integrity: sha512-84N42tlONhcbXdlk5Rkb+/pVxPnH+ojX8XwtFoecCRV88/4Ii7eGEyJPb73lOpHaE3NJxLzLVIeixKYQmdjImA==}
    peerDependencies:
      eslint: ^6.0.0 || ^7.0.0 || ^8.0.0 || 8.51.0
    dependencies:
      '@rushstack/tree-pattern': 0.3.1
      '@typescript-eslint/experimental-utils': 5.59.11(eslint@8.57.0)(typescript@5.4.5)
      eslint: 8.57.0
    transitivePeerDependencies:
      - supports-color
      - typescript
    dev: true

  /@rushstack/eslint-plugin@0.13.1(eslint@8.57.0)(typescript@5.4.5):
    resolution: {integrity: sha512-qQ6iPCm8SFuY+bpcSv5hlYtdwDHcFlE6wlpUHa0ywG9tGVBYM5But8S4qVRFq1iejAuFX+ubNUOyFJHvxpox+A==}
    peerDependencies:
      eslint: ^6.0.0 || ^7.0.0 || ^8.0.0 || 8.51.0
    dependencies:
      '@rushstack/tree-pattern': 0.3.1
      '@typescript-eslint/experimental-utils': 5.59.11(eslint@8.57.0)(typescript@5.4.5)
      eslint: 8.57.0
    transitivePeerDependencies:
      - supports-color
      - typescript
    dev: true

  /@rushstack/node-core-library@3.59.5(@types/node@18.18.6):
    resolution: {integrity: sha512-1IpV7LufrI1EoVO8hYsb3t6L8L+yp40Sa0OaOV2CIu1zx4e6ZeVNaVIEXFgMXBKdGXkAh21MnCaIzlDNpG6ZQw==}
    peerDependencies:
      '@types/node': '*'
    peerDependenciesMeta:
      '@types/node':
        optional: true
    dependencies:
      '@types/node': 18.18.6
      colors: 1.2.5
      fs-extra: 7.0.1
      import-lazy: 4.0.0
      jju: 1.4.0
      resolve: 1.22.1
      semver: 7.3.8
      z-schema: 5.0.5

  /@rushstack/node-core-library@5.3.0(@types/node@18.18.6):
    resolution: {integrity: sha512-t23gjdZV6aWkbwXSE3TkKr1UXJFbXICvAOJ0MRQEB/ZYGhfSJqqrQFaGd20I1a/nIIHJEkNO0xzycHixjcbCPw==}
    peerDependencies:
      '@types/node': '*'
    peerDependenciesMeta:
      '@types/node':
        optional: true
    dependencies:
      '@types/node': 18.18.6
      ajv: 8.13.0
      ajv-draft-04: 1.0.0(ajv@8.13.0)
      ajv-formats: 3.0.1(ajv@8.13.0)
      fs-extra: 7.0.1
      import-lazy: 4.0.0
      jju: 1.4.0
      resolve: 1.22.8
      semver: 7.5.4

  /@rushstack/rig-package@0.5.2:
    resolution: {integrity: sha512-mUDecIJeH3yYGZs2a48k+pbhM6JYwWlgjs2Ca5f2n1G2/kgdgP9D/07oglEGf6mRyXEnazhEENeYTSNDRCwdqA==}
    dependencies:
      resolve: 1.22.8
      strip-json-comments: 3.1.1

  /@rushstack/terminal@0.12.2(@types/node@18.18.6):
    resolution: {integrity: sha512-yaHKyD/l6Zg34pC5zzc/KdiRBHy8zAH7ZbL3umpDLnvTrZ0SP8MVYZu9xA2lRsGkKfGbv/6gQhyNq4/tRzXH4A==}
    peerDependencies:
      '@types/node': '*'
    peerDependenciesMeta:
      '@types/node':
        optional: true
    dependencies:
      '@rushstack/node-core-library': 5.3.0(@types/node@18.18.6)
      '@types/node': 18.18.6
      supports-color: 8.1.1

  /@rushstack/tree-pattern@0.3.1:
    resolution: {integrity: sha512-2yn4qTkXZTByQffL3ymS6viYuyZk3YnJT49bopGBlm9Thtyfa7iuFUV6tt+09YIRO1sjmSWILf4dPj6+Dr5YVA==}
    dev: true

  /@rushstack/ts-command-line@4.15.1:
    resolution: {integrity: sha512-EL4jxZe5fhb1uVL/P/wQO+Z8Rc8FMiWJ1G7VgnPDvdIt5GVjRfK7vwzder1CZQiX3x0PY6uxENYLNGTFd1InRQ==}
    dependencies:
      '@types/argparse': 1.0.38
      argparse: 1.0.10
      colors: 1.2.5
      string-argv: 0.3.1
    dev: true

  /@rushstack/ts-command-line@4.21.4(@types/node@18.18.6):
    resolution: {integrity: sha512-3ZjQ11kpQwk/lDQqbmxC8UuU6yD20Sy4uNTWIaBEJ5474hEFEE4cbDOS4F9R4zcyCkkaQYv674K2QTunDF5dsQ==}
    dependencies:
      '@rushstack/terminal': 0.12.2(@types/node@18.18.6)
      '@types/argparse': 1.0.38
      argparse: 1.0.10
      string-argv: 0.3.1
    transitivePeerDependencies:
      - '@types/node'

  /@sigstore/protobuf-specs@0.1.0:
    resolution: {integrity: sha512-a31EnjuIDSX8IXBUib3cYLDRlPMU36AWX4xS8ysLaNu4ZzUesDiPt83pgrW2X1YLMe5L2HbDyaKK5BrL4cNKaQ==}
    engines: {node: ^14.17.0 || ^16.13.0 || >=18.0.0}

  /@sigstore/tuf@1.0.0:
    resolution: {integrity: sha512-bLzi9GeZgMCvjJeLUIfs8LJYCxrPRA8IXQkzUtaFKKVPTz0mucRyqFcV2U20yg9K+kYAD0YSitzGfRZCFLjdHQ==}
    engines: {node: ^14.17.0 || ^16.13.0 || >=18.0.0}
    dependencies:
      '@sigstore/protobuf-specs': 0.1.0
      make-fetch-happen: 11.1.1
      tuf-js: 1.1.7
    transitivePeerDependencies:
      - supports-color

  /@sindresorhus/is@0.14.0:
    resolution: {integrity: sha512-9NET910DNaIPngYnLLPeg+Ogzqsi9uM4mSboU5y6p8S5DzMTVEsJZrawi+BoDNUVBa2DhJqQYUFvMDfgU062LQ==}
    engines: {node: '>=6'}

  /@sindresorhus/is@4.6.0:
    resolution: {integrity: sha512-t09vSN3MdfsyCHoFcTRCH/iUtG7OJ0CsjzB8cjAmKc/va/kIgeDI/TxsigdncE/4be734m0cvIYwNaV4i2XqAw==}
    engines: {node: '>=10'}

  /@sindresorhus/is@5.3.0:
    resolution: {integrity: sha512-CX6t4SYQ37lzxicAqsBtxA3OseeoVrh9cSJ5PFYam0GksYlupRfy1A+Q4aYD3zvcfECLc0zO2u+ZnR2UYKvCrw==}
    engines: {node: '>=14.16'}

  /@sinonjs/commons@2.0.0:
    resolution: {integrity: sha512-uLa0j859mMrg2slwQYdO/AkrOfmH+X6LTVmNTS9CqexuE2IvVORIkSpJLqePAbEnKJ77aMmCwr1NUZ57120Xcg==}
    dependencies:
      type-detect: 4.0.8
    dev: true

  /@sinonjs/commons@3.0.1:
    resolution: {integrity: sha512-K3mCHKQ9sVh8o1C9cxkwxaOmXoAMlDxC1mYyHrjqOWEcBjYr76t96zL2zlj5dUGZ3HSw240X1qgH3Mjf1yJWpQ==}
    dependencies:
      type-detect: 4.0.8
    dev: true

  /@sinonjs/fake-timers@10.3.0:
    resolution: {integrity: sha512-V4BG07kuYSUkTCSBHG8G8TNhM+F19jXFWnQtzj+we8DrkpSBCee9Z3Ms8yiGer/dlmhe35/Xdgyo3/0rQKg7YA==}
    dependencies:
      '@sinonjs/commons': 3.0.1
    dev: true

  /@sinonjs/fake-timers@11.2.2:
    resolution: {integrity: sha512-G2piCSxQ7oWOxwGSAyFHfPIsyeJGXYtc6mFbnFA+kRXkiEnTl8c/8jul2S329iFBnDI9HGoeWWAZvuvOkZccgw==}
    dependencies:
      '@sinonjs/commons': 3.0.1
    dev: true

  /@sinonjs/samsam@8.0.0:
    resolution: {integrity: sha512-Bp8KUVlLp8ibJZrnvq2foVhP0IVX2CIprMJPK0vqGqgrDa0OHVKeZyBykqskkrdxV6yKBPmGasO8LVjAKR3Gew==}
    dependencies:
      '@sinonjs/commons': 2.0.0
      lodash.get: 4.4.2
      type-detect: 4.0.8
    dev: true

  /@sinonjs/text-encoding@0.7.2:
    resolution: {integrity: sha512-sXXKG+uL9IrKqViTtao2Ws6dy0znu9sOaP1di/jKGW1M6VssO8vlpXCQcpZ+jisQ1tTFAC5Jo/EOzFbggBagFQ==}
    dev: true

  /@szmarczak/http-timer@1.1.2:
    resolution: {integrity: sha512-XIB2XbzHTN6ieIjfIMV9hlVcfPU26s2vafYWQcZHWXHOxiaRZYEDKEwdl129Zyg50+foYV2jCgtrqSA6qNuNSA==}
    engines: {node: '>=6'}
    dependencies:
      defer-to-connect: 1.1.3

  /@szmarczak/http-timer@4.0.6:
    resolution: {integrity: sha512-4BAffykYOgO+5nzBWYwE3W90sBgLJoUPRWWcL8wlyiM8IB8ipJz3UMJ9KXQd1RKQXpKp8Tutn80HZtWsu2u76w==}
    engines: {node: '>=10'}
    dependencies:
      defer-to-connect: 2.0.1

  /@szmarczak/http-timer@5.0.1:
    resolution: {integrity: sha512-+PmQX0PiAYPMeVYe237LJAYvOMYW1j2rH5YROyS3b4CTVJum34HfRvKvAzozHAQG0TnHNdUfY9nCeUyRAs//cw==}
    engines: {node: '>=14.16'}
    dependencies:
      defer-to-connect: 2.0.1

  /@tootallnate/once@2.0.0:
    resolution: {integrity: sha512-XCuKFP5PS55gnMVu3dty8KPatLqUoy/ZYzDzAGCQ8JNFCkLXzmI7vNHCR+XpbZaMWQK/vQubr7PkYq8g470J/A==}
    engines: {node: '>= 10'}

  /@ts-morph/common@0.21.0:
    resolution: {integrity: sha512-ES110Mmne5Vi4ypUKrtVQfXFDtCsDXiUiGxF6ILVlE90dDD4fdpC1LSjydl/ml7xJWKSDZwUYD2zkOePMSrPBA==}
    dependencies:
      fast-glob: 3.3.2
      minimatch: 7.4.6
      mkdirp: 2.1.6
      path-browserify: 1.0.1
    dev: true

  /@ts-morph/common@0.23.0:
    resolution: {integrity: sha512-m7Lllj9n/S6sOkCkRftpM7L24uvmfXQFedlW/4hENcuJH1HHm9u5EgxZb9uVjQSCGrbBWBkOGgcTxNg36r6ywA==}
    dependencies:
      fast-glob: 3.3.2
      minimatch: 9.0.4
      mkdirp: 3.0.1
      path-browserify: 1.0.1

  /@tsconfig/node10@1.0.9:
    resolution: {integrity: sha512-jNsYVVxU8v5g43Erja32laIDHXeoNvFEpX33OK4d6hljo3jDhCBDhx5dhCCTMWUojscpAagGiRkBKxpdl9fxqA==}
    dev: true

  /@tsconfig/node12@1.0.11:
    resolution: {integrity: sha512-cqefuRsh12pWyGsIoBKJA9luFu3mRxCA+ORZvA4ktLSzIuCUtWVxGIuXigEwO5/ywWFMZ2QEGKWvkZG1zDMTag==}
    dev: true

  /@tsconfig/node14@1.0.3:
    resolution: {integrity: sha512-ysT8mhdixWK6Hw3i1V2AeRqZ5WfXg1G43mqoYlM2nc6388Fq5jcXyr5mRsqViLx/GJYdoL0bfXD8nmF+Zn/Iow==}
    dev: true

  /@tsconfig/node16@1.0.3:
    resolution: {integrity: sha512-yOlFc+7UtL/89t2ZhjPvvB/DeAr3r+Dq58IgzsFkOAvVC6NMJXmCGjbptdXdR9qsX7pKcTL+s87FtYREi2dEEQ==}
    dev: true

  /@tufjs/canonical-json@1.0.0:
    resolution: {integrity: sha512-QTnf++uxunWvG2z3UFNzAoQPHxnSXOwtaI3iJ+AohhV+5vONuArPjJE7aPXPVXfXJsqrVbZBu9b81AJoSd09IQ==}
    engines: {node: ^14.17.0 || ^16.13.0 || >=18.0.0}

  /@tufjs/models@1.0.4:
    resolution: {integrity: sha512-qaGV9ltJP0EO25YfFUPhxRVK0evXFIAGicsVXuRim4Ed9cjPxYhNnNJ49SFmbeLgtxpslIkX317IgpfcHPVj/A==}
    engines: {node: ^14.17.0 || ^16.13.0 || >=18.0.0}
    dependencies:
      '@tufjs/canonical-json': 1.0.0
      minimatch: 9.0.4

  /@types/argparse@1.0.38:
    resolution: {integrity: sha512-ebDJ9b0e702Yr7pWgB0jzm+CX4Srzz8RcXtLJDJB+BSccqMa36uyH/zUsSYao5+BD1ytv3k3rPYCq4mAE1hsXA==}

  /@types/async@3.2.20:
    resolution: {integrity: sha512-6jSBQQugzyX1aWto0CbvOnmxrU9tMoXfA9gc4IrLEtvr3dTwSg5GLGoWiZnGLI6UG/kqpB3JOQKQrqnhUWGKQA==}
    dev: true

  /@types/cacheable-request@6.0.3:
    resolution: {integrity: sha512-IQ3EbTzGxIigb1I3qPZc1rWJnH0BmSKv5QYTalEwweFvyBDLSAe24zP0le/hyi7ecGfZVlIVAg4BZqb8WBwKqw==}
    dependencies:
      '@types/http-cache-semantics': 4.0.4
      '@types/keyv': 3.1.4
      '@types/node': 18.18.7
      '@types/responselike': 1.0.0

  /@types/chai-arrays@2.0.0:
    resolution: {integrity: sha512-5h5jnAC9C64YnD7WJpA5gBG7CppF/QmoWytOssJ6ysENllW49NBdpsTx6uuIBOpnzAnXThb8jBICgB62wezTLQ==}
    dependencies:
      '@types/chai': 4.3.5
    dev: true

  /@types/chai@4.3.5:
    resolution: {integrity: sha512-mEo1sAde+UCE6b2hxn332f1g1E8WfYRu6p5SvTKr2ZKC1f7gFJXk4h5PyGP9Dt6gCaG8y8XhwnXWC6Iy2cmBng==}
    dev: true

  /@types/cli-progress@3.11.5:
    resolution: {integrity: sha512-D4PbNRbviKyppS5ivBGyFO29POlySLmA2HyUFE4p5QGazAMM3CwkKWcvTl8gvElSuxRh6FPKL8XmidX873ou4g==}
    dependencies:
      '@types/node': 18.18.7
    dev: true

  /@types/debug@4.1.12:
    resolution: {integrity: sha512-vIChWdVG3LG1SMxEvI/AK+FWJthlrqlTu7fbrlywTkkaONwk/UAGaULXRlf8vkzFBLVm0zkMdCquhL5aOjhXPQ==}
    dependencies:
      '@types/ms': 0.7.34
    dev: true

  /@types/eslint-scope@3.7.4:
    resolution: {integrity: sha512-9K4zoImiZc3HlIp6AVUDE4CWYx22a+lhSZMYNpbjW04+YF0KWj4pJXnEMjdnFTiQibFFmElcsasJXDbdI/EPhA==}
    dependencies:
      '@types/eslint': 8.4.6
      '@types/estree': 1.0.1

  /@types/eslint@8.4.6:
    resolution: {integrity: sha512-/fqTbjxyFUaYNO7VcW5g+4npmqVACz1bB7RTHYuLj+PRjw9hrCwrUXVQFpChUS0JsyEFvMZ7U/PfmvWgxJhI9g==}
    dependencies:
      '@types/estree': 1.0.1
      '@types/json-schema': 7.0.14

  /@types/estree@1.0.1:
    resolution: {integrity: sha512-LG4opVs2ANWZ1TJoKc937iMmNstM/d0ae1vNbnBvBhqCSezgVUOzcLCqbI5elV8Vy6WKwKjaqR+zO9VKirBBCA==}

  /@types/fs-extra@11.0.4:
    resolution: {integrity: sha512-yTbItCNreRooED33qjunPthRcSjERP1r4MqCZc7wv0u2sUkzTFp45tgUfS5+r7FrZPdmCCNflLhVSP/o+SemsQ==}
    dependencies:
      '@types/jsonfile': 6.1.4
      '@types/node': 18.18.7
    dev: true

  /@types/glob@7.2.0:
    resolution: {integrity: sha512-ZUxbzKl0IfJILTS6t7ip5fQQM/J3TJYubDm3nMbgubNNYS62eXeUpoLUC8/7fJNiFYHTrGPQn7hspDUzIHX3UA==}
    dependencies:
      '@types/minimatch': 3.0.5
      '@types/node': 18.18.6

  /@types/http-cache-semantics@4.0.4:
    resolution: {integrity: sha512-1m0bIFVc7eJWyve9S0RnuRgcQqF/Xd5QsUZAZeQFr1Q3/p9JWoQQEqmVy+DPTNpGXwhgIetAoYF8JSc33q29QA==}

  /@types/inquirer@8.2.6:
    resolution: {integrity: sha512-3uT88kxg8lNzY8ay2ZjP44DKcRaTGztqeIvN2zHvhzIBH/uAPaL75aBtdNRKbA7xXoMbBt5kX0M00VKAnfOYlA==}
    dependencies:
      '@types/through': 0.0.30
      rxjs: 7.8.0
    dev: true

  /@types/istanbul-lib-coverage@2.0.4:
    resolution: {integrity: sha512-z/QT1XN4K4KYuslS23k62yDIDLwLFkzxOuMplDtObz0+y7VqJCaO2o+SPwHCvLFZh7xazvvoor2tA/hPz9ee7g==}
    dev: true

  /@types/json-schema@7.0.14:
    resolution: {integrity: sha512-U3PUjAudAdJBeC2pgN8uTIKgxrb4nlDF3SF0++EldXQvQBGkpFZMSnwQiIoDU77tv45VgNkl/L4ouD+rEomujw==}

  /@types/json5@0.0.29:
    resolution: {integrity: sha512-dRLjCWHYg4oaA77cxO64oO+7JwCwnIzkZPdrrC71jQmQtlhM556pwKo5bUzqvZndkVbeFLIIi+9TC40JNF5hNQ==}
    dev: true

  /@types/jsonfile@6.1.4:
    resolution: {integrity: sha512-D5qGUYwjvnNNextdU59/+fI+spnwtTFmyQP0h+PfIOSkNfpU6AOICUOkm4i0OnSk+NyjdPJrxCDro0sJsWlRpQ==}
    dependencies:
      '@types/node': 18.18.7
    dev: true

  /@types/keyv@3.1.4:
    resolution: {integrity: sha512-BQ5aZNSCpj7D6K2ksrRCTmKRLEpnPvWDiLPfoGyhZ++8YtiK9d/3DBKPJgry359X/P1PfruyYwvnvwFjuEiEIg==}
    dependencies:
      '@types/node': 18.18.7

  /@types/lodash.isequal@4.5.6:
    resolution: {integrity: sha512-Ww4UGSe3DmtvLLJm2F16hDwEQSv7U0Rr8SujLUA2wHI2D2dm8kPu6Et+/y303LfjTIwSBKXB/YTUcAKpem/XEg==}
    dependencies:
      '@types/lodash': 4.14.195
    dev: true

  /@types/lodash@4.14.195:
    resolution: {integrity: sha512-Hwx9EUgdwf2GLarOjQp5ZH8ZmblzcbTBC2wtQWNKARBSxM9ezRIAUpeDTgoQRAFB0+8CNWXVA9+MaSOzOF3nPg==}
    dev: true

  /@types/minimatch@3.0.5:
    resolution: {integrity: sha512-Klz949h02Gz2uZCMGwDUSDS1YBlTdDDgbWHi+81l29tQALUtvz4rAYi5uoVhE5Lagoq6DeqAUlbrHvW/mXDgdQ==}

  /@types/minimist@1.2.2:
    resolution: {integrity: sha512-jhuKLIRrhvCPLqwPcx6INqmKeiA5EWrsCOPhrlFSrbrmU4ZMPjj5Ul/oLCMDO98XRUIwVm78xICz4EPCektzeQ==}
    dev: true

  /@types/mocha@9.1.1:
    resolution: {integrity: sha512-Z61JK7DKDtdKTWwLeElSEBcWGRLY8g95ic5FoQqI9CMx0ns/Ghep3B4DfcEimiKMvtamNVULVNKEsiwV3aQmXw==}
    dev: true

  /@types/ms@0.7.34:
    resolution: {integrity: sha512-nG96G3Wp6acyAgJqGasjODb+acrI7KltPiRxzHPXnP3NgI28bpQDRv53olbqGXbfcgF5aiiHmO3xpwEpS5Ld9g==}
    dev: true

  /@types/msgpack-lite@0.1.8:
    resolution: {integrity: sha512-3qIhe8MH1kGcXnB5YuY6W0lLb9LEcWrhanDYfw0zKdXAv+CNKG0+6To1X8dqVyrxKb3FeAgJBJS5RdFwBQteVg==}
    dependencies:
      '@types/node': 18.18.6
    dev: true

  /@types/mute-stream@0.0.4:
    resolution: {integrity: sha512-CPM9nzrCPPJHQNA9keH9CVkVI+WR5kMa+7XEs5jcGQ0VoAGnLv242w8lIVgwAEfmE4oufJRaTc9PNLQl0ioAow==}
    dependencies:
      '@types/node': 18.18.7

  /@types/node-fetch@2.6.4:
    resolution: {integrity: sha512-1ZX9fcN4Rvkvgv4E6PAY5WXUFWFcRWxZa3EW83UjycOB9ljJCedb2CupIP4RZMEwF/M3eTcCihbBRgwtGbg5Rg==}
    dependencies:
      '@types/node': 18.18.6
      form-data: 3.0.1
    dev: true

  /@types/node@12.20.24:
    resolution: {integrity: sha512-yxDeaQIAJlMav7fH5AQqPH1u8YIuhYJXYBzxaQ4PifsU0GDO38MSdmEDeRlIxrKbC6NbEaaEHDanWb+y30U8SQ==}

  /@types/node@18.18.6:
    resolution: {integrity: sha512-wf3Vz+jCmOQ2HV1YUJuCWdL64adYxumkrxtc+H1VUQlnQI04+5HtH+qZCOE21lBE7gIrt+CwX2Wv8Acrw5Ak6w==}

  /@types/node@18.18.7:
    resolution: {integrity: sha512-bw+lEsxis6eqJYW8Ql6+yTqkE6RuFtsQPSe5JxXbqYRFQEER5aJA9a5UH9igqDWm3X4iLHIKOHlnAXLM4mi7uQ==}
    dependencies:
      undici-types: 5.26.5

  /@types/node@20.14.12:
    resolution: {integrity: sha512-r7wNXakLeSsGT0H1AU863vS2wa5wBOK4bWMjZz2wj+8nBx+m5PeIn0k8AloSLpRuiwdRQZwarZqHE4FNArPuJQ==}
    dependencies:
      undici-types: 5.26.5

  /@types/normalize-package-data@2.4.1:
    resolution: {integrity: sha512-Gj7cI7z+98M282Tqmp2K5EIsoouUEzbBJhQQzDE3jSIRk6r9gsz0oUokqIUR4u1R3dMHo0pDHM7sNOHyhulypw==}

  /@types/pako@2.0.0:
    resolution: {integrity: sha512-10+iaz93qR5WYxTo+PMifD5TSxiOtdRaxBf7INGGXMQgTCu8Z/7GYWYFUOS3q/G0nE5boj1r4FEB+WSy7s5gbA==}
    dev: true

  /@types/prettier@2.7.3:
    resolution: {integrity: sha512-+68kP9yzs4LMp7VNh8gdzMSPZFL44MLGqiHWvttYJe+6qnuVr4Ek9wSBQoveqY/r+LwjCcU29kNVkidwim+kYA==}
    dev: true

  /@types/prompts@2.4.4:
    resolution: {integrity: sha512-p5N9uoTH76lLvSAaYSZtBCdEXzpOOufsRjnhjVSrZGXikVGHX9+cc9ERtHRV4hvBKHyZb1bg4K+56Bd2TqUn4A==}
    dependencies:
      '@types/node': 18.18.6
      kleur: 3.0.3
    dev: true

  /@types/responselike@1.0.0:
    resolution: {integrity: sha512-85Y2BjiufFzaMIlvJDvTTB8Fxl2xfLo4HgmHzVBz08w4wDePCTjYw66PdrolO0kzli3yam/YCgRufyo1DdQVTA==}
    dependencies:
      '@types/node': 18.18.7

  /@types/rimraf@2.0.5:
    resolution: {integrity: sha512-YyP+VfeaqAyFmXoTh3HChxOQMyjByRMsHU7kc5KOJkSlXudhMhQIALbYV7rHh/l8d2lX3VUQzprrcAgWdRuU8g==}
    dependencies:
      '@types/glob': 7.2.0
      '@types/node': 18.18.6
    dev: true

  /@types/semver-utils@1.1.1:
    resolution: {integrity: sha512-WLZZQdwo5P+H6R+bDDCFqFSlP5Jtk6gyXpE0R0KAVQbcMGmxpVsNX8dah640hY4+PpRG2+Ph3dcwDHzrOAOZ7A==}

  /@types/semver@7.5.0:
    resolution: {integrity: sha512-G8hZ6XJiHnuhQKR7ZmysCeJWE08o8T0AXtk5darsCaTVsYZhhgUrq53jizaR2FvsoeCwJhlmwTjkXBY5Pn/ZHw==}
    dev: true

  /@types/shelljs@0.8.12:
    resolution: {integrity: sha512-ZA8U81/gldY+rR5zl/7HSHrG2KDfEb3lzG6uCUDhW1DTQE9yC/VBQ45fXnXq8f3CgInfhZmjtdu/WOUlrXRQUg==}
    dependencies:
      '@types/glob': 7.2.0
      '@types/node': 18.18.6
    dev: true

  /@types/sinon@10.0.13:
    resolution: {integrity: sha512-UVjDqJblVNQYvVNUsj0PuYYw0ELRmgt1Nt5Vk0pT5f16ROGfcKJY8o1HVuMOJOpD727RrGB9EGvoaTQE5tgxZQ==}
    dependencies:
      '@types/sinonjs__fake-timers': 8.1.2
    dev: true

  /@types/sinonjs__fake-timers@8.1.2:
    resolution: {integrity: sha512-9GcLXF0/v3t80caGs5p2rRfkB+a8VBGLJZVih6CNFkx8IZ994wiKKLSRs9nuFwk1HevWs/1mnUmkApGrSGsShA==}
    dev: true

  /@types/sort-json@2.0.1:
    resolution: {integrity: sha512-HAeJLCXpLg9aMSCJVQcMR3yU0y2PwJUtWv7vogaz0mEhuK1bhvDX/DeDxl4spPUYpnK7PM7hmX2bU5lsghOJNQ==}
    dev: true

  /@types/through@0.0.30:
    resolution: {integrity: sha512-FvnCJljyxhPM3gkRgWmxmDZyAQSiBQQWLI0A0VFL0K7W1oRUrPJSqNO0NvTnLkBcotdlp3lKvaT0JrnyRDkzOg==}
    dependencies:
      '@types/node': 18.18.7
    dev: true

  /@types/wrap-ansi@3.0.0:
    resolution: {integrity: sha512-ltIpx+kM7g/MLRZfkbL7EsCEjfzCcScLpkg37eXEtx5kmrAKBkTJwd1GIAjDSL8wTpM6Hzn5YO4pSb91BEwu1g==}

  /@typescript-eslint/eslint-plugin@6.21.0(@typescript-eslint/parser@6.21.0)(eslint@8.57.0)(typescript@5.4.5):
    resolution: {integrity: sha512-oy9+hTPCUFpngkEZUSzbf9MxI65wbKFoQYsgPdILTfbUldp5ovUuphZVe4i30emU9M/kP+T64Di0mxl7dSw3MA==}
    engines: {node: ^16.0.0 || >=18.0.0}
    peerDependencies:
      '@typescript-eslint/parser': ^6.0.0 || ^6.0.0-alpha
      eslint: ^7.0.0 || ^8.0.0 || 8.51.0
      typescript: '*'
    peerDependenciesMeta:
      typescript:
        optional: true
    dependencies:
      '@eslint-community/regexpp': 4.10.0
      '@typescript-eslint/parser': 6.21.0(eslint@8.57.0)(typescript@5.4.5)
      '@typescript-eslint/scope-manager': 6.21.0
      '@typescript-eslint/type-utils': 6.21.0(eslint@8.57.0)(typescript@5.4.5)
      '@typescript-eslint/utils': 6.21.0(eslint@8.57.0)(typescript@5.4.5)
      '@typescript-eslint/visitor-keys': 6.21.0
      debug: 4.3.4(supports-color@8.1.1)
      eslint: 8.57.0
      graphemer: 1.4.0
      ignore: 5.2.4
      natural-compare: 1.4.0
      semver: 7.6.2
      ts-api-utils: 1.0.3(typescript@5.4.5)
      typescript: 5.4.5
    transitivePeerDependencies:
      - supports-color
    dev: true

  /@typescript-eslint/eslint-plugin@6.7.5(@typescript-eslint/parser@6.7.5)(eslint@8.57.0)(typescript@5.4.5):
    resolution: {integrity: sha512-JhtAwTRhOUcP96D0Y6KYnwig/MRQbOoLGXTON2+LlyB/N35SP9j1boai2zzwXb7ypKELXMx3DVk9UTaEq1vHEw==}
    engines: {node: ^16.0.0 || >=18.0.0}
    peerDependencies:
      '@typescript-eslint/parser': ^6.0.0 || ^6.0.0-alpha
      eslint: ^7.0.0 || ^8.0.0 || 8.51.0
      typescript: '*'
    peerDependenciesMeta:
      typescript:
        optional: true
    dependencies:
      '@eslint-community/regexpp': 4.10.0
      '@typescript-eslint/parser': 6.7.5(eslint@8.57.0)(typescript@5.4.5)
      '@typescript-eslint/scope-manager': 6.7.5
      '@typescript-eslint/type-utils': 6.7.5(eslint@8.57.0)(typescript@5.4.5)
      '@typescript-eslint/utils': 6.7.5(eslint@8.57.0)(typescript@5.4.5)
      '@typescript-eslint/visitor-keys': 6.7.5
      debug: 4.3.4(supports-color@8.1.1)
      eslint: 8.57.0
      graphemer: 1.4.0
      ignore: 5.2.4
      natural-compare: 1.4.0
      semver: 7.6.2
      ts-api-utils: 1.0.3(typescript@5.4.5)
      typescript: 5.4.5
    transitivePeerDependencies:
      - supports-color
    dev: true

  /@typescript-eslint/experimental-utils@5.59.11(eslint@8.57.0)(typescript@5.4.5):
    resolution: {integrity: sha512-GkQGV0UF/V5Ra7gZMBmiD1WrYUFOJNvCZs+XQnUyJoxmqfWMXVNyB2NVCPRKefoQcpvTv9UpJyfCvsJFs8NzzQ==}
    engines: {node: ^12.22.0 || ^14.17.0 || >=16.0.0}
    peerDependencies:
      eslint: ^6.0.0 || ^7.0.0 || ^8.0.0 || 8.51.0
    dependencies:
      '@typescript-eslint/utils': 5.59.11(eslint@8.57.0)(typescript@5.4.5)
      eslint: 8.57.0
    transitivePeerDependencies:
      - supports-color
      - typescript
    dev: true

  /@typescript-eslint/parser@6.21.0(eslint@8.57.0)(typescript@5.4.5):
    resolution: {integrity: sha512-tbsV1jPne5CkFQCgPBcDOt30ItF7aJoZL997JSF7MhGQqOeT3svWRYxiqlfA5RUdlHN6Fi+EI9bxqbdyAUZjYQ==}
    engines: {node: ^16.0.0 || >=18.0.0}
    peerDependencies:
      eslint: ^7.0.0 || ^8.0.0 || 8.51.0
      typescript: '*'
    peerDependenciesMeta:
      typescript:
        optional: true
    dependencies:
      '@typescript-eslint/scope-manager': 6.21.0
      '@typescript-eslint/types': 6.21.0
      '@typescript-eslint/typescript-estree': 6.21.0(typescript@5.4.5)
      '@typescript-eslint/visitor-keys': 6.21.0
      debug: 4.3.4(supports-color@8.1.1)
      eslint: 8.57.0
      typescript: 5.4.5
    transitivePeerDependencies:
      - supports-color
    dev: true

  /@typescript-eslint/parser@6.7.5(eslint@8.57.0)(typescript@5.4.5):
    resolution: {integrity: sha512-bIZVSGx2UME/lmhLcjdVc7ePBwn7CLqKarUBL4me1C5feOd663liTGjMBGVcGr+BhnSLeP4SgwdvNnnkbIdkCw==}
    engines: {node: ^16.0.0 || >=18.0.0}
    peerDependencies:
      eslint: ^7.0.0 || ^8.0.0 || 8.51.0
      typescript: '*'
    peerDependenciesMeta:
      typescript:
        optional: true
    dependencies:
      '@typescript-eslint/scope-manager': 6.7.5
      '@typescript-eslint/types': 6.7.5
      '@typescript-eslint/typescript-estree': 6.7.5(typescript@5.4.5)
      '@typescript-eslint/visitor-keys': 6.7.5
      debug: 4.3.4(supports-color@8.1.1)
      eslint: 8.57.0
      typescript: 5.4.5
    transitivePeerDependencies:
      - supports-color
    dev: true

  /@typescript-eslint/scope-manager@5.59.11:
    resolution: {integrity: sha512-dHFOsxoLFtrIcSj5h0QoBT/89hxQONwmn3FOQ0GOQcLOOXm+MIrS8zEAhs4tWl5MraxCY3ZJpaXQQdFMc2Tu+Q==}
    engines: {node: ^12.22.0 || ^14.17.0 || >=16.0.0}
    dependencies:
      '@typescript-eslint/types': 5.59.11
      '@typescript-eslint/visitor-keys': 5.59.11
    dev: true

  /@typescript-eslint/scope-manager@6.21.0:
    resolution: {integrity: sha512-OwLUIWZJry80O99zvqXVEioyniJMa+d2GrqpUTqi5/v5D5rOrppJVBPa0yKCblcigC0/aYAzxxqQ1B+DS2RYsg==}
    engines: {node: ^16.0.0 || >=18.0.0}
    dependencies:
      '@typescript-eslint/types': 6.21.0
      '@typescript-eslint/visitor-keys': 6.21.0
    dev: true

  /@typescript-eslint/scope-manager@6.7.5:
    resolution: {integrity: sha512-GAlk3eQIwWOJeb9F7MKQ6Jbah/vx1zETSDw8likab/eFcqkjSD7BI75SDAeC5N2L0MmConMoPvTsmkrg71+B1A==}
    engines: {node: ^16.0.0 || >=18.0.0}
    dependencies:
      '@typescript-eslint/types': 6.7.5
      '@typescript-eslint/visitor-keys': 6.7.5
    dev: true

  /@typescript-eslint/type-utils@6.21.0(eslint@8.57.0)(typescript@5.4.5):
    resolution: {integrity: sha512-rZQI7wHfao8qMX3Rd3xqeYSMCL3SoiSQLBATSiVKARdFGCYSRvmViieZjqc58jKgs8Y8i9YvVVhRbHSTA4VBag==}
    engines: {node: ^16.0.0 || >=18.0.0}
    peerDependencies:
      eslint: ^7.0.0 || ^8.0.0 || 8.51.0
      typescript: '*'
    peerDependenciesMeta:
      typescript:
        optional: true
    dependencies:
      '@typescript-eslint/typescript-estree': 6.21.0(typescript@5.4.5)
      '@typescript-eslint/utils': 6.21.0(eslint@8.57.0)(typescript@5.4.5)
      debug: 4.3.4(supports-color@8.1.1)
      eslint: 8.57.0
      ts-api-utils: 1.0.3(typescript@5.4.5)
      typescript: 5.4.5
    transitivePeerDependencies:
      - supports-color
    dev: true

  /@typescript-eslint/type-utils@6.7.5(eslint@8.57.0)(typescript@5.4.5):
    resolution: {integrity: sha512-Gs0qos5wqxnQrvpYv+pf3XfcRXW6jiAn9zE/K+DlmYf6FcpxeNYN0AIETaPR7rHO4K2UY+D0CIbDP9Ut0U4m1g==}
    engines: {node: ^16.0.0 || >=18.0.0}
    peerDependencies:
      eslint: ^7.0.0 || ^8.0.0 || 8.51.0
      typescript: '*'
    peerDependenciesMeta:
      typescript:
        optional: true
    dependencies:
      '@typescript-eslint/typescript-estree': 6.7.5(typescript@5.4.5)
      '@typescript-eslint/utils': 6.7.5(eslint@8.57.0)(typescript@5.4.5)
      debug: 4.3.4(supports-color@8.1.1)
      eslint: 8.57.0
      ts-api-utils: 1.0.3(typescript@5.4.5)
      typescript: 5.4.5
    transitivePeerDependencies:
      - supports-color
    dev: true

  /@typescript-eslint/types@5.59.11:
    resolution: {integrity: sha512-epoN6R6tkvBYSc+cllrz+c2sOFWkbisJZWkOE+y3xHtvYaOE6Wk6B8e114McRJwFRjGvYdJwLXQH5c9osME/AA==}
    engines: {node: ^12.22.0 || ^14.17.0 || >=16.0.0}
    dev: true

  /@typescript-eslint/types@6.21.0:
    resolution: {integrity: sha512-1kFmZ1rOm5epu9NZEZm1kckCDGj5UJEf7P1kliH4LKu/RkwpsfqqGmY2OOcUs18lSlQBKLDYBOGxRVtrMN5lpg==}
    engines: {node: ^16.0.0 || >=18.0.0}
    dev: true

  /@typescript-eslint/types@6.7.5:
    resolution: {integrity: sha512-WboQBlOXtdj1tDFPyIthpKrUb+kZf2VroLZhxKa/VlwLlLyqv/PwUNgL30BlTVZV1Wu4Asu2mMYPqarSO4L5ZQ==}
    engines: {node: ^16.0.0 || >=18.0.0}
    dev: true

  /@typescript-eslint/typescript-estree@5.59.11(typescript@5.4.5):
    resolution: {integrity: sha512-YupOpot5hJO0maupJXixi6l5ETdrITxeo5eBOeuV7RSKgYdU3G5cxO49/9WRnJq9EMrB7AuTSLH/bqOsXi7wPA==}
    engines: {node: ^12.22.0 || ^14.17.0 || >=16.0.0}
    peerDependencies:
      typescript: '*'
    peerDependenciesMeta:
      typescript:
        optional: true
    dependencies:
      '@typescript-eslint/types': 5.59.11
      '@typescript-eslint/visitor-keys': 5.59.11
      debug: 4.3.4(supports-color@8.1.1)
      globby: 11.1.0
      is-glob: 4.0.3
      semver: 7.6.2
      tsutils: 3.21.0(typescript@5.4.5)
      typescript: 5.4.5
    transitivePeerDependencies:
      - supports-color
    dev: true

  /@typescript-eslint/typescript-estree@6.21.0(typescript@5.4.5):
    resolution: {integrity: sha512-6npJTkZcO+y2/kr+z0hc4HwNfrrP4kNYh57ek7yCNlrBjWQ1Y0OS7jiZTkgumrvkX5HkEKXFZkkdFNkaW2wmUQ==}
    engines: {node: ^16.0.0 || >=18.0.0}
    peerDependencies:
      typescript: '*'
    peerDependenciesMeta:
      typescript:
        optional: true
    dependencies:
      '@typescript-eslint/types': 6.21.0
      '@typescript-eslint/visitor-keys': 6.21.0
      debug: 4.3.4(supports-color@8.1.1)
      globby: 11.1.0
      is-glob: 4.0.3
      minimatch: 9.0.3
      semver: 7.6.2
      ts-api-utils: 1.0.3(typescript@5.4.5)
      typescript: 5.4.5
    transitivePeerDependencies:
      - supports-color
    dev: true

  /@typescript-eslint/typescript-estree@6.7.5(typescript@5.4.5):
    resolution: {integrity: sha512-NhJiJ4KdtwBIxrKl0BqG1Ur+uw7FiOnOThcYx9DpOGJ/Abc9z2xNzLeirCG02Ig3vkvrc2qFLmYSSsaITbKjlg==}
    engines: {node: ^16.0.0 || >=18.0.0}
    peerDependencies:
      typescript: '*'
    peerDependenciesMeta:
      typescript:
        optional: true
    dependencies:
      '@typescript-eslint/types': 6.7.5
      '@typescript-eslint/visitor-keys': 6.7.5
      debug: 4.3.4(supports-color@8.1.1)
      globby: 11.1.0
      is-glob: 4.0.3
      semver: 7.6.2
      ts-api-utils: 1.0.3(typescript@5.4.5)
      typescript: 5.4.5
    transitivePeerDependencies:
      - supports-color
    dev: true

  /@typescript-eslint/utils@5.59.11(eslint@8.57.0)(typescript@5.4.5):
    resolution: {integrity: sha512-didu2rHSOMUdJThLk4aZ1Or8IcO3HzCw/ZvEjTTIfjIrcdd5cvSIwwDy2AOlE7htSNp7QIZ10fLMyRCveesMLg==}
    engines: {node: ^12.22.0 || ^14.17.0 || >=16.0.0}
    peerDependencies:
      eslint: ^6.0.0 || ^7.0.0 || ^8.0.0 || 8.51.0
    dependencies:
      '@eslint-community/eslint-utils': 4.4.0(eslint@8.57.0)
      '@types/json-schema': 7.0.14
      '@types/semver': 7.5.0
      '@typescript-eslint/scope-manager': 5.59.11
      '@typescript-eslint/types': 5.59.11
      '@typescript-eslint/typescript-estree': 5.59.11(typescript@5.4.5)
      eslint: 8.57.0
      eslint-scope: 5.1.1
      semver: 7.6.2
    transitivePeerDependencies:
      - supports-color
      - typescript
    dev: true

  /@typescript-eslint/utils@6.21.0(eslint@8.57.0)(typescript@5.4.5):
    resolution: {integrity: sha512-NfWVaC8HP9T8cbKQxHcsJBY5YE1O33+jpMwN45qzWWaPDZgLIbo12toGMWnmhvCpd3sIxkpDw3Wv1B3dYrbDQQ==}
    engines: {node: ^16.0.0 || >=18.0.0}
    peerDependencies:
      eslint: ^7.0.0 || ^8.0.0 || 8.51.0
    dependencies:
      '@eslint-community/eslint-utils': 4.4.0(eslint@8.57.0)
      '@types/json-schema': 7.0.14
      '@types/semver': 7.5.0
      '@typescript-eslint/scope-manager': 6.21.0
      '@typescript-eslint/types': 6.21.0
      '@typescript-eslint/typescript-estree': 6.21.0(typescript@5.4.5)
      eslint: 8.57.0
      semver: 7.6.2
    transitivePeerDependencies:
      - supports-color
      - typescript
    dev: true

  /@typescript-eslint/utils@6.7.5(eslint@8.57.0)(typescript@5.4.5):
    resolution: {integrity: sha512-pfRRrH20thJbzPPlPc4j0UNGvH1PjPlhlCMq4Yx7EGjV7lvEeGX0U6MJYe8+SyFutWgSHsdbJ3BXzZccYggezA==}
    engines: {node: ^16.0.0 || >=18.0.0}
    peerDependencies:
      eslint: ^7.0.0 || ^8.0.0 || 8.51.0
    dependencies:
      '@eslint-community/eslint-utils': 4.4.0(eslint@8.57.0)
      '@types/json-schema': 7.0.14
      '@types/semver': 7.5.0
      '@typescript-eslint/scope-manager': 6.7.5
      '@typescript-eslint/types': 6.7.5
      '@typescript-eslint/typescript-estree': 6.7.5(typescript@5.4.5)
      eslint: 8.57.0
      semver: 7.6.2
    transitivePeerDependencies:
      - supports-color
      - typescript
    dev: true

  /@typescript-eslint/visitor-keys@5.59.11:
    resolution: {integrity: sha512-KGYniTGG3AMTuKF9QBD7EIrvufkB6O6uX3knP73xbKLMpH+QRPcgnCxjWXSHjMRuOxFLovljqQgQpR0c7GvjoA==}
    engines: {node: ^12.22.0 || ^14.17.0 || >=16.0.0}
    dependencies:
      '@typescript-eslint/types': 5.59.11
      eslint-visitor-keys: 3.4.3
    dev: true

  /@typescript-eslint/visitor-keys@6.21.0:
    resolution: {integrity: sha512-JJtkDduxLi9bivAB+cYOVMtbkqdPOhZ+ZI5LC47MIRrDV4Yn2o+ZnW10Nkmr28xRpSpdJ6Sm42Hjf2+REYXm0A==}
    engines: {node: ^16.0.0 || >=18.0.0}
    dependencies:
      '@typescript-eslint/types': 6.21.0
      eslint-visitor-keys: 3.4.3
    dev: true

  /@typescript-eslint/visitor-keys@6.7.5:
    resolution: {integrity: sha512-3MaWdDZtLlsexZzDSdQWsFQ9l9nL8B80Z4fImSpyllFC/KLqWQRdEcB+gGGO+N3Q2uL40EsG66wZLsohPxNXvg==}
    engines: {node: ^16.0.0 || >=18.0.0}
    dependencies:
      '@typescript-eslint/types': 6.7.5
      eslint-visitor-keys: 3.4.3
    dev: true

  /@ungap/structured-clone@1.2.0:
    resolution: {integrity: sha512-zuVdFrMJiuCDQUMCzQaD6KL28MjnqqN8XnAqiEq9PNm/hCPTSGfrXCOfwj1ow4LFb/tNymJPwsNbVePc1xFqrQ==}
    dev: true

  /@webassemblyjs/ast@1.11.6:
    resolution: {integrity: sha512-IN1xI7PwOvLPgjcf180gC1bqn3q/QaOCwYUahIOhbYUu8KA/3tw2RT/T0Gidi1l7Hhj5D/INhJxiICObqpMu4Q==}
    dependencies:
      '@webassemblyjs/helper-numbers': 1.11.6
      '@webassemblyjs/helper-wasm-bytecode': 1.11.6

  /@webassemblyjs/floating-point-hex-parser@1.11.6:
    resolution: {integrity: sha512-ejAj9hfRJ2XMsNHk/v6Fu2dGS+i4UaXBXGemOfQ/JfQ6mdQg/WXtwleQRLLS4OvfDhv8rYnVwH27YJLMyYsxhw==}

  /@webassemblyjs/helper-api-error@1.11.6:
    resolution: {integrity: sha512-o0YkoP4pVu4rN8aTJgAyj9hC2Sv5UlkzCHhxqWj8butaLvnpdc2jOwh4ewE6CX0txSfLn/UYaV/pheS2Txg//Q==}

  /@webassemblyjs/helper-buffer@1.11.6:
    resolution: {integrity: sha512-z3nFzdcp1mb8nEOFFk8DrYLpHvhKC3grJD2ardfKOzmbmJvEf/tPIqCY+sNcwZIY8ZD7IkB2l7/pqhUhqm7hLA==}

  /@webassemblyjs/helper-numbers@1.11.6:
    resolution: {integrity: sha512-vUIhZ8LZoIWHBohiEObxVm6hwP034jwmc9kuq5GdHZH0wiLVLIPcMCdpJzG4C11cHoQ25TFIQj9kaVADVX7N3g==}
    dependencies:
      '@webassemblyjs/floating-point-hex-parser': 1.11.6
      '@webassemblyjs/helper-api-error': 1.11.6
      '@xtuc/long': 4.2.2

  /@webassemblyjs/helper-wasm-bytecode@1.11.6:
    resolution: {integrity: sha512-sFFHKwcmBprO9e7Icf0+gddyWYDViL8bpPjJJl0WHxCdETktXdmtWLGVzoHbqUcY4Be1LkNfwTmXOJUFZYSJdA==}

  /@webassemblyjs/helper-wasm-section@1.11.6:
    resolution: {integrity: sha512-LPpZbSOwTpEC2cgn4hTydySy1Ke+XEu+ETXuoyvuyezHO3Kjdu90KK95Sh9xTbmjrCsUwvWwCOQQNta37VrS9g==}
    dependencies:
      '@webassemblyjs/ast': 1.11.6
      '@webassemblyjs/helper-buffer': 1.11.6
      '@webassemblyjs/helper-wasm-bytecode': 1.11.6
      '@webassemblyjs/wasm-gen': 1.11.6

  /@webassemblyjs/ieee754@1.11.6:
    resolution: {integrity: sha512-LM4p2csPNvbij6U1f19v6WR56QZ8JcHg3QIJTlSwzFcmx6WSORicYj6I63f9yU1kEUtrpG+kjkiIAkevHpDXrg==}
    dependencies:
      '@xtuc/ieee754': 1.2.0

  /@webassemblyjs/leb128@1.11.6:
    resolution: {integrity: sha512-m7a0FhE67DQXgouf1tbN5XQcdWoNgaAuoULHIfGFIEVKA6tu/edls6XnIlkmS6FrXAquJRPni3ZZKjw6FSPjPQ==}
    dependencies:
      '@xtuc/long': 4.2.2

  /@webassemblyjs/utf8@1.11.6:
    resolution: {integrity: sha512-vtXf2wTQ3+up9Zsg8sa2yWiQpzSsMyXj0qViVP6xKGCUT8p8YJ6HqI7l5eCnWx1T/FYdsv07HQs2wTFbbof/RA==}

  /@webassemblyjs/wasm-edit@1.11.6:
    resolution: {integrity: sha512-Ybn2I6fnfIGuCR+Faaz7YcvtBKxvoLV3Lebn1tM4o/IAJzmi9AWYIPWpyBfU8cC+JxAO57bk4+zdsTjJR+VTOw==}
    dependencies:
      '@webassemblyjs/ast': 1.11.6
      '@webassemblyjs/helper-buffer': 1.11.6
      '@webassemblyjs/helper-wasm-bytecode': 1.11.6
      '@webassemblyjs/helper-wasm-section': 1.11.6
      '@webassemblyjs/wasm-gen': 1.11.6
      '@webassemblyjs/wasm-opt': 1.11.6
      '@webassemblyjs/wasm-parser': 1.11.6
      '@webassemblyjs/wast-printer': 1.11.6

  /@webassemblyjs/wasm-gen@1.11.6:
    resolution: {integrity: sha512-3XOqkZP/y6B4F0PBAXvI1/bky7GryoogUtfwExeP/v7Nzwo1QLcq5oQmpKlftZLbT+ERUOAZVQjuNVak6UXjPA==}
    dependencies:
      '@webassemblyjs/ast': 1.11.6
      '@webassemblyjs/helper-wasm-bytecode': 1.11.6
      '@webassemblyjs/ieee754': 1.11.6
      '@webassemblyjs/leb128': 1.11.6
      '@webassemblyjs/utf8': 1.11.6

  /@webassemblyjs/wasm-opt@1.11.6:
    resolution: {integrity: sha512-cOrKuLRE7PCe6AsOVl7WasYf3wbSo4CeOk6PkrjS7g57MFfVUF9u6ysQBBODX0LdgSvQqRiGz3CXvIDKcPNy4g==}
    dependencies:
      '@webassemblyjs/ast': 1.11.6
      '@webassemblyjs/helper-buffer': 1.11.6
      '@webassemblyjs/wasm-gen': 1.11.6
      '@webassemblyjs/wasm-parser': 1.11.6

  /@webassemblyjs/wasm-parser@1.11.6:
    resolution: {integrity: sha512-6ZwPeGzMJM3Dqp3hCsLgESxBGtT/OeCvCZ4TA1JUPYgmhAx38tTPR9JaKy0S5H3evQpO/h2uWs2j6Yc/fjkpTQ==}
    dependencies:
      '@webassemblyjs/ast': 1.11.6
      '@webassemblyjs/helper-api-error': 1.11.6
      '@webassemblyjs/helper-wasm-bytecode': 1.11.6
      '@webassemblyjs/ieee754': 1.11.6
      '@webassemblyjs/leb128': 1.11.6
      '@webassemblyjs/utf8': 1.11.6

  /@webassemblyjs/wast-printer@1.11.6:
    resolution: {integrity: sha512-JM7AhRcE+yW2GWYaKeHL5vt4xqee5N2WcezptmgyhNS+ScggqcT1OtXykhAb13Sn5Yas0j2uv9tHgrjwvzAP4A==}
    dependencies:
      '@webassemblyjs/ast': 1.11.6
      '@xtuc/long': 4.2.2

  /@xtuc/ieee754@1.2.0:
    resolution: {integrity: sha512-DX8nKgqcGwsc0eJSqYt5lwP4DH5FlHnmuWWBRy7X0NcaGR0ZtuyeESgMwTYVEtxmsNGY+qit4QYT/MIYTOTPeA==}

  /@xtuc/long@4.2.2:
    resolution: {integrity: sha512-NuHqBY1PB/D8xU6s/thBgOAiAP7HOYDQ32+BFZILJ8ivkUkAHQnWfn6WhL79Owj1qmUnoN/YPhktdIoucipkAQ==}

  /JSONStream@1.3.5:
    resolution: {integrity: sha512-E+iruNOY8VV9s4JEbe1aNEm6MiszPRr/UfcHMz0TQh1BXSxHK+ASV1R6W4HpjBhSeS+54PIsAMCBmwD06LLsqQ==}
    hasBin: true
    dependencies:
      jsonparse: 1.3.1
      through: 2.3.8
    dev: true

  /abbrev@1.1.1:
    resolution: {integrity: sha512-nne9/IiQ/hzIhY6pdDnbBtz7DjPTKrY00P/zvPSm5pOFkl6xuGrGnXn/VtTNNfNtAfZ9/1RtehkszU9qcTii0Q==}

  /acorn-import-assertions@1.9.0(acorn@8.10.0):
    resolution: {integrity: sha512-cmMwop9x+8KFhxvKrKfPYmN6/pKTYYHBqLa0DfvVZcKMJWNyWLnaqND7dx/qn66R7ewM1UX5XMaDVP5wlVTaVA==}
    peerDependencies:
      acorn: ^8
    dependencies:
      acorn: 8.10.0

  /acorn-jsx@5.3.2(acorn@8.10.0):
    resolution: {integrity: sha512-rq9s+JNhf0IChjtDXxllJ7g41oZk5SlXtp0LHwyA5cejwn7vKmKp4pPri6YEePv2PU65sAsegbXtIinmDFDXgQ==}
    peerDependencies:
      acorn: ^6.0.0 || ^7.0.0 || ^8.0.0
    dependencies:
      acorn: 8.10.0
    dev: true

  /acorn-walk@8.2.0:
    resolution: {integrity: sha512-k+iyHEuPgSw6SbuDpGQM+06HQUa04DZ3o+F6CSzXMvvI5KMvnaEqXe+YVe555R9nn6GPt404fos4wcgpw12SDA==}
    engines: {node: '>=0.4.0'}
    dev: true

  /acorn@8.10.0:
    resolution: {integrity: sha512-F0SAmZ8iUtS//m8DmCTA0jlh6TDKkHQyK6xc6V4KDTyZKA9dnvX9/3sRTVQrWm79glUAZbnmmNcdYwUIHWVybw==}
    engines: {node: '>=0.4.0'}
    hasBin: true

  /add-stream@1.0.0:
    resolution: {integrity: sha512-qQLMr+8o0WC4FZGQTcJiKBVC59JylcPSrTtk6usvmIDFUOCKegapy1VHQwRbFMOFyb/inzUVqHs+eMYKDM1YeQ==}
    dev: true

  /agent-base@6.0.2:
    resolution: {integrity: sha512-RZNwNclF7+MS/8bDg70amg32dyeZGZxiDuQmZxKLAlQjr3jGyLx+4Kkk58UO7D2QdgFIQCovuSuZESne6RG6XQ==}
    engines: {node: '>= 6.0.0'}
    dependencies:
      debug: 4.3.4(supports-color@8.1.1)
    transitivePeerDependencies:
      - supports-color

  /agentkeepalive@4.2.1:
    resolution: {integrity: sha512-Zn4cw2NEqd+9fiSVWMscnjyQ1a8Yfoc5oBajLeo5w+YBHgDUcEBY2hS4YpTz6iN5f/2zQiktcuM6tS8x1p9dpA==}
    engines: {node: '>= 8.0.0'}
    dependencies:
      debug: 4.3.4(supports-color@8.1.1)
      depd: 1.1.2
      humanize-ms: 1.2.1
    transitivePeerDependencies:
      - supports-color

  /aggregate-error@3.1.0:
    resolution: {integrity: sha512-4I7Td01quW/RpocfNayFdFVk1qSuoh0E7JrbRJ16nH01HhKFQ88INq9Sd+nd72zqRySlr9BmDA8xlEJ6vJMrYA==}
    engines: {node: '>=8'}
    dependencies:
      clean-stack: 2.2.0
      indent-string: 4.0.0

  /ajv-draft-04@1.0.0(ajv@8.13.0):
    resolution: {integrity: sha512-mv00Te6nmYbRp5DCwclxtt7yV/joXJPGS7nM+97GdxvuttCOfgI3K4U25zboyeX0O+myI8ERluxQe5wljMmVIw==}
    peerDependencies:
      ajv: ^8.5.0
    peerDependenciesMeta:
      ajv:
        optional: true
    dependencies:
      ajv: 8.13.0

  /ajv-formats@3.0.1(ajv@8.13.0):
    resolution: {integrity: sha512-8iUql50EUR+uUcdRQ3HDqa6EVyo3docL8g5WJ3FNcWmu62IbkGUue/pEyLBW8VGKKucTPgqeks4fIU1DA4yowQ==}
    peerDependencies:
      ajv: ^8.0.0
    peerDependenciesMeta:
      ajv:
        optional: true
    dependencies:
      ajv: 8.13.0

  /ajv-keywords@3.5.2(ajv@6.12.6):
    resolution: {integrity: sha512-5p6WTN0DdTGVQk6VjcEju19IgaHudalcfabD7yhDGeA6bcQnmL+CpveLJq/3hvfwd1aof6L386Ougkx6RfyMIQ==}
    peerDependencies:
      ajv: ^6.9.1
    dependencies:
      ajv: 6.12.6

  /ajv@6.12.6:
    resolution: {integrity: sha512-j3fVLgvTo527anyYyJOGTYJbG+vnnQYvE0m5mmkc1TK+nxAppkCLMIL0aZ4dblVCNoGShhm+kzE4ZUykBoMg4g==}
    dependencies:
      fast-deep-equal: 3.1.3
      fast-json-stable-stringify: 2.1.0
      json-schema-traverse: 0.4.1
      uri-js: 4.4.1

  /ajv@8.12.0:
    resolution: {integrity: sha512-sRu1kpcO9yLtYxBKvqfTeh9KzZEwO3STyX1HT+4CaDzC6HpTGYhIhPIzj9XuKU7KYDwnaeh5hcOwjy1QuJzBPA==}
    dependencies:
      fast-deep-equal: 3.1.3
      json-schema-traverse: 1.0.0
      require-from-string: 2.0.2
      uri-js: 4.4.1

  /ajv@8.13.0:
    resolution: {integrity: sha512-PRA911Blj99jR5RMeTunVbNXMF6Lp4vZXnk5GQjcnUWUTsrXtekg/pnmFFI2u/I36Y/2bITGS30GZCXei6uNkA==}
    dependencies:
      fast-deep-equal: 3.1.3
      json-schema-traverse: 1.0.0
      require-from-string: 2.0.2
      uri-js: 4.4.1

  /ansi-256-colors@1.1.0:
    resolution: {integrity: sha512-roJI/AVBdJIhcohHDNXUoFYsCZG4MZIs5HtKNgVKY5QzqQoQJe+o0ouiqZDaSC+ggKdBVcuSwlSdJckrrlm3/A==}
    engines: {node: '>=0.10.0'}
    dev: true

  /ansi-align@3.0.1:
    resolution: {integrity: sha512-IOfwwBF5iczOjp/WeY4YxyjqAFMQoZufdQWDd19SEExbVLNXqvpzSJ/M7Za4/sCPmQ0+GRquoA7bGcINcxew6w==}
    dependencies:
      string-width: 4.2.3

  /ansi-colors@4.1.1:
    resolution: {integrity: sha512-JoX0apGbHaUJBNl6yF+p6JAFYZ666/hhCGKN5t9QFjbJQKUU/g8MNbFDbvfrgKXvI1QpZplPOnwIo99lX/AAmA==}
    engines: {node: '>=6'}
    dev: true

  /ansi-escapes@3.2.0:
    resolution: {integrity: sha512-cBhpre4ma+U0T1oM5fXg7Dy1Jw7zzwv7lt/GoCpr+hDQJoYnKVPLL4dCvSEFMmQurOQvSrwT7SL/DAlhBI97RQ==}
    engines: {node: '>=4'}
    dev: true

  /ansi-escapes@4.3.2:
    resolution: {integrity: sha512-gKXj5ALrKWQLsYG9jlTRmR/xKluxHV+Z9QEwNIgCfM1/uwPMCuzVVnh5mwTd+OuBZcwSIMbqssNWRm1lE51QaQ==}
    engines: {node: '>=8'}
    dependencies:
      type-fest: 0.21.3

  /ansi-regex@2.1.1:
    resolution: {integrity: sha512-TIGnTpdo+E3+pCyAluZvtED5p5wCqLdezCyhPZzKPcxvFplEt4i+W7OONCKgeZFT3+y5NZZfOOS/Bdcanm1MYA==}
    engines: {node: '>=0.10.0'}
    dev: true

  /ansi-regex@3.0.1:
    resolution: {integrity: sha512-+O9Jct8wf++lXxxFc4hc8LsjaSq0HFzzL7cVsw8pRDIPdjKD2mT4ytDZlLuSBZ4cLKZFXIrMGO7DbQCtMJJMKw==}
    engines: {node: '>=4'}
    dev: true

  /ansi-regex@4.1.1:
    resolution: {integrity: sha512-ILlv4k/3f6vfQ4OoP2AGvirOktlQ98ZEL1k9FaQjxa3L1abBgbuTDAdPOpvbGncC0BTVQrl+OM8xZGK6tWXt7g==}
    engines: {node: '>=6'}
    dev: true

  /ansi-regex@5.0.1:
    resolution: {integrity: sha512-quJQXlTSUGL2LH9SUXo8VwsY4soanhgo6LNSm84E1LBcE8s3O0wpdiRzyR9z/ZZJMlMWv37qOOb9pdJlMUEKFQ==}
    engines: {node: '>=8'}

  /ansi-regex@6.0.1:
    resolution: {integrity: sha512-n5M855fKb2SsfMIiFFoVrABHJC8QtHwVx+mHWP3QcEqBHYienj5dHSgjbxtC0WEZXYt4wcD6zrQElDPhFuZgfA==}
    engines: {node: '>=12'}

  /ansi-styles@3.2.1:
    resolution: {integrity: sha512-VT0ZI6kZRdTh8YyJw3SMbYm/u+NqfsAxEpWO0Pf9sq8/e94WxxOpPKx9FR1FlyCtOVDNOQ+8ntlqFxiRc+r5qA==}
    engines: {node: '>=4'}
    dependencies:
      color-convert: 1.9.3

  /ansi-styles@4.3.0:
    resolution: {integrity: sha512-zbB9rCJAT1rbjiVDb2hqKFHNYLxgtk8NURxZ3IZwD3F6NtxbXZQCnnSi1Lkx+IDohdPlFp222wVALIheZJQSEg==}
    engines: {node: '>=8'}
    dependencies:
      color-convert: 2.0.1

  /ansi-styles@6.2.1:
    resolution: {integrity: sha512-bN798gFfQX+viw3R7yrGWRqnrN2oRkEkUjjl4JNn4E8GxxbjtG3FbrEIIY3l8/hrwUwIeCZvi4QuOTP4MErVug==}
    engines: {node: '>=12'}

  /ansicolors@0.3.2:
    resolution: {integrity: sha512-QXu7BPrP29VllRxH8GwB7x5iX5qWKAAMLqKQGWTeLWVlNHNOpVMJ91dsxQAIWXpjuW5wqvxu3Jd/nRjrJ+0pqg==}
    dev: true

  /ansis@3.3.2:
    resolution: {integrity: sha512-cFthbBlt+Oi0i9Pv/j6YdVWJh54CtjGACaMPCIrEV4Ha7HWsIjXDwseYV79TIL0B4+KfSwD5S70PeQDkPUd1rA==}
    engines: {node: '>=15'}

  /anymatch@3.1.2:
    resolution: {integrity: sha512-P43ePfOAIupkguHUycrc4qJ9kz8ZiuOUijaETwX7THt0Y/GNK7v0aa8rY816xWjZ7rJdA5XdMcpVFTKMq+RvWg==}
    engines: {node: '>= 8'}
    dependencies:
      normalize-path: 3.0.0
      picomatch: 2.3.1
    dev: true

  /aproba@2.0.0:
    resolution: {integrity: sha512-lYe4Gx7QT+MKGbDsA+Z+he/Wtef0BiwDOlK/XkBrdfsh9J/jPPXbX0tE9x9cl27Tmu5gg3QUbUrQYa/y+KOHPQ==}

  /are-docs-informative@0.0.2:
    resolution: {integrity: sha512-ixiS0nLNNG5jNQzgZJNoUpBKdo9yTYZMGJ+QgT2jmjR7G7+QHRCc4v6LQ3NgE7EBJq+o0ams3waJwkrlBom8Ig==}
    engines: {node: '>=14'}
    dev: true

  /are-we-there-yet@3.0.1:
    resolution: {integrity: sha512-QZW4EDmGwlYur0Yyf/b2uGucHQMa8aFUP7eu9ddR73vvhFyt4V0Vl3QHPcTNJ8l6qYOBdxgXdnBXQrHilfRQBg==}
    engines: {node: ^12.13.0 || ^14.15.0 || >=16.0.0}
    dependencies:
      delegates: 1.0.0
      readable-stream: 3.6.1

  /arg-parser@1.2.0:
    resolution: {integrity: sha512-qeFIPI9MQUPLugbbvBczsvqCIOuat8yHZ66mdlP5rbJhImRoCgFn2o9/kNlF5KHqaMZw6vVugIAWyJfgkbqG1w==}
    engines: {node: '>=0.8.0'}

  /arg@4.1.3:
    resolution: {integrity: sha512-58S9QDqG0Xx27YwPSt9fJxivjYl432YCwfDMfZ+71RAqUrZef7LrKQZ3LHLOwCS4FLNBplP533Zx895SeOCHvA==}
    dev: true

  /argparse@1.0.10:
    resolution: {integrity: sha512-o5Roy6tNG4SL/FOkCAN6RzjiakZS25RLYFrcMttJqbdd8BWrnA+fGz57iN5Pb06pvBGvl5gQ0B48dJlslXvoTg==}
    dependencies:
      sprintf-js: 1.0.3

  /argparse@2.0.1:
    resolution: {integrity: sha512-8+9WqebbFzpX9OR+Wa6O29asIogeRMzcGtAINdpMHHyAg10f05aSFVBbcEqGf/PXw1EjAZ+q2/bEBg3DvurK3Q==}

  /array-back@1.0.4:
    resolution: {integrity: sha512-1WxbZvrmyhkNoeYcizokbmh5oiOCIfyvGtcqbK3Ls1v1fKcquzxnQSceOx6tzq7jmai2kFLWIpGND2cLhH6TPw==}
    engines: {node: '>=0.12.0'}
    dependencies:
      typical: 2.6.1
    dev: true

  /array-back@2.0.0:
    resolution: {integrity: sha512-eJv4pLLufP3g5kcZry0j6WXpIbzYw9GUB4mVJZno9wfwiBxbizTnHCw3VJb07cBihbFX48Y7oSrW9y+gt4glyw==}
    engines: {node: '>=4'}
    dependencies:
      typical: 2.6.1
    dev: true

  /array-buffer-byte-length@1.0.0:
    resolution: {integrity: sha512-LPuwb2P+NrQw3XhxGc36+XSvuBPopovXYTR9Ew++Du9Yb/bx5AzBfrIsBoj0EZUifjQU+sHL21sseZ3jerWO/A==}
    dependencies:
      call-bind: 1.0.2
      is-array-buffer: 3.0.2

  /array-ify@1.0.0:
    resolution: {integrity: sha512-c5AMf34bKdvPhQ7tBGhqkgKNUzMr4WUs+WDtC2ZUGOUncbxKMTvqxYctiseW3+L4bA8ec+GcZ6/A/FW4m8ukng==}
    dev: true

  /array-includes@3.1.7:
    resolution: {integrity: sha512-dlcsNBIiWhPkHdOEEKnehA+RNUWDc4UqFtnIXU4uuYDPtA4LDkr7qip2p0VvFAEXNDr0yWZ9PJyIRiGjRLQzwQ==}
    engines: {node: '>= 0.4'}
    dependencies:
      call-bind: 1.0.2
      define-properties: 1.2.1
      es-abstract: 1.22.2
      get-intrinsic: 1.2.1
      is-string: 1.0.7
    dev: true

  /array-union@2.1.0:
    resolution: {integrity: sha512-HGyxoOTYUyCM6stUe6EJgnd4EoewAI7zMdfqO+kGjnlZmBDz/cR5pf8r/cR4Wq60sL/p0IkcjUEEPwS3GFrIyw==}
    engines: {node: '>=8'}

  /array.prototype.findlastindex@1.2.3:
    resolution: {integrity: sha512-LzLoiOMAxvy+Gd3BAq3B7VeIgPdo+Q8hthvKtXybMvRV0jrXfJM/t8mw7nNlpEcVlVUnCnM2KSX4XU5HmpodOA==}
    engines: {node: '>= 0.4'}
    dependencies:
      call-bind: 1.0.2
      define-properties: 1.2.1
      es-abstract: 1.22.2
      es-shim-unscopables: 1.0.0
      get-intrinsic: 1.2.1
    dev: true

  /array.prototype.flat@1.3.2:
    resolution: {integrity: sha512-djYB+Zx2vLewY8RWlNCUdHjDXs2XOgm602S9E7P/UpHgfeHL00cRiIF+IN/G/aUJ7kGPb6yO/ErDI5V2s8iycA==}
    engines: {node: '>= 0.4'}
    dependencies:
      call-bind: 1.0.2
      define-properties: 1.2.1
      es-abstract: 1.22.2
      es-shim-unscopables: 1.0.0

  /array.prototype.flatmap@1.3.2:
    resolution: {integrity: sha512-Ewyx0c9PmpcsByhSW4r+9zDU7sGjFc86qf/kKtuSCRdhfbk0SNLLkaT5qvcHnRGgc5NP/ly/y+qkXkqONX54CQ==}
    engines: {node: '>= 0.4'}
    dependencies:
      call-bind: 1.0.2
      define-properties: 1.2.1
      es-abstract: 1.22.2
      es-shim-unscopables: 1.0.0
    dev: true

  /array.prototype.tosorted@1.1.2:
    resolution: {integrity: sha512-HuQCHOlk1Weat5jzStICBCd83NxiIMwqDg/dHEsoefabn/hJRj5pVdWcPUSpRrwhwxZOsQassMpgN/xRYFBMIg==}
    dependencies:
      call-bind: 1.0.2
      define-properties: 1.2.1
      es-abstract: 1.22.2
      es-shim-unscopables: 1.0.0
      get-intrinsic: 1.2.1
    dev: true

  /arraybuffer.prototype.slice@1.0.2:
    resolution: {integrity: sha512-yMBKppFur/fbHu9/6USUe03bZ4knMYiwFBcyiaXB8Go0qNehwX6inYPzK9U0NeQvGxKthcmHcaR8P5MStSRBAw==}
    engines: {node: '>= 0.4'}
    dependencies:
      array-buffer-byte-length: 1.0.0
      call-bind: 1.0.2
      define-properties: 1.2.1
      es-abstract: 1.22.2
      get-intrinsic: 1.2.1
      is-array-buffer: 3.0.2
      is-shared-array-buffer: 1.0.2

  /arrify@1.0.1:
    resolution: {integrity: sha512-3CYzex9M9FGQjCGMGyi6/31c8GJbgb0qGyrx5HWxPd0aCwh4cB2YjMb2Xf9UuoogrMrlO9cTqnB5rI5GHZTcUA==}
    engines: {node: '>=0.10.0'}
    dev: true

  /assertion-error@1.1.0:
    resolution: {integrity: sha512-jgsaNduz+ndvGyFt3uSuWqvy4lCnIJiovtouQN5JZHOKCS2QuhEdbcQHFhVksz2N2U9hXJo8odG7ETyWlEeuDw==}
    dev: true

  /astral-regex@2.0.0:
    resolution: {integrity: sha512-Z7tMw1ytTXt5jqMcOP+OQteU1VuNK9Y02uuJtKQ1Sv69jXQKKg5cibLwGJow8yzZP+eAc18EmLGPal0bp36rvQ==}
    engines: {node: '>=8'}

  /async-retry@1.2.3:
    resolution: {integrity: sha512-tfDb02Th6CE6pJUF2gjW5ZVjsgwlucVXOEQMvEX9JgSJMs9gAX+Nz3xRuJBKuUYjTSYORqvDBORdAQ3LU59g7Q==}
    dependencies:
      retry: 0.12.0

  /async-retry@1.3.3:
    resolution: {integrity: sha512-wfr/jstw9xNi/0teMHrRW7dsz3Lt5ARhYNZ2ewpadnhaIp5mbALhOAP+EAdsC7t4Z6wqsDVv9+W6gm1Dk9mEyw==}
    dependencies:
      retry: 0.13.1

  /async@3.2.4:
    resolution: {integrity: sha512-iAB+JbDEGXhyIUavoDl9WP/Jj106Kz9DEn1DPgYw5ruDn0e3Wgi3sKFm55sASdGBNOQB8F59d9qQ7deqrHA8wQ==}

  /asynciterator.prototype@1.0.0:
    resolution: {integrity: sha512-wwHYEIS0Q80f5mosx3L/dfG5t5rjEa9Ft51GTaNt862EnpyGHpgz2RkZvLPp1oF5TnAiTohkEKVEu8pQPJI7Vg==}
    dependencies:
      has-symbols: 1.0.3
    dev: true

  /asynckit@0.4.0:
    resolution: {integrity: sha512-Oei9OH4tRh0YqU3GxhX79dM/mwVgvbZJaSNaRk+bshkj0S5cfHcgYakreBjrHwatXKbz+IoIdYLxrKim2MjW0Q==}

  /at-least-node@1.0.0:
    resolution: {integrity: sha512-+q/t7Ekv1EDY2l6Gda6LLiX14rU9TV20Wa3ofeQmwPFZbOMo9DXrLbOjFaaclkXKWidIaopwAObQDqwWtGUjqg==}
    engines: {node: '>= 4.0.0'}
    dev: true

  /available-typed-arrays@1.0.5:
    resolution: {integrity: sha512-DMD0KiN46eipeziST1LPP/STfDU0sufISXmjSgvVsoU2tqxctQeASejWcfNtxYKqETM1UxQ8sp2OrSBWpHY6sw==}
    engines: {node: '>= 0.4'}

  /azure-devops-node-api@11.2.0:
    resolution: {integrity: sha512-XdiGPhrpaT5J8wdERRKs5g8E0Zy1pvOYTli7z9E8nmOn3YGp4FhtjhrOyFmX/8veWCwdI69mCHKJw6l+4J/bHA==}
    dependencies:
      tunnel: 0.0.6
      typed-rest-client: 1.8.9

  /balanced-match@1.0.2:
    resolution: {integrity: sha512-3oSeUO0TMV67hN1AmbXsK4yaqU7tjiHlbxRDZOpH0KW9+CeX4bRAaX0Anxt0tx2MrpRpWwQaPwIlISEJhYU5Pw==}

  /base64-js@1.5.1:
    resolution: {integrity: sha512-AKpaYlHn8t4SVbOHCy+b5+KKgvR4vrsD8vbvrbiQJps7fKDTkjkDry6ji0rUJjC0kzbNePLwzxq8iypo41qeWA==}

  /before-after-hook@2.2.3:
    resolution: {integrity: sha512-NzUnlZexiaH/46WDhANlyR2bXRopNg4F/zuSA3OpZnllCUgRaOF2znDioDWrmbNVsuZk6l9pMquQB38cfBZwkQ==}

  /better_git_changelog@1.6.2:
    resolution: {integrity: sha512-A6U5HdV+gygmNfZ+2UbztVI3aQCXkJzLYL27gJ/WhdNzg1blpE+faHC5y2Iu7Omu0FO2Ra0C0WLU7f5prGoRKg==}
    hasBin: true
    dependencies:
      arg-parser: 1.2.0
      commander: 9.5.0
      semver: 7.6.2

  /binary-extensions@2.2.0:
    resolution: {integrity: sha512-jDctJ/IVQbZoJykoeHbhXpOlNBqGNcwXJKJog42E5HDPUwQTSdjCHdihjj0DlnheQ7blbT6dHOafNAiS8ooQKA==}
    engines: {node: '>=8'}
    dev: true

  /bl@4.1.0:
    resolution: {integrity: sha512-1W07cM9gS6DcLperZfFSj+bWLtaPGSOHWhPiGzXmvVJbRLdG82sH/Kn8EtW1VqWVA54AKf2h5k5BbnIbwF3h6w==}
    dependencies:
      buffer: 5.7.1
      inherits: 2.0.4
      readable-stream: 3.6.1

  /boxen@7.0.0:
    resolution: {integrity: sha512-j//dBVuyacJbvW+tvZ9HuH03fZ46QcaKvvhZickZqtB271DxJ7SNRSNxrV/dZX0085m7hISRZWbzWlJvx/rHSg==}
    engines: {node: '>=14.16'}
    dependencies:
      ansi-align: 3.0.1
      camelcase: 7.0.0
      chalk: 5.3.0
      cli-boxes: 3.0.0
      string-width: 5.1.2
      type-fest: 2.19.0
      widest-line: 4.0.1
      wrap-ansi: 8.1.0

  /brace-expansion@1.1.11:
    resolution: {integrity: sha512-iCuPHDFgrHX7H2vEI/5xpz07zSHB00TpugqhmYtVmMO6518mCuRMoOYFldEBl0g187ufozdaHgWKcYFb61qGiA==}
    dependencies:
      balanced-match: 1.0.2
      concat-map: 0.0.1

  /brace-expansion@2.0.1:
    resolution: {integrity: sha512-XnAIvQ8eM+kC6aULx6wuQiwVsnzsi9d3WxzV3FpWTGA19F621kwdbsAcFKXgKUHZWsy+mY6iL1sHTxWEFCytDA==}
    dependencies:
      balanced-match: 1.0.2

  /braces@3.0.2:
    resolution: {integrity: sha512-b8um+L1RzM3WDSzvhm6gIz1yfTbBt6YTlcEKAvsmqCZZFw46z626lVj9j1yEPW33H5H+lBQpZMP1k8l+78Ha0A==}
    engines: {node: '>=8'}
    dependencies:
      fill-range: 7.0.1

  /breakword@1.0.6:
    resolution: {integrity: sha512-yjxDAYyK/pBvws9H4xKYpLDpYKEH6CzrBPAuXq3x18I+c/2MkVtT3qAr7Oloi6Dss9qNhPVueAAVU1CSeNDIXw==}
    dependencies:
      wcwidth: 1.0.1
    dev: false

  /browser-stdout@1.3.1:
    resolution: {integrity: sha512-qhAVI1+Av2X7qelOfAIYwXONood6XlZE/fXaBSmW/T5SzLAmCgzi+eiWE7fUvbHaeNBQH13UftjpXxsfLkMpgw==}
    dev: true

  /browserslist@4.21.4:
    resolution: {integrity: sha512-CBHJJdDmgjl3daYjN5Cp5kbTf1mUhZoS+beLklHIvkOWscs83YAhLlF3Wsh/lciQYAcbBJgTOD44VtG31ZM4Hw==}
    engines: {node: ^6 || ^7 || ^8 || ^9 || ^10 || ^11 || ^12 || >=13.7}
    hasBin: true
    dependencies:
      caniuse-lite: 1.0.30001414
      electron-to-chromium: 1.4.271
      node-releases: 2.0.6
      update-browserslist-db: 1.0.9(browserslist@4.21.4)

  /buffer-equal-constant-time@1.0.1:
    resolution: {integrity: sha512-zRpUiDwd/xk6ADqPMATG8vc9VPrkck7T07OIx0gnjmJAnHnTVXNQG3vfvWNuiZIkwu9KrKdA1iJKfsfTVxE6NA==}

  /buffer-from@1.1.2:
    resolution: {integrity: sha512-E+XQCRwSbaaiChtv6k6Dwgc+bx+Bs6vuKJHHl5kox/BaKbhiXzqQOwK4cO22yElGp2OCmjwVhT3HmxgyPGnJfQ==}

  /buffer@5.7.1:
    resolution: {integrity: sha512-EHcyIPBQ4BSGlvjB16k5KgAJ27CIsHY/2JBmCRReo48y9rQ3MaUzWX3KVlBa4U7MyX02HdVj0K7C3WaB3ju7FQ==}
    dependencies:
      base64-js: 1.5.1
      ieee754: 1.2.1

  /builtin-modules@3.3.0:
    resolution: {integrity: sha512-zhaCDicdLuWN5UbN5IMnFqNMhNfo919sH85y2/ea+5Yg9TsTkeZxpL+JLbp6cgYFS4sRLp3YV4S6yDuqVWHYOw==}
    engines: {node: '>=6'}
    dev: true

  /builtins@5.0.1:
    resolution: {integrity: sha512-qwVpFEHNfhYJIzNRBvd2C1kyo6jz3ZSMPyyuR47OPdiKWlbYnZNyDWuyR175qDnAJLiCo5fBBqPb3RiXgWlkOQ==}
    dependencies:
      semver: 7.6.2

  /c8@7.14.0:
    resolution: {integrity: sha512-i04rtkkcNcCf7zsQcSv/T9EbUn4RXQ6mropeMcjFOsQXQ0iGLAr/xT6TImQg4+U9hmNpN9XdvPkjUL1IzbgxJw==}
    engines: {node: '>=10.12.0'}
    hasBin: true
    dependencies:
      '@bcoe/v8-coverage': 0.2.3
      '@istanbuljs/schema': 0.1.3
      find-up: 5.0.0
      foreground-child: 2.0.0
      istanbul-lib-coverage: 3.2.0
      istanbul-lib-report: 3.0.0
      istanbul-reports: 3.1.4
      rimraf: 3.0.2
      test-exclude: 6.0.0
      v8-to-istanbul: 9.0.1
      yargs: 16.2.0
      yargs-parser: 20.2.9
    dev: true

  /cacache@16.1.3:
    resolution: {integrity: sha512-/+Emcj9DAXxX4cwlLmRI9c166RuL3w30zp4R7Joiv2cQTtTtA+jeuCAjH3ZlGnYS3tKENSrKhAzVVP9GVyzeYQ==}
    engines: {node: ^12.13.0 || ^14.15.0 || >=16.0.0}
    dependencies:
      '@npmcli/fs': 2.1.2
      '@npmcli/move-file': 2.0.1
      chownr: 2.0.0
      fs-minipass: 2.1.0
      glob: 8.1.0
      infer-owner: 1.0.4
      lru-cache: 7.18.3
      minipass: 3.3.6
      minipass-collect: 1.0.2
      minipass-flush: 1.0.5
      minipass-pipeline: 1.2.4
      mkdirp: 1.0.4
      p-map: 4.0.0
      promise-inflight: 1.0.1
      rimraf: 3.0.2
      ssri: 9.0.1
      tar: 6.2.1
      unique-filename: 2.0.1
    transitivePeerDependencies:
      - bluebird

  /cacache@17.1.3:
    resolution: {integrity: sha512-jAdjGxmPxZh0IipMdR7fK/4sDSrHMLUV0+GvVUsjwyGNKHsh79kW/otg+GkbXwl6Uzvy9wsvHOX4nUoWldeZMg==}
    engines: {node: ^14.17.0 || ^16.13.0 || >=18.0.0}
    dependencies:
      '@npmcli/fs': 3.1.0
      fs-minipass: 3.0.2
      glob: 10.3.12
      lru-cache: 7.18.3
      minipass: 5.0.0
      minipass-collect: 1.0.2
      minipass-flush: 1.0.5
      minipass-pipeline: 1.2.4
      p-map: 4.0.0
      ssri: 10.0.4
      tar: 6.2.1
      unique-filename: 3.0.0

  /cacheable-lookup@5.0.4:
    resolution: {integrity: sha512-2/kNscPhpcxrOigMZzbiWF7dz8ilhb/nIHU3EyZiXWXpeq/au8qJ8VhdftMkty3n7Gj6HIGalQG8oiBNB3AJgA==}
    engines: {node: '>=10.6.0'}

  /cacheable-lookup@7.0.0:
    resolution: {integrity: sha512-+qJyx4xiKra8mZrcwhjMRMUhD5NR1R8esPkzIYxX96JiecFoxAXFuz/GpR3+ev4PE1WamHip78wV0vcmPQtp8w==}
    engines: {node: '>=14.16'}

  /cacheable-request@10.2.14:
    resolution: {integrity: sha512-zkDT5WAF4hSSoUgyfg5tFIxz8XQK+25W/TLVojJTMKBaxevLBBtLxgqguAuVQB8PVW79FVjHcU+GJ9tVbDZ9mQ==}
    engines: {node: '>=14.16'}
    dependencies:
      '@types/http-cache-semantics': 4.0.4
      get-stream: 6.0.1
      http-cache-semantics: 4.1.1
      keyv: 4.5.4
      mimic-response: 4.0.0
      normalize-url: 8.0.0
      responselike: 3.0.0

  /cacheable-request@6.1.0:
    resolution: {integrity: sha512-Oj3cAGPCqOZX7Rz64Uny2GYAZNliQSqfbePrgAQ1wKAihYmCUnraBtJtKcGR4xz7wF+LoJC+ssFZvv5BgF9Igg==}
    engines: {node: '>=8'}
    dependencies:
      clone-response: 1.0.3
      get-stream: 5.2.0
      http-cache-semantics: 4.1.1
      keyv: 3.1.0
      lowercase-keys: 2.0.0
      normalize-url: 4.5.1
      responselike: 1.0.2

  /cacheable-request@7.0.2:
    resolution: {integrity: sha512-pouW8/FmiPQbuGpkXQ9BAPv/Mo5xDGANgSNXzTzJ8DrKGuXOssM4wIQRjfanNRh3Yu5cfYPvcorqbhg2KIJtew==}
    engines: {node: '>=8'}
    dependencies:
      clone-response: 1.0.3
      get-stream: 5.2.0
      http-cache-semantics: 4.1.1
      keyv: 4.5.4
      lowercase-keys: 2.0.0
      normalize-url: 6.1.0
      responselike: 2.0.1

  /cachedir@2.3.0:
    resolution: {integrity: sha512-A+Fezp4zxnit6FanDmv9EqXNAi3vt9DWp51/71UEhXukb7QUuvtv9344h91dyAxuTLoSYJFU299qzR3tzwPAhw==}
    engines: {node: '>=6'}
    dev: true

  /call-bind@1.0.2:
    resolution: {integrity: sha512-7O+FbCihrB5WGbFYesctwmTKae6rOiIzmz1icreWJ+0aA7LJfuqhEso2T9ncpcFtzMQtzXf2QGGueWJGTYsqrA==}
    dependencies:
      function-bind: 1.1.2
      get-intrinsic: 1.2.1

  /callsites@3.1.0:
    resolution: {integrity: sha512-P8BjAsXvZS+VIDUI11hHCQEv74YT67YUi5JJFNWIqL235sBmjX4+qx9Muvls5ivyNENctx46xQLQ3aTuE7ssaQ==}
    engines: {node: '>=6'}

  /camel-case@3.0.0:
    resolution: {integrity: sha512-+MbKztAYHXPr1jNTSKQF52VpcFjwY5RkR7fxksV8Doo4KAYc5Fl4UJRgthBbTmEx8C54DqahhbLJkDwjI3PI/w==}
    dependencies:
      no-case: 2.3.2
      upper-case: 1.1.3

  /camel-case@4.1.2:
    resolution: {integrity: sha512-gxGWBrTT1JuMx6R+o5PTXMmUnhnVzLQ9SNutD4YqKtI6ap897t3tKECYla6gCWEkplXnlNybEkZg9GEGxKFCgw==}
    dependencies:
      pascal-case: 3.1.2
      tslib: 2.6.2

  /camelcase-keys@6.2.2:
    resolution: {integrity: sha512-YrwaA0vEKazPBkn0ipTiMpSajYDSe+KjQfrjhcBMxJt/znbvlHd8Pw/Vamaz5EB4Wfhs3SUR3Z9mwRu/P3s3Yg==}
    engines: {node: '>=8'}
    dependencies:
      camelcase: 5.3.1
      map-obj: 4.3.0
      quick-lru: 4.0.1
    dev: true

  /camelcase@5.3.1:
    resolution: {integrity: sha512-L28STB170nwWS63UjtlEOE3dldQApaJXZkOI1uMFfzf3rRuPegHaHesyee+YxQ+W6SvRDQV6UrdOdRiR153wJg==}
    engines: {node: '>=6'}

  /camelcase@6.3.0:
    resolution: {integrity: sha512-Gmy6FhYlCY7uOElZUSbxo2UCDH8owEk996gkbrpsgGtrJLM3J7jGxl9Ic7Qwwj4ivOE5AWZWRMecDdF7hqGjFA==}
    engines: {node: '>=10'}
    dev: true

  /camelcase@7.0.0:
    resolution: {integrity: sha512-JToIvOmz6nhGsUhAYScbo2d6Py5wojjNfoxoc2mEVLUdJ70gJK2gnd+ABY1Tc3sVMyK7QDPtN0T/XdlCQWITyQ==}
    engines: {node: '>=14.16'}

  /caniuse-lite@1.0.30001414:
    resolution: {integrity: sha512-t55jfSaWjCdocnFdKQoO+d2ct9C59UZg4dY3OnUlSZ447r8pUtIKdp0hpAzrGFultmTC+Us+KpKi4GZl/LXlFg==}

  /capital-case@1.0.4:
    resolution: {integrity: sha512-ds37W8CytHgwnhGGTi88pcPyR15qoNkOpYwmMMfnWqqWgESapLqvDx6huFjQ5vqWSn2Z06173XNA7LtMOeUh1A==}
    dependencies:
      no-case: 3.0.4
      tslib: 2.6.2
      upper-case-first: 2.0.2

  /cardinal@2.1.1:
    resolution: {integrity: sha512-JSr5eOgoEymtYHBjNWyjrMqet9Am2miJhlfKNdqLp6zoeAh0KN5dRAcxlecj5mAJrmQomgiOBj35xHLrFjqBpw==}
    hasBin: true
    dependencies:
      ansicolors: 0.3.2
      redeyed: 2.1.1
    dev: true

  /chai-arrays@2.2.0:
    resolution: {integrity: sha512-4awrdGI2EH8owJ9I58PXwG4N56/FiM8bsn4CVSNEgr4GKAM6Kq5JPVApUbhUBjDakbZNuRvV7quRSC38PWq/tg==}
    engines: {node: '>=0.10'}
    dev: true

  /chai@4.3.7:
    resolution: {integrity: sha512-HLnAzZ2iupm25PlN0xFreAlBA5zaBSv3og0DdeGA4Ar6h6rJ3A0rolRUKJhSF2V10GZKDgWF/VmAEsNWjCRB+A==}
    engines: {node: '>=4'}
    dependencies:
      assertion-error: 1.1.0
      check-error: 1.0.2
      deep-eql: 4.1.3
      get-func-name: 2.0.0
      loupe: 2.3.4
      pathval: 1.1.1
      type-detect: 4.0.8
    dev: true

  /chai@4.4.1:
    resolution: {integrity: sha512-13sOfMv2+DWduEU+/xbun3LScLoqN17nBeTLUsmDfKdoiC1fr0n9PU4guu4AhRcOVFk/sW8LyZWHuhWtQZiF+g==}
    engines: {node: '>=4'}
    dependencies:
      assertion-error: 1.1.0
      check-error: 1.0.3
      deep-eql: 4.1.3
      get-func-name: 2.0.2
      loupe: 2.3.7
      pathval: 1.1.1
      type-detect: 4.0.8
    dev: true

  /chalk@2.4.2:
    resolution: {integrity: sha512-Mti+f9lpJNcwF4tWV8/OrTTtF1gZi+f8FqlyAdouralcFWFQWF2+NgCHShjkCb+IFBLq9buZwE1xckQU4peSuQ==}
    engines: {node: '>=4'}
    dependencies:
      ansi-styles: 3.2.1
      escape-string-regexp: 1.0.5
      supports-color: 5.5.0

  /chalk@4.1.2:
    resolution: {integrity: sha512-oKnbhFyRIXpUuez8iBMmyEa4nbj4IOQyuhc/wy9kY7/WVPcwIO9VA668Pu8RkO7+0G76SLROeyw9CpQ061i4mA==}
    engines: {node: '>=10'}
    dependencies:
      ansi-styles: 4.3.0
      supports-color: 7.2.0

  /chalk@5.3.0:
    resolution: {integrity: sha512-dLitG79d+GV1Nb/VYcCDFivJeK1hiukt9QjRNVOsUtTy1rR1YJsmpGGTZ3qJos+uw7WmWF4wUwBd9jxjocFC2w==}
    engines: {node: ^12.17.0 || ^14.13 || >=16.0.0}

  /change-case@3.1.0:
    resolution: {integrity: sha512-2AZp7uJZbYEzRPsFoa+ijKdvp9zsrnnt6+yFokfwEpeJm0xuJDVoxiRCAaTzyJND8GJkofo2IcKWaUZ/OECVzw==}
    dependencies:
      camel-case: 3.0.0
      constant-case: 2.0.0
      dot-case: 2.1.1
      header-case: 1.0.1
      is-lower-case: 1.1.3
      is-upper-case: 1.1.2
      lower-case: 1.1.4
      lower-case-first: 1.0.2
      no-case: 2.3.2
      param-case: 2.1.1
      pascal-case: 2.0.1
      path-case: 2.1.1
      sentence-case: 2.1.1
      snake-case: 2.1.0
      swap-case: 1.1.2
      title-case: 2.1.1
      upper-case: 1.1.3
      upper-case-first: 1.1.2

  /change-case@4.1.2:
    resolution: {integrity: sha512-bSxY2ws9OtviILG1EiY5K7NNxkqg/JnRnFxLtKQ96JaviiIxi7djMrSd0ECT9AC+lttClmYwKw53BWpOMblo7A==}
    dependencies:
      camel-case: 4.1.2
      capital-case: 1.0.4
      constant-case: 3.0.4
      dot-case: 3.0.4
      header-case: 2.0.4
      no-case: 3.0.4
      param-case: 3.0.4
      pascal-case: 3.1.2
      path-case: 3.0.4
      sentence-case: 3.0.4
      snake-case: 3.0.4
      tslib: 2.6.2

  /chardet@0.7.0:
    resolution: {integrity: sha512-mT8iDcrh03qDGRRmoA2hmBJnxpllMR+0/0qlzjqZES6NdiWDcZkCNAk4rPFZ9Q85r27unkiNNg8ZOiwZXBHwcA==}

  /check-error@1.0.2:
    resolution: {integrity: sha512-BrgHpW9NURQgzoNyjfq0Wu6VFO6D7IZEmJNdtgNqpzGG8RuNFHt2jQxWlAs4HMe119chBnv+34syEZtc6IhLtA==}
    dev: true

  /check-error@1.0.3:
    resolution: {integrity: sha512-iKEoDYaRmd1mxM90a2OEfWhjsjPpYPuQ+lMYsoxB126+t8fw7ySEO48nmDg5COTjxDI65/Y2OWpeEHk3ZOe8zg==}
    dependencies:
      get-func-name: 2.0.2
    dev: true

  /chokidar@3.5.3:
    resolution: {integrity: sha512-Dr3sfKRP6oTcjf2JmUmFJfeVMvXBdegxB0iVQ5eb2V10uFJUCAS8OByZdVAyVb8xXNz3GjjTgj9kLWsZTqE6kw==}
    engines: {node: '>= 8.10.0'}
    dependencies:
      anymatch: 3.1.2
      braces: 3.0.2
      glob-parent: 5.1.2
      is-binary-path: 2.1.0
      is-glob: 4.0.3
      normalize-path: 3.0.0
      readdirp: 3.6.0
    optionalDependencies:
      fsevents: 2.3.3
    dev: true

  /chownr@2.0.0:
    resolution: {integrity: sha512-bIomtDF5KGpdogkLd9VspvFzk9KfpyyGlS8YFVZl7TGPBHL5snIOnxeshwVgPteQ9b4Eydl+pVbIyE1DcvCWgQ==}
    engines: {node: '>=10'}

  /chrome-trace-event@1.0.3:
    resolution: {integrity: sha512-p3KULyQg4S7NIHixdwbGX+nFHkoBiA4YQmyWtjb8XngSKV124nJmRysgAeujbUVb15vh+RvFUfCPqU7rXk+hZg==}
    engines: {node: '>=6.0'}

  /ci-info@3.9.0:
    resolution: {integrity: sha512-NIxF55hv4nSqQswkAeiOi1r83xy8JldOFDTWiug55KBu9Jnblncd2U6ViHmYgHf01TPZS77NJBhBMKdWj9HQMQ==}
    engines: {node: '>=8'}

  /circular_buffer_js@1.10.0:
    resolution: {integrity: sha512-HXSDm8gm3nPog7Sh7kln9yb9dVFYan4nVwF4qOqOkR8YpAN6yJupyccXl9OcuTJfPqie0uRJdjHs44H1oCgBOQ==}

  /clean-regexp@1.0.0:
    resolution: {integrity: sha512-GfisEZEJvzKrmGWkvfhgzcz/BllN1USeqD2V6tg14OAOgaCD2Z/PUEuxnAZ/nPvmaHRG7a8y77p1T/IRQ4D1Hw==}
    engines: {node: '>=4'}
    dependencies:
      escape-string-regexp: 1.0.5
    dev: true

  /clean-stack@2.2.0:
    resolution: {integrity: sha512-4diC9HaTE+KRAMWhDhrGOECgWZxoevMc5TlkObMqNSsVU62PYzXZ/SMTjzyGAFF1YusgxGcSWTEXBhp0CPwQ1A==}
    engines: {node: '>=6'}

  /clean-stack@3.0.1:
    resolution: {integrity: sha512-lR9wNiMRcVQjSB3a7xXGLuz4cr4wJuuXlaAEbRutGowQTmlp7R72/DOgN21e8jdwblMWl9UOJMJXarX94pzKdg==}
    engines: {node: '>=10'}
    dependencies:
      escape-string-regexp: 4.0.0

  /cli-boxes@3.0.0:
    resolution: {integrity: sha512-/lzGpEWL/8PfI0BmBOPRwp0c/wFNX1RdUML3jK/RcSBA9T8mZDdQpqYBKtCFTOfQbwPqWEOpjqW+Fnayc0969g==}
    engines: {node: '>=10'}

  /cli-color@1.4.0:
    resolution: {integrity: sha512-xu6RvQqqrWEo6MPR1eixqGPywhYBHRs653F9jfXB2Hx4jdM/3WxiNE1vppRmxtMIfl16SFYTpYlrnqH/HsK/2w==}
    dependencies:
      ansi-regex: 2.1.1
      d: 1.0.1
      es5-ext: 0.10.62
      es6-iterator: 2.0.3
      memoizee: 0.4.15
      timers-ext: 0.1.7
    dev: true

  /cli-cursor@2.1.0:
    resolution: {integrity: sha512-8lgKz8LmCRYZZQDpRyT2m5rKJ08TnU4tR9FFFW2rxpxR1FzWi4PQ/NfyODchAatHaUgnSPVcx/R5w6NuTBzFiw==}
    engines: {node: '>=4'}
    dependencies:
      restore-cursor: 2.0.0
    dev: true

  /cli-cursor@3.1.0:
    resolution: {integrity: sha512-I/zHAwsKf9FqGoXM4WWRACob9+SNukZTd94DWF57E4toouRulbCxcUh6RKUEOQlYTHJnzkPMySvPNaaSLNfLZw==}
    engines: {node: '>=8'}
    dependencies:
      restore-cursor: 3.1.0

  /cli-progress@3.12.0:
    resolution: {integrity: sha512-tRkV3HJ1ASwm19THiiLIXLO7Im7wlTuKnvkYaTkyoAPefqjNg7W7DHKUlGRxy9vxDvbyCYQkQozvptuMkGCg8A==}
    engines: {node: '>=4'}
    dependencies:
      string-width: 4.2.3
    dev: true

  /cli-spinners@2.9.2:
    resolution: {integrity: sha512-ywqV+5MmyL4E7ybXgKys4DugZbX0FC6LnwrhjuykIjnK9k8OQacQ7axGKnjDXWNhns0xot3bZI5h55H8yo9cJg==}
    engines: {node: '>=6'}

  /cli-table3@0.6.3:
    resolution: {integrity: sha512-w5Jac5SykAeZJKntOxJCrm63Eg5/4dhMWIcuTbo9rpE+brgaSZo0RuNJZeOyMgsUdhDeojvgyQLmjI+K50ZGyg==}
    engines: {node: 10.* || >= 12.*}
    dependencies:
      string-width: 4.2.3
    optionalDependencies:
      '@colors/colors': 1.5.0

  /cli-width@2.2.1:
    resolution: {integrity: sha512-GRMWDxpOB6Dgk2E5Uo+3eEBvtOOlimMmpbFiKuLFnQzYDavtLFY3K5ona41jgN/WdRZtG7utuVSVTL4HbZHGkw==}
    dev: true

  /cli-width@3.0.0:
    resolution: {integrity: sha512-FxqpkPPwu1HjuN93Omfm4h8uIanXofW0RxVEW3k5RKx+mJJYSthzNhp32Kzxxy3YAEZ/Dc/EWN1vZRY0+kOhbw==}
    engines: {node: '>= 10'}

  /cli-width@4.1.0:
    resolution: {integrity: sha512-ouuZd4/dm2Sw5Gmqy6bGyNNNe1qt9RpmxveLSO7KcgsTnU7RXfsw+/bukWGo1abgBiMAic068rclZsO4IWmmxQ==}
    engines: {node: '>= 12'}

  /cliui@6.0.0:
    resolution: {integrity: sha512-t6wbgtoCXvAzst7QgXxJYqPt0usEfbgQdftEPbLL/cvv6HPE5VgvqCuAIDR0NgU52ds6rFwqrgakNLrHEjCbrQ==}
    dependencies:
      string-width: 4.2.3
      strip-ansi: 6.0.1
      wrap-ansi: 6.2.0
    dev: false

  /cliui@7.0.4:
    resolution: {integrity: sha512-OcRE68cOsVMXp1Yvonl/fzkQOyjLSu/8bhPDfQt0e0/Eb283TKP20Fs2MqoPsr9SwA595rRCA+QMzYc9nBP+JQ==}
    dependencies:
      string-width: 4.2.3
      strip-ansi: 6.0.1
      wrap-ansi: 7.0.0
    dev: true

  /cliui@8.0.1:
    resolution: {integrity: sha512-BSeNnyus75C4//NQ9gQt1/csTXyo/8Sb+afLAkzAptFuMsod9HFokGNudZpi/oQV73hnVK+sR+5PVRMd+Dr7YQ==}
    engines: {node: '>=12'}
    dependencies:
      string-width: 4.2.3
      strip-ansi: 6.0.1
      wrap-ansi: 7.0.0

  /clone-response@1.0.3:
    resolution: {integrity: sha512-ROoL94jJH2dUVML2Y/5PEDNaSHgeOdSDicUyS7izcF63G6sTc/FTjLub4b8Il9S8S0beOfYt0TaA5qvFK+w0wA==}
    dependencies:
      mimic-response: 1.0.1

  /clone@1.0.4:
    resolution: {integrity: sha512-JQHZ2QMW6l3aH/j6xCqQThY/9OH4D/9ls34cgkUBiEeocRTU04tHfKPBsUK1PqZCUQM7GiA0IIXJSuXHI64Kbg==}
    engines: {node: '>=0.8'}

  /code-block-writer@12.0.0:
    resolution: {integrity: sha512-q4dMFMlXtKR3XNBHyMHt/3pwYNA69EDk00lloMOaaUMKPUXBw6lpXtbu3MMVG6/uOihGnRDOlkyqsONEUj60+w==}
    dev: true

  /code-block-writer@13.0.1:
    resolution: {integrity: sha512-c5or4P6erEA69TxaxTNcHUNcIn+oyxSRTOWV+pSYF+z4epXqNvwvJ70XPGjPNgue83oAFAPBRQYwpAJ/Hpe/Sg==}

  /color-convert@1.9.3:
    resolution: {integrity: sha512-QfAUtd+vFdAtFQcC8CCyYt1fYWxSqAiK2cSD6zDB8N3cpsEBAvRxp9zOGg6G/SHHJYAT88/az/IuDGALsNVbGg==}
    dependencies:
      color-name: 1.1.3

  /color-convert@2.0.1:
    resolution: {integrity: sha512-RRECPsj7iu/xb5oKYcsFHSppFNnsj/52OVTRKb4zP5onXwVF3zVmmToNcOfGC+CRDpfK/U584fMg38ZHCaElKQ==}
    engines: {node: '>=7.0.0'}
    dependencies:
      color-name: 1.1.4

  /color-name@1.1.3:
    resolution: {integrity: sha512-72fSenhMw2HZMTVHeCA9KCmpEIbzWiQsjN+BHcBbS9vr1mtt+vJjPdksIBNUmKAW8TFUDPJK5SUU3QhE9NEXDw==}

  /color-name@1.1.4:
    resolution: {integrity: sha512-dOy+3AuW3a2wNbZHIuMZpTcgjGuLU/uBL/ubcZF9OXbDo8ff4O8yVp5Bf0efS8uEoYo5q4Fx7dY9OgQGXgAsQA==}

  /color-string@1.9.1:
    resolution: {integrity: sha512-shrVawQFojnZv6xM40anx4CkoDP+fZsw/ZerEMsW/pyzsRbElpsL/DBVW7q3ExxwusdNXI3lXpuhEZkzs8p5Eg==}
    dependencies:
      color-name: 1.1.4
      simple-swizzle: 0.2.2
    dev: true

  /color-support@1.1.3:
    resolution: {integrity: sha512-qiBjkpbMLO/HL68y+lh4q0/O1MZFj2RX6X/KmMa3+gJD3z+WwI1ZzDHysvqHGS3mP6mznPckpXmw1nI9cJjyRg==}
    hasBin: true

  /color@4.2.3:
    resolution: {integrity: sha512-1rXeuUUiGGrykh+CeBdu5Ie7OJwinCgQY0bc7GCRxy5xVHy+moaqkpL/jqQq0MtQOeYcrqEz4abc5f0KtU7W4A==}
    engines: {node: '>=12.5.0'}
    dependencies:
      color-convert: 2.0.1
      color-string: 1.9.1
    dev: true

  /colors@1.2.5:
    resolution: {integrity: sha512-erNRLao/Y3Fv54qUa0LBB+//Uf3YwMUmdJinN20yMXm9zdKKqH9wt7R9IIVZ+K7ShzfpLV/Zg8+VyrBJYB4lpg==}
    engines: {node: '>=0.1.90'}

  /colors@1.4.0:
    resolution: {integrity: sha512-a+UqTh4kgZg/SlGvfbzDHpgRu7AAQOmmqRHJnxhRZICKFUT91brVhNNt58CMWU9PsBbv3PDCZUHbVxuDiH2mtA==}
    engines: {node: '>=0.1.90'}

  /combined-stream@1.0.8:
    resolution: {integrity: sha512-FQN4MRfuJeHf7cBbBMJFXhKSDq+2kAArBlmRBvcvFE5BB1HZKXtSFASDhdlz9zOYwxh8lDdnvmMOe/+5cdoEdg==}
    engines: {node: '>= 0.8'}
    dependencies:
      delayed-stream: 1.0.0

  /command-line-args@4.0.7:
    resolution: {integrity: sha512-aUdPvQRAyBvQd2n7jXcsMDz68ckBJELXNzBybCHOibUWEg0mWTnaYCSRU8h9R+aNRSvDihJtssSRCiDRpLaezA==}
    hasBin: true
    dependencies:
      array-back: 2.0.0
      find-replace: 1.0.3
      typical: 2.6.1
    dev: true

  /commander@10.0.1:
    resolution: {integrity: sha512-y4Mg2tXshplEbSGzx7amzPwKKOCGuoSRP/CjEdwwk0FOGlUbq6lKuoyDZTNZkmxHdJtp54hdfY/JUrdL7Xfdug==}
    engines: {node: '>=14'}

  /commander@2.20.3:
    resolution: {integrity: sha512-GpVkmM8vF2vQUkj2LvZmD35JxeJOLCwJ9cUkugyk2nuhbv3+mJvpLYYt+0+USMxE+oj+ey/lJEnhZw75x/OMcQ==}

  /commander@4.1.1:
    resolution: {integrity: sha512-NOKm8xhkzAjzFx8B2v5OAHT+u5pRQc2UCa2Vq9jYL/31o2wi9mxBA7LIFs3sV5VSC49z6pEhfbMULvShKj26WA==}
    engines: {node: '>= 6'}
    dev: true

  /commander@9.5.0:
    resolution: {integrity: sha512-KRs7WVDKg86PWiuAqhDrAQnTXZKraVcCc6vFdL14qrZ/DcWwuRo7VoiYXalXO7S5GKpqYiVEwCbgFDfxNHKJBQ==}
    engines: {node: ^12.20.0 || >=14}

  /comment-parser@1.4.0:
    resolution: {integrity: sha512-QLyTNiZ2KDOibvFPlZ6ZngVsZ/0gYnE6uTXi5aoDg8ed3AkJAz4sEje3Y8a29hQ1s6A99MZXe47fLAXQ1rTqaw==}
    engines: {node: '>= 12.0.0'}
    dev: true

  /commitizen@4.3.0(typescript@5.4.5):
    resolution: {integrity: sha512-H0iNtClNEhT0fotHvGV3E9tDejDeS04sN1veIebsKYGMuGscFaswRoYJKmT3eW85eIJAs0F28bG2+a/9wCOfPw==}
    engines: {node: '>= 12'}
    hasBin: true
    dependencies:
      cachedir: 2.3.0
      cz-conventional-changelog: 3.3.0(typescript@5.4.5)
      dedent: 0.7.0
      detect-indent: 6.1.0
      find-node-modules: 2.1.3
      find-root: 1.1.0
      fs-extra: 9.1.0
      glob: 7.2.3
      inquirer: 8.2.5
      is-utf8: 0.2.1
      lodash: 4.17.21
      minimist: 1.2.7
      strip-bom: 4.0.0
      strip-json-comments: 3.1.1
    transitivePeerDependencies:
      - typescript
    dev: true

  /compare-func@2.0.0:
    resolution: {integrity: sha512-zHig5N+tPWARooBnb0Zx1MFcdfpyJrfTJ3Y5L+IFvUm8rM74hHz66z0gw0x4tijh5CorKkKUCnW82R2vmpeCRA==}
    dependencies:
      array-ify: 1.0.0
      dot-prop: 5.3.0
    dev: true

  /concat-map@0.0.1:
    resolution: {integrity: sha512-/Srv4dswyQNBfohGpz9o6Yb3Gz3SrUDqBH5rTuhGR7ahtlbYKnVxw2bCFMRljaA7EXHaXZ8wsHdodFvbkhKmqg==}

  /concurrently@8.2.1:
    resolution: {integrity: sha512-nVraf3aXOpIcNud5pB9M82p1tynmZkrSGQ1p6X/VY8cJ+2LMVqAgXsJxYYefACSHbTYlm92O1xuhdGTjwoEvbQ==}
    engines: {node: ^14.13.0 || >=16.0.0}
    hasBin: true
    dependencies:
      chalk: 4.1.2
      date-fns: 2.30.0
      lodash: 4.17.21
      rxjs: 7.8.1
      shell-quote: 1.8.1
      spawn-command: 0.0.2
      supports-color: 8.1.1
      tree-kill: 1.2.2
      yargs: 17.7.2
    dev: true

  /config-chain@1.1.13:
    resolution: {integrity: sha512-qj+f8APARXHrM0hraqXYb2/bOVSV4PvJQlNZ/DVj0QrmNM2q2euizkeuVckQ57J+W0mRH6Hvi+k50M4Jul2VRQ==}
    dependencies:
      ini: 1.3.8
      proto-list: 1.2.4

  /configstore@6.0.0:
    resolution: {integrity: sha512-cD31W1v3GqUlQvbBCGcXmd2Nj9SvLDOP1oQ0YFuLETufzSPaKp11rYBsSOm7rCsW3OnIRAFM3OxRhceaXNYHkA==}
    engines: {node: '>=12'}
    dependencies:
      dot-prop: 6.0.1
      graceful-fs: 4.2.11
      unique-string: 3.0.0
      write-file-atomic: 3.0.3
      xdg-basedir: 5.1.0

  /confusing-browser-globals@1.0.11:
    resolution: {integrity: sha512-JsPKdmh8ZkmnHxDk55FZ1TqVLvEQTvoByJZRN9jzI0UjxK/QgAmsphz7PGtqgPieQZ/CQcHWXCR7ATDNhGe+YA==}
    dev: true

  /console-control-strings@1.1.0:
    resolution: {integrity: sha512-ty/fTekppD2fIwRvnZAVdeOiGd1c7YXEixbgJTNzqcxJWKQnjJ/V1bNEEE6hygpM3WjwHFUVK6HTjWSzV4a8sQ==}

  /constant-case@2.0.0:
    resolution: {integrity: sha512-eS0N9WwmjTqrOmR3o83F5vW8Z+9R1HnVz3xmzT2PMFug9ly+Au/fxRWlEBSb6LcZwspSsEn9Xs1uw9YgzAg1EQ==}
    dependencies:
      snake-case: 2.1.0
      upper-case: 1.1.3

  /constant-case@3.0.4:
    resolution: {integrity: sha512-I2hSBi7Vvs7BEuJDr5dDHfzb/Ruj3FyvFyh7KLilAjNQw3Be+xgqUBA2W6scVEcL0hL1dwPRtIqEPVUCKkSsyQ==}
    dependencies:
      no-case: 3.0.4
      tslib: 2.6.2
      upper-case: 2.0.2

  /content-type@1.0.5:
    resolution: {integrity: sha512-nTjqfcBFEipKdXCv4YDQWCfmcLZKm81ldF0pAopTvyrFGVbcR6P/VAAd5G7N+0tTr8QqiU0tFadD6FK4NtJwOA==}
    engines: {node: '>= 0.6'}

  /conventional-changelog-angular@5.0.13:
    resolution: {integrity: sha512-i/gipMxs7s8L/QeuavPF2hLnJgH6pEZAttySB6aiQLWcX3puWDL3ACVmvBhJGxnAy52Qc15ua26BufY6KpmrVA==}
    engines: {node: '>=10'}
    dependencies:
      compare-func: 2.0.0
      q: 1.5.1
    dev: true

  /conventional-changelog-atom@2.0.8:
    resolution: {integrity: sha512-xo6v46icsFTK3bb7dY/8m2qvc8sZemRgdqLb/bjpBsH2UyOS8rKNTgcb5025Hri6IpANPApbXMg15QLb1LJpBw==}
    engines: {node: '>=10'}
    dependencies:
      q: 1.5.1
    dev: true

  /conventional-changelog-cli@2.2.2:
    resolution: {integrity: sha512-8grMV5Jo8S0kP3yoMeJxV2P5R6VJOqK72IiSV9t/4H5r/HiRqEBQ83bYGuz4Yzfdj4bjaAEhZN/FFbsFXr5bOA==}
    engines: {node: '>=10'}
    hasBin: true
    dependencies:
      add-stream: 1.0.0
      conventional-changelog: 3.1.25
      lodash: 4.17.21
      meow: 8.1.2
      tempfile: 3.0.0
    dev: true

  /conventional-changelog-codemirror@2.0.8:
    resolution: {integrity: sha512-z5DAsn3uj1Vfp7po3gpt2Boc+Bdwmw2++ZHa5Ak9k0UKsYAO5mH1UBTN0qSCuJZREIhX6WU4E1p3IW2oRCNzQw==}
    engines: {node: '>=10'}
    dependencies:
      q: 1.5.1
    dev: true

  /conventional-changelog-conventionalcommits@4.6.3:
    resolution: {integrity: sha512-LTTQV4fwOM4oLPad317V/QNQ1FY4Hju5qeBIM1uTHbrnCE+Eg4CdRZ3gO2pUeR+tzWdp80M2j3qFFEDWVqOV4g==}
    engines: {node: '>=10'}
    dependencies:
      compare-func: 2.0.0
      lodash: 4.17.21
      q: 1.5.1
    dev: true

  /conventional-changelog-conventionalcommits@5.0.0:
    resolution: {integrity: sha512-lCDbA+ZqVFQGUj7h9QBKoIpLhl8iihkO0nCTyRNzuXtcd7ubODpYB04IFy31JloiJgG0Uovu8ot8oxRzn7Nwtw==}
    engines: {node: '>=10'}
    dependencies:
      compare-func: 2.0.0
      lodash: 4.17.21
      q: 1.5.1
    dev: true

  /conventional-changelog-core@4.2.4:
    resolution: {integrity: sha512-gDVS+zVJHE2v4SLc6B0sLsPiloR0ygU7HaDW14aNJE1v4SlqJPILPl/aJC7YdtRE4CybBf8gDwObBvKha8Xlyg==}
    engines: {node: '>=10'}
    dependencies:
      add-stream: 1.0.0
      conventional-changelog-writer: 5.0.1
      conventional-commits-parser: 3.2.4
      dateformat: 3.0.3
      get-pkg-repo: 4.2.1
      git-raw-commits: 2.0.11
      git-remote-origin-url: 2.0.0
      git-semver-tags: 4.1.1
      lodash: 4.17.21
      normalize-package-data: 3.0.3
      q: 1.5.1
      read-pkg: 3.0.0
      read-pkg-up: 3.0.0
      through2: 4.0.2
    dev: true

  /conventional-changelog-ember@2.0.9:
    resolution: {integrity: sha512-ulzIReoZEvZCBDhcNYfDIsLTHzYHc7awh+eI44ZtV5cx6LVxLlVtEmcO+2/kGIHGtw+qVabJYjdI5cJOQgXh1A==}
    engines: {node: '>=10'}
    dependencies:
      q: 1.5.1
    dev: true

  /conventional-changelog-eslint@3.0.9:
    resolution: {integrity: sha512-6NpUCMgU8qmWmyAMSZO5NrRd7rTgErjrm4VASam2u5jrZS0n38V7Y9CzTtLT2qwz5xEChDR4BduoWIr8TfwvXA==}
    engines: {node: '>=10'}
    dependencies:
      q: 1.5.1
    dev: true

  /conventional-changelog-express@2.0.6:
    resolution: {integrity: sha512-SDez2f3iVJw6V563O3pRtNwXtQaSmEfTCaTBPCqn0oG0mfkq0rX4hHBq5P7De2MncoRixrALj3u3oQsNK+Q0pQ==}
    engines: {node: '>=10'}
    dependencies:
      q: 1.5.1
    dev: true

  /conventional-changelog-jquery@3.0.11:
    resolution: {integrity: sha512-x8AWz5/Td55F7+o/9LQ6cQIPwrCjfJQ5Zmfqi8thwUEKHstEn4kTIofXub7plf1xvFA2TqhZlq7fy5OmV6BOMw==}
    engines: {node: '>=10'}
    dependencies:
      q: 1.5.1
    dev: true

  /conventional-changelog-jshint@2.0.9:
    resolution: {integrity: sha512-wMLdaIzq6TNnMHMy31hql02OEQ8nCQfExw1SE0hYL5KvU+JCTuPaDO+7JiogGT2gJAxiUGATdtYYfh+nT+6riA==}
    engines: {node: '>=10'}
    dependencies:
      compare-func: 2.0.0
      q: 1.5.1
    dev: true

  /conventional-changelog-preset-loader@2.3.4:
    resolution: {integrity: sha512-GEKRWkrSAZeTq5+YjUZOYxdHq+ci4dNwHvpaBC3+ENalzFWuCWa9EZXSuZBpkr72sMdKB+1fyDV4takK1Lf58g==}
    engines: {node: '>=10'}
    dev: true

  /conventional-changelog-writer@5.0.1:
    resolution: {integrity: sha512-5WsuKUfxW7suLblAbFnxAcrvf6r+0b7GvNaWUwUIk0bXMnENP/PEieGKVUQrjPqwPT4o3EPAASBXiY6iHooLOQ==}
    engines: {node: '>=10'}
    hasBin: true
    dependencies:
      conventional-commits-filter: 2.0.7
      dateformat: 3.0.3
      handlebars: 4.7.7
      json-stringify-safe: 5.0.1
      lodash: 4.17.21
      meow: 8.1.2
      semver: 6.3.1
      split: 1.0.1
      through2: 4.0.2
    dev: true

  /conventional-changelog@3.1.25:
    resolution: {integrity: sha512-ryhi3fd1mKf3fSjbLXOfK2D06YwKNic1nC9mWqybBHdObPd8KJ2vjaXZfYj1U23t+V8T8n0d7gwnc9XbIdFbyQ==}
    engines: {node: '>=10'}
    dependencies:
      conventional-changelog-angular: 5.0.13
      conventional-changelog-atom: 2.0.8
      conventional-changelog-codemirror: 2.0.8
      conventional-changelog-conventionalcommits: 4.6.3
      conventional-changelog-core: 4.2.4
      conventional-changelog-ember: 2.0.9
      conventional-changelog-eslint: 3.0.9
      conventional-changelog-express: 2.0.6
      conventional-changelog-jquery: 3.0.11
      conventional-changelog-jshint: 2.0.9
      conventional-changelog-preset-loader: 2.3.4
    dev: true

  /conventional-commit-types@3.0.0:
    resolution: {integrity: sha512-SmmCYnOniSsAa9GqWOeLqc179lfr5TRu5b4QFDkbsrJ5TZjPJx85wtOr3zn+1dbeNiXDKGPbZ72IKbPhLXh/Lg==}
    dev: true

  /conventional-commits-filter@2.0.7:
    resolution: {integrity: sha512-ASS9SamOP4TbCClsRHxIHXRfcGCnIoQqkvAzCSbZzTFLfcTqJVugB0agRgsEELsqaeWgsXv513eS116wnlSSPA==}
    engines: {node: '>=10'}
    dependencies:
      lodash.ismatch: 4.4.0
      modify-values: 1.0.1
    dev: true

  /conventional-commits-parser@3.2.4:
    resolution: {integrity: sha512-nK7sAtfi+QXbxHCYfhpZsfRtaitZLIA6889kFIouLvz6repszQDgxBu7wf2WbU+Dco7sAnNCJYERCwt54WPC2Q==}
    engines: {node: '>=10'}
    hasBin: true
    dependencies:
      JSONStream: 1.3.5
      is-text-path: 1.0.1
      lodash: 4.17.21
      meow: 8.1.2
      split2: 3.2.2
      through2: 4.0.2
    dev: true

  /convert-source-map@1.8.0:
    resolution: {integrity: sha512-+OQdjP49zViI/6i7nIJpA8rAl4sV/JdPfU9nZs3VqOwGIgizICvuN2ru6fMd+4llL0tar18UYJXfZ/TWtmhUjA==}
    dependencies:
      safe-buffer: 5.1.2
    dev: true

  /copyfiles@2.4.1:
    resolution: {integrity: sha512-fereAvAvxDrQDOXybk3Qu3dPbOoKoysFMWtkY3mv5BsL8//OSZVL5DCLYqgRfY5cWirgRzlC+WSrxp6Bo3eNZg==}
    hasBin: true
    dependencies:
      glob: 7.2.3
      minimatch: 3.1.2
      mkdirp: 1.0.4
      noms: 0.0.0
      through2: 2.0.5
      untildify: 4.0.0
      yargs: 16.2.0
    dev: true

  /core-js@3.33.2:
    resolution: {integrity: sha512-XeBzWI6QL3nJQiHmdzbAOiMYqjrb7hwU7A39Qhvd/POSa/t9E1AeZyEZx3fNvp/vtM8zXwhoL0FsiS0hD0pruQ==}
    requiresBuild: true

  /core-util-is@1.0.3:
    resolution: {integrity: sha512-ZQBvi1DcpJ4GDqanjucZ2Hj3wEO5pZDS89BWbkcrvdxksJorwUDDZamX9ldFkp9aw2lmBDLgkObEA4DWNJ9FYQ==}

  /cosmiconfig-typescript-loader@4.2.0(@types/node@18.18.7)(cosmiconfig@8.3.6)(ts-node@10.9.1)(typescript@5.4.5):
    resolution: {integrity: sha512-NkANeMnaHrlaSSlpKGyvn2R4rqUDeE/9E5YHx+b4nwo0R8dZyAqcih8/gxpCZvqWP9Vf6xuLpMSzSgdVEIM78g==}
    engines: {node: '>=12', npm: '>=6'}
    peerDependencies:
      '@types/node': '*'
      cosmiconfig: '>=7'
      ts-node: '>=10'
      typescript: '>=3'
    peerDependenciesMeta:
      '@types/node':
        optional: true
    dependencies:
      '@types/node': 18.18.7
      cosmiconfig: 8.3.6(typescript@5.4.5)
      ts-node: 10.9.1(@types/node@18.18.7)(typescript@5.4.5)
      typescript: 5.4.5
    dev: true

  /cosmiconfig-typescript-loader@5.0.0(@types/node@18.18.7)(cosmiconfig@8.3.6)(typescript@5.4.5):
    resolution: {integrity: sha512-+8cK7jRAReYkMwMiG+bxhcNKiHJDM6bR9FD/nGBXOWdMLuYawjF5cGrtLilJ+LGd3ZjCXnJjR5DkfWPoIVlqJA==}
    engines: {node: '>=v16'}
    requiresBuild: true
    peerDependencies:
      '@types/node': '*'
      cosmiconfig: '>=8.2'
      typescript: '>=4'
    peerDependenciesMeta:
      '@types/node':
        optional: true
    dependencies:
      '@types/node': 18.18.7
      cosmiconfig: 8.3.6(typescript@5.4.5)
      jiti: 1.20.0
      typescript: 5.4.5
    dev: true
    optional: true

  /cosmiconfig@8.1.3:
    resolution: {integrity: sha512-/UkO2JKI18b5jVMJUp0lvKFMpa/Gye+ZgZjKD+DGEN9y7NRcf/nK1A0sp67ONmKtnDCNMS44E6jrk0Yc3bDuUw==}
    engines: {node: '>=14'}
    dependencies:
      import-fresh: 3.3.0
      js-yaml: 4.1.0
      parse-json: 5.2.0
      path-type: 4.0.0
    dev: true

  /cosmiconfig@8.3.6(typescript@5.4.5):
    resolution: {integrity: sha512-kcZ6+W5QzcJ3P1Mt+83OUv/oHFqZHIx8DuxG6eZ5RGMERoLqp4BuGjhHLYGK+Kf5XVkQvqBSmAy/nGWN3qDgEA==}
    engines: {node: '>=14'}
    peerDependencies:
      typescript: '>=4.9.5'
    peerDependenciesMeta:
      typescript:
        optional: true
    dependencies:
      import-fresh: 3.3.0
      js-yaml: 4.1.0
      parse-json: 5.2.0
      path-type: 4.0.0
      typescript: 5.4.5

  /create-require@1.1.1:
    resolution: {integrity: sha512-dcKFX3jn0MpIaXjisoRvexIJVEKzaq7z2rZKxf+MSr9TkdmHmsU4m2lcLojrj/FHl8mk5VxMmYA+ftRkP/3oKQ==}
    dev: true

  /cross-spawn@7.0.3:
    resolution: {integrity: sha512-iRDPJKUPVEND7dHPO8rkbOnPpyDygcDFtWjpeWNCgy8WP2rXcxXL8TskReQl6OrB2G7+UJrags1q15Fudc7G6w==}
    engines: {node: '>= 8'}
    dependencies:
      path-key: 3.1.1
      shebang-command: 2.0.0
      which: 2.0.2

  /crypto-random-string@4.0.0:
    resolution: {integrity: sha512-x8dy3RnvYdlUcPOjkEHqozhiwzKNSq7GcPuXFbnyMOCHxX8V3OgIg/pYuabl2sbUPfIJaeAQB7PMOK8DFIdoRA==}
    engines: {node: '>=12'}
    dependencies:
      type-fest: 1.4.0

  /csv-generate@3.4.3:
    resolution: {integrity: sha512-w/T+rqR0vwvHqWs/1ZyMDWtHHSJaN06klRqJXBEpDJaM/+dZkso0OKh1VcuuYvK3XM53KysVNq8Ko/epCK8wOw==}
    dev: false

  /csv-parse@4.16.3:
    resolution: {integrity: sha512-cO1I/zmz4w2dcKHVvpCr7JVRu8/FymG5OEpmvsZYlccYolPBLoVGKUHgNoc4ZGkFeFlWGEDmMyBM+TTqRdW/wg==}
    dev: false

  /csv-stringify@5.6.5:
    resolution: {integrity: sha512-PjiQ659aQ+fUTQqSrd1XEDnOr52jh30RBurfzkscaE2tPaFsDH5wOAHJiw8XAHphRknCwMUE9KRayc4K/NbO8A==}
    dev: false

  /csv@5.5.3:
    resolution: {integrity: sha512-QTaY0XjjhTQOdguARF0lGKm5/mEq9PD9/VhZZegHDIBq2tQwgNpHc3dneD4mGo2iJs+fTKv5Bp0fZ+BRuY3Z0g==}
    engines: {node: '>= 0.1.90'}
    dependencies:
      csv-generate: 3.4.3
      csv-parse: 4.16.3
      csv-stringify: 5.6.5
      stream-transform: 2.1.3
    dev: false

  /cz-conventional-changelog@3.3.0(typescript@5.4.5):
    resolution: {integrity: sha512-U466fIzU5U22eES5lTNiNbZ+d8dfcHcssH4o7QsdWaCcRs/feIPCxKYSWkYBNs5mny7MvEfwpTLWjvbm94hecw==}
    engines: {node: '>= 10'}
    dependencies:
      chalk: 2.4.2
      commitizen: 4.3.0(typescript@5.4.5)
      conventional-commit-types: 3.0.0
      lodash.map: 4.6.0
      longest: 2.0.1
      word-wrap: 1.2.3
    optionalDependencies:
      '@commitlint/load': 18.2.0(typescript@5.4.5)
    transitivePeerDependencies:
      - typescript
    dev: true

  /cz-customizable@7.0.0:
    resolution: {integrity: sha512-pQKkGSm+8SY9VY/yeJqDOla1MjrGaG7WG4EYLLEV4VNctGO7WdzdGtWEr2ydKSkrpmTs7f8fmBksg/FaTrUAyw==}
    hasBin: true
    dependencies:
      editor: 1.0.0
      find-config: 1.0.0
      inquirer: 6.5.2
      lodash: 4.17.21
      temp: 0.9.4
      word-wrap: 1.2.3
    dev: true

  /d@1.0.1:
    resolution: {integrity: sha512-m62ShEObQ39CfralilEQRjH6oAMtNCV1xJyEx5LpRYUVN+EviphDgUc/F3hnYbADmkiNs67Y+3ylmlG7Lnu+FA==}
    dependencies:
      es5-ext: 0.10.62
      type: 1.2.0
    dev: true

  /danger@11.3.0:
    resolution: {integrity: sha512-h4zkvmEfRVZp2EIKlQSky0IotxrDbJZtXgMTvyN1nwPCfg0JgvQVmVbvOZXrOgNVlgL+42ZDjNL2qAwVmJypNw==}
    engines: {node: '>=14.13.1'}
    hasBin: true
    dependencies:
      '@gitbeaker/core': 35.8.1
      '@gitbeaker/node': 35.8.1
      '@octokit/rest': 18.12.0
      async-retry: 1.2.3
      chalk: 2.4.2
      commander: 2.20.3
      core-js: 3.33.2
      debug: 4.3.4(supports-color@8.1.1)
      fast-json-patch: 3.1.1
      get-stdin: 6.0.0
      http-proxy-agent: 5.0.0
      https-proxy-agent: 5.0.1
      hyperlinker: 1.0.0
      json5: 2.2.3
      jsonpointer: 5.0.1
      jsonwebtoken: 9.0.2
      lodash.find: 4.6.0
      lodash.includes: 4.3.0
      lodash.isobject: 3.0.2
      lodash.keys: 4.2.0
      lodash.mapvalues: 4.6.0
      lodash.memoize: 4.1.2
      memfs-or-file-map-to-github-branch: 1.2.1
      micromatch: 4.0.5
      node-cleanup: 2.1.2
      node-fetch: 2.6.9
      override-require: 1.1.1
      p-limit: 2.3.0
      parse-diff: 0.7.1
      parse-git-config: 2.0.3
      parse-github-url: 1.0.2
      parse-link-header: 2.0.0
      pinpoint: 1.1.0
      prettyjson: 1.2.5
      readline-sync: 1.4.10
      regenerator-runtime: 0.13.11
      require-from-string: 2.0.2
      supports-hyperlinks: 1.0.1
    transitivePeerDependencies:
      - encoding
      - supports-color

  /dargs@7.0.0:
    resolution: {integrity: sha512-2iy1EkLdlBzQGvbweYRFxmFath8+K7+AKB0TlhHWkNuH+TmovaMH/Wp7V7R4u7f4SnX3OgLsU9t1NI9ioDnUpg==}
    engines: {node: '>=8'}
    dev: true

  /data-uri-to-buffer@4.0.1:
    resolution: {integrity: sha512-0R9ikRb668HB7QDxT1vkpuUBtqc53YyAwMwGeUFKRojY/NWKvdZ+9UYtRfGmhqNbRkTSVpMbmyhXipFFv2cb/A==}
    engines: {node: '>= 12'}

  /date-fns@2.30.0:
    resolution: {integrity: sha512-fnULvOpxnC5/Vg3NCiWelDsLiUc9bRwAPs/+LfTLNvetFCtCTN+yQz15C/fs4AwX1R9K5GLtLfn8QW+dWisaAw==}
    engines: {node: '>=0.11'}
    dependencies:
      '@babel/runtime': 7.22.5

  /dateformat@3.0.3:
    resolution: {integrity: sha512-jyCETtSl3VMZMWeRo7iY1FL19ges1t55hMo5yaam4Jrsm5EPL89UQkoQRyiI+Yf4k8r2ZpdngkV8hr1lIdjb3Q==}
    dev: true

  /debug@3.2.7:
    resolution: {integrity: sha512-CFjzYYAi4ThfiQvizrFQevTTXHtnCqWfe7x1AhgEscTz6ZbLbfoLRLPugTQyBth6f8ZERVUSyWHFD/7Wu4t1XQ==}
    peerDependencies:
      supports-color: '*'
    peerDependenciesMeta:
      supports-color:
        optional: true
    dependencies:
      ms: 2.1.3
    dev: true

  /debug@4.3.4(supports-color@8.1.1):
    resolution: {integrity: sha512-PRWFHuSU3eDtQJPvnNY7Jcket1j0t5OuOsFzPPzsekD52Zl8qUfFIPEiswXqIvHWGVHOgX+7G/vCNNhehwxfkQ==}
    engines: {node: '>=6.0'}
    peerDependencies:
      supports-color: '*'
    peerDependenciesMeta:
      supports-color:
        optional: true
    dependencies:
      ms: 2.1.2
      supports-color: 8.1.1

  /debug@4.3.5(supports-color@8.1.1):
    resolution: {integrity: sha512-pt0bNEmneDIvdL1Xsd9oDQ/wrQRkXDT4AUWlNZNPKvW5x/jyO9VFXkJUP07vQ2upmw5PlaITaPKc31jK13V+jg==}
    engines: {node: '>=6.0'}
    peerDependencies:
      supports-color: '*'
    peerDependenciesMeta:
      supports-color:
        optional: true
    dependencies:
      ms: 2.1.2
      supports-color: 8.1.1

  /decamelize-keys@1.1.0:
    resolution: {integrity: sha512-ocLWuYzRPoS9bfiSdDd3cxvrzovVMZnRDVEzAs+hWIVXGDbHxWMECij2OBuyB/An0FFW/nLuq6Kv1i/YC5Qfzg==}
    engines: {node: '>=0.10.0'}
    dependencies:
      decamelize: 1.2.0
      map-obj: 1.0.1
    dev: true

  /decamelize@1.2.0:
    resolution: {integrity: sha512-z2S+W9X73hAUUki+N+9Za2lBlun89zigOyGrsax+KUQ6wKW4ZoWpEYBkGhQjwAjjDCkWxhY0VKEhk8wzY7F5cA==}
    engines: {node: '>=0.10.0'}

  /decamelize@4.0.0:
    resolution: {integrity: sha512-9iE1PgSik9HeIIw2JO94IidnE3eBoQrFJ3w7sFuzSX4DpmZ3v5sZpUiV5Swcf6mQEF+Y0ru8Neo+p+nyh2J+hQ==}
    engines: {node: '>=10'}
    dev: true

  /decode-uri-component@0.2.2:
    resolution: {integrity: sha512-FqUYQ+8o158GyGTrMFJms9qh3CqTKvAqgqsTnkLI8sKu0028orqBhxNMFkFen0zGyg6epACD32pjVk58ngIErQ==}
    engines: {node: '>=0.10'}

  /decompress-response@3.3.0:
    resolution: {integrity: sha512-BzRPQuY1ip+qDonAOz42gRm/pg9F768C+npV/4JOsxRC2sq+Rlk+Q4ZCAsOhnIaMrgarILY+RMUIvMmmX1qAEA==}
    engines: {node: '>=4'}
    dependencies:
      mimic-response: 1.0.1

  /decompress-response@6.0.0:
    resolution: {integrity: sha512-aW35yZM6Bb/4oJlZncMH2LCoZtJXTRxES17vE3hoRiowU2kWHaJKFkSBDnDR+cm9J+9QhXmREyIfv0pji9ejCQ==}
    engines: {node: '>=10'}
    dependencies:
      mimic-response: 3.1.0

  /dedent@0.7.0:
    resolution: {integrity: sha512-Q6fKUPqnAHAyhiUgFU7BUzLiv0kd8saH9al7tnu5Q/okj6dnupxyTgFIBjVzJATdfIAm9NAsvXNzjaKa+bxVyA==}
    dev: true

  /deep-eql@4.1.3:
    resolution: {integrity: sha512-WaEtAOpRA1MQ0eohqZjpGD8zdI0Ovsm8mmFhaDN8dvDZzyoUMcYDnf5Y6iu7HTXxf8JDS23qWa4a+hKCDyOPzw==}
    engines: {node: '>=6'}
    dependencies:
      type-detect: 4.0.8
    dev: true

  /deep-extend@0.6.0:
    resolution: {integrity: sha512-LOHxIOaPYdHlJRtCQfDIVZtfw/ufM8+rVj649RIHzcm/vGwQRXFt6OPqIFWsm2XEMrNIEtWR64sY1LEKD2vAOA==}
    engines: {node: '>=4.0.0'}

  /deep-is@0.1.4:
    resolution: {integrity: sha512-oIPzksmTg4/MriiaYGO+okXDT7ztn/w3Eptv/+gSIdMdKsJo0u4CfYNFJPy+4SKMuCqGw2wxnA+URMg3t8a/bQ==}
    dev: true

  /defaults@1.0.3:
    resolution: {integrity: sha512-s82itHOnYrN0Ib8r+z7laQz3sdE+4FP3d9Q7VLO7U+KRT+CR0GsWuyHxzdAY82I7cXv0G/twrqomTJLOssO5HA==}
    dependencies:
      clone: 1.0.4

  /defer-to-connect@1.1.3:
    resolution: {integrity: sha512-0ISdNousHvZT2EiFlZeZAHBUvSxmKswVCEf8hW7KWgG4a8MVEu/3Vb6uWYozkjylyCxe0JBIiRB1jV45S70WVQ==}

  /defer-to-connect@2.0.1:
    resolution: {integrity: sha512-4tvttepXG1VaYGrRibk5EwJd1t4udunSOVMdLSAL6mId1ix438oPwPZMALY41FCijukO1L0twNcGsdzS7dHgDg==}
    engines: {node: '>=10'}

  /define-data-property@1.1.0:
    resolution: {integrity: sha512-UzGwzcjyv3OtAvolTj1GoyNYzfFR+iqbGjcnBEENZVCpM4/Ng1yhGNvS3lR/xDS74Tb2wGG9WzNSNIOS9UVb2g==}
    engines: {node: '>= 0.4'}
    dependencies:
      get-intrinsic: 1.2.1
      gopd: 1.0.1
      has-property-descriptors: 1.0.0

  /define-properties@1.2.1:
    resolution: {integrity: sha512-8QmQKqEASLd5nx0U1B1okLElbUuuttJ/AnYmRXbbbGDWh6uS208EjD4Xqq/I9wK7u0v6O08XhTWnt5XtEbR6Dg==}
    engines: {node: '>= 0.4'}
    dependencies:
      define-data-property: 1.1.0
      has-property-descriptors: 1.0.0
      object-keys: 1.1.1

  /delay@5.0.0:
    resolution: {integrity: sha512-ReEBKkIfe4ya47wlPYf/gu5ib6yUG0/Aez0JQZQz94kiWtRQvZIQbTiehsnwHvLSWJnQdhVeqYue7Id1dKr0qw==}
    engines: {node: '>=10'}

  /delayed-stream@1.0.0:
    resolution: {integrity: sha512-ZySD7Nf91aLB0RxL4KGrKHBXl7Eds1DAmEdcoVawXnLD7SDhpNgtuII2aAkg7a7QS41jxPSZ17p4VdGnMHk3MQ==}
    engines: {node: '>=0.4.0'}

  /delegates@1.0.0:
    resolution: {integrity: sha512-bd2L678uiWATM6m5Z1VzNCErI3jiGzt6HGY8OVICs40JQq/HALfbyNJmp0UDakEY4pMMaN0Ly5om/B1VI/+xfQ==}

  /depd@1.1.2:
    resolution: {integrity: sha512-7emPTl6Dpo6JRXOXjLRxck+FlLRX5847cLKEn00PLAgc3g2hTZZgr+e4c2v6QpSmLeFP3n5yUo7ft6avBK/5jQ==}
    engines: {node: '>= 0.6'}

  /deprecation@2.3.1:
    resolution: {integrity: sha512-xmHIy4F3scKVwMsQ4WnVaS8bHOx0DmVwRywosKhaILI0ywMDWPtBSku2HNxRvF7jtwDRsoEwYQSfbxj8b7RlJQ==}

  /detect-file@1.0.0:
    resolution: {integrity: sha512-DtCOLG98P007x7wiiOmfI0fi3eIKyWiLTGJ2MDnVi/E04lWGbf+JzrRHMm0rgIIZJGtHpKpbVgLWHrv8xXpc3Q==}
    engines: {node: '>=0.10.0'}
    dev: true

  /detect-indent@5.0.0:
    resolution: {integrity: sha512-rlpvsxUtM0PQvy9iZe640/IWwWYyBsTApREbA1pHOpmOUIl9MkP/U4z7vTtg4Oaojvqhxt7sdufnT0EzGaR31g==}
    engines: {node: '>=4'}

  /detect-indent@6.1.0:
    resolution: {integrity: sha512-reYkTUJAZb9gUuZ2RvVCNhVHdg62RHnJ7WJl8ftMi4diZ6NWlciOzQN88pUhSELEwflJht4oQDv0F0BMlwaYtA==}
    engines: {node: '>=8'}

  /detect-indent@7.0.1:
    resolution: {integrity: sha512-Mc7QhQ8s+cLrnUfU/Ji94vG/r8M26m8f++vyres4ZoojaRDpZ1eSIh/EpzLNwlWuvzSZ3UbDFspjFvTDXe6e/g==}
    engines: {node: '>=12.20'}

  /detect-libc@2.0.2:
    resolution: {integrity: sha512-UX6sGumvvqSaXgdKGUsgZWqcUyIXZ/vZTrlRT/iobiKhGL0zL4d3osHj3uqllWJK+i+sixDS/3COVEOFbupFyw==}
    engines: {node: '>=8'}
    dev: true

  /detect-newline@2.1.0:
    resolution: {integrity: sha512-CwffZFvlJffUg9zZA0uqrjQayUTC8ob94pnr5sFwaVv3IOmkfUHcWH+jXaQK3askE51Cqe8/9Ql/0uXNwqZ8Zg==}
    engines: {node: '>=0.10.0'}

  /detect-newline@3.1.0:
    resolution: {integrity: sha512-TLz+x/vEXm/Y7P7wn1EJFNLxYpUD4TgMosxY6fAVJUnJMbupHBOncxyWUG9OpTaH9EBD7uFI5LfEgmMOc54DsA==}
    engines: {node: '>=8'}

  /detect-newline@4.0.1:
    resolution: {integrity: sha512-qE3Veg1YXzGHQhlA6jzebZN2qVf6NX+A7m7qlhCGG30dJixrAQhYOsJjsnBjJkCSmuOPpCk30145fr8FV0bzog==}
    engines: {node: ^12.20.0 || ^14.13.1 || >=16.0.0}

  /diff@4.0.2:
    resolution: {integrity: sha512-58lmxKSA4BNyLz+HHMUzlOEpg09FV+ev6ZMe3vJihgdxzgcwZ8VoEEPmALCZG9LmqfVoNMMKpttIYTVG6uDY7A==}
    engines: {node: '>=0.3.1'}
    dev: true

  /diff@5.0.0:
    resolution: {integrity: sha512-/VTCrvm5Z0JGty/BWHljh+BAiw3IK+2j87NGMu8Nwc/f48WoDAC395uomO9ZD117ZOBaHmkX1oyLvkVM/aIT3w==}
    engines: {node: '>=0.3.1'}
    dev: true

  /diff@5.2.0:
    resolution: {integrity: sha512-uIFDxqpRZGZ6ThOk84hEfqWoHx2devRFvpTZcTHur85vImfaxUbTW9Ryh4CpCuDnToOP1CEtXKIgytHBPVff5A==}
    engines: {node: '>=0.3.1'}
    dev: true

  /dir-glob@3.0.1:
    resolution: {integrity: sha512-WkrWp9GR4KXfKGYzOLmTuGVi1UWFfws377n9cc55/tb6DuqyF6pcQ5AbiHEshaDpY9v6oaSr2XCDidGmMwdzIA==}
    engines: {node: '>=8'}
    dependencies:
      path-type: 4.0.0

  /doctrine@2.1.0:
    resolution: {integrity: sha512-35mSku4ZXK0vfCuHEDAwt55dg2jNajHZ1odvF+8SSr82EsZY4QmXfuWso8oEd8zRhVObSN18aM0CjSdoBX7zIw==}
    engines: {node: '>=0.10.0'}
    dependencies:
      esutils: 2.0.3
    dev: true

  /doctrine@3.0.0:
    resolution: {integrity: sha512-yS+Q5i3hBf7GBkd4KG8a7eBNNWNGLTaEwwYWUijIYM7zrlYDM0BFXHjjPWlWZ1Rg7UaddZeIDmi9jF3HmqiQ2w==}
    engines: {node: '>=6.0.0'}
    dependencies:
      esutils: 2.0.3
    dev: true

  /dot-case@2.1.1:
    resolution: {integrity: sha512-HnM6ZlFqcajLsyudHq7LeeLDr2rFAVYtDv/hV5qchQEidSck8j9OPUsXY9KwJv/lHMtYlX4DjRQqwFYa+0r8Ug==}
    dependencies:
      no-case: 2.3.2

  /dot-case@3.0.4:
    resolution: {integrity: sha512-Kv5nKlh6yRrdrGvxeJ2e5y2eRUpkUosIW4A2AS38zwSz27zu7ufDwQPi5Jhs3XAlGNetl3bmnGhQsMtkKJnj3w==}
    dependencies:
      no-case: 3.0.4
      tslib: 2.6.2

  /dot-prop@5.3.0:
    resolution: {integrity: sha512-QM8q3zDe58hqUqjraQOmzZ1LIH9SWQJTlEKCH4kJ2oQvLZk7RbQXvtDM2XEq3fwkV9CCvvH4LA0AV+ogFsBM2Q==}
    engines: {node: '>=8'}
    dependencies:
      is-obj: 2.0.0
    dev: true

  /dot-prop@6.0.1:
    resolution: {integrity: sha512-tE7ztYzXHIeyvc7N+hR3oi7FIbf/NIjVP9hmAt3yMXzrQ072/fpjGLx2GxNxGxUl5V73MEqYzioOMoVhGMJ5cA==}
    engines: {node: '>=10'}
    dependencies:
      is-obj: 2.0.0

  /duplexer3@0.1.5:
    resolution: {integrity: sha512-1A8za6ws41LQgv9HrE/66jyC5yuSjQ3L/KOpFtoBilsAK2iA2wuS5rTt1OCzIvtS2V7nVmedsUU+DGRcjBmOYA==}

  /eastasianwidth@0.2.0:
    resolution: {integrity: sha512-I88TYZWc9XiYHRQ4/3c5rjjfgkjhLyW2luGIheGERbNQ6OY7yTybanSpDXZa8y7VUP9YmDcYa+eyq4ca7iLqWA==}

  /ecdsa-sig-formatter@1.0.11:
    resolution: {integrity: sha512-nagl3RYrbNv6kQkeJIpt6NJZy8twLB/2vtz6yN9Z4vRKHN4/QZJIEbqohALSgwKdnksuY3k5Addp5lg8sVoVcQ==}
    dependencies:
      safe-buffer: 5.2.1

  /editor@1.0.0:
    resolution: {integrity: sha512-SoRmbGStwNYHgKfjOrX2L0mUvp9bUVv0uPppZSOMAntEbcFtoC3MKF5b3T6HQPXKIV+QGY3xPO3JK5it5lVkuw==}
    dev: true

  /ejs@3.1.10:
    resolution: {integrity: sha512-UeJmFfOrAQS8OJWPZ4qtgHyWExa088/MtK5UEyoJGFH67cDEXkZSviOiKRCZ4Xij0zxI3JECgYs3oKx+AizQBA==}
    engines: {node: '>=0.10.0'}
    hasBin: true
    dependencies:
      jake: 10.8.5

  /electron-to-chromium@1.4.271:
    resolution: {integrity: sha512-BCPBtK07xR1/uY2HFDtl3wK2De66AW4MSiPlLrnPNxKC/Qhccxd59W73654S3y6Rb/k3hmuGJOBnhjfoutetXA==}

  /emoji-regex@8.0.0:
    resolution: {integrity: sha512-MSjYzcWNOA0ewAHpz0MxpYFvwg6yjy1NG3xteoqz644VCo/RPgnr1/GGt+ic3iJTzQ8Eu3TdM14SawnVUmGE6A==}

  /emoji-regex@9.2.2:
    resolution: {integrity: sha512-L18DaJsXSUk2+42pv8mLs5jJT2hqFkFE4j21wOmgbUqsZ2hL72NsUU785g9RXgo3s0ZNgVl42TiHp3ZtOv/Vyg==}

  /empty-npm-package@1.0.0:
    resolution: {integrity: sha512-q4Mq/+XO7UNDdMiPpR/LIBIW1Zl4V0Z6UT9aKGqIAnBCtCb3lvZJM1KbDbdzdC8fKflwflModfjR29Nt0EpcwA==}

  /encoding@0.1.13:
    resolution: {integrity: sha512-ETBauow1T35Y/WZMkio9jiM0Z5xjHHmJ4XmjZOq1l/dXz3lr2sRn87nJy20RupqSh1F2m3HHPSp8ShIPQJrJ3A==}
    requiresBuild: true
    dependencies:
      iconv-lite: 0.6.3
    optional: true

  /end-of-stream@1.4.4:
    resolution: {integrity: sha512-+uw1inIHVPQoaVuHzRyXd21icM+cnt4CzD5rW+NC1wjOUSTOs+Te7FOv7AhN7vS9x/oIyhLP5PR1H+phQAHu5Q==}
    dependencies:
      once: 1.4.0

  /enhanced-resolve@5.15.0:
    resolution: {integrity: sha512-LXYT42KJ7lpIKECr2mAXIaMldcNCh/7E0KBKOu4KSfkHmP+mZmSs+8V5gBAqisWBy0OO4W5Oyys0GO1Y8KtdKg==}
    engines: {node: '>=10.13.0'}
    dependencies:
      graceful-fs: 4.2.11
      tapable: 2.2.1

  /env-paths@2.2.1:
    resolution: {integrity: sha512-+h1lkLKhZMTYjog1VEpJNG7NZJWcuc2DDk/qsqSTRRCOXiLjeQ1d1/udrUGhqMxUgAlwKNZ0cf2uqan5GLuS2A==}
    engines: {node: '>=6'}

  /err-code@2.0.3:
    resolution: {integrity: sha512-2bmlRpNKBxT/CRmPOlyISQpNj+qSeYvcym/uT0Jx2bMOlKLtSy1ZmLuVxSEKKyor/N5yhvp/ZiG1oE3DEYMSFA==}

  /error-ex@1.3.2:
    resolution: {integrity: sha512-7dFHNmqeFSEt2ZBsCriorKnn3Z2pj+fd9kmI6QoWw4//DL+icEBfc0U7qJCisqrTsKTjw4fNFy2pW9OqStD84g==}
    dependencies:
      is-arrayish: 0.2.1

  /es-abstract@1.22.2:
    resolution: {integrity: sha512-YoxfFcDmhjOgWPWsV13+2RNjq1F6UQnfs+8TftwNqtzlmFzEXvlUwdrNrYeaizfjQzRMxkZ6ElWMOJIFKdVqwA==}
    engines: {node: '>= 0.4'}
    dependencies:
      array-buffer-byte-length: 1.0.0
      arraybuffer.prototype.slice: 1.0.2
      available-typed-arrays: 1.0.5
      call-bind: 1.0.2
      es-set-tostringtag: 2.0.1
      es-to-primitive: 1.2.1
      function.prototype.name: 1.1.6
      get-intrinsic: 1.2.1
      get-symbol-description: 1.0.0
      globalthis: 1.0.3
      gopd: 1.0.1
      has: 1.0.3
      has-property-descriptors: 1.0.0
      has-proto: 1.0.1
      has-symbols: 1.0.3
      internal-slot: 1.0.5
      is-array-buffer: 3.0.2
      is-callable: 1.2.7
      is-negative-zero: 2.0.2
      is-regex: 1.1.4
      is-shared-array-buffer: 1.0.2
      is-string: 1.0.7
      is-typed-array: 1.1.12
      is-weakref: 1.0.2
      object-inspect: 1.12.3
      object-keys: 1.1.1
      object.assign: 4.1.4
      regexp.prototype.flags: 1.5.1
      safe-array-concat: 1.0.1
      safe-regex-test: 1.0.0
      string.prototype.trim: 1.2.8
      string.prototype.trimend: 1.0.7
      string.prototype.trimstart: 1.0.7
      typed-array-buffer: 1.0.0
      typed-array-byte-length: 1.0.0
      typed-array-byte-offset: 1.0.0
      typed-array-length: 1.0.4
      unbox-primitive: 1.0.2
      which-typed-array: 1.1.11

  /es-iterator-helpers@1.0.15:
    resolution: {integrity: sha512-GhoY8uYqd6iwUl2kgjTm4CZAf6oo5mHK7BPqx3rKgx893YSsy0LGHV6gfqqQvZt/8xM8xeOnfXBCfqclMKkJ5g==}
    dependencies:
      asynciterator.prototype: 1.0.0
      call-bind: 1.0.2
      define-properties: 1.2.1
      es-abstract: 1.22.2
      es-set-tostringtag: 2.0.1
      function-bind: 1.1.2
      get-intrinsic: 1.2.1
      globalthis: 1.0.3
      has-property-descriptors: 1.0.0
      has-proto: 1.0.1
      has-symbols: 1.0.3
      internal-slot: 1.0.5
      iterator.prototype: 1.1.2
      safe-array-concat: 1.0.1
    dev: true

  /es-module-lexer@1.3.0:
    resolution: {integrity: sha512-vZK7T0N2CBmBOixhmjdqx2gWVbFZ4DXZ/NyRMZVlJXPa7CyFS+/a4QQsDGDQy9ZfEzxFuNEsMLeQJnKP2p5/JA==}

  /es-set-tostringtag@2.0.1:
    resolution: {integrity: sha512-g3OMbtlwY3QewlqAiMLI47KywjWZoEytKr8pf6iTC8uJq5bIAH52Z9pnQ8pVL6whrCto53JZDuUIsifGeLorTg==}
    engines: {node: '>= 0.4'}
    dependencies:
      get-intrinsic: 1.2.1
      has: 1.0.3
      has-tostringtag: 1.0.0

  /es-shim-unscopables@1.0.0:
    resolution: {integrity: sha512-Jm6GPcCdC30eMLbZ2x8z2WuRwAws3zTBBKuusffYVUrNj/GVSUAZ+xKMaUpfNDR5IbyNA5LJbaecoUVbmUcB1w==}
    dependencies:
      has: 1.0.3

  /es-to-primitive@1.2.1:
    resolution: {integrity: sha512-QCOllgZJtaUo9miYBcLChTUaHNjJF3PYs1VidD7AwiEj1kYxKeQTctLAezAOH5ZKRH0g2IgPn6KwB4IT8iRpvA==}
    engines: {node: '>= 0.4'}
    dependencies:
      is-callable: 1.2.7
      is-date-object: 1.0.5
      is-symbol: 1.0.4

  /es5-ext@0.10.62:
    resolution: {integrity: sha512-BHLqn0klhEpnOKSrzn/Xsz2UIW8j+cGmo9JLzr8BiUapV8hPL9+FliFqjwr9ngW7jWdnxv6eO+/LqyhJVqgrjA==}
    engines: {node: '>=0.10'}
    requiresBuild: true
    dependencies:
      es6-iterator: 2.0.3
      es6-symbol: 3.1.3
      next-tick: 1.1.0
    dev: true

  /es6-iterator@2.0.3:
    resolution: {integrity: sha512-zw4SRzoUkd+cl+ZoE15A9o1oQd920Bb0iOJMQkQhl3jNc03YqVjAhG7scf9C5KWRU/R13Orf588uCC6525o02g==}
    dependencies:
      d: 1.0.1
      es5-ext: 0.10.62
      es6-symbol: 3.1.3
    dev: true

  /es6-symbol@3.1.3:
    resolution: {integrity: sha512-NJ6Yn3FuDinBaBRWl/q5X/s4koRHBrgKAu+yGI6JCBeiu3qrcbJhwT2GeR/EXVfylRk8dpQVJoLEFhK+Mu31NA==}
    dependencies:
      d: 1.0.1
      ext: 1.7.0
    dev: true

  /es6-weak-map@2.0.3:
    resolution: {integrity: sha512-p5um32HOTO1kP+w7PRnB+5lQ43Z6muuMuIMffvDN8ZB4GcnjLBV6zGStpbASIMk4DCAvEaamhe2zhyCb/QXXsA==}
    dependencies:
      d: 1.0.1
      es5-ext: 0.10.62
      es6-iterator: 2.0.3
      es6-symbol: 3.1.3
    dev: true

  /escalade@3.1.1:
    resolution: {integrity: sha512-k0er2gUkLf8O0zKJiAhmkTnJlTvINGv7ygDNPbeIsX/TJjGJZHuh9B2UxbsaEkmlEo9MfhrSzmhIlhRlI2GXnw==}
    engines: {node: '>=6'}

  /escape-goat@4.0.0:
    resolution: {integrity: sha512-2Sd4ShcWxbx6OY1IHyla/CVNwvg7XwZVoXZHcSu9w9SReNP1EzzD5T8NWKIR38fIqEns9kDWKUQTXXAmlDrdPg==}
    engines: {node: '>=12'}

  /escape-string-regexp@1.0.5:
    resolution: {integrity: sha512-vbRorB5FUQWvla16U8R/qgaFIya2qGzwDrNmCZuYKrbdSUMG6I1ZCGQRefkRVhuOkIGVne7BQ35DSfo1qvJqFg==}
    engines: {node: '>=0.8.0'}

  /escape-string-regexp@4.0.0:
    resolution: {integrity: sha512-TtpcNJ3XAzx3Gq8sWRzJaVajRs0uVxA2YAkdb1jm2YkPz4G6egUFAyA3n5vtEIZefPk5Wa4UXbKuS5fKkJWdgA==}
    engines: {node: '>=10'}

  /eslint-config-oclif-typescript@3.1.8(eslint@8.57.0)(typescript@5.4.5):
    resolution: {integrity: sha512-nxEKt95XesuRA+5R1L4weQvmr1U0io+qzRJ8xoRb9C9OXrQTVNgcLJMDxt8XsPsr6z6ZcB3cY8kR8BuF7nBbHQ==}
    engines: {node: '>=18.0.0'}
    dependencies:
      '@typescript-eslint/eslint-plugin': 6.21.0(@typescript-eslint/parser@6.21.0)(eslint@8.57.0)(typescript@5.4.5)
      '@typescript-eslint/parser': 6.21.0(eslint@8.57.0)(typescript@5.4.5)
      eslint-config-xo-space: 0.35.0(eslint@8.57.0)
      eslint-import-resolver-typescript: 3.6.1(@typescript-eslint/parser@6.21.0)(eslint-plugin-import@2.29.1)(eslint@8.57.0)
      eslint-plugin-import: 2.29.1(@typescript-eslint/parser@6.21.0)(eslint-import-resolver-typescript@3.6.1)(eslint@8.57.0)
      eslint-plugin-mocha: 10.4.3(eslint@8.57.0)
      eslint-plugin-n: 15.7.0(eslint@8.57.0)
      eslint-plugin-perfectionist: 2.11.0(eslint@8.57.0)(typescript@5.4.5)
    transitivePeerDependencies:
      - astro-eslint-parser
      - eslint
      - eslint-import-resolver-node
      - eslint-import-resolver-webpack
      - supports-color
      - svelte
      - svelte-eslint-parser
      - typescript
      - vue-eslint-parser
    dev: true

  /eslint-config-oclif@5.2.0(eslint@8.57.0):
    resolution: {integrity: sha512-fd2rFmm1x5YvTHNklSigbKj8ymo/uAU/PKBic/Yc+9yCRHgOAQos01mBLYVw9oeoyVLx+d79YVidkqgPoyx6RQ==}
    engines: {node: '>=18.0.0'}
    dependencies:
      eslint-config-xo-space: 0.35.0(eslint@8.57.0)
      eslint-plugin-mocha: 10.4.3(eslint@8.57.0)
      eslint-plugin-n: 15.7.0(eslint@8.57.0)
      eslint-plugin-unicorn: 48.0.1(eslint@8.57.0)
    transitivePeerDependencies:
      - eslint
    dev: true

  /eslint-config-prettier@9.0.0(eslint@8.57.0):
    resolution: {integrity: sha512-IcJsTkJae2S35pRsRAwoCE+925rJJStOdkKnLVgtE+tEpqU0EVVM7OqrwxqgptKdX29NUwC82I5pXsGFIgSevw==}
    hasBin: true
    peerDependencies:
      eslint: '>=7.0.0 || 8.51.0'
    dependencies:
      eslint: 8.57.0
    dev: true

  /eslint-config-prettier@9.1.0(eslint@8.57.0):
    resolution: {integrity: sha512-NSWl5BFQWEPi1j4TjVNItzYV7dZXZ+wP6I6ZhrBGpChQhZRUaElihE9uRRkcbRnNb76UMKDF3r+WTmNcGPKsqw==}
    hasBin: true
    peerDependencies:
      eslint: '>=7.0.0 || 8.51.0'
    dependencies:
      eslint: 8.57.0
    dev: true

  /eslint-config-xo-space@0.35.0(eslint@8.57.0):
    resolution: {integrity: sha512-+79iVcoLi3PvGcjqYDpSPzbLfqYpNcMlhsCBRsnmDoHAn4npJG6YxmHpelQKpXM7v/EeZTUKb4e1xotWlei8KA==}
    engines: {node: '>=12'}
    peerDependencies:
      eslint: '>=8.56.0 || 8.51.0'
    dependencies:
      eslint: 8.57.0
      eslint-config-xo: 0.44.0(eslint@8.57.0)
    dev: true

  /eslint-config-xo@0.44.0(eslint@8.57.0):
    resolution: {integrity: sha512-YG4gdaor0mJJi8UBeRJqDPO42MedTWYMaUyucF5bhm2pi/HS98JIxfFQmTLuyj6hGpQlAazNfyVnn7JuDn+Sew==}
    engines: {node: '>=18'}
    peerDependencies:
      eslint: '>=8.56.0 || 8.51.0'
    dependencies:
      confusing-browser-globals: 1.0.11
      eslint: 8.57.0
    dev: true

  /eslint-import-resolver-node@0.3.9:
    resolution: {integrity: sha512-WFj2isz22JahUv+B788TlO3N6zL3nNJGU8CcZbPZvVEkBPaJdCV4vy5wyghty5ROFbCRnm132v8BScu5/1BQ8g==}
    dependencies:
      debug: 3.2.7
      is-core-module: 2.13.1
      resolve: 1.22.8
    transitivePeerDependencies:
      - supports-color
    dev: true

  /eslint-import-resolver-typescript@3.6.1(@typescript-eslint/parser@6.21.0)(eslint-plugin-import@2.29.1)(eslint@8.57.0):
    resolution: {integrity: sha512-xgdptdoi5W3niYeuQxKmzVDTATvLYqhpwmykwsh7f6HIOStGWEIL9iqZgQDF9u9OEzrRwR8no5q2VT+bjAujTg==}
    engines: {node: ^14.18.0 || >=16.0.0}
    peerDependencies:
      eslint: '*'
      eslint-plugin-import: '*'
    dependencies:
      debug: 4.3.4(supports-color@8.1.1)
      enhanced-resolve: 5.15.0
      eslint: 8.57.0
      eslint-module-utils: 2.8.0(@typescript-eslint/parser@6.21.0)(eslint-import-resolver-node@0.3.9)(eslint-import-resolver-typescript@3.6.1)(eslint@8.57.0)
      eslint-plugin-import: 2.29.1(@typescript-eslint/parser@6.21.0)(eslint-import-resolver-typescript@3.6.1)(eslint@8.57.0)
      fast-glob: 3.3.2
      get-tsconfig: 4.7.2
      is-core-module: 2.13.1
      is-glob: 4.0.3
    transitivePeerDependencies:
      - '@typescript-eslint/parser'
      - eslint-import-resolver-node
      - eslint-import-resolver-webpack
      - supports-color
    dev: true

  /eslint-import-resolver-typescript@3.6.1(@typescript-eslint/parser@6.7.5)(eslint-plugin-i@2.29.0)(eslint@8.57.0):
    resolution: {integrity: sha512-xgdptdoi5W3niYeuQxKmzVDTATvLYqhpwmykwsh7f6HIOStGWEIL9iqZgQDF9u9OEzrRwR8no5q2VT+bjAujTg==}
    engines: {node: ^14.18.0 || >=16.0.0}
    peerDependencies:
      eslint: '*'
      eslint-plugin-import: '*'
    dependencies:
      debug: 4.3.4(supports-color@8.1.1)
      enhanced-resolve: 5.15.0
      eslint: 8.57.0
      eslint-module-utils: 2.8.0(@typescript-eslint/parser@6.7.5)(eslint-import-resolver-node@0.3.9)(eslint-import-resolver-typescript@3.6.1)(eslint@8.57.0)
      eslint-plugin-import: /eslint-plugin-i@2.29.0(@typescript-eslint/parser@6.7.5)(eslint-import-resolver-typescript@3.6.1)(eslint@8.57.0)
      fast-glob: 3.3.2
      get-tsconfig: 4.7.2
      is-core-module: 2.13.1
      is-glob: 4.0.3
    transitivePeerDependencies:
      - '@typescript-eslint/parser'
      - eslint-import-resolver-node
      - eslint-import-resolver-webpack
      - supports-color
    dev: true

  /eslint-module-utils@2.8.0(@typescript-eslint/parser@6.21.0)(eslint-import-resolver-node@0.3.9)(eslint-import-resolver-typescript@3.6.1)(eslint@8.57.0):
    resolution: {integrity: sha512-aWajIYfsqCKRDgUfjEXNN/JlrzauMuSEy5sbd7WXbtW3EH6A6MpwEh42c7qD+MqQo9QMJ6fWLAeIJynx0g6OAw==}
    engines: {node: '>=4'}
    peerDependencies:
      '@typescript-eslint/parser': '*'
      eslint: '*'
      eslint-import-resolver-node: '*'
      eslint-import-resolver-typescript: '*'
      eslint-import-resolver-webpack: '*'
    peerDependenciesMeta:
      '@typescript-eslint/parser':
        optional: true
      eslint:
        optional: true
      eslint-import-resolver-node:
        optional: true
      eslint-import-resolver-typescript:
        optional: true
      eslint-import-resolver-webpack:
        optional: true
    dependencies:
      '@typescript-eslint/parser': 6.21.0(eslint@8.57.0)(typescript@5.4.5)
      debug: 3.2.7
      eslint: 8.57.0
      eslint-import-resolver-node: 0.3.9
      eslint-import-resolver-typescript: 3.6.1(@typescript-eslint/parser@6.21.0)(eslint-plugin-import@2.29.1)(eslint@8.57.0)
    transitivePeerDependencies:
      - supports-color
    dev: true

  /eslint-module-utils@2.8.0(@typescript-eslint/parser@6.7.5)(eslint-import-resolver-node@0.3.9)(eslint-import-resolver-typescript@3.6.1)(eslint@8.57.0):
    resolution: {integrity: sha512-aWajIYfsqCKRDgUfjEXNN/JlrzauMuSEy5sbd7WXbtW3EH6A6MpwEh42c7qD+MqQo9QMJ6fWLAeIJynx0g6OAw==}
    engines: {node: '>=4'}
    peerDependencies:
      '@typescript-eslint/parser': '*'
      eslint: '*'
      eslint-import-resolver-node: '*'
      eslint-import-resolver-typescript: '*'
      eslint-import-resolver-webpack: '*'
    peerDependenciesMeta:
      '@typescript-eslint/parser':
        optional: true
      eslint:
        optional: true
      eslint-import-resolver-node:
        optional: true
      eslint-import-resolver-typescript:
        optional: true
      eslint-import-resolver-webpack:
        optional: true
    dependencies:
      '@typescript-eslint/parser': 6.7.5(eslint@8.57.0)(typescript@5.4.5)
      debug: 3.2.7
      eslint: 8.57.0
      eslint-import-resolver-node: 0.3.9
      eslint-import-resolver-typescript: 3.6.1(@typescript-eslint/parser@6.7.5)(eslint-plugin-i@2.29.0)(eslint@8.57.0)
    transitivePeerDependencies:
      - supports-color
    dev: true

  /eslint-plugin-es@4.1.0(eslint@8.57.0):
    resolution: {integrity: sha512-GILhQTnjYE2WorX5Jyi5i4dz5ALWxBIdQECVQavL6s7cI76IZTDWleTHkxz/QT3kvcs2QlGHvKLYsSlPOlPXnQ==}
    engines: {node: '>=8.10.0'}
    peerDependencies:
      eslint: '>=4.19.1 || 8.51.0'
    dependencies:
      eslint: 8.57.0
      eslint-utils: 2.1.0
      regexpp: 3.2.0
    dev: true

  /eslint-plugin-eslint-comments@3.2.0(eslint@8.57.0):
    resolution: {integrity: sha512-0jkOl0hfojIHHmEHgmNdqv4fmh7300NdpA9FFpF7zaoLvB/QeXOGNLIo86oAveJFrfB1p05kC8hpEMHM8DwWVQ==}
    engines: {node: '>=6.5.0'}
    peerDependencies:
      eslint: '>=4.19.1 || 8.51.0'
    dependencies:
      escape-string-regexp: 1.0.5
      eslint: 8.57.0
      ignore: 5.2.4
    dev: true

  /eslint-plugin-i@2.29.0(@typescript-eslint/parser@6.7.5)(eslint-import-resolver-typescript@3.6.1)(eslint@8.57.0):
    resolution: {integrity: sha512-slGeTS3GQzx9267wLJnNYNO8X9EHGsc75AKIAFvnvMYEcTJKotPKL1Ru5PIGVHIVet+2DsugePWp8Oxpx8G22w==}
    engines: {node: '>=12'}
    peerDependencies:
      eslint: ^7.2.0 || ^8 || 8.51.0
    dependencies:
      debug: 3.2.7
      doctrine: 2.1.0
      eslint: 8.57.0
      eslint-import-resolver-node: 0.3.9
      eslint-module-utils: 2.8.0(@typescript-eslint/parser@6.7.5)(eslint-import-resolver-node@0.3.9)(eslint-import-resolver-typescript@3.6.1)(eslint@8.57.0)
      get-tsconfig: 4.7.5
      is-glob: 4.0.3
      minimatch: 3.1.2
      resolve: 1.22.8
      semver: 7.6.2
    transitivePeerDependencies:
      - '@typescript-eslint/parser'
      - eslint-import-resolver-typescript
      - eslint-import-resolver-webpack
      - supports-color
    dev: true

  /eslint-plugin-import@2.29.1(@typescript-eslint/parser@6.21.0)(eslint-import-resolver-typescript@3.6.1)(eslint@8.57.0):
    resolution: {integrity: sha512-BbPC0cuExzhiMo4Ff1BTVwHpjjv28C5R+btTOGaCRC7UEz801up0JadwkeSk5Ued6TG34uaczuVuH6qyy5YUxw==}
    engines: {node: '>=4'}
    peerDependencies:
      '@typescript-eslint/parser': '*'
      eslint: ^2 || ^3 || ^4 || ^5 || ^6 || ^7.2.0 || ^8 || 8.51.0
    peerDependenciesMeta:
      '@typescript-eslint/parser':
        optional: true
    dependencies:
      '@typescript-eslint/parser': 6.21.0(eslint@8.57.0)(typescript@5.4.5)
      array-includes: 3.1.7
      array.prototype.findlastindex: 1.2.3
      array.prototype.flat: 1.3.2
      array.prototype.flatmap: 1.3.2
      debug: 3.2.7
      doctrine: 2.1.0
      eslint: 8.57.0
      eslint-import-resolver-node: 0.3.9
      eslint-module-utils: 2.8.0(@typescript-eslint/parser@6.21.0)(eslint-import-resolver-node@0.3.9)(eslint-import-resolver-typescript@3.6.1)(eslint@8.57.0)
      hasown: 2.0.2
      is-core-module: 2.13.1
      is-glob: 4.0.3
      minimatch: 3.1.2
      object.fromentries: 2.0.7
      object.groupby: 1.0.1
      object.values: 1.1.7
      semver: 6.3.1
      tsconfig-paths: 3.15.0
    transitivePeerDependencies:
      - eslint-import-resolver-typescript
      - eslint-import-resolver-webpack
      - supports-color
    dev: true

  /eslint-plugin-jsdoc@46.8.2(eslint@8.57.0):
    resolution: {integrity: sha512-5TSnD018f3tUJNne4s4gDWQflbsgOycIKEUBoCLn6XtBMgNHxQFmV8vVxUtiPxAQq8lrX85OaSG/2gnctxw9uQ==}
    engines: {node: '>=16'}
    peerDependencies:
      eslint: ^7.0.0 || ^8.0.0 || 8.51.0
    dependencies:
      '@es-joy/jsdoccomment': 0.40.1
      are-docs-informative: 0.0.2
      comment-parser: 1.4.0
      debug: 4.3.4(supports-color@8.1.1)
      escape-string-regexp: 4.0.0
      eslint: 8.57.0
      esquery: 1.5.0
      is-builtin-module: 3.2.1
      semver: 7.6.2
      spdx-expression-parse: 3.0.1
    transitivePeerDependencies:
      - supports-color
    dev: true

  /eslint-plugin-mocha@10.4.3(eslint@8.57.0):
    resolution: {integrity: sha512-emc4TVjq5Ht0/upR+psftuz6IBG5q279p+1dSRDeHf+NS9aaerBi3lXKo1SEzwC29hFIW21gO89CEWSvRsi8IQ==}
    engines: {node: '>=14.0.0'}
    peerDependencies:
      eslint: '>=7.0.0 || 8.51.0'
    dependencies:
      eslint: 8.57.0
      eslint-utils: 3.0.0(eslint@8.57.0)
      globals: 13.24.0
      rambda: 7.5.0
    dev: true

  /eslint-plugin-n@15.7.0(eslint@8.57.0):
    resolution: {integrity: sha512-jDex9s7D/Qial8AGVIHq4W7NswpUD5DPDL2RH8Lzd9EloWUuvUkHfv4FRLMipH5q2UtyurorBkPeNi1wVWNh3Q==}
    engines: {node: '>=12.22.0'}
    peerDependencies:
      eslint: '>=7.0.0 || 8.51.0'
    dependencies:
      builtins: 5.0.1
      eslint: 8.57.0
      eslint-plugin-es: 4.1.0(eslint@8.57.0)
      eslint-utils: 3.0.0(eslint@8.57.0)
      ignore: 5.2.4
      is-core-module: 2.13.1
      minimatch: 3.1.2
      resolve: 1.22.8
      semver: 7.6.2
    dev: true

  /eslint-plugin-perfectionist@2.11.0(eslint@8.57.0)(typescript@5.4.5):
    resolution: {integrity: sha512-XrtBtiu5rbQv88gl+1e2RQud9te9luYNvKIgM9emttQ2zutHPzY/AQUucwxscDKV4qlTkvLTxjOFvxqeDpPorw==}
    peerDependencies:
      astro-eslint-parser: ^1.0.2
      eslint: '>=8.0.0 || 8.51.0'
      svelte: '>=3.0.0'
      svelte-eslint-parser: ^0.37.0
      vue-eslint-parser: '>=9.0.0'
    peerDependenciesMeta:
      astro-eslint-parser:
        optional: true
      svelte:
        optional: true
      svelte-eslint-parser:
        optional: true
      vue-eslint-parser:
        optional: true
    dependencies:
      '@typescript-eslint/utils': 6.21.0(eslint@8.57.0)(typescript@5.4.5)
      eslint: 8.57.0
      minimatch: 9.0.4
      natural-compare-lite: 1.4.0
    transitivePeerDependencies:
      - supports-color
      - typescript
    dev: true

  /eslint-plugin-promise@6.1.1(eslint@8.57.0):
    resolution: {integrity: sha512-tjqWDwVZQo7UIPMeDReOpUgHCmCiH+ePnVT+5zVapL0uuHnegBUs2smM13CzOs2Xb5+MHMRFTs9v24yjba4Oig==}
    engines: {node: ^12.22.0 || ^14.17.0 || >=16.0.0}
    peerDependencies:
      eslint: ^7.0.0 || ^8.0.0 || 8.51.0
    dependencies:
      eslint: 8.57.0
    dev: true

  /eslint-plugin-react-hooks@4.6.0(eslint@8.57.0):
    resolution: {integrity: sha512-oFc7Itz9Qxh2x4gNHStv3BqJq54ExXmfC+a1NjAta66IAN87Wu0R/QArgIS9qKzX3dXKPI9H5crl9QchNMY9+g==}
    engines: {node: '>=10'}
    peerDependencies:
      eslint: ^3.0.0 || ^4.0.0 || ^5.0.0 || ^6.0.0 || ^7.0.0 || ^8.0.0-0 || 8.51.0
    dependencies:
      eslint: 8.57.0
    dev: true

  /eslint-plugin-react@7.33.2(eslint@8.57.0):
    resolution: {integrity: sha512-73QQMKALArI8/7xGLNI/3LylrEYrlKZSb5C9+q3OtOewTnMQi5cT+aE9E41sLCmli3I9PGGmD1yiZydyo4FEPw==}
    engines: {node: '>=4'}
    peerDependencies:
      eslint: ^3 || ^4 || ^5 || ^6 || ^7 || ^8 || 8.51.0
    dependencies:
      array-includes: 3.1.7
      array.prototype.flatmap: 1.3.2
      array.prototype.tosorted: 1.1.2
      doctrine: 2.1.0
      es-iterator-helpers: 1.0.15
      eslint: 8.57.0
      estraverse: 5.3.0
      jsx-ast-utils: 3.3.3
      minimatch: 3.1.2
      object.entries: 1.1.7
      object.fromentries: 2.0.7
      object.hasown: 1.1.3
      object.values: 1.1.7
      prop-types: 15.8.1
      resolve: 2.0.0-next.4
      semver: 6.3.1
      string.prototype.matchall: 4.0.10
    dev: true

  /eslint-plugin-tsdoc@0.2.17:
    resolution: {integrity: sha512-xRmVi7Zx44lOBuYqG8vzTXuL6IdGOeF9nHX17bjJ8+VE6fsxpdGem0/SBTmAwgYMKYB1WBkqRJVQ+n8GK041pA==}
    dependencies:
      '@microsoft/tsdoc': 0.14.2
      '@microsoft/tsdoc-config': 0.16.2
    dev: true

  /eslint-plugin-unicorn@48.0.1(eslint@8.57.0):
    resolution: {integrity: sha512-FW+4r20myG/DqFcCSzoumaddKBicIPeFnTrifon2mWIzlfyvzwyqZjqVP7m4Cqr/ZYisS2aiLghkUWaPg6vtCw==}
    engines: {node: '>=16'}
    peerDependencies:
      eslint: '>=8.44.0 || 8.51.0'
    dependencies:
      '@babel/helper-validator-identifier': 7.22.20
      '@eslint-community/eslint-utils': 4.4.0(eslint@8.57.0)
      ci-info: 3.9.0
      clean-regexp: 1.0.0
      eslint: 8.57.0
      esquery: 1.5.0
      indent-string: 4.0.0
      is-builtin-module: 3.2.1
      jsesc: 3.0.2
      lodash: 4.17.21
      pluralize: 8.0.0
      read-pkg-up: 7.0.1
      regexp-tree: 0.1.27
      regjsparser: 0.10.0
      semver: 7.6.2
      strip-indent: 3.0.0
    dev: true

  /eslint-plugin-unused-imports@3.0.0(@typescript-eslint/eslint-plugin@6.7.5)(eslint@8.57.0):
    resolution: {integrity: sha512-sduiswLJfZHeeBJ+MQaG+xYzSWdRXoSw61DpU13mzWumCkR0ufD0HmO4kdNokjrkluMHpj/7PJeN35pgbhW3kw==}
    engines: {node: ^12.22.0 || ^14.17.0 || >=16.0.0}
    peerDependencies:
      '@typescript-eslint/eslint-plugin': ^6.0.0
      eslint: ^8.0.0 || 8.51.0
    peerDependenciesMeta:
      '@typescript-eslint/eslint-plugin':
        optional: true
    dependencies:
      '@typescript-eslint/eslint-plugin': 6.7.5(@typescript-eslint/parser@6.7.5)(eslint@8.57.0)(typescript@5.4.5)
      eslint: 8.57.0
      eslint-rule-composer: 0.3.0
    dev: true

  /eslint-rule-composer@0.3.0:
    resolution: {integrity: sha512-bt+Sh8CtDmn2OajxvNO+BX7Wn4CIWMpTRm3MaiKPCQcnnlm0CS2mhui6QaoeQugs+3Kj2ESKEEGJUdVafwhiCg==}
    engines: {node: '>=4.0.0'}
    dev: true

  /eslint-scope@5.1.1:
    resolution: {integrity: sha512-2NxwbF/hZ0KpepYN0cNbo+FN6XoK7GaHlQhgx/hIZl6Va0bF45RQOOwhLIy8lQDbuCiadSLCBnH2CFYquit5bw==}
    engines: {node: '>=8.0.0'}
    dependencies:
      esrecurse: 4.3.0
      estraverse: 4.3.0

  /eslint-scope@7.2.2:
    resolution: {integrity: sha512-dOt21O7lTMhDM+X9mB4GX+DZrZtCUJPL/wlcTqxyrx5IvO0IYtILdtrQGQp+8n5S0gwSVmOf9NQrjMOgfQZlIg==}
    engines: {node: ^12.22.0 || ^14.17.0 || >=16.0.0}
    dependencies:
      esrecurse: 4.3.0
      estraverse: 5.3.0
    dev: true

  /eslint-utils@2.1.0:
    resolution: {integrity: sha512-w94dQYoauyvlDc43XnGB8lU3Zt713vNChgt4EWwhXAP2XkBvndfxF0AgIqKOOasjPIPzj9JqgwkwbCYD0/V3Zg==}
    engines: {node: '>=6'}
    dependencies:
      eslint-visitor-keys: 1.3.0
    dev: true

  /eslint-utils@3.0.0(eslint@8.57.0):
    resolution: {integrity: sha512-uuQC43IGctw68pJA1RgbQS8/NP7rch6Cwd4j3ZBtgo4/8Flj4eGE7ZYSZRN3iq5pVUv6GPdW5Z1RFleo84uLDA==}
    engines: {node: ^10.0.0 || ^12.0.0 || >= 14.0.0}
    peerDependencies:
      eslint: '>=5 || 8.51.0'
    dependencies:
      eslint: 8.57.0
      eslint-visitor-keys: 2.1.0
    dev: true

  /eslint-visitor-keys@1.3.0:
    resolution: {integrity: sha512-6J72N8UNa462wa/KFODt/PJ3IU60SDpC3QXC1Hjc1BXXpfL2C9R5+AU7jhe0F6GREqVMh4Juu+NY7xn+6dipUQ==}
    engines: {node: '>=4'}
    dev: true

  /eslint-visitor-keys@2.1.0:
    resolution: {integrity: sha512-0rSmRBzXgDzIsD6mGdJgevzgezI534Cer5L/vyMX0kHzT/jiB43jRhd9YUlMGYLQy2zprNmoT8qasCGtY+QaKw==}
    engines: {node: '>=10'}
    dev: true

  /eslint-visitor-keys@3.4.3:
    resolution: {integrity: sha512-wpc+LXeiyiisxPlEkUzU6svyS1frIO3Mgxj1fdy7Pm8Ygzguax2N3Fa/D/ag1WqbOprdI+uY6wMUl8/a2G+iag==}
    engines: {node: ^12.22.0 || ^14.17.0 || >=16.0.0}
    dev: true

  /eslint@8.57.0:
    resolution: {integrity: sha512-dZ6+mexnaTIbSBZWgou51U6OmzIhYM2VcNdtiTtI7qPNZm35Akpr0f6vtw3w1Kmn5PYo+tZVfh13WrhpS6oLqQ==}
    engines: {node: ^12.22.0 || ^14.17.0 || >=16.0.0}
    hasBin: true
    dependencies:
      '@eslint-community/eslint-utils': 4.4.0(eslint@8.57.0)
      '@eslint-community/regexpp': 4.10.0
      '@eslint/eslintrc': 2.1.4
      '@eslint/js': 8.57.0
      '@humanwhocodes/config-array': 0.11.14
      '@humanwhocodes/module-importer': 1.0.1
      '@nodelib/fs.walk': 1.2.8
      '@ungap/structured-clone': 1.2.0
      ajv: 6.12.6
      chalk: 4.1.2
      cross-spawn: 7.0.3
      debug: 4.3.4(supports-color@8.1.1)
      doctrine: 3.0.0
      escape-string-regexp: 4.0.0
      eslint-scope: 7.2.2
      eslint-visitor-keys: 3.4.3
      espree: 9.6.1
      esquery: 1.5.0
      esutils: 2.0.3
      fast-deep-equal: 3.1.3
      file-entry-cache: 6.0.1
      find-up: 5.0.0
      glob-parent: 6.0.2
      globals: 13.24.0
      graphemer: 1.4.0
      ignore: 5.2.4
      imurmurhash: 0.1.4
      is-glob: 4.0.3
      is-path-inside: 3.0.3
      js-yaml: 4.1.0
      json-stable-stringify-without-jsonify: 1.0.1
      levn: 0.4.1
      lodash.merge: 4.6.2
      minimatch: 3.1.2
      natural-compare: 1.4.0
      optionator: 0.9.3
      strip-ansi: 6.0.1
      text-table: 0.2.0
    transitivePeerDependencies:
      - supports-color
    dev: true

  /espree@9.6.1:
    resolution: {integrity: sha512-oruZaFkjorTpF32kDSI5/75ViwGeZginGGy2NoOSg3Q9bnwlnmDm4HLnkl0RE3n+njDXR037aY1+x58Z/zFdwQ==}
    engines: {node: ^12.22.0 || ^14.17.0 || >=16.0.0}
    dependencies:
      acorn: 8.10.0
      acorn-jsx: 5.3.2(acorn@8.10.0)
      eslint-visitor-keys: 3.4.3
    dev: true

  /esprima@4.0.1:
    resolution: {integrity: sha512-eGuFFw7Upda+g4p+QHvnW0RyTX/SVeJBDM/gCtMARO0cLuT2HcEKnTPvhjV6aGeqrCB/sbNop0Kszm0jsaWU4A==}
    engines: {node: '>=4'}
    hasBin: true

  /esquery@1.5.0:
    resolution: {integrity: sha512-YQLXUplAwJgCydQ78IMJywZCceoqk1oH01OERdSAJc/7U2AylwjhSCLDEtqwg811idIS/9fIU5GjG73IgjKMVg==}
    engines: {node: '>=0.10'}
    dependencies:
      estraverse: 5.3.0
    dev: true

  /esrecurse@4.3.0:
    resolution: {integrity: sha512-KmfKL3b6G+RXvP8N1vr3Tq1kL/oCFgn2NYXEtqP8/L3pKapUA4G8cFVaoF3SU323CD4XypR/ffioHmkti6/Tag==}
    engines: {node: '>=4.0'}
    dependencies:
      estraverse: 5.3.0

  /estraverse@4.3.0:
    resolution: {integrity: sha512-39nnKffWz8xN1BU/2c79n9nB9HDzo0niYUqx6xyqUnyoAnQyyWpOTdZEeiCch8BBu515t4wp9ZmgVfVhn9EBpw==}
    engines: {node: '>=4.0'}

  /estraverse@5.3.0:
    resolution: {integrity: sha512-MMdARuVEQziNTeJD8DgMqmhwR11BRQ/cBP+pLtYdSTnf3MIO8fFeiINEbX36ZdNlfU/7A9f3gUw49B3oQsvwBA==}
    engines: {node: '>=4.0'}

  /esutils@2.0.3:
    resolution: {integrity: sha512-kVscqXk4OCp68SZ0dkgEKVi6/8ij300KBWTJq32P/dYeWTSwK41WyTxalN1eRmA5Z9UU/LX9D7FWSmV9SAYx6g==}
    engines: {node: '>=0.10.0'}
    dev: true

  /event-emitter@0.3.5:
    resolution: {integrity: sha512-D9rRn9y7kLPnJ+hMq7S/nhvoKwwvVJahBi2BPmx3bvbsEdK3W9ii8cBSGjP+72/LnM4n6fo3+dkCX5FeTQruXA==}
    dependencies:
      d: 1.0.1
      es5-ext: 0.10.62
    dev: true

  /event-lite@0.1.2:
    resolution: {integrity: sha512-HnSYx1BsJ87/p6swwzv+2v6B4X+uxUteoDfRxsAb1S1BePzQqOLevVmkdA15GHJVd9A9Ok6wygUR18Hu0YeV9g==}

  /events@3.3.0:
    resolution: {integrity: sha512-mQw+2fkQbALzQ7V0MY0IqdnXNOeTtP4r0lN9z7AAawCXgqea7bDii20AYrIBrFd/Hx0M2Ocz6S111CaFkUcb0Q==}
    engines: {node: '>=0.8.x'}

  /execa@5.1.1:
    resolution: {integrity: sha512-8uSpZZocAZRBAPIEINJj3Lo9HyGitllczc27Eh5YYojjMFMn8yHMDMaUHE2Jqfq05D/wucwI4JGURyXt1vchyg==}
    engines: {node: '>=10'}
    dependencies:
      cross-spawn: 7.0.3
      get-stream: 6.0.1
      human-signals: 2.1.0
      is-stream: 2.0.1
      merge-stream: 2.0.0
      npm-run-path: 4.0.1
      onetime: 5.1.2
      signal-exit: 3.0.7
      strip-final-newline: 2.0.0

  /expand-tilde@2.0.2:
    resolution: {integrity: sha512-A5EmesHW6rfnZ9ysHQjPdJRni0SRar0tjtG5MNtm9n5TUvsYU8oozprtRD4AqHxcZWWlVuAmQo2nWKfN9oyjTw==}
    engines: {node: '>=0.10.0'}
    dependencies:
      homedir-polyfill: 1.0.3

  /ext@1.7.0:
    resolution: {integrity: sha512-6hxeJYaL110a9b5TEJSj0gojyHQAmA2ch5Os+ySCiA1QGdS697XWY1pzsrSjqA9LDEEgdB/KypIlR59RcLuHYw==}
    dependencies:
      type: 2.7.2
    dev: true

  /extend-shallow@2.0.1:
    resolution: {integrity: sha512-zCnTtlxNoAiDc3gqY2aYAWFx7XWWiasuF2K8Me5WbN8otHKTUKBwjPtNpRs/rbUZm7KxWAaNj7P1a/p52GbVug==}
    engines: {node: '>=0.10.0'}
    dependencies:
      is-extendable: 0.1.1

  /external-editor@3.1.0:
    resolution: {integrity: sha512-hMQ4CX1p1izmuLYyZqLMO/qGNw10wSv9QDCPfzXfyFrOaCSSoRfqE1Kf1s5an66J5JZC62NewG+mK49jOCtQew==}
    engines: {node: '>=4'}
    dependencies:
      chardet: 0.7.0
      iconv-lite: 0.4.24
      tmp: 0.0.33

  /fancy-test@3.0.14:
    resolution: {integrity: sha512-FkiDltQA8PBZzw5tUnMrP1QtwIdNQWxxbZK5C22M9wu6HfFNciwkG3D9siT4l4s1fBTDaEG+Fdkbpi9FDTxtrg==}
    engines: {node: '>=18.0.0'}
    dependencies:
      '@types/chai': 4.3.5
      '@types/lodash': 4.14.195
      '@types/node': 18.18.7
      '@types/sinon': 10.0.13
      lodash: 4.17.21
      mock-stdin: 1.0.0
      nock: 13.5.4
      sinon: 16.1.3
      stdout-stderr: 0.1.13
    transitivePeerDependencies:
      - supports-color
    dev: true

  /fast-deep-equal@3.1.3:
    resolution: {integrity: sha512-f3qQ9oQy9j2AhBe/H9VC91wLmKBCCU/gDOnKNAYG5hswO7BLKj09Hc5HYNz9cGI++xlpDCIgDaitVs03ATR84Q==}

  /fast-glob@3.2.12:
    resolution: {integrity: sha512-DVj4CQIYYow0BlaelwK1pHl5n5cRSJfM60UA0zK891sVInoPri2Ekj7+e1CT3/3qxXenpI+nBBmQAcJPJgaj4w==}
    engines: {node: '>=8.6.0'}
    dependencies:
      '@nodelib/fs.stat': 2.0.5
      '@nodelib/fs.walk': 1.2.8
      glob-parent: 5.1.2
      merge2: 1.4.1
      micromatch: 4.0.5

  /fast-glob@3.3.2:
    resolution: {integrity: sha512-oX2ruAFQwf/Orj8m737Y5adxDQO0LAB7/S5MnxCdTNDd4p6BsyIVsv9JQsATbTSq8KHRpLwIHbVlUNatxd+1Ow==}
    engines: {node: '>=8.6.0'}
    dependencies:
      '@nodelib/fs.stat': 2.0.5
      '@nodelib/fs.walk': 1.2.8
      glob-parent: 5.1.2
      merge2: 1.4.1
      micromatch: 4.0.5

  /fast-json-patch@3.1.1:
    resolution: {integrity: sha512-vf6IHUX2SBcA+5/+4883dsIjpBTqmfBjmYiWK1savxQmFk4JfBMLa7ynTYOs1Rolp/T1betJxHiGD3g1Mn8lUQ==}

  /fast-json-stable-stringify@2.1.0:
    resolution: {integrity: sha512-lhd/wF+Lk98HZoTCtlVraHtfh5XYijIjalXck7saUtuanSDyLMxnHhSXEDJqHxD7msR8D0uCmqlkwjCV8xvwHw==}

  /fast-levenshtein@2.0.6:
    resolution: {integrity: sha512-DCXu6Ifhqcks7TZKY3Hxp3y6qphY5SJZmrWMDrKcERSOXWQdMhU9Ig/PYrzyw/ul9jOIyh0N4M0tbC5hodg8dw==}
    dev: true

  /fast-levenshtein@3.0.0:
    resolution: {integrity: sha512-hKKNajm46uNmTlhHSyZkmToAc56uZJwYq7yrciZjqOxnlfQwERDQJmHPUp7m1m9wx8vgOe8IaCKZ5Kv2k1DdCQ==}
    dependencies:
      fastest-levenshtein: 1.0.16

  /fast-memoize@2.5.2:
    resolution: {integrity: sha512-Ue0LwpDYErFbmNnZSF0UH6eImUwDmogUO1jyE+JbN2gsQz/jICm1Ve7t9QT0rNSsfJt+Hs4/S3GnsDVjL4HVrw==}

  /fastest-levenshtein@1.0.16:
    resolution: {integrity: sha512-eRnCtTTtGZFpQCwhJiUOuxPQWRXVKYDn0b2PeHfXL6/Zi53SLAzAHfVhVWK2AryC/WH05kGfxhFIPvTF0SXQzg==}
    engines: {node: '>= 4.9.1'}

  /fastq@1.15.0:
    resolution: {integrity: sha512-wBrocU2LCXXa+lWBt8RoIRD89Fi8OdABODa/kEnyeyjS5aZO5/GNvI5sEINADqP/h8M29UHTHUb53sUu5Ihqdw==}
    dependencies:
      reusify: 1.0.4

  /fetch-blob@3.2.0:
    resolution: {integrity: sha512-7yAQpD2UMJzLi1Dqv7qFYnPbaPx7ZfFK6PiIxQ4PfkGPyNyl2Ugx+a/umUonmKqjhM4DnfbMvdX6otXq83soQQ==}
    engines: {node: ^12.20 || >= 14.13}
    dependencies:
      node-domexception: 1.0.0
      web-streams-polyfill: 3.3.3

  /fflate@0.8.2:
    resolution: {integrity: sha512-cPJU47OaAoCbg0pBvzsgpTPhmhqI5eJjh/JIu8tPj5q+T7iLvW/JAYUqmE7KOB4R1ZyEhzBaIQpQpardBF5z8A==}

  /figures@2.0.0:
    resolution: {integrity: sha512-Oa2M9atig69ZkfwiApY8F2Yy+tzMbazyvqv21R0NsSC8floSOC09BbT1ITWAdoMGQvJ/aZnR1KMwdx9tvHnTNA==}
    engines: {node: '>=4'}
    dependencies:
      escape-string-regexp: 1.0.5
    dev: true

  /figures@3.2.0:
    resolution: {integrity: sha512-yaduQFRKLXYOGgEn6AZau90j3ggSOyiqXU0F9JZfeXYhNa+Jk4X+s45A2zg5jns87GAFa34BBm2kXw4XpNcbdg==}
    engines: {node: '>=8'}
    dependencies:
      escape-string-regexp: 1.0.5

  /file-entry-cache@6.0.1:
    resolution: {integrity: sha512-7Gps/XWymbLk2QLYK4NzpMOrYjMhdIxXuIvy2QBsLE6ljuodKvdkWs/cpyJJ3CVIVpH0Oi1Hvg1ovbMzLdFBBg==}
    engines: {node: ^10.12.0 || >=12.0.0}
    dependencies:
      flat-cache: 3.0.4
    dev: true

  /filelist@1.0.4:
    resolution: {integrity: sha512-w1cEuf3S+DrLCQL7ET6kz+gmlJdbq9J7yXCSjK/OZCPA+qEN1WyF4ZAf0YYJa4/shHJra2t/d/r8SV4Ji+x+8Q==}
    dependencies:
      minimatch: 5.1.6

  /fill-range@7.0.1:
    resolution: {integrity: sha512-qOo9F+dMUmC2Lcb4BbVvnKJxTPjCm+RRpe4gDuGrzkL7mEVl/djYSu2OdQ2Pa302N4oqkSg9ir6jaLWJ2USVpQ==}
    engines: {node: '>=8'}
    dependencies:
      to-regex-range: 5.0.1

  /filter-obj@1.1.0:
    resolution: {integrity: sha512-8rXg1ZnX7xzy2NGDVkBVaAy+lSlPNwad13BtgSlLuxfIslyt5Vg64U7tFcCt4WS1R0hvtnQybT/IyCkGZ3DpXQ==}
    engines: {node: '>=0.10.0'}

  /find-config@1.0.0:
    resolution: {integrity: sha512-Z+suHH+7LSE40WfUeZPIxSxypCWvrzdVc60xAjUShZeT5eMWM0/FQUduq3HjluyfAHWvC/aOBkT1pTZktyF/jg==}
    engines: {node: '>= 0.12'}
    dependencies:
      user-home: 2.0.0
    dev: true

  /find-node-modules@2.1.3:
    resolution: {integrity: sha512-UC2I2+nx1ZuOBclWVNdcnbDR5dlrOdVb7xNjmT/lHE+LsgztWks3dG7boJ37yTS/venXw84B/mAW9uHVoC5QRg==}
    dependencies:
      findup-sync: 4.0.0
      merge: 2.1.1
    dev: true

  /find-replace@1.0.3:
    resolution: {integrity: sha512-KrUnjzDCD9426YnCP56zGYy/eieTnhtK6Vn++j+JJzmlsWWwEkDnsyVF575spT6HJ6Ow9tlbT3TQTDsa+O4UWA==}
    engines: {node: '>=4.0.0'}
    dependencies:
      array-back: 1.0.4
      test-value: 2.1.0
    dev: true

  /find-root@1.1.0:
    resolution: {integrity: sha512-NKfW6bec6GfKc0SGx1e07QZY9PE99u0Bft/0rzSD5k3sO/vwkVUpDUKVm5Gpp5Ue3YfShPFTX2070tDs5kB9Ng==}
    dev: true

  /find-up@2.1.0:
    resolution: {integrity: sha512-NWzkk0jSJtTt08+FBFMvXoeZnOJD+jTtsRmBYbAIzJdX6l7dLgR7CTubCM5/eDdPUBvLCeVasP1brfVR/9/EZQ==}
    engines: {node: '>=4'}
    dependencies:
      locate-path: 2.0.0
    dev: true

  /find-up@4.1.0:
    resolution: {integrity: sha512-PpOwAdQ/YlXQ2vj8a3h8IipDuYRi3wceVQQGYWxNINccq40Anw7BlsEXCMbt1Zt+OLA6Fq9suIpIWD0OsnISlw==}
    engines: {node: '>=8'}
    dependencies:
      locate-path: 5.0.0
      path-exists: 4.0.0

  /find-up@5.0.0:
    resolution: {integrity: sha512-78/PXT1wlLLDgTzDs7sjq9hzz0vXD+zn+7wypEe4fXQxCmdmqfGsEPQxmiCSQI3ajFV91bVSsvNtrJRiW6nGng==}
    engines: {node: '>=10'}
    dependencies:
      locate-path: 6.0.0
      path-exists: 4.0.0

  /find-up@7.0.0:
    resolution: {integrity: sha512-YyZM99iHrqLKjmt4LJDj58KI+fYyufRLBSYcqycxf//KpBk9FoewoGX0450m9nB44qrZnovzC2oeP5hUibxc/g==}
    engines: {node: '>=18'}
    dependencies:
      locate-path: 7.2.0
      path-exists: 5.0.0
      unicorn-magic: 0.1.0

  /find-yarn-workspace-root@2.0.0:
    resolution: {integrity: sha512-1IMnbjt4KzsQfnhnzNd8wUEgXZ44IzZaZmnLYx7D5FZlaHt2gW20Cri8Q+E/t5tIj4+epTBub+2Zxu/vNILzqQ==}
    dependencies:
      micromatch: 4.0.5

  /findup-sync@4.0.0:
    resolution: {integrity: sha512-6jvvn/12IC4quLBL1KNokxC7wWTvYncaVUYSoxWw7YykPLuRrnv4qdHcSOywOI5RpkOVGeQRtWM8/q+G6W6qfQ==}
    engines: {node: '>= 8'}
    dependencies:
      detect-file: 1.0.0
      is-glob: 4.0.3
      micromatch: 4.0.5
      resolve-dir: 1.0.1
    dev: true

  /flat-cache@3.0.4:
    resolution: {integrity: sha512-dm9s5Pw7Jc0GvMYbshN6zchCA9RgQlzzEZX3vylR9IqFfS8XciblUXOKfW6SiuJ0e13eDYZoZV5wdrev7P3Nwg==}
    engines: {node: ^10.12.0 || >=12.0.0}
    dependencies:
      flatted: 3.2.7
      rimraf: 3.0.2
    dev: true

  /flat@5.0.2:
    resolution: {integrity: sha512-b6suED+5/3rTpUBdG1gupIl8MPFCAMA0QXwmljLhvCUKcUvdE4gWky9zpuGCcXHOsz4J9wPGNWq6OKpmIzz3hQ==}
    hasBin: true
    dev: true

  /flatted@3.2.7:
    resolution: {integrity: sha512-5nqDSxl8nn5BSNxyR3n4I6eDmbolI6WT+QqR547RwxQapgjQBmtktdP+HTBb/a/zLsbzERTONyUB5pefh5TtjQ==}
    dev: true

  /for-each@0.3.3:
    resolution: {integrity: sha512-jqYfLp7mo9vIyQf8ykW2v7A+2N4QjeCeI5+Dz9XraiO1ign81wjiH7Fb9vSOWvQfNtmSa4H2RoQTrrXivdUZmw==}
    dependencies:
      is-callable: 1.2.7

  /foreground-child@2.0.0:
    resolution: {integrity: sha512-dCIq9FpEcyQyXKCkyzmlPTFNgrCzPudOe+mhvJU5zAtlBnGVy2yKxtfsxK2tQBThwq225jcvBjpw1Gr40uzZCA==}
    engines: {node: '>=8.0.0'}
    dependencies:
      cross-spawn: 7.0.3
      signal-exit: 3.0.7
    dev: true

  /foreground-child@3.1.1:
    resolution: {integrity: sha512-TMKDUnIte6bfb5nWv7V/caI169OHgvwjb7V4WkeUvbQQdjr5rWKqHFiKWb/fcOwB+CzBT+qbWjvj+DVwRskpIg==}
    engines: {node: '>=14'}
    dependencies:
      cross-spawn: 7.0.3
      signal-exit: 4.1.0

  /form-data-encoder@2.1.3:
    resolution: {integrity: sha512-KqU0nnPMgIJcCOFTNJFEA8epcseEaoox4XZffTgy8jlI6pL/5EFyR54NRG7CnCJN0biY7q52DO3MH6/sJ/TKlQ==}
    engines: {node: '>= 14.17'}

  /form-data@3.0.1:
    resolution: {integrity: sha512-RHkBKtLWUVwd7SqRIvCZMEvAMoGUp0XU+seQiZejj0COz3RI3hWP4sCv3gZWWLjJTd7rGwcsF5eKZGii0r/hbg==}
    engines: {node: '>= 6'}
    dependencies:
      asynckit: 0.4.0
      combined-stream: 1.0.8
      mime-types: 2.1.35
    dev: true

  /form-data@4.0.0:
    resolution: {integrity: sha512-ETEklSGi5t0QMZuiXoA/Q6vcnxcLQP5vdugSpuAyi6SVGi2clPPp+xgEhuMaHC+zGgn31Kd235W35f7Hykkaww==}
    engines: {node: '>= 6'}
    dependencies:
      asynckit: 0.4.0
      combined-stream: 1.0.8
      mime-types: 2.1.35

  /formdata-polyfill@4.0.10:
    resolution: {integrity: sha512-buewHzMvYL29jdeQTVILecSaZKnt/RJWjoZCF5OW60Z67/GmSLBkOFM7qh1PI3zFNtJbaZL5eQu1vLfazOwj4g==}
    engines: {node: '>=12.20.0'}
    dependencies:
      fetch-blob: 3.2.0

  /fp-and-or@0.1.4:
    resolution: {integrity: sha512-+yRYRhpnFPWXSly/6V4Lw9IfOV26uu30kynGJ03PW+MnjOEQe45RZ141QcS0aJehYBYA50GfCDnsRbFJdhssRw==}
    engines: {node: '>=10'}

  /fs-exists-sync@0.1.0:
    resolution: {integrity: sha512-cR/vflFyPZtrN6b38ZyWxpWdhlXrzZEBawlpBQMq7033xVY7/kg0GDMBK5jg8lDYQckdJ5x/YC88lM3C7VMsLg==}
    engines: {node: '>=0.10.0'}

  /fs-extra@11.1.1:
    resolution: {integrity: sha512-MGIE4HOvQCeUCzmlHs0vXpih4ysz4wg9qiSAu6cd42lVwPbTM1TjV7RusoyQqMmk/95gdQZX72u+YW+c3eEpFQ==}
    engines: {node: '>=14.14'}
    dependencies:
      graceful-fs: 4.2.11
      jsonfile: 6.1.0
      universalify: 2.0.0
    dev: true

  /fs-extra@11.2.0:
    resolution: {integrity: sha512-PmDi3uwK5nFuXh7XDTlVnS17xJS7vW36is2+w3xcv8SVxiB4NyATf4ctkVY5bkSjX0Y4nbvZCq1/EjtEyr9ktw==}
    engines: {node: '>=14.14'}
    dependencies:
      graceful-fs: 4.2.11
      jsonfile: 6.1.0
      universalify: 2.0.0

  /fs-extra@7.0.1:
    resolution: {integrity: sha512-YJDaCJZEnBmcbw13fvdAM9AwNOJwOzrE4pqMqBq5nFiEqXUqHwlK4B+3pUw6JNvfSPtX05xFHtYy/1ni01eGCw==}
    engines: {node: '>=6 <7 || >=8'}
    dependencies:
      graceful-fs: 4.2.11
      jsonfile: 4.0.0
      universalify: 0.1.2

  /fs-extra@8.1.0:
    resolution: {integrity: sha512-yhlQgA6mnOJUKOsRUFsgJdQCvkKhcz8tlZG5HBQfReYZy46OwLcY+Zia0mtdHsOo9y/hP+CxMN0TU9QxoOtG4g==}
    engines: {node: '>=6 <7 || >=8'}
    dependencies:
      graceful-fs: 4.2.11
      jsonfile: 4.0.0
      universalify: 0.1.2

  /fs-extra@9.1.0:
    resolution: {integrity: sha512-hcg3ZmepS30/7BSFqRvoo3DOMQu7IjqxO5nCDt+zM9XWjb33Wg7ziNT+Qvqbuc3+gWpzO02JubVyk2G4Zvo1OQ==}
    engines: {node: '>=10'}
    dependencies:
      at-least-node: 1.0.0
      graceful-fs: 4.2.11
      jsonfile: 6.1.0
      universalify: 2.0.0
    dev: true

  /fs-minipass@2.1.0:
    resolution: {integrity: sha512-V/JgOLFCS+R6Vcq0slCuaeWEdNC3ouDlJMNIsacH2VtALiu9mV4LPrHc5cDl8k5aw6J8jwgWWpiTo5RYhmIzvg==}
    engines: {node: '>= 8'}
    dependencies:
      minipass: 3.3.6

  /fs-minipass@3.0.2:
    resolution: {integrity: sha512-2GAfyfoaCDRrM6jaOS3UsBts8yJ55VioXdWcOL7dK9zdAuKT71+WBA4ifnNYqVjYv+4SsPxjK0JT4yIIn4cA/g==}
    engines: {node: ^14.17.0 || ^16.13.0 || >=18.0.0}
    dependencies:
      minipass: 5.0.0

  /fs.realpath@1.0.0:
    resolution: {integrity: sha512-OO0pH2lK6a0hZnAdau5ItzHPI6pUlvI7jMVnxUQRtw4owF2wk8lOSabtGDCTP4Ggrg2MbGnWO9X8K1t4+fGMDw==}

  /fsevents@2.3.3:
    resolution: {integrity: sha512-5xoDfX+fL7faATnagmWPpbFtwh/R77WmMMqqHGS65C3vvB0YHrgF+B1YmZ3441tMj5n63k0212XNoJwzlhffQw==}
    engines: {node: ^8.16.0 || ^10.6.0 || >=11.0.0}
    os: [darwin]
    requiresBuild: true
    dev: true
    optional: true

  /function-bind@1.1.2:
    resolution: {integrity: sha512-7XHNxH7qX9xG5mIwxkhumTox/MIRNcOgDrxWsMt2pAr23WHp6MrRlN7FBSFpCpr+oVO0F744iUgR82nJMfG2SA==}

  /function.prototype.name@1.1.6:
    resolution: {integrity: sha512-Z5kx79swU5P27WEayXM1tBi5Ze/lbIyiNgU3qyXUOf9b2rgXYyF9Dy9Cx+IQv/Lc8WCG6L82zwUPpSS9hGehIg==}
    engines: {node: '>= 0.4'}
    dependencies:
      call-bind: 1.0.2
      define-properties: 1.2.1
      es-abstract: 1.22.2
      functions-have-names: 1.2.3

  /functions-have-names@1.2.3:
    resolution: {integrity: sha512-xckBUXyTIqT97tq2x2AMb+g163b5JFysYk0x4qxNFwbfQkmNZoiRHb6sPzI9/QV33WeuvVYBUIiD4NzNIyqaRQ==}

  /gauge@4.0.4:
    resolution: {integrity: sha512-f9m+BEN5jkg6a0fZjleidjN51VE1X+mPFQ2DJ0uv1V39oCLCbsGe6yjbBnp7eK7z/+GAon99a3nHuqbuuthyPg==}
    engines: {node: ^12.13.0 || ^14.15.0 || >=16.0.0}
    dependencies:
      aproba: 2.0.0
      color-support: 1.1.3
      console-control-strings: 1.1.0
      has-unicode: 2.0.1
      signal-exit: 3.0.7
      string-width: 4.2.3
      strip-ansi: 6.0.1
      wide-align: 1.1.5

  /get-caller-file@2.0.5:
    resolution: {integrity: sha512-DyFP3BM/3YHTQOCUL/w0OZHR0lpKeGrxotcHWcqNEdnltqFwXVfhEBQ94eIo34AfQpo0rGki4cyIiftY06h2Fg==}
    engines: {node: 6.* || 8.* || >= 10.*}

  /get-func-name@2.0.0:
    resolution: {integrity: sha512-Hm0ixYtaSZ/V7C8FJrtZIuBBI+iSgL+1Aq82zSu8VQNB4S3Gk8e7Qs3VwBDJAhmRZcFqkl3tQu36g/Foh5I5ig==}
    dev: true

  /get-func-name@2.0.2:
    resolution: {integrity: sha512-8vXOvuE167CtIc3OyItco7N/dpRtBbYOsPsXCz7X/PMnlGjYjSGuZJgM1Y7mmew7BKf9BqvLX2tnOVy1BBUsxQ==}
    dev: true

  /get-intrinsic@1.2.1:
    resolution: {integrity: sha512-2DcsyfABl+gVHEfCOaTrWgyt+tb6MSEGmKq+kI5HwLbIYgjgmMcV8KQ41uaKz1xxUcn9tJtgFbQUEVcEbd0FYw==}
    dependencies:
      function-bind: 1.1.2
      has: 1.0.3
      has-proto: 1.0.1
      has-symbols: 1.0.3

  /get-package-type@0.1.0:
    resolution: {integrity: sha512-pjzuKtY64GYfWizNAJ0fr9VqttZkNiK2iS430LtIHzjBEr6bX8Am2zm4sW4Ro5wjWW5cAlRL1qAMTcXbjNAO2Q==}
    engines: {node: '>=8.0.0'}

  /get-pkg-repo@4.2.1:
    resolution: {integrity: sha512-2+QbHjFRfGB74v/pYWjd5OhU3TDIC2Gv/YKUTk/tCvAz0pkn/Mz6P3uByuBimLOcPvN2jYdScl3xGFSrx0jEcA==}
    engines: {node: '>=6.9.0'}
    hasBin: true
    dependencies:
      '@hutson/parse-repository-url': 3.0.2
      hosted-git-info: 4.1.0
      through2: 2.0.5
      yargs: 16.2.0
    dev: true

  /get-stdin@6.0.0:
    resolution: {integrity: sha512-jp4tHawyV7+fkkSKyvjuLZswblUtz+SQKzSWnBbii16BuZksJlU1wuBYXY75r+duh/llF1ur6oNwi+2ZzjKZ7g==}
    engines: {node: '>=4'}

  /get-stdin@8.0.0:
    resolution: {integrity: sha512-sY22aA6xchAzprjyqmSEQv4UbAAzRN0L2dQB0NlN5acTTK9Don6nhoc3eAbUnpZiCANAMfd/+40kVdKfFygohg==}
    engines: {node: '>=10'}

  /get-stdin@9.0.0:
    resolution: {integrity: sha512-dVKBjfWisLAicarI2Sf+JuBE/DghV4UzNAVe9yhEJuzeREd3JhOTE9cUaJTeSa77fsbQUK3pcOpJfM59+VKZaA==}
    engines: {node: '>=12'}

  /get-stream@4.1.0:
    resolution: {integrity: sha512-GMat4EJ5161kIy2HevLlr4luNjBgvmj413KaQA7jt4V8B4RDsfpHk7WQ9GVqfYyyx8OS/L66Kox+rJRNklLK7w==}
    engines: {node: '>=6'}
    dependencies:
      pump: 3.0.0

  /get-stream@5.2.0:
    resolution: {integrity: sha512-nBF+F1rAZVCu/p7rjzgA+Yb4lfYXrpl7a6VmJrU8wF9I1CKvP/QwPNZHnOlwbTkY6dvtFIzFMSyQXbLoTQPRpA==}
    engines: {node: '>=8'}
    dependencies:
      pump: 3.0.0

  /get-stream@6.0.1:
    resolution: {integrity: sha512-ts6Wi+2j3jQjqi70w5AlN8DFnkSwC+MqmxEzdEALB2qXZYV3X/b1CTfgPLGJNMeAWxdPfU8FO1ms3NUfaHCPYg==}
    engines: {node: '>=10'}

  /get-symbol-description@1.0.0:
    resolution: {integrity: sha512-2EmdH1YvIQiZpltCNgkuiUnyukzxM/R6NDJX31Ke3BG1Nq5b0S2PhX59UKi9vZpPDQVdqn+1IcaAwnzTT5vCjw==}
    engines: {node: '>= 0.4'}
    dependencies:
      call-bind: 1.0.2
      get-intrinsic: 1.2.1

  /get-tsconfig@4.7.2:
    resolution: {integrity: sha512-wuMsz4leaj5hbGgg4IvDU0bqJagpftG5l5cXIAvo8uZrqn0NJqwtfupTN00VnkQJPcIRrxYrm1Ue24btpCha2A==}
    dependencies:
      resolve-pkg-maps: 1.0.0
    dev: true

  /get-tsconfig@4.7.5:
    resolution: {integrity: sha512-ZCuZCnlqNzjb4QprAzXKdpp/gh6KTxSJuw3IBsPnV/7fV4NxC9ckB+vPTt8w7fJA0TaSD7c55BR47JD6MEDyDw==}
    dependencies:
      resolve-pkg-maps: 1.0.0
    dev: true

  /git-config-path@1.0.1:
    resolution: {integrity: sha512-KcJ2dlrrP5DbBnYIZ2nlikALfRhKzNSX0stvv3ImJ+fvC4hXKoV+U+74SV0upg+jlQZbrtQzc0bu6/Zh+7aQbg==}
    engines: {node: '>=0.10.0'}
    dependencies:
      extend-shallow: 2.0.1
      fs-exists-sync: 0.1.0
      homedir-polyfill: 1.0.3

  /git-hooks-list@1.0.3:
    resolution: {integrity: sha512-Y7wLWcrLUXwk2noSka166byGCvhMtDRpgHdzCno1UQv/n/Hegp++a2xBWJL1lJarnKD3SWaljD+0z1ztqxuKyQ==}

  /git-hooks-list@3.1.0:
    resolution: {integrity: sha512-LF8VeHeR7v+wAbXqfgRlTSX/1BJR9Q1vEMR8JAz1cEg6GX07+zyj3sAdDvYjj/xnlIfVuGgj4qBei1K3hKH+PA==}

  /git-raw-commits@2.0.11:
    resolution: {integrity: sha512-VnctFhw+xfj8Va1xtfEqCUD2XDrbAPSJx+hSrE5K7fGdjZruW7XV+QOrN7LF/RJyvspRiD2I0asWsxFp0ya26A==}
    engines: {node: '>=10'}
    hasBin: true
    dependencies:
      dargs: 7.0.0
      lodash: 4.17.21
      meow: 8.1.2
      split2: 3.2.2
      through2: 4.0.2
    dev: true

  /git-remote-origin-url@2.0.0:
    resolution: {integrity: sha512-eU+GGrZgccNJcsDH5LkXR3PB9M958hxc7sbA8DFJjrv9j4L2P/eZfKhM+QD6wyzpiv+b1BpK0XrYCxkovtjSLw==}
    engines: {node: '>=4'}
    dependencies:
      gitconfiglocal: 1.0.0
      pify: 2.3.0
    dev: true

  /git-semver-tags@4.1.1:
    resolution: {integrity: sha512-OWyMt5zBe7xFs8vglMmhM9lRQzCWL3WjHtxNNfJTMngGym7pC1kh8sP6jevfydJ6LP3ZvGxfb6ABYgPUM0mtsA==}
    engines: {node: '>=10'}
    hasBin: true
    dependencies:
      meow: 8.1.2
      semver: 6.3.1
    dev: true

  /gitconfiglocal@1.0.0:
    resolution: {integrity: sha512-spLUXeTAVHxDtKsJc8FkFVgFtMdEN9qPGpL23VfSHx4fP4+Ds097IXLvymbnDH8FnmxX5Nr9bPw3A+AQ6mWEaQ==}
    dependencies:
      ini: 1.3.8
    dev: true

  /github-slugger@2.0.0:
    resolution: {integrity: sha512-IaOQ9puYtjrkq7Y0Ygl9KDZnrf/aiUJYUpVf89y8kyaxbRG7Y1SrX/jaumrv81vc61+kiMempujsM3Yw7w5qcw==}

  /glob-parent@5.1.2:
    resolution: {integrity: sha512-AOIgSQCepiJYwP3ARnGx+5VnTu2HBYdzbGP45eLw1vr3zB3vZLeyed1sC9hnbcOc9/SrMyM5RPQrkGz4aS9Zow==}
    engines: {node: '>= 6'}
    dependencies:
      is-glob: 4.0.3

  /glob-parent@6.0.2:
    resolution: {integrity: sha512-XxwI8EOhVQgWp6iDL+3b0r86f4d6AX6zSU55HfB4ydCEuXLXc5FcYeOu+nnGftS4TEju/11rt4KJPTMgbfmv4A==}
    engines: {node: '>=10.13.0'}
    dependencies:
      is-glob: 4.0.3
    dev: true

  /glob-to-regexp@0.4.1:
    resolution: {integrity: sha512-lkX1HJXwyMcprw/5YUZc2s7DrpAiHB21/V+E1rHUrVNokkvB6bqMzT0VfV6/86ZNabt1k14YOIaT7nDvOX3Iiw==}

  /glob@10.3.12:
    resolution: {integrity: sha512-TCNv8vJ+xz4QiqTpfOJA7HvYv+tNIRHKfUWw/q+v2jdgN4ebz+KY9tGx5J4rHP0o84mNP+ApH66HRX8us3Khqg==}
    engines: {node: '>=16 || 14 >=14.17'}
    hasBin: true
    dependencies:
      foreground-child: 3.1.1
      jackspeak: 2.3.6
      minimatch: 9.0.4
      minipass: 7.0.4
      path-scurry: 1.10.2

  /glob@7.2.0:
    resolution: {integrity: sha512-lmLf6gtyrPq8tTjSmrO94wBeQbFR3HbLHbuyD69wuyQkImp2hWqMGB47OX65FBkPffO641IP9jWa1z4ivqG26Q==}
    dependencies:
      fs.realpath: 1.0.0
      inflight: 1.0.6
      inherits: 2.0.4
      minimatch: 3.1.2
      once: 1.4.0
      path-is-absolute: 1.0.1
    dev: true

  /glob@7.2.3:
    resolution: {integrity: sha512-nFR0zLpU2YCaRxwoCJvL6UvCH2JFyFVIvwTLsIf21AuHlMskA1hhTdk+LlYJtOlYt9v6dvszD2BGRqBL+iQK9Q==}
    dependencies:
      fs.realpath: 1.0.0
      inflight: 1.0.6
      inherits: 2.0.4
      minimatch: 3.1.2
      once: 1.4.0
      path-is-absolute: 1.0.1

  /glob@8.1.0:
    resolution: {integrity: sha512-r8hpEjiQEYlF2QU0df3dS+nxxSIreXQS1qRhMJM0Q5NDdR386C7jb7Hwwod8Fgiuex+k0GFjgft18yvxm5XoCQ==}
    engines: {node: '>=12'}
    dependencies:
      fs.realpath: 1.0.0
      inflight: 1.0.6
      inherits: 2.0.4
      minimatch: 5.1.6
      once: 1.4.0

  /glob@9.3.0:
    resolution: {integrity: sha512-EAZejC7JvnQINayvB/7BJbpZpNOJ8Lrw2OZNEvQxe0vaLn1SuwMcfV7/MNaX8L/T0wmptBFI4YMtDvSBxYDc7w==}
    engines: {node: '>=16 || 14 >=14.17'}
    dependencies:
      fs.realpath: 1.0.0
      minimatch: 7.4.6
      minipass: 4.2.5
      path-scurry: 1.9.2

  /global-dirs@0.1.1:
    resolution: {integrity: sha512-NknMLn7F2J7aflwFOlGdNIuCDpN3VGoSoB+aap3KABFWbHVn1TCgFC+np23J8W2BiZbjfEw3BFBycSMv1AFblg==}
    engines: {node: '>=4'}
    dependencies:
      ini: 1.3.8
    dev: true

  /global-dirs@3.0.0:
    resolution: {integrity: sha512-v8ho2DS5RiCjftj1nD9NmnfaOzTdud7RRnVd9kFNOjqZbISlx5DQ+OrTkywgd0dIt7oFCvKetZSHoHcP3sDdiA==}
    engines: {node: '>=10'}
    dependencies:
      ini: 2.0.0

  /global-modules@1.0.0:
    resolution: {integrity: sha512-sKzpEkf11GpOFuw0Zzjzmt4B4UZwjOcG757PPvrfhxcLFbq0wpsgpOqxpxtxFiCG4DtG93M6XRVbF2oGdev7bg==}
    engines: {node: '>=0.10.0'}
    dependencies:
      global-prefix: 1.0.2
      is-windows: 1.0.2
      resolve-dir: 1.0.1
    dev: true

  /global-prefix@1.0.2:
    resolution: {integrity: sha512-5lsx1NUDHtSjfg0eHlmYvZKv8/nVqX4ckFbM+FrGcQ+04KWcWFo9P5MxPZYSzUvyzmdTbI7Eix8Q4IbELDqzKg==}
    engines: {node: '>=0.10.0'}
    dependencies:
      expand-tilde: 2.0.2
      homedir-polyfill: 1.0.3
      ini: 1.3.8
      is-windows: 1.0.2
      which: 1.3.1
    dev: true

  /globals@13.24.0:
    resolution: {integrity: sha512-AhO5QUcj8llrbG09iWhPU2B204J1xnPeL8kQmVorSsy+Sjj1sk8gIyh6cUocGmH4L0UuhAJy+hJMRA4mgA4mFQ==}
    engines: {node: '>=8'}
    dependencies:
      type-fest: 0.20.2
    dev: true

  /globalthis@1.0.3:
    resolution: {integrity: sha512-sFdI5LyBiNTHjRd7cGPWapiHWMOXKyuBNX/cWJ3NfzrZQVa8GI/8cofCl74AOVqq9W5kNmguTIzJ/1s2gyI9wA==}
    engines: {node: '>= 0.4'}
    dependencies:
      define-properties: 1.2.1

  /globby@10.0.0:
    resolution: {integrity: sha512-3LifW9M4joGZasyYPz2A1U74zbC/45fvpXUvO/9KbSa+VV0aGZarWkfdgKyR9sExNP0t0x0ss/UMJpNpcaTspw==}
    engines: {node: '>=8'}
    dependencies:
      '@types/glob': 7.2.0
      array-union: 2.1.0
      dir-glob: 3.0.1
      fast-glob: 3.3.2
      glob: 7.2.3
      ignore: 5.2.4
      merge2: 1.4.1
      slash: 3.0.0

  /globby@11.1.0:
    resolution: {integrity: sha512-jhIXaOzy1sb8IyocaruWSn1TjmnBVs8Ayhcy83rmxNJ8q2uWKCAj3CnJY+KpGSXCueAPc0i05kVvVKtP1t9S3g==}
    engines: {node: '>=10'}
    dependencies:
      array-union: 2.1.0
      dir-glob: 3.0.1
      fast-glob: 3.2.12
      ignore: 5.2.4
      merge2: 1.4.1
      slash: 3.0.0

  /globby@13.2.2:
    resolution: {integrity: sha512-Y1zNGV+pzQdh7H39l9zgB4PJqjRNqydvdYCDG4HFXM4XuvSaQQlEc91IU1yALL8gUTDomgBAfz3XJdmUS+oo0w==}
    engines: {node: ^12.20.0 || ^14.13.1 || >=16.0.0}
    dependencies:
      dir-glob: 3.0.1
      fast-glob: 3.3.2
      ignore: 5.2.4
      merge2: 1.4.1
      slash: 4.0.0

  /gopd@1.0.1:
    resolution: {integrity: sha512-d65bNlIadxvpb/A2abVdlqKqV563juRnZ1Wtk6s1sIR8uNsXR70xqIzVqxVf1eTqDunwT2MkczEeaezCKTZhwA==}
    dependencies:
      get-intrinsic: 1.2.1

  /got@11.8.6:
    resolution: {integrity: sha512-6tfZ91bOr7bOXnK7PRDCGBLa1H4U080YHNaAQ2KsMGlLEzRbk44nsZF2E1IeRc3vtJHPVbKCYgdFbaGO2ljd8g==}
    engines: {node: '>=10.19.0'}
    dependencies:
      '@sindresorhus/is': 4.6.0
      '@szmarczak/http-timer': 4.0.6
      '@types/cacheable-request': 6.0.3
      '@types/responselike': 1.0.0
      cacheable-lookup: 5.0.4
      cacheable-request: 7.0.2
      decompress-response: 6.0.0
      http2-wrapper: 1.0.3
      lowercase-keys: 2.0.0
      p-cancelable: 2.1.1
      responselike: 2.0.1

  /got@12.5.3:
    resolution: {integrity: sha512-8wKnb9MGU8IPGRIo+/ukTy9XLJBwDiCpIf5TVzQ9Cpol50eMTpBq2GAuDsuDIz7hTYmZgMgC1e9ydr6kSDWs3w==}
    engines: {node: '>=14.16'}
    dependencies:
      '@sindresorhus/is': 5.3.0
      '@szmarczak/http-timer': 5.0.1
      cacheable-lookup: 7.0.0
      cacheable-request: 10.2.14
      decompress-response: 6.0.0
      form-data-encoder: 2.1.3
      get-stream: 6.0.1
      http2-wrapper: 2.2.0
      lowercase-keys: 3.0.0
      p-cancelable: 3.0.0
      responselike: 3.0.0

  /got@13.0.0:
    resolution: {integrity: sha512-XfBk1CxOOScDcMr9O1yKkNaQyy865NbYs+F7dr4H0LZMVgCj2Le59k6PqbNHoL5ToeaEQUYh6c6yMfVcc6SJxA==}
    engines: {node: '>=16'}
    dependencies:
      '@sindresorhus/is': 5.3.0
      '@szmarczak/http-timer': 5.0.1
      cacheable-lookup: 7.0.0
      cacheable-request: 10.2.14
      decompress-response: 6.0.0
      form-data-encoder: 2.1.3
      get-stream: 6.0.1
      http2-wrapper: 2.2.0
      lowercase-keys: 3.0.0
      p-cancelable: 3.0.0
      responselike: 3.0.0

  /got@9.6.0:
    resolution: {integrity: sha512-R7eWptXuGYxwijs0eV+v3o6+XH1IqVK8dJOEecQfTmkncw9AV4dcw/Dhxi8MdlqPthxxpZyizMzyg8RTmEsG+Q==}
    engines: {node: '>=8.6'}
    dependencies:
      '@sindresorhus/is': 0.14.0
      '@szmarczak/http-timer': 1.1.2
      '@types/keyv': 3.1.4
      '@types/responselike': 1.0.0
      cacheable-request: 6.1.0
      decompress-response: 3.3.0
      duplexer3: 0.1.5
      get-stream: 4.1.0
      lowercase-keys: 1.0.1
      mimic-response: 1.0.1
      p-cancelable: 1.1.0
      to-readable-stream: 1.0.0
      url-parse-lax: 3.0.0

  /graceful-fs@4.2.10:
    resolution: {integrity: sha512-9ByhssR2fPVsNZj478qUUbKfmL0+t5BDVyjShtyZZLiK7ZDAArFFfopyOTj0M05wE2tJPisA4iTnnXl2YoPvOA==}

  /graceful-fs@4.2.11:
    resolution: {integrity: sha512-RbJ5/jmFcNNCcDV5o9eTnBLJ/HszWV0P73bc+Ff4nS/rJj+YaS6IGyiOL0VoBYX+l1Wrl3k63h/KrH+nhJ0XvQ==}

  /grapheme-splitter@1.0.4:
    resolution: {integrity: sha512-bzh50DW9kTPM00T8y4o8vQg89Di9oLJVLW/KaOGIXJWP/iqCN6WKYkbNOF04vFLJhwcpYUh9ydh/+5vpOqV4YQ==}
    dev: false

  /graphemer@1.4.0:
    resolution: {integrity: sha512-EtKwoO6kxCL9WO5xipiHTZlSzBm7WLT627TqC/uVRd0HKmq8NXyebnNYxDoBi7wt8eTWrUrKXCOVaFq9x1kgag==}
    dev: true

  /gray-matter@4.0.3:
    resolution: {integrity: sha512-5v6yZd4JK3eMI3FqqCouswVqwugaA9r4dNZB1wwcmrD02QkV5H0y7XBQW8QwQqEaZY1pM9aqORSORhJRdNK44Q==}
    engines: {node: '>=6.0'}
    dependencies:
      js-yaml: 3.14.1
      kind-of: 6.0.3
      section-matter: 1.0.0
      strip-bom-string: 1.0.0

  /handlebars@4.7.7:
    resolution: {integrity: sha512-aAcXm5OAfE/8IXkcZvCepKU3VzW1/39Fb5ZuqMtgI/hT8X2YgoMvBY5dLhq/cpOvw7Lk1nK/UF71aLG/ZnVYRA==}
    engines: {node: '>=0.4.7'}
    hasBin: true
    dependencies:
      minimist: 1.2.8
      neo-async: 2.6.2
      source-map: 0.6.1
      wordwrap: 1.0.0
    optionalDependencies:
      uglify-js: 3.17.4
    dev: true

  /hard-rejection@2.1.0:
    resolution: {integrity: sha512-VIZB+ibDhx7ObhAe7OVtoEbuP4h/MuOTHJ+J8h/eBXotJYl0fBgR72xDFCKgIh22OJZIOVNxBMWuhAr10r8HdA==}
    engines: {node: '>=6'}
    dev: true

  /has-bigints@1.0.2:
    resolution: {integrity: sha512-tSvCKtBr9lkF0Ex0aQiP9N+OpV4zi2r/Nee5VkRDbaqv35RLYMzbwQfFSZZH0kR+Rd6302UJZ2p/bJCEoR3VoQ==}

  /has-flag@2.0.0:
    resolution: {integrity: sha512-P+1n3MnwjR/Epg9BBo1KT8qbye2g2Ou4sFumihwt6I4tsUX7jnLcX4BTOSKg/B1ZrIYMN9FcEnG4x5a7NB8Eng==}
    engines: {node: '>=0.10.0'}

  /has-flag@3.0.0:
    resolution: {integrity: sha512-sKJf1+ceQBr4SMkvQnBDNDtf4TXpVhVGateu0t918bl30FnbE2m4vNLX+VWe/dpjlb+HugGYzW7uQXH98HPEYw==}
    engines: {node: '>=4'}

  /has-flag@4.0.0:
    resolution: {integrity: sha512-EykJT/Q1KjTWctppgIAgfSO0tKVuZUjhgMr17kqTumMl6Afv3EISleU7qZUzoXDFTAHTDC4NOoG/ZxU3EvlMPQ==}
    engines: {node: '>=8'}

  /has-property-descriptors@1.0.0:
    resolution: {integrity: sha512-62DVLZGoiEBDHQyqG4w9xCuZ7eJEwNmJRWw2VY84Oedb7WFcA27fiEVe8oUQx9hAUJ4ekurquucTGwsyO1XGdQ==}
    dependencies:
      get-intrinsic: 1.2.1

  /has-proto@1.0.1:
    resolution: {integrity: sha512-7qE+iP+O+bgF9clE5+UoBFzE65mlBiVj3tKCrlNQ0Ogwm0BjpT/gK4SlLYDMybDh5I3TCTKnPPa0oMG7JDYrhg==}
    engines: {node: '>= 0.4'}

  /has-symbols@1.0.3:
    resolution: {integrity: sha512-l3LCuF6MgDNwTDKkdYGEihYjt5pRPbEg46rtlmnSPlUbgmB8LOIrKJbYYFBSbnPaJexMKtiPO8hmeRjRz2Td+A==}
    engines: {node: '>= 0.4'}

  /has-tostringtag@1.0.0:
    resolution: {integrity: sha512-kFjcSNhnlGV1kyoGk7OXKSawH5JOb/LzUc5w9B02hOTO0dfFRjbHQKvg1d6cf3HbeUmtU9VbbV3qzZ2Teh97WQ==}
    engines: {node: '>= 0.4'}
    dependencies:
      has-symbols: 1.0.3

  /has-unicode@2.0.1:
    resolution: {integrity: sha512-8Rf9Y83NBReMnx0gFzA8JImQACstCYWUplepDa9xprwwtmgEZUF0h/i5xSA625zB/I37EtrswSST6OXxwaaIJQ==}

  /has-yarn@3.0.0:
    resolution: {integrity: sha512-IrsVwUHhEULx3R8f/aA8AHuEzAorplsab/v8HBzEiIukwq5i/EC+xmOW+HfP1OaDP+2JkgT1yILHN2O3UFIbcA==}
    engines: {node: ^12.20.0 || ^14.13.1 || >=16.0.0}

  /has@1.0.3:
    resolution: {integrity: sha512-f2dvO0VU6Oej7RkWJGrehjbzMAjFp5/VKPp5tTpWIV4JHHZK1/BxbFRtf/siA2SWTe09caDmVtYYzWEIbBS4zw==}
    engines: {node: '>= 0.4.0'}
    dependencies:
      function-bind: 1.1.2

  /hasown@2.0.2:
    resolution: {integrity: sha512-0hJU9SCPvmMzIBdZFqNPXWa6dqh7WdH0cII9y+CyS8rG3nL48Bclra9HmKhVVUHyPWNH5Y7xDwAB7bfgSjkUMQ==}
    engines: {node: '>= 0.4'}
    dependencies:
      function-bind: 1.1.2

  /he@1.2.0:
    resolution: {integrity: sha512-F/1DnUGPopORZi0ni+CvrCgHQ5FyEAHRLSApuYWMmrbSwoN2Mn/7k+Gl38gJnR7yyDZk6WLXwiGod1JOWNDKGw==}
    hasBin: true
    dev: true

  /header-case@1.0.1:
    resolution: {integrity: sha512-i0q9mkOeSuhXw6bGgiQCCBgY/jlZuV/7dZXyZ9c6LcBrqwvT8eT719E9uxE5LiZftdl+z81Ugbg/VvXV4OJOeQ==}
    dependencies:
      no-case: 2.3.2
      upper-case: 1.1.3

  /header-case@2.0.4:
    resolution: {integrity: sha512-H/vuk5TEEVZwrR0lp2zed9OCo1uAILMlx0JEMgC26rzyJJ3N1v6XkwHHXJQdR2doSjcGPM6OKPYoJgf0plJ11Q==}
    dependencies:
      capital-case: 1.0.4
      tslib: 2.6.2

  /homedir-polyfill@1.0.3:
    resolution: {integrity: sha512-eSmmWE5bZTK2Nou4g0AI3zZ9rswp7GRKoKXS1BLUkvPviOqs4YTN1djQIqrXy9k5gEtdLPy86JjRwsNM9tnDcA==}
    engines: {node: '>=0.10.0'}
    dependencies:
      parse-passwd: 1.0.0

  /hosted-git-info@2.8.9:
    resolution: {integrity: sha512-mxIDAb9Lsm6DoOJ7xH+5+X4y1LU/4Hi50L9C5sIswK3JzULS4bwk1FvjdBgvYR4bzT4tuUQiC15FE2f5HbLvYw==}

  /hosted-git-info@4.1.0:
    resolution: {integrity: sha512-kyCuEOWjJqZuDbRHzL8V93NzQhwIB71oFWSyzVo+KPZI+pnQPPxucdkrOZvkLRnrf5URsQM+IJ09Dw29cRALIA==}
    engines: {node: '>=10'}
    dependencies:
      lru-cache: 6.0.0
    dev: true

  /hosted-git-info@5.2.1:
    resolution: {integrity: sha512-xIcQYMnhcx2Nr4JTjsFmwwnr9vldugPy9uVm0o87bjqqWMv9GaqsTeT+i99wTl0mk1uLxJtHxLb8kymqTENQsw==}
    engines: {node: ^12.13.0 || ^14.15.0 || >=16.0.0}
    dependencies:
      lru-cache: 7.18.3

  /hosted-git-info@6.1.1:
    resolution: {integrity: sha512-r0EI+HBMcXadMrugk0GCQ+6BQV39PiWAZVfq7oIckeGiN7sjRGyQxPdft3nQekFTCQbYxLBH+/axZMeH8UX6+w==}
    engines: {node: ^14.17.0 || ^16.13.0 || >=18.0.0}
    dependencies:
      lru-cache: 7.18.3

  /hosted-git-info@7.0.2:
    resolution: {integrity: sha512-puUZAUKT5m8Zzvs72XWy3HtvVbTWljRE66cP60bxJzAqf2DgICo7lYTY2IHUmLnNpjYvw5bvmoHvPc0QO2a62w==}
    engines: {node: ^16.14.0 || >=18.0.0}
    dependencies:
      lru-cache: 10.2.0

  /html-escaper@2.0.2:
    resolution: {integrity: sha512-H2iMtd0I4Mt5eYiapRdIDjp+XzelXQ0tFE4JS7YFwFevXXMmOp9myNrUvCg0D6ws8iqkRPBfKHgbwig1SmlLfg==}
    dev: true

  /http-cache-semantics@4.1.1:
    resolution: {integrity: sha512-er295DKPVsV82j5kw1Gjt+ADA/XYHsajl82cGNQG2eyoPkvgUhX+nDIyelzhIWbbsXP39EHcI6l5tYs2FYqYXQ==}

  /http-call@5.3.0:
    resolution: {integrity: sha512-ahwimsC23ICE4kPl9xTBjKB4inbRaeLyZeRunC/1Jy/Z6X8tv22MEAjK+KBOMSVLaqXPTTmd8638waVIKLGx2w==}
    engines: {node: '>=8.0.0'}
    dependencies:
      content-type: 1.0.5
      debug: 4.3.5(supports-color@8.1.1)
      is-retry-allowed: 1.2.0
      is-stream: 2.0.1
      parse-json: 4.0.0
      tunnel-agent: 0.6.0
    transitivePeerDependencies:
      - supports-color

  /http-proxy-agent@5.0.0:
    resolution: {integrity: sha512-n2hY8YdoRE1i7r6M0w9DIw5GgZN0G25P8zLCRQ8rjXtTU3vsNFBI/vWK/UIeE6g5MUUz6avwAPXmL6Fy9D/90w==}
    engines: {node: '>= 6'}
    dependencies:
      '@tootallnate/once': 2.0.0
      agent-base: 6.0.2
      debug: 4.3.4(supports-color@8.1.1)
    transitivePeerDependencies:
      - supports-color

  /http2-wrapper@1.0.3:
    resolution: {integrity: sha512-V+23sDMr12Wnz7iTcDeJr3O6AIxlnvT/bmaAAAP/Xda35C90p9599p0F1eHR/N1KILWSoWVAiOMFjBBXaXSMxg==}
    engines: {node: '>=10.19.0'}
    dependencies:
      quick-lru: 5.1.1
      resolve-alpn: 1.2.1

  /http2-wrapper@2.2.0:
    resolution: {integrity: sha512-kZB0wxMo0sh1PehyjJUWRFEd99KC5TLjZ2cULC4f9iqJBAmKQQXEICjxl5iPJRwP40dpeHFqqhm7tYCvODpqpQ==}
    engines: {node: '>=10.19.0'}
    dependencies:
      quick-lru: 5.1.1
      resolve-alpn: 1.2.1

  /https-proxy-agent@5.0.1:
    resolution: {integrity: sha512-dFcAjpTQFgoLMzC2VwU+C/CbS7uRL0lWmxDITmqm7C+7F0Odmj6s9l6alZc6AELXhrnggM2CeWSXHGOdX2YtwA==}
    engines: {node: '>= 6'}
    dependencies:
      agent-base: 6.0.2
      debug: 4.3.4(supports-color@8.1.1)
    transitivePeerDependencies:
      - supports-color

  /human-id@4.0.0:
    resolution: {integrity: sha512-pui0xZRgeAlaRt0I9r8N2pNlbNmluvn71EfjKRpM7jOpZbuHe5mm76r67gcprjw/Nd+GpvB9C3OlTbh7ZKLg7A==}

  /human-signals@2.1.0:
    resolution: {integrity: sha512-B4FFZ6q/T2jhhksgkbEW3HBvWIfDW85snkQgawt07S7J5QXTk6BkNV+0yAeZrM5QpMAdYlocGoljn0sJ/WQkFw==}
    engines: {node: '>=10.17.0'}

  /humanize-ms@1.2.1:
    resolution: {integrity: sha512-Fl70vYtsAFb/C06PTS9dZBo7ihau+Tu/DNCk/OyHhea07S+aeMWpFFkUaXRa8fI+ScZbEI8dfSxwY7gxZ9SAVQ==}
    dependencies:
      ms: 2.1.3

  /hyperlinker@1.0.0:
    resolution: {integrity: sha512-Ty8UblRWFEcfSuIaajM34LdPXIhbs1ajEX/BBPv24J+enSVaEVY63xQ6lTO9VRYS5LAoghIG0IDJ+p+IPzKUQQ==}
    engines: {node: '>=4'}

  /iconv-lite@0.4.24:
    resolution: {integrity: sha512-v3MXnZAcvnywkTUEZomIActle7RXXeedOR31wwl7VlyoXO4Qi9arvSenNQWne1TcRwhCL1HwLI21bEqdpj8/rA==}
    engines: {node: '>=0.10.0'}
    dependencies:
      safer-buffer: 2.1.2

  /iconv-lite@0.6.3:
    resolution: {integrity: sha512-4fCk79wshMdzMp2rH06qWrJE4iolqLhCUH+OiuIgU++RB0+94NlDL81atO7GX55uUKueo0txHNtvEyI6D7WdMw==}
    engines: {node: '>=0.10.0'}
    requiresBuild: true
    dependencies:
      safer-buffer: 2.1.2
    optional: true

  /ieee754@1.2.1:
    resolution: {integrity: sha512-dcyqhDvX1C46lXZcVqCpK+FtMRQVdIMN6/Df5js2zouUsqG7I6sFxitIC+7KYK29KdXOLHdu9zL4sFnoVQnqaA==}

  /ignore-walk@6.0.3:
    resolution: {integrity: sha512-C7FfFoTA+bI10qfeydT8aZbvr91vAEU+2W5BZUlzPec47oNb07SsOfwYrtxuvOYdUApPP/Qlh4DtAO51Ekk2QA==}
    engines: {node: ^14.17.0 || ^16.13.0 || >=18.0.0}
    dependencies:
      minimatch: 9.0.4

  /ignore@5.2.4:
    resolution: {integrity: sha512-MAb38BcSbH0eHNBxn7ql2NH/kX33OkB3lZ1BNdh7ENeRChHTYsTvWrMubiIAMNS2llXEEgZ1MUOBtXChP3kaFQ==}
    engines: {node: '>= 4'}

  /immediate@3.0.6:
    resolution: {integrity: sha512-XXOFtyqDjNDAQxVfYxuF7g9Il/IbWmmlQg2MYKOH8ExIT1qg6xc4zyS3HaEEATgs1btfzxq15ciUiY7gjSXRGQ==}

  /import-fresh@3.3.0:
    resolution: {integrity: sha512-veYYhQa+D1QBKznvhUHxb8faxlrwUnxseDAbAp457E0wLNio2bOSKnjYDhMj+YiAq61xrMGhQk9iXVk5FzgQMw==}
    engines: {node: '>=6'}
    dependencies:
      parent-module: 1.0.1
      resolve-from: 4.0.0

  /import-lazy@4.0.0:
    resolution: {integrity: sha512-rKtvo6a868b5Hu3heneU+L4yEQ4jYKLtjpnPeUdK7h0yzXGmyBTypknlkCvHFBqfX9YlorEiMM6Dnq/5atfHkw==}
    engines: {node: '>=8'}

  /imurmurhash@0.1.4:
    resolution: {integrity: sha512-JmXMZ6wuvDmLiHEml9ykzqO6lwFbof0GG4IkcGaENdCRDDmMVnny7s5HsIgHCbaq0w2MyPhDqkhTUgS2LU2PHA==}
    engines: {node: '>=0.8.19'}

  /indent-string@4.0.0:
    resolution: {integrity: sha512-EdDDZu4A2OyIK7Lr/2zG+w5jmbuk1DVBnEwREQvBzspBJkCEbRa8GxU1lghYcaGJCnRWibjDXlq779X1/y5xwg==}
    engines: {node: '>=8'}

  /infer-owner@1.0.4:
    resolution: {integrity: sha512-IClj+Xz94+d7irH5qRyfJonOdfTzuDaifE6ZPWfx0N0+/ATZCbuTPq2prFl526urkQd90WyUKIh1DfBQ2hMz9A==}

  /inflight@1.0.6:
    resolution: {integrity: sha512-k92I/b08q4wvFscXCLvqfsHCrjrF7yiXsQuIVvVE7N82W3+aqpzuUdBbfhWcy/FZR3/4IgflMgKLOsvPDrGCJA==}
    deprecated: This module is not supported, and leaks memory. Do not use it. Check out lru-cache if you want a good and tested way to coalesce async requests by a key value, which is much more comprehensive and powerful.
    dependencies:
      once: 1.4.0
      wrappy: 1.0.2

  /inherits@2.0.4:
    resolution: {integrity: sha512-k/vGaX4/Yla3WzyMCvTQOXYeIHvqOKtnqBduzTHpzpQZzAskKMhZ2K+EnBiSM9zGSoIFeMpXKxa4dYeZIQqewQ==}

  /ini@1.3.8:
    resolution: {integrity: sha512-JV/yugV2uzW5iMRSiZAyDtQd+nxtUnjeLt0acNdw98kKLrvuRVyB80tsREOE7yvGVgalhZ6RNXCmEHkUKBKxew==}

  /ini@2.0.0:
    resolution: {integrity: sha512-7PnF4oN3CvZF23ADhA5wRaYEQpJ8qygSkbtTXWBeXWXmEVRXK+1ITciHWwHhsjv1TmW0MgacIv6hEi5pX5NQdA==}
    engines: {node: '>=10'}

  /ini@4.1.1:
    resolution: {integrity: sha512-QQnnxNyfvmHFIsj7gkPcYymR8Jdw/o7mp5ZFihxn6h8Ci6fh3Dx4E1gPjpQEpIuPo9XVNY/ZUwh4BPMjGyL01g==}
    engines: {node: ^14.17.0 || ^16.13.0 || >=18.0.0}

  /inquirer@6.5.2:
    resolution: {integrity: sha512-cntlB5ghuB0iuO65Ovoi8ogLHiWGs/5yNrtUcKjFhSSiVeAIVpD7koaSU9RM8mpXw5YDi9RdYXGQMaOURB7ycQ==}
    engines: {node: '>=6.0.0'}
    dependencies:
      ansi-escapes: 3.2.0
      chalk: 2.4.2
      cli-cursor: 2.1.0
      cli-width: 2.2.1
      external-editor: 3.1.0
      figures: 2.0.0
      lodash: 4.17.21
      mute-stream: 0.0.7
      run-async: 2.4.1
      rxjs: 6.6.7
      string-width: 2.1.1
      strip-ansi: 5.2.0
      through: 2.3.8
    dev: true

  /inquirer@8.2.5:
    resolution: {integrity: sha512-QAgPDQMEgrDssk1XiwwHoOGYF9BAbUcc1+j+FhEvaOt8/cKRqyLn0U5qA6F74fGhTMGxf92pOvPBeh29jQJDTQ==}
    engines: {node: '>=12.0.0'}
    dependencies:
      ansi-escapes: 4.3.2
      chalk: 4.1.2
      cli-cursor: 3.1.0
      cli-width: 3.0.0
      external-editor: 3.1.0
      figures: 3.2.0
      lodash: 4.17.21
      mute-stream: 0.0.8
      ora: 5.4.1
      run-async: 2.4.1
      rxjs: 7.8.0
      string-width: 4.2.3
      strip-ansi: 6.0.1
      through: 2.3.8
      wrap-ansi: 7.0.0

  /int64-buffer@0.1.10:
    resolution: {integrity: sha512-v7cSY1J8ydZ0GyjUHqF+1bshJ6cnEVLo9EnjB8p+4HDRPZc9N5jjmvUV7NvEsqQOKyH0pmIBFWXVQbiS0+OBbA==}

  /internal-slot@1.0.5:
    resolution: {integrity: sha512-Y+R5hJrzs52QCG2laLn4udYVnxsfny9CpOhNhUvk/SSSVyF6T27FzRbF0sroPidSu3X8oEAkOn2K804mjpt6UQ==}
    engines: {node: '>= 0.4'}
    dependencies:
      get-intrinsic: 1.2.1
      has: 1.0.3
      side-channel: 1.0.4

  /ip-address@9.0.5:
    resolution: {integrity: sha512-zHtQzGojZXTwZTHQqra+ETKd4Sn3vgi7uBmlPoXVWZqYvuKmtI0l/VZTjqGmJY9x88GGOaZ9+G9ES8hC4T4X8g==}
    engines: {node: '>= 12'}
    dependencies:
      jsbn: 1.1.0
      sprintf-js: 1.1.3

  /is-array-buffer@3.0.2:
    resolution: {integrity: sha512-y+FyyR/w8vfIRq4eQcM1EYgSTnmHXPqaF+IgzgraytCFq5Xh8lllDVmAZolPJiZttZLeFSINPYMaEJ7/vWUa1w==}
    dependencies:
      call-bind: 1.0.2
      get-intrinsic: 1.2.1
      is-typed-array: 1.1.12

  /is-arrayish@0.2.1:
    resolution: {integrity: sha512-zz06S8t0ozoDXMG+ube26zeCTNXcKIPJZJi8hBrF4idCLms4CG9QtK7qBl1boi5ODzFpjswb5JPmHCbMpjaYzg==}

  /is-arrayish@0.3.2:
    resolution: {integrity: sha512-eVRqCvVlZbuw3GrM63ovNSNAeA1K16kaR/LRY/92w0zxQ5/1YzwblUX652i4Xs9RwAGjW9d9y6X88t8OaAJfWQ==}
    dev: true

  /is-async-function@2.0.0:
    resolution: {integrity: sha512-Y1JXKrfykRJGdlDwdKlLpLyMIiWqWvuSd17TvZk68PLAOGOoF4Xyav1z0Xhoi+gCYjZVeC5SI+hYFOfvXmGRCA==}
    engines: {node: '>= 0.4'}
    dependencies:
      has-tostringtag: 1.0.0
    dev: true

  /is-bigint@1.0.4:
    resolution: {integrity: sha512-zB9CruMamjym81i2JZ3UMn54PKGsQzsJeo6xvN3HJJ4CAsQNB6iRutp2To77OfCNuoxspsIhzaPoO1zyCEhFOg==}
    dependencies:
      has-bigints: 1.0.2

  /is-binary-path@2.1.0:
    resolution: {integrity: sha512-ZMERYes6pDydyuGidse7OsHxtbI7WVeUEozgR/g7rd0xUimYNlvZRE/K2MgZTjWy725IfelLeVcEM97mmtRGXw==}
    engines: {node: '>=8'}
    dependencies:
      binary-extensions: 2.2.0
    dev: true

  /is-boolean-object@1.1.2:
    resolution: {integrity: sha512-gDYaKHJmnj4aWxyj6YHyXVpdQawtVLHU5cb+eztPGczf6cjuTdwve5ZIEfgXqH4e57An1D1AKf8CZ3kYrQRqYA==}
    engines: {node: '>= 0.4'}
    dependencies:
      call-bind: 1.0.2
      has-tostringtag: 1.0.0

  /is-builtin-module@3.2.1:
    resolution: {integrity: sha512-BSLE3HnV2syZ0FK0iMA/yUGplUeMmNz4AW5fnTunbCIqZi4vG3WjJT9FHMy5D69xmAYBHXQhJdALdpwVxV501A==}
    engines: {node: '>=6'}
    dependencies:
      builtin-modules: 3.3.0
    dev: true

  /is-callable@1.2.7:
    resolution: {integrity: sha512-1BC0BVFhS/p0qtw6enp8e+8OD0UrK0oFLztSjNzhcKA3WDuJxxAPXzPuPtKkjEY9UUoEWlX/8fgKeu2S8i9JTA==}
    engines: {node: '>= 0.4'}

  /is-ci@3.0.1:
    resolution: {integrity: sha512-ZYvCgrefwqoQ6yTyYUbQu64HsITZ3NfKX1lzaEYdkTDcfKzzCI/wthRRYKkdjHKFVgNiXKAKm65Zo1pk2as/QQ==}
    hasBin: true
    dependencies:
      ci-info: 3.9.0

  /is-core-module@2.13.1:
    resolution: {integrity: sha512-hHrIjvZsftOsvKSn2TRYl63zvxsgE0K+0mYMoH6gD4omR5IWB2KynivBQczo3+wF1cCkjzvptnI9Q0sPU66ilw==}
    dependencies:
      hasown: 2.0.2

  /is-date-object@1.0.5:
    resolution: {integrity: sha512-9YQaSxsAiSwcvS33MBk3wTCVnWK+HhF8VZR2jRxehM16QcVOdHqPn4VPHmRK4lSr38n9JriurInLcP90xsYNfQ==}
    engines: {node: '>= 0.4'}
    dependencies:
      has-tostringtag: 1.0.0

  /is-docker@2.2.1:
    resolution: {integrity: sha512-F+i2BKsFrH66iaUFc0woD8sLy8getkwTwtOBjvs56Cx4CgJDeKQeqfz8wAYiSb8JOprWhHH5p77PbmYCvvUuXQ==}
    engines: {node: '>=8'}
    hasBin: true

  /is-extendable@0.1.1:
    resolution: {integrity: sha512-5BMULNob1vgFX6EjQw5izWDxrecWK9AM72rugNr0TFldMOi0fj6Jk+zeKIt0xGj4cEfQIJth4w3OKWOJ4f+AFw==}
    engines: {node: '>=0.10.0'}

  /is-extglob@2.1.1:
    resolution: {integrity: sha512-SbKbANkN603Vi4jEZv49LeVJMn4yGwsbzZworEoyEiutsN3nJYdbO36zfhGJ6QEDpOZIFkDtnq5JRxmvl3jsoQ==}
    engines: {node: '>=0.10.0'}

  /is-finalizationregistry@1.0.2:
    resolution: {integrity: sha512-0by5vtUJs8iFQb5TYUHHPudOR+qXYIMKtiUzvLIZITZUjknFmziyBJuLhVRc+Ds0dREFlskDNJKYIdIzu/9pfw==}
    dependencies:
      call-bind: 1.0.2
    dev: true

  /is-fullwidth-code-point@2.0.0:
    resolution: {integrity: sha512-VHskAKYM8RfSFXwee5t5cbN5PZeq1Wrh6qd5bkyiXIf6UQcN6w/A0eXM9r6t8d+GYOh+o6ZhiEnb88LN/Y8m2w==}
    engines: {node: '>=4'}
    dev: true

  /is-fullwidth-code-point@3.0.0:
    resolution: {integrity: sha512-zymm5+u+sCsSWyD9qNaejV3DFvhCKclKdizYaJUuHA83RLjb7nSuGnddCHGv0hk+KY7BMAlsWeK4Ueg6EV6XQg==}
    engines: {node: '>=8'}

  /is-generator-function@1.0.10:
    resolution: {integrity: sha512-jsEjy9l3yiXEQ+PsXdmBwEPcOxaXWLspKdplFUVI9vq1iZgIekeC0L167qeu86czQaxed3q/Uzuw0swL0irL8A==}
    engines: {node: '>= 0.4'}
    dependencies:
      has-tostringtag: 1.0.0
    dev: true

  /is-glob@4.0.3:
    resolution: {integrity: sha512-xelSayHH36ZgE7ZWhli7pW34hNbNl8Ojv5KVmkJD4hBdD3th8Tfk9vYasLM+mXWOZhFkgZfxhLSnrwRr4elSSg==}
    engines: {node: '>=0.10.0'}
    dependencies:
      is-extglob: 2.1.1

  /is-installed-globally@0.4.0:
    resolution: {integrity: sha512-iwGqO3J21aaSkC7jWnHP/difazwS7SFeIqxv6wEtLU8Y5KlzFTjyqcSIT0d8s4+dDhKytsk9PJZ2BkS5eZwQRQ==}
    engines: {node: '>=10'}
    dependencies:
      global-dirs: 3.0.0
      is-path-inside: 3.0.3

  /is-interactive@1.0.0:
    resolution: {integrity: sha512-2HvIEKRoqS62guEC+qBjpvRubdX910WCMuJTZ+I9yvqKU2/12eSL549HMwtabb4oupdj2sMP50k+XJfB/8JE6w==}
    engines: {node: '>=8'}

  /is-lambda@1.0.1:
    resolution: {integrity: sha512-z7CMFGNrENq5iFB9Bqo64Xk6Y9sg+epq1myIcdHaGnbMTYOxvzsEtdYqQUylB7LxfkvgrrjP32T6Ywciio9UIQ==}

  /is-lower-case@1.1.3:
    resolution: {integrity: sha512-+5A1e/WJpLLXZEDlgz4G//WYSHyQBD32qa4Jd3Lw06qQlv3fJHnp3YIHjTQSGzHMgzmVKz2ZP3rBxTHkPw/lxA==}
    dependencies:
      lower-case: 1.1.4

  /is-map@2.0.2:
    resolution: {integrity: sha512-cOZFQQozTha1f4MxLFzlgKYPTyj26picdZTx82hbc/Xf4K/tZOOXSCkMvU4pKioRXGDLJRn0GM7Upe7kR721yg==}
    dev: true

  /is-negative-zero@2.0.2:
    resolution: {integrity: sha512-dqJvarLawXsFbNDeJW7zAz8ItJ9cd28YufuuFzh0G8pNHjJMnY08Dv7sYX2uF5UpQOwieAeOExEYAWWfu7ZZUA==}
    engines: {node: '>= 0.4'}

  /is-npm@6.0.0:
    resolution: {integrity: sha512-JEjxbSmtPSt1c8XTkVrlujcXdKV1/tvuQ7GwKcAlyiVLeYFQ2VHat8xfrDJsIkhCdF/tZ7CiIR3sy141c6+gPQ==}
    engines: {node: ^12.20.0 || ^14.13.1 || >=16.0.0}

  /is-number-object@1.0.7:
    resolution: {integrity: sha512-k1U0IRzLMo7ZlYIfzRu23Oh6MiIFasgpb9X76eqfFZAqwH44UI4KTBvBYIZ1dSL9ZzChTB9ShHfLkR4pdW5krQ==}
    engines: {node: '>= 0.4'}
    dependencies:
      has-tostringtag: 1.0.0

  /is-number@7.0.0:
    resolution: {integrity: sha512-41Cifkg6e8TylSpdtTpeLVMqvSBEVzTttHvERD741+pnZ8ANv0004MRL43QKPDlK9cGvNp6NZWZUBlbGXYxxng==}
    engines: {node: '>=0.12.0'}

  /is-obj@2.0.0:
    resolution: {integrity: sha512-drqDG3cbczxxEJRoOXcOjtdp1J/lyp1mNn0xaznRs8+muBhgQcrnbspox5X5fOw0HnMnbfDzvnEMEtqDEJEo8w==}
    engines: {node: '>=8'}

  /is-path-inside@3.0.3:
    resolution: {integrity: sha512-Fd4gABb+ycGAmKou8eMftCupSir5lRxqf4aD/vd0cD2qc4HL07OjCeuHMr8Ro4CoMaeCKDB0/ECBOVWjTwUvPQ==}
    engines: {node: '>=8'}

  /is-plain-obj@1.1.0:
    resolution: {integrity: sha512-yvkRyxmFKEOQ4pNXCmJG5AEQNlXJS5LaONXo5/cLdTZdWvsZ1ioJEonLGAosKlMWE8lwUy/bJzMjcw8az73+Fg==}
    engines: {node: '>=0.10.0'}
    dev: true

  /is-plain-obj@2.1.0:
    resolution: {integrity: sha512-YWnfyRwxL/+SsrWYfOpUtz5b3YD+nyfkHvjbcanzk8zgyO4ASD67uVMRt8k5bM4lLMDnXfriRhOpemw+NfT1eA==}
    engines: {node: '>=8'}

  /is-plain-obj@4.1.0:
    resolution: {integrity: sha512-+Pgi+vMuUNkJyExiMBt5IlFoMyKnr5zhJ4Uspz58WOhBF5QoIZkFyNHIbBAtHwzVAgk5RtndVNsDRN61/mmDqg==}
    engines: {node: '>=12'}

  /is-plain-object@5.0.0:
    resolution: {integrity: sha512-VRSzKkbMm5jMDoKLbltAkFQ5Qr7VDiTFGXxYFXXowVj387GeGNOCsOH6Msy00SGZ3Fp84b1Naa1psqgcCIEP5Q==}
    engines: {node: '>=0.10.0'}

  /is-promise@2.2.2:
    resolution: {integrity: sha512-+lP4/6lKUBfQjZ2pdxThZvLUAafmZb8OAxFb8XXtiQmS35INgr85hdOGoEs124ez1FCnZJt6jau/T+alh58QFQ==}
    dev: true

  /is-regex@1.1.4:
    resolution: {integrity: sha512-kvRdxDsxZjhzUX07ZnLydzS1TU/TJlTUHHY4YLL87e37oUA49DfkLqgy+VjFocowy29cKvcSiu+kIv728jTTVg==}
    engines: {node: '>= 0.4'}
    dependencies:
      call-bind: 1.0.2
      has-tostringtag: 1.0.0

  /is-retry-allowed@1.2.0:
    resolution: {integrity: sha512-RUbUeKwvm3XG2VYamhJL1xFktgjvPzL0Hq8C+6yrWIswDy3BIXGqCxhxkc30N9jqK311gVU137K8Ei55/zVJRg==}
    engines: {node: '>=0.10.0'}

  /is-set@2.0.2:
    resolution: {integrity: sha512-+2cnTEZeY5z/iXGbLhPrOAaK/Mau5k5eXq9j14CpRTftq0pAJu2MwVRSZhyZWBzx3o6X795Lz6Bpb6R0GKf37g==}
    dev: true

  /is-shared-array-buffer@1.0.2:
    resolution: {integrity: sha512-sqN2UDu1/0y6uvXyStCOzyhAjCSlHceFoMKJW8W9EU9cvic/QdsZ0kEU93HEy3IUEFZIiH/3w+AH/UQbPHNdhA==}
    dependencies:
      call-bind: 1.0.2

  /is-stream@2.0.1:
    resolution: {integrity: sha512-hFoiJiTl63nn+kstHGBtewWSKnQLpyb155KHheA1l39uvtO9nWIop1p3udqPcUd/xbF1VLMO4n7OI6p7RbngDg==}
    engines: {node: '>=8'}

  /is-string@1.0.7:
    resolution: {integrity: sha512-tE2UXzivje6ofPW7l23cjDOMa09gb7xlAqG6jG5ej6uPV32TlWP3NKPigtaGeHNu9fohccRYvIiZMfOOnOYUtg==}
    engines: {node: '>= 0.4'}
    dependencies:
      has-tostringtag: 1.0.0

  /is-symbol@1.0.4:
    resolution: {integrity: sha512-C/CPBqKWnvdcxqIARxyOh4v1UUEOCHpgDa0WYgpKDFMszcrPcffg5uhwSgPCLD2WWxmq6isisz87tzT01tuGhg==}
    engines: {node: '>= 0.4'}
    dependencies:
      has-symbols: 1.0.3

  /is-text-path@1.0.1:
    resolution: {integrity: sha512-xFuJpne9oFz5qDaodwmmG08e3CawH/2ZV8Qqza1Ko7Sk8POWbkRdwIoAWVhqvq0XeUzANEhKo2n0IXUGBm7A/w==}
    engines: {node: '>=0.10.0'}
    dependencies:
      text-extensions: 1.9.0
    dev: true

  /is-typed-array@1.1.12:
    resolution: {integrity: sha512-Z14TF2JNG8Lss5/HMqt0//T9JeHXttXy5pH/DBU4vi98ozO2btxzq9MwYDZYnKwU8nRsz/+GVFVRDq3DkVuSPg==}
    engines: {node: '>= 0.4'}
    dependencies:
      which-typed-array: 1.1.11

  /is-typedarray@1.0.0:
    resolution: {integrity: sha512-cyA56iCMHAh5CdzjJIa4aohJyeO1YbwLi3Jc35MmRU6poroFjIGZzUzupGiRPOjgHg9TLu43xbpwXk523fMxKA==}

  /is-unicode-supported@0.1.0:
    resolution: {integrity: sha512-knxG2q4UC3u8stRGyAVJCOdxFmv5DZiRcdlIaAQXAbSfJya+OhopNotLQrstBhququ4ZpuKbDc/8S6mgXgPFPw==}
    engines: {node: '>=10'}

  /is-upper-case@1.1.2:
    resolution: {integrity: sha512-GQYSJMgfeAmVwh9ixyk888l7OIhNAGKtY6QA+IrWlu9MDTCaXmeozOZ2S9Knj7bQwBO/H6J2kb+pbyTUiMNbsw==}
    dependencies:
      upper-case: 1.1.3

  /is-utf8@0.2.1:
    resolution: {integrity: sha512-rMYPYvCzsXywIsldgLaSoPlw5PfoB/ssr7hY4pLfcodrA5M/eArza1a9VmTiNIBNMjOGr1Ow9mTyU2o69U6U9Q==}
    dev: true

  /is-weakmap@2.0.1:
    resolution: {integrity: sha512-NSBR4kH5oVj1Uwvv970ruUkCV7O1mzgVFO4/rev2cLRda9Tm9HrL70ZPut4rOHgY0FNrUu9BCbXA2sdQ+x0chA==}
    dev: true

  /is-weakref@1.0.2:
    resolution: {integrity: sha512-qctsuLZmIQ0+vSSMfoVvyFe2+GSEvnmZ2ezTup1SBse9+twCCeial6EEi3Nc2KFcf6+qz2FBPnjXsk8xhKSaPQ==}
    dependencies:
      call-bind: 1.0.2

  /is-weakset@2.0.2:
    resolution: {integrity: sha512-t2yVvttHkQktwnNNmBQ98AhENLdPUTDTE21uPqAQ0ARwQfGeQKRVS0NNurH7bTf7RrvcVn1OOge45CnBeHCSmg==}
    dependencies:
      call-bind: 1.0.2
      get-intrinsic: 1.2.1
    dev: true

  /is-windows@1.0.2:
    resolution: {integrity: sha512-eXK1UInq2bPmjyX6e3VHIzMLobc4J94i4AWn+Hpq3OU5KkrRC96OAcR3PRJ/pGu6m8TRnBHP9dkXQVsT/COVIA==}
    engines: {node: '>=0.10.0'}
    dev: true

  /is-wsl@2.2.0:
    resolution: {integrity: sha512-fKzAra0rGJUUBwGBgNkHZuToZcn+TtXHpeCgmkMJMMYx1sQDYaCSyjJBSCa2nH1DGm7s3n1oBnohoVTBaN7Lww==}
    engines: {node: '>=8'}
    dependencies:
      is-docker: 2.2.1

  /is-yarn-global@0.4.0:
    resolution: {integrity: sha512-HneQBCrXGBy15QnaDfcn6OLoU8AQPAa0Qn0IeJR/QCo4E8dNZaGGwxpCwWyEBQC5QvFonP8d6t60iGpAHVAfNA==}
    engines: {node: '>=12'}

  /isarray@0.0.1:
    resolution: {integrity: sha512-D2S+3GLxWH+uhrNEcoh/fnmYeP8E8/zHl644d/jdA0g2uyXvy3sb0qxotE+ne0LtccHknQzWwZEzhak7oJ0COQ==}
    dev: true

  /isarray@1.0.0:
    resolution: {integrity: sha512-VLghIWNM6ELQzo7zwmcg0NmTVyWKYjvIeM83yjp0wRDTmUnrM678fQbcKBo6n2CJEF0szoG//ytg+TKla89ALQ==}

  /isarray@2.0.5:
    resolution: {integrity: sha512-xHjhDr3cNBK0BzdUJSPXZntQUx/mwMS5Rw4A7lPJ90XGAO6ISP/ePDNuo0vhqOZU+UD5JoodwCAAoZQd3FeAKw==}

  /isexe@2.0.0:
    resolution: {integrity: sha512-RHxMLp9lnKHGHRng9QFhRCMbYAcVpn69smSGcq3f36xjgVVWThj4qqLbTLlq7Ssj8B+fIQ1EuCEGI2lKsyQeIw==}

  /istanbul-lib-coverage@3.2.0:
    resolution: {integrity: sha512-eOeJ5BHCmHYvQK7xt9GkdHuzuCGS1Y6g9Gvnx3Ym33fz/HpLRYxiS0wHNr+m/MBC8B647Xt608vCDEvhl9c6Mw==}
    engines: {node: '>=8'}
    dev: true

  /istanbul-lib-report@3.0.0:
    resolution: {integrity: sha512-wcdi+uAKzfiGT2abPpKZ0hSU1rGQjUQnLvtY5MpQ7QCTahD3VODhcu4wcfY1YtkGaDD5yuydOLINXsfbus9ROw==}
    engines: {node: '>=8'}
    dependencies:
      istanbul-lib-coverage: 3.2.0
      make-dir: 3.1.0
      supports-color: 7.2.0
    dev: true

  /istanbul-reports@3.1.4:
    resolution: {integrity: sha512-r1/DshN4KSE7xWEknZLLLLDn5CJybV3nw01VTkp6D5jzLuELlcbudfj/eSQFvrKsJuTVCGnePO7ho82Nw9zzfw==}
    engines: {node: '>=8'}
    dependencies:
      html-escaper: 2.0.2
      istanbul-lib-report: 3.0.0
    dev: true

  /iterator.prototype@1.1.2:
    resolution: {integrity: sha512-DR33HMMr8EzwuRL8Y9D3u2BMj8+RqSE850jfGu59kS7tbmPLzGkZmVSfyCFSDxuZiEY6Rzt3T2NA/qU+NwVj1w==}
    dependencies:
      define-properties: 1.2.1
      get-intrinsic: 1.2.1
      has-symbols: 1.0.3
      reflect.getprototypeof: 1.0.4
      set-function-name: 2.0.1
    dev: true

  /jackspeak@2.3.6:
    resolution: {integrity: sha512-N3yCS/NegsOBokc8GAdM8UcmfsKiSS8cipheD/nivzr700H+nsMOxJjQnvwOcRYVuFkdH0wGUvW2WbXGmrZGbQ==}
    engines: {node: '>=14'}
    dependencies:
      '@isaacs/cliui': 8.0.2
    optionalDependencies:
      '@pkgjs/parseargs': 0.11.0

  /jake@10.8.5:
    resolution: {integrity: sha512-sVpxYeuAhWt0OTWITwT98oyV0GsXyMlXCF+3L1SuafBVUIr/uILGRB+NqwkzhgXKvoJpDIpQvqkUALgdmQsQxw==}
    engines: {node: '>=10'}
    hasBin: true
    dependencies:
      async: 3.2.4
      chalk: 4.1.2
      filelist: 1.0.4
      minimatch: 3.1.2

  /jest-worker@27.5.1:
    resolution: {integrity: sha512-7vuh85V5cdDofPyxn58nrPjBktZo0u9x1g8WtjQol+jZDaE+fhN+cIvTj11GndBnMnyfrUOG1sZQxCdjKh+DKg==}
    engines: {node: '>= 10.13.0'}
    dependencies:
      '@types/node': 18.18.7
      merge-stream: 2.0.0
      supports-color: 8.1.1

  /jiti@1.20.0:
    resolution: {integrity: sha512-3TV69ZbrvV6U5DfQimop50jE9Dl6J8O1ja1dvBbMba/sZ3YBEQqJ2VZRoQPVnhlzjNtU1vaXRZVrVjU4qtm8yA==}
    hasBin: true
    requiresBuild: true
    dev: true
    optional: true

  /jju@1.4.0:
    resolution: {integrity: sha512-8wb9Yw966OSxApiCt0K3yNJL8pnNeIv+OEq2YMidz4FKP6nonSRoOXc80iXY4JaN2FC11B9qsNmDsm+ZOfMROA==}

  /js-tokens@4.0.0:
    resolution: {integrity: sha512-RdJUflcE3cUzKiMqQgsCu06FPu9UdIJO0beYbPhHN4k6apgJtifcoCtT9bcxOpYBtpD2kCM6Sbzg4CausW/PKQ==}

  /js-yaml@3.13.1:
    resolution: {integrity: sha512-YfbcO7jXDdyj0DGxYVSlSeQNHbD7XPWvrVWeVUujrQEoZzWJIRrCPoyk6kL6IAjAG2IolMK4T0hNUe0HOUs5Jw==}
    hasBin: true
    dependencies:
      argparse: 1.0.10
      esprima: 4.0.1
    dev: true

  /js-yaml@3.14.1:
    resolution: {integrity: sha512-okMH7OXXJ7YrN9Ok3/SXrnu4iX9yOk+25nqX4imS2npuvTYDmo/QEZoqwZkYaIDk3jVvBOTOIEgEhaLOynBS9g==}
    hasBin: true
    dependencies:
      argparse: 1.0.10
      esprima: 4.0.1

  /js-yaml@4.1.0:
    resolution: {integrity: sha512-wpxZs9NoxZaJESJGIZTyDEaYpl0FKSA+FB9aJiyemKhMwkxQg63h4T1KJgUGHpTqPDNRcmmYLugrRjJlBtWvRA==}
    hasBin: true
    dependencies:
      argparse: 2.0.1

  /jsbn@1.1.0:
    resolution: {integrity: sha512-4bYVV3aAMtDTTu4+xsDYa6sy9GyJ69/amsu9sYF2zqjiEoZA5xJi3BrfX3uY+/IekIu7MwdObdbDWpoZdBv3/A==}

  /jsdoc-type-pratt-parser@4.0.0:
    resolution: {integrity: sha512-YtOli5Cmzy3q4dP26GraSOeAhqecewG04hoO8DY56CH4KJ9Fvv5qKWUCCo3HZob7esJQHCv6/+bnTy72xZZaVQ==}
    engines: {node: '>=12.0.0'}
    dev: true

  /jsesc@0.5.0:
    resolution: {integrity: sha512-uZz5UnB7u4T9LvwmFqXii7pZSouaRPorGs5who1Ip7VO0wxanFvBL7GkM6dTHlgX+jhBApRetaWpnDabOeTcnA==}
    hasBin: true
    dev: true

  /jsesc@3.0.2:
    resolution: {integrity: sha512-xKqzzWXDttJuOcawBt4KnKHHIf5oQ/Cxax+0PWFG+DFDgHNAdi+TXECADI+RYiFUMmx8792xsMbbgXj4CwnP4g==}
    engines: {node: '>=6'}
    hasBin: true
    dev: true

  /json-buffer@3.0.0:
    resolution: {integrity: sha512-CuUqjv0FUZIdXkHPI8MezCnFCdaTAacej1TZYulLoAg1h/PhwkdXFN4V/gzY4g+fMBCOV2xF+rp7t2XD2ns/NQ==}

  /json-buffer@3.0.1:
    resolution: {integrity: sha512-4bV5BfR2mqfQTJm+V5tPPdf+ZpuhiIvTuAB5g8kcrXOZpTT/QwwVRWBywX1ozr6lEuPdbHxwaJlm9G6mI2sfSQ==}

  /json-parse-better-errors@1.0.2:
    resolution: {integrity: sha512-mrqyZKfX5EhL7hvqcV6WG1yYjnjeuYDzDhhcAAUrq8Po85NBQBJP+ZDUT75qZQ98IkUoBqdkExkukOU7Ts2wrw==}

  /json-parse-even-better-errors@2.3.1:
    resolution: {integrity: sha512-xyFwyhro/JEof6Ghe2iz2NcXoj2sloNsWr/XsERDK/oiPCfaNhl5ONfp+jQdAZRQQ0IJWNzH9zIZF7li91kh2w==}

  /json-parse-even-better-errors@3.0.0:
    resolution: {integrity: sha512-iZbGHafX/59r39gPwVPRBGw0QQKnA7tte5pSMrhWOW7swGsVvVTjmfyAV9pNqk8YGT7tRCdxRu8uzcgZwoDooA==}
    engines: {node: ^14.17.0 || ^16.13.0 || >=18.0.0}

  /json-parse-helpfulerror@1.0.3:
    resolution: {integrity: sha512-XgP0FGR77+QhUxjXkwOMkC94k3WtqEBfcnjWqhRd82qTat4SWKRE+9kUnynz/shm3I4ea2+qISvTIeGTNU7kJg==}
    dependencies:
      jju: 1.4.0

  /json-schema-traverse@0.4.1:
    resolution: {integrity: sha512-xbbCH5dCYU5T8LcEhhuh7HJ88HXuW3qsI3Y0zOZFKfZEHcpWiHU/Jxzk629Brsab/mMiHQti9wMP+845RPe3Vg==}

  /json-schema-traverse@1.0.0:
    resolution: {integrity: sha512-NM8/P9n3XjXhIZn1lLhkFaACTOURQXjWhV4BA/RnOv8xvgqtqpAX9IO4mRQxSx1Rlo4tqzeqb0sOlruaOy3dug==}

  /json-stable-stringify-without-jsonify@1.0.1:
    resolution: {integrity: sha512-Bdboy+l7tA3OGW6FjyFHWkP5LuByj1Tk33Ljyq0axyzdk9//JSi2u3fP1QSmd1KNwq6VOKYGlAu87CisVir6Pw==}
    dev: true

  /json-stringify-safe@5.0.1:
    resolution: {integrity: sha512-ZClg6AaYvamvYEE82d3Iyd3vSSIjQ+odgjaTzRuO3s7toCdFKczob2i0zCh7JE8kWn17yvAWhUVxvqGwUalsRA==}
    dev: true

  /json5@1.0.2:
    resolution: {integrity: sha512-g1MWMLBiz8FKi1e4w0UyVL3w+iJceWAFBAaBnnGKOpNa5f8TLktkbre1+s6oICydWAm+HRUGTmI+//xv2hvXYA==}
    hasBin: true
    dependencies:
      minimist: 1.2.8
    dev: true

  /json5@2.2.3:
    resolution: {integrity: sha512-XmOWe7eyHYH14cLdVPoyg+GOH3rYX++KpzrylJwSW98t3Nk+U8XOl8FWKOgwtzdb8lXGf6zYwDUzeHMWfxasyg==}
    engines: {node: '>=6'}
    hasBin: true

  /jsonfile@4.0.0:
    resolution: {integrity: sha512-m6F1R3z8jjlf2imQHS2Qez5sjKWQzbuuhuJ/FKYFRZvPE3PuHcSMVZzfsLhGVOkfd20obL5SWEBew5ShlquNxg==}
    optionalDependencies:
      graceful-fs: 4.2.11

  /jsonfile@6.1.0:
    resolution: {integrity: sha512-5dgndWOriYSm5cnYaJNhalLNDKOqFwyDB/rr1E9ZsGciGvKPs8R2xYGCacuf3z6K1YKDz182fd+fY3cn3pMqXQ==}
    dependencies:
      universalify: 2.0.0
    optionalDependencies:
      graceful-fs: 4.2.11

  /jsonlines@0.1.1:
    resolution: {integrity: sha512-ekDrAGso79Cvf+dtm+mL8OBI2bmAOt3gssYs833De/C9NmIpWDWyUO4zPgB5x2/OhY366dkhgfPMYfwZF7yOZA==}

  /jsonparse@1.3.1:
    resolution: {integrity: sha512-POQXvpdL69+CluYsillJ7SUhKvytYjW9vG/GKpnf+xP8UWgYEM/RaMzHHofbALDiKbbP1W8UEYmgGl39WkPZsg==}
    engines: {'0': node >= 0.2.0}

  /jsonpointer@5.0.1:
    resolution: {integrity: sha512-p/nXbhSEcu3pZRdkW1OfJhpsVtW1gd4Wa1fnQc9YLiTfAjn0312eMKimbdIQzuZl9aa9xUGaRlP9T/CJE/ditQ==}
    engines: {node: '>=0.10.0'}

  /jsonwebtoken@9.0.2:
    resolution: {integrity: sha512-PRp66vJ865SSqOlgqS8hujT5U4AOgMfhrwYIuIhfKaoSCZcirrmASQr8CX7cUg+RMih+hgznrjp99o+W4pJLHQ==}
    engines: {node: '>=12', npm: '>=6'}
    dependencies:
      jws: 3.2.2
      lodash.includes: 4.3.0
      lodash.isboolean: 3.0.3
      lodash.isinteger: 4.0.4
      lodash.isnumber: 3.0.3
      lodash.isplainobject: 4.0.6
      lodash.isstring: 4.0.1
      lodash.once: 4.1.1
      ms: 2.1.3
      semver: 7.6.2

  /jssm-viz-cli@5.97.1:
    resolution: {integrity: sha512-QuPQm4ZyKkUl9wZuVqBGlBSGHwnkGK2ZDc2ycGGbORkZ3cecntuLk39mcxtkriaBySc8bJMT9IEXTF8ifUDxQw==}
    hasBin: true
    dependencies:
      ansi-256-colors: 1.1.0
      better_git_changelog: 1.6.2
      commander: 4.1.1
      glob: 7.2.3
      jssm-viz: 5.98.2
      sharp: 0.33.2
    transitivePeerDependencies:
      - supports-color
    dev: true

  /jssm-viz@5.98.2:
    resolution: {integrity: sha512-OzcmYT2urCfo+qnwoD/TCYtwUG9r+XYHweKhDQoy6BfhCd5/G0Ir50BLea8bvKinmYjnShmc3Per/sR+WcYPlQ==}
    dependencies:
      better_git_changelog: 1.6.2
      eslint: 8.57.0
      jssm: 5.98.2(patch_hash=jvxmn6yyt5s6cxokjpzzkp2gqy)
      reduce-to-639-1: 1.1.0
      text_audit: 0.9.3
    transitivePeerDependencies:
      - supports-color
    dev: true

  /jssm@5.98.2(patch_hash=jvxmn6yyt5s6cxokjpzzkp2gqy):
    resolution: {integrity: sha512-O2xBFBzZjLIN+wA5IA85XIaEan7wjvM2qegwVrVQPClbH/IEhI1GLkLEEfk+TPeHeW8pGOlrd84MnmTcDyxSIQ==}
    engines: {node: '>=10.0.0'}
    dependencies:
      better_git_changelog: 1.6.2
      circular_buffer_js: 1.10.0
      reduce-to-639-1: 1.1.0
    patched: true

  /jsx-ast-utils@3.3.3:
    resolution: {integrity: sha512-fYQHZTZ8jSfmWZ0iyzfwiU4WDX4HpHbMCZ3gPlWYiCl3BoeOTsqKBqnTVfH2rYT7eP5c3sVbeSPHnnJOaTrWiw==}
    engines: {node: '>=4.0'}
    dependencies:
      array-includes: 3.1.7
      object.assign: 4.1.4
    dev: true

  /jszip@3.10.1:
    resolution: {integrity: sha512-xXDvecyTpGLrqFrvkrUSoxxfJI5AH7U8zxxtVclpsUtMCq4JQ290LY8AW5c7Ggnr/Y/oK+bQMbqK2qmtk3pN4g==}
    dependencies:
      lie: 3.3.0
      pako: 1.0.11
      readable-stream: 2.3.7
      setimmediate: 1.0.5

  /just-extend@6.2.0:
    resolution: {integrity: sha512-cYofQu2Xpom82S6qD778jBDpwvvy39s1l/hrYij2u9AMdQcGRpaBu6kY4mVhuno5kJVi1DAz4aiphA2WI1/OAw==}
    dev: true

  /jwa@1.4.1:
    resolution: {integrity: sha512-qiLX/xhEEFKUAJ6FiBMbes3w9ATzyk5W7Hvzpa/SLYdxNtng+gcurvrI7TbACjIXlsJyr05/S1oUhZrc63evQA==}
    dependencies:
      buffer-equal-constant-time: 1.0.1
      ecdsa-sig-formatter: 1.0.11
      safe-buffer: 5.2.1

  /jws@3.2.2:
    resolution: {integrity: sha512-YHlZCB6lMTllWDtSPHz/ZXTsi8S00usEV6v1tjq8tOUZzw7DpSDWVXjXDre6ed1w/pd495ODpHZYSdkRTsa0HA==}
    dependencies:
      jwa: 1.4.1
      safe-buffer: 5.2.1

  /keyv@3.1.0:
    resolution: {integrity: sha512-9ykJ/46SN/9KPM/sichzQ7OvXyGDYKGTaDlKMGCAlg2UK8KRy4jb0d8sFc+0Tt0YYnThq8X2RZgCg74RPxgcVA==}
    dependencies:
      json-buffer: 3.0.0

  /keyv@4.5.4:
    resolution: {integrity: sha512-oxVHkHR/EJf2CNXnWxRLW6mg7JyCCUcG0DtEGmL2ctUo1PNTin1PUil+r/+4r5MpVgC/fn1kjsx7mjSujKqIpw==}
    dependencies:
      json-buffer: 3.0.1

  /kind-of@6.0.3:
    resolution: {integrity: sha512-dcS1ul+9tmeD95T+x28/ehLgd9mENa3LsvDTtzm3vyBEO7RPptvAD+t44WVXaUjTBRcrpFeFlC8WCruUR456hw==}
    engines: {node: '>=0.10.0'}

  /kleur@3.0.3:
    resolution: {integrity: sha512-eTIzlVOSUR+JxdDFepEYcBMtZ9Qqdef+rnzWdRZuMbOywu5tO2w2N7rqjoANZ5k9vywhL6Br1VRjUIgTQx4E8w==}
    engines: {node: '>=6'}

  /kleur@4.1.5:
    resolution: {integrity: sha512-o+NO+8WrRiQEE4/7nwRJhN1HWpVmJm511pBHUxPLtp0BUISzlBplORYSmTclCnJvQq2tKu/sgl3xVpkc7ZWuQQ==}
    engines: {node: '>=6'}

  /latest-version@5.1.0:
    resolution: {integrity: sha512-weT+r0kTkRQdCdYCNtkMwWXQTMEswKrFBkm4ckQOMVhhqhIMI1UT2hMj+1iigIhgSZm5gTmrRXBNoGUgaTY1xA==}
    engines: {node: '>=8'}
    dependencies:
      package-json: 6.5.0

  /latest-version@7.0.0:
    resolution: {integrity: sha512-KvNT4XqAMzdcL6ka6Tl3i2lYeFDgXNCuIX+xNx6ZMVR1dFq+idXd9FLKNMOIx0t9mJ9/HudyX4oZWXZQ0UJHeg==}
    engines: {node: '>=14.16'}
    dependencies:
      package-json: 8.1.0

  /levn@0.4.1:
    resolution: {integrity: sha512-+bT2uH4E5LGE7h/n3evcS/sQlJXCpIp6ym8OWJ5eV6+67Dsql/LaaT7qJBAt2rzfoa/5QBGBhxDix1dMt2kQKQ==}
    engines: {node: '>= 0.8.0'}
    dependencies:
      prelude-ls: 1.2.1
      type-check: 0.4.0
    dev: true

  /li@1.3.0:
    resolution: {integrity: sha512-z34TU6GlMram52Tss5mt1m//ifRIpKH5Dqm7yUVOdHI+BQCs9qGPHFaCUTIzsWX7edN30aa2WrPwR7IO10FHaw==}

  /lie@3.3.0:
    resolution: {integrity: sha512-UaiMJzeWRlEujzAuw5LokY1L5ecNQYZKfmyZ9L7wDHb/p5etKaxXhohBcrw0EYby+G/NA52vRSN4N39dxHAIwQ==}
    dependencies:
      immediate: 3.0.6

  /lilconfig@3.1.2:
    resolution: {integrity: sha512-eop+wDAvpItUys0FWkHIKeC9ybYrTGbU41U5K7+bttZZeohvnY7M9dZ5kB21GNWiFT2q1OoPTvncPCgSOVO5ow==}
    engines: {node: '>=14'}

  /lines-and-columns@1.2.4:
    resolution: {integrity: sha512-7ylylesZQ/PV29jhEDl3Ufjo6ZX7gCqJr5F7PKrqc93v7fzSymt1BpwEU8nAUXs8qzzvqhbjhK5QZg6Mt/HkBg==}

  /load-json-file@4.0.0:
    resolution: {integrity: sha512-Kx8hMakjX03tiGTLAIdJ+lL0htKnXjEZN6hk/tozf/WOuYGdZBJrZ+rCJRbVCugsjB3jMLn9746NsQIf5VjBMw==}
    engines: {node: '>=4'}
    dependencies:
      graceful-fs: 4.2.11
      parse-json: 4.0.0
      pify: 3.0.0
      strip-bom: 3.0.0
    dev: true

  /loader-runner@4.3.0:
    resolution: {integrity: sha512-3R/1M+yS3j5ou80Me59j7F9IMs4PXs3VqRrm0TU3AbKPxlmpoY1TNscJV/oGJXo8qCatFGTfDbY6W6ipGOYXfg==}
    engines: {node: '>=6.11.5'}

  /locate-path@2.0.0:
    resolution: {integrity: sha512-NCI2kiDkyR7VeEKm27Kda/iQHyKJe1Bu0FlTbYp3CqJu+9IFe9bLyAjMxf5ZDDbEg+iMPzB5zYyUTSm8wVTKmA==}
    engines: {node: '>=4'}
    dependencies:
      p-locate: 2.0.0
      path-exists: 3.0.0
    dev: true

  /locate-path@5.0.0:
    resolution: {integrity: sha512-t7hw9pI+WvuwNJXwk5zVHpyhIqzg2qTlklJOf0mVxGSbe3Fp2VieZcduNYjaLDoy6p9uGpQEGWG87WpMKlNq8g==}
    engines: {node: '>=8'}
    dependencies:
      p-locate: 4.1.0

  /locate-path@6.0.0:
    resolution: {integrity: sha512-iPZK6eYjbxRu3uB4/WZ3EsEIMJFMqAoopl3R+zuq0UjcAm/MO6KCweDgPfP3elTztoKP3KtnVHxTn2NHBSDVUw==}
    engines: {node: '>=10'}
    dependencies:
      p-locate: 5.0.0

  /locate-path@7.2.0:
    resolution: {integrity: sha512-gvVijfZvn7R+2qyPX8mAuKcFGDf6Nc61GdvGafQsHL0sBIxfKzA+usWn4GFC/bk+QdwPUD4kWFJLhElipq+0VA==}
    engines: {node: ^12.20.0 || ^14.13.1 || >=16.0.0}
    dependencies:
      p-locate: 6.0.0

  /lodash._reinterpolate@3.0.0:
    resolution: {integrity: sha512-xYHt68QRoYGjeeM/XOE1uJtvXQAgvszfBhjV4yvsQH0u2i9I6cI6c6/eG4Hh3UAOVn0y/xAXwmTzEay49Q//HA==}
    dev: true

  /lodash.camelcase@4.3.0:
    resolution: {integrity: sha512-TwuEnCnxbc3rAvhf/LbG7tJUDzhqXyFnv3dtzLOPgCG/hODL7WFnsbwktkD7yUV0RrreP/l1PALq/YSg6VvjlA==}
    dev: true

  /lodash.find@4.6.0:
    resolution: {integrity: sha512-yaRZoAV3Xq28F1iafWN1+a0rflOej93l1DQUejs3SZ41h2O9UJBoS9aueGjPDgAl4B6tPC0NuuchLKaDQQ3Isg==}

  /lodash.get@4.4.2:
    resolution: {integrity: sha512-z+Uw/vLuy6gQe8cfaFWD7p0wVv8fJl3mbzXh33RS+0oW2wvUqiRXiQ69gLWSLpgB5/6sU+r6BlQR0MBILadqTQ==}

  /lodash.includes@4.3.0:
    resolution: {integrity: sha512-W3Bx6mdkRTGtlJISOvVD/lbqjTlPPUDTMnlXZFnVwi9NKJ6tiAk6LVdlhZMm17VZisqhKcgzpO5Wz91PCt5b0w==}

  /lodash.isboolean@3.0.3:
    resolution: {integrity: sha512-Bz5mupy2SVbPHURB98VAcw+aHh4vRV5IPNhILUCsOzRmsTmSQ17jIuqopAentWoehktxGd9e/hbIXq980/1QJg==}

  /lodash.isequal@4.5.0:
    resolution: {integrity: sha512-pDo3lu8Jhfjqls6GkMgpahsF9kCyayhgykjyLMNFTKWrpVdAQtYyB4muAMWozBB4ig/dtWAmsMxLEI8wuz+DYQ==}

  /lodash.isfunction@3.0.9:
    resolution: {integrity: sha512-AirXNj15uRIMMPihnkInB4i3NHeb4iBtNg9WRWuK2o31S+ePwwNmDPaTL3o7dTJ+VXNZim7rFs4rxN4YU1oUJw==}
    dev: true

  /lodash.isinteger@4.0.4:
    resolution: {integrity: sha512-DBwtEWN2caHQ9/imiNeEA5ys1JoRtRfY3d7V9wkqtbycnAmTvRRmbHKDV4a0EYc678/dia0jrte4tjYwVBaZUA==}

  /lodash.ismatch@4.4.0:
    resolution: {integrity: sha512-fPMfXjGQEV9Xsq/8MTSgUf255gawYRbjwMyDbcvDhXgV7enSZA0hynz6vMPnpAb5iONEzBHBPsT+0zes5Z301g==}
    dev: true

  /lodash.isnumber@3.0.3:
    resolution: {integrity: sha512-QYqzpfwO3/CWf3XP+Z+tkQsfaLL/EnUlXWVkIk5FUPc4sBdTehEqZONuyRt2P67PXAk+NXmTBcc97zw9t1FQrw==}

  /lodash.isobject@3.0.2:
    resolution: {integrity: sha512-3/Qptq2vr7WeJbB4KHUSKlq8Pl7ASXi3UG6CMbBm8WRtXi8+GHm7mKaU3urfpSEzWe2wCIChs6/sdocUsTKJiA==}

  /lodash.isplainobject@4.0.6:
    resolution: {integrity: sha512-oSXzaWypCMHkPC3NvBEaPHf0KsA5mvPrOPgQWDsbg8n7orZ290M0BmC/jgRZ4vcJ6DTAhjrsSYgdsW/F+MFOBA==}

  /lodash.isstring@4.0.1:
    resolution: {integrity: sha512-0wJxfxH1wgO3GrbuP+dTTk7op+6L41QCXbGINEmD+ny/G/eCqGzxyCsh7159S+mgDDcoarnBw6PC1PS5+wUGgw==}

  /lodash.kebabcase@4.1.1:
    resolution: {integrity: sha512-N8XRTIMMqqDgSy4VLKPnJ/+hpGZN+PHQiJnSenYqPaVV/NCqEogTnAdZLQiGKhxX+JCs8waWq2t1XHWKOmlY8g==}
    dev: true

  /lodash.keys@4.2.0:
    resolution: {integrity: sha512-J79MkJcp7Df5mizHiVNpjoHXLi4HLjh9VLS/M7lQSGoQ+0oQ+lWEigREkqKyizPB1IawvQLLKY8mzEcm1tkyxQ==}

  /lodash.map@4.6.0:
    resolution: {integrity: sha512-worNHGKLDetmcEYDvh2stPCrrQRkP20E4l0iIS7F8EvzMqBBi7ltvFN5m1HvTf1P7Jk1txKhvFcmYsCr8O2F1Q==}
    dev: true

  /lodash.mapvalues@4.6.0:
    resolution: {integrity: sha512-JPFqXFeZQ7BfS00H58kClY7SPVeHertPE0lNuCyZ26/XlN8TvakYD7b9bGyNmXbT/D3BbtPAAmq90gPWqLkxlQ==}

  /lodash.memoize@4.1.2:
    resolution: {integrity: sha512-t7j+NzmgnQzTAYXcsHYLgimltOV1MXHtlOWf6GjL9Kj8GK5FInw5JotxvbOs+IvV1/Dzo04/fCGfLVs7aXb4Ag==}

  /lodash.merge@4.6.2:
    resolution: {integrity: sha512-0KpjqXRVvrYyCsX1swR/XTK0va6VQkQM6MNo7PqW77ByjAhoARA8EfrP1N4+KlKj8YS0ZUCtRT/YUuhyYDujIQ==}
    dev: true

  /lodash.mergewith@4.6.2:
    resolution: {integrity: sha512-GK3g5RPZWTRSeLSpgP8Xhra+pnjBC56q9FZYe1d5RN3TJ35dbkGy3YqBSMbyCrlbi+CM9Z3Jk5yTL7RCsqboyQ==}
    dev: true

  /lodash.once@4.1.1:
    resolution: {integrity: sha512-Sb487aTOCr9drQVL8pIxOzVhafOjZN9UU54hiN8PU3uAiSV7lx1yYNpbNmex2PK6dSJoNTSJUUswT651yww3Mg==}

  /lodash.pickby@4.6.0:
    resolution: {integrity: sha512-AZV+GsS/6ckvPOVQPXSiFFacKvKB4kOQu6ynt9wz0F3LO4R9Ij4K1ddYsIytDpSgLz88JHd9P+oaLeej5/Sl7Q==}
    dev: true

  /lodash.snakecase@4.1.1:
    resolution: {integrity: sha512-QZ1d4xoBHYUeuouhEq3lk3Uq7ldgyFXGBhg04+oRLnIz8o9T65Eh+8YdroUwn846zchkA9yDsDl5CVVaV2nqYw==}
    dev: true

  /lodash.sortby@4.7.0:
    resolution: {integrity: sha512-HDWXG8isMntAyRF5vZ7xKuEvOhT4AhlRt/3czTSjvGUxjYCBVRQY48ViDHyfYz9VIoBkW4TMGQNapx+l3RUwdA==}
    dev: true

  /lodash.startcase@4.4.0:
    resolution: {integrity: sha512-+WKqsK294HMSc2jEbNgpHpd0JfIBhp7rEV4aqXWqFr6AlXov+SlcgB1Fv01y2kGe3Gc8nMW7VA0SrGuSkRfIEg==}
    dev: true

  /lodash.template@4.5.0:
    resolution: {integrity: sha512-84vYFxIkmidUiFxidA/KjjH9pAycqW+h980j7Fuz5qxRtO9pgB7MDFTdys1N7A5mcucRiDyEq4fusljItR1T/A==}
    dependencies:
      lodash._reinterpolate: 3.0.0
      lodash.templatesettings: 4.2.0
    dev: true

  /lodash.templatesettings@4.2.0:
    resolution: {integrity: sha512-stgLz+i3Aa9mZgnjr/O+v9ruKZsPsndy7qPZOchbqk2cnTU1ZaldKK+v7m54WoKIyxiuMZTKT2H81F8BeAc3ZQ==}
    dependencies:
      lodash._reinterpolate: 3.0.0
    dev: true

  /lodash.truncate@4.4.2:
    resolution: {integrity: sha512-jttmRe7bRse52OsWIMDLaXxWqRAmtIUccAQ3garviCqJjafXOfNMO0yMfNpdD6zbGaTU0P5Nz7e7gAT6cKmJRw==}

  /lodash.uniq@4.5.0:
    resolution: {integrity: sha512-xfBaXQd9ryd9dlSDvnvI0lvxfLJlYAZzXomUYzLKtUeOQvOP5piqAWuGtrhWeqaXK9hhoM/iyJc5AV+XfsX3HQ==}
    dev: true

  /lodash.uniqby@4.7.0:
    resolution: {integrity: sha512-e/zcLx6CSbmaEgFHCA7BnoQKyCtKMxnuWrJygbwPs/AIn+IMKl66L8/s+wBUn5LRw2pZx3bUHibiV1b6aTWIww==}
    dev: true

  /lodash.upperfirst@4.3.1:
    resolution: {integrity: sha512-sReKOYJIJf74dhJONhU4e0/shzi1trVbSWDOhKYE5XV2O+H7Sb2Dihwuc7xWxVl+DgFPyTqIN3zMfT9cq5iWDg==}
    dev: true

  /lodash@4.17.21:
    resolution: {integrity: sha512-v2kDEe57lecTulaDIuNTPy3Ry4gLGJ6Z1O3vE1krgXZNrsQ+LFTGHVxVjcXPs17LhbZVGedAJv8XZ1tvj5FvSg==}

  /log-symbols@4.1.0:
    resolution: {integrity: sha512-8XPvpAA8uyhfteu8pIvQxpJZ7SYYdpUivZpGy6sFsBuKRY/7rQGavedeB8aK+Zkyq6upMFVL/9AW6vOYzfRyLg==}
    engines: {node: '>=10'}
    dependencies:
      chalk: 4.1.2
      is-unicode-supported: 0.1.0

  /longest@2.0.1:
    resolution: {integrity: sha512-Ajzxb8CM6WAnFjgiloPsI3bF+WCxcvhdIG3KNA2KN962+tdBsHcuQ4k4qX/EcS/2CRkcc0iAkR956Nib6aXU/Q==}
    engines: {node: '>=0.10.0'}
    dev: true

  /loose-envify@1.4.0:
    resolution: {integrity: sha512-lyuxPGr/Wfhrlem2CL/UcnUc1zcqKAImBDzukY7Y5F/yQiNdko6+fRLevlw1HgMySw7f611UIY408EtxRSoK3Q==}
    hasBin: true
    dependencies:
      js-tokens: 4.0.0
    dev: true

  /loupe@2.3.4:
    resolution: {integrity: sha512-OvKfgCC2Ndby6aSTREl5aCCPTNIzlDfQZvZxNUrBrihDhL3xcrYegTblhmEiCrg2kKQz4XsFIaemE5BF4ybSaQ==}
    dependencies:
      get-func-name: 2.0.0
    dev: true

  /loupe@2.3.7:
    resolution: {integrity: sha512-zSMINGVYkdpYSOBmLi0D1Uo7JU9nVdQKrHxC8eYlV+9YKK9WePqAlL7lSlorG/U2Fw1w0hTBmaa/jrQ3UbPHtA==}
    dependencies:
      get-func-name: 2.0.2
    dev: true

  /lower-case-first@1.0.2:
    resolution: {integrity: sha512-UuxaYakO7XeONbKrZf5FEgkantPf5DUqDayzP5VXZrtRPdH86s4kN47I8B3TW10S4QKiE3ziHNf3kRN//okHjA==}
    dependencies:
      lower-case: 1.1.4

  /lower-case@1.1.4:
    resolution: {integrity: sha512-2Fgx1Ycm599x+WGpIYwJOvsjmXFzTSc34IwDWALRA/8AopUKAVPwfJ+h5+f85BCp0PWmmJcWzEpxOpoXycMpdA==}

  /lower-case@2.0.2:
    resolution: {integrity: sha512-7fm3l3NAF9WfN6W3JOmf5drwpVqX78JtoGJ3A6W0a6ZnldM41w2fV5D490psKFTpMds8TJse/eHLFFsNHHjHgg==}
    dependencies:
      tslib: 2.6.2

  /lowercase-keys@1.0.1:
    resolution: {integrity: sha512-G2Lj61tXDnVFFOi8VZds+SoQjtQC3dgokKdDG2mTm1tx4m50NUHBOZSBwQQHyy0V12A0JTG4icfZQH+xPyh8VA==}
    engines: {node: '>=0.10.0'}

  /lowercase-keys@2.0.0:
    resolution: {integrity: sha512-tqNXrS78oMOE73NMxK4EMLQsQowWf8jKooH9g7xPavRT706R6bkQJ6DY2Te7QukaZsulxa30wQ7bk0pm4XiHmA==}
    engines: {node: '>=8'}

  /lowercase-keys@3.0.0:
    resolution: {integrity: sha512-ozCC6gdQ+glXOQsveKD0YsDy8DSQFjDTz4zyzEHNV5+JP5D62LmfDZ6o1cycFx9ouG940M5dE8C8CTewdj2YWQ==}
    engines: {node: ^12.20.0 || ^14.13.1 || >=16.0.0}

  /lru-cache@10.2.0:
    resolution: {integrity: sha512-2bIM8x+VAf6JT4bKAljS1qUWgMsqZRPGJS6FSahIMPVvctcNhyVp7AJu7quxOW9jwkryBReKZY5tY5JYv2n/7Q==}
    engines: {node: 14 || >=16.14}

  /lru-cache@6.0.0:
    resolution: {integrity: sha512-Jo6dJ04CmSjuznwJSS3pUeWmd/H0ffTlkXXgwZi+eq1UCmqQwCh+eLsYOYCwY991i2Fah4h1BEMCx4qThGbsiA==}
    engines: {node: '>=10'}
    dependencies:
      yallist: 4.0.0

  /lru-cache@7.18.3:
    resolution: {integrity: sha512-jumlc0BIUrS3qJGgIkWZsyfAM7NCWiBcCDhnd+3NNM5KbBmLTgHVfWBcg6W+rLUsIpzpERPsvwUP7CckAQSOoA==}
    engines: {node: '>=12'}

  /lru-cache@9.1.2:
    resolution: {integrity: sha512-ERJq3FOzJTxBbFjZ7iDs+NiK4VI9Wz+RdrrAB8dio1oV+YvdPzUEE4QNiT2VD51DkIbCYRUUzCRkssXCHqSnKQ==}
    engines: {node: 14 || >=16.14}

  /lru-queue@0.1.0:
    resolution: {integrity: sha512-BpdYkt9EvGl8OfWHDQPISVpcl5xZthb+XPsbELj5AQXxIC8IriDZIQYjBJPEm5rS420sjZ0TLEzRcq5KdBhYrQ==}
    dependencies:
      es5-ext: 0.10.62
    dev: true

  /make-dir@3.1.0:
    resolution: {integrity: sha512-g3FeP20LNwhALb/6Cz6Dd4F2ngze0jz7tbzrD2wAV+o9FeNHe4rL+yK2md0J/fiSf1sa1ADhXqi5+oVwOM/eGw==}
    engines: {node: '>=8'}
    dependencies:
      semver: 6.3.1
    dev: true

  /make-error@1.3.6:
    resolution: {integrity: sha512-s8UhlNe7vPKomQhC1qFelMokr/Sc3AgNbso3n74mVPA5LTZwkB9NlXf4XPamLxJE8h0gh73rM94xvwRT2CVInw==}
    dev: true

  /make-fetch-happen@10.2.1:
    resolution: {integrity: sha512-NgOPbRiaQM10DYXvN3/hhGVI2M5MtITFryzBGxHM5p4wnFxsVCbxkrBrDsk+EZ5OB4jEOT7AjDxtdF+KVEFT7w==}
    engines: {node: ^12.13.0 || ^14.15.0 || >=16.0.0}
    dependencies:
      agentkeepalive: 4.2.1
      cacache: 16.1.3
      http-cache-semantics: 4.1.1
      http-proxy-agent: 5.0.0
      https-proxy-agent: 5.0.1
      is-lambda: 1.0.1
      lru-cache: 7.18.3
      minipass: 3.3.6
      minipass-collect: 1.0.2
      minipass-fetch: 2.1.2
      minipass-flush: 1.0.5
      minipass-pipeline: 1.2.4
      negotiator: 0.6.3
      promise-retry: 2.0.1
      socks-proxy-agent: 7.0.0
      ssri: 9.0.1
    transitivePeerDependencies:
      - bluebird
      - supports-color

  /make-fetch-happen@11.1.1:
    resolution: {integrity: sha512-rLWS7GCSTcEujjVBs2YqG7Y4643u8ucvCJeSRqiLYhesrDuzeuFIk37xREzAsfQaqzl8b9rNCE4m6J8tvX4Q8w==}
    engines: {node: ^14.17.0 || ^16.13.0 || >=18.0.0}
    dependencies:
      agentkeepalive: 4.2.1
      cacache: 17.1.3
      http-cache-semantics: 4.1.1
      http-proxy-agent: 5.0.0
      https-proxy-agent: 5.0.1
      is-lambda: 1.0.1
      lru-cache: 7.18.3
      minipass: 5.0.0
      minipass-fetch: 3.0.3
      minipass-flush: 1.0.5
      minipass-pipeline: 1.2.4
      negotiator: 0.6.3
      promise-retry: 2.0.1
      socks-proxy-agent: 7.0.0
      ssri: 10.0.4
    transitivePeerDependencies:
      - supports-color

  /map-obj@1.0.1:
    resolution: {integrity: sha512-7N/q3lyZ+LVCp7PzuxrJr4KMbBE2hW7BT7YNia330OFxIf4d3r5zVpicP2650l7CPN6RM9zOJRl3NGpqSiw3Eg==}
    engines: {node: '>=0.10.0'}
    dev: true

  /map-obj@4.3.0:
    resolution: {integrity: sha512-hdN1wVrZbb29eBGiGjJbeP8JbKjq1urkHJ/LIP/NY48MZ1QVXUsQBV1G1zvYFHn1XE06cwjBsOI2K3Ulnj1YXQ==}
    engines: {node: '>=8'}
    dev: true

  /memfs-or-file-map-to-github-branch@1.2.1:
    resolution: {integrity: sha512-I/hQzJ2a/pCGR8fkSQ9l5Yx+FQ4e7X6blNHyWBm2ojeFLT3GVzGkTj7xnyWpdclrr7Nq4dmx3xrvu70m3ypzAQ==}
    dependencies:
      '@octokit/rest': 18.12.0
    transitivePeerDependencies:
      - encoding

  /memoizee@0.4.15:
    resolution: {integrity: sha512-UBWmJpLZd5STPm7PMUlOw/TSy972M+z8gcyQ5veOnSDRREz/0bmpyTfKt3/51DhEBqCZQn1udM/5flcSPYhkdQ==}
    dependencies:
      d: 1.0.1
      es5-ext: 0.10.62
      es6-weak-map: 2.0.3
      event-emitter: 0.3.5
      is-promise: 2.2.2
      lru-queue: 0.1.0
      next-tick: 1.1.0
      timers-ext: 0.1.7
    dev: true

  /meow@8.1.2:
    resolution: {integrity: sha512-r85E3NdZ+mpYk1C6RjPFEMSE+s1iZMuHtsHAqY0DT3jZczl0diWUZ8g6oU7h0M9cD2EL+PzaYghhCLzR0ZNn5Q==}
    engines: {node: '>=10'}
    dependencies:
      '@types/minimist': 1.2.2
      camelcase-keys: 6.2.2
      decamelize-keys: 1.1.0
      hard-rejection: 2.1.0
      minimist-options: 4.1.0
      normalize-package-data: 3.0.3
      read-pkg-up: 7.0.1
      redent: 3.0.0
      trim-newlines: 3.0.1
      type-fest: 0.18.1
      yargs-parser: 20.2.9
    dev: true

  /merge-stream@2.0.0:
    resolution: {integrity: sha512-abv/qOcuPfk3URPfDzmZU1LKmuw8kT+0nIHvKrKgFrwifol/doWcdA4ZqsWQ8ENrFKkd67Mfpo/LovbIUsbt3w==}

  /merge2@1.4.1:
    resolution: {integrity: sha512-8q7VEgMJW4J8tcfVPy8g09NcQwZdbwFEqhe/WZkoIzjn/3TGDwtOCYtXGxA3O8tPzpczCCDgv+P2P5y00ZJOOg==}
    engines: {node: '>= 8'}

  /merge@2.1.1:
    resolution: {integrity: sha512-jz+Cfrg9GWOZbQAnDQ4hlVnQky+341Yk5ru8bZSe6sIDTCIg8n9i/u7hSQGSVOF3C7lH6mGtqjkiT9G4wFLL0w==}
    dev: true

  /micromatch@4.0.5:
    resolution: {integrity: sha512-DMy+ERcEW2q8Z2Po+WNXuw3c5YaUSFjAO5GsJqfEl7UjvtIuFKO6ZrKvcItdy98dwFI2N1tg3zNIdKaQT+aNdA==}
    engines: {node: '>=8.6'}
    dependencies:
      braces: 3.0.2
      picomatch: 2.3.1

  /mime-db@1.52.0:
    resolution: {integrity: sha512-sPU4uV7dYlvtWJxwwxHD0PuihVNiE7TyAbQ5SWxDCB9mUYvOgroQOwYQQOKPJ8CIbE+1ETVlOoK1UC2nU3gYvg==}
    engines: {node: '>= 0.6'}

  /mime-types@2.1.35:
    resolution: {integrity: sha512-ZDY+bPm5zTTF+YpCrAU9nK0UgICYPT0QtT1NZWFv4s++TNkcgVaT0g6+4R2uI4MjQjzysHB1zxuWL50hzaeXiw==}
    engines: {node: '>= 0.6'}
    dependencies:
      mime-db: 1.52.0

  /mime@3.0.0:
    resolution: {integrity: sha512-jSCU7/VB1loIWBZe14aEYHU/+1UMEHoaO7qxCOVJOw9GgH72VAWppxNcjU+x9a2k3GSIBXNKxXQFqRvvZ7vr3A==}
    engines: {node: '>=10.0.0'}
    hasBin: true

  /mimic-fn@1.2.0:
    resolution: {integrity: sha512-jf84uxzwiuiIVKiOLpfYk7N46TSy8ubTonmneY9vrpHNAnp0QBt2BxWV9dO3/j+BoVAb+a5G6YDPW3M5HOdMWQ==}
    engines: {node: '>=4'}
    dev: true

  /mimic-fn@2.1.0:
    resolution: {integrity: sha512-OqbOk5oEQeAZ8WXWydlu9HJjz9WVdEIvamMCcXmuqUYjTknH/sqsWvhQ3vgwKFRR1HpjvNBKQ37nbJgYzGqGcg==}
    engines: {node: '>=6'}

  /mimic-response@1.0.1:
    resolution: {integrity: sha512-j5EctnkH7amfV/q5Hgmoal1g2QHFJRraOtmx0JpIqkxhBhI/lJSl1nMpQ45hVarwNETOoWEimndZ4QK0RHxuxQ==}
    engines: {node: '>=4'}

  /mimic-response@3.1.0:
    resolution: {integrity: sha512-z0yWI+4FDrrweS8Zmt4Ej5HdJmky15+L2e6Wgn3+iK5fWzb6T3fhNFq2+MeTRb064c6Wr4N/wv0DzQTjNzHNGQ==}
    engines: {node: '>=10'}

  /mimic-response@4.0.0:
    resolution: {integrity: sha512-e5ISH9xMYU0DzrT+jl8q2ze9D6eWBto+I8CNpe+VI+K2J/F/k3PdkdTdz4wvGVH4NTpo+NRYTVIuMQEMMcsLqg==}
    engines: {node: ^12.20.0 || ^14.13.1 || >=16.0.0}

  /min-indent@1.0.1:
    resolution: {integrity: sha512-I9jwMn07Sy/IwOj3zVkVik2JTvgpaykDZEigL6Rx6N9LbMywwUSMtxET+7lVoDLLd3O3IXwJwvuuns8UB/HeAg==}
    engines: {node: '>=4'}
    dev: true

  /minimatch@3.0.8:
    resolution: {integrity: sha512-6FsRAQsxQ61mw+qP1ZzbL9Bc78x2p5OqNgNpnoAFLTrX8n5Kxph0CsnhmKKNXTWjXqU5L0pGPR7hYk+XWZr60Q==}
    dependencies:
      brace-expansion: 1.1.11

  /minimatch@3.1.2:
    resolution: {integrity: sha512-J7p63hRiAjw1NDEww1W7i37+ByIrOWO5XQQAzZ3VOcL0PNybwpfmV/N05zFAzwQ9USyEcX6t3UO+K5aqBQOIHw==}
    dependencies:
      brace-expansion: 1.1.11

  /minimatch@5.0.1:
    resolution: {integrity: sha512-nLDxIFRyhDblz3qMuq+SoRZED4+miJ/G+tdDrjkkkRnjAsBexeGpgjLEQ0blJy7rHhR2b93rhQY4SvyWu9v03g==}
    engines: {node: '>=10'}
    dependencies:
      brace-expansion: 2.0.1
    dev: true

  /minimatch@5.1.6:
    resolution: {integrity: sha512-lKwV/1brpG6mBUFHtb7NUmtABCb2WZZmm2wNiOA5hAb8VdCS4B3dtMWyvcoViccwAW/COERjXLt0zP1zXUN26g==}
    engines: {node: '>=10'}
    dependencies:
      brace-expansion: 2.0.1

  /minimatch@6.2.0:
    resolution: {integrity: sha512-sauLxniAmvnhhRjFwPNnJKaPFYyddAgbYdeUpHULtCT/GhzdCx/MDNy+Y40lBxTQUrMzDE8e0S43Z5uqfO0REg==}
    engines: {node: '>=10'}
    dependencies:
      brace-expansion: 2.0.1
    dev: true

  /minimatch@7.4.6:
    resolution: {integrity: sha512-sBz8G/YjVniEz6lKPNpKxXwazJe4c19fEfV2GDMX6AjFz+MX9uDWIZW8XreVhkFW3fkIdTv/gxWr/Kks5FFAVw==}
    engines: {node: '>=10'}
    dependencies:
      brace-expansion: 2.0.1

  /minimatch@9.0.3:
    resolution: {integrity: sha512-RHiac9mvaRw0x3AYRgDC1CxAP7HTcNrrECeA8YYJeWnpo+2Q5CegtZjaotWTWxDG3UeGA1coE05iH1mPjT/2mg==}
    engines: {node: '>=16 || 14 >=14.17'}
    dependencies:
      brace-expansion: 2.0.1

  /minimatch@9.0.4:
    resolution: {integrity: sha512-KqWh+VchfxcMNRAJjj2tnsSJdNbHsVgnkBhTNrW7AjVo6OvLtxw8zfT9oLw1JSohlFzJ8jCoTgaoXvJ+kHt6fw==}
    engines: {node: '>=16 || 14 >=14.17'}
    dependencies:
      brace-expansion: 2.0.1

  /minimatch@9.0.5:
    resolution: {integrity: sha512-G6T0ZX48xgozx7587koeX9Ys2NYy6Gmv//P89sEte9V9whIapMNF4idKxnW2QtCcLiTWlb/wfCabAtAFWhhBow==}
    engines: {node: '>=16 || 14 >=14.17'}
    dependencies:
      brace-expansion: 2.0.1

  /minimist-options@4.1.0:
    resolution: {integrity: sha512-Q4r8ghd80yhO/0j1O3B2BjweX3fiHg9cdOwjJd2J76Q135c+NDxGCqdYKQ1SKBuFfgWbAUzBfvYjPUEeNgqN1A==}
    engines: {node: '>= 6'}
    dependencies:
      arrify: 1.0.1
      is-plain-obj: 1.1.0
      kind-of: 6.0.3
    dev: true

  /minimist@1.2.7:
    resolution: {integrity: sha512-bzfL1YUZsP41gmu/qjrEk0Q6i2ix/cVeAhbCbqH9u3zYutS1cLg00qhrD0M2MVdCcx4Sc0UpP2eBWo9rotpq6g==}
    dev: true

  /minimist@1.2.8:
    resolution: {integrity: sha512-2yyAR8qBkN3YuheJanUpWC5U3bb5osDywNB8RzDVlDwDHbocAJveqqj1u8+SVD7jkWT4yvsHCpWqqWqAxb0zCA==}

  /minipass-collect@1.0.2:
    resolution: {integrity: sha512-6T6lH0H8OG9kITm/Jm6tdooIbogG9e0tLgpY6mphXSm/A9u8Nq1ryBG+Qspiub9LjWlBPsPS3tWQ/Botq4FdxA==}
    engines: {node: '>= 8'}
    dependencies:
      minipass: 3.3.6

  /minipass-fetch@2.1.2:
    resolution: {integrity: sha512-LT49Zi2/WMROHYoqGgdlQIZh8mLPZmOrN2NdJjMXxYe4nkN6FUyuPuOAOedNJDrx0IRGg9+4guZewtp8hE6TxA==}
    engines: {node: ^12.13.0 || ^14.15.0 || >=16.0.0}
    dependencies:
      minipass: 3.3.6
      minipass-sized: 1.0.3
      minizlib: 2.1.2
    optionalDependencies:
      encoding: 0.1.13

  /minipass-fetch@3.0.3:
    resolution: {integrity: sha512-n5ITsTkDqYkYJZjcRWzZt9qnZKCT7nKCosJhHoj7S7zD+BP4jVbWs+odsniw5TA3E0sLomhTKOKjF86wf11PuQ==}
    engines: {node: ^14.17.0 || ^16.13.0 || >=18.0.0}
    dependencies:
      minipass: 5.0.0
      minipass-sized: 1.0.3
      minizlib: 2.1.2
    optionalDependencies:
      encoding: 0.1.13

  /minipass-flush@1.0.5:
    resolution: {integrity: sha512-JmQSYYpPUqX5Jyn1mXaRwOda1uQ8HP5KAT/oDSLCzt1BYRhQU0/hDtsB1ufZfEEzMZ9aAVmsBw8+FWsIXlClWw==}
    engines: {node: '>= 8'}
    dependencies:
      minipass: 3.3.6

  /minipass-json-stream@1.0.1:
    resolution: {integrity: sha512-ODqY18UZt/I8k+b7rl2AENgbWE8IDYam+undIJONvigAz8KR5GWblsFTEfQs0WODsjbSXWlm+JHEv8Gr6Tfdbg==}
    dependencies:
      jsonparse: 1.3.1
      minipass: 3.3.6

  /minipass-pipeline@1.2.4:
    resolution: {integrity: sha512-xuIq7cIOt09RPRJ19gdi4b+RiNvDFYe5JH+ggNvBqGqpQXcru3PcRmOZuHBKWK1Txf9+cQ+HMVN4d6z46LZP7A==}
    engines: {node: '>=8'}
    dependencies:
      minipass: 3.3.6

  /minipass-sized@1.0.3:
    resolution: {integrity: sha512-MbkQQ2CTiBMlA2Dm/5cY+9SWFEN8pzzOXi6rlM5Xxq0Yqbda5ZQy9sU75a673FE9ZK0Zsbr6Y5iP6u9nktfg2g==}
    engines: {node: '>=8'}
    dependencies:
      minipass: 3.3.6

  /minipass@3.3.6:
    resolution: {integrity: sha512-DxiNidxSEK+tHG6zOIklvNOwm3hvCrbUrdtzY74U6HKTJxvIDfOUL5W5P2Ghd3DTkhhKPYGqeNUIh5qcM4YBfw==}
    engines: {node: '>=8'}
    dependencies:
      yallist: 4.0.0

  /minipass@4.2.5:
    resolution: {integrity: sha512-+yQl7SX3bIT83Lhb4BVorMAHVuqsskxRdlmO9kTpyukp8vsm2Sn/fUOV9xlnG8/a5JsypJzap21lz/y3FBMJ8Q==}
    engines: {node: '>=8'}

  /minipass@5.0.0:
    resolution: {integrity: sha512-3FnjYuehv9k6ovOEbyOswadCDPX1piCfhV8ncmYtHOjuPwylVWsghTLo7rabjC3Rx5xD4HDx8Wm1xnMF7S5qFQ==}
    engines: {node: '>=8'}

  /minipass@6.0.2:
    resolution: {integrity: sha512-MzWSV5nYVT7mVyWCwn2o7JH13w2TBRmmSqSRCKzTw+lmft9X4z+3wjvs06Tzijo5z4W/kahUCDpRXTF+ZrmF/w==}
    engines: {node: '>=16 || 14 >=14.17'}

  /minipass@7.0.4:
    resolution: {integrity: sha512-jYofLM5Dam9279rdkWzqHozUo4ybjdZmCsDHePy5V/PbBcVMiSZR97gmAy45aqi8CK1lG2ECd356FU86avfwUQ==}
    engines: {node: '>=16 || 14 >=14.17'}

  /minizlib@2.1.2:
    resolution: {integrity: sha512-bAxsR8BVfj60DWXHE3u30oHzfl4G7khkSuPW+qvpd7jFRHm7dLxOjUk1EHACJ/hxLY8phGJ0YhYHZo7jil7Qdg==}
    engines: {node: '>= 8'}
    dependencies:
      minipass: 3.3.6
      yallist: 4.0.0

  /mixme@0.5.10:
    resolution: {integrity: sha512-5H76ANWinB1H3twpJ6JY8uvAtpmFvHNArpilJAjXRKXSDDLPIMoZArw5SH0q9z+lLs8IrMw7Q2VWpWimFKFT1Q==}
    engines: {node: '>= 8.0.0'}
    dev: false

  /mkdirp@0.5.6:
    resolution: {integrity: sha512-FP+p8RB8OWpF3YZBCrP5gtADmtXApB5AMLn+vdyA+PyxCjrCs00mjyUozssO33cwDeT3wNGdLxJ5M//YqtHAJw==}
    hasBin: true
    dependencies:
      minimist: 1.2.8
    dev: true

  /mkdirp@1.0.4:
    resolution: {integrity: sha512-vVqVZQyf3WLx2Shd0qJ9xuvqgAyKPLAiqITEtqW0oIUjzo3PePDd6fW9iFz30ef7Ysp/oiWqbhszeGWW2T6Gzw==}
    engines: {node: '>=10'}
    hasBin: true

  /mkdirp@2.1.6:
    resolution: {integrity: sha512-+hEnITedc8LAtIP9u3HJDFIdcLV2vXP33sqLLIzkv1Db1zO/1OxbvYf0Y1OC/S/Qo5dxHXepofhmxL02PsKe+A==}
    engines: {node: '>=10'}
    hasBin: true
    dev: true

  /mkdirp@3.0.1:
    resolution: {integrity: sha512-+NsyUUAZDmo6YVHzL/stxSu3t9YS1iljliy3BSDrXJ/dkn1KYdmtZODGGjLcc9XLgVVpH4KshHB8XmZgMhaBXg==}
    engines: {node: '>=10'}
    hasBin: true

  /mocha-json-output-reporter@2.1.0(mocha@10.2.0)(moment@2.29.4):
    resolution: {integrity: sha512-FF2BItlMo8nK9+SgN/WAD01ue7G+qI1Po0U3JCZXQiiyTJ5OV3KcT1mSoZKirjYP73JFZznaaPC6Mp052PF3Vw==}
    peerDependencies:
      mocha: ^10.0.0
      moment: ^2.21.0
    dependencies:
      mocha: 10.2.0
      moment: 2.29.4
    dev: true

  /mocha-multi-reporters@1.5.1(mocha@10.2.0):
    resolution: {integrity: sha512-Yb4QJOaGLIcmB0VY7Wif5AjvLMUFAdV57D2TWEva1Y0kU/3LjKpeRVmlMIfuO1SVbauve459kgtIizADqxMWPg==}
    engines: {node: '>=6.0.0'}
    peerDependencies:
      mocha: '>=3.1.2'
    dependencies:
      debug: 4.3.4(supports-color@8.1.1)
      lodash: 4.17.21
      mocha: 10.2.0
    transitivePeerDependencies:
      - supports-color
    dev: true

  /mocha@10.2.0:
    resolution: {integrity: sha512-IDY7fl/BecMwFHzoqF2sg/SHHANeBoMMXFlS9r0OXKDssYE1M5O43wUY/9BVPeIvfH2zmEbBfseqN9gBQZzXkg==}
    engines: {node: '>= 14.0.0'}
    hasBin: true
    dependencies:
      ansi-colors: 4.1.1
      browser-stdout: 1.3.1
      chokidar: 3.5.3
      debug: 4.3.4(supports-color@8.1.1)
      diff: 5.0.0
      escape-string-regexp: 4.0.0
      find-up: 5.0.0
      glob: 7.2.0
      he: 1.2.0
      js-yaml: 4.1.0
      log-symbols: 4.1.0
      minimatch: 5.0.1
      ms: 2.1.3
      nanoid: 3.3.3
      serialize-javascript: 6.0.0
      strip-json-comments: 3.1.1
      supports-color: 8.1.1
      workerpool: 6.2.1
      yargs: 16.2.0
      yargs-parser: 20.2.4
      yargs-unparser: 2.0.0
    dev: true

  /mock-stdin@1.0.0:
    resolution: {integrity: sha512-tukRdb9Beu27t6dN+XztSRHq9J0B/CoAOySGzHfn8UTfmqipA5yNT/sDUEyYdAV3Hpka6Wx6kOMxuObdOex60Q==}
    dev: true

  /modify-values@1.0.1:
    resolution: {integrity: sha512-xV2bxeN6F7oYjZWTe/YPAy6MN2M+sL4u/Rlm2AHCIVGfo2p1yGmBHQ6vHehl4bRTZBdHu3TSkWdYgkwpYzAGSw==}
    engines: {node: '>=0.10.0'}
    dev: true

  /moment@2.29.4:
    resolution: {integrity: sha512-5LC9SOxjSc2HF6vO2CyuTDNivEdoz2IvyJJGj6X8DJ0eFyfszE0QiEd+iXmBvUP3WHxSjFH/vIsA0EN00cgr8w==}
    dev: true

  /ms@2.1.2:
    resolution: {integrity: sha512-sGkPx+VjMtmA6MX27oA4FBFELFCZZ4S4XqeGOXCv68tT+jb3vk/RyaKWP0PTKyWtmLSM0b+adUTEvbs1PEaH2w==}

  /ms@2.1.3:
    resolution: {integrity: sha512-6FlzubTLZG3J2a/NVCAleEhjzq5oxgHyaCU9yYXvcLsvoVaHJq/s5xXI6/XXP6tz7R9xAOtHnSO/tXtF3WRTlA==}

  /msgpack-lite@0.1.26:
    resolution: {integrity: sha512-SZ2IxeqZ1oRFGo0xFGbvBJWMp3yLIY9rlIJyxy8CGrwZn1f0ZK4r6jV/AM1r0FZMDUkWkglOk/eeKIL9g77Nxw==}
    hasBin: true
    dependencies:
      event-lite: 0.1.2
      ieee754: 1.2.1
      int64-buffer: 0.1.10
      isarray: 1.0.0

  /mute-stream@0.0.7:
    resolution: {integrity: sha512-r65nCZhrbXXb6dXOACihYApHw2Q6pV0M3V0PSxd74N0+D8nzAdEAITq2oAjA1jVnKI+tGvEBUpqiMh0+rW6zDQ==}
    dev: true

  /mute-stream@0.0.8:
    resolution: {integrity: sha512-nnbWWOkoWyUsTjKrhgD0dcz22mdkSnpYqbEjIm2nhwhuxlSkpywJmBo8h0ZqJdkp73mb90SssHkN4rsRaBAfAA==}

  /mute-stream@1.0.0:
    resolution: {integrity: sha512-avsJQhyd+680gKXyG/sQc0nXaC6rBkPOfyHYcFb9+hdkqQkR9bdnkJ0AMZhke0oesPqIO+mFFJ+IdBc7mst4IA==}
    engines: {node: ^14.17.0 || ^16.13.0 || >=18.0.0}

  /nanoid@3.3.3:
    resolution: {integrity: sha512-p1sjXuopFs0xg+fPASzQ28agW1oHD7xDsd9Xkf3T15H3c/cifrFHVwrh74PdoklAPi+i7MdRsE47vm2r6JoB+w==}
    engines: {node: ^10 || ^12 || ^13.7 || ^14 || >=15.0.1}
    hasBin: true
    dev: true

  /natural-compare-lite@1.4.0:
    resolution: {integrity: sha512-Tj+HTDSJJKaZnfiuw+iaF9skdPpTo2GtEly5JHnWV/hfv2Qj/9RKsGISQtLh2ox3l5EAGw487hnBee0sIJ6v2g==}
    dev: true

  /natural-compare@1.4.0:
    resolution: {integrity: sha512-OWND8ei3VtNC9h7V60qff3SVobHr996CTwgxubgyQYEpg290h9J0buyECNNJexkFm5sOajh5G116RYA1c8ZMSw==}
    dev: true

  /natural-orderby@2.0.3:
    resolution: {integrity: sha512-p7KTHxU0CUrcOXe62Zfrb5Z13nLvPhSWR/so3kFulUQU0sgUll2Z0LwpsLN351eOOD+hRGu/F1g+6xDfPeD++Q==}
    dev: true

  /negotiator@0.6.3:
    resolution: {integrity: sha512-+EUsqGPLsM+j/zdChZjsnX51g4XrHFOIXwfnCVPGlQk/k5giakcKsuxCObBRu6DSm9opw/O6slWbJdghQM4bBg==}
    engines: {node: '>= 0.6'}

  /neo-async@2.6.2:
    resolution: {integrity: sha512-Yd3UES5mWCSqR+qNT93S3UoYUkqAZ9lLg8a7g9rimsWmYGK8cVToA4/sF3RrshdyV3sAGMXVUmpMYOw+dLpOuw==}

  /next-tick@1.1.0:
    resolution: {integrity: sha512-CXdUiJembsNjuToQvxayPZF9Vqht7hewsvy2sOWafLvi2awflj9mOC6bHIg50orX8IJvWKY9wYQ/zB2kogPslQ==}
    dev: true

  /nise@5.1.9:
    resolution: {integrity: sha512-qOnoujW4SV6e40dYxJOb3uvuoPHtmLzIk4TFo+j0jPJoC+5Z9xja5qH5JZobEPsa8+YYphMrOSwnrshEhG2qww==}
    dependencies:
      '@sinonjs/commons': 3.0.1
      '@sinonjs/fake-timers': 11.2.2
      '@sinonjs/text-encoding': 0.7.2
      just-extend: 6.2.0
      path-to-regexp: 6.2.2
    dev: true

  /no-case@2.3.2:
    resolution: {integrity: sha512-rmTZ9kz+f3rCvK2TD1Ue/oZlns7OGoIWP4fc3llxxRXlOkHKoWPPWJOfFYpITabSow43QJbRIoHQXtt10VldyQ==}
    dependencies:
      lower-case: 1.1.4

  /no-case@3.0.4:
    resolution: {integrity: sha512-fgAN3jGAh+RoxUGZHTSOLJIqUc2wmoBwGR4tbpNAKmmovFoWq0OdRkb0VkldReO2a2iBT/OEulG9XSUc10r3zg==}
    dependencies:
      lower-case: 2.0.2
      tslib: 2.6.2

  /nock@13.5.4:
    resolution: {integrity: sha512-yAyTfdeNJGGBFxWdzSKCBYxs5FxLbCg5X5Q4ets974hcQzG1+qCxvIyOo4j2Ry6MUlhWVMX4OoYDefAIIwupjw==}
    engines: {node: '>= 10.13'}
    dependencies:
      debug: 4.3.4(supports-color@8.1.1)
      json-stringify-safe: 5.0.1
      propagate: 2.0.1
    transitivePeerDependencies:
      - supports-color
    dev: true

  /node-cleanup@2.1.2:
    resolution: {integrity: sha512-qN8v/s2PAJwGUtr1/hYTpNKlD6Y9rc4p8KSmJXyGdYGZsDGKXrGThikLFP9OCHFeLeEpQzPwiAtdIvBLqm//Hw==}

  /node-domexception@1.0.0:
    resolution: {integrity: sha512-/jKZoMpw0F8GRwl4/eLROPA3cfcXtLApP0QzLmUT/HuPCZWyB7IY9ZrMeKw2O/nFIqPQB3PVM9aYm0F312AXDQ==}
    engines: {node: '>=10.5.0'}

  /node-fetch@2.6.9:
    resolution: {integrity: sha512-DJm/CJkZkRjKKj4Zi4BsKVZh3ValV5IR5s7LVZnW+6YMh0W1BfNA8XSs6DLMGYlId5F3KnA70uu2qepcR08Qqg==}
    engines: {node: 4.x || >=6.0.0}
    peerDependencies:
      encoding: ^0.1.0
    peerDependenciesMeta:
      encoding:
        optional: true
    dependencies:
      whatwg-url: 5.0.0

  /node-fetch@3.3.2:
    resolution: {integrity: sha512-dRB78srN/l6gqWulah9SrxeYnxeddIG30+GOqK/9OlLVyLg3HPnr6SqOWTWOXKRwC2eGYCkZ59NNuSgvSrpgOA==}
    engines: {node: ^12.20.0 || ^14.13.1 || >=16.0.0}
    dependencies:
      data-uri-to-buffer: 4.0.1
      fetch-blob: 3.2.0
      formdata-polyfill: 4.0.10

  /node-gyp@9.3.1:
    resolution: {integrity: sha512-4Q16ZCqq3g8awk6UplT7AuxQ35XN4R/yf/+wSAwcBUAjg7l58RTactWaP8fIDTi0FzI7YcVLujwExakZlfWkXg==}
    engines: {node: ^12.13 || ^14.13 || >=16}
    hasBin: true
    dependencies:
      env-paths: 2.2.1
      glob: 7.2.3
      graceful-fs: 4.2.11
      make-fetch-happen: 10.2.1
      nopt: 6.0.0
      npmlog: 6.0.2
      rimraf: 3.0.2
      semver: 7.6.2
      tar: 6.2.1
      which: 2.0.2
    transitivePeerDependencies:
      - bluebird
      - supports-color

  /node-releases@2.0.6:
    resolution: {integrity: sha512-PiVXnNuFm5+iYkLBNeq5211hvO38y63T0i2KKh2KnUs3RpzJ+JtODFjkD8yjLwnDkTYF1eKXheUwdssR+NRZdg==}

  /noms@0.0.0:
    resolution: {integrity: sha512-lNDU9VJaOPxUmXcLb+HQFeUgQQPtMI24Gt6hgfuMHRJgMRHMF/qZ4HJD3GDru4sSw9IQl2jPjAYnQrdIeLbwow==}
    dependencies:
      inherits: 2.0.4
      readable-stream: 1.0.34
    dev: true

  /nopt@6.0.0:
    resolution: {integrity: sha512-ZwLpbTgdhuZUnZzjd7nb1ZV+4DoiC6/sfiVKok72ym/4Tlf+DFdlHYmT2JPmcNNWV6Pi3SDf1kT+A4r9RTuT9g==}
    engines: {node: ^12.13.0 || ^14.15.0 || >=16.0.0}
    hasBin: true
    dependencies:
      abbrev: 1.1.1

  /normalize-package-data@2.5.0:
    resolution: {integrity: sha512-/5CMN3T0R4XTj4DcGaexo+roZSdSFW/0AOOTROrjxzCG1wrWXEsGbRKevjlIL+ZDE4sZlJr5ED4YW0yqmkK+eA==}
    dependencies:
      hosted-git-info: 2.8.9
      resolve: 1.22.8
      semver: 5.7.2
      validate-npm-package-license: 3.0.4

  /normalize-package-data@3.0.3:
    resolution: {integrity: sha512-p2W1sgqij3zMMyRC067Dg16bfzVH+w7hyegmpIvZ4JNjqtGOVAIvLmjBx3yP7YTe9vKJgkoNOPjwQGogDoMXFA==}
    engines: {node: '>=10'}
    dependencies:
      hosted-git-info: 4.1.0
      is-core-module: 2.13.1
      semver: 7.6.2
      validate-npm-package-license: 3.0.4
    dev: true

  /normalize-package-data@5.0.0:
    resolution: {integrity: sha512-h9iPVIfrVZ9wVYQnxFgtw1ugSvGEMOlyPWWtm8BMJhnwyEL/FLbYbTY3V3PpjI/BUK67n9PEWDu6eHzu1fB15Q==}
    engines: {node: ^14.17.0 || ^16.13.0 || >=18.0.0}
    dependencies:
      hosted-git-info: 6.1.1
      is-core-module: 2.13.1
      semver: 7.6.2
      validate-npm-package-license: 3.0.4

  /normalize-package-data@6.0.2:
    resolution: {integrity: sha512-V6gygoYb/5EmNI+MEGrWkC+e6+Rr7mTmfHrxDbLzxQogBkgzo76rkok0Am6thgSF7Mv2nLOajAJj5vDJZEFn7g==}
    engines: {node: ^16.14.0 || >=18.0.0}
    dependencies:
      hosted-git-info: 7.0.2
      semver: 7.6.2
      validate-npm-package-license: 3.0.4

  /normalize-path@3.0.0:
    resolution: {integrity: sha512-6eZs5Ls3WtCisHWp9S2GUy8dqkpGi4BVSz3GaqiE6ezub0512ESztXUwUB6C6IKbQkY2Pnb/mD4WYojCRwcwLA==}
    engines: {node: '>=0.10.0'}
    dev: true

  /normalize-url@4.5.1:
    resolution: {integrity: sha512-9UZCFRHQdNrfTpGg8+1INIg93B6zE0aXMVFkw1WFwvO4SlZywU6aLg5Of0Ap/PgcbSw4LNxvMWXMeugwMCX0AA==}
    engines: {node: '>=8'}

  /normalize-url@6.1.0:
    resolution: {integrity: sha512-DlL+XwOy3NxAQ8xuC0okPgK46iuVNAK01YN7RueYBqqFeGsBjV9XmCAzAdgt+667bCl5kPh9EqKKDwnaPG1I7A==}
    engines: {node: '>=10'}

  /normalize-url@8.0.0:
    resolution: {integrity: sha512-uVFpKhj5MheNBJRTiMZ9pE/7hD1QTeEvugSJW/OmLzAp78PB5O6adfMNTvmfKhXBkvCzC+rqifWcVYpGFwTjnw==}
    engines: {node: '>=14.16'}

  /npm-bundled@3.0.0:
    resolution: {integrity: sha512-Vq0eyEQy+elFpzsKjMss9kxqb9tG3YHg4dsyWuUENuzvSUWe1TCnW/vV9FkhvBk/brEDoDiVd+M1Btosa6ImdQ==}
    engines: {node: ^14.17.0 || ^16.13.0 || >=18.0.0}
    dependencies:
      npm-normalize-package-bin: 3.0.1

  /npm-check-updates@16.14.20:
    resolution: {integrity: sha512-sYbIhun4DrjO7NFOTdvs11nCar0etEhZTsEjL47eM0TuiGMhmYughRCxG2SpGRmGAQ7AkwN7bw2lWzoE7q6yOQ==}
    engines: {node: '>=14.14'}
    hasBin: true
    dependencies:
      '@types/semver-utils': 1.1.1
      chalk: 5.3.0
      cli-table3: 0.6.3
      commander: 10.0.1
      fast-memoize: 2.5.2
      find-up: 5.0.0
      fp-and-or: 0.1.4
      get-stdin: 8.0.0
      globby: 11.1.0
      hosted-git-info: 5.2.1
      ini: 4.1.1
      js-yaml: 4.1.0
      json-parse-helpfulerror: 1.0.3
      jsonlines: 0.1.1
      lodash: 4.17.21
      make-fetch-happen: 11.1.1
      minimatch: 9.0.3
      p-map: 4.0.0
      pacote: 15.2.0
      parse-github-url: 1.0.2
      progress: 2.0.3
      prompts-ncu: 3.0.0
      rc-config-loader: 4.1.3
      remote-git-tags: 3.0.0
      rimraf: 5.0.5
      semver: 7.6.0
      semver-utils: 1.1.4
      source-map-support: 0.5.21
      spawn-please: 2.0.2
      strip-ansi: 7.1.0
      strip-json-comments: 5.0.1
      untildify: 4.0.0
      update-notifier: 6.0.2
    transitivePeerDependencies:
      - bluebird
      - supports-color

  /npm-install-checks@6.1.1:
    resolution: {integrity: sha512-dH3GmQL4vsPtld59cOn8uY0iOqRmqKvV+DLGwNXV/Q7MDgD2QfOADWd/mFXcIE5LVhYYGjA3baz6W9JneqnuCw==}
    engines: {node: ^14.17.0 || ^16.13.0 || >=18.0.0}
    dependencies:
      semver: 7.6.2

  /npm-normalize-package-bin@3.0.1:
    resolution: {integrity: sha512-dMxCf+zZ+3zeQZXKxmyuCKlIDPGuv8EF940xbkC4kQVDTtqoh6rJFO+JTKSA6/Rwi0getWmtuy4Itup0AMcaDQ==}
    engines: {node: ^14.17.0 || ^16.13.0 || >=18.0.0}

  /npm-package-arg@10.1.0:
    resolution: {integrity: sha512-uFyyCEmgBfZTtrKk/5xDfHp6+MdrqGotX/VoOyEEl3mBwiEE5FlBaePanazJSVMPT7vKepcjYBY2ztg9A3yPIA==}
    engines: {node: ^14.17.0 || ^16.13.0 || >=18.0.0}
    dependencies:
      hosted-git-info: 6.1.1
      proc-log: 3.0.0
      semver: 7.6.2
      validate-npm-package-name: 5.0.0

  /npm-packlist@7.0.4:
    resolution: {integrity: sha512-d6RGEuRrNS5/N84iglPivjaJPxhDbZmlbTwTDX2IbcRHG5bZCdtysYMhwiPvcF4GisXHGn7xsxv+GQ7T/02M5Q==}
    engines: {node: ^14.17.0 || ^16.13.0 || >=18.0.0}
    dependencies:
      ignore-walk: 6.0.3

  /npm-pick-manifest@8.0.1:
    resolution: {integrity: sha512-mRtvlBjTsJvfCCdmPtiu2bdlx8d/KXtF7yNXNWe7G0Z36qWA9Ny5zXsI2PfBZEv7SXgoxTmNaTzGSbbzDZChoA==}
    engines: {node: ^14.17.0 || ^16.13.0 || >=18.0.0}
    dependencies:
      npm-install-checks: 6.1.1
      npm-normalize-package-bin: 3.0.1
      npm-package-arg: 10.1.0
      semver: 7.6.2

  /npm-registry-fetch@14.0.5:
    resolution: {integrity: sha512-kIDMIo4aBm6xg7jOttupWZamsZRkAqMqwqqbVXnUqstY5+tapvv6bkH/qMR76jdgV+YljEUCyWx3hRYMrJiAgA==}
    engines: {node: ^14.17.0 || ^16.13.0 || >=18.0.0}
    dependencies:
      make-fetch-happen: 11.1.1
      minipass: 5.0.0
      minipass-fetch: 3.0.3
      minipass-json-stream: 1.0.1
      minizlib: 2.1.2
      npm-package-arg: 10.1.0
      proc-log: 3.0.0
    transitivePeerDependencies:
      - supports-color

  /npm-run-path@4.0.1:
    resolution: {integrity: sha512-S48WzZW777zhNIrn7gxOlISNAqi9ZC/uQFnRdbeIHhZhCA6UqpkOT8T1G7BvfdgP4Er8gF4sUbaS0i7QvIfCWw==}
    engines: {node: '>=8'}
    dependencies:
      path-key: 3.1.1

  /npmlog@6.0.2:
    resolution: {integrity: sha512-/vBvz5Jfr9dT/aFWd0FIRf+T/Q2WBsLENygUaFUqstqsycmZAP/t5BvFJTK0viFmSUxiUKTUplWy5vt+rvKIxg==}
    engines: {node: ^12.13.0 || ^14.15.0 || >=16.0.0}
    dependencies:
      are-we-there-yet: 3.0.1
      console-control-strings: 1.1.0
      gauge: 4.0.4
      set-blocking: 2.0.0

  /object-assign@4.1.1:
    resolution: {integrity: sha512-rJgTQnkUnH1sFw8yT6VSU3zD3sWmu6sZhIseY8VX+GRu3P6F7Fu+JNDoXfklElbLJSnc3FUQHVe4cU5hj+BcUg==}
    engines: {node: '>=0.10.0'}
    dev: true

  /object-inspect@1.12.3:
    resolution: {integrity: sha512-geUvdk7c+eizMNUDkRpW1wJwgfOiOeHbxBR/hLXK1aT6zmVSO0jsQcs7fj6MGw89jC/cjGfLcNOrtMYtGqm81g==}

  /object-keys@1.1.1:
    resolution: {integrity: sha512-NuAESUOUMrlIXOfHKzD6bpPu3tYt3xvjNdRIQ+FeT0lNb4K8WR70CaDxhuNguS2XG+GjkyMwOzsN5ZktImfhLA==}
    engines: {node: '>= 0.4'}

  /object-treeify@1.1.33:
    resolution: {integrity: sha512-EFVjAYfzWqWsBMRHPMAXLCDIJnpMhdWAqR7xG6M6a2cs6PMFpl/+Z20w9zDW4vkxOFfddegBKq9Rehd0bxWE7A==}
    engines: {node: '>= 10'}
    dev: true

  /object-treeify@4.0.1:
    resolution: {integrity: sha512-Y6tg5rHfsefSkfKujv2SwHulInROy/rCL5F4w0QOWxut8AnxYxf0YmNhTh95Zfyxpsudo66uqkux0ACFnyMSgQ==}
    engines: {node: '>= 16'}
    dev: false

  /object.assign@4.1.4:
    resolution: {integrity: sha512-1mxKf0e58bvyjSCtKYY4sRe9itRk3PJpquJOjeIkz885CczcI4IvJJDLPS72oowuSh+pBxUFROpX+TU++hxhZQ==}
    engines: {node: '>= 0.4'}
    dependencies:
      call-bind: 1.0.2
      define-properties: 1.2.1
      has-symbols: 1.0.3
      object-keys: 1.1.1

  /object.entries@1.1.7:
    resolution: {integrity: sha512-jCBs/0plmPsOnrKAfFQXRG2NFjlhZgjjcBLSmTnEhU8U6vVTsVe8ANeQJCHTl3gSsI4J+0emOoCgoKlmQPMgmA==}
    engines: {node: '>= 0.4'}
    dependencies:
      call-bind: 1.0.2
      define-properties: 1.2.1
      es-abstract: 1.22.2
    dev: true

  /object.fromentries@2.0.7:
    resolution: {integrity: sha512-UPbPHML6sL8PI/mOqPwsH4G6iyXcCGzLin8KvEPenOZN5lpCNBZZQ+V62vdjB1mQHrmqGQt5/OJzemUA+KJmEA==}
    engines: {node: '>= 0.4'}
    dependencies:
      call-bind: 1.0.2
      define-properties: 1.2.1
      es-abstract: 1.22.2
    dev: true

  /object.groupby@1.0.1:
    resolution: {integrity: sha512-HqaQtqLnp/8Bn4GL16cj+CUYbnpe1bh0TtEaWvybszDG4tgxCJuRpV8VGuvNaI1fAnI4lUJzDG55MXcOH4JZcQ==}
    dependencies:
      call-bind: 1.0.2
      define-properties: 1.2.1
      es-abstract: 1.22.2
      get-intrinsic: 1.2.1
    dev: true

  /object.hasown@1.1.3:
    resolution: {integrity: sha512-fFI4VcYpRHvSLXxP7yiZOMAd331cPfd2p7PFDVbgUsYOfCT3tICVqXWngbjr4m49OvsBwUBQ6O2uQoJvy3RexA==}
    dependencies:
      define-properties: 1.2.1
      es-abstract: 1.22.2
    dev: true

  /object.values@1.1.7:
    resolution: {integrity: sha512-aU6xnDFYT3x17e/f0IiiwlGPTy2jzMySGfUB4fq6z7CV8l85CWHDk5ErhyhpfDHhrOMwGFhSQkhMGHaIotA6Ng==}
    engines: {node: '>= 0.4'}
    dependencies:
      call-bind: 1.0.2
      define-properties: 1.2.1
      es-abstract: 1.22.2
    dev: true

  /oclif@4.14.9:
    resolution: {integrity: sha512-W2RqjzcJWudQp/qUngbj/7f6oPoRrNTjAMZUn7hLO86nUgEkIF7JsgmQ5+TSC2nt35htti/ARfyM2mzQyPUNUA==}
    engines: {node: '>=18.0.0'}
    hasBin: true
    dependencies:
      '@aws-sdk/client-cloudfront': /empty-npm-package@1.0.0
      '@aws-sdk/client-s3': /empty-npm-package@1.0.0
      '@inquirer/confirm': 3.1.17
      '@inquirer/input': 2.2.4
      '@inquirer/select': 2.4.2
      '@oclif/core': 4.0.14
      '@oclif/plugin-help': 6.2.7
      '@oclif/plugin-not-found': 3.2.13
      '@oclif/plugin-warn-if-update-available': 3.1.10
      async-retry: 1.3.3
      chalk: 4.1.2
      change-case: 4.1.2
      debug: 4.3.4(supports-color@8.1.1)
      ejs: 3.1.10
      find-yarn-workspace-root: 2.0.0
      fs-extra: 8.1.0
      github-slugger: 2.0.0
      got: 13.0.0
      lodash: 4.17.21
      normalize-package-data: 6.0.2
      semver: 7.6.2
      sort-package-json: 2.10.0
      tiny-jsonc: 1.0.1
      validate-npm-package-name: 5.0.1
    transitivePeerDependencies:
      - supports-color

  /once@1.4.0:
    resolution: {integrity: sha512-lNaJgI+2Q5URQBkccEKHTQOPaXdUxnZZElQTZY0MFUAuaEqe1E+Nyvgdz/aIyNi6Z9MzO5dv1H8n58/GELp3+w==}
    dependencies:
      wrappy: 1.0.2

  /onetime@2.0.1:
    resolution: {integrity: sha512-oyyPpiMaKARvvcgip+JV+7zci5L8D1W9RZIz2l1o08AM3pfspitVWnPt3mzHcBPp12oYMTy0pqrFs/C+m3EwsQ==}
    engines: {node: '>=4'}
    dependencies:
      mimic-fn: 1.2.0
    dev: true

  /onetime@5.1.2:
    resolution: {integrity: sha512-kbpaSSGJTWdAY5KPVeMOKXSrPtr8C8C7wodJbcsd51jRnmD+GZu8Y0VoU6Dm5Z4vWr0Ig/1NKuWRKf7j5aaYSg==}
    engines: {node: '>=6'}
    dependencies:
      mimic-fn: 2.1.0

  /optionator@0.9.3:
    resolution: {integrity: sha512-JjCoypp+jKn1ttEFExxhetCKeJt9zhAgAve5FXHixTvFDW/5aEktX9bufBKLRRMdU7bNtpLfcGu94B3cdEJgjg==}
    engines: {node: '>= 0.8.0'}
    dependencies:
      '@aashutoshrathi/word-wrap': 1.2.6
      deep-is: 0.1.4
      fast-levenshtein: 2.0.6
      levn: 0.4.1
      prelude-ls: 1.2.1
      type-check: 0.4.0
    dev: true

  /ora@5.4.1:
    resolution: {integrity: sha512-5b6Y85tPxZZ7QytO+BQzysW31HJku27cRIlkbAXaNx+BdcVi+LlRFmVXzeF6a7JCwJpyw5c4b+YSVImQIrBpuQ==}
    engines: {node: '>=10'}
    dependencies:
      bl: 4.1.0
      chalk: 4.1.2
      cli-cursor: 3.1.0
      cli-spinners: 2.9.2
      is-interactive: 1.0.0
      is-unicode-supported: 0.1.0
      log-symbols: 4.1.0
      strip-ansi: 6.0.1
      wcwidth: 1.0.1

  /os-homedir@1.0.2:
    resolution: {integrity: sha512-B5JU3cabzk8c67mRRd3ECmROafjYMXbuzlwtqdM8IbS8ktlTix8aFGb2bAGKrSRIlnfKwovGUUr72JUPyOb6kQ==}
    engines: {node: '>=0.10.0'}
    dev: true

  /os-tmpdir@1.0.2:
    resolution: {integrity: sha512-D2FR03Vir7FIu45XBY20mTb+/ZSWB00sjU9jdQXt83gDrI4Ztz5Fs7/yy74g2N5SVQY4xY1qDr4rNddwYRVX0g==}
    engines: {node: '>=0.10.0'}

  /override-require@1.1.1:
    resolution: {integrity: sha512-eoJ9YWxFcXbrn2U8FKT6RV+/Kj7fiGAB1VvHzbYKt8xM5ZuKZgCGvnHzDxmreEjcBH28ejg5MiOH4iyY1mQnkg==}

  /p-cancelable@1.1.0:
    resolution: {integrity: sha512-s73XxOZ4zpt1edZYZzvhqFa6uvQc1vwUa0K0BdtIZgQMAJj9IbebH+JkgKZc9h+B05PKHLOTl4ajG1BmNrVZlw==}
    engines: {node: '>=6'}

  /p-cancelable@2.1.1:
    resolution: {integrity: sha512-BZOr3nRQHOntUjTrH8+Lh54smKHoHyur8We1V8DSMVrl5A2malOOwuJRnKRDjSnkoeBh4at6BwEnb5I7Jl31wg==}
    engines: {node: '>=8'}

  /p-cancelable@3.0.0:
    resolution: {integrity: sha512-mlVgR3PGuzlo0MmTdk4cXqXWlwQDLnONTAg6sm62XkMJEiRxN3GL3SffkYvqwonbkJBcrI7Uvv5Zh9yjvn2iUw==}
    engines: {node: '>=12.20'}

  /p-limit@1.3.0:
    resolution: {integrity: sha512-vvcXsLAJ9Dr5rQOPk7toZQZJApBl2K4J6dANSsEuh6QI41JYcsS/qhTGa9ErIUUgK3WNQoJYvylxvjqmiqEA9Q==}
    engines: {node: '>=4'}
    dependencies:
      p-try: 1.0.0
    dev: true

  /p-limit@2.3.0:
    resolution: {integrity: sha512-//88mFWSJx8lxCzwdAABTJL2MyWB12+eIY7MDL2SqLmAkeKU9qxRvWuSyTjm3FUmpBEMuFfckAIqEaVGUDxb6w==}
    engines: {node: '>=6'}
    dependencies:
      p-try: 2.2.0

  /p-limit@3.1.0:
    resolution: {integrity: sha512-TYOanM3wGwNGsZN2cVTYPArw454xnXj5qmWF1bEoAc4+cU/ol7GVh7odevjp1FNHduHc3KZMcFduxU5Xc6uJRQ==}
    engines: {node: '>=10'}
    dependencies:
      yocto-queue: 0.1.0

  /p-limit@4.0.0:
    resolution: {integrity: sha512-5b0R4txpzjPWVw/cXXUResoD4hb6U/x9BH08L7nw+GN1sezDzPdxeRvpc9c433fZhBan/wusjbCsqwqm4EIBIQ==}
    engines: {node: ^12.20.0 || ^14.13.1 || >=16.0.0}
    dependencies:
      yocto-queue: 1.0.0

  /p-locate@2.0.0:
    resolution: {integrity: sha512-nQja7m7gSKuewoVRen45CtVfODR3crN3goVQ0DDZ9N3yHxgpkuBhZqsaiotSQRrADUrne346peY7kT3TSACykg==}
    engines: {node: '>=4'}
    dependencies:
      p-limit: 1.3.0
    dev: true

  /p-locate@4.1.0:
    resolution: {integrity: sha512-R79ZZ/0wAxKGu3oYMlz8jy/kbhsNrS7SKZ7PxEHBgJ5+F2mtFW2fK2cOtBh1cHYkQsbzFV7I+EoRKe6Yt0oK7A==}
    engines: {node: '>=8'}
    dependencies:
      p-limit: 2.3.0

  /p-locate@5.0.0:
    resolution: {integrity: sha512-LaNjtRWUBY++zB5nE/NwcaoMylSPk+S+ZHNB1TzdbMJMny6dynpAGt7X/tl/QYq3TIeE6nxHppbo2LGymrG5Pw==}
    engines: {node: '>=10'}
    dependencies:
      p-limit: 3.1.0

  /p-locate@6.0.0:
    resolution: {integrity: sha512-wPrq66Llhl7/4AGC6I+cqxT07LhXvWL08LNXz1fENOw0Ap4sRZZ/gZpTTJ5jpurzzzfS2W/Ge9BY3LgLjCShcw==}
    engines: {node: ^12.20.0 || ^14.13.1 || >=16.0.0}
    dependencies:
      p-limit: 4.0.0

  /p-map@4.0.0:
    resolution: {integrity: sha512-/bjOqmgETBYB5BoEeGVea8dmvHb2m9GLy1E9W43yeyfP6QQCZGFNa+XRceJEuDB6zqr+gKpIAmlLebMpykw/MQ==}
    engines: {node: '>=10'}
    dependencies:
      aggregate-error: 3.1.0

  /p-try@1.0.0:
    resolution: {integrity: sha512-U1etNYuMJoIz3ZXSrrySFjsXQTWOx2/jdi86L+2pRvph/qMKL6sbcCYdH23fqsbm8TH2Gn0OybpT4eSFlCVHww==}
    engines: {node: '>=4'}
    dev: true

  /p-try@2.2.0:
    resolution: {integrity: sha512-R4nPAVTAU0B9D35/Gk3uJf/7XYbQcyohSKdvAxIRSNghFl4e71hVoGnBNQz9cWaXxO2I10KTC+3jMdvvoKw6dQ==}
    engines: {node: '>=6'}

  /package-json@6.5.0:
    resolution: {integrity: sha512-k3bdm2n25tkyxcjSKzB5x8kfVxlMdgsbPr0GkZcwHsLpba6cBjqCt1KlcChKEvxHIcTB1FVMuwoijZ26xex5MQ==}
    engines: {node: '>=8'}
    dependencies:
      got: 9.6.0
      registry-auth-token: 4.2.2
      registry-url: 5.1.0
      semver: 6.3.1

  /package-json@8.1.0:
    resolution: {integrity: sha512-hySwcV8RAWeAfPsXb9/HGSPn8lwDnv6fabH+obUZKX169QknRkRhPxd1yMubpKDskLFATkl3jHpNtVtDPFA0Wg==}
    engines: {node: '>=14.16'}
    dependencies:
      got: 12.5.3
      registry-auth-token: 5.0.2
      registry-url: 6.0.1
      semver: 7.6.2

  /pacote@15.2.0:
    resolution: {integrity: sha512-rJVZeIwHTUta23sIZgEIM62WYwbmGbThdbnkt81ravBplQv+HjyroqnLRNH2+sLJHcGZmLRmhPwACqhfTcOmnA==}
    engines: {node: ^14.17.0 || ^16.13.0 || >=18.0.0}
    hasBin: true
    dependencies:
      '@npmcli/git': 4.1.0
      '@npmcli/installed-package-contents': 2.0.2
      '@npmcli/promise-spawn': 6.0.2
      '@npmcli/run-script': 6.0.2
      cacache: 17.1.3
      fs-minipass: 3.0.2
      minipass: 5.0.0
      npm-package-arg: 10.1.0
      npm-packlist: 7.0.4
      npm-pick-manifest: 8.0.1
      npm-registry-fetch: 14.0.5
      proc-log: 3.0.0
      promise-retry: 2.0.1
      read-package-json: 6.0.4
      read-package-json-fast: 3.0.2
      sigstore: 1.6.0
      ssri: 10.0.4
      tar: 6.2.1
    transitivePeerDependencies:
      - bluebird
      - supports-color

  /pako@1.0.11:
    resolution: {integrity: sha512-4hLB8Py4zZce5s4yd9XzopqwVv/yGNhV1Bl8NTmCq1763HeK2+EwVTv+leGeL13Dnh2wfbqowVPXCIO0z4taYw==}

  /pako@2.1.0:
    resolution: {integrity: sha512-w+eufiZ1WuJYgPXbV/PO3NCMEc3xqylkKHzp8bxp1uW4qaSNQUkwmLLEc3kKsfz8lpV1F8Ht3U1Cm+9Srog2ug==}

  /param-case@2.1.1:
    resolution: {integrity: sha512-eQE845L6ot89sk2N8liD8HAuH4ca6Vvr7VWAWwt7+kvvG5aBcPmmphQ68JsEG2qa9n1TykS2DLeMt363AAH8/w==}
    dependencies:
      no-case: 2.3.2

  /param-case@3.0.4:
    resolution: {integrity: sha512-RXlj7zCYokReqWpOPH9oYivUzLYZ5vAPIfEmCTNViosC78F8F0H9y7T7gG2M39ymgutxF5gcFEsyZQSph9Bp3A==}
    dependencies:
      dot-case: 3.0.4
      tslib: 2.6.2

  /parent-module@1.0.1:
    resolution: {integrity: sha512-GQ2EWRpQV8/o+Aw8YqtfZZPfNRWZYkbidE9k5rpl/hC3vtHHBfGm2Ifi6qWV+coDGkrUKZAxE3Lot5kcsRlh+g==}
    engines: {node: '>=6'}
    dependencies:
      callsites: 3.1.0

  /parse-diff@0.7.1:
    resolution: {integrity: sha512-1j3l8IKcy4yRK2W4o9EYvJLSzpAVwz4DXqCewYyx2vEwk2gcf3DBPqc8Fj4XV3K33OYJ08A8fWwyu/ykD/HUSg==}

  /parse-git-config@2.0.3:
    resolution: {integrity: sha512-Js7ueMZOVSZ3tP8C7E3KZiHv6QQl7lnJ+OkbxoaFazzSa2KyEHqApfGbU3XboUgUnq4ZuUmskUpYKTNx01fm5A==}
    engines: {node: '>=6'}
    dependencies:
      expand-tilde: 2.0.2
      git-config-path: 1.0.1
      ini: 1.3.8

  /parse-github-url@1.0.2:
    resolution: {integrity: sha512-kgBf6avCbO3Cn6+RnzRGLkUsv4ZVqv/VfAYkRsyBcgkshNvVBkRn1FEZcW0Jb+npXQWm2vHPnnOqFteZxRRGNw==}
    engines: {node: '>=0.10.0'}
    hasBin: true

  /parse-json@4.0.0:
    resolution: {integrity: sha512-aOIos8bujGN93/8Ox/jPLh7RwVnPEysynVFE+fQZyg6jKELEHwzgKdLRFHUgXJL6kylijVSBC4BvN9OmsB48Rw==}
    engines: {node: '>=4'}
    dependencies:
      error-ex: 1.3.2
      json-parse-better-errors: 1.0.2

  /parse-json@5.2.0:
    resolution: {integrity: sha512-ayCKvm/phCGxOkYRSCM82iDwct8/EonSEgCSxWxD7ve6jHggsFl4fZVQBPRNgQoKiuV/odhFrGzQXZwbifC8Rg==}
    engines: {node: '>=8'}
    dependencies:
      '@babel/code-frame': 7.18.6
      error-ex: 1.3.2
      json-parse-even-better-errors: 2.3.1
      lines-and-columns: 1.2.4

  /parse-link-header@2.0.0:
    resolution: {integrity: sha512-xjU87V0VyHZybn2RrCX5TIFGxTVZE6zqqZWMPlIKiSKuWh/X5WZdt+w1Ki1nXB+8L/KtL+nZ4iq+sfI6MrhhMw==}
    dependencies:
      xtend: 4.0.2

  /parse-passwd@1.0.0:
    resolution: {integrity: sha512-1Y1A//QUXEZK7YKz+rD9WydcE1+EuPr6ZBgKecAB8tmoW6UFv0NREVJe1p+jRxtThkcbbKkfwIbWJe/IeE6m2Q==}
    engines: {node: '>=0.10.0'}

  /pascal-case@2.0.1:
    resolution: {integrity: sha512-qjS4s8rBOJa2Xm0jmxXiyh1+OFf6ekCWOvUaRgAQSktzlTbMotS0nmG9gyYAybCWBcuP4fsBeRCKNwGBnMe2OQ==}
    dependencies:
      camel-case: 3.0.0
      upper-case-first: 1.1.2

  /pascal-case@3.1.2:
    resolution: {integrity: sha512-uWlGT3YSnK9x3BQJaOdcZwrnV6hPpd8jFH1/ucpiLRPh/2zCVJKS19E4GvYHvaCcACn3foXZ0cLB9Wrx1KGe5g==}
    dependencies:
      no-case: 3.0.4
      tslib: 2.6.2

  /password-prompt@1.1.3:
    resolution: {integrity: sha512-HkrjG2aJlvF0t2BMH0e2LB/EHf3Lcq3fNMzy4GYHcQblAvOl+QQji1Lx7WRBMqpVK8p+KR7bCg7oqAMXtdgqyw==}
    dependencies:
      ansi-escapes: 4.3.2
      cross-spawn: 7.0.3
    dev: true

  /path-browserify@1.0.1:
    resolution: {integrity: sha512-b7uo2UCUOYZcnF/3ID0lulOJi/bafxa1xPe7ZPsammBSpjSWQkjNxlt635YGS2MiR9GjvuXCtz2emr3jbsz98g==}

  /path-case@2.1.1:
    resolution: {integrity: sha512-Ou0N05MioItesaLr9q8TtHVWmJ6fxWdqKB2RohFmNWVyJ+2zeKIeDNWAN6B/Pe7wpzWChhZX6nONYmOnMeJQ/Q==}
    dependencies:
      no-case: 2.3.2

  /path-case@3.0.4:
    resolution: {integrity: sha512-qO4qCFjXqVTrcbPt/hQfhTQ+VhFsqNKOPtytgNKkKxSoEp3XPUQ8ObFuePylOIok5gjn69ry8XiULxCwot3Wfg==}
    dependencies:
      dot-case: 3.0.4
      tslib: 2.6.2

  /path-exists@3.0.0:
    resolution: {integrity: sha512-bpC7GYwiDYQ4wYLe+FA8lhRjhQCMcQGuSgGGqDkg/QerRWw9CmGRT0iSOVRSZJ29NMLZgIzqaljJ63oaL4NIJQ==}
    engines: {node: '>=4'}
    dev: true

  /path-exists@4.0.0:
    resolution: {integrity: sha512-ak9Qy5Q7jYb2Wwcey5Fpvg2KoAc/ZIhLSLOSBmRmygPsGwkVVt0fZa0qrtMz+m6tJTAHfZQ8FnmB4MG4LWy7/w==}
    engines: {node: '>=8'}

  /path-exists@5.0.0:
    resolution: {integrity: sha512-RjhtfwJOxzcFmNOi6ltcbcu4Iu+FL3zEj83dk4kAS+fVpTxXLO1b38RvJgT/0QwvV/L3aY9TAnyv0EOqW4GoMQ==}
    engines: {node: ^12.20.0 || ^14.13.1 || >=16.0.0}

  /path-is-absolute@1.0.1:
    resolution: {integrity: sha512-AVbw3UJ2e9bq64vSaS9Am0fje1Pa8pbGqTTsmXfaIiMpnr5DlDhfJOuLj9Sf95ZPVDAUerDfEk88MPmPe7UCQg==}
    engines: {node: '>=0.10.0'}

  /path-key@3.1.1:
    resolution: {integrity: sha512-ojmeN0qd+y0jszEtoY48r0Peq5dwMEkIlCOu6Q5f41lfkswXuKtYrhgoTpLnyIcHm24Uhqx+5Tqm2InSwLhE6Q==}
    engines: {node: '>=8'}

  /path-parse@1.0.7:
    resolution: {integrity: sha512-LDJzPVEEEPR+y48z93A0Ed0yXb8pAByGWo/k5YYdYgpY2/2EsOsksJrq7lOHxryrVOn1ejG6oAp8ahvOIQD8sw==}

  /path-scurry@1.10.2:
    resolution: {integrity: sha512-7xTavNy5RQXnsjANvVvMkEjvloOinkAjv/Z6Ildz9v2RinZ4SBKTWFOVRbaF8p0vpHnyjV/UwNDdKuUv6M5qcA==}
    engines: {node: '>=16 || 14 >=14.17'}
    dependencies:
      lru-cache: 10.2.0
      minipass: 7.0.4

  /path-scurry@1.9.2:
    resolution: {integrity: sha512-qSDLy2aGFPm8i4rsbHd4MNyTcrzHFsLQykrtbuGRknZZCBBVXSv2tSCDN2Cg6Rt/GFRw8GoW9y9Ecw5rIPG1sg==}
    engines: {node: '>=16 || 14 >=14.17'}
    dependencies:
      lru-cache: 9.1.2
      minipass: 6.0.2

  /path-to-regexp@6.2.2:
    resolution: {integrity: sha512-GQX3SSMokngb36+whdpRXE+3f9V8UzyAorlYvOGx87ufGHehNTn5lCxrKtLyZ4Yl/wEKnNnr98ZzOwwDZV5ogw==}
    dev: true

  /path-type@3.0.0:
    resolution: {integrity: sha512-T2ZUsdZFHgA3u4e5PfPbjd7HDDpxPnQb5jN0SrDsjNSuVXHJqtwTnWqG0B1jZrgmJ/7lj1EmVIByWt1gxGkWvg==}
    engines: {node: '>=4'}
    dependencies:
      pify: 3.0.0
    dev: true

  /path-type@4.0.0:
    resolution: {integrity: sha512-gDKb8aZMDeD/tZWs9P6+q0J9Mwkdl6xMV8TjnGP3qJVJ06bdMgkbBlLU8IdfOsIsFz2BW1rNVT3XuNEl8zPAvw==}
    engines: {node: '>=8'}

  /pathval@1.1.1:
    resolution: {integrity: sha512-Dp6zGqpTdETdR63lehJYPeIOqpiNBNtc7BpWSLrOje7UaIsE5aY92r/AunQA7rsXvet3lrJ3JnZX29UPTKXyKQ==}
    dev: true

  /picocolors@1.0.0:
    resolution: {integrity: sha512-1fygroTLlHu66zi26VoTDv8yRgm0Fccecssto+MhsZ0D/DGW2sm8E8AjW7NU5VVTRt5GxbeZ5qBuJr+HyLYkjQ==}

  /picomatch@2.3.1:
    resolution: {integrity: sha512-JU3teHTNjmE2VCGFzuY8EXzCDVwEqB2a8fsIvwaStHhAWJEeVd1o1QD80CU6+ZdEXXSLbSsuLwJjkCBWqRQUVA==}
    engines: {node: '>=8.6'}

  /pify@2.3.0:
    resolution: {integrity: sha512-udgsAY+fTnvv7kI7aaxbqwWNb0AHiB0qBO89PZKPkoTmGOgdbrHDKD+0B2X4uTfJ/FT1R09r9gTsjUjNJotuog==}
    engines: {node: '>=0.10.0'}
    dev: true

  /pify@3.0.0:
    resolution: {integrity: sha512-C3FsVNH1udSEX48gGX1xfvwTWfsYWj5U+8/uK15BGzIGrKoUpghX8hWZwa/OFnakBiiVNmBvemTJR5mcy7iPcg==}
    engines: {node: '>=4'}
    dev: true

  /pify@4.0.1:
    resolution: {integrity: sha512-uB80kBFb/tfd68bVleG9T5GGsGPjJrLAUpR5PZIrhBnIaRTQRjqdJSsIKkOP6OAIFbj7GOrcudc5pNjZ+geV2g==}
    engines: {node: '>=6'}

  /pinpoint@1.1.0:
    resolution: {integrity: sha512-+04FTD9x7Cls2rihLlo57QDCcHoLBGn5Dk51SwtFBWkUWLxZaBXyNVpCw1S+atvE7GmnFjeaRZ0WLq3UYuqAdg==}

  /pluralize@8.0.0:
    resolution: {integrity: sha512-Nc3IT5yHzflTfbjgqWcCPpo7DaKy4FnpB0l/zCAW0Tc7jxAiuqSxHasntB3D7887LSrA93kDJ9IXovxJYxyLCA==}
    engines: {node: '>=4'}
    dev: true

  /prelude-ls@1.2.1:
    resolution: {integrity: sha512-vkcDPrRZo1QZLbn5RLGPpg/WmIQ65qoWWhcGKf/b5eplkkarX0m9z8ppCat4mlOqUsWpyNuYgO3VRyrYHSzX5g==}
    engines: {node: '>= 0.8.0'}
    dev: true

  /prepend-http@2.0.0:
    resolution: {integrity: sha512-ravE6m9Atw9Z/jjttRUZ+clIXogdghyZAuWJ3qEzjT+jI/dL1ifAqhZeC5VHzQp1MSt1+jxKkFNemj/iO7tVUA==}
    engines: {node: '>=4'}

  /prettier@3.2.5:
    resolution: {integrity: sha512-3/GWa9aOC0YeD7LUfvOG2NiDyhOWRvt1k+rcKhOuYnMY24iiCphgneUfJDyFXd6rZCAnuLBv6UeAULtrhT/F4A==}
    engines: {node: '>=14'}
    hasBin: true

  /prettyjson@1.2.5:
    resolution: {integrity: sha512-rksPWtoZb2ZpT5OVgtmy0KHVM+Dca3iVwWY9ifwhcexfjebtgjg3wmrUt9PvJ59XIYBcknQeYHD8IAnVlh9lAw==}
    hasBin: true
    dependencies:
      colors: 1.4.0
      minimist: 1.2.8

  /proc-log@3.0.0:
    resolution: {integrity: sha512-++Vn7NS4Xf9NacaU9Xq3URUuqZETPsf8L4j5/ckhaRYsfPeRyzGw+iDjFhV/Jr3uNmTvvddEJFWh5R1gRgUH8A==}
    engines: {node: ^14.17.0 || ^16.13.0 || >=18.0.0}

  /process-nextick-args@2.0.1:
    resolution: {integrity: sha512-3ouUOpQhtgrbOa17J7+uxOTpITYWaGP7/AhoR3+A+/1e9skrzelGi/dXzEYyvbxubEF6Wn2ypscTKiKJFFn1ag==}

  /progress@2.0.3:
    resolution: {integrity: sha512-7PiHtLll5LdnKIMw100I+8xJXR5gW2QwWYkT6iJva0bXitZKa/XMrSbdmg3r2Xnaidz9Qumd0VPaMrZlF9V9sA==}
    engines: {node: '>=0.4.0'}

  /promise-inflight@1.0.1:
    resolution: {integrity: sha512-6zWPyEOFaQBJYcGMHBKTKJ3u6TBsnMFOIZSa6ce1e/ZrrsOlnHRHbabMjLiBYKp+n44X9eUI6VUPaukCXHuG4g==}
    peerDependencies:
      bluebird: '*'
    peerDependenciesMeta:
      bluebird:
        optional: true

  /promise-retry@2.0.1:
    resolution: {integrity: sha512-y+WKFlBR8BGXnsNlIHFGPZmyDf3DFMoLhaflAnyZgV6rG6xu+JwesTo2Q9R6XwYmtmwAFCkAk3e35jEdoeh/3g==}
    engines: {node: '>=10'}
    dependencies:
      err-code: 2.0.3
      retry: 0.12.0

  /prompts-ncu@3.0.0:
    resolution: {integrity: sha512-qyz9UxZ5MlPKWVhWrCmSZ1ahm2GVYdjLb8og2sg0IPth1KRuhcggHGuijz0e41dkx35p1t1q3GRISGH7QGALFA==}
    engines: {node: '>= 14'}
    dependencies:
      kleur: 4.1.5
      sisteransi: 1.0.5

  /prompts@2.4.2:
    resolution: {integrity: sha512-NxNv/kLguCA7p3jE8oL2aEBsrJWgAakBpgmgK6lpPWV+WuOmY6r2/zbAVnP+T8bQlA0nzHXSJSJW0Hq7ylaD2Q==}
    engines: {node: '>= 6'}
    dependencies:
      kleur: 3.0.3
      sisteransi: 1.0.5

  /prop-types@15.8.1:
    resolution: {integrity: sha512-oj87CgZICdulUohogVAR7AjlC0327U4el4L6eAvOqCeudMDVU0NThNaV+b9Df4dXgSP1gXMTnPdhfe/2qDH5cg==}
    dependencies:
      loose-envify: 1.4.0
      object-assign: 4.1.1
      react-is: 16.13.1
    dev: true

  /propagate@2.0.1:
    resolution: {integrity: sha512-vGrhOavPSTz4QVNuBNdcNXePNdNMaO1xj9yBeH1ScQPjk/rhg9sSlCXPhMkFuaNNW/syTvYqsnbIJxMBfRbbag==}
    engines: {node: '>= 8'}
    dev: true

  /proto-list@1.2.4:
    resolution: {integrity: sha512-vtK/94akxsTMhe0/cbfpR+syPuszcuwhqVjJq26CuNDgFGj682oRBXOP5MJpv2r7JtE8MsiepGIqvvOTBwn2vA==}

  /pump@3.0.0:
    resolution: {integrity: sha512-LwZy+p3SFs1Pytd/jYct4wpv49HiYCqd9Rlc5ZVdk0V+8Yzv6jR5Blk3TRmPL1ft69TxP0IMZGJ+WPFU2BFhww==}
    dependencies:
      end-of-stream: 1.4.4
      once: 1.4.0

  /punycode@2.3.0:
    resolution: {integrity: sha512-rRV+zQD8tVFys26lAGR9WUuS4iUAngJScM+ZRSKtvl5tKeZ2t5bvdNFdNHBW9FWR4guGHlgmsZ1G7BSm2wTbuA==}
    engines: {node: '>=6'}

  /pupa@3.1.0:
    resolution: {integrity: sha512-FLpr4flz5xZTSJxSeaheeMKN/EDzMdK7b8PTOC6a5PYFKTucWbdqjgqaEyH0shFiSJrVB1+Qqi4Tk19ccU6Aug==}
    engines: {node: '>=12.20'}
    dependencies:
      escape-goat: 4.0.0

  /q@1.5.1:
    resolution: {integrity: sha512-kV/CThkXo6xyFEZUugw/+pIOywXcDbFYgSct5cT3gqlbkBE1SJdwy6UQoZvodiWF/ckQLZyDE/Bu1M6gVu5lVw==}
    engines: {node: '>=0.6.0', teleport: '>=0.2.0'}
    dev: true

  /qs@6.11.0:
    resolution: {integrity: sha512-MvjoMCJwEarSbUYk5O+nmoSzSutSsTwF85zcHPQ9OrlFoZOYIjaqBAJIqIXjptyD5vThxGq52Xu/MaJzRkIk4Q==}
    engines: {node: '>=0.6'}
    dependencies:
      side-channel: 1.0.4

  /query-string@7.1.3:
    resolution: {integrity: sha512-hh2WYhq4fi8+b+/2Kg9CEge4fDPvHS534aOOvOZeQ3+Vf2mCFsaFBYj0i+iXcAq6I9Vzp5fjMFBlONvayDC1qg==}
    engines: {node: '>=6'}
    dependencies:
      decode-uri-component: 0.2.2
      filter-obj: 1.1.0
      split-on-first: 1.1.0
      strict-uri-encode: 2.0.0

  /queue-microtask@1.2.3:
    resolution: {integrity: sha512-NuaNSa6flKT5JaSYQzJok04JzTL1CA6aGhv5rfLW3PgqA+M2ChpZQnAC8h8i4ZFkBS8X5RqkDBHA7r4hej3K9A==}

  /quick-lru@4.0.1:
    resolution: {integrity: sha512-ARhCpm70fzdcvNQfPoy49IaanKkTlRWF2JMzqhcJbhSFRZv7nPTvZJdcY7301IPmvW+/p0RgIWnQDLJxifsQ7g==}
    engines: {node: '>=8'}
    dev: true

  /quick-lru@5.1.1:
    resolution: {integrity: sha512-WuyALRjWPDGtt/wzJiadO5AXY+8hZ80hVpe6MyivgraREW751X3SbhRvG3eLKOYN+8VEvqLcf3wdnt44Z4S4SA==}
    engines: {node: '>=10'}

  /rambda@7.5.0:
    resolution: {integrity: sha512-y/M9weqWAH4iopRd7EHDEQQvpFPHj1AA3oHozE9tfITHUtTR7Z9PSlIRRG2l1GuW7sefC1cXFfIcF+cgnShdBA==}
    dev: true

  /randombytes@2.1.0:
    resolution: {integrity: sha512-vYl3iOX+4CKUWuxGi9Ukhie6fsqXqS9FE2Zaic4tNFD2N2QQaXOMFbuKK4QmDHC0JO6B1Zp41J0LpT0oR68amQ==}
    dependencies:
      safe-buffer: 5.2.1

  /rc-config-loader@4.1.3:
    resolution: {integrity: sha512-kD7FqML7l800i6pS6pvLyIE2ncbk9Du8Q0gp/4hMPhJU6ZxApkoLcGD8ZeqgiAlfwZ6BlETq6qqe+12DUL207w==}
    dependencies:
      debug: 4.3.4(supports-color@8.1.1)
      js-yaml: 4.1.0
      json5: 2.2.3
      require-from-string: 2.0.2
    transitivePeerDependencies:
      - supports-color

  /rc@1.2.8:
    resolution: {integrity: sha512-y3bGgqKj3QBdxLbLkomlohkvsA8gdAiUQlSBJnBhfn+BPxg4bc62d8TcBW15wavDfgexCgccckhcZvywyQYPOw==}
    hasBin: true
    dependencies:
      deep-extend: 0.6.0
      ini: 1.3.8
      minimist: 1.2.8
      strip-json-comments: 2.0.1

  /react-is@16.13.1:
    resolution: {integrity: sha512-24e6ynE2H+OKt4kqsOvNd8kBpV65zoxbA4BVsEOB3ARVWQki/DHzaUoC5KuON/BiccDaCCTZBuOcfZs70kR8bQ==}
    dev: true

  /read-package-json-fast@3.0.2:
    resolution: {integrity: sha512-0J+Msgym3vrLOUB3hzQCuZHII0xkNGCtz/HJH9xZshwv9DbDwkw1KaE3gx/e2J5rpEY5rtOy6cyhKOPrkP7FZw==}
    engines: {node: ^14.17.0 || ^16.13.0 || >=18.0.0}
    dependencies:
      json-parse-even-better-errors: 3.0.0
      npm-normalize-package-bin: 3.0.1

  /read-package-json@6.0.4:
    resolution: {integrity: sha512-AEtWXYfopBj2z5N5PbkAOeNHRPUg5q+Nen7QLxV8M2zJq1ym6/lCz3fYNTCXe19puu2d06jfHhrP7v/S2PtMMw==}
    engines: {node: ^14.17.0 || ^16.13.0 || >=18.0.0}
    dependencies:
      glob: 10.3.12
      json-parse-even-better-errors: 3.0.0
      normalize-package-data: 5.0.0
      npm-normalize-package-bin: 3.0.1

  /read-pkg-up@3.0.0:
    resolution: {integrity: sha512-YFzFrVvpC6frF1sz8psoHDBGF7fLPc+llq/8NB43oagqWkx8ar5zYtsTORtOjw9W2RHLpWP+zTWwBvf1bCmcSw==}
    engines: {node: '>=4'}
    dependencies:
      find-up: 2.1.0
      read-pkg: 3.0.0
    dev: true

  /read-pkg-up@7.0.1:
    resolution: {integrity: sha512-zK0TB7Xd6JpCLmlLmufqykGE+/TlOePD6qKClNW7hHDKFh/J7/7gCWGR7joEQEW1bKq3a3yUZSObOoWLFQ4ohg==}
    engines: {node: '>=8'}
    dependencies:
      find-up: 4.1.0
      read-pkg: 5.2.0
      type-fest: 0.8.1

  /read-pkg@3.0.0:
    resolution: {integrity: sha512-BLq/cCO9two+lBgiTYNqD6GdtK8s4NpaWrl6/rCO9w0TUS8oJl7cmToOZfRYllKTISY6nt1U7jQ53brmKqY6BA==}
    engines: {node: '>=4'}
    dependencies:
      load-json-file: 4.0.0
      normalize-package-data: 2.5.0
      path-type: 3.0.0
    dev: true

  /read-pkg@5.2.0:
    resolution: {integrity: sha512-Ug69mNOpfvKDAc2Q8DRpMjjzdtrnv9HcSMX+4VsZxD1aZ6ZzrIE7rlzXBtWTyhULSMKg076AW6WR5iZpD0JiOg==}
    engines: {node: '>=8'}
    dependencies:
      '@types/normalize-package-data': 2.4.1
      normalize-package-data: 2.5.0
      parse-json: 5.2.0
      type-fest: 0.6.0

  /read-yaml-file@1.1.0:
    resolution: {integrity: sha512-VIMnQi/Z4HT2Fxuwg5KrY174U1VdUIASQVWXXyqtNRtxSr9IYkn1rsI6Tb6HsrHCmB7gVpNwX6JxPTHcH6IoTA==}
    engines: {node: '>=6'}
    dependencies:
      graceful-fs: 4.2.11
      js-yaml: 3.14.1
      pify: 4.0.1
      strip-bom: 3.0.0

  /read-yaml-file@2.1.0:
    resolution: {integrity: sha512-UkRNRIwnhG+y7hpqnycCL/xbTk7+ia9VuVTC0S+zVbwd65DI9eUpRMfsWIGrCWxTU/mi+JW8cHQCrv+zfCbEPQ==}
    engines: {node: '>=10.13'}
    dependencies:
      js-yaml: 4.1.0
      strip-bom: 4.0.0
    dev: true

  /readable-stream@1.0.34:
    resolution: {integrity: sha512-ok1qVCJuRkNmvebYikljxJA/UEsKwLl2nI1OmaqAu4/UE+h0wKCHok4XkL/gvi39OacXvw59RJUOFUkDib2rHg==}
    dependencies:
      core-util-is: 1.0.3
      inherits: 2.0.4
      isarray: 0.0.1
      string_decoder: 0.10.31
    dev: true

  /readable-stream@2.3.7:
    resolution: {integrity: sha512-Ebho8K4jIbHAxnuxi7o42OrZgF/ZTNcsZj6nRKyUmkhLFq8CHItp/fy6hQZuZmP/n3yZ9VBUbp4zz/mX8hmYPw==}
    dependencies:
      core-util-is: 1.0.3
      inherits: 2.0.4
      isarray: 1.0.0
      process-nextick-args: 2.0.1
      safe-buffer: 5.1.2
      string_decoder: 1.1.1
      util-deprecate: 1.0.2

  /readable-stream@3.6.1:
    resolution: {integrity: sha512-+rQmrWMYGA90yenhTYsLWAsLsqVC8osOw6PKE1HDYiO0gdPeKe/xDHNzIAIn4C91YQ6oenEhfYqqc1883qHbjQ==}
    engines: {node: '>= 6'}
    dependencies:
      inherits: 2.0.4
      string_decoder: 1.3.0
      util-deprecate: 1.0.2

  /readdirp@3.6.0:
    resolution: {integrity: sha512-hOS089on8RduqdbhvQ5Z37A0ESjsqz6qnRcffsMU3495FuTdqSm+7bhJ29JvIOsBDEEnan5DPu9t3To9VRlMzA==}
    engines: {node: '>=8.10.0'}
    dependencies:
      picomatch: 2.3.1
    dev: true

  /readline-sync@1.4.10:
    resolution: {integrity: sha512-gNva8/6UAe8QYepIQH/jQ2qn91Qj0B9sYjMBBs3QOB8F2CXcKgLxQaJRP76sWVRQt+QU+8fAkCbCvjjMFu7Ycw==}
    engines: {node: '>= 0.8.0'}

  /redent@3.0.0:
    resolution: {integrity: sha512-6tDA8g98We0zd0GvVeMT9arEOnTw9qM03L9cJXaCjrip1OO764RDBLBfrB4cwzNGDj5OA5ioymC9GkizgWJDUg==}
    engines: {node: '>=8'}
    dependencies:
      indent-string: 4.0.0
      strip-indent: 3.0.0
    dev: true

  /redeyed@2.1.1:
    resolution: {integrity: sha512-FNpGGo1DycYAdnrKFxCMmKYgo/mILAqtRYbkdQD8Ep/Hk2PQ5+aEAEx+IU713RTDmuBaH0c8P5ZozurNu5ObRQ==}
    dependencies:
      esprima: 4.0.1
    dev: true

  /reduce-to-639-1@1.1.0:
    resolution: {integrity: sha512-9yy/xgTE8qPlZKQrQmyCU1Y1ZSnnOCP4K0Oe1YrBtteUmVXk0AgyINp0NS5kHGzZfpvjgHr6ygFZc9fpqf7moQ==}

  /reflect.getprototypeof@1.0.4:
    resolution: {integrity: sha512-ECkTw8TmJwW60lOTR+ZkODISW6RQ8+2CL3COqtiJKLd6MmB45hN51HprHFziKLGkAuTGQhBb91V8cy+KHlaCjw==}
    engines: {node: '>= 0.4'}
    dependencies:
      call-bind: 1.0.2
      define-properties: 1.2.1
      es-abstract: 1.22.2
      get-intrinsic: 1.2.1
      globalthis: 1.0.3
      which-builtin-type: 1.1.3
    dev: true

  /regenerator-runtime@0.13.11:
    resolution: {integrity: sha512-kY1AZVr2Ra+t+piVaJ4gxaFaReZVH40AKNo7UCX6W+dEwBo/2oZJzqfuN1qLq1oL45o56cPaTXELwrTh8Fpggg==}

  /regexp-tree@0.1.27:
    resolution: {integrity: sha512-iETxpjK6YoRWJG5o6hXLwvjYAoW+FEZn9os0PD/b6AP6xQwsa/Y7lCVgIixBbUPMfhu+i2LtdeAqVTgGlQarfA==}
    hasBin: true
    dev: true

  /regexp.prototype.flags@1.5.1:
    resolution: {integrity: sha512-sy6TXMN+hnP/wMy+ISxg3krXx7BAtWVO4UouuCN/ziM9UEne0euamVNafDfvC83bRNr95y0V5iijeDQFUNpvrg==}
    engines: {node: '>= 0.4'}
    dependencies:
      call-bind: 1.0.2
      define-properties: 1.2.1
      set-function-name: 2.0.1

  /regexpp@3.2.0:
    resolution: {integrity: sha512-pq2bWo9mVD43nbts2wGv17XLiNLya+GklZ8kaDLV2Z08gDCsGpnKn9BFMepvWuHCbyVvY7J5o5+BVvoQbmlJLg==}
    engines: {node: '>=8'}
    dev: true

  /registry-auth-token@4.2.2:
    resolution: {integrity: sha512-PC5ZysNb42zpFME6D/XlIgtNGdTl8bBOCw90xQLVMpzuuubJKYDWFAEuUNc+Cn8Z8724tg2SDhDRrkVEsqfDMg==}
    engines: {node: '>=6.0.0'}
    dependencies:
      rc: 1.2.8

  /registry-auth-token@5.0.2:
    resolution: {integrity: sha512-o/3ikDxtXaA59BmZuZrJZDJv8NMDGSj+6j6XaeBmHw8eY1i1qd9+6H+LjVvQXx3HN6aRCGa1cUdJ9RaJZUugnQ==}
    engines: {node: '>=14'}
    dependencies:
      '@pnpm/npm-conf': 2.2.2

  /registry-url@5.1.0:
    resolution: {integrity: sha512-8acYXXTI0AkQv6RAOjE3vOaIXZkT9wo4LOFbBKYQEEnnMNBpKqdUrI6S4NT0KPIo/WVvJ5tE/X5LF/TQUf0ekw==}
    engines: {node: '>=8'}
    dependencies:
      rc: 1.2.8

  /registry-url@6.0.1:
    resolution: {integrity: sha512-+crtS5QjFRqFCoQmvGduwYWEBng99ZvmFvF+cUJkGYF1L1BfU8C6Zp9T7f5vPAwyLkUExpvK+ANVZmGU49qi4Q==}
    engines: {node: '>=12'}
    dependencies:
      rc: 1.2.8

  /regjsparser@0.10.0:
    resolution: {integrity: sha512-qx+xQGZVsy55CH0a1hiVwHmqjLryfh7wQyF5HO07XJ9f7dQMY/gPQHhlyDkIzJKC+x2fUCpCcUODUUUFrm7SHA==}
    hasBin: true
    dependencies:
      jsesc: 0.5.0
    dev: true

  /remote-git-tags@3.0.0:
    resolution: {integrity: sha512-C9hAO4eoEsX+OXA4rla66pXZQ+TLQ8T9dttgQj18yuKlPMTVkIkdYXvlMC55IuUsIkV6DpmQYi10JKFLaU+l7w==}
    engines: {node: '>=8'}

  /replace-in-file@7.1.0:
    resolution: {integrity: sha512-1uZmJ78WtqNYCSuPC9IWbweXkGxPOtk2rKuar8diTw7naVIQZiE3Tm8ACx2PCMXDtVH6N+XxwaRY2qZ2xHPqXw==}
    engines: {node: '>=10'}
    hasBin: true
    dependencies:
      chalk: 4.1.2
      glob: 8.1.0
      yargs: 17.7.2

  /require-directory@2.1.1:
    resolution: {integrity: sha512-fGxEI7+wsG9xrvdjsrlmL22OMTTiHRwAMroiEeMgq8gzoLC/PQr7RsRDSTLUg/bZAZtF+TVIkHc6/4RIKrui+Q==}
    engines: {node: '>=0.10.0'}

  /require-from-string@2.0.2:
    resolution: {integrity: sha512-Xf0nWe6RseziFMu+Ap9biiUbmplq6S9/p+7w7YXP/JBHhrUDDUhwa+vANyubuqfZWTveU//DYVGsDG7RKL/vEw==}
    engines: {node: '>=0.10.0'}

  /require-main-filename@2.0.0:
    resolution: {integrity: sha512-NKN5kMDylKuldxYLSUfrbo5Tuzh4hd+2E8NPPX02mZtn1VuREQToYe/ZdlJy+J3uCpfaiGF05e7B8W0iXbQHmg==}
    dev: false

  /resolve-alpn@1.2.1:
    resolution: {integrity: sha512-0a1F4l73/ZFZOakJnQ3FvkJ2+gSTQWz/r2KE5OdDY0TxPm5h4GkqkWWfM47T7HsbnOtcJVEF4epCVy6u7Q3K+g==}

  /resolve-dir@1.0.1:
    resolution: {integrity: sha512-R7uiTjECzvOsWSfdM0QKFNBVFcK27aHOUwdvK53BcW8zqnGdYp0Fbj82cy54+2A4P2tFM22J5kRfe1R+lM/1yg==}
    engines: {node: '>=0.10.0'}
    dependencies:
      expand-tilde: 2.0.2
      global-modules: 1.0.0
    dev: true

  /resolve-from@4.0.0:
    resolution: {integrity: sha512-pb/MYmXstAkysRFx8piNI1tGFNQIFA3vkE3Gq4EuA1dF6gHp/+vgZqsCGJapvy8N3Q+4o7FwvquPJcnZ7RYy4g==}
    engines: {node: '>=4'}

  /resolve-from@5.0.0:
    resolution: {integrity: sha512-qYg9KP24dD5qka9J47d0aVky0N+b4fTU89LN9iDnjB5waksiC49rvMB0PrUJQGoTmH50XPiqOvAjDfaijGxYZw==}
    engines: {node: '>=8'}
    dev: true

  /resolve-global@1.0.0:
    resolution: {integrity: sha512-zFa12V4OLtT5XUX/Q4VLvTfBf+Ok0SPc1FNGM/z9ctUdiU618qwKpWnd0CHs3+RqROfyEg/DhuHbMWYqcgljEw==}
    engines: {node: '>=8'}
    dependencies:
      global-dirs: 0.1.1
    dev: true

  /resolve-pkg-maps@1.0.0:
    resolution: {integrity: sha512-seS2Tj26TBVOC2NIc2rOe2y2ZO7efxITtLZcGSOnHHNOQ7CkiUBfw0Iw2ck6xkIhPwLhKNLS8BO+hEpngQlqzw==}
    dev: true

  /resolve.exports@2.0.2:
    resolution: {integrity: sha512-X2UW6Nw3n/aMgDVy+0rSqgHlv39WZAlZrXCdnbyEiKm17DSqHX4MmQMaST3FbeWR5FTuRcUwYAziZajji0Y7mg==}
    engines: {node: '>=10'}

  /resolve@1.19.0:
    resolution: {integrity: sha512-rArEXAgsBG4UgRGcynxWIWKFvh/XZCcS8UJdHhwy91zwAvCZIbcs+vAbflgBnNjYMs/i/i+/Ux6IZhML1yPvxg==}
    dependencies:
      is-core-module: 2.13.1
      path-parse: 1.0.7

  /resolve@1.22.1:
    resolution: {integrity: sha512-nBpuuYuY5jFsli/JIs1oldw6fOQCBioohqWZg/2hiaOybXOft4lonv85uDOKXdf8rhyK159cxU5cDcK/NKk8zw==}
    hasBin: true
    dependencies:
      is-core-module: 2.13.1
      path-parse: 1.0.7
      supports-preserve-symlinks-flag: 1.0.0

  /resolve@1.22.8:
    resolution: {integrity: sha512-oKWePCxqpd6FlLvGV1VU0x7bkPmmCNolxzjMf4NczoDnQcIWrAF+cPtZn5i6n+RfD2d9i0tzpKnG6Yk168yIyw==}
    hasBin: true
    dependencies:
      is-core-module: 2.13.1
      path-parse: 1.0.7
      supports-preserve-symlinks-flag: 1.0.0

  /resolve@2.0.0-next.4:
    resolution: {integrity: sha512-iMDbmAWtfU+MHpxt/I5iWI7cY6YVEZUQ3MBgPQ++XD1PELuJHIl82xBmObyP2KyQmkNB2dsqF7seoQQiAn5yDQ==}
    hasBin: true
    dependencies:
      is-core-module: 2.13.1
      path-parse: 1.0.7
      supports-preserve-symlinks-flag: 1.0.0
    dev: true

  /responselike@1.0.2:
    resolution: {integrity: sha512-/Fpe5guzJk1gPqdJLJR5u7eG/gNY4nImjbRDaVWVMRhne55TCmj2i9Q+54PBRfatRC8v/rIiv9BN0pMd9OV5EQ==}
    dependencies:
      lowercase-keys: 1.0.1

  /responselike@2.0.1:
    resolution: {integrity: sha512-4gl03wn3hj1HP3yzgdI7d3lCkF95F21Pz4BPGvKHinyQzALR5CapwC8yIi0Rh58DEMQ/SguC03wFj2k0M/mHhw==}
    dependencies:
      lowercase-keys: 2.0.0

  /responselike@3.0.0:
    resolution: {integrity: sha512-40yHxbNcl2+rzXvZuVkrYohathsSJlMTXKryG5y8uciHv1+xDLHQpgjG64JUO9nrEq2jGLH6IZ8BcZyw3wrweg==}
    engines: {node: '>=14.16'}
    dependencies:
      lowercase-keys: 3.0.0

  /restore-cursor@2.0.0:
    resolution: {integrity: sha512-6IzJLuGi4+R14vwagDHX+JrXmPVtPpn4mffDJ1UdR7/Edm87fl6yi8mMBIVvFtJaNTUvjughmW4hwLhRG7gC1Q==}
    engines: {node: '>=4'}
    dependencies:
      onetime: 2.0.1
      signal-exit: 3.0.7
    dev: true

  /restore-cursor@3.1.0:
    resolution: {integrity: sha512-l+sSefzHpj5qimhFSE5a8nufZYAM3sBSVMAPtYkmC+4EH2anSGaEMXSD0izRQbu9nfyQ9y5JrVmp7E8oZrUjvA==}
    engines: {node: '>=8'}
    dependencies:
      onetime: 5.1.2
      signal-exit: 3.0.7

  /retry@0.12.0:
    resolution: {integrity: sha512-9LkiTwjUh6rT555DtE9rTX+BKByPfrMzEAtnlEtdEwr3Nkffwiihqe2bWADg+OQRjt9gl6ICdmB/ZFDCGAtSow==}
    engines: {node: '>= 4'}

  /retry@0.13.1:
    resolution: {integrity: sha512-XQBQ3I8W1Cge0Seh+6gjj03LbmRFWuoszgK9ooCpwYIrhhoO80pfq4cUkU5DkknwfOfFteRwlZ56PYOGYyFWdg==}
    engines: {node: '>= 4'}

  /reusify@1.0.4:
    resolution: {integrity: sha512-U9nH88a3fc/ekCF1l0/UP1IosiuIjyTh7hBvXVMHYgVcfGvt897Xguj2UOLDeI5BG2m7/uwyaLVT6fbtCwTyzw==}
    engines: {iojs: '>=1.0.0', node: '>=0.10.0'}

  /rimraf@2.6.3:
    resolution: {integrity: sha512-mwqeW5XsA2qAejG46gYdENaxXjx9onRNCfn7L0duuP4hCuTIi/QO7PDK07KJfp1d+izWPrzEJDcSqBa0OZQriA==}
    deprecated: Rimraf versions prior to v4 are no longer supported
    hasBin: true
    dependencies:
      glob: 7.2.3
    dev: true

  /rimraf@3.0.2:
    resolution: {integrity: sha512-JZkJMZkAGFFPP2YqXZXPbMlMBgsxzE8ILs4lMIX/2o0L9UBw9O/Y3o6wFw/i9YLapcUJWwqbi3kdxIPdC62TIA==}
    hasBin: true
    dependencies:
      glob: 7.2.3

  /rimraf@4.4.1:
    resolution: {integrity: sha512-Gk8NlF062+T9CqNGn6h4tls3k6T1+/nXdOcSZVikNVtlRdYpA7wRJJMoXmuvOnLW844rPjdQ7JgXCYM6PPC/og==}
    engines: {node: '>=14'}
    hasBin: true
    dependencies:
      glob: 9.3.0

  /rimraf@5.0.5:
    resolution: {integrity: sha512-CqDakW+hMe/Bz202FPEymy68P+G50RfMQK+Qo5YUqc9SPipvbGjCGKd0RSKEelbsfQuw3g5NZDSrlZZAJurH1A==}
    engines: {node: '>=14'}
    hasBin: true
    dependencies:
      glob: 10.3.12

  /run-async@2.4.1:
    resolution: {integrity: sha512-tvVnVv01b8c1RrA6Ep7JkStj85Guv/YrMcwqYQnwjsAS2cTmmPGBBjAjpCW7RrSodNSoE2/qg9O4bceNvUuDgQ==}
    engines: {node: '>=0.12.0'}

  /run-parallel@1.2.0:
    resolution: {integrity: sha512-5l4VyZR86LZ/lDxZTR6jqL8AFE2S0IFLMP26AbjsLVADxHdhB/c0GUsH+y39UfCi3dzz8OlQuPmnaJOMoDHQBA==}
    dependencies:
      queue-microtask: 1.2.3

  /run-script-os@1.1.6:
    resolution: {integrity: sha512-ql6P2LzhBTTDfzKts+Qo4H94VUKpxKDFz6QxxwaUZN0mwvi7L3lpOI7BqPCq7lgDh3XLl0dpeXwfcVIitlrYrw==}
    hasBin: true
    dev: true

  /rxjs@6.6.7:
    resolution: {integrity: sha512-hTdwr+7yYNIT5n4AMYp85KA6yw2Va0FLa3Rguvbpa4W3I5xynaBZo41cM3XM+4Q6fRMj3sBYIR1VAmZMXYJvRQ==}
    engines: {npm: '>=2.0.0'}
    dependencies:
      tslib: 1.14.1
    dev: true

  /rxjs@7.8.0:
    resolution: {integrity: sha512-F2+gxDshqmIub1KdvZkaEfGDwLNpPvk9Fs6LD/MyQxNgMds/WH9OdDDXOmxUZpME+iSK3rQCctkL0DYyytUqMg==}
    dependencies:
      tslib: 2.6.2

  /rxjs@7.8.1:
    resolution: {integrity: sha512-AA3TVj+0A2iuIoQkWEK/tqFjBq2j+6PO6Y0zJcvzLAFhEFIO3HL0vls9hWLncZbAAbK0mar7oZ4V079I/qPMxg==}
    dependencies:
      tslib: 2.6.2
    dev: true

  /safe-array-concat@1.0.1:
    resolution: {integrity: sha512-6XbUAseYE2KtOuGueyeobCySj9L4+66Tn6KQMOPQJrAJEowYKW/YR/MGJZl7FdydUdaFu4LYyDZjxf4/Nmo23Q==}
    engines: {node: '>=0.4'}
    dependencies:
      call-bind: 1.0.2
      get-intrinsic: 1.2.1
      has-symbols: 1.0.3
      isarray: 2.0.5

  /safe-buffer@5.1.2:
    resolution: {integrity: sha512-Gd2UZBJDkXlY7GbJxfsE8/nvKkUEU1G38c1siN6QP6a9PT9MmHB8GnpscSmMJSoF8LOIrt8ud/wPtojys4G6+g==}

  /safe-buffer@5.2.1:
    resolution: {integrity: sha512-rp3So07KcdmmKbGvgaNxQSJr7bGVSVk5S9Eq1F+ppbRo70+YeaDxkw5Dd8NPN+GD6bjnYm2VuPuCXmpuYvmCXQ==}

  /safe-regex-test@1.0.0:
    resolution: {integrity: sha512-JBUUzyOgEwXQY1NuPtvcj/qcBDbDmEvWufhlnXZIm75DEHp+afM1r1ujJpJsV/gSM4t59tpDyPi1sd6ZaPFfsA==}
    dependencies:
      call-bind: 1.0.2
      get-intrinsic: 1.2.1
      is-regex: 1.1.4

  /safer-buffer@2.1.2:
    resolution: {integrity: sha512-YZo3K82SD7Riyi0E1EQPojLz7kpepnSQI9IyPbHHg1XXXevb5dJI7tpyN2ADxGcQbHG7vcyRHk0cbwqcQriUtg==}

  /schema-utils@3.2.0:
    resolution: {integrity: sha512-0zTyLGyDJYd/MBxG1AhJkKa6fpEBds4OQO2ut0w7OYG+ZGhGea09lijvzsqegYSik88zc7cUtIlnnO+/BvD6gQ==}
    engines: {node: '>= 10.13.0'}
    dependencies:
      '@types/json-schema': 7.0.14
      ajv: 6.12.6
      ajv-keywords: 3.5.2(ajv@6.12.6)

  /section-matter@1.0.0:
    resolution: {integrity: sha512-vfD3pmTzGpufjScBh50YHKzEu2lxBWhVEHsNGoEXmCmn2hKGfeNLYMzCJpe8cD7gqX7TJluOVpBkAequ6dgMmA==}
    engines: {node: '>=4'}
    dependencies:
      extend-shallow: 2.0.1
      kind-of: 6.0.3

  /semver-diff@4.0.0:
    resolution: {integrity: sha512-0Ju4+6A8iOnpL/Thra7dZsSlOHYAHIeMxfhWQRI1/VLcT3WDBZKKtQt/QkBOsiIN9ZpuvHE6cGZ0x4glCMmfiA==}
    engines: {node: '>=12'}
    dependencies:
      semver: 7.6.2

  /semver-utils@1.1.4:
    resolution: {integrity: sha512-EjnoLE5OGmDAVV/8YDoN5KiajNadjzIp9BAHOhYeQHt7j0UWxjmgsx4YD48wp4Ue1Qogq38F1GNUJNqF1kKKxA==}

  /semver@5.7.2:
    resolution: {integrity: sha512-cBznnQ9KjJqU67B52RMC65CMarK2600WFnbkcaiwWq3xy/5haFJlshgnpjovMVJ+Hff49d8GEn0b87C5pDQ10g==}
    hasBin: true

  /semver@6.3.1:
    resolution: {integrity: sha512-BR7VvDCVHO+q2xBEWskxS6DJE1qRnb7DxzUrogb71CWoSficBxYsiAGd+Kl0mmq/MprG9yArRkyrQxTO6XjMzA==}
    hasBin: true

  /semver@7.3.8:
    resolution: {integrity: sha512-NB1ctGL5rlHrPJtFDVIVzTyQylMLu9N9VICA6HSFJo8MCGVTMW6gfpicwKmmK/dAjTOrqu5l63JJOpDSrAis3A==}
    engines: {node: '>=10'}
    hasBin: true
    dependencies:
      lru-cache: 6.0.0

  /semver@7.5.0:
    resolution: {integrity: sha512-+XC0AD/R7Q2mPSRuy2Id0+CGTZ98+8f+KvwirxOKIEyid+XSx6HbC63p+O4IndTHuX5Z+JxQ0TghCkO5Cg/2HA==}
    engines: {node: '>=10'}
    hasBin: true
    dependencies:
      lru-cache: 6.0.0
    dev: true

  /semver@7.5.2:
    resolution: {integrity: sha512-SoftuTROv/cRjCze/scjGyiDtcUyxw1rgYQSZY7XTmtR5hX+dm76iDbTH8TkLPHCQmlbQVSSbNZCPM2hb0knnQ==}
    engines: {node: '>=10'}
    hasBin: true
    dependencies:
      lru-cache: 6.0.0
    dev: true

  /semver@7.5.4:
    resolution: {integrity: sha512-1bCSESV6Pv+i21Hvpxp3Dx+pSD8lIPt8uVjRrxAUt/nbswYc+tK6Y2btiULjd4+fnq15PX+nqQDC7Oft7WkwcA==}
    engines: {node: '>=10'}
    hasBin: true
    dependencies:
      lru-cache: 6.0.0

  /semver@7.6.0:
    resolution: {integrity: sha512-EnwXhrlwXMk9gKu5/flx5sv/an57AkRplG3hTK68W7FRDN+k+OWBj65M7719OkA82XLBxrcX0KSHj+X5COhOVg==}
    engines: {node: '>=10'}
    hasBin: true
    dependencies:
      lru-cache: 6.0.0

  /semver@7.6.2:
    resolution: {integrity: sha512-FNAIBWCx9qcRhoHcgcJ0gvU7SN1lYU2ZXuSfl04bSC5OpvDHFyJCjdNHomPXxjQlCBU67YW64PzY7/VIEH7F2w==}
    engines: {node: '>=10'}
    hasBin: true

  /sentence-case@2.1.1:
    resolution: {integrity: sha512-ENl7cYHaK/Ktwk5OTD+aDbQ3uC8IByu/6Bkg+HDv8Mm+XnBnppVNalcfJTNsp1ibstKh030/JKQQWglDvtKwEQ==}
    dependencies:
      no-case: 2.3.2
      upper-case-first: 1.1.2

  /sentence-case@3.0.4:
    resolution: {integrity: sha512-8LS0JInaQMCRoQ7YUytAo/xUu5W2XnQxV2HI/6uM6U7CITS1RqPElr30V6uIqyMKM9lJGRVFy5/4CuzcixNYSg==}
    dependencies:
      no-case: 3.0.4
      tslib: 2.6.2
      upper-case-first: 2.0.2

  /serialize-javascript@6.0.0:
    resolution: {integrity: sha512-Qr3TosvguFt8ePWqsvRfrKyQXIiW+nGbYpy8XK24NQHE83caxWt+mIymTT19DGFbNWNLfEwsrkSmN64lVWB9ag==}
    dependencies:
      randombytes: 2.1.0
    dev: true

  /serialize-javascript@6.0.1:
    resolution: {integrity: sha512-owoXEFjWRllis8/M1Q+Cw5k8ZH40e3zhp/ovX+Xr/vi1qj6QesbyXXViFbpNvWvPNAD62SutwEXavefrLJWj7w==}
    dependencies:
      randombytes: 2.1.0

  /set-blocking@2.0.0:
    resolution: {integrity: sha512-KiKBS8AnWGEyLzofFfmvKwpdPzqiy16LvQfK3yv/fVH7Bj13/wl3JSR1J+rfgRE9q7xUJK4qvgS8raSOeLUehw==}

  /set-function-name@2.0.1:
    resolution: {integrity: sha512-tMNCiqYVkXIZgc2Hnoy2IvC/f8ezc5koaRFkCjrpWzGpCd3qbZXPzVy9MAZzK1ch/X0jvSkojys3oqJN0qCmdA==}
    engines: {node: '>= 0.4'}
    dependencies:
      define-data-property: 1.1.0
      functions-have-names: 1.2.3
      has-property-descriptors: 1.0.0

  /setimmediate@1.0.5:
    resolution: {integrity: sha512-MATJdZp8sLqDl/68LfQmbP8zKPLQNV6BIZoIgrscFDQ+RsvK/BxeDQOgyxKKoh0y/8h3BqVFnCqQ/gd+reiIXA==}

  /sharp@0.33.2:
    resolution: {integrity: sha512-WlYOPyyPDiiM07j/UO+E720ju6gtNtHjEGg5vovUk1Lgxyjm2LFO+37Nt/UI3MMh2l6hxTWQWi7qk3cXJTutcQ==}
    engines: {libvips: '>=8.15.1', node: ^18.17.0 || ^20.3.0 || >=21.0.0}
    requiresBuild: true
    dependencies:
      color: 4.2.3
      detect-libc: 2.0.2
      semver: 7.6.2
    optionalDependencies:
      '@img/sharp-darwin-arm64': 0.33.2
      '@img/sharp-darwin-x64': 0.33.2
      '@img/sharp-libvips-darwin-arm64': 1.0.1
      '@img/sharp-libvips-darwin-x64': 1.0.1
      '@img/sharp-libvips-linux-arm': 1.0.1
      '@img/sharp-libvips-linux-arm64': 1.0.1
      '@img/sharp-libvips-linux-s390x': 1.0.1
      '@img/sharp-libvips-linux-x64': 1.0.1
      '@img/sharp-libvips-linuxmusl-arm64': 1.0.1
      '@img/sharp-libvips-linuxmusl-x64': 1.0.1
      '@img/sharp-linux-arm': 0.33.2
      '@img/sharp-linux-arm64': 0.33.2
      '@img/sharp-linux-s390x': 0.33.2
      '@img/sharp-linux-x64': 0.33.2
      '@img/sharp-linuxmusl-arm64': 0.33.2
      '@img/sharp-linuxmusl-x64': 0.33.2
      '@img/sharp-wasm32': 0.33.2
      '@img/sharp-win32-ia32': 0.33.2
      '@img/sharp-win32-x64': 0.33.2
    dev: true

  /shebang-command@2.0.0:
    resolution: {integrity: sha512-kHxr2zZpYtdmrN1qDjrrX/Z1rR1kG8Dx+gkpK1G4eXmvXswmcE1hTWBWYUzlraYw1/yZp6YuDY77YtvbN0dmDA==}
    engines: {node: '>=8'}
    dependencies:
      shebang-regex: 3.0.0

  /shebang-regex@3.0.0:
    resolution: {integrity: sha512-7++dFhtcx3353uBaq8DDR4NuxBetBzC7ZQOhmTQInHEd6bSrXdiEyzCvG07Z44UYdLShWUyXt5M/yhz8ekcb1A==}
    engines: {node: '>=8'}

  /shell-quote@1.8.1:
    resolution: {integrity: sha512-6j1W9l1iAs/4xYBI1SYOVZyFcCis9b4KCLQ8fgAGG07QvzaRLVVRQvAy85yNmmZSjYjg4MWh4gNvlPujU/5LpA==}
    dev: true

  /side-channel@1.0.4:
    resolution: {integrity: sha512-q5XPytqFEIKHkGdiMIrY10mvLRvnQh42/+GoBlFW3b2LXLE2xxJpZFdm94we0BaoV3RwJyGqg5wS7epxTv0Zvw==}
    dependencies:
      call-bind: 1.0.2
      get-intrinsic: 1.2.1
      object-inspect: 1.12.3

  /signal-exit@3.0.7:
    resolution: {integrity: sha512-wnD2ZE+l+SPC/uoS0vXeE9L1+0wuaMqKlfz9AMUo38JsyLSBWSFcHR1Rri62LZc12vLr1gb3jl7iwQhgwpAbGQ==}

  /signal-exit@4.1.0:
    resolution: {integrity: sha512-bzyZ1e88w9O1iNJbKnOlvYTrWPDl46O1bG0D3XInv+9tkPrxrN8jUUTiFlDkkmKWgn1M6CfIA13SuGqOa9Korw==}
    engines: {node: '>=14'}

  /sigstore@1.6.0:
    resolution: {integrity: sha512-QODKff/qW/TXOZI6V/Clqu74xnInAS6it05mufj4/fSewexLtfEntgLZZcBtUK44CDQyUE5TUXYy1ARYzlfG9g==}
    engines: {node: ^14.17.0 || ^16.13.0 || >=18.0.0}
    hasBin: true
    dependencies:
      '@sigstore/protobuf-specs': 0.1.0
      '@sigstore/tuf': 1.0.0
      make-fetch-happen: 11.1.1
      tuf-js: 1.1.7
    transitivePeerDependencies:
      - supports-color

  /simple-git@3.19.1:
    resolution: {integrity: sha512-Ck+rcjVaE1HotraRAS8u/+xgTvToTuoMkT9/l9lvuP5jftwnYUp6DwuJzsKErHgfyRk8IB8pqGHWEbM3tLgV1w==}
    dependencies:
      '@kwsites/file-exists': 1.1.1
      '@kwsites/promise-deferred': 1.1.1
      debug: 4.3.4(supports-color@8.1.1)
    transitivePeerDependencies:
      - supports-color

  /simple-swizzle@0.2.2:
    resolution: {integrity: sha512-JA//kQgZtbuY83m+xT+tXJkmJncGMTFT+C+g2h2R9uxkYIrE2yy9sgmcLhCnw57/WSD+Eh3J97FPEDFnbXnDUg==}
    dependencies:
      is-arrayish: 0.3.2
    dev: true

  /sinon@16.1.3:
    resolution: {integrity: sha512-mjnWWeyxcAf9nC0bXcPmiDut+oE8HYridTNzBbF98AYVLmWwGRp2ISEpyhYflG1ifILT+eNn3BmKUJPxjXUPlA==}
    dependencies:
      '@sinonjs/commons': 3.0.1
      '@sinonjs/fake-timers': 10.3.0
      '@sinonjs/samsam': 8.0.0
      diff: 5.2.0
      nise: 5.1.9
      supports-color: 7.2.0
    dev: true

  /sisteransi@1.0.5:
    resolution: {integrity: sha512-bLGGlR1QxBcynn2d5YmDX4MGjlZvy2MRBDRNHLJ8VI6l6+9FUiyTFNJ0IveOSP0bcXgVDPRcfGqA0pjaqUpfVg==}

  /slash@3.0.0:
    resolution: {integrity: sha512-g9Q1haeby36OSStwb4ntCGGGaKsaVSjQ68fBxoQcutl5fS1vuY18H3wSt3jFyFtrkx+Kz0V1G85A4MyAdDMi2Q==}
    engines: {node: '>=8'}

  /slash@4.0.0:
    resolution: {integrity: sha512-3dOsAHXXUkQTpOYcoAxLIorMTp4gIQr5IW3iVb7A7lFIp0VHhnynm9izx6TssdrIcVIESAlVjtnO2K8bg+Coew==}
    engines: {node: '>=12'}

  /slice-ansi@4.0.0:
    resolution: {integrity: sha512-qMCMfhY040cVHT43K9BFygqYbUPFZKHOg7K73mtTWJRb8pyP3fzf4Ixd5SzdEJQ6MRUg/WBnOLxghZtKKurENQ==}
    engines: {node: '>=10'}
    dependencies:
      ansi-styles: 4.3.0
      astral-regex: 2.0.0
      is-fullwidth-code-point: 3.0.0

  /smart-buffer@4.2.0:
    resolution: {integrity: sha512-94hK0Hh8rPqQl2xXc3HsaBoOXKV20MToPkcXvwbISWLEs+64sBq5kFgn2kJDHb1Pry9yrP0dxrCI9RRci7RXKg==}
    engines: {node: '>= 6.0.0', npm: '>= 3.0.0'}

  /smartwrap@2.0.2:
    resolution: {integrity: sha512-vCsKNQxb7PnCNd2wY1WClWifAc2lwqsG8OaswpJkVJsvMGcnEntdTCDajZCkk93Ay1U3t/9puJmb525Rg5MZBA==}
    engines: {node: '>=6'}
    hasBin: true
    dependencies:
      array.prototype.flat: 1.3.2
      breakword: 1.0.6
      grapheme-splitter: 1.0.4
      strip-ansi: 6.0.1
      wcwidth: 1.0.1
      yargs: 15.4.1
    dev: false

  /snake-case@2.1.0:
    resolution: {integrity: sha512-FMR5YoPFwOLuh4rRz92dywJjyKYZNLpMn1R5ujVpIYkbA9p01fq8RMg0FkO4M+Yobt4MjHeLTJVm5xFFBHSV2Q==}
    dependencies:
      no-case: 2.3.2

  /snake-case@3.0.4:
    resolution: {integrity: sha512-LAOh4z89bGQvl9pFfNF8V146i7o7/CqFPbqzYgP+yYzDIDeS9HaNFtXABamRW+AQzEVODcvE79ljJ+8a9YSdMg==}
    dependencies:
      dot-case: 3.0.4
      tslib: 2.6.2

  /socks-proxy-agent@7.0.0:
    resolution: {integrity: sha512-Fgl0YPZ902wEsAyiQ+idGd1A7rSFx/ayC1CQVMw5P+EQx2V0SgpGtf6OKFhVjPflPUl9YMmEOnmfjCdMUsygww==}
    engines: {node: '>= 10'}
    dependencies:
      agent-base: 6.0.2
      debug: 4.3.4(supports-color@8.1.1)
      socks: 2.8.3
    transitivePeerDependencies:
      - supports-color

  /socks@2.8.3:
    resolution: {integrity: sha512-l5x7VUUWbjVFbafGLxPWkYsHIhEvmF85tbIeFZWc8ZPtoMyybuEhL7Jye/ooC4/d48FgOjSJXgsF/AJPYCW8Zw==}
    engines: {node: '>= 10.0.0', npm: '>= 3.0.0'}
    dependencies:
      ip-address: 9.0.5
      smart-buffer: 4.2.0

  /sort-json@2.0.1:
    resolution: {integrity: sha512-s8cs2bcsQCzo/P2T/uoU6Js4dS/jnX8+4xunziNoq9qmSpZNCrRIAIvp4avsz0ST18HycV4z/7myJ7jsHWB2XQ==}
    hasBin: true
    dependencies:
      detect-indent: 5.0.0
      detect-newline: 2.1.0
      minimist: 1.2.8

  /sort-object-keys@1.1.3:
    resolution: {integrity: sha512-855pvK+VkU7PaKYPc+Jjnmt4EzejQHyhhF33q31qG8x7maDzkeFhAAThdCYay11CISO+qAMwjOBP+fPZe0IPyg==}

  /sort-package-json@1.57.0:
    resolution: {integrity: sha512-FYsjYn2dHTRb41wqnv+uEqCUvBpK3jZcTp9rbz2qDTmel7Pmdtf+i2rLaaPMRZeSVM60V3Se31GyWFpmKs4Q5Q==}
    hasBin: true
    dependencies:
      detect-indent: 6.1.0
      detect-newline: 3.1.0
      git-hooks-list: 1.0.3
      globby: 10.0.0
      is-plain-obj: 2.1.0
      sort-object-keys: 1.1.3

  /sort-package-json@2.10.0:
    resolution: {integrity: sha512-MYecfvObMwJjjJskhxYfuOADkXp1ZMMnCFC8yhp+9HDsk7HhR336hd7eiBs96lTXfiqmUNI+WQCeCMRBhl251g==}
    hasBin: true
    dependencies:
      detect-indent: 7.0.1
      detect-newline: 4.0.1
      get-stdin: 9.0.0
      git-hooks-list: 3.1.0
      globby: 13.2.2
      is-plain-obj: 4.1.0
      semver: 7.6.2
      sort-object-keys: 1.1.3

  /source-map-support@0.5.21:
    resolution: {integrity: sha512-uBHU3L3czsIyYXKX88fdrGovxdSCoTGDRZ6SYXtSRxLZUzHg5P/66Ht6uoUlHu9EZod+inXhKo3qQgwXUT/y1w==}
    dependencies:
      buffer-from: 1.1.2
      source-map: 0.6.1

  /source-map@0.6.1:
    resolution: {integrity: sha512-UjgapumWlbMhkBgzT7Ykc5YXUT46F0iKu8SGXq0bcwP5dz/h0Plj6enJqjz1Zbq2l5WaqYnrVbwWOWMyF3F47g==}
    engines: {node: '>=0.10.0'}

  /spawn-command@0.0.2:
    resolution: {integrity: sha512-zC8zGoGkmc8J9ndvml8Xksr1Amk9qBujgbF0JAIWO7kXr43w0h/0GJNM/Vustixu+YE8N/MTrQ7N31FvHUACxQ==}
    dev: true

  /spawn-please@2.0.2:
    resolution: {integrity: sha512-KM8coezO6ISQ89c1BzyWNtcn2V2kAVtwIXd3cN/V5a0xPYc1F/vydrRc01wsKFEQ/p+V1a4sw4z2yMITIXrgGw==}
    engines: {node: '>=14'}
    dependencies:
      cross-spawn: 7.0.3

  /spdx-correct@3.1.1:
    resolution: {integrity: sha512-cOYcUWwhCuHCXi49RhFRCyJEK3iPj1Ziz9DpViV3tbZOwXD49QzIN3MpOLJNxh2qwq2lJJZaKMVw9qNi4jTC0w==}
    dependencies:
      spdx-expression-parse: 3.0.1
      spdx-license-ids: 3.0.12

  /spdx-exceptions@2.3.0:
    resolution: {integrity: sha512-/tTrYOC7PPI1nUAgx34hUpqXuyJG+DTHJTnIULG4rDygi4xu/tfgmq1e1cIRwRzwZgo4NLySi+ricLkZkw4i5A==}

  /spdx-expression-parse@3.0.1:
    resolution: {integrity: sha512-cbqHunsQWnJNE6KhVSMsMeH5H/L9EpymbzqTQ3uLwNCLZ1Q481oWaofqH7nO6V07xlXwY6PhQdQ2IedWx/ZK4Q==}
    dependencies:
      spdx-exceptions: 2.3.0
      spdx-license-ids: 3.0.12

  /spdx-license-ids@3.0.12:
    resolution: {integrity: sha512-rr+VVSXtRhO4OHbXUiAF7xW3Bo9DuuF6C5jH+q/x15j2jniycgKbxU09Hr0WqlSLUs4i4ltHGXqTe7VHclYWyA==}

  /split-on-first@1.1.0:
    resolution: {integrity: sha512-43ZssAJaMusuKWL8sKUBQXHWOpq8d6CfN/u1p4gUzfJkM05C8rxTmYrkIPTXapZpORA6LkkzcUulJ8FqA7Uudw==}
    engines: {node: '>=6'}

  /split2@3.2.2:
    resolution: {integrity: sha512-9NThjpgZnifTkJpzTZ7Eue85S49QwpNhZTq6GRJwObb6jnLFNGB7Qm73V5HewTROPyxD0C29xqmaI68bQtV+hg==}
    dependencies:
      readable-stream: 3.6.1
    dev: true

  /split@1.0.1:
    resolution: {integrity: sha512-mTyOoPbrivtXnwnIxZRFYRrPNtEFKlpB2fvjSnCQUiAA6qAZzqwna5envK4uk6OIeP17CsdF3rSBGYVBsU0Tkg==}
    dependencies:
      through: 2.3.8
    dev: true

  /sprintf-js@1.0.3:
    resolution: {integrity: sha512-D9cPgkvLlV3t3IzL0D0YLvGA9Ahk4PcvVwUbN0dSGr1aP0Nrt4AEnTUbuGvquEC0mA64Gqt1fzirlRs5ibXx8g==}

  /sprintf-js@1.1.3:
    resolution: {integrity: sha512-Oo+0REFV59/rz3gfJNKQiBlwfHaSESl1pcGyABQsnnIfWOFt6JNj5gCog2U6MLZ//IGYD+nA8nI+mTShREReaA==}

  /ssri@10.0.4:
    resolution: {integrity: sha512-12+IR2CB2C28MMAw0Ncqwj5QbTcs0nGIhgJzYWzDkb21vWmfNI83KS4f3Ci6GI98WreIfG7o9UXp3C0qbpA8nQ==}
    engines: {node: ^14.17.0 || ^16.13.0 || >=18.0.0}
    dependencies:
      minipass: 5.0.0

  /ssri@9.0.1:
    resolution: {integrity: sha512-o57Wcn66jMQvfHG1FlYbWeZWW/dHZhJXjpIcTfXldXEk5nz5lStPo3mK0OJQfGR3RbZUlbISexbljkJzuEj/8Q==}
    engines: {node: ^12.13.0 || ^14.15.0 || >=16.0.0}
    dependencies:
      minipass: 3.3.6

  /stdout-stderr@0.1.13:
    resolution: {integrity: sha512-Xnt9/HHHYfjZ7NeQLvuQDyL1LnbsbddgMFKCuaQKwGCdJm8LnstZIXop+uOY36UR1UXXoHXfMbC1KlVdVd2JLA==}
    engines: {node: '>=8.0.0'}
    dependencies:
      debug: 4.3.4(supports-color@8.1.1)
      strip-ansi: 6.0.1
    transitivePeerDependencies:
      - supports-color
    dev: true

  /stream-transform@2.1.3:
    resolution: {integrity: sha512-9GHUiM5hMiCi6Y03jD2ARC1ettBXkQBoQAe7nJsPknnI0ow10aXjTnew8QtYQmLjzn974BnmWEAJgCY6ZP1DeQ==}
    dependencies:
      mixme: 0.5.10
    dev: false

  /strict-uri-encode@2.0.0:
    resolution: {integrity: sha512-QwiXZgpRcKkhTj2Scnn++4PKtWsH0kpzZ62L2R6c/LUVYv7hVnZqcg2+sMuT6R7Jusu1vviK/MFsu6kNJfWlEQ==}
    engines: {node: '>=4'}

  /string-argv@0.3.1:
    resolution: {integrity: sha512-a1uQGz7IyVy9YwhqjZIZu1c8JO8dNIe20xBmSS6qu9kv++k3JGzCVmprbNN5Kn+BgzD5E7YYwg1CcjuJMRNsvg==}
    engines: {node: '>=0.6.19'}

  /string-width@2.1.1:
    resolution: {integrity: sha512-nOqH59deCq9SRHlxq1Aw85Jnt4w6KvLKqWVik6oA9ZklXLNIOlqg4F2yrT1MVaTjAqvVwdfeZ7w7aCvJD7ugkw==}
    engines: {node: '>=4'}
    dependencies:
      is-fullwidth-code-point: 2.0.0
      strip-ansi: 4.0.0
    dev: true

  /string-width@4.2.3:
    resolution: {integrity: sha512-wKyQRQpjJ0sIp62ErSZdGsjMJWsap5oRNihHhu6G7JVO/9jIB6UyevL+tXuOqrng8j/cxKTWyWUwvSTriiZz/g==}
    engines: {node: '>=8'}
    dependencies:
      emoji-regex: 8.0.0
      is-fullwidth-code-point: 3.0.0
      strip-ansi: 6.0.1

  /string-width@5.1.2:
    resolution: {integrity: sha512-HnLOCR3vjcY8beoNLtcjZ5/nxn2afmME6lhrDrebokqMap+XbeW8n9TXpPDOqdGK5qcI3oT0GKTW6wC7EMiVqA==}
    engines: {node: '>=12'}
    dependencies:
      eastasianwidth: 0.2.0
      emoji-regex: 9.2.2
      strip-ansi: 7.1.0

  /string.prototype.matchall@4.0.10:
    resolution: {integrity: sha512-rGXbGmOEosIQi6Qva94HUjgPs9vKW+dkG7Y8Q5O2OYkWL6wFaTRZO8zM4mhP94uX55wgyrXzfS2aGtGzUL7EJQ==}
    dependencies:
      call-bind: 1.0.2
      define-properties: 1.2.1
      es-abstract: 1.22.2
      get-intrinsic: 1.2.1
      has-symbols: 1.0.3
      internal-slot: 1.0.5
      regexp.prototype.flags: 1.5.1
      set-function-name: 2.0.1
      side-channel: 1.0.4
    dev: true

  /string.prototype.trim@1.2.8:
    resolution: {integrity: sha512-lfjY4HcixfQXOfaqCvcBuOIapyaroTXhbkfJN3gcB1OtyupngWK4sEET9Knd0cXd28kTUqu/kHoV4HKSJdnjiQ==}
    engines: {node: '>= 0.4'}
    dependencies:
      call-bind: 1.0.2
      define-properties: 1.2.1
      es-abstract: 1.22.2

  /string.prototype.trimend@1.0.7:
    resolution: {integrity: sha512-Ni79DqeB72ZFq1uH/L6zJ+DKZTkOtPIHovb3YZHQViE+HDouuU4mBrLOLDn5Dde3RF8qw5qVETEjhu9locMLvA==}
    dependencies:
      call-bind: 1.0.2
      define-properties: 1.2.1
      es-abstract: 1.22.2

  /string.prototype.trimstart@1.0.7:
    resolution: {integrity: sha512-NGhtDFu3jCEm7B4Fy0DpLewdJQOZcQ0rGbwQ/+stjnrp2i+rlKeCvos9hOIeCmqwratM47OBxY7uFZzjxHXmrg==}
    dependencies:
      call-bind: 1.0.2
      define-properties: 1.2.1
      es-abstract: 1.22.2

  /string_decoder@0.10.31:
    resolution: {integrity: sha512-ev2QzSzWPYmy9GuqfIVildA4OdcGLeFZQrq5ys6RtiuF+RQQiZWr8TZNyAcuVXyQRYfEO+MsoB/1BuQVhOJuoQ==}
    dev: true

  /string_decoder@1.1.1:
    resolution: {integrity: sha512-n/ShnvDi6FHbbVfviro+WojiFzv+s8MPMHBczVePfUpDJLwoLT0ht1l4YwBCbi8pJAveEEdnkHyPyTP/mzRfwg==}
    dependencies:
      safe-buffer: 5.1.2

  /string_decoder@1.3.0:
    resolution: {integrity: sha512-hkRX8U1WjJFd8LsDJ2yQ/wWWxaopEsABU1XfkM8A+j0+85JAGppt16cr1Whg6KIbb4okU6Mql6BOj+uup/wKeA==}
    dependencies:
      safe-buffer: 5.2.1

  /strip-ansi@4.0.0:
    resolution: {integrity: sha512-4XaJ2zQdCzROZDivEVIDPkcQn8LMFSa8kj8Gxb/Lnwzv9A8VctNZ+lfivC/sV3ivW8ElJTERXZoPBRrZKkNKow==}
    engines: {node: '>=4'}
    dependencies:
      ansi-regex: 3.0.1
    dev: true

  /strip-ansi@5.2.0:
    resolution: {integrity: sha512-DuRs1gKbBqsMKIZlrffwlug8MHkcnpjs5VPmL1PAh+mA30U0DTotfDZ0d2UUsXpPmPmMMJ6W773MaA3J+lbiWA==}
    engines: {node: '>=6'}
    dependencies:
      ansi-regex: 4.1.1
    dev: true

  /strip-ansi@6.0.1:
    resolution: {integrity: sha512-Y38VPSHcqkFrCpFnQ9vuSXmquuv5oXOKpGeT6aGrr3o3Gc9AlVa6JBfUSOCnbxGGZF+/0ooI7KrPuUSztUdU5A==}
    engines: {node: '>=8'}
    dependencies:
      ansi-regex: 5.0.1

  /strip-ansi@7.1.0:
    resolution: {integrity: sha512-iq6eVVI64nQQTRYq2KtEg2d2uU7LElhTJwsH4YzIHZshxlgZms/wIc4VoDQTlG/IvVIrBKG06CrZnp0qv7hkcQ==}
    engines: {node: '>=12'}
    dependencies:
      ansi-regex: 6.0.1

  /strip-bom-string@1.0.0:
    resolution: {integrity: sha512-uCC2VHvQRYu+lMh4My/sFNmF2klFymLX1wHJeXnbEJERpV/ZsVuonzerjfrGpIGF7LBVa1O7i9kjiWvJiFck8g==}
    engines: {node: '>=0.10.0'}

  /strip-bom@3.0.0:
    resolution: {integrity: sha512-vavAMRXOgBVNF6nyEEmL3DBK19iRpDcoIwW+swQ+CbGiu7lju6t+JklA1MHweoWtadgt4ISVUsXLyDq34ddcwA==}
    engines: {node: '>=4'}

  /strip-bom@4.0.0:
    resolution: {integrity: sha512-3xurFv5tEgii33Zi8Jtp55wEIILR9eh34FAW00PZf+JnSsTmV/ioewSgQl97JHvgjoRGwPShsWm+IdrxB35d0w==}
    engines: {node: '>=8'}
    dev: true

  /strip-final-newline@2.0.0:
    resolution: {integrity: sha512-BrpvfNAE3dcvq7ll3xVumzjKjZQ5tI1sEUIKr3Uoks0XUl45St3FlatVqef9prk4jRDzhW6WZg+3bk93y6pLjA==}
    engines: {node: '>=6'}

  /strip-indent@3.0.0:
    resolution: {integrity: sha512-laJTa3Jb+VQpaC6DseHhF7dXVqHTfJPCRDaEbid/drOhgitgYku/letMUqOXFoWV0zIIUbjpdH2t+tYj4bQMRQ==}
    engines: {node: '>=8'}
    dependencies:
      min-indent: 1.0.1
    dev: true

  /strip-json-comments@2.0.1:
    resolution: {integrity: sha512-4gB8na07fecVVkOI6Rs4e7T6NOTki5EmL7TUduTs6bu3EdnSycntVJ4re8kgZA+wx9IueI2Y11bfbgwtzuE0KQ==}
    engines: {node: '>=0.10.0'}

  /strip-json-comments@3.1.1:
    resolution: {integrity: sha512-6fPc+R4ihwqP6N/aIv2f1gMH8lOVtWQHoqC4yK6oSDVVocumAsfCqjkXnqiYMhmMwS/mEHLp7Vehlt3ql6lEig==}
    engines: {node: '>=8'}

  /strip-json-comments@5.0.1:
    resolution: {integrity: sha512-0fk9zBqO67Nq5M/m45qHCJxylV/DhBlIOVExqgOMiCCrzrhU6tCibRXNqE3jwJLftzE9SNuZtYbpzcO+i9FiKw==}
    engines: {node: '>=14.16'}

  /supports-color@5.5.0:
    resolution: {integrity: sha512-QjVjwdXIt408MIiAqCX4oUKsgU2EqAGzs2Ppkm4aQYbjm+ZEWEcW4SfFNTr4uMNZma0ey4f5lgLrkB0aX0QMow==}
    engines: {node: '>=4'}
    dependencies:
      has-flag: 3.0.0

  /supports-color@7.2.0:
    resolution: {integrity: sha512-qpCAvRl9stuOHveKsn7HncJRvv501qIacKzQlO/+Lwxc9+0q2wLyv4Dfvt80/DPn2pqOBsJdDiogXGR9+OvwRw==}
    engines: {node: '>=8'}
    dependencies:
      has-flag: 4.0.0

  /supports-color@8.1.1:
    resolution: {integrity: sha512-MpUEN2OodtUzxvKQl72cUF7RQ5EiHsGvSsVG0ia9c5RbWGL2CI4C7EpPS8UTBIplnlzZiNuV56w+FuNxy3ty2Q==}
    engines: {node: '>=10'}
    dependencies:
      has-flag: 4.0.0

  /supports-hyperlinks@1.0.1:
    resolution: {integrity: sha512-HHi5kVSefKaJkGYXbDuKbUGRVxqnWGn3J2e39CYcNJEfWciGq2zYtOhXLTlvrOZW1QU7VX67w7fMmWafHX9Pfw==}
    engines: {node: '>=4'}
    dependencies:
      has-flag: 2.0.0
      supports-color: 5.5.0

  /supports-hyperlinks@2.3.0:
    resolution: {integrity: sha512-RpsAZlpWcDwOPQA22aCH4J0t7L8JmAvsCxfOSEwm7cQs3LshN36QaTkwd70DnBOXDWGssw2eUoc8CaRWT0XunA==}
    engines: {node: '>=8'}
    dependencies:
      has-flag: 4.0.0
      supports-color: 7.2.0
    dev: true

  /supports-preserve-symlinks-flag@1.0.0:
    resolution: {integrity: sha512-ot0WnXS9fgdkgIcePe6RHNk1WA8+muPa6cSjeR3V8K27q9BB1rTE3R1p7Hv0z1ZyAc8s6Vvv8DIyWf681MAt0w==}
    engines: {node: '>= 0.4'}

  /swap-case@1.1.2:
    resolution: {integrity: sha512-BAmWG6/bx8syfc6qXPprof3Mn5vQgf5dwdUNJhsNqU9WdPt5P+ES/wQ5bxfijy8zwZgZZHslC3iAsxsuQMCzJQ==}
    dependencies:
      lower-case: 1.1.4
      upper-case: 1.1.3

  /syncpack@9.8.6:
    resolution: {integrity: sha512-4S4cUoKK9WenA/Wdk9GvlekzPR9PxC7sqcsUIsK4ypsa/pIYv8Ju1vxGNvp6Y1yI2S9EdCk0QJsB3/wRB8XYVw==}
    engines: {node: '>=14'}
    hasBin: true
    dependencies:
      chalk: 4.1.2
      commander: 10.0.1
      cosmiconfig: 8.1.3
      fs-extra: 11.1.1
      glob: 8.1.0
      minimatch: 6.2.0
      read-yaml-file: 2.1.0
      semver: 7.5.0
      tightrope: 0.1.0
      zod: 3.21.4
    dev: true

  /table@6.8.1:
    resolution: {integrity: sha512-Y4X9zqrCftUhMeH2EptSSERdVKt/nEdijTOacGD/97EKjhQ/Qs8RTlEGABSJNNN8lac9kheH+af7yAkEWlgneA==}
    engines: {node: '>=10.0.0'}
    dependencies:
      ajv: 8.12.0
      lodash.truncate: 4.4.2
      slice-ansi: 4.0.0
      string-width: 4.2.3
      strip-ansi: 6.0.1

  /tapable@2.2.1:
    resolution: {integrity: sha512-GNzQvQTOIP6RyTfE2Qxb8ZVlNmw0n88vp1szwWRimP02mnTsx3Wtn5qRdqY9w2XduFNUgvOwhNnQsjwCp+kqaQ==}
    engines: {node: '>=6'}

  /tar@6.2.1:
    resolution: {integrity: sha512-DZ4yORTwrbTj/7MZYq2w+/ZFdI6OZ/f9SFHR+71gIVUZhOQPHzVCLpvRnPgyaMpfWxxk/4ONva3GQSyNIKRv6A==}
    engines: {node: '>=10'}
    dependencies:
      chownr: 2.0.0
      fs-minipass: 2.1.0
      minipass: 5.0.0
      minizlib: 2.1.2
      mkdirp: 1.0.4
      yallist: 4.0.0

  /temp-dir@2.0.0:
    resolution: {integrity: sha512-aoBAniQmmwtcKp/7BzsH8Cxzv8OL736p7v1ihGb5e9DJ9kTwGWHrQrVB5+lfVDzfGrdRzXch+ig7LHaY1JTOrg==}
    engines: {node: '>=8'}
    dev: true

  /temp@0.9.4:
    resolution: {integrity: sha512-yYrrsWnrXMcdsnu/7YMYAofM1ktpL5By7vZhf15CrXijWWrEYZks5AXBudalfSWJLlnen/QUJUB5aoB0kqZUGA==}
    engines: {node: '>=6.0.0'}
    dependencies:
      mkdirp: 0.5.6
      rimraf: 2.6.3
    dev: true

  /tempfile@3.0.0:
    resolution: {integrity: sha512-uNFCg478XovRi85iD42egu+eSFUmmka750Jy7L5tfHI5hQKKtbPnxaSaXAbBqCDYrw3wx4tXjKwci4/QmsZJxw==}
    engines: {node: '>=8'}
    dependencies:
      temp-dir: 2.0.0
      uuid: 3.4.0
    dev: true

  /terser-webpack-plugin@5.3.9(webpack@5.88.1):
    resolution: {integrity: sha512-ZuXsqE07EcggTWQjXUj+Aot/OMcD0bMKGgF63f7UxYcu5/AJF53aIpK1YoP5xR9l6s/Hy2b+t1AM0bLNPRuhwA==}
    engines: {node: '>= 10.13.0'}
    peerDependencies:
      '@swc/core': '*'
      esbuild: '*'
      uglify-js: '*'
      webpack: ^5.1.0
    peerDependenciesMeta:
      '@swc/core':
        optional: true
      esbuild:
        optional: true
      uglify-js:
        optional: true
    dependencies:
      '@jridgewell/trace-mapping': 0.3.18
      jest-worker: 27.5.1
      schema-utils: 3.2.0
      serialize-javascript: 6.0.1
      terser: 5.18.0
      webpack: 5.88.1

  /terser@5.18.0:
    resolution: {integrity: sha512-pdL757Ig5a0I+owA42l6tIuEycRuM7FPY4n62h44mRLRfnOxJkkOHd6i89dOpwZlpF6JXBwaAHF6yWzFrt+QyA==}
    engines: {node: '>=10'}
    hasBin: true
    dependencies:
      '@jridgewell/source-map': 0.3.3
      acorn: 8.10.0
      commander: 2.20.3
      source-map-support: 0.5.21

  /test-exclude@6.0.0:
    resolution: {integrity: sha512-cAGWPIyOHU6zlmg88jwm7VRyXnMN7iV68OGAbYDk/Mh/xC/pzVPlQtY6ngoIH/5/tciuhGfvESU8GrHrcxD56w==}
    engines: {node: '>=8'}
    dependencies:
      '@istanbuljs/schema': 0.1.3
      glob: 7.2.3
      minimatch: 3.1.2
    dev: true

  /test-value@2.1.0:
    resolution: {integrity: sha512-+1epbAxtKeXttkGFMTX9H42oqzOTufR1ceCF+GYA5aOmvaPq9wd4PUS8329fn2RRLGNeUkgRLnVpycjx8DsO2w==}
    engines: {node: '>=0.10.0'}
    dependencies:
      array-back: 1.0.4
      typical: 2.6.1
    dev: true

  /text-extensions@1.9.0:
    resolution: {integrity: sha512-wiBrwC1EhBelW12Zy26JeOUkQ5mRu+5o8rpsJk5+2t+Y5vE7e842qtZDQ2g1NpX/29HdyFeJ4nSIhI47ENSxlQ==}
    engines: {node: '>=0.10'}
    dev: true

  /text-table@0.2.0:
    resolution: {integrity: sha512-N+8UisAXDGk8PFXP4HAzVR9nbfmVJ3zYLAWiTIoqC5v5isinhr+r5uaO8+7r3BMfuNIufIsA7RdpVgacC2cSpw==}
    dev: true

  /text_audit@0.9.3:
    resolution: {integrity: sha512-ZZMRLN1yR5BAOy+6c1mul5EKdtOMgn/HoQkxlz8X+XQooItgI/waALIx5QxS+tEp5V3KbmFu6uk238+QQc3JqQ==}
    hasBin: true
    dependencies:
      cli-color: 1.4.0
      command-line-args: 4.0.7
      glob: 7.2.3
      txt_tocfill: 0.5.1
    dev: true

  /through2@2.0.5:
    resolution: {integrity: sha512-/mrRod8xqpA+IHSLyGCQ2s8SPHiCDEeQJSep1jqLYeEUClOFG2Qsh+4FU6G9VeqpZnGW/Su8LQGc4YKni5rYSQ==}
    dependencies:
      readable-stream: 2.3.7
      xtend: 4.0.2
    dev: true

  /through2@4.0.2:
    resolution: {integrity: sha512-iOqSav00cVxEEICeD7TjLB1sueEL+81Wpzp2bY17uZjZN0pWZPuo4suZ/61VujxmqSGFfgOcNuTZ85QJwNZQpw==}
    dependencies:
      readable-stream: 3.6.1
    dev: true

  /through@2.3.8:
    resolution: {integrity: sha512-w89qg7PI8wAdvX60bMDP+bFoD5Dvhm9oLheFp5O4a2QF0cSBGsBX4qZmadPMvVqlLJBBci+WqGGOAPvcDeNSVg==}

  /tightrope@0.1.0:
    resolution: {integrity: sha512-HHHNYdCAIYwl1jOslQBT455zQpdeSo8/A346xpIb/uuqhSg+tCvYNsP5f11QW+z9VZ3vSX8YIfzTApjjuGH63w==}
    engines: {node: '>=14'}
    dev: true

  /timers-ext@0.1.7:
    resolution: {integrity: sha512-b85NUNzTSdodShTIbky6ZF02e8STtVVfD+fu4aXXShEELpozH+bCpJLYMPZbsABN2wDH7fJpqIoXxJpzbf0NqQ==}
    dependencies:
      es5-ext: 0.10.62
      next-tick: 1.1.0
    dev: true

  /tiny-jsonc@1.0.1:
    resolution: {integrity: sha512-ik6BCxzva9DoiEfDX/li0L2cWKPPENYvixUprFdl3YPi4bZZUhDnNI9YUkacrv+uIG90dnxR5mNqaoD6UhD6Bw==}

  /title-case@2.1.1:
    resolution: {integrity: sha512-EkJoZ2O3zdCz3zJsYCsxyq2OC5hrxR9mfdd5I+w8h/tmFfeOxJ+vvkxsKxdmN0WtS9zLdHEgfgVOiMVgv+Po4Q==}
    dependencies:
      no-case: 2.3.2
      upper-case: 1.1.3

  /tmp@0.0.33:
    resolution: {integrity: sha512-jRCJlojKnZ3addtTOjdIqoRuPEKBvNXcGYqzO6zWZX8KfKEpnGY5jfggJQ3EjKuu8D4bJRr0y+cYJFmYbImXGw==}
    engines: {node: '>=0.6.0'}
    dependencies:
      os-tmpdir: 1.0.2

  /to-readable-stream@1.0.0:
    resolution: {integrity: sha512-Iq25XBt6zD5npPhlLVXGFN3/gyR2/qODcKNNyTMd4vbm39HUaOiAM4PMq0eMVC/Tkxz+Zjdsc55g9yyz+Yq00Q==}
    engines: {node: '>=6'}

  /to-regex-range@5.0.1:
    resolution: {integrity: sha512-65P7iz6X5yEr1cwcgvQxbbIw7Uk3gOy5dIdtZ4rDveLqhrdJP+Li/Hx6tyK0NEb+2GCyneCMJiGqrADCSNk8sQ==}
    engines: {node: '>=8.0'}
    dependencies:
      is-number: 7.0.0

  /tr46@0.0.3:
    resolution: {integrity: sha512-N3WMsuqV66lT30CrXNbEjx4GEwlow3v6rr4mCcv6prnfwhS01rkgyFdjPNBYd9br7LpXV1+Emh01fHnq2Gdgrw==}

  /tree-kill@1.2.2:
    resolution: {integrity: sha512-L0Orpi8qGpRG//Nd+H90vFB+3iHnue1zSSGmNOOCh1GLJ7rUKVwV2HvijphGQS2UmhUZewS9VgvxYIdgr+fG1A==}
    hasBin: true
    dev: true

  /trim-newlines@3.0.1:
    resolution: {integrity: sha512-c1PTsA3tYrIsLGkJkzHF+w9F2EyxfXGo4UyJc4pFL++FMjnq0HJS69T3M7d//gKrFKwy429bouPescbjecU+Zw==}
    engines: {node: '>=8'}
    dev: true

  /ts-api-utils@1.0.3(typescript@5.4.5):
    resolution: {integrity: sha512-wNMeqtMz5NtwpT/UZGY5alT+VoKdSsOOP/kqHFcUW1P/VRhH2wJ48+DN2WwUliNbQ976ETwDL0Ifd2VVvgonvg==}
    engines: {node: '>=16.13.0'}
    peerDependencies:
      typescript: '>=4.2.0'
    dependencies:
      typescript: 5.4.5
    dev: true

  /ts-morph@20.0.0:
    resolution: {integrity: sha512-JVmEJy2Wow5n/84I3igthL9sudQ8qzjh/6i4tmYCm6IqYyKFlNbJZi7oBdjyqcWSWYRu3CtL0xbT6fS03ESZIg==}
    dependencies:
      '@ts-morph/common': 0.21.0
      code-block-writer: 12.0.0
    dev: true

  /ts-morph@22.0.0:
    resolution: {integrity: sha512-M9MqFGZREyeb5fTl6gNHKZLqBQA0TjA1lea+CR48R8EBTDuWrNqW6ccC5QvjNR4s6wDumD3LTCjOFSp9iwlzaw==}
    dependencies:
      '@ts-morph/common': 0.23.0
      code-block-writer: 13.0.1

  /ts-node@10.9.1(@types/node@18.18.6)(typescript@5.4.5):
    resolution: {integrity: sha512-NtVysVPkxxrwFGUUxGYhfux8k78pQB3JqYBXlLRZgdGUqTO5wU/UyHop5p70iEbGhB7q5KmiZiU0Y3KlJrScEw==}
    hasBin: true
    peerDependencies:
      '@swc/core': '>=1.2.50'
      '@swc/wasm': '>=1.2.50'
      '@types/node': '*'
      typescript: '>=2.7'
    peerDependenciesMeta:
      '@swc/core':
        optional: true
      '@swc/wasm':
        optional: true
      '@types/node':
        optional: true
    dependencies:
      '@cspotcode/source-map-support': 0.8.1
      '@tsconfig/node10': 1.0.9
      '@tsconfig/node12': 1.0.11
      '@tsconfig/node14': 1.0.3
      '@tsconfig/node16': 1.0.3
      '@types/node': 18.18.6
      acorn: 8.10.0
      acorn-walk: 8.2.0
      arg: 4.1.3
      create-require: 1.1.1
      diff: 4.0.2
      make-error: 1.3.6
      typescript: 5.4.5
      v8-compile-cache-lib: 3.0.1
      yn: 3.1.1
    dev: true

  /ts-node@10.9.1(@types/node@18.18.7)(typescript@5.4.5):
    resolution: {integrity: sha512-NtVysVPkxxrwFGUUxGYhfux8k78pQB3JqYBXlLRZgdGUqTO5wU/UyHop5p70iEbGhB7q5KmiZiU0Y3KlJrScEw==}
    hasBin: true
    peerDependencies:
      '@swc/core': '>=1.2.50'
      '@swc/wasm': '>=1.2.50'
      '@types/node': '*'
      typescript: '>=2.7'
    peerDependenciesMeta:
      '@swc/core':
        optional: true
      '@swc/wasm':
        optional: true
      '@types/node':
        optional: true
    dependencies:
      '@cspotcode/source-map-support': 0.8.1
      '@tsconfig/node10': 1.0.9
      '@tsconfig/node12': 1.0.11
      '@tsconfig/node14': 1.0.3
      '@tsconfig/node16': 1.0.3
      '@types/node': 18.18.7
      acorn: 8.10.0
      acorn-walk: 8.2.0
      arg: 4.1.3
      create-require: 1.1.1
      diff: 4.0.2
      make-error: 1.3.6
      typescript: 5.4.5
      v8-compile-cache-lib: 3.0.1
      yn: 3.1.1
    dev: true

  /tsconfig-paths@3.15.0:
    resolution: {integrity: sha512-2Ac2RgzDe/cn48GvOe3M+o82pEFewD3UPbyoUHHdKasHwJKjds4fLXWf/Ux5kATBKN20oaFGu+jbElp1pos0mg==}
    dependencies:
      '@types/json5': 0.0.29
      json5: 1.0.2
      minimist: 1.2.8
      strip-bom: 3.0.0
    dev: true

  /tslib@1.14.1:
    resolution: {integrity: sha512-Xni35NKzjgMrwevysHTCArtLDpPvye8zV/0E4EyYn43P7/7qvQwPh9BGkHewbMulVntbigmcT7rdX3BNo9wRJg==}
    dev: true

  /tslib@2.6.0:
    resolution: {integrity: sha512-7At1WUettjcSRHXCyYtTselblcHl9PJFFVKiCAy/bY97+BPZXSQ2wbq0P9s8tK2G7dFQfNnlJnPAiArVBVBsfA==}
    dev: true

  /tslib@2.6.2:
    resolution: {integrity: sha512-AEYxH93jGFPn/a2iVAwW87VuUIkR1FVUKB77NwMF7nBTDkDrrT/Hpt/IrCJ0QXhW27jTBDcf5ZY7w6RiqTMw2Q==}

  /tsutils@3.21.0(typescript@5.4.5):
    resolution: {integrity: sha512-mHKK3iUXL+3UF6xL5k0PEhKRUBKPBCv/+RkEOpjRWxxx27KKRBmmA60A9pgOUvMi8GKhRMPEmjBRPzs2W7O1OA==}
    engines: {node: '>= 6'}
    peerDependencies:
      typescript: '>=2.8.0 || >= 3.2.0-dev || >= 3.3.0-dev || >= 3.4.0-dev || >= 3.5.0-dev || >= 3.6.0-dev || >= 3.6.0-beta || >= 3.7.0-dev || >= 3.7.0-beta'
    dependencies:
      tslib: 1.14.1
      typescript: 5.4.5
    dev: true

  /tty-table@4.2.3:
    resolution: {integrity: sha512-Fs15mu0vGzCrj8fmJNP7Ynxt5J7praPXqFN0leZeZBXJwkMxv9cb2D454k1ltrtUSJbZ4yH4e0CynsHLxmUfFA==}
    engines: {node: '>=8.0.0'}
    hasBin: true
    dependencies:
      chalk: 4.1.2
      csv: 5.5.3
      kleur: 4.1.5
      smartwrap: 2.0.2
      strip-ansi: 6.0.1
      wcwidth: 1.0.1
      yargs: 17.7.2
    dev: false

  /tuf-js@1.1.7:
    resolution: {integrity: sha512-i3P9Kgw3ytjELUfpuKVDNBJvk4u5bXL6gskv572mcevPbSKCV3zt3djhmlEQ65yERjIbOSncy7U4cQJaB1CBCg==}
    engines: {node: ^14.17.0 || ^16.13.0 || >=18.0.0}
    dependencies:
      '@tufjs/models': 1.0.4
      debug: 4.3.4(supports-color@8.1.1)
      make-fetch-happen: 11.1.1
    transitivePeerDependencies:
      - supports-color

  /tunnel-agent@0.6.0:
    resolution: {integrity: sha512-McnNiV1l8RYeY8tBgEpuodCC1mLUdbSN+CYBL7kJsJNInOP8UjDDEwdk6Mw60vdLLrr5NHKZhMAOSrR2NZuQ+w==}
    dependencies:
      safe-buffer: 5.2.1

  /tunnel@0.0.6:
    resolution: {integrity: sha512-1h/Lnq9yajKY2PEbBadPXj3VxsDDu844OnaAo52UVmIzIvwwtBPIuNvkjuzBlTWpfJyUbG3ez0KSBibQkj4ojg==}
    engines: {node: '>=0.6.11 <=0.7.0 || >=0.7.3'}

  /txt_tocfill@0.5.1:
    resolution: {integrity: sha512-4MOOMalIXY15XF9FH1L29L8RbS+/73W+TGbo/j5Gl/l1rz61ZQg+wYW+/RQPpmV7NV8J6bxqFmuHM7IrM/XIcw==}
    dev: true

  /type-check@0.4.0:
    resolution: {integrity: sha512-XleUoc9uwGXqjWwXaUTZAmzMcFZ5858QA2vvx1Ur5xIcixXIP+8LnFDgRplU30us6teqdlskFfu+ae4K79Ooew==}
    engines: {node: '>= 0.8.0'}
    dependencies:
      prelude-ls: 1.2.1
    dev: true

  /type-detect@4.0.8:
    resolution: {integrity: sha512-0fr/mIH1dlO+x7TlcMy+bIDqKPsw/70tVyeHW787goQjhmqaZe10uwLujubK9q9Lg6Fiho1KUKDYz0Z7k7g5/g==}
    engines: {node: '>=4'}
    dev: true

  /type-fest@0.18.1:
    resolution: {integrity: sha512-OIAYXk8+ISY+qTOwkHtKqzAuxchoMiD9Udx+FSGQDuiRR+PJKJHc2NJAXlbhkGwTt/4/nKZxELY1w3ReWOL8mw==}
    engines: {node: '>=10'}
    dev: true

  /type-fest@0.20.2:
    resolution: {integrity: sha512-Ne+eE4r0/iWnpAxD852z3A+N0Bt5RN//NjJwRd2VFHEmrywxf5vsZlh4R6lixl6B+wz/8d+maTSAkN1FIkI3LQ==}
    engines: {node: '>=10'}
    dev: true

  /type-fest@0.21.3:
    resolution: {integrity: sha512-t0rzBq87m3fVcduHDUFhKmyyX+9eo6WQjZvf51Ea/M0Q7+T374Jp1aUiyUl0GKxp8M/OETVHSDvmkyPgvX+X2w==}
    engines: {node: '>=10'}

  /type-fest@0.6.0:
    resolution: {integrity: sha512-q+MB8nYR1KDLrgr4G5yemftpMC7/QLqVndBmEEdqzmNj5dcFOO4Oo8qlwZE3ULT3+Zim1F8Kq4cBnikNhlCMlg==}
    engines: {node: '>=8'}

  /type-fest@0.8.1:
    resolution: {integrity: sha512-4dbzIzqvjtgiM5rw1k5rEHtBANKmdudhGyBEajN01fEyhaAIhsoKNy6y7+IN93IfpFtwY9iqi7kD+xwKhQsNJA==}
    engines: {node: '>=8'}

  /type-fest@1.4.0:
    resolution: {integrity: sha512-yGSza74xk0UG8k+pLh5oeoYirvIiWo5t0/o3zHHAO2tRDiZcxWP7fywNlXhqb6/r6sWvwi+RsyQMWhVLe4BVuA==}
    engines: {node: '>=10'}

  /type-fest@2.19.0:
    resolution: {integrity: sha512-RAH822pAdBgcNMAfWnCBU3CFZcfZ/i1eZjwFU/dsLKumyuuP3niueg2UAukXYF0E2AAoc82ZSSf9J0WQBinzHA==}
    engines: {node: '>=12.20'}

  /type@1.2.0:
    resolution: {integrity: sha512-+5nt5AAniqsCnu2cEQQdpzCAh33kVx8n0VoFidKpB1dVVLAN/F+bgVOqOJqOnEnrhp222clB5p3vUlD+1QAnfg==}
    dev: true

  /type@2.7.2:
    resolution: {integrity: sha512-dzlvlNlt6AXU7EBSfpAscydQ7gXB+pPGsPnfJnZpiNJBDj7IaJzQlBZYGdEi4R9HmPdBv2XmWJ6YUtoTa7lmCw==}
    dev: true

  /typed-array-buffer@1.0.0:
    resolution: {integrity: sha512-Y8KTSIglk9OZEr8zywiIHG/kmQ7KWyjseXs1CbSo8vC42w7hg2HgYTxSWwP0+is7bWDc1H+Fo026CpHFwm8tkw==}
    engines: {node: '>= 0.4'}
    dependencies:
      call-bind: 1.0.2
      get-intrinsic: 1.2.1
      is-typed-array: 1.1.12

  /typed-array-byte-length@1.0.0:
    resolution: {integrity: sha512-Or/+kvLxNpeQ9DtSydonMxCx+9ZXOswtwJn17SNLvhptaXYDJvkFFP5zbfU/uLmvnBJlI4yrnXRxpdWH/M5tNA==}
    engines: {node: '>= 0.4'}
    dependencies:
      call-bind: 1.0.2
      for-each: 0.3.3
      has-proto: 1.0.1
      is-typed-array: 1.1.12

  /typed-array-byte-offset@1.0.0:
    resolution: {integrity: sha512-RD97prjEt9EL8YgAgpOkf3O4IF9lhJFr9g0htQkm0rchFp/Vx7LW5Q8fSXXub7BXAODyUQohRMyOc3faCPd0hg==}
    engines: {node: '>= 0.4'}
    dependencies:
      available-typed-arrays: 1.0.5
      call-bind: 1.0.2
      for-each: 0.3.3
      has-proto: 1.0.1
      is-typed-array: 1.1.12

  /typed-array-length@1.0.4:
    resolution: {integrity: sha512-KjZypGq+I/H7HI5HlOoGHkWUUGq+Q0TPhQurLbyrVrvnKTBgzLhIJ7j6J/XTQOi0d1RjyZ0wdas8bKs2p0x3Ng==}
    dependencies:
      call-bind: 1.0.2
      for-each: 0.3.3
      is-typed-array: 1.1.12

  /typed-rest-client@1.8.9:
    resolution: {integrity: sha512-uSmjE38B80wjL85UFX3sTYEUlvZ1JgCRhsWj/fJ4rZ0FqDUFoIuodtiVeE+cUqiVTOKPdKrp/sdftD15MDek6g==}
    dependencies:
      qs: 6.11.0
      tunnel: 0.0.6
      underscore: 1.13.6

  /typedarray-to-buffer@3.1.5:
    resolution: {integrity: sha512-zdu8XMNEDepKKR+XYOXAVPtWui0ly0NtohUscw+UmaHiAWT8hrV1rr//H6V+0DvJ3OQ19S979M0laLfX8rm82Q==}
    dependencies:
      is-typedarray: 1.0.0

  /typescript@5.4.2:
    resolution: {integrity: sha512-+2/g0Fds1ERlP6JsakQQDXjZdZMM+rqpamFZJEKh4kwTIn3iDkgKtby0CeNd5ATNZ4Ry1ax15TMx0W2V+miizQ==}
    engines: {node: '>=14.17'}
    hasBin: true

  /typescript@5.4.5:
    resolution: {integrity: sha512-vcI4UpRgg81oIRUFwR0WSIHKt11nJ7SAVlYNIu+QpqeyXP+gpQJy/Z4+F0aGxSE4MqwjyXvW/TzgkLAx2AGHwQ==}
    engines: {node: '>=14.17'}
    hasBin: true

  /typical@2.6.1:
    resolution: {integrity: sha512-ofhi8kjIje6npGozTip9Fr8iecmYfEbS06i0JnIg+rh51KakryWF4+jX8lLKZVhy6N+ID45WYSFCxPOdTWCzNg==}
    dev: true

  /uglify-js@3.17.4:
    resolution: {integrity: sha512-T9q82TJI9e/C1TAxYvfb16xO120tMVFZrGA3f9/P4424DNu6ypK103y0GPFVa17yotwSyZW5iYXgjYHkGrJW/g==}
    engines: {node: '>=0.8.0'}
    hasBin: true
    requiresBuild: true
    dev: true
    optional: true

  /unbox-primitive@1.0.2:
    resolution: {integrity: sha512-61pPlCD9h51VoreyJ0BReideM3MDKMKnh6+V9L08331ipq6Q8OFXZYiqP6n/tbHx4s5I9uRhcye6BrbkizkBDw==}
    dependencies:
      call-bind: 1.0.2
      has-bigints: 1.0.2
      has-symbols: 1.0.3
      which-boxed-primitive: 1.0.2

  /underscore@1.13.6:
    resolution: {integrity: sha512-+A5Sja4HP1M08MaXya7p5LvjuM7K6q/2EaC0+iovj/wOcMsTzMvDFbasi/oSapiwOlt252IqsKqPjCl7huKS0A==}

  /undici-types@5.26.5:
    resolution: {integrity: sha512-JlCMO+ehdEIKqlFxk6IfVoAUVmgz7cU7zD/h9XZ0qzeosSHmUJVOzSQvvYSYWXkFXC+IfLKSIffhv0sVZup6pA==}

  /unicorn-magic@0.1.0:
    resolution: {integrity: sha512-lRfVq8fE8gz6QMBuDM6a+LO3IAzTi05H6gCVaUpir2E1Rwpo4ZUog45KpNXKC/Mn3Yb9UDuHumeFTo9iV/D9FQ==}
    engines: {node: '>=18'}

  /unique-filename@2.0.1:
    resolution: {integrity: sha512-ODWHtkkdx3IAR+veKxFV+VBkUMcN+FaqzUUd7IZzt+0zhDZFPFxhlqwPF3YQvMHx1TD0tdgYl+kuPnJ8E6ql7A==}
    engines: {node: ^12.13.0 || ^14.15.0 || >=16.0.0}
    dependencies:
      unique-slug: 3.0.0

  /unique-filename@3.0.0:
    resolution: {integrity: sha512-afXhuC55wkAmZ0P18QsVE6kp8JaxrEokN2HGIoIVv2ijHQd419H0+6EigAFcIzXeMIkcIkNBpB3L/DXB3cTS/g==}
    engines: {node: ^14.17.0 || ^16.13.0 || >=18.0.0}
    dependencies:
      unique-slug: 4.0.0

  /unique-slug@3.0.0:
    resolution: {integrity: sha512-8EyMynh679x/0gqE9fT9oilG+qEt+ibFyqjuVTsZn1+CMxH+XLlpvr2UZx4nVcCwTpx81nICr2JQFkM+HPLq4w==}
    engines: {node: ^12.13.0 || ^14.15.0 || >=16.0.0}
    dependencies:
      imurmurhash: 0.1.4

  /unique-slug@4.0.0:
    resolution: {integrity: sha512-WrcA6AyEfqDX5bWige/4NQfPZMtASNVxdmWR76WESYQVAACSgWcR6e9i0mofqqBxYFtL4oAxPIptY73/0YE1DQ==}
    engines: {node: ^14.17.0 || ^16.13.0 || >=18.0.0}
    dependencies:
      imurmurhash: 0.1.4

  /unique-string@3.0.0:
    resolution: {integrity: sha512-VGXBUVwxKMBUznyffQweQABPRRW1vHZAbadFZud4pLFAqRGvv/96vafgjWFqzourzr8YonlQiPgH0YCJfawoGQ==}
    engines: {node: '>=12'}
    dependencies:
      crypto-random-string: 4.0.0

  /universal-user-agent@6.0.0:
    resolution: {integrity: sha512-isyNax3wXoKaulPDZWHQqbmIx1k2tb9fb3GGDBRxCscfYV2Ch7WxPArBsFEG8s/safwXTT7H4QGhaIkTp9447w==}

  /universalify@0.1.2:
    resolution: {integrity: sha512-rBJeI5CXAlmy1pV+617WB9J63U6XcazHHF2f2dbJix4XzpUF0RS3Zbj0FGIOCAva5P/d/GBOYaACQ1w+0azUkg==}
    engines: {node: '>= 4.0.0'}

  /universalify@2.0.0:
    resolution: {integrity: sha512-hAZsKq7Yy11Zu1DE0OzWjw7nnLZmJZYTDZZyEFHZdUhV8FkH5MCfoU1XMaxXovpyW5nq5scPqq0ZDP9Zyl04oQ==}
    engines: {node: '>= 10.0.0'}

  /untildify@4.0.0:
    resolution: {integrity: sha512-KK8xQ1mkzZeg9inewmFVDNkg3l5LUhoq9kN6iWYB/CC9YMG8HA+c1Q8HwDe6dEX7kErrEVNVBO3fWsVq5iDgtw==}
    engines: {node: '>=8'}

  /update-browserslist-db@1.0.9(browserslist@4.21.4):
    resolution: {integrity: sha512-/xsqn21EGVdXI3EXSum1Yckj3ZVZugqyOZQ/CxYPBD/R+ko9NSUScf8tFF4dOKY+2pvSSJA/S+5B8s4Zr4kyvg==}
    hasBin: true
    peerDependencies:
      browserslist: '>= 4.21.0'
    dependencies:
      browserslist: 4.21.4
      escalade: 3.1.1
      picocolors: 1.0.0

  /update-notifier@6.0.2:
    resolution: {integrity: sha512-EDxhTEVPZZRLWYcJ4ZXjGFN0oP7qYvbXWzEgRm/Yql4dHX5wDbvh89YHP6PK1lzZJYrMtXUuZZz8XGK+U6U1og==}
    engines: {node: '>=14.16'}
    dependencies:
      boxen: 7.0.0
      chalk: 5.3.0
      configstore: 6.0.0
      has-yarn: 3.0.0
      import-lazy: 4.0.0
      is-ci: 3.0.1
      is-installed-globally: 0.4.0
      is-npm: 6.0.0
      is-yarn-global: 0.4.0
      latest-version: 7.0.0
      pupa: 3.1.0
      semver: 7.6.2
      semver-diff: 4.0.0
      xdg-basedir: 5.1.0

  /upper-case-first@1.1.2:
    resolution: {integrity: sha512-wINKYvI3Db8dtjikdAqoBbZoP6Q+PZUyfMR7pmwHzjC2quzSkUq5DmPrTtPEqHaz8AGtmsB4TqwapMTM1QAQOQ==}
    dependencies:
      upper-case: 1.1.3

  /upper-case-first@2.0.2:
    resolution: {integrity: sha512-514ppYHBaKwfJRK/pNC6c/OxfGa0obSnAl106u97Ed0I625Nin96KAjttZF6ZL3e1XLtphxnqrOi9iWgm+u+bg==}
    dependencies:
      tslib: 2.6.2

  /upper-case@1.1.3:
    resolution: {integrity: sha512-WRbjgmYzgXkCV7zNVpy5YgrHgbBv126rMALQQMrmzOVC4GM2waQ9x7xtm8VU+1yF2kWyPzI9zbZ48n4vSxwfSA==}

  /upper-case@2.0.2:
    resolution: {integrity: sha512-KgdgDGJt2TpuwBUIjgG6lzw2GWFRCW9Qkfkiv0DxqHHLYJHmtmdUIKcZd8rHgFSjopVTlw6ggzCm1b8MFQwikg==}
    dependencies:
      tslib: 2.6.2

  /uri-js@4.4.1:
    resolution: {integrity: sha512-7rKUyy33Q1yc98pQ1DAmLtwX109F7TIfWlW1Ydo8Wl1ii1SeHieeh0HHfPeL2fMXK6z0s8ecKs9frCuLJvndBg==}
    dependencies:
      punycode: 2.3.0

  /url-parse-lax@3.0.0:
    resolution: {integrity: sha512-NjFKA0DidqPa5ciFcSrXnAltTtzz84ogy+NebPvfEgAck0+TNg4UJ4IN+fB7zRZfbgUf0syOo9MDxFkDSMuFaQ==}
    engines: {node: '>=4'}
    dependencies:
      prepend-http: 2.0.0

  /user-home@2.0.0:
    resolution: {integrity: sha512-KMWqdlOcjCYdtIJpicDSFBQ8nFwS2i9sslAd6f4+CBGcU4gist2REnr2fxj2YocvJFxSF3ZOHLYLVZnUxv4BZQ==}
    engines: {node: '>=0.10.0'}
    dependencies:
      os-homedir: 1.0.2
    dev: true

  /util-deprecate@1.0.2:
    resolution: {integrity: sha512-EPD5q1uXyFxJpCrLnCc1nHnq3gOa6DZBocAIiI2TaSCA7VCJ1UJDMagCzIkXNsUYfD1daK//LTEQ8xiIbrHtcw==}

  /uuid@3.4.0:
    resolution: {integrity: sha512-HjSDRw6gZE5JMggctHBcjVak08+KEVhSIiDzFnT9S9aegmp85S/bReBVTb4QTFaRNptJ9kuYaNhnbNEOkbKb/A==}
    deprecated: Please upgrade  to version 7 or higher.  Older versions may use Math.random() in certain circumstances, which is known to be problematic.  See https://v8.dev/blog/math-random for details.
    hasBin: true
    dev: true

  /v8-compile-cache-lib@3.0.1:
    resolution: {integrity: sha512-wa7YjyUGfNZngI/vtK0UHAN+lgDCxBPCylVXGp0zu59Fz5aiGtNXaq3DhIov063MorB+VfufLh3JlF2KdTK3xg==}
    dev: true

  /v8-to-istanbul@9.0.1:
    resolution: {integrity: sha512-74Y4LqY74kLE6IFyIjPtkSTWzUZmj8tdHT9Ii/26dvQ6K9Dl2NbEfj0XgU2sHCtKgt5VupqhlO/5aWuqS+IY1w==}
    engines: {node: '>=10.12.0'}
    dependencies:
      '@jridgewell/trace-mapping': 0.3.18
      '@types/istanbul-lib-coverage': 2.0.4
      convert-source-map: 1.8.0
    dev: true

  /validate-npm-package-license@3.0.4:
    resolution: {integrity: sha512-DpKm2Ui/xN7/HQKCtpZxoRWBhZ9Z0kqtygG8XCgNQ8ZlDnxuQmWhj566j8fN4Cu3/JmbhsDo7fcAJq4s9h27Ew==}
    dependencies:
      spdx-correct: 3.1.1
      spdx-expression-parse: 3.0.1

  /validate-npm-package-name@5.0.0:
    resolution: {integrity: sha512-YuKoXDAhBYxY7SfOKxHBDoSyENFeW5VvIIQp2TGQuit8gpK6MnWaQelBKxso72DoxTZfZdcP3W90LqpSkgPzLQ==}
    engines: {node: ^14.17.0 || ^16.13.0 || >=18.0.0}
    dependencies:
      builtins: 5.0.1

  /validate-npm-package-name@5.0.1:
    resolution: {integrity: sha512-OljLrQ9SQdOUqTaQxqL5dEfZWrXExyyWsozYlAWFawPVNuD83igl7uJD2RTkNMbniIYgt8l81eCJGIdQF7avLQ==}
    engines: {node: ^14.17.0 || ^16.13.0 || >=18.0.0}

  /validator@13.9.0:
    resolution: {integrity: sha512-B+dGG8U3fdtM0/aNK4/X8CXq/EcxU2WPrPEkJGslb47qyHsxmbggTWK0yEA4qnYVNF+nxNlN88o14hIcPmSIEA==}
    engines: {node: '>= 0.10'}

  /watchpack@2.4.0:
    resolution: {integrity: sha512-Lcvm7MGST/4fup+ifyKi2hjyIAwcdI4HRgtvTpIUxBRhB+RFtUh8XtDOxUfctVCnhVi+QQj49i91OyvzkJl6cg==}
    engines: {node: '>=10.13.0'}
    dependencies:
      glob-to-regexp: 0.4.1
      graceful-fs: 4.2.11

  /wcwidth@1.0.1:
    resolution: {integrity: sha512-XHPEwS0q6TaxcvG85+8EYkbiCux2XtWG2mkc47Ng2A77BQu9+DqIOJldST4HgPkuea7dvKSj5VgX3P1d4rW8Tg==}
    dependencies:
      defaults: 1.0.3

  /web-streams-polyfill@3.3.3:
    resolution: {integrity: sha512-d2JWLCivmZYTSIoge9MsgFCZrt571BikcWGYkjC1khllbTeDlGqZ2D8vD8E/lJa8WGWbb7Plm8/XJYV7IJHZZw==}
    engines: {node: '>= 8'}

  /webidl-conversions@3.0.1:
    resolution: {integrity: sha512-2JAn3z8AR6rjK8Sm8orRC0h/bcl/DqL7tRPdGZ4I1CjdF+EaMLmYxBHyXuKL849eucPFhvBoxMsflfOb8kxaeQ==}

  /webpack-sources@3.2.3:
    resolution: {integrity: sha512-/DyMEOrDgLKKIG0fmvtz+4dUX/3Ghozwgm6iPp8KRhvn+eQf9+Q7GWxVNMk3+uCPWfdXYC4ExGBckIXdFEfH1w==}
    engines: {node: '>=10.13.0'}

  /webpack@5.88.1:
    resolution: {integrity: sha512-FROX3TxQnC/ox4N+3xQoWZzvGXSuscxR32rbzjpXgEzWudJFEJBpdlkkob2ylrv5yzzufD1zph1OoFsLtm6stQ==}
    engines: {node: '>=10.13.0'}
    hasBin: true
    peerDependencies:
      webpack-cli: '*'
    peerDependenciesMeta:
      webpack-cli:
        optional: true
    dependencies:
      '@types/eslint-scope': 3.7.4
      '@types/estree': 1.0.1
      '@webassemblyjs/ast': 1.11.6
      '@webassemblyjs/wasm-edit': 1.11.6
      '@webassemblyjs/wasm-parser': 1.11.6
      acorn: 8.10.0
      acorn-import-assertions: 1.9.0(acorn@8.10.0)
      browserslist: 4.21.4
      chrome-trace-event: 1.0.3
      enhanced-resolve: 5.15.0
      es-module-lexer: 1.3.0
      eslint-scope: 5.1.1
      events: 3.3.0
      glob-to-regexp: 0.4.1
      graceful-fs: 4.2.11
      json-parse-even-better-errors: 2.3.1
      loader-runner: 4.3.0
      mime-types: 2.1.35
      neo-async: 2.6.2
      schema-utils: 3.2.0
      tapable: 2.2.1
      terser-webpack-plugin: 5.3.9(webpack@5.88.1)
      watchpack: 2.4.0
      webpack-sources: 3.2.3
    transitivePeerDependencies:
      - '@swc/core'
      - esbuild
      - uglify-js

  /whatwg-url@5.0.0:
    resolution: {integrity: sha512-saE57nupxk6v3HY35+jzBwYa0rKSy0XR8JSxZPwgLr7ys0IBzhGviA1/TUGJLmSVqs8pb9AnvICXEuOHLprYTw==}
    dependencies:
      tr46: 0.0.3
      webidl-conversions: 3.0.1

  /which-boxed-primitive@1.0.2:
    resolution: {integrity: sha512-bwZdv0AKLpplFY2KZRX6TvyuN7ojjr7lwkg6ml0roIy9YeuSr7JS372qlNW18UQYzgYK9ziGcerWqZOmEn9VNg==}
    dependencies:
      is-bigint: 1.0.4
      is-boolean-object: 1.1.2
      is-number-object: 1.0.7
      is-string: 1.0.7
      is-symbol: 1.0.4

  /which-builtin-type@1.1.3:
    resolution: {integrity: sha512-YmjsSMDBYsM1CaFiayOVT06+KJeXf0o5M/CAd4o1lTadFAtacTUM49zoYxr/oroopFDfhvN6iEcBxUyc3gvKmw==}
    engines: {node: '>= 0.4'}
    dependencies:
      function.prototype.name: 1.1.6
      has-tostringtag: 1.0.0
      is-async-function: 2.0.0
      is-date-object: 1.0.5
      is-finalizationregistry: 1.0.2
      is-generator-function: 1.0.10
      is-regex: 1.1.4
      is-weakref: 1.0.2
      isarray: 2.0.5
      which-boxed-primitive: 1.0.2
      which-collection: 1.0.1
      which-typed-array: 1.1.11
    dev: true

  /which-collection@1.0.1:
    resolution: {integrity: sha512-W8xeTUwaln8i3K/cY1nGXzdnVZlidBcagyNFtBdD5kxnb4TvGKR7FfSIS3mYpwWS1QUCutfKz8IY8RjftB0+1A==}
    dependencies:
      is-map: 2.0.2
      is-set: 2.0.2
      is-weakmap: 2.0.1
      is-weakset: 2.0.2
    dev: true

  /which-module@2.0.1:
    resolution: {integrity: sha512-iBdZ57RDvnOR9AGBhML2vFZf7h8vmBjhoaZqODJBFWHVtKkDmKuHai3cx5PgVMrX5YDNp27AofYbAwctSS+vhQ==}
    dev: false

  /which-typed-array@1.1.11:
    resolution: {integrity: sha512-qe9UWWpkeG5yzZ0tNYxDmd7vo58HDBc39mZ0xWWpolAGADdFOzkfamWLDxkOWcvHQKVmdTyQdLD4NOfjLWTKew==}
    engines: {node: '>= 0.4'}
    dependencies:
      available-typed-arrays: 1.0.5
      call-bind: 1.0.2
      for-each: 0.3.3
      gopd: 1.0.1
      has-tostringtag: 1.0.0

  /which@1.3.1:
    resolution: {integrity: sha512-HxJdYWq1MTIQbJ3nw0cqssHoTNU267KlrDuGZ1WYlxDStUtKUhOaJmh112/TZmHxxUfuJqPXSOm7tDyas0OSIQ==}
    hasBin: true
    dependencies:
      isexe: 2.0.0
    dev: true

  /which@2.0.2:
    resolution: {integrity: sha512-BLI3Tl1TW3Pvl70l3yq3Y64i+awpwXqsGBYWkkqMtnbXgrMD+yj7rhW0kuEDxzJaYXGjEW5ogapKNMEKNMjibA==}
    engines: {node: '>= 8'}
    hasBin: true
    dependencies:
      isexe: 2.0.0

  /which@3.0.1:
    resolution: {integrity: sha512-XA1b62dzQzLfaEOSQFTCOd5KFf/1VSzZo7/7TUjnya6u0vGGKzU96UQBZTAThCb2j4/xjBAyii1OhRLJEivHvg==}
    engines: {node: ^14.17.0 || ^16.13.0 || >=18.0.0}
    hasBin: true
    dependencies:
      isexe: 2.0.0

  /wide-align@1.1.5:
    resolution: {integrity: sha512-eDMORYaPNZ4sQIuuYPDHdQvf4gyCF9rEEV/yPxGfwPkRodwEgiMUUXTx/dex+Me0wxx53S+NgUHaP7y3MGlDmg==}
    dependencies:
      string-width: 4.2.3

  /widest-line@3.1.0:
    resolution: {integrity: sha512-NsmoXalsWVDMGupxZ5R08ka9flZjjiLvHVAWYOKtiKM8ujtZWr9cRffak+uSE48+Ob8ObalXpwyeUiyDD6QFgg==}
    engines: {node: '>=8'}
    dependencies:
      string-width: 4.2.3

  /widest-line@4.0.1:
    resolution: {integrity: sha512-o0cyEG0e8GPzT4iGHphIOh0cJOV8fivsXxddQasHPHfoZf1ZexrfeA21w2NaEN1RHE+fXlfISmOE8R9N3u3Qig==}
    engines: {node: '>=12'}
    dependencies:
      string-width: 5.1.2

  /word-wrap@1.2.3:
    resolution: {integrity: sha512-Hz/mrNwitNRh/HUAtM/VT/5VH+ygD6DV7mYKZAtHOrbs8U7lvPS6xf7EJKMF0uW1KJCl0H701g3ZGus+muE5vQ==}
    engines: {node: '>=0.10.0'}
    dev: true

  /wordwrap@1.0.0:
    resolution: {integrity: sha512-gvVzJFlPycKc5dZN4yPkP8w7Dc37BtP1yczEneOb4uq34pXZcvrtRTmWV8W+Ume+XCxKgbjM+nevkyFPMybd4Q==}

  /workerpool@6.2.1:
    resolution: {integrity: sha512-ILEIE97kDZvF9Wb9f6h5aXK4swSlKGUcOEGiIYb2OOu/IrDU9iwj0fD//SsA6E5ibwJxpEvhullJY4Sl4GcpAw==}
    dev: true

  /wrap-ansi@6.2.0:
    resolution: {integrity: sha512-r6lPcBGxZXlIcymEu7InxDMhdW0KDxpLgoFLcguasxCaJ/SOIZwINatK9KY/tf+ZrlywOKU0UDj3ATXUBfxJXA==}
    engines: {node: '>=8'}
    dependencies:
      ansi-styles: 4.3.0
      string-width: 4.2.3
      strip-ansi: 6.0.1

  /wrap-ansi@7.0.0:
    resolution: {integrity: sha512-YVGIj2kamLSTxw6NsZjoBxfSwsn0ycdesmc4p+Q21c5zPuZ1pl+NfxVdxPtdHvmNVOQ6XSYG4AUtyt/Fi7D16Q==}
    engines: {node: '>=10'}
    dependencies:
      ansi-styles: 4.3.0
      string-width: 4.2.3
      strip-ansi: 6.0.1

  /wrap-ansi@8.1.0:
    resolution: {integrity: sha512-si7QWI6zUMq56bESFvagtmzMdGOtoxfR+Sez11Mobfc7tm+VkUckk9bW2UeffTGVUbOksxmSw0AA2gs8g71NCQ==}
    engines: {node: '>=12'}
    dependencies:
      ansi-styles: 6.2.1
      string-width: 5.1.2
      strip-ansi: 7.1.0

  /wrappy@1.0.2:
    resolution: {integrity: sha512-l4Sp/DRseor9wL6EvV2+TuQn63dMkPjZ/sp9XkghTEbV9KlPS1xUsZ3u7/IQO4wxtcFB4bgpQPRcR3QCvezPcQ==}

  /write-file-atomic@3.0.3:
    resolution: {integrity: sha512-AvHcyZ5JnSfq3ioSyjrBkH9yW4m7Ayk8/9My/DD9onKeu/94fwrMocemO2QAJFAlnnDN+ZDS+ZjAR5ua1/PV/Q==}
    dependencies:
      imurmurhash: 0.1.4
      is-typedarray: 1.0.0
      signal-exit: 3.0.7
      typedarray-to-buffer: 3.1.5

  /xcase@2.0.1:
    resolution: {integrity: sha512-UmFXIPU+9Eg3E9m/728Bii0lAIuoc+6nbrNUKaRPJOFp91ih44qqGlWtxMB6kXFrRD6po+86ksHM5XHCfk6iPw==}

  /xdg-basedir@5.1.0:
    resolution: {integrity: sha512-GCPAHLvrIH13+c0SuacwvRYj2SxJXQ4kaVTT5xgL3kPrz56XxkF21IGhjSE1+W0aw7gpBWRGXLCPnPby6lSpmQ==}
    engines: {node: '>=12'}

  /xtend@4.0.2:
    resolution: {integrity: sha512-LKYU1iAXJXUgAXn9URjiu+MWhyUXHsvfp7mcuYm9dSUKK0/CjtrUwFAxD82/mCWbtLsGjFIad0wIsod4zrTAEQ==}
    engines: {node: '>=0.4'}

  /y18n@4.0.3:
    resolution: {integrity: sha512-JKhqTOwSrqNA1NY5lSztJ1GrBiUodLMmIZuLiDaMRJ+itFd+ABVE8XBjOvIWL+rSqNDC74LCSFmlb/U4UZ4hJQ==}
    dev: false

  /y18n@5.0.8:
    resolution: {integrity: sha512-0pfFzegeDWJHJIAmTLRP2DwHjdF5s7jo9tuztdQxAhINCdvS+3nGINqPd00AphqJR/0LhANUS6/+7SCb98YOfA==}
    engines: {node: '>=10'}

  /yallist@4.0.0:
    resolution: {integrity: sha512-3wdGidZyq5PB084XLES5TpOSRA3wjXAlIWMhum2kRcv/41Sn2emQ0dycQW4uZXLejwKvg6EsvbdlVL+FYEct7A==}

  /yaml@2.3.1:
    resolution: {integrity: sha512-2eHWfjaoXgTBC2jNM1LRef62VQa0umtvRiDSk6HSzW7RvS5YtkabJrwYLLEKWBc8a5U2PTSCs+dJjUTJdlHsWQ==}
    engines: {node: '>= 14'}

  /yargs-parser@18.1.3:
    resolution: {integrity: sha512-o50j0JeToy/4K6OZcaQmW6lyXXKhq7csREXcDwk2omFPJEwUNOVtJKvmDr9EI1fAJZUyZcRF7kxGBWmRXudrCQ==}
    engines: {node: '>=6'}
    dependencies:
      camelcase: 5.3.1
      decamelize: 1.2.0
    dev: false

  /yargs-parser@20.2.4:
    resolution: {integrity: sha512-WOkpgNhPTlE73h4VFAFsOnomJVaovO8VqLDzy5saChRBFQFBoMYirowyW+Q9HB4HFF4Z7VZTiG3iSzJJA29yRA==}
    engines: {node: '>=10'}
    dev: true

  /yargs-parser@20.2.9:
    resolution: {integrity: sha512-y11nGElTIV+CT3Zv9t7VKl+Q3hTQoT9a1Qzezhhl6Rp21gJ/IVTW7Z3y9EWXhuUBC2Shnf+DX0antecpAwSP8w==}
    engines: {node: '>=10'}
    dev: true

  /yargs-parser@21.1.1:
    resolution: {integrity: sha512-tVpsJW7DdjecAiFpbIB1e3qxIQsE6NoPc5/eTdrbbIC4h0LVsWhnoa3g+m2HclBIujHzsxZ4VJVA+GUuc2/LBw==}
    engines: {node: '>=12'}

  /yargs-unparser@2.0.0:
    resolution: {integrity: sha512-7pRTIA9Qc1caZ0bZ6RYRGbHJthJWuakf+WmHK0rVeLkNrrGhfoabBNdue6kdINI6r4if7ocq9aD/n7xwKOdzOA==}
    engines: {node: '>=10'}
    dependencies:
      camelcase: 6.3.0
      decamelize: 4.0.0
      flat: 5.0.2
      is-plain-obj: 2.1.0
    dev: true

  /yargs@15.4.1:
    resolution: {integrity: sha512-aePbxDmcYW++PaqBsJ+HYUFwCdv4LVvdnhBy78E57PIor8/OVvhMrADFFEDh8DHDFRv/O9i3lPhsENjO7QX0+A==}
    engines: {node: '>=8'}
    dependencies:
      cliui: 6.0.0
      decamelize: 1.2.0
      find-up: 4.1.0
      get-caller-file: 2.0.5
      require-directory: 2.1.1
      require-main-filename: 2.0.0
      set-blocking: 2.0.0
      string-width: 4.2.3
      which-module: 2.0.1
      y18n: 4.0.3
      yargs-parser: 18.1.3
    dev: false

  /yargs@16.2.0:
    resolution: {integrity: sha512-D1mvvtDG0L5ft/jGWkLpG1+m0eQxOfaBvTNELraWj22wSVUMWxZUvYgJYcKh6jGGIkJFhH4IZPQhR4TKpc8mBw==}
    engines: {node: '>=10'}
    dependencies:
      cliui: 7.0.4
      escalade: 3.1.1
      get-caller-file: 2.0.5
      require-directory: 2.1.1
      string-width: 4.2.3
      y18n: 5.0.8
      yargs-parser: 20.2.9
    dev: true

  /yargs@17.7.1:
    resolution: {integrity: sha512-cwiTb08Xuv5fqF4AovYacTFNxk62th7LKJ6BL9IGUpTJrWoU7/7WdQGTP2SjKf1dUNBGzDd28p/Yfs/GI6JrLw==}
    engines: {node: '>=12'}
    dependencies:
      cliui: 8.0.1
      escalade: 3.1.1
      get-caller-file: 2.0.5
      require-directory: 2.1.1
      string-width: 4.2.3
      y18n: 5.0.8
      yargs-parser: 21.1.1
    dev: true

  /yargs@17.7.2:
    resolution: {integrity: sha512-7dSzzRQ++CKnNI/krKnYRV7JKKPUXMEh61soaHKg9mrWEhzFWhFnxPxGl+69cD1Ou63C13NUPCnmIcrvqCuM6w==}
    engines: {node: '>=12'}
    dependencies:
      cliui: 8.0.1
      escalade: 3.1.1
      get-caller-file: 2.0.5
      require-directory: 2.1.1
      string-width: 4.2.3
      y18n: 5.0.8
      yargs-parser: 21.1.1

  /yn@3.1.1:
    resolution: {integrity: sha512-Ux4ygGWsu2c7isFWe8Yu1YluJmqVhxqK2cLXNQA5AcC3QfbGNpM7fu0Y8b/z16pXLnFxZYvWhd3fhBY9DLmC6Q==}
    engines: {node: '>=6'}
    dev: true

  /yocto-queue@0.1.0:
    resolution: {integrity: sha512-rVksvsnNCdJ/ohGc6xgPwyN8eheCxsiLM8mxuE/t/mOVqJewPuO1miLpTHQiRgTKCLexL4MeAFVagts7HmNZ2Q==}
    engines: {node: '>=10'}

  /yocto-queue@1.0.0:
    resolution: {integrity: sha512-9bnSc/HEW2uRy67wc+T8UwauLuPJVn28jb+GtJY16iiKWyvmYJRXVT4UamsAEGQfPohgr2q4Tq0sQbQlxTfi1g==}
    engines: {node: '>=12.20'}

  /yoctocolors-cjs@2.1.2:
    resolution: {integrity: sha512-cYVsTjKl8b+FrnidjibDWskAv7UKOfcwaVZdp/it9n1s9fU3IkgDbhdIRKCW4JDsAlECJY0ytoVPT3sK6kideA==}
    engines: {node: '>=18'}

  /z-schema@5.0.5:
    resolution: {integrity: sha512-D7eujBWkLa3p2sIpJA0d1pr7es+a7m0vFAnZLlCEKq/Ij2k0MLi9Br2UPxoxdYystm5K1yeBGzub0FlYUEWj2Q==}
    engines: {node: '>=8.0.0'}
    hasBin: true
    dependencies:
      lodash.get: 4.4.2
      lodash.isequal: 4.5.0
      validator: 13.9.0
    optionalDependencies:
      commander: 9.5.0

  /zod@3.21.4:
    resolution: {integrity: sha512-m46AKbrzKVzOzs/DZgVnG5H55N1sv1M8qZU3A8RIKbs3mrACDNeIOeilDymVb2HdmP8uwshOCF4uJ8uM9rCqJw==}
    dev: true<|MERGE_RESOLUTION|>--- conflicted
+++ resolved
@@ -346,15 +346,6 @@
 
   packages/build-tools:
     dependencies:
-<<<<<<< HEAD
-      '@fluidframework/bundle-size-tools':
-        specifier: workspace:~
-        version: link:../bundle-size-tools
-=======
-      '@fluid-tools/version-tools':
-        specifier: workspace:~
-        version: link:../version-tools
->>>>>>> f6fdc95b
       '@manypkg/get-packages':
         specifier: ^2.2.0
         version: 2.2.0
@@ -365,16 +356,8 @@
         specifier: ^2.4.2
         version: 2.4.2
       cosmiconfig:
-<<<<<<< HEAD
         specifier: ^8.3.6
         version: 8.3.6(typescript@5.4.5)
-      danger:
-        specifier: ^11.3.0
-        version: 11.3.0
-=======
-        specifier: ^8.2.0
-        version: 8.2.0
->>>>>>> f6fdc95b
       date-fns:
         specifier: ^2.30.0
         version: 2.30.0
@@ -2353,7 +2336,7 @@
     engines: {node: ^14.17.0 || ^16.13.0 || >=18.0.0}
     dependencies:
       '@tufjs/canonical-json': 1.0.0
-      minimatch: 9.0.4
+      minimatch: 9.0.5
 
   /@types/argparse@1.0.38:
     resolution: {integrity: sha512-ebDJ9b0e702Yr7pWgB0jzm+CX4Srzz8RcXtLJDJB+BSccqMa36uyH/zUsSYao5+BD1ytv3k3rPYCq4mAE1hsXA==}
@@ -10088,7 +10071,7 @@
     engines: {node: ^14.17.0 || ^16.13.0 || >=18.0.0}
     dependencies:
       '@tufjs/models': 1.0.4
-      debug: 4.3.4(supports-color@8.1.1)
+      debug: 4.3.5(supports-color@8.1.1)
       make-fetch-happen: 11.1.1
     transitivePeerDependencies:
       - supports-color
