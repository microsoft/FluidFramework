--- conflicted
+++ resolved
@@ -314,16 +314,8 @@
         specifier: ^10.0.9
         version: 10.0.9
       '@types/node':
-<<<<<<< HEAD
-        specifier: ^18.18.6
-        version: 18.18.6
-=======
         specifier: ^18.19.59
         version: 18.19.60
-      '@types/node-fetch':
-        specifier: ^2.6.11
-        version: 2.6.11
->>>>>>> d521597e
       '@types/prettier':
         specifier: ^2.7.3
         version: 2.7.3
@@ -3147,26 +3139,8 @@
     dependencies:
       '@types/node': 18.19.60
 
-<<<<<<< HEAD
-  /@types/node@12.20.24:
-    resolution: {integrity: sha512-yxDeaQIAJlMav7fH5AQqPH1u8YIuhYJXYBzxaQ4PifsU0GDO38MSdmEDeRlIxrKbC6NbEaaEHDanWb+y30U8SQ==}
-
-  /@types/node@18.18.6:
-    resolution: {integrity: sha512-wf3Vz+jCmOQ2HV1YUJuCWdL64adYxumkrxtc+H1VUQlnQI04+5HtH+qZCOE21lBE7gIrt+CwX2Wv8Acrw5Ak6w==}
-
-  /@types/node@18.18.7:
-    resolution: {integrity: sha512-bw+lEsxis6eqJYW8Ql6+yTqkE6RuFtsQPSe5JxXbqYRFQEER5aJA9a5UH9igqDWm3X4iLHIKOHlnAXLM4mi7uQ==}
-=======
-  /@types/node-fetch@2.6.11:
-    resolution: {integrity: sha512-24xFj9R5+rfQJLRyM56qh+wnVSYhyXC2tkoBndtY0U+vubqNsYXGjufB2nn8Q6gt0LrARwL6UBtMCSVCwl4B1g==}
-    dependencies:
-      '@types/node': 18.19.60
-      form-data: 4.0.0
-    dev: true
-
   /@types/node@18.19.60:
     resolution: {integrity: sha512-cYRj7igVqgxhlHFdBHHpU2SNw3+dN2x0VTZJtLYk6y/ieuGN4XiBgtDjYVktM/yk2y/8pKMileNc6IoEzEJnUw==}
->>>>>>> d521597e
     dependencies:
       undici-types: 5.26.5
 
