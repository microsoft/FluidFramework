--- conflicted
+++ resolved
@@ -74,119 +74,6 @@
         version: 4.5.5
 
   packages/build-cli:
-<<<<<<< HEAD
-    specifiers:
-      '@fluid-internal/readme-command': workspace:*
-      '@fluid-tools/version-tools': workspace:*
-      '@fluidframework/build-common': ^1.1.0
-      '@fluidframework/build-tools': workspace:*
-      '@fluidframework/bundle-size-tools': workspace:*
-      '@fluidframework/eslint-config-fluid': ^2.0.0
-      '@microsoft/api-extractor': ^7.34.4
-      '@oclif/core': ^2.4.0
-      '@oclif/plugin-autocomplete': ^2.1.3
-      '@oclif/plugin-commands': ^2.2.10
-      '@oclif/plugin-help': ^5.2.6
-      '@oclif/plugin-not-found': ^2.3.21
-      '@oclif/plugin-plugins': ^2.3.2
-      '@oclif/test': ^2.3.8
-      '@octokit/core': ^4.0.5
-      '@rushstack/node-core-library': ^3.51.1
-      '@types/async': ^3.2.18
-      '@types/chai': ^4
-      '@types/chai-arrays': ^2.0.0
-      '@types/fs-extra': ^8.1.0
-      '@types/inquirer': ^8.2.1
-      '@types/mocha': ^9.1.1
-      '@types/node': ^14.18.38
-      '@types/semver': ^7.3.10
-      '@types/semver-utils': ^1.1.1
-      '@types/sort-json': ^2.0.1
-      '@typescript-eslint/eslint-plugin': ~5.9.0
-      '@typescript-eslint/parser': ~5.9.0
-      async: ^3.2.4
-      chai: ^4.2.0
-      chai-arrays: ^2.2.0
-      chalk: ^2.4.2
-      concurrently: ^7.6.0
-      copyfiles: ^2.4.1
-      cross-env: ^7.0.3
-      date-fns: ^2.29.1
-      eslint: ~8.6.0
-      eslint-config-oclif: ^4
-      eslint-config-oclif-typescript: ^1.0.3
-      eslint-config-prettier: ~8.5.0
-      eslint-plugin-eslint-comments: ~3.2.0
-      eslint-plugin-import: ~2.25.4
-      eslint-plugin-unicorn: ~40.0.0
-      eslint-plugin-unused-imports: ~2.0.0
-      execa: ^5.1.1
-      fs-extra: ^9.0.1
-      globby: ^11
-      human-id: ^4.0.0
-      inquirer: ^8.0.0
-      jssm: ^5.79.18
-      jssm-viz-cli: ^5.83.0
-      minimatch: ^7.3.0
-      mocha: ^10.2.0
-      mocha-json-output-reporter: ^2.0.1
-      mocha-multi-reporters: ^1.5.1
-      moment: ^2.21.0
-      npm-check-updates: ^16.0.0
-      nyc: ^15.1.0
-      oclif: ^3.7.0
-      prettier: ~2.6.2
-      prompts: npm:prompts-ncu@^3.0.0
-      read-pkg-up: ^7.0.1
-      rimraf: ^4.4.0
-      semver: ^7.3.7
-      semver-utils: ^1.1.4
-      simple-git: ^3.16.1
-      sort-json: ^2.0.1
-      sort-package-json: 1.57.0
-      strip-ansi: ^6.0.0
-      table: ^6.8.0
-      ts-node: ^10.2.1
-      tslib: ^2.3.1
-      type-fest: ^2.19.0
-      typescript: ~4.5.5
-    dependencies:
-      '@fluid-tools/version-tools': link:../version-tools
-      '@fluidframework/build-tools': link:../build-tools
-      '@fluidframework/bundle-size-tools': link:../bundle-size-tools
-      '@oclif/core': 2.4.0
-      '@oclif/plugin-autocomplete': 2.1.3
-      '@oclif/plugin-commands': 2.2.10
-      '@oclif/plugin-help': 5.2.6
-      '@oclif/plugin-not-found': 2.3.21
-      '@oclif/plugin-plugins': 2.3.2
-      '@oclif/test': 2.3.8
-      '@octokit/core': 4.0.5
-      '@rushstack/node-core-library': 3.53.0
-      async: 3.2.4
-      chalk: 2.4.2
-      date-fns: 2.29.3
-      execa: 5.1.1
-      fs-extra: 9.1.0
-      human-id: 4.0.0
-      inquirer: 8.2.4
-      jssm: 5.85.11
-      jssm-viz-cli: 5.85.11
-      minimatch: 7.4.2
-      npm-check-updates: 16.3.8
-      oclif: 3.7.0
-      prettier: 2.6.2
-      prompts: /prompts-ncu/3.0.0
-      read-pkg-up: 7.0.1
-      semver: 7.3.7
-      semver-utils: 1.1.4
-      simple-git: 3.16.1
-      sort-json: 2.0.1
-      sort-package-json: 1.57.0
-      strip-ansi: 6.0.1
-      table: 6.8.0
-      type-fest: 2.19.0
-=======
     dependencies:
       '@fluid-tools/version-tools':
         specifier: workspace:*
@@ -239,12 +126,12 @@
       fs-extra:
         specifier: ^9.0.1
         version: 9.1.0
+      human-id:
+        specifier: ^4.0.0
+        version: 4.0.0
       inquirer:
         specifier: ^8.0.0
         version: 8.2.4
-      inquirer-table-prompt:
-        specifier: ^0.2.1
-        version: 0.2.1
       jssm:
         specifier: ^5.79.18
         version: 5.85.11
@@ -263,6 +150,9 @@
       prettier:
         specifier: ~2.6.2
         version: 2.6.2
+      prompts:
+        specifier: npm:prompts-ncu@^3.0.0
+        version: /prompts-ncu@3.0.0
       read-pkg-up:
         specifier: ^7.0.1
         version: 7.0.1
@@ -290,7 +180,6 @@
       type-fest:
         specifier: ^2.19.0
         version: 2.19.0
->>>>>>> 6e73568c
     devDependencies:
       '@fluid-internal/readme-command':
         specifier: workspace:*
@@ -4654,19 +4543,7 @@
       escape-string-regexp: 1.0.5
       supports-color: 5.5.0
 
-<<<<<<< HEAD
-  /chalk/4.1.0:
-=======
-  /chalk@3.0.0:
-    resolution: {integrity: sha512-4D3B6Wf41KOYRFdszmDqMCGq5VV/uMAB273JILmO+3jAlh8X4qDtdtgCR3fxtbLEMzSx22QdhnDcJvu2u1fVwg==}
-    engines: {node: '>=8'}
-    dependencies:
-      ansi-styles: 4.3.0
-      supports-color: 7.2.0
-    dev: false
-
   /chalk@4.1.0:
->>>>>>> 6e73568c
     resolution: {integrity: sha512-qwx12AxXe2Q5xQ43Ac//I6v5aXTipYrSESdOgzrN+9XjgEpyjpKuvSGaN4qE93f7TQTlerQQ8S+EQ0EyDoVL1A==}
     engines: {node: '>=10'}
     dependencies:
@@ -7519,15 +7396,11 @@
     transitivePeerDependencies:
       - supports-color
 
-<<<<<<< HEAD
-  /human-id/4.0.0:
+  /human-id@4.0.0:
     resolution: {integrity: sha512-pui0xZRgeAlaRt0I9r8N2pNlbNmluvn71EfjKRpM7jOpZbuHe5mm76r67gcprjw/Nd+GpvB9C3OlTbh7ZKLg7A==}
     dev: false
 
-  /human-signals/2.1.0:
-=======
   /human-signals@2.1.0:
->>>>>>> 6e73568c
     resolution: {integrity: sha512-B4FFZ6q/T2jhhksgkbEW3HBvWIfDW85snkQgawt07S7J5QXTk6BkNV+0yAeZrM5QpMAdYlocGoljn0sJ/WQkFw==}
     engines: {node: '>=10.17.0'}
 
@@ -7652,21 +7525,7 @@
       validate-npm-package-name: 4.0.0
     dev: true
 
-<<<<<<< HEAD
-  /inquirer/6.5.2:
-=======
-  /inquirer-table-prompt@0.2.1:
-    resolution: {integrity: sha512-0nc7X2L/8Ek4V//v+uYMatWZRzM7UvWkpExdAf+v+/+WQPeLyiWyVoOEc7GjHVW96TG0Fv3IoqHZGpcN/2eHsQ==}
-    dependencies:
-      chalk: 3.0.0
-      cli-cursor: 3.1.0
-      cli-table: 0.3.11
-      figures: 3.2.0
-      inquirer: 7.3.3
-    dev: false
-
   /inquirer@6.5.2:
->>>>>>> 6e73568c
     resolution: {integrity: sha512-cntlB5ghuB0iuO65Ovoi8ogLHiWGs/5yNrtUcKjFhSSiVeAIVpD7koaSU9RM8mpXw5YDi9RdYXGQMaOURB7ycQ==}
     engines: {node: '>=6.0.0'}
     dependencies:
@@ -7685,30 +7544,7 @@
       through: 2.3.8
     dev: true
 
-<<<<<<< HEAD
-  /inquirer/8.2.4:
-=======
-  /inquirer@7.3.3:
-    resolution: {integrity: sha512-JG3eIAj5V9CwcGvuOmoo6LB9kbAYT8HXffUl6memuszlwDC/qvFAJw49XJ5NROSFNPxp3iQg1GqkFhaY/CR0IA==}
-    engines: {node: '>=8.0.0'}
-    dependencies:
-      ansi-escapes: 4.3.2
-      chalk: 4.1.2
-      cli-cursor: 3.1.0
-      cli-width: 3.0.0
-      external-editor: 3.1.0
-      figures: 3.2.0
-      lodash: 4.17.21
-      mute-stream: 0.0.8
-      run-async: 2.4.1
-      rxjs: 6.6.7
-      string-width: 4.2.3
-      strip-ansi: 6.0.1
-      through: 2.3.8
-    dev: false
-
   /inquirer@8.2.4:
->>>>>>> 6e73568c
     resolution: {integrity: sha512-nn4F01dxU8VeKfq192IjLsxu0/OmMZ4Lg3xKAns148rCaXP6ntAoEkVYZThWjwON8AlzdZZi6oqnhNbxUG9hVg==}
     engines: {node: '>=12.0.0'}
     dependencies:
@@ -10292,8 +10128,7 @@
       sisteransi: 1.0.5
     dev: false
 
-<<<<<<< HEAD
-  /prompts-ncu/3.0.0:
+  /prompts-ncu@3.0.0:
     resolution: {integrity: sha512-qyz9UxZ5MlPKWVhWrCmSZ1ahm2GVYdjLb8og2sg0IPth1KRuhcggHGuijz0e41dkx35p1t1q3GRISGH7QGALFA==}
     engines: {node: '>= 14'}
     dependencies:
@@ -10301,10 +10136,7 @@
       sisteransi: 1.0.5
     dev: false
 
-  /promzard/0.3.0:
-=======
   /promzard@0.3.0:
->>>>>>> 6e73568c
     resolution: {integrity: sha512-JZeYqd7UAcHCwI+sTOeUDYkvEU+1bQ7iE0UT1MgB/tERkAPkesW46MrpIySzODi+owTjZtiF8Ay5j9m60KmMBw==}
     dependencies:
       read: 1.0.7
