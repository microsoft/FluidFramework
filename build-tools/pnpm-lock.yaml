--- conflicted
+++ resolved
@@ -404,18 +404,12 @@
       fs-extra:
         specifier: ^11.3.2
         version: 11.3.2
-<<<<<<< HEAD
       ignore:
         specifier: ^7.0.5
         version: 7.0.5
-=======
-      globby:
-        specifier: ^11.1.0
-        version: 11.1.0
       lilconfig:
         specifier: ^3.1.3
         version: 3.1.3
->>>>>>> bb1c58f2
       micromatch:
         specifier: ^4.0.8
         version: 4.0.8
