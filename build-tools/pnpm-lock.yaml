lockfileVersion: '6.0'

overrides:
  json5@<1.0.2: '>=1.0.2'
  json5@>=2.0.0 <2.2.2: '>=2.2.2'
  qs: ^6.11.0

importers:

  .:
    devDependencies:
      '@commitlint/cli':
        specifier: ^17.1.2
        version: 17.2.0
      '@commitlint/config-conventional':
        specifier: ^17.1.0
        version: 17.2.0
      '@commitlint/cz-commitlint':
        specifier: ^17.1.2
        version: 17.2.0(commitizen@4.2.5)(inquirer@8.2.4)
      '@fluidframework/build-common':
        specifier: ^1.2.0
        version: 1.2.0
      '@fluidframework/test-tools':
        specifier: ^0.2.158186
        version: 0.2.158186
      '@microsoft/api-documenter':
        specifier: ^7.21.6
        version: 7.22.4
      '@microsoft/api-extractor':
        specifier: ^7.34.4
        version: 7.34.8
      c8:
        specifier: ^7.7.1
        version: 7.11.3
      commitizen:
        specifier: ^4.2.5
        version: 4.2.5
      concurrently:
        specifier: ^7.6.0
        version: 7.6.0
      conventional-changelog-cli:
        specifier: ^2.2.2
        version: 2.2.2
      conventional-changelog-conventionalcommits:
        specifier: ^5.0.0
        version: 5.0.0
      copyfiles:
        specifier: ^2.4.1
        version: 2.4.1
      cz-conventional-changelog:
        specifier: ^3.3.0
        version: 3.3.0
      cz-customizable:
        specifier: ^7.0.0
        version: 7.0.0
      inquirer:
        specifier: ^8.0.0
        version: 8.2.4
      lerna:
        specifier: ^5.6.2
        version: 5.6.2
      prettier:
        specifier: ~2.6.2
        version: 2.6.2
      rimraf:
        specifier: ^4.4.0
        version: 4.4.1
      run-script-os:
        specifier: ^1.1.6
        version: 1.1.6
      syncpack:
        specifier: ^9.8.4
        version: 9.8.4
      typescript:
        specifier: ~4.5.5
        version: 4.5.5

  packages/build-cli:
    dependencies:
      '@fluid-tools/version-tools':
        specifier: workspace:*
        version: link:../version-tools
      '@fluidframework/build-tools':
        specifier: workspace:*
        version: link:../build-tools
      '@fluidframework/bundle-size-tools':
        specifier: workspace:*
        version: link:../bundle-size-tools
      '@oclif/core':
        specifier: ^2.4.0
        version: 2.4.0
      '@oclif/plugin-autocomplete':
        specifier: ^2.1.3
        version: 2.1.3
      '@oclif/plugin-commands':
        specifier: ^2.2.10
        version: 2.2.10
      '@oclif/plugin-help':
        specifier: ^5.2.6
        version: 5.2.6
      '@oclif/plugin-not-found':
        specifier: ^2.3.21
        version: 2.3.21
      '@oclif/plugin-plugins':
        specifier: ^2.3.2
        version: 2.3.2
      '@oclif/test':
        specifier: ^2.3.8
        version: 2.3.8
      '@octokit/core':
        specifier: ^4.0.5
        version: 4.0.5
      '@rushstack/node-core-library':
        specifier: ^3.51.1
        version: 3.53.0
      async:
        specifier: ^3.2.4
        version: 3.2.4
      chalk:
        specifier: ^2.4.2
        version: 2.4.2
      danger:
        specifier: ^10.9.0
        version: 10.9.0(@octokit/core@4.0.5)
      date-fns:
        specifier: ^2.29.1
        version: 2.29.3
      execa:
        specifier: ^5.1.1
        version: 5.1.1
      fs-extra:
        specifier: ^9.0.1
        version: 9.1.0
      human-id:
        specifier: ^4.0.0
        version: 4.0.0
      inquirer:
        specifier: ^8.0.0
        version: 8.2.4
      jssm:
        specifier: ^5.79.18
        version: 5.85.11
      jssm-viz-cli:
        specifier: ^5.83.0
        version: 5.85.11
      minimatch:
        specifier: ^7.3.0
        version: 7.4.2
      npm-check-updates:
        specifier: ^16.0.0
        version: 16.3.8
      oclif:
        specifier: ^3.7.0
        version: 3.7.0
      prettier:
        specifier: ~2.6.2
        version: 2.6.2
      prompts:
        specifier: ^2.4.2
        version: 2.4.2
      read-pkg-up:
        specifier: ^7.0.1
        version: 7.0.1
      semver:
        specifier: ^7.3.7
        version: 7.3.7
      semver-utils:
        specifier: ^1.1.4
        version: 1.1.4
      simple-git:
        specifier: ^3.16.1
        version: 3.16.1
      sort-json:
        specifier: ^2.0.1
        version: 2.0.1
      sort-package-json:
        specifier: 1.57.0
        version: 1.57.0
      strip-ansi:
        specifier: ^6.0.0
        version: 6.0.1
      table:
        specifier: ^6.8.0
        version: 6.8.0
      type-fest:
        specifier: ^2.19.0
        version: 2.19.0
    devDependencies:
      '@fluid-internal/readme-command':
        specifier: workspace:*
        version: link:../readme-command
      '@fluidframework/build-common':
        specifier: ^1.2.0
        version: 1.2.0
      '@fluidframework/eslint-config-fluid':
        specifier: ^2.0.0
        version: 2.0.0(eslint@8.6.0)(typescript@4.5.5)
      '@microsoft/api-extractor':
        specifier: ^7.34.4
        version: 7.34.8(@types/node@14.18.46)
      '@types/async':
        specifier: ^3.2.18
        version: 3.2.18
      '@types/chai':
        specifier: ^4
        version: 4.3.3
      '@types/chai-arrays':
        specifier: ^2.0.0
        version: 2.0.0
      '@types/fs-extra':
        specifier: ^8.1.0
        version: 8.1.2
      '@types/inquirer':
        specifier: ^8.2.1
        version: 8.2.4
      '@types/mocha':
        specifier: ^9.1.1
        version: 9.1.1
      '@types/node':
        specifier: ^14.18.38
<<<<<<< HEAD
        version: 14.18.46
=======
        version: 14.18.38
      '@types/prompts':
        specifier: ^2.4.4
        version: 2.4.4
>>>>>>> fce757db
      '@types/semver':
        specifier: ^7.3.10
        version: 7.3.12
      '@types/semver-utils':
        specifier: ^1.1.1
        version: 1.1.1
      '@types/sort-json':
        specifier: ^2.0.1
        version: 2.0.1
      '@typescript-eslint/eslint-plugin':
        specifier: ~5.9.0
        version: 5.9.1(@typescript-eslint/parser@5.9.1)(eslint@8.6.0)(typescript@4.5.5)
      '@typescript-eslint/parser':
        specifier: ~5.9.0
        version: 5.9.1(eslint@8.6.0)(typescript@4.5.5)
      chai:
        specifier: ^4.2.0
        version: 4.3.6
      chai-arrays:
        specifier: ^2.2.0
        version: 2.2.0
      concurrently:
        specifier: ^7.6.0
        version: 7.6.0
      copyfiles:
        specifier: ^2.4.1
        version: 2.4.1
      cross-env:
        specifier: ^7.0.3
        version: 7.0.3
      eslint:
        specifier: ~8.6.0
        version: 8.6.0
      eslint-config-oclif:
        specifier: ^4
        version: 4.0.0(eslint@8.6.0)
      eslint-config-oclif-typescript:
        specifier: ^1.0.3
        version: 1.0.3(eslint@8.6.0)(typescript@4.5.5)
      eslint-config-prettier:
        specifier: ~8.5.0
        version: 8.5.0(eslint@8.6.0)
      eslint-plugin-eslint-comments:
        specifier: ~3.2.0
        version: 3.2.0(eslint@8.6.0)
      eslint-plugin-import:
        specifier: ~2.25.4
        version: 2.25.4(@typescript-eslint/parser@5.9.1)(eslint@8.6.0)
      eslint-plugin-unicorn:
        specifier: ~40.0.0
        version: 40.0.0(eslint@8.6.0)
      eslint-plugin-unused-imports:
        specifier: ~2.0.0
        version: 2.0.0(@typescript-eslint/eslint-plugin@5.9.1)(eslint@8.6.0)
      globby:
        specifier: ^11
        version: 11.1.0
      mocha:
        specifier: ^10.2.0
        version: 10.2.0
      mocha-json-output-reporter:
        specifier: ^2.0.1
        version: 2.1.0(mocha@10.2.0)(moment@2.29.4)
      mocha-multi-reporters:
        specifier: ^1.5.1
        version: 1.5.1(mocha@10.2.0)
      moment:
        specifier: ^2.21.0
        version: 2.29.4
      nyc:
        specifier: ^15.1.0
        version: 15.1.0
      rimraf:
        specifier: ^4.4.0
        version: 4.4.1
      ts-node:
        specifier: ^10.2.1
        version: 10.9.1(@types/node@14.18.46)(typescript@4.5.5)
      tslib:
        specifier: ^2.3.1
        version: 2.4.0
      typescript:
        specifier: ~4.5.5
        version: 4.5.5

  packages/build-tools:
    dependencies:
      '@fluid-tools/version-tools':
        specifier: workspace:*
        version: link:../version-tools
      '@fluidframework/bundle-size-tools':
        specifier: workspace:*
        version: link:../bundle-size-tools
      '@manypkg/get-packages':
        specifier: ^2.1.0
        version: 2.1.0
      '@octokit/core':
        specifier: ^4.0.5
        version: 4.0.5
      '@rushstack/node-core-library':
        specifier: ^3.51.1
        version: 3.53.0
      async:
        specifier: ^3.2.4
        version: 3.2.4
      chalk:
        specifier: ^2.4.2
        version: 2.4.2
      commander:
        specifier: ^6.2.1
        version: 6.2.1
      cosmiconfig:
        specifier: ^8.0.0
        version: 8.0.0
      danger:
        specifier: ^10.9.0
        version: 10.9.0(@octokit/core@4.0.5)
      date-fns:
        specifier: ^2.29.1
        version: 2.29.3
      debug:
        specifier: ^4.1.1
        version: 4.3.4
      detect-indent:
        specifier: ^6.1.0
        version: 6.1.0
      execa:
        specifier: ^5.1.1
        version: 5.1.1
      find-up:
        specifier: ^5.0.0
        version: 5.0.0
      fs-extra:
        specifier: ^9.0.1
        version: 9.1.0
      glob:
        specifier: ^7.1.3
        version: 7.2.3
      ignore:
        specifier: ^5.1.8
        version: 5.2.0
      json5:
        specifier: ^2.1.3
        version: 2.2.1
      lodash:
        specifier: ^4.17.21
        version: 4.17.21
      lodash.isequal:
        specifier: ^4.5.0
        version: 4.5.0
      lodash.merge:
        specifier: ^4.6.2
        version: 4.6.2
      minimatch:
        specifier: ^7.3.0
        version: 7.4.2
      replace-in-file:
        specifier: ^6.0.0
        version: 6.3.5
      rimraf:
        specifier: ^4.4.0
        version: 4.4.1
      semver:
        specifier: ^7.3.7
        version: 7.3.7
      shelljs:
        specifier: ^0.8.4
        version: 0.8.5
      sort-package-json:
        specifier: 1.57.0
        version: 1.57.0
      ts-morph:
        specifier: ^17.0.1
        version: 17.0.1
      type-fest:
        specifier: ^2.19.0
        version: 2.19.0
      yaml:
        specifier: ^2.1.2
        version: 2.1.2
    devDependencies:
      '@fluidframework/build-common':
        specifier: ^1.2.0
        version: 1.2.0
      '@fluidframework/eslint-config-fluid':
        specifier: ^2.0.0
        version: 2.0.0(eslint@8.6.0)(typescript@4.5.5)
      '@types/async':
        specifier: ^3.2.18
        version: 3.2.18
      '@types/fs-extra':
        specifier: ^8.1.0
        version: 8.1.2
      '@types/glob':
        specifier: ^7.1.1
        version: 7.2.0
      '@types/json5':
        specifier: ^0.0.30
        version: 0.0.30
      '@types/lodash':
        specifier: ^4.14.186
        version: 4.14.186
      '@types/lodash.isequal':
        specifier: ^4.5.5
        version: 4.5.6
      '@types/lodash.merge':
        specifier: ^4.6.6
        version: 4.6.7
      '@types/mocha':
        specifier: ^9.1.1
        version: 9.1.1
      '@types/node':
        specifier: ^14.18.38
        version: 14.18.46
      '@types/rimraf':
        specifier: ^2.0.3
        version: 2.0.5
      '@types/semver':
        specifier: ^7.3.10
        version: 7.3.12
      '@types/shelljs':
        specifier: ^0.8.8
        version: 0.8.11
      '@typescript-eslint/eslint-plugin':
        specifier: ~5.9.0
        version: 5.9.1(@typescript-eslint/parser@5.9.1)(eslint@8.6.0)(typescript@4.5.5)
      '@typescript-eslint/parser':
        specifier: ~5.9.0
        version: 5.9.1(eslint@8.6.0)(typescript@4.5.5)
      concurrently:
        specifier: ^7.6.0
        version: 7.6.0
      eslint:
        specifier: ~8.6.0
        version: 8.6.0
      eslint-plugin-eslint-comments:
        specifier: ~3.2.0
        version: 3.2.0(eslint@8.6.0)
      eslint-plugin-import:
        specifier: ~2.25.4
        version: 2.25.4(@typescript-eslint/parser@5.9.1)(eslint@8.6.0)
      eslint-plugin-unicorn:
        specifier: ~40.0.0
        version: 40.0.0(eslint@8.6.0)
      eslint-plugin-unused-imports:
        specifier: ~2.0.0
        version: 2.0.0(@typescript-eslint/eslint-plugin@5.9.1)(eslint@8.6.0)
      mocha:
        specifier: ^10.2.0
        version: 10.2.0
      prettier:
        specifier: ~2.6.2
        version: 2.6.2
      typescript:
        specifier: ~4.5.5
        version: 4.5.5

  packages/bundle-size-tools:
    dependencies:
      azure-devops-node-api:
        specifier: ^11.2.0
        version: 11.2.0
      jszip:
        specifier: ^3.10.1
        version: 3.10.1
      msgpack-lite:
        specifier: ^0.1.26
        version: 0.1.26
      pako:
        specifier: ^2.0.4
        version: 2.0.4
      typescript:
        specifier: ~4.5.5
        version: 4.5.5
      webpack:
        specifier: ^5.74.0
        version: 5.74.0
    devDependencies:
      '@fluidframework/build-common':
        specifier: ^1.2.0
        version: 1.2.0
      '@fluidframework/eslint-config-fluid':
        specifier: ^2.0.0
        version: 2.0.0(eslint@8.6.0)(typescript@4.5.5)
      '@microsoft/api-extractor':
        specifier: ^7.34.4
        version: 7.34.8(@types/node@14.18.46)
      '@types/jszip':
        specifier: ^3.4.1
        version: 3.4.1
      '@types/msgpack-lite':
        specifier: ^0.1.8
        version: 0.1.8
      '@types/node':
        specifier: ^14.18.38
        version: 14.18.46
      '@types/pako':
        specifier: ^2.0.0
        version: 2.0.0
      copyfiles:
        specifier: ^2.4.1
        version: 2.4.1
      eslint:
        specifier: ~8.6.0
        version: 8.6.0
      eslint-plugin-eslint-comments:
        specifier: ~3.2.0
        version: 3.2.0(eslint@8.6.0)
      eslint-plugin-import:
        specifier: ~2.25.4
        version: 2.25.4(eslint@8.6.0)
      eslint-plugin-unicorn:
        specifier: ~40.0.0
        version: 40.0.0(eslint@8.6.0)
      eslint-plugin-unused-imports:
        specifier: ~2.0.0
        version: 2.0.0(eslint@8.6.0)
      prettier:
        specifier: ~2.6.2
        version: 2.6.2
      rimraf:
        specifier: ^4.4.0
        version: 4.4.1

  packages/readme-command:
    dependencies:
      '@oclif/core':
        specifier: ^2.4.0
        version: 2.4.0
      '@oclif/plugin-help':
        specifier: ^5.2.6
        version: 5.2.6
      '@oclif/plugin-plugins':
        specifier: ^2.3.2
        version: 2.3.2
      '@oclif/test':
        specifier: ^2.3.8
        version: 2.3.8
      oclif:
        specifier: ^3.7.0
        version: 3.7.0
      semver:
        specifier: ^7.3.7
        version: 7.3.8
    devDependencies:
      '@fluidframework/build-common':
        specifier: ^1.2.0
        version: 1.2.0
      '@fluidframework/eslint-config-fluid':
        specifier: ^2.0.0
        version: 2.0.0(eslint@8.6.0)(typescript@4.5.5)
      '@types/chai':
        specifier: ^4
        version: 4.3.3
      '@types/chai-arrays':
        specifier: ^2.0.0
        version: 2.0.0
      '@types/mocha':
        specifier: ^9.1.1
        version: 9.1.1
      '@types/node':
        specifier: ^14.18.38
        version: 14.18.46
      '@types/semver':
        specifier: ^7.3.10
        version: 7.3.12
      '@typescript-eslint/eslint-plugin':
        specifier: ~5.9.0
        version: 5.9.1(@typescript-eslint/parser@5.9.1)(eslint@8.6.0)(typescript@4.5.5)
      '@typescript-eslint/parser':
        specifier: ~5.9.0
        version: 5.9.1(eslint@8.6.0)(typescript@4.5.5)
      chai:
        specifier: ^4.2.0
        version: 4.3.6
      chai-arrays:
        specifier: ^2.2.0
        version: 2.2.0
      concurrently:
        specifier: ^7.6.0
        version: 7.6.0
      copyfiles:
        specifier: ^2.4.1
        version: 2.4.1
      cross-env:
        specifier: ^7.0.3
        version: 7.0.3
      eslint:
        specifier: ~8.6.0
        version: 8.6.0
      eslint-config-oclif:
        specifier: ^4
        version: 4.0.0(eslint@8.6.0)
      eslint-config-oclif-typescript:
        specifier: ^1.0.3
        version: 1.0.3(eslint@8.6.0)(typescript@4.5.5)
      eslint-config-prettier:
        specifier: ~8.5.0
        version: 8.5.0(eslint@8.6.0)
      eslint-plugin-eslint-comments:
        specifier: ~3.2.0
        version: 3.2.0(eslint@8.6.0)
      eslint-plugin-import:
        specifier: ~2.25.4
        version: 2.25.4(@typescript-eslint/parser@5.9.1)(eslint@8.6.0)
      eslint-plugin-unicorn:
        specifier: ~40.0.0
        version: 40.0.0(eslint@8.6.0)
      eslint-plugin-unused-imports:
        specifier: ~2.0.0
        version: 2.0.0(@typescript-eslint/eslint-plugin@5.9.1)(eslint@8.6.0)
      mocha:
        specifier: ^10.2.0
        version: 10.2.0
      mocha-json-output-reporter:
        specifier: ^2.0.1
        version: 2.1.0(mocha@10.2.0)(moment@2.29.4)
      mocha-multi-reporters:
        specifier: ^1.5.1
        version: 1.5.1(mocha@10.2.0)
      moment:
        specifier: ^2.21.0
        version: 2.29.4
      nyc:
        specifier: ^15.1.0
        version: 15.1.0
      prettier:
        specifier: ~2.6.2
        version: 2.6.2
      rimraf:
        specifier: ^4.4.0
        version: 4.4.1
      ts-node:
        specifier: ^10.2.1
        version: 10.9.1(@types/node@14.18.46)(typescript@4.5.5)
      tslib:
        specifier: ^2.3.1
        version: 2.5.0
      typescript:
        specifier: ~4.5.5
        version: 4.5.5

  packages/version-tools:
    dependencies:
      '@oclif/core':
        specifier: ^2.4.0
        version: 2.4.0
      '@oclif/plugin-autocomplete':
        specifier: ^2.1.3
        version: 2.1.3
      '@oclif/plugin-commands':
        specifier: ^2.2.10
        version: 2.2.10
      '@oclif/plugin-help':
        specifier: ^5.2.6
        version: 5.2.6
      '@oclif/plugin-not-found':
        specifier: ^2.3.21
        version: 2.3.21
      '@oclif/plugin-plugins':
        specifier: ^2.3.2
        version: 2.3.2
      chalk:
        specifier: ^2.4.2
        version: 2.4.2
      semver:
        specifier: ^7.3.7
        version: 7.3.7
      table:
        specifier: ^6.8.0
        version: 6.8.0
    devDependencies:
      '@fluid-internal/readme-command':
        specifier: workspace:*
        version: link:../readme-command
      '@fluidframework/build-common':
        specifier: ^1.2.0
        version: 1.2.0
      '@fluidframework/eslint-config-fluid':
        specifier: ^2.0.0
        version: 2.0.0(eslint@8.6.0)(typescript@4.5.5)
      '@microsoft/api-extractor':
        specifier: ^7.34.4
        version: 7.34.8(@types/node@14.18.46)
      '@oclif/test':
        specifier: ^2.3.8
        version: 2.3.8
      '@types/chai':
        specifier: ^4
        version: 4.3.3
      '@types/mocha':
        specifier: ^9.1.1
        version: 9.1.1
      '@types/node':
        specifier: ^14.18.38
        version: 14.18.46
      '@types/semver':
        specifier: ^7.3.10
        version: 7.3.12
      chai:
        specifier: ^4.2.0
        version: 4.3.6
      concurrently:
        specifier: ^7.6.0
        version: 7.6.0
      copyfiles:
        specifier: ^2.4.1
        version: 2.4.1
      cross-env:
        specifier: ^7.0.3
        version: 7.0.3
      eslint:
        specifier: ~8.6.0
        version: 8.6.0
      eslint-config-oclif:
        specifier: ^4
        version: 4.0.0(eslint@8.6.0)
      eslint-config-oclif-typescript:
        specifier: ^1.0.3
        version: 1.0.3(eslint@8.6.0)(typescript@4.5.5)
      eslint-config-prettier:
        specifier: ~8.5.0
        version: 8.5.0(eslint@8.6.0)
      mocha:
        specifier: ^10.2.0
        version: 10.2.0
      mocha-json-output-reporter:
        specifier: ^2.0.1
        version: 2.1.0(mocha@10.2.0)(moment@2.29.4)
      mocha-multi-reporters:
        specifier: ^1.5.1
        version: 1.5.1(mocha@10.2.0)
      moment:
        specifier: ^2.21.0
        version: 2.29.4
      nyc:
        specifier: ^15.1.0
        version: 15.1.0
      oclif:
        specifier: ^3.7.0
        version: 3.7.0
      prettier:
        specifier: ~2.6.2
        version: 2.6.2
      rimraf:
        specifier: ^4.4.0
        version: 4.4.1
      ts-node:
        specifier: ^10.2.1
        version: 10.9.1(@types/node@14.18.46)(typescript@4.5.5)
      tslib:
        specifier: ^2.3.1
        version: 2.4.0
      typescript:
        specifier: ~4.5.5
        version: 4.5.5

packages:

  /@ampproject/remapping@2.2.0:
    resolution: {integrity: sha512-qRmjj8nj9qmLTQXXmaR1cck3UXSRMPrbsLJAasZpF+t3riI71BXed5ebIOYwQntykeZuhjsdweEc9BxH5Jc26w==}
    engines: {node: '>=6.0.0'}
    dependencies:
      '@jridgewell/gen-mapping': 0.1.1
      '@jridgewell/trace-mapping': 0.3.14
    dev: true

  /@babel/code-frame@7.18.6:
    resolution: {integrity: sha512-TDCmlK5eOvH+eH7cdAFlNXeVJqWIQ7gW9tY1GJIpUtFb6CmjVyq2VM3u71bOyR8CRihcCgMUYoDNyLXao3+70Q==}
    engines: {node: '>=6.9.0'}
    dependencies:
      '@babel/highlight': 7.18.6

  /@babel/compat-data@7.19.3:
    resolution: {integrity: sha512-prBHMK4JYYK+wDjJF1q99KK4JLL+egWS4nmNqdlMUgCExMZ+iZW0hGhyC3VEbsPjvaN0TBhW//VIFwBrk8sEiw==}
    engines: {node: '>=6.9.0'}
    dev: true

  /@babel/core@7.19.3:
    resolution: {integrity: sha512-WneDJxdsjEvyKtXKsaBGbDeiyOjR5vYq4HcShxnIbG0qixpoHjI3MqeZM9NDvsojNCEBItQE4juOo/bU6e72gQ==}
    engines: {node: '>=6.9.0'}
    dependencies:
      '@ampproject/remapping': 2.2.0
      '@babel/code-frame': 7.18.6
      '@babel/generator': 7.19.3
      '@babel/helper-compilation-targets': 7.19.3(@babel/core@7.19.3)
      '@babel/helper-module-transforms': 7.19.0
      '@babel/helpers': 7.19.0
      '@babel/parser': 7.19.3
      '@babel/template': 7.18.10
      '@babel/traverse': 7.19.3
      '@babel/types': 7.19.3
      convert-source-map: 1.8.0
      debug: 4.3.4
      gensync: 1.0.0-beta.2
      json5: 2.2.1
      semver: 6.3.0
    transitivePeerDependencies:
      - supports-color
    dev: true

  /@babel/eslint-parser@7.19.1(@babel/core@7.19.3)(eslint@8.6.0):
    resolution: {integrity: sha512-AqNf2QWt1rtu2/1rLswy6CDP7H9Oh3mMhk177Y67Rg8d7RD9WfOLLv8CGn6tisFvS2htm86yIe1yLF6I1UDaGQ==}
    engines: {node: ^10.13.0 || ^12.13.0 || >=14.0.0}
    peerDependencies:
      '@babel/core': '>=7.11.0'
      eslint: ^7.5.0 || ^8.0.0 || 8.6.0
    dependencies:
      '@babel/core': 7.19.3
      '@nicolo-ribaudo/eslint-scope-5-internals': 5.1.1-v1
      eslint: 8.6.0
      eslint-visitor-keys: 2.1.0
      semver: 6.3.0
    dev: true

  /@babel/generator@7.19.3:
    resolution: {integrity: sha512-fqVZnmp1ncvZU757UzDheKZpfPgatqY59XtW2/j/18H7u76akb8xqvjw82f+i2UKd/ksYsSick/BCLQUUtJ/qQ==}
    engines: {node: '>=6.9.0'}
    dependencies:
      '@babel/types': 7.19.3
      '@jridgewell/gen-mapping': 0.3.2
      jsesc: 2.5.2
    dev: true

  /@babel/helper-compilation-targets@7.19.3(@babel/core@7.19.3):
    resolution: {integrity: sha512-65ESqLGyGmLvgR0mst5AdW1FkNlj9rQsCKduzEoEPhBCDFGXvz2jW6bXFG6i0/MrV2s7hhXjjb2yAzcPuQlLwg==}
    engines: {node: '>=6.9.0'}
    peerDependencies:
      '@babel/core': ^7.0.0
    dependencies:
      '@babel/compat-data': 7.19.3
      '@babel/core': 7.19.3
      '@babel/helper-validator-option': 7.18.6
      browserslist: 4.21.4
      semver: 6.3.0
    dev: true

  /@babel/helper-environment-visitor@7.18.9:
    resolution: {integrity: sha512-3r/aACDJ3fhQ/EVgFy0hpj8oHyHpQc+LPtJoY9SzTThAsStm4Ptegq92vqKoE3vD706ZVFWITnMnxucw+S9Ipg==}
    engines: {node: '>=6.9.0'}
    dev: true

  /@babel/helper-function-name@7.19.0:
    resolution: {integrity: sha512-WAwHBINyrpqywkUH0nTnNgI5ina5TFn85HKS0pbPDfxFfhyR/aNQEn4hGi1P1JyT//I0t4OgXUlofzWILRvS5w==}
    engines: {node: '>=6.9.0'}
    dependencies:
      '@babel/template': 7.18.10
      '@babel/types': 7.19.3
    dev: true

  /@babel/helper-hoist-variables@7.18.6:
    resolution: {integrity: sha512-UlJQPkFqFULIcyW5sbzgbkxn2FKRgwWiRexcuaR8RNJRy8+LLveqPjwZV/bwrLZCN0eUHD/x8D0heK1ozuoo6Q==}
    engines: {node: '>=6.9.0'}
    dependencies:
      '@babel/types': 7.19.3
    dev: true

  /@babel/helper-module-imports@7.18.6:
    resolution: {integrity: sha512-0NFvs3VkuSYbFi1x2Vd6tKrywq+z/cLeYC/RJNFrIX/30Bf5aiGYbtvGXolEktzJH8o5E5KJ3tT+nkxuuZFVlA==}
    engines: {node: '>=6.9.0'}
    dependencies:
      '@babel/types': 7.19.3
    dev: true

  /@babel/helper-module-transforms@7.19.0:
    resolution: {integrity: sha512-3HBZ377Fe14RbLIA+ac3sY4PTgpxHVkFrESaWhoI5PuyXPBBX8+C34qblV9G89ZtycGJCmCI/Ut+VUDK4bltNQ==}
    engines: {node: '>=6.9.0'}
    dependencies:
      '@babel/helper-environment-visitor': 7.18.9
      '@babel/helper-module-imports': 7.18.6
      '@babel/helper-simple-access': 7.18.6
      '@babel/helper-split-export-declaration': 7.18.6
      '@babel/helper-validator-identifier': 7.19.1
      '@babel/template': 7.18.10
      '@babel/traverse': 7.19.3
      '@babel/types': 7.19.3
    transitivePeerDependencies:
      - supports-color
    dev: true

  /@babel/helper-simple-access@7.18.6:
    resolution: {integrity: sha512-iNpIgTgyAvDQpDj76POqg+YEt8fPxx3yaNBg3S30dxNKm2SWfYhD0TGrK/Eu9wHpUW63VQU894TsTg+GLbUa1g==}
    engines: {node: '>=6.9.0'}
    dependencies:
      '@babel/types': 7.19.3
    dev: true

  /@babel/helper-split-export-declaration@7.18.6:
    resolution: {integrity: sha512-bde1etTx6ZyTmobl9LLMMQsaizFVZrquTEHOqKeQESMKo4PlObf+8+JA25ZsIpZhT/WEd39+vOdLXAFG/nELpA==}
    engines: {node: '>=6.9.0'}
    dependencies:
      '@babel/types': 7.19.3
    dev: true

  /@babel/helper-string-parser@7.18.10:
    resolution: {integrity: sha512-XtIfWmeNY3i4t7t4D2t02q50HvqHybPqW2ki1kosnvWCwuCMeo81Jf0gwr85jy/neUdg5XDdeFE/80DXiO+njw==}
    engines: {node: '>=6.9.0'}
    dev: true

  /@babel/helper-validator-identifier@7.19.1:
    resolution: {integrity: sha512-awrNfaMtnHUr653GgGEs++LlAvW6w+DcPrOliSMXWCKo597CwL5Acf/wWdNkf/tfEQE3mjkeD1YOVZOUV/od1w==}
    engines: {node: '>=6.9.0'}

  /@babel/helper-validator-option@7.18.6:
    resolution: {integrity: sha512-XO7gESt5ouv/LRJdrVjkShckw6STTaB7l9BrpBaAHDeF5YZT+01PCwmR0SJHnkW6i8OwW/EVWRShfi4j2x+KQw==}
    engines: {node: '>=6.9.0'}
    dev: true

  /@babel/helpers@7.19.0:
    resolution: {integrity: sha512-DRBCKGwIEdqY3+rPJgG/dKfQy9+08rHIAJx8q2p+HSWP87s2HCrQmaAMMyMll2kIXKCW0cO1RdQskx15Xakftg==}
    engines: {node: '>=6.9.0'}
    dependencies:
      '@babel/template': 7.18.10
      '@babel/traverse': 7.19.3
      '@babel/types': 7.19.3
    transitivePeerDependencies:
      - supports-color
    dev: true

  /@babel/highlight@7.18.6:
    resolution: {integrity: sha512-u7stbOuYjaPezCuLj29hNW1v64M2Md2qupEKP1fHc7WdOA3DgLh37suiSrZYY7haUB7iBeQZ9P1uiRF359do3g==}
    engines: {node: '>=6.9.0'}
    dependencies:
      '@babel/helper-validator-identifier': 7.19.1
      chalk: 2.4.2
      js-tokens: 4.0.0

  /@babel/parser@7.19.3:
    resolution: {integrity: sha512-pJ9xOlNWHiy9+FuFP09DEAFbAn4JskgRsVcc169w2xRBC3FRGuQEwjeIMMND9L2zc0iEhO/tGv4Zq+km+hxNpQ==}
    engines: {node: '>=6.0.0'}
    hasBin: true
    dependencies:
      '@babel/types': 7.19.3
    dev: true

  /@babel/polyfill@7.12.1:
    resolution: {integrity: sha512-X0pi0V6gxLi6lFZpGmeNa4zxtwEmCs42isWLNjZZDE0Y8yVfgu0T2OAHlzBbdYlqbW/YXVvoBHpATEM+goCj8g==}
    deprecated: 🚨 This package has been deprecated in favor of separate inclusion of a polyfill and regenerator-runtime (when needed). See the @babel/polyfill docs (https://babeljs.io/docs/en/babel-polyfill) for more information.
    dependencies:
      core-js: 2.6.12
      regenerator-runtime: 0.13.9
    dev: false

  /@babel/template@7.18.10:
    resolution: {integrity: sha512-TI+rCtooWHr3QJ27kJxfjutghu44DLnasDMwpDqCXVTal9RLp3RSYNh4NdBrRP2cQAoG9A8juOQl6P6oZG4JxA==}
    engines: {node: '>=6.9.0'}
    dependencies:
      '@babel/code-frame': 7.18.6
      '@babel/parser': 7.19.3
      '@babel/types': 7.19.3
    dev: true

  /@babel/traverse@7.19.3:
    resolution: {integrity: sha512-qh5yf6149zhq2sgIXmwjnsvmnNQC2iw70UFjp4olxucKrWd/dvlUsBI88VSLUsnMNF7/vnOiA+nk1+yLoCqROQ==}
    engines: {node: '>=6.9.0'}
    dependencies:
      '@babel/code-frame': 7.18.6
      '@babel/generator': 7.19.3
      '@babel/helper-environment-visitor': 7.18.9
      '@babel/helper-function-name': 7.19.0
      '@babel/helper-hoist-variables': 7.18.6
      '@babel/helper-split-export-declaration': 7.18.6
      '@babel/parser': 7.19.3
      '@babel/types': 7.19.3
      debug: 4.3.4
      globals: 11.12.0
    transitivePeerDependencies:
      - supports-color
    dev: true

  /@babel/types@7.19.3:
    resolution: {integrity: sha512-hGCaQzIY22DJlDh9CH7NOxgKkFjBk0Cw9xDO1Xmh2151ti7wiGfQ3LauXzL4HP1fmFlTX6XjpRETTpUcv7wQLw==}
    engines: {node: '>=6.9.0'}
    dependencies:
      '@babel/helper-string-parser': 7.18.10
      '@babel/helper-validator-identifier': 7.19.1
      to-fast-properties: 2.0.0
    dev: true

  /@bcoe/v8-coverage@0.2.3:
    resolution: {integrity: sha512-0hYQ8SB4Db5zvZB4axdMHGwEaQjkZzFjQiN9LVYvIFB2nSUHW9tYpxWriPrWDASIxiaXax83REcLxuSdnGPZtw==}
    dev: true

  /@commitlint/cli@17.2.0:
    resolution: {integrity: sha512-kd1zykcrjIKyDRftWW1E1TJqkgzeosEkv1BiYPCdzkb/g/3BrfgwZUHR1vg+HO3qKUb/0dN+jNXArhGGAHpmaQ==}
    engines: {node: '>=v14'}
    hasBin: true
    dependencies:
      '@commitlint/format': 17.0.0
      '@commitlint/lint': 17.2.0
      '@commitlint/load': 17.2.0
      '@commitlint/read': 17.2.0
      '@commitlint/types': 17.0.0
      execa: 5.1.1
      lodash: 4.17.21
      resolve-from: 5.0.0
      resolve-global: 1.0.0
      yargs: 17.6.0
    transitivePeerDependencies:
      - '@swc/core'
      - '@swc/wasm'
    dev: true

  /@commitlint/config-conventional@17.2.0:
    resolution: {integrity: sha512-g5hQqRa80f++SYS233dbDSg16YdyounMTAhVcmqtInNeY/GF3aA4st9SVtJxpeGrGmueMrU4L+BBb+6Vs5wrcg==}
    engines: {node: '>=v14'}
    dependencies:
      conventional-changelog-conventionalcommits: 5.0.0
    dev: true

  /@commitlint/config-validator@17.1.0:
    resolution: {integrity: sha512-Q1rRRSU09ngrTgeTXHq6ePJs2KrI+axPTgkNYDWSJIuS1Op4w3J30vUfSXjwn5YEJHklK3fSqWNHmBhmTR7Vdg==}
    engines: {node: '>=v14'}
    dependencies:
      '@commitlint/types': 17.0.0
      ajv: 8.12.0
    dev: true

  /@commitlint/config-validator@17.4.4:
    resolution: {integrity: sha512-bi0+TstqMiqoBAQDvdEP4AFh0GaKyLFlPPEObgI29utoKEYoPQTvF0EYqIwYYLEoJYhj5GfMIhPHJkTJhagfeg==}
    engines: {node: '>=v14'}
    dependencies:
      '@commitlint/types': 17.4.4
      ajv: 8.12.0
    dev: true
    optional: true

  /@commitlint/cz-commitlint@17.2.0(commitizen@4.2.5)(inquirer@8.2.4):
    resolution: {integrity: sha512-I4Ytr2h9oegI2XtuzWAUW3CLbMhzjXoFrrH8qEFfGTwDQQHOxfYDn2aYH32gvYs2cjFPpNvIaBg9v+bea2oodg==}
    engines: {node: '>=v14'}
    peerDependencies:
      commitizen: ^4.0.3
      inquirer: ^8.0.0
    dependencies:
      '@commitlint/ensure': 17.0.0
      '@commitlint/load': 17.2.0
      '@commitlint/types': 17.0.0
      chalk: 4.1.2
      commitizen: 4.2.5
      inquirer: 8.2.4
      lodash: 4.17.21
      word-wrap: 1.2.3
    transitivePeerDependencies:
      - '@swc/core'
      - '@swc/wasm'
    dev: true

  /@commitlint/ensure@17.0.0:
    resolution: {integrity: sha512-M2hkJnNXvEni59S0QPOnqCKIK52G1XyXBGw51mvh7OXDudCmZ9tZiIPpU882p475Mhx48Ien1MbWjCP1zlyC0A==}
    engines: {node: '>=v14'}
    dependencies:
      '@commitlint/types': 17.0.0
      lodash: 4.17.21
    dev: true

  /@commitlint/execute-rule@17.0.0:
    resolution: {integrity: sha512-nVjL/w/zuqjCqSJm8UfpNaw66V9WzuJtQvEnCrK4jDw6qKTmZB+1JQ8m6BQVZbNBcwfYdDNKnhIhqI0Rk7lgpQ==}
    engines: {node: '>=v14'}
    dev: true

  /@commitlint/execute-rule@17.4.0:
    resolution: {integrity: sha512-LIgYXuCSO5Gvtc0t9bebAMSwd68ewzmqLypqI2Kke1rqOqqDbMpYcYfoPfFlv9eyLIh4jocHWwCK5FS7z9icUA==}
    engines: {node: '>=v14'}
    dev: true
    optional: true

  /@commitlint/format@17.0.0:
    resolution: {integrity: sha512-MZzJv7rBp/r6ZQJDEodoZvdRM0vXu1PfQvMTNWFb8jFraxnISMTnPBWMMjr2G/puoMashwaNM//fl7j8gGV5lA==}
    engines: {node: '>=v14'}
    dependencies:
      '@commitlint/types': 17.0.0
      chalk: 4.1.2
    dev: true

  /@commitlint/is-ignored@17.2.0:
    resolution: {integrity: sha512-rgUPUQraHxoMLxiE8GK430HA7/R2vXyLcOT4fQooNrZq9ERutNrP6dw3gdKLkq22Nede3+gEHQYUzL4Wu75ndg==}
    engines: {node: '>=v14'}
    dependencies:
      '@commitlint/types': 17.0.0
      semver: 7.3.7
    dev: true

  /@commitlint/lint@17.2.0:
    resolution: {integrity: sha512-N2oLn4Dj672wKH5qJ4LGO+73UkYXGHO+NTVUusGw83SjEv7GjpqPGKU6KALW2kFQ/GsDefSvOjpSi3CzWHQBDg==}
    engines: {node: '>=v14'}
    dependencies:
      '@commitlint/is-ignored': 17.2.0
      '@commitlint/parse': 17.2.0
      '@commitlint/rules': 17.2.0
      '@commitlint/types': 17.0.0
    dev: true

  /@commitlint/load@17.2.0:
    resolution: {integrity: sha512-HDD57qSqNrk399R4TIjw31AWBG8dBjNj1MrDKZKmC/wvimtnIFlqzcu1+sxfXIOHj/+M6tcMWDtvknGUd7SU+g==}
    engines: {node: '>=v14'}
    dependencies:
      '@commitlint/config-validator': 17.1.0
      '@commitlint/execute-rule': 17.0.0
      '@commitlint/resolve-extends': 17.1.0
      '@commitlint/types': 17.0.0
      '@types/node': 14.18.46
      chalk: 4.1.2
      cosmiconfig: 7.0.1
      cosmiconfig-typescript-loader: 4.2.0(@types/node@14.18.46)(cosmiconfig@7.0.1)(ts-node@10.9.1)(typescript@4.8.4)
      lodash: 4.17.21
      resolve-from: 5.0.0
      ts-node: 10.9.1(@types/node@14.18.46)(typescript@4.8.4)
      typescript: 4.8.4
    transitivePeerDependencies:
      - '@swc/core'
      - '@swc/wasm'
    dev: true

  /@commitlint/load@17.4.4:
    resolution: {integrity: sha512-z6uFIQ7wfKX5FGBe1AkOF4l/ShOQsaa1ml/nLMkbW7R/xF8galGS7Zh0yHvzVp/srtfS0brC+0bUfQfmpMPFVQ==}
    engines: {node: '>=v14'}
    requiresBuild: true
    dependencies:
      '@commitlint/config-validator': 17.4.4
      '@commitlint/execute-rule': 17.4.0
      '@commitlint/resolve-extends': 17.4.4
      '@commitlint/types': 17.4.4
      '@types/node': 14.18.46
      chalk: 4.1.2
      cosmiconfig: 8.0.0
      cosmiconfig-typescript-loader: 4.2.0(@types/node@14.18.46)(cosmiconfig@8.0.0)(ts-node@10.9.1)(typescript@4.8.4)
      lodash.isplainobject: 4.0.6
      lodash.merge: 4.6.2
      lodash.uniq: 4.5.0
      resolve-from: 5.0.0
      ts-node: 10.9.1(@types/node@14.18.46)(typescript@4.8.4)
      typescript: 4.8.4
    transitivePeerDependencies:
      - '@swc/core'
      - '@swc/wasm'
    dev: true
    optional: true

  /@commitlint/message@17.2.0:
    resolution: {integrity: sha512-/4l2KFKxBOuoEn1YAuuNNlAU05Zt7sNsC9H0mPdPm3chOrT4rcX0pOqrQcLtdMrMkJz0gC7b3SF80q2+LtdL9Q==}
    engines: {node: '>=v14'}
    dev: true

  /@commitlint/parse@17.2.0:
    resolution: {integrity: sha512-vLzLznK9Y21zQ6F9hf8D6kcIJRb2haAK5T/Vt1uW2CbHYOIfNsR/hJs0XnF/J9ctM20Tfsqv4zBitbYvVw7F6Q==}
    engines: {node: '>=v14'}
    dependencies:
      '@commitlint/types': 17.0.0
      conventional-changelog-angular: 5.0.13
      conventional-commits-parser: 3.2.4
    dev: true

  /@commitlint/read@17.2.0:
    resolution: {integrity: sha512-bbblBhrHkjxra3ptJNm0abxu7yeAaxumQ8ZtD6GIVqzURCETCP7Dm0tlVvGRDyXBuqX6lIJxh3W7oyKqllDsHQ==}
    engines: {node: '>=v14'}
    dependencies:
      '@commitlint/top-level': 17.0.0
      '@commitlint/types': 17.0.0
      fs-extra: 10.1.0
      git-raw-commits: 2.0.11
      minimist: 1.2.8
    dev: true

  /@commitlint/resolve-extends@17.1.0:
    resolution: {integrity: sha512-jqKm00LJ59T0O8O4bH4oMa4XyJVEOK4GzH8Qye9XKji+Q1FxhZznxMV/bDLyYkzbTodBt9sL0WLql8wMtRTbqQ==}
    engines: {node: '>=v14'}
    dependencies:
      '@commitlint/config-validator': 17.1.0
      '@commitlint/types': 17.0.0
      import-fresh: 3.3.0
      lodash: 4.17.21
      resolve-from: 5.0.0
      resolve-global: 1.0.0
    dev: true

  /@commitlint/resolve-extends@17.4.4:
    resolution: {integrity: sha512-znXr1S0Rr8adInptHw0JeLgumS11lWbk5xAWFVno+HUFVN45875kUtqjrI6AppmD3JI+4s0uZlqqlkepjJd99A==}
    engines: {node: '>=v14'}
    dependencies:
      '@commitlint/config-validator': 17.4.4
      '@commitlint/types': 17.4.4
      import-fresh: 3.3.0
      lodash.mergewith: 4.6.2
      resolve-from: 5.0.0
      resolve-global: 1.0.0
    dev: true
    optional: true

  /@commitlint/rules@17.2.0:
    resolution: {integrity: sha512-1YynwD4Eh7HXZNpqG8mtUlL2pSX2jBy61EejYJv4ooZPcg50Ak7LPOyD3a9UZnsE76AXWFBz+yo9Hv4MIpAa0Q==}
    engines: {node: '>=v14'}
    dependencies:
      '@commitlint/ensure': 17.0.0
      '@commitlint/message': 17.2.0
      '@commitlint/to-lines': 17.0.0
      '@commitlint/types': 17.0.0
      execa: 5.1.1
    dev: true

  /@commitlint/to-lines@17.0.0:
    resolution: {integrity: sha512-nEi4YEz04Rf2upFbpnEorG8iymyH7o9jYIVFBG1QdzebbIFET3ir+8kQvCZuBE5pKCtViE4XBUsRZz139uFrRQ==}
    engines: {node: '>=v14'}
    dev: true

  /@commitlint/top-level@17.0.0:
    resolution: {integrity: sha512-dZrEP1PBJvodNWYPOYiLWf6XZergdksKQaT6i1KSROLdjf5Ai0brLOv5/P+CPxBeoj3vBxK4Ax8H1Pg9t7sHIQ==}
    engines: {node: '>=v14'}
    dependencies:
      find-up: 5.0.0
    dev: true

  /@commitlint/types@17.0.0:
    resolution: {integrity: sha512-hBAw6U+SkAT5h47zDMeOu3HSiD0SODw4Aq7rRNh1ceUmL7GyLKYhPbUvlRWqZ65XjBLPHZhFyQlRaPNz8qvUyQ==}
    engines: {node: '>=v14'}
    dependencies:
      chalk: 4.1.2
    dev: true

  /@commitlint/types@17.4.4:
    resolution: {integrity: sha512-amRN8tRLYOsxRr6mTnGGGvB5EmW/4DDjLMgiwK3CCVEmN6Sr/6xePGEpWaspKkckILuUORCwe6VfDBw6uj4axQ==}
    engines: {node: '>=v14'}
    dependencies:
      chalk: 4.1.2
    dev: true
    optional: true

  /@cspotcode/source-map-support@0.8.1:
    resolution: {integrity: sha512-IchNf6dN4tHoMFIn/7OE8LWZ19Y6q/67Bmf6vnGREv8RSbBVb9LPJxEcnwrcwX6ixSvaiGoomAUvu4YSxXrVgw==}
    engines: {node: '>=12'}
    dependencies:
      '@jridgewell/trace-mapping': 0.3.9
    dev: true

  /@es-joy/jsdoccomment@0.31.0:
    resolution: {integrity: sha512-tc1/iuQcnaiSIUVad72PBierDFpsxdUHtEF/OrfqvM1CBAsIoMP51j52jTMb3dXriwhieTo289InzZj72jL3EQ==}
    engines: {node: ^14 || ^16 || ^17 || ^18}
    dependencies:
      comment-parser: 1.3.1
      esquery: 1.4.2
      jsdoc-type-pratt-parser: 3.1.0
    dev: true

  /@eslint/eslintrc@1.3.2:
    resolution: {integrity: sha512-AXYd23w1S/bv3fTs3Lz0vjiYemS08jWkI3hYyS9I1ry+0f+Yjs1wm+sU0BS8qDOPrBIkp4qHYC16I8uVtpLajQ==}
    engines: {node: ^12.22.0 || ^14.17.0 || >=16.0.0}
    dependencies:
      ajv: 6.12.6
      debug: 4.3.4
      espree: 9.4.0
      globals: 13.17.0
      ignore: 5.2.4
      import-fresh: 3.3.0
      js-yaml: 4.1.0
      minimatch: 3.1.2
      strip-json-comments: 3.1.1
    transitivePeerDependencies:
      - supports-color

  /@fluidframework/build-common@1.2.0:
    resolution: {integrity: sha512-YZFWe0fv2opDR+zSdsZDakj0ExtwCE5ztIB3/EMXOCI8DTN3HYL4Cv4j81zgxcQc+aomR4JzRSpHEIOB0eejNw==}
    hasBin: true
    dev: true

  /@fluidframework/eslint-config-fluid@2.0.0(eslint@8.6.0)(typescript@4.5.5):
    resolution: {integrity: sha512-/az5CybW5XUZUOk9HMH0nUMtKx5AK+CRfHg35UyygTK+V2OmNRes/yCAbmxoQ1J1Vn2iow3Y/Sgw/oJygciugQ==}
    dependencies:
      '@rushstack/eslint-patch': 1.1.4
      '@rushstack/eslint-plugin': 0.8.6(eslint@8.6.0)(typescript@4.5.5)
      '@rushstack/eslint-plugin-security': 0.2.6(eslint@8.6.0)(typescript@4.5.5)
      '@typescript-eslint/eslint-plugin': 5.9.1(@typescript-eslint/parser@5.9.1)(eslint@8.6.0)(typescript@4.5.5)
      '@typescript-eslint/parser': 5.9.1(eslint@8.6.0)(typescript@4.5.5)
      eslint-config-prettier: 8.5.0(eslint@8.6.0)
      eslint-plugin-editorconfig: 3.2.0(@typescript-eslint/parser@5.9.1)(typescript@4.5.5)
      eslint-plugin-eslint-comments: 3.2.0(eslint@8.6.0)
      eslint-plugin-import: 2.25.4(@typescript-eslint/parser@5.9.1)(eslint@8.6.0)
      eslint-plugin-jsdoc: 39.3.6(eslint@8.6.0)
      eslint-plugin-promise: 6.0.1(eslint@8.6.0)
      eslint-plugin-react: 7.28.0(eslint@8.6.0)
      eslint-plugin-tsdoc: 0.2.17
      eslint-plugin-unicorn: 40.0.0(eslint@8.6.0)
      eslint-plugin-unused-imports: 2.0.0(@typescript-eslint/eslint-plugin@5.9.1)(eslint@8.6.0)
    transitivePeerDependencies:
      - eslint
      - eslint-import-resolver-typescript
      - eslint-import-resolver-webpack
      - supports-color
      - typescript
    dev: true

  /@fluidframework/test-tools@0.2.158186:
    resolution: {integrity: sha512-PwO7X/Kg46befSo28mSuef95/fQUmfOFWmoY1FdWAMz+6srX4o/8B4KVaKQ/3nmFD5a/PQHYHqyzAxWiFZYpfQ==}
    hasBin: true
    dev: true

  /@gar/promisify@1.1.3:
    resolution: {integrity: sha512-k2Ty1JcVojjJFwrg/ThKi2ujJ7XNLYaFGNB/bWT9wGR+oSMJHMa5w+CUq6p/pVrKeNNgA7pCqEcjSnHVoqJQFw==}

  /@humanwhocodes/config-array@0.10.7:
    resolution: {integrity: sha512-MDl6D6sBsaV452/QSdX+4CXIjZhIcI0PELsxUjk4U828yd58vk3bTIvk/6w5FY+4hIy9sLW0sfrV7K7Kc++j/w==}
    engines: {node: '>=10.10.0'}
    dependencies:
      '@humanwhocodes/object-schema': 1.2.1
      debug: 4.3.4
      minimatch: 3.1.2
    transitivePeerDependencies:
      - supports-color
    dev: false

  /@humanwhocodes/config-array@0.9.5:
    resolution: {integrity: sha512-ObyMyWxZiCu/yTisA7uzx81s40xR2fD5Cg/2Kq7G02ajkNubJf6BopgDTmDyc3U7sXpNKM8cYOw7s7Tyr+DnCw==}
    engines: {node: '>=10.10.0'}
    dependencies:
      '@humanwhocodes/object-schema': 1.2.1
      debug: 4.3.4
      minimatch: 3.1.2
    transitivePeerDependencies:
      - supports-color
    dev: true

  /@humanwhocodes/gitignore-to-minimatch@1.0.2:
    resolution: {integrity: sha512-rSqmMJDdLFUsyxR6FMtD00nfQKKLFb1kv+qBbOVKqErvloEIJLo5bDTJTQNTYgeyp78JsA7u/NPi5jT1GR/MuA==}
    dev: false

  /@humanwhocodes/module-importer@1.0.1:
    resolution: {integrity: sha512-bxveV4V8v5Yb4ncFTT3rPSgZBOpCkjfK0y4oVVVJwIuDVBRMDXrPyXRL988i5ap9m9bnyEEjWfm5WkBmtffLfA==}
    engines: {node: '>=12.22'}
    dev: false

  /@humanwhocodes/object-schema@1.2.1:
    resolution: {integrity: sha512-ZnQMnLV4e7hDlUvw8H+U8ASL02SS2Gn6+9Ac3wGGLIe7+je2AeAOxPY+izIPJDfFDb7eDjev0Us8MO1iFRN8hA==}

  /@hutson/parse-repository-url@3.0.2:
    resolution: {integrity: sha512-H9XAx3hc0BQHY6l+IFSWHDySypcXsvsuLhgYLUGywmJ5pswRVQJUHpOsobnLYp2ZUaUlKiKDrgWWhosOwAEM8Q==}
    engines: {node: '>=6.9.0'}
    dev: true

  /@isaacs/string-locale-compare@1.1.0:
    resolution: {integrity: sha512-SQ7Kzhh9+D+ZW9MA0zkYv3VXhIDNx+LzM6EJ+/65I3QY+enU6Itte7E5XX7EWrqLW2FN4n06GWzBnPoC3th2aQ==}

  /@istanbuljs/load-nyc-config@1.1.0:
    resolution: {integrity: sha512-VjeHSlIzpv/NyD3N0YuHfXOPDIixcA1q2ZV98wsMqcYlPmv2n3Yb2lYP9XMElnaFVXg5A7YLTeLu6V84uQDjmQ==}
    engines: {node: '>=8'}
    dependencies:
      camelcase: 5.3.1
      find-up: 4.1.0
      get-package-type: 0.1.0
      js-yaml: 3.14.1
      resolve-from: 5.0.0
    dev: true

  /@istanbuljs/schema@0.1.3:
    resolution: {integrity: sha512-ZXRY4jNvVgSVQ8DL3LTcakaAtXwTVUxE81hslsyD2AtoXW/wVob10HkOJ1X/pAlcI7D+2YoZKg5do8G/w6RYgA==}
    engines: {node: '>=8'}
    dev: true

  /@jridgewell/gen-mapping@0.1.1:
    resolution: {integrity: sha512-sQXCasFk+U8lWYEe66WxRDOE9PjVz4vSM51fTu3Hw+ClTpUSQb718772vH3pyS5pShp6lvQM7SxgIDXXXmOX7w==}
    engines: {node: '>=6.0.0'}
    dependencies:
      '@jridgewell/set-array': 1.1.2
      '@jridgewell/sourcemap-codec': 1.4.14
    dev: true

  /@jridgewell/gen-mapping@0.3.2:
    resolution: {integrity: sha512-mh65xKQAzI6iBcFzwv28KVWSmCkdRBWoOh+bYQGW3+6OZvbbN3TqMGo5hqYxQniRcH9F2VZIoJCm4pa3BPDK/A==}
    engines: {node: '>=6.0.0'}
    dependencies:
      '@jridgewell/set-array': 1.1.2
      '@jridgewell/sourcemap-codec': 1.4.14
      '@jridgewell/trace-mapping': 0.3.14

  /@jridgewell/resolve-uri@3.0.8:
    resolution: {integrity: sha512-YK5G9LaddzGbcucK4c8h5tWFmMPBvRZ/uyWmN1/SbBdIvqGUdWGkJ5BAaccgs6XbzVLsqbPJrBSFwKv3kT9i7w==}
    engines: {node: '>=6.0.0'}

  /@jridgewell/set-array@1.1.2:
    resolution: {integrity: sha512-xnkseuNADM0gt2bs+BvhO0p78Mk762YnZdsuzFV018NoG1Sj1SCQvpSqa7XUaTam5vAGasABV9qXASMKnFMwMw==}
    engines: {node: '>=6.0.0'}

  /@jridgewell/source-map@0.3.2:
    resolution: {integrity: sha512-m7O9o2uR8k2ObDysZYzdfhb08VuEml5oWGiosa1VdaPZ/A6QyPkAJuwN0Q1lhULOf6B7MtQmHENS743hWtCrgw==}
    dependencies:
      '@jridgewell/gen-mapping': 0.3.2
      '@jridgewell/trace-mapping': 0.3.14
    dev: false

  /@jridgewell/sourcemap-codec@1.4.14:
    resolution: {integrity: sha512-XPSJHWmi394fuUuzDnGz1wiKqWfo1yXecHQMRf2l6hztTO+nPru658AyDngaBe7isIxEkRsPR3FZh+s7iVa4Uw==}

  /@jridgewell/trace-mapping@0.3.14:
    resolution: {integrity: sha512-bJWEfQ9lPTvm3SneWwRFVLzrh6nhjwqw7TUFFBEMzwvg7t7PCDenf2lDwqo4NQXzdpgBXyFgDWnQA+2vkruksQ==}
    dependencies:
      '@jridgewell/resolve-uri': 3.0.8
      '@jridgewell/sourcemap-codec': 1.4.14

  /@jridgewell/trace-mapping@0.3.9:
    resolution: {integrity: sha512-3Belt6tdc8bPgAtbcmdtNJlirVoTmEb5e2gC94PnkwEW9jI6CAHUeoG85tjWP5WquqfavoMtMwiG4P926ZKKuQ==}
    dependencies:
      '@jridgewell/resolve-uri': 3.0.8
      '@jridgewell/sourcemap-codec': 1.4.14
    dev: true

  /@kwsites/file-exists@1.1.1:
    resolution: {integrity: sha512-m9/5YGR18lIwxSFDwfE3oA7bWuq9kdau6ugN4H2rJeyhFQZcG9AgSHkQtSD15a8WvTgfz9aikZMrKPHvbpqFiw==}
    dependencies:
      debug: 4.3.4
    transitivePeerDependencies:
      - supports-color
    dev: false

  /@kwsites/promise-deferred@1.1.1:
    resolution: {integrity: sha512-GaHYm+c0O9MjZRu0ongGBRbinu8gVAMd2UZjji6jVmqKtZluZnptXGWhz1E8j8D2HJ3f/yMxKAUC0b+57wncIw==}
    dev: false

  /@lerna/add@5.6.2:
    resolution: {integrity: sha512-NHrm7kYiqP+EviguY7/NltJ3G9vGmJW6v2BASUOhP9FZDhYbq3O+rCDlFdoVRNtcyrSg90rZFMOWHph4KOoCQQ==}
    engines: {node: ^14.15.0 || >=16.0.0}
    dependencies:
      '@lerna/bootstrap': 5.6.2
      '@lerna/command': 5.6.2
      '@lerna/filter-options': 5.6.2
      '@lerna/npm-conf': 5.6.2
      '@lerna/validation-error': 5.6.2
      dedent: 0.7.0
      npm-package-arg: 8.1.1
      p-map: 4.0.0
      pacote: 13.6.2
      semver: 7.3.8
    transitivePeerDependencies:
      - bluebird
      - supports-color
    dev: true

  /@lerna/bootstrap@5.6.2:
    resolution: {integrity: sha512-S2fMOEXbef7nrybQhzBywIGSLhuiQ5huPp1sU+v9Y6XEBsy/2IA+lb0gsZosvPqlRfMtiaFstL+QunaBhlWECA==}
    engines: {node: ^14.15.0 || >=16.0.0}
    dependencies:
      '@lerna/command': 5.6.2
      '@lerna/filter-options': 5.6.2
      '@lerna/has-npm-version': 5.6.2
      '@lerna/npm-install': 5.6.2
      '@lerna/package-graph': 5.6.2
      '@lerna/pulse-till-done': 5.6.2
      '@lerna/rimraf-dir': 5.6.2
      '@lerna/run-lifecycle': 5.6.2
      '@lerna/run-topologically': 5.6.2
      '@lerna/symlink-binary': 5.6.2
      '@lerna/symlink-dependencies': 5.6.2
      '@lerna/validation-error': 5.6.2
      '@npmcli/arborist': 5.3.0
      dedent: 0.7.0
      get-port: 5.1.1
      multimatch: 5.0.0
      npm-package-arg: 8.1.1
      npmlog: 6.0.2
      p-map: 4.0.0
      p-map-series: 2.1.0
      p-waterfall: 2.1.1
      semver: 7.3.8
    transitivePeerDependencies:
      - bluebird
      - supports-color
    dev: true

  /@lerna/changed@5.6.2:
    resolution: {integrity: sha512-uUgrkdj1eYJHQGsXXlpH5oEAfu3x0qzeTjgvpdNrxHEdQWi7zWiW59hRadmiImc14uJJYIwVK5q/QLugrsdGFQ==}
    engines: {node: ^14.15.0 || >=16.0.0}
    dependencies:
      '@lerna/collect-updates': 5.6.2
      '@lerna/command': 5.6.2
      '@lerna/listable': 5.6.2
      '@lerna/output': 5.6.2
    dev: true

  /@lerna/check-working-tree@5.6.2:
    resolution: {integrity: sha512-6Vf3IB6p+iNIubwVgr8A/KOmGh5xb4SyRmhFtAVqe33yWl2p3yc+mU5nGoz4ET3JLF1T9MhsePj0hNt6qyOTLQ==}
    engines: {node: ^14.15.0 || >=16.0.0}
    dependencies:
      '@lerna/collect-uncommitted': 5.6.2
      '@lerna/describe-ref': 5.6.2
      '@lerna/validation-error': 5.6.2
    dev: true

  /@lerna/child-process@5.6.2:
    resolution: {integrity: sha512-QIOQ3jIbWdduHd5892fbo3u7/dQgbhzEBB7cvf+Ys/iCPP8UQrBECi1lfRgA4kcTKC2MyMz0SoyXZz/lFcXc3A==}
    engines: {node: ^14.15.0 || >=16.0.0}
    dependencies:
      chalk: 4.1.2
      execa: 5.1.1
      strong-log-transformer: 2.1.0
    dev: true

  /@lerna/clean@5.6.2:
    resolution: {integrity: sha512-A7j8r0Hk2pGyLUyaCmx4keNHen1L/KdcOjb4nR6X8GtTJR5AeA47a8rRKOCz9wwdyMPlo2Dau7d3RV9viv7a5g==}
    engines: {node: ^14.15.0 || >=16.0.0}
    dependencies:
      '@lerna/command': 5.6.2
      '@lerna/filter-options': 5.6.2
      '@lerna/prompt': 5.6.2
      '@lerna/pulse-till-done': 5.6.2
      '@lerna/rimraf-dir': 5.6.2
      p-map: 4.0.0
      p-map-series: 2.1.0
      p-waterfall: 2.1.1
    dev: true

  /@lerna/cli@5.6.2:
    resolution: {integrity: sha512-w0NRIEqDOmYKlA5t0iyqx0hbY7zcozvApmfvwF0lhkuhf3k6LRAFSamtimGQWicC779a7J2NXw4ASuBV47Fs1Q==}
    engines: {node: ^14.15.0 || >=16.0.0}
    dependencies:
      '@lerna/global-options': 5.6.2
      dedent: 0.7.0
      npmlog: 6.0.2
      yargs: 16.2.0
    dev: true

  /@lerna/collect-uncommitted@5.6.2:
    resolution: {integrity: sha512-i0jhxpypyOsW2PpPwIw4xg6EPh7/N3YuiI6P2yL7PynZ8nOv8DkIdoyMkhUP4gALjBfckH8Bj94eIaKMviqW4w==}
    engines: {node: ^14.15.0 || >=16.0.0}
    dependencies:
      '@lerna/child-process': 5.6.2
      chalk: 4.1.2
      npmlog: 6.0.2
    dev: true

  /@lerna/collect-updates@5.6.2:
    resolution: {integrity: sha512-DdTK13X6PIsh9HINiMniFeiivAizR/1FBB+hDVe6tOhsXFBfjHMw1xZhXlE+mYIoFmDm1UFK7zvQSexoaxRqFA==}
    engines: {node: ^14.15.0 || >=16.0.0}
    dependencies:
      '@lerna/child-process': 5.6.2
      '@lerna/describe-ref': 5.6.2
      minimatch: 3.1.2
      npmlog: 6.0.2
      slash: 3.0.0
    dev: true

  /@lerna/command@5.6.2:
    resolution: {integrity: sha512-eLVGI9TmxcaGt1M7TXGhhBZoeWOtOedMiH7NuCGHtL6TMJ9k+SCExyx+KpNmE6ImyNOzws6EvYLPLjftiqmoaA==}
    engines: {node: ^14.15.0 || >=16.0.0}
    dependencies:
      '@lerna/child-process': 5.6.2
      '@lerna/package-graph': 5.6.2
      '@lerna/project': 5.6.2
      '@lerna/validation-error': 5.6.2
      '@lerna/write-log-file': 5.6.2
      clone-deep: 4.0.1
      dedent: 0.7.0
      execa: 5.1.1
      is-ci: 2.0.0
      npmlog: 6.0.2
    dev: true

  /@lerna/conventional-commits@5.6.2:
    resolution: {integrity: sha512-fPrJpYJhxCgY2uyOCTcAAC6+T6lUAtpEGxLbjWHWTb13oKKEygp9THoFpe6SbAD0fYMb3jeZCZCqNofM62rmuA==}
    engines: {node: ^14.15.0 || >=16.0.0}
    dependencies:
      '@lerna/validation-error': 5.6.2
      conventional-changelog-angular: 5.0.13
      conventional-changelog-core: 4.2.4
      conventional-recommended-bump: 6.1.0
      fs-extra: 9.1.0
      get-stream: 6.0.1
      npm-package-arg: 8.1.1
      npmlog: 6.0.2
      pify: 5.0.0
      semver: 7.3.8
    dev: true

  /@lerna/create-symlink@5.6.2:
    resolution: {integrity: sha512-0WIs3P6ohPVh2+t5axrLZDE5Dt7fe3Kv0Auj0sBiBd6MmKZ2oS76apIl0Bspdbv8jX8+TRKGv6ib0280D0dtEw==}
    engines: {node: ^14.15.0 || >=16.0.0}
    dependencies:
      cmd-shim: 5.0.0
      fs-extra: 9.1.0
      npmlog: 6.0.2
    dev: true

  /@lerna/create@5.6.2:
    resolution: {integrity: sha512-+Y5cMUxMNXjTTU9IHpgRYIwKo39w+blui1P+s+qYlZUSCUAew0xNpOBG8iN0Nc5X9op4U094oIdHxv7Dyz6tWQ==}
    engines: {node: ^14.15.0 || >=16.0.0}
    dependencies:
      '@lerna/child-process': 5.6.2
      '@lerna/command': 5.6.2
      '@lerna/npm-conf': 5.6.2
      '@lerna/validation-error': 5.6.2
      dedent: 0.7.0
      fs-extra: 9.1.0
      init-package-json: 3.0.2
      npm-package-arg: 8.1.1
      p-reduce: 2.1.0
      pacote: 13.6.2
      pify: 5.0.0
      semver: 7.3.8
      slash: 3.0.0
      validate-npm-package-license: 3.0.4
      validate-npm-package-name: 4.0.0
      yargs-parser: 20.2.4
    transitivePeerDependencies:
      - bluebird
      - supports-color
    dev: true

  /@lerna/describe-ref@5.6.2:
    resolution: {integrity: sha512-UqU0N77aT1W8duYGir7R+Sk3jsY/c4lhcCEcnayMpFScMbAp0ETGsW04cYsHK29sgg+ZCc5zEwebBqabWhMhnA==}
    engines: {node: ^14.15.0 || >=16.0.0}
    dependencies:
      '@lerna/child-process': 5.6.2
      npmlog: 6.0.2
    dev: true

  /@lerna/diff@5.6.2:
    resolution: {integrity: sha512-aHKzKvUvUI8vOcshC2Za/bdz+plM3r/ycqUrPqaERzp+kc1pYHyPeXezydVdEmgmmwmyKI5hx4+2QNnzOnun2A==}
    engines: {node: ^14.15.0 || >=16.0.0}
    dependencies:
      '@lerna/child-process': 5.6.2
      '@lerna/command': 5.6.2
      '@lerna/validation-error': 5.6.2
      npmlog: 6.0.2
    dev: true

  /@lerna/exec@5.6.2:
    resolution: {integrity: sha512-meZozok5stK7S0oAVn+kdbTmU+kHj9GTXjW7V8kgwG9ld+JJMTH3nKK1L3mEKyk9TFu9vFWyEOF7HNK6yEOoVg==}
    engines: {node: ^14.15.0 || >=16.0.0}
    dependencies:
      '@lerna/child-process': 5.6.2
      '@lerna/command': 5.6.2
      '@lerna/filter-options': 5.6.2
      '@lerna/profiler': 5.6.2
      '@lerna/run-topologically': 5.6.2
      '@lerna/validation-error': 5.6.2
      p-map: 4.0.0
    dev: true

  /@lerna/filter-options@5.6.2:
    resolution: {integrity: sha512-4Z0HIhPak2TabTsUqEBQaQeOqgqEt0qyskvsY0oviYvqP/nrJfJBZh4H93jIiNQF59LJCn5Ce3KJJrLExxjlzw==}
    engines: {node: ^14.15.0 || >=16.0.0}
    dependencies:
      '@lerna/collect-updates': 5.6.2
      '@lerna/filter-packages': 5.6.2
      dedent: 0.7.0
      npmlog: 6.0.2
    dev: true

  /@lerna/filter-packages@5.6.2:
    resolution: {integrity: sha512-el9V2lTEG0Bbz+Omo45hATkRVnChCTJhcTpth19cMJ6mQ4M5H4IgbWCJdFMBi/RpTnOhz9BhJxDbj95kuIvvzw==}
    engines: {node: ^14.15.0 || >=16.0.0}
    dependencies:
      '@lerna/validation-error': 5.6.2
      multimatch: 5.0.0
      npmlog: 6.0.2
    dev: true

  /@lerna/get-npm-exec-opts@5.6.2:
    resolution: {integrity: sha512-0RbSDJ+QC9D5UWZJh3DN7mBIU1NhBmdHOE289oHSkjDY+uEjdzMPkEUy+wZ8fCzMLFnnNQkAEqNaOAzZ7dmFLA==}
    engines: {node: ^14.15.0 || >=16.0.0}
    dependencies:
      npmlog: 6.0.2
    dev: true

  /@lerna/get-packed@5.6.2:
    resolution: {integrity: sha512-pp5nNDmtrtd21aKHjwwOY5CS7XNIHxINzGa+Jholn1jMDYUtdskpN++ZqYbATGpW831++NJuiuBVyqAWi9xbXg==}
    engines: {node: ^14.15.0 || >=16.0.0}
    dependencies:
      fs-extra: 9.1.0
      ssri: 9.0.1
      tar: 6.1.13
    dev: true

  /@lerna/github-client@5.6.2:
    resolution: {integrity: sha512-pjALazZoRZtKqfwLBwmW3HPptVhQm54PvA8s3qhCQ+3JkqrZiIFwkkxNZxs3jwzr+aaSOzfhSzCndg0urb0GXA==}
    engines: {node: ^14.15.0 || >=16.0.0}
    dependencies:
      '@lerna/child-process': 5.6.2
      '@octokit/plugin-enterprise-rest': 6.0.1
      '@octokit/rest': 19.0.7
      git-url-parse: 13.1.0
      npmlog: 6.0.2
    transitivePeerDependencies:
      - encoding
    dev: true

  /@lerna/gitlab-client@5.6.2:
    resolution: {integrity: sha512-TInJmbrsmYIwUyrRxytjO82KjJbRwm67F7LoZs1shAq6rMvNqi4NxSY9j+hT/939alFmEq1zssoy/caeLXHRfQ==}
    engines: {node: ^14.15.0 || >=16.0.0}
    dependencies:
      node-fetch: 2.6.9
      npmlog: 6.0.2
    transitivePeerDependencies:
      - encoding
    dev: true

  /@lerna/global-options@5.6.2:
    resolution: {integrity: sha512-kaKELURXTlczthNJskdOvh6GGMyt24qat0xMoJZ8plYMdofJfhz24h1OFcvB/EwCUwP/XV1+ohE5P+vdktbrEg==}
    engines: {node: ^14.15.0 || >=16.0.0}
    dev: true

  /@lerna/has-npm-version@5.6.2:
    resolution: {integrity: sha512-kXCnSzffmTWsaK0ol30coyCfO8WH26HFbmJjRBzKv7VGkuAIcB6gX2gqRRgNLLlvI+Yrp+JSlpVNVnu15SEH2g==}
    engines: {node: ^14.15.0 || >=16.0.0}
    dependencies:
      '@lerna/child-process': 5.6.2
      semver: 7.3.8
    dev: true

  /@lerna/import@5.6.2:
    resolution: {integrity: sha512-xQUE49mtcP0z3KUdXBsyvp8rGDz6phuYUoQbhcFRJ7WPcQKzMvtm0XYrER6c2YWEX7QOuDac6tU82P8zTrTBaA==}
    engines: {node: ^14.15.0 || >=16.0.0}
    dependencies:
      '@lerna/child-process': 5.6.2
      '@lerna/command': 5.6.2
      '@lerna/prompt': 5.6.2
      '@lerna/pulse-till-done': 5.6.2
      '@lerna/validation-error': 5.6.2
      dedent: 0.7.0
      fs-extra: 9.1.0
      p-map-series: 2.1.0
    dev: true

  /@lerna/info@5.6.2:
    resolution: {integrity: sha512-MPjY5Olj+fiZHgfEdwXUFRKamdEuLr9Ob/qut8JsB/oQSQ4ALdQfnrOcMT8lJIcC2R67EA5yav2lHPBIkezm8A==}
    engines: {node: ^14.15.0 || >=16.0.0}
    dependencies:
      '@lerna/command': 5.6.2
      '@lerna/output': 5.6.2
      envinfo: 7.8.1
    dev: true

  /@lerna/init@5.6.2:
    resolution: {integrity: sha512-ahU3/lgF+J8kdJAQysihFJROHthkIDXfHmvhw7AYnzf94HjxGNXj7nz6i3At1/dM/1nQhR+4/uNR1/OU4tTYYQ==}
    engines: {node: ^14.15.0 || >=16.0.0}
    dependencies:
      '@lerna/child-process': 5.6.2
      '@lerna/command': 5.6.2
      '@lerna/project': 5.6.2
      fs-extra: 9.1.0
      p-map: 4.0.0
      write-json-file: 4.3.0
    dev: true

  /@lerna/link@5.6.2:
    resolution: {integrity: sha512-hXxQ4R3z6rUF1v2x62oIzLyeHL96u7ZBhxqYMJrm763D1VMSDcHKF9CjJfc6J9vH5Z2ZbL6CQg50Hw5mUpJbjg==}
    engines: {node: ^14.15.0 || >=16.0.0}
    dependencies:
      '@lerna/command': 5.6.2
      '@lerna/package-graph': 5.6.2
      '@lerna/symlink-dependencies': 5.6.2
      '@lerna/validation-error': 5.6.2
      p-map: 4.0.0
      slash: 3.0.0
    dev: true

  /@lerna/list@5.6.2:
    resolution: {integrity: sha512-WjE5O2tQ3TcS+8LqXUaxi0YdldhxUhNihT5+Gg4vzGdIlrPDioO50Zjo9d8jOU7i3LMIk6EzCma0sZr2CVfEGg==}
    engines: {node: ^14.15.0 || >=16.0.0}
    dependencies:
      '@lerna/command': 5.6.2
      '@lerna/filter-options': 5.6.2
      '@lerna/listable': 5.6.2
      '@lerna/output': 5.6.2
    dev: true

  /@lerna/listable@5.6.2:
    resolution: {integrity: sha512-8Yp49BwkY/5XqVru38Zko+6Wj/sgbwzJfIGEPy3Qu575r1NA/b9eI1gX22aMsEeXUeGOybR7nWT5ewnPQHjqvA==}
    engines: {node: ^14.15.0 || >=16.0.0}
    dependencies:
      '@lerna/query-graph': 5.6.2
      chalk: 4.1.2
      columnify: 1.6.0
    dev: true

  /@lerna/log-packed@5.6.2:
    resolution: {integrity: sha512-O9GODG7tMtWk+2fufn2MOkIDBYMRoKBhYMHshO5Aw/VIsH76DIxpX1koMzWfUngM/C70R4uNAKcVWineX4qzIw==}
    engines: {node: ^14.15.0 || >=16.0.0}
    dependencies:
      byte-size: 7.0.1
      columnify: 1.6.0
      has-unicode: 2.0.1
      npmlog: 6.0.2
    dev: true

  /@lerna/npm-conf@5.6.2:
    resolution: {integrity: sha512-gWDPhw1wjXYXphk/PAghTLexO5T6abVFhXb+KOMCeem366mY0F5bM88PiorL73aErTNUoR8n+V4X29NTZzDZpQ==}
    engines: {node: ^14.15.0 || >=16.0.0}
    dependencies:
      config-chain: 1.1.13
      pify: 5.0.0
    dev: true

  /@lerna/npm-dist-tag@5.6.2:
    resolution: {integrity: sha512-t2RmxV6Eog4acXkUI+EzWuYVbeVVY139pANIWS9qtdajfgp4GVXZi1S8mAIb70yeHdNpCp1mhK0xpCrFH9LvGQ==}
    engines: {node: ^14.15.0 || >=16.0.0}
    dependencies:
      '@lerna/otplease': 5.6.2
      npm-package-arg: 8.1.1
      npm-registry-fetch: 13.3.1
      npmlog: 6.0.2
    transitivePeerDependencies:
      - bluebird
      - supports-color
    dev: true

  /@lerna/npm-install@5.6.2:
    resolution: {integrity: sha512-AT226zdEo+uGENd37jwYgdALKJAIJK4pNOfmXWZWzVb9oMOr8I2YSjPYvSYUNG7gOo2YJQU8x5Zd7OShv2924Q==}
    engines: {node: ^14.15.0 || >=16.0.0}
    dependencies:
      '@lerna/child-process': 5.6.2
      '@lerna/get-npm-exec-opts': 5.6.2
      fs-extra: 9.1.0
      npm-package-arg: 8.1.1
      npmlog: 6.0.2
      signal-exit: 3.0.7
      write-pkg: 4.0.0
    dev: true

  /@lerna/npm-publish@5.6.2:
    resolution: {integrity: sha512-ldSyewCfv9fAeC5xNjL0HKGSUxcC048EJoe/B+KRUmd+IPidvZxMEzRu08lSC/q3V9YeUv9ZvRnxATXOM8CffA==}
    engines: {node: ^14.15.0 || >=16.0.0}
    dependencies:
      '@lerna/otplease': 5.6.2
      '@lerna/run-lifecycle': 5.6.2
      fs-extra: 9.1.0
      libnpmpublish: 6.0.5
      npm-package-arg: 8.1.1
      npmlog: 6.0.2
      pify: 5.0.0
      read-package-json: 5.0.2
    transitivePeerDependencies:
      - bluebird
      - supports-color
    dev: true

  /@lerna/npm-run-script@5.6.2:
    resolution: {integrity: sha512-MOQoWNcAyJivM8SYp0zELM7vg/Dj07j4YMdxZkey+S1UO0T4/vKBxb575o16hH4WeNzC3Pd7WBlb7C8dLOfNwQ==}
    engines: {node: ^14.15.0 || >=16.0.0}
    dependencies:
      '@lerna/child-process': 5.6.2
      '@lerna/get-npm-exec-opts': 5.6.2
      npmlog: 6.0.2
    dev: true

  /@lerna/otplease@5.6.2:
    resolution: {integrity: sha512-dGS4lzkEQVTMAgji82jp8RK6UK32wlzrBAO4P4iiVHCUTuwNLsY9oeBXvVXSMrosJnl6Hbe0NOvi43mqSucGoA==}
    engines: {node: ^14.15.0 || >=16.0.0}
    dependencies:
      '@lerna/prompt': 5.6.2
    dev: true

  /@lerna/output@5.6.2:
    resolution: {integrity: sha512-++d+bfOQwY66yo7q1XuAvRcqtRHCG45e/awP5xQomTZ6R1rhWiZ3whWdc9Z6lF7+UtBB9toSYYffKU/xc3L0yQ==}
    engines: {node: ^14.15.0 || >=16.0.0}
    dependencies:
      npmlog: 6.0.2
    dev: true

  /@lerna/pack-directory@5.6.2:
    resolution: {integrity: sha512-w5Jk5fo+HkN4Le7WMOudTcmAymcf0xPd302TqAQncjXpk0cb8tZbj+5bbNHsGb58GRjOIm5icQbHXooQUxbHhA==}
    engines: {node: ^14.15.0 || >=16.0.0}
    dependencies:
      '@lerna/get-packed': 5.6.2
      '@lerna/package': 5.6.2
      '@lerna/run-lifecycle': 5.6.2
      '@lerna/temp-write': 5.6.2
      npm-packlist: 5.1.3
      npmlog: 6.0.2
      tar: 6.1.13
    transitivePeerDependencies:
      - bluebird
      - supports-color
    dev: true

  /@lerna/package-graph@5.6.2:
    resolution: {integrity: sha512-TmL61qBBvA3Tc4qICDirZzdFFwWOA6qicIXUruLiE2PblRowRmCO1bKrrP6XbDOspzwrkPef6N2F2/5gHQAnkQ==}
    engines: {node: ^14.15.0 || >=16.0.0}
    dependencies:
      '@lerna/prerelease-id-from-version': 5.6.2
      '@lerna/validation-error': 5.6.2
      npm-package-arg: 8.1.1
      npmlog: 6.0.2
      semver: 7.3.8
    dev: true

  /@lerna/package@5.6.2:
    resolution: {integrity: sha512-LaOC8moyM5J9WnRiWZkedjOninSclBOJyPqhif6mHb2kCFX6jAroNYzE8KM4cphu8CunHuhI6Ixzswtv+Dultw==}
    engines: {node: ^14.15.0 || >=16.0.0}
    dependencies:
      load-json-file: 6.2.0
      npm-package-arg: 8.1.1
      write-pkg: 4.0.0
    dev: true

  /@lerna/prerelease-id-from-version@5.6.2:
    resolution: {integrity: sha512-7gIm9fecWFVNy2kpj/KbH11bRcpyANAwpsft3X5m6J7y7A6FTUscCbEvl3ZNdpQKHNuvnHgCtkm3A5PMSCEgkA==}
    engines: {node: ^14.15.0 || >=16.0.0}
    dependencies:
      semver: 7.3.8
    dev: true

  /@lerna/profiler@5.6.2:
    resolution: {integrity: sha512-okwkagP5zyRIOYTceu/9/esW7UZFt7lyL6q6ZgpSG3TYC5Ay+FXLtS6Xiha/FQdVdumFqKULDWTGovzUlxcwaw==}
    engines: {node: ^14.15.0 || >=16.0.0}
    dependencies:
      fs-extra: 9.1.0
      npmlog: 6.0.2
      upath: 2.0.1
    dev: true

  /@lerna/project@5.6.2:
    resolution: {integrity: sha512-kPIMcIy/0DVWM91FPMMFmXyAnCuuLm3NdhnA8NusE//VuY9wC6QC/3OwuCY39b2dbko/fPZheqKeAZkkMH6sGg==}
    engines: {node: ^14.15.0 || >=16.0.0}
    dependencies:
      '@lerna/package': 5.6.2
      '@lerna/validation-error': 5.6.2
      cosmiconfig: 7.1.0
      dedent: 0.7.0
      dot-prop: 6.0.1
      glob-parent: 5.1.2
      globby: 11.1.0
      js-yaml: 4.1.0
      load-json-file: 6.2.0
      npmlog: 6.0.2
      p-map: 4.0.0
      resolve-from: 5.0.0
      write-json-file: 4.3.0
    dev: true

  /@lerna/prompt@5.6.2:
    resolution: {integrity: sha512-4hTNmVYADEr0GJTMegWV+GW6n+dzKx1vN9v2ISqyle283Myv930WxuyO0PeYGqTrkneJsyPreCMovuEGCvZ0iQ==}
    engines: {node: ^14.15.0 || >=16.0.0}
    dependencies:
      inquirer: 8.2.4
      npmlog: 6.0.2
    dev: true

  /@lerna/publish@5.6.2(nx@14.8.2)(typescript@4.5.5):
    resolution: {integrity: sha512-QaW0GjMJMuWlRNjeDCjmY/vjriGSWgkLS23yu8VKNtV5U3dt5yIKA3DNGV3HgZACuu45kQxzMDsfLzgzbGNtYA==}
    engines: {node: ^14.15.0 || >=16.0.0}
    dependencies:
      '@lerna/check-working-tree': 5.6.2
      '@lerna/child-process': 5.6.2
      '@lerna/collect-updates': 5.6.2
      '@lerna/command': 5.6.2
      '@lerna/describe-ref': 5.6.2
      '@lerna/log-packed': 5.6.2
      '@lerna/npm-conf': 5.6.2
      '@lerna/npm-dist-tag': 5.6.2
      '@lerna/npm-publish': 5.6.2
      '@lerna/otplease': 5.6.2
      '@lerna/output': 5.6.2
      '@lerna/pack-directory': 5.6.2
      '@lerna/prerelease-id-from-version': 5.6.2
      '@lerna/prompt': 5.6.2
      '@lerna/pulse-till-done': 5.6.2
      '@lerna/run-lifecycle': 5.6.2
      '@lerna/run-topologically': 5.6.2
      '@lerna/validation-error': 5.6.2
      '@lerna/version': 5.6.2(nx@14.8.2)(typescript@4.5.5)
      fs-extra: 9.1.0
      libnpmaccess: 6.0.4
      npm-package-arg: 8.1.1
      npm-registry-fetch: 13.3.1
      npmlog: 6.0.2
      p-map: 4.0.0
      p-pipe: 3.1.0
      pacote: 13.6.2
      semver: 7.3.8
    transitivePeerDependencies:
      - bluebird
      - encoding
      - nx
      - supports-color
      - typescript
    dev: true

  /@lerna/pulse-till-done@5.6.2:
    resolution: {integrity: sha512-eA/X1RCxU5YGMNZmbgPi+Kyfx1Q3bn4P9jo/LZy+/NRRr1po3ASXP2GJZ1auBh/9A2ELDvvKTOXCVHqczKC6rA==}
    engines: {node: ^14.15.0 || >=16.0.0}
    dependencies:
      npmlog: 6.0.2
    dev: true

  /@lerna/query-graph@5.6.2:
    resolution: {integrity: sha512-KRngr96yBP8XYDi9/U62fnGO+ZXqm04Qk6a2HtoTr/ha8QvO1s7Tgm0xs/G7qWXDQHZgunWIbmK/LhxM7eFQrw==}
    engines: {node: ^14.15.0 || >=16.0.0}
    dependencies:
      '@lerna/package-graph': 5.6.2
    dev: true

  /@lerna/resolve-symlink@5.6.2:
    resolution: {integrity: sha512-PDQy+7M8JEFtwIVHJgWvSxHkxJf9zXCENkvIWDB+SsoDPhw9+caewt46bTeP5iGm9pOMu3oZukaWo/TvF7sNjg==}
    engines: {node: ^14.15.0 || >=16.0.0}
    dependencies:
      fs-extra: 9.1.0
      npmlog: 6.0.2
      read-cmd-shim: 3.0.1
    dev: true

  /@lerna/rimraf-dir@5.6.2:
    resolution: {integrity: sha512-jgEfzz7uBUiQKteq3G8MtJiA2D2VoKmZSSY3VSiW/tPOSXYxxSHxEsClQdCeNa6+sYrDNDT8fP6MJ3lPLjDeLA==}
    engines: {node: ^14.15.0 || >=16.0.0}
    dependencies:
      '@lerna/child-process': 5.6.2
      npmlog: 6.0.2
      path-exists: 4.0.0
      rimraf: 3.0.2
    dev: true

  /@lerna/run-lifecycle@5.6.2:
    resolution: {integrity: sha512-u9gGgq/50Fm8dvfcc/TSHOCAQvzLD7poVanDMhHYWOAqRDnellJEEmA1K/Yka4vZmySrzluahkry9G6jcREt+g==}
    engines: {node: ^14.15.0 || >=16.0.0}
    dependencies:
      '@lerna/npm-conf': 5.6.2
      '@npmcli/run-script': 4.2.1
      npmlog: 6.0.2
      p-queue: 6.6.2
    transitivePeerDependencies:
      - bluebird
      - supports-color
    dev: true

  /@lerna/run-topologically@5.6.2:
    resolution: {integrity: sha512-QQ/jGOIsVvUg3izShWsd67RlWYh9UOH2yw97Ol1zySX9+JspCMVQrn9eKq1Pk8twQOFhT87LpT/aaxbTBgREPw==}
    engines: {node: ^14.15.0 || >=16.0.0}
    dependencies:
      '@lerna/query-graph': 5.6.2
      p-queue: 6.6.2
    dev: true

  /@lerna/run@5.6.2:
    resolution: {integrity: sha512-c2kJxdFrNg5KOkrhmgwKKUOsfSrGNlFCe26EttufOJ3xfY0VnXlEw9rHOkTgwtu7969rfCdyaVP1qckMrF1Dgw==}
    engines: {node: ^14.15.0 || >=16.0.0}
    dependencies:
      '@lerna/command': 5.6.2
      '@lerna/filter-options': 5.6.2
      '@lerna/npm-run-script': 5.6.2
      '@lerna/output': 5.6.2
      '@lerna/profiler': 5.6.2
      '@lerna/run-topologically': 5.6.2
      '@lerna/timer': 5.6.2
      '@lerna/validation-error': 5.6.2
      fs-extra: 9.1.0
      p-map: 4.0.0
    dev: true

  /@lerna/symlink-binary@5.6.2:
    resolution: {integrity: sha512-Cth+miwYyO81WAmrQbPBrLHuF+F0UUc0el5kRXLH6j5zzaRS3kMM68r40M7MmfH8m3GPi7691UARoWFEotW5jw==}
    engines: {node: ^14.15.0 || >=16.0.0}
    dependencies:
      '@lerna/create-symlink': 5.6.2
      '@lerna/package': 5.6.2
      fs-extra: 9.1.0
      p-map: 4.0.0
    dev: true

  /@lerna/symlink-dependencies@5.6.2:
    resolution: {integrity: sha512-dUVNQLEcjVOIQiT9OlSAKt0ykjyJPy8l9i4NJDe2/0XYaUjo8PWsxJ0vrutz27jzi2aZUy07ASmowQZEmnLHAw==}
    engines: {node: ^14.15.0 || >=16.0.0}
    dependencies:
      '@lerna/create-symlink': 5.6.2
      '@lerna/resolve-symlink': 5.6.2
      '@lerna/symlink-binary': 5.6.2
      fs-extra: 9.1.0
      p-map: 4.0.0
      p-map-series: 2.1.0
    dev: true

  /@lerna/temp-write@5.6.2:
    resolution: {integrity: sha512-S5ZNVTurSwWBmc9kh5alfSjmO3+BnRT6shYtOlmVIUYqWeYVYA5C1Htj322bbU4CSNCMFK6NQl4qGKL17HMuig==}
    dependencies:
      graceful-fs: 4.2.10
      is-stream: 2.0.1
      make-dir: 3.1.0
      temp-dir: 1.0.0
      uuid: 8.3.2
    dev: true

  /@lerna/timer@5.6.2:
    resolution: {integrity: sha512-AjMOiLc2B+5Nzdd9hNORetAdZ/WK8YNGX/+2ypzM68TMAPfIT5C40hMlSva9Yg4RsBz22REopXgM5s2zQd5ZQA==}
    engines: {node: ^14.15.0 || >=16.0.0}
    dev: true

  /@lerna/validation-error@5.6.2:
    resolution: {integrity: sha512-4WlDUHaa+RSJNyJRtX3gVIAPVzjZD2tle8AJ0ZYBfdZnZmG0VlB2pD1FIbOQPK8sY2h5m0cHLRvfLoLncqHvdQ==}
    engines: {node: ^14.15.0 || >=16.0.0}
    dependencies:
      npmlog: 6.0.2
    dev: true

  /@lerna/version@5.6.2(nx@14.8.2)(typescript@4.5.5):
    resolution: {integrity: sha512-odNSR2rTbHW++xMZSQKu/F6Syrd/sUvwDLPaMKktoOSPKmycHt/eWcuQQyACdtc43Iqeu4uQd7PCLsniqOVFrw==}
    engines: {node: ^14.15.0 || >=16.0.0}
    dependencies:
      '@lerna/check-working-tree': 5.6.2
      '@lerna/child-process': 5.6.2
      '@lerna/collect-updates': 5.6.2
      '@lerna/command': 5.6.2
      '@lerna/conventional-commits': 5.6.2
      '@lerna/github-client': 5.6.2
      '@lerna/gitlab-client': 5.6.2
      '@lerna/output': 5.6.2
      '@lerna/prerelease-id-from-version': 5.6.2
      '@lerna/prompt': 5.6.2
      '@lerna/run-lifecycle': 5.6.2
      '@lerna/run-topologically': 5.6.2
      '@lerna/temp-write': 5.6.2
      '@lerna/validation-error': 5.6.2
      '@nrwl/devkit': 15.8.1(nx@14.8.2)(typescript@4.5.5)
      chalk: 4.1.2
      dedent: 0.7.0
      load-json-file: 6.2.0
      minimatch: 3.1.2
      npmlog: 6.0.2
      p-map: 4.0.0
      p-pipe: 3.1.0
      p-reduce: 2.1.0
      p-waterfall: 2.1.1
      semver: 7.3.8
      slash: 3.0.0
      write-json-file: 4.3.0
    transitivePeerDependencies:
      - bluebird
      - encoding
      - nx
      - supports-color
      - typescript
    dev: true

  /@lerna/write-log-file@5.6.2:
    resolution: {integrity: sha512-J09l18QnWQ3sXIRwuJkjXY3+KwPR2uO5NgbZGE3GXJK1V/LzOBRMvjGAIbuQHXw25uqe7vpLUpB8drtnFrubCQ==}
    engines: {node: ^14.15.0 || >=16.0.0}
    dependencies:
      npmlog: 6.0.2
      write-file-atomic: 4.0.2
    dev: true

  /@manypkg/find-root@2.1.0:
    resolution: {integrity: sha512-NEYRVlZCJYhRTqQURhv+WBpDcvmsp/M423Wcdvggv8lYJYD4GtqnTMLrQaTjA10fYt/PIc3tSdwV+wxJnWqPfQ==}
    engines: {node: '>=14.18.0'}
    dependencies:
      '@manypkg/tools': 1.0.0
      '@types/node': 12.20.24
      find-up: 4.1.0
      fs-extra: 8.1.0
    dev: false

  /@manypkg/get-packages@2.1.0:
    resolution: {integrity: sha512-IgWPEGgeKeR3ISlgHAMbY+m042yjNe3NPt8UmJT0xMwofe/UifUVtOq5aUBkNSygfOrcUh/j5JExLPuOx72quA==}
    engines: {node: '>=14.18.0'}
    dependencies:
      '@manypkg/find-root': 2.1.0
      '@manypkg/tools': 1.0.0
    dev: false

  /@manypkg/tools@1.0.0:
    resolution: {integrity: sha512-W8uDMhDGtwNyXYr6A+MWggxdL3spOQ8rfMNYpNph1GDJ0v084MnBFdpF1jvcPZ0okHAeYccV7le8AUs+fzwsAQ==}
    engines: {node: '>=14.18.0'}
    dependencies:
      fs-extra: 8.1.0
      globby: 11.1.0
      jju: 1.4.0
      read-yaml-file: 1.1.0
    dev: false

  /@microsoft/api-documenter@7.22.4:
    resolution: {integrity: sha512-d4htEhBd8UkFKff/+/nAi/z7rrspm1DanFmsRHLUp4gKMo/8hYDH/IQBWB4r9X/8X72jCv3I++VVWAfichL1rw==}
    hasBin: true
    dependencies:
      '@microsoft/api-extractor-model': 7.26.8
      '@microsoft/tsdoc': 0.14.2
      '@rushstack/node-core-library': 3.58.0
      '@rushstack/ts-command-line': 4.13.2
      colors: 1.2.5
      js-yaml: 3.13.1
      resolve: 1.22.1
    transitivePeerDependencies:
      - '@types/node'
    dev: true

  /@microsoft/api-extractor-model@7.26.8:
    resolution: {integrity: sha512-ESj3bBJkiMg/8tS0PW4+2rUgTVwOEfy41idTnFgdbVX+O50bN6S99MV6FIPlCZWCnRDcBfwxRXLdAkOQQ0JqGw==}
    dependencies:
      '@microsoft/tsdoc': 0.14.2
      '@microsoft/tsdoc-config': 0.16.2
      '@rushstack/node-core-library': 3.58.0
    transitivePeerDependencies:
      - '@types/node'
    dev: true

  /@microsoft/api-extractor-model@7.26.8(@types/node@14.18.46):
    resolution: {integrity: sha512-ESj3bBJkiMg/8tS0PW4+2rUgTVwOEfy41idTnFgdbVX+O50bN6S99MV6FIPlCZWCnRDcBfwxRXLdAkOQQ0JqGw==}
    dependencies:
      '@microsoft/tsdoc': 0.14.2
      '@microsoft/tsdoc-config': 0.16.2
      '@rushstack/node-core-library': 3.58.0(@types/node@14.18.46)
    transitivePeerDependencies:
      - '@types/node'
    dev: true

  /@microsoft/api-extractor@7.34.8:
    resolution: {integrity: sha512-2Eh1PlZ8wULtH3kyAWcj62gFtjGKRXrEplsCO54vMLjiav3qet454VpSBXwKkXBenBylZRMk3SMBcpcuJ8RnKQ==}
    hasBin: true
    dependencies:
      '@microsoft/api-extractor-model': 7.26.8
      '@microsoft/tsdoc': 0.14.2
      '@microsoft/tsdoc-config': 0.16.2
      '@rushstack/node-core-library': 3.58.0
      '@rushstack/rig-package': 0.3.18
      '@rushstack/ts-command-line': 4.13.2
      colors: 1.2.5
      lodash: 4.17.21
      resolve: 1.22.1
      semver: 7.3.8
      source-map: 0.6.1
      typescript: 4.8.4
    transitivePeerDependencies:
      - '@types/node'
    dev: true

  /@microsoft/api-extractor@7.34.8(@types/node@14.18.46):
    resolution: {integrity: sha512-2Eh1PlZ8wULtH3kyAWcj62gFtjGKRXrEplsCO54vMLjiav3qet454VpSBXwKkXBenBylZRMk3SMBcpcuJ8RnKQ==}
    hasBin: true
    dependencies:
      '@microsoft/api-extractor-model': 7.26.8(@types/node@14.18.46)
      '@microsoft/tsdoc': 0.14.2
      '@microsoft/tsdoc-config': 0.16.2
      '@rushstack/node-core-library': 3.58.0(@types/node@14.18.46)
      '@rushstack/rig-package': 0.3.18
      '@rushstack/ts-command-line': 4.13.2
      colors: 1.2.5
      lodash: 4.17.21
      resolve: 1.22.1
      semver: 7.3.8
      source-map: 0.6.1
      typescript: 4.8.4
    transitivePeerDependencies:
      - '@types/node'
    dev: true

  /@microsoft/tsdoc-config@0.16.2:
    resolution: {integrity: sha512-OGiIzzoBLgWWR0UdRJX98oYO+XKGf7tiK4Zk6tQ/E4IJqGCe7dvkTvgDZV5cFJUzLGDOjeAXrnZoA6QkVySuxw==}
    dependencies:
      '@microsoft/tsdoc': 0.14.2
      ajv: 6.12.6
      jju: 1.4.0
      resolve: 1.19.0
    dev: true

  /@microsoft/tsdoc@0.14.2:
    resolution: {integrity: sha512-9b8mPpKrfeGRuhFH5iO1iwCLeIIsV6+H1sRfxbkoGXIyQE2BTsPd9zqSqQJ+pv5sJ/hT5M1zvOFL02MnEezFug==}
    dev: true

  /@mobily/ts-belt@3.13.1:
    resolution: {integrity: sha512-K5KqIhPI/EoCTbA6CGbrenM9s41OouyK8A03fGJJcla/zKucsgLbz8HNbeseoLarRPgyWJsUyCYqFhI7t3Ra9Q==}
    engines: {node: '>= 10.*'}
    dev: true

  /@nicolo-ribaudo/eslint-scope-5-internals@5.1.1-v1:
    resolution: {integrity: sha512-54/JRvkLIzzDWshCWfuhadfrfZVPiElY8Fcgmg1HroEly/EDSszzhBAsarCux+D/kOslTRquNzuyGSmUSTTHGg==}
    dependencies:
      eslint-scope: 5.1.1
    dev: true

  /@nodelib/fs.scandir@2.1.5:
    resolution: {integrity: sha512-vq24Bq3ym5HEQm2NKCr3yXDwjc7vTsEThRDnkp2DK9p1uqLR+DHurm/NOTo0KG7HYHU7eppKZj3MyqYuMBf62g==}
    engines: {node: '>= 8'}
    dependencies:
      '@nodelib/fs.stat': 2.0.5
      run-parallel: 1.2.0

  /@nodelib/fs.stat@2.0.5:
    resolution: {integrity: sha512-RkhPPp2zrqDAQA/2jNhnztcPAlv64XdhIp7a7454A5ovI7Bukxgt7MX7udwAu3zg1DcpPU0rz3VV1SeaqvY4+A==}
    engines: {node: '>= 8'}

  /@nodelib/fs.walk@1.2.8:
    resolution: {integrity: sha512-oGB+UxlgWcgQkgwo8GcEGwemoTFt3FIO9ababBmaGwXIoBKZ+GTy0pP185beGg7Llih/NSHSV2XAs1lnznocSg==}
    engines: {node: '>= 8'}
    dependencies:
      '@nodelib/fs.scandir': 2.1.5
      fastq: 1.15.0

  /@npmcli/arborist@4.3.1:
    resolution: {integrity: sha512-yMRgZVDpwWjplorzt9SFSaakWx6QIK248Nw4ZFgkrAy/GvJaFRaSZzE6nD7JBK5r8g/+PTxFq5Wj/sfciE7x+A==}
    engines: {node: ^12.13.0 || ^14.15.0 || >=16}
    hasBin: true
    dependencies:
      '@isaacs/string-locale-compare': 1.1.0
      '@npmcli/installed-package-contents': 1.0.7
      '@npmcli/map-workspaces': 2.0.4
      '@npmcli/metavuln-calculator': 2.0.0
      '@npmcli/move-file': 1.1.2
      '@npmcli/name-from-folder': 1.0.1
      '@npmcli/node-gyp': 1.0.3
      '@npmcli/package-json': 1.0.1
      '@npmcli/run-script': 2.0.0
      bin-links: 3.0.3
      cacache: 15.3.0
      common-ancestor-path: 1.0.1
      json-parse-even-better-errors: 2.3.1
      json-stringify-nice: 1.1.4
      mkdirp: 1.0.4
      mkdirp-infer-owner: 2.0.0
      npm-install-checks: 4.0.0
      npm-package-arg: 8.1.5
      npm-pick-manifest: 6.1.1
      npm-registry-fetch: 12.0.2
      pacote: 12.0.3
      parse-conflict-json: 2.0.2
      proc-log: 1.0.0
      promise-all-reject-late: 1.0.1
      promise-call-limit: 1.0.1
      read-package-json-fast: 2.0.3
      readdir-scoped-modules: 1.1.0
      rimraf: 3.0.2
      semver: 7.3.8
      ssri: 8.0.1
      treeverse: 1.0.4
      walk-up-path: 1.0.0
    transitivePeerDependencies:
      - bluebird
      - supports-color

  /@npmcli/arborist@5.3.0:
    resolution: {integrity: sha512-+rZ9zgL1lnbl8Xbb1NQdMjveOMwj4lIYfcDtyJHHi5x4X8jtR6m8SXooJMZy5vmFVZ8w7A2Bnd/oX9eTuU8w5A==}
    engines: {node: ^12.13.0 || ^14.15.0 || >=16.0.0}
    hasBin: true
    dependencies:
      '@isaacs/string-locale-compare': 1.1.0
      '@npmcli/installed-package-contents': 1.0.7
      '@npmcli/map-workspaces': 2.0.4
      '@npmcli/metavuln-calculator': 3.1.1
      '@npmcli/move-file': 2.0.1
      '@npmcli/name-from-folder': 1.0.1
      '@npmcli/node-gyp': 2.0.0
      '@npmcli/package-json': 2.0.0
      '@npmcli/run-script': 4.2.1
      bin-links: 3.0.3
      cacache: 16.1.3
      common-ancestor-path: 1.0.1
      json-parse-even-better-errors: 2.3.1
      json-stringify-nice: 1.1.4
      mkdirp: 1.0.4
      mkdirp-infer-owner: 2.0.0
      nopt: 5.0.0
      npm-install-checks: 5.0.0
      npm-package-arg: 9.1.2
      npm-pick-manifest: 7.0.2
      npm-registry-fetch: 13.3.1
      npmlog: 6.0.2
      pacote: 13.6.2
      parse-conflict-json: 2.0.2
      proc-log: 2.0.1
      promise-all-reject-late: 1.0.1
      promise-call-limit: 1.0.1
      read-package-json-fast: 2.0.3
      readdir-scoped-modules: 1.1.0
      rimraf: 3.0.2
      semver: 7.3.8
      ssri: 9.0.1
      treeverse: 2.0.0
      walk-up-path: 1.0.0
    transitivePeerDependencies:
      - bluebird
      - supports-color
    dev: true

  /@npmcli/fs@1.1.1:
    resolution: {integrity: sha512-8KG5RD0GVP4ydEzRn/I4BNDuxDtqVbOdm8675T49OIG/NGhaK0pjPX7ZcDlvKYbA+ulvVK3ztfcF4uBdOxuJbQ==}
    dependencies:
      '@gar/promisify': 1.1.3
      semver: 7.3.8

  /@npmcli/fs@2.1.2:
    resolution: {integrity: sha512-yOJKRvohFOaLqipNtwYB9WugyZKhC/DZC4VYPmpaCzDBrA8YpK3qHZ8/HGscMnE4GqbkLNuVcCnxkeQEdGt6LQ==}
    engines: {node: ^12.13.0 || ^14.15.0 || >=16.0.0}
    dependencies:
      '@gar/promisify': 1.1.3
      semver: 7.3.8

  /@npmcli/git@2.1.0:
    resolution: {integrity: sha512-/hBFX/QG1b+N7PZBFs0bi+evgRZcK9nWBxQKZkGoXUT5hJSwl5c4d7y8/hm+NQZRPhQ67RzFaj5UM9YeyKoryw==}
    dependencies:
      '@npmcli/promise-spawn': 1.3.2
      lru-cache: 6.0.0
      mkdirp: 1.0.4
      npm-pick-manifest: 6.1.1
      promise-inflight: 1.0.1
      promise-retry: 2.0.1
      semver: 7.3.8
      which: 2.0.2
    transitivePeerDependencies:
      - bluebird

  /@npmcli/git@3.0.2:
    resolution: {integrity: sha512-CAcd08y3DWBJqJDpfuVL0uijlq5oaXaOJEKHKc4wqrjd00gkvTZB+nFuLn+doOOKddaQS9JfqtNoFCO2LCvA3w==}
    engines: {node: ^12.13.0 || ^14.15.0 || >=16.0.0}
    dependencies:
      '@npmcli/promise-spawn': 3.0.0
      lru-cache: 7.18.1
      mkdirp: 1.0.4
      npm-pick-manifest: 7.0.2
      proc-log: 2.0.1
      promise-inflight: 1.0.1
      promise-retry: 2.0.1
      semver: 7.3.8
      which: 2.0.2
    transitivePeerDependencies:
      - bluebird

  /@npmcli/installed-package-contents@1.0.7:
    resolution: {integrity: sha512-9rufe0wnJusCQoLpV9ZPKIVP55itrM5BxOXs10DmdbRfgWtHy1LDyskbwRnBghuB0PrF7pNPOqREVtpz4HqzKw==}
    engines: {node: '>= 10'}
    hasBin: true
    dependencies:
      npm-bundled: 1.1.2
      npm-normalize-package-bin: 1.0.1

  /@npmcli/map-workspaces@2.0.4:
    resolution: {integrity: sha512-bMo0aAfwhVwqoVM5UzX1DJnlvVvzDCHae821jv48L1EsrYwfOZChlqWYXEtto/+BkBXetPbEWgau++/brh4oVg==}
    engines: {node: ^12.13.0 || ^14.15.0 || >=16.0.0}
    dependencies:
      '@npmcli/name-from-folder': 1.0.1
      glob: 8.1.0
      minimatch: 5.1.6
      read-package-json-fast: 2.0.3

  /@npmcli/metavuln-calculator@2.0.0:
    resolution: {integrity: sha512-VVW+JhWCKRwCTE+0xvD6p3uV4WpqocNYYtzyvenqL/u1Q3Xx6fGTJ+6UoIoii07fbuEO9U3IIyuGY0CYHDv1sg==}
    engines: {node: ^12.13.0 || ^14.15.0 || >=16}
    dependencies:
      cacache: 15.3.0
      json-parse-even-better-errors: 2.3.1
      pacote: 12.0.3
      semver: 7.3.8
    transitivePeerDependencies:
      - bluebird
      - supports-color

  /@npmcli/metavuln-calculator@3.1.1:
    resolution: {integrity: sha512-n69ygIaqAedecLeVH3KnO39M6ZHiJ2dEv5A7DGvcqCB8q17BGUgW8QaanIkbWUo2aYGZqJaOORTLAlIvKjNDKA==}
    engines: {node: ^12.13.0 || ^14.15.0 || >=16.0.0}
    dependencies:
      cacache: 16.1.3
      json-parse-even-better-errors: 2.3.1
      pacote: 13.6.2
      semver: 7.3.8
    transitivePeerDependencies:
      - bluebird
      - supports-color
    dev: true

  /@npmcli/move-file@1.1.2:
    resolution: {integrity: sha512-1SUf/Cg2GzGDyaf15aR9St9TWlb+XvbZXWpDx8YKs7MLzMH/BCeopv+y9vzrzgkfykCGuWOlSu3mZhj2+FQcrg==}
    engines: {node: '>=10'}
    deprecated: This functionality has been moved to @npmcli/fs
    dependencies:
      mkdirp: 1.0.4
      rimraf: 3.0.2

  /@npmcli/move-file@2.0.1:
    resolution: {integrity: sha512-mJd2Z5TjYWq/ttPLLGqArdtnC74J6bOzg4rMDnN+p1xTacZ2yPRCk2y0oSWQtygLR9YVQXgOcONrwtnk3JupxQ==}
    engines: {node: ^12.13.0 || ^14.15.0 || >=16.0.0}
    deprecated: This functionality has been moved to @npmcli/fs
    dependencies:
      mkdirp: 1.0.4
      rimraf: 3.0.2

  /@npmcli/name-from-folder@1.0.1:
    resolution: {integrity: sha512-qq3oEfcLFwNfEYOQ8HLimRGKlD8WSeGEdtUa7hmzpR8Sa7haL1KVQrvgO6wqMjhWFFVjgtrh1gIxDz+P8sjUaA==}

  /@npmcli/node-gyp@1.0.3:
    resolution: {integrity: sha512-fnkhw+fmX65kiLqk6E3BFLXNC26rUhK90zVwe2yncPliVT/Qos3xjhTLE59Df8KnPlcwIERXKVlU1bXoUQ+liA==}

  /@npmcli/node-gyp@2.0.0:
    resolution: {integrity: sha512-doNI35wIe3bBaEgrlPfdJPaCpUR89pJWep4Hq3aRdh6gKazIVWfs0jHttvSSoq47ZXgC7h73kDsUl8AoIQUB+A==}
    engines: {node: ^12.13.0 || ^14.15.0 || >=16.0.0}

  /@npmcli/package-json@1.0.1:
    resolution: {integrity: sha512-y6jnu76E9C23osz8gEMBayZmaZ69vFOIk8vR1FJL/wbEJ54+9aVG9rLTjQKSXfgYZEr50nw1txBBFfBZZe+bYg==}
    dependencies:
      json-parse-even-better-errors: 2.3.1

  /@npmcli/package-json@2.0.0:
    resolution: {integrity: sha512-42jnZ6yl16GzjWSH7vtrmWyJDGVa/LXPdpN2rcUWolFjc9ON2N3uz0qdBbQACfmhuJZ2lbKYtmK5qx68ZPLHMA==}
    engines: {node: ^12.13.0 || ^14.15.0 || >=16.0.0}
    dependencies:
      json-parse-even-better-errors: 2.3.1
    dev: true

  /@npmcli/promise-spawn@1.3.2:
    resolution: {integrity: sha512-QyAGYo/Fbj4MXeGdJcFzZ+FkDkomfRBrPM+9QYJSg+PxgAUL+LU3FneQk37rKR2/zjqkCV1BLHccX98wRXG3Sg==}
    dependencies:
      infer-owner: 1.0.4

  /@npmcli/promise-spawn@3.0.0:
    resolution: {integrity: sha512-s9SgS+p3a9Eohe68cSI3fi+hpcZUmXq5P7w0kMlAsWVtR7XbK3ptkZqKT2cK1zLDObJ3sR+8P59sJE0w/KTL1g==}
    engines: {node: ^12.13.0 || ^14.15.0 || >=16.0.0}
    dependencies:
      infer-owner: 1.0.4

  /@npmcli/run-script@2.0.0:
    resolution: {integrity: sha512-fSan/Pu11xS/TdaTpTB0MRn9guwGU8dye+x56mEVgBEd/QsybBbYcAL0phPXi8SGWFEChkQd6M9qL4y6VOpFig==}
    dependencies:
      '@npmcli/node-gyp': 1.0.3
      '@npmcli/promise-spawn': 1.3.2
      node-gyp: 8.4.1
      read-package-json-fast: 2.0.3
    transitivePeerDependencies:
      - bluebird
      - supports-color

  /@npmcli/run-script@4.2.1:
    resolution: {integrity: sha512-7dqywvVudPSrRCW5nTHpHgeWnbBtz8cFkOuKrecm6ih+oO9ciydhWt6OF7HlqupRRmB8Q/gECVdB9LMfToJbRg==}
    engines: {node: ^12.13.0 || ^14.15.0 || >=16.0.0}
    dependencies:
      '@npmcli/node-gyp': 2.0.0
      '@npmcli/promise-spawn': 3.0.0
      node-gyp: 9.3.1
      read-package-json-fast: 2.0.3
      which: 2.0.2
    transitivePeerDependencies:
      - bluebird
      - supports-color

  /@nrwl/cli@14.8.2:
    resolution: {integrity: sha512-I+oblryFkZJYk9TMsBWNdN0SV7OjsiD80gD1WjA1KXEQiFVfopYgwErBrxoenodncXrMFRCk/QR9U5F+23+Vow==}
    dependencies:
      nx: 14.8.2
    transitivePeerDependencies:
      - '@swc-node/register'
      - '@swc/core'
    dev: true

  /@nrwl/devkit@15.8.1(nx@14.8.2)(typescript@4.5.5):
    resolution: {integrity: sha512-DT7DF5ls63ngR5G1nGHbiMApCBPj1ZkI1y6p5GbLGqSMSyiIO6GcehzYnGmY0W9nqpW7U/8kD7WuHmObI/pUTw==}
    peerDependencies:
      nx: '>= 14.1 <= 16'
    dependencies:
      '@phenomnomnominal/tsquery': 4.1.1(typescript@4.5.5)
      ejs: 3.1.8
      ignore: 5.2.4
      nx: 14.8.2
      semver: 7.3.4
      tmp: 0.2.1
      tslib: 2.5.0
    transitivePeerDependencies:
      - typescript
    dev: true

  /@nrwl/tao@14.8.2:
    resolution: {integrity: sha512-a4+O307YZJf1H6CDQFGs4DoUvl7xUFSJo2rNHoR9jDlWU+Ug3n0iivX7Fih6Ui0gX4ocEpRwzNMmJhEmEq1BYw==}
    hasBin: true
    dependencies:
      nx: 14.8.2
    transitivePeerDependencies:
      - '@swc-node/register'
      - '@swc/core'
    dev: true

  /@oclif/color@1.0.4:
    resolution: {integrity: sha512-HEcVnSzpQkjskqWJyVN3tGgR0H0F8GrBmDjgQ1N0ZwwktYa4y9kfV07P/5vt5BjPXNyslXHc4KAO8Bt7gmErCA==}
    engines: {node: '>=12.0.0'}
    dependencies:
      ansi-styles: 4.3.0
      chalk: 4.1.2
      strip-ansi: 6.0.1
      supports-color: 8.1.1
      tslib: 2.5.0

  /@oclif/core@2.4.0:
    resolution: {integrity: sha512-wWUnOOfQQty0k1Cstm/iWW6pbG0mHzU7rcUtab2Sni9kjBPCcy6ENTgpsWbb/WdITopqtXmvpYII2fgcjKdzUA==}
    engines: {node: '>=14.0.0'}
    dependencies:
      '@types/cli-progress': 3.11.0
      ansi-escapes: 4.3.2
      ansi-styles: 4.3.0
      cardinal: 2.1.1
      chalk: 4.1.2
      clean-stack: 3.0.1
      cli-progress: 3.12.0
      debug: 4.3.4(supports-color@8.1.1)
      ejs: 3.1.8
      fs-extra: 9.1.0
      get-package-type: 0.1.0
      globby: 11.1.0
      hyperlinker: 1.0.0
      indent-string: 4.0.0
      is-wsl: 2.2.0
      js-yaml: 3.14.1
      natural-orderby: 2.0.3
      object-treeify: 1.1.33
      password-prompt: 1.1.2
      semver: 7.3.8
      string-width: 4.2.3
      strip-ansi: 6.0.1
      supports-color: 8.1.1
      supports-hyperlinks: 2.3.0
      tslib: 2.5.0
      widest-line: 3.1.0
      wordwrap: 1.0.0
      wrap-ansi: 7.0.0

  /@oclif/plugin-autocomplete@2.1.3:
    resolution: {integrity: sha512-BJh34vob3tnt8XFHGzqyRiOrmuVEDpMBKB+4Vgdmi4OejjaBKSTQq3Und076AKo6RM1E19SPUz/RUIo/Hp1lWg==}
    engines: {node: '>=12.0.0'}
    dependencies:
      '@oclif/core': 2.4.0
      chalk: 4.1.2
      debug: 4.3.4
      fs-extra: 9.1.0
    transitivePeerDependencies:
      - supports-color
    dev: false

  /@oclif/plugin-commands@2.2.10:
    resolution: {integrity: sha512-fUOegX6RrJLC+euU/gPbBH6VX6aqh5vRpsg4r1NUlKvCSIJjCI78TSHUKECU+GQmvNA+3ql6tlD7hZ4rBTjKbg==}
    engines: {node: '>=12.0.0'}
    dependencies:
      '@oclif/core': 2.4.0
      lodash: 4.17.21
    dev: false

  /@oclif/plugin-help@5.2.6:
    resolution: {integrity: sha512-nvpSbIOGtPIct3+OqXca3OIu5liyIynascncAXZy4JDD7z8rIGZ3NYJH2M4JhMVyGxCDZxQuLVsdALyIt67G5g==}
    engines: {node: '>=12.0.0'}
    dependencies:
      '@oclif/core': 2.4.0

  /@oclif/plugin-not-found@2.3.21:
    resolution: {integrity: sha512-6N0gTWQhl5nuE5bXipv5+8vH5cHyGgEd3MKJHQYxFnHIFwwb9jJnFl0BZ0fo7Jrjd9HZYCLT7rjnouS7p1Dl1w==}
    engines: {node: '>=12.0.0'}
    dependencies:
      '@oclif/color': 1.0.4
      '@oclif/core': 2.4.0
      fast-levenshtein: 3.0.0
      lodash: 4.17.21

  /@oclif/plugin-plugins@2.3.2:
    resolution: {integrity: sha512-jq/ik7A7bCO/oQp0/Znnpu8/JBXifAQ2OF2KmswbNYt7EpsLqz2DaI/CvkrXRSb+Edzx4Xx3usEgSyocVN/u2A==}
    engines: {node: '>=12.0.0'}
    dependencies:
      '@oclif/color': 1.0.4
      '@oclif/core': 2.4.0
      chalk: 4.1.2
      debug: 4.3.4
      fs-extra: 9.1.0
      http-call: 5.3.0
      load-json-file: 5.3.0
      npm-run-path: 4.0.1
      semver: 7.3.8
      tslib: 2.5.0
      yarn: 1.22.19
    transitivePeerDependencies:
      - supports-color
    dev: false

  /@oclif/plugin-warn-if-update-available@2.0.27:
    resolution: {integrity: sha512-be6dnM3bhf7r6Jy1rzPjOt5qV5MZtqda4p1krbH9a5Ww6jAsYh6CIeKbIP2zPUFthoejG9wt7UFQt3J110DdMQ==}
    engines: {node: '>=12.0.0'}
    dependencies:
      '@oclif/core': 2.4.0
      chalk: 4.1.2
      debug: 4.3.4
      fs-extra: 9.1.0
      http-call: 5.3.0
      lodash: 4.17.21
      semver: 7.3.8
    transitivePeerDependencies:
      - supports-color

  /@oclif/test@2.3.8:
    resolution: {integrity: sha512-usE2GeE2S+feOgf8uFLUUVDKt0N3orH+pc1bKkKQtCNAFDvdyAdAMcBS+1PnmCn+cSxaez0bCQ6xOpxA9s7x3A==}
    engines: {node: '>=12.0.0'}
    dependencies:
      '@oclif/core': 2.4.0
      fancy-test: 2.0.12
    transitivePeerDependencies:
      - supports-color

  /@octokit/auth-token@2.5.0:
    resolution: {integrity: sha512-r5FVUJCOLl19AxiuZD2VRZ/ORjp/4IN98Of6YJoJOkY75CIBuYfmiNHGrDwXr+aLGG55igl9QrxX3hbiXlLb+g==}
    dependencies:
      '@octokit/types': 6.41.0

  /@octokit/auth-token@3.0.1:
    resolution: {integrity: sha512-/USkK4cioY209wXRpund6HZzHo9GmjakpV9ycOkpMcMxMk7QVcVFVyCMtzvXYiHsB2crgDgrtNYSELYFBXhhaA==}
    engines: {node: '>= 14'}
    dependencies:
      '@octokit/types': 7.5.1
    dev: false

  /@octokit/auth-token@3.0.3:
    resolution: {integrity: sha512-/aFM2M4HVDBT/jjDBa84sJniv1t9Gm/rLkalaz9htOm+L+8JMj1k9w0CkUdcxNyNxZPlTxKPVko+m1VlM58ZVA==}
    engines: {node: '>= 14'}
    dependencies:
      '@octokit/types': 9.0.0
    dev: true

  /@octokit/core@3.6.0:
    resolution: {integrity: sha512-7RKRKuA4xTjMhY+eG3jthb3hlZCsOwg3rztWh75Xc+ShDWOfDDATWbeZpAHBNRpm4Tv9WgBMOy1zEJYXG6NJ7Q==}
    dependencies:
      '@octokit/auth-token': 2.5.0
      '@octokit/graphql': 4.8.0
      '@octokit/request': 5.6.3
      '@octokit/request-error': 2.1.0
      '@octokit/types': 6.41.0
      before-after-hook: 2.2.3
      universal-user-agent: 6.0.0
    transitivePeerDependencies:
      - encoding

  /@octokit/core@4.0.5:
    resolution: {integrity: sha512-4R3HeHTYVHCfzSAi0C6pbGXV8UDI5Rk+k3G7kLVNckswN9mvpOzW9oENfjfH3nEmzg8y3AmKmzs8Sg6pLCeOCA==}
    engines: {node: '>= 14'}
    dependencies:
      '@octokit/auth-token': 3.0.1
      '@octokit/graphql': 5.0.1
      '@octokit/request': 6.2.1
      '@octokit/request-error': 3.0.1
      '@octokit/types': 7.5.1
      before-after-hook: 2.2.2
      universal-user-agent: 6.0.0
    transitivePeerDependencies:
      - encoding
    dev: false

  /@octokit/core@4.2.0:
    resolution: {integrity: sha512-AgvDRUg3COpR82P7PBdGZF/NNqGmtMq2NiPqeSsDIeCfYFOZ9gddqWNQHnFdEUf+YwOj4aZYmJnlPp7OXmDIDg==}
    engines: {node: '>= 14'}
    dependencies:
      '@octokit/auth-token': 3.0.3
      '@octokit/graphql': 5.0.5
      '@octokit/request': 6.2.3
      '@octokit/request-error': 3.0.3
      '@octokit/types': 9.0.0
      before-after-hook: 2.2.3
      universal-user-agent: 6.0.0
    transitivePeerDependencies:
      - encoding
    dev: true

  /@octokit/endpoint@6.0.12:
    resolution: {integrity: sha512-lF3puPwkQWGfkMClXb4k/eUT/nZKQfxinRWJrdZaJO85Dqwo/G0yOC434Jr2ojwafWJMYqFGFa5ms4jJUgujdA==}
    dependencies:
      '@octokit/types': 6.41.0
      is-plain-object: 5.0.0
      universal-user-agent: 6.0.0

  /@octokit/endpoint@7.0.5:
    resolution: {integrity: sha512-LG4o4HMY1Xoaec87IqQ41TQ+glvIeTKqfjkCEmt5AIwDZJwQeVZFIEYXrYY6yLwK+pAScb9Gj4q+Nz2qSw1roA==}
    engines: {node: '>= 14'}
    dependencies:
      '@octokit/types': 9.0.0
      is-plain-object: 5.0.0
      universal-user-agent: 6.0.0

  /@octokit/graphql@4.8.0:
    resolution: {integrity: sha512-0gv+qLSBLKF0z8TKaSKTsS39scVKF9dbMxJpj3U0vC7wjNWFuIpL/z76Qe2fiuCbDRcJSavkXsVtMS6/dtQQsg==}
    dependencies:
      '@octokit/request': 5.6.3
      '@octokit/types': 6.41.0
      universal-user-agent: 6.0.0
    transitivePeerDependencies:
      - encoding

  /@octokit/graphql@5.0.1:
    resolution: {integrity: sha512-sxmnewSwAixkP1TrLdE6yRG53eEhHhDTYUykUwdV9x8f91WcbhunIHk9x1PZLALdBZKRPUO2HRcm4kezZ79HoA==}
    engines: {node: '>= 14'}
    dependencies:
      '@octokit/request': 6.2.3
      '@octokit/types': 7.5.1
      universal-user-agent: 6.0.0
    transitivePeerDependencies:
      - encoding
    dev: false

  /@octokit/graphql@5.0.5:
    resolution: {integrity: sha512-Qwfvh3xdqKtIznjX9lz2D458r7dJPP8l6r4GQkIdWQouZwHQK0mVT88uwiU2bdTU2OtT1uOlKpRciUWldpG0yQ==}
    engines: {node: '>= 14'}
    dependencies:
      '@octokit/request': 6.2.3
      '@octokit/types': 9.0.0
      universal-user-agent: 6.0.0
    transitivePeerDependencies:
      - encoding
    dev: true

  /@octokit/openapi-types@12.11.0:
    resolution: {integrity: sha512-VsXyi8peyRq9PqIz/tpqiL2w3w80OgVMwBHltTml3LmVvXiphgeqmY9mvBw9Wu7e0QWk/fqD37ux8yP5uVekyQ==}

  /@octokit/openapi-types@13.13.1:
    resolution: {integrity: sha512-4EuKSk3N95UBWFau3Bz9b3pheQ8jQYbKmBL5+GSuY8YDPDwu03J4BjI+66yNi8aaX/3h1qDpb0mbBkLdr+cfGQ==}
    dev: false

  /@octokit/openapi-types@16.0.0:
    resolution: {integrity: sha512-JbFWOqTJVLHZSUUoF4FzAZKYtqdxWu9Z5m2QQnOyEa04fOFljvyh7D3GYKbfuaSWisqehImiVIMG4eyJeP5VEA==}

  /@octokit/plugin-enterprise-rest@6.0.1:
    resolution: {integrity: sha512-93uGjlhUD+iNg1iWhUENAtJata6w5nE+V4urXOAlIXdco6xNZtUSfYY8dzp3Udy74aqO/B5UZL80x/YMa5PKRw==}
    dev: true

  /@octokit/plugin-paginate-rest@1.1.2:
    resolution: {integrity: sha512-jbsSoi5Q1pj63sC16XIUboklNw+8tL9VOnJsWycWYR78TKss5PVpIPb1TUUcMQ+bBh7cY579cVAWmf5qG+dw+Q==}
    dependencies:
      '@octokit/types': 2.16.2
    dev: false

  /@octokit/plugin-paginate-rest@2.21.3(@octokit/core@3.6.0):
    resolution: {integrity: sha512-aCZTEf0y2h3OLbrgKkrfFdjRL6eSOo8komneVQJnYecAxIej7Bafor2xhuDJOIFau4pk0i/P28/XgtbyPF0ZHw==}
    peerDependencies:
      '@octokit/core': '>=2'
    dependencies:
      '@octokit/core': 3.6.0
      '@octokit/types': 6.41.0

  /@octokit/plugin-paginate-rest@6.0.0(@octokit/core@4.2.0):
    resolution: {integrity: sha512-Sq5VU1PfT6/JyuXPyt04KZNVsFOSBaYOAq2QRZUwzVlI10KFvcbUo8lR258AAQL1Et60b0WuVik+zOWKLuDZxw==}
    engines: {node: '>= 14'}
    peerDependencies:
      '@octokit/core': '>=4'
    dependencies:
      '@octokit/core': 4.2.0
      '@octokit/types': 9.0.0
    dev: true

  /@octokit/plugin-request-log@1.0.4(@octokit/core@3.6.0):
    resolution: {integrity: sha512-mLUsMkgP7K/cnFEw07kWqXGF5LKrOkD+lhCrKvPHXWDywAwuDUeDwWBpc69XK3pNX0uKiVt8g5z96PJ6z9xCFA==}
    peerDependencies:
      '@octokit/core': '>=3'
    dependencies:
      '@octokit/core': 3.6.0

  /@octokit/plugin-request-log@1.0.4(@octokit/core@4.0.5):
    resolution: {integrity: sha512-mLUsMkgP7K/cnFEw07kWqXGF5LKrOkD+lhCrKvPHXWDywAwuDUeDwWBpc69XK3pNX0uKiVt8g5z96PJ6z9xCFA==}
    peerDependencies:
      '@octokit/core': '>=3'
    dependencies:
      '@octokit/core': 4.0.5
    dev: false

  /@octokit/plugin-request-log@1.0.4(@octokit/core@4.2.0):
    resolution: {integrity: sha512-mLUsMkgP7K/cnFEw07kWqXGF5LKrOkD+lhCrKvPHXWDywAwuDUeDwWBpc69XK3pNX0uKiVt8g5z96PJ6z9xCFA==}
    peerDependencies:
      '@octokit/core': '>=3'
    dependencies:
      '@octokit/core': 4.2.0
    dev: true

  /@octokit/plugin-rest-endpoint-methods@2.4.0:
    resolution: {integrity: sha512-EZi/AWhtkdfAYi01obpX0DF7U6b1VRr30QNQ5xSFPITMdLSfhcBqjamE3F+sKcxPbD7eZuMHu3Qkk2V+JGxBDQ==}
    dependencies:
      '@octokit/types': 2.16.2
      deprecation: 2.3.1
    dev: false

  /@octokit/plugin-rest-endpoint-methods@5.16.2(@octokit/core@3.6.0):
    resolution: {integrity: sha512-8QFz29Fg5jDuTPXVtey05BLm7OB+M8fnvE64RNegzX7U+5NUXcOcnpTIK0YfSHBg8gYd0oxIq3IZTe9SfPZiRw==}
    peerDependencies:
      '@octokit/core': '>=3'
    dependencies:
      '@octokit/core': 3.6.0
      '@octokit/types': 6.41.0
      deprecation: 2.3.1

  /@octokit/plugin-rest-endpoint-methods@7.0.1(@octokit/core@4.2.0):
    resolution: {integrity: sha512-pnCaLwZBudK5xCdrR823xHGNgqOzRnJ/mpC/76YPpNP7DybdsJtP7mdOwh+wYZxK5jqeQuhu59ogMI4NRlBUvA==}
    engines: {node: '>= 14'}
    peerDependencies:
      '@octokit/core': '>=3'
    dependencies:
      '@octokit/core': 4.2.0
      '@octokit/types': 9.0.0
      deprecation: 2.3.1
    dev: true

  /@octokit/request-error@1.2.1:
    resolution: {integrity: sha512-+6yDyk1EES6WK+l3viRDElw96MvwfJxCt45GvmjDUKWjYIb3PJZQkq3i46TwGwoPD4h8NmTrENmtyA1FwbmhRA==}
    dependencies:
      '@octokit/types': 2.16.2
      deprecation: 2.3.1
      once: 1.4.0
    dev: false

  /@octokit/request-error@2.1.0:
    resolution: {integrity: sha512-1VIvgXxs9WHSjicsRwq8PlR2LR2x6DwsJAaFgzdi0JfJoGSO8mYI/cHJQ+9FbN21aa+DrgNLnwObmyeSC8Rmpg==}
    dependencies:
      '@octokit/types': 6.41.0
      deprecation: 2.3.1
      once: 1.4.0

  /@octokit/request-error@3.0.1:
    resolution: {integrity: sha512-ym4Bp0HTP7F3VFssV88WD1ZyCIRoE8H35pXSKwLeMizcdZAYc/t6N9X9Yr9n6t3aG9IH75XDnZ6UeZph0vHMWQ==}
    engines: {node: '>= 14'}
    dependencies:
      '@octokit/types': 7.5.1
      deprecation: 2.3.1
      once: 1.4.0
    dev: false

  /@octokit/request-error@3.0.3:
    resolution: {integrity: sha512-crqw3V5Iy2uOU5Np+8M/YexTlT8zxCfI+qu+LxUB7SZpje4Qmx3mub5DfEKSO8Ylyk0aogi6TYdf6kxzh2BguQ==}
    engines: {node: '>= 14'}
    dependencies:
      '@octokit/types': 9.0.0
      deprecation: 2.3.1
      once: 1.4.0

  /@octokit/request@5.6.3:
    resolution: {integrity: sha512-bFJl0I1KVc9jYTe9tdGGpAMPy32dLBXXo1dS/YwSCTL/2nd9XeHsY616RE3HPXDVk+a+dBuzyz5YdlXwcDTr2A==}
    dependencies:
      '@octokit/endpoint': 6.0.12
      '@octokit/request-error': 2.1.0
      '@octokit/types': 6.41.0
      is-plain-object: 5.0.0
      node-fetch: 2.6.9
      universal-user-agent: 6.0.0
    transitivePeerDependencies:
      - encoding

  /@octokit/request@6.2.1:
    resolution: {integrity: sha512-gYKRCia3cpajRzDSU+3pt1q2OcuC6PK8PmFIyxZDWCzRXRSIBH8jXjFJ8ZceoygBIm0KsEUg4x1+XcYBz7dHPQ==}
    engines: {node: '>= 14'}
    dependencies:
      '@octokit/endpoint': 7.0.5
      '@octokit/request-error': 3.0.3
      '@octokit/types': 7.5.1
      is-plain-object: 5.0.0
      node-fetch: 2.6.9
      universal-user-agent: 6.0.0
    transitivePeerDependencies:
      - encoding
    dev: false

  /@octokit/request@6.2.3:
    resolution: {integrity: sha512-TNAodj5yNzrrZ/VxP+H5HiYaZep0H3GU0O7PaF+fhDrt8FPrnkei9Aal/txsN/1P7V3CPiThG0tIvpPDYUsyAA==}
    engines: {node: '>= 14'}
    dependencies:
      '@octokit/endpoint': 7.0.5
      '@octokit/request-error': 3.0.3
      '@octokit/types': 9.0.0
      is-plain-object: 5.0.0
      node-fetch: 2.6.9
      universal-user-agent: 6.0.0
    transitivePeerDependencies:
      - encoding

  /@octokit/rest@16.43.2(@octokit/core@4.0.5):
    resolution: {integrity: sha512-ngDBevLbBTFfrHZeiS7SAMAZ6ssuVmXuya+F/7RaVvlysgGa1JKJkKWY+jV6TCJYcW0OALfJ7nTIGXcBXzycfQ==}
    dependencies:
      '@octokit/auth-token': 2.5.0
      '@octokit/plugin-paginate-rest': 1.1.2
      '@octokit/plugin-request-log': 1.0.4(@octokit/core@4.0.5)
      '@octokit/plugin-rest-endpoint-methods': 2.4.0
      '@octokit/request': 5.6.3
      '@octokit/request-error': 1.2.1
      atob-lite: 2.0.0
      before-after-hook: 2.2.3
      btoa-lite: 1.0.0
      deprecation: 2.3.1
      lodash.get: 4.4.2
      lodash.set: 4.3.2
      lodash.uniq: 4.5.0
      octokit-pagination-methods: 1.1.0
      once: 1.4.0
      universal-user-agent: 4.0.1
    transitivePeerDependencies:
      - '@octokit/core'
      - encoding
    dev: false

  /@octokit/rest@18.12.0:
    resolution: {integrity: sha512-gDPiOHlyGavxr72y0guQEhLsemgVjwRePayJ+FcKc2SJqKUbxbkvf5kAZEWA/MKvsfYlQAMVzNJE3ezQcxMJ2Q==}
    dependencies:
      '@octokit/core': 3.6.0
      '@octokit/plugin-paginate-rest': 2.21.3(@octokit/core@3.6.0)
      '@octokit/plugin-request-log': 1.0.4(@octokit/core@3.6.0)
      '@octokit/plugin-rest-endpoint-methods': 5.16.2(@octokit/core@3.6.0)
    transitivePeerDependencies:
      - encoding

  /@octokit/rest@19.0.7:
    resolution: {integrity: sha512-HRtSfjrWmWVNp2uAkEpQnuGMJsu/+dBr47dRc5QVgsCbnIc1+GFEaoKBWkYG+zjrsHpSqcAElMio+n10c0b5JA==}
    engines: {node: '>= 14'}
    dependencies:
      '@octokit/core': 4.2.0
      '@octokit/plugin-paginate-rest': 6.0.0(@octokit/core@4.2.0)
      '@octokit/plugin-request-log': 1.0.4(@octokit/core@4.2.0)
      '@octokit/plugin-rest-endpoint-methods': 7.0.1(@octokit/core@4.2.0)
    transitivePeerDependencies:
      - encoding
    dev: true

  /@octokit/types@2.16.2:
    resolution: {integrity: sha512-O75k56TYvJ8WpAakWwYRN8Bgu60KrmX0z1KqFp1kNiFNkgW+JW+9EBKZ+S33PU6SLvbihqd+3drvPxKK68Ee8Q==}
    dependencies:
      '@types/node': 14.18.46
    dev: false

  /@octokit/types@6.41.0:
    resolution: {integrity: sha512-eJ2jbzjdijiL3B4PrSQaSjuF2sPEQPVCPzBvTHJD9Nz+9dw2SGH4K4xeQJ77YfTq5bRQ+bD8wT11JbeDPmxmGg==}
    dependencies:
      '@octokit/openapi-types': 12.11.0

  /@octokit/types@7.5.1:
    resolution: {integrity: sha512-Zk4OUMLCSpXNI8KZZn47lVLJSsgMyCimsWWQI5hyjZg7hdYm0kjotaIkbG0Pp8SfU2CofMBzonboTqvzn3FrJA==}
    dependencies:
      '@octokit/openapi-types': 13.13.1
    dev: false

  /@octokit/types@9.0.0:
    resolution: {integrity: sha512-LUewfj94xCMH2rbD5YJ+6AQ4AVjFYTgpp6rboWM5T7N3IsIF65SBEOVcYMGAEzO/kKNiNaW4LoWtoThOhH06gw==}
    dependencies:
      '@octokit/openapi-types': 16.0.0

  /@parcel/watcher@2.0.4:
    resolution: {integrity: sha512-cTDi+FUDBIUOBKEtj+nhiJ71AZVlkAsQFuGQTun5tV9mwQBQgZvhCzG+URPQc8myeN32yRVZEfVAPCs1RW+Jvg==}
    engines: {node: '>= 10.0.0'}
    requiresBuild: true
    dependencies:
      node-addon-api: 3.2.1
      node-gyp-build: 4.5.0
    dev: true

  /@phenomnomnominal/tsquery@4.1.1(typescript@4.5.5):
    resolution: {integrity: sha512-jjMmK1tnZbm1Jq5a7fBliM4gQwjxMU7TFoRNwIyzwlO+eHPRCFv/Nv+H/Gi1jc3WR7QURG8D5d0Tn12YGrUqBQ==}
    peerDependencies:
      typescript: ^3 || ^4
    dependencies:
      esquery: 1.4.2
      typescript: 4.5.5
    dev: true

  /@pnpm/network.ca-file@1.0.1:
    resolution: {integrity: sha512-gkINruT2KUhZLTaiHxwCOh1O4NVnFT0wLjWFBHmTz9vpKag/C/noIMJXBxFe4F0mYpUVX2puLwAieLYFg2NvoA==}
    engines: {node: '>=12.22.0'}
    dependencies:
      graceful-fs: 4.2.10
    dev: false

  /@pnpm/npm-conf@1.0.5:
    resolution: {integrity: sha512-hD8ml183638O3R6/Txrh0L8VzGOrFXgRtRDG4qQC4tONdZ5Z1M+tlUUDUvrjYdmK6G+JTBTeaCLMna11cXzi8A==}
    engines: {node: '>=12'}
    dependencies:
      '@pnpm/network.ca-file': 1.0.1
      config-chain: 1.1.13
    dev: false

  /@rushstack/eslint-patch@1.1.4:
    resolution: {integrity: sha512-LwzQKA4vzIct1zNZzBmRKI9QuNpLgTQMEjsQLf3BXuGYb3QPTP4Yjf6mkdX+X1mYttZ808QpOwAzZjv28kq7DA==}
    dev: true

  /@rushstack/eslint-plugin-security@0.2.6(eslint@8.6.0)(typescript@4.5.5):
    resolution: {integrity: sha512-gicwYhbc3Q5U43U2qmhePLedfF6+mSEjcQ/D+Bq4zQLP7zo9MGTKAeYPnLTq0M7hqoCEeQUFQZvNav+kjue6Nw==}
    peerDependencies:
      eslint: ^6.0.0 || ^7.0.0 || ^8.0.0 || 8.6.0
    dependencies:
      '@rushstack/tree-pattern': 0.2.3
      '@typescript-eslint/experimental-utils': 5.6.0(eslint@8.6.0)(typescript@4.5.5)
      eslint: 8.6.0
    transitivePeerDependencies:
      - supports-color
      - typescript
    dev: true

  /@rushstack/eslint-plugin@0.8.6(eslint@8.6.0)(typescript@4.5.5):
    resolution: {integrity: sha512-R0gbPI3nz1vRUZddOiwpGtBSQ6FXrnsUpKvKoVkADWhkYmtdi6cU/gpQ6amOa5LhLPhSdQNtkhCB+yhUINKgEg==}
    peerDependencies:
      eslint: ^6.0.0 || ^7.0.0 || ^8.0.0 || 8.6.0
    dependencies:
      '@rushstack/tree-pattern': 0.2.3
      '@typescript-eslint/experimental-utils': 5.6.0(eslint@8.6.0)(typescript@4.5.5)
      eslint: 8.6.0
    transitivePeerDependencies:
      - supports-color
      - typescript
    dev: true

  /@rushstack/node-core-library@3.53.0:
    resolution: {integrity: sha512-FXk3eDtTHKnaUq+fLyNY867ioRhMa6CJDJO5hZ3wuGlxm184nckAFiU+hx027AodjpnqjX6pYF0zZGq7k7P/vg==}
    dependencies:
      '@types/node': 12.20.24
      colors: 1.2.5
      fs-extra: 7.0.1
      import-lazy: 4.0.0
      jju: 1.4.0
      resolve: 1.17.0
      semver: 7.3.7
      z-schema: 5.0.3
    dev: false

  /@rushstack/node-core-library@3.58.0:
    resolution: {integrity: sha512-DHAZ3LTOEq2/EGURznpTJDnB3SNE2CKMDXuviQ6afhru6RykE3QoqXkeyjbpLb5ib5cpIRCPE/wykNe0xmQj3w==}
    peerDependencies:
      '@types/node': '*'
    peerDependenciesMeta:
      '@types/node':
        optional: true
    dependencies:
      colors: 1.2.5
      fs-extra: 7.0.1
      import-lazy: 4.0.0
      jju: 1.4.0
      resolve: 1.22.1
      semver: 7.3.8
      z-schema: 5.0.3
    dev: true

  /@rushstack/node-core-library@3.58.0(@types/node@14.18.46):
    resolution: {integrity: sha512-DHAZ3LTOEq2/EGURznpTJDnB3SNE2CKMDXuviQ6afhru6RykE3QoqXkeyjbpLb5ib5cpIRCPE/wykNe0xmQj3w==}
    peerDependencies:
      '@types/node': '*'
    peerDependenciesMeta:
      '@types/node':
        optional: true
    dependencies:
      '@types/node': 14.18.46
      colors: 1.2.5
      fs-extra: 7.0.1
      import-lazy: 4.0.0
      jju: 1.4.0
      resolve: 1.22.1
      semver: 7.3.8
      z-schema: 5.0.3
    dev: true

  /@rushstack/rig-package@0.3.18:
    resolution: {integrity: sha512-SGEwNTwNq9bI3pkdd01yCaH+gAsHqs0uxfGvtw9b0LJXH52qooWXnrFTRRLG1aL9pf+M2CARdrA9HLHJys3jiQ==}
    dependencies:
      resolve: 1.22.1
      strip-json-comments: 3.1.1
    dev: true

  /@rushstack/tree-pattern@0.2.3:
    resolution: {integrity: sha512-8KWZxzn6XKuy3iKRSAd2CHXSXneRlGCmH9h/qM7jYQDekp+U18oUzub5xqOqHS2PLUC+torOMYZxgAIO/fF86A==}
    dev: true

  /@rushstack/ts-command-line@4.13.2:
    resolution: {integrity: sha512-bCU8qoL9HyWiciltfzg7GqdfODUeda/JpI0602kbN5YH22rzTxyqYvv7aRLENCM7XCQ1VRs7nMkEqgJUOU8Sag==}
    dependencies:
      '@types/argparse': 1.0.38
      argparse: 1.0.10
      colors: 1.2.5
      string-argv: 0.3.1
    dev: true

  /@sindresorhus/is@4.6.0:
    resolution: {integrity: sha512-t09vSN3MdfsyCHoFcTRCH/iUtG7OJ0CsjzB8cjAmKc/va/kIgeDI/TxsigdncE/4be734m0cvIYwNaV4i2XqAw==}
    engines: {node: '>=10'}

  /@sindresorhus/is@5.3.0:
    resolution: {integrity: sha512-CX6t4SYQ37lzxicAqsBtxA3OseeoVrh9cSJ5PFYam0GksYlupRfy1A+Q4aYD3zvcfECLc0zO2u+ZnR2UYKvCrw==}
    engines: {node: '>=14.16'}
    dev: false

  /@szmarczak/http-timer@4.0.6:
    resolution: {integrity: sha512-4BAffykYOgO+5nzBWYwE3W90sBgLJoUPRWWcL8wlyiM8IB8ipJz3UMJ9KXQd1RKQXpKp8Tutn80HZtWsu2u76w==}
    engines: {node: '>=10'}
    dependencies:
      defer-to-connect: 2.0.1

  /@szmarczak/http-timer@5.0.1:
    resolution: {integrity: sha512-+PmQX0PiAYPMeVYe237LJAYvOMYW1j2rH5YROyS3b4CTVJum34HfRvKvAzozHAQG0TnHNdUfY9nCeUyRAs//cw==}
    engines: {node: '>=14.16'}
    dependencies:
      defer-to-connect: 2.0.1
    dev: false

  /@tootallnate/once@1.1.2:
    resolution: {integrity: sha512-RbzJvlNzmRq5c3O09UipeuXno4tA1FE6ikOjxZK0tuxVv3412l64l5t1W5pj4+rJq9vpkm/kwiR07aZXnsKPxw==}
    engines: {node: '>= 6'}

  /@tootallnate/once@2.0.0:
    resolution: {integrity: sha512-XCuKFP5PS55gnMVu3dty8KPatLqUoy/ZYzDzAGCQ8JNFCkLXzmI7vNHCR+XpbZaMWQK/vQubr7PkYq8g470J/A==}
    engines: {node: '>= 10'}

  /@ts-morph/common@0.18.1:
    resolution: {integrity: sha512-RVE+zSRICWRsfrkAw5qCAK+4ZH9kwEFv5h0+/YeHTLieWP7F4wWq4JsKFuNWG+fYh/KF+8rAtgdj5zb2mm+DVA==}
    dependencies:
      fast-glob: 3.2.12
      minimatch: 5.1.6
      mkdirp: 1.0.4
      path-browserify: 1.0.1
    dev: false

  /@tsconfig/node10@1.0.9:
    resolution: {integrity: sha512-jNsYVVxU8v5g43Erja32laIDHXeoNvFEpX33OK4d6hljo3jDhCBDhx5dhCCTMWUojscpAagGiRkBKxpdl9fxqA==}
    dev: true

  /@tsconfig/node12@1.0.11:
    resolution: {integrity: sha512-cqefuRsh12pWyGsIoBKJA9luFu3mRxCA+ORZvA4ktLSzIuCUtWVxGIuXigEwO5/ywWFMZ2QEGKWvkZG1zDMTag==}
    dev: true

  /@tsconfig/node14@1.0.3:
    resolution: {integrity: sha512-ysT8mhdixWK6Hw3i1V2AeRqZ5WfXg1G43mqoYlM2nc6388Fq5jcXyr5mRsqViLx/GJYdoL0bfXD8nmF+Zn/Iow==}
    dev: true

  /@tsconfig/node16@1.0.3:
    resolution: {integrity: sha512-yOlFc+7UtL/89t2ZhjPvvB/DeAr3r+Dq58IgzsFkOAvVC6NMJXmCGjbptdXdR9qsX7pKcTL+s87FtYREi2dEEQ==}
    dev: true

  /@types/argparse@1.0.38:
    resolution: {integrity: sha512-ebDJ9b0e702Yr7pWgB0jzm+CX4Srzz8RcXtLJDJB+BSccqMa36uyH/zUsSYao5+BD1ytv3k3rPYCq4mAE1hsXA==}
    dev: true

  /@types/async@3.2.18:
    resolution: {integrity: sha512-/IsuXp3B9R//uRLi40VlIYoMp7OzhkunPe2fDu7jGfQXI9y3CDCx6FC4juRLSqrpmLst3vgsiK536AAGJFl4Ww==}
    dev: true

  /@types/cacheable-request@6.0.3:
    resolution: {integrity: sha512-IQ3EbTzGxIigb1I3qPZc1rWJnH0BmSKv5QYTalEwweFvyBDLSAe24zP0le/hyi7ecGfZVlIVAg4BZqb8WBwKqw==}
    dependencies:
      '@types/http-cache-semantics': 4.0.1
      '@types/keyv': 3.1.4
      '@types/node': 14.18.46
      '@types/responselike': 1.0.0

  /@types/chai-arrays@2.0.0:
    resolution: {integrity: sha512-5h5jnAC9C64YnD7WJpA5gBG7CppF/QmoWytOssJ6ysENllW49NBdpsTx6uuIBOpnzAnXThb8jBICgB62wezTLQ==}
    dependencies:
      '@types/chai': 4.3.3
    dev: true

  /@types/chai@4.3.3:
    resolution: {integrity: sha512-hC7OMnszpxhZPduX+m+nrx+uFoLkWOMiR4oa/AZF3MuSETYTZmFfJAHqZEM8MVlvfG7BEUcgvtwoCTxBp6hm3g==}

  /@types/cli-progress@3.11.0:
    resolution: {integrity: sha512-XhXhBv1R/q2ahF3BM7qT5HLzJNlIL0wbcGyZVjqOTqAybAnsLisd7gy1UCyIqpL+5Iv6XhlSyzjLCnI2sIdbCg==}
    dependencies:
      '@types/node': 14.18.46

  /@types/eslint-scope@3.7.4:
    resolution: {integrity: sha512-9K4zoImiZc3HlIp6AVUDE4CWYx22a+lhSZMYNpbjW04+YF0KWj4pJXnEMjdnFTiQibFFmElcsasJXDbdI/EPhA==}
    dependencies:
      '@types/eslint': 8.4.6
      '@types/estree': 0.0.51
    dev: false

  /@types/eslint@8.4.6:
    resolution: {integrity: sha512-/fqTbjxyFUaYNO7VcW5g+4npmqVACz1bB7RTHYuLj+PRjw9hrCwrUXVQFpChUS0JsyEFvMZ7U/PfmvWgxJhI9g==}
    dependencies:
      '@types/estree': 0.0.51
      '@types/json-schema': 7.0.11
    dev: false

  /@types/estree@0.0.51:
    resolution: {integrity: sha512-CuPgU6f3eT/XgKKPqKd/gLZV1Xmvf1a2R5POBOGQa6uv82xpls89HU5zKeVoyR8XzHd1RGNOlQlvUe3CFkjWNQ==}
    dev: false

  /@types/expect@1.20.4:
    resolution: {integrity: sha512-Q5Vn3yjTDyCMV50TB6VRIbQNxSE4OmZR86VSbGaNpfUolm0iePBB4KdEEHmxoY5sT2+2DIvXW0rvMDP2nHZ4Mg==}

  /@types/fs-extra@8.1.2:
    resolution: {integrity: sha512-SvSrYXfWSc7R4eqnOzbQF4TZmfpNSM9FrSWLU3EUnWBuyZqNBOrv1B1JA3byUDPUl9z4Ab3jeZG2eDdySlgNMg==}
    dependencies:
      '@types/node': 14.18.46
    dev: true

  /@types/glob@7.2.0:
    resolution: {integrity: sha512-ZUxbzKl0IfJILTS6t7ip5fQQM/J3TJYubDm3nMbgubNNYS62eXeUpoLUC8/7fJNiFYHTrGPQn7hspDUzIHX3UA==}
    dependencies:
      '@types/minimatch': 3.0.5
      '@types/node': 14.18.46

  /@types/http-cache-semantics@4.0.1:
    resolution: {integrity: sha512-SZs7ekbP8CN0txVG2xVRH6EgKmEm31BOxA07vkFaETzZz1xh+cbt8BcI0slpymvwhx5dlFnQG2rTlPVQn+iRPQ==}

  /@types/inquirer@8.2.4:
    resolution: {integrity: sha512-Pxxx3i3AyK7vKAj3LRM/vF7ETcHKiLJ/u5CnNgbz/eYj/vB3xGAYtRxI5IKtq0hpe5iFHD22BKV3n6WHUu0k4Q==}
    dependencies:
      '@types/through': 0.0.30
    dev: true

  /@types/istanbul-lib-coverage@2.0.4:
    resolution: {integrity: sha512-z/QT1XN4K4KYuslS23k62yDIDLwLFkzxOuMplDtObz0+y7VqJCaO2o+SPwHCvLFZh7xazvvoor2tA/hPz9ee7g==}
    dev: true

  /@types/json-schema@7.0.11:
    resolution: {integrity: sha512-wOuvG1SN4Us4rez+tylwwwCV1psiNVOkJeM3AUWUNWg/jDQY2+HE/444y5gc+jBmRqASOm2Oeh5c1axHobwRKQ==}

  /@types/json5@0.0.29:
    resolution: {integrity: sha512-dRLjCWHYg4oaA77cxO64oO+7JwCwnIzkZPdrrC71jQmQtlhM556pwKo5bUzqvZndkVbeFLIIi+9TC40JNF5hNQ==}
    dev: true

  /@types/json5@0.0.30:
    resolution: {integrity: sha512-sqm9g7mHlPY/43fcSNrCYfOeX9zkTTK+euO5E6+CVijSMm5tTjkVdwdqRkY3ljjIAf8679vps5jKUoJBCLsMDA==}
    dev: true

  /@types/jszip@3.4.1:
    resolution: {integrity: sha512-TezXjmf3lj+zQ651r6hPqvSScqBLvyPI9FxdXBqpEwBijNGQ2NXpaFW/7joGzveYkKQUil7iiDHLo6LV71Pc0A==}
    deprecated: This is a stub types definition. jszip provides its own type definitions, so you do not need this installed.
    dependencies:
      jszip: 3.10.1
    dev: true

  /@types/keyv@3.1.4:
    resolution: {integrity: sha512-BQ5aZNSCpj7D6K2ksrRCTmKRLEpnPvWDiLPfoGyhZ++8YtiK9d/3DBKPJgry359X/P1PfruyYwvnvwFjuEiEIg==}
    dependencies:
      '@types/node': 14.18.46

  /@types/lodash.isequal@4.5.6:
    resolution: {integrity: sha512-Ww4UGSe3DmtvLLJm2F16hDwEQSv7U0Rr8SujLUA2wHI2D2dm8kPu6Et+/y303LfjTIwSBKXB/YTUcAKpem/XEg==}
    dependencies:
      '@types/lodash': 4.14.186
    dev: true

  /@types/lodash.merge@4.6.7:
    resolution: {integrity: sha512-OwxUJ9E50gw3LnAefSHJPHaBLGEKmQBQ7CZe/xflHkyy/wH2zVyEIAKReHvVrrn7zKdF58p16We9kMfh7v0RRQ==}
    dependencies:
      '@types/lodash': 4.14.186
    dev: true

  /@types/lodash@4.14.186:
    resolution: {integrity: sha512-eHcVlLXP0c2FlMPm56ITode2AgLMSa6aJ05JTTbYbI+7EMkCEE5qk2E41d5g2lCVTqRe0GnnRFurmlCsDODrPw==}
    dev: true

  /@types/lodash@4.14.191:
    resolution: {integrity: sha512-BdZ5BCCvho3EIXw6wUCXHe7rS53AIDPLE+JzwgT+OsJk53oBfbSmZZ7CX4VaRoN78N+TJpFi9QPlfIVNmJYWxQ==}

  /@types/minimatch@3.0.5:
    resolution: {integrity: sha512-Klz949h02Gz2uZCMGwDUSDS1YBlTdDDgbWHi+81l29tQALUtvz4rAYi5uoVhE5Lagoq6DeqAUlbrHvW/mXDgdQ==}

  /@types/minimist@1.2.2:
    resolution: {integrity: sha512-jhuKLIRrhvCPLqwPcx6INqmKeiA5EWrsCOPhrlFSrbrmU4ZMPjj5Ul/oLCMDO98XRUIwVm78xICz4EPCektzeQ==}
    dev: true

  /@types/mocha@9.1.1:
    resolution: {integrity: sha512-Z61JK7DKDtdKTWwLeElSEBcWGRLY8g95ic5FoQqI9CMx0ns/Ghep3B4DfcEimiKMvtamNVULVNKEsiwV3aQmXw==}
    dev: true

  /@types/msgpack-lite@0.1.8:
    resolution: {integrity: sha512-3qIhe8MH1kGcXnB5YuY6W0lLb9LEcWrhanDYfw0zKdXAv+CNKG0+6To1X8dqVyrxKb3FeAgJBJS5RdFwBQteVg==}
    dependencies:
      '@types/node': 14.18.46
    dev: true

  /@types/node@12.20.24:
    resolution: {integrity: sha512-yxDeaQIAJlMav7fH5AQqPH1u8YIuhYJXYBzxaQ4PifsU0GDO38MSdmEDeRlIxrKbC6NbEaaEHDanWb+y30U8SQ==}
    dev: false

  /@types/node@14.18.46:
    resolution: {integrity: sha512-n4yVT5FuY5NCcGHCosQSGvvCT74HhowymPN2OEcsHPw6U1NuxV9dvxWbrM2dnBukWjdMYzig1WfIkWdTTQJqng==}

  /@types/node@15.14.9:
    resolution: {integrity: sha512-qjd88DrCxupx/kJD5yQgZdcYKZKSIGBVDIBE1/LTGcNm3d2Np/jxojkdePDdfnBHJc5W7vSMpbJ1aB7p/Py69A==}

  /@types/normalize-package-data@2.4.1:
    resolution: {integrity: sha512-Gj7cI7z+98M282Tqmp2K5EIsoouUEzbBJhQQzDE3jSIRk6r9gsz0oUokqIUR4u1R3dMHo0pDHM7sNOHyhulypw==}

  /@types/pako@2.0.0:
    resolution: {integrity: sha512-10+iaz93qR5WYxTo+PMifD5TSxiOtdRaxBf7INGGXMQgTCu8Z/7GYWYFUOS3q/G0nE5boj1r4FEB+WSy7s5gbA==}
    dev: true

  /@types/parse-json@4.0.0:
    resolution: {integrity: sha512-//oorEZjL6sbPcKUaCdIGlIUeH26mgzimjBB77G6XRgnDl/L5wOnpyBGRe/Mmf5CVW3PwEBE1NjiMZ/ssFh4wA==}
    dev: true

  /@types/prompts@2.4.4:
    resolution: {integrity: sha512-p5N9uoTH76lLvSAaYSZtBCdEXzpOOufsRjnhjVSrZGXikVGHX9+cc9ERtHRV4hvBKHyZb1bg4K+56Bd2TqUn4A==}
    dependencies:
      '@types/node': 14.18.38
      kleur: 3.0.3
    dev: true

  /@types/responselike@1.0.0:
    resolution: {integrity: sha512-85Y2BjiufFzaMIlvJDvTTB8Fxl2xfLo4HgmHzVBz08w4wDePCTjYw66PdrolO0kzli3yam/YCgRufyo1DdQVTA==}
    dependencies:
      '@types/node': 14.18.46

  /@types/rimraf@2.0.5:
    resolution: {integrity: sha512-YyP+VfeaqAyFmXoTh3HChxOQMyjByRMsHU7kc5KOJkSlXudhMhQIALbYV7rHh/l8d2lX3VUQzprrcAgWdRuU8g==}
    dependencies:
      '@types/glob': 7.2.0
      '@types/node': 14.18.46
    dev: true

  /@types/semver-utils@1.1.1:
    resolution: {integrity: sha512-WLZZQdwo5P+H6R+bDDCFqFSlP5Jtk6gyXpE0R0KAVQbcMGmxpVsNX8dah640hY4+PpRG2+Ph3dcwDHzrOAOZ7A==}
    dev: true

  /@types/semver@7.3.12:
    resolution: {integrity: sha512-WwA1MW0++RfXmCr12xeYOOC5baSC9mSb0ZqCquFzKhcoF4TvHu5MKOuXsncgZcpVFhB1pXd5hZmM0ryAoCp12A==}
    dev: true

  /@types/shelljs@0.8.11:
    resolution: {integrity: sha512-x9yaMvEh5BEaZKeVQC4vp3l+QoFj3BXcd4aYfuKSzIIyihjdVARAadYy3SMNIz0WCCdS2vB9JL/U6GQk5PaxQw==}
    dependencies:
      '@types/glob': 7.2.0
      '@types/node': 14.18.46
    dev: true

  /@types/sinon@10.0.13:
    resolution: {integrity: sha512-UVjDqJblVNQYvVNUsj0PuYYw0ELRmgt1Nt5Vk0pT5f16ROGfcKJY8o1HVuMOJOpD727RrGB9EGvoaTQE5tgxZQ==}
    dependencies:
      '@types/sinonjs__fake-timers': 8.1.2

  /@types/sinonjs__fake-timers@8.1.2:
    resolution: {integrity: sha512-9GcLXF0/v3t80caGs5p2rRfkB+a8VBGLJZVih6CNFkx8IZ994wiKKLSRs9nuFwk1HevWs/1mnUmkApGrSGsShA==}

  /@types/sort-json@2.0.1:
    resolution: {integrity: sha512-HAeJLCXpLg9aMSCJVQcMR3yU0y2PwJUtWv7vogaz0mEhuK1bhvDX/DeDxl4spPUYpnK7PM7hmX2bU5lsghOJNQ==}
    dev: true

  /@types/through@0.0.30:
    resolution: {integrity: sha512-FvnCJljyxhPM3gkRgWmxmDZyAQSiBQQWLI0A0VFL0K7W1oRUrPJSqNO0NvTnLkBcotdlp3lKvaT0JrnyRDkzOg==}
    dependencies:
      '@types/node': 14.18.46
    dev: true

  /@types/vinyl@2.0.7:
    resolution: {integrity: sha512-4UqPv+2567NhMQuMLdKAyK4yzrfCqwaTt6bLhHEs8PFcxbHILsrxaY63n4wgE/BRLDWDQeI+WcTmkXKExh9hQg==}
    dependencies:
      '@types/expect': 1.20.4
      '@types/node': 14.18.46

  /@typescript-eslint/eslint-plugin@4.33.0(@typescript-eslint/parser@4.33.0)(eslint@8.6.0)(typescript@4.5.5):
    resolution: {integrity: sha512-aINiAxGVdOl1eJyVjaWn/YcVAq4Gi/Yo35qHGCnqbWVz61g39D0h23veY/MA0rFFGfxK7TySg2uwDeNv+JgVpg==}
    engines: {node: ^10.12.0 || >=12.0.0}
    peerDependencies:
      '@typescript-eslint/parser': ^4.0.0
      eslint: ^5.0.0 || ^6.0.0 || ^7.0.0 || 8.6.0
      typescript: '*'
    peerDependenciesMeta:
      typescript:
        optional: true
    dependencies:
      '@typescript-eslint/experimental-utils': 4.33.0(eslint@8.6.0)(typescript@4.5.5)
      '@typescript-eslint/parser': 4.33.0(eslint@8.6.0)(typescript@4.5.5)
      '@typescript-eslint/scope-manager': 4.33.0
      debug: 4.3.4
      eslint: 8.6.0
      functional-red-black-tree: 1.0.1
      ignore: 5.2.4
      regexpp: 3.2.0
      semver: 7.3.8
      tsutils: 3.21.0(typescript@4.5.5)
      typescript: 4.5.5
    transitivePeerDependencies:
      - supports-color
    dev: true

  /@typescript-eslint/eslint-plugin@5.9.1(@typescript-eslint/parser@5.9.1)(eslint@8.6.0)(typescript@4.5.5):
    resolution: {integrity: sha512-Xv9tkFlyD4MQGpJgTo6wqDqGvHIRmRgah/2Sjz1PUnJTawjHWIwBivUE9x0QtU2WVii9baYgavo/bHjrZJkqTw==}
    engines: {node: ^12.22.0 || ^14.17.0 || >=16.0.0}
    peerDependencies:
      '@typescript-eslint/parser': ^5.0.0
      eslint: ^6.0.0 || ^7.0.0 || ^8.0.0 || 8.6.0
      typescript: '*'
    peerDependenciesMeta:
      typescript:
        optional: true
    dependencies:
      '@typescript-eslint/experimental-utils': 5.9.1(eslint@8.6.0)(typescript@4.5.5)
      '@typescript-eslint/parser': 5.9.1(eslint@8.6.0)(typescript@4.5.5)
      '@typescript-eslint/scope-manager': 5.9.1
      '@typescript-eslint/type-utils': 5.9.1(eslint@8.6.0)(typescript@4.5.5)
      debug: 4.3.4
      eslint: 8.6.0
      functional-red-black-tree: 1.0.1
      ignore: 5.2.0
      regexpp: 3.2.0
      semver: 7.3.7
      tsutils: 3.21.0(typescript@4.5.5)
      typescript: 4.5.5
    transitivePeerDependencies:
      - supports-color
    dev: true

  /@typescript-eslint/experimental-utils@4.33.0(eslint@8.6.0)(typescript@4.5.5):
    resolution: {integrity: sha512-zeQjOoES5JFjTnAhI5QY7ZviczMzDptls15GFsI6jyUOq0kOf9+WonkhtlIhh0RgHRnqj5gdNxW5j1EvAyYg6Q==}
    engines: {node: ^10.12.0 || >=12.0.0}
    peerDependencies:
      eslint: '*'
    dependencies:
      '@types/json-schema': 7.0.11
      '@typescript-eslint/scope-manager': 4.33.0
      '@typescript-eslint/types': 4.33.0
      '@typescript-eslint/typescript-estree': 4.33.0(typescript@4.5.5)
      eslint: 8.6.0
      eslint-scope: 5.1.1
      eslint-utils: 3.0.0(eslint@8.6.0)
    transitivePeerDependencies:
      - supports-color
      - typescript
    dev: true

  /@typescript-eslint/experimental-utils@5.6.0(eslint@8.6.0)(typescript@4.5.5):
    resolution: {integrity: sha512-VDoRf3Qj7+W3sS/ZBXZh3LBzp0snDLEgvp6qj0vOAIiAPM07bd5ojQ3CTzF/QFl5AKh7Bh1ycgj6lFBJHUt/DA==}
    engines: {node: ^12.22.0 || ^14.17.0 || >=16.0.0}
    peerDependencies:
      eslint: '*'
    dependencies:
      '@types/json-schema': 7.0.11
      '@typescript-eslint/scope-manager': 5.6.0
      '@typescript-eslint/types': 5.6.0
      '@typescript-eslint/typescript-estree': 5.6.0(typescript@4.5.5)
      eslint: 8.6.0
      eslint-scope: 5.1.1
      eslint-utils: 3.0.0(eslint@8.6.0)
    transitivePeerDependencies:
      - supports-color
      - typescript
    dev: true

  /@typescript-eslint/experimental-utils@5.9.1(eslint@8.6.0)(typescript@4.5.5):
    resolution: {integrity: sha512-cb1Njyss0mLL9kLXgS/eEY53SZQ9sT519wpX3i+U457l2UXRDuo87hgKfgRazmu9/tQb0x2sr3Y0yrU+Zz0y+w==}
    engines: {node: ^12.22.0 || ^14.17.0 || >=16.0.0}
    peerDependencies:
      eslint: ^6.0.0 || ^7.0.0 || ^8.0.0 || 8.6.0
    dependencies:
      '@types/json-schema': 7.0.11
      '@typescript-eslint/scope-manager': 5.9.1
      '@typescript-eslint/types': 5.9.1
      '@typescript-eslint/typescript-estree': 5.9.1(typescript@4.5.5)
      eslint: 8.6.0
      eslint-scope: 5.1.1
      eslint-utils: 3.0.0(eslint@8.6.0)
    transitivePeerDependencies:
      - supports-color
      - typescript
    dev: true

  /@typescript-eslint/parser@4.33.0(eslint@8.6.0)(typescript@4.5.5):
    resolution: {integrity: sha512-ZohdsbXadjGBSK0/r+d87X0SBmKzOq4/S5nzK6SBgJspFo9/CUDJ7hjayuze+JK7CZQLDMroqytp7pOcFKTxZA==}
    engines: {node: ^10.12.0 || >=12.0.0}
    peerDependencies:
      eslint: ^5.0.0 || ^6.0.0 || ^7.0.0 || 8.6.0
      typescript: '*'
    peerDependenciesMeta:
      typescript:
        optional: true
    dependencies:
      '@typescript-eslint/scope-manager': 4.33.0
      '@typescript-eslint/types': 4.33.0
      '@typescript-eslint/typescript-estree': 4.33.0(typescript@4.5.5)
      debug: 4.3.4
      eslint: 8.6.0
      typescript: 4.5.5
    transitivePeerDependencies:
      - supports-color
    dev: true

  /@typescript-eslint/parser@5.9.1(eslint@8.6.0)(typescript@4.5.5):
    resolution: {integrity: sha512-PLYO0AmwD6s6n0ZQB5kqPgfvh73p0+VqopQQLuNfi7Lm0EpfKyDalchpVwkE+81k5HeiRrTV/9w1aNHzjD7C4g==}
    engines: {node: ^12.22.0 || ^14.17.0 || >=16.0.0}
    peerDependencies:
      eslint: ^6.0.0 || ^7.0.0 || ^8.0.0 || 8.6.0
      typescript: '*'
    peerDependenciesMeta:
      typescript:
        optional: true
    dependencies:
      '@typescript-eslint/scope-manager': 5.9.1
      '@typescript-eslint/types': 5.9.1
      '@typescript-eslint/typescript-estree': 5.9.1(typescript@4.5.5)
      debug: 4.3.4
      eslint: 8.6.0
      typescript: 4.5.5
    transitivePeerDependencies:
      - supports-color
    dev: true

  /@typescript-eslint/scope-manager@4.33.0:
    resolution: {integrity: sha512-5IfJHpgTsTZuONKbODctL4kKuQje/bzBRkwHE8UOZ4f89Zeddg+EGZs8PD8NcN4LdM3ygHWYB3ukPAYjvl/qbQ==}
    engines: {node: ^8.10.0 || ^10.13.0 || >=11.10.1}
    dependencies:
      '@typescript-eslint/types': 4.33.0
      '@typescript-eslint/visitor-keys': 4.33.0
    dev: true

  /@typescript-eslint/scope-manager@5.6.0:
    resolution: {integrity: sha512-1U1G77Hw2jsGWVsO2w6eVCbOg0HZ5WxL/cozVSTfqnL/eB9muhb8THsP0G3w+BB5xAHv9KptwdfYFAUfzcIh4A==}
    engines: {node: ^12.22.0 || ^14.17.0 || >=16.0.0}
    dependencies:
      '@typescript-eslint/types': 5.6.0
      '@typescript-eslint/visitor-keys': 5.6.0
    dev: true

  /@typescript-eslint/scope-manager@5.9.1:
    resolution: {integrity: sha512-8BwvWkho3B/UOtzRyW07ffJXPaLSUKFBjpq8aqsRvu6HdEuzCY57+ffT7QoV4QXJXWSU1+7g3wE4AlgImmQ9pQ==}
    engines: {node: ^12.22.0 || ^14.17.0 || >=16.0.0}
    dependencies:
      '@typescript-eslint/types': 5.9.1
      '@typescript-eslint/visitor-keys': 5.9.1
    dev: true

  /@typescript-eslint/type-utils@5.9.1(eslint@8.6.0)(typescript@4.5.5):
    resolution: {integrity: sha512-tRSpdBnPRssjlUh35rE9ug5HrUvaB9ntREy7gPXXKwmIx61TNN7+l5YKgi1hMKxo5NvqZCfYhA5FvyuJG6X6vg==}
    engines: {node: ^12.22.0 || ^14.17.0 || >=16.0.0}
    peerDependencies:
      eslint: '*'
      typescript: '*'
    peerDependenciesMeta:
      typescript:
        optional: true
    dependencies:
      '@typescript-eslint/experimental-utils': 5.9.1(eslint@8.6.0)(typescript@4.5.5)
      debug: 4.3.4
      eslint: 8.6.0
      tsutils: 3.21.0(typescript@4.5.5)
      typescript: 4.5.5
    transitivePeerDependencies:
      - supports-color
    dev: true

  /@typescript-eslint/types@4.33.0:
    resolution: {integrity: sha512-zKp7CjQzLQImXEpLt2BUw1tvOMPfNoTAfb8l51evhYbOEEzdWyQNmHWWGPR6hwKJDAi+1VXSBmnhL9kyVTTOuQ==}
    engines: {node: ^8.10.0 || ^10.13.0 || >=11.10.1}
    dev: true

  /@typescript-eslint/types@5.6.0:
    resolution: {integrity: sha512-OIZffked7mXv4mXzWU5MgAEbCf9ecNJBKi+Si6/I9PpTaj+cf2x58h2oHW5/P/yTnPkKaayfjhLvx+crnl5ubA==}
    engines: {node: ^12.22.0 || ^14.17.0 || >=16.0.0}
    dev: true

  /@typescript-eslint/types@5.9.1:
    resolution: {integrity: sha512-SsWegWudWpkZCwwYcKoDwuAjoZXnM1y2EbEerTHho19Hmm+bQ56QG4L4jrtCu0bI5STaRTvRTZmjprWlTw/5NQ==}
    engines: {node: ^12.22.0 || ^14.17.0 || >=16.0.0}
    dev: true

  /@typescript-eslint/typescript-estree@4.33.0(typescript@4.5.5):
    resolution: {integrity: sha512-rkWRY1MPFzjwnEVHsxGemDzqqddw2QbTJlICPD9p9I9LfsO8fdmfQPOX3uKfUaGRDFJbfrtm/sXhVXN4E+bzCA==}
    engines: {node: ^10.12.0 || >=12.0.0}
    peerDependencies:
      typescript: '*'
    peerDependenciesMeta:
      typescript:
        optional: true
    dependencies:
      '@typescript-eslint/types': 4.33.0
      '@typescript-eslint/visitor-keys': 4.33.0
      debug: 4.3.4
      globby: 11.1.0
      is-glob: 4.0.3
      semver: 7.3.8
      tsutils: 3.21.0(typescript@4.5.5)
      typescript: 4.5.5
    transitivePeerDependencies:
      - supports-color
    dev: true

  /@typescript-eslint/typescript-estree@5.6.0(typescript@4.5.5):
    resolution: {integrity: sha512-92vK5tQaE81rK7fOmuWMrSQtK1IMonESR+RJR2Tlc7w4o0MeEdjgidY/uO2Gobh7z4Q1hhS94Cr7r021fMVEeA==}
    engines: {node: ^12.22.0 || ^14.17.0 || >=16.0.0}
    peerDependencies:
      typescript: '*'
    peerDependenciesMeta:
      typescript:
        optional: true
    dependencies:
      '@typescript-eslint/types': 5.6.0
      '@typescript-eslint/visitor-keys': 5.6.0
      debug: 4.3.4
      globby: 11.1.0
      is-glob: 4.0.3
      semver: 7.3.8
      tsutils: 3.21.0(typescript@4.5.5)
      typescript: 4.5.5
    transitivePeerDependencies:
      - supports-color
    dev: true

  /@typescript-eslint/typescript-estree@5.9.1(typescript@4.5.5):
    resolution: {integrity: sha512-gL1sP6A/KG0HwrahVXI9fZyeVTxEYV//6PmcOn1tD0rw8VhUWYeZeuWHwwhnewnvEMcHjhnJLOBhA9rK4vmb8A==}
    engines: {node: ^12.22.0 || ^14.17.0 || >=16.0.0}
    peerDependencies:
      typescript: '*'
    peerDependenciesMeta:
      typescript:
        optional: true
    dependencies:
      '@typescript-eslint/types': 5.9.1
      '@typescript-eslint/visitor-keys': 5.9.1
      debug: 4.3.4
      globby: 11.1.0
      is-glob: 4.0.3
      semver: 7.3.8
      tsutils: 3.21.0(typescript@4.5.5)
      typescript: 4.5.5
    transitivePeerDependencies:
      - supports-color
    dev: true

  /@typescript-eslint/visitor-keys@4.33.0:
    resolution: {integrity: sha512-uqi/2aSz9g2ftcHWf8uLPJA70rUv6yuMW5Bohw+bwcuzaxQIHaKFZCKGoGXIrc9vkTJ3+0txM73K0Hq3d5wgIg==}
    engines: {node: ^8.10.0 || ^10.13.0 || >=11.10.1}
    dependencies:
      '@typescript-eslint/types': 4.33.0
      eslint-visitor-keys: 2.1.0
    dev: true

  /@typescript-eslint/visitor-keys@5.6.0:
    resolution: {integrity: sha512-1p7hDp5cpRFUyE3+lvA74egs+RWSgumrBpzBCDzfTFv0aQ7lIeay80yU0hIxgAhwQ6PcasW35kaOCyDOv6O/Ng==}
    engines: {node: ^12.22.0 || ^14.17.0 || >=16.0.0}
    dependencies:
      '@typescript-eslint/types': 5.6.0
      eslint-visitor-keys: 3.3.0
    dev: true

  /@typescript-eslint/visitor-keys@5.9.1:
    resolution: {integrity: sha512-Xh37pNz9e9ryW4TVdwiFzmr4hloty8cFj8GTWMXh3Z8swGwyQWeCcNgF0hm6t09iZd6eiZmIf4zHedQVP6TVtg==}
    engines: {node: ^12.22.0 || ^14.17.0 || >=16.0.0}
    dependencies:
      '@typescript-eslint/types': 5.9.1
      eslint-visitor-keys: 3.3.0
    dev: true

  /@webassemblyjs/ast@1.11.1:
    resolution: {integrity: sha512-ukBh14qFLjxTQNTXocdyksN5QdM28S1CxHt2rdskFyL+xFV7VremuBLVbmCePj+URalXBENx/9Lm7lnhihtCSw==}
    dependencies:
      '@webassemblyjs/helper-numbers': 1.11.1
      '@webassemblyjs/helper-wasm-bytecode': 1.11.1
    dev: false

  /@webassemblyjs/floating-point-hex-parser@1.11.1:
    resolution: {integrity: sha512-iGRfyc5Bq+NnNuX8b5hwBrRjzf0ocrJPI6GWFodBFzmFnyvrQ83SHKhmilCU/8Jv67i4GJZBMhEzltxzcNagtQ==}
    dev: false

  /@webassemblyjs/helper-api-error@1.11.1:
    resolution: {integrity: sha512-RlhS8CBCXfRUR/cwo2ho9bkheSXG0+NwooXcc3PAILALf2QLdFyj7KGsKRbVc95hZnhnERon4kW/D3SZpp6Tcg==}
    dev: false

  /@webassemblyjs/helper-buffer@1.11.1:
    resolution: {integrity: sha512-gwikF65aDNeeXa8JxXa2BAk+REjSyhrNC9ZwdT0f8jc4dQQeDQ7G4m0f2QCLPJiMTTO6wfDmRmj/pW0PsUvIcA==}
    dev: false

  /@webassemblyjs/helper-numbers@1.11.1:
    resolution: {integrity: sha512-vDkbxiB8zfnPdNK9Rajcey5C0w+QJugEglN0of+kmO8l7lDb77AnlKYQF7aarZuCrv+l0UvqL+68gSDr3k9LPQ==}
    dependencies:
      '@webassemblyjs/floating-point-hex-parser': 1.11.1
      '@webassemblyjs/helper-api-error': 1.11.1
      '@xtuc/long': 4.2.2
    dev: false

  /@webassemblyjs/helper-wasm-bytecode@1.11.1:
    resolution: {integrity: sha512-PvpoOGiJwXeTrSf/qfudJhwlvDQxFgelbMqtq52WWiXC6Xgg1IREdngmPN3bs4RoO83PnL/nFrxucXj1+BX62Q==}
    dev: false

  /@webassemblyjs/helper-wasm-section@1.11.1:
    resolution: {integrity: sha512-10P9No29rYX1j7F3EVPX3JvGPQPae+AomuSTPiF9eBQeChHI6iqjMIwR9JmOJXwpnn/oVGDk7I5IlskuMwU/pg==}
    dependencies:
      '@webassemblyjs/ast': 1.11.1
      '@webassemblyjs/helper-buffer': 1.11.1
      '@webassemblyjs/helper-wasm-bytecode': 1.11.1
      '@webassemblyjs/wasm-gen': 1.11.1
    dev: false

  /@webassemblyjs/ieee754@1.11.1:
    resolution: {integrity: sha512-hJ87QIPtAMKbFq6CGTkZYJivEwZDbQUgYd3qKSadTNOhVY7p+gfP6Sr0lLRVTaG1JjFj+r3YchoqRYxNH3M0GQ==}
    dependencies:
      '@xtuc/ieee754': 1.2.0
    dev: false

  /@webassemblyjs/leb128@1.11.1:
    resolution: {integrity: sha512-BJ2P0hNZ0u+Th1YZXJpzW6miwqQUGcIHT1G/sf72gLVD9DZ5AdYTqPNbHZh6K1M5VmKvFXwGSWZADz+qBWxeRw==}
    dependencies:
      '@xtuc/long': 4.2.2
    dev: false

  /@webassemblyjs/utf8@1.11.1:
    resolution: {integrity: sha512-9kqcxAEdMhiwQkHpkNiorZzqpGrodQQ2IGrHHxCy+Ozng0ofyMA0lTqiLkVs1uzTRejX+/O0EOT7KxqVPuXosQ==}
    dev: false

  /@webassemblyjs/wasm-edit@1.11.1:
    resolution: {integrity: sha512-g+RsupUC1aTHfR8CDgnsVRVZFJqdkFHpsHMfJuWQzWU3tvnLC07UqHICfP+4XyL2tnr1amvl1Sdp06TnYCmVkA==}
    dependencies:
      '@webassemblyjs/ast': 1.11.1
      '@webassemblyjs/helper-buffer': 1.11.1
      '@webassemblyjs/helper-wasm-bytecode': 1.11.1
      '@webassemblyjs/helper-wasm-section': 1.11.1
      '@webassemblyjs/wasm-gen': 1.11.1
      '@webassemblyjs/wasm-opt': 1.11.1
      '@webassemblyjs/wasm-parser': 1.11.1
      '@webassemblyjs/wast-printer': 1.11.1
    dev: false

  /@webassemblyjs/wasm-gen@1.11.1:
    resolution: {integrity: sha512-F7QqKXwwNlMmsulj6+O7r4mmtAlCWfO/0HdgOxSklZfQcDu0TpLiD1mRt/zF25Bk59FIjEuGAIyn5ei4yMfLhA==}
    dependencies:
      '@webassemblyjs/ast': 1.11.1
      '@webassemblyjs/helper-wasm-bytecode': 1.11.1
      '@webassemblyjs/ieee754': 1.11.1
      '@webassemblyjs/leb128': 1.11.1
      '@webassemblyjs/utf8': 1.11.1
    dev: false

  /@webassemblyjs/wasm-opt@1.11.1:
    resolution: {integrity: sha512-VqnkNqnZlU5EB64pp1l7hdm3hmQw7Vgqa0KF/KCNO9sIpI6Fk6brDEiX+iCOYrvMuBWDws0NkTOxYEb85XQHHw==}
    dependencies:
      '@webassemblyjs/ast': 1.11.1
      '@webassemblyjs/helper-buffer': 1.11.1
      '@webassemblyjs/wasm-gen': 1.11.1
      '@webassemblyjs/wasm-parser': 1.11.1
    dev: false

  /@webassemblyjs/wasm-parser@1.11.1:
    resolution: {integrity: sha512-rrBujw+dJu32gYB7/Lup6UhdkPx9S9SnobZzRVL7VcBH9Bt9bCBLEuX/YXOOtBsOZ4NQrRykKhffRWHvigQvOA==}
    dependencies:
      '@webassemblyjs/ast': 1.11.1
      '@webassemblyjs/helper-api-error': 1.11.1
      '@webassemblyjs/helper-wasm-bytecode': 1.11.1
      '@webassemblyjs/ieee754': 1.11.1
      '@webassemblyjs/leb128': 1.11.1
      '@webassemblyjs/utf8': 1.11.1
    dev: false

  /@webassemblyjs/wast-printer@1.11.1:
    resolution: {integrity: sha512-IQboUWM4eKzWW+N/jij2sRatKMh99QEelo3Eb2q0qXkvPRISAj8Qxtmw5itwqK+TTkBuUIE45AxYPToqPtL5gg==}
    dependencies:
      '@webassemblyjs/ast': 1.11.1
      '@xtuc/long': 4.2.2
    dev: false

  /@xtuc/ieee754@1.2.0:
    resolution: {integrity: sha512-DX8nKgqcGwsc0eJSqYt5lwP4DH5FlHnmuWWBRy7X0NcaGR0ZtuyeESgMwTYVEtxmsNGY+qit4QYT/MIYTOTPeA==}
    dev: false

  /@xtuc/long@4.2.2:
    resolution: {integrity: sha512-NuHqBY1PB/D8xU6s/thBgOAiAP7HOYDQ32+BFZILJ8ivkUkAHQnWfn6WhL79Owj1qmUnoN/YPhktdIoucipkAQ==}
    dev: false

  /@yarnpkg/lockfile@1.1.0:
    resolution: {integrity: sha512-GpSwvyXOcOOlV70vbnzjj4fW5xW/FdUF6nQEt1ENy7m4ZCczi1+/buVUPAqmGfqznsORNFzUMjctTIp8a9tuCQ==}
    dev: true

  /@yarnpkg/parsers@3.0.0-rc.22:
    resolution: {integrity: sha512-GAWDjXduYBUVmOzlj3X0OwTQ1BV4ZeDdgw8yXST3K0lB95drWEGxa1at0v7BmHDyK2y1F1IJufc8N4yrcuXjWg==}
    engines: {node: '>=14.15.0'}
    dependencies:
      js-yaml: 3.14.1
      tslib: 2.5.0
    dev: true

  /@zkochan/js-yaml@0.0.6:
    resolution: {integrity: sha512-nzvgl3VfhcELQ8LyVrYOru+UtAy1nrygk2+AGbTm8a5YcO6o8lSjAT+pfg3vJWxIoZKOUhrK6UU7xW/+00kQrg==}
    hasBin: true
    dependencies:
      argparse: 2.0.1
    dev: true

  /JSONStream@1.3.5:
    resolution: {integrity: sha512-E+iruNOY8VV9s4JEbe1aNEm6MiszPRr/UfcHMz0TQh1BXSxHK+ASV1R6W4HpjBhSeS+54PIsAMCBmwD06LLsqQ==}
    hasBin: true
    dependencies:
      jsonparse: 1.3.1
      through: 2.3.8
    dev: true

  /abbrev@1.1.1:
    resolution: {integrity: sha512-nne9/IiQ/hzIhY6pdDnbBtz7DjPTKrY00P/zvPSm5pOFkl6xuGrGnXn/VtTNNfNtAfZ9/1RtehkszU9qcTii0Q==}

  /abort-controller@3.0.0:
    resolution: {integrity: sha512-h8lQ8tacZYnR3vNQTgibj+tODHI5/+l06Au2Pcriv/Gmet0eaj4TwWH41sO9wnHDiQsEj19q0drzdWdeAHtweg==}
    engines: {node: '>=6.5'}
    dependencies:
      event-target-shim: 5.0.1
    dev: false

  /acorn-import-assertions@1.8.0(acorn@8.8.0):
    resolution: {integrity: sha512-m7VZ3jwz4eK6A4Vtt8Ew1/mNbP24u0FhdyfA7fSvnJR6LMdfOYnmuIrrJAgrYfYJ10F/otaHTtrtrtmHdMNzEw==}
    peerDependencies:
      acorn: ^8
    dependencies:
      acorn: 8.8.0
    dev: false

  /acorn-jsx@5.3.2(acorn@8.8.0):
    resolution: {integrity: sha512-rq9s+JNhf0IChjtDXxllJ7g41oZk5SlXtp0LHwyA5cejwn7vKmKp4pPri6YEePv2PU65sAsegbXtIinmDFDXgQ==}
    peerDependencies:
      acorn: ^6.0.0 || ^7.0.0 || ^8.0.0
    dependencies:
      acorn: 8.8.0

  /acorn-walk@8.2.0:
    resolution: {integrity: sha512-k+iyHEuPgSw6SbuDpGQM+06HQUa04DZ3o+F6CSzXMvvI5KMvnaEqXe+YVe555R9nn6GPt404fos4wcgpw12SDA==}
    engines: {node: '>=0.4.0'}
    dev: true

  /acorn@8.8.0:
    resolution: {integrity: sha512-QOxyigPVrpZ2GXT+PFyZTl6TtOFc5egxHIP9IlQ+RbupQuX4RkT/Bee4/kQuC02Xkzg84JcT7oLYtDIQxp+v7w==}
    engines: {node: '>=0.4.0'}
    hasBin: true

  /add-stream@1.0.0:
    resolution: {integrity: sha512-qQLMr+8o0WC4FZGQTcJiKBVC59JylcPSrTtk6usvmIDFUOCKegapy1VHQwRbFMOFyb/inzUVqHs+eMYKDM1YeQ==}
    dev: true

  /agent-base@4.3.0:
    resolution: {integrity: sha512-salcGninV0nPrwpGNn4VTXBb1SOuXQBiqbrNXoeizJsHrsL6ERFM2Ne3JUSBWRE6aeNJI2ROP/WEEIDUiDe3cg==}
    engines: {node: '>= 4.0.0'}
    dependencies:
      es6-promisify: 5.0.0
    dev: false

  /agent-base@6.0.2:
    resolution: {integrity: sha512-RZNwNclF7+MS/8bDg70amg32dyeZGZxiDuQmZxKLAlQjr3jGyLx+4Kkk58UO7D2QdgFIQCovuSuZESne6RG6XQ==}
    engines: {node: '>= 6.0.0'}
    dependencies:
      debug: 4.3.4
    transitivePeerDependencies:
      - supports-color

  /agentkeepalive@4.2.1:
    resolution: {integrity: sha512-Zn4cw2NEqd+9fiSVWMscnjyQ1a8Yfoc5oBajLeo5w+YBHgDUcEBY2hS4YpTz6iN5f/2zQiktcuM6tS8x1p9dpA==}
    engines: {node: '>= 8.0.0'}
    dependencies:
      debug: 4.3.4
      depd: 1.1.2
      humanize-ms: 1.2.1
    transitivePeerDependencies:
      - supports-color

  /aggregate-error@3.1.0:
    resolution: {integrity: sha512-4I7Td01quW/RpocfNayFdFVk1qSuoh0E7JrbRJ16nH01HhKFQ88INq9Sd+nd72zqRySlr9BmDA8xlEJ6vJMrYA==}
    engines: {node: '>=8'}
    dependencies:
      clean-stack: 2.2.0
      indent-string: 4.0.0

  /ajv-keywords@3.5.2(ajv@6.12.6):
    resolution: {integrity: sha512-5p6WTN0DdTGVQk6VjcEju19IgaHudalcfabD7yhDGeA6bcQnmL+CpveLJq/3hvfwd1aof6L386Ougkx6RfyMIQ==}
    peerDependencies:
      ajv: ^6.9.1
    dependencies:
      ajv: 6.12.6
    dev: false

  /ajv@6.12.6:
    resolution: {integrity: sha512-j3fVLgvTo527anyYyJOGTYJbG+vnnQYvE0m5mmkc1TK+nxAppkCLMIL0aZ4dblVCNoGShhm+kzE4ZUykBoMg4g==}
    dependencies:
      fast-deep-equal: 3.1.3
      fast-json-stable-stringify: 2.1.0
      json-schema-traverse: 0.4.1
      uri-js: 4.4.1

  /ajv@8.11.0:
    resolution: {integrity: sha512-wGgprdCvMalC0BztXvitD2hC04YffAvtsUn93JbGXYLAtCUO4xd17mCCZQxUOItiBwZvJScWo8NIvQMQ71rdpg==}
    dependencies:
      fast-deep-equal: 3.1.3
      json-schema-traverse: 1.0.0
      require-from-string: 2.0.2
      uri-js: 4.4.1
    dev: false

  /ajv@8.12.0:
    resolution: {integrity: sha512-sRu1kpcO9yLtYxBKvqfTeh9KzZEwO3STyX1HT+4CaDzC6HpTGYhIhPIzj9XuKU7KYDwnaeh5hcOwjy1QuJzBPA==}
    dependencies:
      fast-deep-equal: 3.1.3
      json-schema-traverse: 1.0.0
      require-from-string: 2.0.2
      uri-js: 4.4.1
    dev: true

  /ansi-256-colors@1.1.0:
    resolution: {integrity: sha512-roJI/AVBdJIhcohHDNXUoFYsCZG4MZIs5HtKNgVKY5QzqQoQJe+o0ouiqZDaSC+ggKdBVcuSwlSdJckrrlm3/A==}
    engines: {node: '>=0.10.0'}
    dev: false

  /ansi-align@3.0.1:
    resolution: {integrity: sha512-IOfwwBF5iczOjp/WeY4YxyjqAFMQoZufdQWDd19SEExbVLNXqvpzSJ/M7Za4/sCPmQ0+GRquoA7bGcINcxew6w==}
    dependencies:
      string-width: 4.2.3
    dev: false

  /ansi-colors@4.1.1:
    resolution: {integrity: sha512-JoX0apGbHaUJBNl6yF+p6JAFYZ666/hhCGKN5t9QFjbJQKUU/g8MNbFDbvfrgKXvI1QpZplPOnwIo99lX/AAmA==}
    engines: {node: '>=6'}
    dev: true

  /ansi-colors@4.1.3:
    resolution: {integrity: sha512-/6w/C21Pm1A7aZitlI5Ni/2J6FFQN8i1Cvz3kHABAAbw93v/NlvKdVOqz7CCWz/3iv/JplRSEEZ83XION15ovw==}
    engines: {node: '>=6'}
    dev: true

  /ansi-escapes@3.2.0:
    resolution: {integrity: sha512-cBhpre4ma+U0T1oM5fXg7Dy1Jw7zzwv7lt/GoCpr+hDQJoYnKVPLL4dCvSEFMmQurOQvSrwT7SL/DAlhBI97RQ==}
    engines: {node: '>=4'}

  /ansi-escapes@4.3.2:
    resolution: {integrity: sha512-gKXj5ALrKWQLsYG9jlTRmR/xKluxHV+Z9QEwNIgCfM1/uwPMCuzVVnh5mwTd+OuBZcwSIMbqssNWRm1lE51QaQ==}
    engines: {node: '>=8'}
    dependencies:
      type-fest: 0.21.3

  /ansi-regex@2.1.1:
    resolution: {integrity: sha512-TIGnTpdo+E3+pCyAluZvtED5p5wCqLdezCyhPZzKPcxvFplEt4i+W7OONCKgeZFT3+y5NZZfOOS/Bdcanm1MYA==}
    engines: {node: '>=0.10.0'}

  /ansi-regex@3.0.1:
    resolution: {integrity: sha512-+O9Jct8wf++lXxxFc4hc8LsjaSq0HFzzL7cVsw8pRDIPdjKD2mT4ytDZlLuSBZ4cLKZFXIrMGO7DbQCtMJJMKw==}
    engines: {node: '>=4'}

  /ansi-regex@4.1.1:
    resolution: {integrity: sha512-ILlv4k/3f6vfQ4OoP2AGvirOktlQ98ZEL1k9FaQjxa3L1abBgbuTDAdPOpvbGncC0BTVQrl+OM8xZGK6tWXt7g==}
    engines: {node: '>=6'}
    dev: true

  /ansi-regex@5.0.1:
    resolution: {integrity: sha512-quJQXlTSUGL2LH9SUXo8VwsY4soanhgo6LNSm84E1LBcE8s3O0wpdiRzyR9z/ZZJMlMWv37qOOb9pdJlMUEKFQ==}
    engines: {node: '>=8'}

  /ansi-regex@6.0.1:
    resolution: {integrity: sha512-n5M855fKb2SsfMIiFFoVrABHJC8QtHwVx+mHWP3QcEqBHYienj5dHSgjbxtC0WEZXYt4wcD6zrQElDPhFuZgfA==}
    engines: {node: '>=12'}
    dev: false

  /ansi-styles@2.2.1:
    resolution: {integrity: sha512-kmCevFghRiWM7HB5zTPULl4r9bVFSWjz62MhqizDGUrq2NWuNMQyuv4tHHoKJHs69M/MF64lEcHdYIocrdWQYA==}
    engines: {node: '>=0.10.0'}

  /ansi-styles@3.2.1:
    resolution: {integrity: sha512-VT0ZI6kZRdTh8YyJw3SMbYm/u+NqfsAxEpWO0Pf9sq8/e94WxxOpPKx9FR1FlyCtOVDNOQ+8ntlqFxiRc+r5qA==}
    engines: {node: '>=4'}
    dependencies:
      color-convert: 1.9.3

  /ansi-styles@4.3.0:
    resolution: {integrity: sha512-zbB9rCJAT1rbjiVDb2hqKFHNYLxgtk8NURxZ3IZwD3F6NtxbXZQCnnSi1Lkx+IDohdPlFp222wVALIheZJQSEg==}
    engines: {node: '>=8'}
    dependencies:
      color-convert: 2.0.1

  /ansi-styles@6.2.1:
    resolution: {integrity: sha512-bN798gFfQX+viw3R7yrGWRqnrN2oRkEkUjjl4JNn4E8GxxbjtG3FbrEIIY3l8/hrwUwIeCZvi4QuOTP4MErVug==}
    engines: {node: '>=12'}
    dev: false

  /ansicolors@0.3.2:
    resolution: {integrity: sha512-QXu7BPrP29VllRxH8GwB7x5iX5qWKAAMLqKQGWTeLWVlNHNOpVMJ91dsxQAIWXpjuW5wqvxu3Jd/nRjrJ+0pqg==}

  /anymatch@3.1.2:
    resolution: {integrity: sha512-P43ePfOAIupkguHUycrc4qJ9kz8ZiuOUijaETwX7THt0Y/GNK7v0aa8rY816xWjZ7rJdA5XdMcpVFTKMq+RvWg==}
    engines: {node: '>= 8'}
    dependencies:
      normalize-path: 3.0.0
      picomatch: 2.3.1
    dev: true

  /append-transform@2.0.0:
    resolution: {integrity: sha512-7yeyCEurROLQJFv5Xj4lEGTy0borxepjFv1g22oAdqFu//SrAlDl1O1Nxx15SH1RoliUml6p8dwJW9jvZughhg==}
    engines: {node: '>=8'}
    dependencies:
      default-require-extensions: 3.0.0
    dev: true

  /aproba@2.0.0:
    resolution: {integrity: sha512-lYe4Gx7QT+MKGbDsA+Z+he/Wtef0BiwDOlK/XkBrdfsh9J/jPPXbX0tE9x9cl27Tmu5gg3QUbUrQYa/y+KOHPQ==}

  /archy@1.0.0:
    resolution: {integrity: sha512-Xg+9RwCg/0p32teKdGMPTPnVXKD0w3DfHnFTficozsAgsvq2XenPJq/MYpzzQ/v8zrOyJn6Ds39VA4JIDwFfqw==}
    dev: true

  /are-we-there-yet@2.0.0:
    resolution: {integrity: sha512-Ci/qENmwHnsYo9xKIcUJN5LeDKdJ6R1Z1j9V/J5wyq8nh/mYPEpIKJbBZXtZjG04HiK7zV/p6Vs9952MrMeUIw==}
    engines: {node: '>=10'}
    dependencies:
      delegates: 1.0.0
      readable-stream: 3.6.1

  /are-we-there-yet@3.0.1:
    resolution: {integrity: sha512-QZW4EDmGwlYur0Yyf/b2uGucHQMa8aFUP7eu9ddR73vvhFyt4V0Vl3QHPcTNJ8l6qYOBdxgXdnBXQrHilfRQBg==}
    engines: {node: ^12.13.0 || ^14.15.0 || >=16.0.0}
    dependencies:
      delegates: 1.0.0
      readable-stream: 3.6.1

  /arg-parser@1.2.0:
    resolution: {integrity: sha512-qeFIPI9MQUPLugbbvBczsvqCIOuat8yHZ66mdlP5rbJhImRoCgFn2o9/kNlF5KHqaMZw6vVugIAWyJfgkbqG1w==}
    engines: {node: '>=0.8.0'}
    dev: false

  /arg@4.1.3:
    resolution: {integrity: sha512-58S9QDqG0Xx27YwPSt9fJxivjYl432YCwfDMfZ+71RAqUrZef7LrKQZ3LHLOwCS4FLNBplP533Zx895SeOCHvA==}
    dev: true

  /argparse@1.0.10:
    resolution: {integrity: sha512-o5Roy6tNG4SL/FOkCAN6RzjiakZS25RLYFrcMttJqbdd8BWrnA+fGz57iN5Pb06pvBGvl5gQ0B48dJlslXvoTg==}
    dependencies:
      sprintf-js: 1.0.3

  /argparse@2.0.1:
    resolution: {integrity: sha512-8+9WqebbFzpX9OR+Wa6O29asIogeRMzcGtAINdpMHHyAg10f05aSFVBbcEqGf/PXw1EjAZ+q2/bEBg3DvurK3Q==}

  /array-back@1.0.4:
    resolution: {integrity: sha512-1WxbZvrmyhkNoeYcizokbmh5oiOCIfyvGtcqbK3Ls1v1fKcquzxnQSceOx6tzq7jmai2kFLWIpGND2cLhH6TPw==}
    engines: {node: '>=0.12.0'}
    dependencies:
      typical: 2.6.1
    dev: false

  /array-back@2.0.0:
    resolution: {integrity: sha512-eJv4pLLufP3g5kcZry0j6WXpIbzYw9GUB4mVJZno9wfwiBxbizTnHCw3VJb07cBihbFX48Y7oSrW9y+gt4glyw==}
    engines: {node: '>=4'}
    dependencies:
      typical: 2.6.1
    dev: false

  /array-differ@3.0.0:
    resolution: {integrity: sha512-THtfYS6KtME/yIAhKjZ2ul7XI96lQGHRputJQHO80LAWQnuGP4iCIN8vdMRboGbIEYBwU33q8Tch1os2+X0kMg==}
    engines: {node: '>=8'}

  /array-ify@1.0.0:
    resolution: {integrity: sha512-c5AMf34bKdvPhQ7tBGhqkgKNUzMr4WUs+WDtC2ZUGOUncbxKMTvqxYctiseW3+L4bA8ec+GcZ6/A/FW4m8ukng==}
    dev: true

  /array-includes@3.1.5:
    resolution: {integrity: sha512-iSDYZMMyTPkiFasVqfuAQnWAYcvO/SeBSCGKePoEthjp4LEMTe4uLc7b025o4jAZpHhihh8xPo99TNWUWWkGDQ==}
    engines: {node: '>= 0.4'}
    dependencies:
      call-bind: 1.0.2
      define-properties: 1.1.4
      es-abstract: 1.20.1
      get-intrinsic: 1.2.0
      is-string: 1.0.7
    dev: true

  /array-union@2.1.0:
    resolution: {integrity: sha512-HGyxoOTYUyCM6stUe6EJgnd4EoewAI7zMdfqO+kGjnlZmBDz/cR5pf8r/cR4Wq60sL/p0IkcjUEEPwS3GFrIyw==}
    engines: {node: '>=8'}

  /array.prototype.flat@1.3.0:
    resolution: {integrity: sha512-12IUEkHsAhA4DY5s0FPgNXIdc8VRSqD9Zp78a5au9abH/SOBrsp082JOWFNTjkMozh8mqcdiKuaLGhPeYztxSw==}
    engines: {node: '>= 0.4'}
    dependencies:
      call-bind: 1.0.2
      define-properties: 1.1.4
      es-abstract: 1.20.1
      es-shim-unscopables: 1.0.0
    dev: true

  /array.prototype.flatmap@1.3.0:
    resolution: {integrity: sha512-PZC9/8TKAIxcWKdyeb77EzULHPrIX/tIZebLJUQOMR1OwYosT8yggdfWScfTBCDj5utONvOuPQQumYsU2ULbkg==}
    engines: {node: '>= 0.4'}
    dependencies:
      call-bind: 1.0.2
      define-properties: 1.1.4
      es-abstract: 1.20.1
      es-shim-unscopables: 1.0.0
    dev: true

  /arrify@1.0.1:
    resolution: {integrity: sha512-3CYzex9M9FGQjCGMGyi6/31c8GJbgb0qGyrx5HWxPd0aCwh4cB2YjMb2Xf9UuoogrMrlO9cTqnB5rI5GHZTcUA==}
    engines: {node: '>=0.10.0'}
    dev: true

  /arrify@2.0.1:
    resolution: {integrity: sha512-3duEwti880xqi4eAMN8AyR4a0ByT90zoYdLlevfrvU43vb0YZwZVfxOgxWrLXXXpyugL0hNZc9G6BiB5B3nUug==}
    engines: {node: '>=8'}

  /asap@2.0.6:
    resolution: {integrity: sha512-BSHWgDSAiKs50o2Re8ppvp3seVHXSRM44cdSsT9FfNEUUZLOGWVCsiWaRPWM1Znn+mqZ1OfVZ3z3DWEzSp7hRA==}

  /assertion-error@1.1.0:
    resolution: {integrity: sha512-jgsaNduz+ndvGyFt3uSuWqvy4lCnIJiovtouQN5JZHOKCS2QuhEdbcQHFhVksz2N2U9hXJo8odG7ETyWlEeuDw==}
    dev: true

  /astral-regex@2.0.0:
    resolution: {integrity: sha512-Z7tMw1ytTXt5jqMcOP+OQteU1VuNK9Y02uuJtKQ1Sv69jXQKKg5cibLwGJow8yzZP+eAc18EmLGPal0bp36rvQ==}
    engines: {node: '>=8'}
    dev: false

  /async-retry@1.2.3:
    resolution: {integrity: sha512-tfDb02Th6CE6pJUF2gjW5ZVjsgwlucVXOEQMvEX9JgSJMs9gAX+Nz3xRuJBKuUYjTSYORqvDBORdAQ3LU59g7Q==}
    dependencies:
      retry: 0.12.0
    dev: false

  /async@3.2.4:
    resolution: {integrity: sha512-iAB+JbDEGXhyIUavoDl9WP/Jj106Kz9DEn1DPgYw5ruDn0e3Wgi3sKFm55sASdGBNOQB8F59d9qQ7deqrHA8wQ==}

  /asynckit@0.4.0:
    resolution: {integrity: sha512-Oei9OH4tRh0YqU3GxhX79dM/mwVgvbZJaSNaRk+bshkj0S5cfHcgYakreBjrHwatXKbz+IoIdYLxrKim2MjW0Q==}
    dev: false

  /at-least-node@1.0.0:
    resolution: {integrity: sha512-+q/t7Ekv1EDY2l6Gda6LLiX14rU9TV20Wa3ofeQmwPFZbOMo9DXrLbOjFaaclkXKWidIaopwAObQDqwWtGUjqg==}
    engines: {node: '>= 4.0.0'}

  /atob-lite@2.0.0:
    resolution: {integrity: sha512-LEeSAWeh2Gfa2FtlQE1shxQ8zi5F9GHarrGKz08TMdODD5T4eH6BMsvtnhbWZ+XQn+Gb6om/917ucvRu7l7ukw==}
    dev: false

  /available-typed-arrays@1.0.5:
    resolution: {integrity: sha512-DMD0KiN46eipeziST1LPP/STfDU0sufISXmjSgvVsoU2tqxctQeASejWcfNtxYKqETM1UxQ8sp2OrSBWpHY6sw==}
    engines: {node: '>= 0.4'}

  /aws-sdk@2.1313.0:
    resolution: {integrity: sha512-8GMdtV2Uch3HL2c6+P3lNZFTcg/fqq9L3EWYRLb6ljCZvWKTssjdkjSJFDyTReNgeiKV224YRPYQbKpOEz4flQ==}
    engines: {node: '>= 10.0.0'}
    dependencies:
      buffer: 4.9.2
      events: 1.1.1
      ieee754: 1.1.13
      jmespath: 0.16.0
      querystring: 0.2.0
      sax: 1.2.1
      url: 0.10.3
      util: 0.12.5
      uuid: 8.0.0
      xml2js: 0.4.19

  /azure-devops-node-api@11.2.0:
    resolution: {integrity: sha512-XdiGPhrpaT5J8wdERRKs5g8E0Zy1pvOYTli7z9E8nmOn3YGp4FhtjhrOyFmX/8veWCwdI69mCHKJw6l+4J/bHA==}
    dependencies:
      tunnel: 0.0.6
      typed-rest-client: 1.8.9
    dev: false

  /balanced-match@1.0.2:
    resolution: {integrity: sha512-3oSeUO0TMV67hN1AmbXsK4yaqU7tjiHlbxRDZOpH0KW9+CeX4bRAaX0Anxt0tx2MrpRpWwQaPwIlISEJhYU5Pw==}

  /base64-js@1.5.1:
    resolution: {integrity: sha512-AKpaYlHn8t4SVbOHCy+b5+KKgvR4vrsD8vbvrbiQJps7fKDTkjkDry6ji0rUJjC0kzbNePLwzxq8iypo41qeWA==}

  /before-after-hook@2.2.2:
    resolution: {integrity: sha512-3pZEU3NT5BFUo/AD5ERPWOgQOCZITni6iavr5AUw5AUwQjMlI0kzu5btnyD39AF0gUEsDPwJT+oY1ORBJijPjQ==}
    dev: false

  /before-after-hook@2.2.3:
    resolution: {integrity: sha512-NzUnlZexiaH/46WDhANlyR2bXRopNg4F/zuSA3OpZnllCUgRaOF2znDioDWrmbNVsuZk6l9pMquQB38cfBZwkQ==}

  /better_git_changelog@1.6.2:
    resolution: {integrity: sha512-A6U5HdV+gygmNfZ+2UbztVI3aQCXkJzLYL27gJ/WhdNzg1blpE+faHC5y2Iu7Omu0FO2Ra0C0WLU7f5prGoRKg==}
    hasBin: true
    dependencies:
      arg-parser: 1.2.0
      commander: 9.5.0
      semver: 7.3.8
    dev: false

  /bin-links@3.0.3:
    resolution: {integrity: sha512-zKdnMPWEdh4F5INR07/eBrodC7QrF5JKvqskjz/ZZRXg5YSAZIbn8zGhbhUrElzHBZ2fvEQdOU59RHcTG3GiwA==}
    engines: {node: ^12.13.0 || ^14.15.0 || >=16.0.0}
    dependencies:
      cmd-shim: 5.0.0
      mkdirp-infer-owner: 2.0.0
      npm-normalize-package-bin: 2.0.0
      read-cmd-shim: 3.0.1
      rimraf: 3.0.2
      write-file-atomic: 4.0.2

  /binary-extensions@2.2.0:
    resolution: {integrity: sha512-jDctJ/IVQbZoJykoeHbhXpOlNBqGNcwXJKJog42E5HDPUwQTSdjCHdihjj0DlnheQ7blbT6dHOafNAiS8ooQKA==}
    engines: {node: '>=8'}
    dev: true

  /binaryextensions@4.18.0:
    resolution: {integrity: sha512-PQu3Kyv9dM4FnwB7XGj1+HucW+ShvJzJqjuw1JkKVs1mWdwOKVcRjOi+pV9X52A0tNvrPCsPkbFFQb+wE1EAXw==}
    engines: {node: '>=0.8'}

  /bl@4.1.0:
    resolution: {integrity: sha512-1W07cM9gS6DcLperZfFSj+bWLtaPGSOHWhPiGzXmvVJbRLdG82sH/Kn8EtW1VqWVA54AKf2h5k5BbnIbwF3h6w==}
    dependencies:
      buffer: 5.7.1
      inherits: 2.0.4
      readable-stream: 3.6.1

  /boxen@7.0.0:
    resolution: {integrity: sha512-j//dBVuyacJbvW+tvZ9HuH03fZ46QcaKvvhZickZqtB271DxJ7SNRSNxrV/dZX0085m7hISRZWbzWlJvx/rHSg==}
    engines: {node: '>=14.16'}
    dependencies:
      ansi-align: 3.0.1
      camelcase: 7.0.0
      chalk: 5.0.1
      cli-boxes: 3.0.0
      string-width: 5.1.2
      type-fest: 2.19.0
      widest-line: 4.0.1
      wrap-ansi: 8.1.0
    dev: false

  /brace-expansion@1.1.11:
    resolution: {integrity: sha512-iCuPHDFgrHX7H2vEI/5xpz07zSHB00TpugqhmYtVmMO6518mCuRMoOYFldEBl0g187ufozdaHgWKcYFb61qGiA==}
    dependencies:
      balanced-match: 1.0.2
      concat-map: 0.0.1

  /brace-expansion@2.0.1:
    resolution: {integrity: sha512-XnAIvQ8eM+kC6aULx6wuQiwVsnzsi9d3WxzV3FpWTGA19F621kwdbsAcFKXgKUHZWsy+mY6iL1sHTxWEFCytDA==}
    dependencies:
      balanced-match: 1.0.2

  /braces@3.0.2:
    resolution: {integrity: sha512-b8um+L1RzM3WDSzvhm6gIz1yfTbBt6YTlcEKAvsmqCZZFw46z626lVj9j1yEPW33H5H+lBQpZMP1k8l+78Ha0A==}
    engines: {node: '>=8'}
    dependencies:
      fill-range: 7.0.1

  /browser-stdout@1.3.1:
    resolution: {integrity: sha512-qhAVI1+Av2X7qelOfAIYwXONood6XlZE/fXaBSmW/T5SzLAmCgzi+eiWE7fUvbHaeNBQH13UftjpXxsfLkMpgw==}
    dev: true

  /browserslist@4.21.4:
    resolution: {integrity: sha512-CBHJJdDmgjl3daYjN5Cp5kbTf1mUhZoS+beLklHIvkOWscs83YAhLlF3Wsh/lciQYAcbBJgTOD44VtG31ZM4Hw==}
    engines: {node: ^6 || ^7 || ^8 || ^9 || ^10 || ^11 || ^12 || >=13.7}
    hasBin: true
    dependencies:
      caniuse-lite: 1.0.30001414
      electron-to-chromium: 1.4.271
      node-releases: 2.0.6
      update-browserslist-db: 1.0.9(browserslist@4.21.4)

  /btoa-lite@1.0.0:
    resolution: {integrity: sha512-gvW7InbIyF8AicrqWoptdW08pUxuhq8BEgowNajy9RhiE86fmGAGl+bLKo6oB8QP0CkqHLowfN0oJdKC/J6LbA==}
    dev: false

  /buffer-equal-constant-time@1.0.1:
    resolution: {integrity: sha512-zRpUiDwd/xk6ADqPMATG8vc9VPrkck7T07OIx0gnjmJAnHnTVXNQG3vfvWNuiZIkwu9KrKdA1iJKfsfTVxE6NA==}
    dev: false

  /buffer-from@1.1.2:
    resolution: {integrity: sha512-E+XQCRwSbaaiChtv6k6Dwgc+bx+Bs6vuKJHHl5kox/BaKbhiXzqQOwK4cO22yElGp2OCmjwVhT3HmxgyPGnJfQ==}

  /buffer@4.9.2:
    resolution: {integrity: sha512-xq+q3SRMOxGivLhBNaUdC64hDTQwejJ+H0T/NB1XMtTVEwNTrfFF3gAxiyW0Bu/xWEGhjVKgUcMhCrUy2+uCWg==}
    dependencies:
      base64-js: 1.5.1
      ieee754: 1.2.1
      isarray: 1.0.0

  /buffer@5.7.1:
    resolution: {integrity: sha512-EHcyIPBQ4BSGlvjB16k5KgAJ27CIsHY/2JBmCRReo48y9rQ3MaUzWX3KVlBa4U7MyX02HdVj0K7C3WaB3ju7FQ==}
    dependencies:
      base64-js: 1.5.1
      ieee754: 1.2.1

  /builtin-modules@3.3.0:
    resolution: {integrity: sha512-zhaCDicdLuWN5UbN5IMnFqNMhNfo919sH85y2/ea+5Yg9TsTkeZxpL+JLbp6cgYFS4sRLp3YV4S6yDuqVWHYOw==}
    engines: {node: '>=6'}
    dev: true

  /builtins@1.0.3:
    resolution: {integrity: sha512-uYBjakWipfaO/bXI7E8rq6kpwHRZK5cNYrUv2OzZSI/FvmdMyXJ2tG9dKcjEC5YHmHpUAwsargWIZNWdxb/bnQ==}

  /builtins@5.0.1:
    resolution: {integrity: sha512-qwVpFEHNfhYJIzNRBvd2C1kyo6jz3ZSMPyyuR47OPdiKWlbYnZNyDWuyR175qDnAJLiCo5fBBqPb3RiXgWlkOQ==}
    dependencies:
      semver: 7.3.8

  /byte-size@7.0.1:
    resolution: {integrity: sha512-crQdqyCwhokxwV1UyDzLZanhkugAgft7vt0qbbdt60C6Zf3CAiGmtUCylbtYwrU6loOUw3euGrNtW1J651ot1A==}
    engines: {node: '>=10'}
    dev: true

  /c8@7.11.3:
    resolution: {integrity: sha512-6YBmsaNmqRm9OS3ZbIiL2EZgi1+Xc4O24jL3vMYGE6idixYuGdy76rIfIdltSKDj9DpLNrcXSonUTR1miBD0wA==}
    engines: {node: '>=10.12.0'}
    hasBin: true
    dependencies:
      '@bcoe/v8-coverage': 0.2.3
      '@istanbuljs/schema': 0.1.3
      find-up: 5.0.0
      foreground-child: 2.0.0
      istanbul-lib-coverage: 3.2.0
      istanbul-lib-report: 3.0.0
      istanbul-reports: 3.1.4
      rimraf: 3.0.2
      test-exclude: 6.0.0
      v8-to-istanbul: 9.0.1
      yargs: 16.2.0
      yargs-parser: 20.2.9
    dev: true

  /cacache@15.3.0:
    resolution: {integrity: sha512-VVdYzXEn+cnbXpFgWs5hTT7OScegHVmLhJIR8Ufqk3iFD6A6j5iSX1KuBTfNEv4tdJWE2PzA6IVFtcLC7fN9wQ==}
    engines: {node: '>= 10'}
    dependencies:
      '@npmcli/fs': 1.1.1
      '@npmcli/move-file': 1.1.2
      chownr: 2.0.0
      fs-minipass: 2.1.0
      glob: 7.2.3
      infer-owner: 1.0.4
      lru-cache: 6.0.0
      minipass: 3.3.6
      minipass-collect: 1.0.2
      minipass-flush: 1.0.5
      minipass-pipeline: 1.2.4
      mkdirp: 1.0.4
      p-map: 4.0.0
      promise-inflight: 1.0.1
      rimraf: 3.0.2
      ssri: 8.0.1
      tar: 6.1.13
      unique-filename: 1.1.1
    transitivePeerDependencies:
      - bluebird

  /cacache@16.1.3:
    resolution: {integrity: sha512-/+Emcj9DAXxX4cwlLmRI9c166RuL3w30zp4R7Joiv2cQTtTtA+jeuCAjH3ZlGnYS3tKENSrKhAzVVP9GVyzeYQ==}
    engines: {node: ^12.13.0 || ^14.15.0 || >=16.0.0}
    dependencies:
      '@npmcli/fs': 2.1.2
      '@npmcli/move-file': 2.0.1
      chownr: 2.0.0
      fs-minipass: 2.1.0
      glob: 8.1.0
      infer-owner: 1.0.4
      lru-cache: 7.18.1
      minipass: 3.3.6
      minipass-collect: 1.0.2
      minipass-flush: 1.0.5
      minipass-pipeline: 1.2.4
      mkdirp: 1.0.4
      p-map: 4.0.0
      promise-inflight: 1.0.1
      rimraf: 3.0.2
      ssri: 9.0.1
      tar: 6.1.13
      unique-filename: 2.0.1
    transitivePeerDependencies:
      - bluebird

  /cacheable-lookup@5.0.4:
    resolution: {integrity: sha512-2/kNscPhpcxrOigMZzbiWF7dz8ilhb/nIHU3EyZiXWXpeq/au8qJ8VhdftMkty3n7Gj6HIGalQG8oiBNB3AJgA==}
    engines: {node: '>=10.6.0'}

  /cacheable-lookup@7.0.0:
    resolution: {integrity: sha512-+qJyx4xiKra8mZrcwhjMRMUhD5NR1R8esPkzIYxX96JiecFoxAXFuz/GpR3+ev4PE1WamHip78wV0vcmPQtp8w==}
    engines: {node: '>=14.16'}
    dev: false

  /cacheable-request@10.2.7:
    resolution: {integrity: sha512-I4SA6mKgDxcxVbSt/UmIkb9Ny8qSkg6ReBHtAAXnZHk7KOSx5g3DTiAOaYzcHCs6oOdHn+bip9T48E6tMvK9hw==}
    engines: {node: '>=14.16'}
    dependencies:
      '@types/http-cache-semantics': 4.0.1
      get-stream: 6.0.1
      http-cache-semantics: 4.1.1
      keyv: 4.5.2
      mimic-response: 4.0.0
      normalize-url: 8.0.0
      responselike: 3.0.0
    dev: false

  /cacheable-request@7.0.2:
    resolution: {integrity: sha512-pouW8/FmiPQbuGpkXQ9BAPv/Mo5xDGANgSNXzTzJ8DrKGuXOssM4wIQRjfanNRh3Yu5cfYPvcorqbhg2KIJtew==}
    engines: {node: '>=8'}
    dependencies:
      clone-response: 1.0.3
      get-stream: 5.2.0
      http-cache-semantics: 4.1.1
      keyv: 4.5.2
      lowercase-keys: 2.0.0
      normalize-url: 6.1.0
      responselike: 2.0.1

  /cachedir@2.3.0:
    resolution: {integrity: sha512-A+Fezp4zxnit6FanDmv9EqXNAi3vt9DWp51/71UEhXukb7QUuvtv9344h91dyAxuTLoSYJFU299qzR3tzwPAhw==}
    engines: {node: '>=6'}
    dev: true

  /caching-transform@4.0.0:
    resolution: {integrity: sha512-kpqOvwXnjjN44D89K5ccQC+RUrsy7jB/XLlRrx0D7/2HNcTPqzsb6XgYoErwko6QsV184CA2YgS1fxDiiDZMWA==}
    engines: {node: '>=8'}
    dependencies:
      hasha: 5.2.2
      make-dir: 3.1.0
      package-hash: 4.0.0
      write-file-atomic: 3.0.3
    dev: true

  /call-bind@1.0.2:
    resolution: {integrity: sha512-7O+FbCihrB5WGbFYesctwmTKae6rOiIzmz1icreWJ+0aA7LJfuqhEso2T9ncpcFtzMQtzXf2QGGueWJGTYsqrA==}
    dependencies:
      function-bind: 1.1.1
      get-intrinsic: 1.2.0

  /callsites@3.1.0:
    resolution: {integrity: sha512-P8BjAsXvZS+VIDUI11hHCQEv74YT67YUi5JJFNWIqL235sBmjX4+qx9Muvls5ivyNENctx46xQLQ3aTuE7ssaQ==}
    engines: {node: '>=6'}

  /camelcase-keys@6.2.2:
    resolution: {integrity: sha512-YrwaA0vEKazPBkn0ipTiMpSajYDSe+KjQfrjhcBMxJt/znbvlHd8Pw/Vamaz5EB4Wfhs3SUR3Z9mwRu/P3s3Yg==}
    engines: {node: '>=8'}
    dependencies:
      camelcase: 5.3.1
      map-obj: 4.3.0
      quick-lru: 4.0.1
    dev: true

  /camelcase@5.3.1:
    resolution: {integrity: sha512-L28STB170nwWS63UjtlEOE3dldQApaJXZkOI1uMFfzf3rRuPegHaHesyee+YxQ+W6SvRDQV6UrdOdRiR153wJg==}
    engines: {node: '>=6'}
    dev: true

  /camelcase@6.3.0:
    resolution: {integrity: sha512-Gmy6FhYlCY7uOElZUSbxo2UCDH8owEk996gkbrpsgGtrJLM3J7jGxl9Ic7Qwwj4ivOE5AWZWRMecDdF7hqGjFA==}
    engines: {node: '>=10'}
    dev: true

  /camelcase@7.0.0:
    resolution: {integrity: sha512-JToIvOmz6nhGsUhAYScbo2d6Py5wojjNfoxoc2mEVLUdJ70gJK2gnd+ABY1Tc3sVMyK7QDPtN0T/XdlCQWITyQ==}
    engines: {node: '>=14.16'}
    dev: false

  /caniuse-lite@1.0.30001414:
    resolution: {integrity: sha512-t55jfSaWjCdocnFdKQoO+d2ct9C59UZg4dY3OnUlSZ447r8pUtIKdp0hpAzrGFultmTC+Us+KpKi4GZl/LXlFg==}

  /cardinal@2.1.1:
    resolution: {integrity: sha512-JSr5eOgoEymtYHBjNWyjrMqet9Am2miJhlfKNdqLp6zoeAh0KN5dRAcxlecj5mAJrmQomgiOBj35xHLrFjqBpw==}
    hasBin: true
    dependencies:
      ansicolors: 0.3.2
      redeyed: 2.1.1

  /chai-arrays@2.2.0:
    resolution: {integrity: sha512-4awrdGI2EH8owJ9I58PXwG4N56/FiM8bsn4CVSNEgr4GKAM6Kq5JPVApUbhUBjDakbZNuRvV7quRSC38PWq/tg==}
    engines: {node: '>=0.10'}
    dev: true

  /chai@4.3.6:
    resolution: {integrity: sha512-bbcp3YfHCUzMOvKqsztczerVgBKSsEijCySNlHHbX3VG1nskvqjz5Rfso1gGwD6w6oOV3eI60pKuMOV5MV7p3Q==}
    engines: {node: '>=4'}
    dependencies:
      assertion-error: 1.1.0
      check-error: 1.0.2
      deep-eql: 3.0.1
      get-func-name: 2.0.0
      loupe: 2.3.4
      pathval: 1.1.1
      type-detect: 4.0.8
    dev: true

  /chalk@1.1.3:
    resolution: {integrity: sha512-U3lRVLMSlsCfjqYPbLyVv11M9CPW4I728d6TCKMAOJueEeB9/8o+eSsMnxPJD+Q+K909sdESg7C+tIkoH6on1A==}
    engines: {node: '>=0.10.0'}
    dependencies:
      ansi-styles: 2.2.1
      escape-string-regexp: 1.0.5
      has-ansi: 2.0.0
      strip-ansi: 3.0.1
      supports-color: 2.0.0

  /chalk@2.4.2:
    resolution: {integrity: sha512-Mti+f9lpJNcwF4tWV8/OrTTtF1gZi+f8FqlyAdouralcFWFQWF2+NgCHShjkCb+IFBLq9buZwE1xckQU4peSuQ==}
    engines: {node: '>=4'}
    dependencies:
      ansi-styles: 3.2.1
      escape-string-regexp: 1.0.5
      supports-color: 5.5.0

  /chalk@4.1.0:
    resolution: {integrity: sha512-qwx12AxXe2Q5xQ43Ac//I6v5aXTipYrSESdOgzrN+9XjgEpyjpKuvSGaN4qE93f7TQTlerQQ8S+EQ0EyDoVL1A==}
    engines: {node: '>=10'}
    dependencies:
      ansi-styles: 4.3.0
      supports-color: 7.2.0
    dev: true

  /chalk@4.1.2:
    resolution: {integrity: sha512-oKnbhFyRIXpUuez8iBMmyEa4nbj4IOQyuhc/wy9kY7/WVPcwIO9VA668Pu8RkO7+0G76SLROeyw9CpQ061i4mA==}
    engines: {node: '>=10'}
    dependencies:
      ansi-styles: 4.3.0
      supports-color: 7.2.0

  /chalk@5.0.1:
    resolution: {integrity: sha512-Fo07WOYGqMfCWHOzSXOt2CxDbC6skS/jO9ynEcmpANMoPrD+W1r1K6Vx7iNm+AQmETU1Xr2t+n8nzkV9t6xh3w==}
    engines: {node: ^12.17.0 || ^14.13 || >=16.0.0}
    dev: false

  /chardet@0.7.0:
    resolution: {integrity: sha512-mT8iDcrh03qDGRRmoA2hmBJnxpllMR+0/0qlzjqZES6NdiWDcZkCNAk4rPFZ9Q85r27unkiNNg8ZOiwZXBHwcA==}

  /check-error@1.0.2:
    resolution: {integrity: sha512-BrgHpW9NURQgzoNyjfq0Wu6VFO6D7IZEmJNdtgNqpzGG8RuNFHt2jQxWlAs4HMe119chBnv+34syEZtc6IhLtA==}
    dev: true

  /chokidar@3.5.3:
    resolution: {integrity: sha512-Dr3sfKRP6oTcjf2JmUmFJfeVMvXBdegxB0iVQ5eb2V10uFJUCAS8OByZdVAyVb8xXNz3GjjTgj9kLWsZTqE6kw==}
    engines: {node: '>= 8.10.0'}
    dependencies:
      anymatch: 3.1.2
      braces: 3.0.2
      glob-parent: 5.1.2
      is-binary-path: 2.1.0
      is-glob: 4.0.3
      normalize-path: 3.0.0
      readdirp: 3.6.0
    optionalDependencies:
      fsevents: 2.3.2
    dev: true

  /chownr@1.1.4:
    resolution: {integrity: sha512-jJ0bqzaylmJtVnNgzTeSOs8DPavpbYgEr/b0YL8/2GO3xJEhInFmhKMUnEJQjZumK7KXGFhUy89PrsJWlakBVg==}
    dev: false

  /chownr@2.0.0:
    resolution: {integrity: sha512-bIomtDF5KGpdogkLd9VspvFzk9KfpyyGlS8YFVZl7TGPBHL5snIOnxeshwVgPteQ9b4Eydl+pVbIyE1DcvCWgQ==}
    engines: {node: '>=10'}

  /chrome-trace-event@1.0.3:
    resolution: {integrity: sha512-p3KULyQg4S7NIHixdwbGX+nFHkoBiA4YQmyWtjb8XngSKV124nJmRysgAeujbUVb15vh+RvFUfCPqU7rXk+hZg==}
    engines: {node: '>=6.0'}
    dev: false

  /ci-info@2.0.0:
    resolution: {integrity: sha512-5tK7EtrZ0N+OLFMthtqOj4fI2Jeb88C4CAZPu25LDVUgXJ0A3Js4PMGqrn0JU1W0Mh1/Z8wZzYPxqUrXeBboCQ==}
    dev: true

  /ci-info@3.4.0:
    resolution: {integrity: sha512-t5QdPT5jq3o262DOQ8zA6E1tlH2upmUc4Hlvrbx1pGYJuiiHl7O7rvVNI+l8HTVhd/q3Qc9vqimkNk5yiXsAug==}

  /circular_buffer_js@1.10.0:
    resolution: {integrity: sha512-HXSDm8gm3nPog7Sh7kln9yb9dVFYan4nVwF4qOqOkR8YpAN6yJupyccXl9OcuTJfPqie0uRJdjHs44H1oCgBOQ==}
    dev: false

  /clean-regexp@1.0.0:
    resolution: {integrity: sha512-GfisEZEJvzKrmGWkvfhgzcz/BllN1USeqD2V6tg14OAOgaCD2Z/PUEuxnAZ/nPvmaHRG7a8y77p1T/IRQ4D1Hw==}
    engines: {node: '>=4'}
    dependencies:
      escape-string-regexp: 1.0.5
    dev: true

  /clean-stack@2.2.0:
    resolution: {integrity: sha512-4diC9HaTE+KRAMWhDhrGOECgWZxoevMc5TlkObMqNSsVU62PYzXZ/SMTjzyGAFF1YusgxGcSWTEXBhp0CPwQ1A==}
    engines: {node: '>=6'}

  /clean-stack@3.0.1:
    resolution: {integrity: sha512-lR9wNiMRcVQjSB3a7xXGLuz4cr4wJuuXlaAEbRutGowQTmlp7R72/DOgN21e8jdwblMWl9UOJMJXarX94pzKdg==}
    engines: {node: '>=10'}
    dependencies:
      escape-string-regexp: 4.0.0

  /cli-boxes@1.0.0:
    resolution: {integrity: sha512-3Fo5wu8Ytle8q9iCzS4D2MWVL2X7JVWRiS1BnXbTFDhS9c/REkM9vd1AmabsoZoY5/dGi5TT9iKL8Kb6DeBRQg==}
    engines: {node: '>=0.10.0'}

  /cli-boxes@3.0.0:
    resolution: {integrity: sha512-/lzGpEWL/8PfI0BmBOPRwp0c/wFNX1RdUML3jK/RcSBA9T8mZDdQpqYBKtCFTOfQbwPqWEOpjqW+Fnayc0969g==}
    engines: {node: '>=10'}
    dev: false

  /cli-color@1.4.0:
    resolution: {integrity: sha512-xu6RvQqqrWEo6MPR1eixqGPywhYBHRs653F9jfXB2Hx4jdM/3WxiNE1vppRmxtMIfl16SFYTpYlrnqH/HsK/2w==}
    dependencies:
      ansi-regex: 2.1.1
      d: 1.0.1
      es5-ext: 0.10.62
      es6-iterator: 2.0.3
      memoizee: 0.4.15
      timers-ext: 0.1.7
    dev: false

  /cli-cursor@2.1.0:
    resolution: {integrity: sha512-8lgKz8LmCRYZZQDpRyT2m5rKJ08TnU4tR9FFFW2rxpxR1FzWi4PQ/NfyODchAatHaUgnSPVcx/R5w6NuTBzFiw==}
    engines: {node: '>=4'}
    dependencies:
      restore-cursor: 2.0.0
    dev: true

  /cli-cursor@3.1.0:
    resolution: {integrity: sha512-I/zHAwsKf9FqGoXM4WWRACob9+SNukZTd94DWF57E4toouRulbCxcUh6RKUEOQlYTHJnzkPMySvPNaaSLNfLZw==}
    engines: {node: '>=8'}
    dependencies:
      restore-cursor: 3.1.0

  /cli-progress@3.12.0:
    resolution: {integrity: sha512-tRkV3HJ1ASwm19THiiLIXLO7Im7wlTuKnvkYaTkyoAPefqjNg7W7DHKUlGRxy9vxDvbyCYQkQozvptuMkGCg8A==}
    engines: {node: '>=4'}
    dependencies:
      string-width: 4.2.3

  /cli-spinners@2.6.1:
    resolution: {integrity: sha512-x/5fWmGMnbKQAaNwN+UZlV79qBLM9JFnJuJ03gIi5whrob0xV0ofNVHy9DhwGdsMJQc2OKv0oGmLzvaqvAVv+g==}
    engines: {node: '>=6'}
    dev: true

  /cli-spinners@2.7.0:
    resolution: {integrity: sha512-qu3pN8Y3qHNgE2AFweciB1IfMnmZ/fsNTEE+NOFjmGB2F/7rLhnhzppvpCnN4FovtP26k8lHyy9ptEbNwWFLzw==}
    engines: {node: '>=6'}

  /cli-table@0.3.11:
    resolution: {integrity: sha512-IqLQi4lO0nIB4tcdTpN4LCB9FI3uqrJZK7RC515EnhZ6qBaglkIgICb1wjeAqpdoOabm1+SuQtkXIPdYC93jhQ==}
    engines: {node: '>= 0.2.0'}
    dependencies:
      colors: 1.0.3

  /cli-width@2.2.1:
    resolution: {integrity: sha512-GRMWDxpOB6Dgk2E5Uo+3eEBvtOOlimMmpbFiKuLFnQzYDavtLFY3K5ona41jgN/WdRZtG7utuVSVTL4HbZHGkw==}
    dev: true

  /cli-width@3.0.0:
    resolution: {integrity: sha512-FxqpkPPwu1HjuN93Omfm4h8uIanXofW0RxVEW3k5RKx+mJJYSthzNhp32Kzxxy3YAEZ/Dc/EWN1vZRY0+kOhbw==}
    engines: {node: '>= 10'}

  /cliui@6.0.0:
    resolution: {integrity: sha512-t6wbgtoCXvAzst7QgXxJYqPt0usEfbgQdftEPbLL/cvv6HPE5VgvqCuAIDR0NgU52ds6rFwqrgakNLrHEjCbrQ==}
    dependencies:
      string-width: 4.2.3
      strip-ansi: 6.0.1
      wrap-ansi: 6.2.0
    dev: true

  /cliui@7.0.4:
    resolution: {integrity: sha512-OcRE68cOsVMXp1Yvonl/fzkQOyjLSu/8bhPDfQt0e0/Eb283TKP20Fs2MqoPsr9SwA595rRCA+QMzYc9nBP+JQ==}
    dependencies:
      string-width: 4.2.3
      strip-ansi: 6.0.1
      wrap-ansi: 7.0.0
    dev: true

  /cliui@8.0.1:
    resolution: {integrity: sha512-BSeNnyus75C4//NQ9gQt1/csTXyo/8Sb+afLAkzAptFuMsod9HFokGNudZpi/oQV73hnVK+sR+5PVRMd+Dr7YQ==}
    engines: {node: '>=12'}
    dependencies:
      string-width: 4.2.3
      strip-ansi: 6.0.1
      wrap-ansi: 7.0.0

  /clone-buffer@1.0.0:
    resolution: {integrity: sha512-KLLTJWrvwIP+OPfMn0x2PheDEP20RPUcGXj/ERegTgdmPEZylALQldygiqrPPu8P45uNuPs7ckmReLY6v/iA5g==}
    engines: {node: '>= 0.10'}

  /clone-deep@4.0.1:
    resolution: {integrity: sha512-neHB9xuzh/wk0dIHweyAXv2aPGZIVk3pLMe+/RNzINf17fe0OG96QroktYAUm7SM1PBnzTabaLboqqxDyMU+SQ==}
    engines: {node: '>=6'}
    dependencies:
      is-plain-object: 2.0.4
      kind-of: 6.0.3
      shallow-clone: 3.0.1
    dev: true

  /clone-response@1.0.3:
    resolution: {integrity: sha512-ROoL94jJH2dUVML2Y/5PEDNaSHgeOdSDicUyS7izcF63G6sTc/FTjLub4b8Il9S8S0beOfYt0TaA5qvFK+w0wA==}
    dependencies:
      mimic-response: 1.0.1

  /clone-stats@1.0.0:
    resolution: {integrity: sha512-au6ydSpg6nsrigcZ4m8Bc9hxjeW+GJ8xh5G3BJCMt4WXe1H10UNaVOamqQTmrx1kjVuxAHIQSNU6hY4Nsn9/ag==}

  /clone@1.0.4:
    resolution: {integrity: sha512-JQHZ2QMW6l3aH/j6xCqQThY/9OH4D/9ls34cgkUBiEeocRTU04tHfKPBsUK1PqZCUQM7GiA0IIXJSuXHI64Kbg==}
    engines: {node: '>=0.8'}

  /clone@2.1.2:
    resolution: {integrity: sha512-3Pe/CF1Nn94hyhIYpjtiLhdCoEoz0DqQ+988E9gmeEdQZlojxnOb74wctFyuwWQHzqyf9X7C7MG8juUpqBJT8w==}
    engines: {node: '>=0.8'}

  /cloneable-readable@1.1.3:
    resolution: {integrity: sha512-2EF8zTQOxYq70Y4XKtorQupqF0m49MBz2/yf5Bj+MHjvpG3Hy7sImifnqD6UA+TKYxeSV+u6qqQPawN5UvnpKQ==}
    dependencies:
      inherits: 2.0.4
      process-nextick-args: 2.0.1
      readable-stream: 2.3.7

  /cmd-shim@5.0.0:
    resolution: {integrity: sha512-qkCtZ59BidfEwHltnJwkyVZn+XQojdAySM1D1gSeh11Z4pW1Kpolkyo53L5noc0nrxmIvyFwTmJRo4xs7FFLPw==}
    engines: {node: ^12.13.0 || ^14.15.0 || >=16.0.0}
    dependencies:
      mkdirp-infer-owner: 2.0.0

  /code-block-writer@11.0.3:
    resolution: {integrity: sha512-NiujjUFB4SwScJq2bwbYUtXbZhBSlY6vYzm++3Q6oC+U+injTqfPYFK8wS9COOmb2lueqp0ZRB4nK1VYeHgNyw==}
    dev: false

  /code-point-at@1.1.0:
    resolution: {integrity: sha512-RpAVKQA5T63xEj6/giIbUEtZwJ4UFIc3ZtvEkiaUERylqe8xb5IvqcgOurZLahv93CLKfxcw5YI+DZcUBRyLXA==}
    engines: {node: '>=0.10.0'}

  /color-convert@1.9.3:
    resolution: {integrity: sha512-QfAUtd+vFdAtFQcC8CCyYt1fYWxSqAiK2cSD6zDB8N3cpsEBAvRxp9zOGg6G/SHHJYAT88/az/IuDGALsNVbGg==}
    dependencies:
      color-name: 1.1.3

  /color-convert@2.0.1:
    resolution: {integrity: sha512-RRECPsj7iu/xb5oKYcsFHSppFNnsj/52OVTRKb4zP5onXwVF3zVmmToNcOfGC+CRDpfK/U584fMg38ZHCaElKQ==}
    engines: {node: '>=7.0.0'}
    dependencies:
      color-name: 1.1.4

  /color-name@1.1.3:
    resolution: {integrity: sha512-72fSenhMw2HZMTVHeCA9KCmpEIbzWiQsjN+BHcBbS9vr1mtt+vJjPdksIBNUmKAW8TFUDPJK5SUU3QhE9NEXDw==}

  /color-name@1.1.4:
    resolution: {integrity: sha512-dOy+3AuW3a2wNbZHIuMZpTcgjGuLU/uBL/ubcZF9OXbDo8ff4O8yVp5Bf0efS8uEoYo5q4Fx7dY9OgQGXgAsQA==}

  /color-string@1.9.1:
    resolution: {integrity: sha512-shrVawQFojnZv6xM40anx4CkoDP+fZsw/ZerEMsW/pyzsRbElpsL/DBVW7q3ExxwusdNXI3lXpuhEZkzs8p5Eg==}
    dependencies:
      color-name: 1.1.4
      simple-swizzle: 0.2.2
    dev: false

  /color-support@1.1.3:
    resolution: {integrity: sha512-qiBjkpbMLO/HL68y+lh4q0/O1MZFj2RX6X/KmMa3+gJD3z+WwI1ZzDHysvqHGS3mP6mznPckpXmw1nI9cJjyRg==}
    hasBin: true

  /color@4.2.3:
    resolution: {integrity: sha512-1rXeuUUiGGrykh+CeBdu5Ie7OJwinCgQY0bc7GCRxy5xVHy+moaqkpL/jqQq0MtQOeYcrqEz4abc5f0KtU7W4A==}
    engines: {node: '>=12.5.0'}
    dependencies:
      color-convert: 2.0.1
      color-string: 1.9.1
    dev: false

  /colors@1.0.3:
    resolution: {integrity: sha512-pFGrxThWcWQ2MsAz6RtgeWe4NK2kUE1WfsrvvlctdII745EW9I0yflqhe7++M5LEc7bV2c/9/5zc8sFcpL0Drw==}
    engines: {node: '>=0.1.90'}

  /colors@1.2.5:
    resolution: {integrity: sha512-erNRLao/Y3Fv54qUa0LBB+//Uf3YwMUmdJinN20yMXm9zdKKqH9wt7R9IIVZ+K7ShzfpLV/Zg8+VyrBJYB4lpg==}
    engines: {node: '>=0.1.90'}

  /colors@1.4.0:
    resolution: {integrity: sha512-a+UqTh4kgZg/SlGvfbzDHpgRu7AAQOmmqRHJnxhRZICKFUT91brVhNNt58CMWU9PsBbv3PDCZUHbVxuDiH2mtA==}
    engines: {node: '>=0.1.90'}
    dev: false

  /columnify@1.6.0:
    resolution: {integrity: sha512-lomjuFZKfM6MSAnV9aCZC9sc0qGbmZdfygNv+nCpqVkSKdCxCklLtd16O0EILGkImHw9ZpHkAnHaB+8Zxq5W6Q==}
    engines: {node: '>=8.0.0'}
    dependencies:
      strip-ansi: 6.0.1
      wcwidth: 1.0.1
    dev: true

  /combined-stream@1.0.8:
    resolution: {integrity: sha512-FQN4MRfuJeHf7cBbBMJFXhKSDq+2kAArBlmRBvcvFE5BB1HZKXtSFASDhdlz9zOYwxh8lDdnvmMOe/+5cdoEdg==}
    engines: {node: '>= 0.8'}
    dependencies:
      delayed-stream: 1.0.0
    dev: false

  /command-line-args@4.0.7:
    resolution: {integrity: sha512-aUdPvQRAyBvQd2n7jXcsMDz68ckBJELXNzBybCHOibUWEg0mWTnaYCSRU8h9R+aNRSvDihJtssSRCiDRpLaezA==}
    hasBin: true
    dependencies:
      array-back: 2.0.0
      find-replace: 1.0.3
      typical: 2.6.1
    dev: false

  /commander@10.0.0:
    resolution: {integrity: sha512-zS5PnTI22FIRM6ylNW8G4Ap0IEOyk62fhLSD0+uHRT9McRCLGpkVNvao4bjimpK/GShynyQkFFxHhwMcETmduA==}
    engines: {node: '>=14'}
    dev: true

  /commander@2.20.3:
    resolution: {integrity: sha512-GpVkmM8vF2vQUkj2LvZmD35JxeJOLCwJ9cUkugyk2nuhbv3+mJvpLYYt+0+USMxE+oj+ey/lJEnhZw75x/OMcQ==}

  /commander@4.1.1:
    resolution: {integrity: sha512-NOKm8xhkzAjzFx8B2v5OAHT+u5pRQc2UCa2Vq9jYL/31o2wi9mxBA7LIFs3sV5VSC49z6pEhfbMULvShKj26WA==}
    engines: {node: '>= 6'}
    dev: false

  /commander@6.2.1:
    resolution: {integrity: sha512-U7VdrJFnJgo4xjrHpTzu0yrHPGImdsmD95ZlgYSEajAn2JKzDhDTPG9kBTefmObL2w/ngeZnilk+OV9CG3d7UA==}
    engines: {node: '>= 6'}
    dev: false

  /commander@7.1.0:
    resolution: {integrity: sha512-pRxBna3MJe6HKnBGsDyMv8ETbptw3axEdYHoqNh7gu5oDcew8fs0xnivZGm06Ogk8zGAJ9VX+OPEr2GXEQK4dg==}
    engines: {node: '>= 10'}

  /commander@9.4.1:
    resolution: {integrity: sha512-5EEkTNyHNGFPD2H+c/dXXfQZYa/scCKasxWcXJaWnNJ99pnQN9Vnmqow+p+PlFPE63Q6mThaZws1T+HxfpgtPw==}
    engines: {node: ^12.20.0 || >=14}
    dev: false

  /commander@9.5.0:
    resolution: {integrity: sha512-KRs7WVDKg86PWiuAqhDrAQnTXZKraVcCc6vFdL14qrZ/DcWwuRo7VoiYXalXO7S5GKpqYiVEwCbgFDfxNHKJBQ==}
    engines: {node: ^12.20.0 || >=14}
    dev: false

  /comment-parser@1.3.1:
    resolution: {integrity: sha512-B52sN2VNghyq5ofvUsqZjmk6YkihBX5vMSChmSK9v4ShjKf3Vk5Xcmgpw4o+iIgtrnM/u5FiMpz9VKb8lpBveA==}
    engines: {node: '>= 12.0.0'}
    dev: true

  /commitizen@4.2.5:
    resolution: {integrity: sha512-9sXju8Qrz1B4Tw7kC5KhnvwYQN88qs2zbiB8oyMsnXZyJ24PPGiNM3nHr73d32dnE3i8VJEXddBFIbOgYSEXtQ==}
    engines: {node: '>= 12'}
    hasBin: true
    dependencies:
      cachedir: 2.3.0
      cz-conventional-changelog: 3.3.0
      dedent: 0.7.0
      detect-indent: 6.1.0
      find-node-modules: 2.1.3
      find-root: 1.1.0
      fs-extra: 9.1.0
      glob: 7.2.3
      inquirer: 8.2.4
      is-utf8: 0.2.1
      lodash: 4.17.21
      minimist: 1.2.6
      strip-bom: 4.0.0
      strip-json-comments: 3.1.1
    transitivePeerDependencies:
      - '@swc/core'
      - '@swc/wasm'
    dev: true

  /common-ancestor-path@1.0.1:
    resolution: {integrity: sha512-L3sHRo1pXXEqX8VU28kfgUY+YGsk09hPqZiZmLacNib6XNTCM8ubYeT7ryXQw8asB1sKgcU5lkB7ONug08aB8w==}

  /commondir@1.0.1:
    resolution: {integrity: sha512-W9pAhw0ja1Edb5GVdIF1mjZw/ASI0AlShXM83UUGe2DVr5TdAPEA1OA8m/g8zWp9x6On7gqufY+FatDbC3MDQg==}

  /compare-func@2.0.0:
    resolution: {integrity: sha512-zHig5N+tPWARooBnb0Zx1MFcdfpyJrfTJ3Y5L+IFvUm8rM74hHz66z0gw0x4tijh5CorKkKUCnW82R2vmpeCRA==}
    dependencies:
      array-ify: 1.0.0
      dot-prop: 5.3.0
    dev: true

  /concat-map@0.0.1:
    resolution: {integrity: sha512-/Srv4dswyQNBfohGpz9o6Yb3Gz3SrUDqBH5rTuhGR7ahtlbYKnVxw2bCFMRljaA7EXHaXZ8wsHdodFvbkhKmqg==}

  /concat-stream@2.0.0:
    resolution: {integrity: sha512-MWufYdFw53ccGjCA+Ol7XJYpAlW6/prSMzuPOTRnJGcGzuhLn4Scrz7qf6o8bROZ514ltazcIFJZevcfbo0x7A==}
    engines: {'0': node >= 6.0}
    dependencies:
      buffer-from: 1.1.2
      inherits: 2.0.4
      readable-stream: 3.6.1
      typedarray: 0.0.6
    dev: true

  /concurrently@7.6.0:
    resolution: {integrity: sha512-BKtRgvcJGeZ4XttiDiNcFiRlxoAeZOseqUvyYRUp/Vtd+9p1ULmeoSqGsDA+2ivdeDFpqrJvGvmI+StKfKl5hw==}
    engines: {node: ^12.20.0 || ^14.13.0 || >=16.0.0}
    hasBin: true
    dependencies:
      chalk: 4.1.2
      date-fns: 2.29.3
      lodash: 4.17.21
      rxjs: 7.8.0
      shell-quote: 1.8.0
      spawn-command: 0.0.2-1
      supports-color: 8.1.1
      tree-kill: 1.2.2
      yargs: 17.6.2

  /config-chain@1.1.13:
    resolution: {integrity: sha512-qj+f8APARXHrM0hraqXYb2/bOVSV4PvJQlNZ/DVj0QrmNM2q2euizkeuVckQ57J+W0mRH6Hvi+k50M4Jul2VRQ==}
    dependencies:
      ini: 1.3.8
      proto-list: 1.2.4

  /configstore@6.0.0:
    resolution: {integrity: sha512-cD31W1v3GqUlQvbBCGcXmd2Nj9SvLDOP1oQ0YFuLETufzSPaKp11rYBsSOm7rCsW3OnIRAFM3OxRhceaXNYHkA==}
    engines: {node: '>=12'}
    dependencies:
      dot-prop: 6.0.1
      graceful-fs: 4.2.10
      unique-string: 3.0.0
      write-file-atomic: 3.0.3
      xdg-basedir: 5.1.0
    dev: false

  /confusing-browser-globals@1.0.10:
    resolution: {integrity: sha512-gNld/3lySHwuhaVluJUKLePYirM3QNCKzVxqAdhJII9/WXKVX5PURzMVJspS1jTslSqjeuG4KMVTSouit5YPHA==}
    dev: true

  /console-control-strings@1.1.0:
    resolution: {integrity: sha512-ty/fTekppD2fIwRvnZAVdeOiGd1c7YXEixbgJTNzqcxJWKQnjJ/V1bNEEE6hygpM3WjwHFUVK6HTjWSzV4a8sQ==}

  /content-type@1.0.5:
    resolution: {integrity: sha512-nTjqfcBFEipKdXCv4YDQWCfmcLZKm81ldF0pAopTvyrFGVbcR6P/VAAd5G7N+0tTr8QqiU0tFadD6FK4NtJwOA==}
    engines: {node: '>= 0.6'}

  /conventional-changelog-angular@5.0.13:
    resolution: {integrity: sha512-i/gipMxs7s8L/QeuavPF2hLnJgH6pEZAttySB6aiQLWcX3puWDL3ACVmvBhJGxnAy52Qc15ua26BufY6KpmrVA==}
    engines: {node: '>=10'}
    dependencies:
      compare-func: 2.0.0
      q: 1.5.1
    dev: true

  /conventional-changelog-atom@2.0.8:
    resolution: {integrity: sha512-xo6v46icsFTK3bb7dY/8m2qvc8sZemRgdqLb/bjpBsH2UyOS8rKNTgcb5025Hri6IpANPApbXMg15QLb1LJpBw==}
    engines: {node: '>=10'}
    dependencies:
      q: 1.5.1
    dev: true

  /conventional-changelog-cli@2.2.2:
    resolution: {integrity: sha512-8grMV5Jo8S0kP3yoMeJxV2P5R6VJOqK72IiSV9t/4H5r/HiRqEBQ83bYGuz4Yzfdj4bjaAEhZN/FFbsFXr5bOA==}
    engines: {node: '>=10'}
    hasBin: true
    dependencies:
      add-stream: 1.0.0
      conventional-changelog: 3.1.25
      lodash: 4.17.21
      meow: 8.1.2
      tempfile: 3.0.0
    dev: true

  /conventional-changelog-codemirror@2.0.8:
    resolution: {integrity: sha512-z5DAsn3uj1Vfp7po3gpt2Boc+Bdwmw2++ZHa5Ak9k0UKsYAO5mH1UBTN0qSCuJZREIhX6WU4E1p3IW2oRCNzQw==}
    engines: {node: '>=10'}
    dependencies:
      q: 1.5.1
    dev: true

  /conventional-changelog-conventionalcommits@4.6.3:
    resolution: {integrity: sha512-LTTQV4fwOM4oLPad317V/QNQ1FY4Hju5qeBIM1uTHbrnCE+Eg4CdRZ3gO2pUeR+tzWdp80M2j3qFFEDWVqOV4g==}
    engines: {node: '>=10'}
    dependencies:
      compare-func: 2.0.0
      lodash: 4.17.21
      q: 1.5.1
    dev: true

  /conventional-changelog-conventionalcommits@5.0.0:
    resolution: {integrity: sha512-lCDbA+ZqVFQGUj7h9QBKoIpLhl8iihkO0nCTyRNzuXtcd7ubODpYB04IFy31JloiJgG0Uovu8ot8oxRzn7Nwtw==}
    engines: {node: '>=10'}
    dependencies:
      compare-func: 2.0.0
      lodash: 4.17.21
      q: 1.5.1
    dev: true

  /conventional-changelog-core@4.2.4:
    resolution: {integrity: sha512-gDVS+zVJHE2v4SLc6B0sLsPiloR0ygU7HaDW14aNJE1v4SlqJPILPl/aJC7YdtRE4CybBf8gDwObBvKha8Xlyg==}
    engines: {node: '>=10'}
    dependencies:
      add-stream: 1.0.0
      conventional-changelog-writer: 5.0.1
      conventional-commits-parser: 3.2.4
      dateformat: 3.0.3
      get-pkg-repo: 4.2.1
      git-raw-commits: 2.0.11
      git-remote-origin-url: 2.0.0
      git-semver-tags: 4.1.1
      lodash: 4.17.21
      normalize-package-data: 3.0.3
      q: 1.5.1
      read-pkg: 3.0.0
      read-pkg-up: 3.0.0
      through2: 4.0.2
    dev: true

  /conventional-changelog-ember@2.0.9:
    resolution: {integrity: sha512-ulzIReoZEvZCBDhcNYfDIsLTHzYHc7awh+eI44ZtV5cx6LVxLlVtEmcO+2/kGIHGtw+qVabJYjdI5cJOQgXh1A==}
    engines: {node: '>=10'}
    dependencies:
      q: 1.5.1
    dev: true

  /conventional-changelog-eslint@3.0.9:
    resolution: {integrity: sha512-6NpUCMgU8qmWmyAMSZO5NrRd7rTgErjrm4VASam2u5jrZS0n38V7Y9CzTtLT2qwz5xEChDR4BduoWIr8TfwvXA==}
    engines: {node: '>=10'}
    dependencies:
      q: 1.5.1
    dev: true

  /conventional-changelog-express@2.0.6:
    resolution: {integrity: sha512-SDez2f3iVJw6V563O3pRtNwXtQaSmEfTCaTBPCqn0oG0mfkq0rX4hHBq5P7De2MncoRixrALj3u3oQsNK+Q0pQ==}
    engines: {node: '>=10'}
    dependencies:
      q: 1.5.1
    dev: true

  /conventional-changelog-jquery@3.0.11:
    resolution: {integrity: sha512-x8AWz5/Td55F7+o/9LQ6cQIPwrCjfJQ5Zmfqi8thwUEKHstEn4kTIofXub7plf1xvFA2TqhZlq7fy5OmV6BOMw==}
    engines: {node: '>=10'}
    dependencies:
      q: 1.5.1
    dev: true

  /conventional-changelog-jshint@2.0.9:
    resolution: {integrity: sha512-wMLdaIzq6TNnMHMy31hql02OEQ8nCQfExw1SE0hYL5KvU+JCTuPaDO+7JiogGT2gJAxiUGATdtYYfh+nT+6riA==}
    engines: {node: '>=10'}
    dependencies:
      compare-func: 2.0.0
      q: 1.5.1
    dev: true

  /conventional-changelog-preset-loader@2.3.4:
    resolution: {integrity: sha512-GEKRWkrSAZeTq5+YjUZOYxdHq+ci4dNwHvpaBC3+ENalzFWuCWa9EZXSuZBpkr72sMdKB+1fyDV4takK1Lf58g==}
    engines: {node: '>=10'}
    dev: true

  /conventional-changelog-writer@5.0.1:
    resolution: {integrity: sha512-5WsuKUfxW7suLblAbFnxAcrvf6r+0b7GvNaWUwUIk0bXMnENP/PEieGKVUQrjPqwPT4o3EPAASBXiY6iHooLOQ==}
    engines: {node: '>=10'}
    hasBin: true
    dependencies:
      conventional-commits-filter: 2.0.7
      dateformat: 3.0.3
      handlebars: 4.7.7
      json-stringify-safe: 5.0.1
      lodash: 4.17.21
      meow: 8.1.2
      semver: 6.3.0
      split: 1.0.1
      through2: 4.0.2
    dev: true

  /conventional-changelog@3.1.25:
    resolution: {integrity: sha512-ryhi3fd1mKf3fSjbLXOfK2D06YwKNic1nC9mWqybBHdObPd8KJ2vjaXZfYj1U23t+V8T8n0d7gwnc9XbIdFbyQ==}
    engines: {node: '>=10'}
    dependencies:
      conventional-changelog-angular: 5.0.13
      conventional-changelog-atom: 2.0.8
      conventional-changelog-codemirror: 2.0.8
      conventional-changelog-conventionalcommits: 4.6.3
      conventional-changelog-core: 4.2.4
      conventional-changelog-ember: 2.0.9
      conventional-changelog-eslint: 3.0.9
      conventional-changelog-express: 2.0.6
      conventional-changelog-jquery: 3.0.11
      conventional-changelog-jshint: 2.0.9
      conventional-changelog-preset-loader: 2.3.4
    dev: true

  /conventional-commit-types@3.0.0:
    resolution: {integrity: sha512-SmmCYnOniSsAa9GqWOeLqc179lfr5TRu5b4QFDkbsrJ5TZjPJx85wtOr3zn+1dbeNiXDKGPbZ72IKbPhLXh/Lg==}
    dev: true

  /conventional-commits-filter@2.0.7:
    resolution: {integrity: sha512-ASS9SamOP4TbCClsRHxIHXRfcGCnIoQqkvAzCSbZzTFLfcTqJVugB0agRgsEELsqaeWgsXv513eS116wnlSSPA==}
    engines: {node: '>=10'}
    dependencies:
      lodash.ismatch: 4.4.0
      modify-values: 1.0.1
    dev: true

  /conventional-commits-parser@3.2.4:
    resolution: {integrity: sha512-nK7sAtfi+QXbxHCYfhpZsfRtaitZLIA6889kFIouLvz6repszQDgxBu7wf2WbU+Dco7sAnNCJYERCwt54WPC2Q==}
    engines: {node: '>=10'}
    hasBin: true
    dependencies:
      JSONStream: 1.3.5
      is-text-path: 1.0.1
      lodash: 4.17.21
      meow: 8.1.2
      split2: 3.2.2
      through2: 4.0.2
    dev: true

  /conventional-recommended-bump@6.1.0:
    resolution: {integrity: sha512-uiApbSiNGM/kkdL9GTOLAqC4hbptObFo4wW2QRyHsKciGAfQuLU1ShZ1BIVI/+K2BE/W1AWYQMCXAsv4dyKPaw==}
    engines: {node: '>=10'}
    hasBin: true
    dependencies:
      concat-stream: 2.0.0
      conventional-changelog-preset-loader: 2.3.4
      conventional-commits-filter: 2.0.7
      conventional-commits-parser: 3.2.4
      git-raw-commits: 2.0.11
      git-semver-tags: 4.1.1
      meow: 8.1.2
      q: 1.5.1
    dev: true

  /convert-source-map@1.8.0:
    resolution: {integrity: sha512-+OQdjP49zViI/6i7nIJpA8rAl4sV/JdPfU9nZs3VqOwGIgizICvuN2ru6fMd+4llL0tar18UYJXfZ/TWtmhUjA==}
    dependencies:
      safe-buffer: 5.1.2
    dev: true

  /copyfiles@2.4.1:
    resolution: {integrity: sha512-fereAvAvxDrQDOXybk3Qu3dPbOoKoysFMWtkY3mv5BsL8//OSZVL5DCLYqgRfY5cWirgRzlC+WSrxp6Bo3eNZg==}
    hasBin: true
    dependencies:
      glob: 7.2.3
      minimatch: 3.1.2
      mkdirp: 1.0.4
      noms: 0.0.0
      through2: 2.0.5
      untildify: 4.0.0
      yargs: 16.2.0
    dev: true

  /core-js@2.6.12:
    resolution: {integrity: sha512-Kb2wC0fvsWfQrgk8HU5lW6U/Lcs8+9aaYcy4ZFc6DDlo4nZ7n70dEgE5rtR0oG6ufKDUnrwfWL1mXR5ljDatrQ==}
    deprecated: core-js@<3.23.3 is no longer maintained and not recommended for usage due to the number of issues. Because of the V8 engine whims, feature detection in old core-js versions could cause a slowdown up to 100x even if nothing is polyfilled. Some versions have web compatibility issues. Please, upgrade your dependencies to the actual version of core-js.
    requiresBuild: true
    dev: false

  /core-util-is@1.0.3:
    resolution: {integrity: sha512-ZQBvi1DcpJ4GDqanjucZ2Hj3wEO5pZDS89BWbkcrvdxksJorwUDDZamX9ldFkp9aw2lmBDLgkObEA4DWNJ9FYQ==}

  /cosmiconfig-typescript-loader@4.2.0(@types/node@14.18.46)(cosmiconfig@7.0.1)(ts-node@10.9.1)(typescript@4.8.4):
    resolution: {integrity: sha512-NkANeMnaHrlaSSlpKGyvn2R4rqUDeE/9E5YHx+b4nwo0R8dZyAqcih8/gxpCZvqWP9Vf6xuLpMSzSgdVEIM78g==}
    engines: {node: '>=12', npm: '>=6'}
    peerDependencies:
      '@types/node': '*'
      cosmiconfig: '>=7'
      ts-node: '>=10'
      typescript: '>=3'
    dependencies:
      '@types/node': 14.18.46
      cosmiconfig: 7.0.1
      ts-node: 10.9.1(@types/node@14.18.46)(typescript@4.8.4)
      typescript: 4.8.4
    dev: true

  /cosmiconfig-typescript-loader@4.2.0(@types/node@14.18.46)(cosmiconfig@8.0.0)(ts-node@10.9.1)(typescript@4.8.4):
    resolution: {integrity: sha512-NkANeMnaHrlaSSlpKGyvn2R4rqUDeE/9E5YHx+b4nwo0R8dZyAqcih8/gxpCZvqWP9Vf6xuLpMSzSgdVEIM78g==}
    engines: {node: '>=12', npm: '>=6'}
    peerDependencies:
      '@types/node': '*'
      cosmiconfig: '>=7'
      ts-node: '>=10'
      typescript: '>=3'
    dependencies:
      '@types/node': 14.18.46
      cosmiconfig: 8.0.0
      ts-node: 10.9.1(@types/node@14.18.46)(typescript@4.8.4)
      typescript: 4.8.4
    dev: true
    optional: true

  /cosmiconfig@7.0.1:
    resolution: {integrity: sha512-a1YWNUV2HwGimB7dU2s1wUMurNKjpx60HxBB6xUM8Re+2s1g1IIfJvFR0/iCF+XHdE0GMTKTuLR32UQff4TEyQ==}
    engines: {node: '>=10'}
    dependencies:
      '@types/parse-json': 4.0.0
      import-fresh: 3.3.0
      parse-json: 5.2.0
      path-type: 4.0.0
      yaml: 1.10.2
    dev: true

  /cosmiconfig@7.1.0:
    resolution: {integrity: sha512-AdmX6xUzdNASswsFtmwSt7Vj8po9IuqXm0UXz7QKPuEUmPB4XyjGfaAr2PSuELMwkRMVH1EpIkX5bTZGRB3eCA==}
    engines: {node: '>=10'}
    dependencies:
      '@types/parse-json': 4.0.0
      import-fresh: 3.3.0
      parse-json: 5.2.0
      path-type: 4.0.0
      yaml: 1.10.2
    dev: true

  /cosmiconfig@8.0.0:
    resolution: {integrity: sha512-da1EafcpH6b/TD8vDRaWV7xFINlHlF6zKsGwS1TsuVJTZRkquaS5HTMq7uq6h31619QjbsYl21gVDOm32KM1vQ==}
    engines: {node: '>=14'}
    dependencies:
      import-fresh: 3.3.0
      js-yaml: 4.1.0
      parse-json: 5.2.0
      path-type: 4.0.0

  /create-require@1.1.1:
    resolution: {integrity: sha512-dcKFX3jn0MpIaXjisoRvexIJVEKzaq7z2rZKxf+MSr9TkdmHmsU4m2lcLojrj/FHl8mk5VxMmYA+ftRkP/3oKQ==}
    dev: true

  /cross-env@7.0.3:
    resolution: {integrity: sha512-+/HKd6EgcQCJGh2PSjZuUitQBQynKor4wrFbRg4DtAgS1aWO+gU52xpH7M9ScGgXSYmAVS9bIJ8EzuaGw0oNAw==}
    engines: {node: '>=10.14', npm: '>=6', yarn: '>=1'}
    hasBin: true
    dependencies:
      cross-spawn: 7.0.3
    dev: true

  /cross-spawn@6.0.5:
    resolution: {integrity: sha512-eTVLrBSt7fjbDygz805pMnstIs2VTBNkRm0qxZd+M7A5XDdxVRWO5MxGBXZhjY4cqLYLdtrGqRf8mBPmzwSpWQ==}
    engines: {node: '>=4.8'}
    dependencies:
      nice-try: 1.0.5
      path-key: 2.0.1
      semver: 5.7.1
      shebang-command: 1.2.0
      which: 1.3.1

  /cross-spawn@7.0.3:
    resolution: {integrity: sha512-iRDPJKUPVEND7dHPO8rkbOnPpyDygcDFtWjpeWNCgy8WP2rXcxXL8TskReQl6OrB2G7+UJrags1q15Fudc7G6w==}
    engines: {node: '>= 8'}
    dependencies:
      path-key: 3.1.1
      shebang-command: 2.0.0
      which: 2.0.2

  /crypto-random-string@4.0.0:
    resolution: {integrity: sha512-x8dy3RnvYdlUcPOjkEHqozhiwzKNSq7GcPuXFbnyMOCHxX8V3OgIg/pYuabl2sbUPfIJaeAQB7PMOK8DFIdoRA==}
    engines: {node: '>=12'}
    dependencies:
      type-fest: 1.4.0
    dev: false

  /cz-conventional-changelog@3.3.0:
    resolution: {integrity: sha512-U466fIzU5U22eES5lTNiNbZ+d8dfcHcssH4o7QsdWaCcRs/feIPCxKYSWkYBNs5mny7MvEfwpTLWjvbm94hecw==}
    engines: {node: '>= 10'}
    dependencies:
      chalk: 2.4.2
      commitizen: 4.2.5
      conventional-commit-types: 3.0.0
      lodash.map: 4.6.0
      longest: 2.0.1
      word-wrap: 1.2.3
    optionalDependencies:
      '@commitlint/load': 17.4.4
    transitivePeerDependencies:
      - '@swc/core'
      - '@swc/wasm'
    dev: true

  /cz-customizable@7.0.0:
    resolution: {integrity: sha512-pQKkGSm+8SY9VY/yeJqDOla1MjrGaG7WG4EYLLEV4VNctGO7WdzdGtWEr2ydKSkrpmTs7f8fmBksg/FaTrUAyw==}
    hasBin: true
    dependencies:
      editor: 1.0.0
      find-config: 1.0.0
      inquirer: 6.5.2
      lodash: 4.17.21
      temp: 0.9.4
      word-wrap: 1.2.3
    dev: true

  /d@1.0.1:
    resolution: {integrity: sha512-m62ShEObQ39CfralilEQRjH6oAMtNCV1xJyEx5LpRYUVN+EviphDgUc/F3hnYbADmkiNs67Y+3ylmlG7Lnu+FA==}
    dependencies:
      es5-ext: 0.10.62
      type: 1.2.0
    dev: false

  /danger@10.9.0(@octokit/core@4.0.5):
    resolution: {integrity: sha512-eEWQAaIPfWSfzlQiFx+w9fWuP3jwq8VAV9W22EZRxfmCBnkdDa5aN0Akr7lzfCKudzy+4uEmIGUtxnYeFgTthQ==}
    hasBin: true
    dependencies:
      '@babel/polyfill': 7.12.1
      '@octokit/rest': 16.43.2(@octokit/core@4.0.5)
      async-retry: 1.2.3
      chalk: 2.4.2
      commander: 2.20.3
      debug: 4.3.4
      fast-json-patch: 3.1.1
      get-stdin: 6.0.0
      gitlab: 10.2.1
      http-proxy-agent: 2.1.0
      https-proxy-agent: 2.2.4
      hyperlinker: 1.0.0
      json5: 2.2.1
      jsonpointer: 5.0.1
      jsonwebtoken: 8.5.1
      lodash.find: 4.6.0
      lodash.includes: 4.3.0
      lodash.isobject: 3.0.2
      lodash.keys: 4.2.0
      lodash.mapvalues: 4.6.0
      lodash.memoize: 4.1.2
      memfs-or-file-map-to-github-branch: 1.2.1
      micromatch: 4.0.5
      node-cleanup: 2.1.2
      node-fetch: 2.6.9
      override-require: 1.1.1
      p-limit: 2.3.0
      parse-diff: 0.7.1
      parse-git-config: 2.0.3
      parse-github-url: 1.0.2
      parse-link-header: 2.0.0
      pinpoint: 1.1.0
      prettyjson: 1.2.5
      readline-sync: 1.4.10
      require-from-string: 2.0.2
      supports-hyperlinks: 1.0.1
    transitivePeerDependencies:
      - '@octokit/core'
      - encoding
      - supports-color
    dev: false

  /dargs@7.0.0:
    resolution: {integrity: sha512-2iy1EkLdlBzQGvbweYRFxmFath8+K7+AKB0TlhHWkNuH+TmovaMH/Wp7V7R4u7f4SnX3OgLsU9t1NI9ioDnUpg==}
    engines: {node: '>=8'}

  /date-fns@2.29.3:
    resolution: {integrity: sha512-dDCnyH2WnnKusqvZZ6+jA1O51Ibt8ZMRNkDZdyAyK4YfbDwa/cEmuztzG5pk6hqlp9aSBPYcjOlktquahGwGeA==}
    engines: {node: '>=0.11'}

  /dateformat@3.0.3:
    resolution: {integrity: sha512-jyCETtSl3VMZMWeRo7iY1FL19ges1t55hMo5yaam4Jrsm5EPL89UQkoQRyiI+Yf4k8r2ZpdngkV8hr1lIdjb3Q==}
    dev: true

  /dateformat@4.6.3:
    resolution: {integrity: sha512-2P0p0pFGzHS5EMnhdxQi7aJN+iMheud0UhG4dlE1DLAlvL8JHjJJTX/CSm4JXwV0Ka5nGk3zC5mcb5bUQUxxMA==}

  /debug@2.6.9:
    resolution: {integrity: sha512-bC7ElrdJaJnPbAP+1EotYvqZsb3ecl5wi6Bfi6BJTUcNowp6cvspg0jXznRTKDjm/E7AdgFBVeAPVMNcKGsHMA==}
    peerDependencies:
      supports-color: '*'
    peerDependenciesMeta:
      supports-color:
        optional: true
    dependencies:
      ms: 2.0.0
    dev: true

  /debug@3.1.0:
    resolution: {integrity: sha512-OX8XqP7/1a9cqkxYw2yXss15f26NKWBpDXQd0/uK/KPqdQhxbPa994hnzjcE2VqQpDslf55723cKPUOGSmMY3g==}
    peerDependencies:
      supports-color: '*'
    peerDependenciesMeta:
      supports-color:
        optional: true
    dependencies:
      ms: 2.0.0
    dev: false

  /debug@3.2.7:
    resolution: {integrity: sha512-CFjzYYAi4ThfiQvizrFQevTTXHtnCqWfe7x1AhgEscTz6ZbLbfoLRLPugTQyBth6f8ZERVUSyWHFD/7Wu4t1XQ==}
    peerDependencies:
      supports-color: '*'
    peerDependenciesMeta:
      supports-color:
        optional: true
    dependencies:
      ms: 2.1.3

  /debug@4.3.4:
    resolution: {integrity: sha512-PRWFHuSU3eDtQJPvnNY7Jcket1j0t5OuOsFzPPzsekD52Zl8qUfFIPEiswXqIvHWGVHOgX+7G/vCNNhehwxfkQ==}
    engines: {node: '>=6.0'}
    peerDependencies:
      supports-color: '*'
    peerDependenciesMeta:
      supports-color:
        optional: true
    dependencies:
      ms: 2.1.2

  /debug@4.3.4(supports-color@8.1.1):
    resolution: {integrity: sha512-PRWFHuSU3eDtQJPvnNY7Jcket1j0t5OuOsFzPPzsekD52Zl8qUfFIPEiswXqIvHWGVHOgX+7G/vCNNhehwxfkQ==}
    engines: {node: '>=6.0'}
    peerDependencies:
      supports-color: '*'
    peerDependenciesMeta:
      supports-color:
        optional: true
    dependencies:
      ms: 2.1.2
      supports-color: 8.1.1

  /debuglog@1.0.1:
    resolution: {integrity: sha512-syBZ+rnAK3EgMsH2aYEOLUW7mZSY9Gb+0wUMCFsZvcmiz+HigA0LOcq/HoQqVuGG+EKykunc7QG2bzrponfaSw==}

  /decamelize-keys@1.1.0:
    resolution: {integrity: sha512-ocLWuYzRPoS9bfiSdDd3cxvrzovVMZnRDVEzAs+hWIVXGDbHxWMECij2OBuyB/An0FFW/nLuq6Kv1i/YC5Qfzg==}
    engines: {node: '>=0.10.0'}
    dependencies:
      decamelize: 1.2.0
      map-obj: 1.0.1
    dev: true

  /decamelize@1.2.0:
    resolution: {integrity: sha512-z2S+W9X73hAUUki+N+9Za2lBlun89zigOyGrsax+KUQ6wKW4ZoWpEYBkGhQjwAjjDCkWxhY0VKEhk8wzY7F5cA==}
    engines: {node: '>=0.10.0'}
    dev: true

  /decamelize@4.0.0:
    resolution: {integrity: sha512-9iE1PgSik9HeIIw2JO94IidnE3eBoQrFJ3w7sFuzSX4DpmZ3v5sZpUiV5Swcf6mQEF+Y0ru8Neo+p+nyh2J+hQ==}
    engines: {node: '>=10'}
    dev: true

  /decode-uri-component@0.2.0:
    resolution: {integrity: sha512-hjf+xovcEn31w/EUYdTXQh/8smFL/dzYjohQGEIgjyNavaJfBY2p5F527Bo1VPATxv0VYTUC2bOcXvqFwk78Og==}
    engines: {node: '>=0.10'}
    dev: false

  /decompress-response@6.0.0:
    resolution: {integrity: sha512-aW35yZM6Bb/4oJlZncMH2LCoZtJXTRxES17vE3hoRiowU2kWHaJKFkSBDnDR+cm9J+9QhXmREyIfv0pji9ejCQ==}
    engines: {node: '>=10'}
    dependencies:
      mimic-response: 3.1.0

  /dedent@0.7.0:
    resolution: {integrity: sha512-Q6fKUPqnAHAyhiUgFU7BUzLiv0kd8saH9al7tnu5Q/okj6dnupxyTgFIBjVzJATdfIAm9NAsvXNzjaKa+bxVyA==}
    dev: true

  /deep-eql@3.0.1:
    resolution: {integrity: sha512-+QeIQyN5ZuO+3Uk5DYh6/1eKO0m0YmJFGNmFHGACpf1ClL1nmlV/p4gNgbl2pJGxgXb4faqo6UE+M5ACEMyVcw==}
    engines: {node: '>=0.12'}
    dependencies:
      type-detect: 4.0.8
    dev: true

  /deep-extend@0.6.0:
    resolution: {integrity: sha512-LOHxIOaPYdHlJRtCQfDIVZtfw/ufM8+rVj649RIHzcm/vGwQRXFt6OPqIFWsm2XEMrNIEtWR64sY1LEKD2vAOA==}
    engines: {node: '>=4.0.0'}

  /deep-is@0.1.4:
    resolution: {integrity: sha512-oIPzksmTg4/MriiaYGO+okXDT7ztn/w3Eptv/+gSIdMdKsJo0u4CfYNFJPy+4SKMuCqGw2wxnA+URMg3t8a/bQ==}

  /default-require-extensions@3.0.0:
    resolution: {integrity: sha512-ek6DpXq/SCpvjhpFsLFRVtIxJCRw6fUR42lYMVZuUMK7n8eMz4Uh5clckdBjEpLhn/gEBZo7hDJnJcwdKLKQjg==}
    engines: {node: '>=8'}
    dependencies:
      strip-bom: 4.0.0
    dev: true

  /defaults@1.0.3:
    resolution: {integrity: sha512-s82itHOnYrN0Ib8r+z7laQz3sdE+4FP3d9Q7VLO7U+KRT+CR0GsWuyHxzdAY82I7cXv0G/twrqomTJLOssO5HA==}
    dependencies:
      clone: 1.0.4

  /defer-to-connect@2.0.1:
    resolution: {integrity: sha512-4tvttepXG1VaYGrRibk5EwJd1t4udunSOVMdLSAL6mId1ix438oPwPZMALY41FCijukO1L0twNcGsdzS7dHgDg==}
    engines: {node: '>=10'}

  /define-lazy-prop@2.0.0:
    resolution: {integrity: sha512-Ds09qNh8yw3khSjiJjiUInaGX9xlqZDY7JVryGxdxV7NPeuqQfplOpQ66yJFZut3jLa5zOwkXw1g9EI2uKh4Og==}
    engines: {node: '>=8'}
    dev: true

  /define-properties@1.1.4:
    resolution: {integrity: sha512-uckOqKcfaVvtBdsVkdPv3XjveQJsNQqmhXgRi8uhvWWuPYZCNlzT8qAyblUgNoXdHdjMTzAqeGjAoli8f+bzPA==}
    engines: {node: '>= 0.4'}
    dependencies:
      has-property-descriptors: 1.0.0
      object-keys: 1.1.1
    dev: true

  /delayed-stream@1.0.0:
    resolution: {integrity: sha512-ZySD7Nf91aLB0RxL4KGrKHBXl7Eds1DAmEdcoVawXnLD7SDhpNgtuII2aAkg7a7QS41jxPSZ17p4VdGnMHk3MQ==}
    engines: {node: '>=0.4.0'}
    dev: false

  /delegates@1.0.0:
    resolution: {integrity: sha512-bd2L678uiWATM6m5Z1VzNCErI3jiGzt6HGY8OVICs40JQq/HALfbyNJmp0UDakEY4pMMaN0Ly5om/B1VI/+xfQ==}

  /depd@1.1.2:
    resolution: {integrity: sha512-7emPTl6Dpo6JRXOXjLRxck+FlLRX5847cLKEn00PLAgc3g2hTZZgr+e4c2v6QpSmLeFP3n5yUo7ft6avBK/5jQ==}
    engines: {node: '>= 0.6'}

  /deprecation@2.3.1:
    resolution: {integrity: sha512-xmHIy4F3scKVwMsQ4WnVaS8bHOx0DmVwRywosKhaILI0ywMDWPtBSku2HNxRvF7jtwDRsoEwYQSfbxj8b7RlJQ==}

  /detect-file@1.0.0:
    resolution: {integrity: sha512-DtCOLG98P007x7wiiOmfI0fi3eIKyWiLTGJ2MDnVi/E04lWGbf+JzrRHMm0rgIIZJGtHpKpbVgLWHrv8xXpc3Q==}
    engines: {node: '>=0.10.0'}
    dev: true

  /detect-indent@5.0.0:
    resolution: {integrity: sha512-rlpvsxUtM0PQvy9iZe640/IWwWYyBsTApREbA1pHOpmOUIl9MkP/U4z7vTtg4Oaojvqhxt7sdufnT0EzGaR31g==}
    engines: {node: '>=4'}

  /detect-indent@6.1.0:
    resolution: {integrity: sha512-reYkTUJAZb9gUuZ2RvVCNhVHdg62RHnJ7WJl8ftMi4diZ6NWlciOzQN88pUhSELEwflJht4oQDv0F0BMlwaYtA==}
    engines: {node: '>=8'}

  /detect-libc@2.0.1:
    resolution: {integrity: sha512-463v3ZeIrcWtdgIg6vI6XUncguvr2TnGl4SzDXinkt9mSLpBJKXT3mW6xT3VQdDN11+WVs29pgvivTc4Lp8v+w==}
    engines: {node: '>=8'}
    dev: false

  /detect-newline@2.1.0:
    resolution: {integrity: sha512-CwffZFvlJffUg9zZA0uqrjQayUTC8ob94pnr5sFwaVv3IOmkfUHcWH+jXaQK3askE51Cqe8/9Ql/0uXNwqZ8Zg==}
    engines: {node: '>=0.10.0'}
    dev: false

  /detect-newline@3.1.0:
    resolution: {integrity: sha512-TLz+x/vEXm/Y7P7wn1EJFNLxYpUD4TgMosxY6fAVJUnJMbupHBOncxyWUG9OpTaH9EBD7uFI5LfEgmMOc54DsA==}
    engines: {node: '>=8'}
    dev: false

  /dezalgo@1.0.4:
    resolution: {integrity: sha512-rXSP0bf+5n0Qonsb+SVVfNfIsimO4HEtmnIpPHY8Q1UCzKlQrDMfdobr8nJOOsRgWCyMRqeSBQzmWUMq7zvVig==}
    dependencies:
      asap: 2.0.6
      wrappy: 1.0.2

  /diff@4.0.2:
    resolution: {integrity: sha512-58lmxKSA4BNyLz+HHMUzlOEpg09FV+ev6ZMe3vJihgdxzgcwZ8VoEEPmALCZG9LmqfVoNMMKpttIYTVG6uDY7A==}
    engines: {node: '>=0.3.1'}
    dev: true

  /diff@5.0.0:
    resolution: {integrity: sha512-/VTCrvm5Z0JGty/BWHljh+BAiw3IK+2j87NGMu8Nwc/f48WoDAC395uomO9ZD117ZOBaHmkX1oyLvkVM/aIT3w==}
    engines: {node: '>=0.3.1'}
    dev: true

  /diff@5.1.0:
    resolution: {integrity: sha512-D+mk+qE8VC/PAUrlAU34N+VfXev0ghe5ywmpqrawphmVZc1bEfn56uo9qpyGp1p4xpzOHkSW4ztBd6L7Xx4ACw==}
    engines: {node: '>=0.3.1'}

  /dir-glob@3.0.1:
    resolution: {integrity: sha512-WkrWp9GR4KXfKGYzOLmTuGVi1UWFfws377n9cc55/tb6DuqyF6pcQ5AbiHEshaDpY9v6oaSr2XCDidGmMwdzIA==}
    engines: {node: '>=8'}
    dependencies:
      path-type: 4.0.0

  /doctrine@2.1.0:
    resolution: {integrity: sha512-35mSku4ZXK0vfCuHEDAwt55dg2jNajHZ1odvF+8SSr82EsZY4QmXfuWso8oEd8zRhVObSN18aM0CjSdoBX7zIw==}
    engines: {node: '>=0.10.0'}
    dependencies:
      esutils: 2.0.3
    dev: true

  /doctrine@3.0.0:
    resolution: {integrity: sha512-yS+Q5i3hBf7GBkd4KG8a7eBNNWNGLTaEwwYWUijIYM7zrlYDM0BFXHjjPWlWZ1Rg7UaddZeIDmi9jF3HmqiQ2w==}
    engines: {node: '>=6.0.0'}
    dependencies:
      esutils: 2.0.3

  /dot-prop@5.3.0:
    resolution: {integrity: sha512-QM8q3zDe58hqUqjraQOmzZ1LIH9SWQJTlEKCH4kJ2oQvLZk7RbQXvtDM2XEq3fwkV9CCvvH4LA0AV+ogFsBM2Q==}
    engines: {node: '>=8'}
    dependencies:
      is-obj: 2.0.0
    dev: true

  /dot-prop@6.0.1:
    resolution: {integrity: sha512-tE7ztYzXHIeyvc7N+hR3oi7FIbf/NIjVP9hmAt3yMXzrQ072/fpjGLx2GxNxGxUl5V73MEqYzioOMoVhGMJ5cA==}
    engines: {node: '>=10'}
    dependencies:
      is-obj: 2.0.0

  /dotenv@10.0.0:
    resolution: {integrity: sha512-rlBi9d8jpv9Sf1klPjNfFAuWDjKLwTIJJ/VxtoTwIR6hnZxcEOQCZg2oIL3MWBYw5GpUDKOEnND7LXTbIpQ03Q==}
    engines: {node: '>=10'}
    dev: true

  /duplexer@0.1.2:
    resolution: {integrity: sha512-jtD6YG370ZCIi/9GTaJKQxWTZD045+4R4hTk/x1UyoqadyJ9x9CgSi1RlVDQF8U2sxLLSnFkCaMihqljHIWgMg==}
    dev: true

  /eastasianwidth@0.2.0:
    resolution: {integrity: sha512-I88TYZWc9XiYHRQ4/3c5rjjfgkjhLyW2luGIheGERbNQ6OY7yTybanSpDXZa8y7VUP9YmDcYa+eyq4ca7iLqWA==}
    dev: false

  /ecdsa-sig-formatter@1.0.11:
    resolution: {integrity: sha512-nagl3RYrbNv6kQkeJIpt6NJZy8twLB/2vtz6yN9Z4vRKHN4/QZJIEbqohALSgwKdnksuY3k5Addp5lg8sVoVcQ==}
    dependencies:
      safe-buffer: 5.2.1
    dev: false

  /editor@1.0.0:
    resolution: {integrity: sha512-SoRmbGStwNYHgKfjOrX2L0mUvp9bUVv0uPppZSOMAntEbcFtoC3MKF5b3T6HQPXKIV+QGY3xPO3JK5it5lVkuw==}
    dev: true

  /editorconfig@0.15.3:
    resolution: {integrity: sha512-M9wIMFx96vq0R4F+gRpY3o2exzb8hEj/n9S8unZtHSvYjibBp/iMufSzvmOcV/laG0ZtuTVGtiJggPOSW2r93g==}
    hasBin: true
    dependencies:
      commander: 2.20.3
      lru-cache: 4.1.5
      semver: 5.7.1
      sigmund: 1.0.1
    dev: true

  /ejs@3.1.8:
    resolution: {integrity: sha512-/sXZeMlhS0ArkfX2Aw780gJzXSMPnKjtspYZv+f3NiKLlubezAHDU5+9xz6gd3/NhG3txQCo6xlglmTS+oTGEQ==}
    engines: {node: '>=0.10.0'}
    hasBin: true
    dependencies:
      jake: 10.8.5

  /electron-to-chromium@1.4.271:
    resolution: {integrity: sha512-BCPBtK07xR1/uY2HFDtl3wK2De66AW4MSiPlLrnPNxKC/Qhccxd59W73654S3y6Rb/k3hmuGJOBnhjfoutetXA==}

  /emoji-regex@8.0.0:
    resolution: {integrity: sha512-MSjYzcWNOA0ewAHpz0MxpYFvwg6yjy1NG3xteoqz644VCo/RPgnr1/GGt+ic3iJTzQ8Eu3TdM14SawnVUmGE6A==}

  /emoji-regex@9.2.2:
    resolution: {integrity: sha512-L18DaJsXSUk2+42pv8mLs5jJT2hqFkFE4j21wOmgbUqsZ2hL72NsUU785g9RXgo3s0ZNgVl42TiHp3ZtOv/Vyg==}
    dev: false

  /encoding@0.1.13:
    resolution: {integrity: sha512-ETBauow1T35Y/WZMkio9jiM0Z5xjHHmJ4XmjZOq1l/dXz3lr2sRn87nJy20RupqSh1F2m3HHPSp8ShIPQJrJ3A==}
    requiresBuild: true
    dependencies:
      iconv-lite: 0.6.3
    optional: true

  /end-of-stream@1.4.4:
    resolution: {integrity: sha512-+uw1inIHVPQoaVuHzRyXd21icM+cnt4CzD5rW+NC1wjOUSTOs+Te7FOv7AhN7vS9x/oIyhLP5PR1H+phQAHu5Q==}
    dependencies:
      once: 1.4.0

  /enhanced-resolve@5.10.0:
    resolution: {integrity: sha512-T0yTFjdpldGY8PmuXXR0PyQ1ufZpEGiHVrp7zHKB7jdR4qlmZHhONVM5AQOAWXuF/w3dnHbEQVrNptJgt7F+cQ==}
    engines: {node: '>=10.13.0'}
    dependencies:
      graceful-fs: 4.2.10
      tapable: 2.2.1
    dev: false

  /enquirer@2.3.6:
    resolution: {integrity: sha512-yjNnPr315/FjS4zIsUxYguYUPP2e1NK4d7E7ZOLiyYCcbFBiTMyID+2wvm2w6+pZ/odMA7cRkjhsPbltwBOrLg==}
    engines: {node: '>=8.6'}
    dependencies:
      ansi-colors: 4.1.3
    dev: true

  /env-paths@2.2.1:
    resolution: {integrity: sha512-+h1lkLKhZMTYjog1VEpJNG7NZJWcuc2DDk/qsqSTRRCOXiLjeQ1d1/udrUGhqMxUgAlwKNZ0cf2uqan5GLuS2A==}
    engines: {node: '>=6'}

  /envinfo@7.8.1:
    resolution: {integrity: sha512-/o+BXHmB7ocbHEAs6F2EnG0ogybVVUdkRunTT2glZU9XAaGmhqskrvKwqXuDfNjEO0LZKWdejEEpnq8aM0tOaw==}
    engines: {node: '>=4'}
    hasBin: true
    dev: true

  /err-code@2.0.3:
    resolution: {integrity: sha512-2bmlRpNKBxT/CRmPOlyISQpNj+qSeYvcym/uT0Jx2bMOlKLtSy1ZmLuVxSEKKyor/N5yhvp/ZiG1oE3DEYMSFA==}

  /error-ex@1.3.2:
    resolution: {integrity: sha512-7dFHNmqeFSEt2ZBsCriorKnn3Z2pj+fd9kmI6QoWw4//DL+icEBfc0U7qJCisqrTsKTjw4fNFy2pW9OqStD84g==}
    dependencies:
      is-arrayish: 0.2.1

  /error@10.4.0:
    resolution: {integrity: sha512-YxIFEJuhgcICugOUvRx5th0UM+ActZ9sjY0QJmeVwsQdvosZ7kYzc9QqS0Da3R5iUmgU5meGIxh0xBeZpMVeLw==}

  /es-abstract@1.20.1:
    resolution: {integrity: sha512-WEm2oBhfoI2sImeM4OF2zE2V3BYdSF+KnSi9Sidz51fQHd7+JuF8Xgcj9/0o+OWeIeIS/MiuNnlruQrJf16GQA==}
    engines: {node: '>= 0.4'}
    dependencies:
      call-bind: 1.0.2
      es-to-primitive: 1.2.1
      function-bind: 1.1.1
      function.prototype.name: 1.1.5
      get-intrinsic: 1.2.0
      get-symbol-description: 1.0.0
      has: 1.0.3
      has-property-descriptors: 1.0.0
      has-symbols: 1.0.3
      internal-slot: 1.0.3
      is-callable: 1.2.7
      is-negative-zero: 2.0.2
      is-regex: 1.1.4
      is-shared-array-buffer: 1.0.2
      is-string: 1.0.7
      is-weakref: 1.0.2
      object-inspect: 1.12.2
      object-keys: 1.1.1
      object.assign: 4.1.4
      regexp.prototype.flags: 1.4.3
      string.prototype.trimend: 1.0.5
      string.prototype.trimstart: 1.0.5
      unbox-primitive: 1.0.2
    dev: true

  /es-module-lexer@0.9.3:
    resolution: {integrity: sha512-1HQ2M2sPtxwnvOvT1ZClHyQDiggdNjURWpY2we6aMKCQiUVxTmVs2UYPLIrD84sS+kMdUwfBSylbJPwNnBrnHQ==}
    dev: false

  /es-shim-unscopables@1.0.0:
    resolution: {integrity: sha512-Jm6GPcCdC30eMLbZ2x8z2WuRwAws3zTBBKuusffYVUrNj/GVSUAZ+xKMaUpfNDR5IbyNA5LJbaecoUVbmUcB1w==}
    dependencies:
      has: 1.0.3
    dev: true

  /es-to-primitive@1.2.1:
    resolution: {integrity: sha512-QCOllgZJtaUo9miYBcLChTUaHNjJF3PYs1VidD7AwiEj1kYxKeQTctLAezAOH5ZKRH0g2IgPn6KwB4IT8iRpvA==}
    engines: {node: '>= 0.4'}
    dependencies:
      is-callable: 1.2.7
      is-date-object: 1.0.5
      is-symbol: 1.0.4
    dev: true

  /es5-ext@0.10.62:
    resolution: {integrity: sha512-BHLqn0klhEpnOKSrzn/Xsz2UIW8j+cGmo9JLzr8BiUapV8hPL9+FliFqjwr9ngW7jWdnxv6eO+/LqyhJVqgrjA==}
    engines: {node: '>=0.10'}
    requiresBuild: true
    dependencies:
      es6-iterator: 2.0.3
      es6-symbol: 3.1.3
      next-tick: 1.1.0
    dev: false

  /es6-error@4.1.1:
    resolution: {integrity: sha512-Um/+FxMr9CISWh0bi5Zv0iOD+4cFh5qLeks1qhAopKVAJw3drgKbKySikp7wGhDL0HPeaja0P5ULZrxLkniUVg==}
    dev: true

  /es6-iterator@2.0.3:
    resolution: {integrity: sha512-zw4SRzoUkd+cl+ZoE15A9o1oQd920Bb0iOJMQkQhl3jNc03YqVjAhG7scf9C5KWRU/R13Orf588uCC6525o02g==}
    dependencies:
      d: 1.0.1
      es5-ext: 0.10.62
      es6-symbol: 3.1.3
    dev: false

  /es6-promise@4.2.8:
    resolution: {integrity: sha512-HJDGx5daxeIvxdBxvG2cb9g4tEvwIk3i8+nhX0yGrYmZUzbkdg8QbDevheDB8gd0//uPj4c1EQua8Q+MViT0/w==}
    dev: false

  /es6-promisify@5.0.0:
    resolution: {integrity: sha512-C+d6UdsYDk0lMebHNR4S2NybQMMngAOnOwYBQjTOiv0MkoJMP0Myw2mgpDLBcpfCmRLxyFqYhS/CfOENq4SJhQ==}
    dependencies:
      es6-promise: 4.2.8
    dev: false

  /es6-symbol@3.1.3:
    resolution: {integrity: sha512-NJ6Yn3FuDinBaBRWl/q5X/s4koRHBrgKAu+yGI6JCBeiu3qrcbJhwT2GeR/EXVfylRk8dpQVJoLEFhK+Mu31NA==}
    dependencies:
      d: 1.0.1
      ext: 1.7.0
    dev: false

  /es6-weak-map@2.0.3:
    resolution: {integrity: sha512-p5um32HOTO1kP+w7PRnB+5lQ43Z6muuMuIMffvDN8ZB4GcnjLBV6zGStpbASIMk4DCAvEaamhe2zhyCb/QXXsA==}
    dependencies:
      d: 1.0.1
      es5-ext: 0.10.62
      es6-iterator: 2.0.3
      es6-symbol: 3.1.3
    dev: false

  /escalade@3.1.1:
    resolution: {integrity: sha512-k0er2gUkLf8O0zKJiAhmkTnJlTvINGv7ygDNPbeIsX/TJjGJZHuh9B2UxbsaEkmlEo9MfhrSzmhIlhRlI2GXnw==}
    engines: {node: '>=6'}

  /escape-goat@4.0.0:
    resolution: {integrity: sha512-2Sd4ShcWxbx6OY1IHyla/CVNwvg7XwZVoXZHcSu9w9SReNP1EzzD5T8NWKIR38fIqEns9kDWKUQTXXAmlDrdPg==}
    engines: {node: '>=12'}
    dev: false

  /escape-string-regexp@1.0.5:
    resolution: {integrity: sha512-vbRorB5FUQWvla16U8R/qgaFIya2qGzwDrNmCZuYKrbdSUMG6I1ZCGQRefkRVhuOkIGVne7BQ35DSfo1qvJqFg==}
    engines: {node: '>=0.8.0'}

  /escape-string-regexp@4.0.0:
    resolution: {integrity: sha512-TtpcNJ3XAzx3Gq8sWRzJaVajRs0uVxA2YAkdb1jm2YkPz4G6egUFAyA3n5vtEIZefPk5Wa4UXbKuS5fKkJWdgA==}
    engines: {node: '>=10'}

  /eslint-config-oclif-typescript@1.0.3(eslint@8.6.0)(typescript@4.5.5):
    resolution: {integrity: sha512-TeJKXWBQ3uKMtzgz++UFNWpe1WCx8mfqRuzZy1LirREgRlVv656SkVG4gNZat5rRNIQgfDmTS+YebxK02kfylA==}
    engines: {node: '>=12.0.0'}
    dependencies:
      '@typescript-eslint/eslint-plugin': 4.33.0(@typescript-eslint/parser@4.33.0)(eslint@8.6.0)(typescript@4.5.5)
      '@typescript-eslint/parser': 4.33.0(eslint@8.6.0)(typescript@4.5.5)
      eslint-config-xo-space: 0.29.0(eslint@8.6.0)
      eslint-plugin-mocha: 9.0.0(eslint@8.6.0)
      eslint-plugin-node: 11.1.0(eslint@8.6.0)
    transitivePeerDependencies:
      - eslint
      - supports-color
      - typescript
    dev: true

  /eslint-config-oclif@4.0.0(eslint@8.6.0):
    resolution: {integrity: sha512-5tkUQeC33rHAhJxaGeBGYIflDLumeV2qD/4XLBdXhB/6F/+Jnwdce9wYHSvkx0JUqUQShpQv8JEVkBp/zzD7hg==}
    engines: {node: '>=12.0.0'}
    dependencies:
      eslint-config-xo-space: 0.27.0(eslint@8.6.0)
      eslint-plugin-mocha: 9.0.0(eslint@8.6.0)
      eslint-plugin-node: 11.1.0(eslint@8.6.0)
      eslint-plugin-unicorn: 36.0.0(eslint@8.6.0)
    transitivePeerDependencies:
      - eslint
      - supports-color
    dev: true

  /eslint-config-prettier@8.5.0(eslint@8.6.0):
    resolution: {integrity: sha512-obmWKLUNCnhtQRKc+tmnYuQl0pFU1ibYJQ5BGhTVB08bHe9wC8qUeG7c08dj9XX+AuPj1YSGSQIHl1pnDHZR0Q==}
    hasBin: true
    peerDependencies:
      eslint: '>=7.0.0 || 8.6.0'
    dependencies:
      eslint: 8.6.0
    dev: true

  /eslint-config-xo-space@0.27.0(eslint@8.6.0):
    resolution: {integrity: sha512-b8UjW+nQyOkhiANVpIptqlKPyE7XRyQ40uQ1NoBhzVfu95gxfZGrpliq8ZHBpaOF2wCLZaexTSjg7Rvm99vj4A==}
    engines: {node: '>=10'}
    peerDependencies:
      eslint: '>=7.20.0 || 8.6.0'
    dependencies:
      eslint: 8.6.0
      eslint-config-xo: 0.35.0(eslint@8.6.0)
    dev: true

  /eslint-config-xo-space@0.29.0(eslint@8.6.0):
    resolution: {integrity: sha512-emUZVHjmzl3I1aO2M/2gEpqa/GHXTl7LF/vQeAX4W+mQIU+2kyqY97FkMnSc2J8Osoq+vCSXCY/HjFUmFIF/Ag==}
    engines: {node: '>=10'}
    peerDependencies:
      eslint: '>=7.32.0 || 8.6.0'
    dependencies:
      eslint: 8.6.0
      eslint-config-xo: 0.38.0(eslint@8.6.0)
    dev: true

  /eslint-config-xo@0.35.0(eslint@8.6.0):
    resolution: {integrity: sha512-+WyZTLWUJlvExFrBU/Ldw8AB/S0d3x+26JQdBWbcqig2ZaWh0zinYcHok+ET4IoPaEcRRf3FE9kjItNVjBwnAg==}
    engines: {node: '>=10'}
    peerDependencies:
      eslint: '>=7.20.0 || 8.6.0'
    dependencies:
      confusing-browser-globals: 1.0.10
      eslint: 8.6.0
    dev: true

  /eslint-config-xo@0.38.0(eslint@8.6.0):
    resolution: {integrity: sha512-G2jL+VyfkcZW8GoTmqLsExvrWssBedSoaQQ11vyhflDeT3csMdBVp0On+AVijrRuvgmkWeDwwUL5Rj0qDRHK6g==}
    engines: {node: '>=10'}
    peerDependencies:
      eslint: '>=7.20.0 || 8.6.0'
    dependencies:
      confusing-browser-globals: 1.0.10
      eslint: 8.6.0
    dev: true

  /eslint-import-resolver-node@0.3.6:
    resolution: {integrity: sha512-0En0w03NRVMn9Uiyn8YRPDKvWjxCWkslUEhGNTdGx15RvPJYQ+lbOlqrlNI2vEAs4pDYK4f/HN2TbDmk5TP0iw==}
    dependencies:
      debug: 3.2.7
      resolve: 1.22.1
    transitivePeerDependencies:
      - supports-color
    dev: true

  /eslint-module-utils@2.7.4(@typescript-eslint/parser@5.9.1)(eslint-import-resolver-node@0.3.6)(eslint@8.6.0):
    resolution: {integrity: sha512-j4GT+rqzCoRKHwURX7pddtIPGySnX9Si/cgMI5ztrcqOPtk5dDEeZ34CQVPphnqkJytlc97Vuk05Um2mJ3gEQA==}
    engines: {node: '>=4'}
    peerDependencies:
      '@typescript-eslint/parser': '*'
      eslint: '*'
      eslint-import-resolver-node: '*'
      eslint-import-resolver-typescript: '*'
      eslint-import-resolver-webpack: '*'
    peerDependenciesMeta:
      '@typescript-eslint/parser':
        optional: true
      eslint:
        optional: true
      eslint-import-resolver-node:
        optional: true
      eslint-import-resolver-typescript:
        optional: true
      eslint-import-resolver-webpack:
        optional: true
    dependencies:
      '@typescript-eslint/parser': 5.9.1(eslint@8.6.0)(typescript@4.5.5)
      debug: 3.2.7
      eslint: 8.6.0
      eslint-import-resolver-node: 0.3.6
    transitivePeerDependencies:
      - supports-color
    dev: true

  /eslint-module-utils@2.7.4(eslint-import-resolver-node@0.3.6)(eslint@8.6.0):
    resolution: {integrity: sha512-j4GT+rqzCoRKHwURX7pddtIPGySnX9Si/cgMI5ztrcqOPtk5dDEeZ34CQVPphnqkJytlc97Vuk05Um2mJ3gEQA==}
    engines: {node: '>=4'}
    peerDependencies:
      '@typescript-eslint/parser': '*'
      eslint: '*'
      eslint-import-resolver-node: '*'
      eslint-import-resolver-typescript: '*'
      eslint-import-resolver-webpack: '*'
    peerDependenciesMeta:
      '@typescript-eslint/parser':
        optional: true
      eslint:
        optional: true
      eslint-import-resolver-node:
        optional: true
      eslint-import-resolver-typescript:
        optional: true
      eslint-import-resolver-webpack:
        optional: true
    dependencies:
      debug: 3.2.7
      eslint: 8.6.0
      eslint-import-resolver-node: 0.3.6
    transitivePeerDependencies:
      - supports-color
    dev: true

  /eslint-plugin-editorconfig@3.2.0(@typescript-eslint/parser@5.9.1)(typescript@4.5.5):
    resolution: {integrity: sha512-XiUg69+qgv6BekkPCjP8+2DMODzPqtLV5i0Q9FO1v40P62pfodG1vjIihVbw/338hS5W26S+8MTtXaAlrg37QQ==}
    dependencies:
      '@typescript-eslint/eslint-plugin': 5.9.1(@typescript-eslint/parser@5.9.1)(eslint@8.6.0)(typescript@4.5.5)
      editorconfig: 0.15.3
      eslint: 8.6.0
      klona: 2.0.5
    transitivePeerDependencies:
      - '@typescript-eslint/parser'
      - supports-color
      - typescript
    dev: true

  /eslint-plugin-es@3.0.1(eslint@8.6.0):
    resolution: {integrity: sha512-GUmAsJaN4Fc7Gbtl8uOBlayo2DqhwWvEzykMHSCZHU3XdJ+NSzzZcVhXh3VxX5icqQ+oQdIEawXX8xkR3mIFmQ==}
    engines: {node: '>=8.10.0'}
    peerDependencies:
      eslint: '>=4.19.1 || 8.6.0'
    dependencies:
      eslint: 8.6.0
      eslint-utils: 2.1.0
      regexpp: 3.2.0
    dev: true

  /eslint-plugin-eslint-comments@3.2.0(eslint@8.6.0):
    resolution: {integrity: sha512-0jkOl0hfojIHHmEHgmNdqv4fmh7300NdpA9FFpF7zaoLvB/QeXOGNLIo86oAveJFrfB1p05kC8hpEMHM8DwWVQ==}
    engines: {node: '>=6.5.0'}
    peerDependencies:
      eslint: '>=4.19.1 || 8.6.0'
    dependencies:
      escape-string-regexp: 1.0.5
      eslint: 8.6.0
      ignore: 5.2.4
    dev: true

  /eslint-plugin-import@2.25.4(@typescript-eslint/parser@5.9.1)(eslint@8.6.0):
    resolution: {integrity: sha512-/KJBASVFxpu0xg1kIBn9AUa8hQVnszpwgE7Ld0lKAlx7Ie87yzEzCgSkekt+le/YVhiaosO4Y14GDAOc41nfxA==}
    engines: {node: '>=4'}
    peerDependencies:
      '@typescript-eslint/parser': '*'
      eslint: ^2 || ^3 || ^4 || ^5 || ^6 || ^7.2.0 || ^8 || 8.6.0
    peerDependenciesMeta:
      '@typescript-eslint/parser':
        optional: true
    dependencies:
      '@typescript-eslint/parser': 5.9.1(eslint@8.6.0)(typescript@4.5.5)
      array-includes: 3.1.5
      array.prototype.flat: 1.3.0
      debug: 2.6.9
      doctrine: 2.1.0
      eslint: 8.6.0
      eslint-import-resolver-node: 0.3.6
      eslint-module-utils: 2.7.4(@typescript-eslint/parser@5.9.1)(eslint-import-resolver-node@0.3.6)(eslint@8.6.0)
      has: 1.0.3
      is-core-module: 2.11.0
      is-glob: 4.0.3
      minimatch: 3.1.2
      object.values: 1.1.5
      resolve: 1.22.1
      tsconfig-paths: 3.14.1
    transitivePeerDependencies:
      - eslint-import-resolver-typescript
      - eslint-import-resolver-webpack
      - supports-color
    dev: true

  /eslint-plugin-import@2.25.4(eslint@8.6.0):
    resolution: {integrity: sha512-/KJBASVFxpu0xg1kIBn9AUa8hQVnszpwgE7Ld0lKAlx7Ie87yzEzCgSkekt+le/YVhiaosO4Y14GDAOc41nfxA==}
    engines: {node: '>=4'}
    peerDependencies:
      '@typescript-eslint/parser': '*'
      eslint: ^2 || ^3 || ^4 || ^5 || ^6 || ^7.2.0 || ^8 || 8.6.0
    peerDependenciesMeta:
      '@typescript-eslint/parser':
        optional: true
    dependencies:
      array-includes: 3.1.5
      array.prototype.flat: 1.3.0
      debug: 2.6.9
      doctrine: 2.1.0
      eslint: 8.6.0
      eslint-import-resolver-node: 0.3.6
      eslint-module-utils: 2.7.4(eslint-import-resolver-node@0.3.6)(eslint@8.6.0)
      has: 1.0.3
      is-core-module: 2.11.0
      is-glob: 4.0.3
      minimatch: 3.1.2
      object.values: 1.1.5
      resolve: 1.22.1
      tsconfig-paths: 3.14.1
    transitivePeerDependencies:
      - eslint-import-resolver-typescript
      - eslint-import-resolver-webpack
      - supports-color
    dev: true

  /eslint-plugin-jsdoc@39.3.6(eslint@8.6.0):
    resolution: {integrity: sha512-R6dZ4t83qPdMhIOGr7g2QII2pwCjYyKP+z0tPOfO1bbAbQyKC20Y2Rd6z1te86Lq3T7uM8bNo+VD9YFpE8HU/g==}
    engines: {node: ^14 || ^16 || ^17 || ^18}
    peerDependencies:
      eslint: ^7.0.0 || ^8.0.0 || 8.6.0
    dependencies:
      '@es-joy/jsdoccomment': 0.31.0
      comment-parser: 1.3.1
      debug: 4.3.4
      escape-string-regexp: 4.0.0
      eslint: 8.6.0
      esquery: 1.4.2
      semver: 7.3.8
      spdx-expression-parse: 3.0.1
    transitivePeerDependencies:
      - supports-color
    dev: true

  /eslint-plugin-mocha@9.0.0(eslint@8.6.0):
    resolution: {integrity: sha512-d7knAcQj1jPCzZf3caeBIn3BnW6ikcvfz0kSqQpwPYcVGLoJV5sz0l0OJB2LR8I7dvTDbqq1oV6ylhSgzA10zg==}
    engines: {node: '>=12.0.0'}
    peerDependencies:
      eslint: '>=7.0.0 || 8.6.0'
    dependencies:
      eslint: 8.6.0
      eslint-utils: 3.0.0(eslint@8.6.0)
      ramda: 0.27.2
    dev: true

  /eslint-plugin-node@11.1.0(eslint@8.6.0):
    resolution: {integrity: sha512-oUwtPJ1W0SKD0Tr+wqu92c5xuCeQqB3hSCHasn/ZgjFdA9iDGNkNf2Zi9ztY7X+hNuMib23LNGRm6+uN+KLE3g==}
    engines: {node: '>=8.10.0'}
    peerDependencies:
      eslint: '>=5.16.0 || 8.6.0'
    dependencies:
      eslint: 8.6.0
      eslint-plugin-es: 3.0.1(eslint@8.6.0)
      eslint-utils: 2.1.0
      ignore: 5.2.4
      minimatch: 3.1.2
      resolve: 1.22.1
      semver: 6.3.0
    dev: true

  /eslint-plugin-promise@6.0.1(eslint@8.6.0):
    resolution: {integrity: sha512-uM4Tgo5u3UWQiroOyDEsYcVMOo7re3zmno0IZmB5auxoaQNIceAbXEkSt8RNrKtaYehARHG06pYK6K1JhtP0Zw==}
    engines: {node: ^12.22.0 || ^14.17.0 || >=16.0.0}
    peerDependencies:
      eslint: ^7.0.0 || ^8.0.0 || 8.6.0
    dependencies:
      eslint: 8.6.0
    dev: true

  /eslint-plugin-react@7.28.0(eslint@8.6.0):
    resolution: {integrity: sha512-IOlFIRHzWfEQQKcAD4iyYDndHwTQiCMcJVJjxempf203jnNLUnW34AXLrV33+nEXoifJE2ZEGmcjKPL8957eSw==}
    engines: {node: '>=4'}
    peerDependencies:
      eslint: ^3 || ^4 || ^5 || ^6 || ^7 || ^8 || 8.6.0
    dependencies:
      array-includes: 3.1.5
      array.prototype.flatmap: 1.3.0
      doctrine: 2.1.0
      eslint: 8.6.0
      estraverse: 5.3.0
      jsx-ast-utils: 3.3.3
      minimatch: 3.1.2
      object.entries: 1.1.5
      object.fromentries: 2.0.5
      object.hasown: 1.1.1
      object.values: 1.1.5
      prop-types: 15.8.1
      resolve: 2.0.0-next.4
      semver: 6.3.0
      string.prototype.matchall: 4.0.7
    dev: true

  /eslint-plugin-tsdoc@0.2.17:
    resolution: {integrity: sha512-xRmVi7Zx44lOBuYqG8vzTXuL6IdGOeF9nHX17bjJ8+VE6fsxpdGem0/SBTmAwgYMKYB1WBkqRJVQ+n8GK041pA==}
    dependencies:
      '@microsoft/tsdoc': 0.14.2
      '@microsoft/tsdoc-config': 0.16.2
    dev: true

  /eslint-plugin-unicorn@36.0.0(eslint@8.6.0):
    resolution: {integrity: sha512-xxN2vSctGWnDW6aLElm/LKIwcrmk6mdiEcW55Uv5krcrVcIFSWMmEgc/hwpemYfZacKZ5npFERGNz4aThsp1AA==}
    engines: {node: '>=12'}
    peerDependencies:
      eslint: '>=7.32.0 || 8.6.0'
    dependencies:
      '@babel/helper-validator-identifier': 7.19.1
      ci-info: 3.4.0
      clean-regexp: 1.0.0
      eslint: 8.6.0
      eslint-template-visitor: 2.3.2(eslint@8.6.0)
      eslint-utils: 3.0.0(eslint@8.6.0)
      is-builtin-module: 3.2.0
      lodash: 4.17.21
      pluralize: 8.0.0
      read-pkg-up: 7.0.1
      regexp-tree: 0.1.24
      safe-regex: 2.1.1
      semver: 7.3.8
    transitivePeerDependencies:
      - supports-color
    dev: true

  /eslint-plugin-unicorn@40.0.0(eslint@8.6.0):
    resolution: {integrity: sha512-5GRXISfBk8jMmYk1eeNDw8zSRnWTxBjWkzx2Prre6E2/yLu2twozZ3EomLWCBu9nWms/ZE361BItyMQwfnG1qA==}
    engines: {node: '>=12'}
    peerDependencies:
      eslint: '>=7.32.0 || 8.6.0'
    dependencies:
      '@babel/helper-validator-identifier': 7.19.1
      ci-info: 3.4.0
      clean-regexp: 1.0.0
      eslint: 8.6.0
      eslint-utils: 3.0.0(eslint@8.6.0)
      esquery: 1.4.2
      indent-string: 4.0.0
      is-builtin-module: 3.2.0
      lodash: 4.17.21
      pluralize: 8.0.0
      read-pkg-up: 7.0.1
      regexp-tree: 0.1.24
      safe-regex: 2.1.1
      semver: 7.3.8
      strip-indent: 3.0.0
    dev: true

  /eslint-plugin-unused-imports@2.0.0(@typescript-eslint/eslint-plugin@5.9.1)(eslint@8.6.0):
    resolution: {integrity: sha512-3APeS/tQlTrFa167ThtP0Zm0vctjr4M44HMpeg1P4bK6wItarumq0Ma82xorMKdFsWpphQBlRPzw/pxiVELX1A==}
    engines: {node: ^12.22.0 || ^14.17.0 || >=16.0.0}
    peerDependencies:
      '@typescript-eslint/eslint-plugin': ^5.0.0
      eslint: ^8.0.0 || 8.6.0
    peerDependenciesMeta:
      '@typescript-eslint/eslint-plugin':
        optional: true
    dependencies:
      '@typescript-eslint/eslint-plugin': 5.9.1(@typescript-eslint/parser@5.9.1)(eslint@8.6.0)(typescript@4.5.5)
      eslint: 8.6.0
      eslint-rule-composer: 0.3.0
    dev: true

  /eslint-plugin-unused-imports@2.0.0(eslint@8.6.0):
    resolution: {integrity: sha512-3APeS/tQlTrFa167ThtP0Zm0vctjr4M44HMpeg1P4bK6wItarumq0Ma82xorMKdFsWpphQBlRPzw/pxiVELX1A==}
    engines: {node: ^12.22.0 || ^14.17.0 || >=16.0.0}
    peerDependencies:
      '@typescript-eslint/eslint-plugin': ^5.0.0
      eslint: ^8.0.0 || 8.6.0
    peerDependenciesMeta:
      '@typescript-eslint/eslint-plugin':
        optional: true
    dependencies:
      eslint: 8.6.0
      eslint-rule-composer: 0.3.0
    dev: true

  /eslint-rule-composer@0.3.0:
    resolution: {integrity: sha512-bt+Sh8CtDmn2OajxvNO+BX7Wn4CIWMpTRm3MaiKPCQcnnlm0CS2mhui6QaoeQugs+3Kj2ESKEEGJUdVafwhiCg==}
    engines: {node: '>=4.0.0'}
    dev: true

  /eslint-scope@5.1.1:
    resolution: {integrity: sha512-2NxwbF/hZ0KpepYN0cNbo+FN6XoK7GaHlQhgx/hIZl6Va0bF45RQOOwhLIy8lQDbuCiadSLCBnH2CFYquit5bw==}
    engines: {node: '>=8.0.0'}
    dependencies:
      esrecurse: 4.3.0
      estraverse: 4.3.0

  /eslint-scope@7.1.1:
    resolution: {integrity: sha512-QKQM/UXpIiHcLqJ5AOyIW7XZmzjkzQXYE54n1++wb0u9V/abW3l9uQnxX8Z5Xd18xyKIMTUAyQ0k1e8pz6LUrw==}
    engines: {node: ^12.22.0 || ^14.17.0 || >=16.0.0}
    dependencies:
      esrecurse: 4.3.0
      estraverse: 5.3.0

  /eslint-template-visitor@2.3.2(eslint@8.6.0):
    resolution: {integrity: sha512-3ydhqFpuV7x1M9EK52BPNj6V0Kwu0KKkcIAfpUhwHbR8ocRln/oUHgfxQupY8O1h4Qv/POHDumb/BwwNfxbtnA==}
    peerDependencies:
      eslint: '>=7.0.0 || 8.6.0'
    dependencies:
      '@babel/core': 7.19.3
      '@babel/eslint-parser': 7.19.1(@babel/core@7.19.3)(eslint@8.6.0)
      eslint: 8.6.0
      eslint-visitor-keys: 2.1.0
      esquery: 1.4.2
      multimap: 1.1.0
    transitivePeerDependencies:
      - supports-color
    dev: true

  /eslint-utils@2.1.0:
    resolution: {integrity: sha512-w94dQYoauyvlDc43XnGB8lU3Zt713vNChgt4EWwhXAP2XkBvndfxF0AgIqKOOasjPIPzj9JqgwkwbCYD0/V3Zg==}
    engines: {node: '>=6'}
    dependencies:
      eslint-visitor-keys: 1.3.0
    dev: true

  /eslint-utils@3.0.0(eslint@8.24.0):
    resolution: {integrity: sha512-uuQC43IGctw68pJA1RgbQS8/NP7rch6Cwd4j3ZBtgo4/8Flj4eGE7ZYSZRN3iq5pVUv6GPdW5Z1RFleo84uLDA==}
    engines: {node: ^10.0.0 || ^12.0.0 || >= 14.0.0}
    peerDependencies:
      eslint: '>=5 || 8.6.0'
    dependencies:
      eslint: 8.24.0
      eslint-visitor-keys: 2.1.0
    dev: false

  /eslint-utils@3.0.0(eslint@8.6.0):
    resolution: {integrity: sha512-uuQC43IGctw68pJA1RgbQS8/NP7rch6Cwd4j3ZBtgo4/8Flj4eGE7ZYSZRN3iq5pVUv6GPdW5Z1RFleo84uLDA==}
    engines: {node: ^10.0.0 || ^12.0.0 || >= 14.0.0}
    peerDependencies:
      eslint: '>=5 || 8.6.0'
    dependencies:
      eslint: 8.6.0
      eslint-visitor-keys: 2.1.0
    dev: true

  /eslint-visitor-keys@1.3.0:
    resolution: {integrity: sha512-6J72N8UNa462wa/KFODt/PJ3IU60SDpC3QXC1Hjc1BXXpfL2C9R5+AU7jhe0F6GREqVMh4Juu+NY7xn+6dipUQ==}
    engines: {node: '>=4'}
    dev: true

  /eslint-visitor-keys@2.1.0:
    resolution: {integrity: sha512-0rSmRBzXgDzIsD6mGdJgevzgezI534Cer5L/vyMX0kHzT/jiB43jRhd9YUlMGYLQy2zprNmoT8qasCGtY+QaKw==}
    engines: {node: '>=10'}

  /eslint-visitor-keys@3.3.0:
    resolution: {integrity: sha512-mQ+suqKJVyeuwGYHAdjMFqjCyfl8+Ldnxuyp3ldiMBFKkvytrXUZWaiPCEav8qDHKty44bD+qV1IP4T+w+xXRA==}
    engines: {node: ^12.22.0 || ^14.17.0 || >=16.0.0}

  /eslint@8.24.0:
    resolution: {integrity: sha512-dWFaPhGhTAiPcCgm3f6LI2MBWbogMnTJzFBbhXVRQDJPkr9pGZvVjlVfXd+vyDcWPA2Ic9L2AXPIQM0+vk/cSQ==}
    engines: {node: ^12.22.0 || ^14.17.0 || >=16.0.0}
    hasBin: true
    dependencies:
      '@eslint/eslintrc': 1.3.2
      '@humanwhocodes/config-array': 0.10.7
      '@humanwhocodes/gitignore-to-minimatch': 1.0.2
      '@humanwhocodes/module-importer': 1.0.1
      ajv: 6.12.6
      chalk: 4.1.2
      cross-spawn: 7.0.3
      debug: 4.3.4
      doctrine: 3.0.0
      escape-string-regexp: 4.0.0
      eslint-scope: 7.1.1
      eslint-utils: 3.0.0(eslint@8.24.0)
      eslint-visitor-keys: 3.3.0
      espree: 9.4.0
      esquery: 1.4.2
      esutils: 2.0.3
      fast-deep-equal: 3.1.3
      file-entry-cache: 6.0.1
      find-up: 5.0.0
      glob-parent: 6.0.2
      globals: 13.17.0
      globby: 11.1.0
      grapheme-splitter: 1.0.4
      ignore: 5.2.4
      import-fresh: 3.3.0
      imurmurhash: 0.1.4
      is-glob: 4.0.3
      js-sdsl: 4.1.5
      js-yaml: 4.1.0
      json-stable-stringify-without-jsonify: 1.0.1
      levn: 0.4.1
      lodash.merge: 4.6.2
      minimatch: 3.1.2
      natural-compare: 1.4.0
      optionator: 0.9.1
      regexpp: 3.2.0
      strip-ansi: 6.0.1
      strip-json-comments: 3.1.1
      text-table: 0.2.0
    transitivePeerDependencies:
      - supports-color
    dev: false

  /eslint@8.6.0:
    resolution: {integrity: sha512-UvxdOJ7mXFlw7iuHZA4jmzPaUqIw54mZrv+XPYKNbKdLR0et4rf60lIZUU9kiNtnzzMzGWxMV+tQ7uG7JG8DPw==}
    engines: {node: ^12.22.0 || ^14.17.0 || >=16.0.0}
    hasBin: true
    dependencies:
      '@eslint/eslintrc': 1.3.2
      '@humanwhocodes/config-array': 0.9.5
      ajv: 6.12.6
      chalk: 4.1.2
      cross-spawn: 7.0.3
      debug: 4.3.4
      doctrine: 3.0.0
      enquirer: 2.3.6
      escape-string-regexp: 4.0.0
      eslint-scope: 7.1.1
      eslint-utils: 3.0.0(eslint@8.6.0)
      eslint-visitor-keys: 3.3.0
      espree: 9.4.0
      esquery: 1.4.2
      esutils: 2.0.3
      fast-deep-equal: 3.1.3
      file-entry-cache: 6.0.1
      functional-red-black-tree: 1.0.1
      glob-parent: 6.0.2
      globals: 13.17.0
      ignore: 4.0.6
      import-fresh: 3.3.0
      imurmurhash: 0.1.4
      is-glob: 4.0.3
      js-yaml: 4.1.0
      json-stable-stringify-without-jsonify: 1.0.1
      levn: 0.4.1
      lodash.merge: 4.6.2
      minimatch: 3.1.2
      natural-compare: 1.4.0
      optionator: 0.9.1
      progress: 2.0.3
      regexpp: 3.2.0
      semver: 7.3.8
      strip-ansi: 6.0.1
      strip-json-comments: 3.1.1
      text-table: 0.2.0
      v8-compile-cache: 2.3.0
    transitivePeerDependencies:
      - supports-color
    dev: true

  /espree@9.4.0:
    resolution: {integrity: sha512-DQmnRpLj7f6TgN/NYb0MTzJXL+vJF9h3pHy4JhCIs3zwcgez8xmGg3sXHcEO97BrmO2OSvCwMdfdlyl+E9KjOw==}
    engines: {node: ^12.22.0 || ^14.17.0 || >=16.0.0}
    dependencies:
      acorn: 8.8.0
      acorn-jsx: 5.3.2(acorn@8.8.0)
      eslint-visitor-keys: 3.3.0

  /esprima@4.0.1:
    resolution: {integrity: sha512-eGuFFw7Upda+g4p+QHvnW0RyTX/SVeJBDM/gCtMARO0cLuT2HcEKnTPvhjV6aGeqrCB/sbNop0Kszm0jsaWU4A==}
    engines: {node: '>=4'}
    hasBin: true

  /esquery@1.4.2:
    resolution: {integrity: sha512-JVSoLdTlTDkmjFmab7H/9SL9qGSyjElT3myyKp7krqjVFQCDLmj1QFaCLRFBszBKI0XVZaiiXvuPIX3ZwHe1Ng==}
    engines: {node: '>=0.10'}
    dependencies:
      estraverse: 5.3.0

  /esrecurse@4.3.0:
    resolution: {integrity: sha512-KmfKL3b6G+RXvP8N1vr3Tq1kL/oCFgn2NYXEtqP8/L3pKapUA4G8cFVaoF3SU323CD4XypR/ffioHmkti6/Tag==}
    engines: {node: '>=4.0'}
    dependencies:
      estraverse: 5.3.0

  /estraverse@4.3.0:
    resolution: {integrity: sha512-39nnKffWz8xN1BU/2c79n9nB9HDzo0niYUqx6xyqUnyoAnQyyWpOTdZEeiCch8BBu515t4wp9ZmgVfVhn9EBpw==}
    engines: {node: '>=4.0'}

  /estraverse@5.3.0:
    resolution: {integrity: sha512-MMdARuVEQziNTeJD8DgMqmhwR11BRQ/cBP+pLtYdSTnf3MIO8fFeiINEbX36ZdNlfU/7A9f3gUw49B3oQsvwBA==}
    engines: {node: '>=4.0'}

  /esutils@2.0.3:
    resolution: {integrity: sha512-kVscqXk4OCp68SZ0dkgEKVi6/8ij300KBWTJq32P/dYeWTSwK41WyTxalN1eRmA5Z9UU/LX9D7FWSmV9SAYx6g==}
    engines: {node: '>=0.10.0'}

  /event-emitter@0.3.5:
    resolution: {integrity: sha512-D9rRn9y7kLPnJ+hMq7S/nhvoKwwvVJahBi2BPmx3bvbsEdK3W9ii8cBSGjP+72/LnM4n6fo3+dkCX5FeTQruXA==}
    dependencies:
      d: 1.0.1
      es5-ext: 0.10.62
    dev: false

  /event-lite@0.1.2:
    resolution: {integrity: sha512-HnSYx1BsJ87/p6swwzv+2v6B4X+uxUteoDfRxsAb1S1BePzQqOLevVmkdA15GHJVd9A9Ok6wygUR18Hu0YeV9g==}
    dev: false

  /event-target-shim@5.0.1:
    resolution: {integrity: sha512-i/2XbnSz/uxRCU6+NdVJgKWDTM427+MqYbkQzD321DuCQJUqOuJKIA0IM2+W2xtYHdKOmZ4dR6fExsd4SXL+WQ==}
    engines: {node: '>=6'}
    dev: false

  /eventemitter3@4.0.7:
    resolution: {integrity: sha512-8guHBZCwKnFhYdHr2ysuRWErTwhoN2X8XELRlrRwpmfeY2jjuUN4taQMsULKUVo1K4DvZl+0pgfyoysHxvmvEw==}

  /events@1.1.1:
    resolution: {integrity: sha512-kEcvvCBByWXGnZy6JUlgAp2gBIUjfCAV6P6TgT1/aaQKcmuAEC4OZTV1I4EWQLz2gxZw76atuVyvHhTxvi0Flw==}
    engines: {node: '>=0.4.x'}

  /events@3.3.0:
    resolution: {integrity: sha512-mQw+2fkQbALzQ7V0MY0IqdnXNOeTtP4r0lN9z7AAawCXgqea7bDii20AYrIBrFd/Hx0M2Ocz6S111CaFkUcb0Q==}
    engines: {node: '>=0.8.x'}
    dev: false

  /execa@1.0.0:
    resolution: {integrity: sha512-adbxcyWV46qiHyvSp50TKt05tB4tK3HcmF7/nxfAdhnox83seTDbwnaqKO4sXRy7roHAIFqJP/Rw/AuEbX61LA==}
    engines: {node: '>=6'}
    dependencies:
      cross-spawn: 6.0.5
      get-stream: 4.1.0
      is-stream: 1.1.0
      npm-run-path: 2.0.2
      p-finally: 1.0.0
      signal-exit: 3.0.7
      strip-eof: 1.0.0
    dev: false

  /execa@5.1.1:
    resolution: {integrity: sha512-8uSpZZocAZRBAPIEINJj3Lo9HyGitllczc27Eh5YYojjMFMn8yHMDMaUHE2Jqfq05D/wucwI4JGURyXt1vchyg==}
    engines: {node: '>=10'}
    dependencies:
      cross-spawn: 7.0.3
      get-stream: 6.0.1
      human-signals: 2.1.0
      is-stream: 2.0.1
      merge-stream: 2.0.0
      npm-run-path: 4.0.1
      onetime: 5.1.2
      signal-exit: 3.0.7
      strip-final-newline: 2.0.0

  /expand-template@2.0.3:
    resolution: {integrity: sha512-XYfuKMvj4O35f/pOXLObndIRvyQ+/+6AhODh+OKWj9S9498pHHn/IMszH+gt0fBCRWMNfk1ZSp5x3AifmnI2vg==}
    engines: {node: '>=6'}
    dev: false

  /expand-tilde@2.0.2:
    resolution: {integrity: sha512-A5EmesHW6rfnZ9ysHQjPdJRni0SRar0tjtG5MNtm9n5TUvsYU8oozprtRD4AqHxcZWWlVuAmQo2nWKfN9oyjTw==}
    engines: {node: '>=0.10.0'}
    dependencies:
      homedir-polyfill: 1.0.3

  /expect-more@1.3.0:
    resolution: {integrity: sha512-HnXT5nJb9V3DMnr5RgA1TiKbu5kRaJ0GD1JkuhZvnr1Qe3HJq+ESnrcl/jmVUZ8Ycnl3Sp0OTYUhmO36d2+zow==}
    dev: true

  /ext@1.7.0:
    resolution: {integrity: sha512-6hxeJYaL110a9b5TEJSj0gojyHQAmA2ch5Os+ySCiA1QGdS697XWY1pzsrSjqA9LDEEgdB/KypIlR59RcLuHYw==}
    dependencies:
      type: 2.7.2
    dev: false

  /extend-shallow@2.0.1:
    resolution: {integrity: sha512-zCnTtlxNoAiDc3gqY2aYAWFx7XWWiasuF2K8Me5WbN8otHKTUKBwjPtNpRs/rbUZm7KxWAaNj7P1a/p52GbVug==}
    engines: {node: '>=0.10.0'}
    dependencies:
      is-extendable: 0.1.1
    dev: false

  /external-editor@3.1.0:
    resolution: {integrity: sha512-hMQ4CX1p1izmuLYyZqLMO/qGNw10wSv9QDCPfzXfyFrOaCSSoRfqE1Kf1s5an66J5JZC62NewG+mK49jOCtQew==}
    engines: {node: '>=4'}
    dependencies:
      chardet: 0.7.0
      iconv-lite: 0.4.24
      tmp: 0.0.33

  /fancy-test@2.0.12:
    resolution: {integrity: sha512-S7qVQNaViLTMzn71huZvrUCV59ldq+enQ1EQOkdNbl4q4Om97gwqbYKvZoglsnzCWRRFaFP+qHynpdqaLdiZqg==}
    engines: {node: '>=12.0.0'}
    dependencies:
      '@types/chai': 4.3.3
      '@types/lodash': 4.14.191
      '@types/node': 14.18.46
      '@types/sinon': 10.0.13
      lodash: 4.17.21
      mock-stdin: 1.0.0
      nock: 13.3.0
      stdout-stderr: 0.1.13
    transitivePeerDependencies:
      - supports-color

  /fast-deep-equal@3.1.3:
    resolution: {integrity: sha512-f3qQ9oQy9j2AhBe/H9VC91wLmKBCCU/gDOnKNAYG5hswO7BLKj09Hc5HYNz9cGI++xlpDCIgDaitVs03ATR84Q==}

  /fast-glob@3.2.12:
    resolution: {integrity: sha512-DVj4CQIYYow0BlaelwK1pHl5n5cRSJfM60UA0zK891sVInoPri2Ekj7+e1CT3/3qxXenpI+nBBmQAcJPJgaj4w==}
    engines: {node: '>=8.6.0'}
    dependencies:
      '@nodelib/fs.stat': 2.0.5
      '@nodelib/fs.walk': 1.2.8
      glob-parent: 5.1.2
      merge2: 1.4.1
      micromatch: 4.0.5

  /fast-glob@3.2.7:
    resolution: {integrity: sha512-rYGMRwip6lUMvYD3BTScMwT1HtAs2d71SMv66Vrxs0IekGZEjhM0pcMfjQPnknBt2zeCwQMEupiN02ZP4DiT1Q==}
    engines: {node: '>=8'}
    dependencies:
      '@nodelib/fs.stat': 2.0.5
      '@nodelib/fs.walk': 1.2.8
      glob-parent: 5.1.2
      merge2: 1.4.1
      micromatch: 4.0.5
    dev: true

  /fast-json-patch@3.1.1:
    resolution: {integrity: sha512-vf6IHUX2SBcA+5/+4883dsIjpBTqmfBjmYiWK1savxQmFk4JfBMLa7ynTYOs1Rolp/T1betJxHiGD3g1Mn8lUQ==}
    dev: false

  /fast-json-stable-stringify@2.1.0:
    resolution: {integrity: sha512-lhd/wF+Lk98HZoTCtlVraHtfh5XYijIjalXck7saUtuanSDyLMxnHhSXEDJqHxD7msR8D0uCmqlkwjCV8xvwHw==}

  /fast-levenshtein@2.0.6:
    resolution: {integrity: sha512-DCXu6Ifhqcks7TZKY3Hxp3y6qphY5SJZmrWMDrKcERSOXWQdMhU9Ig/PYrzyw/ul9jOIyh0N4M0tbC5hodg8dw==}

  /fast-levenshtein@3.0.0:
    resolution: {integrity: sha512-hKKNajm46uNmTlhHSyZkmToAc56uZJwYq7yrciZjqOxnlfQwERDQJmHPUp7m1m9wx8vgOe8IaCKZ5Kv2k1DdCQ==}
    dependencies:
      fastest-levenshtein: 1.0.16

  /fast-memoize@2.5.2:
    resolution: {integrity: sha512-Ue0LwpDYErFbmNnZSF0UH6eImUwDmogUO1jyE+JbN2gsQz/jICm1Ve7t9QT0rNSsfJt+Hs4/S3GnsDVjL4HVrw==}
    dev: false

  /fastest-levenshtein@1.0.16:
    resolution: {integrity: sha512-eRnCtTTtGZFpQCwhJiUOuxPQWRXVKYDn0b2PeHfXL6/Zi53SLAzAHfVhVWK2AryC/WH05kGfxhFIPvTF0SXQzg==}
    engines: {node: '>= 4.9.1'}

  /fastq@1.15.0:
    resolution: {integrity: sha512-wBrocU2LCXXa+lWBt8RoIRD89Fi8OdABODa/kEnyeyjS5aZO5/GNvI5sEINADqP/h8M29UHTHUb53sUu5Ihqdw==}
    dependencies:
      reusify: 1.0.4

  /figures@2.0.0:
    resolution: {integrity: sha512-Oa2M9atig69ZkfwiApY8F2Yy+tzMbazyvqv21R0NsSC8floSOC09BbT1ITWAdoMGQvJ/aZnR1KMwdx9tvHnTNA==}
    engines: {node: '>=4'}
    dependencies:
      escape-string-regexp: 1.0.5
    dev: true

  /figures@3.2.0:
    resolution: {integrity: sha512-yaduQFRKLXYOGgEn6AZau90j3ggSOyiqXU0F9JZfeXYhNa+Jk4X+s45A2zg5jns87GAFa34BBm2kXw4XpNcbdg==}
    engines: {node: '>=8'}
    dependencies:
      escape-string-regexp: 1.0.5

  /file-entry-cache@6.0.1:
    resolution: {integrity: sha512-7Gps/XWymbLk2QLYK4NzpMOrYjMhdIxXuIvy2QBsLE6ljuodKvdkWs/cpyJJ3CVIVpH0Oi1Hvg1ovbMzLdFBBg==}
    engines: {node: ^10.12.0 || >=12.0.0}
    dependencies:
      flat-cache: 3.0.4

  /filelist@1.0.4:
    resolution: {integrity: sha512-w1cEuf3S+DrLCQL7ET6kz+gmlJdbq9J7yXCSjK/OZCPA+qEN1WyF4ZAf0YYJa4/shHJra2t/d/r8SV4Ji+x+8Q==}
    dependencies:
      minimatch: 5.1.6

  /fill-range@7.0.1:
    resolution: {integrity: sha512-qOo9F+dMUmC2Lcb4BbVvnKJxTPjCm+RRpe4gDuGrzkL7mEVl/djYSu2OdQ2Pa302N4oqkSg9ir6jaLWJ2USVpQ==}
    engines: {node: '>=8'}
    dependencies:
      to-regex-range: 5.0.1

  /filter-obj@1.1.0:
    resolution: {integrity: sha512-8rXg1ZnX7xzy2NGDVkBVaAy+lSlPNwad13BtgSlLuxfIslyt5Vg64U7tFcCt4WS1R0hvtnQybT/IyCkGZ3DpXQ==}
    engines: {node: '>=0.10.0'}
    dev: false

  /find-cache-dir@3.3.2:
    resolution: {integrity: sha512-wXZV5emFEjrridIgED11OoUKLxiYjAcqot/NJdAkOhlJ+vGzwhOAfcG5OX1jP+S0PcjEn8bdMJv+g2jwQ3Onig==}
    engines: {node: '>=8'}
    dependencies:
      commondir: 1.0.1
      make-dir: 3.1.0
      pkg-dir: 4.2.0
    dev: true

  /find-config@1.0.0:
    resolution: {integrity: sha512-Z+suHH+7LSE40WfUeZPIxSxypCWvrzdVc60xAjUShZeT5eMWM0/FQUduq3HjluyfAHWvC/aOBkT1pTZktyF/jg==}
    engines: {node: '>= 0.12'}
    dependencies:
      user-home: 2.0.0
    dev: true

  /find-node-modules@2.1.3:
    resolution: {integrity: sha512-UC2I2+nx1ZuOBclWVNdcnbDR5dlrOdVb7xNjmT/lHE+LsgztWks3dG7boJ37yTS/venXw84B/mAW9uHVoC5QRg==}
    dependencies:
      findup-sync: 4.0.0
      merge: 2.1.1
    dev: true

  /find-replace@1.0.3:
    resolution: {integrity: sha512-KrUnjzDCD9426YnCP56zGYy/eieTnhtK6Vn++j+JJzmlsWWwEkDnsyVF575spT6HJ6Ow9tlbT3TQTDsa+O4UWA==}
    engines: {node: '>=4.0.0'}
    dependencies:
      array-back: 1.0.4
      test-value: 2.1.0
    dev: false

  /find-root@1.1.0:
    resolution: {integrity: sha512-NKfW6bec6GfKc0SGx1e07QZY9PE99u0Bft/0rzSD5k3sO/vwkVUpDUKVm5Gpp5Ue3YfShPFTX2070tDs5kB9Ng==}
    dev: true

  /find-up@2.1.0:
    resolution: {integrity: sha512-NWzkk0jSJtTt08+FBFMvXoeZnOJD+jTtsRmBYbAIzJdX6l7dLgR7CTubCM5/eDdPUBvLCeVasP1brfVR/9/EZQ==}
    engines: {node: '>=4'}
    dependencies:
      locate-path: 2.0.0
    dev: true

  /find-up@4.1.0:
    resolution: {integrity: sha512-PpOwAdQ/YlXQ2vj8a3h8IipDuYRi3wceVQQGYWxNINccq40Anw7BlsEXCMbt1Zt+OLA6Fq9suIpIWD0OsnISlw==}
    engines: {node: '>=8'}
    dependencies:
      locate-path: 5.0.0
      path-exists: 4.0.0

  /find-up@5.0.0:
    resolution: {integrity: sha512-78/PXT1wlLLDgTzDs7sjq9hzz0vXD+zn+7wypEe4fXQxCmdmqfGsEPQxmiCSQI3ajFV91bVSsvNtrJRiW6nGng==}
    engines: {node: '>=10'}
    dependencies:
      locate-path: 6.0.0
      path-exists: 4.0.0

  /find-yarn-workspace-root2@1.2.16:
    resolution: {integrity: sha512-hr6hb1w8ePMpPVUK39S4RlwJzi+xPLuVuG8XlwXU3KD5Yn3qgBWVfy3AzNlDhWvE1EORCE65/Qm26rFQt3VLVA==}
    dependencies:
      micromatch: 4.0.5
      pkg-dir: 4.2.0

  /find-yarn-workspace-root@2.0.0:
    resolution: {integrity: sha512-1IMnbjt4KzsQfnhnzNd8wUEgXZ44IzZaZmnLYx7D5FZlaHt2gW20Cri8Q+E/t5tIj4+epTBub+2Zxu/vNILzqQ==}
    dependencies:
      micromatch: 4.0.5

  /findup-sync@4.0.0:
    resolution: {integrity: sha512-6jvvn/12IC4quLBL1KNokxC7wWTvYncaVUYSoxWw7YykPLuRrnv4qdHcSOywOI5RpkOVGeQRtWM8/q+G6W6qfQ==}
    engines: {node: '>= 8'}
    dependencies:
      detect-file: 1.0.0
      is-glob: 4.0.3
      micromatch: 4.0.5
      resolve-dir: 1.0.1
    dev: true

  /first-chunk-stream@2.0.0:
    resolution: {integrity: sha512-X8Z+b/0L4lToKYq+lwnKqi9X/Zek0NibLpsJgVsSxpoYq7JtiCtRb5HqKVEjEw/qAb/4AKKRLOwwKHlWNpm2Eg==}
    engines: {node: '>=0.10.0'}
    dependencies:
      readable-stream: 2.3.7

  /flat-cache@3.0.4:
    resolution: {integrity: sha512-dm9s5Pw7Jc0GvMYbshN6zchCA9RgQlzzEZX3vylR9IqFfS8XciblUXOKfW6SiuJ0e13eDYZoZV5wdrev7P3Nwg==}
    engines: {node: ^10.12.0 || >=12.0.0}
    dependencies:
      flatted: 3.2.7
      rimraf: 3.0.2

  /flat@5.0.2:
    resolution: {integrity: sha512-b6suED+5/3rTpUBdG1gupIl8MPFCAMA0QXwmljLhvCUKcUvdE4gWky9zpuGCcXHOsz4J9wPGNWq6OKpmIzz3hQ==}
    hasBin: true
    dev: true

  /flatted@3.2.7:
    resolution: {integrity: sha512-5nqDSxl8nn5BSNxyR3n4I6eDmbolI6WT+QqR547RwxQapgjQBmtktdP+HTBb/a/zLsbzERTONyUB5pefh5TtjQ==}

  /for-each@0.3.3:
    resolution: {integrity: sha512-jqYfLp7mo9vIyQf8ykW2v7A+2N4QjeCeI5+Dz9XraiO1ign81wjiH7Fb9vSOWvQfNtmSa4H2RoQTrrXivdUZmw==}
    dependencies:
      is-callable: 1.2.7

  /foreground-child@2.0.0:
    resolution: {integrity: sha512-dCIq9FpEcyQyXKCkyzmlPTFNgrCzPudOe+mhvJU5zAtlBnGVy2yKxtfsxK2tQBThwq225jcvBjpw1Gr40uzZCA==}
    engines: {node: '>=8.0.0'}
    dependencies:
      cross-spawn: 7.0.3
      signal-exit: 3.0.7
    dev: true

  /form-data-encoder@2.1.3:
    resolution: {integrity: sha512-KqU0nnPMgIJcCOFTNJFEA8epcseEaoox4XZffTgy8jlI6pL/5EFyR54NRG7CnCJN0biY7q52DO3MH6/sJ/TKlQ==}
    engines: {node: '>= 14.17'}
    dev: false

  /form-data@2.5.1:
    resolution: {integrity: sha512-m21N3WOmEEURgk6B9GLOE4RuWOFf28Lhh9qGYeNlGq4VDXUlJy2th2slBNU8Gp8EzloYZOibZJ7t5ecIrFSjVA==}
    engines: {node: '>= 0.12'}
    dependencies:
      asynckit: 0.4.0
      combined-stream: 1.0.8
      mime-types: 2.1.35
    dev: false

  /fp-and-or@0.1.3:
    resolution: {integrity: sha512-wJaE62fLaB3jCYvY2ZHjZvmKK2iiLiiehX38rz5QZxtdN8fVPJDeZUiVvJrHStdTc+23LHlyZuSEKgFc0pxi2g==}
    engines: {node: '>=10'}
    dev: false

  /fromentries@1.3.2:
    resolution: {integrity: sha512-cHEpEQHUg0f8XdtZCc2ZAhrHzKzT0MrFUTcvx+hfxYu7rGMDc5SKoXFh+n4YigxsHXRzc6OrCshdR1bWH6HHyg==}
    dev: true

  /fs-constants@1.0.0:
    resolution: {integrity: sha512-y6OAwoSIf7FyjMIv94u+b5rdheZEjzR63GTyZJm5qh4Bi+2YgwLCcI/fPFZkL5PSixOt6ZNKm+w+Hfp/Bciwow==}

  /fs-exists-sync@0.1.0:
    resolution: {integrity: sha512-cR/vflFyPZtrN6b38ZyWxpWdhlXrzZEBawlpBQMq7033xVY7/kg0GDMBK5jg8lDYQckdJ5x/YC88lM3C7VMsLg==}
    engines: {node: '>=0.10.0'}
    dev: false

  /fs-extra@10.1.0:
    resolution: {integrity: sha512-oRXApq54ETRj4eMiFzGnHWGy+zo5raudjuxN0b8H7s/RU2oW0Wvsx9O0ACRN/kRq9E8Vu/ReskGB5o3ji+FzHQ==}
    engines: {node: '>=12'}
    dependencies:
      graceful-fs: 4.2.10
      jsonfile: 6.1.0
      universalify: 2.0.0
    dev: true

  /fs-extra@11.1.0:
    resolution: {integrity: sha512-0rcTq621PD5jM/e0a3EJoGC/1TC5ZBCERW82LQuwfGnCa1V8w7dpYH1yNu+SLb6E5dkeCBzKEyLGlFrnr+dUyw==}
    engines: {node: '>=14.14'}
    dependencies:
      graceful-fs: 4.2.10
      jsonfile: 6.1.0
      universalify: 2.0.0
    dev: true

  /fs-extra@7.0.1:
    resolution: {integrity: sha512-YJDaCJZEnBmcbw13fvdAM9AwNOJwOzrE4pqMqBq5nFiEqXUqHwlK4B+3pUw6JNvfSPtX05xFHtYy/1ni01eGCw==}
    engines: {node: '>=6 <7 || >=8'}
    dependencies:
      graceful-fs: 4.2.10
      jsonfile: 4.0.0
      universalify: 0.1.2

  /fs-extra@8.1.0:
    resolution: {integrity: sha512-yhlQgA6mnOJUKOsRUFsgJdQCvkKhcz8tlZG5HBQfReYZy46OwLcY+Zia0mtdHsOo9y/hP+CxMN0TU9QxoOtG4g==}
    engines: {node: '>=6 <7 || >=8'}
    dependencies:
      graceful-fs: 4.2.10
      jsonfile: 4.0.0
      universalify: 0.1.2

  /fs-extra@9.1.0:
    resolution: {integrity: sha512-hcg3ZmepS30/7BSFqRvoo3DOMQu7IjqxO5nCDt+zM9XWjb33Wg7ziNT+Qvqbuc3+gWpzO02JubVyk2G4Zvo1OQ==}
    engines: {node: '>=10'}
    dependencies:
      at-least-node: 1.0.0
      graceful-fs: 4.2.10
      jsonfile: 6.1.0
      universalify: 2.0.0

  /fs-minipass@2.1.0:
    resolution: {integrity: sha512-V/JgOLFCS+R6Vcq0slCuaeWEdNC3ouDlJMNIsacH2VtALiu9mV4LPrHc5cDl8k5aw6J8jwgWWpiTo5RYhmIzvg==}
    engines: {node: '>= 8'}
    dependencies:
      minipass: 3.3.6

  /fs.realpath@1.0.0:
    resolution: {integrity: sha512-OO0pH2lK6a0hZnAdau5ItzHPI6pUlvI7jMVnxUQRtw4owF2wk8lOSabtGDCTP4Ggrg2MbGnWO9X8K1t4+fGMDw==}

  /fsevents@2.3.2:
    resolution: {integrity: sha512-xiqMQR4xAeHTuB9uWm+fFRcIOgKBMiOBP+eXiyT7jsgVCq1bkVygt00oASowB7EdtpOHaaPgKt812P9ab+DDKA==}
    engines: {node: ^8.16.0 || ^10.6.0 || >=11.0.0}
    os: [darwin]
    requiresBuild: true
    dev: true
    optional: true

  /function-bind@1.1.1:
    resolution: {integrity: sha512-yIovAzMX49sF8Yl58fSCWJ5svSLuaibPxXQJFLmBObTuCr0Mf1KiPopGM9NiFjiYBCbfaa2Fh6breQ6ANVTI0A==}

  /function.prototype.name@1.1.5:
    resolution: {integrity: sha512-uN7m/BzVKQnCUF/iW8jYea67v++2u7m5UgENbHRtdDVclOUP+FMPlCNdmk0h/ysGyo2tavMJEDqJAkJdRa1vMA==}
    engines: {node: '>= 0.4'}
    dependencies:
      call-bind: 1.0.2
      define-properties: 1.1.4
      es-abstract: 1.20.1
      functions-have-names: 1.2.3
    dev: true

  /functional-red-black-tree@1.0.1:
    resolution: {integrity: sha512-dsKNQNdj6xA3T+QlADDA7mOSlX0qiMINjn0cgr+eGHGsbSHzTabcIogz2+p/iqP1Xs6EP/sS2SbqH+brGTbq0g==}
    dev: true

  /functions-have-names@1.2.3:
    resolution: {integrity: sha512-xckBUXyTIqT97tq2x2AMb+g163b5JFysYk0x4qxNFwbfQkmNZoiRHb6sPzI9/QV33WeuvVYBUIiD4NzNIyqaRQ==}
    dev: true

  /gauge@3.0.2:
    resolution: {integrity: sha512-+5J6MS/5XksCuXq++uFRsnUd7Ovu1XenbeuIuNRJxYWjgQbPuFhT14lAvsWfqfAmnwluf1OwMjz39HjfLPci0Q==}
    engines: {node: '>=10'}
    dependencies:
      aproba: 2.0.0
      color-support: 1.1.3
      console-control-strings: 1.1.0
      has-unicode: 2.0.1
      object-assign: 4.1.1
      signal-exit: 3.0.7
      string-width: 4.2.3
      strip-ansi: 6.0.1
      wide-align: 1.1.5

  /gauge@4.0.4:
    resolution: {integrity: sha512-f9m+BEN5jkg6a0fZjleidjN51VE1X+mPFQ2DJ0uv1V39oCLCbsGe6yjbBnp7eK7z/+GAon99a3nHuqbuuthyPg==}
    engines: {node: ^12.13.0 || ^14.15.0 || >=16.0.0}
    dependencies:
      aproba: 2.0.0
      color-support: 1.1.3
      console-control-strings: 1.1.0
      has-unicode: 2.0.1
      signal-exit: 3.0.7
      string-width: 4.2.3
      strip-ansi: 6.0.1
      wide-align: 1.1.5

  /gensync@1.0.0-beta.2:
    resolution: {integrity: sha512-3hN7NaskYvMDLQY55gnW3NQ+mesEAepTqlg+VEbj7zzqEMBVNhzcGYYeqFo/TlYz6eQiFcp1HcsCZO+nGgS8zg==}
    engines: {node: '>=6.9.0'}
    dev: true

  /get-caller-file@2.0.5:
    resolution: {integrity: sha512-DyFP3BM/3YHTQOCUL/w0OZHR0lpKeGrxotcHWcqNEdnltqFwXVfhEBQ94eIo34AfQpo0rGki4cyIiftY06h2Fg==}
    engines: {node: 6.* || 8.* || >= 10.*}

  /get-func-name@2.0.0:
    resolution: {integrity: sha512-Hm0ixYtaSZ/V7C8FJrtZIuBBI+iSgL+1Aq82zSu8VQNB4S3Gk8e7Qs3VwBDJAhmRZcFqkl3tQu36g/Foh5I5ig==}
    dev: true

  /get-intrinsic@1.2.0:
    resolution: {integrity: sha512-L049y6nFOuom5wGyRc3/gdTLO94dySVKRACj1RmJZBQXlbTMhtNIgkWkUHq+jYmZvKf14EW1EoJnnjbmoHij0Q==}
    dependencies:
      function-bind: 1.1.1
      has: 1.0.3
      has-symbols: 1.0.3

  /get-package-type@0.1.0:
    resolution: {integrity: sha512-pjzuKtY64GYfWizNAJ0fr9VqttZkNiK2iS430LtIHzjBEr6bX8Am2zm4sW4Ro5wjWW5cAlRL1qAMTcXbjNAO2Q==}
    engines: {node: '>=8.0.0'}

  /get-pkg-repo@4.2.1:
    resolution: {integrity: sha512-2+QbHjFRfGB74v/pYWjd5OhU3TDIC2Gv/YKUTk/tCvAz0pkn/Mz6P3uByuBimLOcPvN2jYdScl3xGFSrx0jEcA==}
    engines: {node: '>=6.9.0'}
    hasBin: true
    dependencies:
      '@hutson/parse-repository-url': 3.0.2
      hosted-git-info: 4.1.0
      through2: 2.0.5
      yargs: 16.2.0
    dev: true

  /get-port@5.1.1:
    resolution: {integrity: sha512-g/Q1aTSDOxFpchXC4i8ZWvxA1lnPqx/JHqcpIw0/LX9T8x/GBbi6YnlN5nhaKIFkT8oFsscUKgDJYxfwfS6QsQ==}
    engines: {node: '>=8'}
    dev: true

  /get-stdin@4.0.1:
    resolution: {integrity: sha512-F5aQMywwJ2n85s4hJPTT9RPxGmubonuB10MNYo17/xph174n2MIR33HRguhzVag10O/npM7SPk73LMZNP+FaWw==}
    engines: {node: '>=0.10.0'}

  /get-stdin@6.0.0:
    resolution: {integrity: sha512-jp4tHawyV7+fkkSKyvjuLZswblUtz+SQKzSWnBbii16BuZksJlU1wuBYXY75r+duh/llF1ur6oNwi+2ZzjKZ7g==}
    engines: {node: '>=4'}
    dev: false

  /get-stdin@8.0.0:
    resolution: {integrity: sha512-sY22aA6xchAzprjyqmSEQv4UbAAzRN0L2dQB0NlN5acTTK9Don6nhoc3eAbUnpZiCANAMfd/+40kVdKfFygohg==}
    engines: {node: '>=10'}
    dev: false

  /get-stream@4.1.0:
    resolution: {integrity: sha512-GMat4EJ5161kIy2HevLlr4luNjBgvmj413KaQA7jt4V8B4RDsfpHk7WQ9GVqfYyyx8OS/L66Kox+rJRNklLK7w==}
    engines: {node: '>=6'}
    dependencies:
      pump: 3.0.0
    dev: false

  /get-stream@5.2.0:
    resolution: {integrity: sha512-nBF+F1rAZVCu/p7rjzgA+Yb4lfYXrpl7a6VmJrU8wF9I1CKvP/QwPNZHnOlwbTkY6dvtFIzFMSyQXbLoTQPRpA==}
    engines: {node: '>=8'}
    dependencies:
      pump: 3.0.0

  /get-stream@6.0.1:
    resolution: {integrity: sha512-ts6Wi+2j3jQjqi70w5AlN8DFnkSwC+MqmxEzdEALB2qXZYV3X/b1CTfgPLGJNMeAWxdPfU8FO1ms3NUfaHCPYg==}
    engines: {node: '>=10'}

  /get-symbol-description@1.0.0:
    resolution: {integrity: sha512-2EmdH1YvIQiZpltCNgkuiUnyukzxM/R6NDJX31Ke3BG1Nq5b0S2PhX59UKi9vZpPDQVdqn+1IcaAwnzTT5vCjw==}
    engines: {node: '>= 0.4'}
    dependencies:
      call-bind: 1.0.2
      get-intrinsic: 1.2.0
    dev: true

  /git-config-path@1.0.1:
    resolution: {integrity: sha512-KcJ2dlrrP5DbBnYIZ2nlikALfRhKzNSX0stvv3ImJ+fvC4hXKoV+U+74SV0upg+jlQZbrtQzc0bu6/Zh+7aQbg==}
    engines: {node: '>=0.10.0'}
    dependencies:
      extend-shallow: 2.0.1
      fs-exists-sync: 0.1.0
      homedir-polyfill: 1.0.3
    dev: false

  /git-hooks-list@1.0.3:
    resolution: {integrity: sha512-Y7wLWcrLUXwk2noSka166byGCvhMtDRpgHdzCno1UQv/n/Hegp++a2xBWJL1lJarnKD3SWaljD+0z1ztqxuKyQ==}
    dev: false

  /git-raw-commits@2.0.11:
    resolution: {integrity: sha512-VnctFhw+xfj8Va1xtfEqCUD2XDrbAPSJx+hSrE5K7fGdjZruW7XV+QOrN7LF/RJyvspRiD2I0asWsxFp0ya26A==}
    engines: {node: '>=10'}
    hasBin: true
    dependencies:
      dargs: 7.0.0
      lodash: 4.17.21
      meow: 8.1.2
      split2: 3.2.2
      through2: 4.0.2
    dev: true

  /git-remote-origin-url@2.0.0:
    resolution: {integrity: sha512-eU+GGrZgccNJcsDH5LkXR3PB9M958hxc7sbA8DFJjrv9j4L2P/eZfKhM+QD6wyzpiv+b1BpK0XrYCxkovtjSLw==}
    engines: {node: '>=4'}
    dependencies:
      gitconfiglocal: 1.0.0
      pify: 2.3.0
    dev: true

  /git-semver-tags@4.1.1:
    resolution: {integrity: sha512-OWyMt5zBe7xFs8vglMmhM9lRQzCWL3WjHtxNNfJTMngGym7pC1kh8sP6jevfydJ6LP3ZvGxfb6ABYgPUM0mtsA==}
    engines: {node: '>=10'}
    hasBin: true
    dependencies:
      meow: 8.1.2
      semver: 6.3.0
    dev: true

  /git-up@7.0.0:
    resolution: {integrity: sha512-ONdIrbBCFusq1Oy0sC71F5azx8bVkvtZtMJAsv+a6lz5YAmbNnLD6HAB4gptHZVLPR8S2/kVN6Gab7lryq5+lQ==}
    dependencies:
      is-ssh: 1.4.0
      parse-url: 8.1.0
    dev: true

  /git-url-parse@13.1.0:
    resolution: {integrity: sha512-5FvPJP/70WkIprlUZ33bm4UAaFdjcLkJLpWft1BeZKqwR0uhhNGoKwlUaPtVb4LxCSQ++erHapRak9kWGj+FCA==}
    dependencies:
      git-up: 7.0.0
    dev: true

  /gitconfiglocal@1.0.0:
    resolution: {integrity: sha512-spLUXeTAVHxDtKsJc8FkFVgFtMdEN9qPGpL23VfSHx4fP4+Ds097IXLvymbnDH8FnmxX5Nr9bPw3A+AQ6mWEaQ==}
    dependencies:
      ini: 1.3.8
    dev: true

  /github-from-package@0.0.0:
    resolution: {integrity: sha512-SyHy3T1v2NUXn29OsWdxmK6RwHD+vkj3v8en8AOBZ1wBQ/hCAQ5bAQTD02kW4W9tUp/3Qh6J8r9EvntiyCmOOw==}
    dev: false

  /github-slugger@1.5.0:
    resolution: {integrity: sha512-wIh+gKBI9Nshz2o46B0B3f5k/W+WI9ZAv6y5Dn5WJ5SK1t0TnDimB4WE5rmTD05ZAIn8HALCZVmCsvj0w0v0lw==}

  /github-username@6.0.0:
    resolution: {integrity: sha512-7TTrRjxblSI5l6adk9zd+cV5d6i1OrJSo3Vr9xdGqFLBQo0mz5P9eIfKCDJ7eekVGGFLbce0qbPSnktXV2BjDQ==}
    engines: {node: '>=10'}
    dependencies:
      '@octokit/rest': 18.12.0
    transitivePeerDependencies:
      - encoding

  /gitlab@10.2.1:
    resolution: {integrity: sha512-z+DxRF1C9uayVbocs9aJkJz+kGy14TSm1noB/rAIEBbXOkOYbjKxyuqJzt+0zeFpXFdgA0yq6DVVbvM7HIfGwg==}
    engines: {node: '>=10.0.0'}
    deprecated: 'The gitlab package has found a new home in the @gitbeaker organization. For the latest gitlab node library, check out @gitbeaker/node. A full list of the features can be found here: https://github.com/jdalrymple/gitbeaker#readme'
    dependencies:
      form-data: 2.5.1
      humps: 2.0.1
      ky: 0.12.0
      ky-universal: 0.3.0(ky@0.12.0)
      li: 1.3.0
      query-string: 6.14.1
      universal-url: 2.0.0
    transitivePeerDependencies:
      - encoding
    dev: false

  /glob-parent@5.1.2:
    resolution: {integrity: sha512-AOIgSQCepiJYwP3ARnGx+5VnTu2HBYdzbGP45eLw1vr3zB3vZLeyed1sC9hnbcOc9/SrMyM5RPQrkGz4aS9Zow==}
    engines: {node: '>= 6'}
    dependencies:
      is-glob: 4.0.3

  /glob-parent@6.0.2:
    resolution: {integrity: sha512-XxwI8EOhVQgWp6iDL+3b0r86f4d6AX6zSU55HfB4ydCEuXLXc5FcYeOu+nnGftS4TEju/11rt4KJPTMgbfmv4A==}
    engines: {node: '>=10.13.0'}
    dependencies:
      is-glob: 4.0.3

  /glob-to-regexp@0.4.1:
    resolution: {integrity: sha512-lkX1HJXwyMcprw/5YUZc2s7DrpAiHB21/V+E1rHUrVNokkvB6bqMzT0VfV6/86ZNabt1k14YOIaT7nDvOX3Iiw==}
    dev: false

  /glob@7.1.4:
    resolution: {integrity: sha512-hkLPepehmnKk41pUGm3sYxoFs/umurYfYJCerbXEyFIWcAzvpipAgVkBqqT9RBKMGjnq6kMuyYwha6csxbiM1A==}
    dependencies:
      fs.realpath: 1.0.0
      inflight: 1.0.6
      inherits: 2.0.4
      minimatch: 3.1.2
      once: 1.4.0
      path-is-absolute: 1.0.1
    dev: true

  /glob@7.2.0:
    resolution: {integrity: sha512-lmLf6gtyrPq8tTjSmrO94wBeQbFR3HbLHbuyD69wuyQkImp2hWqMGB47OX65FBkPffO641IP9jWa1z4ivqG26Q==}
    dependencies:
      fs.realpath: 1.0.0
      inflight: 1.0.6
      inherits: 2.0.4
      minimatch: 3.1.2
      once: 1.4.0
      path-is-absolute: 1.0.1
    dev: true

  /glob@7.2.3:
    resolution: {integrity: sha512-nFR0zLpU2YCaRxwoCJvL6UvCH2JFyFVIvwTLsIf21AuHlMskA1hhTdk+LlYJtOlYt9v6dvszD2BGRqBL+iQK9Q==}
    dependencies:
      fs.realpath: 1.0.0
      inflight: 1.0.6
      inherits: 2.0.4
      minimatch: 3.1.2
      once: 1.4.0
      path-is-absolute: 1.0.1

  /glob@8.1.0:
    resolution: {integrity: sha512-r8hpEjiQEYlF2QU0df3dS+nxxSIreXQS1qRhMJM0Q5NDdR386C7jb7Hwwod8Fgiuex+k0GFjgft18yvxm5XoCQ==}
    engines: {node: '>=12'}
    dependencies:
      fs.realpath: 1.0.0
      inflight: 1.0.6
      inherits: 2.0.4
      minimatch: 5.1.6
      once: 1.4.0

  /glob@9.3.5:
    resolution: {integrity: sha512-e1LleDykUz2Iu+MTYdkSsuWX8lvAjAcs0Xef0lNIu0S2wOAzuTxCJtcd9S3cijlwYF18EsU3rzb8jPVobxDh9Q==}
    engines: {node: '>=16 || 14 >=14.17'}
    dependencies:
      fs.realpath: 1.0.0
      minimatch: 8.0.4
      minipass: 4.2.4
      path-scurry: 1.8.0

  /global-dirs@0.1.1:
    resolution: {integrity: sha512-NknMLn7F2J7aflwFOlGdNIuCDpN3VGoSoB+aap3KABFWbHVn1TCgFC+np23J8W2BiZbjfEw3BFBycSMv1AFblg==}
    engines: {node: '>=4'}
    dependencies:
      ini: 1.3.8
    dev: true

  /global-dirs@3.0.0:
    resolution: {integrity: sha512-v8ho2DS5RiCjftj1nD9NmnfaOzTdud7RRnVd9kFNOjqZbISlx5DQ+OrTkywgd0dIt7oFCvKetZSHoHcP3sDdiA==}
    engines: {node: '>=10'}
    dependencies:
      ini: 2.0.0
    dev: false

  /global-modules@1.0.0:
    resolution: {integrity: sha512-sKzpEkf11GpOFuw0Zzjzmt4B4UZwjOcG757PPvrfhxcLFbq0wpsgpOqxpxtxFiCG4DtG93M6XRVbF2oGdev7bg==}
    engines: {node: '>=0.10.0'}
    dependencies:
      global-prefix: 1.0.2
      is-windows: 1.0.2
      resolve-dir: 1.0.1
    dev: true

  /global-prefix@1.0.2:
    resolution: {integrity: sha512-5lsx1NUDHtSjfg0eHlmYvZKv8/nVqX4ckFbM+FrGcQ+04KWcWFo9P5MxPZYSzUvyzmdTbI7Eix8Q4IbELDqzKg==}
    engines: {node: '>=0.10.0'}
    dependencies:
      expand-tilde: 2.0.2
      homedir-polyfill: 1.0.3
      ini: 1.3.8
      is-windows: 1.0.2
      which: 1.3.1
    dev: true

  /globals@11.12.0:
    resolution: {integrity: sha512-WOBp/EEGUiIsJSp7wcv/y6MO+lV9UoncWqxuFfm8eBwzWNgyfBd6Gz+IeKQ9jCmyhoH99g15M3T+QaVHFjizVA==}
    engines: {node: '>=4'}
    dev: true

  /globals@13.17.0:
    resolution: {integrity: sha512-1C+6nQRb1GwGMKm2dH/E7enFAMxGTmGI7/dEdhy/DNelv85w9B72t3uc5frtMNXIbzrarJJ/lTCjcaZwbLJmyw==}
    engines: {node: '>=8'}
    dependencies:
      type-fest: 0.20.2

  /globby@10.0.0:
    resolution: {integrity: sha512-3LifW9M4joGZasyYPz2A1U74zbC/45fvpXUvO/9KbSa+VV0aGZarWkfdgKyR9sExNP0t0x0ss/UMJpNpcaTspw==}
    engines: {node: '>=8'}
    dependencies:
      '@types/glob': 7.2.0
      array-union: 2.1.0
      dir-glob: 3.0.1
      fast-glob: 3.2.12
      glob: 7.2.3
      ignore: 5.2.4
      merge2: 1.4.1
      slash: 3.0.0
    dev: false

  /globby@11.1.0:
    resolution: {integrity: sha512-jhIXaOzy1sb8IyocaruWSn1TjmnBVs8Ayhcy83rmxNJ8q2uWKCAj3CnJY+KpGSXCueAPc0i05kVvVKtP1t9S3g==}
    engines: {node: '>=10'}
    dependencies:
      array-union: 2.1.0
      dir-glob: 3.0.1
      fast-glob: 3.2.12
      ignore: 5.2.4
      merge2: 1.4.1
      slash: 3.0.0

  /gopd@1.0.1:
    resolution: {integrity: sha512-d65bNlIadxvpb/A2abVdlqKqV563juRnZ1Wtk6s1sIR8uNsXR70xqIzVqxVf1eTqDunwT2MkczEeaezCKTZhwA==}
    dependencies:
      get-intrinsic: 1.2.0

  /got@11.8.6:
    resolution: {integrity: sha512-6tfZ91bOr7bOXnK7PRDCGBLa1H4U080YHNaAQ2KsMGlLEzRbk44nsZF2E1IeRc3vtJHPVbKCYgdFbaGO2ljd8g==}
    engines: {node: '>=10.19.0'}
    dependencies:
      '@sindresorhus/is': 4.6.0
      '@szmarczak/http-timer': 4.0.6
      '@types/cacheable-request': 6.0.3
      '@types/responselike': 1.0.0
      cacheable-lookup: 5.0.4
      cacheable-request: 7.0.2
      decompress-response: 6.0.0
      http2-wrapper: 1.0.3
      lowercase-keys: 2.0.0
      p-cancelable: 2.1.1
      responselike: 2.0.1

  /got@12.5.3:
    resolution: {integrity: sha512-8wKnb9MGU8IPGRIo+/ukTy9XLJBwDiCpIf5TVzQ9Cpol50eMTpBq2GAuDsuDIz7hTYmZgMgC1e9ydr6kSDWs3w==}
    engines: {node: '>=14.16'}
    dependencies:
      '@sindresorhus/is': 5.3.0
      '@szmarczak/http-timer': 5.0.1
      cacheable-lookup: 7.0.0
      cacheable-request: 10.2.7
      decompress-response: 6.0.0
      form-data-encoder: 2.1.3
      get-stream: 6.0.1
      http2-wrapper: 2.2.0
      lowercase-keys: 3.0.0
      p-cancelable: 3.0.0
      responselike: 3.0.0
    dev: false

  /graceful-fs@4.2.10:
    resolution: {integrity: sha512-9ByhssR2fPVsNZj478qUUbKfmL0+t5BDVyjShtyZZLiK7ZDAArFFfopyOTj0M05wE2tJPisA4iTnnXl2YoPvOA==}

  /grapheme-splitter@1.0.4:
    resolution: {integrity: sha512-bzh50DW9kTPM00T8y4o8vQg89Di9oLJVLW/KaOGIXJWP/iqCN6WKYkbNOF04vFLJhwcpYUh9ydh/+5vpOqV4YQ==}
    dev: false

  /grouped-queue@2.0.0:
    resolution: {integrity: sha512-/PiFUa7WIsl48dUeCvhIHnwNmAAzlI/eHoJl0vu3nsFA366JleY7Ff8EVTplZu5kO0MIdZjKTTnzItL61ahbnw==}
    engines: {node: '>=8.0.0'}

  /handlebars@4.7.7:
    resolution: {integrity: sha512-aAcXm5OAfE/8IXkcZvCepKU3VzW1/39Fb5ZuqMtgI/hT8X2YgoMvBY5dLhq/cpOvw7Lk1nK/UF71aLG/ZnVYRA==}
    engines: {node: '>=0.4.7'}
    hasBin: true
    dependencies:
      minimist: 1.2.8
      neo-async: 2.6.2
      source-map: 0.6.1
      wordwrap: 1.0.0
    optionalDependencies:
      uglify-js: 3.17.4
    dev: true

  /hard-rejection@2.1.0:
    resolution: {integrity: sha512-VIZB+ibDhx7ObhAe7OVtoEbuP4h/MuOTHJ+J8h/eBXotJYl0fBgR72xDFCKgIh22OJZIOVNxBMWuhAr10r8HdA==}
    engines: {node: '>=6'}
    dev: true

  /has-ansi@2.0.0:
    resolution: {integrity: sha512-C8vBJ8DwUCx19vhm7urhTuUsr4/IyP6l4VzNQDv+ryHQObW3TTTp9yB68WpYgRe2bbaGuZ/se74IqFeVnMnLZg==}
    engines: {node: '>=0.10.0'}
    dependencies:
      ansi-regex: 2.1.1

  /has-bigints@1.0.2:
    resolution: {integrity: sha512-tSvCKtBr9lkF0Ex0aQiP9N+OpV4zi2r/Nee5VkRDbaqv35RLYMzbwQfFSZZH0kR+Rd6302UJZ2p/bJCEoR3VoQ==}
    dev: true

  /has-flag@2.0.0:
    resolution: {integrity: sha512-P+1n3MnwjR/Epg9BBo1KT8qbye2g2Ou4sFumihwt6I4tsUX7jnLcX4BTOSKg/B1ZrIYMN9FcEnG4x5a7NB8Eng==}
    engines: {node: '>=0.10.0'}
    dev: false

  /has-flag@3.0.0:
    resolution: {integrity: sha512-sKJf1+ceQBr4SMkvQnBDNDtf4TXpVhVGateu0t918bl30FnbE2m4vNLX+VWe/dpjlb+HugGYzW7uQXH98HPEYw==}
    engines: {node: '>=4'}

  /has-flag@4.0.0:
    resolution: {integrity: sha512-EykJT/Q1KjTWctppgIAgfSO0tKVuZUjhgMr17kqTumMl6Afv3EISleU7qZUzoXDFTAHTDC4NOoG/ZxU3EvlMPQ==}
    engines: {node: '>=8'}

  /has-property-descriptors@1.0.0:
    resolution: {integrity: sha512-62DVLZGoiEBDHQyqG4w9xCuZ7eJEwNmJRWw2VY84Oedb7WFcA27fiEVe8oUQx9hAUJ4ekurquucTGwsyO1XGdQ==}
    dependencies:
      get-intrinsic: 1.2.0
    dev: true

  /has-symbols@1.0.3:
    resolution: {integrity: sha512-l3LCuF6MgDNwTDKkdYGEihYjt5pRPbEg46rtlmnSPlUbgmB8LOIrKJbYYFBSbnPaJexMKtiPO8hmeRjRz2Td+A==}
    engines: {node: '>= 0.4'}

  /has-tostringtag@1.0.0:
    resolution: {integrity: sha512-kFjcSNhnlGV1kyoGk7OXKSawH5JOb/LzUc5w9B02hOTO0dfFRjbHQKvg1d6cf3HbeUmtU9VbbV3qzZ2Teh97WQ==}
    engines: {node: '>= 0.4'}
    dependencies:
      has-symbols: 1.0.3

  /has-unicode@2.0.1:
    resolution: {integrity: sha512-8Rf9Y83NBReMnx0gFzA8JImQACstCYWUplepDa9xprwwtmgEZUF0h/i5xSA625zB/I37EtrswSST6OXxwaaIJQ==}

  /has-yarn@3.0.0:
    resolution: {integrity: sha512-IrsVwUHhEULx3R8f/aA8AHuEzAorplsab/v8HBzEiIukwq5i/EC+xmOW+HfP1OaDP+2JkgT1yILHN2O3UFIbcA==}
    engines: {node: ^12.20.0 || ^14.13.1 || >=16.0.0}
    dev: false

  /has@1.0.3:
    resolution: {integrity: sha512-f2dvO0VU6Oej7RkWJGrehjbzMAjFp5/VKPp5tTpWIV4JHHZK1/BxbFRtf/siA2SWTe09caDmVtYYzWEIbBS4zw==}
    engines: {node: '>= 0.4.0'}
    dependencies:
      function-bind: 1.1.1

  /hasha@5.2.2:
    resolution: {integrity: sha512-Hrp5vIK/xr5SkeN2onO32H0MgNZ0f17HRNH39WfL0SYUNOTZ5Lz1TJ8Pajo/87dYGEFlLMm7mIc/k/s6Bvz9HQ==}
    engines: {node: '>=8'}
    dependencies:
      is-stream: 2.0.1
      type-fest: 0.8.1
    dev: true

  /hasurl@1.0.0:
    resolution: {integrity: sha512-43ypUd3DbwyCT01UYpA99AEZxZ4aKtRxWGBHEIbjcOsUghd9YUON0C+JF6isNjaiwC/UF5neaUudy6JS9jZPZQ==}
    engines: {node: '>= 4'}
    dev: false

  /he@1.2.0:
    resolution: {integrity: sha512-F/1DnUGPopORZi0ni+CvrCgHQ5FyEAHRLSApuYWMmrbSwoN2Mn/7k+Gl38gJnR7yyDZk6WLXwiGod1JOWNDKGw==}
    hasBin: true
    dev: true

  /homedir-polyfill@1.0.3:
    resolution: {integrity: sha512-eSmmWE5bZTK2Nou4g0AI3zZ9rswp7GRKoKXS1BLUkvPviOqs4YTN1djQIqrXy9k5gEtdLPy86JjRwsNM9tnDcA==}
    engines: {node: '>=0.10.0'}
    dependencies:
      parse-passwd: 1.0.0

  /hosted-git-info@2.8.9:
    resolution: {integrity: sha512-mxIDAb9Lsm6DoOJ7xH+5+X4y1LU/4Hi50L9C5sIswK3JzULS4bwk1FvjdBgvYR4bzT4tuUQiC15FE2f5HbLvYw==}

  /hosted-git-info@3.0.8:
    resolution: {integrity: sha512-aXpmwoOhRBrw6X3j0h5RloK4x1OzsxMPyxqIHyNfSe2pypkVTZFpEiRoSipPEPlMrh0HW/XsjkJ5WgnCirpNUw==}
    engines: {node: '>=10'}
    dependencies:
      lru-cache: 6.0.0
    dev: true

  /hosted-git-info@4.1.0:
    resolution: {integrity: sha512-kyCuEOWjJqZuDbRHzL8V93NzQhwIB71oFWSyzVo+KPZI+pnQPPxucdkrOZvkLRnrf5URsQM+IJ09Dw29cRALIA==}
    engines: {node: '>=10'}
    dependencies:
      lru-cache: 6.0.0

  /hosted-git-info@5.1.0:
    resolution: {integrity: sha512-Ek+QmMEqZF8XrbFdwoDjSbm7rT23pCgEMOJmz6GPk/s4yH//RQfNPArhIxbguNxROq/+5lNBwCDHMhA903Kx1Q==}
    engines: {node: ^12.13.0 || ^14.15.0 || >=16.0.0}
    dependencies:
      lru-cache: 7.18.1
    dev: false

  /hosted-git-info@5.2.1:
    resolution: {integrity: sha512-xIcQYMnhcx2Nr4JTjsFmwwnr9vldugPy9uVm0o87bjqqWMv9GaqsTeT+i99wTl0mk1uLxJtHxLb8kymqTENQsw==}
    engines: {node: ^12.13.0 || ^14.15.0 || >=16.0.0}
    dependencies:
      lru-cache: 7.18.1

  /html-escaper@2.0.2:
    resolution: {integrity: sha512-H2iMtd0I4Mt5eYiapRdIDjp+XzelXQ0tFE4JS7YFwFevXXMmOp9myNrUvCg0D6ws8iqkRPBfKHgbwig1SmlLfg==}
    dev: true

  /http-cache-semantics@4.1.1:
    resolution: {integrity: sha512-er295DKPVsV82j5kw1Gjt+ADA/XYHsajl82cGNQG2eyoPkvgUhX+nDIyelzhIWbbsXP39EHcI6l5tYs2FYqYXQ==}

  /http-call@5.3.0:
    resolution: {integrity: sha512-ahwimsC23ICE4kPl9xTBjKB4inbRaeLyZeRunC/1Jy/Z6X8tv22MEAjK+KBOMSVLaqXPTTmd8638waVIKLGx2w==}
    engines: {node: '>=8.0.0'}
    dependencies:
      content-type: 1.0.5
      debug: 4.3.4
      is-retry-allowed: 1.2.0
      is-stream: 2.0.1
      parse-json: 4.0.0
      tunnel-agent: 0.6.0
    transitivePeerDependencies:
      - supports-color

  /http-proxy-agent@2.1.0:
    resolution: {integrity: sha512-qwHbBLV7WviBl0rQsOzH6o5lwyOIvwp/BdFnvVxXORldu5TmjFfjzBcWUWS5kWAZhmv+JtiDhSuQCp4sBfbIgg==}
    engines: {node: '>= 4.5.0'}
    dependencies:
      agent-base: 4.3.0
      debug: 3.1.0
    transitivePeerDependencies:
      - supports-color
    dev: false

  /http-proxy-agent@4.0.1:
    resolution: {integrity: sha512-k0zdNgqWTGA6aeIRVpvfVob4fL52dTfaehylg0Y4UvSySvOq/Y+BOyPrgpUrA7HylqvU8vIZGsRuXmspskV0Tg==}
    engines: {node: '>= 6'}
    dependencies:
      '@tootallnate/once': 1.1.2
      agent-base: 6.0.2
      debug: 4.3.4
    transitivePeerDependencies:
      - supports-color

  /http-proxy-agent@5.0.0:
    resolution: {integrity: sha512-n2hY8YdoRE1i7r6M0w9DIw5GgZN0G25P8zLCRQ8rjXtTU3vsNFBI/vWK/UIeE6g5MUUz6avwAPXmL6Fy9D/90w==}
    engines: {node: '>= 6'}
    dependencies:
      '@tootallnate/once': 2.0.0
      agent-base: 6.0.2
      debug: 4.3.4
    transitivePeerDependencies:
      - supports-color

  /http2-wrapper@1.0.3:
    resolution: {integrity: sha512-V+23sDMr12Wnz7iTcDeJr3O6AIxlnvT/bmaAAAP/Xda35C90p9599p0F1eHR/N1KILWSoWVAiOMFjBBXaXSMxg==}
    engines: {node: '>=10.19.0'}
    dependencies:
      quick-lru: 5.1.1
      resolve-alpn: 1.2.1

  /http2-wrapper@2.2.0:
    resolution: {integrity: sha512-kZB0wxMo0sh1PehyjJUWRFEd99KC5TLjZ2cULC4f9iqJBAmKQQXEICjxl5iPJRwP40dpeHFqqhm7tYCvODpqpQ==}
    engines: {node: '>=10.19.0'}
    dependencies:
      quick-lru: 5.1.1
      resolve-alpn: 1.2.1
    dev: false

  /https-proxy-agent@2.2.4:
    resolution: {integrity: sha512-OmvfoQ53WLjtA9HeYP9RNrWMJzzAz1JGaSFr1nijg0PVR1JaD/xbJq1mdEIIlxGpXp9eSe/O2LgU9DJmTPd0Eg==}
    engines: {node: '>= 4.5.0'}
    dependencies:
      agent-base: 4.3.0
      debug: 3.2.7
    transitivePeerDependencies:
      - supports-color
    dev: false

  /https-proxy-agent@5.0.1:
    resolution: {integrity: sha512-dFcAjpTQFgoLMzC2VwU+C/CbS7uRL0lWmxDITmqm7C+7F0Odmj6s9l6alZc6AELXhrnggM2CeWSXHGOdX2YtwA==}
    engines: {node: '>= 6'}
    dependencies:
      agent-base: 6.0.2
      debug: 4.3.4
    transitivePeerDependencies:
      - supports-color

  /human-id@4.0.0:
    resolution: {integrity: sha512-pui0xZRgeAlaRt0I9r8N2pNlbNmluvn71EfjKRpM7jOpZbuHe5mm76r67gcprjw/Nd+GpvB9C3OlTbh7ZKLg7A==}
    dev: false

  /human-signals@2.1.0:
    resolution: {integrity: sha512-B4FFZ6q/T2jhhksgkbEW3HBvWIfDW85snkQgawt07S7J5QXTk6BkNV+0yAeZrM5QpMAdYlocGoljn0sJ/WQkFw==}
    engines: {node: '>=10.17.0'}

  /humanize-ms@1.2.1:
    resolution: {integrity: sha512-Fl70vYtsAFb/C06PTS9dZBo7ihau+Tu/DNCk/OyHhea07S+aeMWpFFkUaXRa8fI+ScZbEI8dfSxwY7gxZ9SAVQ==}
    dependencies:
      ms: 2.1.3

  /humps@2.0.1:
    resolution: {integrity: sha512-E0eIbrFWUhwfXJmsbdjRQFQPrl5pTEoKlz163j1mTqqUnU9PgR4AgB8AIITzuB3vLBdxZXyZ9TDIrwB2OASz4g==}
    dev: false

  /hyperlinker@1.0.0:
    resolution: {integrity: sha512-Ty8UblRWFEcfSuIaajM34LdPXIhbs1ajEX/BBPv24J+enSVaEVY63xQ6lTO9VRYS5LAoghIG0IDJ+p+IPzKUQQ==}
    engines: {node: '>=4'}

  /iconv-lite@0.4.24:
    resolution: {integrity: sha512-v3MXnZAcvnywkTUEZomIActle7RXXeedOR31wwl7VlyoXO4Qi9arvSenNQWne1TcRwhCL1HwLI21bEqdpj8/rA==}
    engines: {node: '>=0.10.0'}
    dependencies:
      safer-buffer: 2.1.2

  /iconv-lite@0.6.3:
    resolution: {integrity: sha512-4fCk79wshMdzMp2rH06qWrJE4iolqLhCUH+OiuIgU++RB0+94NlDL81atO7GX55uUKueo0txHNtvEyI6D7WdMw==}
    engines: {node: '>=0.10.0'}
    dependencies:
      safer-buffer: 2.1.2
    optional: true

  /ieee754@1.1.13:
    resolution: {integrity: sha512-4vf7I2LYV/HaWerSo3XmlMkp5eZ83i+/CDluXi/IGTs/O1sejBNhTtnxzmRZfvOUqj7lZjqHkeTvpgSFDlWZTg==}

  /ieee754@1.2.1:
    resolution: {integrity: sha512-dcyqhDvX1C46lXZcVqCpK+FtMRQVdIMN6/Df5js2zouUsqG7I6sFxitIC+7KYK29KdXOLHdu9zL4sFnoVQnqaA==}

  /ignore-walk@4.0.1:
    resolution: {integrity: sha512-rzDQLaW4jQbh2YrOFlJdCtX8qgJTehFRYiUB2r1osqTeDzV/3+Jh8fz1oAPzUThf3iku8Ds4IDqawI5d8mUiQw==}
    engines: {node: '>=10'}
    dependencies:
      minimatch: 3.1.2

  /ignore-walk@5.0.1:
    resolution: {integrity: sha512-yemi4pMf51WKT7khInJqAvsIGzoqYXblnsz0ql8tM+yi1EKYTY1evX4NAbJrLL/Aanr2HyZeluqU+Oi7MGHokw==}
    engines: {node: ^12.13.0 || ^14.15.0 || >=16.0.0}
    dependencies:
      minimatch: 5.1.6

  /ignore@4.0.6:
    resolution: {integrity: sha512-cyFDKrqc/YdcWFniJhzI42+AzS+gNwmUzOSFcRCQYwySuBBBy/KjuxWLZ/FHEH6Moq1NizMOBWyTcv8O4OZIMg==}
    engines: {node: '>= 4'}
    dev: true

  /ignore@5.2.0:
    resolution: {integrity: sha512-CmxgYGiEPCLhfLnpPp1MoRmifwEIOgjcHXxOBjv7mY96c+eWScsOP9c112ZyLdWHi0FxHjI+4uVhKYp/gcdRmQ==}
    engines: {node: '>= 4'}

  /ignore@5.2.4:
    resolution: {integrity: sha512-MAb38BcSbH0eHNBxn7ql2NH/kX33OkB3lZ1BNdh7ENeRChHTYsTvWrMubiIAMNS2llXEEgZ1MUOBtXChP3kaFQ==}
    engines: {node: '>= 4'}

  /immediate@3.0.6:
    resolution: {integrity: sha512-XXOFtyqDjNDAQxVfYxuF7g9Il/IbWmmlQg2MYKOH8ExIT1qg6xc4zyS3HaEEATgs1btfzxq15ciUiY7gjSXRGQ==}

  /import-fresh@3.3.0:
    resolution: {integrity: sha512-veYYhQa+D1QBKznvhUHxb8faxlrwUnxseDAbAp457E0wLNio2bOSKnjYDhMj+YiAq61xrMGhQk9iXVk5FzgQMw==}
    engines: {node: '>=6'}
    dependencies:
      parent-module: 1.0.1
      resolve-from: 4.0.0

  /import-lazy@4.0.0:
    resolution: {integrity: sha512-rKtvo6a868b5Hu3heneU+L4yEQ4jYKLtjpnPeUdK7h0yzXGmyBTypknlkCvHFBqfX9YlorEiMM6Dnq/5atfHkw==}
    engines: {node: '>=8'}

  /import-local@3.1.0:
    resolution: {integrity: sha512-ASB07uLtnDs1o6EHjKpX34BKYDSqnFerfTOJL2HvMqF70LnxpjkzDB8J44oT9pu4AMPkQwf8jl6szgvNd2tRIg==}
    engines: {node: '>=8'}
    hasBin: true
    dependencies:
      pkg-dir: 4.2.0
      resolve-cwd: 3.0.0
    dev: true

  /imurmurhash@0.1.4:
    resolution: {integrity: sha512-JmXMZ6wuvDmLiHEml9ykzqO6lwFbof0GG4IkcGaENdCRDDmMVnny7s5HsIgHCbaq0w2MyPhDqkhTUgS2LU2PHA==}
    engines: {node: '>=0.8.19'}

  /indent-string@4.0.0:
    resolution: {integrity: sha512-EdDDZu4A2OyIK7Lr/2zG+w5jmbuk1DVBnEwREQvBzspBJkCEbRa8GxU1lghYcaGJCnRWibjDXlq779X1/y5xwg==}
    engines: {node: '>=8'}

  /infer-owner@1.0.4:
    resolution: {integrity: sha512-IClj+Xz94+d7irH5qRyfJonOdfTzuDaifE6ZPWfx0N0+/ATZCbuTPq2prFl526urkQd90WyUKIh1DfBQ2hMz9A==}

  /inflight@1.0.6:
    resolution: {integrity: sha512-k92I/b08q4wvFscXCLvqfsHCrjrF7yiXsQuIVvVE7N82W3+aqpzuUdBbfhWcy/FZR3/4IgflMgKLOsvPDrGCJA==}
    dependencies:
      once: 1.4.0
      wrappy: 1.0.2

  /inherits@2.0.4:
    resolution: {integrity: sha512-k/vGaX4/Yla3WzyMCvTQOXYeIHvqOKtnqBduzTHpzpQZzAskKMhZ2K+EnBiSM9zGSoIFeMpXKxa4dYeZIQqewQ==}

  /ini@1.3.8:
    resolution: {integrity: sha512-JV/yugV2uzW5iMRSiZAyDtQd+nxtUnjeLt0acNdw98kKLrvuRVyB80tsREOE7yvGVgalhZ6RNXCmEHkUKBKxew==}

  /ini@2.0.0:
    resolution: {integrity: sha512-7PnF4oN3CvZF23ADhA5wRaYEQpJ8qygSkbtTXWBeXWXmEVRXK+1ITciHWwHhsjv1TmW0MgacIv6hEi5pX5NQdA==}
    engines: {node: '>=10'}
    dev: false

  /init-package-json@3.0.2:
    resolution: {integrity: sha512-YhlQPEjNFqlGdzrBfDNRLhvoSgX7iQRgSxgsNknRQ9ITXFT7UMfVMWhBTOh2Y+25lRnGrv5Xz8yZwQ3ACR6T3A==}
    engines: {node: ^12.13.0 || ^14.15.0 || >=16.0.0}
    dependencies:
      npm-package-arg: 9.1.2
      promzard: 0.3.0
      read: 1.0.7
      read-package-json: 5.0.2
      semver: 7.3.8
      validate-npm-package-license: 3.0.4
      validate-npm-package-name: 4.0.0
    dev: true

  /inquirer@6.5.2:
    resolution: {integrity: sha512-cntlB5ghuB0iuO65Ovoi8ogLHiWGs/5yNrtUcKjFhSSiVeAIVpD7koaSU9RM8mpXw5YDi9RdYXGQMaOURB7ycQ==}
    engines: {node: '>=6.0.0'}
    dependencies:
      ansi-escapes: 3.2.0
      chalk: 2.4.2
      cli-cursor: 2.1.0
      cli-width: 2.2.1
      external-editor: 3.1.0
      figures: 2.0.0
      lodash: 4.17.21
      mute-stream: 0.0.7
      run-async: 2.4.1
      rxjs: 6.6.7
      string-width: 2.1.1
      strip-ansi: 5.2.0
      through: 2.3.8
    dev: true

  /inquirer@8.2.4:
    resolution: {integrity: sha512-nn4F01dxU8VeKfq192IjLsxu0/OmMZ4Lg3xKAns148rCaXP6ntAoEkVYZThWjwON8AlzdZZi6oqnhNbxUG9hVg==}
    engines: {node: '>=12.0.0'}
    dependencies:
      ansi-escapes: 4.3.2
      chalk: 4.1.2
      cli-cursor: 3.1.0
      cli-width: 3.0.0
      external-editor: 3.1.0
      figures: 3.2.0
      lodash: 4.17.21
      mute-stream: 0.0.8
      ora: 5.4.1
      run-async: 2.4.1
      rxjs: 7.5.7
      string-width: 4.2.3
      strip-ansi: 6.0.1
      through: 2.3.8
      wrap-ansi: 7.0.0

  /int64-buffer@0.1.10:
    resolution: {integrity: sha512-v7cSY1J8ydZ0GyjUHqF+1bshJ6cnEVLo9EnjB8p+4HDRPZc9N5jjmvUV7NvEsqQOKyH0pmIBFWXVQbiS0+OBbA==}
    dev: false

  /internal-slot@1.0.3:
    resolution: {integrity: sha512-O0DB1JC/sPyZl7cIo78n5dR7eUSwwpYPiXRhTzNxZVAMUuB8vlnRFyLxdrVToks6XPLVnFfbzaVd5WLjhgg+vA==}
    engines: {node: '>= 0.4'}
    dependencies:
      get-intrinsic: 1.2.0
      has: 1.0.3
      side-channel: 1.0.4
    dev: true

  /interpret@1.4.0:
    resolution: {integrity: sha512-agE4QfB2Lkp9uICn7BAqoscw4SZP9kTE2hxiFI3jBPmXJfdqiahTbUuKGsMoN2GtqL9AxhYioAcVvgsb1HvRbA==}
    engines: {node: '>= 0.10'}

  /ip@2.0.0:
    resolution: {integrity: sha512-WKa+XuLG1A1R0UWhl2+1XQSi+fZWMsYKffMZTTYsiZaUD8k2yDAj5atimTUD2TZkyCkNEeYE5NhFZmupOGtjYQ==}

  /is-arguments@1.1.1:
    resolution: {integrity: sha512-8Q7EARjzEnKpt/PCD7e1cgUS0a6X8u5tdSiMqXhojOdoV9TsMsiO+9VLC5vAmO8N7/GmXn7yjR8qnA6bVAEzfA==}
    engines: {node: '>= 0.4'}
    dependencies:
      call-bind: 1.0.2
      has-tostringtag: 1.0.0

  /is-arrayish@0.2.1:
    resolution: {integrity: sha512-zz06S8t0ozoDXMG+ube26zeCTNXcKIPJZJi8hBrF4idCLms4CG9QtK7qBl1boi5ODzFpjswb5JPmHCbMpjaYzg==}

  /is-arrayish@0.3.2:
    resolution: {integrity: sha512-eVRqCvVlZbuw3GrM63ovNSNAeA1K16kaR/LRY/92w0zxQ5/1YzwblUX652i4Xs9RwAGjW9d9y6X88t8OaAJfWQ==}
    dev: false

  /is-bigint@1.0.4:
    resolution: {integrity: sha512-zB9CruMamjym81i2JZ3UMn54PKGsQzsJeo6xvN3HJJ4CAsQNB6iRutp2To77OfCNuoxspsIhzaPoO1zyCEhFOg==}
    dependencies:
      has-bigints: 1.0.2
    dev: true

  /is-binary-path@2.1.0:
    resolution: {integrity: sha512-ZMERYes6pDydyuGidse7OsHxtbI7WVeUEozgR/g7rd0xUimYNlvZRE/K2MgZTjWy725IfelLeVcEM97mmtRGXw==}
    engines: {node: '>=8'}
    dependencies:
      binary-extensions: 2.2.0
    dev: true

  /is-boolean-object@1.1.2:
    resolution: {integrity: sha512-gDYaKHJmnj4aWxyj6YHyXVpdQawtVLHU5cb+eztPGczf6cjuTdwve5ZIEfgXqH4e57An1D1AKf8CZ3kYrQRqYA==}
    engines: {node: '>= 0.4'}
    dependencies:
      call-bind: 1.0.2
      has-tostringtag: 1.0.0
    dev: true

  /is-builtin-module@3.2.0:
    resolution: {integrity: sha512-phDA4oSGt7vl1n5tJvTWooWWAsXLY+2xCnxNqvKhGEzujg+A43wPlPOyDg3C8XQHN+6k/JTQWJ/j0dQh/qr+Hw==}
    engines: {node: '>=6'}
    dependencies:
      builtin-modules: 3.3.0
    dev: true

  /is-callable@1.2.7:
    resolution: {integrity: sha512-1BC0BVFhS/p0qtw6enp8e+8OD0UrK0oFLztSjNzhcKA3WDuJxxAPXzPuPtKkjEY9UUoEWlX/8fgKeu2S8i9JTA==}
    engines: {node: '>= 0.4'}

  /is-ci@2.0.0:
    resolution: {integrity: sha512-YfJT7rkpQB0updsdHLGWrvhBJfcfzNNawYDNIyQXJz0IViGf75O8EBPKSdvw2rF+LGCsX4FZ8tcr3b19LcZq4w==}
    hasBin: true
    dependencies:
      ci-info: 2.0.0
    dev: true

  /is-ci@3.0.1:
    resolution: {integrity: sha512-ZYvCgrefwqoQ6yTyYUbQu64HsITZ3NfKX1lzaEYdkTDcfKzzCI/wthRRYKkdjHKFVgNiXKAKm65Zo1pk2as/QQ==}
    hasBin: true
    dependencies:
      ci-info: 3.4.0
    dev: false

  /is-core-module@2.11.0:
    resolution: {integrity: sha512-RRjxlvLDkD1YJwDbroBHMb+cukurkDWNyHx7D3oNB5x9rb5ogcksMC5wHCadcXoo67gVr/+3GFySh3134zi6rw==}
    dependencies:
      has: 1.0.3

  /is-date-object@1.0.5:
    resolution: {integrity: sha512-9YQaSxsAiSwcvS33MBk3wTCVnWK+HhF8VZR2jRxehM16QcVOdHqPn4VPHmRK4lSr38n9JriurInLcP90xsYNfQ==}
    engines: {node: '>= 0.4'}
    dependencies:
      has-tostringtag: 1.0.0
    dev: true

  /is-docker@2.2.1:
    resolution: {integrity: sha512-F+i2BKsFrH66iaUFc0woD8sLy8getkwTwtOBjvs56Cx4CgJDeKQeqfz8wAYiSb8JOprWhHH5p77PbmYCvvUuXQ==}
    engines: {node: '>=8'}
    hasBin: true

  /is-extendable@0.1.1:
    resolution: {integrity: sha512-5BMULNob1vgFX6EjQw5izWDxrecWK9AM72rugNr0TFldMOi0fj6Jk+zeKIt0xGj4cEfQIJth4w3OKWOJ4f+AFw==}
    engines: {node: '>=0.10.0'}
    dev: false

  /is-extglob@2.1.1:
    resolution: {integrity: sha512-SbKbANkN603Vi4jEZv49LeVJMn4yGwsbzZworEoyEiutsN3nJYdbO36zfhGJ6QEDpOZIFkDtnq5JRxmvl3jsoQ==}
    engines: {node: '>=0.10.0'}

  /is-fullwidth-code-point@1.0.0:
    resolution: {integrity: sha512-1pqUqRjkhPJ9miNq9SwMfdvi6lBJcd6eFxvfaivQhaH3SgisfiuudvFntdKOmxuee/77l+FPjKrQjWvmPjWrRw==}
    engines: {node: '>=0.10.0'}
    dependencies:
      number-is-nan: 1.0.1

  /is-fullwidth-code-point@2.0.0:
    resolution: {integrity: sha512-VHskAKYM8RfSFXwee5t5cbN5PZeq1Wrh6qd5bkyiXIf6UQcN6w/A0eXM9r6t8d+GYOh+o6ZhiEnb88LN/Y8m2w==}
    engines: {node: '>=4'}

  /is-fullwidth-code-point@3.0.0:
    resolution: {integrity: sha512-zymm5+u+sCsSWyD9qNaejV3DFvhCKclKdizYaJUuHA83RLjb7nSuGnddCHGv0hk+KY7BMAlsWeK4Ueg6EV6XQg==}
    engines: {node: '>=8'}

  /is-generator-function@1.0.10:
    resolution: {integrity: sha512-jsEjy9l3yiXEQ+PsXdmBwEPcOxaXWLspKdplFUVI9vq1iZgIekeC0L167qeu86czQaxed3q/Uzuw0swL0irL8A==}
    engines: {node: '>= 0.4'}
    dependencies:
      has-tostringtag: 1.0.0

  /is-glob@4.0.3:
    resolution: {integrity: sha512-xelSayHH36ZgE7ZWhli7pW34hNbNl8Ojv5KVmkJD4hBdD3th8Tfk9vYasLM+mXWOZhFkgZfxhLSnrwRr4elSSg==}
    engines: {node: '>=0.10.0'}
    dependencies:
      is-extglob: 2.1.1

  /is-installed-globally@0.4.0:
    resolution: {integrity: sha512-iwGqO3J21aaSkC7jWnHP/difazwS7SFeIqxv6wEtLU8Y5KlzFTjyqcSIT0d8s4+dDhKytsk9PJZ2BkS5eZwQRQ==}
    engines: {node: '>=10'}
    dependencies:
      global-dirs: 3.0.0
      is-path-inside: 3.0.3
    dev: false

  /is-interactive@1.0.0:
    resolution: {integrity: sha512-2HvIEKRoqS62guEC+qBjpvRubdX910WCMuJTZ+I9yvqKU2/12eSL549HMwtabb4oupdj2sMP50k+XJfB/8JE6w==}
    engines: {node: '>=8'}

  /is-lambda@1.0.1:
    resolution: {integrity: sha512-z7CMFGNrENq5iFB9Bqo64Xk6Y9sg+epq1myIcdHaGnbMTYOxvzsEtdYqQUylB7LxfkvgrrjP32T6Ywciio9UIQ==}

  /is-negative-zero@2.0.2:
    resolution: {integrity: sha512-dqJvarLawXsFbNDeJW7zAz8ItJ9cd28YufuuFzh0G8pNHjJMnY08Dv7sYX2uF5UpQOwieAeOExEYAWWfu7ZZUA==}
    engines: {node: '>= 0.4'}
    dev: true

  /is-npm@6.0.0:
    resolution: {integrity: sha512-JEjxbSmtPSt1c8XTkVrlujcXdKV1/tvuQ7GwKcAlyiVLeYFQ2VHat8xfrDJsIkhCdF/tZ7CiIR3sy141c6+gPQ==}
    engines: {node: ^12.20.0 || ^14.13.1 || >=16.0.0}
    dev: false

  /is-number-object@1.0.7:
    resolution: {integrity: sha512-k1U0IRzLMo7ZlYIfzRu23Oh6MiIFasgpb9X76eqfFZAqwH44UI4KTBvBYIZ1dSL9ZzChTB9ShHfLkR4pdW5krQ==}
    engines: {node: '>= 0.4'}
    dependencies:
      has-tostringtag: 1.0.0
    dev: true

  /is-number@7.0.0:
    resolution: {integrity: sha512-41Cifkg6e8TylSpdtTpeLVMqvSBEVzTttHvERD741+pnZ8ANv0004MRL43QKPDlK9cGvNp6NZWZUBlbGXYxxng==}
    engines: {node: '>=0.12.0'}

  /is-obj@2.0.0:
    resolution: {integrity: sha512-drqDG3cbczxxEJRoOXcOjtdp1J/lyp1mNn0xaznRs8+muBhgQcrnbspox5X5fOw0HnMnbfDzvnEMEtqDEJEo8w==}
    engines: {node: '>=8'}

  /is-path-inside@3.0.3:
    resolution: {integrity: sha512-Fd4gABb+ycGAmKou8eMftCupSir5lRxqf4aD/vd0cD2qc4HL07OjCeuHMr8Ro4CoMaeCKDB0/ECBOVWjTwUvPQ==}
    engines: {node: '>=8'}
    dev: false

  /is-plain-obj@1.1.0:
    resolution: {integrity: sha512-yvkRyxmFKEOQ4pNXCmJG5AEQNlXJS5LaONXo5/cLdTZdWvsZ1ioJEonLGAosKlMWE8lwUy/bJzMjcw8az73+Fg==}
    engines: {node: '>=0.10.0'}
    dev: true

  /is-plain-obj@2.1.0:
    resolution: {integrity: sha512-YWnfyRwxL/+SsrWYfOpUtz5b3YD+nyfkHvjbcanzk8zgyO4ASD67uVMRt8k5bM4lLMDnXfriRhOpemw+NfT1eA==}
    engines: {node: '>=8'}

  /is-plain-object@2.0.4:
    resolution: {integrity: sha512-h5PpgXkWitc38BBMYawTYMWJHFZJVnBquFE57xFpjB8pJFiF6gZ+bU+WyI/yqXiFR5mdLsgYNaPe8uao6Uv9Og==}
    engines: {node: '>=0.10.0'}
    dependencies:
      isobject: 3.0.1
    dev: true

  /is-plain-object@5.0.0:
    resolution: {integrity: sha512-VRSzKkbMm5jMDoKLbltAkFQ5Qr7VDiTFGXxYFXXowVj387GeGNOCsOH6Msy00SGZ3Fp84b1Naa1psqgcCIEP5Q==}
    engines: {node: '>=0.10.0'}

  /is-promise@2.2.2:
    resolution: {integrity: sha512-+lP4/6lKUBfQjZ2pdxThZvLUAafmZb8OAxFb8XXtiQmS35INgr85hdOGoEs124ez1FCnZJt6jau/T+alh58QFQ==}
    dev: false

  /is-regex@1.1.4:
    resolution: {integrity: sha512-kvRdxDsxZjhzUX07ZnLydzS1TU/TJlTUHHY4YLL87e37oUA49DfkLqgy+VjFocowy29cKvcSiu+kIv728jTTVg==}
    engines: {node: '>= 0.4'}
    dependencies:
      call-bind: 1.0.2
      has-tostringtag: 1.0.0
    dev: true

  /is-retry-allowed@1.2.0:
    resolution: {integrity: sha512-RUbUeKwvm3XG2VYamhJL1xFktgjvPzL0Hq8C+6yrWIswDy3BIXGqCxhxkc30N9jqK311gVU137K8Ei55/zVJRg==}
    engines: {node: '>=0.10.0'}

  /is-scoped@2.1.0:
    resolution: {integrity: sha512-Cv4OpPTHAK9kHYzkzCrof3VJh7H/PrG2MBUMvvJebaaUMbqhm0YAtXnvh0I3Hnj2tMZWwrRROWLSgfJrKqWmlQ==}
    engines: {node: '>=8'}
    dependencies:
      scoped-regex: 2.1.0

  /is-shared-array-buffer@1.0.2:
    resolution: {integrity: sha512-sqN2UDu1/0y6uvXyStCOzyhAjCSlHceFoMKJW8W9EU9cvic/QdsZ0kEU93HEy3IUEFZIiH/3w+AH/UQbPHNdhA==}
    dependencies:
      call-bind: 1.0.2
    dev: true

  /is-ssh@1.4.0:
    resolution: {integrity: sha512-x7+VxdxOdlV3CYpjvRLBv5Lo9OJerlYanjwFrPR9fuGPjCiNiCzFgAWpiLAohSbsnH4ZAys3SBh+hq5rJosxUQ==}
    dependencies:
      protocols: 2.0.1
    dev: true

  /is-stream@1.1.0:
    resolution: {integrity: sha512-uQPm8kcs47jx38atAcWTVxyltQYoPT68y9aWYdV6yWXSyW8mzSat0TL6CiWdZeCdF3KrAvpVtnHbTv4RN+rqdQ==}
    engines: {node: '>=0.10.0'}
    dev: false

  /is-stream@2.0.1:
    resolution: {integrity: sha512-hFoiJiTl63nn+kstHGBtewWSKnQLpyb155KHheA1l39uvtO9nWIop1p3udqPcUd/xbF1VLMO4n7OI6p7RbngDg==}
    engines: {node: '>=8'}

  /is-string@1.0.7:
    resolution: {integrity: sha512-tE2UXzivje6ofPW7l23cjDOMa09gb7xlAqG6jG5ej6uPV32TlWP3NKPigtaGeHNu9fohccRYvIiZMfOOnOYUtg==}
    engines: {node: '>= 0.4'}
    dependencies:
      has-tostringtag: 1.0.0
    dev: true

  /is-symbol@1.0.4:
    resolution: {integrity: sha512-C/CPBqKWnvdcxqIARxyOh4v1UUEOCHpgDa0WYgpKDFMszcrPcffg5uhwSgPCLD2WWxmq6isisz87tzT01tuGhg==}
    engines: {node: '>= 0.4'}
    dependencies:
      has-symbols: 1.0.3
    dev: true

  /is-text-path@1.0.1:
    resolution: {integrity: sha512-xFuJpne9oFz5qDaodwmmG08e3CawH/2ZV8Qqza1Ko7Sk8POWbkRdwIoAWVhqvq0XeUzANEhKo2n0IXUGBm7A/w==}
    engines: {node: '>=0.10.0'}
    dependencies:
      text-extensions: 1.9.0
    dev: true

  /is-typed-array@1.1.10:
    resolution: {integrity: sha512-PJqgEHiWZvMpaFZ3uTc8kHPM4+4ADTlDniuQL7cU/UDA0Ql7F70yGfHph3cLNe+c9toaigv+DFzTJKhc2CtO6A==}
    engines: {node: '>= 0.4'}
    dependencies:
      available-typed-arrays: 1.0.5
      call-bind: 1.0.2
      for-each: 0.3.3
      gopd: 1.0.1
      has-tostringtag: 1.0.0

  /is-typedarray@1.0.0:
    resolution: {integrity: sha512-cyA56iCMHAh5CdzjJIa4aohJyeO1YbwLi3Jc35MmRU6poroFjIGZzUzupGiRPOjgHg9TLu43xbpwXk523fMxKA==}

  /is-unicode-supported@0.1.0:
    resolution: {integrity: sha512-knxG2q4UC3u8stRGyAVJCOdxFmv5DZiRcdlIaAQXAbSfJya+OhopNotLQrstBhququ4ZpuKbDc/8S6mgXgPFPw==}
    engines: {node: '>=10'}

  /is-utf8@0.2.1:
    resolution: {integrity: sha512-rMYPYvCzsXywIsldgLaSoPlw5PfoB/ssr7hY4pLfcodrA5M/eArza1a9VmTiNIBNMjOGr1Ow9mTyU2o69U6U9Q==}

  /is-weakref@1.0.2:
    resolution: {integrity: sha512-qctsuLZmIQ0+vSSMfoVvyFe2+GSEvnmZ2ezTup1SBse9+twCCeial6EEi3Nc2KFcf6+qz2FBPnjXsk8xhKSaPQ==}
    dependencies:
      call-bind: 1.0.2
    dev: true

  /is-windows@1.0.2:
    resolution: {integrity: sha512-eXK1UInq2bPmjyX6e3VHIzMLobc4J94i4AWn+Hpq3OU5KkrRC96OAcR3PRJ/pGu6m8TRnBHP9dkXQVsT/COVIA==}
    engines: {node: '>=0.10.0'}
    dev: true

  /is-wsl@2.2.0:
    resolution: {integrity: sha512-fKzAra0rGJUUBwGBgNkHZuToZcn+TtXHpeCgmkMJMMYx1sQDYaCSyjJBSCa2nH1DGm7s3n1oBnohoVTBaN7Lww==}
    engines: {node: '>=8'}
    dependencies:
      is-docker: 2.2.1

  /is-yarn-global@0.4.0:
    resolution: {integrity: sha512-HneQBCrXGBy15QnaDfcn6OLoU8AQPAa0Qn0IeJR/QCo4E8dNZaGGwxpCwWyEBQC5QvFonP8d6t60iGpAHVAfNA==}
    engines: {node: '>=12'}
    dev: false

  /isarray@0.0.1:
    resolution: {integrity: sha512-D2S+3GLxWH+uhrNEcoh/fnmYeP8E8/zHl644d/jdA0g2uyXvy3sb0qxotE+ne0LtccHknQzWwZEzhak7oJ0COQ==}
    dev: true

  /isarray@1.0.0:
    resolution: {integrity: sha512-VLghIWNM6ELQzo7zwmcg0NmTVyWKYjvIeM83yjp0wRDTmUnrM678fQbcKBo6n2CJEF0szoG//ytg+TKla89ALQ==}

  /isbinaryfile@4.0.10:
    resolution: {integrity: sha512-iHrqe5shvBUcFbmZq9zOQHBoeOhZJu6RQGrDpBgenUm/Am+F3JM2MgQj+rK3Z601fzrL5gLZWtAPH2OBaSVcyw==}
    engines: {node: '>= 8.0.0'}

  /isexe@2.0.0:
    resolution: {integrity: sha512-RHxMLp9lnKHGHRng9QFhRCMbYAcVpn69smSGcq3f36xjgVVWThj4qqLbTLlq7Ssj8B+fIQ1EuCEGI2lKsyQeIw==}

  /isobject@3.0.1:
    resolution: {integrity: sha512-WhB9zCku7EGTj/HQQRz5aUQEUeoQZH2bWcltRErOpymJ4boYE6wL9Tbr23krRPSZ+C5zqNSrSw+Cc7sZZ4b7vg==}
    engines: {node: '>=0.10.0'}
    dev: true

  /istanbul-lib-coverage@3.2.0:
    resolution: {integrity: sha512-eOeJ5BHCmHYvQK7xt9GkdHuzuCGS1Y6g9Gvnx3Ym33fz/HpLRYxiS0wHNr+m/MBC8B647Xt608vCDEvhl9c6Mw==}
    engines: {node: '>=8'}
    dev: true

  /istanbul-lib-hook@3.0.0:
    resolution: {integrity: sha512-Pt/uge1Q9s+5VAZ+pCo16TYMWPBIl+oaNIjgLQxcX0itS6ueeaA+pEfThZpH8WxhFgCiEb8sAJY6MdUKgiIWaQ==}
    engines: {node: '>=8'}
    dependencies:
      append-transform: 2.0.0
    dev: true

  /istanbul-lib-instrument@4.0.3:
    resolution: {integrity: sha512-BXgQl9kf4WTCPCCpmFGoJkz/+uhvm7h7PFKUYxh7qarQd3ER33vHG//qaE8eN25l07YqZPpHXU9I09l/RD5aGQ==}
    engines: {node: '>=8'}
    dependencies:
      '@babel/core': 7.19.3
      '@istanbuljs/schema': 0.1.3
      istanbul-lib-coverage: 3.2.0
      semver: 6.3.0
    transitivePeerDependencies:
      - supports-color
    dev: true

  /istanbul-lib-processinfo@2.0.3:
    resolution: {integrity: sha512-NkwHbo3E00oybX6NGJi6ar0B29vxyvNwoC7eJ4G4Yq28UfY758Hgn/heV8VRFhevPED4LXfFz0DQ8z/0kw9zMg==}
    engines: {node: '>=8'}
    dependencies:
      archy: 1.0.0
      cross-spawn: 7.0.3
      istanbul-lib-coverage: 3.2.0
      p-map: 3.0.0
      rimraf: 3.0.2
      uuid: 8.3.2
    dev: true

  /istanbul-lib-report@3.0.0:
    resolution: {integrity: sha512-wcdi+uAKzfiGT2abPpKZ0hSU1rGQjUQnLvtY5MpQ7QCTahD3VODhcu4wcfY1YtkGaDD5yuydOLINXsfbus9ROw==}
    engines: {node: '>=8'}
    dependencies:
      istanbul-lib-coverage: 3.2.0
      make-dir: 3.1.0
      supports-color: 7.2.0
    dev: true

  /istanbul-lib-source-maps@4.0.1:
    resolution: {integrity: sha512-n3s8EwkdFIJCG3BPKBYvskgXGoy88ARzvegkitk60NxRdwltLOTaH7CUiMRXvwYorl0Q712iEjcWB+fK/MrWVw==}
    engines: {node: '>=10'}
    dependencies:
      debug: 4.3.4
      istanbul-lib-coverage: 3.2.0
      source-map: 0.6.1
    transitivePeerDependencies:
      - supports-color
    dev: true

  /istanbul-reports@3.1.4:
    resolution: {integrity: sha512-r1/DshN4KSE7xWEknZLLLLDn5CJybV3nw01VTkp6D5jzLuELlcbudfj/eSQFvrKsJuTVCGnePO7ho82Nw9zzfw==}
    engines: {node: '>=8'}
    dependencies:
      html-escaper: 2.0.2
      istanbul-lib-report: 3.0.0
    dev: true

  /jake@10.8.5:
    resolution: {integrity: sha512-sVpxYeuAhWt0OTWITwT98oyV0GsXyMlXCF+3L1SuafBVUIr/uILGRB+NqwkzhgXKvoJpDIpQvqkUALgdmQsQxw==}
    engines: {node: '>=10'}
    hasBin: true
    dependencies:
      async: 3.2.4
      chalk: 4.1.2
      filelist: 1.0.4
      minimatch: 3.1.2

  /jest-worker@27.5.1:
    resolution: {integrity: sha512-7vuh85V5cdDofPyxn58nrPjBktZo0u9x1g8WtjQol+jZDaE+fhN+cIvTj11GndBnMnyfrUOG1sZQxCdjKh+DKg==}
    engines: {node: '>= 10.13.0'}
    dependencies:
      '@types/node': 14.18.46
      merge-stream: 2.0.0
      supports-color: 8.1.1
    dev: false

  /jju@1.4.0:
    resolution: {integrity: sha512-8wb9Yw966OSxApiCt0K3yNJL8pnNeIv+OEq2YMidz4FKP6nonSRoOXc80iXY4JaN2FC11B9qsNmDsm+ZOfMROA==}

  /jmespath@0.16.0:
    resolution: {integrity: sha512-9FzQjJ7MATs1tSpnco1K6ayiYE3figslrXA72G2HQ/n76RzvYlofyi5QM+iX4YRs/pu3yzxlVQSST23+dMDknw==}
    engines: {node: '>= 0.6.0'}

  /js-sdsl@4.1.5:
    resolution: {integrity: sha512-08bOAKweV2NUC1wqTtf3qZlnpOX/R2DU9ikpjOHs0H+ibQv3zpncVQg6um4uYtRtrwIX8M4Nh3ytK4HGlYAq7Q==}
    dev: false

  /js-tokens@4.0.0:
    resolution: {integrity: sha512-RdJUflcE3cUzKiMqQgsCu06FPu9UdIJO0beYbPhHN4k6apgJtifcoCtT9bcxOpYBtpD2kCM6Sbzg4CausW/PKQ==}

  /js-yaml@3.13.1:
    resolution: {integrity: sha512-YfbcO7jXDdyj0DGxYVSlSeQNHbD7XPWvrVWeVUujrQEoZzWJIRrCPoyk6kL6IAjAG2IolMK4T0hNUe0HOUs5Jw==}
    hasBin: true
    dependencies:
      argparse: 1.0.10
      esprima: 4.0.1
    dev: true

  /js-yaml@3.14.1:
    resolution: {integrity: sha512-okMH7OXXJ7YrN9Ok3/SXrnu4iX9yOk+25nqX4imS2npuvTYDmo/QEZoqwZkYaIDk3jVvBOTOIEgEhaLOynBS9g==}
    hasBin: true
    dependencies:
      argparse: 1.0.10
      esprima: 4.0.1

  /js-yaml@4.1.0:
    resolution: {integrity: sha512-wpxZs9NoxZaJESJGIZTyDEaYpl0FKSA+FB9aJiyemKhMwkxQg63h4T1KJgUGHpTqPDNRcmmYLugrRjJlBtWvRA==}
    hasBin: true
    dependencies:
      argparse: 2.0.1

  /jsdoc-type-pratt-parser@3.1.0:
    resolution: {integrity: sha512-MgtD0ZiCDk9B+eI73BextfRrVQl0oyzRG8B2BjORts6jbunj4ScKPcyXGTbB6eXL4y9TzxCm6hyeLq/2ASzNdw==}
    engines: {node: '>=12.0.0'}
    dev: true

  /jsesc@2.5.2:
    resolution: {integrity: sha512-OYu7XEzjkCQ3C5Ps3QIZsQfNpqoJyZZA99wd9aWd05NCtC5pWOkShK2mkL6HXQR6/Cy2lbNdPlZBpuQHXE63gA==}
    engines: {node: '>=4'}
    hasBin: true
    dev: true

  /json-buffer@3.0.1:
    resolution: {integrity: sha512-4bV5BfR2mqfQTJm+V5tPPdf+ZpuhiIvTuAB5g8kcrXOZpTT/QwwVRWBywX1ozr6lEuPdbHxwaJlm9G6mI2sfSQ==}

  /json-parse-better-errors@1.0.2:
    resolution: {integrity: sha512-mrqyZKfX5EhL7hvqcV6WG1yYjnjeuYDzDhhcAAUrq8Po85NBQBJP+ZDUT75qZQ98IkUoBqdkExkukOU7Ts2wrw==}

  /json-parse-even-better-errors@2.3.1:
    resolution: {integrity: sha512-xyFwyhro/JEof6Ghe2iz2NcXoj2sloNsWr/XsERDK/oiPCfaNhl5ONfp+jQdAZRQQ0IJWNzH9zIZF7li91kh2w==}

  /json-parse-helpfulerror@1.0.3:
    resolution: {integrity: sha512-XgP0FGR77+QhUxjXkwOMkC94k3WtqEBfcnjWqhRd82qTat4SWKRE+9kUnynz/shm3I4ea2+qISvTIeGTNU7kJg==}
    dependencies:
      jju: 1.4.0
    dev: false

  /json-schema-traverse@0.4.1:
    resolution: {integrity: sha512-xbbCH5dCYU5T8LcEhhuh7HJ88HXuW3qsI3Y0zOZFKfZEHcpWiHU/Jxzk629Brsab/mMiHQti9wMP+845RPe3Vg==}

  /json-schema-traverse@1.0.0:
    resolution: {integrity: sha512-NM8/P9n3XjXhIZn1lLhkFaACTOURQXjWhV4BA/RnOv8xvgqtqpAX9IO4mRQxSx1Rlo4tqzeqb0sOlruaOy3dug==}

  /json-stable-stringify-without-jsonify@1.0.1:
    resolution: {integrity: sha512-Bdboy+l7tA3OGW6FjyFHWkP5LuByj1Tk33Ljyq0axyzdk9//JSi2u3fP1QSmd1KNwq6VOKYGlAu87CisVir6Pw==}

  /json-stringify-nice@1.1.4:
    resolution: {integrity: sha512-5Z5RFW63yxReJ7vANgW6eZFGWaQvnPE3WNmZoOJrSkGju2etKA2L5rrOa1sm877TVTFt57A80BH1bArcmlLfPw==}

  /json-stringify-safe@5.0.1:
    resolution: {integrity: sha512-ZClg6AaYvamvYEE82d3Iyd3vSSIjQ+odgjaTzRuO3s7toCdFKczob2i0zCh7JE8kWn17yvAWhUVxvqGwUalsRA==}

  /json5@1.0.1:
    resolution: {integrity: sha512-aKS4WQjPenRxiQsC93MNfjx+nbF4PAdYzmd/1JIj8HYzqfbu86beTuNgXDzPknWk0n0uARlyewZo4s++ES36Ow==}
    hasBin: true
    dependencies:
      minimist: 1.2.8
    dev: true

  /json5@2.2.1:
    resolution: {integrity: sha512-1hqLFMSrGHRHxav9q9gNjJ5EXznIxGVO09xQRrwplcS8qs28pZ8s8hupZAmqDwZUmVZ2Qb2jnyPOWcDH8m8dlA==}
    engines: {node: '>=6'}
    hasBin: true

  /jsonc-parser@3.2.0:
    resolution: {integrity: sha512-gfFQZrcTc8CnKXp6Y4/CBT3fTc0OVuDofpre4aEeEpSBPV5X5v4+Vmx+8snU7RLPrNHPKSgLxGo9YuQzz20o+w==}
    dev: true

  /jsonfile@4.0.0:
    resolution: {integrity: sha512-m6F1R3z8jjlf2imQHS2Qez5sjKWQzbuuhuJ/FKYFRZvPE3PuHcSMVZzfsLhGVOkfd20obL5SWEBew5ShlquNxg==}
    optionalDependencies:
      graceful-fs: 4.2.10

  /jsonfile@6.1.0:
    resolution: {integrity: sha512-5dgndWOriYSm5cnYaJNhalLNDKOqFwyDB/rr1E9ZsGciGvKPs8R2xYGCacuf3z6K1YKDz182fd+fY3cn3pMqXQ==}
    dependencies:
      universalify: 2.0.0
    optionalDependencies:
      graceful-fs: 4.2.10

  /jsonlines@0.1.1:
    resolution: {integrity: sha512-ekDrAGso79Cvf+dtm+mL8OBI2bmAOt3gssYs833De/C9NmIpWDWyUO4zPgB5x2/OhY366dkhgfPMYfwZF7yOZA==}
    dev: false

  /jsonparse@1.3.1:
    resolution: {integrity: sha512-POQXvpdL69+CluYsillJ7SUhKvytYjW9vG/GKpnf+xP8UWgYEM/RaMzHHofbALDiKbbP1W8UEYmgGl39WkPZsg==}
    engines: {'0': node >= 0.2.0}

  /jsonpointer@5.0.1:
    resolution: {integrity: sha512-p/nXbhSEcu3pZRdkW1OfJhpsVtW1gd4Wa1fnQc9YLiTfAjn0312eMKimbdIQzuZl9aa9xUGaRlP9T/CJE/ditQ==}
    engines: {node: '>=0.10.0'}
    dev: false

  /jsonwebtoken@8.5.1:
    resolution: {integrity: sha512-XjwVfRS6jTMsqYs0EsuJ4LGxXV14zQybNd4L2r0UvbVnSF9Af8x7p5MzbJ90Ioz/9TI41/hTCvznF/loiSzn8w==}
    engines: {node: '>=4', npm: '>=1.4.28'}
    dependencies:
      jws: 3.2.2
      lodash.includes: 4.3.0
      lodash.isboolean: 3.0.3
      lodash.isinteger: 4.0.4
      lodash.isnumber: 3.0.3
      lodash.isplainobject: 4.0.6
      lodash.isstring: 4.0.1
      lodash.once: 4.1.1
      ms: 2.1.3
      semver: 5.7.1
    dev: false

  /jssm-viz-cli@5.85.11:
    resolution: {integrity: sha512-YAe4en17bd1yHc9c1DxAtjNE1Q1q6q+RvHzO1jPSkxWdEKX+nw2OVp/+tRyBvnSlK1St2G49ObBZQsJm+2YsKQ==}
    hasBin: true
    dependencies:
      ansi-256-colors: 1.1.0
      better_git_changelog: 1.6.2
      commander: 4.1.1
      glob: 7.2.3
      jssm-viz: 5.85.11
      sharp: 0.30.7
    transitivePeerDependencies:
      - supports-color
    dev: false

  /jssm-viz@5.85.11:
    resolution: {integrity: sha512-qmtmT7/iYMQJTAxv3oHq5VFczlY7mA+PhhhNgZp+NIByZRxgqpGRK3AoWeElQNrVu0nkpY6JUexPmW2TFMsCMw==}
    dependencies:
      better_git_changelog: 1.6.2
      eslint: 8.24.0
      jssm: 5.85.11
      reduce-to-639-1: 1.1.0
      text_audit: 0.9.3
    transitivePeerDependencies:
      - supports-color
    dev: false

  /jssm@5.85.11:
    resolution: {integrity: sha512-oJvo2qsDmaqvbkcOpDxvy5kYHNS1fOWY3mGQweDaAklRR3HX/ACcOEni9vI0yziZldZF68UzDRtGEYIaibavVQ==}
    engines: {node: '>=10.0.0'}
    dependencies:
      better_git_changelog: 1.6.2
      circular_buffer_js: 1.10.0
      reduce-to-639-1: 1.1.0
    dev: false

  /jsx-ast-utils@3.3.3:
    resolution: {integrity: sha512-fYQHZTZ8jSfmWZ0iyzfwiU4WDX4HpHbMCZ3gPlWYiCl3BoeOTsqKBqnTVfH2rYT7eP5c3sVbeSPHnnJOaTrWiw==}
    engines: {node: '>=4.0'}
    dependencies:
      array-includes: 3.1.5
      object.assign: 4.1.4
    dev: true

  /jszip@3.10.1:
    resolution: {integrity: sha512-xXDvecyTpGLrqFrvkrUSoxxfJI5AH7U8zxxtVclpsUtMCq4JQ290LY8AW5c7Ggnr/Y/oK+bQMbqK2qmtk3pN4g==}
    dependencies:
      lie: 3.3.0
      pako: 1.0.11
      readable-stream: 2.3.7
      setimmediate: 1.0.5

  /just-diff-apply@5.5.0:
    resolution: {integrity: sha512-OYTthRfSh55WOItVqwpefPtNt2VdKsq5AnAK6apdtR6yCH8pr0CmSr710J0Mf+WdQy7K/OzMy7K2MgAfdQURDw==}

  /just-diff@5.2.0:
    resolution: {integrity: sha512-6ufhP9SHjb7jibNFrNxyFZ6od3g+An6Ai9mhGRvcYe8UJlH0prseN64M+6ZBBUoKYHZsitDP42gAJ8+eVWr3lw==}

  /jwa@1.4.1:
    resolution: {integrity: sha512-qiLX/xhEEFKUAJ6FiBMbes3w9ATzyk5W7Hvzpa/SLYdxNtng+gcurvrI7TbACjIXlsJyr05/S1oUhZrc63evQA==}
    dependencies:
      buffer-equal-constant-time: 1.0.1
      ecdsa-sig-formatter: 1.0.11
      safe-buffer: 5.2.1
    dev: false

  /jws@3.2.2:
    resolution: {integrity: sha512-YHlZCB6lMTllWDtSPHz/ZXTsi8S00usEV6v1tjq8tOUZzw7DpSDWVXjXDre6ed1w/pd495ODpHZYSdkRTsa0HA==}
    dependencies:
      jwa: 1.4.1
      safe-buffer: 5.2.1
    dev: false

  /keyv@4.5.2:
    resolution: {integrity: sha512-5MHbFaKn8cNSmVW7BYnijeAVlE4cYA/SVkifVgrh7yotnfhKmjuXpDKjrABLnT0SfHWV21P8ow07OGfRrNDg8g==}
    dependencies:
      json-buffer: 3.0.1

  /kind-of@6.0.3:
    resolution: {integrity: sha512-dcS1ul+9tmeD95T+x28/ehLgd9mENa3LsvDTtzm3vyBEO7RPptvAD+t44WVXaUjTBRcrpFeFlC8WCruUR456hw==}
    engines: {node: '>=0.10.0'}
    dev: true

  /kleur@3.0.3:
    resolution: {integrity: sha512-eTIzlVOSUR+JxdDFepEYcBMtZ9Qqdef+rnzWdRZuMbOywu5tO2w2N7rqjoANZ5k9vywhL6Br1VRjUIgTQx4E8w==}
    engines: {node: '>=6'}

  /kleur@4.1.5:
    resolution: {integrity: sha512-o+NO+8WrRiQEE4/7nwRJhN1HWpVmJm511pBHUxPLtp0BUISzlBplORYSmTclCnJvQq2tKu/sgl3xVpkc7ZWuQQ==}
    engines: {node: '>=6'}
    dev: false

  /klona@2.0.5:
    resolution: {integrity: sha512-pJiBpiXMbt7dkzXe8Ghj/u4FfXOOa98fPW+bihOJ4SjnoijweJrNThJfd3ifXpXhREjpoF2mZVH1GfS9LV3kHQ==}
    engines: {node: '>= 8'}
    dev: true

  /ky-universal@0.3.0(ky@0.12.0):
    resolution: {integrity: sha512-CM4Bgb2zZZpsprcjI6DNYTaH3oGHXL2u7BU4DK+lfCuC4snkt9/WRpMYeKbBbXscvKkeqBwzzjFX2WwmKY5K/A==}
    engines: {node: '>=8'}
    peerDependencies:
      ky: '>=0.12.0'
    dependencies:
      abort-controller: 3.0.0
      ky: 0.12.0
      node-fetch: 2.6.9
    transitivePeerDependencies:
      - encoding
    dev: false

  /ky@0.12.0:
    resolution: {integrity: sha512-t9b7v3V2fGwAcQnnDDQwKQGF55eWrf4pwi1RN08Fy8b/9GEwV7Ea0xQiaSW6ZbeghBHIwl8kgnla4vVo9seepQ==}
    engines: {node: '>=8'}
    dev: false

  /latest-version@7.0.0:
    resolution: {integrity: sha512-KvNT4XqAMzdcL6ka6Tl3i2lYeFDgXNCuIX+xNx6ZMVR1dFq+idXd9FLKNMOIx0t9mJ9/HudyX4oZWXZQ0UJHeg==}
    engines: {node: '>=14.16'}
    dependencies:
      package-json: 8.1.0
    dev: false

  /lerna@5.6.2:
    resolution: {integrity: sha512-Y0yMPslvnBnTZi7Nrs/gDyYZYauNf61xWNCehISHIORxZmmpoluNkcWTfcyb47is5uJQCv5QJX5xKKubbs+a6w==}
    engines: {node: ^14.15.0 || >=16.0.0}
    hasBin: true
    dependencies:
      '@lerna/add': 5.6.2
      '@lerna/bootstrap': 5.6.2
      '@lerna/changed': 5.6.2
      '@lerna/clean': 5.6.2
      '@lerna/cli': 5.6.2
      '@lerna/command': 5.6.2
      '@lerna/create': 5.6.2
      '@lerna/diff': 5.6.2
      '@lerna/exec': 5.6.2
      '@lerna/import': 5.6.2
      '@lerna/info': 5.6.2
      '@lerna/init': 5.6.2
      '@lerna/link': 5.6.2
      '@lerna/list': 5.6.2
      '@lerna/publish': 5.6.2(nx@14.8.2)(typescript@4.5.5)
      '@lerna/run': 5.6.2
      '@lerna/version': 5.6.2(nx@14.8.2)(typescript@4.5.5)
      '@nrwl/devkit': 15.8.1(nx@14.8.2)(typescript@4.5.5)
      import-local: 3.1.0
      inquirer: 8.2.4
      npmlog: 6.0.2
      nx: 14.8.2
      typescript: 4.5.5
    transitivePeerDependencies:
      - '@swc-node/register'
      - '@swc/core'
      - bluebird
      - encoding
      - supports-color
    dev: true

  /levn@0.4.1:
    resolution: {integrity: sha512-+bT2uH4E5LGE7h/n3evcS/sQlJXCpIp6ym8OWJ5eV6+67Dsql/LaaT7qJBAt2rzfoa/5QBGBhxDix1dMt2kQKQ==}
    engines: {node: '>= 0.8.0'}
    dependencies:
      prelude-ls: 1.2.1
      type-check: 0.4.0

  /li@1.3.0:
    resolution: {integrity: sha512-z34TU6GlMram52Tss5mt1m//ifRIpKH5Dqm7yUVOdHI+BQCs9qGPHFaCUTIzsWX7edN30aa2WrPwR7IO10FHaw==}
    dev: false

  /libnpmaccess@6.0.4:
    resolution: {integrity: sha512-qZ3wcfIyUoW0+qSFkMBovcTrSGJ3ZeyvpR7d5N9pEYv/kXs8sHP2wiqEIXBKLFrZlmM0kR0RJD7mtfLngtlLag==}
    engines: {node: ^12.13.0 || ^14.15.0 || >=16.0.0}
    dependencies:
      aproba: 2.0.0
      minipass: 3.3.6
      npm-package-arg: 9.1.2
      npm-registry-fetch: 13.3.1
    transitivePeerDependencies:
      - bluebird
      - supports-color
    dev: true

  /libnpmpublish@6.0.5:
    resolution: {integrity: sha512-LUR08JKSviZiqrYTDfywvtnsnxr+tOvBU0BF8H+9frt7HMvc6Qn6F8Ubm72g5hDTHbq8qupKfDvDAln2TVPvFg==}
    engines: {node: ^12.13.0 || ^14.15.0 || >=16.0.0}
    dependencies:
      normalize-package-data: 4.0.1
      npm-package-arg: 9.1.2
      npm-registry-fetch: 13.3.1
      semver: 7.3.8
      ssri: 9.0.1
    transitivePeerDependencies:
      - bluebird
      - supports-color
    dev: true

  /lie@3.3.0:
    resolution: {integrity: sha512-UaiMJzeWRlEujzAuw5LokY1L5ecNQYZKfmyZ9L7wDHb/p5etKaxXhohBcrw0EYby+G/NA52vRSN4N39dxHAIwQ==}
    dependencies:
      immediate: 3.0.6

  /lines-and-columns@1.2.4:
    resolution: {integrity: sha512-7ylylesZQ/PV29jhEDl3Ufjo6ZX7gCqJr5F7PKrqc93v7fzSymt1BpwEU8nAUXs8qzzvqhbjhK5QZg6Mt/HkBg==}

  /load-json-file@4.0.0:
    resolution: {integrity: sha512-Kx8hMakjX03tiGTLAIdJ+lL0htKnXjEZN6hk/tozf/WOuYGdZBJrZ+rCJRbVCugsjB3jMLn9746NsQIf5VjBMw==}
    engines: {node: '>=4'}
    dependencies:
      graceful-fs: 4.2.10
      parse-json: 4.0.0
      pify: 3.0.0
      strip-bom: 3.0.0
    dev: true

  /load-json-file@5.3.0:
    resolution: {integrity: sha512-cJGP40Jc/VXUsp8/OrnyKyTZ1y6v/dphm3bioS+RrKXjK2BB6wHUd6JptZEFDGgGahMT+InnZO5i1Ei9mpC8Bw==}
    engines: {node: '>=6'}
    dependencies:
      graceful-fs: 4.2.10
      parse-json: 4.0.0
      pify: 4.0.1
      strip-bom: 3.0.0
      type-fest: 0.3.1
    dev: false

  /load-json-file@6.2.0:
    resolution: {integrity: sha512-gUD/epcRms75Cw8RT1pUdHugZYM5ce64ucs2GEISABwkRsOQr0q2wm/MV2TKThycIe5e0ytRweW2RZxclogCdQ==}
    engines: {node: '>=8'}
    dependencies:
      graceful-fs: 4.2.10
      parse-json: 5.2.0
      strip-bom: 4.0.0
      type-fest: 0.6.0
    dev: true

  /load-yaml-file@0.2.0:
    resolution: {integrity: sha512-OfCBkGEw4nN6JLtgRidPX6QxjBQGQf72q3si2uvqyFEMbycSFFHwAZeXx6cJgFM9wmLrf9zBwCP3Ivqa+LLZPw==}
    engines: {node: '>=6'}
    dependencies:
      graceful-fs: 4.2.10
      js-yaml: 3.14.1
      pify: 4.0.1
      strip-bom: 3.0.0

  /loader-runner@4.3.0:
    resolution: {integrity: sha512-3R/1M+yS3j5ou80Me59j7F9IMs4PXs3VqRrm0TU3AbKPxlmpoY1TNscJV/oGJXo8qCatFGTfDbY6W6ipGOYXfg==}
    engines: {node: '>=6.11.5'}
    dev: false

  /locate-path@2.0.0:
    resolution: {integrity: sha512-NCI2kiDkyR7VeEKm27Kda/iQHyKJe1Bu0FlTbYp3CqJu+9IFe9bLyAjMxf5ZDDbEg+iMPzB5zYyUTSm8wVTKmA==}
    engines: {node: '>=4'}
    dependencies:
      p-locate: 2.0.0
      path-exists: 3.0.0
    dev: true

  /locate-path@5.0.0:
    resolution: {integrity: sha512-t7hw9pI+WvuwNJXwk5zVHpyhIqzg2qTlklJOf0mVxGSbe3Fp2VieZcduNYjaLDoy6p9uGpQEGWG87WpMKlNq8g==}
    engines: {node: '>=8'}
    dependencies:
      p-locate: 4.1.0

  /locate-path@6.0.0:
    resolution: {integrity: sha512-iPZK6eYjbxRu3uB4/WZ3EsEIMJFMqAoopl3R+zuq0UjcAm/MO6KCweDgPfP3elTztoKP3KtnVHxTn2NHBSDVUw==}
    engines: {node: '>=10'}
    dependencies:
      p-locate: 5.0.0

  /lodash.find@4.6.0:
    resolution: {integrity: sha512-yaRZoAV3Xq28F1iafWN1+a0rflOej93l1DQUejs3SZ41h2O9UJBoS9aueGjPDgAl4B6tPC0NuuchLKaDQQ3Isg==}
    dev: false

  /lodash.flattendeep@4.4.0:
    resolution: {integrity: sha512-uHaJFihxmJcEX3kT4I23ABqKKalJ/zDrDg0lsFtc1h+3uw49SIJ5beyhx5ExVRti3AvKoOJngIj7xz3oylPdWQ==}
    dev: true

  /lodash.get@4.4.2:
    resolution: {integrity: sha512-z+Uw/vLuy6gQe8cfaFWD7p0wVv8fJl3mbzXh33RS+0oW2wvUqiRXiQ69gLWSLpgB5/6sU+r6BlQR0MBILadqTQ==}

  /lodash.includes@4.3.0:
    resolution: {integrity: sha512-W3Bx6mdkRTGtlJISOvVD/lbqjTlPPUDTMnlXZFnVwi9NKJ6tiAk6LVdlhZMm17VZisqhKcgzpO5Wz91PCt5b0w==}
    dev: false

  /lodash.isboolean@3.0.3:
    resolution: {integrity: sha512-Bz5mupy2SVbPHURB98VAcw+aHh4vRV5IPNhILUCsOzRmsTmSQ17jIuqopAentWoehktxGd9e/hbIXq980/1QJg==}
    dev: false

  /lodash.isequal@4.5.0:
    resolution: {integrity: sha512-pDo3lu8Jhfjqls6GkMgpahsF9kCyayhgykjyLMNFTKWrpVdAQtYyB4muAMWozBB4ig/dtWAmsMxLEI8wuz+DYQ==}

  /lodash.isinteger@4.0.4:
    resolution: {integrity: sha512-DBwtEWN2caHQ9/imiNeEA5ys1JoRtRfY3d7V9wkqtbycnAmTvRRmbHKDV4a0EYc678/dia0jrte4tjYwVBaZUA==}
    dev: false

  /lodash.ismatch@4.4.0:
    resolution: {integrity: sha512-fPMfXjGQEV9Xsq/8MTSgUf255gawYRbjwMyDbcvDhXgV7enSZA0hynz6vMPnpAb5iONEzBHBPsT+0zes5Z301g==}
    dev: true

  /lodash.isnumber@3.0.3:
    resolution: {integrity: sha512-QYqzpfwO3/CWf3XP+Z+tkQsfaLL/EnUlXWVkIk5FUPc4sBdTehEqZONuyRt2P67PXAk+NXmTBcc97zw9t1FQrw==}
    dev: false

  /lodash.isobject@3.0.2:
    resolution: {integrity: sha512-3/Qptq2vr7WeJbB4KHUSKlq8Pl7ASXi3UG6CMbBm8WRtXi8+GHm7mKaU3urfpSEzWe2wCIChs6/sdocUsTKJiA==}
    dev: false

  /lodash.isplainobject@4.0.6:
    resolution: {integrity: sha512-oSXzaWypCMHkPC3NvBEaPHf0KsA5mvPrOPgQWDsbg8n7orZ290M0BmC/jgRZ4vcJ6DTAhjrsSYgdsW/F+MFOBA==}

  /lodash.isstring@4.0.1:
    resolution: {integrity: sha512-0wJxfxH1wgO3GrbuP+dTTk7op+6L41QCXbGINEmD+ny/G/eCqGzxyCsh7159S+mgDDcoarnBw6PC1PS5+wUGgw==}
    dev: false

  /lodash.keys@4.2.0:
    resolution: {integrity: sha512-J79MkJcp7Df5mizHiVNpjoHXLi4HLjh9VLS/M7lQSGoQ+0oQ+lWEigREkqKyizPB1IawvQLLKY8mzEcm1tkyxQ==}
    dev: false

  /lodash.map@4.6.0:
    resolution: {integrity: sha512-worNHGKLDetmcEYDvh2stPCrrQRkP20E4l0iIS7F8EvzMqBBi7ltvFN5m1HvTf1P7Jk1txKhvFcmYsCr8O2F1Q==}
    dev: true

  /lodash.mapvalues@4.6.0:
    resolution: {integrity: sha512-JPFqXFeZQ7BfS00H58kClY7SPVeHertPE0lNuCyZ26/XlN8TvakYD7b9bGyNmXbT/D3BbtPAAmq90gPWqLkxlQ==}
    dev: false

  /lodash.memoize@4.1.2:
    resolution: {integrity: sha512-t7j+NzmgnQzTAYXcsHYLgimltOV1MXHtlOWf6GjL9Kj8GK5FInw5JotxvbOs+IvV1/Dzo04/fCGfLVs7aXb4Ag==}
    dev: false

  /lodash.merge@4.6.2:
    resolution: {integrity: sha512-0KpjqXRVvrYyCsX1swR/XTK0va6VQkQM6MNo7PqW77ByjAhoARA8EfrP1N4+KlKj8YS0ZUCtRT/YUuhyYDujIQ==}

  /lodash.mergewith@4.6.2:
    resolution: {integrity: sha512-GK3g5RPZWTRSeLSpgP8Xhra+pnjBC56q9FZYe1d5RN3TJ35dbkGy3YqBSMbyCrlbi+CM9Z3Jk5yTL7RCsqboyQ==}
    dev: true
    optional: true

  /lodash.once@4.1.1:
    resolution: {integrity: sha512-Sb487aTOCr9drQVL8pIxOzVhafOjZN9UU54hiN8PU3uAiSV7lx1yYNpbNmex2PK6dSJoNTSJUUswT651yww3Mg==}
    dev: false

  /lodash.set@4.3.2:
    resolution: {integrity: sha512-4hNPN5jlm/N/HLMCO43v8BXKq9Z7QdAGc/VGrRD61w8gN9g/6jF9A4L1pbUgBLCffi0w9VsXfTOij5x8iTyFvg==}
    dev: false

  /lodash.sortby@4.7.0:
    resolution: {integrity: sha512-HDWXG8isMntAyRF5vZ7xKuEvOhT4AhlRt/3czTSjvGUxjYCBVRQY48ViDHyfYz9VIoBkW4TMGQNapx+l3RUwdA==}
    dev: false

  /lodash.truncate@4.4.2:
    resolution: {integrity: sha512-jttmRe7bRse52OsWIMDLaXxWqRAmtIUccAQ3garviCqJjafXOfNMO0yMfNpdD6zbGaTU0P5Nz7e7gAT6cKmJRw==}
    dev: false

  /lodash.uniq@4.5.0:
    resolution: {integrity: sha512-xfBaXQd9ryd9dlSDvnvI0lvxfLJlYAZzXomUYzLKtUeOQvOP5piqAWuGtrhWeqaXK9hhoM/iyJc5AV+XfsX3HQ==}

  /lodash@4.17.21:
    resolution: {integrity: sha512-v2kDEe57lecTulaDIuNTPy3Ry4gLGJ6Z1O3vE1krgXZNrsQ+LFTGHVxVjcXPs17LhbZVGedAJv8XZ1tvj5FvSg==}

  /log-symbols@4.1.0:
    resolution: {integrity: sha512-8XPvpAA8uyhfteu8pIvQxpJZ7SYYdpUivZpGy6sFsBuKRY/7rQGavedeB8aK+Zkyq6upMFVL/9AW6vOYzfRyLg==}
    engines: {node: '>=10'}
    dependencies:
      chalk: 4.1.2
      is-unicode-supported: 0.1.0

  /longest@2.0.1:
    resolution: {integrity: sha512-Ajzxb8CM6WAnFjgiloPsI3bF+WCxcvhdIG3KNA2KN962+tdBsHcuQ4k4qX/EcS/2CRkcc0iAkR956Nib6aXU/Q==}
    engines: {node: '>=0.10.0'}
    dev: true

  /loose-envify@1.4.0:
    resolution: {integrity: sha512-lyuxPGr/Wfhrlem2CL/UcnUc1zcqKAImBDzukY7Y5F/yQiNdko6+fRLevlw1HgMySw7f611UIY408EtxRSoK3Q==}
    hasBin: true
    dependencies:
      js-tokens: 4.0.0
    dev: true

  /loupe@2.3.4:
    resolution: {integrity: sha512-OvKfgCC2Ndby6aSTREl5aCCPTNIzlDfQZvZxNUrBrihDhL3xcrYegTblhmEiCrg2kKQz4XsFIaemE5BF4ybSaQ==}
    dependencies:
      get-func-name: 2.0.0
    dev: true

  /lowercase-keys@2.0.0:
    resolution: {integrity: sha512-tqNXrS78oMOE73NMxK4EMLQsQowWf8jKooH9g7xPavRT706R6bkQJ6DY2Te7QukaZsulxa30wQ7bk0pm4XiHmA==}
    engines: {node: '>=8'}

  /lowercase-keys@3.0.0:
    resolution: {integrity: sha512-ozCC6gdQ+glXOQsveKD0YsDy8DSQFjDTz4zyzEHNV5+JP5D62LmfDZ6o1cycFx9ouG940M5dE8C8CTewdj2YWQ==}
    engines: {node: ^12.20.0 || ^14.13.1 || >=16.0.0}
    dev: false

  /lru-cache@4.1.5:
    resolution: {integrity: sha512-sWZlbEP2OsHNkXrMl5GYk/jKk70MBng6UU4YI/qGDYbgf6YbP4EvmqISbXCoJiRKs+1bSpFHVgQxvJ17F2li5g==}
    dependencies:
      pseudomap: 1.0.2
      yallist: 2.1.2
    dev: true

  /lru-cache@6.0.0:
    resolution: {integrity: sha512-Jo6dJ04CmSjuznwJSS3pUeWmd/H0ffTlkXXgwZi+eq1UCmqQwCh+eLsYOYCwY991i2Fah4h1BEMCx4qThGbsiA==}
    engines: {node: '>=10'}
    dependencies:
      yallist: 4.0.0

  /lru-cache@7.18.1:
    resolution: {integrity: sha512-8/HcIENyQnfUTCDizRu9rrDyG6XG/21M4X7/YEGZeD76ZJilFPAUVb/2zysFf7VVO1LEjCDFyHp8pMMvozIrvg==}
    engines: {node: '>=12'}

  /lru-cache@9.1.1:
    resolution: {integrity: sha512-65/Jky17UwSb0BuB9V+MyDpsOtXKmYwzhyl+cOa9XUiI4uV2Ouy/2voFP3+al0BjZbJgMBD8FojMpAf+Z+qn4A==}
    engines: {node: 14 || >=16.14}

  /lru-queue@0.1.0:
    resolution: {integrity: sha512-BpdYkt9EvGl8OfWHDQPISVpcl5xZthb+XPsbELj5AQXxIC8IriDZIQYjBJPEm5rS420sjZ0TLEzRcq5KdBhYrQ==}
    dependencies:
      es5-ext: 0.10.62
    dev: false

  /macos-release@2.5.0:
    resolution: {integrity: sha512-EIgv+QZ9r+814gjJj0Bt5vSLJLzswGmSUbUpbi9AIr/fsN2IWFBl2NucV9PAiek+U1STK468tEkxmVYUtuAN3g==}
    engines: {node: '>=6'}
    dev: false

  /make-dir@2.1.0:
    resolution: {integrity: sha512-LS9X+dc8KLxXCb8dni79fLIIUA5VyZoyjSMCwTluaXA0o27cCK0bhXkpgw+sTXVpPy/lSO57ilRixqk0vDmtRA==}
    engines: {node: '>=6'}
    dependencies:
      pify: 4.0.1
      semver: 5.7.1
    dev: true

  /make-dir@3.1.0:
    resolution: {integrity: sha512-g3FeP20LNwhALb/6Cz6Dd4F2ngze0jz7tbzrD2wAV+o9FeNHe4rL+yK2md0J/fiSf1sa1ADhXqi5+oVwOM/eGw==}
    engines: {node: '>=8'}
    dependencies:
      semver: 6.3.0
    dev: true

  /make-error@1.3.6:
    resolution: {integrity: sha512-s8UhlNe7vPKomQhC1qFelMokr/Sc3AgNbso3n74mVPA5LTZwkB9NlXf4XPamLxJE8h0gh73rM94xvwRT2CVInw==}
    dev: true

  /make-fetch-happen@10.2.1:
    resolution: {integrity: sha512-NgOPbRiaQM10DYXvN3/hhGVI2M5MtITFryzBGxHM5p4wnFxsVCbxkrBrDsk+EZ5OB4jEOT7AjDxtdF+KVEFT7w==}
    engines: {node: ^12.13.0 || ^14.15.0 || >=16.0.0}
    dependencies:
      agentkeepalive: 4.2.1
      cacache: 16.1.3
      http-cache-semantics: 4.1.1
      http-proxy-agent: 5.0.0
      https-proxy-agent: 5.0.1
      is-lambda: 1.0.1
      lru-cache: 7.18.1
      minipass: 3.3.6
      minipass-collect: 1.0.2
      minipass-fetch: 2.1.2
      minipass-flush: 1.0.5
      minipass-pipeline: 1.2.4
      negotiator: 0.6.3
      promise-retry: 2.0.1
      socks-proxy-agent: 7.0.0
      ssri: 9.0.1
    transitivePeerDependencies:
      - bluebird
      - supports-color

  /make-fetch-happen@9.1.0:
    resolution: {integrity: sha512-+zopwDy7DNknmwPQplem5lAZX/eCOzSvSNNcSKm5eVwTkOBzoktEfXsa9L23J/GIRhxRsaxzkPEhrJEpE2F4Gg==}
    engines: {node: '>= 10'}
    dependencies:
      agentkeepalive: 4.2.1
      cacache: 15.3.0
      http-cache-semantics: 4.1.1
      http-proxy-agent: 4.0.1
      https-proxy-agent: 5.0.1
      is-lambda: 1.0.1
      lru-cache: 6.0.0
      minipass: 3.3.6
      minipass-collect: 1.0.2
      minipass-fetch: 1.4.1
      minipass-flush: 1.0.5
      minipass-pipeline: 1.2.4
      negotiator: 0.6.3
      promise-retry: 2.0.1
      socks-proxy-agent: 6.2.1
      ssri: 8.0.1
    transitivePeerDependencies:
      - bluebird
      - supports-color

  /map-obj@1.0.1:
    resolution: {integrity: sha512-7N/q3lyZ+LVCp7PzuxrJr4KMbBE2hW7BT7YNia330OFxIf4d3r5zVpicP2650l7CPN6RM9zOJRl3NGpqSiw3Eg==}
    engines: {node: '>=0.10.0'}
    dev: true

  /map-obj@4.3.0:
    resolution: {integrity: sha512-hdN1wVrZbb29eBGiGjJbeP8JbKjq1urkHJ/LIP/NY48MZ1QVXUsQBV1G1zvYFHn1XE06cwjBsOI2K3Ulnj1YXQ==}
    engines: {node: '>=8'}
    dev: true

  /mem-fs-editor@9.6.0(mem-fs@2.2.1):
    resolution: {integrity: sha512-CsuAd+s0UPZnGzm3kQ5X7gGmVmwiX9XXRAmXj9Mbq0CJa8YWUkPqneelp0aG2g+7uiwCBHlJbl30FYtToLT3VQ==}
    engines: {node: '>=12.10.0'}
    peerDependencies:
      mem-fs: ^2.1.0
    peerDependenciesMeta:
      mem-fs:
        optional: true
    dependencies:
      binaryextensions: 4.18.0
      commondir: 1.0.1
      deep-extend: 0.6.0
      ejs: 3.1.8
      globby: 11.1.0
      isbinaryfile: 4.0.10
      mem-fs: 2.2.1
      minimatch: 3.1.2
      multimatch: 5.0.0
      normalize-path: 3.0.0
      textextensions: 5.15.0

  /mem-fs@2.2.1:
    resolution: {integrity: sha512-yiAivd4xFOH/WXlUi6v/nKopBh1QLzwjFi36NK88cGt/PRXI8WeBASqY+YSjIVWvQTx3hR8zHKDBMV6hWmglNA==}
    engines: {node: '>=12'}
    dependencies:
      '@types/node': 15.14.9
      '@types/vinyl': 2.0.7
      vinyl: 2.2.1
      vinyl-file: 3.0.0

  /memfs-or-file-map-to-github-branch@1.2.1:
    resolution: {integrity: sha512-I/hQzJ2a/pCGR8fkSQ9l5Yx+FQ4e7X6blNHyWBm2ojeFLT3GVzGkTj7xnyWpdclrr7Nq4dmx3xrvu70m3ypzAQ==}
    dependencies:
      '@octokit/rest': 18.12.0
    transitivePeerDependencies:
      - encoding
    dev: false

  /memoizee@0.4.15:
    resolution: {integrity: sha512-UBWmJpLZd5STPm7PMUlOw/TSy972M+z8gcyQ5veOnSDRREz/0bmpyTfKt3/51DhEBqCZQn1udM/5flcSPYhkdQ==}
    dependencies:
      d: 1.0.1
      es5-ext: 0.10.62
      es6-weak-map: 2.0.3
      event-emitter: 0.3.5
      is-promise: 2.2.2
      lru-queue: 0.1.0
      next-tick: 1.1.0
      timers-ext: 0.1.7
    dev: false

  /meow@8.1.2:
    resolution: {integrity: sha512-r85E3NdZ+mpYk1C6RjPFEMSE+s1iZMuHtsHAqY0DT3jZczl0diWUZ8g6oU7h0M9cD2EL+PzaYghhCLzR0ZNn5Q==}
    engines: {node: '>=10'}
    dependencies:
      '@types/minimist': 1.2.2
      camelcase-keys: 6.2.2
      decamelize-keys: 1.1.0
      hard-rejection: 2.1.0
      minimist-options: 4.1.0
      normalize-package-data: 3.0.3
      read-pkg-up: 7.0.1
      redent: 3.0.0
      trim-newlines: 3.0.1
      type-fest: 0.18.1
      yargs-parser: 20.2.9
    dev: true

  /merge-stream@2.0.0:
    resolution: {integrity: sha512-abv/qOcuPfk3URPfDzmZU1LKmuw8kT+0nIHvKrKgFrwifol/doWcdA4ZqsWQ8ENrFKkd67Mfpo/LovbIUsbt3w==}

  /merge2@1.4.1:
    resolution: {integrity: sha512-8q7VEgMJW4J8tcfVPy8g09NcQwZdbwFEqhe/WZkoIzjn/3TGDwtOCYtXGxA3O8tPzpczCCDgv+P2P5y00ZJOOg==}
    engines: {node: '>= 8'}

  /merge@2.1.1:
    resolution: {integrity: sha512-jz+Cfrg9GWOZbQAnDQ4hlVnQky+341Yk5ru8bZSe6sIDTCIg8n9i/u7hSQGSVOF3C7lH6mGtqjkiT9G4wFLL0w==}
    dev: true

  /micromatch@4.0.5:
    resolution: {integrity: sha512-DMy+ERcEW2q8Z2Po+WNXuw3c5YaUSFjAO5GsJqfEl7UjvtIuFKO6ZrKvcItdy98dwFI2N1tg3zNIdKaQT+aNdA==}
    engines: {node: '>=8.6'}
    dependencies:
      braces: 3.0.2
      picomatch: 2.3.1

  /mime-db@1.52.0:
    resolution: {integrity: sha512-sPU4uV7dYlvtWJxwwxHD0PuihVNiE7TyAbQ5SWxDCB9mUYvOgroQOwYQQOKPJ8CIbE+1ETVlOoK1UC2nU3gYvg==}
    engines: {node: '>= 0.6'}
    dev: false

  /mime-types@2.1.35:
    resolution: {integrity: sha512-ZDY+bPm5zTTF+YpCrAU9nK0UgICYPT0QtT1NZWFv4s++TNkcgVaT0g6+4R2uI4MjQjzysHB1zxuWL50hzaeXiw==}
    engines: {node: '>= 0.6'}
    dependencies:
      mime-db: 1.52.0
    dev: false

  /mimic-fn@1.2.0:
    resolution: {integrity: sha512-jf84uxzwiuiIVKiOLpfYk7N46TSy8ubTonmneY9vrpHNAnp0QBt2BxWV9dO3/j+BoVAb+a5G6YDPW3M5HOdMWQ==}
    engines: {node: '>=4'}
    dev: true

  /mimic-fn@2.1.0:
    resolution: {integrity: sha512-OqbOk5oEQeAZ8WXWydlu9HJjz9WVdEIvamMCcXmuqUYjTknH/sqsWvhQ3vgwKFRR1HpjvNBKQ37nbJgYzGqGcg==}
    engines: {node: '>=6'}

  /mimic-response@1.0.1:
    resolution: {integrity: sha512-j5EctnkH7amfV/q5Hgmoal1g2QHFJRraOtmx0JpIqkxhBhI/lJSl1nMpQ45hVarwNETOoWEimndZ4QK0RHxuxQ==}
    engines: {node: '>=4'}

  /mimic-response@3.1.0:
    resolution: {integrity: sha512-z0yWI+4FDrrweS8Zmt4Ej5HdJmky15+L2e6Wgn3+iK5fWzb6T3fhNFq2+MeTRb064c6Wr4N/wv0DzQTjNzHNGQ==}
    engines: {node: '>=10'}

  /mimic-response@4.0.0:
    resolution: {integrity: sha512-e5ISH9xMYU0DzrT+jl8q2ze9D6eWBto+I8CNpe+VI+K2J/F/k3PdkdTdz4wvGVH4NTpo+NRYTVIuMQEMMcsLqg==}
    engines: {node: ^12.20.0 || ^14.13.1 || >=16.0.0}
    dev: false

  /min-indent@1.0.1:
    resolution: {integrity: sha512-I9jwMn07Sy/IwOj3zVkVik2JTvgpaykDZEigL6Rx6N9LbMywwUSMtxET+7lVoDLLd3O3IXwJwvuuns8UB/HeAg==}
    engines: {node: '>=4'}
    dev: true

  /minimatch@3.0.5:
    resolution: {integrity: sha512-tUpxzX0VAzJHjLu0xUfFv1gwVp9ba3IOuRAVH2EGuRW8a5emA2FlACLqiT/lDVtS1W+TGNwqz3sWaNyLgDJWuw==}
    dependencies:
      brace-expansion: 1.1.11
    dev: true

  /minimatch@3.1.2:
    resolution: {integrity: sha512-J7p63hRiAjw1NDEww1W7i37+ByIrOWO5XQQAzZ3VOcL0PNybwpfmV/N05zFAzwQ9USyEcX6t3UO+K5aqBQOIHw==}
    dependencies:
      brace-expansion: 1.1.11

  /minimatch@5.0.1:
    resolution: {integrity: sha512-nLDxIFRyhDblz3qMuq+SoRZED4+miJ/G+tdDrjkkkRnjAsBexeGpgjLEQ0blJy7rHhR2b93rhQY4SvyWu9v03g==}
    engines: {node: '>=10'}
    dependencies:
      brace-expansion: 2.0.1
    dev: true

  /minimatch@5.1.6:
    resolution: {integrity: sha512-lKwV/1brpG6mBUFHtb7NUmtABCb2WZZmm2wNiOA5hAb8VdCS4B3dtMWyvcoViccwAW/COERjXLt0zP1zXUN26g==}
    engines: {node: '>=10'}
    dependencies:
      brace-expansion: 2.0.1

  /minimatch@6.2.0:
    resolution: {integrity: sha512-sauLxniAmvnhhRjFwPNnJKaPFYyddAgbYdeUpHULtCT/GhzdCx/MDNy+Y40lBxTQUrMzDE8e0S43Z5uqfO0REg==}
    engines: {node: '>=10'}
    dependencies:
      brace-expansion: 2.0.1
    dev: true

  /minimatch@7.4.2:
    resolution: {integrity: sha512-xy4q7wou3vUoC9k1xGTXc+awNdGaGVHtFUaey8tiX4H1QRc04DZ/rmDFwNm2EBsuYEhAZ6SgMmYf3InGY6OauA==}
    engines: {node: '>=10'}
    dependencies:
      brace-expansion: 2.0.1
    dev: false

  /minimatch@8.0.4:
    resolution: {integrity: sha512-W0Wvr9HyFXZRGIDgCicunpQ299OKXs9RgZfaukz4qAW/pJhcpUfupc9c+OObPOFueNy8VSrZgEmDtk6Kh4WzDA==}
    engines: {node: '>=16 || 14 >=14.17'}
    dependencies:
      brace-expansion: 2.0.1

  /minimist-options@4.1.0:
    resolution: {integrity: sha512-Q4r8ghd80yhO/0j1O3B2BjweX3fiHg9cdOwjJd2J76Q135c+NDxGCqdYKQ1SKBuFfgWbAUzBfvYjPUEeNgqN1A==}
    engines: {node: '>= 6'}
    dependencies:
      arrify: 1.0.1
      is-plain-obj: 1.1.0
      kind-of: 6.0.3
    dev: true

  /minimist@1.2.6:
    resolution: {integrity: sha512-Jsjnk4bw3YJqYzbdyBiNsPWHPfO++UGG749Cxs6peCu5Xg4nrena6OVxOYxrQTqww0Jmwt+Ref8rggumkTLz9Q==}

  /minimist@1.2.8:
    resolution: {integrity: sha512-2yyAR8qBkN3YuheJanUpWC5U3bb5osDywNB8RzDVlDwDHbocAJveqqj1u8+SVD7jkWT4yvsHCpWqqWqAxb0zCA==}

  /minipass-collect@1.0.2:
    resolution: {integrity: sha512-6T6lH0H8OG9kITm/Jm6tdooIbogG9e0tLgpY6mphXSm/A9u8Nq1ryBG+Qspiub9LjWlBPsPS3tWQ/Botq4FdxA==}
    engines: {node: '>= 8'}
    dependencies:
      minipass: 3.3.6

  /minipass-fetch@1.4.1:
    resolution: {integrity: sha512-CGH1eblLq26Y15+Azk7ey4xh0J/XfJfrCox5LDJiKqI2Q2iwOLOKrlmIaODiSQS8d18jalF6y2K2ePUm0CmShw==}
    engines: {node: '>=8'}
    dependencies:
      minipass: 3.3.6
      minipass-sized: 1.0.3
      minizlib: 2.1.2
    optionalDependencies:
      encoding: 0.1.13

  /minipass-fetch@2.1.2:
    resolution: {integrity: sha512-LT49Zi2/WMROHYoqGgdlQIZh8mLPZmOrN2NdJjMXxYe4nkN6FUyuPuOAOedNJDrx0IRGg9+4guZewtp8hE6TxA==}
    engines: {node: ^12.13.0 || ^14.15.0 || >=16.0.0}
    dependencies:
      minipass: 3.3.6
      minipass-sized: 1.0.3
      minizlib: 2.1.2
    optionalDependencies:
      encoding: 0.1.13

  /minipass-flush@1.0.5:
    resolution: {integrity: sha512-JmQSYYpPUqX5Jyn1mXaRwOda1uQ8HP5KAT/oDSLCzt1BYRhQU0/hDtsB1ufZfEEzMZ9aAVmsBw8+FWsIXlClWw==}
    engines: {node: '>= 8'}
    dependencies:
      minipass: 3.3.6

  /minipass-json-stream@1.0.1:
    resolution: {integrity: sha512-ODqY18UZt/I8k+b7rl2AENgbWE8IDYam+undIJONvigAz8KR5GWblsFTEfQs0WODsjbSXWlm+JHEv8Gr6Tfdbg==}
    dependencies:
      jsonparse: 1.3.1
      minipass: 3.3.6

  /minipass-pipeline@1.2.4:
    resolution: {integrity: sha512-xuIq7cIOt09RPRJ19gdi4b+RiNvDFYe5JH+ggNvBqGqpQXcru3PcRmOZuHBKWK1Txf9+cQ+HMVN4d6z46LZP7A==}
    engines: {node: '>=8'}
    dependencies:
      minipass: 3.3.6

  /minipass-sized@1.0.3:
    resolution: {integrity: sha512-MbkQQ2CTiBMlA2Dm/5cY+9SWFEN8pzzOXi6rlM5Xxq0Yqbda5ZQy9sU75a673FE9ZK0Zsbr6Y5iP6u9nktfg2g==}
    engines: {node: '>=8'}
    dependencies:
      minipass: 3.3.6

  /minipass@3.3.6:
    resolution: {integrity: sha512-DxiNidxSEK+tHG6zOIklvNOwm3hvCrbUrdtzY74U6HKTJxvIDfOUL5W5P2Ghd3DTkhhKPYGqeNUIh5qcM4YBfw==}
    engines: {node: '>=8'}
    dependencies:
      yallist: 4.0.0

  /minipass@4.2.4:
    resolution: {integrity: sha512-lwycX3cBMTvcejsHITUgYj6Gy6A7Nh4Q6h9NP4sTHY1ccJlC7yKzDmiShEHsJ16Jf1nKGDEaiHxiltsJEvk0nQ==}
    engines: {node: '>=8'}

  /minipass@5.0.0:
    resolution: {integrity: sha512-3FnjYuehv9k6ovOEbyOswadCDPX1piCfhV8ncmYtHOjuPwylVWsghTLo7rabjC3Rx5xD4HDx8Wm1xnMF7S5qFQ==}
    engines: {node: '>=8'}

  /minizlib@2.1.2:
    resolution: {integrity: sha512-bAxsR8BVfj60DWXHE3u30oHzfl4G7khkSuPW+qvpd7jFRHm7dLxOjUk1EHACJ/hxLY8phGJ0YhYHZo7jil7Qdg==}
    engines: {node: '>= 8'}
    dependencies:
      minipass: 3.3.6
      yallist: 4.0.0

  /mkdirp-classic@0.5.3:
    resolution: {integrity: sha512-gKLcREMhtuZRwRAfqP3RFW+TK4JqApVBtOIftVgjuABpAtpxhPGaDcfvbhNvD0B8iD1oUr/txX35NjcaY6Ns/A==}
    dev: false

  /mkdirp-infer-owner@2.0.0:
    resolution: {integrity: sha512-sdqtiFt3lkOaYvTXSRIUjkIdPTcxgv5+fgqYE/5qgwdw12cOrAuzzgzvVExIkH/ul1oeHN3bCLOWSG3XOqbKKw==}
    engines: {node: '>=10'}
    dependencies:
      chownr: 2.0.0
      infer-owner: 1.0.4
      mkdirp: 1.0.4

  /mkdirp@0.5.6:
    resolution: {integrity: sha512-FP+p8RB8OWpF3YZBCrP5gtADmtXApB5AMLn+vdyA+PyxCjrCs00mjyUozssO33cwDeT3wNGdLxJ5M//YqtHAJw==}
    hasBin: true
    dependencies:
      minimist: 1.2.8
    dev: true

  /mkdirp@1.0.4:
    resolution: {integrity: sha512-vVqVZQyf3WLx2Shd0qJ9xuvqgAyKPLAiqITEtqW0oIUjzo3PePDd6fW9iFz30ef7Ysp/oiWqbhszeGWW2T6Gzw==}
    engines: {node: '>=10'}
    hasBin: true

  /mocha-json-output-reporter@2.1.0(mocha@10.2.0)(moment@2.29.4):
    resolution: {integrity: sha512-FF2BItlMo8nK9+SgN/WAD01ue7G+qI1Po0U3JCZXQiiyTJ5OV3KcT1mSoZKirjYP73JFZznaaPC6Mp052PF3Vw==}
    peerDependencies:
      mocha: ^10.0.0
      moment: ^2.21.0
    dependencies:
      mocha: 10.2.0
      moment: 2.29.4
    dev: true

  /mocha-multi-reporters@1.5.1(mocha@10.2.0):
    resolution: {integrity: sha512-Yb4QJOaGLIcmB0VY7Wif5AjvLMUFAdV57D2TWEva1Y0kU/3LjKpeRVmlMIfuO1SVbauve459kgtIizADqxMWPg==}
    engines: {node: '>=6.0.0'}
    peerDependencies:
      mocha: '>=3.1.2'
    dependencies:
      debug: 4.3.4
      lodash: 4.17.21
      mocha: 10.2.0
    transitivePeerDependencies:
      - supports-color
    dev: true

  /mocha@10.2.0:
    resolution: {integrity: sha512-IDY7fl/BecMwFHzoqF2sg/SHHANeBoMMXFlS9r0OXKDssYE1M5O43wUY/9BVPeIvfH2zmEbBfseqN9gBQZzXkg==}
    engines: {node: '>= 14.0.0'}
    hasBin: true
    dependencies:
      ansi-colors: 4.1.1
      browser-stdout: 1.3.1
      chokidar: 3.5.3
      debug: 4.3.4(supports-color@8.1.1)
      diff: 5.0.0
      escape-string-regexp: 4.0.0
      find-up: 5.0.0
      glob: 7.2.0
      he: 1.2.0
      js-yaml: 4.1.0
      log-symbols: 4.1.0
      minimatch: 5.0.1
      ms: 2.1.3
      nanoid: 3.3.3
      serialize-javascript: 6.0.0
      strip-json-comments: 3.1.1
      supports-color: 8.1.1
      workerpool: 6.2.1
      yargs: 16.2.0
      yargs-parser: 20.2.4
      yargs-unparser: 2.0.0
    dev: true

  /mock-stdin@1.0.0:
    resolution: {integrity: sha512-tukRdb9Beu27t6dN+XztSRHq9J0B/CoAOySGzHfn8UTfmqipA5yNT/sDUEyYdAV3Hpka6Wx6kOMxuObdOex60Q==}

  /modify-values@1.0.1:
    resolution: {integrity: sha512-xV2bxeN6F7oYjZWTe/YPAy6MN2M+sL4u/Rlm2AHCIVGfo2p1yGmBHQ6vHehl4bRTZBdHu3TSkWdYgkwpYzAGSw==}
    engines: {node: '>=0.10.0'}
    dev: true

  /moment@2.29.4:
    resolution: {integrity: sha512-5LC9SOxjSc2HF6vO2CyuTDNivEdoz2IvyJJGj6X8DJ0eFyfszE0QiEd+iXmBvUP3WHxSjFH/vIsA0EN00cgr8w==}
    dev: true

  /ms@2.0.0:
    resolution: {integrity: sha512-Tpp60P6IUJDTuOq/5Z8cdskzJujfwqfOTkrwIwj7IRISpnkJnT6SyJ4PCPnGMoFjC9ddhal5KVIYtAt97ix05A==}

  /ms@2.1.2:
    resolution: {integrity: sha512-sGkPx+VjMtmA6MX27oA4FBFELFCZZ4S4XqeGOXCv68tT+jb3vk/RyaKWP0PTKyWtmLSM0b+adUTEvbs1PEaH2w==}

  /ms@2.1.3:
    resolution: {integrity: sha512-6FlzubTLZG3J2a/NVCAleEhjzq5oxgHyaCU9yYXvcLsvoVaHJq/s5xXI6/XXP6tz7R9xAOtHnSO/tXtF3WRTlA==}

  /msgpack-lite@0.1.26:
    resolution: {integrity: sha512-SZ2IxeqZ1oRFGo0xFGbvBJWMp3yLIY9rlIJyxy8CGrwZn1f0ZK4r6jV/AM1r0FZMDUkWkglOk/eeKIL9g77Nxw==}
    hasBin: true
    dependencies:
      event-lite: 0.1.2
      ieee754: 1.2.1
      int64-buffer: 0.1.10
      isarray: 1.0.0
    dev: false

  /multimap@1.1.0:
    resolution: {integrity: sha512-0ZIR9PasPxGXmRsEF8jsDzndzHDj7tIav+JUmvIFB/WHswliFnquxECT/De7GR4yg99ky/NlRKJT82G1y271bw==}
    dev: true

  /multimatch@5.0.0:
    resolution: {integrity: sha512-ypMKuglUrZUD99Tk2bUQ+xNQj43lPEfAeX2o9cTteAmShXy2VHDJpuwu1o0xqoKCt9jLVAvwyFKdLTPXKAfJyA==}
    engines: {node: '>=10'}
    dependencies:
      '@types/minimatch': 3.0.5
      array-differ: 3.0.0
      array-union: 2.1.0
      arrify: 2.0.1
      minimatch: 3.1.2

  /mute-stream@0.0.7:
    resolution: {integrity: sha512-r65nCZhrbXXb6dXOACihYApHw2Q6pV0M3V0PSxd74N0+D8nzAdEAITq2oAjA1jVnKI+tGvEBUpqiMh0+rW6zDQ==}
    dev: true

  /mute-stream@0.0.8:
    resolution: {integrity: sha512-nnbWWOkoWyUsTjKrhgD0dcz22mdkSnpYqbEjIm2nhwhuxlSkpywJmBo8h0ZqJdkp73mb90SssHkN4rsRaBAfAA==}

  /nanoid@3.3.3:
    resolution: {integrity: sha512-p1sjXuopFs0xg+fPASzQ28agW1oHD7xDsd9Xkf3T15H3c/cifrFHVwrh74PdoklAPi+i7MdRsE47vm2r6JoB+w==}
    engines: {node: ^10 || ^12 || ^13.7 || ^14 || >=15.0.1}
    hasBin: true
    dev: true

  /napi-build-utils@1.0.2:
    resolution: {integrity: sha512-ONmRUqK7zj7DWX0D9ADe03wbwOBZxNAfF20PlGfCWQcD3+/MakShIHrMqx9YwPTfxDdF1zLeL+RGZiR9kGMLdg==}
    dev: false

  /natural-compare@1.4.0:
    resolution: {integrity: sha512-OWND8ei3VtNC9h7V60qff3SVobHr996CTwgxubgyQYEpg290h9J0buyECNNJexkFm5sOajh5G116RYA1c8ZMSw==}

  /natural-orderby@2.0.3:
    resolution: {integrity: sha512-p7KTHxU0CUrcOXe62Zfrb5Z13nLvPhSWR/so3kFulUQU0sgUll2Z0LwpsLN351eOOD+hRGu/F1g+6xDfPeD++Q==}

  /negotiator@0.6.3:
    resolution: {integrity: sha512-+EUsqGPLsM+j/zdChZjsnX51g4XrHFOIXwfnCVPGlQk/k5giakcKsuxCObBRu6DSm9opw/O6slWbJdghQM4bBg==}
    engines: {node: '>= 0.6'}

  /neo-async@2.6.2:
    resolution: {integrity: sha512-Yd3UES5mWCSqR+qNT93S3UoYUkqAZ9lLg8a7g9rimsWmYGK8cVToA4/sF3RrshdyV3sAGMXVUmpMYOw+dLpOuw==}

  /next-tick@1.1.0:
    resolution: {integrity: sha512-CXdUiJembsNjuToQvxayPZF9Vqht7hewsvy2sOWafLvi2awflj9mOC6bHIg50orX8IJvWKY9wYQ/zB2kogPslQ==}
    dev: false

  /nice-try@1.0.5:
    resolution: {integrity: sha512-1nh45deeb5olNY7eX82BkPO7SSxR5SSYJiPTrTdFUVYwAl8CKMA5N9PjTYkHiRjisVcxcQ1HXdLhx2qxxJzLNQ==}

  /nock@13.3.0:
    resolution: {integrity: sha512-HHqYQ6mBeiMc+N038w8LkMpDCRquCHWeNmN3v6645P3NhN2+qXOBqvPqo7Rt1VyCMzKhJ733wZqw5B7cQVFNPg==}
    engines: {node: '>= 10.13'}
    dependencies:
      debug: 4.3.4
      json-stringify-safe: 5.0.1
      lodash: 4.17.21
      propagate: 2.0.1
    transitivePeerDependencies:
      - supports-color

  /node-abi@3.25.0:
    resolution: {integrity: sha512-p+0xx5ruIQ+8X57CRIMxbTZRT7tU0Tjn2C/aAK68AEMrbGsCo6IjnDdPNhEyyjWCT4bRtzomXchYd3sSgk3BJQ==}
    engines: {node: '>=10'}
    dependencies:
      semver: 7.3.8
    dev: false

  /node-addon-api@3.2.1:
    resolution: {integrity: sha512-mmcei9JghVNDYydghQmeDX8KoAm0FAiYyIcUt/N4nhyAipB17pllZQDOJD2fotxABnt4Mdz+dKTO7eftLg4d0A==}
    dev: true

  /node-addon-api@5.0.0:
    resolution: {integrity: sha512-CvkDw2OEnme7ybCykJpVcKH+uAOLV2qLqiyla128dN9TkEWfrYmxG6C2boDe5KcNQqZF3orkqzGgOMvZ/JNekA==}
    dev: false

  /node-cleanup@2.1.2:
    resolution: {integrity: sha512-qN8v/s2PAJwGUtr1/hYTpNKlD6Y9rc4p8KSmJXyGdYGZsDGKXrGThikLFP9OCHFeLeEpQzPwiAtdIvBLqm//Hw==}
    dev: false

  /node-fetch@2.6.9:
    resolution: {integrity: sha512-DJm/CJkZkRjKKj4Zi4BsKVZh3ValV5IR5s7LVZnW+6YMh0W1BfNA8XSs6DLMGYlId5F3KnA70uu2qepcR08Qqg==}
    engines: {node: 4.x || >=6.0.0}
    peerDependencies:
      encoding: ^0.1.0
    peerDependenciesMeta:
      encoding:
        optional: true
    dependencies:
      whatwg-url: 5.0.0

  /node-gyp-build@4.5.0:
    resolution: {integrity: sha512-2iGbaQBV+ITgCz76ZEjmhUKAKVf7xfY1sRl4UiKQspfZMH2h06SyhNsnSVy50cwkFQDGLyif6m/6uFXHkOZ6rg==}
    hasBin: true
    dev: true

  /node-gyp@8.4.1:
    resolution: {integrity: sha512-olTJRgUtAb/hOXG0E93wZDs5YiJlgbXxTwQAFHyNlRsXQnYzUaF2aGgujZbw+hR8aF4ZG/rST57bWMWD16jr9w==}
    engines: {node: '>= 10.12.0'}
    hasBin: true
    dependencies:
      env-paths: 2.2.1
      glob: 7.2.3
      graceful-fs: 4.2.10
      make-fetch-happen: 9.1.0
      nopt: 5.0.0
      npmlog: 6.0.2
      rimraf: 3.0.2
      semver: 7.3.8
      tar: 6.1.13
      which: 2.0.2
    transitivePeerDependencies:
      - bluebird
      - supports-color

  /node-gyp@9.3.1:
    resolution: {integrity: sha512-4Q16ZCqq3g8awk6UplT7AuxQ35XN4R/yf/+wSAwcBUAjg7l58RTactWaP8fIDTi0FzI7YcVLujwExakZlfWkXg==}
    engines: {node: ^12.13 || ^14.13 || >=16}
    hasBin: true
    dependencies:
      env-paths: 2.2.1
      glob: 7.2.3
      graceful-fs: 4.2.10
      make-fetch-happen: 10.2.1
      nopt: 6.0.0
      npmlog: 6.0.2
      rimraf: 3.0.2
      semver: 7.3.8
      tar: 6.1.13
      which: 2.0.2
    transitivePeerDependencies:
      - bluebird
      - supports-color

  /node-preload@0.2.1:
    resolution: {integrity: sha512-RM5oyBy45cLEoHqCeh+MNuFAxO0vTFBLskvQbOKnEE7YTTSN4tbN8QWDIPQ6L+WvKsB/qLEGpYe2ZZ9d4W9OIQ==}
    engines: {node: '>=8'}
    dependencies:
      process-on-spawn: 1.0.0
    dev: true

  /node-releases@2.0.6:
    resolution: {integrity: sha512-PiVXnNuFm5+iYkLBNeq5211hvO38y63T0i2KKh2KnUs3RpzJ+JtODFjkD8yjLwnDkTYF1eKXheUwdssR+NRZdg==}

  /noms@0.0.0:
    resolution: {integrity: sha512-lNDU9VJaOPxUmXcLb+HQFeUgQQPtMI24Gt6hgfuMHRJgMRHMF/qZ4HJD3GDru4sSw9IQl2jPjAYnQrdIeLbwow==}
    dependencies:
      inherits: 2.0.4
      readable-stream: 1.0.34
    dev: true

  /nopt@5.0.0:
    resolution: {integrity: sha512-Tbj67rffqceeLpcRXrT7vKAN8CwfPeIBgM7E6iBkmKLV7bEMwpGgYLGv0jACUsECaa/vuxP0IjEont6umdMgtQ==}
    engines: {node: '>=6'}
    hasBin: true
    dependencies:
      abbrev: 1.1.1

  /nopt@6.0.0:
    resolution: {integrity: sha512-ZwLpbTgdhuZUnZzjd7nb1ZV+4DoiC6/sfiVKok72ym/4Tlf+DFdlHYmT2JPmcNNWV6Pi3SDf1kT+A4r9RTuT9g==}
    engines: {node: ^12.13.0 || ^14.15.0 || >=16.0.0}
    hasBin: true
    dependencies:
      abbrev: 1.1.1

  /normalize-package-data@2.5.0:
    resolution: {integrity: sha512-/5CMN3T0R4XTj4DcGaexo+roZSdSFW/0AOOTROrjxzCG1wrWXEsGbRKevjlIL+ZDE4sZlJr5ED4YW0yqmkK+eA==}
    dependencies:
      hosted-git-info: 2.8.9
      resolve: 1.22.1
      semver: 5.7.1
      validate-npm-package-license: 3.0.4

  /normalize-package-data@3.0.3:
    resolution: {integrity: sha512-p2W1sgqij3zMMyRC067Dg16bfzVH+w7hyegmpIvZ4JNjqtGOVAIvLmjBx3yP7YTe9vKJgkoNOPjwQGogDoMXFA==}
    engines: {node: '>=10'}
    dependencies:
      hosted-git-info: 4.1.0
      is-core-module: 2.11.0
      semver: 7.3.8
      validate-npm-package-license: 3.0.4

  /normalize-package-data@4.0.1:
    resolution: {integrity: sha512-EBk5QKKuocMJhB3BILuKhmaPjI8vNRSpIfO9woLC6NyHVkKKdVEdAO1mrT0ZfxNR1lKwCcTkuZfmGIFdizZ8Pg==}
    engines: {node: ^12.13.0 || ^14.15.0 || >=16.0.0}
    dependencies:
      hosted-git-info: 5.2.1
      is-core-module: 2.11.0
      semver: 7.3.8
      validate-npm-package-license: 3.0.4

  /normalize-path@3.0.0:
    resolution: {integrity: sha512-6eZs5Ls3WtCisHWp9S2GUy8dqkpGi4BVSz3GaqiE6ezub0512ESztXUwUB6C6IKbQkY2Pnb/mD4WYojCRwcwLA==}
    engines: {node: '>=0.10.0'}

  /normalize-url@6.1.0:
    resolution: {integrity: sha512-DlL+XwOy3NxAQ8xuC0okPgK46iuVNAK01YN7RueYBqqFeGsBjV9XmCAzAdgt+667bCl5kPh9EqKKDwnaPG1I7A==}
    engines: {node: '>=10'}

  /normalize-url@8.0.0:
    resolution: {integrity: sha512-uVFpKhj5MheNBJRTiMZ9pE/7hD1QTeEvugSJW/OmLzAp78PB5O6adfMNTvmfKhXBkvCzC+rqifWcVYpGFwTjnw==}
    engines: {node: '>=14.16'}
    dev: false

  /npm-bundled@1.1.2:
    resolution: {integrity: sha512-x5DHup0SuyQcmL3s7Rx/YQ8sbw/Hzg0rj48eN0dV7hf5cmQq5PXIeioroH3raV1QC1yh3uTYuMThvEQF3iKgGQ==}
    dependencies:
      npm-normalize-package-bin: 1.0.1

  /npm-bundled@2.0.1:
    resolution: {integrity: sha512-gZLxXdjEzE/+mOstGDqR6b0EkhJ+kM6fxM6vUuckuctuVPh80Q6pw/rSZj9s4Gex9GxWtIicO1pc8DB9KZWudw==}
    engines: {node: ^12.13.0 || ^14.15.0 || >=16.0.0}
    dependencies:
      npm-normalize-package-bin: 2.0.0

  /npm-check-updates@16.3.8:
    resolution: {integrity: sha512-2CUeCWEs+arWQUJH2IEkiZU/Ak2fLBqGkMyM5JDkfnGhz1VHNe3yyGiXD+0JeVmjbXTEpgZ0t6C9VK52atGuAw==}
    engines: {node: '>=14.14'}
    hasBin: true
    dependencies:
      chalk: 5.0.1
      cli-table: 0.3.11
      commander: 9.4.1
      fast-memoize: 2.5.2
      find-up: 5.0.0
      fp-and-or: 0.1.3
      get-stdin: 8.0.0
      globby: 11.1.0
      hosted-git-info: 5.1.0
      json-parse-helpfulerror: 1.0.3
      jsonlines: 0.1.1
      lodash: 4.17.21
      minimatch: 5.1.6
      p-map: 4.0.0
      pacote: 13.6.2
      parse-github-url: 1.0.2
      progress: 2.0.3
      prompts-ncu: 2.5.1
      rc-config-loader: 4.1.0
      remote-git-tags: 3.0.0
      rimraf: 3.0.2
      semver: 7.3.7
      semver-utils: 1.1.4
      source-map-support: 0.5.21
      spawn-please: 1.0.0
      untildify: 4.0.0
      update-notifier: 6.0.2
      yaml: 2.1.2
    transitivePeerDependencies:
      - bluebird
      - supports-color
    dev: false

  /npm-install-checks@4.0.0:
    resolution: {integrity: sha512-09OmyDkNLYwqKPOnbI8exiOZU2GVVmQp7tgez2BPi5OZC8M82elDAps7sxC4l//uSUtotWqoEIDwjRvWH4qz8w==}
    engines: {node: '>=10'}
    dependencies:
      semver: 7.3.8

  /npm-install-checks@5.0.0:
    resolution: {integrity: sha512-65lUsMI8ztHCxFz5ckCEC44DRvEGdZX5usQFriauxHEwt7upv1FKaQEmAtU0YnOAdwuNWCmk64xYiQABNrEyLA==}
    engines: {node: ^12.13.0 || ^14.15.0 || >=16.0.0}
    dependencies:
      semver: 7.3.8

  /npm-normalize-package-bin@1.0.1:
    resolution: {integrity: sha512-EPfafl6JL5/rU+ot6P3gRSCpPDW5VmIzX959Ob1+ySFUuuYHWHekXpwdUZcKP5C+DS4GEtdJluwBjnsNDl+fSA==}

  /npm-normalize-package-bin@2.0.0:
    resolution: {integrity: sha512-awzfKUO7v0FscrSpRoogyNm0sajikhBWpU0QMrW09AMi9n1PoKU6WaIqUzuJSQnpciZZmJ/jMZ2Egfmb/9LiWQ==}
    engines: {node: ^12.13.0 || ^14.15.0 || >=16.0.0}

  /npm-package-arg@8.1.1:
    resolution: {integrity: sha512-CsP95FhWQDwNqiYS+Q0mZ7FAEDytDZAkNxQqea6IaAFJTAY9Lhhqyl0irU/6PMc7BGfUmnsbHcqxJD7XuVM/rg==}
    engines: {node: '>=10'}
    dependencies:
      hosted-git-info: 3.0.8
      semver: 7.3.8
      validate-npm-package-name: 3.0.0
    dev: true

  /npm-package-arg@8.1.5:
    resolution: {integrity: sha512-LhgZrg0n0VgvzVdSm1oiZworPbTxYHUJCgtsJW8mGvlDpxTM1vSJc3m5QZeUkhAHIzbz3VCHd/R4osi1L1Tg/Q==}
    engines: {node: '>=10'}
    dependencies:
      hosted-git-info: 4.1.0
      semver: 7.3.8
      validate-npm-package-name: 3.0.0

  /npm-package-arg@9.1.2:
    resolution: {integrity: sha512-pzd9rLEx4TfNJkovvlBSLGhq31gGu2QDexFPWT19yCDh0JgnRhlBLNo5759N0AJmBk+kQ9Y/hXoLnlgFD+ukmg==}
    engines: {node: ^12.13.0 || ^14.15.0 || >=16.0.0}
    dependencies:
      hosted-git-info: 5.2.1
      proc-log: 2.0.1
      semver: 7.3.8
      validate-npm-package-name: 4.0.0

  /npm-packlist@3.0.0:
    resolution: {integrity: sha512-L/cbzmutAwII5glUcf2DBRNY/d0TFd4e/FnaZigJV6JD85RHZXJFGwCndjMWiiViiWSsWt3tiOLpI3ByTnIdFQ==}
    engines: {node: '>=10'}
    hasBin: true
    dependencies:
      glob: 7.2.3
      ignore-walk: 4.0.1
      npm-bundled: 1.1.2
      npm-normalize-package-bin: 1.0.1

  /npm-packlist@5.1.3:
    resolution: {integrity: sha512-263/0NGrn32YFYi4J533qzrQ/krmmrWwhKkzwTuM4f/07ug51odoaNjUexxO4vxlzURHcmYMH1QjvHjsNDKLVg==}
    engines: {node: ^12.13.0 || ^14.15.0 || >=16.0.0}
    hasBin: true
    dependencies:
      glob: 8.1.0
      ignore-walk: 5.0.1
      npm-bundled: 2.0.1
      npm-normalize-package-bin: 2.0.0

  /npm-pick-manifest@6.1.1:
    resolution: {integrity: sha512-dBsdBtORT84S8V8UTad1WlUyKIY9iMsAmqxHbLdeEeBNMLQDlDWWra3wYUx9EBEIiG/YwAy0XyNHDd2goAsfuA==}
    dependencies:
      npm-install-checks: 4.0.0
      npm-normalize-package-bin: 1.0.1
      npm-package-arg: 8.1.5
      semver: 7.3.8

  /npm-pick-manifest@7.0.2:
    resolution: {integrity: sha512-gk37SyRmlIjvTfcYl6RzDbSmS9Y4TOBXfsPnoYqTHARNgWbyDiCSMLUpmALDj4jjcTZpURiEfsSHJj9k7EV4Rw==}
    engines: {node: ^12.13.0 || ^14.15.0 || >=16.0.0}
    dependencies:
      npm-install-checks: 5.0.0
      npm-normalize-package-bin: 2.0.0
      npm-package-arg: 9.1.2
      semver: 7.3.8

  /npm-registry-fetch@12.0.2:
    resolution: {integrity: sha512-Df5QT3RaJnXYuOwtXBXS9BWs+tHH2olvkCLh6jcR/b/u3DvPMlp3J0TvvYwplPKxHMOwfg287PYih9QqaVFoKA==}
    engines: {node: ^12.13.0 || ^14.15.0 || >=16}
    dependencies:
      make-fetch-happen: 10.2.1
      minipass: 3.3.6
      minipass-fetch: 1.4.1
      minipass-json-stream: 1.0.1
      minizlib: 2.1.2
      npm-package-arg: 8.1.5
    transitivePeerDependencies:
      - bluebird
      - supports-color

  /npm-registry-fetch@13.3.1:
    resolution: {integrity: sha512-eukJPi++DKRTjSBRcDZSDDsGqRK3ehbxfFUcgaRd0Yp6kRwOwh2WVn0r+8rMB4nnuzvAk6rQVzl6K5CkYOmnvw==}
    engines: {node: ^12.13.0 || ^14.15.0 || >=16.0.0}
    dependencies:
      make-fetch-happen: 10.2.1
      minipass: 3.3.6
      minipass-fetch: 2.1.2
      minipass-json-stream: 1.0.1
      minizlib: 2.1.2
      npm-package-arg: 9.1.2
      proc-log: 2.0.1
    transitivePeerDependencies:
      - bluebird
      - supports-color

  /npm-run-path@2.0.2:
    resolution: {integrity: sha512-lJxZYlT4DW/bRUtFh1MQIWqmLwQfAxnqWG4HhEdjMlkrJYnJn0Jrr2u3mgxqaWsdiBc76TYkTG/mhrnYTuzfHw==}
    engines: {node: '>=4'}
    dependencies:
      path-key: 2.0.1
    dev: false

  /npm-run-path@4.0.1:
    resolution: {integrity: sha512-S48WzZW777zhNIrn7gxOlISNAqi9ZC/uQFnRdbeIHhZhCA6UqpkOT8T1G7BvfdgP4Er8gF4sUbaS0i7QvIfCWw==}
    engines: {node: '>=8'}
    dependencies:
      path-key: 3.1.1

  /npmlog@5.0.1:
    resolution: {integrity: sha512-AqZtDUWOMKs1G/8lwylVjrdYgqA4d9nu8hc+0gzRxlDb1I10+FHBGMXs6aiQHFdCUUlqH99MUMuLfzWDNDtfxw==}
    dependencies:
      are-we-there-yet: 2.0.0
      console-control-strings: 1.1.0
      gauge: 3.0.2
      set-blocking: 2.0.0

  /npmlog@6.0.2:
    resolution: {integrity: sha512-/vBvz5Jfr9dT/aFWd0FIRf+T/Q2WBsLENygUaFUqstqsycmZAP/t5BvFJTK0viFmSUxiUKTUplWy5vt+rvKIxg==}
    engines: {node: ^12.13.0 || ^14.15.0 || >=16.0.0}
    dependencies:
      are-we-there-yet: 3.0.1
      console-control-strings: 1.1.0
      gauge: 4.0.4
      set-blocking: 2.0.0

  /number-is-nan@1.0.1:
    resolution: {integrity: sha512-4jbtZXNAsfZbAHiiqjLPBiCl16dES1zI4Hpzzxw61Tk+loF+sBDBKx1ICKKKwIqQ7M0mFn1TmkN7euSncWgHiQ==}
    engines: {node: '>=0.10.0'}

  /nx@14.8.2:
    resolution: {integrity: sha512-pPijBoeybsIlCD8FMH8WTns+pcIL+0ZOh/+otUX2LfVsi+ppH33GUxO9QVLPrLcyGaoHhwil4hYBxPIQ7Z1r2g==}
    hasBin: true
    requiresBuild: true
    peerDependencies:
      '@swc-node/register': ^1.4.2
      '@swc/core': ^1.2.173
    peerDependenciesMeta:
      '@swc-node/register':
        optional: true
      '@swc/core':
        optional: true
    dependencies:
      '@nrwl/cli': 14.8.2
      '@nrwl/tao': 14.8.2
      '@parcel/watcher': 2.0.4
      '@yarnpkg/lockfile': 1.1.0
      '@yarnpkg/parsers': 3.0.0-rc.22
      '@zkochan/js-yaml': 0.0.6
      chalk: 4.1.0
      chokidar: 3.5.3
      cli-cursor: 3.1.0
      cli-spinners: 2.6.1
      cliui: 7.0.4
      dotenv: 10.0.0
      enquirer: 2.3.6
      fast-glob: 3.2.7
      figures: 3.2.0
      flat: 5.0.2
      fs-extra: 10.1.0
      glob: 7.1.4
      ignore: 5.2.4
      js-yaml: 4.1.0
      jsonc-parser: 3.2.0
      minimatch: 3.0.5
      npm-run-path: 4.0.1
      open: 8.4.0
      semver: 7.3.4
      string-width: 4.2.3
      strong-log-transformer: 2.1.0
      tar-stream: 2.2.0
      tmp: 0.2.1
      tsconfig-paths: 3.14.1
      tslib: 2.5.0
      v8-compile-cache: 2.3.0
      yargs: 17.6.2
      yargs-parser: 21.0.1
    dev: true

  /nyc@15.1.0:
    resolution: {integrity: sha512-jMW04n9SxKdKi1ZMGhvUTHBN0EICCRkHemEoE5jm6mTYcqcdas0ATzgUgejlQUHMvpnOZqGB5Xxsv9KxJW1j8A==}
    engines: {node: '>=8.9'}
    hasBin: true
    dependencies:
      '@istanbuljs/load-nyc-config': 1.1.0
      '@istanbuljs/schema': 0.1.3
      caching-transform: 4.0.0
      convert-source-map: 1.8.0
      decamelize: 1.2.0
      find-cache-dir: 3.3.2
      find-up: 4.1.0
      foreground-child: 2.0.0
      get-package-type: 0.1.0
      glob: 7.2.3
      istanbul-lib-coverage: 3.2.0
      istanbul-lib-hook: 3.0.0
      istanbul-lib-instrument: 4.0.3
      istanbul-lib-processinfo: 2.0.3
      istanbul-lib-report: 3.0.0
      istanbul-lib-source-maps: 4.0.1
      istanbul-reports: 3.1.4
      make-dir: 3.1.0
      node-preload: 0.2.1
      p-map: 3.0.0
      process-on-spawn: 1.0.0
      resolve-from: 5.0.0
      rimraf: 3.0.2
      signal-exit: 3.0.7
      spawn-wrap: 2.0.0
      test-exclude: 6.0.0
      yargs: 15.4.1
    transitivePeerDependencies:
      - supports-color
    dev: true

  /object-assign@4.1.1:
    resolution: {integrity: sha512-rJgTQnkUnH1sFw8yT6VSU3zD3sWmu6sZhIseY8VX+GRu3P6F7Fu+JNDoXfklElbLJSnc3FUQHVe4cU5hj+BcUg==}
    engines: {node: '>=0.10.0'}

  /object-inspect@1.12.2:
    resolution: {integrity: sha512-z+cPxW0QGUp0mcqcsgQyLVRDoXFQbXOwBaqyF7VIgI4TWNQsDHrBpUQslRmIfAoYWdYzs6UlKJtB2XJpTaNSpQ==}

  /object-keys@1.1.1:
    resolution: {integrity: sha512-NuAESUOUMrlIXOfHKzD6bpPu3tYt3xvjNdRIQ+FeT0lNb4K8WR70CaDxhuNguS2XG+GjkyMwOzsN5ZktImfhLA==}
    engines: {node: '>= 0.4'}
    dev: true

  /object-treeify@1.1.33:
    resolution: {integrity: sha512-EFVjAYfzWqWsBMRHPMAXLCDIJnpMhdWAqR7xG6M6a2cs6PMFpl/+Z20w9zDW4vkxOFfddegBKq9Rehd0bxWE7A==}
    engines: {node: '>= 10'}

  /object.assign@4.1.4:
    resolution: {integrity: sha512-1mxKf0e58bvyjSCtKYY4sRe9itRk3PJpquJOjeIkz885CczcI4IvJJDLPS72oowuSh+pBxUFROpX+TU++hxhZQ==}
    engines: {node: '>= 0.4'}
    dependencies:
      call-bind: 1.0.2
      define-properties: 1.1.4
      has-symbols: 1.0.3
      object-keys: 1.1.1
    dev: true

  /object.entries@1.1.5:
    resolution: {integrity: sha512-TyxmjUoZggd4OrrU1W66FMDG6CuqJxsFvymeyXI51+vQLN67zYfZseptRge703kKQdo4uccgAKebXFcRCzk4+g==}
    engines: {node: '>= 0.4'}
    dependencies:
      call-bind: 1.0.2
      define-properties: 1.1.4
      es-abstract: 1.20.1
    dev: true

  /object.fromentries@2.0.5:
    resolution: {integrity: sha512-CAyG5mWQRRiBU57Re4FKoTBjXfDoNwdFVH2Y1tS9PqCsfUTymAohOkEMSG3aRNKmv4lV3O7p1et7c187q6bynw==}
    engines: {node: '>= 0.4'}
    dependencies:
      call-bind: 1.0.2
      define-properties: 1.1.4
      es-abstract: 1.20.1
    dev: true

  /object.hasown@1.1.1:
    resolution: {integrity: sha512-LYLe4tivNQzq4JdaWW6WO3HMZZJWzkkH8fnI6EebWl0VZth2wL2Lovm74ep2/gZzlaTdV62JZHEqHQ2yVn8Q/A==}
    dependencies:
      define-properties: 1.1.4
      es-abstract: 1.20.1
    dev: true

  /object.values@1.1.5:
    resolution: {integrity: sha512-QUZRW0ilQ3PnPpbNtgdNV1PDbEqLIiSFB3l+EnGtBQ/8SUTLj1PZwtQHABZtLgwpJZTSZhuGLOGk57Drx2IvYg==}
    engines: {node: '>= 0.4'}
    dependencies:
      call-bind: 1.0.2
      define-properties: 1.1.4
      es-abstract: 1.20.1
    dev: true

  /oclif@3.7.0:
    resolution: {integrity: sha512-LtLc7/3lOQ0d6/JKGj8QriIK/MiIcjZXVX3WoynbXUswG/X8oIsSr1+F6Q69VVbXnjbYlbfiP+uYASr36Mrjzg==}
    engines: {node: '>=12.0.0'}
    hasBin: true
    dependencies:
      '@oclif/core': 2.4.0
      '@oclif/plugin-help': 5.2.6
      '@oclif/plugin-not-found': 2.3.21
      '@oclif/plugin-warn-if-update-available': 2.0.27
      aws-sdk: 2.1313.0
      concurrently: 7.6.0
      debug: 4.3.4
      find-yarn-workspace-root: 2.0.0
      fs-extra: 8.1.0
      github-slugger: 1.5.0
      got: 11.8.6
      lodash: 4.17.21
      normalize-package-data: 3.0.3
      semver: 7.3.8
      shelljs: 0.8.5
      tslib: 2.5.0
      yeoman-environment: 3.14.1
      yeoman-generator: 5.7.1(yeoman-environment@3.14.1)
      yosay: 2.0.2
    transitivePeerDependencies:
      - bluebird
      - encoding
      - supports-color

  /octokit-pagination-methods@1.1.0:
    resolution: {integrity: sha512-fZ4qZdQ2nxJvtcasX7Ghl+WlWS/d9IgnBIwFZXVNNZUmzpno91SX5bc5vuxiuKoCtK78XxGGNuSCrDC7xYB3OQ==}
    dev: false

  /once@1.4.0:
    resolution: {integrity: sha512-lNaJgI+2Q5URQBkccEKHTQOPaXdUxnZZElQTZY0MFUAuaEqe1E+Nyvgdz/aIyNi6Z9MzO5dv1H8n58/GELp3+w==}
    dependencies:
      wrappy: 1.0.2

  /onetime@2.0.1:
    resolution: {integrity: sha512-oyyPpiMaKARvvcgip+JV+7zci5L8D1W9RZIz2l1o08AM3pfspitVWnPt3mzHcBPp12oYMTy0pqrFs/C+m3EwsQ==}
    engines: {node: '>=4'}
    dependencies:
      mimic-fn: 1.2.0
    dev: true

  /onetime@5.1.2:
    resolution: {integrity: sha512-kbpaSSGJTWdAY5KPVeMOKXSrPtr8C8C7wodJbcsd51jRnmD+GZu8Y0VoU6Dm5Z4vWr0Ig/1NKuWRKf7j5aaYSg==}
    engines: {node: '>=6'}
    dependencies:
      mimic-fn: 2.1.0

  /open@8.4.0:
    resolution: {integrity: sha512-XgFPPM+B28FtCCgSb9I+s9szOC1vZRSwgWsRUA5ylIxRTgKozqjOCrVOqGsYABPYK5qnfqClxZTFBa8PKt2v6Q==}
    engines: {node: '>=12'}
    dependencies:
      define-lazy-prop: 2.0.0
      is-docker: 2.2.1
      is-wsl: 2.2.0
    dev: true

  /optionator@0.9.1:
    resolution: {integrity: sha512-74RlY5FCnhq4jRxVUPKDaRwrVNXMqsGsiW6AJw4XK8hmtm10wC0ypZBLw5IIp85NZMr91+qd1RvvENwg7jjRFw==}
    engines: {node: '>= 0.8.0'}
    dependencies:
      deep-is: 0.1.4
      fast-levenshtein: 2.0.6
      levn: 0.4.1
      prelude-ls: 1.2.1
      type-check: 0.4.0
      word-wrap: 1.2.3

  /ora@5.4.1:
    resolution: {integrity: sha512-5b6Y85tPxZZ7QytO+BQzysW31HJku27cRIlkbAXaNx+BdcVi+LlRFmVXzeF6a7JCwJpyw5c4b+YSVImQIrBpuQ==}
    engines: {node: '>=10'}
    dependencies:
      bl: 4.1.0
      chalk: 4.1.2
      cli-cursor: 3.1.0
      cli-spinners: 2.7.0
      is-interactive: 1.0.0
      is-unicode-supported: 0.1.0
      log-symbols: 4.1.0
      strip-ansi: 6.0.1
      wcwidth: 1.0.1

  /os-homedir@1.0.2:
    resolution: {integrity: sha512-B5JU3cabzk8c67mRRd3ECmROafjYMXbuzlwtqdM8IbS8ktlTix8aFGb2bAGKrSRIlnfKwovGUUr72JUPyOb6kQ==}
    engines: {node: '>=0.10.0'}
    dev: true

  /os-name@3.1.0:
    resolution: {integrity: sha512-h8L+8aNjNcMpo/mAIBPn5PXCM16iyPGjHNWo6U1YO8sJTMHtEtyczI6QJnLoplswm6goopQkqc7OAnjhWcugVg==}
    engines: {node: '>=6'}
    dependencies:
      macos-release: 2.5.0
      windows-release: 3.3.3
    dev: false

  /os-tmpdir@1.0.2:
    resolution: {integrity: sha512-D2FR03Vir7FIu45XBY20mTb+/ZSWB00sjU9jdQXt83gDrI4Ztz5Fs7/yy74g2N5SVQY4xY1qDr4rNddwYRVX0g==}
    engines: {node: '>=0.10.0'}

  /override-require@1.1.1:
    resolution: {integrity: sha512-eoJ9YWxFcXbrn2U8FKT6RV+/Kj7fiGAB1VvHzbYKt8xM5ZuKZgCGvnHzDxmreEjcBH28ejg5MiOH4iyY1mQnkg==}
    dev: false

  /p-cancelable@2.1.1:
    resolution: {integrity: sha512-BZOr3nRQHOntUjTrH8+Lh54smKHoHyur8We1V8DSMVrl5A2malOOwuJRnKRDjSnkoeBh4at6BwEnb5I7Jl31wg==}
    engines: {node: '>=8'}

  /p-cancelable@3.0.0:
    resolution: {integrity: sha512-mlVgR3PGuzlo0MmTdk4cXqXWlwQDLnONTAg6sm62XkMJEiRxN3GL3SffkYvqwonbkJBcrI7Uvv5Zh9yjvn2iUw==}
    engines: {node: '>=12.20'}
    dev: false

  /p-finally@1.0.0:
    resolution: {integrity: sha512-LICb2p9CB7FS+0eR1oqWnHhp0FljGLZCWBE9aix0Uye9W8LTQPwMTYVGWQWIw9RdQiDg4+epXQODwIYJtSJaow==}
    engines: {node: '>=4'}

  /p-limit@1.3.0:
    resolution: {integrity: sha512-vvcXsLAJ9Dr5rQOPk7toZQZJApBl2K4J6dANSsEuh6QI41JYcsS/qhTGa9ErIUUgK3WNQoJYvylxvjqmiqEA9Q==}
    engines: {node: '>=4'}
    dependencies:
      p-try: 1.0.0
    dev: true

  /p-limit@2.3.0:
    resolution: {integrity: sha512-//88mFWSJx8lxCzwdAABTJL2MyWB12+eIY7MDL2SqLmAkeKU9qxRvWuSyTjm3FUmpBEMuFfckAIqEaVGUDxb6w==}
    engines: {node: '>=6'}
    dependencies:
      p-try: 2.2.0

  /p-limit@3.1.0:
    resolution: {integrity: sha512-TYOanM3wGwNGsZN2cVTYPArw454xnXj5qmWF1bEoAc4+cU/ol7GVh7odevjp1FNHduHc3KZMcFduxU5Xc6uJRQ==}
    engines: {node: '>=10'}
    dependencies:
      yocto-queue: 0.1.0

  /p-locate@2.0.0:
    resolution: {integrity: sha512-nQja7m7gSKuewoVRen45CtVfODR3crN3goVQ0DDZ9N3yHxgpkuBhZqsaiotSQRrADUrne346peY7kT3TSACykg==}
    engines: {node: '>=4'}
    dependencies:
      p-limit: 1.3.0
    dev: true

  /p-locate@4.1.0:
    resolution: {integrity: sha512-R79ZZ/0wAxKGu3oYMlz8jy/kbhsNrS7SKZ7PxEHBgJ5+F2mtFW2fK2cOtBh1cHYkQsbzFV7I+EoRKe6Yt0oK7A==}
    engines: {node: '>=8'}
    dependencies:
      p-limit: 2.3.0

  /p-locate@5.0.0:
    resolution: {integrity: sha512-LaNjtRWUBY++zB5nE/NwcaoMylSPk+S+ZHNB1TzdbMJMny6dynpAGt7X/tl/QYq3TIeE6nxHppbo2LGymrG5Pw==}
    engines: {node: '>=10'}
    dependencies:
      p-limit: 3.1.0

  /p-map-series@2.1.0:
    resolution: {integrity: sha512-RpYIIK1zXSNEOdwxcfe7FdvGcs7+y5n8rifMhMNWvaxRNMPINJHF5GDeuVxWqnfrcHPSCnp7Oo5yNXHId9Av2Q==}
    engines: {node: '>=8'}
    dev: true

  /p-map@3.0.0:
    resolution: {integrity: sha512-d3qXVTF/s+W+CdJ5A29wywV2n8CQQYahlgz2bFiA+4eVNJbHJodPZ+/gXwPGh0bOqA+j8S+6+ckmvLGPk1QpxQ==}
    engines: {node: '>=8'}
    dependencies:
      aggregate-error: 3.1.0
    dev: true

  /p-map@4.0.0:
    resolution: {integrity: sha512-/bjOqmgETBYB5BoEeGVea8dmvHb2m9GLy1E9W43yeyfP6QQCZGFNa+XRceJEuDB6zqr+gKpIAmlLebMpykw/MQ==}
    engines: {node: '>=10'}
    dependencies:
      aggregate-error: 3.1.0

  /p-pipe@3.1.0:
    resolution: {integrity: sha512-08pj8ATpzMR0Y80x50yJHn37NF6vjrqHutASaX5LiH5npS9XPvrUmscd9MF5R4fuYRHOxQR1FfMIlF7AzwoPqw==}
    engines: {node: '>=8'}
    dev: true

  /p-queue@6.6.2:
    resolution: {integrity: sha512-RwFpb72c/BhQLEXIZ5K2e+AhgNVmIejGlTgiB9MzZ0e93GRvqZ7uSi0dvRF7/XIXDeNkra2fNHBxTyPDGySpjQ==}
    engines: {node: '>=8'}
    dependencies:
      eventemitter3: 4.0.7
      p-timeout: 3.2.0

  /p-reduce@2.1.0:
    resolution: {integrity: sha512-2USApvnsutq8uoxZBGbbWM0JIYLiEMJ9RlaN7fAzVNb9OZN0SHjjTTfIcb667XynS5Y1VhwDJVDa72TnPzAYWw==}
    engines: {node: '>=8'}
    dev: true

  /p-timeout@3.2.0:
    resolution: {integrity: sha512-rhIwUycgwwKcP9yTOOFK/AKsAopjjCakVqLHePO3CC6Mir1Z99xT+R63jZxAT5lFZLa2inS5h+ZS2GvR99/FBg==}
    engines: {node: '>=8'}
    dependencies:
      p-finally: 1.0.0

  /p-transform@1.3.0:
    resolution: {integrity: sha512-UJKdSzgd3KOnXXAtqN5+/eeHcvTn1hBkesEmElVgvO/NAYcxAvmjzIGmnNd3Tb/gRAvMBdNRFD4qAWdHxY6QXg==}
    engines: {node: '>=12.10.0'}
    dependencies:
      debug: 4.3.4
      p-queue: 6.6.2
    transitivePeerDependencies:
      - supports-color

  /p-try@1.0.0:
    resolution: {integrity: sha512-U1etNYuMJoIz3ZXSrrySFjsXQTWOx2/jdi86L+2pRvph/qMKL6sbcCYdH23fqsbm8TH2Gn0OybpT4eSFlCVHww==}
    engines: {node: '>=4'}
    dev: true

  /p-try@2.2.0:
    resolution: {integrity: sha512-R4nPAVTAU0B9D35/Gk3uJf/7XYbQcyohSKdvAxIRSNghFl4e71hVoGnBNQz9cWaXxO2I10KTC+3jMdvvoKw6dQ==}
    engines: {node: '>=6'}

  /p-waterfall@2.1.1:
    resolution: {integrity: sha512-RRTnDb2TBG/epPRI2yYXsimO0v3BXC8Yd3ogr1545IaqKK17VGhbWVeGGN+XfCm/08OK8635nH31c8bATkHuSw==}
    engines: {node: '>=8'}
    dependencies:
      p-reduce: 2.1.0
    dev: true

  /package-hash@4.0.0:
    resolution: {integrity: sha512-whdkPIooSu/bASggZ96BWVvZTRMOFxnyUG5PnTSGKoJE2gd5mbVNmR2Nj20QFzxYYgAXpoqC+AiXzl+UMRh7zQ==}
    engines: {node: '>=8'}
    dependencies:
      graceful-fs: 4.2.10
      hasha: 5.2.2
      lodash.flattendeep: 4.4.0
      release-zalgo: 1.0.0
    dev: true

  /package-json@8.1.0:
    resolution: {integrity: sha512-hySwcV8RAWeAfPsXb9/HGSPn8lwDnv6fabH+obUZKX169QknRkRhPxd1yMubpKDskLFATkl3jHpNtVtDPFA0Wg==}
    engines: {node: '>=14.16'}
    dependencies:
      got: 12.5.3
      registry-auth-token: 5.0.1
      registry-url: 6.0.1
      semver: 7.3.8
    dev: false

  /pacote@12.0.3:
    resolution: {integrity: sha512-CdYEl03JDrRO3x18uHjBYA9TyoW8gy+ThVcypcDkxPtKlw76e4ejhYB6i9lJ+/cebbjpqPW/CijjqxwDTts8Ow==}
    engines: {node: ^12.13.0 || ^14.15.0 || >=16}
    hasBin: true
    dependencies:
      '@npmcli/git': 2.1.0
      '@npmcli/installed-package-contents': 1.0.7
      '@npmcli/promise-spawn': 1.3.2
      '@npmcli/run-script': 2.0.0
      cacache: 15.3.0
      chownr: 2.0.0
      fs-minipass: 2.1.0
      infer-owner: 1.0.4
      minipass: 3.3.6
      mkdirp: 1.0.4
      npm-package-arg: 8.1.5
      npm-packlist: 3.0.0
      npm-pick-manifest: 6.1.1
      npm-registry-fetch: 12.0.2
      promise-retry: 2.0.1
      read-package-json-fast: 2.0.3
      rimraf: 3.0.2
      ssri: 8.0.1
      tar: 6.1.13
    transitivePeerDependencies:
      - bluebird
      - supports-color

  /pacote@13.6.2:
    resolution: {integrity: sha512-Gu8fU3GsvOPkak2CkbojR7vjs3k3P9cA6uazKTHdsdV0gpCEQq2opelnEv30KRQWgVzP5Vd/5umjcedma3MKtg==}
    engines: {node: ^12.13.0 || ^14.15.0 || >=16.0.0}
    hasBin: true
    dependencies:
      '@npmcli/git': 3.0.2
      '@npmcli/installed-package-contents': 1.0.7
      '@npmcli/promise-spawn': 3.0.0
      '@npmcli/run-script': 4.2.1
      cacache: 16.1.3
      chownr: 2.0.0
      fs-minipass: 2.1.0
      infer-owner: 1.0.4
      minipass: 3.3.6
      mkdirp: 1.0.4
      npm-package-arg: 9.1.2
      npm-packlist: 5.1.3
      npm-pick-manifest: 7.0.2
      npm-registry-fetch: 13.3.1
      proc-log: 2.0.1
      promise-retry: 2.0.1
      read-package-json: 5.0.2
      read-package-json-fast: 2.0.3
      rimraf: 3.0.2
      ssri: 9.0.1
      tar: 6.1.13
    transitivePeerDependencies:
      - bluebird
      - supports-color

  /pad-component@0.0.1:
    resolution: {integrity: sha512-8EKVBxCRSvLnsX1p2LlSFSH3c2/wuhY9/BXXWu8boL78FbVKqn2L5SpURt1x5iw6Gq8PTqJ7MdPoe5nCtX3I+g==}

  /pako@1.0.11:
    resolution: {integrity: sha512-4hLB8Py4zZce5s4yd9XzopqwVv/yGNhV1Bl8NTmCq1763HeK2+EwVTv+leGeL13Dnh2wfbqowVPXCIO0z4taYw==}

  /pako@2.0.4:
    resolution: {integrity: sha512-v8tweI900AUkZN6heMU/4Uy4cXRc2AYNRggVmTR+dEncawDJgCdLMximOVA2p4qO57WMynangsfGRb5WD6L1Bg==}
    dev: false

  /parent-module@1.0.1:
    resolution: {integrity: sha512-GQ2EWRpQV8/o+Aw8YqtfZZPfNRWZYkbidE9k5rpl/hC3vtHHBfGm2Ifi6qWV+coDGkrUKZAxE3Lot5kcsRlh+g==}
    engines: {node: '>=6'}
    dependencies:
      callsites: 3.1.0

  /parse-conflict-json@2.0.2:
    resolution: {integrity: sha512-jDbRGb00TAPFsKWCpZZOT93SxVP9nONOSgES3AevqRq/CHvavEBvKAjxX9p5Y5F0RZLxH9Ufd9+RwtCsa+lFDA==}
    engines: {node: ^12.13.0 || ^14.15.0 || >=16.0.0}
    dependencies:
      json-parse-even-better-errors: 2.3.1
      just-diff: 5.2.0
      just-diff-apply: 5.5.0

  /parse-diff@0.7.1:
    resolution: {integrity: sha512-1j3l8IKcy4yRK2W4o9EYvJLSzpAVwz4DXqCewYyx2vEwk2gcf3DBPqc8Fj4XV3K33OYJ08A8fWwyu/ykD/HUSg==}
    dev: false

  /parse-git-config@2.0.3:
    resolution: {integrity: sha512-Js7ueMZOVSZ3tP8C7E3KZiHv6QQl7lnJ+OkbxoaFazzSa2KyEHqApfGbU3XboUgUnq4ZuUmskUpYKTNx01fm5A==}
    engines: {node: '>=6'}
    dependencies:
      expand-tilde: 2.0.2
      git-config-path: 1.0.1
      ini: 1.3.8
    dev: false

  /parse-github-url@1.0.2:
    resolution: {integrity: sha512-kgBf6avCbO3Cn6+RnzRGLkUsv4ZVqv/VfAYkRsyBcgkshNvVBkRn1FEZcW0Jb+npXQWm2vHPnnOqFteZxRRGNw==}
    engines: {node: '>=0.10.0'}
    hasBin: true
    dev: false

  /parse-json@4.0.0:
    resolution: {integrity: sha512-aOIos8bujGN93/8Ox/jPLh7RwVnPEysynVFE+fQZyg6jKELEHwzgKdLRFHUgXJL6kylijVSBC4BvN9OmsB48Rw==}
    engines: {node: '>=4'}
    dependencies:
      error-ex: 1.3.2
      json-parse-better-errors: 1.0.2

  /parse-json@5.2.0:
    resolution: {integrity: sha512-ayCKvm/phCGxOkYRSCM82iDwct8/EonSEgCSxWxD7ve6jHggsFl4fZVQBPRNgQoKiuV/odhFrGzQXZwbifC8Rg==}
    engines: {node: '>=8'}
    dependencies:
      '@babel/code-frame': 7.18.6
      error-ex: 1.3.2
      json-parse-even-better-errors: 2.3.1
      lines-and-columns: 1.2.4

  /parse-link-header@2.0.0:
    resolution: {integrity: sha512-xjU87V0VyHZybn2RrCX5TIFGxTVZE6zqqZWMPlIKiSKuWh/X5WZdt+w1Ki1nXB+8L/KtL+nZ4iq+sfI6MrhhMw==}
    dependencies:
      xtend: 4.0.2
    dev: false

  /parse-passwd@1.0.0:
    resolution: {integrity: sha512-1Y1A//QUXEZK7YKz+rD9WydcE1+EuPr6ZBgKecAB8tmoW6UFv0NREVJe1p+jRxtThkcbbKkfwIbWJe/IeE6m2Q==}
    engines: {node: '>=0.10.0'}

  /parse-path@7.0.0:
    resolution: {integrity: sha512-Euf9GG8WT9CdqwuWJGdf3RkUcTBArppHABkO7Lm8IzRQp0e2r/kkFnmhu4TSK30Wcu5rVAZLmfPKSBBi9tWFog==}
    dependencies:
      protocols: 2.0.1
    dev: true

  /parse-url@8.1.0:
    resolution: {integrity: sha512-xDvOoLU5XRrcOZvnI6b8zA6n9O9ejNk/GExuz1yBuWUGn9KA97GI6HTs6u02wKara1CeVmZhH+0TZFdWScR89w==}
    dependencies:
      parse-path: 7.0.0
    dev: true

  /password-prompt@1.1.2:
    resolution: {integrity: sha512-bpuBhROdrhuN3E7G/koAju0WjVw9/uQOG5Co5mokNj0MiOSBVZS1JTwM4zl55hu0WFmIEFvO9cU9sJQiBIYeIA==}
    dependencies:
      ansi-escapes: 3.2.0
      cross-spawn: 6.0.5

  /path-browserify@1.0.1:
    resolution: {integrity: sha512-b7uo2UCUOYZcnF/3ID0lulOJi/bafxa1xPe7ZPsammBSpjSWQkjNxlt635YGS2MiR9GjvuXCtz2emr3jbsz98g==}
    dev: false

  /path-exists@3.0.0:
    resolution: {integrity: sha512-bpC7GYwiDYQ4wYLe+FA8lhRjhQCMcQGuSgGGqDkg/QerRWw9CmGRT0iSOVRSZJ29NMLZgIzqaljJ63oaL4NIJQ==}
    engines: {node: '>=4'}
    dev: true

  /path-exists@4.0.0:
    resolution: {integrity: sha512-ak9Qy5Q7jYb2Wwcey5Fpvg2KoAc/ZIhLSLOSBmRmygPsGwkVVt0fZa0qrtMz+m6tJTAHfZQ8FnmB4MG4LWy7/w==}
    engines: {node: '>=8'}

  /path-is-absolute@1.0.1:
    resolution: {integrity: sha512-AVbw3UJ2e9bq64vSaS9Am0fje1Pa8pbGqTTsmXfaIiMpnr5DlDhfJOuLj9Sf95ZPVDAUerDfEk88MPmPe7UCQg==}
    engines: {node: '>=0.10.0'}

  /path-key@2.0.1:
    resolution: {integrity: sha512-fEHGKCSmUSDPv4uoj8AlD+joPlq3peND+HRYyxFz4KPw4z926S/b8rIuFs2FYJg3BwsxJf6A9/3eIdLaYC+9Dw==}
    engines: {node: '>=4'}

  /path-key@3.1.1:
    resolution: {integrity: sha512-ojmeN0qd+y0jszEtoY48r0Peq5dwMEkIlCOu6Q5f41lfkswXuKtYrhgoTpLnyIcHm24Uhqx+5Tqm2InSwLhE6Q==}
    engines: {node: '>=8'}

  /path-parse@1.0.7:
    resolution: {integrity: sha512-LDJzPVEEEPR+y48z93A0Ed0yXb8pAByGWo/k5YYdYgpY2/2EsOsksJrq7lOHxryrVOn1ejG6oAp8ahvOIQD8sw==}

  /path-scurry@1.8.0:
    resolution: {integrity: sha512-IjTrKseM404/UAWA8bBbL3Qp6O2wXkanuIE3seCxBH7ctRuvH1QRawy1N3nVDHGkdeZsjOsSe/8AQBL/VQCy2g==}
    engines: {node: '>=16 || 14 >=14.17'}
    dependencies:
      lru-cache: 9.1.1
      minipass: 5.0.0

  /path-type@3.0.0:
    resolution: {integrity: sha512-T2ZUsdZFHgA3u4e5PfPbjd7HDDpxPnQb5jN0SrDsjNSuVXHJqtwTnWqG0B1jZrgmJ/7lj1EmVIByWt1gxGkWvg==}
    engines: {node: '>=4'}
    dependencies:
      pify: 3.0.0
    dev: true

  /path-type@4.0.0:
    resolution: {integrity: sha512-gDKb8aZMDeD/tZWs9P6+q0J9Mwkdl6xMV8TjnGP3qJVJ06bdMgkbBlLU8IdfOsIsFz2BW1rNVT3XuNEl8zPAvw==}
    engines: {node: '>=8'}

  /pathval@1.1.1:
    resolution: {integrity: sha512-Dp6zGqpTdETdR63lehJYPeIOqpiNBNtc7BpWSLrOje7UaIsE5aY92r/AunQA7rsXvet3lrJ3JnZX29UPTKXyKQ==}
    dev: true

  /picocolors@1.0.0:
    resolution: {integrity: sha512-1fygroTLlHu66zi26VoTDv8yRgm0Fccecssto+MhsZ0D/DGW2sm8E8AjW7NU5VVTRt5GxbeZ5qBuJr+HyLYkjQ==}

  /picomatch@2.3.1:
    resolution: {integrity: sha512-JU3teHTNjmE2VCGFzuY8EXzCDVwEqB2a8fsIvwaStHhAWJEeVd1o1QD80CU6+ZdEXXSLbSsuLwJjkCBWqRQUVA==}
    engines: {node: '>=8.6'}

  /pify@2.3.0:
    resolution: {integrity: sha512-udgsAY+fTnvv7kI7aaxbqwWNb0AHiB0qBO89PZKPkoTmGOgdbrHDKD+0B2X4uTfJ/FT1R09r9gTsjUjNJotuog==}
    engines: {node: '>=0.10.0'}

  /pify@3.0.0:
    resolution: {integrity: sha512-C3FsVNH1udSEX48gGX1xfvwTWfsYWj5U+8/uK15BGzIGrKoUpghX8hWZwa/OFnakBiiVNmBvemTJR5mcy7iPcg==}
    engines: {node: '>=4'}
    dev: true

  /pify@4.0.1:
    resolution: {integrity: sha512-uB80kBFb/tfd68bVleG9T5GGsGPjJrLAUpR5PZIrhBnIaRTQRjqdJSsIKkOP6OAIFbj7GOrcudc5pNjZ+geV2g==}
    engines: {node: '>=6'}

  /pify@5.0.0:
    resolution: {integrity: sha512-eW/gHNMlxdSP6dmG6uJip6FXN0EQBwm2clYYd8Wul42Cwu/DK8HEftzsapcNdYe2MfLiIwZqsDk2RDEsTE79hA==}
    engines: {node: '>=10'}
    dev: true

  /pinpoint@1.1.0:
    resolution: {integrity: sha512-+04FTD9x7Cls2rihLlo57QDCcHoLBGn5Dk51SwtFBWkUWLxZaBXyNVpCw1S+atvE7GmnFjeaRZ0WLq3UYuqAdg==}
    dev: false

  /pkg-dir@4.2.0:
    resolution: {integrity: sha512-HRDzbaKjC+AOWVXxAU/x54COGeIv9eb+6CkDSQoNTt4XyWoIJvuPsXizxu/Fr23EiekbtZwmh1IcIG/l/a10GQ==}
    engines: {node: '>=8'}
    dependencies:
      find-up: 4.1.0

  /pluralize@8.0.0:
    resolution: {integrity: sha512-Nc3IT5yHzflTfbjgqWcCPpo7DaKy4FnpB0l/zCAW0Tc7jxAiuqSxHasntB3D7887LSrA93kDJ9IXovxJYxyLCA==}
    engines: {node: '>=4'}
    dev: true

  /prebuild-install@7.1.1:
    resolution: {integrity: sha512-jAXscXWMcCK8GgCoHOfIr0ODh5ai8mj63L2nWrjuAgXE6tDyYGnx4/8o/rCgU+B4JSyZBKbeZqzhtwtC3ovxjw==}
    engines: {node: '>=10'}
    hasBin: true
    dependencies:
      detect-libc: 2.0.1
      expand-template: 2.0.3
      github-from-package: 0.0.0
      minimist: 1.2.8
      mkdirp-classic: 0.5.3
      napi-build-utils: 1.0.2
      node-abi: 3.25.0
      pump: 3.0.0
      rc: 1.2.8
      simple-get: 4.0.1
      tar-fs: 2.1.1
      tunnel-agent: 0.6.0
    dev: false

  /preferred-pm@3.0.3:
    resolution: {integrity: sha512-+wZgbxNES/KlJs9q40F/1sfOd/j7f1O9JaHcW5Dsn3aUUOZg3L2bjpVUcKV2jvtElYfoTuQiNeMfQJ4kwUAhCQ==}
    engines: {node: '>=10'}
    dependencies:
      find-up: 5.0.0
      find-yarn-workspace-root2: 1.2.16
      path-exists: 4.0.0
      which-pm: 2.0.0

  /prelude-ls@1.2.1:
    resolution: {integrity: sha512-vkcDPrRZo1QZLbn5RLGPpg/WmIQ65qoWWhcGKf/b5eplkkarX0m9z8ppCat4mlOqUsWpyNuYgO3VRyrYHSzX5g==}
    engines: {node: '>= 0.8.0'}

  /prettier@2.6.2:
    resolution: {integrity: sha512-PkUpF+qoXTqhOeWL9fu7As8LXsIUZ1WYaJiY/a7McAQzxjk82OF0tibkFXVCDImZtWxbvojFjerkiLb0/q8mew==}
    engines: {node: '>=10.13.0'}
    hasBin: true

  /pretty-bytes@5.6.0:
    resolution: {integrity: sha512-FFw039TmrBqFK8ma/7OL3sDz/VytdtJr044/QUJtH0wK9lb9jLq9tJyIxUwtQJHwar2BqtiA4iCWSwo9JLkzFg==}
    engines: {node: '>=6'}

  /prettyjson@1.2.5:
    resolution: {integrity: sha512-rksPWtoZb2ZpT5OVgtmy0KHVM+Dca3iVwWY9ifwhcexfjebtgjg3wmrUt9PvJ59XIYBcknQeYHD8IAnVlh9lAw==}
    hasBin: true
    dependencies:
      colors: 1.4.0
      minimist: 1.2.8
    dev: false

  /proc-log@1.0.0:
    resolution: {integrity: sha512-aCk8AO51s+4JyuYGg3Q/a6gnrlDO09NpVWePtjp7xwphcoQ04x5WAfCyugcsbLooWcMJ87CLkD4+604IckEdhg==}

  /proc-log@2.0.1:
    resolution: {integrity: sha512-Kcmo2FhfDTXdcbfDH76N7uBYHINxc/8GW7UAVuVP9I+Va3uHSerrnKV6dLooga/gh7GlgzuCCr/eoldnL1muGw==}
    engines: {node: ^12.13.0 || ^14.15.0 || >=16.0.0}

  /process-nextick-args@2.0.1:
    resolution: {integrity: sha512-3ouUOpQhtgrbOa17J7+uxOTpITYWaGP7/AhoR3+A+/1e9skrzelGi/dXzEYyvbxubEF6Wn2ypscTKiKJFFn1ag==}

  /process-on-spawn@1.0.0:
    resolution: {integrity: sha512-1WsPDsUSMmZH5LeMLegqkPDrsGgsWwk1Exipy2hvB0o/F0ASzbpIctSCcZIK1ykJvtTJULEH+20WOFjMvGnCTg==}
    engines: {node: '>=8'}
    dependencies:
      fromentries: 1.3.2
    dev: true

  /progress@2.0.3:
    resolution: {integrity: sha512-7PiHtLll5LdnKIMw100I+8xJXR5gW2QwWYkT6iJva0bXitZKa/XMrSbdmg3r2Xnaidz9Qumd0VPaMrZlF9V9sA==}
    engines: {node: '>=0.4.0'}

  /promise-all-reject-late@1.0.1:
    resolution: {integrity: sha512-vuf0Lf0lOxyQREH7GDIOUMLS7kz+gs8i6B+Yi8dC68a2sychGrHTJYghMBD6k7eUcH0H5P73EckCA48xijWqXw==}

  /promise-call-limit@1.0.1:
    resolution: {integrity: sha512-3+hgaa19jzCGLuSCbieeRsu5C2joKfYn8pY6JAuXFRVfF4IO+L7UPpFWNTeWT9pM7uhskvbPPd/oEOktCn317Q==}

  /promise-inflight@1.0.1:
    resolution: {integrity: sha512-6zWPyEOFaQBJYcGMHBKTKJ3u6TBsnMFOIZSa6ce1e/ZrrsOlnHRHbabMjLiBYKp+n44X9eUI6VUPaukCXHuG4g==}
    peerDependencies:
      bluebird: '*'
    peerDependenciesMeta:
      bluebird:
        optional: true

  /promise-retry@2.0.1:
    resolution: {integrity: sha512-y+WKFlBR8BGXnsNlIHFGPZmyDf3DFMoLhaflAnyZgV6rG6xu+JwesTo2Q9R6XwYmtmwAFCkAk3e35jEdoeh/3g==}
    engines: {node: '>=10'}
    dependencies:
      err-code: 2.0.3
      retry: 0.12.0

  /prompts-ncu@2.5.1:
    resolution: {integrity: sha512-Hdd7GgV7b76Yh9FP9HL1D9xqtJCJdVPpiM2vDtuoc8W1KfweJe15gutFYmxkq83ViFaagFM8K0UcPCQ/tZq8bA==}
    engines: {node: '>= 6'}
    dependencies:
      kleur: 4.1.5
      sisteransi: 1.0.5
    dev: false

  /prompts@2.4.2:
    resolution: {integrity: sha512-NxNv/kLguCA7p3jE8oL2aEBsrJWgAakBpgmgK6lpPWV+WuOmY6r2/zbAVnP+T8bQlA0nzHXSJSJW0Hq7ylaD2Q==}
    engines: {node: '>= 6'}
    dependencies:
      kleur: 3.0.3
      sisteransi: 1.0.5
    dev: false

  /promzard@0.3.0:
    resolution: {integrity: sha512-JZeYqd7UAcHCwI+sTOeUDYkvEU+1bQ7iE0UT1MgB/tERkAPkesW46MrpIySzODi+owTjZtiF8Ay5j9m60KmMBw==}
    dependencies:
      read: 1.0.7
    dev: true

  /prop-types@15.8.1:
    resolution: {integrity: sha512-oj87CgZICdulUohogVAR7AjlC0327U4el4L6eAvOqCeudMDVU0NThNaV+b9Df4dXgSP1gXMTnPdhfe/2qDH5cg==}
    dependencies:
      loose-envify: 1.4.0
      object-assign: 4.1.1
      react-is: 16.13.1
    dev: true

  /propagate@2.0.1:
    resolution: {integrity: sha512-vGrhOavPSTz4QVNuBNdcNXePNdNMaO1xj9yBeH1ScQPjk/rhg9sSlCXPhMkFuaNNW/syTvYqsnbIJxMBfRbbag==}
    engines: {node: '>= 8'}

  /proto-list@1.2.4:
    resolution: {integrity: sha512-vtK/94akxsTMhe0/cbfpR+syPuszcuwhqVjJq26CuNDgFGj682oRBXOP5MJpv2r7JtE8MsiepGIqvvOTBwn2vA==}

  /protocols@2.0.1:
    resolution: {integrity: sha512-/XJ368cyBJ7fzLMwLKv1e4vLxOju2MNAIokcr7meSaNcVbWz/CPcW22cP04mwxOErdA5mwjA8Q6w/cdAQxVn7Q==}
    dev: true

  /pseudomap@1.0.2:
    resolution: {integrity: sha512-b/YwNhb8lk1Zz2+bXXpS/LK9OisiZZ1SNsSLxN1x2OXVEhW2Ckr/7mWE5vrC1ZTiJlD9g19jWszTmJsB+oEpFQ==}
    dev: true

  /pump@3.0.0:
    resolution: {integrity: sha512-LwZy+p3SFs1Pytd/jYct4wpv49HiYCqd9Rlc5ZVdk0V+8Yzv6jR5Blk3TRmPL1ft69TxP0IMZGJ+WPFU2BFhww==}
    dependencies:
      end-of-stream: 1.4.4
      once: 1.4.0

  /punycode@1.3.2:
    resolution: {integrity: sha512-RofWgt/7fL5wP1Y7fxE7/EmTLzQVnB0ycyibJ0OOHIlJqTNzglYFxVwETOcIoJqJmpDXJ9xImDv+Fq34F/d4Dw==}

  /punycode@2.3.0:
    resolution: {integrity: sha512-rRV+zQD8tVFys26lAGR9WUuS4iUAngJScM+ZRSKtvl5tKeZ2t5bvdNFdNHBW9FWR4guGHlgmsZ1G7BSm2wTbuA==}
    engines: {node: '>=6'}

  /pupa@3.1.0:
    resolution: {integrity: sha512-FLpr4flz5xZTSJxSeaheeMKN/EDzMdK7b8PTOC6a5PYFKTucWbdqjgqaEyH0shFiSJrVB1+Qqi4Tk19ccU6Aug==}
    engines: {node: '>=12.20'}
    dependencies:
      escape-goat: 4.0.0
    dev: false

  /q@1.5.1:
    resolution: {integrity: sha512-kV/CThkXo6xyFEZUugw/+pIOywXcDbFYgSct5cT3gqlbkBE1SJdwy6UQoZvodiWF/ckQLZyDE/Bu1M6gVu5lVw==}
    engines: {node: '>=0.6.0', teleport: '>=0.2.0'}
    dev: true

  /qs@6.11.0:
    resolution: {integrity: sha512-MvjoMCJwEarSbUYk5O+nmoSzSutSsTwF85zcHPQ9OrlFoZOYIjaqBAJIqIXjptyD5vThxGq52Xu/MaJzRkIk4Q==}
    engines: {node: '>=0.6'}
    dependencies:
      side-channel: 1.0.4
    dev: false

  /query-string@6.14.1:
    resolution: {integrity: sha512-XDxAeVmpfu1/6IjyT/gXHOl+S0vQ9owggJ30hhWKdHAsNPOcasn5o9BW0eejZqL2e4vMjhAxoW3jVHcD6mbcYw==}
    engines: {node: '>=6'}
    dependencies:
      decode-uri-component: 0.2.0
      filter-obj: 1.1.0
      split-on-first: 1.1.0
      strict-uri-encode: 2.0.0
    dev: false

  /querystring@0.2.0:
    resolution: {integrity: sha512-X/xY82scca2tau62i9mDyU9K+I+djTMUsvwf7xnUX5GLvVzgJybOJf4Y6o9Zx3oJK/LSXg5tTZBjwzqVPaPO2g==}
    engines: {node: '>=0.4.x'}
    deprecated: The querystring API is considered Legacy. new code should use the URLSearchParams API instead.

  /queue-microtask@1.2.3:
    resolution: {integrity: sha512-NuaNSa6flKT5JaSYQzJok04JzTL1CA6aGhv5rfLW3PgqA+M2ChpZQnAC8h8i4ZFkBS8X5RqkDBHA7r4hej3K9A==}

  /quick-lru@4.0.1:
    resolution: {integrity: sha512-ARhCpm70fzdcvNQfPoy49IaanKkTlRWF2JMzqhcJbhSFRZv7nPTvZJdcY7301IPmvW+/p0RgIWnQDLJxifsQ7g==}
    engines: {node: '>=8'}
    dev: true

  /quick-lru@5.1.1:
    resolution: {integrity: sha512-WuyALRjWPDGtt/wzJiadO5AXY+8hZ80hVpe6MyivgraREW751X3SbhRvG3eLKOYN+8VEvqLcf3wdnt44Z4S4SA==}
    engines: {node: '>=10'}

  /ramda@0.27.2:
    resolution: {integrity: sha512-SbiLPU40JuJniHexQSAgad32hfwd+DRUdwF2PlVuI5RZD0/vahUco7R8vD86J/tcEKKF9vZrUVwgtmGCqlCKyA==}
    dev: true

  /randombytes@2.1.0:
    resolution: {integrity: sha512-vYl3iOX+4CKUWuxGi9Ukhie6fsqXqS9FE2Zaic4tNFD2N2QQaXOMFbuKK4QmDHC0JO6B1Zp41J0LpT0oR68amQ==}
    dependencies:
      safe-buffer: 5.2.1

  /rc-config-loader@4.1.0:
    resolution: {integrity: sha512-aW+kX4qy0CiM9L4fG4Us3oEOpIrOrXzWykAn+xldD07Y9PXWjTH744oHbv0Kc9ZwWaylw3jMjxaf14RgStrNrA==}
    dependencies:
      debug: 4.3.4
      js-yaml: 4.1.0
      json5: 2.2.1
      require-from-string: 2.0.2
    transitivePeerDependencies:
      - supports-color
    dev: false

  /rc@1.2.8:
    resolution: {integrity: sha512-y3bGgqKj3QBdxLbLkomlohkvsA8gdAiUQlSBJnBhfn+BPxg4bc62d8TcBW15wavDfgexCgccckhcZvywyQYPOw==}
    hasBin: true
    dependencies:
      deep-extend: 0.6.0
      ini: 1.3.8
      minimist: 1.2.8
      strip-json-comments: 2.0.1
    dev: false

  /react-is@16.13.1:
    resolution: {integrity: sha512-24e6ynE2H+OKt4kqsOvNd8kBpV65zoxbA4BVsEOB3ARVWQki/DHzaUoC5KuON/BiccDaCCTZBuOcfZs70kR8bQ==}
    dev: true

  /read-cmd-shim@3.0.1:
    resolution: {integrity: sha512-kEmDUoYf/CDy8yZbLTmhB1X9kkjf9Q80PCNsDMb7ufrGd6zZSQA1+UyjrO+pZm5K/S4OXCWJeiIt1JA8kAsa6g==}
    engines: {node: ^12.13.0 || ^14.15.0 || >=16.0.0}

  /read-package-json-fast@2.0.3:
    resolution: {integrity: sha512-W/BKtbL+dUjTuRL2vziuYhp76s5HZ9qQhd/dKfWIZveD0O40453QNyZhC0e63lqZrAQ4jiOapVoeJ7JrszenQQ==}
    engines: {node: '>=10'}
    dependencies:
      json-parse-even-better-errors: 2.3.1
      npm-normalize-package-bin: 1.0.1

  /read-package-json@5.0.2:
    resolution: {integrity: sha512-BSzugrt4kQ/Z0krro8zhTwV1Kd79ue25IhNN/VtHFy1mG/6Tluyi+msc0UpwaoQzxSHa28mntAjIZY6kEgfR9Q==}
    engines: {node: ^12.13.0 || ^14.15.0 || >=16.0.0}
    dependencies:
      glob: 8.1.0
      json-parse-even-better-errors: 2.3.1
      normalize-package-data: 4.0.1
      npm-normalize-package-bin: 2.0.0

  /read-pkg-up@3.0.0:
    resolution: {integrity: sha512-YFzFrVvpC6frF1sz8psoHDBGF7fLPc+llq/8NB43oagqWkx8ar5zYtsTORtOjw9W2RHLpWP+zTWwBvf1bCmcSw==}
    engines: {node: '>=4'}
    dependencies:
      find-up: 2.1.0
      read-pkg: 3.0.0
    dev: true

  /read-pkg-up@7.0.1:
    resolution: {integrity: sha512-zK0TB7Xd6JpCLmlLmufqykGE+/TlOePD6qKClNW7hHDKFh/J7/7gCWGR7joEQEW1bKq3a3yUZSObOoWLFQ4ohg==}
    engines: {node: '>=8'}
    dependencies:
      find-up: 4.1.0
      read-pkg: 5.2.0
      type-fest: 0.8.1

  /read-pkg@3.0.0:
    resolution: {integrity: sha512-BLq/cCO9two+lBgiTYNqD6GdtK8s4NpaWrl6/rCO9w0TUS8oJl7cmToOZfRYllKTISY6nt1U7jQ53brmKqY6BA==}
    engines: {node: '>=4'}
    dependencies:
      load-json-file: 4.0.0
      normalize-package-data: 2.5.0
      path-type: 3.0.0
    dev: true

  /read-pkg@5.2.0:
    resolution: {integrity: sha512-Ug69mNOpfvKDAc2Q8DRpMjjzdtrnv9HcSMX+4VsZxD1aZ6ZzrIE7rlzXBtWTyhULSMKg076AW6WR5iZpD0JiOg==}
    engines: {node: '>=8'}
    dependencies:
      '@types/normalize-package-data': 2.4.1
      normalize-package-data: 2.5.0
      parse-json: 5.2.0
      type-fest: 0.6.0

  /read-yaml-file@1.1.0:
    resolution: {integrity: sha512-VIMnQi/Z4HT2Fxuwg5KrY174U1VdUIASQVWXXyqtNRtxSr9IYkn1rsI6Tb6HsrHCmB7gVpNwX6JxPTHcH6IoTA==}
    engines: {node: '>=6'}
    dependencies:
      graceful-fs: 4.2.10
      js-yaml: 3.14.1
      pify: 4.0.1
      strip-bom: 3.0.0
    dev: false

  /read-yaml-file@2.1.0:
    resolution: {integrity: sha512-UkRNRIwnhG+y7hpqnycCL/xbTk7+ia9VuVTC0S+zVbwd65DI9eUpRMfsWIGrCWxTU/mi+JW8cHQCrv+zfCbEPQ==}
    engines: {node: '>=10.13'}
    dependencies:
      js-yaml: 4.1.0
      strip-bom: 4.0.0
    dev: true

  /read@1.0.7:
    resolution: {integrity: sha512-rSOKNYUmaxy0om1BNjMN4ezNT6VKK+2xF4GBhc81mkH7L60i6dp8qPYrkndNLT3QPphoII3maL9PVC9XmhHwVQ==}
    engines: {node: '>=0.8'}
    dependencies:
      mute-stream: 0.0.8
    dev: true

  /readable-stream@1.0.34:
    resolution: {integrity: sha512-ok1qVCJuRkNmvebYikljxJA/UEsKwLl2nI1OmaqAu4/UE+h0wKCHok4XkL/gvi39OacXvw59RJUOFUkDib2rHg==}
    dependencies:
      core-util-is: 1.0.3
      inherits: 2.0.4
      isarray: 0.0.1
      string_decoder: 0.10.31
    dev: true

  /readable-stream@2.3.7:
    resolution: {integrity: sha512-Ebho8K4jIbHAxnuxi7o42OrZgF/ZTNcsZj6nRKyUmkhLFq8CHItp/fy6hQZuZmP/n3yZ9VBUbp4zz/mX8hmYPw==}
    dependencies:
      core-util-is: 1.0.3
      inherits: 2.0.4
      isarray: 1.0.0
      process-nextick-args: 2.0.1
      safe-buffer: 5.1.2
      string_decoder: 1.1.1
      util-deprecate: 1.0.2

  /readable-stream@3.6.1:
    resolution: {integrity: sha512-+rQmrWMYGA90yenhTYsLWAsLsqVC8osOw6PKE1HDYiO0gdPeKe/xDHNzIAIn4C91YQ6oenEhfYqqc1883qHbjQ==}
    engines: {node: '>= 6'}
    dependencies:
      inherits: 2.0.4
      string_decoder: 1.3.0
      util-deprecate: 1.0.2

  /readdir-scoped-modules@1.1.0:
    resolution: {integrity: sha512-asaikDeqAQg7JifRsZn1NJZXo9E+VwlyCfbkZhwyISinqk5zNS6266HS5kah6P0SaQKGF6SkNnZVHUzHFYxYDw==}
    deprecated: This functionality has been moved to @npmcli/fs
    dependencies:
      debuglog: 1.0.1
      dezalgo: 1.0.4
      graceful-fs: 4.2.10
      once: 1.4.0

  /readdirp@3.6.0:
    resolution: {integrity: sha512-hOS089on8RduqdbhvQ5Z37A0ESjsqz6qnRcffsMU3495FuTdqSm+7bhJ29JvIOsBDEEnan5DPu9t3To9VRlMzA==}
    engines: {node: '>=8.10.0'}
    dependencies:
      picomatch: 2.3.1
    dev: true

  /readline-sync@1.4.10:
    resolution: {integrity: sha512-gNva8/6UAe8QYepIQH/jQ2qn91Qj0B9sYjMBBs3QOB8F2CXcKgLxQaJRP76sWVRQt+QU+8fAkCbCvjjMFu7Ycw==}
    engines: {node: '>= 0.8.0'}
    dev: false

  /rechoir@0.6.2:
    resolution: {integrity: sha512-HFM8rkZ+i3zrV+4LQjwQ0W+ez98pApMGM3HUrN04j3CqzPOzl9nmP15Y8YXNm8QHGv/eacOVEjqhmWpkRV0NAw==}
    engines: {node: '>= 0.10'}
    dependencies:
      resolve: 1.22.1

  /redent@3.0.0:
    resolution: {integrity: sha512-6tDA8g98We0zd0GvVeMT9arEOnTw9qM03L9cJXaCjrip1OO764RDBLBfrB4cwzNGDj5OA5ioymC9GkizgWJDUg==}
    engines: {node: '>=8'}
    dependencies:
      indent-string: 4.0.0
      strip-indent: 3.0.0
    dev: true

  /redeyed@2.1.1:
    resolution: {integrity: sha512-FNpGGo1DycYAdnrKFxCMmKYgo/mILAqtRYbkdQD8Ep/Hk2PQ5+aEAEx+IU713RTDmuBaH0c8P5ZozurNu5ObRQ==}
    dependencies:
      esprima: 4.0.1

  /reduce-to-639-1@1.1.0:
    resolution: {integrity: sha512-9yy/xgTE8qPlZKQrQmyCU1Y1ZSnnOCP4K0Oe1YrBtteUmVXk0AgyINp0NS5kHGzZfpvjgHr6ygFZc9fpqf7moQ==}
    dev: false

  /regenerator-runtime@0.13.9:
    resolution: {integrity: sha512-p3VT+cOEgxFsRRA9X4lkI1E+k2/CtnKtU4gcxyaCUreilL/vqI6CdZ3wxVUx3UOUg+gnUOQQcRI7BmSI656MYA==}
    dev: false

  /regexp-tree@0.1.24:
    resolution: {integrity: sha512-s2aEVuLhvnVJW6s/iPgEGK6R+/xngd2jNQ+xy4bXNDKxZKJH6jpPHY6kVeVv1IeLCHgswRj+Kl3ELaDjG6V1iw==}
    hasBin: true
    dev: true

  /regexp.prototype.flags@1.4.3:
    resolution: {integrity: sha512-fjggEOO3slI6Wvgjwflkc4NFRCTZAu5CnNfBd5qOMYhWdn67nJBBu34/TkD++eeFmd8C9r9jfXJ27+nSiRkSUA==}
    engines: {node: '>= 0.4'}
    dependencies:
      call-bind: 1.0.2
      define-properties: 1.1.4
      functions-have-names: 1.2.3
    dev: true

  /regexpp@3.2.0:
    resolution: {integrity: sha512-pq2bWo9mVD43nbts2wGv17XLiNLya+GklZ8kaDLV2Z08gDCsGpnKn9BFMepvWuHCbyVvY7J5o5+BVvoQbmlJLg==}
    engines: {node: '>=8'}

  /registry-auth-token@5.0.1:
    resolution: {integrity: sha512-UfxVOj8seK1yaIOiieV4FIP01vfBDLsY0H9sQzi9EbbUdJiuuBjJgLa1DpImXMNPnVkBD4eVxTEXcrZA6kfpJA==}
    engines: {node: '>=14'}
    dependencies:
      '@pnpm/npm-conf': 1.0.5
    dev: false

  /registry-url@6.0.1:
    resolution: {integrity: sha512-+crtS5QjFRqFCoQmvGduwYWEBng99ZvmFvF+cUJkGYF1L1BfU8C6Zp9T7f5vPAwyLkUExpvK+ANVZmGU49qi4Q==}
    engines: {node: '>=12'}
    dependencies:
      rc: 1.2.8
    dev: false

  /release-zalgo@1.0.0:
    resolution: {integrity: sha512-gUAyHVHPPC5wdqX/LG4LWtRYtgjxyX78oanFNTMMyFEfOqdC54s3eE82imuWKbOeqYht2CrNf64Qb8vgmmtZGA==}
    engines: {node: '>=4'}
    dependencies:
      es6-error: 4.1.1
    dev: true

  /remote-git-tags@3.0.0:
    resolution: {integrity: sha512-C9hAO4eoEsX+OXA4rla66pXZQ+TLQ8T9dttgQj18yuKlPMTVkIkdYXvlMC55IuUsIkV6DpmQYi10JKFLaU+l7w==}
    engines: {node: '>=8'}
    dev: false

  /remove-trailing-separator@1.1.0:
    resolution: {integrity: sha512-/hS+Y0u3aOfIETiaiirUFwDBDzmXPvO+jAfKTitUngIPzdKc6Z0LoFjM/CK5PL4C+eKwHohlHAb6H0VFfmmUsw==}

  /replace-ext@1.0.1:
    resolution: {integrity: sha512-yD5BHCe7quCgBph4rMQ+0KkIRKwWCrHDOX1p1Gp6HwjPM5kVoCdKGNhN7ydqqsX6lJEnQDKZ/tFMiEdQ1dvPEw==}
    engines: {node: '>= 0.10'}

  /replace-in-file@6.3.5:
    resolution: {integrity: sha512-arB9d3ENdKva2fxRnSjwBEXfK1npgyci7ZZuwysgAp7ORjHSyxz6oqIjTEv8R0Ydl4Ll7uOAZXL4vbkhGIizCg==}
    engines: {node: '>=10'}
    hasBin: true
    dependencies:
      chalk: 4.1.2
      glob: 7.2.3
      yargs: 17.6.0
    dev: false

  /require-directory@2.1.1:
    resolution: {integrity: sha512-fGxEI7+wsG9xrvdjsrlmL22OMTTiHRwAMroiEeMgq8gzoLC/PQr7RsRDSTLUg/bZAZtF+TVIkHc6/4RIKrui+Q==}
    engines: {node: '>=0.10.0'}

  /require-from-string@2.0.2:
    resolution: {integrity: sha512-Xf0nWe6RseziFMu+Ap9biiUbmplq6S9/p+7w7YXP/JBHhrUDDUhwa+vANyubuqfZWTveU//DYVGsDG7RKL/vEw==}
    engines: {node: '>=0.10.0'}

  /require-main-filename@2.0.0:
    resolution: {integrity: sha512-NKN5kMDylKuldxYLSUfrbo5Tuzh4hd+2E8NPPX02mZtn1VuREQToYe/ZdlJy+J3uCpfaiGF05e7B8W0iXbQHmg==}
    dev: true

  /resolve-alpn@1.2.1:
    resolution: {integrity: sha512-0a1F4l73/ZFZOakJnQ3FvkJ2+gSTQWz/r2KE5OdDY0TxPm5h4GkqkWWfM47T7HsbnOtcJVEF4epCVy6u7Q3K+g==}

  /resolve-cwd@3.0.0:
    resolution: {integrity: sha512-OrZaX2Mb+rJCpH/6CpSqt9xFVpN++x01XnN2ie9g6P5/3xelLAkXWVADpdz1IHD/KFfEXyE6V0U01OQ3UO2rEg==}
    engines: {node: '>=8'}
    dependencies:
      resolve-from: 5.0.0
    dev: true

  /resolve-dir@1.0.1:
    resolution: {integrity: sha512-R7uiTjECzvOsWSfdM0QKFNBVFcK27aHOUwdvK53BcW8zqnGdYp0Fbj82cy54+2A4P2tFM22J5kRfe1R+lM/1yg==}
    engines: {node: '>=0.10.0'}
    dependencies:
      expand-tilde: 2.0.2
      global-modules: 1.0.0
    dev: true

  /resolve-from@4.0.0:
    resolution: {integrity: sha512-pb/MYmXstAkysRFx8piNI1tGFNQIFA3vkE3Gq4EuA1dF6gHp/+vgZqsCGJapvy8N3Q+4o7FwvquPJcnZ7RYy4g==}
    engines: {node: '>=4'}

  /resolve-from@5.0.0:
    resolution: {integrity: sha512-qYg9KP24dD5qka9J47d0aVky0N+b4fTU89LN9iDnjB5waksiC49rvMB0PrUJQGoTmH50XPiqOvAjDfaijGxYZw==}
    engines: {node: '>=8'}
    dev: true

  /resolve-global@1.0.0:
    resolution: {integrity: sha512-zFa12V4OLtT5XUX/Q4VLvTfBf+Ok0SPc1FNGM/z9ctUdiU618qwKpWnd0CHs3+RqROfyEg/DhuHbMWYqcgljEw==}
    engines: {node: '>=8'}
    dependencies:
      global-dirs: 0.1.1
    dev: true

  /resolve@1.17.0:
    resolution: {integrity: sha512-ic+7JYiV8Vi2yzQGFWOkiZD5Z9z7O2Zhm9XMaTxdJExKasieFCr+yXZ/WmXsckHiKl12ar0y6XiXDx3m4RHn1w==}
    dependencies:
      path-parse: 1.0.7
    dev: false

  /resolve@1.19.0:
    resolution: {integrity: sha512-rArEXAgsBG4UgRGcynxWIWKFvh/XZCcS8UJdHhwy91zwAvCZIbcs+vAbflgBnNjYMs/i/i+/Ux6IZhML1yPvxg==}
    dependencies:
      is-core-module: 2.11.0
      path-parse: 1.0.7
    dev: true

  /resolve@1.22.1:
    resolution: {integrity: sha512-nBpuuYuY5jFsli/JIs1oldw6fOQCBioohqWZg/2hiaOybXOft4lonv85uDOKXdf8rhyK159cxU5cDcK/NKk8zw==}
    hasBin: true
    dependencies:
      is-core-module: 2.11.0
      path-parse: 1.0.7
      supports-preserve-symlinks-flag: 1.0.0

  /resolve@2.0.0-next.4:
    resolution: {integrity: sha512-iMDbmAWtfU+MHpxt/I5iWI7cY6YVEZUQ3MBgPQ++XD1PELuJHIl82xBmObyP2KyQmkNB2dsqF7seoQQiAn5yDQ==}
    hasBin: true
    dependencies:
      is-core-module: 2.11.0
      path-parse: 1.0.7
      supports-preserve-symlinks-flag: 1.0.0
    dev: true

  /responselike@2.0.1:
    resolution: {integrity: sha512-4gl03wn3hj1HP3yzgdI7d3lCkF95F21Pz4BPGvKHinyQzALR5CapwC8yIi0Rh58DEMQ/SguC03wFj2k0M/mHhw==}
    dependencies:
      lowercase-keys: 2.0.0

  /responselike@3.0.0:
    resolution: {integrity: sha512-40yHxbNcl2+rzXvZuVkrYohathsSJlMTXKryG5y8uciHv1+xDLHQpgjG64JUO9nrEq2jGLH6IZ8BcZyw3wrweg==}
    engines: {node: '>=14.16'}
    dependencies:
      lowercase-keys: 3.0.0
    dev: false

  /restore-cursor@2.0.0:
    resolution: {integrity: sha512-6IzJLuGi4+R14vwagDHX+JrXmPVtPpn4mffDJ1UdR7/Edm87fl6yi8mMBIVvFtJaNTUvjughmW4hwLhRG7gC1Q==}
    engines: {node: '>=4'}
    dependencies:
      onetime: 2.0.1
      signal-exit: 3.0.7
    dev: true

  /restore-cursor@3.1.0:
    resolution: {integrity: sha512-l+sSefzHpj5qimhFSE5a8nufZYAM3sBSVMAPtYkmC+4EH2anSGaEMXSD0izRQbu9nfyQ9y5JrVmp7E8oZrUjvA==}
    engines: {node: '>=8'}
    dependencies:
      onetime: 5.1.2
      signal-exit: 3.0.7

  /retry@0.12.0:
    resolution: {integrity: sha512-9LkiTwjUh6rT555DtE9rTX+BKByPfrMzEAtnlEtdEwr3Nkffwiihqe2bWADg+OQRjt9gl6ICdmB/ZFDCGAtSow==}
    engines: {node: '>= 4'}

  /reusify@1.0.4:
    resolution: {integrity: sha512-U9nH88a3fc/ekCF1l0/UP1IosiuIjyTh7hBvXVMHYgVcfGvt897Xguj2UOLDeI5BG2m7/uwyaLVT6fbtCwTyzw==}
    engines: {iojs: '>=1.0.0', node: '>=0.10.0'}

  /rimraf@2.6.3:
    resolution: {integrity: sha512-mwqeW5XsA2qAejG46gYdENaxXjx9onRNCfn7L0duuP4hCuTIi/QO7PDK07KJfp1d+izWPrzEJDcSqBa0OZQriA==}
    hasBin: true
    dependencies:
      glob: 7.2.3
    dev: true

  /rimraf@3.0.2:
    resolution: {integrity: sha512-JZkJMZkAGFFPP2YqXZXPbMlMBgsxzE8ILs4lMIX/2o0L9UBw9O/Y3o6wFw/i9YLapcUJWwqbi3kdxIPdC62TIA==}
    hasBin: true
    dependencies:
      glob: 7.2.3

  /rimraf@4.4.1:
    resolution: {integrity: sha512-Gk8NlF062+T9CqNGn6h4tls3k6T1+/nXdOcSZVikNVtlRdYpA7wRJJMoXmuvOnLW844rPjdQ7JgXCYM6PPC/og==}
    engines: {node: '>=14'}
    hasBin: true
    dependencies:
      glob: 9.3.5

  /run-async@2.4.1:
    resolution: {integrity: sha512-tvVnVv01b8c1RrA6Ep7JkStj85Guv/YrMcwqYQnwjsAS2cTmmPGBBjAjpCW7RrSodNSoE2/qg9O4bceNvUuDgQ==}
    engines: {node: '>=0.12.0'}

  /run-parallel@1.2.0:
    resolution: {integrity: sha512-5l4VyZR86LZ/lDxZTR6jqL8AFE2S0IFLMP26AbjsLVADxHdhB/c0GUsH+y39UfCi3dzz8OlQuPmnaJOMoDHQBA==}
    dependencies:
      queue-microtask: 1.2.3

  /run-script-os@1.1.6:
    resolution: {integrity: sha512-ql6P2LzhBTTDfzKts+Qo4H94VUKpxKDFz6QxxwaUZN0mwvi7L3lpOI7BqPCq7lgDh3XLl0dpeXwfcVIitlrYrw==}
    hasBin: true
    dev: true

  /rxjs@6.6.7:
    resolution: {integrity: sha512-hTdwr+7yYNIT5n4AMYp85KA6yw2Va0FLa3Rguvbpa4W3I5xynaBZo41cM3XM+4Q6fRMj3sBYIR1VAmZMXYJvRQ==}
    engines: {npm: '>=2.0.0'}
    dependencies:
      tslib: 1.14.1
    dev: true

  /rxjs@7.5.7:
    resolution: {integrity: sha512-z9MzKh/UcOqB3i20H6rtrlaE/CgjLOvheWK/9ILrbhROGTweAi1BaFsTT9FbwZi5Trr1qNRs+MXkhmR06awzQA==}
    dependencies:
      tslib: 2.5.0

  /rxjs@7.8.0:
    resolution: {integrity: sha512-F2+gxDshqmIub1KdvZkaEfGDwLNpPvk9Fs6LD/MyQxNgMds/WH9OdDDXOmxUZpME+iSK3rQCctkL0DYyytUqMg==}
    dependencies:
      tslib: 2.5.0

  /safe-buffer@5.1.2:
    resolution: {integrity: sha512-Gd2UZBJDkXlY7GbJxfsE8/nvKkUEU1G38c1siN6QP6a9PT9MmHB8GnpscSmMJSoF8LOIrt8ud/wPtojys4G6+g==}

  /safe-buffer@5.2.1:
    resolution: {integrity: sha512-rp3So07KcdmmKbGvgaNxQSJr7bGVSVk5S9Eq1F+ppbRo70+YeaDxkw5Dd8NPN+GD6bjnYm2VuPuCXmpuYvmCXQ==}

  /safe-regex@2.1.1:
    resolution: {integrity: sha512-rx+x8AMzKb5Q5lQ95Zoi6ZbJqwCLkqi3XuJXp5P3rT8OEc6sZCJG5AE5dU3lsgRr/F4Bs31jSlVN+j5KrsGu9A==}
    dependencies:
      regexp-tree: 0.1.24
    dev: true

  /safer-buffer@2.1.2:
    resolution: {integrity: sha512-YZo3K82SD7Riyi0E1EQPojLz7kpepnSQI9IyPbHHg1XXXevb5dJI7tpyN2ADxGcQbHG7vcyRHk0cbwqcQriUtg==}

  /sax@1.2.1:
    resolution: {integrity: sha512-8I2a3LovHTOpm7NV5yOyO8IHqgVsfK4+UuySrXU8YXkSRX7k6hCV9b3HrkKCr3nMpgj+0bmocaJJWpvp1oc7ZA==}

  /schema-utils@3.1.1:
    resolution: {integrity: sha512-Y5PQxS4ITlC+EahLuXaY86TXfR7Dc5lw294alXOq86JAHCihAIZfqv8nNCWvaEJvaC51uN9hbLGeV0cFBdH+Fw==}
    engines: {node: '>= 10.13.0'}
    dependencies:
      '@types/json-schema': 7.0.11
      ajv: 6.12.6
      ajv-keywords: 3.5.2(ajv@6.12.6)
    dev: false

  /scoped-regex@2.1.0:
    resolution: {integrity: sha512-g3WxHrqSWCZHGHlSrF51VXFdjImhwvH8ZO/pryFH56Qi0cDsZfylQa/t0jCzVQFNbNvM00HfHjkDPEuarKDSWQ==}
    engines: {node: '>=8'}

  /semver-diff@4.0.0:
    resolution: {integrity: sha512-0Ju4+6A8iOnpL/Thra7dZsSlOHYAHIeMxfhWQRI1/VLcT3WDBZKKtQt/QkBOsiIN9ZpuvHE6cGZ0x4glCMmfiA==}
    engines: {node: '>=12'}
    dependencies:
      semver: 7.3.8
    dev: false

  /semver-utils@1.1.4:
    resolution: {integrity: sha512-EjnoLE5OGmDAVV/8YDoN5KiajNadjzIp9BAHOhYeQHt7j0UWxjmgsx4YD48wp4Ue1Qogq38F1GNUJNqF1kKKxA==}
    dev: false

  /semver@5.7.1:
    resolution: {integrity: sha512-sauaDf/PZdVgrLTNYHRtpXa1iRiKcaebiKQ1BJdpQlWH2lCvexQdX55snPFyK7QzpudqbCI0qXFfOasHdyNDGQ==}
    hasBin: true

  /semver@6.3.0:
    resolution: {integrity: sha512-b39TBaTSfV6yBrapU89p5fKekE2m/NwnDocOVruQFS1/veMgdzuPcnOM34M6CwxW8jH/lxEa5rBoDeUwu5HHTw==}
    hasBin: true
    dev: true

  /semver@7.3.4:
    resolution: {integrity: sha512-tCfb2WLjqFAtXn4KEdxIhalnRtoKFN7nAwj0B3ZXCbQloV2tq5eDbcTmT68JJD3nRJq24/XgxtQKFIpQdtvmVw==}
    engines: {node: '>=10'}
    hasBin: true
    dependencies:
      lru-cache: 6.0.0
    dev: true

  /semver@7.3.7:
    resolution: {integrity: sha512-QlYTucUYOews+WeEujDoEGziz4K6c47V/Bd+LjSSYcA94p+DmINdf7ncaUinThfvZyu13lN9OY1XDxt8C0Tw0g==}
    engines: {node: '>=10'}
    hasBin: true
    dependencies:
      lru-cache: 6.0.0

  /semver@7.3.8:
    resolution: {integrity: sha512-NB1ctGL5rlHrPJtFDVIVzTyQylMLu9N9VICA6HSFJo8MCGVTMW6gfpicwKmmK/dAjTOrqu5l63JJOpDSrAis3A==}
    engines: {node: '>=10'}
    hasBin: true
    dependencies:
      lru-cache: 6.0.0

  /serialize-javascript@6.0.0:
    resolution: {integrity: sha512-Qr3TosvguFt8ePWqsvRfrKyQXIiW+nGbYpy8XK24NQHE83caxWt+mIymTT19DGFbNWNLfEwsrkSmN64lVWB9ag==}
    dependencies:
      randombytes: 2.1.0

  /set-blocking@2.0.0:
    resolution: {integrity: sha512-KiKBS8AnWGEyLzofFfmvKwpdPzqiy16LvQfK3yv/fVH7Bj13/wl3JSR1J+rfgRE9q7xUJK4qvgS8raSOeLUehw==}

  /setimmediate@1.0.5:
    resolution: {integrity: sha512-MATJdZp8sLqDl/68LfQmbP8zKPLQNV6BIZoIgrscFDQ+RsvK/BxeDQOgyxKKoh0y/8h3BqVFnCqQ/gd+reiIXA==}

  /shallow-clone@3.0.1:
    resolution: {integrity: sha512-/6KqX+GVUdqPuPPd2LxDDxzX6CAbjJehAAOKlNpqqUpAqPM6HeL8f+o3a+JsyGjn2lv0WY8UsTgUJjU9Ok55NA==}
    engines: {node: '>=8'}
    dependencies:
      kind-of: 6.0.3
    dev: true

  /sharp@0.30.7:
    resolution: {integrity: sha512-G+MY2YW33jgflKPTXXptVO28HvNOo9G3j0MybYAHeEmby+QuD2U98dT6ueht9cv/XDqZspSpIhoSW+BAKJ7Hig==}
    engines: {node: '>=12.13.0'}
    requiresBuild: true
    dependencies:
      color: 4.2.3
      detect-libc: 2.0.1
      node-addon-api: 5.0.0
      prebuild-install: 7.1.1
      semver: 7.3.8
      simple-get: 4.0.1
      tar-fs: 2.1.1
      tunnel-agent: 0.6.0
    dev: false

  /shebang-command@1.2.0:
    resolution: {integrity: sha512-EV3L1+UQWGor21OmnvojK36mhg+TyIKDh3iFBKBohr5xeXIhNBcx8oWdgkTEEQ+BEFFYdLRuqMfd5L84N1V5Vg==}
    engines: {node: '>=0.10.0'}
    dependencies:
      shebang-regex: 1.0.0

  /shebang-command@2.0.0:
    resolution: {integrity: sha512-kHxr2zZpYtdmrN1qDjrrX/Z1rR1kG8Dx+gkpK1G4eXmvXswmcE1hTWBWYUzlraYw1/yZp6YuDY77YtvbN0dmDA==}
    engines: {node: '>=8'}
    dependencies:
      shebang-regex: 3.0.0

  /shebang-regex@1.0.0:
    resolution: {integrity: sha512-wpoSFAxys6b2a2wHZ1XpDSgD7N9iVjg29Ph9uV/uaP9Ex/KXlkTZTeddxDPSYQpgvzKLGJke2UU0AzoGCjNIvQ==}
    engines: {node: '>=0.10.0'}

  /shebang-regex@3.0.0:
    resolution: {integrity: sha512-7++dFhtcx3353uBaq8DDR4NuxBetBzC7ZQOhmTQInHEd6bSrXdiEyzCvG07Z44UYdLShWUyXt5M/yhz8ekcb1A==}
    engines: {node: '>=8'}

  /shell-quote@1.8.0:
    resolution: {integrity: sha512-QHsz8GgQIGKlRi24yFc6a6lN69Idnx634w49ay6+jA5yFh7a1UY+4Rp6HPx/L/1zcEDPEij8cIsiqR6bQsE5VQ==}

  /shelljs@0.8.5:
    resolution: {integrity: sha512-TiwcRcrkhHvbrZbnRcFYMLl30Dfov3HKqzp5tO5b4pt6G/SezKcYhmDg15zXVBswHmctSAQKznqNW2LO5tTDow==}
    engines: {node: '>=4'}
    hasBin: true
    dependencies:
      glob: 7.2.3
      interpret: 1.4.0
      rechoir: 0.6.2

  /side-channel@1.0.4:
    resolution: {integrity: sha512-q5XPytqFEIKHkGdiMIrY10mvLRvnQh42/+GoBlFW3b2LXLE2xxJpZFdm94we0BaoV3RwJyGqg5wS7epxTv0Zvw==}
    dependencies:
      call-bind: 1.0.2
      get-intrinsic: 1.2.0
      object-inspect: 1.12.2

  /sigmund@1.0.1:
    resolution: {integrity: sha512-fCvEXfh6NWpm+YSuY2bpXb/VIihqWA6hLsgboC+0nl71Q7N7o2eaCW8mJa/NLvQhs6jpd3VZV4UiUQlV6+lc8g==}
    dev: true

  /signal-exit@3.0.7:
    resolution: {integrity: sha512-wnD2ZE+l+SPC/uoS0vXeE9L1+0wuaMqKlfz9AMUo38JsyLSBWSFcHR1Rri62LZc12vLr1gb3jl7iwQhgwpAbGQ==}

  /simple-concat@1.0.1:
    resolution: {integrity: sha512-cSFtAPtRhljv69IK0hTVZQ+OfE9nePi/rtJmw5UjHeVyVroEqJXP1sFztKUy1qU+xvz3u/sfYJLa947b7nAN2Q==}
    dev: false

  /simple-get@4.0.1:
    resolution: {integrity: sha512-brv7p5WgH0jmQJr1ZDDfKDOSeWWg+OVypG99A/5vYGPqJ6pxiaHLy8nxtFjBA7oMa01ebA9gfh1uMCFqOuXxvA==}
    dependencies:
      decompress-response: 6.0.0
      once: 1.4.0
      simple-concat: 1.0.1
    dev: false

  /simple-git@3.16.1:
    resolution: {integrity: sha512-xzRxMKiy1zEYeHGXgAzvuXffDS0xgsq07Oi4LWEEcVH29vLpcZ2tyQRWyK0NLLlCVaKysZeem5tC1qHEOxsKwA==}
    dependencies:
      '@kwsites/file-exists': 1.1.1
      '@kwsites/promise-deferred': 1.1.1
      debug: 4.3.4
    transitivePeerDependencies:
      - supports-color
    dev: false

  /simple-swizzle@0.2.2:
    resolution: {integrity: sha512-JA//kQgZtbuY83m+xT+tXJkmJncGMTFT+C+g2h2R9uxkYIrE2yy9sgmcLhCnw57/WSD+Eh3J97FPEDFnbXnDUg==}
    dependencies:
      is-arrayish: 0.3.2
    dev: false

  /sisteransi@1.0.5:
    resolution: {integrity: sha512-bLGGlR1QxBcynn2d5YmDX4MGjlZvy2MRBDRNHLJ8VI6l6+9FUiyTFNJ0IveOSP0bcXgVDPRcfGqA0pjaqUpfVg==}
    dev: false

  /slash@3.0.0:
    resolution: {integrity: sha512-g9Q1haeby36OSStwb4ntCGGGaKsaVSjQ68fBxoQcutl5fS1vuY18H3wSt3jFyFtrkx+Kz0V1G85A4MyAdDMi2Q==}
    engines: {node: '>=8'}

  /slice-ansi@4.0.0:
    resolution: {integrity: sha512-qMCMfhY040cVHT43K9BFygqYbUPFZKHOg7K73mtTWJRb8pyP3fzf4Ixd5SzdEJQ6MRUg/WBnOLxghZtKKurENQ==}
    engines: {node: '>=10'}
    dependencies:
      ansi-styles: 4.3.0
      astral-regex: 2.0.0
      is-fullwidth-code-point: 3.0.0
    dev: false

  /smart-buffer@4.2.0:
    resolution: {integrity: sha512-94hK0Hh8rPqQl2xXc3HsaBoOXKV20MToPkcXvwbISWLEs+64sBq5kFgn2kJDHb1Pry9yrP0dxrCI9RRci7RXKg==}
    engines: {node: '>= 6.0.0', npm: '>= 3.0.0'}

  /socks-proxy-agent@6.2.1:
    resolution: {integrity: sha512-a6KW9G+6B3nWZ1yB8G7pJwL3ggLy1uTzKAgCb7ttblwqdz9fMGJUuTy3uFzEP48FAs9FLILlmzDlE2JJhVQaXQ==}
    engines: {node: '>= 10'}
    dependencies:
      agent-base: 6.0.2
      debug: 4.3.4
      socks: 2.7.1
    transitivePeerDependencies:
      - supports-color

  /socks-proxy-agent@7.0.0:
    resolution: {integrity: sha512-Fgl0YPZ902wEsAyiQ+idGd1A7rSFx/ayC1CQVMw5P+EQx2V0SgpGtf6OKFhVjPflPUl9YMmEOnmfjCdMUsygww==}
    engines: {node: '>= 10'}
    dependencies:
      agent-base: 6.0.2
      debug: 4.3.4
      socks: 2.7.1
    transitivePeerDependencies:
      - supports-color

  /socks@2.7.1:
    resolution: {integrity: sha512-7maUZy1N7uo6+WVEX6psASxtNlKaNVMlGQKkG/63nEDdLOWNbiUMoLK7X4uYoLhQstau72mLgfEWcXcwsaHbYQ==}
    engines: {node: '>= 10.13.0', npm: '>= 3.0.0'}
    dependencies:
      ip: 2.0.0
      smart-buffer: 4.2.0

  /sort-json@2.0.1:
    resolution: {integrity: sha512-s8cs2bcsQCzo/P2T/uoU6Js4dS/jnX8+4xunziNoq9qmSpZNCrRIAIvp4avsz0ST18HycV4z/7myJ7jsHWB2XQ==}
    hasBin: true
    dependencies:
      detect-indent: 5.0.0
      detect-newline: 2.1.0
      minimist: 1.2.6
    dev: false

  /sort-keys@2.0.0:
    resolution: {integrity: sha512-/dPCrG1s3ePpWm6yBbxZq5Be1dXGLyLn9Z791chDC3NFrpkVbWGzkBwPN1knaciexFXgRJ7hzdnwZ4stHSDmjg==}
    engines: {node: '>=4'}
    dependencies:
      is-plain-obj: 1.1.0
    dev: true

  /sort-keys@4.2.0:
    resolution: {integrity: sha512-aUYIEU/UviqPgc8mHR6IW1EGxkAXpeRETYcrzg8cLAvUPZcpAlleSXHV2mY7G12GphSH6Gzv+4MMVSSkbdteHg==}
    engines: {node: '>=8'}
    dependencies:
      is-plain-obj: 2.1.0

  /sort-object-keys@1.1.3:
    resolution: {integrity: sha512-855pvK+VkU7PaKYPc+Jjnmt4EzejQHyhhF33q31qG8x7maDzkeFhAAThdCYay11CISO+qAMwjOBP+fPZe0IPyg==}
    dev: false

  /sort-package-json@1.57.0:
    resolution: {integrity: sha512-FYsjYn2dHTRb41wqnv+uEqCUvBpK3jZcTp9rbz2qDTmel7Pmdtf+i2rLaaPMRZeSVM60V3Se31GyWFpmKs4Q5Q==}
    hasBin: true
    dependencies:
      detect-indent: 6.1.0
      detect-newline: 3.1.0
      git-hooks-list: 1.0.3
      globby: 10.0.0
      is-plain-obj: 2.1.0
      sort-object-keys: 1.1.3
    dev: false

  /source-map-support@0.5.21:
    resolution: {integrity: sha512-uBHU3L3czsIyYXKX88fdrGovxdSCoTGDRZ6SYXtSRxLZUzHg5P/66Ht6uoUlHu9EZod+inXhKo3qQgwXUT/y1w==}
    dependencies:
      buffer-from: 1.1.2
      source-map: 0.6.1
    dev: false

  /source-map@0.6.1:
    resolution: {integrity: sha512-UjgapumWlbMhkBgzT7Ykc5YXUT46F0iKu8SGXq0bcwP5dz/h0Plj6enJqjz1Zbq2l5WaqYnrVbwWOWMyF3F47g==}
    engines: {node: '>=0.10.0'}

  /spawn-command@0.0.2-1:
    resolution: {integrity: sha512-n98l9E2RMSJ9ON1AKisHzz7V42VDiBQGY6PB1BwRglz99wpVsSuGzQ+jOi6lFXBGVTCrRpltvjm+/XA+tpeJrg==}

  /spawn-please@1.0.0:
    resolution: {integrity: sha512-Kz33ip6NRNKuyTRo3aDWyWxeGeM0ORDO552Fs6E1nj4pLWPkl37SrRtTnq+MEopVaqgmaO6bAvVS+v64BJ5M/A==}
    engines: {node: '>=10'}
    dev: false

  /spawn-wrap@2.0.0:
    resolution: {integrity: sha512-EeajNjfN9zMnULLwhZZQU3GWBoFNkbngTUPfaawT4RkMiviTxcX0qfhVbGey39mfctfDHkWtuecgQ8NJcyQWHg==}
    engines: {node: '>=8'}
    dependencies:
      foreground-child: 2.0.0
      is-windows: 1.0.2
      make-dir: 3.1.0
      rimraf: 3.0.2
      signal-exit: 3.0.7
      which: 2.0.2
    dev: true

  /spdx-correct@3.1.1:
    resolution: {integrity: sha512-cOYcUWwhCuHCXi49RhFRCyJEK3iPj1Ziz9DpViV3tbZOwXD49QzIN3MpOLJNxh2qwq2lJJZaKMVw9qNi4jTC0w==}
    dependencies:
      spdx-expression-parse: 3.0.1
      spdx-license-ids: 3.0.12

  /spdx-exceptions@2.3.0:
    resolution: {integrity: sha512-/tTrYOC7PPI1nUAgx34hUpqXuyJG+DTHJTnIULG4rDygi4xu/tfgmq1e1cIRwRzwZgo4NLySi+ricLkZkw4i5A==}

  /spdx-expression-parse@3.0.1:
    resolution: {integrity: sha512-cbqHunsQWnJNE6KhVSMsMeH5H/L9EpymbzqTQ3uLwNCLZ1Q481oWaofqH7nO6V07xlXwY6PhQdQ2IedWx/ZK4Q==}
    dependencies:
      spdx-exceptions: 2.3.0
      spdx-license-ids: 3.0.12

  /spdx-license-ids@3.0.12:
    resolution: {integrity: sha512-rr+VVSXtRhO4OHbXUiAF7xW3Bo9DuuF6C5jH+q/x15j2jniycgKbxU09Hr0WqlSLUs4i4ltHGXqTe7VHclYWyA==}

  /split-on-first@1.1.0:
    resolution: {integrity: sha512-43ZssAJaMusuKWL8sKUBQXHWOpq8d6CfN/u1p4gUzfJkM05C8rxTmYrkIPTXapZpORA6LkkzcUulJ8FqA7Uudw==}
    engines: {node: '>=6'}
    dev: false

  /split2@3.2.2:
    resolution: {integrity: sha512-9NThjpgZnifTkJpzTZ7Eue85S49QwpNhZTq6GRJwObb6jnLFNGB7Qm73V5HewTROPyxD0C29xqmaI68bQtV+hg==}
    dependencies:
      readable-stream: 3.6.1
    dev: true

  /split@1.0.1:
    resolution: {integrity: sha512-mTyOoPbrivtXnwnIxZRFYRrPNtEFKlpB2fvjSnCQUiAA6qAZzqwna5envK4uk6OIeP17CsdF3rSBGYVBsU0Tkg==}
    dependencies:
      through: 2.3.8
    dev: true

  /sprintf-js@1.0.3:
    resolution: {integrity: sha512-D9cPgkvLlV3t3IzL0D0YLvGA9Ahk4PcvVwUbN0dSGr1aP0Nrt4AEnTUbuGvquEC0mA64Gqt1fzirlRs5ibXx8g==}

  /ssri@8.0.1:
    resolution: {integrity: sha512-97qShzy1AiyxvPNIkLWoGua7xoQzzPjQ0HAH4B0rWKo7SZ6USuPcrUiAFrws0UH8RrbWmgq3LMTObhPIHbbBeQ==}
    engines: {node: '>= 8'}
    dependencies:
      minipass: 3.3.6

  /ssri@9.0.1:
    resolution: {integrity: sha512-o57Wcn66jMQvfHG1FlYbWeZWW/dHZhJXjpIcTfXldXEk5nz5lStPo3mK0OJQfGR3RbZUlbISexbljkJzuEj/8Q==}
    engines: {node: ^12.13.0 || ^14.15.0 || >=16.0.0}
    dependencies:
      minipass: 3.3.6

  /stdout-stderr@0.1.13:
    resolution: {integrity: sha512-Xnt9/HHHYfjZ7NeQLvuQDyL1LnbsbddgMFKCuaQKwGCdJm8LnstZIXop+uOY36UR1UXXoHXfMbC1KlVdVd2JLA==}
    engines: {node: '>=8.0.0'}
    dependencies:
      debug: 4.3.4
      strip-ansi: 6.0.1
    transitivePeerDependencies:
      - supports-color

  /strict-uri-encode@2.0.0:
    resolution: {integrity: sha512-QwiXZgpRcKkhTj2Scnn++4PKtWsH0kpzZ62L2R6c/LUVYv7hVnZqcg2+sMuT6R7Jusu1vviK/MFsu6kNJfWlEQ==}
    engines: {node: '>=4'}
    dev: false

  /string-argv@0.3.1:
    resolution: {integrity: sha512-a1uQGz7IyVy9YwhqjZIZu1c8JO8dNIe20xBmSS6qu9kv++k3JGzCVmprbNN5Kn+BgzD5E7YYwg1CcjuJMRNsvg==}
    engines: {node: '>=0.6.19'}
    dev: true

  /string-width@1.0.2:
    resolution: {integrity: sha512-0XsVpQLnVCXHJfyEs8tC0zpTVIr5PKKsQtkT29IwupnPTjtPmQ3xT/4yCREF9hYkV/3M3kzcUTSAZT6a6h81tw==}
    engines: {node: '>=0.10.0'}
    dependencies:
      code-point-at: 1.1.0
      is-fullwidth-code-point: 1.0.0
      strip-ansi: 3.0.1

  /string-width@2.1.1:
    resolution: {integrity: sha512-nOqH59deCq9SRHlxq1Aw85Jnt4w6KvLKqWVik6oA9ZklXLNIOlqg4F2yrT1MVaTjAqvVwdfeZ7w7aCvJD7ugkw==}
    engines: {node: '>=4'}
    dependencies:
      is-fullwidth-code-point: 2.0.0
      strip-ansi: 4.0.0

  /string-width@4.2.3:
    resolution: {integrity: sha512-wKyQRQpjJ0sIp62ErSZdGsjMJWsap5oRNihHhu6G7JVO/9jIB6UyevL+tXuOqrng8j/cxKTWyWUwvSTriiZz/g==}
    engines: {node: '>=8'}
    dependencies:
      emoji-regex: 8.0.0
      is-fullwidth-code-point: 3.0.0
      strip-ansi: 6.0.1

  /string-width@5.1.2:
    resolution: {integrity: sha512-HnLOCR3vjcY8beoNLtcjZ5/nxn2afmME6lhrDrebokqMap+XbeW8n9TXpPDOqdGK5qcI3oT0GKTW6wC7EMiVqA==}
    engines: {node: '>=12'}
    dependencies:
      eastasianwidth: 0.2.0
      emoji-regex: 9.2.2
      strip-ansi: 7.0.1
    dev: false

  /string.prototype.matchall@4.0.7:
    resolution: {integrity: sha512-f48okCX7JiwVi1NXCVWcFnZgADDC/n2vePlQ/KUCNqCikLLilQvwjMO8+BHVKvgzH0JB0J9LEPgxOGT02RoETg==}
    dependencies:
      call-bind: 1.0.2
      define-properties: 1.1.4
      es-abstract: 1.20.1
      get-intrinsic: 1.2.0
      has-symbols: 1.0.3
      internal-slot: 1.0.3
      regexp.prototype.flags: 1.4.3
      side-channel: 1.0.4
    dev: true

  /string.prototype.trimend@1.0.5:
    resolution: {integrity: sha512-I7RGvmjV4pJ7O3kdf+LXFpVfdNOxtCW/2C8f6jNiW4+PQchwxkCDzlk1/7p+Wl4bqFIZeF47qAHXLuHHWKAxog==}
    dependencies:
      call-bind: 1.0.2
      define-properties: 1.1.4
      es-abstract: 1.20.1
    dev: true

  /string.prototype.trimstart@1.0.5:
    resolution: {integrity: sha512-THx16TJCGlsN0o6dl2o6ncWUsdgnLRSA23rRE5pyGBw/mLr3Ej/R2LaqCtgP8VNMGZsvMWnf9ooZPyY2bHvUFg==}
    dependencies:
      call-bind: 1.0.2
      define-properties: 1.1.4
      es-abstract: 1.20.1
    dev: true

  /string_decoder@0.10.31:
    resolution: {integrity: sha512-ev2QzSzWPYmy9GuqfIVildA4OdcGLeFZQrq5ys6RtiuF+RQQiZWr8TZNyAcuVXyQRYfEO+MsoB/1BuQVhOJuoQ==}
    dev: true

  /string_decoder@1.1.1:
    resolution: {integrity: sha512-n/ShnvDi6FHbbVfviro+WojiFzv+s8MPMHBczVePfUpDJLwoLT0ht1l4YwBCbi8pJAveEEdnkHyPyTP/mzRfwg==}
    dependencies:
      safe-buffer: 5.1.2

  /string_decoder@1.3.0:
    resolution: {integrity: sha512-hkRX8U1WjJFd8LsDJ2yQ/wWWxaopEsABU1XfkM8A+j0+85JAGppt16cr1Whg6KIbb4okU6Mql6BOj+uup/wKeA==}
    dependencies:
      safe-buffer: 5.2.1

  /strip-ansi@3.0.1:
    resolution: {integrity: sha512-VhumSSbBqDTP8p2ZLKj40UjBCV4+v8bUSEpUb4KjRgWk9pbqGF4REFj6KEagidb2f/M6AzC0EmFyDNGaw9OCzg==}
    engines: {node: '>=0.10.0'}
    dependencies:
      ansi-regex: 2.1.1

  /strip-ansi@4.0.0:
    resolution: {integrity: sha512-4XaJ2zQdCzROZDivEVIDPkcQn8LMFSa8kj8Gxb/Lnwzv9A8VctNZ+lfivC/sV3ivW8ElJTERXZoPBRrZKkNKow==}
    engines: {node: '>=4'}
    dependencies:
      ansi-regex: 3.0.1

  /strip-ansi@5.2.0:
    resolution: {integrity: sha512-DuRs1gKbBqsMKIZlrffwlug8MHkcnpjs5VPmL1PAh+mA30U0DTotfDZ0d2UUsXpPmPmMMJ6W773MaA3J+lbiWA==}
    engines: {node: '>=6'}
    dependencies:
      ansi-regex: 4.1.1
    dev: true

  /strip-ansi@6.0.1:
    resolution: {integrity: sha512-Y38VPSHcqkFrCpFnQ9vuSXmquuv5oXOKpGeT6aGrr3o3Gc9AlVa6JBfUSOCnbxGGZF+/0ooI7KrPuUSztUdU5A==}
    engines: {node: '>=8'}
    dependencies:
      ansi-regex: 5.0.1

  /strip-ansi@7.0.1:
    resolution: {integrity: sha512-cXNxvT8dFNRVfhVME3JAe98mkXDYN2O1l7jmcwMnOslDeESg1rF/OZMtK0nRAhiari1unG5cD4jG3rapUAkLbw==}
    engines: {node: '>=12'}
    dependencies:
      ansi-regex: 6.0.1
    dev: false

  /strip-bom-buf@1.0.0:
    resolution: {integrity: sha512-1sUIL1jck0T1mhOLP2c696BIznzT525Lkub+n4jjMHjhjhoAQA6Ye659DxdlZBr0aLDMQoTxKIpnlqxgtwjsuQ==}
    engines: {node: '>=4'}
    dependencies:
      is-utf8: 0.2.1

  /strip-bom-stream@2.0.0:
    resolution: {integrity: sha512-yH0+mD8oahBZWnY43vxs4pSinn8SMKAdml/EOGBewoe1Y0Eitd0h2Mg3ZRiXruUW6L4P+lvZiEgbh0NgUGia1w==}
    engines: {node: '>=0.10.0'}
    dependencies:
      first-chunk-stream: 2.0.0
      strip-bom: 2.0.0

  /strip-bom@2.0.0:
    resolution: {integrity: sha512-kwrX1y7czp1E69n2ajbG65mIo9dqvJ+8aBQXOGVxqwvNbsXdFM6Lq37dLAY3mknUwru8CfcCbfOLL/gMo+fi3g==}
    engines: {node: '>=0.10.0'}
    dependencies:
      is-utf8: 0.2.1

  /strip-bom@3.0.0:
    resolution: {integrity: sha512-vavAMRXOgBVNF6nyEEmL3DBK19iRpDcoIwW+swQ+CbGiu7lju6t+JklA1MHweoWtadgt4ISVUsXLyDq34ddcwA==}
    engines: {node: '>=4'}

  /strip-bom@4.0.0:
    resolution: {integrity: sha512-3xurFv5tEgii33Zi8Jtp55wEIILR9eh34FAW00PZf+JnSsTmV/ioewSgQl97JHvgjoRGwPShsWm+IdrxB35d0w==}
    engines: {node: '>=8'}
    dev: true

  /strip-eof@1.0.0:
    resolution: {integrity: sha512-7FCwGGmx8mD5xQd3RPUvnSpUXHM3BWuzjtpD4TXsfcZ9EL4azvVVUscFYwD9nx8Kh+uCBC00XBtAykoMHwTh8Q==}
    engines: {node: '>=0.10.0'}
    dev: false

  /strip-final-newline@2.0.0:
    resolution: {integrity: sha512-BrpvfNAE3dcvq7ll3xVumzjKjZQ5tI1sEUIKr3Uoks0XUl45St3FlatVqef9prk4jRDzhW6WZg+3bk93y6pLjA==}
    engines: {node: '>=6'}

  /strip-indent@3.0.0:
    resolution: {integrity: sha512-laJTa3Jb+VQpaC6DseHhF7dXVqHTfJPCRDaEbid/drOhgitgYku/letMUqOXFoWV0zIIUbjpdH2t+tYj4bQMRQ==}
    engines: {node: '>=8'}
    dependencies:
      min-indent: 1.0.1
    dev: true

  /strip-json-comments@2.0.1:
    resolution: {integrity: sha512-4gB8na07fecVVkOI6Rs4e7T6NOTki5EmL7TUduTs6bu3EdnSycntVJ4re8kgZA+wx9IueI2Y11bfbgwtzuE0KQ==}
    engines: {node: '>=0.10.0'}
    dev: false

  /strip-json-comments@3.1.1:
    resolution: {integrity: sha512-6fPc+R4ihwqP6N/aIv2f1gMH8lOVtWQHoqC4yK6oSDVVocumAsfCqjkXnqiYMhmMwS/mEHLp7Vehlt3ql6lEig==}
    engines: {node: '>=8'}

  /strong-log-transformer@2.1.0:
    resolution: {integrity: sha512-B3Hgul+z0L9a236FAUC9iZsL+nVHgoCJnqCbN588DjYxvGXaXaaFbfmQ/JhvKjZwsOukuR72XbHv71Qkug0HxA==}
    engines: {node: '>=4'}
    hasBin: true
    dependencies:
      duplexer: 0.1.2
      minimist: 1.2.8
      through: 2.3.8
    dev: true

  /supports-color@2.0.0:
    resolution: {integrity: sha512-KKNVtd6pCYgPIKU4cp2733HWYCpplQhddZLBUryaAHou723x+FRzQ5Df824Fj+IyyuiQTRoub4SnIFfIcrp70g==}
    engines: {node: '>=0.8.0'}

  /supports-color@5.5.0:
    resolution: {integrity: sha512-QjVjwdXIt408MIiAqCX4oUKsgU2EqAGzs2Ppkm4aQYbjm+ZEWEcW4SfFNTr4uMNZma0ey4f5lgLrkB0aX0QMow==}
    engines: {node: '>=4'}
    dependencies:
      has-flag: 3.0.0

  /supports-color@7.2.0:
    resolution: {integrity: sha512-qpCAvRl9stuOHveKsn7HncJRvv501qIacKzQlO/+Lwxc9+0q2wLyv4Dfvt80/DPn2pqOBsJdDiogXGR9+OvwRw==}
    engines: {node: '>=8'}
    dependencies:
      has-flag: 4.0.0

  /supports-color@8.1.1:
    resolution: {integrity: sha512-MpUEN2OodtUzxvKQl72cUF7RQ5EiHsGvSsVG0ia9c5RbWGL2CI4C7EpPS8UTBIplnlzZiNuV56w+FuNxy3ty2Q==}
    engines: {node: '>=10'}
    dependencies:
      has-flag: 4.0.0

  /supports-hyperlinks@1.0.1:
    resolution: {integrity: sha512-HHi5kVSefKaJkGYXbDuKbUGRVxqnWGn3J2e39CYcNJEfWciGq2zYtOhXLTlvrOZW1QU7VX67w7fMmWafHX9Pfw==}
    engines: {node: '>=4'}
    dependencies:
      has-flag: 2.0.0
      supports-color: 5.5.0
    dev: false

  /supports-hyperlinks@2.3.0:
    resolution: {integrity: sha512-RpsAZlpWcDwOPQA22aCH4J0t7L8JmAvsCxfOSEwm7cQs3LshN36QaTkwd70DnBOXDWGssw2eUoc8CaRWT0XunA==}
    engines: {node: '>=8'}
    dependencies:
      has-flag: 4.0.0
      supports-color: 7.2.0

  /supports-preserve-symlinks-flag@1.0.0:
    resolution: {integrity: sha512-ot0WnXS9fgdkgIcePe6RHNk1WA8+muPa6cSjeR3V8K27q9BB1rTE3R1p7Hv0z1ZyAc8s6Vvv8DIyWf681MAt0w==}
    engines: {node: '>= 0.4'}

  /syncpack@9.8.4:
    resolution: {integrity: sha512-i81rO+dHuJ2dO8YQq6SCExcyN0x9ZVTY7cVPn8pWjS5Dml0A8uM0cOaneOludFesdrLXMZUA/uEWa74ddBgkPQ==}
    engines: {node: '>=14'}
    hasBin: true
    dependencies:
      '@mobily/ts-belt': 3.13.1
      chalk: 4.1.2
      commander: 10.0.0
      cosmiconfig: 8.0.0
      expect-more: 1.3.0
      fs-extra: 11.1.0
      glob: 8.1.0
      minimatch: 6.2.0
      read-yaml-file: 2.1.0
      semver: 7.3.8
      zod: 3.20.6
    dev: true

  /table@6.8.0:
    resolution: {integrity: sha512-s/fitrbVeEyHKFa7mFdkuQMWlH1Wgw/yEXMt5xACT4ZpzWFluehAxRtUUQKPuWhaLAWhFcVx6w3oC8VKaUfPGA==}
    engines: {node: '>=10.0.0'}
    dependencies:
      ajv: 8.11.0
      lodash.truncate: 4.4.2
      slice-ansi: 4.0.0
      string-width: 4.2.3
      strip-ansi: 6.0.1
    dev: false

  /taketalk@1.0.0:
    resolution: {integrity: sha512-kS7E53It6HA8S1FVFBWP7HDwgTiJtkmYk7TsowGlizzVrivR1Mf9mgjXHY1k7rOfozRVMZSfwjB3bevO4QEqpg==}
    dependencies:
      get-stdin: 4.0.1
      minimist: 1.2.8

  /tapable@2.2.1:
    resolution: {integrity: sha512-GNzQvQTOIP6RyTfE2Qxb8ZVlNmw0n88vp1szwWRimP02mnTsx3Wtn5qRdqY9w2XduFNUgvOwhNnQsjwCp+kqaQ==}
    engines: {node: '>=6'}
    dev: false

  /tar-fs@2.1.1:
    resolution: {integrity: sha512-V0r2Y9scmbDRLCNex/+hYzvp/zyYjvFbHPNgVTKfQvVrb6guiE/fxP+XblDNR011utopbkex2nM4dHNV6GDsng==}
    dependencies:
      chownr: 1.1.4
      mkdirp-classic: 0.5.3
      pump: 3.0.0
      tar-stream: 2.2.0
    dev: false

  /tar-stream@2.2.0:
    resolution: {integrity: sha512-ujeqbceABgwMZxEJnk2HDY2DlnUZ+9oEcb1KzTVfYHio0UE6dG71n60d8D2I4qNvleWrrXpmjpt7vZeF1LnMZQ==}
    engines: {node: '>=6'}
    dependencies:
      bl: 4.1.0
      end-of-stream: 1.4.4
      fs-constants: 1.0.0
      inherits: 2.0.4
      readable-stream: 3.6.1

  /tar@6.1.13:
    resolution: {integrity: sha512-jdIBIN6LTIe2jqzay/2vtYLlBHa3JF42ot3h1dW8Q0PaAG4v8rm0cvpVePtau5C6OKXGGcgO9q2AMNSWxiLqKw==}
    engines: {node: '>=10'}
    dependencies:
      chownr: 2.0.0
      fs-minipass: 2.1.0
      minipass: 4.2.4
      minizlib: 2.1.2
      mkdirp: 1.0.4
      yallist: 4.0.0

  /temp-dir@1.0.0:
    resolution: {integrity: sha512-xZFXEGbG7SNC3itwBzI3RYjq/cEhBkx2hJuKGIUOcEULmkQExXiHat2z/qkISYsuR+IKumhEfKKbV5qXmhICFQ==}
    engines: {node: '>=4'}
    dev: true

  /temp-dir@2.0.0:
    resolution: {integrity: sha512-aoBAniQmmwtcKp/7BzsH8Cxzv8OL736p7v1ihGb5e9DJ9kTwGWHrQrVB5+lfVDzfGrdRzXch+ig7LHaY1JTOrg==}
    engines: {node: '>=8'}
    dev: true

  /temp@0.9.4:
    resolution: {integrity: sha512-yYrrsWnrXMcdsnu/7YMYAofM1ktpL5By7vZhf15CrXijWWrEYZks5AXBudalfSWJLlnen/QUJUB5aoB0kqZUGA==}
    engines: {node: '>=6.0.0'}
    dependencies:
      mkdirp: 0.5.6
      rimraf: 2.6.3
    dev: true

  /tempfile@3.0.0:
    resolution: {integrity: sha512-uNFCg478XovRi85iD42egu+eSFUmmka750Jy7L5tfHI5hQKKtbPnxaSaXAbBqCDYrw3wx4tXjKwci4/QmsZJxw==}
    engines: {node: '>=8'}
    dependencies:
      temp-dir: 2.0.0
      uuid: 3.4.0
    dev: true

  /terser-webpack-plugin@5.3.6(webpack@5.74.0):
    resolution: {integrity: sha512-kfLFk+PoLUQIbLmB1+PZDMRSZS99Mp+/MHqDNmMA6tOItzRt+Npe3E+fsMs5mfcM0wCtrrdU387UnV+vnSffXQ==}
    engines: {node: '>= 10.13.0'}
    peerDependencies:
      '@swc/core': '*'
      esbuild: '*'
      uglify-js: '*'
      webpack: ^5.1.0
    peerDependenciesMeta:
      '@swc/core':
        optional: true
      esbuild:
        optional: true
      uglify-js:
        optional: true
    dependencies:
      '@jridgewell/trace-mapping': 0.3.14
      jest-worker: 27.5.1
      schema-utils: 3.1.1
      serialize-javascript: 6.0.0
      terser: 5.15.0
      webpack: 5.74.0
    dev: false

  /terser@5.15.0:
    resolution: {integrity: sha512-L1BJiXVmheAQQy+as0oF3Pwtlo4s3Wi1X2zNZ2NxOB4wx9bdS9Vk67XQENLFdLYGCK/Z2di53mTj/hBafR+dTA==}
    engines: {node: '>=10'}
    hasBin: true
    dependencies:
      '@jridgewell/source-map': 0.3.2
      acorn: 8.8.0
      commander: 2.20.3
      source-map-support: 0.5.21
    dev: false

  /test-exclude@6.0.0:
    resolution: {integrity: sha512-cAGWPIyOHU6zlmg88jwm7VRyXnMN7iV68OGAbYDk/Mh/xC/pzVPlQtY6ngoIH/5/tciuhGfvESU8GrHrcxD56w==}
    engines: {node: '>=8'}
    dependencies:
      '@istanbuljs/schema': 0.1.3
      glob: 7.2.3
      minimatch: 3.1.2
    dev: true

  /test-value@2.1.0:
    resolution: {integrity: sha512-+1epbAxtKeXttkGFMTX9H42oqzOTufR1ceCF+GYA5aOmvaPq9wd4PUS8329fn2RRLGNeUkgRLnVpycjx8DsO2w==}
    engines: {node: '>=0.10.0'}
    dependencies:
      array-back: 1.0.4
      typical: 2.6.1
    dev: false

  /text-extensions@1.9.0:
    resolution: {integrity: sha512-wiBrwC1EhBelW12Zy26JeOUkQ5mRu+5o8rpsJk5+2t+Y5vE7e842qtZDQ2g1NpX/29HdyFeJ4nSIhI47ENSxlQ==}
    engines: {node: '>=0.10'}
    dev: true

  /text-table@0.2.0:
    resolution: {integrity: sha512-N+8UisAXDGk8PFXP4HAzVR9nbfmVJ3zYLAWiTIoqC5v5isinhr+r5uaO8+7r3BMfuNIufIsA7RdpVgacC2cSpw==}

  /text_audit@0.9.3:
    resolution: {integrity: sha512-ZZMRLN1yR5BAOy+6c1mul5EKdtOMgn/HoQkxlz8X+XQooItgI/waALIx5QxS+tEp5V3KbmFu6uk238+QQc3JqQ==}
    hasBin: true
    dependencies:
      cli-color: 1.4.0
      command-line-args: 4.0.7
      glob: 7.2.3
      txt_tocfill: 0.5.1
    dev: false

  /textextensions@5.15.0:
    resolution: {integrity: sha512-MeqZRHLuaGamUXGuVn2ivtU3LA3mLCCIO5kUGoohTCoGmCBg/+8yPhWVX9WSl9telvVd8erftjFk9Fwb2dD6rw==}
    engines: {node: '>=0.8'}

  /through2@2.0.5:
    resolution: {integrity: sha512-/mrRod8xqpA+IHSLyGCQ2s8SPHiCDEeQJSep1jqLYeEUClOFG2Qsh+4FU6G9VeqpZnGW/Su8LQGc4YKni5rYSQ==}
    dependencies:
      readable-stream: 2.3.7
      xtend: 4.0.2
    dev: true

  /through2@4.0.2:
    resolution: {integrity: sha512-iOqSav00cVxEEICeD7TjLB1sueEL+81Wpzp2bY17uZjZN0pWZPuo4suZ/61VujxmqSGFfgOcNuTZ85QJwNZQpw==}
    dependencies:
      readable-stream: 3.6.1
    dev: true

  /through@2.3.8:
    resolution: {integrity: sha512-w89qg7PI8wAdvX60bMDP+bFoD5Dvhm9oLheFp5O4a2QF0cSBGsBX4qZmadPMvVqlLJBBci+WqGGOAPvcDeNSVg==}

  /timers-ext@0.1.7:
    resolution: {integrity: sha512-b85NUNzTSdodShTIbky6ZF02e8STtVVfD+fu4aXXShEELpozH+bCpJLYMPZbsABN2wDH7fJpqIoXxJpzbf0NqQ==}
    dependencies:
      es5-ext: 0.10.62
      next-tick: 1.1.0
    dev: false

  /tmp@0.0.33:
    resolution: {integrity: sha512-jRCJlojKnZ3addtTOjdIqoRuPEKBvNXcGYqzO6zWZX8KfKEpnGY5jfggJQ3EjKuu8D4bJRr0y+cYJFmYbImXGw==}
    engines: {node: '>=0.6.0'}
    dependencies:
      os-tmpdir: 1.0.2

  /tmp@0.2.1:
    resolution: {integrity: sha512-76SUhtfqR2Ijn+xllcI5P1oyannHNHByD80W1q447gU3mp9G9PSpGdWmjUOHRDPiHYacIk66W7ubDTuPF3BEtQ==}
    engines: {node: '>=8.17.0'}
    dependencies:
      rimraf: 3.0.2
    dev: true

  /to-fast-properties@2.0.0:
    resolution: {integrity: sha512-/OaKK0xYrs3DmxRYqL/yDc+FxFUVYhDlXMhRmv3z915w2HF1tnN1omB354j8VUGO/hbRzyD6Y3sA7v7GS/ceog==}
    engines: {node: '>=4'}
    dev: true

  /to-regex-range@5.0.1:
    resolution: {integrity: sha512-65P7iz6X5yEr1cwcgvQxbbIw7Uk3gOy5dIdtZ4rDveLqhrdJP+Li/Hx6tyK0NEb+2GCyneCMJiGqrADCSNk8sQ==}
    engines: {node: '>=8.0'}
    dependencies:
      is-number: 7.0.0

  /tr46@0.0.3:
    resolution: {integrity: sha512-N3WMsuqV66lT30CrXNbEjx4GEwlow3v6rr4mCcv6prnfwhS01rkgyFdjPNBYd9br7LpXV1+Emh01fHnq2Gdgrw==}

  /tr46@1.0.1:
    resolution: {integrity: sha512-dTpowEjclQ7Kgx5SdBkqRzVhERQXov8/l9Ft9dVM9fmg0W0KQSVaXX9T4i6twCPNtYiZM53lpSSUAwJbFPOHxA==}
    dependencies:
      punycode: 2.3.0
    dev: false

  /tree-kill@1.2.2:
    resolution: {integrity: sha512-L0Orpi8qGpRG//Nd+H90vFB+3iHnue1zSSGmNOOCh1GLJ7rUKVwV2HvijphGQS2UmhUZewS9VgvxYIdgr+fG1A==}
    hasBin: true

  /treeverse@1.0.4:
    resolution: {integrity: sha512-whw60l7r+8ZU8Tu/Uc2yxtc4ZTZbR/PF3u1IPNKGQ6p8EICLb3Z2lAgoqw9bqYd8IkgnsaOcLzYHFckjqNsf0g==}

  /treeverse@2.0.0:
    resolution: {integrity: sha512-N5gJCkLu1aXccpOTtqV6ddSEi6ZmGkh3hjmbu1IjcavJK4qyOVQmi0myQKM7z5jVGmD68SJoliaVrMmVObhj6A==}
    engines: {node: ^12.13.0 || ^14.15.0 || >=16.0.0}
    dev: true

  /trim-newlines@3.0.1:
    resolution: {integrity: sha512-c1PTsA3tYrIsLGkJkzHF+w9F2EyxfXGo4UyJc4pFL++FMjnq0HJS69T3M7d//gKrFKwy429bouPescbjecU+Zw==}
    engines: {node: '>=8'}
    dev: true

  /ts-morph@17.0.1:
    resolution: {integrity: sha512-10PkHyXmrtsTvZSL+cqtJLTgFXkU43Gd0JCc0Rw6GchWbqKe0Rwgt1v3ouobTZwQzF1mGhDeAlWYBMGRV7y+3g==}
    dependencies:
      '@ts-morph/common': 0.18.1
      code-block-writer: 11.0.3
    dev: false

  /ts-node@10.9.1(@types/node@14.18.46)(typescript@4.5.5):
    resolution: {integrity: sha512-NtVysVPkxxrwFGUUxGYhfux8k78pQB3JqYBXlLRZgdGUqTO5wU/UyHop5p70iEbGhB7q5KmiZiU0Y3KlJrScEw==}
    hasBin: true
    peerDependencies:
      '@swc/core': '>=1.2.50'
      '@swc/wasm': '>=1.2.50'
      '@types/node': '*'
      typescript: '>=2.7'
    peerDependenciesMeta:
      '@swc/core':
        optional: true
      '@swc/wasm':
        optional: true
    dependencies:
      '@cspotcode/source-map-support': 0.8.1
      '@tsconfig/node10': 1.0.9
      '@tsconfig/node12': 1.0.11
      '@tsconfig/node14': 1.0.3
      '@tsconfig/node16': 1.0.3
      '@types/node': 14.18.46
      acorn: 8.8.0
      acorn-walk: 8.2.0
      arg: 4.1.3
      create-require: 1.1.1
      diff: 4.0.2
      make-error: 1.3.6
      typescript: 4.5.5
      v8-compile-cache-lib: 3.0.1
      yn: 3.1.1
    dev: true

  /ts-node@10.9.1(@types/node@14.18.46)(typescript@4.8.4):
    resolution: {integrity: sha512-NtVysVPkxxrwFGUUxGYhfux8k78pQB3JqYBXlLRZgdGUqTO5wU/UyHop5p70iEbGhB7q5KmiZiU0Y3KlJrScEw==}
    hasBin: true
    peerDependencies:
      '@swc/core': '>=1.2.50'
      '@swc/wasm': '>=1.2.50'
      '@types/node': '*'
      typescript: '>=2.7'
    peerDependenciesMeta:
      '@swc/core':
        optional: true
      '@swc/wasm':
        optional: true
    dependencies:
      '@cspotcode/source-map-support': 0.8.1
      '@tsconfig/node10': 1.0.9
      '@tsconfig/node12': 1.0.11
      '@tsconfig/node14': 1.0.3
      '@tsconfig/node16': 1.0.3
      '@types/node': 14.18.46
      acorn: 8.8.0
      acorn-walk: 8.2.0
      arg: 4.1.3
      create-require: 1.1.1
      diff: 4.0.2
      make-error: 1.3.6
      typescript: 4.8.4
      v8-compile-cache-lib: 3.0.1
      yn: 3.1.1
    dev: true

  /tsconfig-paths@3.14.1:
    resolution: {integrity: sha512-fxDhWnFSLt3VuTwtvJt5fpwxBHg5AdKWMsgcPOOIilyjymcYVZoCQF8fvFRezCNfblEXmi+PcM1eYHeOAgXCOQ==}
    dependencies:
      '@types/json5': 0.0.29
      json5: 1.0.1
      minimist: 1.2.8
      strip-bom: 3.0.0
    dev: true

  /tslib@1.14.1:
    resolution: {integrity: sha512-Xni35NKzjgMrwevysHTCArtLDpPvye8zV/0E4EyYn43P7/7qvQwPh9BGkHewbMulVntbigmcT7rdX3BNo9wRJg==}
    dev: true

  /tslib@2.4.0:
    resolution: {integrity: sha512-d6xOpEDfsi2CZVlPQzGeux8XMwLT9hssAsaPYExaQMuYskwb+x1x7J371tWlbBdWHroy99KnVB6qIkUbs5X3UQ==}
    dev: true

  /tslib@2.5.0:
    resolution: {integrity: sha512-336iVw3rtn2BUK7ORdIAHTyxHGRIHVReokCR3XjbckJMK7ms8FysBfhLR8IXnAgy7T0PTPNBWKiH514FOW/WSg==}

  /tsutils@3.21.0(typescript@4.5.5):
    resolution: {integrity: sha512-mHKK3iUXL+3UF6xL5k0PEhKRUBKPBCv/+RkEOpjRWxxx27KKRBmmA60A9pgOUvMi8GKhRMPEmjBRPzs2W7O1OA==}
    engines: {node: '>= 6'}
    peerDependencies:
      typescript: '>=2.8.0 || >= 3.2.0-dev || >= 3.3.0-dev || >= 3.4.0-dev || >= 3.5.0-dev || >= 3.6.0-dev || >= 3.6.0-beta || >= 3.7.0-dev || >= 3.7.0-beta'
    dependencies:
      tslib: 1.14.1
      typescript: 4.5.5
    dev: true

  /tunnel-agent@0.6.0:
    resolution: {integrity: sha512-McnNiV1l8RYeY8tBgEpuodCC1mLUdbSN+CYBL7kJsJNInOP8UjDDEwdk6Mw60vdLLrr5NHKZhMAOSrR2NZuQ+w==}
    dependencies:
      safe-buffer: 5.2.1

  /tunnel@0.0.6:
    resolution: {integrity: sha512-1h/Lnq9yajKY2PEbBadPXj3VxsDDu844OnaAo52UVmIzIvwwtBPIuNvkjuzBlTWpfJyUbG3ez0KSBibQkj4ojg==}
    engines: {node: '>=0.6.11 <=0.7.0 || >=0.7.3'}
    dev: false

  /txt_tocfill@0.5.1:
    resolution: {integrity: sha512-4MOOMalIXY15XF9FH1L29L8RbS+/73W+TGbo/j5Gl/l1rz61ZQg+wYW+/RQPpmV7NV8J6bxqFmuHM7IrM/XIcw==}
    dev: false

  /type-check@0.4.0:
    resolution: {integrity: sha512-XleUoc9uwGXqjWwXaUTZAmzMcFZ5858QA2vvx1Ur5xIcixXIP+8LnFDgRplU30us6teqdlskFfu+ae4K79Ooew==}
    engines: {node: '>= 0.8.0'}
    dependencies:
      prelude-ls: 1.2.1

  /type-detect@4.0.8:
    resolution: {integrity: sha512-0fr/mIH1dlO+x7TlcMy+bIDqKPsw/70tVyeHW787goQjhmqaZe10uwLujubK9q9Lg6Fiho1KUKDYz0Z7k7g5/g==}
    engines: {node: '>=4'}
    dev: true

  /type-fest@0.18.1:
    resolution: {integrity: sha512-OIAYXk8+ISY+qTOwkHtKqzAuxchoMiD9Udx+FSGQDuiRR+PJKJHc2NJAXlbhkGwTt/4/nKZxELY1w3ReWOL8mw==}
    engines: {node: '>=10'}
    dev: true

  /type-fest@0.20.2:
    resolution: {integrity: sha512-Ne+eE4r0/iWnpAxD852z3A+N0Bt5RN//NjJwRd2VFHEmrywxf5vsZlh4R6lixl6B+wz/8d+maTSAkN1FIkI3LQ==}
    engines: {node: '>=10'}

  /type-fest@0.21.3:
    resolution: {integrity: sha512-t0rzBq87m3fVcduHDUFhKmyyX+9eo6WQjZvf51Ea/M0Q7+T374Jp1aUiyUl0GKxp8M/OETVHSDvmkyPgvX+X2w==}
    engines: {node: '>=10'}

  /type-fest@0.3.1:
    resolution: {integrity: sha512-cUGJnCdr4STbePCgqNFbpVNCepa+kAVohJs1sLhxzdH+gnEoOd8VhbYa7pD3zZYGiURWM2xzEII3fQcRizDkYQ==}
    engines: {node: '>=6'}
    dev: false

  /type-fest@0.4.1:
    resolution: {integrity: sha512-IwzA/LSfD2vC1/YDYMv/zHP4rDF1usCwllsDpbolT3D4fUepIO7f9K70jjmUewU/LmGUKJcwcVtDCpnKk4BPMw==}
    engines: {node: '>=6'}
    dev: true

  /type-fest@0.6.0:
    resolution: {integrity: sha512-q+MB8nYR1KDLrgr4G5yemftpMC7/QLqVndBmEEdqzmNj5dcFOO4Oo8qlwZE3ULT3+Zim1F8Kq4cBnikNhlCMlg==}
    engines: {node: '>=8'}

  /type-fest@0.8.1:
    resolution: {integrity: sha512-4dbzIzqvjtgiM5rw1k5rEHtBANKmdudhGyBEajN01fEyhaAIhsoKNy6y7+IN93IfpFtwY9iqi7kD+xwKhQsNJA==}
    engines: {node: '>=8'}

  /type-fest@1.4.0:
    resolution: {integrity: sha512-yGSza74xk0UG8k+pLh5oeoYirvIiWo5t0/o3zHHAO2tRDiZcxWP7fywNlXhqb6/r6sWvwi+RsyQMWhVLe4BVuA==}
    engines: {node: '>=10'}
    dev: false

  /type-fest@2.19.0:
    resolution: {integrity: sha512-RAH822pAdBgcNMAfWnCBU3CFZcfZ/i1eZjwFU/dsLKumyuuP3niueg2UAukXYF0E2AAoc82ZSSf9J0WQBinzHA==}
    engines: {node: '>=12.20'}
    dev: false

  /type@1.2.0:
    resolution: {integrity: sha512-+5nt5AAniqsCnu2cEQQdpzCAh33kVx8n0VoFidKpB1dVVLAN/F+bgVOqOJqOnEnrhp222clB5p3vUlD+1QAnfg==}
    dev: false

  /type@2.7.2:
    resolution: {integrity: sha512-dzlvlNlt6AXU7EBSfpAscydQ7gXB+pPGsPnfJnZpiNJBDj7IaJzQlBZYGdEi4R9HmPdBv2XmWJ6YUtoTa7lmCw==}
    dev: false

  /typed-rest-client@1.8.9:
    resolution: {integrity: sha512-uSmjE38B80wjL85UFX3sTYEUlvZ1JgCRhsWj/fJ4rZ0FqDUFoIuodtiVeE+cUqiVTOKPdKrp/sdftD15MDek6g==}
    dependencies:
      qs: 6.11.0
      tunnel: 0.0.6
      underscore: 1.13.6
    dev: false

  /typedarray-to-buffer@3.1.5:
    resolution: {integrity: sha512-zdu8XMNEDepKKR+XYOXAVPtWui0ly0NtohUscw+UmaHiAWT8hrV1rr//H6V+0DvJ3OQ19S979M0laLfX8rm82Q==}
    dependencies:
      is-typedarray: 1.0.0

  /typedarray@0.0.6:
    resolution: {integrity: sha512-/aCDEGatGvZ2BIk+HmLf4ifCJFwvKFNb9/JeZPMulfgFracn9QFcAf5GO8B/mweUjSoblS5In0cWhqpfs/5PQA==}
    dev: true

  /typescript@4.5.5:
    resolution: {integrity: sha512-TCTIul70LyWe6IJWT8QSYeA54WQe8EjQFU4wY52Fasj5UKx88LNYKCgBEHcOMOrFF1rKGbD8v/xcNWVUq9SymA==}
    engines: {node: '>=4.2.0'}
    hasBin: true

  /typescript@4.8.4:
    resolution: {integrity: sha512-QCh+85mCy+h0IGff8r5XWzOVSbBO+KfeYrMQh7NJ58QujwcE22u+NUSmUxqF+un70P9GXKxa2HCNiTTMJknyjQ==}
    engines: {node: '>=4.2.0'}
    hasBin: true
    dev: true

  /typical@2.6.1:
    resolution: {integrity: sha512-ofhi8kjIje6npGozTip9Fr8iecmYfEbS06i0JnIg+rh51KakryWF4+jX8lLKZVhy6N+ID45WYSFCxPOdTWCzNg==}
    dev: false

  /uglify-js@3.17.4:
    resolution: {integrity: sha512-T9q82TJI9e/C1TAxYvfb16xO120tMVFZrGA3f9/P4424DNu6ypK103y0GPFVa17yotwSyZW5iYXgjYHkGrJW/g==}
    engines: {node: '>=0.8.0'}
    hasBin: true
    requiresBuild: true
    dev: true
    optional: true

  /unbox-primitive@1.0.2:
    resolution: {integrity: sha512-61pPlCD9h51VoreyJ0BReideM3MDKMKnh6+V9L08331ipq6Q8OFXZYiqP6n/tbHx4s5I9uRhcye6BrbkizkBDw==}
    dependencies:
      call-bind: 1.0.2
      has-bigints: 1.0.2
      has-symbols: 1.0.3
      which-boxed-primitive: 1.0.2
    dev: true

  /underscore@1.13.6:
    resolution: {integrity: sha512-+A5Sja4HP1M08MaXya7p5LvjuM7K6q/2EaC0+iovj/wOcMsTzMvDFbasi/oSapiwOlt252IqsKqPjCl7huKS0A==}
    dev: false

  /unique-filename@1.1.1:
    resolution: {integrity: sha512-Vmp0jIp2ln35UTXuryvjzkjGdRyf9b2lTXuSYUiPmzRcl3FDtYqAwOnTJkAngD9SWhnoJzDbTKwaOrZ+STtxNQ==}
    dependencies:
      unique-slug: 2.0.2

  /unique-filename@2.0.1:
    resolution: {integrity: sha512-ODWHtkkdx3IAR+veKxFV+VBkUMcN+FaqzUUd7IZzt+0zhDZFPFxhlqwPF3YQvMHx1TD0tdgYl+kuPnJ8E6ql7A==}
    engines: {node: ^12.13.0 || ^14.15.0 || >=16.0.0}
    dependencies:
      unique-slug: 3.0.0

  /unique-slug@2.0.2:
    resolution: {integrity: sha512-zoWr9ObaxALD3DOPfjPSqxt4fnZiWblxHIgeWqW8x7UqDzEtHEQLzji2cuJYQFCU6KmoJikOYAZlrTHHebjx2w==}
    dependencies:
      imurmurhash: 0.1.4

  /unique-slug@3.0.0:
    resolution: {integrity: sha512-8EyMynh679x/0gqE9fT9oilG+qEt+ibFyqjuVTsZn1+CMxH+XLlpvr2UZx4nVcCwTpx81nICr2JQFkM+HPLq4w==}
    engines: {node: ^12.13.0 || ^14.15.0 || >=16.0.0}
    dependencies:
      imurmurhash: 0.1.4

  /unique-string@3.0.0:
    resolution: {integrity: sha512-VGXBUVwxKMBUznyffQweQABPRRW1vHZAbadFZud4pLFAqRGvv/96vafgjWFqzourzr8YonlQiPgH0YCJfawoGQ==}
    engines: {node: '>=12'}
    dependencies:
      crypto-random-string: 4.0.0
    dev: false

  /universal-url@2.0.0:
    resolution: {integrity: sha512-3DLtXdm/G1LQMCnPj+Aw7uDoleQttNHp2g5FnNQKR6cP6taNWS1b/Ehjjx4PVyvejKi3TJyu8iBraKM4q3JQPg==}
    engines: {node: '>= 6'}
    dependencies:
      hasurl: 1.0.0
      whatwg-url: 7.1.0
    dev: false

  /universal-user-agent@4.0.1:
    resolution: {integrity: sha512-LnST3ebHwVL2aNe4mejI9IQh2HfZ1RLo8Io2HugSif8ekzD1TlWpHpColOB/eh8JHMLkGH3Akqf040I+4ylNxg==}
    dependencies:
      os-name: 3.1.0
    dev: false

  /universal-user-agent@6.0.0:
    resolution: {integrity: sha512-isyNax3wXoKaulPDZWHQqbmIx1k2tb9fb3GGDBRxCscfYV2Ch7WxPArBsFEG8s/safwXTT7H4QGhaIkTp9447w==}

  /universalify@0.1.2:
    resolution: {integrity: sha512-rBJeI5CXAlmy1pV+617WB9J63U6XcazHHF2f2dbJix4XzpUF0RS3Zbj0FGIOCAva5P/d/GBOYaACQ1w+0azUkg==}
    engines: {node: '>= 4.0.0'}

  /universalify@2.0.0:
    resolution: {integrity: sha512-hAZsKq7Yy11Zu1DE0OzWjw7nnLZmJZYTDZZyEFHZdUhV8FkH5MCfoU1XMaxXovpyW5nq5scPqq0ZDP9Zyl04oQ==}
    engines: {node: '>= 10.0.0'}

  /untildify@4.0.0:
    resolution: {integrity: sha512-KK8xQ1mkzZeg9inewmFVDNkg3l5LUhoq9kN6iWYB/CC9YMG8HA+c1Q8HwDe6dEX7kErrEVNVBO3fWsVq5iDgtw==}
    engines: {node: '>=8'}

  /upath@2.0.1:
    resolution: {integrity: sha512-1uEe95xksV1O0CYKXo8vQvN1JEbtJp7lb7C5U9HMsIp6IVwntkH/oNUzyVNQSd4S1sYk2FpSSW44FqMc8qee5w==}
    engines: {node: '>=4'}
    dev: true

  /update-browserslist-db@1.0.9(browserslist@4.21.4):
    resolution: {integrity: sha512-/xsqn21EGVdXI3EXSum1Yckj3ZVZugqyOZQ/CxYPBD/R+ko9NSUScf8tFF4dOKY+2pvSSJA/S+5B8s4Zr4kyvg==}
    hasBin: true
    peerDependencies:
      browserslist: '>= 4.21.0'
    dependencies:
      browserslist: 4.21.4
      escalade: 3.1.1
      picocolors: 1.0.0

  /update-notifier@6.0.2:
    resolution: {integrity: sha512-EDxhTEVPZZRLWYcJ4ZXjGFN0oP7qYvbXWzEgRm/Yql4dHX5wDbvh89YHP6PK1lzZJYrMtXUuZZz8XGK+U6U1og==}
    engines: {node: '>=14.16'}
    dependencies:
      boxen: 7.0.0
      chalk: 5.0.1
      configstore: 6.0.0
      has-yarn: 3.0.0
      import-lazy: 4.0.0
      is-ci: 3.0.1
      is-installed-globally: 0.4.0
      is-npm: 6.0.0
      is-yarn-global: 0.4.0
      latest-version: 7.0.0
      pupa: 3.1.0
      semver: 7.3.8
      semver-diff: 4.0.0
      xdg-basedir: 5.1.0
    dev: false

  /uri-js@4.4.1:
    resolution: {integrity: sha512-7rKUyy33Q1yc98pQ1DAmLtwX109F7TIfWlW1Ydo8Wl1ii1SeHieeh0HHfPeL2fMXK6z0s8ecKs9frCuLJvndBg==}
    dependencies:
      punycode: 2.3.0

  /url@0.10.3:
    resolution: {integrity: sha512-hzSUW2q06EqL1gKM/a+obYHLIO6ct2hwPuviqTTOcfFVc61UbfJ2Q32+uGL/HCPxKqrdGB5QUwIe7UqlDgwsOQ==}
    dependencies:
      punycode: 1.3.2
      querystring: 0.2.0

  /user-home@2.0.0:
    resolution: {integrity: sha512-KMWqdlOcjCYdtIJpicDSFBQ8nFwS2i9sslAd6f4+CBGcU4gist2REnr2fxj2YocvJFxSF3ZOHLYLVZnUxv4BZQ==}
    engines: {node: '>=0.10.0'}
    dependencies:
      os-homedir: 1.0.2
    dev: true

  /util-deprecate@1.0.2:
    resolution: {integrity: sha512-EPD5q1uXyFxJpCrLnCc1nHnq3gOa6DZBocAIiI2TaSCA7VCJ1UJDMagCzIkXNsUYfD1daK//LTEQ8xiIbrHtcw==}

  /util@0.12.5:
    resolution: {integrity: sha512-kZf/K6hEIrWHI6XqOFUiiMa+79wE/D8Q+NCNAWclkyg3b4d2k7s0QGepNjiABc+aR3N1PAyHL7p6UcLY6LmrnA==}
    dependencies:
      inherits: 2.0.4
      is-arguments: 1.1.1
      is-generator-function: 1.0.10
      is-typed-array: 1.1.10
      which-typed-array: 1.1.9

  /uuid@3.4.0:
    resolution: {integrity: sha512-HjSDRw6gZE5JMggctHBcjVak08+KEVhSIiDzFnT9S9aegmp85S/bReBVTb4QTFaRNptJ9kuYaNhnbNEOkbKb/A==}
    deprecated: Please upgrade  to version 7 or higher.  Older versions may use Math.random() in certain circumstances, which is known to be problematic.  See https://v8.dev/blog/math-random for details.
    hasBin: true
    dev: true

  /uuid@8.0.0:
    resolution: {integrity: sha512-jOXGuXZAWdsTH7eZLtyXMqUb9EcWMGZNbL9YcGBJl4MH4nrxHmZJhEHvyLFrkxo+28uLb/NYRcStH48fnD0Vzw==}
    hasBin: true

  /uuid@8.3.2:
    resolution: {integrity: sha512-+NYs2QeMWy+GWFOEm9xnn6HCDp0l7QBD7ml8zLUmJ+93Q5NF0NocErnwkTkXVFNiX3/fpC6afS8Dhb/gz7R7eg==}
    hasBin: true
    dev: true

  /v8-compile-cache-lib@3.0.1:
    resolution: {integrity: sha512-wa7YjyUGfNZngI/vtK0UHAN+lgDCxBPCylVXGp0zu59Fz5aiGtNXaq3DhIov063MorB+VfufLh3JlF2KdTK3xg==}
    dev: true

  /v8-compile-cache@2.3.0:
    resolution: {integrity: sha512-l8lCEmLcLYZh4nbunNZvQCJc5pv7+RCwa8q/LdUx8u7lsWvPDKmpodJAJNwkAhJC//dFY48KuIEmjtd4RViDrA==}
    dev: true

  /v8-to-istanbul@9.0.1:
    resolution: {integrity: sha512-74Y4LqY74kLE6IFyIjPtkSTWzUZmj8tdHT9Ii/26dvQ6K9Dl2NbEfj0XgU2sHCtKgt5VupqhlO/5aWuqS+IY1w==}
    engines: {node: '>=10.12.0'}
    dependencies:
      '@jridgewell/trace-mapping': 0.3.14
      '@types/istanbul-lib-coverage': 2.0.4
      convert-source-map: 1.8.0
    dev: true

  /validate-npm-package-license@3.0.4:
    resolution: {integrity: sha512-DpKm2Ui/xN7/HQKCtpZxoRWBhZ9Z0kqtygG8XCgNQ8ZlDnxuQmWhj566j8fN4Cu3/JmbhsDo7fcAJq4s9h27Ew==}
    dependencies:
      spdx-correct: 3.1.1
      spdx-expression-parse: 3.0.1

  /validate-npm-package-name@3.0.0:
    resolution: {integrity: sha512-M6w37eVCMMouJ9V/sdPGnC5H4uDr73/+xdq0FBLO3TFFX1+7wiUY6Es328NN+y43tmY+doUdN9g9J21vqB7iLw==}
    dependencies:
      builtins: 1.0.3

  /validate-npm-package-name@4.0.0:
    resolution: {integrity: sha512-mzR0L8ZDktZjpX4OB46KT+56MAhl4EIazWP/+G/HPGuvfdaqg4YsCdtOm6U9+LOFyYDoh4dpnpxZRB9MQQns5Q==}
    engines: {node: ^12.13.0 || ^14.15.0 || >=16.0.0}
    dependencies:
      builtins: 5.0.1

  /validator@13.7.0:
    resolution: {integrity: sha512-nYXQLCBkpJ8X6ltALua9dRrZDHVYxjJ1wgskNt1lH9fzGjs3tgojGSCBjmEPwkWS1y29+DrizMTW19Pr9uB2nw==}
    engines: {node: '>= 0.10'}

  /vinyl-file@3.0.0:
    resolution: {integrity: sha512-BoJDj+ca3D9xOuPEM6RWVtWQtvEPQiQYn82LvdxhLWplfQsBzBqtgK0yhCP0s1BNTi6dH9BO+dzybvyQIacifg==}
    engines: {node: '>=4'}
    dependencies:
      graceful-fs: 4.2.10
      pify: 2.3.0
      strip-bom-buf: 1.0.0
      strip-bom-stream: 2.0.0
      vinyl: 2.2.1

  /vinyl@2.2.1:
    resolution: {integrity: sha512-LII3bXRFBZLlezoG5FfZVcXflZgWP/4dCwKtxd5ky9+LOtM4CS3bIRQsmR1KMnMW07jpE8fqR2lcxPZ+8sJIcw==}
    engines: {node: '>= 0.10'}
    dependencies:
      clone: 2.1.2
      clone-buffer: 1.0.0
      clone-stats: 1.0.0
      cloneable-readable: 1.1.3
      remove-trailing-separator: 1.1.0
      replace-ext: 1.0.1

  /walk-up-path@1.0.0:
    resolution: {integrity: sha512-hwj/qMDUEjCU5h0xr90KGCf0tg0/LgJbmOWgrWKYlcJZM7XvquvUJZ0G/HMGr7F7OQMOUuPHWP9JpriinkAlkg==}

  /watchpack@2.4.0:
    resolution: {integrity: sha512-Lcvm7MGST/4fup+ifyKi2hjyIAwcdI4HRgtvTpIUxBRhB+RFtUh8XtDOxUfctVCnhVi+QQj49i91OyvzkJl6cg==}
    engines: {node: '>=10.13.0'}
    dependencies:
      glob-to-regexp: 0.4.1
      graceful-fs: 4.2.10
    dev: false

  /wcwidth@1.0.1:
    resolution: {integrity: sha512-XHPEwS0q6TaxcvG85+8EYkbiCux2XtWG2mkc47Ng2A77BQu9+DqIOJldST4HgPkuea7dvKSj5VgX3P1d4rW8Tg==}
    dependencies:
      defaults: 1.0.3

  /webidl-conversions@3.0.1:
    resolution: {integrity: sha512-2JAn3z8AR6rjK8Sm8orRC0h/bcl/DqL7tRPdGZ4I1CjdF+EaMLmYxBHyXuKL849eucPFhvBoxMsflfOb8kxaeQ==}

  /webidl-conversions@4.0.2:
    resolution: {integrity: sha512-YQ+BmxuTgd6UXZW3+ICGfyqRyHXVlD5GtQr5+qjiNW7bF0cqrzX500HVXPBOvgXb5YnzDd+h0zqyv61KUD7+Sg==}
    dev: false

  /webpack-sources@3.2.3:
    resolution: {integrity: sha512-/DyMEOrDgLKKIG0fmvtz+4dUX/3Ghozwgm6iPp8KRhvn+eQf9+Q7GWxVNMk3+uCPWfdXYC4ExGBckIXdFEfH1w==}
    engines: {node: '>=10.13.0'}
    dev: false

  /webpack@5.74.0:
    resolution: {integrity: sha512-A2InDwnhhGN4LYctJj6M1JEaGL7Luj6LOmyBHjcI8529cm5p6VXiTIW2sn6ffvEAKmveLzvu4jrihwXtPojlAA==}
    engines: {node: '>=10.13.0'}
    hasBin: true
    peerDependencies:
      webpack-cli: '*'
    peerDependenciesMeta:
      webpack-cli:
        optional: true
    dependencies:
      '@types/eslint-scope': 3.7.4
      '@types/estree': 0.0.51
      '@webassemblyjs/ast': 1.11.1
      '@webassemblyjs/wasm-edit': 1.11.1
      '@webassemblyjs/wasm-parser': 1.11.1
      acorn: 8.8.0
      acorn-import-assertions: 1.8.0(acorn@8.8.0)
      browserslist: 4.21.4
      chrome-trace-event: 1.0.3
      enhanced-resolve: 5.10.0
      es-module-lexer: 0.9.3
      eslint-scope: 5.1.1
      events: 3.3.0
      glob-to-regexp: 0.4.1
      graceful-fs: 4.2.10
      json-parse-even-better-errors: 2.3.1
      loader-runner: 4.3.0
      mime-types: 2.1.35
      neo-async: 2.6.2
      schema-utils: 3.1.1
      tapable: 2.2.1
      terser-webpack-plugin: 5.3.6(webpack@5.74.0)
      watchpack: 2.4.0
      webpack-sources: 3.2.3
    transitivePeerDependencies:
      - '@swc/core'
      - esbuild
      - uglify-js
    dev: false

  /whatwg-url@5.0.0:
    resolution: {integrity: sha512-saE57nupxk6v3HY35+jzBwYa0rKSy0XR8JSxZPwgLr7ys0IBzhGviA1/TUGJLmSVqs8pb9AnvICXEuOHLprYTw==}
    dependencies:
      tr46: 0.0.3
      webidl-conversions: 3.0.1

  /whatwg-url@7.1.0:
    resolution: {integrity: sha512-WUu7Rg1DroM7oQvGWfOiAK21n74Gg+T4elXEQYkOhtyLeWiJFoOGLXPKI/9gzIie9CtwVLm8wtw6YJdKyxSjeg==}
    dependencies:
      lodash.sortby: 4.7.0
      tr46: 1.0.1
      webidl-conversions: 4.0.2
    dev: false

  /which-boxed-primitive@1.0.2:
    resolution: {integrity: sha512-bwZdv0AKLpplFY2KZRX6TvyuN7ojjr7lwkg6ml0roIy9YeuSr7JS372qlNW18UQYzgYK9ziGcerWqZOmEn9VNg==}
    dependencies:
      is-bigint: 1.0.4
      is-boolean-object: 1.1.2
      is-number-object: 1.0.7
      is-string: 1.0.7
      is-symbol: 1.0.4
    dev: true

  /which-module@2.0.0:
    resolution: {integrity: sha512-B+enWhmw6cjfVC7kS8Pj9pCrKSc5txArRyaYGe088shv/FGWH+0Rjx/xPgtsWfsUtS27FkP697E4DDhgrgoc0Q==}
    dev: true

  /which-pm@2.0.0:
    resolution: {integrity: sha512-Lhs9Pmyph0p5n5Z3mVnN0yWcbQYUAD7rbQUiMsQxOJ3T57k7RFe35SUwWMf7dsbDZks1uOmw4AecB/JMDj3v/w==}
    engines: {node: '>=8.15'}
    dependencies:
      load-yaml-file: 0.2.0
      path-exists: 4.0.0

  /which-typed-array@1.1.9:
    resolution: {integrity: sha512-w9c4xkx6mPidwp7180ckYWfMmvxpjlZuIudNtDf4N/tTAUB8VJbX25qZoAsrtGuYNnGw3pa0AXgbGKRB8/EceA==}
    engines: {node: '>= 0.4'}
    dependencies:
      available-typed-arrays: 1.0.5
      call-bind: 1.0.2
      for-each: 0.3.3
      gopd: 1.0.1
      has-tostringtag: 1.0.0
      is-typed-array: 1.1.10

  /which@1.3.1:
    resolution: {integrity: sha512-HxJdYWq1MTIQbJ3nw0cqssHoTNU267KlrDuGZ1WYlxDStUtKUhOaJmh112/TZmHxxUfuJqPXSOm7tDyas0OSIQ==}
    hasBin: true
    dependencies:
      isexe: 2.0.0

  /which@2.0.2:
    resolution: {integrity: sha512-BLI3Tl1TW3Pvl70l3yq3Y64i+awpwXqsGBYWkkqMtnbXgrMD+yj7rhW0kuEDxzJaYXGjEW5ogapKNMEKNMjibA==}
    engines: {node: '>= 8'}
    hasBin: true
    dependencies:
      isexe: 2.0.0

  /wide-align@1.1.5:
    resolution: {integrity: sha512-eDMORYaPNZ4sQIuuYPDHdQvf4gyCF9rEEV/yPxGfwPkRodwEgiMUUXTx/dex+Me0wxx53S+NgUHaP7y3MGlDmg==}
    dependencies:
      string-width: 4.2.3

  /widest-line@3.1.0:
    resolution: {integrity: sha512-NsmoXalsWVDMGupxZ5R08ka9flZjjiLvHVAWYOKtiKM8ujtZWr9cRffak+uSE48+Ob8ObalXpwyeUiyDD6QFgg==}
    engines: {node: '>=8'}
    dependencies:
      string-width: 4.2.3

  /widest-line@4.0.1:
    resolution: {integrity: sha512-o0cyEG0e8GPzT4iGHphIOh0cJOV8fivsXxddQasHPHfoZf1ZexrfeA21w2NaEN1RHE+fXlfISmOE8R9N3u3Qig==}
    engines: {node: '>=12'}
    dependencies:
      string-width: 5.1.2
    dev: false

  /windows-release@3.3.3:
    resolution: {integrity: sha512-OSOGH1QYiW5yVor9TtmXKQvt2vjQqbYS+DqmsZw+r7xDwLXEeT3JGW0ZppFmHx4diyXmxt238KFR3N9jzevBRg==}
    engines: {node: '>=6'}
    dependencies:
      execa: 1.0.0
    dev: false

  /word-wrap@1.2.3:
    resolution: {integrity: sha512-Hz/mrNwitNRh/HUAtM/VT/5VH+ygD6DV7mYKZAtHOrbs8U7lvPS6xf7EJKMF0uW1KJCl0H701g3ZGus+muE5vQ==}
    engines: {node: '>=0.10.0'}

  /wordwrap@1.0.0:
    resolution: {integrity: sha512-gvVzJFlPycKc5dZN4yPkP8w7Dc37BtP1yczEneOb4uq34pXZcvrtRTmWV8W+Ume+XCxKgbjM+nevkyFPMybd4Q==}

  /workerpool@6.2.1:
    resolution: {integrity: sha512-ILEIE97kDZvF9Wb9f6h5aXK4swSlKGUcOEGiIYb2OOu/IrDU9iwj0fD//SsA6E5ibwJxpEvhullJY4Sl4GcpAw==}
    dev: true

  /wrap-ansi@2.1.0:
    resolution: {integrity: sha512-vAaEaDM946gbNpH5pLVNR+vX2ht6n0Bt3GXwVB1AuAqZosOvHNF3P7wDnh8KLkSqgUh0uh77le7Owgoz+Z9XBw==}
    engines: {node: '>=0.10.0'}
    dependencies:
      string-width: 1.0.2
      strip-ansi: 3.0.1

  /wrap-ansi@6.2.0:
    resolution: {integrity: sha512-r6lPcBGxZXlIcymEu7InxDMhdW0KDxpLgoFLcguasxCaJ/SOIZwINatK9KY/tf+ZrlywOKU0UDj3ATXUBfxJXA==}
    engines: {node: '>=8'}
    dependencies:
      ansi-styles: 4.3.0
      string-width: 4.2.3
      strip-ansi: 6.0.1
    dev: true

  /wrap-ansi@7.0.0:
    resolution: {integrity: sha512-YVGIj2kamLSTxw6NsZjoBxfSwsn0ycdesmc4p+Q21c5zPuZ1pl+NfxVdxPtdHvmNVOQ6XSYG4AUtyt/Fi7D16Q==}
    engines: {node: '>=10'}
    dependencies:
      ansi-styles: 4.3.0
      string-width: 4.2.3
      strip-ansi: 6.0.1

  /wrap-ansi@8.1.0:
    resolution: {integrity: sha512-si7QWI6zUMq56bESFvagtmzMdGOtoxfR+Sez11Mobfc7tm+VkUckk9bW2UeffTGVUbOksxmSw0AA2gs8g71NCQ==}
    engines: {node: '>=12'}
    dependencies:
      ansi-styles: 6.2.1
      string-width: 5.1.2
      strip-ansi: 7.0.1
    dev: false

  /wrappy@1.0.2:
    resolution: {integrity: sha512-l4Sp/DRseor9wL6EvV2+TuQn63dMkPjZ/sp9XkghTEbV9KlPS1xUsZ3u7/IQO4wxtcFB4bgpQPRcR3QCvezPcQ==}

  /write-file-atomic@2.4.3:
    resolution: {integrity: sha512-GaETH5wwsX+GcnzhPgKcKjJ6M2Cq3/iZp1WyY/X1CSqrW+jVNM9Y7D8EC2sM4ZG/V8wZlSniJnCKWPmBYAucRQ==}
    dependencies:
      graceful-fs: 4.2.10
      imurmurhash: 0.1.4
      signal-exit: 3.0.7
    dev: true

  /write-file-atomic@3.0.3:
    resolution: {integrity: sha512-AvHcyZ5JnSfq3ioSyjrBkH9yW4m7Ayk8/9My/DD9onKeu/94fwrMocemO2QAJFAlnnDN+ZDS+ZjAR5ua1/PV/Q==}
    dependencies:
      imurmurhash: 0.1.4
      is-typedarray: 1.0.0
      signal-exit: 3.0.7
      typedarray-to-buffer: 3.1.5

  /write-file-atomic@4.0.2:
    resolution: {integrity: sha512-7KxauUdBmSdWnmpaGFg+ppNjKF8uNLry8LyzjauQDOVONfFLNKrKvQOxZ/VuTIcS/gge/YNahf5RIIQWTSarlg==}
    engines: {node: ^12.13.0 || ^14.15.0 || >=16.0.0}
    dependencies:
      imurmurhash: 0.1.4
      signal-exit: 3.0.7

  /write-json-file@3.2.0:
    resolution: {integrity: sha512-3xZqT7Byc2uORAatYiP3DHUUAVEkNOswEWNs9H5KXiicRTvzYzYqKjYc4G7p+8pltvAw641lVByKVtMpf+4sYQ==}
    engines: {node: '>=6'}
    dependencies:
      detect-indent: 5.0.0
      graceful-fs: 4.2.10
      make-dir: 2.1.0
      pify: 4.0.1
      sort-keys: 2.0.0
      write-file-atomic: 2.4.3
    dev: true

  /write-json-file@4.3.0:
    resolution: {integrity: sha512-PxiShnxf0IlnQuMYOPPhPkhExoCQuTUNPOa/2JWCYTmBquU9njyyDuwRKN26IZBlp4yn1nt+Agh2HOOBl+55HQ==}
    engines: {node: '>=8.3'}
    dependencies:
      detect-indent: 6.1.0
      graceful-fs: 4.2.10
      is-plain-obj: 2.1.0
      make-dir: 3.1.0
      sort-keys: 4.2.0
      write-file-atomic: 3.0.3
    dev: true

  /write-pkg@4.0.0:
    resolution: {integrity: sha512-v2UQ+50TNf2rNHJ8NyWttfm/EJUBWMJcx6ZTYZr6Qp52uuegWw/lBkCtCbnYZEmPRNL61m+u67dAmGxo+HTULA==}
    engines: {node: '>=8'}
    dependencies:
      sort-keys: 2.0.0
      type-fest: 0.4.1
      write-json-file: 3.2.0
    dev: true

  /xdg-basedir@5.1.0:
    resolution: {integrity: sha512-GCPAHLvrIH13+c0SuacwvRYj2SxJXQ4kaVTT5xgL3kPrz56XxkF21IGhjSE1+W0aw7gpBWRGXLCPnPby6lSpmQ==}
    engines: {node: '>=12'}
    dev: false

  /xml2js@0.4.19:
    resolution: {integrity: sha512-esZnJZJOiJR9wWKMyuvSE1y6Dq5LCuJanqhxslH2bxM6duahNZ+HMpCLhBQGZkbX6xRf8x1Y2eJlgt2q3qo49Q==}
    dependencies:
      sax: 1.2.1
      xmlbuilder: 9.0.7

  /xmlbuilder@9.0.7:
    resolution: {integrity: sha512-7YXTQc3P2l9+0rjaUbLwMKRhtmwg1M1eDf6nag7urC7pIPYLD9W/jmzQ4ptRSUbodw5S0jfoGTflLemQibSpeQ==}
    engines: {node: '>=4.0'}

  /xtend@4.0.2:
    resolution: {integrity: sha512-LKYU1iAXJXUgAXn9URjiu+MWhyUXHsvfp7mcuYm9dSUKK0/CjtrUwFAxD82/mCWbtLsGjFIad0wIsod4zrTAEQ==}
    engines: {node: '>=0.4'}

  /y18n@4.0.3:
    resolution: {integrity: sha512-JKhqTOwSrqNA1NY5lSztJ1GrBiUodLMmIZuLiDaMRJ+itFd+ABVE8XBjOvIWL+rSqNDC74LCSFmlb/U4UZ4hJQ==}
    dev: true

  /y18n@5.0.8:
    resolution: {integrity: sha512-0pfFzegeDWJHJIAmTLRP2DwHjdF5s7jo9tuztdQxAhINCdvS+3nGINqPd00AphqJR/0LhANUS6/+7SCb98YOfA==}
    engines: {node: '>=10'}

  /yallist@2.1.2:
    resolution: {integrity: sha512-ncTzHV7NvsQZkYe1DW7cbDLm0YpzHmZF5r/iyP3ZnQtMiJ+pjzisCiMNI+Sj+xQF5pXhSHxSB3uDbsBTzY/c2A==}
    dev: true

  /yallist@4.0.0:
    resolution: {integrity: sha512-3wdGidZyq5PB084XLES5TpOSRA3wjXAlIWMhum2kRcv/41Sn2emQ0dycQW4uZXLejwKvg6EsvbdlVL+FYEct7A==}

  /yaml@1.10.2:
    resolution: {integrity: sha512-r3vXyErRCYJ7wg28yvBY5VSoAF8ZvlcW9/BwUzEtUsjvX/DKs24dIkuwjtuprwJJHsbyUbLApepYTR1BN4uHrg==}
    engines: {node: '>= 6'}
    dev: true

  /yaml@2.1.2:
    resolution: {integrity: sha512-VSdf2/K3FqAetooKQv45Hcu6sA00aDgWZeGcG6V9IYJnVLTnb6988Tie79K5nx2vK7cEpf+yW8Oy+7iPAbdiHA==}
    engines: {node: '>= 14'}
    dev: false

  /yargs-parser@18.1.3:
    resolution: {integrity: sha512-o50j0JeToy/4K6OZcaQmW6lyXXKhq7csREXcDwk2omFPJEwUNOVtJKvmDr9EI1fAJZUyZcRF7kxGBWmRXudrCQ==}
    engines: {node: '>=6'}
    dependencies:
      camelcase: 5.3.1
      decamelize: 1.2.0
    dev: true

  /yargs-parser@20.2.4:
    resolution: {integrity: sha512-WOkpgNhPTlE73h4VFAFsOnomJVaovO8VqLDzy5saChRBFQFBoMYirowyW+Q9HB4HFF4Z7VZTiG3iSzJJA29yRA==}
    engines: {node: '>=10'}
    dev: true

  /yargs-parser@20.2.9:
    resolution: {integrity: sha512-y11nGElTIV+CT3Zv9t7VKl+Q3hTQoT9a1Qzezhhl6Rp21gJ/IVTW7Z3y9EWXhuUBC2Shnf+DX0antecpAwSP8w==}
    engines: {node: '>=10'}
    dev: true

  /yargs-parser@21.0.1:
    resolution: {integrity: sha512-9BK1jFpLzJROCI5TzwZL/TU4gqjK5xiHV/RfWLOahrjAko/e4DJkRDZQXfvqAsiZzzYhgAzbgz6lg48jcm4GLg==}
    engines: {node: '>=12'}
    dev: true

  /yargs-parser@21.1.1:
    resolution: {integrity: sha512-tVpsJW7DdjecAiFpbIB1e3qxIQsE6NoPc5/eTdrbbIC4h0LVsWhnoa3g+m2HclBIujHzsxZ4VJVA+GUuc2/LBw==}
    engines: {node: '>=12'}

  /yargs-unparser@2.0.0:
    resolution: {integrity: sha512-7pRTIA9Qc1caZ0bZ6RYRGbHJthJWuakf+WmHK0rVeLkNrrGhfoabBNdue6kdINI6r4if7ocq9aD/n7xwKOdzOA==}
    engines: {node: '>=10'}
    dependencies:
      camelcase: 6.3.0
      decamelize: 4.0.0
      flat: 5.0.2
      is-plain-obj: 2.1.0
    dev: true

  /yargs@15.4.1:
    resolution: {integrity: sha512-aePbxDmcYW++PaqBsJ+HYUFwCdv4LVvdnhBy78E57PIor8/OVvhMrADFFEDh8DHDFRv/O9i3lPhsENjO7QX0+A==}
    engines: {node: '>=8'}
    dependencies:
      cliui: 6.0.0
      decamelize: 1.2.0
      find-up: 4.1.0
      get-caller-file: 2.0.5
      require-directory: 2.1.1
      require-main-filename: 2.0.0
      set-blocking: 2.0.0
      string-width: 4.2.3
      which-module: 2.0.0
      y18n: 4.0.3
      yargs-parser: 18.1.3
    dev: true

  /yargs@16.2.0:
    resolution: {integrity: sha512-D1mvvtDG0L5ft/jGWkLpG1+m0eQxOfaBvTNELraWj22wSVUMWxZUvYgJYcKh6jGGIkJFhH4IZPQhR4TKpc8mBw==}
    engines: {node: '>=10'}
    dependencies:
      cliui: 7.0.4
      escalade: 3.1.1
      get-caller-file: 2.0.5
      require-directory: 2.1.1
      string-width: 4.2.3
      y18n: 5.0.8
      yargs-parser: 20.2.9
    dev: true

  /yargs@17.6.0:
    resolution: {integrity: sha512-8H/wTDqlSwoSnScvV2N/JHfLWOKuh5MVla9hqLjK3nsfyy6Y4kDSYSvkU5YCUEPOSnRXfIyx3Sq+B/IWudTo4g==}
    engines: {node: '>=12'}
    dependencies:
      cliui: 8.0.1
      escalade: 3.1.1
      get-caller-file: 2.0.5
      require-directory: 2.1.1
      string-width: 4.2.3
      y18n: 5.0.8
      yargs-parser: 21.1.1

  /yargs@17.6.2:
    resolution: {integrity: sha512-1/9UrdHjDZc0eOU0HxOHoS78C69UD3JRMvzlJ7S79S2nTaWRA/whGCTV8o9e/N/1Va9YIV7Q4sOxD8VV4pCWOw==}
    engines: {node: '>=12'}
    dependencies:
      cliui: 8.0.1
      escalade: 3.1.1
      get-caller-file: 2.0.5
      require-directory: 2.1.1
      string-width: 4.2.3
      y18n: 5.0.8
      yargs-parser: 21.1.1

  /yarn@1.22.19:
    resolution: {integrity: sha512-/0V5q0WbslqnwP91tirOvldvYISzaqhClxzyUKXYxs07yUILIs5jx/k6CFe8bvKSkds5w+eiOqta39Wk3WxdcQ==}
    engines: {node: '>=4.0.0'}
    hasBin: true
    requiresBuild: true
    dev: false

  /yeoman-environment@3.14.1:
    resolution: {integrity: sha512-IjH9lCm0CKbNqH7x59c75feg64bz/WOk72j/wwMRiEQvcD47eKYduJmbyohR9pncmveJw/kkoJy3/OazARk7KA==}
    engines: {node: '>=12.10.0'}
    hasBin: true
    dependencies:
      '@npmcli/arborist': 4.3.1
      are-we-there-yet: 2.0.0
      arrify: 2.0.1
      binaryextensions: 4.18.0
      chalk: 4.1.2
      cli-table: 0.3.11
      commander: 7.1.0
      dateformat: 4.6.3
      debug: 4.3.4
      diff: 5.1.0
      error: 10.4.0
      escape-string-regexp: 4.0.0
      execa: 5.1.1
      find-up: 5.0.0
      globby: 11.1.0
      grouped-queue: 2.0.0
      inquirer: 8.2.4
      is-scoped: 2.1.0
      isbinaryfile: 4.0.10
      lodash: 4.17.21
      log-symbols: 4.1.0
      mem-fs: 2.2.1
      mem-fs-editor: 9.6.0(mem-fs@2.2.1)
      minimatch: 3.1.2
      npmlog: 5.0.1
      p-queue: 6.6.2
      p-transform: 1.3.0
      pacote: 12.0.3
      preferred-pm: 3.0.3
      pretty-bytes: 5.6.0
      semver: 7.3.8
      slash: 3.0.0
      strip-ansi: 6.0.1
      text-table: 0.2.0
      textextensions: 5.15.0
      untildify: 4.0.0
    transitivePeerDependencies:
      - bluebird
      - supports-color

  /yeoman-generator@5.7.1(yeoman-environment@3.14.1):
    resolution: {integrity: sha512-5X9Ep5Zu7gw6JDpahkgCorsz8BUQ0iDbnLO3Ov0UgLc9GedTUMk0a2DMkEspq7+fZHtVcOQ2C/YIbzpDH/5OMg==}
    engines: {node: '>=12.10.0'}
    peerDependencies:
      yeoman-environment: ^3.2.0
    peerDependenciesMeta:
      yeoman-environment:
        optional: true
    dependencies:
      chalk: 4.1.2
      dargs: 7.0.0
      debug: 4.3.4
      execa: 5.1.1
      github-username: 6.0.0
      lodash: 4.17.21
      minimist: 1.2.8
      read-pkg-up: 7.0.1
      run-async: 2.4.1
      semver: 7.3.8
      shelljs: 0.8.5
      sort-keys: 4.2.0
      text-table: 0.2.0
      yeoman-environment: 3.14.1
    transitivePeerDependencies:
      - encoding
      - supports-color

  /yn@3.1.1:
    resolution: {integrity: sha512-Ux4ygGWsu2c7isFWe8Yu1YluJmqVhxqK2cLXNQA5AcC3QfbGNpM7fu0Y8b/z16pXLnFxZYvWhd3fhBY9DLmC6Q==}
    engines: {node: '>=6'}
    dev: true

  /yocto-queue@0.1.0:
    resolution: {integrity: sha512-rVksvsnNCdJ/ohGc6xgPwyN8eheCxsiLM8mxuE/t/mOVqJewPuO1miLpTHQiRgTKCLexL4MeAFVagts7HmNZ2Q==}
    engines: {node: '>=10'}

  /yosay@2.0.2:
    resolution: {integrity: sha512-avX6nz2esp7IMXGag4gu6OyQBsMh/SEn+ZybGu3yKPlOTE6z9qJrzG/0X5vCq/e0rPFy0CUYCze0G5hL310ibA==}
    engines: {node: '>=4'}
    hasBin: true
    dependencies:
      ansi-regex: 2.1.1
      ansi-styles: 3.2.1
      chalk: 1.1.3
      cli-boxes: 1.0.0
      pad-component: 0.0.1
      string-width: 2.1.1
      strip-ansi: 3.0.1
      taketalk: 1.0.0
      wrap-ansi: 2.1.0

  /z-schema@5.0.3:
    resolution: {integrity: sha512-sGvEcBOTNum68x9jCpCVGPFJ6mWnkD0YxOcddDlJHRx3tKdB2q8pCHExMVZo/AV/6geuVJXG7hljDaWG8+5GDw==}
    engines: {node: '>=8.0.0'}
    hasBin: true
    dependencies:
      lodash.get: 4.4.2
      lodash.isequal: 4.5.0
      validator: 13.7.0
    optionalDependencies:
      commander: 2.20.3

  /zod@3.20.6:
    resolution: {integrity: sha512-oyu0m54SGCtzh6EClBVqDDlAYRz4jrVtKwQ7ZnsEmMI9HnzuZFj8QFwAY1M5uniIYACdGvv0PBWPF2kO0aNofA==}
    dev: true<|MERGE_RESOLUTION|>--- conflicted
+++ resolved
@@ -219,14 +219,10 @@
         version: 9.1.1
       '@types/node':
         specifier: ^14.18.38
-<<<<<<< HEAD
         version: 14.18.46
-=======
-        version: 14.18.38
       '@types/prompts':
         specifier: ^2.4.4
         version: 2.4.4
->>>>>>> fce757db
       '@types/semver':
         specifier: ^7.3.10
         version: 7.3.12
@@ -3384,7 +3380,7 @@
   /@types/prompts@2.4.4:
     resolution: {integrity: sha512-p5N9uoTH76lLvSAaYSZtBCdEXzpOOufsRjnhjVSrZGXikVGHX9+cc9ERtHRV4hvBKHyZb1bg4K+56Bd2TqUn4A==}
     dependencies:
-      '@types/node': 14.18.38
+      '@types/node': 14.18.46
       kleur: 3.0.3
     dev: true
 
