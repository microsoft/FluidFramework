lockfileVersion: '6.0'

settings:
  autoInstallPeers: true
  excludeLinksFromLockfile: false

overrides:
  json5@<1.0.2: ^1.0.2
  json5@>=2.0.0 <2.2.2: ^2.2.2
  qs: ^6.11.0
  sharp: ^0.33.2
  oclif>@aws-sdk/client-cloudfront: npm:empty-npm-package@1.0.0
  oclif>@aws-sdk/client-s3: npm:empty-npm-package@1.0.0

patchedDependencies:
  jssm@5.98.2:
    hash: jvxmn6yyt5s6cxokjpzzkp2gqy
    path: patches/jssm@5.98.2.patch

importers:

  .:
    devDependencies:
      '@biomejs/biome':
        specifier: ~1.8.3
        version: 1.8.3
      '@commitlint/cli':
        specifier: ^17.6.6
        version: 17.6.6
      '@commitlint/config-conventional':
        specifier: ^17.6.6
        version: 17.6.6
      '@commitlint/cz-commitlint':
        specifier: ^17.5.0
        version: 17.5.0(commitizen@4.3.0)(inquirer@8.2.5)
      '@fluid-tools/build-cli':
        specifier: ~0.44.0
        version: 0.44.0
      '@fluidframework/build-common':
        specifier: ^2.0.3
        version: 2.0.3
      '@fluidframework/build-tools':
        specifier: ~0.44.0
        version: 0.44.0
      '@microsoft/api-documenter':
        specifier: ^7.22.24
        version: 7.22.24
      '@microsoft/api-extractor':
        specifier: ^7.45.1
        version: 7.45.1(@types/node@18.18.6)
      c8:
        specifier: ^7.14.0
        version: 7.14.0
      commitizen:
        specifier: ^4.3.0
        version: 4.3.0(typescript@5.4.5)
      concurrently:
        specifier: ^8.2.1
        version: 8.2.1
      conventional-changelog-cli:
        specifier: ^2.2.2
        version: 2.2.2
      conventional-changelog-conventionalcommits:
        specifier: ^5.0.0
        version: 5.0.0
      copyfiles:
        specifier: ^2.4.1
        version: 2.4.1
      cz-conventional-changelog:
        specifier: ^3.3.0
        version: 3.3.0(typescript@5.4.5)
      cz-customizable:
        specifier: ^7.0.0
        version: 7.0.0
      eslint:
        specifier: ~8.57.0
        version: 8.57.0
      inquirer:
        specifier: ^8.2.5
        version: 8.2.5
      rimraf:
        specifier: ^4.4.1
        version: 4.4.1
      run-script-os:
        specifier: ^1.1.6
        version: 1.1.6
      syncpack:
        specifier: ^9.8.6
        version: 9.8.6
      typescript:
        specifier: ~5.4.5
        version: 5.4.5

  packages/build-cli:
    dependencies:
      '@andrewbranch/untar.js':
        specifier: ^1.0.3
        version: 1.0.3
      '@fluid-tools/version-tools':
        specifier: workspace:~
        version: link:../version-tools
      '@fluidframework/build-tools':
        specifier: workspace:~
        version: link:../build-tools
      '@fluidframework/bundle-size-tools':
        specifier: workspace:~
        version: link:../bundle-size-tools
      '@microsoft/api-extractor':
        specifier: ^7.45.1
        version: 7.45.1(@types/node@18.18.6)
      '@oclif/core':
        specifier: ^4.0.14
        version: 4.0.14
      '@oclif/plugin-autocomplete':
        specifier: ^3.1.9
        version: 3.1.9
      '@oclif/plugin-commands':
        specifier: ^4.0.9
        version: 4.0.9
      '@oclif/plugin-help':
        specifier: ^6.2.7
        version: 6.2.7
      '@oclif/plugin-not-found':
        specifier: ^3.2.13
        version: 3.2.13
      '@octokit/core':
        specifier: ^4.2.4
        version: 4.2.4
      '@octokit/rest':
        specifier: ^21.0.2
        version: 21.0.2
      '@rushstack/node-core-library':
        specifier: ^3.59.5
        version: 3.59.5(@types/node@18.18.6)
      async:
        specifier: ^3.2.4
        version: 3.2.4
      chalk:
        specifier: ^5.3.0
        version: 5.3.0
      change-case:
        specifier: ^3.1.0
        version: 3.1.0
      cosmiconfig:
        specifier: ^8.3.6
        version: 8.3.6(typescript@5.4.5)
      danger:
        specifier: ^11.3.0
        version: 11.3.0
      date-fns:
        specifier: ^2.30.0
        version: 2.30.0
      debug:
        specifier: ^4.3.4
        version: 4.3.4(supports-color@8.1.1)
      execa:
        specifier: ^5.1.1
        version: 5.1.1
      fflate:
        specifier: ^0.8.2
        version: 0.8.2
      fs-extra:
        specifier: ^11.2.0
        version: 11.2.0
      github-slugger:
        specifier: ^2.0.0
        version: 2.0.0
      globby:
        specifier: ^11.1.0
        version: 11.1.0
      gray-matter:
        specifier: ^4.0.3
        version: 4.0.3
      human-id:
        specifier: ^4.0.0
        version: 4.0.0
      inquirer:
        specifier: ^8.2.5
        version: 8.2.5
      issue-parser:
        specifier: ^7.0.1
        version: 7.0.1
      json5:
        specifier: ^2.2.3
        version: 2.2.3
      jssm:
        specifier: 5.98.2
        version: 5.98.2(patch_hash=jvxmn6yyt5s6cxokjpzzkp2gqy)
      latest-version:
        specifier: ^5.1.0
        version: 5.1.0
      mdast:
        specifier: ^3.0.0
        version: 3.0.0
<<<<<<< HEAD
=======
      mdast-util-heading-range:
        specifier: ^4.0.0
        version: 4.0.0
>>>>>>> 709f085c
      mdast-util-to-string:
        specifier: ^4.0.0
        version: 4.0.0
      minimatch:
        specifier: ^7.4.6
        version: 7.4.6
      node-fetch:
        specifier: ^3.3.2
        version: 3.3.2
      npm-check-updates:
        specifier: ^16.14.20
        version: 16.14.20
      oclif:
        specifier: ^4.14.9
        version: 4.14.9
      prettier:
        specifier: ~3.2.4
        version: 3.2.5
      prompts:
        specifier: ^2.4.2
        version: 2.4.2
      read-pkg-up:
        specifier: ^7.0.1
        version: 7.0.1
      remark:
        specifier: ^15.0.1
        version: 15.0.1
      remark-gfm:
        specifier: ^4.0.0
        version: 4.0.0
      remark-github:
        specifier: ^12.0.0
        version: 12.0.0
      remark-github-beta-blockquote-admonitions:
        specifier: ^3.1.1
        version: 3.1.1
      remark-toc:
        specifier: ^9.0.0
        version: 9.0.0
      replace-in-file:
        specifier: ^7.1.0
        version: 7.1.0
      resolve.exports:
        specifier: ^2.0.2
        version: 2.0.2
      semver:
        specifier: ^7.5.4
        version: 7.5.4
      semver-utils:
        specifier: ^1.1.4
        version: 1.1.4
      simple-git:
        specifier: ^3.19.1
        version: 3.19.1
      sort-json:
        specifier: ^2.0.1
        version: 2.0.1
      sort-package-json:
        specifier: 1.57.0
        version: 1.57.0
      strip-ansi:
        specifier: ^6.0.1
        version: 6.0.1
      table:
        specifier: ^6.8.1
        version: 6.8.1
      ts-morph:
        specifier: ^22.0.0
        version: 22.0.0
      type-fest:
        specifier: ^2.19.0
        version: 2.19.0
      unist-util-visit:
        specifier: ^5.0.0
        version: 5.0.0
    devDependencies:
      '@biomejs/biome':
        specifier: ~1.8.3
        version: 1.8.3
      '@fluidframework/build-common':
        specifier: ^2.0.3
        version: 2.0.3
      '@fluidframework/eslint-config-fluid':
        specifier: ^5.3.0
        version: 5.3.0(eslint@8.57.0)(typescript@5.4.5)
      '@oclif/test':
        specifier: ^3.2.12
        version: 3.2.12
      '@types/async':
        specifier: ^3.2.20
        version: 3.2.20
      '@types/chai':
        specifier: ^4.3.5
        version: 4.3.5
      '@types/chai-arrays':
        specifier: ^2.0.0
        version: 2.0.0
      '@types/debug':
        specifier: ^4.1.7
        version: 4.1.12
      '@types/fs-extra':
        specifier: ^11.0.4
        version: 11.0.4
      '@types/inquirer':
        specifier: ^8.2.6
        version: 8.2.6
      '@types/issue-parser':
        specifier: ^3.0.5
        version: 3.0.5
      '@types/mdast':
        specifier: ^4.0.4
        version: 4.0.4
      '@types/mocha':
        specifier: ^9.1.1
        version: 9.1.1
      '@types/node':
        specifier: ^18.18.6
        version: 18.18.6
      '@types/node-fetch':
        specifier: ^2.5.10
        version: 2.6.4
      '@types/prettier':
        specifier: ^2.7.3
        version: 2.7.3
      '@types/prompts':
        specifier: ^2.4.9
        version: 2.4.9
      '@types/semver':
        specifier: ^7.5.0
        version: 7.5.0
      '@types/semver-utils':
        specifier: ^1.1.1
        version: 1.1.1
      '@types/sort-json':
        specifier: ^2.0.1
        version: 2.0.1
      '@types/unist':
        specifier: ^3.0.3
        version: 3.0.3
      c8:
        specifier: ^7.14.0
        version: 7.14.0
      chai:
        specifier: ^4.3.7
        version: 4.3.7
      chai-arrays:
        specifier: ^2.2.0
        version: 2.2.0
      concurrently:
        specifier: ^8.2.1
        version: 8.2.1
      copyfiles:
        specifier: ^2.4.1
        version: 2.4.1
      eslint:
        specifier: ~8.57.0
        version: 8.57.0
      eslint-config-oclif:
        specifier: ^5.2.0
        version: 5.2.0(eslint@8.57.0)
      eslint-config-oclif-typescript:
        specifier: ^3.1.8
        version: 3.1.8(eslint@8.57.0)(typescript@5.4.5)
      eslint-config-prettier:
        specifier: ~9.1.0
        version: 9.1.0(eslint@8.57.0)
      jssm-viz-cli:
        specifier: 5.97.1
        version: 5.97.1
      mocha:
        specifier: ^10.2.0
        version: 10.2.0
      mocha-json-output-reporter:
        specifier: ^2.1.0
        version: 2.1.0(mocha@10.2.0)(moment@2.29.4)
      mocha-multi-reporters:
        specifier: ^1.5.1
        version: 1.5.1(mocha@10.2.0)
      moment:
        specifier: ^2.29.4
        version: 2.29.4
      rimraf:
        specifier: ^4.4.1
        version: 4.4.1
      ts-node:
        specifier: ^10.9.1
        version: 10.9.1(@types/node@18.18.6)(typescript@5.4.5)
      tslib:
        specifier: ^2.6.0
        version: 2.6.0
      typescript:
        specifier: ~5.4.5
        version: 5.4.5

  packages/build-tools:
    dependencies:
      '@manypkg/get-packages':
        specifier: ^2.2.0
        version: 2.2.0
      async:
        specifier: ^3.2.4
        version: 3.2.4
      chalk:
        specifier: ^2.4.2
        version: 2.4.2
      cosmiconfig:
        specifier: ^8.3.6
        version: 8.3.6(typescript@5.4.5)
      date-fns:
        specifier: ^2.30.0
        version: 2.30.0
      debug:
        specifier: ^4.3.4
        version: 4.3.4(supports-color@8.1.1)
      detect-indent:
        specifier: ^6.1.0
        version: 6.1.0
      find-up:
        specifier: ^7.0.0
        version: 7.0.0
      fs-extra:
        specifier: ^11.2.0
        version: 11.2.0
      glob:
        specifier: ^7.2.3
        version: 7.2.3
      ignore:
        specifier: ^5.2.4
        version: 5.2.4
      json5:
        specifier: ^2.2.3
        version: 2.2.3
      lodash:
        specifier: ^4.17.21
        version: 4.17.21
      lodash.isequal:
        specifier: ^4.5.0
        version: 4.5.0
      multimatch:
        specifier: ^5.0.0
        version: 5.0.0
      picomatch:
        specifier: ^2.3.1
        version: 2.3.1
      rimraf:
        specifier: ^4.4.1
        version: 4.4.1
      semver:
        specifier: ^7.5.4
        version: 7.5.4
      sort-package-json:
        specifier: 1.57.0
        version: 1.57.0
      ts-deepmerge:
        specifier: ^7.0.0
        version: 7.0.1
      ts-morph:
        specifier: ^22.0.0
        version: 22.0.0
      type-fest:
        specifier: ^2.19.0
        version: 2.19.0
      typescript:
        specifier: ~5.4.5
        version: 5.4.5
      yaml:
        specifier: ^2.3.1
        version: 2.3.1
    devDependencies:
      '@biomejs/biome':
        specifier: ~1.8.3
        version: 1.8.3
      '@fluidframework/build-common':
        specifier: ^2.0.3
        version: 2.0.3
      '@fluidframework/build-tools-bin':
        specifier: npm:@fluidframework/build-tools@~0.44.0
        version: /@fluidframework/build-tools@0.44.0
      '@fluidframework/eslint-config-fluid':
        specifier: ^5.3.0
        version: 5.3.0(eslint@8.57.0)(typescript@5.4.5)
      '@types/async':
        specifier: ^3.2.20
        version: 3.2.20
      '@types/fs-extra':
        specifier: ^11.0.4
        version: 11.0.4
      '@types/glob':
        specifier: ^7.2.0
        version: 7.2.0
      '@types/lodash':
        specifier: ^4.14.195
        version: 4.14.195
      '@types/lodash.isequal':
        specifier: ^4.5.6
        version: 4.5.6
      '@types/mocha':
        specifier: ^9.1.1
        version: 9.1.1
      '@types/node':
        specifier: ^18.18.6
        version: 18.18.6
      '@types/rimraf':
        specifier: ^2.0.5
        version: 2.0.5
      '@types/semver':
        specifier: ^7.5.0
        version: 7.5.0
      '@types/shelljs':
        specifier: ^0.8.12
        version: 0.8.12
      concurrently:
        specifier: ^8.2.1
        version: 8.2.1
      eslint:
        specifier: ~8.57.0
        version: 8.57.0
      json-schema-to-typescript:
        specifier: ^15.0.0
        version: 15.0.0
      mocha:
        specifier: ^10.2.0
        version: 10.2.0

  packages/bundle-size-tools:
    dependencies:
      azure-devops-node-api:
        specifier: ^11.2.0
        version: 11.2.0
      jszip:
        specifier: ^3.10.1
        version: 3.10.1
      msgpack-lite:
        specifier: ^0.1.26
        version: 0.1.26
      pako:
        specifier: ^2.1.0
        version: 2.1.0
      typescript:
        specifier: ~5.4.5
        version: 5.4.5
      webpack:
        specifier: ^5.94.0
        version: 5.94.0
    devDependencies:
      '@biomejs/biome':
        specifier: ~1.8.3
        version: 1.8.3
      '@fluidframework/build-common':
        specifier: ^2.0.3
        version: 2.0.3
      '@fluidframework/build-tools-bin':
        specifier: npm:@fluidframework/build-tools@~0.44.0
        version: /@fluidframework/build-tools@0.44.0
      '@fluidframework/eslint-config-fluid':
        specifier: ^5.3.0
        version: 5.3.0(eslint@8.57.0)(typescript@5.4.5)
      '@microsoft/api-extractor':
        specifier: ^7.45.1
        version: 7.45.1(@types/node@18.18.6)
      '@types/msgpack-lite':
        specifier: ^0.1.8
        version: 0.1.8
      '@types/node':
        specifier: ^18.18.6
        version: 18.18.6
      '@types/pako':
        specifier: ^2.0.0
        version: 2.0.0
      concurrently:
        specifier: ^8.2.1
        version: 8.2.1
      copyfiles:
        specifier: ^2.4.1
        version: 2.4.1
      eslint:
        specifier: ~8.57.0
        version: 8.57.0
      rimraf:
        specifier: ^4.4.1
        version: 4.4.1

  packages/version-tools:
    dependencies:
      '@oclif/core':
        specifier: ^4.0.14
        version: 4.0.14
      '@oclif/plugin-autocomplete':
        specifier: ^3.1.9
        version: 3.1.9
      '@oclif/plugin-commands':
        specifier: ^4.0.9
        version: 4.0.9
      '@oclif/plugin-help':
        specifier: ^6.2.7
        version: 6.2.7
      '@oclif/plugin-not-found':
        specifier: ^3.2.13
        version: 3.2.13
      chalk:
        specifier: ^2.4.2
        version: 2.4.2
      semver:
        specifier: ^7.5.4
        version: 7.5.4
      table:
        specifier: ^6.8.1
        version: 6.8.1
    devDependencies:
      '@biomejs/biome':
        specifier: ~1.8.3
        version: 1.8.3
      '@fluidframework/build-common':
        specifier: ^2.0.3
        version: 2.0.3
      '@fluidframework/build-tools-bin':
        specifier: npm:@fluidframework/build-tools@~0.44.0
        version: /@fluidframework/build-tools@0.44.0
      '@fluidframework/eslint-config-fluid':
        specifier: ^5.3.0
        version: 5.3.0(eslint@8.57.0)(typescript@5.4.5)
      '@microsoft/api-extractor':
        specifier: ^7.45.1
        version: 7.45.1(@types/node@18.18.6)
      '@oclif/test':
        specifier: ^3.2.12
        version: 3.2.12
      '@types/chai':
        specifier: ^4.3.5
        version: 4.3.5
      '@types/mocha':
        specifier: ^9.1.1
        version: 9.1.1
      '@types/node':
        specifier: ^18.18.6
        version: 18.18.6
      '@types/semver':
        specifier: ^7.5.0
        version: 7.5.0
      c8:
        specifier: ^7.14.0
        version: 7.14.0
      chai:
        specifier: ^4.3.7
        version: 4.3.7
      concurrently:
        specifier: ^8.2.1
        version: 8.2.1
      eslint:
        specifier: ~8.57.0
        version: 8.57.0
      eslint-config-oclif:
        specifier: ^5.2.0
        version: 5.2.0(eslint@8.57.0)
      eslint-config-oclif-typescript:
        specifier: ^3.1.8
        version: 3.1.8(eslint@8.57.0)(typescript@5.4.5)
      eslint-config-prettier:
        specifier: ~9.1.0
        version: 9.1.0(eslint@8.57.0)
      mocha:
        specifier: ^10.2.0
        version: 10.2.0
      mocha-json-output-reporter:
        specifier: ^2.1.0
        version: 2.1.0(mocha@10.2.0)(moment@2.29.4)
      mocha-multi-reporters:
        specifier: ^1.5.1
        version: 1.5.1(mocha@10.2.0)
      moment:
        specifier: ^2.29.4
        version: 2.29.4
      oclif:
        specifier: ^4.14.9
        version: 4.14.9
      rimraf:
        specifier: ^4.4.1
        version: 4.4.1
      ts-node:
        specifier: ^10.9.1
        version: 10.9.1(@types/node@18.18.6)(typescript@5.4.5)
      tslib:
        specifier: ^2.6.0
        version: 2.6.0
      typescript:
        specifier: ~5.4.5
        version: 5.4.5

packages:

  /@aashutoshrathi/word-wrap@1.2.6:
    resolution: {integrity: sha512-1Yjs2SvM8TflER/OD3cOjhWWOZb58A2t7wpE2S9XfBYTiIl+XFhQG2bjy4Pu1I+EAlCNUzRDYDdFwFYUKvXcIA==}
    engines: {node: '>=0.10.0'}
    dev: true

  /@andrewbranch/untar.js@1.0.3:
    resolution: {integrity: sha512-Jh15/qVmrLGhkKJBdXlK1+9tY4lZruYjsgkDFj08ZmDiWVBLJcqkok7Z0/R0In+i1rScBpJlSvrTS2Lm41Pbnw==}

  /@apidevtools/json-schema-ref-parser@11.7.0:
    resolution: {integrity: sha512-pRrmXMCwnmrkS3MLgAIW5dXRzeTv6GLjkjb4HmxNnvAKXN1Nfzp4KmGADBQvlVUcqi+a5D+hfGDLLnd5NnYxog==}
    engines: {node: '>= 16'}
    dependencies:
      '@jsdevtools/ono': 7.1.3
      '@types/json-schema': 7.0.15
      js-yaml: 4.1.0
    dev: true

  /@babel/code-frame@7.18.6:
    resolution: {integrity: sha512-TDCmlK5eOvH+eH7cdAFlNXeVJqWIQ7gW9tY1GJIpUtFb6CmjVyq2VM3u71bOyR8CRihcCgMUYoDNyLXao3+70Q==}
    engines: {node: '>=6.9.0'}
    dependencies:
      '@babel/highlight': 7.18.6

  /@babel/helper-validator-identifier@7.22.20:
    resolution: {integrity: sha512-Y4OZ+ytlatR8AI+8KZfKuL5urKp7qey08ha31L8b3BwewJAoJamTzyvxPR/5D+KkdJCGPq/+8TukHBlY10FX9A==}
    engines: {node: '>=6.9.0'}

  /@babel/highlight@7.18.6:
    resolution: {integrity: sha512-u7stbOuYjaPezCuLj29hNW1v64M2Md2qupEKP1fHc7WdOA3DgLh37suiSrZYY7haUB7iBeQZ9P1uiRF359do3g==}
    engines: {node: '>=6.9.0'}
    dependencies:
      '@babel/helper-validator-identifier': 7.22.20
      chalk: 2.4.2
      js-tokens: 4.0.0

  /@babel/runtime@7.22.5:
    resolution: {integrity: sha512-ecjvYlnAaZ/KVneE/OdKYBYfgXV3Ptu6zQWmgEF7vwKhQnvVS6bjMD2XYgj+SNvQ1GfK/pjgokfPkC/2CO8CuA==}
    engines: {node: '>=6.9.0'}
    dependencies:
      regenerator-runtime: 0.13.11

  /@bcoe/v8-coverage@0.2.3:
    resolution: {integrity: sha512-0hYQ8SB4Db5zvZB4axdMHGwEaQjkZzFjQiN9LVYvIFB2nSUHW9tYpxWriPrWDASIxiaXax83REcLxuSdnGPZtw==}
    dev: true

  /@biomejs/biome@1.8.3:
    resolution: {integrity: sha512-/uUV3MV+vyAczO+vKrPdOW0Iaet7UnJMU4bNMinggGJTAnBPjCoLEYcyYtYHNnUNYlv4xZMH6hVIQCAozq8d5w==}
    engines: {node: '>=14.21.3'}
    hasBin: true
    requiresBuild: true
    optionalDependencies:
      '@biomejs/cli-darwin-arm64': 1.8.3
      '@biomejs/cli-darwin-x64': 1.8.3
      '@biomejs/cli-linux-arm64': 1.8.3
      '@biomejs/cli-linux-arm64-musl': 1.8.3
      '@biomejs/cli-linux-x64': 1.8.3
      '@biomejs/cli-linux-x64-musl': 1.8.3
      '@biomejs/cli-win32-arm64': 1.8.3
      '@biomejs/cli-win32-x64': 1.8.3
    dev: true

  /@biomejs/cli-darwin-arm64@1.8.3:
    resolution: {integrity: sha512-9DYOjclFpKrH/m1Oz75SSExR8VKvNSSsLnVIqdnKexj6NwmiMlKk94Wa1kZEdv6MCOHGHgyyoV57Cw8WzL5n3A==}
    engines: {node: '>=14.21.3'}
    cpu: [arm64]
    os: [darwin]
    requiresBuild: true
    dev: true
    optional: true

  /@biomejs/cli-darwin-x64@1.8.3:
    resolution: {integrity: sha512-UeW44L/AtbmOF7KXLCoM+9PSgPo0IDcyEUfIoOXYeANaNXXf9mLUwV1GeF2OWjyic5zj6CnAJ9uzk2LT3v/wAw==}
    engines: {node: '>=14.21.3'}
    cpu: [x64]
    os: [darwin]
    requiresBuild: true
    dev: true
    optional: true

  /@biomejs/cli-linux-arm64-musl@1.8.3:
    resolution: {integrity: sha512-9yjUfOFN7wrYsXt/T/gEWfvVxKlnh3yBpnScw98IF+oOeCYb5/b/+K7YNqKROV2i1DlMjg9g/EcN9wvj+NkMuQ==}
    engines: {node: '>=14.21.3'}
    cpu: [arm64]
    os: [linux]
    requiresBuild: true
    dev: true
    optional: true

  /@biomejs/cli-linux-arm64@1.8.3:
    resolution: {integrity: sha512-fed2ji8s+I/m8upWpTJGanqiJ0rnlHOK3DdxsyVLZQ8ClY6qLuPc9uehCREBifRJLl/iJyQpHIRufLDeotsPtw==}
    engines: {node: '>=14.21.3'}
    cpu: [arm64]
    os: [linux]
    requiresBuild: true
    dev: true
    optional: true

  /@biomejs/cli-linux-x64-musl@1.8.3:
    resolution: {integrity: sha512-UHrGJX7PrKMKzPGoEsooKC9jXJMa28TUSMjcIlbDnIO4EAavCoVmNQaIuUSH0Ls2mpGMwUIf+aZJv657zfWWjA==}
    engines: {node: '>=14.21.3'}
    cpu: [x64]
    os: [linux]
    requiresBuild: true
    dev: true
    optional: true

  /@biomejs/cli-linux-x64@1.8.3:
    resolution: {integrity: sha512-I8G2QmuE1teISyT8ie1HXsjFRz9L1m5n83U1O6m30Kw+kPMPSKjag6QGUn+sXT8V+XWIZxFFBoTDEDZW2KPDDw==}
    engines: {node: '>=14.21.3'}
    cpu: [x64]
    os: [linux]
    requiresBuild: true
    dev: true
    optional: true

  /@biomejs/cli-win32-arm64@1.8.3:
    resolution: {integrity: sha512-J+Hu9WvrBevfy06eU1Na0lpc7uR9tibm9maHynLIoAjLZpQU3IW+OKHUtyL8p6/3pT2Ju5t5emReeIS2SAxhkQ==}
    engines: {node: '>=14.21.3'}
    cpu: [arm64]
    os: [win32]
    requiresBuild: true
    dev: true
    optional: true

  /@biomejs/cli-win32-x64@1.8.3:
    resolution: {integrity: sha512-/PJ59vA1pnQeKahemaQf4Nyj7IKUvGQSc3Ze1uIGi+Wvr1xF7rGobSrAAG01T/gUDG21vkDsZYM03NAmPiVkqg==}
    engines: {node: '>=14.21.3'}
    cpu: [x64]
    os: [win32]
    requiresBuild: true
    dev: true
    optional: true

  /@colors/colors@1.5.0:
    resolution: {integrity: sha512-ooWCrlZP11i8GImSjTHYHLkvFDP48nS4+204nGb1RiX/WXYHmJA2III9/e2DWVabCESdW7hBAEzHRqUn9OUVvQ==}
    engines: {node: '>=0.1.90'}
    requiresBuild: true
    optional: true

  /@commitlint/cli@17.6.6:
    resolution: {integrity: sha512-sTKpr2i/Fjs9OmhU+beBxjPavpnLSqZaO6CzwKVq2Tc4UYVTMFgpKOslDhUBVlfAUBfjVO8ParxC/MXkIOevEA==}
    engines: {node: '>=v14'}
    hasBin: true
    dependencies:
      '@commitlint/format': 17.4.4
      '@commitlint/lint': 17.6.6
      '@commitlint/load': 17.5.0
      '@commitlint/read': 17.5.1
      '@commitlint/types': 17.4.4
      execa: 5.1.1
      lodash.isfunction: 3.0.9
      resolve-from: 5.0.0
      resolve-global: 1.0.0
      yargs: 17.7.1
    transitivePeerDependencies:
      - '@swc/core'
      - '@swc/wasm'
    dev: true

  /@commitlint/config-conventional@17.6.6:
    resolution: {integrity: sha512-phqPz3BDhfj49FUYuuZIuDiw+7T6gNAEy7Yew1IBHqSohVUCWOK2FXMSAExzS2/9X+ET93g0Uz83KjiHDOOFag==}
    engines: {node: '>=v14'}
    dependencies:
      conventional-changelog-conventionalcommits: 5.0.0
    dev: true

  /@commitlint/config-validator@17.4.4:
    resolution: {integrity: sha512-bi0+TstqMiqoBAQDvdEP4AFh0GaKyLFlPPEObgI29utoKEYoPQTvF0EYqIwYYLEoJYhj5GfMIhPHJkTJhagfeg==}
    engines: {node: '>=v14'}
    dependencies:
      '@commitlint/types': 17.4.4
      ajv: 8.13.0
    dev: true

  /@commitlint/config-validator@18.1.0:
    resolution: {integrity: sha512-kbHkIuItXn93o2NmTdwi5Mk1ujyuSIysRE/XHtrcps/27GuUKEIqBJp6TdJ4Sq+ze59RlzYSHMKuDKZbfg9+uQ==}
    engines: {node: '>=v18'}
    requiresBuild: true
    dependencies:
      '@commitlint/types': 18.1.0
      ajv: 8.13.0
    dev: true
    optional: true

  /@commitlint/cz-commitlint@17.5.0(commitizen@4.3.0)(inquirer@8.2.5):
    resolution: {integrity: sha512-zW68IvFPuejgbwvWG5SZFkf6g/cniiCsvcphp1WCoA9fn65nnl6kE3VvwbyNRTFpO1Pczpa4OTsaWigQ1jdk7A==}
    engines: {node: '>=v14'}
    peerDependencies:
      commitizen: ^4.0.3
      inquirer: ^8.0.0
    dependencies:
      '@commitlint/ensure': 17.4.4
      '@commitlint/load': 17.5.0
      '@commitlint/types': 17.4.4
      chalk: 4.1.2
      commitizen: 4.3.0(typescript@5.4.5)
      inquirer: 8.2.5
      lodash.isplainobject: 4.0.6
      word-wrap: 1.2.3
    transitivePeerDependencies:
      - '@swc/core'
      - '@swc/wasm'
    dev: true

  /@commitlint/ensure@17.4.4:
    resolution: {integrity: sha512-AHsFCNh8hbhJiuZ2qHv/m59W/GRE9UeOXbkOqxYMNNg9pJ7qELnFcwj5oYpa6vzTSHtPGKf3C2yUFNy1GGHq6g==}
    engines: {node: '>=v14'}
    dependencies:
      '@commitlint/types': 17.4.4
      lodash.camelcase: 4.3.0
      lodash.kebabcase: 4.1.1
      lodash.snakecase: 4.1.1
      lodash.startcase: 4.4.0
      lodash.upperfirst: 4.3.1
    dev: true

  /@commitlint/execute-rule@17.4.0:
    resolution: {integrity: sha512-LIgYXuCSO5Gvtc0t9bebAMSwd68ewzmqLypqI2Kke1rqOqqDbMpYcYfoPfFlv9eyLIh4jocHWwCK5FS7z9icUA==}
    engines: {node: '>=v14'}
    dev: true

  /@commitlint/execute-rule@18.1.0:
    resolution: {integrity: sha512-w3Vt4K+O7+nSr9/gFSEfZ1exKUOPSlJaRpnk7Y+XowEhvwT7AIk1HNANH+gETf0zGZ020+hfiMW/Ome+SNCUsg==}
    engines: {node: '>=v18'}
    requiresBuild: true
    dev: true
    optional: true

  /@commitlint/format@17.4.4:
    resolution: {integrity: sha512-+IS7vpC4Gd/x+uyQPTAt3hXs5NxnkqAZ3aqrHd5Bx/R9skyCAWusNlNbw3InDbAK6j166D9asQM8fnmYIa+CXQ==}
    engines: {node: '>=v14'}
    dependencies:
      '@commitlint/types': 17.4.4
      chalk: 4.1.2
    dev: true

  /@commitlint/is-ignored@17.6.6:
    resolution: {integrity: sha512-4Fw875faAKO+2nILC04yW/2Vy/wlV3BOYCSQ4CEFzriPEprc1Td2LILmqmft6PDEK5Sr14dT9tEzeaZj0V56Gg==}
    engines: {node: '>=v14'}
    dependencies:
      '@commitlint/types': 17.4.4
      semver: 7.5.2
    dev: true

  /@commitlint/lint@17.6.6:
    resolution: {integrity: sha512-5bN+dnHcRLkTvwCHYMS7Xpbr+9uNi0Kq5NR3v4+oPNx6pYXt8ACuw9luhM/yMgHYwW0ajIR20wkPAFkZLEMGmg==}
    engines: {node: '>=v14'}
    dependencies:
      '@commitlint/is-ignored': 17.6.6
      '@commitlint/parse': 17.6.5
      '@commitlint/rules': 17.6.5
      '@commitlint/types': 17.4.4
    dev: true

  /@commitlint/load@17.5.0:
    resolution: {integrity: sha512-l+4W8Sx4CD5rYFsrhHH8HP01/8jEP7kKf33Xlx2Uk2out/UKoKPYMOIRcDH5ppT8UXLMV+x6Wm5osdRKKgaD1Q==}
    engines: {node: '>=v14'}
    dependencies:
      '@commitlint/config-validator': 17.4.4
      '@commitlint/execute-rule': 17.4.0
      '@commitlint/resolve-extends': 17.4.4
      '@commitlint/types': 17.4.4
      '@types/node': 18.18.7
      chalk: 4.1.2
      cosmiconfig: 8.3.6(typescript@5.4.5)
      cosmiconfig-typescript-loader: 4.2.0(@types/node@18.18.7)(cosmiconfig@8.3.6)(ts-node@10.9.1)(typescript@5.4.5)
      lodash.isplainobject: 4.0.6
      lodash.merge: 4.6.2
      lodash.uniq: 4.5.0
      resolve-from: 5.0.0
      ts-node: 10.9.1(@types/node@18.18.7)(typescript@5.4.5)
      typescript: 5.4.5
    transitivePeerDependencies:
      - '@swc/core'
      - '@swc/wasm'
    dev: true

  /@commitlint/load@18.2.0(typescript@5.4.5):
    resolution: {integrity: sha512-xjX3d3CRlOALwImhOsmLYZh14/+gW/KxsY7+bPKrzmGuFailf9K7ckhB071oYZVJdACnpY4hDYiosFyOC+MpAA==}
    engines: {node: '>=v18'}
    requiresBuild: true
    dependencies:
      '@commitlint/config-validator': 18.1.0
      '@commitlint/execute-rule': 18.1.0
      '@commitlint/resolve-extends': 18.1.0
      '@commitlint/types': 18.1.0
      '@types/node': 18.18.7
      chalk: 4.1.2
      cosmiconfig: 8.3.6(typescript@5.4.5)
      cosmiconfig-typescript-loader: 5.0.0(@types/node@18.18.7)(cosmiconfig@8.3.6)(typescript@5.4.5)
      lodash.isplainobject: 4.0.6
      lodash.merge: 4.6.2
      lodash.uniq: 4.5.0
      resolve-from: 5.0.0
    transitivePeerDependencies:
      - typescript
    dev: true
    optional: true

  /@commitlint/message@17.4.2:
    resolution: {integrity: sha512-3XMNbzB+3bhKA1hSAWPCQA3lNxR4zaeQAQcHj0Hx5sVdO6ryXtgUBGGv+1ZCLMgAPRixuc6en+iNAzZ4NzAa8Q==}
    engines: {node: '>=v14'}
    dev: true

  /@commitlint/parse@17.6.5:
    resolution: {integrity: sha512-0zle3bcn1Hevw5Jqpz/FzEWNo2KIzUbc1XyGg6WrWEoa6GH3A1pbqNF6MvE6rjuy6OY23c8stWnb4ETRZyN+Yw==}
    engines: {node: '>=v14'}
    dependencies:
      '@commitlint/types': 17.4.4
      conventional-changelog-angular: 5.0.13
      conventional-commits-parser: 3.2.4
    dev: true

  /@commitlint/read@17.5.1:
    resolution: {integrity: sha512-7IhfvEvB//p9aYW09YVclHbdf1u7g7QhxeYW9ZHSO8Huzp8Rz7m05aCO1mFG7G8M+7yfFnXB5xOmG18brqQIBg==}
    engines: {node: '>=v14'}
    dependencies:
      '@commitlint/top-level': 17.4.0
      '@commitlint/types': 17.4.4
      fs-extra: 11.2.0
      git-raw-commits: 2.0.11
      minimist: 1.2.8
    dev: true

  /@commitlint/resolve-extends@17.4.4:
    resolution: {integrity: sha512-znXr1S0Rr8adInptHw0JeLgumS11lWbk5xAWFVno+HUFVN45875kUtqjrI6AppmD3JI+4s0uZlqqlkepjJd99A==}
    engines: {node: '>=v14'}
    dependencies:
      '@commitlint/config-validator': 17.4.4
      '@commitlint/types': 17.4.4
      import-fresh: 3.3.0
      lodash.mergewith: 4.6.2
      resolve-from: 5.0.0
      resolve-global: 1.0.0
    dev: true

  /@commitlint/resolve-extends@18.1.0:
    resolution: {integrity: sha512-3mZpzOEJkELt7BbaZp6+bofJyxViyObebagFn0A7IHaLARhPkWTivXdjvZHS12nAORftv88Yhbh8eCPKfSvB7g==}
    engines: {node: '>=v18'}
    requiresBuild: true
    dependencies:
      '@commitlint/config-validator': 18.1.0
      '@commitlint/types': 18.1.0
      import-fresh: 3.3.0
      lodash.mergewith: 4.6.2
      resolve-from: 5.0.0
      resolve-global: 1.0.0
    dev: true
    optional: true

  /@commitlint/rules@17.6.5:
    resolution: {integrity: sha512-uTB3zSmnPyW2qQQH+Dbq2rekjlWRtyrjDo4aLFe63uteandgkI+cc0NhhbBAzcXShzVk0qqp8SlkQMu0mgHg/A==}
    engines: {node: '>=v14'}
    dependencies:
      '@commitlint/ensure': 17.4.4
      '@commitlint/message': 17.4.2
      '@commitlint/to-lines': 17.4.0
      '@commitlint/types': 17.4.4
      execa: 5.1.1
    dev: true

  /@commitlint/to-lines@17.4.0:
    resolution: {integrity: sha512-LcIy/6ZZolsfwDUWfN1mJ+co09soSuNASfKEU5sCmgFCvX5iHwRYLiIuoqXzOVDYOy7E7IcHilr/KS0e5T+0Hg==}
    engines: {node: '>=v14'}
    dev: true

  /@commitlint/top-level@17.4.0:
    resolution: {integrity: sha512-/1loE/g+dTTQgHnjoCy0AexKAEFyHsR2zRB4NWrZ6lZSMIxAhBJnmCqwao7b4H8888PsfoTBCLBYIw8vGnej8g==}
    engines: {node: '>=v14'}
    dependencies:
      find-up: 5.0.0
    dev: true

  /@commitlint/types@17.4.4:
    resolution: {integrity: sha512-amRN8tRLYOsxRr6mTnGGGvB5EmW/4DDjLMgiwK3CCVEmN6Sr/6xePGEpWaspKkckILuUORCwe6VfDBw6uj4axQ==}
    engines: {node: '>=v14'}
    dependencies:
      chalk: 4.1.2
    dev: true

  /@commitlint/types@18.1.0:
    resolution: {integrity: sha512-65vGxZmbs+2OVwEItxhp3Ul7X2m2LyLfifYI/NdPwRqblmuES2w2aIRhIjb7cwUIBHHSTT8WXj4ixVHQibmvLQ==}
    engines: {node: '>=v18'}
    requiresBuild: true
    dependencies:
      chalk: 4.1.2
    dev: true
    optional: true

  /@cspotcode/source-map-support@0.8.1:
    resolution: {integrity: sha512-IchNf6dN4tHoMFIn/7OE8LWZ19Y6q/67Bmf6vnGREv8RSbBVb9LPJxEcnwrcwX6ixSvaiGoomAUvu4YSxXrVgw==}
    engines: {node: '>=12'}
    dependencies:
      '@jridgewell/trace-mapping': 0.3.9
    dev: true

  /@emnapi/runtime@0.45.0:
    resolution: {integrity: sha512-Txumi3td7J4A/xTTwlssKieHKTGl3j4A1tglBx72auZ49YK7ePY6XZricgIg9mnZT4xPfA+UPCUdnhRuEFDL+w==}
    requiresBuild: true
    dependencies:
      tslib: 2.6.2
    dev: true
    optional: true

  /@es-joy/jsdoccomment@0.40.1:
    resolution: {integrity: sha512-YORCdZSusAlBrFpZ77pJjc5r1bQs5caPWtAu+WWmiSo+8XaUzseapVrfAtiRFbQWnrBxxLLEwF6f6ZG/UgCQCg==}
    engines: {node: '>=16'}
    dependencies:
      comment-parser: 1.4.0
      esquery: 1.5.0
      jsdoc-type-pratt-parser: 4.0.0
    dev: true

  /@eslint-community/eslint-utils@4.4.0(eslint@8.57.0):
    resolution: {integrity: sha512-1/sA4dwrzBAyeUoQ6oxahHKmrZvsnLCg4RfxW3ZFGGmQkSNQPFNLV9CUEFQP1x9EYXHTo5p6xdhZM1Ne9p/AfA==}
    engines: {node: ^12.22.0 || ^14.17.0 || >=16.0.0}
    peerDependencies:
      eslint: ^6.0.0 || ^7.0.0 || >=8.0.0 || 8.51.0
    dependencies:
      eslint: 8.57.0
      eslint-visitor-keys: 3.4.3
    dev: true

  /@eslint-community/regexpp@4.10.0:
    resolution: {integrity: sha512-Cu96Sd2By9mCNTx2iyKOmq10v22jUVQv0lQnlGNy16oE9589yE+QADPbrMGCkA51cKZSg3Pu/aTJVTGfL/qjUA==}
    engines: {node: ^12.0.0 || ^14.0.0 || >=16.0.0}
    dev: true

  /@eslint/eslintrc@2.1.4:
    resolution: {integrity: sha512-269Z39MS6wVJtsoUl10L60WdkhJVdPG24Q4eZTH3nnF6lpvSShEK3wQjDX9JRWAUPvPh7COouPpU9IrqaZFvtQ==}
    engines: {node: ^12.22.0 || ^14.17.0 || >=16.0.0}
    dependencies:
      ajv: 6.12.6
      debug: 4.3.5(supports-color@8.1.1)
      espree: 9.6.1
      globals: 13.24.0
      ignore: 5.2.4
      import-fresh: 3.3.0
      js-yaml: 4.1.0
      minimatch: 3.1.2
      strip-json-comments: 3.1.1
    transitivePeerDependencies:
      - supports-color
    dev: true

  /@eslint/js@8.57.0:
    resolution: {integrity: sha512-Ys+3g2TaW7gADOJzPt83SJtCDhMjndcDMFVQ/Tj9iA1BfJzFKD9mAUXT3OenpuPHbI6P/myECxRJrofUsDx/5g==}
    engines: {node: ^12.22.0 || ^14.17.0 || >=16.0.0}
    dev: true

  /@fluid-internal/eslint-plugin-fluid@0.1.1(eslint@8.57.0)(typescript@5.4.5):
    resolution: {integrity: sha512-7CNeAjn81BPvq/BKc1nQo/6HUZXg4KUAglFuCX6HFCnpGPrDLdm7cdkrGyA1tExB1EGnCAPFzVNbSqSYcwJnag==}
    dependencies:
      '@microsoft/tsdoc': 0.14.2
      '@typescript-eslint/parser': 6.21.0(eslint@8.57.0)(typescript@5.4.5)
      ts-morph: 20.0.0
    transitivePeerDependencies:
      - eslint
      - supports-color
      - typescript
    dev: true

  /@fluid-tools/build-cli@0.44.0:
    resolution: {integrity: sha512-VQSRxRFtvr3BbWkJ/Lu6uHmIXVrwJalFNrX/OiqokrdrC1KUAprzEVMsvqNLuNvhlvD4e4LWohx9TjRWiaQIlg==}
    engines: {node: '>=18.17.1'}
    hasBin: true
    dependencies:
      '@andrewbranch/untar.js': 1.0.3
      '@fluid-tools/version-tools': 0.44.0
      '@fluidframework/build-tools': 0.44.0
      '@fluidframework/bundle-size-tools': 0.44.0
      '@microsoft/api-extractor': 7.45.1(@types/node@18.18.6)
      '@oclif/core': 4.0.14
      '@oclif/plugin-autocomplete': 3.1.9
      '@oclif/plugin-commands': 4.0.9
      '@oclif/plugin-help': 6.2.7
      '@oclif/plugin-not-found': 3.2.13
      '@octokit/core': 4.2.4
      '@rushstack/node-core-library': 3.59.5
      async: 3.2.4
      chalk: 5.3.0
      change-case: 3.1.0
      danger: 11.3.0
      date-fns: 2.30.0
      debug: 4.3.5(supports-color@8.1.1)
      execa: 5.1.1
      fflate: 0.8.2
      fs-extra: 11.2.0
      globby: 11.1.0
      gray-matter: 4.0.3
      human-id: 4.0.0
      inquirer: 8.2.5
      issue-parser: 7.0.1
      json5: 2.2.3
      jssm: 5.98.2(patch_hash=jvxmn6yyt5s6cxokjpzzkp2gqy)
      latest-version: 5.1.0
      minimatch: 7.4.6
      node-fetch: 3.3.2
      npm-check-updates: 16.14.20
      oclif: 4.14.9
      prettier: 3.2.5
      prompts: 2.4.2
      read-pkg-up: 7.0.1
      remark: 15.0.1
      remark-gfm: 4.0.0
      remark-github: 12.0.0
      remark-github-beta-blockquote-admonitions: 3.1.1
      remark-toc: 9.0.0
      replace-in-file: 7.1.0
      resolve.exports: 2.0.2
      semver: 7.6.2
      semver-utils: 1.1.4
      simple-git: 3.19.1
      sort-json: 2.0.1
      sort-package-json: 1.57.0
      strip-ansi: 6.0.1
      table: 6.8.1
      ts-morph: 22.0.0
      type-fest: 2.19.0
    transitivePeerDependencies:
      - '@swc/core'
      - '@types/node'
      - bluebird
      - encoding
      - esbuild
      - supports-color
      - uglify-js
      - webpack-cli
    dev: true

  /@fluid-tools/version-tools@0.44.0:
    resolution: {integrity: sha512-Oae0rdx+f2vVyFdPZi+t0ABgJZMaljbLfiMY2ejyL5Bt/T0QSkOEHS6Z5qPsg+Y5N15re53Vwck4S/Ybfjw+jA==}
    engines: {node: '>=18.17.1'}
    hasBin: true
    dependencies:
      '@oclif/core': 4.0.14
      '@oclif/plugin-autocomplete': 3.1.9
      '@oclif/plugin-commands': 4.0.9
      '@oclif/plugin-help': 6.2.7
      '@oclif/plugin-not-found': 3.2.13
      chalk: 2.4.2
      semver: 7.6.2
      table: 6.8.1
    transitivePeerDependencies:
      - supports-color
    dev: true

  /@fluidframework/build-common@2.0.3:
    resolution: {integrity: sha512-1LU/2uyCeMxf63z5rhFOFEBvFyBogZ7ZXwzXLxyBhSgq/fGiq8PLjBW7uX++r0LcVCdaWyopf7w060eJpANYdg==}
    hasBin: true
    dev: true

  /@fluidframework/build-tools@0.44.0:
    resolution: {integrity: sha512-lRldMqbYb4hIjxpnfEdZKTOm9iCuPHUXbp4R3BAVyrJ2+JLs1vLW75FpernwZdWLCVU0jIRqx/MMyRXPXGP03Q==}
    engines: {node: '>=18.17.1'}
    hasBin: true
    dependencies:
      '@fluid-tools/version-tools': 0.44.0
      '@manypkg/get-packages': 2.2.0
      async: 3.2.4
      chalk: 2.4.2
      cosmiconfig: 8.3.6(typescript@5.4.5)
      date-fns: 2.30.0
      debug: 4.3.5(supports-color@8.1.1)
      detect-indent: 6.1.0
      find-up: 7.0.0
      fs-extra: 11.2.0
      glob: 7.2.3
      ignore: 5.2.4
      json-schema-to-typescript: 15.0.0
      json5: 2.2.3
      lodash: 4.17.21
      lodash.isequal: 4.5.0
      multimatch: 5.0.0
      picomatch: 2.3.1
      rimraf: 4.4.1
      semver: 7.6.2
      sort-package-json: 1.57.0
      ts-deepmerge: 7.0.1
      ts-morph: 22.0.0
      type-fest: 2.19.0
      typescript: 5.4.5
      yaml: 2.3.1
    transitivePeerDependencies:
      - supports-color
    dev: true

  /@fluidframework/bundle-size-tools@0.44.0:
    resolution: {integrity: sha512-ZbzfHwfMXH61gzm2KC53eC9xPg+rY/ZPv0Xpvt7lIN0WAtd1IIi0/TzOGXwhlkErRntYDuCEqHIHvoVc8aGExw==}
    dependencies:
      azure-devops-node-api: 11.2.0
      jszip: 3.10.1
      msgpack-lite: 0.1.26
      pako: 2.1.0
      typescript: 5.4.5
      webpack: 5.94.0
    transitivePeerDependencies:
      - '@swc/core'
      - esbuild
      - uglify-js
      - webpack-cli
    dev: true

  /@fluidframework/eslint-config-fluid@5.3.0(eslint@8.57.0)(typescript@5.4.5):
    resolution: {integrity: sha512-sc8M6ZKnzBxshYZZodMbNgLSn36YdSJfafqAMtDVm2KnHoUP46JM9oLWYbo7xRBXrxEfaojO9q+VIZB0DAn2eg==}
    dependencies:
      '@fluid-internal/eslint-plugin-fluid': 0.1.1(eslint@8.57.0)(typescript@5.4.5)
      '@microsoft/tsdoc': 0.14.2
      '@rushstack/eslint-patch': 1.4.0
      '@rushstack/eslint-plugin': 0.13.1(eslint@8.57.0)(typescript@5.4.5)
      '@rushstack/eslint-plugin-security': 0.7.1(eslint@8.57.0)(typescript@5.4.5)
      '@typescript-eslint/eslint-plugin': 6.7.5(@typescript-eslint/parser@6.7.5)(eslint@8.57.0)(typescript@5.4.5)
      '@typescript-eslint/parser': 6.7.5(eslint@8.57.0)(typescript@5.4.5)
      eslint-config-prettier: 9.0.0(eslint@8.57.0)
      eslint-import-resolver-typescript: 3.6.1(@typescript-eslint/parser@6.7.5)(eslint-plugin-i@2.29.0)(eslint@8.57.0)
      eslint-plugin-eslint-comments: 3.2.0(eslint@8.57.0)
      eslint-plugin-import: /eslint-plugin-i@2.29.0(@typescript-eslint/parser@6.7.5)(eslint-import-resolver-typescript@3.6.1)(eslint@8.57.0)
      eslint-plugin-jsdoc: 46.8.2(eslint@8.57.0)
      eslint-plugin-promise: 6.1.1(eslint@8.57.0)
      eslint-plugin-react: 7.33.2(eslint@8.57.0)
      eslint-plugin-react-hooks: 4.6.0(eslint@8.57.0)
      eslint-plugin-tsdoc: 0.2.17
      eslint-plugin-unicorn: 48.0.1(eslint@8.57.0)
      eslint-plugin-unused-imports: 3.0.0(@typescript-eslint/eslint-plugin@6.7.5)(eslint@8.57.0)
    transitivePeerDependencies:
      - eslint
      - eslint-import-resolver-node
      - eslint-import-resolver-webpack
      - supports-color
      - typescript
    dev: true

  /@gar/promisify@1.1.3:
    resolution: {integrity: sha512-k2Ty1JcVojjJFwrg/ThKi2ujJ7XNLYaFGNB/bWT9wGR+oSMJHMa5w+CUq6p/pVrKeNNgA7pCqEcjSnHVoqJQFw==}

  /@gitbeaker/core@35.8.1:
    resolution: {integrity: sha512-KBrDykVKSmU9Q9Gly8KeHOgdc0lZSa435srECxuO0FGqqBcUQ82hPqUc13YFkkdOI9T1JRA3qSFajg8ds0mZKA==}
    engines: {node: '>=14.2.0'}
    dependencies:
      '@gitbeaker/requester-utils': 35.8.1
      form-data: 4.0.0
      li: 1.3.0
      mime: 3.0.0
      query-string: 7.1.3
      xcase: 2.0.1

  /@gitbeaker/node@35.8.1:
    resolution: {integrity: sha512-g6rX853y61qNhzq9cWtxIEoe2KDeFBtXAeWMGWJnc3nz3WRump2pIICvJqw/yobLZqmTNt+ea6w3/n92Mnbn3g==}
    engines: {node: '>=14.2.0'}
    deprecated: Please use its successor @gitbeaker/rest
    dependencies:
      '@gitbeaker/core': 35.8.1
      '@gitbeaker/requester-utils': 35.8.1
      delay: 5.0.0
      got: 11.8.6
      xcase: 2.0.1

  /@gitbeaker/requester-utils@35.8.1:
    resolution: {integrity: sha512-MFzdH+Z6eJaCZA5ruWsyvm6SXRyrQHjYVR6aY8POFraIy7ceIHOprWCs1R+0ydDZ8KtBnd8OTHjlJ0sLtSFJCg==}
    engines: {node: '>=14.2.0'}
    dependencies:
      form-data: 4.0.0
      qs: 6.11.0
      xcase: 2.0.1

  /@humanwhocodes/config-array@0.11.14:
    resolution: {integrity: sha512-3T8LkOmg45BV5FICb15QQMsyUSWrQ8AygVfC7ZG32zOalnqrilm018ZVCw0eapXux8FtA33q8PSRSstjee3jSg==}
    engines: {node: '>=10.10.0'}
    dependencies:
      '@humanwhocodes/object-schema': 2.0.2
      debug: 4.3.5(supports-color@8.1.1)
      minimatch: 3.1.2
    transitivePeerDependencies:
      - supports-color
    dev: true

  /@humanwhocodes/module-importer@1.0.1:
    resolution: {integrity: sha512-bxveV4V8v5Yb4ncFTT3rPSgZBOpCkjfK0y4oVVVJwIuDVBRMDXrPyXRL988i5ap9m9bnyEEjWfm5WkBmtffLfA==}
    engines: {node: '>=12.22'}
    dev: true

  /@humanwhocodes/object-schema@2.0.2:
    resolution: {integrity: sha512-6EwiSjwWYP7pTckG6I5eyFANjPhmPjUX9JRLUSfNPC7FX7zK9gyZAfUEaECL6ALTpGX5AjnBq3C9XmVWPitNpw==}
    dev: true

  /@hutson/parse-repository-url@3.0.2:
    resolution: {integrity: sha512-H9XAx3hc0BQHY6l+IFSWHDySypcXsvsuLhgYLUGywmJ5pswRVQJUHpOsobnLYp2ZUaUlKiKDrgWWhosOwAEM8Q==}
    engines: {node: '>=6.9.0'}
    dev: true

  /@img/sharp-darwin-arm64@0.33.2:
    resolution: {integrity: sha512-itHBs1rPmsmGF9p4qRe++CzCgd+kFYktnsoR1sbIAfsRMrJZau0Tt1AH9KVnufc2/tU02Gf6Ibujx+15qRE03w==}
    engines: {glibc: '>=2.26', node: ^18.17.0 || ^20.3.0 || >=21.0.0, npm: '>=9.6.5', pnpm: '>=7.1.0', yarn: '>=3.2.0'}
    cpu: [arm64]
    os: [darwin]
    requiresBuild: true
    optionalDependencies:
      '@img/sharp-libvips-darwin-arm64': 1.0.1
    dev: true
    optional: true

  /@img/sharp-darwin-x64@0.33.2:
    resolution: {integrity: sha512-/rK/69Rrp9x5kaWBjVN07KixZanRr+W1OiyKdXcbjQD6KbW+obaTeBBtLUAtbBsnlTTmWthw99xqoOS7SsySDg==}
    engines: {glibc: '>=2.26', node: ^18.17.0 || ^20.3.0 || >=21.0.0, npm: '>=9.6.5', pnpm: '>=7.1.0', yarn: '>=3.2.0'}
    cpu: [x64]
    os: [darwin]
    requiresBuild: true
    optionalDependencies:
      '@img/sharp-libvips-darwin-x64': 1.0.1
    dev: true
    optional: true

  /@img/sharp-libvips-darwin-arm64@1.0.1:
    resolution: {integrity: sha512-kQyrSNd6lmBV7O0BUiyu/OEw9yeNGFbQhbxswS1i6rMDwBBSX+e+rPzu3S+MwAiGU3HdLze3PanQ4Xkfemgzcw==}
    engines: {macos: '>=11', npm: '>=9.6.5', pnpm: '>=7.1.0', yarn: '>=3.2.0'}
    cpu: [arm64]
    os: [darwin]
    requiresBuild: true
    dev: true
    optional: true

  /@img/sharp-libvips-darwin-x64@1.0.1:
    resolution: {integrity: sha512-eVU/JYLPVjhhrd8Tk6gosl5pVlvsqiFlt50wotCvdkFGf+mDNBJxMh+bvav+Wt3EBnNZWq8Sp2I7XfSjm8siog==}
    engines: {macos: '>=10.13', npm: '>=9.6.5', pnpm: '>=7.1.0', yarn: '>=3.2.0'}
    cpu: [x64]
    os: [darwin]
    requiresBuild: true
    dev: true
    optional: true

  /@img/sharp-libvips-linux-arm64@1.0.1:
    resolution: {integrity: sha512-bnGG+MJjdX70mAQcSLxgeJco11G+MxTz+ebxlz8Y3dxyeb3Nkl7LgLI0mXupoO+u1wRNx/iRj5yHtzA4sde1yA==}
    engines: {glibc: '>=2.26', npm: '>=9.6.5', pnpm: '>=7.1.0', yarn: '>=3.2.0'}
    cpu: [arm64]
    os: [linux]
    requiresBuild: true
    dev: true
    optional: true

  /@img/sharp-libvips-linux-arm@1.0.1:
    resolution: {integrity: sha512-FtdMvR4R99FTsD53IA3LxYGghQ82t3yt0ZQ93WMZ2xV3dqrb0E8zq4VHaTOuLEAuA83oDawHV3fd+BsAPadHIQ==}
    engines: {glibc: '>=2.28', npm: '>=9.6.5', pnpm: '>=7.1.0', yarn: '>=3.2.0'}
    cpu: [arm]
    os: [linux]
    requiresBuild: true
    dev: true
    optional: true

  /@img/sharp-libvips-linux-s390x@1.0.1:
    resolution: {integrity: sha512-3+rzfAR1YpMOeA2zZNp+aYEzGNWK4zF3+sdMxuCS3ey9HhDbJ66w6hDSHDMoap32DueFwhhs3vwooAB2MaK4XQ==}
    engines: {glibc: '>=2.28', npm: '>=9.6.5', pnpm: '>=7.1.0', yarn: '>=3.2.0'}
    cpu: [s390x]
    os: [linux]
    requiresBuild: true
    dev: true
    optional: true

  /@img/sharp-libvips-linux-x64@1.0.1:
    resolution: {integrity: sha512-3NR1mxFsaSgMMzz1bAnnKbSAI+lHXVTqAHgc1bgzjHuXjo4hlscpUxc0vFSAPKI3yuzdzcZOkq7nDPrP2F8Jgw==}
    engines: {glibc: '>=2.26', npm: '>=9.6.5', pnpm: '>=7.1.0', yarn: '>=3.2.0'}
    cpu: [x64]
    os: [linux]
    requiresBuild: true
    dev: true
    optional: true

  /@img/sharp-libvips-linuxmusl-arm64@1.0.1:
    resolution: {integrity: sha512-5aBRcjHDG/T6jwC3Edl3lP8nl9U2Yo8+oTl5drd1dh9Z1EBfzUKAJFUDTDisDjUwc7N4AjnPGfCA3jl3hY8uDg==}
    engines: {musl: '>=1.2.2', npm: '>=9.6.5', pnpm: '>=7.1.0', yarn: '>=3.2.0'}
    cpu: [arm64]
    os: [linux]
    requiresBuild: true
    dev: true
    optional: true

  /@img/sharp-libvips-linuxmusl-x64@1.0.1:
    resolution: {integrity: sha512-dcT7inI9DBFK6ovfeWRe3hG30h51cBAP5JXlZfx6pzc/Mnf9HFCQDLtYf4MCBjxaaTfjCCjkBxcy3XzOAo5txw==}
    engines: {musl: '>=1.2.2', npm: '>=9.6.5', pnpm: '>=7.1.0', yarn: '>=3.2.0'}
    cpu: [x64]
    os: [linux]
    requiresBuild: true
    dev: true
    optional: true

  /@img/sharp-linux-arm64@0.33.2:
    resolution: {integrity: sha512-pz0NNo882vVfqJ0yNInuG9YH71smP4gRSdeL09ukC2YLE6ZyZePAlWKEHgAzJGTiOh8Qkaov6mMIMlEhmLdKew==}
    engines: {glibc: '>=2.26', node: ^18.17.0 || ^20.3.0 || >=21.0.0, npm: '>=9.6.5', pnpm: '>=7.1.0', yarn: '>=3.2.0'}
    cpu: [arm64]
    os: [linux]
    requiresBuild: true
    optionalDependencies:
      '@img/sharp-libvips-linux-arm64': 1.0.1
    dev: true
    optional: true

  /@img/sharp-linux-arm@0.33.2:
    resolution: {integrity: sha512-Fndk/4Zq3vAc4G/qyfXASbS3HBZbKrlnKZLEJzPLrXoJuipFNNwTes71+Ki1hwYW5lch26niRYoZFAtZVf3EGA==}
    engines: {glibc: '>=2.28', node: ^18.17.0 || ^20.3.0 || >=21.0.0, npm: '>=9.6.5', pnpm: '>=7.1.0', yarn: '>=3.2.0'}
    cpu: [arm]
    os: [linux]
    requiresBuild: true
    optionalDependencies:
      '@img/sharp-libvips-linux-arm': 1.0.1
    dev: true
    optional: true

  /@img/sharp-linux-s390x@0.33.2:
    resolution: {integrity: sha512-MBoInDXDppMfhSzbMmOQtGfloVAflS2rP1qPcUIiITMi36Mm5YR7r0ASND99razjQUpHTzjrU1flO76hKvP5RA==}
    engines: {glibc: '>=2.28', node: ^18.17.0 || ^20.3.0 || >=21.0.0, npm: '>=9.6.5', pnpm: '>=7.1.0', yarn: '>=3.2.0'}
    cpu: [s390x]
    os: [linux]
    requiresBuild: true
    optionalDependencies:
      '@img/sharp-libvips-linux-s390x': 1.0.1
    dev: true
    optional: true

  /@img/sharp-linux-x64@0.33.2:
    resolution: {integrity: sha512-xUT82H5IbXewKkeF5aiooajoO1tQV4PnKfS/OZtb5DDdxS/FCI/uXTVZ35GQ97RZXsycojz/AJ0asoz6p2/H/A==}
    engines: {glibc: '>=2.26', node: ^18.17.0 || ^20.3.0 || >=21.0.0, npm: '>=9.6.5', pnpm: '>=7.1.0', yarn: '>=3.2.0'}
    cpu: [x64]
    os: [linux]
    requiresBuild: true
    optionalDependencies:
      '@img/sharp-libvips-linux-x64': 1.0.1
    dev: true
    optional: true

  /@img/sharp-linuxmusl-arm64@0.33.2:
    resolution: {integrity: sha512-F+0z8JCu/UnMzg8IYW1TMeiViIWBVg7IWP6nE0p5S5EPQxlLd76c8jYemG21X99UzFwgkRo5yz2DS+zbrnxZeA==}
    engines: {musl: '>=1.2.2', node: ^18.17.0 || ^20.3.0 || >=21.0.0, npm: '>=9.6.5', pnpm: '>=7.1.0', yarn: '>=3.2.0'}
    cpu: [arm64]
    os: [linux]
    requiresBuild: true
    optionalDependencies:
      '@img/sharp-libvips-linuxmusl-arm64': 1.0.1
    dev: true
    optional: true

  /@img/sharp-linuxmusl-x64@0.33.2:
    resolution: {integrity: sha512-+ZLE3SQmSL+Fn1gmSaM8uFusW5Y3J9VOf+wMGNnTtJUMUxFhv+P4UPaYEYT8tqnyYVaOVGgMN/zsOxn9pSsO2A==}
    engines: {musl: '>=1.2.2', node: ^18.17.0 || ^20.3.0 || >=21.0.0, npm: '>=9.6.5', pnpm: '>=7.1.0', yarn: '>=3.2.0'}
    cpu: [x64]
    os: [linux]
    requiresBuild: true
    optionalDependencies:
      '@img/sharp-libvips-linuxmusl-x64': 1.0.1
    dev: true
    optional: true

  /@img/sharp-wasm32@0.33.2:
    resolution: {integrity: sha512-fLbTaESVKuQcpm8ffgBD7jLb/CQLcATju/jxtTXR1XCLwbOQt+OL5zPHSDMmp2JZIeq82e18yE0Vv7zh6+6BfQ==}
    engines: {node: ^18.17.0 || ^20.3.0 || >=21.0.0, npm: '>=9.6.5', pnpm: '>=7.1.0', yarn: '>=3.2.0'}
    cpu: [wasm32]
    requiresBuild: true
    dependencies:
      '@emnapi/runtime': 0.45.0
    dev: true
    optional: true

  /@img/sharp-win32-ia32@0.33.2:
    resolution: {integrity: sha512-okBpql96hIGuZ4lN3+nsAjGeggxKm7hIRu9zyec0lnfB8E7Z6p95BuRZzDDXZOl2e8UmR4RhYt631i7mfmKU8g==}
    engines: {node: ^18.17.0 || ^20.3.0 || >=21.0.0, npm: '>=9.6.5', pnpm: '>=7.1.0', yarn: '>=3.2.0'}
    cpu: [ia32]
    os: [win32]
    requiresBuild: true
    dev: true
    optional: true

  /@img/sharp-win32-x64@0.33.2:
    resolution: {integrity: sha512-E4magOks77DK47FwHUIGH0RYWSgRBfGdK56kIHSVeB9uIS4pPFr4N2kIVsXdQQo4LzOsENKV5KAhRlRL7eMAdg==}
    engines: {node: ^18.17.0 || ^20.3.0 || >=21.0.0, npm: '>=9.6.5', pnpm: '>=7.1.0', yarn: '>=3.2.0'}
    cpu: [x64]
    os: [win32]
    requiresBuild: true
    dev: true
    optional: true

  /@inquirer/confirm@3.1.17:
    resolution: {integrity: sha512-qCpt/AABzPynz8tr69VDvhcjwmzAryipWXtW8Vi6m651da4H/d0Bdn55LkxXD7Rp2gfgxvxzTdb66AhIA8gzBA==}
    engines: {node: '>=18'}
    dependencies:
      '@inquirer/core': 9.0.5
      '@inquirer/type': 1.5.1

  /@inquirer/core@9.0.5:
    resolution: {integrity: sha512-QWG41I7vn62O9stYKg/juKXt1PEbr/4ZZCPb4KgXDQGwgA9M5NBTQ7FnOvT1ridbxkm/wTxLCNraUs7y47pIRQ==}
    engines: {node: '>=18'}
    dependencies:
      '@inquirer/figures': 1.0.5
      '@inquirer/type': 1.5.1
      '@types/mute-stream': 0.0.4
      '@types/node': 20.14.12
      '@types/wrap-ansi': 3.0.0
      ansi-escapes: 4.3.2
      cli-spinners: 2.9.2
      cli-width: 4.1.0
      mute-stream: 1.0.0
      signal-exit: 4.1.0
      strip-ansi: 6.0.1
      wrap-ansi: 6.2.0
      yoctocolors-cjs: 2.1.2

  /@inquirer/figures@1.0.5:
    resolution: {integrity: sha512-79hP/VWdZ2UVc9bFGJnoQ/lQMpL74mGgzSYX1xUqCVk7/v73vJCMw1VuyWN1jGkZ9B3z7THAbySqGbCNefcjfA==}
    engines: {node: '>=18'}

  /@inquirer/input@2.2.4:
    resolution: {integrity: sha512-wvYnDITPQn+ltktj/O9kQjPxOvpmwcpxLWh8brAyD+jlEbihxtrx9cZdZcxqaCVQj3caw4eZa2Uq5xELo4yXkA==}
    engines: {node: '>=18'}
    dependencies:
      '@inquirer/core': 9.0.5
      '@inquirer/type': 1.5.1

  /@inquirer/select@2.4.2:
    resolution: {integrity: sha512-r78JlgShqRxyAtBDeBHSDtfrOhSQwm2ecWGGaxe7kD9JwgL3UN563G1ncVRYdsWD7/tigflcskfipVeoDLhLJg==}
    engines: {node: '>=18'}
    dependencies:
      '@inquirer/core': 9.0.5
      '@inquirer/figures': 1.0.5
      '@inquirer/type': 1.5.1
      ansi-escapes: 4.3.2
      yoctocolors-cjs: 2.1.2

  /@inquirer/type@1.5.1:
    resolution: {integrity: sha512-m3YgGQlKNS0BM+8AFiJkCsTqHEFCWn6s/Rqye3mYwvqY6LdfUv12eSwbsgNzrYyrLXiy7IrrjDLPysaSBwEfhw==}
    engines: {node: '>=18'}
    dependencies:
      mute-stream: 1.0.0

  /@isaacs/cliui@8.0.2:
    resolution: {integrity: sha512-O8jcjabXaleOG9DQ0+ARXWZBTfnP4WNAqzuiJK7ll44AmxGKv/J2M4TPjxjY3znBCfvBXFzucm1twdyFybFqEA==}
    engines: {node: '>=12'}
    dependencies:
      string-width: 5.1.2
      string-width-cjs: /string-width@4.2.3
      strip-ansi: 7.1.0
      strip-ansi-cjs: /strip-ansi@6.0.1
      wrap-ansi: 8.1.0
      wrap-ansi-cjs: /wrap-ansi@7.0.0

  /@istanbuljs/schema@0.1.3:
    resolution: {integrity: sha512-ZXRY4jNvVgSVQ8DL3LTcakaAtXwTVUxE81hslsyD2AtoXW/wVob10HkOJ1X/pAlcI7D+2YoZKg5do8G/w6RYgA==}
    engines: {node: '>=8'}
    dev: true

  /@jridgewell/gen-mapping@0.3.2:
    resolution: {integrity: sha512-mh65xKQAzI6iBcFzwv28KVWSmCkdRBWoOh+bYQGW3+6OZvbbN3TqMGo5hqYxQniRcH9F2VZIoJCm4pa3BPDK/A==}
    engines: {node: '>=6.0.0'}
    dependencies:
      '@jridgewell/set-array': 1.1.2
      '@jridgewell/sourcemap-codec': 1.4.14
      '@jridgewell/trace-mapping': 0.3.25

  /@jridgewell/resolve-uri@3.1.0:
    resolution: {integrity: sha512-F2msla3tad+Mfht5cJq7LSXcdudKTWCVYUgw6pLFOOHSTtZlj6SWNYAp+AhuqLmWdBO2X5hPrLcu8cVP8fy28w==}
    engines: {node: '>=6.0.0'}

  /@jridgewell/set-array@1.1.2:
    resolution: {integrity: sha512-xnkseuNADM0gt2bs+BvhO0p78Mk762YnZdsuzFV018NoG1Sj1SCQvpSqa7XUaTam5vAGasABV9qXASMKnFMwMw==}
    engines: {node: '>=6.0.0'}

  /@jridgewell/source-map@0.3.3:
    resolution: {integrity: sha512-b+fsZXeLYi9fEULmfBrhxn4IrPlINf8fiNarzTof004v3lFdntdwa9PF7vFJqm3mg7s+ScJMxXaE3Acp1irZcg==}
    dependencies:
      '@jridgewell/gen-mapping': 0.3.2
      '@jridgewell/trace-mapping': 0.3.25

  /@jridgewell/sourcemap-codec@1.4.14:
    resolution: {integrity: sha512-XPSJHWmi394fuUuzDnGz1wiKqWfo1yXecHQMRf2l6hztTO+nPru658AyDngaBe7isIxEkRsPR3FZh+s7iVa4Uw==}

  /@jridgewell/trace-mapping@0.3.18:
    resolution: {integrity: sha512-w+niJYzMHdd7USdiH2U6869nqhD2nbfZXND5Yp93qIbEmnDNk7PD48o+YchRVpzMU7M6jVCbenTR7PA1FLQ9pA==}
    dependencies:
      '@jridgewell/resolve-uri': 3.1.0
      '@jridgewell/sourcemap-codec': 1.4.14
    dev: true

  /@jridgewell/trace-mapping@0.3.25:
    resolution: {integrity: sha512-vNk6aEwybGtawWmy/PzwnGDOjCkLWSD2wqvjGGAgOAwCGWySYXfYoxt00IJkTF+8Lb57DwOb3Aa0o9CApepiYQ==}
    dependencies:
      '@jridgewell/resolve-uri': 3.1.0
      '@jridgewell/sourcemap-codec': 1.4.14

  /@jridgewell/trace-mapping@0.3.9:
    resolution: {integrity: sha512-3Belt6tdc8bPgAtbcmdtNJlirVoTmEb5e2gC94PnkwEW9jI6CAHUeoG85tjWP5WquqfavoMtMwiG4P926ZKKuQ==}
    dependencies:
      '@jridgewell/resolve-uri': 3.1.0
      '@jridgewell/sourcemap-codec': 1.4.14
    dev: true

  /@jsdevtools/ono@7.1.3:
    resolution: {integrity: sha512-4JQNk+3mVzK3xh2rqd6RB4J46qUR19azEHBneZyTZM+c456qOrbbM/5xcR8huNCCcbVt7+UmizG6GuUvPvKUYg==}
    dev: true

  /@kwsites/file-exists@1.1.1:
    resolution: {integrity: sha512-m9/5YGR18lIwxSFDwfE3oA7bWuq9kdau6ugN4H2rJeyhFQZcG9AgSHkQtSD15a8WvTgfz9aikZMrKPHvbpqFiw==}
    dependencies:
      debug: 4.3.5(supports-color@8.1.1)
    transitivePeerDependencies:
      - supports-color

  /@kwsites/promise-deferred@1.1.1:
    resolution: {integrity: sha512-GaHYm+c0O9MjZRu0ongGBRbinu8gVAMd2UZjji6jVmqKtZluZnptXGWhz1E8j8D2HJ3f/yMxKAUC0b+57wncIw==}

  /@manypkg/find-root@2.2.0:
    resolution: {integrity: sha512-NET+BNIMmBWUUUfFtuDgaTIav6pVlkkSdI2mt+2rFWPd6TQ0DXyhQH47Ql+d7x2oIkJ69dkVKwsTErRt2ROPbw==}
    engines: {node: '>=14.18.0'}
    dependencies:
      '@manypkg/tools': 1.1.0
      '@types/node': 12.20.24
      find-up: 4.1.0
      fs-extra: 8.1.0

  /@manypkg/get-packages@2.2.0:
    resolution: {integrity: sha512-B5p5BXMwhGZKi/syEEAP1eVg5DZ/9LP+MZr0HqfrHLgu9fq0w4ZwH8yVen4JmjrxI2dWS31dcoswYzuphLaRxg==}
    engines: {node: '>=14.18.0'}
    dependencies:
      '@manypkg/find-root': 2.2.0
      '@manypkg/tools': 1.1.0

  /@manypkg/tools@1.1.0:
    resolution: {integrity: sha512-SkAyKAByB9l93Slyg8AUHGuM2kjvWioUTCckT/03J09jYnfEzMO/wSXmEhnKGYs6qx9De8TH4yJCl0Y9lRgnyQ==}
    engines: {node: '>=14.18.0'}
    dependencies:
      fs-extra: 8.1.0
      globby: 11.1.0
      jju: 1.4.0
      read-yaml-file: 1.1.0

  /@microsoft/api-documenter@7.22.24:
    resolution: {integrity: sha512-KdO7p/weirR/po0SqwWsbqoPUTqLv0QVvxqopysxF2PVdBpeKx4eOrII1VGw0rL0QY6WVvttIOJwD/JpYv9oWw==}
    hasBin: true
    dependencies:
      '@microsoft/api-extractor-model': 7.27.4
      '@microsoft/tsdoc': 0.14.2
      '@rushstack/node-core-library': 3.59.5
      '@rushstack/ts-command-line': 4.15.1
      colors: 1.2.5
      js-yaml: 3.13.1
      resolve: 1.22.1
    transitivePeerDependencies:
      - '@types/node'
    dev: true

  /@microsoft/api-extractor-model@7.27.4:
    resolution: {integrity: sha512-HjqQFmuGPOS20rtnu+9Jj0QrqZyR59E+piUWXPMZTTn4jaZI+4UmsHSf3Id8vyueAhOBH2cgwBuRTE5R+MfSMw==}
    dependencies:
      '@microsoft/tsdoc': 0.14.2
      '@microsoft/tsdoc-config': 0.16.2
      '@rushstack/node-core-library': 3.59.5
    transitivePeerDependencies:
      - '@types/node'
    dev: true

  /@microsoft/api-extractor-model@7.28.21(@types/node@18.18.6):
    resolution: {integrity: sha512-AZSdhK/vO4ddukfheXZmrkI5180XLeAqwzu/5pTsJHsXYSyNt3H3VJyynUYKMeNcveG9QLgljH3XRr/LqEfC0Q==}
    dependencies:
      '@microsoft/tsdoc': 0.14.2
      '@microsoft/tsdoc-config': 0.16.2
      '@rushstack/node-core-library': 5.3.0(@types/node@18.18.6)
    transitivePeerDependencies:
      - '@types/node'

  /@microsoft/api-extractor@7.45.1(@types/node@18.18.6):
    resolution: {integrity: sha512-FZgcJxEmHA15gxTb1PpXHTforRcyIOLp6GKMqqk+ok8M58QJ0y54Bk+dcTcBC92nmanZppKn5/VRXPP4XvzB3Q==}
    hasBin: true
    dependencies:
      '@microsoft/api-extractor-model': 7.28.21(@types/node@18.18.6)
      '@microsoft/tsdoc': 0.14.2
      '@microsoft/tsdoc-config': 0.16.2
      '@rushstack/node-core-library': 5.3.0(@types/node@18.18.6)
      '@rushstack/rig-package': 0.5.2
      '@rushstack/terminal': 0.12.2(@types/node@18.18.6)
      '@rushstack/ts-command-line': 4.21.4(@types/node@18.18.6)
      lodash: 4.17.21
      minimatch: 3.0.8
      resolve: 1.22.8
      semver: 7.5.4
      source-map: 0.6.1
      typescript: 5.4.2
    transitivePeerDependencies:
      - '@types/node'

  /@microsoft/tsdoc-config@0.16.2:
    resolution: {integrity: sha512-OGiIzzoBLgWWR0UdRJX98oYO+XKGf7tiK4Zk6tQ/E4IJqGCe7dvkTvgDZV5cFJUzLGDOjeAXrnZoA6QkVySuxw==}
    dependencies:
      '@microsoft/tsdoc': 0.14.2
      ajv: 6.12.6
      jju: 1.4.0
      resolve: 1.19.0

  /@microsoft/tsdoc@0.14.2:
    resolution: {integrity: sha512-9b8mPpKrfeGRuhFH5iO1iwCLeIIsV6+H1sRfxbkoGXIyQE2BTsPd9zqSqQJ+pv5sJ/hT5M1zvOFL02MnEezFug==}

  /@nodelib/fs.scandir@2.1.5:
    resolution: {integrity: sha512-vq24Bq3ym5HEQm2NKCr3yXDwjc7vTsEThRDnkp2DK9p1uqLR+DHurm/NOTo0KG7HYHU7eppKZj3MyqYuMBf62g==}
    engines: {node: '>= 8'}
    dependencies:
      '@nodelib/fs.stat': 2.0.5
      run-parallel: 1.2.0

  /@nodelib/fs.stat@2.0.5:
    resolution: {integrity: sha512-RkhPPp2zrqDAQA/2jNhnztcPAlv64XdhIp7a7454A5ovI7Bukxgt7MX7udwAu3zg1DcpPU0rz3VV1SeaqvY4+A==}
    engines: {node: '>= 8'}

  /@nodelib/fs.walk@1.2.8:
    resolution: {integrity: sha512-oGB+UxlgWcgQkgwo8GcEGwemoTFt3FIO9ababBmaGwXIoBKZ+GTy0pP185beGg7Llih/NSHSV2XAs1lnznocSg==}
    engines: {node: '>= 8'}
    dependencies:
      '@nodelib/fs.scandir': 2.1.5
      fastq: 1.15.0

  /@npmcli/fs@2.1.2:
    resolution: {integrity: sha512-yOJKRvohFOaLqipNtwYB9WugyZKhC/DZC4VYPmpaCzDBrA8YpK3qHZ8/HGscMnE4GqbkLNuVcCnxkeQEdGt6LQ==}
    engines: {node: ^12.13.0 || ^14.15.0 || >=16.0.0}
    dependencies:
      '@gar/promisify': 1.1.3
      semver: 7.6.2

  /@npmcli/fs@3.1.0:
    resolution: {integrity: sha512-7kZUAaLscfgbwBQRbvdMYaZOWyMEcPTH/tJjnyAWJ/dvvs9Ef+CERx/qJb9GExJpl1qipaDGn7KqHnFGGixd0w==}
    engines: {node: ^14.17.0 || ^16.13.0 || >=18.0.0}
    dependencies:
      semver: 7.6.2

  /@npmcli/git@4.1.0:
    resolution: {integrity: sha512-9hwoB3gStVfa0N31ymBmrX+GuDGdVA/QWShZVqE0HK2Af+7QGGrCTbZia/SW0ImUTjTne7SP91qxDmtXvDHRPQ==}
    engines: {node: ^14.17.0 || ^16.13.0 || >=18.0.0}
    dependencies:
      '@npmcli/promise-spawn': 6.0.2
      lru-cache: 7.18.3
      npm-pick-manifest: 8.0.1
      proc-log: 3.0.0
      promise-inflight: 1.0.1
      promise-retry: 2.0.1
      semver: 7.6.2
      which: 3.0.1
    transitivePeerDependencies:
      - bluebird

  /@npmcli/installed-package-contents@2.0.2:
    resolution: {integrity: sha512-xACzLPhnfD51GKvTOOuNX2/V4G4mz9/1I2MfDoye9kBM3RYe5g2YbscsaGoTlaWqkxeiapBWyseULVKpSVHtKQ==}
    engines: {node: ^14.17.0 || ^16.13.0 || >=18.0.0}
    hasBin: true
    dependencies:
      npm-bundled: 3.0.0
      npm-normalize-package-bin: 3.0.1

  /@npmcli/move-file@2.0.1:
    resolution: {integrity: sha512-mJd2Z5TjYWq/ttPLLGqArdtnC74J6bOzg4rMDnN+p1xTacZ2yPRCk2y0oSWQtygLR9YVQXgOcONrwtnk3JupxQ==}
    engines: {node: ^12.13.0 || ^14.15.0 || >=16.0.0}
    deprecated: This functionality has been moved to @npmcli/fs
    dependencies:
      mkdirp: 1.0.4
      rimraf: 3.0.2

  /@npmcli/node-gyp@3.0.0:
    resolution: {integrity: sha512-gp8pRXC2oOxu0DUE1/M3bYtb1b3/DbJ5aM113+XJBgfXdussRAsX0YOrOhdd8WvnAR6auDBvJomGAkLKA5ydxA==}
    engines: {node: ^14.17.0 || ^16.13.0 || >=18.0.0}

  /@npmcli/promise-spawn@6.0.2:
    resolution: {integrity: sha512-gGq0NJkIGSwdbUt4yhdF8ZrmkGKVz9vAdVzpOfnom+V8PLSmSOVhZwbNvZZS1EYcJN5hzzKBxmmVVAInM6HQLg==}
    engines: {node: ^14.17.0 || ^16.13.0 || >=18.0.0}
    dependencies:
      which: 3.0.1

  /@npmcli/run-script@6.0.2:
    resolution: {integrity: sha512-NCcr1uQo1k5U+SYlnIrbAh3cxy+OQT1VtqiAbxdymSlptbzBb62AjH2xXgjNCoP073hoa1CfCAcwoZ8k96C4nA==}
    engines: {node: ^14.17.0 || ^16.13.0 || >=18.0.0}
    dependencies:
      '@npmcli/node-gyp': 3.0.0
      '@npmcli/promise-spawn': 6.0.2
      node-gyp: 9.3.1
      read-package-json-fast: 3.0.2
      which: 3.0.1
    transitivePeerDependencies:
      - bluebird
      - supports-color

  /@oclif/core@3.26.6:
    resolution: {integrity: sha512-+FiTw1IPuJTF9tSAlTsY8bGK4sgthehjz7c2SvYdgQncTkxI2xvUch/8QpjNYGLEmUneNygvYMRBax2KJcLccA==}
    engines: {node: '>=18.0.0'}
    dependencies:
      '@types/cli-progress': 3.11.5
      ansi-escapes: 4.3.2
      ansi-styles: 4.3.0
      cardinal: 2.1.1
      chalk: 4.1.2
      clean-stack: 3.0.1
      cli-progress: 3.12.0
      color: 4.2.3
      debug: 4.3.4(supports-color@8.1.1)
      ejs: 3.1.10
      get-package-type: 0.1.0
      globby: 11.1.0
      hyperlinker: 1.0.0
      indent-string: 4.0.0
      is-wsl: 2.2.0
      js-yaml: 3.14.1
      minimatch: 9.0.4
      natural-orderby: 2.0.3
      object-treeify: 1.1.33
      password-prompt: 1.1.3
      slice-ansi: 4.0.0
      string-width: 4.2.3
      strip-ansi: 6.0.1
      supports-color: 8.1.1
      supports-hyperlinks: 2.3.0
      widest-line: 3.1.0
      wordwrap: 1.0.0
      wrap-ansi: 7.0.0
    dev: true

  /@oclif/core@4.0.14:
    resolution: {integrity: sha512-oXXlUuDw6gWjIBI+mR5i4/SJRv9fz8N/d1xr1yMhW1incx/u0oYO2CpUNKn0sGDyONMdyOIVPMqgsU+as7jdrQ==}
    engines: {node: '>=18.0.0'}
    dependencies:
      ansi-escapes: 4.3.2
      ansis: 3.3.2
      clean-stack: 3.0.1
      cli-spinners: 2.9.2
      debug: 4.3.5(supports-color@8.1.1)
      ejs: 3.1.10
      get-package-type: 0.1.0
      globby: 11.1.0
      indent-string: 4.0.0
      is-wsl: 2.2.0
      lilconfig: 3.1.2
      minimatch: 9.0.5
      string-width: 4.2.3
      supports-color: 8.1.1
      widest-line: 3.1.0
      wordwrap: 1.0.0
      wrap-ansi: 7.0.0

  /@oclif/plugin-autocomplete@3.1.9:
    resolution: {integrity: sha512-eCoKeLLuZB5jVlEotk43PsFVQ1BaIm0ccpXNgF9FS71OCufzuJbqMsC5jfs76XM902lIEljVc+zMXvVVg+4Q8w==}
    engines: {node: '>=18.0.0'}
    dependencies:
      '@oclif/core': 4.0.14
      ansis: 3.3.2
      debug: 4.3.5(supports-color@8.1.1)
      ejs: 3.1.10
    transitivePeerDependencies:
      - supports-color

  /@oclif/plugin-commands@4.0.9:
    resolution: {integrity: sha512-Z8LuDX+O1++uJkzxSGebSkhZck2dVIhaG9KkTm8lR/vw8JhYZlMhR5bfuvaJNkodDMBUVLjyfK6ZEJHMJ98d/A==}
    engines: {node: '>=18.0.0'}
    dependencies:
      '@oclif/core': 4.0.14
      lodash: 4.17.21
      object-treeify: 4.0.1
      tty-table: 4.2.3

  /@oclif/plugin-help@6.2.7:
    resolution: {integrity: sha512-gwrCZW0EjbMe6iIXrkXWpIcfoqo+uMvWRudV3nkwa7ARL2U2GWy8RQ3+bqXvqByauRUcbgv3D6+38lSWqmMwtA==}
    engines: {node: '>=18.0.0'}
    dependencies:
      '@oclif/core': 4.0.14

  /@oclif/plugin-not-found@3.2.13:
    resolution: {integrity: sha512-bNEJtfMVHc28P3sOPUI76M22nNpMVGg+bAmgUf42QTCRhXyPcMXneGfU11ryo/yTaW+kDgCL1XkF8cGniX3cew==}
    engines: {node: '>=18.0.0'}
    dependencies:
      '@inquirer/confirm': 3.1.17
      '@oclif/core': 4.0.14
      ansis: 3.3.2
      fast-levenshtein: 3.0.0

  /@oclif/plugin-warn-if-update-available@3.1.10:
    resolution: {integrity: sha512-4qQr4Yo9xMfYhCEU5Hz4pRyJz1EPIUVHJ1c+FNTBfiTQc1SzAmqr934uN8luTld5nmaX/MCCRVZb7Pyxsd03qA==}
    engines: {node: '>=18.0.0'}
    dependencies:
      '@oclif/core': 4.0.14
      ansis: 3.3.2
      debug: 4.3.5(supports-color@8.1.1)
      http-call: 5.3.0
      lodash: 4.17.21
    transitivePeerDependencies:
      - supports-color

  /@oclif/test@3.2.12:
    resolution: {integrity: sha512-6DqfPVnCuUaH4VqwAChTWlNla4uPVx3XP5EaxYLjQrSdAzgPn8TMftURDmcfDobU6qQr97Cywec4szfYg4pS7Q==}
    engines: {node: '>=18.0.0'}
    dependencies:
      '@oclif/core': 3.26.6
      chai: 4.4.1
      fancy-test: 3.0.14
    transitivePeerDependencies:
      - supports-color
    dev: true

  /@octokit/auth-token@2.5.0:
    resolution: {integrity: sha512-r5FVUJCOLl19AxiuZD2VRZ/ORjp/4IN98Of6YJoJOkY75CIBuYfmiNHGrDwXr+aLGG55igl9QrxX3hbiXlLb+g==}
    dependencies:
      '@octokit/types': 6.41.0

  /@octokit/auth-token@3.0.3:
    resolution: {integrity: sha512-/aFM2M4HVDBT/jjDBa84sJniv1t9Gm/rLkalaz9htOm+L+8JMj1k9w0CkUdcxNyNxZPlTxKPVko+m1VlM58ZVA==}
    engines: {node: '>= 14'}
    dependencies:
      '@octokit/types': 9.3.2

  /@octokit/auth-token@5.1.1:
    resolution: {integrity: sha512-rh3G3wDO8J9wSjfI436JUKzHIxq8NaiL0tVeB2aXmG6p/9859aUOAjA9pmSPNGGZxfwmaJ9ozOJImuNVJdpvbA==}
    engines: {node: '>= 18'}
    dev: false

  /@octokit/core@3.6.0:
    resolution: {integrity: sha512-7RKRKuA4xTjMhY+eG3jthb3hlZCsOwg3rztWh75Xc+ShDWOfDDATWbeZpAHBNRpm4Tv9WgBMOy1zEJYXG6NJ7Q==}
    dependencies:
      '@octokit/auth-token': 2.5.0
      '@octokit/graphql': 4.8.0
      '@octokit/request': 5.6.3
      '@octokit/request-error': 2.1.0
      '@octokit/types': 6.41.0
      before-after-hook: 2.2.3
      universal-user-agent: 6.0.0
    transitivePeerDependencies:
      - encoding

  /@octokit/core@4.2.4:
    resolution: {integrity: sha512-rYKilwgzQ7/imScn3M9/pFfUf4I1AZEH3KhyJmtPdE2zfaXAn2mFfUy4FbKewzc2We5y/LlKLj36fWJLKC2SIQ==}
    engines: {node: '>= 14'}
    dependencies:
      '@octokit/auth-token': 3.0.3
      '@octokit/graphql': 5.0.5
      '@octokit/request': 6.2.3
      '@octokit/request-error': 3.0.3
      '@octokit/types': 9.3.2
      before-after-hook: 2.2.3
      universal-user-agent: 6.0.0
    transitivePeerDependencies:
      - encoding

  /@octokit/core@6.1.2:
    resolution: {integrity: sha512-hEb7Ma4cGJGEUNOAVmyfdB/3WirWMg5hDuNFVejGEDFqupeOysLc2sG6HJxY2etBp5YQu5Wtxwi020jS9xlUwg==}
    engines: {node: '>= 18'}
    dependencies:
      '@octokit/auth-token': 5.1.1
      '@octokit/graphql': 8.1.1
      '@octokit/request': 9.1.3
      '@octokit/request-error': 6.1.4
      '@octokit/types': 13.5.0
      before-after-hook: 3.0.2
      universal-user-agent: 7.0.2
    dev: false

  /@octokit/endpoint@10.1.1:
    resolution: {integrity: sha512-JYjh5rMOwXMJyUpj028cu0Gbp7qe/ihxfJMLc8VZBMMqSwLgOxDI1911gV4Enl1QSavAQNJcwmwBF9M0VvLh6Q==}
    engines: {node: '>= 18'}
    dependencies:
      '@octokit/types': 13.5.0
      universal-user-agent: 7.0.2
    dev: false

  /@octokit/endpoint@6.0.12:
    resolution: {integrity: sha512-lF3puPwkQWGfkMClXb4k/eUT/nZKQfxinRWJrdZaJO85Dqwo/G0yOC434Jr2ojwafWJMYqFGFa5ms4jJUgujdA==}
    dependencies:
      '@octokit/types': 6.41.0
      is-plain-object: 5.0.0
      universal-user-agent: 6.0.0

  /@octokit/endpoint@7.0.5:
    resolution: {integrity: sha512-LG4o4HMY1Xoaec87IqQ41TQ+glvIeTKqfjkCEmt5AIwDZJwQeVZFIEYXrYY6yLwK+pAScb9Gj4q+Nz2qSw1roA==}
    engines: {node: '>= 14'}
    dependencies:
      '@octokit/types': 9.3.2
      is-plain-object: 5.0.0
      universal-user-agent: 6.0.0

  /@octokit/graphql@4.8.0:
    resolution: {integrity: sha512-0gv+qLSBLKF0z8TKaSKTsS39scVKF9dbMxJpj3U0vC7wjNWFuIpL/z76Qe2fiuCbDRcJSavkXsVtMS6/dtQQsg==}
    dependencies:
      '@octokit/request': 5.6.3
      '@octokit/types': 6.41.0
      universal-user-agent: 6.0.0
    transitivePeerDependencies:
      - encoding

  /@octokit/graphql@5.0.5:
    resolution: {integrity: sha512-Qwfvh3xdqKtIznjX9lz2D458r7dJPP8l6r4GQkIdWQouZwHQK0mVT88uwiU2bdTU2OtT1uOlKpRciUWldpG0yQ==}
    engines: {node: '>= 14'}
    dependencies:
      '@octokit/request': 6.2.3
      '@octokit/types': 9.3.2
      universal-user-agent: 6.0.0
    transitivePeerDependencies:
      - encoding

  /@octokit/graphql@8.1.1:
    resolution: {integrity: sha512-ukiRmuHTi6ebQx/HFRCXKbDlOh/7xEV6QUXaE7MJEKGNAncGI/STSbOkl12qVXZrfZdpXctx5O9X1AIaebiDBg==}
    engines: {node: '>= 18'}
    dependencies:
      '@octokit/request': 9.1.3
      '@octokit/types': 13.5.0
      universal-user-agent: 7.0.2
    dev: false

  /@octokit/openapi-types@12.11.0:
    resolution: {integrity: sha512-VsXyi8peyRq9PqIz/tpqiL2w3w80OgVMwBHltTml3LmVvXiphgeqmY9mvBw9Wu7e0QWk/fqD37ux8yP5uVekyQ==}

  /@octokit/openapi-types@18.0.0:
    resolution: {integrity: sha512-V8GImKs3TeQRxRtXFpG2wl19V7444NIOTDF24AWuIbmNaNYOQMWRbjcGDXV5B+0n887fgDcuMNOmlul+k+oJtw==}

  /@octokit/openapi-types@22.2.0:
    resolution: {integrity: sha512-QBhVjcUa9W7Wwhm6DBFu6ZZ+1/t/oYxqc2tp81Pi41YNuJinbFRx8B133qVOrAaBbF7D/m0Et6f9/pZt9Rc+tg==}
    dev: false

  /@octokit/plugin-paginate-rest@11.3.3(@octokit/core@6.1.2):
    resolution: {integrity: sha512-o4WRoOJZlKqEEgj+i9CpcmnByvtzoUYC6I8PD2SA95M+BJ2x8h7oLcVOg9qcowWXBOdcTRsMZiwvM3EyLm9AfA==}
    engines: {node: '>= 18'}
    peerDependencies:
      '@octokit/core': '>=6'
    dependencies:
      '@octokit/core': 6.1.2
      '@octokit/types': 13.5.0
    dev: false

  /@octokit/plugin-paginate-rest@2.21.3(@octokit/core@3.6.0):
    resolution: {integrity: sha512-aCZTEf0y2h3OLbrgKkrfFdjRL6eSOo8komneVQJnYecAxIej7Bafor2xhuDJOIFau4pk0i/P28/XgtbyPF0ZHw==}
    peerDependencies:
      '@octokit/core': '>=2'
    dependencies:
      '@octokit/core': 3.6.0
      '@octokit/types': 6.41.0

  /@octokit/plugin-request-log@1.0.4(@octokit/core@3.6.0):
    resolution: {integrity: sha512-mLUsMkgP7K/cnFEw07kWqXGF5LKrOkD+lhCrKvPHXWDywAwuDUeDwWBpc69XK3pNX0uKiVt8g5z96PJ6z9xCFA==}
    peerDependencies:
      '@octokit/core': '>=3'
    dependencies:
      '@octokit/core': 3.6.0

  /@octokit/plugin-request-log@5.3.1(@octokit/core@6.1.2):
    resolution: {integrity: sha512-n/lNeCtq+9ofhC15xzmJCNKP2BWTv8Ih2TTy+jatNCCq/gQP/V7rK3fjIfuz0pDWDALO/o/4QY4hyOF6TQQFUw==}
    engines: {node: '>= 18'}
    peerDependencies:
      '@octokit/core': '>=6'
    dependencies:
      '@octokit/core': 6.1.2
    dev: false

  /@octokit/plugin-rest-endpoint-methods@13.2.4(@octokit/core@6.1.2):
    resolution: {integrity: sha512-gusyAVgTrPiuXOdfqOySMDztQHv6928PQ3E4dqVGEtOvRXAKRbJR4b1zQyniIT9waqaWk/UDaoJ2dyPr7Bk7Iw==}
    engines: {node: '>= 18'}
    peerDependencies:
      '@octokit/core': '>=6'
    dependencies:
      '@octokit/core': 6.1.2
      '@octokit/types': 13.5.0
    dev: false

  /@octokit/plugin-rest-endpoint-methods@5.16.2(@octokit/core@3.6.0):
    resolution: {integrity: sha512-8QFz29Fg5jDuTPXVtey05BLm7OB+M8fnvE64RNegzX7U+5NUXcOcnpTIK0YfSHBg8gYd0oxIq3IZTe9SfPZiRw==}
    peerDependencies:
      '@octokit/core': '>=3'
    dependencies:
      '@octokit/core': 3.6.0
      '@octokit/types': 6.41.0
      deprecation: 2.3.1

  /@octokit/request-error@2.1.0:
    resolution: {integrity: sha512-1VIvgXxs9WHSjicsRwq8PlR2LR2x6DwsJAaFgzdi0JfJoGSO8mYI/cHJQ+9FbN21aa+DrgNLnwObmyeSC8Rmpg==}
    dependencies:
      '@octokit/types': 6.41.0
      deprecation: 2.3.1
      once: 1.4.0

  /@octokit/request-error@3.0.3:
    resolution: {integrity: sha512-crqw3V5Iy2uOU5Np+8M/YexTlT8zxCfI+qu+LxUB7SZpje4Qmx3mub5DfEKSO8Ylyk0aogi6TYdf6kxzh2BguQ==}
    engines: {node: '>= 14'}
    dependencies:
      '@octokit/types': 9.3.2
      deprecation: 2.3.1
      once: 1.4.0

  /@octokit/request-error@6.1.4:
    resolution: {integrity: sha512-VpAhIUxwhWZQImo/dWAN/NpPqqojR6PSLgLYAituLM6U+ddx9hCioFGwBr5Mi+oi5CLeJkcAs3gJ0PYYzU6wUg==}
    engines: {node: '>= 18'}
    dependencies:
      '@octokit/types': 13.5.0
    dev: false

  /@octokit/request@5.6.3:
    resolution: {integrity: sha512-bFJl0I1KVc9jYTe9tdGGpAMPy32dLBXXo1dS/YwSCTL/2nd9XeHsY616RE3HPXDVk+a+dBuzyz5YdlXwcDTr2A==}
    dependencies:
      '@octokit/endpoint': 6.0.12
      '@octokit/request-error': 2.1.0
      '@octokit/types': 6.41.0
      is-plain-object: 5.0.0
      node-fetch: 2.6.9
      universal-user-agent: 6.0.0
    transitivePeerDependencies:
      - encoding

  /@octokit/request@6.2.3:
    resolution: {integrity: sha512-TNAodj5yNzrrZ/VxP+H5HiYaZep0H3GU0O7PaF+fhDrt8FPrnkei9Aal/txsN/1P7V3CPiThG0tIvpPDYUsyAA==}
    engines: {node: '>= 14'}
    dependencies:
      '@octokit/endpoint': 7.0.5
      '@octokit/request-error': 3.0.3
      '@octokit/types': 9.3.2
      is-plain-object: 5.0.0
      node-fetch: 2.6.9
      universal-user-agent: 6.0.0
    transitivePeerDependencies:
      - encoding

  /@octokit/request@9.1.3:
    resolution: {integrity: sha512-V+TFhu5fdF3K58rs1pGUJIDH5RZLbZm5BI+MNF+6o/ssFNT4vWlCh/tVpF3NxGtP15HUxTTMUbsG5llAuU2CZA==}
    engines: {node: '>= 18'}
    dependencies:
      '@octokit/endpoint': 10.1.1
      '@octokit/request-error': 6.1.4
      '@octokit/types': 13.5.0
      universal-user-agent: 7.0.2
    dev: false

  /@octokit/rest@18.12.0:
    resolution: {integrity: sha512-gDPiOHlyGavxr72y0guQEhLsemgVjwRePayJ+FcKc2SJqKUbxbkvf5kAZEWA/MKvsfYlQAMVzNJE3ezQcxMJ2Q==}
    dependencies:
      '@octokit/core': 3.6.0
      '@octokit/plugin-paginate-rest': 2.21.3(@octokit/core@3.6.0)
      '@octokit/plugin-request-log': 1.0.4(@octokit/core@3.6.0)
      '@octokit/plugin-rest-endpoint-methods': 5.16.2(@octokit/core@3.6.0)
    transitivePeerDependencies:
      - encoding

  /@octokit/rest@21.0.2:
    resolution: {integrity: sha512-+CiLisCoyWmYicH25y1cDfCrv41kRSvTq6pPWtRroRJzhsCZWZyCqGyI8foJT5LmScADSwRAnr/xo+eewL04wQ==}
    engines: {node: '>= 18'}
    dependencies:
      '@octokit/core': 6.1.2
      '@octokit/plugin-paginate-rest': 11.3.3(@octokit/core@6.1.2)
      '@octokit/plugin-request-log': 5.3.1(@octokit/core@6.1.2)
      '@octokit/plugin-rest-endpoint-methods': 13.2.4(@octokit/core@6.1.2)
    dev: false

  /@octokit/types@13.5.0:
    resolution: {integrity: sha512-HdqWTf5Z3qwDVlzCrP8UJquMwunpDiMPt5er+QjGzL4hqr/vBVY/MauQgS1xWxCDT1oMx1EULyqxncdCY/NVSQ==}
    dependencies:
      '@octokit/openapi-types': 22.2.0
    dev: false

  /@octokit/types@6.41.0:
    resolution: {integrity: sha512-eJ2jbzjdijiL3B4PrSQaSjuF2sPEQPVCPzBvTHJD9Nz+9dw2SGH4K4xeQJ77YfTq5bRQ+bD8wT11JbeDPmxmGg==}
    dependencies:
      '@octokit/openapi-types': 12.11.0

  /@octokit/types@9.3.2:
    resolution: {integrity: sha512-D4iHGTdAnEEVsB8fl95m1hiz7D5YiRdQ9b/OEb3BYRVwbLsGHcRVPz+u+BgRLNk0Q0/4iZCBqDN96j2XNxfXrA==}
    dependencies:
      '@octokit/openapi-types': 18.0.0

  /@pkgjs/parseargs@0.11.0:
    resolution: {integrity: sha512-+1VkjdD0QBLPodGrJUeqarH8VAIvQODIbwh9XpP5Syisf7YoQgsJKPNFoqqLQlu+VQ/tVSshMR6loPMn8U+dPg==}
    engines: {node: '>=14'}
    requiresBuild: true
    optional: true

  /@pnpm/config.env-replace@1.1.0:
    resolution: {integrity: sha512-htyl8TWnKL7K/ESFa1oW2UB5lVDxuF5DpM7tBi6Hu2LNL3mWkIzNLG6N4zoCUP1lCKNxWy/3iu8mS8MvToGd6w==}
    engines: {node: '>=12.22.0'}

  /@pnpm/network.ca-file@1.0.1:
    resolution: {integrity: sha512-gkINruT2KUhZLTaiHxwCOh1O4NVnFT0wLjWFBHmTz9vpKag/C/noIMJXBxFe4F0mYpUVX2puLwAieLYFg2NvoA==}
    engines: {node: '>=12.22.0'}
    dependencies:
      graceful-fs: 4.2.10

  /@pnpm/npm-conf@2.2.2:
    resolution: {integrity: sha512-UA91GwWPhFExt3IizW6bOeY/pQ0BkuNwKjk9iQW9KqxluGCrg4VenZ0/L+2Y0+ZOtme72EVvg6v0zo3AMQRCeA==}
    engines: {node: '>=12'}
    dependencies:
      '@pnpm/config.env-replace': 1.1.0
      '@pnpm/network.ca-file': 1.0.1
      config-chain: 1.1.13

  /@rushstack/eslint-patch@1.4.0:
    resolution: {integrity: sha512-cEjvTPU32OM9lUFegJagO0mRnIn+rbqrG89vV8/xLnLFX0DoR0r1oy5IlTga71Q7uT3Qus7qm7wgeiMT/+Irlg==}
    dev: true

  /@rushstack/eslint-plugin-security@0.7.1(eslint@8.57.0)(typescript@5.4.5):
    resolution: {integrity: sha512-84N42tlONhcbXdlk5Rkb+/pVxPnH+ojX8XwtFoecCRV88/4Ii7eGEyJPb73lOpHaE3NJxLzLVIeixKYQmdjImA==}
    peerDependencies:
      eslint: ^6.0.0 || ^7.0.0 || ^8.0.0 || 8.51.0
    dependencies:
      '@rushstack/tree-pattern': 0.3.1
      '@typescript-eslint/experimental-utils': 5.59.11(eslint@8.57.0)(typescript@5.4.5)
      eslint: 8.57.0
    transitivePeerDependencies:
      - supports-color
      - typescript
    dev: true

  /@rushstack/eslint-plugin@0.13.1(eslint@8.57.0)(typescript@5.4.5):
    resolution: {integrity: sha512-qQ6iPCm8SFuY+bpcSv5hlYtdwDHcFlE6wlpUHa0ywG9tGVBYM5But8S4qVRFq1iejAuFX+ubNUOyFJHvxpox+A==}
    peerDependencies:
      eslint: ^6.0.0 || ^7.0.0 || ^8.0.0 || 8.51.0
    dependencies:
      '@rushstack/tree-pattern': 0.3.1
      '@typescript-eslint/experimental-utils': 5.59.11(eslint@8.57.0)(typescript@5.4.5)
      eslint: 8.57.0
    transitivePeerDependencies:
      - supports-color
      - typescript
    dev: true

  /@rushstack/node-core-library@3.59.5:
    resolution: {integrity: sha512-1IpV7LufrI1EoVO8hYsb3t6L8L+yp40Sa0OaOV2CIu1zx4e6ZeVNaVIEXFgMXBKdGXkAh21MnCaIzlDNpG6ZQw==}
    peerDependencies:
      '@types/node': '*'
    peerDependenciesMeta:
      '@types/node':
        optional: true
    dependencies:
      colors: 1.2.5
      fs-extra: 7.0.1
      import-lazy: 4.0.0
      jju: 1.4.0
      resolve: 1.22.8
      semver: 7.3.8
      z-schema: 5.0.5
    dev: true

  /@rushstack/node-core-library@3.59.5(@types/node@18.18.6):
    resolution: {integrity: sha512-1IpV7LufrI1EoVO8hYsb3t6L8L+yp40Sa0OaOV2CIu1zx4e6ZeVNaVIEXFgMXBKdGXkAh21MnCaIzlDNpG6ZQw==}
    peerDependencies:
      '@types/node': '*'
    peerDependenciesMeta:
      '@types/node':
        optional: true
    dependencies:
      '@types/node': 18.18.6
      colors: 1.2.5
      fs-extra: 7.0.1
      import-lazy: 4.0.0
      jju: 1.4.0
      resolve: 1.22.1
      semver: 7.3.8
      z-schema: 5.0.5
    dev: false

  /@rushstack/node-core-library@5.3.0(@types/node@18.18.6):
    resolution: {integrity: sha512-t23gjdZV6aWkbwXSE3TkKr1UXJFbXICvAOJ0MRQEB/ZYGhfSJqqrQFaGd20I1a/nIIHJEkNO0xzycHixjcbCPw==}
    peerDependencies:
      '@types/node': '*'
    peerDependenciesMeta:
      '@types/node':
        optional: true
    dependencies:
      '@types/node': 18.18.6
      ajv: 8.13.0
      ajv-draft-04: 1.0.0(ajv@8.13.0)
      ajv-formats: 3.0.1(ajv@8.13.0)
      fs-extra: 7.0.1
      import-lazy: 4.0.0
      jju: 1.4.0
      resolve: 1.22.8
      semver: 7.5.4

  /@rushstack/rig-package@0.5.2:
    resolution: {integrity: sha512-mUDecIJeH3yYGZs2a48k+pbhM6JYwWlgjs2Ca5f2n1G2/kgdgP9D/07oglEGf6mRyXEnazhEENeYTSNDRCwdqA==}
    dependencies:
      resolve: 1.22.8
      strip-json-comments: 3.1.1

  /@rushstack/terminal@0.12.2(@types/node@18.18.6):
    resolution: {integrity: sha512-yaHKyD/l6Zg34pC5zzc/KdiRBHy8zAH7ZbL3umpDLnvTrZ0SP8MVYZu9xA2lRsGkKfGbv/6gQhyNq4/tRzXH4A==}
    peerDependencies:
      '@types/node': '*'
    peerDependenciesMeta:
      '@types/node':
        optional: true
    dependencies:
      '@rushstack/node-core-library': 5.3.0(@types/node@18.18.6)
      '@types/node': 18.18.6
      supports-color: 8.1.1

  /@rushstack/tree-pattern@0.3.1:
    resolution: {integrity: sha512-2yn4qTkXZTByQffL3ymS6viYuyZk3YnJT49bopGBlm9Thtyfa7iuFUV6tt+09YIRO1sjmSWILf4dPj6+Dr5YVA==}
    dev: true

  /@rushstack/ts-command-line@4.15.1:
    resolution: {integrity: sha512-EL4jxZe5fhb1uVL/P/wQO+Z8Rc8FMiWJ1G7VgnPDvdIt5GVjRfK7vwzder1CZQiX3x0PY6uxENYLNGTFd1InRQ==}
    dependencies:
      '@types/argparse': 1.0.38
      argparse: 1.0.10
      colors: 1.2.5
      string-argv: 0.3.1
    dev: true

  /@rushstack/ts-command-line@4.21.4(@types/node@18.18.6):
    resolution: {integrity: sha512-3ZjQ11kpQwk/lDQqbmxC8UuU6yD20Sy4uNTWIaBEJ5474hEFEE4cbDOS4F9R4zcyCkkaQYv674K2QTunDF5dsQ==}
    dependencies:
      '@rushstack/terminal': 0.12.2(@types/node@18.18.6)
      '@types/argparse': 1.0.38
      argparse: 1.0.10
      string-argv: 0.3.1
    transitivePeerDependencies:
      - '@types/node'

  /@sigstore/protobuf-specs@0.1.0:
    resolution: {integrity: sha512-a31EnjuIDSX8IXBUib3cYLDRlPMU36AWX4xS8ysLaNu4ZzUesDiPt83pgrW2X1YLMe5L2HbDyaKK5BrL4cNKaQ==}
    engines: {node: ^14.17.0 || ^16.13.0 || >=18.0.0}

  /@sigstore/tuf@1.0.0:
    resolution: {integrity: sha512-bLzi9GeZgMCvjJeLUIfs8LJYCxrPRA8IXQkzUtaFKKVPTz0mucRyqFcV2U20yg9K+kYAD0YSitzGfRZCFLjdHQ==}
    engines: {node: ^14.17.0 || ^16.13.0 || >=18.0.0}
    dependencies:
      '@sigstore/protobuf-specs': 0.1.0
      make-fetch-happen: 11.1.1
      tuf-js: 1.1.7
    transitivePeerDependencies:
      - supports-color

  /@sindresorhus/is@0.14.0:
    resolution: {integrity: sha512-9NET910DNaIPngYnLLPeg+Ogzqsi9uM4mSboU5y6p8S5DzMTVEsJZrawi+BoDNUVBa2DhJqQYUFvMDfgU062LQ==}
    engines: {node: '>=6'}

  /@sindresorhus/is@4.6.0:
    resolution: {integrity: sha512-t09vSN3MdfsyCHoFcTRCH/iUtG7OJ0CsjzB8cjAmKc/va/kIgeDI/TxsigdncE/4be734m0cvIYwNaV4i2XqAw==}
    engines: {node: '>=10'}

  /@sindresorhus/is@5.3.0:
    resolution: {integrity: sha512-CX6t4SYQ37lzxicAqsBtxA3OseeoVrh9cSJ5PFYam0GksYlupRfy1A+Q4aYD3zvcfECLc0zO2u+ZnR2UYKvCrw==}
    engines: {node: '>=14.16'}

  /@sinonjs/commons@2.0.0:
    resolution: {integrity: sha512-uLa0j859mMrg2slwQYdO/AkrOfmH+X6LTVmNTS9CqexuE2IvVORIkSpJLqePAbEnKJ77aMmCwr1NUZ57120Xcg==}
    dependencies:
      type-detect: 4.0.8
    dev: true

  /@sinonjs/commons@3.0.1:
    resolution: {integrity: sha512-K3mCHKQ9sVh8o1C9cxkwxaOmXoAMlDxC1mYyHrjqOWEcBjYr76t96zL2zlj5dUGZ3HSw240X1qgH3Mjf1yJWpQ==}
    dependencies:
      type-detect: 4.0.8
    dev: true

  /@sinonjs/fake-timers@10.3.0:
    resolution: {integrity: sha512-V4BG07kuYSUkTCSBHG8G8TNhM+F19jXFWnQtzj+we8DrkpSBCee9Z3Ms8yiGer/dlmhe35/Xdgyo3/0rQKg7YA==}
    dependencies:
      '@sinonjs/commons': 3.0.1
    dev: true

  /@sinonjs/fake-timers@11.2.2:
    resolution: {integrity: sha512-G2piCSxQ7oWOxwGSAyFHfPIsyeJGXYtc6mFbnFA+kRXkiEnTl8c/8jul2S329iFBnDI9HGoeWWAZvuvOkZccgw==}
    dependencies:
      '@sinonjs/commons': 3.0.1
    dev: true

  /@sinonjs/samsam@8.0.0:
    resolution: {integrity: sha512-Bp8KUVlLp8ibJZrnvq2foVhP0IVX2CIprMJPK0vqGqgrDa0OHVKeZyBykqskkrdxV6yKBPmGasO8LVjAKR3Gew==}
    dependencies:
      '@sinonjs/commons': 2.0.0
      lodash.get: 4.4.2
      type-detect: 4.0.8
    dev: true

  /@sinonjs/text-encoding@0.7.2:
    resolution: {integrity: sha512-sXXKG+uL9IrKqViTtao2Ws6dy0znu9sOaP1di/jKGW1M6VssO8vlpXCQcpZ+jisQ1tTFAC5Jo/EOzFbggBagFQ==}
    dev: true

  /@szmarczak/http-timer@1.1.2:
    resolution: {integrity: sha512-XIB2XbzHTN6ieIjfIMV9hlVcfPU26s2vafYWQcZHWXHOxiaRZYEDKEwdl129Zyg50+foYV2jCgtrqSA6qNuNSA==}
    engines: {node: '>=6'}
    dependencies:
      defer-to-connect: 1.1.3

  /@szmarczak/http-timer@4.0.6:
    resolution: {integrity: sha512-4BAffykYOgO+5nzBWYwE3W90sBgLJoUPRWWcL8wlyiM8IB8ipJz3UMJ9KXQd1RKQXpKp8Tutn80HZtWsu2u76w==}
    engines: {node: '>=10'}
    dependencies:
      defer-to-connect: 2.0.1

  /@szmarczak/http-timer@5.0.1:
    resolution: {integrity: sha512-+PmQX0PiAYPMeVYe237LJAYvOMYW1j2rH5YROyS3b4CTVJum34HfRvKvAzozHAQG0TnHNdUfY9nCeUyRAs//cw==}
    engines: {node: '>=14.16'}
    dependencies:
      defer-to-connect: 2.0.1

  /@tootallnate/once@2.0.0:
    resolution: {integrity: sha512-XCuKFP5PS55gnMVu3dty8KPatLqUoy/ZYzDzAGCQ8JNFCkLXzmI7vNHCR+XpbZaMWQK/vQubr7PkYq8g470J/A==}
    engines: {node: '>= 10'}

  /@ts-morph/common@0.21.0:
    resolution: {integrity: sha512-ES110Mmne5Vi4ypUKrtVQfXFDtCsDXiUiGxF6ILVlE90dDD4fdpC1LSjydl/ml7xJWKSDZwUYD2zkOePMSrPBA==}
    dependencies:
      fast-glob: 3.3.2
      minimatch: 7.4.6
      mkdirp: 2.1.6
      path-browserify: 1.0.1
    dev: true

  /@ts-morph/common@0.23.0:
    resolution: {integrity: sha512-m7Lllj9n/S6sOkCkRftpM7L24uvmfXQFedlW/4hENcuJH1HHm9u5EgxZb9uVjQSCGrbBWBkOGgcTxNg36r6ywA==}
    dependencies:
      fast-glob: 3.3.2
      minimatch: 9.0.5
      mkdirp: 3.0.1
      path-browserify: 1.0.1

  /@tsconfig/node10@1.0.9:
    resolution: {integrity: sha512-jNsYVVxU8v5g43Erja32laIDHXeoNvFEpX33OK4d6hljo3jDhCBDhx5dhCCTMWUojscpAagGiRkBKxpdl9fxqA==}
    dev: true

  /@tsconfig/node12@1.0.11:
    resolution: {integrity: sha512-cqefuRsh12pWyGsIoBKJA9luFu3mRxCA+ORZvA4ktLSzIuCUtWVxGIuXigEwO5/ywWFMZ2QEGKWvkZG1zDMTag==}
    dev: true

  /@tsconfig/node14@1.0.3:
    resolution: {integrity: sha512-ysT8mhdixWK6Hw3i1V2AeRqZ5WfXg1G43mqoYlM2nc6388Fq5jcXyr5mRsqViLx/GJYdoL0bfXD8nmF+Zn/Iow==}
    dev: true

  /@tsconfig/node16@1.0.3:
    resolution: {integrity: sha512-yOlFc+7UtL/89t2ZhjPvvB/DeAr3r+Dq58IgzsFkOAvVC6NMJXmCGjbptdXdR9qsX7pKcTL+s87FtYREi2dEEQ==}
    dev: true

  /@tufjs/canonical-json@1.0.0:
    resolution: {integrity: sha512-QTnf++uxunWvG2z3UFNzAoQPHxnSXOwtaI3iJ+AohhV+5vONuArPjJE7aPXPVXfXJsqrVbZBu9b81AJoSd09IQ==}
    engines: {node: ^14.17.0 || ^16.13.0 || >=18.0.0}

  /@tufjs/models@1.0.4:
    resolution: {integrity: sha512-qaGV9ltJP0EO25YfFUPhxRVK0evXFIAGicsVXuRim4Ed9cjPxYhNnNJ49SFmbeLgtxpslIkX317IgpfcHPVj/A==}
    engines: {node: ^14.17.0 || ^16.13.0 || >=18.0.0}
    dependencies:
      '@tufjs/canonical-json': 1.0.0
      minimatch: 9.0.5

  /@types/argparse@1.0.38:
    resolution: {integrity: sha512-ebDJ9b0e702Yr7pWgB0jzm+CX4Srzz8RcXtLJDJB+BSccqMa36uyH/zUsSYao5+BD1ytv3k3rPYCq4mAE1hsXA==}

  /@types/async@3.2.20:
    resolution: {integrity: sha512-6jSBQQugzyX1aWto0CbvOnmxrU9tMoXfA9gc4IrLEtvr3dTwSg5GLGoWiZnGLI6UG/kqpB3JOQKQrqnhUWGKQA==}
    dev: true

  /@types/cacheable-request@6.0.3:
    resolution: {integrity: sha512-IQ3EbTzGxIigb1I3qPZc1rWJnH0BmSKv5QYTalEwweFvyBDLSAe24zP0le/hyi7ecGfZVlIVAg4BZqb8WBwKqw==}
    dependencies:
      '@types/http-cache-semantics': 4.0.4
      '@types/keyv': 3.1.4
      '@types/node': 18.18.7
      '@types/responselike': 1.0.0

  /@types/chai-arrays@2.0.0:
    resolution: {integrity: sha512-5h5jnAC9C64YnD7WJpA5gBG7CppF/QmoWytOssJ6ysENllW49NBdpsTx6uuIBOpnzAnXThb8jBICgB62wezTLQ==}
    dependencies:
      '@types/chai': 4.3.5
    dev: true

  /@types/chai@4.3.5:
    resolution: {integrity: sha512-mEo1sAde+UCE6b2hxn332f1g1E8WfYRu6p5SvTKr2ZKC1f7gFJXk4h5PyGP9Dt6gCaG8y8XhwnXWC6Iy2cmBng==}
    dev: true

  /@types/cli-progress@3.11.5:
    resolution: {integrity: sha512-D4PbNRbviKyppS5ivBGyFO29POlySLmA2HyUFE4p5QGazAMM3CwkKWcvTl8gvElSuxRh6FPKL8XmidX873ou4g==}
    dependencies:
      '@types/node': 18.18.7
    dev: true

  /@types/debug@4.1.12:
    resolution: {integrity: sha512-vIChWdVG3LG1SMxEvI/AK+FWJthlrqlTu7fbrlywTkkaONwk/UAGaULXRlf8vkzFBLVm0zkMdCquhL5aOjhXPQ==}
    dependencies:
      '@types/ms': 0.7.34

  /@types/estree@1.0.5:
    resolution: {integrity: sha512-/kYRxGDLWzHOB7q+wtSUQlFrtcdUccpfy+X+9iMBpHK8QLLhx2wIPYuS5DYtR9Wa/YlZAbIovy7qVdB1Aq6Lyw==}

  /@types/fs-extra@11.0.4:
    resolution: {integrity: sha512-yTbItCNreRooED33qjunPthRcSjERP1r4MqCZc7wv0u2sUkzTFp45tgUfS5+r7FrZPdmCCNflLhVSP/o+SemsQ==}
    dependencies:
      '@types/jsonfile': 6.1.4
      '@types/node': 18.18.7
    dev: true

  /@types/glob@7.2.0:
    resolution: {integrity: sha512-ZUxbzKl0IfJILTS6t7ip5fQQM/J3TJYubDm3nMbgubNNYS62eXeUpoLUC8/7fJNiFYHTrGPQn7hspDUzIHX3UA==}
    dependencies:
      '@types/minimatch': 3.0.5
      '@types/node': 18.18.6

  /@types/http-cache-semantics@4.0.4:
    resolution: {integrity: sha512-1m0bIFVc7eJWyve9S0RnuRgcQqF/Xd5QsUZAZeQFr1Q3/p9JWoQQEqmVy+DPTNpGXwhgIetAoYF8JSc33q29QA==}

  /@types/inquirer@8.2.6:
    resolution: {integrity: sha512-3uT88kxg8lNzY8ay2ZjP44DKcRaTGztqeIvN2zHvhzIBH/uAPaL75aBtdNRKbA7xXoMbBt5kX0M00VKAnfOYlA==}
    dependencies:
      '@types/through': 0.0.30
      rxjs: 7.8.0
    dev: true

  /@types/issue-parser@3.0.5:
    resolution: {integrity: sha512-fvOrnb7uS6qRme16tfyxy9SjOgx47Krkt/ilLS7axP3SWtJb9GZlduWX2bAsJOnr1HuCwJh88rCidzCZ1LwuZg==}
    dev: true

  /@types/istanbul-lib-coverage@2.0.4:
    resolution: {integrity: sha512-z/QT1XN4K4KYuslS23k62yDIDLwLFkzxOuMplDtObz0+y7VqJCaO2o+SPwHCvLFZh7xazvvoor2tA/hPz9ee7g==}
    dev: true

  /@types/json-schema@7.0.15:
    resolution: {integrity: sha512-5+fP8P8MFNC+AyZCDxrB2pkZFPGzqQWUzpSeuuVLvm8VMcorNYavBqoFcxK8bQz4Qsbn4oUEEem4wDLfcysGHA==}

  /@types/json5@0.0.29:
    resolution: {integrity: sha512-dRLjCWHYg4oaA77cxO64oO+7JwCwnIzkZPdrrC71jQmQtlhM556pwKo5bUzqvZndkVbeFLIIi+9TC40JNF5hNQ==}
    dev: true

  /@types/jsonfile@6.1.4:
    resolution: {integrity: sha512-D5qGUYwjvnNNextdU59/+fI+spnwtTFmyQP0h+PfIOSkNfpU6AOICUOkm4i0OnSk+NyjdPJrxCDro0sJsWlRpQ==}
    dependencies:
      '@types/node': 18.18.7
    dev: true

  /@types/keyv@3.1.4:
    resolution: {integrity: sha512-BQ5aZNSCpj7D6K2ksrRCTmKRLEpnPvWDiLPfoGyhZ++8YtiK9d/3DBKPJgry359X/P1PfruyYwvnvwFjuEiEIg==}
    dependencies:
      '@types/node': 18.18.7

  /@types/lodash.isequal@4.5.6:
    resolution: {integrity: sha512-Ww4UGSe3DmtvLLJm2F16hDwEQSv7U0Rr8SujLUA2wHI2D2dm8kPu6Et+/y303LfjTIwSBKXB/YTUcAKpem/XEg==}
    dependencies:
      '@types/lodash': 4.14.195
    dev: true

  /@types/lodash@4.14.195:
    resolution: {integrity: sha512-Hwx9EUgdwf2GLarOjQp5ZH8ZmblzcbTBC2wtQWNKARBSxM9ezRIAUpeDTgoQRAFB0+8CNWXVA9+MaSOzOF3nPg==}
    dev: true

  /@types/lodash@4.17.7:
    resolution: {integrity: sha512-8wTvZawATi/lsmNu10/j2hk1KEP0IvjubqPE3cu1Xz7xfXXt5oCq3SNUz4fMIP4XGF9Ky+Ue2tBA3hcS7LSBlA==}
    dev: true

  /@types/mdast@4.0.4:
    resolution: {integrity: sha512-kGaNbPh1k7AFzgpud/gMdvIm5xuECykRR+JnWKQno9TAXVa6WIVCGTPvYGekIDL4uwCZQSYbUxNBSb1aUo79oA==}
    dependencies:
      '@types/unist': 3.0.3

  /@types/minimatch@3.0.5:
    resolution: {integrity: sha512-Klz949h02Gz2uZCMGwDUSDS1YBlTdDDgbWHi+81l29tQALUtvz4rAYi5uoVhE5Lagoq6DeqAUlbrHvW/mXDgdQ==}

  /@types/minimist@1.2.2:
    resolution: {integrity: sha512-jhuKLIRrhvCPLqwPcx6INqmKeiA5EWrsCOPhrlFSrbrmU4ZMPjj5Ul/oLCMDO98XRUIwVm78xICz4EPCektzeQ==}
    dev: true

  /@types/mocha@9.1.1:
    resolution: {integrity: sha512-Z61JK7DKDtdKTWwLeElSEBcWGRLY8g95ic5FoQqI9CMx0ns/Ghep3B4DfcEimiKMvtamNVULVNKEsiwV3aQmXw==}
    dev: true

  /@types/ms@0.7.34:
    resolution: {integrity: sha512-nG96G3Wp6acyAgJqGasjODb+acrI7KltPiRxzHPXnP3NgI28bpQDRv53olbqGXbfcgF5aiiHmO3xpwEpS5Ld9g==}

  /@types/msgpack-lite@0.1.8:
    resolution: {integrity: sha512-3qIhe8MH1kGcXnB5YuY6W0lLb9LEcWrhanDYfw0zKdXAv+CNKG0+6To1X8dqVyrxKb3FeAgJBJS5RdFwBQteVg==}
    dependencies:
      '@types/node': 18.18.6
    dev: true

  /@types/mute-stream@0.0.4:
    resolution: {integrity: sha512-CPM9nzrCPPJHQNA9keH9CVkVI+WR5kMa+7XEs5jcGQ0VoAGnLv242w8lIVgwAEfmE4oufJRaTc9PNLQl0ioAow==}
    dependencies:
      '@types/node': 18.18.7

  /@types/node-fetch@2.6.4:
    resolution: {integrity: sha512-1ZX9fcN4Rvkvgv4E6PAY5WXUFWFcRWxZa3EW83UjycOB9ljJCedb2CupIP4RZMEwF/M3eTcCihbBRgwtGbg5Rg==}
    dependencies:
      '@types/node': 18.18.6
      form-data: 3.0.1
    dev: true

  /@types/node@12.20.24:
    resolution: {integrity: sha512-yxDeaQIAJlMav7fH5AQqPH1u8YIuhYJXYBzxaQ4PifsU0GDO38MSdmEDeRlIxrKbC6NbEaaEHDanWb+y30U8SQ==}

  /@types/node@18.18.6:
    resolution: {integrity: sha512-wf3Vz+jCmOQ2HV1YUJuCWdL64adYxumkrxtc+H1VUQlnQI04+5HtH+qZCOE21lBE7gIrt+CwX2Wv8Acrw5Ak6w==}

  /@types/node@18.18.7:
    resolution: {integrity: sha512-bw+lEsxis6eqJYW8Ql6+yTqkE6RuFtsQPSe5JxXbqYRFQEER5aJA9a5UH9igqDWm3X4iLHIKOHlnAXLM4mi7uQ==}
    dependencies:
      undici-types: 5.26.5

  /@types/node@20.14.12:
    resolution: {integrity: sha512-r7wNXakLeSsGT0H1AU863vS2wa5wBOK4bWMjZz2wj+8nBx+m5PeIn0k8AloSLpRuiwdRQZwarZqHE4FNArPuJQ==}
    dependencies:
      undici-types: 5.26.5

  /@types/normalize-package-data@2.4.1:
    resolution: {integrity: sha512-Gj7cI7z+98M282Tqmp2K5EIsoouUEzbBJhQQzDE3jSIRk6r9gsz0oUokqIUR4u1R3dMHo0pDHM7sNOHyhulypw==}

  /@types/pako@2.0.0:
    resolution: {integrity: sha512-10+iaz93qR5WYxTo+PMifD5TSxiOtdRaxBf7INGGXMQgTCu8Z/7GYWYFUOS3q/G0nE5boj1r4FEB+WSy7s5gbA==}
    dev: true

  /@types/prettier@2.7.3:
    resolution: {integrity: sha512-+68kP9yzs4LMp7VNh8gdzMSPZFL44MLGqiHWvttYJe+6qnuVr4Ek9wSBQoveqY/r+LwjCcU29kNVkidwim+kYA==}
    dev: true

  /@types/prompts@2.4.9:
    resolution: {integrity: sha512-qTxFi6Buiu8+50/+3DGIWLHM6QuWsEKugJnnP6iv2Mc4ncxE4A/OJkjuVOA+5X0X1S/nq5VJRa8Lu+nwcvbrKA==}
    dependencies:
      '@types/node': 18.18.7
      kleur: 3.0.3
    dev: true

  /@types/responselike@1.0.0:
    resolution: {integrity: sha512-85Y2BjiufFzaMIlvJDvTTB8Fxl2xfLo4HgmHzVBz08w4wDePCTjYw66PdrolO0kzli3yam/YCgRufyo1DdQVTA==}
    dependencies:
      '@types/node': 18.18.7

  /@types/rimraf@2.0.5:
    resolution: {integrity: sha512-YyP+VfeaqAyFmXoTh3HChxOQMyjByRMsHU7kc5KOJkSlXudhMhQIALbYV7rHh/l8d2lX3VUQzprrcAgWdRuU8g==}
    dependencies:
      '@types/glob': 7.2.0
      '@types/node': 18.18.6
    dev: true

  /@types/semver-utils@1.1.1:
    resolution: {integrity: sha512-WLZZQdwo5P+H6R+bDDCFqFSlP5Jtk6gyXpE0R0KAVQbcMGmxpVsNX8dah640hY4+PpRG2+Ph3dcwDHzrOAOZ7A==}

  /@types/semver@7.5.0:
    resolution: {integrity: sha512-G8hZ6XJiHnuhQKR7ZmysCeJWE08o8T0AXtk5darsCaTVsYZhhgUrq53jizaR2FvsoeCwJhlmwTjkXBY5Pn/ZHw==}
    dev: true

  /@types/shelljs@0.8.12:
    resolution: {integrity: sha512-ZA8U81/gldY+rR5zl/7HSHrG2KDfEb3lzG6uCUDhW1DTQE9yC/VBQ45fXnXq8f3CgInfhZmjtdu/WOUlrXRQUg==}
    dependencies:
      '@types/glob': 7.2.0
      '@types/node': 18.18.6
    dev: true

  /@types/sinon@10.0.13:
    resolution: {integrity: sha512-UVjDqJblVNQYvVNUsj0PuYYw0ELRmgt1Nt5Vk0pT5f16ROGfcKJY8o1HVuMOJOpD727RrGB9EGvoaTQE5tgxZQ==}
    dependencies:
      '@types/sinonjs__fake-timers': 8.1.2
    dev: true

  /@types/sinonjs__fake-timers@8.1.2:
    resolution: {integrity: sha512-9GcLXF0/v3t80caGs5p2rRfkB+a8VBGLJZVih6CNFkx8IZ994wiKKLSRs9nuFwk1HevWs/1mnUmkApGrSGsShA==}
    dev: true

  /@types/sort-json@2.0.1:
    resolution: {integrity: sha512-HAeJLCXpLg9aMSCJVQcMR3yU0y2PwJUtWv7vogaz0mEhuK1bhvDX/DeDxl4spPUYpnK7PM7hmX2bU5lsghOJNQ==}
    dev: true

  /@types/through@0.0.30:
    resolution: {integrity: sha512-FvnCJljyxhPM3gkRgWmxmDZyAQSiBQQWLI0A0VFL0K7W1oRUrPJSqNO0NvTnLkBcotdlp3lKvaT0JrnyRDkzOg==}
    dependencies:
      '@types/node': 18.18.7
    dev: true

  /@types/ungap__structured-clone@1.2.0:
    resolution: {integrity: sha512-ZoaihZNLeZSxESbk9PUAPZOlSpcKx81I1+4emtULDVmBLkYutTcMlCj2K9VNlf9EWODxdO6gkAqEaLorXwZQVA==}

  /@types/unist@3.0.3:
    resolution: {integrity: sha512-ko/gIFJRv177XgZsZcBwnqJN5x/Gien8qNOn0D5bQU/zAzVf9Zt3BlcUiLqhV9y4ARk0GbT3tnUiPNgnTXzc/Q==}

  /@types/wrap-ansi@3.0.0:
    resolution: {integrity: sha512-ltIpx+kM7g/MLRZfkbL7EsCEjfzCcScLpkg37eXEtx5kmrAKBkTJwd1GIAjDSL8wTpM6Hzn5YO4pSb91BEwu1g==}

  /@typescript-eslint/eslint-plugin@6.21.0(@typescript-eslint/parser@6.21.0)(eslint@8.57.0)(typescript@5.4.5):
    resolution: {integrity: sha512-oy9+hTPCUFpngkEZUSzbf9MxI65wbKFoQYsgPdILTfbUldp5ovUuphZVe4i30emU9M/kP+T64Di0mxl7dSw3MA==}
    engines: {node: ^16.0.0 || >=18.0.0}
    peerDependencies:
      '@typescript-eslint/parser': ^6.0.0 || ^6.0.0-alpha
      eslint: ^7.0.0 || ^8.0.0 || 8.51.0
      typescript: '*'
    peerDependenciesMeta:
      typescript:
        optional: true
    dependencies:
      '@eslint-community/regexpp': 4.10.0
      '@typescript-eslint/parser': 6.21.0(eslint@8.57.0)(typescript@5.4.5)
      '@typescript-eslint/scope-manager': 6.21.0
      '@typescript-eslint/type-utils': 6.21.0(eslint@8.57.0)(typescript@5.4.5)
      '@typescript-eslint/utils': 6.21.0(eslint@8.57.0)(typescript@5.4.5)
      '@typescript-eslint/visitor-keys': 6.21.0
      debug: 4.3.5(supports-color@8.1.1)
      eslint: 8.57.0
      graphemer: 1.4.0
      ignore: 5.2.4
      natural-compare: 1.4.0
      semver: 7.6.2
      ts-api-utils: 1.0.3(typescript@5.4.5)
      typescript: 5.4.5
    transitivePeerDependencies:
      - supports-color
    dev: true

  /@typescript-eslint/eslint-plugin@6.7.5(@typescript-eslint/parser@6.7.5)(eslint@8.57.0)(typescript@5.4.5):
    resolution: {integrity: sha512-JhtAwTRhOUcP96D0Y6KYnwig/MRQbOoLGXTON2+LlyB/N35SP9j1boai2zzwXb7ypKELXMx3DVk9UTaEq1vHEw==}
    engines: {node: ^16.0.0 || >=18.0.0}
    peerDependencies:
      '@typescript-eslint/parser': ^6.0.0 || ^6.0.0-alpha
      eslint: ^7.0.0 || ^8.0.0 || 8.51.0
      typescript: '*'
    peerDependenciesMeta:
      typescript:
        optional: true
    dependencies:
      '@eslint-community/regexpp': 4.10.0
      '@typescript-eslint/parser': 6.7.5(eslint@8.57.0)(typescript@5.4.5)
      '@typescript-eslint/scope-manager': 6.7.5
      '@typescript-eslint/type-utils': 6.7.5(eslint@8.57.0)(typescript@5.4.5)
      '@typescript-eslint/utils': 6.7.5(eslint@8.57.0)(typescript@5.4.5)
      '@typescript-eslint/visitor-keys': 6.7.5
      debug: 4.3.4(supports-color@8.1.1)
      eslint: 8.57.0
      graphemer: 1.4.0
      ignore: 5.2.4
      natural-compare: 1.4.0
      semver: 7.6.2
      ts-api-utils: 1.0.3(typescript@5.4.5)
      typescript: 5.4.5
    transitivePeerDependencies:
      - supports-color
    dev: true

  /@typescript-eslint/experimental-utils@5.59.11(eslint@8.57.0)(typescript@5.4.5):
    resolution: {integrity: sha512-GkQGV0UF/V5Ra7gZMBmiD1WrYUFOJNvCZs+XQnUyJoxmqfWMXVNyB2NVCPRKefoQcpvTv9UpJyfCvsJFs8NzzQ==}
    engines: {node: ^12.22.0 || ^14.17.0 || >=16.0.0}
    peerDependencies:
      eslint: ^6.0.0 || ^7.0.0 || ^8.0.0 || 8.51.0
    dependencies:
      '@typescript-eslint/utils': 5.59.11(eslint@8.57.0)(typescript@5.4.5)
      eslint: 8.57.0
    transitivePeerDependencies:
      - supports-color
      - typescript
    dev: true

  /@typescript-eslint/parser@6.21.0(eslint@8.57.0)(typescript@5.4.5):
    resolution: {integrity: sha512-tbsV1jPne5CkFQCgPBcDOt30ItF7aJoZL997JSF7MhGQqOeT3svWRYxiqlfA5RUdlHN6Fi+EI9bxqbdyAUZjYQ==}
    engines: {node: ^16.0.0 || >=18.0.0}
    peerDependencies:
      eslint: ^7.0.0 || ^8.0.0 || 8.51.0
      typescript: '*'
    peerDependenciesMeta:
      typescript:
        optional: true
    dependencies:
      '@typescript-eslint/scope-manager': 6.21.0
      '@typescript-eslint/types': 6.21.0
      '@typescript-eslint/typescript-estree': 6.21.0(typescript@5.4.5)
      '@typescript-eslint/visitor-keys': 6.21.0
      debug: 4.3.5(supports-color@8.1.1)
      eslint: 8.57.0
      typescript: 5.4.5
    transitivePeerDependencies:
      - supports-color
    dev: true

  /@typescript-eslint/parser@6.7.5(eslint@8.57.0)(typescript@5.4.5):
    resolution: {integrity: sha512-bIZVSGx2UME/lmhLcjdVc7ePBwn7CLqKarUBL4me1C5feOd663liTGjMBGVcGr+BhnSLeP4SgwdvNnnkbIdkCw==}
    engines: {node: ^16.0.0 || >=18.0.0}
    peerDependencies:
      eslint: ^7.0.0 || ^8.0.0 || 8.51.0
      typescript: '*'
    peerDependenciesMeta:
      typescript:
        optional: true
    dependencies:
      '@typescript-eslint/scope-manager': 6.7.5
      '@typescript-eslint/types': 6.7.5
      '@typescript-eslint/typescript-estree': 6.7.5(typescript@5.4.5)
      '@typescript-eslint/visitor-keys': 6.7.5
      debug: 4.3.4(supports-color@8.1.1)
      eslint: 8.57.0
      typescript: 5.4.5
    transitivePeerDependencies:
      - supports-color
    dev: true

  /@typescript-eslint/scope-manager@5.59.11:
    resolution: {integrity: sha512-dHFOsxoLFtrIcSj5h0QoBT/89hxQONwmn3FOQ0GOQcLOOXm+MIrS8zEAhs4tWl5MraxCY3ZJpaXQQdFMc2Tu+Q==}
    engines: {node: ^12.22.0 || ^14.17.0 || >=16.0.0}
    dependencies:
      '@typescript-eslint/types': 5.59.11
      '@typescript-eslint/visitor-keys': 5.59.11
    dev: true

  /@typescript-eslint/scope-manager@6.21.0:
    resolution: {integrity: sha512-OwLUIWZJry80O99zvqXVEioyniJMa+d2GrqpUTqi5/v5D5rOrppJVBPa0yKCblcigC0/aYAzxxqQ1B+DS2RYsg==}
    engines: {node: ^16.0.0 || >=18.0.0}
    dependencies:
      '@typescript-eslint/types': 6.21.0
      '@typescript-eslint/visitor-keys': 6.21.0
    dev: true

  /@typescript-eslint/scope-manager@6.7.5:
    resolution: {integrity: sha512-GAlk3eQIwWOJeb9F7MKQ6Jbah/vx1zETSDw8likab/eFcqkjSD7BI75SDAeC5N2L0MmConMoPvTsmkrg71+B1A==}
    engines: {node: ^16.0.0 || >=18.0.0}
    dependencies:
      '@typescript-eslint/types': 6.7.5
      '@typescript-eslint/visitor-keys': 6.7.5
    dev: true

  /@typescript-eslint/type-utils@6.21.0(eslint@8.57.0)(typescript@5.4.5):
    resolution: {integrity: sha512-rZQI7wHfao8qMX3Rd3xqeYSMCL3SoiSQLBATSiVKARdFGCYSRvmViieZjqc58jKgs8Y8i9YvVVhRbHSTA4VBag==}
    engines: {node: ^16.0.0 || >=18.0.0}
    peerDependencies:
      eslint: ^7.0.0 || ^8.0.0 || 8.51.0
      typescript: '*'
    peerDependenciesMeta:
      typescript:
        optional: true
    dependencies:
      '@typescript-eslint/typescript-estree': 6.21.0(typescript@5.4.5)
      '@typescript-eslint/utils': 6.21.0(eslint@8.57.0)(typescript@5.4.5)
      debug: 4.3.5(supports-color@8.1.1)
      eslint: 8.57.0
      ts-api-utils: 1.0.3(typescript@5.4.5)
      typescript: 5.4.5
    transitivePeerDependencies:
      - supports-color
    dev: true

  /@typescript-eslint/type-utils@6.7.5(eslint@8.57.0)(typescript@5.4.5):
    resolution: {integrity: sha512-Gs0qos5wqxnQrvpYv+pf3XfcRXW6jiAn9zE/K+DlmYf6FcpxeNYN0AIETaPR7rHO4K2UY+D0CIbDP9Ut0U4m1g==}
    engines: {node: ^16.0.0 || >=18.0.0}
    peerDependencies:
      eslint: ^7.0.0 || ^8.0.0 || 8.51.0
      typescript: '*'
    peerDependenciesMeta:
      typescript:
        optional: true
    dependencies:
      '@typescript-eslint/typescript-estree': 6.7.5(typescript@5.4.5)
      '@typescript-eslint/utils': 6.7.5(eslint@8.57.0)(typescript@5.4.5)
      debug: 4.3.5(supports-color@8.1.1)
      eslint: 8.57.0
      ts-api-utils: 1.0.3(typescript@5.4.5)
      typescript: 5.4.5
    transitivePeerDependencies:
      - supports-color
    dev: true

  /@typescript-eslint/types@5.59.11:
    resolution: {integrity: sha512-epoN6R6tkvBYSc+cllrz+c2sOFWkbisJZWkOE+y3xHtvYaOE6Wk6B8e114McRJwFRjGvYdJwLXQH5c9osME/AA==}
    engines: {node: ^12.22.0 || ^14.17.0 || >=16.0.0}
    dev: true

  /@typescript-eslint/types@6.21.0:
    resolution: {integrity: sha512-1kFmZ1rOm5epu9NZEZm1kckCDGj5UJEf7P1kliH4LKu/RkwpsfqqGmY2OOcUs18lSlQBKLDYBOGxRVtrMN5lpg==}
    engines: {node: ^16.0.0 || >=18.0.0}
    dev: true

  /@typescript-eslint/types@6.7.5:
    resolution: {integrity: sha512-WboQBlOXtdj1tDFPyIthpKrUb+kZf2VroLZhxKa/VlwLlLyqv/PwUNgL30BlTVZV1Wu4Asu2mMYPqarSO4L5ZQ==}
    engines: {node: ^16.0.0 || >=18.0.0}
    dev: true

  /@typescript-eslint/typescript-estree@5.59.11(typescript@5.4.5):
    resolution: {integrity: sha512-YupOpot5hJO0maupJXixi6l5ETdrITxeo5eBOeuV7RSKgYdU3G5cxO49/9WRnJq9EMrB7AuTSLH/bqOsXi7wPA==}
    engines: {node: ^12.22.0 || ^14.17.0 || >=16.0.0}
    peerDependencies:
      typescript: '*'
    peerDependenciesMeta:
      typescript:
        optional: true
    dependencies:
      '@typescript-eslint/types': 5.59.11
      '@typescript-eslint/visitor-keys': 5.59.11
      debug: 4.3.5(supports-color@8.1.1)
      globby: 11.1.0
      is-glob: 4.0.3
      semver: 7.6.2
      tsutils: 3.21.0(typescript@5.4.5)
      typescript: 5.4.5
    transitivePeerDependencies:
      - supports-color
    dev: true

  /@typescript-eslint/typescript-estree@6.21.0(typescript@5.4.5):
    resolution: {integrity: sha512-6npJTkZcO+y2/kr+z0hc4HwNfrrP4kNYh57ek7yCNlrBjWQ1Y0OS7jiZTkgumrvkX5HkEKXFZkkdFNkaW2wmUQ==}
    engines: {node: ^16.0.0 || >=18.0.0}
    peerDependencies:
      typescript: '*'
    peerDependenciesMeta:
      typescript:
        optional: true
    dependencies:
      '@typescript-eslint/types': 6.21.0
      '@typescript-eslint/visitor-keys': 6.21.0
      debug: 4.3.5(supports-color@8.1.1)
      globby: 11.1.0
      is-glob: 4.0.3
      minimatch: 9.0.3
      semver: 7.6.2
      ts-api-utils: 1.0.3(typescript@5.4.5)
      typescript: 5.4.5
    transitivePeerDependencies:
      - supports-color
    dev: true

  /@typescript-eslint/typescript-estree@6.7.5(typescript@5.4.5):
    resolution: {integrity: sha512-NhJiJ4KdtwBIxrKl0BqG1Ur+uw7FiOnOThcYx9DpOGJ/Abc9z2xNzLeirCG02Ig3vkvrc2qFLmYSSsaITbKjlg==}
    engines: {node: ^16.0.0 || >=18.0.0}
    peerDependencies:
      typescript: '*'
    peerDependenciesMeta:
      typescript:
        optional: true
    dependencies:
      '@typescript-eslint/types': 6.7.5
      '@typescript-eslint/visitor-keys': 6.7.5
      debug: 4.3.5(supports-color@8.1.1)
      globby: 11.1.0
      is-glob: 4.0.3
      semver: 7.6.2
      ts-api-utils: 1.0.3(typescript@5.4.5)
      typescript: 5.4.5
    transitivePeerDependencies:
      - supports-color
    dev: true

  /@typescript-eslint/utils@5.59.11(eslint@8.57.0)(typescript@5.4.5):
    resolution: {integrity: sha512-didu2rHSOMUdJThLk4aZ1Or8IcO3HzCw/ZvEjTTIfjIrcdd5cvSIwwDy2AOlE7htSNp7QIZ10fLMyRCveesMLg==}
    engines: {node: ^12.22.0 || ^14.17.0 || >=16.0.0}
    peerDependencies:
      eslint: ^6.0.0 || ^7.0.0 || ^8.0.0 || 8.51.0
    dependencies:
      '@eslint-community/eslint-utils': 4.4.0(eslint@8.57.0)
      '@types/json-schema': 7.0.15
      '@types/semver': 7.5.0
      '@typescript-eslint/scope-manager': 5.59.11
      '@typescript-eslint/types': 5.59.11
      '@typescript-eslint/typescript-estree': 5.59.11(typescript@5.4.5)
      eslint: 8.57.0
      eslint-scope: 5.1.1
      semver: 7.6.2
    transitivePeerDependencies:
      - supports-color
      - typescript
    dev: true

  /@typescript-eslint/utils@6.21.0(eslint@8.57.0)(typescript@5.4.5):
    resolution: {integrity: sha512-NfWVaC8HP9T8cbKQxHcsJBY5YE1O33+jpMwN45qzWWaPDZgLIbo12toGMWnmhvCpd3sIxkpDw3Wv1B3dYrbDQQ==}
    engines: {node: ^16.0.0 || >=18.0.0}
    peerDependencies:
      eslint: ^7.0.0 || ^8.0.0 || 8.51.0
    dependencies:
      '@eslint-community/eslint-utils': 4.4.0(eslint@8.57.0)
      '@types/json-schema': 7.0.15
      '@types/semver': 7.5.0
      '@typescript-eslint/scope-manager': 6.21.0
      '@typescript-eslint/types': 6.21.0
      '@typescript-eslint/typescript-estree': 6.21.0(typescript@5.4.5)
      eslint: 8.57.0
      semver: 7.6.2
    transitivePeerDependencies:
      - supports-color
      - typescript
    dev: true

  /@typescript-eslint/utils@6.7.5(eslint@8.57.0)(typescript@5.4.5):
    resolution: {integrity: sha512-pfRRrH20thJbzPPlPc4j0UNGvH1PjPlhlCMq4Yx7EGjV7lvEeGX0U6MJYe8+SyFutWgSHsdbJ3BXzZccYggezA==}
    engines: {node: ^16.0.0 || >=18.0.0}
    peerDependencies:
      eslint: ^7.0.0 || ^8.0.0 || 8.51.0
    dependencies:
      '@eslint-community/eslint-utils': 4.4.0(eslint@8.57.0)
      '@types/json-schema': 7.0.15
      '@types/semver': 7.5.0
      '@typescript-eslint/scope-manager': 6.7.5
      '@typescript-eslint/types': 6.7.5
      '@typescript-eslint/typescript-estree': 6.7.5(typescript@5.4.5)
      eslint: 8.57.0
      semver: 7.6.2
    transitivePeerDependencies:
      - supports-color
      - typescript
    dev: true

  /@typescript-eslint/visitor-keys@5.59.11:
    resolution: {integrity: sha512-KGYniTGG3AMTuKF9QBD7EIrvufkB6O6uX3knP73xbKLMpH+QRPcgnCxjWXSHjMRuOxFLovljqQgQpR0c7GvjoA==}
    engines: {node: ^12.22.0 || ^14.17.0 || >=16.0.0}
    dependencies:
      '@typescript-eslint/types': 5.59.11
      eslint-visitor-keys: 3.4.3
    dev: true

  /@typescript-eslint/visitor-keys@6.21.0:
    resolution: {integrity: sha512-JJtkDduxLi9bivAB+cYOVMtbkqdPOhZ+ZI5LC47MIRrDV4Yn2o+ZnW10Nkmr28xRpSpdJ6Sm42Hjf2+REYXm0A==}
    engines: {node: ^16.0.0 || >=18.0.0}
    dependencies:
      '@typescript-eslint/types': 6.21.0
      eslint-visitor-keys: 3.4.3
    dev: true

  /@typescript-eslint/visitor-keys@6.7.5:
    resolution: {integrity: sha512-3MaWdDZtLlsexZzDSdQWsFQ9l9nL8B80Z4fImSpyllFC/KLqWQRdEcB+gGGO+N3Q2uL40EsG66wZLsohPxNXvg==}
    engines: {node: ^16.0.0 || >=18.0.0}
    dependencies:
      '@typescript-eslint/types': 6.7.5
      eslint-visitor-keys: 3.4.3
    dev: true

  /@ungap/structured-clone@1.2.0:
    resolution: {integrity: sha512-zuVdFrMJiuCDQUMCzQaD6KL28MjnqqN8XnAqiEq9PNm/hCPTSGfrXCOfwj1ow4LFb/tNymJPwsNbVePc1xFqrQ==}

  /@webassemblyjs/ast@1.12.1:
    resolution: {integrity: sha512-EKfMUOPRRUTy5UII4qJDGPpqfwjOmZ5jeGFwid9mnoqIFK+e0vqoi1qH56JpmZSzEL53jKnNzScdmftJyG5xWg==}
    dependencies:
      '@webassemblyjs/helper-numbers': 1.11.6
      '@webassemblyjs/helper-wasm-bytecode': 1.11.6

  /@webassemblyjs/floating-point-hex-parser@1.11.6:
    resolution: {integrity: sha512-ejAj9hfRJ2XMsNHk/v6Fu2dGS+i4UaXBXGemOfQ/JfQ6mdQg/WXtwleQRLLS4OvfDhv8rYnVwH27YJLMyYsxhw==}

  /@webassemblyjs/helper-api-error@1.11.6:
    resolution: {integrity: sha512-o0YkoP4pVu4rN8aTJgAyj9hC2Sv5UlkzCHhxqWj8butaLvnpdc2jOwh4ewE6CX0txSfLn/UYaV/pheS2Txg//Q==}

  /@webassemblyjs/helper-buffer@1.12.1:
    resolution: {integrity: sha512-nzJwQw99DNDKr9BVCOZcLuJJUlqkJh+kVzVl6Fmq/tI5ZtEyWT1KZMyOXltXLZJmDtvLCDgwsyrkohEtopTXCw==}

  /@webassemblyjs/helper-numbers@1.11.6:
    resolution: {integrity: sha512-vUIhZ8LZoIWHBohiEObxVm6hwP034jwmc9kuq5GdHZH0wiLVLIPcMCdpJzG4C11cHoQ25TFIQj9kaVADVX7N3g==}
    dependencies:
      '@webassemblyjs/floating-point-hex-parser': 1.11.6
      '@webassemblyjs/helper-api-error': 1.11.6
      '@xtuc/long': 4.2.2

  /@webassemblyjs/helper-wasm-bytecode@1.11.6:
    resolution: {integrity: sha512-sFFHKwcmBprO9e7Icf0+gddyWYDViL8bpPjJJl0WHxCdETktXdmtWLGVzoHbqUcY4Be1LkNfwTmXOJUFZYSJdA==}

  /@webassemblyjs/helper-wasm-section@1.12.1:
    resolution: {integrity: sha512-Jif4vfB6FJlUlSbgEMHUyk1j234GTNG9dBJ4XJdOySoj518Xj0oGsNi59cUQF4RRMS9ouBUxDDdyBVfPTypa5g==}
    dependencies:
      '@webassemblyjs/ast': 1.12.1
      '@webassemblyjs/helper-buffer': 1.12.1
      '@webassemblyjs/helper-wasm-bytecode': 1.11.6
      '@webassemblyjs/wasm-gen': 1.12.1

  /@webassemblyjs/ieee754@1.11.6:
    resolution: {integrity: sha512-LM4p2csPNvbij6U1f19v6WR56QZ8JcHg3QIJTlSwzFcmx6WSORicYj6I63f9yU1kEUtrpG+kjkiIAkevHpDXrg==}
    dependencies:
      '@xtuc/ieee754': 1.2.0

  /@webassemblyjs/leb128@1.11.6:
    resolution: {integrity: sha512-m7a0FhE67DQXgouf1tbN5XQcdWoNgaAuoULHIfGFIEVKA6tu/edls6XnIlkmS6FrXAquJRPni3ZZKjw6FSPjPQ==}
    dependencies:
      '@xtuc/long': 4.2.2

  /@webassemblyjs/utf8@1.11.6:
    resolution: {integrity: sha512-vtXf2wTQ3+up9Zsg8sa2yWiQpzSsMyXj0qViVP6xKGCUT8p8YJ6HqI7l5eCnWx1T/FYdsv07HQs2wTFbbof/RA==}

  /@webassemblyjs/wasm-edit@1.12.1:
    resolution: {integrity: sha512-1DuwbVvADvS5mGnXbE+c9NfA8QRcZ6iKquqjjmR10k6o+zzsRVesil54DKexiowcFCPdr/Q0qaMgB01+SQ1u6g==}
    dependencies:
      '@webassemblyjs/ast': 1.12.1
      '@webassemblyjs/helper-buffer': 1.12.1
      '@webassemblyjs/helper-wasm-bytecode': 1.11.6
      '@webassemblyjs/helper-wasm-section': 1.12.1
      '@webassemblyjs/wasm-gen': 1.12.1
      '@webassemblyjs/wasm-opt': 1.12.1
      '@webassemblyjs/wasm-parser': 1.12.1
      '@webassemblyjs/wast-printer': 1.12.1

  /@webassemblyjs/wasm-gen@1.12.1:
    resolution: {integrity: sha512-TDq4Ojh9fcohAw6OIMXqiIcTq5KUXTGRkVxbSo1hQnSy6lAM5GSdfwWeSxpAo0YzgsgF182E/U0mDNhuA0tW7w==}
    dependencies:
      '@webassemblyjs/ast': 1.12.1
      '@webassemblyjs/helper-wasm-bytecode': 1.11.6
      '@webassemblyjs/ieee754': 1.11.6
      '@webassemblyjs/leb128': 1.11.6
      '@webassemblyjs/utf8': 1.11.6

  /@webassemblyjs/wasm-opt@1.12.1:
    resolution: {integrity: sha512-Jg99j/2gG2iaz3hijw857AVYekZe2SAskcqlWIZXjji5WStnOpVoat3gQfT/Q5tb2djnCjBtMocY/Su1GfxPBg==}
    dependencies:
      '@webassemblyjs/ast': 1.12.1
      '@webassemblyjs/helper-buffer': 1.12.1
      '@webassemblyjs/wasm-gen': 1.12.1
      '@webassemblyjs/wasm-parser': 1.12.1

  /@webassemblyjs/wasm-parser@1.12.1:
    resolution: {integrity: sha512-xikIi7c2FHXysxXe3COrVUPSheuBtpcfhbpFj4gmu7KRLYOzANztwUU0IbsqvMqzuNK2+glRGWCEqZo1WCLyAQ==}
    dependencies:
      '@webassemblyjs/ast': 1.12.1
      '@webassemblyjs/helper-api-error': 1.11.6
      '@webassemblyjs/helper-wasm-bytecode': 1.11.6
      '@webassemblyjs/ieee754': 1.11.6
      '@webassemblyjs/leb128': 1.11.6
      '@webassemblyjs/utf8': 1.11.6

  /@webassemblyjs/wast-printer@1.12.1:
    resolution: {integrity: sha512-+X4WAlOisVWQMikjbcvY2e0rwPsKQ9F688lksZhBcPycBBuii3O7m8FACbDMWDojpAqvjIncrG8J0XHKyQfVeA==}
    dependencies:
      '@webassemblyjs/ast': 1.12.1
      '@xtuc/long': 4.2.2

  /@xtuc/ieee754@1.2.0:
    resolution: {integrity: sha512-DX8nKgqcGwsc0eJSqYt5lwP4DH5FlHnmuWWBRy7X0NcaGR0ZtuyeESgMwTYVEtxmsNGY+qit4QYT/MIYTOTPeA==}

  /@xtuc/long@4.2.2:
    resolution: {integrity: sha512-NuHqBY1PB/D8xU6s/thBgOAiAP7HOYDQ32+BFZILJ8ivkUkAHQnWfn6WhL79Owj1qmUnoN/YPhktdIoucipkAQ==}

  /JSONStream@1.3.5:
    resolution: {integrity: sha512-E+iruNOY8VV9s4JEbe1aNEm6MiszPRr/UfcHMz0TQh1BXSxHK+ASV1R6W4HpjBhSeS+54PIsAMCBmwD06LLsqQ==}
    hasBin: true
    dependencies:
      jsonparse: 1.3.1
      through: 2.3.8
    dev: true

  /abbrev@1.1.1:
    resolution: {integrity: sha512-nne9/IiQ/hzIhY6pdDnbBtz7DjPTKrY00P/zvPSm5pOFkl6xuGrGnXn/VtTNNfNtAfZ9/1RtehkszU9qcTii0Q==}

  /acorn-import-attributes@1.9.5(acorn@8.10.0):
    resolution: {integrity: sha512-n02Vykv5uA3eHGM/Z2dQrcD56kL8TyDb2p1+0P83PClMnC/nc+anbQRhIOWnSq4Ke/KvDPrY3C9hDtC/A3eHnQ==}
    peerDependencies:
      acorn: ^8
    dependencies:
      acorn: 8.10.0

  /acorn-jsx@5.3.2(acorn@8.10.0):
    resolution: {integrity: sha512-rq9s+JNhf0IChjtDXxllJ7g41oZk5SlXtp0LHwyA5cejwn7vKmKp4pPri6YEePv2PU65sAsegbXtIinmDFDXgQ==}
    peerDependencies:
      acorn: ^6.0.0 || ^7.0.0 || ^8.0.0
    dependencies:
      acorn: 8.10.0
    dev: true

  /acorn-walk@8.2.0:
    resolution: {integrity: sha512-k+iyHEuPgSw6SbuDpGQM+06HQUa04DZ3o+F6CSzXMvvI5KMvnaEqXe+YVe555R9nn6GPt404fos4wcgpw12SDA==}
    engines: {node: '>=0.4.0'}
    dev: true

  /acorn@8.10.0:
    resolution: {integrity: sha512-F0SAmZ8iUtS//m8DmCTA0jlh6TDKkHQyK6xc6V4KDTyZKA9dnvX9/3sRTVQrWm79glUAZbnmmNcdYwUIHWVybw==}
    engines: {node: '>=0.4.0'}
    hasBin: true

  /add-stream@1.0.0:
    resolution: {integrity: sha512-qQLMr+8o0WC4FZGQTcJiKBVC59JylcPSrTtk6usvmIDFUOCKegapy1VHQwRbFMOFyb/inzUVqHs+eMYKDM1YeQ==}
    dev: true

  /agent-base@6.0.2:
    resolution: {integrity: sha512-RZNwNclF7+MS/8bDg70amg32dyeZGZxiDuQmZxKLAlQjr3jGyLx+4Kkk58UO7D2QdgFIQCovuSuZESne6RG6XQ==}
    engines: {node: '>= 6.0.0'}
    dependencies:
      debug: 4.3.5(supports-color@8.1.1)
    transitivePeerDependencies:
      - supports-color

  /agentkeepalive@4.2.1:
    resolution: {integrity: sha512-Zn4cw2NEqd+9fiSVWMscnjyQ1a8Yfoc5oBajLeo5w+YBHgDUcEBY2hS4YpTz6iN5f/2zQiktcuM6tS8x1p9dpA==}
    engines: {node: '>= 8.0.0'}
    dependencies:
      debug: 4.3.5(supports-color@8.1.1)
      depd: 1.1.2
      humanize-ms: 1.2.1
    transitivePeerDependencies:
      - supports-color

  /aggregate-error@3.1.0:
    resolution: {integrity: sha512-4I7Td01quW/RpocfNayFdFVk1qSuoh0E7JrbRJ16nH01HhKFQ88INq9Sd+nd72zqRySlr9BmDA8xlEJ6vJMrYA==}
    engines: {node: '>=8'}
    dependencies:
      clean-stack: 2.2.0
      indent-string: 4.0.0

  /ajv-draft-04@1.0.0(ajv@8.13.0):
    resolution: {integrity: sha512-mv00Te6nmYbRp5DCwclxtt7yV/joXJPGS7nM+97GdxvuttCOfgI3K4U25zboyeX0O+myI8ERluxQe5wljMmVIw==}
    peerDependencies:
      ajv: ^8.5.0
    peerDependenciesMeta:
      ajv:
        optional: true
    dependencies:
      ajv: 8.13.0

  /ajv-formats@3.0.1(ajv@8.13.0):
    resolution: {integrity: sha512-8iUql50EUR+uUcdRQ3HDqa6EVyo3docL8g5WJ3FNcWmu62IbkGUue/pEyLBW8VGKKucTPgqeks4fIU1DA4yowQ==}
    peerDependencies:
      ajv: ^8.0.0
    peerDependenciesMeta:
      ajv:
        optional: true
    dependencies:
      ajv: 8.13.0

  /ajv-keywords@3.5.2(ajv@6.12.6):
    resolution: {integrity: sha512-5p6WTN0DdTGVQk6VjcEju19IgaHudalcfabD7yhDGeA6bcQnmL+CpveLJq/3hvfwd1aof6L386Ougkx6RfyMIQ==}
    peerDependencies:
      ajv: ^6.9.1
    dependencies:
      ajv: 6.12.6

  /ajv@6.12.6:
    resolution: {integrity: sha512-j3fVLgvTo527anyYyJOGTYJbG+vnnQYvE0m5mmkc1TK+nxAppkCLMIL0aZ4dblVCNoGShhm+kzE4ZUykBoMg4g==}
    dependencies:
      fast-deep-equal: 3.1.3
      fast-json-stable-stringify: 2.1.0
      json-schema-traverse: 0.4.1
      uri-js: 4.4.1

  /ajv@8.12.0:
    resolution: {integrity: sha512-sRu1kpcO9yLtYxBKvqfTeh9KzZEwO3STyX1HT+4CaDzC6HpTGYhIhPIzj9XuKU7KYDwnaeh5hcOwjy1QuJzBPA==}
    dependencies:
      fast-deep-equal: 3.1.3
      json-schema-traverse: 1.0.0
      require-from-string: 2.0.2
      uri-js: 4.4.1

  /ajv@8.13.0:
    resolution: {integrity: sha512-PRA911Blj99jR5RMeTunVbNXMF6Lp4vZXnk5GQjcnUWUTsrXtekg/pnmFFI2u/I36Y/2bITGS30GZCXei6uNkA==}
    dependencies:
      fast-deep-equal: 3.1.3
      json-schema-traverse: 1.0.0
      require-from-string: 2.0.2
      uri-js: 4.4.1

  /ansi-256-colors@1.1.0:
    resolution: {integrity: sha512-roJI/AVBdJIhcohHDNXUoFYsCZG4MZIs5HtKNgVKY5QzqQoQJe+o0ouiqZDaSC+ggKdBVcuSwlSdJckrrlm3/A==}
    engines: {node: '>=0.10.0'}
    dev: true

  /ansi-align@3.0.1:
    resolution: {integrity: sha512-IOfwwBF5iczOjp/WeY4YxyjqAFMQoZufdQWDd19SEExbVLNXqvpzSJ/M7Za4/sCPmQ0+GRquoA7bGcINcxew6w==}
    dependencies:
      string-width: 4.2.3

  /ansi-colors@4.1.1:
    resolution: {integrity: sha512-JoX0apGbHaUJBNl6yF+p6JAFYZ666/hhCGKN5t9QFjbJQKUU/g8MNbFDbvfrgKXvI1QpZplPOnwIo99lX/AAmA==}
    engines: {node: '>=6'}
    dev: true

  /ansi-escapes@3.2.0:
    resolution: {integrity: sha512-cBhpre4ma+U0T1oM5fXg7Dy1Jw7zzwv7lt/GoCpr+hDQJoYnKVPLL4dCvSEFMmQurOQvSrwT7SL/DAlhBI97RQ==}
    engines: {node: '>=4'}
    dev: true

  /ansi-escapes@4.3.2:
    resolution: {integrity: sha512-gKXj5ALrKWQLsYG9jlTRmR/xKluxHV+Z9QEwNIgCfM1/uwPMCuzVVnh5mwTd+OuBZcwSIMbqssNWRm1lE51QaQ==}
    engines: {node: '>=8'}
    dependencies:
      type-fest: 0.21.3

  /ansi-regex@2.1.1:
    resolution: {integrity: sha512-TIGnTpdo+E3+pCyAluZvtED5p5wCqLdezCyhPZzKPcxvFplEt4i+W7OONCKgeZFT3+y5NZZfOOS/Bdcanm1MYA==}
    engines: {node: '>=0.10.0'}
    dev: true

  /ansi-regex@3.0.1:
    resolution: {integrity: sha512-+O9Jct8wf++lXxxFc4hc8LsjaSq0HFzzL7cVsw8pRDIPdjKD2mT4ytDZlLuSBZ4cLKZFXIrMGO7DbQCtMJJMKw==}
    engines: {node: '>=4'}
    dev: true

  /ansi-regex@4.1.1:
    resolution: {integrity: sha512-ILlv4k/3f6vfQ4OoP2AGvirOktlQ98ZEL1k9FaQjxa3L1abBgbuTDAdPOpvbGncC0BTVQrl+OM8xZGK6tWXt7g==}
    engines: {node: '>=6'}
    dev: true

  /ansi-regex@5.0.1:
    resolution: {integrity: sha512-quJQXlTSUGL2LH9SUXo8VwsY4soanhgo6LNSm84E1LBcE8s3O0wpdiRzyR9z/ZZJMlMWv37qOOb9pdJlMUEKFQ==}
    engines: {node: '>=8'}

  /ansi-regex@6.0.1:
    resolution: {integrity: sha512-n5M855fKb2SsfMIiFFoVrABHJC8QtHwVx+mHWP3QcEqBHYienj5dHSgjbxtC0WEZXYt4wcD6zrQElDPhFuZgfA==}
    engines: {node: '>=12'}

  /ansi-styles@3.2.1:
    resolution: {integrity: sha512-VT0ZI6kZRdTh8YyJw3SMbYm/u+NqfsAxEpWO0Pf9sq8/e94WxxOpPKx9FR1FlyCtOVDNOQ+8ntlqFxiRc+r5qA==}
    engines: {node: '>=4'}
    dependencies:
      color-convert: 1.9.3

  /ansi-styles@4.3.0:
    resolution: {integrity: sha512-zbB9rCJAT1rbjiVDb2hqKFHNYLxgtk8NURxZ3IZwD3F6NtxbXZQCnnSi1Lkx+IDohdPlFp222wVALIheZJQSEg==}
    engines: {node: '>=8'}
    dependencies:
      color-convert: 2.0.1

  /ansi-styles@6.2.1:
    resolution: {integrity: sha512-bN798gFfQX+viw3R7yrGWRqnrN2oRkEkUjjl4JNn4E8GxxbjtG3FbrEIIY3l8/hrwUwIeCZvi4QuOTP4MErVug==}
    engines: {node: '>=12'}

  /ansicolors@0.3.2:
    resolution: {integrity: sha512-QXu7BPrP29VllRxH8GwB7x5iX5qWKAAMLqKQGWTeLWVlNHNOpVMJ91dsxQAIWXpjuW5wqvxu3Jd/nRjrJ+0pqg==}
    dev: true

  /ansis@3.3.2:
    resolution: {integrity: sha512-cFthbBlt+Oi0i9Pv/j6YdVWJh54CtjGACaMPCIrEV4Ha7HWsIjXDwseYV79TIL0B4+KfSwD5S70PeQDkPUd1rA==}
    engines: {node: '>=15'}

  /anymatch@3.1.2:
    resolution: {integrity: sha512-P43ePfOAIupkguHUycrc4qJ9kz8ZiuOUijaETwX7THt0Y/GNK7v0aa8rY816xWjZ7rJdA5XdMcpVFTKMq+RvWg==}
    engines: {node: '>= 8'}
    dependencies:
      normalize-path: 3.0.0
      picomatch: 2.3.1
    dev: true

  /aproba@2.0.0:
    resolution: {integrity: sha512-lYe4Gx7QT+MKGbDsA+Z+he/Wtef0BiwDOlK/XkBrdfsh9J/jPPXbX0tE9x9cl27Tmu5gg3QUbUrQYa/y+KOHPQ==}

  /are-docs-informative@0.0.2:
    resolution: {integrity: sha512-ixiS0nLNNG5jNQzgZJNoUpBKdo9yTYZMGJ+QgT2jmjR7G7+QHRCc4v6LQ3NgE7EBJq+o0ams3waJwkrlBom8Ig==}
    engines: {node: '>=14'}
    dev: true

  /are-we-there-yet@3.0.1:
    resolution: {integrity: sha512-QZW4EDmGwlYur0Yyf/b2uGucHQMa8aFUP7eu9ddR73vvhFyt4V0Vl3QHPcTNJ8l6qYOBdxgXdnBXQrHilfRQBg==}
    engines: {node: ^12.13.0 || ^14.15.0 || >=16.0.0}
    dependencies:
      delegates: 1.0.0
      readable-stream: 3.6.1

  /arg-parser@1.2.0:
    resolution: {integrity: sha512-qeFIPI9MQUPLugbbvBczsvqCIOuat8yHZ66mdlP5rbJhImRoCgFn2o9/kNlF5KHqaMZw6vVugIAWyJfgkbqG1w==}
    engines: {node: '>=0.8.0'}

  /arg@4.1.3:
    resolution: {integrity: sha512-58S9QDqG0Xx27YwPSt9fJxivjYl432YCwfDMfZ+71RAqUrZef7LrKQZ3LHLOwCS4FLNBplP533Zx895SeOCHvA==}
    dev: true

  /argparse@1.0.10:
    resolution: {integrity: sha512-o5Roy6tNG4SL/FOkCAN6RzjiakZS25RLYFrcMttJqbdd8BWrnA+fGz57iN5Pb06pvBGvl5gQ0B48dJlslXvoTg==}
    dependencies:
      sprintf-js: 1.0.3

  /argparse@2.0.1:
    resolution: {integrity: sha512-8+9WqebbFzpX9OR+Wa6O29asIogeRMzcGtAINdpMHHyAg10f05aSFVBbcEqGf/PXw1EjAZ+q2/bEBg3DvurK3Q==}

  /array-back@1.0.4:
    resolution: {integrity: sha512-1WxbZvrmyhkNoeYcizokbmh5oiOCIfyvGtcqbK3Ls1v1fKcquzxnQSceOx6tzq7jmai2kFLWIpGND2cLhH6TPw==}
    engines: {node: '>=0.12.0'}
    dependencies:
      typical: 2.6.1
    dev: true

  /array-back@2.0.0:
    resolution: {integrity: sha512-eJv4pLLufP3g5kcZry0j6WXpIbzYw9GUB4mVJZno9wfwiBxbizTnHCw3VJb07cBihbFX48Y7oSrW9y+gt4glyw==}
    engines: {node: '>=4'}
    dependencies:
      typical: 2.6.1
    dev: true

  /array-buffer-byte-length@1.0.0:
    resolution: {integrity: sha512-LPuwb2P+NrQw3XhxGc36+XSvuBPopovXYTR9Ew++Du9Yb/bx5AzBfrIsBoj0EZUifjQU+sHL21sseZ3jerWO/A==}
    dependencies:
      call-bind: 1.0.2
      is-array-buffer: 3.0.2

  /array-differ@3.0.0:
    resolution: {integrity: sha512-THtfYS6KtME/yIAhKjZ2ul7XI96lQGHRputJQHO80LAWQnuGP4iCIN8vdMRboGbIEYBwU33q8Tch1os2+X0kMg==}
    engines: {node: '>=8'}

  /array-ify@1.0.0:
    resolution: {integrity: sha512-c5AMf34bKdvPhQ7tBGhqkgKNUzMr4WUs+WDtC2ZUGOUncbxKMTvqxYctiseW3+L4bA8ec+GcZ6/A/FW4m8ukng==}
    dev: true

  /array-includes@3.1.7:
    resolution: {integrity: sha512-dlcsNBIiWhPkHdOEEKnehA+RNUWDc4UqFtnIXU4uuYDPtA4LDkr7qip2p0VvFAEXNDr0yWZ9PJyIRiGjRLQzwQ==}
    engines: {node: '>= 0.4'}
    dependencies:
      call-bind: 1.0.2
      define-properties: 1.2.1
      es-abstract: 1.22.2
      get-intrinsic: 1.2.1
      is-string: 1.0.7
    dev: true

  /array-union@2.1.0:
    resolution: {integrity: sha512-HGyxoOTYUyCM6stUe6EJgnd4EoewAI7zMdfqO+kGjnlZmBDz/cR5pf8r/cR4Wq60sL/p0IkcjUEEPwS3GFrIyw==}
    engines: {node: '>=8'}

  /array.prototype.findlastindex@1.2.3:
    resolution: {integrity: sha512-LzLoiOMAxvy+Gd3BAq3B7VeIgPdo+Q8hthvKtXybMvRV0jrXfJM/t8mw7nNlpEcVlVUnCnM2KSX4XU5HmpodOA==}
    engines: {node: '>= 0.4'}
    dependencies:
      call-bind: 1.0.2
      define-properties: 1.2.1
      es-abstract: 1.22.2
      es-shim-unscopables: 1.0.0
      get-intrinsic: 1.2.1
    dev: true

  /array.prototype.flat@1.3.2:
    resolution: {integrity: sha512-djYB+Zx2vLewY8RWlNCUdHjDXs2XOgm602S9E7P/UpHgfeHL00cRiIF+IN/G/aUJ7kGPb6yO/ErDI5V2s8iycA==}
    engines: {node: '>= 0.4'}
    dependencies:
      call-bind: 1.0.2
      define-properties: 1.2.1
      es-abstract: 1.22.2
      es-shim-unscopables: 1.0.0

  /array.prototype.flatmap@1.3.2:
    resolution: {integrity: sha512-Ewyx0c9PmpcsByhSW4r+9zDU7sGjFc86qf/kKtuSCRdhfbk0SNLLkaT5qvcHnRGgc5NP/ly/y+qkXkqONX54CQ==}
    engines: {node: '>= 0.4'}
    dependencies:
      call-bind: 1.0.2
      define-properties: 1.2.1
      es-abstract: 1.22.2
      es-shim-unscopables: 1.0.0
    dev: true

  /array.prototype.tosorted@1.1.2:
    resolution: {integrity: sha512-HuQCHOlk1Weat5jzStICBCd83NxiIMwqDg/dHEsoefabn/hJRj5pVdWcPUSpRrwhwxZOsQassMpgN/xRYFBMIg==}
    dependencies:
      call-bind: 1.0.2
      define-properties: 1.2.1
      es-abstract: 1.22.2
      es-shim-unscopables: 1.0.0
      get-intrinsic: 1.2.1
    dev: true

  /arraybuffer.prototype.slice@1.0.2:
    resolution: {integrity: sha512-yMBKppFur/fbHu9/6USUe03bZ4knMYiwFBcyiaXB8Go0qNehwX6inYPzK9U0NeQvGxKthcmHcaR8P5MStSRBAw==}
    engines: {node: '>= 0.4'}
    dependencies:
      array-buffer-byte-length: 1.0.0
      call-bind: 1.0.2
      define-properties: 1.2.1
      es-abstract: 1.22.2
      get-intrinsic: 1.2.1
      is-array-buffer: 3.0.2
      is-shared-array-buffer: 1.0.2

  /arrify@1.0.1:
    resolution: {integrity: sha512-3CYzex9M9FGQjCGMGyi6/31c8GJbgb0qGyrx5HWxPd0aCwh4cB2YjMb2Xf9UuoogrMrlO9cTqnB5rI5GHZTcUA==}
    engines: {node: '>=0.10.0'}
    dev: true

  /arrify@2.0.1:
    resolution: {integrity: sha512-3duEwti880xqi4eAMN8AyR4a0ByT90zoYdLlevfrvU43vb0YZwZVfxOgxWrLXXXpyugL0hNZc9G6BiB5B3nUug==}
    engines: {node: '>=8'}

  /assertion-error@1.1.0:
    resolution: {integrity: sha512-jgsaNduz+ndvGyFt3uSuWqvy4lCnIJiovtouQN5JZHOKCS2QuhEdbcQHFhVksz2N2U9hXJo8odG7ETyWlEeuDw==}
    dev: true

  /astral-regex@2.0.0:
    resolution: {integrity: sha512-Z7tMw1ytTXt5jqMcOP+OQteU1VuNK9Y02uuJtKQ1Sv69jXQKKg5cibLwGJow8yzZP+eAc18EmLGPal0bp36rvQ==}
    engines: {node: '>=8'}

  /async-retry@1.2.3:
    resolution: {integrity: sha512-tfDb02Th6CE6pJUF2gjW5ZVjsgwlucVXOEQMvEX9JgSJMs9gAX+Nz3xRuJBKuUYjTSYORqvDBORdAQ3LU59g7Q==}
    dependencies:
      retry: 0.12.0

  /async-retry@1.3.3:
    resolution: {integrity: sha512-wfr/jstw9xNi/0teMHrRW7dsz3Lt5ARhYNZ2ewpadnhaIp5mbALhOAP+EAdsC7t4Z6wqsDVv9+W6gm1Dk9mEyw==}
    dependencies:
      retry: 0.13.1

  /async@3.2.4:
    resolution: {integrity: sha512-iAB+JbDEGXhyIUavoDl9WP/Jj106Kz9DEn1DPgYw5ruDn0e3Wgi3sKFm55sASdGBNOQB8F59d9qQ7deqrHA8wQ==}

  /asynciterator.prototype@1.0.0:
    resolution: {integrity: sha512-wwHYEIS0Q80f5mosx3L/dfG5t5rjEa9Ft51GTaNt862EnpyGHpgz2RkZvLPp1oF5TnAiTohkEKVEu8pQPJI7Vg==}
    dependencies:
      has-symbols: 1.0.3
    dev: true

  /asynckit@0.4.0:
    resolution: {integrity: sha512-Oei9OH4tRh0YqU3GxhX79dM/mwVgvbZJaSNaRk+bshkj0S5cfHcgYakreBjrHwatXKbz+IoIdYLxrKim2MjW0Q==}

  /at-least-node@1.0.0:
    resolution: {integrity: sha512-+q/t7Ekv1EDY2l6Gda6LLiX14rU9TV20Wa3ofeQmwPFZbOMo9DXrLbOjFaaclkXKWidIaopwAObQDqwWtGUjqg==}
    engines: {node: '>= 4.0.0'}
    dev: true

  /available-typed-arrays@1.0.5:
    resolution: {integrity: sha512-DMD0KiN46eipeziST1LPP/STfDU0sufISXmjSgvVsoU2tqxctQeASejWcfNtxYKqETM1UxQ8sp2OrSBWpHY6sw==}
    engines: {node: '>= 0.4'}

  /azure-devops-node-api@11.2.0:
    resolution: {integrity: sha512-XdiGPhrpaT5J8wdERRKs5g8E0Zy1pvOYTli7z9E8nmOn3YGp4FhtjhrOyFmX/8veWCwdI69mCHKJw6l+4J/bHA==}
    dependencies:
      tunnel: 0.0.6
      typed-rest-client: 1.8.9

  /bail@2.0.2:
    resolution: {integrity: sha512-0xO6mYd7JB2YesxDKplafRpsiOzPt9V02ddPCLbY1xYGPOX24NTyN50qnUxgCPcSoYMhKpAuBTjQoRZCAkUDRw==}

  /balanced-match@1.0.2:
    resolution: {integrity: sha512-3oSeUO0TMV67hN1AmbXsK4yaqU7tjiHlbxRDZOpH0KW9+CeX4bRAaX0Anxt0tx2MrpRpWwQaPwIlISEJhYU5Pw==}

  /base64-js@1.5.1:
    resolution: {integrity: sha512-AKpaYlHn8t4SVbOHCy+b5+KKgvR4vrsD8vbvrbiQJps7fKDTkjkDry6ji0rUJjC0kzbNePLwzxq8iypo41qeWA==}

  /before-after-hook@2.2.3:
    resolution: {integrity: sha512-NzUnlZexiaH/46WDhANlyR2bXRopNg4F/zuSA3OpZnllCUgRaOF2znDioDWrmbNVsuZk6l9pMquQB38cfBZwkQ==}

  /before-after-hook@3.0.2:
    resolution: {integrity: sha512-Nik3Sc0ncrMK4UUdXQmAnRtzmNQTAAXmXIopizwZ1W1t8QmfJj+zL4OA2I7XPTPW5z5TDqv4hRo/JzouDJnX3A==}
    dev: false

  /better_git_changelog@1.6.2:
    resolution: {integrity: sha512-A6U5HdV+gygmNfZ+2UbztVI3aQCXkJzLYL27gJ/WhdNzg1blpE+faHC5y2Iu7Omu0FO2Ra0C0WLU7f5prGoRKg==}
    hasBin: true
    dependencies:
      arg-parser: 1.2.0
      commander: 9.5.0
      semver: 7.6.2

  /binary-extensions@2.2.0:
    resolution: {integrity: sha512-jDctJ/IVQbZoJykoeHbhXpOlNBqGNcwXJKJog42E5HDPUwQTSdjCHdihjj0DlnheQ7blbT6dHOafNAiS8ooQKA==}
    engines: {node: '>=8'}
    dev: true

  /bl@4.1.0:
    resolution: {integrity: sha512-1W07cM9gS6DcLperZfFSj+bWLtaPGSOHWhPiGzXmvVJbRLdG82sH/Kn8EtW1VqWVA54AKf2h5k5BbnIbwF3h6w==}
    dependencies:
      buffer: 5.7.1
      inherits: 2.0.4
      readable-stream: 3.6.1

  /boxen@7.0.0:
    resolution: {integrity: sha512-j//dBVuyacJbvW+tvZ9HuH03fZ46QcaKvvhZickZqtB271DxJ7SNRSNxrV/dZX0085m7hISRZWbzWlJvx/rHSg==}
    engines: {node: '>=14.16'}
    dependencies:
      ansi-align: 3.0.1
      camelcase: 7.0.0
      chalk: 5.3.0
      cli-boxes: 3.0.0
      string-width: 5.1.2
      type-fest: 2.19.0
      widest-line: 4.0.1
      wrap-ansi: 8.1.0

  /brace-expansion@1.1.11:
    resolution: {integrity: sha512-iCuPHDFgrHX7H2vEI/5xpz07zSHB00TpugqhmYtVmMO6518mCuRMoOYFldEBl0g187ufozdaHgWKcYFb61qGiA==}
    dependencies:
      balanced-match: 1.0.2
      concat-map: 0.0.1

  /brace-expansion@2.0.1:
    resolution: {integrity: sha512-XnAIvQ8eM+kC6aULx6wuQiwVsnzsi9d3WxzV3FpWTGA19F621kwdbsAcFKXgKUHZWsy+mY6iL1sHTxWEFCytDA==}
    dependencies:
      balanced-match: 1.0.2

  /braces@3.0.2:
    resolution: {integrity: sha512-b8um+L1RzM3WDSzvhm6gIz1yfTbBt6YTlcEKAvsmqCZZFw46z626lVj9j1yEPW33H5H+lBQpZMP1k8l+78Ha0A==}
    engines: {node: '>=8'}
    dependencies:
      fill-range: 7.0.1

  /breakword@1.0.6:
    resolution: {integrity: sha512-yjxDAYyK/pBvws9H4xKYpLDpYKEH6CzrBPAuXq3x18I+c/2MkVtT3qAr7Oloi6Dss9qNhPVueAAVU1CSeNDIXw==}
    dependencies:
      wcwidth: 1.0.1

  /browser-stdout@1.3.1:
    resolution: {integrity: sha512-qhAVI1+Av2X7qelOfAIYwXONood6XlZE/fXaBSmW/T5SzLAmCgzi+eiWE7fUvbHaeNBQH13UftjpXxsfLkMpgw==}
    dev: true

  /browserslist@4.23.3:
    resolution: {integrity: sha512-btwCFJVjI4YWDNfau8RhZ+B1Q/VLoUITrm3RlP6y1tYGWIOa+InuYiRGXUBXo8nA1qKmHMyLB/iVQg5TT4eFoA==}
    engines: {node: ^6 || ^7 || ^8 || ^9 || ^10 || ^11 || ^12 || >=13.7}
    hasBin: true
    dependencies:
      caniuse-lite: 1.0.30001658
      electron-to-chromium: 1.5.18
      node-releases: 2.0.18
      update-browserslist-db: 1.1.0(browserslist@4.23.3)

  /buffer-equal-constant-time@1.0.1:
    resolution: {integrity: sha512-zRpUiDwd/xk6ADqPMATG8vc9VPrkck7T07OIx0gnjmJAnHnTVXNQG3vfvWNuiZIkwu9KrKdA1iJKfsfTVxE6NA==}

  /buffer-from@1.1.2:
    resolution: {integrity: sha512-E+XQCRwSbaaiChtv6k6Dwgc+bx+Bs6vuKJHHl5kox/BaKbhiXzqQOwK4cO22yElGp2OCmjwVhT3HmxgyPGnJfQ==}

  /buffer@5.7.1:
    resolution: {integrity: sha512-EHcyIPBQ4BSGlvjB16k5KgAJ27CIsHY/2JBmCRReo48y9rQ3MaUzWX3KVlBa4U7MyX02HdVj0K7C3WaB3ju7FQ==}
    dependencies:
      base64-js: 1.5.1
      ieee754: 1.2.1

  /builtin-modules@3.3.0:
    resolution: {integrity: sha512-zhaCDicdLuWN5UbN5IMnFqNMhNfo919sH85y2/ea+5Yg9TsTkeZxpL+JLbp6cgYFS4sRLp3YV4S6yDuqVWHYOw==}
    engines: {node: '>=6'}
    dev: true

  /builtins@5.0.1:
    resolution: {integrity: sha512-qwVpFEHNfhYJIzNRBvd2C1kyo6jz3ZSMPyyuR47OPdiKWlbYnZNyDWuyR175qDnAJLiCo5fBBqPb3RiXgWlkOQ==}
    dependencies:
      semver: 7.6.2
    dev: true

  /c8@7.14.0:
    resolution: {integrity: sha512-i04rtkkcNcCf7zsQcSv/T9EbUn4RXQ6mropeMcjFOsQXQ0iGLAr/xT6TImQg4+U9hmNpN9XdvPkjUL1IzbgxJw==}
    engines: {node: '>=10.12.0'}
    hasBin: true
    dependencies:
      '@bcoe/v8-coverage': 0.2.3
      '@istanbuljs/schema': 0.1.3
      find-up: 5.0.0
      foreground-child: 2.0.0
      istanbul-lib-coverage: 3.2.0
      istanbul-lib-report: 3.0.0
      istanbul-reports: 3.1.4
      rimraf: 3.0.2
      test-exclude: 6.0.0
      v8-to-istanbul: 9.0.1
      yargs: 16.2.0
      yargs-parser: 20.2.9
    dev: true

  /cacache@16.1.3:
    resolution: {integrity: sha512-/+Emcj9DAXxX4cwlLmRI9c166RuL3w30zp4R7Joiv2cQTtTtA+jeuCAjH3ZlGnYS3tKENSrKhAzVVP9GVyzeYQ==}
    engines: {node: ^12.13.0 || ^14.15.0 || >=16.0.0}
    dependencies:
      '@npmcli/fs': 2.1.2
      '@npmcli/move-file': 2.0.1
      chownr: 2.0.0
      fs-minipass: 2.1.0
      glob: 8.1.0
      infer-owner: 1.0.4
      lru-cache: 7.18.3
      minipass: 3.3.6
      minipass-collect: 1.0.2
      minipass-flush: 1.0.5
      minipass-pipeline: 1.2.4
      mkdirp: 1.0.4
      p-map: 4.0.0
      promise-inflight: 1.0.1
      rimraf: 3.0.2
      ssri: 9.0.1
      tar: 6.2.1
      unique-filename: 2.0.1
    transitivePeerDependencies:
      - bluebird

  /cacache@17.1.3:
    resolution: {integrity: sha512-jAdjGxmPxZh0IipMdR7fK/4sDSrHMLUV0+GvVUsjwyGNKHsh79kW/otg+GkbXwl6Uzvy9wsvHOX4nUoWldeZMg==}
    engines: {node: ^14.17.0 || ^16.13.0 || >=18.0.0}
    dependencies:
      '@npmcli/fs': 3.1.0
      fs-minipass: 3.0.2
      glob: 10.3.12
      lru-cache: 7.18.3
      minipass: 5.0.0
      minipass-collect: 1.0.2
      minipass-flush: 1.0.5
      minipass-pipeline: 1.2.4
      p-map: 4.0.0
      ssri: 10.0.4
      tar: 6.2.1
      unique-filename: 3.0.0

  /cacheable-lookup@5.0.4:
    resolution: {integrity: sha512-2/kNscPhpcxrOigMZzbiWF7dz8ilhb/nIHU3EyZiXWXpeq/au8qJ8VhdftMkty3n7Gj6HIGalQG8oiBNB3AJgA==}
    engines: {node: '>=10.6.0'}

  /cacheable-lookup@7.0.0:
    resolution: {integrity: sha512-+qJyx4xiKra8mZrcwhjMRMUhD5NR1R8esPkzIYxX96JiecFoxAXFuz/GpR3+ev4PE1WamHip78wV0vcmPQtp8w==}
    engines: {node: '>=14.16'}

  /cacheable-request@10.2.14:
    resolution: {integrity: sha512-zkDT5WAF4hSSoUgyfg5tFIxz8XQK+25W/TLVojJTMKBaxevLBBtLxgqguAuVQB8PVW79FVjHcU+GJ9tVbDZ9mQ==}
    engines: {node: '>=14.16'}
    dependencies:
      '@types/http-cache-semantics': 4.0.4
      get-stream: 6.0.1
      http-cache-semantics: 4.1.1
      keyv: 4.5.4
      mimic-response: 4.0.0
      normalize-url: 8.0.0
      responselike: 3.0.0

  /cacheable-request@6.1.0:
    resolution: {integrity: sha512-Oj3cAGPCqOZX7Rz64Uny2GYAZNliQSqfbePrgAQ1wKAihYmCUnraBtJtKcGR4xz7wF+LoJC+ssFZvv5BgF9Igg==}
    engines: {node: '>=8'}
    dependencies:
      clone-response: 1.0.3
      get-stream: 5.2.0
      http-cache-semantics: 4.1.1
      keyv: 3.1.0
      lowercase-keys: 2.0.0
      normalize-url: 4.5.1
      responselike: 1.0.2

  /cacheable-request@7.0.2:
    resolution: {integrity: sha512-pouW8/FmiPQbuGpkXQ9BAPv/Mo5xDGANgSNXzTzJ8DrKGuXOssM4wIQRjfanNRh3Yu5cfYPvcorqbhg2KIJtew==}
    engines: {node: '>=8'}
    dependencies:
      clone-response: 1.0.3
      get-stream: 5.2.0
      http-cache-semantics: 4.1.1
      keyv: 4.5.4
      lowercase-keys: 2.0.0
      normalize-url: 6.1.0
      responselike: 2.0.1

  /cachedir@2.3.0:
    resolution: {integrity: sha512-A+Fezp4zxnit6FanDmv9EqXNAi3vt9DWp51/71UEhXukb7QUuvtv9344h91dyAxuTLoSYJFU299qzR3tzwPAhw==}
    engines: {node: '>=6'}
    dev: true

  /call-bind@1.0.2:
    resolution: {integrity: sha512-7O+FbCihrB5WGbFYesctwmTKae6rOiIzmz1icreWJ+0aA7LJfuqhEso2T9ncpcFtzMQtzXf2QGGueWJGTYsqrA==}
    dependencies:
      function-bind: 1.1.2
      get-intrinsic: 1.2.1

  /callsites@3.1.0:
    resolution: {integrity: sha512-P8BjAsXvZS+VIDUI11hHCQEv74YT67YUi5JJFNWIqL235sBmjX4+qx9Muvls5ivyNENctx46xQLQ3aTuE7ssaQ==}
    engines: {node: '>=6'}

  /camel-case@3.0.0:
    resolution: {integrity: sha512-+MbKztAYHXPr1jNTSKQF52VpcFjwY5RkR7fxksV8Doo4KAYc5Fl4UJRgthBbTmEx8C54DqahhbLJkDwjI3PI/w==}
    dependencies:
      no-case: 2.3.2
      upper-case: 1.1.3

  /camel-case@4.1.2:
    resolution: {integrity: sha512-gxGWBrTT1JuMx6R+o5PTXMmUnhnVzLQ9SNutD4YqKtI6ap897t3tKECYla6gCWEkplXnlNybEkZg9GEGxKFCgw==}
    dependencies:
      pascal-case: 3.1.2
      tslib: 2.6.2

  /camelcase-keys@6.2.2:
    resolution: {integrity: sha512-YrwaA0vEKazPBkn0ipTiMpSajYDSe+KjQfrjhcBMxJt/znbvlHd8Pw/Vamaz5EB4Wfhs3SUR3Z9mwRu/P3s3Yg==}
    engines: {node: '>=8'}
    dependencies:
      camelcase: 5.3.1
      map-obj: 4.3.0
      quick-lru: 4.0.1
    dev: true

  /camelcase@5.3.1:
    resolution: {integrity: sha512-L28STB170nwWS63UjtlEOE3dldQApaJXZkOI1uMFfzf3rRuPegHaHesyee+YxQ+W6SvRDQV6UrdOdRiR153wJg==}
    engines: {node: '>=6'}

  /camelcase@6.3.0:
    resolution: {integrity: sha512-Gmy6FhYlCY7uOElZUSbxo2UCDH8owEk996gkbrpsgGtrJLM3J7jGxl9Ic7Qwwj4ivOE5AWZWRMecDdF7hqGjFA==}
    engines: {node: '>=10'}
    dev: true

  /camelcase@7.0.0:
    resolution: {integrity: sha512-JToIvOmz6nhGsUhAYScbo2d6Py5wojjNfoxoc2mEVLUdJ70gJK2gnd+ABY1Tc3sVMyK7QDPtN0T/XdlCQWITyQ==}
    engines: {node: '>=14.16'}

  /caniuse-lite@1.0.30001658:
    resolution: {integrity: sha512-N2YVqWbJELVdrnsW5p+apoQyYt51aBMSsBZki1XZEfeBCexcM/sf4xiAHcXQBkuOwJBXtWF7aW1sYX6tKebPHw==}

  /capital-case@1.0.4:
    resolution: {integrity: sha512-ds37W8CytHgwnhGGTi88pcPyR15qoNkOpYwmMMfnWqqWgESapLqvDx6huFjQ5vqWSn2Z06173XNA7LtMOeUh1A==}
    dependencies:
      no-case: 3.0.4
      tslib: 2.6.2
      upper-case-first: 2.0.2

  /cardinal@2.1.1:
    resolution: {integrity: sha512-JSr5eOgoEymtYHBjNWyjrMqet9Am2miJhlfKNdqLp6zoeAh0KN5dRAcxlecj5mAJrmQomgiOBj35xHLrFjqBpw==}
    hasBin: true
    dependencies:
      ansicolors: 0.3.2
      redeyed: 2.1.1
    dev: true

  /ccount@2.0.1:
    resolution: {integrity: sha512-eyrF0jiFpY+3drT6383f1qhkbGsLSifNAjA61IUjZjmLCWjItY6LB9ft9YhoDgwfmclB2zhu51Lc7+95b8NRAg==}

  /chai-arrays@2.2.0:
    resolution: {integrity: sha512-4awrdGI2EH8owJ9I58PXwG4N56/FiM8bsn4CVSNEgr4GKAM6Kq5JPVApUbhUBjDakbZNuRvV7quRSC38PWq/tg==}
    engines: {node: '>=0.10'}
    dev: true

  /chai@4.3.7:
    resolution: {integrity: sha512-HLnAzZ2iupm25PlN0xFreAlBA5zaBSv3og0DdeGA4Ar6h6rJ3A0rolRUKJhSF2V10GZKDgWF/VmAEsNWjCRB+A==}
    engines: {node: '>=4'}
    dependencies:
      assertion-error: 1.1.0
      check-error: 1.0.2
      deep-eql: 4.1.3
      get-func-name: 2.0.0
      loupe: 2.3.4
      pathval: 1.1.1
      type-detect: 4.0.8
    dev: true

  /chai@4.4.1:
    resolution: {integrity: sha512-13sOfMv2+DWduEU+/xbun3LScLoqN17nBeTLUsmDfKdoiC1fr0n9PU4guu4AhRcOVFk/sW8LyZWHuhWtQZiF+g==}
    engines: {node: '>=4'}
    dependencies:
      assertion-error: 1.1.0
      check-error: 1.0.3
      deep-eql: 4.1.3
      get-func-name: 2.0.2
      loupe: 2.3.7
      pathval: 1.1.1
      type-detect: 4.0.8
    dev: true

  /chalk@2.4.2:
    resolution: {integrity: sha512-Mti+f9lpJNcwF4tWV8/OrTTtF1gZi+f8FqlyAdouralcFWFQWF2+NgCHShjkCb+IFBLq9buZwE1xckQU4peSuQ==}
    engines: {node: '>=4'}
    dependencies:
      ansi-styles: 3.2.1
      escape-string-regexp: 1.0.5
      supports-color: 5.5.0

  /chalk@4.1.2:
    resolution: {integrity: sha512-oKnbhFyRIXpUuez8iBMmyEa4nbj4IOQyuhc/wy9kY7/WVPcwIO9VA668Pu8RkO7+0G76SLROeyw9CpQ061i4mA==}
    engines: {node: '>=10'}
    dependencies:
      ansi-styles: 4.3.0
      supports-color: 7.2.0

  /chalk@5.3.0:
    resolution: {integrity: sha512-dLitG79d+GV1Nb/VYcCDFivJeK1hiukt9QjRNVOsUtTy1rR1YJsmpGGTZ3qJos+uw7WmWF4wUwBd9jxjocFC2w==}
    engines: {node: ^12.17.0 || ^14.13 || >=16.0.0}

  /change-case@3.1.0:
    resolution: {integrity: sha512-2AZp7uJZbYEzRPsFoa+ijKdvp9zsrnnt6+yFokfwEpeJm0xuJDVoxiRCAaTzyJND8GJkofo2IcKWaUZ/OECVzw==}
    dependencies:
      camel-case: 3.0.0
      constant-case: 2.0.0
      dot-case: 2.1.1
      header-case: 1.0.1
      is-lower-case: 1.1.3
      is-upper-case: 1.1.2
      lower-case: 1.1.4
      lower-case-first: 1.0.2
      no-case: 2.3.2
      param-case: 2.1.1
      pascal-case: 2.0.1
      path-case: 2.1.1
      sentence-case: 2.1.1
      snake-case: 2.1.0
      swap-case: 1.1.2
      title-case: 2.1.1
      upper-case: 1.1.3
      upper-case-first: 1.1.2

  /change-case@4.1.2:
    resolution: {integrity: sha512-bSxY2ws9OtviILG1EiY5K7NNxkqg/JnRnFxLtKQ96JaviiIxi7djMrSd0ECT9AC+lttClmYwKw53BWpOMblo7A==}
    dependencies:
      camel-case: 4.1.2
      capital-case: 1.0.4
      constant-case: 3.0.4
      dot-case: 3.0.4
      header-case: 2.0.4
      no-case: 3.0.4
      param-case: 3.0.4
      pascal-case: 3.1.2
      path-case: 3.0.4
      sentence-case: 3.0.4
      snake-case: 3.0.4
      tslib: 2.6.2

  /character-entities@2.0.2:
    resolution: {integrity: sha512-shx7oQ0Awen/BRIdkjkvz54PnEEI/EjwXDSIZp86/KKdbafHh1Df/RYGBhn4hbe2+uKC9FnT5UCEdyPz3ai9hQ==}

  /chardet@0.7.0:
    resolution: {integrity: sha512-mT8iDcrh03qDGRRmoA2hmBJnxpllMR+0/0qlzjqZES6NdiWDcZkCNAk4rPFZ9Q85r27unkiNNg8ZOiwZXBHwcA==}

  /check-error@1.0.2:
    resolution: {integrity: sha512-BrgHpW9NURQgzoNyjfq0Wu6VFO6D7IZEmJNdtgNqpzGG8RuNFHt2jQxWlAs4HMe119chBnv+34syEZtc6IhLtA==}
    dev: true

  /check-error@1.0.3:
    resolution: {integrity: sha512-iKEoDYaRmd1mxM90a2OEfWhjsjPpYPuQ+lMYsoxB126+t8fw7ySEO48nmDg5COTjxDI65/Y2OWpeEHk3ZOe8zg==}
    dependencies:
      get-func-name: 2.0.2
    dev: true

  /chokidar@3.5.3:
    resolution: {integrity: sha512-Dr3sfKRP6oTcjf2JmUmFJfeVMvXBdegxB0iVQ5eb2V10uFJUCAS8OByZdVAyVb8xXNz3GjjTgj9kLWsZTqE6kw==}
    engines: {node: '>= 8.10.0'}
    dependencies:
      anymatch: 3.1.2
      braces: 3.0.2
      glob-parent: 5.1.2
      is-binary-path: 2.1.0
      is-glob: 4.0.3
      normalize-path: 3.0.0
      readdirp: 3.6.0
    optionalDependencies:
      fsevents: 2.3.3
    dev: true

  /chownr@2.0.0:
    resolution: {integrity: sha512-bIomtDF5KGpdogkLd9VspvFzk9KfpyyGlS8YFVZl7TGPBHL5snIOnxeshwVgPteQ9b4Eydl+pVbIyE1DcvCWgQ==}
    engines: {node: '>=10'}

  /chrome-trace-event@1.0.3:
    resolution: {integrity: sha512-p3KULyQg4S7NIHixdwbGX+nFHkoBiA4YQmyWtjb8XngSKV124nJmRysgAeujbUVb15vh+RvFUfCPqU7rXk+hZg==}
    engines: {node: '>=6.0'}

  /ci-info@3.9.0:
    resolution: {integrity: sha512-NIxF55hv4nSqQswkAeiOi1r83xy8JldOFDTWiug55KBu9Jnblncd2U6ViHmYgHf01TPZS77NJBhBMKdWj9HQMQ==}
    engines: {node: '>=8'}

  /circular_buffer_js@1.10.0:
    resolution: {integrity: sha512-HXSDm8gm3nPog7Sh7kln9yb9dVFYan4nVwF4qOqOkR8YpAN6yJupyccXl9OcuTJfPqie0uRJdjHs44H1oCgBOQ==}

  /clean-regexp@1.0.0:
    resolution: {integrity: sha512-GfisEZEJvzKrmGWkvfhgzcz/BllN1USeqD2V6tg14OAOgaCD2Z/PUEuxnAZ/nPvmaHRG7a8y77p1T/IRQ4D1Hw==}
    engines: {node: '>=4'}
    dependencies:
      escape-string-regexp: 1.0.5
    dev: true

  /clean-stack@2.2.0:
    resolution: {integrity: sha512-4diC9HaTE+KRAMWhDhrGOECgWZxoevMc5TlkObMqNSsVU62PYzXZ/SMTjzyGAFF1YusgxGcSWTEXBhp0CPwQ1A==}
    engines: {node: '>=6'}

  /clean-stack@3.0.1:
    resolution: {integrity: sha512-lR9wNiMRcVQjSB3a7xXGLuz4cr4wJuuXlaAEbRutGowQTmlp7R72/DOgN21e8jdwblMWl9UOJMJXarX94pzKdg==}
    engines: {node: '>=10'}
    dependencies:
      escape-string-regexp: 4.0.0

  /cli-boxes@3.0.0:
    resolution: {integrity: sha512-/lzGpEWL/8PfI0BmBOPRwp0c/wFNX1RdUML3jK/RcSBA9T8mZDdQpqYBKtCFTOfQbwPqWEOpjqW+Fnayc0969g==}
    engines: {node: '>=10'}

  /cli-color@1.4.0:
    resolution: {integrity: sha512-xu6RvQqqrWEo6MPR1eixqGPywhYBHRs653F9jfXB2Hx4jdM/3WxiNE1vppRmxtMIfl16SFYTpYlrnqH/HsK/2w==}
    dependencies:
      ansi-regex: 2.1.1
      d: 1.0.1
      es5-ext: 0.10.64
      es6-iterator: 2.0.3
      memoizee: 0.4.15
      timers-ext: 0.1.7
    dev: true

  /cli-color@2.0.4:
    resolution: {integrity: sha512-zlnpg0jNcibNrO7GG9IeHH7maWFeCz+Ja1wx/7tZNU5ASSSSZ+/qZciM0/LHCYxSdqv5h2sdbQ/PXYdOuetXvA==}
    engines: {node: '>=0.10'}
    dependencies:
      d: 1.0.1
      es5-ext: 0.10.64
      es6-iterator: 2.0.3
      memoizee: 0.4.15
      timers-ext: 0.1.7
    dev: true

  /cli-cursor@2.1.0:
    resolution: {integrity: sha512-8lgKz8LmCRYZZQDpRyT2m5rKJ08TnU4tR9FFFW2rxpxR1FzWi4PQ/NfyODchAatHaUgnSPVcx/R5w6NuTBzFiw==}
    engines: {node: '>=4'}
    dependencies:
      restore-cursor: 2.0.0
    dev: true

  /cli-cursor@3.1.0:
    resolution: {integrity: sha512-I/zHAwsKf9FqGoXM4WWRACob9+SNukZTd94DWF57E4toouRulbCxcUh6RKUEOQlYTHJnzkPMySvPNaaSLNfLZw==}
    engines: {node: '>=8'}
    dependencies:
      restore-cursor: 3.1.0

  /cli-progress@3.12.0:
    resolution: {integrity: sha512-tRkV3HJ1ASwm19THiiLIXLO7Im7wlTuKnvkYaTkyoAPefqjNg7W7DHKUlGRxy9vxDvbyCYQkQozvptuMkGCg8A==}
    engines: {node: '>=4'}
    dependencies:
      string-width: 4.2.3
    dev: true

  /cli-spinners@2.9.2:
    resolution: {integrity: sha512-ywqV+5MmyL4E7ybXgKys4DugZbX0FC6LnwrhjuykIjnK9k8OQacQ7axGKnjDXWNhns0xot3bZI5h55H8yo9cJg==}
    engines: {node: '>=6'}

  /cli-table3@0.6.3:
    resolution: {integrity: sha512-w5Jac5SykAeZJKntOxJCrm63Eg5/4dhMWIcuTbo9rpE+brgaSZo0RuNJZeOyMgsUdhDeojvgyQLmjI+K50ZGyg==}
    engines: {node: 10.* || >= 12.*}
    dependencies:
      string-width: 4.2.3
    optionalDependencies:
      '@colors/colors': 1.5.0

  /cli-width@2.2.1:
    resolution: {integrity: sha512-GRMWDxpOB6Dgk2E5Uo+3eEBvtOOlimMmpbFiKuLFnQzYDavtLFY3K5ona41jgN/WdRZtG7utuVSVTL4HbZHGkw==}
    dev: true

  /cli-width@3.0.0:
    resolution: {integrity: sha512-FxqpkPPwu1HjuN93Omfm4h8uIanXofW0RxVEW3k5RKx+mJJYSthzNhp32Kzxxy3YAEZ/Dc/EWN1vZRY0+kOhbw==}
    engines: {node: '>= 10'}

  /cli-width@4.1.0:
    resolution: {integrity: sha512-ouuZd4/dm2Sw5Gmqy6bGyNNNe1qt9RpmxveLSO7KcgsTnU7RXfsw+/bukWGo1abgBiMAic068rclZsO4IWmmxQ==}
    engines: {node: '>= 12'}

  /cliui@6.0.0:
    resolution: {integrity: sha512-t6wbgtoCXvAzst7QgXxJYqPt0usEfbgQdftEPbLL/cvv6HPE5VgvqCuAIDR0NgU52ds6rFwqrgakNLrHEjCbrQ==}
    dependencies:
      string-width: 4.2.3
      strip-ansi: 6.0.1
      wrap-ansi: 6.2.0

  /cliui@7.0.4:
    resolution: {integrity: sha512-OcRE68cOsVMXp1Yvonl/fzkQOyjLSu/8bhPDfQt0e0/Eb283TKP20Fs2MqoPsr9SwA595rRCA+QMzYc9nBP+JQ==}
    dependencies:
      string-width: 4.2.3
      strip-ansi: 6.0.1
      wrap-ansi: 7.0.0
    dev: true

  /cliui@8.0.1:
    resolution: {integrity: sha512-BSeNnyus75C4//NQ9gQt1/csTXyo/8Sb+afLAkzAptFuMsod9HFokGNudZpi/oQV73hnVK+sR+5PVRMd+Dr7YQ==}
    engines: {node: '>=12'}
    dependencies:
      string-width: 4.2.3
      strip-ansi: 6.0.1
      wrap-ansi: 7.0.0

  /clone-response@1.0.3:
    resolution: {integrity: sha512-ROoL94jJH2dUVML2Y/5PEDNaSHgeOdSDicUyS7izcF63G6sTc/FTjLub4b8Il9S8S0beOfYt0TaA5qvFK+w0wA==}
    dependencies:
      mimic-response: 1.0.1

  /clone@1.0.4:
    resolution: {integrity: sha512-JQHZ2QMW6l3aH/j6xCqQThY/9OH4D/9ls34cgkUBiEeocRTU04tHfKPBsUK1PqZCUQM7GiA0IIXJSuXHI64Kbg==}
    engines: {node: '>=0.8'}

  /code-block-writer@12.0.0:
    resolution: {integrity: sha512-q4dMFMlXtKR3XNBHyMHt/3pwYNA69EDk00lloMOaaUMKPUXBw6lpXtbu3MMVG6/uOihGnRDOlkyqsONEUj60+w==}
    dev: true

  /code-block-writer@13.0.1:
    resolution: {integrity: sha512-c5or4P6erEA69TxaxTNcHUNcIn+oyxSRTOWV+pSYF+z4epXqNvwvJ70XPGjPNgue83oAFAPBRQYwpAJ/Hpe/Sg==}

  /color-convert@1.9.3:
    resolution: {integrity: sha512-QfAUtd+vFdAtFQcC8CCyYt1fYWxSqAiK2cSD6zDB8N3cpsEBAvRxp9zOGg6G/SHHJYAT88/az/IuDGALsNVbGg==}
    dependencies:
      color-name: 1.1.3

  /color-convert@2.0.1:
    resolution: {integrity: sha512-RRECPsj7iu/xb5oKYcsFHSppFNnsj/52OVTRKb4zP5onXwVF3zVmmToNcOfGC+CRDpfK/U584fMg38ZHCaElKQ==}
    engines: {node: '>=7.0.0'}
    dependencies:
      color-name: 1.1.4

  /color-name@1.1.3:
    resolution: {integrity: sha512-72fSenhMw2HZMTVHeCA9KCmpEIbzWiQsjN+BHcBbS9vr1mtt+vJjPdksIBNUmKAW8TFUDPJK5SUU3QhE9NEXDw==}

  /color-name@1.1.4:
    resolution: {integrity: sha512-dOy+3AuW3a2wNbZHIuMZpTcgjGuLU/uBL/ubcZF9OXbDo8ff4O8yVp5Bf0efS8uEoYo5q4Fx7dY9OgQGXgAsQA==}

  /color-string@1.9.1:
    resolution: {integrity: sha512-shrVawQFojnZv6xM40anx4CkoDP+fZsw/ZerEMsW/pyzsRbElpsL/DBVW7q3ExxwusdNXI3lXpuhEZkzs8p5Eg==}
    dependencies:
      color-name: 1.1.4
      simple-swizzle: 0.2.2
    dev: true

  /color-support@1.1.3:
    resolution: {integrity: sha512-qiBjkpbMLO/HL68y+lh4q0/O1MZFj2RX6X/KmMa3+gJD3z+WwI1ZzDHysvqHGS3mP6mznPckpXmw1nI9cJjyRg==}
    hasBin: true

  /color@4.2.3:
    resolution: {integrity: sha512-1rXeuUUiGGrykh+CeBdu5Ie7OJwinCgQY0bc7GCRxy5xVHy+moaqkpL/jqQq0MtQOeYcrqEz4abc5f0KtU7W4A==}
    engines: {node: '>=12.5.0'}
    dependencies:
      color-convert: 2.0.1
      color-string: 1.9.1
    dev: true

  /colors@1.2.5:
    resolution: {integrity: sha512-erNRLao/Y3Fv54qUa0LBB+//Uf3YwMUmdJinN20yMXm9zdKKqH9wt7R9IIVZ+K7ShzfpLV/Zg8+VyrBJYB4lpg==}
    engines: {node: '>=0.1.90'}

  /colors@1.4.0:
    resolution: {integrity: sha512-a+UqTh4kgZg/SlGvfbzDHpgRu7AAQOmmqRHJnxhRZICKFUT91brVhNNt58CMWU9PsBbv3PDCZUHbVxuDiH2mtA==}
    engines: {node: '>=0.1.90'}

  /combined-stream@1.0.8:
    resolution: {integrity: sha512-FQN4MRfuJeHf7cBbBMJFXhKSDq+2kAArBlmRBvcvFE5BB1HZKXtSFASDhdlz9zOYwxh8lDdnvmMOe/+5cdoEdg==}
    engines: {node: '>= 0.8'}
    dependencies:
      delayed-stream: 1.0.0

  /command-line-args@4.0.7:
    resolution: {integrity: sha512-aUdPvQRAyBvQd2n7jXcsMDz68ckBJELXNzBybCHOibUWEg0mWTnaYCSRU8h9R+aNRSvDihJtssSRCiDRpLaezA==}
    hasBin: true
    dependencies:
      array-back: 2.0.0
      find-replace: 1.0.3
      typical: 2.6.1
    dev: true

  /commander@10.0.1:
    resolution: {integrity: sha512-y4Mg2tXshplEbSGzx7amzPwKKOCGuoSRP/CjEdwwk0FOGlUbq6lKuoyDZTNZkmxHdJtp54hdfY/JUrdL7Xfdug==}
    engines: {node: '>=14'}

  /commander@2.20.3:
    resolution: {integrity: sha512-GpVkmM8vF2vQUkj2LvZmD35JxeJOLCwJ9cUkugyk2nuhbv3+mJvpLYYt+0+USMxE+oj+ey/lJEnhZw75x/OMcQ==}

  /commander@4.1.1:
    resolution: {integrity: sha512-NOKm8xhkzAjzFx8B2v5OAHT+u5pRQc2UCa2Vq9jYL/31o2wi9mxBA7LIFs3sV5VSC49z6pEhfbMULvShKj26WA==}
    engines: {node: '>= 6'}
    dev: true

  /commander@9.5.0:
    resolution: {integrity: sha512-KRs7WVDKg86PWiuAqhDrAQnTXZKraVcCc6vFdL14qrZ/DcWwuRo7VoiYXalXO7S5GKpqYiVEwCbgFDfxNHKJBQ==}
    engines: {node: ^12.20.0 || >=14}

  /comment-parser@1.4.0:
    resolution: {integrity: sha512-QLyTNiZ2KDOibvFPlZ6ZngVsZ/0gYnE6uTXi5aoDg8ed3AkJAz4sEje3Y8a29hQ1s6A99MZXe47fLAXQ1rTqaw==}
    engines: {node: '>= 12.0.0'}
    dev: true

  /commitizen@4.3.0(typescript@5.4.5):
    resolution: {integrity: sha512-H0iNtClNEhT0fotHvGV3E9tDejDeS04sN1veIebsKYGMuGscFaswRoYJKmT3eW85eIJAs0F28bG2+a/9wCOfPw==}
    engines: {node: '>= 12'}
    hasBin: true
    dependencies:
      cachedir: 2.3.0
      cz-conventional-changelog: 3.3.0(typescript@5.4.5)
      dedent: 0.7.0
      detect-indent: 6.1.0
      find-node-modules: 2.1.3
      find-root: 1.1.0
      fs-extra: 9.1.0
      glob: 7.2.3
      inquirer: 8.2.5
      is-utf8: 0.2.1
      lodash: 4.17.21
      minimist: 1.2.7
      strip-bom: 4.0.0
      strip-json-comments: 3.1.1
    transitivePeerDependencies:
      - typescript
    dev: true

  /compare-func@2.0.0:
    resolution: {integrity: sha512-zHig5N+tPWARooBnb0Zx1MFcdfpyJrfTJ3Y5L+IFvUm8rM74hHz66z0gw0x4tijh5CorKkKUCnW82R2vmpeCRA==}
    dependencies:
      array-ify: 1.0.0
      dot-prop: 5.3.0
    dev: true

  /concat-map@0.0.1:
    resolution: {integrity: sha512-/Srv4dswyQNBfohGpz9o6Yb3Gz3SrUDqBH5rTuhGR7ahtlbYKnVxw2bCFMRljaA7EXHaXZ8wsHdodFvbkhKmqg==}

  /concurrently@8.2.1:
    resolution: {integrity: sha512-nVraf3aXOpIcNud5pB9M82p1tynmZkrSGQ1p6X/VY8cJ+2LMVqAgXsJxYYefACSHbTYlm92O1xuhdGTjwoEvbQ==}
    engines: {node: ^14.13.0 || >=16.0.0}
    hasBin: true
    dependencies:
      chalk: 4.1.2
      date-fns: 2.30.0
      lodash: 4.17.21
      rxjs: 7.8.1
      shell-quote: 1.8.1
      spawn-command: 0.0.2
      supports-color: 8.1.1
      tree-kill: 1.2.2
      yargs: 17.7.2
    dev: true

  /config-chain@1.1.13:
    resolution: {integrity: sha512-qj+f8APARXHrM0hraqXYb2/bOVSV4PvJQlNZ/DVj0QrmNM2q2euizkeuVckQ57J+W0mRH6Hvi+k50M4Jul2VRQ==}
    dependencies:
      ini: 1.3.8
      proto-list: 1.2.4

  /configstore@6.0.0:
    resolution: {integrity: sha512-cD31W1v3GqUlQvbBCGcXmd2Nj9SvLDOP1oQ0YFuLETufzSPaKp11rYBsSOm7rCsW3OnIRAFM3OxRhceaXNYHkA==}
    engines: {node: '>=12'}
    dependencies:
      dot-prop: 6.0.1
      graceful-fs: 4.2.11
      unique-string: 3.0.0
      write-file-atomic: 3.0.3
      xdg-basedir: 5.1.0

  /confusing-browser-globals@1.0.11:
    resolution: {integrity: sha512-JsPKdmh8ZkmnHxDk55FZ1TqVLvEQTvoByJZRN9jzI0UjxK/QgAmsphz7PGtqgPieQZ/CQcHWXCR7ATDNhGe+YA==}
    dev: true

  /console-control-strings@1.1.0:
    resolution: {integrity: sha512-ty/fTekppD2fIwRvnZAVdeOiGd1c7YXEixbgJTNzqcxJWKQnjJ/V1bNEEE6hygpM3WjwHFUVK6HTjWSzV4a8sQ==}

  /constant-case@2.0.0:
    resolution: {integrity: sha512-eS0N9WwmjTqrOmR3o83F5vW8Z+9R1HnVz3xmzT2PMFug9ly+Au/fxRWlEBSb6LcZwspSsEn9Xs1uw9YgzAg1EQ==}
    dependencies:
      snake-case: 2.1.0
      upper-case: 1.1.3

  /constant-case@3.0.4:
    resolution: {integrity: sha512-I2hSBi7Vvs7BEuJDr5dDHfzb/Ruj3FyvFyh7KLilAjNQw3Be+xgqUBA2W6scVEcL0hL1dwPRtIqEPVUCKkSsyQ==}
    dependencies:
      no-case: 3.0.4
      tslib: 2.6.2
      upper-case: 2.0.2

  /content-type@1.0.5:
    resolution: {integrity: sha512-nTjqfcBFEipKdXCv4YDQWCfmcLZKm81ldF0pAopTvyrFGVbcR6P/VAAd5G7N+0tTr8QqiU0tFadD6FK4NtJwOA==}
    engines: {node: '>= 0.6'}

  /conventional-changelog-angular@5.0.13:
    resolution: {integrity: sha512-i/gipMxs7s8L/QeuavPF2hLnJgH6pEZAttySB6aiQLWcX3puWDL3ACVmvBhJGxnAy52Qc15ua26BufY6KpmrVA==}
    engines: {node: '>=10'}
    dependencies:
      compare-func: 2.0.0
      q: 1.5.1
    dev: true

  /conventional-changelog-atom@2.0.8:
    resolution: {integrity: sha512-xo6v46icsFTK3bb7dY/8m2qvc8sZemRgdqLb/bjpBsH2UyOS8rKNTgcb5025Hri6IpANPApbXMg15QLb1LJpBw==}
    engines: {node: '>=10'}
    dependencies:
      q: 1.5.1
    dev: true

  /conventional-changelog-cli@2.2.2:
    resolution: {integrity: sha512-8grMV5Jo8S0kP3yoMeJxV2P5R6VJOqK72IiSV9t/4H5r/HiRqEBQ83bYGuz4Yzfdj4bjaAEhZN/FFbsFXr5bOA==}
    engines: {node: '>=10'}
    hasBin: true
    dependencies:
      add-stream: 1.0.0
      conventional-changelog: 3.1.25
      lodash: 4.17.21
      meow: 8.1.2
      tempfile: 3.0.0
    dev: true

  /conventional-changelog-codemirror@2.0.8:
    resolution: {integrity: sha512-z5DAsn3uj1Vfp7po3gpt2Boc+Bdwmw2++ZHa5Ak9k0UKsYAO5mH1UBTN0qSCuJZREIhX6WU4E1p3IW2oRCNzQw==}
    engines: {node: '>=10'}
    dependencies:
      q: 1.5.1
    dev: true

  /conventional-changelog-conventionalcommits@4.6.3:
    resolution: {integrity: sha512-LTTQV4fwOM4oLPad317V/QNQ1FY4Hju5qeBIM1uTHbrnCE+Eg4CdRZ3gO2pUeR+tzWdp80M2j3qFFEDWVqOV4g==}
    engines: {node: '>=10'}
    dependencies:
      compare-func: 2.0.0
      lodash: 4.17.21
      q: 1.5.1
    dev: true

  /conventional-changelog-conventionalcommits@5.0.0:
    resolution: {integrity: sha512-lCDbA+ZqVFQGUj7h9QBKoIpLhl8iihkO0nCTyRNzuXtcd7ubODpYB04IFy31JloiJgG0Uovu8ot8oxRzn7Nwtw==}
    engines: {node: '>=10'}
    dependencies:
      compare-func: 2.0.0
      lodash: 4.17.21
      q: 1.5.1
    dev: true

  /conventional-changelog-core@4.2.4:
    resolution: {integrity: sha512-gDVS+zVJHE2v4SLc6B0sLsPiloR0ygU7HaDW14aNJE1v4SlqJPILPl/aJC7YdtRE4CybBf8gDwObBvKha8Xlyg==}
    engines: {node: '>=10'}
    dependencies:
      add-stream: 1.0.0
      conventional-changelog-writer: 5.0.1
      conventional-commits-parser: 3.2.4
      dateformat: 3.0.3
      get-pkg-repo: 4.2.1
      git-raw-commits: 2.0.11
      git-remote-origin-url: 2.0.0
      git-semver-tags: 4.1.1
      lodash: 4.17.21
      normalize-package-data: 3.0.3
      q: 1.5.1
      read-pkg: 3.0.0
      read-pkg-up: 3.0.0
      through2: 4.0.2
    dev: true

  /conventional-changelog-ember@2.0.9:
    resolution: {integrity: sha512-ulzIReoZEvZCBDhcNYfDIsLTHzYHc7awh+eI44ZtV5cx6LVxLlVtEmcO+2/kGIHGtw+qVabJYjdI5cJOQgXh1A==}
    engines: {node: '>=10'}
    dependencies:
      q: 1.5.1
    dev: true

  /conventional-changelog-eslint@3.0.9:
    resolution: {integrity: sha512-6NpUCMgU8qmWmyAMSZO5NrRd7rTgErjrm4VASam2u5jrZS0n38V7Y9CzTtLT2qwz5xEChDR4BduoWIr8TfwvXA==}
    engines: {node: '>=10'}
    dependencies:
      q: 1.5.1
    dev: true

  /conventional-changelog-express@2.0.6:
    resolution: {integrity: sha512-SDez2f3iVJw6V563O3pRtNwXtQaSmEfTCaTBPCqn0oG0mfkq0rX4hHBq5P7De2MncoRixrALj3u3oQsNK+Q0pQ==}
    engines: {node: '>=10'}
    dependencies:
      q: 1.5.1
    dev: true

  /conventional-changelog-jquery@3.0.11:
    resolution: {integrity: sha512-x8AWz5/Td55F7+o/9LQ6cQIPwrCjfJQ5Zmfqi8thwUEKHstEn4kTIofXub7plf1xvFA2TqhZlq7fy5OmV6BOMw==}
    engines: {node: '>=10'}
    dependencies:
      q: 1.5.1
    dev: true

  /conventional-changelog-jshint@2.0.9:
    resolution: {integrity: sha512-wMLdaIzq6TNnMHMy31hql02OEQ8nCQfExw1SE0hYL5KvU+JCTuPaDO+7JiogGT2gJAxiUGATdtYYfh+nT+6riA==}
    engines: {node: '>=10'}
    dependencies:
      compare-func: 2.0.0
      q: 1.5.1
    dev: true

  /conventional-changelog-preset-loader@2.3.4:
    resolution: {integrity: sha512-GEKRWkrSAZeTq5+YjUZOYxdHq+ci4dNwHvpaBC3+ENalzFWuCWa9EZXSuZBpkr72sMdKB+1fyDV4takK1Lf58g==}
    engines: {node: '>=10'}
    dev: true

  /conventional-changelog-writer@5.0.1:
    resolution: {integrity: sha512-5WsuKUfxW7suLblAbFnxAcrvf6r+0b7GvNaWUwUIk0bXMnENP/PEieGKVUQrjPqwPT4o3EPAASBXiY6iHooLOQ==}
    engines: {node: '>=10'}
    hasBin: true
    dependencies:
      conventional-commits-filter: 2.0.7
      dateformat: 3.0.3
      handlebars: 4.7.7
      json-stringify-safe: 5.0.1
      lodash: 4.17.21
      meow: 8.1.2
      semver: 6.3.1
      split: 1.0.1
      through2: 4.0.2
    dev: true

  /conventional-changelog@3.1.25:
    resolution: {integrity: sha512-ryhi3fd1mKf3fSjbLXOfK2D06YwKNic1nC9mWqybBHdObPd8KJ2vjaXZfYj1U23t+V8T8n0d7gwnc9XbIdFbyQ==}
    engines: {node: '>=10'}
    dependencies:
      conventional-changelog-angular: 5.0.13
      conventional-changelog-atom: 2.0.8
      conventional-changelog-codemirror: 2.0.8
      conventional-changelog-conventionalcommits: 4.6.3
      conventional-changelog-core: 4.2.4
      conventional-changelog-ember: 2.0.9
      conventional-changelog-eslint: 3.0.9
      conventional-changelog-express: 2.0.6
      conventional-changelog-jquery: 3.0.11
      conventional-changelog-jshint: 2.0.9
      conventional-changelog-preset-loader: 2.3.4
    dev: true

  /conventional-commit-types@3.0.0:
    resolution: {integrity: sha512-SmmCYnOniSsAa9GqWOeLqc179lfr5TRu5b4QFDkbsrJ5TZjPJx85wtOr3zn+1dbeNiXDKGPbZ72IKbPhLXh/Lg==}
    dev: true

  /conventional-commits-filter@2.0.7:
    resolution: {integrity: sha512-ASS9SamOP4TbCClsRHxIHXRfcGCnIoQqkvAzCSbZzTFLfcTqJVugB0agRgsEELsqaeWgsXv513eS116wnlSSPA==}
    engines: {node: '>=10'}
    dependencies:
      lodash.ismatch: 4.4.0
      modify-values: 1.0.1
    dev: true

  /conventional-commits-parser@3.2.4:
    resolution: {integrity: sha512-nK7sAtfi+QXbxHCYfhpZsfRtaitZLIA6889kFIouLvz6repszQDgxBu7wf2WbU+Dco7sAnNCJYERCwt54WPC2Q==}
    engines: {node: '>=10'}
    hasBin: true
    dependencies:
      JSONStream: 1.3.5
      is-text-path: 1.0.1
      lodash: 4.17.21
      meow: 8.1.2
      split2: 3.2.2
      through2: 4.0.2
    dev: true

  /convert-source-map@1.8.0:
    resolution: {integrity: sha512-+OQdjP49zViI/6i7nIJpA8rAl4sV/JdPfU9nZs3VqOwGIgizICvuN2ru6fMd+4llL0tar18UYJXfZ/TWtmhUjA==}
    dependencies:
      safe-buffer: 5.1.2
    dev: true

  /copyfiles@2.4.1:
    resolution: {integrity: sha512-fereAvAvxDrQDOXybk3Qu3dPbOoKoysFMWtkY3mv5BsL8//OSZVL5DCLYqgRfY5cWirgRzlC+WSrxp6Bo3eNZg==}
    hasBin: true
    dependencies:
      glob: 7.2.3
      minimatch: 3.1.2
      mkdirp: 1.0.4
      noms: 0.0.0
      through2: 2.0.5
      untildify: 4.0.0
      yargs: 16.2.0
    dev: true

  /core-js@3.33.2:
    resolution: {integrity: sha512-XeBzWI6QL3nJQiHmdzbAOiMYqjrb7hwU7A39Qhvd/POSa/t9E1AeZyEZx3fNvp/vtM8zXwhoL0FsiS0hD0pruQ==}
    requiresBuild: true

  /core-util-is@1.0.3:
    resolution: {integrity: sha512-ZQBvi1DcpJ4GDqanjucZ2Hj3wEO5pZDS89BWbkcrvdxksJorwUDDZamX9ldFkp9aw2lmBDLgkObEA4DWNJ9FYQ==}

  /cosmiconfig-typescript-loader@4.2.0(@types/node@18.18.7)(cosmiconfig@8.3.6)(ts-node@10.9.1)(typescript@5.4.5):
    resolution: {integrity: sha512-NkANeMnaHrlaSSlpKGyvn2R4rqUDeE/9E5YHx+b4nwo0R8dZyAqcih8/gxpCZvqWP9Vf6xuLpMSzSgdVEIM78g==}
    engines: {node: '>=12', npm: '>=6'}
    peerDependencies:
      '@types/node': '*'
      cosmiconfig: '>=7'
      ts-node: '>=10'
      typescript: '>=3'
    peerDependenciesMeta:
      '@types/node':
        optional: true
    dependencies:
      '@types/node': 18.18.7
      cosmiconfig: 8.3.6(typescript@5.4.5)
      ts-node: 10.9.1(@types/node@18.18.7)(typescript@5.4.5)
      typescript: 5.4.5
    dev: true

  /cosmiconfig-typescript-loader@5.0.0(@types/node@18.18.7)(cosmiconfig@8.3.6)(typescript@5.4.5):
    resolution: {integrity: sha512-+8cK7jRAReYkMwMiG+bxhcNKiHJDM6bR9FD/nGBXOWdMLuYawjF5cGrtLilJ+LGd3ZjCXnJjR5DkfWPoIVlqJA==}
    engines: {node: '>=v16'}
    requiresBuild: true
    peerDependencies:
      '@types/node': '*'
      cosmiconfig: '>=8.2'
      typescript: '>=4'
    peerDependenciesMeta:
      '@types/node':
        optional: true
    dependencies:
      '@types/node': 18.18.7
      cosmiconfig: 8.3.6(typescript@5.4.5)
      jiti: 1.20.0
      typescript: 5.4.5
    dev: true
    optional: true

  /cosmiconfig@8.1.3:
    resolution: {integrity: sha512-/UkO2JKI18b5jVMJUp0lvKFMpa/Gye+ZgZjKD+DGEN9y7NRcf/nK1A0sp67ONmKtnDCNMS44E6jrk0Yc3bDuUw==}
    engines: {node: '>=14'}
    dependencies:
      import-fresh: 3.3.0
      js-yaml: 4.1.0
      parse-json: 5.2.0
      path-type: 4.0.0
    dev: true

  /cosmiconfig@8.3.6(typescript@5.4.5):
    resolution: {integrity: sha512-kcZ6+W5QzcJ3P1Mt+83OUv/oHFqZHIx8DuxG6eZ5RGMERoLqp4BuGjhHLYGK+Kf5XVkQvqBSmAy/nGWN3qDgEA==}
    engines: {node: '>=14'}
    peerDependencies:
      typescript: '>=4.9.5'
    peerDependenciesMeta:
      typescript:
        optional: true
    dependencies:
      import-fresh: 3.3.0
      js-yaml: 4.1.0
      parse-json: 5.2.0
      path-type: 4.0.0
      typescript: 5.4.5

  /create-require@1.1.1:
    resolution: {integrity: sha512-dcKFX3jn0MpIaXjisoRvexIJVEKzaq7z2rZKxf+MSr9TkdmHmsU4m2lcLojrj/FHl8mk5VxMmYA+ftRkP/3oKQ==}
    dev: true

  /cross-spawn@7.0.3:
    resolution: {integrity: sha512-iRDPJKUPVEND7dHPO8rkbOnPpyDygcDFtWjpeWNCgy8WP2rXcxXL8TskReQl6OrB2G7+UJrags1q15Fudc7G6w==}
    engines: {node: '>= 8'}
    dependencies:
      path-key: 3.1.1
      shebang-command: 2.0.0
      which: 2.0.2

  /crypto-random-string@4.0.0:
    resolution: {integrity: sha512-x8dy3RnvYdlUcPOjkEHqozhiwzKNSq7GcPuXFbnyMOCHxX8V3OgIg/pYuabl2sbUPfIJaeAQB7PMOK8DFIdoRA==}
    engines: {node: '>=12'}
    dependencies:
      type-fest: 1.4.0

  /csv-generate@3.4.3:
    resolution: {integrity: sha512-w/T+rqR0vwvHqWs/1ZyMDWtHHSJaN06klRqJXBEpDJaM/+dZkso0OKh1VcuuYvK3XM53KysVNq8Ko/epCK8wOw==}

  /csv-parse@4.16.3:
    resolution: {integrity: sha512-cO1I/zmz4w2dcKHVvpCr7JVRu8/FymG5OEpmvsZYlccYolPBLoVGKUHgNoc4ZGkFeFlWGEDmMyBM+TTqRdW/wg==}

  /csv-stringify@5.6.5:
    resolution: {integrity: sha512-PjiQ659aQ+fUTQqSrd1XEDnOr52jh30RBurfzkscaE2tPaFsDH5wOAHJiw8XAHphRknCwMUE9KRayc4K/NbO8A==}

  /csv@5.5.3:
    resolution: {integrity: sha512-QTaY0XjjhTQOdguARF0lGKm5/mEq9PD9/VhZZegHDIBq2tQwgNpHc3dneD4mGo2iJs+fTKv5Bp0fZ+BRuY3Z0g==}
    engines: {node: '>= 0.1.90'}
    dependencies:
      csv-generate: 3.4.3
      csv-parse: 4.16.3
      csv-stringify: 5.6.5
      stream-transform: 2.1.3

  /cz-conventional-changelog@3.3.0(typescript@5.4.5):
    resolution: {integrity: sha512-U466fIzU5U22eES5lTNiNbZ+d8dfcHcssH4o7QsdWaCcRs/feIPCxKYSWkYBNs5mny7MvEfwpTLWjvbm94hecw==}
    engines: {node: '>= 10'}
    dependencies:
      chalk: 2.4.2
      commitizen: 4.3.0(typescript@5.4.5)
      conventional-commit-types: 3.0.0
      lodash.map: 4.6.0
      longest: 2.0.1
      word-wrap: 1.2.3
    optionalDependencies:
      '@commitlint/load': 18.2.0(typescript@5.4.5)
    transitivePeerDependencies:
      - typescript
    dev: true

  /cz-customizable@7.0.0:
    resolution: {integrity: sha512-pQKkGSm+8SY9VY/yeJqDOla1MjrGaG7WG4EYLLEV4VNctGO7WdzdGtWEr2ydKSkrpmTs7f8fmBksg/FaTrUAyw==}
    hasBin: true
    dependencies:
      editor: 1.0.0
      find-config: 1.0.0
      inquirer: 6.5.2
      lodash: 4.17.21
      temp: 0.9.4
      word-wrap: 1.2.3
    dev: true

  /d@1.0.1:
    resolution: {integrity: sha512-m62ShEObQ39CfralilEQRjH6oAMtNCV1xJyEx5LpRYUVN+EviphDgUc/F3hnYbADmkiNs67Y+3ylmlG7Lnu+FA==}
    dependencies:
      es5-ext: 0.10.64
      type: 1.2.0
    dev: true

  /danger@11.3.0:
    resolution: {integrity: sha512-h4zkvmEfRVZp2EIKlQSky0IotxrDbJZtXgMTvyN1nwPCfg0JgvQVmVbvOZXrOgNVlgL+42ZDjNL2qAwVmJypNw==}
    engines: {node: '>=14.13.1'}
    hasBin: true
    dependencies:
      '@gitbeaker/core': 35.8.1
      '@gitbeaker/node': 35.8.1
      '@octokit/rest': 18.12.0
      async-retry: 1.2.3
      chalk: 2.4.2
      commander: 2.20.3
      core-js: 3.33.2
      debug: 4.3.4(supports-color@8.1.1)
      fast-json-patch: 3.1.1
      get-stdin: 6.0.0
      http-proxy-agent: 5.0.0
      https-proxy-agent: 5.0.1
      hyperlinker: 1.0.0
      json5: 2.2.3
      jsonpointer: 5.0.1
      jsonwebtoken: 9.0.2
      lodash.find: 4.6.0
      lodash.includes: 4.3.0
      lodash.isobject: 3.0.2
      lodash.keys: 4.2.0
      lodash.mapvalues: 4.6.0
      lodash.memoize: 4.1.2
      memfs-or-file-map-to-github-branch: 1.2.1
      micromatch: 4.0.5
      node-cleanup: 2.1.2
      node-fetch: 2.6.9
      override-require: 1.1.1
      p-limit: 2.3.0
      parse-diff: 0.7.1
      parse-git-config: 2.0.3
      parse-github-url: 1.0.2
      parse-link-header: 2.0.0
      pinpoint: 1.1.0
      prettyjson: 1.2.5
      readline-sync: 1.4.10
      regenerator-runtime: 0.13.11
      require-from-string: 2.0.2
      supports-hyperlinks: 1.0.1
    transitivePeerDependencies:
      - encoding
      - supports-color

  /dargs@7.0.0:
    resolution: {integrity: sha512-2iy1EkLdlBzQGvbweYRFxmFath8+K7+AKB0TlhHWkNuH+TmovaMH/Wp7V7R4u7f4SnX3OgLsU9t1NI9ioDnUpg==}
    engines: {node: '>=8'}
    dev: true

  /data-uri-to-buffer@4.0.1:
    resolution: {integrity: sha512-0R9ikRb668HB7QDxT1vkpuUBtqc53YyAwMwGeUFKRojY/NWKvdZ+9UYtRfGmhqNbRkTSVpMbmyhXipFFv2cb/A==}
    engines: {node: '>= 12'}

  /date-fns@2.30.0:
    resolution: {integrity: sha512-fnULvOpxnC5/Vg3NCiWelDsLiUc9bRwAPs/+LfTLNvetFCtCTN+yQz15C/fs4AwX1R9K5GLtLfn8QW+dWisaAw==}
    engines: {node: '>=0.11'}
    dependencies:
      '@babel/runtime': 7.22.5

  /dateformat@3.0.3:
    resolution: {integrity: sha512-jyCETtSl3VMZMWeRo7iY1FL19ges1t55hMo5yaam4Jrsm5EPL89UQkoQRyiI+Yf4k8r2ZpdngkV8hr1lIdjb3Q==}
    dev: true

  /debug@3.2.7:
    resolution: {integrity: sha512-CFjzYYAi4ThfiQvizrFQevTTXHtnCqWfe7x1AhgEscTz6ZbLbfoLRLPugTQyBth6f8ZERVUSyWHFD/7Wu4t1XQ==}
    peerDependencies:
      supports-color: '*'
    peerDependenciesMeta:
      supports-color:
        optional: true
    dependencies:
      ms: 2.1.3
    dev: true

  /debug@4.3.4(supports-color@8.1.1):
    resolution: {integrity: sha512-PRWFHuSU3eDtQJPvnNY7Jcket1j0t5OuOsFzPPzsekD52Zl8qUfFIPEiswXqIvHWGVHOgX+7G/vCNNhehwxfkQ==}
    engines: {node: '>=6.0'}
    peerDependencies:
      supports-color: '*'
    peerDependenciesMeta:
      supports-color:
        optional: true
    dependencies:
      ms: 2.1.2
      supports-color: 8.1.1

  /debug@4.3.5(supports-color@8.1.1):
    resolution: {integrity: sha512-pt0bNEmneDIvdL1Xsd9oDQ/wrQRkXDT4AUWlNZNPKvW5x/jyO9VFXkJUP07vQ2upmw5PlaITaPKc31jK13V+jg==}
    engines: {node: '>=6.0'}
    peerDependencies:
      supports-color: '*'
    peerDependenciesMeta:
      supports-color:
        optional: true
    dependencies:
      ms: 2.1.2
      supports-color: 8.1.1

  /decamelize-keys@1.1.0:
    resolution: {integrity: sha512-ocLWuYzRPoS9bfiSdDd3cxvrzovVMZnRDVEzAs+hWIVXGDbHxWMECij2OBuyB/An0FFW/nLuq6Kv1i/YC5Qfzg==}
    engines: {node: '>=0.10.0'}
    dependencies:
      decamelize: 1.2.0
      map-obj: 1.0.1
    dev: true

  /decamelize@1.2.0:
    resolution: {integrity: sha512-z2S+W9X73hAUUki+N+9Za2lBlun89zigOyGrsax+KUQ6wKW4ZoWpEYBkGhQjwAjjDCkWxhY0VKEhk8wzY7F5cA==}
    engines: {node: '>=0.10.0'}

  /decamelize@4.0.0:
    resolution: {integrity: sha512-9iE1PgSik9HeIIw2JO94IidnE3eBoQrFJ3w7sFuzSX4DpmZ3v5sZpUiV5Swcf6mQEF+Y0ru8Neo+p+nyh2J+hQ==}
    engines: {node: '>=10'}
    dev: true

  /decode-named-character-reference@1.0.2:
    resolution: {integrity: sha512-O8x12RzrUF8xyVcY0KJowWsmaJxQbmy0/EtnNtHRpsOcT7dFk5W598coHqBVpmWo1oQQfsCqfCmkZN5DJrZVdg==}
    dependencies:
      character-entities: 2.0.2

  /decode-uri-component@0.2.2:
    resolution: {integrity: sha512-FqUYQ+8o158GyGTrMFJms9qh3CqTKvAqgqsTnkLI8sKu0028orqBhxNMFkFen0zGyg6epACD32pjVk58ngIErQ==}
    engines: {node: '>=0.10'}

  /decompress-response@3.3.0:
    resolution: {integrity: sha512-BzRPQuY1ip+qDonAOz42gRm/pg9F768C+npV/4JOsxRC2sq+Rlk+Q4ZCAsOhnIaMrgarILY+RMUIvMmmX1qAEA==}
    engines: {node: '>=4'}
    dependencies:
      mimic-response: 1.0.1

  /decompress-response@6.0.0:
    resolution: {integrity: sha512-aW35yZM6Bb/4oJlZncMH2LCoZtJXTRxES17vE3hoRiowU2kWHaJKFkSBDnDR+cm9J+9QhXmREyIfv0pji9ejCQ==}
    engines: {node: '>=10'}
    dependencies:
      mimic-response: 3.1.0

  /dedent@0.7.0:
    resolution: {integrity: sha512-Q6fKUPqnAHAyhiUgFU7BUzLiv0kd8saH9al7tnu5Q/okj6dnupxyTgFIBjVzJATdfIAm9NAsvXNzjaKa+bxVyA==}
    dev: true

  /deep-eql@4.1.3:
    resolution: {integrity: sha512-WaEtAOpRA1MQ0eohqZjpGD8zdI0Ovsm8mmFhaDN8dvDZzyoUMcYDnf5Y6iu7HTXxf8JDS23qWa4a+hKCDyOPzw==}
    engines: {node: '>=6'}
    dependencies:
      type-detect: 4.0.8
    dev: true

  /deep-extend@0.6.0:
    resolution: {integrity: sha512-LOHxIOaPYdHlJRtCQfDIVZtfw/ufM8+rVj649RIHzcm/vGwQRXFt6OPqIFWsm2XEMrNIEtWR64sY1LEKD2vAOA==}
    engines: {node: '>=4.0.0'}

  /deep-is@0.1.4:
    resolution: {integrity: sha512-oIPzksmTg4/MriiaYGO+okXDT7ztn/w3Eptv/+gSIdMdKsJo0u4CfYNFJPy+4SKMuCqGw2wxnA+URMg3t8a/bQ==}
    dev: true

  /defaults@1.0.3:
    resolution: {integrity: sha512-s82itHOnYrN0Ib8r+z7laQz3sdE+4FP3d9Q7VLO7U+KRT+CR0GsWuyHxzdAY82I7cXv0G/twrqomTJLOssO5HA==}
    dependencies:
      clone: 1.0.4

  /defer-to-connect@1.1.3:
    resolution: {integrity: sha512-0ISdNousHvZT2EiFlZeZAHBUvSxmKswVCEf8hW7KWgG4a8MVEu/3Vb6uWYozkjylyCxe0JBIiRB1jV45S70WVQ==}

  /defer-to-connect@2.0.1:
    resolution: {integrity: sha512-4tvttepXG1VaYGrRibk5EwJd1t4udunSOVMdLSAL6mId1ix438oPwPZMALY41FCijukO1L0twNcGsdzS7dHgDg==}
    engines: {node: '>=10'}

  /define-data-property@1.1.0:
    resolution: {integrity: sha512-UzGwzcjyv3OtAvolTj1GoyNYzfFR+iqbGjcnBEENZVCpM4/Ng1yhGNvS3lR/xDS74Tb2wGG9WzNSNIOS9UVb2g==}
    engines: {node: '>= 0.4'}
    dependencies:
      get-intrinsic: 1.2.1
      gopd: 1.0.1
      has-property-descriptors: 1.0.0

  /define-properties@1.2.1:
    resolution: {integrity: sha512-8QmQKqEASLd5nx0U1B1okLElbUuuttJ/AnYmRXbbbGDWh6uS208EjD4Xqq/I9wK7u0v6O08XhTWnt5XtEbR6Dg==}
    engines: {node: '>= 0.4'}
    dependencies:
      define-data-property: 1.1.0
      has-property-descriptors: 1.0.0
      object-keys: 1.1.1

  /delay@5.0.0:
    resolution: {integrity: sha512-ReEBKkIfe4ya47wlPYf/gu5ib6yUG0/Aez0JQZQz94kiWtRQvZIQbTiehsnwHvLSWJnQdhVeqYue7Id1dKr0qw==}
    engines: {node: '>=10'}

  /delayed-stream@1.0.0:
    resolution: {integrity: sha512-ZySD7Nf91aLB0RxL4KGrKHBXl7Eds1DAmEdcoVawXnLD7SDhpNgtuII2aAkg7a7QS41jxPSZ17p4VdGnMHk3MQ==}
    engines: {node: '>=0.4.0'}

  /delegates@1.0.0:
    resolution: {integrity: sha512-bd2L678uiWATM6m5Z1VzNCErI3jiGzt6HGY8OVICs40JQq/HALfbyNJmp0UDakEY4pMMaN0Ly5om/B1VI/+xfQ==}

  /depd@1.1.2:
    resolution: {integrity: sha512-7emPTl6Dpo6JRXOXjLRxck+FlLRX5847cLKEn00PLAgc3g2hTZZgr+e4c2v6QpSmLeFP3n5yUo7ft6avBK/5jQ==}
    engines: {node: '>= 0.6'}

  /deprecation@2.3.1:
    resolution: {integrity: sha512-xmHIy4F3scKVwMsQ4WnVaS8bHOx0DmVwRywosKhaILI0ywMDWPtBSku2HNxRvF7jtwDRsoEwYQSfbxj8b7RlJQ==}

  /dequal@2.0.3:
    resolution: {integrity: sha512-0je+qPKHEMohvfRTCEo3CrPG6cAzAYgmzKyxRiYSSDkS6eGJdyVJm7WaYA5ECaAD9wLB2T4EEeymA5aFVcYXCA==}
    engines: {node: '>=6'}

  /detect-file@1.0.0:
    resolution: {integrity: sha512-DtCOLG98P007x7wiiOmfI0fi3eIKyWiLTGJ2MDnVi/E04lWGbf+JzrRHMm0rgIIZJGtHpKpbVgLWHrv8xXpc3Q==}
    engines: {node: '>=0.10.0'}
    dev: true

  /detect-indent@5.0.0:
    resolution: {integrity: sha512-rlpvsxUtM0PQvy9iZe640/IWwWYyBsTApREbA1pHOpmOUIl9MkP/U4z7vTtg4Oaojvqhxt7sdufnT0EzGaR31g==}
    engines: {node: '>=4'}

  /detect-indent@6.1.0:
    resolution: {integrity: sha512-reYkTUJAZb9gUuZ2RvVCNhVHdg62RHnJ7WJl8ftMi4diZ6NWlciOzQN88pUhSELEwflJht4oQDv0F0BMlwaYtA==}
    engines: {node: '>=8'}

  /detect-indent@7.0.1:
    resolution: {integrity: sha512-Mc7QhQ8s+cLrnUfU/Ji94vG/r8M26m8f++vyres4ZoojaRDpZ1eSIh/EpzLNwlWuvzSZ3UbDFspjFvTDXe6e/g==}
    engines: {node: '>=12.20'}

  /detect-libc@2.0.2:
    resolution: {integrity: sha512-UX6sGumvvqSaXgdKGUsgZWqcUyIXZ/vZTrlRT/iobiKhGL0zL4d3osHj3uqllWJK+i+sixDS/3COVEOFbupFyw==}
    engines: {node: '>=8'}
    dev: true

  /detect-newline@2.1.0:
    resolution: {integrity: sha512-CwffZFvlJffUg9zZA0uqrjQayUTC8ob94pnr5sFwaVv3IOmkfUHcWH+jXaQK3askE51Cqe8/9Ql/0uXNwqZ8Zg==}
    engines: {node: '>=0.10.0'}

  /detect-newline@3.1.0:
    resolution: {integrity: sha512-TLz+x/vEXm/Y7P7wn1EJFNLxYpUD4TgMosxY6fAVJUnJMbupHBOncxyWUG9OpTaH9EBD7uFI5LfEgmMOc54DsA==}
    engines: {node: '>=8'}

  /detect-newline@4.0.1:
    resolution: {integrity: sha512-qE3Veg1YXzGHQhlA6jzebZN2qVf6NX+A7m7qlhCGG30dJixrAQhYOsJjsnBjJkCSmuOPpCk30145fr8FV0bzog==}
    engines: {node: ^12.20.0 || ^14.13.1 || >=16.0.0}

  /devlop@1.1.0:
    resolution: {integrity: sha512-RWmIqhcFf1lRYBvNmr7qTNuyCt/7/ns2jbpp1+PalgE/rDQcBT0fioSMUpJ93irlUhC5hrg4cYqe6U+0ImW0rA==}
    dependencies:
      dequal: 2.0.3

  /diff@4.0.2:
    resolution: {integrity: sha512-58lmxKSA4BNyLz+HHMUzlOEpg09FV+ev6ZMe3vJihgdxzgcwZ8VoEEPmALCZG9LmqfVoNMMKpttIYTVG6uDY7A==}
    engines: {node: '>=0.3.1'}
    dev: true

  /diff@5.0.0:
    resolution: {integrity: sha512-/VTCrvm5Z0JGty/BWHljh+BAiw3IK+2j87NGMu8Nwc/f48WoDAC395uomO9ZD117ZOBaHmkX1oyLvkVM/aIT3w==}
    engines: {node: '>=0.3.1'}
    dev: true

  /diff@5.2.0:
    resolution: {integrity: sha512-uIFDxqpRZGZ6ThOk84hEfqWoHx2devRFvpTZcTHur85vImfaxUbTW9Ryh4CpCuDnToOP1CEtXKIgytHBPVff5A==}
    engines: {node: '>=0.3.1'}
    dev: true

  /dir-glob@3.0.1:
    resolution: {integrity: sha512-WkrWp9GR4KXfKGYzOLmTuGVi1UWFfws377n9cc55/tb6DuqyF6pcQ5AbiHEshaDpY9v6oaSr2XCDidGmMwdzIA==}
    engines: {node: '>=8'}
    dependencies:
      path-type: 4.0.0

  /doctrine@2.1.0:
    resolution: {integrity: sha512-35mSku4ZXK0vfCuHEDAwt55dg2jNajHZ1odvF+8SSr82EsZY4QmXfuWso8oEd8zRhVObSN18aM0CjSdoBX7zIw==}
    engines: {node: '>=0.10.0'}
    dependencies:
      esutils: 2.0.3
    dev: true

  /doctrine@3.0.0:
    resolution: {integrity: sha512-yS+Q5i3hBf7GBkd4KG8a7eBNNWNGLTaEwwYWUijIYM7zrlYDM0BFXHjjPWlWZ1Rg7UaddZeIDmi9jF3HmqiQ2w==}
    engines: {node: '>=6.0.0'}
    dependencies:
      esutils: 2.0.3
    dev: true

  /dot-case@2.1.1:
    resolution: {integrity: sha512-HnM6ZlFqcajLsyudHq7LeeLDr2rFAVYtDv/hV5qchQEidSck8j9OPUsXY9KwJv/lHMtYlX4DjRQqwFYa+0r8Ug==}
    dependencies:
      no-case: 2.3.2

  /dot-case@3.0.4:
    resolution: {integrity: sha512-Kv5nKlh6yRrdrGvxeJ2e5y2eRUpkUosIW4A2AS38zwSz27zu7ufDwQPi5Jhs3XAlGNetl3bmnGhQsMtkKJnj3w==}
    dependencies:
      no-case: 3.0.4
      tslib: 2.6.2

  /dot-prop@5.3.0:
    resolution: {integrity: sha512-QM8q3zDe58hqUqjraQOmzZ1LIH9SWQJTlEKCH4kJ2oQvLZk7RbQXvtDM2XEq3fwkV9CCvvH4LA0AV+ogFsBM2Q==}
    engines: {node: '>=8'}
    dependencies:
      is-obj: 2.0.0
    dev: true

  /dot-prop@6.0.1:
    resolution: {integrity: sha512-tE7ztYzXHIeyvc7N+hR3oi7FIbf/NIjVP9hmAt3yMXzrQ072/fpjGLx2GxNxGxUl5V73MEqYzioOMoVhGMJ5cA==}
    engines: {node: '>=10'}
    dependencies:
      is-obj: 2.0.0

  /duplexer3@0.1.5:
    resolution: {integrity: sha512-1A8za6ws41LQgv9HrE/66jyC5yuSjQ3L/KOpFtoBilsAK2iA2wuS5rTt1OCzIvtS2V7nVmedsUU+DGRcjBmOYA==}

  /eastasianwidth@0.2.0:
    resolution: {integrity: sha512-I88TYZWc9XiYHRQ4/3c5rjjfgkjhLyW2luGIheGERbNQ6OY7yTybanSpDXZa8y7VUP9YmDcYa+eyq4ca7iLqWA==}

  /ecdsa-sig-formatter@1.0.11:
    resolution: {integrity: sha512-nagl3RYrbNv6kQkeJIpt6NJZy8twLB/2vtz6yN9Z4vRKHN4/QZJIEbqohALSgwKdnksuY3k5Addp5lg8sVoVcQ==}
    dependencies:
      safe-buffer: 5.2.1

  /editor@1.0.0:
    resolution: {integrity: sha512-SoRmbGStwNYHgKfjOrX2L0mUvp9bUVv0uPppZSOMAntEbcFtoC3MKF5b3T6HQPXKIV+QGY3xPO3JK5it5lVkuw==}
    dev: true

  /ejs@3.1.10:
    resolution: {integrity: sha512-UeJmFfOrAQS8OJWPZ4qtgHyWExa088/MtK5UEyoJGFH67cDEXkZSviOiKRCZ4Xij0zxI3JECgYs3oKx+AizQBA==}
    engines: {node: '>=0.10.0'}
    hasBin: true
    dependencies:
      jake: 10.8.5

  /electron-to-chromium@1.5.18:
    resolution: {integrity: sha512-1OfuVACu+zKlmjsNdcJuVQuVE61sZOLbNM4JAQ1Rvh6EOj0/EUKhMJjRH73InPlXSh8HIJk1cVZ8pyOV/FMdUQ==}

  /emoji-regex@8.0.0:
    resolution: {integrity: sha512-MSjYzcWNOA0ewAHpz0MxpYFvwg6yjy1NG3xteoqz644VCo/RPgnr1/GGt+ic3iJTzQ8Eu3TdM14SawnVUmGE6A==}

  /emoji-regex@9.2.2:
    resolution: {integrity: sha512-L18DaJsXSUk2+42pv8mLs5jJT2hqFkFE4j21wOmgbUqsZ2hL72NsUU785g9RXgo3s0ZNgVl42TiHp3ZtOv/Vyg==}

  /empty-npm-package@1.0.0:
    resolution: {integrity: sha512-q4Mq/+XO7UNDdMiPpR/LIBIW1Zl4V0Z6UT9aKGqIAnBCtCb3lvZJM1KbDbdzdC8fKflwflModfjR29Nt0EpcwA==}

  /encoding@0.1.13:
    resolution: {integrity: sha512-ETBauow1T35Y/WZMkio9jiM0Z5xjHHmJ4XmjZOq1l/dXz3lr2sRn87nJy20RupqSh1F2m3HHPSp8ShIPQJrJ3A==}
    requiresBuild: true
    dependencies:
      iconv-lite: 0.6.3
    optional: true

  /end-of-stream@1.4.4:
    resolution: {integrity: sha512-+uw1inIHVPQoaVuHzRyXd21icM+cnt4CzD5rW+NC1wjOUSTOs+Te7FOv7AhN7vS9x/oIyhLP5PR1H+phQAHu5Q==}
    dependencies:
      once: 1.4.0

  /enhanced-resolve@5.15.0:
    resolution: {integrity: sha512-LXYT42KJ7lpIKECr2mAXIaMldcNCh/7E0KBKOu4KSfkHmP+mZmSs+8V5gBAqisWBy0OO4W5Oyys0GO1Y8KtdKg==}
    engines: {node: '>=10.13.0'}
    dependencies:
      graceful-fs: 4.2.11
      tapable: 2.2.1
    dev: true

  /enhanced-resolve@5.17.1:
    resolution: {integrity: sha512-LMHl3dXhTcfv8gM4kEzIUeTQ+7fpdA0l2tUf34BddXPkz2A5xJ5L/Pchd5BL6rdccM9QGvu0sWZzK1Z1t4wwyg==}
    engines: {node: '>=10.13.0'}
    dependencies:
      graceful-fs: 4.2.11
      tapable: 2.2.1

  /env-paths@2.2.1:
    resolution: {integrity: sha512-+h1lkLKhZMTYjog1VEpJNG7NZJWcuc2DDk/qsqSTRRCOXiLjeQ1d1/udrUGhqMxUgAlwKNZ0cf2uqan5GLuS2A==}
    engines: {node: '>=6'}

  /err-code@2.0.3:
    resolution: {integrity: sha512-2bmlRpNKBxT/CRmPOlyISQpNj+qSeYvcym/uT0Jx2bMOlKLtSy1ZmLuVxSEKKyor/N5yhvp/ZiG1oE3DEYMSFA==}

  /error-ex@1.3.2:
    resolution: {integrity: sha512-7dFHNmqeFSEt2ZBsCriorKnn3Z2pj+fd9kmI6QoWw4//DL+icEBfc0U7qJCisqrTsKTjw4fNFy2pW9OqStD84g==}
    dependencies:
      is-arrayish: 0.2.1

  /es-abstract@1.22.2:
    resolution: {integrity: sha512-YoxfFcDmhjOgWPWsV13+2RNjq1F6UQnfs+8TftwNqtzlmFzEXvlUwdrNrYeaizfjQzRMxkZ6ElWMOJIFKdVqwA==}
    engines: {node: '>= 0.4'}
    dependencies:
      array-buffer-byte-length: 1.0.0
      arraybuffer.prototype.slice: 1.0.2
      available-typed-arrays: 1.0.5
      call-bind: 1.0.2
      es-set-tostringtag: 2.0.1
      es-to-primitive: 1.2.1
      function.prototype.name: 1.1.6
      get-intrinsic: 1.2.1
      get-symbol-description: 1.0.0
      globalthis: 1.0.3
      gopd: 1.0.1
      has: 1.0.3
      has-property-descriptors: 1.0.0
      has-proto: 1.0.1
      has-symbols: 1.0.3
      internal-slot: 1.0.5
      is-array-buffer: 3.0.2
      is-callable: 1.2.7
      is-negative-zero: 2.0.2
      is-regex: 1.1.4
      is-shared-array-buffer: 1.0.2
      is-string: 1.0.7
      is-typed-array: 1.1.12
      is-weakref: 1.0.2
      object-inspect: 1.12.3
      object-keys: 1.1.1
      object.assign: 4.1.4
      regexp.prototype.flags: 1.5.1
      safe-array-concat: 1.0.1
      safe-regex-test: 1.0.0
      string.prototype.trim: 1.2.8
      string.prototype.trimend: 1.0.7
      string.prototype.trimstart: 1.0.7
      typed-array-buffer: 1.0.0
      typed-array-byte-length: 1.0.0
      typed-array-byte-offset: 1.0.0
      typed-array-length: 1.0.4
      unbox-primitive: 1.0.2
      which-typed-array: 1.1.11

  /es-iterator-helpers@1.0.15:
    resolution: {integrity: sha512-GhoY8uYqd6iwUl2kgjTm4CZAf6oo5mHK7BPqx3rKgx893YSsy0LGHV6gfqqQvZt/8xM8xeOnfXBCfqclMKkJ5g==}
    dependencies:
      asynciterator.prototype: 1.0.0
      call-bind: 1.0.2
      define-properties: 1.2.1
      es-abstract: 1.22.2
      es-set-tostringtag: 2.0.1
      function-bind: 1.1.2
      get-intrinsic: 1.2.1
      globalthis: 1.0.3
      has-property-descriptors: 1.0.0
      has-proto: 1.0.1
      has-symbols: 1.0.3
      internal-slot: 1.0.5
      iterator.prototype: 1.1.2
      safe-array-concat: 1.0.1
    dev: true

  /es-module-lexer@1.3.0:
    resolution: {integrity: sha512-vZK7T0N2CBmBOixhmjdqx2gWVbFZ4DXZ/NyRMZVlJXPa7CyFS+/a4QQsDGDQy9ZfEzxFuNEsMLeQJnKP2p5/JA==}

  /es-set-tostringtag@2.0.1:
    resolution: {integrity: sha512-g3OMbtlwY3QewlqAiMLI47KywjWZoEytKr8pf6iTC8uJq5bIAH52Z9pnQ8pVL6whrCto53JZDuUIsifGeLorTg==}
    engines: {node: '>= 0.4'}
    dependencies:
      get-intrinsic: 1.2.1
      has: 1.0.3
      has-tostringtag: 1.0.0

  /es-shim-unscopables@1.0.0:
    resolution: {integrity: sha512-Jm6GPcCdC30eMLbZ2x8z2WuRwAws3zTBBKuusffYVUrNj/GVSUAZ+xKMaUpfNDR5IbyNA5LJbaecoUVbmUcB1w==}
    dependencies:
      has: 1.0.3

  /es-to-primitive@1.2.1:
    resolution: {integrity: sha512-QCOllgZJtaUo9miYBcLChTUaHNjJF3PYs1VidD7AwiEj1kYxKeQTctLAezAOH5ZKRH0g2IgPn6KwB4IT8iRpvA==}
    engines: {node: '>= 0.4'}
    dependencies:
      is-callable: 1.2.7
      is-date-object: 1.0.5
      is-symbol: 1.0.4

  /es5-ext@0.10.64:
    resolution: {integrity: sha512-p2snDhiLaXe6dahss1LddxqEm+SkuDvV8dnIQG0MWjyHpcMNfXKPE+/Cc0y+PhxJX3A4xGNeFCj5oc0BUh6deg==}
    engines: {node: '>=0.10'}
    requiresBuild: true
    dependencies:
      es6-iterator: 2.0.3
      es6-symbol: 3.1.3
      esniff: 2.0.1
      next-tick: 1.1.0
    dev: true

  /es6-iterator@2.0.3:
    resolution: {integrity: sha512-zw4SRzoUkd+cl+ZoE15A9o1oQd920Bb0iOJMQkQhl3jNc03YqVjAhG7scf9C5KWRU/R13Orf588uCC6525o02g==}
    dependencies:
      d: 1.0.1
      es5-ext: 0.10.64
      es6-symbol: 3.1.3
    dev: true

  /es6-symbol@3.1.3:
    resolution: {integrity: sha512-NJ6Yn3FuDinBaBRWl/q5X/s4koRHBrgKAu+yGI6JCBeiu3qrcbJhwT2GeR/EXVfylRk8dpQVJoLEFhK+Mu31NA==}
    dependencies:
      d: 1.0.1
      ext: 1.7.0
    dev: true

  /es6-weak-map@2.0.3:
    resolution: {integrity: sha512-p5um32HOTO1kP+w7PRnB+5lQ43Z6muuMuIMffvDN8ZB4GcnjLBV6zGStpbASIMk4DCAvEaamhe2zhyCb/QXXsA==}
    dependencies:
      d: 1.0.1
      es5-ext: 0.10.64
      es6-iterator: 2.0.3
      es6-symbol: 3.1.3
    dev: true

  /escalade@3.1.1:
    resolution: {integrity: sha512-k0er2gUkLf8O0zKJiAhmkTnJlTvINGv7ygDNPbeIsX/TJjGJZHuh9B2UxbsaEkmlEo9MfhrSzmhIlhRlI2GXnw==}
    engines: {node: '>=6'}

  /escalade@3.2.0:
    resolution: {integrity: sha512-WUj2qlxaQtO4g6Pq5c29GTcWGDyd8itL8zTlipgECz3JesAiiOKotd8JU6otB3PACgG6xkJUyVhboMS+bje/jA==}
    engines: {node: '>=6'}

  /escape-goat@4.0.0:
    resolution: {integrity: sha512-2Sd4ShcWxbx6OY1IHyla/CVNwvg7XwZVoXZHcSu9w9SReNP1EzzD5T8NWKIR38fIqEns9kDWKUQTXXAmlDrdPg==}
    engines: {node: '>=12'}

  /escape-string-regexp@1.0.5:
    resolution: {integrity: sha512-vbRorB5FUQWvla16U8R/qgaFIya2qGzwDrNmCZuYKrbdSUMG6I1ZCGQRefkRVhuOkIGVne7BQ35DSfo1qvJqFg==}
    engines: {node: '>=0.8.0'}

  /escape-string-regexp@4.0.0:
    resolution: {integrity: sha512-TtpcNJ3XAzx3Gq8sWRzJaVajRs0uVxA2YAkdb1jm2YkPz4G6egUFAyA3n5vtEIZefPk5Wa4UXbKuS5fKkJWdgA==}
    engines: {node: '>=10'}

  /escape-string-regexp@5.0.0:
    resolution: {integrity: sha512-/veY75JbMK4j1yjvuUxuVsiS/hr/4iHs9FTT6cgTexxdE0Ly/glccBAkloH/DofkjRbZU3bnoj38mOmhkZ0lHw==}
    engines: {node: '>=12'}

  /eslint-config-oclif-typescript@3.1.8(eslint@8.57.0)(typescript@5.4.5):
    resolution: {integrity: sha512-nxEKt95XesuRA+5R1L4weQvmr1U0io+qzRJ8xoRb9C9OXrQTVNgcLJMDxt8XsPsr6z6ZcB3cY8kR8BuF7nBbHQ==}
    engines: {node: '>=18.0.0'}
    dependencies:
      '@typescript-eslint/eslint-plugin': 6.21.0(@typescript-eslint/parser@6.21.0)(eslint@8.57.0)(typescript@5.4.5)
      '@typescript-eslint/parser': 6.21.0(eslint@8.57.0)(typescript@5.4.5)
      eslint-config-xo-space: 0.35.0(eslint@8.57.0)
      eslint-import-resolver-typescript: 3.6.1(@typescript-eslint/parser@6.21.0)(eslint-plugin-import@2.29.1)(eslint@8.57.0)
      eslint-plugin-import: 2.29.1(@typescript-eslint/parser@6.21.0)(eslint-import-resolver-typescript@3.6.1)(eslint@8.57.0)
      eslint-plugin-mocha: 10.4.3(eslint@8.57.0)
      eslint-plugin-n: 15.7.0(eslint@8.57.0)
      eslint-plugin-perfectionist: 2.11.0(eslint@8.57.0)(typescript@5.4.5)
    transitivePeerDependencies:
      - astro-eslint-parser
      - eslint
      - eslint-import-resolver-node
      - eslint-import-resolver-webpack
      - supports-color
      - svelte
      - svelte-eslint-parser
      - typescript
      - vue-eslint-parser
    dev: true

  /eslint-config-oclif@5.2.0(eslint@8.57.0):
    resolution: {integrity: sha512-fd2rFmm1x5YvTHNklSigbKj8ymo/uAU/PKBic/Yc+9yCRHgOAQos01mBLYVw9oeoyVLx+d79YVidkqgPoyx6RQ==}
    engines: {node: '>=18.0.0'}
    dependencies:
      eslint-config-xo-space: 0.35.0(eslint@8.57.0)
      eslint-plugin-mocha: 10.4.3(eslint@8.57.0)
      eslint-plugin-n: 15.7.0(eslint@8.57.0)
      eslint-plugin-unicorn: 48.0.1(eslint@8.57.0)
    transitivePeerDependencies:
      - eslint
    dev: true

  /eslint-config-prettier@9.0.0(eslint@8.57.0):
    resolution: {integrity: sha512-IcJsTkJae2S35pRsRAwoCE+925rJJStOdkKnLVgtE+tEpqU0EVVM7OqrwxqgptKdX29NUwC82I5pXsGFIgSevw==}
    hasBin: true
    peerDependencies:
      eslint: '>=7.0.0 || 8.51.0'
    dependencies:
      eslint: 8.57.0
    dev: true

  /eslint-config-prettier@9.1.0(eslint@8.57.0):
    resolution: {integrity: sha512-NSWl5BFQWEPi1j4TjVNItzYV7dZXZ+wP6I6ZhrBGpChQhZRUaElihE9uRRkcbRnNb76UMKDF3r+WTmNcGPKsqw==}
    hasBin: true
    peerDependencies:
      eslint: '>=7.0.0 || 8.51.0'
    dependencies:
      eslint: 8.57.0
    dev: true

  /eslint-config-xo-space@0.35.0(eslint@8.57.0):
    resolution: {integrity: sha512-+79iVcoLi3PvGcjqYDpSPzbLfqYpNcMlhsCBRsnmDoHAn4npJG6YxmHpelQKpXM7v/EeZTUKb4e1xotWlei8KA==}
    engines: {node: '>=12'}
    peerDependencies:
      eslint: '>=8.56.0 || 8.51.0'
    dependencies:
      eslint: 8.57.0
      eslint-config-xo: 0.44.0(eslint@8.57.0)
    dev: true

  /eslint-config-xo@0.44.0(eslint@8.57.0):
    resolution: {integrity: sha512-YG4gdaor0mJJi8UBeRJqDPO42MedTWYMaUyucF5bhm2pi/HS98JIxfFQmTLuyj6hGpQlAazNfyVnn7JuDn+Sew==}
    engines: {node: '>=18'}
    peerDependencies:
      eslint: '>=8.56.0 || 8.51.0'
    dependencies:
      confusing-browser-globals: 1.0.11
      eslint: 8.57.0
    dev: true

  /eslint-import-resolver-node@0.3.9:
    resolution: {integrity: sha512-WFj2isz22JahUv+B788TlO3N6zL3nNJGU8CcZbPZvVEkBPaJdCV4vy5wyghty5ROFbCRnm132v8BScu5/1BQ8g==}
    dependencies:
      debug: 3.2.7
      is-core-module: 2.13.1
      resolve: 1.22.8
    transitivePeerDependencies:
      - supports-color
    dev: true

  /eslint-import-resolver-typescript@3.6.1(@typescript-eslint/parser@6.21.0)(eslint-plugin-import@2.29.1)(eslint@8.57.0):
    resolution: {integrity: sha512-xgdptdoi5W3niYeuQxKmzVDTATvLYqhpwmykwsh7f6HIOStGWEIL9iqZgQDF9u9OEzrRwR8no5q2VT+bjAujTg==}
    engines: {node: ^14.18.0 || >=16.0.0}
    peerDependencies:
      eslint: '*'
      eslint-plugin-import: '*'
    dependencies:
      debug: 4.3.4(supports-color@8.1.1)
      enhanced-resolve: 5.15.0
      eslint: 8.57.0
      eslint-module-utils: 2.8.0(@typescript-eslint/parser@6.21.0)(eslint-import-resolver-node@0.3.9)(eslint-import-resolver-typescript@3.6.1)(eslint@8.57.0)
      eslint-plugin-import: 2.29.1(@typescript-eslint/parser@6.21.0)(eslint-import-resolver-typescript@3.6.1)(eslint@8.57.0)
      fast-glob: 3.3.2
      get-tsconfig: 4.7.2
      is-core-module: 2.13.1
      is-glob: 4.0.3
    transitivePeerDependencies:
      - '@typescript-eslint/parser'
      - eslint-import-resolver-node
      - eslint-import-resolver-webpack
      - supports-color
    dev: true

  /eslint-import-resolver-typescript@3.6.1(@typescript-eslint/parser@6.7.5)(eslint-plugin-i@2.29.0)(eslint@8.57.0):
    resolution: {integrity: sha512-xgdptdoi5W3niYeuQxKmzVDTATvLYqhpwmykwsh7f6HIOStGWEIL9iqZgQDF9u9OEzrRwR8no5q2VT+bjAujTg==}
    engines: {node: ^14.18.0 || >=16.0.0}
    peerDependencies:
      eslint: '*'
      eslint-plugin-import: '*'
    dependencies:
      debug: 4.3.4(supports-color@8.1.1)
      enhanced-resolve: 5.15.0
      eslint: 8.57.0
      eslint-module-utils: 2.8.0(@typescript-eslint/parser@6.7.5)(eslint-import-resolver-node@0.3.9)(eslint-import-resolver-typescript@3.6.1)(eslint@8.57.0)
      eslint-plugin-import: /eslint-plugin-i@2.29.0(@typescript-eslint/parser@6.7.5)(eslint-import-resolver-typescript@3.6.1)(eslint@8.57.0)
      fast-glob: 3.3.2
      get-tsconfig: 4.7.2
      is-core-module: 2.13.1
      is-glob: 4.0.3
    transitivePeerDependencies:
      - '@typescript-eslint/parser'
      - eslint-import-resolver-node
      - eslint-import-resolver-webpack
      - supports-color
    dev: true

  /eslint-module-utils@2.8.0(@typescript-eslint/parser@6.21.0)(eslint-import-resolver-node@0.3.9)(eslint-import-resolver-typescript@3.6.1)(eslint@8.57.0):
    resolution: {integrity: sha512-aWajIYfsqCKRDgUfjEXNN/JlrzauMuSEy5sbd7WXbtW3EH6A6MpwEh42c7qD+MqQo9QMJ6fWLAeIJynx0g6OAw==}
    engines: {node: '>=4'}
    peerDependencies:
      '@typescript-eslint/parser': '*'
      eslint: '*'
      eslint-import-resolver-node: '*'
      eslint-import-resolver-typescript: '*'
      eslint-import-resolver-webpack: '*'
    peerDependenciesMeta:
      '@typescript-eslint/parser':
        optional: true
      eslint:
        optional: true
      eslint-import-resolver-node:
        optional: true
      eslint-import-resolver-typescript:
        optional: true
      eslint-import-resolver-webpack:
        optional: true
    dependencies:
      '@typescript-eslint/parser': 6.21.0(eslint@8.57.0)(typescript@5.4.5)
      debug: 3.2.7
      eslint: 8.57.0
      eslint-import-resolver-node: 0.3.9
      eslint-import-resolver-typescript: 3.6.1(@typescript-eslint/parser@6.21.0)(eslint-plugin-import@2.29.1)(eslint@8.57.0)
    transitivePeerDependencies:
      - supports-color
    dev: true

  /eslint-module-utils@2.8.0(@typescript-eslint/parser@6.7.5)(eslint-import-resolver-node@0.3.9)(eslint-import-resolver-typescript@3.6.1)(eslint@8.57.0):
    resolution: {integrity: sha512-aWajIYfsqCKRDgUfjEXNN/JlrzauMuSEy5sbd7WXbtW3EH6A6MpwEh42c7qD+MqQo9QMJ6fWLAeIJynx0g6OAw==}
    engines: {node: '>=4'}
    peerDependencies:
      '@typescript-eslint/parser': '*'
      eslint: '*'
      eslint-import-resolver-node: '*'
      eslint-import-resolver-typescript: '*'
      eslint-import-resolver-webpack: '*'
    peerDependenciesMeta:
      '@typescript-eslint/parser':
        optional: true
      eslint:
        optional: true
      eslint-import-resolver-node:
        optional: true
      eslint-import-resolver-typescript:
        optional: true
      eslint-import-resolver-webpack:
        optional: true
    dependencies:
      '@typescript-eslint/parser': 6.7.5(eslint@8.57.0)(typescript@5.4.5)
      debug: 3.2.7
      eslint: 8.57.0
      eslint-import-resolver-node: 0.3.9
      eslint-import-resolver-typescript: 3.6.1(@typescript-eslint/parser@6.7.5)(eslint-plugin-i@2.29.0)(eslint@8.57.0)
    transitivePeerDependencies:
      - supports-color
    dev: true

  /eslint-plugin-es@4.1.0(eslint@8.57.0):
    resolution: {integrity: sha512-GILhQTnjYE2WorX5Jyi5i4dz5ALWxBIdQECVQavL6s7cI76IZTDWleTHkxz/QT3kvcs2QlGHvKLYsSlPOlPXnQ==}
    engines: {node: '>=8.10.0'}
    peerDependencies:
      eslint: '>=4.19.1 || 8.51.0'
    dependencies:
      eslint: 8.57.0
      eslint-utils: 2.1.0
      regexpp: 3.2.0
    dev: true

  /eslint-plugin-eslint-comments@3.2.0(eslint@8.57.0):
    resolution: {integrity: sha512-0jkOl0hfojIHHmEHgmNdqv4fmh7300NdpA9FFpF7zaoLvB/QeXOGNLIo86oAveJFrfB1p05kC8hpEMHM8DwWVQ==}
    engines: {node: '>=6.5.0'}
    peerDependencies:
      eslint: '>=4.19.1 || 8.51.0'
    dependencies:
      escape-string-regexp: 1.0.5
      eslint: 8.57.0
      ignore: 5.2.4
    dev: true

  /eslint-plugin-i@2.29.0(@typescript-eslint/parser@6.7.5)(eslint-import-resolver-typescript@3.6.1)(eslint@8.57.0):
    resolution: {integrity: sha512-slGeTS3GQzx9267wLJnNYNO8X9EHGsc75AKIAFvnvMYEcTJKotPKL1Ru5PIGVHIVet+2DsugePWp8Oxpx8G22w==}
    engines: {node: '>=12'}
    peerDependencies:
      eslint: ^7.2.0 || ^8 || 8.51.0
    dependencies:
      debug: 3.2.7
      doctrine: 2.1.0
      eslint: 8.57.0
      eslint-import-resolver-node: 0.3.9
      eslint-module-utils: 2.8.0(@typescript-eslint/parser@6.7.5)(eslint-import-resolver-node@0.3.9)(eslint-import-resolver-typescript@3.6.1)(eslint@8.57.0)
      get-tsconfig: 4.7.5
      is-glob: 4.0.3
      minimatch: 3.1.2
      resolve: 1.22.8
      semver: 7.6.2
    transitivePeerDependencies:
      - '@typescript-eslint/parser'
      - eslint-import-resolver-typescript
      - eslint-import-resolver-webpack
      - supports-color
    dev: true

  /eslint-plugin-import@2.29.1(@typescript-eslint/parser@6.21.0)(eslint-import-resolver-typescript@3.6.1)(eslint@8.57.0):
    resolution: {integrity: sha512-BbPC0cuExzhiMo4Ff1BTVwHpjjv28C5R+btTOGaCRC7UEz801up0JadwkeSk5Ued6TG34uaczuVuH6qyy5YUxw==}
    engines: {node: '>=4'}
    peerDependencies:
      '@typescript-eslint/parser': '*'
      eslint: ^2 || ^3 || ^4 || ^5 || ^6 || ^7.2.0 || ^8 || 8.51.0
    peerDependenciesMeta:
      '@typescript-eslint/parser':
        optional: true
    dependencies:
      '@typescript-eslint/parser': 6.21.0(eslint@8.57.0)(typescript@5.4.5)
      array-includes: 3.1.7
      array.prototype.findlastindex: 1.2.3
      array.prototype.flat: 1.3.2
      array.prototype.flatmap: 1.3.2
      debug: 3.2.7
      doctrine: 2.1.0
      eslint: 8.57.0
      eslint-import-resolver-node: 0.3.9
      eslint-module-utils: 2.8.0(@typescript-eslint/parser@6.21.0)(eslint-import-resolver-node@0.3.9)(eslint-import-resolver-typescript@3.6.1)(eslint@8.57.0)
      hasown: 2.0.2
      is-core-module: 2.13.1
      is-glob: 4.0.3
      minimatch: 3.1.2
      object.fromentries: 2.0.7
      object.groupby: 1.0.1
      object.values: 1.1.7
      semver: 6.3.1
      tsconfig-paths: 3.15.0
    transitivePeerDependencies:
      - eslint-import-resolver-typescript
      - eslint-import-resolver-webpack
      - supports-color
    dev: true

  /eslint-plugin-jsdoc@46.8.2(eslint@8.57.0):
    resolution: {integrity: sha512-5TSnD018f3tUJNne4s4gDWQflbsgOycIKEUBoCLn6XtBMgNHxQFmV8vVxUtiPxAQq8lrX85OaSG/2gnctxw9uQ==}
    engines: {node: '>=16'}
    peerDependencies:
      eslint: ^7.0.0 || ^8.0.0 || 8.51.0
    dependencies:
      '@es-joy/jsdoccomment': 0.40.1
      are-docs-informative: 0.0.2
      comment-parser: 1.4.0
      debug: 4.3.4(supports-color@8.1.1)
      escape-string-regexp: 4.0.0
      eslint: 8.57.0
      esquery: 1.5.0
      is-builtin-module: 3.2.1
      semver: 7.6.2
      spdx-expression-parse: 3.0.1
    transitivePeerDependencies:
      - supports-color
    dev: true

  /eslint-plugin-mocha@10.4.3(eslint@8.57.0):
    resolution: {integrity: sha512-emc4TVjq5Ht0/upR+psftuz6IBG5q279p+1dSRDeHf+NS9aaerBi3lXKo1SEzwC29hFIW21gO89CEWSvRsi8IQ==}
    engines: {node: '>=14.0.0'}
    peerDependencies:
      eslint: '>=7.0.0 || 8.51.0'
    dependencies:
      eslint: 8.57.0
      eslint-utils: 3.0.0(eslint@8.57.0)
      globals: 13.24.0
      rambda: 7.5.0
    dev: true

  /eslint-plugin-n@15.7.0(eslint@8.57.0):
    resolution: {integrity: sha512-jDex9s7D/Qial8AGVIHq4W7NswpUD5DPDL2RH8Lzd9EloWUuvUkHfv4FRLMipH5q2UtyurorBkPeNi1wVWNh3Q==}
    engines: {node: '>=12.22.0'}
    peerDependencies:
      eslint: '>=7.0.0 || 8.51.0'
    dependencies:
      builtins: 5.0.1
      eslint: 8.57.0
      eslint-plugin-es: 4.1.0(eslint@8.57.0)
      eslint-utils: 3.0.0(eslint@8.57.0)
      ignore: 5.2.4
      is-core-module: 2.13.1
      minimatch: 3.1.2
      resolve: 1.22.8
      semver: 7.6.2
    dev: true

  /eslint-plugin-perfectionist@2.11.0(eslint@8.57.0)(typescript@5.4.5):
    resolution: {integrity: sha512-XrtBtiu5rbQv88gl+1e2RQud9te9luYNvKIgM9emttQ2zutHPzY/AQUucwxscDKV4qlTkvLTxjOFvxqeDpPorw==}
    peerDependencies:
      astro-eslint-parser: ^1.0.2
      eslint: '>=8.0.0 || 8.51.0'
      svelte: '>=3.0.0'
      svelte-eslint-parser: ^0.37.0
      vue-eslint-parser: '>=9.0.0'
    peerDependenciesMeta:
      astro-eslint-parser:
        optional: true
      svelte:
        optional: true
      svelte-eslint-parser:
        optional: true
      vue-eslint-parser:
        optional: true
    dependencies:
      '@typescript-eslint/utils': 6.21.0(eslint@8.57.0)(typescript@5.4.5)
      eslint: 8.57.0
      minimatch: 9.0.5
      natural-compare-lite: 1.4.0
    transitivePeerDependencies:
      - supports-color
      - typescript
    dev: true

  /eslint-plugin-promise@6.1.1(eslint@8.57.0):
    resolution: {integrity: sha512-tjqWDwVZQo7UIPMeDReOpUgHCmCiH+ePnVT+5zVapL0uuHnegBUs2smM13CzOs2Xb5+MHMRFTs9v24yjba4Oig==}
    engines: {node: ^12.22.0 || ^14.17.0 || >=16.0.0}
    peerDependencies:
      eslint: ^7.0.0 || ^8.0.0 || 8.51.0
    dependencies:
      eslint: 8.57.0
    dev: true

  /eslint-plugin-react-hooks@4.6.0(eslint@8.57.0):
    resolution: {integrity: sha512-oFc7Itz9Qxh2x4gNHStv3BqJq54ExXmfC+a1NjAta66IAN87Wu0R/QArgIS9qKzX3dXKPI9H5crl9QchNMY9+g==}
    engines: {node: '>=10'}
    peerDependencies:
      eslint: ^3.0.0 || ^4.0.0 || ^5.0.0 || ^6.0.0 || ^7.0.0 || ^8.0.0-0 || 8.51.0
    dependencies:
      eslint: 8.57.0
    dev: true

  /eslint-plugin-react@7.33.2(eslint@8.57.0):
    resolution: {integrity: sha512-73QQMKALArI8/7xGLNI/3LylrEYrlKZSb5C9+q3OtOewTnMQi5cT+aE9E41sLCmli3I9PGGmD1yiZydyo4FEPw==}
    engines: {node: '>=4'}
    peerDependencies:
      eslint: ^3 || ^4 || ^5 || ^6 || ^7 || ^8 || 8.51.0
    dependencies:
      array-includes: 3.1.7
      array.prototype.flatmap: 1.3.2
      array.prototype.tosorted: 1.1.2
      doctrine: 2.1.0
      es-iterator-helpers: 1.0.15
      eslint: 8.57.0
      estraverse: 5.3.0
      jsx-ast-utils: 3.3.3
      minimatch: 3.1.2
      object.entries: 1.1.7
      object.fromentries: 2.0.7
      object.hasown: 1.1.3
      object.values: 1.1.7
      prop-types: 15.8.1
      resolve: 2.0.0-next.4
      semver: 6.3.1
      string.prototype.matchall: 4.0.10
    dev: true

  /eslint-plugin-tsdoc@0.2.17:
    resolution: {integrity: sha512-xRmVi7Zx44lOBuYqG8vzTXuL6IdGOeF9nHX17bjJ8+VE6fsxpdGem0/SBTmAwgYMKYB1WBkqRJVQ+n8GK041pA==}
    dependencies:
      '@microsoft/tsdoc': 0.14.2
      '@microsoft/tsdoc-config': 0.16.2
    dev: true

  /eslint-plugin-unicorn@48.0.1(eslint@8.57.0):
    resolution: {integrity: sha512-FW+4r20myG/DqFcCSzoumaddKBicIPeFnTrifon2mWIzlfyvzwyqZjqVP7m4Cqr/ZYisS2aiLghkUWaPg6vtCw==}
    engines: {node: '>=16'}
    peerDependencies:
      eslint: '>=8.44.0 || 8.51.0'
    dependencies:
      '@babel/helper-validator-identifier': 7.22.20
      '@eslint-community/eslint-utils': 4.4.0(eslint@8.57.0)
      ci-info: 3.9.0
      clean-regexp: 1.0.0
      eslint: 8.57.0
      esquery: 1.5.0
      indent-string: 4.0.0
      is-builtin-module: 3.2.1
      jsesc: 3.0.2
      lodash: 4.17.21
      pluralize: 8.0.0
      read-pkg-up: 7.0.1
      regexp-tree: 0.1.27
      regjsparser: 0.10.0
      semver: 7.6.2
      strip-indent: 3.0.0
    dev: true

  /eslint-plugin-unused-imports@3.0.0(@typescript-eslint/eslint-plugin@6.7.5)(eslint@8.57.0):
    resolution: {integrity: sha512-sduiswLJfZHeeBJ+MQaG+xYzSWdRXoSw61DpU13mzWumCkR0ufD0HmO4kdNokjrkluMHpj/7PJeN35pgbhW3kw==}
    engines: {node: ^12.22.0 || ^14.17.0 || >=16.0.0}
    peerDependencies:
      '@typescript-eslint/eslint-plugin': ^6.0.0
      eslint: ^8.0.0 || 8.51.0
    peerDependenciesMeta:
      '@typescript-eslint/eslint-plugin':
        optional: true
    dependencies:
      '@typescript-eslint/eslint-plugin': 6.7.5(@typescript-eslint/parser@6.7.5)(eslint@8.57.0)(typescript@5.4.5)
      eslint: 8.57.0
      eslint-rule-composer: 0.3.0
    dev: true

  /eslint-rule-composer@0.3.0:
    resolution: {integrity: sha512-bt+Sh8CtDmn2OajxvNO+BX7Wn4CIWMpTRm3MaiKPCQcnnlm0CS2mhui6QaoeQugs+3Kj2ESKEEGJUdVafwhiCg==}
    engines: {node: '>=4.0.0'}
    dev: true

  /eslint-scope@5.1.1:
    resolution: {integrity: sha512-2NxwbF/hZ0KpepYN0cNbo+FN6XoK7GaHlQhgx/hIZl6Va0bF45RQOOwhLIy8lQDbuCiadSLCBnH2CFYquit5bw==}
    engines: {node: '>=8.0.0'}
    dependencies:
      esrecurse: 4.3.0
      estraverse: 4.3.0

  /eslint-scope@7.2.2:
    resolution: {integrity: sha512-dOt21O7lTMhDM+X9mB4GX+DZrZtCUJPL/wlcTqxyrx5IvO0IYtILdtrQGQp+8n5S0gwSVmOf9NQrjMOgfQZlIg==}
    engines: {node: ^12.22.0 || ^14.17.0 || >=16.0.0}
    dependencies:
      esrecurse: 4.3.0
      estraverse: 5.3.0
    dev: true

  /eslint-utils@2.1.0:
    resolution: {integrity: sha512-w94dQYoauyvlDc43XnGB8lU3Zt713vNChgt4EWwhXAP2XkBvndfxF0AgIqKOOasjPIPzj9JqgwkwbCYD0/V3Zg==}
    engines: {node: '>=6'}
    dependencies:
      eslint-visitor-keys: 1.3.0
    dev: true

  /eslint-utils@3.0.0(eslint@8.57.0):
    resolution: {integrity: sha512-uuQC43IGctw68pJA1RgbQS8/NP7rch6Cwd4j3ZBtgo4/8Flj4eGE7ZYSZRN3iq5pVUv6GPdW5Z1RFleo84uLDA==}
    engines: {node: ^10.0.0 || ^12.0.0 || >= 14.0.0}
    peerDependencies:
      eslint: '>=5 || 8.51.0'
    dependencies:
      eslint: 8.57.0
      eslint-visitor-keys: 2.1.0
    dev: true

  /eslint-visitor-keys@1.3.0:
    resolution: {integrity: sha512-6J72N8UNa462wa/KFODt/PJ3IU60SDpC3QXC1Hjc1BXXpfL2C9R5+AU7jhe0F6GREqVMh4Juu+NY7xn+6dipUQ==}
    engines: {node: '>=4'}
    dev: true

  /eslint-visitor-keys@2.1.0:
    resolution: {integrity: sha512-0rSmRBzXgDzIsD6mGdJgevzgezI534Cer5L/vyMX0kHzT/jiB43jRhd9YUlMGYLQy2zprNmoT8qasCGtY+QaKw==}
    engines: {node: '>=10'}
    dev: true

  /eslint-visitor-keys@3.4.3:
    resolution: {integrity: sha512-wpc+LXeiyiisxPlEkUzU6svyS1frIO3Mgxj1fdy7Pm8Ygzguax2N3Fa/D/ag1WqbOprdI+uY6wMUl8/a2G+iag==}
    engines: {node: ^12.22.0 || ^14.17.0 || >=16.0.0}
    dev: true

  /eslint@8.57.0:
    resolution: {integrity: sha512-dZ6+mexnaTIbSBZWgou51U6OmzIhYM2VcNdtiTtI7qPNZm35Akpr0f6vtw3w1Kmn5PYo+tZVfh13WrhpS6oLqQ==}
    engines: {node: ^12.22.0 || ^14.17.0 || >=16.0.0}
    hasBin: true
    dependencies:
      '@eslint-community/eslint-utils': 4.4.0(eslint@8.57.0)
      '@eslint-community/regexpp': 4.10.0
      '@eslint/eslintrc': 2.1.4
      '@eslint/js': 8.57.0
      '@humanwhocodes/config-array': 0.11.14
      '@humanwhocodes/module-importer': 1.0.1
      '@nodelib/fs.walk': 1.2.8
      '@ungap/structured-clone': 1.2.0
      ajv: 6.12.6
      chalk: 4.1.2
      cross-spawn: 7.0.3
      debug: 4.3.4(supports-color@8.1.1)
      doctrine: 3.0.0
      escape-string-regexp: 4.0.0
      eslint-scope: 7.2.2
      eslint-visitor-keys: 3.4.3
      espree: 9.6.1
      esquery: 1.5.0
      esutils: 2.0.3
      fast-deep-equal: 3.1.3
      file-entry-cache: 6.0.1
      find-up: 5.0.0
      glob-parent: 6.0.2
      globals: 13.24.0
      graphemer: 1.4.0
      ignore: 5.2.4
      imurmurhash: 0.1.4
      is-glob: 4.0.3
      is-path-inside: 3.0.3
      js-yaml: 4.1.0
      json-stable-stringify-without-jsonify: 1.0.1
      levn: 0.4.1
      lodash.merge: 4.6.2
      minimatch: 3.1.2
      natural-compare: 1.4.0
      optionator: 0.9.3
      strip-ansi: 6.0.1
      text-table: 0.2.0
    transitivePeerDependencies:
      - supports-color
    dev: true

  /esniff@2.0.1:
    resolution: {integrity: sha512-kTUIGKQ/mDPFoJ0oVfcmyJn4iBDRptjNVIzwIFR7tqWXdVI9xfA2RMwY/gbSpJG3lkdWNEjLap/NqVHZiJsdfg==}
    engines: {node: '>=0.10'}
    dependencies:
      d: 1.0.1
      es5-ext: 0.10.64
      event-emitter: 0.3.5
      type: 2.7.2
    dev: true

  /espree@9.6.1:
    resolution: {integrity: sha512-oruZaFkjorTpF32kDSI5/75ViwGeZginGGy2NoOSg3Q9bnwlnmDm4HLnkl0RE3n+njDXR037aY1+x58Z/zFdwQ==}
    engines: {node: ^12.22.0 || ^14.17.0 || >=16.0.0}
    dependencies:
      acorn: 8.10.0
      acorn-jsx: 5.3.2(acorn@8.10.0)
      eslint-visitor-keys: 3.4.3
    dev: true

  /esprima@4.0.1:
    resolution: {integrity: sha512-eGuFFw7Upda+g4p+QHvnW0RyTX/SVeJBDM/gCtMARO0cLuT2HcEKnTPvhjV6aGeqrCB/sbNop0Kszm0jsaWU4A==}
    engines: {node: '>=4'}
    hasBin: true

  /esquery@1.5.0:
    resolution: {integrity: sha512-YQLXUplAwJgCydQ78IMJywZCceoqk1oH01OERdSAJc/7U2AylwjhSCLDEtqwg811idIS/9fIU5GjG73IgjKMVg==}
    engines: {node: '>=0.10'}
    dependencies:
      estraverse: 5.3.0
    dev: true

  /esrecurse@4.3.0:
    resolution: {integrity: sha512-KmfKL3b6G+RXvP8N1vr3Tq1kL/oCFgn2NYXEtqP8/L3pKapUA4G8cFVaoF3SU323CD4XypR/ffioHmkti6/Tag==}
    engines: {node: '>=4.0'}
    dependencies:
      estraverse: 5.3.0

  /estraverse@4.3.0:
    resolution: {integrity: sha512-39nnKffWz8xN1BU/2c79n9nB9HDzo0niYUqx6xyqUnyoAnQyyWpOTdZEeiCch8BBu515t4wp9ZmgVfVhn9EBpw==}
    engines: {node: '>=4.0'}

  /estraverse@5.3.0:
    resolution: {integrity: sha512-MMdARuVEQziNTeJD8DgMqmhwR11BRQ/cBP+pLtYdSTnf3MIO8fFeiINEbX36ZdNlfU/7A9f3gUw49B3oQsvwBA==}
    engines: {node: '>=4.0'}

  /esutils@2.0.3:
    resolution: {integrity: sha512-kVscqXk4OCp68SZ0dkgEKVi6/8ij300KBWTJq32P/dYeWTSwK41WyTxalN1eRmA5Z9UU/LX9D7FWSmV9SAYx6g==}
    engines: {node: '>=0.10.0'}
    dev: true

  /event-emitter@0.3.5:
    resolution: {integrity: sha512-D9rRn9y7kLPnJ+hMq7S/nhvoKwwvVJahBi2BPmx3bvbsEdK3W9ii8cBSGjP+72/LnM4n6fo3+dkCX5FeTQruXA==}
    dependencies:
      d: 1.0.1
      es5-ext: 0.10.64
    dev: true

  /event-lite@0.1.2:
    resolution: {integrity: sha512-HnSYx1BsJ87/p6swwzv+2v6B4X+uxUteoDfRxsAb1S1BePzQqOLevVmkdA15GHJVd9A9Ok6wygUR18Hu0YeV9g==}

  /events@3.3.0:
    resolution: {integrity: sha512-mQw+2fkQbALzQ7V0MY0IqdnXNOeTtP4r0lN9z7AAawCXgqea7bDii20AYrIBrFd/Hx0M2Ocz6S111CaFkUcb0Q==}
    engines: {node: '>=0.8.x'}

  /execa@5.1.1:
    resolution: {integrity: sha512-8uSpZZocAZRBAPIEINJj3Lo9HyGitllczc27Eh5YYojjMFMn8yHMDMaUHE2Jqfq05D/wucwI4JGURyXt1vchyg==}
    engines: {node: '>=10'}
    dependencies:
      cross-spawn: 7.0.3
      get-stream: 6.0.1
      human-signals: 2.1.0
      is-stream: 2.0.1
      merge-stream: 2.0.0
      npm-run-path: 4.0.1
      onetime: 5.1.2
      signal-exit: 3.0.7
      strip-final-newline: 2.0.0

  /expand-tilde@2.0.2:
    resolution: {integrity: sha512-A5EmesHW6rfnZ9ysHQjPdJRni0SRar0tjtG5MNtm9n5TUvsYU8oozprtRD4AqHxcZWWlVuAmQo2nWKfN9oyjTw==}
    engines: {node: '>=0.10.0'}
    dependencies:
      homedir-polyfill: 1.0.3

  /ext@1.7.0:
    resolution: {integrity: sha512-6hxeJYaL110a9b5TEJSj0gojyHQAmA2ch5Os+ySCiA1QGdS697XWY1pzsrSjqA9LDEEgdB/KypIlR59RcLuHYw==}
    dependencies:
      type: 2.7.2
    dev: true

  /extend-shallow@2.0.1:
    resolution: {integrity: sha512-zCnTtlxNoAiDc3gqY2aYAWFx7XWWiasuF2K8Me5WbN8otHKTUKBwjPtNpRs/rbUZm7KxWAaNj7P1a/p52GbVug==}
    engines: {node: '>=0.10.0'}
    dependencies:
      is-extendable: 0.1.1

  /extend@3.0.2:
    resolution: {integrity: sha512-fjquC59cD7CyW6urNXK0FBufkZcoiGG80wTuPujX590cB5Ttln20E2UB4S/WARVqhXffZl2LNgS+gQdPIIim/g==}

  /external-editor@3.1.0:
    resolution: {integrity: sha512-hMQ4CX1p1izmuLYyZqLMO/qGNw10wSv9QDCPfzXfyFrOaCSSoRfqE1Kf1s5an66J5JZC62NewG+mK49jOCtQew==}
    engines: {node: '>=4'}
    dependencies:
      chardet: 0.7.0
      iconv-lite: 0.4.24
      tmp: 0.0.33

  /fancy-test@3.0.14:
    resolution: {integrity: sha512-FkiDltQA8PBZzw5tUnMrP1QtwIdNQWxxbZK5C22M9wu6HfFNciwkG3D9siT4l4s1fBTDaEG+Fdkbpi9FDTxtrg==}
    engines: {node: '>=18.0.0'}
    dependencies:
      '@types/chai': 4.3.5
      '@types/lodash': 4.14.195
      '@types/node': 18.18.7
      '@types/sinon': 10.0.13
      lodash: 4.17.21
      mock-stdin: 1.0.0
      nock: 13.5.4
      sinon: 16.1.3
      stdout-stderr: 0.1.13
    transitivePeerDependencies:
      - supports-color
    dev: true

  /fast-deep-equal@3.1.3:
    resolution: {integrity: sha512-f3qQ9oQy9j2AhBe/H9VC91wLmKBCCU/gDOnKNAYG5hswO7BLKj09Hc5HYNz9cGI++xlpDCIgDaitVs03ATR84Q==}

  /fast-glob@3.2.12:
    resolution: {integrity: sha512-DVj4CQIYYow0BlaelwK1pHl5n5cRSJfM60UA0zK891sVInoPri2Ekj7+e1CT3/3qxXenpI+nBBmQAcJPJgaj4w==}
    engines: {node: '>=8.6.0'}
    dependencies:
      '@nodelib/fs.stat': 2.0.5
      '@nodelib/fs.walk': 1.2.8
      glob-parent: 5.1.2
      merge2: 1.4.1
      micromatch: 4.0.5

  /fast-glob@3.3.2:
    resolution: {integrity: sha512-oX2ruAFQwf/Orj8m737Y5adxDQO0LAB7/S5MnxCdTNDd4p6BsyIVsv9JQsATbTSq8KHRpLwIHbVlUNatxd+1Ow==}
    engines: {node: '>=8.6.0'}
    dependencies:
      '@nodelib/fs.stat': 2.0.5
      '@nodelib/fs.walk': 1.2.8
      glob-parent: 5.1.2
      merge2: 1.4.1
      micromatch: 4.0.5

  /fast-json-patch@3.1.1:
    resolution: {integrity: sha512-vf6IHUX2SBcA+5/+4883dsIjpBTqmfBjmYiWK1savxQmFk4JfBMLa7ynTYOs1Rolp/T1betJxHiGD3g1Mn8lUQ==}

  /fast-json-stable-stringify@2.1.0:
    resolution: {integrity: sha512-lhd/wF+Lk98HZoTCtlVraHtfh5XYijIjalXck7saUtuanSDyLMxnHhSXEDJqHxD7msR8D0uCmqlkwjCV8xvwHw==}

  /fast-levenshtein@2.0.6:
    resolution: {integrity: sha512-DCXu6Ifhqcks7TZKY3Hxp3y6qphY5SJZmrWMDrKcERSOXWQdMhU9Ig/PYrzyw/ul9jOIyh0N4M0tbC5hodg8dw==}
    dev: true

  /fast-levenshtein@3.0.0:
    resolution: {integrity: sha512-hKKNajm46uNmTlhHSyZkmToAc56uZJwYq7yrciZjqOxnlfQwERDQJmHPUp7m1m9wx8vgOe8IaCKZ5Kv2k1DdCQ==}
    dependencies:
      fastest-levenshtein: 1.0.16

  /fast-memoize@2.5.2:
    resolution: {integrity: sha512-Ue0LwpDYErFbmNnZSF0UH6eImUwDmogUO1jyE+JbN2gsQz/jICm1Ve7t9QT0rNSsfJt+Hs4/S3GnsDVjL4HVrw==}

  /fastest-levenshtein@1.0.16:
    resolution: {integrity: sha512-eRnCtTTtGZFpQCwhJiUOuxPQWRXVKYDn0b2PeHfXL6/Zi53SLAzAHfVhVWK2AryC/WH05kGfxhFIPvTF0SXQzg==}
    engines: {node: '>= 4.9.1'}

  /fastq@1.15.0:
    resolution: {integrity: sha512-wBrocU2LCXXa+lWBt8RoIRD89Fi8OdABODa/kEnyeyjS5aZO5/GNvI5sEINADqP/h8M29UHTHUb53sUu5Ihqdw==}
    dependencies:
      reusify: 1.0.4

  /fetch-blob@3.2.0:
    resolution: {integrity: sha512-7yAQpD2UMJzLi1Dqv7qFYnPbaPx7ZfFK6PiIxQ4PfkGPyNyl2Ugx+a/umUonmKqjhM4DnfbMvdX6otXq83soQQ==}
    engines: {node: ^12.20 || >= 14.13}
    dependencies:
      node-domexception: 1.0.0
      web-streams-polyfill: 3.3.3

  /fflate@0.8.2:
    resolution: {integrity: sha512-cPJU47OaAoCbg0pBvzsgpTPhmhqI5eJjh/JIu8tPj5q+T7iLvW/JAYUqmE7KOB4R1ZyEhzBaIQpQpardBF5z8A==}

  /figures@2.0.0:
    resolution: {integrity: sha512-Oa2M9atig69ZkfwiApY8F2Yy+tzMbazyvqv21R0NsSC8floSOC09BbT1ITWAdoMGQvJ/aZnR1KMwdx9tvHnTNA==}
    engines: {node: '>=4'}
    dependencies:
      escape-string-regexp: 1.0.5
    dev: true

  /figures@3.2.0:
    resolution: {integrity: sha512-yaduQFRKLXYOGgEn6AZau90j3ggSOyiqXU0F9JZfeXYhNa+Jk4X+s45A2zg5jns87GAFa34BBm2kXw4XpNcbdg==}
    engines: {node: '>=8'}
    dependencies:
      escape-string-regexp: 1.0.5

  /file-entry-cache@6.0.1:
    resolution: {integrity: sha512-7Gps/XWymbLk2QLYK4NzpMOrYjMhdIxXuIvy2QBsLE6ljuodKvdkWs/cpyJJ3CVIVpH0Oi1Hvg1ovbMzLdFBBg==}
    engines: {node: ^10.12.0 || >=12.0.0}
    dependencies:
      flat-cache: 3.0.4
    dev: true

  /filelist@1.0.4:
    resolution: {integrity: sha512-w1cEuf3S+DrLCQL7ET6kz+gmlJdbq9J7yXCSjK/OZCPA+qEN1WyF4ZAf0YYJa4/shHJra2t/d/r8SV4Ji+x+8Q==}
    dependencies:
      minimatch: 5.1.6

  /fill-range@7.0.1:
    resolution: {integrity: sha512-qOo9F+dMUmC2Lcb4BbVvnKJxTPjCm+RRpe4gDuGrzkL7mEVl/djYSu2OdQ2Pa302N4oqkSg9ir6jaLWJ2USVpQ==}
    engines: {node: '>=8'}
    dependencies:
      to-regex-range: 5.0.1

  /filter-obj@1.1.0:
    resolution: {integrity: sha512-8rXg1ZnX7xzy2NGDVkBVaAy+lSlPNwad13BtgSlLuxfIslyt5Vg64U7tFcCt4WS1R0hvtnQybT/IyCkGZ3DpXQ==}
    engines: {node: '>=0.10.0'}

  /find-config@1.0.0:
    resolution: {integrity: sha512-Z+suHH+7LSE40WfUeZPIxSxypCWvrzdVc60xAjUShZeT5eMWM0/FQUduq3HjluyfAHWvC/aOBkT1pTZktyF/jg==}
    engines: {node: '>= 0.12'}
    dependencies:
      user-home: 2.0.0
    dev: true

  /find-node-modules@2.1.3:
    resolution: {integrity: sha512-UC2I2+nx1ZuOBclWVNdcnbDR5dlrOdVb7xNjmT/lHE+LsgztWks3dG7boJ37yTS/venXw84B/mAW9uHVoC5QRg==}
    dependencies:
      findup-sync: 4.0.0
      merge: 2.1.1
    dev: true

  /find-replace@1.0.3:
    resolution: {integrity: sha512-KrUnjzDCD9426YnCP56zGYy/eieTnhtK6Vn++j+JJzmlsWWwEkDnsyVF575spT6HJ6Ow9tlbT3TQTDsa+O4UWA==}
    engines: {node: '>=4.0.0'}
    dependencies:
      array-back: 1.0.4
      test-value: 2.1.0
    dev: true

  /find-root@1.1.0:
    resolution: {integrity: sha512-NKfW6bec6GfKc0SGx1e07QZY9PE99u0Bft/0rzSD5k3sO/vwkVUpDUKVm5Gpp5Ue3YfShPFTX2070tDs5kB9Ng==}
    dev: true

  /find-up@2.1.0:
    resolution: {integrity: sha512-NWzkk0jSJtTt08+FBFMvXoeZnOJD+jTtsRmBYbAIzJdX6l7dLgR7CTubCM5/eDdPUBvLCeVasP1brfVR/9/EZQ==}
    engines: {node: '>=4'}
    dependencies:
      locate-path: 2.0.0
    dev: true

  /find-up@4.1.0:
    resolution: {integrity: sha512-PpOwAdQ/YlXQ2vj8a3h8IipDuYRi3wceVQQGYWxNINccq40Anw7BlsEXCMbt1Zt+OLA6Fq9suIpIWD0OsnISlw==}
    engines: {node: '>=8'}
    dependencies:
      locate-path: 5.0.0
      path-exists: 4.0.0

  /find-up@5.0.0:
    resolution: {integrity: sha512-78/PXT1wlLLDgTzDs7sjq9hzz0vXD+zn+7wypEe4fXQxCmdmqfGsEPQxmiCSQI3ajFV91bVSsvNtrJRiW6nGng==}
    engines: {node: '>=10'}
    dependencies:
      locate-path: 6.0.0
      path-exists: 4.0.0

  /find-up@7.0.0:
    resolution: {integrity: sha512-YyZM99iHrqLKjmt4LJDj58KI+fYyufRLBSYcqycxf//KpBk9FoewoGX0450m9nB44qrZnovzC2oeP5hUibxc/g==}
    engines: {node: '>=18'}
    dependencies:
      locate-path: 7.2.0
      path-exists: 5.0.0
      unicorn-magic: 0.1.0

  /find-yarn-workspace-root@2.0.0:
    resolution: {integrity: sha512-1IMnbjt4KzsQfnhnzNd8wUEgXZ44IzZaZmnLYx7D5FZlaHt2gW20Cri8Q+E/t5tIj4+epTBub+2Zxu/vNILzqQ==}
    dependencies:
      micromatch: 4.0.5

  /findup-sync@4.0.0:
    resolution: {integrity: sha512-6jvvn/12IC4quLBL1KNokxC7wWTvYncaVUYSoxWw7YykPLuRrnv4qdHcSOywOI5RpkOVGeQRtWM8/q+G6W6qfQ==}
    engines: {node: '>= 8'}
    dependencies:
      detect-file: 1.0.0
      is-glob: 4.0.3
      micromatch: 4.0.5
      resolve-dir: 1.0.1
    dev: true

  /flat-cache@3.0.4:
    resolution: {integrity: sha512-dm9s5Pw7Jc0GvMYbshN6zchCA9RgQlzzEZX3vylR9IqFfS8XciblUXOKfW6SiuJ0e13eDYZoZV5wdrev7P3Nwg==}
    engines: {node: ^10.12.0 || >=12.0.0}
    dependencies:
      flatted: 3.2.7
      rimraf: 3.0.2
    dev: true

  /flat@5.0.2:
    resolution: {integrity: sha512-b6suED+5/3rTpUBdG1gupIl8MPFCAMA0QXwmljLhvCUKcUvdE4gWky9zpuGCcXHOsz4J9wPGNWq6OKpmIzz3hQ==}
    hasBin: true
    dev: true

  /flatted@3.2.7:
    resolution: {integrity: sha512-5nqDSxl8nn5BSNxyR3n4I6eDmbolI6WT+QqR547RwxQapgjQBmtktdP+HTBb/a/zLsbzERTONyUB5pefh5TtjQ==}
    dev: true

  /for-each@0.3.3:
    resolution: {integrity: sha512-jqYfLp7mo9vIyQf8ykW2v7A+2N4QjeCeI5+Dz9XraiO1ign81wjiH7Fb9vSOWvQfNtmSa4H2RoQTrrXivdUZmw==}
    dependencies:
      is-callable: 1.2.7

  /foreground-child@2.0.0:
    resolution: {integrity: sha512-dCIq9FpEcyQyXKCkyzmlPTFNgrCzPudOe+mhvJU5zAtlBnGVy2yKxtfsxK2tQBThwq225jcvBjpw1Gr40uzZCA==}
    engines: {node: '>=8.0.0'}
    dependencies:
      cross-spawn: 7.0.3
      signal-exit: 3.0.7
    dev: true

  /foreground-child@3.1.1:
    resolution: {integrity: sha512-TMKDUnIte6bfb5nWv7V/caI169OHgvwjb7V4WkeUvbQQdjr5rWKqHFiKWb/fcOwB+CzBT+qbWjvj+DVwRskpIg==}
    engines: {node: '>=14'}
    dependencies:
      cross-spawn: 7.0.3
      signal-exit: 4.1.0

  /form-data-encoder@2.1.3:
    resolution: {integrity: sha512-KqU0nnPMgIJcCOFTNJFEA8epcseEaoox4XZffTgy8jlI6pL/5EFyR54NRG7CnCJN0biY7q52DO3MH6/sJ/TKlQ==}
    engines: {node: '>= 14.17'}

  /form-data@3.0.1:
    resolution: {integrity: sha512-RHkBKtLWUVwd7SqRIvCZMEvAMoGUp0XU+seQiZejj0COz3RI3hWP4sCv3gZWWLjJTd7rGwcsF5eKZGii0r/hbg==}
    engines: {node: '>= 6'}
    dependencies:
      asynckit: 0.4.0
      combined-stream: 1.0.8
      mime-types: 2.1.35
    dev: true

  /form-data@4.0.0:
    resolution: {integrity: sha512-ETEklSGi5t0QMZuiXoA/Q6vcnxcLQP5vdugSpuAyi6SVGi2clPPp+xgEhuMaHC+zGgn31Kd235W35f7Hykkaww==}
    engines: {node: '>= 6'}
    dependencies:
      asynckit: 0.4.0
      combined-stream: 1.0.8
      mime-types: 2.1.35

  /formdata-polyfill@4.0.10:
    resolution: {integrity: sha512-buewHzMvYL29jdeQTVILecSaZKnt/RJWjoZCF5OW60Z67/GmSLBkOFM7qh1PI3zFNtJbaZL5eQu1vLfazOwj4g==}
    engines: {node: '>=12.20.0'}
    dependencies:
      fetch-blob: 3.2.0

  /fp-and-or@0.1.4:
    resolution: {integrity: sha512-+yRYRhpnFPWXSly/6V4Lw9IfOV26uu30kynGJ03PW+MnjOEQe45RZ141QcS0aJehYBYA50GfCDnsRbFJdhssRw==}
    engines: {node: '>=10'}

  /fs-exists-sync@0.1.0:
    resolution: {integrity: sha512-cR/vflFyPZtrN6b38ZyWxpWdhlXrzZEBawlpBQMq7033xVY7/kg0GDMBK5jg8lDYQckdJ5x/YC88lM3C7VMsLg==}
    engines: {node: '>=0.10.0'}

  /fs-extra@11.1.1:
    resolution: {integrity: sha512-MGIE4HOvQCeUCzmlHs0vXpih4ysz4wg9qiSAu6cd42lVwPbTM1TjV7RusoyQqMmk/95gdQZX72u+YW+c3eEpFQ==}
    engines: {node: '>=14.14'}
    dependencies:
      graceful-fs: 4.2.11
      jsonfile: 6.1.0
      universalify: 2.0.0
    dev: true

  /fs-extra@11.2.0:
    resolution: {integrity: sha512-PmDi3uwK5nFuXh7XDTlVnS17xJS7vW36is2+w3xcv8SVxiB4NyATf4ctkVY5bkSjX0Y4nbvZCq1/EjtEyr9ktw==}
    engines: {node: '>=14.14'}
    dependencies:
      graceful-fs: 4.2.11
      jsonfile: 6.1.0
      universalify: 2.0.0

  /fs-extra@7.0.1:
    resolution: {integrity: sha512-YJDaCJZEnBmcbw13fvdAM9AwNOJwOzrE4pqMqBq5nFiEqXUqHwlK4B+3pUw6JNvfSPtX05xFHtYy/1ni01eGCw==}
    engines: {node: '>=6 <7 || >=8'}
    dependencies:
      graceful-fs: 4.2.11
      jsonfile: 4.0.0
      universalify: 0.1.2

  /fs-extra@8.1.0:
    resolution: {integrity: sha512-yhlQgA6mnOJUKOsRUFsgJdQCvkKhcz8tlZG5HBQfReYZy46OwLcY+Zia0mtdHsOo9y/hP+CxMN0TU9QxoOtG4g==}
    engines: {node: '>=6 <7 || >=8'}
    dependencies:
      graceful-fs: 4.2.11
      jsonfile: 4.0.0
      universalify: 0.1.2

  /fs-extra@9.1.0:
    resolution: {integrity: sha512-hcg3ZmepS30/7BSFqRvoo3DOMQu7IjqxO5nCDt+zM9XWjb33Wg7ziNT+Qvqbuc3+gWpzO02JubVyk2G4Zvo1OQ==}
    engines: {node: '>=10'}
    dependencies:
      at-least-node: 1.0.0
      graceful-fs: 4.2.11
      jsonfile: 6.1.0
      universalify: 2.0.0
    dev: true

  /fs-minipass@2.1.0:
    resolution: {integrity: sha512-V/JgOLFCS+R6Vcq0slCuaeWEdNC3ouDlJMNIsacH2VtALiu9mV4LPrHc5cDl8k5aw6J8jwgWWpiTo5RYhmIzvg==}
    engines: {node: '>= 8'}
    dependencies:
      minipass: 3.3.6

  /fs-minipass@3.0.2:
    resolution: {integrity: sha512-2GAfyfoaCDRrM6jaOS3UsBts8yJ55VioXdWcOL7dK9zdAuKT71+WBA4ifnNYqVjYv+4SsPxjK0JT4yIIn4cA/g==}
    engines: {node: ^14.17.0 || ^16.13.0 || >=18.0.0}
    dependencies:
      minipass: 5.0.0

  /fs.realpath@1.0.0:
    resolution: {integrity: sha512-OO0pH2lK6a0hZnAdau5ItzHPI6pUlvI7jMVnxUQRtw4owF2wk8lOSabtGDCTP4Ggrg2MbGnWO9X8K1t4+fGMDw==}

  /fsevents@2.3.3:
    resolution: {integrity: sha512-5xoDfX+fL7faATnagmWPpbFtwh/R77WmMMqqHGS65C3vvB0YHrgF+B1YmZ3441tMj5n63k0212XNoJwzlhffQw==}
    engines: {node: ^8.16.0 || ^10.6.0 || >=11.0.0}
    os: [darwin]
    requiresBuild: true
    dev: true
    optional: true

  /function-bind@1.1.2:
    resolution: {integrity: sha512-7XHNxH7qX9xG5mIwxkhumTox/MIRNcOgDrxWsMt2pAr23WHp6MrRlN7FBSFpCpr+oVO0F744iUgR82nJMfG2SA==}

  /function.prototype.name@1.1.6:
    resolution: {integrity: sha512-Z5kx79swU5P27WEayXM1tBi5Ze/lbIyiNgU3qyXUOf9b2rgXYyF9Dy9Cx+IQv/Lc8WCG6L82zwUPpSS9hGehIg==}
    engines: {node: '>= 0.4'}
    dependencies:
      call-bind: 1.0.2
      define-properties: 1.2.1
      es-abstract: 1.22.2
      functions-have-names: 1.2.3

  /functions-have-names@1.2.3:
    resolution: {integrity: sha512-xckBUXyTIqT97tq2x2AMb+g163b5JFysYk0x4qxNFwbfQkmNZoiRHb6sPzI9/QV33WeuvVYBUIiD4NzNIyqaRQ==}

  /gauge@4.0.4:
    resolution: {integrity: sha512-f9m+BEN5jkg6a0fZjleidjN51VE1X+mPFQ2DJ0uv1V39oCLCbsGe6yjbBnp7eK7z/+GAon99a3nHuqbuuthyPg==}
    engines: {node: ^12.13.0 || ^14.15.0 || >=16.0.0}
    dependencies:
      aproba: 2.0.0
      color-support: 1.1.3
      console-control-strings: 1.1.0
      has-unicode: 2.0.1
      signal-exit: 3.0.7
      string-width: 4.2.3
      strip-ansi: 6.0.1
      wide-align: 1.1.5

  /get-caller-file@2.0.5:
    resolution: {integrity: sha512-DyFP3BM/3YHTQOCUL/w0OZHR0lpKeGrxotcHWcqNEdnltqFwXVfhEBQ94eIo34AfQpo0rGki4cyIiftY06h2Fg==}
    engines: {node: 6.* || 8.* || >= 10.*}

  /get-func-name@2.0.0:
    resolution: {integrity: sha512-Hm0ixYtaSZ/V7C8FJrtZIuBBI+iSgL+1Aq82zSu8VQNB4S3Gk8e7Qs3VwBDJAhmRZcFqkl3tQu36g/Foh5I5ig==}
    dev: true

  /get-func-name@2.0.2:
    resolution: {integrity: sha512-8vXOvuE167CtIc3OyItco7N/dpRtBbYOsPsXCz7X/PMnlGjYjSGuZJgM1Y7mmew7BKf9BqvLX2tnOVy1BBUsxQ==}
    dev: true

  /get-intrinsic@1.2.1:
    resolution: {integrity: sha512-2DcsyfABl+gVHEfCOaTrWgyt+tb6MSEGmKq+kI5HwLbIYgjgmMcV8KQ41uaKz1xxUcn9tJtgFbQUEVcEbd0FYw==}
    dependencies:
      function-bind: 1.1.2
      has: 1.0.3
      has-proto: 1.0.1
      has-symbols: 1.0.3

  /get-package-type@0.1.0:
    resolution: {integrity: sha512-pjzuKtY64GYfWizNAJ0fr9VqttZkNiK2iS430LtIHzjBEr6bX8Am2zm4sW4Ro5wjWW5cAlRL1qAMTcXbjNAO2Q==}
    engines: {node: '>=8.0.0'}

  /get-pkg-repo@4.2.1:
    resolution: {integrity: sha512-2+QbHjFRfGB74v/pYWjd5OhU3TDIC2Gv/YKUTk/tCvAz0pkn/Mz6P3uByuBimLOcPvN2jYdScl3xGFSrx0jEcA==}
    engines: {node: '>=6.9.0'}
    hasBin: true
    dependencies:
      '@hutson/parse-repository-url': 3.0.2
      hosted-git-info: 4.1.0
      through2: 2.0.5
      yargs: 16.2.0
    dev: true

  /get-stdin@6.0.0:
    resolution: {integrity: sha512-jp4tHawyV7+fkkSKyvjuLZswblUtz+SQKzSWnBbii16BuZksJlU1wuBYXY75r+duh/llF1ur6oNwi+2ZzjKZ7g==}
    engines: {node: '>=4'}

  /get-stdin@8.0.0:
    resolution: {integrity: sha512-sY22aA6xchAzprjyqmSEQv4UbAAzRN0L2dQB0NlN5acTTK9Don6nhoc3eAbUnpZiCANAMfd/+40kVdKfFygohg==}
    engines: {node: '>=10'}

  /get-stdin@9.0.0:
    resolution: {integrity: sha512-dVKBjfWisLAicarI2Sf+JuBE/DghV4UzNAVe9yhEJuzeREd3JhOTE9cUaJTeSa77fsbQUK3pcOpJfM59+VKZaA==}
    engines: {node: '>=12'}

  /get-stream@4.1.0:
    resolution: {integrity: sha512-GMat4EJ5161kIy2HevLlr4luNjBgvmj413KaQA7jt4V8B4RDsfpHk7WQ9GVqfYyyx8OS/L66Kox+rJRNklLK7w==}
    engines: {node: '>=6'}
    dependencies:
      pump: 3.0.0

  /get-stream@5.2.0:
    resolution: {integrity: sha512-nBF+F1rAZVCu/p7rjzgA+Yb4lfYXrpl7a6VmJrU8wF9I1CKvP/QwPNZHnOlwbTkY6dvtFIzFMSyQXbLoTQPRpA==}
    engines: {node: '>=8'}
    dependencies:
      pump: 3.0.0

  /get-stream@6.0.1:
    resolution: {integrity: sha512-ts6Wi+2j3jQjqi70w5AlN8DFnkSwC+MqmxEzdEALB2qXZYV3X/b1CTfgPLGJNMeAWxdPfU8FO1ms3NUfaHCPYg==}
    engines: {node: '>=10'}

  /get-symbol-description@1.0.0:
    resolution: {integrity: sha512-2EmdH1YvIQiZpltCNgkuiUnyukzxM/R6NDJX31Ke3BG1Nq5b0S2PhX59UKi9vZpPDQVdqn+1IcaAwnzTT5vCjw==}
    engines: {node: '>= 0.4'}
    dependencies:
      call-bind: 1.0.2
      get-intrinsic: 1.2.1

  /get-tsconfig@4.7.2:
    resolution: {integrity: sha512-wuMsz4leaj5hbGgg4IvDU0bqJagpftG5l5cXIAvo8uZrqn0NJqwtfupTN00VnkQJPcIRrxYrm1Ue24btpCha2A==}
    dependencies:
      resolve-pkg-maps: 1.0.0
    dev: true

  /get-tsconfig@4.7.5:
    resolution: {integrity: sha512-ZCuZCnlqNzjb4QprAzXKdpp/gh6KTxSJuw3IBsPnV/7fV4NxC9ckB+vPTt8w7fJA0TaSD7c55BR47JD6MEDyDw==}
    dependencies:
      resolve-pkg-maps: 1.0.0
    dev: true

  /git-config-path@1.0.1:
    resolution: {integrity: sha512-KcJ2dlrrP5DbBnYIZ2nlikALfRhKzNSX0stvv3ImJ+fvC4hXKoV+U+74SV0upg+jlQZbrtQzc0bu6/Zh+7aQbg==}
    engines: {node: '>=0.10.0'}
    dependencies:
      extend-shallow: 2.0.1
      fs-exists-sync: 0.1.0
      homedir-polyfill: 1.0.3

  /git-hooks-list@1.0.3:
    resolution: {integrity: sha512-Y7wLWcrLUXwk2noSka166byGCvhMtDRpgHdzCno1UQv/n/Hegp++a2xBWJL1lJarnKD3SWaljD+0z1ztqxuKyQ==}

  /git-hooks-list@3.1.0:
    resolution: {integrity: sha512-LF8VeHeR7v+wAbXqfgRlTSX/1BJR9Q1vEMR8JAz1cEg6GX07+zyj3sAdDvYjj/xnlIfVuGgj4qBei1K3hKH+PA==}

  /git-raw-commits@2.0.11:
    resolution: {integrity: sha512-VnctFhw+xfj8Va1xtfEqCUD2XDrbAPSJx+hSrE5K7fGdjZruW7XV+QOrN7LF/RJyvspRiD2I0asWsxFp0ya26A==}
    engines: {node: '>=10'}
    hasBin: true
    dependencies:
      dargs: 7.0.0
      lodash: 4.17.21
      meow: 8.1.2
      split2: 3.2.2
      through2: 4.0.2
    dev: true

  /git-remote-origin-url@2.0.0:
    resolution: {integrity: sha512-eU+GGrZgccNJcsDH5LkXR3PB9M958hxc7sbA8DFJjrv9j4L2P/eZfKhM+QD6wyzpiv+b1BpK0XrYCxkovtjSLw==}
    engines: {node: '>=4'}
    dependencies:
      gitconfiglocal: 1.0.0
      pify: 2.3.0
    dev: true

  /git-semver-tags@4.1.1:
    resolution: {integrity: sha512-OWyMt5zBe7xFs8vglMmhM9lRQzCWL3WjHtxNNfJTMngGym7pC1kh8sP6jevfydJ6LP3ZvGxfb6ABYgPUM0mtsA==}
    engines: {node: '>=10'}
    hasBin: true
    dependencies:
      meow: 8.1.2
      semver: 6.3.1
    dev: true

  /gitconfiglocal@1.0.0:
    resolution: {integrity: sha512-spLUXeTAVHxDtKsJc8FkFVgFtMdEN9qPGpL23VfSHx4fP4+Ds097IXLvymbnDH8FnmxX5Nr9bPw3A+AQ6mWEaQ==}
    dependencies:
      ini: 1.3.8
    dev: true

  /github-slugger@2.0.0:
    resolution: {integrity: sha512-IaOQ9puYtjrkq7Y0Ygl9KDZnrf/aiUJYUpVf89y8kyaxbRG7Y1SrX/jaumrv81vc61+kiMempujsM3Yw7w5qcw==}

  /glob-parent@5.1.2:
    resolution: {integrity: sha512-AOIgSQCepiJYwP3ARnGx+5VnTu2HBYdzbGP45eLw1vr3zB3vZLeyed1sC9hnbcOc9/SrMyM5RPQrkGz4aS9Zow==}
    engines: {node: '>= 6'}
    dependencies:
      is-glob: 4.0.3

  /glob-parent@6.0.2:
    resolution: {integrity: sha512-XxwI8EOhVQgWp6iDL+3b0r86f4d6AX6zSU55HfB4ydCEuXLXc5FcYeOu+nnGftS4TEju/11rt4KJPTMgbfmv4A==}
    engines: {node: '>=10.13.0'}
    dependencies:
      is-glob: 4.0.3
    dev: true

  /glob-to-regexp@0.4.1:
    resolution: {integrity: sha512-lkX1HJXwyMcprw/5YUZc2s7DrpAiHB21/V+E1rHUrVNokkvB6bqMzT0VfV6/86ZNabt1k14YOIaT7nDvOX3Iiw==}

  /glob@10.3.12:
    resolution: {integrity: sha512-TCNv8vJ+xz4QiqTpfOJA7HvYv+tNIRHKfUWw/q+v2jdgN4ebz+KY9tGx5J4rHP0o84mNP+ApH66HRX8us3Khqg==}
    engines: {node: '>=16 || 14 >=14.17'}
    hasBin: true
    dependencies:
      foreground-child: 3.1.1
      jackspeak: 2.3.6
      minimatch: 9.0.5
      minipass: 7.0.4
      path-scurry: 1.10.2

  /glob@7.2.0:
    resolution: {integrity: sha512-lmLf6gtyrPq8tTjSmrO94wBeQbFR3HbLHbuyD69wuyQkImp2hWqMGB47OX65FBkPffO641IP9jWa1z4ivqG26Q==}
    dependencies:
      fs.realpath: 1.0.0
      inflight: 1.0.6
      inherits: 2.0.4
      minimatch: 3.1.2
      once: 1.4.0
      path-is-absolute: 1.0.1
    dev: true

  /glob@7.2.3:
    resolution: {integrity: sha512-nFR0zLpU2YCaRxwoCJvL6UvCH2JFyFVIvwTLsIf21AuHlMskA1hhTdk+LlYJtOlYt9v6dvszD2BGRqBL+iQK9Q==}
    dependencies:
      fs.realpath: 1.0.0
      inflight: 1.0.6
      inherits: 2.0.4
      minimatch: 3.1.2
      once: 1.4.0
      path-is-absolute: 1.0.1

  /glob@8.1.0:
    resolution: {integrity: sha512-r8hpEjiQEYlF2QU0df3dS+nxxSIreXQS1qRhMJM0Q5NDdR386C7jb7Hwwod8Fgiuex+k0GFjgft18yvxm5XoCQ==}
    engines: {node: '>=12'}
    dependencies:
      fs.realpath: 1.0.0
      inflight: 1.0.6
      inherits: 2.0.4
      minimatch: 5.1.6
      once: 1.4.0

  /glob@9.3.0:
    resolution: {integrity: sha512-EAZejC7JvnQINayvB/7BJbpZpNOJ8Lrw2OZNEvQxe0vaLn1SuwMcfV7/MNaX8L/T0wmptBFI4YMtDvSBxYDc7w==}
    engines: {node: '>=16 || 14 >=14.17'}
    dependencies:
      fs.realpath: 1.0.0
      minimatch: 7.4.6
      minipass: 4.2.5
      path-scurry: 1.9.2

  /global-dirs@0.1.1:
    resolution: {integrity: sha512-NknMLn7F2J7aflwFOlGdNIuCDpN3VGoSoB+aap3KABFWbHVn1TCgFC+np23J8W2BiZbjfEw3BFBycSMv1AFblg==}
    engines: {node: '>=4'}
    dependencies:
      ini: 1.3.8
    dev: true

  /global-dirs@3.0.0:
    resolution: {integrity: sha512-v8ho2DS5RiCjftj1nD9NmnfaOzTdud7RRnVd9kFNOjqZbISlx5DQ+OrTkywgd0dIt7oFCvKetZSHoHcP3sDdiA==}
    engines: {node: '>=10'}
    dependencies:
      ini: 2.0.0

  /global-modules@1.0.0:
    resolution: {integrity: sha512-sKzpEkf11GpOFuw0Zzjzmt4B4UZwjOcG757PPvrfhxcLFbq0wpsgpOqxpxtxFiCG4DtG93M6XRVbF2oGdev7bg==}
    engines: {node: '>=0.10.0'}
    dependencies:
      global-prefix: 1.0.2
      is-windows: 1.0.2
      resolve-dir: 1.0.1
    dev: true

  /global-prefix@1.0.2:
    resolution: {integrity: sha512-5lsx1NUDHtSjfg0eHlmYvZKv8/nVqX4ckFbM+FrGcQ+04KWcWFo9P5MxPZYSzUvyzmdTbI7Eix8Q4IbELDqzKg==}
    engines: {node: '>=0.10.0'}
    dependencies:
      expand-tilde: 2.0.2
      homedir-polyfill: 1.0.3
      ini: 1.3.8
      is-windows: 1.0.2
      which: 1.3.1
    dev: true

  /globals@13.24.0:
    resolution: {integrity: sha512-AhO5QUcj8llrbG09iWhPU2B204J1xnPeL8kQmVorSsy+Sjj1sk8gIyh6cUocGmH4L0UuhAJy+hJMRA4mgA4mFQ==}
    engines: {node: '>=8'}
    dependencies:
      type-fest: 0.20.2
    dev: true

  /globalthis@1.0.3:
    resolution: {integrity: sha512-sFdI5LyBiNTHjRd7cGPWapiHWMOXKyuBNX/cWJ3NfzrZQVa8GI/8cofCl74AOVqq9W5kNmguTIzJ/1s2gyI9wA==}
    engines: {node: '>= 0.4'}
    dependencies:
      define-properties: 1.2.1

  /globby@10.0.0:
    resolution: {integrity: sha512-3LifW9M4joGZasyYPz2A1U74zbC/45fvpXUvO/9KbSa+VV0aGZarWkfdgKyR9sExNP0t0x0ss/UMJpNpcaTspw==}
    engines: {node: '>=8'}
    dependencies:
      '@types/glob': 7.2.0
      array-union: 2.1.0
      dir-glob: 3.0.1
      fast-glob: 3.3.2
      glob: 7.2.3
      ignore: 5.2.4
      merge2: 1.4.1
      slash: 3.0.0

  /globby@11.1.0:
    resolution: {integrity: sha512-jhIXaOzy1sb8IyocaruWSn1TjmnBVs8Ayhcy83rmxNJ8q2uWKCAj3CnJY+KpGSXCueAPc0i05kVvVKtP1t9S3g==}
    engines: {node: '>=10'}
    dependencies:
      array-union: 2.1.0
      dir-glob: 3.0.1
      fast-glob: 3.2.12
      ignore: 5.2.4
      merge2: 1.4.1
      slash: 3.0.0

  /globby@13.2.2:
    resolution: {integrity: sha512-Y1zNGV+pzQdh7H39l9zgB4PJqjRNqydvdYCDG4HFXM4XuvSaQQlEc91IU1yALL8gUTDomgBAfz3XJdmUS+oo0w==}
    engines: {node: ^12.20.0 || ^14.13.1 || >=16.0.0}
    dependencies:
      dir-glob: 3.0.1
      fast-glob: 3.3.2
      ignore: 5.2.4
      merge2: 1.4.1
      slash: 4.0.0

  /gopd@1.0.1:
    resolution: {integrity: sha512-d65bNlIadxvpb/A2abVdlqKqV563juRnZ1Wtk6s1sIR8uNsXR70xqIzVqxVf1eTqDunwT2MkczEeaezCKTZhwA==}
    dependencies:
      get-intrinsic: 1.2.1

  /got@11.8.6:
    resolution: {integrity: sha512-6tfZ91bOr7bOXnK7PRDCGBLa1H4U080YHNaAQ2KsMGlLEzRbk44nsZF2E1IeRc3vtJHPVbKCYgdFbaGO2ljd8g==}
    engines: {node: '>=10.19.0'}
    dependencies:
      '@sindresorhus/is': 4.6.0
      '@szmarczak/http-timer': 4.0.6
      '@types/cacheable-request': 6.0.3
      '@types/responselike': 1.0.0
      cacheable-lookup: 5.0.4
      cacheable-request: 7.0.2
      decompress-response: 6.0.0
      http2-wrapper: 1.0.3
      lowercase-keys: 2.0.0
      p-cancelable: 2.1.1
      responselike: 2.0.1

  /got@12.5.3:
    resolution: {integrity: sha512-8wKnb9MGU8IPGRIo+/ukTy9XLJBwDiCpIf5TVzQ9Cpol50eMTpBq2GAuDsuDIz7hTYmZgMgC1e9ydr6kSDWs3w==}
    engines: {node: '>=14.16'}
    dependencies:
      '@sindresorhus/is': 5.3.0
      '@szmarczak/http-timer': 5.0.1
      cacheable-lookup: 7.0.0
      cacheable-request: 10.2.14
      decompress-response: 6.0.0
      form-data-encoder: 2.1.3
      get-stream: 6.0.1
      http2-wrapper: 2.2.0
      lowercase-keys: 3.0.0
      p-cancelable: 3.0.0
      responselike: 3.0.0

  /got@13.0.0:
    resolution: {integrity: sha512-XfBk1CxOOScDcMr9O1yKkNaQyy865NbYs+F7dr4H0LZMVgCj2Le59k6PqbNHoL5ToeaEQUYh6c6yMfVcc6SJxA==}
    engines: {node: '>=16'}
    dependencies:
      '@sindresorhus/is': 5.3.0
      '@szmarczak/http-timer': 5.0.1
      cacheable-lookup: 7.0.0
      cacheable-request: 10.2.14
      decompress-response: 6.0.0
      form-data-encoder: 2.1.3
      get-stream: 6.0.1
      http2-wrapper: 2.2.0
      lowercase-keys: 3.0.0
      p-cancelable: 3.0.0
      responselike: 3.0.0

  /got@9.6.0:
    resolution: {integrity: sha512-R7eWptXuGYxwijs0eV+v3o6+XH1IqVK8dJOEecQfTmkncw9AV4dcw/Dhxi8MdlqPthxxpZyizMzyg8RTmEsG+Q==}
    engines: {node: '>=8.6'}
    dependencies:
      '@sindresorhus/is': 0.14.0
      '@szmarczak/http-timer': 1.1.2
      '@types/keyv': 3.1.4
      '@types/responselike': 1.0.0
      cacheable-request: 6.1.0
      decompress-response: 3.3.0
      duplexer3: 0.1.5
      get-stream: 4.1.0
      lowercase-keys: 1.0.1
      mimic-response: 1.0.1
      p-cancelable: 1.1.0
      to-readable-stream: 1.0.0
      url-parse-lax: 3.0.0

  /graceful-fs@4.2.10:
    resolution: {integrity: sha512-9ByhssR2fPVsNZj478qUUbKfmL0+t5BDVyjShtyZZLiK7ZDAArFFfopyOTj0M05wE2tJPisA4iTnnXl2YoPvOA==}

  /graceful-fs@4.2.11:
    resolution: {integrity: sha512-RbJ5/jmFcNNCcDV5o9eTnBLJ/HszWV0P73bc+Ff4nS/rJj+YaS6IGyiOL0VoBYX+l1Wrl3k63h/KrH+nhJ0XvQ==}

  /grapheme-splitter@1.0.4:
    resolution: {integrity: sha512-bzh50DW9kTPM00T8y4o8vQg89Di9oLJVLW/KaOGIXJWP/iqCN6WKYkbNOF04vFLJhwcpYUh9ydh/+5vpOqV4YQ==}

  /graphemer@1.4.0:
    resolution: {integrity: sha512-EtKwoO6kxCL9WO5xipiHTZlSzBm7WLT627TqC/uVRd0HKmq8NXyebnNYxDoBi7wt8eTWrUrKXCOVaFq9x1kgag==}
    dev: true

  /gray-matter@4.0.3:
    resolution: {integrity: sha512-5v6yZd4JK3eMI3FqqCouswVqwugaA9r4dNZB1wwcmrD02QkV5H0y7XBQW8QwQqEaZY1pM9aqORSORhJRdNK44Q==}
    engines: {node: '>=6.0'}
    dependencies:
      js-yaml: 3.14.1
      kind-of: 6.0.3
      section-matter: 1.0.0
      strip-bom-string: 1.0.0

  /handlebars@4.7.7:
    resolution: {integrity: sha512-aAcXm5OAfE/8IXkcZvCepKU3VzW1/39Fb5ZuqMtgI/hT8X2YgoMvBY5dLhq/cpOvw7Lk1nK/UF71aLG/ZnVYRA==}
    engines: {node: '>=0.4.7'}
    hasBin: true
    dependencies:
      minimist: 1.2.8
      neo-async: 2.6.2
      source-map: 0.6.1
      wordwrap: 1.0.0
    optionalDependencies:
      uglify-js: 3.17.4
    dev: true

  /hard-rejection@2.1.0:
    resolution: {integrity: sha512-VIZB+ibDhx7ObhAe7OVtoEbuP4h/MuOTHJ+J8h/eBXotJYl0fBgR72xDFCKgIh22OJZIOVNxBMWuhAr10r8HdA==}
    engines: {node: '>=6'}
    dev: true

  /has-bigints@1.0.2:
    resolution: {integrity: sha512-tSvCKtBr9lkF0Ex0aQiP9N+OpV4zi2r/Nee5VkRDbaqv35RLYMzbwQfFSZZH0kR+Rd6302UJZ2p/bJCEoR3VoQ==}

  /has-flag@2.0.0:
    resolution: {integrity: sha512-P+1n3MnwjR/Epg9BBo1KT8qbye2g2Ou4sFumihwt6I4tsUX7jnLcX4BTOSKg/B1ZrIYMN9FcEnG4x5a7NB8Eng==}
    engines: {node: '>=0.10.0'}

  /has-flag@3.0.0:
    resolution: {integrity: sha512-sKJf1+ceQBr4SMkvQnBDNDtf4TXpVhVGateu0t918bl30FnbE2m4vNLX+VWe/dpjlb+HugGYzW7uQXH98HPEYw==}
    engines: {node: '>=4'}

  /has-flag@4.0.0:
    resolution: {integrity: sha512-EykJT/Q1KjTWctppgIAgfSO0tKVuZUjhgMr17kqTumMl6Afv3EISleU7qZUzoXDFTAHTDC4NOoG/ZxU3EvlMPQ==}
    engines: {node: '>=8'}

  /has-property-descriptors@1.0.0:
    resolution: {integrity: sha512-62DVLZGoiEBDHQyqG4w9xCuZ7eJEwNmJRWw2VY84Oedb7WFcA27fiEVe8oUQx9hAUJ4ekurquucTGwsyO1XGdQ==}
    dependencies:
      get-intrinsic: 1.2.1

  /has-proto@1.0.1:
    resolution: {integrity: sha512-7qE+iP+O+bgF9clE5+UoBFzE65mlBiVj3tKCrlNQ0Ogwm0BjpT/gK4SlLYDMybDh5I3TCTKnPPa0oMG7JDYrhg==}
    engines: {node: '>= 0.4'}

  /has-symbols@1.0.3:
    resolution: {integrity: sha512-l3LCuF6MgDNwTDKkdYGEihYjt5pRPbEg46rtlmnSPlUbgmB8LOIrKJbYYFBSbnPaJexMKtiPO8hmeRjRz2Td+A==}
    engines: {node: '>= 0.4'}

  /has-tostringtag@1.0.0:
    resolution: {integrity: sha512-kFjcSNhnlGV1kyoGk7OXKSawH5JOb/LzUc5w9B02hOTO0dfFRjbHQKvg1d6cf3HbeUmtU9VbbV3qzZ2Teh97WQ==}
    engines: {node: '>= 0.4'}
    dependencies:
      has-symbols: 1.0.3

  /has-unicode@2.0.1:
    resolution: {integrity: sha512-8Rf9Y83NBReMnx0gFzA8JImQACstCYWUplepDa9xprwwtmgEZUF0h/i5xSA625zB/I37EtrswSST6OXxwaaIJQ==}

  /has-yarn@3.0.0:
    resolution: {integrity: sha512-IrsVwUHhEULx3R8f/aA8AHuEzAorplsab/v8HBzEiIukwq5i/EC+xmOW+HfP1OaDP+2JkgT1yILHN2O3UFIbcA==}
    engines: {node: ^12.20.0 || ^14.13.1 || >=16.0.0}

  /has@1.0.3:
    resolution: {integrity: sha512-f2dvO0VU6Oej7RkWJGrehjbzMAjFp5/VKPp5tTpWIV4JHHZK1/BxbFRtf/siA2SWTe09caDmVtYYzWEIbBS4zw==}
    engines: {node: '>= 0.4.0'}
    dependencies:
      function-bind: 1.1.2

  /hasown@2.0.2:
    resolution: {integrity: sha512-0hJU9SCPvmMzIBdZFqNPXWa6dqh7WdH0cII9y+CyS8rG3nL48Bclra9HmKhVVUHyPWNH5Y7xDwAB7bfgSjkUMQ==}
    engines: {node: '>= 0.4'}
    dependencies:
      function-bind: 1.1.2

  /he@1.2.0:
    resolution: {integrity: sha512-F/1DnUGPopORZi0ni+CvrCgHQ5FyEAHRLSApuYWMmrbSwoN2Mn/7k+Gl38gJnR7yyDZk6WLXwiGod1JOWNDKGw==}
    hasBin: true
    dev: true

  /header-case@1.0.1:
    resolution: {integrity: sha512-i0q9mkOeSuhXw6bGgiQCCBgY/jlZuV/7dZXyZ9c6LcBrqwvT8eT719E9uxE5LiZftdl+z81Ugbg/VvXV4OJOeQ==}
    dependencies:
      no-case: 2.3.2
      upper-case: 1.1.3

  /header-case@2.0.4:
    resolution: {integrity: sha512-H/vuk5TEEVZwrR0lp2zed9OCo1uAILMlx0JEMgC26rzyJJ3N1v6XkwHHXJQdR2doSjcGPM6OKPYoJgf0plJ11Q==}
    dependencies:
      capital-case: 1.0.4
      tslib: 2.6.2

  /homedir-polyfill@1.0.3:
    resolution: {integrity: sha512-eSmmWE5bZTK2Nou4g0AI3zZ9rswp7GRKoKXS1BLUkvPviOqs4YTN1djQIqrXy9k5gEtdLPy86JjRwsNM9tnDcA==}
    engines: {node: '>=0.10.0'}
    dependencies:
      parse-passwd: 1.0.0

  /hosted-git-info@2.8.9:
    resolution: {integrity: sha512-mxIDAb9Lsm6DoOJ7xH+5+X4y1LU/4Hi50L9C5sIswK3JzULS4bwk1FvjdBgvYR4bzT4tuUQiC15FE2f5HbLvYw==}

  /hosted-git-info@4.1.0:
    resolution: {integrity: sha512-kyCuEOWjJqZuDbRHzL8V93NzQhwIB71oFWSyzVo+KPZI+pnQPPxucdkrOZvkLRnrf5URsQM+IJ09Dw29cRALIA==}
    engines: {node: '>=10'}
    dependencies:
      lru-cache: 6.0.0
    dev: true

  /hosted-git-info@5.2.1:
    resolution: {integrity: sha512-xIcQYMnhcx2Nr4JTjsFmwwnr9vldugPy9uVm0o87bjqqWMv9GaqsTeT+i99wTl0mk1uLxJtHxLb8kymqTENQsw==}
    engines: {node: ^12.13.0 || ^14.15.0 || >=16.0.0}
    dependencies:
      lru-cache: 7.18.3

  /hosted-git-info@6.1.1:
    resolution: {integrity: sha512-r0EI+HBMcXadMrugk0GCQ+6BQV39PiWAZVfq7oIckeGiN7sjRGyQxPdft3nQekFTCQbYxLBH+/axZMeH8UX6+w==}
    engines: {node: ^14.17.0 || ^16.13.0 || >=18.0.0}
    dependencies:
      lru-cache: 7.18.3

  /hosted-git-info@7.0.2:
    resolution: {integrity: sha512-puUZAUKT5m8Zzvs72XWy3HtvVbTWljRE66cP60bxJzAqf2DgICo7lYTY2IHUmLnNpjYvw5bvmoHvPc0QO2a62w==}
    engines: {node: ^16.14.0 || >=18.0.0}
    dependencies:
      lru-cache: 10.2.0

  /html-escaper@2.0.2:
    resolution: {integrity: sha512-H2iMtd0I4Mt5eYiapRdIDjp+XzelXQ0tFE4JS7YFwFevXXMmOp9myNrUvCg0D6ws8iqkRPBfKHgbwig1SmlLfg==}
    dev: true

  /http-cache-semantics@4.1.1:
    resolution: {integrity: sha512-er295DKPVsV82j5kw1Gjt+ADA/XYHsajl82cGNQG2eyoPkvgUhX+nDIyelzhIWbbsXP39EHcI6l5tYs2FYqYXQ==}

  /http-call@5.3.0:
    resolution: {integrity: sha512-ahwimsC23ICE4kPl9xTBjKB4inbRaeLyZeRunC/1Jy/Z6X8tv22MEAjK+KBOMSVLaqXPTTmd8638waVIKLGx2w==}
    engines: {node: '>=8.0.0'}
    dependencies:
      content-type: 1.0.5
      debug: 4.3.5(supports-color@8.1.1)
      is-retry-allowed: 1.2.0
      is-stream: 2.0.1
      parse-json: 4.0.0
      tunnel-agent: 0.6.0
    transitivePeerDependencies:
      - supports-color

  /http-proxy-agent@5.0.0:
    resolution: {integrity: sha512-n2hY8YdoRE1i7r6M0w9DIw5GgZN0G25P8zLCRQ8rjXtTU3vsNFBI/vWK/UIeE6g5MUUz6avwAPXmL6Fy9D/90w==}
    engines: {node: '>= 6'}
    dependencies:
      '@tootallnate/once': 2.0.0
      agent-base: 6.0.2
      debug: 4.3.5(supports-color@8.1.1)
    transitivePeerDependencies:
      - supports-color

  /http2-wrapper@1.0.3:
    resolution: {integrity: sha512-V+23sDMr12Wnz7iTcDeJr3O6AIxlnvT/bmaAAAP/Xda35C90p9599p0F1eHR/N1KILWSoWVAiOMFjBBXaXSMxg==}
    engines: {node: '>=10.19.0'}
    dependencies:
      quick-lru: 5.1.1
      resolve-alpn: 1.2.1

  /http2-wrapper@2.2.0:
    resolution: {integrity: sha512-kZB0wxMo0sh1PehyjJUWRFEd99KC5TLjZ2cULC4f9iqJBAmKQQXEICjxl5iPJRwP40dpeHFqqhm7tYCvODpqpQ==}
    engines: {node: '>=10.19.0'}
    dependencies:
      quick-lru: 5.1.1
      resolve-alpn: 1.2.1

  /https-proxy-agent@5.0.1:
    resolution: {integrity: sha512-dFcAjpTQFgoLMzC2VwU+C/CbS7uRL0lWmxDITmqm7C+7F0Odmj6s9l6alZc6AELXhrnggM2CeWSXHGOdX2YtwA==}
    engines: {node: '>= 6'}
    dependencies:
      agent-base: 6.0.2
      debug: 4.3.5(supports-color@8.1.1)
    transitivePeerDependencies:
      - supports-color

  /human-id@4.0.0:
    resolution: {integrity: sha512-pui0xZRgeAlaRt0I9r8N2pNlbNmluvn71EfjKRpM7jOpZbuHe5mm76r67gcprjw/Nd+GpvB9C3OlTbh7ZKLg7A==}

  /human-signals@2.1.0:
    resolution: {integrity: sha512-B4FFZ6q/T2jhhksgkbEW3HBvWIfDW85snkQgawt07S7J5QXTk6BkNV+0yAeZrM5QpMAdYlocGoljn0sJ/WQkFw==}
    engines: {node: '>=10.17.0'}

  /humanize-ms@1.2.1:
    resolution: {integrity: sha512-Fl70vYtsAFb/C06PTS9dZBo7ihau+Tu/DNCk/OyHhea07S+aeMWpFFkUaXRa8fI+ScZbEI8dfSxwY7gxZ9SAVQ==}
    dependencies:
      ms: 2.1.3

  /hyperlinker@1.0.0:
    resolution: {integrity: sha512-Ty8UblRWFEcfSuIaajM34LdPXIhbs1ajEX/BBPv24J+enSVaEVY63xQ6lTO9VRYS5LAoghIG0IDJ+p+IPzKUQQ==}
    engines: {node: '>=4'}

  /iconv-lite@0.4.24:
    resolution: {integrity: sha512-v3MXnZAcvnywkTUEZomIActle7RXXeedOR31wwl7VlyoXO4Qi9arvSenNQWne1TcRwhCL1HwLI21bEqdpj8/rA==}
    engines: {node: '>=0.10.0'}
    dependencies:
      safer-buffer: 2.1.2

  /iconv-lite@0.6.3:
    resolution: {integrity: sha512-4fCk79wshMdzMp2rH06qWrJE4iolqLhCUH+OiuIgU++RB0+94NlDL81atO7GX55uUKueo0txHNtvEyI6D7WdMw==}
    engines: {node: '>=0.10.0'}
    requiresBuild: true
    dependencies:
      safer-buffer: 2.1.2
    optional: true

  /ieee754@1.2.1:
    resolution: {integrity: sha512-dcyqhDvX1C46lXZcVqCpK+FtMRQVdIMN6/Df5js2zouUsqG7I6sFxitIC+7KYK29KdXOLHdu9zL4sFnoVQnqaA==}

  /ignore-walk@6.0.3:
    resolution: {integrity: sha512-C7FfFoTA+bI10qfeydT8aZbvr91vAEU+2W5BZUlzPec47oNb07SsOfwYrtxuvOYdUApPP/Qlh4DtAO51Ekk2QA==}
    engines: {node: ^14.17.0 || ^16.13.0 || >=18.0.0}
    dependencies:
      minimatch: 9.0.5

  /ignore@5.2.4:
    resolution: {integrity: sha512-MAb38BcSbH0eHNBxn7ql2NH/kX33OkB3lZ1BNdh7ENeRChHTYsTvWrMubiIAMNS2llXEEgZ1MUOBtXChP3kaFQ==}
    engines: {node: '>= 4'}

  /immediate@3.0.6:
    resolution: {integrity: sha512-XXOFtyqDjNDAQxVfYxuF7g9Il/IbWmmlQg2MYKOH8ExIT1qg6xc4zyS3HaEEATgs1btfzxq15ciUiY7gjSXRGQ==}

  /import-fresh@3.3.0:
    resolution: {integrity: sha512-veYYhQa+D1QBKznvhUHxb8faxlrwUnxseDAbAp457E0wLNio2bOSKnjYDhMj+YiAq61xrMGhQk9iXVk5FzgQMw==}
    engines: {node: '>=6'}
    dependencies:
      parent-module: 1.0.1
      resolve-from: 4.0.0

  /import-lazy@4.0.0:
    resolution: {integrity: sha512-rKtvo6a868b5Hu3heneU+L4yEQ4jYKLtjpnPeUdK7h0yzXGmyBTypknlkCvHFBqfX9YlorEiMM6Dnq/5atfHkw==}
    engines: {node: '>=8'}

  /imurmurhash@0.1.4:
    resolution: {integrity: sha512-JmXMZ6wuvDmLiHEml9ykzqO6lwFbof0GG4IkcGaENdCRDDmMVnny7s5HsIgHCbaq0w2MyPhDqkhTUgS2LU2PHA==}
    engines: {node: '>=0.8.19'}

  /indent-string@4.0.0:
    resolution: {integrity: sha512-EdDDZu4A2OyIK7Lr/2zG+w5jmbuk1DVBnEwREQvBzspBJkCEbRa8GxU1lghYcaGJCnRWibjDXlq779X1/y5xwg==}
    engines: {node: '>=8'}

  /infer-owner@1.0.4:
    resolution: {integrity: sha512-IClj+Xz94+d7irH5qRyfJonOdfTzuDaifE6ZPWfx0N0+/ATZCbuTPq2prFl526urkQd90WyUKIh1DfBQ2hMz9A==}

  /inflight@1.0.6:
    resolution: {integrity: sha512-k92I/b08q4wvFscXCLvqfsHCrjrF7yiXsQuIVvVE7N82W3+aqpzuUdBbfhWcy/FZR3/4IgflMgKLOsvPDrGCJA==}
    deprecated: This module is not supported, and leaks memory. Do not use it. Check out lru-cache if you want a good and tested way to coalesce async requests by a key value, which is much more comprehensive and powerful.
    dependencies:
      once: 1.4.0
      wrappy: 1.0.2

  /inherits@2.0.4:
    resolution: {integrity: sha512-k/vGaX4/Yla3WzyMCvTQOXYeIHvqOKtnqBduzTHpzpQZzAskKMhZ2K+EnBiSM9zGSoIFeMpXKxa4dYeZIQqewQ==}

  /ini@1.3.8:
    resolution: {integrity: sha512-JV/yugV2uzW5iMRSiZAyDtQd+nxtUnjeLt0acNdw98kKLrvuRVyB80tsREOE7yvGVgalhZ6RNXCmEHkUKBKxew==}

  /ini@2.0.0:
    resolution: {integrity: sha512-7PnF4oN3CvZF23ADhA5wRaYEQpJ8qygSkbtTXWBeXWXmEVRXK+1ITciHWwHhsjv1TmW0MgacIv6hEi5pX5NQdA==}
    engines: {node: '>=10'}

  /ini@4.1.1:
    resolution: {integrity: sha512-QQnnxNyfvmHFIsj7gkPcYymR8Jdw/o7mp5ZFihxn6h8Ci6fh3Dx4E1gPjpQEpIuPo9XVNY/ZUwh4BPMjGyL01g==}
    engines: {node: ^14.17.0 || ^16.13.0 || >=18.0.0}

  /inquirer@6.5.2:
    resolution: {integrity: sha512-cntlB5ghuB0iuO65Ovoi8ogLHiWGs/5yNrtUcKjFhSSiVeAIVpD7koaSU9RM8mpXw5YDi9RdYXGQMaOURB7ycQ==}
    engines: {node: '>=6.0.0'}
    dependencies:
      ansi-escapes: 3.2.0
      chalk: 2.4.2
      cli-cursor: 2.1.0
      cli-width: 2.2.1
      external-editor: 3.1.0
      figures: 2.0.0
      lodash: 4.17.21
      mute-stream: 0.0.7
      run-async: 2.4.1
      rxjs: 6.6.7
      string-width: 2.1.1
      strip-ansi: 5.2.0
      through: 2.3.8
    dev: true

  /inquirer@8.2.5:
    resolution: {integrity: sha512-QAgPDQMEgrDssk1XiwwHoOGYF9BAbUcc1+j+FhEvaOt8/cKRqyLn0U5qA6F74fGhTMGxf92pOvPBeh29jQJDTQ==}
    engines: {node: '>=12.0.0'}
    dependencies:
      ansi-escapes: 4.3.2
      chalk: 4.1.2
      cli-cursor: 3.1.0
      cli-width: 3.0.0
      external-editor: 3.1.0
      figures: 3.2.0
      lodash: 4.17.21
      mute-stream: 0.0.8
      ora: 5.4.1
      run-async: 2.4.1
      rxjs: 7.8.0
      string-width: 4.2.3
      strip-ansi: 6.0.1
      through: 2.3.8
      wrap-ansi: 7.0.0

  /int64-buffer@0.1.10:
    resolution: {integrity: sha512-v7cSY1J8ydZ0GyjUHqF+1bshJ6cnEVLo9EnjB8p+4HDRPZc9N5jjmvUV7NvEsqQOKyH0pmIBFWXVQbiS0+OBbA==}

  /internal-slot@1.0.5:
    resolution: {integrity: sha512-Y+R5hJrzs52QCG2laLn4udYVnxsfny9CpOhNhUvk/SSSVyF6T27FzRbF0sroPidSu3X8oEAkOn2K804mjpt6UQ==}
    engines: {node: '>= 0.4'}
    dependencies:
      get-intrinsic: 1.2.1
      has: 1.0.3
      side-channel: 1.0.4

  /ip-address@9.0.5:
    resolution: {integrity: sha512-zHtQzGojZXTwZTHQqra+ETKd4Sn3vgi7uBmlPoXVWZqYvuKmtI0l/VZTjqGmJY9x88GGOaZ9+G9ES8hC4T4X8g==}
    engines: {node: '>= 12'}
    dependencies:
      jsbn: 1.1.0
      sprintf-js: 1.1.3

  /is-array-buffer@3.0.2:
    resolution: {integrity: sha512-y+FyyR/w8vfIRq4eQcM1EYgSTnmHXPqaF+IgzgraytCFq5Xh8lllDVmAZolPJiZttZLeFSINPYMaEJ7/vWUa1w==}
    dependencies:
      call-bind: 1.0.2
      get-intrinsic: 1.2.1
      is-typed-array: 1.1.12

  /is-arrayish@0.2.1:
    resolution: {integrity: sha512-zz06S8t0ozoDXMG+ube26zeCTNXcKIPJZJi8hBrF4idCLms4CG9QtK7qBl1boi5ODzFpjswb5JPmHCbMpjaYzg==}

  /is-arrayish@0.3.2:
    resolution: {integrity: sha512-eVRqCvVlZbuw3GrM63ovNSNAeA1K16kaR/LRY/92w0zxQ5/1YzwblUX652i4Xs9RwAGjW9d9y6X88t8OaAJfWQ==}
    dev: true

  /is-async-function@2.0.0:
    resolution: {integrity: sha512-Y1JXKrfykRJGdlDwdKlLpLyMIiWqWvuSd17TvZk68PLAOGOoF4Xyav1z0Xhoi+gCYjZVeC5SI+hYFOfvXmGRCA==}
    engines: {node: '>= 0.4'}
    dependencies:
      has-tostringtag: 1.0.0
    dev: true

  /is-bigint@1.0.4:
    resolution: {integrity: sha512-zB9CruMamjym81i2JZ3UMn54PKGsQzsJeo6xvN3HJJ4CAsQNB6iRutp2To77OfCNuoxspsIhzaPoO1zyCEhFOg==}
    dependencies:
      has-bigints: 1.0.2

  /is-binary-path@2.1.0:
    resolution: {integrity: sha512-ZMERYes6pDydyuGidse7OsHxtbI7WVeUEozgR/g7rd0xUimYNlvZRE/K2MgZTjWy725IfelLeVcEM97mmtRGXw==}
    engines: {node: '>=8'}
    dependencies:
      binary-extensions: 2.2.0
    dev: true

  /is-boolean-object@1.1.2:
    resolution: {integrity: sha512-gDYaKHJmnj4aWxyj6YHyXVpdQawtVLHU5cb+eztPGczf6cjuTdwve5ZIEfgXqH4e57An1D1AKf8CZ3kYrQRqYA==}
    engines: {node: '>= 0.4'}
    dependencies:
      call-bind: 1.0.2
      has-tostringtag: 1.0.0

  /is-builtin-module@3.2.1:
    resolution: {integrity: sha512-BSLE3HnV2syZ0FK0iMA/yUGplUeMmNz4AW5fnTunbCIqZi4vG3WjJT9FHMy5D69xmAYBHXQhJdALdpwVxV501A==}
    engines: {node: '>=6'}
    dependencies:
      builtin-modules: 3.3.0
    dev: true

  /is-callable@1.2.7:
    resolution: {integrity: sha512-1BC0BVFhS/p0qtw6enp8e+8OD0UrK0oFLztSjNzhcKA3WDuJxxAPXzPuPtKkjEY9UUoEWlX/8fgKeu2S8i9JTA==}
    engines: {node: '>= 0.4'}

  /is-ci@3.0.1:
    resolution: {integrity: sha512-ZYvCgrefwqoQ6yTyYUbQu64HsITZ3NfKX1lzaEYdkTDcfKzzCI/wthRRYKkdjHKFVgNiXKAKm65Zo1pk2as/QQ==}
    hasBin: true
    dependencies:
      ci-info: 3.9.0

  /is-core-module@2.13.1:
    resolution: {integrity: sha512-hHrIjvZsftOsvKSn2TRYl63zvxsgE0K+0mYMoH6gD4omR5IWB2KynivBQczo3+wF1cCkjzvptnI9Q0sPU66ilw==}
    dependencies:
      hasown: 2.0.2

  /is-date-object@1.0.5:
    resolution: {integrity: sha512-9YQaSxsAiSwcvS33MBk3wTCVnWK+HhF8VZR2jRxehM16QcVOdHqPn4VPHmRK4lSr38n9JriurInLcP90xsYNfQ==}
    engines: {node: '>= 0.4'}
    dependencies:
      has-tostringtag: 1.0.0

  /is-docker@2.2.1:
    resolution: {integrity: sha512-F+i2BKsFrH66iaUFc0woD8sLy8getkwTwtOBjvs56Cx4CgJDeKQeqfz8wAYiSb8JOprWhHH5p77PbmYCvvUuXQ==}
    engines: {node: '>=8'}
    hasBin: true

  /is-extendable@0.1.1:
    resolution: {integrity: sha512-5BMULNob1vgFX6EjQw5izWDxrecWK9AM72rugNr0TFldMOi0fj6Jk+zeKIt0xGj4cEfQIJth4w3OKWOJ4f+AFw==}
    engines: {node: '>=0.10.0'}

  /is-extglob@2.1.1:
    resolution: {integrity: sha512-SbKbANkN603Vi4jEZv49LeVJMn4yGwsbzZworEoyEiutsN3nJYdbO36zfhGJ6QEDpOZIFkDtnq5JRxmvl3jsoQ==}
    engines: {node: '>=0.10.0'}

  /is-finalizationregistry@1.0.2:
    resolution: {integrity: sha512-0by5vtUJs8iFQb5TYUHHPudOR+qXYIMKtiUzvLIZITZUjknFmziyBJuLhVRc+Ds0dREFlskDNJKYIdIzu/9pfw==}
    dependencies:
      call-bind: 1.0.2
    dev: true

  /is-fullwidth-code-point@2.0.0:
    resolution: {integrity: sha512-VHskAKYM8RfSFXwee5t5cbN5PZeq1Wrh6qd5bkyiXIf6UQcN6w/A0eXM9r6t8d+GYOh+o6ZhiEnb88LN/Y8m2w==}
    engines: {node: '>=4'}
    dev: true

  /is-fullwidth-code-point@3.0.0:
    resolution: {integrity: sha512-zymm5+u+sCsSWyD9qNaejV3DFvhCKclKdizYaJUuHA83RLjb7nSuGnddCHGv0hk+KY7BMAlsWeK4Ueg6EV6XQg==}
    engines: {node: '>=8'}

  /is-generator-function@1.0.10:
    resolution: {integrity: sha512-jsEjy9l3yiXEQ+PsXdmBwEPcOxaXWLspKdplFUVI9vq1iZgIekeC0L167qeu86czQaxed3q/Uzuw0swL0irL8A==}
    engines: {node: '>= 0.4'}
    dependencies:
      has-tostringtag: 1.0.0
    dev: true

  /is-glob@4.0.3:
    resolution: {integrity: sha512-xelSayHH36ZgE7ZWhli7pW34hNbNl8Ojv5KVmkJD4hBdD3th8Tfk9vYasLM+mXWOZhFkgZfxhLSnrwRr4elSSg==}
    engines: {node: '>=0.10.0'}
    dependencies:
      is-extglob: 2.1.1

  /is-installed-globally@0.4.0:
    resolution: {integrity: sha512-iwGqO3J21aaSkC7jWnHP/difazwS7SFeIqxv6wEtLU8Y5KlzFTjyqcSIT0d8s4+dDhKytsk9PJZ2BkS5eZwQRQ==}
    engines: {node: '>=10'}
    dependencies:
      global-dirs: 3.0.0
      is-path-inside: 3.0.3

  /is-interactive@1.0.0:
    resolution: {integrity: sha512-2HvIEKRoqS62guEC+qBjpvRubdX910WCMuJTZ+I9yvqKU2/12eSL549HMwtabb4oupdj2sMP50k+XJfB/8JE6w==}
    engines: {node: '>=8'}

  /is-lambda@1.0.1:
    resolution: {integrity: sha512-z7CMFGNrENq5iFB9Bqo64Xk6Y9sg+epq1myIcdHaGnbMTYOxvzsEtdYqQUylB7LxfkvgrrjP32T6Ywciio9UIQ==}

  /is-lower-case@1.1.3:
    resolution: {integrity: sha512-+5A1e/WJpLLXZEDlgz4G//WYSHyQBD32qa4Jd3Lw06qQlv3fJHnp3YIHjTQSGzHMgzmVKz2ZP3rBxTHkPw/lxA==}
    dependencies:
      lower-case: 1.1.4

  /is-map@2.0.2:
    resolution: {integrity: sha512-cOZFQQozTha1f4MxLFzlgKYPTyj26picdZTx82hbc/Xf4K/tZOOXSCkMvU4pKioRXGDLJRn0GM7Upe7kR721yg==}
    dev: true

  /is-negative-zero@2.0.2:
    resolution: {integrity: sha512-dqJvarLawXsFbNDeJW7zAz8ItJ9cd28YufuuFzh0G8pNHjJMnY08Dv7sYX2uF5UpQOwieAeOExEYAWWfu7ZZUA==}
    engines: {node: '>= 0.4'}

  /is-npm@6.0.0:
    resolution: {integrity: sha512-JEjxbSmtPSt1c8XTkVrlujcXdKV1/tvuQ7GwKcAlyiVLeYFQ2VHat8xfrDJsIkhCdF/tZ7CiIR3sy141c6+gPQ==}
    engines: {node: ^12.20.0 || ^14.13.1 || >=16.0.0}

  /is-number-object@1.0.7:
    resolution: {integrity: sha512-k1U0IRzLMo7ZlYIfzRu23Oh6MiIFasgpb9X76eqfFZAqwH44UI4KTBvBYIZ1dSL9ZzChTB9ShHfLkR4pdW5krQ==}
    engines: {node: '>= 0.4'}
    dependencies:
      has-tostringtag: 1.0.0

  /is-number@7.0.0:
    resolution: {integrity: sha512-41Cifkg6e8TylSpdtTpeLVMqvSBEVzTttHvERD741+pnZ8ANv0004MRL43QKPDlK9cGvNp6NZWZUBlbGXYxxng==}
    engines: {node: '>=0.12.0'}

  /is-obj@2.0.0:
    resolution: {integrity: sha512-drqDG3cbczxxEJRoOXcOjtdp1J/lyp1mNn0xaznRs8+muBhgQcrnbspox5X5fOw0HnMnbfDzvnEMEtqDEJEo8w==}
    engines: {node: '>=8'}

  /is-path-inside@3.0.3:
    resolution: {integrity: sha512-Fd4gABb+ycGAmKou8eMftCupSir5lRxqf4aD/vd0cD2qc4HL07OjCeuHMr8Ro4CoMaeCKDB0/ECBOVWjTwUvPQ==}
    engines: {node: '>=8'}

  /is-plain-obj@1.1.0:
    resolution: {integrity: sha512-yvkRyxmFKEOQ4pNXCmJG5AEQNlXJS5LaONXo5/cLdTZdWvsZ1ioJEonLGAosKlMWE8lwUy/bJzMjcw8az73+Fg==}
    engines: {node: '>=0.10.0'}
    dev: true

  /is-plain-obj@2.1.0:
    resolution: {integrity: sha512-YWnfyRwxL/+SsrWYfOpUtz5b3YD+nyfkHvjbcanzk8zgyO4ASD67uVMRt8k5bM4lLMDnXfriRhOpemw+NfT1eA==}
    engines: {node: '>=8'}

  /is-plain-obj@4.1.0:
    resolution: {integrity: sha512-+Pgi+vMuUNkJyExiMBt5IlFoMyKnr5zhJ4Uspz58WOhBF5QoIZkFyNHIbBAtHwzVAgk5RtndVNsDRN61/mmDqg==}
    engines: {node: '>=12'}

  /is-plain-object@5.0.0:
    resolution: {integrity: sha512-VRSzKkbMm5jMDoKLbltAkFQ5Qr7VDiTFGXxYFXXowVj387GeGNOCsOH6Msy00SGZ3Fp84b1Naa1psqgcCIEP5Q==}
    engines: {node: '>=0.10.0'}

  /is-promise@2.2.2:
    resolution: {integrity: sha512-+lP4/6lKUBfQjZ2pdxThZvLUAafmZb8OAxFb8XXtiQmS35INgr85hdOGoEs124ez1FCnZJt6jau/T+alh58QFQ==}
    dev: true

  /is-regex@1.1.4:
    resolution: {integrity: sha512-kvRdxDsxZjhzUX07ZnLydzS1TU/TJlTUHHY4YLL87e37oUA49DfkLqgy+VjFocowy29cKvcSiu+kIv728jTTVg==}
    engines: {node: '>= 0.4'}
    dependencies:
      call-bind: 1.0.2
      has-tostringtag: 1.0.0

  /is-retry-allowed@1.2.0:
    resolution: {integrity: sha512-RUbUeKwvm3XG2VYamhJL1xFktgjvPzL0Hq8C+6yrWIswDy3BIXGqCxhxkc30N9jqK311gVU137K8Ei55/zVJRg==}
    engines: {node: '>=0.10.0'}

  /is-set@2.0.2:
    resolution: {integrity: sha512-+2cnTEZeY5z/iXGbLhPrOAaK/Mau5k5eXq9j14CpRTftq0pAJu2MwVRSZhyZWBzx3o6X795Lz6Bpb6R0GKf37g==}
    dev: true

  /is-shared-array-buffer@1.0.2:
    resolution: {integrity: sha512-sqN2UDu1/0y6uvXyStCOzyhAjCSlHceFoMKJW8W9EU9cvic/QdsZ0kEU93HEy3IUEFZIiH/3w+AH/UQbPHNdhA==}
    dependencies:
      call-bind: 1.0.2

  /is-stream@2.0.1:
    resolution: {integrity: sha512-hFoiJiTl63nn+kstHGBtewWSKnQLpyb155KHheA1l39uvtO9nWIop1p3udqPcUd/xbF1VLMO4n7OI6p7RbngDg==}
    engines: {node: '>=8'}

  /is-string@1.0.7:
    resolution: {integrity: sha512-tE2UXzivje6ofPW7l23cjDOMa09gb7xlAqG6jG5ej6uPV32TlWP3NKPigtaGeHNu9fohccRYvIiZMfOOnOYUtg==}
    engines: {node: '>= 0.4'}
    dependencies:
      has-tostringtag: 1.0.0

  /is-symbol@1.0.4:
    resolution: {integrity: sha512-C/CPBqKWnvdcxqIARxyOh4v1UUEOCHpgDa0WYgpKDFMszcrPcffg5uhwSgPCLD2WWxmq6isisz87tzT01tuGhg==}
    engines: {node: '>= 0.4'}
    dependencies:
      has-symbols: 1.0.3

  /is-text-path@1.0.1:
    resolution: {integrity: sha512-xFuJpne9oFz5qDaodwmmG08e3CawH/2ZV8Qqza1Ko7Sk8POWbkRdwIoAWVhqvq0XeUzANEhKo2n0IXUGBm7A/w==}
    engines: {node: '>=0.10.0'}
    dependencies:
      text-extensions: 1.9.0
    dev: true

  /is-typed-array@1.1.12:
    resolution: {integrity: sha512-Z14TF2JNG8Lss5/HMqt0//T9JeHXttXy5pH/DBU4vi98ozO2btxzq9MwYDZYnKwU8nRsz/+GVFVRDq3DkVuSPg==}
    engines: {node: '>= 0.4'}
    dependencies:
      which-typed-array: 1.1.11

  /is-typedarray@1.0.0:
    resolution: {integrity: sha512-cyA56iCMHAh5CdzjJIa4aohJyeO1YbwLi3Jc35MmRU6poroFjIGZzUzupGiRPOjgHg9TLu43xbpwXk523fMxKA==}

  /is-unicode-supported@0.1.0:
    resolution: {integrity: sha512-knxG2q4UC3u8stRGyAVJCOdxFmv5DZiRcdlIaAQXAbSfJya+OhopNotLQrstBhququ4ZpuKbDc/8S6mgXgPFPw==}
    engines: {node: '>=10'}

  /is-upper-case@1.1.2:
    resolution: {integrity: sha512-GQYSJMgfeAmVwh9ixyk888l7OIhNAGKtY6QA+IrWlu9MDTCaXmeozOZ2S9Knj7bQwBO/H6J2kb+pbyTUiMNbsw==}
    dependencies:
      upper-case: 1.1.3

  /is-utf8@0.2.1:
    resolution: {integrity: sha512-rMYPYvCzsXywIsldgLaSoPlw5PfoB/ssr7hY4pLfcodrA5M/eArza1a9VmTiNIBNMjOGr1Ow9mTyU2o69U6U9Q==}
    dev: true

  /is-weakmap@2.0.1:
    resolution: {integrity: sha512-NSBR4kH5oVj1Uwvv970ruUkCV7O1mzgVFO4/rev2cLRda9Tm9HrL70ZPut4rOHgY0FNrUu9BCbXA2sdQ+x0chA==}
    dev: true

  /is-weakref@1.0.2:
    resolution: {integrity: sha512-qctsuLZmIQ0+vSSMfoVvyFe2+GSEvnmZ2ezTup1SBse9+twCCeial6EEi3Nc2KFcf6+qz2FBPnjXsk8xhKSaPQ==}
    dependencies:
      call-bind: 1.0.2

  /is-weakset@2.0.2:
    resolution: {integrity: sha512-t2yVvttHkQktwnNNmBQ98AhENLdPUTDTE21uPqAQ0ARwQfGeQKRVS0NNurH7bTf7RrvcVn1OOge45CnBeHCSmg==}
    dependencies:
      call-bind: 1.0.2
      get-intrinsic: 1.2.1
    dev: true

  /is-windows@1.0.2:
    resolution: {integrity: sha512-eXK1UInq2bPmjyX6e3VHIzMLobc4J94i4AWn+Hpq3OU5KkrRC96OAcR3PRJ/pGu6m8TRnBHP9dkXQVsT/COVIA==}
    engines: {node: '>=0.10.0'}
    dev: true

  /is-wsl@2.2.0:
    resolution: {integrity: sha512-fKzAra0rGJUUBwGBgNkHZuToZcn+TtXHpeCgmkMJMMYx1sQDYaCSyjJBSCa2nH1DGm7s3n1oBnohoVTBaN7Lww==}
    engines: {node: '>=8'}
    dependencies:
      is-docker: 2.2.1

  /is-yarn-global@0.4.0:
    resolution: {integrity: sha512-HneQBCrXGBy15QnaDfcn6OLoU8AQPAa0Qn0IeJR/QCo4E8dNZaGGwxpCwWyEBQC5QvFonP8d6t60iGpAHVAfNA==}
    engines: {node: '>=12'}

  /isarray@0.0.1:
    resolution: {integrity: sha512-D2S+3GLxWH+uhrNEcoh/fnmYeP8E8/zHl644d/jdA0g2uyXvy3sb0qxotE+ne0LtccHknQzWwZEzhak7oJ0COQ==}
    dev: true

  /isarray@1.0.0:
    resolution: {integrity: sha512-VLghIWNM6ELQzo7zwmcg0NmTVyWKYjvIeM83yjp0wRDTmUnrM678fQbcKBo6n2CJEF0szoG//ytg+TKla89ALQ==}

  /isarray@2.0.5:
    resolution: {integrity: sha512-xHjhDr3cNBK0BzdUJSPXZntQUx/mwMS5Rw4A7lPJ90XGAO6ISP/ePDNuo0vhqOZU+UD5JoodwCAAoZQd3FeAKw==}

  /isexe@2.0.0:
    resolution: {integrity: sha512-RHxMLp9lnKHGHRng9QFhRCMbYAcVpn69smSGcq3f36xjgVVWThj4qqLbTLlq7Ssj8B+fIQ1EuCEGI2lKsyQeIw==}

  /issue-parser@7.0.1:
    resolution: {integrity: sha512-3YZcUUR2Wt1WsapF+S/WiA2WmlW0cWAoPccMqne7AxEBhCdFeTPjfv/Axb8V2gyCgY3nRw+ksZ3xSUX+R47iAg==}
    engines: {node: ^18.17 || >=20.6.1}
    dependencies:
      lodash.capitalize: 4.2.1
      lodash.escaperegexp: 4.1.2
      lodash.isplainobject: 4.0.6
      lodash.isstring: 4.0.1
      lodash.uniqby: 4.7.0

  /istanbul-lib-coverage@3.2.0:
    resolution: {integrity: sha512-eOeJ5BHCmHYvQK7xt9GkdHuzuCGS1Y6g9Gvnx3Ym33fz/HpLRYxiS0wHNr+m/MBC8B647Xt608vCDEvhl9c6Mw==}
    engines: {node: '>=8'}
    dev: true

  /istanbul-lib-report@3.0.0:
    resolution: {integrity: sha512-wcdi+uAKzfiGT2abPpKZ0hSU1rGQjUQnLvtY5MpQ7QCTahD3VODhcu4wcfY1YtkGaDD5yuydOLINXsfbus9ROw==}
    engines: {node: '>=8'}
    dependencies:
      istanbul-lib-coverage: 3.2.0
      make-dir: 3.1.0
      supports-color: 7.2.0
    dev: true

  /istanbul-reports@3.1.4:
    resolution: {integrity: sha512-r1/DshN4KSE7xWEknZLLLLDn5CJybV3nw01VTkp6D5jzLuELlcbudfj/eSQFvrKsJuTVCGnePO7ho82Nw9zzfw==}
    engines: {node: '>=8'}
    dependencies:
      html-escaper: 2.0.2
      istanbul-lib-report: 3.0.0
    dev: true

  /iterator.prototype@1.1.2:
    resolution: {integrity: sha512-DR33HMMr8EzwuRL8Y9D3u2BMj8+RqSE850jfGu59kS7tbmPLzGkZmVSfyCFSDxuZiEY6Rzt3T2NA/qU+NwVj1w==}
    dependencies:
      define-properties: 1.2.1
      get-intrinsic: 1.2.1
      has-symbols: 1.0.3
      reflect.getprototypeof: 1.0.4
      set-function-name: 2.0.1
    dev: true

  /jackspeak@2.3.6:
    resolution: {integrity: sha512-N3yCS/NegsOBokc8GAdM8UcmfsKiSS8cipheD/nivzr700H+nsMOxJjQnvwOcRYVuFkdH0wGUvW2WbXGmrZGbQ==}
    engines: {node: '>=14'}
    dependencies:
      '@isaacs/cliui': 8.0.2
    optionalDependencies:
      '@pkgjs/parseargs': 0.11.0

  /jake@10.8.5:
    resolution: {integrity: sha512-sVpxYeuAhWt0OTWITwT98oyV0GsXyMlXCF+3L1SuafBVUIr/uILGRB+NqwkzhgXKvoJpDIpQvqkUALgdmQsQxw==}
    engines: {node: '>=10'}
    hasBin: true
    dependencies:
      async: 3.2.4
      chalk: 4.1.2
      filelist: 1.0.4
      minimatch: 3.1.2

  /jest-worker@27.5.1:
    resolution: {integrity: sha512-7vuh85V5cdDofPyxn58nrPjBktZo0u9x1g8WtjQol+jZDaE+fhN+cIvTj11GndBnMnyfrUOG1sZQxCdjKh+DKg==}
    engines: {node: '>= 10.13.0'}
    dependencies:
      '@types/node': 18.18.7
      merge-stream: 2.0.0
      supports-color: 8.1.1

  /jiti@1.20.0:
    resolution: {integrity: sha512-3TV69ZbrvV6U5DfQimop50jE9Dl6J8O1ja1dvBbMba/sZ3YBEQqJ2VZRoQPVnhlzjNtU1vaXRZVrVjU4qtm8yA==}
    hasBin: true
    requiresBuild: true
    dev: true
    optional: true

  /jju@1.4.0:
    resolution: {integrity: sha512-8wb9Yw966OSxApiCt0K3yNJL8pnNeIv+OEq2YMidz4FKP6nonSRoOXc80iXY4JaN2FC11B9qsNmDsm+ZOfMROA==}

  /js-tokens@4.0.0:
    resolution: {integrity: sha512-RdJUflcE3cUzKiMqQgsCu06FPu9UdIJO0beYbPhHN4k6apgJtifcoCtT9bcxOpYBtpD2kCM6Sbzg4CausW/PKQ==}

  /js-yaml@3.13.1:
    resolution: {integrity: sha512-YfbcO7jXDdyj0DGxYVSlSeQNHbD7XPWvrVWeVUujrQEoZzWJIRrCPoyk6kL6IAjAG2IolMK4T0hNUe0HOUs5Jw==}
    hasBin: true
    dependencies:
      argparse: 1.0.10
      esprima: 4.0.1
    dev: true

  /js-yaml@3.14.1:
    resolution: {integrity: sha512-okMH7OXXJ7YrN9Ok3/SXrnu4iX9yOk+25nqX4imS2npuvTYDmo/QEZoqwZkYaIDk3jVvBOTOIEgEhaLOynBS9g==}
    hasBin: true
    dependencies:
      argparse: 1.0.10
      esprima: 4.0.1

  /js-yaml@4.1.0:
    resolution: {integrity: sha512-wpxZs9NoxZaJESJGIZTyDEaYpl0FKSA+FB9aJiyemKhMwkxQg63h4T1KJgUGHpTqPDNRcmmYLugrRjJlBtWvRA==}
    hasBin: true
    dependencies:
      argparse: 2.0.1

  /jsbn@1.1.0:
    resolution: {integrity: sha512-4bYVV3aAMtDTTu4+xsDYa6sy9GyJ69/amsu9sYF2zqjiEoZA5xJi3BrfX3uY+/IekIu7MwdObdbDWpoZdBv3/A==}

  /jsdoc-type-pratt-parser@4.0.0:
    resolution: {integrity: sha512-YtOli5Cmzy3q4dP26GraSOeAhqecewG04hoO8DY56CH4KJ9Fvv5qKWUCCo3HZob7esJQHCv6/+bnTy72xZZaVQ==}
    engines: {node: '>=12.0.0'}
    dev: true

  /jsesc@0.5.0:
    resolution: {integrity: sha512-uZz5UnB7u4T9LvwmFqXii7pZSouaRPorGs5who1Ip7VO0wxanFvBL7GkM6dTHlgX+jhBApRetaWpnDabOeTcnA==}
    hasBin: true
    dev: true

  /jsesc@3.0.2:
    resolution: {integrity: sha512-xKqzzWXDttJuOcawBt4KnKHHIf5oQ/Cxax+0PWFG+DFDgHNAdi+TXECADI+RYiFUMmx8792xsMbbgXj4CwnP4g==}
    engines: {node: '>=6'}
    hasBin: true
    dev: true

  /json-buffer@3.0.0:
    resolution: {integrity: sha512-CuUqjv0FUZIdXkHPI8MezCnFCdaTAacej1TZYulLoAg1h/PhwkdXFN4V/gzY4g+fMBCOV2xF+rp7t2XD2ns/NQ==}

  /json-buffer@3.0.1:
    resolution: {integrity: sha512-4bV5BfR2mqfQTJm+V5tPPdf+ZpuhiIvTuAB5g8kcrXOZpTT/QwwVRWBywX1ozr6lEuPdbHxwaJlm9G6mI2sfSQ==}

  /json-parse-better-errors@1.0.2:
    resolution: {integrity: sha512-mrqyZKfX5EhL7hvqcV6WG1yYjnjeuYDzDhhcAAUrq8Po85NBQBJP+ZDUT75qZQ98IkUoBqdkExkukOU7Ts2wrw==}

  /json-parse-even-better-errors@2.3.1:
    resolution: {integrity: sha512-xyFwyhro/JEof6Ghe2iz2NcXoj2sloNsWr/XsERDK/oiPCfaNhl5ONfp+jQdAZRQQ0IJWNzH9zIZF7li91kh2w==}

  /json-parse-even-better-errors@3.0.0:
    resolution: {integrity: sha512-iZbGHafX/59r39gPwVPRBGw0QQKnA7tte5pSMrhWOW7swGsVvVTjmfyAV9pNqk8YGT7tRCdxRu8uzcgZwoDooA==}
    engines: {node: ^14.17.0 || ^16.13.0 || >=18.0.0}

  /json-parse-helpfulerror@1.0.3:
    resolution: {integrity: sha512-XgP0FGR77+QhUxjXkwOMkC94k3WtqEBfcnjWqhRd82qTat4SWKRE+9kUnynz/shm3I4ea2+qISvTIeGTNU7kJg==}
    dependencies:
      jju: 1.4.0

  /json-schema-to-typescript@15.0.0:
    resolution: {integrity: sha512-gOX3cJB4eL1ztMc3WUh569ubRcKnr8MnYk++6+/WaaN4bufGHSR6EcbUbvLZgirPQOfvni5SSGkRx0pYloYU8A==}
    engines: {node: '>=16.0.0'}
    hasBin: true
    dependencies:
      '@apidevtools/json-schema-ref-parser': 11.7.0
      '@types/json-schema': 7.0.15
      '@types/lodash': 4.17.7
      cli-color: 2.0.4
      glob: 10.3.12
      is-glob: 4.0.3
      js-yaml: 4.1.0
      lodash: 4.17.21
      minimist: 1.2.8
      mkdirp: 3.0.1
      node-fetch: 3.3.2
      prettier: 3.2.5
    dev: true

  /json-schema-traverse@0.4.1:
    resolution: {integrity: sha512-xbbCH5dCYU5T8LcEhhuh7HJ88HXuW3qsI3Y0zOZFKfZEHcpWiHU/Jxzk629Brsab/mMiHQti9wMP+845RPe3Vg==}

  /json-schema-traverse@1.0.0:
    resolution: {integrity: sha512-NM8/P9n3XjXhIZn1lLhkFaACTOURQXjWhV4BA/RnOv8xvgqtqpAX9IO4mRQxSx1Rlo4tqzeqb0sOlruaOy3dug==}

  /json-stable-stringify-without-jsonify@1.0.1:
    resolution: {integrity: sha512-Bdboy+l7tA3OGW6FjyFHWkP5LuByj1Tk33Ljyq0axyzdk9//JSi2u3fP1QSmd1KNwq6VOKYGlAu87CisVir6Pw==}
    dev: true

  /json-stringify-safe@5.0.1:
    resolution: {integrity: sha512-ZClg6AaYvamvYEE82d3Iyd3vSSIjQ+odgjaTzRuO3s7toCdFKczob2i0zCh7JE8kWn17yvAWhUVxvqGwUalsRA==}
    dev: true

  /json5@1.0.2:
    resolution: {integrity: sha512-g1MWMLBiz8FKi1e4w0UyVL3w+iJceWAFBAaBnnGKOpNa5f8TLktkbre1+s6oICydWAm+HRUGTmI+//xv2hvXYA==}
    hasBin: true
    dependencies:
      minimist: 1.2.8
    dev: true

  /json5@2.2.3:
    resolution: {integrity: sha512-XmOWe7eyHYH14cLdVPoyg+GOH3rYX++KpzrylJwSW98t3Nk+U8XOl8FWKOgwtzdb8lXGf6zYwDUzeHMWfxasyg==}
    engines: {node: '>=6'}
    hasBin: true

  /jsonfile@4.0.0:
    resolution: {integrity: sha512-m6F1R3z8jjlf2imQHS2Qez5sjKWQzbuuhuJ/FKYFRZvPE3PuHcSMVZzfsLhGVOkfd20obL5SWEBew5ShlquNxg==}
    optionalDependencies:
      graceful-fs: 4.2.11

  /jsonfile@6.1.0:
    resolution: {integrity: sha512-5dgndWOriYSm5cnYaJNhalLNDKOqFwyDB/rr1E9ZsGciGvKPs8R2xYGCacuf3z6K1YKDz182fd+fY3cn3pMqXQ==}
    dependencies:
      universalify: 2.0.0
    optionalDependencies:
      graceful-fs: 4.2.11

  /jsonlines@0.1.1:
    resolution: {integrity: sha512-ekDrAGso79Cvf+dtm+mL8OBI2bmAOt3gssYs833De/C9NmIpWDWyUO4zPgB5x2/OhY366dkhgfPMYfwZF7yOZA==}

  /jsonparse@1.3.1:
    resolution: {integrity: sha512-POQXvpdL69+CluYsillJ7SUhKvytYjW9vG/GKpnf+xP8UWgYEM/RaMzHHofbALDiKbbP1W8UEYmgGl39WkPZsg==}
    engines: {'0': node >= 0.2.0}

  /jsonpointer@5.0.1:
    resolution: {integrity: sha512-p/nXbhSEcu3pZRdkW1OfJhpsVtW1gd4Wa1fnQc9YLiTfAjn0312eMKimbdIQzuZl9aa9xUGaRlP9T/CJE/ditQ==}
    engines: {node: '>=0.10.0'}

  /jsonwebtoken@9.0.2:
    resolution: {integrity: sha512-PRp66vJ865SSqOlgqS8hujT5U4AOgMfhrwYIuIhfKaoSCZcirrmASQr8CX7cUg+RMih+hgznrjp99o+W4pJLHQ==}
    engines: {node: '>=12', npm: '>=6'}
    dependencies:
      jws: 3.2.2
      lodash.includes: 4.3.0
      lodash.isboolean: 3.0.3
      lodash.isinteger: 4.0.4
      lodash.isnumber: 3.0.3
      lodash.isplainobject: 4.0.6
      lodash.isstring: 4.0.1
      lodash.once: 4.1.1
      ms: 2.1.3
      semver: 7.6.2

  /jssm-viz-cli@5.97.1:
    resolution: {integrity: sha512-QuPQm4ZyKkUl9wZuVqBGlBSGHwnkGK2ZDc2ycGGbORkZ3cecntuLk39mcxtkriaBySc8bJMT9IEXTF8ifUDxQw==}
    hasBin: true
    dependencies:
      ansi-256-colors: 1.1.0
      better_git_changelog: 1.6.2
      commander: 4.1.1
      glob: 7.2.3
      jssm-viz: 5.98.2
      sharp: 0.33.2
    transitivePeerDependencies:
      - supports-color
    dev: true

  /jssm-viz@5.98.2:
    resolution: {integrity: sha512-OzcmYT2urCfo+qnwoD/TCYtwUG9r+XYHweKhDQoy6BfhCd5/G0Ir50BLea8bvKinmYjnShmc3Per/sR+WcYPlQ==}
    dependencies:
      better_git_changelog: 1.6.2
      eslint: 8.57.0
      jssm: 5.98.2(patch_hash=jvxmn6yyt5s6cxokjpzzkp2gqy)
      reduce-to-639-1: 1.1.0
      text_audit: 0.9.3
    transitivePeerDependencies:
      - supports-color
    dev: true

  /jssm@5.98.2(patch_hash=jvxmn6yyt5s6cxokjpzzkp2gqy):
    resolution: {integrity: sha512-O2xBFBzZjLIN+wA5IA85XIaEan7wjvM2qegwVrVQPClbH/IEhI1GLkLEEfk+TPeHeW8pGOlrd84MnmTcDyxSIQ==}
    engines: {node: '>=10.0.0'}
    dependencies:
      better_git_changelog: 1.6.2
      circular_buffer_js: 1.10.0
      reduce-to-639-1: 1.1.0
    patched: true

  /jsx-ast-utils@3.3.3:
    resolution: {integrity: sha512-fYQHZTZ8jSfmWZ0iyzfwiU4WDX4HpHbMCZ3gPlWYiCl3BoeOTsqKBqnTVfH2rYT7eP5c3sVbeSPHnnJOaTrWiw==}
    engines: {node: '>=4.0'}
    dependencies:
      array-includes: 3.1.7
      object.assign: 4.1.4
    dev: true

  /jszip@3.10.1:
    resolution: {integrity: sha512-xXDvecyTpGLrqFrvkrUSoxxfJI5AH7U8zxxtVclpsUtMCq4JQ290LY8AW5c7Ggnr/Y/oK+bQMbqK2qmtk3pN4g==}
    dependencies:
      lie: 3.3.0
      pako: 1.0.11
      readable-stream: 2.3.7
      setimmediate: 1.0.5

  /just-extend@6.2.0:
    resolution: {integrity: sha512-cYofQu2Xpom82S6qD778jBDpwvvy39s1l/hrYij2u9AMdQcGRpaBu6kY4mVhuno5kJVi1DAz4aiphA2WI1/OAw==}
    dev: true

  /jwa@1.4.1:
    resolution: {integrity: sha512-qiLX/xhEEFKUAJ6FiBMbes3w9ATzyk5W7Hvzpa/SLYdxNtng+gcurvrI7TbACjIXlsJyr05/S1oUhZrc63evQA==}
    dependencies:
      buffer-equal-constant-time: 1.0.1
      ecdsa-sig-formatter: 1.0.11
      safe-buffer: 5.2.1

  /jws@3.2.2:
    resolution: {integrity: sha512-YHlZCB6lMTllWDtSPHz/ZXTsi8S00usEV6v1tjq8tOUZzw7DpSDWVXjXDre6ed1w/pd495ODpHZYSdkRTsa0HA==}
    dependencies:
      jwa: 1.4.1
      safe-buffer: 5.2.1

  /keyv@3.1.0:
    resolution: {integrity: sha512-9ykJ/46SN/9KPM/sichzQ7OvXyGDYKGTaDlKMGCAlg2UK8KRy4jb0d8sFc+0Tt0YYnThq8X2RZgCg74RPxgcVA==}
    dependencies:
      json-buffer: 3.0.0

  /keyv@4.5.4:
    resolution: {integrity: sha512-oxVHkHR/EJf2CNXnWxRLW6mg7JyCCUcG0DtEGmL2ctUo1PNTin1PUil+r/+4r5MpVgC/fn1kjsx7mjSujKqIpw==}
    dependencies:
      json-buffer: 3.0.1

  /kind-of@6.0.3:
    resolution: {integrity: sha512-dcS1ul+9tmeD95T+x28/ehLgd9mENa3LsvDTtzm3vyBEO7RPptvAD+t44WVXaUjTBRcrpFeFlC8WCruUR456hw==}
    engines: {node: '>=0.10.0'}

  /kleur@3.0.3:
    resolution: {integrity: sha512-eTIzlVOSUR+JxdDFepEYcBMtZ9Qqdef+rnzWdRZuMbOywu5tO2w2N7rqjoANZ5k9vywhL6Br1VRjUIgTQx4E8w==}
    engines: {node: '>=6'}

  /kleur@4.1.5:
    resolution: {integrity: sha512-o+NO+8WrRiQEE4/7nwRJhN1HWpVmJm511pBHUxPLtp0BUISzlBplORYSmTclCnJvQq2tKu/sgl3xVpkc7ZWuQQ==}
    engines: {node: '>=6'}

  /latest-version@5.1.0:
    resolution: {integrity: sha512-weT+r0kTkRQdCdYCNtkMwWXQTMEswKrFBkm4ckQOMVhhqhIMI1UT2hMj+1iigIhgSZm5gTmrRXBNoGUgaTY1xA==}
    engines: {node: '>=8'}
    dependencies:
      package-json: 6.5.0

  /latest-version@7.0.0:
    resolution: {integrity: sha512-KvNT4XqAMzdcL6ka6Tl3i2lYeFDgXNCuIX+xNx6ZMVR1dFq+idXd9FLKNMOIx0t9mJ9/HudyX4oZWXZQ0UJHeg==}
    engines: {node: '>=14.16'}
    dependencies:
      package-json: 8.1.0

  /levn@0.4.1:
    resolution: {integrity: sha512-+bT2uH4E5LGE7h/n3evcS/sQlJXCpIp6ym8OWJ5eV6+67Dsql/LaaT7qJBAt2rzfoa/5QBGBhxDix1dMt2kQKQ==}
    engines: {node: '>= 0.8.0'}
    dependencies:
      prelude-ls: 1.2.1
      type-check: 0.4.0
    dev: true

  /li@1.3.0:
    resolution: {integrity: sha512-z34TU6GlMram52Tss5mt1m//ifRIpKH5Dqm7yUVOdHI+BQCs9qGPHFaCUTIzsWX7edN30aa2WrPwR7IO10FHaw==}

  /lie@3.3.0:
    resolution: {integrity: sha512-UaiMJzeWRlEujzAuw5LokY1L5ecNQYZKfmyZ9L7wDHb/p5etKaxXhohBcrw0EYby+G/NA52vRSN4N39dxHAIwQ==}
    dependencies:
      immediate: 3.0.6

  /lilconfig@3.1.2:
    resolution: {integrity: sha512-eop+wDAvpItUys0FWkHIKeC9ybYrTGbU41U5K7+bttZZeohvnY7M9dZ5kB21GNWiFT2q1OoPTvncPCgSOVO5ow==}
    engines: {node: '>=14'}

  /lines-and-columns@1.2.4:
    resolution: {integrity: sha512-7ylylesZQ/PV29jhEDl3Ufjo6ZX7gCqJr5F7PKrqc93v7fzSymt1BpwEU8nAUXs8qzzvqhbjhK5QZg6Mt/HkBg==}

  /load-json-file@4.0.0:
    resolution: {integrity: sha512-Kx8hMakjX03tiGTLAIdJ+lL0htKnXjEZN6hk/tozf/WOuYGdZBJrZ+rCJRbVCugsjB3jMLn9746NsQIf5VjBMw==}
    engines: {node: '>=4'}
    dependencies:
      graceful-fs: 4.2.11
      parse-json: 4.0.0
      pify: 3.0.0
      strip-bom: 3.0.0
    dev: true

  /loader-runner@4.3.0:
    resolution: {integrity: sha512-3R/1M+yS3j5ou80Me59j7F9IMs4PXs3VqRrm0TU3AbKPxlmpoY1TNscJV/oGJXo8qCatFGTfDbY6W6ipGOYXfg==}
    engines: {node: '>=6.11.5'}

  /locate-path@2.0.0:
    resolution: {integrity: sha512-NCI2kiDkyR7VeEKm27Kda/iQHyKJe1Bu0FlTbYp3CqJu+9IFe9bLyAjMxf5ZDDbEg+iMPzB5zYyUTSm8wVTKmA==}
    engines: {node: '>=4'}
    dependencies:
      p-locate: 2.0.0
      path-exists: 3.0.0
    dev: true

  /locate-path@5.0.0:
    resolution: {integrity: sha512-t7hw9pI+WvuwNJXwk5zVHpyhIqzg2qTlklJOf0mVxGSbe3Fp2VieZcduNYjaLDoy6p9uGpQEGWG87WpMKlNq8g==}
    engines: {node: '>=8'}
    dependencies:
      p-locate: 4.1.0

  /locate-path@6.0.0:
    resolution: {integrity: sha512-iPZK6eYjbxRu3uB4/WZ3EsEIMJFMqAoopl3R+zuq0UjcAm/MO6KCweDgPfP3elTztoKP3KtnVHxTn2NHBSDVUw==}
    engines: {node: '>=10'}
    dependencies:
      p-locate: 5.0.0

  /locate-path@7.2.0:
    resolution: {integrity: sha512-gvVijfZvn7R+2qyPX8mAuKcFGDf6Nc61GdvGafQsHL0sBIxfKzA+usWn4GFC/bk+QdwPUD4kWFJLhElipq+0VA==}
    engines: {node: ^12.20.0 || ^14.13.1 || >=16.0.0}
    dependencies:
      p-locate: 6.0.0

  /lodash.camelcase@4.3.0:
    resolution: {integrity: sha512-TwuEnCnxbc3rAvhf/LbG7tJUDzhqXyFnv3dtzLOPgCG/hODL7WFnsbwktkD7yUV0RrreP/l1PALq/YSg6VvjlA==}
    dev: true

  /lodash.capitalize@4.2.1:
    resolution: {integrity: sha512-kZzYOKspf8XVX5AvmQF94gQW0lejFVgb80G85bU4ZWzoJ6C03PQg3coYAUpSTpQWelrZELd3XWgHzw4Ck5kaIw==}

  /lodash.escaperegexp@4.1.2:
    resolution: {integrity: sha512-TM9YBvyC84ZxE3rgfefxUWiQKLilstD6k7PTGt6wfbtXF8ixIJLOL3VYyV/z+ZiPLsVxAsKAFVwWlWeb2Y8Yyw==}

  /lodash.find@4.6.0:
    resolution: {integrity: sha512-yaRZoAV3Xq28F1iafWN1+a0rflOej93l1DQUejs3SZ41h2O9UJBoS9aueGjPDgAl4B6tPC0NuuchLKaDQQ3Isg==}

  /lodash.get@4.4.2:
    resolution: {integrity: sha512-z+Uw/vLuy6gQe8cfaFWD7p0wVv8fJl3mbzXh33RS+0oW2wvUqiRXiQ69gLWSLpgB5/6sU+r6BlQR0MBILadqTQ==}

  /lodash.includes@4.3.0:
    resolution: {integrity: sha512-W3Bx6mdkRTGtlJISOvVD/lbqjTlPPUDTMnlXZFnVwi9NKJ6tiAk6LVdlhZMm17VZisqhKcgzpO5Wz91PCt5b0w==}

  /lodash.isboolean@3.0.3:
    resolution: {integrity: sha512-Bz5mupy2SVbPHURB98VAcw+aHh4vRV5IPNhILUCsOzRmsTmSQ17jIuqopAentWoehktxGd9e/hbIXq980/1QJg==}

  /lodash.isequal@4.5.0:
    resolution: {integrity: sha512-pDo3lu8Jhfjqls6GkMgpahsF9kCyayhgykjyLMNFTKWrpVdAQtYyB4muAMWozBB4ig/dtWAmsMxLEI8wuz+DYQ==}

  /lodash.isfunction@3.0.9:
    resolution: {integrity: sha512-AirXNj15uRIMMPihnkInB4i3NHeb4iBtNg9WRWuK2o31S+ePwwNmDPaTL3o7dTJ+VXNZim7rFs4rxN4YU1oUJw==}
    dev: true

  /lodash.isinteger@4.0.4:
    resolution: {integrity: sha512-DBwtEWN2caHQ9/imiNeEA5ys1JoRtRfY3d7V9wkqtbycnAmTvRRmbHKDV4a0EYc678/dia0jrte4tjYwVBaZUA==}

  /lodash.ismatch@4.4.0:
    resolution: {integrity: sha512-fPMfXjGQEV9Xsq/8MTSgUf255gawYRbjwMyDbcvDhXgV7enSZA0hynz6vMPnpAb5iONEzBHBPsT+0zes5Z301g==}
    dev: true

  /lodash.isnumber@3.0.3:
    resolution: {integrity: sha512-QYqzpfwO3/CWf3XP+Z+tkQsfaLL/EnUlXWVkIk5FUPc4sBdTehEqZONuyRt2P67PXAk+NXmTBcc97zw9t1FQrw==}

  /lodash.isobject@3.0.2:
    resolution: {integrity: sha512-3/Qptq2vr7WeJbB4KHUSKlq8Pl7ASXi3UG6CMbBm8WRtXi8+GHm7mKaU3urfpSEzWe2wCIChs6/sdocUsTKJiA==}

  /lodash.isplainobject@4.0.6:
    resolution: {integrity: sha512-oSXzaWypCMHkPC3NvBEaPHf0KsA5mvPrOPgQWDsbg8n7orZ290M0BmC/jgRZ4vcJ6DTAhjrsSYgdsW/F+MFOBA==}

  /lodash.isstring@4.0.1:
    resolution: {integrity: sha512-0wJxfxH1wgO3GrbuP+dTTk7op+6L41QCXbGINEmD+ny/G/eCqGzxyCsh7159S+mgDDcoarnBw6PC1PS5+wUGgw==}

  /lodash.kebabcase@4.1.1:
    resolution: {integrity: sha512-N8XRTIMMqqDgSy4VLKPnJ/+hpGZN+PHQiJnSenYqPaVV/NCqEogTnAdZLQiGKhxX+JCs8waWq2t1XHWKOmlY8g==}
    dev: true

  /lodash.keys@4.2.0:
    resolution: {integrity: sha512-J79MkJcp7Df5mizHiVNpjoHXLi4HLjh9VLS/M7lQSGoQ+0oQ+lWEigREkqKyizPB1IawvQLLKY8mzEcm1tkyxQ==}

  /lodash.map@4.6.0:
    resolution: {integrity: sha512-worNHGKLDetmcEYDvh2stPCrrQRkP20E4l0iIS7F8EvzMqBBi7ltvFN5m1HvTf1P7Jk1txKhvFcmYsCr8O2F1Q==}
    dev: true

  /lodash.mapvalues@4.6.0:
    resolution: {integrity: sha512-JPFqXFeZQ7BfS00H58kClY7SPVeHertPE0lNuCyZ26/XlN8TvakYD7b9bGyNmXbT/D3BbtPAAmq90gPWqLkxlQ==}

  /lodash.memoize@4.1.2:
    resolution: {integrity: sha512-t7j+NzmgnQzTAYXcsHYLgimltOV1MXHtlOWf6GjL9Kj8GK5FInw5JotxvbOs+IvV1/Dzo04/fCGfLVs7aXb4Ag==}

  /lodash.merge@4.6.2:
    resolution: {integrity: sha512-0KpjqXRVvrYyCsX1swR/XTK0va6VQkQM6MNo7PqW77ByjAhoARA8EfrP1N4+KlKj8YS0ZUCtRT/YUuhyYDujIQ==}
    dev: true

  /lodash.mergewith@4.6.2:
    resolution: {integrity: sha512-GK3g5RPZWTRSeLSpgP8Xhra+pnjBC56q9FZYe1d5RN3TJ35dbkGy3YqBSMbyCrlbi+CM9Z3Jk5yTL7RCsqboyQ==}
    dev: true

  /lodash.once@4.1.1:
    resolution: {integrity: sha512-Sb487aTOCr9drQVL8pIxOzVhafOjZN9UU54hiN8PU3uAiSV7lx1yYNpbNmex2PK6dSJoNTSJUUswT651yww3Mg==}

  /lodash.snakecase@4.1.1:
    resolution: {integrity: sha512-QZ1d4xoBHYUeuouhEq3lk3Uq7ldgyFXGBhg04+oRLnIz8o9T65Eh+8YdroUwn846zchkA9yDsDl5CVVaV2nqYw==}
    dev: true

  /lodash.startcase@4.4.0:
    resolution: {integrity: sha512-+WKqsK294HMSc2jEbNgpHpd0JfIBhp7rEV4aqXWqFr6AlXov+SlcgB1Fv01y2kGe3Gc8nMW7VA0SrGuSkRfIEg==}
    dev: true

  /lodash.truncate@4.4.2:
    resolution: {integrity: sha512-jttmRe7bRse52OsWIMDLaXxWqRAmtIUccAQ3garviCqJjafXOfNMO0yMfNpdD6zbGaTU0P5Nz7e7gAT6cKmJRw==}

  /lodash.uniq@4.5.0:
    resolution: {integrity: sha512-xfBaXQd9ryd9dlSDvnvI0lvxfLJlYAZzXomUYzLKtUeOQvOP5piqAWuGtrhWeqaXK9hhoM/iyJc5AV+XfsX3HQ==}
    dev: true

  /lodash.uniqby@4.7.0:
    resolution: {integrity: sha512-e/zcLx6CSbmaEgFHCA7BnoQKyCtKMxnuWrJygbwPs/AIn+IMKl66L8/s+wBUn5LRw2pZx3bUHibiV1b6aTWIww==}

  /lodash.upperfirst@4.3.1:
    resolution: {integrity: sha512-sReKOYJIJf74dhJONhU4e0/shzi1trVbSWDOhKYE5XV2O+H7Sb2Dihwuc7xWxVl+DgFPyTqIN3zMfT9cq5iWDg==}
    dev: true

  /lodash@4.17.21:
    resolution: {integrity: sha512-v2kDEe57lecTulaDIuNTPy3Ry4gLGJ6Z1O3vE1krgXZNrsQ+LFTGHVxVjcXPs17LhbZVGedAJv8XZ1tvj5FvSg==}

  /log-symbols@4.1.0:
    resolution: {integrity: sha512-8XPvpAA8uyhfteu8pIvQxpJZ7SYYdpUivZpGy6sFsBuKRY/7rQGavedeB8aK+Zkyq6upMFVL/9AW6vOYzfRyLg==}
    engines: {node: '>=10'}
    dependencies:
      chalk: 4.1.2
      is-unicode-supported: 0.1.0

  /longest-streak@3.1.0:
    resolution: {integrity: sha512-9Ri+o0JYgehTaVBBDoMqIl8GXtbWg711O3srftcHhZ0dqnETqLaoIK0x17fUw9rFSlK/0NlsKe0Ahhyl5pXE2g==}

  /longest@2.0.1:
    resolution: {integrity: sha512-Ajzxb8CM6WAnFjgiloPsI3bF+WCxcvhdIG3KNA2KN962+tdBsHcuQ4k4qX/EcS/2CRkcc0iAkR956Nib6aXU/Q==}
    engines: {node: '>=0.10.0'}
    dev: true

  /loose-envify@1.4.0:
    resolution: {integrity: sha512-lyuxPGr/Wfhrlem2CL/UcnUc1zcqKAImBDzukY7Y5F/yQiNdko6+fRLevlw1HgMySw7f611UIY408EtxRSoK3Q==}
    hasBin: true
    dependencies:
      js-tokens: 4.0.0
    dev: true

  /loupe@2.3.4:
    resolution: {integrity: sha512-OvKfgCC2Ndby6aSTREl5aCCPTNIzlDfQZvZxNUrBrihDhL3xcrYegTblhmEiCrg2kKQz4XsFIaemE5BF4ybSaQ==}
    dependencies:
      get-func-name: 2.0.0
    dev: true

  /loupe@2.3.7:
    resolution: {integrity: sha512-zSMINGVYkdpYSOBmLi0D1Uo7JU9nVdQKrHxC8eYlV+9YKK9WePqAlL7lSlorG/U2Fw1w0hTBmaa/jrQ3UbPHtA==}
    dependencies:
      get-func-name: 2.0.2
    dev: true

  /lower-case-first@1.0.2:
    resolution: {integrity: sha512-UuxaYakO7XeONbKrZf5FEgkantPf5DUqDayzP5VXZrtRPdH86s4kN47I8B3TW10S4QKiE3ziHNf3kRN//okHjA==}
    dependencies:
      lower-case: 1.1.4

  /lower-case@1.1.4:
    resolution: {integrity: sha512-2Fgx1Ycm599x+WGpIYwJOvsjmXFzTSc34IwDWALRA/8AopUKAVPwfJ+h5+f85BCp0PWmmJcWzEpxOpoXycMpdA==}

  /lower-case@2.0.2:
    resolution: {integrity: sha512-7fm3l3NAF9WfN6W3JOmf5drwpVqX78JtoGJ3A6W0a6ZnldM41w2fV5D490psKFTpMds8TJse/eHLFFsNHHjHgg==}
    dependencies:
      tslib: 2.6.2

  /lowercase-keys@1.0.1:
    resolution: {integrity: sha512-G2Lj61tXDnVFFOi8VZds+SoQjtQC3dgokKdDG2mTm1tx4m50NUHBOZSBwQQHyy0V12A0JTG4icfZQH+xPyh8VA==}
    engines: {node: '>=0.10.0'}

  /lowercase-keys@2.0.0:
    resolution: {integrity: sha512-tqNXrS78oMOE73NMxK4EMLQsQowWf8jKooH9g7xPavRT706R6bkQJ6DY2Te7QukaZsulxa30wQ7bk0pm4XiHmA==}
    engines: {node: '>=8'}

  /lowercase-keys@3.0.0:
    resolution: {integrity: sha512-ozCC6gdQ+glXOQsveKD0YsDy8DSQFjDTz4zyzEHNV5+JP5D62LmfDZ6o1cycFx9ouG940M5dE8C8CTewdj2YWQ==}
    engines: {node: ^12.20.0 || ^14.13.1 || >=16.0.0}

  /lru-cache@10.2.0:
    resolution: {integrity: sha512-2bIM8x+VAf6JT4bKAljS1qUWgMsqZRPGJS6FSahIMPVvctcNhyVp7AJu7quxOW9jwkryBReKZY5tY5JYv2n/7Q==}
    engines: {node: 14 || >=16.14}

  /lru-cache@6.0.0:
    resolution: {integrity: sha512-Jo6dJ04CmSjuznwJSS3pUeWmd/H0ffTlkXXgwZi+eq1UCmqQwCh+eLsYOYCwY991i2Fah4h1BEMCx4qThGbsiA==}
    engines: {node: '>=10'}
    dependencies:
      yallist: 4.0.0

  /lru-cache@7.18.3:
    resolution: {integrity: sha512-jumlc0BIUrS3qJGgIkWZsyfAM7NCWiBcCDhnd+3NNM5KbBmLTgHVfWBcg6W+rLUsIpzpERPsvwUP7CckAQSOoA==}
    engines: {node: '>=12'}

  /lru-cache@9.1.2:
    resolution: {integrity: sha512-ERJq3FOzJTxBbFjZ7iDs+NiK4VI9Wz+RdrrAB8dio1oV+YvdPzUEE4QNiT2VD51DkIbCYRUUzCRkssXCHqSnKQ==}
    engines: {node: 14 || >=16.14}

  /lru-queue@0.1.0:
    resolution: {integrity: sha512-BpdYkt9EvGl8OfWHDQPISVpcl5xZthb+XPsbELj5AQXxIC8IriDZIQYjBJPEm5rS420sjZ0TLEzRcq5KdBhYrQ==}
    dependencies:
      es5-ext: 0.10.64
    dev: true

  /make-dir@3.1.0:
    resolution: {integrity: sha512-g3FeP20LNwhALb/6Cz6Dd4F2ngze0jz7tbzrD2wAV+o9FeNHe4rL+yK2md0J/fiSf1sa1ADhXqi5+oVwOM/eGw==}
    engines: {node: '>=8'}
    dependencies:
      semver: 6.3.1
    dev: true

  /make-error@1.3.6:
    resolution: {integrity: sha512-s8UhlNe7vPKomQhC1qFelMokr/Sc3AgNbso3n74mVPA5LTZwkB9NlXf4XPamLxJE8h0gh73rM94xvwRT2CVInw==}
    dev: true

  /make-fetch-happen@10.2.1:
    resolution: {integrity: sha512-NgOPbRiaQM10DYXvN3/hhGVI2M5MtITFryzBGxHM5p4wnFxsVCbxkrBrDsk+EZ5OB4jEOT7AjDxtdF+KVEFT7w==}
    engines: {node: ^12.13.0 || ^14.15.0 || >=16.0.0}
    dependencies:
      agentkeepalive: 4.2.1
      cacache: 16.1.3
      http-cache-semantics: 4.1.1
      http-proxy-agent: 5.0.0
      https-proxy-agent: 5.0.1
      is-lambda: 1.0.1
      lru-cache: 7.18.3
      minipass: 3.3.6
      minipass-collect: 1.0.2
      minipass-fetch: 2.1.2
      minipass-flush: 1.0.5
      minipass-pipeline: 1.2.4
      negotiator: 0.6.3
      promise-retry: 2.0.1
      socks-proxy-agent: 7.0.0
      ssri: 9.0.1
    transitivePeerDependencies:
      - bluebird
      - supports-color

  /make-fetch-happen@11.1.1:
    resolution: {integrity: sha512-rLWS7GCSTcEujjVBs2YqG7Y4643u8ucvCJeSRqiLYhesrDuzeuFIk37xREzAsfQaqzl8b9rNCE4m6J8tvX4Q8w==}
    engines: {node: ^14.17.0 || ^16.13.0 || >=18.0.0}
    dependencies:
      agentkeepalive: 4.2.1
      cacache: 17.1.3
      http-cache-semantics: 4.1.1
      http-proxy-agent: 5.0.0
      https-proxy-agent: 5.0.1
      is-lambda: 1.0.1
      lru-cache: 7.18.3
      minipass: 5.0.0
      minipass-fetch: 3.0.3
      minipass-flush: 1.0.5
      minipass-pipeline: 1.2.4
      negotiator: 0.6.3
      promise-retry: 2.0.1
      socks-proxy-agent: 7.0.0
      ssri: 10.0.4
    transitivePeerDependencies:
      - supports-color

  /map-obj@1.0.1:
    resolution: {integrity: sha512-7N/q3lyZ+LVCp7PzuxrJr4KMbBE2hW7BT7YNia330OFxIf4d3r5zVpicP2650l7CPN6RM9zOJRl3NGpqSiw3Eg==}
    engines: {node: '>=0.10.0'}
    dev: true

  /map-obj@4.3.0:
    resolution: {integrity: sha512-hdN1wVrZbb29eBGiGjJbeP8JbKjq1urkHJ/LIP/NY48MZ1QVXUsQBV1G1zvYFHn1XE06cwjBsOI2K3Ulnj1YXQ==}
    engines: {node: '>=8'}
    dev: true

  /markdown-table@3.0.3:
    resolution: {integrity: sha512-Z1NL3Tb1M9wH4XESsCDEksWoKTdlUafKc4pt0GRwjUyXaCFZ+dc3g2erqB6zm3szA2IUSi7VnPI+o/9jnxh9hw==}

  /mdast-util-find-and-replace@3.0.1:
    resolution: {integrity: sha512-SG21kZHGC3XRTSUhtofZkBzZTJNM5ecCi0SK2IMKmSXR8vO3peL+kb1O0z7Zl83jKtutG4k5Wv/W7V3/YHvzPA==}
    dependencies:
      '@types/mdast': 4.0.4
      escape-string-regexp: 5.0.0
      unist-util-is: 6.0.0
      unist-util-visit-parents: 6.0.1

  /mdast-util-from-markdown@2.0.1:
    resolution: {integrity: sha512-aJEUyzZ6TzlsX2s5B4Of7lN7EQtAxvtradMMglCQDyaTFgse6CmtmdJ15ElnVRlCg1vpNyVtbem0PWzlNieZsA==}
    dependencies:
      '@types/mdast': 4.0.4
      '@types/unist': 3.0.3
      decode-named-character-reference: 1.0.2
      devlop: 1.1.0
      mdast-util-to-string: 4.0.0
      micromark: 4.0.0
      micromark-util-decode-numeric-character-reference: 2.0.1
      micromark-util-decode-string: 2.0.0
      micromark-util-normalize-identifier: 2.0.0
      micromark-util-symbol: 2.0.0
      micromark-util-types: 2.0.0
      unist-util-stringify-position: 4.0.0
    transitivePeerDependencies:
      - supports-color

  /mdast-util-gfm-autolink-literal@2.0.0:
    resolution: {integrity: sha512-FyzMsduZZHSc3i0Px3PQcBT4WJY/X/RCtEJKuybiC6sjPqLv7h1yqAkmILZtuxMSsUyaLUWNp71+vQH2zqp5cg==}
    dependencies:
      '@types/mdast': 4.0.4
      ccount: 2.0.1
      devlop: 1.1.0
      mdast-util-find-and-replace: 3.0.1
      micromark-util-character: 2.1.0

  /mdast-util-gfm-footnote@2.0.0:
    resolution: {integrity: sha512-5jOT2boTSVkMnQ7LTrd6n/18kqwjmuYqo7JUPe+tRCY6O7dAuTFMtTPauYYrMPpox9hlN0uOx/FL8XvEfG9/mQ==}
    dependencies:
      '@types/mdast': 4.0.4
      devlop: 1.1.0
      mdast-util-from-markdown: 2.0.1
      mdast-util-to-markdown: 2.1.0
      micromark-util-normalize-identifier: 2.0.0
    transitivePeerDependencies:
      - supports-color

  /mdast-util-gfm-strikethrough@2.0.0:
    resolution: {integrity: sha512-mKKb915TF+OC5ptj5bJ7WFRPdYtuHv0yTRxK2tJvi+BDqbkiG7h7u/9SI89nRAYcmap2xHQL9D+QG/6wSrTtXg==}
    dependencies:
      '@types/mdast': 4.0.4
      mdast-util-from-markdown: 2.0.1
      mdast-util-to-markdown: 2.1.0
    transitivePeerDependencies:
      - supports-color

  /mdast-util-gfm-table@2.0.0:
    resolution: {integrity: sha512-78UEvebzz/rJIxLvE7ZtDd/vIQ0RHv+3Mh5DR96p7cS7HsBhYIICDBCu8csTNWNO6tBWfqXPWekRuj2FNOGOZg==}
    dependencies:
      '@types/mdast': 4.0.4
      devlop: 1.1.0
      markdown-table: 3.0.3
      mdast-util-from-markdown: 2.0.1
      mdast-util-to-markdown: 2.1.0
    transitivePeerDependencies:
      - supports-color

  /mdast-util-gfm-task-list-item@2.0.0:
    resolution: {integrity: sha512-IrtvNvjxC1o06taBAVJznEnkiHxLFTzgonUdy8hzFVeDun0uTjxxrRGVaNFqkU1wJR3RBPEfsxmU6jDWPofrTQ==}
    dependencies:
      '@types/mdast': 4.0.4
      devlop: 1.1.0
      mdast-util-from-markdown: 2.0.1
      mdast-util-to-markdown: 2.1.0
    transitivePeerDependencies:
      - supports-color

  /mdast-util-gfm@3.0.0:
    resolution: {integrity: sha512-dgQEX5Amaq+DuUqf26jJqSK9qgixgd6rYDHAv4aTBuA92cTknZlKpPfa86Z/s8Dj8xsAQpFfBmPUHWJBWqS4Bw==}
    dependencies:
      mdast-util-from-markdown: 2.0.1
      mdast-util-gfm-autolink-literal: 2.0.0
      mdast-util-gfm-footnote: 2.0.0
      mdast-util-gfm-strikethrough: 2.0.0
      mdast-util-gfm-table: 2.0.0
      mdast-util-gfm-task-list-item: 2.0.0
      mdast-util-to-markdown: 2.1.0
    transitivePeerDependencies:
      - supports-color

  /mdast-util-heading-range@4.0.0:
    resolution: {integrity: sha512-9qadnTU+W0MR69yITfUr/52eoVXcqUpFhN1ThjGSn59KGOdxgaOr4Nx4swa60SaXEq8/tjQZcq2sVPp2yJMNCA==}
    dependencies:
      '@types/mdast': 4.0.4
      '@types/unist': 3.0.3
      devlop: 1.1.0
      mdast-util-to-string: 4.0.0
    dev: false

  /mdast-util-phrasing@4.1.0:
    resolution: {integrity: sha512-TqICwyvJJpBwvGAMZjj4J2n0X8QWp21b9l0o7eXyVJ25YNWYbJDVIyD1bZXE6WtV6RmKJVYmQAKWa0zWOABz2w==}
    dependencies:
      '@types/mdast': 4.0.4
      unist-util-is: 6.0.0

  /mdast-util-to-markdown@2.1.0:
    resolution: {integrity: sha512-SR2VnIEdVNCJbP6y7kVTJgPLifdr8WEU440fQec7qHoHOUz/oJ2jmNRqdDQ3rbiStOXb2mCDGTuwsK5OPUgYlQ==}
    dependencies:
      '@types/mdast': 4.0.4
      '@types/unist': 3.0.3
      longest-streak: 3.1.0
      mdast-util-phrasing: 4.1.0
      mdast-util-to-string: 4.0.0
      micromark-util-decode-string: 2.0.0
      unist-util-visit: 5.0.0
      zwitch: 2.0.4

  /mdast-util-to-string@4.0.0:
    resolution: {integrity: sha512-0H44vDimn51F0YwvxSJSm0eCDOJTRlmN0R1yBh4HLj9wiV1Dn0QoXGbvFAWj2hSItVTlCmBF1hqKlIyUBVFLPg==}
    dependencies:
      '@types/mdast': 4.0.4

  /mdast-util-toc@7.1.0:
    resolution: {integrity: sha512-2TVKotOQzqdY7THOdn2gGzS9d1Sdd66bvxUyw3aNpWfcPXCLYSJCCgfPy30sEtuzkDraJgqF35dzgmz6xlvH/w==}
    dependencies:
      '@types/mdast': 4.0.4
      '@types/ungap__structured-clone': 1.2.0
      '@ungap/structured-clone': 1.2.0
      github-slugger: 2.0.0
      mdast-util-to-string: 4.0.0
      unist-util-is: 6.0.0
      unist-util-visit: 5.0.0

  /mdast@3.0.0:
    resolution: {integrity: sha512-xySmf8g4fPKMeC07jXGz971EkLbWAJ83s4US2Tj9lEdnZ142UP5grN73H1Xd3HzrdbU5o9GYYP/y8F9ZSwLE9g==}
    deprecated: '`mdast` was renamed to `remark`'
    dev: false

  /memfs-or-file-map-to-github-branch@1.2.1:
    resolution: {integrity: sha512-I/hQzJ2a/pCGR8fkSQ9l5Yx+FQ4e7X6blNHyWBm2ojeFLT3GVzGkTj7xnyWpdclrr7Nq4dmx3xrvu70m3ypzAQ==}
    dependencies:
      '@octokit/rest': 18.12.0
    transitivePeerDependencies:
      - encoding

  /memoizee@0.4.15:
    resolution: {integrity: sha512-UBWmJpLZd5STPm7PMUlOw/TSy972M+z8gcyQ5veOnSDRREz/0bmpyTfKt3/51DhEBqCZQn1udM/5flcSPYhkdQ==}
    dependencies:
      d: 1.0.1
      es5-ext: 0.10.64
      es6-weak-map: 2.0.3
      event-emitter: 0.3.5
      is-promise: 2.2.2
      lru-queue: 0.1.0
      next-tick: 1.1.0
      timers-ext: 0.1.7
    dev: true

  /meow@8.1.2:
    resolution: {integrity: sha512-r85E3NdZ+mpYk1C6RjPFEMSE+s1iZMuHtsHAqY0DT3jZczl0diWUZ8g6oU7h0M9cD2EL+PzaYghhCLzR0ZNn5Q==}
    engines: {node: '>=10'}
    dependencies:
      '@types/minimist': 1.2.2
      camelcase-keys: 6.2.2
      decamelize-keys: 1.1.0
      hard-rejection: 2.1.0
      minimist-options: 4.1.0
      normalize-package-data: 3.0.3
      read-pkg-up: 7.0.1
      redent: 3.0.0
      trim-newlines: 3.0.1
      type-fest: 0.18.1
      yargs-parser: 20.2.9
    dev: true

  /merge-stream@2.0.0:
    resolution: {integrity: sha512-abv/qOcuPfk3URPfDzmZU1LKmuw8kT+0nIHvKrKgFrwifol/doWcdA4ZqsWQ8ENrFKkd67Mfpo/LovbIUsbt3w==}

  /merge2@1.4.1:
    resolution: {integrity: sha512-8q7VEgMJW4J8tcfVPy8g09NcQwZdbwFEqhe/WZkoIzjn/3TGDwtOCYtXGxA3O8tPzpczCCDgv+P2P5y00ZJOOg==}
    engines: {node: '>= 8'}

  /merge@2.1.1:
    resolution: {integrity: sha512-jz+Cfrg9GWOZbQAnDQ4hlVnQky+341Yk5ru8bZSe6sIDTCIg8n9i/u7hSQGSVOF3C7lH6mGtqjkiT9G4wFLL0w==}
    dev: true

  /micromark-core-commonmark@2.0.1:
    resolution: {integrity: sha512-CUQyKr1e///ZODyD1U3xit6zXwy1a8q2a1S1HKtIlmgvurrEpaw/Y9y6KSIbF8P59cn/NjzHyO+Q2fAyYLQrAA==}
    dependencies:
      decode-named-character-reference: 1.0.2
      devlop: 1.1.0
      micromark-factory-destination: 2.0.0
      micromark-factory-label: 2.0.0
      micromark-factory-space: 2.0.0
      micromark-factory-title: 2.0.0
      micromark-factory-whitespace: 2.0.0
      micromark-util-character: 2.1.0
      micromark-util-chunked: 2.0.0
      micromark-util-classify-character: 2.0.0
      micromark-util-html-tag-name: 2.0.0
      micromark-util-normalize-identifier: 2.0.0
      micromark-util-resolve-all: 2.0.0
      micromark-util-subtokenize: 2.0.1
      micromark-util-symbol: 2.0.0
      micromark-util-types: 2.0.0

  /micromark-extension-gfm-autolink-literal@2.1.0:
    resolution: {integrity: sha512-oOg7knzhicgQ3t4QCjCWgTmfNhvQbDDnJeVu9v81r7NltNCVmhPy1fJRX27pISafdjL+SVc4d3l48Gb6pbRypw==}
    dependencies:
      micromark-util-character: 2.1.0
      micromark-util-sanitize-uri: 2.0.0
      micromark-util-symbol: 2.0.0
      micromark-util-types: 2.0.0

  /micromark-extension-gfm-footnote@2.1.0:
    resolution: {integrity: sha512-/yPhxI1ntnDNsiHtzLKYnE3vf9JZ6cAisqVDauhp4CEHxlb4uoOTxOCJ+9s51bIB8U1N1FJ1RXOKTIlD5B/gqw==}
    dependencies:
      devlop: 1.1.0
      micromark-core-commonmark: 2.0.1
      micromark-factory-space: 2.0.0
      micromark-util-character: 2.1.0
      micromark-util-normalize-identifier: 2.0.0
      micromark-util-sanitize-uri: 2.0.0
      micromark-util-symbol: 2.0.0
      micromark-util-types: 2.0.0

  /micromark-extension-gfm-strikethrough@2.1.0:
    resolution: {integrity: sha512-ADVjpOOkjz1hhkZLlBiYA9cR2Anf8F4HqZUO6e5eDcPQd0Txw5fxLzzxnEkSkfnD0wziSGiv7sYhk/ktvbf1uw==}
    dependencies:
      devlop: 1.1.0
      micromark-util-chunked: 2.0.0
      micromark-util-classify-character: 2.0.0
      micromark-util-resolve-all: 2.0.0
      micromark-util-symbol: 2.0.0
      micromark-util-types: 2.0.0

  /micromark-extension-gfm-table@2.1.0:
    resolution: {integrity: sha512-Ub2ncQv+fwD70/l4ou27b4YzfNaCJOvyX4HxXU15m7mpYY+rjuWzsLIPZHJL253Z643RpbcP1oeIJlQ/SKW67g==}
    dependencies:
      devlop: 1.1.0
      micromark-factory-space: 2.0.0
      micromark-util-character: 2.1.0
      micromark-util-symbol: 2.0.0
      micromark-util-types: 2.0.0

  /micromark-extension-gfm-tagfilter@2.0.0:
    resolution: {integrity: sha512-xHlTOmuCSotIA8TW1mDIM6X2O1SiX5P9IuDtqGonFhEK0qgRI4yeC6vMxEV2dgyr2TiD+2PQ10o+cOhdVAcwfg==}
    dependencies:
      micromark-util-types: 2.0.0

  /micromark-extension-gfm-task-list-item@2.1.0:
    resolution: {integrity: sha512-qIBZhqxqI6fjLDYFTBIa4eivDMnP+OZqsNwmQ3xNLE4Cxwc+zfQEfbs6tzAo2Hjq+bh6q5F+Z8/cksrLFYWQQw==}
    dependencies:
      devlop: 1.1.0
      micromark-factory-space: 2.0.0
      micromark-util-character: 2.1.0
      micromark-util-symbol: 2.0.0
      micromark-util-types: 2.0.0

  /micromark-extension-gfm@3.0.0:
    resolution: {integrity: sha512-vsKArQsicm7t0z2GugkCKtZehqUm31oeGBV/KVSorWSy8ZlNAv7ytjFhvaryUiCUJYqs+NoE6AFhpQvBTM6Q4w==}
    dependencies:
      micromark-extension-gfm-autolink-literal: 2.1.0
      micromark-extension-gfm-footnote: 2.1.0
      micromark-extension-gfm-strikethrough: 2.1.0
      micromark-extension-gfm-table: 2.1.0
      micromark-extension-gfm-tagfilter: 2.0.0
      micromark-extension-gfm-task-list-item: 2.1.0
      micromark-util-combine-extensions: 2.0.0
      micromark-util-types: 2.0.0

  /micromark-factory-destination@2.0.0:
    resolution: {integrity: sha512-j9DGrQLm/Uhl2tCzcbLhy5kXsgkHUrjJHg4fFAeoMRwJmJerT9aw4FEhIbZStWN8A3qMwOp1uzHr4UL8AInxtA==}
    dependencies:
      micromark-util-character: 2.1.0
      micromark-util-symbol: 2.0.0
      micromark-util-types: 2.0.0

  /micromark-factory-label@2.0.0:
    resolution: {integrity: sha512-RR3i96ohZGde//4WSe/dJsxOX6vxIg9TimLAS3i4EhBAFx8Sm5SmqVfR8E87DPSR31nEAjZfbt91OMZWcNgdZw==}
    dependencies:
      devlop: 1.1.0
      micromark-util-character: 2.1.0
      micromark-util-symbol: 2.0.0
      micromark-util-types: 2.0.0

  /micromark-factory-space@2.0.0:
    resolution: {integrity: sha512-TKr+LIDX2pkBJXFLzpyPyljzYK3MtmllMUMODTQJIUfDGncESaqB90db9IAUcz4AZAJFdd8U9zOp9ty1458rxg==}
    dependencies:
      micromark-util-character: 2.1.0
      micromark-util-types: 2.0.0

  /micromark-factory-title@2.0.0:
    resolution: {integrity: sha512-jY8CSxmpWLOxS+t8W+FG3Xigc0RDQA9bKMY/EwILvsesiRniiVMejYTE4wumNc2f4UbAa4WsHqe3J1QS1sli+A==}
    dependencies:
      micromark-factory-space: 2.0.0
      micromark-util-character: 2.1.0
      micromark-util-symbol: 2.0.0
      micromark-util-types: 2.0.0

  /micromark-factory-whitespace@2.0.0:
    resolution: {integrity: sha512-28kbwaBjc5yAI1XadbdPYHX/eDnqaUFVikLwrO7FDnKG7lpgxnvk/XGRhX/PN0mOZ+dBSZ+LgunHS+6tYQAzhA==}
    dependencies:
      micromark-factory-space: 2.0.0
      micromark-util-character: 2.1.0
      micromark-util-symbol: 2.0.0
      micromark-util-types: 2.0.0

  /micromark-util-character@2.1.0:
    resolution: {integrity: sha512-KvOVV+X1yLBfs9dCBSopq/+G1PcgT3lAK07mC4BzXi5E7ahzMAF8oIupDDJ6mievI6F+lAATkbQQlQixJfT3aQ==}
    dependencies:
      micromark-util-symbol: 2.0.0
      micromark-util-types: 2.0.0

  /micromark-util-chunked@2.0.0:
    resolution: {integrity: sha512-anK8SWmNphkXdaKgz5hJvGa7l00qmcaUQoMYsBwDlSKFKjc6gjGXPDw3FNL3Nbwq5L8gE+RCbGqTw49FK5Qyvg==}
    dependencies:
      micromark-util-symbol: 2.0.0

  /micromark-util-classify-character@2.0.0:
    resolution: {integrity: sha512-S0ze2R9GH+fu41FA7pbSqNWObo/kzwf8rN/+IGlW/4tC6oACOs8B++bh+i9bVyNnwCcuksbFwsBme5OCKXCwIw==}
    dependencies:
      micromark-util-character: 2.1.0
      micromark-util-symbol: 2.0.0
      micromark-util-types: 2.0.0

  /micromark-util-combine-extensions@2.0.0:
    resolution: {integrity: sha512-vZZio48k7ON0fVS3CUgFatWHoKbbLTK/rT7pzpJ4Bjp5JjkZeasRfrS9wsBdDJK2cJLHMckXZdzPSSr1B8a4oQ==}
    dependencies:
      micromark-util-chunked: 2.0.0
      micromark-util-types: 2.0.0

  /micromark-util-decode-numeric-character-reference@2.0.1:
    resolution: {integrity: sha512-bmkNc7z8Wn6kgjZmVHOX3SowGmVdhYS7yBpMnuMnPzDq/6xwVA604DuOXMZTO1lvq01g+Adfa0pE2UKGlxL1XQ==}
    dependencies:
      micromark-util-symbol: 2.0.0

  /micromark-util-decode-string@2.0.0:
    resolution: {integrity: sha512-r4Sc6leeUTn3P6gk20aFMj2ntPwn6qpDZqWvYmAG6NgvFTIlj4WtrAudLi65qYoaGdXYViXYw2pkmn7QnIFasA==}
    dependencies:
      decode-named-character-reference: 1.0.2
      micromark-util-character: 2.1.0
      micromark-util-decode-numeric-character-reference: 2.0.1
      micromark-util-symbol: 2.0.0

  /micromark-util-encode@2.0.0:
    resolution: {integrity: sha512-pS+ROfCXAGLWCOc8egcBvT0kf27GoWMqtdarNfDcjb6YLuV5cM3ioG45Ys2qOVqeqSbjaKg72vU+Wby3eddPsA==}

  /micromark-util-html-tag-name@2.0.0:
    resolution: {integrity: sha512-xNn4Pqkj2puRhKdKTm8t1YHC/BAjx6CEwRFXntTaRf/x16aqka6ouVoutm+QdkISTlT7e2zU7U4ZdlDLJd2Mcw==}

  /micromark-util-normalize-identifier@2.0.0:
    resolution: {integrity: sha512-2xhYT0sfo85FMrUPtHcPo2rrp1lwbDEEzpx7jiH2xXJLqBuy4H0GgXk5ToU8IEwoROtXuL8ND0ttVa4rNqYK3w==}
    dependencies:
      micromark-util-symbol: 2.0.0

  /micromark-util-resolve-all@2.0.0:
    resolution: {integrity: sha512-6KU6qO7DZ7GJkaCgwBNtplXCvGkJToU86ybBAUdavvgsCiG8lSSvYxr9MhwmQ+udpzywHsl4RpGJsYWG1pDOcA==}
    dependencies:
      micromark-util-types: 2.0.0

  /micromark-util-sanitize-uri@2.0.0:
    resolution: {integrity: sha512-WhYv5UEcZrbAtlsnPuChHUAsu/iBPOVaEVsntLBIdpibO0ddy8OzavZz3iL2xVvBZOpolujSliP65Kq0/7KIYw==}
    dependencies:
      micromark-util-character: 2.1.0
      micromark-util-encode: 2.0.0
      micromark-util-symbol: 2.0.0

  /micromark-util-subtokenize@2.0.1:
    resolution: {integrity: sha512-jZNtiFl/1aY73yS3UGQkutD0UbhTt68qnRpw2Pifmz5wV9h8gOVsN70v+Lq/f1rKaU/W8pxRe8y8Q9FX1AOe1Q==}
    dependencies:
      devlop: 1.1.0
      micromark-util-chunked: 2.0.0
      micromark-util-symbol: 2.0.0
      micromark-util-types: 2.0.0

  /micromark-util-symbol@2.0.0:
    resolution: {integrity: sha512-8JZt9ElZ5kyTnO94muPxIGS8oyElRJaiJO8EzV6ZSyGQ1Is8xwl4Q45qU5UOg+bGH4AikWziz0iN4sFLWs8PGw==}

  /micromark-util-types@2.0.0:
    resolution: {integrity: sha512-oNh6S2WMHWRZrmutsRmDDfkzKtxF+bc2VxLC9dvtrDIRFln627VsFP6fLMgTryGDljgLPjkrzQSDcPrjPyDJ5w==}

  /micromark@4.0.0:
    resolution: {integrity: sha512-o/sd0nMof8kYff+TqcDx3VSrgBTcZpSvYcAHIfHhv5VAuNmisCxjhx6YmxS8PFEpb9z5WKWKPdzf0jM23ro3RQ==}
    dependencies:
      '@types/debug': 4.1.12
      debug: 4.3.5(supports-color@8.1.1)
      decode-named-character-reference: 1.0.2
      devlop: 1.1.0
      micromark-core-commonmark: 2.0.1
      micromark-factory-space: 2.0.0
      micromark-util-character: 2.1.0
      micromark-util-chunked: 2.0.0
      micromark-util-combine-extensions: 2.0.0
      micromark-util-decode-numeric-character-reference: 2.0.1
      micromark-util-encode: 2.0.0
      micromark-util-normalize-identifier: 2.0.0
      micromark-util-resolve-all: 2.0.0
      micromark-util-sanitize-uri: 2.0.0
      micromark-util-subtokenize: 2.0.1
      micromark-util-symbol: 2.0.0
      micromark-util-types: 2.0.0
    transitivePeerDependencies:
      - supports-color

  /micromatch@4.0.5:
    resolution: {integrity: sha512-DMy+ERcEW2q8Z2Po+WNXuw3c5YaUSFjAO5GsJqfEl7UjvtIuFKO6ZrKvcItdy98dwFI2N1tg3zNIdKaQT+aNdA==}
    engines: {node: '>=8.6'}
    dependencies:
      braces: 3.0.2
      picomatch: 2.3.1

  /mime-db@1.52.0:
    resolution: {integrity: sha512-sPU4uV7dYlvtWJxwwxHD0PuihVNiE7TyAbQ5SWxDCB9mUYvOgroQOwYQQOKPJ8CIbE+1ETVlOoK1UC2nU3gYvg==}
    engines: {node: '>= 0.6'}

  /mime-types@2.1.35:
    resolution: {integrity: sha512-ZDY+bPm5zTTF+YpCrAU9nK0UgICYPT0QtT1NZWFv4s++TNkcgVaT0g6+4R2uI4MjQjzysHB1zxuWL50hzaeXiw==}
    engines: {node: '>= 0.6'}
    dependencies:
      mime-db: 1.52.0

  /mime@3.0.0:
    resolution: {integrity: sha512-jSCU7/VB1loIWBZe14aEYHU/+1UMEHoaO7qxCOVJOw9GgH72VAWppxNcjU+x9a2k3GSIBXNKxXQFqRvvZ7vr3A==}
    engines: {node: '>=10.0.0'}
    hasBin: true

  /mimic-fn@1.2.0:
    resolution: {integrity: sha512-jf84uxzwiuiIVKiOLpfYk7N46TSy8ubTonmneY9vrpHNAnp0QBt2BxWV9dO3/j+BoVAb+a5G6YDPW3M5HOdMWQ==}
    engines: {node: '>=4'}
    dev: true

  /mimic-fn@2.1.0:
    resolution: {integrity: sha512-OqbOk5oEQeAZ8WXWydlu9HJjz9WVdEIvamMCcXmuqUYjTknH/sqsWvhQ3vgwKFRR1HpjvNBKQ37nbJgYzGqGcg==}
    engines: {node: '>=6'}

  /mimic-response@1.0.1:
    resolution: {integrity: sha512-j5EctnkH7amfV/q5Hgmoal1g2QHFJRraOtmx0JpIqkxhBhI/lJSl1nMpQ45hVarwNETOoWEimndZ4QK0RHxuxQ==}
    engines: {node: '>=4'}

  /mimic-response@3.1.0:
    resolution: {integrity: sha512-z0yWI+4FDrrweS8Zmt4Ej5HdJmky15+L2e6Wgn3+iK5fWzb6T3fhNFq2+MeTRb064c6Wr4N/wv0DzQTjNzHNGQ==}
    engines: {node: '>=10'}

  /mimic-response@4.0.0:
    resolution: {integrity: sha512-e5ISH9xMYU0DzrT+jl8q2ze9D6eWBto+I8CNpe+VI+K2J/F/k3PdkdTdz4wvGVH4NTpo+NRYTVIuMQEMMcsLqg==}
    engines: {node: ^12.20.0 || ^14.13.1 || >=16.0.0}

  /min-indent@1.0.1:
    resolution: {integrity: sha512-I9jwMn07Sy/IwOj3zVkVik2JTvgpaykDZEigL6Rx6N9LbMywwUSMtxET+7lVoDLLd3O3IXwJwvuuns8UB/HeAg==}
    engines: {node: '>=4'}
    dev: true

  /minimatch@3.0.8:
    resolution: {integrity: sha512-6FsRAQsxQ61mw+qP1ZzbL9Bc78x2p5OqNgNpnoAFLTrX8n5Kxph0CsnhmKKNXTWjXqU5L0pGPR7hYk+XWZr60Q==}
    dependencies:
      brace-expansion: 1.1.11

  /minimatch@3.1.2:
    resolution: {integrity: sha512-J7p63hRiAjw1NDEww1W7i37+ByIrOWO5XQQAzZ3VOcL0PNybwpfmV/N05zFAzwQ9USyEcX6t3UO+K5aqBQOIHw==}
    dependencies:
      brace-expansion: 1.1.11

  /minimatch@5.0.1:
    resolution: {integrity: sha512-nLDxIFRyhDblz3qMuq+SoRZED4+miJ/G+tdDrjkkkRnjAsBexeGpgjLEQ0blJy7rHhR2b93rhQY4SvyWu9v03g==}
    engines: {node: '>=10'}
    dependencies:
      brace-expansion: 2.0.1
    dev: true

  /minimatch@5.1.6:
    resolution: {integrity: sha512-lKwV/1brpG6mBUFHtb7NUmtABCb2WZZmm2wNiOA5hAb8VdCS4B3dtMWyvcoViccwAW/COERjXLt0zP1zXUN26g==}
    engines: {node: '>=10'}
    dependencies:
      brace-expansion: 2.0.1

  /minimatch@6.2.0:
    resolution: {integrity: sha512-sauLxniAmvnhhRjFwPNnJKaPFYyddAgbYdeUpHULtCT/GhzdCx/MDNy+Y40lBxTQUrMzDE8e0S43Z5uqfO0REg==}
    engines: {node: '>=10'}
    dependencies:
      brace-expansion: 2.0.1
    dev: true

  /minimatch@7.4.6:
    resolution: {integrity: sha512-sBz8G/YjVniEz6lKPNpKxXwazJe4c19fEfV2GDMX6AjFz+MX9uDWIZW8XreVhkFW3fkIdTv/gxWr/Kks5FFAVw==}
    engines: {node: '>=10'}
    dependencies:
      brace-expansion: 2.0.1

  /minimatch@9.0.3:
    resolution: {integrity: sha512-RHiac9mvaRw0x3AYRgDC1CxAP7HTcNrrECeA8YYJeWnpo+2Q5CegtZjaotWTWxDG3UeGA1coE05iH1mPjT/2mg==}
    engines: {node: '>=16 || 14 >=14.17'}
    dependencies:
      brace-expansion: 2.0.1

  /minimatch@9.0.4:
    resolution: {integrity: sha512-KqWh+VchfxcMNRAJjj2tnsSJdNbHsVgnkBhTNrW7AjVo6OvLtxw8zfT9oLw1JSohlFzJ8jCoTgaoXvJ+kHt6fw==}
    engines: {node: '>=16 || 14 >=14.17'}
    dependencies:
      brace-expansion: 2.0.1
    dev: true

  /minimatch@9.0.5:
    resolution: {integrity: sha512-G6T0ZX48xgozx7587koeX9Ys2NYy6Gmv//P89sEte9V9whIapMNF4idKxnW2QtCcLiTWlb/wfCabAtAFWhhBow==}
    engines: {node: '>=16 || 14 >=14.17'}
    dependencies:
      brace-expansion: 2.0.1

  /minimist-options@4.1.0:
    resolution: {integrity: sha512-Q4r8ghd80yhO/0j1O3B2BjweX3fiHg9cdOwjJd2J76Q135c+NDxGCqdYKQ1SKBuFfgWbAUzBfvYjPUEeNgqN1A==}
    engines: {node: '>= 6'}
    dependencies:
      arrify: 1.0.1
      is-plain-obj: 1.1.0
      kind-of: 6.0.3
    dev: true

  /minimist@1.2.7:
    resolution: {integrity: sha512-bzfL1YUZsP41gmu/qjrEk0Q6i2ix/cVeAhbCbqH9u3zYutS1cLg00qhrD0M2MVdCcx4Sc0UpP2eBWo9rotpq6g==}
    dev: true

  /minimist@1.2.8:
    resolution: {integrity: sha512-2yyAR8qBkN3YuheJanUpWC5U3bb5osDywNB8RzDVlDwDHbocAJveqqj1u8+SVD7jkWT4yvsHCpWqqWqAxb0zCA==}

  /minipass-collect@1.0.2:
    resolution: {integrity: sha512-6T6lH0H8OG9kITm/Jm6tdooIbogG9e0tLgpY6mphXSm/A9u8Nq1ryBG+Qspiub9LjWlBPsPS3tWQ/Botq4FdxA==}
    engines: {node: '>= 8'}
    dependencies:
      minipass: 3.3.6

  /minipass-fetch@2.1.2:
    resolution: {integrity: sha512-LT49Zi2/WMROHYoqGgdlQIZh8mLPZmOrN2NdJjMXxYe4nkN6FUyuPuOAOedNJDrx0IRGg9+4guZewtp8hE6TxA==}
    engines: {node: ^12.13.0 || ^14.15.0 || >=16.0.0}
    dependencies:
      minipass: 3.3.6
      minipass-sized: 1.0.3
      minizlib: 2.1.2
    optionalDependencies:
      encoding: 0.1.13

  /minipass-fetch@3.0.3:
    resolution: {integrity: sha512-n5ITsTkDqYkYJZjcRWzZt9qnZKCT7nKCosJhHoj7S7zD+BP4jVbWs+odsniw5TA3E0sLomhTKOKjF86wf11PuQ==}
    engines: {node: ^14.17.0 || ^16.13.0 || >=18.0.0}
    dependencies:
      minipass: 5.0.0
      minipass-sized: 1.0.3
      minizlib: 2.1.2
    optionalDependencies:
      encoding: 0.1.13

  /minipass-flush@1.0.5:
    resolution: {integrity: sha512-JmQSYYpPUqX5Jyn1mXaRwOda1uQ8HP5KAT/oDSLCzt1BYRhQU0/hDtsB1ufZfEEzMZ9aAVmsBw8+FWsIXlClWw==}
    engines: {node: '>= 8'}
    dependencies:
      minipass: 3.3.6

  /minipass-json-stream@1.0.1:
    resolution: {integrity: sha512-ODqY18UZt/I8k+b7rl2AENgbWE8IDYam+undIJONvigAz8KR5GWblsFTEfQs0WODsjbSXWlm+JHEv8Gr6Tfdbg==}
    dependencies:
      jsonparse: 1.3.1
      minipass: 3.3.6

  /minipass-pipeline@1.2.4:
    resolution: {integrity: sha512-xuIq7cIOt09RPRJ19gdi4b+RiNvDFYe5JH+ggNvBqGqpQXcru3PcRmOZuHBKWK1Txf9+cQ+HMVN4d6z46LZP7A==}
    engines: {node: '>=8'}
    dependencies:
      minipass: 3.3.6

  /minipass-sized@1.0.3:
    resolution: {integrity: sha512-MbkQQ2CTiBMlA2Dm/5cY+9SWFEN8pzzOXi6rlM5Xxq0Yqbda5ZQy9sU75a673FE9ZK0Zsbr6Y5iP6u9nktfg2g==}
    engines: {node: '>=8'}
    dependencies:
      minipass: 3.3.6

  /minipass@3.3.6:
    resolution: {integrity: sha512-DxiNidxSEK+tHG6zOIklvNOwm3hvCrbUrdtzY74U6HKTJxvIDfOUL5W5P2Ghd3DTkhhKPYGqeNUIh5qcM4YBfw==}
    engines: {node: '>=8'}
    dependencies:
      yallist: 4.0.0

  /minipass@4.2.5:
    resolution: {integrity: sha512-+yQl7SX3bIT83Lhb4BVorMAHVuqsskxRdlmO9kTpyukp8vsm2Sn/fUOV9xlnG8/a5JsypJzap21lz/y3FBMJ8Q==}
    engines: {node: '>=8'}

  /minipass@5.0.0:
    resolution: {integrity: sha512-3FnjYuehv9k6ovOEbyOswadCDPX1piCfhV8ncmYtHOjuPwylVWsghTLo7rabjC3Rx5xD4HDx8Wm1xnMF7S5qFQ==}
    engines: {node: '>=8'}

  /minipass@6.0.2:
    resolution: {integrity: sha512-MzWSV5nYVT7mVyWCwn2o7JH13w2TBRmmSqSRCKzTw+lmft9X4z+3wjvs06Tzijo5z4W/kahUCDpRXTF+ZrmF/w==}
    engines: {node: '>=16 || 14 >=14.17'}

  /minipass@7.0.4:
    resolution: {integrity: sha512-jYofLM5Dam9279rdkWzqHozUo4ybjdZmCsDHePy5V/PbBcVMiSZR97gmAy45aqi8CK1lG2ECd356FU86avfwUQ==}
    engines: {node: '>=16 || 14 >=14.17'}

  /minizlib@2.1.2:
    resolution: {integrity: sha512-bAxsR8BVfj60DWXHE3u30oHzfl4G7khkSuPW+qvpd7jFRHm7dLxOjUk1EHACJ/hxLY8phGJ0YhYHZo7jil7Qdg==}
    engines: {node: '>= 8'}
    dependencies:
      minipass: 3.3.6
      yallist: 4.0.0

  /mixme@0.5.10:
    resolution: {integrity: sha512-5H76ANWinB1H3twpJ6JY8uvAtpmFvHNArpilJAjXRKXSDDLPIMoZArw5SH0q9z+lLs8IrMw7Q2VWpWimFKFT1Q==}
    engines: {node: '>= 8.0.0'}

  /mkdirp@0.5.6:
    resolution: {integrity: sha512-FP+p8RB8OWpF3YZBCrP5gtADmtXApB5AMLn+vdyA+PyxCjrCs00mjyUozssO33cwDeT3wNGdLxJ5M//YqtHAJw==}
    hasBin: true
    dependencies:
      minimist: 1.2.8
    dev: true

  /mkdirp@1.0.4:
    resolution: {integrity: sha512-vVqVZQyf3WLx2Shd0qJ9xuvqgAyKPLAiqITEtqW0oIUjzo3PePDd6fW9iFz30ef7Ysp/oiWqbhszeGWW2T6Gzw==}
    engines: {node: '>=10'}
    hasBin: true

  /mkdirp@2.1.6:
    resolution: {integrity: sha512-+hEnITedc8LAtIP9u3HJDFIdcLV2vXP33sqLLIzkv1Db1zO/1OxbvYf0Y1OC/S/Qo5dxHXepofhmxL02PsKe+A==}
    engines: {node: '>=10'}
    hasBin: true
    dev: true

  /mkdirp@3.0.1:
    resolution: {integrity: sha512-+NsyUUAZDmo6YVHzL/stxSu3t9YS1iljliy3BSDrXJ/dkn1KYdmtZODGGjLcc9XLgVVpH4KshHB8XmZgMhaBXg==}
    engines: {node: '>=10'}
    hasBin: true

  /mocha-json-output-reporter@2.1.0(mocha@10.2.0)(moment@2.29.4):
    resolution: {integrity: sha512-FF2BItlMo8nK9+SgN/WAD01ue7G+qI1Po0U3JCZXQiiyTJ5OV3KcT1mSoZKirjYP73JFZznaaPC6Mp052PF3Vw==}
    peerDependencies:
      mocha: ^10.0.0
      moment: ^2.21.0
    dependencies:
      mocha: 10.2.0
      moment: 2.29.4
    dev: true

  /mocha-multi-reporters@1.5.1(mocha@10.2.0):
    resolution: {integrity: sha512-Yb4QJOaGLIcmB0VY7Wif5AjvLMUFAdV57D2TWEva1Y0kU/3LjKpeRVmlMIfuO1SVbauve459kgtIizADqxMWPg==}
    engines: {node: '>=6.0.0'}
    peerDependencies:
      mocha: '>=3.1.2'
    dependencies:
      debug: 4.3.4(supports-color@8.1.1)
      lodash: 4.17.21
      mocha: 10.2.0
    transitivePeerDependencies:
      - supports-color
    dev: true

  /mocha@10.2.0:
    resolution: {integrity: sha512-IDY7fl/BecMwFHzoqF2sg/SHHANeBoMMXFlS9r0OXKDssYE1M5O43wUY/9BVPeIvfH2zmEbBfseqN9gBQZzXkg==}
    engines: {node: '>= 14.0.0'}
    hasBin: true
    dependencies:
      ansi-colors: 4.1.1
      browser-stdout: 1.3.1
      chokidar: 3.5.3
      debug: 4.3.4(supports-color@8.1.1)
      diff: 5.0.0
      escape-string-regexp: 4.0.0
      find-up: 5.0.0
      glob: 7.2.0
      he: 1.2.0
      js-yaml: 4.1.0
      log-symbols: 4.1.0
      minimatch: 5.0.1
      ms: 2.1.3
      nanoid: 3.3.3
      serialize-javascript: 6.0.0
      strip-json-comments: 3.1.1
      supports-color: 8.1.1
      workerpool: 6.2.1
      yargs: 16.2.0
      yargs-parser: 20.2.4
      yargs-unparser: 2.0.0
    dev: true

  /mock-stdin@1.0.0:
    resolution: {integrity: sha512-tukRdb9Beu27t6dN+XztSRHq9J0B/CoAOySGzHfn8UTfmqipA5yNT/sDUEyYdAV3Hpka6Wx6kOMxuObdOex60Q==}
    dev: true

  /modify-values@1.0.1:
    resolution: {integrity: sha512-xV2bxeN6F7oYjZWTe/YPAy6MN2M+sL4u/Rlm2AHCIVGfo2p1yGmBHQ6vHehl4bRTZBdHu3TSkWdYgkwpYzAGSw==}
    engines: {node: '>=0.10.0'}
    dev: true

  /moment@2.29.4:
    resolution: {integrity: sha512-5LC9SOxjSc2HF6vO2CyuTDNivEdoz2IvyJJGj6X8DJ0eFyfszE0QiEd+iXmBvUP3WHxSjFH/vIsA0EN00cgr8w==}
    dev: true

  /ms@2.1.2:
    resolution: {integrity: sha512-sGkPx+VjMtmA6MX27oA4FBFELFCZZ4S4XqeGOXCv68tT+jb3vk/RyaKWP0PTKyWtmLSM0b+adUTEvbs1PEaH2w==}

  /ms@2.1.3:
    resolution: {integrity: sha512-6FlzubTLZG3J2a/NVCAleEhjzq5oxgHyaCU9yYXvcLsvoVaHJq/s5xXI6/XXP6tz7R9xAOtHnSO/tXtF3WRTlA==}

  /msgpack-lite@0.1.26:
    resolution: {integrity: sha512-SZ2IxeqZ1oRFGo0xFGbvBJWMp3yLIY9rlIJyxy8CGrwZn1f0ZK4r6jV/AM1r0FZMDUkWkglOk/eeKIL9g77Nxw==}
    hasBin: true
    dependencies:
      event-lite: 0.1.2
      ieee754: 1.2.1
      int64-buffer: 0.1.10
      isarray: 1.0.0

  /multimatch@5.0.0:
    resolution: {integrity: sha512-ypMKuglUrZUD99Tk2bUQ+xNQj43lPEfAeX2o9cTteAmShXy2VHDJpuwu1o0xqoKCt9jLVAvwyFKdLTPXKAfJyA==}
    engines: {node: '>=10'}
    dependencies:
      '@types/minimatch': 3.0.5
      array-differ: 3.0.0
      array-union: 2.1.0
      arrify: 2.0.1
      minimatch: 3.1.2

  /mute-stream@0.0.7:
    resolution: {integrity: sha512-r65nCZhrbXXb6dXOACihYApHw2Q6pV0M3V0PSxd74N0+D8nzAdEAITq2oAjA1jVnKI+tGvEBUpqiMh0+rW6zDQ==}
    dev: true

  /mute-stream@0.0.8:
    resolution: {integrity: sha512-nnbWWOkoWyUsTjKrhgD0dcz22mdkSnpYqbEjIm2nhwhuxlSkpywJmBo8h0ZqJdkp73mb90SssHkN4rsRaBAfAA==}

  /mute-stream@1.0.0:
    resolution: {integrity: sha512-avsJQhyd+680gKXyG/sQc0nXaC6rBkPOfyHYcFb9+hdkqQkR9bdnkJ0AMZhke0oesPqIO+mFFJ+IdBc7mst4IA==}
    engines: {node: ^14.17.0 || ^16.13.0 || >=18.0.0}

  /nanoid@3.3.3:
    resolution: {integrity: sha512-p1sjXuopFs0xg+fPASzQ28agW1oHD7xDsd9Xkf3T15H3c/cifrFHVwrh74PdoklAPi+i7MdRsE47vm2r6JoB+w==}
    engines: {node: ^10 || ^12 || ^13.7 || ^14 || >=15.0.1}
    hasBin: true
    dev: true

  /natural-compare-lite@1.4.0:
    resolution: {integrity: sha512-Tj+HTDSJJKaZnfiuw+iaF9skdPpTo2GtEly5JHnWV/hfv2Qj/9RKsGISQtLh2ox3l5EAGw487hnBee0sIJ6v2g==}
    dev: true

  /natural-compare@1.4.0:
    resolution: {integrity: sha512-OWND8ei3VtNC9h7V60qff3SVobHr996CTwgxubgyQYEpg290h9J0buyECNNJexkFm5sOajh5G116RYA1c8ZMSw==}
    dev: true

  /natural-orderby@2.0.3:
    resolution: {integrity: sha512-p7KTHxU0CUrcOXe62Zfrb5Z13nLvPhSWR/so3kFulUQU0sgUll2Z0LwpsLN351eOOD+hRGu/F1g+6xDfPeD++Q==}
    dev: true

  /negotiator@0.6.3:
    resolution: {integrity: sha512-+EUsqGPLsM+j/zdChZjsnX51g4XrHFOIXwfnCVPGlQk/k5giakcKsuxCObBRu6DSm9opw/O6slWbJdghQM4bBg==}
    engines: {node: '>= 0.6'}

  /neo-async@2.6.2:
    resolution: {integrity: sha512-Yd3UES5mWCSqR+qNT93S3UoYUkqAZ9lLg8a7g9rimsWmYGK8cVToA4/sF3RrshdyV3sAGMXVUmpMYOw+dLpOuw==}

  /next-tick@1.1.0:
    resolution: {integrity: sha512-CXdUiJembsNjuToQvxayPZF9Vqht7hewsvy2sOWafLvi2awflj9mOC6bHIg50orX8IJvWKY9wYQ/zB2kogPslQ==}
    dev: true

  /nise@5.1.9:
    resolution: {integrity: sha512-qOnoujW4SV6e40dYxJOb3uvuoPHtmLzIk4TFo+j0jPJoC+5Z9xja5qH5JZobEPsa8+YYphMrOSwnrshEhG2qww==}
    dependencies:
      '@sinonjs/commons': 3.0.1
      '@sinonjs/fake-timers': 11.2.2
      '@sinonjs/text-encoding': 0.7.2
      just-extend: 6.2.0
      path-to-regexp: 6.2.2
    dev: true

  /no-case@2.3.2:
    resolution: {integrity: sha512-rmTZ9kz+f3rCvK2TD1Ue/oZlns7OGoIWP4fc3llxxRXlOkHKoWPPWJOfFYpITabSow43QJbRIoHQXtt10VldyQ==}
    dependencies:
      lower-case: 1.1.4

  /no-case@3.0.4:
    resolution: {integrity: sha512-fgAN3jGAh+RoxUGZHTSOLJIqUc2wmoBwGR4tbpNAKmmovFoWq0OdRkb0VkldReO2a2iBT/OEulG9XSUc10r3zg==}
    dependencies:
      lower-case: 2.0.2
      tslib: 2.6.2

  /nock@13.5.4:
    resolution: {integrity: sha512-yAyTfdeNJGGBFxWdzSKCBYxs5FxLbCg5X5Q4ets974hcQzG1+qCxvIyOo4j2Ry6MUlhWVMX4OoYDefAIIwupjw==}
    engines: {node: '>= 10.13'}
    dependencies:
      debug: 4.3.5(supports-color@8.1.1)
      json-stringify-safe: 5.0.1
      propagate: 2.0.1
    transitivePeerDependencies:
      - supports-color
    dev: true

  /node-cleanup@2.1.2:
    resolution: {integrity: sha512-qN8v/s2PAJwGUtr1/hYTpNKlD6Y9rc4p8KSmJXyGdYGZsDGKXrGThikLFP9OCHFeLeEpQzPwiAtdIvBLqm//Hw==}

  /node-domexception@1.0.0:
    resolution: {integrity: sha512-/jKZoMpw0F8GRwl4/eLROPA3cfcXtLApP0QzLmUT/HuPCZWyB7IY9ZrMeKw2O/nFIqPQB3PVM9aYm0F312AXDQ==}
    engines: {node: '>=10.5.0'}

  /node-fetch@2.6.9:
    resolution: {integrity: sha512-DJm/CJkZkRjKKj4Zi4BsKVZh3ValV5IR5s7LVZnW+6YMh0W1BfNA8XSs6DLMGYlId5F3KnA70uu2qepcR08Qqg==}
    engines: {node: 4.x || >=6.0.0}
    peerDependencies:
      encoding: ^0.1.0
    peerDependenciesMeta:
      encoding:
        optional: true
    dependencies:
      whatwg-url: 5.0.0

  /node-fetch@3.3.2:
    resolution: {integrity: sha512-dRB78srN/l6gqWulah9SrxeYnxeddIG30+GOqK/9OlLVyLg3HPnr6SqOWTWOXKRwC2eGYCkZ59NNuSgvSrpgOA==}
    engines: {node: ^12.20.0 || ^14.13.1 || >=16.0.0}
    dependencies:
      data-uri-to-buffer: 4.0.1
      fetch-blob: 3.2.0
      formdata-polyfill: 4.0.10

  /node-gyp@9.3.1:
    resolution: {integrity: sha512-4Q16ZCqq3g8awk6UplT7AuxQ35XN4R/yf/+wSAwcBUAjg7l58RTactWaP8fIDTi0FzI7YcVLujwExakZlfWkXg==}
    engines: {node: ^12.13 || ^14.13 || >=16}
    hasBin: true
    dependencies:
      env-paths: 2.2.1
      glob: 7.2.3
      graceful-fs: 4.2.11
      make-fetch-happen: 10.2.1
      nopt: 6.0.0
      npmlog: 6.0.2
      rimraf: 3.0.2
      semver: 7.6.2
      tar: 6.2.1
      which: 2.0.2
    transitivePeerDependencies:
      - bluebird
      - supports-color

  /node-releases@2.0.18:
    resolution: {integrity: sha512-d9VeXT4SJ7ZeOqGX6R5EM022wpL+eWPooLI+5UpWn2jCT1aosUQEhQP214x33Wkwx3JQMvIm+tIoVOdodFS40g==}

  /noms@0.0.0:
    resolution: {integrity: sha512-lNDU9VJaOPxUmXcLb+HQFeUgQQPtMI24Gt6hgfuMHRJgMRHMF/qZ4HJD3GDru4sSw9IQl2jPjAYnQrdIeLbwow==}
    dependencies:
      inherits: 2.0.4
      readable-stream: 1.0.34
    dev: true

  /nopt@6.0.0:
    resolution: {integrity: sha512-ZwLpbTgdhuZUnZzjd7nb1ZV+4DoiC6/sfiVKok72ym/4Tlf+DFdlHYmT2JPmcNNWV6Pi3SDf1kT+A4r9RTuT9g==}
    engines: {node: ^12.13.0 || ^14.15.0 || >=16.0.0}
    hasBin: true
    dependencies:
      abbrev: 1.1.1

  /normalize-package-data@2.5.0:
    resolution: {integrity: sha512-/5CMN3T0R4XTj4DcGaexo+roZSdSFW/0AOOTROrjxzCG1wrWXEsGbRKevjlIL+ZDE4sZlJr5ED4YW0yqmkK+eA==}
    dependencies:
      hosted-git-info: 2.8.9
      resolve: 1.22.8
      semver: 5.7.2
      validate-npm-package-license: 3.0.4

  /normalize-package-data@3.0.3:
    resolution: {integrity: sha512-p2W1sgqij3zMMyRC067Dg16bfzVH+w7hyegmpIvZ4JNjqtGOVAIvLmjBx3yP7YTe9vKJgkoNOPjwQGogDoMXFA==}
    engines: {node: '>=10'}
    dependencies:
      hosted-git-info: 4.1.0
      is-core-module: 2.13.1
      semver: 7.6.2
      validate-npm-package-license: 3.0.4
    dev: true

  /normalize-package-data@5.0.0:
    resolution: {integrity: sha512-h9iPVIfrVZ9wVYQnxFgtw1ugSvGEMOlyPWWtm8BMJhnwyEL/FLbYbTY3V3PpjI/BUK67n9PEWDu6eHzu1fB15Q==}
    engines: {node: ^14.17.0 || ^16.13.0 || >=18.0.0}
    dependencies:
      hosted-git-info: 6.1.1
      is-core-module: 2.13.1
      semver: 7.6.2
      validate-npm-package-license: 3.0.4

  /normalize-package-data@6.0.2:
    resolution: {integrity: sha512-V6gygoYb/5EmNI+MEGrWkC+e6+Rr7mTmfHrxDbLzxQogBkgzo76rkok0Am6thgSF7Mv2nLOajAJj5vDJZEFn7g==}
    engines: {node: ^16.14.0 || >=18.0.0}
    dependencies:
      hosted-git-info: 7.0.2
      semver: 7.6.2
      validate-npm-package-license: 3.0.4

  /normalize-path@3.0.0:
    resolution: {integrity: sha512-6eZs5Ls3WtCisHWp9S2GUy8dqkpGi4BVSz3GaqiE6ezub0512ESztXUwUB6C6IKbQkY2Pnb/mD4WYojCRwcwLA==}
    engines: {node: '>=0.10.0'}
    dev: true

  /normalize-url@4.5.1:
    resolution: {integrity: sha512-9UZCFRHQdNrfTpGg8+1INIg93B6zE0aXMVFkw1WFwvO4SlZywU6aLg5Of0Ap/PgcbSw4LNxvMWXMeugwMCX0AA==}
    engines: {node: '>=8'}

  /normalize-url@6.1.0:
    resolution: {integrity: sha512-DlL+XwOy3NxAQ8xuC0okPgK46iuVNAK01YN7RueYBqqFeGsBjV9XmCAzAdgt+667bCl5kPh9EqKKDwnaPG1I7A==}
    engines: {node: '>=10'}

  /normalize-url@8.0.0:
    resolution: {integrity: sha512-uVFpKhj5MheNBJRTiMZ9pE/7hD1QTeEvugSJW/OmLzAp78PB5O6adfMNTvmfKhXBkvCzC+rqifWcVYpGFwTjnw==}
    engines: {node: '>=14.16'}

  /npm-bundled@3.0.0:
    resolution: {integrity: sha512-Vq0eyEQy+elFpzsKjMss9kxqb9tG3YHg4dsyWuUENuzvSUWe1TCnW/vV9FkhvBk/brEDoDiVd+M1Btosa6ImdQ==}
    engines: {node: ^14.17.0 || ^16.13.0 || >=18.0.0}
    dependencies:
      npm-normalize-package-bin: 3.0.1

  /npm-check-updates@16.14.20:
    resolution: {integrity: sha512-sYbIhun4DrjO7NFOTdvs11nCar0etEhZTsEjL47eM0TuiGMhmYughRCxG2SpGRmGAQ7AkwN7bw2lWzoE7q6yOQ==}
    engines: {node: '>=14.14'}
    hasBin: true
    dependencies:
      '@types/semver-utils': 1.1.1
      chalk: 5.3.0
      cli-table3: 0.6.3
      commander: 10.0.1
      fast-memoize: 2.5.2
      find-up: 5.0.0
      fp-and-or: 0.1.4
      get-stdin: 8.0.0
      globby: 11.1.0
      hosted-git-info: 5.2.1
      ini: 4.1.1
      js-yaml: 4.1.0
      json-parse-helpfulerror: 1.0.3
      jsonlines: 0.1.1
      lodash: 4.17.21
      make-fetch-happen: 11.1.1
      minimatch: 9.0.3
      p-map: 4.0.0
      pacote: 15.2.0
      parse-github-url: 1.0.2
      progress: 2.0.3
      prompts-ncu: 3.0.0
      rc-config-loader: 4.1.3
      remote-git-tags: 3.0.0
      rimraf: 5.0.5
      semver: 7.6.0
      semver-utils: 1.1.4
      source-map-support: 0.5.21
      spawn-please: 2.0.2
      strip-ansi: 7.1.0
      strip-json-comments: 5.0.1
      untildify: 4.0.0
      update-notifier: 6.0.2
    transitivePeerDependencies:
      - bluebird
      - supports-color

  /npm-install-checks@6.1.1:
    resolution: {integrity: sha512-dH3GmQL4vsPtld59cOn8uY0iOqRmqKvV+DLGwNXV/Q7MDgD2QfOADWd/mFXcIE5LVhYYGjA3baz6W9JneqnuCw==}
    engines: {node: ^14.17.0 || ^16.13.0 || >=18.0.0}
    dependencies:
      semver: 7.6.2

  /npm-normalize-package-bin@3.0.1:
    resolution: {integrity: sha512-dMxCf+zZ+3zeQZXKxmyuCKlIDPGuv8EF940xbkC4kQVDTtqoh6rJFO+JTKSA6/Rwi0getWmtuy4Itup0AMcaDQ==}
    engines: {node: ^14.17.0 || ^16.13.0 || >=18.0.0}

  /npm-package-arg@10.1.0:
    resolution: {integrity: sha512-uFyyCEmgBfZTtrKk/5xDfHp6+MdrqGotX/VoOyEEl3mBwiEE5FlBaePanazJSVMPT7vKepcjYBY2ztg9A3yPIA==}
    engines: {node: ^14.17.0 || ^16.13.0 || >=18.0.0}
    dependencies:
      hosted-git-info: 6.1.1
      proc-log: 3.0.0
      semver: 7.6.2
      validate-npm-package-name: 5.0.1

  /npm-packlist@7.0.4:
    resolution: {integrity: sha512-d6RGEuRrNS5/N84iglPivjaJPxhDbZmlbTwTDX2IbcRHG5bZCdtysYMhwiPvcF4GisXHGn7xsxv+GQ7T/02M5Q==}
    engines: {node: ^14.17.0 || ^16.13.0 || >=18.0.0}
    dependencies:
      ignore-walk: 6.0.3

  /npm-pick-manifest@8.0.1:
    resolution: {integrity: sha512-mRtvlBjTsJvfCCdmPtiu2bdlx8d/KXtF7yNXNWe7G0Z36qWA9Ny5zXsI2PfBZEv7SXgoxTmNaTzGSbbzDZChoA==}
    engines: {node: ^14.17.0 || ^16.13.0 || >=18.0.0}
    dependencies:
      npm-install-checks: 6.1.1
      npm-normalize-package-bin: 3.0.1
      npm-package-arg: 10.1.0
      semver: 7.6.2

  /npm-registry-fetch@14.0.5:
    resolution: {integrity: sha512-kIDMIo4aBm6xg7jOttupWZamsZRkAqMqwqqbVXnUqstY5+tapvv6bkH/qMR76jdgV+YljEUCyWx3hRYMrJiAgA==}
    engines: {node: ^14.17.0 || ^16.13.0 || >=18.0.0}
    dependencies:
      make-fetch-happen: 11.1.1
      minipass: 5.0.0
      minipass-fetch: 3.0.3
      minipass-json-stream: 1.0.1
      minizlib: 2.1.2
      npm-package-arg: 10.1.0
      proc-log: 3.0.0
    transitivePeerDependencies:
      - supports-color

  /npm-run-path@4.0.1:
    resolution: {integrity: sha512-S48WzZW777zhNIrn7gxOlISNAqi9ZC/uQFnRdbeIHhZhCA6UqpkOT8T1G7BvfdgP4Er8gF4sUbaS0i7QvIfCWw==}
    engines: {node: '>=8'}
    dependencies:
      path-key: 3.1.1

  /npmlog@6.0.2:
    resolution: {integrity: sha512-/vBvz5Jfr9dT/aFWd0FIRf+T/Q2WBsLENygUaFUqstqsycmZAP/t5BvFJTK0viFmSUxiUKTUplWy5vt+rvKIxg==}
    engines: {node: ^12.13.0 || ^14.15.0 || >=16.0.0}
    dependencies:
      are-we-there-yet: 3.0.1
      console-control-strings: 1.1.0
      gauge: 4.0.4
      set-blocking: 2.0.0

  /object-assign@4.1.1:
    resolution: {integrity: sha512-rJgTQnkUnH1sFw8yT6VSU3zD3sWmu6sZhIseY8VX+GRu3P6F7Fu+JNDoXfklElbLJSnc3FUQHVe4cU5hj+BcUg==}
    engines: {node: '>=0.10.0'}
    dev: true

  /object-inspect@1.12.3:
    resolution: {integrity: sha512-geUvdk7c+eizMNUDkRpW1wJwgfOiOeHbxBR/hLXK1aT6zmVSO0jsQcs7fj6MGw89jC/cjGfLcNOrtMYtGqm81g==}

  /object-keys@1.1.1:
    resolution: {integrity: sha512-NuAESUOUMrlIXOfHKzD6bpPu3tYt3xvjNdRIQ+FeT0lNb4K8WR70CaDxhuNguS2XG+GjkyMwOzsN5ZktImfhLA==}
    engines: {node: '>= 0.4'}

  /object-treeify@1.1.33:
    resolution: {integrity: sha512-EFVjAYfzWqWsBMRHPMAXLCDIJnpMhdWAqR7xG6M6a2cs6PMFpl/+Z20w9zDW4vkxOFfddegBKq9Rehd0bxWE7A==}
    engines: {node: '>= 10'}
    dev: true

  /object-treeify@4.0.1:
    resolution: {integrity: sha512-Y6tg5rHfsefSkfKujv2SwHulInROy/rCL5F4w0QOWxut8AnxYxf0YmNhTh95Zfyxpsudo66uqkux0ACFnyMSgQ==}
    engines: {node: '>= 16'}

  /object.assign@4.1.4:
    resolution: {integrity: sha512-1mxKf0e58bvyjSCtKYY4sRe9itRk3PJpquJOjeIkz885CczcI4IvJJDLPS72oowuSh+pBxUFROpX+TU++hxhZQ==}
    engines: {node: '>= 0.4'}
    dependencies:
      call-bind: 1.0.2
      define-properties: 1.2.1
      has-symbols: 1.0.3
      object-keys: 1.1.1

  /object.entries@1.1.7:
    resolution: {integrity: sha512-jCBs/0plmPsOnrKAfFQXRG2NFjlhZgjjcBLSmTnEhU8U6vVTsVe8ANeQJCHTl3gSsI4J+0emOoCgoKlmQPMgmA==}
    engines: {node: '>= 0.4'}
    dependencies:
      call-bind: 1.0.2
      define-properties: 1.2.1
      es-abstract: 1.22.2
    dev: true

  /object.fromentries@2.0.7:
    resolution: {integrity: sha512-UPbPHML6sL8PI/mOqPwsH4G6iyXcCGzLin8KvEPenOZN5lpCNBZZQ+V62vdjB1mQHrmqGQt5/OJzemUA+KJmEA==}
    engines: {node: '>= 0.4'}
    dependencies:
      call-bind: 1.0.2
      define-properties: 1.2.1
      es-abstract: 1.22.2
    dev: true

  /object.groupby@1.0.1:
    resolution: {integrity: sha512-HqaQtqLnp/8Bn4GL16cj+CUYbnpe1bh0TtEaWvybszDG4tgxCJuRpV8VGuvNaI1fAnI4lUJzDG55MXcOH4JZcQ==}
    dependencies:
      call-bind: 1.0.2
      define-properties: 1.2.1
      es-abstract: 1.22.2
      get-intrinsic: 1.2.1
    dev: true

  /object.hasown@1.1.3:
    resolution: {integrity: sha512-fFI4VcYpRHvSLXxP7yiZOMAd331cPfd2p7PFDVbgUsYOfCT3tICVqXWngbjr4m49OvsBwUBQ6O2uQoJvy3RexA==}
    dependencies:
      define-properties: 1.2.1
      es-abstract: 1.22.2
    dev: true

  /object.values@1.1.7:
    resolution: {integrity: sha512-aU6xnDFYT3x17e/f0IiiwlGPTy2jzMySGfUB4fq6z7CV8l85CWHDk5ErhyhpfDHhrOMwGFhSQkhMGHaIotA6Ng==}
    engines: {node: '>= 0.4'}
    dependencies:
      call-bind: 1.0.2
      define-properties: 1.2.1
      es-abstract: 1.22.2
    dev: true

  /oclif@4.14.9:
    resolution: {integrity: sha512-W2RqjzcJWudQp/qUngbj/7f6oPoRrNTjAMZUn7hLO86nUgEkIF7JsgmQ5+TSC2nt35htti/ARfyM2mzQyPUNUA==}
    engines: {node: '>=18.0.0'}
    hasBin: true
    dependencies:
      '@aws-sdk/client-cloudfront': /empty-npm-package@1.0.0
      '@aws-sdk/client-s3': /empty-npm-package@1.0.0
      '@inquirer/confirm': 3.1.17
      '@inquirer/input': 2.2.4
      '@inquirer/select': 2.4.2
      '@oclif/core': 4.0.14
      '@oclif/plugin-help': 6.2.7
      '@oclif/plugin-not-found': 3.2.13
      '@oclif/plugin-warn-if-update-available': 3.1.10
      async-retry: 1.3.3
      chalk: 4.1.2
      change-case: 4.1.2
      debug: 4.3.4(supports-color@8.1.1)
      ejs: 3.1.10
      find-yarn-workspace-root: 2.0.0
      fs-extra: 8.1.0
      github-slugger: 2.0.0
      got: 13.0.0
      lodash: 4.17.21
      normalize-package-data: 6.0.2
      semver: 7.6.2
      sort-package-json: 2.10.0
      tiny-jsonc: 1.0.1
      validate-npm-package-name: 5.0.1
    transitivePeerDependencies:
      - supports-color

  /once@1.4.0:
    resolution: {integrity: sha512-lNaJgI+2Q5URQBkccEKHTQOPaXdUxnZZElQTZY0MFUAuaEqe1E+Nyvgdz/aIyNi6Z9MzO5dv1H8n58/GELp3+w==}
    dependencies:
      wrappy: 1.0.2

  /onetime@2.0.1:
    resolution: {integrity: sha512-oyyPpiMaKARvvcgip+JV+7zci5L8D1W9RZIz2l1o08AM3pfspitVWnPt3mzHcBPp12oYMTy0pqrFs/C+m3EwsQ==}
    engines: {node: '>=4'}
    dependencies:
      mimic-fn: 1.2.0
    dev: true

  /onetime@5.1.2:
    resolution: {integrity: sha512-kbpaSSGJTWdAY5KPVeMOKXSrPtr8C8C7wodJbcsd51jRnmD+GZu8Y0VoU6Dm5Z4vWr0Ig/1NKuWRKf7j5aaYSg==}
    engines: {node: '>=6'}
    dependencies:
      mimic-fn: 2.1.0

  /optionator@0.9.3:
    resolution: {integrity: sha512-JjCoypp+jKn1ttEFExxhetCKeJt9zhAgAve5FXHixTvFDW/5aEktX9bufBKLRRMdU7bNtpLfcGu94B3cdEJgjg==}
    engines: {node: '>= 0.8.0'}
    dependencies:
      '@aashutoshrathi/word-wrap': 1.2.6
      deep-is: 0.1.4
      fast-levenshtein: 2.0.6
      levn: 0.4.1
      prelude-ls: 1.2.1
      type-check: 0.4.0
    dev: true

  /ora@5.4.1:
    resolution: {integrity: sha512-5b6Y85tPxZZ7QytO+BQzysW31HJku27cRIlkbAXaNx+BdcVi+LlRFmVXzeF6a7JCwJpyw5c4b+YSVImQIrBpuQ==}
    engines: {node: '>=10'}
    dependencies:
      bl: 4.1.0
      chalk: 4.1.2
      cli-cursor: 3.1.0
      cli-spinners: 2.9.2
      is-interactive: 1.0.0
      is-unicode-supported: 0.1.0
      log-symbols: 4.1.0
      strip-ansi: 6.0.1
      wcwidth: 1.0.1

  /os-homedir@1.0.2:
    resolution: {integrity: sha512-B5JU3cabzk8c67mRRd3ECmROafjYMXbuzlwtqdM8IbS8ktlTix8aFGb2bAGKrSRIlnfKwovGUUr72JUPyOb6kQ==}
    engines: {node: '>=0.10.0'}
    dev: true

  /os-tmpdir@1.0.2:
    resolution: {integrity: sha512-D2FR03Vir7FIu45XBY20mTb+/ZSWB00sjU9jdQXt83gDrI4Ztz5Fs7/yy74g2N5SVQY4xY1qDr4rNddwYRVX0g==}
    engines: {node: '>=0.10.0'}

  /override-require@1.1.1:
    resolution: {integrity: sha512-eoJ9YWxFcXbrn2U8FKT6RV+/Kj7fiGAB1VvHzbYKt8xM5ZuKZgCGvnHzDxmreEjcBH28ejg5MiOH4iyY1mQnkg==}

  /p-cancelable@1.1.0:
    resolution: {integrity: sha512-s73XxOZ4zpt1edZYZzvhqFa6uvQc1vwUa0K0BdtIZgQMAJj9IbebH+JkgKZc9h+B05PKHLOTl4ajG1BmNrVZlw==}
    engines: {node: '>=6'}

  /p-cancelable@2.1.1:
    resolution: {integrity: sha512-BZOr3nRQHOntUjTrH8+Lh54smKHoHyur8We1V8DSMVrl5A2malOOwuJRnKRDjSnkoeBh4at6BwEnb5I7Jl31wg==}
    engines: {node: '>=8'}

  /p-cancelable@3.0.0:
    resolution: {integrity: sha512-mlVgR3PGuzlo0MmTdk4cXqXWlwQDLnONTAg6sm62XkMJEiRxN3GL3SffkYvqwonbkJBcrI7Uvv5Zh9yjvn2iUw==}
    engines: {node: '>=12.20'}

  /p-limit@1.3.0:
    resolution: {integrity: sha512-vvcXsLAJ9Dr5rQOPk7toZQZJApBl2K4J6dANSsEuh6QI41JYcsS/qhTGa9ErIUUgK3WNQoJYvylxvjqmiqEA9Q==}
    engines: {node: '>=4'}
    dependencies:
      p-try: 1.0.0
    dev: true

  /p-limit@2.3.0:
    resolution: {integrity: sha512-//88mFWSJx8lxCzwdAABTJL2MyWB12+eIY7MDL2SqLmAkeKU9qxRvWuSyTjm3FUmpBEMuFfckAIqEaVGUDxb6w==}
    engines: {node: '>=6'}
    dependencies:
      p-try: 2.2.0

  /p-limit@3.1.0:
    resolution: {integrity: sha512-TYOanM3wGwNGsZN2cVTYPArw454xnXj5qmWF1bEoAc4+cU/ol7GVh7odevjp1FNHduHc3KZMcFduxU5Xc6uJRQ==}
    engines: {node: '>=10'}
    dependencies:
      yocto-queue: 0.1.0

  /p-limit@4.0.0:
    resolution: {integrity: sha512-5b0R4txpzjPWVw/cXXUResoD4hb6U/x9BH08L7nw+GN1sezDzPdxeRvpc9c433fZhBan/wusjbCsqwqm4EIBIQ==}
    engines: {node: ^12.20.0 || ^14.13.1 || >=16.0.0}
    dependencies:
      yocto-queue: 1.0.0

  /p-locate@2.0.0:
    resolution: {integrity: sha512-nQja7m7gSKuewoVRen45CtVfODR3crN3goVQ0DDZ9N3yHxgpkuBhZqsaiotSQRrADUrne346peY7kT3TSACykg==}
    engines: {node: '>=4'}
    dependencies:
      p-limit: 1.3.0
    dev: true

  /p-locate@4.1.0:
    resolution: {integrity: sha512-R79ZZ/0wAxKGu3oYMlz8jy/kbhsNrS7SKZ7PxEHBgJ5+F2mtFW2fK2cOtBh1cHYkQsbzFV7I+EoRKe6Yt0oK7A==}
    engines: {node: '>=8'}
    dependencies:
      p-limit: 2.3.0

  /p-locate@5.0.0:
    resolution: {integrity: sha512-LaNjtRWUBY++zB5nE/NwcaoMylSPk+S+ZHNB1TzdbMJMny6dynpAGt7X/tl/QYq3TIeE6nxHppbo2LGymrG5Pw==}
    engines: {node: '>=10'}
    dependencies:
      p-limit: 3.1.0

  /p-locate@6.0.0:
    resolution: {integrity: sha512-wPrq66Llhl7/4AGC6I+cqxT07LhXvWL08LNXz1fENOw0Ap4sRZZ/gZpTTJ5jpurzzzfS2W/Ge9BY3LgLjCShcw==}
    engines: {node: ^12.20.0 || ^14.13.1 || >=16.0.0}
    dependencies:
      p-limit: 4.0.0

  /p-map@4.0.0:
    resolution: {integrity: sha512-/bjOqmgETBYB5BoEeGVea8dmvHb2m9GLy1E9W43yeyfP6QQCZGFNa+XRceJEuDB6zqr+gKpIAmlLebMpykw/MQ==}
    engines: {node: '>=10'}
    dependencies:
      aggregate-error: 3.1.0

  /p-try@1.0.0:
    resolution: {integrity: sha512-U1etNYuMJoIz3ZXSrrySFjsXQTWOx2/jdi86L+2pRvph/qMKL6sbcCYdH23fqsbm8TH2Gn0OybpT4eSFlCVHww==}
    engines: {node: '>=4'}
    dev: true

  /p-try@2.2.0:
    resolution: {integrity: sha512-R4nPAVTAU0B9D35/Gk3uJf/7XYbQcyohSKdvAxIRSNghFl4e71hVoGnBNQz9cWaXxO2I10KTC+3jMdvvoKw6dQ==}
    engines: {node: '>=6'}

  /package-json@6.5.0:
    resolution: {integrity: sha512-k3bdm2n25tkyxcjSKzB5x8kfVxlMdgsbPr0GkZcwHsLpba6cBjqCt1KlcChKEvxHIcTB1FVMuwoijZ26xex5MQ==}
    engines: {node: '>=8'}
    dependencies:
      got: 9.6.0
      registry-auth-token: 4.2.2
      registry-url: 5.1.0
      semver: 6.3.1

  /package-json@8.1.0:
    resolution: {integrity: sha512-hySwcV8RAWeAfPsXb9/HGSPn8lwDnv6fabH+obUZKX169QknRkRhPxd1yMubpKDskLFATkl3jHpNtVtDPFA0Wg==}
    engines: {node: '>=14.16'}
    dependencies:
      got: 12.5.3
      registry-auth-token: 5.0.2
      registry-url: 6.0.1
      semver: 7.6.2

  /pacote@15.2.0:
    resolution: {integrity: sha512-rJVZeIwHTUta23sIZgEIM62WYwbmGbThdbnkt81ravBplQv+HjyroqnLRNH2+sLJHcGZmLRmhPwACqhfTcOmnA==}
    engines: {node: ^14.17.0 || ^16.13.0 || >=18.0.0}
    hasBin: true
    dependencies:
      '@npmcli/git': 4.1.0
      '@npmcli/installed-package-contents': 2.0.2
      '@npmcli/promise-spawn': 6.0.2
      '@npmcli/run-script': 6.0.2
      cacache: 17.1.3
      fs-minipass: 3.0.2
      minipass: 5.0.0
      npm-package-arg: 10.1.0
      npm-packlist: 7.0.4
      npm-pick-manifest: 8.0.1
      npm-registry-fetch: 14.0.5
      proc-log: 3.0.0
      promise-retry: 2.0.1
      read-package-json: 6.0.4
      read-package-json-fast: 3.0.2
      sigstore: 1.6.0
      ssri: 10.0.4
      tar: 6.2.1
    transitivePeerDependencies:
      - bluebird
      - supports-color

  /pako@1.0.11:
    resolution: {integrity: sha512-4hLB8Py4zZce5s4yd9XzopqwVv/yGNhV1Bl8NTmCq1763HeK2+EwVTv+leGeL13Dnh2wfbqowVPXCIO0z4taYw==}

  /pako@2.1.0:
    resolution: {integrity: sha512-w+eufiZ1WuJYgPXbV/PO3NCMEc3xqylkKHzp8bxp1uW4qaSNQUkwmLLEc3kKsfz8lpV1F8Ht3U1Cm+9Srog2ug==}

  /param-case@2.1.1:
    resolution: {integrity: sha512-eQE845L6ot89sk2N8liD8HAuH4ca6Vvr7VWAWwt7+kvvG5aBcPmmphQ68JsEG2qa9n1TykS2DLeMt363AAH8/w==}
    dependencies:
      no-case: 2.3.2

  /param-case@3.0.4:
    resolution: {integrity: sha512-RXlj7zCYokReqWpOPH9oYivUzLYZ5vAPIfEmCTNViosC78F8F0H9y7T7gG2M39ymgutxF5gcFEsyZQSph9Bp3A==}
    dependencies:
      dot-case: 3.0.4
      tslib: 2.6.2

  /parent-module@1.0.1:
    resolution: {integrity: sha512-GQ2EWRpQV8/o+Aw8YqtfZZPfNRWZYkbidE9k5rpl/hC3vtHHBfGm2Ifi6qWV+coDGkrUKZAxE3Lot5kcsRlh+g==}
    engines: {node: '>=6'}
    dependencies:
      callsites: 3.1.0

  /parse-diff@0.7.1:
    resolution: {integrity: sha512-1j3l8IKcy4yRK2W4o9EYvJLSzpAVwz4DXqCewYyx2vEwk2gcf3DBPqc8Fj4XV3K33OYJ08A8fWwyu/ykD/HUSg==}

  /parse-git-config@2.0.3:
    resolution: {integrity: sha512-Js7ueMZOVSZ3tP8C7E3KZiHv6QQl7lnJ+OkbxoaFazzSa2KyEHqApfGbU3XboUgUnq4ZuUmskUpYKTNx01fm5A==}
    engines: {node: '>=6'}
    dependencies:
      expand-tilde: 2.0.2
      git-config-path: 1.0.1
      ini: 1.3.8

  /parse-github-url@1.0.2:
    resolution: {integrity: sha512-kgBf6avCbO3Cn6+RnzRGLkUsv4ZVqv/VfAYkRsyBcgkshNvVBkRn1FEZcW0Jb+npXQWm2vHPnnOqFteZxRRGNw==}
    engines: {node: '>=0.10.0'}
    hasBin: true

  /parse-json@4.0.0:
    resolution: {integrity: sha512-aOIos8bujGN93/8Ox/jPLh7RwVnPEysynVFE+fQZyg6jKELEHwzgKdLRFHUgXJL6kylijVSBC4BvN9OmsB48Rw==}
    engines: {node: '>=4'}
    dependencies:
      error-ex: 1.3.2
      json-parse-better-errors: 1.0.2

  /parse-json@5.2.0:
    resolution: {integrity: sha512-ayCKvm/phCGxOkYRSCM82iDwct8/EonSEgCSxWxD7ve6jHggsFl4fZVQBPRNgQoKiuV/odhFrGzQXZwbifC8Rg==}
    engines: {node: '>=8'}
    dependencies:
      '@babel/code-frame': 7.18.6
      error-ex: 1.3.2
      json-parse-even-better-errors: 2.3.1
      lines-and-columns: 1.2.4

  /parse-link-header@2.0.0:
    resolution: {integrity: sha512-xjU87V0VyHZybn2RrCX5TIFGxTVZE6zqqZWMPlIKiSKuWh/X5WZdt+w1Ki1nXB+8L/KtL+nZ4iq+sfI6MrhhMw==}
    dependencies:
      xtend: 4.0.2

  /parse-passwd@1.0.0:
    resolution: {integrity: sha512-1Y1A//QUXEZK7YKz+rD9WydcE1+EuPr6ZBgKecAB8tmoW6UFv0NREVJe1p+jRxtThkcbbKkfwIbWJe/IeE6m2Q==}
    engines: {node: '>=0.10.0'}

  /pascal-case@2.0.1:
    resolution: {integrity: sha512-qjS4s8rBOJa2Xm0jmxXiyh1+OFf6ekCWOvUaRgAQSktzlTbMotS0nmG9gyYAybCWBcuP4fsBeRCKNwGBnMe2OQ==}
    dependencies:
      camel-case: 3.0.0
      upper-case-first: 1.1.2

  /pascal-case@3.1.2:
    resolution: {integrity: sha512-uWlGT3YSnK9x3BQJaOdcZwrnV6hPpd8jFH1/ucpiLRPh/2zCVJKS19E4GvYHvaCcACn3foXZ0cLB9Wrx1KGe5g==}
    dependencies:
      no-case: 3.0.4
      tslib: 2.6.2

  /password-prompt@1.1.3:
    resolution: {integrity: sha512-HkrjG2aJlvF0t2BMH0e2LB/EHf3Lcq3fNMzy4GYHcQblAvOl+QQji1Lx7WRBMqpVK8p+KR7bCg7oqAMXtdgqyw==}
    dependencies:
      ansi-escapes: 4.3.2
      cross-spawn: 7.0.3
    dev: true

  /path-browserify@1.0.1:
    resolution: {integrity: sha512-b7uo2UCUOYZcnF/3ID0lulOJi/bafxa1xPe7ZPsammBSpjSWQkjNxlt635YGS2MiR9GjvuXCtz2emr3jbsz98g==}

  /path-case@2.1.1:
    resolution: {integrity: sha512-Ou0N05MioItesaLr9q8TtHVWmJ6fxWdqKB2RohFmNWVyJ+2zeKIeDNWAN6B/Pe7wpzWChhZX6nONYmOnMeJQ/Q==}
    dependencies:
      no-case: 2.3.2

  /path-case@3.0.4:
    resolution: {integrity: sha512-qO4qCFjXqVTrcbPt/hQfhTQ+VhFsqNKOPtytgNKkKxSoEp3XPUQ8ObFuePylOIok5gjn69ry8XiULxCwot3Wfg==}
    dependencies:
      dot-case: 3.0.4
      tslib: 2.6.2

  /path-exists@3.0.0:
    resolution: {integrity: sha512-bpC7GYwiDYQ4wYLe+FA8lhRjhQCMcQGuSgGGqDkg/QerRWw9CmGRT0iSOVRSZJ29NMLZgIzqaljJ63oaL4NIJQ==}
    engines: {node: '>=4'}
    dev: true

  /path-exists@4.0.0:
    resolution: {integrity: sha512-ak9Qy5Q7jYb2Wwcey5Fpvg2KoAc/ZIhLSLOSBmRmygPsGwkVVt0fZa0qrtMz+m6tJTAHfZQ8FnmB4MG4LWy7/w==}
    engines: {node: '>=8'}

  /path-exists@5.0.0:
    resolution: {integrity: sha512-RjhtfwJOxzcFmNOi6ltcbcu4Iu+FL3zEj83dk4kAS+fVpTxXLO1b38RvJgT/0QwvV/L3aY9TAnyv0EOqW4GoMQ==}
    engines: {node: ^12.20.0 || ^14.13.1 || >=16.0.0}

  /path-is-absolute@1.0.1:
    resolution: {integrity: sha512-AVbw3UJ2e9bq64vSaS9Am0fje1Pa8pbGqTTsmXfaIiMpnr5DlDhfJOuLj9Sf95ZPVDAUerDfEk88MPmPe7UCQg==}
    engines: {node: '>=0.10.0'}

  /path-key@3.1.1:
    resolution: {integrity: sha512-ojmeN0qd+y0jszEtoY48r0Peq5dwMEkIlCOu6Q5f41lfkswXuKtYrhgoTpLnyIcHm24Uhqx+5Tqm2InSwLhE6Q==}
    engines: {node: '>=8'}

  /path-parse@1.0.7:
    resolution: {integrity: sha512-LDJzPVEEEPR+y48z93A0Ed0yXb8pAByGWo/k5YYdYgpY2/2EsOsksJrq7lOHxryrVOn1ejG6oAp8ahvOIQD8sw==}

  /path-scurry@1.10.2:
    resolution: {integrity: sha512-7xTavNy5RQXnsjANvVvMkEjvloOinkAjv/Z6Ildz9v2RinZ4SBKTWFOVRbaF8p0vpHnyjV/UwNDdKuUv6M5qcA==}
    engines: {node: '>=16 || 14 >=14.17'}
    dependencies:
      lru-cache: 10.2.0
      minipass: 7.0.4

  /path-scurry@1.9.2:
    resolution: {integrity: sha512-qSDLy2aGFPm8i4rsbHd4MNyTcrzHFsLQykrtbuGRknZZCBBVXSv2tSCDN2Cg6Rt/GFRw8GoW9y9Ecw5rIPG1sg==}
    engines: {node: '>=16 || 14 >=14.17'}
    dependencies:
      lru-cache: 9.1.2
      minipass: 6.0.2

  /path-to-regexp@6.2.2:
    resolution: {integrity: sha512-GQX3SSMokngb36+whdpRXE+3f9V8UzyAorlYvOGx87ufGHehNTn5lCxrKtLyZ4Yl/wEKnNnr98ZzOwwDZV5ogw==}
    dev: true

  /path-type@3.0.0:
    resolution: {integrity: sha512-T2ZUsdZFHgA3u4e5PfPbjd7HDDpxPnQb5jN0SrDsjNSuVXHJqtwTnWqG0B1jZrgmJ/7lj1EmVIByWt1gxGkWvg==}
    engines: {node: '>=4'}
    dependencies:
      pify: 3.0.0
    dev: true

  /path-type@4.0.0:
    resolution: {integrity: sha512-gDKb8aZMDeD/tZWs9P6+q0J9Mwkdl6xMV8TjnGP3qJVJ06bdMgkbBlLU8IdfOsIsFz2BW1rNVT3XuNEl8zPAvw==}
    engines: {node: '>=8'}

  /pathval@1.1.1:
    resolution: {integrity: sha512-Dp6zGqpTdETdR63lehJYPeIOqpiNBNtc7BpWSLrOje7UaIsE5aY92r/AunQA7rsXvet3lrJ3JnZX29UPTKXyKQ==}
    dev: true

  /picocolors@1.1.0:
    resolution: {integrity: sha512-TQ92mBOW0l3LeMeyLV6mzy/kWr8lkd/hp3mTg7wYK7zJhuBStmGMBG0BdeDZS/dZx1IukaX6Bk11zcln25o1Aw==}

  /picomatch@2.3.1:
    resolution: {integrity: sha512-JU3teHTNjmE2VCGFzuY8EXzCDVwEqB2a8fsIvwaStHhAWJEeVd1o1QD80CU6+ZdEXXSLbSsuLwJjkCBWqRQUVA==}
    engines: {node: '>=8.6'}

  /pify@2.3.0:
    resolution: {integrity: sha512-udgsAY+fTnvv7kI7aaxbqwWNb0AHiB0qBO89PZKPkoTmGOgdbrHDKD+0B2X4uTfJ/FT1R09r9gTsjUjNJotuog==}
    engines: {node: '>=0.10.0'}
    dev: true

  /pify@3.0.0:
    resolution: {integrity: sha512-C3FsVNH1udSEX48gGX1xfvwTWfsYWj5U+8/uK15BGzIGrKoUpghX8hWZwa/OFnakBiiVNmBvemTJR5mcy7iPcg==}
    engines: {node: '>=4'}
    dev: true

  /pify@4.0.1:
    resolution: {integrity: sha512-uB80kBFb/tfd68bVleG9T5GGsGPjJrLAUpR5PZIrhBnIaRTQRjqdJSsIKkOP6OAIFbj7GOrcudc5pNjZ+geV2g==}
    engines: {node: '>=6'}

  /pinpoint@1.1.0:
    resolution: {integrity: sha512-+04FTD9x7Cls2rihLlo57QDCcHoLBGn5Dk51SwtFBWkUWLxZaBXyNVpCw1S+atvE7GmnFjeaRZ0WLq3UYuqAdg==}

  /pluralize@8.0.0:
    resolution: {integrity: sha512-Nc3IT5yHzflTfbjgqWcCPpo7DaKy4FnpB0l/zCAW0Tc7jxAiuqSxHasntB3D7887LSrA93kDJ9IXovxJYxyLCA==}
    engines: {node: '>=4'}
    dev: true

  /prelude-ls@1.2.1:
    resolution: {integrity: sha512-vkcDPrRZo1QZLbn5RLGPpg/WmIQ65qoWWhcGKf/b5eplkkarX0m9z8ppCat4mlOqUsWpyNuYgO3VRyrYHSzX5g==}
    engines: {node: '>= 0.8.0'}
    dev: true

  /prepend-http@2.0.0:
    resolution: {integrity: sha512-ravE6m9Atw9Z/jjttRUZ+clIXogdghyZAuWJ3qEzjT+jI/dL1ifAqhZeC5VHzQp1MSt1+jxKkFNemj/iO7tVUA==}
    engines: {node: '>=4'}

  /prettier@3.2.5:
    resolution: {integrity: sha512-3/GWa9aOC0YeD7LUfvOG2NiDyhOWRvt1k+rcKhOuYnMY24iiCphgneUfJDyFXd6rZCAnuLBv6UeAULtrhT/F4A==}
    engines: {node: '>=14'}
    hasBin: true

  /prettyjson@1.2.5:
    resolution: {integrity: sha512-rksPWtoZb2ZpT5OVgtmy0KHVM+Dca3iVwWY9ifwhcexfjebtgjg3wmrUt9PvJ59XIYBcknQeYHD8IAnVlh9lAw==}
    hasBin: true
    dependencies:
      colors: 1.4.0
      minimist: 1.2.8

  /proc-log@3.0.0:
    resolution: {integrity: sha512-++Vn7NS4Xf9NacaU9Xq3URUuqZETPsf8L4j5/ckhaRYsfPeRyzGw+iDjFhV/Jr3uNmTvvddEJFWh5R1gRgUH8A==}
    engines: {node: ^14.17.0 || ^16.13.0 || >=18.0.0}

  /process-nextick-args@2.0.1:
    resolution: {integrity: sha512-3ouUOpQhtgrbOa17J7+uxOTpITYWaGP7/AhoR3+A+/1e9skrzelGi/dXzEYyvbxubEF6Wn2ypscTKiKJFFn1ag==}

  /progress@2.0.3:
    resolution: {integrity: sha512-7PiHtLll5LdnKIMw100I+8xJXR5gW2QwWYkT6iJva0bXitZKa/XMrSbdmg3r2Xnaidz9Qumd0VPaMrZlF9V9sA==}
    engines: {node: '>=0.4.0'}

  /promise-inflight@1.0.1:
    resolution: {integrity: sha512-6zWPyEOFaQBJYcGMHBKTKJ3u6TBsnMFOIZSa6ce1e/ZrrsOlnHRHbabMjLiBYKp+n44X9eUI6VUPaukCXHuG4g==}
    peerDependencies:
      bluebird: '*'
    peerDependenciesMeta:
      bluebird:
        optional: true

  /promise-retry@2.0.1:
    resolution: {integrity: sha512-y+WKFlBR8BGXnsNlIHFGPZmyDf3DFMoLhaflAnyZgV6rG6xu+JwesTo2Q9R6XwYmtmwAFCkAk3e35jEdoeh/3g==}
    engines: {node: '>=10'}
    dependencies:
      err-code: 2.0.3
      retry: 0.12.0

  /prompts-ncu@3.0.0:
    resolution: {integrity: sha512-qyz9UxZ5MlPKWVhWrCmSZ1ahm2GVYdjLb8og2sg0IPth1KRuhcggHGuijz0e41dkx35p1t1q3GRISGH7QGALFA==}
    engines: {node: '>= 14'}
    dependencies:
      kleur: 4.1.5
      sisteransi: 1.0.5

  /prompts@2.4.2:
    resolution: {integrity: sha512-NxNv/kLguCA7p3jE8oL2aEBsrJWgAakBpgmgK6lpPWV+WuOmY6r2/zbAVnP+T8bQlA0nzHXSJSJW0Hq7ylaD2Q==}
    engines: {node: '>= 6'}
    dependencies:
      kleur: 3.0.3
      sisteransi: 1.0.5

  /prop-types@15.8.1:
    resolution: {integrity: sha512-oj87CgZICdulUohogVAR7AjlC0327U4el4L6eAvOqCeudMDVU0NThNaV+b9Df4dXgSP1gXMTnPdhfe/2qDH5cg==}
    dependencies:
      loose-envify: 1.4.0
      object-assign: 4.1.1
      react-is: 16.13.1
    dev: true

  /propagate@2.0.1:
    resolution: {integrity: sha512-vGrhOavPSTz4QVNuBNdcNXePNdNMaO1xj9yBeH1ScQPjk/rhg9sSlCXPhMkFuaNNW/syTvYqsnbIJxMBfRbbag==}
    engines: {node: '>= 8'}
    dev: true

  /proto-list@1.2.4:
    resolution: {integrity: sha512-vtK/94akxsTMhe0/cbfpR+syPuszcuwhqVjJq26CuNDgFGj682oRBXOP5MJpv2r7JtE8MsiepGIqvvOTBwn2vA==}

  /pump@3.0.0:
    resolution: {integrity: sha512-LwZy+p3SFs1Pytd/jYct4wpv49HiYCqd9Rlc5ZVdk0V+8Yzv6jR5Blk3TRmPL1ft69TxP0IMZGJ+WPFU2BFhww==}
    dependencies:
      end-of-stream: 1.4.4
      once: 1.4.0

  /punycode@2.3.0:
    resolution: {integrity: sha512-rRV+zQD8tVFys26lAGR9WUuS4iUAngJScM+ZRSKtvl5tKeZ2t5bvdNFdNHBW9FWR4guGHlgmsZ1G7BSm2wTbuA==}
    engines: {node: '>=6'}

  /pupa@3.1.0:
    resolution: {integrity: sha512-FLpr4flz5xZTSJxSeaheeMKN/EDzMdK7b8PTOC6a5PYFKTucWbdqjgqaEyH0shFiSJrVB1+Qqi4Tk19ccU6Aug==}
    engines: {node: '>=12.20'}
    dependencies:
      escape-goat: 4.0.0

  /q@1.5.1:
    resolution: {integrity: sha512-kV/CThkXo6xyFEZUugw/+pIOywXcDbFYgSct5cT3gqlbkBE1SJdwy6UQoZvodiWF/ckQLZyDE/Bu1M6gVu5lVw==}
    engines: {node: '>=0.6.0', teleport: '>=0.2.0'}
    dev: true

  /qs@6.11.0:
    resolution: {integrity: sha512-MvjoMCJwEarSbUYk5O+nmoSzSutSsTwF85zcHPQ9OrlFoZOYIjaqBAJIqIXjptyD5vThxGq52Xu/MaJzRkIk4Q==}
    engines: {node: '>=0.6'}
    dependencies:
      side-channel: 1.0.4

  /query-string@7.1.3:
    resolution: {integrity: sha512-hh2WYhq4fi8+b+/2Kg9CEge4fDPvHS534aOOvOZeQ3+Vf2mCFsaFBYj0i+iXcAq6I9Vzp5fjMFBlONvayDC1qg==}
    engines: {node: '>=6'}
    dependencies:
      decode-uri-component: 0.2.2
      filter-obj: 1.1.0
      split-on-first: 1.1.0
      strict-uri-encode: 2.0.0

  /queue-microtask@1.2.3:
    resolution: {integrity: sha512-NuaNSa6flKT5JaSYQzJok04JzTL1CA6aGhv5rfLW3PgqA+M2ChpZQnAC8h8i4ZFkBS8X5RqkDBHA7r4hej3K9A==}

  /quick-lru@4.0.1:
    resolution: {integrity: sha512-ARhCpm70fzdcvNQfPoy49IaanKkTlRWF2JMzqhcJbhSFRZv7nPTvZJdcY7301IPmvW+/p0RgIWnQDLJxifsQ7g==}
    engines: {node: '>=8'}
    dev: true

  /quick-lru@5.1.1:
    resolution: {integrity: sha512-WuyALRjWPDGtt/wzJiadO5AXY+8hZ80hVpe6MyivgraREW751X3SbhRvG3eLKOYN+8VEvqLcf3wdnt44Z4S4SA==}
    engines: {node: '>=10'}

  /rambda@7.5.0:
    resolution: {integrity: sha512-y/M9weqWAH4iopRd7EHDEQQvpFPHj1AA3oHozE9tfITHUtTR7Z9PSlIRRG2l1GuW7sefC1cXFfIcF+cgnShdBA==}
    dev: true

  /randombytes@2.1.0:
    resolution: {integrity: sha512-vYl3iOX+4CKUWuxGi9Ukhie6fsqXqS9FE2Zaic4tNFD2N2QQaXOMFbuKK4QmDHC0JO6B1Zp41J0LpT0oR68amQ==}
    dependencies:
      safe-buffer: 5.2.1

  /rc-config-loader@4.1.3:
    resolution: {integrity: sha512-kD7FqML7l800i6pS6pvLyIE2ncbk9Du8Q0gp/4hMPhJU6ZxApkoLcGD8ZeqgiAlfwZ6BlETq6qqe+12DUL207w==}
    dependencies:
      debug: 4.3.5(supports-color@8.1.1)
      js-yaml: 4.1.0
      json5: 2.2.3
      require-from-string: 2.0.2
    transitivePeerDependencies:
      - supports-color

  /rc@1.2.8:
    resolution: {integrity: sha512-y3bGgqKj3QBdxLbLkomlohkvsA8gdAiUQlSBJnBhfn+BPxg4bc62d8TcBW15wavDfgexCgccckhcZvywyQYPOw==}
    hasBin: true
    dependencies:
      deep-extend: 0.6.0
      ini: 1.3.8
      minimist: 1.2.8
      strip-json-comments: 2.0.1

  /react-is@16.13.1:
    resolution: {integrity: sha512-24e6ynE2H+OKt4kqsOvNd8kBpV65zoxbA4BVsEOB3ARVWQki/DHzaUoC5KuON/BiccDaCCTZBuOcfZs70kR8bQ==}
    dev: true

  /read-package-json-fast@3.0.2:
    resolution: {integrity: sha512-0J+Msgym3vrLOUB3hzQCuZHII0xkNGCtz/HJH9xZshwv9DbDwkw1KaE3gx/e2J5rpEY5rtOy6cyhKOPrkP7FZw==}
    engines: {node: ^14.17.0 || ^16.13.0 || >=18.0.0}
    dependencies:
      json-parse-even-better-errors: 3.0.0
      npm-normalize-package-bin: 3.0.1

  /read-package-json@6.0.4:
    resolution: {integrity: sha512-AEtWXYfopBj2z5N5PbkAOeNHRPUg5q+Nen7QLxV8M2zJq1ym6/lCz3fYNTCXe19puu2d06jfHhrP7v/S2PtMMw==}
    engines: {node: ^14.17.0 || ^16.13.0 || >=18.0.0}
    dependencies:
      glob: 10.3.12
      json-parse-even-better-errors: 3.0.0
      normalize-package-data: 5.0.0
      npm-normalize-package-bin: 3.0.1

  /read-pkg-up@3.0.0:
    resolution: {integrity: sha512-YFzFrVvpC6frF1sz8psoHDBGF7fLPc+llq/8NB43oagqWkx8ar5zYtsTORtOjw9W2RHLpWP+zTWwBvf1bCmcSw==}
    engines: {node: '>=4'}
    dependencies:
      find-up: 2.1.0
      read-pkg: 3.0.0
    dev: true

  /read-pkg-up@7.0.1:
    resolution: {integrity: sha512-zK0TB7Xd6JpCLmlLmufqykGE+/TlOePD6qKClNW7hHDKFh/J7/7gCWGR7joEQEW1bKq3a3yUZSObOoWLFQ4ohg==}
    engines: {node: '>=8'}
    dependencies:
      find-up: 4.1.0
      read-pkg: 5.2.0
      type-fest: 0.8.1

  /read-pkg@3.0.0:
    resolution: {integrity: sha512-BLq/cCO9two+lBgiTYNqD6GdtK8s4NpaWrl6/rCO9w0TUS8oJl7cmToOZfRYllKTISY6nt1U7jQ53brmKqY6BA==}
    engines: {node: '>=4'}
    dependencies:
      load-json-file: 4.0.0
      normalize-package-data: 2.5.0
      path-type: 3.0.0
    dev: true

  /read-pkg@5.2.0:
    resolution: {integrity: sha512-Ug69mNOpfvKDAc2Q8DRpMjjzdtrnv9HcSMX+4VsZxD1aZ6ZzrIE7rlzXBtWTyhULSMKg076AW6WR5iZpD0JiOg==}
    engines: {node: '>=8'}
    dependencies:
      '@types/normalize-package-data': 2.4.1
      normalize-package-data: 2.5.0
      parse-json: 5.2.0
      type-fest: 0.6.0

  /read-yaml-file@1.1.0:
    resolution: {integrity: sha512-VIMnQi/Z4HT2Fxuwg5KrY174U1VdUIASQVWXXyqtNRtxSr9IYkn1rsI6Tb6HsrHCmB7gVpNwX6JxPTHcH6IoTA==}
    engines: {node: '>=6'}
    dependencies:
      graceful-fs: 4.2.11
      js-yaml: 3.14.1
      pify: 4.0.1
      strip-bom: 3.0.0

  /read-yaml-file@2.1.0:
    resolution: {integrity: sha512-UkRNRIwnhG+y7hpqnycCL/xbTk7+ia9VuVTC0S+zVbwd65DI9eUpRMfsWIGrCWxTU/mi+JW8cHQCrv+zfCbEPQ==}
    engines: {node: '>=10.13'}
    dependencies:
      js-yaml: 4.1.0
      strip-bom: 4.0.0
    dev: true

  /readable-stream@1.0.34:
    resolution: {integrity: sha512-ok1qVCJuRkNmvebYikljxJA/UEsKwLl2nI1OmaqAu4/UE+h0wKCHok4XkL/gvi39OacXvw59RJUOFUkDib2rHg==}
    dependencies:
      core-util-is: 1.0.3
      inherits: 2.0.4
      isarray: 0.0.1
      string_decoder: 0.10.31
    dev: true

  /readable-stream@2.3.7:
    resolution: {integrity: sha512-Ebho8K4jIbHAxnuxi7o42OrZgF/ZTNcsZj6nRKyUmkhLFq8CHItp/fy6hQZuZmP/n3yZ9VBUbp4zz/mX8hmYPw==}
    dependencies:
      core-util-is: 1.0.3
      inherits: 2.0.4
      isarray: 1.0.0
      process-nextick-args: 2.0.1
      safe-buffer: 5.1.2
      string_decoder: 1.1.1
      util-deprecate: 1.0.2

  /readable-stream@3.6.1:
    resolution: {integrity: sha512-+rQmrWMYGA90yenhTYsLWAsLsqVC8osOw6PKE1HDYiO0gdPeKe/xDHNzIAIn4C91YQ6oenEhfYqqc1883qHbjQ==}
    engines: {node: '>= 6'}
    dependencies:
      inherits: 2.0.4
      string_decoder: 1.3.0
      util-deprecate: 1.0.2

  /readdirp@3.6.0:
    resolution: {integrity: sha512-hOS089on8RduqdbhvQ5Z37A0ESjsqz6qnRcffsMU3495FuTdqSm+7bhJ29JvIOsBDEEnan5DPu9t3To9VRlMzA==}
    engines: {node: '>=8.10.0'}
    dependencies:
      picomatch: 2.3.1
    dev: true

  /readline-sync@1.4.10:
    resolution: {integrity: sha512-gNva8/6UAe8QYepIQH/jQ2qn91Qj0B9sYjMBBs3QOB8F2CXcKgLxQaJRP76sWVRQt+QU+8fAkCbCvjjMFu7Ycw==}
    engines: {node: '>= 0.8.0'}

  /redent@3.0.0:
    resolution: {integrity: sha512-6tDA8g98We0zd0GvVeMT9arEOnTw9qM03L9cJXaCjrip1OO764RDBLBfrB4cwzNGDj5OA5ioymC9GkizgWJDUg==}
    engines: {node: '>=8'}
    dependencies:
      indent-string: 4.0.0
      strip-indent: 3.0.0
    dev: true

  /redeyed@2.1.1:
    resolution: {integrity: sha512-FNpGGo1DycYAdnrKFxCMmKYgo/mILAqtRYbkdQD8Ep/Hk2PQ5+aEAEx+IU713RTDmuBaH0c8P5ZozurNu5ObRQ==}
    dependencies:
      esprima: 4.0.1
    dev: true

  /reduce-to-639-1@1.1.0:
    resolution: {integrity: sha512-9yy/xgTE8qPlZKQrQmyCU1Y1ZSnnOCP4K0Oe1YrBtteUmVXk0AgyINp0NS5kHGzZfpvjgHr6ygFZc9fpqf7moQ==}

  /reflect.getprototypeof@1.0.4:
    resolution: {integrity: sha512-ECkTw8TmJwW60lOTR+ZkODISW6RQ8+2CL3COqtiJKLd6MmB45hN51HprHFziKLGkAuTGQhBb91V8cy+KHlaCjw==}
    engines: {node: '>= 0.4'}
    dependencies:
      call-bind: 1.0.2
      define-properties: 1.2.1
      es-abstract: 1.22.2
      get-intrinsic: 1.2.1
      globalthis: 1.0.3
      which-builtin-type: 1.1.3
    dev: true

  /regenerator-runtime@0.13.11:
    resolution: {integrity: sha512-kY1AZVr2Ra+t+piVaJ4gxaFaReZVH40AKNo7UCX6W+dEwBo/2oZJzqfuN1qLq1oL45o56cPaTXELwrTh8Fpggg==}

  /regexp-tree@0.1.27:
    resolution: {integrity: sha512-iETxpjK6YoRWJG5o6hXLwvjYAoW+FEZn9os0PD/b6AP6xQwsa/Y7lCVgIixBbUPMfhu+i2LtdeAqVTgGlQarfA==}
    hasBin: true
    dev: true

  /regexp.prototype.flags@1.5.1:
    resolution: {integrity: sha512-sy6TXMN+hnP/wMy+ISxg3krXx7BAtWVO4UouuCN/ziM9UEne0euamVNafDfvC83bRNr95y0V5iijeDQFUNpvrg==}
    engines: {node: '>= 0.4'}
    dependencies:
      call-bind: 1.0.2
      define-properties: 1.2.1
      set-function-name: 2.0.1

  /regexpp@3.2.0:
    resolution: {integrity: sha512-pq2bWo9mVD43nbts2wGv17XLiNLya+GklZ8kaDLV2Z08gDCsGpnKn9BFMepvWuHCbyVvY7J5o5+BVvoQbmlJLg==}
    engines: {node: '>=8'}
    dev: true

  /registry-auth-token@4.2.2:
    resolution: {integrity: sha512-PC5ZysNb42zpFME6D/XlIgtNGdTl8bBOCw90xQLVMpzuuubJKYDWFAEuUNc+Cn8Z8724tg2SDhDRrkVEsqfDMg==}
    engines: {node: '>=6.0.0'}
    dependencies:
      rc: 1.2.8

  /registry-auth-token@5.0.2:
    resolution: {integrity: sha512-o/3ikDxtXaA59BmZuZrJZDJv8NMDGSj+6j6XaeBmHw8eY1i1qd9+6H+LjVvQXx3HN6aRCGa1cUdJ9RaJZUugnQ==}
    engines: {node: '>=14'}
    dependencies:
      '@pnpm/npm-conf': 2.2.2

  /registry-url@5.1.0:
    resolution: {integrity: sha512-8acYXXTI0AkQv6RAOjE3vOaIXZkT9wo4LOFbBKYQEEnnMNBpKqdUrI6S4NT0KPIo/WVvJ5tE/X5LF/TQUf0ekw==}
    engines: {node: '>=8'}
    dependencies:
      rc: 1.2.8

  /registry-url@6.0.1:
    resolution: {integrity: sha512-+crtS5QjFRqFCoQmvGduwYWEBng99ZvmFvF+cUJkGYF1L1BfU8C6Zp9T7f5vPAwyLkUExpvK+ANVZmGU49qi4Q==}
    engines: {node: '>=12'}
    dependencies:
      rc: 1.2.8

  /regjsparser@0.10.0:
    resolution: {integrity: sha512-qx+xQGZVsy55CH0a1hiVwHmqjLryfh7wQyF5HO07XJ9f7dQMY/gPQHhlyDkIzJKC+x2fUCpCcUODUUUFrm7SHA==}
    hasBin: true
    dependencies:
      jsesc: 0.5.0
    dev: true

  /remark-gfm@4.0.0:
    resolution: {integrity: sha512-U92vJgBPkbw4Zfu/IiW2oTZLSL3Zpv+uI7My2eq8JxKgqraFdU8YUGicEJCEgSbeaG+QDFqIcwwfMTOEelPxuA==}
    dependencies:
      '@types/mdast': 4.0.4
      mdast-util-gfm: 3.0.0
      micromark-extension-gfm: 3.0.0
      remark-parse: 11.0.0
      remark-stringify: 11.0.0
      unified: 11.0.5
    transitivePeerDependencies:
      - supports-color

  /remark-github-beta-blockquote-admonitions@3.1.1:
    resolution: {integrity: sha512-36ofXpQnz9wrZthe0WB1qtNCgflHFsz7VoUG/j+WJU/GxMpo7Tp+qN86s/Tvx6MiusQIDg0BZhWXnfklEXRiVw==}
    dependencies:
      unist-util-visit: 5.0.0

  /remark-github@12.0.0:
    resolution: {integrity: sha512-ByefQKFN184LeiGRCabfl7zUJsdlMYWEhiLX1gpmQ11yFg6xSuOTW7LVCv0oc1x+YvUMJW23NU36sJX2RWGgvg==}
    dependencies:
      '@types/mdast': 4.0.4
      mdast-util-find-and-replace: 3.0.1
      mdast-util-to-string: 4.0.0
      to-vfile: 8.0.0
      unist-util-visit: 5.0.0
      vfile: 6.0.2

  /remark-parse@11.0.0:
    resolution: {integrity: sha512-FCxlKLNGknS5ba/1lmpYijMUzX2esxW5xQqjWxw2eHFfS2MSdaHVINFmhjo+qN1WhZhNimq0dZATN9pH0IDrpA==}
    dependencies:
      '@types/mdast': 4.0.4
      mdast-util-from-markdown: 2.0.1
      micromark-util-types: 2.0.0
      unified: 11.0.5
    transitivePeerDependencies:
      - supports-color

  /remark-stringify@11.0.0:
    resolution: {integrity: sha512-1OSmLd3awB/t8qdoEOMazZkNsfVTeY4fTsgzcQFdXNq8ToTN4ZGwrMnlda4K6smTFKD+GRV6O48i6Z4iKgPPpw==}
    dependencies:
      '@types/mdast': 4.0.4
      mdast-util-to-markdown: 2.1.0
      unified: 11.0.5

  /remark-toc@9.0.0:
    resolution: {integrity: sha512-KJ9txbo33GjDAV1baHFze7ij4G8c7SGYoY8Kzsm2gzFpbhL/bSoVpMMzGa3vrNDSWASNd/3ppAqL7cP2zD6JIA==}
    dependencies:
      '@types/mdast': 4.0.4
      mdast-util-toc: 7.1.0

  /remark@15.0.1:
    resolution: {integrity: sha512-Eht5w30ruCXgFmxVUSlNWQ9iiimq07URKeFS3hNc8cUWy1llX4KDWfyEDZRycMc+znsN9Ux5/tJ/BFdgdOwA3A==}
    dependencies:
      '@types/mdast': 4.0.4
      remark-parse: 11.0.0
      remark-stringify: 11.0.0
      unified: 11.0.5
    transitivePeerDependencies:
      - supports-color

  /remote-git-tags@3.0.0:
    resolution: {integrity: sha512-C9hAO4eoEsX+OXA4rla66pXZQ+TLQ8T9dttgQj18yuKlPMTVkIkdYXvlMC55IuUsIkV6DpmQYi10JKFLaU+l7w==}
    engines: {node: '>=8'}

  /replace-in-file@7.1.0:
    resolution: {integrity: sha512-1uZmJ78WtqNYCSuPC9IWbweXkGxPOtk2rKuar8diTw7naVIQZiE3Tm8ACx2PCMXDtVH6N+XxwaRY2qZ2xHPqXw==}
    engines: {node: '>=10'}
    hasBin: true
    dependencies:
      chalk: 4.1.2
      glob: 8.1.0
      yargs: 17.7.2

  /require-directory@2.1.1:
    resolution: {integrity: sha512-fGxEI7+wsG9xrvdjsrlmL22OMTTiHRwAMroiEeMgq8gzoLC/PQr7RsRDSTLUg/bZAZtF+TVIkHc6/4RIKrui+Q==}
    engines: {node: '>=0.10.0'}

  /require-from-string@2.0.2:
    resolution: {integrity: sha512-Xf0nWe6RseziFMu+Ap9biiUbmplq6S9/p+7w7YXP/JBHhrUDDUhwa+vANyubuqfZWTveU//DYVGsDG7RKL/vEw==}
    engines: {node: '>=0.10.0'}

  /require-main-filename@2.0.0:
    resolution: {integrity: sha512-NKN5kMDylKuldxYLSUfrbo5Tuzh4hd+2E8NPPX02mZtn1VuREQToYe/ZdlJy+J3uCpfaiGF05e7B8W0iXbQHmg==}

  /resolve-alpn@1.2.1:
    resolution: {integrity: sha512-0a1F4l73/ZFZOakJnQ3FvkJ2+gSTQWz/r2KE5OdDY0TxPm5h4GkqkWWfM47T7HsbnOtcJVEF4epCVy6u7Q3K+g==}

  /resolve-dir@1.0.1:
    resolution: {integrity: sha512-R7uiTjECzvOsWSfdM0QKFNBVFcK27aHOUwdvK53BcW8zqnGdYp0Fbj82cy54+2A4P2tFM22J5kRfe1R+lM/1yg==}
    engines: {node: '>=0.10.0'}
    dependencies:
      expand-tilde: 2.0.2
      global-modules: 1.0.0
    dev: true

  /resolve-from@4.0.0:
    resolution: {integrity: sha512-pb/MYmXstAkysRFx8piNI1tGFNQIFA3vkE3Gq4EuA1dF6gHp/+vgZqsCGJapvy8N3Q+4o7FwvquPJcnZ7RYy4g==}
    engines: {node: '>=4'}

  /resolve-from@5.0.0:
    resolution: {integrity: sha512-qYg9KP24dD5qka9J47d0aVky0N+b4fTU89LN9iDnjB5waksiC49rvMB0PrUJQGoTmH50XPiqOvAjDfaijGxYZw==}
    engines: {node: '>=8'}
    dev: true

  /resolve-global@1.0.0:
    resolution: {integrity: sha512-zFa12V4OLtT5XUX/Q4VLvTfBf+Ok0SPc1FNGM/z9ctUdiU618qwKpWnd0CHs3+RqROfyEg/DhuHbMWYqcgljEw==}
    engines: {node: '>=8'}
    dependencies:
      global-dirs: 0.1.1
    dev: true

  /resolve-pkg-maps@1.0.0:
    resolution: {integrity: sha512-seS2Tj26TBVOC2NIc2rOe2y2ZO7efxITtLZcGSOnHHNOQ7CkiUBfw0Iw2ck6xkIhPwLhKNLS8BO+hEpngQlqzw==}
    dev: true

  /resolve.exports@2.0.2:
    resolution: {integrity: sha512-X2UW6Nw3n/aMgDVy+0rSqgHlv39WZAlZrXCdnbyEiKm17DSqHX4MmQMaST3FbeWR5FTuRcUwYAziZajji0Y7mg==}
    engines: {node: '>=10'}

  /resolve@1.19.0:
    resolution: {integrity: sha512-rArEXAgsBG4UgRGcynxWIWKFvh/XZCcS8UJdHhwy91zwAvCZIbcs+vAbflgBnNjYMs/i/i+/Ux6IZhML1yPvxg==}
    dependencies:
      is-core-module: 2.13.1
      path-parse: 1.0.7

  /resolve@1.22.1:
    resolution: {integrity: sha512-nBpuuYuY5jFsli/JIs1oldw6fOQCBioohqWZg/2hiaOybXOft4lonv85uDOKXdf8rhyK159cxU5cDcK/NKk8zw==}
    hasBin: true
    dependencies:
      is-core-module: 2.13.1
      path-parse: 1.0.7
      supports-preserve-symlinks-flag: 1.0.0

  /resolve@1.22.8:
    resolution: {integrity: sha512-oKWePCxqpd6FlLvGV1VU0x7bkPmmCNolxzjMf4NczoDnQcIWrAF+cPtZn5i6n+RfD2d9i0tzpKnG6Yk168yIyw==}
    hasBin: true
    dependencies:
      is-core-module: 2.13.1
      path-parse: 1.0.7
      supports-preserve-symlinks-flag: 1.0.0

  /resolve@2.0.0-next.4:
    resolution: {integrity: sha512-iMDbmAWtfU+MHpxt/I5iWI7cY6YVEZUQ3MBgPQ++XD1PELuJHIl82xBmObyP2KyQmkNB2dsqF7seoQQiAn5yDQ==}
    hasBin: true
    dependencies:
      is-core-module: 2.13.1
      path-parse: 1.0.7
      supports-preserve-symlinks-flag: 1.0.0
    dev: true

  /responselike@1.0.2:
    resolution: {integrity: sha512-/Fpe5guzJk1gPqdJLJR5u7eG/gNY4nImjbRDaVWVMRhne55TCmj2i9Q+54PBRfatRC8v/rIiv9BN0pMd9OV5EQ==}
    dependencies:
      lowercase-keys: 1.0.1

  /responselike@2.0.1:
    resolution: {integrity: sha512-4gl03wn3hj1HP3yzgdI7d3lCkF95F21Pz4BPGvKHinyQzALR5CapwC8yIi0Rh58DEMQ/SguC03wFj2k0M/mHhw==}
    dependencies:
      lowercase-keys: 2.0.0

  /responselike@3.0.0:
    resolution: {integrity: sha512-40yHxbNcl2+rzXvZuVkrYohathsSJlMTXKryG5y8uciHv1+xDLHQpgjG64JUO9nrEq2jGLH6IZ8BcZyw3wrweg==}
    engines: {node: '>=14.16'}
    dependencies:
      lowercase-keys: 3.0.0

  /restore-cursor@2.0.0:
    resolution: {integrity: sha512-6IzJLuGi4+R14vwagDHX+JrXmPVtPpn4mffDJ1UdR7/Edm87fl6yi8mMBIVvFtJaNTUvjughmW4hwLhRG7gC1Q==}
    engines: {node: '>=4'}
    dependencies:
      onetime: 2.0.1
      signal-exit: 3.0.7
    dev: true

  /restore-cursor@3.1.0:
    resolution: {integrity: sha512-l+sSefzHpj5qimhFSE5a8nufZYAM3sBSVMAPtYkmC+4EH2anSGaEMXSD0izRQbu9nfyQ9y5JrVmp7E8oZrUjvA==}
    engines: {node: '>=8'}
    dependencies:
      onetime: 5.1.2
      signal-exit: 3.0.7

  /retry@0.12.0:
    resolution: {integrity: sha512-9LkiTwjUh6rT555DtE9rTX+BKByPfrMzEAtnlEtdEwr3Nkffwiihqe2bWADg+OQRjt9gl6ICdmB/ZFDCGAtSow==}
    engines: {node: '>= 4'}

  /retry@0.13.1:
    resolution: {integrity: sha512-XQBQ3I8W1Cge0Seh+6gjj03LbmRFWuoszgK9ooCpwYIrhhoO80pfq4cUkU5DkknwfOfFteRwlZ56PYOGYyFWdg==}
    engines: {node: '>= 4'}

  /reusify@1.0.4:
    resolution: {integrity: sha512-U9nH88a3fc/ekCF1l0/UP1IosiuIjyTh7hBvXVMHYgVcfGvt897Xguj2UOLDeI5BG2m7/uwyaLVT6fbtCwTyzw==}
    engines: {iojs: '>=1.0.0', node: '>=0.10.0'}

  /rimraf@2.6.3:
    resolution: {integrity: sha512-mwqeW5XsA2qAejG46gYdENaxXjx9onRNCfn7L0duuP4hCuTIi/QO7PDK07KJfp1d+izWPrzEJDcSqBa0OZQriA==}
    deprecated: Rimraf versions prior to v4 are no longer supported
    hasBin: true
    dependencies:
      glob: 7.2.3
    dev: true

  /rimraf@3.0.2:
    resolution: {integrity: sha512-JZkJMZkAGFFPP2YqXZXPbMlMBgsxzE8ILs4lMIX/2o0L9UBw9O/Y3o6wFw/i9YLapcUJWwqbi3kdxIPdC62TIA==}
    hasBin: true
    dependencies:
      glob: 7.2.3

  /rimraf@4.4.1:
    resolution: {integrity: sha512-Gk8NlF062+T9CqNGn6h4tls3k6T1+/nXdOcSZVikNVtlRdYpA7wRJJMoXmuvOnLW844rPjdQ7JgXCYM6PPC/og==}
    engines: {node: '>=14'}
    hasBin: true
    dependencies:
      glob: 9.3.0

  /rimraf@5.0.5:
    resolution: {integrity: sha512-CqDakW+hMe/Bz202FPEymy68P+G50RfMQK+Qo5YUqc9SPipvbGjCGKd0RSKEelbsfQuw3g5NZDSrlZZAJurH1A==}
    engines: {node: '>=14'}
    hasBin: true
    dependencies:
      glob: 10.3.12

  /run-async@2.4.1:
    resolution: {integrity: sha512-tvVnVv01b8c1RrA6Ep7JkStj85Guv/YrMcwqYQnwjsAS2cTmmPGBBjAjpCW7RrSodNSoE2/qg9O4bceNvUuDgQ==}
    engines: {node: '>=0.12.0'}

  /run-parallel@1.2.0:
    resolution: {integrity: sha512-5l4VyZR86LZ/lDxZTR6jqL8AFE2S0IFLMP26AbjsLVADxHdhB/c0GUsH+y39UfCi3dzz8OlQuPmnaJOMoDHQBA==}
    dependencies:
      queue-microtask: 1.2.3

  /run-script-os@1.1.6:
    resolution: {integrity: sha512-ql6P2LzhBTTDfzKts+Qo4H94VUKpxKDFz6QxxwaUZN0mwvi7L3lpOI7BqPCq7lgDh3XLl0dpeXwfcVIitlrYrw==}
    hasBin: true
    dev: true

  /rxjs@6.6.7:
    resolution: {integrity: sha512-hTdwr+7yYNIT5n4AMYp85KA6yw2Va0FLa3Rguvbpa4W3I5xynaBZo41cM3XM+4Q6fRMj3sBYIR1VAmZMXYJvRQ==}
    engines: {npm: '>=2.0.0'}
    dependencies:
      tslib: 1.14.1
    dev: true

  /rxjs@7.8.0:
    resolution: {integrity: sha512-F2+gxDshqmIub1KdvZkaEfGDwLNpPvk9Fs6LD/MyQxNgMds/WH9OdDDXOmxUZpME+iSK3rQCctkL0DYyytUqMg==}
    dependencies:
      tslib: 2.6.2

  /rxjs@7.8.1:
    resolution: {integrity: sha512-AA3TVj+0A2iuIoQkWEK/tqFjBq2j+6PO6Y0zJcvzLAFhEFIO3HL0vls9hWLncZbAAbK0mar7oZ4V079I/qPMxg==}
    dependencies:
      tslib: 2.6.2
    dev: true

  /safe-array-concat@1.0.1:
    resolution: {integrity: sha512-6XbUAseYE2KtOuGueyeobCySj9L4+66Tn6KQMOPQJrAJEowYKW/YR/MGJZl7FdydUdaFu4LYyDZjxf4/Nmo23Q==}
    engines: {node: '>=0.4'}
    dependencies:
      call-bind: 1.0.2
      get-intrinsic: 1.2.1
      has-symbols: 1.0.3
      isarray: 2.0.5

  /safe-buffer@5.1.2:
    resolution: {integrity: sha512-Gd2UZBJDkXlY7GbJxfsE8/nvKkUEU1G38c1siN6QP6a9PT9MmHB8GnpscSmMJSoF8LOIrt8ud/wPtojys4G6+g==}

  /safe-buffer@5.2.1:
    resolution: {integrity: sha512-rp3So07KcdmmKbGvgaNxQSJr7bGVSVk5S9Eq1F+ppbRo70+YeaDxkw5Dd8NPN+GD6bjnYm2VuPuCXmpuYvmCXQ==}

  /safe-regex-test@1.0.0:
    resolution: {integrity: sha512-JBUUzyOgEwXQY1NuPtvcj/qcBDbDmEvWufhlnXZIm75DEHp+afM1r1ujJpJsV/gSM4t59tpDyPi1sd6ZaPFfsA==}
    dependencies:
      call-bind: 1.0.2
      get-intrinsic: 1.2.1
      is-regex: 1.1.4

  /safer-buffer@2.1.2:
    resolution: {integrity: sha512-YZo3K82SD7Riyi0E1EQPojLz7kpepnSQI9IyPbHHg1XXXevb5dJI7tpyN2ADxGcQbHG7vcyRHk0cbwqcQriUtg==}

  /schema-utils@3.2.0:
    resolution: {integrity: sha512-0zTyLGyDJYd/MBxG1AhJkKa6fpEBds4OQO2ut0w7OYG+ZGhGea09lijvzsqegYSik88zc7cUtIlnnO+/BvD6gQ==}
    engines: {node: '>= 10.13.0'}
    dependencies:
      '@types/json-schema': 7.0.15
      ajv: 6.12.6
      ajv-keywords: 3.5.2(ajv@6.12.6)

  /section-matter@1.0.0:
    resolution: {integrity: sha512-vfD3pmTzGpufjScBh50YHKzEu2lxBWhVEHsNGoEXmCmn2hKGfeNLYMzCJpe8cD7gqX7TJluOVpBkAequ6dgMmA==}
    engines: {node: '>=4'}
    dependencies:
      extend-shallow: 2.0.1
      kind-of: 6.0.3

  /semver-diff@4.0.0:
    resolution: {integrity: sha512-0Ju4+6A8iOnpL/Thra7dZsSlOHYAHIeMxfhWQRI1/VLcT3WDBZKKtQt/QkBOsiIN9ZpuvHE6cGZ0x4glCMmfiA==}
    engines: {node: '>=12'}
    dependencies:
      semver: 7.6.2

  /semver-utils@1.1.4:
    resolution: {integrity: sha512-EjnoLE5OGmDAVV/8YDoN5KiajNadjzIp9BAHOhYeQHt7j0UWxjmgsx4YD48wp4Ue1Qogq38F1GNUJNqF1kKKxA==}

  /semver@5.7.2:
    resolution: {integrity: sha512-cBznnQ9KjJqU67B52RMC65CMarK2600WFnbkcaiwWq3xy/5haFJlshgnpjovMVJ+Hff49d8GEn0b87C5pDQ10g==}
    hasBin: true

  /semver@6.3.1:
    resolution: {integrity: sha512-BR7VvDCVHO+q2xBEWskxS6DJE1qRnb7DxzUrogb71CWoSficBxYsiAGd+Kl0mmq/MprG9yArRkyrQxTO6XjMzA==}
    hasBin: true

  /semver@7.3.8:
    resolution: {integrity: sha512-NB1ctGL5rlHrPJtFDVIVzTyQylMLu9N9VICA6HSFJo8MCGVTMW6gfpicwKmmK/dAjTOrqu5l63JJOpDSrAis3A==}
    engines: {node: '>=10'}
    hasBin: true
    dependencies:
      lru-cache: 6.0.0

  /semver@7.5.0:
    resolution: {integrity: sha512-+XC0AD/R7Q2mPSRuy2Id0+CGTZ98+8f+KvwirxOKIEyid+XSx6HbC63p+O4IndTHuX5Z+JxQ0TghCkO5Cg/2HA==}
    engines: {node: '>=10'}
    hasBin: true
    dependencies:
      lru-cache: 6.0.0
    dev: true

  /semver@7.5.2:
    resolution: {integrity: sha512-SoftuTROv/cRjCze/scjGyiDtcUyxw1rgYQSZY7XTmtR5hX+dm76iDbTH8TkLPHCQmlbQVSSbNZCPM2hb0knnQ==}
    engines: {node: '>=10'}
    hasBin: true
    dependencies:
      lru-cache: 6.0.0
    dev: true

  /semver@7.5.4:
    resolution: {integrity: sha512-1bCSESV6Pv+i21Hvpxp3Dx+pSD8lIPt8uVjRrxAUt/nbswYc+tK6Y2btiULjd4+fnq15PX+nqQDC7Oft7WkwcA==}
    engines: {node: '>=10'}
    hasBin: true
    dependencies:
      lru-cache: 6.0.0

  /semver@7.6.0:
    resolution: {integrity: sha512-EnwXhrlwXMk9gKu5/flx5sv/an57AkRplG3hTK68W7FRDN+k+OWBj65M7719OkA82XLBxrcX0KSHj+X5COhOVg==}
    engines: {node: '>=10'}
    hasBin: true
    dependencies:
      lru-cache: 6.0.0

  /semver@7.6.2:
    resolution: {integrity: sha512-FNAIBWCx9qcRhoHcgcJ0gvU7SN1lYU2ZXuSfl04bSC5OpvDHFyJCjdNHomPXxjQlCBU67YW64PzY7/VIEH7F2w==}
    engines: {node: '>=10'}
    hasBin: true

  /sentence-case@2.1.1:
    resolution: {integrity: sha512-ENl7cYHaK/Ktwk5OTD+aDbQ3uC8IByu/6Bkg+HDv8Mm+XnBnppVNalcfJTNsp1ibstKh030/JKQQWglDvtKwEQ==}
    dependencies:
      no-case: 2.3.2
      upper-case-first: 1.1.2

  /sentence-case@3.0.4:
    resolution: {integrity: sha512-8LS0JInaQMCRoQ7YUytAo/xUu5W2XnQxV2HI/6uM6U7CITS1RqPElr30V6uIqyMKM9lJGRVFy5/4CuzcixNYSg==}
    dependencies:
      no-case: 3.0.4
      tslib: 2.6.2
      upper-case-first: 2.0.2

  /serialize-javascript@6.0.0:
    resolution: {integrity: sha512-Qr3TosvguFt8ePWqsvRfrKyQXIiW+nGbYpy8XK24NQHE83caxWt+mIymTT19DGFbNWNLfEwsrkSmN64lVWB9ag==}
    dependencies:
      randombytes: 2.1.0
    dev: true

  /serialize-javascript@6.0.1:
    resolution: {integrity: sha512-owoXEFjWRllis8/M1Q+Cw5k8ZH40e3zhp/ovX+Xr/vi1qj6QesbyXXViFbpNvWvPNAD62SutwEXavefrLJWj7w==}
    dependencies:
      randombytes: 2.1.0

  /set-blocking@2.0.0:
    resolution: {integrity: sha512-KiKBS8AnWGEyLzofFfmvKwpdPzqiy16LvQfK3yv/fVH7Bj13/wl3JSR1J+rfgRE9q7xUJK4qvgS8raSOeLUehw==}

  /set-function-name@2.0.1:
    resolution: {integrity: sha512-tMNCiqYVkXIZgc2Hnoy2IvC/f8ezc5koaRFkCjrpWzGpCd3qbZXPzVy9MAZzK1ch/X0jvSkojys3oqJN0qCmdA==}
    engines: {node: '>= 0.4'}
    dependencies:
      define-data-property: 1.1.0
      functions-have-names: 1.2.3
      has-property-descriptors: 1.0.0

  /setimmediate@1.0.5:
    resolution: {integrity: sha512-MATJdZp8sLqDl/68LfQmbP8zKPLQNV6BIZoIgrscFDQ+RsvK/BxeDQOgyxKKoh0y/8h3BqVFnCqQ/gd+reiIXA==}

  /sharp@0.33.2:
    resolution: {integrity: sha512-WlYOPyyPDiiM07j/UO+E720ju6gtNtHjEGg5vovUk1Lgxyjm2LFO+37Nt/UI3MMh2l6hxTWQWi7qk3cXJTutcQ==}
    engines: {libvips: '>=8.15.1', node: ^18.17.0 || ^20.3.0 || >=21.0.0}
    requiresBuild: true
    dependencies:
      color: 4.2.3
      detect-libc: 2.0.2
      semver: 7.6.2
    optionalDependencies:
      '@img/sharp-darwin-arm64': 0.33.2
      '@img/sharp-darwin-x64': 0.33.2
      '@img/sharp-libvips-darwin-arm64': 1.0.1
      '@img/sharp-libvips-darwin-x64': 1.0.1
      '@img/sharp-libvips-linux-arm': 1.0.1
      '@img/sharp-libvips-linux-arm64': 1.0.1
      '@img/sharp-libvips-linux-s390x': 1.0.1
      '@img/sharp-libvips-linux-x64': 1.0.1
      '@img/sharp-libvips-linuxmusl-arm64': 1.0.1
      '@img/sharp-libvips-linuxmusl-x64': 1.0.1
      '@img/sharp-linux-arm': 0.33.2
      '@img/sharp-linux-arm64': 0.33.2
      '@img/sharp-linux-s390x': 0.33.2
      '@img/sharp-linux-x64': 0.33.2
      '@img/sharp-linuxmusl-arm64': 0.33.2
      '@img/sharp-linuxmusl-x64': 0.33.2
      '@img/sharp-wasm32': 0.33.2
      '@img/sharp-win32-ia32': 0.33.2
      '@img/sharp-win32-x64': 0.33.2
    dev: true

  /shebang-command@2.0.0:
    resolution: {integrity: sha512-kHxr2zZpYtdmrN1qDjrrX/Z1rR1kG8Dx+gkpK1G4eXmvXswmcE1hTWBWYUzlraYw1/yZp6YuDY77YtvbN0dmDA==}
    engines: {node: '>=8'}
    dependencies:
      shebang-regex: 3.0.0

  /shebang-regex@3.0.0:
    resolution: {integrity: sha512-7++dFhtcx3353uBaq8DDR4NuxBetBzC7ZQOhmTQInHEd6bSrXdiEyzCvG07Z44UYdLShWUyXt5M/yhz8ekcb1A==}
    engines: {node: '>=8'}

  /shell-quote@1.8.1:
    resolution: {integrity: sha512-6j1W9l1iAs/4xYBI1SYOVZyFcCis9b4KCLQ8fgAGG07QvzaRLVVRQvAy85yNmmZSjYjg4MWh4gNvlPujU/5LpA==}
    dev: true

  /side-channel@1.0.4:
    resolution: {integrity: sha512-q5XPytqFEIKHkGdiMIrY10mvLRvnQh42/+GoBlFW3b2LXLE2xxJpZFdm94we0BaoV3RwJyGqg5wS7epxTv0Zvw==}
    dependencies:
      call-bind: 1.0.2
      get-intrinsic: 1.2.1
      object-inspect: 1.12.3

  /signal-exit@3.0.7:
    resolution: {integrity: sha512-wnD2ZE+l+SPC/uoS0vXeE9L1+0wuaMqKlfz9AMUo38JsyLSBWSFcHR1Rri62LZc12vLr1gb3jl7iwQhgwpAbGQ==}

  /signal-exit@4.1.0:
    resolution: {integrity: sha512-bzyZ1e88w9O1iNJbKnOlvYTrWPDl46O1bG0D3XInv+9tkPrxrN8jUUTiFlDkkmKWgn1M6CfIA13SuGqOa9Korw==}
    engines: {node: '>=14'}

  /sigstore@1.6.0:
    resolution: {integrity: sha512-QODKff/qW/TXOZI6V/Clqu74xnInAS6it05mufj4/fSewexLtfEntgLZZcBtUK44CDQyUE5TUXYy1ARYzlfG9g==}
    engines: {node: ^14.17.0 || ^16.13.0 || >=18.0.0}
    hasBin: true
    dependencies:
      '@sigstore/protobuf-specs': 0.1.0
      '@sigstore/tuf': 1.0.0
      make-fetch-happen: 11.1.1
      tuf-js: 1.1.7
    transitivePeerDependencies:
      - supports-color

  /simple-git@3.19.1:
    resolution: {integrity: sha512-Ck+rcjVaE1HotraRAS8u/+xgTvToTuoMkT9/l9lvuP5jftwnYUp6DwuJzsKErHgfyRk8IB8pqGHWEbM3tLgV1w==}
    dependencies:
      '@kwsites/file-exists': 1.1.1
      '@kwsites/promise-deferred': 1.1.1
      debug: 4.3.4(supports-color@8.1.1)
    transitivePeerDependencies:
      - supports-color

  /simple-swizzle@0.2.2:
    resolution: {integrity: sha512-JA//kQgZtbuY83m+xT+tXJkmJncGMTFT+C+g2h2R9uxkYIrE2yy9sgmcLhCnw57/WSD+Eh3J97FPEDFnbXnDUg==}
    dependencies:
      is-arrayish: 0.3.2
    dev: true

  /sinon@16.1.3:
    resolution: {integrity: sha512-mjnWWeyxcAf9nC0bXcPmiDut+oE8HYridTNzBbF98AYVLmWwGRp2ISEpyhYflG1ifILT+eNn3BmKUJPxjXUPlA==}
    dependencies:
      '@sinonjs/commons': 3.0.1
      '@sinonjs/fake-timers': 10.3.0
      '@sinonjs/samsam': 8.0.0
      diff: 5.2.0
      nise: 5.1.9
      supports-color: 7.2.0
    dev: true

  /sisteransi@1.0.5:
    resolution: {integrity: sha512-bLGGlR1QxBcynn2d5YmDX4MGjlZvy2MRBDRNHLJ8VI6l6+9FUiyTFNJ0IveOSP0bcXgVDPRcfGqA0pjaqUpfVg==}

  /slash@3.0.0:
    resolution: {integrity: sha512-g9Q1haeby36OSStwb4ntCGGGaKsaVSjQ68fBxoQcutl5fS1vuY18H3wSt3jFyFtrkx+Kz0V1G85A4MyAdDMi2Q==}
    engines: {node: '>=8'}

  /slash@4.0.0:
    resolution: {integrity: sha512-3dOsAHXXUkQTpOYcoAxLIorMTp4gIQr5IW3iVb7A7lFIp0VHhnynm9izx6TssdrIcVIESAlVjtnO2K8bg+Coew==}
    engines: {node: '>=12'}

  /slice-ansi@4.0.0:
    resolution: {integrity: sha512-qMCMfhY040cVHT43K9BFygqYbUPFZKHOg7K73mtTWJRb8pyP3fzf4Ixd5SzdEJQ6MRUg/WBnOLxghZtKKurENQ==}
    engines: {node: '>=10'}
    dependencies:
      ansi-styles: 4.3.0
      astral-regex: 2.0.0
      is-fullwidth-code-point: 3.0.0

  /smart-buffer@4.2.0:
    resolution: {integrity: sha512-94hK0Hh8rPqQl2xXc3HsaBoOXKV20MToPkcXvwbISWLEs+64sBq5kFgn2kJDHb1Pry9yrP0dxrCI9RRci7RXKg==}
    engines: {node: '>= 6.0.0', npm: '>= 3.0.0'}

  /smartwrap@2.0.2:
    resolution: {integrity: sha512-vCsKNQxb7PnCNd2wY1WClWifAc2lwqsG8OaswpJkVJsvMGcnEntdTCDajZCkk93Ay1U3t/9puJmb525Rg5MZBA==}
    engines: {node: '>=6'}
    hasBin: true
    dependencies:
      array.prototype.flat: 1.3.2
      breakword: 1.0.6
      grapheme-splitter: 1.0.4
      strip-ansi: 6.0.1
      wcwidth: 1.0.1
      yargs: 15.4.1

  /snake-case@2.1.0:
    resolution: {integrity: sha512-FMR5YoPFwOLuh4rRz92dywJjyKYZNLpMn1R5ujVpIYkbA9p01fq8RMg0FkO4M+Yobt4MjHeLTJVm5xFFBHSV2Q==}
    dependencies:
      no-case: 2.3.2

  /snake-case@3.0.4:
    resolution: {integrity: sha512-LAOh4z89bGQvl9pFfNF8V146i7o7/CqFPbqzYgP+yYzDIDeS9HaNFtXABamRW+AQzEVODcvE79ljJ+8a9YSdMg==}
    dependencies:
      dot-case: 3.0.4
      tslib: 2.6.2

  /socks-proxy-agent@7.0.0:
    resolution: {integrity: sha512-Fgl0YPZ902wEsAyiQ+idGd1A7rSFx/ayC1CQVMw5P+EQx2V0SgpGtf6OKFhVjPflPUl9YMmEOnmfjCdMUsygww==}
    engines: {node: '>= 10'}
    dependencies:
      agent-base: 6.0.2
      debug: 4.3.5(supports-color@8.1.1)
      socks: 2.8.3
    transitivePeerDependencies:
      - supports-color

  /socks@2.8.3:
    resolution: {integrity: sha512-l5x7VUUWbjVFbafGLxPWkYsHIhEvmF85tbIeFZWc8ZPtoMyybuEhL7Jye/ooC4/d48FgOjSJXgsF/AJPYCW8Zw==}
    engines: {node: '>= 10.0.0', npm: '>= 3.0.0'}
    dependencies:
      ip-address: 9.0.5
      smart-buffer: 4.2.0

  /sort-json@2.0.1:
    resolution: {integrity: sha512-s8cs2bcsQCzo/P2T/uoU6Js4dS/jnX8+4xunziNoq9qmSpZNCrRIAIvp4avsz0ST18HycV4z/7myJ7jsHWB2XQ==}
    hasBin: true
    dependencies:
      detect-indent: 5.0.0
      detect-newline: 2.1.0
      minimist: 1.2.8

  /sort-object-keys@1.1.3:
    resolution: {integrity: sha512-855pvK+VkU7PaKYPc+Jjnmt4EzejQHyhhF33q31qG8x7maDzkeFhAAThdCYay11CISO+qAMwjOBP+fPZe0IPyg==}

  /sort-package-json@1.57.0:
    resolution: {integrity: sha512-FYsjYn2dHTRb41wqnv+uEqCUvBpK3jZcTp9rbz2qDTmel7Pmdtf+i2rLaaPMRZeSVM60V3Se31GyWFpmKs4Q5Q==}
    hasBin: true
    dependencies:
      detect-indent: 6.1.0
      detect-newline: 3.1.0
      git-hooks-list: 1.0.3
      globby: 10.0.0
      is-plain-obj: 2.1.0
      sort-object-keys: 1.1.3

  /sort-package-json@2.10.0:
    resolution: {integrity: sha512-MYecfvObMwJjjJskhxYfuOADkXp1ZMMnCFC8yhp+9HDsk7HhR336hd7eiBs96lTXfiqmUNI+WQCeCMRBhl251g==}
    hasBin: true
    dependencies:
      detect-indent: 7.0.1
      detect-newline: 4.0.1
      get-stdin: 9.0.0
      git-hooks-list: 3.1.0
      globby: 13.2.2
      is-plain-obj: 4.1.0
      semver: 7.6.2
      sort-object-keys: 1.1.3

  /source-map-support@0.5.21:
    resolution: {integrity: sha512-uBHU3L3czsIyYXKX88fdrGovxdSCoTGDRZ6SYXtSRxLZUzHg5P/66Ht6uoUlHu9EZod+inXhKo3qQgwXUT/y1w==}
    dependencies:
      buffer-from: 1.1.2
      source-map: 0.6.1

  /source-map@0.6.1:
    resolution: {integrity: sha512-UjgapumWlbMhkBgzT7Ykc5YXUT46F0iKu8SGXq0bcwP5dz/h0Plj6enJqjz1Zbq2l5WaqYnrVbwWOWMyF3F47g==}
    engines: {node: '>=0.10.0'}

  /spawn-command@0.0.2:
    resolution: {integrity: sha512-zC8zGoGkmc8J9ndvml8Xksr1Amk9qBujgbF0JAIWO7kXr43w0h/0GJNM/Vustixu+YE8N/MTrQ7N31FvHUACxQ==}
    dev: true

  /spawn-please@2.0.2:
    resolution: {integrity: sha512-KM8coezO6ISQ89c1BzyWNtcn2V2kAVtwIXd3cN/V5a0xPYc1F/vydrRc01wsKFEQ/p+V1a4sw4z2yMITIXrgGw==}
    engines: {node: '>=14'}
    dependencies:
      cross-spawn: 7.0.3

  /spdx-correct@3.1.1:
    resolution: {integrity: sha512-cOYcUWwhCuHCXi49RhFRCyJEK3iPj1Ziz9DpViV3tbZOwXD49QzIN3MpOLJNxh2qwq2lJJZaKMVw9qNi4jTC0w==}
    dependencies:
      spdx-expression-parse: 3.0.1
      spdx-license-ids: 3.0.12

  /spdx-exceptions@2.3.0:
    resolution: {integrity: sha512-/tTrYOC7PPI1nUAgx34hUpqXuyJG+DTHJTnIULG4rDygi4xu/tfgmq1e1cIRwRzwZgo4NLySi+ricLkZkw4i5A==}

  /spdx-expression-parse@3.0.1:
    resolution: {integrity: sha512-cbqHunsQWnJNE6KhVSMsMeH5H/L9EpymbzqTQ3uLwNCLZ1Q481oWaofqH7nO6V07xlXwY6PhQdQ2IedWx/ZK4Q==}
    dependencies:
      spdx-exceptions: 2.3.0
      spdx-license-ids: 3.0.12

  /spdx-license-ids@3.0.12:
    resolution: {integrity: sha512-rr+VVSXtRhO4OHbXUiAF7xW3Bo9DuuF6C5jH+q/x15j2jniycgKbxU09Hr0WqlSLUs4i4ltHGXqTe7VHclYWyA==}

  /split-on-first@1.1.0:
    resolution: {integrity: sha512-43ZssAJaMusuKWL8sKUBQXHWOpq8d6CfN/u1p4gUzfJkM05C8rxTmYrkIPTXapZpORA6LkkzcUulJ8FqA7Uudw==}
    engines: {node: '>=6'}

  /split2@3.2.2:
    resolution: {integrity: sha512-9NThjpgZnifTkJpzTZ7Eue85S49QwpNhZTq6GRJwObb6jnLFNGB7Qm73V5HewTROPyxD0C29xqmaI68bQtV+hg==}
    dependencies:
      readable-stream: 3.6.1
    dev: true

  /split@1.0.1:
    resolution: {integrity: sha512-mTyOoPbrivtXnwnIxZRFYRrPNtEFKlpB2fvjSnCQUiAA6qAZzqwna5envK4uk6OIeP17CsdF3rSBGYVBsU0Tkg==}
    dependencies:
      through: 2.3.8
    dev: true

  /sprintf-js@1.0.3:
    resolution: {integrity: sha512-D9cPgkvLlV3t3IzL0D0YLvGA9Ahk4PcvVwUbN0dSGr1aP0Nrt4AEnTUbuGvquEC0mA64Gqt1fzirlRs5ibXx8g==}

  /sprintf-js@1.1.3:
    resolution: {integrity: sha512-Oo+0REFV59/rz3gfJNKQiBlwfHaSESl1pcGyABQsnnIfWOFt6JNj5gCog2U6MLZ//IGYD+nA8nI+mTShREReaA==}

  /ssri@10.0.4:
    resolution: {integrity: sha512-12+IR2CB2C28MMAw0Ncqwj5QbTcs0nGIhgJzYWzDkb21vWmfNI83KS4f3Ci6GI98WreIfG7o9UXp3C0qbpA8nQ==}
    engines: {node: ^14.17.0 || ^16.13.0 || >=18.0.0}
    dependencies:
      minipass: 5.0.0

  /ssri@9.0.1:
    resolution: {integrity: sha512-o57Wcn66jMQvfHG1FlYbWeZWW/dHZhJXjpIcTfXldXEk5nz5lStPo3mK0OJQfGR3RbZUlbISexbljkJzuEj/8Q==}
    engines: {node: ^12.13.0 || ^14.15.0 || >=16.0.0}
    dependencies:
      minipass: 3.3.6

  /stdout-stderr@0.1.13:
    resolution: {integrity: sha512-Xnt9/HHHYfjZ7NeQLvuQDyL1LnbsbddgMFKCuaQKwGCdJm8LnstZIXop+uOY36UR1UXXoHXfMbC1KlVdVd2JLA==}
    engines: {node: '>=8.0.0'}
    dependencies:
      debug: 4.3.5(supports-color@8.1.1)
      strip-ansi: 6.0.1
    transitivePeerDependencies:
      - supports-color
    dev: true

  /stream-transform@2.1.3:
    resolution: {integrity: sha512-9GHUiM5hMiCi6Y03jD2ARC1ettBXkQBoQAe7nJsPknnI0ow10aXjTnew8QtYQmLjzn974BnmWEAJgCY6ZP1DeQ==}
    dependencies:
      mixme: 0.5.10

  /strict-uri-encode@2.0.0:
    resolution: {integrity: sha512-QwiXZgpRcKkhTj2Scnn++4PKtWsH0kpzZ62L2R6c/LUVYv7hVnZqcg2+sMuT6R7Jusu1vviK/MFsu6kNJfWlEQ==}
    engines: {node: '>=4'}

  /string-argv@0.3.1:
    resolution: {integrity: sha512-a1uQGz7IyVy9YwhqjZIZu1c8JO8dNIe20xBmSS6qu9kv++k3JGzCVmprbNN5Kn+BgzD5E7YYwg1CcjuJMRNsvg==}
    engines: {node: '>=0.6.19'}

  /string-width@2.1.1:
    resolution: {integrity: sha512-nOqH59deCq9SRHlxq1Aw85Jnt4w6KvLKqWVik6oA9ZklXLNIOlqg4F2yrT1MVaTjAqvVwdfeZ7w7aCvJD7ugkw==}
    engines: {node: '>=4'}
    dependencies:
      is-fullwidth-code-point: 2.0.0
      strip-ansi: 4.0.0
    dev: true

  /string-width@4.2.3:
    resolution: {integrity: sha512-wKyQRQpjJ0sIp62ErSZdGsjMJWsap5oRNihHhu6G7JVO/9jIB6UyevL+tXuOqrng8j/cxKTWyWUwvSTriiZz/g==}
    engines: {node: '>=8'}
    dependencies:
      emoji-regex: 8.0.0
      is-fullwidth-code-point: 3.0.0
      strip-ansi: 6.0.1

  /string-width@5.1.2:
    resolution: {integrity: sha512-HnLOCR3vjcY8beoNLtcjZ5/nxn2afmME6lhrDrebokqMap+XbeW8n9TXpPDOqdGK5qcI3oT0GKTW6wC7EMiVqA==}
    engines: {node: '>=12'}
    dependencies:
      eastasianwidth: 0.2.0
      emoji-regex: 9.2.2
      strip-ansi: 7.1.0

  /string.prototype.matchall@4.0.10:
    resolution: {integrity: sha512-rGXbGmOEosIQi6Qva94HUjgPs9vKW+dkG7Y8Q5O2OYkWL6wFaTRZO8zM4mhP94uX55wgyrXzfS2aGtGzUL7EJQ==}
    dependencies:
      call-bind: 1.0.2
      define-properties: 1.2.1
      es-abstract: 1.22.2
      get-intrinsic: 1.2.1
      has-symbols: 1.0.3
      internal-slot: 1.0.5
      regexp.prototype.flags: 1.5.1
      set-function-name: 2.0.1
      side-channel: 1.0.4
    dev: true

  /string.prototype.trim@1.2.8:
    resolution: {integrity: sha512-lfjY4HcixfQXOfaqCvcBuOIapyaroTXhbkfJN3gcB1OtyupngWK4sEET9Knd0cXd28kTUqu/kHoV4HKSJdnjiQ==}
    engines: {node: '>= 0.4'}
    dependencies:
      call-bind: 1.0.2
      define-properties: 1.2.1
      es-abstract: 1.22.2

  /string.prototype.trimend@1.0.7:
    resolution: {integrity: sha512-Ni79DqeB72ZFq1uH/L6zJ+DKZTkOtPIHovb3YZHQViE+HDouuU4mBrLOLDn5Dde3RF8qw5qVETEjhu9locMLvA==}
    dependencies:
      call-bind: 1.0.2
      define-properties: 1.2.1
      es-abstract: 1.22.2

  /string.prototype.trimstart@1.0.7:
    resolution: {integrity: sha512-NGhtDFu3jCEm7B4Fy0DpLewdJQOZcQ0rGbwQ/+stjnrp2i+rlKeCvos9hOIeCmqwratM47OBxY7uFZzjxHXmrg==}
    dependencies:
      call-bind: 1.0.2
      define-properties: 1.2.1
      es-abstract: 1.22.2

  /string_decoder@0.10.31:
    resolution: {integrity: sha512-ev2QzSzWPYmy9GuqfIVildA4OdcGLeFZQrq5ys6RtiuF+RQQiZWr8TZNyAcuVXyQRYfEO+MsoB/1BuQVhOJuoQ==}
    dev: true

  /string_decoder@1.1.1:
    resolution: {integrity: sha512-n/ShnvDi6FHbbVfviro+WojiFzv+s8MPMHBczVePfUpDJLwoLT0ht1l4YwBCbi8pJAveEEdnkHyPyTP/mzRfwg==}
    dependencies:
      safe-buffer: 5.1.2

  /string_decoder@1.3.0:
    resolution: {integrity: sha512-hkRX8U1WjJFd8LsDJ2yQ/wWWxaopEsABU1XfkM8A+j0+85JAGppt16cr1Whg6KIbb4okU6Mql6BOj+uup/wKeA==}
    dependencies:
      safe-buffer: 5.2.1

  /strip-ansi@4.0.0:
    resolution: {integrity: sha512-4XaJ2zQdCzROZDivEVIDPkcQn8LMFSa8kj8Gxb/Lnwzv9A8VctNZ+lfivC/sV3ivW8ElJTERXZoPBRrZKkNKow==}
    engines: {node: '>=4'}
    dependencies:
      ansi-regex: 3.0.1
    dev: true

  /strip-ansi@5.2.0:
    resolution: {integrity: sha512-DuRs1gKbBqsMKIZlrffwlug8MHkcnpjs5VPmL1PAh+mA30U0DTotfDZ0d2UUsXpPmPmMMJ6W773MaA3J+lbiWA==}
    engines: {node: '>=6'}
    dependencies:
      ansi-regex: 4.1.1
    dev: true

  /strip-ansi@6.0.1:
    resolution: {integrity: sha512-Y38VPSHcqkFrCpFnQ9vuSXmquuv5oXOKpGeT6aGrr3o3Gc9AlVa6JBfUSOCnbxGGZF+/0ooI7KrPuUSztUdU5A==}
    engines: {node: '>=8'}
    dependencies:
      ansi-regex: 5.0.1

  /strip-ansi@7.1.0:
    resolution: {integrity: sha512-iq6eVVI64nQQTRYq2KtEg2d2uU7LElhTJwsH4YzIHZshxlgZms/wIc4VoDQTlG/IvVIrBKG06CrZnp0qv7hkcQ==}
    engines: {node: '>=12'}
    dependencies:
      ansi-regex: 6.0.1

  /strip-bom-string@1.0.0:
    resolution: {integrity: sha512-uCC2VHvQRYu+lMh4My/sFNmF2klFymLX1wHJeXnbEJERpV/ZsVuonzerjfrGpIGF7LBVa1O7i9kjiWvJiFck8g==}
    engines: {node: '>=0.10.0'}

  /strip-bom@3.0.0:
    resolution: {integrity: sha512-vavAMRXOgBVNF6nyEEmL3DBK19iRpDcoIwW+swQ+CbGiu7lju6t+JklA1MHweoWtadgt4ISVUsXLyDq34ddcwA==}
    engines: {node: '>=4'}

  /strip-bom@4.0.0:
    resolution: {integrity: sha512-3xurFv5tEgii33Zi8Jtp55wEIILR9eh34FAW00PZf+JnSsTmV/ioewSgQl97JHvgjoRGwPShsWm+IdrxB35d0w==}
    engines: {node: '>=8'}
    dev: true

  /strip-final-newline@2.0.0:
    resolution: {integrity: sha512-BrpvfNAE3dcvq7ll3xVumzjKjZQ5tI1sEUIKr3Uoks0XUl45St3FlatVqef9prk4jRDzhW6WZg+3bk93y6pLjA==}
    engines: {node: '>=6'}

  /strip-indent@3.0.0:
    resolution: {integrity: sha512-laJTa3Jb+VQpaC6DseHhF7dXVqHTfJPCRDaEbid/drOhgitgYku/letMUqOXFoWV0zIIUbjpdH2t+tYj4bQMRQ==}
    engines: {node: '>=8'}
    dependencies:
      min-indent: 1.0.1
    dev: true

  /strip-json-comments@2.0.1:
    resolution: {integrity: sha512-4gB8na07fecVVkOI6Rs4e7T6NOTki5EmL7TUduTs6bu3EdnSycntVJ4re8kgZA+wx9IueI2Y11bfbgwtzuE0KQ==}
    engines: {node: '>=0.10.0'}

  /strip-json-comments@3.1.1:
    resolution: {integrity: sha512-6fPc+R4ihwqP6N/aIv2f1gMH8lOVtWQHoqC4yK6oSDVVocumAsfCqjkXnqiYMhmMwS/mEHLp7Vehlt3ql6lEig==}
    engines: {node: '>=8'}

  /strip-json-comments@5.0.1:
    resolution: {integrity: sha512-0fk9zBqO67Nq5M/m45qHCJxylV/DhBlIOVExqgOMiCCrzrhU6tCibRXNqE3jwJLftzE9SNuZtYbpzcO+i9FiKw==}
    engines: {node: '>=14.16'}

  /supports-color@5.5.0:
    resolution: {integrity: sha512-QjVjwdXIt408MIiAqCX4oUKsgU2EqAGzs2Ppkm4aQYbjm+ZEWEcW4SfFNTr4uMNZma0ey4f5lgLrkB0aX0QMow==}
    engines: {node: '>=4'}
    dependencies:
      has-flag: 3.0.0

  /supports-color@7.2.0:
    resolution: {integrity: sha512-qpCAvRl9stuOHveKsn7HncJRvv501qIacKzQlO/+Lwxc9+0q2wLyv4Dfvt80/DPn2pqOBsJdDiogXGR9+OvwRw==}
    engines: {node: '>=8'}
    dependencies:
      has-flag: 4.0.0

  /supports-color@8.1.1:
    resolution: {integrity: sha512-MpUEN2OodtUzxvKQl72cUF7RQ5EiHsGvSsVG0ia9c5RbWGL2CI4C7EpPS8UTBIplnlzZiNuV56w+FuNxy3ty2Q==}
    engines: {node: '>=10'}
    dependencies:
      has-flag: 4.0.0

  /supports-hyperlinks@1.0.1:
    resolution: {integrity: sha512-HHi5kVSefKaJkGYXbDuKbUGRVxqnWGn3J2e39CYcNJEfWciGq2zYtOhXLTlvrOZW1QU7VX67w7fMmWafHX9Pfw==}
    engines: {node: '>=4'}
    dependencies:
      has-flag: 2.0.0
      supports-color: 5.5.0

  /supports-hyperlinks@2.3.0:
    resolution: {integrity: sha512-RpsAZlpWcDwOPQA22aCH4J0t7L8JmAvsCxfOSEwm7cQs3LshN36QaTkwd70DnBOXDWGssw2eUoc8CaRWT0XunA==}
    engines: {node: '>=8'}
    dependencies:
      has-flag: 4.0.0
      supports-color: 7.2.0
    dev: true

  /supports-preserve-symlinks-flag@1.0.0:
    resolution: {integrity: sha512-ot0WnXS9fgdkgIcePe6RHNk1WA8+muPa6cSjeR3V8K27q9BB1rTE3R1p7Hv0z1ZyAc8s6Vvv8DIyWf681MAt0w==}
    engines: {node: '>= 0.4'}

  /swap-case@1.1.2:
    resolution: {integrity: sha512-BAmWG6/bx8syfc6qXPprof3Mn5vQgf5dwdUNJhsNqU9WdPt5P+ES/wQ5bxfijy8zwZgZZHslC3iAsxsuQMCzJQ==}
    dependencies:
      lower-case: 1.1.4
      upper-case: 1.1.3

  /syncpack@9.8.6:
    resolution: {integrity: sha512-4S4cUoKK9WenA/Wdk9GvlekzPR9PxC7sqcsUIsK4ypsa/pIYv8Ju1vxGNvp6Y1yI2S9EdCk0QJsB3/wRB8XYVw==}
    engines: {node: '>=14'}
    hasBin: true
    dependencies:
      chalk: 4.1.2
      commander: 10.0.1
      cosmiconfig: 8.1.3
      fs-extra: 11.1.1
      glob: 8.1.0
      minimatch: 6.2.0
      read-yaml-file: 2.1.0
      semver: 7.5.0
      tightrope: 0.1.0
      zod: 3.21.4
    dev: true

  /table@6.8.1:
    resolution: {integrity: sha512-Y4X9zqrCftUhMeH2EptSSERdVKt/nEdijTOacGD/97EKjhQ/Qs8RTlEGABSJNNN8lac9kheH+af7yAkEWlgneA==}
    engines: {node: '>=10.0.0'}
    dependencies:
      ajv: 8.12.0
      lodash.truncate: 4.4.2
      slice-ansi: 4.0.0
      string-width: 4.2.3
      strip-ansi: 6.0.1

  /tapable@2.2.1:
    resolution: {integrity: sha512-GNzQvQTOIP6RyTfE2Qxb8ZVlNmw0n88vp1szwWRimP02mnTsx3Wtn5qRdqY9w2XduFNUgvOwhNnQsjwCp+kqaQ==}
    engines: {node: '>=6'}

  /tar@6.2.1:
    resolution: {integrity: sha512-DZ4yORTwrbTj/7MZYq2w+/ZFdI6OZ/f9SFHR+71gIVUZhOQPHzVCLpvRnPgyaMpfWxxk/4ONva3GQSyNIKRv6A==}
    engines: {node: '>=10'}
    dependencies:
      chownr: 2.0.0
      fs-minipass: 2.1.0
      minipass: 5.0.0
      minizlib: 2.1.2
      mkdirp: 1.0.4
      yallist: 4.0.0

  /temp-dir@2.0.0:
    resolution: {integrity: sha512-aoBAniQmmwtcKp/7BzsH8Cxzv8OL736p7v1ihGb5e9DJ9kTwGWHrQrVB5+lfVDzfGrdRzXch+ig7LHaY1JTOrg==}
    engines: {node: '>=8'}
    dev: true

  /temp@0.9.4:
    resolution: {integrity: sha512-yYrrsWnrXMcdsnu/7YMYAofM1ktpL5By7vZhf15CrXijWWrEYZks5AXBudalfSWJLlnen/QUJUB5aoB0kqZUGA==}
    engines: {node: '>=6.0.0'}
    dependencies:
      mkdirp: 0.5.6
      rimraf: 2.6.3
    dev: true

  /tempfile@3.0.0:
    resolution: {integrity: sha512-uNFCg478XovRi85iD42egu+eSFUmmka750Jy7L5tfHI5hQKKtbPnxaSaXAbBqCDYrw3wx4tXjKwci4/QmsZJxw==}
    engines: {node: '>=8'}
    dependencies:
      temp-dir: 2.0.0
      uuid: 3.4.0
    dev: true

  /terser-webpack-plugin@5.3.10(webpack@5.94.0):
    resolution: {integrity: sha512-BKFPWlPDndPs+NGGCr1U59t0XScL5317Y0UReNrHaw9/FwhPENlq6bfgs+4yPfyP51vqC1bQ4rp1EfXW5ZSH9w==}
    engines: {node: '>= 10.13.0'}
    peerDependencies:
      '@swc/core': '*'
      esbuild: '*'
      uglify-js: '*'
      webpack: ^5.1.0
    peerDependenciesMeta:
      '@swc/core':
        optional: true
      esbuild:
        optional: true
      uglify-js:
        optional: true
    dependencies:
      '@jridgewell/trace-mapping': 0.3.25
      jest-worker: 27.5.1
      schema-utils: 3.2.0
      serialize-javascript: 6.0.1
      terser: 5.31.6
      webpack: 5.94.0

  /terser@5.31.6:
    resolution: {integrity: sha512-PQ4DAriWzKj+qgehQ7LK5bQqCFNMmlhjR2PFFLuqGCpuCAauxemVBWwWOxo3UIwWQx8+Pr61Df++r76wDmkQBg==}
    engines: {node: '>=10'}
    hasBin: true
    dependencies:
      '@jridgewell/source-map': 0.3.3
      acorn: 8.10.0
      commander: 2.20.3
      source-map-support: 0.5.21

  /test-exclude@6.0.0:
    resolution: {integrity: sha512-cAGWPIyOHU6zlmg88jwm7VRyXnMN7iV68OGAbYDk/Mh/xC/pzVPlQtY6ngoIH/5/tciuhGfvESU8GrHrcxD56w==}
    engines: {node: '>=8'}
    dependencies:
      '@istanbuljs/schema': 0.1.3
      glob: 7.2.3
      minimatch: 3.1.2
    dev: true

  /test-value@2.1.0:
    resolution: {integrity: sha512-+1epbAxtKeXttkGFMTX9H42oqzOTufR1ceCF+GYA5aOmvaPq9wd4PUS8329fn2RRLGNeUkgRLnVpycjx8DsO2w==}
    engines: {node: '>=0.10.0'}
    dependencies:
      array-back: 1.0.4
      typical: 2.6.1
    dev: true

  /text-extensions@1.9.0:
    resolution: {integrity: sha512-wiBrwC1EhBelW12Zy26JeOUkQ5mRu+5o8rpsJk5+2t+Y5vE7e842qtZDQ2g1NpX/29HdyFeJ4nSIhI47ENSxlQ==}
    engines: {node: '>=0.10'}
    dev: true

  /text-table@0.2.0:
    resolution: {integrity: sha512-N+8UisAXDGk8PFXP4HAzVR9nbfmVJ3zYLAWiTIoqC5v5isinhr+r5uaO8+7r3BMfuNIufIsA7RdpVgacC2cSpw==}
    dev: true

  /text_audit@0.9.3:
    resolution: {integrity: sha512-ZZMRLN1yR5BAOy+6c1mul5EKdtOMgn/HoQkxlz8X+XQooItgI/waALIx5QxS+tEp5V3KbmFu6uk238+QQc3JqQ==}
    hasBin: true
    dependencies:
      cli-color: 1.4.0
      command-line-args: 4.0.7
      glob: 7.2.3
      txt_tocfill: 0.5.1
    dev: true

  /through2@2.0.5:
    resolution: {integrity: sha512-/mrRod8xqpA+IHSLyGCQ2s8SPHiCDEeQJSep1jqLYeEUClOFG2Qsh+4FU6G9VeqpZnGW/Su8LQGc4YKni5rYSQ==}
    dependencies:
      readable-stream: 2.3.7
      xtend: 4.0.2
    dev: true

  /through2@4.0.2:
    resolution: {integrity: sha512-iOqSav00cVxEEICeD7TjLB1sueEL+81Wpzp2bY17uZjZN0pWZPuo4suZ/61VujxmqSGFfgOcNuTZ85QJwNZQpw==}
    dependencies:
      readable-stream: 3.6.1
    dev: true

  /through@2.3.8:
    resolution: {integrity: sha512-w89qg7PI8wAdvX60bMDP+bFoD5Dvhm9oLheFp5O4a2QF0cSBGsBX4qZmadPMvVqlLJBBci+WqGGOAPvcDeNSVg==}

  /tightrope@0.1.0:
    resolution: {integrity: sha512-HHHNYdCAIYwl1jOslQBT455zQpdeSo8/A346xpIb/uuqhSg+tCvYNsP5f11QW+z9VZ3vSX8YIfzTApjjuGH63w==}
    engines: {node: '>=14'}
    dev: true

  /timers-ext@0.1.7:
    resolution: {integrity: sha512-b85NUNzTSdodShTIbky6ZF02e8STtVVfD+fu4aXXShEELpozH+bCpJLYMPZbsABN2wDH7fJpqIoXxJpzbf0NqQ==}
    dependencies:
      es5-ext: 0.10.64
      next-tick: 1.1.0
    dev: true

  /tiny-jsonc@1.0.1:
    resolution: {integrity: sha512-ik6BCxzva9DoiEfDX/li0L2cWKPPENYvixUprFdl3YPi4bZZUhDnNI9YUkacrv+uIG90dnxR5mNqaoD6UhD6Bw==}

  /title-case@2.1.1:
    resolution: {integrity: sha512-EkJoZ2O3zdCz3zJsYCsxyq2OC5hrxR9mfdd5I+w8h/tmFfeOxJ+vvkxsKxdmN0WtS9zLdHEgfgVOiMVgv+Po4Q==}
    dependencies:
      no-case: 2.3.2
      upper-case: 1.1.3

  /tmp@0.0.33:
    resolution: {integrity: sha512-jRCJlojKnZ3addtTOjdIqoRuPEKBvNXcGYqzO6zWZX8KfKEpnGY5jfggJQ3EjKuu8D4bJRr0y+cYJFmYbImXGw==}
    engines: {node: '>=0.6.0'}
    dependencies:
      os-tmpdir: 1.0.2

  /to-readable-stream@1.0.0:
    resolution: {integrity: sha512-Iq25XBt6zD5npPhlLVXGFN3/gyR2/qODcKNNyTMd4vbm39HUaOiAM4PMq0eMVC/Tkxz+Zjdsc55g9yyz+Yq00Q==}
    engines: {node: '>=6'}

  /to-regex-range@5.0.1:
    resolution: {integrity: sha512-65P7iz6X5yEr1cwcgvQxbbIw7Uk3gOy5dIdtZ4rDveLqhrdJP+Li/Hx6tyK0NEb+2GCyneCMJiGqrADCSNk8sQ==}
    engines: {node: '>=8.0'}
    dependencies:
      is-number: 7.0.0

  /to-vfile@8.0.0:
    resolution: {integrity: sha512-IcmH1xB5576MJc9qcfEC/m/nQCFt3fzMHz45sSlgJyTWjRbKW1HAkJpuf3DgE57YzIlZcwcBZA5ENQbBo4aLkg==}
    dependencies:
      vfile: 6.0.2

  /tr46@0.0.3:
    resolution: {integrity: sha512-N3WMsuqV66lT30CrXNbEjx4GEwlow3v6rr4mCcv6prnfwhS01rkgyFdjPNBYd9br7LpXV1+Emh01fHnq2Gdgrw==}

  /tree-kill@1.2.2:
    resolution: {integrity: sha512-L0Orpi8qGpRG//Nd+H90vFB+3iHnue1zSSGmNOOCh1GLJ7rUKVwV2HvijphGQS2UmhUZewS9VgvxYIdgr+fG1A==}
    hasBin: true
    dev: true

  /trim-newlines@3.0.1:
    resolution: {integrity: sha512-c1PTsA3tYrIsLGkJkzHF+w9F2EyxfXGo4UyJc4pFL++FMjnq0HJS69T3M7d//gKrFKwy429bouPescbjecU+Zw==}
    engines: {node: '>=8'}
    dev: true

  /trough@2.2.0:
    resolution: {integrity: sha512-tmMpK00BjZiUyVyvrBK7knerNgmgvcV/KLVyuma/SC+TQN167GrMRciANTz09+k3zW8L8t60jWO1GpfkZdjTaw==}

  /ts-api-utils@1.0.3(typescript@5.4.5):
    resolution: {integrity: sha512-wNMeqtMz5NtwpT/UZGY5alT+VoKdSsOOP/kqHFcUW1P/VRhH2wJ48+DN2WwUliNbQ976ETwDL0Ifd2VVvgonvg==}
    engines: {node: '>=16.13.0'}
    peerDependencies:
      typescript: '>=4.2.0'
    dependencies:
      typescript: 5.4.5
    dev: true

  /ts-deepmerge@7.0.1:
    resolution: {integrity: sha512-JBFCmNenZdUCc+TRNCtXVM6N8y/nDQHAcpj5BlwXG/gnogjam1NunulB9ia68mnqYI446giMfpqeBFFkOleh+g==}
    engines: {node: '>=14.13.1'}

  /ts-morph@20.0.0:
    resolution: {integrity: sha512-JVmEJy2Wow5n/84I3igthL9sudQ8qzjh/6i4tmYCm6IqYyKFlNbJZi7oBdjyqcWSWYRu3CtL0xbT6fS03ESZIg==}
    dependencies:
      '@ts-morph/common': 0.21.0
      code-block-writer: 12.0.0
    dev: true

  /ts-morph@22.0.0:
    resolution: {integrity: sha512-M9MqFGZREyeb5fTl6gNHKZLqBQA0TjA1lea+CR48R8EBTDuWrNqW6ccC5QvjNR4s6wDumD3LTCjOFSp9iwlzaw==}
    dependencies:
      '@ts-morph/common': 0.23.0
      code-block-writer: 13.0.1

  /ts-node@10.9.1(@types/node@18.18.6)(typescript@5.4.5):
    resolution: {integrity: sha512-NtVysVPkxxrwFGUUxGYhfux8k78pQB3JqYBXlLRZgdGUqTO5wU/UyHop5p70iEbGhB7q5KmiZiU0Y3KlJrScEw==}
    hasBin: true
    peerDependencies:
      '@swc/core': '>=1.2.50'
      '@swc/wasm': '>=1.2.50'
      '@types/node': '*'
      typescript: '>=2.7'
    peerDependenciesMeta:
      '@swc/core':
        optional: true
      '@swc/wasm':
        optional: true
      '@types/node':
        optional: true
    dependencies:
      '@cspotcode/source-map-support': 0.8.1
      '@tsconfig/node10': 1.0.9
      '@tsconfig/node12': 1.0.11
      '@tsconfig/node14': 1.0.3
      '@tsconfig/node16': 1.0.3
      '@types/node': 18.18.6
      acorn: 8.10.0
      acorn-walk: 8.2.0
      arg: 4.1.3
      create-require: 1.1.1
      diff: 4.0.2
      make-error: 1.3.6
      typescript: 5.4.5
      v8-compile-cache-lib: 3.0.1
      yn: 3.1.1
    dev: true

  /ts-node@10.9.1(@types/node@18.18.7)(typescript@5.4.5):
    resolution: {integrity: sha512-NtVysVPkxxrwFGUUxGYhfux8k78pQB3JqYBXlLRZgdGUqTO5wU/UyHop5p70iEbGhB7q5KmiZiU0Y3KlJrScEw==}
    hasBin: true
    peerDependencies:
      '@swc/core': '>=1.2.50'
      '@swc/wasm': '>=1.2.50'
      '@types/node': '*'
      typescript: '>=2.7'
    peerDependenciesMeta:
      '@swc/core':
        optional: true
      '@swc/wasm':
        optional: true
      '@types/node':
        optional: true
    dependencies:
      '@cspotcode/source-map-support': 0.8.1
      '@tsconfig/node10': 1.0.9
      '@tsconfig/node12': 1.0.11
      '@tsconfig/node14': 1.0.3
      '@tsconfig/node16': 1.0.3
      '@types/node': 18.18.7
      acorn: 8.10.0
      acorn-walk: 8.2.0
      arg: 4.1.3
      create-require: 1.1.1
      diff: 4.0.2
      make-error: 1.3.6
      typescript: 5.4.5
      v8-compile-cache-lib: 3.0.1
      yn: 3.1.1
    dev: true

  /tsconfig-paths@3.15.0:
    resolution: {integrity: sha512-2Ac2RgzDe/cn48GvOe3M+o82pEFewD3UPbyoUHHdKasHwJKjds4fLXWf/Ux5kATBKN20oaFGu+jbElp1pos0mg==}
    dependencies:
      '@types/json5': 0.0.29
      json5: 1.0.2
      minimist: 1.2.8
      strip-bom: 3.0.0
    dev: true

  /tslib@1.14.1:
    resolution: {integrity: sha512-Xni35NKzjgMrwevysHTCArtLDpPvye8zV/0E4EyYn43P7/7qvQwPh9BGkHewbMulVntbigmcT7rdX3BNo9wRJg==}
    dev: true

  /tslib@2.6.0:
    resolution: {integrity: sha512-7At1WUettjcSRHXCyYtTselblcHl9PJFFVKiCAy/bY97+BPZXSQ2wbq0P9s8tK2G7dFQfNnlJnPAiArVBVBsfA==}
    dev: true

  /tslib@2.6.2:
    resolution: {integrity: sha512-AEYxH93jGFPn/a2iVAwW87VuUIkR1FVUKB77NwMF7nBTDkDrrT/Hpt/IrCJ0QXhW27jTBDcf5ZY7w6RiqTMw2Q==}

  /tsutils@3.21.0(typescript@5.4.5):
    resolution: {integrity: sha512-mHKK3iUXL+3UF6xL5k0PEhKRUBKPBCv/+RkEOpjRWxxx27KKRBmmA60A9pgOUvMi8GKhRMPEmjBRPzs2W7O1OA==}
    engines: {node: '>= 6'}
    peerDependencies:
      typescript: '>=2.8.0 || >= 3.2.0-dev || >= 3.3.0-dev || >= 3.4.0-dev || >= 3.5.0-dev || >= 3.6.0-dev || >= 3.6.0-beta || >= 3.7.0-dev || >= 3.7.0-beta'
    dependencies:
      tslib: 1.14.1
      typescript: 5.4.5
    dev: true

  /tty-table@4.2.3:
    resolution: {integrity: sha512-Fs15mu0vGzCrj8fmJNP7Ynxt5J7praPXqFN0leZeZBXJwkMxv9cb2D454k1ltrtUSJbZ4yH4e0CynsHLxmUfFA==}
    engines: {node: '>=8.0.0'}
    hasBin: true
    dependencies:
      chalk: 4.1.2
      csv: 5.5.3
      kleur: 4.1.5
      smartwrap: 2.0.2
      strip-ansi: 6.0.1
      wcwidth: 1.0.1
      yargs: 17.7.2

  /tuf-js@1.1.7:
    resolution: {integrity: sha512-i3P9Kgw3ytjELUfpuKVDNBJvk4u5bXL6gskv572mcevPbSKCV3zt3djhmlEQ65yERjIbOSncy7U4cQJaB1CBCg==}
    engines: {node: ^14.17.0 || ^16.13.0 || >=18.0.0}
    dependencies:
      '@tufjs/models': 1.0.4
      debug: 4.3.5(supports-color@8.1.1)
      make-fetch-happen: 11.1.1
    transitivePeerDependencies:
      - supports-color

  /tunnel-agent@0.6.0:
    resolution: {integrity: sha512-McnNiV1l8RYeY8tBgEpuodCC1mLUdbSN+CYBL7kJsJNInOP8UjDDEwdk6Mw60vdLLrr5NHKZhMAOSrR2NZuQ+w==}
    dependencies:
      safe-buffer: 5.2.1

  /tunnel@0.0.6:
    resolution: {integrity: sha512-1h/Lnq9yajKY2PEbBadPXj3VxsDDu844OnaAo52UVmIzIvwwtBPIuNvkjuzBlTWpfJyUbG3ez0KSBibQkj4ojg==}
    engines: {node: '>=0.6.11 <=0.7.0 || >=0.7.3'}

  /txt_tocfill@0.5.1:
    resolution: {integrity: sha512-4MOOMalIXY15XF9FH1L29L8RbS+/73W+TGbo/j5Gl/l1rz61ZQg+wYW+/RQPpmV7NV8J6bxqFmuHM7IrM/XIcw==}
    dev: true

  /type-check@0.4.0:
    resolution: {integrity: sha512-XleUoc9uwGXqjWwXaUTZAmzMcFZ5858QA2vvx1Ur5xIcixXIP+8LnFDgRplU30us6teqdlskFfu+ae4K79Ooew==}
    engines: {node: '>= 0.8.0'}
    dependencies:
      prelude-ls: 1.2.1
    dev: true

  /type-detect@4.0.8:
    resolution: {integrity: sha512-0fr/mIH1dlO+x7TlcMy+bIDqKPsw/70tVyeHW787goQjhmqaZe10uwLujubK9q9Lg6Fiho1KUKDYz0Z7k7g5/g==}
    engines: {node: '>=4'}
    dev: true

  /type-fest@0.18.1:
    resolution: {integrity: sha512-OIAYXk8+ISY+qTOwkHtKqzAuxchoMiD9Udx+FSGQDuiRR+PJKJHc2NJAXlbhkGwTt/4/nKZxELY1w3ReWOL8mw==}
    engines: {node: '>=10'}
    dev: true

  /type-fest@0.20.2:
    resolution: {integrity: sha512-Ne+eE4r0/iWnpAxD852z3A+N0Bt5RN//NjJwRd2VFHEmrywxf5vsZlh4R6lixl6B+wz/8d+maTSAkN1FIkI3LQ==}
    engines: {node: '>=10'}
    dev: true

  /type-fest@0.21.3:
    resolution: {integrity: sha512-t0rzBq87m3fVcduHDUFhKmyyX+9eo6WQjZvf51Ea/M0Q7+T374Jp1aUiyUl0GKxp8M/OETVHSDvmkyPgvX+X2w==}
    engines: {node: '>=10'}

  /type-fest@0.6.0:
    resolution: {integrity: sha512-q+MB8nYR1KDLrgr4G5yemftpMC7/QLqVndBmEEdqzmNj5dcFOO4Oo8qlwZE3ULT3+Zim1F8Kq4cBnikNhlCMlg==}
    engines: {node: '>=8'}

  /type-fest@0.8.1:
    resolution: {integrity: sha512-4dbzIzqvjtgiM5rw1k5rEHtBANKmdudhGyBEajN01fEyhaAIhsoKNy6y7+IN93IfpFtwY9iqi7kD+xwKhQsNJA==}
    engines: {node: '>=8'}

  /type-fest@1.4.0:
    resolution: {integrity: sha512-yGSza74xk0UG8k+pLh5oeoYirvIiWo5t0/o3zHHAO2tRDiZcxWP7fywNlXhqb6/r6sWvwi+RsyQMWhVLe4BVuA==}
    engines: {node: '>=10'}

  /type-fest@2.19.0:
    resolution: {integrity: sha512-RAH822pAdBgcNMAfWnCBU3CFZcfZ/i1eZjwFU/dsLKumyuuP3niueg2UAukXYF0E2AAoc82ZSSf9J0WQBinzHA==}
    engines: {node: '>=12.20'}

  /type@1.2.0:
    resolution: {integrity: sha512-+5nt5AAniqsCnu2cEQQdpzCAh33kVx8n0VoFidKpB1dVVLAN/F+bgVOqOJqOnEnrhp222clB5p3vUlD+1QAnfg==}
    dev: true

  /type@2.7.2:
    resolution: {integrity: sha512-dzlvlNlt6AXU7EBSfpAscydQ7gXB+pPGsPnfJnZpiNJBDj7IaJzQlBZYGdEi4R9HmPdBv2XmWJ6YUtoTa7lmCw==}
    dev: true

  /typed-array-buffer@1.0.0:
    resolution: {integrity: sha512-Y8KTSIglk9OZEr8zywiIHG/kmQ7KWyjseXs1CbSo8vC42w7hg2HgYTxSWwP0+is7bWDc1H+Fo026CpHFwm8tkw==}
    engines: {node: '>= 0.4'}
    dependencies:
      call-bind: 1.0.2
      get-intrinsic: 1.2.1
      is-typed-array: 1.1.12

  /typed-array-byte-length@1.0.0:
    resolution: {integrity: sha512-Or/+kvLxNpeQ9DtSydonMxCx+9ZXOswtwJn17SNLvhptaXYDJvkFFP5zbfU/uLmvnBJlI4yrnXRxpdWH/M5tNA==}
    engines: {node: '>= 0.4'}
    dependencies:
      call-bind: 1.0.2
      for-each: 0.3.3
      has-proto: 1.0.1
      is-typed-array: 1.1.12

  /typed-array-byte-offset@1.0.0:
    resolution: {integrity: sha512-RD97prjEt9EL8YgAgpOkf3O4IF9lhJFr9g0htQkm0rchFp/Vx7LW5Q8fSXXub7BXAODyUQohRMyOc3faCPd0hg==}
    engines: {node: '>= 0.4'}
    dependencies:
      available-typed-arrays: 1.0.5
      call-bind: 1.0.2
      for-each: 0.3.3
      has-proto: 1.0.1
      is-typed-array: 1.1.12

  /typed-array-length@1.0.4:
    resolution: {integrity: sha512-KjZypGq+I/H7HI5HlOoGHkWUUGq+Q0TPhQurLbyrVrvnKTBgzLhIJ7j6J/XTQOi0d1RjyZ0wdas8bKs2p0x3Ng==}
    dependencies:
      call-bind: 1.0.2
      for-each: 0.3.3
      is-typed-array: 1.1.12

  /typed-rest-client@1.8.9:
    resolution: {integrity: sha512-uSmjE38B80wjL85UFX3sTYEUlvZ1JgCRhsWj/fJ4rZ0FqDUFoIuodtiVeE+cUqiVTOKPdKrp/sdftD15MDek6g==}
    dependencies:
      qs: 6.11.0
      tunnel: 0.0.6
      underscore: 1.13.6

  /typedarray-to-buffer@3.1.5:
    resolution: {integrity: sha512-zdu8XMNEDepKKR+XYOXAVPtWui0ly0NtohUscw+UmaHiAWT8hrV1rr//H6V+0DvJ3OQ19S979M0laLfX8rm82Q==}
    dependencies:
      is-typedarray: 1.0.0

  /typescript@5.4.2:
    resolution: {integrity: sha512-+2/g0Fds1ERlP6JsakQQDXjZdZMM+rqpamFZJEKh4kwTIn3iDkgKtby0CeNd5ATNZ4Ry1ax15TMx0W2V+miizQ==}
    engines: {node: '>=14.17'}
    hasBin: true

  /typescript@5.4.5:
    resolution: {integrity: sha512-vcI4UpRgg81oIRUFwR0WSIHKt11nJ7SAVlYNIu+QpqeyXP+gpQJy/Z4+F0aGxSE4MqwjyXvW/TzgkLAx2AGHwQ==}
    engines: {node: '>=14.17'}
    hasBin: true

  /typical@2.6.1:
    resolution: {integrity: sha512-ofhi8kjIje6npGozTip9Fr8iecmYfEbS06i0JnIg+rh51KakryWF4+jX8lLKZVhy6N+ID45WYSFCxPOdTWCzNg==}
    dev: true

  /uglify-js@3.17.4:
    resolution: {integrity: sha512-T9q82TJI9e/C1TAxYvfb16xO120tMVFZrGA3f9/P4424DNu6ypK103y0GPFVa17yotwSyZW5iYXgjYHkGrJW/g==}
    engines: {node: '>=0.8.0'}
    hasBin: true
    requiresBuild: true
    dev: true
    optional: true

  /unbox-primitive@1.0.2:
    resolution: {integrity: sha512-61pPlCD9h51VoreyJ0BReideM3MDKMKnh6+V9L08331ipq6Q8OFXZYiqP6n/tbHx4s5I9uRhcye6BrbkizkBDw==}
    dependencies:
      call-bind: 1.0.2
      has-bigints: 1.0.2
      has-symbols: 1.0.3
      which-boxed-primitive: 1.0.2

  /underscore@1.13.6:
    resolution: {integrity: sha512-+A5Sja4HP1M08MaXya7p5LvjuM7K6q/2EaC0+iovj/wOcMsTzMvDFbasi/oSapiwOlt252IqsKqPjCl7huKS0A==}

  /undici-types@5.26.5:
    resolution: {integrity: sha512-JlCMO+ehdEIKqlFxk6IfVoAUVmgz7cU7zD/h9XZ0qzeosSHmUJVOzSQvvYSYWXkFXC+IfLKSIffhv0sVZup6pA==}

  /unicorn-magic@0.1.0:
    resolution: {integrity: sha512-lRfVq8fE8gz6QMBuDM6a+LO3IAzTi05H6gCVaUpir2E1Rwpo4ZUog45KpNXKC/Mn3Yb9UDuHumeFTo9iV/D9FQ==}
    engines: {node: '>=18'}

  /unified@11.0.5:
    resolution: {integrity: sha512-xKvGhPWw3k84Qjh8bI3ZeJjqnyadK+GEFtazSfZv/rKeTkTjOJho6mFqh2SM96iIcZokxiOpg78GazTSg8+KHA==}
    dependencies:
      '@types/unist': 3.0.3
      bail: 2.0.2
      devlop: 1.1.0
      extend: 3.0.2
      is-plain-obj: 4.1.0
      trough: 2.2.0
      vfile: 6.0.2

  /unique-filename@2.0.1:
    resolution: {integrity: sha512-ODWHtkkdx3IAR+veKxFV+VBkUMcN+FaqzUUd7IZzt+0zhDZFPFxhlqwPF3YQvMHx1TD0tdgYl+kuPnJ8E6ql7A==}
    engines: {node: ^12.13.0 || ^14.15.0 || >=16.0.0}
    dependencies:
      unique-slug: 3.0.0

  /unique-filename@3.0.0:
    resolution: {integrity: sha512-afXhuC55wkAmZ0P18QsVE6kp8JaxrEokN2HGIoIVv2ijHQd419H0+6EigAFcIzXeMIkcIkNBpB3L/DXB3cTS/g==}
    engines: {node: ^14.17.0 || ^16.13.0 || >=18.0.0}
    dependencies:
      unique-slug: 4.0.0

  /unique-slug@3.0.0:
    resolution: {integrity: sha512-8EyMynh679x/0gqE9fT9oilG+qEt+ibFyqjuVTsZn1+CMxH+XLlpvr2UZx4nVcCwTpx81nICr2JQFkM+HPLq4w==}
    engines: {node: ^12.13.0 || ^14.15.0 || >=16.0.0}
    dependencies:
      imurmurhash: 0.1.4

  /unique-slug@4.0.0:
    resolution: {integrity: sha512-WrcA6AyEfqDX5bWige/4NQfPZMtASNVxdmWR76WESYQVAACSgWcR6e9i0mofqqBxYFtL4oAxPIptY73/0YE1DQ==}
    engines: {node: ^14.17.0 || ^16.13.0 || >=18.0.0}
    dependencies:
      imurmurhash: 0.1.4

  /unique-string@3.0.0:
    resolution: {integrity: sha512-VGXBUVwxKMBUznyffQweQABPRRW1vHZAbadFZud4pLFAqRGvv/96vafgjWFqzourzr8YonlQiPgH0YCJfawoGQ==}
    engines: {node: '>=12'}
    dependencies:
      crypto-random-string: 4.0.0

  /unist-util-is@6.0.0:
    resolution: {integrity: sha512-2qCTHimwdxLfz+YzdGfkqNlH0tLi9xjTnHddPmJwtIG9MGsdbutfTc4P+haPD7l7Cjxf/WZj+we5qfVPvvxfYw==}
    dependencies:
      '@types/unist': 3.0.3

  /unist-util-stringify-position@4.0.0:
    resolution: {integrity: sha512-0ASV06AAoKCDkS2+xw5RXJywruurpbC4JZSm7nr7MOt1ojAzvyyaO+UxZf18j8FCF6kmzCZKcAgN/yu2gm2XgQ==}
    dependencies:
      '@types/unist': 3.0.3

  /unist-util-visit-parents@6.0.1:
    resolution: {integrity: sha512-L/PqWzfTP9lzzEa6CKs0k2nARxTdZduw3zyh8d2NVBnsyvHjSX4TWse388YrrQKbvI8w20fGjGlhgT96WwKykw==}
    dependencies:
      '@types/unist': 3.0.3
      unist-util-is: 6.0.0

  /unist-util-visit@5.0.0:
    resolution: {integrity: sha512-MR04uvD+07cwl/yhVuVWAtw+3GOR/knlL55Nd/wAdblk27GCVt3lqpTivy/tkJcZoNPzTwS1Y+KMojlLDhoTzg==}
    dependencies:
      '@types/unist': 3.0.3
      unist-util-is: 6.0.0
      unist-util-visit-parents: 6.0.1

  /universal-user-agent@6.0.0:
    resolution: {integrity: sha512-isyNax3wXoKaulPDZWHQqbmIx1k2tb9fb3GGDBRxCscfYV2Ch7WxPArBsFEG8s/safwXTT7H4QGhaIkTp9447w==}

  /universal-user-agent@7.0.2:
    resolution: {integrity: sha512-0JCqzSKnStlRRQfCdowvqy3cy0Dvtlb8xecj/H8JFZuCze4rwjPZQOgvFvn0Ws/usCHQFGpyr+pB9adaGwXn4Q==}
    dev: false

  /universalify@0.1.2:
    resolution: {integrity: sha512-rBJeI5CXAlmy1pV+617WB9J63U6XcazHHF2f2dbJix4XzpUF0RS3Zbj0FGIOCAva5P/d/GBOYaACQ1w+0azUkg==}
    engines: {node: '>= 4.0.0'}

  /universalify@2.0.0:
    resolution: {integrity: sha512-hAZsKq7Yy11Zu1DE0OzWjw7nnLZmJZYTDZZyEFHZdUhV8FkH5MCfoU1XMaxXovpyW5nq5scPqq0ZDP9Zyl04oQ==}
    engines: {node: '>= 10.0.0'}

  /untildify@4.0.0:
    resolution: {integrity: sha512-KK8xQ1mkzZeg9inewmFVDNkg3l5LUhoq9kN6iWYB/CC9YMG8HA+c1Q8HwDe6dEX7kErrEVNVBO3fWsVq5iDgtw==}
    engines: {node: '>=8'}

  /update-browserslist-db@1.1.0(browserslist@4.23.3):
    resolution: {integrity: sha512-EdRAaAyk2cUE1wOf2DkEhzxqOQvFOoRJFNS6NeyJ01Gp2beMRpBAINjM2iDXE3KCuKhwnvHIQCJm6ThL2Z+HzQ==}
    hasBin: true
    peerDependencies:
      browserslist: '>= 4.21.0'
    dependencies:
      browserslist: 4.23.3
      escalade: 3.2.0
      picocolors: 1.1.0

  /update-notifier@6.0.2:
    resolution: {integrity: sha512-EDxhTEVPZZRLWYcJ4ZXjGFN0oP7qYvbXWzEgRm/Yql4dHX5wDbvh89YHP6PK1lzZJYrMtXUuZZz8XGK+U6U1og==}
    engines: {node: '>=14.16'}
    dependencies:
      boxen: 7.0.0
      chalk: 5.3.0
      configstore: 6.0.0
      has-yarn: 3.0.0
      import-lazy: 4.0.0
      is-ci: 3.0.1
      is-installed-globally: 0.4.0
      is-npm: 6.0.0
      is-yarn-global: 0.4.0
      latest-version: 7.0.0
      pupa: 3.1.0
      semver: 7.6.2
      semver-diff: 4.0.0
      xdg-basedir: 5.1.0

  /upper-case-first@1.1.2:
    resolution: {integrity: sha512-wINKYvI3Db8dtjikdAqoBbZoP6Q+PZUyfMR7pmwHzjC2quzSkUq5DmPrTtPEqHaz8AGtmsB4TqwapMTM1QAQOQ==}
    dependencies:
      upper-case: 1.1.3

  /upper-case-first@2.0.2:
    resolution: {integrity: sha512-514ppYHBaKwfJRK/pNC6c/OxfGa0obSnAl106u97Ed0I625Nin96KAjttZF6ZL3e1XLtphxnqrOi9iWgm+u+bg==}
    dependencies:
      tslib: 2.6.2

  /upper-case@1.1.3:
    resolution: {integrity: sha512-WRbjgmYzgXkCV7zNVpy5YgrHgbBv126rMALQQMrmzOVC4GM2waQ9x7xtm8VU+1yF2kWyPzI9zbZ48n4vSxwfSA==}

  /upper-case@2.0.2:
    resolution: {integrity: sha512-KgdgDGJt2TpuwBUIjgG6lzw2GWFRCW9Qkfkiv0DxqHHLYJHmtmdUIKcZd8rHgFSjopVTlw6ggzCm1b8MFQwikg==}
    dependencies:
      tslib: 2.6.2

  /uri-js@4.4.1:
    resolution: {integrity: sha512-7rKUyy33Q1yc98pQ1DAmLtwX109F7TIfWlW1Ydo8Wl1ii1SeHieeh0HHfPeL2fMXK6z0s8ecKs9frCuLJvndBg==}
    dependencies:
      punycode: 2.3.0

  /url-parse-lax@3.0.0:
    resolution: {integrity: sha512-NjFKA0DidqPa5ciFcSrXnAltTtzz84ogy+NebPvfEgAck0+TNg4UJ4IN+fB7zRZfbgUf0syOo9MDxFkDSMuFaQ==}
    engines: {node: '>=4'}
    dependencies:
      prepend-http: 2.0.0

  /user-home@2.0.0:
    resolution: {integrity: sha512-KMWqdlOcjCYdtIJpicDSFBQ8nFwS2i9sslAd6f4+CBGcU4gist2REnr2fxj2YocvJFxSF3ZOHLYLVZnUxv4BZQ==}
    engines: {node: '>=0.10.0'}
    dependencies:
      os-homedir: 1.0.2
    dev: true

  /util-deprecate@1.0.2:
    resolution: {integrity: sha512-EPD5q1uXyFxJpCrLnCc1nHnq3gOa6DZBocAIiI2TaSCA7VCJ1UJDMagCzIkXNsUYfD1daK//LTEQ8xiIbrHtcw==}

  /uuid@3.4.0:
    resolution: {integrity: sha512-HjSDRw6gZE5JMggctHBcjVak08+KEVhSIiDzFnT9S9aegmp85S/bReBVTb4QTFaRNptJ9kuYaNhnbNEOkbKb/A==}
    deprecated: Please upgrade  to version 7 or higher.  Older versions may use Math.random() in certain circumstances, which is known to be problematic.  See https://v8.dev/blog/math-random for details.
    hasBin: true
    dev: true

  /v8-compile-cache-lib@3.0.1:
    resolution: {integrity: sha512-wa7YjyUGfNZngI/vtK0UHAN+lgDCxBPCylVXGp0zu59Fz5aiGtNXaq3DhIov063MorB+VfufLh3JlF2KdTK3xg==}
    dev: true

  /v8-to-istanbul@9.0.1:
    resolution: {integrity: sha512-74Y4LqY74kLE6IFyIjPtkSTWzUZmj8tdHT9Ii/26dvQ6K9Dl2NbEfj0XgU2sHCtKgt5VupqhlO/5aWuqS+IY1w==}
    engines: {node: '>=10.12.0'}
    dependencies:
      '@jridgewell/trace-mapping': 0.3.18
      '@types/istanbul-lib-coverage': 2.0.4
      convert-source-map: 1.8.0
    dev: true

  /validate-npm-package-license@3.0.4:
    resolution: {integrity: sha512-DpKm2Ui/xN7/HQKCtpZxoRWBhZ9Z0kqtygG8XCgNQ8ZlDnxuQmWhj566j8fN4Cu3/JmbhsDo7fcAJq4s9h27Ew==}
    dependencies:
      spdx-correct: 3.1.1
      spdx-expression-parse: 3.0.1

  /validate-npm-package-name@5.0.1:
    resolution: {integrity: sha512-OljLrQ9SQdOUqTaQxqL5dEfZWrXExyyWsozYlAWFawPVNuD83igl7uJD2RTkNMbniIYgt8l81eCJGIdQF7avLQ==}
    engines: {node: ^14.17.0 || ^16.13.0 || >=18.0.0}

  /validator@13.9.0:
    resolution: {integrity: sha512-B+dGG8U3fdtM0/aNK4/X8CXq/EcxU2WPrPEkJGslb47qyHsxmbggTWK0yEA4qnYVNF+nxNlN88o14hIcPmSIEA==}
    engines: {node: '>= 0.10'}

  /vfile-message@4.0.2:
    resolution: {integrity: sha512-jRDZ1IMLttGj41KcZvlrYAaI3CfqpLpfpf+Mfig13viT6NKvRzWZ+lXz0Y5D60w6uJIBAOGq9mSHf0gktF0duw==}
    dependencies:
      '@types/unist': 3.0.3
      unist-util-stringify-position: 4.0.0

  /vfile@6.0.2:
    resolution: {integrity: sha512-zND7NlS8rJYb/sPqkb13ZvbbUoExdbi4w3SfRrMq6R3FvnLQmmfpajJNITuuYm6AZ5uao9vy4BAos3EXBPf2rg==}
    dependencies:
      '@types/unist': 3.0.3
      unist-util-stringify-position: 4.0.0
      vfile-message: 4.0.2

  /watchpack@2.4.2:
    resolution: {integrity: sha512-TnbFSbcOCcDgjZ4piURLCbJ3nJhznVh9kw6F6iokjiFPl8ONxe9A6nMDVXDiNbrSfLILs6vB07F7wLBrwPYzJw==}
    engines: {node: '>=10.13.0'}
    dependencies:
      glob-to-regexp: 0.4.1
      graceful-fs: 4.2.11

  /wcwidth@1.0.1:
    resolution: {integrity: sha512-XHPEwS0q6TaxcvG85+8EYkbiCux2XtWG2mkc47Ng2A77BQu9+DqIOJldST4HgPkuea7dvKSj5VgX3P1d4rW8Tg==}
    dependencies:
      defaults: 1.0.3

  /web-streams-polyfill@3.3.3:
    resolution: {integrity: sha512-d2JWLCivmZYTSIoge9MsgFCZrt571BikcWGYkjC1khllbTeDlGqZ2D8vD8E/lJa8WGWbb7Plm8/XJYV7IJHZZw==}
    engines: {node: '>= 8'}

  /webidl-conversions@3.0.1:
    resolution: {integrity: sha512-2JAn3z8AR6rjK8Sm8orRC0h/bcl/DqL7tRPdGZ4I1CjdF+EaMLmYxBHyXuKL849eucPFhvBoxMsflfOb8kxaeQ==}

  /webpack-sources@3.2.3:
    resolution: {integrity: sha512-/DyMEOrDgLKKIG0fmvtz+4dUX/3Ghozwgm6iPp8KRhvn+eQf9+Q7GWxVNMk3+uCPWfdXYC4ExGBckIXdFEfH1w==}
    engines: {node: '>=10.13.0'}

  /webpack@5.94.0:
    resolution: {integrity: sha512-KcsGn50VT+06JH/iunZJedYGUJS5FGjow8wb9c0v5n1Om8O1g4L6LjtfxwlXIATopoQu+vOXXa7gYisWxCoPyg==}
    engines: {node: '>=10.13.0'}
    hasBin: true
    peerDependencies:
      webpack-cli: '*'
    peerDependenciesMeta:
      webpack-cli:
        optional: true
    dependencies:
      '@types/estree': 1.0.5
      '@webassemblyjs/ast': 1.12.1
      '@webassemblyjs/wasm-edit': 1.12.1
      '@webassemblyjs/wasm-parser': 1.12.1
      acorn: 8.10.0
      acorn-import-attributes: 1.9.5(acorn@8.10.0)
      browserslist: 4.23.3
      chrome-trace-event: 1.0.3
      enhanced-resolve: 5.17.1
      es-module-lexer: 1.3.0
      eslint-scope: 5.1.1
      events: 3.3.0
      glob-to-regexp: 0.4.1
      graceful-fs: 4.2.11
      json-parse-even-better-errors: 2.3.1
      loader-runner: 4.3.0
      mime-types: 2.1.35
      neo-async: 2.6.2
      schema-utils: 3.2.0
      tapable: 2.2.1
      terser-webpack-plugin: 5.3.10(webpack@5.94.0)
      watchpack: 2.4.2
      webpack-sources: 3.2.3
    transitivePeerDependencies:
      - '@swc/core'
      - esbuild
      - uglify-js

  /whatwg-url@5.0.0:
    resolution: {integrity: sha512-saE57nupxk6v3HY35+jzBwYa0rKSy0XR8JSxZPwgLr7ys0IBzhGviA1/TUGJLmSVqs8pb9AnvICXEuOHLprYTw==}
    dependencies:
      tr46: 0.0.3
      webidl-conversions: 3.0.1

  /which-boxed-primitive@1.0.2:
    resolution: {integrity: sha512-bwZdv0AKLpplFY2KZRX6TvyuN7ojjr7lwkg6ml0roIy9YeuSr7JS372qlNW18UQYzgYK9ziGcerWqZOmEn9VNg==}
    dependencies:
      is-bigint: 1.0.4
      is-boolean-object: 1.1.2
      is-number-object: 1.0.7
      is-string: 1.0.7
      is-symbol: 1.0.4

  /which-builtin-type@1.1.3:
    resolution: {integrity: sha512-YmjsSMDBYsM1CaFiayOVT06+KJeXf0o5M/CAd4o1lTadFAtacTUM49zoYxr/oroopFDfhvN6iEcBxUyc3gvKmw==}
    engines: {node: '>= 0.4'}
    dependencies:
      function.prototype.name: 1.1.6
      has-tostringtag: 1.0.0
      is-async-function: 2.0.0
      is-date-object: 1.0.5
      is-finalizationregistry: 1.0.2
      is-generator-function: 1.0.10
      is-regex: 1.1.4
      is-weakref: 1.0.2
      isarray: 2.0.5
      which-boxed-primitive: 1.0.2
      which-collection: 1.0.1
      which-typed-array: 1.1.11
    dev: true

  /which-collection@1.0.1:
    resolution: {integrity: sha512-W8xeTUwaln8i3K/cY1nGXzdnVZlidBcagyNFtBdD5kxnb4TvGKR7FfSIS3mYpwWS1QUCutfKz8IY8RjftB0+1A==}
    dependencies:
      is-map: 2.0.2
      is-set: 2.0.2
      is-weakmap: 2.0.1
      is-weakset: 2.0.2
    dev: true

  /which-module@2.0.1:
    resolution: {integrity: sha512-iBdZ57RDvnOR9AGBhML2vFZf7h8vmBjhoaZqODJBFWHVtKkDmKuHai3cx5PgVMrX5YDNp27AofYbAwctSS+vhQ==}

  /which-typed-array@1.1.11:
    resolution: {integrity: sha512-qe9UWWpkeG5yzZ0tNYxDmd7vo58HDBc39mZ0xWWpolAGADdFOzkfamWLDxkOWcvHQKVmdTyQdLD4NOfjLWTKew==}
    engines: {node: '>= 0.4'}
    dependencies:
      available-typed-arrays: 1.0.5
      call-bind: 1.0.2
      for-each: 0.3.3
      gopd: 1.0.1
      has-tostringtag: 1.0.0

  /which@1.3.1:
    resolution: {integrity: sha512-HxJdYWq1MTIQbJ3nw0cqssHoTNU267KlrDuGZ1WYlxDStUtKUhOaJmh112/TZmHxxUfuJqPXSOm7tDyas0OSIQ==}
    hasBin: true
    dependencies:
      isexe: 2.0.0
    dev: true

  /which@2.0.2:
    resolution: {integrity: sha512-BLI3Tl1TW3Pvl70l3yq3Y64i+awpwXqsGBYWkkqMtnbXgrMD+yj7rhW0kuEDxzJaYXGjEW5ogapKNMEKNMjibA==}
    engines: {node: '>= 8'}
    hasBin: true
    dependencies:
      isexe: 2.0.0

  /which@3.0.1:
    resolution: {integrity: sha512-XA1b62dzQzLfaEOSQFTCOd5KFf/1VSzZo7/7TUjnya6u0vGGKzU96UQBZTAThCb2j4/xjBAyii1OhRLJEivHvg==}
    engines: {node: ^14.17.0 || ^16.13.0 || >=18.0.0}
    hasBin: true
    dependencies:
      isexe: 2.0.0

  /wide-align@1.1.5:
    resolution: {integrity: sha512-eDMORYaPNZ4sQIuuYPDHdQvf4gyCF9rEEV/yPxGfwPkRodwEgiMUUXTx/dex+Me0wxx53S+NgUHaP7y3MGlDmg==}
    dependencies:
      string-width: 4.2.3

  /widest-line@3.1.0:
    resolution: {integrity: sha512-NsmoXalsWVDMGupxZ5R08ka9flZjjiLvHVAWYOKtiKM8ujtZWr9cRffak+uSE48+Ob8ObalXpwyeUiyDD6QFgg==}
    engines: {node: '>=8'}
    dependencies:
      string-width: 4.2.3

  /widest-line@4.0.1:
    resolution: {integrity: sha512-o0cyEG0e8GPzT4iGHphIOh0cJOV8fivsXxddQasHPHfoZf1ZexrfeA21w2NaEN1RHE+fXlfISmOE8R9N3u3Qig==}
    engines: {node: '>=12'}
    dependencies:
      string-width: 5.1.2

  /word-wrap@1.2.3:
    resolution: {integrity: sha512-Hz/mrNwitNRh/HUAtM/VT/5VH+ygD6DV7mYKZAtHOrbs8U7lvPS6xf7EJKMF0uW1KJCl0H701g3ZGus+muE5vQ==}
    engines: {node: '>=0.10.0'}
    dev: true

  /wordwrap@1.0.0:
    resolution: {integrity: sha512-gvVzJFlPycKc5dZN4yPkP8w7Dc37BtP1yczEneOb4uq34pXZcvrtRTmWV8W+Ume+XCxKgbjM+nevkyFPMybd4Q==}

  /workerpool@6.2.1:
    resolution: {integrity: sha512-ILEIE97kDZvF9Wb9f6h5aXK4swSlKGUcOEGiIYb2OOu/IrDU9iwj0fD//SsA6E5ibwJxpEvhullJY4Sl4GcpAw==}
    dev: true

  /wrap-ansi@6.2.0:
    resolution: {integrity: sha512-r6lPcBGxZXlIcymEu7InxDMhdW0KDxpLgoFLcguasxCaJ/SOIZwINatK9KY/tf+ZrlywOKU0UDj3ATXUBfxJXA==}
    engines: {node: '>=8'}
    dependencies:
      ansi-styles: 4.3.0
      string-width: 4.2.3
      strip-ansi: 6.0.1

  /wrap-ansi@7.0.0:
    resolution: {integrity: sha512-YVGIj2kamLSTxw6NsZjoBxfSwsn0ycdesmc4p+Q21c5zPuZ1pl+NfxVdxPtdHvmNVOQ6XSYG4AUtyt/Fi7D16Q==}
    engines: {node: '>=10'}
    dependencies:
      ansi-styles: 4.3.0
      string-width: 4.2.3
      strip-ansi: 6.0.1

  /wrap-ansi@8.1.0:
    resolution: {integrity: sha512-si7QWI6zUMq56bESFvagtmzMdGOtoxfR+Sez11Mobfc7tm+VkUckk9bW2UeffTGVUbOksxmSw0AA2gs8g71NCQ==}
    engines: {node: '>=12'}
    dependencies:
      ansi-styles: 6.2.1
      string-width: 5.1.2
      strip-ansi: 7.1.0

  /wrappy@1.0.2:
    resolution: {integrity: sha512-l4Sp/DRseor9wL6EvV2+TuQn63dMkPjZ/sp9XkghTEbV9KlPS1xUsZ3u7/IQO4wxtcFB4bgpQPRcR3QCvezPcQ==}

  /write-file-atomic@3.0.3:
    resolution: {integrity: sha512-AvHcyZ5JnSfq3ioSyjrBkH9yW4m7Ayk8/9My/DD9onKeu/94fwrMocemO2QAJFAlnnDN+ZDS+ZjAR5ua1/PV/Q==}
    dependencies:
      imurmurhash: 0.1.4
      is-typedarray: 1.0.0
      signal-exit: 3.0.7
      typedarray-to-buffer: 3.1.5

  /xcase@2.0.1:
    resolution: {integrity: sha512-UmFXIPU+9Eg3E9m/728Bii0lAIuoc+6nbrNUKaRPJOFp91ih44qqGlWtxMB6kXFrRD6po+86ksHM5XHCfk6iPw==}

  /xdg-basedir@5.1.0:
    resolution: {integrity: sha512-GCPAHLvrIH13+c0SuacwvRYj2SxJXQ4kaVTT5xgL3kPrz56XxkF21IGhjSE1+W0aw7gpBWRGXLCPnPby6lSpmQ==}
    engines: {node: '>=12'}

  /xtend@4.0.2:
    resolution: {integrity: sha512-LKYU1iAXJXUgAXn9URjiu+MWhyUXHsvfp7mcuYm9dSUKK0/CjtrUwFAxD82/mCWbtLsGjFIad0wIsod4zrTAEQ==}
    engines: {node: '>=0.4'}

  /y18n@4.0.3:
    resolution: {integrity: sha512-JKhqTOwSrqNA1NY5lSztJ1GrBiUodLMmIZuLiDaMRJ+itFd+ABVE8XBjOvIWL+rSqNDC74LCSFmlb/U4UZ4hJQ==}

  /y18n@5.0.8:
    resolution: {integrity: sha512-0pfFzegeDWJHJIAmTLRP2DwHjdF5s7jo9tuztdQxAhINCdvS+3nGINqPd00AphqJR/0LhANUS6/+7SCb98YOfA==}
    engines: {node: '>=10'}

  /yallist@4.0.0:
    resolution: {integrity: sha512-3wdGidZyq5PB084XLES5TpOSRA3wjXAlIWMhum2kRcv/41Sn2emQ0dycQW4uZXLejwKvg6EsvbdlVL+FYEct7A==}

  /yaml@2.3.1:
    resolution: {integrity: sha512-2eHWfjaoXgTBC2jNM1LRef62VQa0umtvRiDSk6HSzW7RvS5YtkabJrwYLLEKWBc8a5U2PTSCs+dJjUTJdlHsWQ==}
    engines: {node: '>= 14'}

  /yargs-parser@18.1.3:
    resolution: {integrity: sha512-o50j0JeToy/4K6OZcaQmW6lyXXKhq7csREXcDwk2omFPJEwUNOVtJKvmDr9EI1fAJZUyZcRF7kxGBWmRXudrCQ==}
    engines: {node: '>=6'}
    dependencies:
      camelcase: 5.3.1
      decamelize: 1.2.0

  /yargs-parser@20.2.4:
    resolution: {integrity: sha512-WOkpgNhPTlE73h4VFAFsOnomJVaovO8VqLDzy5saChRBFQFBoMYirowyW+Q9HB4HFF4Z7VZTiG3iSzJJA29yRA==}
    engines: {node: '>=10'}
    dev: true

  /yargs-parser@20.2.9:
    resolution: {integrity: sha512-y11nGElTIV+CT3Zv9t7VKl+Q3hTQoT9a1Qzezhhl6Rp21gJ/IVTW7Z3y9EWXhuUBC2Shnf+DX0antecpAwSP8w==}
    engines: {node: '>=10'}
    dev: true

  /yargs-parser@21.1.1:
    resolution: {integrity: sha512-tVpsJW7DdjecAiFpbIB1e3qxIQsE6NoPc5/eTdrbbIC4h0LVsWhnoa3g+m2HclBIujHzsxZ4VJVA+GUuc2/LBw==}
    engines: {node: '>=12'}

  /yargs-unparser@2.0.0:
    resolution: {integrity: sha512-7pRTIA9Qc1caZ0bZ6RYRGbHJthJWuakf+WmHK0rVeLkNrrGhfoabBNdue6kdINI6r4if7ocq9aD/n7xwKOdzOA==}
    engines: {node: '>=10'}
    dependencies:
      camelcase: 6.3.0
      decamelize: 4.0.0
      flat: 5.0.2
      is-plain-obj: 2.1.0
    dev: true

  /yargs@15.4.1:
    resolution: {integrity: sha512-aePbxDmcYW++PaqBsJ+HYUFwCdv4LVvdnhBy78E57PIor8/OVvhMrADFFEDh8DHDFRv/O9i3lPhsENjO7QX0+A==}
    engines: {node: '>=8'}
    dependencies:
      cliui: 6.0.0
      decamelize: 1.2.0
      find-up: 4.1.0
      get-caller-file: 2.0.5
      require-directory: 2.1.1
      require-main-filename: 2.0.0
      set-blocking: 2.0.0
      string-width: 4.2.3
      which-module: 2.0.1
      y18n: 4.0.3
      yargs-parser: 18.1.3

  /yargs@16.2.0:
    resolution: {integrity: sha512-D1mvvtDG0L5ft/jGWkLpG1+m0eQxOfaBvTNELraWj22wSVUMWxZUvYgJYcKh6jGGIkJFhH4IZPQhR4TKpc8mBw==}
    engines: {node: '>=10'}
    dependencies:
      cliui: 7.0.4
      escalade: 3.1.1
      get-caller-file: 2.0.5
      require-directory: 2.1.1
      string-width: 4.2.3
      y18n: 5.0.8
      yargs-parser: 20.2.9
    dev: true

  /yargs@17.7.1:
    resolution: {integrity: sha512-cwiTb08Xuv5fqF4AovYacTFNxk62th7LKJ6BL9IGUpTJrWoU7/7WdQGTP2SjKf1dUNBGzDd28p/Yfs/GI6JrLw==}
    engines: {node: '>=12'}
    dependencies:
      cliui: 8.0.1
      escalade: 3.1.1
      get-caller-file: 2.0.5
      require-directory: 2.1.1
      string-width: 4.2.3
      y18n: 5.0.8
      yargs-parser: 21.1.1
    dev: true

  /yargs@17.7.2:
    resolution: {integrity: sha512-7dSzzRQ++CKnNI/krKnYRV7JKKPUXMEh61soaHKg9mrWEhzFWhFnxPxGl+69cD1Ou63C13NUPCnmIcrvqCuM6w==}
    engines: {node: '>=12'}
    dependencies:
      cliui: 8.0.1
      escalade: 3.1.1
      get-caller-file: 2.0.5
      require-directory: 2.1.1
      string-width: 4.2.3
      y18n: 5.0.8
      yargs-parser: 21.1.1

  /yn@3.1.1:
    resolution: {integrity: sha512-Ux4ygGWsu2c7isFWe8Yu1YluJmqVhxqK2cLXNQA5AcC3QfbGNpM7fu0Y8b/z16pXLnFxZYvWhd3fhBY9DLmC6Q==}
    engines: {node: '>=6'}
    dev: true

  /yocto-queue@0.1.0:
    resolution: {integrity: sha512-rVksvsnNCdJ/ohGc6xgPwyN8eheCxsiLM8mxuE/t/mOVqJewPuO1miLpTHQiRgTKCLexL4MeAFVagts7HmNZ2Q==}
    engines: {node: '>=10'}

  /yocto-queue@1.0.0:
    resolution: {integrity: sha512-9bnSc/HEW2uRy67wc+T8UwauLuPJVn28jb+GtJY16iiKWyvmYJRXVT4UamsAEGQfPohgr2q4Tq0sQbQlxTfi1g==}
    engines: {node: '>=12.20'}

  /yoctocolors-cjs@2.1.2:
    resolution: {integrity: sha512-cYVsTjKl8b+FrnidjibDWskAv7UKOfcwaVZdp/it9n1s9fU3IkgDbhdIRKCW4JDsAlECJY0ytoVPT3sK6kideA==}
    engines: {node: '>=18'}

  /z-schema@5.0.5:
    resolution: {integrity: sha512-D7eujBWkLa3p2sIpJA0d1pr7es+a7m0vFAnZLlCEKq/Ij2k0MLi9Br2UPxoxdYystm5K1yeBGzub0FlYUEWj2Q==}
    engines: {node: '>=8.0.0'}
    hasBin: true
    dependencies:
      lodash.get: 4.4.2
      lodash.isequal: 4.5.0
      validator: 13.9.0
    optionalDependencies:
      commander: 9.5.0

  /zod@3.21.4:
    resolution: {integrity: sha512-m46AKbrzKVzOzs/DZgVnG5H55N1sv1M8qZU3A8RIKbs3mrACDNeIOeilDymVb2HdmP8uwshOCF4uJ8uM9rCqJw==}
    dev: true

  /zwitch@2.0.4:
    resolution: {integrity: sha512-bXE4cR/kVZhKZX/RjPEflHaKVhUVl85noU3v6b8apfQEc1x4A+zBxjZ4lN8LqGd6WZ3dl98pY4o717VFmoPp+A==}<|MERGE_RESOLUTION|>--- conflicted
+++ resolved
@@ -192,12 +192,9 @@
       mdast:
         specifier: ^3.0.0
         version: 3.0.0
-<<<<<<< HEAD
-=======
       mdast-util-heading-range:
         specifier: ^4.0.0
         version: 4.0.0
->>>>>>> 709f085c
       mdast-util-to-string:
         specifier: ^4.0.0
         version: 4.0.0
