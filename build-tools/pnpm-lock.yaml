lockfileVersion: 5.4

overrides:
  json5@<1.0.2: ^1.0.2
  json5@>=2.0.0 <2.2.2: ^2.2.2
  qs: ^6.11.0
  sharp: ^0.33.2

importers:

  .:
    specifiers:
      '@commitlint/cli': ^17.6.6
      '@commitlint/config-conventional': ^17.6.6
      '@commitlint/cz-commitlint': ^17.5.0
      '@fluid-tools/build-cli': ~0.26.2
      '@fluidframework/build-common': ^2.0.3
      '@fluidframework/build-tools': ~0.26.2
      '@microsoft/api-documenter': ^7.22.24
      '@microsoft/api-extractor': ^7.39.1
      c8: ^7.14.0
      commitizen: ^4.3.0
      concurrently: ^8.2.1
      conventional-changelog-cli: ^2.2.2
      conventional-changelog-conventionalcommits: ^5.0.0
      copyfiles: ^2.4.1
      cz-conventional-changelog: ^3.3.0
      cz-customizable: ^7.0.0
      eslint: ~8.51.0
      inquirer: ^8.2.5
      prettier: ~3.0.3
      rimraf: ^4.4.1
      run-script-os: ^1.1.6
      syncpack: ^9.8.6
      typescript: ~5.1.6
    devDependencies:
      '@commitlint/cli': 17.6.6
      '@commitlint/config-conventional': 17.6.6
      '@commitlint/cz-commitlint': 17.5.0_i4x6owxztfhigiiqlxwntt4k24
      '@fluid-tools/build-cli': 0.26.2_zo5p53osjv3ha4sgr6kpvl7c7y
      '@fluidframework/build-common': 2.0.3
      '@fluidframework/build-tools': 0.26.2
      '@microsoft/api-documenter': 7.22.24
      '@microsoft/api-extractor': 7.39.1
      c8: 7.14.0
      commitizen: 4.3.0_typescript@5.1.6
      concurrently: 8.2.1
      conventional-changelog-cli: 2.2.2
      conventional-changelog-conventionalcommits: 5.0.0
      copyfiles: 2.4.1
      cz-conventional-changelog: 3.3.0_typescript@5.1.6
      cz-customizable: 7.0.0
      eslint: 8.51.0
      inquirer: 8.2.5
      prettier: 3.0.3
      rimraf: 4.4.1
      run-script-os: 1.1.6
      syncpack: 9.8.6
      typescript: 5.1.6

  packages/build-cli:
    specifiers:
      '@fluid-private/readme-command': workspace:~
      '@fluid-tools/version-tools': workspace:~
      '@fluidframework/build-common': ^2.0.3
      '@fluidframework/build-tools': workspace:~
      '@fluidframework/bundle-size-tools': workspace:~
      '@fluidframework/eslint-config-fluid': ^3.2.0
<<<<<<< HEAD
      '@microsoft/api-extractor': ^7.38.3
      '@oclif/core': ^3.16.0
      '@oclif/plugin-autocomplete': ^3.0.4
      '@oclif/plugin-commands': ^3.1.0
      '@oclif/plugin-help': ^6.0.9
      '@oclif/plugin-not-found': ^3.0.7
      '@oclif/plugin-plugins': ^4.1.14
      '@oclif/test': ~3.1.8
=======
      '@microsoft/api-extractor': ^7.39.1
      '@oclif/core': ^3.9.0
      '@oclif/plugin-autocomplete': ^2.3.10
      '@oclif/plugin-commands': ^3.0.4
      '@oclif/plugin-help': ^6.0.4
      '@oclif/plugin-not-found': ^3.0.2
      '@oclif/plugin-plugins': ^3.9.4
      '@oclif/test': ~2.3.33
>>>>>>> 0f2b8dab
      '@octokit/core': ^4.2.4
      '@rushstack/node-core-library': ^3.59.5
      '@types/async': ^3.2.20
      '@types/chai': ^4.3.5
      '@types/chai-arrays': ^2.0.0
      '@types/fs-extra': ^8.1.2
      '@types/inquirer': ^8.2.6
      '@types/mocha': ^9.1.1
      '@types/node': ^18.18.6
      '@types/node-fetch': ^2.5.10
      '@types/prettier': ^2.7.3
      '@types/prompts': ^2.4.4
      '@types/semver': ^7.5.0
      '@types/semver-utils': ^1.1.1
      '@types/sort-json': ^2.0.1
      async: ^3.2.4
      c8: ^7.14.0
      chai: ^4.3.7
      chai-arrays: ^2.2.0
      chalk: ^2.4.2
      concurrently: ^8.2.1
      copyfiles: ^2.4.1
      danger: ^11.3.0
      date-fns: ^2.30.0
      eslint: ~8.51.0
      eslint-config-oclif: ^5.0.0
      eslint-config-oclif-typescript: ^3.0.33
      eslint-config-prettier: ~9.0.0
      execa: ^5.1.1
      fs-extra: ^9.1.0
      globby: ^11.1.0
      gray-matter: ^4.0.3
      human-id: ^4.0.0
      inquirer: ^8.2.5
      jssm: ^5.89.2
      jssm-viz-cli: ^5.89.2
      latest-version: ^5.1.0
      minimatch: ^7.4.6
      mocha: ^10.2.0
      mocha-json-output-reporter: ^2.1.0
      mocha-multi-reporters: ^1.5.1
      moment: ^2.29.4
      node-fetch: ^2.6.9
      npm-check-updates: ^16.10.15
      oclif: ^4.1.1
      prettier: ~3.0.3
      prompts: ^2.4.2
      read-pkg-up: ^7.0.1
      rimraf: ^4.4.1
      semver: ^7.5.4
      semver-utils: ^1.1.4
      simple-git: ^3.19.1
      sort-json: ^2.0.1
      sort-package-json: 1.57.0
      strip-ansi: ^6.0.1
      table: ^6.8.1
      ts-morph: ^17.0.1
      ts-node: ^10.9.1
      tslib: ^2.6.0
      type-fest: ^2.19.0
      typescript: ~5.1.6
    dependencies:
      '@fluid-tools/version-tools': link:../version-tools
      '@fluidframework/build-tools': link:../build-tools
      '@fluidframework/bundle-size-tools': link:../bundle-size-tools
<<<<<<< HEAD
      '@microsoft/api-extractor': 7.38.3_@types+node@18.18.6
      '@oclif/core': 3.16.0_typescript@5.1.6
      '@oclif/plugin-autocomplete': 3.0.4_typescript@5.1.6
      '@oclif/plugin-commands': 3.1.0_typescript@5.1.6
      '@oclif/plugin-help': 6.0.9_typescript@5.1.6
      '@oclif/plugin-not-found': 3.0.7_typescript@5.1.6
      '@oclif/plugin-plugins': 4.1.14_typescript@5.1.6
      '@oclif/test': 3.1.8_typescript@5.1.6
=======
      '@microsoft/api-extractor': 7.39.1_@types+node@18.18.6
      '@oclif/core': 3.9.0
      '@oclif/plugin-autocomplete': 2.3.10_6aghfyf5eabo7u6nxooxqsbtpq
      '@oclif/plugin-commands': 3.0.4
      '@oclif/plugin-help': 6.0.4
      '@oclif/plugin-not-found': 3.0.2
      '@oclif/plugin-plugins': 3.9.4_6aghfyf5eabo7u6nxooxqsbtpq
      '@oclif/test': 2.3.33_6aghfyf5eabo7u6nxooxqsbtpq
>>>>>>> 0f2b8dab
      '@octokit/core': 4.2.4
      '@rushstack/node-core-library': 3.59.5_@types+node@18.18.6
      async: 3.2.4
      chalk: 2.4.2
      danger: 11.3.0
      date-fns: 2.30.0
      execa: 5.1.1
      fs-extra: 9.1.0
      globby: 11.1.0
      gray-matter: 4.0.3
      human-id: 4.0.0
      inquirer: 8.2.5
      jssm: 5.89.2
      latest-version: 5.1.0
      minimatch: 7.4.6
      node-fetch: 2.6.9
      npm-check-updates: 16.10.15
      oclif: 4.1.1_6z4tkpi45tc2r5pbstx54wmcta
      prettier: 3.0.3
      prompts: 2.4.2
      read-pkg-up: 7.0.1
      semver: 7.5.4
      semver-utils: 1.1.4
      simple-git: 3.19.1
      sort-json: 2.0.1
      sort-package-json: 1.57.0
      strip-ansi: 6.0.1
      table: 6.8.1
      ts-morph: 17.0.1
      type-fest: 2.19.0
    devDependencies:
      '@fluid-private/readme-command': link:../readme-command
      '@fluidframework/build-common': 2.0.3
      '@fluidframework/eslint-config-fluid': 3.2.0_zo5p53osjv3ha4sgr6kpvl7c7y
      '@types/async': 3.2.20
      '@types/chai': 4.3.5
      '@types/chai-arrays': 2.0.0
      '@types/fs-extra': 8.1.2
      '@types/inquirer': 8.2.6
      '@types/mocha': 9.1.1
      '@types/node': 18.18.6
      '@types/node-fetch': 2.6.4
      '@types/prettier': 2.7.3
      '@types/prompts': 2.4.4
      '@types/semver': 7.5.0
      '@types/semver-utils': 1.1.1
      '@types/sort-json': 2.0.1
      c8: 7.14.0
      chai: 4.3.7
      chai-arrays: 2.2.0
      concurrently: 8.2.1
      copyfiles: 2.4.1
      eslint: 8.51.0
      eslint-config-oclif: 5.0.0_eslint@8.51.0
      eslint-config-oclif-typescript: 3.0.33_zo5p53osjv3ha4sgr6kpvl7c7y
      eslint-config-prettier: 9.0.0_eslint@8.51.0
      jssm-viz-cli: 5.89.2
      mocha: 10.2.0
      mocha-json-output-reporter: 2.1.0_mocha@10.2.0+moment@2.29.4
      mocha-multi-reporters: 1.5.1_mocha@10.2.0
      moment: 2.29.4
      rimraf: 4.4.1
      ts-node: 10.9.1_6aghfyf5eabo7u6nxooxqsbtpq
      tslib: 2.6.0
      typescript: 5.1.6

  packages/build-tools:
    specifiers:
      '@fluid-tools/version-tools': workspace:~
      '@fluidframework/build-common': ^2.0.3
      '@fluidframework/bundle-size-tools': workspace:~
      '@fluidframework/eslint-config-fluid': ^3.2.0
      '@manypkg/get-packages': ^2.2.0
      '@octokit/core': ^4.2.4
      '@rushstack/node-core-library': ^3.59.5
      '@types/async': ^3.2.20
      '@types/fs-extra': ^8.1.2
      '@types/glob': ^7.2.0
      '@types/json5': ^2.2.0
      '@types/lodash': ^4.14.195
      '@types/lodash.isequal': ^4.5.6
      '@types/mocha': ^9.1.1
      '@types/node': ^18.18.6
      '@types/rimraf': ^2.0.5
      '@types/semver': ^7.5.0
      '@types/shelljs': ^0.8.12
      async: ^3.2.4
      chalk: ^2.4.2
      concurrently: ^8.2.1
      cosmiconfig: ^8.2.0
      danger: ^11.3.0
      date-fns: ^2.30.0
      debug: ^4.3.4
      detect-indent: ^6.1.0
      eslint: ~8.51.0
      find-up: ^5.0.0
      fs-extra: ^9.1.0
      glob: ^7.2.3
      ignore: ^5.2.4
      json5: ^2.2.3
      lodash: ^4.17.21
      lodash.isequal: ^4.5.0
      mocha: ^10.2.0
      picomatch: ^2.3.1
      prettier: ~3.0.3
      replace-in-file: ^6.3.5
      rimraf: ^4.4.1
      semver: ^7.5.4
      sort-package-json: 1.57.0
      ts-morph: ^17.0.1
      type-fest: ^2.19.0
      typescript: ~5.1.6
      yaml: ^2.3.1
    dependencies:
      '@fluid-tools/version-tools': link:../version-tools
      '@fluidframework/bundle-size-tools': link:../bundle-size-tools
      '@manypkg/get-packages': 2.2.0
      '@octokit/core': 4.2.4
      '@rushstack/node-core-library': 3.59.5_@types+node@18.18.6
      async: 3.2.4
      chalk: 2.4.2
      cosmiconfig: 8.2.0
      danger: 11.3.0
      date-fns: 2.30.0
      debug: 4.3.4
      detect-indent: 6.1.0
      find-up: 5.0.0
      fs-extra: 9.1.0
      glob: 7.2.3
      ignore: 5.2.4
      json5: 2.2.3
      lodash: 4.17.21
      lodash.isequal: 4.5.0
      picomatch: 2.3.1
      replace-in-file: 6.3.5
      rimraf: 4.4.1
      semver: 7.5.4
      sort-package-json: 1.57.0
      ts-morph: 17.0.1
      type-fest: 2.19.0
      typescript: 5.1.6
      yaml: 2.3.1
    devDependencies:
      '@fluidframework/build-common': 2.0.3
      '@fluidframework/eslint-config-fluid': 3.2.0_zo5p53osjv3ha4sgr6kpvl7c7y
      '@types/async': 3.2.20
      '@types/fs-extra': 8.1.2
      '@types/glob': 7.2.0
      '@types/json5': 2.2.0
      '@types/lodash': 4.14.195
      '@types/lodash.isequal': 4.5.6
      '@types/mocha': 9.1.1
      '@types/node': 18.18.6
      '@types/rimraf': 2.0.5
      '@types/semver': 7.5.0
      '@types/shelljs': 0.8.12
      concurrently: 8.2.1
      eslint: 8.51.0
      mocha: 10.2.0
      prettier: 3.0.3

  packages/bundle-size-tools:
    specifiers:
      '@fluidframework/build-common': ^2.0.3
      '@fluidframework/eslint-config-fluid': ^3.2.0
      '@microsoft/api-extractor': ^7.39.1
      '@types/msgpack-lite': ^0.1.8
      '@types/node': ^18.18.6
      '@types/pako': ^2.0.0
      azure-devops-node-api: ^11.2.0
      concurrently: ^8.2.1
      copyfiles: ^2.4.1
      eslint: ~8.51.0
      jszip: ^3.10.1
      msgpack-lite: ^0.1.26
      pako: ^2.1.0
      prettier: ~3.0.3
      rimraf: ^4.4.1
      typescript: ~5.1.6
      webpack: ^5.88.1
    dependencies:
      azure-devops-node-api: 11.2.0
      jszip: 3.10.1
      msgpack-lite: 0.1.26
      pako: 2.1.0
      typescript: 5.1.6
      webpack: 5.88.1
    devDependencies:
      '@fluidframework/build-common': 2.0.3
      '@fluidframework/eslint-config-fluid': 3.2.0_zo5p53osjv3ha4sgr6kpvl7c7y
      '@microsoft/api-extractor': 7.39.1_@types+node@18.18.6
      '@types/msgpack-lite': 0.1.8
      '@types/node': 18.18.6
      '@types/pako': 2.0.0
      concurrently: 8.2.1
      copyfiles: 2.4.1
      eslint: 8.51.0
      prettier: 3.0.3
      rimraf: 4.4.1

  packages/readme-command:
    specifiers:
      '@fluidframework/build-common': ^2.0.3
      '@fluidframework/eslint-config-fluid': ^3.2.0
      '@oclif/core': ^3.16.0
      '@oclif/plugin-help': ^6.0.9
      '@oclif/plugin-plugins': ^4.1.14
      '@oclif/test': ~3.1.8
      '@types/chai': ^4.3.5
      '@types/chai-arrays': ^2.0.0
      '@types/node': ^18.18.6
      '@types/semver': ^7.5.0
      chai: ^4.3.7
      chai-arrays: ^2.2.0
      concurrently: ^8.2.1
      eslint: ~8.51.0
      eslint-config-oclif: ^5.0.0
      eslint-config-oclif-typescript: ^3.0.33
      eslint-config-prettier: ~9.0.0
      oclif: ^4.1.1
      prettier: ~3.0.3
      rimraf: ^4.4.1
      semver: ^7.5.4
      ts-node: ^10.9.1
      tslib: ^2.6.0
      typescript: ~5.1.6
    dependencies:
      '@oclif/core': 3.16.0_typescript@5.1.6
      '@oclif/plugin-help': 6.0.9_typescript@5.1.6
      '@oclif/plugin-plugins': 4.1.14_typescript@5.1.6
      oclif: 4.1.1_6z4tkpi45tc2r5pbstx54wmcta
      semver: 7.5.4
    devDependencies:
      '@fluidframework/build-common': 2.0.3
      '@fluidframework/eslint-config-fluid': 3.2.0_zo5p53osjv3ha4sgr6kpvl7c7y
      '@oclif/test': 3.1.8_typescript@5.1.6
      '@types/chai': 4.3.5
      '@types/chai-arrays': 2.0.0
      '@types/node': 18.18.6
      '@types/semver': 7.5.0
      chai: 4.3.7
      chai-arrays: 2.2.0
      concurrently: 8.2.1
      eslint: 8.51.0
      eslint-config-oclif: 5.0.0_eslint@8.51.0
      eslint-config-oclif-typescript: 3.0.33_zo5p53osjv3ha4sgr6kpvl7c7y
      eslint-config-prettier: 9.0.0_eslint@8.51.0
      prettier: 3.0.3
      rimraf: 4.4.1
      ts-node: 10.9.1_6aghfyf5eabo7u6nxooxqsbtpq
      tslib: 2.6.0
      typescript: 5.1.6

  packages/version-tools:
    specifiers:
      '@fluid-private/readme-command': workspace:~
      '@fluidframework/build-common': ^2.0.3
      '@fluidframework/eslint-config-fluid': ^3.2.0
<<<<<<< HEAD
      '@microsoft/api-extractor': ^7.38.3
      '@oclif/core': ^3.16.0
      '@oclif/plugin-autocomplete': ^3.0.4
      '@oclif/plugin-commands': ^3.1.0
      '@oclif/plugin-help': ^6.0.9
      '@oclif/plugin-not-found': ^3.0.7
      '@oclif/plugin-plugins': ^4.1.14
      '@oclif/test': ~3.1.8
=======
      '@microsoft/api-extractor': ^7.39.1
      '@oclif/core': ^3.9.0
      '@oclif/plugin-autocomplete': ^2.3.10
      '@oclif/plugin-commands': ^3.0.4
      '@oclif/plugin-help': ^6.0.4
      '@oclif/plugin-not-found': ^3.0.2
      '@oclif/plugin-plugins': ^3.9.4
      '@oclif/test': ~2.3.33
>>>>>>> 0f2b8dab
      '@types/chai': ^4.3.5
      '@types/mocha': ^9.1.1
      '@types/node': ^18.18.6
      '@types/semver': ^7.5.0
      c8: ^7.14.0
      chai: ^4.3.7
      chalk: ^2.4.2
      concurrently: ^8.2.1
      eslint: ~8.51.0
      eslint-config-oclif: ^5.0.0
      eslint-config-oclif-typescript: ^3.0.33
      eslint-config-prettier: ~9.0.0
      mocha: ^10.2.0
      mocha-json-output-reporter: ^2.1.0
      mocha-multi-reporters: ^1.5.1
      moment: ^2.29.4
      oclif: ^4.1.1
      prettier: ~3.0.3
      rimraf: ^4.4.1
      semver: ^7.5.4
      table: ^6.8.1
      ts-node: ^10.9.1
      tslib: ^2.6.0
      typescript: ~5.1.6
    dependencies:
      '@oclif/core': 3.16.0_typescript@5.1.6
      '@oclif/plugin-autocomplete': 3.0.4_typescript@5.1.6
      '@oclif/plugin-commands': 3.1.0_typescript@5.1.6
      '@oclif/plugin-help': 6.0.9_typescript@5.1.6
      '@oclif/plugin-not-found': 3.0.7_typescript@5.1.6
      '@oclif/plugin-plugins': 4.1.14_typescript@5.1.6
      chalk: 2.4.2
      semver: 7.5.4
      table: 6.8.1
    devDependencies:
      '@fluid-private/readme-command': link:../readme-command
      '@fluidframework/build-common': 2.0.3
      '@fluidframework/eslint-config-fluid': 3.2.0_zo5p53osjv3ha4sgr6kpvl7c7y
<<<<<<< HEAD
      '@microsoft/api-extractor': 7.38.3_@types+node@18.18.6
      '@oclif/test': 3.1.8_typescript@5.1.6
=======
      '@microsoft/api-extractor': 7.39.1_@types+node@18.18.6
      '@oclif/test': 2.3.33_6aghfyf5eabo7u6nxooxqsbtpq
>>>>>>> 0f2b8dab
      '@types/chai': 4.3.5
      '@types/mocha': 9.1.1
      '@types/node': 18.18.6
      '@types/semver': 7.5.0
      c8: 7.14.0
      chai: 4.3.7
      concurrently: 8.2.1
      eslint: 8.51.0
      eslint-config-oclif: 5.0.0_eslint@8.51.0
      eslint-config-oclif-typescript: 3.0.33_zo5p53osjv3ha4sgr6kpvl7c7y
      eslint-config-prettier: 9.0.0_eslint@8.51.0
      mocha: 10.2.0
      mocha-json-output-reporter: 2.1.0_mocha@10.2.0+moment@2.29.4
      mocha-multi-reporters: 1.5.1_mocha@10.2.0
      moment: 2.29.4
      oclif: 4.1.1_6z4tkpi45tc2r5pbstx54wmcta
      prettier: 3.0.3
      rimraf: 4.4.1
      ts-node: 10.9.1_6aghfyf5eabo7u6nxooxqsbtpq
      tslib: 2.6.0
      typescript: 5.1.6

packages:

  /@aashutoshrathi/word-wrap/1.2.6:
    resolution: {integrity: sha512-1Yjs2SvM8TflER/OD3cOjhWWOZb58A2t7wpE2S9XfBYTiIl+XFhQG2bjy4Pu1I+EAlCNUzRDYDdFwFYUKvXcIA==}
    engines: {node: '>=0.10.0'}

  /@babel/code-frame/7.18.6:
    resolution: {integrity: sha512-TDCmlK5eOvH+eH7cdAFlNXeVJqWIQ7gW9tY1GJIpUtFb6CmjVyq2VM3u71bOyR8CRihcCgMUYoDNyLXao3+70Q==}
    engines: {node: '>=6.9.0'}
    dependencies:
      '@babel/highlight': 7.18.6

  /@babel/helper-validator-identifier/7.22.20:
    resolution: {integrity: sha512-Y4OZ+ytlatR8AI+8KZfKuL5urKp7qey08ha31L8b3BwewJAoJamTzyvxPR/5D+KkdJCGPq/+8TukHBlY10FX9A==}
    engines: {node: '>=6.9.0'}

  /@babel/highlight/7.18.6:
    resolution: {integrity: sha512-u7stbOuYjaPezCuLj29hNW1v64M2Md2qupEKP1fHc7WdOA3DgLh37suiSrZYY7haUB7iBeQZ9P1uiRF359do3g==}
    engines: {node: '>=6.9.0'}
    dependencies:
      '@babel/helper-validator-identifier': 7.22.20
      chalk: 2.4.2
      js-tokens: 4.0.0

  /@babel/polyfill/7.12.1:
    resolution: {integrity: sha512-X0pi0V6gxLi6lFZpGmeNa4zxtwEmCs42isWLNjZZDE0Y8yVfgu0T2OAHlzBbdYlqbW/YXVvoBHpATEM+goCj8g==}
    deprecated: 🚨 This package has been deprecated in favor of separate inclusion of a polyfill and regenerator-runtime (when needed). See the @babel/polyfill docs (https://babeljs.io/docs/en/babel-polyfill) for more information.
    dependencies:
      core-js: 2.6.12
      regenerator-runtime: 0.13.11
    dev: true

  /@babel/runtime/7.22.5:
    resolution: {integrity: sha512-ecjvYlnAaZ/KVneE/OdKYBYfgXV3Ptu6zQWmgEF7vwKhQnvVS6bjMD2XYgj+SNvQ1GfK/pjgokfPkC/2CO8CuA==}
    engines: {node: '>=6.9.0'}
    dependencies:
      regenerator-runtime: 0.13.11

  /@bcoe/v8-coverage/0.2.3:
    resolution: {integrity: sha512-0hYQ8SB4Db5zvZB4axdMHGwEaQjkZzFjQiN9LVYvIFB2nSUHW9tYpxWriPrWDASIxiaXax83REcLxuSdnGPZtw==}
    dev: true

  /@colors/colors/1.5.0:
    resolution: {integrity: sha512-ooWCrlZP11i8GImSjTHYHLkvFDP48nS4+204nGb1RiX/WXYHmJA2III9/e2DWVabCESdW7hBAEzHRqUn9OUVvQ==}
    engines: {node: '>=0.1.90'}
    requiresBuild: true
    optional: true

  /@commitlint/cli/17.6.6:
    resolution: {integrity: sha512-sTKpr2i/Fjs9OmhU+beBxjPavpnLSqZaO6CzwKVq2Tc4UYVTMFgpKOslDhUBVlfAUBfjVO8ParxC/MXkIOevEA==}
    engines: {node: '>=v14'}
    hasBin: true
    dependencies:
      '@commitlint/format': 17.4.4
      '@commitlint/lint': 17.6.6
      '@commitlint/load': 17.5.0
      '@commitlint/read': 17.5.1
      '@commitlint/types': 17.4.4
      execa: 5.1.1
      lodash.isfunction: 3.0.9
      resolve-from: 5.0.0
      resolve-global: 1.0.0
      yargs: 17.7.1
    transitivePeerDependencies:
      - '@swc/core'
      - '@swc/wasm'
    dev: true

  /@commitlint/config-conventional/17.6.6:
    resolution: {integrity: sha512-phqPz3BDhfj49FUYuuZIuDiw+7T6gNAEy7Yew1IBHqSohVUCWOK2FXMSAExzS2/9X+ET93g0Uz83KjiHDOOFag==}
    engines: {node: '>=v14'}
    dependencies:
      conventional-changelog-conventionalcommits: 5.0.0
    dev: true

  /@commitlint/config-validator/17.4.4:
    resolution: {integrity: sha512-bi0+TstqMiqoBAQDvdEP4AFh0GaKyLFlPPEObgI29utoKEYoPQTvF0EYqIwYYLEoJYhj5GfMIhPHJkTJhagfeg==}
    engines: {node: '>=v14'}
    dependencies:
      '@commitlint/types': 17.4.4
      ajv: 8.12.0
    dev: true

  /@commitlint/config-validator/18.4.3:
    resolution: {integrity: sha512-FPZZmTJBARPCyef9ohRC9EANiQEKSWIdatx5OlgeHKu878dWwpyeFauVkhzuBRJFcCA4Uvz/FDtlDKs008IHcA==}
    engines: {node: '>=v18'}
    dependencies:
      '@commitlint/types': 18.4.3
      ajv: 8.12.0
    dev: true
    optional: true

  /@commitlint/cz-commitlint/17.5.0_i4x6owxztfhigiiqlxwntt4k24:
    resolution: {integrity: sha512-zW68IvFPuejgbwvWG5SZFkf6g/cniiCsvcphp1WCoA9fn65nnl6kE3VvwbyNRTFpO1Pczpa4OTsaWigQ1jdk7A==}
    engines: {node: '>=v14'}
    peerDependencies:
      commitizen: ^4.0.3
      inquirer: ^8.0.0
    dependencies:
      '@commitlint/ensure': 17.4.4
      '@commitlint/load': 17.5.0
      '@commitlint/types': 17.4.4
      chalk: 4.1.2
      commitizen: 4.3.0_typescript@5.1.6
      inquirer: 8.2.5
      lodash.isplainobject: 4.0.6
      word-wrap: 1.2.3
    transitivePeerDependencies:
      - '@swc/core'
      - '@swc/wasm'
    dev: true

  /@commitlint/ensure/17.4.4:
    resolution: {integrity: sha512-AHsFCNh8hbhJiuZ2qHv/m59W/GRE9UeOXbkOqxYMNNg9pJ7qELnFcwj5oYpa6vzTSHtPGKf3C2yUFNy1GGHq6g==}
    engines: {node: '>=v14'}
    dependencies:
      '@commitlint/types': 17.4.4
      lodash.camelcase: 4.3.0
      lodash.kebabcase: 4.1.1
      lodash.snakecase: 4.1.1
      lodash.startcase: 4.4.0
      lodash.upperfirst: 4.3.1
    dev: true

  /@commitlint/execute-rule/17.4.0:
    resolution: {integrity: sha512-LIgYXuCSO5Gvtc0t9bebAMSwd68ewzmqLypqI2Kke1rqOqqDbMpYcYfoPfFlv9eyLIh4jocHWwCK5FS7z9icUA==}
    engines: {node: '>=v14'}
    dev: true

  /@commitlint/execute-rule/18.4.3:
    resolution: {integrity: sha512-t7FM4c+BdX9WWZCPrrbV5+0SWLgT3kCq7e7/GhHCreYifg3V8qyvO127HF796vyFql75n4TFF+5v1asOOWkV1Q==}
    engines: {node: '>=v18'}
    dev: true
    optional: true

  /@commitlint/format/17.4.4:
    resolution: {integrity: sha512-+IS7vpC4Gd/x+uyQPTAt3hXs5NxnkqAZ3aqrHd5Bx/R9skyCAWusNlNbw3InDbAK6j166D9asQM8fnmYIa+CXQ==}
    engines: {node: '>=v14'}
    dependencies:
      '@commitlint/types': 17.4.4
      chalk: 4.1.2
    dev: true

  /@commitlint/is-ignored/17.6.6:
    resolution: {integrity: sha512-4Fw875faAKO+2nILC04yW/2Vy/wlV3BOYCSQ4CEFzriPEprc1Td2LILmqmft6PDEK5Sr14dT9tEzeaZj0V56Gg==}
    engines: {node: '>=v14'}
    dependencies:
      '@commitlint/types': 17.4.4
      semver: 7.5.2
    dev: true

  /@commitlint/lint/17.6.6:
    resolution: {integrity: sha512-5bN+dnHcRLkTvwCHYMS7Xpbr+9uNi0Kq5NR3v4+oPNx6pYXt8ACuw9luhM/yMgHYwW0ajIR20wkPAFkZLEMGmg==}
    engines: {node: '>=v14'}
    dependencies:
      '@commitlint/is-ignored': 17.6.6
      '@commitlint/parse': 17.6.5
      '@commitlint/rules': 17.6.5
      '@commitlint/types': 17.4.4
    dev: true

  /@commitlint/load/17.5.0:
    resolution: {integrity: sha512-l+4W8Sx4CD5rYFsrhHH8HP01/8jEP7kKf33Xlx2Uk2out/UKoKPYMOIRcDH5ppT8UXLMV+x6Wm5osdRKKgaD1Q==}
    engines: {node: '>=v14'}
    dependencies:
      '@commitlint/config-validator': 17.4.4
      '@commitlint/execute-rule': 17.4.0
      '@commitlint/resolve-extends': 17.4.4
      '@commitlint/types': 17.4.4
      '@types/node': 18.18.7
      chalk: 4.1.2
      cosmiconfig: 8.2.0
      cosmiconfig-typescript-loader: 4.2.0_nv4exkp5265jvrkefnus6du4di
      lodash.isplainobject: 4.0.6
      lodash.merge: 4.6.2
      lodash.uniq: 4.5.0
      resolve-from: 5.0.0
      ts-node: 10.9.1_fw7rjau6lbmauwrvieqeq6x7va
      typescript: 5.1.6
    transitivePeerDependencies:
      - '@swc/core'
      - '@swc/wasm'
    dev: true

  /@commitlint/load/18.4.3_typescript@5.1.6:
    resolution: {integrity: sha512-v6j2WhvRQJrcJaj5D+EyES2WKTxPpxENmNpNG3Ww8MZGik3jWRXtph0QTzia5ZJyPh2ib5aC/6BIDymkUUM58Q==}
    engines: {node: '>=v18'}
    requiresBuild: true
    dependencies:
      '@commitlint/config-validator': 18.4.3
      '@commitlint/execute-rule': 18.4.3
      '@commitlint/resolve-extends': 18.4.3
      '@commitlint/types': 18.4.3
      '@types/node': 18.18.7
      chalk: 4.1.2
      cosmiconfig: 8.3.6_typescript@5.1.6
      cosmiconfig-typescript-loader: 5.0.0_5pnyjc4rz3m46q5apyvjtzcx6q
      lodash.isplainobject: 4.0.6
      lodash.merge: 4.6.2
      lodash.uniq: 4.5.0
      resolve-from: 5.0.0
    transitivePeerDependencies:
      - typescript
    dev: true
    optional: true

  /@commitlint/message/17.4.2:
    resolution: {integrity: sha512-3XMNbzB+3bhKA1hSAWPCQA3lNxR4zaeQAQcHj0Hx5sVdO6ryXtgUBGGv+1ZCLMgAPRixuc6en+iNAzZ4NzAa8Q==}
    engines: {node: '>=v14'}
    dev: true

  /@commitlint/parse/17.6.5:
    resolution: {integrity: sha512-0zle3bcn1Hevw5Jqpz/FzEWNo2KIzUbc1XyGg6WrWEoa6GH3A1pbqNF6MvE6rjuy6OY23c8stWnb4ETRZyN+Yw==}
    engines: {node: '>=v14'}
    dependencies:
      '@commitlint/types': 17.4.4
      conventional-changelog-angular: 5.0.13
      conventional-commits-parser: 3.2.4
    dev: true

  /@commitlint/read/17.5.1:
    resolution: {integrity: sha512-7IhfvEvB//p9aYW09YVclHbdf1u7g7QhxeYW9ZHSO8Huzp8Rz7m05aCO1mFG7G8M+7yfFnXB5xOmG18brqQIBg==}
    engines: {node: '>=v14'}
    dependencies:
      '@commitlint/top-level': 17.4.0
      '@commitlint/types': 17.4.4
      fs-extra: 11.1.1
      git-raw-commits: 2.0.11
      minimist: 1.2.8
    dev: true

  /@commitlint/resolve-extends/17.4.4:
    resolution: {integrity: sha512-znXr1S0Rr8adInptHw0JeLgumS11lWbk5xAWFVno+HUFVN45875kUtqjrI6AppmD3JI+4s0uZlqqlkepjJd99A==}
    engines: {node: '>=v14'}
    dependencies:
      '@commitlint/config-validator': 17.4.4
      '@commitlint/types': 17.4.4
      import-fresh: 3.3.0
      lodash.mergewith: 4.6.2
      resolve-from: 5.0.0
      resolve-global: 1.0.0
    dev: true

  /@commitlint/resolve-extends/18.4.3:
    resolution: {integrity: sha512-30sk04LZWf8+SDgJrbJCjM90gTg2LxsD9cykCFeFu+JFHvBFq5ugzp2eO/DJGylAdVaqxej3c7eTSE64hR/lnw==}
    engines: {node: '>=v18'}
    dependencies:
      '@commitlint/config-validator': 18.4.3
      '@commitlint/types': 18.4.3
      import-fresh: 3.3.0
      lodash.mergewith: 4.6.2
      resolve-from: 5.0.0
      resolve-global: 1.0.0
    dev: true
    optional: true

  /@commitlint/rules/17.6.5:
    resolution: {integrity: sha512-uTB3zSmnPyW2qQQH+Dbq2rekjlWRtyrjDo4aLFe63uteandgkI+cc0NhhbBAzcXShzVk0qqp8SlkQMu0mgHg/A==}
    engines: {node: '>=v14'}
    dependencies:
      '@commitlint/ensure': 17.4.4
      '@commitlint/message': 17.4.2
      '@commitlint/to-lines': 17.4.0
      '@commitlint/types': 17.4.4
      execa: 5.1.1
    dev: true

  /@commitlint/to-lines/17.4.0:
    resolution: {integrity: sha512-LcIy/6ZZolsfwDUWfN1mJ+co09soSuNASfKEU5sCmgFCvX5iHwRYLiIuoqXzOVDYOy7E7IcHilr/KS0e5T+0Hg==}
    engines: {node: '>=v14'}
    dev: true

  /@commitlint/top-level/17.4.0:
    resolution: {integrity: sha512-/1loE/g+dTTQgHnjoCy0AexKAEFyHsR2zRB4NWrZ6lZSMIxAhBJnmCqwao7b4H8888PsfoTBCLBYIw8vGnej8g==}
    engines: {node: '>=v14'}
    dependencies:
      find-up: 5.0.0
    dev: true

  /@commitlint/types/17.4.4:
    resolution: {integrity: sha512-amRN8tRLYOsxRr6mTnGGGvB5EmW/4DDjLMgiwK3CCVEmN6Sr/6xePGEpWaspKkckILuUORCwe6VfDBw6uj4axQ==}
    engines: {node: '>=v14'}
    dependencies:
      chalk: 4.1.2
    dev: true

  /@commitlint/types/18.4.3:
    resolution: {integrity: sha512-cvzx+vtY/I2hVBZHCLrpoh+sA0hfuzHwDc+BAFPimYLjJkpHnghQM+z8W/KyLGkygJh3BtI3xXXq+dKjnSWEmA==}
    engines: {node: '>=v18'}
    dependencies:
      chalk: 4.1.2
    dev: true
    optional: true

  /@cspotcode/source-map-support/0.8.1:
    resolution: {integrity: sha512-IchNf6dN4tHoMFIn/7OE8LWZ19Y6q/67Bmf6vnGREv8RSbBVb9LPJxEcnwrcwX6ixSvaiGoomAUvu4YSxXrVgw==}
    engines: {node: '>=12'}
    dependencies:
      '@jridgewell/trace-mapping': 0.3.9

  /@emnapi/runtime/0.45.0:
    resolution: {integrity: sha512-Txumi3td7J4A/xTTwlssKieHKTGl3j4A1tglBx72auZ49YK7ePY6XZricgIg9mnZT4xPfA+UPCUdnhRuEFDL+w==}
    requiresBuild: true
    dependencies:
      tslib: 2.6.2
    dev: true
    optional: true

  /@es-joy/jsdoccomment/0.40.1:
    resolution: {integrity: sha512-YORCdZSusAlBrFpZ77pJjc5r1bQs5caPWtAu+WWmiSo+8XaUzseapVrfAtiRFbQWnrBxxLLEwF6f6ZG/UgCQCg==}
    engines: {node: '>=16'}
    dependencies:
      comment-parser: 1.4.0
      esquery: 1.5.0
      jsdoc-type-pratt-parser: 4.0.0
    dev: true

  /@eslint-community/eslint-utils/4.4.0_eslint@8.51.0:
    resolution: {integrity: sha512-1/sA4dwrzBAyeUoQ6oxahHKmrZvsnLCg4RfxW3ZFGGmQkSNQPFNLV9CUEFQP1x9EYXHTo5p6xdhZM1Ne9p/AfA==}
    engines: {node: ^12.22.0 || ^14.17.0 || >=16.0.0}
    peerDependencies:
      eslint: ^6.0.0 || ^7.0.0 || >=8.0.0 || 8.51.0
    dependencies:
      eslint: 8.51.0
      eslint-visitor-keys: 3.4.3

  /@eslint-community/regexpp/4.10.0:
    resolution: {integrity: sha512-Cu96Sd2By9mCNTx2iyKOmq10v22jUVQv0lQnlGNy16oE9589yE+QADPbrMGCkA51cKZSg3Pu/aTJVTGfL/qjUA==}
    engines: {node: ^12.0.0 || ^14.0.0 || >=16.0.0}

  /@eslint/eslintrc/2.1.2:
    resolution: {integrity: sha512-+wvgpDsrB1YqAMdEUCcnTlpfVBH7Vqn6A/NT3D8WVXFIaKMlErPIZT3oCIAVCOtarRpMtelZLqJeU3t7WY6X6g==}
    engines: {node: ^12.22.0 || ^14.17.0 || >=16.0.0}
    dependencies:
      ajv: 6.12.6
      debug: 4.3.4
      espree: 9.6.1
      globals: 13.23.0
      ignore: 5.2.4
      import-fresh: 3.3.0
      js-yaml: 4.1.0
      minimatch: 3.1.2
      strip-json-comments: 3.1.1
    transitivePeerDependencies:
      - supports-color

  /@eslint/js/8.51.0:
    resolution: {integrity: sha512-HxjQ8Qn+4SI3/AFv6sOrDB+g6PpUTDwSJiQqOrnneEk8L71161srI9gjzzZvYVbzHiVg/BvcH95+cK/zfIt4pg==}
    engines: {node: ^12.22.0 || ^14.17.0 || >=16.0.0}

  /@fluid-tools/build-cli/0.26.2_zo5p53osjv3ha4sgr6kpvl7c7y:
    resolution: {integrity: sha512-0L0vuo8l/ksYaEgmX9G/R7PO9XQHC1WTFNw4cp7ipDwbrSOA1MbSAnIRYjIqrzeD+CEyKFUsWZrTR7669g9YUg==}
    engines: {node: '>=14.17.0'}
    hasBin: true
    dependencies:
      '@fluid-tools/version-tools': 0.26.2_typescript@5.1.6
      '@fluidframework/build-tools': 0.26.2
      '@fluidframework/bundle-size-tools': 0.26.2
<<<<<<< HEAD
      '@microsoft/api-extractor': 7.38.3
      '@oclif/core': 3.16.0_typescript@5.1.6
=======
      '@microsoft/api-extractor': 7.39.1
      '@oclif/core': 3.9.0
>>>>>>> 0f2b8dab
      '@oclif/plugin-autocomplete': 2.3.10_typescript@5.1.6
      '@oclif/plugin-commands': 3.1.0_typescript@5.1.6
      '@oclif/plugin-help': 6.0.9_typescript@5.1.6
      '@oclif/plugin-not-found': 3.0.7_typescript@5.1.6
      '@oclif/plugin-plugins': 3.9.4_typescript@5.1.6
      '@oclif/test': 2.3.33_typescript@5.1.6
      '@octokit/core': 4.2.4
      '@rushstack/node-core-library': 3.59.5
      async: 3.2.4
      chalk: 2.4.2
      danger: 10.9.0_@octokit+core@4.2.4
      date-fns: 2.30.0
      execa: 5.1.1
      fs-extra: 9.1.0
      globby: 11.1.0
      gray-matter: 4.0.3
      human-id: 4.0.0
      inquirer: 8.2.5
      jssm: 5.89.2
      jssm-viz-cli: 5.89.2
      latest-version: 5.1.0
      minimatch: 7.4.6
      node-fetch: 2.6.9
      npm-check-updates: 16.10.15
      oclif: 4.1.1_zo5p53osjv3ha4sgr6kpvl7c7y
      prettier: 3.0.3
      prompts: 2.4.2
      read-pkg-up: 7.0.1
      semver: 7.5.4
      semver-utils: 1.1.4
      simple-git: 3.19.1
      sort-json: 2.0.1
      sort-package-json: 1.57.0
      strip-ansi: 6.0.1
      table: 6.8.1
      ts-morph: 17.0.1
      type-fest: 2.19.0
    transitivePeerDependencies:
      - '@swc/core'
      - '@swc/wasm'
      - '@types/node'
      - astro-eslint-parser
      - bluebird
      - encoding
      - esbuild
      - eslint
      - mem-fs
      - supports-color
      - svelte
      - svelte-eslint-parser
      - typescript
      - uglify-js
      - vue-eslint-parser
      - webpack-cli
    dev: true

  /@fluid-tools/version-tools/0.26.2_typescript@5.1.6:
    resolution: {integrity: sha512-eP83WLzUQUA3FKfUcc800DNA7II+sPl0erKaMTqkzrjwLnqVfFcAI+uyXCq1x4KWh8Zp6nPptOj/X1D9IwlvQA==}
    engines: {node: '>=14.17.0'}
    hasBin: true
    dependencies:
      '@oclif/core': 3.16.0_typescript@5.1.6
      '@oclif/plugin-autocomplete': 2.3.10_typescript@5.1.6
      '@oclif/plugin-commands': 3.1.0_typescript@5.1.6
      '@oclif/plugin-help': 6.0.9_typescript@5.1.6
      '@oclif/plugin-not-found': 3.0.7_typescript@5.1.6
      '@oclif/plugin-plugins': 3.9.4_typescript@5.1.6
      chalk: 2.4.2
      semver: 7.5.4
      table: 6.8.1
    transitivePeerDependencies:
      - '@swc/core'
      - '@swc/wasm'
      - '@types/node'
      - supports-color
      - typescript
    dev: true

  /@fluidframework/build-common/2.0.3:
    resolution: {integrity: sha512-1LU/2uyCeMxf63z5rhFOFEBvFyBogZ7ZXwzXLxyBhSgq/fGiq8PLjBW7uX++r0LcVCdaWyopf7w060eJpANYdg==}
    hasBin: true
    dev: true

  /@fluidframework/build-tools/0.26.2:
    resolution: {integrity: sha512-rHw00d5XZj4InkQWrVWFhclr6lYAZmBbzSw0jBwWUHJ4S+ZDQbanPVufBscxI+NhTHJeErQ+LmvKbQRSY0COYA==}
    engines: {node: '>=14.17.0'}
    hasBin: true
    dependencies:
      '@fluid-tools/version-tools': 0.26.2_typescript@5.1.6
      '@fluidframework/bundle-size-tools': 0.26.2
      '@manypkg/get-packages': 2.2.0
      '@octokit/core': 4.2.4
      '@rushstack/node-core-library': 3.59.5
      async: 3.2.4
      chalk: 2.4.2
      cosmiconfig: 8.2.0
      danger: 10.9.0_@octokit+core@4.2.4
      date-fns: 2.30.0
      debug: 4.3.4
      detect-indent: 6.1.0
      find-up: 5.0.0
      fs-extra: 9.1.0
      glob: 7.2.3
      ignore: 5.2.4
      json5: 2.2.3
      lodash: 4.17.21
      lodash.isequal: 4.5.0
      picomatch: 2.3.1
      replace-in-file: 6.3.5
      rimraf: 4.4.1
      semver: 7.5.4
      sort-package-json: 1.57.0
      ts-morph: 17.0.1
      type-fest: 2.19.0
      typescript: 5.1.6
      yaml: 2.3.1
    transitivePeerDependencies:
      - '@swc/core'
      - '@swc/wasm'
      - '@types/node'
      - encoding
      - esbuild
      - supports-color
      - uglify-js
      - webpack-cli
    dev: true

  /@fluidframework/bundle-size-tools/0.26.2:
    resolution: {integrity: sha512-nkZf70j2N5CJKVeukhpXesNn5qZZdjGqvE774uqT4InIkQKAZ132SLY3wFOorAZEI00OW3y+Ut99weLStze8TQ==}
    dependencies:
      azure-devops-node-api: 11.2.0
      jszip: 3.10.1
      msgpack-lite: 0.1.26
      pako: 2.1.0
      typescript: 5.1.6
      webpack: 5.88.1
    transitivePeerDependencies:
      - '@swc/core'
      - esbuild
      - uglify-js
      - webpack-cli
    dev: true

  /@fluidframework/eslint-config-fluid/3.2.0_zo5p53osjv3ha4sgr6kpvl7c7y:
    resolution: {integrity: sha512-As6k5Jj5dMAUKM5ejyGMdXo+AEYPAg7WOQEisL8eyyoPqjpjlz/D3CCs/nCGL7X+gbsXts50l89F98r626k9jg==}
    dependencies:
      '@microsoft/tsdoc': 0.14.2
      '@rushstack/eslint-patch': 1.4.0
      '@rushstack/eslint-plugin': 0.13.1_zo5p53osjv3ha4sgr6kpvl7c7y
      '@rushstack/eslint-plugin-security': 0.7.1_zo5p53osjv3ha4sgr6kpvl7c7y
      '@typescript-eslint/eslint-plugin': 6.7.5_7bsjt2oldhesuugucsaij5mq2u
      '@typescript-eslint/parser': 6.7.5_zo5p53osjv3ha4sgr6kpvl7c7y
      eslint-config-prettier: 9.0.0_eslint@8.51.0
      eslint-import-resolver-typescript: 3.6.1_2ybkzcg7htzqsmycy3sgb343fu
      eslint-plugin-eslint-comments: 3.2.0_eslint@8.51.0
      eslint-plugin-import: /eslint-plugin-i/2.29.1_gbod4lt6ixhffmpnr3ca5mlrvu
      eslint-plugin-jsdoc: 46.8.2_eslint@8.51.0
      eslint-plugin-promise: 6.1.1_eslint@8.51.0
      eslint-plugin-react: 7.33.2_eslint@8.51.0
      eslint-plugin-react-hooks: 4.6.0_eslint@8.51.0
      eslint-plugin-tsdoc: 0.2.17
      eslint-plugin-unicorn: 48.0.1_eslint@8.51.0
      eslint-plugin-unused-imports: 3.0.0_dd2wkjw37whwjfnbiotxj3xt7m
      ts-morph: 20.0.0
    transitivePeerDependencies:
      - eslint
      - eslint-import-resolver-node
      - eslint-import-resolver-webpack
      - supports-color
      - typescript
    dev: true

  /@gar/promisify/1.1.3:
    resolution: {integrity: sha512-k2Ty1JcVojjJFwrg/ThKi2ujJ7XNLYaFGNB/bWT9wGR+oSMJHMa5w+CUq6p/pVrKeNNgA7pCqEcjSnHVoqJQFw==}

  /@gitbeaker/core/35.8.1:
    resolution: {integrity: sha512-KBrDykVKSmU9Q9Gly8KeHOgdc0lZSa435srECxuO0FGqqBcUQ82hPqUc13YFkkdOI9T1JRA3qSFajg8ds0mZKA==}
    engines: {node: '>=14.2.0'}
    dependencies:
      '@gitbeaker/requester-utils': 35.8.1
      form-data: 4.0.0
      li: 1.3.0
      mime: 3.0.0
      query-string: 7.1.3
      xcase: 2.0.1
    dev: false

  /@gitbeaker/node/35.8.1:
    resolution: {integrity: sha512-g6rX853y61qNhzq9cWtxIEoe2KDeFBtXAeWMGWJnc3nz3WRump2pIICvJqw/yobLZqmTNt+ea6w3/n92Mnbn3g==}
    engines: {node: '>=14.2.0'}
    deprecated: Please use its successor @gitbeaker/rest
    dependencies:
      '@gitbeaker/core': 35.8.1
      '@gitbeaker/requester-utils': 35.8.1
      delay: 5.0.0
      got: 11.8.6
      xcase: 2.0.1
    dev: false

  /@gitbeaker/requester-utils/35.8.1:
    resolution: {integrity: sha512-MFzdH+Z6eJaCZA5ruWsyvm6SXRyrQHjYVR6aY8POFraIy7ceIHOprWCs1R+0ydDZ8KtBnd8OTHjlJ0sLtSFJCg==}
    engines: {node: '>=14.2.0'}
    dependencies:
      form-data: 4.0.0
      qs: 6.11.0
      xcase: 2.0.1
    dev: false

  /@humanwhocodes/config-array/0.11.11:
    resolution: {integrity: sha512-N2brEuAadi0CcdeMXUkhbZB84eskAc8MEX1By6qEchoVywSgXPIjou4rYsl0V3Hj0ZnuGycGCjdNgockbzeWNA==}
    engines: {node: '>=10.10.0'}
    dependencies:
      '@humanwhocodes/object-schema': 1.2.1
      debug: 4.3.4
      minimatch: 3.1.2
    transitivePeerDependencies:
      - supports-color

  /@humanwhocodes/module-importer/1.0.1:
    resolution: {integrity: sha512-bxveV4V8v5Yb4ncFTT3rPSgZBOpCkjfK0y4oVVVJwIuDVBRMDXrPyXRL988i5ap9m9bnyEEjWfm5WkBmtffLfA==}
    engines: {node: '>=12.22'}

  /@humanwhocodes/object-schema/1.2.1:
    resolution: {integrity: sha512-ZnQMnLV4e7hDlUvw8H+U8ASL02SS2Gn6+9Ac3wGGLIe7+je2AeAOxPY+izIPJDfFDb7eDjev0Us8MO1iFRN8hA==}

  /@hutson/parse-repository-url/3.0.2:
    resolution: {integrity: sha512-H9XAx3hc0BQHY6l+IFSWHDySypcXsvsuLhgYLUGywmJ5pswRVQJUHpOsobnLYp2ZUaUlKiKDrgWWhosOwAEM8Q==}
    engines: {node: '>=6.9.0'}
    dev: true

  /@img/sharp-darwin-arm64/0.33.2:
    resolution: {integrity: sha512-itHBs1rPmsmGF9p4qRe++CzCgd+kFYktnsoR1sbIAfsRMrJZau0Tt1AH9KVnufc2/tU02Gf6Ibujx+15qRE03w==}
    engines: {glibc: '>=2.26', node: ^18.17.0 || ^20.3.0 || >=21.0.0, npm: '>=9.6.5', pnpm: '>=7.1.0', yarn: '>=3.2.0'}
    cpu: [arm64]
    os: [darwin]
    requiresBuild: true
    optionalDependencies:
      '@img/sharp-libvips-darwin-arm64': 1.0.1
    dev: true
    optional: true

  /@img/sharp-darwin-x64/0.33.2:
    resolution: {integrity: sha512-/rK/69Rrp9x5kaWBjVN07KixZanRr+W1OiyKdXcbjQD6KbW+obaTeBBtLUAtbBsnlTTmWthw99xqoOS7SsySDg==}
    engines: {glibc: '>=2.26', node: ^18.17.0 || ^20.3.0 || >=21.0.0, npm: '>=9.6.5', pnpm: '>=7.1.0', yarn: '>=3.2.0'}
    cpu: [x64]
    os: [darwin]
    requiresBuild: true
    optionalDependencies:
      '@img/sharp-libvips-darwin-x64': 1.0.1
    dev: true
    optional: true

  /@img/sharp-libvips-darwin-arm64/1.0.1:
    resolution: {integrity: sha512-kQyrSNd6lmBV7O0BUiyu/OEw9yeNGFbQhbxswS1i6rMDwBBSX+e+rPzu3S+MwAiGU3HdLze3PanQ4Xkfemgzcw==}
    engines: {macos: '>=11', npm: '>=9.6.5', pnpm: '>=7.1.0', yarn: '>=3.2.0'}
    cpu: [arm64]
    os: [darwin]
    requiresBuild: true
    dev: true
    optional: true

  /@img/sharp-libvips-darwin-x64/1.0.1:
    resolution: {integrity: sha512-eVU/JYLPVjhhrd8Tk6gosl5pVlvsqiFlt50wotCvdkFGf+mDNBJxMh+bvav+Wt3EBnNZWq8Sp2I7XfSjm8siog==}
    engines: {macos: '>=10.13', npm: '>=9.6.5', pnpm: '>=7.1.0', yarn: '>=3.2.0'}
    cpu: [x64]
    os: [darwin]
    requiresBuild: true
    dev: true
    optional: true

  /@img/sharp-libvips-linux-arm/1.0.1:
    resolution: {integrity: sha512-FtdMvR4R99FTsD53IA3LxYGghQ82t3yt0ZQ93WMZ2xV3dqrb0E8zq4VHaTOuLEAuA83oDawHV3fd+BsAPadHIQ==}
    engines: {glibc: '>=2.28', npm: '>=9.6.5', pnpm: '>=7.1.0', yarn: '>=3.2.0'}
    cpu: [arm]
    os: [linux]
    requiresBuild: true
    dev: true
    optional: true

  /@img/sharp-libvips-linux-arm64/1.0.1:
    resolution: {integrity: sha512-bnGG+MJjdX70mAQcSLxgeJco11G+MxTz+ebxlz8Y3dxyeb3Nkl7LgLI0mXupoO+u1wRNx/iRj5yHtzA4sde1yA==}
    engines: {glibc: '>=2.26', npm: '>=9.6.5', pnpm: '>=7.1.0', yarn: '>=3.2.0'}
    cpu: [arm64]
    os: [linux]
    requiresBuild: true
    dev: true
    optional: true

  /@img/sharp-libvips-linux-s390x/1.0.1:
    resolution: {integrity: sha512-3+rzfAR1YpMOeA2zZNp+aYEzGNWK4zF3+sdMxuCS3ey9HhDbJ66w6hDSHDMoap32DueFwhhs3vwooAB2MaK4XQ==}
    engines: {glibc: '>=2.28', npm: '>=9.6.5', pnpm: '>=7.1.0', yarn: '>=3.2.0'}
    cpu: [s390x]
    os: [linux]
    requiresBuild: true
    dev: true
    optional: true

  /@img/sharp-libvips-linux-x64/1.0.1:
    resolution: {integrity: sha512-3NR1mxFsaSgMMzz1bAnnKbSAI+lHXVTqAHgc1bgzjHuXjo4hlscpUxc0vFSAPKI3yuzdzcZOkq7nDPrP2F8Jgw==}
    engines: {glibc: '>=2.26', npm: '>=9.6.5', pnpm: '>=7.1.0', yarn: '>=3.2.0'}
    cpu: [x64]
    os: [linux]
    requiresBuild: true
    dev: true
    optional: true

  /@img/sharp-libvips-linuxmusl-arm64/1.0.1:
    resolution: {integrity: sha512-5aBRcjHDG/T6jwC3Edl3lP8nl9U2Yo8+oTl5drd1dh9Z1EBfzUKAJFUDTDisDjUwc7N4AjnPGfCA3jl3hY8uDg==}
    engines: {musl: '>=1.2.2', npm: '>=9.6.5', pnpm: '>=7.1.0', yarn: '>=3.2.0'}
    cpu: [arm64]
    os: [linux]
    requiresBuild: true
    dev: true
    optional: true

  /@img/sharp-libvips-linuxmusl-x64/1.0.1:
    resolution: {integrity: sha512-dcT7inI9DBFK6ovfeWRe3hG30h51cBAP5JXlZfx6pzc/Mnf9HFCQDLtYf4MCBjxaaTfjCCjkBxcy3XzOAo5txw==}
    engines: {musl: '>=1.2.2', npm: '>=9.6.5', pnpm: '>=7.1.0', yarn: '>=3.2.0'}
    cpu: [x64]
    os: [linux]
    requiresBuild: true
    dev: true
    optional: true

  /@img/sharp-linux-arm/0.33.2:
    resolution: {integrity: sha512-Fndk/4Zq3vAc4G/qyfXASbS3HBZbKrlnKZLEJzPLrXoJuipFNNwTes71+Ki1hwYW5lch26niRYoZFAtZVf3EGA==}
    engines: {glibc: '>=2.28', node: ^18.17.0 || ^20.3.0 || >=21.0.0, npm: '>=9.6.5', pnpm: '>=7.1.0', yarn: '>=3.2.0'}
    cpu: [arm]
    os: [linux]
    requiresBuild: true
    optionalDependencies:
      '@img/sharp-libvips-linux-arm': 1.0.1
    dev: true
    optional: true

  /@img/sharp-linux-arm64/0.33.2:
    resolution: {integrity: sha512-pz0NNo882vVfqJ0yNInuG9YH71smP4gRSdeL09ukC2YLE6ZyZePAlWKEHgAzJGTiOh8Qkaov6mMIMlEhmLdKew==}
    engines: {glibc: '>=2.26', node: ^18.17.0 || ^20.3.0 || >=21.0.0, npm: '>=9.6.5', pnpm: '>=7.1.0', yarn: '>=3.2.0'}
    cpu: [arm64]
    os: [linux]
    requiresBuild: true
    optionalDependencies:
      '@img/sharp-libvips-linux-arm64': 1.0.1
    dev: true
    optional: true

  /@img/sharp-linux-s390x/0.33.2:
    resolution: {integrity: sha512-MBoInDXDppMfhSzbMmOQtGfloVAflS2rP1qPcUIiITMi36Mm5YR7r0ASND99razjQUpHTzjrU1flO76hKvP5RA==}
    engines: {glibc: '>=2.28', node: ^18.17.0 || ^20.3.0 || >=21.0.0, npm: '>=9.6.5', pnpm: '>=7.1.0', yarn: '>=3.2.0'}
    cpu: [s390x]
    os: [linux]
    requiresBuild: true
    optionalDependencies:
      '@img/sharp-libvips-linux-s390x': 1.0.1
    dev: true
    optional: true

  /@img/sharp-linux-x64/0.33.2:
    resolution: {integrity: sha512-xUT82H5IbXewKkeF5aiooajoO1tQV4PnKfS/OZtb5DDdxS/FCI/uXTVZ35GQ97RZXsycojz/AJ0asoz6p2/H/A==}
    engines: {glibc: '>=2.26', node: ^18.17.0 || ^20.3.0 || >=21.0.0, npm: '>=9.6.5', pnpm: '>=7.1.0', yarn: '>=3.2.0'}
    cpu: [x64]
    os: [linux]
    requiresBuild: true
    optionalDependencies:
      '@img/sharp-libvips-linux-x64': 1.0.1
    dev: true
    optional: true

  /@img/sharp-linuxmusl-arm64/0.33.2:
    resolution: {integrity: sha512-F+0z8JCu/UnMzg8IYW1TMeiViIWBVg7IWP6nE0p5S5EPQxlLd76c8jYemG21X99UzFwgkRo5yz2DS+zbrnxZeA==}
    engines: {musl: '>=1.2.2', node: ^18.17.0 || ^20.3.0 || >=21.0.0, npm: '>=9.6.5', pnpm: '>=7.1.0', yarn: '>=3.2.0'}
    cpu: [arm64]
    os: [linux]
    requiresBuild: true
    optionalDependencies:
      '@img/sharp-libvips-linuxmusl-arm64': 1.0.1
    dev: true
    optional: true

  /@img/sharp-linuxmusl-x64/0.33.2:
    resolution: {integrity: sha512-+ZLE3SQmSL+Fn1gmSaM8uFusW5Y3J9VOf+wMGNnTtJUMUxFhv+P4UPaYEYT8tqnyYVaOVGgMN/zsOxn9pSsO2A==}
    engines: {musl: '>=1.2.2', node: ^18.17.0 || ^20.3.0 || >=21.0.0, npm: '>=9.6.5', pnpm: '>=7.1.0', yarn: '>=3.2.0'}
    cpu: [x64]
    os: [linux]
    requiresBuild: true
    optionalDependencies:
      '@img/sharp-libvips-linuxmusl-x64': 1.0.1
    dev: true
    optional: true

  /@img/sharp-wasm32/0.33.2:
    resolution: {integrity: sha512-fLbTaESVKuQcpm8ffgBD7jLb/CQLcATju/jxtTXR1XCLwbOQt+OL5zPHSDMmp2JZIeq82e18yE0Vv7zh6+6BfQ==}
    engines: {node: ^18.17.0 || ^20.3.0 || >=21.0.0, npm: '>=9.6.5', pnpm: '>=7.1.0', yarn: '>=3.2.0'}
    cpu: [wasm32]
    requiresBuild: true
    dependencies:
      '@emnapi/runtime': 0.45.0
    dev: true
    optional: true

  /@img/sharp-win32-ia32/0.33.2:
    resolution: {integrity: sha512-okBpql96hIGuZ4lN3+nsAjGeggxKm7hIRu9zyec0lnfB8E7Z6p95BuRZzDDXZOl2e8UmR4RhYt631i7mfmKU8g==}
    engines: {node: ^18.17.0 || ^20.3.0 || >=21.0.0, npm: '>=9.6.5', pnpm: '>=7.1.0', yarn: '>=3.2.0'}
    cpu: [ia32]
    os: [win32]
    requiresBuild: true
    dev: true
    optional: true

  /@img/sharp-win32-x64/0.33.2:
    resolution: {integrity: sha512-E4magOks77DK47FwHUIGH0RYWSgRBfGdK56kIHSVeB9uIS4pPFr4N2kIVsXdQQo4LzOsENKV5KAhRlRL7eMAdg==}
    engines: {node: ^18.17.0 || ^20.3.0 || >=21.0.0, npm: '>=9.6.5', pnpm: '>=7.1.0', yarn: '>=3.2.0'}
    cpu: [x64]
    os: [win32]
    requiresBuild: true
    dev: true
    optional: true

  /@isaacs/cliui/8.0.2:
    resolution: {integrity: sha512-O8jcjabXaleOG9DQ0+ARXWZBTfnP4WNAqzuiJK7ll44AmxGKv/J2M4TPjxjY3znBCfvBXFzucm1twdyFybFqEA==}
    engines: {node: '>=12'}
    dependencies:
      string-width: 5.1.2
      string-width-cjs: /string-width/4.2.3
      strip-ansi: 7.1.0
      strip-ansi-cjs: /strip-ansi/6.0.1
      wrap-ansi: 8.1.0
      wrap-ansi-cjs: /wrap-ansi/7.0.0

  /@isaacs/string-locale-compare/1.1.0:
    resolution: {integrity: sha512-SQ7Kzhh9+D+ZW9MA0zkYv3VXhIDNx+LzM6EJ+/65I3QY+enU6Itte7E5XX7EWrqLW2FN4n06GWzBnPoC3th2aQ==}

  /@istanbuljs/schema/0.1.3:
    resolution: {integrity: sha512-ZXRY4jNvVgSVQ8DL3LTcakaAtXwTVUxE81hslsyD2AtoXW/wVob10HkOJ1X/pAlcI7D+2YoZKg5do8G/w6RYgA==}
    engines: {node: '>=8'}
    dev: true

  /@jridgewell/gen-mapping/0.3.2:
    resolution: {integrity: sha512-mh65xKQAzI6iBcFzwv28KVWSmCkdRBWoOh+bYQGW3+6OZvbbN3TqMGo5hqYxQniRcH9F2VZIoJCm4pa3BPDK/A==}
    engines: {node: '>=6.0.0'}
    dependencies:
      '@jridgewell/set-array': 1.1.2
      '@jridgewell/sourcemap-codec': 1.4.14
      '@jridgewell/trace-mapping': 0.3.18

  /@jridgewell/resolve-uri/3.1.0:
    resolution: {integrity: sha512-F2msla3tad+Mfht5cJq7LSXcdudKTWCVYUgw6pLFOOHSTtZlj6SWNYAp+AhuqLmWdBO2X5hPrLcu8cVP8fy28w==}
    engines: {node: '>=6.0.0'}

  /@jridgewell/set-array/1.1.2:
    resolution: {integrity: sha512-xnkseuNADM0gt2bs+BvhO0p78Mk762YnZdsuzFV018NoG1Sj1SCQvpSqa7XUaTam5vAGasABV9qXASMKnFMwMw==}
    engines: {node: '>=6.0.0'}

  /@jridgewell/source-map/0.3.3:
    resolution: {integrity: sha512-b+fsZXeLYi9fEULmfBrhxn4IrPlINf8fiNarzTof004v3lFdntdwa9PF7vFJqm3mg7s+ScJMxXaE3Acp1irZcg==}
    dependencies:
      '@jridgewell/gen-mapping': 0.3.2
      '@jridgewell/trace-mapping': 0.3.18

  /@jridgewell/sourcemap-codec/1.4.14:
    resolution: {integrity: sha512-XPSJHWmi394fuUuzDnGz1wiKqWfo1yXecHQMRf2l6hztTO+nPru658AyDngaBe7isIxEkRsPR3FZh+s7iVa4Uw==}

  /@jridgewell/trace-mapping/0.3.18:
    resolution: {integrity: sha512-w+niJYzMHdd7USdiH2U6869nqhD2nbfZXND5Yp93qIbEmnDNk7PD48o+YchRVpzMU7M6jVCbenTR7PA1FLQ9pA==}
    dependencies:
      '@jridgewell/resolve-uri': 3.1.0
      '@jridgewell/sourcemap-codec': 1.4.14

  /@jridgewell/trace-mapping/0.3.9:
    resolution: {integrity: sha512-3Belt6tdc8bPgAtbcmdtNJlirVoTmEb5e2gC94PnkwEW9jI6CAHUeoG85tjWP5WquqfavoMtMwiG4P926ZKKuQ==}
    dependencies:
      '@jridgewell/resolve-uri': 3.1.0
      '@jridgewell/sourcemap-codec': 1.4.14

  /@kwsites/file-exists/1.1.1:
    resolution: {integrity: sha512-m9/5YGR18lIwxSFDwfE3oA7bWuq9kdau6ugN4H2rJeyhFQZcG9AgSHkQtSD15a8WvTgfz9aikZMrKPHvbpqFiw==}
    dependencies:
      debug: 4.3.4
    transitivePeerDependencies:
      - supports-color

  /@kwsites/promise-deferred/1.1.1:
    resolution: {integrity: sha512-GaHYm+c0O9MjZRu0ongGBRbinu8gVAMd2UZjji6jVmqKtZluZnptXGWhz1E8j8D2HJ3f/yMxKAUC0b+57wncIw==}

  /@manypkg/find-root/2.2.0:
    resolution: {integrity: sha512-NET+BNIMmBWUUUfFtuDgaTIav6pVlkkSdI2mt+2rFWPd6TQ0DXyhQH47Ql+d7x2oIkJ69dkVKwsTErRt2ROPbw==}
    engines: {node: '>=14.18.0'}
    dependencies:
      '@manypkg/tools': 1.1.0
      '@types/node': 12.20.24
      find-up: 4.1.0
      fs-extra: 8.1.0

  /@manypkg/get-packages/2.2.0:
    resolution: {integrity: sha512-B5p5BXMwhGZKi/syEEAP1eVg5DZ/9LP+MZr0HqfrHLgu9fq0w4ZwH8yVen4JmjrxI2dWS31dcoswYzuphLaRxg==}
    engines: {node: '>=14.18.0'}
    dependencies:
      '@manypkg/find-root': 2.2.0
      '@manypkg/tools': 1.1.0

  /@manypkg/tools/1.1.0:
    resolution: {integrity: sha512-SkAyKAByB9l93Slyg8AUHGuM2kjvWioUTCckT/03J09jYnfEzMO/wSXmEhnKGYs6qx9De8TH4yJCl0Y9lRgnyQ==}
    engines: {node: '>=14.18.0'}
    dependencies:
      fs-extra: 8.1.0
      globby: 11.1.0
      jju: 1.4.0
      read-yaml-file: 1.1.0

  /@microsoft/api-documenter/7.22.24:
    resolution: {integrity: sha512-KdO7p/weirR/po0SqwWsbqoPUTqLv0QVvxqopysxF2PVdBpeKx4eOrII1VGw0rL0QY6WVvttIOJwD/JpYv9oWw==}
    hasBin: true
    dependencies:
      '@microsoft/api-extractor-model': 7.27.4
      '@microsoft/tsdoc': 0.14.2
      '@rushstack/node-core-library': 3.59.5
      '@rushstack/ts-command-line': 4.15.1
      colors: 1.2.5
      js-yaml: 3.13.1
      resolve: 1.22.1
    transitivePeerDependencies:
      - '@types/node'
    dev: true

  /@microsoft/api-extractor-model/7.27.4:
    resolution: {integrity: sha512-HjqQFmuGPOS20rtnu+9Jj0QrqZyR59E+piUWXPMZTTn4jaZI+4UmsHSf3Id8vyueAhOBH2cgwBuRTE5R+MfSMw==}
    dependencies:
      '@microsoft/tsdoc': 0.14.2
      '@microsoft/tsdoc-config': 0.16.2
      '@rushstack/node-core-library': 3.59.5
    transitivePeerDependencies:
      - '@types/node'
    dev: true

  /@microsoft/api-extractor-model/7.28.4:
    resolution: {integrity: sha512-vucgyPmgHrJ/D4/xQywAmjTmSfxAx2/aDmD6TkIoLu51FdsAfuWRbijWA48AePy60OO+l+mmy9p2P/CEeBZqig==}
    dependencies:
      '@microsoft/tsdoc': 0.14.2
      '@microsoft/tsdoc-config': 0.16.2
      '@rushstack/node-core-library': 3.63.0
    transitivePeerDependencies:
      - '@types/node'
    dev: true

  /@microsoft/api-extractor-model/7.28.4_@types+node@18.18.6:
    resolution: {integrity: sha512-vucgyPmgHrJ/D4/xQywAmjTmSfxAx2/aDmD6TkIoLu51FdsAfuWRbijWA48AePy60OO+l+mmy9p2P/CEeBZqig==}
    dependencies:
      '@microsoft/tsdoc': 0.14.2
      '@microsoft/tsdoc-config': 0.16.2
      '@rushstack/node-core-library': 3.63.0_@types+node@18.18.6
    transitivePeerDependencies:
      - '@types/node'

  /@microsoft/api-extractor/7.39.1:
    resolution: {integrity: sha512-V0HtCufWa8hZZvSmlEzQZfINcJkHAU/bmpyJQj6w+zpI87EkR8DuBOW6RWrO9c7mUYFZoDaNgUTyKo83ytv+QQ==}
    hasBin: true
    dependencies:
      '@microsoft/api-extractor-model': 7.28.4
      '@microsoft/tsdoc': 0.14.2
      '@microsoft/tsdoc-config': 0.16.2
      '@rushstack/node-core-library': 3.63.0
      '@rushstack/rig-package': 0.5.1
      '@rushstack/ts-command-line': 4.17.1
      colors: 1.2.5
      lodash: 4.17.21
      resolve: 1.22.8
      semver: 7.5.4
      source-map: 0.6.1
      typescript: 5.3.3
    transitivePeerDependencies:
      - '@types/node'
    dev: true

  /@microsoft/api-extractor/7.39.1_@types+node@18.18.6:
    resolution: {integrity: sha512-V0HtCufWa8hZZvSmlEzQZfINcJkHAU/bmpyJQj6w+zpI87EkR8DuBOW6RWrO9c7mUYFZoDaNgUTyKo83ytv+QQ==}
    hasBin: true
    dependencies:
      '@microsoft/api-extractor-model': 7.28.4_@types+node@18.18.6
      '@microsoft/tsdoc': 0.14.2
      '@microsoft/tsdoc-config': 0.16.2
      '@rushstack/node-core-library': 3.63.0_@types+node@18.18.6
      '@rushstack/rig-package': 0.5.1
      '@rushstack/ts-command-line': 4.17.1
      colors: 1.2.5
      lodash: 4.17.21
      resolve: 1.22.8
      semver: 7.5.4
      source-map: 0.6.1
      typescript: 5.3.3
    transitivePeerDependencies:
      - '@types/node'

  /@microsoft/tsdoc-config/0.16.2:
    resolution: {integrity: sha512-OGiIzzoBLgWWR0UdRJX98oYO+XKGf7tiK4Zk6tQ/E4IJqGCe7dvkTvgDZV5cFJUzLGDOjeAXrnZoA6QkVySuxw==}
    dependencies:
      '@microsoft/tsdoc': 0.14.2
      ajv: 6.12.6
      jju: 1.4.0
      resolve: 1.19.0

  /@microsoft/tsdoc/0.14.2:
    resolution: {integrity: sha512-9b8mPpKrfeGRuhFH5iO1iwCLeIIsV6+H1sRfxbkoGXIyQE2BTsPd9zqSqQJ+pv5sJ/hT5M1zvOFL02MnEezFug==}

  /@nodelib/fs.scandir/2.1.5:
    resolution: {integrity: sha512-vq24Bq3ym5HEQm2NKCr3yXDwjc7vTsEThRDnkp2DK9p1uqLR+DHurm/NOTo0KG7HYHU7eppKZj3MyqYuMBf62g==}
    engines: {node: '>= 8'}
    dependencies:
      '@nodelib/fs.stat': 2.0.5
      run-parallel: 1.2.0

  /@nodelib/fs.stat/2.0.5:
    resolution: {integrity: sha512-RkhPPp2zrqDAQA/2jNhnztcPAlv64XdhIp7a7454A5ovI7Bukxgt7MX7udwAu3zg1DcpPU0rz3VV1SeaqvY4+A==}
    engines: {node: '>= 8'}

  /@nodelib/fs.walk/1.2.8:
    resolution: {integrity: sha512-oGB+UxlgWcgQkgwo8GcEGwemoTFt3FIO9ababBmaGwXIoBKZ+GTy0pP185beGg7Llih/NSHSV2XAs1lnznocSg==}
    engines: {node: '>= 8'}
    dependencies:
      '@nodelib/fs.scandir': 2.1.5
      fastq: 1.15.0

  /@npmcli/arborist/4.3.1:
    resolution: {integrity: sha512-yMRgZVDpwWjplorzt9SFSaakWx6QIK248Nw4ZFgkrAy/GvJaFRaSZzE6nD7JBK5r8g/+PTxFq5Wj/sfciE7x+A==}
    engines: {node: ^12.13.0 || ^14.15.0 || >=16}
    hasBin: true
    dependencies:
      '@isaacs/string-locale-compare': 1.1.0
      '@npmcli/installed-package-contents': 1.0.7
      '@npmcli/map-workspaces': 2.0.4
      '@npmcli/metavuln-calculator': 2.0.0
      '@npmcli/move-file': 1.1.2
      '@npmcli/name-from-folder': 1.0.1
      '@npmcli/node-gyp': 1.0.3
      '@npmcli/package-json': 1.0.1
      '@npmcli/run-script': 2.0.0
      bin-links: 3.0.3
      cacache: 15.3.0
      common-ancestor-path: 1.0.1
      json-parse-even-better-errors: 2.3.1
      json-stringify-nice: 1.1.4
      mkdirp: 1.0.4
      mkdirp-infer-owner: 2.0.0
      npm-install-checks: 4.0.0
      npm-package-arg: 8.1.5
      npm-pick-manifest: 6.1.1
      npm-registry-fetch: 12.0.2
      pacote: 12.0.3
      parse-conflict-json: 2.0.2
      proc-log: 1.0.0
      promise-all-reject-late: 1.0.1
      promise-call-limit: 1.0.2
      read-package-json-fast: 2.0.3
      readdir-scoped-modules: 1.1.0
      rimraf: 3.0.2
      semver: 7.5.4
      ssri: 8.0.1
      treeverse: 1.0.4
      walk-up-path: 1.0.0
    transitivePeerDependencies:
      - bluebird
      - supports-color

  /@npmcli/fs/1.1.1:
    resolution: {integrity: sha512-8KG5RD0GVP4ydEzRn/I4BNDuxDtqVbOdm8675T49OIG/NGhaK0pjPX7ZcDlvKYbA+ulvVK3ztfcF4uBdOxuJbQ==}
    dependencies:
      '@gar/promisify': 1.1.3
      semver: 7.5.4

  /@npmcli/fs/2.1.2:
    resolution: {integrity: sha512-yOJKRvohFOaLqipNtwYB9WugyZKhC/DZC4VYPmpaCzDBrA8YpK3qHZ8/HGscMnE4GqbkLNuVcCnxkeQEdGt6LQ==}
    engines: {node: ^12.13.0 || ^14.15.0 || >=16.0.0}
    dependencies:
      '@gar/promisify': 1.1.3
      semver: 7.5.4

  /@npmcli/fs/3.1.0:
    resolution: {integrity: sha512-7kZUAaLscfgbwBQRbvdMYaZOWyMEcPTH/tJjnyAWJ/dvvs9Ef+CERx/qJb9GExJpl1qipaDGn7KqHnFGGixd0w==}
    engines: {node: ^14.17.0 || ^16.13.0 || >=18.0.0}
    dependencies:
      semver: 7.5.4

  /@npmcli/git/2.1.0:
    resolution: {integrity: sha512-/hBFX/QG1b+N7PZBFs0bi+evgRZcK9nWBxQKZkGoXUT5hJSwl5c4d7y8/hm+NQZRPhQ67RzFaj5UM9YeyKoryw==}
    dependencies:
      '@npmcli/promise-spawn': 1.3.2
      lru-cache: 6.0.0
      mkdirp: 1.0.4
      npm-pick-manifest: 6.1.1
      promise-inflight: 1.0.1
      promise-retry: 2.0.1
      semver: 7.5.4
      which: 2.0.2
    transitivePeerDependencies:
      - bluebird

  /@npmcli/git/4.1.0:
    resolution: {integrity: sha512-9hwoB3gStVfa0N31ymBmrX+GuDGdVA/QWShZVqE0HK2Af+7QGGrCTbZia/SW0ImUTjTne7SP91qxDmtXvDHRPQ==}
    engines: {node: ^14.17.0 || ^16.13.0 || >=18.0.0}
    dependencies:
      '@npmcli/promise-spawn': 6.0.2
      lru-cache: 7.18.3
      npm-pick-manifest: 8.0.1
      proc-log: 3.0.0
      promise-inflight: 1.0.1
      promise-retry: 2.0.1
      semver: 7.5.4
      which: 3.0.1
    transitivePeerDependencies:
      - bluebird

  /@npmcli/installed-package-contents/1.0.7:
    resolution: {integrity: sha512-9rufe0wnJusCQoLpV9ZPKIVP55itrM5BxOXs10DmdbRfgWtHy1LDyskbwRnBghuB0PrF7pNPOqREVtpz4HqzKw==}
    engines: {node: '>= 10'}
    hasBin: true
    dependencies:
      npm-bundled: 1.1.2
      npm-normalize-package-bin: 1.0.1

  /@npmcli/installed-package-contents/2.0.2:
    resolution: {integrity: sha512-xACzLPhnfD51GKvTOOuNX2/V4G4mz9/1I2MfDoye9kBM3RYe5g2YbscsaGoTlaWqkxeiapBWyseULVKpSVHtKQ==}
    engines: {node: ^14.17.0 || ^16.13.0 || >=18.0.0}
    hasBin: true
    dependencies:
      npm-bundled: 3.0.0
      npm-normalize-package-bin: 3.0.1

  /@npmcli/map-workspaces/2.0.4:
    resolution: {integrity: sha512-bMo0aAfwhVwqoVM5UzX1DJnlvVvzDCHae821jv48L1EsrYwfOZChlqWYXEtto/+BkBXetPbEWgau++/brh4oVg==}
    engines: {node: ^12.13.0 || ^14.15.0 || >=16.0.0}
    dependencies:
      '@npmcli/name-from-folder': 1.0.1
      glob: 8.1.0
      minimatch: 5.1.6
      read-package-json-fast: 2.0.3

  /@npmcli/metavuln-calculator/2.0.0:
    resolution: {integrity: sha512-VVW+JhWCKRwCTE+0xvD6p3uV4WpqocNYYtzyvenqL/u1Q3Xx6fGTJ+6UoIoii07fbuEO9U3IIyuGY0CYHDv1sg==}
    engines: {node: ^12.13.0 || ^14.15.0 || >=16}
    dependencies:
      cacache: 15.3.0
      json-parse-even-better-errors: 2.3.1
      pacote: 12.0.3
      semver: 7.5.4
    transitivePeerDependencies:
      - bluebird
      - supports-color

  /@npmcli/move-file/1.1.2:
    resolution: {integrity: sha512-1SUf/Cg2GzGDyaf15aR9St9TWlb+XvbZXWpDx8YKs7MLzMH/BCeopv+y9vzrzgkfykCGuWOlSu3mZhj2+FQcrg==}
    engines: {node: '>=10'}
    deprecated: This functionality has been moved to @npmcli/fs
    dependencies:
      mkdirp: 1.0.4
      rimraf: 3.0.2

  /@npmcli/move-file/2.0.1:
    resolution: {integrity: sha512-mJd2Z5TjYWq/ttPLLGqArdtnC74J6bOzg4rMDnN+p1xTacZ2yPRCk2y0oSWQtygLR9YVQXgOcONrwtnk3JupxQ==}
    engines: {node: ^12.13.0 || ^14.15.0 || >=16.0.0}
    deprecated: This functionality has been moved to @npmcli/fs
    dependencies:
      mkdirp: 1.0.4
      rimraf: 3.0.2

  /@npmcli/name-from-folder/1.0.1:
    resolution: {integrity: sha512-qq3oEfcLFwNfEYOQ8HLimRGKlD8WSeGEdtUa7hmzpR8Sa7haL1KVQrvgO6wqMjhWFFVjgtrh1gIxDz+P8sjUaA==}

  /@npmcli/node-gyp/1.0.3:
    resolution: {integrity: sha512-fnkhw+fmX65kiLqk6E3BFLXNC26rUhK90zVwe2yncPliVT/Qos3xjhTLE59Df8KnPlcwIERXKVlU1bXoUQ+liA==}

  /@npmcli/node-gyp/3.0.0:
    resolution: {integrity: sha512-gp8pRXC2oOxu0DUE1/M3bYtb1b3/DbJ5aM113+XJBgfXdussRAsX0YOrOhdd8WvnAR6auDBvJomGAkLKA5ydxA==}
    engines: {node: ^14.17.0 || ^16.13.0 || >=18.0.0}

  /@npmcli/package-json/1.0.1:
    resolution: {integrity: sha512-y6jnu76E9C23osz8gEMBayZmaZ69vFOIk8vR1FJL/wbEJ54+9aVG9rLTjQKSXfgYZEr50nw1txBBFfBZZe+bYg==}
    dependencies:
      json-parse-even-better-errors: 2.3.1

  /@npmcli/promise-spawn/1.3.2:
    resolution: {integrity: sha512-QyAGYo/Fbj4MXeGdJcFzZ+FkDkomfRBrPM+9QYJSg+PxgAUL+LU3FneQk37rKR2/zjqkCV1BLHccX98wRXG3Sg==}
    dependencies:
      infer-owner: 1.0.4

  /@npmcli/promise-spawn/6.0.2:
    resolution: {integrity: sha512-gGq0NJkIGSwdbUt4yhdF8ZrmkGKVz9vAdVzpOfnom+V8PLSmSOVhZwbNvZZS1EYcJN5hzzKBxmmVVAInM6HQLg==}
    engines: {node: ^14.17.0 || ^16.13.0 || >=18.0.0}
    dependencies:
      which: 3.0.1

  /@npmcli/run-script/2.0.0:
    resolution: {integrity: sha512-fSan/Pu11xS/TdaTpTB0MRn9guwGU8dye+x56mEVgBEd/QsybBbYcAL0phPXi8SGWFEChkQd6M9qL4y6VOpFig==}
    dependencies:
      '@npmcli/node-gyp': 1.0.3
      '@npmcli/promise-spawn': 1.3.2
      node-gyp: 8.4.1
      read-package-json-fast: 2.0.3
    transitivePeerDependencies:
      - bluebird
      - supports-color

  /@npmcli/run-script/6.0.2:
    resolution: {integrity: sha512-NCcr1uQo1k5U+SYlnIrbAh3cxy+OQT1VtqiAbxdymSlptbzBb62AjH2xXgjNCoP073hoa1CfCAcwoZ8k96C4nA==}
    engines: {node: ^14.17.0 || ^16.13.0 || >=18.0.0}
    dependencies:
      '@npmcli/node-gyp': 3.0.0
      '@npmcli/promise-spawn': 6.0.2
      node-gyp: 9.4.1
      read-package-json-fast: 3.0.2
      which: 3.0.1
    transitivePeerDependencies:
      - bluebird
      - supports-color

  /@oclif/core/2.15.0_6aghfyf5eabo7u6nxooxqsbtpq:
    resolution: {integrity: sha512-fNEMG5DzJHhYmI3MgpByTvltBOMyFcnRIUMxbiz2ai8rhaYgaTHMG3Q38HcosfIvtw9nCjxpcQtC8MN8QtVCcA==}
    engines: {node: '>=14.0.0'}
    dependencies:
      '@types/cli-progress': 3.11.5
      ansi-escapes: 4.3.2
      ansi-styles: 4.3.0
      cardinal: 2.1.1
      chalk: 4.1.2
      clean-stack: 3.0.1
      cli-progress: 3.12.0
      debug: 4.3.4_supports-color@8.1.1
      ejs: 3.1.9
      get-package-type: 0.1.0
      globby: 11.1.0
      hyperlinker: 1.0.0
      indent-string: 4.0.0
      is-wsl: 2.2.0
      js-yaml: 3.14.1
      natural-orderby: 2.0.3
      object-treeify: 1.1.33
      password-prompt: 1.1.3
      slice-ansi: 4.0.0
      string-width: 4.2.3
      strip-ansi: 6.0.1
      supports-color: 8.1.1
      supports-hyperlinks: 2.3.0
      ts-node: 10.9.1_6aghfyf5eabo7u6nxooxqsbtpq
      tslib: 2.6.0
      widest-line: 3.1.0
      wordwrap: 1.0.0
      wrap-ansi: 7.0.0
    transitivePeerDependencies:
      - '@swc/core'
      - '@swc/wasm'
      - '@types/node'
      - typescript

  /@oclif/core/2.15.0_typescript@5.1.6:
    resolution: {integrity: sha512-fNEMG5DzJHhYmI3MgpByTvltBOMyFcnRIUMxbiz2ai8rhaYgaTHMG3Q38HcosfIvtw9nCjxpcQtC8MN8QtVCcA==}
    engines: {node: '>=14.0.0'}
    dependencies:
      '@types/cli-progress': 3.11.5
      ansi-escapes: 4.3.2
      ansi-styles: 4.3.0
      cardinal: 2.1.1
      chalk: 4.1.2
      clean-stack: 3.0.1
      cli-progress: 3.12.0
      debug: 4.3.4_supports-color@8.1.1
      ejs: 3.1.9
      get-package-type: 0.1.0
      globby: 11.1.0
      hyperlinker: 1.0.0
      indent-string: 4.0.0
      is-wsl: 2.2.0
      js-yaml: 3.14.1
      natural-orderby: 2.0.3
      object-treeify: 1.1.33
      password-prompt: 1.1.3
      slice-ansi: 4.0.0
      string-width: 4.2.3
      strip-ansi: 6.0.1
      supports-color: 8.1.1
      supports-hyperlinks: 2.3.0
      ts-node: 10.9.1_typescript@5.1.6
      tslib: 2.6.0
      widest-line: 3.1.0
      wordwrap: 1.0.0
      wrap-ansi: 7.0.0
    transitivePeerDependencies:
      - '@swc/core'
      - '@swc/wasm'
      - '@types/node'
      - typescript
    dev: true

  /@oclif/core/3.16.0_typescript@5.1.6:
    resolution: {integrity: sha512-/PIz+udzb59XE8O/bQvqlCtXy6RByEHH0KsrAJNa/ZrqtdsLmeDNJcHdgygFHx+nz+PYMoUzsyzJMau++EDNoQ==}
    engines: {node: '>=18.0.0'}
    dependencies:
      ansi-escapes: 4.3.2
      ansi-styles: 4.3.0
      cardinal: 2.1.1
      chalk: 4.1.2
      clean-stack: 3.0.1
      cli-progress: 3.12.0
      color: 4.2.3
      debug: 4.3.4_supports-color@8.1.1
      ejs: 3.1.9
      get-package-type: 0.1.0
      globby: 11.1.0
      hyperlinker: 1.0.0
      indent-string: 4.0.0
      is-wsl: 2.2.0
      js-yaml: 3.14.1
      natural-orderby: 2.0.3
      object-treeify: 1.1.33
      password-prompt: 1.1.3
      slice-ansi: 4.0.0
      string-width: 4.2.3
      strip-ansi: 6.0.1
      supports-color: 8.1.1
      supports-hyperlinks: 2.3.0
      tsconfck: 3.0.0_typescript@5.1.6
      widest-line: 3.1.0
      wordwrap: 1.0.0
      wrap-ansi: 7.0.0
    transitivePeerDependencies:
      - typescript

  /@oclif/plugin-autocomplete/2.3.10_typescript@5.1.6:
    resolution: {integrity: sha512-Ow1AR8WtjzlyCtiWWPgzMyT8SbcDJFr47009riLioHa+MHX2BCDtVn2DVnN/E6b9JlPV5ptQpjefoRSNWBesmg==}
    engines: {node: '>=12.0.0'}
    dependencies:
      '@oclif/core': 2.15.0_typescript@5.1.6
      chalk: 4.1.2
      debug: 4.3.4
    transitivePeerDependencies:
      - '@swc/core'
      - '@swc/wasm'
      - '@types/node'
      - supports-color
      - typescript
    dev: true

  /@oclif/plugin-autocomplete/3.0.4_typescript@5.1.6:
    resolution: {integrity: sha512-GaksKwIM/dop8ax/A5/HDL7/WVWLhxrK/exIayG2d3B9I5IdXqHKNBWcO3jlucKsaZ8UjxQODqBVq7t+wcvU6w==}
    engines: {node: '>=18.0.0'}
    dependencies:
      '@oclif/core': 3.16.0_typescript@5.1.6
      chalk: 5.3.0
      debug: 4.3.4
      ejs: 3.1.9
    transitivePeerDependencies:
      - supports-color
      - typescript
    dev: false

  /@oclif/plugin-commands/3.1.0_typescript@5.1.6:
    resolution: {integrity: sha512-GrlmRsQmiaCXMHlpZJxc62I5z9GYEYnMTO9r+E3UPahwL7P2FIm4MUAUAuECR9jLjfoVJ3D5zrmXZHubY9Tm1w==}
    engines: {node: '>=18.0.0'}
    dependencies:
      '@oclif/core': 3.16.0_typescript@5.1.6
      lodash.pickby: 4.6.0
      lodash.sortby: 4.7.0
      lodash.template: 4.5.0
      lodash.uniqby: 4.7.0
    transitivePeerDependencies:
      - typescript

  /@oclif/plugin-help/5.2.20_6aghfyf5eabo7u6nxooxqsbtpq:
    resolution: {integrity: sha512-u+GXX/KAGL9S10LxAwNUaWdzbEBARJ92ogmM7g3gDVud2HioCmvWQCDohNRVZ9GYV9oKwZ/M8xwd6a1d95rEKQ==}
    engines: {node: '>=12.0.0'}
    dependencies:
      '@oclif/core': 2.15.0_6aghfyf5eabo7u6nxooxqsbtpq
    transitivePeerDependencies:
      - '@swc/core'
      - '@swc/wasm'
      - '@types/node'
      - typescript

  /@oclif/plugin-help/5.2.20_typescript@5.1.6:
    resolution: {integrity: sha512-u+GXX/KAGL9S10LxAwNUaWdzbEBARJ92ogmM7g3gDVud2HioCmvWQCDohNRVZ9GYV9oKwZ/M8xwd6a1d95rEKQ==}
    engines: {node: '>=12.0.0'}
    dependencies:
      '@oclif/core': 2.15.0_typescript@5.1.6
    transitivePeerDependencies:
      - '@swc/core'
      - '@swc/wasm'
      - '@types/node'
      - typescript
    dev: true

  /@oclif/plugin-help/6.0.9_typescript@5.1.6:
    resolution: {integrity: sha512-O9zHzjsj8G3DWV+Ju4prrBwHUmwT1pcq7AJNxguedMk8jGZhwKWrcQHdZX6kjC+7QbupSzgjcvXvXpYVR1y3ow==}
    engines: {node: '>=18.0.0'}
    dependencies:
      '@oclif/core': 3.16.0_typescript@5.1.6
    transitivePeerDependencies:
      - typescript

  /@oclif/plugin-not-found/2.4.3_6aghfyf5eabo7u6nxooxqsbtpq:
    resolution: {integrity: sha512-nIyaR4y692frwh7wIHZ3fb+2L6XEecQwRDIb4zbEam0TvaVmBQWZoColQyWA84ljFBPZ8XWiQyTz+ixSwdRkqg==}
    engines: {node: '>=12.0.0'}
    dependencies:
      '@oclif/core': 2.15.0_6aghfyf5eabo7u6nxooxqsbtpq
      chalk: 4.1.2
      fast-levenshtein: 3.0.0
    transitivePeerDependencies:
      - '@swc/core'
      - '@swc/wasm'
      - '@types/node'
      - typescript

  /@oclif/plugin-not-found/2.4.3_typescript@5.1.6:
    resolution: {integrity: sha512-nIyaR4y692frwh7wIHZ3fb+2L6XEecQwRDIb4zbEam0TvaVmBQWZoColQyWA84ljFBPZ8XWiQyTz+ixSwdRkqg==}
    engines: {node: '>=12.0.0'}
    dependencies:
      '@oclif/core': 2.15.0_typescript@5.1.6
      chalk: 4.1.2
      fast-levenshtein: 3.0.0
    transitivePeerDependencies:
      - '@swc/core'
      - '@swc/wasm'
      - '@types/node'
      - typescript
    dev: true

  /@oclif/plugin-not-found/3.0.7_typescript@5.1.6:
    resolution: {integrity: sha512-AofTUzKVvuU9uQBKMhX3i62aPeoijqtNsRM4rHShS4FyUd1MEhjbI2SmxcNTWjwedRL5F+b9EpjWuswc86fUMg==}
    engines: {node: '>=18.0.0'}
    dependencies:
      '@oclif/core': 3.16.0_typescript@5.1.6
      chalk: 5.3.0
      fast-levenshtein: 3.0.0
    transitivePeerDependencies:
      - typescript

  /@oclif/plugin-plugins/3.9.4_typescript@5.1.6:
    resolution: {integrity: sha512-JtumjspRdzJgHk1S10wu68tdlqSnyYRmSgCsmsc6AEvU+Orb0DQfrAgJEO77rPKPNo5MfnVAj0WyCDTi0JT/vw==}
    engines: {node: '>=16'}
    dependencies:
      '@oclif/core': 2.15.0_typescript@5.1.6
      chalk: 4.1.2
      debug: 4.3.4
      http-call: 5.3.0
      load-json-file: 5.3.0
      npm: 9.8.1
      npm-run-path: 4.0.1
      semver: 7.5.4
      shelljs: 0.8.5
      tslib: 2.6.2
      validate-npm-package-name: 5.0.0
      yarn: 1.22.19
    transitivePeerDependencies:
      - '@swc/core'
      - '@swc/wasm'
      - '@types/node'
      - supports-color
      - typescript
    dev: true

  /@oclif/plugin-plugins/4.1.14_typescript@5.1.6:
    resolution: {integrity: sha512-wx8eY/ze9ypXsmITI2hM564bmTlChidW3gsAUeyyVHPAldmzmic/Vh6nXPHF10nOvvl0RXwOpjyA/IgrTyyVvQ==}
    engines: {node: '>=18.0.0'}
    dependencies:
      '@oclif/core': 3.16.0_typescript@5.1.6
      chalk: 5.3.0
      debug: 4.3.4
      npm: 10.2.3
      npm-run-path: 4.0.1
      semver: 7.5.4
      shelljs: 0.8.5
      validate-npm-package-name: 5.0.0
      yarn: 1.22.21
    transitivePeerDependencies:
      - supports-color
      - typescript
    dev: false

  /@oclif/plugin-warn-if-update-available/3.0.8_typescript@5.1.6:
    resolution: {integrity: sha512-CNusBwZHzWdj4E6xVBbR9+DtxjeQZoK2LDYk3CFwBfLd5L8TJ/6IJNer0ZacDRvnCeABeVqMN33Vk7UlmJ7ngQ==}
    engines: {node: '>=18.0.0'}
    dependencies:
      '@oclif/core': 3.16.0_typescript@5.1.6
      chalk: 5.3.0
      debug: 4.3.4
      http-call: 5.3.0
      lodash.template: 4.5.0
    transitivePeerDependencies:
      - supports-color
      - typescript

  /@oclif/test/2.3.33_typescript@5.1.6:
    resolution: {integrity: sha512-AmhsxZRDDqJHTk1mDQ+Rl3mNUvb7GIXNcNdP7G7r5l3fRYBUsbzflSy3M760WZfAW4r85rnB+SNG5OBvmajWow==}
    engines: {node: '>=12.0.0'}
    dependencies:
      '@oclif/core': 2.15.0_typescript@5.1.6
      fancy-test: 2.0.42
    transitivePeerDependencies:
      - '@swc/core'
      - '@swc/wasm'
      - '@types/node'
      - supports-color
      - typescript
    dev: true

  /@oclif/test/3.1.8_typescript@5.1.6:
    resolution: {integrity: sha512-QtBK+gq7mOSns1DhB4URNNvanYiLfwyJ4dY4iL1qyv0ishmRLMRsXnRwlml8e9RHqKg17Sj+I3dnMqWyfJV3rw==}
    engines: {node: '>=18.0.0'}
    dependencies:
      '@oclif/core': 3.16.0_typescript@5.1.6
      chai: 4.3.10
      fancy-test: 3.0.8
    transitivePeerDependencies:
      - supports-color
      - typescript

  /@octokit/auth-token/2.5.0:
    resolution: {integrity: sha512-r5FVUJCOLl19AxiuZD2VRZ/ORjp/4IN98Of6YJoJOkY75CIBuYfmiNHGrDwXr+aLGG55igl9QrxX3hbiXlLb+g==}
    dependencies:
      '@octokit/types': 6.41.0

  /@octokit/auth-token/3.0.3:
    resolution: {integrity: sha512-/aFM2M4HVDBT/jjDBa84sJniv1t9Gm/rLkalaz9htOm+L+8JMj1k9w0CkUdcxNyNxZPlTxKPVko+m1VlM58ZVA==}
    engines: {node: '>= 14'}
    dependencies:
      '@octokit/types': 9.3.2

  /@octokit/core/3.6.0:
    resolution: {integrity: sha512-7RKRKuA4xTjMhY+eG3jthb3hlZCsOwg3rztWh75Xc+ShDWOfDDATWbeZpAHBNRpm4Tv9WgBMOy1zEJYXG6NJ7Q==}
    dependencies:
      '@octokit/auth-token': 2.5.0
      '@octokit/graphql': 4.8.0
      '@octokit/request': 5.6.3
      '@octokit/request-error': 2.1.0
      '@octokit/types': 6.41.0
      before-after-hook: 2.2.3
      universal-user-agent: 6.0.1
    transitivePeerDependencies:
      - encoding

  /@octokit/core/4.2.4:
    resolution: {integrity: sha512-rYKilwgzQ7/imScn3M9/pFfUf4I1AZEH3KhyJmtPdE2zfaXAn2mFfUy4FbKewzc2We5y/LlKLj36fWJLKC2SIQ==}
    engines: {node: '>= 14'}
    dependencies:
      '@octokit/auth-token': 3.0.3
      '@octokit/graphql': 5.0.5
      '@octokit/request': 6.2.3
      '@octokit/request-error': 3.0.3
      '@octokit/types': 9.3.2
      before-after-hook: 2.2.3
      universal-user-agent: 6.0.0
    transitivePeerDependencies:
      - encoding

  /@octokit/endpoint/6.0.12:
    resolution: {integrity: sha512-lF3puPwkQWGfkMClXb4k/eUT/nZKQfxinRWJrdZaJO85Dqwo/G0yOC434Jr2ojwafWJMYqFGFa5ms4jJUgujdA==}
    dependencies:
      '@octokit/types': 6.41.0
      is-plain-object: 5.0.0
      universal-user-agent: 6.0.1

  /@octokit/endpoint/7.0.5:
    resolution: {integrity: sha512-LG4o4HMY1Xoaec87IqQ41TQ+glvIeTKqfjkCEmt5AIwDZJwQeVZFIEYXrYY6yLwK+pAScb9Gj4q+Nz2qSw1roA==}
    engines: {node: '>= 14'}
    dependencies:
      '@octokit/types': 9.3.2
      is-plain-object: 5.0.0
      universal-user-agent: 6.0.0

  /@octokit/graphql/4.8.0:
    resolution: {integrity: sha512-0gv+qLSBLKF0z8TKaSKTsS39scVKF9dbMxJpj3U0vC7wjNWFuIpL/z76Qe2fiuCbDRcJSavkXsVtMS6/dtQQsg==}
    dependencies:
      '@octokit/request': 5.6.3
      '@octokit/types': 6.41.0
      universal-user-agent: 6.0.1
    transitivePeerDependencies:
      - encoding

  /@octokit/graphql/5.0.5:
    resolution: {integrity: sha512-Qwfvh3xdqKtIznjX9lz2D458r7dJPP8l6r4GQkIdWQouZwHQK0mVT88uwiU2bdTU2OtT1uOlKpRciUWldpG0yQ==}
    engines: {node: '>= 14'}
    dependencies:
      '@octokit/request': 6.2.3
      '@octokit/types': 9.3.2
      universal-user-agent: 6.0.0
    transitivePeerDependencies:
      - encoding

  /@octokit/openapi-types/12.11.0:
    resolution: {integrity: sha512-VsXyi8peyRq9PqIz/tpqiL2w3w80OgVMwBHltTml3LmVvXiphgeqmY9mvBw9Wu7e0QWk/fqD37ux8yP5uVekyQ==}

  /@octokit/openapi-types/18.0.0:
    resolution: {integrity: sha512-V8GImKs3TeQRxRtXFpG2wl19V7444NIOTDF24AWuIbmNaNYOQMWRbjcGDXV5B+0n887fgDcuMNOmlul+k+oJtw==}

  /@octokit/plugin-paginate-rest/1.1.2:
    resolution: {integrity: sha512-jbsSoi5Q1pj63sC16XIUboklNw+8tL9VOnJsWycWYR78TKss5PVpIPb1TUUcMQ+bBh7cY579cVAWmf5qG+dw+Q==}
    dependencies:
      '@octokit/types': 2.16.2
    dev: true

  /@octokit/plugin-paginate-rest/2.21.3_@octokit+core@3.6.0:
    resolution: {integrity: sha512-aCZTEf0y2h3OLbrgKkrfFdjRL6eSOo8komneVQJnYecAxIej7Bafor2xhuDJOIFau4pk0i/P28/XgtbyPF0ZHw==}
    peerDependencies:
      '@octokit/core': '>=2'
    dependencies:
      '@octokit/core': 3.6.0
      '@octokit/types': 6.41.0

  /@octokit/plugin-request-log/1.0.4_@octokit+core@3.6.0:
    resolution: {integrity: sha512-mLUsMkgP7K/cnFEw07kWqXGF5LKrOkD+lhCrKvPHXWDywAwuDUeDwWBpc69XK3pNX0uKiVt8g5z96PJ6z9xCFA==}
    peerDependencies:
      '@octokit/core': '>=3'
    dependencies:
      '@octokit/core': 3.6.0

  /@octokit/plugin-request-log/1.0.4_@octokit+core@4.2.4:
    resolution: {integrity: sha512-mLUsMkgP7K/cnFEw07kWqXGF5LKrOkD+lhCrKvPHXWDywAwuDUeDwWBpc69XK3pNX0uKiVt8g5z96PJ6z9xCFA==}
    peerDependencies:
      '@octokit/core': '>=3'
    dependencies:
      '@octokit/core': 4.2.4
    dev: true

  /@octokit/plugin-rest-endpoint-methods/2.4.0:
    resolution: {integrity: sha512-EZi/AWhtkdfAYi01obpX0DF7U6b1VRr30QNQ5xSFPITMdLSfhcBqjamE3F+sKcxPbD7eZuMHu3Qkk2V+JGxBDQ==}
    dependencies:
      '@octokit/types': 2.16.2
      deprecation: 2.3.1
    dev: true

  /@octokit/plugin-rest-endpoint-methods/5.16.2_@octokit+core@3.6.0:
    resolution: {integrity: sha512-8QFz29Fg5jDuTPXVtey05BLm7OB+M8fnvE64RNegzX7U+5NUXcOcnpTIK0YfSHBg8gYd0oxIq3IZTe9SfPZiRw==}
    peerDependencies:
      '@octokit/core': '>=3'
    dependencies:
      '@octokit/core': 3.6.0
      '@octokit/types': 6.41.0
      deprecation: 2.3.1

  /@octokit/request-error/1.2.1:
    resolution: {integrity: sha512-+6yDyk1EES6WK+l3viRDElw96MvwfJxCt45GvmjDUKWjYIb3PJZQkq3i46TwGwoPD4h8NmTrENmtyA1FwbmhRA==}
    dependencies:
      '@octokit/types': 2.16.2
      deprecation: 2.3.1
      once: 1.4.0
    dev: true

  /@octokit/request-error/2.1.0:
    resolution: {integrity: sha512-1VIvgXxs9WHSjicsRwq8PlR2LR2x6DwsJAaFgzdi0JfJoGSO8mYI/cHJQ+9FbN21aa+DrgNLnwObmyeSC8Rmpg==}
    dependencies:
      '@octokit/types': 6.41.0
      deprecation: 2.3.1
      once: 1.4.0

  /@octokit/request-error/3.0.3:
    resolution: {integrity: sha512-crqw3V5Iy2uOU5Np+8M/YexTlT8zxCfI+qu+LxUB7SZpje4Qmx3mub5DfEKSO8Ylyk0aogi6TYdf6kxzh2BguQ==}
    engines: {node: '>= 14'}
    dependencies:
      '@octokit/types': 9.3.2
      deprecation: 2.3.1
      once: 1.4.0

  /@octokit/request/5.6.3:
    resolution: {integrity: sha512-bFJl0I1KVc9jYTe9tdGGpAMPy32dLBXXo1dS/YwSCTL/2nd9XeHsY616RE3HPXDVk+a+dBuzyz5YdlXwcDTr2A==}
    dependencies:
      '@octokit/endpoint': 6.0.12
      '@octokit/request-error': 2.1.0
      '@octokit/types': 6.41.0
      is-plain-object: 5.0.0
      node-fetch: 2.6.9
      universal-user-agent: 6.0.1
    transitivePeerDependencies:
      - encoding

  /@octokit/request/6.2.3:
    resolution: {integrity: sha512-TNAodj5yNzrrZ/VxP+H5HiYaZep0H3GU0O7PaF+fhDrt8FPrnkei9Aal/txsN/1P7V3CPiThG0tIvpPDYUsyAA==}
    engines: {node: '>= 14'}
    dependencies:
      '@octokit/endpoint': 7.0.5
      '@octokit/request-error': 3.0.3
      '@octokit/types': 9.3.2
      is-plain-object: 5.0.0
      node-fetch: 2.6.9
      universal-user-agent: 6.0.0
    transitivePeerDependencies:
      - encoding

  /@octokit/rest/16.43.2_@octokit+core@4.2.4:
    resolution: {integrity: sha512-ngDBevLbBTFfrHZeiS7SAMAZ6ssuVmXuya+F/7RaVvlysgGa1JKJkKWY+jV6TCJYcW0OALfJ7nTIGXcBXzycfQ==}
    dependencies:
      '@octokit/auth-token': 2.5.0
      '@octokit/plugin-paginate-rest': 1.1.2
      '@octokit/plugin-request-log': 1.0.4_@octokit+core@4.2.4
      '@octokit/plugin-rest-endpoint-methods': 2.4.0
      '@octokit/request': 5.6.3
      '@octokit/request-error': 1.2.1
      atob-lite: 2.0.0
      before-after-hook: 2.2.3
      btoa-lite: 1.0.0
      deprecation: 2.3.1
      lodash.get: 4.4.2
      lodash.set: 4.3.2
      lodash.uniq: 4.5.0
      octokit-pagination-methods: 1.1.0
      once: 1.4.0
      universal-user-agent: 4.0.1
    transitivePeerDependencies:
      - '@octokit/core'
      - encoding
    dev: true

  /@octokit/rest/18.12.0:
    resolution: {integrity: sha512-gDPiOHlyGavxr72y0guQEhLsemgVjwRePayJ+FcKc2SJqKUbxbkvf5kAZEWA/MKvsfYlQAMVzNJE3ezQcxMJ2Q==}
    dependencies:
      '@octokit/core': 3.6.0
      '@octokit/plugin-paginate-rest': 2.21.3_@octokit+core@3.6.0
      '@octokit/plugin-request-log': 1.0.4_@octokit+core@3.6.0
      '@octokit/plugin-rest-endpoint-methods': 5.16.2_@octokit+core@3.6.0
    transitivePeerDependencies:
      - encoding

  /@octokit/types/2.16.2:
    resolution: {integrity: sha512-O75k56TYvJ8WpAakWwYRN8Bgu60KrmX0z1KqFp1kNiFNkgW+JW+9EBKZ+S33PU6SLvbihqd+3drvPxKK68Ee8Q==}
    dependencies:
      '@types/node': 18.18.7
    dev: true

  /@octokit/types/6.41.0:
    resolution: {integrity: sha512-eJ2jbzjdijiL3B4PrSQaSjuF2sPEQPVCPzBvTHJD9Nz+9dw2SGH4K4xeQJ77YfTq5bRQ+bD8wT11JbeDPmxmGg==}
    dependencies:
      '@octokit/openapi-types': 12.11.0

  /@octokit/types/9.3.2:
    resolution: {integrity: sha512-D4iHGTdAnEEVsB8fl95m1hiz7D5YiRdQ9b/OEb3BYRVwbLsGHcRVPz+u+BgRLNk0Q0/4iZCBqDN96j2XNxfXrA==}
    dependencies:
      '@octokit/openapi-types': 18.0.0

  /@pkgjs/parseargs/0.11.0:
    resolution: {integrity: sha512-+1VkjdD0QBLPodGrJUeqarH8VAIvQODIbwh9XpP5Syisf7YoQgsJKPNFoqqLQlu+VQ/tVSshMR6loPMn8U+dPg==}
    engines: {node: '>=14'}
    requiresBuild: true
    optional: true

  /@pnpm/config.env-replace/1.1.0:
    resolution: {integrity: sha512-htyl8TWnKL7K/ESFa1oW2UB5lVDxuF5DpM7tBi6Hu2LNL3mWkIzNLG6N4zoCUP1lCKNxWy/3iu8mS8MvToGd6w==}
    engines: {node: '>=12.22.0'}

  /@pnpm/network.ca-file/1.0.1:
    resolution: {integrity: sha512-gkINruT2KUhZLTaiHxwCOh1O4NVnFT0wLjWFBHmTz9vpKag/C/noIMJXBxFe4F0mYpUVX2puLwAieLYFg2NvoA==}
    engines: {node: '>=12.22.0'}
    dependencies:
      graceful-fs: 4.2.10

  /@pnpm/npm-conf/2.2.2:
    resolution: {integrity: sha512-UA91GwWPhFExt3IizW6bOeY/pQ0BkuNwKjk9iQW9KqxluGCrg4VenZ0/L+2Y0+ZOtme72EVvg6v0zo3AMQRCeA==}
    engines: {node: '>=12'}
    dependencies:
      '@pnpm/config.env-replace': 1.1.0
      '@pnpm/network.ca-file': 1.0.1
      config-chain: 1.1.13

  /@rushstack/eslint-patch/1.4.0:
    resolution: {integrity: sha512-cEjvTPU32OM9lUFegJagO0mRnIn+rbqrG89vV8/xLnLFX0DoR0r1oy5IlTga71Q7uT3Qus7qm7wgeiMT/+Irlg==}
    dev: true

  /@rushstack/eslint-plugin-security/0.7.1_zo5p53osjv3ha4sgr6kpvl7c7y:
    resolution: {integrity: sha512-84N42tlONhcbXdlk5Rkb+/pVxPnH+ojX8XwtFoecCRV88/4Ii7eGEyJPb73lOpHaE3NJxLzLVIeixKYQmdjImA==}
    peerDependencies:
      eslint: ^6.0.0 || ^7.0.0 || ^8.0.0 || 8.51.0
    dependencies:
      '@rushstack/tree-pattern': 0.3.1
      '@typescript-eslint/experimental-utils': 5.59.11_zo5p53osjv3ha4sgr6kpvl7c7y
      eslint: 8.51.0
    transitivePeerDependencies:
      - supports-color
      - typescript
    dev: true

  /@rushstack/eslint-plugin/0.13.1_zo5p53osjv3ha4sgr6kpvl7c7y:
    resolution: {integrity: sha512-qQ6iPCm8SFuY+bpcSv5hlYtdwDHcFlE6wlpUHa0ywG9tGVBYM5But8S4qVRFq1iejAuFX+ubNUOyFJHvxpox+A==}
    peerDependencies:
      eslint: ^6.0.0 || ^7.0.0 || ^8.0.0 || 8.51.0
    dependencies:
      '@rushstack/tree-pattern': 0.3.1
      '@typescript-eslint/experimental-utils': 5.59.11_zo5p53osjv3ha4sgr6kpvl7c7y
      eslint: 8.51.0
    transitivePeerDependencies:
      - supports-color
      - typescript
    dev: true

  /@rushstack/node-core-library/3.59.5:
    resolution: {integrity: sha512-1IpV7LufrI1EoVO8hYsb3t6L8L+yp40Sa0OaOV2CIu1zx4e6ZeVNaVIEXFgMXBKdGXkAh21MnCaIzlDNpG6ZQw==}
    peerDependencies:
      '@types/node': '*'
    peerDependenciesMeta:
      '@types/node':
        optional: true
    dependencies:
      colors: 1.2.5
      fs-extra: 7.0.1
      import-lazy: 4.0.0
      jju: 1.4.0
      resolve: 1.22.1
      semver: 7.3.8
      z-schema: 5.0.5
    dev: true

  /@rushstack/node-core-library/3.59.5_@types+node@18.18.6:
    resolution: {integrity: sha512-1IpV7LufrI1EoVO8hYsb3t6L8L+yp40Sa0OaOV2CIu1zx4e6ZeVNaVIEXFgMXBKdGXkAh21MnCaIzlDNpG6ZQw==}
    peerDependencies:
      '@types/node': '*'
    peerDependenciesMeta:
      '@types/node':
        optional: true
    dependencies:
      '@types/node': 18.18.6
      colors: 1.2.5
      fs-extra: 7.0.1
      import-lazy: 4.0.0
      jju: 1.4.0
      resolve: 1.22.1
      semver: 7.3.8
      z-schema: 5.0.5
    dev: false

  /@rushstack/node-core-library/3.63.0:
    resolution: {integrity: sha512-Q7B3dVpBQF1v+mUfxNcNZh5uHVR8ntcnkN5GYjbBLrxUYHBGKbnCM+OdcN+hzCpFlLBH6Ob0dEHhZ0spQwf24A==}
    peerDependencies:
      '@types/node': '*'
    peerDependenciesMeta:
      '@types/node':
        optional: true
    dependencies:
      colors: 1.2.5
      fs-extra: 7.0.1
      import-lazy: 4.0.0
      jju: 1.4.0
      resolve: 1.22.8
      semver: 7.5.4
      z-schema: 5.0.5
    dev: true

  /@rushstack/node-core-library/3.63.0_@types+node@18.18.6:
    resolution: {integrity: sha512-Q7B3dVpBQF1v+mUfxNcNZh5uHVR8ntcnkN5GYjbBLrxUYHBGKbnCM+OdcN+hzCpFlLBH6Ob0dEHhZ0spQwf24A==}
    peerDependencies:
      '@types/node': '*'
    peerDependenciesMeta:
      '@types/node':
        optional: true
    dependencies:
      '@types/node': 18.18.6
      colors: 1.2.5
      fs-extra: 7.0.1
      import-lazy: 4.0.0
      jju: 1.4.0
      resolve: 1.22.8
      semver: 7.5.4
      z-schema: 5.0.5

  /@rushstack/rig-package/0.5.1:
    resolution: {integrity: sha512-pXRYSe29TjRw7rqxD4WS3HN/sRSbfr+tJs4a9uuaSIBAITbUggygdhuG0VrO0EO+QqH91GhYMN4S6KRtOEmGVA==}
    dependencies:
      resolve: 1.22.8
      strip-json-comments: 3.1.1

  /@rushstack/tree-pattern/0.3.1:
    resolution: {integrity: sha512-2yn4qTkXZTByQffL3ymS6viYuyZk3YnJT49bopGBlm9Thtyfa7iuFUV6tt+09YIRO1sjmSWILf4dPj6+Dr5YVA==}
    dev: true

  /@rushstack/ts-command-line/4.15.1:
    resolution: {integrity: sha512-EL4jxZe5fhb1uVL/P/wQO+Z8Rc8FMiWJ1G7VgnPDvdIt5GVjRfK7vwzder1CZQiX3x0PY6uxENYLNGTFd1InRQ==}
    dependencies:
      '@types/argparse': 1.0.38
      argparse: 1.0.10
      colors: 1.2.5
      string-argv: 0.3.1
    dev: true

  /@rushstack/ts-command-line/4.17.1:
    resolution: {integrity: sha512-2jweO1O57BYP5qdBGl6apJLB+aRIn5ccIRTPDyULh0KMwVzFqWtw6IZWt1qtUoZD/pD2RNkIOosH6Cq45rIYeg==}
    dependencies:
      '@types/argparse': 1.0.38
      argparse: 1.0.10
      colors: 1.2.5
      string-argv: 0.3.1

  /@sigstore/protobuf-specs/0.1.0:
    resolution: {integrity: sha512-a31EnjuIDSX8IXBUib3cYLDRlPMU36AWX4xS8ysLaNu4ZzUesDiPt83pgrW2X1YLMe5L2HbDyaKK5BrL4cNKaQ==}
    engines: {node: ^14.17.0 || ^16.13.0 || >=18.0.0}

  /@sigstore/tuf/1.0.0:
    resolution: {integrity: sha512-bLzi9GeZgMCvjJeLUIfs8LJYCxrPRA8IXQkzUtaFKKVPTz0mucRyqFcV2U20yg9K+kYAD0YSitzGfRZCFLjdHQ==}
    engines: {node: ^14.17.0 || ^16.13.0 || >=18.0.0}
    dependencies:
      '@sigstore/protobuf-specs': 0.1.0
      make-fetch-happen: 11.1.1
      tuf-js: 1.1.7
    transitivePeerDependencies:
      - supports-color

  /@sindresorhus/is/0.14.0:
    resolution: {integrity: sha512-9NET910DNaIPngYnLLPeg+Ogzqsi9uM4mSboU5y6p8S5DzMTVEsJZrawi+BoDNUVBa2DhJqQYUFvMDfgU062LQ==}
    engines: {node: '>=6'}

  /@sindresorhus/is/4.6.0:
    resolution: {integrity: sha512-t09vSN3MdfsyCHoFcTRCH/iUtG7OJ0CsjzB8cjAmKc/va/kIgeDI/TxsigdncE/4be734m0cvIYwNaV4i2XqAw==}
    engines: {node: '>=10'}

  /@sindresorhus/is/5.6.0:
    resolution: {integrity: sha512-TV7t8GKYaJWsn00tFDqBw8+Uqmr8A0fRU1tvTQhyZzGv0sJCGRQL3JGMI3ucuKo3XIZdUP+Lx7/gh2t3lewy7g==}
    engines: {node: '>=14.16'}

  /@sinonjs/commons/2.0.0:
    resolution: {integrity: sha512-uLa0j859mMrg2slwQYdO/AkrOfmH+X6LTVmNTS9CqexuE2IvVORIkSpJLqePAbEnKJ77aMmCwr1NUZ57120Xcg==}
    dependencies:
      type-detect: 4.0.8

  /@sinonjs/commons/3.0.0:
    resolution: {integrity: sha512-jXBtWAF4vmdNmZgD5FoKsVLv3rPgDnLgPbU84LIJ3otV44vJlDRokVng5v8NFJdCf/da9legHcKaRuZs4L7faA==}
    dependencies:
      type-detect: 4.0.8

  /@sinonjs/fake-timers/10.3.0:
    resolution: {integrity: sha512-V4BG07kuYSUkTCSBHG8G8TNhM+F19jXFWnQtzj+we8DrkpSBCee9Z3Ms8yiGer/dlmhe35/Xdgyo3/0rQKg7YA==}
    dependencies:
      '@sinonjs/commons': 3.0.0

  /@sinonjs/samsam/8.0.0:
    resolution: {integrity: sha512-Bp8KUVlLp8ibJZrnvq2foVhP0IVX2CIprMJPK0vqGqgrDa0OHVKeZyBykqskkrdxV6yKBPmGasO8LVjAKR3Gew==}
    dependencies:
      '@sinonjs/commons': 2.0.0
      lodash.get: 4.4.2
      type-detect: 4.0.8

  /@sinonjs/text-encoding/0.7.2:
    resolution: {integrity: sha512-sXXKG+uL9IrKqViTtao2Ws6dy0znu9sOaP1di/jKGW1M6VssO8vlpXCQcpZ+jisQ1tTFAC5Jo/EOzFbggBagFQ==}

  /@szmarczak/http-timer/1.1.2:
    resolution: {integrity: sha512-XIB2XbzHTN6ieIjfIMV9hlVcfPU26s2vafYWQcZHWXHOxiaRZYEDKEwdl129Zyg50+foYV2jCgtrqSA6qNuNSA==}
    engines: {node: '>=6'}
    dependencies:
      defer-to-connect: 1.1.3

  /@szmarczak/http-timer/4.0.6:
    resolution: {integrity: sha512-4BAffykYOgO+5nzBWYwE3W90sBgLJoUPRWWcL8wlyiM8IB8ipJz3UMJ9KXQd1RKQXpKp8Tutn80HZtWsu2u76w==}
    engines: {node: '>=10'}
    dependencies:
      defer-to-connect: 2.0.1

  /@szmarczak/http-timer/5.0.1:
    resolution: {integrity: sha512-+PmQX0PiAYPMeVYe237LJAYvOMYW1j2rH5YROyS3b4CTVJum34HfRvKvAzozHAQG0TnHNdUfY9nCeUyRAs//cw==}
    engines: {node: '>=14.16'}
    dependencies:
      defer-to-connect: 2.0.1

  /@tootallnate/once/1.1.2:
    resolution: {integrity: sha512-RbzJvlNzmRq5c3O09UipeuXno4tA1FE6ikOjxZK0tuxVv3412l64l5t1W5pj4+rJq9vpkm/kwiR07aZXnsKPxw==}
    engines: {node: '>= 6'}

  /@tootallnate/once/2.0.0:
    resolution: {integrity: sha512-XCuKFP5PS55gnMVu3dty8KPatLqUoy/ZYzDzAGCQ8JNFCkLXzmI7vNHCR+XpbZaMWQK/vQubr7PkYq8g470J/A==}
    engines: {node: '>= 10'}

  /@ts-morph/common/0.18.1:
    resolution: {integrity: sha512-RVE+zSRICWRsfrkAw5qCAK+4ZH9kwEFv5h0+/YeHTLieWP7F4wWq4JsKFuNWG+fYh/KF+8rAtgdj5zb2mm+DVA==}
    dependencies:
      fast-glob: 3.3.1
      minimatch: 5.1.6
      mkdirp: 1.0.4
      path-browserify: 1.0.1

  /@ts-morph/common/0.21.0:
    resolution: {integrity: sha512-ES110Mmne5Vi4ypUKrtVQfXFDtCsDXiUiGxF6ILVlE90dDD4fdpC1LSjydl/ml7xJWKSDZwUYD2zkOePMSrPBA==}
    dependencies:
      fast-glob: 3.3.2
      minimatch: 7.4.6
      mkdirp: 2.1.6
      path-browserify: 1.0.1
    dev: true

  /@tsconfig/node10/1.0.9:
    resolution: {integrity: sha512-jNsYVVxU8v5g43Erja32laIDHXeoNvFEpX33OK4d6hljo3jDhCBDhx5dhCCTMWUojscpAagGiRkBKxpdl9fxqA==}

  /@tsconfig/node12/1.0.11:
    resolution: {integrity: sha512-cqefuRsh12pWyGsIoBKJA9luFu3mRxCA+ORZvA4ktLSzIuCUtWVxGIuXigEwO5/ywWFMZ2QEGKWvkZG1zDMTag==}

  /@tsconfig/node14/1.0.3:
    resolution: {integrity: sha512-ysT8mhdixWK6Hw3i1V2AeRqZ5WfXg1G43mqoYlM2nc6388Fq5jcXyr5mRsqViLx/GJYdoL0bfXD8nmF+Zn/Iow==}

  /@tsconfig/node16/1.0.3:
    resolution: {integrity: sha512-yOlFc+7UtL/89t2ZhjPvvB/DeAr3r+Dq58IgzsFkOAvVC6NMJXmCGjbptdXdR9qsX7pKcTL+s87FtYREi2dEEQ==}

  /@tufjs/canonical-json/1.0.0:
    resolution: {integrity: sha512-QTnf++uxunWvG2z3UFNzAoQPHxnSXOwtaI3iJ+AohhV+5vONuArPjJE7aPXPVXfXJsqrVbZBu9b81AJoSd09IQ==}
    engines: {node: ^14.17.0 || ^16.13.0 || >=18.0.0}

  /@tufjs/models/1.0.4:
    resolution: {integrity: sha512-qaGV9ltJP0EO25YfFUPhxRVK0evXFIAGicsVXuRim4Ed9cjPxYhNnNJ49SFmbeLgtxpslIkX317IgpfcHPVj/A==}
    engines: {node: ^14.17.0 || ^16.13.0 || >=18.0.0}
    dependencies:
      '@tufjs/canonical-json': 1.0.0
      minimatch: 9.0.3

  /@types/argparse/1.0.38:
    resolution: {integrity: sha512-ebDJ9b0e702Yr7pWgB0jzm+CX4Srzz8RcXtLJDJB+BSccqMa36uyH/zUsSYao5+BD1ytv3k3rPYCq4mAE1hsXA==}

  /@types/async/3.2.20:
    resolution: {integrity: sha512-6jSBQQugzyX1aWto0CbvOnmxrU9tMoXfA9gc4IrLEtvr3dTwSg5GLGoWiZnGLI6UG/kqpB3JOQKQrqnhUWGKQA==}
    dev: true

  /@types/cacheable-request/6.0.3:
    resolution: {integrity: sha512-IQ3EbTzGxIigb1I3qPZc1rWJnH0BmSKv5QYTalEwweFvyBDLSAe24zP0le/hyi7ecGfZVlIVAg4BZqb8WBwKqw==}
    dependencies:
      '@types/http-cache-semantics': 4.0.4
      '@types/keyv': 3.1.4
      '@types/node': 18.18.6
      '@types/responselike': 1.0.3

  /@types/chai-arrays/2.0.0:
    resolution: {integrity: sha512-5h5jnAC9C64YnD7WJpA5gBG7CppF/QmoWytOssJ6ysENllW49NBdpsTx6uuIBOpnzAnXThb8jBICgB62wezTLQ==}
    dependencies:
      '@types/chai': 4.3.5
    dev: true

  /@types/chai/4.3.5:
    resolution: {integrity: sha512-mEo1sAde+UCE6b2hxn332f1g1E8WfYRu6p5SvTKr2ZKC1f7gFJXk4h5PyGP9Dt6gCaG8y8XhwnXWC6Iy2cmBng==}

  /@types/cli-progress/3.11.5:
    resolution: {integrity: sha512-D4PbNRbviKyppS5ivBGyFO29POlySLmA2HyUFE4p5QGazAMM3CwkKWcvTl8gvElSuxRh6FPKL8XmidX873ou4g==}
    dependencies:
      '@types/node': 18.18.6

  /@types/eslint-scope/3.7.4:
    resolution: {integrity: sha512-9K4zoImiZc3HlIp6AVUDE4CWYx22a+lhSZMYNpbjW04+YF0KWj4pJXnEMjdnFTiQibFFmElcsasJXDbdI/EPhA==}
    dependencies:
      '@types/eslint': 8.4.6
      '@types/estree': 1.0.1

  /@types/eslint/8.4.6:
    resolution: {integrity: sha512-/fqTbjxyFUaYNO7VcW5g+4npmqVACz1bB7RTHYuLj+PRjw9hrCwrUXVQFpChUS0JsyEFvMZ7U/PfmvWgxJhI9g==}
    dependencies:
      '@types/estree': 1.0.1
      '@types/json-schema': 7.0.14

  /@types/estree/1.0.1:
    resolution: {integrity: sha512-LG4opVs2ANWZ1TJoKc937iMmNstM/d0ae1vNbnBvBhqCSezgVUOzcLCqbI5elV8Vy6WKwKjaqR+zO9VKirBBCA==}

  /@types/expect/1.20.4:
    resolution: {integrity: sha512-Q5Vn3yjTDyCMV50TB6VRIbQNxSE4OmZR86VSbGaNpfUolm0iePBB4KdEEHmxoY5sT2+2DIvXW0rvMDP2nHZ4Mg==}

  /@types/fs-extra/8.1.2:
    resolution: {integrity: sha512-SvSrYXfWSc7R4eqnOzbQF4TZmfpNSM9FrSWLU3EUnWBuyZqNBOrv1B1JA3byUDPUl9z4Ab3jeZG2eDdySlgNMg==}
    dependencies:
      '@types/node': 18.18.6
    dev: true

  /@types/glob/7.2.0:
    resolution: {integrity: sha512-ZUxbzKl0IfJILTS6t7ip5fQQM/J3TJYubDm3nMbgubNNYS62eXeUpoLUC8/7fJNiFYHTrGPQn7hspDUzIHX3UA==}
    dependencies:
      '@types/minimatch': 5.1.2
      '@types/node': 18.18.6

  /@types/http-cache-semantics/4.0.4:
    resolution: {integrity: sha512-1m0bIFVc7eJWyve9S0RnuRgcQqF/Xd5QsUZAZeQFr1Q3/p9JWoQQEqmVy+DPTNpGXwhgIetAoYF8JSc33q29QA==}

  /@types/inquirer/8.2.6:
    resolution: {integrity: sha512-3uT88kxg8lNzY8ay2ZjP44DKcRaTGztqeIvN2zHvhzIBH/uAPaL75aBtdNRKbA7xXoMbBt5kX0M00VKAnfOYlA==}
    dependencies:
      '@types/through': 0.0.30
      rxjs: 7.8.0
    dev: true

  /@types/istanbul-lib-coverage/2.0.4:
    resolution: {integrity: sha512-z/QT1XN4K4KYuslS23k62yDIDLwLFkzxOuMplDtObz0+y7VqJCaO2o+SPwHCvLFZh7xazvvoor2tA/hPz9ee7g==}
    dev: true

  /@types/json-schema/7.0.14:
    resolution: {integrity: sha512-U3PUjAudAdJBeC2pgN8uTIKgxrb4nlDF3SF0++EldXQvQBGkpFZMSnwQiIoDU77tv45VgNkl/L4ouD+rEomujw==}

  /@types/json-schema/7.0.15:
    resolution: {integrity: sha512-5+fP8P8MFNC+AyZCDxrB2pkZFPGzqQWUzpSeuuVLvm8VMcorNYavBqoFcxK8bQz4Qsbn4oUEEem4wDLfcysGHA==}

  /@types/json5/0.0.29:
    resolution: {integrity: sha512-dRLjCWHYg4oaA77cxO64oO+7JwCwnIzkZPdrrC71jQmQtlhM556pwKo5bUzqvZndkVbeFLIIi+9TC40JNF5hNQ==}
    dev: true

  /@types/json5/2.2.0:
    resolution: {integrity: sha512-NrVug5woqbvNZ0WX+Gv4R+L4TGddtmFek2u8RtccAgFZWtS9QXF2xCXY22/M4nzkaKF0q9Fc6M/5rxLDhfwc/A==}
    deprecated: This is a stub types definition. json5 provides its own type definitions, so you do not need this installed.
    dependencies:
      json5: 2.2.3
    dev: true

  /@types/keyv/3.1.4:
    resolution: {integrity: sha512-BQ5aZNSCpj7D6K2ksrRCTmKRLEpnPvWDiLPfoGyhZ++8YtiK9d/3DBKPJgry359X/P1PfruyYwvnvwFjuEiEIg==}
    dependencies:
      '@types/node': 18.18.6

  /@types/lodash.isequal/4.5.6:
    resolution: {integrity: sha512-Ww4UGSe3DmtvLLJm2F16hDwEQSv7U0Rr8SujLUA2wHI2D2dm8kPu6Et+/y303LfjTIwSBKXB/YTUcAKpem/XEg==}
    dependencies:
      '@types/lodash': 4.14.195
    dev: true

  /@types/lodash/4.14.195:
    resolution: {integrity: sha512-Hwx9EUgdwf2GLarOjQp5ZH8ZmblzcbTBC2wtQWNKARBSxM9ezRIAUpeDTgoQRAFB0+8CNWXVA9+MaSOzOF3nPg==}
    dev: true

  /@types/lodash/4.14.202:
    resolution: {integrity: sha512-OvlIYQK9tNneDlS0VN54LLd5uiPCBOp7gS5Z0f1mjoJYBrtStzgmJBxONW3U6OZqdtNzZPmn9BS/7WI7BFFcFQ==}

  /@types/minimatch/3.0.5:
    resolution: {integrity: sha512-Klz949h02Gz2uZCMGwDUSDS1YBlTdDDgbWHi+81l29tQALUtvz4rAYi5uoVhE5Lagoq6DeqAUlbrHvW/mXDgdQ==}

  /@types/minimatch/5.1.2:
    resolution: {integrity: sha512-K0VQKziLUWkVKiRVrx4a40iPaxTUefQmjtkQofBkYRcoaaL/8rhwDWww9qWbrgicNOgnpIsMxyNIUM4+n6dUIA==}

  /@types/minimist/1.2.2:
    resolution: {integrity: sha512-jhuKLIRrhvCPLqwPcx6INqmKeiA5EWrsCOPhrlFSrbrmU4ZMPjj5Ul/oLCMDO98XRUIwVm78xICz4EPCektzeQ==}
    dev: true

  /@types/mocha/9.1.1:
    resolution: {integrity: sha512-Z61JK7DKDtdKTWwLeElSEBcWGRLY8g95ic5FoQqI9CMx0ns/Ghep3B4DfcEimiKMvtamNVULVNKEsiwV3aQmXw==}
    dev: true

  /@types/msgpack-lite/0.1.8:
    resolution: {integrity: sha512-3qIhe8MH1kGcXnB5YuY6W0lLb9LEcWrhanDYfw0zKdXAv+CNKG0+6To1X8dqVyrxKb3FeAgJBJS5RdFwBQteVg==}
    dependencies:
      '@types/node': 18.18.6
    dev: true

  /@types/node-fetch/2.6.4:
    resolution: {integrity: sha512-1ZX9fcN4Rvkvgv4E6PAY5WXUFWFcRWxZa3EW83UjycOB9ljJCedb2CupIP4RZMEwF/M3eTcCihbBRgwtGbg5Rg==}
    dependencies:
      '@types/node': 18.18.6
      form-data: 3.0.1
    dev: true

  /@types/node/12.20.24:
    resolution: {integrity: sha512-yxDeaQIAJlMav7fH5AQqPH1u8YIuhYJXYBzxaQ4PifsU0GDO38MSdmEDeRlIxrKbC6NbEaaEHDanWb+y30U8SQ==}

  /@types/node/15.14.9:
    resolution: {integrity: sha512-qjd88DrCxupx/kJD5yQgZdcYKZKSIGBVDIBE1/LTGcNm3d2Np/jxojkdePDdfnBHJc5W7vSMpbJ1aB7p/Py69A==}

  /@types/node/18.18.6:
    resolution: {integrity: sha512-wf3Vz+jCmOQ2HV1YUJuCWdL64adYxumkrxtc+H1VUQlnQI04+5HtH+qZCOE21lBE7gIrt+CwX2Wv8Acrw5Ak6w==}

  /@types/node/18.18.7:
    resolution: {integrity: sha512-bw+lEsxis6eqJYW8Ql6+yTqkE6RuFtsQPSe5JxXbqYRFQEER5aJA9a5UH9igqDWm3X4iLHIKOHlnAXLM4mi7uQ==}
    dependencies:
      undici-types: 5.26.5

  /@types/normalize-package-data/2.4.1:
    resolution: {integrity: sha512-Gj7cI7z+98M282Tqmp2K5EIsoouUEzbBJhQQzDE3jSIRk6r9gsz0oUokqIUR4u1R3dMHo0pDHM7sNOHyhulypw==}

  /@types/pako/2.0.0:
    resolution: {integrity: sha512-10+iaz93qR5WYxTo+PMifD5TSxiOtdRaxBf7INGGXMQgTCu8Z/7GYWYFUOS3q/G0nE5boj1r4FEB+WSy7s5gbA==}
    dev: true

  /@types/prettier/2.7.3:
    resolution: {integrity: sha512-+68kP9yzs4LMp7VNh8gdzMSPZFL44MLGqiHWvttYJe+6qnuVr4Ek9wSBQoveqY/r+LwjCcU29kNVkidwim+kYA==}
    dev: true

  /@types/prompts/2.4.4:
    resolution: {integrity: sha512-p5N9uoTH76lLvSAaYSZtBCdEXzpOOufsRjnhjVSrZGXikVGHX9+cc9ERtHRV4hvBKHyZb1bg4K+56Bd2TqUn4A==}
    dependencies:
      '@types/node': 18.18.6
      kleur: 3.0.3
    dev: true

  /@types/responselike/1.0.3:
    resolution: {integrity: sha512-H/+L+UkTV33uf49PH5pCAUBVPNj2nDBXTN+qS1dOwyyg24l3CcicicCA7ca+HMvJBZcFgl5r8e+RR6elsb4Lyw==}
    dependencies:
      '@types/node': 18.18.6

  /@types/rimraf/2.0.5:
    resolution: {integrity: sha512-YyP+VfeaqAyFmXoTh3HChxOQMyjByRMsHU7kc5KOJkSlXudhMhQIALbYV7rHh/l8d2lX3VUQzprrcAgWdRuU8g==}
    dependencies:
      '@types/glob': 7.2.0
      '@types/node': 18.18.6
    dev: true

  /@types/semver-utils/1.1.1:
    resolution: {integrity: sha512-WLZZQdwo5P+H6R+bDDCFqFSlP5Jtk6gyXpE0R0KAVQbcMGmxpVsNX8dah640hY4+PpRG2+Ph3dcwDHzrOAOZ7A==}
    dev: true

  /@types/semver/7.5.0:
    resolution: {integrity: sha512-G8hZ6XJiHnuhQKR7ZmysCeJWE08o8T0AXtk5darsCaTVsYZhhgUrq53jizaR2FvsoeCwJhlmwTjkXBY5Pn/ZHw==}

  /@types/shelljs/0.8.12:
    resolution: {integrity: sha512-ZA8U81/gldY+rR5zl/7HSHrG2KDfEb3lzG6uCUDhW1DTQE9yC/VBQ45fXnXq8f3CgInfhZmjtdu/WOUlrXRQUg==}
    dependencies:
      '@types/glob': 7.2.0
      '@types/node': 18.18.6
    dev: true

  /@types/sinon/10.0.13:
    resolution: {integrity: sha512-UVjDqJblVNQYvVNUsj0PuYYw0ELRmgt1Nt5Vk0pT5f16ROGfcKJY8o1HVuMOJOpD727RrGB9EGvoaTQE5tgxZQ==}
    dependencies:
      '@types/sinonjs__fake-timers': 8.1.2
    dev: true

  /@types/sinon/17.0.2:
    resolution: {integrity: sha512-Zt6heIGsdqERkxctIpvN5Pv3edgBrhoeb3yHyxffd4InN0AX2SVNKSrhdDZKGQICVOxWP/q4DyhpfPNMSrpIiA==}
    dependencies:
      '@types/sinonjs__fake-timers': 8.1.5

  /@types/sinonjs__fake-timers/8.1.2:
    resolution: {integrity: sha512-9GcLXF0/v3t80caGs5p2rRfkB+a8VBGLJZVih6CNFkx8IZ994wiKKLSRs9nuFwk1HevWs/1mnUmkApGrSGsShA==}
    dev: true

  /@types/sinonjs__fake-timers/8.1.5:
    resolution: {integrity: sha512-mQkU2jY8jJEF7YHjHvsQO8+3ughTL1mcnn96igfhONmR+fUPSKIkefQYpSe8bsly2Ep7oQbn/6VG5/9/0qcArQ==}

  /@types/sort-json/2.0.1:
    resolution: {integrity: sha512-HAeJLCXpLg9aMSCJVQcMR3yU0y2PwJUtWv7vogaz0mEhuK1bhvDX/DeDxl4spPUYpnK7PM7hmX2bU5lsghOJNQ==}
    dev: true

  /@types/through/0.0.30:
    resolution: {integrity: sha512-FvnCJljyxhPM3gkRgWmxmDZyAQSiBQQWLI0A0VFL0K7W1oRUrPJSqNO0NvTnLkBcotdlp3lKvaT0JrnyRDkzOg==}
    dependencies:
      '@types/node': 18.18.7
    dev: true

  /@types/vinyl/2.0.11:
    resolution: {integrity: sha512-vPXzCLmRp74e9LsP8oltnWKTH+jBwt86WgRUb4Pc9Lf3pkMVGyvIo2gm9bODeGfCay2DBB/hAWDuvf07JcK4rw==}
    dependencies:
      '@types/expect': 1.20.4
      '@types/node': 18.18.6

  /@typescript-eslint/eslint-plugin/6.16.0_eas33vu5rs65jo2mkpr7h746nm:
    resolution: {integrity: sha512-O5f7Kv5o4dLWQtPX4ywPPa+v9G+1q1x8mz0Kr0pXUtKsevo+gIJHLkGc8RxaZWtP8RrhwhSNIWThnW42K9/0rQ==}
    engines: {node: ^16.0.0 || >=18.0.0}
    peerDependencies:
      '@typescript-eslint/parser': ^6.0.0 || ^6.0.0-alpha
      eslint: ^7.0.0 || ^8.0.0 || 8.51.0
      typescript: '*'
    peerDependenciesMeta:
      typescript:
        optional: true
    dependencies:
      '@eslint-community/regexpp': 4.10.0
      '@typescript-eslint/parser': 6.16.0_zo5p53osjv3ha4sgr6kpvl7c7y
      '@typescript-eslint/scope-manager': 6.16.0
      '@typescript-eslint/type-utils': 6.16.0_zo5p53osjv3ha4sgr6kpvl7c7y
      '@typescript-eslint/utils': 6.16.0_zo5p53osjv3ha4sgr6kpvl7c7y
      '@typescript-eslint/visitor-keys': 6.16.0
      debug: 4.3.4
      eslint: 8.51.0
      graphemer: 1.4.0
      ignore: 5.3.0
      natural-compare: 1.4.0
      semver: 7.5.4
      ts-api-utils: 1.0.3_typescript@5.1.6
      typescript: 5.1.6
    transitivePeerDependencies:
      - supports-color
    dev: true

  /@typescript-eslint/eslint-plugin/6.7.5_7bsjt2oldhesuugucsaij5mq2u:
    resolution: {integrity: sha512-JhtAwTRhOUcP96D0Y6KYnwig/MRQbOoLGXTON2+LlyB/N35SP9j1boai2zzwXb7ypKELXMx3DVk9UTaEq1vHEw==}
    engines: {node: ^16.0.0 || >=18.0.0}
    peerDependencies:
      '@typescript-eslint/parser': ^6.0.0 || ^6.0.0-alpha
      eslint: ^7.0.0 || ^8.0.0 || 8.51.0
      typescript: '*'
    peerDependenciesMeta:
      typescript:
        optional: true
    dependencies:
      '@eslint-community/regexpp': 4.10.0
      '@typescript-eslint/parser': 6.7.5_zo5p53osjv3ha4sgr6kpvl7c7y
      '@typescript-eslint/scope-manager': 6.7.5
      '@typescript-eslint/type-utils': 6.7.5_zo5p53osjv3ha4sgr6kpvl7c7y
      '@typescript-eslint/utils': 6.7.5_zo5p53osjv3ha4sgr6kpvl7c7y
      '@typescript-eslint/visitor-keys': 6.7.5
      debug: 4.3.4
      eslint: 8.51.0
      graphemer: 1.4.0
      ignore: 5.2.4
      natural-compare: 1.4.0
      semver: 7.5.4
      ts-api-utils: 1.0.3_typescript@5.1.6
      typescript: 5.1.6
    transitivePeerDependencies:
      - supports-color
    dev: true

  /@typescript-eslint/experimental-utils/5.59.11_zo5p53osjv3ha4sgr6kpvl7c7y:
    resolution: {integrity: sha512-GkQGV0UF/V5Ra7gZMBmiD1WrYUFOJNvCZs+XQnUyJoxmqfWMXVNyB2NVCPRKefoQcpvTv9UpJyfCvsJFs8NzzQ==}
    engines: {node: ^12.22.0 || ^14.17.0 || >=16.0.0}
    peerDependencies:
      eslint: ^6.0.0 || ^7.0.0 || ^8.0.0 || 8.51.0
    dependencies:
      '@typescript-eslint/utils': 5.59.11_zo5p53osjv3ha4sgr6kpvl7c7y
      eslint: 8.51.0
    transitivePeerDependencies:
      - supports-color
      - typescript
    dev: true

  /@typescript-eslint/parser/6.16.0_zo5p53osjv3ha4sgr6kpvl7c7y:
    resolution: {integrity: sha512-H2GM3eUo12HpKZU9njig3DF5zJ58ja6ahj1GoHEHOgQvYxzoFJJEvC1MQ7T2l9Ha+69ZSOn7RTxOdpC/y3ikMw==}
    engines: {node: ^16.0.0 || >=18.0.0}
    peerDependencies:
      eslint: ^7.0.0 || ^8.0.0 || 8.51.0
      typescript: '*'
    peerDependenciesMeta:
      typescript:
        optional: true
    dependencies:
      '@typescript-eslint/scope-manager': 6.16.0
      '@typescript-eslint/types': 6.16.0
      '@typescript-eslint/typescript-estree': 6.16.0_typescript@5.1.6
      '@typescript-eslint/visitor-keys': 6.16.0
      debug: 4.3.4
      eslint: 8.51.0
      typescript: 5.1.6
    transitivePeerDependencies:
      - supports-color
    dev: true

  /@typescript-eslint/parser/6.7.5_zo5p53osjv3ha4sgr6kpvl7c7y:
    resolution: {integrity: sha512-bIZVSGx2UME/lmhLcjdVc7ePBwn7CLqKarUBL4me1C5feOd663liTGjMBGVcGr+BhnSLeP4SgwdvNnnkbIdkCw==}
    engines: {node: ^16.0.0 || >=18.0.0}
    peerDependencies:
      eslint: ^7.0.0 || ^8.0.0 || 8.51.0
      typescript: '*'
    peerDependenciesMeta:
      typescript:
        optional: true
    dependencies:
      '@typescript-eslint/scope-manager': 6.7.5
      '@typescript-eslint/types': 6.7.5
      '@typescript-eslint/typescript-estree': 6.7.5_typescript@5.1.6
      '@typescript-eslint/visitor-keys': 6.7.5
      debug: 4.3.4
      eslint: 8.51.0
      typescript: 5.1.6
    transitivePeerDependencies:
      - supports-color
    dev: true

  /@typescript-eslint/scope-manager/5.59.11:
    resolution: {integrity: sha512-dHFOsxoLFtrIcSj5h0QoBT/89hxQONwmn3FOQ0GOQcLOOXm+MIrS8zEAhs4tWl5MraxCY3ZJpaXQQdFMc2Tu+Q==}
    engines: {node: ^12.22.0 || ^14.17.0 || >=16.0.0}
    dependencies:
      '@typescript-eslint/types': 5.59.11
      '@typescript-eslint/visitor-keys': 5.59.11
    dev: true

  /@typescript-eslint/scope-manager/6.16.0:
    resolution: {integrity: sha512-0N7Y9DSPdaBQ3sqSCwlrm9zJwkpOuc6HYm7LpzLAPqBL7dmzAUimr4M29dMkOP/tEwvOCC/Cxo//yOfJD3HUiw==}
    engines: {node: ^16.0.0 || >=18.0.0}
    dependencies:
      '@typescript-eslint/types': 6.16.0
      '@typescript-eslint/visitor-keys': 6.16.0

  /@typescript-eslint/scope-manager/6.7.5:
    resolution: {integrity: sha512-GAlk3eQIwWOJeb9F7MKQ6Jbah/vx1zETSDw8likab/eFcqkjSD7BI75SDAeC5N2L0MmConMoPvTsmkrg71+B1A==}
    engines: {node: ^16.0.0 || >=18.0.0}
    dependencies:
      '@typescript-eslint/types': 6.7.5
      '@typescript-eslint/visitor-keys': 6.7.5
    dev: true

  /@typescript-eslint/type-utils/6.16.0_zo5p53osjv3ha4sgr6kpvl7c7y:
    resolution: {integrity: sha512-ThmrEOcARmOnoyQfYkHw/DX2SEYBalVECmoldVuH6qagKROp/jMnfXpAU/pAIWub9c4YTxga+XwgAkoA0pxfmg==}
    engines: {node: ^16.0.0 || >=18.0.0}
    peerDependencies:
      eslint: ^7.0.0 || ^8.0.0 || 8.51.0
      typescript: '*'
    peerDependenciesMeta:
      typescript:
        optional: true
    dependencies:
      '@typescript-eslint/typescript-estree': 6.16.0_typescript@5.1.6
      '@typescript-eslint/utils': 6.16.0_zo5p53osjv3ha4sgr6kpvl7c7y
      debug: 4.3.4
      eslint: 8.51.0
      ts-api-utils: 1.0.3_typescript@5.1.6
      typescript: 5.1.6
    transitivePeerDependencies:
      - supports-color
    dev: true

  /@typescript-eslint/type-utils/6.7.5_zo5p53osjv3ha4sgr6kpvl7c7y:
    resolution: {integrity: sha512-Gs0qos5wqxnQrvpYv+pf3XfcRXW6jiAn9zE/K+DlmYf6FcpxeNYN0AIETaPR7rHO4K2UY+D0CIbDP9Ut0U4m1g==}
    engines: {node: ^16.0.0 || >=18.0.0}
    peerDependencies:
      eslint: ^7.0.0 || ^8.0.0 || 8.51.0
      typescript: '*'
    peerDependenciesMeta:
      typescript:
        optional: true
    dependencies:
      '@typescript-eslint/typescript-estree': 6.7.5_typescript@5.1.6
      '@typescript-eslint/utils': 6.7.5_zo5p53osjv3ha4sgr6kpvl7c7y
      debug: 4.3.4
      eslint: 8.51.0
      ts-api-utils: 1.0.3_typescript@5.1.6
      typescript: 5.1.6
    transitivePeerDependencies:
      - supports-color
    dev: true

  /@typescript-eslint/types/5.59.11:
    resolution: {integrity: sha512-epoN6R6tkvBYSc+cllrz+c2sOFWkbisJZWkOE+y3xHtvYaOE6Wk6B8e114McRJwFRjGvYdJwLXQH5c9osME/AA==}
    engines: {node: ^12.22.0 || ^14.17.0 || >=16.0.0}
    dev: true

  /@typescript-eslint/types/6.16.0:
    resolution: {integrity: sha512-hvDFpLEvTJoHutVl87+MG/c5C8I6LOgEx05zExTSJDEVU7hhR3jhV8M5zuggbdFCw98+HhZWPHZeKS97kS3JoQ==}
    engines: {node: ^16.0.0 || >=18.0.0}

  /@typescript-eslint/types/6.7.5:
    resolution: {integrity: sha512-WboQBlOXtdj1tDFPyIthpKrUb+kZf2VroLZhxKa/VlwLlLyqv/PwUNgL30BlTVZV1Wu4Asu2mMYPqarSO4L5ZQ==}
    engines: {node: ^16.0.0 || >=18.0.0}
    dev: true

  /@typescript-eslint/typescript-estree/5.59.11_typescript@5.1.6:
    resolution: {integrity: sha512-YupOpot5hJO0maupJXixi6l5ETdrITxeo5eBOeuV7RSKgYdU3G5cxO49/9WRnJq9EMrB7AuTSLH/bqOsXi7wPA==}
    engines: {node: ^12.22.0 || ^14.17.0 || >=16.0.0}
    peerDependencies:
      typescript: '*'
    peerDependenciesMeta:
      typescript:
        optional: true
    dependencies:
      '@typescript-eslint/types': 5.59.11
      '@typescript-eslint/visitor-keys': 5.59.11
      debug: 4.3.4
      globby: 11.1.0
      is-glob: 4.0.3
      semver: 7.5.4
      tsutils: 3.21.0_typescript@5.1.6
      typescript: 5.1.6
    transitivePeerDependencies:
      - supports-color
    dev: true

  /@typescript-eslint/typescript-estree/6.16.0_typescript@5.1.6:
    resolution: {integrity: sha512-VTWZuixh/vr7nih6CfrdpmFNLEnoVBF1skfjdyGnNwXOH1SLeHItGdZDHhhAIzd3ACazyY2Fg76zuzOVTaknGA==}
    engines: {node: ^16.0.0 || >=18.0.0}
    peerDependencies:
      typescript: '*'
    peerDependenciesMeta:
      typescript:
        optional: true
    dependencies:
      '@typescript-eslint/types': 6.16.0
      '@typescript-eslint/visitor-keys': 6.16.0
      debug: 4.3.4
      globby: 11.1.0
      is-glob: 4.0.3
      minimatch: 9.0.3
      semver: 7.5.4
      ts-api-utils: 1.0.3_typescript@5.1.6
      typescript: 5.1.6
    transitivePeerDependencies:
      - supports-color

  /@typescript-eslint/typescript-estree/6.7.5_typescript@5.1.6:
    resolution: {integrity: sha512-NhJiJ4KdtwBIxrKl0BqG1Ur+uw7FiOnOThcYx9DpOGJ/Abc9z2xNzLeirCG02Ig3vkvrc2qFLmYSSsaITbKjlg==}
    engines: {node: ^16.0.0 || >=18.0.0}
    peerDependencies:
      typescript: '*'
    peerDependenciesMeta:
      typescript:
        optional: true
    dependencies:
      '@typescript-eslint/types': 6.7.5
      '@typescript-eslint/visitor-keys': 6.7.5
      debug: 4.3.4
      globby: 11.1.0
      is-glob: 4.0.3
      semver: 7.5.4
      ts-api-utils: 1.0.3_typescript@5.1.6
      typescript: 5.1.6
    transitivePeerDependencies:
      - supports-color
    dev: true

  /@typescript-eslint/utils/5.59.11_zo5p53osjv3ha4sgr6kpvl7c7y:
    resolution: {integrity: sha512-didu2rHSOMUdJThLk4aZ1Or8IcO3HzCw/ZvEjTTIfjIrcdd5cvSIwwDy2AOlE7htSNp7QIZ10fLMyRCveesMLg==}
    engines: {node: ^12.22.0 || ^14.17.0 || >=16.0.0}
    peerDependencies:
      eslint: ^6.0.0 || ^7.0.0 || ^8.0.0 || 8.51.0
    dependencies:
      '@eslint-community/eslint-utils': 4.4.0_eslint@8.51.0
      '@types/json-schema': 7.0.15
      '@types/semver': 7.5.0
      '@typescript-eslint/scope-manager': 5.59.11
      '@typescript-eslint/types': 5.59.11
      '@typescript-eslint/typescript-estree': 5.59.11_typescript@5.1.6
      eslint: 8.51.0
      eslint-scope: 5.1.1
      semver: 7.5.4
    transitivePeerDependencies:
      - supports-color
      - typescript
    dev: true

  /@typescript-eslint/utils/6.16.0_zo5p53osjv3ha4sgr6kpvl7c7y:
    resolution: {integrity: sha512-T83QPKrBm6n//q9mv7oiSvy/Xq/7Hyw9SzSEhMHJwznEmQayfBM87+oAlkNAMEO7/MjIwKyOHgBJbxB0s7gx2A==}
    engines: {node: ^16.0.0 || >=18.0.0}
    peerDependencies:
      eslint: ^7.0.0 || ^8.0.0 || 8.51.0
    dependencies:
      '@eslint-community/eslint-utils': 4.4.0_eslint@8.51.0
      '@types/json-schema': 7.0.15
      '@types/semver': 7.5.0
      '@typescript-eslint/scope-manager': 6.16.0
      '@typescript-eslint/types': 6.16.0
      '@typescript-eslint/typescript-estree': 6.16.0_typescript@5.1.6
      eslint: 8.51.0
      semver: 7.5.4
    transitivePeerDependencies:
      - supports-color
      - typescript

  /@typescript-eslint/utils/6.7.5_zo5p53osjv3ha4sgr6kpvl7c7y:
    resolution: {integrity: sha512-pfRRrH20thJbzPPlPc4j0UNGvH1PjPlhlCMq4Yx7EGjV7lvEeGX0U6MJYe8+SyFutWgSHsdbJ3BXzZccYggezA==}
    engines: {node: ^16.0.0 || >=18.0.0}
    peerDependencies:
      eslint: ^7.0.0 || ^8.0.0 || 8.51.0
    dependencies:
      '@eslint-community/eslint-utils': 4.4.0_eslint@8.51.0
      '@types/json-schema': 7.0.15
      '@types/semver': 7.5.0
      '@typescript-eslint/scope-manager': 6.7.5
      '@typescript-eslint/types': 6.7.5
      '@typescript-eslint/typescript-estree': 6.7.5_typescript@5.1.6
      eslint: 8.51.0
      semver: 7.5.4
    transitivePeerDependencies:
      - supports-color
      - typescript
    dev: true

  /@typescript-eslint/visitor-keys/5.59.11:
    resolution: {integrity: sha512-KGYniTGG3AMTuKF9QBD7EIrvufkB6O6uX3knP73xbKLMpH+QRPcgnCxjWXSHjMRuOxFLovljqQgQpR0c7GvjoA==}
    engines: {node: ^12.22.0 || ^14.17.0 || >=16.0.0}
    dependencies:
      '@typescript-eslint/types': 5.59.11
      eslint-visitor-keys: 3.4.3
    dev: true

  /@typescript-eslint/visitor-keys/6.16.0:
    resolution: {integrity: sha512-QSFQLruk7fhs91a/Ep/LqRdbJCZ1Rq03rqBdKT5Ky17Sz8zRLUksqIe9DW0pKtg/Z35/ztbLQ6qpOCN6rOC11A==}
    engines: {node: ^16.0.0 || >=18.0.0}
    dependencies:
      '@typescript-eslint/types': 6.16.0
      eslint-visitor-keys: 3.4.3

  /@typescript-eslint/visitor-keys/6.7.5:
    resolution: {integrity: sha512-3MaWdDZtLlsexZzDSdQWsFQ9l9nL8B80Z4fImSpyllFC/KLqWQRdEcB+gGGO+N3Q2uL40EsG66wZLsohPxNXvg==}
    engines: {node: ^16.0.0 || >=18.0.0}
    dependencies:
      '@typescript-eslint/types': 6.7.5
      eslint-visitor-keys: 3.4.3
    dev: true

  /@webassemblyjs/ast/1.11.6:
    resolution: {integrity: sha512-IN1xI7PwOvLPgjcf180gC1bqn3q/QaOCwYUahIOhbYUu8KA/3tw2RT/T0Gidi1l7Hhj5D/INhJxiICObqpMu4Q==}
    dependencies:
      '@webassemblyjs/helper-numbers': 1.11.6
      '@webassemblyjs/helper-wasm-bytecode': 1.11.6

  /@webassemblyjs/floating-point-hex-parser/1.11.6:
    resolution: {integrity: sha512-ejAj9hfRJ2XMsNHk/v6Fu2dGS+i4UaXBXGemOfQ/JfQ6mdQg/WXtwleQRLLS4OvfDhv8rYnVwH27YJLMyYsxhw==}

  /@webassemblyjs/helper-api-error/1.11.6:
    resolution: {integrity: sha512-o0YkoP4pVu4rN8aTJgAyj9hC2Sv5UlkzCHhxqWj8butaLvnpdc2jOwh4ewE6CX0txSfLn/UYaV/pheS2Txg//Q==}

  /@webassemblyjs/helper-buffer/1.11.6:
    resolution: {integrity: sha512-z3nFzdcp1mb8nEOFFk8DrYLpHvhKC3grJD2ardfKOzmbmJvEf/tPIqCY+sNcwZIY8ZD7IkB2l7/pqhUhqm7hLA==}

  /@webassemblyjs/helper-numbers/1.11.6:
    resolution: {integrity: sha512-vUIhZ8LZoIWHBohiEObxVm6hwP034jwmc9kuq5GdHZH0wiLVLIPcMCdpJzG4C11cHoQ25TFIQj9kaVADVX7N3g==}
    dependencies:
      '@webassemblyjs/floating-point-hex-parser': 1.11.6
      '@webassemblyjs/helper-api-error': 1.11.6
      '@xtuc/long': 4.2.2

  /@webassemblyjs/helper-wasm-bytecode/1.11.6:
    resolution: {integrity: sha512-sFFHKwcmBprO9e7Icf0+gddyWYDViL8bpPjJJl0WHxCdETktXdmtWLGVzoHbqUcY4Be1LkNfwTmXOJUFZYSJdA==}

  /@webassemblyjs/helper-wasm-section/1.11.6:
    resolution: {integrity: sha512-LPpZbSOwTpEC2cgn4hTydySy1Ke+XEu+ETXuoyvuyezHO3Kjdu90KK95Sh9xTbmjrCsUwvWwCOQQNta37VrS9g==}
    dependencies:
      '@webassemblyjs/ast': 1.11.6
      '@webassemblyjs/helper-buffer': 1.11.6
      '@webassemblyjs/helper-wasm-bytecode': 1.11.6
      '@webassemblyjs/wasm-gen': 1.11.6

  /@webassemblyjs/ieee754/1.11.6:
    resolution: {integrity: sha512-LM4p2csPNvbij6U1f19v6WR56QZ8JcHg3QIJTlSwzFcmx6WSORicYj6I63f9yU1kEUtrpG+kjkiIAkevHpDXrg==}
    dependencies:
      '@xtuc/ieee754': 1.2.0

  /@webassemblyjs/leb128/1.11.6:
    resolution: {integrity: sha512-m7a0FhE67DQXgouf1tbN5XQcdWoNgaAuoULHIfGFIEVKA6tu/edls6XnIlkmS6FrXAquJRPni3ZZKjw6FSPjPQ==}
    dependencies:
      '@xtuc/long': 4.2.2

  /@webassemblyjs/utf8/1.11.6:
    resolution: {integrity: sha512-vtXf2wTQ3+up9Zsg8sa2yWiQpzSsMyXj0qViVP6xKGCUT8p8YJ6HqI7l5eCnWx1T/FYdsv07HQs2wTFbbof/RA==}

  /@webassemblyjs/wasm-edit/1.11.6:
    resolution: {integrity: sha512-Ybn2I6fnfIGuCR+Faaz7YcvtBKxvoLV3Lebn1tM4o/IAJzmi9AWYIPWpyBfU8cC+JxAO57bk4+zdsTjJR+VTOw==}
    dependencies:
      '@webassemblyjs/ast': 1.11.6
      '@webassemblyjs/helper-buffer': 1.11.6
      '@webassemblyjs/helper-wasm-bytecode': 1.11.6
      '@webassemblyjs/helper-wasm-section': 1.11.6
      '@webassemblyjs/wasm-gen': 1.11.6
      '@webassemblyjs/wasm-opt': 1.11.6
      '@webassemblyjs/wasm-parser': 1.11.6
      '@webassemblyjs/wast-printer': 1.11.6

  /@webassemblyjs/wasm-gen/1.11.6:
    resolution: {integrity: sha512-3XOqkZP/y6B4F0PBAXvI1/bky7GryoogUtfwExeP/v7Nzwo1QLcq5oQmpKlftZLbT+ERUOAZVQjuNVak6UXjPA==}
    dependencies:
      '@webassemblyjs/ast': 1.11.6
      '@webassemblyjs/helper-wasm-bytecode': 1.11.6
      '@webassemblyjs/ieee754': 1.11.6
      '@webassemblyjs/leb128': 1.11.6
      '@webassemblyjs/utf8': 1.11.6

  /@webassemblyjs/wasm-opt/1.11.6:
    resolution: {integrity: sha512-cOrKuLRE7PCe6AsOVl7WasYf3wbSo4CeOk6PkrjS7g57MFfVUF9u6ysQBBODX0LdgSvQqRiGz3CXvIDKcPNy4g==}
    dependencies:
      '@webassemblyjs/ast': 1.11.6
      '@webassemblyjs/helper-buffer': 1.11.6
      '@webassemblyjs/wasm-gen': 1.11.6
      '@webassemblyjs/wasm-parser': 1.11.6

  /@webassemblyjs/wasm-parser/1.11.6:
    resolution: {integrity: sha512-6ZwPeGzMJM3Dqp3hCsLgESxBGtT/OeCvCZ4TA1JUPYgmhAx38tTPR9JaKy0S5H3evQpO/h2uWs2j6Yc/fjkpTQ==}
    dependencies:
      '@webassemblyjs/ast': 1.11.6
      '@webassemblyjs/helper-api-error': 1.11.6
      '@webassemblyjs/helper-wasm-bytecode': 1.11.6
      '@webassemblyjs/ieee754': 1.11.6
      '@webassemblyjs/leb128': 1.11.6
      '@webassemblyjs/utf8': 1.11.6

  /@webassemblyjs/wast-printer/1.11.6:
    resolution: {integrity: sha512-JM7AhRcE+yW2GWYaKeHL5vt4xqee5N2WcezptmgyhNS+ScggqcT1OtXykhAb13Sn5Yas0j2uv9tHgrjwvzAP4A==}
    dependencies:
      '@webassemblyjs/ast': 1.11.6
      '@xtuc/long': 4.2.2

  /@xtuc/ieee754/1.2.0:
    resolution: {integrity: sha512-DX8nKgqcGwsc0eJSqYt5lwP4DH5FlHnmuWWBRy7X0NcaGR0ZtuyeESgMwTYVEtxmsNGY+qit4QYT/MIYTOTPeA==}

  /@xtuc/long/4.2.2:
    resolution: {integrity: sha512-NuHqBY1PB/D8xU6s/thBgOAiAP7HOYDQ32+BFZILJ8ivkUkAHQnWfn6WhL79Owj1qmUnoN/YPhktdIoucipkAQ==}

  /JSONStream/1.3.5:
    resolution: {integrity: sha512-E+iruNOY8VV9s4JEbe1aNEm6MiszPRr/UfcHMz0TQh1BXSxHK+ASV1R6W4HpjBhSeS+54PIsAMCBmwD06LLsqQ==}
    hasBin: true
    dependencies:
      jsonparse: 1.3.1
      through: 2.3.8
    dev: true

  /abbrev/1.1.1:
    resolution: {integrity: sha512-nne9/IiQ/hzIhY6pdDnbBtz7DjPTKrY00P/zvPSm5pOFkl6xuGrGnXn/VtTNNfNtAfZ9/1RtehkszU9qcTii0Q==}

  /abort-controller/3.0.0:
    resolution: {integrity: sha512-h8lQ8tacZYnR3vNQTgibj+tODHI5/+l06Au2Pcriv/Gmet0eaj4TwWH41sO9wnHDiQsEj19q0drzdWdeAHtweg==}
    engines: {node: '>=6.5'}
    dependencies:
      event-target-shim: 5.0.1

  /acorn-import-assertions/1.9.0_acorn@8.10.0:
    resolution: {integrity: sha512-cmMwop9x+8KFhxvKrKfPYmN6/pKTYYHBqLa0DfvVZcKMJWNyWLnaqND7dx/qn66R7ewM1UX5XMaDVP5wlVTaVA==}
    peerDependencies:
      acorn: ^8
    dependencies:
      acorn: 8.10.0

  /acorn-jsx/5.3.2_acorn@8.10.0:
    resolution: {integrity: sha512-rq9s+JNhf0IChjtDXxllJ7g41oZk5SlXtp0LHwyA5cejwn7vKmKp4pPri6YEePv2PU65sAsegbXtIinmDFDXgQ==}
    peerDependencies:
      acorn: ^6.0.0 || ^7.0.0 || ^8.0.0
    dependencies:
      acorn: 8.10.0

  /acorn-walk/8.2.0:
    resolution: {integrity: sha512-k+iyHEuPgSw6SbuDpGQM+06HQUa04DZ3o+F6CSzXMvvI5KMvnaEqXe+YVe555R9nn6GPt404fos4wcgpw12SDA==}
    engines: {node: '>=0.4.0'}

  /acorn/8.10.0:
    resolution: {integrity: sha512-F0SAmZ8iUtS//m8DmCTA0jlh6TDKkHQyK6xc6V4KDTyZKA9dnvX9/3sRTVQrWm79glUAZbnmmNcdYwUIHWVybw==}
    engines: {node: '>=0.4.0'}
    hasBin: true

  /add-stream/1.0.0:
    resolution: {integrity: sha512-qQLMr+8o0WC4FZGQTcJiKBVC59JylcPSrTtk6usvmIDFUOCKegapy1VHQwRbFMOFyb/inzUVqHs+eMYKDM1YeQ==}
    dev: true

  /agent-base/4.3.0:
    resolution: {integrity: sha512-salcGninV0nPrwpGNn4VTXBb1SOuXQBiqbrNXoeizJsHrsL6ERFM2Ne3JUSBWRE6aeNJI2ROP/WEEIDUiDe3cg==}
    engines: {node: '>= 4.0.0'}
    dependencies:
      es6-promisify: 5.0.0
    dev: true

  /agent-base/6.0.2:
    resolution: {integrity: sha512-RZNwNclF7+MS/8bDg70amg32dyeZGZxiDuQmZxKLAlQjr3jGyLx+4Kkk58UO7D2QdgFIQCovuSuZESne6RG6XQ==}
    engines: {node: '>= 6.0.0'}
    dependencies:
      debug: 4.3.4
    transitivePeerDependencies:
      - supports-color

  /agentkeepalive/4.5.0:
    resolution: {integrity: sha512-5GG/5IbQQpC9FpkRGsSvZI5QYeSCzlJHdpBQntCsuTOxhKD8lqKhrleg2Yi7yvMIf82Ycmmqln9U8V9qwEiJew==}
    engines: {node: '>= 8.0.0'}
    dependencies:
      humanize-ms: 1.2.1

  /aggregate-error/3.1.0:
    resolution: {integrity: sha512-4I7Td01quW/RpocfNayFdFVk1qSuoh0E7JrbRJ16nH01HhKFQ88INq9Sd+nd72zqRySlr9BmDA8xlEJ6vJMrYA==}
    engines: {node: '>=8'}
    dependencies:
      clean-stack: 2.2.0
      indent-string: 4.0.0

  /ajv-keywords/3.5.2_ajv@6.12.6:
    resolution: {integrity: sha512-5p6WTN0DdTGVQk6VjcEju19IgaHudalcfabD7yhDGeA6bcQnmL+CpveLJq/3hvfwd1aof6L386Ougkx6RfyMIQ==}
    peerDependencies:
      ajv: ^6.9.1
    dependencies:
      ajv: 6.12.6

  /ajv/6.12.6:
    resolution: {integrity: sha512-j3fVLgvTo527anyYyJOGTYJbG+vnnQYvE0m5mmkc1TK+nxAppkCLMIL0aZ4dblVCNoGShhm+kzE4ZUykBoMg4g==}
    dependencies:
      fast-deep-equal: 3.1.3
      fast-json-stable-stringify: 2.1.0
      json-schema-traverse: 0.4.1
      uri-js: 4.4.1

  /ajv/8.12.0:
    resolution: {integrity: sha512-sRu1kpcO9yLtYxBKvqfTeh9KzZEwO3STyX1HT+4CaDzC6HpTGYhIhPIzj9XuKU7KYDwnaeh5hcOwjy1QuJzBPA==}
    dependencies:
      fast-deep-equal: 3.1.3
      json-schema-traverse: 1.0.0
      require-from-string: 2.0.2
      uri-js: 4.4.1

  /ansi-256-colors/1.1.0:
    resolution: {integrity: sha512-roJI/AVBdJIhcohHDNXUoFYsCZG4MZIs5HtKNgVKY5QzqQoQJe+o0ouiqZDaSC+ggKdBVcuSwlSdJckrrlm3/A==}
    engines: {node: '>=0.10.0'}
    dev: true

  /ansi-align/3.0.1:
    resolution: {integrity: sha512-IOfwwBF5iczOjp/WeY4YxyjqAFMQoZufdQWDd19SEExbVLNXqvpzSJ/M7Za4/sCPmQ0+GRquoA7bGcINcxew6w==}
    dependencies:
      string-width: 4.2.3

  /ansi-colors/4.1.1:
    resolution: {integrity: sha512-JoX0apGbHaUJBNl6yF+p6JAFYZ666/hhCGKN5t9QFjbJQKUU/g8MNbFDbvfrgKXvI1QpZplPOnwIo99lX/AAmA==}
    engines: {node: '>=6'}
    dev: true

  /ansi-escapes/3.2.0:
    resolution: {integrity: sha512-cBhpre4ma+U0T1oM5fXg7Dy1Jw7zzwv7lt/GoCpr+hDQJoYnKVPLL4dCvSEFMmQurOQvSrwT7SL/DAlhBI97RQ==}
    engines: {node: '>=4'}
    dev: true

  /ansi-escapes/4.3.2:
    resolution: {integrity: sha512-gKXj5ALrKWQLsYG9jlTRmR/xKluxHV+Z9QEwNIgCfM1/uwPMCuzVVnh5mwTd+OuBZcwSIMbqssNWRm1lE51QaQ==}
    engines: {node: '>=8'}
    dependencies:
      type-fest: 0.21.3

  /ansi-regex/2.1.1:
    resolution: {integrity: sha512-TIGnTpdo+E3+pCyAluZvtED5p5wCqLdezCyhPZzKPcxvFplEt4i+W7OONCKgeZFT3+y5NZZfOOS/Bdcanm1MYA==}
    engines: {node: '>=0.10.0'}
    dev: true

  /ansi-regex/3.0.1:
    resolution: {integrity: sha512-+O9Jct8wf++lXxxFc4hc8LsjaSq0HFzzL7cVsw8pRDIPdjKD2mT4ytDZlLuSBZ4cLKZFXIrMGO7DbQCtMJJMKw==}
    engines: {node: '>=4'}
    dev: true

  /ansi-regex/4.1.1:
    resolution: {integrity: sha512-ILlv4k/3f6vfQ4OoP2AGvirOktlQ98ZEL1k9FaQjxa3L1abBgbuTDAdPOpvbGncC0BTVQrl+OM8xZGK6tWXt7g==}
    engines: {node: '>=6'}
    dev: true

  /ansi-regex/5.0.1:
    resolution: {integrity: sha512-quJQXlTSUGL2LH9SUXo8VwsY4soanhgo6LNSm84E1LBcE8s3O0wpdiRzyR9z/ZZJMlMWv37qOOb9pdJlMUEKFQ==}
    engines: {node: '>=8'}

  /ansi-regex/6.0.1:
    resolution: {integrity: sha512-n5M855fKb2SsfMIiFFoVrABHJC8QtHwVx+mHWP3QcEqBHYienj5dHSgjbxtC0WEZXYt4wcD6zrQElDPhFuZgfA==}
    engines: {node: '>=12'}

  /ansi-styles/3.2.1:
    resolution: {integrity: sha512-VT0ZI6kZRdTh8YyJw3SMbYm/u+NqfsAxEpWO0Pf9sq8/e94WxxOpPKx9FR1FlyCtOVDNOQ+8ntlqFxiRc+r5qA==}
    engines: {node: '>=4'}
    dependencies:
      color-convert: 1.9.3

  /ansi-styles/4.3.0:
    resolution: {integrity: sha512-zbB9rCJAT1rbjiVDb2hqKFHNYLxgtk8NURxZ3IZwD3F6NtxbXZQCnnSi1Lkx+IDohdPlFp222wVALIheZJQSEg==}
    engines: {node: '>=8'}
    dependencies:
      color-convert: 2.0.1

  /ansi-styles/6.2.1:
    resolution: {integrity: sha512-bN798gFfQX+viw3R7yrGWRqnrN2oRkEkUjjl4JNn4E8GxxbjtG3FbrEIIY3l8/hrwUwIeCZvi4QuOTP4MErVug==}
    engines: {node: '>=12'}

  /ansicolors/0.3.2:
    resolution: {integrity: sha512-QXu7BPrP29VllRxH8GwB7x5iX5qWKAAMLqKQGWTeLWVlNHNOpVMJ91dsxQAIWXpjuW5wqvxu3Jd/nRjrJ+0pqg==}

  /anymatch/3.1.2:
    resolution: {integrity: sha512-P43ePfOAIupkguHUycrc4qJ9kz8ZiuOUijaETwX7THt0Y/GNK7v0aa8rY816xWjZ7rJdA5XdMcpVFTKMq+RvWg==}
    engines: {node: '>= 8'}
    dependencies:
      normalize-path: 3.0.0
      picomatch: 2.3.1
    dev: true

  /aproba/2.0.0:
    resolution: {integrity: sha512-lYe4Gx7QT+MKGbDsA+Z+he/Wtef0BiwDOlK/XkBrdfsh9J/jPPXbX0tE9x9cl27Tmu5gg3QUbUrQYa/y+KOHPQ==}

  /are-docs-informative/0.0.2:
    resolution: {integrity: sha512-ixiS0nLNNG5jNQzgZJNoUpBKdo9yTYZMGJ+QgT2jmjR7G7+QHRCc4v6LQ3NgE7EBJq+o0ams3waJwkrlBom8Ig==}
    engines: {node: '>=14'}
    dev: true

  /are-we-there-yet/2.0.0:
    resolution: {integrity: sha512-Ci/qENmwHnsYo9xKIcUJN5LeDKdJ6R1Z1j9V/J5wyq8nh/mYPEpIKJbBZXtZjG04HiK7zV/p6Vs9952MrMeUIw==}
    engines: {node: '>=10'}
    dependencies:
      delegates: 1.0.0
      readable-stream: 3.6.2

  /are-we-there-yet/3.0.1:
    resolution: {integrity: sha512-QZW4EDmGwlYur0Yyf/b2uGucHQMa8aFUP7eu9ddR73vvhFyt4V0Vl3QHPcTNJ8l6qYOBdxgXdnBXQrHilfRQBg==}
    engines: {node: ^12.13.0 || ^14.15.0 || >=16.0.0}
    dependencies:
      delegates: 1.0.0
      readable-stream: 3.6.2

  /arg-parser/1.2.0:
    resolution: {integrity: sha512-qeFIPI9MQUPLugbbvBczsvqCIOuat8yHZ66mdlP5rbJhImRoCgFn2o9/kNlF5KHqaMZw6vVugIAWyJfgkbqG1w==}
    engines: {node: '>=0.8.0'}

  /arg/4.1.3:
    resolution: {integrity: sha512-58S9QDqG0Xx27YwPSt9fJxivjYl432YCwfDMfZ+71RAqUrZef7LrKQZ3LHLOwCS4FLNBplP533Zx895SeOCHvA==}

  /argparse/1.0.10:
    resolution: {integrity: sha512-o5Roy6tNG4SL/FOkCAN6RzjiakZS25RLYFrcMttJqbdd8BWrnA+fGz57iN5Pb06pvBGvl5gQ0B48dJlslXvoTg==}
    dependencies:
      sprintf-js: 1.0.3

  /argparse/2.0.1:
    resolution: {integrity: sha512-8+9WqebbFzpX9OR+Wa6O29asIogeRMzcGtAINdpMHHyAg10f05aSFVBbcEqGf/PXw1EjAZ+q2/bEBg3DvurK3Q==}

  /array-back/1.0.4:
    resolution: {integrity: sha512-1WxbZvrmyhkNoeYcizokbmh5oiOCIfyvGtcqbK3Ls1v1fKcquzxnQSceOx6tzq7jmai2kFLWIpGND2cLhH6TPw==}
    engines: {node: '>=0.12.0'}
    dependencies:
      typical: 2.6.1
    dev: true

  /array-back/2.0.0:
    resolution: {integrity: sha512-eJv4pLLufP3g5kcZry0j6WXpIbzYw9GUB4mVJZno9wfwiBxbizTnHCw3VJb07cBihbFX48Y7oSrW9y+gt4glyw==}
    engines: {node: '>=4'}
    dependencies:
      typical: 2.6.1
    dev: true

  /array-buffer-byte-length/1.0.0:
    resolution: {integrity: sha512-LPuwb2P+NrQw3XhxGc36+XSvuBPopovXYTR9Ew++Du9Yb/bx5AzBfrIsBoj0EZUifjQU+sHL21sseZ3jerWO/A==}
    dependencies:
      call-bind: 1.0.5
      is-array-buffer: 3.0.2
    dev: true

  /array-differ/3.0.0:
    resolution: {integrity: sha512-THtfYS6KtME/yIAhKjZ2ul7XI96lQGHRputJQHO80LAWQnuGP4iCIN8vdMRboGbIEYBwU33q8Tch1os2+X0kMg==}
    engines: {node: '>=8'}

  /array-ify/1.0.0:
    resolution: {integrity: sha512-c5AMf34bKdvPhQ7tBGhqkgKNUzMr4WUs+WDtC2ZUGOUncbxKMTvqxYctiseW3+L4bA8ec+GcZ6/A/FW4m8ukng==}
    dev: true

  /array-includes/3.1.7:
    resolution: {integrity: sha512-dlcsNBIiWhPkHdOEEKnehA+RNUWDc4UqFtnIXU4uuYDPtA4LDkr7qip2p0VvFAEXNDr0yWZ9PJyIRiGjRLQzwQ==}
    engines: {node: '>= 0.4'}
    dependencies:
      call-bind: 1.0.5
      define-properties: 1.2.1
      es-abstract: 1.22.3
      get-intrinsic: 1.2.2
      is-string: 1.0.7
    dev: true

  /array-union/2.1.0:
    resolution: {integrity: sha512-HGyxoOTYUyCM6stUe6EJgnd4EoewAI7zMdfqO+kGjnlZmBDz/cR5pf8r/cR4Wq60sL/p0IkcjUEEPwS3GFrIyw==}
    engines: {node: '>=8'}

  /array.prototype.findlastindex/1.2.3:
    resolution: {integrity: sha512-LzLoiOMAxvy+Gd3BAq3B7VeIgPdo+Q8hthvKtXybMvRV0jrXfJM/t8mw7nNlpEcVlVUnCnM2KSX4XU5HmpodOA==}
    engines: {node: '>= 0.4'}
    dependencies:
      call-bind: 1.0.5
      define-properties: 1.2.1
      es-abstract: 1.22.3
      es-shim-unscopables: 1.0.2
      get-intrinsic: 1.2.2
    dev: true

  /array.prototype.flat/1.3.2:
    resolution: {integrity: sha512-djYB+Zx2vLewY8RWlNCUdHjDXs2XOgm602S9E7P/UpHgfeHL00cRiIF+IN/G/aUJ7kGPb6yO/ErDI5V2s8iycA==}
    engines: {node: '>= 0.4'}
    dependencies:
      call-bind: 1.0.5
      define-properties: 1.2.1
      es-abstract: 1.22.3
      es-shim-unscopables: 1.0.2
    dev: true

  /array.prototype.flatmap/1.3.2:
    resolution: {integrity: sha512-Ewyx0c9PmpcsByhSW4r+9zDU7sGjFc86qf/kKtuSCRdhfbk0SNLLkaT5qvcHnRGgc5NP/ly/y+qkXkqONX54CQ==}
    engines: {node: '>= 0.4'}
    dependencies:
      call-bind: 1.0.5
      define-properties: 1.2.1
      es-abstract: 1.22.3
      es-shim-unscopables: 1.0.2
    dev: true

  /array.prototype.tosorted/1.1.2:
    resolution: {integrity: sha512-HuQCHOlk1Weat5jzStICBCd83NxiIMwqDg/dHEsoefabn/hJRj5pVdWcPUSpRrwhwxZOsQassMpgN/xRYFBMIg==}
    dependencies:
      call-bind: 1.0.5
      define-properties: 1.2.1
      es-abstract: 1.22.3
      es-shim-unscopables: 1.0.2
      get-intrinsic: 1.2.2
    dev: true

  /arraybuffer.prototype.slice/1.0.2:
    resolution: {integrity: sha512-yMBKppFur/fbHu9/6USUe03bZ4knMYiwFBcyiaXB8Go0qNehwX6inYPzK9U0NeQvGxKthcmHcaR8P5MStSRBAw==}
    engines: {node: '>= 0.4'}
    dependencies:
      array-buffer-byte-length: 1.0.0
      call-bind: 1.0.5
      define-properties: 1.2.1
      es-abstract: 1.22.3
      get-intrinsic: 1.2.2
      is-array-buffer: 3.0.2
      is-shared-array-buffer: 1.0.2
    dev: true

  /arrify/1.0.1:
    resolution: {integrity: sha512-3CYzex9M9FGQjCGMGyi6/31c8GJbgb0qGyrx5HWxPd0aCwh4cB2YjMb2Xf9UuoogrMrlO9cTqnB5rI5GHZTcUA==}
    engines: {node: '>=0.10.0'}
    dev: true

  /arrify/2.0.1:
    resolution: {integrity: sha512-3duEwti880xqi4eAMN8AyR4a0ByT90zoYdLlevfrvU43vb0YZwZVfxOgxWrLXXXpyugL0hNZc9G6BiB5B3nUug==}
    engines: {node: '>=8'}

  /asap/2.0.6:
    resolution: {integrity: sha512-BSHWgDSAiKs50o2Re8ppvp3seVHXSRM44cdSsT9FfNEUUZLOGWVCsiWaRPWM1Znn+mqZ1OfVZ3z3DWEzSp7hRA==}

  /assertion-error/1.1.0:
    resolution: {integrity: sha512-jgsaNduz+ndvGyFt3uSuWqvy4lCnIJiovtouQN5JZHOKCS2QuhEdbcQHFhVksz2N2U9hXJo8odG7ETyWlEeuDw==}

  /astral-regex/2.0.0:
    resolution: {integrity: sha512-Z7tMw1ytTXt5jqMcOP+OQteU1VuNK9Y02uuJtKQ1Sv69jXQKKg5cibLwGJow8yzZP+eAc18EmLGPal0bp36rvQ==}
    engines: {node: '>=8'}

  /async-retry/1.2.3:
    resolution: {integrity: sha512-tfDb02Th6CE6pJUF2gjW5ZVjsgwlucVXOEQMvEX9JgSJMs9gAX+Nz3xRuJBKuUYjTSYORqvDBORdAQ3LU59g7Q==}
    dependencies:
      retry: 0.12.0

  /async-retry/1.3.3:
    resolution: {integrity: sha512-wfr/jstw9xNi/0teMHrRW7dsz3Lt5ARhYNZ2ewpadnhaIp5mbALhOAP+EAdsC7t4Z6wqsDVv9+W6gm1Dk9mEyw==}
    dependencies:
      retry: 0.13.1

  /async/3.2.4:
    resolution: {integrity: sha512-iAB+JbDEGXhyIUavoDl9WP/Jj106Kz9DEn1DPgYw5ruDn0e3Wgi3sKFm55sASdGBNOQB8F59d9qQ7deqrHA8wQ==}

  /asynciterator.prototype/1.0.0:
    resolution: {integrity: sha512-wwHYEIS0Q80f5mosx3L/dfG5t5rjEa9Ft51GTaNt862EnpyGHpgz2RkZvLPp1oF5TnAiTohkEKVEu8pQPJI7Vg==}
    dependencies:
      has-symbols: 1.0.3
    dev: true

  /asynckit/0.4.0:
    resolution: {integrity: sha512-Oei9OH4tRh0YqU3GxhX79dM/mwVgvbZJaSNaRk+bshkj0S5cfHcgYakreBjrHwatXKbz+IoIdYLxrKim2MjW0Q==}

  /at-least-node/1.0.0:
    resolution: {integrity: sha512-+q/t7Ekv1EDY2l6Gda6LLiX14rU9TV20Wa3ofeQmwPFZbOMo9DXrLbOjFaaclkXKWidIaopwAObQDqwWtGUjqg==}
    engines: {node: '>= 4.0.0'}

  /atob-lite/2.0.0:
    resolution: {integrity: sha512-LEeSAWeh2Gfa2FtlQE1shxQ8zi5F9GHarrGKz08TMdODD5T4eH6BMsvtnhbWZ+XQn+Gb6om/917ucvRu7l7ukw==}
    dev: true

  /available-typed-arrays/1.0.5:
    resolution: {integrity: sha512-DMD0KiN46eipeziST1LPP/STfDU0sufISXmjSgvVsoU2tqxctQeASejWcfNtxYKqETM1UxQ8sp2OrSBWpHY6sw==}
    engines: {node: '>= 0.4'}

  /aws-sdk/2.1528.0:
    resolution: {integrity: sha512-QyV8fTJJAqnBAbAGkRKgXfI/NvxAoeJHjEFVXDo77hv13cJZKOdBTe9dV56ztS4R1twDJxHibXdDi7IeBrag2w==}
    engines: {node: '>= 10.0.0'}
    dependencies:
      buffer: 4.9.2
      events: 1.1.1
      ieee754: 1.1.13
      jmespath: 0.16.0
      querystring: 0.2.0
      sax: 1.2.1
      url: 0.10.3
      util: 0.12.5
      uuid: 8.0.0
      xml2js: 0.5.0

  /azure-devops-node-api/11.2.0:
    resolution: {integrity: sha512-XdiGPhrpaT5J8wdERRKs5g8E0Zy1pvOYTli7z9E8nmOn3YGp4FhtjhrOyFmX/8veWCwdI69mCHKJw6l+4J/bHA==}
    dependencies:
      tunnel: 0.0.6
      typed-rest-client: 1.8.9

  /balanced-match/1.0.2:
    resolution: {integrity: sha512-3oSeUO0TMV67hN1AmbXsK4yaqU7tjiHlbxRDZOpH0KW9+CeX4bRAaX0Anxt0tx2MrpRpWwQaPwIlISEJhYU5Pw==}

  /base64-js/1.5.1:
    resolution: {integrity: sha512-AKpaYlHn8t4SVbOHCy+b5+KKgvR4vrsD8vbvrbiQJps7fKDTkjkDry6ji0rUJjC0kzbNePLwzxq8iypo41qeWA==}

  /before-after-hook/2.2.3:
    resolution: {integrity: sha512-NzUnlZexiaH/46WDhANlyR2bXRopNg4F/zuSA3OpZnllCUgRaOF2znDioDWrmbNVsuZk6l9pMquQB38cfBZwkQ==}

  /better_git_changelog/1.6.2:
    resolution: {integrity: sha512-A6U5HdV+gygmNfZ+2UbztVI3aQCXkJzLYL27gJ/WhdNzg1blpE+faHC5y2Iu7Omu0FO2Ra0C0WLU7f5prGoRKg==}
    hasBin: true
    dependencies:
      arg-parser: 1.2.0
      commander: 9.5.0
      semver: 7.5.4

  /bin-links/3.0.3:
    resolution: {integrity: sha512-zKdnMPWEdh4F5INR07/eBrodC7QrF5JKvqskjz/ZZRXg5YSAZIbn8zGhbhUrElzHBZ2fvEQdOU59RHcTG3GiwA==}
    engines: {node: ^12.13.0 || ^14.15.0 || >=16.0.0}
    dependencies:
      cmd-shim: 5.0.0
      mkdirp-infer-owner: 2.0.0
      npm-normalize-package-bin: 2.0.0
      read-cmd-shim: 3.0.1
      rimraf: 3.0.2
      write-file-atomic: 4.0.2

  /binary-extensions/2.2.0:
    resolution: {integrity: sha512-jDctJ/IVQbZoJykoeHbhXpOlNBqGNcwXJKJog42E5HDPUwQTSdjCHdihjj0DlnheQ7blbT6dHOafNAiS8ooQKA==}
    engines: {node: '>=8'}
    dev: true

  /binaryextensions/4.19.0:
    resolution: {integrity: sha512-DRxnVbOi/1OgA5pA9EDiRT8gvVYeqfuN7TmPfLyt6cyho3KbHCi3EtDQf39TTmGDrR5dZ9CspdXhPkL/j/WGbg==}
    engines: {node: '>=0.8'}

  /bl/4.1.0:
    resolution: {integrity: sha512-1W07cM9gS6DcLperZfFSj+bWLtaPGSOHWhPiGzXmvVJbRLdG82sH/Kn8EtW1VqWVA54AKf2h5k5BbnIbwF3h6w==}
    dependencies:
      buffer: 5.7.1
      inherits: 2.0.4
      readable-stream: 3.6.2

  /boxen/7.0.0:
    resolution: {integrity: sha512-j//dBVuyacJbvW+tvZ9HuH03fZ46QcaKvvhZickZqtB271DxJ7SNRSNxrV/dZX0085m7hISRZWbzWlJvx/rHSg==}
    engines: {node: '>=14.16'}
    dependencies:
      ansi-align: 3.0.1
      camelcase: 7.0.0
      chalk: 5.3.0
      cli-boxes: 3.0.0
      string-width: 5.1.2
      type-fest: 2.19.0
      widest-line: 4.0.1
      wrap-ansi: 8.1.0

  /brace-expansion/1.1.11:
    resolution: {integrity: sha512-iCuPHDFgrHX7H2vEI/5xpz07zSHB00TpugqhmYtVmMO6518mCuRMoOYFldEBl0g187ufozdaHgWKcYFb61qGiA==}
    dependencies:
      balanced-match: 1.0.2
      concat-map: 0.0.1

  /brace-expansion/2.0.1:
    resolution: {integrity: sha512-XnAIvQ8eM+kC6aULx6wuQiwVsnzsi9d3WxzV3FpWTGA19F621kwdbsAcFKXgKUHZWsy+mY6iL1sHTxWEFCytDA==}
    dependencies:
      balanced-match: 1.0.2

  /braces/3.0.2:
    resolution: {integrity: sha512-b8um+L1RzM3WDSzvhm6gIz1yfTbBt6YTlcEKAvsmqCZZFw46z626lVj9j1yEPW33H5H+lBQpZMP1k8l+78Ha0A==}
    engines: {node: '>=8'}
    dependencies:
      fill-range: 7.0.1

  /browser-stdout/1.3.1:
    resolution: {integrity: sha512-qhAVI1+Av2X7qelOfAIYwXONood6XlZE/fXaBSmW/T5SzLAmCgzi+eiWE7fUvbHaeNBQH13UftjpXxsfLkMpgw==}
    dev: true

  /browserslist/4.21.4:
    resolution: {integrity: sha512-CBHJJdDmgjl3daYjN5Cp5kbTf1mUhZoS+beLklHIvkOWscs83YAhLlF3Wsh/lciQYAcbBJgTOD44VtG31ZM4Hw==}
    engines: {node: ^6 || ^7 || ^8 || ^9 || ^10 || ^11 || ^12 || >=13.7}
    hasBin: true
    dependencies:
      caniuse-lite: 1.0.30001414
      electron-to-chromium: 1.4.271
      node-releases: 2.0.6
      update-browserslist-db: 1.0.9_browserslist@4.21.4

  /btoa-lite/1.0.0:
    resolution: {integrity: sha512-gvW7InbIyF8AicrqWoptdW08pUxuhq8BEgowNajy9RhiE86fmGAGl+bLKo6oB8QP0CkqHLowfN0oJdKC/J6LbA==}
    dev: true

  /buffer-equal-constant-time/1.0.1:
    resolution: {integrity: sha512-zRpUiDwd/xk6ADqPMATG8vc9VPrkck7T07OIx0gnjmJAnHnTVXNQG3vfvWNuiZIkwu9KrKdA1iJKfsfTVxE6NA==}

  /buffer-from/1.1.2:
    resolution: {integrity: sha512-E+XQCRwSbaaiChtv6k6Dwgc+bx+Bs6vuKJHHl5kox/BaKbhiXzqQOwK4cO22yElGp2OCmjwVhT3HmxgyPGnJfQ==}

  /buffer/4.9.2:
    resolution: {integrity: sha512-xq+q3SRMOxGivLhBNaUdC64hDTQwejJ+H0T/NB1XMtTVEwNTrfFF3gAxiyW0Bu/xWEGhjVKgUcMhCrUy2+uCWg==}
    dependencies:
      base64-js: 1.5.1
      ieee754: 1.1.13
      isarray: 1.0.0

  /buffer/5.7.1:
    resolution: {integrity: sha512-EHcyIPBQ4BSGlvjB16k5KgAJ27CIsHY/2JBmCRReo48y9rQ3MaUzWX3KVlBa4U7MyX02HdVj0K7C3WaB3ju7FQ==}
    dependencies:
      base64-js: 1.5.1
      ieee754: 1.2.1

  /buffer/6.0.3:
    resolution: {integrity: sha512-FTiCpNxtwiZZHEZbcbTIcZjERVICn9yq/pDFkTl95/AxzD1naBctN7YO68riM/gLSDY7sdrMby8hofADYuuqOA==}
    dependencies:
      base64-js: 1.5.1
      ieee754: 1.2.1

  /builtin-modules/3.3.0:
    resolution: {integrity: sha512-zhaCDicdLuWN5UbN5IMnFqNMhNfo919sH85y2/ea+5Yg9TsTkeZxpL+JLbp6cgYFS4sRLp3YV4S6yDuqVWHYOw==}
    engines: {node: '>=6'}
    dev: true

  /builtins/1.0.3:
    resolution: {integrity: sha512-uYBjakWipfaO/bXI7E8rq6kpwHRZK5cNYrUv2OzZSI/FvmdMyXJ2tG9dKcjEC5YHmHpUAwsargWIZNWdxb/bnQ==}

  /builtins/5.0.1:
    resolution: {integrity: sha512-qwVpFEHNfhYJIzNRBvd2C1kyo6jz3ZSMPyyuR47OPdiKWlbYnZNyDWuyR175qDnAJLiCo5fBBqPb3RiXgWlkOQ==}
    dependencies:
      semver: 7.5.4

  /c8/7.14.0:
    resolution: {integrity: sha512-i04rtkkcNcCf7zsQcSv/T9EbUn4RXQ6mropeMcjFOsQXQ0iGLAr/xT6TImQg4+U9hmNpN9XdvPkjUL1IzbgxJw==}
    engines: {node: '>=10.12.0'}
    hasBin: true
    dependencies:
      '@bcoe/v8-coverage': 0.2.3
      '@istanbuljs/schema': 0.1.3
      find-up: 5.0.0
      foreground-child: 2.0.0
      istanbul-lib-coverage: 3.2.0
      istanbul-lib-report: 3.0.0
      istanbul-reports: 3.1.4
      rimraf: 3.0.2
      test-exclude: 6.0.0
      v8-to-istanbul: 9.0.1
      yargs: 16.2.0
      yargs-parser: 20.2.9
    dev: true

  /cacache/15.3.0:
    resolution: {integrity: sha512-VVdYzXEn+cnbXpFgWs5hTT7OScegHVmLhJIR8Ufqk3iFD6A6j5iSX1KuBTfNEv4tdJWE2PzA6IVFtcLC7fN9wQ==}
    engines: {node: '>= 10'}
    dependencies:
      '@npmcli/fs': 1.1.1
      '@npmcli/move-file': 1.1.2
      chownr: 2.0.0
      fs-minipass: 2.1.0
      glob: 7.2.3
      infer-owner: 1.0.4
      lru-cache: 6.0.0
      minipass: 3.3.6
      minipass-collect: 1.0.2
      minipass-flush: 1.0.5
      minipass-pipeline: 1.2.4
      mkdirp: 1.0.4
      p-map: 4.0.0
      promise-inflight: 1.0.1
      rimraf: 3.0.2
      ssri: 8.0.1
      tar: 6.2.0
      unique-filename: 1.1.1
    transitivePeerDependencies:
      - bluebird

  /cacache/16.1.3:
    resolution: {integrity: sha512-/+Emcj9DAXxX4cwlLmRI9c166RuL3w30zp4R7Joiv2cQTtTtA+jeuCAjH3ZlGnYS3tKENSrKhAzVVP9GVyzeYQ==}
    engines: {node: ^12.13.0 || ^14.15.0 || >=16.0.0}
    dependencies:
      '@npmcli/fs': 2.1.2
      '@npmcli/move-file': 2.0.1
      chownr: 2.0.0
      fs-minipass: 2.1.0
      glob: 8.1.0
      infer-owner: 1.0.4
      lru-cache: 7.18.3
      minipass: 3.3.6
      minipass-collect: 1.0.2
      minipass-flush: 1.0.5
      minipass-pipeline: 1.2.4
      mkdirp: 1.0.4
      p-map: 4.0.0
      promise-inflight: 1.0.1
      rimraf: 3.0.2
      ssri: 9.0.1
      tar: 6.2.0
      unique-filename: 2.0.1
    transitivePeerDependencies:
      - bluebird

  /cacache/17.1.3:
    resolution: {integrity: sha512-jAdjGxmPxZh0IipMdR7fK/4sDSrHMLUV0+GvVUsjwyGNKHsh79kW/otg+GkbXwl6Uzvy9wsvHOX4nUoWldeZMg==}
    engines: {node: ^14.17.0 || ^16.13.0 || >=18.0.0}
    dependencies:
      '@npmcli/fs': 3.1.0
      fs-minipass: 3.0.2
      glob: 10.3.10
      lru-cache: 7.18.3
      minipass: 5.0.0
      minipass-collect: 1.0.2
      minipass-flush: 1.0.5
      minipass-pipeline: 1.2.4
      p-map: 4.0.0
      ssri: 10.0.4
      tar: 6.1.13
      unique-filename: 3.0.0

  /cacheable-lookup/5.0.4:
    resolution: {integrity: sha512-2/kNscPhpcxrOigMZzbiWF7dz8ilhb/nIHU3EyZiXWXpeq/au8qJ8VhdftMkty3n7Gj6HIGalQG8oiBNB3AJgA==}
    engines: {node: '>=10.6.0'}

  /cacheable-lookup/7.0.0:
    resolution: {integrity: sha512-+qJyx4xiKra8mZrcwhjMRMUhD5NR1R8esPkzIYxX96JiecFoxAXFuz/GpR3+ev4PE1WamHip78wV0vcmPQtp8w==}
    engines: {node: '>=14.16'}

  /cacheable-request/10.2.14:
    resolution: {integrity: sha512-zkDT5WAF4hSSoUgyfg5tFIxz8XQK+25W/TLVojJTMKBaxevLBBtLxgqguAuVQB8PVW79FVjHcU+GJ9tVbDZ9mQ==}
    engines: {node: '>=14.16'}
    dependencies:
      '@types/http-cache-semantics': 4.0.4
      get-stream: 6.0.1
      http-cache-semantics: 4.1.1
      keyv: 4.5.4
      mimic-response: 4.0.0
      normalize-url: 8.0.0
      responselike: 3.0.0

  /cacheable-request/6.1.0:
    resolution: {integrity: sha512-Oj3cAGPCqOZX7Rz64Uny2GYAZNliQSqfbePrgAQ1wKAihYmCUnraBtJtKcGR4xz7wF+LoJC+ssFZvv5BgF9Igg==}
    engines: {node: '>=8'}
    dependencies:
      clone-response: 1.0.3
      get-stream: 5.2.0
      http-cache-semantics: 4.1.1
      keyv: 3.1.0
      lowercase-keys: 2.0.0
      normalize-url: 4.5.1
      responselike: 1.0.2

  /cacheable-request/7.0.4:
    resolution: {integrity: sha512-v+p6ongsrp0yTGbJXjgxPow2+DL93DASP4kXCDKb8/bwRtt9OEF3whggkkDkGNzgcWy2XaF4a8nZglC7uElscg==}
    engines: {node: '>=8'}
    dependencies:
      clone-response: 1.0.3
      get-stream: 5.2.0
      http-cache-semantics: 4.1.1
      keyv: 4.5.4
      lowercase-keys: 2.0.0
      normalize-url: 6.1.0
      responselike: 2.0.1

  /cachedir/2.3.0:
    resolution: {integrity: sha512-A+Fezp4zxnit6FanDmv9EqXNAi3vt9DWp51/71UEhXukb7QUuvtv9344h91dyAxuTLoSYJFU299qzR3tzwPAhw==}
    engines: {node: '>=6'}
    dev: true

  /call-bind/1.0.5:
    resolution: {integrity: sha512-C3nQxfFZxFRVoJoGKKI8y3MOEo129NQ+FgQ08iye+Mk4zNZZGdjfs06bVTr+DBSlA66Q2VEcMki/cUCP4SercQ==}
    dependencies:
      function-bind: 1.1.2
      get-intrinsic: 1.2.2
      set-function-length: 1.1.1

  /callsites/3.1.0:
    resolution: {integrity: sha512-P8BjAsXvZS+VIDUI11hHCQEv74YT67YUi5JJFNWIqL235sBmjX4+qx9Muvls5ivyNENctx46xQLQ3aTuE7ssaQ==}
    engines: {node: '>=6'}

  /camel-case/4.1.2:
    resolution: {integrity: sha512-gxGWBrTT1JuMx6R+o5PTXMmUnhnVzLQ9SNutD4YqKtI6ap897t3tKECYla6gCWEkplXnlNybEkZg9GEGxKFCgw==}
    dependencies:
      pascal-case: 3.1.2
      tslib: 2.6.0

  /camelcase-keys/6.2.2:
    resolution: {integrity: sha512-YrwaA0vEKazPBkn0ipTiMpSajYDSe+KjQfrjhcBMxJt/znbvlHd8Pw/Vamaz5EB4Wfhs3SUR3Z9mwRu/P3s3Yg==}
    engines: {node: '>=8'}
    dependencies:
      camelcase: 5.3.1
      map-obj: 4.3.0
      quick-lru: 4.0.1
    dev: true

  /camelcase/5.3.1:
    resolution: {integrity: sha512-L28STB170nwWS63UjtlEOE3dldQApaJXZkOI1uMFfzf3rRuPegHaHesyee+YxQ+W6SvRDQV6UrdOdRiR153wJg==}
    engines: {node: '>=6'}
    dev: true

  /camelcase/6.3.0:
    resolution: {integrity: sha512-Gmy6FhYlCY7uOElZUSbxo2UCDH8owEk996gkbrpsgGtrJLM3J7jGxl9Ic7Qwwj4ivOE5AWZWRMecDdF7hqGjFA==}
    engines: {node: '>=10'}
    dev: true

  /camelcase/7.0.0:
    resolution: {integrity: sha512-JToIvOmz6nhGsUhAYScbo2d6Py5wojjNfoxoc2mEVLUdJ70gJK2gnd+ABY1Tc3sVMyK7QDPtN0T/XdlCQWITyQ==}
    engines: {node: '>=14.16'}

  /caniuse-lite/1.0.30001414:
    resolution: {integrity: sha512-t55jfSaWjCdocnFdKQoO+d2ct9C59UZg4dY3OnUlSZ447r8pUtIKdp0hpAzrGFultmTC+Us+KpKi4GZl/LXlFg==}

  /capital-case/1.0.4:
    resolution: {integrity: sha512-ds37W8CytHgwnhGGTi88pcPyR15qoNkOpYwmMMfnWqqWgESapLqvDx6huFjQ5vqWSn2Z06173XNA7LtMOeUh1A==}
    dependencies:
      no-case: 3.0.4
      tslib: 2.6.0
      upper-case-first: 2.0.2

  /cardinal/2.1.1:
    resolution: {integrity: sha512-JSr5eOgoEymtYHBjNWyjrMqet9Am2miJhlfKNdqLp6zoeAh0KN5dRAcxlecj5mAJrmQomgiOBj35xHLrFjqBpw==}
    hasBin: true
    dependencies:
      ansicolors: 0.3.2
      redeyed: 2.1.1

  /chai-arrays/2.2.0:
    resolution: {integrity: sha512-4awrdGI2EH8owJ9I58PXwG4N56/FiM8bsn4CVSNEgr4GKAM6Kq5JPVApUbhUBjDakbZNuRvV7quRSC38PWq/tg==}
    engines: {node: '>=0.10'}
    dev: true

  /chai/4.3.10:
    resolution: {integrity: sha512-0UXG04VuVbruMUYbJ6JctvH0YnC/4q3/AkT18q4NaITo91CUm0liMS9VqzT9vZhVQ/1eqPanMWjBM+Juhfb/9g==}
    engines: {node: '>=4'}
    dependencies:
      assertion-error: 1.1.0
      check-error: 1.0.3
      deep-eql: 4.1.3
      get-func-name: 2.0.2
      loupe: 2.3.7
      pathval: 1.1.1
      type-detect: 4.0.8

  /chai/4.3.7:
    resolution: {integrity: sha512-HLnAzZ2iupm25PlN0xFreAlBA5zaBSv3og0DdeGA4Ar6h6rJ3A0rolRUKJhSF2V10GZKDgWF/VmAEsNWjCRB+A==}
    engines: {node: '>=4'}
    dependencies:
      assertion-error: 1.1.0
      check-error: 1.0.2
      deep-eql: 4.1.3
      get-func-name: 2.0.0
      loupe: 2.3.4
      pathval: 1.1.1
      type-detect: 4.0.8
    dev: true

  /chalk/2.4.2:
    resolution: {integrity: sha512-Mti+f9lpJNcwF4tWV8/OrTTtF1gZi+f8FqlyAdouralcFWFQWF2+NgCHShjkCb+IFBLq9buZwE1xckQU4peSuQ==}
    engines: {node: '>=4'}
    dependencies:
      ansi-styles: 3.2.1
      escape-string-regexp: 1.0.5
      supports-color: 5.5.0

  /chalk/4.1.2:
    resolution: {integrity: sha512-oKnbhFyRIXpUuez8iBMmyEa4nbj4IOQyuhc/wy9kY7/WVPcwIO9VA668Pu8RkO7+0G76SLROeyw9CpQ061i4mA==}
    engines: {node: '>=10'}
    dependencies:
      ansi-styles: 4.3.0
      supports-color: 7.2.0

  /chalk/5.3.0:
    resolution: {integrity: sha512-dLitG79d+GV1Nb/VYcCDFivJeK1hiukt9QjRNVOsUtTy1rR1YJsmpGGTZ3qJos+uw7WmWF4wUwBd9jxjocFC2w==}
    engines: {node: ^12.17.0 || ^14.13 || >=16.0.0}

  /change-case/4.1.2:
    resolution: {integrity: sha512-bSxY2ws9OtviILG1EiY5K7NNxkqg/JnRnFxLtKQ96JaviiIxi7djMrSd0ECT9AC+lttClmYwKw53BWpOMblo7A==}
    dependencies:
      camel-case: 4.1.2
      capital-case: 1.0.4
      constant-case: 3.0.4
      dot-case: 3.0.4
      header-case: 2.0.4
      no-case: 3.0.4
      param-case: 3.0.4
      pascal-case: 3.1.2
      path-case: 3.0.4
      sentence-case: 3.0.4
      snake-case: 3.0.4
      tslib: 2.6.0

  /chardet/0.7.0:
    resolution: {integrity: sha512-mT8iDcrh03qDGRRmoA2hmBJnxpllMR+0/0qlzjqZES6NdiWDcZkCNAk4rPFZ9Q85r27unkiNNg8ZOiwZXBHwcA==}

  /check-error/1.0.2:
    resolution: {integrity: sha512-BrgHpW9NURQgzoNyjfq0Wu6VFO6D7IZEmJNdtgNqpzGG8RuNFHt2jQxWlAs4HMe119chBnv+34syEZtc6IhLtA==}
    dev: true

  /check-error/1.0.3:
    resolution: {integrity: sha512-iKEoDYaRmd1mxM90a2OEfWhjsjPpYPuQ+lMYsoxB126+t8fw7ySEO48nmDg5COTjxDI65/Y2OWpeEHk3ZOe8zg==}
    dependencies:
      get-func-name: 2.0.2

  /chokidar/3.5.3:
    resolution: {integrity: sha512-Dr3sfKRP6oTcjf2JmUmFJfeVMvXBdegxB0iVQ5eb2V10uFJUCAS8OByZdVAyVb8xXNz3GjjTgj9kLWsZTqE6kw==}
    engines: {node: '>= 8.10.0'}
    dependencies:
      anymatch: 3.1.2
      braces: 3.0.2
      glob-parent: 5.1.2
      is-binary-path: 2.1.0
      is-glob: 4.0.3
      normalize-path: 3.0.0
      readdirp: 3.6.0
    optionalDependencies:
      fsevents: 2.3.3
    dev: true

  /chownr/2.0.0:
    resolution: {integrity: sha512-bIomtDF5KGpdogkLd9VspvFzk9KfpyyGlS8YFVZl7TGPBHL5snIOnxeshwVgPteQ9b4Eydl+pVbIyE1DcvCWgQ==}
    engines: {node: '>=10'}

  /chrome-trace-event/1.0.3:
    resolution: {integrity: sha512-p3KULyQg4S7NIHixdwbGX+nFHkoBiA4YQmyWtjb8XngSKV124nJmRysgAeujbUVb15vh+RvFUfCPqU7rXk+hZg==}
    engines: {node: '>=6.0'}

  /ci-info/3.9.0:
    resolution: {integrity: sha512-NIxF55hv4nSqQswkAeiOi1r83xy8JldOFDTWiug55KBu9Jnblncd2U6ViHmYgHf01TPZS77NJBhBMKdWj9HQMQ==}
    engines: {node: '>=8'}

  /circular_buffer_js/1.10.0:
    resolution: {integrity: sha512-HXSDm8gm3nPog7Sh7kln9yb9dVFYan4nVwF4qOqOkR8YpAN6yJupyccXl9OcuTJfPqie0uRJdjHs44H1oCgBOQ==}

  /clean-regexp/1.0.0:
    resolution: {integrity: sha512-GfisEZEJvzKrmGWkvfhgzcz/BllN1USeqD2V6tg14OAOgaCD2Z/PUEuxnAZ/nPvmaHRG7a8y77p1T/IRQ4D1Hw==}
    engines: {node: '>=4'}
    dependencies:
      escape-string-regexp: 1.0.5
    dev: true

  /clean-stack/2.2.0:
    resolution: {integrity: sha512-4diC9HaTE+KRAMWhDhrGOECgWZxoevMc5TlkObMqNSsVU62PYzXZ/SMTjzyGAFF1YusgxGcSWTEXBhp0CPwQ1A==}
    engines: {node: '>=6'}

  /clean-stack/3.0.1:
    resolution: {integrity: sha512-lR9wNiMRcVQjSB3a7xXGLuz4cr4wJuuXlaAEbRutGowQTmlp7R72/DOgN21e8jdwblMWl9UOJMJXarX94pzKdg==}
    engines: {node: '>=10'}
    dependencies:
      escape-string-regexp: 4.0.0

  /cli-boxes/3.0.0:
    resolution: {integrity: sha512-/lzGpEWL/8PfI0BmBOPRwp0c/wFNX1RdUML3jK/RcSBA9T8mZDdQpqYBKtCFTOfQbwPqWEOpjqW+Fnayc0969g==}
    engines: {node: '>=10'}

  /cli-color/1.4.0:
    resolution: {integrity: sha512-xu6RvQqqrWEo6MPR1eixqGPywhYBHRs653F9jfXB2Hx4jdM/3WxiNE1vppRmxtMIfl16SFYTpYlrnqH/HsK/2w==}
    dependencies:
      ansi-regex: 2.1.1
      d: 1.0.1
      es5-ext: 0.10.62
      es6-iterator: 2.0.3
      memoizee: 0.4.15
      timers-ext: 0.1.7
    dev: true

  /cli-cursor/2.1.0:
    resolution: {integrity: sha512-8lgKz8LmCRYZZQDpRyT2m5rKJ08TnU4tR9FFFW2rxpxR1FzWi4PQ/NfyODchAatHaUgnSPVcx/R5w6NuTBzFiw==}
    engines: {node: '>=4'}
    dependencies:
      restore-cursor: 2.0.0
    dev: true

  /cli-cursor/3.1.0:
    resolution: {integrity: sha512-I/zHAwsKf9FqGoXM4WWRACob9+SNukZTd94DWF57E4toouRulbCxcUh6RKUEOQlYTHJnzkPMySvPNaaSLNfLZw==}
    engines: {node: '>=8'}
    dependencies:
      restore-cursor: 3.1.0

  /cli-progress/3.12.0:
    resolution: {integrity: sha512-tRkV3HJ1ASwm19THiiLIXLO7Im7wlTuKnvkYaTkyoAPefqjNg7W7DHKUlGRxy9vxDvbyCYQkQozvptuMkGCg8A==}
    engines: {node: '>=4'}
    dependencies:
      string-width: 4.2.3

  /cli-spinners/2.7.0:
    resolution: {integrity: sha512-qu3pN8Y3qHNgE2AFweciB1IfMnmZ/fsNTEE+NOFjmGB2F/7rLhnhzppvpCnN4FovtP26k8lHyy9ptEbNwWFLzw==}
    engines: {node: '>=6'}

  /cli-table/0.3.11:
    resolution: {integrity: sha512-IqLQi4lO0nIB4tcdTpN4LCB9FI3uqrJZK7RC515EnhZ6qBaglkIgICb1wjeAqpdoOabm1+SuQtkXIPdYC93jhQ==}
    engines: {node: '>= 0.2.0'}
    dependencies:
      colors: 1.0.3

  /cli-table3/0.6.3:
    resolution: {integrity: sha512-w5Jac5SykAeZJKntOxJCrm63Eg5/4dhMWIcuTbo9rpE+brgaSZo0RuNJZeOyMgsUdhDeojvgyQLmjI+K50ZGyg==}
    engines: {node: 10.* || >= 12.*}
    dependencies:
      string-width: 4.2.3
    optionalDependencies:
      '@colors/colors': 1.5.0

  /cli-width/2.2.1:
    resolution: {integrity: sha512-GRMWDxpOB6Dgk2E5Uo+3eEBvtOOlimMmpbFiKuLFnQzYDavtLFY3K5ona41jgN/WdRZtG7utuVSVTL4HbZHGkw==}
    dev: true

  /cli-width/3.0.0:
    resolution: {integrity: sha512-FxqpkPPwu1HjuN93Omfm4h8uIanXofW0RxVEW3k5RKx+mJJYSthzNhp32Kzxxy3YAEZ/Dc/EWN1vZRY0+kOhbw==}
    engines: {node: '>= 10'}

  /cliui/7.0.4:
    resolution: {integrity: sha512-OcRE68cOsVMXp1Yvonl/fzkQOyjLSu/8bhPDfQt0e0/Eb283TKP20Fs2MqoPsr9SwA595rRCA+QMzYc9nBP+JQ==}
    dependencies:
      string-width: 4.2.3
      strip-ansi: 6.0.1
      wrap-ansi: 7.0.0
    dev: true

  /cliui/8.0.1:
    resolution: {integrity: sha512-BSeNnyus75C4//NQ9gQt1/csTXyo/8Sb+afLAkzAptFuMsod9HFokGNudZpi/oQV73hnVK+sR+5PVRMd+Dr7YQ==}
    engines: {node: '>=12'}
    dependencies:
      string-width: 4.2.3
      strip-ansi: 6.0.1
      wrap-ansi: 7.0.0

  /clone-buffer/1.0.0:
    resolution: {integrity: sha512-KLLTJWrvwIP+OPfMn0x2PheDEP20RPUcGXj/ERegTgdmPEZylALQldygiqrPPu8P45uNuPs7ckmReLY6v/iA5g==}
    engines: {node: '>= 0.10'}

  /clone-response/1.0.3:
    resolution: {integrity: sha512-ROoL94jJH2dUVML2Y/5PEDNaSHgeOdSDicUyS7izcF63G6sTc/FTjLub4b8Il9S8S0beOfYt0TaA5qvFK+w0wA==}
    dependencies:
      mimic-response: 1.0.1

  /clone-stats/1.0.0:
    resolution: {integrity: sha512-au6ydSpg6nsrigcZ4m8Bc9hxjeW+GJ8xh5G3BJCMt4WXe1H10UNaVOamqQTmrx1kjVuxAHIQSNU6hY4Nsn9/ag==}

  /clone/1.0.4:
    resolution: {integrity: sha512-JQHZ2QMW6l3aH/j6xCqQThY/9OH4D/9ls34cgkUBiEeocRTU04tHfKPBsUK1PqZCUQM7GiA0IIXJSuXHI64Kbg==}
    engines: {node: '>=0.8'}

  /clone/2.1.2:
    resolution: {integrity: sha512-3Pe/CF1Nn94hyhIYpjtiLhdCoEoz0DqQ+988E9gmeEdQZlojxnOb74wctFyuwWQHzqyf9X7C7MG8juUpqBJT8w==}
    engines: {node: '>=0.8'}

  /cloneable-readable/1.1.3:
    resolution: {integrity: sha512-2EF8zTQOxYq70Y4XKtorQupqF0m49MBz2/yf5Bj+MHjvpG3Hy7sImifnqD6UA+TKYxeSV+u6qqQPawN5UvnpKQ==}
    dependencies:
      inherits: 2.0.4
      process-nextick-args: 2.0.1
      readable-stream: 2.3.8

  /cmd-shim/5.0.0:
    resolution: {integrity: sha512-qkCtZ59BidfEwHltnJwkyVZn+XQojdAySM1D1gSeh11Z4pW1Kpolkyo53L5noc0nrxmIvyFwTmJRo4xs7FFLPw==}
    engines: {node: ^12.13.0 || ^14.15.0 || >=16.0.0}
    dependencies:
      mkdirp-infer-owner: 2.0.0

  /code-block-writer/11.0.3:
    resolution: {integrity: sha512-NiujjUFB4SwScJq2bwbYUtXbZhBSlY6vYzm++3Q6oC+U+injTqfPYFK8wS9COOmb2lueqp0ZRB4nK1VYeHgNyw==}

  /code-block-writer/12.0.0:
    resolution: {integrity: sha512-q4dMFMlXtKR3XNBHyMHt/3pwYNA69EDk00lloMOaaUMKPUXBw6lpXtbu3MMVG6/uOihGnRDOlkyqsONEUj60+w==}
    dev: true

  /color-convert/1.9.3:
    resolution: {integrity: sha512-QfAUtd+vFdAtFQcC8CCyYt1fYWxSqAiK2cSD6zDB8N3cpsEBAvRxp9zOGg6G/SHHJYAT88/az/IuDGALsNVbGg==}
    dependencies:
      color-name: 1.1.3

  /color-convert/2.0.1:
    resolution: {integrity: sha512-RRECPsj7iu/xb5oKYcsFHSppFNnsj/52OVTRKb4zP5onXwVF3zVmmToNcOfGC+CRDpfK/U584fMg38ZHCaElKQ==}
    engines: {node: '>=7.0.0'}
    dependencies:
      color-name: 1.1.4

  /color-name/1.1.3:
    resolution: {integrity: sha512-72fSenhMw2HZMTVHeCA9KCmpEIbzWiQsjN+BHcBbS9vr1mtt+vJjPdksIBNUmKAW8TFUDPJK5SUU3QhE9NEXDw==}

  /color-name/1.1.4:
    resolution: {integrity: sha512-dOy+3AuW3a2wNbZHIuMZpTcgjGuLU/uBL/ubcZF9OXbDo8ff4O8yVp5Bf0efS8uEoYo5q4Fx7dY9OgQGXgAsQA==}

  /color-string/1.9.1:
    resolution: {integrity: sha512-shrVawQFojnZv6xM40anx4CkoDP+fZsw/ZerEMsW/pyzsRbElpsL/DBVW7q3ExxwusdNXI3lXpuhEZkzs8p5Eg==}
    dependencies:
      color-name: 1.1.4
      simple-swizzle: 0.2.2
    dev: true

  /color-support/1.1.3:
    resolution: {integrity: sha512-qiBjkpbMLO/HL68y+lh4q0/O1MZFj2RX6X/KmMa3+gJD3z+WwI1ZzDHysvqHGS3mP6mznPckpXmw1nI9cJjyRg==}
    hasBin: true

  /color/4.2.3:
    resolution: {integrity: sha512-1rXeuUUiGGrykh+CeBdu5Ie7OJwinCgQY0bc7GCRxy5xVHy+moaqkpL/jqQq0MtQOeYcrqEz4abc5f0KtU7W4A==}
    engines: {node: '>=12.5.0'}
    dependencies:
      color-convert: 2.0.1
      color-string: 1.9.1
    dev: true

  /colors/1.0.3:
    resolution: {integrity: sha512-pFGrxThWcWQ2MsAz6RtgeWe4NK2kUE1WfsrvvlctdII745EW9I0yflqhe7++M5LEc7bV2c/9/5zc8sFcpL0Drw==}
    engines: {node: '>=0.1.90'}

  /colors/1.2.5:
    resolution: {integrity: sha512-erNRLao/Y3Fv54qUa0LBB+//Uf3YwMUmdJinN20yMXm9zdKKqH9wt7R9IIVZ+K7ShzfpLV/Zg8+VyrBJYB4lpg==}
    engines: {node: '>=0.1.90'}

  /colors/1.4.0:
    resolution: {integrity: sha512-a+UqTh4kgZg/SlGvfbzDHpgRu7AAQOmmqRHJnxhRZICKFUT91brVhNNt58CMWU9PsBbv3PDCZUHbVxuDiH2mtA==}
    engines: {node: '>=0.1.90'}

  /combined-stream/1.0.8:
    resolution: {integrity: sha512-FQN4MRfuJeHf7cBbBMJFXhKSDq+2kAArBlmRBvcvFE5BB1HZKXtSFASDhdlz9zOYwxh8lDdnvmMOe/+5cdoEdg==}
    engines: {node: '>= 0.8'}
    dependencies:
      delayed-stream: 1.0.0

  /command-line-args/4.0.7:
    resolution: {integrity: sha512-aUdPvQRAyBvQd2n7jXcsMDz68ckBJELXNzBybCHOibUWEg0mWTnaYCSRU8h9R+aNRSvDihJtssSRCiDRpLaezA==}
    hasBin: true
    dependencies:
      array-back: 2.0.0
      find-replace: 1.0.3
      typical: 2.6.1
    dev: true

  /commander/10.0.1:
    resolution: {integrity: sha512-y4Mg2tXshplEbSGzx7amzPwKKOCGuoSRP/CjEdwwk0FOGlUbq6lKuoyDZTNZkmxHdJtp54hdfY/JUrdL7Xfdug==}
    engines: {node: '>=14'}

  /commander/2.20.3:
    resolution: {integrity: sha512-GpVkmM8vF2vQUkj2LvZmD35JxeJOLCwJ9cUkugyk2nuhbv3+mJvpLYYt+0+USMxE+oj+ey/lJEnhZw75x/OMcQ==}

  /commander/4.1.1:
    resolution: {integrity: sha512-NOKm8xhkzAjzFx8B2v5OAHT+u5pRQc2UCa2Vq9jYL/31o2wi9mxBA7LIFs3sV5VSC49z6pEhfbMULvShKj26WA==}
    engines: {node: '>= 6'}
    dev: true

  /commander/7.1.0:
    resolution: {integrity: sha512-pRxBna3MJe6HKnBGsDyMv8ETbptw3axEdYHoqNh7gu5oDcew8fs0xnivZGm06Ogk8zGAJ9VX+OPEr2GXEQK4dg==}
    engines: {node: '>= 10'}

  /commander/9.5.0:
    resolution: {integrity: sha512-KRs7WVDKg86PWiuAqhDrAQnTXZKraVcCc6vFdL14qrZ/DcWwuRo7VoiYXalXO7S5GKpqYiVEwCbgFDfxNHKJBQ==}
    engines: {node: ^12.20.0 || >=14}

  /comment-parser/1.4.0:
    resolution: {integrity: sha512-QLyTNiZ2KDOibvFPlZ6ZngVsZ/0gYnE6uTXi5aoDg8ed3AkJAz4sEje3Y8a29hQ1s6A99MZXe47fLAXQ1rTqaw==}
    engines: {node: '>= 12.0.0'}
    dev: true

  /commitizen/4.3.0:
    resolution: {integrity: sha512-H0iNtClNEhT0fotHvGV3E9tDejDeS04sN1veIebsKYGMuGscFaswRoYJKmT3eW85eIJAs0F28bG2+a/9wCOfPw==}
    engines: {node: '>= 12'}
    hasBin: true
    dependencies:
      cachedir: 2.3.0
      cz-conventional-changelog: 3.3.0_typescript@5.1.6
      dedent: 0.7.0
      detect-indent: 6.1.0
      find-node-modules: 2.1.3
      find-root: 1.1.0
      fs-extra: 9.1.0
      glob: 7.2.3
      inquirer: 8.2.5
      is-utf8: 0.2.1
      lodash: 4.17.21
      minimist: 1.2.7
      strip-bom: 4.0.0
      strip-json-comments: 3.1.1
    dev: true

  /commitizen/4.3.0_typescript@5.1.6:
    resolution: {integrity: sha512-H0iNtClNEhT0fotHvGV3E9tDejDeS04sN1veIebsKYGMuGscFaswRoYJKmT3eW85eIJAs0F28bG2+a/9wCOfPw==}
    engines: {node: '>= 12'}
    hasBin: true
    dependencies:
      cachedir: 2.3.0
      cz-conventional-changelog: 3.3.0_typescript@5.1.6
      dedent: 0.7.0
      detect-indent: 6.1.0
      find-node-modules: 2.1.3
      find-root: 1.1.0
      fs-extra: 9.1.0
      glob: 7.2.3
      inquirer: 8.2.5
      is-utf8: 0.2.1
      lodash: 4.17.21
      minimist: 1.2.7
      strip-bom: 4.0.0
      strip-json-comments: 3.1.1
    transitivePeerDependencies:
      - typescript
    dev: true

  /common-ancestor-path/1.0.1:
    resolution: {integrity: sha512-L3sHRo1pXXEqX8VU28kfgUY+YGsk09hPqZiZmLacNib6XNTCM8ubYeT7ryXQw8asB1sKgcU5lkB7ONug08aB8w==}

  /commondir/1.0.1:
    resolution: {integrity: sha512-W9pAhw0ja1Edb5GVdIF1mjZw/ASI0AlShXM83UUGe2DVr5TdAPEA1OA8m/g8zWp9x6On7gqufY+FatDbC3MDQg==}

  /compare-func/2.0.0:
    resolution: {integrity: sha512-zHig5N+tPWARooBnb0Zx1MFcdfpyJrfTJ3Y5L+IFvUm8rM74hHz66z0gw0x4tijh5CorKkKUCnW82R2vmpeCRA==}
    dependencies:
      array-ify: 1.0.0
      dot-prop: 5.3.0
    dev: true

  /concat-map/0.0.1:
    resolution: {integrity: sha512-/Srv4dswyQNBfohGpz9o6Yb3Gz3SrUDqBH5rTuhGR7ahtlbYKnVxw2bCFMRljaA7EXHaXZ8wsHdodFvbkhKmqg==}

  /concurrently/8.2.1:
    resolution: {integrity: sha512-nVraf3aXOpIcNud5pB9M82p1tynmZkrSGQ1p6X/VY8cJ+2LMVqAgXsJxYYefACSHbTYlm92O1xuhdGTjwoEvbQ==}
    engines: {node: ^14.13.0 || >=16.0.0}
    hasBin: true
    dependencies:
      chalk: 4.1.2
      date-fns: 2.30.0
      lodash: 4.17.21
      rxjs: 7.8.1
      shell-quote: 1.8.1
      spawn-command: 0.0.2
      supports-color: 8.1.1
      tree-kill: 1.2.2
      yargs: 17.7.2
    dev: true

  /config-chain/1.1.13:
    resolution: {integrity: sha512-qj+f8APARXHrM0hraqXYb2/bOVSV4PvJQlNZ/DVj0QrmNM2q2euizkeuVckQ57J+W0mRH6Hvi+k50M4Jul2VRQ==}
    dependencies:
      ini: 1.3.8
      proto-list: 1.2.4

  /configstore/6.0.0:
    resolution: {integrity: sha512-cD31W1v3GqUlQvbBCGcXmd2Nj9SvLDOP1oQ0YFuLETufzSPaKp11rYBsSOm7rCsW3OnIRAFM3OxRhceaXNYHkA==}
    engines: {node: '>=12'}
    dependencies:
      dot-prop: 6.0.1
      graceful-fs: 4.2.11
      unique-string: 3.0.0
      write-file-atomic: 3.0.3
      xdg-basedir: 5.1.0

  /confusing-browser-globals/1.0.11:
    resolution: {integrity: sha512-JsPKdmh8ZkmnHxDk55FZ1TqVLvEQTvoByJZRN9jzI0UjxK/QgAmsphz7PGtqgPieQZ/CQcHWXCR7ATDNhGe+YA==}
    dev: true

  /console-control-strings/1.1.0:
    resolution: {integrity: sha512-ty/fTekppD2fIwRvnZAVdeOiGd1c7YXEixbgJTNzqcxJWKQnjJ/V1bNEEE6hygpM3WjwHFUVK6HTjWSzV4a8sQ==}

  /constant-case/3.0.4:
    resolution: {integrity: sha512-I2hSBi7Vvs7BEuJDr5dDHfzb/Ruj3FyvFyh7KLilAjNQw3Be+xgqUBA2W6scVEcL0hL1dwPRtIqEPVUCKkSsyQ==}
    dependencies:
      no-case: 3.0.4
      tslib: 2.6.0
      upper-case: 2.0.2

  /content-type/1.0.5:
    resolution: {integrity: sha512-nTjqfcBFEipKdXCv4YDQWCfmcLZKm81ldF0pAopTvyrFGVbcR6P/VAAd5G7N+0tTr8QqiU0tFadD6FK4NtJwOA==}
    engines: {node: '>= 0.6'}

  /conventional-changelog-angular/5.0.13:
    resolution: {integrity: sha512-i/gipMxs7s8L/QeuavPF2hLnJgH6pEZAttySB6aiQLWcX3puWDL3ACVmvBhJGxnAy52Qc15ua26BufY6KpmrVA==}
    engines: {node: '>=10'}
    dependencies:
      compare-func: 2.0.0
      q: 1.5.1
    dev: true

  /conventional-changelog-atom/2.0.8:
    resolution: {integrity: sha512-xo6v46icsFTK3bb7dY/8m2qvc8sZemRgdqLb/bjpBsH2UyOS8rKNTgcb5025Hri6IpANPApbXMg15QLb1LJpBw==}
    engines: {node: '>=10'}
    dependencies:
      q: 1.5.1
    dev: true

  /conventional-changelog-cli/2.2.2:
    resolution: {integrity: sha512-8grMV5Jo8S0kP3yoMeJxV2P5R6VJOqK72IiSV9t/4H5r/HiRqEBQ83bYGuz4Yzfdj4bjaAEhZN/FFbsFXr5bOA==}
    engines: {node: '>=10'}
    hasBin: true
    dependencies:
      add-stream: 1.0.0
      conventional-changelog: 3.1.25
      lodash: 4.17.21
      meow: 8.1.2
      tempfile: 3.0.0
    dev: true

  /conventional-changelog-codemirror/2.0.8:
    resolution: {integrity: sha512-z5DAsn3uj1Vfp7po3gpt2Boc+Bdwmw2++ZHa5Ak9k0UKsYAO5mH1UBTN0qSCuJZREIhX6WU4E1p3IW2oRCNzQw==}
    engines: {node: '>=10'}
    dependencies:
      q: 1.5.1
    dev: true

  /conventional-changelog-conventionalcommits/4.6.3:
    resolution: {integrity: sha512-LTTQV4fwOM4oLPad317V/QNQ1FY4Hju5qeBIM1uTHbrnCE+Eg4CdRZ3gO2pUeR+tzWdp80M2j3qFFEDWVqOV4g==}
    engines: {node: '>=10'}
    dependencies:
      compare-func: 2.0.0
      lodash: 4.17.21
      q: 1.5.1
    dev: true

  /conventional-changelog-conventionalcommits/5.0.0:
    resolution: {integrity: sha512-lCDbA+ZqVFQGUj7h9QBKoIpLhl8iihkO0nCTyRNzuXtcd7ubODpYB04IFy31JloiJgG0Uovu8ot8oxRzn7Nwtw==}
    engines: {node: '>=10'}
    dependencies:
      compare-func: 2.0.0
      lodash: 4.17.21
      q: 1.5.1
    dev: true

  /conventional-changelog-core/4.2.4:
    resolution: {integrity: sha512-gDVS+zVJHE2v4SLc6B0sLsPiloR0ygU7HaDW14aNJE1v4SlqJPILPl/aJC7YdtRE4CybBf8gDwObBvKha8Xlyg==}
    engines: {node: '>=10'}
    dependencies:
      add-stream: 1.0.0
      conventional-changelog-writer: 5.0.1
      conventional-commits-parser: 3.2.4
      dateformat: 3.0.3
      get-pkg-repo: 4.2.1
      git-raw-commits: 2.0.11
      git-remote-origin-url: 2.0.0
      git-semver-tags: 4.1.1
      lodash: 4.17.21
      normalize-package-data: 3.0.3
      q: 1.5.1
      read-pkg: 3.0.0
      read-pkg-up: 3.0.0
      through2: 4.0.2
    dev: true

  /conventional-changelog-ember/2.0.9:
    resolution: {integrity: sha512-ulzIReoZEvZCBDhcNYfDIsLTHzYHc7awh+eI44ZtV5cx6LVxLlVtEmcO+2/kGIHGtw+qVabJYjdI5cJOQgXh1A==}
    engines: {node: '>=10'}
    dependencies:
      q: 1.5.1
    dev: true

  /conventional-changelog-eslint/3.0.9:
    resolution: {integrity: sha512-6NpUCMgU8qmWmyAMSZO5NrRd7rTgErjrm4VASam2u5jrZS0n38V7Y9CzTtLT2qwz5xEChDR4BduoWIr8TfwvXA==}
    engines: {node: '>=10'}
    dependencies:
      q: 1.5.1
    dev: true

  /conventional-changelog-express/2.0.6:
    resolution: {integrity: sha512-SDez2f3iVJw6V563O3pRtNwXtQaSmEfTCaTBPCqn0oG0mfkq0rX4hHBq5P7De2MncoRixrALj3u3oQsNK+Q0pQ==}
    engines: {node: '>=10'}
    dependencies:
      q: 1.5.1
    dev: true

  /conventional-changelog-jquery/3.0.11:
    resolution: {integrity: sha512-x8AWz5/Td55F7+o/9LQ6cQIPwrCjfJQ5Zmfqi8thwUEKHstEn4kTIofXub7plf1xvFA2TqhZlq7fy5OmV6BOMw==}
    engines: {node: '>=10'}
    dependencies:
      q: 1.5.1
    dev: true

  /conventional-changelog-jshint/2.0.9:
    resolution: {integrity: sha512-wMLdaIzq6TNnMHMy31hql02OEQ8nCQfExw1SE0hYL5KvU+JCTuPaDO+7JiogGT2gJAxiUGATdtYYfh+nT+6riA==}
    engines: {node: '>=10'}
    dependencies:
      compare-func: 2.0.0
      q: 1.5.1
    dev: true

  /conventional-changelog-preset-loader/2.3.4:
    resolution: {integrity: sha512-GEKRWkrSAZeTq5+YjUZOYxdHq+ci4dNwHvpaBC3+ENalzFWuCWa9EZXSuZBpkr72sMdKB+1fyDV4takK1Lf58g==}
    engines: {node: '>=10'}
    dev: true

  /conventional-changelog-writer/5.0.1:
    resolution: {integrity: sha512-5WsuKUfxW7suLblAbFnxAcrvf6r+0b7GvNaWUwUIk0bXMnENP/PEieGKVUQrjPqwPT4o3EPAASBXiY6iHooLOQ==}
    engines: {node: '>=10'}
    hasBin: true
    dependencies:
      conventional-commits-filter: 2.0.7
      dateformat: 3.0.3
      handlebars: 4.7.7
      json-stringify-safe: 5.0.1
      lodash: 4.17.21
      meow: 8.1.2
      semver: 6.3.1
      split: 1.0.1
      through2: 4.0.2
    dev: true

  /conventional-changelog/3.1.25:
    resolution: {integrity: sha512-ryhi3fd1mKf3fSjbLXOfK2D06YwKNic1nC9mWqybBHdObPd8KJ2vjaXZfYj1U23t+V8T8n0d7gwnc9XbIdFbyQ==}
    engines: {node: '>=10'}
    dependencies:
      conventional-changelog-angular: 5.0.13
      conventional-changelog-atom: 2.0.8
      conventional-changelog-codemirror: 2.0.8
      conventional-changelog-conventionalcommits: 4.6.3
      conventional-changelog-core: 4.2.4
      conventional-changelog-ember: 2.0.9
      conventional-changelog-eslint: 3.0.9
      conventional-changelog-express: 2.0.6
      conventional-changelog-jquery: 3.0.11
      conventional-changelog-jshint: 2.0.9
      conventional-changelog-preset-loader: 2.3.4
    dev: true

  /conventional-commit-types/3.0.0:
    resolution: {integrity: sha512-SmmCYnOniSsAa9GqWOeLqc179lfr5TRu5b4QFDkbsrJ5TZjPJx85wtOr3zn+1dbeNiXDKGPbZ72IKbPhLXh/Lg==}
    dev: true

  /conventional-commits-filter/2.0.7:
    resolution: {integrity: sha512-ASS9SamOP4TbCClsRHxIHXRfcGCnIoQqkvAzCSbZzTFLfcTqJVugB0agRgsEELsqaeWgsXv513eS116wnlSSPA==}
    engines: {node: '>=10'}
    dependencies:
      lodash.ismatch: 4.4.0
      modify-values: 1.0.1
    dev: true

  /conventional-commits-parser/3.2.4:
    resolution: {integrity: sha512-nK7sAtfi+QXbxHCYfhpZsfRtaitZLIA6889kFIouLvz6repszQDgxBu7wf2WbU+Dco7sAnNCJYERCwt54WPC2Q==}
    engines: {node: '>=10'}
    hasBin: true
    dependencies:
      JSONStream: 1.3.5
      is-text-path: 1.0.1
      lodash: 4.17.21
      meow: 8.1.2
      split2: 3.2.2
      through2: 4.0.2
    dev: true

  /convert-source-map/1.8.0:
    resolution: {integrity: sha512-+OQdjP49zViI/6i7nIJpA8rAl4sV/JdPfU9nZs3VqOwGIgizICvuN2ru6fMd+4llL0tar18UYJXfZ/TWtmhUjA==}
    dependencies:
      safe-buffer: 5.1.2
    dev: true

  /copyfiles/2.4.1:
    resolution: {integrity: sha512-fereAvAvxDrQDOXybk3Qu3dPbOoKoysFMWtkY3mv5BsL8//OSZVL5DCLYqgRfY5cWirgRzlC+WSrxp6Bo3eNZg==}
    hasBin: true
    dependencies:
      glob: 7.2.3
      minimatch: 3.1.2
      mkdirp: 1.0.4
      noms: 0.0.0
      through2: 2.0.5
      untildify: 4.0.0
      yargs: 16.2.0
    dev: true

  /core-js/2.6.12:
    resolution: {integrity: sha512-Kb2wC0fvsWfQrgk8HU5lW6U/Lcs8+9aaYcy4ZFc6DDlo4nZ7n70dEgE5rtR0oG6ufKDUnrwfWL1mXR5ljDatrQ==}
    deprecated: core-js@<3.23.3 is no longer maintained and not recommended for usage due to the number of issues. Because of the V8 engine whims, feature detection in old core-js versions could cause a slowdown up to 100x even if nothing is polyfilled. Some versions have web compatibility issues. Please, upgrade your dependencies to the actual version of core-js.
    requiresBuild: true
    dev: true

  /core-js/3.33.2:
    resolution: {integrity: sha512-XeBzWI6QL3nJQiHmdzbAOiMYqjrb7hwU7A39Qhvd/POSa/t9E1AeZyEZx3fNvp/vtM8zXwhoL0FsiS0hD0pruQ==}
    requiresBuild: true
    dev: false

  /core-util-is/1.0.3:
    resolution: {integrity: sha512-ZQBvi1DcpJ4GDqanjucZ2Hj3wEO5pZDS89BWbkcrvdxksJorwUDDZamX9ldFkp9aw2lmBDLgkObEA4DWNJ9FYQ==}

  /cosmiconfig-typescript-loader/4.2.0_nv4exkp5265jvrkefnus6du4di:
    resolution: {integrity: sha512-NkANeMnaHrlaSSlpKGyvn2R4rqUDeE/9E5YHx+b4nwo0R8dZyAqcih8/gxpCZvqWP9Vf6xuLpMSzSgdVEIM78g==}
    engines: {node: '>=12', npm: '>=6'}
    peerDependencies:
      '@types/node': '*'
      cosmiconfig: '>=7'
      ts-node: '>=10'
      typescript: '>=3'
    peerDependenciesMeta:
      '@types/node':
        optional: true
    dependencies:
      '@types/node': 18.18.7
      cosmiconfig: 8.2.0
      ts-node: 10.9.1_fw7rjau6lbmauwrvieqeq6x7va
      typescript: 5.1.6
    dev: true

  /cosmiconfig-typescript-loader/5.0.0_5pnyjc4rz3m46q5apyvjtzcx6q:
    resolution: {integrity: sha512-+8cK7jRAReYkMwMiG+bxhcNKiHJDM6bR9FD/nGBXOWdMLuYawjF5cGrtLilJ+LGd3ZjCXnJjR5DkfWPoIVlqJA==}
    engines: {node: '>=v16'}
    peerDependencies:
      '@types/node': '*'
      cosmiconfig: '>=8.2'
      typescript: '>=4'
    peerDependenciesMeta:
      '@types/node':
        optional: true
    dependencies:
      '@types/node': 18.18.7
      cosmiconfig: 8.3.6_typescript@5.1.6
      jiti: 1.20.0
      typescript: 5.1.6
    dev: true
    optional: true

  /cosmiconfig/8.1.3:
    resolution: {integrity: sha512-/UkO2JKI18b5jVMJUp0lvKFMpa/Gye+ZgZjKD+DGEN9y7NRcf/nK1A0sp67ONmKtnDCNMS44E6jrk0Yc3bDuUw==}
    engines: {node: '>=14'}
    dependencies:
      import-fresh: 3.3.0
      js-yaml: 4.1.0
      parse-json: 5.2.0
      path-type: 4.0.0
    dev: true

  /cosmiconfig/8.2.0:
    resolution: {integrity: sha512-3rTMnFJA1tCOPwRxtgF4wd7Ab2qvDbL8jX+3smjIbS4HlZBagTlpERbdN7iAbWlrfxE3M8c27kTwTawQ7st+OQ==}
    engines: {node: '>=14'}
    dependencies:
      import-fresh: 3.3.0
      js-yaml: 4.1.0
      parse-json: 5.2.0
      path-type: 4.0.0

  /cosmiconfig/8.3.6_typescript@5.1.6:
    resolution: {integrity: sha512-kcZ6+W5QzcJ3P1Mt+83OUv/oHFqZHIx8DuxG6eZ5RGMERoLqp4BuGjhHLYGK+Kf5XVkQvqBSmAy/nGWN3qDgEA==}
    engines: {node: '>=14'}
    peerDependencies:
      typescript: '>=4.9.5'
    peerDependenciesMeta:
      typescript:
        optional: true
    dependencies:
      import-fresh: 3.3.0
      js-yaml: 4.1.0
      parse-json: 5.2.0
      path-type: 4.0.0
      typescript: 5.1.6
    dev: true
    optional: true

  /create-require/1.1.1:
    resolution: {integrity: sha512-dcKFX3jn0MpIaXjisoRvexIJVEKzaq7z2rZKxf+MSr9TkdmHmsU4m2lcLojrj/FHl8mk5VxMmYA+ftRkP/3oKQ==}

  /cross-spawn/6.0.5:
    resolution: {integrity: sha512-eTVLrBSt7fjbDygz805pMnstIs2VTBNkRm0qxZd+M7A5XDdxVRWO5MxGBXZhjY4cqLYLdtrGqRf8mBPmzwSpWQ==}
    engines: {node: '>=4.8'}
    dependencies:
      nice-try: 1.0.5
      path-key: 2.0.1
      semver: 5.7.2
      shebang-command: 1.2.0
      which: 1.3.1
    dev: true

  /cross-spawn/7.0.3:
    resolution: {integrity: sha512-iRDPJKUPVEND7dHPO8rkbOnPpyDygcDFtWjpeWNCgy8WP2rXcxXL8TskReQl6OrB2G7+UJrags1q15Fudc7G6w==}
    engines: {node: '>= 8'}
    dependencies:
      path-key: 3.1.1
      shebang-command: 2.0.0
      which: 2.0.2

  /crypto-random-string/4.0.0:
    resolution: {integrity: sha512-x8dy3RnvYdlUcPOjkEHqozhiwzKNSq7GcPuXFbnyMOCHxX8V3OgIg/pYuabl2sbUPfIJaeAQB7PMOK8DFIdoRA==}
    engines: {node: '>=12'}
    dependencies:
      type-fest: 1.4.0

  /cz-conventional-changelog/3.3.0_typescript@5.1.6:
    resolution: {integrity: sha512-U466fIzU5U22eES5lTNiNbZ+d8dfcHcssH4o7QsdWaCcRs/feIPCxKYSWkYBNs5mny7MvEfwpTLWjvbm94hecw==}
    engines: {node: '>= 10'}
    dependencies:
      chalk: 2.4.2
      commitizen: 4.3.0
      conventional-commit-types: 3.0.0
      lodash.map: 4.6.0
      longest: 2.0.1
      word-wrap: 1.2.3
    optionalDependencies:
      '@commitlint/load': 18.4.3_typescript@5.1.6
    transitivePeerDependencies:
      - typescript
    dev: true

  /cz-customizable/7.0.0:
    resolution: {integrity: sha512-pQKkGSm+8SY9VY/yeJqDOla1MjrGaG7WG4EYLLEV4VNctGO7WdzdGtWEr2ydKSkrpmTs7f8fmBksg/FaTrUAyw==}
    hasBin: true
    dependencies:
      editor: 1.0.0
      find-config: 1.0.0
      inquirer: 6.5.2
      lodash: 4.17.21
      temp: 0.9.4
      word-wrap: 1.2.3
    dev: true

  /d/1.0.1:
    resolution: {integrity: sha512-m62ShEObQ39CfralilEQRjH6oAMtNCV1xJyEx5LpRYUVN+EviphDgUc/F3hnYbADmkiNs67Y+3ylmlG7Lnu+FA==}
    dependencies:
      es5-ext: 0.10.62
      type: 1.2.0
    dev: true

  /danger/10.9.0_@octokit+core@4.2.4:
    resolution: {integrity: sha512-eEWQAaIPfWSfzlQiFx+w9fWuP3jwq8VAV9W22EZRxfmCBnkdDa5aN0Akr7lzfCKudzy+4uEmIGUtxnYeFgTthQ==}
    hasBin: true
    dependencies:
      '@babel/polyfill': 7.12.1
      '@octokit/rest': 16.43.2_@octokit+core@4.2.4
      async-retry: 1.2.3
      chalk: 2.4.2
      commander: 2.20.3
      debug: 4.3.4
      fast-json-patch: 3.1.1
      get-stdin: 6.0.0
      gitlab: 10.2.1
      http-proxy-agent: 2.1.0
      https-proxy-agent: 2.2.4
      hyperlinker: 1.0.0
      json5: 2.2.3
      jsonpointer: 5.0.1
      jsonwebtoken: 8.5.1
      lodash.find: 4.6.0
      lodash.includes: 4.3.0
      lodash.isobject: 3.0.2
      lodash.keys: 4.2.0
      lodash.mapvalues: 4.6.0
      lodash.memoize: 4.1.2
      memfs-or-file-map-to-github-branch: 1.2.1
      micromatch: 4.0.5
      node-cleanup: 2.1.2
      node-fetch: 2.6.9
      override-require: 1.1.1
      p-limit: 2.3.0
      parse-diff: 0.7.1
      parse-git-config: 2.0.3
      parse-github-url: 1.0.2
      parse-link-header: 2.0.0
      pinpoint: 1.1.0
      prettyjson: 1.2.5
      readline-sync: 1.4.10
      require-from-string: 2.0.2
      supports-hyperlinks: 1.0.1
    transitivePeerDependencies:
      - '@octokit/core'
      - encoding
      - supports-color
    dev: true

  /danger/11.3.0:
    resolution: {integrity: sha512-h4zkvmEfRVZp2EIKlQSky0IotxrDbJZtXgMTvyN1nwPCfg0JgvQVmVbvOZXrOgNVlgL+42ZDjNL2qAwVmJypNw==}
    engines: {node: '>=14.13.1'}
    hasBin: true
    dependencies:
      '@gitbeaker/core': 35.8.1
      '@gitbeaker/node': 35.8.1
      '@octokit/rest': 18.12.0
      async-retry: 1.2.3
      chalk: 2.4.2
      commander: 2.20.3
      core-js: 3.33.2
      debug: 4.3.4
      fast-json-patch: 3.1.1
      get-stdin: 6.0.0
      http-proxy-agent: 5.0.0
      https-proxy-agent: 5.0.1
      hyperlinker: 1.0.0
      json5: 2.2.3
      jsonpointer: 5.0.1
      jsonwebtoken: 9.0.2
      lodash.find: 4.6.0
      lodash.includes: 4.3.0
      lodash.isobject: 3.0.2
      lodash.keys: 4.2.0
      lodash.mapvalues: 4.6.0
      lodash.memoize: 4.1.2
      memfs-or-file-map-to-github-branch: 1.2.1
      micromatch: 4.0.5
      node-cleanup: 2.1.2
      node-fetch: 2.6.9
      override-require: 1.1.1
      p-limit: 2.3.0
      parse-diff: 0.7.1
      parse-git-config: 2.0.3
      parse-github-url: 1.0.2
      parse-link-header: 2.0.0
      pinpoint: 1.1.0
      prettyjson: 1.2.5
      readline-sync: 1.4.10
      regenerator-runtime: 0.13.11
      require-from-string: 2.0.2
      supports-hyperlinks: 1.0.1
    transitivePeerDependencies:
      - encoding
      - supports-color
    dev: false

  /dargs/7.0.0:
    resolution: {integrity: sha512-2iy1EkLdlBzQGvbweYRFxmFath8+K7+AKB0TlhHWkNuH+TmovaMH/Wp7V7R4u7f4SnX3OgLsU9t1NI9ioDnUpg==}
    engines: {node: '>=8'}

  /date-fns/2.30.0:
    resolution: {integrity: sha512-fnULvOpxnC5/Vg3NCiWelDsLiUc9bRwAPs/+LfTLNvetFCtCTN+yQz15C/fs4AwX1R9K5GLtLfn8QW+dWisaAw==}
    engines: {node: '>=0.11'}
    dependencies:
      '@babel/runtime': 7.22.5

  /dateformat/3.0.3:
    resolution: {integrity: sha512-jyCETtSl3VMZMWeRo7iY1FL19ges1t55hMo5yaam4Jrsm5EPL89UQkoQRyiI+Yf4k8r2ZpdngkV8hr1lIdjb3Q==}
    dev: true

  /dateformat/4.6.3:
    resolution: {integrity: sha512-2P0p0pFGzHS5EMnhdxQi7aJN+iMheud0UhG4dlE1DLAlvL8JHjJJTX/CSm4JXwV0Ka5nGk3zC5mcb5bUQUxxMA==}

  /debug/3.1.0:
    resolution: {integrity: sha512-OX8XqP7/1a9cqkxYw2yXss15f26NKWBpDXQd0/uK/KPqdQhxbPa994hnzjcE2VqQpDslf55723cKPUOGSmMY3g==}
    peerDependencies:
      supports-color: '*'
    peerDependenciesMeta:
      supports-color:
        optional: true
    dependencies:
      ms: 2.0.0
    dev: true

  /debug/3.2.7:
    resolution: {integrity: sha512-CFjzYYAi4ThfiQvizrFQevTTXHtnCqWfe7x1AhgEscTz6ZbLbfoLRLPugTQyBth6f8ZERVUSyWHFD/7Wu4t1XQ==}
    peerDependencies:
      supports-color: '*'
    peerDependenciesMeta:
      supports-color:
        optional: true
    dependencies:
      ms: 2.1.3
    dev: true

  /debug/4.3.4:
    resolution: {integrity: sha512-PRWFHuSU3eDtQJPvnNY7Jcket1j0t5OuOsFzPPzsekD52Zl8qUfFIPEiswXqIvHWGVHOgX+7G/vCNNhehwxfkQ==}
    engines: {node: '>=6.0'}
    peerDependencies:
      supports-color: '*'
    peerDependenciesMeta:
      supports-color:
        optional: true
    dependencies:
      ms: 2.1.2

  /debug/4.3.4_supports-color@8.1.1:
    resolution: {integrity: sha512-PRWFHuSU3eDtQJPvnNY7Jcket1j0t5OuOsFzPPzsekD52Zl8qUfFIPEiswXqIvHWGVHOgX+7G/vCNNhehwxfkQ==}
    engines: {node: '>=6.0'}
    peerDependencies:
      supports-color: '*'
    peerDependenciesMeta:
      supports-color:
        optional: true
    dependencies:
      ms: 2.1.2
      supports-color: 8.1.1

  /debuglog/1.0.1:
    resolution: {integrity: sha512-syBZ+rnAK3EgMsH2aYEOLUW7mZSY9Gb+0wUMCFsZvcmiz+HigA0LOcq/HoQqVuGG+EKykunc7QG2bzrponfaSw==}
    deprecated: Package no longer supported. Contact Support at https://www.npmjs.com/support for more info.

  /decamelize-keys/1.1.0:
    resolution: {integrity: sha512-ocLWuYzRPoS9bfiSdDd3cxvrzovVMZnRDVEzAs+hWIVXGDbHxWMECij2OBuyB/An0FFW/nLuq6Kv1i/YC5Qfzg==}
    engines: {node: '>=0.10.0'}
    dependencies:
      decamelize: 1.2.0
      map-obj: 1.0.1
    dev: true

  /decamelize/1.2.0:
    resolution: {integrity: sha512-z2S+W9X73hAUUki+N+9Za2lBlun89zigOyGrsax+KUQ6wKW4ZoWpEYBkGhQjwAjjDCkWxhY0VKEhk8wzY7F5cA==}
    engines: {node: '>=0.10.0'}
    dev: true

  /decamelize/4.0.0:
    resolution: {integrity: sha512-9iE1PgSik9HeIIw2JO94IidnE3eBoQrFJ3w7sFuzSX4DpmZ3v5sZpUiV5Swcf6mQEF+Y0ru8Neo+p+nyh2J+hQ==}
    engines: {node: '>=10'}
    dev: true

  /decode-uri-component/0.2.2:
    resolution: {integrity: sha512-FqUYQ+8o158GyGTrMFJms9qh3CqTKvAqgqsTnkLI8sKu0028orqBhxNMFkFen0zGyg6epACD32pjVk58ngIErQ==}
    engines: {node: '>=0.10'}

  /decompress-response/3.3.0:
    resolution: {integrity: sha512-BzRPQuY1ip+qDonAOz42gRm/pg9F768C+npV/4JOsxRC2sq+Rlk+Q4ZCAsOhnIaMrgarILY+RMUIvMmmX1qAEA==}
    engines: {node: '>=4'}
    dependencies:
      mimic-response: 1.0.1

  /decompress-response/6.0.0:
    resolution: {integrity: sha512-aW35yZM6Bb/4oJlZncMH2LCoZtJXTRxES17vE3hoRiowU2kWHaJKFkSBDnDR+cm9J+9QhXmREyIfv0pji9ejCQ==}
    engines: {node: '>=10'}
    dependencies:
      mimic-response: 3.1.0

  /dedent/0.7.0:
    resolution: {integrity: sha512-Q6fKUPqnAHAyhiUgFU7BUzLiv0kd8saH9al7tnu5Q/okj6dnupxyTgFIBjVzJATdfIAm9NAsvXNzjaKa+bxVyA==}
    dev: true

  /deep-eql/4.1.3:
    resolution: {integrity: sha512-WaEtAOpRA1MQ0eohqZjpGD8zdI0Ovsm8mmFhaDN8dvDZzyoUMcYDnf5Y6iu7HTXxf8JDS23qWa4a+hKCDyOPzw==}
    engines: {node: '>=6'}
    dependencies:
      type-detect: 4.0.8

  /deep-extend/0.6.0:
    resolution: {integrity: sha512-LOHxIOaPYdHlJRtCQfDIVZtfw/ufM8+rVj649RIHzcm/vGwQRXFt6OPqIFWsm2XEMrNIEtWR64sY1LEKD2vAOA==}
    engines: {node: '>=4.0.0'}

  /deep-is/0.1.4:
    resolution: {integrity: sha512-oIPzksmTg4/MriiaYGO+okXDT7ztn/w3Eptv/+gSIdMdKsJo0u4CfYNFJPy+4SKMuCqGw2wxnA+URMg3t8a/bQ==}

  /defaults/1.0.3:
    resolution: {integrity: sha512-s82itHOnYrN0Ib8r+z7laQz3sdE+4FP3d9Q7VLO7U+KRT+CR0GsWuyHxzdAY82I7cXv0G/twrqomTJLOssO5HA==}
    dependencies:
      clone: 1.0.4

  /defer-to-connect/1.1.3:
    resolution: {integrity: sha512-0ISdNousHvZT2EiFlZeZAHBUvSxmKswVCEf8hW7KWgG4a8MVEu/3Vb6uWYozkjylyCxe0JBIiRB1jV45S70WVQ==}

  /defer-to-connect/2.0.1:
    resolution: {integrity: sha512-4tvttepXG1VaYGrRibk5EwJd1t4udunSOVMdLSAL6mId1ix438oPwPZMALY41FCijukO1L0twNcGsdzS7dHgDg==}
    engines: {node: '>=10'}

  /define-data-property/1.1.1:
    resolution: {integrity: sha512-E7uGkTzkk1d0ByLeSc6ZsFS79Axg+m1P/VsgYsxHgiuc3tFSj+MjMIwe90FC4lOAZzNBdY7kkO2P2wKdsQ1vgQ==}
    engines: {node: '>= 0.4'}
    dependencies:
      get-intrinsic: 1.2.2
      gopd: 1.0.1
      has-property-descriptors: 1.0.1

  /define-properties/1.2.1:
    resolution: {integrity: sha512-8QmQKqEASLd5nx0U1B1okLElbUuuttJ/AnYmRXbbbGDWh6uS208EjD4Xqq/I9wK7u0v6O08XhTWnt5XtEbR6Dg==}
    engines: {node: '>= 0.4'}
    dependencies:
      define-data-property: 1.1.1
      has-property-descriptors: 1.0.1
      object-keys: 1.1.1
    dev: true

  /delay/5.0.0:
    resolution: {integrity: sha512-ReEBKkIfe4ya47wlPYf/gu5ib6yUG0/Aez0JQZQz94kiWtRQvZIQbTiehsnwHvLSWJnQdhVeqYue7Id1dKr0qw==}
    engines: {node: '>=10'}
    dev: false

  /delayed-stream/1.0.0:
    resolution: {integrity: sha512-ZySD7Nf91aLB0RxL4KGrKHBXl7Eds1DAmEdcoVawXnLD7SDhpNgtuII2aAkg7a7QS41jxPSZ17p4VdGnMHk3MQ==}
    engines: {node: '>=0.4.0'}

  /delegates/1.0.0:
    resolution: {integrity: sha512-bd2L678uiWATM6m5Z1VzNCErI3jiGzt6HGY8OVICs40JQq/HALfbyNJmp0UDakEY4pMMaN0Ly5om/B1VI/+xfQ==}

  /deprecation/2.3.1:
    resolution: {integrity: sha512-xmHIy4F3scKVwMsQ4WnVaS8bHOx0DmVwRywosKhaILI0ywMDWPtBSku2HNxRvF7jtwDRsoEwYQSfbxj8b7RlJQ==}

  /detect-file/1.0.0:
    resolution: {integrity: sha512-DtCOLG98P007x7wiiOmfI0fi3eIKyWiLTGJ2MDnVi/E04lWGbf+JzrRHMm0rgIIZJGtHpKpbVgLWHrv8xXpc3Q==}
    engines: {node: '>=0.10.0'}
    dev: true

  /detect-indent/5.0.0:
    resolution: {integrity: sha512-rlpvsxUtM0PQvy9iZe640/IWwWYyBsTApREbA1pHOpmOUIl9MkP/U4z7vTtg4Oaojvqhxt7sdufnT0EzGaR31g==}
    engines: {node: '>=4'}

  /detect-indent/6.1.0:
    resolution: {integrity: sha512-reYkTUJAZb9gUuZ2RvVCNhVHdg62RHnJ7WJl8ftMi4diZ6NWlciOzQN88pUhSELEwflJht4oQDv0F0BMlwaYtA==}
    engines: {node: '>=8'}

  /detect-libc/2.0.2:
    resolution: {integrity: sha512-UX6sGumvvqSaXgdKGUsgZWqcUyIXZ/vZTrlRT/iobiKhGL0zL4d3osHj3uqllWJK+i+sixDS/3COVEOFbupFyw==}
    engines: {node: '>=8'}
    dev: true

  /detect-newline/2.1.0:
    resolution: {integrity: sha512-CwffZFvlJffUg9zZA0uqrjQayUTC8ob94pnr5sFwaVv3IOmkfUHcWH+jXaQK3askE51Cqe8/9Ql/0uXNwqZ8Zg==}
    engines: {node: '>=0.10.0'}

  /detect-newline/3.1.0:
    resolution: {integrity: sha512-TLz+x/vEXm/Y7P7wn1EJFNLxYpUD4TgMosxY6fAVJUnJMbupHBOncxyWUG9OpTaH9EBD7uFI5LfEgmMOc54DsA==}
    engines: {node: '>=8'}

  /dezalgo/1.0.4:
    resolution: {integrity: sha512-rXSP0bf+5n0Qonsb+SVVfNfIsimO4HEtmnIpPHY8Q1UCzKlQrDMfdobr8nJOOsRgWCyMRqeSBQzmWUMq7zvVig==}
    dependencies:
      asap: 2.0.6
      wrappy: 1.0.2

  /diff/4.0.2:
    resolution: {integrity: sha512-58lmxKSA4BNyLz+HHMUzlOEpg09FV+ev6ZMe3vJihgdxzgcwZ8VoEEPmALCZG9LmqfVoNMMKpttIYTVG6uDY7A==}
    engines: {node: '>=0.3.1'}

  /diff/5.0.0:
    resolution: {integrity: sha512-/VTCrvm5Z0JGty/BWHljh+BAiw3IK+2j87NGMu8Nwc/f48WoDAC395uomO9ZD117ZOBaHmkX1oyLvkVM/aIT3w==}
    engines: {node: '>=0.3.1'}
    dev: true

  /diff/5.1.0:
    resolution: {integrity: sha512-D+mk+qE8VC/PAUrlAU34N+VfXev0ghe5ywmpqrawphmVZc1bEfn56uo9qpyGp1p4xpzOHkSW4ztBd6L7Xx4ACw==}
    engines: {node: '>=0.3.1'}

  /dir-glob/3.0.1:
    resolution: {integrity: sha512-WkrWp9GR4KXfKGYzOLmTuGVi1UWFfws377n9cc55/tb6DuqyF6pcQ5AbiHEshaDpY9v6oaSr2XCDidGmMwdzIA==}
    engines: {node: '>=8'}
    dependencies:
      path-type: 4.0.0

  /doctrine/2.1.0:
    resolution: {integrity: sha512-35mSku4ZXK0vfCuHEDAwt55dg2jNajHZ1odvF+8SSr82EsZY4QmXfuWso8oEd8zRhVObSN18aM0CjSdoBX7zIw==}
    engines: {node: '>=0.10.0'}
    dependencies:
      esutils: 2.0.3
    dev: true

  /doctrine/3.0.0:
    resolution: {integrity: sha512-yS+Q5i3hBf7GBkd4KG8a7eBNNWNGLTaEwwYWUijIYM7zrlYDM0BFXHjjPWlWZ1Rg7UaddZeIDmi9jF3HmqiQ2w==}
    engines: {node: '>=6.0.0'}
    dependencies:
      esutils: 2.0.3

  /dot-case/3.0.4:
    resolution: {integrity: sha512-Kv5nKlh6yRrdrGvxeJ2e5y2eRUpkUosIW4A2AS38zwSz27zu7ufDwQPi5Jhs3XAlGNetl3bmnGhQsMtkKJnj3w==}
    dependencies:
      no-case: 3.0.4
      tslib: 2.6.0

  /dot-prop/5.3.0:
    resolution: {integrity: sha512-QM8q3zDe58hqUqjraQOmzZ1LIH9SWQJTlEKCH4kJ2oQvLZk7RbQXvtDM2XEq3fwkV9CCvvH4LA0AV+ogFsBM2Q==}
    engines: {node: '>=8'}
    dependencies:
      is-obj: 2.0.0
    dev: true

  /dot-prop/6.0.1:
    resolution: {integrity: sha512-tE7ztYzXHIeyvc7N+hR3oi7FIbf/NIjVP9hmAt3yMXzrQ072/fpjGLx2GxNxGxUl5V73MEqYzioOMoVhGMJ5cA==}
    engines: {node: '>=10'}
    dependencies:
      is-obj: 2.0.0

  /duplexer3/0.1.5:
    resolution: {integrity: sha512-1A8za6ws41LQgv9HrE/66jyC5yuSjQ3L/KOpFtoBilsAK2iA2wuS5rTt1OCzIvtS2V7nVmedsUU+DGRcjBmOYA==}

  /eastasianwidth/0.2.0:
    resolution: {integrity: sha512-I88TYZWc9XiYHRQ4/3c5rjjfgkjhLyW2luGIheGERbNQ6OY7yTybanSpDXZa8y7VUP9YmDcYa+eyq4ca7iLqWA==}

  /ecdsa-sig-formatter/1.0.11:
    resolution: {integrity: sha512-nagl3RYrbNv6kQkeJIpt6NJZy8twLB/2vtz6yN9Z4vRKHN4/QZJIEbqohALSgwKdnksuY3k5Addp5lg8sVoVcQ==}
    dependencies:
      safe-buffer: 5.2.1

  /editor/1.0.0:
    resolution: {integrity: sha512-SoRmbGStwNYHgKfjOrX2L0mUvp9bUVv0uPppZSOMAntEbcFtoC3MKF5b3T6HQPXKIV+QGY3xPO3JK5it5lVkuw==}
    dev: true

  /ejs/3.1.9:
    resolution: {integrity: sha512-rC+QVNMJWv+MtPgkt0y+0rVEIdbtxVADApW9JXrUVlzHetgcyczP/E7DJmWJ4fJCZF2cPcBk0laWO9ZHMG3DmQ==}
    engines: {node: '>=0.10.0'}
    hasBin: true
    dependencies:
      jake: 10.8.7

  /electron-to-chromium/1.4.271:
    resolution: {integrity: sha512-BCPBtK07xR1/uY2HFDtl3wK2De66AW4MSiPlLrnPNxKC/Qhccxd59W73654S3y6Rb/k3hmuGJOBnhjfoutetXA==}

  /emoji-regex/8.0.0:
    resolution: {integrity: sha512-MSjYzcWNOA0ewAHpz0MxpYFvwg6yjy1NG3xteoqz644VCo/RPgnr1/GGt+ic3iJTzQ8Eu3TdM14SawnVUmGE6A==}

  /emoji-regex/9.2.2:
    resolution: {integrity: sha512-L18DaJsXSUk2+42pv8mLs5jJT2hqFkFE4j21wOmgbUqsZ2hL72NsUU785g9RXgo3s0ZNgVl42TiHp3ZtOv/Vyg==}

  /encoding/0.1.13:
    resolution: {integrity: sha512-ETBauow1T35Y/WZMkio9jiM0Z5xjHHmJ4XmjZOq1l/dXz3lr2sRn87nJy20RupqSh1F2m3HHPSp8ShIPQJrJ3A==}
    requiresBuild: true
    dependencies:
      iconv-lite: 0.6.3
    optional: true

  /end-of-stream/1.4.4:
    resolution: {integrity: sha512-+uw1inIHVPQoaVuHzRyXd21icM+cnt4CzD5rW+NC1wjOUSTOs+Te7FOv7AhN7vS9x/oIyhLP5PR1H+phQAHu5Q==}
    dependencies:
      once: 1.4.0

  /enhanced-resolve/5.15.0:
    resolution: {integrity: sha512-LXYT42KJ7lpIKECr2mAXIaMldcNCh/7E0KBKOu4KSfkHmP+mZmSs+8V5gBAqisWBy0OO4W5Oyys0GO1Y8KtdKg==}
    engines: {node: '>=10.13.0'}
    dependencies:
      graceful-fs: 4.2.11
      tapable: 2.2.1

  /env-paths/2.2.1:
    resolution: {integrity: sha512-+h1lkLKhZMTYjog1VEpJNG7NZJWcuc2DDk/qsqSTRRCOXiLjeQ1d1/udrUGhqMxUgAlwKNZ0cf2uqan5GLuS2A==}
    engines: {node: '>=6'}

  /err-code/2.0.3:
    resolution: {integrity: sha512-2bmlRpNKBxT/CRmPOlyISQpNj+qSeYvcym/uT0Jx2bMOlKLtSy1ZmLuVxSEKKyor/N5yhvp/ZiG1oE3DEYMSFA==}

  /error-ex/1.3.2:
    resolution: {integrity: sha512-7dFHNmqeFSEt2ZBsCriorKnn3Z2pj+fd9kmI6QoWw4//DL+icEBfc0U7qJCisqrTsKTjw4fNFy2pW9OqStD84g==}
    dependencies:
      is-arrayish: 0.2.1

  /error/10.4.0:
    resolution: {integrity: sha512-YxIFEJuhgcICugOUvRx5th0UM+ActZ9sjY0QJmeVwsQdvosZ7kYzc9QqS0Da3R5iUmgU5meGIxh0xBeZpMVeLw==}

  /es-abstract/1.22.3:
    resolution: {integrity: sha512-eiiY8HQeYfYH2Con2berK+To6GrK2RxbPawDkGq4UiCQQfZHb6wX9qQqkbpPqaxQFcl8d9QzZqo0tGE0VcrdwA==}
    engines: {node: '>= 0.4'}
    dependencies:
      array-buffer-byte-length: 1.0.0
      arraybuffer.prototype.slice: 1.0.2
      available-typed-arrays: 1.0.5
      call-bind: 1.0.5
      es-set-tostringtag: 2.0.2
      es-to-primitive: 1.2.1
      function.prototype.name: 1.1.6
      get-intrinsic: 1.2.2
      get-symbol-description: 1.0.0
      globalthis: 1.0.3
      gopd: 1.0.1
      has-property-descriptors: 1.0.1
      has-proto: 1.0.1
      has-symbols: 1.0.3
      hasown: 2.0.0
      internal-slot: 1.0.6
      is-array-buffer: 3.0.2
      is-callable: 1.2.7
      is-negative-zero: 2.0.2
      is-regex: 1.1.4
      is-shared-array-buffer: 1.0.2
      is-string: 1.0.7
      is-typed-array: 1.1.12
      is-weakref: 1.0.2
      object-inspect: 1.13.1
      object-keys: 1.1.1
      object.assign: 4.1.5
      regexp.prototype.flags: 1.5.1
      safe-array-concat: 1.0.1
      safe-regex-test: 1.0.0
      string.prototype.trim: 1.2.8
      string.prototype.trimend: 1.0.7
      string.prototype.trimstart: 1.0.7
      typed-array-buffer: 1.0.0
      typed-array-byte-length: 1.0.0
      typed-array-byte-offset: 1.0.0
      typed-array-length: 1.0.4
      unbox-primitive: 1.0.2
      which-typed-array: 1.1.13
    dev: true

  /es-iterator-helpers/1.0.15:
    resolution: {integrity: sha512-GhoY8uYqd6iwUl2kgjTm4CZAf6oo5mHK7BPqx3rKgx893YSsy0LGHV6gfqqQvZt/8xM8xeOnfXBCfqclMKkJ5g==}
    dependencies:
      asynciterator.prototype: 1.0.0
      call-bind: 1.0.5
      define-properties: 1.2.1
      es-abstract: 1.22.3
      es-set-tostringtag: 2.0.2
      function-bind: 1.1.2
      get-intrinsic: 1.2.2
      globalthis: 1.0.3
      has-property-descriptors: 1.0.1
      has-proto: 1.0.1
      has-symbols: 1.0.3
      internal-slot: 1.0.6
      iterator.prototype: 1.1.2
      safe-array-concat: 1.0.1
    dev: true

  /es-module-lexer/1.3.0:
    resolution: {integrity: sha512-vZK7T0N2CBmBOixhmjdqx2gWVbFZ4DXZ/NyRMZVlJXPa7CyFS+/a4QQsDGDQy9ZfEzxFuNEsMLeQJnKP2p5/JA==}

  /es-set-tostringtag/2.0.2:
    resolution: {integrity: sha512-BuDyupZt65P9D2D2vA/zqcI3G5xRsklm5N3xCwuiy+/vKy8i0ifdsQP1sLgO4tZDSCaQUSnmC48khknGMV3D2Q==}
    engines: {node: '>= 0.4'}
    dependencies:
      get-intrinsic: 1.2.2
      has-tostringtag: 1.0.0
      hasown: 2.0.0
    dev: true

  /es-shim-unscopables/1.0.2:
    resolution: {integrity: sha512-J3yBRXCzDu4ULnQwxyToo/OjdMx6akgVC7K6few0a7F/0wLtmKKN7I73AH5T2836UuXRqN7Qg+IIUw/+YJksRw==}
    dependencies:
      hasown: 2.0.0
    dev: true

  /es-to-primitive/1.2.1:
    resolution: {integrity: sha512-QCOllgZJtaUo9miYBcLChTUaHNjJF3PYs1VidD7AwiEj1kYxKeQTctLAezAOH5ZKRH0g2IgPn6KwB4IT8iRpvA==}
    engines: {node: '>= 0.4'}
    dependencies:
      is-callable: 1.2.7
      is-date-object: 1.0.5
      is-symbol: 1.0.4
    dev: true

  /es5-ext/0.10.62:
    resolution: {integrity: sha512-BHLqn0klhEpnOKSrzn/Xsz2UIW8j+cGmo9JLzr8BiUapV8hPL9+FliFqjwr9ngW7jWdnxv6eO+/LqyhJVqgrjA==}
    engines: {node: '>=0.10'}
    requiresBuild: true
    dependencies:
      es6-iterator: 2.0.3
      es6-symbol: 3.1.3
      next-tick: 1.1.0
    dev: true

  /es6-iterator/2.0.3:
    resolution: {integrity: sha512-zw4SRzoUkd+cl+ZoE15A9o1oQd920Bb0iOJMQkQhl3jNc03YqVjAhG7scf9C5KWRU/R13Orf588uCC6525o02g==}
    dependencies:
      d: 1.0.1
      es5-ext: 0.10.62
      es6-symbol: 3.1.3
    dev: true

  /es6-promise/4.2.8:
    resolution: {integrity: sha512-HJDGx5daxeIvxdBxvG2cb9g4tEvwIk3i8+nhX0yGrYmZUzbkdg8QbDevheDB8gd0//uPj4c1EQua8Q+MViT0/w==}
    dev: true

  /es6-promisify/5.0.0:
    resolution: {integrity: sha512-C+d6UdsYDk0lMebHNR4S2NybQMMngAOnOwYBQjTOiv0MkoJMP0Myw2mgpDLBcpfCmRLxyFqYhS/CfOENq4SJhQ==}
    dependencies:
      es6-promise: 4.2.8
    dev: true

  /es6-symbol/3.1.3:
    resolution: {integrity: sha512-NJ6Yn3FuDinBaBRWl/q5X/s4koRHBrgKAu+yGI6JCBeiu3qrcbJhwT2GeR/EXVfylRk8dpQVJoLEFhK+Mu31NA==}
    dependencies:
      d: 1.0.1
      ext: 1.7.0
    dev: true

  /es6-weak-map/2.0.3:
    resolution: {integrity: sha512-p5um32HOTO1kP+w7PRnB+5lQ43Z6muuMuIMffvDN8ZB4GcnjLBV6zGStpbASIMk4DCAvEaamhe2zhyCb/QXXsA==}
    dependencies:
      d: 1.0.1
      es5-ext: 0.10.62
      es6-iterator: 2.0.3
      es6-symbol: 3.1.3
    dev: true

  /escalade/3.1.1:
    resolution: {integrity: sha512-k0er2gUkLf8O0zKJiAhmkTnJlTvINGv7ygDNPbeIsX/TJjGJZHuh9B2UxbsaEkmlEo9MfhrSzmhIlhRlI2GXnw==}
    engines: {node: '>=6'}

  /escape-goat/4.0.0:
    resolution: {integrity: sha512-2Sd4ShcWxbx6OY1IHyla/CVNwvg7XwZVoXZHcSu9w9SReNP1EzzD5T8NWKIR38fIqEns9kDWKUQTXXAmlDrdPg==}
    engines: {node: '>=12'}

  /escape-string-regexp/1.0.5:
    resolution: {integrity: sha512-vbRorB5FUQWvla16U8R/qgaFIya2qGzwDrNmCZuYKrbdSUMG6I1ZCGQRefkRVhuOkIGVne7BQ35DSfo1qvJqFg==}
    engines: {node: '>=0.8.0'}

  /escape-string-regexp/4.0.0:
    resolution: {integrity: sha512-TtpcNJ3XAzx3Gq8sWRzJaVajRs0uVxA2YAkdb1jm2YkPz4G6egUFAyA3n5vtEIZefPk5Wa4UXbKuS5fKkJWdgA==}
    engines: {node: '>=10'}

  /eslint-config-oclif-typescript/3.0.33_zo5p53osjv3ha4sgr6kpvl7c7y:
    resolution: {integrity: sha512-7mV3yiI1I8egcbZZeTbN9sjil0+Kwt05SEVR+eAqtlyJXfiHV4Lpsp/ewQ40TiNOIfH9H0TSvrdred+Iaw2T1Q==}
    engines: {node: '>=18.0.0'}
    dependencies:
      '@typescript-eslint/eslint-plugin': 6.16.0_eas33vu5rs65jo2mkpr7h746nm
      '@typescript-eslint/parser': 6.16.0_zo5p53osjv3ha4sgr6kpvl7c7y
      eslint-config-xo-space: 0.34.0_eslint@8.51.0
      eslint-import-resolver-typescript: 3.6.1_fbaz4ytxxdbfnxf3rhtovamqjq
      eslint-plugin-import: 2.29.1_7b7gudtmryomye5xgn5cbdc4fe
      eslint-plugin-mocha: 10.2.0_eslint@8.51.0
      eslint-plugin-node: 11.1.0_eslint@8.51.0
      eslint-plugin-perfectionist: 2.5.0_zo5p53osjv3ha4sgr6kpvl7c7y
    transitivePeerDependencies:
      - astro-eslint-parser
      - eslint
      - eslint-import-resolver-node
      - eslint-import-resolver-webpack
      - supports-color
      - svelte
      - svelte-eslint-parser
      - typescript
      - vue-eslint-parser
    dev: true

  /eslint-config-oclif/5.0.0_eslint@8.51.0:
    resolution: {integrity: sha512-yPxtUzU6eFL+WoW8DbRf7uoHxgiu0B/uY7k7rgHwFHij66WoI3qhBNhKI5R5FS5JeTuBOXKrNqQVDsSH0D/JvA==}
    engines: {node: '>=18.0.0'}
    dependencies:
      eslint-config-xo-space: 0.34.0_eslint@8.51.0
      eslint-plugin-mocha: 10.2.0_eslint@8.51.0
      eslint-plugin-node: 11.1.0_eslint@8.51.0
      eslint-plugin-unicorn: 48.0.1_eslint@8.51.0
    transitivePeerDependencies:
      - eslint
    dev: true

  /eslint-config-prettier/9.0.0_eslint@8.51.0:
    resolution: {integrity: sha512-IcJsTkJae2S35pRsRAwoCE+925rJJStOdkKnLVgtE+tEpqU0EVVM7OqrwxqgptKdX29NUwC82I5pXsGFIgSevw==}
    hasBin: true
    peerDependencies:
      eslint: '>=7.0.0 || 8.51.0'
    dependencies:
      eslint: 8.51.0
    dev: true

  /eslint-config-xo-space/0.34.0_eslint@8.51.0:
    resolution: {integrity: sha512-8ZI0Ta/loUIL1Wk/ouWvk2ZWN8X6Un49MqnBf2b6uMjC9c5Pcfr1OivEOrvd3niD6BKgMNH2Q9nG0CcCWC+iVA==}
    engines: {node: '>=12'}
    peerDependencies:
      eslint: '>=8.27.0 || 8.51.0'
    dependencies:
      eslint: 8.51.0
      eslint-config-xo: 0.43.1_eslint@8.51.0
    dev: true

  /eslint-config-xo/0.43.1_eslint@8.51.0:
    resolution: {integrity: sha512-azv1L2PysRA0NkZOgbndUpN+581L7wPqkgJOgxxw3hxwXAbJgD6Hqb/SjHRiACifXt/AvxCzE/jIKFAlI7XjvQ==}
    engines: {node: '>=12'}
    peerDependencies:
      eslint: '>=8.27.0 || 8.51.0'
    dependencies:
      confusing-browser-globals: 1.0.11
      eslint: 8.51.0
    dev: true

  /eslint-import-resolver-node/0.3.9:
    resolution: {integrity: sha512-WFj2isz22JahUv+B788TlO3N6zL3nNJGU8CcZbPZvVEkBPaJdCV4vy5wyghty5ROFbCRnm132v8BScu5/1BQ8g==}
    dependencies:
      debug: 3.2.7
      is-core-module: 2.13.1
      resolve: 1.22.8
    transitivePeerDependencies:
      - supports-color
    dev: true

  /eslint-import-resolver-typescript/3.6.1_2ybkzcg7htzqsmycy3sgb343fu:
    resolution: {integrity: sha512-xgdptdoi5W3niYeuQxKmzVDTATvLYqhpwmykwsh7f6HIOStGWEIL9iqZgQDF9u9OEzrRwR8no5q2VT+bjAujTg==}
    engines: {node: ^14.18.0 || >=16.0.0}
    peerDependencies:
      eslint: '*'
      eslint-plugin-import: '*'
    dependencies:
      debug: 4.3.4
      enhanced-resolve: 5.15.0
      eslint: 8.51.0
      eslint-module-utils: 2.8.0_gbod4lt6ixhffmpnr3ca5mlrvu
      eslint-plugin-import: /eslint-plugin-i/2.29.1_gbod4lt6ixhffmpnr3ca5mlrvu
      fast-glob: 3.3.2
      get-tsconfig: 4.7.2
      is-core-module: 2.13.1
      is-glob: 4.0.3
    transitivePeerDependencies:
      - '@typescript-eslint/parser'
      - eslint-import-resolver-node
      - eslint-import-resolver-webpack
      - supports-color
    dev: true

  /eslint-import-resolver-typescript/3.6.1_fbaz4ytxxdbfnxf3rhtovamqjq:
    resolution: {integrity: sha512-xgdptdoi5W3niYeuQxKmzVDTATvLYqhpwmykwsh7f6HIOStGWEIL9iqZgQDF9u9OEzrRwR8no5q2VT+bjAujTg==}
    engines: {node: ^14.18.0 || >=16.0.0}
    peerDependencies:
      eslint: '*'
      eslint-plugin-import: '*'
    dependencies:
      debug: 4.3.4
      enhanced-resolve: 5.15.0
      eslint: 8.51.0
      eslint-module-utils: 2.8.0_7b7gudtmryomye5xgn5cbdc4fe
      eslint-plugin-import: 2.29.1_7b7gudtmryomye5xgn5cbdc4fe
      fast-glob: 3.3.2
      get-tsconfig: 4.7.2
      is-core-module: 2.13.1
      is-glob: 4.0.3
    transitivePeerDependencies:
      - '@typescript-eslint/parser'
      - eslint-import-resolver-node
      - eslint-import-resolver-webpack
      - supports-color
    dev: true

  /eslint-module-utils/2.8.0_7b7gudtmryomye5xgn5cbdc4fe:
    resolution: {integrity: sha512-aWajIYfsqCKRDgUfjEXNN/JlrzauMuSEy5sbd7WXbtW3EH6A6MpwEh42c7qD+MqQo9QMJ6fWLAeIJynx0g6OAw==}
    engines: {node: '>=4'}
    peerDependencies:
      '@typescript-eslint/parser': '*'
      eslint: '*'
      eslint-import-resolver-node: '*'
      eslint-import-resolver-typescript: '*'
      eslint-import-resolver-webpack: '*'
    peerDependenciesMeta:
      '@typescript-eslint/parser':
        optional: true
      eslint:
        optional: true
      eslint-import-resolver-node:
        optional: true
      eslint-import-resolver-typescript:
        optional: true
      eslint-import-resolver-webpack:
        optional: true
    dependencies:
      '@typescript-eslint/parser': 6.16.0_zo5p53osjv3ha4sgr6kpvl7c7y
      debug: 3.2.7
      eslint: 8.51.0
      eslint-import-resolver-typescript: 3.6.1_fbaz4ytxxdbfnxf3rhtovamqjq
    transitivePeerDependencies:
      - supports-color
    dev: true

  /eslint-module-utils/2.8.0_7p7cyxr7f6dpdhk7sdropijope:
    resolution: {integrity: sha512-aWajIYfsqCKRDgUfjEXNN/JlrzauMuSEy5sbd7WXbtW3EH6A6MpwEh42c7qD+MqQo9QMJ6fWLAeIJynx0g6OAw==}
    engines: {node: '>=4'}
    peerDependencies:
      '@typescript-eslint/parser': '*'
      eslint: '*'
      eslint-import-resolver-node: '*'
      eslint-import-resolver-typescript: '*'
      eslint-import-resolver-webpack: '*'
    peerDependenciesMeta:
      '@typescript-eslint/parser':
        optional: true
      eslint:
        optional: true
      eslint-import-resolver-node:
        optional: true
      eslint-import-resolver-typescript:
        optional: true
      eslint-import-resolver-webpack:
        optional: true
    dependencies:
      '@typescript-eslint/parser': 6.7.5_zo5p53osjv3ha4sgr6kpvl7c7y
      debug: 3.2.7
      eslint: 8.51.0
      eslint-import-resolver-node: 0.3.9
      eslint-import-resolver-typescript: 3.6.1_2ybkzcg7htzqsmycy3sgb343fu
    transitivePeerDependencies:
      - supports-color
    dev: true

  /eslint-module-utils/2.8.0_gbod4lt6ixhffmpnr3ca5mlrvu:
    resolution: {integrity: sha512-aWajIYfsqCKRDgUfjEXNN/JlrzauMuSEy5sbd7WXbtW3EH6A6MpwEh42c7qD+MqQo9QMJ6fWLAeIJynx0g6OAw==}
    engines: {node: '>=4'}
    peerDependencies:
      '@typescript-eslint/parser': '*'
      eslint: '*'
      eslint-import-resolver-node: '*'
      eslint-import-resolver-typescript: '*'
      eslint-import-resolver-webpack: '*'
    peerDependenciesMeta:
      '@typescript-eslint/parser':
        optional: true
      eslint:
        optional: true
      eslint-import-resolver-node:
        optional: true
      eslint-import-resolver-typescript:
        optional: true
      eslint-import-resolver-webpack:
        optional: true
    dependencies:
      '@typescript-eslint/parser': 6.7.5_zo5p53osjv3ha4sgr6kpvl7c7y
      debug: 3.2.7
      eslint: 8.51.0
      eslint-import-resolver-typescript: 3.6.1_2ybkzcg7htzqsmycy3sgb343fu
    transitivePeerDependencies:
      - supports-color
    dev: true

  /eslint-module-utils/2.8.0_kg4isoz252ra2hfjggdqdyyx3y:
    resolution: {integrity: sha512-aWajIYfsqCKRDgUfjEXNN/JlrzauMuSEy5sbd7WXbtW3EH6A6MpwEh42c7qD+MqQo9QMJ6fWLAeIJynx0g6OAw==}
    engines: {node: '>=4'}
    peerDependencies:
      '@typescript-eslint/parser': '*'
      eslint: '*'
      eslint-import-resolver-node: '*'
      eslint-import-resolver-typescript: '*'
      eslint-import-resolver-webpack: '*'
    peerDependenciesMeta:
      '@typescript-eslint/parser':
        optional: true
      eslint:
        optional: true
      eslint-import-resolver-node:
        optional: true
      eslint-import-resolver-typescript:
        optional: true
      eslint-import-resolver-webpack:
        optional: true
    dependencies:
      '@typescript-eslint/parser': 6.16.0_zo5p53osjv3ha4sgr6kpvl7c7y
      debug: 3.2.7
      eslint: 8.51.0
      eslint-import-resolver-node: 0.3.9
      eslint-import-resolver-typescript: 3.6.1_fbaz4ytxxdbfnxf3rhtovamqjq
    transitivePeerDependencies:
      - supports-color
    dev: true

  /eslint-plugin-es/3.0.1_eslint@8.51.0:
    resolution: {integrity: sha512-GUmAsJaN4Fc7Gbtl8uOBlayo2DqhwWvEzykMHSCZHU3XdJ+NSzzZcVhXh3VxX5icqQ+oQdIEawXX8xkR3mIFmQ==}
    engines: {node: '>=8.10.0'}
    peerDependencies:
      eslint: '>=4.19.1 || 8.51.0'
    dependencies:
      eslint: 8.51.0
      eslint-utils: 2.1.0
      regexpp: 3.2.0
    dev: true

  /eslint-plugin-eslint-comments/3.2.0_eslint@8.51.0:
    resolution: {integrity: sha512-0jkOl0hfojIHHmEHgmNdqv4fmh7300NdpA9FFpF7zaoLvB/QeXOGNLIo86oAveJFrfB1p05kC8hpEMHM8DwWVQ==}
    engines: {node: '>=6.5.0'}
    peerDependencies:
      eslint: '>=4.19.1 || 8.51.0'
    dependencies:
      escape-string-regexp: 1.0.5
      eslint: 8.51.0
      ignore: 5.2.4
    dev: true

  /eslint-plugin-i/2.29.1_gbod4lt6ixhffmpnr3ca5mlrvu:
    resolution: {integrity: sha512-ORizX37MelIWLbMyqI7hi8VJMf7A0CskMmYkB+lkCX3aF4pkGV7kwx5bSEb4qx7Yce2rAf9s34HqDRPjGRZPNQ==}
    engines: {node: '>=12'}
    peerDependencies:
      eslint: ^7.2.0 || ^8 || 8.51.0
    dependencies:
      debug: 4.3.4
      doctrine: 3.0.0
      eslint: 8.51.0
      eslint-import-resolver-node: 0.3.9
      eslint-module-utils: 2.8.0_7p7cyxr7f6dpdhk7sdropijope
      get-tsconfig: 4.7.2
      is-glob: 4.0.3
      minimatch: 3.1.2
      semver: 7.5.4
    transitivePeerDependencies:
      - '@typescript-eslint/parser'
      - eslint-import-resolver-typescript
      - eslint-import-resolver-webpack
      - supports-color
    dev: true

  /eslint-plugin-import/2.29.1_7b7gudtmryomye5xgn5cbdc4fe:
    resolution: {integrity: sha512-BbPC0cuExzhiMo4Ff1BTVwHpjjv28C5R+btTOGaCRC7UEz801up0JadwkeSk5Ued6TG34uaczuVuH6qyy5YUxw==}
    engines: {node: '>=4'}
    peerDependencies:
      '@typescript-eslint/parser': '*'
      eslint: ^2 || ^3 || ^4 || ^5 || ^6 || ^7.2.0 || ^8 || 8.51.0
    peerDependenciesMeta:
      '@typescript-eslint/parser':
        optional: true
    dependencies:
      '@typescript-eslint/parser': 6.16.0_zo5p53osjv3ha4sgr6kpvl7c7y
      array-includes: 3.1.7
      array.prototype.findlastindex: 1.2.3
      array.prototype.flat: 1.3.2
      array.prototype.flatmap: 1.3.2
      debug: 3.2.7
      doctrine: 2.1.0
      eslint: 8.51.0
      eslint-import-resolver-node: 0.3.9
      eslint-module-utils: 2.8.0_kg4isoz252ra2hfjggdqdyyx3y
      hasown: 2.0.0
      is-core-module: 2.13.1
      is-glob: 4.0.3
      minimatch: 3.1.2
      object.fromentries: 2.0.7
      object.groupby: 1.0.1
      object.values: 1.1.7
      semver: 6.3.1
      tsconfig-paths: 3.15.0
    transitivePeerDependencies:
      - eslint-import-resolver-typescript
      - eslint-import-resolver-webpack
      - supports-color
    dev: true

  /eslint-plugin-jsdoc/46.8.2_eslint@8.51.0:
    resolution: {integrity: sha512-5TSnD018f3tUJNne4s4gDWQflbsgOycIKEUBoCLn6XtBMgNHxQFmV8vVxUtiPxAQq8lrX85OaSG/2gnctxw9uQ==}
    engines: {node: '>=16'}
    peerDependencies:
      eslint: ^7.0.0 || ^8.0.0 || 8.51.0
    dependencies:
      '@es-joy/jsdoccomment': 0.40.1
      are-docs-informative: 0.0.2
      comment-parser: 1.4.0
      debug: 4.3.4
      escape-string-regexp: 4.0.0
      eslint: 8.51.0
      esquery: 1.5.0
      is-builtin-module: 3.2.1
      semver: 7.5.4
      spdx-expression-parse: 3.0.1
    transitivePeerDependencies:
      - supports-color
    dev: true

  /eslint-plugin-mocha/10.2.0_eslint@8.51.0:
    resolution: {integrity: sha512-ZhdxzSZnd1P9LqDPF0DBcFLpRIGdh1zkF2JHnQklKQOvrQtT73kdP5K9V2mzvbLR+cCAO9OI48NXK/Ax9/ciCQ==}
    engines: {node: '>=14.0.0'}
    peerDependencies:
      eslint: '>=7.0.0 || 8.51.0'
    dependencies:
      eslint: 8.51.0
      eslint-utils: 3.0.0_eslint@8.51.0
      rambda: 7.5.0
    dev: true

  /eslint-plugin-node/11.1.0_eslint@8.51.0:
    resolution: {integrity: sha512-oUwtPJ1W0SKD0Tr+wqu92c5xuCeQqB3hSCHasn/ZgjFdA9iDGNkNf2Zi9ztY7X+hNuMib23LNGRm6+uN+KLE3g==}
    engines: {node: '>=8.10.0'}
    peerDependencies:
      eslint: '>=5.16.0 || 8.51.0'
    dependencies:
      eslint: 8.51.0
      eslint-plugin-es: 3.0.1_eslint@8.51.0
      eslint-utils: 2.1.0
      ignore: 5.3.0
      minimatch: 3.1.2
      resolve: 1.22.8
      semver: 6.3.1
    dev: true

  /eslint-plugin-perfectionist/2.5.0_zo5p53osjv3ha4sgr6kpvl7c7y:
    resolution: {integrity: sha512-F6XXcq4mKKUe/SREoMGQqzgw6cgCgf3pFzkFfQVIGtqD1yXVpQjnhTepzhBeZfxZwgMzR9HO4yH4CUhIQ2WBcQ==}
    peerDependencies:
      astro-eslint-parser: ^0.16.0
      eslint: '>=8.0.0 || 8.51.0'
      svelte: '>=3.0.0'
      svelte-eslint-parser: ^0.33.0
      vue-eslint-parser: '>=9.0.0'
    peerDependenciesMeta:
      astro-eslint-parser:
        optional: true
      svelte:
        optional: true
      svelte-eslint-parser:
        optional: true
      vue-eslint-parser:
        optional: true
    dependencies:
      '@typescript-eslint/utils': 6.16.0_zo5p53osjv3ha4sgr6kpvl7c7y
      eslint: 8.51.0
      minimatch: 9.0.3
      natural-compare-lite: 1.4.0
    transitivePeerDependencies:
      - supports-color
      - typescript

  /eslint-plugin-promise/6.1.1_eslint@8.51.0:
    resolution: {integrity: sha512-tjqWDwVZQo7UIPMeDReOpUgHCmCiH+ePnVT+5zVapL0uuHnegBUs2smM13CzOs2Xb5+MHMRFTs9v24yjba4Oig==}
    engines: {node: ^12.22.0 || ^14.17.0 || >=16.0.0}
    peerDependencies:
      eslint: ^7.0.0 || ^8.0.0 || 8.51.0
    dependencies:
      eslint: 8.51.0
    dev: true

  /eslint-plugin-react-hooks/4.6.0_eslint@8.51.0:
    resolution: {integrity: sha512-oFc7Itz9Qxh2x4gNHStv3BqJq54ExXmfC+a1NjAta66IAN87Wu0R/QArgIS9qKzX3dXKPI9H5crl9QchNMY9+g==}
    engines: {node: '>=10'}
    peerDependencies:
      eslint: ^3.0.0 || ^4.0.0 || ^5.0.0 || ^6.0.0 || ^7.0.0 || ^8.0.0-0 || 8.51.0
    dependencies:
      eslint: 8.51.0
    dev: true

  /eslint-plugin-react/7.33.2_eslint@8.51.0:
    resolution: {integrity: sha512-73QQMKALArI8/7xGLNI/3LylrEYrlKZSb5C9+q3OtOewTnMQi5cT+aE9E41sLCmli3I9PGGmD1yiZydyo4FEPw==}
    engines: {node: '>=4'}
    peerDependencies:
      eslint: ^3 || ^4 || ^5 || ^6 || ^7 || ^8 || 8.51.0
    dependencies:
      array-includes: 3.1.7
      array.prototype.flatmap: 1.3.2
      array.prototype.tosorted: 1.1.2
      doctrine: 2.1.0
      es-iterator-helpers: 1.0.15
      eslint: 8.51.0
      estraverse: 5.3.0
      jsx-ast-utils: 3.3.3
      minimatch: 3.1.2
      object.entries: 1.1.7
      object.fromentries: 2.0.7
      object.hasown: 1.1.3
      object.values: 1.1.7
      prop-types: 15.8.1
      resolve: 2.0.0-next.4
      semver: 6.3.1
      string.prototype.matchall: 4.0.10
    dev: true

  /eslint-plugin-tsdoc/0.2.17:
    resolution: {integrity: sha512-xRmVi7Zx44lOBuYqG8vzTXuL6IdGOeF9nHX17bjJ8+VE6fsxpdGem0/SBTmAwgYMKYB1WBkqRJVQ+n8GK041pA==}
    dependencies:
      '@microsoft/tsdoc': 0.14.2
      '@microsoft/tsdoc-config': 0.16.2
    dev: true

  /eslint-plugin-unicorn/48.0.1_eslint@8.51.0:
    resolution: {integrity: sha512-FW+4r20myG/DqFcCSzoumaddKBicIPeFnTrifon2mWIzlfyvzwyqZjqVP7m4Cqr/ZYisS2aiLghkUWaPg6vtCw==}
    engines: {node: '>=16'}
    peerDependencies:
      eslint: '>=8.44.0 || 8.51.0'
    dependencies:
      '@babel/helper-validator-identifier': 7.22.20
      '@eslint-community/eslint-utils': 4.4.0_eslint@8.51.0
      ci-info: 3.9.0
      clean-regexp: 1.0.0
      eslint: 8.51.0
      esquery: 1.5.0
      indent-string: 4.0.0
      is-builtin-module: 3.2.1
      jsesc: 3.0.2
      lodash: 4.17.21
      pluralize: 8.0.0
      read-pkg-up: 7.0.1
      regexp-tree: 0.1.27
      regjsparser: 0.10.0
      semver: 7.5.4
      strip-indent: 3.0.0
    dev: true

  /eslint-plugin-unused-imports/3.0.0_dd2wkjw37whwjfnbiotxj3xt7m:
    resolution: {integrity: sha512-sduiswLJfZHeeBJ+MQaG+xYzSWdRXoSw61DpU13mzWumCkR0ufD0HmO4kdNokjrkluMHpj/7PJeN35pgbhW3kw==}
    engines: {node: ^12.22.0 || ^14.17.0 || >=16.0.0}
    peerDependencies:
      '@typescript-eslint/eslint-plugin': ^6.0.0
      eslint: ^8.0.0 || 8.51.0
    peerDependenciesMeta:
      '@typescript-eslint/eslint-plugin':
        optional: true
    dependencies:
      '@typescript-eslint/eslint-plugin': 6.7.5_7bsjt2oldhesuugucsaij5mq2u
      eslint: 8.51.0
      eslint-rule-composer: 0.3.0
    dev: true

  /eslint-rule-composer/0.3.0:
    resolution: {integrity: sha512-bt+Sh8CtDmn2OajxvNO+BX7Wn4CIWMpTRm3MaiKPCQcnnlm0CS2mhui6QaoeQugs+3Kj2ESKEEGJUdVafwhiCg==}
    engines: {node: '>=4.0.0'}
    dev: true

  /eslint-scope/5.1.1:
    resolution: {integrity: sha512-2NxwbF/hZ0KpepYN0cNbo+FN6XoK7GaHlQhgx/hIZl6Va0bF45RQOOwhLIy8lQDbuCiadSLCBnH2CFYquit5bw==}
    engines: {node: '>=8.0.0'}
    dependencies:
      esrecurse: 4.3.0
      estraverse: 4.3.0

  /eslint-scope/7.2.2:
    resolution: {integrity: sha512-dOt21O7lTMhDM+X9mB4GX+DZrZtCUJPL/wlcTqxyrx5IvO0IYtILdtrQGQp+8n5S0gwSVmOf9NQrjMOgfQZlIg==}
    engines: {node: ^12.22.0 || ^14.17.0 || >=16.0.0}
    dependencies:
      esrecurse: 4.3.0
      estraverse: 5.3.0

  /eslint-utils/2.1.0:
    resolution: {integrity: sha512-w94dQYoauyvlDc43XnGB8lU3Zt713vNChgt4EWwhXAP2XkBvndfxF0AgIqKOOasjPIPzj9JqgwkwbCYD0/V3Zg==}
    engines: {node: '>=6'}
    dependencies:
      eslint-visitor-keys: 1.3.0
    dev: true

  /eslint-utils/3.0.0_eslint@8.51.0:
    resolution: {integrity: sha512-uuQC43IGctw68pJA1RgbQS8/NP7rch6Cwd4j3ZBtgo4/8Flj4eGE7ZYSZRN3iq5pVUv6GPdW5Z1RFleo84uLDA==}
    engines: {node: ^10.0.0 || ^12.0.0 || >= 14.0.0}
    peerDependencies:
      eslint: '>=5 || 8.51.0'
    dependencies:
      eslint: 8.51.0
      eslint-visitor-keys: 2.1.0
    dev: true

  /eslint-visitor-keys/1.3.0:
    resolution: {integrity: sha512-6J72N8UNa462wa/KFODt/PJ3IU60SDpC3QXC1Hjc1BXXpfL2C9R5+AU7jhe0F6GREqVMh4Juu+NY7xn+6dipUQ==}
    engines: {node: '>=4'}
    dev: true

  /eslint-visitor-keys/2.1.0:
    resolution: {integrity: sha512-0rSmRBzXgDzIsD6mGdJgevzgezI534Cer5L/vyMX0kHzT/jiB43jRhd9YUlMGYLQy2zprNmoT8qasCGtY+QaKw==}
    engines: {node: '>=10'}
    dev: true

  /eslint-visitor-keys/3.4.3:
    resolution: {integrity: sha512-wpc+LXeiyiisxPlEkUzU6svyS1frIO3Mgxj1fdy7Pm8Ygzguax2N3Fa/D/ag1WqbOprdI+uY6wMUl8/a2G+iag==}
    engines: {node: ^12.22.0 || ^14.17.0 || >=16.0.0}

  /eslint/8.51.0:
    resolution: {integrity: sha512-2WuxRZBrlwnXi+/vFSJyjMqrNjtJqiasMzehF0shoLaW7DzS3/9Yvrmq5JiT66+pNjiX4UBnLDiKHcWAr/OInA==}
    engines: {node: ^12.22.0 || ^14.17.0 || >=16.0.0}
    hasBin: true
    dependencies:
      '@eslint-community/eslint-utils': 4.4.0_eslint@8.51.0
      '@eslint-community/regexpp': 4.10.0
      '@eslint/eslintrc': 2.1.2
      '@eslint/js': 8.51.0
      '@humanwhocodes/config-array': 0.11.11
      '@humanwhocodes/module-importer': 1.0.1
      '@nodelib/fs.walk': 1.2.8
      ajv: 6.12.6
      chalk: 4.1.2
      cross-spawn: 7.0.3
      debug: 4.3.4
      doctrine: 3.0.0
      escape-string-regexp: 4.0.0
      eslint-scope: 7.2.2
      eslint-visitor-keys: 3.4.3
      espree: 9.6.1
      esquery: 1.5.0
      esutils: 2.0.3
      fast-deep-equal: 3.1.3
      file-entry-cache: 6.0.1
      find-up: 5.0.0
      glob-parent: 6.0.2
      globals: 13.23.0
      graphemer: 1.4.0
      ignore: 5.2.4
      imurmurhash: 0.1.4
      is-glob: 4.0.3
      is-path-inside: 3.0.3
      js-yaml: 4.1.0
      json-stable-stringify-without-jsonify: 1.0.1
      levn: 0.4.1
      lodash.merge: 4.6.2
      minimatch: 3.1.2
      natural-compare: 1.4.0
      optionator: 0.9.3
      strip-ansi: 6.0.1
      text-table: 0.2.0
    transitivePeerDependencies:
      - supports-color

  /espree/9.6.1:
    resolution: {integrity: sha512-oruZaFkjorTpF32kDSI5/75ViwGeZginGGy2NoOSg3Q9bnwlnmDm4HLnkl0RE3n+njDXR037aY1+x58Z/zFdwQ==}
    engines: {node: ^12.22.0 || ^14.17.0 || >=16.0.0}
    dependencies:
      acorn: 8.10.0
      acorn-jsx: 5.3.2_acorn@8.10.0
      eslint-visitor-keys: 3.4.3

  /esprima/4.0.1:
    resolution: {integrity: sha512-eGuFFw7Upda+g4p+QHvnW0RyTX/SVeJBDM/gCtMARO0cLuT2HcEKnTPvhjV6aGeqrCB/sbNop0Kszm0jsaWU4A==}
    engines: {node: '>=4'}
    hasBin: true

  /esquery/1.5.0:
    resolution: {integrity: sha512-YQLXUplAwJgCydQ78IMJywZCceoqk1oH01OERdSAJc/7U2AylwjhSCLDEtqwg811idIS/9fIU5GjG73IgjKMVg==}
    engines: {node: '>=0.10'}
    dependencies:
      estraverse: 5.3.0

  /esrecurse/4.3.0:
    resolution: {integrity: sha512-KmfKL3b6G+RXvP8N1vr3Tq1kL/oCFgn2NYXEtqP8/L3pKapUA4G8cFVaoF3SU323CD4XypR/ffioHmkti6/Tag==}
    engines: {node: '>=4.0'}
    dependencies:
      estraverse: 5.3.0

  /estraverse/4.3.0:
    resolution: {integrity: sha512-39nnKffWz8xN1BU/2c79n9nB9HDzo0niYUqx6xyqUnyoAnQyyWpOTdZEeiCch8BBu515t4wp9ZmgVfVhn9EBpw==}
    engines: {node: '>=4.0'}

  /estraverse/5.3.0:
    resolution: {integrity: sha512-MMdARuVEQziNTeJD8DgMqmhwR11BRQ/cBP+pLtYdSTnf3MIO8fFeiINEbX36ZdNlfU/7A9f3gUw49B3oQsvwBA==}
    engines: {node: '>=4.0'}

  /esutils/2.0.3:
    resolution: {integrity: sha512-kVscqXk4OCp68SZ0dkgEKVi6/8ij300KBWTJq32P/dYeWTSwK41WyTxalN1eRmA5Z9UU/LX9D7FWSmV9SAYx6g==}
    engines: {node: '>=0.10.0'}

  /event-emitter/0.3.5:
    resolution: {integrity: sha512-D9rRn9y7kLPnJ+hMq7S/nhvoKwwvVJahBi2BPmx3bvbsEdK3W9ii8cBSGjP+72/LnM4n6fo3+dkCX5FeTQruXA==}
    dependencies:
      d: 1.0.1
      es5-ext: 0.10.62
    dev: true

  /event-lite/0.1.2:
    resolution: {integrity: sha512-HnSYx1BsJ87/p6swwzv+2v6B4X+uxUteoDfRxsAb1S1BePzQqOLevVmkdA15GHJVd9A9Ok6wygUR18Hu0YeV9g==}

  /event-target-shim/5.0.1:
    resolution: {integrity: sha512-i/2XbnSz/uxRCU6+NdVJgKWDTM427+MqYbkQzD321DuCQJUqOuJKIA0IM2+W2xtYHdKOmZ4dR6fExsd4SXL+WQ==}
    engines: {node: '>=6'}

  /eventemitter3/4.0.7:
    resolution: {integrity: sha512-8guHBZCwKnFhYdHr2ysuRWErTwhoN2X8XELRlrRwpmfeY2jjuUN4taQMsULKUVo1K4DvZl+0pgfyoysHxvmvEw==}

  /events/1.1.1:
    resolution: {integrity: sha512-kEcvvCBByWXGnZy6JUlgAp2gBIUjfCAV6P6TgT1/aaQKcmuAEC4OZTV1I4EWQLz2gxZw76atuVyvHhTxvi0Flw==}
    engines: {node: '>=0.4.x'}

  /events/3.3.0:
    resolution: {integrity: sha512-mQw+2fkQbALzQ7V0MY0IqdnXNOeTtP4r0lN9z7AAawCXgqea7bDii20AYrIBrFd/Hx0M2Ocz6S111CaFkUcb0Q==}
    engines: {node: '>=0.8.x'}

  /execa/1.0.0:
    resolution: {integrity: sha512-adbxcyWV46qiHyvSp50TKt05tB4tK3HcmF7/nxfAdhnox83seTDbwnaqKO4sXRy7roHAIFqJP/Rw/AuEbX61LA==}
    engines: {node: '>=6'}
    dependencies:
      cross-spawn: 6.0.5
      get-stream: 4.1.0
      is-stream: 1.1.0
      npm-run-path: 2.0.2
      p-finally: 1.0.0
      signal-exit: 3.0.7
      strip-eof: 1.0.0
    dev: true

  /execa/5.1.1:
    resolution: {integrity: sha512-8uSpZZocAZRBAPIEINJj3Lo9HyGitllczc27Eh5YYojjMFMn8yHMDMaUHE2Jqfq05D/wucwI4JGURyXt1vchyg==}
    engines: {node: '>=10'}
    dependencies:
      cross-spawn: 7.0.3
      get-stream: 6.0.1
      human-signals: 2.1.0
      is-stream: 2.0.1
      merge-stream: 2.0.0
      npm-run-path: 4.0.1
      onetime: 5.1.2
      signal-exit: 3.0.7
      strip-final-newline: 2.0.0

  /expand-tilde/2.0.2:
    resolution: {integrity: sha512-A5EmesHW6rfnZ9ysHQjPdJRni0SRar0tjtG5MNtm9n5TUvsYU8oozprtRD4AqHxcZWWlVuAmQo2nWKfN9oyjTw==}
    engines: {node: '>=0.10.0'}
    dependencies:
      homedir-polyfill: 1.0.3

  /exponential-backoff/3.1.1:
    resolution: {integrity: sha512-dX7e/LHVJ6W3DE1MHWi9S1EYzDESENfLrYohG2G++ovZrYOkm4Knwa0mc1cn84xJOR4KEU0WSchhLbd0UklbHw==}

  /ext/1.7.0:
    resolution: {integrity: sha512-6hxeJYaL110a9b5TEJSj0gojyHQAmA2ch5Os+ySCiA1QGdS697XWY1pzsrSjqA9LDEEgdB/KypIlR59RcLuHYw==}
    dependencies:
      type: 2.7.2
    dev: true

  /extend-shallow/2.0.1:
    resolution: {integrity: sha512-zCnTtlxNoAiDc3gqY2aYAWFx7XWWiasuF2K8Me5WbN8otHKTUKBwjPtNpRs/rbUZm7KxWAaNj7P1a/p52GbVug==}
    engines: {node: '>=0.10.0'}
    dependencies:
      is-extendable: 0.1.1

  /external-editor/3.1.0:
    resolution: {integrity: sha512-hMQ4CX1p1izmuLYyZqLMO/qGNw10wSv9QDCPfzXfyFrOaCSSoRfqE1Kf1s5an66J5JZC62NewG+mK49jOCtQew==}
    engines: {node: '>=4'}
    dependencies:
      chardet: 0.7.0
      iconv-lite: 0.4.24
      tmp: 0.0.33

  /fancy-test/2.0.42:
    resolution: {integrity: sha512-TX8YTALYAmExny+f+G24MFxWry3Pk09+9uykwRjfwjibRxJ9ZjJzrnHYVBZK46XQdyli7d+rQc5U/KK7V6uLsw==}
    engines: {node: '>=12.0.0'}
    dependencies:
      '@types/chai': 4.3.5
      '@types/lodash': 4.14.195
      '@types/node': 18.18.7
      '@types/sinon': 10.0.13
      lodash: 4.17.21
      mock-stdin: 1.0.0
      nock: 13.3.4
      stdout-stderr: 0.1.13
    transitivePeerDependencies:
      - supports-color
    dev: true

  /fancy-test/3.0.8:
    resolution: {integrity: sha512-vHkT59Kf0Byiqzwc2My1fD9VDYsAPkT+jVqdMqqtwtdLwz19x+hHI2oAxNwfyfEDSK+VrLB4+B96sZbOLVEHdA==}
    engines: {node: '>=18.0.0'}
    dependencies:
      '@types/chai': 4.3.5
      '@types/lodash': 4.14.202
      '@types/node': 18.18.6
      '@types/sinon': 17.0.2
      lodash: 4.17.21
      mock-stdin: 1.0.0
      nock: 13.4.0
      sinon: 16.1.3
      stdout-stderr: 0.1.13
    transitivePeerDependencies:
      - supports-color

  /fast-deep-equal/3.1.3:
    resolution: {integrity: sha512-f3qQ9oQy9j2AhBe/H9VC91wLmKBCCU/gDOnKNAYG5hswO7BLKj09Hc5HYNz9cGI++xlpDCIgDaitVs03ATR84Q==}

  /fast-glob/3.2.12:
    resolution: {integrity: sha512-DVj4CQIYYow0BlaelwK1pHl5n5cRSJfM60UA0zK891sVInoPri2Ekj7+e1CT3/3qxXenpI+nBBmQAcJPJgaj4w==}
    engines: {node: '>=8.6.0'}
    dependencies:
      '@nodelib/fs.stat': 2.0.5
      '@nodelib/fs.walk': 1.2.8
      glob-parent: 5.1.2
      merge2: 1.4.1
      micromatch: 4.0.5

  /fast-glob/3.3.1:
    resolution: {integrity: sha512-kNFPyjhh5cKjrUltxs+wFx+ZkbRaxxmZ+X0ZU31SOsxCEtP9VPgtq2teZw1DebupL5GmDaNQ6yKMMVcM41iqDg==}
    engines: {node: '>=8.6.0'}
    dependencies:
      '@nodelib/fs.stat': 2.0.5
      '@nodelib/fs.walk': 1.2.8
      glob-parent: 5.1.2
      merge2: 1.4.1
      micromatch: 4.0.5

  /fast-glob/3.3.2:
    resolution: {integrity: sha512-oX2ruAFQwf/Orj8m737Y5adxDQO0LAB7/S5MnxCdTNDd4p6BsyIVsv9JQsATbTSq8KHRpLwIHbVlUNatxd+1Ow==}
    engines: {node: '>=8.6.0'}
    dependencies:
      '@nodelib/fs.stat': 2.0.5
      '@nodelib/fs.walk': 1.2.8
      glob-parent: 5.1.2
      merge2: 1.4.1
      micromatch: 4.0.5
    dev: true

  /fast-json-patch/3.1.1:
    resolution: {integrity: sha512-vf6IHUX2SBcA+5/+4883dsIjpBTqmfBjmYiWK1savxQmFk4JfBMLa7ynTYOs1Rolp/T1betJxHiGD3g1Mn8lUQ==}

  /fast-json-stable-stringify/2.1.0:
    resolution: {integrity: sha512-lhd/wF+Lk98HZoTCtlVraHtfh5XYijIjalXck7saUtuanSDyLMxnHhSXEDJqHxD7msR8D0uCmqlkwjCV8xvwHw==}

  /fast-levenshtein/2.0.6:
    resolution: {integrity: sha512-DCXu6Ifhqcks7TZKY3Hxp3y6qphY5SJZmrWMDrKcERSOXWQdMhU9Ig/PYrzyw/ul9jOIyh0N4M0tbC5hodg8dw==}

  /fast-levenshtein/3.0.0:
    resolution: {integrity: sha512-hKKNajm46uNmTlhHSyZkmToAc56uZJwYq7yrciZjqOxnlfQwERDQJmHPUp7m1m9wx8vgOe8IaCKZ5Kv2k1DdCQ==}
    dependencies:
      fastest-levenshtein: 1.0.16

  /fast-memoize/2.5.2:
    resolution: {integrity: sha512-Ue0LwpDYErFbmNnZSF0UH6eImUwDmogUO1jyE+JbN2gsQz/jICm1Ve7t9QT0rNSsfJt+Hs4/S3GnsDVjL4HVrw==}

  /fastest-levenshtein/1.0.16:
    resolution: {integrity: sha512-eRnCtTTtGZFpQCwhJiUOuxPQWRXVKYDn0b2PeHfXL6/Zi53SLAzAHfVhVWK2AryC/WH05kGfxhFIPvTF0SXQzg==}
    engines: {node: '>= 4.9.1'}

  /fastq/1.15.0:
    resolution: {integrity: sha512-wBrocU2LCXXa+lWBt8RoIRD89Fi8OdABODa/kEnyeyjS5aZO5/GNvI5sEINADqP/h8M29UHTHUb53sUu5Ihqdw==}
    dependencies:
      reusify: 1.0.4

  /figures/2.0.0:
    resolution: {integrity: sha512-Oa2M9atig69ZkfwiApY8F2Yy+tzMbazyvqv21R0NsSC8floSOC09BbT1ITWAdoMGQvJ/aZnR1KMwdx9tvHnTNA==}
    engines: {node: '>=4'}
    dependencies:
      escape-string-regexp: 1.0.5
    dev: true

  /figures/3.2.0:
    resolution: {integrity: sha512-yaduQFRKLXYOGgEn6AZau90j3ggSOyiqXU0F9JZfeXYhNa+Jk4X+s45A2zg5jns87GAFa34BBm2kXw4XpNcbdg==}
    engines: {node: '>=8'}
    dependencies:
      escape-string-regexp: 1.0.5

  /file-entry-cache/6.0.1:
    resolution: {integrity: sha512-7Gps/XWymbLk2QLYK4NzpMOrYjMhdIxXuIvy2QBsLE6ljuodKvdkWs/cpyJJ3CVIVpH0Oi1Hvg1ovbMzLdFBBg==}
    engines: {node: ^10.12.0 || >=12.0.0}
    dependencies:
      flat-cache: 3.0.4

  /filelist/1.0.4:
    resolution: {integrity: sha512-w1cEuf3S+DrLCQL7ET6kz+gmlJdbq9J7yXCSjK/OZCPA+qEN1WyF4ZAf0YYJa4/shHJra2t/d/r8SV4Ji+x+8Q==}
    dependencies:
      minimatch: 5.1.6

  /fill-range/7.0.1:
    resolution: {integrity: sha512-qOo9F+dMUmC2Lcb4BbVvnKJxTPjCm+RRpe4gDuGrzkL7mEVl/djYSu2OdQ2Pa302N4oqkSg9ir6jaLWJ2USVpQ==}
    engines: {node: '>=8'}
    dependencies:
      to-regex-range: 5.0.1

  /filter-obj/1.1.0:
    resolution: {integrity: sha512-8rXg1ZnX7xzy2NGDVkBVaAy+lSlPNwad13BtgSlLuxfIslyt5Vg64U7tFcCt4WS1R0hvtnQybT/IyCkGZ3DpXQ==}
    engines: {node: '>=0.10.0'}

  /find-config/1.0.0:
    resolution: {integrity: sha512-Z+suHH+7LSE40WfUeZPIxSxypCWvrzdVc60xAjUShZeT5eMWM0/FQUduq3HjluyfAHWvC/aOBkT1pTZktyF/jg==}
    engines: {node: '>= 0.12'}
    dependencies:
      user-home: 2.0.0
    dev: true

  /find-node-modules/2.1.3:
    resolution: {integrity: sha512-UC2I2+nx1ZuOBclWVNdcnbDR5dlrOdVb7xNjmT/lHE+LsgztWks3dG7boJ37yTS/venXw84B/mAW9uHVoC5QRg==}
    dependencies:
      findup-sync: 4.0.0
      merge: 2.1.1
    dev: true

  /find-replace/1.0.3:
    resolution: {integrity: sha512-KrUnjzDCD9426YnCP56zGYy/eieTnhtK6Vn++j+JJzmlsWWwEkDnsyVF575spT6HJ6Ow9tlbT3TQTDsa+O4UWA==}
    engines: {node: '>=4.0.0'}
    dependencies:
      array-back: 1.0.4
      test-value: 2.1.0
    dev: true

  /find-root/1.1.0:
    resolution: {integrity: sha512-NKfW6bec6GfKc0SGx1e07QZY9PE99u0Bft/0rzSD5k3sO/vwkVUpDUKVm5Gpp5Ue3YfShPFTX2070tDs5kB9Ng==}
    dev: true

  /find-up/2.1.0:
    resolution: {integrity: sha512-NWzkk0jSJtTt08+FBFMvXoeZnOJD+jTtsRmBYbAIzJdX6l7dLgR7CTubCM5/eDdPUBvLCeVasP1brfVR/9/EZQ==}
    engines: {node: '>=4'}
    dependencies:
      locate-path: 2.0.0
    dev: true

  /find-up/4.1.0:
    resolution: {integrity: sha512-PpOwAdQ/YlXQ2vj8a3h8IipDuYRi3wceVQQGYWxNINccq40Anw7BlsEXCMbt1Zt+OLA6Fq9suIpIWD0OsnISlw==}
    engines: {node: '>=8'}
    dependencies:
      locate-path: 5.0.0
      path-exists: 4.0.0

  /find-up/5.0.0:
    resolution: {integrity: sha512-78/PXT1wlLLDgTzDs7sjq9hzz0vXD+zn+7wypEe4fXQxCmdmqfGsEPQxmiCSQI3ajFV91bVSsvNtrJRiW6nGng==}
    engines: {node: '>=10'}
    dependencies:
      locate-path: 6.0.0
      path-exists: 4.0.0

  /find-yarn-workspace-root/2.0.0:
    resolution: {integrity: sha512-1IMnbjt4KzsQfnhnzNd8wUEgXZ44IzZaZmnLYx7D5FZlaHt2gW20Cri8Q+E/t5tIj4+epTBub+2Zxu/vNILzqQ==}
    dependencies:
      micromatch: 4.0.5

  /find-yarn-workspace-root2/1.2.16:
    resolution: {integrity: sha512-hr6hb1w8ePMpPVUK39S4RlwJzi+xPLuVuG8XlwXU3KD5Yn3qgBWVfy3AzNlDhWvE1EORCE65/Qm26rFQt3VLVA==}
    dependencies:
      micromatch: 4.0.5
      pkg-dir: 4.2.0

  /findup-sync/4.0.0:
    resolution: {integrity: sha512-6jvvn/12IC4quLBL1KNokxC7wWTvYncaVUYSoxWw7YykPLuRrnv4qdHcSOywOI5RpkOVGeQRtWM8/q+G6W6qfQ==}
    engines: {node: '>= 8'}
    dependencies:
      detect-file: 1.0.0
      is-glob: 4.0.3
      micromatch: 4.0.5
      resolve-dir: 1.0.1
    dev: true

  /first-chunk-stream/2.0.0:
    resolution: {integrity: sha512-X8Z+b/0L4lToKYq+lwnKqi9X/Zek0NibLpsJgVsSxpoYq7JtiCtRb5HqKVEjEw/qAb/4AKKRLOwwKHlWNpm2Eg==}
    engines: {node: '>=0.10.0'}
    dependencies:
      readable-stream: 2.3.8

  /flat-cache/3.0.4:
    resolution: {integrity: sha512-dm9s5Pw7Jc0GvMYbshN6zchCA9RgQlzzEZX3vylR9IqFfS8XciblUXOKfW6SiuJ0e13eDYZoZV5wdrev7P3Nwg==}
    engines: {node: ^10.12.0 || >=12.0.0}
    dependencies:
      flatted: 3.2.7
      rimraf: 3.0.2

  /flat/5.0.2:
    resolution: {integrity: sha512-b6suED+5/3rTpUBdG1gupIl8MPFCAMA0QXwmljLhvCUKcUvdE4gWky9zpuGCcXHOsz4J9wPGNWq6OKpmIzz3hQ==}
    hasBin: true
    dev: true

  /flatted/3.2.7:
    resolution: {integrity: sha512-5nqDSxl8nn5BSNxyR3n4I6eDmbolI6WT+QqR547RwxQapgjQBmtktdP+HTBb/a/zLsbzERTONyUB5pefh5TtjQ==}

  /for-each/0.3.3:
    resolution: {integrity: sha512-jqYfLp7mo9vIyQf8ykW2v7A+2N4QjeCeI5+Dz9XraiO1ign81wjiH7Fb9vSOWvQfNtmSa4H2RoQTrrXivdUZmw==}
    dependencies:
      is-callable: 1.2.7

  /foreground-child/2.0.0:
    resolution: {integrity: sha512-dCIq9FpEcyQyXKCkyzmlPTFNgrCzPudOe+mhvJU5zAtlBnGVy2yKxtfsxK2tQBThwq225jcvBjpw1Gr40uzZCA==}
    engines: {node: '>=8.0.0'}
    dependencies:
      cross-spawn: 7.0.3
      signal-exit: 3.0.7
    dev: true

  /foreground-child/3.1.1:
    resolution: {integrity: sha512-TMKDUnIte6bfb5nWv7V/caI169OHgvwjb7V4WkeUvbQQdjr5rWKqHFiKWb/fcOwB+CzBT+qbWjvj+DVwRskpIg==}
    engines: {node: '>=14'}
    dependencies:
      cross-spawn: 7.0.3
      signal-exit: 4.1.0

  /form-data-encoder/2.1.3:
    resolution: {integrity: sha512-KqU0nnPMgIJcCOFTNJFEA8epcseEaoox4XZffTgy8jlI6pL/5EFyR54NRG7CnCJN0biY7q52DO3MH6/sJ/TKlQ==}
    engines: {node: '>= 14.17'}

  /form-data/2.5.1:
    resolution: {integrity: sha512-m21N3WOmEEURgk6B9GLOE4RuWOFf28Lhh9qGYeNlGq4VDXUlJy2th2slBNU8Gp8EzloYZOibZJ7t5ecIrFSjVA==}
    engines: {node: '>= 0.12'}
    dependencies:
      asynckit: 0.4.0
      combined-stream: 1.0.8
      mime-types: 2.1.35
    dev: true

  /form-data/3.0.1:
    resolution: {integrity: sha512-RHkBKtLWUVwd7SqRIvCZMEvAMoGUp0XU+seQiZejj0COz3RI3hWP4sCv3gZWWLjJTd7rGwcsF5eKZGii0r/hbg==}
    engines: {node: '>= 6'}
    dependencies:
      asynckit: 0.4.0
      combined-stream: 1.0.8
      mime-types: 2.1.35
    dev: true

  /form-data/4.0.0:
    resolution: {integrity: sha512-ETEklSGi5t0QMZuiXoA/Q6vcnxcLQP5vdugSpuAyi6SVGi2clPPp+xgEhuMaHC+zGgn31Kd235W35f7Hykkaww==}
    engines: {node: '>= 6'}
    dependencies:
      asynckit: 0.4.0
      combined-stream: 1.0.8
      mime-types: 2.1.35
    dev: false

  /fp-and-or/0.1.3:
    resolution: {integrity: sha512-wJaE62fLaB3jCYvY2ZHjZvmKK2iiLiiehX38rz5QZxtdN8fVPJDeZUiVvJrHStdTc+23LHlyZuSEKgFc0pxi2g==}
    engines: {node: '>=10'}

  /fs-exists-sync/0.1.0:
    resolution: {integrity: sha512-cR/vflFyPZtrN6b38ZyWxpWdhlXrzZEBawlpBQMq7033xVY7/kg0GDMBK5jg8lDYQckdJ5x/YC88lM3C7VMsLg==}
    engines: {node: '>=0.10.0'}

  /fs-extra/11.1.1:
    resolution: {integrity: sha512-MGIE4HOvQCeUCzmlHs0vXpih4ysz4wg9qiSAu6cd42lVwPbTM1TjV7RusoyQqMmk/95gdQZX72u+YW+c3eEpFQ==}
    engines: {node: '>=14.14'}
    dependencies:
      graceful-fs: 4.2.11
      jsonfile: 6.1.0
      universalify: 2.0.0
    dev: true

  /fs-extra/7.0.1:
    resolution: {integrity: sha512-YJDaCJZEnBmcbw13fvdAM9AwNOJwOzrE4pqMqBq5nFiEqXUqHwlK4B+3pUw6JNvfSPtX05xFHtYy/1ni01eGCw==}
    engines: {node: '>=6 <7 || >=8'}
    dependencies:
      graceful-fs: 4.2.11
      jsonfile: 4.0.0
      universalify: 0.1.2

  /fs-extra/8.1.0:
    resolution: {integrity: sha512-yhlQgA6mnOJUKOsRUFsgJdQCvkKhcz8tlZG5HBQfReYZy46OwLcY+Zia0mtdHsOo9y/hP+CxMN0TU9QxoOtG4g==}
    engines: {node: '>=6 <7 || >=8'}
    dependencies:
      graceful-fs: 4.2.11
      jsonfile: 4.0.0
      universalify: 0.1.2

  /fs-extra/9.1.0:
    resolution: {integrity: sha512-hcg3ZmepS30/7BSFqRvoo3DOMQu7IjqxO5nCDt+zM9XWjb33Wg7ziNT+Qvqbuc3+gWpzO02JubVyk2G4Zvo1OQ==}
    engines: {node: '>=10'}
    dependencies:
      at-least-node: 1.0.0
      graceful-fs: 4.2.11
      jsonfile: 6.1.0
      universalify: 2.0.0

  /fs-minipass/2.1.0:
    resolution: {integrity: sha512-V/JgOLFCS+R6Vcq0slCuaeWEdNC3ouDlJMNIsacH2VtALiu9mV4LPrHc5cDl8k5aw6J8jwgWWpiTo5RYhmIzvg==}
    engines: {node: '>= 8'}
    dependencies:
      minipass: 3.3.6

  /fs-minipass/3.0.2:
    resolution: {integrity: sha512-2GAfyfoaCDRrM6jaOS3UsBts8yJ55VioXdWcOL7dK9zdAuKT71+WBA4ifnNYqVjYv+4SsPxjK0JT4yIIn4cA/g==}
    engines: {node: ^14.17.0 || ^16.13.0 || >=18.0.0}
    dependencies:
      minipass: 5.0.0

  /fs.realpath/1.0.0:
    resolution: {integrity: sha512-OO0pH2lK6a0hZnAdau5ItzHPI6pUlvI7jMVnxUQRtw4owF2wk8lOSabtGDCTP4Ggrg2MbGnWO9X8K1t4+fGMDw==}

  /fsevents/2.3.3:
    resolution: {integrity: sha512-5xoDfX+fL7faATnagmWPpbFtwh/R77WmMMqqHGS65C3vvB0YHrgF+B1YmZ3441tMj5n63k0212XNoJwzlhffQw==}
    engines: {node: ^8.16.0 || ^10.6.0 || >=11.0.0}
    os: [darwin]
    requiresBuild: true
    dev: true
    optional: true

  /function-bind/1.1.2:
    resolution: {integrity: sha512-7XHNxH7qX9xG5mIwxkhumTox/MIRNcOgDrxWsMt2pAr23WHp6MrRlN7FBSFpCpr+oVO0F744iUgR82nJMfG2SA==}

  /function.prototype.name/1.1.6:
    resolution: {integrity: sha512-Z5kx79swU5P27WEayXM1tBi5Ze/lbIyiNgU3qyXUOf9b2rgXYyF9Dy9Cx+IQv/Lc8WCG6L82zwUPpSS9hGehIg==}
    engines: {node: '>= 0.4'}
    dependencies:
      call-bind: 1.0.5
      define-properties: 1.2.1
      es-abstract: 1.22.3
      functions-have-names: 1.2.3
    dev: true

  /functions-have-names/1.2.3:
    resolution: {integrity: sha512-xckBUXyTIqT97tq2x2AMb+g163b5JFysYk0x4qxNFwbfQkmNZoiRHb6sPzI9/QV33WeuvVYBUIiD4NzNIyqaRQ==}
    dev: true

  /gauge/3.0.2:
    resolution: {integrity: sha512-+5J6MS/5XksCuXq++uFRsnUd7Ovu1XenbeuIuNRJxYWjgQbPuFhT14lAvsWfqfAmnwluf1OwMjz39HjfLPci0Q==}
    engines: {node: '>=10'}
    dependencies:
      aproba: 2.0.0
      color-support: 1.1.3
      console-control-strings: 1.1.0
      has-unicode: 2.0.1
      object-assign: 4.1.1
      signal-exit: 3.0.7
      string-width: 4.2.3
      strip-ansi: 6.0.1
      wide-align: 1.1.5

  /gauge/4.0.4:
    resolution: {integrity: sha512-f9m+BEN5jkg6a0fZjleidjN51VE1X+mPFQ2DJ0uv1V39oCLCbsGe6yjbBnp7eK7z/+GAon99a3nHuqbuuthyPg==}
    engines: {node: ^12.13.0 || ^14.15.0 || >=16.0.0}
    dependencies:
      aproba: 2.0.0
      color-support: 1.1.3
      console-control-strings: 1.1.0
      has-unicode: 2.0.1
      signal-exit: 3.0.7
      string-width: 4.2.3
      strip-ansi: 6.0.1
      wide-align: 1.1.5

  /get-caller-file/2.0.5:
    resolution: {integrity: sha512-DyFP3BM/3YHTQOCUL/w0OZHR0lpKeGrxotcHWcqNEdnltqFwXVfhEBQ94eIo34AfQpo0rGki4cyIiftY06h2Fg==}
    engines: {node: 6.* || 8.* || >= 10.*}

  /get-func-name/2.0.0:
    resolution: {integrity: sha512-Hm0ixYtaSZ/V7C8FJrtZIuBBI+iSgL+1Aq82zSu8VQNB4S3Gk8e7Qs3VwBDJAhmRZcFqkl3tQu36g/Foh5I5ig==}
    dev: true

  /get-func-name/2.0.2:
    resolution: {integrity: sha512-8vXOvuE167CtIc3OyItco7N/dpRtBbYOsPsXCz7X/PMnlGjYjSGuZJgM1Y7mmew7BKf9BqvLX2tnOVy1BBUsxQ==}

  /get-intrinsic/1.2.2:
    resolution: {integrity: sha512-0gSo4ml/0j98Y3lngkFEot/zhiCeWsbYIlZ+uZOVgzLyLaUw7wxUL+nCTP0XJvJg1AXulJRI3UJi8GsbDuxdGA==}
    dependencies:
      function-bind: 1.1.2
      has-proto: 1.0.1
      has-symbols: 1.0.3
      hasown: 2.0.0

  /get-package-type/0.1.0:
    resolution: {integrity: sha512-pjzuKtY64GYfWizNAJ0fr9VqttZkNiK2iS430LtIHzjBEr6bX8Am2zm4sW4Ro5wjWW5cAlRL1qAMTcXbjNAO2Q==}
    engines: {node: '>=8.0.0'}

  /get-pkg-repo/4.2.1:
    resolution: {integrity: sha512-2+QbHjFRfGB74v/pYWjd5OhU3TDIC2Gv/YKUTk/tCvAz0pkn/Mz6P3uByuBimLOcPvN2jYdScl3xGFSrx0jEcA==}
    engines: {node: '>=6.9.0'}
    hasBin: true
    dependencies:
      '@hutson/parse-repository-url': 3.0.2
      hosted-git-info: 4.1.0
      through2: 2.0.5
      yargs: 16.2.0
    dev: true

  /get-stdin/6.0.0:
    resolution: {integrity: sha512-jp4tHawyV7+fkkSKyvjuLZswblUtz+SQKzSWnBbii16BuZksJlU1wuBYXY75r+duh/llF1ur6oNwi+2ZzjKZ7g==}
    engines: {node: '>=4'}

  /get-stdin/8.0.0:
    resolution: {integrity: sha512-sY22aA6xchAzprjyqmSEQv4UbAAzRN0L2dQB0NlN5acTTK9Don6nhoc3eAbUnpZiCANAMfd/+40kVdKfFygohg==}
    engines: {node: '>=10'}

  /get-stream/4.1.0:
    resolution: {integrity: sha512-GMat4EJ5161kIy2HevLlr4luNjBgvmj413KaQA7jt4V8B4RDsfpHk7WQ9GVqfYyyx8OS/L66Kox+rJRNklLK7w==}
    engines: {node: '>=6'}
    dependencies:
      pump: 3.0.0

  /get-stream/5.2.0:
    resolution: {integrity: sha512-nBF+F1rAZVCu/p7rjzgA+Yb4lfYXrpl7a6VmJrU8wF9I1CKvP/QwPNZHnOlwbTkY6dvtFIzFMSyQXbLoTQPRpA==}
    engines: {node: '>=8'}
    dependencies:
      pump: 3.0.0

  /get-stream/6.0.1:
    resolution: {integrity: sha512-ts6Wi+2j3jQjqi70w5AlN8DFnkSwC+MqmxEzdEALB2qXZYV3X/b1CTfgPLGJNMeAWxdPfU8FO1ms3NUfaHCPYg==}
    engines: {node: '>=10'}

  /get-symbol-description/1.0.0:
    resolution: {integrity: sha512-2EmdH1YvIQiZpltCNgkuiUnyukzxM/R6NDJX31Ke3BG1Nq5b0S2PhX59UKi9vZpPDQVdqn+1IcaAwnzTT5vCjw==}
    engines: {node: '>= 0.4'}
    dependencies:
      call-bind: 1.0.5
      get-intrinsic: 1.2.2
    dev: true

  /get-tsconfig/4.7.2:
    resolution: {integrity: sha512-wuMsz4leaj5hbGgg4IvDU0bqJagpftG5l5cXIAvo8uZrqn0NJqwtfupTN00VnkQJPcIRrxYrm1Ue24btpCha2A==}
    dependencies:
      resolve-pkg-maps: 1.0.0
    dev: true

  /git-config-path/1.0.1:
    resolution: {integrity: sha512-KcJ2dlrrP5DbBnYIZ2nlikALfRhKzNSX0stvv3ImJ+fvC4hXKoV+U+74SV0upg+jlQZbrtQzc0bu6/Zh+7aQbg==}
    engines: {node: '>=0.10.0'}
    dependencies:
      extend-shallow: 2.0.1
      fs-exists-sync: 0.1.0
      homedir-polyfill: 1.0.3

  /git-hooks-list/1.0.3:
    resolution: {integrity: sha512-Y7wLWcrLUXwk2noSka166byGCvhMtDRpgHdzCno1UQv/n/Hegp++a2xBWJL1lJarnKD3SWaljD+0z1ztqxuKyQ==}

  /git-raw-commits/2.0.11:
    resolution: {integrity: sha512-VnctFhw+xfj8Va1xtfEqCUD2XDrbAPSJx+hSrE5K7fGdjZruW7XV+QOrN7LF/RJyvspRiD2I0asWsxFp0ya26A==}
    engines: {node: '>=10'}
    hasBin: true
    dependencies:
      dargs: 7.0.0
      lodash: 4.17.21
      meow: 8.1.2
      split2: 3.2.2
      through2: 4.0.2
    dev: true

  /git-remote-origin-url/2.0.0:
    resolution: {integrity: sha512-eU+GGrZgccNJcsDH5LkXR3PB9M958hxc7sbA8DFJjrv9j4L2P/eZfKhM+QD6wyzpiv+b1BpK0XrYCxkovtjSLw==}
    engines: {node: '>=4'}
    dependencies:
      gitconfiglocal: 1.0.0
      pify: 2.3.0
    dev: true

  /git-semver-tags/4.1.1:
    resolution: {integrity: sha512-OWyMt5zBe7xFs8vglMmhM9lRQzCWL3WjHtxNNfJTMngGym7pC1kh8sP6jevfydJ6LP3ZvGxfb6ABYgPUM0mtsA==}
    engines: {node: '>=10'}
    hasBin: true
    dependencies:
      meow: 8.1.2
      semver: 6.3.1
    dev: true

  /gitconfiglocal/1.0.0:
    resolution: {integrity: sha512-spLUXeTAVHxDtKsJc8FkFVgFtMdEN9qPGpL23VfSHx4fP4+Ds097IXLvymbnDH8FnmxX5Nr9bPw3A+AQ6mWEaQ==}
    dependencies:
      ini: 1.3.8
    dev: true

  /github-slugger/1.5.0:
    resolution: {integrity: sha512-wIh+gKBI9Nshz2o46B0B3f5k/W+WI9ZAv6y5Dn5WJ5SK1t0TnDimB4WE5rmTD05ZAIn8HALCZVmCsvj0w0v0lw==}

  /github-username/6.0.0:
    resolution: {integrity: sha512-7TTrRjxblSI5l6adk9zd+cV5d6i1OrJSo3Vr9xdGqFLBQo0mz5P9eIfKCDJ7eekVGGFLbce0qbPSnktXV2BjDQ==}
    engines: {node: '>=10'}
    dependencies:
      '@octokit/rest': 18.12.0
    transitivePeerDependencies:
      - encoding

  /gitlab/10.2.1:
    resolution: {integrity: sha512-z+DxRF1C9uayVbocs9aJkJz+kGy14TSm1noB/rAIEBbXOkOYbjKxyuqJzt+0zeFpXFdgA0yq6DVVbvM7HIfGwg==}
    engines: {node: '>=10.0.0'}
    deprecated: 'The gitlab package has found a new home in the @gitbeaker organization. For the latest gitlab node library, check out @gitbeaker/node. A full list of the features can be found here: https://github.com/jdalrymple/gitbeaker#readme'
    dependencies:
      form-data: 2.5.1
      humps: 2.0.1
      ky: 0.12.0
      ky-universal: 0.3.0_ky@0.12.0
      li: 1.3.0
      query-string: 6.14.1
      universal-url: 2.0.0
    transitivePeerDependencies:
      - encoding
    dev: true

  /glob-parent/5.1.2:
    resolution: {integrity: sha512-AOIgSQCepiJYwP3ARnGx+5VnTu2HBYdzbGP45eLw1vr3zB3vZLeyed1sC9hnbcOc9/SrMyM5RPQrkGz4aS9Zow==}
    engines: {node: '>= 6'}
    dependencies:
      is-glob: 4.0.3

  /glob-parent/6.0.2:
    resolution: {integrity: sha512-XxwI8EOhVQgWp6iDL+3b0r86f4d6AX6zSU55HfB4ydCEuXLXc5FcYeOu+nnGftS4TEju/11rt4KJPTMgbfmv4A==}
    engines: {node: '>=10.13.0'}
    dependencies:
      is-glob: 4.0.3

  /glob-to-regexp/0.4.1:
    resolution: {integrity: sha512-lkX1HJXwyMcprw/5YUZc2s7DrpAiHB21/V+E1rHUrVNokkvB6bqMzT0VfV6/86ZNabt1k14YOIaT7nDvOX3Iiw==}

  /glob/10.3.10:
    resolution: {integrity: sha512-fa46+tv1Ak0UPK1TOy/pZrIybNNt4HCv7SDzwyfiOZkvZLEbjsZkJBPtDHVshZjbecAoAGSC20MjLDG/qr679g==}
    engines: {node: '>=16 || 14 >=14.17'}
    hasBin: true
    dependencies:
      foreground-child: 3.1.1
      jackspeak: 2.3.6
      minimatch: 9.0.3
      minipass: 6.0.2
      path-scurry: 1.10.1

  /glob/7.2.0:
    resolution: {integrity: sha512-lmLf6gtyrPq8tTjSmrO94wBeQbFR3HbLHbuyD69wuyQkImp2hWqMGB47OX65FBkPffO641IP9jWa1z4ivqG26Q==}
    dependencies:
      fs.realpath: 1.0.0
      inflight: 1.0.6
      inherits: 2.0.4
      minimatch: 3.1.2
      once: 1.4.0
      path-is-absolute: 1.0.1
    dev: true

  /glob/7.2.3:
    resolution: {integrity: sha512-nFR0zLpU2YCaRxwoCJvL6UvCH2JFyFVIvwTLsIf21AuHlMskA1hhTdk+LlYJtOlYt9v6dvszD2BGRqBL+iQK9Q==}
    dependencies:
      fs.realpath: 1.0.0
      inflight: 1.0.6
      inherits: 2.0.4
      minimatch: 3.1.2
      once: 1.4.0
      path-is-absolute: 1.0.1

  /glob/8.1.0:
    resolution: {integrity: sha512-r8hpEjiQEYlF2QU0df3dS+nxxSIreXQS1qRhMJM0Q5NDdR386C7jb7Hwwod8Fgiuex+k0GFjgft18yvxm5XoCQ==}
    engines: {node: '>=12'}
    dependencies:
      fs.realpath: 1.0.0
      inflight: 1.0.6
      inherits: 2.0.4
      minimatch: 5.1.6
      once: 1.4.0

  /glob/9.3.0:
    resolution: {integrity: sha512-EAZejC7JvnQINayvB/7BJbpZpNOJ8Lrw2OZNEvQxe0vaLn1SuwMcfV7/MNaX8L/T0wmptBFI4YMtDvSBxYDc7w==}
    engines: {node: '>=16 || 14 >=14.17'}
    dependencies:
      fs.realpath: 1.0.0
      minimatch: 7.4.6
      minipass: 4.2.5
      path-scurry: 1.9.2

  /global-dirs/0.1.1:
    resolution: {integrity: sha512-NknMLn7F2J7aflwFOlGdNIuCDpN3VGoSoB+aap3KABFWbHVn1TCgFC+np23J8W2BiZbjfEw3BFBycSMv1AFblg==}
    engines: {node: '>=4'}
    dependencies:
      ini: 1.3.8
    dev: true

  /global-dirs/3.0.0:
    resolution: {integrity: sha512-v8ho2DS5RiCjftj1nD9NmnfaOzTdud7RRnVd9kFNOjqZbISlx5DQ+OrTkywgd0dIt7oFCvKetZSHoHcP3sDdiA==}
    engines: {node: '>=10'}
    dependencies:
      ini: 2.0.0

  /global-modules/1.0.0:
    resolution: {integrity: sha512-sKzpEkf11GpOFuw0Zzjzmt4B4UZwjOcG757PPvrfhxcLFbq0wpsgpOqxpxtxFiCG4DtG93M6XRVbF2oGdev7bg==}
    engines: {node: '>=0.10.0'}
    dependencies:
      global-prefix: 1.0.2
      is-windows: 1.0.2
      resolve-dir: 1.0.1
    dev: true

  /global-prefix/1.0.2:
    resolution: {integrity: sha512-5lsx1NUDHtSjfg0eHlmYvZKv8/nVqX4ckFbM+FrGcQ+04KWcWFo9P5MxPZYSzUvyzmdTbI7Eix8Q4IbELDqzKg==}
    engines: {node: '>=0.10.0'}
    dependencies:
      expand-tilde: 2.0.2
      homedir-polyfill: 1.0.3
      ini: 1.3.8
      is-windows: 1.0.2
      which: 1.3.1
    dev: true

  /globals/13.23.0:
    resolution: {integrity: sha512-XAmF0RjlrjY23MA51q3HltdlGxUpXPvg0GioKiD9X6HD28iMjo2dKC8Vqwm7lne4GNr78+RHTfliktR6ZH09wA==}
    engines: {node: '>=8'}
    dependencies:
      type-fest: 0.20.2

  /globalthis/1.0.3:
    resolution: {integrity: sha512-sFdI5LyBiNTHjRd7cGPWapiHWMOXKyuBNX/cWJ3NfzrZQVa8GI/8cofCl74AOVqq9W5kNmguTIzJ/1s2gyI9wA==}
    engines: {node: '>= 0.4'}
    dependencies:
      define-properties: 1.2.1
    dev: true

  /globby/10.0.0:
    resolution: {integrity: sha512-3LifW9M4joGZasyYPz2A1U74zbC/45fvpXUvO/9KbSa+VV0aGZarWkfdgKyR9sExNP0t0x0ss/UMJpNpcaTspw==}
    engines: {node: '>=8'}
    dependencies:
      '@types/glob': 7.2.0
      array-union: 2.1.0
      dir-glob: 3.0.1
      fast-glob: 3.3.1
      glob: 7.2.3
      ignore: 5.3.0
      merge2: 1.4.1
      slash: 3.0.0

  /globby/11.1.0:
    resolution: {integrity: sha512-jhIXaOzy1sb8IyocaruWSn1TjmnBVs8Ayhcy83rmxNJ8q2uWKCAj3CnJY+KpGSXCueAPc0i05kVvVKtP1t9S3g==}
    engines: {node: '>=10'}
    dependencies:
      array-union: 2.1.0
      dir-glob: 3.0.1
      fast-glob: 3.2.12
      ignore: 5.2.4
      merge2: 1.4.1
      slash: 3.0.0

  /gopd/1.0.1:
    resolution: {integrity: sha512-d65bNlIadxvpb/A2abVdlqKqV563juRnZ1Wtk6s1sIR8uNsXR70xqIzVqxVf1eTqDunwT2MkczEeaezCKTZhwA==}
    dependencies:
      get-intrinsic: 1.2.2

  /got/11.8.6:
    resolution: {integrity: sha512-6tfZ91bOr7bOXnK7PRDCGBLa1H4U080YHNaAQ2KsMGlLEzRbk44nsZF2E1IeRc3vtJHPVbKCYgdFbaGO2ljd8g==}
    engines: {node: '>=10.19.0'}
    dependencies:
      '@sindresorhus/is': 4.6.0
      '@szmarczak/http-timer': 4.0.6
      '@types/cacheable-request': 6.0.3
      '@types/responselike': 1.0.3
      cacheable-lookup: 5.0.4
      cacheable-request: 7.0.4
      decompress-response: 6.0.0
      http2-wrapper: 1.0.3
      lowercase-keys: 2.0.0
      p-cancelable: 2.1.1
      responselike: 2.0.1

  /got/12.6.1:
    resolution: {integrity: sha512-mThBblvlAF1d4O5oqyvN+ZxLAYwIJK7bpMxgYqPD9okW0C3qm5FFn7k811QrcuEBwaogR3ngOFoCfs6mRv7teQ==}
    engines: {node: '>=14.16'}
    dependencies:
      '@sindresorhus/is': 5.6.0
      '@szmarczak/http-timer': 5.0.1
      cacheable-lookup: 7.0.0
      cacheable-request: 10.2.14
      decompress-response: 6.0.0
      form-data-encoder: 2.1.3
      get-stream: 6.0.1
      http2-wrapper: 2.2.1
      lowercase-keys: 3.0.0
      p-cancelable: 3.0.0
      responselike: 3.0.0

  /got/9.6.0:
    resolution: {integrity: sha512-R7eWptXuGYxwijs0eV+v3o6+XH1IqVK8dJOEecQfTmkncw9AV4dcw/Dhxi8MdlqPthxxpZyizMzyg8RTmEsG+Q==}
    engines: {node: '>=8.6'}
    dependencies:
      '@sindresorhus/is': 0.14.0
      '@szmarczak/http-timer': 1.1.2
      '@types/keyv': 3.1.4
      '@types/responselike': 1.0.3
      cacheable-request: 6.1.0
      decompress-response: 3.3.0
      duplexer3: 0.1.5
      get-stream: 4.1.0
      lowercase-keys: 1.0.1
      mimic-response: 1.0.1
      p-cancelable: 1.1.0
      to-readable-stream: 1.0.0
      url-parse-lax: 3.0.0

  /graceful-fs/4.2.10:
    resolution: {integrity: sha512-9ByhssR2fPVsNZj478qUUbKfmL0+t5BDVyjShtyZZLiK7ZDAArFFfopyOTj0M05wE2tJPisA4iTnnXl2YoPvOA==}

  /graceful-fs/4.2.11:
    resolution: {integrity: sha512-RbJ5/jmFcNNCcDV5o9eTnBLJ/HszWV0P73bc+Ff4nS/rJj+YaS6IGyiOL0VoBYX+l1Wrl3k63h/KrH+nhJ0XvQ==}

  /graphemer/1.4.0:
    resolution: {integrity: sha512-EtKwoO6kxCL9WO5xipiHTZlSzBm7WLT627TqC/uVRd0HKmq8NXyebnNYxDoBi7wt8eTWrUrKXCOVaFq9x1kgag==}

  /gray-matter/4.0.3:
    resolution: {integrity: sha512-5v6yZd4JK3eMI3FqqCouswVqwugaA9r4dNZB1wwcmrD02QkV5H0y7XBQW8QwQqEaZY1pM9aqORSORhJRdNK44Q==}
    engines: {node: '>=6.0'}
    dependencies:
      js-yaml: 3.14.1
      kind-of: 6.0.3
      section-matter: 1.0.0
      strip-bom-string: 1.0.0

  /grouped-queue/2.0.0:
    resolution: {integrity: sha512-/PiFUa7WIsl48dUeCvhIHnwNmAAzlI/eHoJl0vu3nsFA366JleY7Ff8EVTplZu5kO0MIdZjKTTnzItL61ahbnw==}
    engines: {node: '>=8.0.0'}

  /handlebars/4.7.7:
    resolution: {integrity: sha512-aAcXm5OAfE/8IXkcZvCepKU3VzW1/39Fb5ZuqMtgI/hT8X2YgoMvBY5dLhq/cpOvw7Lk1nK/UF71aLG/ZnVYRA==}
    engines: {node: '>=0.4.7'}
    hasBin: true
    dependencies:
      minimist: 1.2.8
      neo-async: 2.6.2
      source-map: 0.6.1
      wordwrap: 1.0.0
    optionalDependencies:
      uglify-js: 3.17.4
    dev: true

  /hard-rejection/2.1.0:
    resolution: {integrity: sha512-VIZB+ibDhx7ObhAe7OVtoEbuP4h/MuOTHJ+J8h/eBXotJYl0fBgR72xDFCKgIh22OJZIOVNxBMWuhAr10r8HdA==}
    engines: {node: '>=6'}
    dev: true

  /has-bigints/1.0.2:
    resolution: {integrity: sha512-tSvCKtBr9lkF0Ex0aQiP9N+OpV4zi2r/Nee5VkRDbaqv35RLYMzbwQfFSZZH0kR+Rd6302UJZ2p/bJCEoR3VoQ==}
    dev: true

  /has-flag/2.0.0:
    resolution: {integrity: sha512-P+1n3MnwjR/Epg9BBo1KT8qbye2g2Ou4sFumihwt6I4tsUX7jnLcX4BTOSKg/B1ZrIYMN9FcEnG4x5a7NB8Eng==}
    engines: {node: '>=0.10.0'}

  /has-flag/3.0.0:
    resolution: {integrity: sha512-sKJf1+ceQBr4SMkvQnBDNDtf4TXpVhVGateu0t918bl30FnbE2m4vNLX+VWe/dpjlb+HugGYzW7uQXH98HPEYw==}
    engines: {node: '>=4'}

  /has-flag/4.0.0:
    resolution: {integrity: sha512-EykJT/Q1KjTWctppgIAgfSO0tKVuZUjhgMr17kqTumMl6Afv3EISleU7qZUzoXDFTAHTDC4NOoG/ZxU3EvlMPQ==}
    engines: {node: '>=8'}

  /has-property-descriptors/1.0.1:
    resolution: {integrity: sha512-VsX8eaIewvas0xnvinAe9bw4WfIeODpGYikiWYLH+dma0Jw6KHYqWiWfhQlgOVK8D6PvjubK5Uc4P0iIhIcNVg==}
    dependencies:
      get-intrinsic: 1.2.2

  /has-proto/1.0.1:
    resolution: {integrity: sha512-7qE+iP+O+bgF9clE5+UoBFzE65mlBiVj3tKCrlNQ0Ogwm0BjpT/gK4SlLYDMybDh5I3TCTKnPPa0oMG7JDYrhg==}
    engines: {node: '>= 0.4'}

  /has-symbols/1.0.3:
    resolution: {integrity: sha512-l3LCuF6MgDNwTDKkdYGEihYjt5pRPbEg46rtlmnSPlUbgmB8LOIrKJbYYFBSbnPaJexMKtiPO8hmeRjRz2Td+A==}
    engines: {node: '>= 0.4'}

  /has-tostringtag/1.0.0:
    resolution: {integrity: sha512-kFjcSNhnlGV1kyoGk7OXKSawH5JOb/LzUc5w9B02hOTO0dfFRjbHQKvg1d6cf3HbeUmtU9VbbV3qzZ2Teh97WQ==}
    engines: {node: '>= 0.4'}
    dependencies:
      has-symbols: 1.0.3

  /has-unicode/2.0.1:
    resolution: {integrity: sha512-8Rf9Y83NBReMnx0gFzA8JImQACstCYWUplepDa9xprwwtmgEZUF0h/i5xSA625zB/I37EtrswSST6OXxwaaIJQ==}

  /has-yarn/3.0.0:
    resolution: {integrity: sha512-IrsVwUHhEULx3R8f/aA8AHuEzAorplsab/v8HBzEiIukwq5i/EC+xmOW+HfP1OaDP+2JkgT1yILHN2O3UFIbcA==}
    engines: {node: ^12.20.0 || ^14.13.1 || >=16.0.0}

  /hasown/2.0.0:
    resolution: {integrity: sha512-vUptKVTpIJhcczKBbgnS+RtcuYMB8+oNzPK2/Hp3hanz8JmpATdmmgLgSaadVREkDm+e2giHwY3ZRkyjSIDDFA==}
    engines: {node: '>= 0.4'}
    dependencies:
      function-bind: 1.1.2

  /hasurl/1.0.0:
    resolution: {integrity: sha512-43ypUd3DbwyCT01UYpA99AEZxZ4aKtRxWGBHEIbjcOsUghd9YUON0C+JF6isNjaiwC/UF5neaUudy6JS9jZPZQ==}
    engines: {node: '>= 4'}
    dev: true

  /he/1.2.0:
    resolution: {integrity: sha512-F/1DnUGPopORZi0ni+CvrCgHQ5FyEAHRLSApuYWMmrbSwoN2Mn/7k+Gl38gJnR7yyDZk6WLXwiGod1JOWNDKGw==}
    hasBin: true
    dev: true

  /header-case/2.0.4:
    resolution: {integrity: sha512-H/vuk5TEEVZwrR0lp2zed9OCo1uAILMlx0JEMgC26rzyJJ3N1v6XkwHHXJQdR2doSjcGPM6OKPYoJgf0plJ11Q==}
    dependencies:
      capital-case: 1.0.4
      tslib: 2.6.0

  /homedir-polyfill/1.0.3:
    resolution: {integrity: sha512-eSmmWE5bZTK2Nou4g0AI3zZ9rswp7GRKoKXS1BLUkvPviOqs4YTN1djQIqrXy9k5gEtdLPy86JjRwsNM9tnDcA==}
    engines: {node: '>=0.10.0'}
    dependencies:
      parse-passwd: 1.0.0

  /hosted-git-info/2.8.9:
    resolution: {integrity: sha512-mxIDAb9Lsm6DoOJ7xH+5+X4y1LU/4Hi50L9C5sIswK3JzULS4bwk1FvjdBgvYR4bzT4tuUQiC15FE2f5HbLvYw==}

  /hosted-git-info/4.1.0:
    resolution: {integrity: sha512-kyCuEOWjJqZuDbRHzL8V93NzQhwIB71oFWSyzVo+KPZI+pnQPPxucdkrOZvkLRnrf5URsQM+IJ09Dw29cRALIA==}
    engines: {node: '>=10'}
    dependencies:
      lru-cache: 6.0.0

  /hosted-git-info/5.2.1:
    resolution: {integrity: sha512-xIcQYMnhcx2Nr4JTjsFmwwnr9vldugPy9uVm0o87bjqqWMv9GaqsTeT+i99wTl0mk1uLxJtHxLb8kymqTENQsw==}
    engines: {node: ^12.13.0 || ^14.15.0 || >=16.0.0}
    dependencies:
      lru-cache: 7.18.3

  /hosted-git-info/6.1.1:
    resolution: {integrity: sha512-r0EI+HBMcXadMrugk0GCQ+6BQV39PiWAZVfq7oIckeGiN7sjRGyQxPdft3nQekFTCQbYxLBH+/axZMeH8UX6+w==}
    engines: {node: ^14.17.0 || ^16.13.0 || >=18.0.0}
    dependencies:
      lru-cache: 7.18.3

  /html-escaper/2.0.2:
    resolution: {integrity: sha512-H2iMtd0I4Mt5eYiapRdIDjp+XzelXQ0tFE4JS7YFwFevXXMmOp9myNrUvCg0D6ws8iqkRPBfKHgbwig1SmlLfg==}
    dev: true

  /http-cache-semantics/4.1.1:
    resolution: {integrity: sha512-er295DKPVsV82j5kw1Gjt+ADA/XYHsajl82cGNQG2eyoPkvgUhX+nDIyelzhIWbbsXP39EHcI6l5tYs2FYqYXQ==}

  /http-call/5.3.0:
    resolution: {integrity: sha512-ahwimsC23ICE4kPl9xTBjKB4inbRaeLyZeRunC/1Jy/Z6X8tv22MEAjK+KBOMSVLaqXPTTmd8638waVIKLGx2w==}
    engines: {node: '>=8.0.0'}
    dependencies:
      content-type: 1.0.5
      debug: 4.3.4
      is-retry-allowed: 1.2.0
      is-stream: 2.0.1
      parse-json: 4.0.0
      tunnel-agent: 0.6.0
    transitivePeerDependencies:
      - supports-color

  /http-proxy-agent/2.1.0:
    resolution: {integrity: sha512-qwHbBLV7WviBl0rQsOzH6o5lwyOIvwp/BdFnvVxXORldu5TmjFfjzBcWUWS5kWAZhmv+JtiDhSuQCp4sBfbIgg==}
    engines: {node: '>= 4.5.0'}
    dependencies:
      agent-base: 4.3.0
      debug: 3.1.0
    transitivePeerDependencies:
      - supports-color
    dev: true

  /http-proxy-agent/4.0.1:
    resolution: {integrity: sha512-k0zdNgqWTGA6aeIRVpvfVob4fL52dTfaehylg0Y4UvSySvOq/Y+BOyPrgpUrA7HylqvU8vIZGsRuXmspskV0Tg==}
    engines: {node: '>= 6'}
    dependencies:
      '@tootallnate/once': 1.1.2
      agent-base: 6.0.2
      debug: 4.3.4
    transitivePeerDependencies:
      - supports-color

  /http-proxy-agent/5.0.0:
    resolution: {integrity: sha512-n2hY8YdoRE1i7r6M0w9DIw5GgZN0G25P8zLCRQ8rjXtTU3vsNFBI/vWK/UIeE6g5MUUz6avwAPXmL6Fy9D/90w==}
    engines: {node: '>= 6'}
    dependencies:
      '@tootallnate/once': 2.0.0
      agent-base: 6.0.2
      debug: 4.3.4
    transitivePeerDependencies:
      - supports-color

  /http2-wrapper/1.0.3:
    resolution: {integrity: sha512-V+23sDMr12Wnz7iTcDeJr3O6AIxlnvT/bmaAAAP/Xda35C90p9599p0F1eHR/N1KILWSoWVAiOMFjBBXaXSMxg==}
    engines: {node: '>=10.19.0'}
    dependencies:
      quick-lru: 5.1.1
      resolve-alpn: 1.2.1

  /http2-wrapper/2.2.1:
    resolution: {integrity: sha512-V5nVw1PAOgfI3Lmeaj2Exmeg7fenjhRUgz1lPSezy1CuhPYbgQtbQj4jZfEAEMlaL+vupsvhjqCyjzob0yxsmQ==}
    engines: {node: '>=10.19.0'}
    dependencies:
      quick-lru: 5.1.1
      resolve-alpn: 1.2.1

  /https-proxy-agent/2.2.4:
    resolution: {integrity: sha512-OmvfoQ53WLjtA9HeYP9RNrWMJzzAz1JGaSFr1nijg0PVR1JaD/xbJq1mdEIIlxGpXp9eSe/O2LgU9DJmTPd0Eg==}
    engines: {node: '>= 4.5.0'}
    dependencies:
      agent-base: 4.3.0
      debug: 3.2.7
    transitivePeerDependencies:
      - supports-color
    dev: true

  /https-proxy-agent/5.0.1:
    resolution: {integrity: sha512-dFcAjpTQFgoLMzC2VwU+C/CbS7uRL0lWmxDITmqm7C+7F0Odmj6s9l6alZc6AELXhrnggM2CeWSXHGOdX2YtwA==}
    engines: {node: '>= 6'}
    dependencies:
      agent-base: 6.0.2
      debug: 4.3.4
    transitivePeerDependencies:
      - supports-color

  /human-id/4.0.0:
    resolution: {integrity: sha512-pui0xZRgeAlaRt0I9r8N2pNlbNmluvn71EfjKRpM7jOpZbuHe5mm76r67gcprjw/Nd+GpvB9C3OlTbh7ZKLg7A==}

  /human-signals/2.1.0:
    resolution: {integrity: sha512-B4FFZ6q/T2jhhksgkbEW3HBvWIfDW85snkQgawt07S7J5QXTk6BkNV+0yAeZrM5QpMAdYlocGoljn0sJ/WQkFw==}
    engines: {node: '>=10.17.0'}

  /humanize-ms/1.2.1:
    resolution: {integrity: sha512-Fl70vYtsAFb/C06PTS9dZBo7ihau+Tu/DNCk/OyHhea07S+aeMWpFFkUaXRa8fI+ScZbEI8dfSxwY7gxZ9SAVQ==}
    dependencies:
      ms: 2.1.3

  /humps/2.0.1:
    resolution: {integrity: sha512-E0eIbrFWUhwfXJmsbdjRQFQPrl5pTEoKlz163j1mTqqUnU9PgR4AgB8AIITzuB3vLBdxZXyZ9TDIrwB2OASz4g==}
    dev: true

  /hyperlinker/1.0.0:
    resolution: {integrity: sha512-Ty8UblRWFEcfSuIaajM34LdPXIhbs1ajEX/BBPv24J+enSVaEVY63xQ6lTO9VRYS5LAoghIG0IDJ+p+IPzKUQQ==}
    engines: {node: '>=4'}

  /iconv-lite/0.4.24:
    resolution: {integrity: sha512-v3MXnZAcvnywkTUEZomIActle7RXXeedOR31wwl7VlyoXO4Qi9arvSenNQWne1TcRwhCL1HwLI21bEqdpj8/rA==}
    engines: {node: '>=0.10.0'}
    dependencies:
      safer-buffer: 2.1.2

  /iconv-lite/0.6.3:
    resolution: {integrity: sha512-4fCk79wshMdzMp2rH06qWrJE4iolqLhCUH+OiuIgU++RB0+94NlDL81atO7GX55uUKueo0txHNtvEyI6D7WdMw==}
    engines: {node: '>=0.10.0'}
    dependencies:
      safer-buffer: 2.1.2
    optional: true

  /ieee754/1.1.13:
    resolution: {integrity: sha512-4vf7I2LYV/HaWerSo3XmlMkp5eZ83i+/CDluXi/IGTs/O1sejBNhTtnxzmRZfvOUqj7lZjqHkeTvpgSFDlWZTg==}

  /ieee754/1.2.1:
    resolution: {integrity: sha512-dcyqhDvX1C46lXZcVqCpK+FtMRQVdIMN6/Df5js2zouUsqG7I6sFxitIC+7KYK29KdXOLHdu9zL4sFnoVQnqaA==}

  /ignore-walk/4.0.1:
    resolution: {integrity: sha512-rzDQLaW4jQbh2YrOFlJdCtX8qgJTehFRYiUB2r1osqTeDzV/3+Jh8fz1oAPzUThf3iku8Ds4IDqawI5d8mUiQw==}
    engines: {node: '>=10'}
    dependencies:
      minimatch: 3.1.2

  /ignore-walk/6.0.4:
    resolution: {integrity: sha512-t7sv42WkwFkyKbivUCglsQW5YWMskWtbEf4MNKX5u/CCWHKSPzN4FtBQGsQZgCLbxOzpVlcbWVK5KB3auIOjSw==}
    engines: {node: ^14.17.0 || ^16.13.0 || >=18.0.0}
    dependencies:
      minimatch: 9.0.3

  /ignore/5.2.4:
    resolution: {integrity: sha512-MAb38BcSbH0eHNBxn7ql2NH/kX33OkB3lZ1BNdh7ENeRChHTYsTvWrMubiIAMNS2llXEEgZ1MUOBtXChP3kaFQ==}
    engines: {node: '>= 4'}

  /ignore/5.3.0:
    resolution: {integrity: sha512-g7dmpshy+gD7mh88OC9NwSGTKoc3kyLAZQRU1mt53Aw/vnvfXnbC+F/7F7QoYVKbV+KNvJx8wArewKy1vXMtlg==}
    engines: {node: '>= 4'}

  /immediate/3.0.6:
    resolution: {integrity: sha512-XXOFtyqDjNDAQxVfYxuF7g9Il/IbWmmlQg2MYKOH8ExIT1qg6xc4zyS3HaEEATgs1btfzxq15ciUiY7gjSXRGQ==}

  /import-fresh/3.3.0:
    resolution: {integrity: sha512-veYYhQa+D1QBKznvhUHxb8faxlrwUnxseDAbAp457E0wLNio2bOSKnjYDhMj+YiAq61xrMGhQk9iXVk5FzgQMw==}
    engines: {node: '>=6'}
    dependencies:
      parent-module: 1.0.1
      resolve-from: 4.0.0

  /import-lazy/4.0.0:
    resolution: {integrity: sha512-rKtvo6a868b5Hu3heneU+L4yEQ4jYKLtjpnPeUdK7h0yzXGmyBTypknlkCvHFBqfX9YlorEiMM6Dnq/5atfHkw==}
    engines: {node: '>=8'}

  /imurmurhash/0.1.4:
    resolution: {integrity: sha512-JmXMZ6wuvDmLiHEml9ykzqO6lwFbof0GG4IkcGaENdCRDDmMVnny7s5HsIgHCbaq0w2MyPhDqkhTUgS2LU2PHA==}
    engines: {node: '>=0.8.19'}

  /indent-string/4.0.0:
    resolution: {integrity: sha512-EdDDZu4A2OyIK7Lr/2zG+w5jmbuk1DVBnEwREQvBzspBJkCEbRa8GxU1lghYcaGJCnRWibjDXlq779X1/y5xwg==}
    engines: {node: '>=8'}

  /infer-owner/1.0.4:
    resolution: {integrity: sha512-IClj+Xz94+d7irH5qRyfJonOdfTzuDaifE6ZPWfx0N0+/ATZCbuTPq2prFl526urkQd90WyUKIh1DfBQ2hMz9A==}

  /inflight/1.0.6:
    resolution: {integrity: sha512-k92I/b08q4wvFscXCLvqfsHCrjrF7yiXsQuIVvVE7N82W3+aqpzuUdBbfhWcy/FZR3/4IgflMgKLOsvPDrGCJA==}
    dependencies:
      once: 1.4.0
      wrappy: 1.0.2

  /inherits/2.0.4:
    resolution: {integrity: sha512-k/vGaX4/Yla3WzyMCvTQOXYeIHvqOKtnqBduzTHpzpQZzAskKMhZ2K+EnBiSM9zGSoIFeMpXKxa4dYeZIQqewQ==}

  /ini/1.3.8:
    resolution: {integrity: sha512-JV/yugV2uzW5iMRSiZAyDtQd+nxtUnjeLt0acNdw98kKLrvuRVyB80tsREOE7yvGVgalhZ6RNXCmEHkUKBKxew==}

  /ini/2.0.0:
    resolution: {integrity: sha512-7PnF4oN3CvZF23ADhA5wRaYEQpJ8qygSkbtTXWBeXWXmEVRXK+1ITciHWwHhsjv1TmW0MgacIv6hEi5pX5NQdA==}
    engines: {node: '>=10'}

  /ini/4.1.1:
    resolution: {integrity: sha512-QQnnxNyfvmHFIsj7gkPcYymR8Jdw/o7mp5ZFihxn6h8Ci6fh3Dx4E1gPjpQEpIuPo9XVNY/ZUwh4BPMjGyL01g==}
    engines: {node: ^14.17.0 || ^16.13.0 || >=18.0.0}

  /inquirer/6.5.2:
    resolution: {integrity: sha512-cntlB5ghuB0iuO65Ovoi8ogLHiWGs/5yNrtUcKjFhSSiVeAIVpD7koaSU9RM8mpXw5YDi9RdYXGQMaOURB7ycQ==}
    engines: {node: '>=6.0.0'}
    dependencies:
      ansi-escapes: 3.2.0
      chalk: 2.4.2
      cli-cursor: 2.1.0
      cli-width: 2.2.1
      external-editor: 3.1.0
      figures: 2.0.0
      lodash: 4.17.21
      mute-stream: 0.0.7
      run-async: 2.4.1
      rxjs: 6.6.7
      string-width: 2.1.1
      strip-ansi: 5.2.0
      through: 2.3.8
    dev: true

  /inquirer/8.2.5:
    resolution: {integrity: sha512-QAgPDQMEgrDssk1XiwwHoOGYF9BAbUcc1+j+FhEvaOt8/cKRqyLn0U5qA6F74fGhTMGxf92pOvPBeh29jQJDTQ==}
    engines: {node: '>=12.0.0'}
    dependencies:
      ansi-escapes: 4.3.2
      chalk: 4.1.2
      cli-cursor: 3.1.0
      cli-width: 3.0.0
      external-editor: 3.1.0
      figures: 3.2.0
      lodash: 4.17.21
      mute-stream: 0.0.8
      ora: 5.4.1
      run-async: 2.4.1
      rxjs: 7.8.0
      string-width: 4.2.3
      strip-ansi: 6.0.1
      through: 2.3.8
      wrap-ansi: 7.0.0

  /int64-buffer/0.1.10:
    resolution: {integrity: sha512-v7cSY1J8ydZ0GyjUHqF+1bshJ6cnEVLo9EnjB8p+4HDRPZc9N5jjmvUV7NvEsqQOKyH0pmIBFWXVQbiS0+OBbA==}

  /internal-slot/1.0.6:
    resolution: {integrity: sha512-Xj6dv+PsbtwyPpEflsejS+oIZxmMlV44zAhG479uYu89MsjcYOhCFnNyKrkJrihbsiasQyY0afoCl/9BLR65bg==}
    engines: {node: '>= 0.4'}
    dependencies:
      get-intrinsic: 1.2.2
      hasown: 2.0.0
      side-channel: 1.0.4
    dev: true

  /interpret/1.4.0:
    resolution: {integrity: sha512-agE4QfB2Lkp9uICn7BAqoscw4SZP9kTE2hxiFI3jBPmXJfdqiahTbUuKGsMoN2GtqL9AxhYioAcVvgsb1HvRbA==}
    engines: {node: '>= 0.10'}

  /ip/2.0.0:
    resolution: {integrity: sha512-WKa+XuLG1A1R0UWhl2+1XQSi+fZWMsYKffMZTTYsiZaUD8k2yDAj5atimTUD2TZkyCkNEeYE5NhFZmupOGtjYQ==}

  /is-arguments/1.1.1:
    resolution: {integrity: sha512-8Q7EARjzEnKpt/PCD7e1cgUS0a6X8u5tdSiMqXhojOdoV9TsMsiO+9VLC5vAmO8N7/GmXn7yjR8qnA6bVAEzfA==}
    engines: {node: '>= 0.4'}
    dependencies:
      call-bind: 1.0.5
      has-tostringtag: 1.0.0

  /is-array-buffer/3.0.2:
    resolution: {integrity: sha512-y+FyyR/w8vfIRq4eQcM1EYgSTnmHXPqaF+IgzgraytCFq5Xh8lllDVmAZolPJiZttZLeFSINPYMaEJ7/vWUa1w==}
    dependencies:
      call-bind: 1.0.5
      get-intrinsic: 1.2.2
      is-typed-array: 1.1.12
    dev: true

  /is-arrayish/0.2.1:
    resolution: {integrity: sha512-zz06S8t0ozoDXMG+ube26zeCTNXcKIPJZJi8hBrF4idCLms4CG9QtK7qBl1boi5ODzFpjswb5JPmHCbMpjaYzg==}

  /is-arrayish/0.3.2:
    resolution: {integrity: sha512-eVRqCvVlZbuw3GrM63ovNSNAeA1K16kaR/LRY/92w0zxQ5/1YzwblUX652i4Xs9RwAGjW9d9y6X88t8OaAJfWQ==}
    dev: true

  /is-async-function/2.0.0:
    resolution: {integrity: sha512-Y1JXKrfykRJGdlDwdKlLpLyMIiWqWvuSd17TvZk68PLAOGOoF4Xyav1z0Xhoi+gCYjZVeC5SI+hYFOfvXmGRCA==}
    engines: {node: '>= 0.4'}
    dependencies:
      has-tostringtag: 1.0.0
    dev: true

  /is-bigint/1.0.4:
    resolution: {integrity: sha512-zB9CruMamjym81i2JZ3UMn54PKGsQzsJeo6xvN3HJJ4CAsQNB6iRutp2To77OfCNuoxspsIhzaPoO1zyCEhFOg==}
    dependencies:
      has-bigints: 1.0.2
    dev: true

  /is-binary-path/2.1.0:
    resolution: {integrity: sha512-ZMERYes6pDydyuGidse7OsHxtbI7WVeUEozgR/g7rd0xUimYNlvZRE/K2MgZTjWy725IfelLeVcEM97mmtRGXw==}
    engines: {node: '>=8'}
    dependencies:
      binary-extensions: 2.2.0
    dev: true

  /is-boolean-object/1.1.2:
    resolution: {integrity: sha512-gDYaKHJmnj4aWxyj6YHyXVpdQawtVLHU5cb+eztPGczf6cjuTdwve5ZIEfgXqH4e57An1D1AKf8CZ3kYrQRqYA==}
    engines: {node: '>= 0.4'}
    dependencies:
      call-bind: 1.0.5
      has-tostringtag: 1.0.0
    dev: true

  /is-builtin-module/3.2.1:
    resolution: {integrity: sha512-BSLE3HnV2syZ0FK0iMA/yUGplUeMmNz4AW5fnTunbCIqZi4vG3WjJT9FHMy5D69xmAYBHXQhJdALdpwVxV501A==}
    engines: {node: '>=6'}
    dependencies:
      builtin-modules: 3.3.0
    dev: true

  /is-callable/1.2.7:
    resolution: {integrity: sha512-1BC0BVFhS/p0qtw6enp8e+8OD0UrK0oFLztSjNzhcKA3WDuJxxAPXzPuPtKkjEY9UUoEWlX/8fgKeu2S8i9JTA==}
    engines: {node: '>= 0.4'}

  /is-ci/3.0.1:
    resolution: {integrity: sha512-ZYvCgrefwqoQ6yTyYUbQu64HsITZ3NfKX1lzaEYdkTDcfKzzCI/wthRRYKkdjHKFVgNiXKAKm65Zo1pk2as/QQ==}
    hasBin: true
    dependencies:
      ci-info: 3.9.0

  /is-core-module/2.13.1:
    resolution: {integrity: sha512-hHrIjvZsftOsvKSn2TRYl63zvxsgE0K+0mYMoH6gD4omR5IWB2KynivBQczo3+wF1cCkjzvptnI9Q0sPU66ilw==}
    dependencies:
      hasown: 2.0.0

  /is-date-object/1.0.5:
    resolution: {integrity: sha512-9YQaSxsAiSwcvS33MBk3wTCVnWK+HhF8VZR2jRxehM16QcVOdHqPn4VPHmRK4lSr38n9JriurInLcP90xsYNfQ==}
    engines: {node: '>= 0.4'}
    dependencies:
      has-tostringtag: 1.0.0
    dev: true

  /is-docker/2.2.1:
    resolution: {integrity: sha512-F+i2BKsFrH66iaUFc0woD8sLy8getkwTwtOBjvs56Cx4CgJDeKQeqfz8wAYiSb8JOprWhHH5p77PbmYCvvUuXQ==}
    engines: {node: '>=8'}
    hasBin: true

  /is-extendable/0.1.1:
    resolution: {integrity: sha512-5BMULNob1vgFX6EjQw5izWDxrecWK9AM72rugNr0TFldMOi0fj6Jk+zeKIt0xGj4cEfQIJth4w3OKWOJ4f+AFw==}
    engines: {node: '>=0.10.0'}

  /is-extglob/2.1.1:
    resolution: {integrity: sha512-SbKbANkN603Vi4jEZv49LeVJMn4yGwsbzZworEoyEiutsN3nJYdbO36zfhGJ6QEDpOZIFkDtnq5JRxmvl3jsoQ==}
    engines: {node: '>=0.10.0'}

  /is-finalizationregistry/1.0.2:
    resolution: {integrity: sha512-0by5vtUJs8iFQb5TYUHHPudOR+qXYIMKtiUzvLIZITZUjknFmziyBJuLhVRc+Ds0dREFlskDNJKYIdIzu/9pfw==}
    dependencies:
      call-bind: 1.0.5
    dev: true

  /is-fullwidth-code-point/2.0.0:
    resolution: {integrity: sha512-VHskAKYM8RfSFXwee5t5cbN5PZeq1Wrh6qd5bkyiXIf6UQcN6w/A0eXM9r6t8d+GYOh+o6ZhiEnb88LN/Y8m2w==}
    engines: {node: '>=4'}
    dev: true

  /is-fullwidth-code-point/3.0.0:
    resolution: {integrity: sha512-zymm5+u+sCsSWyD9qNaejV3DFvhCKclKdizYaJUuHA83RLjb7nSuGnddCHGv0hk+KY7BMAlsWeK4Ueg6EV6XQg==}
    engines: {node: '>=8'}

  /is-generator-function/1.0.10:
    resolution: {integrity: sha512-jsEjy9l3yiXEQ+PsXdmBwEPcOxaXWLspKdplFUVI9vq1iZgIekeC0L167qeu86czQaxed3q/Uzuw0swL0irL8A==}
    engines: {node: '>= 0.4'}
    dependencies:
      has-tostringtag: 1.0.0

  /is-glob/4.0.3:
    resolution: {integrity: sha512-xelSayHH36ZgE7ZWhli7pW34hNbNl8Ojv5KVmkJD4hBdD3th8Tfk9vYasLM+mXWOZhFkgZfxhLSnrwRr4elSSg==}
    engines: {node: '>=0.10.0'}
    dependencies:
      is-extglob: 2.1.1

  /is-installed-globally/0.4.0:
    resolution: {integrity: sha512-iwGqO3J21aaSkC7jWnHP/difazwS7SFeIqxv6wEtLU8Y5KlzFTjyqcSIT0d8s4+dDhKytsk9PJZ2BkS5eZwQRQ==}
    engines: {node: '>=10'}
    dependencies:
      global-dirs: 3.0.0
      is-path-inside: 3.0.3

  /is-interactive/1.0.0:
    resolution: {integrity: sha512-2HvIEKRoqS62guEC+qBjpvRubdX910WCMuJTZ+I9yvqKU2/12eSL549HMwtabb4oupdj2sMP50k+XJfB/8JE6w==}
    engines: {node: '>=8'}

  /is-lambda/1.0.1:
    resolution: {integrity: sha512-z7CMFGNrENq5iFB9Bqo64Xk6Y9sg+epq1myIcdHaGnbMTYOxvzsEtdYqQUylB7LxfkvgrrjP32T6Ywciio9UIQ==}

  /is-map/2.0.2:
    resolution: {integrity: sha512-cOZFQQozTha1f4MxLFzlgKYPTyj26picdZTx82hbc/Xf4K/tZOOXSCkMvU4pKioRXGDLJRn0GM7Upe7kR721yg==}
    dev: true

  /is-negative-zero/2.0.2:
    resolution: {integrity: sha512-dqJvarLawXsFbNDeJW7zAz8ItJ9cd28YufuuFzh0G8pNHjJMnY08Dv7sYX2uF5UpQOwieAeOExEYAWWfu7ZZUA==}
    engines: {node: '>= 0.4'}
    dev: true

  /is-npm/6.0.0:
    resolution: {integrity: sha512-JEjxbSmtPSt1c8XTkVrlujcXdKV1/tvuQ7GwKcAlyiVLeYFQ2VHat8xfrDJsIkhCdF/tZ7CiIR3sy141c6+gPQ==}
    engines: {node: ^12.20.0 || ^14.13.1 || >=16.0.0}

  /is-number-object/1.0.7:
    resolution: {integrity: sha512-k1U0IRzLMo7ZlYIfzRu23Oh6MiIFasgpb9X76eqfFZAqwH44UI4KTBvBYIZ1dSL9ZzChTB9ShHfLkR4pdW5krQ==}
    engines: {node: '>= 0.4'}
    dependencies:
      has-tostringtag: 1.0.0
    dev: true

  /is-number/7.0.0:
    resolution: {integrity: sha512-41Cifkg6e8TylSpdtTpeLVMqvSBEVzTttHvERD741+pnZ8ANv0004MRL43QKPDlK9cGvNp6NZWZUBlbGXYxxng==}
    engines: {node: '>=0.12.0'}

  /is-obj/2.0.0:
    resolution: {integrity: sha512-drqDG3cbczxxEJRoOXcOjtdp1J/lyp1mNn0xaznRs8+muBhgQcrnbspox5X5fOw0HnMnbfDzvnEMEtqDEJEo8w==}
    engines: {node: '>=8'}

  /is-path-inside/3.0.3:
    resolution: {integrity: sha512-Fd4gABb+ycGAmKou8eMftCupSir5lRxqf4aD/vd0cD2qc4HL07OjCeuHMr8Ro4CoMaeCKDB0/ECBOVWjTwUvPQ==}
    engines: {node: '>=8'}

  /is-plain-obj/1.1.0:
    resolution: {integrity: sha512-yvkRyxmFKEOQ4pNXCmJG5AEQNlXJS5LaONXo5/cLdTZdWvsZ1ioJEonLGAosKlMWE8lwUy/bJzMjcw8az73+Fg==}
    engines: {node: '>=0.10.0'}
    dev: true

  /is-plain-obj/2.1.0:
    resolution: {integrity: sha512-YWnfyRwxL/+SsrWYfOpUtz5b3YD+nyfkHvjbcanzk8zgyO4ASD67uVMRt8k5bM4lLMDnXfriRhOpemw+NfT1eA==}
    engines: {node: '>=8'}

  /is-plain-object/5.0.0:
    resolution: {integrity: sha512-VRSzKkbMm5jMDoKLbltAkFQ5Qr7VDiTFGXxYFXXowVj387GeGNOCsOH6Msy00SGZ3Fp84b1Naa1psqgcCIEP5Q==}
    engines: {node: '>=0.10.0'}

  /is-promise/2.2.2:
    resolution: {integrity: sha512-+lP4/6lKUBfQjZ2pdxThZvLUAafmZb8OAxFb8XXtiQmS35INgr85hdOGoEs124ez1FCnZJt6jau/T+alh58QFQ==}
    dev: true

  /is-regex/1.1.4:
    resolution: {integrity: sha512-kvRdxDsxZjhzUX07ZnLydzS1TU/TJlTUHHY4YLL87e37oUA49DfkLqgy+VjFocowy29cKvcSiu+kIv728jTTVg==}
    engines: {node: '>= 0.4'}
    dependencies:
      call-bind: 1.0.5
      has-tostringtag: 1.0.0
    dev: true

  /is-retry-allowed/1.2.0:
    resolution: {integrity: sha512-RUbUeKwvm3XG2VYamhJL1xFktgjvPzL0Hq8C+6yrWIswDy3BIXGqCxhxkc30N9jqK311gVU137K8Ei55/zVJRg==}
    engines: {node: '>=0.10.0'}

  /is-scoped/2.1.0:
    resolution: {integrity: sha512-Cv4OpPTHAK9kHYzkzCrof3VJh7H/PrG2MBUMvvJebaaUMbqhm0YAtXnvh0I3Hnj2tMZWwrRROWLSgfJrKqWmlQ==}
    engines: {node: '>=8'}
    dependencies:
      scoped-regex: 2.1.0

  /is-set/2.0.2:
    resolution: {integrity: sha512-+2cnTEZeY5z/iXGbLhPrOAaK/Mau5k5eXq9j14CpRTftq0pAJu2MwVRSZhyZWBzx3o6X795Lz6Bpb6R0GKf37g==}
    dev: true

  /is-shared-array-buffer/1.0.2:
    resolution: {integrity: sha512-sqN2UDu1/0y6uvXyStCOzyhAjCSlHceFoMKJW8W9EU9cvic/QdsZ0kEU93HEy3IUEFZIiH/3w+AH/UQbPHNdhA==}
    dependencies:
      call-bind: 1.0.5
    dev: true

  /is-stream/1.1.0:
    resolution: {integrity: sha512-uQPm8kcs47jx38atAcWTVxyltQYoPT68y9aWYdV6yWXSyW8mzSat0TL6CiWdZeCdF3KrAvpVtnHbTv4RN+rqdQ==}
    engines: {node: '>=0.10.0'}
    dev: true

  /is-stream/2.0.1:
    resolution: {integrity: sha512-hFoiJiTl63nn+kstHGBtewWSKnQLpyb155KHheA1l39uvtO9nWIop1p3udqPcUd/xbF1VLMO4n7OI6p7RbngDg==}
    engines: {node: '>=8'}

  /is-string/1.0.7:
    resolution: {integrity: sha512-tE2UXzivje6ofPW7l23cjDOMa09gb7xlAqG6jG5ej6uPV32TlWP3NKPigtaGeHNu9fohccRYvIiZMfOOnOYUtg==}
    engines: {node: '>= 0.4'}
    dependencies:
      has-tostringtag: 1.0.0
    dev: true

  /is-symbol/1.0.4:
    resolution: {integrity: sha512-C/CPBqKWnvdcxqIARxyOh4v1UUEOCHpgDa0WYgpKDFMszcrPcffg5uhwSgPCLD2WWxmq6isisz87tzT01tuGhg==}
    engines: {node: '>= 0.4'}
    dependencies:
      has-symbols: 1.0.3
    dev: true

  /is-text-path/1.0.1:
    resolution: {integrity: sha512-xFuJpne9oFz5qDaodwmmG08e3CawH/2ZV8Qqza1Ko7Sk8POWbkRdwIoAWVhqvq0XeUzANEhKo2n0IXUGBm7A/w==}
    engines: {node: '>=0.10.0'}
    dependencies:
      text-extensions: 1.9.0
    dev: true

  /is-typed-array/1.1.12:
    resolution: {integrity: sha512-Z14TF2JNG8Lss5/HMqt0//T9JeHXttXy5pH/DBU4vi98ozO2btxzq9MwYDZYnKwU8nRsz/+GVFVRDq3DkVuSPg==}
    engines: {node: '>= 0.4'}
    dependencies:
      which-typed-array: 1.1.13

  /is-typedarray/1.0.0:
    resolution: {integrity: sha512-cyA56iCMHAh5CdzjJIa4aohJyeO1YbwLi3Jc35MmRU6poroFjIGZzUzupGiRPOjgHg9TLu43xbpwXk523fMxKA==}

  /is-unicode-supported/0.1.0:
    resolution: {integrity: sha512-knxG2q4UC3u8stRGyAVJCOdxFmv5DZiRcdlIaAQXAbSfJya+OhopNotLQrstBhququ4ZpuKbDc/8S6mgXgPFPw==}
    engines: {node: '>=10'}

  /is-utf8/0.2.1:
    resolution: {integrity: sha512-rMYPYvCzsXywIsldgLaSoPlw5PfoB/ssr7hY4pLfcodrA5M/eArza1a9VmTiNIBNMjOGr1Ow9mTyU2o69U6U9Q==}

  /is-weakmap/2.0.1:
    resolution: {integrity: sha512-NSBR4kH5oVj1Uwvv970ruUkCV7O1mzgVFO4/rev2cLRda9Tm9HrL70ZPut4rOHgY0FNrUu9BCbXA2sdQ+x0chA==}
    dev: true

  /is-weakref/1.0.2:
    resolution: {integrity: sha512-qctsuLZmIQ0+vSSMfoVvyFe2+GSEvnmZ2ezTup1SBse9+twCCeial6EEi3Nc2KFcf6+qz2FBPnjXsk8xhKSaPQ==}
    dependencies:
      call-bind: 1.0.5
    dev: true

  /is-weakset/2.0.2:
    resolution: {integrity: sha512-t2yVvttHkQktwnNNmBQ98AhENLdPUTDTE21uPqAQ0ARwQfGeQKRVS0NNurH7bTf7RrvcVn1OOge45CnBeHCSmg==}
    dependencies:
      call-bind: 1.0.5
      get-intrinsic: 1.2.2
    dev: true

  /is-windows/1.0.2:
    resolution: {integrity: sha512-eXK1UInq2bPmjyX6e3VHIzMLobc4J94i4AWn+Hpq3OU5KkrRC96OAcR3PRJ/pGu6m8TRnBHP9dkXQVsT/COVIA==}
    engines: {node: '>=0.10.0'}
    dev: true

  /is-wsl/2.2.0:
    resolution: {integrity: sha512-fKzAra0rGJUUBwGBgNkHZuToZcn+TtXHpeCgmkMJMMYx1sQDYaCSyjJBSCa2nH1DGm7s3n1oBnohoVTBaN7Lww==}
    engines: {node: '>=8'}
    dependencies:
      is-docker: 2.2.1

  /is-yarn-global/0.4.0:
    resolution: {integrity: sha512-HneQBCrXGBy15QnaDfcn6OLoU8AQPAa0Qn0IeJR/QCo4E8dNZaGGwxpCwWyEBQC5QvFonP8d6t60iGpAHVAfNA==}
    engines: {node: '>=12'}

  /isarray/0.0.1:
    resolution: {integrity: sha512-D2S+3GLxWH+uhrNEcoh/fnmYeP8E8/zHl644d/jdA0g2uyXvy3sb0qxotE+ne0LtccHknQzWwZEzhak7oJ0COQ==}

  /isarray/1.0.0:
    resolution: {integrity: sha512-VLghIWNM6ELQzo7zwmcg0NmTVyWKYjvIeM83yjp0wRDTmUnrM678fQbcKBo6n2CJEF0szoG//ytg+TKla89ALQ==}

  /isarray/2.0.5:
    resolution: {integrity: sha512-xHjhDr3cNBK0BzdUJSPXZntQUx/mwMS5Rw4A7lPJ90XGAO6ISP/ePDNuo0vhqOZU+UD5JoodwCAAoZQd3FeAKw==}
    dev: true

  /isbinaryfile/4.0.10:
    resolution: {integrity: sha512-iHrqe5shvBUcFbmZq9zOQHBoeOhZJu6RQGrDpBgenUm/Am+F3JM2MgQj+rK3Z601fzrL5gLZWtAPH2OBaSVcyw==}
    engines: {node: '>= 8.0.0'}

  /isbinaryfile/5.0.0:
    resolution: {integrity: sha512-UDdnyGvMajJUWCkib7Cei/dvyJrrvo4FIrsvSFWdPpXSUorzXrDJ0S+X5Q4ZlasfPjca4yqCNNsjbCeiy8FFeg==}
    engines: {node: '>= 14.0.0'}

  /isexe/2.0.0:
    resolution: {integrity: sha512-RHxMLp9lnKHGHRng9QFhRCMbYAcVpn69smSGcq3f36xjgVVWThj4qqLbTLlq7Ssj8B+fIQ1EuCEGI2lKsyQeIw==}

  /istanbul-lib-coverage/3.2.0:
    resolution: {integrity: sha512-eOeJ5BHCmHYvQK7xt9GkdHuzuCGS1Y6g9Gvnx3Ym33fz/HpLRYxiS0wHNr+m/MBC8B647Xt608vCDEvhl9c6Mw==}
    engines: {node: '>=8'}
    dev: true

  /istanbul-lib-report/3.0.0:
    resolution: {integrity: sha512-wcdi+uAKzfiGT2abPpKZ0hSU1rGQjUQnLvtY5MpQ7QCTahD3VODhcu4wcfY1YtkGaDD5yuydOLINXsfbus9ROw==}
    engines: {node: '>=8'}
    dependencies:
      istanbul-lib-coverage: 3.2.0
      make-dir: 3.1.0
      supports-color: 7.2.0
    dev: true

  /istanbul-reports/3.1.4:
    resolution: {integrity: sha512-r1/DshN4KSE7xWEknZLLLLDn5CJybV3nw01VTkp6D5jzLuELlcbudfj/eSQFvrKsJuTVCGnePO7ho82Nw9zzfw==}
    engines: {node: '>=8'}
    dependencies:
      html-escaper: 2.0.2
      istanbul-lib-report: 3.0.0
    dev: true

  /iterator.prototype/1.1.2:
    resolution: {integrity: sha512-DR33HMMr8EzwuRL8Y9D3u2BMj8+RqSE850jfGu59kS7tbmPLzGkZmVSfyCFSDxuZiEY6Rzt3T2NA/qU+NwVj1w==}
    dependencies:
      define-properties: 1.2.1
      get-intrinsic: 1.2.2
      has-symbols: 1.0.3
      reflect.getprototypeof: 1.0.4
      set-function-name: 2.0.1
    dev: true

  /jackspeak/2.3.6:
    resolution: {integrity: sha512-N3yCS/NegsOBokc8GAdM8UcmfsKiSS8cipheD/nivzr700H+nsMOxJjQnvwOcRYVuFkdH0wGUvW2WbXGmrZGbQ==}
    engines: {node: '>=14'}
    dependencies:
      '@isaacs/cliui': 8.0.2
    optionalDependencies:
      '@pkgjs/parseargs': 0.11.0

  /jake/10.8.7:
    resolution: {integrity: sha512-ZDi3aP+fG/LchyBzUM804VjddnwfSfsdeYkwt8NcbKRvo4rFkjhs456iLFn3k2ZUWvNe4i48WACDbza8fhq2+w==}
    engines: {node: '>=10'}
    hasBin: true
    dependencies:
      async: 3.2.4
      chalk: 4.1.2
      filelist: 1.0.4
      minimatch: 3.1.2

  /jest-worker/27.5.1:
    resolution: {integrity: sha512-7vuh85V5cdDofPyxn58nrPjBktZo0u9x1g8WtjQol+jZDaE+fhN+cIvTj11GndBnMnyfrUOG1sZQxCdjKh+DKg==}
    engines: {node: '>= 10.13.0'}
    dependencies:
      '@types/node': 18.18.7
      merge-stream: 2.0.0
      supports-color: 8.1.1

  /jiti/1.20.0:
    resolution: {integrity: sha512-3TV69ZbrvV6U5DfQimop50jE9Dl6J8O1ja1dvBbMba/sZ3YBEQqJ2VZRoQPVnhlzjNtU1vaXRZVrVjU4qtm8yA==}
    hasBin: true
    dev: true
    optional: true

  /jju/1.4.0:
    resolution: {integrity: sha512-8wb9Yw966OSxApiCt0K3yNJL8pnNeIv+OEq2YMidz4FKP6nonSRoOXc80iXY4JaN2FC11B9qsNmDsm+ZOfMROA==}

  /jmespath/0.16.0:
    resolution: {integrity: sha512-9FzQjJ7MATs1tSpnco1K6ayiYE3figslrXA72G2HQ/n76RzvYlofyi5QM+iX4YRs/pu3yzxlVQSST23+dMDknw==}
    engines: {node: '>= 0.6.0'}

  /js-tokens/4.0.0:
    resolution: {integrity: sha512-RdJUflcE3cUzKiMqQgsCu06FPu9UdIJO0beYbPhHN4k6apgJtifcoCtT9bcxOpYBtpD2kCM6Sbzg4CausW/PKQ==}

  /js-yaml/3.13.1:
    resolution: {integrity: sha512-YfbcO7jXDdyj0DGxYVSlSeQNHbD7XPWvrVWeVUujrQEoZzWJIRrCPoyk6kL6IAjAG2IolMK4T0hNUe0HOUs5Jw==}
    hasBin: true
    dependencies:
      argparse: 1.0.10
      esprima: 4.0.1
    dev: true

  /js-yaml/3.14.1:
    resolution: {integrity: sha512-okMH7OXXJ7YrN9Ok3/SXrnu4iX9yOk+25nqX4imS2npuvTYDmo/QEZoqwZkYaIDk3jVvBOTOIEgEhaLOynBS9g==}
    hasBin: true
    dependencies:
      argparse: 1.0.10
      esprima: 4.0.1

  /js-yaml/4.1.0:
    resolution: {integrity: sha512-wpxZs9NoxZaJESJGIZTyDEaYpl0FKSA+FB9aJiyemKhMwkxQg63h4T1KJgUGHpTqPDNRcmmYLugrRjJlBtWvRA==}
    hasBin: true
    dependencies:
      argparse: 2.0.1

  /jsdoc-type-pratt-parser/4.0.0:
    resolution: {integrity: sha512-YtOli5Cmzy3q4dP26GraSOeAhqecewG04hoO8DY56CH4KJ9Fvv5qKWUCCo3HZob7esJQHCv6/+bnTy72xZZaVQ==}
    engines: {node: '>=12.0.0'}
    dev: true

  /jsesc/0.5.0:
    resolution: {integrity: sha512-uZz5UnB7u4T9LvwmFqXii7pZSouaRPorGs5who1Ip7VO0wxanFvBL7GkM6dTHlgX+jhBApRetaWpnDabOeTcnA==}
    hasBin: true
    dev: true

  /jsesc/3.0.2:
    resolution: {integrity: sha512-xKqzzWXDttJuOcawBt4KnKHHIf5oQ/Cxax+0PWFG+DFDgHNAdi+TXECADI+RYiFUMmx8792xsMbbgXj4CwnP4g==}
    engines: {node: '>=6'}
    hasBin: true
    dev: true

  /json-buffer/3.0.0:
    resolution: {integrity: sha512-CuUqjv0FUZIdXkHPI8MezCnFCdaTAacej1TZYulLoAg1h/PhwkdXFN4V/gzY4g+fMBCOV2xF+rp7t2XD2ns/NQ==}

  /json-buffer/3.0.1:
    resolution: {integrity: sha512-4bV5BfR2mqfQTJm+V5tPPdf+ZpuhiIvTuAB5g8kcrXOZpTT/QwwVRWBywX1ozr6lEuPdbHxwaJlm9G6mI2sfSQ==}

  /json-parse-better-errors/1.0.2:
    resolution: {integrity: sha512-mrqyZKfX5EhL7hvqcV6WG1yYjnjeuYDzDhhcAAUrq8Po85NBQBJP+ZDUT75qZQ98IkUoBqdkExkukOU7Ts2wrw==}

  /json-parse-even-better-errors/2.3.1:
    resolution: {integrity: sha512-xyFwyhro/JEof6Ghe2iz2NcXoj2sloNsWr/XsERDK/oiPCfaNhl5ONfp+jQdAZRQQ0IJWNzH9zIZF7li91kh2w==}

  /json-parse-even-better-errors/3.0.1:
    resolution: {integrity: sha512-aatBvbL26wVUCLmbWdCpeu9iF5wOyWpagiKkInA+kfws3sWdBrTnsvN2CKcyCYyUrc7rebNBlK6+kteg7ksecg==}
    engines: {node: ^14.17.0 || ^16.13.0 || >=18.0.0}

  /json-parse-helpfulerror/1.0.3:
    resolution: {integrity: sha512-XgP0FGR77+QhUxjXkwOMkC94k3WtqEBfcnjWqhRd82qTat4SWKRE+9kUnynz/shm3I4ea2+qISvTIeGTNU7kJg==}
    dependencies:
      jju: 1.4.0

  /json-schema-traverse/0.4.1:
    resolution: {integrity: sha512-xbbCH5dCYU5T8LcEhhuh7HJ88HXuW3qsI3Y0zOZFKfZEHcpWiHU/Jxzk629Brsab/mMiHQti9wMP+845RPe3Vg==}

  /json-schema-traverse/1.0.0:
    resolution: {integrity: sha512-NM8/P9n3XjXhIZn1lLhkFaACTOURQXjWhV4BA/RnOv8xvgqtqpAX9IO4mRQxSx1Rlo4tqzeqb0sOlruaOy3dug==}

  /json-stable-stringify-without-jsonify/1.0.1:
    resolution: {integrity: sha512-Bdboy+l7tA3OGW6FjyFHWkP5LuByj1Tk33Ljyq0axyzdk9//JSi2u3fP1QSmd1KNwq6VOKYGlAu87CisVir6Pw==}

  /json-stringify-nice/1.1.4:
    resolution: {integrity: sha512-5Z5RFW63yxReJ7vANgW6eZFGWaQvnPE3WNmZoOJrSkGju2etKA2L5rrOa1sm877TVTFt57A80BH1bArcmlLfPw==}

  /json-stringify-safe/5.0.1:
    resolution: {integrity: sha512-ZClg6AaYvamvYEE82d3Iyd3vSSIjQ+odgjaTzRuO3s7toCdFKczob2i0zCh7JE8kWn17yvAWhUVxvqGwUalsRA==}

  /json5/1.0.2:
    resolution: {integrity: sha512-g1MWMLBiz8FKi1e4w0UyVL3w+iJceWAFBAaBnnGKOpNa5f8TLktkbre1+s6oICydWAm+HRUGTmI+//xv2hvXYA==}
    hasBin: true
    dependencies:
      minimist: 1.2.8
    dev: true

  /json5/2.2.3:
    resolution: {integrity: sha512-XmOWe7eyHYH14cLdVPoyg+GOH3rYX++KpzrylJwSW98t3Nk+U8XOl8FWKOgwtzdb8lXGf6zYwDUzeHMWfxasyg==}
    engines: {node: '>=6'}
    hasBin: true

  /jsonfile/4.0.0:
    resolution: {integrity: sha512-m6F1R3z8jjlf2imQHS2Qez5sjKWQzbuuhuJ/FKYFRZvPE3PuHcSMVZzfsLhGVOkfd20obL5SWEBew5ShlquNxg==}
    optionalDependencies:
      graceful-fs: 4.2.11

  /jsonfile/6.1.0:
    resolution: {integrity: sha512-5dgndWOriYSm5cnYaJNhalLNDKOqFwyDB/rr1E9ZsGciGvKPs8R2xYGCacuf3z6K1YKDz182fd+fY3cn3pMqXQ==}
    dependencies:
      universalify: 2.0.0
    optionalDependencies:
      graceful-fs: 4.2.11

  /jsonlines/0.1.1:
    resolution: {integrity: sha512-ekDrAGso79Cvf+dtm+mL8OBI2bmAOt3gssYs833De/C9NmIpWDWyUO4zPgB5x2/OhY366dkhgfPMYfwZF7yOZA==}

  /jsonparse/1.3.1:
    resolution: {integrity: sha512-POQXvpdL69+CluYsillJ7SUhKvytYjW9vG/GKpnf+xP8UWgYEM/RaMzHHofbALDiKbbP1W8UEYmgGl39WkPZsg==}
    engines: {'0': node >= 0.2.0}

  /jsonpointer/5.0.1:
    resolution: {integrity: sha512-p/nXbhSEcu3pZRdkW1OfJhpsVtW1gd4Wa1fnQc9YLiTfAjn0312eMKimbdIQzuZl9aa9xUGaRlP9T/CJE/ditQ==}
    engines: {node: '>=0.10.0'}

  /jsonwebtoken/8.5.1:
    resolution: {integrity: sha512-XjwVfRS6jTMsqYs0EsuJ4LGxXV14zQybNd4L2r0UvbVnSF9Af8x7p5MzbJ90Ioz/9TI41/hTCvznF/loiSzn8w==}
    engines: {node: '>=4', npm: '>=1.4.28'}
    dependencies:
      jws: 3.2.2
      lodash.includes: 4.3.0
      lodash.isboolean: 3.0.3
      lodash.isinteger: 4.0.4
      lodash.isnumber: 3.0.3
      lodash.isplainobject: 4.0.6
      lodash.isstring: 4.0.1
      lodash.once: 4.1.1
      ms: 2.1.3
      semver: 5.7.2
    dev: true

  /jsonwebtoken/9.0.2:
    resolution: {integrity: sha512-PRp66vJ865SSqOlgqS8hujT5U4AOgMfhrwYIuIhfKaoSCZcirrmASQr8CX7cUg+RMih+hgznrjp99o+W4pJLHQ==}
    engines: {node: '>=12', npm: '>=6'}
    dependencies:
      jws: 3.2.2
      lodash.includes: 4.3.0
      lodash.isboolean: 3.0.3
      lodash.isinteger: 4.0.4
      lodash.isnumber: 3.0.3
      lodash.isplainobject: 4.0.6
      lodash.isstring: 4.0.1
      lodash.once: 4.1.1
      ms: 2.1.3
      semver: 7.5.4
    dev: false

  /jssm-viz-cli/5.89.2:
    resolution: {integrity: sha512-LMUh0iqc8vXK1IzbarXgmWyeNEAHoYOIS0qt6NeC4slIhY+l3Pz7t1Qh+FLLbtECXWJJcBdlUMeLVB2E4re5Bg==}
    hasBin: true
    dependencies:
      ansi-256-colors: 1.1.0
      better_git_changelog: 1.6.2
      commander: 4.1.1
      glob: 7.2.3
      jssm-viz: 5.89.2
      sharp: 0.33.2
    transitivePeerDependencies:
      - supports-color
    dev: true

  /jssm-viz/5.89.2:
    resolution: {integrity: sha512-2kKqnTsgJ+ncSX3IsrpclVIcZH6UGyTLGRfc7axTKhViTWoftJF2WxBA02Smc5ZkmXOov2t3jsuBBJ+IJ3lZ7Q==}
    dependencies:
      better_git_changelog: 1.6.2
      eslint: 8.51.0
      jssm: 5.89.2
      reduce-to-639-1: 1.1.0
      text_audit: 0.9.3
    transitivePeerDependencies:
      - supports-color
    dev: true

  /jssm/5.89.2:
    resolution: {integrity: sha512-I70+UdH7KZs542loBlsh1xKDsT5Lx5RZWf6hKmujzgvSJj9DRymEe46HUCTd6+hzouIebuNwQo5I2ftMzfrhnQ==}
    engines: {node: '>=10.0.0'}
    dependencies:
      better_git_changelog: 1.6.2
      circular_buffer_js: 1.10.0
      reduce-to-639-1: 1.1.0

  /jsx-ast-utils/3.3.3:
    resolution: {integrity: sha512-fYQHZTZ8jSfmWZ0iyzfwiU4WDX4HpHbMCZ3gPlWYiCl3BoeOTsqKBqnTVfH2rYT7eP5c3sVbeSPHnnJOaTrWiw==}
    engines: {node: '>=4.0'}
    dependencies:
      array-includes: 3.1.7
      object.assign: 4.1.5
    dev: true

  /jszip/3.10.1:
    resolution: {integrity: sha512-xXDvecyTpGLrqFrvkrUSoxxfJI5AH7U8zxxtVclpsUtMCq4JQ290LY8AW5c7Ggnr/Y/oK+bQMbqK2qmtk3pN4g==}
    dependencies:
      lie: 3.3.0
      pako: 1.0.11
      readable-stream: 2.3.7
      setimmediate: 1.0.5

  /just-diff-apply/5.5.0:
    resolution: {integrity: sha512-OYTthRfSh55WOItVqwpefPtNt2VdKsq5AnAK6apdtR6yCH8pr0CmSr710J0Mf+WdQy7K/OzMy7K2MgAfdQURDw==}

  /just-diff/5.2.0:
    resolution: {integrity: sha512-6ufhP9SHjb7jibNFrNxyFZ6od3g+An6Ai9mhGRvcYe8UJlH0prseN64M+6ZBBUoKYHZsitDP42gAJ8+eVWr3lw==}

  /just-extend/4.2.1:
    resolution: {integrity: sha512-g3UB796vUFIY90VIv/WX3L2c8CS2MdWUww3CNrYmqza1Fg0DURc2K/O4YrnklBdQarSJ/y8JnJYDGc+1iumQjg==}

  /jwa/1.4.1:
    resolution: {integrity: sha512-qiLX/xhEEFKUAJ6FiBMbes3w9ATzyk5W7Hvzpa/SLYdxNtng+gcurvrI7TbACjIXlsJyr05/S1oUhZrc63evQA==}
    dependencies:
      buffer-equal-constant-time: 1.0.1
      ecdsa-sig-formatter: 1.0.11
      safe-buffer: 5.2.1

  /jws/3.2.2:
    resolution: {integrity: sha512-YHlZCB6lMTllWDtSPHz/ZXTsi8S00usEV6v1tjq8tOUZzw7DpSDWVXjXDre6ed1w/pd495ODpHZYSdkRTsa0HA==}
    dependencies:
      jwa: 1.4.1
      safe-buffer: 5.2.1

  /keyv/3.1.0:
    resolution: {integrity: sha512-9ykJ/46SN/9KPM/sichzQ7OvXyGDYKGTaDlKMGCAlg2UK8KRy4jb0d8sFc+0Tt0YYnThq8X2RZgCg74RPxgcVA==}
    dependencies:
      json-buffer: 3.0.0

  /keyv/4.5.4:
    resolution: {integrity: sha512-oxVHkHR/EJf2CNXnWxRLW6mg7JyCCUcG0DtEGmL2ctUo1PNTin1PUil+r/+4r5MpVgC/fn1kjsx7mjSujKqIpw==}
    dependencies:
      json-buffer: 3.0.1

  /kind-of/6.0.3:
    resolution: {integrity: sha512-dcS1ul+9tmeD95T+x28/ehLgd9mENa3LsvDTtzm3vyBEO7RPptvAD+t44WVXaUjTBRcrpFeFlC8WCruUR456hw==}
    engines: {node: '>=0.10.0'}

  /kleur/3.0.3:
    resolution: {integrity: sha512-eTIzlVOSUR+JxdDFepEYcBMtZ9Qqdef+rnzWdRZuMbOywu5tO2w2N7rqjoANZ5k9vywhL6Br1VRjUIgTQx4E8w==}
    engines: {node: '>=6'}

  /kleur/4.1.5:
    resolution: {integrity: sha512-o+NO+8WrRiQEE4/7nwRJhN1HWpVmJm511pBHUxPLtp0BUISzlBplORYSmTclCnJvQq2tKu/sgl3xVpkc7ZWuQQ==}
    engines: {node: '>=6'}

  /ky-universal/0.3.0_ky@0.12.0:
    resolution: {integrity: sha512-CM4Bgb2zZZpsprcjI6DNYTaH3oGHXL2u7BU4DK+lfCuC4snkt9/WRpMYeKbBbXscvKkeqBwzzjFX2WwmKY5K/A==}
    engines: {node: '>=8'}
    peerDependencies:
      ky: '>=0.12.0'
    dependencies:
      abort-controller: 3.0.0
      ky: 0.12.0
      node-fetch: 2.6.9
    transitivePeerDependencies:
      - encoding
    dev: true

  /ky/0.12.0:
    resolution: {integrity: sha512-t9b7v3V2fGwAcQnnDDQwKQGF55eWrf4pwi1RN08Fy8b/9GEwV7Ea0xQiaSW6ZbeghBHIwl8kgnla4vVo9seepQ==}
    engines: {node: '>=8'}
    dev: true

  /latest-version/5.1.0:
    resolution: {integrity: sha512-weT+r0kTkRQdCdYCNtkMwWXQTMEswKrFBkm4ckQOMVhhqhIMI1UT2hMj+1iigIhgSZm5gTmrRXBNoGUgaTY1xA==}
    engines: {node: '>=8'}
    dependencies:
      package-json: 6.5.0

  /latest-version/7.0.0:
    resolution: {integrity: sha512-KvNT4XqAMzdcL6ka6Tl3i2lYeFDgXNCuIX+xNx6ZMVR1dFq+idXd9FLKNMOIx0t9mJ9/HudyX4oZWXZQ0UJHeg==}
    engines: {node: '>=14.16'}
    dependencies:
      package-json: 8.1.0

  /levn/0.4.1:
    resolution: {integrity: sha512-+bT2uH4E5LGE7h/n3evcS/sQlJXCpIp6ym8OWJ5eV6+67Dsql/LaaT7qJBAt2rzfoa/5QBGBhxDix1dMt2kQKQ==}
    engines: {node: '>= 0.8.0'}
    dependencies:
      prelude-ls: 1.2.1
      type-check: 0.4.0

  /li/1.3.0:
    resolution: {integrity: sha512-z34TU6GlMram52Tss5mt1m//ifRIpKH5Dqm7yUVOdHI+BQCs9qGPHFaCUTIzsWX7edN30aa2WrPwR7IO10FHaw==}

  /lie/3.3.0:
    resolution: {integrity: sha512-UaiMJzeWRlEujzAuw5LokY1L5ecNQYZKfmyZ9L7wDHb/p5etKaxXhohBcrw0EYby+G/NA52vRSN4N39dxHAIwQ==}
    dependencies:
      immediate: 3.0.6

  /lines-and-columns/1.2.4:
    resolution: {integrity: sha512-7ylylesZQ/PV29jhEDl3Ufjo6ZX7gCqJr5F7PKrqc93v7fzSymt1BpwEU8nAUXs8qzzvqhbjhK5QZg6Mt/HkBg==}

  /load-json-file/4.0.0:
    resolution: {integrity: sha512-Kx8hMakjX03tiGTLAIdJ+lL0htKnXjEZN6hk/tozf/WOuYGdZBJrZ+rCJRbVCugsjB3jMLn9746NsQIf5VjBMw==}
    engines: {node: '>=4'}
    dependencies:
      graceful-fs: 4.2.11
      parse-json: 4.0.0
      pify: 3.0.0
      strip-bom: 3.0.0
    dev: true

  /load-json-file/5.3.0:
    resolution: {integrity: sha512-cJGP40Jc/VXUsp8/OrnyKyTZ1y6v/dphm3bioS+RrKXjK2BB6wHUd6JptZEFDGgGahMT+InnZO5i1Ei9mpC8Bw==}
    engines: {node: '>=6'}
    dependencies:
      graceful-fs: 4.2.11
      parse-json: 4.0.0
      pify: 4.0.1
      strip-bom: 3.0.0
      type-fest: 0.3.1
    dev: true

  /load-yaml-file/0.2.0:
    resolution: {integrity: sha512-OfCBkGEw4nN6JLtgRidPX6QxjBQGQf72q3si2uvqyFEMbycSFFHwAZeXx6cJgFM9wmLrf9zBwCP3Ivqa+LLZPw==}
    engines: {node: '>=6'}
    dependencies:
      graceful-fs: 4.2.11
      js-yaml: 3.14.1
      pify: 4.0.1
      strip-bom: 3.0.0

  /loader-runner/4.3.0:
    resolution: {integrity: sha512-3R/1M+yS3j5ou80Me59j7F9IMs4PXs3VqRrm0TU3AbKPxlmpoY1TNscJV/oGJXo8qCatFGTfDbY6W6ipGOYXfg==}
    engines: {node: '>=6.11.5'}

  /locate-path/2.0.0:
    resolution: {integrity: sha512-NCI2kiDkyR7VeEKm27Kda/iQHyKJe1Bu0FlTbYp3CqJu+9IFe9bLyAjMxf5ZDDbEg+iMPzB5zYyUTSm8wVTKmA==}
    engines: {node: '>=4'}
    dependencies:
      p-locate: 2.0.0
      path-exists: 3.0.0
    dev: true

  /locate-path/5.0.0:
    resolution: {integrity: sha512-t7hw9pI+WvuwNJXwk5zVHpyhIqzg2qTlklJOf0mVxGSbe3Fp2VieZcduNYjaLDoy6p9uGpQEGWG87WpMKlNq8g==}
    engines: {node: '>=8'}
    dependencies:
      p-locate: 4.1.0

  /locate-path/6.0.0:
    resolution: {integrity: sha512-iPZK6eYjbxRu3uB4/WZ3EsEIMJFMqAoopl3R+zuq0UjcAm/MO6KCweDgPfP3elTztoKP3KtnVHxTn2NHBSDVUw==}
    engines: {node: '>=10'}
    dependencies:
      p-locate: 5.0.0

  /lodash._reinterpolate/3.0.0:
    resolution: {integrity: sha512-xYHt68QRoYGjeeM/XOE1uJtvXQAgvszfBhjV4yvsQH0u2i9I6cI6c6/eG4Hh3UAOVn0y/xAXwmTzEay49Q//HA==}

  /lodash.camelcase/4.3.0:
    resolution: {integrity: sha512-TwuEnCnxbc3rAvhf/LbG7tJUDzhqXyFnv3dtzLOPgCG/hODL7WFnsbwktkD7yUV0RrreP/l1PALq/YSg6VvjlA==}
    dev: true

  /lodash.find/4.6.0:
    resolution: {integrity: sha512-yaRZoAV3Xq28F1iafWN1+a0rflOej93l1DQUejs3SZ41h2O9UJBoS9aueGjPDgAl4B6tPC0NuuchLKaDQQ3Isg==}

  /lodash.get/4.4.2:
    resolution: {integrity: sha512-z+Uw/vLuy6gQe8cfaFWD7p0wVv8fJl3mbzXh33RS+0oW2wvUqiRXiQ69gLWSLpgB5/6sU+r6BlQR0MBILadqTQ==}

  /lodash.includes/4.3.0:
    resolution: {integrity: sha512-W3Bx6mdkRTGtlJISOvVD/lbqjTlPPUDTMnlXZFnVwi9NKJ6tiAk6LVdlhZMm17VZisqhKcgzpO5Wz91PCt5b0w==}

  /lodash.isboolean/3.0.3:
    resolution: {integrity: sha512-Bz5mupy2SVbPHURB98VAcw+aHh4vRV5IPNhILUCsOzRmsTmSQ17jIuqopAentWoehktxGd9e/hbIXq980/1QJg==}

  /lodash.isequal/4.5.0:
    resolution: {integrity: sha512-pDo3lu8Jhfjqls6GkMgpahsF9kCyayhgykjyLMNFTKWrpVdAQtYyB4muAMWozBB4ig/dtWAmsMxLEI8wuz+DYQ==}

  /lodash.isfunction/3.0.9:
    resolution: {integrity: sha512-AirXNj15uRIMMPihnkInB4i3NHeb4iBtNg9WRWuK2o31S+ePwwNmDPaTL3o7dTJ+VXNZim7rFs4rxN4YU1oUJw==}
    dev: true

  /lodash.isinteger/4.0.4:
    resolution: {integrity: sha512-DBwtEWN2caHQ9/imiNeEA5ys1JoRtRfY3d7V9wkqtbycnAmTvRRmbHKDV4a0EYc678/dia0jrte4tjYwVBaZUA==}

  /lodash.ismatch/4.4.0:
    resolution: {integrity: sha512-fPMfXjGQEV9Xsq/8MTSgUf255gawYRbjwMyDbcvDhXgV7enSZA0hynz6vMPnpAb5iONEzBHBPsT+0zes5Z301g==}
    dev: true

  /lodash.isnumber/3.0.3:
    resolution: {integrity: sha512-QYqzpfwO3/CWf3XP+Z+tkQsfaLL/EnUlXWVkIk5FUPc4sBdTehEqZONuyRt2P67PXAk+NXmTBcc97zw9t1FQrw==}

  /lodash.isobject/3.0.2:
    resolution: {integrity: sha512-3/Qptq2vr7WeJbB4KHUSKlq8Pl7ASXi3UG6CMbBm8WRtXi8+GHm7mKaU3urfpSEzWe2wCIChs6/sdocUsTKJiA==}

  /lodash.isplainobject/4.0.6:
    resolution: {integrity: sha512-oSXzaWypCMHkPC3NvBEaPHf0KsA5mvPrOPgQWDsbg8n7orZ290M0BmC/jgRZ4vcJ6DTAhjrsSYgdsW/F+MFOBA==}

  /lodash.isstring/4.0.1:
    resolution: {integrity: sha512-0wJxfxH1wgO3GrbuP+dTTk7op+6L41QCXbGINEmD+ny/G/eCqGzxyCsh7159S+mgDDcoarnBw6PC1PS5+wUGgw==}

  /lodash.kebabcase/4.1.1:
    resolution: {integrity: sha512-N8XRTIMMqqDgSy4VLKPnJ/+hpGZN+PHQiJnSenYqPaVV/NCqEogTnAdZLQiGKhxX+JCs8waWq2t1XHWKOmlY8g==}
    dev: true

  /lodash.keys/4.2.0:
    resolution: {integrity: sha512-J79MkJcp7Df5mizHiVNpjoHXLi4HLjh9VLS/M7lQSGoQ+0oQ+lWEigREkqKyizPB1IawvQLLKY8mzEcm1tkyxQ==}

  /lodash.map/4.6.0:
    resolution: {integrity: sha512-worNHGKLDetmcEYDvh2stPCrrQRkP20E4l0iIS7F8EvzMqBBi7ltvFN5m1HvTf1P7Jk1txKhvFcmYsCr8O2F1Q==}
    dev: true

  /lodash.mapvalues/4.6.0:
    resolution: {integrity: sha512-JPFqXFeZQ7BfS00H58kClY7SPVeHertPE0lNuCyZ26/XlN8TvakYD7b9bGyNmXbT/D3BbtPAAmq90gPWqLkxlQ==}

  /lodash.memoize/4.1.2:
    resolution: {integrity: sha512-t7j+NzmgnQzTAYXcsHYLgimltOV1MXHtlOWf6GjL9Kj8GK5FInw5JotxvbOs+IvV1/Dzo04/fCGfLVs7aXb4Ag==}

  /lodash.merge/4.6.2:
    resolution: {integrity: sha512-0KpjqXRVvrYyCsX1swR/XTK0va6VQkQM6MNo7PqW77ByjAhoARA8EfrP1N4+KlKj8YS0ZUCtRT/YUuhyYDujIQ==}

  /lodash.mergewith/4.6.2:
    resolution: {integrity: sha512-GK3g5RPZWTRSeLSpgP8Xhra+pnjBC56q9FZYe1d5RN3TJ35dbkGy3YqBSMbyCrlbi+CM9Z3Jk5yTL7RCsqboyQ==}
    dev: true

  /lodash.once/4.1.1:
    resolution: {integrity: sha512-Sb487aTOCr9drQVL8pIxOzVhafOjZN9UU54hiN8PU3uAiSV7lx1yYNpbNmex2PK6dSJoNTSJUUswT651yww3Mg==}

  /lodash.pickby/4.6.0:
    resolution: {integrity: sha512-AZV+GsS/6ckvPOVQPXSiFFacKvKB4kOQu6ynt9wz0F3LO4R9Ij4K1ddYsIytDpSgLz88JHd9P+oaLeej5/Sl7Q==}

  /lodash.set/4.3.2:
    resolution: {integrity: sha512-4hNPN5jlm/N/HLMCO43v8BXKq9Z7QdAGc/VGrRD61w8gN9g/6jF9A4L1pbUgBLCffi0w9VsXfTOij5x8iTyFvg==}
    dev: true

  /lodash.snakecase/4.1.1:
    resolution: {integrity: sha512-QZ1d4xoBHYUeuouhEq3lk3Uq7ldgyFXGBhg04+oRLnIz8o9T65Eh+8YdroUwn846zchkA9yDsDl5CVVaV2nqYw==}
    dev: true

  /lodash.sortby/4.7.0:
    resolution: {integrity: sha512-HDWXG8isMntAyRF5vZ7xKuEvOhT4AhlRt/3czTSjvGUxjYCBVRQY48ViDHyfYz9VIoBkW4TMGQNapx+l3RUwdA==}

  /lodash.startcase/4.4.0:
    resolution: {integrity: sha512-+WKqsK294HMSc2jEbNgpHpd0JfIBhp7rEV4aqXWqFr6AlXov+SlcgB1Fv01y2kGe3Gc8nMW7VA0SrGuSkRfIEg==}
    dev: true

  /lodash.template/4.5.0:
    resolution: {integrity: sha512-84vYFxIkmidUiFxidA/KjjH9pAycqW+h980j7Fuz5qxRtO9pgB7MDFTdys1N7A5mcucRiDyEq4fusljItR1T/A==}
    dependencies:
      lodash._reinterpolate: 3.0.0
      lodash.templatesettings: 4.2.0

  /lodash.templatesettings/4.2.0:
    resolution: {integrity: sha512-stgLz+i3Aa9mZgnjr/O+v9ruKZsPsndy7qPZOchbqk2cnTU1ZaldKK+v7m54WoKIyxiuMZTKT2H81F8BeAc3ZQ==}
    dependencies:
      lodash._reinterpolate: 3.0.0

  /lodash.truncate/4.4.2:
    resolution: {integrity: sha512-jttmRe7bRse52OsWIMDLaXxWqRAmtIUccAQ3garviCqJjafXOfNMO0yMfNpdD6zbGaTU0P5Nz7e7gAT6cKmJRw==}

  /lodash.uniq/4.5.0:
    resolution: {integrity: sha512-xfBaXQd9ryd9dlSDvnvI0lvxfLJlYAZzXomUYzLKtUeOQvOP5piqAWuGtrhWeqaXK9hhoM/iyJc5AV+XfsX3HQ==}
    dev: true

  /lodash.uniqby/4.7.0:
    resolution: {integrity: sha512-e/zcLx6CSbmaEgFHCA7BnoQKyCtKMxnuWrJygbwPs/AIn+IMKl66L8/s+wBUn5LRw2pZx3bUHibiV1b6aTWIww==}

  /lodash.upperfirst/4.3.1:
    resolution: {integrity: sha512-sReKOYJIJf74dhJONhU4e0/shzi1trVbSWDOhKYE5XV2O+H7Sb2Dihwuc7xWxVl+DgFPyTqIN3zMfT9cq5iWDg==}
    dev: true

  /lodash/4.17.21:
    resolution: {integrity: sha512-v2kDEe57lecTulaDIuNTPy3Ry4gLGJ6Z1O3vE1krgXZNrsQ+LFTGHVxVjcXPs17LhbZVGedAJv8XZ1tvj5FvSg==}

  /log-symbols/4.1.0:
    resolution: {integrity: sha512-8XPvpAA8uyhfteu8pIvQxpJZ7SYYdpUivZpGy6sFsBuKRY/7rQGavedeB8aK+Zkyq6upMFVL/9AW6vOYzfRyLg==}
    engines: {node: '>=10'}
    dependencies:
      chalk: 4.1.2
      is-unicode-supported: 0.1.0

  /longest/2.0.1:
    resolution: {integrity: sha512-Ajzxb8CM6WAnFjgiloPsI3bF+WCxcvhdIG3KNA2KN962+tdBsHcuQ4k4qX/EcS/2CRkcc0iAkR956Nib6aXU/Q==}
    engines: {node: '>=0.10.0'}
    dev: true

  /loose-envify/1.4.0:
    resolution: {integrity: sha512-lyuxPGr/Wfhrlem2CL/UcnUc1zcqKAImBDzukY7Y5F/yQiNdko6+fRLevlw1HgMySw7f611UIY408EtxRSoK3Q==}
    hasBin: true
    dependencies:
      js-tokens: 4.0.0
    dev: true

  /loupe/2.3.4:
    resolution: {integrity: sha512-OvKfgCC2Ndby6aSTREl5aCCPTNIzlDfQZvZxNUrBrihDhL3xcrYegTblhmEiCrg2kKQz4XsFIaemE5BF4ybSaQ==}
    dependencies:
      get-func-name: 2.0.0
    dev: true

  /loupe/2.3.7:
    resolution: {integrity: sha512-zSMINGVYkdpYSOBmLi0D1Uo7JU9nVdQKrHxC8eYlV+9YKK9WePqAlL7lSlorG/U2Fw1w0hTBmaa/jrQ3UbPHtA==}
    dependencies:
      get-func-name: 2.0.2

  /lower-case/2.0.2:
    resolution: {integrity: sha512-7fm3l3NAF9WfN6W3JOmf5drwpVqX78JtoGJ3A6W0a6ZnldM41w2fV5D490psKFTpMds8TJse/eHLFFsNHHjHgg==}
    dependencies:
      tslib: 2.6.0

  /lowercase-keys/1.0.1:
    resolution: {integrity: sha512-G2Lj61tXDnVFFOi8VZds+SoQjtQC3dgokKdDG2mTm1tx4m50NUHBOZSBwQQHyy0V12A0JTG4icfZQH+xPyh8VA==}
    engines: {node: '>=0.10.0'}

  /lowercase-keys/2.0.0:
    resolution: {integrity: sha512-tqNXrS78oMOE73NMxK4EMLQsQowWf8jKooH9g7xPavRT706R6bkQJ6DY2Te7QukaZsulxa30wQ7bk0pm4XiHmA==}
    engines: {node: '>=8'}

  /lowercase-keys/3.0.0:
    resolution: {integrity: sha512-ozCC6gdQ+glXOQsveKD0YsDy8DSQFjDTz4zyzEHNV5+JP5D62LmfDZ6o1cycFx9ouG940M5dE8C8CTewdj2YWQ==}
    engines: {node: ^12.20.0 || ^14.13.1 || >=16.0.0}

  /lru-cache/10.1.0:
    resolution: {integrity: sha512-/1clY/ui8CzjKFyjdvwPWJUYKiFVXG2I2cY0ssG7h4+hwk+XOIX7ZSG9Q7TW8TW3Kp3BUSqgFWBLgL4PJ+Blag==}
    engines: {node: 14 || >=16.14}

  /lru-cache/6.0.0:
    resolution: {integrity: sha512-Jo6dJ04CmSjuznwJSS3pUeWmd/H0ffTlkXXgwZi+eq1UCmqQwCh+eLsYOYCwY991i2Fah4h1BEMCx4qThGbsiA==}
    engines: {node: '>=10'}
    dependencies:
      yallist: 4.0.0

  /lru-cache/7.18.3:
    resolution: {integrity: sha512-jumlc0BIUrS3qJGgIkWZsyfAM7NCWiBcCDhnd+3NNM5KbBmLTgHVfWBcg6W+rLUsIpzpERPsvwUP7CckAQSOoA==}
    engines: {node: '>=12'}

  /lru-cache/9.1.2:
    resolution: {integrity: sha512-ERJq3FOzJTxBbFjZ7iDs+NiK4VI9Wz+RdrrAB8dio1oV+YvdPzUEE4QNiT2VD51DkIbCYRUUzCRkssXCHqSnKQ==}
    engines: {node: 14 || >=16.14}

  /lru-queue/0.1.0:
    resolution: {integrity: sha512-BpdYkt9EvGl8OfWHDQPISVpcl5xZthb+XPsbELj5AQXxIC8IriDZIQYjBJPEm5rS420sjZ0TLEzRcq5KdBhYrQ==}
    dependencies:
      es5-ext: 0.10.62
    dev: true

  /macos-release/2.5.1:
    resolution: {integrity: sha512-DXqXhEM7gW59OjZO8NIjBCz9AQ1BEMrfiOAl4AYByHCtVHRF4KoGNO8mqQeM8lRCtQe/UnJ4imO/d2HdkKsd+A==}
    engines: {node: '>=6'}
    dev: true

  /make-dir/3.1.0:
    resolution: {integrity: sha512-g3FeP20LNwhALb/6Cz6Dd4F2ngze0jz7tbzrD2wAV+o9FeNHe4rL+yK2md0J/fiSf1sa1ADhXqi5+oVwOM/eGw==}
    engines: {node: '>=8'}
    dependencies:
      semver: 6.3.1
    dev: true

  /make-error/1.3.6:
    resolution: {integrity: sha512-s8UhlNe7vPKomQhC1qFelMokr/Sc3AgNbso3n74mVPA5LTZwkB9NlXf4XPamLxJE8h0gh73rM94xvwRT2CVInw==}

  /make-fetch-happen/10.2.1:
    resolution: {integrity: sha512-NgOPbRiaQM10DYXvN3/hhGVI2M5MtITFryzBGxHM5p4wnFxsVCbxkrBrDsk+EZ5OB4jEOT7AjDxtdF+KVEFT7w==}
    engines: {node: ^12.13.0 || ^14.15.0 || >=16.0.0}
    dependencies:
      agentkeepalive: 4.5.0
      cacache: 16.1.3
      http-cache-semantics: 4.1.1
      http-proxy-agent: 5.0.0
      https-proxy-agent: 5.0.1
      is-lambda: 1.0.1
      lru-cache: 7.18.3
      minipass: 3.3.6
      minipass-collect: 1.0.2
      minipass-fetch: 2.1.2
      minipass-flush: 1.0.5
      minipass-pipeline: 1.2.4
      negotiator: 0.6.3
      promise-retry: 2.0.1
      socks-proxy-agent: 7.0.0
      ssri: 9.0.1
    transitivePeerDependencies:
      - bluebird
      - supports-color

  /make-fetch-happen/11.1.1:
    resolution: {integrity: sha512-rLWS7GCSTcEujjVBs2YqG7Y4643u8ucvCJeSRqiLYhesrDuzeuFIk37xREzAsfQaqzl8b9rNCE4m6J8tvX4Q8w==}
    engines: {node: ^14.17.0 || ^16.13.0 || >=18.0.0}
    dependencies:
      agentkeepalive: 4.5.0
      cacache: 17.1.3
      http-cache-semantics: 4.1.1
      http-proxy-agent: 5.0.0
      https-proxy-agent: 5.0.1
      is-lambda: 1.0.1
      lru-cache: 7.18.3
      minipass: 5.0.0
      minipass-fetch: 3.0.4
      minipass-flush: 1.0.5
      minipass-pipeline: 1.2.4
      negotiator: 0.6.3
      promise-retry: 2.0.1
      socks-proxy-agent: 7.0.0
      ssri: 10.0.4
    transitivePeerDependencies:
      - supports-color

  /make-fetch-happen/9.1.0:
    resolution: {integrity: sha512-+zopwDy7DNknmwPQplem5lAZX/eCOzSvSNNcSKm5eVwTkOBzoktEfXsa9L23J/GIRhxRsaxzkPEhrJEpE2F4Gg==}
    engines: {node: '>= 10'}
    dependencies:
      agentkeepalive: 4.5.0
      cacache: 15.3.0
      http-cache-semantics: 4.1.1
      http-proxy-agent: 4.0.1
      https-proxy-agent: 5.0.1
      is-lambda: 1.0.1
      lru-cache: 6.0.0
      minipass: 3.3.6
      minipass-collect: 1.0.2
      minipass-fetch: 1.4.1
      minipass-flush: 1.0.5
      minipass-pipeline: 1.2.4
      negotiator: 0.6.3
      promise-retry: 2.0.1
      socks-proxy-agent: 6.2.1
      ssri: 8.0.1
    transitivePeerDependencies:
      - bluebird
      - supports-color

  /map-obj/1.0.1:
    resolution: {integrity: sha512-7N/q3lyZ+LVCp7PzuxrJr4KMbBE2hW7BT7YNia330OFxIf4d3r5zVpicP2650l7CPN6RM9zOJRl3NGpqSiw3Eg==}
    engines: {node: '>=0.10.0'}
    dev: true

  /map-obj/4.3.0:
    resolution: {integrity: sha512-hdN1wVrZbb29eBGiGjJbeP8JbKjq1urkHJ/LIP/NY48MZ1QVXUsQBV1G1zvYFHn1XE06cwjBsOI2K3Ulnj1YXQ==}
    engines: {node: '>=8'}
    dev: true

  /mem-fs-editor/9.7.0:
    resolution: {integrity: sha512-ReB3YD24GNykmu4WeUL/FDIQtkoyGB6zfJv60yfCo3QjKeimNcTqv2FT83bP0ccs6uu+sm5zyoBlspAzigmsdg==}
    engines: {node: '>=12.10.0'}
    peerDependencies:
      mem-fs: ^2.1.0
    peerDependenciesMeta:
      mem-fs:
        optional: true
    dependencies:
      binaryextensions: 4.19.0
      commondir: 1.0.1
      deep-extend: 0.6.0
      ejs: 3.1.9
      globby: 11.1.0
      isbinaryfile: 5.0.0
      minimatch: 7.4.6
      multimatch: 5.0.0
      normalize-path: 3.0.0
      textextensions: 5.16.0

  /mem-fs-editor/9.7.0_mem-fs@2.3.0:
    resolution: {integrity: sha512-ReB3YD24GNykmu4WeUL/FDIQtkoyGB6zfJv60yfCo3QjKeimNcTqv2FT83bP0ccs6uu+sm5zyoBlspAzigmsdg==}
    engines: {node: '>=12.10.0'}
    peerDependencies:
      mem-fs: ^2.1.0
    peerDependenciesMeta:
      mem-fs:
        optional: true
    dependencies:
      binaryextensions: 4.19.0
      commondir: 1.0.1
      deep-extend: 0.6.0
      ejs: 3.1.9
      globby: 11.1.0
      isbinaryfile: 5.0.0
      mem-fs: 2.3.0
      minimatch: 7.4.6
      multimatch: 5.0.0
      normalize-path: 3.0.0
      textextensions: 5.16.0

  /mem-fs/2.3.0:
    resolution: {integrity: sha512-GftCCBs6EN8sz3BoWO1bCj8t7YBtT713d8bUgbhg9Iel5kFSqnSvCK06TYIDJAtJ51cSiWkM/YemlT0dfoFycw==}
    engines: {node: '>=12'}
    dependencies:
      '@types/node': 15.14.9
      '@types/vinyl': 2.0.11
      vinyl: 2.2.1
      vinyl-file: 3.0.0

  /memfs-or-file-map-to-github-branch/1.2.1:
    resolution: {integrity: sha512-I/hQzJ2a/pCGR8fkSQ9l5Yx+FQ4e7X6blNHyWBm2ojeFLT3GVzGkTj7xnyWpdclrr7Nq4dmx3xrvu70m3ypzAQ==}
    dependencies:
      '@octokit/rest': 18.12.0
    transitivePeerDependencies:
      - encoding

  /memoizee/0.4.15:
    resolution: {integrity: sha512-UBWmJpLZd5STPm7PMUlOw/TSy972M+z8gcyQ5veOnSDRREz/0bmpyTfKt3/51DhEBqCZQn1udM/5flcSPYhkdQ==}
    dependencies:
      d: 1.0.1
      es5-ext: 0.10.62
      es6-weak-map: 2.0.3
      event-emitter: 0.3.5
      is-promise: 2.2.2
      lru-queue: 0.1.0
      next-tick: 1.1.0
      timers-ext: 0.1.7
    dev: true

  /meow/8.1.2:
    resolution: {integrity: sha512-r85E3NdZ+mpYk1C6RjPFEMSE+s1iZMuHtsHAqY0DT3jZczl0diWUZ8g6oU7h0M9cD2EL+PzaYghhCLzR0ZNn5Q==}
    engines: {node: '>=10'}
    dependencies:
      '@types/minimist': 1.2.2
      camelcase-keys: 6.2.2
      decamelize-keys: 1.1.0
      hard-rejection: 2.1.0
      minimist-options: 4.1.0
      normalize-package-data: 3.0.3
      read-pkg-up: 7.0.1
      redent: 3.0.0
      trim-newlines: 3.0.1
      type-fest: 0.18.1
      yargs-parser: 20.2.9
    dev: true

  /merge-stream/2.0.0:
    resolution: {integrity: sha512-abv/qOcuPfk3URPfDzmZU1LKmuw8kT+0nIHvKrKgFrwifol/doWcdA4ZqsWQ8ENrFKkd67Mfpo/LovbIUsbt3w==}

  /merge/2.1.1:
    resolution: {integrity: sha512-jz+Cfrg9GWOZbQAnDQ4hlVnQky+341Yk5ru8bZSe6sIDTCIg8n9i/u7hSQGSVOF3C7lH6mGtqjkiT9G4wFLL0w==}
    dev: true

  /merge2/1.4.1:
    resolution: {integrity: sha512-8q7VEgMJW4J8tcfVPy8g09NcQwZdbwFEqhe/WZkoIzjn/3TGDwtOCYtXGxA3O8tPzpczCCDgv+P2P5y00ZJOOg==}
    engines: {node: '>= 8'}

  /micromatch/4.0.5:
    resolution: {integrity: sha512-DMy+ERcEW2q8Z2Po+WNXuw3c5YaUSFjAO5GsJqfEl7UjvtIuFKO6ZrKvcItdy98dwFI2N1tg3zNIdKaQT+aNdA==}
    engines: {node: '>=8.6'}
    dependencies:
      braces: 3.0.2
      picomatch: 2.3.1

  /mime-db/1.52.0:
    resolution: {integrity: sha512-sPU4uV7dYlvtWJxwwxHD0PuihVNiE7TyAbQ5SWxDCB9mUYvOgroQOwYQQOKPJ8CIbE+1ETVlOoK1UC2nU3gYvg==}
    engines: {node: '>= 0.6'}

  /mime-types/2.1.35:
    resolution: {integrity: sha512-ZDY+bPm5zTTF+YpCrAU9nK0UgICYPT0QtT1NZWFv4s++TNkcgVaT0g6+4R2uI4MjQjzysHB1zxuWL50hzaeXiw==}
    engines: {node: '>= 0.6'}
    dependencies:
      mime-db: 1.52.0

  /mime/3.0.0:
    resolution: {integrity: sha512-jSCU7/VB1loIWBZe14aEYHU/+1UMEHoaO7qxCOVJOw9GgH72VAWppxNcjU+x9a2k3GSIBXNKxXQFqRvvZ7vr3A==}
    engines: {node: '>=10.0.0'}
    hasBin: true
    dev: false

  /mimic-fn/1.2.0:
    resolution: {integrity: sha512-jf84uxzwiuiIVKiOLpfYk7N46TSy8ubTonmneY9vrpHNAnp0QBt2BxWV9dO3/j+BoVAb+a5G6YDPW3M5HOdMWQ==}
    engines: {node: '>=4'}
    dev: true

  /mimic-fn/2.1.0:
    resolution: {integrity: sha512-OqbOk5oEQeAZ8WXWydlu9HJjz9WVdEIvamMCcXmuqUYjTknH/sqsWvhQ3vgwKFRR1HpjvNBKQ37nbJgYzGqGcg==}
    engines: {node: '>=6'}

  /mimic-response/1.0.1:
    resolution: {integrity: sha512-j5EctnkH7amfV/q5Hgmoal1g2QHFJRraOtmx0JpIqkxhBhI/lJSl1nMpQ45hVarwNETOoWEimndZ4QK0RHxuxQ==}
    engines: {node: '>=4'}

  /mimic-response/3.1.0:
    resolution: {integrity: sha512-z0yWI+4FDrrweS8Zmt4Ej5HdJmky15+L2e6Wgn3+iK5fWzb6T3fhNFq2+MeTRb064c6Wr4N/wv0DzQTjNzHNGQ==}
    engines: {node: '>=10'}

  /mimic-response/4.0.0:
    resolution: {integrity: sha512-e5ISH9xMYU0DzrT+jl8q2ze9D6eWBto+I8CNpe+VI+K2J/F/k3PdkdTdz4wvGVH4NTpo+NRYTVIuMQEMMcsLqg==}
    engines: {node: ^12.20.0 || ^14.13.1 || >=16.0.0}

  /min-indent/1.0.1:
    resolution: {integrity: sha512-I9jwMn07Sy/IwOj3zVkVik2JTvgpaykDZEigL6Rx6N9LbMywwUSMtxET+7lVoDLLd3O3IXwJwvuuns8UB/HeAg==}
    engines: {node: '>=4'}
    dev: true

  /minimatch/3.1.2:
    resolution: {integrity: sha512-J7p63hRiAjw1NDEww1W7i37+ByIrOWO5XQQAzZ3VOcL0PNybwpfmV/N05zFAzwQ9USyEcX6t3UO+K5aqBQOIHw==}
    dependencies:
      brace-expansion: 1.1.11

  /minimatch/5.0.1:
    resolution: {integrity: sha512-nLDxIFRyhDblz3qMuq+SoRZED4+miJ/G+tdDrjkkkRnjAsBexeGpgjLEQ0blJy7rHhR2b93rhQY4SvyWu9v03g==}
    engines: {node: '>=10'}
    dependencies:
      brace-expansion: 2.0.1
    dev: true

  /minimatch/5.1.6:
    resolution: {integrity: sha512-lKwV/1brpG6mBUFHtb7NUmtABCb2WZZmm2wNiOA5hAb8VdCS4B3dtMWyvcoViccwAW/COERjXLt0zP1zXUN26g==}
    engines: {node: '>=10'}
    dependencies:
      brace-expansion: 2.0.1

  /minimatch/6.2.0:
    resolution: {integrity: sha512-sauLxniAmvnhhRjFwPNnJKaPFYyddAgbYdeUpHULtCT/GhzdCx/MDNy+Y40lBxTQUrMzDE8e0S43Z5uqfO0REg==}
    engines: {node: '>=10'}
    dependencies:
      brace-expansion: 2.0.1
    dev: true

  /minimatch/7.4.6:
    resolution: {integrity: sha512-sBz8G/YjVniEz6lKPNpKxXwazJe4c19fEfV2GDMX6AjFz+MX9uDWIZW8XreVhkFW3fkIdTv/gxWr/Kks5FFAVw==}
    engines: {node: '>=10'}
    dependencies:
      brace-expansion: 2.0.1

  /minimatch/9.0.3:
    resolution: {integrity: sha512-RHiac9mvaRw0x3AYRgDC1CxAP7HTcNrrECeA8YYJeWnpo+2Q5CegtZjaotWTWxDG3UeGA1coE05iH1mPjT/2mg==}
    engines: {node: '>=16 || 14 >=14.17'}
    dependencies:
      brace-expansion: 2.0.1

  /minimist-options/4.1.0:
    resolution: {integrity: sha512-Q4r8ghd80yhO/0j1O3B2BjweX3fiHg9cdOwjJd2J76Q135c+NDxGCqdYKQ1SKBuFfgWbAUzBfvYjPUEeNgqN1A==}
    engines: {node: '>= 6'}
    dependencies:
      arrify: 1.0.1
      is-plain-obj: 1.1.0
      kind-of: 6.0.3
    dev: true

  /minimist/1.2.7:
    resolution: {integrity: sha512-bzfL1YUZsP41gmu/qjrEk0Q6i2ix/cVeAhbCbqH9u3zYutS1cLg00qhrD0M2MVdCcx4Sc0UpP2eBWo9rotpq6g==}
    dev: true

  /minimist/1.2.8:
    resolution: {integrity: sha512-2yyAR8qBkN3YuheJanUpWC5U3bb5osDywNB8RzDVlDwDHbocAJveqqj1u8+SVD7jkWT4yvsHCpWqqWqAxb0zCA==}

  /minipass-collect/1.0.2:
    resolution: {integrity: sha512-6T6lH0H8OG9kITm/Jm6tdooIbogG9e0tLgpY6mphXSm/A9u8Nq1ryBG+Qspiub9LjWlBPsPS3tWQ/Botq4FdxA==}
    engines: {node: '>= 8'}
    dependencies:
      minipass: 3.3.6

  /minipass-fetch/1.4.1:
    resolution: {integrity: sha512-CGH1eblLq26Y15+Azk7ey4xh0J/XfJfrCox5LDJiKqI2Q2iwOLOKrlmIaODiSQS8d18jalF6y2K2ePUm0CmShw==}
    engines: {node: '>=8'}
    dependencies:
      minipass: 3.3.6
      minipass-sized: 1.0.3
      minizlib: 2.1.2
    optionalDependencies:
      encoding: 0.1.13

  /minipass-fetch/2.1.2:
    resolution: {integrity: sha512-LT49Zi2/WMROHYoqGgdlQIZh8mLPZmOrN2NdJjMXxYe4nkN6FUyuPuOAOedNJDrx0IRGg9+4guZewtp8hE6TxA==}
    engines: {node: ^12.13.0 || ^14.15.0 || >=16.0.0}
    dependencies:
      minipass: 3.3.6
      minipass-sized: 1.0.3
      minizlib: 2.1.2
    optionalDependencies:
      encoding: 0.1.13

  /minipass-fetch/3.0.4:
    resolution: {integrity: sha512-jHAqnA728uUpIaFm7NWsCnqKT6UqZz7GcI/bDpPATuwYyKwJwW0remxSCxUlKiEty+eopHGa3oc8WxgQ1FFJqg==}
    engines: {node: ^14.17.0 || ^16.13.0 || >=18.0.0}
    dependencies:
      minipass: 7.0.4
      minipass-sized: 1.0.3
      minizlib: 2.1.2
    optionalDependencies:
      encoding: 0.1.13

  /minipass-flush/1.0.5:
    resolution: {integrity: sha512-JmQSYYpPUqX5Jyn1mXaRwOda1uQ8HP5KAT/oDSLCzt1BYRhQU0/hDtsB1ufZfEEzMZ9aAVmsBw8+FWsIXlClWw==}
    engines: {node: '>= 8'}
    dependencies:
      minipass: 3.3.6

  /minipass-json-stream/1.0.1:
    resolution: {integrity: sha512-ODqY18UZt/I8k+b7rl2AENgbWE8IDYam+undIJONvigAz8KR5GWblsFTEfQs0WODsjbSXWlm+JHEv8Gr6Tfdbg==}
    dependencies:
      jsonparse: 1.3.1
      minipass: 3.3.6

  /minipass-pipeline/1.2.4:
    resolution: {integrity: sha512-xuIq7cIOt09RPRJ19gdi4b+RiNvDFYe5JH+ggNvBqGqpQXcru3PcRmOZuHBKWK1Txf9+cQ+HMVN4d6z46LZP7A==}
    engines: {node: '>=8'}
    dependencies:
      minipass: 3.3.6

  /minipass-sized/1.0.3:
    resolution: {integrity: sha512-MbkQQ2CTiBMlA2Dm/5cY+9SWFEN8pzzOXi6rlM5Xxq0Yqbda5ZQy9sU75a673FE9ZK0Zsbr6Y5iP6u9nktfg2g==}
    engines: {node: '>=8'}
    dependencies:
      minipass: 3.3.6

  /minipass/3.3.6:
    resolution: {integrity: sha512-DxiNidxSEK+tHG6zOIklvNOwm3hvCrbUrdtzY74U6HKTJxvIDfOUL5W5P2Ghd3DTkhhKPYGqeNUIh5qcM4YBfw==}
    engines: {node: '>=8'}
    dependencies:
      yallist: 4.0.0

  /minipass/4.2.5:
    resolution: {integrity: sha512-+yQl7SX3bIT83Lhb4BVorMAHVuqsskxRdlmO9kTpyukp8vsm2Sn/fUOV9xlnG8/a5JsypJzap21lz/y3FBMJ8Q==}
    engines: {node: '>=8'}

  /minipass/4.2.8:
    resolution: {integrity: sha512-fNzuVyifolSLFL4NzpF+wEF4qrgqaaKX0haXPQEdQ7NKAN+WecoKMHV09YcuL/DHxrUsYQOK3MiuDf7Ip2OXfQ==}
    engines: {node: '>=8'}

  /minipass/5.0.0:
    resolution: {integrity: sha512-3FnjYuehv9k6ovOEbyOswadCDPX1piCfhV8ncmYtHOjuPwylVWsghTLo7rabjC3Rx5xD4HDx8Wm1xnMF7S5qFQ==}
    engines: {node: '>=8'}

  /minipass/6.0.2:
    resolution: {integrity: sha512-MzWSV5nYVT7mVyWCwn2o7JH13w2TBRmmSqSRCKzTw+lmft9X4z+3wjvs06Tzijo5z4W/kahUCDpRXTF+ZrmF/w==}
    engines: {node: '>=16 || 14 >=14.17'}

  /minipass/7.0.4:
    resolution: {integrity: sha512-jYofLM5Dam9279rdkWzqHozUo4ybjdZmCsDHePy5V/PbBcVMiSZR97gmAy45aqi8CK1lG2ECd356FU86avfwUQ==}
    engines: {node: '>=16 || 14 >=14.17'}

  /minizlib/2.1.2:
    resolution: {integrity: sha512-bAxsR8BVfj60DWXHE3u30oHzfl4G7khkSuPW+qvpd7jFRHm7dLxOjUk1EHACJ/hxLY8phGJ0YhYHZo7jil7Qdg==}
    engines: {node: '>= 8'}
    dependencies:
      minipass: 3.3.6
      yallist: 4.0.0

  /mkdirp-infer-owner/2.0.0:
    resolution: {integrity: sha512-sdqtiFt3lkOaYvTXSRIUjkIdPTcxgv5+fgqYE/5qgwdw12cOrAuzzgzvVExIkH/ul1oeHN3bCLOWSG3XOqbKKw==}
    engines: {node: '>=10'}
    dependencies:
      chownr: 2.0.0
      infer-owner: 1.0.4
      mkdirp: 1.0.4

  /mkdirp/0.5.6:
    resolution: {integrity: sha512-FP+p8RB8OWpF3YZBCrP5gtADmtXApB5AMLn+vdyA+PyxCjrCs00mjyUozssO33cwDeT3wNGdLxJ5M//YqtHAJw==}
    hasBin: true
    dependencies:
      minimist: 1.2.8
    dev: true

  /mkdirp/1.0.4:
    resolution: {integrity: sha512-vVqVZQyf3WLx2Shd0qJ9xuvqgAyKPLAiqITEtqW0oIUjzo3PePDd6fW9iFz30ef7Ysp/oiWqbhszeGWW2T6Gzw==}
    engines: {node: '>=10'}
    hasBin: true

  /mkdirp/2.1.6:
    resolution: {integrity: sha512-+hEnITedc8LAtIP9u3HJDFIdcLV2vXP33sqLLIzkv1Db1zO/1OxbvYf0Y1OC/S/Qo5dxHXepofhmxL02PsKe+A==}
    engines: {node: '>=10'}
    hasBin: true
    dev: true

  /mocha-json-output-reporter/2.1.0_mocha@10.2.0+moment@2.29.4:
    resolution: {integrity: sha512-FF2BItlMo8nK9+SgN/WAD01ue7G+qI1Po0U3JCZXQiiyTJ5OV3KcT1mSoZKirjYP73JFZznaaPC6Mp052PF3Vw==}
    peerDependencies:
      mocha: ^10.0.0
      moment: ^2.21.0
    dependencies:
      mocha: 10.2.0
      moment: 2.29.4
    dev: true

  /mocha-multi-reporters/1.5.1_mocha@10.2.0:
    resolution: {integrity: sha512-Yb4QJOaGLIcmB0VY7Wif5AjvLMUFAdV57D2TWEva1Y0kU/3LjKpeRVmlMIfuO1SVbauve459kgtIizADqxMWPg==}
    engines: {node: '>=6.0.0'}
    peerDependencies:
      mocha: '>=3.1.2'
    dependencies:
      debug: 4.3.4
      lodash: 4.17.21
      mocha: 10.2.0
    transitivePeerDependencies:
      - supports-color
    dev: true

  /mocha/10.2.0:
    resolution: {integrity: sha512-IDY7fl/BecMwFHzoqF2sg/SHHANeBoMMXFlS9r0OXKDssYE1M5O43wUY/9BVPeIvfH2zmEbBfseqN9gBQZzXkg==}
    engines: {node: '>= 14.0.0'}
    hasBin: true
    dependencies:
      ansi-colors: 4.1.1
      browser-stdout: 1.3.1
      chokidar: 3.5.3
      debug: 4.3.4_supports-color@8.1.1
      diff: 5.0.0
      escape-string-regexp: 4.0.0
      find-up: 5.0.0
      glob: 7.2.0
      he: 1.2.0
      js-yaml: 4.1.0
      log-symbols: 4.1.0
      minimatch: 5.0.1
      ms: 2.1.3
      nanoid: 3.3.3
      serialize-javascript: 6.0.0
      strip-json-comments: 3.1.1
      supports-color: 8.1.1
      workerpool: 6.2.1
      yargs: 16.2.0
      yargs-parser: 20.2.4
      yargs-unparser: 2.0.0
    dev: true

  /mock-stdin/1.0.0:
    resolution: {integrity: sha512-tukRdb9Beu27t6dN+XztSRHq9J0B/CoAOySGzHfn8UTfmqipA5yNT/sDUEyYdAV3Hpka6Wx6kOMxuObdOex60Q==}

  /modify-values/1.0.1:
    resolution: {integrity: sha512-xV2bxeN6F7oYjZWTe/YPAy6MN2M+sL4u/Rlm2AHCIVGfo2p1yGmBHQ6vHehl4bRTZBdHu3TSkWdYgkwpYzAGSw==}
    engines: {node: '>=0.10.0'}
    dev: true

  /moment/2.29.4:
    resolution: {integrity: sha512-5LC9SOxjSc2HF6vO2CyuTDNivEdoz2IvyJJGj6X8DJ0eFyfszE0QiEd+iXmBvUP3WHxSjFH/vIsA0EN00cgr8w==}
    dev: true

  /ms/2.0.0:
    resolution: {integrity: sha512-Tpp60P6IUJDTuOq/5Z8cdskzJujfwqfOTkrwIwj7IRISpnkJnT6SyJ4PCPnGMoFjC9ddhal5KVIYtAt97ix05A==}
    dev: true

  /ms/2.1.2:
    resolution: {integrity: sha512-sGkPx+VjMtmA6MX27oA4FBFELFCZZ4S4XqeGOXCv68tT+jb3vk/RyaKWP0PTKyWtmLSM0b+adUTEvbs1PEaH2w==}

  /ms/2.1.3:
    resolution: {integrity: sha512-6FlzubTLZG3J2a/NVCAleEhjzq5oxgHyaCU9yYXvcLsvoVaHJq/s5xXI6/XXP6tz7R9xAOtHnSO/tXtF3WRTlA==}

  /msgpack-lite/0.1.26:
    resolution: {integrity: sha512-SZ2IxeqZ1oRFGo0xFGbvBJWMp3yLIY9rlIJyxy8CGrwZn1f0ZK4r6jV/AM1r0FZMDUkWkglOk/eeKIL9g77Nxw==}
    hasBin: true
    dependencies:
      event-lite: 0.1.2
      ieee754: 1.2.1
      int64-buffer: 0.1.10
      isarray: 1.0.0

  /multimatch/5.0.0:
    resolution: {integrity: sha512-ypMKuglUrZUD99Tk2bUQ+xNQj43lPEfAeX2o9cTteAmShXy2VHDJpuwu1o0xqoKCt9jLVAvwyFKdLTPXKAfJyA==}
    engines: {node: '>=10'}
    dependencies:
      '@types/minimatch': 3.0.5
      array-differ: 3.0.0
      array-union: 2.1.0
      arrify: 2.0.1
      minimatch: 3.1.2

  /mute-stream/0.0.7:
    resolution: {integrity: sha512-r65nCZhrbXXb6dXOACihYApHw2Q6pV0M3V0PSxd74N0+D8nzAdEAITq2oAjA1jVnKI+tGvEBUpqiMh0+rW6zDQ==}
    dev: true

  /mute-stream/0.0.8:
    resolution: {integrity: sha512-nnbWWOkoWyUsTjKrhgD0dcz22mdkSnpYqbEjIm2nhwhuxlSkpywJmBo8h0ZqJdkp73mb90SssHkN4rsRaBAfAA==}

  /nanoid/3.3.3:
    resolution: {integrity: sha512-p1sjXuopFs0xg+fPASzQ28agW1oHD7xDsd9Xkf3T15H3c/cifrFHVwrh74PdoklAPi+i7MdRsE47vm2r6JoB+w==}
    engines: {node: ^10 || ^12 || ^13.7 || ^14 || >=15.0.1}
    hasBin: true
    dev: true

  /natural-compare-lite/1.4.0:
    resolution: {integrity: sha512-Tj+HTDSJJKaZnfiuw+iaF9skdPpTo2GtEly5JHnWV/hfv2Qj/9RKsGISQtLh2ox3l5EAGw487hnBee0sIJ6v2g==}

  /natural-compare/1.4.0:
    resolution: {integrity: sha512-OWND8ei3VtNC9h7V60qff3SVobHr996CTwgxubgyQYEpg290h9J0buyECNNJexkFm5sOajh5G116RYA1c8ZMSw==}

  /natural-orderby/2.0.3:
    resolution: {integrity: sha512-p7KTHxU0CUrcOXe62Zfrb5Z13nLvPhSWR/so3kFulUQU0sgUll2Z0LwpsLN351eOOD+hRGu/F1g+6xDfPeD++Q==}

  /negotiator/0.6.3:
    resolution: {integrity: sha512-+EUsqGPLsM+j/zdChZjsnX51g4XrHFOIXwfnCVPGlQk/k5giakcKsuxCObBRu6DSm9opw/O6slWbJdghQM4bBg==}
    engines: {node: '>= 0.6'}

  /neo-async/2.6.2:
    resolution: {integrity: sha512-Yd3UES5mWCSqR+qNT93S3UoYUkqAZ9lLg8a7g9rimsWmYGK8cVToA4/sF3RrshdyV3sAGMXVUmpMYOw+dLpOuw==}

  /next-tick/1.1.0:
    resolution: {integrity: sha512-CXdUiJembsNjuToQvxayPZF9Vqht7hewsvy2sOWafLvi2awflj9mOC6bHIg50orX8IJvWKY9wYQ/zB2kogPslQ==}
    dev: true

  /nice-try/1.0.5:
    resolution: {integrity: sha512-1nh45deeb5olNY7eX82BkPO7SSxR5SSYJiPTrTdFUVYwAl8CKMA5N9PjTYkHiRjisVcxcQ1HXdLhx2qxxJzLNQ==}
    dev: true

  /nise/5.1.5:
    resolution: {integrity: sha512-VJuPIfUFaXNRzETTQEEItTOP8Y171ijr+JLq42wHes3DiryR8vT+1TXQW/Rx8JNUhyYYWyIvjXTU6dOhJcs9Nw==}
    dependencies:
      '@sinonjs/commons': 2.0.0
      '@sinonjs/fake-timers': 10.3.0
      '@sinonjs/text-encoding': 0.7.2
      just-extend: 4.2.1
      path-to-regexp: 1.8.0

  /no-case/3.0.4:
    resolution: {integrity: sha512-fgAN3jGAh+RoxUGZHTSOLJIqUc2wmoBwGR4tbpNAKmmovFoWq0OdRkb0VkldReO2a2iBT/OEulG9XSUc10r3zg==}
    dependencies:
      lower-case: 2.0.2
      tslib: 2.6.0

  /nock/13.3.4:
    resolution: {integrity: sha512-DDpmn5oLEdCTclEqweOT4U7bEpuoifBMFUXem9sA4turDAZ5tlbrEoWqCorwXey8CaAw44mst5JOQeVNiwtkhw==}
    engines: {node: '>= 10.13'}
    dependencies:
      debug: 4.3.4
      json-stringify-safe: 5.0.1
      lodash: 4.17.21
      propagate: 2.0.1
    transitivePeerDependencies:
      - supports-color
    dev: true

  /nock/13.4.0:
    resolution: {integrity: sha512-W8NVHjO/LCTNA64yxAPHV/K47LpGYcVzgKd3Q0n6owhwvD0Dgoterc25R4rnZbckJEb6Loxz1f5QMuJpJnbSyQ==}
    engines: {node: '>= 10.13'}
    dependencies:
      debug: 4.3.4
      json-stringify-safe: 5.0.1
      propagate: 2.0.1
    transitivePeerDependencies:
      - supports-color

  /node-cleanup/2.1.2:
    resolution: {integrity: sha512-qN8v/s2PAJwGUtr1/hYTpNKlD6Y9rc4p8KSmJXyGdYGZsDGKXrGThikLFP9OCHFeLeEpQzPwiAtdIvBLqm//Hw==}

  /node-fetch/2.6.9:
    resolution: {integrity: sha512-DJm/CJkZkRjKKj4Zi4BsKVZh3ValV5IR5s7LVZnW+6YMh0W1BfNA8XSs6DLMGYlId5F3KnA70uu2qepcR08Qqg==}
    engines: {node: 4.x || >=6.0.0}
    peerDependencies:
      encoding: ^0.1.0
    peerDependenciesMeta:
      encoding:
        optional: true
    dependencies:
      whatwg-url: 5.0.0

  /node-gyp/8.4.1:
    resolution: {integrity: sha512-olTJRgUtAb/hOXG0E93wZDs5YiJlgbXxTwQAFHyNlRsXQnYzUaF2aGgujZbw+hR8aF4ZG/rST57bWMWD16jr9w==}
    engines: {node: '>= 10.12.0'}
    hasBin: true
    dependencies:
      env-paths: 2.2.1
      glob: 7.2.3
      graceful-fs: 4.2.11
      make-fetch-happen: 9.1.0
      nopt: 5.0.0
      npmlog: 6.0.2
      rimraf: 3.0.2
      semver: 7.5.4
      tar: 6.2.0
      which: 2.0.2
    transitivePeerDependencies:
      - bluebird
      - supports-color

  /node-gyp/9.4.1:
    resolution: {integrity: sha512-OQkWKbjQKbGkMf/xqI1jjy3oCTgMKJac58G2+bjZb3fza6gW2YrCSdMQYaoTb70crvE//Gngr4f0AgVHmqHvBQ==}
    engines: {node: ^12.13 || ^14.13 || >=16}
    hasBin: true
    dependencies:
      env-paths: 2.2.1
      exponential-backoff: 3.1.1
      glob: 7.2.3
      graceful-fs: 4.2.11
      make-fetch-happen: 10.2.1
      nopt: 6.0.0
      npmlog: 6.0.2
      rimraf: 3.0.2
      semver: 7.5.4
      tar: 6.1.13
      which: 2.0.2
    transitivePeerDependencies:
      - bluebird
      - supports-color

  /node-releases/2.0.6:
    resolution: {integrity: sha512-PiVXnNuFm5+iYkLBNeq5211hvO38y63T0i2KKh2KnUs3RpzJ+JtODFjkD8yjLwnDkTYF1eKXheUwdssR+NRZdg==}

  /noms/0.0.0:
    resolution: {integrity: sha512-lNDU9VJaOPxUmXcLb+HQFeUgQQPtMI24Gt6hgfuMHRJgMRHMF/qZ4HJD3GDru4sSw9IQl2jPjAYnQrdIeLbwow==}
    dependencies:
      inherits: 2.0.4
      readable-stream: 1.0.34
    dev: true

  /nopt/5.0.0:
    resolution: {integrity: sha512-Tbj67rffqceeLpcRXrT7vKAN8CwfPeIBgM7E6iBkmKLV7bEMwpGgYLGv0jACUsECaa/vuxP0IjEont6umdMgtQ==}
    engines: {node: '>=6'}
    hasBin: true
    dependencies:
      abbrev: 1.1.1

  /nopt/6.0.0:
    resolution: {integrity: sha512-ZwLpbTgdhuZUnZzjd7nb1ZV+4DoiC6/sfiVKok72ym/4Tlf+DFdlHYmT2JPmcNNWV6Pi3SDf1kT+A4r9RTuT9g==}
    engines: {node: ^12.13.0 || ^14.15.0 || >=16.0.0}
    hasBin: true
    dependencies:
      abbrev: 1.1.1

  /normalize-package-data/2.5.0:
    resolution: {integrity: sha512-/5CMN3T0R4XTj4DcGaexo+roZSdSFW/0AOOTROrjxzCG1wrWXEsGbRKevjlIL+ZDE4sZlJr5ED4YW0yqmkK+eA==}
    dependencies:
      hosted-git-info: 2.8.9
      resolve: 1.22.8
      semver: 5.7.2
      validate-npm-package-license: 3.0.4

  /normalize-package-data/3.0.3:
    resolution: {integrity: sha512-p2W1sgqij3zMMyRC067Dg16bfzVH+w7hyegmpIvZ4JNjqtGOVAIvLmjBx3yP7YTe9vKJgkoNOPjwQGogDoMXFA==}
    engines: {node: '>=10'}
    dependencies:
      hosted-git-info: 4.1.0
      is-core-module: 2.13.1
      semver: 7.5.4
      validate-npm-package-license: 3.0.4

  /normalize-package-data/5.0.0:
    resolution: {integrity: sha512-h9iPVIfrVZ9wVYQnxFgtw1ugSvGEMOlyPWWtm8BMJhnwyEL/FLbYbTY3V3PpjI/BUK67n9PEWDu6eHzu1fB15Q==}
    engines: {node: ^14.17.0 || ^16.13.0 || >=18.0.0}
    dependencies:
      hosted-git-info: 6.1.1
      is-core-module: 2.13.1
      semver: 7.5.4
      validate-npm-package-license: 3.0.4

  /normalize-path/3.0.0:
    resolution: {integrity: sha512-6eZs5Ls3WtCisHWp9S2GUy8dqkpGi4BVSz3GaqiE6ezub0512ESztXUwUB6C6IKbQkY2Pnb/mD4WYojCRwcwLA==}
    engines: {node: '>=0.10.0'}

  /normalize-url/4.5.1:
    resolution: {integrity: sha512-9UZCFRHQdNrfTpGg8+1INIg93B6zE0aXMVFkw1WFwvO4SlZywU6aLg5Of0Ap/PgcbSw4LNxvMWXMeugwMCX0AA==}
    engines: {node: '>=8'}

  /normalize-url/6.1.0:
    resolution: {integrity: sha512-DlL+XwOy3NxAQ8xuC0okPgK46iuVNAK01YN7RueYBqqFeGsBjV9XmCAzAdgt+667bCl5kPh9EqKKDwnaPG1I7A==}
    engines: {node: '>=10'}

  /normalize-url/8.0.0:
    resolution: {integrity: sha512-uVFpKhj5MheNBJRTiMZ9pE/7hD1QTeEvugSJW/OmLzAp78PB5O6adfMNTvmfKhXBkvCzC+rqifWcVYpGFwTjnw==}
    engines: {node: '>=14.16'}

  /npm-bundled/1.1.2:
    resolution: {integrity: sha512-x5DHup0SuyQcmL3s7Rx/YQ8sbw/Hzg0rj48eN0dV7hf5cmQq5PXIeioroH3raV1QC1yh3uTYuMThvEQF3iKgGQ==}
    dependencies:
      npm-normalize-package-bin: 1.0.1

  /npm-bundled/3.0.0:
    resolution: {integrity: sha512-Vq0eyEQy+elFpzsKjMss9kxqb9tG3YHg4dsyWuUENuzvSUWe1TCnW/vV9FkhvBk/brEDoDiVd+M1Btosa6ImdQ==}
    engines: {node: ^14.17.0 || ^16.13.0 || >=18.0.0}
    dependencies:
      npm-normalize-package-bin: 3.0.1

  /npm-check-updates/16.10.15:
    resolution: {integrity: sha512-tmbFF7J1mIbjmnN4DzFRVlEeAaIB/FPRz4o95DWsGB7fT3ZECuxyMMDnvySfoijuWxx8E7pODN0IoKYnEJVxcg==}
    engines: {node: '>=14.14'}
    hasBin: true
    dependencies:
      chalk: 5.3.0
      cli-table3: 0.6.3
      commander: 10.0.1
      fast-memoize: 2.5.2
      find-up: 5.0.0
      fp-and-or: 0.1.3
      get-stdin: 8.0.0
      globby: 11.1.0
      hosted-git-info: 5.2.1
      ini: 4.1.1
      js-yaml: 4.1.0
      json-parse-helpfulerror: 1.0.3
      jsonlines: 0.1.1
      lodash: 4.17.21
      minimatch: 9.0.3
      p-map: 4.0.0
      pacote: 15.2.0
      parse-github-url: 1.0.2
      progress: 2.0.3
      prompts-ncu: 3.0.0
      rc-config-loader: 4.1.3
      remote-git-tags: 3.0.0
      rimraf: 5.0.1
      semver: 7.5.4
      semver-utils: 1.1.4
      source-map-support: 0.5.21
      spawn-please: 2.0.1
      strip-json-comments: 5.0.1
      untildify: 4.0.0
      update-notifier: 6.0.2
    transitivePeerDependencies:
      - bluebird
      - supports-color

  /npm-install-checks/4.0.0:
    resolution: {integrity: sha512-09OmyDkNLYwqKPOnbI8exiOZU2GVVmQp7tgez2BPi5OZC8M82elDAps7sxC4l//uSUtotWqoEIDwjRvWH4qz8w==}
    engines: {node: '>=10'}
    dependencies:
      semver: 7.5.4

  /npm-install-checks/6.3.0:
    resolution: {integrity: sha512-W29RiK/xtpCGqn6f3ixfRYGk+zRyr+Ew9F2E20BfXxT5/euLdA/Nm7fO7OeTGuAmTs30cpgInyJ0cYe708YTZw==}
    engines: {node: ^14.17.0 || ^16.13.0 || >=18.0.0}
    dependencies:
      semver: 7.5.4

  /npm-normalize-package-bin/1.0.1:
    resolution: {integrity: sha512-EPfafl6JL5/rU+ot6P3gRSCpPDW5VmIzX959Ob1+ySFUuuYHWHekXpwdUZcKP5C+DS4GEtdJluwBjnsNDl+fSA==}

  /npm-normalize-package-bin/2.0.0:
    resolution: {integrity: sha512-awzfKUO7v0FscrSpRoogyNm0sajikhBWpU0QMrW09AMi9n1PoKU6WaIqUzuJSQnpciZZmJ/jMZ2Egfmb/9LiWQ==}
    engines: {node: ^12.13.0 || ^14.15.0 || >=16.0.0}

  /npm-normalize-package-bin/3.0.1:
    resolution: {integrity: sha512-dMxCf+zZ+3zeQZXKxmyuCKlIDPGuv8EF940xbkC4kQVDTtqoh6rJFO+JTKSA6/Rwi0getWmtuy4Itup0AMcaDQ==}
    engines: {node: ^14.17.0 || ^16.13.0 || >=18.0.0}

  /npm-package-arg/10.1.0:
    resolution: {integrity: sha512-uFyyCEmgBfZTtrKk/5xDfHp6+MdrqGotX/VoOyEEl3mBwiEE5FlBaePanazJSVMPT7vKepcjYBY2ztg9A3yPIA==}
    engines: {node: ^14.17.0 || ^16.13.0 || >=18.0.0}
    dependencies:
      hosted-git-info: 6.1.1
      proc-log: 3.0.0
      semver: 7.5.4
      validate-npm-package-name: 5.0.0

  /npm-package-arg/8.1.5:
    resolution: {integrity: sha512-LhgZrg0n0VgvzVdSm1oiZworPbTxYHUJCgtsJW8mGvlDpxTM1vSJc3m5QZeUkhAHIzbz3VCHd/R4osi1L1Tg/Q==}
    engines: {node: '>=10'}
    dependencies:
      hosted-git-info: 4.1.0
      semver: 7.5.4
      validate-npm-package-name: 3.0.0

  /npm-packlist/3.0.0:
    resolution: {integrity: sha512-L/cbzmutAwII5glUcf2DBRNY/d0TFd4e/FnaZigJV6JD85RHZXJFGwCndjMWiiViiWSsWt3tiOLpI3ByTnIdFQ==}
    engines: {node: '>=10'}
    hasBin: true
    dependencies:
      glob: 7.2.3
      ignore-walk: 4.0.1
      npm-bundled: 1.1.2
      npm-normalize-package-bin: 1.0.1

  /npm-packlist/7.0.4:
    resolution: {integrity: sha512-d6RGEuRrNS5/N84iglPivjaJPxhDbZmlbTwTDX2IbcRHG5bZCdtysYMhwiPvcF4GisXHGn7xsxv+GQ7T/02M5Q==}
    engines: {node: ^14.17.0 || ^16.13.0 || >=18.0.0}
    dependencies:
      ignore-walk: 6.0.4

  /npm-pick-manifest/6.1.1:
    resolution: {integrity: sha512-dBsdBtORT84S8V8UTad1WlUyKIY9iMsAmqxHbLdeEeBNMLQDlDWWra3wYUx9EBEIiG/YwAy0XyNHDd2goAsfuA==}
    dependencies:
      npm-install-checks: 4.0.0
      npm-normalize-package-bin: 1.0.1
      npm-package-arg: 8.1.5
      semver: 7.5.4

  /npm-pick-manifest/8.0.1:
    resolution: {integrity: sha512-mRtvlBjTsJvfCCdmPtiu2bdlx8d/KXtF7yNXNWe7G0Z36qWA9Ny5zXsI2PfBZEv7SXgoxTmNaTzGSbbzDZChoA==}
    engines: {node: ^14.17.0 || ^16.13.0 || >=18.0.0}
    dependencies:
      npm-install-checks: 6.3.0
      npm-normalize-package-bin: 3.0.1
      npm-package-arg: 10.1.0
      semver: 7.5.4

  /npm-registry-fetch/12.0.2:
    resolution: {integrity: sha512-Df5QT3RaJnXYuOwtXBXS9BWs+tHH2olvkCLh6jcR/b/u3DvPMlp3J0TvvYwplPKxHMOwfg287PYih9QqaVFoKA==}
    engines: {node: ^12.13.0 || ^14.15.0 || >=16}
    dependencies:
      make-fetch-happen: 10.2.1
      minipass: 3.3.6
      minipass-fetch: 1.4.1
      minipass-json-stream: 1.0.1
      minizlib: 2.1.2
      npm-package-arg: 8.1.5
    transitivePeerDependencies:
      - bluebird
      - supports-color

  /npm-registry-fetch/14.0.5:
    resolution: {integrity: sha512-kIDMIo4aBm6xg7jOttupWZamsZRkAqMqwqqbVXnUqstY5+tapvv6bkH/qMR76jdgV+YljEUCyWx3hRYMrJiAgA==}
    engines: {node: ^14.17.0 || ^16.13.0 || >=18.0.0}
    dependencies:
      make-fetch-happen: 11.1.1
      minipass: 5.0.0
      minipass-fetch: 3.0.4
      minipass-json-stream: 1.0.1
      minizlib: 2.1.2
      npm-package-arg: 10.1.0
      proc-log: 3.0.0
    transitivePeerDependencies:
      - supports-color

  /npm-run-path/2.0.2:
    resolution: {integrity: sha512-lJxZYlT4DW/bRUtFh1MQIWqmLwQfAxnqWG4HhEdjMlkrJYnJn0Jrr2u3mgxqaWsdiBc76TYkTG/mhrnYTuzfHw==}
    engines: {node: '>=4'}
    dependencies:
      path-key: 2.0.1
    dev: true

  /npm-run-path/4.0.1:
    resolution: {integrity: sha512-S48WzZW777zhNIrn7gxOlISNAqi9ZC/uQFnRdbeIHhZhCA6UqpkOT8T1G7BvfdgP4Er8gF4sUbaS0i7QvIfCWw==}
    engines: {node: '>=8'}
    dependencies:
      path-key: 3.1.1

  /npm/10.2.3:
    resolution: {integrity: sha512-GbUui/rHTl0mW8HhJSn4A0Xg89yCR3I9otgJT1i0z1QBPOVlgbh6rlcUTpHT8Gut9O1SJjWRUU0nEcAymhG2tQ==}
    engines: {node: ^18.17.0 || >=20.5.0}
    hasBin: true
    dev: false
    bundledDependencies:
      - '@isaacs/string-locale-compare'
      - '@npmcli/arborist'
      - '@npmcli/config'
      - '@npmcli/fs'
      - '@npmcli/map-workspaces'
      - '@npmcli/package-json'
      - '@npmcli/promise-spawn'
      - '@npmcli/run-script'
      - '@sigstore/tuf'
      - abbrev
      - archy
      - cacache
      - chalk
      - ci-info
      - cli-columns
      - cli-table3
      - columnify
      - fastest-levenshtein
      - fs-minipass
      - glob
      - graceful-fs
      - hosted-git-info
      - ini
      - init-package-json
      - is-cidr
      - json-parse-even-better-errors
      - libnpmaccess
      - libnpmdiff
      - libnpmexec
      - libnpmfund
      - libnpmhook
      - libnpmorg
      - libnpmpack
      - libnpmpublish
      - libnpmsearch
      - libnpmteam
      - libnpmversion
      - make-fetch-happen
      - minimatch
      - minipass
      - minipass-pipeline
      - ms
      - node-gyp
      - nopt
      - normalize-package-data
      - npm-audit-report
      - npm-install-checks
      - npm-package-arg
      - npm-pick-manifest
      - npm-profile
      - npm-registry-fetch
      - npm-user-validate
      - npmlog
      - p-map
      - pacote
      - parse-conflict-json
      - proc-log
      - qrcode-terminal
      - read
      - semver
      - spdx-expression-parse
      - ssri
      - strip-ansi
      - supports-color
      - tar
      - text-table
      - tiny-relative-date
      - treeverse
      - validate-npm-package-name
      - which
      - write-file-atomic

  /npm/9.8.1:
    resolution: {integrity: sha512-AfDvThQzsIXhYgk9zhbk5R+lh811lKkLAeQMMhSypf1BM7zUafeIIBzMzespeuVEJ0+LvY36oRQYf7IKLzU3rw==}
    engines: {node: ^14.17.0 || ^16.13.0 || >=18.0.0}
    hasBin: true
    dev: true
    bundledDependencies:
      - '@isaacs/string-locale-compare'
      - '@npmcli/arborist'
      - '@npmcli/config'
      - '@npmcli/fs'
      - '@npmcli/map-workspaces'
      - '@npmcli/package-json'
      - '@npmcli/promise-spawn'
      - '@npmcli/run-script'
      - abbrev
      - archy
      - cacache
      - chalk
      - ci-info
      - cli-columns
      - cli-table3
      - columnify
      - fastest-levenshtein
      - fs-minipass
      - glob
      - graceful-fs
      - hosted-git-info
      - ini
      - init-package-json
      - is-cidr
      - json-parse-even-better-errors
      - libnpmaccess
      - libnpmdiff
      - libnpmexec
      - libnpmfund
      - libnpmhook
      - libnpmorg
      - libnpmpack
      - libnpmpublish
      - libnpmsearch
      - libnpmteam
      - libnpmversion
      - make-fetch-happen
      - minimatch
      - minipass
      - minipass-pipeline
      - ms
      - node-gyp
      - nopt
      - npm-audit-report
      - npm-install-checks
      - npm-package-arg
      - npm-pick-manifest
      - npm-profile
      - npm-registry-fetch
      - npm-user-validate
      - npmlog
      - p-map
      - pacote
      - parse-conflict-json
      - proc-log
      - qrcode-terminal
      - read
      - semver
      - sigstore
      - ssri
      - supports-color
      - tar
      - text-table
      - tiny-relative-date
      - treeverse
      - validate-npm-package-name
      - which
      - write-file-atomic

  /npmlog/5.0.1:
    resolution: {integrity: sha512-AqZtDUWOMKs1G/8lwylVjrdYgqA4d9nu8hc+0gzRxlDb1I10+FHBGMXs6aiQHFdCUUlqH99MUMuLfzWDNDtfxw==}
    dependencies:
      are-we-there-yet: 2.0.0
      console-control-strings: 1.1.0
      gauge: 3.0.2
      set-blocking: 2.0.0

  /npmlog/6.0.2:
    resolution: {integrity: sha512-/vBvz5Jfr9dT/aFWd0FIRf+T/Q2WBsLENygUaFUqstqsycmZAP/t5BvFJTK0viFmSUxiUKTUplWy5vt+rvKIxg==}
    engines: {node: ^12.13.0 || ^14.15.0 || >=16.0.0}
    dependencies:
      are-we-there-yet: 3.0.1
      console-control-strings: 1.1.0
      gauge: 4.0.4
      set-blocking: 2.0.0

  /object-assign/4.1.1:
    resolution: {integrity: sha512-rJgTQnkUnH1sFw8yT6VSU3zD3sWmu6sZhIseY8VX+GRu3P6F7Fu+JNDoXfklElbLJSnc3FUQHVe4cU5hj+BcUg==}
    engines: {node: '>=0.10.0'}

  /object-inspect/1.13.1:
    resolution: {integrity: sha512-5qoj1RUiKOMsCCNLV1CBiPYE10sziTsnmNxkAI/rZhiD63CF7IqdFGC/XzjWjpSgLf0LxXX3bDFIh0E18f6UhQ==}

  /object-keys/1.1.1:
    resolution: {integrity: sha512-NuAESUOUMrlIXOfHKzD6bpPu3tYt3xvjNdRIQ+FeT0lNb4K8WR70CaDxhuNguS2XG+GjkyMwOzsN5ZktImfhLA==}
    engines: {node: '>= 0.4'}
    dev: true

  /object-treeify/1.1.33:
    resolution: {integrity: sha512-EFVjAYfzWqWsBMRHPMAXLCDIJnpMhdWAqR7xG6M6a2cs6PMFpl/+Z20w9zDW4vkxOFfddegBKq9Rehd0bxWE7A==}
    engines: {node: '>= 10'}

  /object.assign/4.1.5:
    resolution: {integrity: sha512-byy+U7gp+FVwmyzKPYhW2h5l3crpmGsxl7X2s8y43IgxvG4g3QZ6CffDtsNQy1WsmZpQbO+ybo0AlW7TY6DcBQ==}
    engines: {node: '>= 0.4'}
    dependencies:
      call-bind: 1.0.5
      define-properties: 1.2.1
      has-symbols: 1.0.3
      object-keys: 1.1.1
    dev: true

  /object.entries/1.1.7:
    resolution: {integrity: sha512-jCBs/0plmPsOnrKAfFQXRG2NFjlhZgjjcBLSmTnEhU8U6vVTsVe8ANeQJCHTl3gSsI4J+0emOoCgoKlmQPMgmA==}
    engines: {node: '>= 0.4'}
    dependencies:
      call-bind: 1.0.5
      define-properties: 1.2.1
      es-abstract: 1.22.3
    dev: true

  /object.fromentries/2.0.7:
    resolution: {integrity: sha512-UPbPHML6sL8PI/mOqPwsH4G6iyXcCGzLin8KvEPenOZN5lpCNBZZQ+V62vdjB1mQHrmqGQt5/OJzemUA+KJmEA==}
    engines: {node: '>= 0.4'}
    dependencies:
      call-bind: 1.0.5
      define-properties: 1.2.1
      es-abstract: 1.22.3
    dev: true

  /object.groupby/1.0.1:
    resolution: {integrity: sha512-HqaQtqLnp/8Bn4GL16cj+CUYbnpe1bh0TtEaWvybszDG4tgxCJuRpV8VGuvNaI1fAnI4lUJzDG55MXcOH4JZcQ==}
    dependencies:
      call-bind: 1.0.5
      define-properties: 1.2.1
      es-abstract: 1.22.3
      get-intrinsic: 1.2.2
    dev: true

  /object.hasown/1.1.3:
    resolution: {integrity: sha512-fFI4VcYpRHvSLXxP7yiZOMAd331cPfd2p7PFDVbgUsYOfCT3tICVqXWngbjr4m49OvsBwUBQ6O2uQoJvy3RexA==}
    dependencies:
      define-properties: 1.2.1
      es-abstract: 1.22.3
    dev: true

  /object.values/1.1.7:
    resolution: {integrity: sha512-aU6xnDFYT3x17e/f0IiiwlGPTy2jzMySGfUB4fq6z7CV8l85CWHDk5ErhyhpfDHhrOMwGFhSQkhMGHaIotA6Ng==}
    engines: {node: '>= 0.4'}
    dependencies:
      call-bind: 1.0.5
      define-properties: 1.2.1
      es-abstract: 1.22.3
    dev: true

  /oclif/4.1.1_6z4tkpi45tc2r5pbstx54wmcta:
    resolution: {integrity: sha512-u6FQZlft7RHX/fzWlDYV/TulmyzSNw8WMqXc5N93d8KiYEd7Mh8WRYLL4I+E6lXlQLrtkeD7dj44rkLPzWJK6A==}
    engines: {node: '>=18.0.0'}
    hasBin: true
    dependencies:
      '@oclif/core': 3.16.0_typescript@5.1.6
      '@oclif/plugin-help': 5.2.20_6aghfyf5eabo7u6nxooxqsbtpq
      '@oclif/plugin-not-found': 2.4.3_6aghfyf5eabo7u6nxooxqsbtpq
      '@oclif/plugin-warn-if-update-available': 3.0.8_typescript@5.1.6
      async-retry: 1.3.3
      aws-sdk: 2.1528.0
      change-case: 4.1.2
      debug: 4.3.4
      eslint-plugin-perfectionist: 2.5.0_zo5p53osjv3ha4sgr6kpvl7c7y
      find-yarn-workspace-root: 2.0.0
      fs-extra: 8.1.0
      github-slugger: 1.5.0
      got: 11.8.6
      lodash.template: 4.5.0
      normalize-package-data: 3.0.3
      semver: 7.5.4
      yeoman-environment: 3.19.3
      yeoman-generator: 5.10.0_yeoman-environment@3.19.3
    transitivePeerDependencies:
      - '@swc/core'
      - '@swc/wasm'
      - '@types/node'
      - astro-eslint-parser
      - bluebird
      - encoding
      - eslint
      - mem-fs
      - supports-color
      - svelte
      - svelte-eslint-parser
      - typescript
      - vue-eslint-parser

  /oclif/4.1.1_zo5p53osjv3ha4sgr6kpvl7c7y:
    resolution: {integrity: sha512-u6FQZlft7RHX/fzWlDYV/TulmyzSNw8WMqXc5N93d8KiYEd7Mh8WRYLL4I+E6lXlQLrtkeD7dj44rkLPzWJK6A==}
    engines: {node: '>=18.0.0'}
    hasBin: true
    dependencies:
      '@oclif/core': 3.16.0_typescript@5.1.6
      '@oclif/plugin-help': 5.2.20_typescript@5.1.6
      '@oclif/plugin-not-found': 2.4.3_typescript@5.1.6
      '@oclif/plugin-warn-if-update-available': 3.0.8_typescript@5.1.6
      async-retry: 1.3.3
      aws-sdk: 2.1528.0
      change-case: 4.1.2
      debug: 4.3.4
      eslint-plugin-perfectionist: 2.5.0_zo5p53osjv3ha4sgr6kpvl7c7y
      find-yarn-workspace-root: 2.0.0
      fs-extra: 8.1.0
      github-slugger: 1.5.0
      got: 11.8.6
      lodash.template: 4.5.0
      normalize-package-data: 3.0.3
      semver: 7.5.4
      yeoman-environment: 3.19.3
      yeoman-generator: 5.10.0_yeoman-environment@3.19.3
    transitivePeerDependencies:
      - '@swc/core'
      - '@swc/wasm'
      - '@types/node'
      - astro-eslint-parser
      - bluebird
      - encoding
      - eslint
      - mem-fs
      - supports-color
      - svelte
      - svelte-eslint-parser
      - typescript
      - vue-eslint-parser
    dev: true

  /octokit-pagination-methods/1.1.0:
    resolution: {integrity: sha512-fZ4qZdQ2nxJvtcasX7Ghl+WlWS/d9IgnBIwFZXVNNZUmzpno91SX5bc5vuxiuKoCtK78XxGGNuSCrDC7xYB3OQ==}
    dev: true

  /once/1.4.0:
    resolution: {integrity: sha512-lNaJgI+2Q5URQBkccEKHTQOPaXdUxnZZElQTZY0MFUAuaEqe1E+Nyvgdz/aIyNi6Z9MzO5dv1H8n58/GELp3+w==}
    dependencies:
      wrappy: 1.0.2

  /onetime/2.0.1:
    resolution: {integrity: sha512-oyyPpiMaKARvvcgip+JV+7zci5L8D1W9RZIz2l1o08AM3pfspitVWnPt3mzHcBPp12oYMTy0pqrFs/C+m3EwsQ==}
    engines: {node: '>=4'}
    dependencies:
      mimic-fn: 1.2.0
    dev: true

  /onetime/5.1.2:
    resolution: {integrity: sha512-kbpaSSGJTWdAY5KPVeMOKXSrPtr8C8C7wodJbcsd51jRnmD+GZu8Y0VoU6Dm5Z4vWr0Ig/1NKuWRKf7j5aaYSg==}
    engines: {node: '>=6'}
    dependencies:
      mimic-fn: 2.1.0

  /optionator/0.9.3:
    resolution: {integrity: sha512-JjCoypp+jKn1ttEFExxhetCKeJt9zhAgAve5FXHixTvFDW/5aEktX9bufBKLRRMdU7bNtpLfcGu94B3cdEJgjg==}
    engines: {node: '>= 0.8.0'}
    dependencies:
      '@aashutoshrathi/word-wrap': 1.2.6
      deep-is: 0.1.4
      fast-levenshtein: 2.0.6
      levn: 0.4.1
      prelude-ls: 1.2.1
      type-check: 0.4.0

  /ora/5.4.1:
    resolution: {integrity: sha512-5b6Y85tPxZZ7QytO+BQzysW31HJku27cRIlkbAXaNx+BdcVi+LlRFmVXzeF6a7JCwJpyw5c4b+YSVImQIrBpuQ==}
    engines: {node: '>=10'}
    dependencies:
      bl: 4.1.0
      chalk: 4.1.2
      cli-cursor: 3.1.0
      cli-spinners: 2.7.0
      is-interactive: 1.0.0
      is-unicode-supported: 0.1.0
      log-symbols: 4.1.0
      strip-ansi: 6.0.1
      wcwidth: 1.0.1

  /os-homedir/1.0.2:
    resolution: {integrity: sha512-B5JU3cabzk8c67mRRd3ECmROafjYMXbuzlwtqdM8IbS8ktlTix8aFGb2bAGKrSRIlnfKwovGUUr72JUPyOb6kQ==}
    engines: {node: '>=0.10.0'}
    dev: true

  /os-name/3.1.0:
    resolution: {integrity: sha512-h8L+8aNjNcMpo/mAIBPn5PXCM16iyPGjHNWo6U1YO8sJTMHtEtyczI6QJnLoplswm6goopQkqc7OAnjhWcugVg==}
    engines: {node: '>=6'}
    dependencies:
      macos-release: 2.5.1
      windows-release: 3.3.3
    dev: true

  /os-tmpdir/1.0.2:
    resolution: {integrity: sha512-D2FR03Vir7FIu45XBY20mTb+/ZSWB00sjU9jdQXt83gDrI4Ztz5Fs7/yy74g2N5SVQY4xY1qDr4rNddwYRVX0g==}
    engines: {node: '>=0.10.0'}

  /override-require/1.1.1:
    resolution: {integrity: sha512-eoJ9YWxFcXbrn2U8FKT6RV+/Kj7fiGAB1VvHzbYKt8xM5ZuKZgCGvnHzDxmreEjcBH28ejg5MiOH4iyY1mQnkg==}

  /p-cancelable/1.1.0:
    resolution: {integrity: sha512-s73XxOZ4zpt1edZYZzvhqFa6uvQc1vwUa0K0BdtIZgQMAJj9IbebH+JkgKZc9h+B05PKHLOTl4ajG1BmNrVZlw==}
    engines: {node: '>=6'}

  /p-cancelable/2.1.1:
    resolution: {integrity: sha512-BZOr3nRQHOntUjTrH8+Lh54smKHoHyur8We1V8DSMVrl5A2malOOwuJRnKRDjSnkoeBh4at6BwEnb5I7Jl31wg==}
    engines: {node: '>=8'}

  /p-cancelable/3.0.0:
    resolution: {integrity: sha512-mlVgR3PGuzlo0MmTdk4cXqXWlwQDLnONTAg6sm62XkMJEiRxN3GL3SffkYvqwonbkJBcrI7Uvv5Zh9yjvn2iUw==}
    engines: {node: '>=12.20'}

  /p-finally/1.0.0:
    resolution: {integrity: sha512-LICb2p9CB7FS+0eR1oqWnHhp0FljGLZCWBE9aix0Uye9W8LTQPwMTYVGWQWIw9RdQiDg4+epXQODwIYJtSJaow==}
    engines: {node: '>=4'}

  /p-limit/1.3.0:
    resolution: {integrity: sha512-vvcXsLAJ9Dr5rQOPk7toZQZJApBl2K4J6dANSsEuh6QI41JYcsS/qhTGa9ErIUUgK3WNQoJYvylxvjqmiqEA9Q==}
    engines: {node: '>=4'}
    dependencies:
      p-try: 1.0.0
    dev: true

  /p-limit/2.3.0:
    resolution: {integrity: sha512-//88mFWSJx8lxCzwdAABTJL2MyWB12+eIY7MDL2SqLmAkeKU9qxRvWuSyTjm3FUmpBEMuFfckAIqEaVGUDxb6w==}
    engines: {node: '>=6'}
    dependencies:
      p-try: 2.2.0

  /p-limit/3.1.0:
    resolution: {integrity: sha512-TYOanM3wGwNGsZN2cVTYPArw454xnXj5qmWF1bEoAc4+cU/ol7GVh7odevjp1FNHduHc3KZMcFduxU5Xc6uJRQ==}
    engines: {node: '>=10'}
    dependencies:
      yocto-queue: 0.1.0

  /p-locate/2.0.0:
    resolution: {integrity: sha512-nQja7m7gSKuewoVRen45CtVfODR3crN3goVQ0DDZ9N3yHxgpkuBhZqsaiotSQRrADUrne346peY7kT3TSACykg==}
    engines: {node: '>=4'}
    dependencies:
      p-limit: 1.3.0
    dev: true

  /p-locate/4.1.0:
    resolution: {integrity: sha512-R79ZZ/0wAxKGu3oYMlz8jy/kbhsNrS7SKZ7PxEHBgJ5+F2mtFW2fK2cOtBh1cHYkQsbzFV7I+EoRKe6Yt0oK7A==}
    engines: {node: '>=8'}
    dependencies:
      p-limit: 2.3.0

  /p-locate/5.0.0:
    resolution: {integrity: sha512-LaNjtRWUBY++zB5nE/NwcaoMylSPk+S+ZHNB1TzdbMJMny6dynpAGt7X/tl/QYq3TIeE6nxHppbo2LGymrG5Pw==}
    engines: {node: '>=10'}
    dependencies:
      p-limit: 3.1.0

  /p-map/4.0.0:
    resolution: {integrity: sha512-/bjOqmgETBYB5BoEeGVea8dmvHb2m9GLy1E9W43yeyfP6QQCZGFNa+XRceJEuDB6zqr+gKpIAmlLebMpykw/MQ==}
    engines: {node: '>=10'}
    dependencies:
      aggregate-error: 3.1.0

  /p-queue/6.6.2:
    resolution: {integrity: sha512-RwFpb72c/BhQLEXIZ5K2e+AhgNVmIejGlTgiB9MzZ0e93GRvqZ7uSi0dvRF7/XIXDeNkra2fNHBxTyPDGySpjQ==}
    engines: {node: '>=8'}
    dependencies:
      eventemitter3: 4.0.7
      p-timeout: 3.2.0

  /p-timeout/3.2.0:
    resolution: {integrity: sha512-rhIwUycgwwKcP9yTOOFK/AKsAopjjCakVqLHePO3CC6Mir1Z99xT+R63jZxAT5lFZLa2inS5h+ZS2GvR99/FBg==}
    engines: {node: '>=8'}
    dependencies:
      p-finally: 1.0.0

  /p-transform/1.3.0:
    resolution: {integrity: sha512-UJKdSzgd3KOnXXAtqN5+/eeHcvTn1hBkesEmElVgvO/NAYcxAvmjzIGmnNd3Tb/gRAvMBdNRFD4qAWdHxY6QXg==}
    engines: {node: '>=12.10.0'}
    dependencies:
      debug: 4.3.4
      p-queue: 6.6.2
    transitivePeerDependencies:
      - supports-color

  /p-try/1.0.0:
    resolution: {integrity: sha512-U1etNYuMJoIz3ZXSrrySFjsXQTWOx2/jdi86L+2pRvph/qMKL6sbcCYdH23fqsbm8TH2Gn0OybpT4eSFlCVHww==}
    engines: {node: '>=4'}
    dev: true

  /p-try/2.2.0:
    resolution: {integrity: sha512-R4nPAVTAU0B9D35/Gk3uJf/7XYbQcyohSKdvAxIRSNghFl4e71hVoGnBNQz9cWaXxO2I10KTC+3jMdvvoKw6dQ==}
    engines: {node: '>=6'}

  /package-json/6.5.0:
    resolution: {integrity: sha512-k3bdm2n25tkyxcjSKzB5x8kfVxlMdgsbPr0GkZcwHsLpba6cBjqCt1KlcChKEvxHIcTB1FVMuwoijZ26xex5MQ==}
    engines: {node: '>=8'}
    dependencies:
      got: 9.6.0
      registry-auth-token: 4.2.2
      registry-url: 5.1.0
      semver: 6.3.1

  /package-json/8.1.0:
    resolution: {integrity: sha512-hySwcV8RAWeAfPsXb9/HGSPn8lwDnv6fabH+obUZKX169QknRkRhPxd1yMubpKDskLFATkl3jHpNtVtDPFA0Wg==}
    engines: {node: '>=14.16'}
    dependencies:
      got: 12.6.1
      registry-auth-token: 5.0.2
      registry-url: 6.0.1
      semver: 7.5.4

  /pacote/12.0.3:
    resolution: {integrity: sha512-CdYEl03JDrRO3x18uHjBYA9TyoW8gy+ThVcypcDkxPtKlw76e4ejhYB6i9lJ+/cebbjpqPW/CijjqxwDTts8Ow==}
    engines: {node: ^12.13.0 || ^14.15.0 || >=16}
    hasBin: true
    dependencies:
      '@npmcli/git': 2.1.0
      '@npmcli/installed-package-contents': 1.0.7
      '@npmcli/promise-spawn': 1.3.2
      '@npmcli/run-script': 2.0.0
      cacache: 15.3.0
      chownr: 2.0.0
      fs-minipass: 2.1.0
      infer-owner: 1.0.4
      minipass: 3.3.6
      mkdirp: 1.0.4
      npm-package-arg: 8.1.5
      npm-packlist: 3.0.0
      npm-pick-manifest: 6.1.1
      npm-registry-fetch: 12.0.2
      promise-retry: 2.0.1
      read-package-json-fast: 2.0.3
      rimraf: 3.0.2
      ssri: 8.0.1
      tar: 6.2.0
    transitivePeerDependencies:
      - bluebird
      - supports-color

  /pacote/15.2.0:
    resolution: {integrity: sha512-rJVZeIwHTUta23sIZgEIM62WYwbmGbThdbnkt81ravBplQv+HjyroqnLRNH2+sLJHcGZmLRmhPwACqhfTcOmnA==}
    engines: {node: ^14.17.0 || ^16.13.0 || >=18.0.0}
    hasBin: true
    dependencies:
      '@npmcli/git': 4.1.0
      '@npmcli/installed-package-contents': 2.0.2
      '@npmcli/promise-spawn': 6.0.2
      '@npmcli/run-script': 6.0.2
      cacache: 17.1.3
      fs-minipass: 3.0.2
      minipass: 5.0.0
      npm-package-arg: 10.1.0
      npm-packlist: 7.0.4
      npm-pick-manifest: 8.0.1
      npm-registry-fetch: 14.0.5
      proc-log: 3.0.0
      promise-retry: 2.0.1
      read-package-json: 6.0.4
      read-package-json-fast: 3.0.2
      sigstore: 1.6.0
      ssri: 10.0.4
      tar: 6.1.13
    transitivePeerDependencies:
      - bluebird
      - supports-color

  /pako/1.0.11:
    resolution: {integrity: sha512-4hLB8Py4zZce5s4yd9XzopqwVv/yGNhV1Bl8NTmCq1763HeK2+EwVTv+leGeL13Dnh2wfbqowVPXCIO0z4taYw==}

  /pako/2.1.0:
    resolution: {integrity: sha512-w+eufiZ1WuJYgPXbV/PO3NCMEc3xqylkKHzp8bxp1uW4qaSNQUkwmLLEc3kKsfz8lpV1F8Ht3U1Cm+9Srog2ug==}

  /param-case/3.0.4:
    resolution: {integrity: sha512-RXlj7zCYokReqWpOPH9oYivUzLYZ5vAPIfEmCTNViosC78F8F0H9y7T7gG2M39ymgutxF5gcFEsyZQSph9Bp3A==}
    dependencies:
      dot-case: 3.0.4
      tslib: 2.6.0

  /parent-module/1.0.1:
    resolution: {integrity: sha512-GQ2EWRpQV8/o+Aw8YqtfZZPfNRWZYkbidE9k5rpl/hC3vtHHBfGm2Ifi6qWV+coDGkrUKZAxE3Lot5kcsRlh+g==}
    engines: {node: '>=6'}
    dependencies:
      callsites: 3.1.0

  /parse-conflict-json/2.0.2:
    resolution: {integrity: sha512-jDbRGb00TAPFsKWCpZZOT93SxVP9nONOSgES3AevqRq/CHvavEBvKAjxX9p5Y5F0RZLxH9Ufd9+RwtCsa+lFDA==}
    engines: {node: ^12.13.0 || ^14.15.0 || >=16.0.0}
    dependencies:
      json-parse-even-better-errors: 2.3.1
      just-diff: 5.2.0
      just-diff-apply: 5.5.0

  /parse-diff/0.7.1:
    resolution: {integrity: sha512-1j3l8IKcy4yRK2W4o9EYvJLSzpAVwz4DXqCewYyx2vEwk2gcf3DBPqc8Fj4XV3K33OYJ08A8fWwyu/ykD/HUSg==}

  /parse-git-config/2.0.3:
    resolution: {integrity: sha512-Js7ueMZOVSZ3tP8C7E3KZiHv6QQl7lnJ+OkbxoaFazzSa2KyEHqApfGbU3XboUgUnq4ZuUmskUpYKTNx01fm5A==}
    engines: {node: '>=6'}
    dependencies:
      expand-tilde: 2.0.2
      git-config-path: 1.0.1
      ini: 1.3.8

  /parse-github-url/1.0.2:
    resolution: {integrity: sha512-kgBf6avCbO3Cn6+RnzRGLkUsv4ZVqv/VfAYkRsyBcgkshNvVBkRn1FEZcW0Jb+npXQWm2vHPnnOqFteZxRRGNw==}
    engines: {node: '>=0.10.0'}
    hasBin: true

  /parse-json/4.0.0:
    resolution: {integrity: sha512-aOIos8bujGN93/8Ox/jPLh7RwVnPEysynVFE+fQZyg6jKELEHwzgKdLRFHUgXJL6kylijVSBC4BvN9OmsB48Rw==}
    engines: {node: '>=4'}
    dependencies:
      error-ex: 1.3.2
      json-parse-better-errors: 1.0.2

  /parse-json/5.2.0:
    resolution: {integrity: sha512-ayCKvm/phCGxOkYRSCM82iDwct8/EonSEgCSxWxD7ve6jHggsFl4fZVQBPRNgQoKiuV/odhFrGzQXZwbifC8Rg==}
    engines: {node: '>=8'}
    dependencies:
      '@babel/code-frame': 7.18.6
      error-ex: 1.3.2
      json-parse-even-better-errors: 2.3.1
      lines-and-columns: 1.2.4

  /parse-link-header/2.0.0:
    resolution: {integrity: sha512-xjU87V0VyHZybn2RrCX5TIFGxTVZE6zqqZWMPlIKiSKuWh/X5WZdt+w1Ki1nXB+8L/KtL+nZ4iq+sfI6MrhhMw==}
    dependencies:
      xtend: 4.0.2

  /parse-passwd/1.0.0:
    resolution: {integrity: sha512-1Y1A//QUXEZK7YKz+rD9WydcE1+EuPr6ZBgKecAB8tmoW6UFv0NREVJe1p+jRxtThkcbbKkfwIbWJe/IeE6m2Q==}
    engines: {node: '>=0.10.0'}

  /pascal-case/3.1.2:
    resolution: {integrity: sha512-uWlGT3YSnK9x3BQJaOdcZwrnV6hPpd8jFH1/ucpiLRPh/2zCVJKS19E4GvYHvaCcACn3foXZ0cLB9Wrx1KGe5g==}
    dependencies:
      no-case: 3.0.4
      tslib: 2.6.0

  /password-prompt/1.1.3:
    resolution: {integrity: sha512-HkrjG2aJlvF0t2BMH0e2LB/EHf3Lcq3fNMzy4GYHcQblAvOl+QQji1Lx7WRBMqpVK8p+KR7bCg7oqAMXtdgqyw==}
    dependencies:
      ansi-escapes: 4.3.2
      cross-spawn: 7.0.3

  /path-browserify/1.0.1:
    resolution: {integrity: sha512-b7uo2UCUOYZcnF/3ID0lulOJi/bafxa1xPe7ZPsammBSpjSWQkjNxlt635YGS2MiR9GjvuXCtz2emr3jbsz98g==}

  /path-case/3.0.4:
    resolution: {integrity: sha512-qO4qCFjXqVTrcbPt/hQfhTQ+VhFsqNKOPtytgNKkKxSoEp3XPUQ8ObFuePylOIok5gjn69ry8XiULxCwot3Wfg==}
    dependencies:
      dot-case: 3.0.4
      tslib: 2.6.0

  /path-exists/3.0.0:
    resolution: {integrity: sha512-bpC7GYwiDYQ4wYLe+FA8lhRjhQCMcQGuSgGGqDkg/QerRWw9CmGRT0iSOVRSZJ29NMLZgIzqaljJ63oaL4NIJQ==}
    engines: {node: '>=4'}
    dev: true

  /path-exists/4.0.0:
    resolution: {integrity: sha512-ak9Qy5Q7jYb2Wwcey5Fpvg2KoAc/ZIhLSLOSBmRmygPsGwkVVt0fZa0qrtMz+m6tJTAHfZQ8FnmB4MG4LWy7/w==}
    engines: {node: '>=8'}

  /path-is-absolute/1.0.1:
    resolution: {integrity: sha512-AVbw3UJ2e9bq64vSaS9Am0fje1Pa8pbGqTTsmXfaIiMpnr5DlDhfJOuLj9Sf95ZPVDAUerDfEk88MPmPe7UCQg==}
    engines: {node: '>=0.10.0'}

  /path-key/2.0.1:
    resolution: {integrity: sha512-fEHGKCSmUSDPv4uoj8AlD+joPlq3peND+HRYyxFz4KPw4z926S/b8rIuFs2FYJg3BwsxJf6A9/3eIdLaYC+9Dw==}
    engines: {node: '>=4'}
    dev: true

  /path-key/3.1.1:
    resolution: {integrity: sha512-ojmeN0qd+y0jszEtoY48r0Peq5dwMEkIlCOu6Q5f41lfkswXuKtYrhgoTpLnyIcHm24Uhqx+5Tqm2InSwLhE6Q==}
    engines: {node: '>=8'}

  /path-parse/1.0.7:
    resolution: {integrity: sha512-LDJzPVEEEPR+y48z93A0Ed0yXb8pAByGWo/k5YYdYgpY2/2EsOsksJrq7lOHxryrVOn1ejG6oAp8ahvOIQD8sw==}

  /path-scurry/1.10.1:
    resolution: {integrity: sha512-MkhCqzzBEpPvxxQ71Md0b1Kk51W01lrYvlMzSUaIzNsODdd7mqhiimSZlr+VegAz5Z6Vzt9Xg2ttE//XBhH3EQ==}
    engines: {node: '>=16 || 14 >=14.17'}
    dependencies:
      lru-cache: 10.1.0
      minipass: 6.0.2

  /path-scurry/1.9.2:
    resolution: {integrity: sha512-qSDLy2aGFPm8i4rsbHd4MNyTcrzHFsLQykrtbuGRknZZCBBVXSv2tSCDN2Cg6Rt/GFRw8GoW9y9Ecw5rIPG1sg==}
    engines: {node: '>=16 || 14 >=14.17'}
    dependencies:
      lru-cache: 9.1.2
      minipass: 6.0.2

  /path-to-regexp/1.8.0:
    resolution: {integrity: sha512-n43JRhlUKUAlibEJhPeir1ncUID16QnEjNpwzNdO3Lm4ywrBpBZ5oLD0I6br9evr1Y9JTqwRtAh7JLoOzAQdVA==}
    dependencies:
      isarray: 0.0.1

  /path-type/3.0.0:
    resolution: {integrity: sha512-T2ZUsdZFHgA3u4e5PfPbjd7HDDpxPnQb5jN0SrDsjNSuVXHJqtwTnWqG0B1jZrgmJ/7lj1EmVIByWt1gxGkWvg==}
    engines: {node: '>=4'}
    dependencies:
      pify: 3.0.0
    dev: true

  /path-type/4.0.0:
    resolution: {integrity: sha512-gDKb8aZMDeD/tZWs9P6+q0J9Mwkdl6xMV8TjnGP3qJVJ06bdMgkbBlLU8IdfOsIsFz2BW1rNVT3XuNEl8zPAvw==}
    engines: {node: '>=8'}

  /pathval/1.1.1:
    resolution: {integrity: sha512-Dp6zGqpTdETdR63lehJYPeIOqpiNBNtc7BpWSLrOje7UaIsE5aY92r/AunQA7rsXvet3lrJ3JnZX29UPTKXyKQ==}

  /picocolors/1.0.0:
    resolution: {integrity: sha512-1fygroTLlHu66zi26VoTDv8yRgm0Fccecssto+MhsZ0D/DGW2sm8E8AjW7NU5VVTRt5GxbeZ5qBuJr+HyLYkjQ==}

  /picomatch/2.3.1:
    resolution: {integrity: sha512-JU3teHTNjmE2VCGFzuY8EXzCDVwEqB2a8fsIvwaStHhAWJEeVd1o1QD80CU6+ZdEXXSLbSsuLwJjkCBWqRQUVA==}
    engines: {node: '>=8.6'}

  /pify/2.3.0:
    resolution: {integrity: sha512-udgsAY+fTnvv7kI7aaxbqwWNb0AHiB0qBO89PZKPkoTmGOgdbrHDKD+0B2X4uTfJ/FT1R09r9gTsjUjNJotuog==}
    engines: {node: '>=0.10.0'}

  /pify/3.0.0:
    resolution: {integrity: sha512-C3FsVNH1udSEX48gGX1xfvwTWfsYWj5U+8/uK15BGzIGrKoUpghX8hWZwa/OFnakBiiVNmBvemTJR5mcy7iPcg==}
    engines: {node: '>=4'}
    dev: true

  /pify/4.0.1:
    resolution: {integrity: sha512-uB80kBFb/tfd68bVleG9T5GGsGPjJrLAUpR5PZIrhBnIaRTQRjqdJSsIKkOP6OAIFbj7GOrcudc5pNjZ+geV2g==}
    engines: {node: '>=6'}

  /pinpoint/1.1.0:
    resolution: {integrity: sha512-+04FTD9x7Cls2rihLlo57QDCcHoLBGn5Dk51SwtFBWkUWLxZaBXyNVpCw1S+atvE7GmnFjeaRZ0WLq3UYuqAdg==}

  /pkg-dir/4.2.0:
    resolution: {integrity: sha512-HRDzbaKjC+AOWVXxAU/x54COGeIv9eb+6CkDSQoNTt4XyWoIJvuPsXizxu/Fr23EiekbtZwmh1IcIG/l/a10GQ==}
    engines: {node: '>=8'}
    dependencies:
      find-up: 4.1.0

  /pluralize/8.0.0:
    resolution: {integrity: sha512-Nc3IT5yHzflTfbjgqWcCPpo7DaKy4FnpB0l/zCAW0Tc7jxAiuqSxHasntB3D7887LSrA93kDJ9IXovxJYxyLCA==}
    engines: {node: '>=4'}
    dev: true

<<<<<<< HEAD
  /prebuild-install/7.1.1:
    resolution: {integrity: sha512-jAXscXWMcCK8GgCoHOfIr0ODh5ai8mj63L2nWrjuAgXE6tDyYGnx4/8o/rCgU+B4JSyZBKbeZqzhtwtC3ovxjw==}
    engines: {node: '>=10'}
    hasBin: true
    dependencies:
      detect-libc: 2.0.1
      expand-template: 2.0.3
      github-from-package: 0.0.0
      minimist: 1.2.8
      mkdirp-classic: 0.5.3
      napi-build-utils: 1.0.2
      node-abi: 3.25.0
      pump: 3.0.0
      rc: 1.2.8
      simple-get: 4.0.1
      tar-fs: 2.1.1
      tunnel-agent: 0.6.0

  /preferred-pm/3.1.2:
    resolution: {integrity: sha512-nk7dKrcW8hfCZ4H6klWcdRknBOXWzNQByJ0oJyX97BOupsYD+FzLS4hflgEu/uPUEHZCuRfMxzCBsuWd7OzT8Q==}
=======
  /preferred-pm/3.0.3:
    resolution: {integrity: sha512-+wZgbxNES/KlJs9q40F/1sfOd/j7f1O9JaHcW5Dsn3aUUOZg3L2bjpVUcKV2jvtElYfoTuQiNeMfQJ4kwUAhCQ==}
>>>>>>> 0f2b8dab
    engines: {node: '>=10'}
    dependencies:
      find-up: 5.0.0
      find-yarn-workspace-root2: 1.2.16
      path-exists: 4.0.0
      which-pm: 2.0.0

  /prelude-ls/1.2.1:
    resolution: {integrity: sha512-vkcDPrRZo1QZLbn5RLGPpg/WmIQ65qoWWhcGKf/b5eplkkarX0m9z8ppCat4mlOqUsWpyNuYgO3VRyrYHSzX5g==}
    engines: {node: '>= 0.8.0'}

  /prepend-http/2.0.0:
    resolution: {integrity: sha512-ravE6m9Atw9Z/jjttRUZ+clIXogdghyZAuWJ3qEzjT+jI/dL1ifAqhZeC5VHzQp1MSt1+jxKkFNemj/iO7tVUA==}
    engines: {node: '>=4'}

  /prettier/3.0.3:
    resolution: {integrity: sha512-L/4pUDMxcNa8R/EthV08Zt42WBO4h1rarVtK0K+QJG0X187OLo7l699jWw0GKuwzkPQ//jMFA/8Xm6Fh3J/DAg==}
    engines: {node: '>=14'}
    hasBin: true

  /pretty-bytes/5.6.0:
    resolution: {integrity: sha512-FFw039TmrBqFK8ma/7OL3sDz/VytdtJr044/QUJtH0wK9lb9jLq9tJyIxUwtQJHwar2BqtiA4iCWSwo9JLkzFg==}
    engines: {node: '>=6'}

  /prettyjson/1.2.5:
    resolution: {integrity: sha512-rksPWtoZb2ZpT5OVgtmy0KHVM+Dca3iVwWY9ifwhcexfjebtgjg3wmrUt9PvJ59XIYBcknQeYHD8IAnVlh9lAw==}
    hasBin: true
    dependencies:
      colors: 1.4.0
      minimist: 1.2.8

  /proc-log/1.0.0:
    resolution: {integrity: sha512-aCk8AO51s+4JyuYGg3Q/a6gnrlDO09NpVWePtjp7xwphcoQ04x5WAfCyugcsbLooWcMJ87CLkD4+604IckEdhg==}

  /proc-log/3.0.0:
    resolution: {integrity: sha512-++Vn7NS4Xf9NacaU9Xq3URUuqZETPsf8L4j5/ckhaRYsfPeRyzGw+iDjFhV/Jr3uNmTvvddEJFWh5R1gRgUH8A==}
    engines: {node: ^14.17.0 || ^16.13.0 || >=18.0.0}

  /process-nextick-args/2.0.1:
    resolution: {integrity: sha512-3ouUOpQhtgrbOa17J7+uxOTpITYWaGP7/AhoR3+A+/1e9skrzelGi/dXzEYyvbxubEF6Wn2ypscTKiKJFFn1ag==}

  /process/0.11.10:
    resolution: {integrity: sha512-cdGef/drWFoydD1JsMzuFf8100nZl+GT+yacc2bEced5f9Rjk4z+WtFUTBu9PhOi9j/jfmBPu0mMEY4wIdAF8A==}
    engines: {node: '>= 0.6.0'}

  /progress/2.0.3:
    resolution: {integrity: sha512-7PiHtLll5LdnKIMw100I+8xJXR5gW2QwWYkT6iJva0bXitZKa/XMrSbdmg3r2Xnaidz9Qumd0VPaMrZlF9V9sA==}
    engines: {node: '>=0.4.0'}

  /promise-all-reject-late/1.0.1:
    resolution: {integrity: sha512-vuf0Lf0lOxyQREH7GDIOUMLS7kz+gs8i6B+Yi8dC68a2sychGrHTJYghMBD6k7eUcH0H5P73EckCA48xijWqXw==}

  /promise-call-limit/1.0.2:
    resolution: {integrity: sha512-1vTUnfI2hzui8AEIixbdAJlFY4LFDXqQswy/2eOlThAscXCY4It8FdVuI0fMJGAB2aWGbdQf/gv0skKYXmdrHA==}

  /promise-inflight/1.0.1:
    resolution: {integrity: sha512-6zWPyEOFaQBJYcGMHBKTKJ3u6TBsnMFOIZSa6ce1e/ZrrsOlnHRHbabMjLiBYKp+n44X9eUI6VUPaukCXHuG4g==}
    peerDependencies:
      bluebird: '*'
    peerDependenciesMeta:
      bluebird:
        optional: true

  /promise-retry/2.0.1:
    resolution: {integrity: sha512-y+WKFlBR8BGXnsNlIHFGPZmyDf3DFMoLhaflAnyZgV6rG6xu+JwesTo2Q9R6XwYmtmwAFCkAk3e35jEdoeh/3g==}
    engines: {node: '>=10'}
    dependencies:
      err-code: 2.0.3
      retry: 0.12.0

  /prompts-ncu/3.0.0:
    resolution: {integrity: sha512-qyz9UxZ5MlPKWVhWrCmSZ1ahm2GVYdjLb8og2sg0IPth1KRuhcggHGuijz0e41dkx35p1t1q3GRISGH7QGALFA==}
    engines: {node: '>= 14'}
    dependencies:
      kleur: 4.1.5
      sisteransi: 1.0.5

  /prompts/2.4.2:
    resolution: {integrity: sha512-NxNv/kLguCA7p3jE8oL2aEBsrJWgAakBpgmgK6lpPWV+WuOmY6r2/zbAVnP+T8bQlA0nzHXSJSJW0Hq7ylaD2Q==}
    engines: {node: '>= 6'}
    dependencies:
      kleur: 3.0.3
      sisteransi: 1.0.5

  /prop-types/15.8.1:
    resolution: {integrity: sha512-oj87CgZICdulUohogVAR7AjlC0327U4el4L6eAvOqCeudMDVU0NThNaV+b9Df4dXgSP1gXMTnPdhfe/2qDH5cg==}
    dependencies:
      loose-envify: 1.4.0
      object-assign: 4.1.1
      react-is: 16.13.1
    dev: true

  /propagate/2.0.1:
    resolution: {integrity: sha512-vGrhOavPSTz4QVNuBNdcNXePNdNMaO1xj9yBeH1ScQPjk/rhg9sSlCXPhMkFuaNNW/syTvYqsnbIJxMBfRbbag==}
    engines: {node: '>= 8'}

  /proto-list/1.2.4:
    resolution: {integrity: sha512-vtK/94akxsTMhe0/cbfpR+syPuszcuwhqVjJq26CuNDgFGj682oRBXOP5MJpv2r7JtE8MsiepGIqvvOTBwn2vA==}

  /pump/3.0.0:
    resolution: {integrity: sha512-LwZy+p3SFs1Pytd/jYct4wpv49HiYCqd9Rlc5ZVdk0V+8Yzv6jR5Blk3TRmPL1ft69TxP0IMZGJ+WPFU2BFhww==}
    dependencies:
      end-of-stream: 1.4.4
      once: 1.4.0

  /punycode/1.3.2:
    resolution: {integrity: sha512-RofWgt/7fL5wP1Y7fxE7/EmTLzQVnB0ycyibJ0OOHIlJqTNzglYFxVwETOcIoJqJmpDXJ9xImDv+Fq34F/d4Dw==}

  /punycode/2.3.0:
    resolution: {integrity: sha512-rRV+zQD8tVFys26lAGR9WUuS4iUAngJScM+ZRSKtvl5tKeZ2t5bvdNFdNHBW9FWR4guGHlgmsZ1G7BSm2wTbuA==}
    engines: {node: '>=6'}
    dev: true

  /punycode/2.3.1:
    resolution: {integrity: sha512-vYt7UD1U9Wg6138shLtLOvdAu+8DsC/ilFtEVHcH+wydcSpNE20AfSOduf6MkRFahL5FY7X1oU7nKVZFtfq8Fg==}
    engines: {node: '>=6'}

  /pupa/3.1.0:
    resolution: {integrity: sha512-FLpr4flz5xZTSJxSeaheeMKN/EDzMdK7b8PTOC6a5PYFKTucWbdqjgqaEyH0shFiSJrVB1+Qqi4Tk19ccU6Aug==}
    engines: {node: '>=12.20'}
    dependencies:
      escape-goat: 4.0.0

  /q/1.5.1:
    resolution: {integrity: sha512-kV/CThkXo6xyFEZUugw/+pIOywXcDbFYgSct5cT3gqlbkBE1SJdwy6UQoZvodiWF/ckQLZyDE/Bu1M6gVu5lVw==}
    engines: {node: '>=0.6.0', teleport: '>=0.2.0'}
    dev: true

  /qs/6.11.0:
    resolution: {integrity: sha512-MvjoMCJwEarSbUYk5O+nmoSzSutSsTwF85zcHPQ9OrlFoZOYIjaqBAJIqIXjptyD5vThxGq52Xu/MaJzRkIk4Q==}
    engines: {node: '>=0.6'}
    dependencies:
      side-channel: 1.0.4

  /query-string/6.14.1:
    resolution: {integrity: sha512-XDxAeVmpfu1/6IjyT/gXHOl+S0vQ9owggJ30hhWKdHAsNPOcasn5o9BW0eejZqL2e4vMjhAxoW3jVHcD6mbcYw==}
    engines: {node: '>=6'}
    dependencies:
      decode-uri-component: 0.2.2
      filter-obj: 1.1.0
      split-on-first: 1.1.0
      strict-uri-encode: 2.0.0
    dev: true

  /query-string/7.1.3:
    resolution: {integrity: sha512-hh2WYhq4fi8+b+/2Kg9CEge4fDPvHS534aOOvOZeQ3+Vf2mCFsaFBYj0i+iXcAq6I9Vzp5fjMFBlONvayDC1qg==}
    engines: {node: '>=6'}
    dependencies:
      decode-uri-component: 0.2.2
      filter-obj: 1.1.0
      split-on-first: 1.1.0
      strict-uri-encode: 2.0.0
    dev: false

  /querystring/0.2.0:
    resolution: {integrity: sha512-X/xY82scca2tau62i9mDyU9K+I+djTMUsvwf7xnUX5GLvVzgJybOJf4Y6o9Zx3oJK/LSXg5tTZBjwzqVPaPO2g==}
    engines: {node: '>=0.4.x'}
    deprecated: The querystring API is considered Legacy. new code should use the URLSearchParams API instead.

  /queue-microtask/1.2.3:
    resolution: {integrity: sha512-NuaNSa6flKT5JaSYQzJok04JzTL1CA6aGhv5rfLW3PgqA+M2ChpZQnAC8h8i4ZFkBS8X5RqkDBHA7r4hej3K9A==}

  /quick-lru/4.0.1:
    resolution: {integrity: sha512-ARhCpm70fzdcvNQfPoy49IaanKkTlRWF2JMzqhcJbhSFRZv7nPTvZJdcY7301IPmvW+/p0RgIWnQDLJxifsQ7g==}
    engines: {node: '>=8'}
    dev: true

  /quick-lru/5.1.1:
    resolution: {integrity: sha512-WuyALRjWPDGtt/wzJiadO5AXY+8hZ80hVpe6MyivgraREW751X3SbhRvG3eLKOYN+8VEvqLcf3wdnt44Z4S4SA==}
    engines: {node: '>=10'}

  /rambda/7.5.0:
    resolution: {integrity: sha512-y/M9weqWAH4iopRd7EHDEQQvpFPHj1AA3oHozE9tfITHUtTR7Z9PSlIRRG2l1GuW7sefC1cXFfIcF+cgnShdBA==}
    dev: true

  /randombytes/2.1.0:
    resolution: {integrity: sha512-vYl3iOX+4CKUWuxGi9Ukhie6fsqXqS9FE2Zaic4tNFD2N2QQaXOMFbuKK4QmDHC0JO6B1Zp41J0LpT0oR68amQ==}
    dependencies:
      safe-buffer: 5.2.1

  /rc-config-loader/4.1.3:
    resolution: {integrity: sha512-kD7FqML7l800i6pS6pvLyIE2ncbk9Du8Q0gp/4hMPhJU6ZxApkoLcGD8ZeqgiAlfwZ6BlETq6qqe+12DUL207w==}
    dependencies:
      debug: 4.3.4
      js-yaml: 4.1.0
      json5: 2.2.3
      require-from-string: 2.0.2
    transitivePeerDependencies:
      - supports-color

  /rc/1.2.8:
    resolution: {integrity: sha512-y3bGgqKj3QBdxLbLkomlohkvsA8gdAiUQlSBJnBhfn+BPxg4bc62d8TcBW15wavDfgexCgccckhcZvywyQYPOw==}
    hasBin: true
    dependencies:
      deep-extend: 0.6.0
      ini: 1.3.8
      minimist: 1.2.8
      strip-json-comments: 2.0.1

  /react-is/16.13.1:
    resolution: {integrity: sha512-24e6ynE2H+OKt4kqsOvNd8kBpV65zoxbA4BVsEOB3ARVWQki/DHzaUoC5KuON/BiccDaCCTZBuOcfZs70kR8bQ==}
    dev: true

  /read-cmd-shim/3.0.1:
    resolution: {integrity: sha512-kEmDUoYf/CDy8yZbLTmhB1X9kkjf9Q80PCNsDMb7ufrGd6zZSQA1+UyjrO+pZm5K/S4OXCWJeiIt1JA8kAsa6g==}
    engines: {node: ^12.13.0 || ^14.15.0 || >=16.0.0}

  /read-package-json-fast/2.0.3:
    resolution: {integrity: sha512-W/BKtbL+dUjTuRL2vziuYhp76s5HZ9qQhd/dKfWIZveD0O40453QNyZhC0e63lqZrAQ4jiOapVoeJ7JrszenQQ==}
    engines: {node: '>=10'}
    dependencies:
      json-parse-even-better-errors: 2.3.1
      npm-normalize-package-bin: 1.0.1

  /read-package-json-fast/3.0.2:
    resolution: {integrity: sha512-0J+Msgym3vrLOUB3hzQCuZHII0xkNGCtz/HJH9xZshwv9DbDwkw1KaE3gx/e2J5rpEY5rtOy6cyhKOPrkP7FZw==}
    engines: {node: ^14.17.0 || ^16.13.0 || >=18.0.0}
    dependencies:
      json-parse-even-better-errors: 3.0.1
      npm-normalize-package-bin: 3.0.1

  /read-package-json/6.0.4:
    resolution: {integrity: sha512-AEtWXYfopBj2z5N5PbkAOeNHRPUg5q+Nen7QLxV8M2zJq1ym6/lCz3fYNTCXe19puu2d06jfHhrP7v/S2PtMMw==}
    engines: {node: ^14.17.0 || ^16.13.0 || >=18.0.0}
    dependencies:
      glob: 10.3.10
      json-parse-even-better-errors: 3.0.1
      normalize-package-data: 5.0.0
      npm-normalize-package-bin: 3.0.1

  /read-pkg-up/3.0.0:
    resolution: {integrity: sha512-YFzFrVvpC6frF1sz8psoHDBGF7fLPc+llq/8NB43oagqWkx8ar5zYtsTORtOjw9W2RHLpWP+zTWwBvf1bCmcSw==}
    engines: {node: '>=4'}
    dependencies:
      find-up: 2.1.0
      read-pkg: 3.0.0
    dev: true

  /read-pkg-up/7.0.1:
    resolution: {integrity: sha512-zK0TB7Xd6JpCLmlLmufqykGE+/TlOePD6qKClNW7hHDKFh/J7/7gCWGR7joEQEW1bKq3a3yUZSObOoWLFQ4ohg==}
    engines: {node: '>=8'}
    dependencies:
      find-up: 4.1.0
      read-pkg: 5.2.0
      type-fest: 0.8.1

  /read-pkg/3.0.0:
    resolution: {integrity: sha512-BLq/cCO9two+lBgiTYNqD6GdtK8s4NpaWrl6/rCO9w0TUS8oJl7cmToOZfRYllKTISY6nt1U7jQ53brmKqY6BA==}
    engines: {node: '>=4'}
    dependencies:
      load-json-file: 4.0.0
      normalize-package-data: 2.5.0
      path-type: 3.0.0
    dev: true

  /read-pkg/5.2.0:
    resolution: {integrity: sha512-Ug69mNOpfvKDAc2Q8DRpMjjzdtrnv9HcSMX+4VsZxD1aZ6ZzrIE7rlzXBtWTyhULSMKg076AW6WR5iZpD0JiOg==}
    engines: {node: '>=8'}
    dependencies:
      '@types/normalize-package-data': 2.4.1
      normalize-package-data: 2.5.0
      parse-json: 5.2.0
      type-fest: 0.6.0

  /read-yaml-file/1.1.0:
    resolution: {integrity: sha512-VIMnQi/Z4HT2Fxuwg5KrY174U1VdUIASQVWXXyqtNRtxSr9IYkn1rsI6Tb6HsrHCmB7gVpNwX6JxPTHcH6IoTA==}
    engines: {node: '>=6'}
    dependencies:
      graceful-fs: 4.2.11
      js-yaml: 3.14.1
      pify: 4.0.1
      strip-bom: 3.0.0

  /read-yaml-file/2.1.0:
    resolution: {integrity: sha512-UkRNRIwnhG+y7hpqnycCL/xbTk7+ia9VuVTC0S+zVbwd65DI9eUpRMfsWIGrCWxTU/mi+JW8cHQCrv+zfCbEPQ==}
    engines: {node: '>=10.13'}
    dependencies:
      js-yaml: 4.1.0
      strip-bom: 4.0.0
    dev: true

  /readable-stream/1.0.34:
    resolution: {integrity: sha512-ok1qVCJuRkNmvebYikljxJA/UEsKwLl2nI1OmaqAu4/UE+h0wKCHok4XkL/gvi39OacXvw59RJUOFUkDib2rHg==}
    dependencies:
      core-util-is: 1.0.3
      inherits: 2.0.4
      isarray: 0.0.1
      string_decoder: 0.10.31
    dev: true

  /readable-stream/2.3.7:
    resolution: {integrity: sha512-Ebho8K4jIbHAxnuxi7o42OrZgF/ZTNcsZj6nRKyUmkhLFq8CHItp/fy6hQZuZmP/n3yZ9VBUbp4zz/mX8hmYPw==}
    dependencies:
      core-util-is: 1.0.3
      inherits: 2.0.4
      isarray: 1.0.0
      process-nextick-args: 2.0.1
      safe-buffer: 5.1.2
      string_decoder: 1.1.1
      util-deprecate: 1.0.2

  /readable-stream/2.3.8:
    resolution: {integrity: sha512-8p0AUk4XODgIewSi0l8Epjs+EVnWiK7NoDIEGU0HhE7+ZyY8D1IMY7odu5lRrFXGg71L15KG8QrPmum45RTtdA==}
    dependencies:
      core-util-is: 1.0.3
      inherits: 2.0.4
      isarray: 1.0.0
      process-nextick-args: 2.0.1
      safe-buffer: 5.1.2
      string_decoder: 1.1.1
      util-deprecate: 1.0.2

  /readable-stream/3.6.1:
    resolution: {integrity: sha512-+rQmrWMYGA90yenhTYsLWAsLsqVC8osOw6PKE1HDYiO0gdPeKe/xDHNzIAIn4C91YQ6oenEhfYqqc1883qHbjQ==}
    engines: {node: '>= 6'}
    dependencies:
      inherits: 2.0.4
      string_decoder: 1.3.0
      util-deprecate: 1.0.2
    dev: true

  /readable-stream/3.6.2:
    resolution: {integrity: sha512-9u/sniCrY3D5WdsERHzHE4G2YCXqoG5FTHUiCC4SIbr6XcLZBY05ya9EKjYek9O5xOAwjGq+1JdGBAS7Q9ScoA==}
    engines: {node: '>= 6'}
    dependencies:
      inherits: 2.0.4
      string_decoder: 1.3.0
      util-deprecate: 1.0.2

  /readable-stream/4.5.2:
    resolution: {integrity: sha512-yjavECdqeZ3GLXNgRXgeQEdz9fvDDkNKyHnbHRFtOr7/LcfgBcmct7t/ET+HaCTqfh06OzoAxrkN/IfjJBVe+g==}
    engines: {node: ^12.22.0 || ^14.17.0 || >=16.0.0}
    dependencies:
      abort-controller: 3.0.0
      buffer: 6.0.3
      events: 3.3.0
      process: 0.11.10
      string_decoder: 1.3.0

  /readdir-scoped-modules/1.1.0:
    resolution: {integrity: sha512-asaikDeqAQg7JifRsZn1NJZXo9E+VwlyCfbkZhwyISinqk5zNS6266HS5kah6P0SaQKGF6SkNnZVHUzHFYxYDw==}
    deprecated: This functionality has been moved to @npmcli/fs
    dependencies:
      debuglog: 1.0.1
      dezalgo: 1.0.4
      graceful-fs: 4.2.11
      once: 1.4.0

  /readdirp/3.6.0:
    resolution: {integrity: sha512-hOS089on8RduqdbhvQ5Z37A0ESjsqz6qnRcffsMU3495FuTdqSm+7bhJ29JvIOsBDEEnan5DPu9t3To9VRlMzA==}
    engines: {node: '>=8.10.0'}
    dependencies:
      picomatch: 2.3.1
    dev: true

  /readline-sync/1.4.10:
    resolution: {integrity: sha512-gNva8/6UAe8QYepIQH/jQ2qn91Qj0B9sYjMBBs3QOB8F2CXcKgLxQaJRP76sWVRQt+QU+8fAkCbCvjjMFu7Ycw==}
    engines: {node: '>= 0.8.0'}

  /rechoir/0.6.2:
    resolution: {integrity: sha512-HFM8rkZ+i3zrV+4LQjwQ0W+ez98pApMGM3HUrN04j3CqzPOzl9nmP15Y8YXNm8QHGv/eacOVEjqhmWpkRV0NAw==}
    engines: {node: '>= 0.10'}
    dependencies:
      resolve: 1.22.8

  /redent/3.0.0:
    resolution: {integrity: sha512-6tDA8g98We0zd0GvVeMT9arEOnTw9qM03L9cJXaCjrip1OO764RDBLBfrB4cwzNGDj5OA5ioymC9GkizgWJDUg==}
    engines: {node: '>=8'}
    dependencies:
      indent-string: 4.0.0
      strip-indent: 3.0.0
    dev: true

  /redeyed/2.1.1:
    resolution: {integrity: sha512-FNpGGo1DycYAdnrKFxCMmKYgo/mILAqtRYbkdQD8Ep/Hk2PQ5+aEAEx+IU713RTDmuBaH0c8P5ZozurNu5ObRQ==}
    dependencies:
      esprima: 4.0.1

  /reduce-to-639-1/1.1.0:
    resolution: {integrity: sha512-9yy/xgTE8qPlZKQrQmyCU1Y1ZSnnOCP4K0Oe1YrBtteUmVXk0AgyINp0NS5kHGzZfpvjgHr6ygFZc9fpqf7moQ==}

  /reflect.getprototypeof/1.0.4:
    resolution: {integrity: sha512-ECkTw8TmJwW60lOTR+ZkODISW6RQ8+2CL3COqtiJKLd6MmB45hN51HprHFziKLGkAuTGQhBb91V8cy+KHlaCjw==}
    engines: {node: '>= 0.4'}
    dependencies:
      call-bind: 1.0.5
      define-properties: 1.2.1
      es-abstract: 1.22.3
      get-intrinsic: 1.2.2
      globalthis: 1.0.3
      which-builtin-type: 1.1.3
    dev: true

  /regenerator-runtime/0.13.11:
    resolution: {integrity: sha512-kY1AZVr2Ra+t+piVaJ4gxaFaReZVH40AKNo7UCX6W+dEwBo/2oZJzqfuN1qLq1oL45o56cPaTXELwrTh8Fpggg==}

  /regexp-tree/0.1.27:
    resolution: {integrity: sha512-iETxpjK6YoRWJG5o6hXLwvjYAoW+FEZn9os0PD/b6AP6xQwsa/Y7lCVgIixBbUPMfhu+i2LtdeAqVTgGlQarfA==}
    hasBin: true
    dev: true

  /regexp.prototype.flags/1.5.1:
    resolution: {integrity: sha512-sy6TXMN+hnP/wMy+ISxg3krXx7BAtWVO4UouuCN/ziM9UEne0euamVNafDfvC83bRNr95y0V5iijeDQFUNpvrg==}
    engines: {node: '>= 0.4'}
    dependencies:
      call-bind: 1.0.5
      define-properties: 1.2.1
      set-function-name: 2.0.1
    dev: true

  /regexpp/3.2.0:
    resolution: {integrity: sha512-pq2bWo9mVD43nbts2wGv17XLiNLya+GklZ8kaDLV2Z08gDCsGpnKn9BFMepvWuHCbyVvY7J5o5+BVvoQbmlJLg==}
    engines: {node: '>=8'}
    dev: true

  /registry-auth-token/4.2.2:
    resolution: {integrity: sha512-PC5ZysNb42zpFME6D/XlIgtNGdTl8bBOCw90xQLVMpzuuubJKYDWFAEuUNc+Cn8Z8724tg2SDhDRrkVEsqfDMg==}
    engines: {node: '>=6.0.0'}
    dependencies:
      rc: 1.2.8

  /registry-auth-token/5.0.2:
    resolution: {integrity: sha512-o/3ikDxtXaA59BmZuZrJZDJv8NMDGSj+6j6XaeBmHw8eY1i1qd9+6H+LjVvQXx3HN6aRCGa1cUdJ9RaJZUugnQ==}
    engines: {node: '>=14'}
    dependencies:
      '@pnpm/npm-conf': 2.2.2

  /registry-url/5.1.0:
    resolution: {integrity: sha512-8acYXXTI0AkQv6RAOjE3vOaIXZkT9wo4LOFbBKYQEEnnMNBpKqdUrI6S4NT0KPIo/WVvJ5tE/X5LF/TQUf0ekw==}
    engines: {node: '>=8'}
    dependencies:
      rc: 1.2.8

  /registry-url/6.0.1:
    resolution: {integrity: sha512-+crtS5QjFRqFCoQmvGduwYWEBng99ZvmFvF+cUJkGYF1L1BfU8C6Zp9T7f5vPAwyLkUExpvK+ANVZmGU49qi4Q==}
    engines: {node: '>=12'}
    dependencies:
      rc: 1.2.8

  /regjsparser/0.10.0:
    resolution: {integrity: sha512-qx+xQGZVsy55CH0a1hiVwHmqjLryfh7wQyF5HO07XJ9f7dQMY/gPQHhlyDkIzJKC+x2fUCpCcUODUUUFrm7SHA==}
    hasBin: true
    dependencies:
      jsesc: 0.5.0
    dev: true

  /remote-git-tags/3.0.0:
    resolution: {integrity: sha512-C9hAO4eoEsX+OXA4rla66pXZQ+TLQ8T9dttgQj18yuKlPMTVkIkdYXvlMC55IuUsIkV6DpmQYi10JKFLaU+l7w==}
    engines: {node: '>=8'}

  /remove-trailing-separator/1.1.0:
    resolution: {integrity: sha512-/hS+Y0u3aOfIETiaiirUFwDBDzmXPvO+jAfKTitUngIPzdKc6Z0LoFjM/CK5PL4C+eKwHohlHAb6H0VFfmmUsw==}

  /replace-ext/1.0.1:
    resolution: {integrity: sha512-yD5BHCe7quCgBph4rMQ+0KkIRKwWCrHDOX1p1Gp6HwjPM5kVoCdKGNhN7ydqqsX6lJEnQDKZ/tFMiEdQ1dvPEw==}
    engines: {node: '>= 0.10'}

  /replace-in-file/6.3.5:
    resolution: {integrity: sha512-arB9d3ENdKva2fxRnSjwBEXfK1npgyci7ZZuwysgAp7ORjHSyxz6oqIjTEv8R0Ydl4Ll7uOAZXL4vbkhGIizCg==}
    engines: {node: '>=10'}
    hasBin: true
    dependencies:
      chalk: 4.1.2
      glob: 7.2.3
      yargs: 17.7.1

  /require-directory/2.1.1:
    resolution: {integrity: sha512-fGxEI7+wsG9xrvdjsrlmL22OMTTiHRwAMroiEeMgq8gzoLC/PQr7RsRDSTLUg/bZAZtF+TVIkHc6/4RIKrui+Q==}
    engines: {node: '>=0.10.0'}

  /require-from-string/2.0.2:
    resolution: {integrity: sha512-Xf0nWe6RseziFMu+Ap9biiUbmplq6S9/p+7w7YXP/JBHhrUDDUhwa+vANyubuqfZWTveU//DYVGsDG7RKL/vEw==}
    engines: {node: '>=0.10.0'}

  /resolve-alpn/1.2.1:
    resolution: {integrity: sha512-0a1F4l73/ZFZOakJnQ3FvkJ2+gSTQWz/r2KE5OdDY0TxPm5h4GkqkWWfM47T7HsbnOtcJVEF4epCVy6u7Q3K+g==}

  /resolve-dir/1.0.1:
    resolution: {integrity: sha512-R7uiTjECzvOsWSfdM0QKFNBVFcK27aHOUwdvK53BcW8zqnGdYp0Fbj82cy54+2A4P2tFM22J5kRfe1R+lM/1yg==}
    engines: {node: '>=0.10.0'}
    dependencies:
      expand-tilde: 2.0.2
      global-modules: 1.0.0
    dev: true

  /resolve-from/4.0.0:
    resolution: {integrity: sha512-pb/MYmXstAkysRFx8piNI1tGFNQIFA3vkE3Gq4EuA1dF6gHp/+vgZqsCGJapvy8N3Q+4o7FwvquPJcnZ7RYy4g==}
    engines: {node: '>=4'}

  /resolve-from/5.0.0:
    resolution: {integrity: sha512-qYg9KP24dD5qka9J47d0aVky0N+b4fTU89LN9iDnjB5waksiC49rvMB0PrUJQGoTmH50XPiqOvAjDfaijGxYZw==}
    engines: {node: '>=8'}
    dev: true

  /resolve-global/1.0.0:
    resolution: {integrity: sha512-zFa12V4OLtT5XUX/Q4VLvTfBf+Ok0SPc1FNGM/z9ctUdiU618qwKpWnd0CHs3+RqROfyEg/DhuHbMWYqcgljEw==}
    engines: {node: '>=8'}
    dependencies:
      global-dirs: 0.1.1
    dev: true

  /resolve-pkg-maps/1.0.0:
    resolution: {integrity: sha512-seS2Tj26TBVOC2NIc2rOe2y2ZO7efxITtLZcGSOnHHNOQ7CkiUBfw0Iw2ck6xkIhPwLhKNLS8BO+hEpngQlqzw==}
    dev: true

  /resolve/1.19.0:
    resolution: {integrity: sha512-rArEXAgsBG4UgRGcynxWIWKFvh/XZCcS8UJdHhwy91zwAvCZIbcs+vAbflgBnNjYMs/i/i+/Ux6IZhML1yPvxg==}
    dependencies:
      is-core-module: 2.13.1
      path-parse: 1.0.7

  /resolve/1.22.1:
    resolution: {integrity: sha512-nBpuuYuY5jFsli/JIs1oldw6fOQCBioohqWZg/2hiaOybXOft4lonv85uDOKXdf8rhyK159cxU5cDcK/NKk8zw==}
    hasBin: true
    dependencies:
      is-core-module: 2.13.1
      path-parse: 1.0.7
      supports-preserve-symlinks-flag: 1.0.0

  /resolve/1.22.8:
    resolution: {integrity: sha512-oKWePCxqpd6FlLvGV1VU0x7bkPmmCNolxzjMf4NczoDnQcIWrAF+cPtZn5i6n+RfD2d9i0tzpKnG6Yk168yIyw==}
    hasBin: true
    dependencies:
      is-core-module: 2.13.1
      path-parse: 1.0.7
      supports-preserve-symlinks-flag: 1.0.0

  /resolve/2.0.0-next.4:
    resolution: {integrity: sha512-iMDbmAWtfU+MHpxt/I5iWI7cY6YVEZUQ3MBgPQ++XD1PELuJHIl82xBmObyP2KyQmkNB2dsqF7seoQQiAn5yDQ==}
    hasBin: true
    dependencies:
      is-core-module: 2.13.1
      path-parse: 1.0.7
      supports-preserve-symlinks-flag: 1.0.0
    dev: true

  /responselike/1.0.2:
    resolution: {integrity: sha512-/Fpe5guzJk1gPqdJLJR5u7eG/gNY4nImjbRDaVWVMRhne55TCmj2i9Q+54PBRfatRC8v/rIiv9BN0pMd9OV5EQ==}
    dependencies:
      lowercase-keys: 1.0.1

  /responselike/2.0.1:
    resolution: {integrity: sha512-4gl03wn3hj1HP3yzgdI7d3lCkF95F21Pz4BPGvKHinyQzALR5CapwC8yIi0Rh58DEMQ/SguC03wFj2k0M/mHhw==}
    dependencies:
      lowercase-keys: 2.0.0

  /responselike/3.0.0:
    resolution: {integrity: sha512-40yHxbNcl2+rzXvZuVkrYohathsSJlMTXKryG5y8uciHv1+xDLHQpgjG64JUO9nrEq2jGLH6IZ8BcZyw3wrweg==}
    engines: {node: '>=14.16'}
    dependencies:
      lowercase-keys: 3.0.0

  /restore-cursor/2.0.0:
    resolution: {integrity: sha512-6IzJLuGi4+R14vwagDHX+JrXmPVtPpn4mffDJ1UdR7/Edm87fl6yi8mMBIVvFtJaNTUvjughmW4hwLhRG7gC1Q==}
    engines: {node: '>=4'}
    dependencies:
      onetime: 2.0.1
      signal-exit: 3.0.7
    dev: true

  /restore-cursor/3.1.0:
    resolution: {integrity: sha512-l+sSefzHpj5qimhFSE5a8nufZYAM3sBSVMAPtYkmC+4EH2anSGaEMXSD0izRQbu9nfyQ9y5JrVmp7E8oZrUjvA==}
    engines: {node: '>=8'}
    dependencies:
      onetime: 5.1.2
      signal-exit: 3.0.7

  /retry/0.12.0:
    resolution: {integrity: sha512-9LkiTwjUh6rT555DtE9rTX+BKByPfrMzEAtnlEtdEwr3Nkffwiihqe2bWADg+OQRjt9gl6ICdmB/ZFDCGAtSow==}
    engines: {node: '>= 4'}

  /retry/0.13.1:
    resolution: {integrity: sha512-XQBQ3I8W1Cge0Seh+6gjj03LbmRFWuoszgK9ooCpwYIrhhoO80pfq4cUkU5DkknwfOfFteRwlZ56PYOGYyFWdg==}
    engines: {node: '>= 4'}

  /reusify/1.0.4:
    resolution: {integrity: sha512-U9nH88a3fc/ekCF1l0/UP1IosiuIjyTh7hBvXVMHYgVcfGvt897Xguj2UOLDeI5BG2m7/uwyaLVT6fbtCwTyzw==}
    engines: {iojs: '>=1.0.0', node: '>=0.10.0'}

  /rimraf/2.6.3:
    resolution: {integrity: sha512-mwqeW5XsA2qAejG46gYdENaxXjx9onRNCfn7L0duuP4hCuTIi/QO7PDK07KJfp1d+izWPrzEJDcSqBa0OZQriA==}
    hasBin: true
    dependencies:
      glob: 7.2.3
    dev: true

  /rimraf/3.0.2:
    resolution: {integrity: sha512-JZkJMZkAGFFPP2YqXZXPbMlMBgsxzE8ILs4lMIX/2o0L9UBw9O/Y3o6wFw/i9YLapcUJWwqbi3kdxIPdC62TIA==}
    hasBin: true
    dependencies:
      glob: 7.2.3

  /rimraf/4.4.1:
    resolution: {integrity: sha512-Gk8NlF062+T9CqNGn6h4tls3k6T1+/nXdOcSZVikNVtlRdYpA7wRJJMoXmuvOnLW844rPjdQ7JgXCYM6PPC/og==}
    engines: {node: '>=14'}
    hasBin: true
    dependencies:
      glob: 9.3.0

  /rimraf/5.0.1:
    resolution: {integrity: sha512-OfFZdwtd3lZ+XZzYP/6gTACubwFcHdLRqS9UX3UwpU2dnGQYkPFISRwvM3w9IiB2w7bW5qGo/uAwE4SmXXSKvg==}
    engines: {node: '>=14'}
    hasBin: true
    dependencies:
      glob: 10.3.10

  /run-async/2.4.1:
    resolution: {integrity: sha512-tvVnVv01b8c1RrA6Ep7JkStj85Guv/YrMcwqYQnwjsAS2cTmmPGBBjAjpCW7RrSodNSoE2/qg9O4bceNvUuDgQ==}
    engines: {node: '>=0.12.0'}

  /run-parallel/1.2.0:
    resolution: {integrity: sha512-5l4VyZR86LZ/lDxZTR6jqL8AFE2S0IFLMP26AbjsLVADxHdhB/c0GUsH+y39UfCi3dzz8OlQuPmnaJOMoDHQBA==}
    dependencies:
      queue-microtask: 1.2.3

  /run-script-os/1.1.6:
    resolution: {integrity: sha512-ql6P2LzhBTTDfzKts+Qo4H94VUKpxKDFz6QxxwaUZN0mwvi7L3lpOI7BqPCq7lgDh3XLl0dpeXwfcVIitlrYrw==}
    hasBin: true
    dev: true

  /rxjs/6.6.7:
    resolution: {integrity: sha512-hTdwr+7yYNIT5n4AMYp85KA6yw2Va0FLa3Rguvbpa4W3I5xynaBZo41cM3XM+4Q6fRMj3sBYIR1VAmZMXYJvRQ==}
    engines: {npm: '>=2.0.0'}
    dependencies:
      tslib: 1.14.1
    dev: true

  /rxjs/7.8.0:
    resolution: {integrity: sha512-F2+gxDshqmIub1KdvZkaEfGDwLNpPvk9Fs6LD/MyQxNgMds/WH9OdDDXOmxUZpME+iSK3rQCctkL0DYyytUqMg==}
    dependencies:
      tslib: 2.6.2

  /rxjs/7.8.1:
    resolution: {integrity: sha512-AA3TVj+0A2iuIoQkWEK/tqFjBq2j+6PO6Y0zJcvzLAFhEFIO3HL0vls9hWLncZbAAbK0mar7oZ4V079I/qPMxg==}
    dependencies:
      tslib: 2.6.0
    dev: true

  /safe-array-concat/1.0.1:
    resolution: {integrity: sha512-6XbUAseYE2KtOuGueyeobCySj9L4+66Tn6KQMOPQJrAJEowYKW/YR/MGJZl7FdydUdaFu4LYyDZjxf4/Nmo23Q==}
    engines: {node: '>=0.4'}
    dependencies:
      call-bind: 1.0.5
      get-intrinsic: 1.2.2
      has-symbols: 1.0.3
      isarray: 2.0.5
    dev: true

  /safe-buffer/5.1.2:
    resolution: {integrity: sha512-Gd2UZBJDkXlY7GbJxfsE8/nvKkUEU1G38c1siN6QP6a9PT9MmHB8GnpscSmMJSoF8LOIrt8ud/wPtojys4G6+g==}

  /safe-buffer/5.2.1:
    resolution: {integrity: sha512-rp3So07KcdmmKbGvgaNxQSJr7bGVSVk5S9Eq1F+ppbRo70+YeaDxkw5Dd8NPN+GD6bjnYm2VuPuCXmpuYvmCXQ==}

  /safe-regex-test/1.0.0:
    resolution: {integrity: sha512-JBUUzyOgEwXQY1NuPtvcj/qcBDbDmEvWufhlnXZIm75DEHp+afM1r1ujJpJsV/gSM4t59tpDyPi1sd6ZaPFfsA==}
    dependencies:
      call-bind: 1.0.5
      get-intrinsic: 1.2.2
      is-regex: 1.1.4
    dev: true

  /safer-buffer/2.1.2:
    resolution: {integrity: sha512-YZo3K82SD7Riyi0E1EQPojLz7kpepnSQI9IyPbHHg1XXXevb5dJI7tpyN2ADxGcQbHG7vcyRHk0cbwqcQriUtg==}

  /sax/1.2.1:
    resolution: {integrity: sha512-8I2a3LovHTOpm7NV5yOyO8IHqgVsfK4+UuySrXU8YXkSRX7k6hCV9b3HrkKCr3nMpgj+0bmocaJJWpvp1oc7ZA==}

  /schema-utils/3.2.0:
    resolution: {integrity: sha512-0zTyLGyDJYd/MBxG1AhJkKa6fpEBds4OQO2ut0w7OYG+ZGhGea09lijvzsqegYSik88zc7cUtIlnnO+/BvD6gQ==}
    engines: {node: '>= 10.13.0'}
    dependencies:
      '@types/json-schema': 7.0.14
      ajv: 6.12.6
      ajv-keywords: 3.5.2_ajv@6.12.6

  /scoped-regex/2.1.0:
    resolution: {integrity: sha512-g3WxHrqSWCZHGHlSrF51VXFdjImhwvH8ZO/pryFH56Qi0cDsZfylQa/t0jCzVQFNbNvM00HfHjkDPEuarKDSWQ==}
    engines: {node: '>=8'}

  /section-matter/1.0.0:
    resolution: {integrity: sha512-vfD3pmTzGpufjScBh50YHKzEu2lxBWhVEHsNGoEXmCmn2hKGfeNLYMzCJpe8cD7gqX7TJluOVpBkAequ6dgMmA==}
    engines: {node: '>=4'}
    dependencies:
      extend-shallow: 2.0.1
      kind-of: 6.0.3

  /semver-diff/4.0.0:
    resolution: {integrity: sha512-0Ju4+6A8iOnpL/Thra7dZsSlOHYAHIeMxfhWQRI1/VLcT3WDBZKKtQt/QkBOsiIN9ZpuvHE6cGZ0x4glCMmfiA==}
    engines: {node: '>=12'}
    dependencies:
      semver: 7.5.4

  /semver-utils/1.1.4:
    resolution: {integrity: sha512-EjnoLE5OGmDAVV/8YDoN5KiajNadjzIp9BAHOhYeQHt7j0UWxjmgsx4YD48wp4Ue1Qogq38F1GNUJNqF1kKKxA==}

  /semver/5.7.2:
    resolution: {integrity: sha512-cBznnQ9KjJqU67B52RMC65CMarK2600WFnbkcaiwWq3xy/5haFJlshgnpjovMVJ+Hff49d8GEn0b87C5pDQ10g==}
    hasBin: true

  /semver/6.3.1:
    resolution: {integrity: sha512-BR7VvDCVHO+q2xBEWskxS6DJE1qRnb7DxzUrogb71CWoSficBxYsiAGd+Kl0mmq/MprG9yArRkyrQxTO6XjMzA==}
    hasBin: true

  /semver/7.3.8:
    resolution: {integrity: sha512-NB1ctGL5rlHrPJtFDVIVzTyQylMLu9N9VICA6HSFJo8MCGVTMW6gfpicwKmmK/dAjTOrqu5l63JJOpDSrAis3A==}
    engines: {node: '>=10'}
    hasBin: true
    dependencies:
      lru-cache: 6.0.0

  /semver/7.5.0:
    resolution: {integrity: sha512-+XC0AD/R7Q2mPSRuy2Id0+CGTZ98+8f+KvwirxOKIEyid+XSx6HbC63p+O4IndTHuX5Z+JxQ0TghCkO5Cg/2HA==}
    engines: {node: '>=10'}
    hasBin: true
    dependencies:
      lru-cache: 6.0.0
    dev: true

  /semver/7.5.2:
    resolution: {integrity: sha512-SoftuTROv/cRjCze/scjGyiDtcUyxw1rgYQSZY7XTmtR5hX+dm76iDbTH8TkLPHCQmlbQVSSbNZCPM2hb0knnQ==}
    engines: {node: '>=10'}
    hasBin: true
    dependencies:
      lru-cache: 6.0.0
    dev: true

  /semver/7.5.4:
    resolution: {integrity: sha512-1bCSESV6Pv+i21Hvpxp3Dx+pSD8lIPt8uVjRrxAUt/nbswYc+tK6Y2btiULjd4+fnq15PX+nqQDC7Oft7WkwcA==}
    engines: {node: '>=10'}
    hasBin: true
    dependencies:
      lru-cache: 6.0.0

  /sentence-case/3.0.4:
    resolution: {integrity: sha512-8LS0JInaQMCRoQ7YUytAo/xUu5W2XnQxV2HI/6uM6U7CITS1RqPElr30V6uIqyMKM9lJGRVFy5/4CuzcixNYSg==}
    dependencies:
      no-case: 3.0.4
      tslib: 2.6.0
      upper-case-first: 2.0.2

  /serialize-javascript/6.0.0:
    resolution: {integrity: sha512-Qr3TosvguFt8ePWqsvRfrKyQXIiW+nGbYpy8XK24NQHE83caxWt+mIymTT19DGFbNWNLfEwsrkSmN64lVWB9ag==}
    dependencies:
      randombytes: 2.1.0
    dev: true

  /serialize-javascript/6.0.1:
    resolution: {integrity: sha512-owoXEFjWRllis8/M1Q+Cw5k8ZH40e3zhp/ovX+Xr/vi1qj6QesbyXXViFbpNvWvPNAD62SutwEXavefrLJWj7w==}
    dependencies:
      randombytes: 2.1.0

  /set-blocking/2.0.0:
    resolution: {integrity: sha512-KiKBS8AnWGEyLzofFfmvKwpdPzqiy16LvQfK3yv/fVH7Bj13/wl3JSR1J+rfgRE9q7xUJK4qvgS8raSOeLUehw==}

  /set-function-length/1.1.1:
    resolution: {integrity: sha512-VoaqjbBJKiWtg4yRcKBQ7g7wnGnLV3M8oLvVWwOk2PdYY6PEFegR1vezXR0tw6fZGF9csVakIRjrJiy2veSBFQ==}
    engines: {node: '>= 0.4'}
    dependencies:
      define-data-property: 1.1.1
      get-intrinsic: 1.2.2
      gopd: 1.0.1
      has-property-descriptors: 1.0.1

  /set-function-name/2.0.1:
    resolution: {integrity: sha512-tMNCiqYVkXIZgc2Hnoy2IvC/f8ezc5koaRFkCjrpWzGpCd3qbZXPzVy9MAZzK1ch/X0jvSkojys3oqJN0qCmdA==}
    engines: {node: '>= 0.4'}
    dependencies:
      define-data-property: 1.1.1
      functions-have-names: 1.2.3
      has-property-descriptors: 1.0.1
    dev: true

  /setimmediate/1.0.5:
    resolution: {integrity: sha512-MATJdZp8sLqDl/68LfQmbP8zKPLQNV6BIZoIgrscFDQ+RsvK/BxeDQOgyxKKoh0y/8h3BqVFnCqQ/gd+reiIXA==}

  /sharp/0.33.2:
    resolution: {integrity: sha512-WlYOPyyPDiiM07j/UO+E720ju6gtNtHjEGg5vovUk1Lgxyjm2LFO+37Nt/UI3MMh2l6hxTWQWi7qk3cXJTutcQ==}
    engines: {libvips: '>=8.15.1', node: ^18.17.0 || ^20.3.0 || >=21.0.0}
    requiresBuild: true
    dependencies:
      color: 4.2.3
      detect-libc: 2.0.2
      semver: 7.5.4
    optionalDependencies:
      '@img/sharp-darwin-arm64': 0.33.2
      '@img/sharp-darwin-x64': 0.33.2
      '@img/sharp-libvips-darwin-arm64': 1.0.1
      '@img/sharp-libvips-darwin-x64': 1.0.1
      '@img/sharp-libvips-linux-arm': 1.0.1
      '@img/sharp-libvips-linux-arm64': 1.0.1
      '@img/sharp-libvips-linux-s390x': 1.0.1
      '@img/sharp-libvips-linux-x64': 1.0.1
      '@img/sharp-libvips-linuxmusl-arm64': 1.0.1
      '@img/sharp-libvips-linuxmusl-x64': 1.0.1
      '@img/sharp-linux-arm': 0.33.2
      '@img/sharp-linux-arm64': 0.33.2
      '@img/sharp-linux-s390x': 0.33.2
      '@img/sharp-linux-x64': 0.33.2
      '@img/sharp-linuxmusl-arm64': 0.33.2
      '@img/sharp-linuxmusl-x64': 0.33.2
      '@img/sharp-wasm32': 0.33.2
      '@img/sharp-win32-ia32': 0.33.2
      '@img/sharp-win32-x64': 0.33.2
    dev: true

  /shebang-command/1.2.0:
    resolution: {integrity: sha512-EV3L1+UQWGor21OmnvojK36mhg+TyIKDh3iFBKBohr5xeXIhNBcx8oWdgkTEEQ+BEFFYdLRuqMfd5L84N1V5Vg==}
    engines: {node: '>=0.10.0'}
    dependencies:
      shebang-regex: 1.0.0
    dev: true

  /shebang-command/2.0.0:
    resolution: {integrity: sha512-kHxr2zZpYtdmrN1qDjrrX/Z1rR1kG8Dx+gkpK1G4eXmvXswmcE1hTWBWYUzlraYw1/yZp6YuDY77YtvbN0dmDA==}
    engines: {node: '>=8'}
    dependencies:
      shebang-regex: 3.0.0

  /shebang-regex/1.0.0:
    resolution: {integrity: sha512-wpoSFAxys6b2a2wHZ1XpDSgD7N9iVjg29Ph9uV/uaP9Ex/KXlkTZTeddxDPSYQpgvzKLGJke2UU0AzoGCjNIvQ==}
    engines: {node: '>=0.10.0'}
    dev: true

  /shebang-regex/3.0.0:
    resolution: {integrity: sha512-7++dFhtcx3353uBaq8DDR4NuxBetBzC7ZQOhmTQInHEd6bSrXdiEyzCvG07Z44UYdLShWUyXt5M/yhz8ekcb1A==}
    engines: {node: '>=8'}

  /shell-quote/1.8.1:
    resolution: {integrity: sha512-6j1W9l1iAs/4xYBI1SYOVZyFcCis9b4KCLQ8fgAGG07QvzaRLVVRQvAy85yNmmZSjYjg4MWh4gNvlPujU/5LpA==}
    dev: true

  /shelljs/0.8.5:
    resolution: {integrity: sha512-TiwcRcrkhHvbrZbnRcFYMLl30Dfov3HKqzp5tO5b4pt6G/SezKcYhmDg15zXVBswHmctSAQKznqNW2LO5tTDow==}
    engines: {node: '>=4'}
    hasBin: true
    dependencies:
      glob: 7.2.3
      interpret: 1.4.0
      rechoir: 0.6.2

  /side-channel/1.0.4:
    resolution: {integrity: sha512-q5XPytqFEIKHkGdiMIrY10mvLRvnQh42/+GoBlFW3b2LXLE2xxJpZFdm94we0BaoV3RwJyGqg5wS7epxTv0Zvw==}
    dependencies:
      call-bind: 1.0.5
      get-intrinsic: 1.2.2
      object-inspect: 1.13.1

  /signal-exit/3.0.7:
    resolution: {integrity: sha512-wnD2ZE+l+SPC/uoS0vXeE9L1+0wuaMqKlfz9AMUo38JsyLSBWSFcHR1Rri62LZc12vLr1gb3jl7iwQhgwpAbGQ==}

  /signal-exit/4.1.0:
    resolution: {integrity: sha512-bzyZ1e88w9O1iNJbKnOlvYTrWPDl46O1bG0D3XInv+9tkPrxrN8jUUTiFlDkkmKWgn1M6CfIA13SuGqOa9Korw==}
    engines: {node: '>=14'}

  /sigstore/1.6.0:
    resolution: {integrity: sha512-QODKff/qW/TXOZI6V/Clqu74xnInAS6it05mufj4/fSewexLtfEntgLZZcBtUK44CDQyUE5TUXYy1ARYzlfG9g==}
    engines: {node: ^14.17.0 || ^16.13.0 || >=18.0.0}
    hasBin: true
    dependencies:
      '@sigstore/protobuf-specs': 0.1.0
      '@sigstore/tuf': 1.0.0
      make-fetch-happen: 11.1.1
      tuf-js: 1.1.7
    transitivePeerDependencies:
      - supports-color

  /simple-git/3.19.1:
    resolution: {integrity: sha512-Ck+rcjVaE1HotraRAS8u/+xgTvToTuoMkT9/l9lvuP5jftwnYUp6DwuJzsKErHgfyRk8IB8pqGHWEbM3tLgV1w==}
    dependencies:
      '@kwsites/file-exists': 1.1.1
      '@kwsites/promise-deferred': 1.1.1
      debug: 4.3.4
    transitivePeerDependencies:
      - supports-color

  /simple-swizzle/0.2.2:
    resolution: {integrity: sha512-JA//kQgZtbuY83m+xT+tXJkmJncGMTFT+C+g2h2R9uxkYIrE2yy9sgmcLhCnw57/WSD+Eh3J97FPEDFnbXnDUg==}
    dependencies:
      is-arrayish: 0.3.2
    dev: true

  /sinon/16.1.3:
    resolution: {integrity: sha512-mjnWWeyxcAf9nC0bXcPmiDut+oE8HYridTNzBbF98AYVLmWwGRp2ISEpyhYflG1ifILT+eNn3BmKUJPxjXUPlA==}
    dependencies:
      '@sinonjs/commons': 3.0.0
      '@sinonjs/fake-timers': 10.3.0
      '@sinonjs/samsam': 8.0.0
      diff: 5.1.0
      nise: 5.1.5
      supports-color: 7.2.0

  /sisteransi/1.0.5:
    resolution: {integrity: sha512-bLGGlR1QxBcynn2d5YmDX4MGjlZvy2MRBDRNHLJ8VI6l6+9FUiyTFNJ0IveOSP0bcXgVDPRcfGqA0pjaqUpfVg==}

  /slash/3.0.0:
    resolution: {integrity: sha512-g9Q1haeby36OSStwb4ntCGGGaKsaVSjQ68fBxoQcutl5fS1vuY18H3wSt3jFyFtrkx+Kz0V1G85A4MyAdDMi2Q==}
    engines: {node: '>=8'}

  /slice-ansi/4.0.0:
    resolution: {integrity: sha512-qMCMfhY040cVHT43K9BFygqYbUPFZKHOg7K73mtTWJRb8pyP3fzf4Ixd5SzdEJQ6MRUg/WBnOLxghZtKKurENQ==}
    engines: {node: '>=10'}
    dependencies:
      ansi-styles: 4.3.0
      astral-regex: 2.0.0
      is-fullwidth-code-point: 3.0.0

  /smart-buffer/4.2.0:
    resolution: {integrity: sha512-94hK0Hh8rPqQl2xXc3HsaBoOXKV20MToPkcXvwbISWLEs+64sBq5kFgn2kJDHb1Pry9yrP0dxrCI9RRci7RXKg==}
    engines: {node: '>= 6.0.0', npm: '>= 3.0.0'}

  /snake-case/3.0.4:
    resolution: {integrity: sha512-LAOh4z89bGQvl9pFfNF8V146i7o7/CqFPbqzYgP+yYzDIDeS9HaNFtXABamRW+AQzEVODcvE79ljJ+8a9YSdMg==}
    dependencies:
      dot-case: 3.0.4
      tslib: 2.6.0

  /socks-proxy-agent/6.2.1:
    resolution: {integrity: sha512-a6KW9G+6B3nWZ1yB8G7pJwL3ggLy1uTzKAgCb7ttblwqdz9fMGJUuTy3uFzEP48FAs9FLILlmzDlE2JJhVQaXQ==}
    engines: {node: '>= 10'}
    dependencies:
      agent-base: 6.0.2
      debug: 4.3.4
      socks: 2.7.1
    transitivePeerDependencies:
      - supports-color

  /socks-proxy-agent/7.0.0:
    resolution: {integrity: sha512-Fgl0YPZ902wEsAyiQ+idGd1A7rSFx/ayC1CQVMw5P+EQx2V0SgpGtf6OKFhVjPflPUl9YMmEOnmfjCdMUsygww==}
    engines: {node: '>= 10'}
    dependencies:
      agent-base: 6.0.2
      debug: 4.3.4
      socks: 2.7.1
    transitivePeerDependencies:
      - supports-color

  /socks/2.7.1:
    resolution: {integrity: sha512-7maUZy1N7uo6+WVEX6psASxtNlKaNVMlGQKkG/63nEDdLOWNbiUMoLK7X4uYoLhQstau72mLgfEWcXcwsaHbYQ==}
    engines: {node: '>= 10.13.0', npm: '>= 3.0.0'}
    dependencies:
      ip: 2.0.0
      smart-buffer: 4.2.0

  /sort-json/2.0.1:
    resolution: {integrity: sha512-s8cs2bcsQCzo/P2T/uoU6Js4dS/jnX8+4xunziNoq9qmSpZNCrRIAIvp4avsz0ST18HycV4z/7myJ7jsHWB2XQ==}
    hasBin: true
    dependencies:
      detect-indent: 5.0.0
      detect-newline: 2.1.0
      minimist: 1.2.8

  /sort-keys/4.2.0:
    resolution: {integrity: sha512-aUYIEU/UviqPgc8mHR6IW1EGxkAXpeRETYcrzg8cLAvUPZcpAlleSXHV2mY7G12GphSH6Gzv+4MMVSSkbdteHg==}
    engines: {node: '>=8'}
    dependencies:
      is-plain-obj: 2.1.0

  /sort-object-keys/1.1.3:
    resolution: {integrity: sha512-855pvK+VkU7PaKYPc+Jjnmt4EzejQHyhhF33q31qG8x7maDzkeFhAAThdCYay11CISO+qAMwjOBP+fPZe0IPyg==}

  /sort-package-json/1.57.0:
    resolution: {integrity: sha512-FYsjYn2dHTRb41wqnv+uEqCUvBpK3jZcTp9rbz2qDTmel7Pmdtf+i2rLaaPMRZeSVM60V3Se31GyWFpmKs4Q5Q==}
    hasBin: true
    dependencies:
      detect-indent: 6.1.0
      detect-newline: 3.1.0
      git-hooks-list: 1.0.3
      globby: 10.0.0
      is-plain-obj: 2.1.0
      sort-object-keys: 1.1.3

  /source-map-support/0.5.21:
    resolution: {integrity: sha512-uBHU3L3czsIyYXKX88fdrGovxdSCoTGDRZ6SYXtSRxLZUzHg5P/66Ht6uoUlHu9EZod+inXhKo3qQgwXUT/y1w==}
    dependencies:
      buffer-from: 1.1.2
      source-map: 0.6.1

  /source-map/0.6.1:
    resolution: {integrity: sha512-UjgapumWlbMhkBgzT7Ykc5YXUT46F0iKu8SGXq0bcwP5dz/h0Plj6enJqjz1Zbq2l5WaqYnrVbwWOWMyF3F47g==}
    engines: {node: '>=0.10.0'}

  /spawn-command/0.0.2:
    resolution: {integrity: sha512-zC8zGoGkmc8J9ndvml8Xksr1Amk9qBujgbF0JAIWO7kXr43w0h/0GJNM/Vustixu+YE8N/MTrQ7N31FvHUACxQ==}
    dev: true

  /spawn-please/2.0.1:
    resolution: {integrity: sha512-W+cFbZR2q2mMTfjz5ZGvhBAiX+e/zczFCNlbS9mxiSdYswBXwUuBUT+a0urH+xZZa8f/bs0mXHyZsZHR9hKogA==}
    engines: {node: '>=14'}
    dependencies:
      cross-spawn: 7.0.3

  /spdx-correct/3.2.0:
    resolution: {integrity: sha512-kN9dJbvnySHULIluDHy32WHRUu3Og7B9sbY7tsFLctQkIqnMh3hErYgdMjTYuqmcXX+lK5T1lnUt3G7zNswmZA==}
    dependencies:
      spdx-expression-parse: 3.0.1
      spdx-license-ids: 3.0.16

  /spdx-exceptions/2.3.0:
    resolution: {integrity: sha512-/tTrYOC7PPI1nUAgx34hUpqXuyJG+DTHJTnIULG4rDygi4xu/tfgmq1e1cIRwRzwZgo4NLySi+ricLkZkw4i5A==}

  /spdx-expression-parse/3.0.1:
    resolution: {integrity: sha512-cbqHunsQWnJNE6KhVSMsMeH5H/L9EpymbzqTQ3uLwNCLZ1Q481oWaofqH7nO6V07xlXwY6PhQdQ2IedWx/ZK4Q==}
    dependencies:
      spdx-exceptions: 2.3.0
      spdx-license-ids: 3.0.16

  /spdx-license-ids/3.0.16:
    resolution: {integrity: sha512-eWN+LnM3GR6gPu35WxNgbGl8rmY1AEmoMDvL/QD6zYmPWgywxWqJWNdLGT+ke8dKNWrcYgYjPpG5gbTfghP8rw==}

  /split-on-first/1.1.0:
    resolution: {integrity: sha512-43ZssAJaMusuKWL8sKUBQXHWOpq8d6CfN/u1p4gUzfJkM05C8rxTmYrkIPTXapZpORA6LkkzcUulJ8FqA7Uudw==}
    engines: {node: '>=6'}

  /split/1.0.1:
    resolution: {integrity: sha512-mTyOoPbrivtXnwnIxZRFYRrPNtEFKlpB2fvjSnCQUiAA6qAZzqwna5envK4uk6OIeP17CsdF3rSBGYVBsU0Tkg==}
    dependencies:
      through: 2.3.8
    dev: true

  /split2/3.2.2:
    resolution: {integrity: sha512-9NThjpgZnifTkJpzTZ7Eue85S49QwpNhZTq6GRJwObb6jnLFNGB7Qm73V5HewTROPyxD0C29xqmaI68bQtV+hg==}
    dependencies:
      readable-stream: 3.6.1
    dev: true

  /sprintf-js/1.0.3:
    resolution: {integrity: sha512-D9cPgkvLlV3t3IzL0D0YLvGA9Ahk4PcvVwUbN0dSGr1aP0Nrt4AEnTUbuGvquEC0mA64Gqt1fzirlRs5ibXx8g==}

  /ssri/10.0.4:
    resolution: {integrity: sha512-12+IR2CB2C28MMAw0Ncqwj5QbTcs0nGIhgJzYWzDkb21vWmfNI83KS4f3Ci6GI98WreIfG7o9UXp3C0qbpA8nQ==}
    engines: {node: ^14.17.0 || ^16.13.0 || >=18.0.0}
    dependencies:
      minipass: 5.0.0

  /ssri/8.0.1:
    resolution: {integrity: sha512-97qShzy1AiyxvPNIkLWoGua7xoQzzPjQ0HAH4B0rWKo7SZ6USuPcrUiAFrws0UH8RrbWmgq3LMTObhPIHbbBeQ==}
    engines: {node: '>= 8'}
    dependencies:
      minipass: 3.3.6

  /ssri/9.0.1:
    resolution: {integrity: sha512-o57Wcn66jMQvfHG1FlYbWeZWW/dHZhJXjpIcTfXldXEk5nz5lStPo3mK0OJQfGR3RbZUlbISexbljkJzuEj/8Q==}
    engines: {node: ^12.13.0 || ^14.15.0 || >=16.0.0}
    dependencies:
      minipass: 3.3.6

  /stdout-stderr/0.1.13:
    resolution: {integrity: sha512-Xnt9/HHHYfjZ7NeQLvuQDyL1LnbsbddgMFKCuaQKwGCdJm8LnstZIXop+uOY36UR1UXXoHXfMbC1KlVdVd2JLA==}
    engines: {node: '>=8.0.0'}
    dependencies:
      debug: 4.3.4
      strip-ansi: 6.0.1
    transitivePeerDependencies:
      - supports-color

  /strict-uri-encode/2.0.0:
    resolution: {integrity: sha512-QwiXZgpRcKkhTj2Scnn++4PKtWsH0kpzZ62L2R6c/LUVYv7hVnZqcg2+sMuT6R7Jusu1vviK/MFsu6kNJfWlEQ==}
    engines: {node: '>=4'}

  /string-argv/0.3.1:
    resolution: {integrity: sha512-a1uQGz7IyVy9YwhqjZIZu1c8JO8dNIe20xBmSS6qu9kv++k3JGzCVmprbNN5Kn+BgzD5E7YYwg1CcjuJMRNsvg==}
    engines: {node: '>=0.6.19'}

  /string-width/2.1.1:
    resolution: {integrity: sha512-nOqH59deCq9SRHlxq1Aw85Jnt4w6KvLKqWVik6oA9ZklXLNIOlqg4F2yrT1MVaTjAqvVwdfeZ7w7aCvJD7ugkw==}
    engines: {node: '>=4'}
    dependencies:
      is-fullwidth-code-point: 2.0.0
      strip-ansi: 4.0.0
    dev: true

  /string-width/4.2.3:
    resolution: {integrity: sha512-wKyQRQpjJ0sIp62ErSZdGsjMJWsap5oRNihHhu6G7JVO/9jIB6UyevL+tXuOqrng8j/cxKTWyWUwvSTriiZz/g==}
    engines: {node: '>=8'}
    dependencies:
      emoji-regex: 8.0.0
      is-fullwidth-code-point: 3.0.0
      strip-ansi: 6.0.1

  /string-width/5.1.2:
    resolution: {integrity: sha512-HnLOCR3vjcY8beoNLtcjZ5/nxn2afmME6lhrDrebokqMap+XbeW8n9TXpPDOqdGK5qcI3oT0GKTW6wC7EMiVqA==}
    engines: {node: '>=12'}
    dependencies:
      eastasianwidth: 0.2.0
      emoji-regex: 9.2.2
      strip-ansi: 7.1.0

  /string.prototype.matchall/4.0.10:
    resolution: {integrity: sha512-rGXbGmOEosIQi6Qva94HUjgPs9vKW+dkG7Y8Q5O2OYkWL6wFaTRZO8zM4mhP94uX55wgyrXzfS2aGtGzUL7EJQ==}
    dependencies:
      call-bind: 1.0.5
      define-properties: 1.2.1
      es-abstract: 1.22.3
      get-intrinsic: 1.2.2
      has-symbols: 1.0.3
      internal-slot: 1.0.6
      regexp.prototype.flags: 1.5.1
      set-function-name: 2.0.1
      side-channel: 1.0.4
    dev: true

  /string.prototype.trim/1.2.8:
    resolution: {integrity: sha512-lfjY4HcixfQXOfaqCvcBuOIapyaroTXhbkfJN3gcB1OtyupngWK4sEET9Knd0cXd28kTUqu/kHoV4HKSJdnjiQ==}
    engines: {node: '>= 0.4'}
    dependencies:
      call-bind: 1.0.5
      define-properties: 1.2.1
      es-abstract: 1.22.3
    dev: true

  /string.prototype.trimend/1.0.7:
    resolution: {integrity: sha512-Ni79DqeB72ZFq1uH/L6zJ+DKZTkOtPIHovb3YZHQViE+HDouuU4mBrLOLDn5Dde3RF8qw5qVETEjhu9locMLvA==}
    dependencies:
      call-bind: 1.0.5
      define-properties: 1.2.1
      es-abstract: 1.22.3
    dev: true

  /string.prototype.trimstart/1.0.7:
    resolution: {integrity: sha512-NGhtDFu3jCEm7B4Fy0DpLewdJQOZcQ0rGbwQ/+stjnrp2i+rlKeCvos9hOIeCmqwratM47OBxY7uFZzjxHXmrg==}
    dependencies:
      call-bind: 1.0.5
      define-properties: 1.2.1
      es-abstract: 1.22.3
    dev: true

  /string_decoder/0.10.31:
    resolution: {integrity: sha512-ev2QzSzWPYmy9GuqfIVildA4OdcGLeFZQrq5ys6RtiuF+RQQiZWr8TZNyAcuVXyQRYfEO+MsoB/1BuQVhOJuoQ==}
    dev: true

  /string_decoder/1.1.1:
    resolution: {integrity: sha512-n/ShnvDi6FHbbVfviro+WojiFzv+s8MPMHBczVePfUpDJLwoLT0ht1l4YwBCbi8pJAveEEdnkHyPyTP/mzRfwg==}
    dependencies:
      safe-buffer: 5.1.2

  /string_decoder/1.3.0:
    resolution: {integrity: sha512-hkRX8U1WjJFd8LsDJ2yQ/wWWxaopEsABU1XfkM8A+j0+85JAGppt16cr1Whg6KIbb4okU6Mql6BOj+uup/wKeA==}
    dependencies:
      safe-buffer: 5.2.1

  /strip-ansi/4.0.0:
    resolution: {integrity: sha512-4XaJ2zQdCzROZDivEVIDPkcQn8LMFSa8kj8Gxb/Lnwzv9A8VctNZ+lfivC/sV3ivW8ElJTERXZoPBRrZKkNKow==}
    engines: {node: '>=4'}
    dependencies:
      ansi-regex: 3.0.1
    dev: true

  /strip-ansi/5.2.0:
    resolution: {integrity: sha512-DuRs1gKbBqsMKIZlrffwlug8MHkcnpjs5VPmL1PAh+mA30U0DTotfDZ0d2UUsXpPmPmMMJ6W773MaA3J+lbiWA==}
    engines: {node: '>=6'}
    dependencies:
      ansi-regex: 4.1.1
    dev: true

  /strip-ansi/6.0.1:
    resolution: {integrity: sha512-Y38VPSHcqkFrCpFnQ9vuSXmquuv5oXOKpGeT6aGrr3o3Gc9AlVa6JBfUSOCnbxGGZF+/0ooI7KrPuUSztUdU5A==}
    engines: {node: '>=8'}
    dependencies:
      ansi-regex: 5.0.1

  /strip-ansi/7.1.0:
    resolution: {integrity: sha512-iq6eVVI64nQQTRYq2KtEg2d2uU7LElhTJwsH4YzIHZshxlgZms/wIc4VoDQTlG/IvVIrBKG06CrZnp0qv7hkcQ==}
    engines: {node: '>=12'}
    dependencies:
      ansi-regex: 6.0.1

  /strip-bom-buf/1.0.0:
    resolution: {integrity: sha512-1sUIL1jck0T1mhOLP2c696BIznzT525Lkub+n4jjMHjhjhoAQA6Ye659DxdlZBr0aLDMQoTxKIpnlqxgtwjsuQ==}
    engines: {node: '>=4'}
    dependencies:
      is-utf8: 0.2.1

  /strip-bom-stream/2.0.0:
    resolution: {integrity: sha512-yH0+mD8oahBZWnY43vxs4pSinn8SMKAdml/EOGBewoe1Y0Eitd0h2Mg3ZRiXruUW6L4P+lvZiEgbh0NgUGia1w==}
    engines: {node: '>=0.10.0'}
    dependencies:
      first-chunk-stream: 2.0.0
      strip-bom: 2.0.0

  /strip-bom-string/1.0.0:
    resolution: {integrity: sha512-uCC2VHvQRYu+lMh4My/sFNmF2klFymLX1wHJeXnbEJERpV/ZsVuonzerjfrGpIGF7LBVa1O7i9kjiWvJiFck8g==}
    engines: {node: '>=0.10.0'}

  /strip-bom/2.0.0:
    resolution: {integrity: sha512-kwrX1y7czp1E69n2ajbG65mIo9dqvJ+8aBQXOGVxqwvNbsXdFM6Lq37dLAY3mknUwru8CfcCbfOLL/gMo+fi3g==}
    engines: {node: '>=0.10.0'}
    dependencies:
      is-utf8: 0.2.1

  /strip-bom/3.0.0:
    resolution: {integrity: sha512-vavAMRXOgBVNF6nyEEmL3DBK19iRpDcoIwW+swQ+CbGiu7lju6t+JklA1MHweoWtadgt4ISVUsXLyDq34ddcwA==}
    engines: {node: '>=4'}

  /strip-bom/4.0.0:
    resolution: {integrity: sha512-3xurFv5tEgii33Zi8Jtp55wEIILR9eh34FAW00PZf+JnSsTmV/ioewSgQl97JHvgjoRGwPShsWm+IdrxB35d0w==}
    engines: {node: '>=8'}
    dev: true

  /strip-eof/1.0.0:
    resolution: {integrity: sha512-7FCwGGmx8mD5xQd3RPUvnSpUXHM3BWuzjtpD4TXsfcZ9EL4azvVVUscFYwD9nx8Kh+uCBC00XBtAykoMHwTh8Q==}
    engines: {node: '>=0.10.0'}
    dev: true

  /strip-final-newline/2.0.0:
    resolution: {integrity: sha512-BrpvfNAE3dcvq7ll3xVumzjKjZQ5tI1sEUIKr3Uoks0XUl45St3FlatVqef9prk4jRDzhW6WZg+3bk93y6pLjA==}
    engines: {node: '>=6'}

  /strip-indent/3.0.0:
    resolution: {integrity: sha512-laJTa3Jb+VQpaC6DseHhF7dXVqHTfJPCRDaEbid/drOhgitgYku/letMUqOXFoWV0zIIUbjpdH2t+tYj4bQMRQ==}
    engines: {node: '>=8'}
    dependencies:
      min-indent: 1.0.1
    dev: true

  /strip-json-comments/2.0.1:
    resolution: {integrity: sha512-4gB8na07fecVVkOI6Rs4e7T6NOTki5EmL7TUduTs6bu3EdnSycntVJ4re8kgZA+wx9IueI2Y11bfbgwtzuE0KQ==}
    engines: {node: '>=0.10.0'}

  /strip-json-comments/3.1.1:
    resolution: {integrity: sha512-6fPc+R4ihwqP6N/aIv2f1gMH8lOVtWQHoqC4yK6oSDVVocumAsfCqjkXnqiYMhmMwS/mEHLp7Vehlt3ql6lEig==}
    engines: {node: '>=8'}

  /strip-json-comments/5.0.1:
    resolution: {integrity: sha512-0fk9zBqO67Nq5M/m45qHCJxylV/DhBlIOVExqgOMiCCrzrhU6tCibRXNqE3jwJLftzE9SNuZtYbpzcO+i9FiKw==}
    engines: {node: '>=14.16'}

  /supports-color/5.5.0:
    resolution: {integrity: sha512-QjVjwdXIt408MIiAqCX4oUKsgU2EqAGzs2Ppkm4aQYbjm+ZEWEcW4SfFNTr4uMNZma0ey4f5lgLrkB0aX0QMow==}
    engines: {node: '>=4'}
    dependencies:
      has-flag: 3.0.0

  /supports-color/7.2.0:
    resolution: {integrity: sha512-qpCAvRl9stuOHveKsn7HncJRvv501qIacKzQlO/+Lwxc9+0q2wLyv4Dfvt80/DPn2pqOBsJdDiogXGR9+OvwRw==}
    engines: {node: '>=8'}
    dependencies:
      has-flag: 4.0.0

  /supports-color/8.1.1:
    resolution: {integrity: sha512-MpUEN2OodtUzxvKQl72cUF7RQ5EiHsGvSsVG0ia9c5RbWGL2CI4C7EpPS8UTBIplnlzZiNuV56w+FuNxy3ty2Q==}
    engines: {node: '>=10'}
    dependencies:
      has-flag: 4.0.0

  /supports-hyperlinks/1.0.1:
    resolution: {integrity: sha512-HHi5kVSefKaJkGYXbDuKbUGRVxqnWGn3J2e39CYcNJEfWciGq2zYtOhXLTlvrOZW1QU7VX67w7fMmWafHX9Pfw==}
    engines: {node: '>=4'}
    dependencies:
      has-flag: 2.0.0
      supports-color: 5.5.0

  /supports-hyperlinks/2.3.0:
    resolution: {integrity: sha512-RpsAZlpWcDwOPQA22aCH4J0t7L8JmAvsCxfOSEwm7cQs3LshN36QaTkwd70DnBOXDWGssw2eUoc8CaRWT0XunA==}
    engines: {node: '>=8'}
    dependencies:
      has-flag: 4.0.0
      supports-color: 7.2.0

  /supports-preserve-symlinks-flag/1.0.0:
    resolution: {integrity: sha512-ot0WnXS9fgdkgIcePe6RHNk1WA8+muPa6cSjeR3V8K27q9BB1rTE3R1p7Hv0z1ZyAc8s6Vvv8DIyWf681MAt0w==}
    engines: {node: '>= 0.4'}

  /syncpack/9.8.6:
    resolution: {integrity: sha512-4S4cUoKK9WenA/Wdk9GvlekzPR9PxC7sqcsUIsK4ypsa/pIYv8Ju1vxGNvp6Y1yI2S9EdCk0QJsB3/wRB8XYVw==}
    engines: {node: '>=14'}
    hasBin: true
    dependencies:
      chalk: 4.1.2
      commander: 10.0.1
      cosmiconfig: 8.1.3
      fs-extra: 11.1.1
      glob: 8.1.0
      minimatch: 6.2.0
      read-yaml-file: 2.1.0
      semver: 7.5.0
      tightrope: 0.1.0
      zod: 3.21.4
    dev: true

  /table/6.8.1:
    resolution: {integrity: sha512-Y4X9zqrCftUhMeH2EptSSERdVKt/nEdijTOacGD/97EKjhQ/Qs8RTlEGABSJNNN8lac9kheH+af7yAkEWlgneA==}
    engines: {node: '>=10.0.0'}
    dependencies:
      ajv: 8.12.0
      lodash.truncate: 4.4.2
      slice-ansi: 4.0.0
      string-width: 4.2.3
      strip-ansi: 6.0.1

  /tapable/2.2.1:
    resolution: {integrity: sha512-GNzQvQTOIP6RyTfE2Qxb8ZVlNmw0n88vp1szwWRimP02mnTsx3Wtn5qRdqY9w2XduFNUgvOwhNnQsjwCp+kqaQ==}
    engines: {node: '>=6'}

<<<<<<< HEAD
  /tar-fs/2.1.1:
    resolution: {integrity: sha512-V0r2Y9scmbDRLCNex/+hYzvp/zyYjvFbHPNgVTKfQvVrb6guiE/fxP+XblDNR011utopbkex2nM4dHNV6GDsng==}
    dependencies:
      chownr: 1.1.4
      mkdirp-classic: 0.5.3
      pump: 3.0.0
      tar-stream: 2.2.0

  /tar-stream/2.2.0:
    resolution: {integrity: sha512-ujeqbceABgwMZxEJnk2HDY2DlnUZ+9oEcb1KzTVfYHio0UE6dG71n60d8D2I4qNvleWrrXpmjpt7vZeF1LnMZQ==}
    engines: {node: '>=6'}
    dependencies:
      bl: 4.1.0
      end-of-stream: 1.4.4
      fs-constants: 1.0.0
      inherits: 2.0.4
      readable-stream: 3.6.2

=======
>>>>>>> 0f2b8dab
  /tar/6.1.13:
    resolution: {integrity: sha512-jdIBIN6LTIe2jqzay/2vtYLlBHa3JF42ot3h1dW8Q0PaAG4v8rm0cvpVePtau5C6OKXGGcgO9q2AMNSWxiLqKw==}
    engines: {node: '>=10'}
    dependencies:
      chownr: 2.0.0
      fs-minipass: 2.1.0
      minipass: 4.2.8
      minizlib: 2.1.2
      mkdirp: 1.0.4
      yallist: 4.0.0

  /tar/6.2.0:
    resolution: {integrity: sha512-/Wo7DcT0u5HUV486xg675HtjNd3BXZ6xDbzsCUZPt5iw8bTQ63bP0Raut3mvro9u+CUyq7YQd8Cx55fsZXxqLQ==}
    engines: {node: '>=10'}
    dependencies:
      chownr: 2.0.0
      fs-minipass: 2.1.0
      minipass: 5.0.0
      minizlib: 2.1.2
      mkdirp: 1.0.4
      yallist: 4.0.0

  /temp-dir/2.0.0:
    resolution: {integrity: sha512-aoBAniQmmwtcKp/7BzsH8Cxzv8OL736p7v1ihGb5e9DJ9kTwGWHrQrVB5+lfVDzfGrdRzXch+ig7LHaY1JTOrg==}
    engines: {node: '>=8'}
    dev: true

  /temp/0.9.4:
    resolution: {integrity: sha512-yYrrsWnrXMcdsnu/7YMYAofM1ktpL5By7vZhf15CrXijWWrEYZks5AXBudalfSWJLlnen/QUJUB5aoB0kqZUGA==}
    engines: {node: '>=6.0.0'}
    dependencies:
      mkdirp: 0.5.6
      rimraf: 2.6.3
    dev: true

  /tempfile/3.0.0:
    resolution: {integrity: sha512-uNFCg478XovRi85iD42egu+eSFUmmka750Jy7L5tfHI5hQKKtbPnxaSaXAbBqCDYrw3wx4tXjKwci4/QmsZJxw==}
    engines: {node: '>=8'}
    dependencies:
      temp-dir: 2.0.0
      uuid: 3.4.0
    dev: true

  /terser-webpack-plugin/5.3.9_webpack@5.88.1:
    resolution: {integrity: sha512-ZuXsqE07EcggTWQjXUj+Aot/OMcD0bMKGgF63f7UxYcu5/AJF53aIpK1YoP5xR9l6s/Hy2b+t1AM0bLNPRuhwA==}
    engines: {node: '>= 10.13.0'}
    peerDependencies:
      '@swc/core': '*'
      esbuild: '*'
      uglify-js: '*'
      webpack: ^5.1.0
    peerDependenciesMeta:
      '@swc/core':
        optional: true
      esbuild:
        optional: true
      uglify-js:
        optional: true
    dependencies:
      '@jridgewell/trace-mapping': 0.3.18
      jest-worker: 27.5.1
      schema-utils: 3.2.0
      serialize-javascript: 6.0.1
      terser: 5.18.0
      webpack: 5.88.1

  /terser/5.18.0:
    resolution: {integrity: sha512-pdL757Ig5a0I+owA42l6tIuEycRuM7FPY4n62h44mRLRfnOxJkkOHd6i89dOpwZlpF6JXBwaAHF6yWzFrt+QyA==}
    engines: {node: '>=10'}
    hasBin: true
    dependencies:
      '@jridgewell/source-map': 0.3.3
      acorn: 8.10.0
      commander: 2.20.3
      source-map-support: 0.5.21

  /test-exclude/6.0.0:
    resolution: {integrity: sha512-cAGWPIyOHU6zlmg88jwm7VRyXnMN7iV68OGAbYDk/Mh/xC/pzVPlQtY6ngoIH/5/tciuhGfvESU8GrHrcxD56w==}
    engines: {node: '>=8'}
    dependencies:
      '@istanbuljs/schema': 0.1.3
      glob: 7.2.3
      minimatch: 3.1.2
    dev: true

  /test-value/2.1.0:
    resolution: {integrity: sha512-+1epbAxtKeXttkGFMTX9H42oqzOTufR1ceCF+GYA5aOmvaPq9wd4PUS8329fn2RRLGNeUkgRLnVpycjx8DsO2w==}
    engines: {node: '>=0.10.0'}
    dependencies:
      array-back: 1.0.4
      typical: 2.6.1
    dev: true

  /text-extensions/1.9.0:
    resolution: {integrity: sha512-wiBrwC1EhBelW12Zy26JeOUkQ5mRu+5o8rpsJk5+2t+Y5vE7e842qtZDQ2g1NpX/29HdyFeJ4nSIhI47ENSxlQ==}
    engines: {node: '>=0.10'}
    dev: true

  /text-table/0.2.0:
    resolution: {integrity: sha512-N+8UisAXDGk8PFXP4HAzVR9nbfmVJ3zYLAWiTIoqC5v5isinhr+r5uaO8+7r3BMfuNIufIsA7RdpVgacC2cSpw==}

  /text_audit/0.9.3:
    resolution: {integrity: sha512-ZZMRLN1yR5BAOy+6c1mul5EKdtOMgn/HoQkxlz8X+XQooItgI/waALIx5QxS+tEp5V3KbmFu6uk238+QQc3JqQ==}
    hasBin: true
    dependencies:
      cli-color: 1.4.0
      command-line-args: 4.0.7
      glob: 7.2.3
      txt_tocfill: 0.5.1
    dev: true

  /textextensions/5.16.0:
    resolution: {integrity: sha512-7D/r3s6uPZyU//MCYrX6I14nzauDwJ5CxazouuRGNuvSCihW87ufN6VLoROLCrHg6FblLuJrT6N2BVaPVzqElw==}
    engines: {node: '>=0.8'}

  /through/2.3.8:
    resolution: {integrity: sha512-w89qg7PI8wAdvX60bMDP+bFoD5Dvhm9oLheFp5O4a2QF0cSBGsBX4qZmadPMvVqlLJBBci+WqGGOAPvcDeNSVg==}

  /through2/2.0.5:
    resolution: {integrity: sha512-/mrRod8xqpA+IHSLyGCQ2s8SPHiCDEeQJSep1jqLYeEUClOFG2Qsh+4FU6G9VeqpZnGW/Su8LQGc4YKni5rYSQ==}
    dependencies:
      readable-stream: 2.3.7
      xtend: 4.0.2
    dev: true

  /through2/4.0.2:
    resolution: {integrity: sha512-iOqSav00cVxEEICeD7TjLB1sueEL+81Wpzp2bY17uZjZN0pWZPuo4suZ/61VujxmqSGFfgOcNuTZ85QJwNZQpw==}
    dependencies:
      readable-stream: 3.6.1
    dev: true

  /tightrope/0.1.0:
    resolution: {integrity: sha512-HHHNYdCAIYwl1jOslQBT455zQpdeSo8/A346xpIb/uuqhSg+tCvYNsP5f11QW+z9VZ3vSX8YIfzTApjjuGH63w==}
    engines: {node: '>=14'}
    dev: true

  /timers-ext/0.1.7:
    resolution: {integrity: sha512-b85NUNzTSdodShTIbky6ZF02e8STtVVfD+fu4aXXShEELpozH+bCpJLYMPZbsABN2wDH7fJpqIoXxJpzbf0NqQ==}
    dependencies:
      es5-ext: 0.10.62
      next-tick: 1.1.0
    dev: true

  /tmp/0.0.33:
    resolution: {integrity: sha512-jRCJlojKnZ3addtTOjdIqoRuPEKBvNXcGYqzO6zWZX8KfKEpnGY5jfggJQ3EjKuu8D4bJRr0y+cYJFmYbImXGw==}
    engines: {node: '>=0.6.0'}
    dependencies:
      os-tmpdir: 1.0.2

  /to-readable-stream/1.0.0:
    resolution: {integrity: sha512-Iq25XBt6zD5npPhlLVXGFN3/gyR2/qODcKNNyTMd4vbm39HUaOiAM4PMq0eMVC/Tkxz+Zjdsc55g9yyz+Yq00Q==}
    engines: {node: '>=6'}

  /to-regex-range/5.0.1:
    resolution: {integrity: sha512-65P7iz6X5yEr1cwcgvQxbbIw7Uk3gOy5dIdtZ4rDveLqhrdJP+Li/Hx6tyK0NEb+2GCyneCMJiGqrADCSNk8sQ==}
    engines: {node: '>=8.0'}
    dependencies:
      is-number: 7.0.0

  /tr46/0.0.3:
    resolution: {integrity: sha512-N3WMsuqV66lT30CrXNbEjx4GEwlow3v6rr4mCcv6prnfwhS01rkgyFdjPNBYd9br7LpXV1+Emh01fHnq2Gdgrw==}

  /tr46/1.0.1:
    resolution: {integrity: sha512-dTpowEjclQ7Kgx5SdBkqRzVhERQXov8/l9Ft9dVM9fmg0W0KQSVaXX9T4i6twCPNtYiZM53lpSSUAwJbFPOHxA==}
    dependencies:
      punycode: 2.3.0
    dev: true

  /tree-kill/1.2.2:
    resolution: {integrity: sha512-L0Orpi8qGpRG//Nd+H90vFB+3iHnue1zSSGmNOOCh1GLJ7rUKVwV2HvijphGQS2UmhUZewS9VgvxYIdgr+fG1A==}
    hasBin: true
    dev: true

  /treeverse/1.0.4:
    resolution: {integrity: sha512-whw60l7r+8ZU8Tu/Uc2yxtc4ZTZbR/PF3u1IPNKGQ6p8EICLb3Z2lAgoqw9bqYd8IkgnsaOcLzYHFckjqNsf0g==}

  /trim-newlines/3.0.1:
    resolution: {integrity: sha512-c1PTsA3tYrIsLGkJkzHF+w9F2EyxfXGo4UyJc4pFL++FMjnq0HJS69T3M7d//gKrFKwy429bouPescbjecU+Zw==}
    engines: {node: '>=8'}
    dev: true

  /ts-api-utils/1.0.3_typescript@5.1.6:
    resolution: {integrity: sha512-wNMeqtMz5NtwpT/UZGY5alT+VoKdSsOOP/kqHFcUW1P/VRhH2wJ48+DN2WwUliNbQ976ETwDL0Ifd2VVvgonvg==}
    engines: {node: '>=16.13.0'}
    peerDependencies:
      typescript: '>=4.2.0'
    dependencies:
      typescript: 5.1.6

  /ts-morph/17.0.1:
    resolution: {integrity: sha512-10PkHyXmrtsTvZSL+cqtJLTgFXkU43Gd0JCc0Rw6GchWbqKe0Rwgt1v3ouobTZwQzF1mGhDeAlWYBMGRV7y+3g==}
    dependencies:
      '@ts-morph/common': 0.18.1
      code-block-writer: 11.0.3

  /ts-morph/20.0.0:
    resolution: {integrity: sha512-JVmEJy2Wow5n/84I3igthL9sudQ8qzjh/6i4tmYCm6IqYyKFlNbJZi7oBdjyqcWSWYRu3CtL0xbT6fS03ESZIg==}
    dependencies:
      '@ts-morph/common': 0.21.0
      code-block-writer: 12.0.0
    dev: true

  /ts-node/10.9.1_6aghfyf5eabo7u6nxooxqsbtpq:
    resolution: {integrity: sha512-NtVysVPkxxrwFGUUxGYhfux8k78pQB3JqYBXlLRZgdGUqTO5wU/UyHop5p70iEbGhB7q5KmiZiU0Y3KlJrScEw==}
    hasBin: true
    peerDependencies:
      '@swc/core': '>=1.2.50'
      '@swc/wasm': '>=1.2.50'
      '@types/node': '*'
      typescript: '>=2.7'
    peerDependenciesMeta:
      '@swc/core':
        optional: true
      '@swc/wasm':
        optional: true
      '@types/node':
        optional: true
    dependencies:
      '@cspotcode/source-map-support': 0.8.1
      '@tsconfig/node10': 1.0.9
      '@tsconfig/node12': 1.0.11
      '@tsconfig/node14': 1.0.3
      '@tsconfig/node16': 1.0.3
      '@types/node': 18.18.6
      acorn: 8.10.0
      acorn-walk: 8.2.0
      arg: 4.1.3
      create-require: 1.1.1
      diff: 4.0.2
      make-error: 1.3.6
      typescript: 5.1.6
      v8-compile-cache-lib: 3.0.1
      yn: 3.1.1

  /ts-node/10.9.1_fw7rjau6lbmauwrvieqeq6x7va:
    resolution: {integrity: sha512-NtVysVPkxxrwFGUUxGYhfux8k78pQB3JqYBXlLRZgdGUqTO5wU/UyHop5p70iEbGhB7q5KmiZiU0Y3KlJrScEw==}
    hasBin: true
    peerDependencies:
      '@swc/core': '>=1.2.50'
      '@swc/wasm': '>=1.2.50'
      '@types/node': '*'
      typescript: '>=2.7'
    peerDependenciesMeta:
      '@swc/core':
        optional: true
      '@swc/wasm':
        optional: true
      '@types/node':
        optional: true
    dependencies:
      '@cspotcode/source-map-support': 0.8.1
      '@tsconfig/node10': 1.0.9
      '@tsconfig/node12': 1.0.11
      '@tsconfig/node14': 1.0.3
      '@tsconfig/node16': 1.0.3
      '@types/node': 18.18.7
      acorn: 8.10.0
      acorn-walk: 8.2.0
      arg: 4.1.3
      create-require: 1.1.1
      diff: 4.0.2
      make-error: 1.3.6
      typescript: 5.1.6
      v8-compile-cache-lib: 3.0.1
      yn: 3.1.1
    dev: true

  /ts-node/10.9.1_typescript@5.1.6:
    resolution: {integrity: sha512-NtVysVPkxxrwFGUUxGYhfux8k78pQB3JqYBXlLRZgdGUqTO5wU/UyHop5p70iEbGhB7q5KmiZiU0Y3KlJrScEw==}
    hasBin: true
    peerDependencies:
      '@swc/core': '>=1.2.50'
      '@swc/wasm': '>=1.2.50'
      '@types/node': '*'
      typescript: '>=2.7'
    peerDependenciesMeta:
      '@swc/core':
        optional: true
      '@swc/wasm':
        optional: true
      '@types/node':
        optional: true
    dependencies:
      '@cspotcode/source-map-support': 0.8.1
      '@tsconfig/node10': 1.0.9
      '@tsconfig/node12': 1.0.11
      '@tsconfig/node14': 1.0.3
      '@tsconfig/node16': 1.0.3
      acorn: 8.10.0
      acorn-walk: 8.2.0
      arg: 4.1.3
      create-require: 1.1.1
      diff: 4.0.2
      make-error: 1.3.6
      typescript: 5.1.6
      v8-compile-cache-lib: 3.0.1
      yn: 3.1.1
    dev: true

  /tsconfck/3.0.0_typescript@5.1.6:
    resolution: {integrity: sha512-w3wnsIrJNi7avf4Zb0VjOoodoO0woEqGgZGQm+LHH9przdUI+XDKsWAXwxHA1DaRTjeuZNcregSzr7RaA8zG9A==}
    engines: {node: ^18 || >=20}
    hasBin: true
    peerDependencies:
      typescript: ^5.0.0
    peerDependenciesMeta:
      typescript:
        optional: true
    dependencies:
      typescript: 5.1.6

  /tsconfig-paths/3.15.0:
    resolution: {integrity: sha512-2Ac2RgzDe/cn48GvOe3M+o82pEFewD3UPbyoUHHdKasHwJKjds4fLXWf/Ux5kATBKN20oaFGu+jbElp1pos0mg==}
    dependencies:
      '@types/json5': 0.0.29
      json5: 1.0.2
      minimist: 1.2.8
      strip-bom: 3.0.0
    dev: true

  /tslib/1.14.1:
    resolution: {integrity: sha512-Xni35NKzjgMrwevysHTCArtLDpPvye8zV/0E4EyYn43P7/7qvQwPh9BGkHewbMulVntbigmcT7rdX3BNo9wRJg==}
    dev: true

  /tslib/2.6.0:
    resolution: {integrity: sha512-7At1WUettjcSRHXCyYtTselblcHl9PJFFVKiCAy/bY97+BPZXSQ2wbq0P9s8tK2G7dFQfNnlJnPAiArVBVBsfA==}

  /tslib/2.6.2:
    resolution: {integrity: sha512-AEYxH93jGFPn/a2iVAwW87VuUIkR1FVUKB77NwMF7nBTDkDrrT/Hpt/IrCJ0QXhW27jTBDcf5ZY7w6RiqTMw2Q==}

  /tsutils/3.21.0_typescript@5.1.6:
    resolution: {integrity: sha512-mHKK3iUXL+3UF6xL5k0PEhKRUBKPBCv/+RkEOpjRWxxx27KKRBmmA60A9pgOUvMi8GKhRMPEmjBRPzs2W7O1OA==}
    engines: {node: '>= 6'}
    peerDependencies:
      typescript: '>=2.8.0 || >= 3.2.0-dev || >= 3.3.0-dev || >= 3.4.0-dev || >= 3.5.0-dev || >= 3.6.0-dev || >= 3.6.0-beta || >= 3.7.0-dev || >= 3.7.0-beta'
    dependencies:
      tslib: 1.14.1
      typescript: 5.1.6
    dev: true

  /tuf-js/1.1.7:
    resolution: {integrity: sha512-i3P9Kgw3ytjELUfpuKVDNBJvk4u5bXL6gskv572mcevPbSKCV3zt3djhmlEQ65yERjIbOSncy7U4cQJaB1CBCg==}
    engines: {node: ^14.17.0 || ^16.13.0 || >=18.0.0}
    dependencies:
      '@tufjs/models': 1.0.4
      debug: 4.3.4
      make-fetch-happen: 11.1.1
    transitivePeerDependencies:
      - supports-color

  /tunnel-agent/0.6.0:
    resolution: {integrity: sha512-McnNiV1l8RYeY8tBgEpuodCC1mLUdbSN+CYBL7kJsJNInOP8UjDDEwdk6Mw60vdLLrr5NHKZhMAOSrR2NZuQ+w==}
    dependencies:
      safe-buffer: 5.2.1

  /tunnel/0.0.6:
    resolution: {integrity: sha512-1h/Lnq9yajKY2PEbBadPXj3VxsDDu844OnaAo52UVmIzIvwwtBPIuNvkjuzBlTWpfJyUbG3ez0KSBibQkj4ojg==}
    engines: {node: '>=0.6.11 <=0.7.0 || >=0.7.3'}

  /txt_tocfill/0.5.1:
    resolution: {integrity: sha512-4MOOMalIXY15XF9FH1L29L8RbS+/73W+TGbo/j5Gl/l1rz61ZQg+wYW+/RQPpmV7NV8J6bxqFmuHM7IrM/XIcw==}
    dev: true

  /type-check/0.4.0:
    resolution: {integrity: sha512-XleUoc9uwGXqjWwXaUTZAmzMcFZ5858QA2vvx1Ur5xIcixXIP+8LnFDgRplU30us6teqdlskFfu+ae4K79Ooew==}
    engines: {node: '>= 0.8.0'}
    dependencies:
      prelude-ls: 1.2.1

  /type-detect/4.0.8:
    resolution: {integrity: sha512-0fr/mIH1dlO+x7TlcMy+bIDqKPsw/70tVyeHW787goQjhmqaZe10uwLujubK9q9Lg6Fiho1KUKDYz0Z7k7g5/g==}
    engines: {node: '>=4'}

  /type-fest/0.18.1:
    resolution: {integrity: sha512-OIAYXk8+ISY+qTOwkHtKqzAuxchoMiD9Udx+FSGQDuiRR+PJKJHc2NJAXlbhkGwTt/4/nKZxELY1w3ReWOL8mw==}
    engines: {node: '>=10'}
    dev: true

  /type-fest/0.20.2:
    resolution: {integrity: sha512-Ne+eE4r0/iWnpAxD852z3A+N0Bt5RN//NjJwRd2VFHEmrywxf5vsZlh4R6lixl6B+wz/8d+maTSAkN1FIkI3LQ==}
    engines: {node: '>=10'}

  /type-fest/0.21.3:
    resolution: {integrity: sha512-t0rzBq87m3fVcduHDUFhKmyyX+9eo6WQjZvf51Ea/M0Q7+T374Jp1aUiyUl0GKxp8M/OETVHSDvmkyPgvX+X2w==}
    engines: {node: '>=10'}

  /type-fest/0.3.1:
    resolution: {integrity: sha512-cUGJnCdr4STbePCgqNFbpVNCepa+kAVohJs1sLhxzdH+gnEoOd8VhbYa7pD3zZYGiURWM2xzEII3fQcRizDkYQ==}
    engines: {node: '>=6'}
    dev: true

  /type-fest/0.6.0:
    resolution: {integrity: sha512-q+MB8nYR1KDLrgr4G5yemftpMC7/QLqVndBmEEdqzmNj5dcFOO4Oo8qlwZE3ULT3+Zim1F8Kq4cBnikNhlCMlg==}
    engines: {node: '>=8'}

  /type-fest/0.8.1:
    resolution: {integrity: sha512-4dbzIzqvjtgiM5rw1k5rEHtBANKmdudhGyBEajN01fEyhaAIhsoKNy6y7+IN93IfpFtwY9iqi7kD+xwKhQsNJA==}
    engines: {node: '>=8'}

  /type-fest/1.4.0:
    resolution: {integrity: sha512-yGSza74xk0UG8k+pLh5oeoYirvIiWo5t0/o3zHHAO2tRDiZcxWP7fywNlXhqb6/r6sWvwi+RsyQMWhVLe4BVuA==}
    engines: {node: '>=10'}

  /type-fest/2.19.0:
    resolution: {integrity: sha512-RAH822pAdBgcNMAfWnCBU3CFZcfZ/i1eZjwFU/dsLKumyuuP3niueg2UAukXYF0E2AAoc82ZSSf9J0WQBinzHA==}
    engines: {node: '>=12.20'}

  /type/1.2.0:
    resolution: {integrity: sha512-+5nt5AAniqsCnu2cEQQdpzCAh33kVx8n0VoFidKpB1dVVLAN/F+bgVOqOJqOnEnrhp222clB5p3vUlD+1QAnfg==}
    dev: true

  /type/2.7.2:
    resolution: {integrity: sha512-dzlvlNlt6AXU7EBSfpAscydQ7gXB+pPGsPnfJnZpiNJBDj7IaJzQlBZYGdEi4R9HmPdBv2XmWJ6YUtoTa7lmCw==}
    dev: true

  /typed-array-buffer/1.0.0:
    resolution: {integrity: sha512-Y8KTSIglk9OZEr8zywiIHG/kmQ7KWyjseXs1CbSo8vC42w7hg2HgYTxSWwP0+is7bWDc1H+Fo026CpHFwm8tkw==}
    engines: {node: '>= 0.4'}
    dependencies:
      call-bind: 1.0.5
      get-intrinsic: 1.2.2
      is-typed-array: 1.1.12
    dev: true

  /typed-array-byte-length/1.0.0:
    resolution: {integrity: sha512-Or/+kvLxNpeQ9DtSydonMxCx+9ZXOswtwJn17SNLvhptaXYDJvkFFP5zbfU/uLmvnBJlI4yrnXRxpdWH/M5tNA==}
    engines: {node: '>= 0.4'}
    dependencies:
      call-bind: 1.0.5
      for-each: 0.3.3
      has-proto: 1.0.1
      is-typed-array: 1.1.12
    dev: true

  /typed-array-byte-offset/1.0.0:
    resolution: {integrity: sha512-RD97prjEt9EL8YgAgpOkf3O4IF9lhJFr9g0htQkm0rchFp/Vx7LW5Q8fSXXub7BXAODyUQohRMyOc3faCPd0hg==}
    engines: {node: '>= 0.4'}
    dependencies:
      available-typed-arrays: 1.0.5
      call-bind: 1.0.5
      for-each: 0.3.3
      has-proto: 1.0.1
      is-typed-array: 1.1.12
    dev: true

  /typed-array-length/1.0.4:
    resolution: {integrity: sha512-KjZypGq+I/H7HI5HlOoGHkWUUGq+Q0TPhQurLbyrVrvnKTBgzLhIJ7j6J/XTQOi0d1RjyZ0wdas8bKs2p0x3Ng==}
    dependencies:
      call-bind: 1.0.5
      for-each: 0.3.3
      is-typed-array: 1.1.12
    dev: true

  /typed-rest-client/1.8.9:
    resolution: {integrity: sha512-uSmjE38B80wjL85UFX3sTYEUlvZ1JgCRhsWj/fJ4rZ0FqDUFoIuodtiVeE+cUqiVTOKPdKrp/sdftD15MDek6g==}
    dependencies:
      qs: 6.11.0
      tunnel: 0.0.6
      underscore: 1.13.6

  /typedarray-to-buffer/3.1.5:
    resolution: {integrity: sha512-zdu8XMNEDepKKR+XYOXAVPtWui0ly0NtohUscw+UmaHiAWT8hrV1rr//H6V+0DvJ3OQ19S979M0laLfX8rm82Q==}
    dependencies:
      is-typedarray: 1.0.0

  /typescript/5.1.6:
    resolution: {integrity: sha512-zaWCozRZ6DLEWAWFrVDz1H6FVXzUSfTy5FUMWsQlU8Ym5JP9eO4xkTIROFCQvhQf61z6O/G6ugw3SgAnvvm+HA==}
    engines: {node: '>=14.17'}
    hasBin: true

  /typescript/5.3.3:
    resolution: {integrity: sha512-pXWcraxM0uxAS+tN0AG/BF2TyqmHO014Z070UsJ+pFvYuRSq8KH8DmWpnbXe0pEPDHXZV3FcAbJkijJ5oNEnWw==}
    engines: {node: '>=14.17'}
    hasBin: true

  /typical/2.6.1:
    resolution: {integrity: sha512-ofhi8kjIje6npGozTip9Fr8iecmYfEbS06i0JnIg+rh51KakryWF4+jX8lLKZVhy6N+ID45WYSFCxPOdTWCzNg==}
    dev: true

  /uglify-js/3.17.4:
    resolution: {integrity: sha512-T9q82TJI9e/C1TAxYvfb16xO120tMVFZrGA3f9/P4424DNu6ypK103y0GPFVa17yotwSyZW5iYXgjYHkGrJW/g==}
    engines: {node: '>=0.8.0'}
    hasBin: true
    requiresBuild: true
    dev: true
    optional: true

  /unbox-primitive/1.0.2:
    resolution: {integrity: sha512-61pPlCD9h51VoreyJ0BReideM3MDKMKnh6+V9L08331ipq6Q8OFXZYiqP6n/tbHx4s5I9uRhcye6BrbkizkBDw==}
    dependencies:
      call-bind: 1.0.5
      has-bigints: 1.0.2
      has-symbols: 1.0.3
      which-boxed-primitive: 1.0.2
    dev: true

  /underscore/1.13.6:
    resolution: {integrity: sha512-+A5Sja4HP1M08MaXya7p5LvjuM7K6q/2EaC0+iovj/wOcMsTzMvDFbasi/oSapiwOlt252IqsKqPjCl7huKS0A==}

  /undici-types/5.26.5:
    resolution: {integrity: sha512-JlCMO+ehdEIKqlFxk6IfVoAUVmgz7cU7zD/h9XZ0qzeosSHmUJVOzSQvvYSYWXkFXC+IfLKSIffhv0sVZup6pA==}

  /unique-filename/1.1.1:
    resolution: {integrity: sha512-Vmp0jIp2ln35UTXuryvjzkjGdRyf9b2lTXuSYUiPmzRcl3FDtYqAwOnTJkAngD9SWhnoJzDbTKwaOrZ+STtxNQ==}
    dependencies:
      unique-slug: 2.0.2

  /unique-filename/2.0.1:
    resolution: {integrity: sha512-ODWHtkkdx3IAR+veKxFV+VBkUMcN+FaqzUUd7IZzt+0zhDZFPFxhlqwPF3YQvMHx1TD0tdgYl+kuPnJ8E6ql7A==}
    engines: {node: ^12.13.0 || ^14.15.0 || >=16.0.0}
    dependencies:
      unique-slug: 3.0.0

  /unique-filename/3.0.0:
    resolution: {integrity: sha512-afXhuC55wkAmZ0P18QsVE6kp8JaxrEokN2HGIoIVv2ijHQd419H0+6EigAFcIzXeMIkcIkNBpB3L/DXB3cTS/g==}
    engines: {node: ^14.17.0 || ^16.13.0 || >=18.0.0}
    dependencies:
      unique-slug: 4.0.0

  /unique-slug/2.0.2:
    resolution: {integrity: sha512-zoWr9ObaxALD3DOPfjPSqxt4fnZiWblxHIgeWqW8x7UqDzEtHEQLzji2cuJYQFCU6KmoJikOYAZlrTHHebjx2w==}
    dependencies:
      imurmurhash: 0.1.4

  /unique-slug/3.0.0:
    resolution: {integrity: sha512-8EyMynh679x/0gqE9fT9oilG+qEt+ibFyqjuVTsZn1+CMxH+XLlpvr2UZx4nVcCwTpx81nICr2JQFkM+HPLq4w==}
    engines: {node: ^12.13.0 || ^14.15.0 || >=16.0.0}
    dependencies:
      imurmurhash: 0.1.4

  /unique-slug/4.0.0:
    resolution: {integrity: sha512-WrcA6AyEfqDX5bWige/4NQfPZMtASNVxdmWR76WESYQVAACSgWcR6e9i0mofqqBxYFtL4oAxPIptY73/0YE1DQ==}
    engines: {node: ^14.17.0 || ^16.13.0 || >=18.0.0}
    dependencies:
      imurmurhash: 0.1.4

  /unique-string/3.0.0:
    resolution: {integrity: sha512-VGXBUVwxKMBUznyffQweQABPRRW1vHZAbadFZud4pLFAqRGvv/96vafgjWFqzourzr8YonlQiPgH0YCJfawoGQ==}
    engines: {node: '>=12'}
    dependencies:
      crypto-random-string: 4.0.0

  /universal-url/2.0.0:
    resolution: {integrity: sha512-3DLtXdm/G1LQMCnPj+Aw7uDoleQttNHp2g5FnNQKR6cP6taNWS1b/Ehjjx4PVyvejKi3TJyu8iBraKM4q3JQPg==}
    engines: {node: '>= 6'}
    dependencies:
      hasurl: 1.0.0
      whatwg-url: 7.1.0
    dev: true

  /universal-user-agent/4.0.1:
    resolution: {integrity: sha512-LnST3ebHwVL2aNe4mejI9IQh2HfZ1RLo8Io2HugSif8ekzD1TlWpHpColOB/eh8JHMLkGH3Akqf040I+4ylNxg==}
    dependencies:
      os-name: 3.1.0
    dev: true

  /universal-user-agent/6.0.0:
    resolution: {integrity: sha512-isyNax3wXoKaulPDZWHQqbmIx1k2tb9fb3GGDBRxCscfYV2Ch7WxPArBsFEG8s/safwXTT7H4QGhaIkTp9447w==}

  /universal-user-agent/6.0.1:
    resolution: {integrity: sha512-yCzhz6FN2wU1NiiQRogkTQszlQSlpWaw8SvVegAc+bDxbzHgh1vX8uIe8OYyMH6DwH+sdTJsgMl36+mSMdRJIQ==}

  /universalify/0.1.2:
    resolution: {integrity: sha512-rBJeI5CXAlmy1pV+617WB9J63U6XcazHHF2f2dbJix4XzpUF0RS3Zbj0FGIOCAva5P/d/GBOYaACQ1w+0azUkg==}
    engines: {node: '>= 4.0.0'}

  /universalify/2.0.0:
    resolution: {integrity: sha512-hAZsKq7Yy11Zu1DE0OzWjw7nnLZmJZYTDZZyEFHZdUhV8FkH5MCfoU1XMaxXovpyW5nq5scPqq0ZDP9Zyl04oQ==}
    engines: {node: '>= 10.0.0'}

  /untildify/4.0.0:
    resolution: {integrity: sha512-KK8xQ1mkzZeg9inewmFVDNkg3l5LUhoq9kN6iWYB/CC9YMG8HA+c1Q8HwDe6dEX7kErrEVNVBO3fWsVq5iDgtw==}
    engines: {node: '>=8'}

  /update-browserslist-db/1.0.9_browserslist@4.21.4:
    resolution: {integrity: sha512-/xsqn21EGVdXI3EXSum1Yckj3ZVZugqyOZQ/CxYPBD/R+ko9NSUScf8tFF4dOKY+2pvSSJA/S+5B8s4Zr4kyvg==}
    hasBin: true
    peerDependencies:
      browserslist: '>= 4.21.0'
    dependencies:
      browserslist: 4.21.4
      escalade: 3.1.1
      picocolors: 1.0.0

  /update-notifier/6.0.2:
    resolution: {integrity: sha512-EDxhTEVPZZRLWYcJ4ZXjGFN0oP7qYvbXWzEgRm/Yql4dHX5wDbvh89YHP6PK1lzZJYrMtXUuZZz8XGK+U6U1og==}
    engines: {node: '>=14.16'}
    dependencies:
      boxen: 7.0.0
      chalk: 5.3.0
      configstore: 6.0.0
      has-yarn: 3.0.0
      import-lazy: 4.0.0
      is-ci: 3.0.1
      is-installed-globally: 0.4.0
      is-npm: 6.0.0
      is-yarn-global: 0.4.0
      latest-version: 7.0.0
      pupa: 3.1.0
      semver: 7.5.4
      semver-diff: 4.0.0
      xdg-basedir: 5.1.0

  /upper-case-first/2.0.2:
    resolution: {integrity: sha512-514ppYHBaKwfJRK/pNC6c/OxfGa0obSnAl106u97Ed0I625Nin96KAjttZF6ZL3e1XLtphxnqrOi9iWgm+u+bg==}
    dependencies:
      tslib: 2.6.0

  /upper-case/2.0.2:
    resolution: {integrity: sha512-KgdgDGJt2TpuwBUIjgG6lzw2GWFRCW9Qkfkiv0DxqHHLYJHmtmdUIKcZd8rHgFSjopVTlw6ggzCm1b8MFQwikg==}
    dependencies:
      tslib: 2.6.0

  /uri-js/4.4.1:
    resolution: {integrity: sha512-7rKUyy33Q1yc98pQ1DAmLtwX109F7TIfWlW1Ydo8Wl1ii1SeHieeh0HHfPeL2fMXK6z0s8ecKs9frCuLJvndBg==}
    dependencies:
      punycode: 2.3.1

  /url-parse-lax/3.0.0:
    resolution: {integrity: sha512-NjFKA0DidqPa5ciFcSrXnAltTtzz84ogy+NebPvfEgAck0+TNg4UJ4IN+fB7zRZfbgUf0syOo9MDxFkDSMuFaQ==}
    engines: {node: '>=4'}
    dependencies:
      prepend-http: 2.0.0

  /url/0.10.3:
    resolution: {integrity: sha512-hzSUW2q06EqL1gKM/a+obYHLIO6ct2hwPuviqTTOcfFVc61UbfJ2Q32+uGL/HCPxKqrdGB5QUwIe7UqlDgwsOQ==}
    dependencies:
      punycode: 1.3.2
      querystring: 0.2.0

  /user-home/2.0.0:
    resolution: {integrity: sha512-KMWqdlOcjCYdtIJpicDSFBQ8nFwS2i9sslAd6f4+CBGcU4gist2REnr2fxj2YocvJFxSF3ZOHLYLVZnUxv4BZQ==}
    engines: {node: '>=0.10.0'}
    dependencies:
      os-homedir: 1.0.2
    dev: true

  /util-deprecate/1.0.2:
    resolution: {integrity: sha512-EPD5q1uXyFxJpCrLnCc1nHnq3gOa6DZBocAIiI2TaSCA7VCJ1UJDMagCzIkXNsUYfD1daK//LTEQ8xiIbrHtcw==}

  /util/0.12.5:
    resolution: {integrity: sha512-kZf/K6hEIrWHI6XqOFUiiMa+79wE/D8Q+NCNAWclkyg3b4d2k7s0QGepNjiABc+aR3N1PAyHL7p6UcLY6LmrnA==}
    dependencies:
      inherits: 2.0.4
      is-arguments: 1.1.1
      is-generator-function: 1.0.10
      is-typed-array: 1.1.12
      which-typed-array: 1.1.13

  /uuid/3.4.0:
    resolution: {integrity: sha512-HjSDRw6gZE5JMggctHBcjVak08+KEVhSIiDzFnT9S9aegmp85S/bReBVTb4QTFaRNptJ9kuYaNhnbNEOkbKb/A==}
    deprecated: Please upgrade  to version 7 or higher.  Older versions may use Math.random() in certain circumstances, which is known to be problematic.  See https://v8.dev/blog/math-random for details.
    hasBin: true
    dev: true

  /uuid/8.0.0:
    resolution: {integrity: sha512-jOXGuXZAWdsTH7eZLtyXMqUb9EcWMGZNbL9YcGBJl4MH4nrxHmZJhEHvyLFrkxo+28uLb/NYRcStH48fnD0Vzw==}
    hasBin: true

  /v8-compile-cache-lib/3.0.1:
    resolution: {integrity: sha512-wa7YjyUGfNZngI/vtK0UHAN+lgDCxBPCylVXGp0zu59Fz5aiGtNXaq3DhIov063MorB+VfufLh3JlF2KdTK3xg==}

  /v8-to-istanbul/9.0.1:
    resolution: {integrity: sha512-74Y4LqY74kLE6IFyIjPtkSTWzUZmj8tdHT9Ii/26dvQ6K9Dl2NbEfj0XgU2sHCtKgt5VupqhlO/5aWuqS+IY1w==}
    engines: {node: '>=10.12.0'}
    dependencies:
      '@jridgewell/trace-mapping': 0.3.18
      '@types/istanbul-lib-coverage': 2.0.4
      convert-source-map: 1.8.0
    dev: true

  /validate-npm-package-license/3.0.4:
    resolution: {integrity: sha512-DpKm2Ui/xN7/HQKCtpZxoRWBhZ9Z0kqtygG8XCgNQ8ZlDnxuQmWhj566j8fN4Cu3/JmbhsDo7fcAJq4s9h27Ew==}
    dependencies:
      spdx-correct: 3.2.0
      spdx-expression-parse: 3.0.1

  /validate-npm-package-name/3.0.0:
    resolution: {integrity: sha512-M6w37eVCMMouJ9V/sdPGnC5H4uDr73/+xdq0FBLO3TFFX1+7wiUY6Es328NN+y43tmY+doUdN9g9J21vqB7iLw==}
    dependencies:
      builtins: 1.0.3

  /validate-npm-package-name/5.0.0:
    resolution: {integrity: sha512-YuKoXDAhBYxY7SfOKxHBDoSyENFeW5VvIIQp2TGQuit8gpK6MnWaQelBKxso72DoxTZfZdcP3W90LqpSkgPzLQ==}
    engines: {node: ^14.17.0 || ^16.13.0 || >=18.0.0}
    dependencies:
      builtins: 5.0.1

  /validator/13.9.0:
    resolution: {integrity: sha512-B+dGG8U3fdtM0/aNK4/X8CXq/EcxU2WPrPEkJGslb47qyHsxmbggTWK0yEA4qnYVNF+nxNlN88o14hIcPmSIEA==}
    engines: {node: '>= 0.10'}

  /vinyl-file/3.0.0:
    resolution: {integrity: sha512-BoJDj+ca3D9xOuPEM6RWVtWQtvEPQiQYn82LvdxhLWplfQsBzBqtgK0yhCP0s1BNTi6dH9BO+dzybvyQIacifg==}
    engines: {node: '>=4'}
    dependencies:
      graceful-fs: 4.2.11
      pify: 2.3.0
      strip-bom-buf: 1.0.0
      strip-bom-stream: 2.0.0
      vinyl: 2.2.1

  /vinyl/2.2.1:
    resolution: {integrity: sha512-LII3bXRFBZLlezoG5FfZVcXflZgWP/4dCwKtxd5ky9+LOtM4CS3bIRQsmR1KMnMW07jpE8fqR2lcxPZ+8sJIcw==}
    engines: {node: '>= 0.10'}
    dependencies:
      clone: 2.1.2
      clone-buffer: 1.0.0
      clone-stats: 1.0.0
      cloneable-readable: 1.1.3
      remove-trailing-separator: 1.1.0
      replace-ext: 1.0.1

  /walk-up-path/1.0.0:
    resolution: {integrity: sha512-hwj/qMDUEjCU5h0xr90KGCf0tg0/LgJbmOWgrWKYlcJZM7XvquvUJZ0G/HMGr7F7OQMOUuPHWP9JpriinkAlkg==}

  /watchpack/2.4.0:
    resolution: {integrity: sha512-Lcvm7MGST/4fup+ifyKi2hjyIAwcdI4HRgtvTpIUxBRhB+RFtUh8XtDOxUfctVCnhVi+QQj49i91OyvzkJl6cg==}
    engines: {node: '>=10.13.0'}
    dependencies:
      glob-to-regexp: 0.4.1
      graceful-fs: 4.2.11

  /wcwidth/1.0.1:
    resolution: {integrity: sha512-XHPEwS0q6TaxcvG85+8EYkbiCux2XtWG2mkc47Ng2A77BQu9+DqIOJldST4HgPkuea7dvKSj5VgX3P1d4rW8Tg==}
    dependencies:
      defaults: 1.0.3

  /webidl-conversions/3.0.1:
    resolution: {integrity: sha512-2JAn3z8AR6rjK8Sm8orRC0h/bcl/DqL7tRPdGZ4I1CjdF+EaMLmYxBHyXuKL849eucPFhvBoxMsflfOb8kxaeQ==}

  /webidl-conversions/4.0.2:
    resolution: {integrity: sha512-YQ+BmxuTgd6UXZW3+ICGfyqRyHXVlD5GtQr5+qjiNW7bF0cqrzX500HVXPBOvgXb5YnzDd+h0zqyv61KUD7+Sg==}
    dev: true

  /webpack-sources/3.2.3:
    resolution: {integrity: sha512-/DyMEOrDgLKKIG0fmvtz+4dUX/3Ghozwgm6iPp8KRhvn+eQf9+Q7GWxVNMk3+uCPWfdXYC4ExGBckIXdFEfH1w==}
    engines: {node: '>=10.13.0'}

  /webpack/5.88.1:
    resolution: {integrity: sha512-FROX3TxQnC/ox4N+3xQoWZzvGXSuscxR32rbzjpXgEzWudJFEJBpdlkkob2ylrv5yzzufD1zph1OoFsLtm6stQ==}
    engines: {node: '>=10.13.0'}
    hasBin: true
    peerDependencies:
      webpack-cli: '*'
    peerDependenciesMeta:
      webpack-cli:
        optional: true
    dependencies:
      '@types/eslint-scope': 3.7.4
      '@types/estree': 1.0.1
      '@webassemblyjs/ast': 1.11.6
      '@webassemblyjs/wasm-edit': 1.11.6
      '@webassemblyjs/wasm-parser': 1.11.6
      acorn: 8.10.0
      acorn-import-assertions: 1.9.0_acorn@8.10.0
      browserslist: 4.21.4
      chrome-trace-event: 1.0.3
      enhanced-resolve: 5.15.0
      es-module-lexer: 1.3.0
      eslint-scope: 5.1.1
      events: 3.3.0
      glob-to-regexp: 0.4.1
      graceful-fs: 4.2.11
      json-parse-even-better-errors: 2.3.1
      loader-runner: 4.3.0
      mime-types: 2.1.35
      neo-async: 2.6.2
      schema-utils: 3.2.0
      tapable: 2.2.1
      terser-webpack-plugin: 5.3.9_webpack@5.88.1
      watchpack: 2.4.0
      webpack-sources: 3.2.3
    transitivePeerDependencies:
      - '@swc/core'
      - esbuild
      - uglify-js

  /whatwg-url/5.0.0:
    resolution: {integrity: sha512-saE57nupxk6v3HY35+jzBwYa0rKSy0XR8JSxZPwgLr7ys0IBzhGviA1/TUGJLmSVqs8pb9AnvICXEuOHLprYTw==}
    dependencies:
      tr46: 0.0.3
      webidl-conversions: 3.0.1

  /whatwg-url/7.1.0:
    resolution: {integrity: sha512-WUu7Rg1DroM7oQvGWfOiAK21n74Gg+T4elXEQYkOhtyLeWiJFoOGLXPKI/9gzIie9CtwVLm8wtw6YJdKyxSjeg==}
    dependencies:
      lodash.sortby: 4.7.0
      tr46: 1.0.1
      webidl-conversions: 4.0.2
    dev: true

  /which-boxed-primitive/1.0.2:
    resolution: {integrity: sha512-bwZdv0AKLpplFY2KZRX6TvyuN7ojjr7lwkg6ml0roIy9YeuSr7JS372qlNW18UQYzgYK9ziGcerWqZOmEn9VNg==}
    dependencies:
      is-bigint: 1.0.4
      is-boolean-object: 1.1.2
      is-number-object: 1.0.7
      is-string: 1.0.7
      is-symbol: 1.0.4
    dev: true

  /which-builtin-type/1.1.3:
    resolution: {integrity: sha512-YmjsSMDBYsM1CaFiayOVT06+KJeXf0o5M/CAd4o1lTadFAtacTUM49zoYxr/oroopFDfhvN6iEcBxUyc3gvKmw==}
    engines: {node: '>= 0.4'}
    dependencies:
      function.prototype.name: 1.1.6
      has-tostringtag: 1.0.0
      is-async-function: 2.0.0
      is-date-object: 1.0.5
      is-finalizationregistry: 1.0.2
      is-generator-function: 1.0.10
      is-regex: 1.1.4
      is-weakref: 1.0.2
      isarray: 2.0.5
      which-boxed-primitive: 1.0.2
      which-collection: 1.0.1
      which-typed-array: 1.1.13
    dev: true

  /which-collection/1.0.1:
    resolution: {integrity: sha512-W8xeTUwaln8i3K/cY1nGXzdnVZlidBcagyNFtBdD5kxnb4TvGKR7FfSIS3mYpwWS1QUCutfKz8IY8RjftB0+1A==}
    dependencies:
      is-map: 2.0.2
      is-set: 2.0.2
      is-weakmap: 2.0.1
      is-weakset: 2.0.2
    dev: true

  /which-pm/2.0.0:
    resolution: {integrity: sha512-Lhs9Pmyph0p5n5Z3mVnN0yWcbQYUAD7rbQUiMsQxOJ3T57k7RFe35SUwWMf7dsbDZks1uOmw4AecB/JMDj3v/w==}
    engines: {node: '>=8.15'}
    dependencies:
      load-yaml-file: 0.2.0
      path-exists: 4.0.0

  /which-typed-array/1.1.13:
    resolution: {integrity: sha512-P5Nra0qjSncduVPEAr7xhoF5guty49ArDTwzJ/yNuPIbZppyRxFQsRCWrocxIY+CnMVG+qfbU2FmDKyvSGClow==}
    engines: {node: '>= 0.4'}
    dependencies:
      available-typed-arrays: 1.0.5
      call-bind: 1.0.5
      for-each: 0.3.3
      gopd: 1.0.1
      has-tostringtag: 1.0.0

  /which/1.3.1:
    resolution: {integrity: sha512-HxJdYWq1MTIQbJ3nw0cqssHoTNU267KlrDuGZ1WYlxDStUtKUhOaJmh112/TZmHxxUfuJqPXSOm7tDyas0OSIQ==}
    hasBin: true
    dependencies:
      isexe: 2.0.0
    dev: true

  /which/2.0.2:
    resolution: {integrity: sha512-BLI3Tl1TW3Pvl70l3yq3Y64i+awpwXqsGBYWkkqMtnbXgrMD+yj7rhW0kuEDxzJaYXGjEW5ogapKNMEKNMjibA==}
    engines: {node: '>= 8'}
    hasBin: true
    dependencies:
      isexe: 2.0.0

  /which/3.0.1:
    resolution: {integrity: sha512-XA1b62dzQzLfaEOSQFTCOd5KFf/1VSzZo7/7TUjnya6u0vGGKzU96UQBZTAThCb2j4/xjBAyii1OhRLJEivHvg==}
    engines: {node: ^14.17.0 || ^16.13.0 || >=18.0.0}
    hasBin: true
    dependencies:
      isexe: 2.0.0

  /wide-align/1.1.5:
    resolution: {integrity: sha512-eDMORYaPNZ4sQIuuYPDHdQvf4gyCF9rEEV/yPxGfwPkRodwEgiMUUXTx/dex+Me0wxx53S+NgUHaP7y3MGlDmg==}
    dependencies:
      string-width: 4.2.3

  /widest-line/3.1.0:
    resolution: {integrity: sha512-NsmoXalsWVDMGupxZ5R08ka9flZjjiLvHVAWYOKtiKM8ujtZWr9cRffak+uSE48+Ob8ObalXpwyeUiyDD6QFgg==}
    engines: {node: '>=8'}
    dependencies:
      string-width: 4.2.3

  /widest-line/4.0.1:
    resolution: {integrity: sha512-o0cyEG0e8GPzT4iGHphIOh0cJOV8fivsXxddQasHPHfoZf1ZexrfeA21w2NaEN1RHE+fXlfISmOE8R9N3u3Qig==}
    engines: {node: '>=12'}
    dependencies:
      string-width: 5.1.2

  /windows-release/3.3.3:
    resolution: {integrity: sha512-OSOGH1QYiW5yVor9TtmXKQvt2vjQqbYS+DqmsZw+r7xDwLXEeT3JGW0ZppFmHx4diyXmxt238KFR3N9jzevBRg==}
    engines: {node: '>=6'}
    dependencies:
      execa: 1.0.0
    dev: true

  /word-wrap/1.2.3:
    resolution: {integrity: sha512-Hz/mrNwitNRh/HUAtM/VT/5VH+ygD6DV7mYKZAtHOrbs8U7lvPS6xf7EJKMF0uW1KJCl0H701g3ZGus+muE5vQ==}
    engines: {node: '>=0.10.0'}
    dev: true

  /wordwrap/1.0.0:
    resolution: {integrity: sha512-gvVzJFlPycKc5dZN4yPkP8w7Dc37BtP1yczEneOb4uq34pXZcvrtRTmWV8W+Ume+XCxKgbjM+nevkyFPMybd4Q==}

  /workerpool/6.2.1:
    resolution: {integrity: sha512-ILEIE97kDZvF9Wb9f6h5aXK4swSlKGUcOEGiIYb2OOu/IrDU9iwj0fD//SsA6E5ibwJxpEvhullJY4Sl4GcpAw==}
    dev: true

  /wrap-ansi/7.0.0:
    resolution: {integrity: sha512-YVGIj2kamLSTxw6NsZjoBxfSwsn0ycdesmc4p+Q21c5zPuZ1pl+NfxVdxPtdHvmNVOQ6XSYG4AUtyt/Fi7D16Q==}
    engines: {node: '>=10'}
    dependencies:
      ansi-styles: 4.3.0
      string-width: 4.2.3
      strip-ansi: 6.0.1

  /wrap-ansi/8.1.0:
    resolution: {integrity: sha512-si7QWI6zUMq56bESFvagtmzMdGOtoxfR+Sez11Mobfc7tm+VkUckk9bW2UeffTGVUbOksxmSw0AA2gs8g71NCQ==}
    engines: {node: '>=12'}
    dependencies:
      ansi-styles: 6.2.1
      string-width: 5.1.2
      strip-ansi: 7.1.0

  /wrappy/1.0.2:
    resolution: {integrity: sha512-l4Sp/DRseor9wL6EvV2+TuQn63dMkPjZ/sp9XkghTEbV9KlPS1xUsZ3u7/IQO4wxtcFB4bgpQPRcR3QCvezPcQ==}

  /write-file-atomic/3.0.3:
    resolution: {integrity: sha512-AvHcyZ5JnSfq3ioSyjrBkH9yW4m7Ayk8/9My/DD9onKeu/94fwrMocemO2QAJFAlnnDN+ZDS+ZjAR5ua1/PV/Q==}
    dependencies:
      imurmurhash: 0.1.4
      is-typedarray: 1.0.0
      signal-exit: 3.0.7
      typedarray-to-buffer: 3.1.5

  /write-file-atomic/4.0.2:
    resolution: {integrity: sha512-7KxauUdBmSdWnmpaGFg+ppNjKF8uNLry8LyzjauQDOVONfFLNKrKvQOxZ/VuTIcS/gge/YNahf5RIIQWTSarlg==}
    engines: {node: ^12.13.0 || ^14.15.0 || >=16.0.0}
    dependencies:
      imurmurhash: 0.1.4
      signal-exit: 3.0.7

  /xcase/2.0.1:
    resolution: {integrity: sha512-UmFXIPU+9Eg3E9m/728Bii0lAIuoc+6nbrNUKaRPJOFp91ih44qqGlWtxMB6kXFrRD6po+86ksHM5XHCfk6iPw==}
    dev: false

  /xdg-basedir/5.1.0:
    resolution: {integrity: sha512-GCPAHLvrIH13+c0SuacwvRYj2SxJXQ4kaVTT5xgL3kPrz56XxkF21IGhjSE1+W0aw7gpBWRGXLCPnPby6lSpmQ==}
    engines: {node: '>=12'}

  /xml2js/0.5.0:
    resolution: {integrity: sha512-drPFnkQJik/O+uPKpqSgr22mpuFHqKdbS835iAQrUC73L2F5WkboIRd63ai/2Yg6I1jzifPFKH2NTK+cfglkIA==}
    engines: {node: '>=4.0.0'}
    dependencies:
      sax: 1.2.1
      xmlbuilder: 11.0.1

  /xmlbuilder/11.0.1:
    resolution: {integrity: sha512-fDlsI/kFEx7gLvbecc0/ohLG50fugQp8ryHzMTuW9vSa1GJ0XYWKnhsUx7oie3G98+r56aTQIUB4kht42R3JvA==}
    engines: {node: '>=4.0'}

  /xtend/4.0.2:
    resolution: {integrity: sha512-LKYU1iAXJXUgAXn9URjiu+MWhyUXHsvfp7mcuYm9dSUKK0/CjtrUwFAxD82/mCWbtLsGjFIad0wIsod4zrTAEQ==}
    engines: {node: '>=0.4'}

  /y18n/5.0.8:
    resolution: {integrity: sha512-0pfFzegeDWJHJIAmTLRP2DwHjdF5s7jo9tuztdQxAhINCdvS+3nGINqPd00AphqJR/0LhANUS6/+7SCb98YOfA==}
    engines: {node: '>=10'}

  /yallist/4.0.0:
    resolution: {integrity: sha512-3wdGidZyq5PB084XLES5TpOSRA3wjXAlIWMhum2kRcv/41Sn2emQ0dycQW4uZXLejwKvg6EsvbdlVL+FYEct7A==}

  /yaml/2.3.1:
    resolution: {integrity: sha512-2eHWfjaoXgTBC2jNM1LRef62VQa0umtvRiDSk6HSzW7RvS5YtkabJrwYLLEKWBc8a5U2PTSCs+dJjUTJdlHsWQ==}
    engines: {node: '>= 14'}

  /yargs-parser/20.2.4:
    resolution: {integrity: sha512-WOkpgNhPTlE73h4VFAFsOnomJVaovO8VqLDzy5saChRBFQFBoMYirowyW+Q9HB4HFF4Z7VZTiG3iSzJJA29yRA==}
    engines: {node: '>=10'}
    dev: true

  /yargs-parser/20.2.9:
    resolution: {integrity: sha512-y11nGElTIV+CT3Zv9t7VKl+Q3hTQoT9a1Qzezhhl6Rp21gJ/IVTW7Z3y9EWXhuUBC2Shnf+DX0antecpAwSP8w==}
    engines: {node: '>=10'}
    dev: true

  /yargs-parser/21.1.1:
    resolution: {integrity: sha512-tVpsJW7DdjecAiFpbIB1e3qxIQsE6NoPc5/eTdrbbIC4h0LVsWhnoa3g+m2HclBIujHzsxZ4VJVA+GUuc2/LBw==}
    engines: {node: '>=12'}

  /yargs-unparser/2.0.0:
    resolution: {integrity: sha512-7pRTIA9Qc1caZ0bZ6RYRGbHJthJWuakf+WmHK0rVeLkNrrGhfoabBNdue6kdINI6r4if7ocq9aD/n7xwKOdzOA==}
    engines: {node: '>=10'}
    dependencies:
      camelcase: 6.3.0
      decamelize: 4.0.0
      flat: 5.0.2
      is-plain-obj: 2.1.0
    dev: true

  /yargs/16.2.0:
    resolution: {integrity: sha512-D1mvvtDG0L5ft/jGWkLpG1+m0eQxOfaBvTNELraWj22wSVUMWxZUvYgJYcKh6jGGIkJFhH4IZPQhR4TKpc8mBw==}
    engines: {node: '>=10'}
    dependencies:
      cliui: 7.0.4
      escalade: 3.1.1
      get-caller-file: 2.0.5
      require-directory: 2.1.1
      string-width: 4.2.3
      y18n: 5.0.8
      yargs-parser: 20.2.9
    dev: true

  /yargs/17.7.1:
    resolution: {integrity: sha512-cwiTb08Xuv5fqF4AovYacTFNxk62th7LKJ6BL9IGUpTJrWoU7/7WdQGTP2SjKf1dUNBGzDd28p/Yfs/GI6JrLw==}
    engines: {node: '>=12'}
    dependencies:
      cliui: 8.0.1
      escalade: 3.1.1
      get-caller-file: 2.0.5
      require-directory: 2.1.1
      string-width: 4.2.3
      y18n: 5.0.8
      yargs-parser: 21.1.1

  /yargs/17.7.2:
    resolution: {integrity: sha512-7dSzzRQ++CKnNI/krKnYRV7JKKPUXMEh61soaHKg9mrWEhzFWhFnxPxGl+69cD1Ou63C13NUPCnmIcrvqCuM6w==}
    engines: {node: '>=12'}
    dependencies:
      cliui: 8.0.1
      escalade: 3.1.1
      get-caller-file: 2.0.5
      require-directory: 2.1.1
      string-width: 4.2.3
      y18n: 5.0.8
      yargs-parser: 21.1.1
    dev: true

  /yarn/1.22.19:
    resolution: {integrity: sha512-/0V5q0WbslqnwP91tirOvldvYISzaqhClxzyUKXYxs07yUILIs5jx/k6CFe8bvKSkds5w+eiOqta39Wk3WxdcQ==}
    engines: {node: '>=4.0.0'}
    hasBin: true
    requiresBuild: true
    dev: true

  /yarn/1.22.21:
    resolution: {integrity: sha512-ynXaJsADJ9JiZ84zU25XkPGOvVMmZ5b7tmTSpKURYwgELdjucAOydqIOrOfTxVYcNXe91xvLZwcRh68SR3liCg==}
    engines: {node: '>=4.0.0'}
    hasBin: true
    requiresBuild: true
    dev: false

  /yeoman-environment/3.19.3:
    resolution: {integrity: sha512-/+ODrTUHtlDPRH9qIC0JREH8+7nsRcjDl3Bxn2Xo/rvAaVvixH5275jHwg0C85g4QsF4P6M2ojfScPPAl+pLAg==}
    engines: {node: '>=12.10.0'}
    hasBin: true
    dependencies:
      '@npmcli/arborist': 4.3.1
      are-we-there-yet: 2.0.0
      arrify: 2.0.1
      binaryextensions: 4.19.0
      chalk: 4.1.2
      cli-table: 0.3.11
      commander: 7.1.0
      dateformat: 4.6.3
      debug: 4.3.4
      diff: 5.1.0
      error: 10.4.0
      escape-string-regexp: 4.0.0
      execa: 5.1.1
      find-up: 5.0.0
      globby: 11.1.0
      grouped-queue: 2.0.0
      inquirer: 8.2.5
      is-scoped: 2.1.0
      isbinaryfile: 4.0.10
      lodash: 4.17.21
      log-symbols: 4.1.0
      mem-fs: 2.3.0
      mem-fs-editor: 9.7.0_mem-fs@2.3.0
      minimatch: 3.1.2
      npmlog: 5.0.1
      p-queue: 6.6.2
      p-transform: 1.3.0
      pacote: 12.0.3
      preferred-pm: 3.1.2
      pretty-bytes: 5.6.0
      readable-stream: 4.5.2
      semver: 7.5.4
      slash: 3.0.0
      strip-ansi: 6.0.1
      text-table: 0.2.0
      textextensions: 5.16.0
      untildify: 4.0.0
    transitivePeerDependencies:
      - bluebird
      - supports-color

  /yeoman-generator/5.10.0_yeoman-environment@3.19.3:
    resolution: {integrity: sha512-iDUKykV7L4nDNzeYSedRmSeJ5eMYFucnKDi6KN1WNASXErgPepKqsQw55TgXPHnmpcyOh2Dd/LAZkyc+f0qaAw==}
    engines: {node: '>=12.10.0'}
    peerDependencies:
      yeoman-environment: ^3.2.0
    peerDependenciesMeta:
      yeoman-environment:
        optional: true
    dependencies:
      chalk: 4.1.2
      dargs: 7.0.0
      debug: 4.3.4
      execa: 5.1.1
      github-username: 6.0.0
      lodash: 4.17.21
      mem-fs-editor: 9.7.0
      minimist: 1.2.8
      pacote: 15.2.0
      read-pkg-up: 7.0.1
      run-async: 2.4.1
      semver: 7.5.4
      shelljs: 0.8.5
      sort-keys: 4.2.0
      text-table: 0.2.0
      yeoman-environment: 3.19.3
    transitivePeerDependencies:
      - bluebird
      - encoding
      - mem-fs
      - supports-color

  /yn/3.1.1:
    resolution: {integrity: sha512-Ux4ygGWsu2c7isFWe8Yu1YluJmqVhxqK2cLXNQA5AcC3QfbGNpM7fu0Y8b/z16pXLnFxZYvWhd3fhBY9DLmC6Q==}
    engines: {node: '>=6'}

  /yocto-queue/0.1.0:
    resolution: {integrity: sha512-rVksvsnNCdJ/ohGc6xgPwyN8eheCxsiLM8mxuE/t/mOVqJewPuO1miLpTHQiRgTKCLexL4MeAFVagts7HmNZ2Q==}
    engines: {node: '>=10'}

  /z-schema/5.0.5:
    resolution: {integrity: sha512-D7eujBWkLa3p2sIpJA0d1pr7es+a7m0vFAnZLlCEKq/Ij2k0MLi9Br2UPxoxdYystm5K1yeBGzub0FlYUEWj2Q==}
    engines: {node: '>=8.0.0'}
    hasBin: true
    dependencies:
      lodash.get: 4.4.2
      lodash.isequal: 4.5.0
      validator: 13.9.0
    optionalDependencies:
      commander: 9.5.0

  /zod/3.21.4:
    resolution: {integrity: sha512-m46AKbrzKVzOzs/DZgVnG5H55N1sv1M8qZU3A8RIKbs3mrACDNeIOeilDymVb2HdmP8uwshOCF4uJ8uM9rCqJw==}
    dev: true<|MERGE_RESOLUTION|>--- conflicted
+++ resolved
@@ -66,16 +66,6 @@
       '@fluidframework/build-tools': workspace:~
       '@fluidframework/bundle-size-tools': workspace:~
       '@fluidframework/eslint-config-fluid': ^3.2.0
-<<<<<<< HEAD
-      '@microsoft/api-extractor': ^7.38.3
-      '@oclif/core': ^3.16.0
-      '@oclif/plugin-autocomplete': ^3.0.4
-      '@oclif/plugin-commands': ^3.1.0
-      '@oclif/plugin-help': ^6.0.9
-      '@oclif/plugin-not-found': ^3.0.7
-      '@oclif/plugin-plugins': ^4.1.14
-      '@oclif/test': ~3.1.8
-=======
       '@microsoft/api-extractor': ^7.39.1
       '@oclif/core': ^3.9.0
       '@oclif/plugin-autocomplete': ^2.3.10
@@ -84,7 +74,6 @@
       '@oclif/plugin-not-found': ^3.0.2
       '@oclif/plugin-plugins': ^3.9.4
       '@oclif/test': ~2.3.33
->>>>>>> 0f2b8dab
       '@octokit/core': ^4.2.4
       '@rushstack/node-core-library': ^3.59.5
       '@types/async': ^3.2.20
@@ -150,16 +139,6 @@
       '@fluid-tools/version-tools': link:../version-tools
       '@fluidframework/build-tools': link:../build-tools
       '@fluidframework/bundle-size-tools': link:../bundle-size-tools
-<<<<<<< HEAD
-      '@microsoft/api-extractor': 7.38.3_@types+node@18.18.6
-      '@oclif/core': 3.16.0_typescript@5.1.6
-      '@oclif/plugin-autocomplete': 3.0.4_typescript@5.1.6
-      '@oclif/plugin-commands': 3.1.0_typescript@5.1.6
-      '@oclif/plugin-help': 6.0.9_typescript@5.1.6
-      '@oclif/plugin-not-found': 3.0.7_typescript@5.1.6
-      '@oclif/plugin-plugins': 4.1.14_typescript@5.1.6
-      '@oclif/test': 3.1.8_typescript@5.1.6
-=======
       '@microsoft/api-extractor': 7.39.1_@types+node@18.18.6
       '@oclif/core': 3.9.0
       '@oclif/plugin-autocomplete': 2.3.10_6aghfyf5eabo7u6nxooxqsbtpq
@@ -168,7 +147,6 @@
       '@oclif/plugin-not-found': 3.0.2
       '@oclif/plugin-plugins': 3.9.4_6aghfyf5eabo7u6nxooxqsbtpq
       '@oclif/test': 2.3.33_6aghfyf5eabo7u6nxooxqsbtpq
->>>>>>> 0f2b8dab
       '@octokit/core': 4.2.4
       '@rushstack/node-core-library': 3.59.5_@types+node@18.18.6
       async: 3.2.4
@@ -427,16 +405,6 @@
       '@fluid-private/readme-command': workspace:~
       '@fluidframework/build-common': ^2.0.3
       '@fluidframework/eslint-config-fluid': ^3.2.0
-<<<<<<< HEAD
-      '@microsoft/api-extractor': ^7.38.3
-      '@oclif/core': ^3.16.0
-      '@oclif/plugin-autocomplete': ^3.0.4
-      '@oclif/plugin-commands': ^3.1.0
-      '@oclif/plugin-help': ^6.0.9
-      '@oclif/plugin-not-found': ^3.0.7
-      '@oclif/plugin-plugins': ^4.1.14
-      '@oclif/test': ~3.1.8
-=======
       '@microsoft/api-extractor': ^7.39.1
       '@oclif/core': ^3.9.0
       '@oclif/plugin-autocomplete': ^2.3.10
@@ -445,7 +413,6 @@
       '@oclif/plugin-not-found': ^3.0.2
       '@oclif/plugin-plugins': ^3.9.4
       '@oclif/test': ~2.3.33
->>>>>>> 0f2b8dab
       '@types/chai': ^4.3.5
       '@types/mocha': ^9.1.1
       '@types/node': ^18.18.6
@@ -484,13 +451,8 @@
       '@fluid-private/readme-command': link:../readme-command
       '@fluidframework/build-common': 2.0.3
       '@fluidframework/eslint-config-fluid': 3.2.0_zo5p53osjv3ha4sgr6kpvl7c7y
-<<<<<<< HEAD
-      '@microsoft/api-extractor': 7.38.3_@types+node@18.18.6
-      '@oclif/test': 3.1.8_typescript@5.1.6
-=======
       '@microsoft/api-extractor': 7.39.1_@types+node@18.18.6
       '@oclif/test': 2.3.33_6aghfyf5eabo7u6nxooxqsbtpq
->>>>>>> 0f2b8dab
       '@types/chai': 4.3.5
       '@types/mocha': 9.1.1
       '@types/node': 18.18.6
@@ -871,13 +833,8 @@
       '@fluid-tools/version-tools': 0.26.2_typescript@5.1.6
       '@fluidframework/build-tools': 0.26.2
       '@fluidframework/bundle-size-tools': 0.26.2
-<<<<<<< HEAD
-      '@microsoft/api-extractor': 7.38.3
-      '@oclif/core': 3.16.0_typescript@5.1.6
-=======
       '@microsoft/api-extractor': 7.39.1
       '@oclif/core': 3.9.0
->>>>>>> 0f2b8dab
       '@oclif/plugin-autocomplete': 2.3.10_typescript@5.1.6
       '@oclif/plugin-commands': 3.1.0_typescript@5.1.6
       '@oclif/plugin-help': 6.0.9_typescript@5.1.6
@@ -9445,31 +9402,8 @@
     engines: {node: '>=4'}
     dev: true
 
-<<<<<<< HEAD
-  /prebuild-install/7.1.1:
-    resolution: {integrity: sha512-jAXscXWMcCK8GgCoHOfIr0ODh5ai8mj63L2nWrjuAgXE6tDyYGnx4/8o/rCgU+B4JSyZBKbeZqzhtwtC3ovxjw==}
-    engines: {node: '>=10'}
-    hasBin: true
-    dependencies:
-      detect-libc: 2.0.1
-      expand-template: 2.0.3
-      github-from-package: 0.0.0
-      minimist: 1.2.8
-      mkdirp-classic: 0.5.3
-      napi-build-utils: 1.0.2
-      node-abi: 3.25.0
-      pump: 3.0.0
-      rc: 1.2.8
-      simple-get: 4.0.1
-      tar-fs: 2.1.1
-      tunnel-agent: 0.6.0
-
-  /preferred-pm/3.1.2:
-    resolution: {integrity: sha512-nk7dKrcW8hfCZ4H6klWcdRknBOXWzNQByJ0oJyX97BOupsYD+FzLS4hflgEu/uPUEHZCuRfMxzCBsuWd7OzT8Q==}
-=======
   /preferred-pm/3.0.3:
     resolution: {integrity: sha512-+wZgbxNES/KlJs9q40F/1sfOd/j7f1O9JaHcW5Dsn3aUUOZg3L2bjpVUcKV2jvtElYfoTuQiNeMfQJ4kwUAhCQ==}
->>>>>>> 0f2b8dab
     engines: {node: '>=10'}
     dependencies:
       find-up: 5.0.0
@@ -10764,27 +10698,6 @@
     resolution: {integrity: sha512-GNzQvQTOIP6RyTfE2Qxb8ZVlNmw0n88vp1szwWRimP02mnTsx3Wtn5qRdqY9w2XduFNUgvOwhNnQsjwCp+kqaQ==}
     engines: {node: '>=6'}
 
-<<<<<<< HEAD
-  /tar-fs/2.1.1:
-    resolution: {integrity: sha512-V0r2Y9scmbDRLCNex/+hYzvp/zyYjvFbHPNgVTKfQvVrb6guiE/fxP+XblDNR011utopbkex2nM4dHNV6GDsng==}
-    dependencies:
-      chownr: 1.1.4
-      mkdirp-classic: 0.5.3
-      pump: 3.0.0
-      tar-stream: 2.2.0
-
-  /tar-stream/2.2.0:
-    resolution: {integrity: sha512-ujeqbceABgwMZxEJnk2HDY2DlnUZ+9oEcb1KzTVfYHio0UE6dG71n60d8D2I4qNvleWrrXpmjpt7vZeF1LnMZQ==}
-    engines: {node: '>=6'}
-    dependencies:
-      bl: 4.1.0
-      end-of-stream: 1.4.4
-      fs-constants: 1.0.0
-      inherits: 2.0.4
-      readable-stream: 3.6.2
-
-=======
->>>>>>> 0f2b8dab
   /tar/6.1.13:
     resolution: {integrity: sha512-jdIBIN6LTIe2jqzay/2vtYLlBHa3JF42ot3h1dW8Q0PaAG4v8rm0cvpVePtau5C6OKXGGcgO9q2AMNSWxiLqKw==}
     engines: {node: '>=10'}
