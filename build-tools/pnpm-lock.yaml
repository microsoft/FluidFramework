--- conflicted
+++ resolved
@@ -128,13 +128,8 @@
         specifier: ^21.0.2
         version: 21.0.2
       '@rushstack/node-core-library':
-<<<<<<< HEAD
         specifier: ^5.9.0
-        version: 5.9.0(@types/node@18.18.6)
-=======
-        specifier: ^3.66.1
-        version: 3.66.1(@types/node@18.19.60)
->>>>>>> e4327203
+        version: 5.9.0(@types/node@18.19.60)
       async:
         specifier: ^3.2.6
         version: 3.2.6
@@ -2796,35 +2791,25 @@
       - typescript
     dev: true
 
-<<<<<<< HEAD
-  /@rushstack/node-core-library@3.59.5(@types/node@18.18.7):
-    resolution: {integrity: sha512-1IpV7LufrI1EoVO8hYsb3t6L8L+yp40Sa0OaOV2CIu1zx4e6ZeVNaVIEXFgMXBKdGXkAh21MnCaIzlDNpG6ZQw==}
-=======
   /@rushstack/node-core-library@3.66.1(@types/node@18.19.60):
     resolution: {integrity: sha512-ker69cVKAoar7MMtDFZC4CzcDxjwqIhFzqEnYI5NRN/8M3om6saWCVx/A7vL2t/jFCJsnzQplRDqA7c78pytng==}
->>>>>>> e4327203
     peerDependencies:
       '@types/node': '*'
     peerDependenciesMeta:
       '@types/node':
         optional: true
     dependencies:
-<<<<<<< HEAD
-      '@types/node': 18.18.7
-=======
       '@types/node': 18.19.60
->>>>>>> e4327203
       colors: 1.2.5
       fs-extra: 7.0.1
       import-lazy: 4.0.0
       jju: 1.4.0
-<<<<<<< HEAD
-      resolve: 1.22.1
-      semver: 7.3.8
+      resolve: 1.22.8
+      semver: 7.5.4
       z-schema: 5.0.5
     dev: true
 
-  /@rushstack/node-core-library@5.3.0(@types/node@18.18.6):
+  /@rushstack/node-core-library@5.3.0(@types/node@18.19.60):
     resolution: {integrity: sha512-t23gjdZV6aWkbwXSE3TkKr1UXJFbXICvAOJ0MRQEB/ZYGhfSJqqrQFaGd20I1a/nIIHJEkNO0xzycHixjcbCPw==}
     peerDependencies:
       '@types/node': '*'
@@ -2832,7 +2817,7 @@
       '@types/node':
         optional: true
     dependencies:
-      '@types/node': 18.18.6
+      '@types/node': 18.19.60
       ajv: 8.13.0
       ajv-draft-04: 1.0.0(ajv@8.13.0)
       ajv-formats: 3.0.1(ajv@8.13.0)
@@ -2841,27 +2826,17 @@
       jju: 1.4.0
       resolve: 1.22.8
       semver: 7.5.4
-
-  /@rushstack/node-core-library@5.3.0(@types/node@18.18.7):
-=======
-      resolve: 1.22.8
-      semver: 7.5.4
-      z-schema: 5.0.5
-
-  /@rushstack/node-core-library@5.3.0(@types/node@18.19.60):
->>>>>>> e4327203
-    resolution: {integrity: sha512-t23gjdZV6aWkbwXSE3TkKr1UXJFbXICvAOJ0MRQEB/ZYGhfSJqqrQFaGd20I1a/nIIHJEkNO0xzycHixjcbCPw==}
+    dev: true
+
+  /@rushstack/node-core-library@5.9.0(@types/node@18.19.60):
+    resolution: {integrity: sha512-MMsshEWkTbXqxqFxD4gcIUWQOCeBChlGczdZbHfqmNZQFLHB3yWxDFSMHFUdu2/OB9NUk7Awn5qRL+rws4HQNg==}
     peerDependencies:
       '@types/node': '*'
     peerDependenciesMeta:
       '@types/node':
         optional: true
     dependencies:
-<<<<<<< HEAD
-      '@types/node': 18.18.7
-=======
       '@types/node': 18.19.60
->>>>>>> e4327203
       ajv: 8.13.0
       ajv-draft-04: 1.0.0(ajv@8.13.0)
       ajv-formats: 3.0.1(ajv@8.13.0)
@@ -2870,37 +2845,6 @@
       jju: 1.4.0
       resolve: 1.22.8
       semver: 7.5.4
-    dev: true
-
-<<<<<<< HEAD
-  /@rushstack/node-core-library@5.9.0(@types/node@18.18.6):
-=======
-  /@rushstack/node-core-library@5.9.0(@types/node@18.19.60):
->>>>>>> e4327203
-    resolution: {integrity: sha512-MMsshEWkTbXqxqFxD4gcIUWQOCeBChlGczdZbHfqmNZQFLHB3yWxDFSMHFUdu2/OB9NUk7Awn5qRL+rws4HQNg==}
-    peerDependencies:
-      '@types/node': '*'
-    peerDependenciesMeta:
-      '@types/node':
-        optional: true
-    dependencies:
-<<<<<<< HEAD
-      '@types/node': 18.18.6
-=======
-      '@types/node': 18.19.60
->>>>>>> e4327203
-      ajv: 8.13.0
-      ajv-draft-04: 1.0.0(ajv@8.13.0)
-      ajv-formats: 3.0.1(ajv@8.13.0)
-      fs-extra: 7.0.1
-      import-lazy: 4.0.0
-      jju: 1.4.0
-      resolve: 1.22.8
-      semver: 7.5.4
-<<<<<<< HEAD
-    dev: false
-=======
->>>>>>> e4327203
 
   /@rushstack/rig-package@0.5.3:
     resolution: {integrity: sha512-olzSSjYrvCNxUFZowevC3uz8gvKr3WTpHQ7BkpjtRpA3wK+T0ybep/SRUMfr195gBzJm5gaXw0ZMgjIyHqJUow==}
@@ -10933,10 +10877,6 @@
     dependencies:
       is-core-module: 2.15.1
       path-parse: 1.0.7
-<<<<<<< HEAD
-      supports-preserve-symlinks-flag: 1.0.0
-=======
->>>>>>> e4327203
     dev: true
 
   /resolve@1.22.8:
@@ -11152,17 +11092,6 @@
     hasBin: true
     dev: true
 
-<<<<<<< HEAD
-  /semver@7.3.8:
-    resolution: {integrity: sha512-NB1ctGL5rlHrPJtFDVIVzTyQylMLu9N9VICA6HSFJo8MCGVTMW6gfpicwKmmK/dAjTOrqu5l63JJOpDSrAis3A==}
-    engines: {node: '>=10'}
-    hasBin: true
-    dependencies:
-      lru-cache: 6.0.0
-    dev: true
-
-=======
->>>>>>> e4327203
   /semver@7.5.0:
     resolution: {integrity: sha512-+XC0AD/R7Q2mPSRuy2Id0+CGTZ98+8f+KvwirxOKIEyid+XSx6HbC63p+O4IndTHuX5Z+JxQ0TghCkO5Cg/2HA==}
     engines: {node: '>=10'}
