--- conflicted
+++ resolved
@@ -158,7 +158,7 @@
         version: 2.30.0
       debug:
         specifier: ^4.3.4
-        version: 4.3.4
+        version: 4.3.4(supports-color@8.1.1)
       execa:
         specifier: ^5.1.1
         version: 5.1.1
@@ -297,10 +297,10 @@
         version: 3.2.20
       '@types/chai':
         specifier: ^4.3.5
-        version: 4.3.20
+        version: 4.3.5
       '@types/chai-arrays':
-        specifier: ^2.0.3
-        version: 2.0.3
+        specifier: ^2.0.0
+        version: 2.0.0
       '@types/debug':
         specifier: ^4.1.7
         version: 4.1.12
@@ -314,8 +314,8 @@
         specifier: ^4.0.4
         version: 4.0.4
       '@types/mocha':
-        specifier: ^10.0.9
-        version: 10.0.9
+        specifier: ^9.1.1
+        version: 9.1.1
       '@types/node':
         specifier: ^18.18.6
         version: 18.18.6
@@ -374,11 +374,11 @@
         specifier: 5.101.0
         version: 5.101.0
       mocha:
-        specifier: ^10.7.3
-        version: 10.7.3
+        specifier: ^10.2.0
+        version: 10.2.0
       mocha-multi-reporters:
         specifier: ^1.5.1
-        version: 1.5.1(mocha@10.7.3)
+        version: 1.5.1(mocha@10.2.0)
       mocked-env:
         specifier: ^1.3.5
         version: 1.3.5
@@ -472,10 +472,10 @@
         version: 7.45.1(@types/node@18.18.7)
       '@types/chai':
         specifier: ^4.3.5
-        version: 4.3.20
+        version: 4.3.5
       '@types/chai-arrays':
-        specifier: ^2.0.3
-        version: 2.0.3
+        specifier: ^2.0.0
+        version: 2.0.0
       '@types/fs-extra':
         specifier: ^11.0.4
         version: 11.0.4
@@ -483,8 +483,8 @@
         specifier: ^4.0.9
         version: 4.0.9
       '@types/mocha':
-        specifier: ^10.0.9
-        version: 10.0.9
+        specifier: ^9.1.1
+        version: 9.1.1
       '@types/node':
         specifier: ^18.18.6
         version: 18.18.7
@@ -516,8 +516,8 @@
         specifier: ^4.14.0
         version: 4.14.0
       mocha:
-        specifier: ^10.7.3
-        version: 10.7.3
+        specifier: ^10.2.0
+        version: 10.2.0
       rimraf:
         specifier: ^4.4.1
         version: 4.4.1
@@ -556,7 +556,7 @@
         version: 2.30.0
       debug:
         specifier: ^4.3.4
-        version: 4.3.4
+        version: 4.3.4(supports-color@8.1.1)
       detect-indent:
         specifier: ^6.1.0
         version: 6.1.0
@@ -643,8 +643,8 @@
         specifier: ^4.5.6
         version: 4.5.6
       '@types/mocha':
-        specifier: ^10.0.9
-        version: 10.0.9
+        specifier: ^9.1.1
+        version: 9.1.1
       '@types/node':
         specifier: ^18.18.6
         version: 18.18.6
@@ -667,8 +667,8 @@
         specifier: ^15.0.0
         version: 15.0.0
       mocha:
-        specifier: ^10.7.3
-        version: 10.7.3
+        specifier: ^10.2.0
+        version: 10.2.0
 
   packages/bundle-size-tools:
     dependencies:
@@ -775,10 +775,10 @@
         version: 4.1.0(@oclif/core@4.0.30)
       '@types/chai':
         specifier: ^4.3.5
-        version: 4.3.20
+        version: 4.3.5
       '@types/mocha':
-        specifier: ^10.0.9
-        version: 10.0.9
+        specifier: ^9.1.1
+        version: 9.1.1
       '@types/node':
         specifier: ^18.18.6
         version: 18.18.6
@@ -807,11 +807,11 @@
         specifier: ~9.1.0
         version: 9.1.0(eslint@8.57.0)
       mocha:
-        specifier: ^10.7.3
-        version: 10.7.3
+        specifier: ^10.2.0
+        version: 10.2.0
       mocha-multi-reporters:
         specifier: ^1.5.1
-        version: 1.5.1(mocha@10.7.3)
+        version: 1.5.1(mocha@10.2.0)
       moment:
         specifier: ^2.29.4
         version: 2.29.4
@@ -3212,14 +3212,14 @@
       '@types/responselike': 1.0.0
     dev: true
 
-  /@types/chai-arrays@2.0.3:
-    resolution: {integrity: sha512-6Sn2OTvsv8kvdcwDoVdwYut2/PMQh3AIp4sB+uDpn7SFLRF123SWOlmC/WQHZmTFapaMvroh+MbLNpSoU+rlLQ==}
-    dependencies:
-      '@types/chai': 4.3.20
-    dev: true
-
-  /@types/chai@4.3.20:
-    resolution: {integrity: sha512-/pC9HAB5I/xMlc5FP77qjCnI16ChlJfW0tGa0IUcFn38VJrTV6DeZ60NU5KZBtaOZqjdpwTWohz5HU1RrhiYxQ==}
+  /@types/chai-arrays@2.0.0:
+    resolution: {integrity: sha512-5h5jnAC9C64YnD7WJpA5gBG7CppF/QmoWytOssJ6ysENllW49NBdpsTx6uuIBOpnzAnXThb8jBICgB62wezTLQ==}
+    dependencies:
+      '@types/chai': 4.3.5
+    dev: true
+
+  /@types/chai@4.3.5:
+    resolution: {integrity: sha512-mEo1sAde+UCE6b2hxn332f1g1E8WfYRu6p5SvTKr2ZKC1f7gFJXk4h5PyGP9Dt6gCaG8y8XhwnXWC6Iy2cmBng==}
     dev: true
 
   /@types/debug@4.1.12:
@@ -3311,8 +3311,8 @@
     resolution: {integrity: sha512-jhuKLIRrhvCPLqwPcx6INqmKeiA5EWrsCOPhrlFSrbrmU4ZMPjj5Ul/oLCMDO98XRUIwVm78xICz4EPCektzeQ==}
     dev: true
 
-  /@types/mocha@10.0.9:
-    resolution: {integrity: sha512-sicdRoWtYevwxjOHNMPTl3vSfJM6oyW8o1wXeI7uww6b6xHg8eBznQDNSGBCDJmsE8UMxP05JgZRtsKbTqt//Q==}
+  /@types/mocha@9.1.1:
+    resolution: {integrity: sha512-Z61JK7DKDtdKTWwLeElSEBcWGRLY8g95ic5FoQqI9CMx0ns/Ghep3B4DfcEimiKMvtamNVULVNKEsiwV3aQmXw==}
     dev: true
 
   /@types/ms@0.7.34:
@@ -3994,8 +3994,8 @@
     dependencies:
       string-width: 4.2.3
 
-  /ansi-colors@4.1.3:
-    resolution: {integrity: sha512-/6w/C21Pm1A7aZitlI5Ni/2J6FFQN8i1Cvz3kHABAAbw93v/NlvKdVOqz7CCWz/3iv/JplRSEEZ83XION15ovw==}
+  /ansi-colors@4.1.1:
+    resolution: {integrity: sha512-JoX0apGbHaUJBNl6yF+p6JAFYZ666/hhCGKN5t9QFjbJQKUU/g8MNbFDbvfrgKXvI1QpZplPOnwIo99lX/AAmA==}
     engines: {node: '>=6'}
     dev: true
 
@@ -4597,7 +4597,7 @@
     dependencies:
       assertion-error: 1.1.0
       check-error: 1.0.3
-      deep-eql: 4.1.4
+      deep-eql: 4.1.3
       get-func-name: 2.0.2
       loupe: 2.3.7
       pathval: 1.1.1
@@ -5359,7 +5359,7 @@
       chalk: 2.4.2
       commander: 2.20.3
       core-js: 3.33.2
-      debug: 4.3.4
+      debug: 4.3.4(supports-color@8.1.1)
       fast-json-patch: 3.1.1
       get-stdin: 6.0.0
       http-proxy-agent: 5.0.0
@@ -5511,7 +5511,7 @@
       ms: 2.1.2
     dev: true
 
-  /debug@4.3.4:
+  /debug@4.3.4(supports-color@8.1.1):
     resolution: {integrity: sha512-PRWFHuSU3eDtQJPvnNY7Jcket1j0t5OuOsFzPPzsekD52Zl8qUfFIPEiswXqIvHWGVHOgX+7G/vCNNhehwxfkQ==}
     engines: {node: '>=6.0'}
     peerDependencies:
@@ -5521,6 +5521,7 @@
         optional: true
     dependencies:
       ms: 2.1.2
+      supports-color: 8.1.1
 
   /debug@4.3.5:
     resolution: {integrity: sha512-pt0bNEmneDIvdL1Xsd9oDQ/wrQRkXDT4AUWlNZNPKvW5x/jyO9VFXkJUP07vQ2upmw5PlaITaPKc31jK13V+jg==}
@@ -5590,8 +5591,8 @@
     resolution: {integrity: sha512-Q6fKUPqnAHAyhiUgFU7BUzLiv0kd8saH9al7tnu5Q/okj6dnupxyTgFIBjVzJATdfIAm9NAsvXNzjaKa+bxVyA==}
     dev: true
 
-  /deep-eql@4.1.4:
-    resolution: {integrity: sha512-SUwdGfqdKOwxCPeVYjwSyRpJ7Z+fhpwIAtmCUdZIWZ/YP5R9WAsyuSgpLVDi9bjWoN2LXHNss/dk3urXtdQxGg==}
+  /deep-eql@4.1.3:
+    resolution: {integrity: sha512-WaEtAOpRA1MQ0eohqZjpGD8zdI0Ovsm8mmFhaDN8dvDZzyoUMcYDnf5Y6iu7HTXxf8JDS23qWa4a+hKCDyOPzw==}
     engines: {node: '>=6'}
     dependencies:
       type-detect: 4.1.0
@@ -5714,8 +5715,8 @@
     engines: {node: '>=0.3.1'}
     dev: true
 
-  /diff@5.2.0:
-    resolution: {integrity: sha512-uIFDxqpRZGZ6ThOk84hEfqWoHx2devRFvpTZcTHur85vImfaxUbTW9Ryh4CpCuDnToOP1CEtXKIgytHBPVff5A==}
+  /diff@5.0.0:
+    resolution: {integrity: sha512-/VTCrvm5Z0JGty/BWHljh+BAiw3IK+2j87NGMu8Nwc/f48WoDAC395uomO9ZD117ZOBaHmkX1oyLvkVM/aIT3w==}
     engines: {node: '>=0.3.1'}
     dev: true
 
@@ -6611,7 +6612,7 @@
       ajv: 6.12.6
       chalk: 4.1.2
       cross-spawn: 7.0.3
-      debug: 4.3.4
+      debug: 4.3.4(supports-color@8.1.1)
       doctrine: 3.0.0
       escape-string-regexp: 4.0.0
       eslint-scope: 7.2.2
@@ -7263,6 +7264,18 @@
       minimatch: 9.0.5
       minipass: 7.0.4
       path-scurry: 1.10.2
+
+  /glob@7.2.0:
+    resolution: {integrity: sha512-lmLf6gtyrPq8tTjSmrO94wBeQbFR3HbLHbuyD69wuyQkImp2hWqMGB47OX65FBkPffO641IP9jWa1z4ivqG26Q==}
+    deprecated: Glob versions prior to v9 are no longer supported
+    dependencies:
+      fs.realpath: 1.0.0
+      inflight: 1.0.6
+      inherits: 2.0.4
+      minimatch: 3.1.2
+      once: 1.4.0
+      path-is-absolute: 1.0.1
+    dev: true
 
   /glob@7.2.3:
     resolution: {integrity: sha512-nFR0zLpU2YCaRxwoCJvL6UvCH2JFyFVIvwTLsIf21AuHlMskA1hhTdk+LlYJtOlYt9v6dvszD2BGRqBL+iQK9Q==}
@@ -9603,6 +9616,13 @@
     dependencies:
       brace-expansion: 1.1.11
 
+  /minimatch@5.0.1:
+    resolution: {integrity: sha512-nLDxIFRyhDblz3qMuq+SoRZED4+miJ/G+tdDrjkkkRnjAsBexeGpgjLEQ0blJy7rHhR2b93rhQY4SvyWu9v03g==}
+    engines: {node: '>=10'}
+    dependencies:
+      brace-expansion: 2.0.1
+    dev: true
+
   /minimatch@5.1.6:
     resolution: {integrity: sha512-lKwV/1brpG6mBUFHtb7NUmtABCb2WZZmm2wNiOA5hAb8VdCS4B3dtMWyvcoViccwAW/COERjXLt0zP1zXUN26g==}
     engines: {node: '>=10'}
@@ -9752,43 +9772,44 @@
     engines: {node: '>=10'}
     hasBin: true
 
-  /mocha-multi-reporters@1.5.1(mocha@10.7.3):
+  /mocha-multi-reporters@1.5.1(mocha@10.2.0):
     resolution: {integrity: sha512-Yb4QJOaGLIcmB0VY7Wif5AjvLMUFAdV57D2TWEva1Y0kU/3LjKpeRVmlMIfuO1SVbauve459kgtIizADqxMWPg==}
     engines: {node: '>=6.0.0'}
     peerDependencies:
       mocha: '>=3.1.2'
     dependencies:
-      debug: 4.3.4
+      debug: 4.3.4(supports-color@8.1.1)
       lodash: 4.17.21
-      mocha: 10.7.3
+      mocha: 10.2.0
     transitivePeerDependencies:
       - supports-color
     dev: true
 
-  /mocha@10.7.3:
-    resolution: {integrity: sha512-uQWxAu44wwiACGqjbPYmjo7Lg8sFrS3dQe7PP2FQI+woptP4vZXSMcfMyFL/e1yFEeEpV4RtyTpZROOKmxis+A==}
+  /mocha@10.2.0:
+    resolution: {integrity: sha512-IDY7fl/BecMwFHzoqF2sg/SHHANeBoMMXFlS9r0OXKDssYE1M5O43wUY/9BVPeIvfH2zmEbBfseqN9gBQZzXkg==}
     engines: {node: '>= 14.0.0'}
     hasBin: true
     dependencies:
-      ansi-colors: 4.1.3
+      ansi-colors: 4.1.1
       browser-stdout: 1.3.1
       chokidar: 3.5.3
-      debug: 4.3.7(supports-color@8.1.1)
-      diff: 5.2.0
+      debug: 4.3.4(supports-color@8.1.1)
+      diff: 5.0.0
       escape-string-regexp: 4.0.0
       find-up: 5.0.0
-      glob: 8.1.0
+      glob: 7.2.0
       he: 1.2.0
       js-yaml: 4.1.0
       log-symbols: 4.1.0
-      minimatch: 5.1.6
+      minimatch: 5.0.1
       ms: 2.1.3
-      serialize-javascript: 6.0.2
+      nanoid: 3.3.3
+      serialize-javascript: 6.0.0
       strip-json-comments: 3.1.1
       supports-color: 8.1.1
-      workerpool: 6.5.1
+      workerpool: 6.2.1
       yargs: 16.2.0
-      yargs-parser: 20.2.9
+      yargs-parser: 20.2.4
       yargs-unparser: 2.0.0
     dev: true
 
@@ -9850,8 +9871,6 @@
     resolution: {integrity: sha512-avsJQhyd+680gKXyG/sQc0nXaC6rBkPOfyHYcFb9+hdkqQkR9bdnkJ0AMZhke0oesPqIO+mFFJ+IdBc7mst4IA==}
     engines: {node: ^14.17.0 || ^16.13.0 || >=18.0.0}
 
-<<<<<<< HEAD
-=======
   /mute-stream@2.0.0:
     resolution: {integrity: sha512-WWdIxpyjEn+FhQJQQv9aQAYlHoNVdzIzUySNV1gHUPDSdZJ3yZn7pAAbQcV7B56Mvu881q9FZV+0Vx2xC44VWA==}
     engines: {node: ^18.17.0 || >=20.5.0}
@@ -9863,7 +9882,6 @@
     hasBin: true
     dev: true
 
->>>>>>> 952fafe8
   /natural-compare-lite@1.4.0:
     resolution: {integrity: sha512-Tj+HTDSJJKaZnfiuw+iaF9skdPpTo2GtEly5JHnWV/hfv2Qj/9RKsGISQtLh2ox3l5EAGw487hnBee0sIJ6v2g==}
     dev: true
@@ -11442,16 +11460,16 @@
       tslib: 2.6.2
       upper-case-first: 2.0.2
 
+  /serialize-javascript@6.0.0:
+    resolution: {integrity: sha512-Qr3TosvguFt8ePWqsvRfrKyQXIiW+nGbYpy8XK24NQHE83caxWt+mIymTT19DGFbNWNLfEwsrkSmN64lVWB9ag==}
+    dependencies:
+      randombytes: 2.1.0
+    dev: true
+
   /serialize-javascript@6.0.1:
     resolution: {integrity: sha512-owoXEFjWRllis8/M1Q+Cw5k8ZH40e3zhp/ovX+Xr/vi1qj6QesbyXXViFbpNvWvPNAD62SutwEXavefrLJWj7w==}
     dependencies:
       randombytes: 2.1.0
-
-  /serialize-javascript@6.0.2:
-    resolution: {integrity: sha512-Saa1xPByTTq2gdeFZYLLo+RFE35NHZkAbqZeWNd3BpzppeVisAqpDjcp8dyf6uIvEqJRd46jemmyA4iFIeVk8g==}
-    dependencies:
-      randombytes: 2.1.0
-    dev: true
 
   /set-blocking@2.0.0:
     resolution: {integrity: sha512-KiKBS8AnWGEyLzofFfmvKwpdPzqiy16LvQfK3yv/fVH7Bj13/wl3JSR1J+rfgRE9q7xUJK4qvgS8raSOeLUehw==}
@@ -11576,7 +11594,7 @@
     dependencies:
       '@kwsites/file-exists': 1.1.1
       '@kwsites/promise-deferred': 1.1.1
-      debug: 4.3.4
+      debug: 4.3.4(supports-color@8.1.1)
     transitivePeerDependencies:
       - supports-color
 
@@ -12996,8 +13014,8 @@
   /wordwrap@1.0.0:
     resolution: {integrity: sha512-gvVzJFlPycKc5dZN4yPkP8w7Dc37BtP1yczEneOb4uq34pXZcvrtRTmWV8W+Ume+XCxKgbjM+nevkyFPMybd4Q==}
 
-  /workerpool@6.5.1:
-    resolution: {integrity: sha512-Fs4dNYcsdpYSAfVxhnl1L5zTksjvOJxtC5hzMNl+1t9B8hTJTdKDyZ5ju7ztgPy+ft9tBFXoOlDNiOT9WUXZlA==}
+  /workerpool@6.2.1:
+    resolution: {integrity: sha512-ILEIE97kDZvF9Wb9f6h5aXK4swSlKGUcOEGiIYb2OOu/IrDU9iwj0fD//SsA6E5ibwJxpEvhullJY4Sl4GcpAw==}
     dev: true
 
   /wrap-ansi@6.2.0:
@@ -13096,6 +13114,11 @@
     hasBin: true
     dev: true
 
+  /yargs-parser@20.2.4:
+    resolution: {integrity: sha512-WOkpgNhPTlE73h4VFAFsOnomJVaovO8VqLDzy5saChRBFQFBoMYirowyW+Q9HB4HFF4Z7VZTiG3iSzJJA29yRA==}
+    engines: {node: '>=10'}
+    dev: true
+
   /yargs-parser@20.2.9:
     resolution: {integrity: sha512-y11nGElTIV+CT3Zv9t7VKl+Q3hTQoT9a1Qzezhhl6Rp21gJ/IVTW7Z3y9EWXhuUBC2Shnf+DX0antecpAwSP8w==}
     engines: {node: '>=10'}
