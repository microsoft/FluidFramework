lockfileVersion: '6.0'

settings:
  autoInstallPeers: true
  excludeLinksFromLockfile: false

overrides:
  json5@<1.0.2: ^1.0.2
  json5@>=2.0.0 <2.2.2: ^2.2.2
  qs: ^6.11.0
  sharp: ^0.33.2
  oclif>@aws-sdk/client-cloudfront: npm:empty-npm-package@1.0.0
  oclif>@aws-sdk/client-s3: npm:empty-npm-package@1.0.0

patchedDependencies:
  jssm@5.98.2:
    hash: jvxmn6yyt5s6cxokjpzzkp2gqy
    path: patches/jssm@5.98.2.patch

importers:

  .:
    devDependencies:
      '@biomejs/biome':
        specifier: ~1.8.3
        version: 1.8.3
      '@commitlint/cli':
        specifier: ^17.6.6
        version: 17.6.6
      '@commitlint/config-conventional':
        specifier: ^17.6.6
        version: 17.6.6
      '@commitlint/cz-commitlint':
        specifier: ^17.5.0
        version: 17.5.0(commitizen@4.3.0)(inquirer@8.2.5)
      '@fluid-tools/build-cli':
        specifier: ~0.40.0
        version: 0.40.0
      '@fluidframework/build-common':
        specifier: ^2.0.3
        version: 2.0.3
      '@fluidframework/build-tools':
        specifier: ~0.40.0
        version: 0.40.0(@types/node@18.18.6)
      '@microsoft/api-documenter':
        specifier: ^7.22.24
        version: 7.22.24
      '@microsoft/api-extractor':
        specifier: ^7.45.1
        version: 7.45.1(@types/node@18.18.6)
      c8:
        specifier: ^7.14.0
        version: 7.14.0
      commitizen:
        specifier: ^4.3.0
        version: 4.3.0(typescript@5.4.5)
      concurrently:
        specifier: ^8.2.1
        version: 8.2.1
      conventional-changelog-cli:
        specifier: ^2.2.2
        version: 2.2.2
      conventional-changelog-conventionalcommits:
        specifier: ^5.0.0
        version: 5.0.0
      copyfiles:
        specifier: ^2.4.1
        version: 2.4.1
      cz-conventional-changelog:
        specifier: ^3.3.0
        version: 3.3.0(typescript@5.4.5)
      cz-customizable:
        specifier: ^7.0.0
        version: 7.0.0
      eslint:
        specifier: ~8.57.0
        version: 8.57.0
      inquirer:
        specifier: ^8.2.5
        version: 8.2.5
      rimraf:
        specifier: ^4.4.1
        version: 4.4.1
      run-script-os:
        specifier: ^1.1.6
        version: 1.1.6
      syncpack:
        specifier: ^9.8.6
        version: 9.8.6
      typescript:
        specifier: ~5.4.5
        version: 5.4.5

  packages/build-cli:
    dependencies:
      '@andrewbranch/untar.js':
        specifier: ^1.0.3
        version: 1.0.3
      '@fluid-tools/version-tools':
        specifier: workspace:~
        version: link:../version-tools
      '@fluidframework/build-tools':
        specifier: workspace:~
        version: link:../build-tools
      '@fluidframework/bundle-size-tools':
        specifier: workspace:~
        version: link:../bundle-size-tools
      '@microsoft/api-extractor':
        specifier: ^7.45.1
        version: 7.45.1(@types/node@18.18.6)
      '@oclif/core':
        specifier: ^4.0.14
        version: 4.0.14
      '@oclif/plugin-autocomplete':
        specifier: ^3.1.9
        version: 3.1.9
      '@oclif/plugin-commands':
        specifier: ^4.0.9
        version: 4.0.9
      '@oclif/plugin-help':
        specifier: ^6.2.7
        version: 6.2.7
      '@oclif/plugin-not-found':
        specifier: ^3.2.13
        version: 3.2.13
      '@octokit/core':
        specifier: ^4.2.4
        version: 4.2.4
      '@rushstack/node-core-library':
        specifier: ^3.59.5
        version: 3.59.5(@types/node@18.18.6)
      async:
        specifier: ^3.2.4
        version: 3.2.4
      chalk:
        specifier: ^5.3.0
        version: 5.3.0
      change-case:
        specifier: ^3.1.0
        version: 3.1.0
      danger:
        specifier: ^11.3.0
        version: 11.3.0
      date-fns:
        specifier: ^2.30.0
        version: 2.30.0
      debug:
        specifier: ^4.3.4
        version: 4.3.4(supports-color@8.1.1)
      execa:
        specifier: ^5.1.1
        version: 5.1.1
      fflate:
        specifier: ^0.8.2
        version: 0.8.2
      fs-extra:
        specifier: ^11.2.0
        version: 11.2.0
      globby:
        specifier: ^11.1.0
        version: 11.1.0
      gray-matter:
        specifier: ^4.0.3
        version: 4.0.3
      human-id:
        specifier: ^4.0.0
        version: 4.0.0
      inquirer:
        specifier: ^8.2.5
        version: 8.2.5
      issue-parser:
        specifier: ^7.0.1
        version: 7.0.1
      json5:
        specifier: ^2.2.3
        version: 2.2.3
      jssm:
        specifier: 5.98.2
        version: 5.98.2(patch_hash=jvxmn6yyt5s6cxokjpzzkp2gqy)
      latest-version:
        specifier: ^5.1.0
        version: 5.1.0
      minimatch:
        specifier: ^7.4.6
        version: 7.4.6
      node-fetch:
        specifier: ^3.3.2
        version: 3.3.2
      npm-check-updates:
        specifier: ^16.14.20
        version: 16.14.20
      oclif:
        specifier: ^4.14.9
        version: 4.14.9
      prettier:
        specifier: ~3.2.4
        version: 3.2.5
      prompts:
        specifier: ^2.4.2
        version: 2.4.2
      read-pkg-up:
        specifier: ^7.0.1
        version: 7.0.1
      remark:
        specifier: ^15.0.1
        version: 15.0.1
      remark-gfm:
        specifier: ^4.0.0
        version: 4.0.0
      remark-github:
        specifier: ^12.0.0
        version: 12.0.0
      remark-github-beta-blockquote-admonitions:
        specifier: ^3.1.1
        version: 3.1.1
      remark-toc:
        specifier: ^9.0.0
        version: 9.0.0
      replace-in-file:
        specifier: ^7.1.0
        version: 7.1.0
      resolve.exports:
        specifier: ^2.0.2
        version: 2.0.2
      semver:
        specifier: ^7.5.4
        version: 7.5.4
      semver-utils:
        specifier: ^1.1.4
        version: 1.1.4
      simple-git:
        specifier: ^3.19.1
        version: 3.19.1
      sort-json:
        specifier: ^2.0.1
        version: 2.0.1
      sort-package-json:
        specifier: 1.57.0
        version: 1.57.0
      strip-ansi:
        specifier: ^6.0.1
        version: 6.0.1
      table:
        specifier: ^6.8.1
        version: 6.8.1
      ts-morph:
        specifier: ^22.0.0
        version: 22.0.0
      type-fest:
        specifier: ^2.19.0
        version: 2.19.0
    devDependencies:
      '@biomejs/biome':
        specifier: ~1.8.3
        version: 1.8.3
      '@fluidframework/build-common':
        specifier: ^2.0.3
        version: 2.0.3
      '@fluidframework/eslint-config-fluid':
        specifier: ^5.3.0
        version: 5.3.0(eslint@8.57.0)(typescript@5.4.5)
      '@oclif/test':
        specifier: ^4.0.5
        version: 4.0.8(@oclif/core@4.0.14)
      '@types/async':
        specifier: ^3.2.20
        version: 3.2.20
      '@types/debug':
        specifier: ^4.1.7
        version: 4.1.12
      '@types/fs-extra':
        specifier: ^11.0.4
        version: 11.0.4
      '@types/inquirer':
        specifier: ^8.2.6
        version: 8.2.6
      '@types/issue-parser':
        specifier: ^3.0.5
        version: 3.0.5
      '@types/node':
        specifier: ^18.18.6
        version: 18.18.6
      '@types/node-fetch':
        specifier: ^2.5.10
        version: 2.6.4
      '@types/prettier':
        specifier: ^2.7.3
        version: 2.7.3
      '@types/prompts':
        specifier: ^2.4.9
        version: 2.4.9
      '@types/semver':
        specifier: ^7.5.0
        version: 7.5.0
      '@types/semver-utils':
        specifier: ^1.1.1
        version: 1.1.1
      '@types/sort-json':
        specifier: ^2.0.1
        version: 2.0.1
      '@vitest/coverage-v8':
        specifier: ^2.0.3
        version: 2.0.5(vitest@2.0.5)
      concurrently:
        specifier: ^8.2.1
        version: 8.2.1
      copyfiles:
        specifier: ^2.4.1
        version: 2.4.1
      eslint:
        specifier: ~8.57.0
        version: 8.57.0
      eslint-config-oclif:
        specifier: ^5.2.0
        version: 5.2.0(eslint@8.57.0)
      eslint-config-oclif-typescript:
        specifier: ^3.1.8
        version: 3.1.8(eslint@8.57.0)(typescript@5.4.5)
      eslint-config-prettier:
        specifier: ~9.1.0
        version: 9.1.0(eslint@8.57.0)
      jssm-viz-cli:
        specifier: 5.97.1
        version: 5.97.1
      moment:
        specifier: ^2.29.4
        version: 2.29.4
      rimraf:
        specifier: ^4.4.1
        version: 4.4.1
      ts-node:
        specifier: ^10.9.1
        version: 10.9.1(@types/node@18.18.6)(typescript@5.4.5)
      tslib:
        specifier: ^2.6.0
        version: 2.6.0
      typescript:
        specifier: ~5.4.5
        version: 5.4.5
      vitest:
        specifier: ^2.0.3
        version: 2.0.5(@types/node@18.18.6)

  packages/build-tools:
    dependencies:
      '@fluid-tools/version-tools':
        specifier: workspace:~
        version: link:../version-tools
      '@manypkg/get-packages':
        specifier: ^2.2.0
        version: 2.2.0
      async:
        specifier: ^3.2.4
        version: 3.2.4
      chalk:
        specifier: ^2.4.2
        version: 2.4.2
      cosmiconfig:
        specifier: ^8.2.0
        version: 8.2.0
      date-fns:
        specifier: ^2.30.0
        version: 2.30.0
      debug:
        specifier: ^4.3.4
        version: 4.3.4(supports-color@8.1.1)
      detect-indent:
        specifier: ^6.1.0
        version: 6.1.0
      find-up:
        specifier: ^7.0.0
        version: 7.0.0
      fs-extra:
        specifier: ^11.2.0
        version: 11.2.0
      glob:
        specifier: ^7.2.3
        version: 7.2.3
      ignore:
        specifier: ^5.2.4
        version: 5.2.4
      json5:
        specifier: ^2.2.3
        version: 2.2.3
      lodash:
        specifier: ^4.17.21
        version: 4.17.21
      lodash.isequal:
        specifier: ^4.5.0
        version: 4.5.0
      multimatch:
        specifier: ^5.0.0
        version: 5.0.0
      picomatch:
        specifier: ^2.3.1
        version: 2.3.1
      rimraf:
        specifier: ^4.4.1
        version: 4.4.1
      semver:
        specifier: ^7.5.4
        version: 7.5.4
      sort-package-json:
        specifier: 1.57.0
        version: 1.57.0
      ts-deepmerge:
        specifier: ^7.0.0
        version: 7.0.1
      ts-morph:
        specifier: ^22.0.0
        version: 22.0.0
      type-fest:
        specifier: ^2.19.0
        version: 2.19.0
      typescript:
        specifier: ~5.4.5
        version: 5.4.5
      yaml:
        specifier: ^2.3.1
        version: 2.3.1
    devDependencies:
      '@biomejs/biome':
        specifier: ~1.8.3
        version: 1.8.3
      '@fluidframework/build-common':
        specifier: ^2.0.3
        version: 2.0.3
      '@fluidframework/build-tools-bin':
        specifier: npm:@fluidframework/build-tools@~0.40.0
        version: /@fluidframework/build-tools@0.40.0(@types/node@18.18.6)
      '@fluidframework/eslint-config-fluid':
        specifier: ^5.3.0
        version: 5.3.0(eslint@8.57.0)(typescript@5.4.5)
      '@types/async':
        specifier: ^3.2.20
        version: 3.2.20
      '@types/fs-extra':
        specifier: ^11.0.4
        version: 11.0.4
      '@types/glob':
        specifier: ^7.2.0
        version: 7.2.0
      '@types/lodash':
        specifier: ^4.14.195
        version: 4.14.195
      '@types/lodash.isequal':
        specifier: ^4.5.6
        version: 4.5.6
      '@types/node':
        specifier: ^18.18.6
        version: 18.18.6
      '@types/rimraf':
        specifier: ^2.0.5
        version: 2.0.5
      '@types/semver':
        specifier: ^7.5.0
        version: 7.5.0
      '@vitest/coverage-v8':
        specifier: ^2.0.3
        version: 2.0.5(vitest@2.0.5)
      concurrently:
        specifier: ^8.2.1
        version: 8.2.1
      eslint:
        specifier: ~8.57.0
        version: 8.57.0
<<<<<<< HEAD
      vitest:
        specifier: ^2.0.3
        version: 2.0.5(@types/node@18.18.6)
=======
      json-schema-to-typescript:
        specifier: ^15.0.0
        version: 15.0.0
      mocha:
        specifier: ^10.2.0
        version: 10.2.0
>>>>>>> 40e4596b

  packages/bundle-size-tools:
    dependencies:
      azure-devops-node-api:
        specifier: ^11.2.0
        version: 11.2.0
      jszip:
        specifier: ^3.10.1
        version: 3.10.1
      msgpack-lite:
        specifier: ^0.1.26
        version: 0.1.26
      pako:
        specifier: ^2.1.0
        version: 2.1.0
      typescript:
        specifier: ~5.4.5
        version: 5.4.5
      webpack:
        specifier: ^5.88.1
        version: 5.88.1
    devDependencies:
      '@biomejs/biome':
        specifier: ~1.8.3
        version: 1.8.3
      '@fluidframework/build-common':
        specifier: ^2.0.3
        version: 2.0.3
      '@fluidframework/build-tools-bin':
        specifier: npm:@fluidframework/build-tools@~0.40.0
        version: /@fluidframework/build-tools@0.40.0(@types/node@18.18.6)
      '@fluidframework/eslint-config-fluid':
        specifier: ^5.3.0
        version: 5.3.0(eslint@8.57.0)(typescript@5.4.5)
      '@microsoft/api-extractor':
        specifier: ^7.45.1
        version: 7.45.1(@types/node@18.18.6)
      '@types/msgpack-lite':
        specifier: ^0.1.8
        version: 0.1.8
      '@types/node':
        specifier: ^18.18.6
        version: 18.18.6
      '@types/pako':
        specifier: ^2.0.0
        version: 2.0.0
      concurrently:
        specifier: ^8.2.1
        version: 8.2.1
      copyfiles:
        specifier: ^2.4.1
        version: 2.4.1
      eslint:
        specifier: ~8.57.0
        version: 8.57.0
      rimraf:
        specifier: ^4.4.1
        version: 4.4.1

  packages/version-tools:
    dependencies:
      '@oclif/core':
        specifier: ^4.0.14
        version: 4.0.14
      '@oclif/plugin-autocomplete':
        specifier: ^3.1.9
        version: 3.1.9
      '@oclif/plugin-commands':
        specifier: ^4.0.9
        version: 4.0.9
      '@oclif/plugin-help':
        specifier: ^6.2.7
        version: 6.2.7
      '@oclif/plugin-not-found':
        specifier: ^3.2.13
        version: 3.2.13
      chalk:
        specifier: ^2.4.2
        version: 2.4.2
      semver:
        specifier: ^7.5.4
        version: 7.5.4
      table:
        specifier: ^6.8.1
        version: 6.8.1
    devDependencies:
      '@biomejs/biome':
        specifier: ~1.8.3
        version: 1.8.3
      '@fluidframework/build-common':
        specifier: ^2.0.3
        version: 2.0.3
      '@fluidframework/build-tools-bin':
        specifier: npm:@fluidframework/build-tools@~0.40.0
        version: /@fluidframework/build-tools@0.40.0(@types/node@18.18.6)
      '@fluidframework/eslint-config-fluid':
        specifier: ^5.3.0
        version: 5.3.0(eslint@8.57.0)(typescript@5.4.5)
      '@microsoft/api-extractor':
        specifier: ^7.45.1
        version: 7.45.1(@types/node@18.18.6)
      '@oclif/test':
        specifier: ^4.0.5
        version: 4.0.8(@oclif/core@4.0.14)
      '@types/node':
        specifier: ^18.18.6
        version: 18.18.6
      '@types/semver':
        specifier: ^7.5.0
        version: 7.5.0
      '@vitest/coverage-v8':
        specifier: ^2.0.3
        version: 2.0.5(vitest@2.0.5)
      concurrently:
        specifier: ^8.2.1
        version: 8.2.1
      eslint:
        specifier: ~8.57.0
        version: 8.57.0
      eslint-config-oclif:
        specifier: ^5.2.0
        version: 5.2.0(eslint@8.57.0)
      eslint-config-oclif-typescript:
        specifier: ^3.1.8
        version: 3.1.8(eslint@8.57.0)(typescript@5.4.5)
      eslint-config-prettier:
        specifier: ~9.1.0
        version: 9.1.0(eslint@8.57.0)
      moment:
        specifier: ^2.29.4
        version: 2.29.4
      oclif:
        specifier: ^4.14.9
        version: 4.14.9
      rimraf:
        specifier: ^4.4.1
        version: 4.4.1
      ts-node:
        specifier: ^10.9.1
        version: 10.9.1(@types/node@18.18.6)(typescript@5.4.5)
      tslib:
        specifier: ^2.6.0
        version: 2.6.0
      typescript:
        specifier: ~5.4.5
        version: 5.4.5
      vitest:
        specifier: ^2.0.3
        version: 2.0.5(@types/node@18.18.6)

packages:

  /@aashutoshrathi/word-wrap@1.2.6:
    resolution: {integrity: sha512-1Yjs2SvM8TflER/OD3cOjhWWOZb58A2t7wpE2S9XfBYTiIl+XFhQG2bjy4Pu1I+EAlCNUzRDYDdFwFYUKvXcIA==}
    engines: {node: '>=0.10.0'}
    dev: true

  /@ampproject/remapping@2.3.0:
    resolution: {integrity: sha512-30iZtAPgz+LTIYoeivqYo853f02jBYSd5uGnGpkFV0M3xOt9aN73erkgYAmZU43x4VfqcnLxW9Kpg3R5LC4YYw==}
    engines: {node: '>=6.0.0'}
    dependencies:
      '@jridgewell/gen-mapping': 0.3.5
      '@jridgewell/trace-mapping': 0.3.25
    dev: true

  /@andrewbranch/untar.js@1.0.3:
    resolution: {integrity: sha512-Jh15/qVmrLGhkKJBdXlK1+9tY4lZruYjsgkDFj08ZmDiWVBLJcqkok7Z0/R0In+i1rScBpJlSvrTS2Lm41Pbnw==}

  /@apidevtools/json-schema-ref-parser@11.7.0:
    resolution: {integrity: sha512-pRrmXMCwnmrkS3MLgAIW5dXRzeTv6GLjkjb4HmxNnvAKXN1Nfzp4KmGADBQvlVUcqi+a5D+hfGDLLnd5NnYxog==}
    engines: {node: '>= 16'}
    dependencies:
      '@jsdevtools/ono': 7.1.3
      '@types/json-schema': 7.0.15
      js-yaml: 4.1.0
    dev: true

  /@babel/code-frame@7.18.6:
    resolution: {integrity: sha512-TDCmlK5eOvH+eH7cdAFlNXeVJqWIQ7gW9tY1GJIpUtFb6CmjVyq2VM3u71bOyR8CRihcCgMUYoDNyLXao3+70Q==}
    engines: {node: '>=6.9.0'}
    dependencies:
      '@babel/highlight': 7.18.6

  /@babel/helper-string-parser@7.24.8:
    resolution: {integrity: sha512-pO9KhhRcuUyGnJWwyEgnRJTSIZHiT+vMD0kPeD+so0l7mxkMT19g3pjY9GTnHySck/hDzq+dtW/4VgnMkippsQ==}
    engines: {node: '>=6.9.0'}
    dev: true

  /@babel/helper-validator-identifier@7.22.20:
    resolution: {integrity: sha512-Y4OZ+ytlatR8AI+8KZfKuL5urKp7qey08ha31L8b3BwewJAoJamTzyvxPR/5D+KkdJCGPq/+8TukHBlY10FX9A==}
    engines: {node: '>=6.9.0'}

  /@babel/helper-validator-identifier@7.24.7:
    resolution: {integrity: sha512-rR+PBcQ1SMQDDyF6X0wxtG8QyLCgUB0eRAGguqRLfkCA87l7yAP7ehq8SNj96OOGTO8OBV70KhuFYcIkHXOg0w==}
    engines: {node: '>=6.9.0'}
    dev: true

  /@babel/highlight@7.18.6:
    resolution: {integrity: sha512-u7stbOuYjaPezCuLj29hNW1v64M2Md2qupEKP1fHc7WdOA3DgLh37suiSrZYY7haUB7iBeQZ9P1uiRF359do3g==}
    engines: {node: '>=6.9.0'}
    dependencies:
      '@babel/helper-validator-identifier': 7.22.20
      chalk: 2.4.2
      js-tokens: 4.0.0

  /@babel/parser@7.25.3:
    resolution: {integrity: sha512-iLTJKDbJ4hMvFPgQwwsVoxtHyWpKKPBrxkANrSYewDPaPpT5py5yeVkgPIJ7XYXhndxJpaA3PyALSXQ7u8e/Dw==}
    engines: {node: '>=6.0.0'}
    hasBin: true
    dependencies:
      '@babel/types': 7.25.2
    dev: true

  /@babel/runtime@7.22.5:
    resolution: {integrity: sha512-ecjvYlnAaZ/KVneE/OdKYBYfgXV3Ptu6zQWmgEF7vwKhQnvVS6bjMD2XYgj+SNvQ1GfK/pjgokfPkC/2CO8CuA==}
    engines: {node: '>=6.9.0'}
    dependencies:
      regenerator-runtime: 0.13.11

  /@babel/types@7.25.2:
    resolution: {integrity: sha512-YTnYtra7W9e6/oAZEHj0bJehPRUlLH9/fbpT5LfB0NhQXyALCRkRs3zH9v07IYhkgpqX6Z78FnuccZr/l4Fs4Q==}
    engines: {node: '>=6.9.0'}
    dependencies:
      '@babel/helper-string-parser': 7.24.8
      '@babel/helper-validator-identifier': 7.24.7
      to-fast-properties: 2.0.0
    dev: true

  /@bcoe/v8-coverage@0.2.3:
    resolution: {integrity: sha512-0hYQ8SB4Db5zvZB4axdMHGwEaQjkZzFjQiN9LVYvIFB2nSUHW9tYpxWriPrWDASIxiaXax83REcLxuSdnGPZtw==}
    dev: true

  /@biomejs/biome@1.8.3:
    resolution: {integrity: sha512-/uUV3MV+vyAczO+vKrPdOW0Iaet7UnJMU4bNMinggGJTAnBPjCoLEYcyYtYHNnUNYlv4xZMH6hVIQCAozq8d5w==}
    engines: {node: '>=14.21.3'}
    hasBin: true
    requiresBuild: true
    optionalDependencies:
      '@biomejs/cli-darwin-arm64': 1.8.3
      '@biomejs/cli-darwin-x64': 1.8.3
      '@biomejs/cli-linux-arm64': 1.8.3
      '@biomejs/cli-linux-arm64-musl': 1.8.3
      '@biomejs/cli-linux-x64': 1.8.3
      '@biomejs/cli-linux-x64-musl': 1.8.3
      '@biomejs/cli-win32-arm64': 1.8.3
      '@biomejs/cli-win32-x64': 1.8.3
    dev: true

  /@biomejs/cli-darwin-arm64@1.8.3:
    resolution: {integrity: sha512-9DYOjclFpKrH/m1Oz75SSExR8VKvNSSsLnVIqdnKexj6NwmiMlKk94Wa1kZEdv6MCOHGHgyyoV57Cw8WzL5n3A==}
    engines: {node: '>=14.21.3'}
    cpu: [arm64]
    os: [darwin]
    requiresBuild: true
    dev: true
    optional: true

  /@biomejs/cli-darwin-x64@1.8.3:
    resolution: {integrity: sha512-UeW44L/AtbmOF7KXLCoM+9PSgPo0IDcyEUfIoOXYeANaNXXf9mLUwV1GeF2OWjyic5zj6CnAJ9uzk2LT3v/wAw==}
    engines: {node: '>=14.21.3'}
    cpu: [x64]
    os: [darwin]
    requiresBuild: true
    dev: true
    optional: true

  /@biomejs/cli-linux-arm64-musl@1.8.3:
    resolution: {integrity: sha512-9yjUfOFN7wrYsXt/T/gEWfvVxKlnh3yBpnScw98IF+oOeCYb5/b/+K7YNqKROV2i1DlMjg9g/EcN9wvj+NkMuQ==}
    engines: {node: '>=14.21.3'}
    cpu: [arm64]
    os: [linux]
    requiresBuild: true
    dev: true
    optional: true

  /@biomejs/cli-linux-arm64@1.8.3:
    resolution: {integrity: sha512-fed2ji8s+I/m8upWpTJGanqiJ0rnlHOK3DdxsyVLZQ8ClY6qLuPc9uehCREBifRJLl/iJyQpHIRufLDeotsPtw==}
    engines: {node: '>=14.21.3'}
    cpu: [arm64]
    os: [linux]
    requiresBuild: true
    dev: true
    optional: true

  /@biomejs/cli-linux-x64-musl@1.8.3:
    resolution: {integrity: sha512-UHrGJX7PrKMKzPGoEsooKC9jXJMa28TUSMjcIlbDnIO4EAavCoVmNQaIuUSH0Ls2mpGMwUIf+aZJv657zfWWjA==}
    engines: {node: '>=14.21.3'}
    cpu: [x64]
    os: [linux]
    requiresBuild: true
    dev: true
    optional: true

  /@biomejs/cli-linux-x64@1.8.3:
    resolution: {integrity: sha512-I8G2QmuE1teISyT8ie1HXsjFRz9L1m5n83U1O6m30Kw+kPMPSKjag6QGUn+sXT8V+XWIZxFFBoTDEDZW2KPDDw==}
    engines: {node: '>=14.21.3'}
    cpu: [x64]
    os: [linux]
    requiresBuild: true
    dev: true
    optional: true

  /@biomejs/cli-win32-arm64@1.8.3:
    resolution: {integrity: sha512-J+Hu9WvrBevfy06eU1Na0lpc7uR9tibm9maHynLIoAjLZpQU3IW+OKHUtyL8p6/3pT2Ju5t5emReeIS2SAxhkQ==}
    engines: {node: '>=14.21.3'}
    cpu: [arm64]
    os: [win32]
    requiresBuild: true
    dev: true
    optional: true

  /@biomejs/cli-win32-x64@1.8.3:
    resolution: {integrity: sha512-/PJ59vA1pnQeKahemaQf4Nyj7IKUvGQSc3Ze1uIGi+Wvr1xF7rGobSrAAG01T/gUDG21vkDsZYM03NAmPiVkqg==}
    engines: {node: '>=14.21.3'}
    cpu: [x64]
    os: [win32]
    requiresBuild: true
    dev: true
    optional: true

  /@colors/colors@1.5.0:
    resolution: {integrity: sha512-ooWCrlZP11i8GImSjTHYHLkvFDP48nS4+204nGb1RiX/WXYHmJA2III9/e2DWVabCESdW7hBAEzHRqUn9OUVvQ==}
    engines: {node: '>=0.1.90'}
    requiresBuild: true
    optional: true

  /@commitlint/cli@17.6.6:
    resolution: {integrity: sha512-sTKpr2i/Fjs9OmhU+beBxjPavpnLSqZaO6CzwKVq2Tc4UYVTMFgpKOslDhUBVlfAUBfjVO8ParxC/MXkIOevEA==}
    engines: {node: '>=v14'}
    hasBin: true
    dependencies:
      '@commitlint/format': 17.4.4
      '@commitlint/lint': 17.6.6
      '@commitlint/load': 17.5.0
      '@commitlint/read': 17.5.1
      '@commitlint/types': 17.4.4
      execa: 5.1.1
      lodash.isfunction: 3.0.9
      resolve-from: 5.0.0
      resolve-global: 1.0.0
      yargs: 17.7.1
    transitivePeerDependencies:
      - '@swc/core'
      - '@swc/wasm'
    dev: true

  /@commitlint/config-conventional@17.6.6:
    resolution: {integrity: sha512-phqPz3BDhfj49FUYuuZIuDiw+7T6gNAEy7Yew1IBHqSohVUCWOK2FXMSAExzS2/9X+ET93g0Uz83KjiHDOOFag==}
    engines: {node: '>=v14'}
    dependencies:
      conventional-changelog-conventionalcommits: 5.0.0
    dev: true

  /@commitlint/config-validator@17.4.4:
    resolution: {integrity: sha512-bi0+TstqMiqoBAQDvdEP4AFh0GaKyLFlPPEObgI29utoKEYoPQTvF0EYqIwYYLEoJYhj5GfMIhPHJkTJhagfeg==}
    engines: {node: '>=v14'}
    dependencies:
      '@commitlint/types': 17.4.4
      ajv: 8.13.0
    dev: true

  /@commitlint/config-validator@18.1.0:
    resolution: {integrity: sha512-kbHkIuItXn93o2NmTdwi5Mk1ujyuSIysRE/XHtrcps/27GuUKEIqBJp6TdJ4Sq+ze59RlzYSHMKuDKZbfg9+uQ==}
    engines: {node: '>=v18'}
    requiresBuild: true
    dependencies:
      '@commitlint/types': 18.1.0
      ajv: 8.13.0
    dev: true
    optional: true

  /@commitlint/cz-commitlint@17.5.0(commitizen@4.3.0)(inquirer@8.2.5):
    resolution: {integrity: sha512-zW68IvFPuejgbwvWG5SZFkf6g/cniiCsvcphp1WCoA9fn65nnl6kE3VvwbyNRTFpO1Pczpa4OTsaWigQ1jdk7A==}
    engines: {node: '>=v14'}
    peerDependencies:
      commitizen: ^4.0.3
      inquirer: ^8.0.0
    dependencies:
      '@commitlint/ensure': 17.4.4
      '@commitlint/load': 17.5.0
      '@commitlint/types': 17.4.4
      chalk: 4.1.2
      commitizen: 4.3.0(typescript@5.4.5)
      inquirer: 8.2.5
      lodash.isplainobject: 4.0.6
      word-wrap: 1.2.3
    transitivePeerDependencies:
      - '@swc/core'
      - '@swc/wasm'
    dev: true

  /@commitlint/ensure@17.4.4:
    resolution: {integrity: sha512-AHsFCNh8hbhJiuZ2qHv/m59W/GRE9UeOXbkOqxYMNNg9pJ7qELnFcwj5oYpa6vzTSHtPGKf3C2yUFNy1GGHq6g==}
    engines: {node: '>=v14'}
    dependencies:
      '@commitlint/types': 17.4.4
      lodash.camelcase: 4.3.0
      lodash.kebabcase: 4.1.1
      lodash.snakecase: 4.1.1
      lodash.startcase: 4.4.0
      lodash.upperfirst: 4.3.1
    dev: true

  /@commitlint/execute-rule@17.4.0:
    resolution: {integrity: sha512-LIgYXuCSO5Gvtc0t9bebAMSwd68ewzmqLypqI2Kke1rqOqqDbMpYcYfoPfFlv9eyLIh4jocHWwCK5FS7z9icUA==}
    engines: {node: '>=v14'}
    dev: true

  /@commitlint/execute-rule@18.1.0:
    resolution: {integrity: sha512-w3Vt4K+O7+nSr9/gFSEfZ1exKUOPSlJaRpnk7Y+XowEhvwT7AIk1HNANH+gETf0zGZ020+hfiMW/Ome+SNCUsg==}
    engines: {node: '>=v18'}
    requiresBuild: true
    dev: true
    optional: true

  /@commitlint/format@17.4.4:
    resolution: {integrity: sha512-+IS7vpC4Gd/x+uyQPTAt3hXs5NxnkqAZ3aqrHd5Bx/R9skyCAWusNlNbw3InDbAK6j166D9asQM8fnmYIa+CXQ==}
    engines: {node: '>=v14'}
    dependencies:
      '@commitlint/types': 17.4.4
      chalk: 4.1.2
    dev: true

  /@commitlint/is-ignored@17.6.6:
    resolution: {integrity: sha512-4Fw875faAKO+2nILC04yW/2Vy/wlV3BOYCSQ4CEFzriPEprc1Td2LILmqmft6PDEK5Sr14dT9tEzeaZj0V56Gg==}
    engines: {node: '>=v14'}
    dependencies:
      '@commitlint/types': 17.4.4
      semver: 7.5.2
    dev: true

  /@commitlint/lint@17.6.6:
    resolution: {integrity: sha512-5bN+dnHcRLkTvwCHYMS7Xpbr+9uNi0Kq5NR3v4+oPNx6pYXt8ACuw9luhM/yMgHYwW0ajIR20wkPAFkZLEMGmg==}
    engines: {node: '>=v14'}
    dependencies:
      '@commitlint/is-ignored': 17.6.6
      '@commitlint/parse': 17.6.5
      '@commitlint/rules': 17.6.5
      '@commitlint/types': 17.4.4
    dev: true

  /@commitlint/load@17.5.0:
    resolution: {integrity: sha512-l+4W8Sx4CD5rYFsrhHH8HP01/8jEP7kKf33Xlx2Uk2out/UKoKPYMOIRcDH5ppT8UXLMV+x6Wm5osdRKKgaD1Q==}
    engines: {node: '>=v14'}
    dependencies:
      '@commitlint/config-validator': 17.4.4
      '@commitlint/execute-rule': 17.4.0
      '@commitlint/resolve-extends': 17.4.4
      '@commitlint/types': 17.4.4
      '@types/node': 18.18.7
      chalk: 4.1.2
      cosmiconfig: 8.2.0
      cosmiconfig-typescript-loader: 4.2.0(@types/node@18.18.7)(cosmiconfig@8.2.0)(ts-node@10.9.1)(typescript@5.4.5)
      lodash.isplainobject: 4.0.6
      lodash.merge: 4.6.2
      lodash.uniq: 4.5.0
      resolve-from: 5.0.0
      ts-node: 10.9.1(@types/node@18.18.7)(typescript@5.4.5)
      typescript: 5.4.5
    transitivePeerDependencies:
      - '@swc/core'
      - '@swc/wasm'
    dev: true

  /@commitlint/load@18.2.0(typescript@5.4.5):
    resolution: {integrity: sha512-xjX3d3CRlOALwImhOsmLYZh14/+gW/KxsY7+bPKrzmGuFailf9K7ckhB071oYZVJdACnpY4hDYiosFyOC+MpAA==}
    engines: {node: '>=v18'}
    requiresBuild: true
    dependencies:
      '@commitlint/config-validator': 18.1.0
      '@commitlint/execute-rule': 18.1.0
      '@commitlint/resolve-extends': 18.1.0
      '@commitlint/types': 18.1.0
      '@types/node': 18.18.7
      chalk: 4.1.2
      cosmiconfig: 8.2.0
      cosmiconfig-typescript-loader: 5.0.0(@types/node@18.18.7)(cosmiconfig@8.2.0)(typescript@5.4.5)
      lodash.isplainobject: 4.0.6
      lodash.merge: 4.6.2
      lodash.uniq: 4.5.0
      resolve-from: 5.0.0
    transitivePeerDependencies:
      - typescript
    dev: true
    optional: true

  /@commitlint/message@17.4.2:
    resolution: {integrity: sha512-3XMNbzB+3bhKA1hSAWPCQA3lNxR4zaeQAQcHj0Hx5sVdO6ryXtgUBGGv+1ZCLMgAPRixuc6en+iNAzZ4NzAa8Q==}
    engines: {node: '>=v14'}
    dev: true

  /@commitlint/parse@17.6.5:
    resolution: {integrity: sha512-0zle3bcn1Hevw5Jqpz/FzEWNo2KIzUbc1XyGg6WrWEoa6GH3A1pbqNF6MvE6rjuy6OY23c8stWnb4ETRZyN+Yw==}
    engines: {node: '>=v14'}
    dependencies:
      '@commitlint/types': 17.4.4
      conventional-changelog-angular: 5.0.13
      conventional-commits-parser: 3.2.4
    dev: true

  /@commitlint/read@17.5.1:
    resolution: {integrity: sha512-7IhfvEvB//p9aYW09YVclHbdf1u7g7QhxeYW9ZHSO8Huzp8Rz7m05aCO1mFG7G8M+7yfFnXB5xOmG18brqQIBg==}
    engines: {node: '>=v14'}
    dependencies:
      '@commitlint/top-level': 17.4.0
      '@commitlint/types': 17.4.4
      fs-extra: 11.2.0
      git-raw-commits: 2.0.11
      minimist: 1.2.8
    dev: true

  /@commitlint/resolve-extends@17.4.4:
    resolution: {integrity: sha512-znXr1S0Rr8adInptHw0JeLgumS11lWbk5xAWFVno+HUFVN45875kUtqjrI6AppmD3JI+4s0uZlqqlkepjJd99A==}
    engines: {node: '>=v14'}
    dependencies:
      '@commitlint/config-validator': 17.4.4
      '@commitlint/types': 17.4.4
      import-fresh: 3.3.0
      lodash.mergewith: 4.6.2
      resolve-from: 5.0.0
      resolve-global: 1.0.0
    dev: true

  /@commitlint/resolve-extends@18.1.0:
    resolution: {integrity: sha512-3mZpzOEJkELt7BbaZp6+bofJyxViyObebagFn0A7IHaLARhPkWTivXdjvZHS12nAORftv88Yhbh8eCPKfSvB7g==}
    engines: {node: '>=v18'}
    requiresBuild: true
    dependencies:
      '@commitlint/config-validator': 18.1.0
      '@commitlint/types': 18.1.0
      import-fresh: 3.3.0
      lodash.mergewith: 4.6.2
      resolve-from: 5.0.0
      resolve-global: 1.0.0
    dev: true
    optional: true

  /@commitlint/rules@17.6.5:
    resolution: {integrity: sha512-uTB3zSmnPyW2qQQH+Dbq2rekjlWRtyrjDo4aLFe63uteandgkI+cc0NhhbBAzcXShzVk0qqp8SlkQMu0mgHg/A==}
    engines: {node: '>=v14'}
    dependencies:
      '@commitlint/ensure': 17.4.4
      '@commitlint/message': 17.4.2
      '@commitlint/to-lines': 17.4.0
      '@commitlint/types': 17.4.4
      execa: 5.1.1
    dev: true

  /@commitlint/to-lines@17.4.0:
    resolution: {integrity: sha512-LcIy/6ZZolsfwDUWfN1mJ+co09soSuNASfKEU5sCmgFCvX5iHwRYLiIuoqXzOVDYOy7E7IcHilr/KS0e5T+0Hg==}
    engines: {node: '>=v14'}
    dev: true

  /@commitlint/top-level@17.4.0:
    resolution: {integrity: sha512-/1loE/g+dTTQgHnjoCy0AexKAEFyHsR2zRB4NWrZ6lZSMIxAhBJnmCqwao7b4H8888PsfoTBCLBYIw8vGnej8g==}
    engines: {node: '>=v14'}
    dependencies:
      find-up: 5.0.0
    dev: true

  /@commitlint/types@17.4.4:
    resolution: {integrity: sha512-amRN8tRLYOsxRr6mTnGGGvB5EmW/4DDjLMgiwK3CCVEmN6Sr/6xePGEpWaspKkckILuUORCwe6VfDBw6uj4axQ==}
    engines: {node: '>=v14'}
    dependencies:
      chalk: 4.1.2
    dev: true

  /@commitlint/types@18.1.0:
    resolution: {integrity: sha512-65vGxZmbs+2OVwEItxhp3Ul7X2m2LyLfifYI/NdPwRqblmuES2w2aIRhIjb7cwUIBHHSTT8WXj4ixVHQibmvLQ==}
    engines: {node: '>=v18'}
    requiresBuild: true
    dependencies:
      chalk: 4.1.2
    dev: true
    optional: true

  /@cspotcode/source-map-support@0.8.1:
    resolution: {integrity: sha512-IchNf6dN4tHoMFIn/7OE8LWZ19Y6q/67Bmf6vnGREv8RSbBVb9LPJxEcnwrcwX6ixSvaiGoomAUvu4YSxXrVgw==}
    engines: {node: '>=12'}
    dependencies:
      '@jridgewell/trace-mapping': 0.3.9
    dev: true

  /@emnapi/runtime@0.45.0:
    resolution: {integrity: sha512-Txumi3td7J4A/xTTwlssKieHKTGl3j4A1tglBx72auZ49YK7ePY6XZricgIg9mnZT4xPfA+UPCUdnhRuEFDL+w==}
    requiresBuild: true
    dependencies:
      tslib: 2.6.2
    dev: true
    optional: true

  /@es-joy/jsdoccomment@0.40.1:
    resolution: {integrity: sha512-YORCdZSusAlBrFpZ77pJjc5r1bQs5caPWtAu+WWmiSo+8XaUzseapVrfAtiRFbQWnrBxxLLEwF6f6ZG/UgCQCg==}
    engines: {node: '>=16'}
    dependencies:
      comment-parser: 1.4.0
      esquery: 1.5.0
      jsdoc-type-pratt-parser: 4.0.0
    dev: true

  /@esbuild/aix-ppc64@0.21.5:
    resolution: {integrity: sha512-1SDgH6ZSPTlggy1yI6+Dbkiz8xzpHJEVAlF/AM1tHPLsf5STom9rwtjE4hKAF20FfXXNTFqEYXyJNWh1GiZedQ==}
    engines: {node: '>=12'}
    cpu: [ppc64]
    os: [aix]
    requiresBuild: true
    dev: true
    optional: true

  /@esbuild/android-arm64@0.21.5:
    resolution: {integrity: sha512-c0uX9VAUBQ7dTDCjq+wdyGLowMdtR/GoC2U5IYk/7D1H1JYC0qseD7+11iMP2mRLN9RcCMRcjC4YMclCzGwS/A==}
    engines: {node: '>=12'}
    cpu: [arm64]
    os: [android]
    requiresBuild: true
    dev: true
    optional: true

  /@esbuild/android-arm@0.21.5:
    resolution: {integrity: sha512-vCPvzSjpPHEi1siZdlvAlsPxXl7WbOVUBBAowWug4rJHb68Ox8KualB+1ocNvT5fjv6wpkX6o/iEpbDrf68zcg==}
    engines: {node: '>=12'}
    cpu: [arm]
    os: [android]
    requiresBuild: true
    dev: true
    optional: true

  /@esbuild/android-x64@0.21.5:
    resolution: {integrity: sha512-D7aPRUUNHRBwHxzxRvp856rjUHRFW1SdQATKXH2hqA0kAZb1hKmi02OpYRacl0TxIGz/ZmXWlbZgjwWYaCakTA==}
    engines: {node: '>=12'}
    cpu: [x64]
    os: [android]
    requiresBuild: true
    dev: true
    optional: true

  /@esbuild/darwin-arm64@0.21.5:
    resolution: {integrity: sha512-DwqXqZyuk5AiWWf3UfLiRDJ5EDd49zg6O9wclZ7kUMv2WRFr4HKjXp/5t8JZ11QbQfUS6/cRCKGwYhtNAY88kQ==}
    engines: {node: '>=12'}
    cpu: [arm64]
    os: [darwin]
    requiresBuild: true
    dev: true
    optional: true

  /@esbuild/darwin-x64@0.21.5:
    resolution: {integrity: sha512-se/JjF8NlmKVG4kNIuyWMV/22ZaerB+qaSi5MdrXtd6R08kvs2qCN4C09miupktDitvh8jRFflwGFBQcxZRjbw==}
    engines: {node: '>=12'}
    cpu: [x64]
    os: [darwin]
    requiresBuild: true
    dev: true
    optional: true

  /@esbuild/freebsd-arm64@0.21.5:
    resolution: {integrity: sha512-5JcRxxRDUJLX8JXp/wcBCy3pENnCgBR9bN6JsY4OmhfUtIHe3ZW0mawA7+RDAcMLrMIZaf03NlQiX9DGyB8h4g==}
    engines: {node: '>=12'}
    cpu: [arm64]
    os: [freebsd]
    requiresBuild: true
    dev: true
    optional: true

  /@esbuild/freebsd-x64@0.21.5:
    resolution: {integrity: sha512-J95kNBj1zkbMXtHVH29bBriQygMXqoVQOQYA+ISs0/2l3T9/kj42ow2mpqerRBxDJnmkUDCaQT/dfNXWX/ZZCQ==}
    engines: {node: '>=12'}
    cpu: [x64]
    os: [freebsd]
    requiresBuild: true
    dev: true
    optional: true

  /@esbuild/linux-arm64@0.21.5:
    resolution: {integrity: sha512-ibKvmyYzKsBeX8d8I7MH/TMfWDXBF3db4qM6sy+7re0YXya+K1cem3on9XgdT2EQGMu4hQyZhan7TeQ8XkGp4Q==}
    engines: {node: '>=12'}
    cpu: [arm64]
    os: [linux]
    requiresBuild: true
    dev: true
    optional: true

  /@esbuild/linux-arm@0.21.5:
    resolution: {integrity: sha512-bPb5AHZtbeNGjCKVZ9UGqGwo8EUu4cLq68E95A53KlxAPRmUyYv2D6F0uUI65XisGOL1hBP5mTronbgo+0bFcA==}
    engines: {node: '>=12'}
    cpu: [arm]
    os: [linux]
    requiresBuild: true
    dev: true
    optional: true

  /@esbuild/linux-ia32@0.21.5:
    resolution: {integrity: sha512-YvjXDqLRqPDl2dvRODYmmhz4rPeVKYvppfGYKSNGdyZkA01046pLWyRKKI3ax8fbJoK5QbxblURkwK/MWY18Tg==}
    engines: {node: '>=12'}
    cpu: [ia32]
    os: [linux]
    requiresBuild: true
    dev: true
    optional: true

  /@esbuild/linux-loong64@0.21.5:
    resolution: {integrity: sha512-uHf1BmMG8qEvzdrzAqg2SIG/02+4/DHB6a9Kbya0XDvwDEKCoC8ZRWI5JJvNdUjtciBGFQ5PuBlpEOXQj+JQSg==}
    engines: {node: '>=12'}
    cpu: [loong64]
    os: [linux]
    requiresBuild: true
    dev: true
    optional: true

  /@esbuild/linux-mips64el@0.21.5:
    resolution: {integrity: sha512-IajOmO+KJK23bj52dFSNCMsz1QP1DqM6cwLUv3W1QwyxkyIWecfafnI555fvSGqEKwjMXVLokcV5ygHW5b3Jbg==}
    engines: {node: '>=12'}
    cpu: [mips64el]
    os: [linux]
    requiresBuild: true
    dev: true
    optional: true

  /@esbuild/linux-ppc64@0.21.5:
    resolution: {integrity: sha512-1hHV/Z4OEfMwpLO8rp7CvlhBDnjsC3CttJXIhBi+5Aj5r+MBvy4egg7wCbe//hSsT+RvDAG7s81tAvpL2XAE4w==}
    engines: {node: '>=12'}
    cpu: [ppc64]
    os: [linux]
    requiresBuild: true
    dev: true
    optional: true

  /@esbuild/linux-riscv64@0.21.5:
    resolution: {integrity: sha512-2HdXDMd9GMgTGrPWnJzP2ALSokE/0O5HhTUvWIbD3YdjME8JwvSCnNGBnTThKGEB91OZhzrJ4qIIxk/SBmyDDA==}
    engines: {node: '>=12'}
    cpu: [riscv64]
    os: [linux]
    requiresBuild: true
    dev: true
    optional: true

  /@esbuild/linux-s390x@0.21.5:
    resolution: {integrity: sha512-zus5sxzqBJD3eXxwvjN1yQkRepANgxE9lgOW2qLnmr8ikMTphkjgXu1HR01K4FJg8h1kEEDAqDcZQtbrRnB41A==}
    engines: {node: '>=12'}
    cpu: [s390x]
    os: [linux]
    requiresBuild: true
    dev: true
    optional: true

  /@esbuild/linux-x64@0.21.5:
    resolution: {integrity: sha512-1rYdTpyv03iycF1+BhzrzQJCdOuAOtaqHTWJZCWvijKD2N5Xu0TtVC8/+1faWqcP9iBCWOmjmhoH94dH82BxPQ==}
    engines: {node: '>=12'}
    cpu: [x64]
    os: [linux]
    requiresBuild: true
    dev: true
    optional: true

  /@esbuild/netbsd-x64@0.21.5:
    resolution: {integrity: sha512-Woi2MXzXjMULccIwMnLciyZH4nCIMpWQAs049KEeMvOcNADVxo0UBIQPfSmxB3CWKedngg7sWZdLvLczpe0tLg==}
    engines: {node: '>=12'}
    cpu: [x64]
    os: [netbsd]
    requiresBuild: true
    dev: true
    optional: true

  /@esbuild/openbsd-x64@0.21.5:
    resolution: {integrity: sha512-HLNNw99xsvx12lFBUwoT8EVCsSvRNDVxNpjZ7bPn947b8gJPzeHWyNVhFsaerc0n3TsbOINvRP2byTZ5LKezow==}
    engines: {node: '>=12'}
    cpu: [x64]
    os: [openbsd]
    requiresBuild: true
    dev: true
    optional: true

  /@esbuild/sunos-x64@0.21.5:
    resolution: {integrity: sha512-6+gjmFpfy0BHU5Tpptkuh8+uw3mnrvgs+dSPQXQOv3ekbordwnzTVEb4qnIvQcYXq6gzkyTnoZ9dZG+D4garKg==}
    engines: {node: '>=12'}
    cpu: [x64]
    os: [sunos]
    requiresBuild: true
    dev: true
    optional: true

  /@esbuild/win32-arm64@0.21.5:
    resolution: {integrity: sha512-Z0gOTd75VvXqyq7nsl93zwahcTROgqvuAcYDUr+vOv8uHhNSKROyU961kgtCD1e95IqPKSQKH7tBTslnS3tA8A==}
    engines: {node: '>=12'}
    cpu: [arm64]
    os: [win32]
    requiresBuild: true
    dev: true
    optional: true

  /@esbuild/win32-ia32@0.21.5:
    resolution: {integrity: sha512-SWXFF1CL2RVNMaVs+BBClwtfZSvDgtL//G/smwAc5oVK/UPu2Gu9tIaRgFmYFFKrmg3SyAjSrElf0TiJ1v8fYA==}
    engines: {node: '>=12'}
    cpu: [ia32]
    os: [win32]
    requiresBuild: true
    dev: true
    optional: true

  /@esbuild/win32-x64@0.21.5:
    resolution: {integrity: sha512-tQd/1efJuzPC6rCFwEvLtci/xNFcTZknmXs98FYDfGE4wP9ClFV98nyKrzJKVPMhdDnjzLhdUyMX4PsQAPjwIw==}
    engines: {node: '>=12'}
    cpu: [x64]
    os: [win32]
    requiresBuild: true
    dev: true
    optional: true

  /@eslint-community/eslint-utils@4.4.0(eslint@8.57.0):
    resolution: {integrity: sha512-1/sA4dwrzBAyeUoQ6oxahHKmrZvsnLCg4RfxW3ZFGGmQkSNQPFNLV9CUEFQP1x9EYXHTo5p6xdhZM1Ne9p/AfA==}
    engines: {node: ^12.22.0 || ^14.17.0 || >=16.0.0}
    peerDependencies:
      eslint: ^6.0.0 || ^7.0.0 || >=8.0.0 || 8.51.0
    dependencies:
      eslint: 8.57.0
      eslint-visitor-keys: 3.4.3
    dev: true

  /@eslint-community/regexpp@4.10.0:
    resolution: {integrity: sha512-Cu96Sd2By9mCNTx2iyKOmq10v22jUVQv0lQnlGNy16oE9589yE+QADPbrMGCkA51cKZSg3Pu/aTJVTGfL/qjUA==}
    engines: {node: ^12.0.0 || ^14.0.0 || >=16.0.0}
    dev: true

  /@eslint/eslintrc@2.1.4:
    resolution: {integrity: sha512-269Z39MS6wVJtsoUl10L60WdkhJVdPG24Q4eZTH3nnF6lpvSShEK3wQjDX9JRWAUPvPh7COouPpU9IrqaZFvtQ==}
    engines: {node: ^12.22.0 || ^14.17.0 || >=16.0.0}
    dependencies:
      ajv: 6.12.6
      debug: 4.3.4(supports-color@8.1.1)
      espree: 9.6.1
      globals: 13.24.0
      ignore: 5.2.4
      import-fresh: 3.3.0
      js-yaml: 4.1.0
      minimatch: 3.1.2
      strip-json-comments: 3.1.1
    transitivePeerDependencies:
      - supports-color
    dev: true

  /@eslint/js@8.57.0:
    resolution: {integrity: sha512-Ys+3g2TaW7gADOJzPt83SJtCDhMjndcDMFVQ/Tj9iA1BfJzFKD9mAUXT3OenpuPHbI6P/myECxRJrofUsDx/5g==}
    engines: {node: ^12.22.0 || ^14.17.0 || >=16.0.0}
    dev: true

  /@fluid-internal/eslint-plugin-fluid@0.1.1(eslint@8.57.0)(typescript@5.4.5):
    resolution: {integrity: sha512-7CNeAjn81BPvq/BKc1nQo/6HUZXg4KUAglFuCX6HFCnpGPrDLdm7cdkrGyA1tExB1EGnCAPFzVNbSqSYcwJnag==}
    dependencies:
      '@microsoft/tsdoc': 0.14.2
      '@typescript-eslint/parser': 6.21.0(eslint@8.57.0)(typescript@5.4.5)
      ts-morph: 20.0.0
    transitivePeerDependencies:
      - eslint
      - supports-color
      - typescript
    dev: true

  /@fluid-tools/build-cli@0.40.0:
    resolution: {integrity: sha512-RMGe8MvngnAElSWyJXnAyjAYiIKxCXHdDMpYzHmYb9LL7JJRgA+VrYEAJdetO2kkF8jJxocVtnpfSPrWd3tDug==}
    engines: {node: '>=18.17.1'}
    hasBin: true
    dependencies:
      '@andrewbranch/untar.js': 1.0.3
      '@fluid-tools/version-tools': 0.40.0
      '@fluidframework/build-tools': 0.40.0(@types/node@18.18.6)
      '@fluidframework/bundle-size-tools': 0.40.0
      '@microsoft/api-extractor': 7.45.1(@types/node@18.18.6)
      '@oclif/core': 3.26.6
      '@oclif/plugin-autocomplete': 3.1.9
      '@oclif/plugin-commands': 3.3.1
      '@oclif/plugin-help': 6.2.7
      '@oclif/plugin-not-found': 3.2.13
      '@octokit/core': 4.2.4
      '@rushstack/node-core-library': 3.59.5(@types/node@18.18.6)
      async: 3.2.4
      chalk: 5.3.0
      change-case: 3.1.0
      danger: 11.3.0
      date-fns: 2.30.0
      debug: 4.3.4(supports-color@8.1.1)
      execa: 5.1.1
      fflate: 0.8.2
      fs-extra: 11.2.0
      globby: 11.1.0
      gray-matter: 4.0.3
      human-id: 4.0.0
      inquirer: 8.2.5
      json5: 2.2.3
      jssm: 5.98.2(patch_hash=jvxmn6yyt5s6cxokjpzzkp2gqy)
      latest-version: 5.1.0
      minimatch: 7.4.6
      node-fetch: 3.3.2
      npm-check-updates: 16.14.20
      oclif: 4.14.9
      prettier: 3.2.5
      prompts: 2.4.2
      read-pkg-up: 7.0.1
      replace-in-file: 7.1.0
      resolve.exports: 2.0.2
      semver: 7.6.2
      semver-utils: 1.1.4
      simple-git: 3.19.1
      sort-json: 2.0.1
      sort-package-json: 1.57.0
      strip-ansi: 6.0.1
      table: 6.8.1
      ts-morph: 22.0.0
      type-fest: 2.19.0
    transitivePeerDependencies:
      - '@swc/core'
      - '@types/node'
      - bluebird
      - encoding
      - esbuild
      - supports-color
      - uglify-js
      - webpack-cli
    dev: true

  /@fluid-tools/version-tools@0.40.0:
    resolution: {integrity: sha512-cwgU16+buDe3hf0EotxCzy4GPFXBmaNpECGPTZ4FHkyP8ciGTbei+d7J+3NfP731tdInm5EVS5+e5DEawFykBQ==}
    engines: {node: '>=18.17.1'}
    hasBin: true
    dependencies:
      '@oclif/core': 3.26.6
      '@oclif/plugin-autocomplete': 3.1.9
      '@oclif/plugin-commands': 3.3.1
      '@oclif/plugin-help': 6.2.7
      '@oclif/plugin-not-found': 3.2.13
      chalk: 2.4.2
      semver: 7.6.2
      table: 6.8.1
    transitivePeerDependencies:
      - supports-color
    dev: true

  /@fluidframework/build-common@2.0.3:
    resolution: {integrity: sha512-1LU/2uyCeMxf63z5rhFOFEBvFyBogZ7ZXwzXLxyBhSgq/fGiq8PLjBW7uX++r0LcVCdaWyopf7w060eJpANYdg==}
    hasBin: true
    dev: true

  /@fluidframework/build-tools@0.40.0(@types/node@18.18.6):
    resolution: {integrity: sha512-4F5tNPlwrlD2QkaJgnkkECy3aWf7TR6fjbPI9RhnFJw2Fo6ZkamoIMWyliqSyiJwrAeLDvsdZsVgVRscjmZTBw==}
    engines: {node: '>=18.17.1'}
    hasBin: true
    dependencies:
      '@fluid-tools/version-tools': 0.40.0
      '@fluidframework/bundle-size-tools': 0.40.0
      '@manypkg/get-packages': 2.2.0
      '@octokit/core': 4.2.4
      '@rushstack/node-core-library': 3.59.5(@types/node@18.18.6)
      async: 3.2.4
      chalk: 2.4.2
      cosmiconfig: 8.2.0
      danger: 11.3.0
      date-fns: 2.30.0
      debug: 4.3.4(supports-color@8.1.1)
      detect-indent: 6.1.0
      find-up: 7.0.0
      fs-extra: 11.2.0
      glob: 7.2.3
      ignore: 5.2.4
      json5: 2.2.3
      lodash: 4.17.21
      lodash.isequal: 4.5.0
      picomatch: 2.3.1
      rimraf: 4.4.1
      semver: 7.6.2
      sort-package-json: 1.57.0
      ts-morph: 22.0.0
      type-fest: 2.19.0
      typescript: 5.4.5
      yaml: 2.3.1
    transitivePeerDependencies:
      - '@swc/core'
      - '@types/node'
      - encoding
      - esbuild
      - supports-color
      - uglify-js
      - webpack-cli
    dev: true

  /@fluidframework/bundle-size-tools@0.40.0:
    resolution: {integrity: sha512-80fG4pECvaey0GkEc/F2kNQ2Y/g70OYUbtKMp9vXtdNlZeRFoX6Z2B9vji+V+qw5u6FoYe5qErPCn1KqFCKkXQ==}
    dependencies:
      azure-devops-node-api: 11.2.0
      jszip: 3.10.1
      msgpack-lite: 0.1.26
      pako: 2.1.0
      typescript: 5.4.5
      webpack: 5.88.1
    transitivePeerDependencies:
      - '@swc/core'
      - esbuild
      - uglify-js
      - webpack-cli
    dev: true

  /@fluidframework/eslint-config-fluid@5.3.0(eslint@8.57.0)(typescript@5.4.5):
    resolution: {integrity: sha512-sc8M6ZKnzBxshYZZodMbNgLSn36YdSJfafqAMtDVm2KnHoUP46JM9oLWYbo7xRBXrxEfaojO9q+VIZB0DAn2eg==}
    dependencies:
      '@fluid-internal/eslint-plugin-fluid': 0.1.1(eslint@8.57.0)(typescript@5.4.5)
      '@microsoft/tsdoc': 0.14.2
      '@rushstack/eslint-patch': 1.4.0
      '@rushstack/eslint-plugin': 0.13.1(eslint@8.57.0)(typescript@5.4.5)
      '@rushstack/eslint-plugin-security': 0.7.1(eslint@8.57.0)(typescript@5.4.5)
      '@typescript-eslint/eslint-plugin': 6.7.5(@typescript-eslint/parser@6.7.5)(eslint@8.57.0)(typescript@5.4.5)
      '@typescript-eslint/parser': 6.7.5(eslint@8.57.0)(typescript@5.4.5)
      eslint-config-prettier: 9.0.0(eslint@8.57.0)
      eslint-import-resolver-typescript: 3.6.1(@typescript-eslint/parser@6.7.5)(eslint-plugin-i@2.29.0)(eslint@8.57.0)
      eslint-plugin-eslint-comments: 3.2.0(eslint@8.57.0)
      eslint-plugin-import: /eslint-plugin-i@2.29.0(@typescript-eslint/parser@6.7.5)(eslint-import-resolver-typescript@3.6.1)(eslint@8.57.0)
      eslint-plugin-jsdoc: 46.8.2(eslint@8.57.0)
      eslint-plugin-promise: 6.1.1(eslint@8.57.0)
      eslint-plugin-react: 7.33.2(eslint@8.57.0)
      eslint-plugin-react-hooks: 4.6.0(eslint@8.57.0)
      eslint-plugin-tsdoc: 0.2.17
      eslint-plugin-unicorn: 48.0.1(eslint@8.57.0)
      eslint-plugin-unused-imports: 3.0.0(@typescript-eslint/eslint-plugin@6.7.5)(eslint@8.57.0)
    transitivePeerDependencies:
      - eslint
      - eslint-import-resolver-node
      - eslint-import-resolver-webpack
      - supports-color
      - typescript
    dev: true

  /@gar/promisify@1.1.3:
    resolution: {integrity: sha512-k2Ty1JcVojjJFwrg/ThKi2ujJ7XNLYaFGNB/bWT9wGR+oSMJHMa5w+CUq6p/pVrKeNNgA7pCqEcjSnHVoqJQFw==}

  /@gitbeaker/core@35.8.1:
    resolution: {integrity: sha512-KBrDykVKSmU9Q9Gly8KeHOgdc0lZSa435srECxuO0FGqqBcUQ82hPqUc13YFkkdOI9T1JRA3qSFajg8ds0mZKA==}
    engines: {node: '>=14.2.0'}
    dependencies:
      '@gitbeaker/requester-utils': 35.8.1
      form-data: 4.0.0
      li: 1.3.0
      mime: 3.0.0
      query-string: 7.1.3
      xcase: 2.0.1

  /@gitbeaker/node@35.8.1:
    resolution: {integrity: sha512-g6rX853y61qNhzq9cWtxIEoe2KDeFBtXAeWMGWJnc3nz3WRump2pIICvJqw/yobLZqmTNt+ea6w3/n92Mnbn3g==}
    engines: {node: '>=14.2.0'}
    deprecated: Please use its successor @gitbeaker/rest
    dependencies:
      '@gitbeaker/core': 35.8.1
      '@gitbeaker/requester-utils': 35.8.1
      delay: 5.0.0
      got: 11.8.6
      xcase: 2.0.1

  /@gitbeaker/requester-utils@35.8.1:
    resolution: {integrity: sha512-MFzdH+Z6eJaCZA5ruWsyvm6SXRyrQHjYVR6aY8POFraIy7ceIHOprWCs1R+0ydDZ8KtBnd8OTHjlJ0sLtSFJCg==}
    engines: {node: '>=14.2.0'}
    dependencies:
      form-data: 4.0.0
      qs: 6.11.0
      xcase: 2.0.1

  /@humanwhocodes/config-array@0.11.14:
    resolution: {integrity: sha512-3T8LkOmg45BV5FICb15QQMsyUSWrQ8AygVfC7ZG32zOalnqrilm018ZVCw0eapXux8FtA33q8PSRSstjee3jSg==}
    engines: {node: '>=10.10.0'}
    dependencies:
      '@humanwhocodes/object-schema': 2.0.2
      debug: 4.3.4(supports-color@8.1.1)
      minimatch: 3.1.2
    transitivePeerDependencies:
      - supports-color
    dev: true

  /@humanwhocodes/module-importer@1.0.1:
    resolution: {integrity: sha512-bxveV4V8v5Yb4ncFTT3rPSgZBOpCkjfK0y4oVVVJwIuDVBRMDXrPyXRL988i5ap9m9bnyEEjWfm5WkBmtffLfA==}
    engines: {node: '>=12.22'}
    dev: true

  /@humanwhocodes/object-schema@2.0.2:
    resolution: {integrity: sha512-6EwiSjwWYP7pTckG6I5eyFANjPhmPjUX9JRLUSfNPC7FX7zK9gyZAfUEaECL6ALTpGX5AjnBq3C9XmVWPitNpw==}
    dev: true

  /@hutson/parse-repository-url@3.0.2:
    resolution: {integrity: sha512-H9XAx3hc0BQHY6l+IFSWHDySypcXsvsuLhgYLUGywmJ5pswRVQJUHpOsobnLYp2ZUaUlKiKDrgWWhosOwAEM8Q==}
    engines: {node: '>=6.9.0'}
    dev: true

  /@img/sharp-darwin-arm64@0.33.2:
    resolution: {integrity: sha512-itHBs1rPmsmGF9p4qRe++CzCgd+kFYktnsoR1sbIAfsRMrJZau0Tt1AH9KVnufc2/tU02Gf6Ibujx+15qRE03w==}
    engines: {glibc: '>=2.26', node: ^18.17.0 || ^20.3.0 || >=21.0.0, npm: '>=9.6.5', pnpm: '>=7.1.0', yarn: '>=3.2.0'}
    cpu: [arm64]
    os: [darwin]
    requiresBuild: true
    optionalDependencies:
      '@img/sharp-libvips-darwin-arm64': 1.0.1
    dev: true
    optional: true

  /@img/sharp-darwin-x64@0.33.2:
    resolution: {integrity: sha512-/rK/69Rrp9x5kaWBjVN07KixZanRr+W1OiyKdXcbjQD6KbW+obaTeBBtLUAtbBsnlTTmWthw99xqoOS7SsySDg==}
    engines: {glibc: '>=2.26', node: ^18.17.0 || ^20.3.0 || >=21.0.0, npm: '>=9.6.5', pnpm: '>=7.1.0', yarn: '>=3.2.0'}
    cpu: [x64]
    os: [darwin]
    requiresBuild: true
    optionalDependencies:
      '@img/sharp-libvips-darwin-x64': 1.0.1
    dev: true
    optional: true

  /@img/sharp-libvips-darwin-arm64@1.0.1:
    resolution: {integrity: sha512-kQyrSNd6lmBV7O0BUiyu/OEw9yeNGFbQhbxswS1i6rMDwBBSX+e+rPzu3S+MwAiGU3HdLze3PanQ4Xkfemgzcw==}
    engines: {macos: '>=11', npm: '>=9.6.5', pnpm: '>=7.1.0', yarn: '>=3.2.0'}
    cpu: [arm64]
    os: [darwin]
    requiresBuild: true
    dev: true
    optional: true

  /@img/sharp-libvips-darwin-x64@1.0.1:
    resolution: {integrity: sha512-eVU/JYLPVjhhrd8Tk6gosl5pVlvsqiFlt50wotCvdkFGf+mDNBJxMh+bvav+Wt3EBnNZWq8Sp2I7XfSjm8siog==}
    engines: {macos: '>=10.13', npm: '>=9.6.5', pnpm: '>=7.1.0', yarn: '>=3.2.0'}
    cpu: [x64]
    os: [darwin]
    requiresBuild: true
    dev: true
    optional: true

  /@img/sharp-libvips-linux-arm64@1.0.1:
    resolution: {integrity: sha512-bnGG+MJjdX70mAQcSLxgeJco11G+MxTz+ebxlz8Y3dxyeb3Nkl7LgLI0mXupoO+u1wRNx/iRj5yHtzA4sde1yA==}
    engines: {glibc: '>=2.26', npm: '>=9.6.5', pnpm: '>=7.1.0', yarn: '>=3.2.0'}
    cpu: [arm64]
    os: [linux]
    requiresBuild: true
    dev: true
    optional: true

  /@img/sharp-libvips-linux-arm@1.0.1:
    resolution: {integrity: sha512-FtdMvR4R99FTsD53IA3LxYGghQ82t3yt0ZQ93WMZ2xV3dqrb0E8zq4VHaTOuLEAuA83oDawHV3fd+BsAPadHIQ==}
    engines: {glibc: '>=2.28', npm: '>=9.6.5', pnpm: '>=7.1.0', yarn: '>=3.2.0'}
    cpu: [arm]
    os: [linux]
    requiresBuild: true
    dev: true
    optional: true

  /@img/sharp-libvips-linux-s390x@1.0.1:
    resolution: {integrity: sha512-3+rzfAR1YpMOeA2zZNp+aYEzGNWK4zF3+sdMxuCS3ey9HhDbJ66w6hDSHDMoap32DueFwhhs3vwooAB2MaK4XQ==}
    engines: {glibc: '>=2.28', npm: '>=9.6.5', pnpm: '>=7.1.0', yarn: '>=3.2.0'}
    cpu: [s390x]
    os: [linux]
    requiresBuild: true
    dev: true
    optional: true

  /@img/sharp-libvips-linux-x64@1.0.1:
    resolution: {integrity: sha512-3NR1mxFsaSgMMzz1bAnnKbSAI+lHXVTqAHgc1bgzjHuXjo4hlscpUxc0vFSAPKI3yuzdzcZOkq7nDPrP2F8Jgw==}
    engines: {glibc: '>=2.26', npm: '>=9.6.5', pnpm: '>=7.1.0', yarn: '>=3.2.0'}
    cpu: [x64]
    os: [linux]
    requiresBuild: true
    dev: true
    optional: true

  /@img/sharp-libvips-linuxmusl-arm64@1.0.1:
    resolution: {integrity: sha512-5aBRcjHDG/T6jwC3Edl3lP8nl9U2Yo8+oTl5drd1dh9Z1EBfzUKAJFUDTDisDjUwc7N4AjnPGfCA3jl3hY8uDg==}
    engines: {musl: '>=1.2.2', npm: '>=9.6.5', pnpm: '>=7.1.0', yarn: '>=3.2.0'}
    cpu: [arm64]
    os: [linux]
    requiresBuild: true
    dev: true
    optional: true

  /@img/sharp-libvips-linuxmusl-x64@1.0.1:
    resolution: {integrity: sha512-dcT7inI9DBFK6ovfeWRe3hG30h51cBAP5JXlZfx6pzc/Mnf9HFCQDLtYf4MCBjxaaTfjCCjkBxcy3XzOAo5txw==}
    engines: {musl: '>=1.2.2', npm: '>=9.6.5', pnpm: '>=7.1.0', yarn: '>=3.2.0'}
    cpu: [x64]
    os: [linux]
    requiresBuild: true
    dev: true
    optional: true

  /@img/sharp-linux-arm64@0.33.2:
    resolution: {integrity: sha512-pz0NNo882vVfqJ0yNInuG9YH71smP4gRSdeL09ukC2YLE6ZyZePAlWKEHgAzJGTiOh8Qkaov6mMIMlEhmLdKew==}
    engines: {glibc: '>=2.26', node: ^18.17.0 || ^20.3.0 || >=21.0.0, npm: '>=9.6.5', pnpm: '>=7.1.0', yarn: '>=3.2.0'}
    cpu: [arm64]
    os: [linux]
    requiresBuild: true
    optionalDependencies:
      '@img/sharp-libvips-linux-arm64': 1.0.1
    dev: true
    optional: true

  /@img/sharp-linux-arm@0.33.2:
    resolution: {integrity: sha512-Fndk/4Zq3vAc4G/qyfXASbS3HBZbKrlnKZLEJzPLrXoJuipFNNwTes71+Ki1hwYW5lch26niRYoZFAtZVf3EGA==}
    engines: {glibc: '>=2.28', node: ^18.17.0 || ^20.3.0 || >=21.0.0, npm: '>=9.6.5', pnpm: '>=7.1.0', yarn: '>=3.2.0'}
    cpu: [arm]
    os: [linux]
    requiresBuild: true
    optionalDependencies:
      '@img/sharp-libvips-linux-arm': 1.0.1
    dev: true
    optional: true

  /@img/sharp-linux-s390x@0.33.2:
    resolution: {integrity: sha512-MBoInDXDppMfhSzbMmOQtGfloVAflS2rP1qPcUIiITMi36Mm5YR7r0ASND99razjQUpHTzjrU1flO76hKvP5RA==}
    engines: {glibc: '>=2.28', node: ^18.17.0 || ^20.3.0 || >=21.0.0, npm: '>=9.6.5', pnpm: '>=7.1.0', yarn: '>=3.2.0'}
    cpu: [s390x]
    os: [linux]
    requiresBuild: true
    optionalDependencies:
      '@img/sharp-libvips-linux-s390x': 1.0.1
    dev: true
    optional: true

  /@img/sharp-linux-x64@0.33.2:
    resolution: {integrity: sha512-xUT82H5IbXewKkeF5aiooajoO1tQV4PnKfS/OZtb5DDdxS/FCI/uXTVZ35GQ97RZXsycojz/AJ0asoz6p2/H/A==}
    engines: {glibc: '>=2.26', node: ^18.17.0 || ^20.3.0 || >=21.0.0, npm: '>=9.6.5', pnpm: '>=7.1.0', yarn: '>=3.2.0'}
    cpu: [x64]
    os: [linux]
    requiresBuild: true
    optionalDependencies:
      '@img/sharp-libvips-linux-x64': 1.0.1
    dev: true
    optional: true

  /@img/sharp-linuxmusl-arm64@0.33.2:
    resolution: {integrity: sha512-F+0z8JCu/UnMzg8IYW1TMeiViIWBVg7IWP6nE0p5S5EPQxlLd76c8jYemG21X99UzFwgkRo5yz2DS+zbrnxZeA==}
    engines: {musl: '>=1.2.2', node: ^18.17.0 || ^20.3.0 || >=21.0.0, npm: '>=9.6.5', pnpm: '>=7.1.0', yarn: '>=3.2.0'}
    cpu: [arm64]
    os: [linux]
    requiresBuild: true
    optionalDependencies:
      '@img/sharp-libvips-linuxmusl-arm64': 1.0.1
    dev: true
    optional: true

  /@img/sharp-linuxmusl-x64@0.33.2:
    resolution: {integrity: sha512-+ZLE3SQmSL+Fn1gmSaM8uFusW5Y3J9VOf+wMGNnTtJUMUxFhv+P4UPaYEYT8tqnyYVaOVGgMN/zsOxn9pSsO2A==}
    engines: {musl: '>=1.2.2', node: ^18.17.0 || ^20.3.0 || >=21.0.0, npm: '>=9.6.5', pnpm: '>=7.1.0', yarn: '>=3.2.0'}
    cpu: [x64]
    os: [linux]
    requiresBuild: true
    optionalDependencies:
      '@img/sharp-libvips-linuxmusl-x64': 1.0.1
    dev: true
    optional: true

  /@img/sharp-wasm32@0.33.2:
    resolution: {integrity: sha512-fLbTaESVKuQcpm8ffgBD7jLb/CQLcATju/jxtTXR1XCLwbOQt+OL5zPHSDMmp2JZIeq82e18yE0Vv7zh6+6BfQ==}
    engines: {node: ^18.17.0 || ^20.3.0 || >=21.0.0, npm: '>=9.6.5', pnpm: '>=7.1.0', yarn: '>=3.2.0'}
    cpu: [wasm32]
    requiresBuild: true
    dependencies:
      '@emnapi/runtime': 0.45.0
    dev: true
    optional: true

  /@img/sharp-win32-ia32@0.33.2:
    resolution: {integrity: sha512-okBpql96hIGuZ4lN3+nsAjGeggxKm7hIRu9zyec0lnfB8E7Z6p95BuRZzDDXZOl2e8UmR4RhYt631i7mfmKU8g==}
    engines: {node: ^18.17.0 || ^20.3.0 || >=21.0.0, npm: '>=9.6.5', pnpm: '>=7.1.0', yarn: '>=3.2.0'}
    cpu: [ia32]
    os: [win32]
    requiresBuild: true
    dev: true
    optional: true

  /@img/sharp-win32-x64@0.33.2:
    resolution: {integrity: sha512-E4magOks77DK47FwHUIGH0RYWSgRBfGdK56kIHSVeB9uIS4pPFr4N2kIVsXdQQo4LzOsENKV5KAhRlRL7eMAdg==}
    engines: {node: ^18.17.0 || ^20.3.0 || >=21.0.0, npm: '>=9.6.5', pnpm: '>=7.1.0', yarn: '>=3.2.0'}
    cpu: [x64]
    os: [win32]
    requiresBuild: true
    dev: true
    optional: true

  /@inquirer/confirm@3.1.17:
    resolution: {integrity: sha512-qCpt/AABzPynz8tr69VDvhcjwmzAryipWXtW8Vi6m651da4H/d0Bdn55LkxXD7Rp2gfgxvxzTdb66AhIA8gzBA==}
    engines: {node: '>=18'}
    dependencies:
      '@inquirer/core': 9.0.5
      '@inquirer/type': 1.5.1

  /@inquirer/core@9.0.5:
    resolution: {integrity: sha512-QWG41I7vn62O9stYKg/juKXt1PEbr/4ZZCPb4KgXDQGwgA9M5NBTQ7FnOvT1ridbxkm/wTxLCNraUs7y47pIRQ==}
    engines: {node: '>=18'}
    dependencies:
      '@inquirer/figures': 1.0.5
      '@inquirer/type': 1.5.1
      '@types/mute-stream': 0.0.4
      '@types/node': 20.14.12
      '@types/wrap-ansi': 3.0.0
      ansi-escapes: 4.3.2
      cli-spinners: 2.9.2
      cli-width: 4.1.0
      mute-stream: 1.0.0
      signal-exit: 4.1.0
      strip-ansi: 6.0.1
      wrap-ansi: 6.2.0
      yoctocolors-cjs: 2.1.2

  /@inquirer/figures@1.0.5:
    resolution: {integrity: sha512-79hP/VWdZ2UVc9bFGJnoQ/lQMpL74mGgzSYX1xUqCVk7/v73vJCMw1VuyWN1jGkZ9B3z7THAbySqGbCNefcjfA==}
    engines: {node: '>=18'}

  /@inquirer/input@2.2.4:
    resolution: {integrity: sha512-wvYnDITPQn+ltktj/O9kQjPxOvpmwcpxLWh8brAyD+jlEbihxtrx9cZdZcxqaCVQj3caw4eZa2Uq5xELo4yXkA==}
    engines: {node: '>=18'}
    dependencies:
      '@inquirer/core': 9.0.5
      '@inquirer/type': 1.5.1

  /@inquirer/select@2.4.2:
    resolution: {integrity: sha512-r78JlgShqRxyAtBDeBHSDtfrOhSQwm2ecWGGaxe7kD9JwgL3UN563G1ncVRYdsWD7/tigflcskfipVeoDLhLJg==}
    engines: {node: '>=18'}
    dependencies:
      '@inquirer/core': 9.0.5
      '@inquirer/figures': 1.0.5
      '@inquirer/type': 1.5.1
      ansi-escapes: 4.3.2
      yoctocolors-cjs: 2.1.2

  /@inquirer/type@1.5.1:
    resolution: {integrity: sha512-m3YgGQlKNS0BM+8AFiJkCsTqHEFCWn6s/Rqye3mYwvqY6LdfUv12eSwbsgNzrYyrLXiy7IrrjDLPysaSBwEfhw==}
    engines: {node: '>=18'}
    dependencies:
      mute-stream: 1.0.0

  /@isaacs/cliui@8.0.2:
    resolution: {integrity: sha512-O8jcjabXaleOG9DQ0+ARXWZBTfnP4WNAqzuiJK7ll44AmxGKv/J2M4TPjxjY3znBCfvBXFzucm1twdyFybFqEA==}
    engines: {node: '>=12'}
    dependencies:
      string-width: 5.1.2
      string-width-cjs: /string-width@4.2.3
      strip-ansi: 7.1.0
      strip-ansi-cjs: /strip-ansi@6.0.1
      wrap-ansi: 8.1.0
      wrap-ansi-cjs: /wrap-ansi@7.0.0

  /@istanbuljs/schema@0.1.3:
    resolution: {integrity: sha512-ZXRY4jNvVgSVQ8DL3LTcakaAtXwTVUxE81hslsyD2AtoXW/wVob10HkOJ1X/pAlcI7D+2YoZKg5do8G/w6RYgA==}
    engines: {node: '>=8'}
    dev: true

  /@jridgewell/gen-mapping@0.3.2:
    resolution: {integrity: sha512-mh65xKQAzI6iBcFzwv28KVWSmCkdRBWoOh+bYQGW3+6OZvbbN3TqMGo5hqYxQniRcH9F2VZIoJCm4pa3BPDK/A==}
    engines: {node: '>=6.0.0'}
    dependencies:
      '@jridgewell/set-array': 1.1.2
      '@jridgewell/sourcemap-codec': 1.4.14
      '@jridgewell/trace-mapping': 0.3.18

  /@jridgewell/gen-mapping@0.3.5:
    resolution: {integrity: sha512-IzL8ZoEDIBRWEzlCcRhOaCupYyN5gdIK+Q6fbFdPDg6HqX6jpkItn7DFIpW9LQzXG6Df9sA7+OKnq0qlz/GaQg==}
    engines: {node: '>=6.0.0'}
    dependencies:
      '@jridgewell/set-array': 1.2.1
      '@jridgewell/sourcemap-codec': 1.4.14
      '@jridgewell/trace-mapping': 0.3.25
    dev: true

  /@jridgewell/resolve-uri@3.1.0:
    resolution: {integrity: sha512-F2msla3tad+Mfht5cJq7LSXcdudKTWCVYUgw6pLFOOHSTtZlj6SWNYAp+AhuqLmWdBO2X5hPrLcu8cVP8fy28w==}
    engines: {node: '>=6.0.0'}

  /@jridgewell/set-array@1.1.2:
    resolution: {integrity: sha512-xnkseuNADM0gt2bs+BvhO0p78Mk762YnZdsuzFV018NoG1Sj1SCQvpSqa7XUaTam5vAGasABV9qXASMKnFMwMw==}
    engines: {node: '>=6.0.0'}

  /@jridgewell/set-array@1.2.1:
    resolution: {integrity: sha512-R8gLRTZeyp03ymzP/6Lil/28tGeGEzhx1q2k703KGWRAI1VdvPIXdG70VJc2pAMw3NA6JKL5hhFu1sJX0Mnn/A==}
    engines: {node: '>=6.0.0'}
    dev: true

  /@jridgewell/source-map@0.3.3:
    resolution: {integrity: sha512-b+fsZXeLYi9fEULmfBrhxn4IrPlINf8fiNarzTof004v3lFdntdwa9PF7vFJqm3mg7s+ScJMxXaE3Acp1irZcg==}
    dependencies:
      '@jridgewell/gen-mapping': 0.3.2
      '@jridgewell/trace-mapping': 0.3.18

  /@jridgewell/sourcemap-codec@1.4.14:
    resolution: {integrity: sha512-XPSJHWmi394fuUuzDnGz1wiKqWfo1yXecHQMRf2l6hztTO+nPru658AyDngaBe7isIxEkRsPR3FZh+s7iVa4Uw==}

  /@jridgewell/sourcemap-codec@1.5.0:
    resolution: {integrity: sha512-gv3ZRaISU3fjPAgNsriBRqGWQL6quFx04YMPW/zD8XMLsU32mhCCbfbO6KZFLjvYpCZ8zyDEgqsgf+PwPaM7GQ==}
    dev: true

  /@jridgewell/trace-mapping@0.3.18:
    resolution: {integrity: sha512-w+niJYzMHdd7USdiH2U6869nqhD2nbfZXND5Yp93qIbEmnDNk7PD48o+YchRVpzMU7M6jVCbenTR7PA1FLQ9pA==}
    dependencies:
      '@jridgewell/resolve-uri': 3.1.0
      '@jridgewell/sourcemap-codec': 1.4.14

  /@jridgewell/trace-mapping@0.3.25:
    resolution: {integrity: sha512-vNk6aEwybGtawWmy/PzwnGDOjCkLWSD2wqvjGGAgOAwCGWySYXfYoxt00IJkTF+8Lb57DwOb3Aa0o9CApepiYQ==}
    dependencies:
      '@jridgewell/resolve-uri': 3.1.0
      '@jridgewell/sourcemap-codec': 1.4.14
    dev: true

  /@jridgewell/trace-mapping@0.3.9:
    resolution: {integrity: sha512-3Belt6tdc8bPgAtbcmdtNJlirVoTmEb5e2gC94PnkwEW9jI6CAHUeoG85tjWP5WquqfavoMtMwiG4P926ZKKuQ==}
    dependencies:
      '@jridgewell/resolve-uri': 3.1.0
      '@jridgewell/sourcemap-codec': 1.4.14
    dev: true

  /@jsdevtools/ono@7.1.3:
    resolution: {integrity: sha512-4JQNk+3mVzK3xh2rqd6RB4J46qUR19azEHBneZyTZM+c456qOrbbM/5xcR8huNCCcbVt7+UmizG6GuUvPvKUYg==}
    dev: true

  /@kwsites/file-exists@1.1.1:
    resolution: {integrity: sha512-m9/5YGR18lIwxSFDwfE3oA7bWuq9kdau6ugN4H2rJeyhFQZcG9AgSHkQtSD15a8WvTgfz9aikZMrKPHvbpqFiw==}
    dependencies:
      debug: 4.3.4(supports-color@8.1.1)
    transitivePeerDependencies:
      - supports-color

  /@kwsites/promise-deferred@1.1.1:
    resolution: {integrity: sha512-GaHYm+c0O9MjZRu0ongGBRbinu8gVAMd2UZjji6jVmqKtZluZnptXGWhz1E8j8D2HJ3f/yMxKAUC0b+57wncIw==}

  /@manypkg/find-root@2.2.0:
    resolution: {integrity: sha512-NET+BNIMmBWUUUfFtuDgaTIav6pVlkkSdI2mt+2rFWPd6TQ0DXyhQH47Ql+d7x2oIkJ69dkVKwsTErRt2ROPbw==}
    engines: {node: '>=14.18.0'}
    dependencies:
      '@manypkg/tools': 1.1.0
      '@types/node': 12.20.24
      find-up: 4.1.0
      fs-extra: 8.1.0

  /@manypkg/get-packages@2.2.0:
    resolution: {integrity: sha512-B5p5BXMwhGZKi/syEEAP1eVg5DZ/9LP+MZr0HqfrHLgu9fq0w4ZwH8yVen4JmjrxI2dWS31dcoswYzuphLaRxg==}
    engines: {node: '>=14.18.0'}
    dependencies:
      '@manypkg/find-root': 2.2.0
      '@manypkg/tools': 1.1.0

  /@manypkg/tools@1.1.0:
    resolution: {integrity: sha512-SkAyKAByB9l93Slyg8AUHGuM2kjvWioUTCckT/03J09jYnfEzMO/wSXmEhnKGYs6qx9De8TH4yJCl0Y9lRgnyQ==}
    engines: {node: '>=14.18.0'}
    dependencies:
      fs-extra: 8.1.0
      globby: 11.1.0
      jju: 1.4.0
      read-yaml-file: 1.1.0

  /@microsoft/api-documenter@7.22.24:
    resolution: {integrity: sha512-KdO7p/weirR/po0SqwWsbqoPUTqLv0QVvxqopysxF2PVdBpeKx4eOrII1VGw0rL0QY6WVvttIOJwD/JpYv9oWw==}
    hasBin: true
    dependencies:
      '@microsoft/api-extractor-model': 7.27.4
      '@microsoft/tsdoc': 0.14.2
      '@rushstack/node-core-library': 3.59.5(@types/node@18.18.6)
      '@rushstack/ts-command-line': 4.15.1
      colors: 1.2.5
      js-yaml: 3.13.1
      resolve: 1.22.1
    transitivePeerDependencies:
      - '@types/node'
    dev: true

  /@microsoft/api-extractor-model@7.27.4:
    resolution: {integrity: sha512-HjqQFmuGPOS20rtnu+9Jj0QrqZyR59E+piUWXPMZTTn4jaZI+4UmsHSf3Id8vyueAhOBH2cgwBuRTE5R+MfSMw==}
    dependencies:
      '@microsoft/tsdoc': 0.14.2
      '@microsoft/tsdoc-config': 0.16.2
      '@rushstack/node-core-library': 3.59.5(@types/node@18.18.6)
    transitivePeerDependencies:
      - '@types/node'
    dev: true

  /@microsoft/api-extractor-model@7.28.21(@types/node@18.18.6):
    resolution: {integrity: sha512-AZSdhK/vO4ddukfheXZmrkI5180XLeAqwzu/5pTsJHsXYSyNt3H3VJyynUYKMeNcveG9QLgljH3XRr/LqEfC0Q==}
    dependencies:
      '@microsoft/tsdoc': 0.14.2
      '@microsoft/tsdoc-config': 0.16.2
      '@rushstack/node-core-library': 5.3.0(@types/node@18.18.6)
    transitivePeerDependencies:
      - '@types/node'

  /@microsoft/api-extractor@7.45.1(@types/node@18.18.6):
    resolution: {integrity: sha512-FZgcJxEmHA15gxTb1PpXHTforRcyIOLp6GKMqqk+ok8M58QJ0y54Bk+dcTcBC92nmanZppKn5/VRXPP4XvzB3Q==}
    hasBin: true
    dependencies:
      '@microsoft/api-extractor-model': 7.28.21(@types/node@18.18.6)
      '@microsoft/tsdoc': 0.14.2
      '@microsoft/tsdoc-config': 0.16.2
      '@rushstack/node-core-library': 5.3.0(@types/node@18.18.6)
      '@rushstack/rig-package': 0.5.2
      '@rushstack/terminal': 0.12.2(@types/node@18.18.6)
      '@rushstack/ts-command-line': 4.21.4(@types/node@18.18.6)
      lodash: 4.17.21
      minimatch: 3.0.8
      resolve: 1.22.8
      semver: 7.5.4
      source-map: 0.6.1
      typescript: 5.4.2
    transitivePeerDependencies:
      - '@types/node'

  /@microsoft/tsdoc-config@0.16.2:
    resolution: {integrity: sha512-OGiIzzoBLgWWR0UdRJX98oYO+XKGf7tiK4Zk6tQ/E4IJqGCe7dvkTvgDZV5cFJUzLGDOjeAXrnZoA6QkVySuxw==}
    dependencies:
      '@microsoft/tsdoc': 0.14.2
      ajv: 6.12.6
      jju: 1.4.0
      resolve: 1.19.0

  /@microsoft/tsdoc@0.14.2:
    resolution: {integrity: sha512-9b8mPpKrfeGRuhFH5iO1iwCLeIIsV6+H1sRfxbkoGXIyQE2BTsPd9zqSqQJ+pv5sJ/hT5M1zvOFL02MnEezFug==}

  /@nodelib/fs.scandir@2.1.5:
    resolution: {integrity: sha512-vq24Bq3ym5HEQm2NKCr3yXDwjc7vTsEThRDnkp2DK9p1uqLR+DHurm/NOTo0KG7HYHU7eppKZj3MyqYuMBf62g==}
    engines: {node: '>= 8'}
    dependencies:
      '@nodelib/fs.stat': 2.0.5
      run-parallel: 1.2.0

  /@nodelib/fs.stat@2.0.5:
    resolution: {integrity: sha512-RkhPPp2zrqDAQA/2jNhnztcPAlv64XdhIp7a7454A5ovI7Bukxgt7MX7udwAu3zg1DcpPU0rz3VV1SeaqvY4+A==}
    engines: {node: '>= 8'}

  /@nodelib/fs.walk@1.2.8:
    resolution: {integrity: sha512-oGB+UxlgWcgQkgwo8GcEGwemoTFt3FIO9ababBmaGwXIoBKZ+GTy0pP185beGg7Llih/NSHSV2XAs1lnznocSg==}
    engines: {node: '>= 8'}
    dependencies:
      '@nodelib/fs.scandir': 2.1.5
      fastq: 1.15.0

  /@npmcli/fs@2.1.2:
    resolution: {integrity: sha512-yOJKRvohFOaLqipNtwYB9WugyZKhC/DZC4VYPmpaCzDBrA8YpK3qHZ8/HGscMnE4GqbkLNuVcCnxkeQEdGt6LQ==}
    engines: {node: ^12.13.0 || ^14.15.0 || >=16.0.0}
    dependencies:
      '@gar/promisify': 1.1.3
      semver: 7.6.2

  /@npmcli/fs@3.1.0:
    resolution: {integrity: sha512-7kZUAaLscfgbwBQRbvdMYaZOWyMEcPTH/tJjnyAWJ/dvvs9Ef+CERx/qJb9GExJpl1qipaDGn7KqHnFGGixd0w==}
    engines: {node: ^14.17.0 || ^16.13.0 || >=18.0.0}
    dependencies:
      semver: 7.6.2

  /@npmcli/git@4.1.0:
    resolution: {integrity: sha512-9hwoB3gStVfa0N31ymBmrX+GuDGdVA/QWShZVqE0HK2Af+7QGGrCTbZia/SW0ImUTjTne7SP91qxDmtXvDHRPQ==}
    engines: {node: ^14.17.0 || ^16.13.0 || >=18.0.0}
    dependencies:
      '@npmcli/promise-spawn': 6.0.2
      lru-cache: 7.18.3
      npm-pick-manifest: 8.0.1
      proc-log: 3.0.0
      promise-inflight: 1.0.1
      promise-retry: 2.0.1
      semver: 7.6.2
      which: 3.0.1
    transitivePeerDependencies:
      - bluebird

  /@npmcli/installed-package-contents@2.0.2:
    resolution: {integrity: sha512-xACzLPhnfD51GKvTOOuNX2/V4G4mz9/1I2MfDoye9kBM3RYe5g2YbscsaGoTlaWqkxeiapBWyseULVKpSVHtKQ==}
    engines: {node: ^14.17.0 || ^16.13.0 || >=18.0.0}
    hasBin: true
    dependencies:
      npm-bundled: 3.0.0
      npm-normalize-package-bin: 3.0.1

  /@npmcli/move-file@2.0.1:
    resolution: {integrity: sha512-mJd2Z5TjYWq/ttPLLGqArdtnC74J6bOzg4rMDnN+p1xTacZ2yPRCk2y0oSWQtygLR9YVQXgOcONrwtnk3JupxQ==}
    engines: {node: ^12.13.0 || ^14.15.0 || >=16.0.0}
    deprecated: This functionality has been moved to @npmcli/fs
    dependencies:
      mkdirp: 1.0.4
      rimraf: 3.0.2

  /@npmcli/node-gyp@3.0.0:
    resolution: {integrity: sha512-gp8pRXC2oOxu0DUE1/M3bYtb1b3/DbJ5aM113+XJBgfXdussRAsX0YOrOhdd8WvnAR6auDBvJomGAkLKA5ydxA==}
    engines: {node: ^14.17.0 || ^16.13.0 || >=18.0.0}

  /@npmcli/promise-spawn@6.0.2:
    resolution: {integrity: sha512-gGq0NJkIGSwdbUt4yhdF8ZrmkGKVz9vAdVzpOfnom+V8PLSmSOVhZwbNvZZS1EYcJN5hzzKBxmmVVAInM6HQLg==}
    engines: {node: ^14.17.0 || ^16.13.0 || >=18.0.0}
    dependencies:
      which: 3.0.1

  /@npmcli/run-script@6.0.2:
    resolution: {integrity: sha512-NCcr1uQo1k5U+SYlnIrbAh3cxy+OQT1VtqiAbxdymSlptbzBb62AjH2xXgjNCoP073hoa1CfCAcwoZ8k96C4nA==}
    engines: {node: ^14.17.0 || ^16.13.0 || >=18.0.0}
    dependencies:
      '@npmcli/node-gyp': 3.0.0
      '@npmcli/promise-spawn': 6.0.2
      node-gyp: 9.3.1
      read-package-json-fast: 3.0.2
      which: 3.0.1
    transitivePeerDependencies:
      - bluebird
      - supports-color

  /@oclif/core@3.26.6:
    resolution: {integrity: sha512-+FiTw1IPuJTF9tSAlTsY8bGK4sgthehjz7c2SvYdgQncTkxI2xvUch/8QpjNYGLEmUneNygvYMRBax2KJcLccA==}
    engines: {node: '>=18.0.0'}
    dependencies:
      '@types/cli-progress': 3.11.5
      ansi-escapes: 4.3.2
      ansi-styles: 4.3.0
      cardinal: 2.1.1
      chalk: 4.1.2
      clean-stack: 3.0.1
      cli-progress: 3.12.0
      color: 4.2.3
      debug: 4.3.4(supports-color@8.1.1)
      ejs: 3.1.10
      get-package-type: 0.1.0
      globby: 11.1.0
      hyperlinker: 1.0.0
      indent-string: 4.0.0
      is-wsl: 2.2.0
      js-yaml: 3.14.1
      minimatch: 9.0.4
      natural-orderby: 2.0.3
      object-treeify: 1.1.33
      password-prompt: 1.1.3
      slice-ansi: 4.0.0
      string-width: 4.2.3
      strip-ansi: 6.0.1
      supports-color: 8.1.1
      supports-hyperlinks: 2.3.0
      widest-line: 3.1.0
      wordwrap: 1.0.0
      wrap-ansi: 7.0.0
    dev: true

  /@oclif/core@4.0.14:
    resolution: {integrity: sha512-oXXlUuDw6gWjIBI+mR5i4/SJRv9fz8N/d1xr1yMhW1incx/u0oYO2CpUNKn0sGDyONMdyOIVPMqgsU+as7jdrQ==}
    engines: {node: '>=18.0.0'}
    dependencies:
      ansi-escapes: 4.3.2
      ansis: 3.3.2
      clean-stack: 3.0.1
      cli-spinners: 2.9.2
      debug: 4.3.5(supports-color@8.1.1)
      ejs: 3.1.10
      get-package-type: 0.1.0
      globby: 11.1.0
      indent-string: 4.0.0
      is-wsl: 2.2.0
      lilconfig: 3.1.2
      minimatch: 9.0.5
      string-width: 4.2.3
      supports-color: 8.1.1
      widest-line: 3.1.0
      wordwrap: 1.0.0
      wrap-ansi: 7.0.0

  /@oclif/plugin-autocomplete@3.1.9:
    resolution: {integrity: sha512-eCoKeLLuZB5jVlEotk43PsFVQ1BaIm0ccpXNgF9FS71OCufzuJbqMsC5jfs76XM902lIEljVc+zMXvVVg+4Q8w==}
    engines: {node: '>=18.0.0'}
    dependencies:
      '@oclif/core': 4.0.14
      ansis: 3.3.2
      debug: 4.3.5(supports-color@8.1.1)
      ejs: 3.1.10
    transitivePeerDependencies:
      - supports-color

  /@oclif/plugin-commands@3.3.1:
    resolution: {integrity: sha512-SikJBlXaVsbCX3A8YBdpU70VvU58P75+4vMt0AtJFEPYS1n+5srrLJgTrEFJkCfFvlqj1SNI9yMFr1TG+LKN9w==}
    engines: {node: '>=18.0.0'}
    dependencies:
      '@oclif/core': 3.26.6
      lodash.pickby: 4.6.0
      lodash.sortby: 4.7.0
      lodash.template: 4.5.0
      lodash.uniqby: 4.7.0
    dev: true

  /@oclif/plugin-commands@4.0.9:
    resolution: {integrity: sha512-Z8LuDX+O1++uJkzxSGebSkhZck2dVIhaG9KkTm8lR/vw8JhYZlMhR5bfuvaJNkodDMBUVLjyfK6ZEJHMJ98d/A==}
    engines: {node: '>=18.0.0'}
    dependencies:
      '@oclif/core': 4.0.14
      lodash: 4.17.21
      object-treeify: 4.0.1
      tty-table: 4.2.3
    dev: false

  /@oclif/plugin-help@6.2.7:
    resolution: {integrity: sha512-gwrCZW0EjbMe6iIXrkXWpIcfoqo+uMvWRudV3nkwa7ARL2U2GWy8RQ3+bqXvqByauRUcbgv3D6+38lSWqmMwtA==}
    engines: {node: '>=18.0.0'}
    dependencies:
      '@oclif/core': 4.0.14

  /@oclif/plugin-not-found@3.2.13:
    resolution: {integrity: sha512-bNEJtfMVHc28P3sOPUI76M22nNpMVGg+bAmgUf42QTCRhXyPcMXneGfU11ryo/yTaW+kDgCL1XkF8cGniX3cew==}
    engines: {node: '>=18.0.0'}
    dependencies:
      '@inquirer/confirm': 3.1.17
      '@oclif/core': 4.0.14
      ansis: 3.3.2
      fast-levenshtein: 3.0.0

  /@oclif/plugin-warn-if-update-available@3.1.10:
    resolution: {integrity: sha512-4qQr4Yo9xMfYhCEU5Hz4pRyJz1EPIUVHJ1c+FNTBfiTQc1SzAmqr934uN8luTld5nmaX/MCCRVZb7Pyxsd03qA==}
    engines: {node: '>=18.0.0'}
    dependencies:
      '@oclif/core': 4.0.14
      ansis: 3.3.2
      debug: 4.3.5(supports-color@8.1.1)
      http-call: 5.3.0
      lodash: 4.17.21
    transitivePeerDependencies:
      - supports-color

  /@oclif/test@4.0.8(@oclif/core@4.0.14):
    resolution: {integrity: sha512-1UDwN2zrNRquQiWfn5wcokeQOOlJMrrn5KPufcrXzrh5otX9C/rkAGyQsJnEisbruPjOO541hzdybUzvK7Kvwg==}
    engines: {node: '>=18.0.0'}
    peerDependencies:
      '@oclif/core': '>= 3.0.0'
    dependencies:
      '@oclif/core': 4.0.14
      ansis: 3.3.2
      debug: 4.3.6
    transitivePeerDependencies:
      - supports-color
    dev: true

  /@octokit/auth-token@2.5.0:
    resolution: {integrity: sha512-r5FVUJCOLl19AxiuZD2VRZ/ORjp/4IN98Of6YJoJOkY75CIBuYfmiNHGrDwXr+aLGG55igl9QrxX3hbiXlLb+g==}
    dependencies:
      '@octokit/types': 6.41.0

  /@octokit/auth-token@3.0.3:
    resolution: {integrity: sha512-/aFM2M4HVDBT/jjDBa84sJniv1t9Gm/rLkalaz9htOm+L+8JMj1k9w0CkUdcxNyNxZPlTxKPVko+m1VlM58ZVA==}
    engines: {node: '>= 14'}
    dependencies:
      '@octokit/types': 9.3.2

  /@octokit/core@3.6.0:
    resolution: {integrity: sha512-7RKRKuA4xTjMhY+eG3jthb3hlZCsOwg3rztWh75Xc+ShDWOfDDATWbeZpAHBNRpm4Tv9WgBMOy1zEJYXG6NJ7Q==}
    dependencies:
      '@octokit/auth-token': 2.5.0
      '@octokit/graphql': 4.8.0
      '@octokit/request': 5.6.3
      '@octokit/request-error': 2.1.0
      '@octokit/types': 6.41.0
      before-after-hook: 2.2.3
      universal-user-agent: 6.0.0
    transitivePeerDependencies:
      - encoding

  /@octokit/core@4.2.4:
    resolution: {integrity: sha512-rYKilwgzQ7/imScn3M9/pFfUf4I1AZEH3KhyJmtPdE2zfaXAn2mFfUy4FbKewzc2We5y/LlKLj36fWJLKC2SIQ==}
    engines: {node: '>= 14'}
    dependencies:
      '@octokit/auth-token': 3.0.3
      '@octokit/graphql': 5.0.5
      '@octokit/request': 6.2.3
      '@octokit/request-error': 3.0.3
      '@octokit/types': 9.3.2
      before-after-hook: 2.2.3
      universal-user-agent: 6.0.0
    transitivePeerDependencies:
      - encoding

  /@octokit/endpoint@6.0.12:
    resolution: {integrity: sha512-lF3puPwkQWGfkMClXb4k/eUT/nZKQfxinRWJrdZaJO85Dqwo/G0yOC434Jr2ojwafWJMYqFGFa5ms4jJUgujdA==}
    dependencies:
      '@octokit/types': 6.41.0
      is-plain-object: 5.0.0
      universal-user-agent: 6.0.0

  /@octokit/endpoint@7.0.5:
    resolution: {integrity: sha512-LG4o4HMY1Xoaec87IqQ41TQ+glvIeTKqfjkCEmt5AIwDZJwQeVZFIEYXrYY6yLwK+pAScb9Gj4q+Nz2qSw1roA==}
    engines: {node: '>= 14'}
    dependencies:
      '@octokit/types': 9.3.2
      is-plain-object: 5.0.0
      universal-user-agent: 6.0.0

  /@octokit/graphql@4.8.0:
    resolution: {integrity: sha512-0gv+qLSBLKF0z8TKaSKTsS39scVKF9dbMxJpj3U0vC7wjNWFuIpL/z76Qe2fiuCbDRcJSavkXsVtMS6/dtQQsg==}
    dependencies:
      '@octokit/request': 5.6.3
      '@octokit/types': 6.41.0
      universal-user-agent: 6.0.0
    transitivePeerDependencies:
      - encoding

  /@octokit/graphql@5.0.5:
    resolution: {integrity: sha512-Qwfvh3xdqKtIznjX9lz2D458r7dJPP8l6r4GQkIdWQouZwHQK0mVT88uwiU2bdTU2OtT1uOlKpRciUWldpG0yQ==}
    engines: {node: '>= 14'}
    dependencies:
      '@octokit/request': 6.2.3
      '@octokit/types': 9.3.2
      universal-user-agent: 6.0.0
    transitivePeerDependencies:
      - encoding

  /@octokit/openapi-types@12.11.0:
    resolution: {integrity: sha512-VsXyi8peyRq9PqIz/tpqiL2w3w80OgVMwBHltTml3LmVvXiphgeqmY9mvBw9Wu7e0QWk/fqD37ux8yP5uVekyQ==}

  /@octokit/openapi-types@18.0.0:
    resolution: {integrity: sha512-V8GImKs3TeQRxRtXFpG2wl19V7444NIOTDF24AWuIbmNaNYOQMWRbjcGDXV5B+0n887fgDcuMNOmlul+k+oJtw==}

  /@octokit/plugin-paginate-rest@2.21.3(@octokit/core@3.6.0):
    resolution: {integrity: sha512-aCZTEf0y2h3OLbrgKkrfFdjRL6eSOo8komneVQJnYecAxIej7Bafor2xhuDJOIFau4pk0i/P28/XgtbyPF0ZHw==}
    peerDependencies:
      '@octokit/core': '>=2'
    dependencies:
      '@octokit/core': 3.6.0
      '@octokit/types': 6.41.0

  /@octokit/plugin-request-log@1.0.4(@octokit/core@3.6.0):
    resolution: {integrity: sha512-mLUsMkgP7K/cnFEw07kWqXGF5LKrOkD+lhCrKvPHXWDywAwuDUeDwWBpc69XK3pNX0uKiVt8g5z96PJ6z9xCFA==}
    peerDependencies:
      '@octokit/core': '>=3'
    dependencies:
      '@octokit/core': 3.6.0

  /@octokit/plugin-rest-endpoint-methods@5.16.2(@octokit/core@3.6.0):
    resolution: {integrity: sha512-8QFz29Fg5jDuTPXVtey05BLm7OB+M8fnvE64RNegzX7U+5NUXcOcnpTIK0YfSHBg8gYd0oxIq3IZTe9SfPZiRw==}
    peerDependencies:
      '@octokit/core': '>=3'
    dependencies:
      '@octokit/core': 3.6.0
      '@octokit/types': 6.41.0
      deprecation: 2.3.1

  /@octokit/request-error@2.1.0:
    resolution: {integrity: sha512-1VIvgXxs9WHSjicsRwq8PlR2LR2x6DwsJAaFgzdi0JfJoGSO8mYI/cHJQ+9FbN21aa+DrgNLnwObmyeSC8Rmpg==}
    dependencies:
      '@octokit/types': 6.41.0
      deprecation: 2.3.1
      once: 1.4.0

  /@octokit/request-error@3.0.3:
    resolution: {integrity: sha512-crqw3V5Iy2uOU5Np+8M/YexTlT8zxCfI+qu+LxUB7SZpje4Qmx3mub5DfEKSO8Ylyk0aogi6TYdf6kxzh2BguQ==}
    engines: {node: '>= 14'}
    dependencies:
      '@octokit/types': 9.3.2
      deprecation: 2.3.1
      once: 1.4.0

  /@octokit/request@5.6.3:
    resolution: {integrity: sha512-bFJl0I1KVc9jYTe9tdGGpAMPy32dLBXXo1dS/YwSCTL/2nd9XeHsY616RE3HPXDVk+a+dBuzyz5YdlXwcDTr2A==}
    dependencies:
      '@octokit/endpoint': 6.0.12
      '@octokit/request-error': 2.1.0
      '@octokit/types': 6.41.0
      is-plain-object: 5.0.0
      node-fetch: 2.6.9
      universal-user-agent: 6.0.0
    transitivePeerDependencies:
      - encoding

  /@octokit/request@6.2.3:
    resolution: {integrity: sha512-TNAodj5yNzrrZ/VxP+H5HiYaZep0H3GU0O7PaF+fhDrt8FPrnkei9Aal/txsN/1P7V3CPiThG0tIvpPDYUsyAA==}
    engines: {node: '>= 14'}
    dependencies:
      '@octokit/endpoint': 7.0.5
      '@octokit/request-error': 3.0.3
      '@octokit/types': 9.3.2
      is-plain-object: 5.0.0
      node-fetch: 2.6.9
      universal-user-agent: 6.0.0
    transitivePeerDependencies:
      - encoding

  /@octokit/rest@18.12.0:
    resolution: {integrity: sha512-gDPiOHlyGavxr72y0guQEhLsemgVjwRePayJ+FcKc2SJqKUbxbkvf5kAZEWA/MKvsfYlQAMVzNJE3ezQcxMJ2Q==}
    dependencies:
      '@octokit/core': 3.6.0
      '@octokit/plugin-paginate-rest': 2.21.3(@octokit/core@3.6.0)
      '@octokit/plugin-request-log': 1.0.4(@octokit/core@3.6.0)
      '@octokit/plugin-rest-endpoint-methods': 5.16.2(@octokit/core@3.6.0)
    transitivePeerDependencies:
      - encoding

  /@octokit/types@6.41.0:
    resolution: {integrity: sha512-eJ2jbzjdijiL3B4PrSQaSjuF2sPEQPVCPzBvTHJD9Nz+9dw2SGH4K4xeQJ77YfTq5bRQ+bD8wT11JbeDPmxmGg==}
    dependencies:
      '@octokit/openapi-types': 12.11.0

  /@octokit/types@9.3.2:
    resolution: {integrity: sha512-D4iHGTdAnEEVsB8fl95m1hiz7D5YiRdQ9b/OEb3BYRVwbLsGHcRVPz+u+BgRLNk0Q0/4iZCBqDN96j2XNxfXrA==}
    dependencies:
      '@octokit/openapi-types': 18.0.0

  /@pkgjs/parseargs@0.11.0:
    resolution: {integrity: sha512-+1VkjdD0QBLPodGrJUeqarH8VAIvQODIbwh9XpP5Syisf7YoQgsJKPNFoqqLQlu+VQ/tVSshMR6loPMn8U+dPg==}
    engines: {node: '>=14'}
    requiresBuild: true
    optional: true

  /@pnpm/config.env-replace@1.1.0:
    resolution: {integrity: sha512-htyl8TWnKL7K/ESFa1oW2UB5lVDxuF5DpM7tBi6Hu2LNL3mWkIzNLG6N4zoCUP1lCKNxWy/3iu8mS8MvToGd6w==}
    engines: {node: '>=12.22.0'}

  /@pnpm/network.ca-file@1.0.1:
    resolution: {integrity: sha512-gkINruT2KUhZLTaiHxwCOh1O4NVnFT0wLjWFBHmTz9vpKag/C/noIMJXBxFe4F0mYpUVX2puLwAieLYFg2NvoA==}
    engines: {node: '>=12.22.0'}
    dependencies:
      graceful-fs: 4.2.10

  /@pnpm/npm-conf@2.2.2:
    resolution: {integrity: sha512-UA91GwWPhFExt3IizW6bOeY/pQ0BkuNwKjk9iQW9KqxluGCrg4VenZ0/L+2Y0+ZOtme72EVvg6v0zo3AMQRCeA==}
    engines: {node: '>=12'}
    dependencies:
      '@pnpm/config.env-replace': 1.1.0
      '@pnpm/network.ca-file': 1.0.1
      config-chain: 1.1.13

  /@rollup/rollup-android-arm-eabi@4.20.0:
    resolution: {integrity: sha512-TSpWzflCc4VGAUJZlPpgAJE1+V60MePDQnBd7PPkpuEmOy8i87aL6tinFGKBFKuEDikYpig72QzdT3QPYIi+oA==}
    cpu: [arm]
    os: [android]
    requiresBuild: true
    dev: true
    optional: true

  /@rollup/rollup-android-arm64@4.20.0:
    resolution: {integrity: sha512-u00Ro/nok7oGzVuh/FMYfNoGqxU5CPWz1mxV85S2w9LxHR8OoMQBuSk+3BKVIDYgkpeOET5yXkx90OYFc+ytpQ==}
    cpu: [arm64]
    os: [android]
    requiresBuild: true
    dev: true
    optional: true

  /@rollup/rollup-darwin-arm64@4.20.0:
    resolution: {integrity: sha512-uFVfvzvsdGtlSLuL0ZlvPJvl6ZmrH4CBwLGEFPe7hUmf7htGAN+aXo43R/V6LATyxlKVC/m6UsLb7jbG+LG39Q==}
    cpu: [arm64]
    os: [darwin]
    requiresBuild: true
    dev: true
    optional: true

  /@rollup/rollup-darwin-x64@4.20.0:
    resolution: {integrity: sha512-xbrMDdlev53vNXexEa6l0LffojxhqDTBeL+VUxuuIXys4x6xyvbKq5XqTXBCEUA8ty8iEJblHvFaWRJTk/icAQ==}
    cpu: [x64]
    os: [darwin]
    requiresBuild: true
    dev: true
    optional: true

  /@rollup/rollup-linux-arm-gnueabihf@4.20.0:
    resolution: {integrity: sha512-jMYvxZwGmoHFBTbr12Xc6wOdc2xA5tF5F2q6t7Rcfab68TT0n+r7dgawD4qhPEvasDsVpQi+MgDzj2faOLsZjA==}
    cpu: [arm]
    os: [linux]
    requiresBuild: true
    dev: true
    optional: true

  /@rollup/rollup-linux-arm-musleabihf@4.20.0:
    resolution: {integrity: sha512-1asSTl4HKuIHIB1GcdFHNNZhxAYEdqML/MW4QmPS4G0ivbEcBr1JKlFLKsIRqjSwOBkdItn3/ZDlyvZ/N6KPlw==}
    cpu: [arm]
    os: [linux]
    requiresBuild: true
    dev: true
    optional: true

  /@rollup/rollup-linux-arm64-gnu@4.20.0:
    resolution: {integrity: sha512-COBb8Bkx56KldOYJfMf6wKeYJrtJ9vEgBRAOkfw6Ens0tnmzPqvlpjZiLgkhg6cA3DGzCmLmmd319pmHvKWWlQ==}
    cpu: [arm64]
    os: [linux]
    requiresBuild: true
    dev: true
    optional: true

  /@rollup/rollup-linux-arm64-musl@4.20.0:
    resolution: {integrity: sha512-+it+mBSyMslVQa8wSPvBx53fYuZK/oLTu5RJoXogjk6x7Q7sz1GNRsXWjn6SwyJm8E/oMjNVwPhmNdIjwP135Q==}
    cpu: [arm64]
    os: [linux]
    requiresBuild: true
    dev: true
    optional: true

  /@rollup/rollup-linux-powerpc64le-gnu@4.20.0:
    resolution: {integrity: sha512-yAMvqhPfGKsAxHN8I4+jE0CpLWD8cv4z7CK7BMmhjDuz606Q2tFKkWRY8bHR9JQXYcoLfopo5TTqzxgPUjUMfw==}
    cpu: [ppc64]
    os: [linux]
    requiresBuild: true
    dev: true
    optional: true

  /@rollup/rollup-linux-riscv64-gnu@4.20.0:
    resolution: {integrity: sha512-qmuxFpfmi/2SUkAw95TtNq/w/I7Gpjurx609OOOV7U4vhvUhBcftcmXwl3rqAek+ADBwSjIC4IVNLiszoj3dPA==}
    cpu: [riscv64]
    os: [linux]
    requiresBuild: true
    dev: true
    optional: true

  /@rollup/rollup-linux-s390x-gnu@4.20.0:
    resolution: {integrity: sha512-I0BtGXddHSHjV1mqTNkgUZLnS3WtsqebAXv11D5BZE/gfw5KoyXSAXVqyJximQXNvNzUo4GKlCK/dIwXlz+jlg==}
    cpu: [s390x]
    os: [linux]
    requiresBuild: true
    dev: true
    optional: true

  /@rollup/rollup-linux-x64-gnu@4.20.0:
    resolution: {integrity: sha512-y+eoL2I3iphUg9tN9GB6ku1FA8kOfmF4oUEWhztDJ4KXJy1agk/9+pejOuZkNFhRwHAOxMsBPLbXPd6mJiCwew==}
    cpu: [x64]
    os: [linux]
    requiresBuild: true
    dev: true
    optional: true

  /@rollup/rollup-linux-x64-musl@4.20.0:
    resolution: {integrity: sha512-hM3nhW40kBNYUkZb/r9k2FKK+/MnKglX7UYd4ZUy5DJs8/sMsIbqWK2piZtVGE3kcXVNj3B2IrUYROJMMCikNg==}
    cpu: [x64]
    os: [linux]
    requiresBuild: true
    dev: true
    optional: true

  /@rollup/rollup-win32-arm64-msvc@4.20.0:
    resolution: {integrity: sha512-psegMvP+Ik/Bg7QRJbv8w8PAytPA7Uo8fpFjXyCRHWm6Nt42L+JtoqH8eDQ5hRP7/XW2UiIriy1Z46jf0Oa1kA==}
    cpu: [arm64]
    os: [win32]
    requiresBuild: true
    dev: true
    optional: true

  /@rollup/rollup-win32-ia32-msvc@4.20.0:
    resolution: {integrity: sha512-GabekH3w4lgAJpVxkk7hUzUf2hICSQO0a/BLFA11/RMxQT92MabKAqyubzDZmMOC/hcJNlc+rrypzNzYl4Dx7A==}
    cpu: [ia32]
    os: [win32]
    requiresBuild: true
    dev: true
    optional: true

  /@rollup/rollup-win32-x64-msvc@4.20.0:
    resolution: {integrity: sha512-aJ1EJSuTdGnM6qbVC4B5DSmozPTqIag9fSzXRNNo+humQLG89XpPgdt16Ia56ORD7s+H8Pmyx44uczDQ0yDzpg==}
    cpu: [x64]
    os: [win32]
    requiresBuild: true
    dev: true
    optional: true

  /@rushstack/eslint-patch@1.4.0:
    resolution: {integrity: sha512-cEjvTPU32OM9lUFegJagO0mRnIn+rbqrG89vV8/xLnLFX0DoR0r1oy5IlTga71Q7uT3Qus7qm7wgeiMT/+Irlg==}
    dev: true

  /@rushstack/eslint-plugin-security@0.7.1(eslint@8.57.0)(typescript@5.4.5):
    resolution: {integrity: sha512-84N42tlONhcbXdlk5Rkb+/pVxPnH+ojX8XwtFoecCRV88/4Ii7eGEyJPb73lOpHaE3NJxLzLVIeixKYQmdjImA==}
    peerDependencies:
      eslint: ^6.0.0 || ^7.0.0 || ^8.0.0 || 8.51.0
    dependencies:
      '@rushstack/tree-pattern': 0.3.1
      '@typescript-eslint/experimental-utils': 5.59.11(eslint@8.57.0)(typescript@5.4.5)
      eslint: 8.57.0
    transitivePeerDependencies:
      - supports-color
      - typescript
    dev: true

  /@rushstack/eslint-plugin@0.13.1(eslint@8.57.0)(typescript@5.4.5):
    resolution: {integrity: sha512-qQ6iPCm8SFuY+bpcSv5hlYtdwDHcFlE6wlpUHa0ywG9tGVBYM5But8S4qVRFq1iejAuFX+ubNUOyFJHvxpox+A==}
    peerDependencies:
      eslint: ^6.0.0 || ^7.0.0 || ^8.0.0 || 8.51.0
    dependencies:
      '@rushstack/tree-pattern': 0.3.1
      '@typescript-eslint/experimental-utils': 5.59.11(eslint@8.57.0)(typescript@5.4.5)
      eslint: 8.57.0
    transitivePeerDependencies:
      - supports-color
      - typescript
    dev: true

  /@rushstack/node-core-library@3.59.5(@types/node@18.18.6):
    resolution: {integrity: sha512-1IpV7LufrI1EoVO8hYsb3t6L8L+yp40Sa0OaOV2CIu1zx4e6ZeVNaVIEXFgMXBKdGXkAh21MnCaIzlDNpG6ZQw==}
    peerDependencies:
      '@types/node': '*'
    peerDependenciesMeta:
      '@types/node':
        optional: true
    dependencies:
      '@types/node': 18.18.6
      colors: 1.2.5
      fs-extra: 7.0.1
      import-lazy: 4.0.0
      jju: 1.4.0
      resolve: 1.22.1
      semver: 7.3.8
      z-schema: 5.0.5

  /@rushstack/node-core-library@5.3.0(@types/node@18.18.6):
    resolution: {integrity: sha512-t23gjdZV6aWkbwXSE3TkKr1UXJFbXICvAOJ0MRQEB/ZYGhfSJqqrQFaGd20I1a/nIIHJEkNO0xzycHixjcbCPw==}
    peerDependencies:
      '@types/node': '*'
    peerDependenciesMeta:
      '@types/node':
        optional: true
    dependencies:
      '@types/node': 18.18.6
      ajv: 8.13.0
      ajv-draft-04: 1.0.0(ajv@8.13.0)
      ajv-formats: 3.0.1(ajv@8.13.0)
      fs-extra: 7.0.1
      import-lazy: 4.0.0
      jju: 1.4.0
      resolve: 1.22.8
      semver: 7.5.4

  /@rushstack/rig-package@0.5.2:
    resolution: {integrity: sha512-mUDecIJeH3yYGZs2a48k+pbhM6JYwWlgjs2Ca5f2n1G2/kgdgP9D/07oglEGf6mRyXEnazhEENeYTSNDRCwdqA==}
    dependencies:
      resolve: 1.22.8
      strip-json-comments: 3.1.1

  /@rushstack/terminal@0.12.2(@types/node@18.18.6):
    resolution: {integrity: sha512-yaHKyD/l6Zg34pC5zzc/KdiRBHy8zAH7ZbL3umpDLnvTrZ0SP8MVYZu9xA2lRsGkKfGbv/6gQhyNq4/tRzXH4A==}
    peerDependencies:
      '@types/node': '*'
    peerDependenciesMeta:
      '@types/node':
        optional: true
    dependencies:
      '@rushstack/node-core-library': 5.3.0(@types/node@18.18.6)
      '@types/node': 18.18.6
      supports-color: 8.1.1

  /@rushstack/tree-pattern@0.3.1:
    resolution: {integrity: sha512-2yn4qTkXZTByQffL3ymS6viYuyZk3YnJT49bopGBlm9Thtyfa7iuFUV6tt+09YIRO1sjmSWILf4dPj6+Dr5YVA==}
    dev: true

  /@rushstack/ts-command-line@4.15.1:
    resolution: {integrity: sha512-EL4jxZe5fhb1uVL/P/wQO+Z8Rc8FMiWJ1G7VgnPDvdIt5GVjRfK7vwzder1CZQiX3x0PY6uxENYLNGTFd1InRQ==}
    dependencies:
      '@types/argparse': 1.0.38
      argparse: 1.0.10
      colors: 1.2.5
      string-argv: 0.3.1
    dev: true

  /@rushstack/ts-command-line@4.21.4(@types/node@18.18.6):
    resolution: {integrity: sha512-3ZjQ11kpQwk/lDQqbmxC8UuU6yD20Sy4uNTWIaBEJ5474hEFEE4cbDOS4F9R4zcyCkkaQYv674K2QTunDF5dsQ==}
    dependencies:
      '@rushstack/terminal': 0.12.2(@types/node@18.18.6)
      '@types/argparse': 1.0.38
      argparse: 1.0.10
      string-argv: 0.3.1
    transitivePeerDependencies:
      - '@types/node'

  /@sigstore/protobuf-specs@0.1.0:
    resolution: {integrity: sha512-a31EnjuIDSX8IXBUib3cYLDRlPMU36AWX4xS8ysLaNu4ZzUesDiPt83pgrW2X1YLMe5L2HbDyaKK5BrL4cNKaQ==}
    engines: {node: ^14.17.0 || ^16.13.0 || >=18.0.0}

  /@sigstore/tuf@1.0.0:
    resolution: {integrity: sha512-bLzi9GeZgMCvjJeLUIfs8LJYCxrPRA8IXQkzUtaFKKVPTz0mucRyqFcV2U20yg9K+kYAD0YSitzGfRZCFLjdHQ==}
    engines: {node: ^14.17.0 || ^16.13.0 || >=18.0.0}
    dependencies:
      '@sigstore/protobuf-specs': 0.1.0
      make-fetch-happen: 11.1.1
      tuf-js: 1.1.7
    transitivePeerDependencies:
      - supports-color

  /@sindresorhus/is@0.14.0:
    resolution: {integrity: sha512-9NET910DNaIPngYnLLPeg+Ogzqsi9uM4mSboU5y6p8S5DzMTVEsJZrawi+BoDNUVBa2DhJqQYUFvMDfgU062LQ==}
    engines: {node: '>=6'}

  /@sindresorhus/is@4.6.0:
    resolution: {integrity: sha512-t09vSN3MdfsyCHoFcTRCH/iUtG7OJ0CsjzB8cjAmKc/va/kIgeDI/TxsigdncE/4be734m0cvIYwNaV4i2XqAw==}
    engines: {node: '>=10'}

  /@sindresorhus/is@5.3.0:
    resolution: {integrity: sha512-CX6t4SYQ37lzxicAqsBtxA3OseeoVrh9cSJ5PFYam0GksYlupRfy1A+Q4aYD3zvcfECLc0zO2u+ZnR2UYKvCrw==}
    engines: {node: '>=14.16'}

  /@szmarczak/http-timer@1.1.2:
    resolution: {integrity: sha512-XIB2XbzHTN6ieIjfIMV9hlVcfPU26s2vafYWQcZHWXHOxiaRZYEDKEwdl129Zyg50+foYV2jCgtrqSA6qNuNSA==}
    engines: {node: '>=6'}
    dependencies:
      defer-to-connect: 1.1.3

  /@szmarczak/http-timer@4.0.6:
    resolution: {integrity: sha512-4BAffykYOgO+5nzBWYwE3W90sBgLJoUPRWWcL8wlyiM8IB8ipJz3UMJ9KXQd1RKQXpKp8Tutn80HZtWsu2u76w==}
    engines: {node: '>=10'}
    dependencies:
      defer-to-connect: 2.0.1

  /@szmarczak/http-timer@5.0.1:
    resolution: {integrity: sha512-+PmQX0PiAYPMeVYe237LJAYvOMYW1j2rH5YROyS3b4CTVJum34HfRvKvAzozHAQG0TnHNdUfY9nCeUyRAs//cw==}
    engines: {node: '>=14.16'}
    dependencies:
      defer-to-connect: 2.0.1

  /@tootallnate/once@2.0.0:
    resolution: {integrity: sha512-XCuKFP5PS55gnMVu3dty8KPatLqUoy/ZYzDzAGCQ8JNFCkLXzmI7vNHCR+XpbZaMWQK/vQubr7PkYq8g470J/A==}
    engines: {node: '>= 10'}

  /@ts-morph/common@0.21.0:
    resolution: {integrity: sha512-ES110Mmne5Vi4ypUKrtVQfXFDtCsDXiUiGxF6ILVlE90dDD4fdpC1LSjydl/ml7xJWKSDZwUYD2zkOePMSrPBA==}
    dependencies:
      fast-glob: 3.3.2
      minimatch: 7.4.6
      mkdirp: 2.1.6
      path-browserify: 1.0.1
    dev: true

  /@ts-morph/common@0.23.0:
    resolution: {integrity: sha512-m7Lllj9n/S6sOkCkRftpM7L24uvmfXQFedlW/4hENcuJH1HHm9u5EgxZb9uVjQSCGrbBWBkOGgcTxNg36r6ywA==}
    dependencies:
      fast-glob: 3.3.2
      minimatch: 9.0.4
      mkdirp: 3.0.1
      path-browserify: 1.0.1

  /@tsconfig/node10@1.0.9:
    resolution: {integrity: sha512-jNsYVVxU8v5g43Erja32laIDHXeoNvFEpX33OK4d6hljo3jDhCBDhx5dhCCTMWUojscpAagGiRkBKxpdl9fxqA==}
    dev: true

  /@tsconfig/node12@1.0.11:
    resolution: {integrity: sha512-cqefuRsh12pWyGsIoBKJA9luFu3mRxCA+ORZvA4ktLSzIuCUtWVxGIuXigEwO5/ywWFMZ2QEGKWvkZG1zDMTag==}
    dev: true

  /@tsconfig/node14@1.0.3:
    resolution: {integrity: sha512-ysT8mhdixWK6Hw3i1V2AeRqZ5WfXg1G43mqoYlM2nc6388Fq5jcXyr5mRsqViLx/GJYdoL0bfXD8nmF+Zn/Iow==}
    dev: true

  /@tsconfig/node16@1.0.3:
    resolution: {integrity: sha512-yOlFc+7UtL/89t2ZhjPvvB/DeAr3r+Dq58IgzsFkOAvVC6NMJXmCGjbptdXdR9qsX7pKcTL+s87FtYREi2dEEQ==}
    dev: true

  /@tufjs/canonical-json@1.0.0:
    resolution: {integrity: sha512-QTnf++uxunWvG2z3UFNzAoQPHxnSXOwtaI3iJ+AohhV+5vONuArPjJE7aPXPVXfXJsqrVbZBu9b81AJoSd09IQ==}
    engines: {node: ^14.17.0 || ^16.13.0 || >=18.0.0}

  /@tufjs/models@1.0.4:
    resolution: {integrity: sha512-qaGV9ltJP0EO25YfFUPhxRVK0evXFIAGicsVXuRim4Ed9cjPxYhNnNJ49SFmbeLgtxpslIkX317IgpfcHPVj/A==}
    engines: {node: ^14.17.0 || ^16.13.0 || >=18.0.0}
    dependencies:
      '@tufjs/canonical-json': 1.0.0
      minimatch: 9.0.5

  /@types/argparse@1.0.38:
    resolution: {integrity: sha512-ebDJ9b0e702Yr7pWgB0jzm+CX4Srzz8RcXtLJDJB+BSccqMa36uyH/zUsSYao5+BD1ytv3k3rPYCq4mAE1hsXA==}

  /@types/async@3.2.20:
    resolution: {integrity: sha512-6jSBQQugzyX1aWto0CbvOnmxrU9tMoXfA9gc4IrLEtvr3dTwSg5GLGoWiZnGLI6UG/kqpB3JOQKQrqnhUWGKQA==}
    dev: true

  /@types/cacheable-request@6.0.3:
    resolution: {integrity: sha512-IQ3EbTzGxIigb1I3qPZc1rWJnH0BmSKv5QYTalEwweFvyBDLSAe24zP0le/hyi7ecGfZVlIVAg4BZqb8WBwKqw==}
    dependencies:
      '@types/http-cache-semantics': 4.0.4
      '@types/keyv': 3.1.4
      '@types/node': 18.18.7
      '@types/responselike': 1.0.0

  /@types/cli-progress@3.11.5:
    resolution: {integrity: sha512-D4PbNRbviKyppS5ivBGyFO29POlySLmA2HyUFE4p5QGazAMM3CwkKWcvTl8gvElSuxRh6FPKL8XmidX873ou4g==}
    dependencies:
      '@types/node': 18.18.7
    dev: true

  /@types/debug@4.1.12:
    resolution: {integrity: sha512-vIChWdVG3LG1SMxEvI/AK+FWJthlrqlTu7fbrlywTkkaONwk/UAGaULXRlf8vkzFBLVm0zkMdCquhL5aOjhXPQ==}
    dependencies:
      '@types/ms': 0.7.34

  /@types/eslint-scope@3.7.4:
    resolution: {integrity: sha512-9K4zoImiZc3HlIp6AVUDE4CWYx22a+lhSZMYNpbjW04+YF0KWj4pJXnEMjdnFTiQibFFmElcsasJXDbdI/EPhA==}
    dependencies:
      '@types/eslint': 8.4.6
      '@types/estree': 1.0.1

  /@types/eslint@8.4.6:
    resolution: {integrity: sha512-/fqTbjxyFUaYNO7VcW5g+4npmqVACz1bB7RTHYuLj+PRjw9hrCwrUXVQFpChUS0JsyEFvMZ7U/PfmvWgxJhI9g==}
    dependencies:
      '@types/estree': 1.0.1
      '@types/json-schema': 7.0.14

  /@types/estree@1.0.1:
    resolution: {integrity: sha512-LG4opVs2ANWZ1TJoKc937iMmNstM/d0ae1vNbnBvBhqCSezgVUOzcLCqbI5elV8Vy6WKwKjaqR+zO9VKirBBCA==}

  /@types/estree@1.0.5:
    resolution: {integrity: sha512-/kYRxGDLWzHOB7q+wtSUQlFrtcdUccpfy+X+9iMBpHK8QLLhx2wIPYuS5DYtR9Wa/YlZAbIovy7qVdB1Aq6Lyw==}
    dev: true

  /@types/fs-extra@11.0.4:
    resolution: {integrity: sha512-yTbItCNreRooED33qjunPthRcSjERP1r4MqCZc7wv0u2sUkzTFp45tgUfS5+r7FrZPdmCCNflLhVSP/o+SemsQ==}
    dependencies:
      '@types/jsonfile': 6.1.4
      '@types/node': 18.18.7
    dev: true

  /@types/glob@7.2.0:
    resolution: {integrity: sha512-ZUxbzKl0IfJILTS6t7ip5fQQM/J3TJYubDm3nMbgubNNYS62eXeUpoLUC8/7fJNiFYHTrGPQn7hspDUzIHX3UA==}
    dependencies:
      '@types/minimatch': 3.0.5
      '@types/node': 18.18.6

  /@types/http-cache-semantics@4.0.4:
    resolution: {integrity: sha512-1m0bIFVc7eJWyve9S0RnuRgcQqF/Xd5QsUZAZeQFr1Q3/p9JWoQQEqmVy+DPTNpGXwhgIetAoYF8JSc33q29QA==}

  /@types/inquirer@8.2.6:
    resolution: {integrity: sha512-3uT88kxg8lNzY8ay2ZjP44DKcRaTGztqeIvN2zHvhzIBH/uAPaL75aBtdNRKbA7xXoMbBt5kX0M00VKAnfOYlA==}
    dependencies:
      '@types/through': 0.0.30
      rxjs: 7.8.0
    dev: true

  /@types/issue-parser@3.0.5:
    resolution: {integrity: sha512-fvOrnb7uS6qRme16tfyxy9SjOgx47Krkt/ilLS7axP3SWtJb9GZlduWX2bAsJOnr1HuCwJh88rCidzCZ1LwuZg==}
    dev: true

  /@types/istanbul-lib-coverage@2.0.4:
    resolution: {integrity: sha512-z/QT1XN4K4KYuslS23k62yDIDLwLFkzxOuMplDtObz0+y7VqJCaO2o+SPwHCvLFZh7xazvvoor2tA/hPz9ee7g==}
    dev: true

  /@types/json-schema@7.0.14:
    resolution: {integrity: sha512-U3PUjAudAdJBeC2pgN8uTIKgxrb4nlDF3SF0++EldXQvQBGkpFZMSnwQiIoDU77tv45VgNkl/L4ouD+rEomujw==}

  /@types/json-schema@7.0.15:
    resolution: {integrity: sha512-5+fP8P8MFNC+AyZCDxrB2pkZFPGzqQWUzpSeuuVLvm8VMcorNYavBqoFcxK8bQz4Qsbn4oUEEem4wDLfcysGHA==}
    dev: true

  /@types/json5@0.0.29:
    resolution: {integrity: sha512-dRLjCWHYg4oaA77cxO64oO+7JwCwnIzkZPdrrC71jQmQtlhM556pwKo5bUzqvZndkVbeFLIIi+9TC40JNF5hNQ==}
    dev: true

  /@types/jsonfile@6.1.4:
    resolution: {integrity: sha512-D5qGUYwjvnNNextdU59/+fI+spnwtTFmyQP0h+PfIOSkNfpU6AOICUOkm4i0OnSk+NyjdPJrxCDro0sJsWlRpQ==}
    dependencies:
      '@types/node': 18.18.7
    dev: true

  /@types/keyv@3.1.4:
    resolution: {integrity: sha512-BQ5aZNSCpj7D6K2ksrRCTmKRLEpnPvWDiLPfoGyhZ++8YtiK9d/3DBKPJgry359X/P1PfruyYwvnvwFjuEiEIg==}
    dependencies:
      '@types/node': 18.18.7

  /@types/lodash.isequal@4.5.6:
    resolution: {integrity: sha512-Ww4UGSe3DmtvLLJm2F16hDwEQSv7U0Rr8SujLUA2wHI2D2dm8kPu6Et+/y303LfjTIwSBKXB/YTUcAKpem/XEg==}
    dependencies:
      '@types/lodash': 4.14.195
    dev: true

  /@types/lodash@4.14.195:
    resolution: {integrity: sha512-Hwx9EUgdwf2GLarOjQp5ZH8ZmblzcbTBC2wtQWNKARBSxM9ezRIAUpeDTgoQRAFB0+8CNWXVA9+MaSOzOF3nPg==}
    dev: true

  /@types/lodash@4.17.7:
    resolution: {integrity: sha512-8wTvZawATi/lsmNu10/j2hk1KEP0IvjubqPE3cu1Xz7xfXXt5oCq3SNUz4fMIP4XGF9Ky+Ue2tBA3hcS7LSBlA==}
    dev: true

  /@types/mdast@4.0.4:
    resolution: {integrity: sha512-kGaNbPh1k7AFzgpud/gMdvIm5xuECykRR+JnWKQno9TAXVa6WIVCGTPvYGekIDL4uwCZQSYbUxNBSb1aUo79oA==}
    dependencies:
      '@types/unist': 3.0.2
    dev: false

  /@types/minimatch@3.0.5:
    resolution: {integrity: sha512-Klz949h02Gz2uZCMGwDUSDS1YBlTdDDgbWHi+81l29tQALUtvz4rAYi5uoVhE5Lagoq6DeqAUlbrHvW/mXDgdQ==}

  /@types/minimist@1.2.2:
    resolution: {integrity: sha512-jhuKLIRrhvCPLqwPcx6INqmKeiA5EWrsCOPhrlFSrbrmU4ZMPjj5Ul/oLCMDO98XRUIwVm78xICz4EPCektzeQ==}
    dev: true

  /@types/ms@0.7.34:
    resolution: {integrity: sha512-nG96G3Wp6acyAgJqGasjODb+acrI7KltPiRxzHPXnP3NgI28bpQDRv53olbqGXbfcgF5aiiHmO3xpwEpS5Ld9g==}

  /@types/msgpack-lite@0.1.8:
    resolution: {integrity: sha512-3qIhe8MH1kGcXnB5YuY6W0lLb9LEcWrhanDYfw0zKdXAv+CNKG0+6To1X8dqVyrxKb3FeAgJBJS5RdFwBQteVg==}
    dependencies:
      '@types/node': 18.18.6
    dev: true

  /@types/mute-stream@0.0.4:
    resolution: {integrity: sha512-CPM9nzrCPPJHQNA9keH9CVkVI+WR5kMa+7XEs5jcGQ0VoAGnLv242w8lIVgwAEfmE4oufJRaTc9PNLQl0ioAow==}
    dependencies:
      '@types/node': 18.18.7

  /@types/node-fetch@2.6.4:
    resolution: {integrity: sha512-1ZX9fcN4Rvkvgv4E6PAY5WXUFWFcRWxZa3EW83UjycOB9ljJCedb2CupIP4RZMEwF/M3eTcCihbBRgwtGbg5Rg==}
    dependencies:
      '@types/node': 18.18.6
      form-data: 3.0.1
    dev: true

  /@types/node@12.20.24:
    resolution: {integrity: sha512-yxDeaQIAJlMav7fH5AQqPH1u8YIuhYJXYBzxaQ4PifsU0GDO38MSdmEDeRlIxrKbC6NbEaaEHDanWb+y30U8SQ==}

  /@types/node@18.18.6:
    resolution: {integrity: sha512-wf3Vz+jCmOQ2HV1YUJuCWdL64adYxumkrxtc+H1VUQlnQI04+5HtH+qZCOE21lBE7gIrt+CwX2Wv8Acrw5Ak6w==}

  /@types/node@18.18.7:
    resolution: {integrity: sha512-bw+lEsxis6eqJYW8Ql6+yTqkE6RuFtsQPSe5JxXbqYRFQEER5aJA9a5UH9igqDWm3X4iLHIKOHlnAXLM4mi7uQ==}
    dependencies:
      undici-types: 5.26.5

  /@types/node@20.14.12:
    resolution: {integrity: sha512-r7wNXakLeSsGT0H1AU863vS2wa5wBOK4bWMjZz2wj+8nBx+m5PeIn0k8AloSLpRuiwdRQZwarZqHE4FNArPuJQ==}
    dependencies:
      undici-types: 5.26.5

  /@types/normalize-package-data@2.4.1:
    resolution: {integrity: sha512-Gj7cI7z+98M282Tqmp2K5EIsoouUEzbBJhQQzDE3jSIRk6r9gsz0oUokqIUR4u1R3dMHo0pDHM7sNOHyhulypw==}

  /@types/pako@2.0.0:
    resolution: {integrity: sha512-10+iaz93qR5WYxTo+PMifD5TSxiOtdRaxBf7INGGXMQgTCu8Z/7GYWYFUOS3q/G0nE5boj1r4FEB+WSy7s5gbA==}
    dev: true

  /@types/prettier@2.7.3:
    resolution: {integrity: sha512-+68kP9yzs4LMp7VNh8gdzMSPZFL44MLGqiHWvttYJe+6qnuVr4Ek9wSBQoveqY/r+LwjCcU29kNVkidwim+kYA==}
    dev: true

  /@types/prompts@2.4.9:
    resolution: {integrity: sha512-qTxFi6Buiu8+50/+3DGIWLHM6QuWsEKugJnnP6iv2Mc4ncxE4A/OJkjuVOA+5X0X1S/nq5VJRa8Lu+nwcvbrKA==}
    dependencies:
      '@types/node': 18.18.7
      kleur: 3.0.3
    dev: true

  /@types/responselike@1.0.0:
    resolution: {integrity: sha512-85Y2BjiufFzaMIlvJDvTTB8Fxl2xfLo4HgmHzVBz08w4wDePCTjYw66PdrolO0kzli3yam/YCgRufyo1DdQVTA==}
    dependencies:
      '@types/node': 18.18.7

  /@types/rimraf@2.0.5:
    resolution: {integrity: sha512-YyP+VfeaqAyFmXoTh3HChxOQMyjByRMsHU7kc5KOJkSlXudhMhQIALbYV7rHh/l8d2lX3VUQzprrcAgWdRuU8g==}
    dependencies:
      '@types/glob': 7.2.0
      '@types/node': 18.18.6
    dev: true

  /@types/semver-utils@1.1.1:
    resolution: {integrity: sha512-WLZZQdwo5P+H6R+bDDCFqFSlP5Jtk6gyXpE0R0KAVQbcMGmxpVsNX8dah640hY4+PpRG2+Ph3dcwDHzrOAOZ7A==}

  /@types/semver@7.5.0:
    resolution: {integrity: sha512-G8hZ6XJiHnuhQKR7ZmysCeJWE08o8T0AXtk5darsCaTVsYZhhgUrq53jizaR2FvsoeCwJhlmwTjkXBY5Pn/ZHw==}
    dev: true

  /@types/sort-json@2.0.1:
    resolution: {integrity: sha512-HAeJLCXpLg9aMSCJVQcMR3yU0y2PwJUtWv7vogaz0mEhuK1bhvDX/DeDxl4spPUYpnK7PM7hmX2bU5lsghOJNQ==}
    dev: true

  /@types/through@0.0.30:
    resolution: {integrity: sha512-FvnCJljyxhPM3gkRgWmxmDZyAQSiBQQWLI0A0VFL0K7W1oRUrPJSqNO0NvTnLkBcotdlp3lKvaT0JrnyRDkzOg==}
    dependencies:
      '@types/node': 18.18.7
    dev: true

  /@types/ungap__structured-clone@1.2.0:
    resolution: {integrity: sha512-ZoaihZNLeZSxESbk9PUAPZOlSpcKx81I1+4emtULDVmBLkYutTcMlCj2K9VNlf9EWODxdO6gkAqEaLorXwZQVA==}
    dev: false

  /@types/unist@3.0.2:
    resolution: {integrity: sha512-dqId9J8K/vGi5Zr7oo212BGii5m3q5Hxlkwy3WpYuKPklmBEvsbMYYyLxAQpSffdLl/gdW0XUpKWFvYmyoWCoQ==}
    dev: false

  /@types/wrap-ansi@3.0.0:
    resolution: {integrity: sha512-ltIpx+kM7g/MLRZfkbL7EsCEjfzCcScLpkg37eXEtx5kmrAKBkTJwd1GIAjDSL8wTpM6Hzn5YO4pSb91BEwu1g==}

  /@typescript-eslint/eslint-plugin@6.21.0(@typescript-eslint/parser@6.21.0)(eslint@8.57.0)(typescript@5.4.5):
    resolution: {integrity: sha512-oy9+hTPCUFpngkEZUSzbf9MxI65wbKFoQYsgPdILTfbUldp5ovUuphZVe4i30emU9M/kP+T64Di0mxl7dSw3MA==}
    engines: {node: ^16.0.0 || >=18.0.0}
    peerDependencies:
      '@typescript-eslint/parser': ^6.0.0 || ^6.0.0-alpha
      eslint: ^7.0.0 || ^8.0.0 || 8.51.0
      typescript: '*'
    peerDependenciesMeta:
      typescript:
        optional: true
    dependencies:
      '@eslint-community/regexpp': 4.10.0
      '@typescript-eslint/parser': 6.21.0(eslint@8.57.0)(typescript@5.4.5)
      '@typescript-eslint/scope-manager': 6.21.0
      '@typescript-eslint/type-utils': 6.21.0(eslint@8.57.0)(typescript@5.4.5)
      '@typescript-eslint/utils': 6.21.0(eslint@8.57.0)(typescript@5.4.5)
      '@typescript-eslint/visitor-keys': 6.21.0
      debug: 4.3.4(supports-color@8.1.1)
      eslint: 8.57.0
      graphemer: 1.4.0
      ignore: 5.2.4
      natural-compare: 1.4.0
      semver: 7.6.2
      ts-api-utils: 1.0.3(typescript@5.4.5)
      typescript: 5.4.5
    transitivePeerDependencies:
      - supports-color
    dev: true

  /@typescript-eslint/eslint-plugin@6.7.5(@typescript-eslint/parser@6.7.5)(eslint@8.57.0)(typescript@5.4.5):
    resolution: {integrity: sha512-JhtAwTRhOUcP96D0Y6KYnwig/MRQbOoLGXTON2+LlyB/N35SP9j1boai2zzwXb7ypKELXMx3DVk9UTaEq1vHEw==}
    engines: {node: ^16.0.0 || >=18.0.0}
    peerDependencies:
      '@typescript-eslint/parser': ^6.0.0 || ^6.0.0-alpha
      eslint: ^7.0.0 || ^8.0.0 || 8.51.0
      typescript: '*'
    peerDependenciesMeta:
      typescript:
        optional: true
    dependencies:
      '@eslint-community/regexpp': 4.10.0
      '@typescript-eslint/parser': 6.7.5(eslint@8.57.0)(typescript@5.4.5)
      '@typescript-eslint/scope-manager': 6.7.5
      '@typescript-eslint/type-utils': 6.7.5(eslint@8.57.0)(typescript@5.4.5)
      '@typescript-eslint/utils': 6.7.5(eslint@8.57.0)(typescript@5.4.5)
      '@typescript-eslint/visitor-keys': 6.7.5
      debug: 4.3.4(supports-color@8.1.1)
      eslint: 8.57.0
      graphemer: 1.4.0
      ignore: 5.2.4
      natural-compare: 1.4.0
      semver: 7.6.2
      ts-api-utils: 1.0.3(typescript@5.4.5)
      typescript: 5.4.5
    transitivePeerDependencies:
      - supports-color
    dev: true

  /@typescript-eslint/experimental-utils@5.59.11(eslint@8.57.0)(typescript@5.4.5):
    resolution: {integrity: sha512-GkQGV0UF/V5Ra7gZMBmiD1WrYUFOJNvCZs+XQnUyJoxmqfWMXVNyB2NVCPRKefoQcpvTv9UpJyfCvsJFs8NzzQ==}
    engines: {node: ^12.22.0 || ^14.17.0 || >=16.0.0}
    peerDependencies:
      eslint: ^6.0.0 || ^7.0.0 || ^8.0.0 || 8.51.0
    dependencies:
      '@typescript-eslint/utils': 5.59.11(eslint@8.57.0)(typescript@5.4.5)
      eslint: 8.57.0
    transitivePeerDependencies:
      - supports-color
      - typescript
    dev: true

  /@typescript-eslint/parser@6.21.0(eslint@8.57.0)(typescript@5.4.5):
    resolution: {integrity: sha512-tbsV1jPne5CkFQCgPBcDOt30ItF7aJoZL997JSF7MhGQqOeT3svWRYxiqlfA5RUdlHN6Fi+EI9bxqbdyAUZjYQ==}
    engines: {node: ^16.0.0 || >=18.0.0}
    peerDependencies:
      eslint: ^7.0.0 || ^8.0.0 || 8.51.0
      typescript: '*'
    peerDependenciesMeta:
      typescript:
        optional: true
    dependencies:
      '@typescript-eslint/scope-manager': 6.21.0
      '@typescript-eslint/types': 6.21.0
      '@typescript-eslint/typescript-estree': 6.21.0(typescript@5.4.5)
      '@typescript-eslint/visitor-keys': 6.21.0
      debug: 4.3.4(supports-color@8.1.1)
      eslint: 8.57.0
      typescript: 5.4.5
    transitivePeerDependencies:
      - supports-color
    dev: true

  /@typescript-eslint/parser@6.7.5(eslint@8.57.0)(typescript@5.4.5):
    resolution: {integrity: sha512-bIZVSGx2UME/lmhLcjdVc7ePBwn7CLqKarUBL4me1C5feOd663liTGjMBGVcGr+BhnSLeP4SgwdvNnnkbIdkCw==}
    engines: {node: ^16.0.0 || >=18.0.0}
    peerDependencies:
      eslint: ^7.0.0 || ^8.0.0 || 8.51.0
      typescript: '*'
    peerDependenciesMeta:
      typescript:
        optional: true
    dependencies:
      '@typescript-eslint/scope-manager': 6.7.5
      '@typescript-eslint/types': 6.7.5
      '@typescript-eslint/typescript-estree': 6.7.5(typescript@5.4.5)
      '@typescript-eslint/visitor-keys': 6.7.5
      debug: 4.3.4(supports-color@8.1.1)
      eslint: 8.57.0
      typescript: 5.4.5
    transitivePeerDependencies:
      - supports-color
    dev: true

  /@typescript-eslint/scope-manager@5.59.11:
    resolution: {integrity: sha512-dHFOsxoLFtrIcSj5h0QoBT/89hxQONwmn3FOQ0GOQcLOOXm+MIrS8zEAhs4tWl5MraxCY3ZJpaXQQdFMc2Tu+Q==}
    engines: {node: ^12.22.0 || ^14.17.0 || >=16.0.0}
    dependencies:
      '@typescript-eslint/types': 5.59.11
      '@typescript-eslint/visitor-keys': 5.59.11
    dev: true

  /@typescript-eslint/scope-manager@6.21.0:
    resolution: {integrity: sha512-OwLUIWZJry80O99zvqXVEioyniJMa+d2GrqpUTqi5/v5D5rOrppJVBPa0yKCblcigC0/aYAzxxqQ1B+DS2RYsg==}
    engines: {node: ^16.0.0 || >=18.0.0}
    dependencies:
      '@typescript-eslint/types': 6.21.0
      '@typescript-eslint/visitor-keys': 6.21.0
    dev: true

  /@typescript-eslint/scope-manager@6.7.5:
    resolution: {integrity: sha512-GAlk3eQIwWOJeb9F7MKQ6Jbah/vx1zETSDw8likab/eFcqkjSD7BI75SDAeC5N2L0MmConMoPvTsmkrg71+B1A==}
    engines: {node: ^16.0.0 || >=18.0.0}
    dependencies:
      '@typescript-eslint/types': 6.7.5
      '@typescript-eslint/visitor-keys': 6.7.5
    dev: true

  /@typescript-eslint/type-utils@6.21.0(eslint@8.57.0)(typescript@5.4.5):
    resolution: {integrity: sha512-rZQI7wHfao8qMX3Rd3xqeYSMCL3SoiSQLBATSiVKARdFGCYSRvmViieZjqc58jKgs8Y8i9YvVVhRbHSTA4VBag==}
    engines: {node: ^16.0.0 || >=18.0.0}
    peerDependencies:
      eslint: ^7.0.0 || ^8.0.0 || 8.51.0
      typescript: '*'
    peerDependenciesMeta:
      typescript:
        optional: true
    dependencies:
      '@typescript-eslint/typescript-estree': 6.21.0(typescript@5.4.5)
      '@typescript-eslint/utils': 6.21.0(eslint@8.57.0)(typescript@5.4.5)
      debug: 4.3.4(supports-color@8.1.1)
      eslint: 8.57.0
      ts-api-utils: 1.0.3(typescript@5.4.5)
      typescript: 5.4.5
    transitivePeerDependencies:
      - supports-color
    dev: true

  /@typescript-eslint/type-utils@6.7.5(eslint@8.57.0)(typescript@5.4.5):
    resolution: {integrity: sha512-Gs0qos5wqxnQrvpYv+pf3XfcRXW6jiAn9zE/K+DlmYf6FcpxeNYN0AIETaPR7rHO4K2UY+D0CIbDP9Ut0U4m1g==}
    engines: {node: ^16.0.0 || >=18.0.0}
    peerDependencies:
      eslint: ^7.0.0 || ^8.0.0 || 8.51.0
      typescript: '*'
    peerDependenciesMeta:
      typescript:
        optional: true
    dependencies:
      '@typescript-eslint/typescript-estree': 6.7.5(typescript@5.4.5)
      '@typescript-eslint/utils': 6.7.5(eslint@8.57.0)(typescript@5.4.5)
      debug: 4.3.4(supports-color@8.1.1)
      eslint: 8.57.0
      ts-api-utils: 1.0.3(typescript@5.4.5)
      typescript: 5.4.5
    transitivePeerDependencies:
      - supports-color
    dev: true

  /@typescript-eslint/types@5.59.11:
    resolution: {integrity: sha512-epoN6R6tkvBYSc+cllrz+c2sOFWkbisJZWkOE+y3xHtvYaOE6Wk6B8e114McRJwFRjGvYdJwLXQH5c9osME/AA==}
    engines: {node: ^12.22.0 || ^14.17.0 || >=16.0.0}
    dev: true

  /@typescript-eslint/types@6.21.0:
    resolution: {integrity: sha512-1kFmZ1rOm5epu9NZEZm1kckCDGj5UJEf7P1kliH4LKu/RkwpsfqqGmY2OOcUs18lSlQBKLDYBOGxRVtrMN5lpg==}
    engines: {node: ^16.0.0 || >=18.0.0}
    dev: true

  /@typescript-eslint/types@6.7.5:
    resolution: {integrity: sha512-WboQBlOXtdj1tDFPyIthpKrUb+kZf2VroLZhxKa/VlwLlLyqv/PwUNgL30BlTVZV1Wu4Asu2mMYPqarSO4L5ZQ==}
    engines: {node: ^16.0.0 || >=18.0.0}
    dev: true

  /@typescript-eslint/typescript-estree@5.59.11(typescript@5.4.5):
    resolution: {integrity: sha512-YupOpot5hJO0maupJXixi6l5ETdrITxeo5eBOeuV7RSKgYdU3G5cxO49/9WRnJq9EMrB7AuTSLH/bqOsXi7wPA==}
    engines: {node: ^12.22.0 || ^14.17.0 || >=16.0.0}
    peerDependencies:
      typescript: '*'
    peerDependenciesMeta:
      typescript:
        optional: true
    dependencies:
      '@typescript-eslint/types': 5.59.11
      '@typescript-eslint/visitor-keys': 5.59.11
      debug: 4.3.5(supports-color@8.1.1)
      globby: 11.1.0
      is-glob: 4.0.3
      semver: 7.6.2
      tsutils: 3.21.0(typescript@5.4.5)
      typescript: 5.4.5
    transitivePeerDependencies:
      - supports-color
    dev: true

  /@typescript-eslint/typescript-estree@6.21.0(typescript@5.4.5):
    resolution: {integrity: sha512-6npJTkZcO+y2/kr+z0hc4HwNfrrP4kNYh57ek7yCNlrBjWQ1Y0OS7jiZTkgumrvkX5HkEKXFZkkdFNkaW2wmUQ==}
    engines: {node: ^16.0.0 || >=18.0.0}
    peerDependencies:
      typescript: '*'
    peerDependenciesMeta:
      typescript:
        optional: true
    dependencies:
      '@typescript-eslint/types': 6.21.0
      '@typescript-eslint/visitor-keys': 6.21.0
      debug: 4.3.4(supports-color@8.1.1)
      globby: 11.1.0
      is-glob: 4.0.3
      minimatch: 9.0.3
      semver: 7.6.2
      ts-api-utils: 1.0.3(typescript@5.4.5)
      typescript: 5.4.5
    transitivePeerDependencies:
      - supports-color
    dev: true

  /@typescript-eslint/typescript-estree@6.7.5(typescript@5.4.5):
    resolution: {integrity: sha512-NhJiJ4KdtwBIxrKl0BqG1Ur+uw7FiOnOThcYx9DpOGJ/Abc9z2xNzLeirCG02Ig3vkvrc2qFLmYSSsaITbKjlg==}
    engines: {node: ^16.0.0 || >=18.0.0}
    peerDependencies:
      typescript: '*'
    peerDependenciesMeta:
      typescript:
        optional: true
    dependencies:
      '@typescript-eslint/types': 6.7.5
      '@typescript-eslint/visitor-keys': 6.7.5
      debug: 4.3.4(supports-color@8.1.1)
      globby: 11.1.0
      is-glob: 4.0.3
      semver: 7.6.2
      ts-api-utils: 1.0.3(typescript@5.4.5)
      typescript: 5.4.5
    transitivePeerDependencies:
      - supports-color
    dev: true

  /@typescript-eslint/utils@5.59.11(eslint@8.57.0)(typescript@5.4.5):
    resolution: {integrity: sha512-didu2rHSOMUdJThLk4aZ1Or8IcO3HzCw/ZvEjTTIfjIrcdd5cvSIwwDy2AOlE7htSNp7QIZ10fLMyRCveesMLg==}
    engines: {node: ^12.22.0 || ^14.17.0 || >=16.0.0}
    peerDependencies:
      eslint: ^6.0.0 || ^7.0.0 || ^8.0.0 || 8.51.0
    dependencies:
      '@eslint-community/eslint-utils': 4.4.0(eslint@8.57.0)
      '@types/json-schema': 7.0.14
      '@types/semver': 7.5.0
      '@typescript-eslint/scope-manager': 5.59.11
      '@typescript-eslint/types': 5.59.11
      '@typescript-eslint/typescript-estree': 5.59.11(typescript@5.4.5)
      eslint: 8.57.0
      eslint-scope: 5.1.1
      semver: 7.6.2
    transitivePeerDependencies:
      - supports-color
      - typescript
    dev: true

  /@typescript-eslint/utils@6.21.0(eslint@8.57.0)(typescript@5.4.5):
    resolution: {integrity: sha512-NfWVaC8HP9T8cbKQxHcsJBY5YE1O33+jpMwN45qzWWaPDZgLIbo12toGMWnmhvCpd3sIxkpDw3Wv1B3dYrbDQQ==}
    engines: {node: ^16.0.0 || >=18.0.0}
    peerDependencies:
      eslint: ^7.0.0 || ^8.0.0 || 8.51.0
    dependencies:
      '@eslint-community/eslint-utils': 4.4.0(eslint@8.57.0)
      '@types/json-schema': 7.0.14
      '@types/semver': 7.5.0
      '@typescript-eslint/scope-manager': 6.21.0
      '@typescript-eslint/types': 6.21.0
      '@typescript-eslint/typescript-estree': 6.21.0(typescript@5.4.5)
      eslint: 8.57.0
      semver: 7.6.2
    transitivePeerDependencies:
      - supports-color
      - typescript
    dev: true

  /@typescript-eslint/utils@6.7.5(eslint@8.57.0)(typescript@5.4.5):
    resolution: {integrity: sha512-pfRRrH20thJbzPPlPc4j0UNGvH1PjPlhlCMq4Yx7EGjV7lvEeGX0U6MJYe8+SyFutWgSHsdbJ3BXzZccYggezA==}
    engines: {node: ^16.0.0 || >=18.0.0}
    peerDependencies:
      eslint: ^7.0.0 || ^8.0.0 || 8.51.0
    dependencies:
      '@eslint-community/eslint-utils': 4.4.0(eslint@8.57.0)
      '@types/json-schema': 7.0.14
      '@types/semver': 7.5.0
      '@typescript-eslint/scope-manager': 6.7.5
      '@typescript-eslint/types': 6.7.5
      '@typescript-eslint/typescript-estree': 6.7.5(typescript@5.4.5)
      eslint: 8.57.0
      semver: 7.6.2
    transitivePeerDependencies:
      - supports-color
      - typescript
    dev: true

  /@typescript-eslint/visitor-keys@5.59.11:
    resolution: {integrity: sha512-KGYniTGG3AMTuKF9QBD7EIrvufkB6O6uX3knP73xbKLMpH+QRPcgnCxjWXSHjMRuOxFLovljqQgQpR0c7GvjoA==}
    engines: {node: ^12.22.0 || ^14.17.0 || >=16.0.0}
    dependencies:
      '@typescript-eslint/types': 5.59.11
      eslint-visitor-keys: 3.4.3
    dev: true

  /@typescript-eslint/visitor-keys@6.21.0:
    resolution: {integrity: sha512-JJtkDduxLi9bivAB+cYOVMtbkqdPOhZ+ZI5LC47MIRrDV4Yn2o+ZnW10Nkmr28xRpSpdJ6Sm42Hjf2+REYXm0A==}
    engines: {node: ^16.0.0 || >=18.0.0}
    dependencies:
      '@typescript-eslint/types': 6.21.0
      eslint-visitor-keys: 3.4.3
    dev: true

  /@typescript-eslint/visitor-keys@6.7.5:
    resolution: {integrity: sha512-3MaWdDZtLlsexZzDSdQWsFQ9l9nL8B80Z4fImSpyllFC/KLqWQRdEcB+gGGO+N3Q2uL40EsG66wZLsohPxNXvg==}
    engines: {node: ^16.0.0 || >=18.0.0}
    dependencies:
      '@typescript-eslint/types': 6.7.5
      eslint-visitor-keys: 3.4.3
    dev: true

  /@ungap/structured-clone@1.2.0:
    resolution: {integrity: sha512-zuVdFrMJiuCDQUMCzQaD6KL28MjnqqN8XnAqiEq9PNm/hCPTSGfrXCOfwj1ow4LFb/tNymJPwsNbVePc1xFqrQ==}

  /@vitest/coverage-v8@2.0.5(vitest@2.0.5):
    resolution: {integrity: sha512-qeFcySCg5FLO2bHHSa0tAZAOnAUbp4L6/A5JDuj9+bt53JREl8hpLjLHEWF0e/gWc8INVpJaqA7+Ene2rclpZg==}
    peerDependencies:
      vitest: 2.0.5
    dependencies:
      '@ampproject/remapping': 2.3.0
      '@bcoe/v8-coverage': 0.2.3
      debug: 4.3.5(supports-color@8.1.1)
      istanbul-lib-coverage: 3.2.2
      istanbul-lib-report: 3.0.1
      istanbul-lib-source-maps: 5.0.6
      istanbul-reports: 3.1.7
      magic-string: 0.30.11
      magicast: 0.3.4
      std-env: 3.7.0
      test-exclude: 7.0.1
      tinyrainbow: 1.2.0
      vitest: 2.0.5(@types/node@18.18.6)
    transitivePeerDependencies:
      - supports-color
    dev: true

  /@vitest/expect@2.0.5:
    resolution: {integrity: sha512-yHZtwuP7JZivj65Gxoi8upUN2OzHTi3zVfjwdpu2WrvCZPLwsJ2Ey5ILIPccoW23dd/zQBlJ4/dhi7DWNyXCpA==}
    dependencies:
      '@vitest/spy': 2.0.5
      '@vitest/utils': 2.0.5
      chai: 5.1.1
      tinyrainbow: 1.2.0
    dev: true

  /@vitest/pretty-format@2.0.5:
    resolution: {integrity: sha512-h8k+1oWHfwTkyTkb9egzwNMfJAEx4veaPSnMeKbVSjp4euqGSbQlm5+6VHwTr7u4FJslVVsUG5nopCaAYdOmSQ==}
    dependencies:
      tinyrainbow: 1.2.0
    dev: true

  /@vitest/runner@2.0.5:
    resolution: {integrity: sha512-TfRfZa6Bkk9ky4tW0z20WKXFEwwvWhRY+84CnSEtq4+3ZvDlJyY32oNTJtM7AW9ihW90tX/1Q78cb6FjoAs+ig==}
    dependencies:
      '@vitest/utils': 2.0.5
      pathe: 1.1.2
    dev: true

  /@vitest/snapshot@2.0.5:
    resolution: {integrity: sha512-SgCPUeDFLaM0mIUHfaArq8fD2WbaXG/zVXjRupthYfYGzc8ztbFbu6dUNOblBG7XLMR1kEhS/DNnfCZ2IhdDew==}
    dependencies:
      '@vitest/pretty-format': 2.0.5
      magic-string: 0.30.11
      pathe: 1.1.2
    dev: true

  /@vitest/spy@2.0.5:
    resolution: {integrity: sha512-c/jdthAhvJdpfVuaexSrnawxZz6pywlTPe84LUB2m/4t3rl2fTo9NFGBG4oWgaD+FTgDDV8hJ/nibT7IfH3JfA==}
    dependencies:
      tinyspy: 3.0.0
    dev: true

  /@vitest/utils@2.0.5:
    resolution: {integrity: sha512-d8HKbqIcya+GR67mkZbrzhS5kKhtp8dQLcmRZLGTscGVg7yImT82cIrhtn2L8+VujWcy6KZweApgNmPsTAO/UQ==}
    dependencies:
      '@vitest/pretty-format': 2.0.5
      estree-walker: 3.0.3
      loupe: 3.1.1
      tinyrainbow: 1.2.0
    dev: true

  /@webassemblyjs/ast@1.11.6:
    resolution: {integrity: sha512-IN1xI7PwOvLPgjcf180gC1bqn3q/QaOCwYUahIOhbYUu8KA/3tw2RT/T0Gidi1l7Hhj5D/INhJxiICObqpMu4Q==}
    dependencies:
      '@webassemblyjs/helper-numbers': 1.11.6
      '@webassemblyjs/helper-wasm-bytecode': 1.11.6

  /@webassemblyjs/floating-point-hex-parser@1.11.6:
    resolution: {integrity: sha512-ejAj9hfRJ2XMsNHk/v6Fu2dGS+i4UaXBXGemOfQ/JfQ6mdQg/WXtwleQRLLS4OvfDhv8rYnVwH27YJLMyYsxhw==}

  /@webassemblyjs/helper-api-error@1.11.6:
    resolution: {integrity: sha512-o0YkoP4pVu4rN8aTJgAyj9hC2Sv5UlkzCHhxqWj8butaLvnpdc2jOwh4ewE6CX0txSfLn/UYaV/pheS2Txg//Q==}

  /@webassemblyjs/helper-buffer@1.11.6:
    resolution: {integrity: sha512-z3nFzdcp1mb8nEOFFk8DrYLpHvhKC3grJD2ardfKOzmbmJvEf/tPIqCY+sNcwZIY8ZD7IkB2l7/pqhUhqm7hLA==}

  /@webassemblyjs/helper-numbers@1.11.6:
    resolution: {integrity: sha512-vUIhZ8LZoIWHBohiEObxVm6hwP034jwmc9kuq5GdHZH0wiLVLIPcMCdpJzG4C11cHoQ25TFIQj9kaVADVX7N3g==}
    dependencies:
      '@webassemblyjs/floating-point-hex-parser': 1.11.6
      '@webassemblyjs/helper-api-error': 1.11.6
      '@xtuc/long': 4.2.2

  /@webassemblyjs/helper-wasm-bytecode@1.11.6:
    resolution: {integrity: sha512-sFFHKwcmBprO9e7Icf0+gddyWYDViL8bpPjJJl0WHxCdETktXdmtWLGVzoHbqUcY4Be1LkNfwTmXOJUFZYSJdA==}

  /@webassemblyjs/helper-wasm-section@1.11.6:
    resolution: {integrity: sha512-LPpZbSOwTpEC2cgn4hTydySy1Ke+XEu+ETXuoyvuyezHO3Kjdu90KK95Sh9xTbmjrCsUwvWwCOQQNta37VrS9g==}
    dependencies:
      '@webassemblyjs/ast': 1.11.6
      '@webassemblyjs/helper-buffer': 1.11.6
      '@webassemblyjs/helper-wasm-bytecode': 1.11.6
      '@webassemblyjs/wasm-gen': 1.11.6

  /@webassemblyjs/ieee754@1.11.6:
    resolution: {integrity: sha512-LM4p2csPNvbij6U1f19v6WR56QZ8JcHg3QIJTlSwzFcmx6WSORicYj6I63f9yU1kEUtrpG+kjkiIAkevHpDXrg==}
    dependencies:
      '@xtuc/ieee754': 1.2.0

  /@webassemblyjs/leb128@1.11.6:
    resolution: {integrity: sha512-m7a0FhE67DQXgouf1tbN5XQcdWoNgaAuoULHIfGFIEVKA6tu/edls6XnIlkmS6FrXAquJRPni3ZZKjw6FSPjPQ==}
    dependencies:
      '@xtuc/long': 4.2.2

  /@webassemblyjs/utf8@1.11.6:
    resolution: {integrity: sha512-vtXf2wTQ3+up9Zsg8sa2yWiQpzSsMyXj0qViVP6xKGCUT8p8YJ6HqI7l5eCnWx1T/FYdsv07HQs2wTFbbof/RA==}

  /@webassemblyjs/wasm-edit@1.11.6:
    resolution: {integrity: sha512-Ybn2I6fnfIGuCR+Faaz7YcvtBKxvoLV3Lebn1tM4o/IAJzmi9AWYIPWpyBfU8cC+JxAO57bk4+zdsTjJR+VTOw==}
    dependencies:
      '@webassemblyjs/ast': 1.11.6
      '@webassemblyjs/helper-buffer': 1.11.6
      '@webassemblyjs/helper-wasm-bytecode': 1.11.6
      '@webassemblyjs/helper-wasm-section': 1.11.6
      '@webassemblyjs/wasm-gen': 1.11.6
      '@webassemblyjs/wasm-opt': 1.11.6
      '@webassemblyjs/wasm-parser': 1.11.6
      '@webassemblyjs/wast-printer': 1.11.6

  /@webassemblyjs/wasm-gen@1.11.6:
    resolution: {integrity: sha512-3XOqkZP/y6B4F0PBAXvI1/bky7GryoogUtfwExeP/v7Nzwo1QLcq5oQmpKlftZLbT+ERUOAZVQjuNVak6UXjPA==}
    dependencies:
      '@webassemblyjs/ast': 1.11.6
      '@webassemblyjs/helper-wasm-bytecode': 1.11.6
      '@webassemblyjs/ieee754': 1.11.6
      '@webassemblyjs/leb128': 1.11.6
      '@webassemblyjs/utf8': 1.11.6

  /@webassemblyjs/wasm-opt@1.11.6:
    resolution: {integrity: sha512-cOrKuLRE7PCe6AsOVl7WasYf3wbSo4CeOk6PkrjS7g57MFfVUF9u6ysQBBODX0LdgSvQqRiGz3CXvIDKcPNy4g==}
    dependencies:
      '@webassemblyjs/ast': 1.11.6
      '@webassemblyjs/helper-buffer': 1.11.6
      '@webassemblyjs/wasm-gen': 1.11.6
      '@webassemblyjs/wasm-parser': 1.11.6

  /@webassemblyjs/wasm-parser@1.11.6:
    resolution: {integrity: sha512-6ZwPeGzMJM3Dqp3hCsLgESxBGtT/OeCvCZ4TA1JUPYgmhAx38tTPR9JaKy0S5H3evQpO/h2uWs2j6Yc/fjkpTQ==}
    dependencies:
      '@webassemblyjs/ast': 1.11.6
      '@webassemblyjs/helper-api-error': 1.11.6
      '@webassemblyjs/helper-wasm-bytecode': 1.11.6
      '@webassemblyjs/ieee754': 1.11.6
      '@webassemblyjs/leb128': 1.11.6
      '@webassemblyjs/utf8': 1.11.6

  /@webassemblyjs/wast-printer@1.11.6:
    resolution: {integrity: sha512-JM7AhRcE+yW2GWYaKeHL5vt4xqee5N2WcezptmgyhNS+ScggqcT1OtXykhAb13Sn5Yas0j2uv9tHgrjwvzAP4A==}
    dependencies:
      '@webassemblyjs/ast': 1.11.6
      '@xtuc/long': 4.2.2

  /@xtuc/ieee754@1.2.0:
    resolution: {integrity: sha512-DX8nKgqcGwsc0eJSqYt5lwP4DH5FlHnmuWWBRy7X0NcaGR0ZtuyeESgMwTYVEtxmsNGY+qit4QYT/MIYTOTPeA==}

  /@xtuc/long@4.2.2:
    resolution: {integrity: sha512-NuHqBY1PB/D8xU6s/thBgOAiAP7HOYDQ32+BFZILJ8ivkUkAHQnWfn6WhL79Owj1qmUnoN/YPhktdIoucipkAQ==}

  /JSONStream@1.3.5:
    resolution: {integrity: sha512-E+iruNOY8VV9s4JEbe1aNEm6MiszPRr/UfcHMz0TQh1BXSxHK+ASV1R6W4HpjBhSeS+54PIsAMCBmwD06LLsqQ==}
    hasBin: true
    dependencies:
      jsonparse: 1.3.1
      through: 2.3.8
    dev: true

  /abbrev@1.1.1:
    resolution: {integrity: sha512-nne9/IiQ/hzIhY6pdDnbBtz7DjPTKrY00P/zvPSm5pOFkl6xuGrGnXn/VtTNNfNtAfZ9/1RtehkszU9qcTii0Q==}

  /acorn-import-assertions@1.9.0(acorn@8.10.0):
    resolution: {integrity: sha512-cmMwop9x+8KFhxvKrKfPYmN6/pKTYYHBqLa0DfvVZcKMJWNyWLnaqND7dx/qn66R7ewM1UX5XMaDVP5wlVTaVA==}
    peerDependencies:
      acorn: ^8
    dependencies:
      acorn: 8.10.0

  /acorn-jsx@5.3.2(acorn@8.10.0):
    resolution: {integrity: sha512-rq9s+JNhf0IChjtDXxllJ7g41oZk5SlXtp0LHwyA5cejwn7vKmKp4pPri6YEePv2PU65sAsegbXtIinmDFDXgQ==}
    peerDependencies:
      acorn: ^6.0.0 || ^7.0.0 || ^8.0.0
    dependencies:
      acorn: 8.10.0
    dev: true

  /acorn-walk@8.2.0:
    resolution: {integrity: sha512-k+iyHEuPgSw6SbuDpGQM+06HQUa04DZ3o+F6CSzXMvvI5KMvnaEqXe+YVe555R9nn6GPt404fos4wcgpw12SDA==}
    engines: {node: '>=0.4.0'}
    dev: true

  /acorn@8.10.0:
    resolution: {integrity: sha512-F0SAmZ8iUtS//m8DmCTA0jlh6TDKkHQyK6xc6V4KDTyZKA9dnvX9/3sRTVQrWm79glUAZbnmmNcdYwUIHWVybw==}
    engines: {node: '>=0.4.0'}
    hasBin: true

  /add-stream@1.0.0:
    resolution: {integrity: sha512-qQLMr+8o0WC4FZGQTcJiKBVC59JylcPSrTtk6usvmIDFUOCKegapy1VHQwRbFMOFyb/inzUVqHs+eMYKDM1YeQ==}
    dev: true

  /agent-base@6.0.2:
    resolution: {integrity: sha512-RZNwNclF7+MS/8bDg70amg32dyeZGZxiDuQmZxKLAlQjr3jGyLx+4Kkk58UO7D2QdgFIQCovuSuZESne6RG6XQ==}
    engines: {node: '>= 6.0.0'}
    dependencies:
      debug: 4.3.5(supports-color@8.1.1)
    transitivePeerDependencies:
      - supports-color

  /agentkeepalive@4.2.1:
    resolution: {integrity: sha512-Zn4cw2NEqd+9fiSVWMscnjyQ1a8Yfoc5oBajLeo5w+YBHgDUcEBY2hS4YpTz6iN5f/2zQiktcuM6tS8x1p9dpA==}
    engines: {node: '>= 8.0.0'}
    dependencies:
      debug: 4.3.5(supports-color@8.1.1)
      depd: 1.1.2
      humanize-ms: 1.2.1
    transitivePeerDependencies:
      - supports-color

  /aggregate-error@3.1.0:
    resolution: {integrity: sha512-4I7Td01quW/RpocfNayFdFVk1qSuoh0E7JrbRJ16nH01HhKFQ88INq9Sd+nd72zqRySlr9BmDA8xlEJ6vJMrYA==}
    engines: {node: '>=8'}
    dependencies:
      clean-stack: 2.2.0
      indent-string: 4.0.0

  /ajv-draft-04@1.0.0(ajv@8.13.0):
    resolution: {integrity: sha512-mv00Te6nmYbRp5DCwclxtt7yV/joXJPGS7nM+97GdxvuttCOfgI3K4U25zboyeX0O+myI8ERluxQe5wljMmVIw==}
    peerDependencies:
      ajv: ^8.5.0
    peerDependenciesMeta:
      ajv:
        optional: true
    dependencies:
      ajv: 8.13.0

  /ajv-formats@3.0.1(ajv@8.13.0):
    resolution: {integrity: sha512-8iUql50EUR+uUcdRQ3HDqa6EVyo3docL8g5WJ3FNcWmu62IbkGUue/pEyLBW8VGKKucTPgqeks4fIU1DA4yowQ==}
    peerDependencies:
      ajv: ^8.0.0
    peerDependenciesMeta:
      ajv:
        optional: true
    dependencies:
      ajv: 8.13.0

  /ajv-keywords@3.5.2(ajv@6.12.6):
    resolution: {integrity: sha512-5p6WTN0DdTGVQk6VjcEju19IgaHudalcfabD7yhDGeA6bcQnmL+CpveLJq/3hvfwd1aof6L386Ougkx6RfyMIQ==}
    peerDependencies:
      ajv: ^6.9.1
    dependencies:
      ajv: 6.12.6

  /ajv@6.12.6:
    resolution: {integrity: sha512-j3fVLgvTo527anyYyJOGTYJbG+vnnQYvE0m5mmkc1TK+nxAppkCLMIL0aZ4dblVCNoGShhm+kzE4ZUykBoMg4g==}
    dependencies:
      fast-deep-equal: 3.1.3
      fast-json-stable-stringify: 2.1.0
      json-schema-traverse: 0.4.1
      uri-js: 4.4.1

  /ajv@8.12.0:
    resolution: {integrity: sha512-sRu1kpcO9yLtYxBKvqfTeh9KzZEwO3STyX1HT+4CaDzC6HpTGYhIhPIzj9XuKU7KYDwnaeh5hcOwjy1QuJzBPA==}
    dependencies:
      fast-deep-equal: 3.1.3
      json-schema-traverse: 1.0.0
      require-from-string: 2.0.2
      uri-js: 4.4.1

  /ajv@8.13.0:
    resolution: {integrity: sha512-PRA911Blj99jR5RMeTunVbNXMF6Lp4vZXnk5GQjcnUWUTsrXtekg/pnmFFI2u/I36Y/2bITGS30GZCXei6uNkA==}
    dependencies:
      fast-deep-equal: 3.1.3
      json-schema-traverse: 1.0.0
      require-from-string: 2.0.2
      uri-js: 4.4.1

  /ansi-256-colors@1.1.0:
    resolution: {integrity: sha512-roJI/AVBdJIhcohHDNXUoFYsCZG4MZIs5HtKNgVKY5QzqQoQJe+o0ouiqZDaSC+ggKdBVcuSwlSdJckrrlm3/A==}
    engines: {node: '>=0.10.0'}
    dev: true

  /ansi-align@3.0.1:
    resolution: {integrity: sha512-IOfwwBF5iczOjp/WeY4YxyjqAFMQoZufdQWDd19SEExbVLNXqvpzSJ/M7Za4/sCPmQ0+GRquoA7bGcINcxew6w==}
    dependencies:
      string-width: 4.2.3

  /ansi-escapes@3.2.0:
    resolution: {integrity: sha512-cBhpre4ma+U0T1oM5fXg7Dy1Jw7zzwv7lt/GoCpr+hDQJoYnKVPLL4dCvSEFMmQurOQvSrwT7SL/DAlhBI97RQ==}
    engines: {node: '>=4'}
    dev: true

  /ansi-escapes@4.3.2:
    resolution: {integrity: sha512-gKXj5ALrKWQLsYG9jlTRmR/xKluxHV+Z9QEwNIgCfM1/uwPMCuzVVnh5mwTd+OuBZcwSIMbqssNWRm1lE51QaQ==}
    engines: {node: '>=8'}
    dependencies:
      type-fest: 0.21.3

  /ansi-regex@2.1.1:
    resolution: {integrity: sha512-TIGnTpdo+E3+pCyAluZvtED5p5wCqLdezCyhPZzKPcxvFplEt4i+W7OONCKgeZFT3+y5NZZfOOS/Bdcanm1MYA==}
    engines: {node: '>=0.10.0'}
    dev: true

  /ansi-regex@3.0.1:
    resolution: {integrity: sha512-+O9Jct8wf++lXxxFc4hc8LsjaSq0HFzzL7cVsw8pRDIPdjKD2mT4ytDZlLuSBZ4cLKZFXIrMGO7DbQCtMJJMKw==}
    engines: {node: '>=4'}
    dev: true

  /ansi-regex@4.1.1:
    resolution: {integrity: sha512-ILlv4k/3f6vfQ4OoP2AGvirOktlQ98ZEL1k9FaQjxa3L1abBgbuTDAdPOpvbGncC0BTVQrl+OM8xZGK6tWXt7g==}
    engines: {node: '>=6'}
    dev: true

  /ansi-regex@5.0.1:
    resolution: {integrity: sha512-quJQXlTSUGL2LH9SUXo8VwsY4soanhgo6LNSm84E1LBcE8s3O0wpdiRzyR9z/ZZJMlMWv37qOOb9pdJlMUEKFQ==}
    engines: {node: '>=8'}

  /ansi-regex@6.0.1:
    resolution: {integrity: sha512-n5M855fKb2SsfMIiFFoVrABHJC8QtHwVx+mHWP3QcEqBHYienj5dHSgjbxtC0WEZXYt4wcD6zrQElDPhFuZgfA==}
    engines: {node: '>=12'}

  /ansi-styles@3.2.1:
    resolution: {integrity: sha512-VT0ZI6kZRdTh8YyJw3SMbYm/u+NqfsAxEpWO0Pf9sq8/e94WxxOpPKx9FR1FlyCtOVDNOQ+8ntlqFxiRc+r5qA==}
    engines: {node: '>=4'}
    dependencies:
      color-convert: 1.9.3

  /ansi-styles@4.3.0:
    resolution: {integrity: sha512-zbB9rCJAT1rbjiVDb2hqKFHNYLxgtk8NURxZ3IZwD3F6NtxbXZQCnnSi1Lkx+IDohdPlFp222wVALIheZJQSEg==}
    engines: {node: '>=8'}
    dependencies:
      color-convert: 2.0.1

  /ansi-styles@6.2.1:
    resolution: {integrity: sha512-bN798gFfQX+viw3R7yrGWRqnrN2oRkEkUjjl4JNn4E8GxxbjtG3FbrEIIY3l8/hrwUwIeCZvi4QuOTP4MErVug==}
    engines: {node: '>=12'}

  /ansicolors@0.3.2:
    resolution: {integrity: sha512-QXu7BPrP29VllRxH8GwB7x5iX5qWKAAMLqKQGWTeLWVlNHNOpVMJ91dsxQAIWXpjuW5wqvxu3Jd/nRjrJ+0pqg==}
    dev: true

  /ansis@3.3.2:
    resolution: {integrity: sha512-cFthbBlt+Oi0i9Pv/j6YdVWJh54CtjGACaMPCIrEV4Ha7HWsIjXDwseYV79TIL0B4+KfSwD5S70PeQDkPUd1rA==}
    engines: {node: '>=15'}

  /aproba@2.0.0:
    resolution: {integrity: sha512-lYe4Gx7QT+MKGbDsA+Z+he/Wtef0BiwDOlK/XkBrdfsh9J/jPPXbX0tE9x9cl27Tmu5gg3QUbUrQYa/y+KOHPQ==}

  /are-docs-informative@0.0.2:
    resolution: {integrity: sha512-ixiS0nLNNG5jNQzgZJNoUpBKdo9yTYZMGJ+QgT2jmjR7G7+QHRCc4v6LQ3NgE7EBJq+o0ams3waJwkrlBom8Ig==}
    engines: {node: '>=14'}
    dev: true

  /are-we-there-yet@3.0.1:
    resolution: {integrity: sha512-QZW4EDmGwlYur0Yyf/b2uGucHQMa8aFUP7eu9ddR73vvhFyt4V0Vl3QHPcTNJ8l6qYOBdxgXdnBXQrHilfRQBg==}
    engines: {node: ^12.13.0 || ^14.15.0 || >=16.0.0}
    dependencies:
      delegates: 1.0.0
      readable-stream: 3.6.1

  /arg-parser@1.2.0:
    resolution: {integrity: sha512-qeFIPI9MQUPLugbbvBczsvqCIOuat8yHZ66mdlP5rbJhImRoCgFn2o9/kNlF5KHqaMZw6vVugIAWyJfgkbqG1w==}
    engines: {node: '>=0.8.0'}

  /arg@4.1.3:
    resolution: {integrity: sha512-58S9QDqG0Xx27YwPSt9fJxivjYl432YCwfDMfZ+71RAqUrZef7LrKQZ3LHLOwCS4FLNBplP533Zx895SeOCHvA==}
    dev: true

  /argparse@1.0.10:
    resolution: {integrity: sha512-o5Roy6tNG4SL/FOkCAN6RzjiakZS25RLYFrcMttJqbdd8BWrnA+fGz57iN5Pb06pvBGvl5gQ0B48dJlslXvoTg==}
    dependencies:
      sprintf-js: 1.0.3

  /argparse@2.0.1:
    resolution: {integrity: sha512-8+9WqebbFzpX9OR+Wa6O29asIogeRMzcGtAINdpMHHyAg10f05aSFVBbcEqGf/PXw1EjAZ+q2/bEBg3DvurK3Q==}

  /array-back@1.0.4:
    resolution: {integrity: sha512-1WxbZvrmyhkNoeYcizokbmh5oiOCIfyvGtcqbK3Ls1v1fKcquzxnQSceOx6tzq7jmai2kFLWIpGND2cLhH6TPw==}
    engines: {node: '>=0.12.0'}
    dependencies:
      typical: 2.6.1
    dev: true

  /array-back@2.0.0:
    resolution: {integrity: sha512-eJv4pLLufP3g5kcZry0j6WXpIbzYw9GUB4mVJZno9wfwiBxbizTnHCw3VJb07cBihbFX48Y7oSrW9y+gt4glyw==}
    engines: {node: '>=4'}
    dependencies:
      typical: 2.6.1
    dev: true

  /array-buffer-byte-length@1.0.0:
    resolution: {integrity: sha512-LPuwb2P+NrQw3XhxGc36+XSvuBPopovXYTR9Ew++Du9Yb/bx5AzBfrIsBoj0EZUifjQU+sHL21sseZ3jerWO/A==}
    dependencies:
      call-bind: 1.0.2
      is-array-buffer: 3.0.2

  /array-differ@3.0.0:
    resolution: {integrity: sha512-THtfYS6KtME/yIAhKjZ2ul7XI96lQGHRputJQHO80LAWQnuGP4iCIN8vdMRboGbIEYBwU33q8Tch1os2+X0kMg==}
    engines: {node: '>=8'}
    dev: false

  /array-ify@1.0.0:
    resolution: {integrity: sha512-c5AMf34bKdvPhQ7tBGhqkgKNUzMr4WUs+WDtC2ZUGOUncbxKMTvqxYctiseW3+L4bA8ec+GcZ6/A/FW4m8ukng==}
    dev: true

  /array-includes@3.1.7:
    resolution: {integrity: sha512-dlcsNBIiWhPkHdOEEKnehA+RNUWDc4UqFtnIXU4uuYDPtA4LDkr7qip2p0VvFAEXNDr0yWZ9PJyIRiGjRLQzwQ==}
    engines: {node: '>= 0.4'}
    dependencies:
      call-bind: 1.0.2
      define-properties: 1.2.1
      es-abstract: 1.22.2
      get-intrinsic: 1.2.1
      is-string: 1.0.7
    dev: true

  /array-union@2.1.0:
    resolution: {integrity: sha512-HGyxoOTYUyCM6stUe6EJgnd4EoewAI7zMdfqO+kGjnlZmBDz/cR5pf8r/cR4Wq60sL/p0IkcjUEEPwS3GFrIyw==}
    engines: {node: '>=8'}

  /array.prototype.findlastindex@1.2.3:
    resolution: {integrity: sha512-LzLoiOMAxvy+Gd3BAq3B7VeIgPdo+Q8hthvKtXybMvRV0jrXfJM/t8mw7nNlpEcVlVUnCnM2KSX4XU5HmpodOA==}
    engines: {node: '>= 0.4'}
    dependencies:
      call-bind: 1.0.2
      define-properties: 1.2.1
      es-abstract: 1.22.2
      es-shim-unscopables: 1.0.0
      get-intrinsic: 1.2.1
    dev: true

  /array.prototype.flat@1.3.2:
    resolution: {integrity: sha512-djYB+Zx2vLewY8RWlNCUdHjDXs2XOgm602S9E7P/UpHgfeHL00cRiIF+IN/G/aUJ7kGPb6yO/ErDI5V2s8iycA==}
    engines: {node: '>= 0.4'}
    dependencies:
      call-bind: 1.0.2
      define-properties: 1.2.1
      es-abstract: 1.22.2
      es-shim-unscopables: 1.0.0

  /array.prototype.flatmap@1.3.2:
    resolution: {integrity: sha512-Ewyx0c9PmpcsByhSW4r+9zDU7sGjFc86qf/kKtuSCRdhfbk0SNLLkaT5qvcHnRGgc5NP/ly/y+qkXkqONX54CQ==}
    engines: {node: '>= 0.4'}
    dependencies:
      call-bind: 1.0.2
      define-properties: 1.2.1
      es-abstract: 1.22.2
      es-shim-unscopables: 1.0.0
    dev: true

  /array.prototype.tosorted@1.1.2:
    resolution: {integrity: sha512-HuQCHOlk1Weat5jzStICBCd83NxiIMwqDg/dHEsoefabn/hJRj5pVdWcPUSpRrwhwxZOsQassMpgN/xRYFBMIg==}
    dependencies:
      call-bind: 1.0.2
      define-properties: 1.2.1
      es-abstract: 1.22.2
      es-shim-unscopables: 1.0.0
      get-intrinsic: 1.2.1
    dev: true

  /arraybuffer.prototype.slice@1.0.2:
    resolution: {integrity: sha512-yMBKppFur/fbHu9/6USUe03bZ4knMYiwFBcyiaXB8Go0qNehwX6inYPzK9U0NeQvGxKthcmHcaR8P5MStSRBAw==}
    engines: {node: '>= 0.4'}
    dependencies:
      array-buffer-byte-length: 1.0.0
      call-bind: 1.0.2
      define-properties: 1.2.1
      es-abstract: 1.22.2
      get-intrinsic: 1.2.1
      is-array-buffer: 3.0.2
      is-shared-array-buffer: 1.0.2

  /arrify@1.0.1:
    resolution: {integrity: sha512-3CYzex9M9FGQjCGMGyi6/31c8GJbgb0qGyrx5HWxPd0aCwh4cB2YjMb2Xf9UuoogrMrlO9cTqnB5rI5GHZTcUA==}
    engines: {node: '>=0.10.0'}
    dev: true

<<<<<<< HEAD
  /assertion-error@2.0.1:
    resolution: {integrity: sha512-Izi8RQcffqCeNVgFigKli1ssklIbpHnCYc6AknXGYoB6grJqyeby7jv12JUQgmTAnIDnbck1uxksT4dzN3PWBA==}
    engines: {node: '>=12'}
=======
  /arrify@2.0.1:
    resolution: {integrity: sha512-3duEwti880xqi4eAMN8AyR4a0ByT90zoYdLlevfrvU43vb0YZwZVfxOgxWrLXXXpyugL0hNZc9G6BiB5B3nUug==}
    engines: {node: '>=8'}
    dev: false

  /assertion-error@1.1.0:
    resolution: {integrity: sha512-jgsaNduz+ndvGyFt3uSuWqvy4lCnIJiovtouQN5JZHOKCS2QuhEdbcQHFhVksz2N2U9hXJo8odG7ETyWlEeuDw==}
>>>>>>> 40e4596b
    dev: true

  /astral-regex@2.0.0:
    resolution: {integrity: sha512-Z7tMw1ytTXt5jqMcOP+OQteU1VuNK9Y02uuJtKQ1Sv69jXQKKg5cibLwGJow8yzZP+eAc18EmLGPal0bp36rvQ==}
    engines: {node: '>=8'}

  /async-retry@1.2.3:
    resolution: {integrity: sha512-tfDb02Th6CE6pJUF2gjW5ZVjsgwlucVXOEQMvEX9JgSJMs9gAX+Nz3xRuJBKuUYjTSYORqvDBORdAQ3LU59g7Q==}
    dependencies:
      retry: 0.12.0

  /async-retry@1.3.3:
    resolution: {integrity: sha512-wfr/jstw9xNi/0teMHrRW7dsz3Lt5ARhYNZ2ewpadnhaIp5mbALhOAP+EAdsC7t4Z6wqsDVv9+W6gm1Dk9mEyw==}
    dependencies:
      retry: 0.13.1

  /async@3.2.4:
    resolution: {integrity: sha512-iAB+JbDEGXhyIUavoDl9WP/Jj106Kz9DEn1DPgYw5ruDn0e3Wgi3sKFm55sASdGBNOQB8F59d9qQ7deqrHA8wQ==}

  /asynciterator.prototype@1.0.0:
    resolution: {integrity: sha512-wwHYEIS0Q80f5mosx3L/dfG5t5rjEa9Ft51GTaNt862EnpyGHpgz2RkZvLPp1oF5TnAiTohkEKVEu8pQPJI7Vg==}
    dependencies:
      has-symbols: 1.0.3
    dev: true

  /asynckit@0.4.0:
    resolution: {integrity: sha512-Oei9OH4tRh0YqU3GxhX79dM/mwVgvbZJaSNaRk+bshkj0S5cfHcgYakreBjrHwatXKbz+IoIdYLxrKim2MjW0Q==}

  /at-least-node@1.0.0:
    resolution: {integrity: sha512-+q/t7Ekv1EDY2l6Gda6LLiX14rU9TV20Wa3ofeQmwPFZbOMo9DXrLbOjFaaclkXKWidIaopwAObQDqwWtGUjqg==}
    engines: {node: '>= 4.0.0'}
    dev: true

  /available-typed-arrays@1.0.5:
    resolution: {integrity: sha512-DMD0KiN46eipeziST1LPP/STfDU0sufISXmjSgvVsoU2tqxctQeASejWcfNtxYKqETM1UxQ8sp2OrSBWpHY6sw==}
    engines: {node: '>= 0.4'}

  /azure-devops-node-api@11.2.0:
    resolution: {integrity: sha512-XdiGPhrpaT5J8wdERRKs5g8E0Zy1pvOYTli7z9E8nmOn3YGp4FhtjhrOyFmX/8veWCwdI69mCHKJw6l+4J/bHA==}
    dependencies:
      tunnel: 0.0.6
      typed-rest-client: 1.8.9

  /bail@2.0.2:
    resolution: {integrity: sha512-0xO6mYd7JB2YesxDKplafRpsiOzPt9V02ddPCLbY1xYGPOX24NTyN50qnUxgCPcSoYMhKpAuBTjQoRZCAkUDRw==}
    dev: false

  /balanced-match@1.0.2:
    resolution: {integrity: sha512-3oSeUO0TMV67hN1AmbXsK4yaqU7tjiHlbxRDZOpH0KW9+CeX4bRAaX0Anxt0tx2MrpRpWwQaPwIlISEJhYU5Pw==}

  /base64-js@1.5.1:
    resolution: {integrity: sha512-AKpaYlHn8t4SVbOHCy+b5+KKgvR4vrsD8vbvrbiQJps7fKDTkjkDry6ji0rUJjC0kzbNePLwzxq8iypo41qeWA==}

  /before-after-hook@2.2.3:
    resolution: {integrity: sha512-NzUnlZexiaH/46WDhANlyR2bXRopNg4F/zuSA3OpZnllCUgRaOF2znDioDWrmbNVsuZk6l9pMquQB38cfBZwkQ==}

  /better_git_changelog@1.6.2:
    resolution: {integrity: sha512-A6U5HdV+gygmNfZ+2UbztVI3aQCXkJzLYL27gJ/WhdNzg1blpE+faHC5y2Iu7Omu0FO2Ra0C0WLU7f5prGoRKg==}
    hasBin: true
    dependencies:
      arg-parser: 1.2.0
      commander: 9.5.0
      semver: 7.6.2

  /bl@4.1.0:
    resolution: {integrity: sha512-1W07cM9gS6DcLperZfFSj+bWLtaPGSOHWhPiGzXmvVJbRLdG82sH/Kn8EtW1VqWVA54AKf2h5k5BbnIbwF3h6w==}
    dependencies:
      buffer: 5.7.1
      inherits: 2.0.4
      readable-stream: 3.6.1

  /boxen@7.0.0:
    resolution: {integrity: sha512-j//dBVuyacJbvW+tvZ9HuH03fZ46QcaKvvhZickZqtB271DxJ7SNRSNxrV/dZX0085m7hISRZWbzWlJvx/rHSg==}
    engines: {node: '>=14.16'}
    dependencies:
      ansi-align: 3.0.1
      camelcase: 7.0.0
      chalk: 5.3.0
      cli-boxes: 3.0.0
      string-width: 5.1.2
      type-fest: 2.19.0
      widest-line: 4.0.1
      wrap-ansi: 8.1.0

  /brace-expansion@1.1.11:
    resolution: {integrity: sha512-iCuPHDFgrHX7H2vEI/5xpz07zSHB00TpugqhmYtVmMO6518mCuRMoOYFldEBl0g187ufozdaHgWKcYFb61qGiA==}
    dependencies:
      balanced-match: 1.0.2
      concat-map: 0.0.1

  /brace-expansion@2.0.1:
    resolution: {integrity: sha512-XnAIvQ8eM+kC6aULx6wuQiwVsnzsi9d3WxzV3FpWTGA19F621kwdbsAcFKXgKUHZWsy+mY6iL1sHTxWEFCytDA==}
    dependencies:
      balanced-match: 1.0.2

  /braces@3.0.2:
    resolution: {integrity: sha512-b8um+L1RzM3WDSzvhm6gIz1yfTbBt6YTlcEKAvsmqCZZFw46z626lVj9j1yEPW33H5H+lBQpZMP1k8l+78Ha0A==}
    engines: {node: '>=8'}
    dependencies:
      fill-range: 7.0.1

  /breakword@1.0.6:
    resolution: {integrity: sha512-yjxDAYyK/pBvws9H4xKYpLDpYKEH6CzrBPAuXq3x18I+c/2MkVtT3qAr7Oloi6Dss9qNhPVueAAVU1CSeNDIXw==}
    dependencies:
      wcwidth: 1.0.1
    dev: false

  /browserslist@4.21.4:
    resolution: {integrity: sha512-CBHJJdDmgjl3daYjN5Cp5kbTf1mUhZoS+beLklHIvkOWscs83YAhLlF3Wsh/lciQYAcbBJgTOD44VtG31ZM4Hw==}
    engines: {node: ^6 || ^7 || ^8 || ^9 || ^10 || ^11 || ^12 || >=13.7}
    hasBin: true
    dependencies:
      caniuse-lite: 1.0.30001414
      electron-to-chromium: 1.4.271
      node-releases: 2.0.6
      update-browserslist-db: 1.0.9(browserslist@4.21.4)

  /buffer-equal-constant-time@1.0.1:
    resolution: {integrity: sha512-zRpUiDwd/xk6ADqPMATG8vc9VPrkck7T07OIx0gnjmJAnHnTVXNQG3vfvWNuiZIkwu9KrKdA1iJKfsfTVxE6NA==}

  /buffer-from@1.1.2:
    resolution: {integrity: sha512-E+XQCRwSbaaiChtv6k6Dwgc+bx+Bs6vuKJHHl5kox/BaKbhiXzqQOwK4cO22yElGp2OCmjwVhT3HmxgyPGnJfQ==}

  /buffer@5.7.1:
    resolution: {integrity: sha512-EHcyIPBQ4BSGlvjB16k5KgAJ27CIsHY/2JBmCRReo48y9rQ3MaUzWX3KVlBa4U7MyX02HdVj0K7C3WaB3ju7FQ==}
    dependencies:
      base64-js: 1.5.1
      ieee754: 1.2.1

  /builtin-modules@3.3.0:
    resolution: {integrity: sha512-zhaCDicdLuWN5UbN5IMnFqNMhNfo919sH85y2/ea+5Yg9TsTkeZxpL+JLbp6cgYFS4sRLp3YV4S6yDuqVWHYOw==}
    engines: {node: '>=6'}
    dev: true

  /builtins@5.0.1:
    resolution: {integrity: sha512-qwVpFEHNfhYJIzNRBvd2C1kyo6jz3ZSMPyyuR47OPdiKWlbYnZNyDWuyR175qDnAJLiCo5fBBqPb3RiXgWlkOQ==}
    dependencies:
      semver: 7.6.2

  /c8@7.14.0:
    resolution: {integrity: sha512-i04rtkkcNcCf7zsQcSv/T9EbUn4RXQ6mropeMcjFOsQXQ0iGLAr/xT6TImQg4+U9hmNpN9XdvPkjUL1IzbgxJw==}
    engines: {node: '>=10.12.0'}
    hasBin: true
    dependencies:
      '@bcoe/v8-coverage': 0.2.3
      '@istanbuljs/schema': 0.1.3
      find-up: 5.0.0
      foreground-child: 2.0.0
      istanbul-lib-coverage: 3.2.0
      istanbul-lib-report: 3.0.0
      istanbul-reports: 3.1.4
      rimraf: 3.0.2
      test-exclude: 6.0.0
      v8-to-istanbul: 9.0.1
      yargs: 16.2.0
      yargs-parser: 20.2.9
    dev: true

  /cac@6.7.14:
    resolution: {integrity: sha512-b6Ilus+c3RrdDk+JhLKUAQfzzgLEPy6wcXqS7f/xe1EETvsDP6GORG7SFuOs6cID5YkqchW/LXZbX5bc8j7ZcQ==}
    engines: {node: '>=8'}
    dev: true

  /cacache@16.1.3:
    resolution: {integrity: sha512-/+Emcj9DAXxX4cwlLmRI9c166RuL3w30zp4R7Joiv2cQTtTtA+jeuCAjH3ZlGnYS3tKENSrKhAzVVP9GVyzeYQ==}
    engines: {node: ^12.13.0 || ^14.15.0 || >=16.0.0}
    dependencies:
      '@npmcli/fs': 2.1.2
      '@npmcli/move-file': 2.0.1
      chownr: 2.0.0
      fs-minipass: 2.1.0
      glob: 8.1.0
      infer-owner: 1.0.4
      lru-cache: 7.18.3
      minipass: 3.3.6
      minipass-collect: 1.0.2
      minipass-flush: 1.0.5
      minipass-pipeline: 1.2.4
      mkdirp: 1.0.4
      p-map: 4.0.0
      promise-inflight: 1.0.1
      rimraf: 3.0.2
      ssri: 9.0.1
      tar: 6.2.1
      unique-filename: 2.0.1
    transitivePeerDependencies:
      - bluebird

  /cacache@17.1.3:
    resolution: {integrity: sha512-jAdjGxmPxZh0IipMdR7fK/4sDSrHMLUV0+GvVUsjwyGNKHsh79kW/otg+GkbXwl6Uzvy9wsvHOX4nUoWldeZMg==}
    engines: {node: ^14.17.0 || ^16.13.0 || >=18.0.0}
    dependencies:
      '@npmcli/fs': 3.1.0
      fs-minipass: 3.0.2
      glob: 10.3.12
      lru-cache: 7.18.3
      minipass: 5.0.0
      minipass-collect: 1.0.2
      minipass-flush: 1.0.5
      minipass-pipeline: 1.2.4
      p-map: 4.0.0
      ssri: 10.0.4
      tar: 6.2.1
      unique-filename: 3.0.0

  /cacheable-lookup@5.0.4:
    resolution: {integrity: sha512-2/kNscPhpcxrOigMZzbiWF7dz8ilhb/nIHU3EyZiXWXpeq/au8qJ8VhdftMkty3n7Gj6HIGalQG8oiBNB3AJgA==}
    engines: {node: '>=10.6.0'}

  /cacheable-lookup@7.0.0:
    resolution: {integrity: sha512-+qJyx4xiKra8mZrcwhjMRMUhD5NR1R8esPkzIYxX96JiecFoxAXFuz/GpR3+ev4PE1WamHip78wV0vcmPQtp8w==}
    engines: {node: '>=14.16'}

  /cacheable-request@10.2.14:
    resolution: {integrity: sha512-zkDT5WAF4hSSoUgyfg5tFIxz8XQK+25W/TLVojJTMKBaxevLBBtLxgqguAuVQB8PVW79FVjHcU+GJ9tVbDZ9mQ==}
    engines: {node: '>=14.16'}
    dependencies:
      '@types/http-cache-semantics': 4.0.4
      get-stream: 6.0.1
      http-cache-semantics: 4.1.1
      keyv: 4.5.4
      mimic-response: 4.0.0
      normalize-url: 8.0.0
      responselike: 3.0.0

  /cacheable-request@6.1.0:
    resolution: {integrity: sha512-Oj3cAGPCqOZX7Rz64Uny2GYAZNliQSqfbePrgAQ1wKAihYmCUnraBtJtKcGR4xz7wF+LoJC+ssFZvv5BgF9Igg==}
    engines: {node: '>=8'}
    dependencies:
      clone-response: 1.0.3
      get-stream: 5.2.0
      http-cache-semantics: 4.1.1
      keyv: 3.1.0
      lowercase-keys: 2.0.0
      normalize-url: 4.5.1
      responselike: 1.0.2

  /cacheable-request@7.0.2:
    resolution: {integrity: sha512-pouW8/FmiPQbuGpkXQ9BAPv/Mo5xDGANgSNXzTzJ8DrKGuXOssM4wIQRjfanNRh3Yu5cfYPvcorqbhg2KIJtew==}
    engines: {node: '>=8'}
    dependencies:
      clone-response: 1.0.3
      get-stream: 5.2.0
      http-cache-semantics: 4.1.1
      keyv: 4.5.4
      lowercase-keys: 2.0.0
      normalize-url: 6.1.0
      responselike: 2.0.1

  /cachedir@2.3.0:
    resolution: {integrity: sha512-A+Fezp4zxnit6FanDmv9EqXNAi3vt9DWp51/71UEhXukb7QUuvtv9344h91dyAxuTLoSYJFU299qzR3tzwPAhw==}
    engines: {node: '>=6'}
    dev: true

  /call-bind@1.0.2:
    resolution: {integrity: sha512-7O+FbCihrB5WGbFYesctwmTKae6rOiIzmz1icreWJ+0aA7LJfuqhEso2T9ncpcFtzMQtzXf2QGGueWJGTYsqrA==}
    dependencies:
      function-bind: 1.1.2
      get-intrinsic: 1.2.1

  /callsites@3.1.0:
    resolution: {integrity: sha512-P8BjAsXvZS+VIDUI11hHCQEv74YT67YUi5JJFNWIqL235sBmjX4+qx9Muvls5ivyNENctx46xQLQ3aTuE7ssaQ==}
    engines: {node: '>=6'}

  /camel-case@3.0.0:
    resolution: {integrity: sha512-+MbKztAYHXPr1jNTSKQF52VpcFjwY5RkR7fxksV8Doo4KAYc5Fl4UJRgthBbTmEx8C54DqahhbLJkDwjI3PI/w==}
    dependencies:
      no-case: 2.3.2
      upper-case: 1.1.3

  /camel-case@4.1.2:
    resolution: {integrity: sha512-gxGWBrTT1JuMx6R+o5PTXMmUnhnVzLQ9SNutD4YqKtI6ap897t3tKECYla6gCWEkplXnlNybEkZg9GEGxKFCgw==}
    dependencies:
      pascal-case: 3.1.2
      tslib: 2.6.2

  /camelcase-keys@6.2.2:
    resolution: {integrity: sha512-YrwaA0vEKazPBkn0ipTiMpSajYDSe+KjQfrjhcBMxJt/znbvlHd8Pw/Vamaz5EB4Wfhs3SUR3Z9mwRu/P3s3Yg==}
    engines: {node: '>=8'}
    dependencies:
      camelcase: 5.3.1
      map-obj: 4.3.0
      quick-lru: 4.0.1
    dev: true

  /camelcase@5.3.1:
    resolution: {integrity: sha512-L28STB170nwWS63UjtlEOE3dldQApaJXZkOI1uMFfzf3rRuPegHaHesyee+YxQ+W6SvRDQV6UrdOdRiR153wJg==}
    engines: {node: '>=6'}

  /camelcase@7.0.0:
    resolution: {integrity: sha512-JToIvOmz6nhGsUhAYScbo2d6Py5wojjNfoxoc2mEVLUdJ70gJK2gnd+ABY1Tc3sVMyK7QDPtN0T/XdlCQWITyQ==}
    engines: {node: '>=14.16'}

  /caniuse-lite@1.0.30001414:
    resolution: {integrity: sha512-t55jfSaWjCdocnFdKQoO+d2ct9C59UZg4dY3OnUlSZ447r8pUtIKdp0hpAzrGFultmTC+Us+KpKi4GZl/LXlFg==}

  /capital-case@1.0.4:
    resolution: {integrity: sha512-ds37W8CytHgwnhGGTi88pcPyR15qoNkOpYwmMMfnWqqWgESapLqvDx6huFjQ5vqWSn2Z06173XNA7LtMOeUh1A==}
    dependencies:
      no-case: 3.0.4
      tslib: 2.6.2
      upper-case-first: 2.0.2

  /cardinal@2.1.1:
    resolution: {integrity: sha512-JSr5eOgoEymtYHBjNWyjrMqet9Am2miJhlfKNdqLp6zoeAh0KN5dRAcxlecj5mAJrmQomgiOBj35xHLrFjqBpw==}
    hasBin: true
    dependencies:
      ansicolors: 0.3.2
      redeyed: 2.1.1
    dev: true

  /ccount@2.0.1:
    resolution: {integrity: sha512-eyrF0jiFpY+3drT6383f1qhkbGsLSifNAjA61IUjZjmLCWjItY6LB9ft9YhoDgwfmclB2zhu51Lc7+95b8NRAg==}
    dev: false

  /chai@5.1.1:
    resolution: {integrity: sha512-pT1ZgP8rPNqUgieVaEY+ryQr6Q4HXNg8Ei9UnLUrjN4IA7dvQC5JB+/kxVcPNDHyBcc/26CXPkbNzq3qwrOEKA==}
    engines: {node: '>=12'}
    dependencies:
      assertion-error: 2.0.1
      check-error: 2.1.1
      deep-eql: 5.0.2
      loupe: 3.1.1
      pathval: 2.0.0
    dev: true

  /chalk@2.4.2:
    resolution: {integrity: sha512-Mti+f9lpJNcwF4tWV8/OrTTtF1gZi+f8FqlyAdouralcFWFQWF2+NgCHShjkCb+IFBLq9buZwE1xckQU4peSuQ==}
    engines: {node: '>=4'}
    dependencies:
      ansi-styles: 3.2.1
      escape-string-regexp: 1.0.5
      supports-color: 5.5.0

  /chalk@4.1.2:
    resolution: {integrity: sha512-oKnbhFyRIXpUuez8iBMmyEa4nbj4IOQyuhc/wy9kY7/WVPcwIO9VA668Pu8RkO7+0G76SLROeyw9CpQ061i4mA==}
    engines: {node: '>=10'}
    dependencies:
      ansi-styles: 4.3.0
      supports-color: 7.2.0

  /chalk@5.3.0:
    resolution: {integrity: sha512-dLitG79d+GV1Nb/VYcCDFivJeK1hiukt9QjRNVOsUtTy1rR1YJsmpGGTZ3qJos+uw7WmWF4wUwBd9jxjocFC2w==}
    engines: {node: ^12.17.0 || ^14.13 || >=16.0.0}

  /change-case@3.1.0:
    resolution: {integrity: sha512-2AZp7uJZbYEzRPsFoa+ijKdvp9zsrnnt6+yFokfwEpeJm0xuJDVoxiRCAaTzyJND8GJkofo2IcKWaUZ/OECVzw==}
    dependencies:
      camel-case: 3.0.0
      constant-case: 2.0.0
      dot-case: 2.1.1
      header-case: 1.0.1
      is-lower-case: 1.1.3
      is-upper-case: 1.1.2
      lower-case: 1.1.4
      lower-case-first: 1.0.2
      no-case: 2.3.2
      param-case: 2.1.1
      pascal-case: 2.0.1
      path-case: 2.1.1
      sentence-case: 2.1.1
      snake-case: 2.1.0
      swap-case: 1.1.2
      title-case: 2.1.1
      upper-case: 1.1.3
      upper-case-first: 1.1.2

  /change-case@4.1.2:
    resolution: {integrity: sha512-bSxY2ws9OtviILG1EiY5K7NNxkqg/JnRnFxLtKQ96JaviiIxi7djMrSd0ECT9AC+lttClmYwKw53BWpOMblo7A==}
    dependencies:
      camel-case: 4.1.2
      capital-case: 1.0.4
      constant-case: 3.0.4
      dot-case: 3.0.4
      header-case: 2.0.4
      no-case: 3.0.4
      param-case: 3.0.4
      pascal-case: 3.1.2
      path-case: 3.0.4
      sentence-case: 3.0.4
      snake-case: 3.0.4
      tslib: 2.6.2

  /character-entities@2.0.2:
    resolution: {integrity: sha512-shx7oQ0Awen/BRIdkjkvz54PnEEI/EjwXDSIZp86/KKdbafHh1Df/RYGBhn4hbe2+uKC9FnT5UCEdyPz3ai9hQ==}
    dev: false

  /chardet@0.7.0:
    resolution: {integrity: sha512-mT8iDcrh03qDGRRmoA2hmBJnxpllMR+0/0qlzjqZES6NdiWDcZkCNAk4rPFZ9Q85r27unkiNNg8ZOiwZXBHwcA==}

  /check-error@2.1.1:
    resolution: {integrity: sha512-OAlb+T7V4Op9OwdkjmguYRqncdlx5JiofwOAUkmTF+jNdHwzTaTs4sRAGpzLF3oOz5xAyDGrPgeIDFQmDOTiJw==}
    engines: {node: '>= 16'}
    dev: true

  /chownr@2.0.0:
    resolution: {integrity: sha512-bIomtDF5KGpdogkLd9VspvFzk9KfpyyGlS8YFVZl7TGPBHL5snIOnxeshwVgPteQ9b4Eydl+pVbIyE1DcvCWgQ==}
    engines: {node: '>=10'}

  /chrome-trace-event@1.0.3:
    resolution: {integrity: sha512-p3KULyQg4S7NIHixdwbGX+nFHkoBiA4YQmyWtjb8XngSKV124nJmRysgAeujbUVb15vh+RvFUfCPqU7rXk+hZg==}
    engines: {node: '>=6.0'}

  /ci-info@3.9.0:
    resolution: {integrity: sha512-NIxF55hv4nSqQswkAeiOi1r83xy8JldOFDTWiug55KBu9Jnblncd2U6ViHmYgHf01TPZS77NJBhBMKdWj9HQMQ==}
    engines: {node: '>=8'}

  /circular_buffer_js@1.10.0:
    resolution: {integrity: sha512-HXSDm8gm3nPog7Sh7kln9yb9dVFYan4nVwF4qOqOkR8YpAN6yJupyccXl9OcuTJfPqie0uRJdjHs44H1oCgBOQ==}

  /clean-regexp@1.0.0:
    resolution: {integrity: sha512-GfisEZEJvzKrmGWkvfhgzcz/BllN1USeqD2V6tg14OAOgaCD2Z/PUEuxnAZ/nPvmaHRG7a8y77p1T/IRQ4D1Hw==}
    engines: {node: '>=4'}
    dependencies:
      escape-string-regexp: 1.0.5
    dev: true

  /clean-stack@2.2.0:
    resolution: {integrity: sha512-4diC9HaTE+KRAMWhDhrGOECgWZxoevMc5TlkObMqNSsVU62PYzXZ/SMTjzyGAFF1YusgxGcSWTEXBhp0CPwQ1A==}
    engines: {node: '>=6'}

  /clean-stack@3.0.1:
    resolution: {integrity: sha512-lR9wNiMRcVQjSB3a7xXGLuz4cr4wJuuXlaAEbRutGowQTmlp7R72/DOgN21e8jdwblMWl9UOJMJXarX94pzKdg==}
    engines: {node: '>=10'}
    dependencies:
      escape-string-regexp: 4.0.0

  /cli-boxes@3.0.0:
    resolution: {integrity: sha512-/lzGpEWL/8PfI0BmBOPRwp0c/wFNX1RdUML3jK/RcSBA9T8mZDdQpqYBKtCFTOfQbwPqWEOpjqW+Fnayc0969g==}
    engines: {node: '>=10'}

  /cli-color@1.4.0:
    resolution: {integrity: sha512-xu6RvQqqrWEo6MPR1eixqGPywhYBHRs653F9jfXB2Hx4jdM/3WxiNE1vppRmxtMIfl16SFYTpYlrnqH/HsK/2w==}
    dependencies:
      ansi-regex: 2.1.1
      d: 1.0.1
      es5-ext: 0.10.62
      es6-iterator: 2.0.3
      memoizee: 0.4.15
      timers-ext: 0.1.7
    dev: true

  /cli-color@2.0.4:
    resolution: {integrity: sha512-zlnpg0jNcibNrO7GG9IeHH7maWFeCz+Ja1wx/7tZNU5ASSSSZ+/qZciM0/LHCYxSdqv5h2sdbQ/PXYdOuetXvA==}
    engines: {node: '>=0.10'}
    dependencies:
      d: 1.0.1
      es5-ext: 0.10.64
      es6-iterator: 2.0.3
      memoizee: 0.4.15
      timers-ext: 0.1.7
    dev: true

  /cli-cursor@2.1.0:
    resolution: {integrity: sha512-8lgKz8LmCRYZZQDpRyT2m5rKJ08TnU4tR9FFFW2rxpxR1FzWi4PQ/NfyODchAatHaUgnSPVcx/R5w6NuTBzFiw==}
    engines: {node: '>=4'}
    dependencies:
      restore-cursor: 2.0.0
    dev: true

  /cli-cursor@3.1.0:
    resolution: {integrity: sha512-I/zHAwsKf9FqGoXM4WWRACob9+SNukZTd94DWF57E4toouRulbCxcUh6RKUEOQlYTHJnzkPMySvPNaaSLNfLZw==}
    engines: {node: '>=8'}
    dependencies:
      restore-cursor: 3.1.0

  /cli-progress@3.12.0:
    resolution: {integrity: sha512-tRkV3HJ1ASwm19THiiLIXLO7Im7wlTuKnvkYaTkyoAPefqjNg7W7DHKUlGRxy9vxDvbyCYQkQozvptuMkGCg8A==}
    engines: {node: '>=4'}
    dependencies:
      string-width: 4.2.3
    dev: true

  /cli-spinners@2.9.2:
    resolution: {integrity: sha512-ywqV+5MmyL4E7ybXgKys4DugZbX0FC6LnwrhjuykIjnK9k8OQacQ7axGKnjDXWNhns0xot3bZI5h55H8yo9cJg==}
    engines: {node: '>=6'}

  /cli-table3@0.6.3:
    resolution: {integrity: sha512-w5Jac5SykAeZJKntOxJCrm63Eg5/4dhMWIcuTbo9rpE+brgaSZo0RuNJZeOyMgsUdhDeojvgyQLmjI+K50ZGyg==}
    engines: {node: 10.* || >= 12.*}
    dependencies:
      string-width: 4.2.3
    optionalDependencies:
      '@colors/colors': 1.5.0

  /cli-width@2.2.1:
    resolution: {integrity: sha512-GRMWDxpOB6Dgk2E5Uo+3eEBvtOOlimMmpbFiKuLFnQzYDavtLFY3K5ona41jgN/WdRZtG7utuVSVTL4HbZHGkw==}
    dev: true

  /cli-width@3.0.0:
    resolution: {integrity: sha512-FxqpkPPwu1HjuN93Omfm4h8uIanXofW0RxVEW3k5RKx+mJJYSthzNhp32Kzxxy3YAEZ/Dc/EWN1vZRY0+kOhbw==}
    engines: {node: '>= 10'}

  /cli-width@4.1.0:
    resolution: {integrity: sha512-ouuZd4/dm2Sw5Gmqy6bGyNNNe1qt9RpmxveLSO7KcgsTnU7RXfsw+/bukWGo1abgBiMAic068rclZsO4IWmmxQ==}
    engines: {node: '>= 12'}

  /cliui@6.0.0:
    resolution: {integrity: sha512-t6wbgtoCXvAzst7QgXxJYqPt0usEfbgQdftEPbLL/cvv6HPE5VgvqCuAIDR0NgU52ds6rFwqrgakNLrHEjCbrQ==}
    dependencies:
      string-width: 4.2.3
      strip-ansi: 6.0.1
      wrap-ansi: 6.2.0
    dev: false

  /cliui@7.0.4:
    resolution: {integrity: sha512-OcRE68cOsVMXp1Yvonl/fzkQOyjLSu/8bhPDfQt0e0/Eb283TKP20Fs2MqoPsr9SwA595rRCA+QMzYc9nBP+JQ==}
    dependencies:
      string-width: 4.2.3
      strip-ansi: 6.0.1
      wrap-ansi: 7.0.0
    dev: true

  /cliui@8.0.1:
    resolution: {integrity: sha512-BSeNnyus75C4//NQ9gQt1/csTXyo/8Sb+afLAkzAptFuMsod9HFokGNudZpi/oQV73hnVK+sR+5PVRMd+Dr7YQ==}
    engines: {node: '>=12'}
    dependencies:
      string-width: 4.2.3
      strip-ansi: 6.0.1
      wrap-ansi: 7.0.0

  /clone-response@1.0.3:
    resolution: {integrity: sha512-ROoL94jJH2dUVML2Y/5PEDNaSHgeOdSDicUyS7izcF63G6sTc/FTjLub4b8Il9S8S0beOfYt0TaA5qvFK+w0wA==}
    dependencies:
      mimic-response: 1.0.1

  /clone@1.0.4:
    resolution: {integrity: sha512-JQHZ2QMW6l3aH/j6xCqQThY/9OH4D/9ls34cgkUBiEeocRTU04tHfKPBsUK1PqZCUQM7GiA0IIXJSuXHI64Kbg==}
    engines: {node: '>=0.8'}

  /code-block-writer@12.0.0:
    resolution: {integrity: sha512-q4dMFMlXtKR3XNBHyMHt/3pwYNA69EDk00lloMOaaUMKPUXBw6lpXtbu3MMVG6/uOihGnRDOlkyqsONEUj60+w==}
    dev: true

  /code-block-writer@13.0.1:
    resolution: {integrity: sha512-c5or4P6erEA69TxaxTNcHUNcIn+oyxSRTOWV+pSYF+z4epXqNvwvJ70XPGjPNgue83oAFAPBRQYwpAJ/Hpe/Sg==}

  /color-convert@1.9.3:
    resolution: {integrity: sha512-QfAUtd+vFdAtFQcC8CCyYt1fYWxSqAiK2cSD6zDB8N3cpsEBAvRxp9zOGg6G/SHHJYAT88/az/IuDGALsNVbGg==}
    dependencies:
      color-name: 1.1.3

  /color-convert@2.0.1:
    resolution: {integrity: sha512-RRECPsj7iu/xb5oKYcsFHSppFNnsj/52OVTRKb4zP5onXwVF3zVmmToNcOfGC+CRDpfK/U584fMg38ZHCaElKQ==}
    engines: {node: '>=7.0.0'}
    dependencies:
      color-name: 1.1.4

  /color-name@1.1.3:
    resolution: {integrity: sha512-72fSenhMw2HZMTVHeCA9KCmpEIbzWiQsjN+BHcBbS9vr1mtt+vJjPdksIBNUmKAW8TFUDPJK5SUU3QhE9NEXDw==}

  /color-name@1.1.4:
    resolution: {integrity: sha512-dOy+3AuW3a2wNbZHIuMZpTcgjGuLU/uBL/ubcZF9OXbDo8ff4O8yVp5Bf0efS8uEoYo5q4Fx7dY9OgQGXgAsQA==}

  /color-string@1.9.1:
    resolution: {integrity: sha512-shrVawQFojnZv6xM40anx4CkoDP+fZsw/ZerEMsW/pyzsRbElpsL/DBVW7q3ExxwusdNXI3lXpuhEZkzs8p5Eg==}
    dependencies:
      color-name: 1.1.4
      simple-swizzle: 0.2.2
    dev: true

  /color-support@1.1.3:
    resolution: {integrity: sha512-qiBjkpbMLO/HL68y+lh4q0/O1MZFj2RX6X/KmMa3+gJD3z+WwI1ZzDHysvqHGS3mP6mznPckpXmw1nI9cJjyRg==}
    hasBin: true

  /color@4.2.3:
    resolution: {integrity: sha512-1rXeuUUiGGrykh+CeBdu5Ie7OJwinCgQY0bc7GCRxy5xVHy+moaqkpL/jqQq0MtQOeYcrqEz4abc5f0KtU7W4A==}
    engines: {node: '>=12.5.0'}
    dependencies:
      color-convert: 2.0.1
      color-string: 1.9.1
    dev: true

  /colors@1.2.5:
    resolution: {integrity: sha512-erNRLao/Y3Fv54qUa0LBB+//Uf3YwMUmdJinN20yMXm9zdKKqH9wt7R9IIVZ+K7ShzfpLV/Zg8+VyrBJYB4lpg==}
    engines: {node: '>=0.1.90'}

  /colors@1.4.0:
    resolution: {integrity: sha512-a+UqTh4kgZg/SlGvfbzDHpgRu7AAQOmmqRHJnxhRZICKFUT91brVhNNt58CMWU9PsBbv3PDCZUHbVxuDiH2mtA==}
    engines: {node: '>=0.1.90'}

  /combined-stream@1.0.8:
    resolution: {integrity: sha512-FQN4MRfuJeHf7cBbBMJFXhKSDq+2kAArBlmRBvcvFE5BB1HZKXtSFASDhdlz9zOYwxh8lDdnvmMOe/+5cdoEdg==}
    engines: {node: '>= 0.8'}
    dependencies:
      delayed-stream: 1.0.0

  /command-line-args@4.0.7:
    resolution: {integrity: sha512-aUdPvQRAyBvQd2n7jXcsMDz68ckBJELXNzBybCHOibUWEg0mWTnaYCSRU8h9R+aNRSvDihJtssSRCiDRpLaezA==}
    hasBin: true
    dependencies:
      array-back: 2.0.0
      find-replace: 1.0.3
      typical: 2.6.1
    dev: true

  /commander@10.0.1:
    resolution: {integrity: sha512-y4Mg2tXshplEbSGzx7amzPwKKOCGuoSRP/CjEdwwk0FOGlUbq6lKuoyDZTNZkmxHdJtp54hdfY/JUrdL7Xfdug==}
    engines: {node: '>=14'}

  /commander@2.20.3:
    resolution: {integrity: sha512-GpVkmM8vF2vQUkj2LvZmD35JxeJOLCwJ9cUkugyk2nuhbv3+mJvpLYYt+0+USMxE+oj+ey/lJEnhZw75x/OMcQ==}

  /commander@4.1.1:
    resolution: {integrity: sha512-NOKm8xhkzAjzFx8B2v5OAHT+u5pRQc2UCa2Vq9jYL/31o2wi9mxBA7LIFs3sV5VSC49z6pEhfbMULvShKj26WA==}
    engines: {node: '>= 6'}
    dev: true

  /commander@9.5.0:
    resolution: {integrity: sha512-KRs7WVDKg86PWiuAqhDrAQnTXZKraVcCc6vFdL14qrZ/DcWwuRo7VoiYXalXO7S5GKpqYiVEwCbgFDfxNHKJBQ==}
    engines: {node: ^12.20.0 || >=14}

  /comment-parser@1.4.0:
    resolution: {integrity: sha512-QLyTNiZ2KDOibvFPlZ6ZngVsZ/0gYnE6uTXi5aoDg8ed3AkJAz4sEje3Y8a29hQ1s6A99MZXe47fLAXQ1rTqaw==}
    engines: {node: '>= 12.0.0'}
    dev: true

  /commitizen@4.3.0(typescript@5.4.5):
    resolution: {integrity: sha512-H0iNtClNEhT0fotHvGV3E9tDejDeS04sN1veIebsKYGMuGscFaswRoYJKmT3eW85eIJAs0F28bG2+a/9wCOfPw==}
    engines: {node: '>= 12'}
    hasBin: true
    dependencies:
      cachedir: 2.3.0
      cz-conventional-changelog: 3.3.0(typescript@5.4.5)
      dedent: 0.7.0
      detect-indent: 6.1.0
      find-node-modules: 2.1.3
      find-root: 1.1.0
      fs-extra: 9.1.0
      glob: 7.2.3
      inquirer: 8.2.5
      is-utf8: 0.2.1
      lodash: 4.17.21
      minimist: 1.2.7
      strip-bom: 4.0.0
      strip-json-comments: 3.1.1
    transitivePeerDependencies:
      - typescript
    dev: true

  /compare-func@2.0.0:
    resolution: {integrity: sha512-zHig5N+tPWARooBnb0Zx1MFcdfpyJrfTJ3Y5L+IFvUm8rM74hHz66z0gw0x4tijh5CorKkKUCnW82R2vmpeCRA==}
    dependencies:
      array-ify: 1.0.0
      dot-prop: 5.3.0
    dev: true

  /concat-map@0.0.1:
    resolution: {integrity: sha512-/Srv4dswyQNBfohGpz9o6Yb3Gz3SrUDqBH5rTuhGR7ahtlbYKnVxw2bCFMRljaA7EXHaXZ8wsHdodFvbkhKmqg==}

  /concurrently@8.2.1:
    resolution: {integrity: sha512-nVraf3aXOpIcNud5pB9M82p1tynmZkrSGQ1p6X/VY8cJ+2LMVqAgXsJxYYefACSHbTYlm92O1xuhdGTjwoEvbQ==}
    engines: {node: ^14.13.0 || >=16.0.0}
    hasBin: true
    dependencies:
      chalk: 4.1.2
      date-fns: 2.30.0
      lodash: 4.17.21
      rxjs: 7.8.1
      shell-quote: 1.8.1
      spawn-command: 0.0.2
      supports-color: 8.1.1
      tree-kill: 1.2.2
      yargs: 17.7.2
    dev: true

  /config-chain@1.1.13:
    resolution: {integrity: sha512-qj+f8APARXHrM0hraqXYb2/bOVSV4PvJQlNZ/DVj0QrmNM2q2euizkeuVckQ57J+W0mRH6Hvi+k50M4Jul2VRQ==}
    dependencies:
      ini: 1.3.8
      proto-list: 1.2.4

  /configstore@6.0.0:
    resolution: {integrity: sha512-cD31W1v3GqUlQvbBCGcXmd2Nj9SvLDOP1oQ0YFuLETufzSPaKp11rYBsSOm7rCsW3OnIRAFM3OxRhceaXNYHkA==}
    engines: {node: '>=12'}
    dependencies:
      dot-prop: 6.0.1
      graceful-fs: 4.2.11
      unique-string: 3.0.0
      write-file-atomic: 3.0.3
      xdg-basedir: 5.1.0

  /confusing-browser-globals@1.0.11:
    resolution: {integrity: sha512-JsPKdmh8ZkmnHxDk55FZ1TqVLvEQTvoByJZRN9jzI0UjxK/QgAmsphz7PGtqgPieQZ/CQcHWXCR7ATDNhGe+YA==}
    dev: true

  /console-control-strings@1.1.0:
    resolution: {integrity: sha512-ty/fTekppD2fIwRvnZAVdeOiGd1c7YXEixbgJTNzqcxJWKQnjJ/V1bNEEE6hygpM3WjwHFUVK6HTjWSzV4a8sQ==}

  /constant-case@2.0.0:
    resolution: {integrity: sha512-eS0N9WwmjTqrOmR3o83F5vW8Z+9R1HnVz3xmzT2PMFug9ly+Au/fxRWlEBSb6LcZwspSsEn9Xs1uw9YgzAg1EQ==}
    dependencies:
      snake-case: 2.1.0
      upper-case: 1.1.3

  /constant-case@3.0.4:
    resolution: {integrity: sha512-I2hSBi7Vvs7BEuJDr5dDHfzb/Ruj3FyvFyh7KLilAjNQw3Be+xgqUBA2W6scVEcL0hL1dwPRtIqEPVUCKkSsyQ==}
    dependencies:
      no-case: 3.0.4
      tslib: 2.6.2
      upper-case: 2.0.2

  /content-type@1.0.5:
    resolution: {integrity: sha512-nTjqfcBFEipKdXCv4YDQWCfmcLZKm81ldF0pAopTvyrFGVbcR6P/VAAd5G7N+0tTr8QqiU0tFadD6FK4NtJwOA==}
    engines: {node: '>= 0.6'}

  /conventional-changelog-angular@5.0.13:
    resolution: {integrity: sha512-i/gipMxs7s8L/QeuavPF2hLnJgH6pEZAttySB6aiQLWcX3puWDL3ACVmvBhJGxnAy52Qc15ua26BufY6KpmrVA==}
    engines: {node: '>=10'}
    dependencies:
      compare-func: 2.0.0
      q: 1.5.1
    dev: true

  /conventional-changelog-atom@2.0.8:
    resolution: {integrity: sha512-xo6v46icsFTK3bb7dY/8m2qvc8sZemRgdqLb/bjpBsH2UyOS8rKNTgcb5025Hri6IpANPApbXMg15QLb1LJpBw==}
    engines: {node: '>=10'}
    dependencies:
      q: 1.5.1
    dev: true

  /conventional-changelog-cli@2.2.2:
    resolution: {integrity: sha512-8grMV5Jo8S0kP3yoMeJxV2P5R6VJOqK72IiSV9t/4H5r/HiRqEBQ83bYGuz4Yzfdj4bjaAEhZN/FFbsFXr5bOA==}
    engines: {node: '>=10'}
    hasBin: true
    dependencies:
      add-stream: 1.0.0
      conventional-changelog: 3.1.25
      lodash: 4.17.21
      meow: 8.1.2
      tempfile: 3.0.0
    dev: true

  /conventional-changelog-codemirror@2.0.8:
    resolution: {integrity: sha512-z5DAsn3uj1Vfp7po3gpt2Boc+Bdwmw2++ZHa5Ak9k0UKsYAO5mH1UBTN0qSCuJZREIhX6WU4E1p3IW2oRCNzQw==}
    engines: {node: '>=10'}
    dependencies:
      q: 1.5.1
    dev: true

  /conventional-changelog-conventionalcommits@4.6.3:
    resolution: {integrity: sha512-LTTQV4fwOM4oLPad317V/QNQ1FY4Hju5qeBIM1uTHbrnCE+Eg4CdRZ3gO2pUeR+tzWdp80M2j3qFFEDWVqOV4g==}
    engines: {node: '>=10'}
    dependencies:
      compare-func: 2.0.0
      lodash: 4.17.21
      q: 1.5.1
    dev: true

  /conventional-changelog-conventionalcommits@5.0.0:
    resolution: {integrity: sha512-lCDbA+ZqVFQGUj7h9QBKoIpLhl8iihkO0nCTyRNzuXtcd7ubODpYB04IFy31JloiJgG0Uovu8ot8oxRzn7Nwtw==}
    engines: {node: '>=10'}
    dependencies:
      compare-func: 2.0.0
      lodash: 4.17.21
      q: 1.5.1
    dev: true

  /conventional-changelog-core@4.2.4:
    resolution: {integrity: sha512-gDVS+zVJHE2v4SLc6B0sLsPiloR0ygU7HaDW14aNJE1v4SlqJPILPl/aJC7YdtRE4CybBf8gDwObBvKha8Xlyg==}
    engines: {node: '>=10'}
    dependencies:
      add-stream: 1.0.0
      conventional-changelog-writer: 5.0.1
      conventional-commits-parser: 3.2.4
      dateformat: 3.0.3
      get-pkg-repo: 4.2.1
      git-raw-commits: 2.0.11
      git-remote-origin-url: 2.0.0
      git-semver-tags: 4.1.1
      lodash: 4.17.21
      normalize-package-data: 3.0.3
      q: 1.5.1
      read-pkg: 3.0.0
      read-pkg-up: 3.0.0
      through2: 4.0.2
    dev: true

  /conventional-changelog-ember@2.0.9:
    resolution: {integrity: sha512-ulzIReoZEvZCBDhcNYfDIsLTHzYHc7awh+eI44ZtV5cx6LVxLlVtEmcO+2/kGIHGtw+qVabJYjdI5cJOQgXh1A==}
    engines: {node: '>=10'}
    dependencies:
      q: 1.5.1
    dev: true

  /conventional-changelog-eslint@3.0.9:
    resolution: {integrity: sha512-6NpUCMgU8qmWmyAMSZO5NrRd7rTgErjrm4VASam2u5jrZS0n38V7Y9CzTtLT2qwz5xEChDR4BduoWIr8TfwvXA==}
    engines: {node: '>=10'}
    dependencies:
      q: 1.5.1
    dev: true

  /conventional-changelog-express@2.0.6:
    resolution: {integrity: sha512-SDez2f3iVJw6V563O3pRtNwXtQaSmEfTCaTBPCqn0oG0mfkq0rX4hHBq5P7De2MncoRixrALj3u3oQsNK+Q0pQ==}
    engines: {node: '>=10'}
    dependencies:
      q: 1.5.1
    dev: true

  /conventional-changelog-jquery@3.0.11:
    resolution: {integrity: sha512-x8AWz5/Td55F7+o/9LQ6cQIPwrCjfJQ5Zmfqi8thwUEKHstEn4kTIofXub7plf1xvFA2TqhZlq7fy5OmV6BOMw==}
    engines: {node: '>=10'}
    dependencies:
      q: 1.5.1
    dev: true

  /conventional-changelog-jshint@2.0.9:
    resolution: {integrity: sha512-wMLdaIzq6TNnMHMy31hql02OEQ8nCQfExw1SE0hYL5KvU+JCTuPaDO+7JiogGT2gJAxiUGATdtYYfh+nT+6riA==}
    engines: {node: '>=10'}
    dependencies:
      compare-func: 2.0.0
      q: 1.5.1
    dev: true

  /conventional-changelog-preset-loader@2.3.4:
    resolution: {integrity: sha512-GEKRWkrSAZeTq5+YjUZOYxdHq+ci4dNwHvpaBC3+ENalzFWuCWa9EZXSuZBpkr72sMdKB+1fyDV4takK1Lf58g==}
    engines: {node: '>=10'}
    dev: true

  /conventional-changelog-writer@5.0.1:
    resolution: {integrity: sha512-5WsuKUfxW7suLblAbFnxAcrvf6r+0b7GvNaWUwUIk0bXMnENP/PEieGKVUQrjPqwPT4o3EPAASBXiY6iHooLOQ==}
    engines: {node: '>=10'}
    hasBin: true
    dependencies:
      conventional-commits-filter: 2.0.7
      dateformat: 3.0.3
      handlebars: 4.7.7
      json-stringify-safe: 5.0.1
      lodash: 4.17.21
      meow: 8.1.2
      semver: 6.3.1
      split: 1.0.1
      through2: 4.0.2
    dev: true

  /conventional-changelog@3.1.25:
    resolution: {integrity: sha512-ryhi3fd1mKf3fSjbLXOfK2D06YwKNic1nC9mWqybBHdObPd8KJ2vjaXZfYj1U23t+V8T8n0d7gwnc9XbIdFbyQ==}
    engines: {node: '>=10'}
    dependencies:
      conventional-changelog-angular: 5.0.13
      conventional-changelog-atom: 2.0.8
      conventional-changelog-codemirror: 2.0.8
      conventional-changelog-conventionalcommits: 4.6.3
      conventional-changelog-core: 4.2.4
      conventional-changelog-ember: 2.0.9
      conventional-changelog-eslint: 3.0.9
      conventional-changelog-express: 2.0.6
      conventional-changelog-jquery: 3.0.11
      conventional-changelog-jshint: 2.0.9
      conventional-changelog-preset-loader: 2.3.4
    dev: true

  /conventional-commit-types@3.0.0:
    resolution: {integrity: sha512-SmmCYnOniSsAa9GqWOeLqc179lfr5TRu5b4QFDkbsrJ5TZjPJx85wtOr3zn+1dbeNiXDKGPbZ72IKbPhLXh/Lg==}
    dev: true

  /conventional-commits-filter@2.0.7:
    resolution: {integrity: sha512-ASS9SamOP4TbCClsRHxIHXRfcGCnIoQqkvAzCSbZzTFLfcTqJVugB0agRgsEELsqaeWgsXv513eS116wnlSSPA==}
    engines: {node: '>=10'}
    dependencies:
      lodash.ismatch: 4.4.0
      modify-values: 1.0.1
    dev: true

  /conventional-commits-parser@3.2.4:
    resolution: {integrity: sha512-nK7sAtfi+QXbxHCYfhpZsfRtaitZLIA6889kFIouLvz6repszQDgxBu7wf2WbU+Dco7sAnNCJYERCwt54WPC2Q==}
    engines: {node: '>=10'}
    hasBin: true
    dependencies:
      JSONStream: 1.3.5
      is-text-path: 1.0.1
      lodash: 4.17.21
      meow: 8.1.2
      split2: 3.2.2
      through2: 4.0.2
    dev: true

  /convert-source-map@1.8.0:
    resolution: {integrity: sha512-+OQdjP49zViI/6i7nIJpA8rAl4sV/JdPfU9nZs3VqOwGIgizICvuN2ru6fMd+4llL0tar18UYJXfZ/TWtmhUjA==}
    dependencies:
      safe-buffer: 5.1.2
    dev: true

  /copyfiles@2.4.1:
    resolution: {integrity: sha512-fereAvAvxDrQDOXybk3Qu3dPbOoKoysFMWtkY3mv5BsL8//OSZVL5DCLYqgRfY5cWirgRzlC+WSrxp6Bo3eNZg==}
    hasBin: true
    dependencies:
      glob: 7.2.3
      minimatch: 3.1.2
      mkdirp: 1.0.4
      noms: 0.0.0
      through2: 2.0.5
      untildify: 4.0.0
      yargs: 16.2.0
    dev: true

  /core-js@3.33.2:
    resolution: {integrity: sha512-XeBzWI6QL3nJQiHmdzbAOiMYqjrb7hwU7A39Qhvd/POSa/t9E1AeZyEZx3fNvp/vtM8zXwhoL0FsiS0hD0pruQ==}
    requiresBuild: true

  /core-util-is@1.0.3:
    resolution: {integrity: sha512-ZQBvi1DcpJ4GDqanjucZ2Hj3wEO5pZDS89BWbkcrvdxksJorwUDDZamX9ldFkp9aw2lmBDLgkObEA4DWNJ9FYQ==}

  /cosmiconfig-typescript-loader@4.2.0(@types/node@18.18.7)(cosmiconfig@8.2.0)(ts-node@10.9.1)(typescript@5.4.5):
    resolution: {integrity: sha512-NkANeMnaHrlaSSlpKGyvn2R4rqUDeE/9E5YHx+b4nwo0R8dZyAqcih8/gxpCZvqWP9Vf6xuLpMSzSgdVEIM78g==}
    engines: {node: '>=12', npm: '>=6'}
    peerDependencies:
      '@types/node': '*'
      cosmiconfig: '>=7'
      ts-node: '>=10'
      typescript: '>=3'
    peerDependenciesMeta:
      '@types/node':
        optional: true
    dependencies:
      '@types/node': 18.18.7
      cosmiconfig: 8.2.0
      ts-node: 10.9.1(@types/node@18.18.7)(typescript@5.4.5)
      typescript: 5.4.5
    dev: true

  /cosmiconfig-typescript-loader@5.0.0(@types/node@18.18.7)(cosmiconfig@8.2.0)(typescript@5.4.5):
    resolution: {integrity: sha512-+8cK7jRAReYkMwMiG+bxhcNKiHJDM6bR9FD/nGBXOWdMLuYawjF5cGrtLilJ+LGd3ZjCXnJjR5DkfWPoIVlqJA==}
    engines: {node: '>=v16'}
    requiresBuild: true
    peerDependencies:
      '@types/node': '*'
      cosmiconfig: '>=8.2'
      typescript: '>=4'
    peerDependenciesMeta:
      '@types/node':
        optional: true
    dependencies:
      '@types/node': 18.18.7
      cosmiconfig: 8.2.0
      jiti: 1.20.0
      typescript: 5.4.5
    dev: true
    optional: true

  /cosmiconfig@8.1.3:
    resolution: {integrity: sha512-/UkO2JKI18b5jVMJUp0lvKFMpa/Gye+ZgZjKD+DGEN9y7NRcf/nK1A0sp67ONmKtnDCNMS44E6jrk0Yc3bDuUw==}
    engines: {node: '>=14'}
    dependencies:
      import-fresh: 3.3.0
      js-yaml: 4.1.0
      parse-json: 5.2.0
      path-type: 4.0.0
    dev: true

  /cosmiconfig@8.2.0:
    resolution: {integrity: sha512-3rTMnFJA1tCOPwRxtgF4wd7Ab2qvDbL8jX+3smjIbS4HlZBagTlpERbdN7iAbWlrfxE3M8c27kTwTawQ7st+OQ==}
    engines: {node: '>=14'}
    dependencies:
      import-fresh: 3.3.0
      js-yaml: 4.1.0
      parse-json: 5.2.0
      path-type: 4.0.0

  /create-require@1.1.1:
    resolution: {integrity: sha512-dcKFX3jn0MpIaXjisoRvexIJVEKzaq7z2rZKxf+MSr9TkdmHmsU4m2lcLojrj/FHl8mk5VxMmYA+ftRkP/3oKQ==}
    dev: true

  /cross-spawn@7.0.3:
    resolution: {integrity: sha512-iRDPJKUPVEND7dHPO8rkbOnPpyDygcDFtWjpeWNCgy8WP2rXcxXL8TskReQl6OrB2G7+UJrags1q15Fudc7G6w==}
    engines: {node: '>= 8'}
    dependencies:
      path-key: 3.1.1
      shebang-command: 2.0.0
      which: 2.0.2

  /crypto-random-string@4.0.0:
    resolution: {integrity: sha512-x8dy3RnvYdlUcPOjkEHqozhiwzKNSq7GcPuXFbnyMOCHxX8V3OgIg/pYuabl2sbUPfIJaeAQB7PMOK8DFIdoRA==}
    engines: {node: '>=12'}
    dependencies:
      type-fest: 1.4.0

  /csv-generate@3.4.3:
    resolution: {integrity: sha512-w/T+rqR0vwvHqWs/1ZyMDWtHHSJaN06klRqJXBEpDJaM/+dZkso0OKh1VcuuYvK3XM53KysVNq8Ko/epCK8wOw==}
    dev: false

  /csv-parse@4.16.3:
    resolution: {integrity: sha512-cO1I/zmz4w2dcKHVvpCr7JVRu8/FymG5OEpmvsZYlccYolPBLoVGKUHgNoc4ZGkFeFlWGEDmMyBM+TTqRdW/wg==}
    dev: false

  /csv-stringify@5.6.5:
    resolution: {integrity: sha512-PjiQ659aQ+fUTQqSrd1XEDnOr52jh30RBurfzkscaE2tPaFsDH5wOAHJiw8XAHphRknCwMUE9KRayc4K/NbO8A==}
    dev: false

  /csv@5.5.3:
    resolution: {integrity: sha512-QTaY0XjjhTQOdguARF0lGKm5/mEq9PD9/VhZZegHDIBq2tQwgNpHc3dneD4mGo2iJs+fTKv5Bp0fZ+BRuY3Z0g==}
    engines: {node: '>= 0.1.90'}
    dependencies:
      csv-generate: 3.4.3
      csv-parse: 4.16.3
      csv-stringify: 5.6.5
      stream-transform: 2.1.3
    dev: false

  /cz-conventional-changelog@3.3.0(typescript@5.4.5):
    resolution: {integrity: sha512-U466fIzU5U22eES5lTNiNbZ+d8dfcHcssH4o7QsdWaCcRs/feIPCxKYSWkYBNs5mny7MvEfwpTLWjvbm94hecw==}
    engines: {node: '>= 10'}
    dependencies:
      chalk: 2.4.2
      commitizen: 4.3.0(typescript@5.4.5)
      conventional-commit-types: 3.0.0
      lodash.map: 4.6.0
      longest: 2.0.1
      word-wrap: 1.2.3
    optionalDependencies:
      '@commitlint/load': 18.2.0(typescript@5.4.5)
    transitivePeerDependencies:
      - typescript
    dev: true

  /cz-customizable@7.0.0:
    resolution: {integrity: sha512-pQKkGSm+8SY9VY/yeJqDOla1MjrGaG7WG4EYLLEV4VNctGO7WdzdGtWEr2ydKSkrpmTs7f8fmBksg/FaTrUAyw==}
    hasBin: true
    dependencies:
      editor: 1.0.0
      find-config: 1.0.0
      inquirer: 6.5.2
      lodash: 4.17.21
      temp: 0.9.4
      word-wrap: 1.2.3
    dev: true

  /d@1.0.1:
    resolution: {integrity: sha512-m62ShEObQ39CfralilEQRjH6oAMtNCV1xJyEx5LpRYUVN+EviphDgUc/F3hnYbADmkiNs67Y+3ylmlG7Lnu+FA==}
    dependencies:
      es5-ext: 0.10.64
      type: 1.2.0
    dev: true

  /danger@11.3.0:
    resolution: {integrity: sha512-h4zkvmEfRVZp2EIKlQSky0IotxrDbJZtXgMTvyN1nwPCfg0JgvQVmVbvOZXrOgNVlgL+42ZDjNL2qAwVmJypNw==}
    engines: {node: '>=14.13.1'}
    hasBin: true
    dependencies:
      '@gitbeaker/core': 35.8.1
      '@gitbeaker/node': 35.8.1
      '@octokit/rest': 18.12.0
      async-retry: 1.2.3
      chalk: 2.4.2
      commander: 2.20.3
      core-js: 3.33.2
      debug: 4.3.4(supports-color@8.1.1)
      fast-json-patch: 3.1.1
      get-stdin: 6.0.0
      http-proxy-agent: 5.0.0
      https-proxy-agent: 5.0.1
      hyperlinker: 1.0.0
      json5: 2.2.3
      jsonpointer: 5.0.1
      jsonwebtoken: 9.0.2
      lodash.find: 4.6.0
      lodash.includes: 4.3.0
      lodash.isobject: 3.0.2
      lodash.keys: 4.2.0
      lodash.mapvalues: 4.6.0
      lodash.memoize: 4.1.2
      memfs-or-file-map-to-github-branch: 1.2.1
      micromatch: 4.0.5
      node-cleanup: 2.1.2
      node-fetch: 2.6.9
      override-require: 1.1.1
      p-limit: 2.3.0
      parse-diff: 0.7.1
      parse-git-config: 2.0.3
      parse-github-url: 1.0.2
      parse-link-header: 2.0.0
      pinpoint: 1.1.0
      prettyjson: 1.2.5
      readline-sync: 1.4.10
      regenerator-runtime: 0.13.11
      require-from-string: 2.0.2
      supports-hyperlinks: 1.0.1
    transitivePeerDependencies:
      - encoding
      - supports-color

  /dargs@7.0.0:
    resolution: {integrity: sha512-2iy1EkLdlBzQGvbweYRFxmFath8+K7+AKB0TlhHWkNuH+TmovaMH/Wp7V7R4u7f4SnX3OgLsU9t1NI9ioDnUpg==}
    engines: {node: '>=8'}
    dev: true

  /data-uri-to-buffer@4.0.1:
    resolution: {integrity: sha512-0R9ikRb668HB7QDxT1vkpuUBtqc53YyAwMwGeUFKRojY/NWKvdZ+9UYtRfGmhqNbRkTSVpMbmyhXipFFv2cb/A==}
    engines: {node: '>= 12'}

  /date-fns@2.30.0:
    resolution: {integrity: sha512-fnULvOpxnC5/Vg3NCiWelDsLiUc9bRwAPs/+LfTLNvetFCtCTN+yQz15C/fs4AwX1R9K5GLtLfn8QW+dWisaAw==}
    engines: {node: '>=0.11'}
    dependencies:
      '@babel/runtime': 7.22.5

  /dateformat@3.0.3:
    resolution: {integrity: sha512-jyCETtSl3VMZMWeRo7iY1FL19ges1t55hMo5yaam4Jrsm5EPL89UQkoQRyiI+Yf4k8r2ZpdngkV8hr1lIdjb3Q==}
    dev: true

  /debug@3.2.7:
    resolution: {integrity: sha512-CFjzYYAi4ThfiQvizrFQevTTXHtnCqWfe7x1AhgEscTz6ZbLbfoLRLPugTQyBth6f8ZERVUSyWHFD/7Wu4t1XQ==}
    peerDependencies:
      supports-color: '*'
    peerDependenciesMeta:
      supports-color:
        optional: true
    dependencies:
      ms: 2.1.3
    dev: true

  /debug@4.3.4(supports-color@8.1.1):
    resolution: {integrity: sha512-PRWFHuSU3eDtQJPvnNY7Jcket1j0t5OuOsFzPPzsekD52Zl8qUfFIPEiswXqIvHWGVHOgX+7G/vCNNhehwxfkQ==}
    engines: {node: '>=6.0'}
    peerDependencies:
      supports-color: '*'
    peerDependenciesMeta:
      supports-color:
        optional: true
    dependencies:
      ms: 2.1.2
      supports-color: 8.1.1

  /debug@4.3.5(supports-color@8.1.1):
    resolution: {integrity: sha512-pt0bNEmneDIvdL1Xsd9oDQ/wrQRkXDT4AUWlNZNPKvW5x/jyO9VFXkJUP07vQ2upmw5PlaITaPKc31jK13V+jg==}
    engines: {node: '>=6.0'}
    peerDependencies:
      supports-color: '*'
    peerDependenciesMeta:
      supports-color:
        optional: true
    dependencies:
      ms: 2.1.2
      supports-color: 8.1.1

  /debug@4.3.6:
    resolution: {integrity: sha512-O/09Bd4Z1fBrU4VzkhFqVgpPzaGbw6Sm9FEkBT1A/YBXQFGuuSxa1dN2nxgxS34JmKXqYx8CZAwEVoJFImUXIg==}
    engines: {node: '>=6.0'}
    peerDependencies:
      supports-color: '*'
    peerDependenciesMeta:
      supports-color:
        optional: true
    dependencies:
      ms: 2.1.2
    dev: true

  /decamelize-keys@1.1.0:
    resolution: {integrity: sha512-ocLWuYzRPoS9bfiSdDd3cxvrzovVMZnRDVEzAs+hWIVXGDbHxWMECij2OBuyB/An0FFW/nLuq6Kv1i/YC5Qfzg==}
    engines: {node: '>=0.10.0'}
    dependencies:
      decamelize: 1.2.0
      map-obj: 1.0.1
    dev: true

  /decamelize@1.2.0:
    resolution: {integrity: sha512-z2S+W9X73hAUUki+N+9Za2lBlun89zigOyGrsax+KUQ6wKW4ZoWpEYBkGhQjwAjjDCkWxhY0VKEhk8wzY7F5cA==}
    engines: {node: '>=0.10.0'}

  /decode-named-character-reference@1.0.2:
    resolution: {integrity: sha512-O8x12RzrUF8xyVcY0KJowWsmaJxQbmy0/EtnNtHRpsOcT7dFk5W598coHqBVpmWo1oQQfsCqfCmkZN5DJrZVdg==}
    dependencies:
      character-entities: 2.0.2
    dev: false

  /decode-uri-component@0.2.2:
    resolution: {integrity: sha512-FqUYQ+8o158GyGTrMFJms9qh3CqTKvAqgqsTnkLI8sKu0028orqBhxNMFkFen0zGyg6epACD32pjVk58ngIErQ==}
    engines: {node: '>=0.10'}

  /decompress-response@3.3.0:
    resolution: {integrity: sha512-BzRPQuY1ip+qDonAOz42gRm/pg9F768C+npV/4JOsxRC2sq+Rlk+Q4ZCAsOhnIaMrgarILY+RMUIvMmmX1qAEA==}
    engines: {node: '>=4'}
    dependencies:
      mimic-response: 1.0.1

  /decompress-response@6.0.0:
    resolution: {integrity: sha512-aW35yZM6Bb/4oJlZncMH2LCoZtJXTRxES17vE3hoRiowU2kWHaJKFkSBDnDR+cm9J+9QhXmREyIfv0pji9ejCQ==}
    engines: {node: '>=10'}
    dependencies:
      mimic-response: 3.1.0

  /dedent@0.7.0:
    resolution: {integrity: sha512-Q6fKUPqnAHAyhiUgFU7BUzLiv0kd8saH9al7tnu5Q/okj6dnupxyTgFIBjVzJATdfIAm9NAsvXNzjaKa+bxVyA==}
    dev: true

  /deep-eql@5.0.2:
    resolution: {integrity: sha512-h5k/5U50IJJFpzfL6nO9jaaumfjO/f2NjK/oYB2Djzm4p9L+3T9qWpZqZ2hAbLPuuYq9wrU08WQyBTL5GbPk5Q==}
    engines: {node: '>=6'}
    dev: true

  /deep-extend@0.6.0:
    resolution: {integrity: sha512-LOHxIOaPYdHlJRtCQfDIVZtfw/ufM8+rVj649RIHzcm/vGwQRXFt6OPqIFWsm2XEMrNIEtWR64sY1LEKD2vAOA==}
    engines: {node: '>=4.0.0'}

  /deep-is@0.1.4:
    resolution: {integrity: sha512-oIPzksmTg4/MriiaYGO+okXDT7ztn/w3Eptv/+gSIdMdKsJo0u4CfYNFJPy+4SKMuCqGw2wxnA+URMg3t8a/bQ==}
    dev: true

  /defaults@1.0.3:
    resolution: {integrity: sha512-s82itHOnYrN0Ib8r+z7laQz3sdE+4FP3d9Q7VLO7U+KRT+CR0GsWuyHxzdAY82I7cXv0G/twrqomTJLOssO5HA==}
    dependencies:
      clone: 1.0.4

  /defer-to-connect@1.1.3:
    resolution: {integrity: sha512-0ISdNousHvZT2EiFlZeZAHBUvSxmKswVCEf8hW7KWgG4a8MVEu/3Vb6uWYozkjylyCxe0JBIiRB1jV45S70WVQ==}

  /defer-to-connect@2.0.1:
    resolution: {integrity: sha512-4tvttepXG1VaYGrRibk5EwJd1t4udunSOVMdLSAL6mId1ix438oPwPZMALY41FCijukO1L0twNcGsdzS7dHgDg==}
    engines: {node: '>=10'}

  /define-data-property@1.1.0:
    resolution: {integrity: sha512-UzGwzcjyv3OtAvolTj1GoyNYzfFR+iqbGjcnBEENZVCpM4/Ng1yhGNvS3lR/xDS74Tb2wGG9WzNSNIOS9UVb2g==}
    engines: {node: '>= 0.4'}
    dependencies:
      get-intrinsic: 1.2.1
      gopd: 1.0.1
      has-property-descriptors: 1.0.0

  /define-properties@1.2.1:
    resolution: {integrity: sha512-8QmQKqEASLd5nx0U1B1okLElbUuuttJ/AnYmRXbbbGDWh6uS208EjD4Xqq/I9wK7u0v6O08XhTWnt5XtEbR6Dg==}
    engines: {node: '>= 0.4'}
    dependencies:
      define-data-property: 1.1.0
      has-property-descriptors: 1.0.0
      object-keys: 1.1.1

  /delay@5.0.0:
    resolution: {integrity: sha512-ReEBKkIfe4ya47wlPYf/gu5ib6yUG0/Aez0JQZQz94kiWtRQvZIQbTiehsnwHvLSWJnQdhVeqYue7Id1dKr0qw==}
    engines: {node: '>=10'}

  /delayed-stream@1.0.0:
    resolution: {integrity: sha512-ZySD7Nf91aLB0RxL4KGrKHBXl7Eds1DAmEdcoVawXnLD7SDhpNgtuII2aAkg7a7QS41jxPSZ17p4VdGnMHk3MQ==}
    engines: {node: '>=0.4.0'}

  /delegates@1.0.0:
    resolution: {integrity: sha512-bd2L678uiWATM6m5Z1VzNCErI3jiGzt6HGY8OVICs40JQq/HALfbyNJmp0UDakEY4pMMaN0Ly5om/B1VI/+xfQ==}

  /depd@1.1.2:
    resolution: {integrity: sha512-7emPTl6Dpo6JRXOXjLRxck+FlLRX5847cLKEn00PLAgc3g2hTZZgr+e4c2v6QpSmLeFP3n5yUo7ft6avBK/5jQ==}
    engines: {node: '>= 0.6'}

  /deprecation@2.3.1:
    resolution: {integrity: sha512-xmHIy4F3scKVwMsQ4WnVaS8bHOx0DmVwRywosKhaILI0ywMDWPtBSku2HNxRvF7jtwDRsoEwYQSfbxj8b7RlJQ==}

  /dequal@2.0.3:
    resolution: {integrity: sha512-0je+qPKHEMohvfRTCEo3CrPG6cAzAYgmzKyxRiYSSDkS6eGJdyVJm7WaYA5ECaAD9wLB2T4EEeymA5aFVcYXCA==}
    engines: {node: '>=6'}
    dev: false

  /detect-file@1.0.0:
    resolution: {integrity: sha512-DtCOLG98P007x7wiiOmfI0fi3eIKyWiLTGJ2MDnVi/E04lWGbf+JzrRHMm0rgIIZJGtHpKpbVgLWHrv8xXpc3Q==}
    engines: {node: '>=0.10.0'}
    dev: true

  /detect-indent@5.0.0:
    resolution: {integrity: sha512-rlpvsxUtM0PQvy9iZe640/IWwWYyBsTApREbA1pHOpmOUIl9MkP/U4z7vTtg4Oaojvqhxt7sdufnT0EzGaR31g==}
    engines: {node: '>=4'}

  /detect-indent@6.1.0:
    resolution: {integrity: sha512-reYkTUJAZb9gUuZ2RvVCNhVHdg62RHnJ7WJl8ftMi4diZ6NWlciOzQN88pUhSELEwflJht4oQDv0F0BMlwaYtA==}
    engines: {node: '>=8'}

  /detect-indent@7.0.1:
    resolution: {integrity: sha512-Mc7QhQ8s+cLrnUfU/Ji94vG/r8M26m8f++vyres4ZoojaRDpZ1eSIh/EpzLNwlWuvzSZ3UbDFspjFvTDXe6e/g==}
    engines: {node: '>=12.20'}

  /detect-libc@2.0.2:
    resolution: {integrity: sha512-UX6sGumvvqSaXgdKGUsgZWqcUyIXZ/vZTrlRT/iobiKhGL0zL4d3osHj3uqllWJK+i+sixDS/3COVEOFbupFyw==}
    engines: {node: '>=8'}
    dev: true

  /detect-newline@2.1.0:
    resolution: {integrity: sha512-CwffZFvlJffUg9zZA0uqrjQayUTC8ob94pnr5sFwaVv3IOmkfUHcWH+jXaQK3askE51Cqe8/9Ql/0uXNwqZ8Zg==}
    engines: {node: '>=0.10.0'}

  /detect-newline@3.1.0:
    resolution: {integrity: sha512-TLz+x/vEXm/Y7P7wn1EJFNLxYpUD4TgMosxY6fAVJUnJMbupHBOncxyWUG9OpTaH9EBD7uFI5LfEgmMOc54DsA==}
    engines: {node: '>=8'}

  /detect-newline@4.0.1:
    resolution: {integrity: sha512-qE3Veg1YXzGHQhlA6jzebZN2qVf6NX+A7m7qlhCGG30dJixrAQhYOsJjsnBjJkCSmuOPpCk30145fr8FV0bzog==}
    engines: {node: ^12.20.0 || ^14.13.1 || >=16.0.0}

  /devlop@1.1.0:
    resolution: {integrity: sha512-RWmIqhcFf1lRYBvNmr7qTNuyCt/7/ns2jbpp1+PalgE/rDQcBT0fioSMUpJ93irlUhC5hrg4cYqe6U+0ImW0rA==}
    dependencies:
      dequal: 2.0.3
    dev: false

  /diff@4.0.2:
    resolution: {integrity: sha512-58lmxKSA4BNyLz+HHMUzlOEpg09FV+ev6ZMe3vJihgdxzgcwZ8VoEEPmALCZG9LmqfVoNMMKpttIYTVG6uDY7A==}
    engines: {node: '>=0.3.1'}
    dev: true

  /dir-glob@3.0.1:
    resolution: {integrity: sha512-WkrWp9GR4KXfKGYzOLmTuGVi1UWFfws377n9cc55/tb6DuqyF6pcQ5AbiHEshaDpY9v6oaSr2XCDidGmMwdzIA==}
    engines: {node: '>=8'}
    dependencies:
      path-type: 4.0.0

  /doctrine@2.1.0:
    resolution: {integrity: sha512-35mSku4ZXK0vfCuHEDAwt55dg2jNajHZ1odvF+8SSr82EsZY4QmXfuWso8oEd8zRhVObSN18aM0CjSdoBX7zIw==}
    engines: {node: '>=0.10.0'}
    dependencies:
      esutils: 2.0.3
    dev: true

  /doctrine@3.0.0:
    resolution: {integrity: sha512-yS+Q5i3hBf7GBkd4KG8a7eBNNWNGLTaEwwYWUijIYM7zrlYDM0BFXHjjPWlWZ1Rg7UaddZeIDmi9jF3HmqiQ2w==}
    engines: {node: '>=6.0.0'}
    dependencies:
      esutils: 2.0.3
    dev: true

  /dot-case@2.1.1:
    resolution: {integrity: sha512-HnM6ZlFqcajLsyudHq7LeeLDr2rFAVYtDv/hV5qchQEidSck8j9OPUsXY9KwJv/lHMtYlX4DjRQqwFYa+0r8Ug==}
    dependencies:
      no-case: 2.3.2

  /dot-case@3.0.4:
    resolution: {integrity: sha512-Kv5nKlh6yRrdrGvxeJ2e5y2eRUpkUosIW4A2AS38zwSz27zu7ufDwQPi5Jhs3XAlGNetl3bmnGhQsMtkKJnj3w==}
    dependencies:
      no-case: 3.0.4
      tslib: 2.6.2

  /dot-prop@5.3.0:
    resolution: {integrity: sha512-QM8q3zDe58hqUqjraQOmzZ1LIH9SWQJTlEKCH4kJ2oQvLZk7RbQXvtDM2XEq3fwkV9CCvvH4LA0AV+ogFsBM2Q==}
    engines: {node: '>=8'}
    dependencies:
      is-obj: 2.0.0
    dev: true

  /dot-prop@6.0.1:
    resolution: {integrity: sha512-tE7ztYzXHIeyvc7N+hR3oi7FIbf/NIjVP9hmAt3yMXzrQ072/fpjGLx2GxNxGxUl5V73MEqYzioOMoVhGMJ5cA==}
    engines: {node: '>=10'}
    dependencies:
      is-obj: 2.0.0

  /duplexer3@0.1.5:
    resolution: {integrity: sha512-1A8za6ws41LQgv9HrE/66jyC5yuSjQ3L/KOpFtoBilsAK2iA2wuS5rTt1OCzIvtS2V7nVmedsUU+DGRcjBmOYA==}

  /eastasianwidth@0.2.0:
    resolution: {integrity: sha512-I88TYZWc9XiYHRQ4/3c5rjjfgkjhLyW2luGIheGERbNQ6OY7yTybanSpDXZa8y7VUP9YmDcYa+eyq4ca7iLqWA==}

  /ecdsa-sig-formatter@1.0.11:
    resolution: {integrity: sha512-nagl3RYrbNv6kQkeJIpt6NJZy8twLB/2vtz6yN9Z4vRKHN4/QZJIEbqohALSgwKdnksuY3k5Addp5lg8sVoVcQ==}
    dependencies:
      safe-buffer: 5.2.1

  /editor@1.0.0:
    resolution: {integrity: sha512-SoRmbGStwNYHgKfjOrX2L0mUvp9bUVv0uPppZSOMAntEbcFtoC3MKF5b3T6HQPXKIV+QGY3xPO3JK5it5lVkuw==}
    dev: true

  /ejs@3.1.10:
    resolution: {integrity: sha512-UeJmFfOrAQS8OJWPZ4qtgHyWExa088/MtK5UEyoJGFH67cDEXkZSviOiKRCZ4Xij0zxI3JECgYs3oKx+AizQBA==}
    engines: {node: '>=0.10.0'}
    hasBin: true
    dependencies:
      jake: 10.8.5

  /electron-to-chromium@1.4.271:
    resolution: {integrity: sha512-BCPBtK07xR1/uY2HFDtl3wK2De66AW4MSiPlLrnPNxKC/Qhccxd59W73654S3y6Rb/k3hmuGJOBnhjfoutetXA==}

  /emoji-regex@8.0.0:
    resolution: {integrity: sha512-MSjYzcWNOA0ewAHpz0MxpYFvwg6yjy1NG3xteoqz644VCo/RPgnr1/GGt+ic3iJTzQ8Eu3TdM14SawnVUmGE6A==}

  /emoji-regex@9.2.2:
    resolution: {integrity: sha512-L18DaJsXSUk2+42pv8mLs5jJT2hqFkFE4j21wOmgbUqsZ2hL72NsUU785g9RXgo3s0ZNgVl42TiHp3ZtOv/Vyg==}

  /empty-npm-package@1.0.0:
    resolution: {integrity: sha512-q4Mq/+XO7UNDdMiPpR/LIBIW1Zl4V0Z6UT9aKGqIAnBCtCb3lvZJM1KbDbdzdC8fKflwflModfjR29Nt0EpcwA==}

  /encoding@0.1.13:
    resolution: {integrity: sha512-ETBauow1T35Y/WZMkio9jiM0Z5xjHHmJ4XmjZOq1l/dXz3lr2sRn87nJy20RupqSh1F2m3HHPSp8ShIPQJrJ3A==}
    requiresBuild: true
    dependencies:
      iconv-lite: 0.6.3
    optional: true

  /end-of-stream@1.4.4:
    resolution: {integrity: sha512-+uw1inIHVPQoaVuHzRyXd21icM+cnt4CzD5rW+NC1wjOUSTOs+Te7FOv7AhN7vS9x/oIyhLP5PR1H+phQAHu5Q==}
    dependencies:
      once: 1.4.0

  /enhanced-resolve@5.15.0:
    resolution: {integrity: sha512-LXYT42KJ7lpIKECr2mAXIaMldcNCh/7E0KBKOu4KSfkHmP+mZmSs+8V5gBAqisWBy0OO4W5Oyys0GO1Y8KtdKg==}
    engines: {node: '>=10.13.0'}
    dependencies:
      graceful-fs: 4.2.11
      tapable: 2.2.1

  /env-paths@2.2.1:
    resolution: {integrity: sha512-+h1lkLKhZMTYjog1VEpJNG7NZJWcuc2DDk/qsqSTRRCOXiLjeQ1d1/udrUGhqMxUgAlwKNZ0cf2uqan5GLuS2A==}
    engines: {node: '>=6'}

  /err-code@2.0.3:
    resolution: {integrity: sha512-2bmlRpNKBxT/CRmPOlyISQpNj+qSeYvcym/uT0Jx2bMOlKLtSy1ZmLuVxSEKKyor/N5yhvp/ZiG1oE3DEYMSFA==}

  /error-ex@1.3.2:
    resolution: {integrity: sha512-7dFHNmqeFSEt2ZBsCriorKnn3Z2pj+fd9kmI6QoWw4//DL+icEBfc0U7qJCisqrTsKTjw4fNFy2pW9OqStD84g==}
    dependencies:
      is-arrayish: 0.2.1

  /es-abstract@1.22.2:
    resolution: {integrity: sha512-YoxfFcDmhjOgWPWsV13+2RNjq1F6UQnfs+8TftwNqtzlmFzEXvlUwdrNrYeaizfjQzRMxkZ6ElWMOJIFKdVqwA==}
    engines: {node: '>= 0.4'}
    dependencies:
      array-buffer-byte-length: 1.0.0
      arraybuffer.prototype.slice: 1.0.2
      available-typed-arrays: 1.0.5
      call-bind: 1.0.2
      es-set-tostringtag: 2.0.1
      es-to-primitive: 1.2.1
      function.prototype.name: 1.1.6
      get-intrinsic: 1.2.1
      get-symbol-description: 1.0.0
      globalthis: 1.0.3
      gopd: 1.0.1
      has: 1.0.3
      has-property-descriptors: 1.0.0
      has-proto: 1.0.1
      has-symbols: 1.0.3
      internal-slot: 1.0.5
      is-array-buffer: 3.0.2
      is-callable: 1.2.7
      is-negative-zero: 2.0.2
      is-regex: 1.1.4
      is-shared-array-buffer: 1.0.2
      is-string: 1.0.7
      is-typed-array: 1.1.12
      is-weakref: 1.0.2
      object-inspect: 1.12.3
      object-keys: 1.1.1
      object.assign: 4.1.4
      regexp.prototype.flags: 1.5.1
      safe-array-concat: 1.0.1
      safe-regex-test: 1.0.0
      string.prototype.trim: 1.2.8
      string.prototype.trimend: 1.0.7
      string.prototype.trimstart: 1.0.7
      typed-array-buffer: 1.0.0
      typed-array-byte-length: 1.0.0
      typed-array-byte-offset: 1.0.0
      typed-array-length: 1.0.4
      unbox-primitive: 1.0.2
      which-typed-array: 1.1.11

  /es-iterator-helpers@1.0.15:
    resolution: {integrity: sha512-GhoY8uYqd6iwUl2kgjTm4CZAf6oo5mHK7BPqx3rKgx893YSsy0LGHV6gfqqQvZt/8xM8xeOnfXBCfqclMKkJ5g==}
    dependencies:
      asynciterator.prototype: 1.0.0
      call-bind: 1.0.2
      define-properties: 1.2.1
      es-abstract: 1.22.2
      es-set-tostringtag: 2.0.1
      function-bind: 1.1.2
      get-intrinsic: 1.2.1
      globalthis: 1.0.3
      has-property-descriptors: 1.0.0
      has-proto: 1.0.1
      has-symbols: 1.0.3
      internal-slot: 1.0.5
      iterator.prototype: 1.1.2
      safe-array-concat: 1.0.1
    dev: true

  /es-module-lexer@1.3.0:
    resolution: {integrity: sha512-vZK7T0N2CBmBOixhmjdqx2gWVbFZ4DXZ/NyRMZVlJXPa7CyFS+/a4QQsDGDQy9ZfEzxFuNEsMLeQJnKP2p5/JA==}

  /es-set-tostringtag@2.0.1:
    resolution: {integrity: sha512-g3OMbtlwY3QewlqAiMLI47KywjWZoEytKr8pf6iTC8uJq5bIAH52Z9pnQ8pVL6whrCto53JZDuUIsifGeLorTg==}
    engines: {node: '>= 0.4'}
    dependencies:
      get-intrinsic: 1.2.1
      has: 1.0.3
      has-tostringtag: 1.0.0

  /es-shim-unscopables@1.0.0:
    resolution: {integrity: sha512-Jm6GPcCdC30eMLbZ2x8z2WuRwAws3zTBBKuusffYVUrNj/GVSUAZ+xKMaUpfNDR5IbyNA5LJbaecoUVbmUcB1w==}
    dependencies:
      has: 1.0.3

  /es-to-primitive@1.2.1:
    resolution: {integrity: sha512-QCOllgZJtaUo9miYBcLChTUaHNjJF3PYs1VidD7AwiEj1kYxKeQTctLAezAOH5ZKRH0g2IgPn6KwB4IT8iRpvA==}
    engines: {node: '>= 0.4'}
    dependencies:
      is-callable: 1.2.7
      is-date-object: 1.0.5
      is-symbol: 1.0.4

  /es5-ext@0.10.62:
    resolution: {integrity: sha512-BHLqn0klhEpnOKSrzn/Xsz2UIW8j+cGmo9JLzr8BiUapV8hPL9+FliFqjwr9ngW7jWdnxv6eO+/LqyhJVqgrjA==}
    engines: {node: '>=0.10'}
    requiresBuild: true
    dependencies:
      es6-iterator: 2.0.3
      es6-symbol: 3.1.3
      next-tick: 1.1.0
    dev: true

  /es5-ext@0.10.64:
    resolution: {integrity: sha512-p2snDhiLaXe6dahss1LddxqEm+SkuDvV8dnIQG0MWjyHpcMNfXKPE+/Cc0y+PhxJX3A4xGNeFCj5oc0BUh6deg==}
    engines: {node: '>=0.10'}
    requiresBuild: true
    dependencies:
      es6-iterator: 2.0.3
      es6-symbol: 3.1.3
      esniff: 2.0.1
      next-tick: 1.1.0
    dev: true

  /es6-iterator@2.0.3:
    resolution: {integrity: sha512-zw4SRzoUkd+cl+ZoE15A9o1oQd920Bb0iOJMQkQhl3jNc03YqVjAhG7scf9C5KWRU/R13Orf588uCC6525o02g==}
    dependencies:
      d: 1.0.1
      es5-ext: 0.10.64
      es6-symbol: 3.1.3
    dev: true

  /es6-symbol@3.1.3:
    resolution: {integrity: sha512-NJ6Yn3FuDinBaBRWl/q5X/s4koRHBrgKAu+yGI6JCBeiu3qrcbJhwT2GeR/EXVfylRk8dpQVJoLEFhK+Mu31NA==}
    dependencies:
      d: 1.0.1
      ext: 1.7.0
    dev: true

  /es6-weak-map@2.0.3:
    resolution: {integrity: sha512-p5um32HOTO1kP+w7PRnB+5lQ43Z6muuMuIMffvDN8ZB4GcnjLBV6zGStpbASIMk4DCAvEaamhe2zhyCb/QXXsA==}
    dependencies:
      d: 1.0.1
      es5-ext: 0.10.62
      es6-iterator: 2.0.3
      es6-symbol: 3.1.3
    dev: true

  /esbuild@0.21.5:
    resolution: {integrity: sha512-mg3OPMV4hXywwpoDxu3Qda5xCKQi+vCTZq8S9J/EpkhB2HzKXq4SNFZE3+NK93JYxc8VMSep+lOUSC/RVKaBqw==}
    engines: {node: '>=12'}
    hasBin: true
    requiresBuild: true
    optionalDependencies:
      '@esbuild/aix-ppc64': 0.21.5
      '@esbuild/android-arm': 0.21.5
      '@esbuild/android-arm64': 0.21.5
      '@esbuild/android-x64': 0.21.5
      '@esbuild/darwin-arm64': 0.21.5
      '@esbuild/darwin-x64': 0.21.5
      '@esbuild/freebsd-arm64': 0.21.5
      '@esbuild/freebsd-x64': 0.21.5
      '@esbuild/linux-arm': 0.21.5
      '@esbuild/linux-arm64': 0.21.5
      '@esbuild/linux-ia32': 0.21.5
      '@esbuild/linux-loong64': 0.21.5
      '@esbuild/linux-mips64el': 0.21.5
      '@esbuild/linux-ppc64': 0.21.5
      '@esbuild/linux-riscv64': 0.21.5
      '@esbuild/linux-s390x': 0.21.5
      '@esbuild/linux-x64': 0.21.5
      '@esbuild/netbsd-x64': 0.21.5
      '@esbuild/openbsd-x64': 0.21.5
      '@esbuild/sunos-x64': 0.21.5
      '@esbuild/win32-arm64': 0.21.5
      '@esbuild/win32-ia32': 0.21.5
      '@esbuild/win32-x64': 0.21.5
    dev: true

  /escalade@3.1.1:
    resolution: {integrity: sha512-k0er2gUkLf8O0zKJiAhmkTnJlTvINGv7ygDNPbeIsX/TJjGJZHuh9B2UxbsaEkmlEo9MfhrSzmhIlhRlI2GXnw==}
    engines: {node: '>=6'}

  /escape-goat@4.0.0:
    resolution: {integrity: sha512-2Sd4ShcWxbx6OY1IHyla/CVNwvg7XwZVoXZHcSu9w9SReNP1EzzD5T8NWKIR38fIqEns9kDWKUQTXXAmlDrdPg==}
    engines: {node: '>=12'}

  /escape-string-regexp@1.0.5:
    resolution: {integrity: sha512-vbRorB5FUQWvla16U8R/qgaFIya2qGzwDrNmCZuYKrbdSUMG6I1ZCGQRefkRVhuOkIGVne7BQ35DSfo1qvJqFg==}
    engines: {node: '>=0.8.0'}

  /escape-string-regexp@4.0.0:
    resolution: {integrity: sha512-TtpcNJ3XAzx3Gq8sWRzJaVajRs0uVxA2YAkdb1jm2YkPz4G6egUFAyA3n5vtEIZefPk5Wa4UXbKuS5fKkJWdgA==}
    engines: {node: '>=10'}

  /escape-string-regexp@5.0.0:
    resolution: {integrity: sha512-/veY75JbMK4j1yjvuUxuVsiS/hr/4iHs9FTT6cgTexxdE0Ly/glccBAkloH/DofkjRbZU3bnoj38mOmhkZ0lHw==}
    engines: {node: '>=12'}
    dev: false

  /eslint-config-oclif-typescript@3.1.8(eslint@8.57.0)(typescript@5.4.5):
    resolution: {integrity: sha512-nxEKt95XesuRA+5R1L4weQvmr1U0io+qzRJ8xoRb9C9OXrQTVNgcLJMDxt8XsPsr6z6ZcB3cY8kR8BuF7nBbHQ==}
    engines: {node: '>=18.0.0'}
    dependencies:
      '@typescript-eslint/eslint-plugin': 6.21.0(@typescript-eslint/parser@6.21.0)(eslint@8.57.0)(typescript@5.4.5)
      '@typescript-eslint/parser': 6.21.0(eslint@8.57.0)(typescript@5.4.5)
      eslint-config-xo-space: 0.35.0(eslint@8.57.0)
      eslint-import-resolver-typescript: 3.6.1(@typescript-eslint/parser@6.21.0)(eslint-plugin-import@2.29.1)(eslint@8.57.0)
      eslint-plugin-import: 2.29.1(@typescript-eslint/parser@6.21.0)(eslint-import-resolver-typescript@3.6.1)(eslint@8.57.0)
      eslint-plugin-mocha: 10.4.3(eslint@8.57.0)
      eslint-plugin-n: 15.7.0(eslint@8.57.0)
      eslint-plugin-perfectionist: 2.11.0(eslint@8.57.0)(typescript@5.4.5)
    transitivePeerDependencies:
      - astro-eslint-parser
      - eslint
      - eslint-import-resolver-node
      - eslint-import-resolver-webpack
      - supports-color
      - svelte
      - svelte-eslint-parser
      - typescript
      - vue-eslint-parser
    dev: true

  /eslint-config-oclif@5.2.0(eslint@8.57.0):
    resolution: {integrity: sha512-fd2rFmm1x5YvTHNklSigbKj8ymo/uAU/PKBic/Yc+9yCRHgOAQos01mBLYVw9oeoyVLx+d79YVidkqgPoyx6RQ==}
    engines: {node: '>=18.0.0'}
    dependencies:
      eslint-config-xo-space: 0.35.0(eslint@8.57.0)
      eslint-plugin-mocha: 10.4.3(eslint@8.57.0)
      eslint-plugin-n: 15.7.0(eslint@8.57.0)
      eslint-plugin-unicorn: 48.0.1(eslint@8.57.0)
    transitivePeerDependencies:
      - eslint
    dev: true

  /eslint-config-prettier@9.0.0(eslint@8.57.0):
    resolution: {integrity: sha512-IcJsTkJae2S35pRsRAwoCE+925rJJStOdkKnLVgtE+tEpqU0EVVM7OqrwxqgptKdX29NUwC82I5pXsGFIgSevw==}
    hasBin: true
    peerDependencies:
      eslint: '>=7.0.0 || 8.51.0'
    dependencies:
      eslint: 8.57.0
    dev: true

  /eslint-config-prettier@9.1.0(eslint@8.57.0):
    resolution: {integrity: sha512-NSWl5BFQWEPi1j4TjVNItzYV7dZXZ+wP6I6ZhrBGpChQhZRUaElihE9uRRkcbRnNb76UMKDF3r+WTmNcGPKsqw==}
    hasBin: true
    peerDependencies:
      eslint: '>=7.0.0 || 8.51.0'
    dependencies:
      eslint: 8.57.0
    dev: true

  /eslint-config-xo-space@0.35.0(eslint@8.57.0):
    resolution: {integrity: sha512-+79iVcoLi3PvGcjqYDpSPzbLfqYpNcMlhsCBRsnmDoHAn4npJG6YxmHpelQKpXM7v/EeZTUKb4e1xotWlei8KA==}
    engines: {node: '>=12'}
    peerDependencies:
      eslint: '>=8.56.0 || 8.51.0'
    dependencies:
      eslint: 8.57.0
      eslint-config-xo: 0.44.0(eslint@8.57.0)
    dev: true

  /eslint-config-xo@0.44.0(eslint@8.57.0):
    resolution: {integrity: sha512-YG4gdaor0mJJi8UBeRJqDPO42MedTWYMaUyucF5bhm2pi/HS98JIxfFQmTLuyj6hGpQlAazNfyVnn7JuDn+Sew==}
    engines: {node: '>=18'}
    peerDependencies:
      eslint: '>=8.56.0 || 8.51.0'
    dependencies:
      confusing-browser-globals: 1.0.11
      eslint: 8.57.0
    dev: true

  /eslint-import-resolver-node@0.3.9:
    resolution: {integrity: sha512-WFj2isz22JahUv+B788TlO3N6zL3nNJGU8CcZbPZvVEkBPaJdCV4vy5wyghty5ROFbCRnm132v8BScu5/1BQ8g==}
    dependencies:
      debug: 3.2.7
      is-core-module: 2.13.1
      resolve: 1.22.8
    transitivePeerDependencies:
      - supports-color
    dev: true

  /eslint-import-resolver-typescript@3.6.1(@typescript-eslint/parser@6.21.0)(eslint-plugin-import@2.29.1)(eslint@8.57.0):
    resolution: {integrity: sha512-xgdptdoi5W3niYeuQxKmzVDTATvLYqhpwmykwsh7f6HIOStGWEIL9iqZgQDF9u9OEzrRwR8no5q2VT+bjAujTg==}
    engines: {node: ^14.18.0 || >=16.0.0}
    peerDependencies:
      eslint: '*'
      eslint-plugin-import: '*'
    dependencies:
      debug: 4.3.4(supports-color@8.1.1)
      enhanced-resolve: 5.15.0
      eslint: 8.57.0
      eslint-module-utils: 2.8.0(@typescript-eslint/parser@6.21.0)(eslint-import-resolver-node@0.3.9)(eslint-import-resolver-typescript@3.6.1)(eslint@8.57.0)
      eslint-plugin-import: 2.29.1(@typescript-eslint/parser@6.21.0)(eslint-import-resolver-typescript@3.6.1)(eslint@8.57.0)
      fast-glob: 3.3.2
      get-tsconfig: 4.7.2
      is-core-module: 2.13.1
      is-glob: 4.0.3
    transitivePeerDependencies:
      - '@typescript-eslint/parser'
      - eslint-import-resolver-node
      - eslint-import-resolver-webpack
      - supports-color
    dev: true

  /eslint-import-resolver-typescript@3.6.1(@typescript-eslint/parser@6.7.5)(eslint-plugin-i@2.29.0)(eslint@8.57.0):
    resolution: {integrity: sha512-xgdptdoi5W3niYeuQxKmzVDTATvLYqhpwmykwsh7f6HIOStGWEIL9iqZgQDF9u9OEzrRwR8no5q2VT+bjAujTg==}
    engines: {node: ^14.18.0 || >=16.0.0}
    peerDependencies:
      eslint: '*'
      eslint-plugin-import: '*'
    dependencies:
      debug: 4.3.4(supports-color@8.1.1)
      enhanced-resolve: 5.15.0
      eslint: 8.57.0
      eslint-module-utils: 2.8.0(@typescript-eslint/parser@6.7.5)(eslint-import-resolver-node@0.3.9)(eslint-import-resolver-typescript@3.6.1)(eslint@8.57.0)
      eslint-plugin-import: /eslint-plugin-i@2.29.0(@typescript-eslint/parser@6.7.5)(eslint-import-resolver-typescript@3.6.1)(eslint@8.57.0)
      fast-glob: 3.3.2
      get-tsconfig: 4.7.2
      is-core-module: 2.13.1
      is-glob: 4.0.3
    transitivePeerDependencies:
      - '@typescript-eslint/parser'
      - eslint-import-resolver-node
      - eslint-import-resolver-webpack
      - supports-color
    dev: true

  /eslint-module-utils@2.8.0(@typescript-eslint/parser@6.21.0)(eslint-import-resolver-node@0.3.9)(eslint-import-resolver-typescript@3.6.1)(eslint@8.57.0):
    resolution: {integrity: sha512-aWajIYfsqCKRDgUfjEXNN/JlrzauMuSEy5sbd7WXbtW3EH6A6MpwEh42c7qD+MqQo9QMJ6fWLAeIJynx0g6OAw==}
    engines: {node: '>=4'}
    peerDependencies:
      '@typescript-eslint/parser': '*'
      eslint: '*'
      eslint-import-resolver-node: '*'
      eslint-import-resolver-typescript: '*'
      eslint-import-resolver-webpack: '*'
    peerDependenciesMeta:
      '@typescript-eslint/parser':
        optional: true
      eslint:
        optional: true
      eslint-import-resolver-node:
        optional: true
      eslint-import-resolver-typescript:
        optional: true
      eslint-import-resolver-webpack:
        optional: true
    dependencies:
      '@typescript-eslint/parser': 6.21.0(eslint@8.57.0)(typescript@5.4.5)
      debug: 3.2.7
      eslint: 8.57.0
      eslint-import-resolver-node: 0.3.9
      eslint-import-resolver-typescript: 3.6.1(@typescript-eslint/parser@6.21.0)(eslint-plugin-import@2.29.1)(eslint@8.57.0)
    transitivePeerDependencies:
      - supports-color
    dev: true

  /eslint-module-utils@2.8.0(@typescript-eslint/parser@6.7.5)(eslint-import-resolver-node@0.3.9)(eslint-import-resolver-typescript@3.6.1)(eslint@8.57.0):
    resolution: {integrity: sha512-aWajIYfsqCKRDgUfjEXNN/JlrzauMuSEy5sbd7WXbtW3EH6A6MpwEh42c7qD+MqQo9QMJ6fWLAeIJynx0g6OAw==}
    engines: {node: '>=4'}
    peerDependencies:
      '@typescript-eslint/parser': '*'
      eslint: '*'
      eslint-import-resolver-node: '*'
      eslint-import-resolver-typescript: '*'
      eslint-import-resolver-webpack: '*'
    peerDependenciesMeta:
      '@typescript-eslint/parser':
        optional: true
      eslint:
        optional: true
      eslint-import-resolver-node:
        optional: true
      eslint-import-resolver-typescript:
        optional: true
      eslint-import-resolver-webpack:
        optional: true
    dependencies:
      '@typescript-eslint/parser': 6.7.5(eslint@8.57.0)(typescript@5.4.5)
      debug: 3.2.7
      eslint: 8.57.0
      eslint-import-resolver-node: 0.3.9
      eslint-import-resolver-typescript: 3.6.1(@typescript-eslint/parser@6.7.5)(eslint-plugin-i@2.29.0)(eslint@8.57.0)
    transitivePeerDependencies:
      - supports-color
    dev: true

  /eslint-plugin-es@4.1.0(eslint@8.57.0):
    resolution: {integrity: sha512-GILhQTnjYE2WorX5Jyi5i4dz5ALWxBIdQECVQavL6s7cI76IZTDWleTHkxz/QT3kvcs2QlGHvKLYsSlPOlPXnQ==}
    engines: {node: '>=8.10.0'}
    peerDependencies:
      eslint: '>=4.19.1 || 8.51.0'
    dependencies:
      eslint: 8.57.0
      eslint-utils: 2.1.0
      regexpp: 3.2.0
    dev: true

  /eslint-plugin-eslint-comments@3.2.0(eslint@8.57.0):
    resolution: {integrity: sha512-0jkOl0hfojIHHmEHgmNdqv4fmh7300NdpA9FFpF7zaoLvB/QeXOGNLIo86oAveJFrfB1p05kC8hpEMHM8DwWVQ==}
    engines: {node: '>=6.5.0'}
    peerDependencies:
      eslint: '>=4.19.1 || 8.51.0'
    dependencies:
      escape-string-regexp: 1.0.5
      eslint: 8.57.0
      ignore: 5.2.4
    dev: true

  /eslint-plugin-i@2.29.0(@typescript-eslint/parser@6.7.5)(eslint-import-resolver-typescript@3.6.1)(eslint@8.57.0):
    resolution: {integrity: sha512-slGeTS3GQzx9267wLJnNYNO8X9EHGsc75AKIAFvnvMYEcTJKotPKL1Ru5PIGVHIVet+2DsugePWp8Oxpx8G22w==}
    engines: {node: '>=12'}
    peerDependencies:
      eslint: ^7.2.0 || ^8 || 8.51.0
    dependencies:
      debug: 3.2.7
      doctrine: 2.1.0
      eslint: 8.57.0
      eslint-import-resolver-node: 0.3.9
      eslint-module-utils: 2.8.0(@typescript-eslint/parser@6.7.5)(eslint-import-resolver-node@0.3.9)(eslint-import-resolver-typescript@3.6.1)(eslint@8.57.0)
      get-tsconfig: 4.7.5
      is-glob: 4.0.3
      minimatch: 3.1.2
      resolve: 1.22.8
      semver: 7.6.2
    transitivePeerDependencies:
      - '@typescript-eslint/parser'
      - eslint-import-resolver-typescript
      - eslint-import-resolver-webpack
      - supports-color
    dev: true

  /eslint-plugin-import@2.29.1(@typescript-eslint/parser@6.21.0)(eslint-import-resolver-typescript@3.6.1)(eslint@8.57.0):
    resolution: {integrity: sha512-BbPC0cuExzhiMo4Ff1BTVwHpjjv28C5R+btTOGaCRC7UEz801up0JadwkeSk5Ued6TG34uaczuVuH6qyy5YUxw==}
    engines: {node: '>=4'}
    peerDependencies:
      '@typescript-eslint/parser': '*'
      eslint: ^2 || ^3 || ^4 || ^5 || ^6 || ^7.2.0 || ^8 || 8.51.0
    peerDependenciesMeta:
      '@typescript-eslint/parser':
        optional: true
    dependencies:
      '@typescript-eslint/parser': 6.21.0(eslint@8.57.0)(typescript@5.4.5)
      array-includes: 3.1.7
      array.prototype.findlastindex: 1.2.3
      array.prototype.flat: 1.3.2
      array.prototype.flatmap: 1.3.2
      debug: 3.2.7
      doctrine: 2.1.0
      eslint: 8.57.0
      eslint-import-resolver-node: 0.3.9
      eslint-module-utils: 2.8.0(@typescript-eslint/parser@6.21.0)(eslint-import-resolver-node@0.3.9)(eslint-import-resolver-typescript@3.6.1)(eslint@8.57.0)
      hasown: 2.0.2
      is-core-module: 2.13.1
      is-glob: 4.0.3
      minimatch: 3.1.2
      object.fromentries: 2.0.7
      object.groupby: 1.0.1
      object.values: 1.1.7
      semver: 6.3.1
      tsconfig-paths: 3.15.0
    transitivePeerDependencies:
      - eslint-import-resolver-typescript
      - eslint-import-resolver-webpack
      - supports-color
    dev: true

  /eslint-plugin-jsdoc@46.8.2(eslint@8.57.0):
    resolution: {integrity: sha512-5TSnD018f3tUJNne4s4gDWQflbsgOycIKEUBoCLn6XtBMgNHxQFmV8vVxUtiPxAQq8lrX85OaSG/2gnctxw9uQ==}
    engines: {node: '>=16'}
    peerDependencies:
      eslint: ^7.0.0 || ^8.0.0 || 8.51.0
    dependencies:
      '@es-joy/jsdoccomment': 0.40.1
      are-docs-informative: 0.0.2
      comment-parser: 1.4.0
      debug: 4.3.4(supports-color@8.1.1)
      escape-string-regexp: 4.0.0
      eslint: 8.57.0
      esquery: 1.5.0
      is-builtin-module: 3.2.1
      semver: 7.6.2
      spdx-expression-parse: 3.0.1
    transitivePeerDependencies:
      - supports-color
    dev: true

  /eslint-plugin-mocha@10.4.3(eslint@8.57.0):
    resolution: {integrity: sha512-emc4TVjq5Ht0/upR+psftuz6IBG5q279p+1dSRDeHf+NS9aaerBi3lXKo1SEzwC29hFIW21gO89CEWSvRsi8IQ==}
    engines: {node: '>=14.0.0'}
    peerDependencies:
      eslint: '>=7.0.0 || 8.51.0'
    dependencies:
      eslint: 8.57.0
      eslint-utils: 3.0.0(eslint@8.57.0)
      globals: 13.24.0
      rambda: 7.5.0
    dev: true

  /eslint-plugin-n@15.7.0(eslint@8.57.0):
    resolution: {integrity: sha512-jDex9s7D/Qial8AGVIHq4W7NswpUD5DPDL2RH8Lzd9EloWUuvUkHfv4FRLMipH5q2UtyurorBkPeNi1wVWNh3Q==}
    engines: {node: '>=12.22.0'}
    peerDependencies:
      eslint: '>=7.0.0 || 8.51.0'
    dependencies:
      builtins: 5.0.1
      eslint: 8.57.0
      eslint-plugin-es: 4.1.0(eslint@8.57.0)
      eslint-utils: 3.0.0(eslint@8.57.0)
      ignore: 5.2.4
      is-core-module: 2.13.1
      minimatch: 3.1.2
      resolve: 1.22.8
      semver: 7.6.2
    dev: true

  /eslint-plugin-perfectionist@2.11.0(eslint@8.57.0)(typescript@5.4.5):
    resolution: {integrity: sha512-XrtBtiu5rbQv88gl+1e2RQud9te9luYNvKIgM9emttQ2zutHPzY/AQUucwxscDKV4qlTkvLTxjOFvxqeDpPorw==}
    peerDependencies:
      astro-eslint-parser: ^1.0.2
      eslint: '>=8.0.0 || 8.51.0'
      svelte: '>=3.0.0'
      svelte-eslint-parser: ^0.37.0
      vue-eslint-parser: '>=9.0.0'
    peerDependenciesMeta:
      astro-eslint-parser:
        optional: true
      svelte:
        optional: true
      svelte-eslint-parser:
        optional: true
      vue-eslint-parser:
        optional: true
    dependencies:
      '@typescript-eslint/utils': 6.21.0(eslint@8.57.0)(typescript@5.4.5)
      eslint: 8.57.0
      minimatch: 9.0.4
      natural-compare-lite: 1.4.0
    transitivePeerDependencies:
      - supports-color
      - typescript
    dev: true

  /eslint-plugin-promise@6.1.1(eslint@8.57.0):
    resolution: {integrity: sha512-tjqWDwVZQo7UIPMeDReOpUgHCmCiH+ePnVT+5zVapL0uuHnegBUs2smM13CzOs2Xb5+MHMRFTs9v24yjba4Oig==}
    engines: {node: ^12.22.0 || ^14.17.0 || >=16.0.0}
    peerDependencies:
      eslint: ^7.0.0 || ^8.0.0 || 8.51.0
    dependencies:
      eslint: 8.57.0
    dev: true

  /eslint-plugin-react-hooks@4.6.0(eslint@8.57.0):
    resolution: {integrity: sha512-oFc7Itz9Qxh2x4gNHStv3BqJq54ExXmfC+a1NjAta66IAN87Wu0R/QArgIS9qKzX3dXKPI9H5crl9QchNMY9+g==}
    engines: {node: '>=10'}
    peerDependencies:
      eslint: ^3.0.0 || ^4.0.0 || ^5.0.0 || ^6.0.0 || ^7.0.0 || ^8.0.0-0 || 8.51.0
    dependencies:
      eslint: 8.57.0
    dev: true

  /eslint-plugin-react@7.33.2(eslint@8.57.0):
    resolution: {integrity: sha512-73QQMKALArI8/7xGLNI/3LylrEYrlKZSb5C9+q3OtOewTnMQi5cT+aE9E41sLCmli3I9PGGmD1yiZydyo4FEPw==}
    engines: {node: '>=4'}
    peerDependencies:
      eslint: ^3 || ^4 || ^5 || ^6 || ^7 || ^8 || 8.51.0
    dependencies:
      array-includes: 3.1.7
      array.prototype.flatmap: 1.3.2
      array.prototype.tosorted: 1.1.2
      doctrine: 2.1.0
      es-iterator-helpers: 1.0.15
      eslint: 8.57.0
      estraverse: 5.3.0
      jsx-ast-utils: 3.3.3
      minimatch: 3.1.2
      object.entries: 1.1.7
      object.fromentries: 2.0.7
      object.hasown: 1.1.3
      object.values: 1.1.7
      prop-types: 15.8.1
      resolve: 2.0.0-next.4
      semver: 6.3.1
      string.prototype.matchall: 4.0.10
    dev: true

  /eslint-plugin-tsdoc@0.2.17:
    resolution: {integrity: sha512-xRmVi7Zx44lOBuYqG8vzTXuL6IdGOeF9nHX17bjJ8+VE6fsxpdGem0/SBTmAwgYMKYB1WBkqRJVQ+n8GK041pA==}
    dependencies:
      '@microsoft/tsdoc': 0.14.2
      '@microsoft/tsdoc-config': 0.16.2
    dev: true

  /eslint-plugin-unicorn@48.0.1(eslint@8.57.0):
    resolution: {integrity: sha512-FW+4r20myG/DqFcCSzoumaddKBicIPeFnTrifon2mWIzlfyvzwyqZjqVP7m4Cqr/ZYisS2aiLghkUWaPg6vtCw==}
    engines: {node: '>=16'}
    peerDependencies:
      eslint: '>=8.44.0 || 8.51.0'
    dependencies:
      '@babel/helper-validator-identifier': 7.22.20
      '@eslint-community/eslint-utils': 4.4.0(eslint@8.57.0)
      ci-info: 3.9.0
      clean-regexp: 1.0.0
      eslint: 8.57.0
      esquery: 1.5.0
      indent-string: 4.0.0
      is-builtin-module: 3.2.1
      jsesc: 3.0.2
      lodash: 4.17.21
      pluralize: 8.0.0
      read-pkg-up: 7.0.1
      regexp-tree: 0.1.27
      regjsparser: 0.10.0
      semver: 7.6.2
      strip-indent: 3.0.0
    dev: true

  /eslint-plugin-unused-imports@3.0.0(@typescript-eslint/eslint-plugin@6.7.5)(eslint@8.57.0):
    resolution: {integrity: sha512-sduiswLJfZHeeBJ+MQaG+xYzSWdRXoSw61DpU13mzWumCkR0ufD0HmO4kdNokjrkluMHpj/7PJeN35pgbhW3kw==}
    engines: {node: ^12.22.0 || ^14.17.0 || >=16.0.0}
    peerDependencies:
      '@typescript-eslint/eslint-plugin': ^6.0.0
      eslint: ^8.0.0 || 8.51.0
    peerDependenciesMeta:
      '@typescript-eslint/eslint-plugin':
        optional: true
    dependencies:
      '@typescript-eslint/eslint-plugin': 6.7.5(@typescript-eslint/parser@6.7.5)(eslint@8.57.0)(typescript@5.4.5)
      eslint: 8.57.0
      eslint-rule-composer: 0.3.0
    dev: true

  /eslint-rule-composer@0.3.0:
    resolution: {integrity: sha512-bt+Sh8CtDmn2OajxvNO+BX7Wn4CIWMpTRm3MaiKPCQcnnlm0CS2mhui6QaoeQugs+3Kj2ESKEEGJUdVafwhiCg==}
    engines: {node: '>=4.0.0'}
    dev: true

  /eslint-scope@5.1.1:
    resolution: {integrity: sha512-2NxwbF/hZ0KpepYN0cNbo+FN6XoK7GaHlQhgx/hIZl6Va0bF45RQOOwhLIy8lQDbuCiadSLCBnH2CFYquit5bw==}
    engines: {node: '>=8.0.0'}
    dependencies:
      esrecurse: 4.3.0
      estraverse: 4.3.0

  /eslint-scope@7.2.2:
    resolution: {integrity: sha512-dOt21O7lTMhDM+X9mB4GX+DZrZtCUJPL/wlcTqxyrx5IvO0IYtILdtrQGQp+8n5S0gwSVmOf9NQrjMOgfQZlIg==}
    engines: {node: ^12.22.0 || ^14.17.0 || >=16.0.0}
    dependencies:
      esrecurse: 4.3.0
      estraverse: 5.3.0
    dev: true

  /eslint-utils@2.1.0:
    resolution: {integrity: sha512-w94dQYoauyvlDc43XnGB8lU3Zt713vNChgt4EWwhXAP2XkBvndfxF0AgIqKOOasjPIPzj9JqgwkwbCYD0/V3Zg==}
    engines: {node: '>=6'}
    dependencies:
      eslint-visitor-keys: 1.3.0
    dev: true

  /eslint-utils@3.0.0(eslint@8.57.0):
    resolution: {integrity: sha512-uuQC43IGctw68pJA1RgbQS8/NP7rch6Cwd4j3ZBtgo4/8Flj4eGE7ZYSZRN3iq5pVUv6GPdW5Z1RFleo84uLDA==}
    engines: {node: ^10.0.0 || ^12.0.0 || >= 14.0.0}
    peerDependencies:
      eslint: '>=5 || 8.51.0'
    dependencies:
      eslint: 8.57.0
      eslint-visitor-keys: 2.1.0
    dev: true

  /eslint-visitor-keys@1.3.0:
    resolution: {integrity: sha512-6J72N8UNa462wa/KFODt/PJ3IU60SDpC3QXC1Hjc1BXXpfL2C9R5+AU7jhe0F6GREqVMh4Juu+NY7xn+6dipUQ==}
    engines: {node: '>=4'}
    dev: true

  /eslint-visitor-keys@2.1.0:
    resolution: {integrity: sha512-0rSmRBzXgDzIsD6mGdJgevzgezI534Cer5L/vyMX0kHzT/jiB43jRhd9YUlMGYLQy2zprNmoT8qasCGtY+QaKw==}
    engines: {node: '>=10'}
    dev: true

  /eslint-visitor-keys@3.4.3:
    resolution: {integrity: sha512-wpc+LXeiyiisxPlEkUzU6svyS1frIO3Mgxj1fdy7Pm8Ygzguax2N3Fa/D/ag1WqbOprdI+uY6wMUl8/a2G+iag==}
    engines: {node: ^12.22.0 || ^14.17.0 || >=16.0.0}
    dev: true

  /eslint@8.57.0:
    resolution: {integrity: sha512-dZ6+mexnaTIbSBZWgou51U6OmzIhYM2VcNdtiTtI7qPNZm35Akpr0f6vtw3w1Kmn5PYo+tZVfh13WrhpS6oLqQ==}
    engines: {node: ^12.22.0 || ^14.17.0 || >=16.0.0}
    hasBin: true
    dependencies:
      '@eslint-community/eslint-utils': 4.4.0(eslint@8.57.0)
      '@eslint-community/regexpp': 4.10.0
      '@eslint/eslintrc': 2.1.4
      '@eslint/js': 8.57.0
      '@humanwhocodes/config-array': 0.11.14
      '@humanwhocodes/module-importer': 1.0.1
      '@nodelib/fs.walk': 1.2.8
      '@ungap/structured-clone': 1.2.0
      ajv: 6.12.6
      chalk: 4.1.2
      cross-spawn: 7.0.3
      debug: 4.3.4(supports-color@8.1.1)
      doctrine: 3.0.0
      escape-string-regexp: 4.0.0
      eslint-scope: 7.2.2
      eslint-visitor-keys: 3.4.3
      espree: 9.6.1
      esquery: 1.5.0
      esutils: 2.0.3
      fast-deep-equal: 3.1.3
      file-entry-cache: 6.0.1
      find-up: 5.0.0
      glob-parent: 6.0.2
      globals: 13.24.0
      graphemer: 1.4.0
      ignore: 5.2.4
      imurmurhash: 0.1.4
      is-glob: 4.0.3
      is-path-inside: 3.0.3
      js-yaml: 4.1.0
      json-stable-stringify-without-jsonify: 1.0.1
      levn: 0.4.1
      lodash.merge: 4.6.2
      minimatch: 3.1.2
      natural-compare: 1.4.0
      optionator: 0.9.3
      strip-ansi: 6.0.1
      text-table: 0.2.0
    transitivePeerDependencies:
      - supports-color
    dev: true

  /esniff@2.0.1:
    resolution: {integrity: sha512-kTUIGKQ/mDPFoJ0oVfcmyJn4iBDRptjNVIzwIFR7tqWXdVI9xfA2RMwY/gbSpJG3lkdWNEjLap/NqVHZiJsdfg==}
    engines: {node: '>=0.10'}
    dependencies:
      d: 1.0.1
      es5-ext: 0.10.64
      event-emitter: 0.3.5
      type: 2.7.2
    dev: true

  /espree@9.6.1:
    resolution: {integrity: sha512-oruZaFkjorTpF32kDSI5/75ViwGeZginGGy2NoOSg3Q9bnwlnmDm4HLnkl0RE3n+njDXR037aY1+x58Z/zFdwQ==}
    engines: {node: ^12.22.0 || ^14.17.0 || >=16.0.0}
    dependencies:
      acorn: 8.10.0
      acorn-jsx: 5.3.2(acorn@8.10.0)
      eslint-visitor-keys: 3.4.3
    dev: true

  /esprima@4.0.1:
    resolution: {integrity: sha512-eGuFFw7Upda+g4p+QHvnW0RyTX/SVeJBDM/gCtMARO0cLuT2HcEKnTPvhjV6aGeqrCB/sbNop0Kszm0jsaWU4A==}
    engines: {node: '>=4'}
    hasBin: true

  /esquery@1.5.0:
    resolution: {integrity: sha512-YQLXUplAwJgCydQ78IMJywZCceoqk1oH01OERdSAJc/7U2AylwjhSCLDEtqwg811idIS/9fIU5GjG73IgjKMVg==}
    engines: {node: '>=0.10'}
    dependencies:
      estraverse: 5.3.0
    dev: true

  /esrecurse@4.3.0:
    resolution: {integrity: sha512-KmfKL3b6G+RXvP8N1vr3Tq1kL/oCFgn2NYXEtqP8/L3pKapUA4G8cFVaoF3SU323CD4XypR/ffioHmkti6/Tag==}
    engines: {node: '>=4.0'}
    dependencies:
      estraverse: 5.3.0

  /estraverse@4.3.0:
    resolution: {integrity: sha512-39nnKffWz8xN1BU/2c79n9nB9HDzo0niYUqx6xyqUnyoAnQyyWpOTdZEeiCch8BBu515t4wp9ZmgVfVhn9EBpw==}
    engines: {node: '>=4.0'}

  /estraverse@5.3.0:
    resolution: {integrity: sha512-MMdARuVEQziNTeJD8DgMqmhwR11BRQ/cBP+pLtYdSTnf3MIO8fFeiINEbX36ZdNlfU/7A9f3gUw49B3oQsvwBA==}
    engines: {node: '>=4.0'}

  /estree-walker@3.0.3:
    resolution: {integrity: sha512-7RUKfXgSMMkzt6ZuXmqapOurLGPPfgj6l9uRZ7lRGolvk0y2yocc35LdcxKC5PQZdn2DMqioAQ2NoWcrTKmm6g==}
    dependencies:
      '@types/estree': 1.0.1
    dev: true

  /esutils@2.0.3:
    resolution: {integrity: sha512-kVscqXk4OCp68SZ0dkgEKVi6/8ij300KBWTJq32P/dYeWTSwK41WyTxalN1eRmA5Z9UU/LX9D7FWSmV9SAYx6g==}
    engines: {node: '>=0.10.0'}
    dev: true

  /event-emitter@0.3.5:
    resolution: {integrity: sha512-D9rRn9y7kLPnJ+hMq7S/nhvoKwwvVJahBi2BPmx3bvbsEdK3W9ii8cBSGjP+72/LnM4n6fo3+dkCX5FeTQruXA==}
    dependencies:
      d: 1.0.1
      es5-ext: 0.10.62
    dev: true

  /event-lite@0.1.2:
    resolution: {integrity: sha512-HnSYx1BsJ87/p6swwzv+2v6B4X+uxUteoDfRxsAb1S1BePzQqOLevVmkdA15GHJVd9A9Ok6wygUR18Hu0YeV9g==}

  /events@3.3.0:
    resolution: {integrity: sha512-mQw+2fkQbALzQ7V0MY0IqdnXNOeTtP4r0lN9z7AAawCXgqea7bDii20AYrIBrFd/Hx0M2Ocz6S111CaFkUcb0Q==}
    engines: {node: '>=0.8.x'}

  /execa@5.1.1:
    resolution: {integrity: sha512-8uSpZZocAZRBAPIEINJj3Lo9HyGitllczc27Eh5YYojjMFMn8yHMDMaUHE2Jqfq05D/wucwI4JGURyXt1vchyg==}
    engines: {node: '>=10'}
    dependencies:
      cross-spawn: 7.0.3
      get-stream: 6.0.1
      human-signals: 2.1.0
      is-stream: 2.0.1
      merge-stream: 2.0.0
      npm-run-path: 4.0.1
      onetime: 5.1.2
      signal-exit: 3.0.7
      strip-final-newline: 2.0.0

  /execa@8.0.1:
    resolution: {integrity: sha512-VyhnebXciFV2DESc+p6B+y0LjSm0krU4OgJN44qFAhBY0TJ+1V61tYD2+wHusZ6F9n5K+vl8k0sTy7PEfV4qpg==}
    engines: {node: '>=16.17'}
    dependencies:
      cross-spawn: 7.0.3
      get-stream: 8.0.1
      human-signals: 5.0.0
      is-stream: 3.0.0
      merge-stream: 2.0.0
      npm-run-path: 5.3.0
      onetime: 6.0.0
      signal-exit: 4.1.0
      strip-final-newline: 3.0.0
    dev: true

  /expand-tilde@2.0.2:
    resolution: {integrity: sha512-A5EmesHW6rfnZ9ysHQjPdJRni0SRar0tjtG5MNtm9n5TUvsYU8oozprtRD4AqHxcZWWlVuAmQo2nWKfN9oyjTw==}
    engines: {node: '>=0.10.0'}
    dependencies:
      homedir-polyfill: 1.0.3

  /ext@1.7.0:
    resolution: {integrity: sha512-6hxeJYaL110a9b5TEJSj0gojyHQAmA2ch5Os+ySCiA1QGdS697XWY1pzsrSjqA9LDEEgdB/KypIlR59RcLuHYw==}
    dependencies:
      type: 2.7.2
    dev: true

  /extend-shallow@2.0.1:
    resolution: {integrity: sha512-zCnTtlxNoAiDc3gqY2aYAWFx7XWWiasuF2K8Me5WbN8otHKTUKBwjPtNpRs/rbUZm7KxWAaNj7P1a/p52GbVug==}
    engines: {node: '>=0.10.0'}
    dependencies:
      is-extendable: 0.1.1

  /extend@3.0.2:
    resolution: {integrity: sha512-fjquC59cD7CyW6urNXK0FBufkZcoiGG80wTuPujX590cB5Ttln20E2UB4S/WARVqhXffZl2LNgS+gQdPIIim/g==}
    dev: false

  /external-editor@3.1.0:
    resolution: {integrity: sha512-hMQ4CX1p1izmuLYyZqLMO/qGNw10wSv9QDCPfzXfyFrOaCSSoRfqE1Kf1s5an66J5JZC62NewG+mK49jOCtQew==}
    engines: {node: '>=4'}
    dependencies:
      chardet: 0.7.0
      iconv-lite: 0.4.24
      tmp: 0.0.33

  /fast-deep-equal@3.1.3:
    resolution: {integrity: sha512-f3qQ9oQy9j2AhBe/H9VC91wLmKBCCU/gDOnKNAYG5hswO7BLKj09Hc5HYNz9cGI++xlpDCIgDaitVs03ATR84Q==}

  /fast-glob@3.2.12:
    resolution: {integrity: sha512-DVj4CQIYYow0BlaelwK1pHl5n5cRSJfM60UA0zK891sVInoPri2Ekj7+e1CT3/3qxXenpI+nBBmQAcJPJgaj4w==}
    engines: {node: '>=8.6.0'}
    dependencies:
      '@nodelib/fs.stat': 2.0.5
      '@nodelib/fs.walk': 1.2.8
      glob-parent: 5.1.2
      merge2: 1.4.1
      micromatch: 4.0.5

  /fast-glob@3.3.2:
    resolution: {integrity: sha512-oX2ruAFQwf/Orj8m737Y5adxDQO0LAB7/S5MnxCdTNDd4p6BsyIVsv9JQsATbTSq8KHRpLwIHbVlUNatxd+1Ow==}
    engines: {node: '>=8.6.0'}
    dependencies:
      '@nodelib/fs.stat': 2.0.5
      '@nodelib/fs.walk': 1.2.8
      glob-parent: 5.1.2
      merge2: 1.4.1
      micromatch: 4.0.5

  /fast-json-patch@3.1.1:
    resolution: {integrity: sha512-vf6IHUX2SBcA+5/+4883dsIjpBTqmfBjmYiWK1savxQmFk4JfBMLa7ynTYOs1Rolp/T1betJxHiGD3g1Mn8lUQ==}

  /fast-json-stable-stringify@2.1.0:
    resolution: {integrity: sha512-lhd/wF+Lk98HZoTCtlVraHtfh5XYijIjalXck7saUtuanSDyLMxnHhSXEDJqHxD7msR8D0uCmqlkwjCV8xvwHw==}

  /fast-levenshtein@2.0.6:
    resolution: {integrity: sha512-DCXu6Ifhqcks7TZKY3Hxp3y6qphY5SJZmrWMDrKcERSOXWQdMhU9Ig/PYrzyw/ul9jOIyh0N4M0tbC5hodg8dw==}
    dev: true

  /fast-levenshtein@3.0.0:
    resolution: {integrity: sha512-hKKNajm46uNmTlhHSyZkmToAc56uZJwYq7yrciZjqOxnlfQwERDQJmHPUp7m1m9wx8vgOe8IaCKZ5Kv2k1DdCQ==}
    dependencies:
      fastest-levenshtein: 1.0.16

  /fast-memoize@2.5.2:
    resolution: {integrity: sha512-Ue0LwpDYErFbmNnZSF0UH6eImUwDmogUO1jyE+JbN2gsQz/jICm1Ve7t9QT0rNSsfJt+Hs4/S3GnsDVjL4HVrw==}

  /fastest-levenshtein@1.0.16:
    resolution: {integrity: sha512-eRnCtTTtGZFpQCwhJiUOuxPQWRXVKYDn0b2PeHfXL6/Zi53SLAzAHfVhVWK2AryC/WH05kGfxhFIPvTF0SXQzg==}
    engines: {node: '>= 4.9.1'}

  /fastq@1.15.0:
    resolution: {integrity: sha512-wBrocU2LCXXa+lWBt8RoIRD89Fi8OdABODa/kEnyeyjS5aZO5/GNvI5sEINADqP/h8M29UHTHUb53sUu5Ihqdw==}
    dependencies:
      reusify: 1.0.4

  /fetch-blob@3.2.0:
    resolution: {integrity: sha512-7yAQpD2UMJzLi1Dqv7qFYnPbaPx7ZfFK6PiIxQ4PfkGPyNyl2Ugx+a/umUonmKqjhM4DnfbMvdX6otXq83soQQ==}
    engines: {node: ^12.20 || >= 14.13}
    dependencies:
      node-domexception: 1.0.0
      web-streams-polyfill: 3.3.3

  /fflate@0.8.2:
    resolution: {integrity: sha512-cPJU47OaAoCbg0pBvzsgpTPhmhqI5eJjh/JIu8tPj5q+T7iLvW/JAYUqmE7KOB4R1ZyEhzBaIQpQpardBF5z8A==}

  /figures@2.0.0:
    resolution: {integrity: sha512-Oa2M9atig69ZkfwiApY8F2Yy+tzMbazyvqv21R0NsSC8floSOC09BbT1ITWAdoMGQvJ/aZnR1KMwdx9tvHnTNA==}
    engines: {node: '>=4'}
    dependencies:
      escape-string-regexp: 1.0.5
    dev: true

  /figures@3.2.0:
    resolution: {integrity: sha512-yaduQFRKLXYOGgEn6AZau90j3ggSOyiqXU0F9JZfeXYhNa+Jk4X+s45A2zg5jns87GAFa34BBm2kXw4XpNcbdg==}
    engines: {node: '>=8'}
    dependencies:
      escape-string-regexp: 1.0.5

  /file-entry-cache@6.0.1:
    resolution: {integrity: sha512-7Gps/XWymbLk2QLYK4NzpMOrYjMhdIxXuIvy2QBsLE6ljuodKvdkWs/cpyJJ3CVIVpH0Oi1Hvg1ovbMzLdFBBg==}
    engines: {node: ^10.12.0 || >=12.0.0}
    dependencies:
      flat-cache: 3.0.4
    dev: true

  /filelist@1.0.4:
    resolution: {integrity: sha512-w1cEuf3S+DrLCQL7ET6kz+gmlJdbq9J7yXCSjK/OZCPA+qEN1WyF4ZAf0YYJa4/shHJra2t/d/r8SV4Ji+x+8Q==}
    dependencies:
      minimatch: 5.1.6

  /fill-range@7.0.1:
    resolution: {integrity: sha512-qOo9F+dMUmC2Lcb4BbVvnKJxTPjCm+RRpe4gDuGrzkL7mEVl/djYSu2OdQ2Pa302N4oqkSg9ir6jaLWJ2USVpQ==}
    engines: {node: '>=8'}
    dependencies:
      to-regex-range: 5.0.1

  /filter-obj@1.1.0:
    resolution: {integrity: sha512-8rXg1ZnX7xzy2NGDVkBVaAy+lSlPNwad13BtgSlLuxfIslyt5Vg64U7tFcCt4WS1R0hvtnQybT/IyCkGZ3DpXQ==}
    engines: {node: '>=0.10.0'}

  /find-config@1.0.0:
    resolution: {integrity: sha512-Z+suHH+7LSE40WfUeZPIxSxypCWvrzdVc60xAjUShZeT5eMWM0/FQUduq3HjluyfAHWvC/aOBkT1pTZktyF/jg==}
    engines: {node: '>= 0.12'}
    dependencies:
      user-home: 2.0.0
    dev: true

  /find-node-modules@2.1.3:
    resolution: {integrity: sha512-UC2I2+nx1ZuOBclWVNdcnbDR5dlrOdVb7xNjmT/lHE+LsgztWks3dG7boJ37yTS/venXw84B/mAW9uHVoC5QRg==}
    dependencies:
      findup-sync: 4.0.0
      merge: 2.1.1
    dev: true

  /find-replace@1.0.3:
    resolution: {integrity: sha512-KrUnjzDCD9426YnCP56zGYy/eieTnhtK6Vn++j+JJzmlsWWwEkDnsyVF575spT6HJ6Ow9tlbT3TQTDsa+O4UWA==}
    engines: {node: '>=4.0.0'}
    dependencies:
      array-back: 1.0.4
      test-value: 2.1.0
    dev: true

  /find-root@1.1.0:
    resolution: {integrity: sha512-NKfW6bec6GfKc0SGx1e07QZY9PE99u0Bft/0rzSD5k3sO/vwkVUpDUKVm5Gpp5Ue3YfShPFTX2070tDs5kB9Ng==}
    dev: true

  /find-up@2.1.0:
    resolution: {integrity: sha512-NWzkk0jSJtTt08+FBFMvXoeZnOJD+jTtsRmBYbAIzJdX6l7dLgR7CTubCM5/eDdPUBvLCeVasP1brfVR/9/EZQ==}
    engines: {node: '>=4'}
    dependencies:
      locate-path: 2.0.0
    dev: true

  /find-up@4.1.0:
    resolution: {integrity: sha512-PpOwAdQ/YlXQ2vj8a3h8IipDuYRi3wceVQQGYWxNINccq40Anw7BlsEXCMbt1Zt+OLA6Fq9suIpIWD0OsnISlw==}
    engines: {node: '>=8'}
    dependencies:
      locate-path: 5.0.0
      path-exists: 4.0.0

  /find-up@5.0.0:
    resolution: {integrity: sha512-78/PXT1wlLLDgTzDs7sjq9hzz0vXD+zn+7wypEe4fXQxCmdmqfGsEPQxmiCSQI3ajFV91bVSsvNtrJRiW6nGng==}
    engines: {node: '>=10'}
    dependencies:
      locate-path: 6.0.0
      path-exists: 4.0.0

  /find-up@7.0.0:
    resolution: {integrity: sha512-YyZM99iHrqLKjmt4LJDj58KI+fYyufRLBSYcqycxf//KpBk9FoewoGX0450m9nB44qrZnovzC2oeP5hUibxc/g==}
    engines: {node: '>=18'}
    dependencies:
      locate-path: 7.2.0
      path-exists: 5.0.0
      unicorn-magic: 0.1.0

  /find-yarn-workspace-root@2.0.0:
    resolution: {integrity: sha512-1IMnbjt4KzsQfnhnzNd8wUEgXZ44IzZaZmnLYx7D5FZlaHt2gW20Cri8Q+E/t5tIj4+epTBub+2Zxu/vNILzqQ==}
    dependencies:
      micromatch: 4.0.5

  /findup-sync@4.0.0:
    resolution: {integrity: sha512-6jvvn/12IC4quLBL1KNokxC7wWTvYncaVUYSoxWw7YykPLuRrnv4qdHcSOywOI5RpkOVGeQRtWM8/q+G6W6qfQ==}
    engines: {node: '>= 8'}
    dependencies:
      detect-file: 1.0.0
      is-glob: 4.0.3
      micromatch: 4.0.5
      resolve-dir: 1.0.1
    dev: true

  /flat-cache@3.0.4:
    resolution: {integrity: sha512-dm9s5Pw7Jc0GvMYbshN6zchCA9RgQlzzEZX3vylR9IqFfS8XciblUXOKfW6SiuJ0e13eDYZoZV5wdrev7P3Nwg==}
    engines: {node: ^10.12.0 || >=12.0.0}
    dependencies:
      flatted: 3.2.7
      rimraf: 3.0.2
    dev: true

  /flatted@3.2.7:
    resolution: {integrity: sha512-5nqDSxl8nn5BSNxyR3n4I6eDmbolI6WT+QqR547RwxQapgjQBmtktdP+HTBb/a/zLsbzERTONyUB5pefh5TtjQ==}
    dev: true

  /for-each@0.3.3:
    resolution: {integrity: sha512-jqYfLp7mo9vIyQf8ykW2v7A+2N4QjeCeI5+Dz9XraiO1ign81wjiH7Fb9vSOWvQfNtmSa4H2RoQTrrXivdUZmw==}
    dependencies:
      is-callable: 1.2.7

  /foreground-child@2.0.0:
    resolution: {integrity: sha512-dCIq9FpEcyQyXKCkyzmlPTFNgrCzPudOe+mhvJU5zAtlBnGVy2yKxtfsxK2tQBThwq225jcvBjpw1Gr40uzZCA==}
    engines: {node: '>=8.0.0'}
    dependencies:
      cross-spawn: 7.0.3
      signal-exit: 3.0.7
    dev: true

  /foreground-child@3.1.1:
    resolution: {integrity: sha512-TMKDUnIte6bfb5nWv7V/caI169OHgvwjb7V4WkeUvbQQdjr5rWKqHFiKWb/fcOwB+CzBT+qbWjvj+DVwRskpIg==}
    engines: {node: '>=14'}
    dependencies:
      cross-spawn: 7.0.3
      signal-exit: 4.1.0

  /form-data-encoder@2.1.3:
    resolution: {integrity: sha512-KqU0nnPMgIJcCOFTNJFEA8epcseEaoox4XZffTgy8jlI6pL/5EFyR54NRG7CnCJN0biY7q52DO3MH6/sJ/TKlQ==}
    engines: {node: '>= 14.17'}

  /form-data@3.0.1:
    resolution: {integrity: sha512-RHkBKtLWUVwd7SqRIvCZMEvAMoGUp0XU+seQiZejj0COz3RI3hWP4sCv3gZWWLjJTd7rGwcsF5eKZGii0r/hbg==}
    engines: {node: '>= 6'}
    dependencies:
      asynckit: 0.4.0
      combined-stream: 1.0.8
      mime-types: 2.1.35
    dev: true

  /form-data@4.0.0:
    resolution: {integrity: sha512-ETEklSGi5t0QMZuiXoA/Q6vcnxcLQP5vdugSpuAyi6SVGi2clPPp+xgEhuMaHC+zGgn31Kd235W35f7Hykkaww==}
    engines: {node: '>= 6'}
    dependencies:
      asynckit: 0.4.0
      combined-stream: 1.0.8
      mime-types: 2.1.35

  /formdata-polyfill@4.0.10:
    resolution: {integrity: sha512-buewHzMvYL29jdeQTVILecSaZKnt/RJWjoZCF5OW60Z67/GmSLBkOFM7qh1PI3zFNtJbaZL5eQu1vLfazOwj4g==}
    engines: {node: '>=12.20.0'}
    dependencies:
      fetch-blob: 3.2.0

  /fp-and-or@0.1.4:
    resolution: {integrity: sha512-+yRYRhpnFPWXSly/6V4Lw9IfOV26uu30kynGJ03PW+MnjOEQe45RZ141QcS0aJehYBYA50GfCDnsRbFJdhssRw==}
    engines: {node: '>=10'}

  /fs-exists-sync@0.1.0:
    resolution: {integrity: sha512-cR/vflFyPZtrN6b38ZyWxpWdhlXrzZEBawlpBQMq7033xVY7/kg0GDMBK5jg8lDYQckdJ5x/YC88lM3C7VMsLg==}
    engines: {node: '>=0.10.0'}

  /fs-extra@11.1.1:
    resolution: {integrity: sha512-MGIE4HOvQCeUCzmlHs0vXpih4ysz4wg9qiSAu6cd42lVwPbTM1TjV7RusoyQqMmk/95gdQZX72u+YW+c3eEpFQ==}
    engines: {node: '>=14.14'}
    dependencies:
      graceful-fs: 4.2.11
      jsonfile: 6.1.0
      universalify: 2.0.0
    dev: true

  /fs-extra@11.2.0:
    resolution: {integrity: sha512-PmDi3uwK5nFuXh7XDTlVnS17xJS7vW36is2+w3xcv8SVxiB4NyATf4ctkVY5bkSjX0Y4nbvZCq1/EjtEyr9ktw==}
    engines: {node: '>=14.14'}
    dependencies:
      graceful-fs: 4.2.11
      jsonfile: 6.1.0
      universalify: 2.0.0

  /fs-extra@7.0.1:
    resolution: {integrity: sha512-YJDaCJZEnBmcbw13fvdAM9AwNOJwOzrE4pqMqBq5nFiEqXUqHwlK4B+3pUw6JNvfSPtX05xFHtYy/1ni01eGCw==}
    engines: {node: '>=6 <7 || >=8'}
    dependencies:
      graceful-fs: 4.2.11
      jsonfile: 4.0.0
      universalify: 0.1.2

  /fs-extra@8.1.0:
    resolution: {integrity: sha512-yhlQgA6mnOJUKOsRUFsgJdQCvkKhcz8tlZG5HBQfReYZy46OwLcY+Zia0mtdHsOo9y/hP+CxMN0TU9QxoOtG4g==}
    engines: {node: '>=6 <7 || >=8'}
    dependencies:
      graceful-fs: 4.2.11
      jsonfile: 4.0.0
      universalify: 0.1.2

  /fs-extra@9.1.0:
    resolution: {integrity: sha512-hcg3ZmepS30/7BSFqRvoo3DOMQu7IjqxO5nCDt+zM9XWjb33Wg7ziNT+Qvqbuc3+gWpzO02JubVyk2G4Zvo1OQ==}
    engines: {node: '>=10'}
    dependencies:
      at-least-node: 1.0.0
      graceful-fs: 4.2.11
      jsonfile: 6.1.0
      universalify: 2.0.0
    dev: true

  /fs-minipass@2.1.0:
    resolution: {integrity: sha512-V/JgOLFCS+R6Vcq0slCuaeWEdNC3ouDlJMNIsacH2VtALiu9mV4LPrHc5cDl8k5aw6J8jwgWWpiTo5RYhmIzvg==}
    engines: {node: '>= 8'}
    dependencies:
      minipass: 3.3.6

  /fs-minipass@3.0.2:
    resolution: {integrity: sha512-2GAfyfoaCDRrM6jaOS3UsBts8yJ55VioXdWcOL7dK9zdAuKT71+WBA4ifnNYqVjYv+4SsPxjK0JT4yIIn4cA/g==}
    engines: {node: ^14.17.0 || ^16.13.0 || >=18.0.0}
    dependencies:
      minipass: 5.0.0

  /fs.realpath@1.0.0:
    resolution: {integrity: sha512-OO0pH2lK6a0hZnAdau5ItzHPI6pUlvI7jMVnxUQRtw4owF2wk8lOSabtGDCTP4Ggrg2MbGnWO9X8K1t4+fGMDw==}

  /fsevents@2.3.3:
    resolution: {integrity: sha512-5xoDfX+fL7faATnagmWPpbFtwh/R77WmMMqqHGS65C3vvB0YHrgF+B1YmZ3441tMj5n63k0212XNoJwzlhffQw==}
    engines: {node: ^8.16.0 || ^10.6.0 || >=11.0.0}
    os: [darwin]
    requiresBuild: true
    dev: true
    optional: true

  /function-bind@1.1.2:
    resolution: {integrity: sha512-7XHNxH7qX9xG5mIwxkhumTox/MIRNcOgDrxWsMt2pAr23WHp6MrRlN7FBSFpCpr+oVO0F744iUgR82nJMfG2SA==}

  /function.prototype.name@1.1.6:
    resolution: {integrity: sha512-Z5kx79swU5P27WEayXM1tBi5Ze/lbIyiNgU3qyXUOf9b2rgXYyF9Dy9Cx+IQv/Lc8WCG6L82zwUPpSS9hGehIg==}
    engines: {node: '>= 0.4'}
    dependencies:
      call-bind: 1.0.2
      define-properties: 1.2.1
      es-abstract: 1.22.2
      functions-have-names: 1.2.3

  /functions-have-names@1.2.3:
    resolution: {integrity: sha512-xckBUXyTIqT97tq2x2AMb+g163b5JFysYk0x4qxNFwbfQkmNZoiRHb6sPzI9/QV33WeuvVYBUIiD4NzNIyqaRQ==}

  /gauge@4.0.4:
    resolution: {integrity: sha512-f9m+BEN5jkg6a0fZjleidjN51VE1X+mPFQ2DJ0uv1V39oCLCbsGe6yjbBnp7eK7z/+GAon99a3nHuqbuuthyPg==}
    engines: {node: ^12.13.0 || ^14.15.0 || >=16.0.0}
    dependencies:
      aproba: 2.0.0
      color-support: 1.1.3
      console-control-strings: 1.1.0
      has-unicode: 2.0.1
      signal-exit: 3.0.7
      string-width: 4.2.3
      strip-ansi: 6.0.1
      wide-align: 1.1.5

  /get-caller-file@2.0.5:
    resolution: {integrity: sha512-DyFP3BM/3YHTQOCUL/w0OZHR0lpKeGrxotcHWcqNEdnltqFwXVfhEBQ94eIo34AfQpo0rGki4cyIiftY06h2Fg==}
    engines: {node: 6.* || 8.* || >= 10.*}

  /get-func-name@2.0.2:
    resolution: {integrity: sha512-8vXOvuE167CtIc3OyItco7N/dpRtBbYOsPsXCz7X/PMnlGjYjSGuZJgM1Y7mmew7BKf9BqvLX2tnOVy1BBUsxQ==}
    dev: true

  /get-intrinsic@1.2.1:
    resolution: {integrity: sha512-2DcsyfABl+gVHEfCOaTrWgyt+tb6MSEGmKq+kI5HwLbIYgjgmMcV8KQ41uaKz1xxUcn9tJtgFbQUEVcEbd0FYw==}
    dependencies:
      function-bind: 1.1.2
      has: 1.0.3
      has-proto: 1.0.1
      has-symbols: 1.0.3

  /get-package-type@0.1.0:
    resolution: {integrity: sha512-pjzuKtY64GYfWizNAJ0fr9VqttZkNiK2iS430LtIHzjBEr6bX8Am2zm4sW4Ro5wjWW5cAlRL1qAMTcXbjNAO2Q==}
    engines: {node: '>=8.0.0'}

  /get-pkg-repo@4.2.1:
    resolution: {integrity: sha512-2+QbHjFRfGB74v/pYWjd5OhU3TDIC2Gv/YKUTk/tCvAz0pkn/Mz6P3uByuBimLOcPvN2jYdScl3xGFSrx0jEcA==}
    engines: {node: '>=6.9.0'}
    hasBin: true
    dependencies:
      '@hutson/parse-repository-url': 3.0.2
      hosted-git-info: 4.1.0
      through2: 2.0.5
      yargs: 16.2.0
    dev: true

  /get-stdin@6.0.0:
    resolution: {integrity: sha512-jp4tHawyV7+fkkSKyvjuLZswblUtz+SQKzSWnBbii16BuZksJlU1wuBYXY75r+duh/llF1ur6oNwi+2ZzjKZ7g==}
    engines: {node: '>=4'}

  /get-stdin@8.0.0:
    resolution: {integrity: sha512-sY22aA6xchAzprjyqmSEQv4UbAAzRN0L2dQB0NlN5acTTK9Don6nhoc3eAbUnpZiCANAMfd/+40kVdKfFygohg==}
    engines: {node: '>=10'}

  /get-stdin@9.0.0:
    resolution: {integrity: sha512-dVKBjfWisLAicarI2Sf+JuBE/DghV4UzNAVe9yhEJuzeREd3JhOTE9cUaJTeSa77fsbQUK3pcOpJfM59+VKZaA==}
    engines: {node: '>=12'}

  /get-stream@4.1.0:
    resolution: {integrity: sha512-GMat4EJ5161kIy2HevLlr4luNjBgvmj413KaQA7jt4V8B4RDsfpHk7WQ9GVqfYyyx8OS/L66Kox+rJRNklLK7w==}
    engines: {node: '>=6'}
    dependencies:
      pump: 3.0.0

  /get-stream@5.2.0:
    resolution: {integrity: sha512-nBF+F1rAZVCu/p7rjzgA+Yb4lfYXrpl7a6VmJrU8wF9I1CKvP/QwPNZHnOlwbTkY6dvtFIzFMSyQXbLoTQPRpA==}
    engines: {node: '>=8'}
    dependencies:
      pump: 3.0.0

  /get-stream@6.0.1:
    resolution: {integrity: sha512-ts6Wi+2j3jQjqi70w5AlN8DFnkSwC+MqmxEzdEALB2qXZYV3X/b1CTfgPLGJNMeAWxdPfU8FO1ms3NUfaHCPYg==}
    engines: {node: '>=10'}

  /get-stream@8.0.1:
    resolution: {integrity: sha512-VaUJspBffn/LMCJVoMvSAdmscJyS1auj5Zulnn5UoYcY531UWmdwhRWkcGKnGU93m5HSXP9LP2usOryrBtQowA==}
    engines: {node: '>=16'}
    dev: true

  /get-symbol-description@1.0.0:
    resolution: {integrity: sha512-2EmdH1YvIQiZpltCNgkuiUnyukzxM/R6NDJX31Ke3BG1Nq5b0S2PhX59UKi9vZpPDQVdqn+1IcaAwnzTT5vCjw==}
    engines: {node: '>= 0.4'}
    dependencies:
      call-bind: 1.0.2
      get-intrinsic: 1.2.1

  /get-tsconfig@4.7.2:
    resolution: {integrity: sha512-wuMsz4leaj5hbGgg4IvDU0bqJagpftG5l5cXIAvo8uZrqn0NJqwtfupTN00VnkQJPcIRrxYrm1Ue24btpCha2A==}
    dependencies:
      resolve-pkg-maps: 1.0.0
    dev: true

  /get-tsconfig@4.7.5:
    resolution: {integrity: sha512-ZCuZCnlqNzjb4QprAzXKdpp/gh6KTxSJuw3IBsPnV/7fV4NxC9ckB+vPTt8w7fJA0TaSD7c55BR47JD6MEDyDw==}
    dependencies:
      resolve-pkg-maps: 1.0.0
    dev: true

  /git-config-path@1.0.1:
    resolution: {integrity: sha512-KcJ2dlrrP5DbBnYIZ2nlikALfRhKzNSX0stvv3ImJ+fvC4hXKoV+U+74SV0upg+jlQZbrtQzc0bu6/Zh+7aQbg==}
    engines: {node: '>=0.10.0'}
    dependencies:
      extend-shallow: 2.0.1
      fs-exists-sync: 0.1.0
      homedir-polyfill: 1.0.3

  /git-hooks-list@1.0.3:
    resolution: {integrity: sha512-Y7wLWcrLUXwk2noSka166byGCvhMtDRpgHdzCno1UQv/n/Hegp++a2xBWJL1lJarnKD3SWaljD+0z1ztqxuKyQ==}

  /git-hooks-list@3.1.0:
    resolution: {integrity: sha512-LF8VeHeR7v+wAbXqfgRlTSX/1BJR9Q1vEMR8JAz1cEg6GX07+zyj3sAdDvYjj/xnlIfVuGgj4qBei1K3hKH+PA==}

  /git-raw-commits@2.0.11:
    resolution: {integrity: sha512-VnctFhw+xfj8Va1xtfEqCUD2XDrbAPSJx+hSrE5K7fGdjZruW7XV+QOrN7LF/RJyvspRiD2I0asWsxFp0ya26A==}
    engines: {node: '>=10'}
    hasBin: true
    dependencies:
      dargs: 7.0.0
      lodash: 4.17.21
      meow: 8.1.2
      split2: 3.2.2
      through2: 4.0.2
    dev: true

  /git-remote-origin-url@2.0.0:
    resolution: {integrity: sha512-eU+GGrZgccNJcsDH5LkXR3PB9M958hxc7sbA8DFJjrv9j4L2P/eZfKhM+QD6wyzpiv+b1BpK0XrYCxkovtjSLw==}
    engines: {node: '>=4'}
    dependencies:
      gitconfiglocal: 1.0.0
      pify: 2.3.0
    dev: true

  /git-semver-tags@4.1.1:
    resolution: {integrity: sha512-OWyMt5zBe7xFs8vglMmhM9lRQzCWL3WjHtxNNfJTMngGym7pC1kh8sP6jevfydJ6LP3ZvGxfb6ABYgPUM0mtsA==}
    engines: {node: '>=10'}
    hasBin: true
    dependencies:
      meow: 8.1.2
      semver: 6.3.1
    dev: true

  /gitconfiglocal@1.0.0:
    resolution: {integrity: sha512-spLUXeTAVHxDtKsJc8FkFVgFtMdEN9qPGpL23VfSHx4fP4+Ds097IXLvymbnDH8FnmxX5Nr9bPw3A+AQ6mWEaQ==}
    dependencies:
      ini: 1.3.8
    dev: true

  /github-slugger@2.0.0:
    resolution: {integrity: sha512-IaOQ9puYtjrkq7Y0Ygl9KDZnrf/aiUJYUpVf89y8kyaxbRG7Y1SrX/jaumrv81vc61+kiMempujsM3Yw7w5qcw==}

  /glob-parent@5.1.2:
    resolution: {integrity: sha512-AOIgSQCepiJYwP3ARnGx+5VnTu2HBYdzbGP45eLw1vr3zB3vZLeyed1sC9hnbcOc9/SrMyM5RPQrkGz4aS9Zow==}
    engines: {node: '>= 6'}
    dependencies:
      is-glob: 4.0.3

  /glob-parent@6.0.2:
    resolution: {integrity: sha512-XxwI8EOhVQgWp6iDL+3b0r86f4d6AX6zSU55HfB4ydCEuXLXc5FcYeOu+nnGftS4TEju/11rt4KJPTMgbfmv4A==}
    engines: {node: '>=10.13.0'}
    dependencies:
      is-glob: 4.0.3
    dev: true

  /glob-to-regexp@0.4.1:
    resolution: {integrity: sha512-lkX1HJXwyMcprw/5YUZc2s7DrpAiHB21/V+E1rHUrVNokkvB6bqMzT0VfV6/86ZNabt1k14YOIaT7nDvOX3Iiw==}

  /glob@10.3.12:
    resolution: {integrity: sha512-TCNv8vJ+xz4QiqTpfOJA7HvYv+tNIRHKfUWw/q+v2jdgN4ebz+KY9tGx5J4rHP0o84mNP+ApH66HRX8us3Khqg==}
    engines: {node: '>=16 || 14 >=14.17'}
    hasBin: true
    dependencies:
      foreground-child: 3.1.1
      jackspeak: 2.3.6
      minimatch: 9.0.5
      minipass: 7.0.4
      path-scurry: 1.10.2

  /glob@10.4.5:
    resolution: {integrity: sha512-7Bv8RF0k6xjo7d4A/PxYLbUCfb6c+Vpd2/mB2yRDlew7Jb5hEXiCD9ibfO7wpk8i4sevK6DFny9h7EYbM3/sHg==}
    hasBin: true
    dependencies:
      foreground-child: 3.1.1
      jackspeak: 3.4.3
      minimatch: 9.0.5
      minipass: 7.1.2
      package-json-from-dist: 1.0.0
      path-scurry: 1.11.1
    dev: true

  /glob@7.2.3:
    resolution: {integrity: sha512-nFR0zLpU2YCaRxwoCJvL6UvCH2JFyFVIvwTLsIf21AuHlMskA1hhTdk+LlYJtOlYt9v6dvszD2BGRqBL+iQK9Q==}
    dependencies:
      fs.realpath: 1.0.0
      inflight: 1.0.6
      inherits: 2.0.4
      minimatch: 3.1.2
      once: 1.4.0
      path-is-absolute: 1.0.1

  /glob@8.1.0:
    resolution: {integrity: sha512-r8hpEjiQEYlF2QU0df3dS+nxxSIreXQS1qRhMJM0Q5NDdR386C7jb7Hwwod8Fgiuex+k0GFjgft18yvxm5XoCQ==}
    engines: {node: '>=12'}
    dependencies:
      fs.realpath: 1.0.0
      inflight: 1.0.6
      inherits: 2.0.4
      minimatch: 5.1.6
      once: 1.4.0

  /glob@9.3.0:
    resolution: {integrity: sha512-EAZejC7JvnQINayvB/7BJbpZpNOJ8Lrw2OZNEvQxe0vaLn1SuwMcfV7/MNaX8L/T0wmptBFI4YMtDvSBxYDc7w==}
    engines: {node: '>=16 || 14 >=14.17'}
    dependencies:
      fs.realpath: 1.0.0
      minimatch: 7.4.6
      minipass: 4.2.5
      path-scurry: 1.9.2

  /global-dirs@0.1.1:
    resolution: {integrity: sha512-NknMLn7F2J7aflwFOlGdNIuCDpN3VGoSoB+aap3KABFWbHVn1TCgFC+np23J8W2BiZbjfEw3BFBycSMv1AFblg==}
    engines: {node: '>=4'}
    dependencies:
      ini: 1.3.8
    dev: true

  /global-dirs@3.0.0:
    resolution: {integrity: sha512-v8ho2DS5RiCjftj1nD9NmnfaOzTdud7RRnVd9kFNOjqZbISlx5DQ+OrTkywgd0dIt7oFCvKetZSHoHcP3sDdiA==}
    engines: {node: '>=10'}
    dependencies:
      ini: 2.0.0

  /global-modules@1.0.0:
    resolution: {integrity: sha512-sKzpEkf11GpOFuw0Zzjzmt4B4UZwjOcG757PPvrfhxcLFbq0wpsgpOqxpxtxFiCG4DtG93M6XRVbF2oGdev7bg==}
    engines: {node: '>=0.10.0'}
    dependencies:
      global-prefix: 1.0.2
      is-windows: 1.0.2
      resolve-dir: 1.0.1
    dev: true

  /global-prefix@1.0.2:
    resolution: {integrity: sha512-5lsx1NUDHtSjfg0eHlmYvZKv8/nVqX4ckFbM+FrGcQ+04KWcWFo9P5MxPZYSzUvyzmdTbI7Eix8Q4IbELDqzKg==}
    engines: {node: '>=0.10.0'}
    dependencies:
      expand-tilde: 2.0.2
      homedir-polyfill: 1.0.3
      ini: 1.3.8
      is-windows: 1.0.2
      which: 1.3.1
    dev: true

  /globals@13.24.0:
    resolution: {integrity: sha512-AhO5QUcj8llrbG09iWhPU2B204J1xnPeL8kQmVorSsy+Sjj1sk8gIyh6cUocGmH4L0UuhAJy+hJMRA4mgA4mFQ==}
    engines: {node: '>=8'}
    dependencies:
      type-fest: 0.20.2
    dev: true

  /globalthis@1.0.3:
    resolution: {integrity: sha512-sFdI5LyBiNTHjRd7cGPWapiHWMOXKyuBNX/cWJ3NfzrZQVa8GI/8cofCl74AOVqq9W5kNmguTIzJ/1s2gyI9wA==}
    engines: {node: '>= 0.4'}
    dependencies:
      define-properties: 1.2.1

  /globby@10.0.0:
    resolution: {integrity: sha512-3LifW9M4joGZasyYPz2A1U74zbC/45fvpXUvO/9KbSa+VV0aGZarWkfdgKyR9sExNP0t0x0ss/UMJpNpcaTspw==}
    engines: {node: '>=8'}
    dependencies:
      '@types/glob': 7.2.0
      array-union: 2.1.0
      dir-glob: 3.0.1
      fast-glob: 3.3.2
      glob: 7.2.3
      ignore: 5.2.4
      merge2: 1.4.1
      slash: 3.0.0

  /globby@11.1.0:
    resolution: {integrity: sha512-jhIXaOzy1sb8IyocaruWSn1TjmnBVs8Ayhcy83rmxNJ8q2uWKCAj3CnJY+KpGSXCueAPc0i05kVvVKtP1t9S3g==}
    engines: {node: '>=10'}
    dependencies:
      array-union: 2.1.0
      dir-glob: 3.0.1
      fast-glob: 3.2.12
      ignore: 5.2.4
      merge2: 1.4.1
      slash: 3.0.0

  /globby@13.2.2:
    resolution: {integrity: sha512-Y1zNGV+pzQdh7H39l9zgB4PJqjRNqydvdYCDG4HFXM4XuvSaQQlEc91IU1yALL8gUTDomgBAfz3XJdmUS+oo0w==}
    engines: {node: ^12.20.0 || ^14.13.1 || >=16.0.0}
    dependencies:
      dir-glob: 3.0.1
      fast-glob: 3.3.2
      ignore: 5.2.4
      merge2: 1.4.1
      slash: 4.0.0

  /gopd@1.0.1:
    resolution: {integrity: sha512-d65bNlIadxvpb/A2abVdlqKqV563juRnZ1Wtk6s1sIR8uNsXR70xqIzVqxVf1eTqDunwT2MkczEeaezCKTZhwA==}
    dependencies:
      get-intrinsic: 1.2.1

  /got@11.8.6:
    resolution: {integrity: sha512-6tfZ91bOr7bOXnK7PRDCGBLa1H4U080YHNaAQ2KsMGlLEzRbk44nsZF2E1IeRc3vtJHPVbKCYgdFbaGO2ljd8g==}
    engines: {node: '>=10.19.0'}
    dependencies:
      '@sindresorhus/is': 4.6.0
      '@szmarczak/http-timer': 4.0.6
      '@types/cacheable-request': 6.0.3
      '@types/responselike': 1.0.0
      cacheable-lookup: 5.0.4
      cacheable-request: 7.0.2
      decompress-response: 6.0.0
      http2-wrapper: 1.0.3
      lowercase-keys: 2.0.0
      p-cancelable: 2.1.1
      responselike: 2.0.1

  /got@12.5.3:
    resolution: {integrity: sha512-8wKnb9MGU8IPGRIo+/ukTy9XLJBwDiCpIf5TVzQ9Cpol50eMTpBq2GAuDsuDIz7hTYmZgMgC1e9ydr6kSDWs3w==}
    engines: {node: '>=14.16'}
    dependencies:
      '@sindresorhus/is': 5.3.0
      '@szmarczak/http-timer': 5.0.1
      cacheable-lookup: 7.0.0
      cacheable-request: 10.2.14
      decompress-response: 6.0.0
      form-data-encoder: 2.1.3
      get-stream: 6.0.1
      http2-wrapper: 2.2.0
      lowercase-keys: 3.0.0
      p-cancelable: 3.0.0
      responselike: 3.0.0

  /got@13.0.0:
    resolution: {integrity: sha512-XfBk1CxOOScDcMr9O1yKkNaQyy865NbYs+F7dr4H0LZMVgCj2Le59k6PqbNHoL5ToeaEQUYh6c6yMfVcc6SJxA==}
    engines: {node: '>=16'}
    dependencies:
      '@sindresorhus/is': 5.3.0
      '@szmarczak/http-timer': 5.0.1
      cacheable-lookup: 7.0.0
      cacheable-request: 10.2.14
      decompress-response: 6.0.0
      form-data-encoder: 2.1.3
      get-stream: 6.0.1
      http2-wrapper: 2.2.0
      lowercase-keys: 3.0.0
      p-cancelable: 3.0.0
      responselike: 3.0.0

  /got@9.6.0:
    resolution: {integrity: sha512-R7eWptXuGYxwijs0eV+v3o6+XH1IqVK8dJOEecQfTmkncw9AV4dcw/Dhxi8MdlqPthxxpZyizMzyg8RTmEsG+Q==}
    engines: {node: '>=8.6'}
    dependencies:
      '@sindresorhus/is': 0.14.0
      '@szmarczak/http-timer': 1.1.2
      '@types/keyv': 3.1.4
      '@types/responselike': 1.0.0
      cacheable-request: 6.1.0
      decompress-response: 3.3.0
      duplexer3: 0.1.5
      get-stream: 4.1.0
      lowercase-keys: 1.0.1
      mimic-response: 1.0.1
      p-cancelable: 1.1.0
      to-readable-stream: 1.0.0
      url-parse-lax: 3.0.0

  /graceful-fs@4.2.10:
    resolution: {integrity: sha512-9ByhssR2fPVsNZj478qUUbKfmL0+t5BDVyjShtyZZLiK7ZDAArFFfopyOTj0M05wE2tJPisA4iTnnXl2YoPvOA==}

  /graceful-fs@4.2.11:
    resolution: {integrity: sha512-RbJ5/jmFcNNCcDV5o9eTnBLJ/HszWV0P73bc+Ff4nS/rJj+YaS6IGyiOL0VoBYX+l1Wrl3k63h/KrH+nhJ0XvQ==}

  /grapheme-splitter@1.0.4:
    resolution: {integrity: sha512-bzh50DW9kTPM00T8y4o8vQg89Di9oLJVLW/KaOGIXJWP/iqCN6WKYkbNOF04vFLJhwcpYUh9ydh/+5vpOqV4YQ==}
    dev: false

  /graphemer@1.4.0:
    resolution: {integrity: sha512-EtKwoO6kxCL9WO5xipiHTZlSzBm7WLT627TqC/uVRd0HKmq8NXyebnNYxDoBi7wt8eTWrUrKXCOVaFq9x1kgag==}
    dev: true

  /gray-matter@4.0.3:
    resolution: {integrity: sha512-5v6yZd4JK3eMI3FqqCouswVqwugaA9r4dNZB1wwcmrD02QkV5H0y7XBQW8QwQqEaZY1pM9aqORSORhJRdNK44Q==}
    engines: {node: '>=6.0'}
    dependencies:
      js-yaml: 3.14.1
      kind-of: 6.0.3
      section-matter: 1.0.0
      strip-bom-string: 1.0.0

  /handlebars@4.7.7:
    resolution: {integrity: sha512-aAcXm5OAfE/8IXkcZvCepKU3VzW1/39Fb5ZuqMtgI/hT8X2YgoMvBY5dLhq/cpOvw7Lk1nK/UF71aLG/ZnVYRA==}
    engines: {node: '>=0.4.7'}
    hasBin: true
    dependencies:
      minimist: 1.2.8
      neo-async: 2.6.2
      source-map: 0.6.1
      wordwrap: 1.0.0
    optionalDependencies:
      uglify-js: 3.17.4
    dev: true

  /hard-rejection@2.1.0:
    resolution: {integrity: sha512-VIZB+ibDhx7ObhAe7OVtoEbuP4h/MuOTHJ+J8h/eBXotJYl0fBgR72xDFCKgIh22OJZIOVNxBMWuhAr10r8HdA==}
    engines: {node: '>=6'}
    dev: true

  /has-bigints@1.0.2:
    resolution: {integrity: sha512-tSvCKtBr9lkF0Ex0aQiP9N+OpV4zi2r/Nee5VkRDbaqv35RLYMzbwQfFSZZH0kR+Rd6302UJZ2p/bJCEoR3VoQ==}

  /has-flag@2.0.0:
    resolution: {integrity: sha512-P+1n3MnwjR/Epg9BBo1KT8qbye2g2Ou4sFumihwt6I4tsUX7jnLcX4BTOSKg/B1ZrIYMN9FcEnG4x5a7NB8Eng==}
    engines: {node: '>=0.10.0'}

  /has-flag@3.0.0:
    resolution: {integrity: sha512-sKJf1+ceQBr4SMkvQnBDNDtf4TXpVhVGateu0t918bl30FnbE2m4vNLX+VWe/dpjlb+HugGYzW7uQXH98HPEYw==}
    engines: {node: '>=4'}

  /has-flag@4.0.0:
    resolution: {integrity: sha512-EykJT/Q1KjTWctppgIAgfSO0tKVuZUjhgMr17kqTumMl6Afv3EISleU7qZUzoXDFTAHTDC4NOoG/ZxU3EvlMPQ==}
    engines: {node: '>=8'}

  /has-property-descriptors@1.0.0:
    resolution: {integrity: sha512-62DVLZGoiEBDHQyqG4w9xCuZ7eJEwNmJRWw2VY84Oedb7WFcA27fiEVe8oUQx9hAUJ4ekurquucTGwsyO1XGdQ==}
    dependencies:
      get-intrinsic: 1.2.1

  /has-proto@1.0.1:
    resolution: {integrity: sha512-7qE+iP+O+bgF9clE5+UoBFzE65mlBiVj3tKCrlNQ0Ogwm0BjpT/gK4SlLYDMybDh5I3TCTKnPPa0oMG7JDYrhg==}
    engines: {node: '>= 0.4'}

  /has-symbols@1.0.3:
    resolution: {integrity: sha512-l3LCuF6MgDNwTDKkdYGEihYjt5pRPbEg46rtlmnSPlUbgmB8LOIrKJbYYFBSbnPaJexMKtiPO8hmeRjRz2Td+A==}
    engines: {node: '>= 0.4'}

  /has-tostringtag@1.0.0:
    resolution: {integrity: sha512-kFjcSNhnlGV1kyoGk7OXKSawH5JOb/LzUc5w9B02hOTO0dfFRjbHQKvg1d6cf3HbeUmtU9VbbV3qzZ2Teh97WQ==}
    engines: {node: '>= 0.4'}
    dependencies:
      has-symbols: 1.0.3

  /has-unicode@2.0.1:
    resolution: {integrity: sha512-8Rf9Y83NBReMnx0gFzA8JImQACstCYWUplepDa9xprwwtmgEZUF0h/i5xSA625zB/I37EtrswSST6OXxwaaIJQ==}

  /has-yarn@3.0.0:
    resolution: {integrity: sha512-IrsVwUHhEULx3R8f/aA8AHuEzAorplsab/v8HBzEiIukwq5i/EC+xmOW+HfP1OaDP+2JkgT1yILHN2O3UFIbcA==}
    engines: {node: ^12.20.0 || ^14.13.1 || >=16.0.0}

  /has@1.0.3:
    resolution: {integrity: sha512-f2dvO0VU6Oej7RkWJGrehjbzMAjFp5/VKPp5tTpWIV4JHHZK1/BxbFRtf/siA2SWTe09caDmVtYYzWEIbBS4zw==}
    engines: {node: '>= 0.4.0'}
    dependencies:
      function-bind: 1.1.2

  /hasown@2.0.2:
    resolution: {integrity: sha512-0hJU9SCPvmMzIBdZFqNPXWa6dqh7WdH0cII9y+CyS8rG3nL48Bclra9HmKhVVUHyPWNH5Y7xDwAB7bfgSjkUMQ==}
    engines: {node: '>= 0.4'}
    dependencies:
      function-bind: 1.1.2

  /header-case@1.0.1:
    resolution: {integrity: sha512-i0q9mkOeSuhXw6bGgiQCCBgY/jlZuV/7dZXyZ9c6LcBrqwvT8eT719E9uxE5LiZftdl+z81Ugbg/VvXV4OJOeQ==}
    dependencies:
      no-case: 2.3.2
      upper-case: 1.1.3

  /header-case@2.0.4:
    resolution: {integrity: sha512-H/vuk5TEEVZwrR0lp2zed9OCo1uAILMlx0JEMgC26rzyJJ3N1v6XkwHHXJQdR2doSjcGPM6OKPYoJgf0plJ11Q==}
    dependencies:
      capital-case: 1.0.4
      tslib: 2.6.2

  /homedir-polyfill@1.0.3:
    resolution: {integrity: sha512-eSmmWE5bZTK2Nou4g0AI3zZ9rswp7GRKoKXS1BLUkvPviOqs4YTN1djQIqrXy9k5gEtdLPy86JjRwsNM9tnDcA==}
    engines: {node: '>=0.10.0'}
    dependencies:
      parse-passwd: 1.0.0

  /hosted-git-info@2.8.9:
    resolution: {integrity: sha512-mxIDAb9Lsm6DoOJ7xH+5+X4y1LU/4Hi50L9C5sIswK3JzULS4bwk1FvjdBgvYR4bzT4tuUQiC15FE2f5HbLvYw==}

  /hosted-git-info@4.1.0:
    resolution: {integrity: sha512-kyCuEOWjJqZuDbRHzL8V93NzQhwIB71oFWSyzVo+KPZI+pnQPPxucdkrOZvkLRnrf5URsQM+IJ09Dw29cRALIA==}
    engines: {node: '>=10'}
    dependencies:
      lru-cache: 6.0.0
    dev: true

  /hosted-git-info@5.2.1:
    resolution: {integrity: sha512-xIcQYMnhcx2Nr4JTjsFmwwnr9vldugPy9uVm0o87bjqqWMv9GaqsTeT+i99wTl0mk1uLxJtHxLb8kymqTENQsw==}
    engines: {node: ^12.13.0 || ^14.15.0 || >=16.0.0}
    dependencies:
      lru-cache: 7.18.3

  /hosted-git-info@6.1.1:
    resolution: {integrity: sha512-r0EI+HBMcXadMrugk0GCQ+6BQV39PiWAZVfq7oIckeGiN7sjRGyQxPdft3nQekFTCQbYxLBH+/axZMeH8UX6+w==}
    engines: {node: ^14.17.0 || ^16.13.0 || >=18.0.0}
    dependencies:
      lru-cache: 7.18.3

  /hosted-git-info@7.0.2:
    resolution: {integrity: sha512-puUZAUKT5m8Zzvs72XWy3HtvVbTWljRE66cP60bxJzAqf2DgICo7lYTY2IHUmLnNpjYvw5bvmoHvPc0QO2a62w==}
    engines: {node: ^16.14.0 || >=18.0.0}
    dependencies:
      lru-cache: 10.2.0

  /html-escaper@2.0.2:
    resolution: {integrity: sha512-H2iMtd0I4Mt5eYiapRdIDjp+XzelXQ0tFE4JS7YFwFevXXMmOp9myNrUvCg0D6ws8iqkRPBfKHgbwig1SmlLfg==}
    dev: true

  /http-cache-semantics@4.1.1:
    resolution: {integrity: sha512-er295DKPVsV82j5kw1Gjt+ADA/XYHsajl82cGNQG2eyoPkvgUhX+nDIyelzhIWbbsXP39EHcI6l5tYs2FYqYXQ==}

  /http-call@5.3.0:
    resolution: {integrity: sha512-ahwimsC23ICE4kPl9xTBjKB4inbRaeLyZeRunC/1Jy/Z6X8tv22MEAjK+KBOMSVLaqXPTTmd8638waVIKLGx2w==}
    engines: {node: '>=8.0.0'}
    dependencies:
      content-type: 1.0.5
      debug: 4.3.5(supports-color@8.1.1)
      is-retry-allowed: 1.2.0
      is-stream: 2.0.1
      parse-json: 4.0.0
      tunnel-agent: 0.6.0
    transitivePeerDependencies:
      - supports-color

  /http-proxy-agent@5.0.0:
    resolution: {integrity: sha512-n2hY8YdoRE1i7r6M0w9DIw5GgZN0G25P8zLCRQ8rjXtTU3vsNFBI/vWK/UIeE6g5MUUz6avwAPXmL6Fy9D/90w==}
    engines: {node: '>= 6'}
    dependencies:
      '@tootallnate/once': 2.0.0
      agent-base: 6.0.2
      debug: 4.3.4(supports-color@8.1.1)
    transitivePeerDependencies:
      - supports-color

  /http2-wrapper@1.0.3:
    resolution: {integrity: sha512-V+23sDMr12Wnz7iTcDeJr3O6AIxlnvT/bmaAAAP/Xda35C90p9599p0F1eHR/N1KILWSoWVAiOMFjBBXaXSMxg==}
    engines: {node: '>=10.19.0'}
    dependencies:
      quick-lru: 5.1.1
      resolve-alpn: 1.2.1

  /http2-wrapper@2.2.0:
    resolution: {integrity: sha512-kZB0wxMo0sh1PehyjJUWRFEd99KC5TLjZ2cULC4f9iqJBAmKQQXEICjxl5iPJRwP40dpeHFqqhm7tYCvODpqpQ==}
    engines: {node: '>=10.19.0'}
    dependencies:
      quick-lru: 5.1.1
      resolve-alpn: 1.2.1

  /https-proxy-agent@5.0.1:
    resolution: {integrity: sha512-dFcAjpTQFgoLMzC2VwU+C/CbS7uRL0lWmxDITmqm7C+7F0Odmj6s9l6alZc6AELXhrnggM2CeWSXHGOdX2YtwA==}
    engines: {node: '>= 6'}
    dependencies:
      agent-base: 6.0.2
      debug: 4.3.4(supports-color@8.1.1)
    transitivePeerDependencies:
      - supports-color

  /human-id@4.0.0:
    resolution: {integrity: sha512-pui0xZRgeAlaRt0I9r8N2pNlbNmluvn71EfjKRpM7jOpZbuHe5mm76r67gcprjw/Nd+GpvB9C3OlTbh7ZKLg7A==}

  /human-signals@2.1.0:
    resolution: {integrity: sha512-B4FFZ6q/T2jhhksgkbEW3HBvWIfDW85snkQgawt07S7J5QXTk6BkNV+0yAeZrM5QpMAdYlocGoljn0sJ/WQkFw==}
    engines: {node: '>=10.17.0'}

  /human-signals@5.0.0:
    resolution: {integrity: sha512-AXcZb6vzzrFAUE61HnN4mpLqd/cSIwNQjtNWR0euPm6y0iqx3G4gOXaIDdtdDwZmhwe82LA6+zinmW4UBWVePQ==}
    engines: {node: '>=16.17.0'}
    dev: true

  /humanize-ms@1.2.1:
    resolution: {integrity: sha512-Fl70vYtsAFb/C06PTS9dZBo7ihau+Tu/DNCk/OyHhea07S+aeMWpFFkUaXRa8fI+ScZbEI8dfSxwY7gxZ9SAVQ==}
    dependencies:
      ms: 2.1.3

  /hyperlinker@1.0.0:
    resolution: {integrity: sha512-Ty8UblRWFEcfSuIaajM34LdPXIhbs1ajEX/BBPv24J+enSVaEVY63xQ6lTO9VRYS5LAoghIG0IDJ+p+IPzKUQQ==}
    engines: {node: '>=4'}

  /iconv-lite@0.4.24:
    resolution: {integrity: sha512-v3MXnZAcvnywkTUEZomIActle7RXXeedOR31wwl7VlyoXO4Qi9arvSenNQWne1TcRwhCL1HwLI21bEqdpj8/rA==}
    engines: {node: '>=0.10.0'}
    dependencies:
      safer-buffer: 2.1.2

  /iconv-lite@0.6.3:
    resolution: {integrity: sha512-4fCk79wshMdzMp2rH06qWrJE4iolqLhCUH+OiuIgU++RB0+94NlDL81atO7GX55uUKueo0txHNtvEyI6D7WdMw==}
    engines: {node: '>=0.10.0'}
    requiresBuild: true
    dependencies:
      safer-buffer: 2.1.2
    optional: true

  /ieee754@1.2.1:
    resolution: {integrity: sha512-dcyqhDvX1C46lXZcVqCpK+FtMRQVdIMN6/Df5js2zouUsqG7I6sFxitIC+7KYK29KdXOLHdu9zL4sFnoVQnqaA==}

  /ignore-walk@6.0.3:
    resolution: {integrity: sha512-C7FfFoTA+bI10qfeydT8aZbvr91vAEU+2W5BZUlzPec47oNb07SsOfwYrtxuvOYdUApPP/Qlh4DtAO51Ekk2QA==}
    engines: {node: ^14.17.0 || ^16.13.0 || >=18.0.0}
    dependencies:
      minimatch: 9.0.5

  /ignore@5.2.4:
    resolution: {integrity: sha512-MAb38BcSbH0eHNBxn7ql2NH/kX33OkB3lZ1BNdh7ENeRChHTYsTvWrMubiIAMNS2llXEEgZ1MUOBtXChP3kaFQ==}
    engines: {node: '>= 4'}

  /immediate@3.0.6:
    resolution: {integrity: sha512-XXOFtyqDjNDAQxVfYxuF7g9Il/IbWmmlQg2MYKOH8ExIT1qg6xc4zyS3HaEEATgs1btfzxq15ciUiY7gjSXRGQ==}

  /import-fresh@3.3.0:
    resolution: {integrity: sha512-veYYhQa+D1QBKznvhUHxb8faxlrwUnxseDAbAp457E0wLNio2bOSKnjYDhMj+YiAq61xrMGhQk9iXVk5FzgQMw==}
    engines: {node: '>=6'}
    dependencies:
      parent-module: 1.0.1
      resolve-from: 4.0.0

  /import-lazy@4.0.0:
    resolution: {integrity: sha512-rKtvo6a868b5Hu3heneU+L4yEQ4jYKLtjpnPeUdK7h0yzXGmyBTypknlkCvHFBqfX9YlorEiMM6Dnq/5atfHkw==}
    engines: {node: '>=8'}

  /imurmurhash@0.1.4:
    resolution: {integrity: sha512-JmXMZ6wuvDmLiHEml9ykzqO6lwFbof0GG4IkcGaENdCRDDmMVnny7s5HsIgHCbaq0w2MyPhDqkhTUgS2LU2PHA==}
    engines: {node: '>=0.8.19'}

  /indent-string@4.0.0:
    resolution: {integrity: sha512-EdDDZu4A2OyIK7Lr/2zG+w5jmbuk1DVBnEwREQvBzspBJkCEbRa8GxU1lghYcaGJCnRWibjDXlq779X1/y5xwg==}
    engines: {node: '>=8'}

  /infer-owner@1.0.4:
    resolution: {integrity: sha512-IClj+Xz94+d7irH5qRyfJonOdfTzuDaifE6ZPWfx0N0+/ATZCbuTPq2prFl526urkQd90WyUKIh1DfBQ2hMz9A==}

  /inflight@1.0.6:
    resolution: {integrity: sha512-k92I/b08q4wvFscXCLvqfsHCrjrF7yiXsQuIVvVE7N82W3+aqpzuUdBbfhWcy/FZR3/4IgflMgKLOsvPDrGCJA==}
    deprecated: This module is not supported, and leaks memory. Do not use it. Check out lru-cache if you want a good and tested way to coalesce async requests by a key value, which is much more comprehensive and powerful.
    dependencies:
      once: 1.4.0
      wrappy: 1.0.2

  /inherits@2.0.4:
    resolution: {integrity: sha512-k/vGaX4/Yla3WzyMCvTQOXYeIHvqOKtnqBduzTHpzpQZzAskKMhZ2K+EnBiSM9zGSoIFeMpXKxa4dYeZIQqewQ==}

  /ini@1.3.8:
    resolution: {integrity: sha512-JV/yugV2uzW5iMRSiZAyDtQd+nxtUnjeLt0acNdw98kKLrvuRVyB80tsREOE7yvGVgalhZ6RNXCmEHkUKBKxew==}

  /ini@2.0.0:
    resolution: {integrity: sha512-7PnF4oN3CvZF23ADhA5wRaYEQpJ8qygSkbtTXWBeXWXmEVRXK+1ITciHWwHhsjv1TmW0MgacIv6hEi5pX5NQdA==}
    engines: {node: '>=10'}

  /ini@4.1.1:
    resolution: {integrity: sha512-QQnnxNyfvmHFIsj7gkPcYymR8Jdw/o7mp5ZFihxn6h8Ci6fh3Dx4E1gPjpQEpIuPo9XVNY/ZUwh4BPMjGyL01g==}
    engines: {node: ^14.17.0 || ^16.13.0 || >=18.0.0}

  /inquirer@6.5.2:
    resolution: {integrity: sha512-cntlB5ghuB0iuO65Ovoi8ogLHiWGs/5yNrtUcKjFhSSiVeAIVpD7koaSU9RM8mpXw5YDi9RdYXGQMaOURB7ycQ==}
    engines: {node: '>=6.0.0'}
    dependencies:
      ansi-escapes: 3.2.0
      chalk: 2.4.2
      cli-cursor: 2.1.0
      cli-width: 2.2.1
      external-editor: 3.1.0
      figures: 2.0.0
      lodash: 4.17.21
      mute-stream: 0.0.7
      run-async: 2.4.1
      rxjs: 6.6.7
      string-width: 2.1.1
      strip-ansi: 5.2.0
      through: 2.3.8
    dev: true

  /inquirer@8.2.5:
    resolution: {integrity: sha512-QAgPDQMEgrDssk1XiwwHoOGYF9BAbUcc1+j+FhEvaOt8/cKRqyLn0U5qA6F74fGhTMGxf92pOvPBeh29jQJDTQ==}
    engines: {node: '>=12.0.0'}
    dependencies:
      ansi-escapes: 4.3.2
      chalk: 4.1.2
      cli-cursor: 3.1.0
      cli-width: 3.0.0
      external-editor: 3.1.0
      figures: 3.2.0
      lodash: 4.17.21
      mute-stream: 0.0.8
      ora: 5.4.1
      run-async: 2.4.1
      rxjs: 7.8.0
      string-width: 4.2.3
      strip-ansi: 6.0.1
      through: 2.3.8
      wrap-ansi: 7.0.0

  /int64-buffer@0.1.10:
    resolution: {integrity: sha512-v7cSY1J8ydZ0GyjUHqF+1bshJ6cnEVLo9EnjB8p+4HDRPZc9N5jjmvUV7NvEsqQOKyH0pmIBFWXVQbiS0+OBbA==}

  /internal-slot@1.0.5:
    resolution: {integrity: sha512-Y+R5hJrzs52QCG2laLn4udYVnxsfny9CpOhNhUvk/SSSVyF6T27FzRbF0sroPidSu3X8oEAkOn2K804mjpt6UQ==}
    engines: {node: '>= 0.4'}
    dependencies:
      get-intrinsic: 1.2.1
      has: 1.0.3
      side-channel: 1.0.4

  /ip-address@9.0.5:
    resolution: {integrity: sha512-zHtQzGojZXTwZTHQqra+ETKd4Sn3vgi7uBmlPoXVWZqYvuKmtI0l/VZTjqGmJY9x88GGOaZ9+G9ES8hC4T4X8g==}
    engines: {node: '>= 12'}
    dependencies:
      jsbn: 1.1.0
      sprintf-js: 1.1.3

  /is-array-buffer@3.0.2:
    resolution: {integrity: sha512-y+FyyR/w8vfIRq4eQcM1EYgSTnmHXPqaF+IgzgraytCFq5Xh8lllDVmAZolPJiZttZLeFSINPYMaEJ7/vWUa1w==}
    dependencies:
      call-bind: 1.0.2
      get-intrinsic: 1.2.1
      is-typed-array: 1.1.12

  /is-arrayish@0.2.1:
    resolution: {integrity: sha512-zz06S8t0ozoDXMG+ube26zeCTNXcKIPJZJi8hBrF4idCLms4CG9QtK7qBl1boi5ODzFpjswb5JPmHCbMpjaYzg==}

  /is-arrayish@0.3.2:
    resolution: {integrity: sha512-eVRqCvVlZbuw3GrM63ovNSNAeA1K16kaR/LRY/92w0zxQ5/1YzwblUX652i4Xs9RwAGjW9d9y6X88t8OaAJfWQ==}
    dev: true

  /is-async-function@2.0.0:
    resolution: {integrity: sha512-Y1JXKrfykRJGdlDwdKlLpLyMIiWqWvuSd17TvZk68PLAOGOoF4Xyav1z0Xhoi+gCYjZVeC5SI+hYFOfvXmGRCA==}
    engines: {node: '>= 0.4'}
    dependencies:
      has-tostringtag: 1.0.0
    dev: true

  /is-bigint@1.0.4:
    resolution: {integrity: sha512-zB9CruMamjym81i2JZ3UMn54PKGsQzsJeo6xvN3HJJ4CAsQNB6iRutp2To77OfCNuoxspsIhzaPoO1zyCEhFOg==}
    dependencies:
      has-bigints: 1.0.2

  /is-boolean-object@1.1.2:
    resolution: {integrity: sha512-gDYaKHJmnj4aWxyj6YHyXVpdQawtVLHU5cb+eztPGczf6cjuTdwve5ZIEfgXqH4e57An1D1AKf8CZ3kYrQRqYA==}
    engines: {node: '>= 0.4'}
    dependencies:
      call-bind: 1.0.2
      has-tostringtag: 1.0.0

  /is-builtin-module@3.2.1:
    resolution: {integrity: sha512-BSLE3HnV2syZ0FK0iMA/yUGplUeMmNz4AW5fnTunbCIqZi4vG3WjJT9FHMy5D69xmAYBHXQhJdALdpwVxV501A==}
    engines: {node: '>=6'}
    dependencies:
      builtin-modules: 3.3.0
    dev: true

  /is-callable@1.2.7:
    resolution: {integrity: sha512-1BC0BVFhS/p0qtw6enp8e+8OD0UrK0oFLztSjNzhcKA3WDuJxxAPXzPuPtKkjEY9UUoEWlX/8fgKeu2S8i9JTA==}
    engines: {node: '>= 0.4'}

  /is-ci@3.0.1:
    resolution: {integrity: sha512-ZYvCgrefwqoQ6yTyYUbQu64HsITZ3NfKX1lzaEYdkTDcfKzzCI/wthRRYKkdjHKFVgNiXKAKm65Zo1pk2as/QQ==}
    hasBin: true
    dependencies:
      ci-info: 3.9.0

  /is-core-module@2.13.1:
    resolution: {integrity: sha512-hHrIjvZsftOsvKSn2TRYl63zvxsgE0K+0mYMoH6gD4omR5IWB2KynivBQczo3+wF1cCkjzvptnI9Q0sPU66ilw==}
    dependencies:
      hasown: 2.0.2

  /is-date-object@1.0.5:
    resolution: {integrity: sha512-9YQaSxsAiSwcvS33MBk3wTCVnWK+HhF8VZR2jRxehM16QcVOdHqPn4VPHmRK4lSr38n9JriurInLcP90xsYNfQ==}
    engines: {node: '>= 0.4'}
    dependencies:
      has-tostringtag: 1.0.0

  /is-docker@2.2.1:
    resolution: {integrity: sha512-F+i2BKsFrH66iaUFc0woD8sLy8getkwTwtOBjvs56Cx4CgJDeKQeqfz8wAYiSb8JOprWhHH5p77PbmYCvvUuXQ==}
    engines: {node: '>=8'}
    hasBin: true

  /is-extendable@0.1.1:
    resolution: {integrity: sha512-5BMULNob1vgFX6EjQw5izWDxrecWK9AM72rugNr0TFldMOi0fj6Jk+zeKIt0xGj4cEfQIJth4w3OKWOJ4f+AFw==}
    engines: {node: '>=0.10.0'}

  /is-extglob@2.1.1:
    resolution: {integrity: sha512-SbKbANkN603Vi4jEZv49LeVJMn4yGwsbzZworEoyEiutsN3nJYdbO36zfhGJ6QEDpOZIFkDtnq5JRxmvl3jsoQ==}
    engines: {node: '>=0.10.0'}

  /is-finalizationregistry@1.0.2:
    resolution: {integrity: sha512-0by5vtUJs8iFQb5TYUHHPudOR+qXYIMKtiUzvLIZITZUjknFmziyBJuLhVRc+Ds0dREFlskDNJKYIdIzu/9pfw==}
    dependencies:
      call-bind: 1.0.2
    dev: true

  /is-fullwidth-code-point@2.0.0:
    resolution: {integrity: sha512-VHskAKYM8RfSFXwee5t5cbN5PZeq1Wrh6qd5bkyiXIf6UQcN6w/A0eXM9r6t8d+GYOh+o6ZhiEnb88LN/Y8m2w==}
    engines: {node: '>=4'}
    dev: true

  /is-fullwidth-code-point@3.0.0:
    resolution: {integrity: sha512-zymm5+u+sCsSWyD9qNaejV3DFvhCKclKdizYaJUuHA83RLjb7nSuGnddCHGv0hk+KY7BMAlsWeK4Ueg6EV6XQg==}
    engines: {node: '>=8'}

  /is-generator-function@1.0.10:
    resolution: {integrity: sha512-jsEjy9l3yiXEQ+PsXdmBwEPcOxaXWLspKdplFUVI9vq1iZgIekeC0L167qeu86czQaxed3q/Uzuw0swL0irL8A==}
    engines: {node: '>= 0.4'}
    dependencies:
      has-tostringtag: 1.0.0
    dev: true

  /is-glob@4.0.3:
    resolution: {integrity: sha512-xelSayHH36ZgE7ZWhli7pW34hNbNl8Ojv5KVmkJD4hBdD3th8Tfk9vYasLM+mXWOZhFkgZfxhLSnrwRr4elSSg==}
    engines: {node: '>=0.10.0'}
    dependencies:
      is-extglob: 2.1.1

  /is-installed-globally@0.4.0:
    resolution: {integrity: sha512-iwGqO3J21aaSkC7jWnHP/difazwS7SFeIqxv6wEtLU8Y5KlzFTjyqcSIT0d8s4+dDhKytsk9PJZ2BkS5eZwQRQ==}
    engines: {node: '>=10'}
    dependencies:
      global-dirs: 3.0.0
      is-path-inside: 3.0.3

  /is-interactive@1.0.0:
    resolution: {integrity: sha512-2HvIEKRoqS62guEC+qBjpvRubdX910WCMuJTZ+I9yvqKU2/12eSL549HMwtabb4oupdj2sMP50k+XJfB/8JE6w==}
    engines: {node: '>=8'}

  /is-lambda@1.0.1:
    resolution: {integrity: sha512-z7CMFGNrENq5iFB9Bqo64Xk6Y9sg+epq1myIcdHaGnbMTYOxvzsEtdYqQUylB7LxfkvgrrjP32T6Ywciio9UIQ==}

  /is-lower-case@1.1.3:
    resolution: {integrity: sha512-+5A1e/WJpLLXZEDlgz4G//WYSHyQBD32qa4Jd3Lw06qQlv3fJHnp3YIHjTQSGzHMgzmVKz2ZP3rBxTHkPw/lxA==}
    dependencies:
      lower-case: 1.1.4

  /is-map@2.0.2:
    resolution: {integrity: sha512-cOZFQQozTha1f4MxLFzlgKYPTyj26picdZTx82hbc/Xf4K/tZOOXSCkMvU4pKioRXGDLJRn0GM7Upe7kR721yg==}
    dev: true

  /is-negative-zero@2.0.2:
    resolution: {integrity: sha512-dqJvarLawXsFbNDeJW7zAz8ItJ9cd28YufuuFzh0G8pNHjJMnY08Dv7sYX2uF5UpQOwieAeOExEYAWWfu7ZZUA==}
    engines: {node: '>= 0.4'}

  /is-npm@6.0.0:
    resolution: {integrity: sha512-JEjxbSmtPSt1c8XTkVrlujcXdKV1/tvuQ7GwKcAlyiVLeYFQ2VHat8xfrDJsIkhCdF/tZ7CiIR3sy141c6+gPQ==}
    engines: {node: ^12.20.0 || ^14.13.1 || >=16.0.0}

  /is-number-object@1.0.7:
    resolution: {integrity: sha512-k1U0IRzLMo7ZlYIfzRu23Oh6MiIFasgpb9X76eqfFZAqwH44UI4KTBvBYIZ1dSL9ZzChTB9ShHfLkR4pdW5krQ==}
    engines: {node: '>= 0.4'}
    dependencies:
      has-tostringtag: 1.0.0

  /is-number@7.0.0:
    resolution: {integrity: sha512-41Cifkg6e8TylSpdtTpeLVMqvSBEVzTttHvERD741+pnZ8ANv0004MRL43QKPDlK9cGvNp6NZWZUBlbGXYxxng==}
    engines: {node: '>=0.12.0'}

  /is-obj@2.0.0:
    resolution: {integrity: sha512-drqDG3cbczxxEJRoOXcOjtdp1J/lyp1mNn0xaznRs8+muBhgQcrnbspox5X5fOw0HnMnbfDzvnEMEtqDEJEo8w==}
    engines: {node: '>=8'}

  /is-path-inside@3.0.3:
    resolution: {integrity: sha512-Fd4gABb+ycGAmKou8eMftCupSir5lRxqf4aD/vd0cD2qc4HL07OjCeuHMr8Ro4CoMaeCKDB0/ECBOVWjTwUvPQ==}
    engines: {node: '>=8'}

  /is-plain-obj@1.1.0:
    resolution: {integrity: sha512-yvkRyxmFKEOQ4pNXCmJG5AEQNlXJS5LaONXo5/cLdTZdWvsZ1ioJEonLGAosKlMWE8lwUy/bJzMjcw8az73+Fg==}
    engines: {node: '>=0.10.0'}
    dev: true

  /is-plain-obj@2.1.0:
    resolution: {integrity: sha512-YWnfyRwxL/+SsrWYfOpUtz5b3YD+nyfkHvjbcanzk8zgyO4ASD67uVMRt8k5bM4lLMDnXfriRhOpemw+NfT1eA==}
    engines: {node: '>=8'}

  /is-plain-obj@4.1.0:
    resolution: {integrity: sha512-+Pgi+vMuUNkJyExiMBt5IlFoMyKnr5zhJ4Uspz58WOhBF5QoIZkFyNHIbBAtHwzVAgk5RtndVNsDRN61/mmDqg==}
    engines: {node: '>=12'}

  /is-plain-object@5.0.0:
    resolution: {integrity: sha512-VRSzKkbMm5jMDoKLbltAkFQ5Qr7VDiTFGXxYFXXowVj387GeGNOCsOH6Msy00SGZ3Fp84b1Naa1psqgcCIEP5Q==}
    engines: {node: '>=0.10.0'}

  /is-promise@2.2.2:
    resolution: {integrity: sha512-+lP4/6lKUBfQjZ2pdxThZvLUAafmZb8OAxFb8XXtiQmS35INgr85hdOGoEs124ez1FCnZJt6jau/T+alh58QFQ==}
    dev: true

  /is-regex@1.1.4:
    resolution: {integrity: sha512-kvRdxDsxZjhzUX07ZnLydzS1TU/TJlTUHHY4YLL87e37oUA49DfkLqgy+VjFocowy29cKvcSiu+kIv728jTTVg==}
    engines: {node: '>= 0.4'}
    dependencies:
      call-bind: 1.0.2
      has-tostringtag: 1.0.0

  /is-retry-allowed@1.2.0:
    resolution: {integrity: sha512-RUbUeKwvm3XG2VYamhJL1xFktgjvPzL0Hq8C+6yrWIswDy3BIXGqCxhxkc30N9jqK311gVU137K8Ei55/zVJRg==}
    engines: {node: '>=0.10.0'}

  /is-set@2.0.2:
    resolution: {integrity: sha512-+2cnTEZeY5z/iXGbLhPrOAaK/Mau5k5eXq9j14CpRTftq0pAJu2MwVRSZhyZWBzx3o6X795Lz6Bpb6R0GKf37g==}
    dev: true

  /is-shared-array-buffer@1.0.2:
    resolution: {integrity: sha512-sqN2UDu1/0y6uvXyStCOzyhAjCSlHceFoMKJW8W9EU9cvic/QdsZ0kEU93HEy3IUEFZIiH/3w+AH/UQbPHNdhA==}
    dependencies:
      call-bind: 1.0.2

  /is-stream@2.0.1:
    resolution: {integrity: sha512-hFoiJiTl63nn+kstHGBtewWSKnQLpyb155KHheA1l39uvtO9nWIop1p3udqPcUd/xbF1VLMO4n7OI6p7RbngDg==}
    engines: {node: '>=8'}

  /is-stream@3.0.0:
    resolution: {integrity: sha512-LnQR4bZ9IADDRSkvpqMGvt/tEJWclzklNgSw48V5EAaAeDd6qGvN8ei6k5p0tvxSR171VmGyHuTiAOfxAbr8kA==}
    engines: {node: ^12.20.0 || ^14.13.1 || >=16.0.0}
    dev: true

  /is-string@1.0.7:
    resolution: {integrity: sha512-tE2UXzivje6ofPW7l23cjDOMa09gb7xlAqG6jG5ej6uPV32TlWP3NKPigtaGeHNu9fohccRYvIiZMfOOnOYUtg==}
    engines: {node: '>= 0.4'}
    dependencies:
      has-tostringtag: 1.0.0

  /is-symbol@1.0.4:
    resolution: {integrity: sha512-C/CPBqKWnvdcxqIARxyOh4v1UUEOCHpgDa0WYgpKDFMszcrPcffg5uhwSgPCLD2WWxmq6isisz87tzT01tuGhg==}
    engines: {node: '>= 0.4'}
    dependencies:
      has-symbols: 1.0.3

  /is-text-path@1.0.1:
    resolution: {integrity: sha512-xFuJpne9oFz5qDaodwmmG08e3CawH/2ZV8Qqza1Ko7Sk8POWbkRdwIoAWVhqvq0XeUzANEhKo2n0IXUGBm7A/w==}
    engines: {node: '>=0.10.0'}
    dependencies:
      text-extensions: 1.9.0
    dev: true

  /is-typed-array@1.1.12:
    resolution: {integrity: sha512-Z14TF2JNG8Lss5/HMqt0//T9JeHXttXy5pH/DBU4vi98ozO2btxzq9MwYDZYnKwU8nRsz/+GVFVRDq3DkVuSPg==}
    engines: {node: '>= 0.4'}
    dependencies:
      which-typed-array: 1.1.11

  /is-typedarray@1.0.0:
    resolution: {integrity: sha512-cyA56iCMHAh5CdzjJIa4aohJyeO1YbwLi3Jc35MmRU6poroFjIGZzUzupGiRPOjgHg9TLu43xbpwXk523fMxKA==}

  /is-unicode-supported@0.1.0:
    resolution: {integrity: sha512-knxG2q4UC3u8stRGyAVJCOdxFmv5DZiRcdlIaAQXAbSfJya+OhopNotLQrstBhququ4ZpuKbDc/8S6mgXgPFPw==}
    engines: {node: '>=10'}

  /is-upper-case@1.1.2:
    resolution: {integrity: sha512-GQYSJMgfeAmVwh9ixyk888l7OIhNAGKtY6QA+IrWlu9MDTCaXmeozOZ2S9Knj7bQwBO/H6J2kb+pbyTUiMNbsw==}
    dependencies:
      upper-case: 1.1.3

  /is-utf8@0.2.1:
    resolution: {integrity: sha512-rMYPYvCzsXywIsldgLaSoPlw5PfoB/ssr7hY4pLfcodrA5M/eArza1a9VmTiNIBNMjOGr1Ow9mTyU2o69U6U9Q==}
    dev: true

  /is-weakmap@2.0.1:
    resolution: {integrity: sha512-NSBR4kH5oVj1Uwvv970ruUkCV7O1mzgVFO4/rev2cLRda9Tm9HrL70ZPut4rOHgY0FNrUu9BCbXA2sdQ+x0chA==}
    dev: true

  /is-weakref@1.0.2:
    resolution: {integrity: sha512-qctsuLZmIQ0+vSSMfoVvyFe2+GSEvnmZ2ezTup1SBse9+twCCeial6EEi3Nc2KFcf6+qz2FBPnjXsk8xhKSaPQ==}
    dependencies:
      call-bind: 1.0.2

  /is-weakset@2.0.2:
    resolution: {integrity: sha512-t2yVvttHkQktwnNNmBQ98AhENLdPUTDTE21uPqAQ0ARwQfGeQKRVS0NNurH7bTf7RrvcVn1OOge45CnBeHCSmg==}
    dependencies:
      call-bind: 1.0.2
      get-intrinsic: 1.2.1
    dev: true

  /is-windows@1.0.2:
    resolution: {integrity: sha512-eXK1UInq2bPmjyX6e3VHIzMLobc4J94i4AWn+Hpq3OU5KkrRC96OAcR3PRJ/pGu6m8TRnBHP9dkXQVsT/COVIA==}
    engines: {node: '>=0.10.0'}
    dev: true

  /is-wsl@2.2.0:
    resolution: {integrity: sha512-fKzAra0rGJUUBwGBgNkHZuToZcn+TtXHpeCgmkMJMMYx1sQDYaCSyjJBSCa2nH1DGm7s3n1oBnohoVTBaN7Lww==}
    engines: {node: '>=8'}
    dependencies:
      is-docker: 2.2.1

  /is-yarn-global@0.4.0:
    resolution: {integrity: sha512-HneQBCrXGBy15QnaDfcn6OLoU8AQPAa0Qn0IeJR/QCo4E8dNZaGGwxpCwWyEBQC5QvFonP8d6t60iGpAHVAfNA==}
    engines: {node: '>=12'}

  /isarray@0.0.1:
    resolution: {integrity: sha512-D2S+3GLxWH+uhrNEcoh/fnmYeP8E8/zHl644d/jdA0g2uyXvy3sb0qxotE+ne0LtccHknQzWwZEzhak7oJ0COQ==}
    dev: true

  /isarray@1.0.0:
    resolution: {integrity: sha512-VLghIWNM6ELQzo7zwmcg0NmTVyWKYjvIeM83yjp0wRDTmUnrM678fQbcKBo6n2CJEF0szoG//ytg+TKla89ALQ==}

  /isarray@2.0.5:
    resolution: {integrity: sha512-xHjhDr3cNBK0BzdUJSPXZntQUx/mwMS5Rw4A7lPJ90XGAO6ISP/ePDNuo0vhqOZU+UD5JoodwCAAoZQd3FeAKw==}

  /isexe@2.0.0:
    resolution: {integrity: sha512-RHxMLp9lnKHGHRng9QFhRCMbYAcVpn69smSGcq3f36xjgVVWThj4qqLbTLlq7Ssj8B+fIQ1EuCEGI2lKsyQeIw==}

  /issue-parser@7.0.1:
    resolution: {integrity: sha512-3YZcUUR2Wt1WsapF+S/WiA2WmlW0cWAoPccMqne7AxEBhCdFeTPjfv/Axb8V2gyCgY3nRw+ksZ3xSUX+R47iAg==}
    engines: {node: ^18.17 || >=20.6.1}
    dependencies:
      lodash.capitalize: 4.2.1
      lodash.escaperegexp: 4.1.2
      lodash.isplainobject: 4.0.6
      lodash.isstring: 4.0.1
      lodash.uniqby: 4.7.0
    dev: false

  /istanbul-lib-coverage@3.2.0:
    resolution: {integrity: sha512-eOeJ5BHCmHYvQK7xt9GkdHuzuCGS1Y6g9Gvnx3Ym33fz/HpLRYxiS0wHNr+m/MBC8B647Xt608vCDEvhl9c6Mw==}
    engines: {node: '>=8'}
    dev: true

  /istanbul-lib-coverage@3.2.2:
    resolution: {integrity: sha512-O8dpsF+r0WV/8MNRKfnmrtCWhuKjxrq2w+jpzBL5UZKTi2LeVWnWOmWRxFlesJONmc+wLAGvKQZEOanko0LFTg==}
    engines: {node: '>=8'}
    dev: true

  /istanbul-lib-report@3.0.0:
    resolution: {integrity: sha512-wcdi+uAKzfiGT2abPpKZ0hSU1rGQjUQnLvtY5MpQ7QCTahD3VODhcu4wcfY1YtkGaDD5yuydOLINXsfbus9ROw==}
    engines: {node: '>=8'}
    dependencies:
      istanbul-lib-coverage: 3.2.0
      make-dir: 3.1.0
      supports-color: 7.2.0
    dev: true

  /istanbul-lib-report@3.0.1:
    resolution: {integrity: sha512-GCfE1mtsHGOELCU8e/Z7YWzpmybrx/+dSTfLrvY8qRmaY6zXTKWn6WQIjaAFw069icm6GVMNkgu0NzI4iPZUNw==}
    engines: {node: '>=10'}
    dependencies:
      istanbul-lib-coverage: 3.2.2
      make-dir: 4.0.0
      supports-color: 7.2.0
    dev: true

  /istanbul-lib-source-maps@5.0.6:
    resolution: {integrity: sha512-yg2d+Em4KizZC5niWhQaIomgf5WlL4vOOjZ5xGCmF8SnPE/mDWWXgvRExdcpCgh9lLRRa1/fSYp2ymmbJ1pI+A==}
    engines: {node: '>=10'}
    dependencies:
      '@jridgewell/trace-mapping': 0.3.25
      debug: 4.3.5(supports-color@8.1.1)
      istanbul-lib-coverage: 3.2.2
    transitivePeerDependencies:
      - supports-color
    dev: true

  /istanbul-reports@3.1.4:
    resolution: {integrity: sha512-r1/DshN4KSE7xWEknZLLLLDn5CJybV3nw01VTkp6D5jzLuELlcbudfj/eSQFvrKsJuTVCGnePO7ho82Nw9zzfw==}
    engines: {node: '>=8'}
    dependencies:
      html-escaper: 2.0.2
      istanbul-lib-report: 3.0.0
    dev: true

  /istanbul-reports@3.1.7:
    resolution: {integrity: sha512-BewmUXImeuRk2YY0PVbxgKAysvhRPUQE0h5QRM++nVWyubKGV0l8qQ5op8+B2DOmwSe63Jivj0BjkPQVf8fP5g==}
    engines: {node: '>=8'}
    dependencies:
      html-escaper: 2.0.2
      istanbul-lib-report: 3.0.1
    dev: true

  /iterator.prototype@1.1.2:
    resolution: {integrity: sha512-DR33HMMr8EzwuRL8Y9D3u2BMj8+RqSE850jfGu59kS7tbmPLzGkZmVSfyCFSDxuZiEY6Rzt3T2NA/qU+NwVj1w==}
    dependencies:
      define-properties: 1.2.1
      get-intrinsic: 1.2.1
      has-symbols: 1.0.3
      reflect.getprototypeof: 1.0.4
      set-function-name: 2.0.1
    dev: true

  /jackspeak@2.3.6:
    resolution: {integrity: sha512-N3yCS/NegsOBokc8GAdM8UcmfsKiSS8cipheD/nivzr700H+nsMOxJjQnvwOcRYVuFkdH0wGUvW2WbXGmrZGbQ==}
    engines: {node: '>=14'}
    dependencies:
      '@isaacs/cliui': 8.0.2
    optionalDependencies:
      '@pkgjs/parseargs': 0.11.0

  /jackspeak@3.4.3:
    resolution: {integrity: sha512-OGlZQpz2yfahA/Rd1Y8Cd9SIEsqvXkLVoSw/cgwhnhFMDbsQFeZYoJJ7bIZBS9BcamUW96asq/npPWugM+RQBw==}
    dependencies:
      '@isaacs/cliui': 8.0.2
    optionalDependencies:
      '@pkgjs/parseargs': 0.11.0
    dev: true

  /jake@10.8.5:
    resolution: {integrity: sha512-sVpxYeuAhWt0OTWITwT98oyV0GsXyMlXCF+3L1SuafBVUIr/uILGRB+NqwkzhgXKvoJpDIpQvqkUALgdmQsQxw==}
    engines: {node: '>=10'}
    hasBin: true
    dependencies:
      async: 3.2.4
      chalk: 4.1.2
      filelist: 1.0.4
      minimatch: 3.1.2

  /jest-worker@27.5.1:
    resolution: {integrity: sha512-7vuh85V5cdDofPyxn58nrPjBktZo0u9x1g8WtjQol+jZDaE+fhN+cIvTj11GndBnMnyfrUOG1sZQxCdjKh+DKg==}
    engines: {node: '>= 10.13.0'}
    dependencies:
      '@types/node': 18.18.7
      merge-stream: 2.0.0
      supports-color: 8.1.1

  /jiti@1.20.0:
    resolution: {integrity: sha512-3TV69ZbrvV6U5DfQimop50jE9Dl6J8O1ja1dvBbMba/sZ3YBEQqJ2VZRoQPVnhlzjNtU1vaXRZVrVjU4qtm8yA==}
    hasBin: true
    requiresBuild: true
    dev: true
    optional: true

  /jju@1.4.0:
    resolution: {integrity: sha512-8wb9Yw966OSxApiCt0K3yNJL8pnNeIv+OEq2YMidz4FKP6nonSRoOXc80iXY4JaN2FC11B9qsNmDsm+ZOfMROA==}

  /js-tokens@4.0.0:
    resolution: {integrity: sha512-RdJUflcE3cUzKiMqQgsCu06FPu9UdIJO0beYbPhHN4k6apgJtifcoCtT9bcxOpYBtpD2kCM6Sbzg4CausW/PKQ==}

  /js-yaml@3.13.1:
    resolution: {integrity: sha512-YfbcO7jXDdyj0DGxYVSlSeQNHbD7XPWvrVWeVUujrQEoZzWJIRrCPoyk6kL6IAjAG2IolMK4T0hNUe0HOUs5Jw==}
    hasBin: true
    dependencies:
      argparse: 1.0.10
      esprima: 4.0.1
    dev: true

  /js-yaml@3.14.1:
    resolution: {integrity: sha512-okMH7OXXJ7YrN9Ok3/SXrnu4iX9yOk+25nqX4imS2npuvTYDmo/QEZoqwZkYaIDk3jVvBOTOIEgEhaLOynBS9g==}
    hasBin: true
    dependencies:
      argparse: 1.0.10
      esprima: 4.0.1

  /js-yaml@4.1.0:
    resolution: {integrity: sha512-wpxZs9NoxZaJESJGIZTyDEaYpl0FKSA+FB9aJiyemKhMwkxQg63h4T1KJgUGHpTqPDNRcmmYLugrRjJlBtWvRA==}
    hasBin: true
    dependencies:
      argparse: 2.0.1

  /jsbn@1.1.0:
    resolution: {integrity: sha512-4bYVV3aAMtDTTu4+xsDYa6sy9GyJ69/amsu9sYF2zqjiEoZA5xJi3BrfX3uY+/IekIu7MwdObdbDWpoZdBv3/A==}

  /jsdoc-type-pratt-parser@4.0.0:
    resolution: {integrity: sha512-YtOli5Cmzy3q4dP26GraSOeAhqecewG04hoO8DY56CH4KJ9Fvv5qKWUCCo3HZob7esJQHCv6/+bnTy72xZZaVQ==}
    engines: {node: '>=12.0.0'}
    dev: true

  /jsesc@0.5.0:
    resolution: {integrity: sha512-uZz5UnB7u4T9LvwmFqXii7pZSouaRPorGs5who1Ip7VO0wxanFvBL7GkM6dTHlgX+jhBApRetaWpnDabOeTcnA==}
    hasBin: true
    dev: true

  /jsesc@3.0.2:
    resolution: {integrity: sha512-xKqzzWXDttJuOcawBt4KnKHHIf5oQ/Cxax+0PWFG+DFDgHNAdi+TXECADI+RYiFUMmx8792xsMbbgXj4CwnP4g==}
    engines: {node: '>=6'}
    hasBin: true
    dev: true

  /json-buffer@3.0.0:
    resolution: {integrity: sha512-CuUqjv0FUZIdXkHPI8MezCnFCdaTAacej1TZYulLoAg1h/PhwkdXFN4V/gzY4g+fMBCOV2xF+rp7t2XD2ns/NQ==}

  /json-buffer@3.0.1:
    resolution: {integrity: sha512-4bV5BfR2mqfQTJm+V5tPPdf+ZpuhiIvTuAB5g8kcrXOZpTT/QwwVRWBywX1ozr6lEuPdbHxwaJlm9G6mI2sfSQ==}

  /json-parse-better-errors@1.0.2:
    resolution: {integrity: sha512-mrqyZKfX5EhL7hvqcV6WG1yYjnjeuYDzDhhcAAUrq8Po85NBQBJP+ZDUT75qZQ98IkUoBqdkExkukOU7Ts2wrw==}

  /json-parse-even-better-errors@2.3.1:
    resolution: {integrity: sha512-xyFwyhro/JEof6Ghe2iz2NcXoj2sloNsWr/XsERDK/oiPCfaNhl5ONfp+jQdAZRQQ0IJWNzH9zIZF7li91kh2w==}

  /json-parse-even-better-errors@3.0.0:
    resolution: {integrity: sha512-iZbGHafX/59r39gPwVPRBGw0QQKnA7tte5pSMrhWOW7swGsVvVTjmfyAV9pNqk8YGT7tRCdxRu8uzcgZwoDooA==}
    engines: {node: ^14.17.0 || ^16.13.0 || >=18.0.0}

  /json-parse-helpfulerror@1.0.3:
    resolution: {integrity: sha512-XgP0FGR77+QhUxjXkwOMkC94k3WtqEBfcnjWqhRd82qTat4SWKRE+9kUnynz/shm3I4ea2+qISvTIeGTNU7kJg==}
    dependencies:
      jju: 1.4.0

  /json-schema-to-typescript@15.0.0:
    resolution: {integrity: sha512-gOX3cJB4eL1ztMc3WUh569ubRcKnr8MnYk++6+/WaaN4bufGHSR6EcbUbvLZgirPQOfvni5SSGkRx0pYloYU8A==}
    engines: {node: '>=16.0.0'}
    hasBin: true
    dependencies:
      '@apidevtools/json-schema-ref-parser': 11.7.0
      '@types/json-schema': 7.0.15
      '@types/lodash': 4.17.7
      cli-color: 2.0.4
      glob: 10.3.12
      is-glob: 4.0.3
      js-yaml: 4.1.0
      lodash: 4.17.21
      minimist: 1.2.8
      mkdirp: 3.0.1
      node-fetch: 3.3.2
      prettier: 3.2.5
    dev: true

  /json-schema-traverse@0.4.1:
    resolution: {integrity: sha512-xbbCH5dCYU5T8LcEhhuh7HJ88HXuW3qsI3Y0zOZFKfZEHcpWiHU/Jxzk629Brsab/mMiHQti9wMP+845RPe3Vg==}

  /json-schema-traverse@1.0.0:
    resolution: {integrity: sha512-NM8/P9n3XjXhIZn1lLhkFaACTOURQXjWhV4BA/RnOv8xvgqtqpAX9IO4mRQxSx1Rlo4tqzeqb0sOlruaOy3dug==}

  /json-stable-stringify-without-jsonify@1.0.1:
    resolution: {integrity: sha512-Bdboy+l7tA3OGW6FjyFHWkP5LuByj1Tk33Ljyq0axyzdk9//JSi2u3fP1QSmd1KNwq6VOKYGlAu87CisVir6Pw==}
    dev: true

  /json-stringify-safe@5.0.1:
    resolution: {integrity: sha512-ZClg6AaYvamvYEE82d3Iyd3vSSIjQ+odgjaTzRuO3s7toCdFKczob2i0zCh7JE8kWn17yvAWhUVxvqGwUalsRA==}
    dev: true

  /json5@1.0.2:
    resolution: {integrity: sha512-g1MWMLBiz8FKi1e4w0UyVL3w+iJceWAFBAaBnnGKOpNa5f8TLktkbre1+s6oICydWAm+HRUGTmI+//xv2hvXYA==}
    hasBin: true
    dependencies:
      minimist: 1.2.8
    dev: true

  /json5@2.2.3:
    resolution: {integrity: sha512-XmOWe7eyHYH14cLdVPoyg+GOH3rYX++KpzrylJwSW98t3Nk+U8XOl8FWKOgwtzdb8lXGf6zYwDUzeHMWfxasyg==}
    engines: {node: '>=6'}
    hasBin: true

  /jsonfile@4.0.0:
    resolution: {integrity: sha512-m6F1R3z8jjlf2imQHS2Qez5sjKWQzbuuhuJ/FKYFRZvPE3PuHcSMVZzfsLhGVOkfd20obL5SWEBew5ShlquNxg==}
    optionalDependencies:
      graceful-fs: 4.2.11

  /jsonfile@6.1.0:
    resolution: {integrity: sha512-5dgndWOriYSm5cnYaJNhalLNDKOqFwyDB/rr1E9ZsGciGvKPs8R2xYGCacuf3z6K1YKDz182fd+fY3cn3pMqXQ==}
    dependencies:
      universalify: 2.0.0
    optionalDependencies:
      graceful-fs: 4.2.11

  /jsonlines@0.1.1:
    resolution: {integrity: sha512-ekDrAGso79Cvf+dtm+mL8OBI2bmAOt3gssYs833De/C9NmIpWDWyUO4zPgB5x2/OhY366dkhgfPMYfwZF7yOZA==}

  /jsonparse@1.3.1:
    resolution: {integrity: sha512-POQXvpdL69+CluYsillJ7SUhKvytYjW9vG/GKpnf+xP8UWgYEM/RaMzHHofbALDiKbbP1W8UEYmgGl39WkPZsg==}
    engines: {'0': node >= 0.2.0}

  /jsonpointer@5.0.1:
    resolution: {integrity: sha512-p/nXbhSEcu3pZRdkW1OfJhpsVtW1gd4Wa1fnQc9YLiTfAjn0312eMKimbdIQzuZl9aa9xUGaRlP9T/CJE/ditQ==}
    engines: {node: '>=0.10.0'}

  /jsonwebtoken@9.0.2:
    resolution: {integrity: sha512-PRp66vJ865SSqOlgqS8hujT5U4AOgMfhrwYIuIhfKaoSCZcirrmASQr8CX7cUg+RMih+hgznrjp99o+W4pJLHQ==}
    engines: {node: '>=12', npm: '>=6'}
    dependencies:
      jws: 3.2.2
      lodash.includes: 4.3.0
      lodash.isboolean: 3.0.3
      lodash.isinteger: 4.0.4
      lodash.isnumber: 3.0.3
      lodash.isplainobject: 4.0.6
      lodash.isstring: 4.0.1
      lodash.once: 4.1.1
      ms: 2.1.3
      semver: 7.6.2

  /jssm-viz-cli@5.97.1:
    resolution: {integrity: sha512-QuPQm4ZyKkUl9wZuVqBGlBSGHwnkGK2ZDc2ycGGbORkZ3cecntuLk39mcxtkriaBySc8bJMT9IEXTF8ifUDxQw==}
    hasBin: true
    dependencies:
      ansi-256-colors: 1.1.0
      better_git_changelog: 1.6.2
      commander: 4.1.1
      glob: 7.2.3
      jssm-viz: 5.98.2
      sharp: 0.33.2
    transitivePeerDependencies:
      - supports-color
    dev: true

  /jssm-viz@5.98.2:
    resolution: {integrity: sha512-OzcmYT2urCfo+qnwoD/TCYtwUG9r+XYHweKhDQoy6BfhCd5/G0Ir50BLea8bvKinmYjnShmc3Per/sR+WcYPlQ==}
    dependencies:
      better_git_changelog: 1.6.2
      eslint: 8.57.0
      jssm: 5.98.2(patch_hash=jvxmn6yyt5s6cxokjpzzkp2gqy)
      reduce-to-639-1: 1.1.0
      text_audit: 0.9.3
    transitivePeerDependencies:
      - supports-color
    dev: true

  /jssm@5.98.2(patch_hash=jvxmn6yyt5s6cxokjpzzkp2gqy):
    resolution: {integrity: sha512-O2xBFBzZjLIN+wA5IA85XIaEan7wjvM2qegwVrVQPClbH/IEhI1GLkLEEfk+TPeHeW8pGOlrd84MnmTcDyxSIQ==}
    engines: {node: '>=10.0.0'}
    dependencies:
      better_git_changelog: 1.6.2
      circular_buffer_js: 1.10.0
      reduce-to-639-1: 1.1.0
    patched: true

  /jsx-ast-utils@3.3.3:
    resolution: {integrity: sha512-fYQHZTZ8jSfmWZ0iyzfwiU4WDX4HpHbMCZ3gPlWYiCl3BoeOTsqKBqnTVfH2rYT7eP5c3sVbeSPHnnJOaTrWiw==}
    engines: {node: '>=4.0'}
    dependencies:
      array-includes: 3.1.7
      object.assign: 4.1.4
    dev: true

  /jszip@3.10.1:
    resolution: {integrity: sha512-xXDvecyTpGLrqFrvkrUSoxxfJI5AH7U8zxxtVclpsUtMCq4JQ290LY8AW5c7Ggnr/Y/oK+bQMbqK2qmtk3pN4g==}
    dependencies:
      lie: 3.3.0
      pako: 1.0.11
      readable-stream: 2.3.7
      setimmediate: 1.0.5

  /jwa@1.4.1:
    resolution: {integrity: sha512-qiLX/xhEEFKUAJ6FiBMbes3w9ATzyk5W7Hvzpa/SLYdxNtng+gcurvrI7TbACjIXlsJyr05/S1oUhZrc63evQA==}
    dependencies:
      buffer-equal-constant-time: 1.0.1
      ecdsa-sig-formatter: 1.0.11
      safe-buffer: 5.2.1

  /jws@3.2.2:
    resolution: {integrity: sha512-YHlZCB6lMTllWDtSPHz/ZXTsi8S00usEV6v1tjq8tOUZzw7DpSDWVXjXDre6ed1w/pd495ODpHZYSdkRTsa0HA==}
    dependencies:
      jwa: 1.4.1
      safe-buffer: 5.2.1

  /keyv@3.1.0:
    resolution: {integrity: sha512-9ykJ/46SN/9KPM/sichzQ7OvXyGDYKGTaDlKMGCAlg2UK8KRy4jb0d8sFc+0Tt0YYnThq8X2RZgCg74RPxgcVA==}
    dependencies:
      json-buffer: 3.0.0

  /keyv@4.5.4:
    resolution: {integrity: sha512-oxVHkHR/EJf2CNXnWxRLW6mg7JyCCUcG0DtEGmL2ctUo1PNTin1PUil+r/+4r5MpVgC/fn1kjsx7mjSujKqIpw==}
    dependencies:
      json-buffer: 3.0.1

  /kind-of@6.0.3:
    resolution: {integrity: sha512-dcS1ul+9tmeD95T+x28/ehLgd9mENa3LsvDTtzm3vyBEO7RPptvAD+t44WVXaUjTBRcrpFeFlC8WCruUR456hw==}
    engines: {node: '>=0.10.0'}

  /kleur@3.0.3:
    resolution: {integrity: sha512-eTIzlVOSUR+JxdDFepEYcBMtZ9Qqdef+rnzWdRZuMbOywu5tO2w2N7rqjoANZ5k9vywhL6Br1VRjUIgTQx4E8w==}
    engines: {node: '>=6'}

  /kleur@4.1.5:
    resolution: {integrity: sha512-o+NO+8WrRiQEE4/7nwRJhN1HWpVmJm511pBHUxPLtp0BUISzlBplORYSmTclCnJvQq2tKu/sgl3xVpkc7ZWuQQ==}
    engines: {node: '>=6'}

  /latest-version@5.1.0:
    resolution: {integrity: sha512-weT+r0kTkRQdCdYCNtkMwWXQTMEswKrFBkm4ckQOMVhhqhIMI1UT2hMj+1iigIhgSZm5gTmrRXBNoGUgaTY1xA==}
    engines: {node: '>=8'}
    dependencies:
      package-json: 6.5.0

  /latest-version@7.0.0:
    resolution: {integrity: sha512-KvNT4XqAMzdcL6ka6Tl3i2lYeFDgXNCuIX+xNx6ZMVR1dFq+idXd9FLKNMOIx0t9mJ9/HudyX4oZWXZQ0UJHeg==}
    engines: {node: '>=14.16'}
    dependencies:
      package-json: 8.1.0

  /levn@0.4.1:
    resolution: {integrity: sha512-+bT2uH4E5LGE7h/n3evcS/sQlJXCpIp6ym8OWJ5eV6+67Dsql/LaaT7qJBAt2rzfoa/5QBGBhxDix1dMt2kQKQ==}
    engines: {node: '>= 0.8.0'}
    dependencies:
      prelude-ls: 1.2.1
      type-check: 0.4.0
    dev: true

  /li@1.3.0:
    resolution: {integrity: sha512-z34TU6GlMram52Tss5mt1m//ifRIpKH5Dqm7yUVOdHI+BQCs9qGPHFaCUTIzsWX7edN30aa2WrPwR7IO10FHaw==}

  /lie@3.3.0:
    resolution: {integrity: sha512-UaiMJzeWRlEujzAuw5LokY1L5ecNQYZKfmyZ9L7wDHb/p5etKaxXhohBcrw0EYby+G/NA52vRSN4N39dxHAIwQ==}
    dependencies:
      immediate: 3.0.6

  /lilconfig@3.1.2:
    resolution: {integrity: sha512-eop+wDAvpItUys0FWkHIKeC9ybYrTGbU41U5K7+bttZZeohvnY7M9dZ5kB21GNWiFT2q1OoPTvncPCgSOVO5ow==}
    engines: {node: '>=14'}

  /lines-and-columns@1.2.4:
    resolution: {integrity: sha512-7ylylesZQ/PV29jhEDl3Ufjo6ZX7gCqJr5F7PKrqc93v7fzSymt1BpwEU8nAUXs8qzzvqhbjhK5QZg6Mt/HkBg==}

  /load-json-file@4.0.0:
    resolution: {integrity: sha512-Kx8hMakjX03tiGTLAIdJ+lL0htKnXjEZN6hk/tozf/WOuYGdZBJrZ+rCJRbVCugsjB3jMLn9746NsQIf5VjBMw==}
    engines: {node: '>=4'}
    dependencies:
      graceful-fs: 4.2.11
      parse-json: 4.0.0
      pify: 3.0.0
      strip-bom: 3.0.0
    dev: true

  /loader-runner@4.3.0:
    resolution: {integrity: sha512-3R/1M+yS3j5ou80Me59j7F9IMs4PXs3VqRrm0TU3AbKPxlmpoY1TNscJV/oGJXo8qCatFGTfDbY6W6ipGOYXfg==}
    engines: {node: '>=6.11.5'}

  /locate-path@2.0.0:
    resolution: {integrity: sha512-NCI2kiDkyR7VeEKm27Kda/iQHyKJe1Bu0FlTbYp3CqJu+9IFe9bLyAjMxf5ZDDbEg+iMPzB5zYyUTSm8wVTKmA==}
    engines: {node: '>=4'}
    dependencies:
      p-locate: 2.0.0
      path-exists: 3.0.0
    dev: true

  /locate-path@5.0.0:
    resolution: {integrity: sha512-t7hw9pI+WvuwNJXwk5zVHpyhIqzg2qTlklJOf0mVxGSbe3Fp2VieZcduNYjaLDoy6p9uGpQEGWG87WpMKlNq8g==}
    engines: {node: '>=8'}
    dependencies:
      p-locate: 4.1.0

  /locate-path@6.0.0:
    resolution: {integrity: sha512-iPZK6eYjbxRu3uB4/WZ3EsEIMJFMqAoopl3R+zuq0UjcAm/MO6KCweDgPfP3elTztoKP3KtnVHxTn2NHBSDVUw==}
    engines: {node: '>=10'}
    dependencies:
      p-locate: 5.0.0

  /locate-path@7.2.0:
    resolution: {integrity: sha512-gvVijfZvn7R+2qyPX8mAuKcFGDf6Nc61GdvGafQsHL0sBIxfKzA+usWn4GFC/bk+QdwPUD4kWFJLhElipq+0VA==}
    engines: {node: ^12.20.0 || ^14.13.1 || >=16.0.0}
    dependencies:
      p-locate: 6.0.0

  /lodash._reinterpolate@3.0.0:
    resolution: {integrity: sha512-xYHt68QRoYGjeeM/XOE1uJtvXQAgvszfBhjV4yvsQH0u2i9I6cI6c6/eG4Hh3UAOVn0y/xAXwmTzEay49Q//HA==}
    dev: true

  /lodash.camelcase@4.3.0:
    resolution: {integrity: sha512-TwuEnCnxbc3rAvhf/LbG7tJUDzhqXyFnv3dtzLOPgCG/hODL7WFnsbwktkD7yUV0RrreP/l1PALq/YSg6VvjlA==}
    dev: true

  /lodash.capitalize@4.2.1:
    resolution: {integrity: sha512-kZzYOKspf8XVX5AvmQF94gQW0lejFVgb80G85bU4ZWzoJ6C03PQg3coYAUpSTpQWelrZELd3XWgHzw4Ck5kaIw==}
    dev: false

  /lodash.escaperegexp@4.1.2:
    resolution: {integrity: sha512-TM9YBvyC84ZxE3rgfefxUWiQKLilstD6k7PTGt6wfbtXF8ixIJLOL3VYyV/z+ZiPLsVxAsKAFVwWlWeb2Y8Yyw==}
    dev: false

  /lodash.find@4.6.0:
    resolution: {integrity: sha512-yaRZoAV3Xq28F1iafWN1+a0rflOej93l1DQUejs3SZ41h2O9UJBoS9aueGjPDgAl4B6tPC0NuuchLKaDQQ3Isg==}

  /lodash.get@4.4.2:
    resolution: {integrity: sha512-z+Uw/vLuy6gQe8cfaFWD7p0wVv8fJl3mbzXh33RS+0oW2wvUqiRXiQ69gLWSLpgB5/6sU+r6BlQR0MBILadqTQ==}

  /lodash.includes@4.3.0:
    resolution: {integrity: sha512-W3Bx6mdkRTGtlJISOvVD/lbqjTlPPUDTMnlXZFnVwi9NKJ6tiAk6LVdlhZMm17VZisqhKcgzpO5Wz91PCt5b0w==}

  /lodash.isboolean@3.0.3:
    resolution: {integrity: sha512-Bz5mupy2SVbPHURB98VAcw+aHh4vRV5IPNhILUCsOzRmsTmSQ17jIuqopAentWoehktxGd9e/hbIXq980/1QJg==}

  /lodash.isequal@4.5.0:
    resolution: {integrity: sha512-pDo3lu8Jhfjqls6GkMgpahsF9kCyayhgykjyLMNFTKWrpVdAQtYyB4muAMWozBB4ig/dtWAmsMxLEI8wuz+DYQ==}

  /lodash.isfunction@3.0.9:
    resolution: {integrity: sha512-AirXNj15uRIMMPihnkInB4i3NHeb4iBtNg9WRWuK2o31S+ePwwNmDPaTL3o7dTJ+VXNZim7rFs4rxN4YU1oUJw==}
    dev: true

  /lodash.isinteger@4.0.4:
    resolution: {integrity: sha512-DBwtEWN2caHQ9/imiNeEA5ys1JoRtRfY3d7V9wkqtbycnAmTvRRmbHKDV4a0EYc678/dia0jrte4tjYwVBaZUA==}

  /lodash.ismatch@4.4.0:
    resolution: {integrity: sha512-fPMfXjGQEV9Xsq/8MTSgUf255gawYRbjwMyDbcvDhXgV7enSZA0hynz6vMPnpAb5iONEzBHBPsT+0zes5Z301g==}
    dev: true

  /lodash.isnumber@3.0.3:
    resolution: {integrity: sha512-QYqzpfwO3/CWf3XP+Z+tkQsfaLL/EnUlXWVkIk5FUPc4sBdTehEqZONuyRt2P67PXAk+NXmTBcc97zw9t1FQrw==}

  /lodash.isobject@3.0.2:
    resolution: {integrity: sha512-3/Qptq2vr7WeJbB4KHUSKlq8Pl7ASXi3UG6CMbBm8WRtXi8+GHm7mKaU3urfpSEzWe2wCIChs6/sdocUsTKJiA==}

  /lodash.isplainobject@4.0.6:
    resolution: {integrity: sha512-oSXzaWypCMHkPC3NvBEaPHf0KsA5mvPrOPgQWDsbg8n7orZ290M0BmC/jgRZ4vcJ6DTAhjrsSYgdsW/F+MFOBA==}

  /lodash.isstring@4.0.1:
    resolution: {integrity: sha512-0wJxfxH1wgO3GrbuP+dTTk7op+6L41QCXbGINEmD+ny/G/eCqGzxyCsh7159S+mgDDcoarnBw6PC1PS5+wUGgw==}

  /lodash.kebabcase@4.1.1:
    resolution: {integrity: sha512-N8XRTIMMqqDgSy4VLKPnJ/+hpGZN+PHQiJnSenYqPaVV/NCqEogTnAdZLQiGKhxX+JCs8waWq2t1XHWKOmlY8g==}
    dev: true

  /lodash.keys@4.2.0:
    resolution: {integrity: sha512-J79MkJcp7Df5mizHiVNpjoHXLi4HLjh9VLS/M7lQSGoQ+0oQ+lWEigREkqKyizPB1IawvQLLKY8mzEcm1tkyxQ==}

  /lodash.map@4.6.0:
    resolution: {integrity: sha512-worNHGKLDetmcEYDvh2stPCrrQRkP20E4l0iIS7F8EvzMqBBi7ltvFN5m1HvTf1P7Jk1txKhvFcmYsCr8O2F1Q==}
    dev: true

  /lodash.mapvalues@4.6.0:
    resolution: {integrity: sha512-JPFqXFeZQ7BfS00H58kClY7SPVeHertPE0lNuCyZ26/XlN8TvakYD7b9bGyNmXbT/D3BbtPAAmq90gPWqLkxlQ==}

  /lodash.memoize@4.1.2:
    resolution: {integrity: sha512-t7j+NzmgnQzTAYXcsHYLgimltOV1MXHtlOWf6GjL9Kj8GK5FInw5JotxvbOs+IvV1/Dzo04/fCGfLVs7aXb4Ag==}

  /lodash.merge@4.6.2:
    resolution: {integrity: sha512-0KpjqXRVvrYyCsX1swR/XTK0va6VQkQM6MNo7PqW77ByjAhoARA8EfrP1N4+KlKj8YS0ZUCtRT/YUuhyYDujIQ==}
    dev: true

  /lodash.mergewith@4.6.2:
    resolution: {integrity: sha512-GK3g5RPZWTRSeLSpgP8Xhra+pnjBC56q9FZYe1d5RN3TJ35dbkGy3YqBSMbyCrlbi+CM9Z3Jk5yTL7RCsqboyQ==}
    dev: true

  /lodash.once@4.1.1:
    resolution: {integrity: sha512-Sb487aTOCr9drQVL8pIxOzVhafOjZN9UU54hiN8PU3uAiSV7lx1yYNpbNmex2PK6dSJoNTSJUUswT651yww3Mg==}

  /lodash.pickby@4.6.0:
    resolution: {integrity: sha512-AZV+GsS/6ckvPOVQPXSiFFacKvKB4kOQu6ynt9wz0F3LO4R9Ij4K1ddYsIytDpSgLz88JHd9P+oaLeej5/Sl7Q==}
    dev: true

  /lodash.snakecase@4.1.1:
    resolution: {integrity: sha512-QZ1d4xoBHYUeuouhEq3lk3Uq7ldgyFXGBhg04+oRLnIz8o9T65Eh+8YdroUwn846zchkA9yDsDl5CVVaV2nqYw==}
    dev: true

  /lodash.sortby@4.7.0:
    resolution: {integrity: sha512-HDWXG8isMntAyRF5vZ7xKuEvOhT4AhlRt/3czTSjvGUxjYCBVRQY48ViDHyfYz9VIoBkW4TMGQNapx+l3RUwdA==}
    dev: true

  /lodash.startcase@4.4.0:
    resolution: {integrity: sha512-+WKqsK294HMSc2jEbNgpHpd0JfIBhp7rEV4aqXWqFr6AlXov+SlcgB1Fv01y2kGe3Gc8nMW7VA0SrGuSkRfIEg==}
    dev: true

  /lodash.template@4.5.0:
    resolution: {integrity: sha512-84vYFxIkmidUiFxidA/KjjH9pAycqW+h980j7Fuz5qxRtO9pgB7MDFTdys1N7A5mcucRiDyEq4fusljItR1T/A==}
    dependencies:
      lodash._reinterpolate: 3.0.0
      lodash.templatesettings: 4.2.0
    dev: true

  /lodash.templatesettings@4.2.0:
    resolution: {integrity: sha512-stgLz+i3Aa9mZgnjr/O+v9ruKZsPsndy7qPZOchbqk2cnTU1ZaldKK+v7m54WoKIyxiuMZTKT2H81F8BeAc3ZQ==}
    dependencies:
      lodash._reinterpolate: 3.0.0
    dev: true

  /lodash.truncate@4.4.2:
    resolution: {integrity: sha512-jttmRe7bRse52OsWIMDLaXxWqRAmtIUccAQ3garviCqJjafXOfNMO0yMfNpdD6zbGaTU0P5Nz7e7gAT6cKmJRw==}

  /lodash.uniq@4.5.0:
    resolution: {integrity: sha512-xfBaXQd9ryd9dlSDvnvI0lvxfLJlYAZzXomUYzLKtUeOQvOP5piqAWuGtrhWeqaXK9hhoM/iyJc5AV+XfsX3HQ==}
    dev: true

  /lodash.uniqby@4.7.0:
    resolution: {integrity: sha512-e/zcLx6CSbmaEgFHCA7BnoQKyCtKMxnuWrJygbwPs/AIn+IMKl66L8/s+wBUn5LRw2pZx3bUHibiV1b6aTWIww==}

  /lodash.upperfirst@4.3.1:
    resolution: {integrity: sha512-sReKOYJIJf74dhJONhU4e0/shzi1trVbSWDOhKYE5XV2O+H7Sb2Dihwuc7xWxVl+DgFPyTqIN3zMfT9cq5iWDg==}
    dev: true

  /lodash@4.17.21:
    resolution: {integrity: sha512-v2kDEe57lecTulaDIuNTPy3Ry4gLGJ6Z1O3vE1krgXZNrsQ+LFTGHVxVjcXPs17LhbZVGedAJv8XZ1tvj5FvSg==}

  /log-symbols@4.1.0:
    resolution: {integrity: sha512-8XPvpAA8uyhfteu8pIvQxpJZ7SYYdpUivZpGy6sFsBuKRY/7rQGavedeB8aK+Zkyq6upMFVL/9AW6vOYzfRyLg==}
    engines: {node: '>=10'}
    dependencies:
      chalk: 4.1.2
      is-unicode-supported: 0.1.0

  /longest-streak@3.1.0:
    resolution: {integrity: sha512-9Ri+o0JYgehTaVBBDoMqIl8GXtbWg711O3srftcHhZ0dqnETqLaoIK0x17fUw9rFSlK/0NlsKe0Ahhyl5pXE2g==}
    dev: false

  /longest@2.0.1:
    resolution: {integrity: sha512-Ajzxb8CM6WAnFjgiloPsI3bF+WCxcvhdIG3KNA2KN962+tdBsHcuQ4k4qX/EcS/2CRkcc0iAkR956Nib6aXU/Q==}
    engines: {node: '>=0.10.0'}
    dev: true

  /loose-envify@1.4.0:
    resolution: {integrity: sha512-lyuxPGr/Wfhrlem2CL/UcnUc1zcqKAImBDzukY7Y5F/yQiNdko6+fRLevlw1HgMySw7f611UIY408EtxRSoK3Q==}
    hasBin: true
    dependencies:
      js-tokens: 4.0.0
    dev: true

  /loupe@3.1.1:
    resolution: {integrity: sha512-edNu/8D5MKVfGVFRhFf8aAxiTM6Wumfz5XsaatSxlD3w4R1d/WEKUTydCdPGbl9K7QG/Ca3GnDV2sIKIpXRQcw==}
    dependencies:
      get-func-name: 2.0.2
    dev: true

  /lower-case-first@1.0.2:
    resolution: {integrity: sha512-UuxaYakO7XeONbKrZf5FEgkantPf5DUqDayzP5VXZrtRPdH86s4kN47I8B3TW10S4QKiE3ziHNf3kRN//okHjA==}
    dependencies:
      lower-case: 1.1.4

  /lower-case@1.1.4:
    resolution: {integrity: sha512-2Fgx1Ycm599x+WGpIYwJOvsjmXFzTSc34IwDWALRA/8AopUKAVPwfJ+h5+f85BCp0PWmmJcWzEpxOpoXycMpdA==}

  /lower-case@2.0.2:
    resolution: {integrity: sha512-7fm3l3NAF9WfN6W3JOmf5drwpVqX78JtoGJ3A6W0a6ZnldM41w2fV5D490psKFTpMds8TJse/eHLFFsNHHjHgg==}
    dependencies:
      tslib: 2.6.2

  /lowercase-keys@1.0.1:
    resolution: {integrity: sha512-G2Lj61tXDnVFFOi8VZds+SoQjtQC3dgokKdDG2mTm1tx4m50NUHBOZSBwQQHyy0V12A0JTG4icfZQH+xPyh8VA==}
    engines: {node: '>=0.10.0'}

  /lowercase-keys@2.0.0:
    resolution: {integrity: sha512-tqNXrS78oMOE73NMxK4EMLQsQowWf8jKooH9g7xPavRT706R6bkQJ6DY2Te7QukaZsulxa30wQ7bk0pm4XiHmA==}
    engines: {node: '>=8'}

  /lowercase-keys@3.0.0:
    resolution: {integrity: sha512-ozCC6gdQ+glXOQsveKD0YsDy8DSQFjDTz4zyzEHNV5+JP5D62LmfDZ6o1cycFx9ouG940M5dE8C8CTewdj2YWQ==}
    engines: {node: ^12.20.0 || ^14.13.1 || >=16.0.0}

  /lru-cache@10.2.0:
    resolution: {integrity: sha512-2bIM8x+VAf6JT4bKAljS1qUWgMsqZRPGJS6FSahIMPVvctcNhyVp7AJu7quxOW9jwkryBReKZY5tY5JYv2n/7Q==}
    engines: {node: 14 || >=16.14}

  /lru-cache@6.0.0:
    resolution: {integrity: sha512-Jo6dJ04CmSjuznwJSS3pUeWmd/H0ffTlkXXgwZi+eq1UCmqQwCh+eLsYOYCwY991i2Fah4h1BEMCx4qThGbsiA==}
    engines: {node: '>=10'}
    dependencies:
      yallist: 4.0.0

  /lru-cache@7.18.3:
    resolution: {integrity: sha512-jumlc0BIUrS3qJGgIkWZsyfAM7NCWiBcCDhnd+3NNM5KbBmLTgHVfWBcg6W+rLUsIpzpERPsvwUP7CckAQSOoA==}
    engines: {node: '>=12'}

  /lru-cache@9.1.2:
    resolution: {integrity: sha512-ERJq3FOzJTxBbFjZ7iDs+NiK4VI9Wz+RdrrAB8dio1oV+YvdPzUEE4QNiT2VD51DkIbCYRUUzCRkssXCHqSnKQ==}
    engines: {node: 14 || >=16.14}

  /lru-queue@0.1.0:
    resolution: {integrity: sha512-BpdYkt9EvGl8OfWHDQPISVpcl5xZthb+XPsbELj5AQXxIC8IriDZIQYjBJPEm5rS420sjZ0TLEzRcq5KdBhYrQ==}
    dependencies:
      es5-ext: 0.10.62
    dev: true

  /magic-string@0.30.11:
    resolution: {integrity: sha512-+Wri9p0QHMy+545hKww7YAu5NyzF8iomPL/RQazugQ9+Ez4Ic3mERMd8ZTX5rfK944j+560ZJi8iAwgak1Ac7A==}
    dependencies:
      '@jridgewell/sourcemap-codec': 1.5.0
    dev: true

  /magicast@0.3.4:
    resolution: {integrity: sha512-TyDF/Pn36bBji9rWKHlZe+PZb6Mx5V8IHCSxk7X4aljM4e/vyDvZZYwHewdVaqiA0nb3ghfHU/6AUpDxWoER2Q==}
    dependencies:
      '@babel/parser': 7.25.3
      '@babel/types': 7.25.2
      source-map-js: 1.2.0
    dev: true

  /make-dir@3.1.0:
    resolution: {integrity: sha512-g3FeP20LNwhALb/6Cz6Dd4F2ngze0jz7tbzrD2wAV+o9FeNHe4rL+yK2md0J/fiSf1sa1ADhXqi5+oVwOM/eGw==}
    engines: {node: '>=8'}
    dependencies:
      semver: 6.3.1
    dev: true

  /make-dir@4.0.0:
    resolution: {integrity: sha512-hXdUTZYIVOt1Ex//jAQi+wTZZpUpwBj/0QsOzqegb3rGMMeJiSEu5xLHnYfBrRV4RH2+OCSOO95Is/7x1WJ4bw==}
    engines: {node: '>=10'}
    dependencies:
      semver: 7.6.2
    dev: true

  /make-error@1.3.6:
    resolution: {integrity: sha512-s8UhlNe7vPKomQhC1qFelMokr/Sc3AgNbso3n74mVPA5LTZwkB9NlXf4XPamLxJE8h0gh73rM94xvwRT2CVInw==}
    dev: true

  /make-fetch-happen@10.2.1:
    resolution: {integrity: sha512-NgOPbRiaQM10DYXvN3/hhGVI2M5MtITFryzBGxHM5p4wnFxsVCbxkrBrDsk+EZ5OB4jEOT7AjDxtdF+KVEFT7w==}
    engines: {node: ^12.13.0 || ^14.15.0 || >=16.0.0}
    dependencies:
      agentkeepalive: 4.2.1
      cacache: 16.1.3
      http-cache-semantics: 4.1.1
      http-proxy-agent: 5.0.0
      https-proxy-agent: 5.0.1
      is-lambda: 1.0.1
      lru-cache: 7.18.3
      minipass: 3.3.6
      minipass-collect: 1.0.2
      minipass-fetch: 2.1.2
      minipass-flush: 1.0.5
      minipass-pipeline: 1.2.4
      negotiator: 0.6.3
      promise-retry: 2.0.1
      socks-proxy-agent: 7.0.0
      ssri: 9.0.1
    transitivePeerDependencies:
      - bluebird
      - supports-color

  /make-fetch-happen@11.1.1:
    resolution: {integrity: sha512-rLWS7GCSTcEujjVBs2YqG7Y4643u8ucvCJeSRqiLYhesrDuzeuFIk37xREzAsfQaqzl8b9rNCE4m6J8tvX4Q8w==}
    engines: {node: ^14.17.0 || ^16.13.0 || >=18.0.0}
    dependencies:
      agentkeepalive: 4.2.1
      cacache: 17.1.3
      http-cache-semantics: 4.1.1
      http-proxy-agent: 5.0.0
      https-proxy-agent: 5.0.1
      is-lambda: 1.0.1
      lru-cache: 7.18.3
      minipass: 5.0.0
      minipass-fetch: 3.0.3
      minipass-flush: 1.0.5
      minipass-pipeline: 1.2.4
      negotiator: 0.6.3
      promise-retry: 2.0.1
      socks-proxy-agent: 7.0.0
      ssri: 10.0.4
    transitivePeerDependencies:
      - supports-color

  /map-obj@1.0.1:
    resolution: {integrity: sha512-7N/q3lyZ+LVCp7PzuxrJr4KMbBE2hW7BT7YNia330OFxIf4d3r5zVpicP2650l7CPN6RM9zOJRl3NGpqSiw3Eg==}
    engines: {node: '>=0.10.0'}
    dev: true

  /map-obj@4.3.0:
    resolution: {integrity: sha512-hdN1wVrZbb29eBGiGjJbeP8JbKjq1urkHJ/LIP/NY48MZ1QVXUsQBV1G1zvYFHn1XE06cwjBsOI2K3Ulnj1YXQ==}
    engines: {node: '>=8'}
    dev: true

  /markdown-table@3.0.3:
    resolution: {integrity: sha512-Z1NL3Tb1M9wH4XESsCDEksWoKTdlUafKc4pt0GRwjUyXaCFZ+dc3g2erqB6zm3szA2IUSi7VnPI+o/9jnxh9hw==}
    dev: false

  /mdast-util-find-and-replace@3.0.1:
    resolution: {integrity: sha512-SG21kZHGC3XRTSUhtofZkBzZTJNM5ecCi0SK2IMKmSXR8vO3peL+kb1O0z7Zl83jKtutG4k5Wv/W7V3/YHvzPA==}
    dependencies:
      '@types/mdast': 4.0.4
      escape-string-regexp: 5.0.0
      unist-util-is: 6.0.0
      unist-util-visit-parents: 6.0.1
    dev: false

  /mdast-util-from-markdown@2.0.1:
    resolution: {integrity: sha512-aJEUyzZ6TzlsX2s5B4Of7lN7EQtAxvtradMMglCQDyaTFgse6CmtmdJ15ElnVRlCg1vpNyVtbem0PWzlNieZsA==}
    dependencies:
      '@types/mdast': 4.0.4
      '@types/unist': 3.0.2
      decode-named-character-reference: 1.0.2
      devlop: 1.1.0
      mdast-util-to-string: 4.0.0
      micromark: 4.0.0
      micromark-util-decode-numeric-character-reference: 2.0.1
      micromark-util-decode-string: 2.0.0
      micromark-util-normalize-identifier: 2.0.0
      micromark-util-symbol: 2.0.0
      micromark-util-types: 2.0.0
      unist-util-stringify-position: 4.0.0
    transitivePeerDependencies:
      - supports-color
    dev: false

  /mdast-util-gfm-autolink-literal@2.0.0:
    resolution: {integrity: sha512-FyzMsduZZHSc3i0Px3PQcBT4WJY/X/RCtEJKuybiC6sjPqLv7h1yqAkmILZtuxMSsUyaLUWNp71+vQH2zqp5cg==}
    dependencies:
      '@types/mdast': 4.0.4
      ccount: 2.0.1
      devlop: 1.1.0
      mdast-util-find-and-replace: 3.0.1
      micromark-util-character: 2.1.0
    dev: false

  /mdast-util-gfm-footnote@2.0.0:
    resolution: {integrity: sha512-5jOT2boTSVkMnQ7LTrd6n/18kqwjmuYqo7JUPe+tRCY6O7dAuTFMtTPauYYrMPpox9hlN0uOx/FL8XvEfG9/mQ==}
    dependencies:
      '@types/mdast': 4.0.4
      devlop: 1.1.0
      mdast-util-from-markdown: 2.0.1
      mdast-util-to-markdown: 2.1.0
      micromark-util-normalize-identifier: 2.0.0
    transitivePeerDependencies:
      - supports-color
    dev: false

  /mdast-util-gfm-strikethrough@2.0.0:
    resolution: {integrity: sha512-mKKb915TF+OC5ptj5bJ7WFRPdYtuHv0yTRxK2tJvi+BDqbkiG7h7u/9SI89nRAYcmap2xHQL9D+QG/6wSrTtXg==}
    dependencies:
      '@types/mdast': 4.0.4
      mdast-util-from-markdown: 2.0.1
      mdast-util-to-markdown: 2.1.0
    transitivePeerDependencies:
      - supports-color
    dev: false

  /mdast-util-gfm-table@2.0.0:
    resolution: {integrity: sha512-78UEvebzz/rJIxLvE7ZtDd/vIQ0RHv+3Mh5DR96p7cS7HsBhYIICDBCu8csTNWNO6tBWfqXPWekRuj2FNOGOZg==}
    dependencies:
      '@types/mdast': 4.0.4
      devlop: 1.1.0
      markdown-table: 3.0.3
      mdast-util-from-markdown: 2.0.1
      mdast-util-to-markdown: 2.1.0
    transitivePeerDependencies:
      - supports-color
    dev: false

  /mdast-util-gfm-task-list-item@2.0.0:
    resolution: {integrity: sha512-IrtvNvjxC1o06taBAVJznEnkiHxLFTzgonUdy8hzFVeDun0uTjxxrRGVaNFqkU1wJR3RBPEfsxmU6jDWPofrTQ==}
    dependencies:
      '@types/mdast': 4.0.4
      devlop: 1.1.0
      mdast-util-from-markdown: 2.0.1
      mdast-util-to-markdown: 2.1.0
    transitivePeerDependencies:
      - supports-color
    dev: false

  /mdast-util-gfm@3.0.0:
    resolution: {integrity: sha512-dgQEX5Amaq+DuUqf26jJqSK9qgixgd6rYDHAv4aTBuA92cTknZlKpPfa86Z/s8Dj8xsAQpFfBmPUHWJBWqS4Bw==}
    dependencies:
      mdast-util-from-markdown: 2.0.1
      mdast-util-gfm-autolink-literal: 2.0.0
      mdast-util-gfm-footnote: 2.0.0
      mdast-util-gfm-strikethrough: 2.0.0
      mdast-util-gfm-table: 2.0.0
      mdast-util-gfm-task-list-item: 2.0.0
      mdast-util-to-markdown: 2.1.0
    transitivePeerDependencies:
      - supports-color
    dev: false

  /mdast-util-phrasing@4.1.0:
    resolution: {integrity: sha512-TqICwyvJJpBwvGAMZjj4J2n0X8QWp21b9l0o7eXyVJ25YNWYbJDVIyD1bZXE6WtV6RmKJVYmQAKWa0zWOABz2w==}
    dependencies:
      '@types/mdast': 4.0.4
      unist-util-is: 6.0.0
    dev: false

  /mdast-util-to-markdown@2.1.0:
    resolution: {integrity: sha512-SR2VnIEdVNCJbP6y7kVTJgPLifdr8WEU440fQec7qHoHOUz/oJ2jmNRqdDQ3rbiStOXb2mCDGTuwsK5OPUgYlQ==}
    dependencies:
      '@types/mdast': 4.0.4
      '@types/unist': 3.0.2
      longest-streak: 3.1.0
      mdast-util-phrasing: 4.1.0
      mdast-util-to-string: 4.0.0
      micromark-util-decode-string: 2.0.0
      unist-util-visit: 5.0.0
      zwitch: 2.0.4
    dev: false

  /mdast-util-to-string@4.0.0:
    resolution: {integrity: sha512-0H44vDimn51F0YwvxSJSm0eCDOJTRlmN0R1yBh4HLj9wiV1Dn0QoXGbvFAWj2hSItVTlCmBF1hqKlIyUBVFLPg==}
    dependencies:
      '@types/mdast': 4.0.4
    dev: false

  /mdast-util-toc@7.1.0:
    resolution: {integrity: sha512-2TVKotOQzqdY7THOdn2gGzS9d1Sdd66bvxUyw3aNpWfcPXCLYSJCCgfPy30sEtuzkDraJgqF35dzgmz6xlvH/w==}
    dependencies:
      '@types/mdast': 4.0.4
      '@types/ungap__structured-clone': 1.2.0
      '@ungap/structured-clone': 1.2.0
      github-slugger: 2.0.0
      mdast-util-to-string: 4.0.0
      unist-util-is: 6.0.0
      unist-util-visit: 5.0.0
    dev: false

  /memfs-or-file-map-to-github-branch@1.2.1:
    resolution: {integrity: sha512-I/hQzJ2a/pCGR8fkSQ9l5Yx+FQ4e7X6blNHyWBm2ojeFLT3GVzGkTj7xnyWpdclrr7Nq4dmx3xrvu70m3ypzAQ==}
    dependencies:
      '@octokit/rest': 18.12.0
    transitivePeerDependencies:
      - encoding

  /memoizee@0.4.15:
    resolution: {integrity: sha512-UBWmJpLZd5STPm7PMUlOw/TSy972M+z8gcyQ5veOnSDRREz/0bmpyTfKt3/51DhEBqCZQn1udM/5flcSPYhkdQ==}
    dependencies:
      d: 1.0.1
      es5-ext: 0.10.64
      es6-weak-map: 2.0.3
      event-emitter: 0.3.5
      is-promise: 2.2.2
      lru-queue: 0.1.0
      next-tick: 1.1.0
      timers-ext: 0.1.7
    dev: true

  /meow@8.1.2:
    resolution: {integrity: sha512-r85E3NdZ+mpYk1C6RjPFEMSE+s1iZMuHtsHAqY0DT3jZczl0diWUZ8g6oU7h0M9cD2EL+PzaYghhCLzR0ZNn5Q==}
    engines: {node: '>=10'}
    dependencies:
      '@types/minimist': 1.2.2
      camelcase-keys: 6.2.2
      decamelize-keys: 1.1.0
      hard-rejection: 2.1.0
      minimist-options: 4.1.0
      normalize-package-data: 3.0.3
      read-pkg-up: 7.0.1
      redent: 3.0.0
      trim-newlines: 3.0.1
      type-fest: 0.18.1
      yargs-parser: 20.2.9
    dev: true

  /merge-stream@2.0.0:
    resolution: {integrity: sha512-abv/qOcuPfk3URPfDzmZU1LKmuw8kT+0nIHvKrKgFrwifol/doWcdA4ZqsWQ8ENrFKkd67Mfpo/LovbIUsbt3w==}

  /merge2@1.4.1:
    resolution: {integrity: sha512-8q7VEgMJW4J8tcfVPy8g09NcQwZdbwFEqhe/WZkoIzjn/3TGDwtOCYtXGxA3O8tPzpczCCDgv+P2P5y00ZJOOg==}
    engines: {node: '>= 8'}

  /merge@2.1.1:
    resolution: {integrity: sha512-jz+Cfrg9GWOZbQAnDQ4hlVnQky+341Yk5ru8bZSe6sIDTCIg8n9i/u7hSQGSVOF3C7lH6mGtqjkiT9G4wFLL0w==}
    dev: true

  /micromark-core-commonmark@2.0.1:
    resolution: {integrity: sha512-CUQyKr1e///ZODyD1U3xit6zXwy1a8q2a1S1HKtIlmgvurrEpaw/Y9y6KSIbF8P59cn/NjzHyO+Q2fAyYLQrAA==}
    dependencies:
      decode-named-character-reference: 1.0.2
      devlop: 1.1.0
      micromark-factory-destination: 2.0.0
      micromark-factory-label: 2.0.0
      micromark-factory-space: 2.0.0
      micromark-factory-title: 2.0.0
      micromark-factory-whitespace: 2.0.0
      micromark-util-character: 2.1.0
      micromark-util-chunked: 2.0.0
      micromark-util-classify-character: 2.0.0
      micromark-util-html-tag-name: 2.0.0
      micromark-util-normalize-identifier: 2.0.0
      micromark-util-resolve-all: 2.0.0
      micromark-util-subtokenize: 2.0.1
      micromark-util-symbol: 2.0.0
      micromark-util-types: 2.0.0
    dev: false

  /micromark-extension-gfm-autolink-literal@2.1.0:
    resolution: {integrity: sha512-oOg7knzhicgQ3t4QCjCWgTmfNhvQbDDnJeVu9v81r7NltNCVmhPy1fJRX27pISafdjL+SVc4d3l48Gb6pbRypw==}
    dependencies:
      micromark-util-character: 2.1.0
      micromark-util-sanitize-uri: 2.0.0
      micromark-util-symbol: 2.0.0
      micromark-util-types: 2.0.0
    dev: false

  /micromark-extension-gfm-footnote@2.1.0:
    resolution: {integrity: sha512-/yPhxI1ntnDNsiHtzLKYnE3vf9JZ6cAisqVDauhp4CEHxlb4uoOTxOCJ+9s51bIB8U1N1FJ1RXOKTIlD5B/gqw==}
    dependencies:
      devlop: 1.1.0
      micromark-core-commonmark: 2.0.1
      micromark-factory-space: 2.0.0
      micromark-util-character: 2.1.0
      micromark-util-normalize-identifier: 2.0.0
      micromark-util-sanitize-uri: 2.0.0
      micromark-util-symbol: 2.0.0
      micromark-util-types: 2.0.0
    dev: false

  /micromark-extension-gfm-strikethrough@2.1.0:
    resolution: {integrity: sha512-ADVjpOOkjz1hhkZLlBiYA9cR2Anf8F4HqZUO6e5eDcPQd0Txw5fxLzzxnEkSkfnD0wziSGiv7sYhk/ktvbf1uw==}
    dependencies:
      devlop: 1.1.0
      micromark-util-chunked: 2.0.0
      micromark-util-classify-character: 2.0.0
      micromark-util-resolve-all: 2.0.0
      micromark-util-symbol: 2.0.0
      micromark-util-types: 2.0.0
    dev: false

  /micromark-extension-gfm-table@2.1.0:
    resolution: {integrity: sha512-Ub2ncQv+fwD70/l4ou27b4YzfNaCJOvyX4HxXU15m7mpYY+rjuWzsLIPZHJL253Z643RpbcP1oeIJlQ/SKW67g==}
    dependencies:
      devlop: 1.1.0
      micromark-factory-space: 2.0.0
      micromark-util-character: 2.1.0
      micromark-util-symbol: 2.0.0
      micromark-util-types: 2.0.0
    dev: false

  /micromark-extension-gfm-tagfilter@2.0.0:
    resolution: {integrity: sha512-xHlTOmuCSotIA8TW1mDIM6X2O1SiX5P9IuDtqGonFhEK0qgRI4yeC6vMxEV2dgyr2TiD+2PQ10o+cOhdVAcwfg==}
    dependencies:
      micromark-util-types: 2.0.0
    dev: false

  /micromark-extension-gfm-task-list-item@2.1.0:
    resolution: {integrity: sha512-qIBZhqxqI6fjLDYFTBIa4eivDMnP+OZqsNwmQ3xNLE4Cxwc+zfQEfbs6tzAo2Hjq+bh6q5F+Z8/cksrLFYWQQw==}
    dependencies:
      devlop: 1.1.0
      micromark-factory-space: 2.0.0
      micromark-util-character: 2.1.0
      micromark-util-symbol: 2.0.0
      micromark-util-types: 2.0.0
    dev: false

  /micromark-extension-gfm@3.0.0:
    resolution: {integrity: sha512-vsKArQsicm7t0z2GugkCKtZehqUm31oeGBV/KVSorWSy8ZlNAv7ytjFhvaryUiCUJYqs+NoE6AFhpQvBTM6Q4w==}
    dependencies:
      micromark-extension-gfm-autolink-literal: 2.1.0
      micromark-extension-gfm-footnote: 2.1.0
      micromark-extension-gfm-strikethrough: 2.1.0
      micromark-extension-gfm-table: 2.1.0
      micromark-extension-gfm-tagfilter: 2.0.0
      micromark-extension-gfm-task-list-item: 2.1.0
      micromark-util-combine-extensions: 2.0.0
      micromark-util-types: 2.0.0
    dev: false

  /micromark-factory-destination@2.0.0:
    resolution: {integrity: sha512-j9DGrQLm/Uhl2tCzcbLhy5kXsgkHUrjJHg4fFAeoMRwJmJerT9aw4FEhIbZStWN8A3qMwOp1uzHr4UL8AInxtA==}
    dependencies:
      micromark-util-character: 2.1.0
      micromark-util-symbol: 2.0.0
      micromark-util-types: 2.0.0
    dev: false

  /micromark-factory-label@2.0.0:
    resolution: {integrity: sha512-RR3i96ohZGde//4WSe/dJsxOX6vxIg9TimLAS3i4EhBAFx8Sm5SmqVfR8E87DPSR31nEAjZfbt91OMZWcNgdZw==}
    dependencies:
      devlop: 1.1.0
      micromark-util-character: 2.1.0
      micromark-util-symbol: 2.0.0
      micromark-util-types: 2.0.0
    dev: false

  /micromark-factory-space@2.0.0:
    resolution: {integrity: sha512-TKr+LIDX2pkBJXFLzpyPyljzYK3MtmllMUMODTQJIUfDGncESaqB90db9IAUcz4AZAJFdd8U9zOp9ty1458rxg==}
    dependencies:
      micromark-util-character: 2.1.0
      micromark-util-types: 2.0.0
    dev: false

  /micromark-factory-title@2.0.0:
    resolution: {integrity: sha512-jY8CSxmpWLOxS+t8W+FG3Xigc0RDQA9bKMY/EwILvsesiRniiVMejYTE4wumNc2f4UbAa4WsHqe3J1QS1sli+A==}
    dependencies:
      micromark-factory-space: 2.0.0
      micromark-util-character: 2.1.0
      micromark-util-symbol: 2.0.0
      micromark-util-types: 2.0.0
    dev: false

  /micromark-factory-whitespace@2.0.0:
    resolution: {integrity: sha512-28kbwaBjc5yAI1XadbdPYHX/eDnqaUFVikLwrO7FDnKG7lpgxnvk/XGRhX/PN0mOZ+dBSZ+LgunHS+6tYQAzhA==}
    dependencies:
      micromark-factory-space: 2.0.0
      micromark-util-character: 2.1.0
      micromark-util-symbol: 2.0.0
      micromark-util-types: 2.0.0
    dev: false

  /micromark-util-character@2.1.0:
    resolution: {integrity: sha512-KvOVV+X1yLBfs9dCBSopq/+G1PcgT3lAK07mC4BzXi5E7ahzMAF8oIupDDJ6mievI6F+lAATkbQQlQixJfT3aQ==}
    dependencies:
      micromark-util-symbol: 2.0.0
      micromark-util-types: 2.0.0
    dev: false

  /micromark-util-chunked@2.0.0:
    resolution: {integrity: sha512-anK8SWmNphkXdaKgz5hJvGa7l00qmcaUQoMYsBwDlSKFKjc6gjGXPDw3FNL3Nbwq5L8gE+RCbGqTw49FK5Qyvg==}
    dependencies:
      micromark-util-symbol: 2.0.0
    dev: false

  /micromark-util-classify-character@2.0.0:
    resolution: {integrity: sha512-S0ze2R9GH+fu41FA7pbSqNWObo/kzwf8rN/+IGlW/4tC6oACOs8B++bh+i9bVyNnwCcuksbFwsBme5OCKXCwIw==}
    dependencies:
      micromark-util-character: 2.1.0
      micromark-util-symbol: 2.0.0
      micromark-util-types: 2.0.0
    dev: false

  /micromark-util-combine-extensions@2.0.0:
    resolution: {integrity: sha512-vZZio48k7ON0fVS3CUgFatWHoKbbLTK/rT7pzpJ4Bjp5JjkZeasRfrS9wsBdDJK2cJLHMckXZdzPSSr1B8a4oQ==}
    dependencies:
      micromark-util-chunked: 2.0.0
      micromark-util-types: 2.0.0
    dev: false

  /micromark-util-decode-numeric-character-reference@2.0.1:
    resolution: {integrity: sha512-bmkNc7z8Wn6kgjZmVHOX3SowGmVdhYS7yBpMnuMnPzDq/6xwVA604DuOXMZTO1lvq01g+Adfa0pE2UKGlxL1XQ==}
    dependencies:
      micromark-util-symbol: 2.0.0
    dev: false

  /micromark-util-decode-string@2.0.0:
    resolution: {integrity: sha512-r4Sc6leeUTn3P6gk20aFMj2ntPwn6qpDZqWvYmAG6NgvFTIlj4WtrAudLi65qYoaGdXYViXYw2pkmn7QnIFasA==}
    dependencies:
      decode-named-character-reference: 1.0.2
      micromark-util-character: 2.1.0
      micromark-util-decode-numeric-character-reference: 2.0.1
      micromark-util-symbol: 2.0.0
    dev: false

  /micromark-util-encode@2.0.0:
    resolution: {integrity: sha512-pS+ROfCXAGLWCOc8egcBvT0kf27GoWMqtdarNfDcjb6YLuV5cM3ioG45Ys2qOVqeqSbjaKg72vU+Wby3eddPsA==}
    dev: false

  /micromark-util-html-tag-name@2.0.0:
    resolution: {integrity: sha512-xNn4Pqkj2puRhKdKTm8t1YHC/BAjx6CEwRFXntTaRf/x16aqka6ouVoutm+QdkISTlT7e2zU7U4ZdlDLJd2Mcw==}
    dev: false

  /micromark-util-normalize-identifier@2.0.0:
    resolution: {integrity: sha512-2xhYT0sfo85FMrUPtHcPo2rrp1lwbDEEzpx7jiH2xXJLqBuy4H0GgXk5ToU8IEwoROtXuL8ND0ttVa4rNqYK3w==}
    dependencies:
      micromark-util-symbol: 2.0.0
    dev: false

  /micromark-util-resolve-all@2.0.0:
    resolution: {integrity: sha512-6KU6qO7DZ7GJkaCgwBNtplXCvGkJToU86ybBAUdavvgsCiG8lSSvYxr9MhwmQ+udpzywHsl4RpGJsYWG1pDOcA==}
    dependencies:
      micromark-util-types: 2.0.0
    dev: false

  /micromark-util-sanitize-uri@2.0.0:
    resolution: {integrity: sha512-WhYv5UEcZrbAtlsnPuChHUAsu/iBPOVaEVsntLBIdpibO0ddy8OzavZz3iL2xVvBZOpolujSliP65Kq0/7KIYw==}
    dependencies:
      micromark-util-character: 2.1.0
      micromark-util-encode: 2.0.0
      micromark-util-symbol: 2.0.0
    dev: false

  /micromark-util-subtokenize@2.0.1:
    resolution: {integrity: sha512-jZNtiFl/1aY73yS3UGQkutD0UbhTt68qnRpw2Pifmz5wV9h8gOVsN70v+Lq/f1rKaU/W8pxRe8y8Q9FX1AOe1Q==}
    dependencies:
      devlop: 1.1.0
      micromark-util-chunked: 2.0.0
      micromark-util-symbol: 2.0.0
      micromark-util-types: 2.0.0
    dev: false

  /micromark-util-symbol@2.0.0:
    resolution: {integrity: sha512-8JZt9ElZ5kyTnO94muPxIGS8oyElRJaiJO8EzV6ZSyGQ1Is8xwl4Q45qU5UOg+bGH4AikWziz0iN4sFLWs8PGw==}
    dev: false

  /micromark-util-types@2.0.0:
    resolution: {integrity: sha512-oNh6S2WMHWRZrmutsRmDDfkzKtxF+bc2VxLC9dvtrDIRFln627VsFP6fLMgTryGDljgLPjkrzQSDcPrjPyDJ5w==}
    dev: false

  /micromark@4.0.0:
    resolution: {integrity: sha512-o/sd0nMof8kYff+TqcDx3VSrgBTcZpSvYcAHIfHhv5VAuNmisCxjhx6YmxS8PFEpb9z5WKWKPdzf0jM23ro3RQ==}
    dependencies:
      '@types/debug': 4.1.12
      debug: 4.3.5(supports-color@8.1.1)
      decode-named-character-reference: 1.0.2
      devlop: 1.1.0
      micromark-core-commonmark: 2.0.1
      micromark-factory-space: 2.0.0
      micromark-util-character: 2.1.0
      micromark-util-chunked: 2.0.0
      micromark-util-combine-extensions: 2.0.0
      micromark-util-decode-numeric-character-reference: 2.0.1
      micromark-util-encode: 2.0.0
      micromark-util-normalize-identifier: 2.0.0
      micromark-util-resolve-all: 2.0.0
      micromark-util-sanitize-uri: 2.0.0
      micromark-util-subtokenize: 2.0.1
      micromark-util-symbol: 2.0.0
      micromark-util-types: 2.0.0
    transitivePeerDependencies:
      - supports-color
    dev: false

  /micromatch@4.0.5:
    resolution: {integrity: sha512-DMy+ERcEW2q8Z2Po+WNXuw3c5YaUSFjAO5GsJqfEl7UjvtIuFKO6ZrKvcItdy98dwFI2N1tg3zNIdKaQT+aNdA==}
    engines: {node: '>=8.6'}
    dependencies:
      braces: 3.0.2
      picomatch: 2.3.1

  /mime-db@1.52.0:
    resolution: {integrity: sha512-sPU4uV7dYlvtWJxwwxHD0PuihVNiE7TyAbQ5SWxDCB9mUYvOgroQOwYQQOKPJ8CIbE+1ETVlOoK1UC2nU3gYvg==}
    engines: {node: '>= 0.6'}

  /mime-types@2.1.35:
    resolution: {integrity: sha512-ZDY+bPm5zTTF+YpCrAU9nK0UgICYPT0QtT1NZWFv4s++TNkcgVaT0g6+4R2uI4MjQjzysHB1zxuWL50hzaeXiw==}
    engines: {node: '>= 0.6'}
    dependencies:
      mime-db: 1.52.0

  /mime@3.0.0:
    resolution: {integrity: sha512-jSCU7/VB1loIWBZe14aEYHU/+1UMEHoaO7qxCOVJOw9GgH72VAWppxNcjU+x9a2k3GSIBXNKxXQFqRvvZ7vr3A==}
    engines: {node: '>=10.0.0'}
    hasBin: true

  /mimic-fn@1.2.0:
    resolution: {integrity: sha512-jf84uxzwiuiIVKiOLpfYk7N46TSy8ubTonmneY9vrpHNAnp0QBt2BxWV9dO3/j+BoVAb+a5G6YDPW3M5HOdMWQ==}
    engines: {node: '>=4'}
    dev: true

  /mimic-fn@2.1.0:
    resolution: {integrity: sha512-OqbOk5oEQeAZ8WXWydlu9HJjz9WVdEIvamMCcXmuqUYjTknH/sqsWvhQ3vgwKFRR1HpjvNBKQ37nbJgYzGqGcg==}
    engines: {node: '>=6'}

  /mimic-fn@4.0.0:
    resolution: {integrity: sha512-vqiC06CuhBTUdZH+RYl8sFrL096vA45Ok5ISO6sE/Mr1jRbGH4Csnhi8f3wKVl7x8mO4Au7Ir9D3Oyv1VYMFJw==}
    engines: {node: '>=12'}
    dev: true

  /mimic-response@1.0.1:
    resolution: {integrity: sha512-j5EctnkH7amfV/q5Hgmoal1g2QHFJRraOtmx0JpIqkxhBhI/lJSl1nMpQ45hVarwNETOoWEimndZ4QK0RHxuxQ==}
    engines: {node: '>=4'}

  /mimic-response@3.1.0:
    resolution: {integrity: sha512-z0yWI+4FDrrweS8Zmt4Ej5HdJmky15+L2e6Wgn3+iK5fWzb6T3fhNFq2+MeTRb064c6Wr4N/wv0DzQTjNzHNGQ==}
    engines: {node: '>=10'}

  /mimic-response@4.0.0:
    resolution: {integrity: sha512-e5ISH9xMYU0DzrT+jl8q2ze9D6eWBto+I8CNpe+VI+K2J/F/k3PdkdTdz4wvGVH4NTpo+NRYTVIuMQEMMcsLqg==}
    engines: {node: ^12.20.0 || ^14.13.1 || >=16.0.0}

  /min-indent@1.0.1:
    resolution: {integrity: sha512-I9jwMn07Sy/IwOj3zVkVik2JTvgpaykDZEigL6Rx6N9LbMywwUSMtxET+7lVoDLLd3O3IXwJwvuuns8UB/HeAg==}
    engines: {node: '>=4'}
    dev: true

  /minimatch@3.0.8:
    resolution: {integrity: sha512-6FsRAQsxQ61mw+qP1ZzbL9Bc78x2p5OqNgNpnoAFLTrX8n5Kxph0CsnhmKKNXTWjXqU5L0pGPR7hYk+XWZr60Q==}
    dependencies:
      brace-expansion: 1.1.11

  /minimatch@3.1.2:
    resolution: {integrity: sha512-J7p63hRiAjw1NDEww1W7i37+ByIrOWO5XQQAzZ3VOcL0PNybwpfmV/N05zFAzwQ9USyEcX6t3UO+K5aqBQOIHw==}
    dependencies:
      brace-expansion: 1.1.11

  /minimatch@5.1.6:
    resolution: {integrity: sha512-lKwV/1brpG6mBUFHtb7NUmtABCb2WZZmm2wNiOA5hAb8VdCS4B3dtMWyvcoViccwAW/COERjXLt0zP1zXUN26g==}
    engines: {node: '>=10'}
    dependencies:
      brace-expansion: 2.0.1

  /minimatch@6.2.0:
    resolution: {integrity: sha512-sauLxniAmvnhhRjFwPNnJKaPFYyddAgbYdeUpHULtCT/GhzdCx/MDNy+Y40lBxTQUrMzDE8e0S43Z5uqfO0REg==}
    engines: {node: '>=10'}
    dependencies:
      brace-expansion: 2.0.1
    dev: true

  /minimatch@7.4.6:
    resolution: {integrity: sha512-sBz8G/YjVniEz6lKPNpKxXwazJe4c19fEfV2GDMX6AjFz+MX9uDWIZW8XreVhkFW3fkIdTv/gxWr/Kks5FFAVw==}
    engines: {node: '>=10'}
    dependencies:
      brace-expansion: 2.0.1

  /minimatch@9.0.3:
    resolution: {integrity: sha512-RHiac9mvaRw0x3AYRgDC1CxAP7HTcNrrECeA8YYJeWnpo+2Q5CegtZjaotWTWxDG3UeGA1coE05iH1mPjT/2mg==}
    engines: {node: '>=16 || 14 >=14.17'}
    dependencies:
      brace-expansion: 2.0.1

  /minimatch@9.0.4:
    resolution: {integrity: sha512-KqWh+VchfxcMNRAJjj2tnsSJdNbHsVgnkBhTNrW7AjVo6OvLtxw8zfT9oLw1JSohlFzJ8jCoTgaoXvJ+kHt6fw==}
    engines: {node: '>=16 || 14 >=14.17'}
    dependencies:
      brace-expansion: 2.0.1

  /minimatch@9.0.5:
    resolution: {integrity: sha512-G6T0ZX48xgozx7587koeX9Ys2NYy6Gmv//P89sEte9V9whIapMNF4idKxnW2QtCcLiTWlb/wfCabAtAFWhhBow==}
    engines: {node: '>=16 || 14 >=14.17'}
    dependencies:
      brace-expansion: 2.0.1

  /minimist-options@4.1.0:
    resolution: {integrity: sha512-Q4r8ghd80yhO/0j1O3B2BjweX3fiHg9cdOwjJd2J76Q135c+NDxGCqdYKQ1SKBuFfgWbAUzBfvYjPUEeNgqN1A==}
    engines: {node: '>= 6'}
    dependencies:
      arrify: 1.0.1
      is-plain-obj: 1.1.0
      kind-of: 6.0.3
    dev: true

  /minimist@1.2.7:
    resolution: {integrity: sha512-bzfL1YUZsP41gmu/qjrEk0Q6i2ix/cVeAhbCbqH9u3zYutS1cLg00qhrD0M2MVdCcx4Sc0UpP2eBWo9rotpq6g==}
    dev: true

  /minimist@1.2.8:
    resolution: {integrity: sha512-2yyAR8qBkN3YuheJanUpWC5U3bb5osDywNB8RzDVlDwDHbocAJveqqj1u8+SVD7jkWT4yvsHCpWqqWqAxb0zCA==}

  /minipass-collect@1.0.2:
    resolution: {integrity: sha512-6T6lH0H8OG9kITm/Jm6tdooIbogG9e0tLgpY6mphXSm/A9u8Nq1ryBG+Qspiub9LjWlBPsPS3tWQ/Botq4FdxA==}
    engines: {node: '>= 8'}
    dependencies:
      minipass: 3.3.6

  /minipass-fetch@2.1.2:
    resolution: {integrity: sha512-LT49Zi2/WMROHYoqGgdlQIZh8mLPZmOrN2NdJjMXxYe4nkN6FUyuPuOAOedNJDrx0IRGg9+4guZewtp8hE6TxA==}
    engines: {node: ^12.13.0 || ^14.15.0 || >=16.0.0}
    dependencies:
      minipass: 3.3.6
      minipass-sized: 1.0.3
      minizlib: 2.1.2
    optionalDependencies:
      encoding: 0.1.13

  /minipass-fetch@3.0.3:
    resolution: {integrity: sha512-n5ITsTkDqYkYJZjcRWzZt9qnZKCT7nKCosJhHoj7S7zD+BP4jVbWs+odsniw5TA3E0sLomhTKOKjF86wf11PuQ==}
    engines: {node: ^14.17.0 || ^16.13.0 || >=18.0.0}
    dependencies:
      minipass: 5.0.0
      minipass-sized: 1.0.3
      minizlib: 2.1.2
    optionalDependencies:
      encoding: 0.1.13

  /minipass-flush@1.0.5:
    resolution: {integrity: sha512-JmQSYYpPUqX5Jyn1mXaRwOda1uQ8HP5KAT/oDSLCzt1BYRhQU0/hDtsB1ufZfEEzMZ9aAVmsBw8+FWsIXlClWw==}
    engines: {node: '>= 8'}
    dependencies:
      minipass: 3.3.6

  /minipass-json-stream@1.0.1:
    resolution: {integrity: sha512-ODqY18UZt/I8k+b7rl2AENgbWE8IDYam+undIJONvigAz8KR5GWblsFTEfQs0WODsjbSXWlm+JHEv8Gr6Tfdbg==}
    dependencies:
      jsonparse: 1.3.1
      minipass: 3.3.6

  /minipass-pipeline@1.2.4:
    resolution: {integrity: sha512-xuIq7cIOt09RPRJ19gdi4b+RiNvDFYe5JH+ggNvBqGqpQXcru3PcRmOZuHBKWK1Txf9+cQ+HMVN4d6z46LZP7A==}
    engines: {node: '>=8'}
    dependencies:
      minipass: 3.3.6

  /minipass-sized@1.0.3:
    resolution: {integrity: sha512-MbkQQ2CTiBMlA2Dm/5cY+9SWFEN8pzzOXi6rlM5Xxq0Yqbda5ZQy9sU75a673FE9ZK0Zsbr6Y5iP6u9nktfg2g==}
    engines: {node: '>=8'}
    dependencies:
      minipass: 3.3.6

  /minipass@3.3.6:
    resolution: {integrity: sha512-DxiNidxSEK+tHG6zOIklvNOwm3hvCrbUrdtzY74U6HKTJxvIDfOUL5W5P2Ghd3DTkhhKPYGqeNUIh5qcM4YBfw==}
    engines: {node: '>=8'}
    dependencies:
      yallist: 4.0.0

  /minipass@4.2.5:
    resolution: {integrity: sha512-+yQl7SX3bIT83Lhb4BVorMAHVuqsskxRdlmO9kTpyukp8vsm2Sn/fUOV9xlnG8/a5JsypJzap21lz/y3FBMJ8Q==}
    engines: {node: '>=8'}

  /minipass@5.0.0:
    resolution: {integrity: sha512-3FnjYuehv9k6ovOEbyOswadCDPX1piCfhV8ncmYtHOjuPwylVWsghTLo7rabjC3Rx5xD4HDx8Wm1xnMF7S5qFQ==}
    engines: {node: '>=8'}

  /minipass@6.0.2:
    resolution: {integrity: sha512-MzWSV5nYVT7mVyWCwn2o7JH13w2TBRmmSqSRCKzTw+lmft9X4z+3wjvs06Tzijo5z4W/kahUCDpRXTF+ZrmF/w==}
    engines: {node: '>=16 || 14 >=14.17'}

  /minipass@7.0.4:
    resolution: {integrity: sha512-jYofLM5Dam9279rdkWzqHozUo4ybjdZmCsDHePy5V/PbBcVMiSZR97gmAy45aqi8CK1lG2ECd356FU86avfwUQ==}
    engines: {node: '>=16 || 14 >=14.17'}

  /minipass@7.1.2:
    resolution: {integrity: sha512-qOOzS1cBTWYF4BH8fVePDBOO9iptMnGUEZwNc/cMWnTV2nVLZ7VoNWEPHkYczZA0pdoA7dl6e7FL659nX9S2aw==}
    engines: {node: '>=16 || 14 >=14.17'}
    dev: true

  /minizlib@2.1.2:
    resolution: {integrity: sha512-bAxsR8BVfj60DWXHE3u30oHzfl4G7khkSuPW+qvpd7jFRHm7dLxOjUk1EHACJ/hxLY8phGJ0YhYHZo7jil7Qdg==}
    engines: {node: '>= 8'}
    dependencies:
      minipass: 3.3.6
      yallist: 4.0.0

  /mixme@0.5.10:
    resolution: {integrity: sha512-5H76ANWinB1H3twpJ6JY8uvAtpmFvHNArpilJAjXRKXSDDLPIMoZArw5SH0q9z+lLs8IrMw7Q2VWpWimFKFT1Q==}
    engines: {node: '>= 8.0.0'}
    dev: false

  /mkdirp@0.5.6:
    resolution: {integrity: sha512-FP+p8RB8OWpF3YZBCrP5gtADmtXApB5AMLn+vdyA+PyxCjrCs00mjyUozssO33cwDeT3wNGdLxJ5M//YqtHAJw==}
    hasBin: true
    dependencies:
      minimist: 1.2.8
    dev: true

  /mkdirp@1.0.4:
    resolution: {integrity: sha512-vVqVZQyf3WLx2Shd0qJ9xuvqgAyKPLAiqITEtqW0oIUjzo3PePDd6fW9iFz30ef7Ysp/oiWqbhszeGWW2T6Gzw==}
    engines: {node: '>=10'}
    hasBin: true

  /mkdirp@2.1.6:
    resolution: {integrity: sha512-+hEnITedc8LAtIP9u3HJDFIdcLV2vXP33sqLLIzkv1Db1zO/1OxbvYf0Y1OC/S/Qo5dxHXepofhmxL02PsKe+A==}
    engines: {node: '>=10'}
    hasBin: true
    dev: true

  /mkdirp@3.0.1:
    resolution: {integrity: sha512-+NsyUUAZDmo6YVHzL/stxSu3t9YS1iljliy3BSDrXJ/dkn1KYdmtZODGGjLcc9XLgVVpH4KshHB8XmZgMhaBXg==}
    engines: {node: '>=10'}
    hasBin: true

  /modify-values@1.0.1:
    resolution: {integrity: sha512-xV2bxeN6F7oYjZWTe/YPAy6MN2M+sL4u/Rlm2AHCIVGfo2p1yGmBHQ6vHehl4bRTZBdHu3TSkWdYgkwpYzAGSw==}
    engines: {node: '>=0.10.0'}
    dev: true

  /moment@2.29.4:
    resolution: {integrity: sha512-5LC9SOxjSc2HF6vO2CyuTDNivEdoz2IvyJJGj6X8DJ0eFyfszE0QiEd+iXmBvUP3WHxSjFH/vIsA0EN00cgr8w==}
    dev: true

  /ms@2.1.2:
    resolution: {integrity: sha512-sGkPx+VjMtmA6MX27oA4FBFELFCZZ4S4XqeGOXCv68tT+jb3vk/RyaKWP0PTKyWtmLSM0b+adUTEvbs1PEaH2w==}

  /ms@2.1.3:
    resolution: {integrity: sha512-6FlzubTLZG3J2a/NVCAleEhjzq5oxgHyaCU9yYXvcLsvoVaHJq/s5xXI6/XXP6tz7R9xAOtHnSO/tXtF3WRTlA==}

  /msgpack-lite@0.1.26:
    resolution: {integrity: sha512-SZ2IxeqZ1oRFGo0xFGbvBJWMp3yLIY9rlIJyxy8CGrwZn1f0ZK4r6jV/AM1r0FZMDUkWkglOk/eeKIL9g77Nxw==}
    hasBin: true
    dependencies:
      event-lite: 0.1.2
      ieee754: 1.2.1
      int64-buffer: 0.1.10
      isarray: 1.0.0

  /multimatch@5.0.0:
    resolution: {integrity: sha512-ypMKuglUrZUD99Tk2bUQ+xNQj43lPEfAeX2o9cTteAmShXy2VHDJpuwu1o0xqoKCt9jLVAvwyFKdLTPXKAfJyA==}
    engines: {node: '>=10'}
    dependencies:
      '@types/minimatch': 3.0.5
      array-differ: 3.0.0
      array-union: 2.1.0
      arrify: 2.0.1
      minimatch: 3.1.2
    dev: false

  /mute-stream@0.0.7:
    resolution: {integrity: sha512-r65nCZhrbXXb6dXOACihYApHw2Q6pV0M3V0PSxd74N0+D8nzAdEAITq2oAjA1jVnKI+tGvEBUpqiMh0+rW6zDQ==}
    dev: true

  /mute-stream@0.0.8:
    resolution: {integrity: sha512-nnbWWOkoWyUsTjKrhgD0dcz22mdkSnpYqbEjIm2nhwhuxlSkpywJmBo8h0ZqJdkp73mb90SssHkN4rsRaBAfAA==}

  /mute-stream@1.0.0:
    resolution: {integrity: sha512-avsJQhyd+680gKXyG/sQc0nXaC6rBkPOfyHYcFb9+hdkqQkR9bdnkJ0AMZhke0oesPqIO+mFFJ+IdBc7mst4IA==}
    engines: {node: ^14.17.0 || ^16.13.0 || >=18.0.0}

  /nanoid@3.3.7:
    resolution: {integrity: sha512-eSRppjcPIatRIMC1U6UngP8XFcz8MQWGQdt1MTBQ7NaAmvXDfvNxbvWV3x2y6CdEUciCSsDHDQZbhYaB8QEo2g==}
    engines: {node: ^10 || ^12 || ^13.7 || ^14 || >=15.0.1}
    hasBin: true
    dev: true

  /natural-compare-lite@1.4.0:
    resolution: {integrity: sha512-Tj+HTDSJJKaZnfiuw+iaF9skdPpTo2GtEly5JHnWV/hfv2Qj/9RKsGISQtLh2ox3l5EAGw487hnBee0sIJ6v2g==}
    dev: true

  /natural-compare@1.4.0:
    resolution: {integrity: sha512-OWND8ei3VtNC9h7V60qff3SVobHr996CTwgxubgyQYEpg290h9J0buyECNNJexkFm5sOajh5G116RYA1c8ZMSw==}
    dev: true

  /natural-orderby@2.0.3:
    resolution: {integrity: sha512-p7KTHxU0CUrcOXe62Zfrb5Z13nLvPhSWR/so3kFulUQU0sgUll2Z0LwpsLN351eOOD+hRGu/F1g+6xDfPeD++Q==}
    dev: true

  /negotiator@0.6.3:
    resolution: {integrity: sha512-+EUsqGPLsM+j/zdChZjsnX51g4XrHFOIXwfnCVPGlQk/k5giakcKsuxCObBRu6DSm9opw/O6slWbJdghQM4bBg==}
    engines: {node: '>= 0.6'}

  /neo-async@2.6.2:
    resolution: {integrity: sha512-Yd3UES5mWCSqR+qNT93S3UoYUkqAZ9lLg8a7g9rimsWmYGK8cVToA4/sF3RrshdyV3sAGMXVUmpMYOw+dLpOuw==}

  /next-tick@1.1.0:
    resolution: {integrity: sha512-CXdUiJembsNjuToQvxayPZF9Vqht7hewsvy2sOWafLvi2awflj9mOC6bHIg50orX8IJvWKY9wYQ/zB2kogPslQ==}
    dev: true

  /no-case@2.3.2:
    resolution: {integrity: sha512-rmTZ9kz+f3rCvK2TD1Ue/oZlns7OGoIWP4fc3llxxRXlOkHKoWPPWJOfFYpITabSow43QJbRIoHQXtt10VldyQ==}
    dependencies:
      lower-case: 1.1.4

  /no-case@3.0.4:
    resolution: {integrity: sha512-fgAN3jGAh+RoxUGZHTSOLJIqUc2wmoBwGR4tbpNAKmmovFoWq0OdRkb0VkldReO2a2iBT/OEulG9XSUc10r3zg==}
    dependencies:
      lower-case: 2.0.2
      tslib: 2.6.2

  /node-cleanup@2.1.2:
    resolution: {integrity: sha512-qN8v/s2PAJwGUtr1/hYTpNKlD6Y9rc4p8KSmJXyGdYGZsDGKXrGThikLFP9OCHFeLeEpQzPwiAtdIvBLqm//Hw==}

  /node-domexception@1.0.0:
    resolution: {integrity: sha512-/jKZoMpw0F8GRwl4/eLROPA3cfcXtLApP0QzLmUT/HuPCZWyB7IY9ZrMeKw2O/nFIqPQB3PVM9aYm0F312AXDQ==}
    engines: {node: '>=10.5.0'}

  /node-fetch@2.6.9:
    resolution: {integrity: sha512-DJm/CJkZkRjKKj4Zi4BsKVZh3ValV5IR5s7LVZnW+6YMh0W1BfNA8XSs6DLMGYlId5F3KnA70uu2qepcR08Qqg==}
    engines: {node: 4.x || >=6.0.0}
    peerDependencies:
      encoding: ^0.1.0
    peerDependenciesMeta:
      encoding:
        optional: true
    dependencies:
      whatwg-url: 5.0.0

  /node-fetch@3.3.2:
    resolution: {integrity: sha512-dRB78srN/l6gqWulah9SrxeYnxeddIG30+GOqK/9OlLVyLg3HPnr6SqOWTWOXKRwC2eGYCkZ59NNuSgvSrpgOA==}
    engines: {node: ^12.20.0 || ^14.13.1 || >=16.0.0}
    dependencies:
      data-uri-to-buffer: 4.0.1
      fetch-blob: 3.2.0
      formdata-polyfill: 4.0.10

  /node-gyp@9.3.1:
    resolution: {integrity: sha512-4Q16ZCqq3g8awk6UplT7AuxQ35XN4R/yf/+wSAwcBUAjg7l58RTactWaP8fIDTi0FzI7YcVLujwExakZlfWkXg==}
    engines: {node: ^12.13 || ^14.13 || >=16}
    hasBin: true
    dependencies:
      env-paths: 2.2.1
      glob: 7.2.3
      graceful-fs: 4.2.11
      make-fetch-happen: 10.2.1
      nopt: 6.0.0
      npmlog: 6.0.2
      rimraf: 3.0.2
      semver: 7.6.2
      tar: 6.2.1
      which: 2.0.2
    transitivePeerDependencies:
      - bluebird
      - supports-color

  /node-releases@2.0.6:
    resolution: {integrity: sha512-PiVXnNuFm5+iYkLBNeq5211hvO38y63T0i2KKh2KnUs3RpzJ+JtODFjkD8yjLwnDkTYF1eKXheUwdssR+NRZdg==}

  /noms@0.0.0:
    resolution: {integrity: sha512-lNDU9VJaOPxUmXcLb+HQFeUgQQPtMI24Gt6hgfuMHRJgMRHMF/qZ4HJD3GDru4sSw9IQl2jPjAYnQrdIeLbwow==}
    dependencies:
      inherits: 2.0.4
      readable-stream: 1.0.34
    dev: true

  /nopt@6.0.0:
    resolution: {integrity: sha512-ZwLpbTgdhuZUnZzjd7nb1ZV+4DoiC6/sfiVKok72ym/4Tlf+DFdlHYmT2JPmcNNWV6Pi3SDf1kT+A4r9RTuT9g==}
    engines: {node: ^12.13.0 || ^14.15.0 || >=16.0.0}
    hasBin: true
    dependencies:
      abbrev: 1.1.1

  /normalize-package-data@2.5.0:
    resolution: {integrity: sha512-/5CMN3T0R4XTj4DcGaexo+roZSdSFW/0AOOTROrjxzCG1wrWXEsGbRKevjlIL+ZDE4sZlJr5ED4YW0yqmkK+eA==}
    dependencies:
      hosted-git-info: 2.8.9
      resolve: 1.22.8
      semver: 5.7.2
      validate-npm-package-license: 3.0.4

  /normalize-package-data@3.0.3:
    resolution: {integrity: sha512-p2W1sgqij3zMMyRC067Dg16bfzVH+w7hyegmpIvZ4JNjqtGOVAIvLmjBx3yP7YTe9vKJgkoNOPjwQGogDoMXFA==}
    engines: {node: '>=10'}
    dependencies:
      hosted-git-info: 4.1.0
      is-core-module: 2.13.1
      semver: 7.6.2
      validate-npm-package-license: 3.0.4
    dev: true

  /normalize-package-data@5.0.0:
    resolution: {integrity: sha512-h9iPVIfrVZ9wVYQnxFgtw1ugSvGEMOlyPWWtm8BMJhnwyEL/FLbYbTY3V3PpjI/BUK67n9PEWDu6eHzu1fB15Q==}
    engines: {node: ^14.17.0 || ^16.13.0 || >=18.0.0}
    dependencies:
      hosted-git-info: 6.1.1
      is-core-module: 2.13.1
      semver: 7.6.2
      validate-npm-package-license: 3.0.4

  /normalize-package-data@6.0.2:
    resolution: {integrity: sha512-V6gygoYb/5EmNI+MEGrWkC+e6+Rr7mTmfHrxDbLzxQogBkgzo76rkok0Am6thgSF7Mv2nLOajAJj5vDJZEFn7g==}
    engines: {node: ^16.14.0 || >=18.0.0}
    dependencies:
      hosted-git-info: 7.0.2
      semver: 7.6.2
      validate-npm-package-license: 3.0.4

  /normalize-url@4.5.1:
    resolution: {integrity: sha512-9UZCFRHQdNrfTpGg8+1INIg93B6zE0aXMVFkw1WFwvO4SlZywU6aLg5Of0Ap/PgcbSw4LNxvMWXMeugwMCX0AA==}
    engines: {node: '>=8'}

  /normalize-url@6.1.0:
    resolution: {integrity: sha512-DlL+XwOy3NxAQ8xuC0okPgK46iuVNAK01YN7RueYBqqFeGsBjV9XmCAzAdgt+667bCl5kPh9EqKKDwnaPG1I7A==}
    engines: {node: '>=10'}

  /normalize-url@8.0.0:
    resolution: {integrity: sha512-uVFpKhj5MheNBJRTiMZ9pE/7hD1QTeEvugSJW/OmLzAp78PB5O6adfMNTvmfKhXBkvCzC+rqifWcVYpGFwTjnw==}
    engines: {node: '>=14.16'}

  /npm-bundled@3.0.0:
    resolution: {integrity: sha512-Vq0eyEQy+elFpzsKjMss9kxqb9tG3YHg4dsyWuUENuzvSUWe1TCnW/vV9FkhvBk/brEDoDiVd+M1Btosa6ImdQ==}
    engines: {node: ^14.17.0 || ^16.13.0 || >=18.0.0}
    dependencies:
      npm-normalize-package-bin: 3.0.1

  /npm-check-updates@16.14.20:
    resolution: {integrity: sha512-sYbIhun4DrjO7NFOTdvs11nCar0etEhZTsEjL47eM0TuiGMhmYughRCxG2SpGRmGAQ7AkwN7bw2lWzoE7q6yOQ==}
    engines: {node: '>=14.14'}
    hasBin: true
    dependencies:
      '@types/semver-utils': 1.1.1
      chalk: 5.3.0
      cli-table3: 0.6.3
      commander: 10.0.1
      fast-memoize: 2.5.2
      find-up: 5.0.0
      fp-and-or: 0.1.4
      get-stdin: 8.0.0
      globby: 11.1.0
      hosted-git-info: 5.2.1
      ini: 4.1.1
      js-yaml: 4.1.0
      json-parse-helpfulerror: 1.0.3
      jsonlines: 0.1.1
      lodash: 4.17.21
      make-fetch-happen: 11.1.1
      minimatch: 9.0.3
      p-map: 4.0.0
      pacote: 15.2.0
      parse-github-url: 1.0.2
      progress: 2.0.3
      prompts-ncu: 3.0.0
      rc-config-loader: 4.1.3
      remote-git-tags: 3.0.0
      rimraf: 5.0.5
      semver: 7.6.0
      semver-utils: 1.1.4
      source-map-support: 0.5.21
      spawn-please: 2.0.2
      strip-ansi: 7.1.0
      strip-json-comments: 5.0.1
      untildify: 4.0.0
      update-notifier: 6.0.2
    transitivePeerDependencies:
      - bluebird
      - supports-color

  /npm-install-checks@6.1.1:
    resolution: {integrity: sha512-dH3GmQL4vsPtld59cOn8uY0iOqRmqKvV+DLGwNXV/Q7MDgD2QfOADWd/mFXcIE5LVhYYGjA3baz6W9JneqnuCw==}
    engines: {node: ^14.17.0 || ^16.13.0 || >=18.0.0}
    dependencies:
      semver: 7.6.2

  /npm-normalize-package-bin@3.0.1:
    resolution: {integrity: sha512-dMxCf+zZ+3zeQZXKxmyuCKlIDPGuv8EF940xbkC4kQVDTtqoh6rJFO+JTKSA6/Rwi0getWmtuy4Itup0AMcaDQ==}
    engines: {node: ^14.17.0 || ^16.13.0 || >=18.0.0}

  /npm-package-arg@10.1.0:
    resolution: {integrity: sha512-uFyyCEmgBfZTtrKk/5xDfHp6+MdrqGotX/VoOyEEl3mBwiEE5FlBaePanazJSVMPT7vKepcjYBY2ztg9A3yPIA==}
    engines: {node: ^14.17.0 || ^16.13.0 || >=18.0.0}
    dependencies:
      hosted-git-info: 6.1.1
      proc-log: 3.0.0
      semver: 7.6.2
      validate-npm-package-name: 5.0.0

  /npm-packlist@7.0.4:
    resolution: {integrity: sha512-d6RGEuRrNS5/N84iglPivjaJPxhDbZmlbTwTDX2IbcRHG5bZCdtysYMhwiPvcF4GisXHGn7xsxv+GQ7T/02M5Q==}
    engines: {node: ^14.17.0 || ^16.13.0 || >=18.0.0}
    dependencies:
      ignore-walk: 6.0.3

  /npm-pick-manifest@8.0.1:
    resolution: {integrity: sha512-mRtvlBjTsJvfCCdmPtiu2bdlx8d/KXtF7yNXNWe7G0Z36qWA9Ny5zXsI2PfBZEv7SXgoxTmNaTzGSbbzDZChoA==}
    engines: {node: ^14.17.0 || ^16.13.0 || >=18.0.0}
    dependencies:
      npm-install-checks: 6.1.1
      npm-normalize-package-bin: 3.0.1
      npm-package-arg: 10.1.0
      semver: 7.6.2

  /npm-registry-fetch@14.0.5:
    resolution: {integrity: sha512-kIDMIo4aBm6xg7jOttupWZamsZRkAqMqwqqbVXnUqstY5+tapvv6bkH/qMR76jdgV+YljEUCyWx3hRYMrJiAgA==}
    engines: {node: ^14.17.0 || ^16.13.0 || >=18.0.0}
    dependencies:
      make-fetch-happen: 11.1.1
      minipass: 5.0.0
      minipass-fetch: 3.0.3
      minipass-json-stream: 1.0.1
      minizlib: 2.1.2
      npm-package-arg: 10.1.0
      proc-log: 3.0.0
    transitivePeerDependencies:
      - supports-color

  /npm-run-path@4.0.1:
    resolution: {integrity: sha512-S48WzZW777zhNIrn7gxOlISNAqi9ZC/uQFnRdbeIHhZhCA6UqpkOT8T1G7BvfdgP4Er8gF4sUbaS0i7QvIfCWw==}
    engines: {node: '>=8'}
    dependencies:
      path-key: 3.1.1

  /npm-run-path@5.3.0:
    resolution: {integrity: sha512-ppwTtiJZq0O/ai0z7yfudtBpWIoxM8yE6nHi1X47eFR2EWORqfbu6CnPlNsjeN683eT0qG6H/Pyf9fCcvjnnnQ==}
    engines: {node: ^12.20.0 || ^14.13.1 || >=16.0.0}
    dependencies:
      path-key: 4.0.0
    dev: true

  /npmlog@6.0.2:
    resolution: {integrity: sha512-/vBvz5Jfr9dT/aFWd0FIRf+T/Q2WBsLENygUaFUqstqsycmZAP/t5BvFJTK0viFmSUxiUKTUplWy5vt+rvKIxg==}
    engines: {node: ^12.13.0 || ^14.15.0 || >=16.0.0}
    dependencies:
      are-we-there-yet: 3.0.1
      console-control-strings: 1.1.0
      gauge: 4.0.4
      set-blocking: 2.0.0

  /object-assign@4.1.1:
    resolution: {integrity: sha512-rJgTQnkUnH1sFw8yT6VSU3zD3sWmu6sZhIseY8VX+GRu3P6F7Fu+JNDoXfklElbLJSnc3FUQHVe4cU5hj+BcUg==}
    engines: {node: '>=0.10.0'}
    dev: true

  /object-inspect@1.12.3:
    resolution: {integrity: sha512-geUvdk7c+eizMNUDkRpW1wJwgfOiOeHbxBR/hLXK1aT6zmVSO0jsQcs7fj6MGw89jC/cjGfLcNOrtMYtGqm81g==}

  /object-keys@1.1.1:
    resolution: {integrity: sha512-NuAESUOUMrlIXOfHKzD6bpPu3tYt3xvjNdRIQ+FeT0lNb4K8WR70CaDxhuNguS2XG+GjkyMwOzsN5ZktImfhLA==}
    engines: {node: '>= 0.4'}

  /object-treeify@1.1.33:
    resolution: {integrity: sha512-EFVjAYfzWqWsBMRHPMAXLCDIJnpMhdWAqR7xG6M6a2cs6PMFpl/+Z20w9zDW4vkxOFfddegBKq9Rehd0bxWE7A==}
    engines: {node: '>= 10'}
    dev: true

  /object-treeify@4.0.1:
    resolution: {integrity: sha512-Y6tg5rHfsefSkfKujv2SwHulInROy/rCL5F4w0QOWxut8AnxYxf0YmNhTh95Zfyxpsudo66uqkux0ACFnyMSgQ==}
    engines: {node: '>= 16'}
    dev: false

  /object.assign@4.1.4:
    resolution: {integrity: sha512-1mxKf0e58bvyjSCtKYY4sRe9itRk3PJpquJOjeIkz885CczcI4IvJJDLPS72oowuSh+pBxUFROpX+TU++hxhZQ==}
    engines: {node: '>= 0.4'}
    dependencies:
      call-bind: 1.0.2
      define-properties: 1.2.1
      has-symbols: 1.0.3
      object-keys: 1.1.1

  /object.entries@1.1.7:
    resolution: {integrity: sha512-jCBs/0plmPsOnrKAfFQXRG2NFjlhZgjjcBLSmTnEhU8U6vVTsVe8ANeQJCHTl3gSsI4J+0emOoCgoKlmQPMgmA==}
    engines: {node: '>= 0.4'}
    dependencies:
      call-bind: 1.0.2
      define-properties: 1.2.1
      es-abstract: 1.22.2
    dev: true

  /object.fromentries@2.0.7:
    resolution: {integrity: sha512-UPbPHML6sL8PI/mOqPwsH4G6iyXcCGzLin8KvEPenOZN5lpCNBZZQ+V62vdjB1mQHrmqGQt5/OJzemUA+KJmEA==}
    engines: {node: '>= 0.4'}
    dependencies:
      call-bind: 1.0.2
      define-properties: 1.2.1
      es-abstract: 1.22.2
    dev: true

  /object.groupby@1.0.1:
    resolution: {integrity: sha512-HqaQtqLnp/8Bn4GL16cj+CUYbnpe1bh0TtEaWvybszDG4tgxCJuRpV8VGuvNaI1fAnI4lUJzDG55MXcOH4JZcQ==}
    dependencies:
      call-bind: 1.0.2
      define-properties: 1.2.1
      es-abstract: 1.22.2
      get-intrinsic: 1.2.1
    dev: true

  /object.hasown@1.1.3:
    resolution: {integrity: sha512-fFI4VcYpRHvSLXxP7yiZOMAd331cPfd2p7PFDVbgUsYOfCT3tICVqXWngbjr4m49OvsBwUBQ6O2uQoJvy3RexA==}
    dependencies:
      define-properties: 1.2.1
      es-abstract: 1.22.2
    dev: true

  /object.values@1.1.7:
    resolution: {integrity: sha512-aU6xnDFYT3x17e/f0IiiwlGPTy2jzMySGfUB4fq6z7CV8l85CWHDk5ErhyhpfDHhrOMwGFhSQkhMGHaIotA6Ng==}
    engines: {node: '>= 0.4'}
    dependencies:
      call-bind: 1.0.2
      define-properties: 1.2.1
      es-abstract: 1.22.2
    dev: true

  /oclif@4.14.9:
    resolution: {integrity: sha512-W2RqjzcJWudQp/qUngbj/7f6oPoRrNTjAMZUn7hLO86nUgEkIF7JsgmQ5+TSC2nt35htti/ARfyM2mzQyPUNUA==}
    engines: {node: '>=18.0.0'}
    hasBin: true
    dependencies:
      '@aws-sdk/client-cloudfront': /empty-npm-package@1.0.0
      '@aws-sdk/client-s3': /empty-npm-package@1.0.0
      '@inquirer/confirm': 3.1.17
      '@inquirer/input': 2.2.4
      '@inquirer/select': 2.4.2
      '@oclif/core': 4.0.14
      '@oclif/plugin-help': 6.2.7
      '@oclif/plugin-not-found': 3.2.13
      '@oclif/plugin-warn-if-update-available': 3.1.10
      async-retry: 1.3.3
      chalk: 4.1.2
      change-case: 4.1.2
      debug: 4.3.4(supports-color@8.1.1)
      ejs: 3.1.10
      find-yarn-workspace-root: 2.0.0
      fs-extra: 8.1.0
      github-slugger: 2.0.0
      got: 13.0.0
      lodash: 4.17.21
      normalize-package-data: 6.0.2
      semver: 7.6.2
      sort-package-json: 2.10.0
      tiny-jsonc: 1.0.1
      validate-npm-package-name: 5.0.1
    transitivePeerDependencies:
      - supports-color

  /once@1.4.0:
    resolution: {integrity: sha512-lNaJgI+2Q5URQBkccEKHTQOPaXdUxnZZElQTZY0MFUAuaEqe1E+Nyvgdz/aIyNi6Z9MzO5dv1H8n58/GELp3+w==}
    dependencies:
      wrappy: 1.0.2

  /onetime@2.0.1:
    resolution: {integrity: sha512-oyyPpiMaKARvvcgip+JV+7zci5L8D1W9RZIz2l1o08AM3pfspitVWnPt3mzHcBPp12oYMTy0pqrFs/C+m3EwsQ==}
    engines: {node: '>=4'}
    dependencies:
      mimic-fn: 1.2.0
    dev: true

  /onetime@5.1.2:
    resolution: {integrity: sha512-kbpaSSGJTWdAY5KPVeMOKXSrPtr8C8C7wodJbcsd51jRnmD+GZu8Y0VoU6Dm5Z4vWr0Ig/1NKuWRKf7j5aaYSg==}
    engines: {node: '>=6'}
    dependencies:
      mimic-fn: 2.1.0

  /onetime@6.0.0:
    resolution: {integrity: sha512-1FlR+gjXK7X+AsAHso35MnyN5KqGwJRi/31ft6x0M194ht7S+rWAvd7PHss9xSKMzE0asv1pyIHaJYq+BbacAQ==}
    engines: {node: '>=12'}
    dependencies:
      mimic-fn: 4.0.0
    dev: true

  /optionator@0.9.3:
    resolution: {integrity: sha512-JjCoypp+jKn1ttEFExxhetCKeJt9zhAgAve5FXHixTvFDW/5aEktX9bufBKLRRMdU7bNtpLfcGu94B3cdEJgjg==}
    engines: {node: '>= 0.8.0'}
    dependencies:
      '@aashutoshrathi/word-wrap': 1.2.6
      deep-is: 0.1.4
      fast-levenshtein: 2.0.6
      levn: 0.4.1
      prelude-ls: 1.2.1
      type-check: 0.4.0
    dev: true

  /ora@5.4.1:
    resolution: {integrity: sha512-5b6Y85tPxZZ7QytO+BQzysW31HJku27cRIlkbAXaNx+BdcVi+LlRFmVXzeF6a7JCwJpyw5c4b+YSVImQIrBpuQ==}
    engines: {node: '>=10'}
    dependencies:
      bl: 4.1.0
      chalk: 4.1.2
      cli-cursor: 3.1.0
      cli-spinners: 2.9.2
      is-interactive: 1.0.0
      is-unicode-supported: 0.1.0
      log-symbols: 4.1.0
      strip-ansi: 6.0.1
      wcwidth: 1.0.1

  /os-homedir@1.0.2:
    resolution: {integrity: sha512-B5JU3cabzk8c67mRRd3ECmROafjYMXbuzlwtqdM8IbS8ktlTix8aFGb2bAGKrSRIlnfKwovGUUr72JUPyOb6kQ==}
    engines: {node: '>=0.10.0'}
    dev: true

  /os-tmpdir@1.0.2:
    resolution: {integrity: sha512-D2FR03Vir7FIu45XBY20mTb+/ZSWB00sjU9jdQXt83gDrI4Ztz5Fs7/yy74g2N5SVQY4xY1qDr4rNddwYRVX0g==}
    engines: {node: '>=0.10.0'}

  /override-require@1.1.1:
    resolution: {integrity: sha512-eoJ9YWxFcXbrn2U8FKT6RV+/Kj7fiGAB1VvHzbYKt8xM5ZuKZgCGvnHzDxmreEjcBH28ejg5MiOH4iyY1mQnkg==}

  /p-cancelable@1.1.0:
    resolution: {integrity: sha512-s73XxOZ4zpt1edZYZzvhqFa6uvQc1vwUa0K0BdtIZgQMAJj9IbebH+JkgKZc9h+B05PKHLOTl4ajG1BmNrVZlw==}
    engines: {node: '>=6'}

  /p-cancelable@2.1.1:
    resolution: {integrity: sha512-BZOr3nRQHOntUjTrH8+Lh54smKHoHyur8We1V8DSMVrl5A2malOOwuJRnKRDjSnkoeBh4at6BwEnb5I7Jl31wg==}
    engines: {node: '>=8'}

  /p-cancelable@3.0.0:
    resolution: {integrity: sha512-mlVgR3PGuzlo0MmTdk4cXqXWlwQDLnONTAg6sm62XkMJEiRxN3GL3SffkYvqwonbkJBcrI7Uvv5Zh9yjvn2iUw==}
    engines: {node: '>=12.20'}

  /p-limit@1.3.0:
    resolution: {integrity: sha512-vvcXsLAJ9Dr5rQOPk7toZQZJApBl2K4J6dANSsEuh6QI41JYcsS/qhTGa9ErIUUgK3WNQoJYvylxvjqmiqEA9Q==}
    engines: {node: '>=4'}
    dependencies:
      p-try: 1.0.0
    dev: true

  /p-limit@2.3.0:
    resolution: {integrity: sha512-//88mFWSJx8lxCzwdAABTJL2MyWB12+eIY7MDL2SqLmAkeKU9qxRvWuSyTjm3FUmpBEMuFfckAIqEaVGUDxb6w==}
    engines: {node: '>=6'}
    dependencies:
      p-try: 2.2.0

  /p-limit@3.1.0:
    resolution: {integrity: sha512-TYOanM3wGwNGsZN2cVTYPArw454xnXj5qmWF1bEoAc4+cU/ol7GVh7odevjp1FNHduHc3KZMcFduxU5Xc6uJRQ==}
    engines: {node: '>=10'}
    dependencies:
      yocto-queue: 0.1.0

  /p-limit@4.0.0:
    resolution: {integrity: sha512-5b0R4txpzjPWVw/cXXUResoD4hb6U/x9BH08L7nw+GN1sezDzPdxeRvpc9c433fZhBan/wusjbCsqwqm4EIBIQ==}
    engines: {node: ^12.20.0 || ^14.13.1 || >=16.0.0}
    dependencies:
      yocto-queue: 1.0.0

  /p-locate@2.0.0:
    resolution: {integrity: sha512-nQja7m7gSKuewoVRen45CtVfODR3crN3goVQ0DDZ9N3yHxgpkuBhZqsaiotSQRrADUrne346peY7kT3TSACykg==}
    engines: {node: '>=4'}
    dependencies:
      p-limit: 1.3.0
    dev: true

  /p-locate@4.1.0:
    resolution: {integrity: sha512-R79ZZ/0wAxKGu3oYMlz8jy/kbhsNrS7SKZ7PxEHBgJ5+F2mtFW2fK2cOtBh1cHYkQsbzFV7I+EoRKe6Yt0oK7A==}
    engines: {node: '>=8'}
    dependencies:
      p-limit: 2.3.0

  /p-locate@5.0.0:
    resolution: {integrity: sha512-LaNjtRWUBY++zB5nE/NwcaoMylSPk+S+ZHNB1TzdbMJMny6dynpAGt7X/tl/QYq3TIeE6nxHppbo2LGymrG5Pw==}
    engines: {node: '>=10'}
    dependencies:
      p-limit: 3.1.0

  /p-locate@6.0.0:
    resolution: {integrity: sha512-wPrq66Llhl7/4AGC6I+cqxT07LhXvWL08LNXz1fENOw0Ap4sRZZ/gZpTTJ5jpurzzzfS2W/Ge9BY3LgLjCShcw==}
    engines: {node: ^12.20.0 || ^14.13.1 || >=16.0.0}
    dependencies:
      p-limit: 4.0.0

  /p-map@4.0.0:
    resolution: {integrity: sha512-/bjOqmgETBYB5BoEeGVea8dmvHb2m9GLy1E9W43yeyfP6QQCZGFNa+XRceJEuDB6zqr+gKpIAmlLebMpykw/MQ==}
    engines: {node: '>=10'}
    dependencies:
      aggregate-error: 3.1.0

  /p-try@1.0.0:
    resolution: {integrity: sha512-U1etNYuMJoIz3ZXSrrySFjsXQTWOx2/jdi86L+2pRvph/qMKL6sbcCYdH23fqsbm8TH2Gn0OybpT4eSFlCVHww==}
    engines: {node: '>=4'}
    dev: true

  /p-try@2.2.0:
    resolution: {integrity: sha512-R4nPAVTAU0B9D35/Gk3uJf/7XYbQcyohSKdvAxIRSNghFl4e71hVoGnBNQz9cWaXxO2I10KTC+3jMdvvoKw6dQ==}
    engines: {node: '>=6'}

  /package-json-from-dist@1.0.0:
    resolution: {integrity: sha512-dATvCeZN/8wQsGywez1mzHtTlP22H8OEfPrVMLNr4/eGa+ijtLn/6M5f0dY8UKNrC2O9UCU6SSoG3qRKnt7STw==}
    dev: true

  /package-json@6.5.0:
    resolution: {integrity: sha512-k3bdm2n25tkyxcjSKzB5x8kfVxlMdgsbPr0GkZcwHsLpba6cBjqCt1KlcChKEvxHIcTB1FVMuwoijZ26xex5MQ==}
    engines: {node: '>=8'}
    dependencies:
      got: 9.6.0
      registry-auth-token: 4.2.2
      registry-url: 5.1.0
      semver: 6.3.1

  /package-json@8.1.0:
    resolution: {integrity: sha512-hySwcV8RAWeAfPsXb9/HGSPn8lwDnv6fabH+obUZKX169QknRkRhPxd1yMubpKDskLFATkl3jHpNtVtDPFA0Wg==}
    engines: {node: '>=14.16'}
    dependencies:
      got: 12.5.3
      registry-auth-token: 5.0.2
      registry-url: 6.0.1
      semver: 7.6.2

  /pacote@15.2.0:
    resolution: {integrity: sha512-rJVZeIwHTUta23sIZgEIM62WYwbmGbThdbnkt81ravBplQv+HjyroqnLRNH2+sLJHcGZmLRmhPwACqhfTcOmnA==}
    engines: {node: ^14.17.0 || ^16.13.0 || >=18.0.0}
    hasBin: true
    dependencies:
      '@npmcli/git': 4.1.0
      '@npmcli/installed-package-contents': 2.0.2
      '@npmcli/promise-spawn': 6.0.2
      '@npmcli/run-script': 6.0.2
      cacache: 17.1.3
      fs-minipass: 3.0.2
      minipass: 5.0.0
      npm-package-arg: 10.1.0
      npm-packlist: 7.0.4
      npm-pick-manifest: 8.0.1
      npm-registry-fetch: 14.0.5
      proc-log: 3.0.0
      promise-retry: 2.0.1
      read-package-json: 6.0.4
      read-package-json-fast: 3.0.2
      sigstore: 1.6.0
      ssri: 10.0.4
      tar: 6.2.1
    transitivePeerDependencies:
      - bluebird
      - supports-color

  /pako@1.0.11:
    resolution: {integrity: sha512-4hLB8Py4zZce5s4yd9XzopqwVv/yGNhV1Bl8NTmCq1763HeK2+EwVTv+leGeL13Dnh2wfbqowVPXCIO0z4taYw==}

  /pako@2.1.0:
    resolution: {integrity: sha512-w+eufiZ1WuJYgPXbV/PO3NCMEc3xqylkKHzp8bxp1uW4qaSNQUkwmLLEc3kKsfz8lpV1F8Ht3U1Cm+9Srog2ug==}

  /param-case@2.1.1:
    resolution: {integrity: sha512-eQE845L6ot89sk2N8liD8HAuH4ca6Vvr7VWAWwt7+kvvG5aBcPmmphQ68JsEG2qa9n1TykS2DLeMt363AAH8/w==}
    dependencies:
      no-case: 2.3.2

  /param-case@3.0.4:
    resolution: {integrity: sha512-RXlj7zCYokReqWpOPH9oYivUzLYZ5vAPIfEmCTNViosC78F8F0H9y7T7gG2M39ymgutxF5gcFEsyZQSph9Bp3A==}
    dependencies:
      dot-case: 3.0.4
      tslib: 2.6.2

  /parent-module@1.0.1:
    resolution: {integrity: sha512-GQ2EWRpQV8/o+Aw8YqtfZZPfNRWZYkbidE9k5rpl/hC3vtHHBfGm2Ifi6qWV+coDGkrUKZAxE3Lot5kcsRlh+g==}
    engines: {node: '>=6'}
    dependencies:
      callsites: 3.1.0

  /parse-diff@0.7.1:
    resolution: {integrity: sha512-1j3l8IKcy4yRK2W4o9EYvJLSzpAVwz4DXqCewYyx2vEwk2gcf3DBPqc8Fj4XV3K33OYJ08A8fWwyu/ykD/HUSg==}

  /parse-git-config@2.0.3:
    resolution: {integrity: sha512-Js7ueMZOVSZ3tP8C7E3KZiHv6QQl7lnJ+OkbxoaFazzSa2KyEHqApfGbU3XboUgUnq4ZuUmskUpYKTNx01fm5A==}
    engines: {node: '>=6'}
    dependencies:
      expand-tilde: 2.0.2
      git-config-path: 1.0.1
      ini: 1.3.8

  /parse-github-url@1.0.2:
    resolution: {integrity: sha512-kgBf6avCbO3Cn6+RnzRGLkUsv4ZVqv/VfAYkRsyBcgkshNvVBkRn1FEZcW0Jb+npXQWm2vHPnnOqFteZxRRGNw==}
    engines: {node: '>=0.10.0'}
    hasBin: true

  /parse-json@4.0.0:
    resolution: {integrity: sha512-aOIos8bujGN93/8Ox/jPLh7RwVnPEysynVFE+fQZyg6jKELEHwzgKdLRFHUgXJL6kylijVSBC4BvN9OmsB48Rw==}
    engines: {node: '>=4'}
    dependencies:
      error-ex: 1.3.2
      json-parse-better-errors: 1.0.2

  /parse-json@5.2.0:
    resolution: {integrity: sha512-ayCKvm/phCGxOkYRSCM82iDwct8/EonSEgCSxWxD7ve6jHggsFl4fZVQBPRNgQoKiuV/odhFrGzQXZwbifC8Rg==}
    engines: {node: '>=8'}
    dependencies:
      '@babel/code-frame': 7.18.6
      error-ex: 1.3.2
      json-parse-even-better-errors: 2.3.1
      lines-and-columns: 1.2.4

  /parse-link-header@2.0.0:
    resolution: {integrity: sha512-xjU87V0VyHZybn2RrCX5TIFGxTVZE6zqqZWMPlIKiSKuWh/X5WZdt+w1Ki1nXB+8L/KtL+nZ4iq+sfI6MrhhMw==}
    dependencies:
      xtend: 4.0.2

  /parse-passwd@1.0.0:
    resolution: {integrity: sha512-1Y1A//QUXEZK7YKz+rD9WydcE1+EuPr6ZBgKecAB8tmoW6UFv0NREVJe1p+jRxtThkcbbKkfwIbWJe/IeE6m2Q==}
    engines: {node: '>=0.10.0'}

  /pascal-case@2.0.1:
    resolution: {integrity: sha512-qjS4s8rBOJa2Xm0jmxXiyh1+OFf6ekCWOvUaRgAQSktzlTbMotS0nmG9gyYAybCWBcuP4fsBeRCKNwGBnMe2OQ==}
    dependencies:
      camel-case: 3.0.0
      upper-case-first: 1.1.2

  /pascal-case@3.1.2:
    resolution: {integrity: sha512-uWlGT3YSnK9x3BQJaOdcZwrnV6hPpd8jFH1/ucpiLRPh/2zCVJKS19E4GvYHvaCcACn3foXZ0cLB9Wrx1KGe5g==}
    dependencies:
      no-case: 3.0.4
      tslib: 2.6.2

  /password-prompt@1.1.3:
    resolution: {integrity: sha512-HkrjG2aJlvF0t2BMH0e2LB/EHf3Lcq3fNMzy4GYHcQblAvOl+QQji1Lx7WRBMqpVK8p+KR7bCg7oqAMXtdgqyw==}
    dependencies:
      ansi-escapes: 4.3.2
      cross-spawn: 7.0.3
    dev: true

  /path-browserify@1.0.1:
    resolution: {integrity: sha512-b7uo2UCUOYZcnF/3ID0lulOJi/bafxa1xPe7ZPsammBSpjSWQkjNxlt635YGS2MiR9GjvuXCtz2emr3jbsz98g==}

  /path-case@2.1.1:
    resolution: {integrity: sha512-Ou0N05MioItesaLr9q8TtHVWmJ6fxWdqKB2RohFmNWVyJ+2zeKIeDNWAN6B/Pe7wpzWChhZX6nONYmOnMeJQ/Q==}
    dependencies:
      no-case: 2.3.2

  /path-case@3.0.4:
    resolution: {integrity: sha512-qO4qCFjXqVTrcbPt/hQfhTQ+VhFsqNKOPtytgNKkKxSoEp3XPUQ8ObFuePylOIok5gjn69ry8XiULxCwot3Wfg==}
    dependencies:
      dot-case: 3.0.4
      tslib: 2.6.2

  /path-exists@3.0.0:
    resolution: {integrity: sha512-bpC7GYwiDYQ4wYLe+FA8lhRjhQCMcQGuSgGGqDkg/QerRWw9CmGRT0iSOVRSZJ29NMLZgIzqaljJ63oaL4NIJQ==}
    engines: {node: '>=4'}
    dev: true

  /path-exists@4.0.0:
    resolution: {integrity: sha512-ak9Qy5Q7jYb2Wwcey5Fpvg2KoAc/ZIhLSLOSBmRmygPsGwkVVt0fZa0qrtMz+m6tJTAHfZQ8FnmB4MG4LWy7/w==}
    engines: {node: '>=8'}

  /path-exists@5.0.0:
    resolution: {integrity: sha512-RjhtfwJOxzcFmNOi6ltcbcu4Iu+FL3zEj83dk4kAS+fVpTxXLO1b38RvJgT/0QwvV/L3aY9TAnyv0EOqW4GoMQ==}
    engines: {node: ^12.20.0 || ^14.13.1 || >=16.0.0}

  /path-is-absolute@1.0.1:
    resolution: {integrity: sha512-AVbw3UJ2e9bq64vSaS9Am0fje1Pa8pbGqTTsmXfaIiMpnr5DlDhfJOuLj9Sf95ZPVDAUerDfEk88MPmPe7UCQg==}
    engines: {node: '>=0.10.0'}

  /path-key@3.1.1:
    resolution: {integrity: sha512-ojmeN0qd+y0jszEtoY48r0Peq5dwMEkIlCOu6Q5f41lfkswXuKtYrhgoTpLnyIcHm24Uhqx+5Tqm2InSwLhE6Q==}
    engines: {node: '>=8'}

  /path-key@4.0.0:
    resolution: {integrity: sha512-haREypq7xkM7ErfgIyA0z+Bj4AGKlMSdlQE2jvJo6huWD1EdkKYV+G/T4nq0YEF2vgTT8kqMFKo1uHn950r4SQ==}
    engines: {node: '>=12'}
    dev: true

  /path-parse@1.0.7:
    resolution: {integrity: sha512-LDJzPVEEEPR+y48z93A0Ed0yXb8pAByGWo/k5YYdYgpY2/2EsOsksJrq7lOHxryrVOn1ejG6oAp8ahvOIQD8sw==}

  /path-scurry@1.10.2:
    resolution: {integrity: sha512-7xTavNy5RQXnsjANvVvMkEjvloOinkAjv/Z6Ildz9v2RinZ4SBKTWFOVRbaF8p0vpHnyjV/UwNDdKuUv6M5qcA==}
    engines: {node: '>=16 || 14 >=14.17'}
    dependencies:
      lru-cache: 10.2.0
      minipass: 7.0.4

  /path-scurry@1.11.1:
    resolution: {integrity: sha512-Xa4Nw17FS9ApQFJ9umLiJS4orGjm7ZzwUrwamcGQuHSzDyth9boKDaycYdDcZDuqYATXw4HFXgaqWTctW/v1HA==}
    engines: {node: '>=16 || 14 >=14.18'}
    dependencies:
      lru-cache: 10.2.0
      minipass: 7.1.2
    dev: true

  /path-scurry@1.9.2:
    resolution: {integrity: sha512-qSDLy2aGFPm8i4rsbHd4MNyTcrzHFsLQykrtbuGRknZZCBBVXSv2tSCDN2Cg6Rt/GFRw8GoW9y9Ecw5rIPG1sg==}
    engines: {node: '>=16 || 14 >=14.17'}
    dependencies:
      lru-cache: 9.1.2
      minipass: 6.0.2

  /path-type@3.0.0:
    resolution: {integrity: sha512-T2ZUsdZFHgA3u4e5PfPbjd7HDDpxPnQb5jN0SrDsjNSuVXHJqtwTnWqG0B1jZrgmJ/7lj1EmVIByWt1gxGkWvg==}
    engines: {node: '>=4'}
    dependencies:
      pify: 3.0.0
    dev: true

  /path-type@4.0.0:
    resolution: {integrity: sha512-gDKb8aZMDeD/tZWs9P6+q0J9Mwkdl6xMV8TjnGP3qJVJ06bdMgkbBlLU8IdfOsIsFz2BW1rNVT3XuNEl8zPAvw==}
    engines: {node: '>=8'}

  /pathe@1.1.2:
    resolution: {integrity: sha512-whLdWMYL2TwI08hn8/ZqAbrVemu0LNaNNJZX73O6qaIdCTfXutsLhMkjdENX0qhsQ9uIimo4/aQOmXkoon2nDQ==}
    dev: true

  /pathval@2.0.0:
    resolution: {integrity: sha512-vE7JKRyES09KiunauX7nd2Q9/L7lhok4smP9RZTDeD4MVs72Dp2qNFVz39Nz5a0FVEW0BJR6C0DYrq6unoziZA==}
    engines: {node: '>= 14.16'}
    dev: true

  /picocolors@1.0.0:
    resolution: {integrity: sha512-1fygroTLlHu66zi26VoTDv8yRgm0Fccecssto+MhsZ0D/DGW2sm8E8AjW7NU5VVTRt5GxbeZ5qBuJr+HyLYkjQ==}

  /picocolors@1.0.1:
    resolution: {integrity: sha512-anP1Z8qwhkbmu7MFP5iTt+wQKXgwzf7zTyGlcdzabySa9vd0Xt392U0rVmz9poOaBj0uHJKyyo9/upk0HrEQew==}
    dev: true

  /picomatch@2.3.1:
    resolution: {integrity: sha512-JU3teHTNjmE2VCGFzuY8EXzCDVwEqB2a8fsIvwaStHhAWJEeVd1o1QD80CU6+ZdEXXSLbSsuLwJjkCBWqRQUVA==}
    engines: {node: '>=8.6'}

  /pify@2.3.0:
    resolution: {integrity: sha512-udgsAY+fTnvv7kI7aaxbqwWNb0AHiB0qBO89PZKPkoTmGOgdbrHDKD+0B2X4uTfJ/FT1R09r9gTsjUjNJotuog==}
    engines: {node: '>=0.10.0'}
    dev: true

  /pify@3.0.0:
    resolution: {integrity: sha512-C3FsVNH1udSEX48gGX1xfvwTWfsYWj5U+8/uK15BGzIGrKoUpghX8hWZwa/OFnakBiiVNmBvemTJR5mcy7iPcg==}
    engines: {node: '>=4'}
    dev: true

  /pify@4.0.1:
    resolution: {integrity: sha512-uB80kBFb/tfd68bVleG9T5GGsGPjJrLAUpR5PZIrhBnIaRTQRjqdJSsIKkOP6OAIFbj7GOrcudc5pNjZ+geV2g==}
    engines: {node: '>=6'}

  /pinpoint@1.1.0:
    resolution: {integrity: sha512-+04FTD9x7Cls2rihLlo57QDCcHoLBGn5Dk51SwtFBWkUWLxZaBXyNVpCw1S+atvE7GmnFjeaRZ0WLq3UYuqAdg==}

  /pluralize@8.0.0:
    resolution: {integrity: sha512-Nc3IT5yHzflTfbjgqWcCPpo7DaKy4FnpB0l/zCAW0Tc7jxAiuqSxHasntB3D7887LSrA93kDJ9IXovxJYxyLCA==}
    engines: {node: '>=4'}
    dev: true

  /postcss@8.4.41:
    resolution: {integrity: sha512-TesUflQ0WKZqAvg52PWL6kHgLKP6xB6heTOdoYM0Wt2UHyxNa4K25EZZMgKns3BH1RLVbZCREPpLY0rhnNoHVQ==}
    engines: {node: ^10 || ^12 || >=14}
    dependencies:
      nanoid: 3.3.7
      picocolors: 1.0.1
      source-map-js: 1.2.0
    dev: true

  /prelude-ls@1.2.1:
    resolution: {integrity: sha512-vkcDPrRZo1QZLbn5RLGPpg/WmIQ65qoWWhcGKf/b5eplkkarX0m9z8ppCat4mlOqUsWpyNuYgO3VRyrYHSzX5g==}
    engines: {node: '>= 0.8.0'}
    dev: true

  /prepend-http@2.0.0:
    resolution: {integrity: sha512-ravE6m9Atw9Z/jjttRUZ+clIXogdghyZAuWJ3qEzjT+jI/dL1ifAqhZeC5VHzQp1MSt1+jxKkFNemj/iO7tVUA==}
    engines: {node: '>=4'}

  /prettier@3.2.5:
    resolution: {integrity: sha512-3/GWa9aOC0YeD7LUfvOG2NiDyhOWRvt1k+rcKhOuYnMY24iiCphgneUfJDyFXd6rZCAnuLBv6UeAULtrhT/F4A==}
    engines: {node: '>=14'}
    hasBin: true

  /prettyjson@1.2.5:
    resolution: {integrity: sha512-rksPWtoZb2ZpT5OVgtmy0KHVM+Dca3iVwWY9ifwhcexfjebtgjg3wmrUt9PvJ59XIYBcknQeYHD8IAnVlh9lAw==}
    hasBin: true
    dependencies:
      colors: 1.4.0
      minimist: 1.2.8

  /proc-log@3.0.0:
    resolution: {integrity: sha512-++Vn7NS4Xf9NacaU9Xq3URUuqZETPsf8L4j5/ckhaRYsfPeRyzGw+iDjFhV/Jr3uNmTvvddEJFWh5R1gRgUH8A==}
    engines: {node: ^14.17.0 || ^16.13.0 || >=18.0.0}

  /process-nextick-args@2.0.1:
    resolution: {integrity: sha512-3ouUOpQhtgrbOa17J7+uxOTpITYWaGP7/AhoR3+A+/1e9skrzelGi/dXzEYyvbxubEF6Wn2ypscTKiKJFFn1ag==}

  /progress@2.0.3:
    resolution: {integrity: sha512-7PiHtLll5LdnKIMw100I+8xJXR5gW2QwWYkT6iJva0bXitZKa/XMrSbdmg3r2Xnaidz9Qumd0VPaMrZlF9V9sA==}
    engines: {node: '>=0.4.0'}

  /promise-inflight@1.0.1:
    resolution: {integrity: sha512-6zWPyEOFaQBJYcGMHBKTKJ3u6TBsnMFOIZSa6ce1e/ZrrsOlnHRHbabMjLiBYKp+n44X9eUI6VUPaukCXHuG4g==}
    peerDependencies:
      bluebird: '*'
    peerDependenciesMeta:
      bluebird:
        optional: true

  /promise-retry@2.0.1:
    resolution: {integrity: sha512-y+WKFlBR8BGXnsNlIHFGPZmyDf3DFMoLhaflAnyZgV6rG6xu+JwesTo2Q9R6XwYmtmwAFCkAk3e35jEdoeh/3g==}
    engines: {node: '>=10'}
    dependencies:
      err-code: 2.0.3
      retry: 0.12.0

  /prompts-ncu@3.0.0:
    resolution: {integrity: sha512-qyz9UxZ5MlPKWVhWrCmSZ1ahm2GVYdjLb8og2sg0IPth1KRuhcggHGuijz0e41dkx35p1t1q3GRISGH7QGALFA==}
    engines: {node: '>= 14'}
    dependencies:
      kleur: 4.1.5
      sisteransi: 1.0.5

  /prompts@2.4.2:
    resolution: {integrity: sha512-NxNv/kLguCA7p3jE8oL2aEBsrJWgAakBpgmgK6lpPWV+WuOmY6r2/zbAVnP+T8bQlA0nzHXSJSJW0Hq7ylaD2Q==}
    engines: {node: '>= 6'}
    dependencies:
      kleur: 3.0.3
      sisteransi: 1.0.5

  /prop-types@15.8.1:
    resolution: {integrity: sha512-oj87CgZICdulUohogVAR7AjlC0327U4el4L6eAvOqCeudMDVU0NThNaV+b9Df4dXgSP1gXMTnPdhfe/2qDH5cg==}
    dependencies:
      loose-envify: 1.4.0
      object-assign: 4.1.1
      react-is: 16.13.1
    dev: true

  /proto-list@1.2.4:
    resolution: {integrity: sha512-vtK/94akxsTMhe0/cbfpR+syPuszcuwhqVjJq26CuNDgFGj682oRBXOP5MJpv2r7JtE8MsiepGIqvvOTBwn2vA==}

  /pump@3.0.0:
    resolution: {integrity: sha512-LwZy+p3SFs1Pytd/jYct4wpv49HiYCqd9Rlc5ZVdk0V+8Yzv6jR5Blk3TRmPL1ft69TxP0IMZGJ+WPFU2BFhww==}
    dependencies:
      end-of-stream: 1.4.4
      once: 1.4.0

  /punycode@2.3.0:
    resolution: {integrity: sha512-rRV+zQD8tVFys26lAGR9WUuS4iUAngJScM+ZRSKtvl5tKeZ2t5bvdNFdNHBW9FWR4guGHlgmsZ1G7BSm2wTbuA==}
    engines: {node: '>=6'}

  /pupa@3.1.0:
    resolution: {integrity: sha512-FLpr4flz5xZTSJxSeaheeMKN/EDzMdK7b8PTOC6a5PYFKTucWbdqjgqaEyH0shFiSJrVB1+Qqi4Tk19ccU6Aug==}
    engines: {node: '>=12.20'}
    dependencies:
      escape-goat: 4.0.0

  /q@1.5.1:
    resolution: {integrity: sha512-kV/CThkXo6xyFEZUugw/+pIOywXcDbFYgSct5cT3gqlbkBE1SJdwy6UQoZvodiWF/ckQLZyDE/Bu1M6gVu5lVw==}
    engines: {node: '>=0.6.0', teleport: '>=0.2.0'}
    dev: true

  /qs@6.11.0:
    resolution: {integrity: sha512-MvjoMCJwEarSbUYk5O+nmoSzSutSsTwF85zcHPQ9OrlFoZOYIjaqBAJIqIXjptyD5vThxGq52Xu/MaJzRkIk4Q==}
    engines: {node: '>=0.6'}
    dependencies:
      side-channel: 1.0.4

  /query-string@7.1.3:
    resolution: {integrity: sha512-hh2WYhq4fi8+b+/2Kg9CEge4fDPvHS534aOOvOZeQ3+Vf2mCFsaFBYj0i+iXcAq6I9Vzp5fjMFBlONvayDC1qg==}
    engines: {node: '>=6'}
    dependencies:
      decode-uri-component: 0.2.2
      filter-obj: 1.1.0
      split-on-first: 1.1.0
      strict-uri-encode: 2.0.0

  /queue-microtask@1.2.3:
    resolution: {integrity: sha512-NuaNSa6flKT5JaSYQzJok04JzTL1CA6aGhv5rfLW3PgqA+M2ChpZQnAC8h8i4ZFkBS8X5RqkDBHA7r4hej3K9A==}

  /quick-lru@4.0.1:
    resolution: {integrity: sha512-ARhCpm70fzdcvNQfPoy49IaanKkTlRWF2JMzqhcJbhSFRZv7nPTvZJdcY7301IPmvW+/p0RgIWnQDLJxifsQ7g==}
    engines: {node: '>=8'}
    dev: true

  /quick-lru@5.1.1:
    resolution: {integrity: sha512-WuyALRjWPDGtt/wzJiadO5AXY+8hZ80hVpe6MyivgraREW751X3SbhRvG3eLKOYN+8VEvqLcf3wdnt44Z4S4SA==}
    engines: {node: '>=10'}

  /rambda@7.5.0:
    resolution: {integrity: sha512-y/M9weqWAH4iopRd7EHDEQQvpFPHj1AA3oHozE9tfITHUtTR7Z9PSlIRRG2l1GuW7sefC1cXFfIcF+cgnShdBA==}
    dev: true

  /randombytes@2.1.0:
    resolution: {integrity: sha512-vYl3iOX+4CKUWuxGi9Ukhie6fsqXqS9FE2Zaic4tNFD2N2QQaXOMFbuKK4QmDHC0JO6B1Zp41J0LpT0oR68amQ==}
    dependencies:
      safe-buffer: 5.2.1

  /rc-config-loader@4.1.3:
    resolution: {integrity: sha512-kD7FqML7l800i6pS6pvLyIE2ncbk9Du8Q0gp/4hMPhJU6ZxApkoLcGD8ZeqgiAlfwZ6BlETq6qqe+12DUL207w==}
    dependencies:
      debug: 4.3.4(supports-color@8.1.1)
      js-yaml: 4.1.0
      json5: 2.2.3
      require-from-string: 2.0.2
    transitivePeerDependencies:
      - supports-color

  /rc@1.2.8:
    resolution: {integrity: sha512-y3bGgqKj3QBdxLbLkomlohkvsA8gdAiUQlSBJnBhfn+BPxg4bc62d8TcBW15wavDfgexCgccckhcZvywyQYPOw==}
    hasBin: true
    dependencies:
      deep-extend: 0.6.0
      ini: 1.3.8
      minimist: 1.2.8
      strip-json-comments: 2.0.1

  /react-is@16.13.1:
    resolution: {integrity: sha512-24e6ynE2H+OKt4kqsOvNd8kBpV65zoxbA4BVsEOB3ARVWQki/DHzaUoC5KuON/BiccDaCCTZBuOcfZs70kR8bQ==}
    dev: true

  /read-package-json-fast@3.0.2:
    resolution: {integrity: sha512-0J+Msgym3vrLOUB3hzQCuZHII0xkNGCtz/HJH9xZshwv9DbDwkw1KaE3gx/e2J5rpEY5rtOy6cyhKOPrkP7FZw==}
    engines: {node: ^14.17.0 || ^16.13.0 || >=18.0.0}
    dependencies:
      json-parse-even-better-errors: 3.0.0
      npm-normalize-package-bin: 3.0.1

  /read-package-json@6.0.4:
    resolution: {integrity: sha512-AEtWXYfopBj2z5N5PbkAOeNHRPUg5q+Nen7QLxV8M2zJq1ym6/lCz3fYNTCXe19puu2d06jfHhrP7v/S2PtMMw==}
    engines: {node: ^14.17.0 || ^16.13.0 || >=18.0.0}
    dependencies:
      glob: 10.3.12
      json-parse-even-better-errors: 3.0.0
      normalize-package-data: 5.0.0
      npm-normalize-package-bin: 3.0.1

  /read-pkg-up@3.0.0:
    resolution: {integrity: sha512-YFzFrVvpC6frF1sz8psoHDBGF7fLPc+llq/8NB43oagqWkx8ar5zYtsTORtOjw9W2RHLpWP+zTWwBvf1bCmcSw==}
    engines: {node: '>=4'}
    dependencies:
      find-up: 2.1.0
      read-pkg: 3.0.0
    dev: true

  /read-pkg-up@7.0.1:
    resolution: {integrity: sha512-zK0TB7Xd6JpCLmlLmufqykGE+/TlOePD6qKClNW7hHDKFh/J7/7gCWGR7joEQEW1bKq3a3yUZSObOoWLFQ4ohg==}
    engines: {node: '>=8'}
    dependencies:
      find-up: 4.1.0
      read-pkg: 5.2.0
      type-fest: 0.8.1

  /read-pkg@3.0.0:
    resolution: {integrity: sha512-BLq/cCO9two+lBgiTYNqD6GdtK8s4NpaWrl6/rCO9w0TUS8oJl7cmToOZfRYllKTISY6nt1U7jQ53brmKqY6BA==}
    engines: {node: '>=4'}
    dependencies:
      load-json-file: 4.0.0
      normalize-package-data: 2.5.0
      path-type: 3.0.0
    dev: true

  /read-pkg@5.2.0:
    resolution: {integrity: sha512-Ug69mNOpfvKDAc2Q8DRpMjjzdtrnv9HcSMX+4VsZxD1aZ6ZzrIE7rlzXBtWTyhULSMKg076AW6WR5iZpD0JiOg==}
    engines: {node: '>=8'}
    dependencies:
      '@types/normalize-package-data': 2.4.1
      normalize-package-data: 2.5.0
      parse-json: 5.2.0
      type-fest: 0.6.0

  /read-yaml-file@1.1.0:
    resolution: {integrity: sha512-VIMnQi/Z4HT2Fxuwg5KrY174U1VdUIASQVWXXyqtNRtxSr9IYkn1rsI6Tb6HsrHCmB7gVpNwX6JxPTHcH6IoTA==}
    engines: {node: '>=6'}
    dependencies:
      graceful-fs: 4.2.11
      js-yaml: 3.14.1
      pify: 4.0.1
      strip-bom: 3.0.0

  /read-yaml-file@2.1.0:
    resolution: {integrity: sha512-UkRNRIwnhG+y7hpqnycCL/xbTk7+ia9VuVTC0S+zVbwd65DI9eUpRMfsWIGrCWxTU/mi+JW8cHQCrv+zfCbEPQ==}
    engines: {node: '>=10.13'}
    dependencies:
      js-yaml: 4.1.0
      strip-bom: 4.0.0
    dev: true

  /readable-stream@1.0.34:
    resolution: {integrity: sha512-ok1qVCJuRkNmvebYikljxJA/UEsKwLl2nI1OmaqAu4/UE+h0wKCHok4XkL/gvi39OacXvw59RJUOFUkDib2rHg==}
    dependencies:
      core-util-is: 1.0.3
      inherits: 2.0.4
      isarray: 0.0.1
      string_decoder: 0.10.31
    dev: true

  /readable-stream@2.3.7:
    resolution: {integrity: sha512-Ebho8K4jIbHAxnuxi7o42OrZgF/ZTNcsZj6nRKyUmkhLFq8CHItp/fy6hQZuZmP/n3yZ9VBUbp4zz/mX8hmYPw==}
    dependencies:
      core-util-is: 1.0.3
      inherits: 2.0.4
      isarray: 1.0.0
      process-nextick-args: 2.0.1
      safe-buffer: 5.1.2
      string_decoder: 1.1.1
      util-deprecate: 1.0.2

  /readable-stream@3.6.1:
    resolution: {integrity: sha512-+rQmrWMYGA90yenhTYsLWAsLsqVC8osOw6PKE1HDYiO0gdPeKe/xDHNzIAIn4C91YQ6oenEhfYqqc1883qHbjQ==}
    engines: {node: '>= 6'}
    dependencies:
      inherits: 2.0.4
      string_decoder: 1.3.0
      util-deprecate: 1.0.2

  /readline-sync@1.4.10:
    resolution: {integrity: sha512-gNva8/6UAe8QYepIQH/jQ2qn91Qj0B9sYjMBBs3QOB8F2CXcKgLxQaJRP76sWVRQt+QU+8fAkCbCvjjMFu7Ycw==}
    engines: {node: '>= 0.8.0'}

  /redent@3.0.0:
    resolution: {integrity: sha512-6tDA8g98We0zd0GvVeMT9arEOnTw9qM03L9cJXaCjrip1OO764RDBLBfrB4cwzNGDj5OA5ioymC9GkizgWJDUg==}
    engines: {node: '>=8'}
    dependencies:
      indent-string: 4.0.0
      strip-indent: 3.0.0
    dev: true

  /redeyed@2.1.1:
    resolution: {integrity: sha512-FNpGGo1DycYAdnrKFxCMmKYgo/mILAqtRYbkdQD8Ep/Hk2PQ5+aEAEx+IU713RTDmuBaH0c8P5ZozurNu5ObRQ==}
    dependencies:
      esprima: 4.0.1
    dev: true

  /reduce-to-639-1@1.1.0:
    resolution: {integrity: sha512-9yy/xgTE8qPlZKQrQmyCU1Y1ZSnnOCP4K0Oe1YrBtteUmVXk0AgyINp0NS5kHGzZfpvjgHr6ygFZc9fpqf7moQ==}

  /reflect.getprototypeof@1.0.4:
    resolution: {integrity: sha512-ECkTw8TmJwW60lOTR+ZkODISW6RQ8+2CL3COqtiJKLd6MmB45hN51HprHFziKLGkAuTGQhBb91V8cy+KHlaCjw==}
    engines: {node: '>= 0.4'}
    dependencies:
      call-bind: 1.0.2
      define-properties: 1.2.1
      es-abstract: 1.22.2
      get-intrinsic: 1.2.1
      globalthis: 1.0.3
      which-builtin-type: 1.1.3
    dev: true

  /regenerator-runtime@0.13.11:
    resolution: {integrity: sha512-kY1AZVr2Ra+t+piVaJ4gxaFaReZVH40AKNo7UCX6W+dEwBo/2oZJzqfuN1qLq1oL45o56cPaTXELwrTh8Fpggg==}

  /regexp-tree@0.1.27:
    resolution: {integrity: sha512-iETxpjK6YoRWJG5o6hXLwvjYAoW+FEZn9os0PD/b6AP6xQwsa/Y7lCVgIixBbUPMfhu+i2LtdeAqVTgGlQarfA==}
    hasBin: true
    dev: true

  /regexp.prototype.flags@1.5.1:
    resolution: {integrity: sha512-sy6TXMN+hnP/wMy+ISxg3krXx7BAtWVO4UouuCN/ziM9UEne0euamVNafDfvC83bRNr95y0V5iijeDQFUNpvrg==}
    engines: {node: '>= 0.4'}
    dependencies:
      call-bind: 1.0.2
      define-properties: 1.2.1
      set-function-name: 2.0.1

  /regexpp@3.2.0:
    resolution: {integrity: sha512-pq2bWo9mVD43nbts2wGv17XLiNLya+GklZ8kaDLV2Z08gDCsGpnKn9BFMepvWuHCbyVvY7J5o5+BVvoQbmlJLg==}
    engines: {node: '>=8'}
    dev: true

  /registry-auth-token@4.2.2:
    resolution: {integrity: sha512-PC5ZysNb42zpFME6D/XlIgtNGdTl8bBOCw90xQLVMpzuuubJKYDWFAEuUNc+Cn8Z8724tg2SDhDRrkVEsqfDMg==}
    engines: {node: '>=6.0.0'}
    dependencies:
      rc: 1.2.8

  /registry-auth-token@5.0.2:
    resolution: {integrity: sha512-o/3ikDxtXaA59BmZuZrJZDJv8NMDGSj+6j6XaeBmHw8eY1i1qd9+6H+LjVvQXx3HN6aRCGa1cUdJ9RaJZUugnQ==}
    engines: {node: '>=14'}
    dependencies:
      '@pnpm/npm-conf': 2.2.2

  /registry-url@5.1.0:
    resolution: {integrity: sha512-8acYXXTI0AkQv6RAOjE3vOaIXZkT9wo4LOFbBKYQEEnnMNBpKqdUrI6S4NT0KPIo/WVvJ5tE/X5LF/TQUf0ekw==}
    engines: {node: '>=8'}
    dependencies:
      rc: 1.2.8

  /registry-url@6.0.1:
    resolution: {integrity: sha512-+crtS5QjFRqFCoQmvGduwYWEBng99ZvmFvF+cUJkGYF1L1BfU8C6Zp9T7f5vPAwyLkUExpvK+ANVZmGU49qi4Q==}
    engines: {node: '>=12'}
    dependencies:
      rc: 1.2.8

  /regjsparser@0.10.0:
    resolution: {integrity: sha512-qx+xQGZVsy55CH0a1hiVwHmqjLryfh7wQyF5HO07XJ9f7dQMY/gPQHhlyDkIzJKC+x2fUCpCcUODUUUFrm7SHA==}
    hasBin: true
    dependencies:
      jsesc: 0.5.0
    dev: true

  /remark-gfm@4.0.0:
    resolution: {integrity: sha512-U92vJgBPkbw4Zfu/IiW2oTZLSL3Zpv+uI7My2eq8JxKgqraFdU8YUGicEJCEgSbeaG+QDFqIcwwfMTOEelPxuA==}
    dependencies:
      '@types/mdast': 4.0.4
      mdast-util-gfm: 3.0.0
      micromark-extension-gfm: 3.0.0
      remark-parse: 11.0.0
      remark-stringify: 11.0.0
      unified: 11.0.5
    transitivePeerDependencies:
      - supports-color
    dev: false

  /remark-github-beta-blockquote-admonitions@3.1.1:
    resolution: {integrity: sha512-36ofXpQnz9wrZthe0WB1qtNCgflHFsz7VoUG/j+WJU/GxMpo7Tp+qN86s/Tvx6MiusQIDg0BZhWXnfklEXRiVw==}
    dependencies:
      unist-util-visit: 5.0.0
    dev: false

  /remark-github@12.0.0:
    resolution: {integrity: sha512-ByefQKFN184LeiGRCabfl7zUJsdlMYWEhiLX1gpmQ11yFg6xSuOTW7LVCv0oc1x+YvUMJW23NU36sJX2RWGgvg==}
    dependencies:
      '@types/mdast': 4.0.4
      mdast-util-find-and-replace: 3.0.1
      mdast-util-to-string: 4.0.0
      to-vfile: 8.0.0
      unist-util-visit: 5.0.0
      vfile: 6.0.2
    dev: false

  /remark-parse@11.0.0:
    resolution: {integrity: sha512-FCxlKLNGknS5ba/1lmpYijMUzX2esxW5xQqjWxw2eHFfS2MSdaHVINFmhjo+qN1WhZhNimq0dZATN9pH0IDrpA==}
    dependencies:
      '@types/mdast': 4.0.4
      mdast-util-from-markdown: 2.0.1
      micromark-util-types: 2.0.0
      unified: 11.0.5
    transitivePeerDependencies:
      - supports-color
    dev: false

  /remark-stringify@11.0.0:
    resolution: {integrity: sha512-1OSmLd3awB/t8qdoEOMazZkNsfVTeY4fTsgzcQFdXNq8ToTN4ZGwrMnlda4K6smTFKD+GRV6O48i6Z4iKgPPpw==}
    dependencies:
      '@types/mdast': 4.0.4
      mdast-util-to-markdown: 2.1.0
      unified: 11.0.5
    dev: false

  /remark-toc@9.0.0:
    resolution: {integrity: sha512-KJ9txbo33GjDAV1baHFze7ij4G8c7SGYoY8Kzsm2gzFpbhL/bSoVpMMzGa3vrNDSWASNd/3ppAqL7cP2zD6JIA==}
    dependencies:
      '@types/mdast': 4.0.4
      mdast-util-toc: 7.1.0
    dev: false

  /remark@15.0.1:
    resolution: {integrity: sha512-Eht5w30ruCXgFmxVUSlNWQ9iiimq07URKeFS3hNc8cUWy1llX4KDWfyEDZRycMc+znsN9Ux5/tJ/BFdgdOwA3A==}
    dependencies:
      '@types/mdast': 4.0.4
      remark-parse: 11.0.0
      remark-stringify: 11.0.0
      unified: 11.0.5
    transitivePeerDependencies:
      - supports-color
    dev: false

  /remote-git-tags@3.0.0:
    resolution: {integrity: sha512-C9hAO4eoEsX+OXA4rla66pXZQ+TLQ8T9dttgQj18yuKlPMTVkIkdYXvlMC55IuUsIkV6DpmQYi10JKFLaU+l7w==}
    engines: {node: '>=8'}

  /replace-in-file@7.1.0:
    resolution: {integrity: sha512-1uZmJ78WtqNYCSuPC9IWbweXkGxPOtk2rKuar8diTw7naVIQZiE3Tm8ACx2PCMXDtVH6N+XxwaRY2qZ2xHPqXw==}
    engines: {node: '>=10'}
    hasBin: true
    dependencies:
      chalk: 4.1.2
      glob: 8.1.0
      yargs: 17.7.2

  /require-directory@2.1.1:
    resolution: {integrity: sha512-fGxEI7+wsG9xrvdjsrlmL22OMTTiHRwAMroiEeMgq8gzoLC/PQr7RsRDSTLUg/bZAZtF+TVIkHc6/4RIKrui+Q==}
    engines: {node: '>=0.10.0'}

  /require-from-string@2.0.2:
    resolution: {integrity: sha512-Xf0nWe6RseziFMu+Ap9biiUbmplq6S9/p+7w7YXP/JBHhrUDDUhwa+vANyubuqfZWTveU//DYVGsDG7RKL/vEw==}
    engines: {node: '>=0.10.0'}

  /require-main-filename@2.0.0:
    resolution: {integrity: sha512-NKN5kMDylKuldxYLSUfrbo5Tuzh4hd+2E8NPPX02mZtn1VuREQToYe/ZdlJy+J3uCpfaiGF05e7B8W0iXbQHmg==}
    dev: false

  /resolve-alpn@1.2.1:
    resolution: {integrity: sha512-0a1F4l73/ZFZOakJnQ3FvkJ2+gSTQWz/r2KE5OdDY0TxPm5h4GkqkWWfM47T7HsbnOtcJVEF4epCVy6u7Q3K+g==}

  /resolve-dir@1.0.1:
    resolution: {integrity: sha512-R7uiTjECzvOsWSfdM0QKFNBVFcK27aHOUwdvK53BcW8zqnGdYp0Fbj82cy54+2A4P2tFM22J5kRfe1R+lM/1yg==}
    engines: {node: '>=0.10.0'}
    dependencies:
      expand-tilde: 2.0.2
      global-modules: 1.0.0
    dev: true

  /resolve-from@4.0.0:
    resolution: {integrity: sha512-pb/MYmXstAkysRFx8piNI1tGFNQIFA3vkE3Gq4EuA1dF6gHp/+vgZqsCGJapvy8N3Q+4o7FwvquPJcnZ7RYy4g==}
    engines: {node: '>=4'}

  /resolve-from@5.0.0:
    resolution: {integrity: sha512-qYg9KP24dD5qka9J47d0aVky0N+b4fTU89LN9iDnjB5waksiC49rvMB0PrUJQGoTmH50XPiqOvAjDfaijGxYZw==}
    engines: {node: '>=8'}
    dev: true

  /resolve-global@1.0.0:
    resolution: {integrity: sha512-zFa12V4OLtT5XUX/Q4VLvTfBf+Ok0SPc1FNGM/z9ctUdiU618qwKpWnd0CHs3+RqROfyEg/DhuHbMWYqcgljEw==}
    engines: {node: '>=8'}
    dependencies:
      global-dirs: 0.1.1
    dev: true

  /resolve-pkg-maps@1.0.0:
    resolution: {integrity: sha512-seS2Tj26TBVOC2NIc2rOe2y2ZO7efxITtLZcGSOnHHNOQ7CkiUBfw0Iw2ck6xkIhPwLhKNLS8BO+hEpngQlqzw==}
    dev: true

  /resolve.exports@2.0.2:
    resolution: {integrity: sha512-X2UW6Nw3n/aMgDVy+0rSqgHlv39WZAlZrXCdnbyEiKm17DSqHX4MmQMaST3FbeWR5FTuRcUwYAziZajji0Y7mg==}
    engines: {node: '>=10'}

  /resolve@1.19.0:
    resolution: {integrity: sha512-rArEXAgsBG4UgRGcynxWIWKFvh/XZCcS8UJdHhwy91zwAvCZIbcs+vAbflgBnNjYMs/i/i+/Ux6IZhML1yPvxg==}
    dependencies:
      is-core-module: 2.13.1
      path-parse: 1.0.7

  /resolve@1.22.1:
    resolution: {integrity: sha512-nBpuuYuY5jFsli/JIs1oldw6fOQCBioohqWZg/2hiaOybXOft4lonv85uDOKXdf8rhyK159cxU5cDcK/NKk8zw==}
    hasBin: true
    dependencies:
      is-core-module: 2.13.1
      path-parse: 1.0.7
      supports-preserve-symlinks-flag: 1.0.0

  /resolve@1.22.8:
    resolution: {integrity: sha512-oKWePCxqpd6FlLvGV1VU0x7bkPmmCNolxzjMf4NczoDnQcIWrAF+cPtZn5i6n+RfD2d9i0tzpKnG6Yk168yIyw==}
    hasBin: true
    dependencies:
      is-core-module: 2.13.1
      path-parse: 1.0.7
      supports-preserve-symlinks-flag: 1.0.0

  /resolve@2.0.0-next.4:
    resolution: {integrity: sha512-iMDbmAWtfU+MHpxt/I5iWI7cY6YVEZUQ3MBgPQ++XD1PELuJHIl82xBmObyP2KyQmkNB2dsqF7seoQQiAn5yDQ==}
    hasBin: true
    dependencies:
      is-core-module: 2.13.1
      path-parse: 1.0.7
      supports-preserve-symlinks-flag: 1.0.0
    dev: true

  /responselike@1.0.2:
    resolution: {integrity: sha512-/Fpe5guzJk1gPqdJLJR5u7eG/gNY4nImjbRDaVWVMRhne55TCmj2i9Q+54PBRfatRC8v/rIiv9BN0pMd9OV5EQ==}
    dependencies:
      lowercase-keys: 1.0.1

  /responselike@2.0.1:
    resolution: {integrity: sha512-4gl03wn3hj1HP3yzgdI7d3lCkF95F21Pz4BPGvKHinyQzALR5CapwC8yIi0Rh58DEMQ/SguC03wFj2k0M/mHhw==}
    dependencies:
      lowercase-keys: 2.0.0

  /responselike@3.0.0:
    resolution: {integrity: sha512-40yHxbNcl2+rzXvZuVkrYohathsSJlMTXKryG5y8uciHv1+xDLHQpgjG64JUO9nrEq2jGLH6IZ8BcZyw3wrweg==}
    engines: {node: '>=14.16'}
    dependencies:
      lowercase-keys: 3.0.0

  /restore-cursor@2.0.0:
    resolution: {integrity: sha512-6IzJLuGi4+R14vwagDHX+JrXmPVtPpn4mffDJ1UdR7/Edm87fl6yi8mMBIVvFtJaNTUvjughmW4hwLhRG7gC1Q==}
    engines: {node: '>=4'}
    dependencies:
      onetime: 2.0.1
      signal-exit: 3.0.7
    dev: true

  /restore-cursor@3.1.0:
    resolution: {integrity: sha512-l+sSefzHpj5qimhFSE5a8nufZYAM3sBSVMAPtYkmC+4EH2anSGaEMXSD0izRQbu9nfyQ9y5JrVmp7E8oZrUjvA==}
    engines: {node: '>=8'}
    dependencies:
      onetime: 5.1.2
      signal-exit: 3.0.7

  /retry@0.12.0:
    resolution: {integrity: sha512-9LkiTwjUh6rT555DtE9rTX+BKByPfrMzEAtnlEtdEwr3Nkffwiihqe2bWADg+OQRjt9gl6ICdmB/ZFDCGAtSow==}
    engines: {node: '>= 4'}

  /retry@0.13.1:
    resolution: {integrity: sha512-XQBQ3I8W1Cge0Seh+6gjj03LbmRFWuoszgK9ooCpwYIrhhoO80pfq4cUkU5DkknwfOfFteRwlZ56PYOGYyFWdg==}
    engines: {node: '>= 4'}

  /reusify@1.0.4:
    resolution: {integrity: sha512-U9nH88a3fc/ekCF1l0/UP1IosiuIjyTh7hBvXVMHYgVcfGvt897Xguj2UOLDeI5BG2m7/uwyaLVT6fbtCwTyzw==}
    engines: {iojs: '>=1.0.0', node: '>=0.10.0'}

  /rimraf@2.6.3:
    resolution: {integrity: sha512-mwqeW5XsA2qAejG46gYdENaxXjx9onRNCfn7L0duuP4hCuTIi/QO7PDK07KJfp1d+izWPrzEJDcSqBa0OZQriA==}
    deprecated: Rimraf versions prior to v4 are no longer supported
    hasBin: true
    dependencies:
      glob: 7.2.3
    dev: true

  /rimraf@3.0.2:
    resolution: {integrity: sha512-JZkJMZkAGFFPP2YqXZXPbMlMBgsxzE8ILs4lMIX/2o0L9UBw9O/Y3o6wFw/i9YLapcUJWwqbi3kdxIPdC62TIA==}
    hasBin: true
    dependencies:
      glob: 7.2.3

  /rimraf@4.4.1:
    resolution: {integrity: sha512-Gk8NlF062+T9CqNGn6h4tls3k6T1+/nXdOcSZVikNVtlRdYpA7wRJJMoXmuvOnLW844rPjdQ7JgXCYM6PPC/og==}
    engines: {node: '>=14'}
    hasBin: true
    dependencies:
      glob: 9.3.0

  /rimraf@5.0.5:
    resolution: {integrity: sha512-CqDakW+hMe/Bz202FPEymy68P+G50RfMQK+Qo5YUqc9SPipvbGjCGKd0RSKEelbsfQuw3g5NZDSrlZZAJurH1A==}
    engines: {node: '>=14'}
    hasBin: true
    dependencies:
      glob: 10.3.12

  /rollup@4.20.0:
    resolution: {integrity: sha512-6rbWBChcnSGzIlXeIdNIZTopKYad8ZG8ajhl78lGRLsI2rX8IkaotQhVas2Ma+GPxJav19wrSzvRvuiv0YKzWw==}
    engines: {node: '>=18.0.0', npm: '>=8.0.0'}
    hasBin: true
    dependencies:
      '@types/estree': 1.0.5
    optionalDependencies:
      '@rollup/rollup-android-arm-eabi': 4.20.0
      '@rollup/rollup-android-arm64': 4.20.0
      '@rollup/rollup-darwin-arm64': 4.20.0
      '@rollup/rollup-darwin-x64': 4.20.0
      '@rollup/rollup-linux-arm-gnueabihf': 4.20.0
      '@rollup/rollup-linux-arm-musleabihf': 4.20.0
      '@rollup/rollup-linux-arm64-gnu': 4.20.0
      '@rollup/rollup-linux-arm64-musl': 4.20.0
      '@rollup/rollup-linux-powerpc64le-gnu': 4.20.0
      '@rollup/rollup-linux-riscv64-gnu': 4.20.0
      '@rollup/rollup-linux-s390x-gnu': 4.20.0
      '@rollup/rollup-linux-x64-gnu': 4.20.0
      '@rollup/rollup-linux-x64-musl': 4.20.0
      '@rollup/rollup-win32-arm64-msvc': 4.20.0
      '@rollup/rollup-win32-ia32-msvc': 4.20.0
      '@rollup/rollup-win32-x64-msvc': 4.20.0
      fsevents: 2.3.3
    dev: true

  /run-async@2.4.1:
    resolution: {integrity: sha512-tvVnVv01b8c1RrA6Ep7JkStj85Guv/YrMcwqYQnwjsAS2cTmmPGBBjAjpCW7RrSodNSoE2/qg9O4bceNvUuDgQ==}
    engines: {node: '>=0.12.0'}

  /run-parallel@1.2.0:
    resolution: {integrity: sha512-5l4VyZR86LZ/lDxZTR6jqL8AFE2S0IFLMP26AbjsLVADxHdhB/c0GUsH+y39UfCi3dzz8OlQuPmnaJOMoDHQBA==}
    dependencies:
      queue-microtask: 1.2.3

  /run-script-os@1.1.6:
    resolution: {integrity: sha512-ql6P2LzhBTTDfzKts+Qo4H94VUKpxKDFz6QxxwaUZN0mwvi7L3lpOI7BqPCq7lgDh3XLl0dpeXwfcVIitlrYrw==}
    hasBin: true
    dev: true

  /rxjs@6.6.7:
    resolution: {integrity: sha512-hTdwr+7yYNIT5n4AMYp85KA6yw2Va0FLa3Rguvbpa4W3I5xynaBZo41cM3XM+4Q6fRMj3sBYIR1VAmZMXYJvRQ==}
    engines: {npm: '>=2.0.0'}
    dependencies:
      tslib: 1.14.1
    dev: true

  /rxjs@7.8.0:
    resolution: {integrity: sha512-F2+gxDshqmIub1KdvZkaEfGDwLNpPvk9Fs6LD/MyQxNgMds/WH9OdDDXOmxUZpME+iSK3rQCctkL0DYyytUqMg==}
    dependencies:
      tslib: 2.6.2

  /rxjs@7.8.1:
    resolution: {integrity: sha512-AA3TVj+0A2iuIoQkWEK/tqFjBq2j+6PO6Y0zJcvzLAFhEFIO3HL0vls9hWLncZbAAbK0mar7oZ4V079I/qPMxg==}
    dependencies:
      tslib: 2.6.2
    dev: true

  /safe-array-concat@1.0.1:
    resolution: {integrity: sha512-6XbUAseYE2KtOuGueyeobCySj9L4+66Tn6KQMOPQJrAJEowYKW/YR/MGJZl7FdydUdaFu4LYyDZjxf4/Nmo23Q==}
    engines: {node: '>=0.4'}
    dependencies:
      call-bind: 1.0.2
      get-intrinsic: 1.2.1
      has-symbols: 1.0.3
      isarray: 2.0.5

  /safe-buffer@5.1.2:
    resolution: {integrity: sha512-Gd2UZBJDkXlY7GbJxfsE8/nvKkUEU1G38c1siN6QP6a9PT9MmHB8GnpscSmMJSoF8LOIrt8ud/wPtojys4G6+g==}

  /safe-buffer@5.2.1:
    resolution: {integrity: sha512-rp3So07KcdmmKbGvgaNxQSJr7bGVSVk5S9Eq1F+ppbRo70+YeaDxkw5Dd8NPN+GD6bjnYm2VuPuCXmpuYvmCXQ==}

  /safe-regex-test@1.0.0:
    resolution: {integrity: sha512-JBUUzyOgEwXQY1NuPtvcj/qcBDbDmEvWufhlnXZIm75DEHp+afM1r1ujJpJsV/gSM4t59tpDyPi1sd6ZaPFfsA==}
    dependencies:
      call-bind: 1.0.2
      get-intrinsic: 1.2.1
      is-regex: 1.1.4

  /safer-buffer@2.1.2:
    resolution: {integrity: sha512-YZo3K82SD7Riyi0E1EQPojLz7kpepnSQI9IyPbHHg1XXXevb5dJI7tpyN2ADxGcQbHG7vcyRHk0cbwqcQriUtg==}

  /schema-utils@3.2.0:
    resolution: {integrity: sha512-0zTyLGyDJYd/MBxG1AhJkKa6fpEBds4OQO2ut0w7OYG+ZGhGea09lijvzsqegYSik88zc7cUtIlnnO+/BvD6gQ==}
    engines: {node: '>= 10.13.0'}
    dependencies:
      '@types/json-schema': 7.0.14
      ajv: 6.12.6
      ajv-keywords: 3.5.2(ajv@6.12.6)

  /section-matter@1.0.0:
    resolution: {integrity: sha512-vfD3pmTzGpufjScBh50YHKzEu2lxBWhVEHsNGoEXmCmn2hKGfeNLYMzCJpe8cD7gqX7TJluOVpBkAequ6dgMmA==}
    engines: {node: '>=4'}
    dependencies:
      extend-shallow: 2.0.1
      kind-of: 6.0.3

  /semver-diff@4.0.0:
    resolution: {integrity: sha512-0Ju4+6A8iOnpL/Thra7dZsSlOHYAHIeMxfhWQRI1/VLcT3WDBZKKtQt/QkBOsiIN9ZpuvHE6cGZ0x4glCMmfiA==}
    engines: {node: '>=12'}
    dependencies:
      semver: 7.6.2

  /semver-utils@1.1.4:
    resolution: {integrity: sha512-EjnoLE5OGmDAVV/8YDoN5KiajNadjzIp9BAHOhYeQHt7j0UWxjmgsx4YD48wp4Ue1Qogq38F1GNUJNqF1kKKxA==}

  /semver@5.7.2:
    resolution: {integrity: sha512-cBznnQ9KjJqU67B52RMC65CMarK2600WFnbkcaiwWq3xy/5haFJlshgnpjovMVJ+Hff49d8GEn0b87C5pDQ10g==}
    hasBin: true

  /semver@6.3.1:
    resolution: {integrity: sha512-BR7VvDCVHO+q2xBEWskxS6DJE1qRnb7DxzUrogb71CWoSficBxYsiAGd+Kl0mmq/MprG9yArRkyrQxTO6XjMzA==}
    hasBin: true

  /semver@7.3.8:
    resolution: {integrity: sha512-NB1ctGL5rlHrPJtFDVIVzTyQylMLu9N9VICA6HSFJo8MCGVTMW6gfpicwKmmK/dAjTOrqu5l63JJOpDSrAis3A==}
    engines: {node: '>=10'}
    hasBin: true
    dependencies:
      lru-cache: 6.0.0

  /semver@7.5.0:
    resolution: {integrity: sha512-+XC0AD/R7Q2mPSRuy2Id0+CGTZ98+8f+KvwirxOKIEyid+XSx6HbC63p+O4IndTHuX5Z+JxQ0TghCkO5Cg/2HA==}
    engines: {node: '>=10'}
    hasBin: true
    dependencies:
      lru-cache: 6.0.0
    dev: true

  /semver@7.5.2:
    resolution: {integrity: sha512-SoftuTROv/cRjCze/scjGyiDtcUyxw1rgYQSZY7XTmtR5hX+dm76iDbTH8TkLPHCQmlbQVSSbNZCPM2hb0knnQ==}
    engines: {node: '>=10'}
    hasBin: true
    dependencies:
      lru-cache: 6.0.0
    dev: true

  /semver@7.5.4:
    resolution: {integrity: sha512-1bCSESV6Pv+i21Hvpxp3Dx+pSD8lIPt8uVjRrxAUt/nbswYc+tK6Y2btiULjd4+fnq15PX+nqQDC7Oft7WkwcA==}
    engines: {node: '>=10'}
    hasBin: true
    dependencies:
      lru-cache: 6.0.0

  /semver@7.6.0:
    resolution: {integrity: sha512-EnwXhrlwXMk9gKu5/flx5sv/an57AkRplG3hTK68W7FRDN+k+OWBj65M7719OkA82XLBxrcX0KSHj+X5COhOVg==}
    engines: {node: '>=10'}
    hasBin: true
    dependencies:
      lru-cache: 6.0.0

  /semver@7.6.2:
    resolution: {integrity: sha512-FNAIBWCx9qcRhoHcgcJ0gvU7SN1lYU2ZXuSfl04bSC5OpvDHFyJCjdNHomPXxjQlCBU67YW64PzY7/VIEH7F2w==}
    engines: {node: '>=10'}
    hasBin: true

  /sentence-case@2.1.1:
    resolution: {integrity: sha512-ENl7cYHaK/Ktwk5OTD+aDbQ3uC8IByu/6Bkg+HDv8Mm+XnBnppVNalcfJTNsp1ibstKh030/JKQQWglDvtKwEQ==}
    dependencies:
      no-case: 2.3.2
      upper-case-first: 1.1.2

  /sentence-case@3.0.4:
    resolution: {integrity: sha512-8LS0JInaQMCRoQ7YUytAo/xUu5W2XnQxV2HI/6uM6U7CITS1RqPElr30V6uIqyMKM9lJGRVFy5/4CuzcixNYSg==}
    dependencies:
      no-case: 3.0.4
      tslib: 2.6.2
      upper-case-first: 2.0.2

  /serialize-javascript@6.0.1:
    resolution: {integrity: sha512-owoXEFjWRllis8/M1Q+Cw5k8ZH40e3zhp/ovX+Xr/vi1qj6QesbyXXViFbpNvWvPNAD62SutwEXavefrLJWj7w==}
    dependencies:
      randombytes: 2.1.0

  /set-blocking@2.0.0:
    resolution: {integrity: sha512-KiKBS8AnWGEyLzofFfmvKwpdPzqiy16LvQfK3yv/fVH7Bj13/wl3JSR1J+rfgRE9q7xUJK4qvgS8raSOeLUehw==}

  /set-function-name@2.0.1:
    resolution: {integrity: sha512-tMNCiqYVkXIZgc2Hnoy2IvC/f8ezc5koaRFkCjrpWzGpCd3qbZXPzVy9MAZzK1ch/X0jvSkojys3oqJN0qCmdA==}
    engines: {node: '>= 0.4'}
    dependencies:
      define-data-property: 1.1.0
      functions-have-names: 1.2.3
      has-property-descriptors: 1.0.0

  /setimmediate@1.0.5:
    resolution: {integrity: sha512-MATJdZp8sLqDl/68LfQmbP8zKPLQNV6BIZoIgrscFDQ+RsvK/BxeDQOgyxKKoh0y/8h3BqVFnCqQ/gd+reiIXA==}

  /sharp@0.33.2:
    resolution: {integrity: sha512-WlYOPyyPDiiM07j/UO+E720ju6gtNtHjEGg5vovUk1Lgxyjm2LFO+37Nt/UI3MMh2l6hxTWQWi7qk3cXJTutcQ==}
    engines: {libvips: '>=8.15.1', node: ^18.17.0 || ^20.3.0 || >=21.0.0}
    requiresBuild: true
    dependencies:
      color: 4.2.3
      detect-libc: 2.0.2
      semver: 7.6.2
    optionalDependencies:
      '@img/sharp-darwin-arm64': 0.33.2
      '@img/sharp-darwin-x64': 0.33.2
      '@img/sharp-libvips-darwin-arm64': 1.0.1
      '@img/sharp-libvips-darwin-x64': 1.0.1
      '@img/sharp-libvips-linux-arm': 1.0.1
      '@img/sharp-libvips-linux-arm64': 1.0.1
      '@img/sharp-libvips-linux-s390x': 1.0.1
      '@img/sharp-libvips-linux-x64': 1.0.1
      '@img/sharp-libvips-linuxmusl-arm64': 1.0.1
      '@img/sharp-libvips-linuxmusl-x64': 1.0.1
      '@img/sharp-linux-arm': 0.33.2
      '@img/sharp-linux-arm64': 0.33.2
      '@img/sharp-linux-s390x': 0.33.2
      '@img/sharp-linux-x64': 0.33.2
      '@img/sharp-linuxmusl-arm64': 0.33.2
      '@img/sharp-linuxmusl-x64': 0.33.2
      '@img/sharp-wasm32': 0.33.2
      '@img/sharp-win32-ia32': 0.33.2
      '@img/sharp-win32-x64': 0.33.2
    dev: true

  /shebang-command@2.0.0:
    resolution: {integrity: sha512-kHxr2zZpYtdmrN1qDjrrX/Z1rR1kG8Dx+gkpK1G4eXmvXswmcE1hTWBWYUzlraYw1/yZp6YuDY77YtvbN0dmDA==}
    engines: {node: '>=8'}
    dependencies:
      shebang-regex: 3.0.0

  /shebang-regex@3.0.0:
    resolution: {integrity: sha512-7++dFhtcx3353uBaq8DDR4NuxBetBzC7ZQOhmTQInHEd6bSrXdiEyzCvG07Z44UYdLShWUyXt5M/yhz8ekcb1A==}
    engines: {node: '>=8'}

  /shell-quote@1.8.1:
    resolution: {integrity: sha512-6j1W9l1iAs/4xYBI1SYOVZyFcCis9b4KCLQ8fgAGG07QvzaRLVVRQvAy85yNmmZSjYjg4MWh4gNvlPujU/5LpA==}
    dev: true

  /side-channel@1.0.4:
    resolution: {integrity: sha512-q5XPytqFEIKHkGdiMIrY10mvLRvnQh42/+GoBlFW3b2LXLE2xxJpZFdm94we0BaoV3RwJyGqg5wS7epxTv0Zvw==}
    dependencies:
      call-bind: 1.0.2
      get-intrinsic: 1.2.1
      object-inspect: 1.12.3

  /siginfo@2.0.0:
    resolution: {integrity: sha512-ybx0WO1/8bSBLEWXZvEd7gMW3Sn3JFlW3TvX1nREbDLRNQNaeNN8WK0meBwPdAaOI7TtRRRJn/Es1zhrrCHu7g==}
    dev: true

  /signal-exit@3.0.7:
    resolution: {integrity: sha512-wnD2ZE+l+SPC/uoS0vXeE9L1+0wuaMqKlfz9AMUo38JsyLSBWSFcHR1Rri62LZc12vLr1gb3jl7iwQhgwpAbGQ==}

  /signal-exit@4.1.0:
    resolution: {integrity: sha512-bzyZ1e88w9O1iNJbKnOlvYTrWPDl46O1bG0D3XInv+9tkPrxrN8jUUTiFlDkkmKWgn1M6CfIA13SuGqOa9Korw==}
    engines: {node: '>=14'}

  /sigstore@1.6.0:
    resolution: {integrity: sha512-QODKff/qW/TXOZI6V/Clqu74xnInAS6it05mufj4/fSewexLtfEntgLZZcBtUK44CDQyUE5TUXYy1ARYzlfG9g==}
    engines: {node: ^14.17.0 || ^16.13.0 || >=18.0.0}
    hasBin: true
    dependencies:
      '@sigstore/protobuf-specs': 0.1.0
      '@sigstore/tuf': 1.0.0
      make-fetch-happen: 11.1.1
      tuf-js: 1.1.7
    transitivePeerDependencies:
      - supports-color

  /simple-git@3.19.1:
    resolution: {integrity: sha512-Ck+rcjVaE1HotraRAS8u/+xgTvToTuoMkT9/l9lvuP5jftwnYUp6DwuJzsKErHgfyRk8IB8pqGHWEbM3tLgV1w==}
    dependencies:
      '@kwsites/file-exists': 1.1.1
      '@kwsites/promise-deferred': 1.1.1
      debug: 4.3.4(supports-color@8.1.1)
    transitivePeerDependencies:
      - supports-color

  /simple-swizzle@0.2.2:
    resolution: {integrity: sha512-JA//kQgZtbuY83m+xT+tXJkmJncGMTFT+C+g2h2R9uxkYIrE2yy9sgmcLhCnw57/WSD+Eh3J97FPEDFnbXnDUg==}
    dependencies:
      is-arrayish: 0.3.2
    dev: true

  /sisteransi@1.0.5:
    resolution: {integrity: sha512-bLGGlR1QxBcynn2d5YmDX4MGjlZvy2MRBDRNHLJ8VI6l6+9FUiyTFNJ0IveOSP0bcXgVDPRcfGqA0pjaqUpfVg==}

  /slash@3.0.0:
    resolution: {integrity: sha512-g9Q1haeby36OSStwb4ntCGGGaKsaVSjQ68fBxoQcutl5fS1vuY18H3wSt3jFyFtrkx+Kz0V1G85A4MyAdDMi2Q==}
    engines: {node: '>=8'}

  /slash@4.0.0:
    resolution: {integrity: sha512-3dOsAHXXUkQTpOYcoAxLIorMTp4gIQr5IW3iVb7A7lFIp0VHhnynm9izx6TssdrIcVIESAlVjtnO2K8bg+Coew==}
    engines: {node: '>=12'}

  /slice-ansi@4.0.0:
    resolution: {integrity: sha512-qMCMfhY040cVHT43K9BFygqYbUPFZKHOg7K73mtTWJRb8pyP3fzf4Ixd5SzdEJQ6MRUg/WBnOLxghZtKKurENQ==}
    engines: {node: '>=10'}
    dependencies:
      ansi-styles: 4.3.0
      astral-regex: 2.0.0
      is-fullwidth-code-point: 3.0.0

  /smart-buffer@4.2.0:
    resolution: {integrity: sha512-94hK0Hh8rPqQl2xXc3HsaBoOXKV20MToPkcXvwbISWLEs+64sBq5kFgn2kJDHb1Pry9yrP0dxrCI9RRci7RXKg==}
    engines: {node: '>= 6.0.0', npm: '>= 3.0.0'}

  /smartwrap@2.0.2:
    resolution: {integrity: sha512-vCsKNQxb7PnCNd2wY1WClWifAc2lwqsG8OaswpJkVJsvMGcnEntdTCDajZCkk93Ay1U3t/9puJmb525Rg5MZBA==}
    engines: {node: '>=6'}
    hasBin: true
    dependencies:
      array.prototype.flat: 1.3.2
      breakword: 1.0.6
      grapheme-splitter: 1.0.4
      strip-ansi: 6.0.1
      wcwidth: 1.0.1
      yargs: 15.4.1
    dev: false

  /snake-case@2.1.0:
    resolution: {integrity: sha512-FMR5YoPFwOLuh4rRz92dywJjyKYZNLpMn1R5ujVpIYkbA9p01fq8RMg0FkO4M+Yobt4MjHeLTJVm5xFFBHSV2Q==}
    dependencies:
      no-case: 2.3.2

  /snake-case@3.0.4:
    resolution: {integrity: sha512-LAOh4z89bGQvl9pFfNF8V146i7o7/CqFPbqzYgP+yYzDIDeS9HaNFtXABamRW+AQzEVODcvE79ljJ+8a9YSdMg==}
    dependencies:
      dot-case: 3.0.4
      tslib: 2.6.2

  /socks-proxy-agent@7.0.0:
    resolution: {integrity: sha512-Fgl0YPZ902wEsAyiQ+idGd1A7rSFx/ayC1CQVMw5P+EQx2V0SgpGtf6OKFhVjPflPUl9YMmEOnmfjCdMUsygww==}
    engines: {node: '>= 10'}
    dependencies:
      agent-base: 6.0.2
      debug: 4.3.5(supports-color@8.1.1)
      socks: 2.8.3
    transitivePeerDependencies:
      - supports-color

  /socks@2.8.3:
    resolution: {integrity: sha512-l5x7VUUWbjVFbafGLxPWkYsHIhEvmF85tbIeFZWc8ZPtoMyybuEhL7Jye/ooC4/d48FgOjSJXgsF/AJPYCW8Zw==}
    engines: {node: '>= 10.0.0', npm: '>= 3.0.0'}
    dependencies:
      ip-address: 9.0.5
      smart-buffer: 4.2.0

  /sort-json@2.0.1:
    resolution: {integrity: sha512-s8cs2bcsQCzo/P2T/uoU6Js4dS/jnX8+4xunziNoq9qmSpZNCrRIAIvp4avsz0ST18HycV4z/7myJ7jsHWB2XQ==}
    hasBin: true
    dependencies:
      detect-indent: 5.0.0
      detect-newline: 2.1.0
      minimist: 1.2.8

  /sort-object-keys@1.1.3:
    resolution: {integrity: sha512-855pvK+VkU7PaKYPc+Jjnmt4EzejQHyhhF33q31qG8x7maDzkeFhAAThdCYay11CISO+qAMwjOBP+fPZe0IPyg==}

  /sort-package-json@1.57.0:
    resolution: {integrity: sha512-FYsjYn2dHTRb41wqnv+uEqCUvBpK3jZcTp9rbz2qDTmel7Pmdtf+i2rLaaPMRZeSVM60V3Se31GyWFpmKs4Q5Q==}
    hasBin: true
    dependencies:
      detect-indent: 6.1.0
      detect-newline: 3.1.0
      git-hooks-list: 1.0.3
      globby: 10.0.0
      is-plain-obj: 2.1.0
      sort-object-keys: 1.1.3

  /sort-package-json@2.10.0:
    resolution: {integrity: sha512-MYecfvObMwJjjJskhxYfuOADkXp1ZMMnCFC8yhp+9HDsk7HhR336hd7eiBs96lTXfiqmUNI+WQCeCMRBhl251g==}
    hasBin: true
    dependencies:
      detect-indent: 7.0.1
      detect-newline: 4.0.1
      get-stdin: 9.0.0
      git-hooks-list: 3.1.0
      globby: 13.2.2
      is-plain-obj: 4.1.0
      semver: 7.6.2
      sort-object-keys: 1.1.3

  /source-map-js@1.2.0:
    resolution: {integrity: sha512-itJW8lvSA0TXEphiRoawsCksnlf8SyvmFzIhltqAHluXd88pkCd+cXJVHTDwdCr0IzwptSm035IHQktUu1QUMg==}
    engines: {node: '>=0.10.0'}
    dev: true

  /source-map-support@0.5.21:
    resolution: {integrity: sha512-uBHU3L3czsIyYXKX88fdrGovxdSCoTGDRZ6SYXtSRxLZUzHg5P/66Ht6uoUlHu9EZod+inXhKo3qQgwXUT/y1w==}
    dependencies:
      buffer-from: 1.1.2
      source-map: 0.6.1

  /source-map@0.6.1:
    resolution: {integrity: sha512-UjgapumWlbMhkBgzT7Ykc5YXUT46F0iKu8SGXq0bcwP5dz/h0Plj6enJqjz1Zbq2l5WaqYnrVbwWOWMyF3F47g==}
    engines: {node: '>=0.10.0'}

  /spawn-command@0.0.2:
    resolution: {integrity: sha512-zC8zGoGkmc8J9ndvml8Xksr1Amk9qBujgbF0JAIWO7kXr43w0h/0GJNM/Vustixu+YE8N/MTrQ7N31FvHUACxQ==}
    dev: true

  /spawn-please@2.0.2:
    resolution: {integrity: sha512-KM8coezO6ISQ89c1BzyWNtcn2V2kAVtwIXd3cN/V5a0xPYc1F/vydrRc01wsKFEQ/p+V1a4sw4z2yMITIXrgGw==}
    engines: {node: '>=14'}
    dependencies:
      cross-spawn: 7.0.3

  /spdx-correct@3.1.1:
    resolution: {integrity: sha512-cOYcUWwhCuHCXi49RhFRCyJEK3iPj1Ziz9DpViV3tbZOwXD49QzIN3MpOLJNxh2qwq2lJJZaKMVw9qNi4jTC0w==}
    dependencies:
      spdx-expression-parse: 3.0.1
      spdx-license-ids: 3.0.12

  /spdx-exceptions@2.3.0:
    resolution: {integrity: sha512-/tTrYOC7PPI1nUAgx34hUpqXuyJG+DTHJTnIULG4rDygi4xu/tfgmq1e1cIRwRzwZgo4NLySi+ricLkZkw4i5A==}

  /spdx-expression-parse@3.0.1:
    resolution: {integrity: sha512-cbqHunsQWnJNE6KhVSMsMeH5H/L9EpymbzqTQ3uLwNCLZ1Q481oWaofqH7nO6V07xlXwY6PhQdQ2IedWx/ZK4Q==}
    dependencies:
      spdx-exceptions: 2.3.0
      spdx-license-ids: 3.0.12

  /spdx-license-ids@3.0.12:
    resolution: {integrity: sha512-rr+VVSXtRhO4OHbXUiAF7xW3Bo9DuuF6C5jH+q/x15j2jniycgKbxU09Hr0WqlSLUs4i4ltHGXqTe7VHclYWyA==}

  /split-on-first@1.1.0:
    resolution: {integrity: sha512-43ZssAJaMusuKWL8sKUBQXHWOpq8d6CfN/u1p4gUzfJkM05C8rxTmYrkIPTXapZpORA6LkkzcUulJ8FqA7Uudw==}
    engines: {node: '>=6'}

  /split2@3.2.2:
    resolution: {integrity: sha512-9NThjpgZnifTkJpzTZ7Eue85S49QwpNhZTq6GRJwObb6jnLFNGB7Qm73V5HewTROPyxD0C29xqmaI68bQtV+hg==}
    dependencies:
      readable-stream: 3.6.1
    dev: true

  /split@1.0.1:
    resolution: {integrity: sha512-mTyOoPbrivtXnwnIxZRFYRrPNtEFKlpB2fvjSnCQUiAA6qAZzqwna5envK4uk6OIeP17CsdF3rSBGYVBsU0Tkg==}
    dependencies:
      through: 2.3.8
    dev: true

  /sprintf-js@1.0.3:
    resolution: {integrity: sha512-D9cPgkvLlV3t3IzL0D0YLvGA9Ahk4PcvVwUbN0dSGr1aP0Nrt4AEnTUbuGvquEC0mA64Gqt1fzirlRs5ibXx8g==}

  /sprintf-js@1.1.3:
    resolution: {integrity: sha512-Oo+0REFV59/rz3gfJNKQiBlwfHaSESl1pcGyABQsnnIfWOFt6JNj5gCog2U6MLZ//IGYD+nA8nI+mTShREReaA==}

  /ssri@10.0.4:
    resolution: {integrity: sha512-12+IR2CB2C28MMAw0Ncqwj5QbTcs0nGIhgJzYWzDkb21vWmfNI83KS4f3Ci6GI98WreIfG7o9UXp3C0qbpA8nQ==}
    engines: {node: ^14.17.0 || ^16.13.0 || >=18.0.0}
    dependencies:
      minipass: 5.0.0

  /ssri@9.0.1:
    resolution: {integrity: sha512-o57Wcn66jMQvfHG1FlYbWeZWW/dHZhJXjpIcTfXldXEk5nz5lStPo3mK0OJQfGR3RbZUlbISexbljkJzuEj/8Q==}
    engines: {node: ^12.13.0 || ^14.15.0 || >=16.0.0}
    dependencies:
      minipass: 3.3.6

  /stackback@0.0.2:
    resolution: {integrity: sha512-1XMJE5fQo1jGH6Y/7ebnwPOBEkIEnT4QF32d5R1+VXdXveM0IBMJt8zfaxX1P3QhVwrYe+576+jkANtSS2mBbw==}
    dev: true

  /std-env@3.7.0:
    resolution: {integrity: sha512-JPbdCEQLj1w5GilpiHAx3qJvFndqybBysA3qUOnznweH4QbNYUsW/ea8QzSrnh0vNsezMMw5bcVool8lM0gwzg==}
    dev: true

  /stream-transform@2.1.3:
    resolution: {integrity: sha512-9GHUiM5hMiCi6Y03jD2ARC1ettBXkQBoQAe7nJsPknnI0ow10aXjTnew8QtYQmLjzn974BnmWEAJgCY6ZP1DeQ==}
    dependencies:
      mixme: 0.5.10
    dev: false

  /strict-uri-encode@2.0.0:
    resolution: {integrity: sha512-QwiXZgpRcKkhTj2Scnn++4PKtWsH0kpzZ62L2R6c/LUVYv7hVnZqcg2+sMuT6R7Jusu1vviK/MFsu6kNJfWlEQ==}
    engines: {node: '>=4'}

  /string-argv@0.3.1:
    resolution: {integrity: sha512-a1uQGz7IyVy9YwhqjZIZu1c8JO8dNIe20xBmSS6qu9kv++k3JGzCVmprbNN5Kn+BgzD5E7YYwg1CcjuJMRNsvg==}
    engines: {node: '>=0.6.19'}

  /string-width@2.1.1:
    resolution: {integrity: sha512-nOqH59deCq9SRHlxq1Aw85Jnt4w6KvLKqWVik6oA9ZklXLNIOlqg4F2yrT1MVaTjAqvVwdfeZ7w7aCvJD7ugkw==}
    engines: {node: '>=4'}
    dependencies:
      is-fullwidth-code-point: 2.0.0
      strip-ansi: 4.0.0
    dev: true

  /string-width@4.2.3:
    resolution: {integrity: sha512-wKyQRQpjJ0sIp62ErSZdGsjMJWsap5oRNihHhu6G7JVO/9jIB6UyevL+tXuOqrng8j/cxKTWyWUwvSTriiZz/g==}
    engines: {node: '>=8'}
    dependencies:
      emoji-regex: 8.0.0
      is-fullwidth-code-point: 3.0.0
      strip-ansi: 6.0.1

  /string-width@5.1.2:
    resolution: {integrity: sha512-HnLOCR3vjcY8beoNLtcjZ5/nxn2afmME6lhrDrebokqMap+XbeW8n9TXpPDOqdGK5qcI3oT0GKTW6wC7EMiVqA==}
    engines: {node: '>=12'}
    dependencies:
      eastasianwidth: 0.2.0
      emoji-regex: 9.2.2
      strip-ansi: 7.1.0

  /string.prototype.matchall@4.0.10:
    resolution: {integrity: sha512-rGXbGmOEosIQi6Qva94HUjgPs9vKW+dkG7Y8Q5O2OYkWL6wFaTRZO8zM4mhP94uX55wgyrXzfS2aGtGzUL7EJQ==}
    dependencies:
      call-bind: 1.0.2
      define-properties: 1.2.1
      es-abstract: 1.22.2
      get-intrinsic: 1.2.1
      has-symbols: 1.0.3
      internal-slot: 1.0.5
      regexp.prototype.flags: 1.5.1
      set-function-name: 2.0.1
      side-channel: 1.0.4
    dev: true

  /string.prototype.trim@1.2.8:
    resolution: {integrity: sha512-lfjY4HcixfQXOfaqCvcBuOIapyaroTXhbkfJN3gcB1OtyupngWK4sEET9Knd0cXd28kTUqu/kHoV4HKSJdnjiQ==}
    engines: {node: '>= 0.4'}
    dependencies:
      call-bind: 1.0.2
      define-properties: 1.2.1
      es-abstract: 1.22.2

  /string.prototype.trimend@1.0.7:
    resolution: {integrity: sha512-Ni79DqeB72ZFq1uH/L6zJ+DKZTkOtPIHovb3YZHQViE+HDouuU4mBrLOLDn5Dde3RF8qw5qVETEjhu9locMLvA==}
    dependencies:
      call-bind: 1.0.2
      define-properties: 1.2.1
      es-abstract: 1.22.2

  /string.prototype.trimstart@1.0.7:
    resolution: {integrity: sha512-NGhtDFu3jCEm7B4Fy0DpLewdJQOZcQ0rGbwQ/+stjnrp2i+rlKeCvos9hOIeCmqwratM47OBxY7uFZzjxHXmrg==}
    dependencies:
      call-bind: 1.0.2
      define-properties: 1.2.1
      es-abstract: 1.22.2

  /string_decoder@0.10.31:
    resolution: {integrity: sha512-ev2QzSzWPYmy9GuqfIVildA4OdcGLeFZQrq5ys6RtiuF+RQQiZWr8TZNyAcuVXyQRYfEO+MsoB/1BuQVhOJuoQ==}
    dev: true

  /string_decoder@1.1.1:
    resolution: {integrity: sha512-n/ShnvDi6FHbbVfviro+WojiFzv+s8MPMHBczVePfUpDJLwoLT0ht1l4YwBCbi8pJAveEEdnkHyPyTP/mzRfwg==}
    dependencies:
      safe-buffer: 5.1.2

  /string_decoder@1.3.0:
    resolution: {integrity: sha512-hkRX8U1WjJFd8LsDJ2yQ/wWWxaopEsABU1XfkM8A+j0+85JAGppt16cr1Whg6KIbb4okU6Mql6BOj+uup/wKeA==}
    dependencies:
      safe-buffer: 5.2.1

  /strip-ansi@4.0.0:
    resolution: {integrity: sha512-4XaJ2zQdCzROZDivEVIDPkcQn8LMFSa8kj8Gxb/Lnwzv9A8VctNZ+lfivC/sV3ivW8ElJTERXZoPBRrZKkNKow==}
    engines: {node: '>=4'}
    dependencies:
      ansi-regex: 3.0.1
    dev: true

  /strip-ansi@5.2.0:
    resolution: {integrity: sha512-DuRs1gKbBqsMKIZlrffwlug8MHkcnpjs5VPmL1PAh+mA30U0DTotfDZ0d2UUsXpPmPmMMJ6W773MaA3J+lbiWA==}
    engines: {node: '>=6'}
    dependencies:
      ansi-regex: 4.1.1
    dev: true

  /strip-ansi@6.0.1:
    resolution: {integrity: sha512-Y38VPSHcqkFrCpFnQ9vuSXmquuv5oXOKpGeT6aGrr3o3Gc9AlVa6JBfUSOCnbxGGZF+/0ooI7KrPuUSztUdU5A==}
    engines: {node: '>=8'}
    dependencies:
      ansi-regex: 5.0.1

  /strip-ansi@7.1.0:
    resolution: {integrity: sha512-iq6eVVI64nQQTRYq2KtEg2d2uU7LElhTJwsH4YzIHZshxlgZms/wIc4VoDQTlG/IvVIrBKG06CrZnp0qv7hkcQ==}
    engines: {node: '>=12'}
    dependencies:
      ansi-regex: 6.0.1

  /strip-bom-string@1.0.0:
    resolution: {integrity: sha512-uCC2VHvQRYu+lMh4My/sFNmF2klFymLX1wHJeXnbEJERpV/ZsVuonzerjfrGpIGF7LBVa1O7i9kjiWvJiFck8g==}
    engines: {node: '>=0.10.0'}

  /strip-bom@3.0.0:
    resolution: {integrity: sha512-vavAMRXOgBVNF6nyEEmL3DBK19iRpDcoIwW+swQ+CbGiu7lju6t+JklA1MHweoWtadgt4ISVUsXLyDq34ddcwA==}
    engines: {node: '>=4'}

  /strip-bom@4.0.0:
    resolution: {integrity: sha512-3xurFv5tEgii33Zi8Jtp55wEIILR9eh34FAW00PZf+JnSsTmV/ioewSgQl97JHvgjoRGwPShsWm+IdrxB35d0w==}
    engines: {node: '>=8'}
    dev: true

  /strip-final-newline@2.0.0:
    resolution: {integrity: sha512-BrpvfNAE3dcvq7ll3xVumzjKjZQ5tI1sEUIKr3Uoks0XUl45St3FlatVqef9prk4jRDzhW6WZg+3bk93y6pLjA==}
    engines: {node: '>=6'}

  /strip-final-newline@3.0.0:
    resolution: {integrity: sha512-dOESqjYr96iWYylGObzd39EuNTa5VJxyvVAEm5Jnh7KGo75V43Hk1odPQkNDyXNmUR6k+gEiDVXnjB8HJ3crXw==}
    engines: {node: '>=12'}
    dev: true

  /strip-indent@3.0.0:
    resolution: {integrity: sha512-laJTa3Jb+VQpaC6DseHhF7dXVqHTfJPCRDaEbid/drOhgitgYku/letMUqOXFoWV0zIIUbjpdH2t+tYj4bQMRQ==}
    engines: {node: '>=8'}
    dependencies:
      min-indent: 1.0.1
    dev: true

  /strip-json-comments@2.0.1:
    resolution: {integrity: sha512-4gB8na07fecVVkOI6Rs4e7T6NOTki5EmL7TUduTs6bu3EdnSycntVJ4re8kgZA+wx9IueI2Y11bfbgwtzuE0KQ==}
    engines: {node: '>=0.10.0'}

  /strip-json-comments@3.1.1:
    resolution: {integrity: sha512-6fPc+R4ihwqP6N/aIv2f1gMH8lOVtWQHoqC4yK6oSDVVocumAsfCqjkXnqiYMhmMwS/mEHLp7Vehlt3ql6lEig==}
    engines: {node: '>=8'}

  /strip-json-comments@5.0.1:
    resolution: {integrity: sha512-0fk9zBqO67Nq5M/m45qHCJxylV/DhBlIOVExqgOMiCCrzrhU6tCibRXNqE3jwJLftzE9SNuZtYbpzcO+i9FiKw==}
    engines: {node: '>=14.16'}

  /supports-color@5.5.0:
    resolution: {integrity: sha512-QjVjwdXIt408MIiAqCX4oUKsgU2EqAGzs2Ppkm4aQYbjm+ZEWEcW4SfFNTr4uMNZma0ey4f5lgLrkB0aX0QMow==}
    engines: {node: '>=4'}
    dependencies:
      has-flag: 3.0.0

  /supports-color@7.2.0:
    resolution: {integrity: sha512-qpCAvRl9stuOHveKsn7HncJRvv501qIacKzQlO/+Lwxc9+0q2wLyv4Dfvt80/DPn2pqOBsJdDiogXGR9+OvwRw==}
    engines: {node: '>=8'}
    dependencies:
      has-flag: 4.0.0

  /supports-color@8.1.1:
    resolution: {integrity: sha512-MpUEN2OodtUzxvKQl72cUF7RQ5EiHsGvSsVG0ia9c5RbWGL2CI4C7EpPS8UTBIplnlzZiNuV56w+FuNxy3ty2Q==}
    engines: {node: '>=10'}
    dependencies:
      has-flag: 4.0.0

  /supports-hyperlinks@1.0.1:
    resolution: {integrity: sha512-HHi5kVSefKaJkGYXbDuKbUGRVxqnWGn3J2e39CYcNJEfWciGq2zYtOhXLTlvrOZW1QU7VX67w7fMmWafHX9Pfw==}
    engines: {node: '>=4'}
    dependencies:
      has-flag: 2.0.0
      supports-color: 5.5.0

  /supports-hyperlinks@2.3.0:
    resolution: {integrity: sha512-RpsAZlpWcDwOPQA22aCH4J0t7L8JmAvsCxfOSEwm7cQs3LshN36QaTkwd70DnBOXDWGssw2eUoc8CaRWT0XunA==}
    engines: {node: '>=8'}
    dependencies:
      has-flag: 4.0.0
      supports-color: 7.2.0
    dev: true

  /supports-preserve-symlinks-flag@1.0.0:
    resolution: {integrity: sha512-ot0WnXS9fgdkgIcePe6RHNk1WA8+muPa6cSjeR3V8K27q9BB1rTE3R1p7Hv0z1ZyAc8s6Vvv8DIyWf681MAt0w==}
    engines: {node: '>= 0.4'}

  /swap-case@1.1.2:
    resolution: {integrity: sha512-BAmWG6/bx8syfc6qXPprof3Mn5vQgf5dwdUNJhsNqU9WdPt5P+ES/wQ5bxfijy8zwZgZZHslC3iAsxsuQMCzJQ==}
    dependencies:
      lower-case: 1.1.4
      upper-case: 1.1.3

  /syncpack@9.8.6:
    resolution: {integrity: sha512-4S4cUoKK9WenA/Wdk9GvlekzPR9PxC7sqcsUIsK4ypsa/pIYv8Ju1vxGNvp6Y1yI2S9EdCk0QJsB3/wRB8XYVw==}
    engines: {node: '>=14'}
    hasBin: true
    dependencies:
      chalk: 4.1.2
      commander: 10.0.1
      cosmiconfig: 8.1.3
      fs-extra: 11.1.1
      glob: 8.1.0
      minimatch: 6.2.0
      read-yaml-file: 2.1.0
      semver: 7.5.0
      tightrope: 0.1.0
      zod: 3.21.4
    dev: true

  /table@6.8.1:
    resolution: {integrity: sha512-Y4X9zqrCftUhMeH2EptSSERdVKt/nEdijTOacGD/97EKjhQ/Qs8RTlEGABSJNNN8lac9kheH+af7yAkEWlgneA==}
    engines: {node: '>=10.0.0'}
    dependencies:
      ajv: 8.12.0
      lodash.truncate: 4.4.2
      slice-ansi: 4.0.0
      string-width: 4.2.3
      strip-ansi: 6.0.1

  /tapable@2.2.1:
    resolution: {integrity: sha512-GNzQvQTOIP6RyTfE2Qxb8ZVlNmw0n88vp1szwWRimP02mnTsx3Wtn5qRdqY9w2XduFNUgvOwhNnQsjwCp+kqaQ==}
    engines: {node: '>=6'}

  /tar@6.2.1:
    resolution: {integrity: sha512-DZ4yORTwrbTj/7MZYq2w+/ZFdI6OZ/f9SFHR+71gIVUZhOQPHzVCLpvRnPgyaMpfWxxk/4ONva3GQSyNIKRv6A==}
    engines: {node: '>=10'}
    dependencies:
      chownr: 2.0.0
      fs-minipass: 2.1.0
      minipass: 5.0.0
      minizlib: 2.1.2
      mkdirp: 1.0.4
      yallist: 4.0.0

  /temp-dir@2.0.0:
    resolution: {integrity: sha512-aoBAniQmmwtcKp/7BzsH8Cxzv8OL736p7v1ihGb5e9DJ9kTwGWHrQrVB5+lfVDzfGrdRzXch+ig7LHaY1JTOrg==}
    engines: {node: '>=8'}
    dev: true

  /temp@0.9.4:
    resolution: {integrity: sha512-yYrrsWnrXMcdsnu/7YMYAofM1ktpL5By7vZhf15CrXijWWrEYZks5AXBudalfSWJLlnen/QUJUB5aoB0kqZUGA==}
    engines: {node: '>=6.0.0'}
    dependencies:
      mkdirp: 0.5.6
      rimraf: 2.6.3
    dev: true

  /tempfile@3.0.0:
    resolution: {integrity: sha512-uNFCg478XovRi85iD42egu+eSFUmmka750Jy7L5tfHI5hQKKtbPnxaSaXAbBqCDYrw3wx4tXjKwci4/QmsZJxw==}
    engines: {node: '>=8'}
    dependencies:
      temp-dir: 2.0.0
      uuid: 3.4.0
    dev: true

  /terser-webpack-plugin@5.3.9(webpack@5.88.1):
    resolution: {integrity: sha512-ZuXsqE07EcggTWQjXUj+Aot/OMcD0bMKGgF63f7UxYcu5/AJF53aIpK1YoP5xR9l6s/Hy2b+t1AM0bLNPRuhwA==}
    engines: {node: '>= 10.13.0'}
    peerDependencies:
      '@swc/core': '*'
      esbuild: '*'
      uglify-js: '*'
      webpack: ^5.1.0
    peerDependenciesMeta:
      '@swc/core':
        optional: true
      esbuild:
        optional: true
      uglify-js:
        optional: true
    dependencies:
      '@jridgewell/trace-mapping': 0.3.18
      jest-worker: 27.5.1
      schema-utils: 3.2.0
      serialize-javascript: 6.0.1
      terser: 5.18.0
      webpack: 5.88.1

  /terser@5.18.0:
    resolution: {integrity: sha512-pdL757Ig5a0I+owA42l6tIuEycRuM7FPY4n62h44mRLRfnOxJkkOHd6i89dOpwZlpF6JXBwaAHF6yWzFrt+QyA==}
    engines: {node: '>=10'}
    hasBin: true
    dependencies:
      '@jridgewell/source-map': 0.3.3
      acorn: 8.10.0
      commander: 2.20.3
      source-map-support: 0.5.21

  /test-exclude@6.0.0:
    resolution: {integrity: sha512-cAGWPIyOHU6zlmg88jwm7VRyXnMN7iV68OGAbYDk/Mh/xC/pzVPlQtY6ngoIH/5/tciuhGfvESU8GrHrcxD56w==}
    engines: {node: '>=8'}
    dependencies:
      '@istanbuljs/schema': 0.1.3
      glob: 7.2.3
      minimatch: 3.1.2
    dev: true

  /test-exclude@7.0.1:
    resolution: {integrity: sha512-pFYqmTw68LXVjeWJMST4+borgQP2AyMNbg1BpZh9LbyhUeNkeaPF9gzfPGUAnSMV3qPYdWUwDIjjCLiSDOl7vg==}
    engines: {node: '>=18'}
    dependencies:
      '@istanbuljs/schema': 0.1.3
      glob: 10.4.5
      minimatch: 9.0.5
    dev: true

  /test-value@2.1.0:
    resolution: {integrity: sha512-+1epbAxtKeXttkGFMTX9H42oqzOTufR1ceCF+GYA5aOmvaPq9wd4PUS8329fn2RRLGNeUkgRLnVpycjx8DsO2w==}
    engines: {node: '>=0.10.0'}
    dependencies:
      array-back: 1.0.4
      typical: 2.6.1
    dev: true

  /text-extensions@1.9.0:
    resolution: {integrity: sha512-wiBrwC1EhBelW12Zy26JeOUkQ5mRu+5o8rpsJk5+2t+Y5vE7e842qtZDQ2g1NpX/29HdyFeJ4nSIhI47ENSxlQ==}
    engines: {node: '>=0.10'}
    dev: true

  /text-table@0.2.0:
    resolution: {integrity: sha512-N+8UisAXDGk8PFXP4HAzVR9nbfmVJ3zYLAWiTIoqC5v5isinhr+r5uaO8+7r3BMfuNIufIsA7RdpVgacC2cSpw==}
    dev: true

  /text_audit@0.9.3:
    resolution: {integrity: sha512-ZZMRLN1yR5BAOy+6c1mul5EKdtOMgn/HoQkxlz8X+XQooItgI/waALIx5QxS+tEp5V3KbmFu6uk238+QQc3JqQ==}
    hasBin: true
    dependencies:
      cli-color: 1.4.0
      command-line-args: 4.0.7
      glob: 7.2.3
      txt_tocfill: 0.5.1
    dev: true

  /through2@2.0.5:
    resolution: {integrity: sha512-/mrRod8xqpA+IHSLyGCQ2s8SPHiCDEeQJSep1jqLYeEUClOFG2Qsh+4FU6G9VeqpZnGW/Su8LQGc4YKni5rYSQ==}
    dependencies:
      readable-stream: 2.3.7
      xtend: 4.0.2
    dev: true

  /through2@4.0.2:
    resolution: {integrity: sha512-iOqSav00cVxEEICeD7TjLB1sueEL+81Wpzp2bY17uZjZN0pWZPuo4suZ/61VujxmqSGFfgOcNuTZ85QJwNZQpw==}
    dependencies:
      readable-stream: 3.6.1
    dev: true

  /through@2.3.8:
    resolution: {integrity: sha512-w89qg7PI8wAdvX60bMDP+bFoD5Dvhm9oLheFp5O4a2QF0cSBGsBX4qZmadPMvVqlLJBBci+WqGGOAPvcDeNSVg==}

  /tightrope@0.1.0:
    resolution: {integrity: sha512-HHHNYdCAIYwl1jOslQBT455zQpdeSo8/A346xpIb/uuqhSg+tCvYNsP5f11QW+z9VZ3vSX8YIfzTApjjuGH63w==}
    engines: {node: '>=14'}
    dev: true

  /timers-ext@0.1.7:
    resolution: {integrity: sha512-b85NUNzTSdodShTIbky6ZF02e8STtVVfD+fu4aXXShEELpozH+bCpJLYMPZbsABN2wDH7fJpqIoXxJpzbf0NqQ==}
    dependencies:
      es5-ext: 0.10.64
      next-tick: 1.1.0
    dev: true

  /tiny-jsonc@1.0.1:
    resolution: {integrity: sha512-ik6BCxzva9DoiEfDX/li0L2cWKPPENYvixUprFdl3YPi4bZZUhDnNI9YUkacrv+uIG90dnxR5mNqaoD6UhD6Bw==}

  /tinybench@2.9.0:
    resolution: {integrity: sha512-0+DUvqWMValLmha6lr4kD8iAMK1HzV0/aKnCtWb9v9641TnP/MFb7Pc2bxoxQjTXAErryXVgUOfv2YqNllqGeg==}
    dev: true

  /tinypool@1.0.0:
    resolution: {integrity: sha512-KIKExllK7jp3uvrNtvRBYBWBOAXSX8ZvoaD8T+7KB/QHIuoJW3Pmr60zucywjAlMb5TeXUkcs/MWeWLu0qvuAQ==}
    engines: {node: ^18.0.0 || >=20.0.0}
    dev: true

  /tinyrainbow@1.2.0:
    resolution: {integrity: sha512-weEDEq7Z5eTHPDh4xjX789+fHfF+P8boiFB+0vbWzpbnbsEr/GRaohi/uMKxg8RZMXnl1ItAi/IUHWMsjDV7kQ==}
    engines: {node: '>=14.0.0'}
    dev: true

  /tinyspy@3.0.0:
    resolution: {integrity: sha512-q5nmENpTHgiPVd1cJDDc9cVoYN5x4vCvwT3FMilvKPKneCBZAxn2YWQjDF0UMcE9k0Cay1gBiDfTMU0g+mPMQA==}
    engines: {node: '>=14.0.0'}
    dev: true

  /title-case@2.1.1:
    resolution: {integrity: sha512-EkJoZ2O3zdCz3zJsYCsxyq2OC5hrxR9mfdd5I+w8h/tmFfeOxJ+vvkxsKxdmN0WtS9zLdHEgfgVOiMVgv+Po4Q==}
    dependencies:
      no-case: 2.3.2
      upper-case: 1.1.3

  /tmp@0.0.33:
    resolution: {integrity: sha512-jRCJlojKnZ3addtTOjdIqoRuPEKBvNXcGYqzO6zWZX8KfKEpnGY5jfggJQ3EjKuu8D4bJRr0y+cYJFmYbImXGw==}
    engines: {node: '>=0.6.0'}
    dependencies:
      os-tmpdir: 1.0.2

  /to-fast-properties@2.0.0:
    resolution: {integrity: sha512-/OaKK0xYrs3DmxRYqL/yDc+FxFUVYhDlXMhRmv3z915w2HF1tnN1omB354j8VUGO/hbRzyD6Y3sA7v7GS/ceog==}
    engines: {node: '>=4'}
    dev: true

  /to-readable-stream@1.0.0:
    resolution: {integrity: sha512-Iq25XBt6zD5npPhlLVXGFN3/gyR2/qODcKNNyTMd4vbm39HUaOiAM4PMq0eMVC/Tkxz+Zjdsc55g9yyz+Yq00Q==}
    engines: {node: '>=6'}

  /to-regex-range@5.0.1:
    resolution: {integrity: sha512-65P7iz6X5yEr1cwcgvQxbbIw7Uk3gOy5dIdtZ4rDveLqhrdJP+Li/Hx6tyK0NEb+2GCyneCMJiGqrADCSNk8sQ==}
    engines: {node: '>=8.0'}
    dependencies:
      is-number: 7.0.0

  /to-vfile@8.0.0:
    resolution: {integrity: sha512-IcmH1xB5576MJc9qcfEC/m/nQCFt3fzMHz45sSlgJyTWjRbKW1HAkJpuf3DgE57YzIlZcwcBZA5ENQbBo4aLkg==}
    dependencies:
      vfile: 6.0.2
    dev: false

  /tr46@0.0.3:
    resolution: {integrity: sha512-N3WMsuqV66lT30CrXNbEjx4GEwlow3v6rr4mCcv6prnfwhS01rkgyFdjPNBYd9br7LpXV1+Emh01fHnq2Gdgrw==}

  /tree-kill@1.2.2:
    resolution: {integrity: sha512-L0Orpi8qGpRG//Nd+H90vFB+3iHnue1zSSGmNOOCh1GLJ7rUKVwV2HvijphGQS2UmhUZewS9VgvxYIdgr+fG1A==}
    hasBin: true
    dev: true

  /trim-newlines@3.0.1:
    resolution: {integrity: sha512-c1PTsA3tYrIsLGkJkzHF+w9F2EyxfXGo4UyJc4pFL++FMjnq0HJS69T3M7d//gKrFKwy429bouPescbjecU+Zw==}
    engines: {node: '>=8'}
    dev: true

  /trough@2.2.0:
    resolution: {integrity: sha512-tmMpK00BjZiUyVyvrBK7knerNgmgvcV/KLVyuma/SC+TQN167GrMRciANTz09+k3zW8L8t60jWO1GpfkZdjTaw==}
    dev: false

  /ts-api-utils@1.0.3(typescript@5.4.5):
    resolution: {integrity: sha512-wNMeqtMz5NtwpT/UZGY5alT+VoKdSsOOP/kqHFcUW1P/VRhH2wJ48+DN2WwUliNbQ976ETwDL0Ifd2VVvgonvg==}
    engines: {node: '>=16.13.0'}
    peerDependencies:
      typescript: '>=4.2.0'
    dependencies:
      typescript: 5.4.5
    dev: true

  /ts-deepmerge@7.0.1:
    resolution: {integrity: sha512-JBFCmNenZdUCc+TRNCtXVM6N8y/nDQHAcpj5BlwXG/gnogjam1NunulB9ia68mnqYI446giMfpqeBFFkOleh+g==}
    engines: {node: '>=14.13.1'}
    dev: false

  /ts-morph@20.0.0:
    resolution: {integrity: sha512-JVmEJy2Wow5n/84I3igthL9sudQ8qzjh/6i4tmYCm6IqYyKFlNbJZi7oBdjyqcWSWYRu3CtL0xbT6fS03ESZIg==}
    dependencies:
      '@ts-morph/common': 0.21.0
      code-block-writer: 12.0.0
    dev: true

  /ts-morph@22.0.0:
    resolution: {integrity: sha512-M9MqFGZREyeb5fTl6gNHKZLqBQA0TjA1lea+CR48R8EBTDuWrNqW6ccC5QvjNR4s6wDumD3LTCjOFSp9iwlzaw==}
    dependencies:
      '@ts-morph/common': 0.23.0
      code-block-writer: 13.0.1

  /ts-node@10.9.1(@types/node@18.18.6)(typescript@5.4.5):
    resolution: {integrity: sha512-NtVysVPkxxrwFGUUxGYhfux8k78pQB3JqYBXlLRZgdGUqTO5wU/UyHop5p70iEbGhB7q5KmiZiU0Y3KlJrScEw==}
    hasBin: true
    peerDependencies:
      '@swc/core': '>=1.2.50'
      '@swc/wasm': '>=1.2.50'
      '@types/node': '*'
      typescript: '>=2.7'
    peerDependenciesMeta:
      '@swc/core':
        optional: true
      '@swc/wasm':
        optional: true
      '@types/node':
        optional: true
    dependencies:
      '@cspotcode/source-map-support': 0.8.1
      '@tsconfig/node10': 1.0.9
      '@tsconfig/node12': 1.0.11
      '@tsconfig/node14': 1.0.3
      '@tsconfig/node16': 1.0.3
      '@types/node': 18.18.6
      acorn: 8.10.0
      acorn-walk: 8.2.0
      arg: 4.1.3
      create-require: 1.1.1
      diff: 4.0.2
      make-error: 1.3.6
      typescript: 5.4.5
      v8-compile-cache-lib: 3.0.1
      yn: 3.1.1
    dev: true

  /ts-node@10.9.1(@types/node@18.18.7)(typescript@5.4.5):
    resolution: {integrity: sha512-NtVysVPkxxrwFGUUxGYhfux8k78pQB3JqYBXlLRZgdGUqTO5wU/UyHop5p70iEbGhB7q5KmiZiU0Y3KlJrScEw==}
    hasBin: true
    peerDependencies:
      '@swc/core': '>=1.2.50'
      '@swc/wasm': '>=1.2.50'
      '@types/node': '*'
      typescript: '>=2.7'
    peerDependenciesMeta:
      '@swc/core':
        optional: true
      '@swc/wasm':
        optional: true
      '@types/node':
        optional: true
    dependencies:
      '@cspotcode/source-map-support': 0.8.1
      '@tsconfig/node10': 1.0.9
      '@tsconfig/node12': 1.0.11
      '@tsconfig/node14': 1.0.3
      '@tsconfig/node16': 1.0.3
      '@types/node': 18.18.7
      acorn: 8.10.0
      acorn-walk: 8.2.0
      arg: 4.1.3
      create-require: 1.1.1
      diff: 4.0.2
      make-error: 1.3.6
      typescript: 5.4.5
      v8-compile-cache-lib: 3.0.1
      yn: 3.1.1
    dev: true

  /tsconfig-paths@3.15.0:
    resolution: {integrity: sha512-2Ac2RgzDe/cn48GvOe3M+o82pEFewD3UPbyoUHHdKasHwJKjds4fLXWf/Ux5kATBKN20oaFGu+jbElp1pos0mg==}
    dependencies:
      '@types/json5': 0.0.29
      json5: 1.0.2
      minimist: 1.2.8
      strip-bom: 3.0.0
    dev: true

  /tslib@1.14.1:
    resolution: {integrity: sha512-Xni35NKzjgMrwevysHTCArtLDpPvye8zV/0E4EyYn43P7/7qvQwPh9BGkHewbMulVntbigmcT7rdX3BNo9wRJg==}
    dev: true

  /tslib@2.6.0:
    resolution: {integrity: sha512-7At1WUettjcSRHXCyYtTselblcHl9PJFFVKiCAy/bY97+BPZXSQ2wbq0P9s8tK2G7dFQfNnlJnPAiArVBVBsfA==}
    dev: true

  /tslib@2.6.2:
    resolution: {integrity: sha512-AEYxH93jGFPn/a2iVAwW87VuUIkR1FVUKB77NwMF7nBTDkDrrT/Hpt/IrCJ0QXhW27jTBDcf5ZY7w6RiqTMw2Q==}

  /tsutils@3.21.0(typescript@5.4.5):
    resolution: {integrity: sha512-mHKK3iUXL+3UF6xL5k0PEhKRUBKPBCv/+RkEOpjRWxxx27KKRBmmA60A9pgOUvMi8GKhRMPEmjBRPzs2W7O1OA==}
    engines: {node: '>= 6'}
    peerDependencies:
      typescript: '>=2.8.0 || >= 3.2.0-dev || >= 3.3.0-dev || >= 3.4.0-dev || >= 3.5.0-dev || >= 3.6.0-dev || >= 3.6.0-beta || >= 3.7.0-dev || >= 3.7.0-beta'
    dependencies:
      tslib: 1.14.1
      typescript: 5.4.5
    dev: true

  /tty-table@4.2.3:
    resolution: {integrity: sha512-Fs15mu0vGzCrj8fmJNP7Ynxt5J7praPXqFN0leZeZBXJwkMxv9cb2D454k1ltrtUSJbZ4yH4e0CynsHLxmUfFA==}
    engines: {node: '>=8.0.0'}
    hasBin: true
    dependencies:
      chalk: 4.1.2
      csv: 5.5.3
      kleur: 4.1.5
      smartwrap: 2.0.2
      strip-ansi: 6.0.1
      wcwidth: 1.0.1
      yargs: 17.7.2
    dev: false

  /tuf-js@1.1.7:
    resolution: {integrity: sha512-i3P9Kgw3ytjELUfpuKVDNBJvk4u5bXL6gskv572mcevPbSKCV3zt3djhmlEQ65yERjIbOSncy7U4cQJaB1CBCg==}
    engines: {node: ^14.17.0 || ^16.13.0 || >=18.0.0}
    dependencies:
      '@tufjs/models': 1.0.4
      debug: 4.3.5(supports-color@8.1.1)
      make-fetch-happen: 11.1.1
    transitivePeerDependencies:
      - supports-color

  /tunnel-agent@0.6.0:
    resolution: {integrity: sha512-McnNiV1l8RYeY8tBgEpuodCC1mLUdbSN+CYBL7kJsJNInOP8UjDDEwdk6Mw60vdLLrr5NHKZhMAOSrR2NZuQ+w==}
    dependencies:
      safe-buffer: 5.2.1

  /tunnel@0.0.6:
    resolution: {integrity: sha512-1h/Lnq9yajKY2PEbBadPXj3VxsDDu844OnaAo52UVmIzIvwwtBPIuNvkjuzBlTWpfJyUbG3ez0KSBibQkj4ojg==}
    engines: {node: '>=0.6.11 <=0.7.0 || >=0.7.3'}

  /txt_tocfill@0.5.1:
    resolution: {integrity: sha512-4MOOMalIXY15XF9FH1L29L8RbS+/73W+TGbo/j5Gl/l1rz61ZQg+wYW+/RQPpmV7NV8J6bxqFmuHM7IrM/XIcw==}
    dev: true

  /type-check@0.4.0:
    resolution: {integrity: sha512-XleUoc9uwGXqjWwXaUTZAmzMcFZ5858QA2vvx1Ur5xIcixXIP+8LnFDgRplU30us6teqdlskFfu+ae4K79Ooew==}
    engines: {node: '>= 0.8.0'}
    dependencies:
      prelude-ls: 1.2.1
    dev: true

  /type-fest@0.18.1:
    resolution: {integrity: sha512-OIAYXk8+ISY+qTOwkHtKqzAuxchoMiD9Udx+FSGQDuiRR+PJKJHc2NJAXlbhkGwTt/4/nKZxELY1w3ReWOL8mw==}
    engines: {node: '>=10'}
    dev: true

  /type-fest@0.20.2:
    resolution: {integrity: sha512-Ne+eE4r0/iWnpAxD852z3A+N0Bt5RN//NjJwRd2VFHEmrywxf5vsZlh4R6lixl6B+wz/8d+maTSAkN1FIkI3LQ==}
    engines: {node: '>=10'}
    dev: true

  /type-fest@0.21.3:
    resolution: {integrity: sha512-t0rzBq87m3fVcduHDUFhKmyyX+9eo6WQjZvf51Ea/M0Q7+T374Jp1aUiyUl0GKxp8M/OETVHSDvmkyPgvX+X2w==}
    engines: {node: '>=10'}

  /type-fest@0.6.0:
    resolution: {integrity: sha512-q+MB8nYR1KDLrgr4G5yemftpMC7/QLqVndBmEEdqzmNj5dcFOO4Oo8qlwZE3ULT3+Zim1F8Kq4cBnikNhlCMlg==}
    engines: {node: '>=8'}

  /type-fest@0.8.1:
    resolution: {integrity: sha512-4dbzIzqvjtgiM5rw1k5rEHtBANKmdudhGyBEajN01fEyhaAIhsoKNy6y7+IN93IfpFtwY9iqi7kD+xwKhQsNJA==}
    engines: {node: '>=8'}

  /type-fest@1.4.0:
    resolution: {integrity: sha512-yGSza74xk0UG8k+pLh5oeoYirvIiWo5t0/o3zHHAO2tRDiZcxWP7fywNlXhqb6/r6sWvwi+RsyQMWhVLe4BVuA==}
    engines: {node: '>=10'}

  /type-fest@2.19.0:
    resolution: {integrity: sha512-RAH822pAdBgcNMAfWnCBU3CFZcfZ/i1eZjwFU/dsLKumyuuP3niueg2UAukXYF0E2AAoc82ZSSf9J0WQBinzHA==}
    engines: {node: '>=12.20'}

  /type@1.2.0:
    resolution: {integrity: sha512-+5nt5AAniqsCnu2cEQQdpzCAh33kVx8n0VoFidKpB1dVVLAN/F+bgVOqOJqOnEnrhp222clB5p3vUlD+1QAnfg==}
    dev: true

  /type@2.7.2:
    resolution: {integrity: sha512-dzlvlNlt6AXU7EBSfpAscydQ7gXB+pPGsPnfJnZpiNJBDj7IaJzQlBZYGdEi4R9HmPdBv2XmWJ6YUtoTa7lmCw==}
    dev: true

  /typed-array-buffer@1.0.0:
    resolution: {integrity: sha512-Y8KTSIglk9OZEr8zywiIHG/kmQ7KWyjseXs1CbSo8vC42w7hg2HgYTxSWwP0+is7bWDc1H+Fo026CpHFwm8tkw==}
    engines: {node: '>= 0.4'}
    dependencies:
      call-bind: 1.0.2
      get-intrinsic: 1.2.1
      is-typed-array: 1.1.12

  /typed-array-byte-length@1.0.0:
    resolution: {integrity: sha512-Or/+kvLxNpeQ9DtSydonMxCx+9ZXOswtwJn17SNLvhptaXYDJvkFFP5zbfU/uLmvnBJlI4yrnXRxpdWH/M5tNA==}
    engines: {node: '>= 0.4'}
    dependencies:
      call-bind: 1.0.2
      for-each: 0.3.3
      has-proto: 1.0.1
      is-typed-array: 1.1.12

  /typed-array-byte-offset@1.0.0:
    resolution: {integrity: sha512-RD97prjEt9EL8YgAgpOkf3O4IF9lhJFr9g0htQkm0rchFp/Vx7LW5Q8fSXXub7BXAODyUQohRMyOc3faCPd0hg==}
    engines: {node: '>= 0.4'}
    dependencies:
      available-typed-arrays: 1.0.5
      call-bind: 1.0.2
      for-each: 0.3.3
      has-proto: 1.0.1
      is-typed-array: 1.1.12

  /typed-array-length@1.0.4:
    resolution: {integrity: sha512-KjZypGq+I/H7HI5HlOoGHkWUUGq+Q0TPhQurLbyrVrvnKTBgzLhIJ7j6J/XTQOi0d1RjyZ0wdas8bKs2p0x3Ng==}
    dependencies:
      call-bind: 1.0.2
      for-each: 0.3.3
      is-typed-array: 1.1.12

  /typed-rest-client@1.8.9:
    resolution: {integrity: sha512-uSmjE38B80wjL85UFX3sTYEUlvZ1JgCRhsWj/fJ4rZ0FqDUFoIuodtiVeE+cUqiVTOKPdKrp/sdftD15MDek6g==}
    dependencies:
      qs: 6.11.0
      tunnel: 0.0.6
      underscore: 1.13.6

  /typedarray-to-buffer@3.1.5:
    resolution: {integrity: sha512-zdu8XMNEDepKKR+XYOXAVPtWui0ly0NtohUscw+UmaHiAWT8hrV1rr//H6V+0DvJ3OQ19S979M0laLfX8rm82Q==}
    dependencies:
      is-typedarray: 1.0.0

  /typescript@5.4.2:
    resolution: {integrity: sha512-+2/g0Fds1ERlP6JsakQQDXjZdZMM+rqpamFZJEKh4kwTIn3iDkgKtby0CeNd5ATNZ4Ry1ax15TMx0W2V+miizQ==}
    engines: {node: '>=14.17'}
    hasBin: true

  /typescript@5.4.5:
    resolution: {integrity: sha512-vcI4UpRgg81oIRUFwR0WSIHKt11nJ7SAVlYNIu+QpqeyXP+gpQJy/Z4+F0aGxSE4MqwjyXvW/TzgkLAx2AGHwQ==}
    engines: {node: '>=14.17'}
    hasBin: true

  /typical@2.6.1:
    resolution: {integrity: sha512-ofhi8kjIje6npGozTip9Fr8iecmYfEbS06i0JnIg+rh51KakryWF4+jX8lLKZVhy6N+ID45WYSFCxPOdTWCzNg==}
    dev: true

  /uglify-js@3.17.4:
    resolution: {integrity: sha512-T9q82TJI9e/C1TAxYvfb16xO120tMVFZrGA3f9/P4424DNu6ypK103y0GPFVa17yotwSyZW5iYXgjYHkGrJW/g==}
    engines: {node: '>=0.8.0'}
    hasBin: true
    requiresBuild: true
    dev: true
    optional: true

  /unbox-primitive@1.0.2:
    resolution: {integrity: sha512-61pPlCD9h51VoreyJ0BReideM3MDKMKnh6+V9L08331ipq6Q8OFXZYiqP6n/tbHx4s5I9uRhcye6BrbkizkBDw==}
    dependencies:
      call-bind: 1.0.2
      has-bigints: 1.0.2
      has-symbols: 1.0.3
      which-boxed-primitive: 1.0.2

  /underscore@1.13.6:
    resolution: {integrity: sha512-+A5Sja4HP1M08MaXya7p5LvjuM7K6q/2EaC0+iovj/wOcMsTzMvDFbasi/oSapiwOlt252IqsKqPjCl7huKS0A==}

  /undici-types@5.26.5:
    resolution: {integrity: sha512-JlCMO+ehdEIKqlFxk6IfVoAUVmgz7cU7zD/h9XZ0qzeosSHmUJVOzSQvvYSYWXkFXC+IfLKSIffhv0sVZup6pA==}

  /unicorn-magic@0.1.0:
    resolution: {integrity: sha512-lRfVq8fE8gz6QMBuDM6a+LO3IAzTi05H6gCVaUpir2E1Rwpo4ZUog45KpNXKC/Mn3Yb9UDuHumeFTo9iV/D9FQ==}
    engines: {node: '>=18'}

  /unified@11.0.5:
    resolution: {integrity: sha512-xKvGhPWw3k84Qjh8bI3ZeJjqnyadK+GEFtazSfZv/rKeTkTjOJho6mFqh2SM96iIcZokxiOpg78GazTSg8+KHA==}
    dependencies:
      '@types/unist': 3.0.2
      bail: 2.0.2
      devlop: 1.1.0
      extend: 3.0.2
      is-plain-obj: 4.1.0
      trough: 2.2.0
      vfile: 6.0.2
    dev: false

  /unique-filename@2.0.1:
    resolution: {integrity: sha512-ODWHtkkdx3IAR+veKxFV+VBkUMcN+FaqzUUd7IZzt+0zhDZFPFxhlqwPF3YQvMHx1TD0tdgYl+kuPnJ8E6ql7A==}
    engines: {node: ^12.13.0 || ^14.15.0 || >=16.0.0}
    dependencies:
      unique-slug: 3.0.0

  /unique-filename@3.0.0:
    resolution: {integrity: sha512-afXhuC55wkAmZ0P18QsVE6kp8JaxrEokN2HGIoIVv2ijHQd419H0+6EigAFcIzXeMIkcIkNBpB3L/DXB3cTS/g==}
    engines: {node: ^14.17.0 || ^16.13.0 || >=18.0.0}
    dependencies:
      unique-slug: 4.0.0

  /unique-slug@3.0.0:
    resolution: {integrity: sha512-8EyMynh679x/0gqE9fT9oilG+qEt+ibFyqjuVTsZn1+CMxH+XLlpvr2UZx4nVcCwTpx81nICr2JQFkM+HPLq4w==}
    engines: {node: ^12.13.0 || ^14.15.0 || >=16.0.0}
    dependencies:
      imurmurhash: 0.1.4

  /unique-slug@4.0.0:
    resolution: {integrity: sha512-WrcA6AyEfqDX5bWige/4NQfPZMtASNVxdmWR76WESYQVAACSgWcR6e9i0mofqqBxYFtL4oAxPIptY73/0YE1DQ==}
    engines: {node: ^14.17.0 || ^16.13.0 || >=18.0.0}
    dependencies:
      imurmurhash: 0.1.4

  /unique-string@3.0.0:
    resolution: {integrity: sha512-VGXBUVwxKMBUznyffQweQABPRRW1vHZAbadFZud4pLFAqRGvv/96vafgjWFqzourzr8YonlQiPgH0YCJfawoGQ==}
    engines: {node: '>=12'}
    dependencies:
      crypto-random-string: 4.0.0

  /unist-util-is@6.0.0:
    resolution: {integrity: sha512-2qCTHimwdxLfz+YzdGfkqNlH0tLi9xjTnHddPmJwtIG9MGsdbutfTc4P+haPD7l7Cjxf/WZj+we5qfVPvvxfYw==}
    dependencies:
      '@types/unist': 3.0.2
    dev: false

  /unist-util-stringify-position@4.0.0:
    resolution: {integrity: sha512-0ASV06AAoKCDkS2+xw5RXJywruurpbC4JZSm7nr7MOt1ojAzvyyaO+UxZf18j8FCF6kmzCZKcAgN/yu2gm2XgQ==}
    dependencies:
      '@types/unist': 3.0.2
    dev: false

  /unist-util-visit-parents@6.0.1:
    resolution: {integrity: sha512-L/PqWzfTP9lzzEa6CKs0k2nARxTdZduw3zyh8d2NVBnsyvHjSX4TWse388YrrQKbvI8w20fGjGlhgT96WwKykw==}
    dependencies:
      '@types/unist': 3.0.2
      unist-util-is: 6.0.0
    dev: false

  /unist-util-visit@5.0.0:
    resolution: {integrity: sha512-MR04uvD+07cwl/yhVuVWAtw+3GOR/knlL55Nd/wAdblk27GCVt3lqpTivy/tkJcZoNPzTwS1Y+KMojlLDhoTzg==}
    dependencies:
      '@types/unist': 3.0.2
      unist-util-is: 6.0.0
      unist-util-visit-parents: 6.0.1
    dev: false

  /universal-user-agent@6.0.0:
    resolution: {integrity: sha512-isyNax3wXoKaulPDZWHQqbmIx1k2tb9fb3GGDBRxCscfYV2Ch7WxPArBsFEG8s/safwXTT7H4QGhaIkTp9447w==}

  /universalify@0.1.2:
    resolution: {integrity: sha512-rBJeI5CXAlmy1pV+617WB9J63U6XcazHHF2f2dbJix4XzpUF0RS3Zbj0FGIOCAva5P/d/GBOYaACQ1w+0azUkg==}
    engines: {node: '>= 4.0.0'}

  /universalify@2.0.0:
    resolution: {integrity: sha512-hAZsKq7Yy11Zu1DE0OzWjw7nnLZmJZYTDZZyEFHZdUhV8FkH5MCfoU1XMaxXovpyW5nq5scPqq0ZDP9Zyl04oQ==}
    engines: {node: '>= 10.0.0'}

  /untildify@4.0.0:
    resolution: {integrity: sha512-KK8xQ1mkzZeg9inewmFVDNkg3l5LUhoq9kN6iWYB/CC9YMG8HA+c1Q8HwDe6dEX7kErrEVNVBO3fWsVq5iDgtw==}
    engines: {node: '>=8'}

  /update-browserslist-db@1.0.9(browserslist@4.21.4):
    resolution: {integrity: sha512-/xsqn21EGVdXI3EXSum1Yckj3ZVZugqyOZQ/CxYPBD/R+ko9NSUScf8tFF4dOKY+2pvSSJA/S+5B8s4Zr4kyvg==}
    hasBin: true
    peerDependencies:
      browserslist: '>= 4.21.0'
    dependencies:
      browserslist: 4.21.4
      escalade: 3.1.1
      picocolors: 1.0.0

  /update-notifier@6.0.2:
    resolution: {integrity: sha512-EDxhTEVPZZRLWYcJ4ZXjGFN0oP7qYvbXWzEgRm/Yql4dHX5wDbvh89YHP6PK1lzZJYrMtXUuZZz8XGK+U6U1og==}
    engines: {node: '>=14.16'}
    dependencies:
      boxen: 7.0.0
      chalk: 5.3.0
      configstore: 6.0.0
      has-yarn: 3.0.0
      import-lazy: 4.0.0
      is-ci: 3.0.1
      is-installed-globally: 0.4.0
      is-npm: 6.0.0
      is-yarn-global: 0.4.0
      latest-version: 7.0.0
      pupa: 3.1.0
      semver: 7.6.2
      semver-diff: 4.0.0
      xdg-basedir: 5.1.0

  /upper-case-first@1.1.2:
    resolution: {integrity: sha512-wINKYvI3Db8dtjikdAqoBbZoP6Q+PZUyfMR7pmwHzjC2quzSkUq5DmPrTtPEqHaz8AGtmsB4TqwapMTM1QAQOQ==}
    dependencies:
      upper-case: 1.1.3

  /upper-case-first@2.0.2:
    resolution: {integrity: sha512-514ppYHBaKwfJRK/pNC6c/OxfGa0obSnAl106u97Ed0I625Nin96KAjttZF6ZL3e1XLtphxnqrOi9iWgm+u+bg==}
    dependencies:
      tslib: 2.6.2

  /upper-case@1.1.3:
    resolution: {integrity: sha512-WRbjgmYzgXkCV7zNVpy5YgrHgbBv126rMALQQMrmzOVC4GM2waQ9x7xtm8VU+1yF2kWyPzI9zbZ48n4vSxwfSA==}

  /upper-case@2.0.2:
    resolution: {integrity: sha512-KgdgDGJt2TpuwBUIjgG6lzw2GWFRCW9Qkfkiv0DxqHHLYJHmtmdUIKcZd8rHgFSjopVTlw6ggzCm1b8MFQwikg==}
    dependencies:
      tslib: 2.6.2

  /uri-js@4.4.1:
    resolution: {integrity: sha512-7rKUyy33Q1yc98pQ1DAmLtwX109F7TIfWlW1Ydo8Wl1ii1SeHieeh0HHfPeL2fMXK6z0s8ecKs9frCuLJvndBg==}
    dependencies:
      punycode: 2.3.0

  /url-parse-lax@3.0.0:
    resolution: {integrity: sha512-NjFKA0DidqPa5ciFcSrXnAltTtzz84ogy+NebPvfEgAck0+TNg4UJ4IN+fB7zRZfbgUf0syOo9MDxFkDSMuFaQ==}
    engines: {node: '>=4'}
    dependencies:
      prepend-http: 2.0.0

  /user-home@2.0.0:
    resolution: {integrity: sha512-KMWqdlOcjCYdtIJpicDSFBQ8nFwS2i9sslAd6f4+CBGcU4gist2REnr2fxj2YocvJFxSF3ZOHLYLVZnUxv4BZQ==}
    engines: {node: '>=0.10.0'}
    dependencies:
      os-homedir: 1.0.2
    dev: true

  /util-deprecate@1.0.2:
    resolution: {integrity: sha512-EPD5q1uXyFxJpCrLnCc1nHnq3gOa6DZBocAIiI2TaSCA7VCJ1UJDMagCzIkXNsUYfD1daK//LTEQ8xiIbrHtcw==}

  /uuid@3.4.0:
    resolution: {integrity: sha512-HjSDRw6gZE5JMggctHBcjVak08+KEVhSIiDzFnT9S9aegmp85S/bReBVTb4QTFaRNptJ9kuYaNhnbNEOkbKb/A==}
    deprecated: Please upgrade  to version 7 or higher.  Older versions may use Math.random() in certain circumstances, which is known to be problematic.  See https://v8.dev/blog/math-random for details.
    hasBin: true
    dev: true

  /v8-compile-cache-lib@3.0.1:
    resolution: {integrity: sha512-wa7YjyUGfNZngI/vtK0UHAN+lgDCxBPCylVXGp0zu59Fz5aiGtNXaq3DhIov063MorB+VfufLh3JlF2KdTK3xg==}
    dev: true

  /v8-to-istanbul@9.0.1:
    resolution: {integrity: sha512-74Y4LqY74kLE6IFyIjPtkSTWzUZmj8tdHT9Ii/26dvQ6K9Dl2NbEfj0XgU2sHCtKgt5VupqhlO/5aWuqS+IY1w==}
    engines: {node: '>=10.12.0'}
    dependencies:
      '@jridgewell/trace-mapping': 0.3.18
      '@types/istanbul-lib-coverage': 2.0.4
      convert-source-map: 1.8.0
    dev: true

  /validate-npm-package-license@3.0.4:
    resolution: {integrity: sha512-DpKm2Ui/xN7/HQKCtpZxoRWBhZ9Z0kqtygG8XCgNQ8ZlDnxuQmWhj566j8fN4Cu3/JmbhsDo7fcAJq4s9h27Ew==}
    dependencies:
      spdx-correct: 3.1.1
      spdx-expression-parse: 3.0.1

  /validate-npm-package-name@5.0.0:
    resolution: {integrity: sha512-YuKoXDAhBYxY7SfOKxHBDoSyENFeW5VvIIQp2TGQuit8gpK6MnWaQelBKxso72DoxTZfZdcP3W90LqpSkgPzLQ==}
    engines: {node: ^14.17.0 || ^16.13.0 || >=18.0.0}
    dependencies:
      builtins: 5.0.1

  /validate-npm-package-name@5.0.1:
    resolution: {integrity: sha512-OljLrQ9SQdOUqTaQxqL5dEfZWrXExyyWsozYlAWFawPVNuD83igl7uJD2RTkNMbniIYgt8l81eCJGIdQF7avLQ==}
    engines: {node: ^14.17.0 || ^16.13.0 || >=18.0.0}

  /validator@13.9.0:
    resolution: {integrity: sha512-B+dGG8U3fdtM0/aNK4/X8CXq/EcxU2WPrPEkJGslb47qyHsxmbggTWK0yEA4qnYVNF+nxNlN88o14hIcPmSIEA==}
    engines: {node: '>= 0.10'}

  /vfile-message@4.0.2:
    resolution: {integrity: sha512-jRDZ1IMLttGj41KcZvlrYAaI3CfqpLpfpf+Mfig13viT6NKvRzWZ+lXz0Y5D60w6uJIBAOGq9mSHf0gktF0duw==}
    dependencies:
      '@types/unist': 3.0.2
      unist-util-stringify-position: 4.0.0
    dev: false

  /vfile@6.0.2:
    resolution: {integrity: sha512-zND7NlS8rJYb/sPqkb13ZvbbUoExdbi4w3SfRrMq6R3FvnLQmmfpajJNITuuYm6AZ5uao9vy4BAos3EXBPf2rg==}
    dependencies:
      '@types/unist': 3.0.2
      unist-util-stringify-position: 4.0.0
      vfile-message: 4.0.2
    dev: false

  /vite-node@2.0.5(@types/node@18.18.6):
    resolution: {integrity: sha512-LdsW4pxj0Ot69FAoXZ1yTnA9bjGohr2yNBU7QKRxpz8ITSkhuDl6h3zS/tvgz4qrNjeRnvrWeXQ8ZF7Um4W00Q==}
    engines: {node: ^18.0.0 || >=20.0.0}
    hasBin: true
    dependencies:
      cac: 6.7.14
      debug: 4.3.5(supports-color@8.1.1)
      pathe: 1.1.2
      tinyrainbow: 1.2.0
      vite: 5.4.0(@types/node@18.18.6)
    transitivePeerDependencies:
      - '@types/node'
      - less
      - lightningcss
      - sass
      - sass-embedded
      - stylus
      - sugarss
      - supports-color
      - terser
    dev: true

  /vite@5.4.0(@types/node@18.18.6):
    resolution: {integrity: sha512-5xokfMX0PIiwCMCMb9ZJcMyh5wbBun0zUzKib+L65vAZ8GY9ePZMXxFrHbr/Kyll2+LSCY7xtERPpxkBDKngwg==}
    engines: {node: ^18.0.0 || >=20.0.0}
    hasBin: true
    peerDependencies:
      '@types/node': ^18.0.0 || >=20.0.0
      less: '*'
      lightningcss: ^1.21.0
      sass: '*'
      sass-embedded: '*'
      stylus: '*'
      sugarss: '*'
      terser: ^5.4.0
    peerDependenciesMeta:
      '@types/node':
        optional: true
      less:
        optional: true
      lightningcss:
        optional: true
      sass:
        optional: true
      sass-embedded:
        optional: true
      stylus:
        optional: true
      sugarss:
        optional: true
      terser:
        optional: true
    dependencies:
      '@types/node': 18.18.6
      esbuild: 0.21.5
      postcss: 8.4.41
      rollup: 4.20.0
    optionalDependencies:
      fsevents: 2.3.3
    dev: true

  /vitest@2.0.5(@types/node@18.18.6):
    resolution: {integrity: sha512-8GUxONfauuIdeSl5f9GTgVEpg5BTOlplET4WEDaeY2QBiN8wSm68vxN/tb5z405OwppfoCavnwXafiaYBC/xOA==}
    engines: {node: ^18.0.0 || >=20.0.0}
    hasBin: true
    peerDependencies:
      '@edge-runtime/vm': '*'
      '@types/node': ^18.0.0 || >=20.0.0
      '@vitest/browser': 2.0.5
      '@vitest/ui': 2.0.5
      happy-dom: '*'
      jsdom: '*'
    peerDependenciesMeta:
      '@edge-runtime/vm':
        optional: true
      '@types/node':
        optional: true
      '@vitest/browser':
        optional: true
      '@vitest/ui':
        optional: true
      happy-dom:
        optional: true
      jsdom:
        optional: true
    dependencies:
      '@ampproject/remapping': 2.3.0
      '@types/node': 18.18.6
      '@vitest/expect': 2.0.5
      '@vitest/pretty-format': 2.0.5
      '@vitest/runner': 2.0.5
      '@vitest/snapshot': 2.0.5
      '@vitest/spy': 2.0.5
      '@vitest/utils': 2.0.5
      chai: 5.1.1
      debug: 4.3.5(supports-color@8.1.1)
      execa: 8.0.1
      magic-string: 0.30.11
      pathe: 1.1.2
      std-env: 3.7.0
      tinybench: 2.9.0
      tinypool: 1.0.0
      tinyrainbow: 1.2.0
      vite: 5.4.0(@types/node@18.18.6)
      vite-node: 2.0.5(@types/node@18.18.6)
      why-is-node-running: 2.3.0
    transitivePeerDependencies:
      - less
      - lightningcss
      - sass
      - sass-embedded
      - stylus
      - sugarss
      - supports-color
      - terser
    dev: true

  /watchpack@2.4.0:
    resolution: {integrity: sha512-Lcvm7MGST/4fup+ifyKi2hjyIAwcdI4HRgtvTpIUxBRhB+RFtUh8XtDOxUfctVCnhVi+QQj49i91OyvzkJl6cg==}
    engines: {node: '>=10.13.0'}
    dependencies:
      glob-to-regexp: 0.4.1
      graceful-fs: 4.2.11

  /wcwidth@1.0.1:
    resolution: {integrity: sha512-XHPEwS0q6TaxcvG85+8EYkbiCux2XtWG2mkc47Ng2A77BQu9+DqIOJldST4HgPkuea7dvKSj5VgX3P1d4rW8Tg==}
    dependencies:
      defaults: 1.0.3

  /web-streams-polyfill@3.3.3:
    resolution: {integrity: sha512-d2JWLCivmZYTSIoge9MsgFCZrt571BikcWGYkjC1khllbTeDlGqZ2D8vD8E/lJa8WGWbb7Plm8/XJYV7IJHZZw==}
    engines: {node: '>= 8'}

  /webidl-conversions@3.0.1:
    resolution: {integrity: sha512-2JAn3z8AR6rjK8Sm8orRC0h/bcl/DqL7tRPdGZ4I1CjdF+EaMLmYxBHyXuKL849eucPFhvBoxMsflfOb8kxaeQ==}

  /webpack-sources@3.2.3:
    resolution: {integrity: sha512-/DyMEOrDgLKKIG0fmvtz+4dUX/3Ghozwgm6iPp8KRhvn+eQf9+Q7GWxVNMk3+uCPWfdXYC4ExGBckIXdFEfH1w==}
    engines: {node: '>=10.13.0'}

  /webpack@5.88.1:
    resolution: {integrity: sha512-FROX3TxQnC/ox4N+3xQoWZzvGXSuscxR32rbzjpXgEzWudJFEJBpdlkkob2ylrv5yzzufD1zph1OoFsLtm6stQ==}
    engines: {node: '>=10.13.0'}
    hasBin: true
    peerDependencies:
      webpack-cli: '*'
    peerDependenciesMeta:
      webpack-cli:
        optional: true
    dependencies:
      '@types/eslint-scope': 3.7.4
      '@types/estree': 1.0.1
      '@webassemblyjs/ast': 1.11.6
      '@webassemblyjs/wasm-edit': 1.11.6
      '@webassemblyjs/wasm-parser': 1.11.6
      acorn: 8.10.0
      acorn-import-assertions: 1.9.0(acorn@8.10.0)
      browserslist: 4.21.4
      chrome-trace-event: 1.0.3
      enhanced-resolve: 5.15.0
      es-module-lexer: 1.3.0
      eslint-scope: 5.1.1
      events: 3.3.0
      glob-to-regexp: 0.4.1
      graceful-fs: 4.2.11
      json-parse-even-better-errors: 2.3.1
      loader-runner: 4.3.0
      mime-types: 2.1.35
      neo-async: 2.6.2
      schema-utils: 3.2.0
      tapable: 2.2.1
      terser-webpack-plugin: 5.3.9(webpack@5.88.1)
      watchpack: 2.4.0
      webpack-sources: 3.2.3
    transitivePeerDependencies:
      - '@swc/core'
      - esbuild
      - uglify-js

  /whatwg-url@5.0.0:
    resolution: {integrity: sha512-saE57nupxk6v3HY35+jzBwYa0rKSy0XR8JSxZPwgLr7ys0IBzhGviA1/TUGJLmSVqs8pb9AnvICXEuOHLprYTw==}
    dependencies:
      tr46: 0.0.3
      webidl-conversions: 3.0.1

  /which-boxed-primitive@1.0.2:
    resolution: {integrity: sha512-bwZdv0AKLpplFY2KZRX6TvyuN7ojjr7lwkg6ml0roIy9YeuSr7JS372qlNW18UQYzgYK9ziGcerWqZOmEn9VNg==}
    dependencies:
      is-bigint: 1.0.4
      is-boolean-object: 1.1.2
      is-number-object: 1.0.7
      is-string: 1.0.7
      is-symbol: 1.0.4

  /which-builtin-type@1.1.3:
    resolution: {integrity: sha512-YmjsSMDBYsM1CaFiayOVT06+KJeXf0o5M/CAd4o1lTadFAtacTUM49zoYxr/oroopFDfhvN6iEcBxUyc3gvKmw==}
    engines: {node: '>= 0.4'}
    dependencies:
      function.prototype.name: 1.1.6
      has-tostringtag: 1.0.0
      is-async-function: 2.0.0
      is-date-object: 1.0.5
      is-finalizationregistry: 1.0.2
      is-generator-function: 1.0.10
      is-regex: 1.1.4
      is-weakref: 1.0.2
      isarray: 2.0.5
      which-boxed-primitive: 1.0.2
      which-collection: 1.0.1
      which-typed-array: 1.1.11
    dev: true

  /which-collection@1.0.1:
    resolution: {integrity: sha512-W8xeTUwaln8i3K/cY1nGXzdnVZlidBcagyNFtBdD5kxnb4TvGKR7FfSIS3mYpwWS1QUCutfKz8IY8RjftB0+1A==}
    dependencies:
      is-map: 2.0.2
      is-set: 2.0.2
      is-weakmap: 2.0.1
      is-weakset: 2.0.2
    dev: true

  /which-module@2.0.1:
    resolution: {integrity: sha512-iBdZ57RDvnOR9AGBhML2vFZf7h8vmBjhoaZqODJBFWHVtKkDmKuHai3cx5PgVMrX5YDNp27AofYbAwctSS+vhQ==}
    dev: false

  /which-typed-array@1.1.11:
    resolution: {integrity: sha512-qe9UWWpkeG5yzZ0tNYxDmd7vo58HDBc39mZ0xWWpolAGADdFOzkfamWLDxkOWcvHQKVmdTyQdLD4NOfjLWTKew==}
    engines: {node: '>= 0.4'}
    dependencies:
      available-typed-arrays: 1.0.5
      call-bind: 1.0.2
      for-each: 0.3.3
      gopd: 1.0.1
      has-tostringtag: 1.0.0

  /which@1.3.1:
    resolution: {integrity: sha512-HxJdYWq1MTIQbJ3nw0cqssHoTNU267KlrDuGZ1WYlxDStUtKUhOaJmh112/TZmHxxUfuJqPXSOm7tDyas0OSIQ==}
    hasBin: true
    dependencies:
      isexe: 2.0.0
    dev: true

  /which@2.0.2:
    resolution: {integrity: sha512-BLI3Tl1TW3Pvl70l3yq3Y64i+awpwXqsGBYWkkqMtnbXgrMD+yj7rhW0kuEDxzJaYXGjEW5ogapKNMEKNMjibA==}
    engines: {node: '>= 8'}
    hasBin: true
    dependencies:
      isexe: 2.0.0

  /which@3.0.1:
    resolution: {integrity: sha512-XA1b62dzQzLfaEOSQFTCOd5KFf/1VSzZo7/7TUjnya6u0vGGKzU96UQBZTAThCb2j4/xjBAyii1OhRLJEivHvg==}
    engines: {node: ^14.17.0 || ^16.13.0 || >=18.0.0}
    hasBin: true
    dependencies:
      isexe: 2.0.0

  /why-is-node-running@2.3.0:
    resolution: {integrity: sha512-hUrmaWBdVDcxvYqnyh09zunKzROWjbZTiNy8dBEjkS7ehEDQibXJ7XvlmtbwuTclUiIyN+CyXQD4Vmko8fNm8w==}
    engines: {node: '>=8'}
    hasBin: true
    dependencies:
      siginfo: 2.0.0
      stackback: 0.0.2
    dev: true

  /wide-align@1.1.5:
    resolution: {integrity: sha512-eDMORYaPNZ4sQIuuYPDHdQvf4gyCF9rEEV/yPxGfwPkRodwEgiMUUXTx/dex+Me0wxx53S+NgUHaP7y3MGlDmg==}
    dependencies:
      string-width: 4.2.3

  /widest-line@3.1.0:
    resolution: {integrity: sha512-NsmoXalsWVDMGupxZ5R08ka9flZjjiLvHVAWYOKtiKM8ujtZWr9cRffak+uSE48+Ob8ObalXpwyeUiyDD6QFgg==}
    engines: {node: '>=8'}
    dependencies:
      string-width: 4.2.3

  /widest-line@4.0.1:
    resolution: {integrity: sha512-o0cyEG0e8GPzT4iGHphIOh0cJOV8fivsXxddQasHPHfoZf1ZexrfeA21w2NaEN1RHE+fXlfISmOE8R9N3u3Qig==}
    engines: {node: '>=12'}
    dependencies:
      string-width: 5.1.2

  /word-wrap@1.2.3:
    resolution: {integrity: sha512-Hz/mrNwitNRh/HUAtM/VT/5VH+ygD6DV7mYKZAtHOrbs8U7lvPS6xf7EJKMF0uW1KJCl0H701g3ZGus+muE5vQ==}
    engines: {node: '>=0.10.0'}
    dev: true

  /wordwrap@1.0.0:
    resolution: {integrity: sha512-gvVzJFlPycKc5dZN4yPkP8w7Dc37BtP1yczEneOb4uq34pXZcvrtRTmWV8W+Ume+XCxKgbjM+nevkyFPMybd4Q==}

  /wrap-ansi@6.2.0:
    resolution: {integrity: sha512-r6lPcBGxZXlIcymEu7InxDMhdW0KDxpLgoFLcguasxCaJ/SOIZwINatK9KY/tf+ZrlywOKU0UDj3ATXUBfxJXA==}
    engines: {node: '>=8'}
    dependencies:
      ansi-styles: 4.3.0
      string-width: 4.2.3
      strip-ansi: 6.0.1

  /wrap-ansi@7.0.0:
    resolution: {integrity: sha512-YVGIj2kamLSTxw6NsZjoBxfSwsn0ycdesmc4p+Q21c5zPuZ1pl+NfxVdxPtdHvmNVOQ6XSYG4AUtyt/Fi7D16Q==}
    engines: {node: '>=10'}
    dependencies:
      ansi-styles: 4.3.0
      string-width: 4.2.3
      strip-ansi: 6.0.1

  /wrap-ansi@8.1.0:
    resolution: {integrity: sha512-si7QWI6zUMq56bESFvagtmzMdGOtoxfR+Sez11Mobfc7tm+VkUckk9bW2UeffTGVUbOksxmSw0AA2gs8g71NCQ==}
    engines: {node: '>=12'}
    dependencies:
      ansi-styles: 6.2.1
      string-width: 5.1.2
      strip-ansi: 7.1.0

  /wrappy@1.0.2:
    resolution: {integrity: sha512-l4Sp/DRseor9wL6EvV2+TuQn63dMkPjZ/sp9XkghTEbV9KlPS1xUsZ3u7/IQO4wxtcFB4bgpQPRcR3QCvezPcQ==}

  /write-file-atomic@3.0.3:
    resolution: {integrity: sha512-AvHcyZ5JnSfq3ioSyjrBkH9yW4m7Ayk8/9My/DD9onKeu/94fwrMocemO2QAJFAlnnDN+ZDS+ZjAR5ua1/PV/Q==}
    dependencies:
      imurmurhash: 0.1.4
      is-typedarray: 1.0.0
      signal-exit: 3.0.7
      typedarray-to-buffer: 3.1.5

  /xcase@2.0.1:
    resolution: {integrity: sha512-UmFXIPU+9Eg3E9m/728Bii0lAIuoc+6nbrNUKaRPJOFp91ih44qqGlWtxMB6kXFrRD6po+86ksHM5XHCfk6iPw==}

  /xdg-basedir@5.1.0:
    resolution: {integrity: sha512-GCPAHLvrIH13+c0SuacwvRYj2SxJXQ4kaVTT5xgL3kPrz56XxkF21IGhjSE1+W0aw7gpBWRGXLCPnPby6lSpmQ==}
    engines: {node: '>=12'}

  /xtend@4.0.2:
    resolution: {integrity: sha512-LKYU1iAXJXUgAXn9URjiu+MWhyUXHsvfp7mcuYm9dSUKK0/CjtrUwFAxD82/mCWbtLsGjFIad0wIsod4zrTAEQ==}
    engines: {node: '>=0.4'}

  /y18n@4.0.3:
    resolution: {integrity: sha512-JKhqTOwSrqNA1NY5lSztJ1GrBiUodLMmIZuLiDaMRJ+itFd+ABVE8XBjOvIWL+rSqNDC74LCSFmlb/U4UZ4hJQ==}
    dev: false

  /y18n@5.0.8:
    resolution: {integrity: sha512-0pfFzegeDWJHJIAmTLRP2DwHjdF5s7jo9tuztdQxAhINCdvS+3nGINqPd00AphqJR/0LhANUS6/+7SCb98YOfA==}
    engines: {node: '>=10'}

  /yallist@4.0.0:
    resolution: {integrity: sha512-3wdGidZyq5PB084XLES5TpOSRA3wjXAlIWMhum2kRcv/41Sn2emQ0dycQW4uZXLejwKvg6EsvbdlVL+FYEct7A==}

  /yaml@2.3.1:
    resolution: {integrity: sha512-2eHWfjaoXgTBC2jNM1LRef62VQa0umtvRiDSk6HSzW7RvS5YtkabJrwYLLEKWBc8a5U2PTSCs+dJjUTJdlHsWQ==}
    engines: {node: '>= 14'}

  /yargs-parser@18.1.3:
    resolution: {integrity: sha512-o50j0JeToy/4K6OZcaQmW6lyXXKhq7csREXcDwk2omFPJEwUNOVtJKvmDr9EI1fAJZUyZcRF7kxGBWmRXudrCQ==}
    engines: {node: '>=6'}
    dependencies:
      camelcase: 5.3.1
      decamelize: 1.2.0
    dev: false

  /yargs-parser@20.2.9:
    resolution: {integrity: sha512-y11nGElTIV+CT3Zv9t7VKl+Q3hTQoT9a1Qzezhhl6Rp21gJ/IVTW7Z3y9EWXhuUBC2Shnf+DX0antecpAwSP8w==}
    engines: {node: '>=10'}
    dev: true

  /yargs-parser@21.1.1:
    resolution: {integrity: sha512-tVpsJW7DdjecAiFpbIB1e3qxIQsE6NoPc5/eTdrbbIC4h0LVsWhnoa3g+m2HclBIujHzsxZ4VJVA+GUuc2/LBw==}
    engines: {node: '>=12'}

  /yargs@15.4.1:
    resolution: {integrity: sha512-aePbxDmcYW++PaqBsJ+HYUFwCdv4LVvdnhBy78E57PIor8/OVvhMrADFFEDh8DHDFRv/O9i3lPhsENjO7QX0+A==}
    engines: {node: '>=8'}
    dependencies:
      cliui: 6.0.0
      decamelize: 1.2.0
      find-up: 4.1.0
      get-caller-file: 2.0.5
      require-directory: 2.1.1
      require-main-filename: 2.0.0
      set-blocking: 2.0.0
      string-width: 4.2.3
      which-module: 2.0.1
      y18n: 4.0.3
      yargs-parser: 18.1.3
    dev: false

  /yargs@16.2.0:
    resolution: {integrity: sha512-D1mvvtDG0L5ft/jGWkLpG1+m0eQxOfaBvTNELraWj22wSVUMWxZUvYgJYcKh6jGGIkJFhH4IZPQhR4TKpc8mBw==}
    engines: {node: '>=10'}
    dependencies:
      cliui: 7.0.4
      escalade: 3.1.1
      get-caller-file: 2.0.5
      require-directory: 2.1.1
      string-width: 4.2.3
      y18n: 5.0.8
      yargs-parser: 20.2.9
    dev: true

  /yargs@17.7.1:
    resolution: {integrity: sha512-cwiTb08Xuv5fqF4AovYacTFNxk62th7LKJ6BL9IGUpTJrWoU7/7WdQGTP2SjKf1dUNBGzDd28p/Yfs/GI6JrLw==}
    engines: {node: '>=12'}
    dependencies:
      cliui: 8.0.1
      escalade: 3.1.1
      get-caller-file: 2.0.5
      require-directory: 2.1.1
      string-width: 4.2.3
      y18n: 5.0.8
      yargs-parser: 21.1.1
    dev: true

  /yargs@17.7.2:
    resolution: {integrity: sha512-7dSzzRQ++CKnNI/krKnYRV7JKKPUXMEh61soaHKg9mrWEhzFWhFnxPxGl+69cD1Ou63C13NUPCnmIcrvqCuM6w==}
    engines: {node: '>=12'}
    dependencies:
      cliui: 8.0.1
      escalade: 3.1.1
      get-caller-file: 2.0.5
      require-directory: 2.1.1
      string-width: 4.2.3
      y18n: 5.0.8
      yargs-parser: 21.1.1

  /yn@3.1.1:
    resolution: {integrity: sha512-Ux4ygGWsu2c7isFWe8Yu1YluJmqVhxqK2cLXNQA5AcC3QfbGNpM7fu0Y8b/z16pXLnFxZYvWhd3fhBY9DLmC6Q==}
    engines: {node: '>=6'}
    dev: true

  /yocto-queue@0.1.0:
    resolution: {integrity: sha512-rVksvsnNCdJ/ohGc6xgPwyN8eheCxsiLM8mxuE/t/mOVqJewPuO1miLpTHQiRgTKCLexL4MeAFVagts7HmNZ2Q==}
    engines: {node: '>=10'}

  /yocto-queue@1.0.0:
    resolution: {integrity: sha512-9bnSc/HEW2uRy67wc+T8UwauLuPJVn28jb+GtJY16iiKWyvmYJRXVT4UamsAEGQfPohgr2q4Tq0sQbQlxTfi1g==}
    engines: {node: '>=12.20'}

  /yoctocolors-cjs@2.1.2:
    resolution: {integrity: sha512-cYVsTjKl8b+FrnidjibDWskAv7UKOfcwaVZdp/it9n1s9fU3IkgDbhdIRKCW4JDsAlECJY0ytoVPT3sK6kideA==}
    engines: {node: '>=18'}

  /z-schema@5.0.5:
    resolution: {integrity: sha512-D7eujBWkLa3p2sIpJA0d1pr7es+a7m0vFAnZLlCEKq/Ij2k0MLi9Br2UPxoxdYystm5K1yeBGzub0FlYUEWj2Q==}
    engines: {node: '>=8.0.0'}
    hasBin: true
    dependencies:
      lodash.get: 4.4.2
      lodash.isequal: 4.5.0
      validator: 13.9.0
    optionalDependencies:
      commander: 9.5.0

  /zod@3.21.4:
    resolution: {integrity: sha512-m46AKbrzKVzOzs/DZgVnG5H55N1sv1M8qZU3A8RIKbs3mrACDNeIOeilDymVb2HdmP8uwshOCF4uJ8uM9rCqJw==}
    dev: true

  /zwitch@2.0.4:
    resolution: {integrity: sha512-bXE4cR/kVZhKZX/RjPEflHaKVhUVl85noU3v6b8apfQEc1x4A+zBxjZ4lN8LqGd6WZ3dl98pY4o717VFmoPp+A==}
    dev: false<|MERGE_RESOLUTION|>--- conflicted
+++ resolved
@@ -464,18 +464,12 @@
       eslint:
         specifier: ~8.57.0
         version: 8.57.0
-<<<<<<< HEAD
+      json-schema-to-typescript:
+        specifier: ^15.0.0
+        version: 15.0.0
       vitest:
         specifier: ^2.0.3
         version: 2.0.5(@types/node@18.18.6)
-=======
-      json-schema-to-typescript:
-        specifier: ^15.0.0
-        version: 15.0.0
-      mocha:
-        specifier: ^10.2.0
-        version: 10.2.0
->>>>>>> 40e4596b
 
   packages/bundle-size-tools:
     dependencies:
@@ -3132,7 +3126,7 @@
     dependencies:
       '@typescript-eslint/types': 5.59.11
       '@typescript-eslint/visitor-keys': 5.59.11
-      debug: 4.3.5(supports-color@8.1.1)
+      debug: 4.3.6
       globby: 11.1.0
       is-glob: 4.0.3
       semver: 7.6.2
@@ -3750,19 +3744,14 @@
     engines: {node: '>=0.10.0'}
     dev: true
 
-<<<<<<< HEAD
-  /assertion-error@2.0.1:
-    resolution: {integrity: sha512-Izi8RQcffqCeNVgFigKli1ssklIbpHnCYc6AknXGYoB6grJqyeby7jv12JUQgmTAnIDnbck1uxksT4dzN3PWBA==}
-    engines: {node: '>=12'}
-=======
   /arrify@2.0.1:
     resolution: {integrity: sha512-3duEwti880xqi4eAMN8AyR4a0ByT90zoYdLlevfrvU43vb0YZwZVfxOgxWrLXXXpyugL0hNZc9G6BiB5B3nUug==}
     engines: {node: '>=8'}
     dev: false
 
-  /assertion-error@1.1.0:
-    resolution: {integrity: sha512-jgsaNduz+ndvGyFt3uSuWqvy4lCnIJiovtouQN5JZHOKCS2QuhEdbcQHFhVksz2N2U9hXJo8odG7ETyWlEeuDw==}
->>>>>>> 40e4596b
+  /assertion-error@2.0.1:
+    resolution: {integrity: sha512-Izi8RQcffqCeNVgFigKli1ssklIbpHnCYc6AknXGYoB6grJqyeby7jv12JUQgmTAnIDnbck1uxksT4dzN3PWBA==}
+    engines: {node: '>=12'}
     dev: true
 
   /astral-regex@2.0.0:
