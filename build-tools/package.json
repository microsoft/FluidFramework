{
	"name": "root",
	"version": "0.23.0",
	"private": true,
	"homepage": "https://fluidframework.com",
	"repository": {
		"type": "git",
		"url": "https://github.com/microsoft/FluidFramework.git",
		"directory": "build-tools"
	},
	"license": "MIT",
	"author": "Microsoft and contributors",
	"scripts": {
		"build": "npm run build:compile && npm run lint && npm run build:docs",
		"build:compile": "pnpm run -r --stream build:compile",
		"build:docs": "pnpm run -r --no-sort --stream build:docs",
		"build:fast": "fluid-build --root .. -g build-tools",
		"changelog": "conventional-changelog -p conventionalcommits -i CHANGELOG.md -s -r 2 --commit-path . -t build-tools_v --context lerna.json",
		"ci:build": "npm run build",
		"ci:eslint": "pnpm run -r --no-sort --stream --no-bail eslint",
		"ci:test": "npm run test:mocha:report",
		"ci:test:coverage": "npm run test:coverage ; t1=$? ; npm run test:copyresults ; exit $t1",
		"clean": "pnpm run -r --no-sort --stream clean && npm run clean:docs && npm run clean:nyc",
		"clean:docs": "rimraf --glob \"**/_api-extractor-temp\" \"docs/api/*/**\"",
		"clean:nyc": "rimraf --glob \"nyc/**\"",
		"commit": "git-cz",
		"format": "npm run prettier:fix",
		"preinstall": "node ../scripts/only-pnpm.cjs",
		"install:commitlint": "npm install --global @commitlint/config-conventional",
		"lint": "npm run syncpack:deps && npm run syncpack:versions && npm run prettier && npm run ci:eslint",
		"lint:fix": "npm run syncpack:deps:fix && npm run syncpack:versions:fix && npm run prettier:fix && pnpm run -r --no-sort --stream lint:fix",
		"policy-check": "node packages/build-cli/bin/dev check policy",
		"policy-check:asserts": "node packages/build-cli/bin/dev check policy --handler assert-short-codes --fix",
		"policy-check:fix": "node packages/build-cli/bin/dev check policy --excludeHandler assert-short-codes --fix",
		"prettier": "prettier --check . --ignore-path ../.prettierignore",
		"prettier:fix": "prettier --write . --ignore-path ../.prettierignore",
		"syncpack:deps": "syncpack lint-semver-ranges --config syncpack.config.cjs",
		"syncpack:deps:fix": "syncpack set-semver-ranges --config syncpack.config.cjs",
		"syncpack:versions": "syncpack list-mismatches --config syncpack.config.cjs",
		"syncpack:versions:fix": "syncpack fix-mismatches --config syncpack.config.cjs",
		"test": "npm run test:mocha",
		"test:bail": "npm run test:mocha:bail",
		"test:copyresults": "copyfiles --exclude \"**/node_modules/**\" \"**/nyc/**\" nyc",
		"test:coverage": "c8 npm run test:mocha:report",
		"test:mocha": "pnpm run -r --no-sort --stream --no-bail test:mocha --color",
		"test:mocha:bail": "pnpm run -r --no-sort --stream test:mocha",
		"test:mocha:report": "pnpm run -r --no-sort --stream --no-bail test:mocha:multireport -- --timeout 4s",
		"tsc": "fluid-build --task tsc",
		"tsc:fast": "fluid-build --root . --task tsc --worker",
		"watch": "pnpm run -r --parallel tsc --watch"
	},
	"nyc": {
		"all": true,
		"cache-dir": "nyc/.cache",
		"exclude": [],
		"include": [],
		"report-dir": "nyc/report",
		"reporter": [
			"cobertura",
			"html",
			"text"
		],
		"temp-directory": "nyc/.nyc_output"
	},
	"devDependencies": {
		"@commitlint/cli": "^17.6.6",
		"@commitlint/config-conventional": "^17.6.6",
		"@commitlint/cz-commitlint": "^17.5.0",
		"@fluid-tools/build-cli": "~0.22.0",
		"@fluidframework/build-common": "^2.0.0",
		"@fluidframework/build-tools": "~0.22.0",
		"@microsoft/api-documenter": "^7.22.24",
		"@microsoft/api-extractor": "^7.36.1",
		"c8": "^7.14.0",
		"commitizen": "^4.3.0",
		"concurrently": "^7.6.0",
		"conventional-changelog-cli": "^2.2.2",
		"conventional-changelog-conventionalcommits": "^5.0.0",
		"copyfiles": "^2.4.1",
		"cz-conventional-changelog": "^3.3.0",
		"cz-customizable": "^7.0.0",
		"inquirer": "^8.2.5",
		"prettier": "~2.6.2",
		"rimraf": "^4.4.1",
		"run-script-os": "^1.1.6",
		"syncpack": "^9.8.6",
		"typescript": "~5.1.6"
	},
	"packageManager": "pnpm@7.33.5+sha512.4e499f22fffe5845aa8f9463e1386b2d72c3134e0ebef9409360ad844fef0290e82b479b32eb2ec0f30e56607e1820c22167829fd62656d41a8fd0cc4a0f4267",
	"engines": {
		"node": ">=14.17.0"
	},
	"dependenciesComments": {
		"@fluidframework/build-tools": "Provides fluid-build which is used by the `build:fast` script. To allow this to work when the workspace version of build-tools has not been built yet, a prepackaged version is depended on. If this self-dependency becomes problematic, the `build` script can be used which does not require it."
	},
	"pnpm": {
		"peerDependencyComments": [
<<<<<<< HEAD
			"@types/node is a peer dependency because of build tools. The package is not needed because it's only used for compilation. It's not needed at runtime."
=======
			"@types/node is not needed at the root, because it is only used for compilation of individual packages. If any of them are missing the dependency, then compilation for that package will fail, so we don't need to check for it."
>>>>>>> 88b2e096
		],
		"peerDependencyRules": {
			"allowedVersions": {
				"eslint": "8.6.0"
			},
			"ignoreMissing": [
<<<<<<< HEAD
				"@types/node",
				"fluid-framework"
=======
				"@types/node"
>>>>>>> 88b2e096
			]
		},
		"overrides": {
			"json5@<1.0.2": "^1.0.2",
			"json5@>=2.0.0 <2.2.2": "^2.2.2",
			"qs": "^6.11.0"
		}
	}
}<|MERGE_RESOLUTION|>--- conflicted
+++ resolved
@@ -95,23 +95,14 @@
 	},
 	"pnpm": {
 		"peerDependencyComments": [
-<<<<<<< HEAD
 			"@types/node is a peer dependency because of build tools. The package is not needed because it's only used for compilation. It's not needed at runtime."
-=======
-			"@types/node is not needed at the root, because it is only used for compilation of individual packages. If any of them are missing the dependency, then compilation for that package will fail, so we don't need to check for it."
->>>>>>> 88b2e096
 		],
 		"peerDependencyRules": {
 			"allowedVersions": {
 				"eslint": "8.6.0"
 			},
 			"ignoreMissing": [
-<<<<<<< HEAD
-				"@types/node",
-				"fluid-framework"
-=======
 				"@types/node"
->>>>>>> 88b2e096
 			]
 		},
 		"overrides": {
