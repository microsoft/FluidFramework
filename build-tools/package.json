--- conflicted
+++ resolved
@@ -1,11 +1,6 @@
 {
-<<<<<<< HEAD
 	"name": "build-tools-release-group-root",
-	"version": "0.45.0",
-=======
-	"name": "root",
 	"version": "0.47.0",
->>>>>>> d2995daf
 	"private": true,
 	"homepage": "https://fluidframework.com",
 	"repository": {
