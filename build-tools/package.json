--- conflicted
+++ resolved
@@ -1,11 +1,6 @@
 {
-<<<<<<< HEAD
 	"name": "build-tools-release-group-root",
-	"version": "0.48.0",
-=======
-	"name": "root",
 	"version": "0.49.0",
->>>>>>> 271b3c7d
 	"private": true,
 	"homepage": "https://fluidframework.com",
 	"repository": {
