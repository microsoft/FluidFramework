{
	"name": "build-tools-release-group-root",
	"version": "0.61.0",
	"private": true,
	"homepage": "https://fluidframework.com",
	"repository": {
		"type": "git",
		"url": "https://github.com/microsoft/FluidFramework.git",
		"directory": "build-tools"
	},
	"license": "MIT",
	"author": "Microsoft and contributors",
	"scripts": {
		"build": "fluid-build --task build",
		"build:compile": "fluid-build --task compile",
		"build:docs": "fluid-build --task build:docs",
		"build:fast": "fluid-build --worker",
		"changelog": "conventional-changelog -p conventionalcommits -i CHANGELOG.md -s -r 2 --commit-path . -t build-tools_v",
		"check:biome": "biome check .",
		"check:format": "npm run check:biome",
		"checks": "fluid-build --task checks",
		"ci:build": "npm run build",
		"ci:eslint": "fluid-build --task eslint",
		"ci:test": "npm run test:mocha",
		"ci:test:coverage": "npm run test:coverage",
		"clean": "fluid-build --task clean",
		"clean:docs": "rimraf --glob \"**/_api-extractor-temp\"",
		"clean:nyc": "rimraf --glob \"nyc/**\"",
		"commit": "git-cz",
		"format": "npm run format:biome",
		"format:biome": "biome check --write .",
		"generate:packageList": "concurrently \"npm:generate:packageList:*\"",
		"generate:packageList:internal-build": "flub list build-tools --no-private --feed internal-build --outFile feeds/internal-build.txt",
		"generate:packageList:internal-dev": "flub list build-tools --no-private --feed internal-dev --outFile feeds/internal-dev.txt",
		"generate:packageList:internal-test": "flub list build-tools --no-private --feed internal-test --outFile feeds/internal-test.txt",
		"generate:packageList:public": "flub list build-tools --no-private --feed public --outFile feeds/public.txt",
		"preinstall": "node ../scripts/only-pnpm.cjs",
		"install:commitlint": "npm install --global @commitlint/config-conventional",
		"lint": "npm run syncpack:deps && npm run syncpack:versions && npm run check:format && npm run ci:eslint",
		"lint:fix": "npm run syncpack:deps:fix && npm run syncpack:versions:fix && npm run format && pnpm run -r --no-sort --stream lint:fix",
		"packlist": "flub generate packlist -g build-tools",
		"policy-check": "node packages/build-cli/bin/dev check policy",
		"policy-check:asserts": "node packages/build-cli/bin/dev check policy --handler assert-short-codes --fix",
		"policy-check:fix": "node packages/build-cli/bin/dev check policy --excludeHandler assert-short-codes --fix",
		"syncpack:deps": "syncpack lint-semver-ranges --config syncpack.config.cjs",
		"syncpack:deps:fix": "syncpack set-semver-ranges --config syncpack.config.cjs",
		"syncpack:versions": "syncpack list-mismatches --config syncpack.config.cjs",
		"syncpack:versions:fix": "syncpack fix-mismatches --config syncpack.config.cjs",
		"test": "npm run test:mocha",
		"test:bail": "npm run test:mocha:bail",
		"test:copyresults": "copyfiles --exclude \"**/node_modules/**\" \"**/nyc/**\" nyc",
		"test:coverage": "c8 npm run test:mocha",
		"test:mocha": "pnpm run -r --no-sort --workspace-concurrency=1 --stream --no-bail test:mocha --color",
		"test:mocha-comment": "echo TODO:AB#47469: --workspace-concurrency=1 is a workaround for bug",
		"test:mocha:bail": "pnpm run -r --no-sort --stream test:mocha",
		"tsc": "fluid-build --task tsc",
		"tsc:fast": "fluid-build --root . --task tsc --worker",
		"watch": "pnpm run -r --parallel tsc --watch"
	},
	"c8": {
		"all": true,
		"cache-dir": "nyc/.cache",
		"exclude": [],
		"include": [],
		"report-dir": "nyc/report",
		"reporter": [
			"cobertura",
			"html",
			"text"
		],
		"temp-directory": "nyc/.nyc_output"
	},
	"devDependencies": {
		"@biomejs/biome": "~1.9.4",
<<<<<<< HEAD
		"@commitlint/cli": "^20.1.0",
		"@commitlint/config-conventional": "^20.0.0",
		"@commitlint/cz-commitlint": "^20.1.0",
=======
		"@commitlint/cli": "^17.8.1",
		"@commitlint/config-conventional": "^17.8.1",
		"@commitlint/cz-commitlint": "^17.8.1",
>>>>>>> 1d81d1a3
		"@fluid-tools/build-cli": "~0.60.0",
		"@fluidframework/build-common": "^2.0.3",
		"@fluidframework/build-tools": "~0.60.0",
		"@microsoft/api-extractor": "^7.52.11",
		"c8": "^10.1.3",
		"commitizen": "^4.3.1",
		"concurrently": "^9.2.1",
		"conventional-changelog-cli": "^5.0.0",
		"conventional-changelog-conventionalcommits": "^9.1.0",
		"copyfiles": "^2.4.1",
		"cz-conventional-changelog": "^3.3.0",
		"cz-customizable": "^7.5.1",
		"eslint": "~8.57.0",
		"inquirer": "^8.2.7",
<<<<<<< HEAD
		"rimraf": "^6.1.2",
=======
		"rimraf": "^4.4.1",
>>>>>>> 1d81d1a3
		"run-script-os": "^1.1.6",
		"syncpack": "^13.0.4",
		"typescript": "~5.4.5"
	},
	"packageManager": "pnpm@10.18.3",
	"engines": {
		"node": ">=20.15.1"
	},
	"dependenciesComments": {
		"@fluidframework/build-tools": "Provides fluid-build which is used by the `build:fast` script. To allow this to work when the workspace version of build-tools has not been built yet, a prepackaged version is depended on. If this self-dependency becomes problematic, the `build` script can be used which does not require it."
	},
	"fluidBuild": {
		"tasks": {
			"build": {
				"dependsOn": [
					"^build",
					"generate:packageList",
					"syncpack:deps",
					"syncpack:versions"
				],
				"script": false
			},
			"checks": {
				"dependsOn": [
					"check:format",
					"generate:packageList",
					"syncpack:deps",
					"syncpack:versions"
				],
				"script": false
			},
			"clean": {
				"dependsOn": [
					"^clean",
					"clean:docs",
					"clean:nyc"
				],
				"script": false
			}
		}
	},
	"pnpm": {
		"peerDependencyComments": [
			"@types/node is a peer dependency because of build tools. The package is not needed because it's only used for compilation. It's not needed at runtime.",
			"oclif includes some AWS-related features, but we don't use them, so we ignore @aws-sdk peer dependencies."
		],
		"peerDependencyRules": {
			"allowedVersions": {
				"eslint": "8.51.0"
			},
			"ignoreMissing": [
				"@types/node",
				"@aws-sdk/*"
			]
		},
		"overrideComments": [
			"oclif includes some AWS-related features, but we don't use them, so we override those dependencies with empty packages. This helps reduce lockfile churn since the deps release very frequently.",
			"@types/node: To avoid duplicating the oclif package and adding a bunch of dependencies, force @types/node to a single version. For some reason version 22.8.0 can't be overridden, so use that to ensure a single version"
		],
		"overrides": {
			"@types/node": "^22.19.1",
			"json5@<1.0.2": "^1.0.2",
			"json5@>=2.0.0 <2.2.2": "^2.2.2",
			"oclif>@aws-sdk/client-cloudfront": "npm:empty-npm-package@1.0.0",
			"oclif>@aws-sdk/client-s3": "npm:empty-npm-package@1.0.0",
			"qs": "^6.14.0",
<<<<<<< HEAD
			"sharp": "^0.34.5"
=======
			"sharp": "^0.33.5"
>>>>>>> 1d81d1a3
		},
		"updateConfig": {
			"ignoreDependencies": [
				"latest-version",
				"read-pkg-up",
				"type-fest",
				"typescript"
			]
		},
		"onlyBuiltDependencies": [
			"@biomejs/biome",
			"core-js",
			"es5-ext",
			"sharp",
			"unrs-resolver"
		]
	}
}<|MERGE_RESOLUTION|>--- conflicted
+++ resolved
@@ -72,15 +72,9 @@
 	},
 	"devDependencies": {
 		"@biomejs/biome": "~1.9.4",
-<<<<<<< HEAD
 		"@commitlint/cli": "^20.1.0",
 		"@commitlint/config-conventional": "^20.0.0",
 		"@commitlint/cz-commitlint": "^20.1.0",
-=======
-		"@commitlint/cli": "^17.8.1",
-		"@commitlint/config-conventional": "^17.8.1",
-		"@commitlint/cz-commitlint": "^17.8.1",
->>>>>>> 1d81d1a3
 		"@fluid-tools/build-cli": "~0.60.0",
 		"@fluidframework/build-common": "^2.0.3",
 		"@fluidframework/build-tools": "~0.60.0",
@@ -94,12 +88,8 @@
 		"cz-conventional-changelog": "^3.3.0",
 		"cz-customizable": "^7.5.1",
 		"eslint": "~8.57.0",
-		"inquirer": "^8.2.7",
-<<<<<<< HEAD
+		"inquirer": "^9.3.7",
 		"rimraf": "^6.1.2",
-=======
-		"rimraf": "^4.4.1",
->>>>>>> 1d81d1a3
 		"run-script-os": "^1.1.6",
 		"syncpack": "^13.0.4",
 		"typescript": "~5.4.5"
@@ -148,7 +138,8 @@
 		],
 		"peerDependencyRules": {
 			"allowedVersions": {
-				"eslint": "8.51.0"
+				"eslint": "8.51.0",
+				"@typescript-eslint/parser": "6.21.0"
 			},
 			"ignoreMissing": [
 				"@types/node",
@@ -166,11 +157,7 @@
 			"oclif>@aws-sdk/client-cloudfront": "npm:empty-npm-package@1.0.0",
 			"oclif>@aws-sdk/client-s3": "npm:empty-npm-package@1.0.0",
 			"qs": "^6.14.0",
-<<<<<<< HEAD
 			"sharp": "^0.34.5"
-=======
-			"sharp": "^0.33.5"
->>>>>>> 1d81d1a3
 		},
 		"updateConfig": {
 			"ignoreDependencies": [
