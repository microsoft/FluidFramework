{
	"name": "build-tools-release-group-root",
	"version": "0.59.0",
	"private": true,
	"homepage": "https://fluidframework.com",
	"repository": {
		"type": "git",
		"url": "https://github.com/microsoft/FluidFramework.git",
		"directory": "build-tools"
	},
	"license": "MIT",
	"author": "Microsoft and contributors",
	"scripts": {
		"build": "fluid-build --task build",
		"build:compile": "fluid-build --task compile",
		"build:docs": "fluid-build --task build:docs",
		"build:fast": "fluid-build --worker",
		"changelog": "conventional-changelog -p conventionalcommits -i CHANGELOG.md -s -r 2 --commit-path . -t build-tools_v",
		"check:biome": "biome check .",
		"check:format": "npm run check:biome",
		"checks": "fluid-build --task checks",
		"ci:build": "npm run build",
		"ci:eslint": "fluid-build --task eslint",
		"ci:test": "npm run test:mocha",
		"ci:test:coverage": "npm run test:coverage",
		"clean": "fluid-build --task clean",
		"clean:docs": "rimraf --glob \"**/_api-extractor-temp\"",
		"clean:nyc": "rimraf --glob \"nyc/**\"",
		"commit": "git-cz",
		"format": "npm run format:biome",
		"format:biome": "biome check --write .",
		"generate:packageList": "concurrently \"npm:generate:packageList:*\"",
		"generate:packageList:internal-build": "flub list build-tools --no-private --feed internal-build --outFile feeds/internal-build.txt",
		"generate:packageList:internal-dev": "flub list build-tools --no-private --feed internal-dev --outFile feeds/internal-dev.txt",
		"generate:packageList:internal-test": "flub list build-tools --no-private --feed internal-test --outFile feeds/internal-test.txt",
		"generate:packageList:public": "flub list build-tools --no-private --feed public --outFile feeds/public.txt",
		"preinstall": "node ../scripts/only-pnpm.cjs",
		"install:commitlint": "npm install --global @commitlint/config-conventional",
		"lint": "npm run syncpack:deps && npm run syncpack:versions && npm run check:format && npm run ci:eslint",
		"lint:fix": "npm run syncpack:deps:fix && npm run syncpack:versions:fix && npm run format && pnpm run -r --no-sort --stream lint:fix",
		"packlist": "flub generate packlist -g build-tools",
		"policy-check": "node packages/build-cli/bin/dev check policy",
		"policy-check:asserts": "node packages/build-cli/bin/dev check policy --handler assert-short-codes --fix",
		"policy-check:fix": "node packages/build-cli/bin/dev check policy --excludeHandler assert-short-codes --fix",
		"syncpack:deps": "syncpack lint-semver-ranges --config syncpack.config.cjs",
		"syncpack:deps:fix": "syncpack set-semver-ranges --config syncpack.config.cjs",
		"syncpack:versions": "syncpack list-mismatches --config syncpack.config.cjs",
		"syncpack:versions:fix": "syncpack fix-mismatches --config syncpack.config.cjs",
		"test": "npm run test:mocha",
		"test:bail": "npm run test:mocha:bail",
		"test:copyresults": "copyfiles --exclude \"**/node_modules/**\" \"**/nyc/**\" nyc",
		"test:coverage": "c8 npm run test:mocha",
		"test:mocha": "pnpm run -r --no-sort --workspace-concurrency=1 --stream --no-bail test:mocha --color",
		"test:mocha-comment": "echo TODO:AB#47469: --workspace-concurrency=1 is a workaround for bug",
		"test:mocha:bail": "pnpm run -r --no-sort --stream test:mocha",
		"tsc": "fluid-build --task tsc",
		"tsc:fast": "fluid-build --root . --task tsc --worker",
		"watch": "pnpm run -r --parallel tsc --watch"
	},
	"c8": {
		"all": true,
		"cache-dir": "nyc/.cache",
		"exclude": [],
		"include": [],
		"report-dir": "nyc/report",
		"reporter": [
			"cobertura",
			"html",
			"text"
		],
		"temp-directory": "nyc/.nyc_output"
	},
	"devDependencies": {
		"@biomejs/biome": "~1.9.3",
		"@commitlint/cli": "^17.8.1",
		"@commitlint/config-conventional": "^17.8.1",
		"@commitlint/cz-commitlint": "^17.8.1",
		"@fluid-tools/build-cli": "~0.57.0",
		"@fluidframework/build-common": "^2.0.3",
		"@fluidframework/build-tools": "~0.57.0",
<<<<<<< HEAD
		"@microsoft/api-extractor": "^7.50.1",
=======
		"@microsoft/api-documenter": "^7.25.21",
		"@microsoft/api-extractor": "^7.52.11",
>>>>>>> 22b3c991
		"c8": "^7.14.0",
		"commitizen": "^4.3.1",
		"concurrently": "^8.2.2",
		"conventional-changelog-cli": "^2.2.2",
		"conventional-changelog-conventionalcommits": "^5.0.0",
		"copyfiles": "^2.4.1",
		"cz-conventional-changelog": "^3.3.0",
		"cz-customizable": "^7.2.1",
		"eslint": "~8.57.0",
		"inquirer": "^8.2.6",
		"rimraf": "^4.4.1",
		"run-script-os": "^1.1.6",
		"syncpack": "^13.0.2",
		"typescript": "~5.4.5"
	},
	"packageManager": "pnpm@9.15.7+sha512.ed98f9c748442673c46964b70345bd2282c9b305e8eae539b34ab31d6ef24ef8dd59d8b55f27466f705500b009d9c113471cf87e544f3d5036b297330c26e996",
	"engines": {
		"node": ">=20.15.1"
	},
	"dependenciesComments": {
		"@fluidframework/build-tools": "Provides fluid-build which is used by the `build:fast` script. To allow this to work when the workspace version of build-tools has not been built yet, a prepackaged version is depended on. If this self-dependency becomes problematic, the `build` script can be used which does not require it."
	},
	"fluidBuild": {
		"tasks": {
			"build": {
				"dependsOn": [
					"^build",
					"generate:packageList",
					"syncpack:deps",
					"syncpack:versions"
				],
				"script": false
			},
			"checks": {
				"dependsOn": [
					"check:format",
					"generate:packageList",
					"syncpack:deps",
					"syncpack:versions"
				],
				"script": false
			},
			"clean": {
				"dependsOn": [
					"^clean",
					"clean:docs",
					"clean:nyc"
				],
				"script": false
			}
		}
	},
	"pnpm": {
		"peerDependencyComments": [
			"@types/node is a peer dependency because of build tools. The package is not needed because it's only used for compilation. It's not needed at runtime.",
			"oclif includes some AWS-related features, but we don't use them, so we ignore @aws-sdk peer dependencies."
		],
		"peerDependencyRules": {
			"allowedVersions": {
				"eslint": "8.51.0"
			},
			"ignoreMissing": [
				"@types/node",
				"@aws-sdk/*"
			]
		},
		"overrideComments": [
			"oclif includes some AWS-related features, but we don't use them, so we override those dependencies with empty packages. This helps reduce lockfile churn since the deps release very frequently."
		],
		"overrides": {
			"json5@<1.0.2": "^1.0.2",
			"json5@>=2.0.0 <2.2.2": "^2.2.2",
			"qs": "^6.11.0",
			"sharp": "^0.33.2",
			"oclif>@aws-sdk/client-cloudfront": "npm:empty-npm-package@1.0.0",
			"oclif>@aws-sdk/client-s3": "npm:empty-npm-package@1.0.0"
		},
		"updateConfig": {
			"ignoreDependencies": [
				"latest-version",
				"read-pkg-up",
				"type-fest",
				"typescript"
			]
		}
	}
}<|MERGE_RESOLUTION|>--- conflicted
+++ resolved
@@ -78,12 +78,7 @@
 		"@fluid-tools/build-cli": "~0.57.0",
 		"@fluidframework/build-common": "^2.0.3",
 		"@fluidframework/build-tools": "~0.57.0",
-<<<<<<< HEAD
-		"@microsoft/api-extractor": "^7.50.1",
-=======
-		"@microsoft/api-documenter": "^7.25.21",
 		"@microsoft/api-extractor": "^7.52.11",
->>>>>>> 22b3c991
 		"c8": "^7.14.0",
 		"commitizen": "^4.3.1",
 		"concurrently": "^8.2.2",
