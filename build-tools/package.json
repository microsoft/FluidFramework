--- conflicted
+++ resolved
@@ -19,14 +19,8 @@
     "build:full": "npm run build:genver && npm run build:full:compile",
     "build:full:compile": "lerna run build:full:compile --stream",
     "build:genver": "lerna run build:genver --stream --parallel",
-<<<<<<< HEAD
-    "bump-version": "fluid-bump-version --root ..",
     "bundle-analysis:collect": "npm run webpack:profile && flub generate bundleStats",
     "bundle-analysis:run": "flub run bundleStats",
-=======
-    "bundle-analysis:collect": "npm run webpack:profile && fluid-collect-bundle-analyses",
-    "bundle-analysis:run": "fluid-run-bundle-analyses",
->>>>>>> e9b85906
     "changelog": "conventional-changelog -p conventionalcommits -i CHANGELOG.md -s -r 2 --commit-path . -t build-tools_v --context lerna.json",
     "ci:build": "npm run build:genver && lerna run build:compile --stream",
     "ci:build:docs": "lerna run ci:build:docs --stream --parallel",
