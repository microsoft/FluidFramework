{
	"name": "build-tools-release-group-root",
	"version": "0.50.0",
	"private": true,
	"homepage": "https://fluidframework.com",
	"repository": {
		"type": "git",
		"url": "https://github.com/microsoft/FluidFramework.git",
		"directory": "build-tools"
	},
	"license": "MIT",
	"author": "Microsoft and contributors",
	"scripts": {
		"build": "fluid-build --task build",
		"build:compile": "fluid-build --task compile",
		"build:docs": "fluid-build --task build:docs",
		"build:fast": "fluid-build --worker",
		"changelog": "conventional-changelog -p conventionalcommits -i CHANGELOG.md -s -r 2 --commit-path . -t build-tools_v --context lerna.json",
		"check:biome": "biome check .",
		"check:format": "npm run check:biome",
		"checks": "fluid-build --task checks",
		"ci:build": "npm run build",
		"ci:eslint": "fluid-build --task eslint",
<<<<<<< HEAD
		"ci:test": "npm run test",
		"ci:test:coverage": "npm run test:vitest:coverage",
		"clean": "pnpm run -r --no-sort --stream clean && npm run clean:docs && npm run clean:nyc",
=======
		"ci:test": "npm run test:mocha",
		"ci:test:coverage": "npm run test:coverage",
		"clean": "fluid-build --task clean",
>>>>>>> 18a23e88
		"clean:docs": "rimraf --glob \"**/_api-extractor-temp\"",
		"clean:nyc": "rimraf --glob \"nyc/**\"",
		"commit": "git-cz",
		"format": "npm run format:biome",
		"format:biome": "biome check --write .",
		"generate:packageList": "concurrently \"npm:generate:packageList:*\"",
		"generate:packageList:internal-build": "flub list build-tools --no-private --feed internal-build --outFile feeds/internal-build.txt",
		"generate:packageList:internal-dev": "flub list build-tools --no-private --feed internal-dev --outFile feeds/internal-dev.txt",
		"generate:packageList:internal-test": "flub list build-tools --no-private --feed internal-test --outFile feeds/internal-test.txt",
		"generate:packageList:public": "flub list build-tools --no-private --feed public --outFile feeds/public.txt",
		"preinstall": "node ../scripts/only-pnpm.cjs",
		"install:commitlint": "npm install --global @commitlint/config-conventional",
		"lint": "npm run syncpack:deps && npm run syncpack:versions && npm run check:format && npm run ci:eslint",
		"lint:fix": "npm run syncpack:deps:fix && npm run syncpack:versions:fix && npm run format && pnpm run -r --no-sort --stream lint:fix",
		"packlist": "flub generate packlist -g build-tools",
		"policy-check": "node packages/build-cli/bin/dev check policy",
		"policy-check:asserts": "node packages/build-cli/bin/dev check policy --handler assert-short-codes --fix",
		"policy-check:fix": "node packages/build-cli/bin/dev check policy --excludeHandler assert-short-codes --fix",
		"syncpack:deps": "syncpack lint-semver-ranges --config syncpack.config.cjs",
		"syncpack:deps:fix": "syncpack set-semver-ranges --config syncpack.config.cjs",
		"syncpack:versions": "syncpack list-mismatches --config syncpack.config.cjs",
		"syncpack:versions:fix": "syncpack fix-mismatches --config syncpack.config.cjs",
		"test": "npm run test:vitest",
		"test:bail": "npm run test:mocha:bail",
		"test:copyresults": "copyfiles --verbose --exclude \"**/node_modules/**\" \"**/nyc/**\" nyc",
		"test:coverage": "npm run test:vitest:coverage",
		"test:mocha": "pnpm run -r --no-sort --stream --no-bail test:mocha --color",
		"test:mocha:bail": "pnpm run -r --no-sort --stream test:mocha",
		"test:vitest": "pnpm run -r --no-sort --stream --no-bail -- test:vitest",
		"test:vitest:coverage": "pnpm run -r --no-sort --stream --no-bail -- test:coverage",
		"tsc": "fluid-build --task tsc",
		"tsc:fast": "fluid-build --root . --task tsc --worker",
		"watch": "pnpm run -r --parallel tsc --watch"
	},
	"c8": {
		"all": true,
		"cache-dir": "nyc/.cache",
		"exclude": [],
		"include": [],
		"report-dir": "nyc/report",
		"reporter": [
			"cobertura",
			"html",
			"text"
		],
		"temp-directory": "nyc/.nyc_output"
	},
	"devDependencies": {
		"@biomejs/biome": "~1.9.3",
		"@commitlint/cli": "^17.8.1",
		"@commitlint/config-conventional": "^17.8.1",
		"@commitlint/cz-commitlint": "^17.8.1",
		"@fluid-tools/build-cli": "~0.49.0",
		"@fluidframework/build-common": "^2.0.3",
		"@fluidframework/build-tools": "~0.49.0",
		"@microsoft/api-documenter": "^7.25.21",
		"@microsoft/api-extractor": "^7.47.11",
		"c8": "^7.14.0",
		"commitizen": "^4.3.1",
		"concurrently": "^8.2.2",
		"conventional-changelog-cli": "^2.2.2",
		"conventional-changelog-conventionalcommits": "^5.0.0",
		"copyfiles": "^2.4.1",
		"cz-conventional-changelog": "^3.3.0",
		"cz-customizable": "^7.2.1",
		"eslint": "~8.57.0",
		"inquirer": "^8.2.6",
		"rimraf": "^4.4.1",
		"run-script-os": "^1.1.6",
		"syncpack": "^9.8.6",
		"typescript": "~5.4.5"
	},
	"packageManager": "pnpm@8.15.8+sha512.d1a029e1a447ad90bc96cd58b0fad486d2993d531856396f7babf2d83eb1823bb83c5a3d0fc18f675b2d10321d49eb161fece36fe8134aa5823ecd215feed392",
	"engines": {
		"node": ">=18.17.1"
	},
	"dependenciesComments": {
		"@fluidframework/build-tools": "Provides fluid-build which is used by the `build:fast` script. To allow this to work when the workspace version of build-tools has not been built yet, a prepackaged version is depended on. If this self-dependency becomes problematic, the `build` script can be used which does not require it."
	},
	"fluidBuild": {
		"tasks": {
			"build": {
				"dependsOn": [
					"^build",
					"generate:packageList",
					"syncpack:deps",
					"syncpack:versions"
				],
				"script": false
			},
			"checks": {
				"dependsOn": [
					"check:format",
					"generate:packageList",
					"syncpack:deps",
					"syncpack:versions"
				],
				"script": false
			},
			"clean": {
				"dependsOn": [
					"^clean",
					"clean:docs",
					"clean:nyc"
				],
				"script": false
			}
		}
	},
	"pnpm": {
		"peerDependencyComments": [
			"@types/node is a peer dependency because of build tools. The package is not needed because it's only used for compilation. It's not needed at runtime.",
			"oclif includes some AWS-related features, but we don't use them, so we ignore @aws-sdk peer dependencies."
		],
		"peerDependencyRules": {
			"allowedVersions": {
				"eslint": "8.51.0"
			},
			"ignoreMissing": [
				"@types/node",
				"@aws-sdk/*"
			]
		},
		"overrideComments": [
			"oclif includes some AWS-related features, but we don't use them, so we override those dependencies with empty packages. This helps reduce lockfile churn since the deps release very frequently."
		],
		"overrides": {
			"json5@<1.0.2": "^1.0.2",
			"json5@>=2.0.0 <2.2.2": "^2.2.2",
			"qs": "^6.11.0",
			"sharp": "^0.33.2",
			"oclif>@aws-sdk/client-cloudfront": "npm:empty-npm-package@1.0.0",
			"oclif>@aws-sdk/client-s3": "npm:empty-npm-package@1.0.0"
		},
		"updateConfig": {
			"ignoreDependencies": [
				"latest-version",
				"read-pkg-up",
				"type-fest",
				"typescript"
			]
		}
	}
}<|MERGE_RESOLUTION|>--- conflicted
+++ resolved
@@ -21,15 +21,9 @@
 		"checks": "fluid-build --task checks",
 		"ci:build": "npm run build",
 		"ci:eslint": "fluid-build --task eslint",
-<<<<<<< HEAD
 		"ci:test": "npm run test",
 		"ci:test:coverage": "npm run test:vitest:coverage",
-		"clean": "pnpm run -r --no-sort --stream clean && npm run clean:docs && npm run clean:nyc",
-=======
-		"ci:test": "npm run test:mocha",
-		"ci:test:coverage": "npm run test:coverage",
 		"clean": "fluid-build --task clean",
->>>>>>> 18a23e88
 		"clean:docs": "rimraf --glob \"**/_api-extractor-temp\"",
 		"clean:nyc": "rimraf --glob \"nyc/**\"",
 		"commit": "git-cz",
