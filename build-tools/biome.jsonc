--- conflicted
+++ resolved
@@ -2,12 +2,7 @@
 	"$schema": "./node_modules/@biomejs/biome/configuration_schema.json",
 	"extends": ["../biome.json"],
 	"organizeImports": {
-<<<<<<< HEAD
 		"enabled": true
-=======
-		// TODO: Will be enabled in a separate change.
-		"enabled": false,
->>>>>>> afe35a41
 	},
 	"formatter": {
 		"enabled": true,
