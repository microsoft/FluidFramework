{
	"name": "@fluid-internal/readme-command",
	"version": "0.19.0",
	"private": true,
	"description": "CLI to generate readmes for Fluid build-tools",
	"homepage": "https://fluidframework.com",
	"repository": {
		"type": "git",
		"url": "https://github.com/microsoft/FluidFramework.git",
		"directory": "build-tools/packages/readme-command"
	},
	"license": "MIT",
	"author": "Microsoft and contributors",
	"sideEffects": false,
	"main": "lib/index.js",
	"types": "lib/index.d.ts",
	"bin": {
		"fluid-readme": "./bin/run"
	},
	"files": [
		"/bin",
		"/lib",
		"/oclif.manifest.json"
	],
	"scripts": {
		"build": "npm run clean:manifest && concurrently npm:build:compile npm:lint && concurrently npm:build:manifest npm:build:diagrams",
		"build:compile": "npm run tsc && npm run build:readme",
		"build:machine-diagram": "jssm-viz -i \"./src/machines/*.fsl\"",
		"build:manifest": "cross-env NODE_OPTIONS='--experimental-abortcontroller' oclif manifest",
		"build:readme": "node \"./bin/dev\" generate readme",
		"clean": "rimraf dist lib oclif.manifest.json *.tsbuildinfo *.build.log",
		"clean:manifest": "rimraf oclif.manifest.json",
		"eslint": "eslint --format stylish src",
		"eslint:fix": "eslint --format stylish src --fix --fix-type problem,suggestion,layout",
		"format": "npm run prettier:fix",
		"lint": "npm run prettier && npm run eslint",
		"lint:fix": "npm run prettier:fix && npm run eslint:fix",
		"prettier": "prettier --check . --ignore-path ../../../.prettierignore",
		"prettier:fix": "prettier --write . --ignore-path ../../../.prettierignore",
		"tsc": "tsc"
	},
	"dependencies": {
		"@oclif/core": "^2.8.6",
		"@oclif/plugin-help": "^5.2.9",
		"@oclif/plugin-plugins": "^3.1.2",
		"@oclif/test": "^2.3.22",
		"oclif": "^3.9.1",
		"semver": "^7.5.1"
	},
	"devDependencies": {
		"@fluidframework/build-common": "^2.0.0",
		"@fluidframework/eslint-config-fluid": "^2.0.0",
		"@types/chai": "^4.3.5",
		"@types/chai-arrays": "^2.0.0",
		"@types/mocha": "^9.1.1",
<<<<<<< HEAD
		"@types/node": "^14.18.38",
		"@types/semver": "^7.3.10",
		"chai": "^4.2.0",
=======
		"@types/node": "^14.18.51",
		"@types/semver": "^7.5.0",
		"@typescript-eslint/eslint-plugin": "~5.9.1",
		"@typescript-eslint/parser": "~5.9.1",
		"chai": "^4.3.7",
>>>>>>> 5e381b94
		"chai-arrays": "^2.2.0",
		"concurrently": "^7.6.0",
		"copyfiles": "^2.4.1",
		"cross-env": "^7.0.3",
		"eslint": "~8.6.0",
		"eslint-config-oclif": "^4.0.0",
		"eslint-config-oclif-typescript": "^1.0.3",
		"eslint-config-prettier": "~8.5.0",
		"mocha": "^10.2.0",
		"mocha-json-output-reporter": "^2.1.0",
		"mocha-multi-reporters": "^1.5.1",
		"moment": "^2.29.4",
		"nyc": "^15.1.0",
		"prettier": "~2.6.2",
		"rimraf": "^4.4.1",
		"ts-node": "^10.9.1",
		"tslib": "^2.5.3",
		"typescript": "~4.5.5"
	},
	"engines": {
		"node": ">=14.17.0"
	},
	"oclif": {
		"bin": "fluid-readme",
		"flexibleTaxonomy": true,
		"commands": "./lib/commands",
		"additionalHelpFlags": [
			"-h"
		],
		"additionalVersionFlags": [
			"-V"
		],
		"plugins": [],
		"repositoryPrefix": "<%- repo %>/blob/main/build-tools/packages/readme-command/<%- commandPath %>",
		"topicSeparator": " "
	},
	"pnpm": {
		"updateConfig": {
			"ignoreDependencies": [
				"typescript"
			]
		}
	}
}<|MERGE_RESOLUTION|>--- conflicted
+++ resolved
@@ -53,17 +53,9 @@
 		"@types/chai": "^4.3.5",
 		"@types/chai-arrays": "^2.0.0",
 		"@types/mocha": "^9.1.1",
-<<<<<<< HEAD
-		"@types/node": "^14.18.38",
-		"@types/semver": "^7.3.10",
-		"chai": "^4.2.0",
-=======
 		"@types/node": "^14.18.51",
 		"@types/semver": "^7.5.0",
-		"@typescript-eslint/eslint-plugin": "~5.9.1",
-		"@typescript-eslint/parser": "~5.9.1",
 		"chai": "^4.3.7",
->>>>>>> 5e381b94
 		"chai-arrays": "^2.2.0",
 		"concurrently": "^7.6.0",
 		"copyfiles": "^2.4.1",
