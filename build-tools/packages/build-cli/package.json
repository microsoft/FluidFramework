--- conflicted
+++ resolved
@@ -42,14 +42,9 @@
     "tsc": "tsc"
   },
   "dependencies": {
-<<<<<<< HEAD
-    "@fluid-tools/version-tools": "^0.3.2000",
-    "@fluidframework/build-tools": "^0.3.2000",
-    "@fluidframework/bundle-size-tools": "^0.0.8505",
-=======
     "@fluid-tools/version-tools": "^0.4.3000",
     "@fluidframework/build-tools": "^0.4.3000",
->>>>>>> b51bc253
+    "@fluidframework/bundle-size-tools": "^0.0.8505",
     "@oclif/core": "^1.9.5",
     "@oclif/plugin-commands": "^2.2.0",
     "@oclif/plugin-help": "^5",
