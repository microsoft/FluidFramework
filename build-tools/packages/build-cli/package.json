--- conflicted
+++ resolved
@@ -68,16 +68,10 @@
     "temp-directory": "nyc/.nyc_output"
   },
   "dependencies": {
-<<<<<<< HEAD
-    "@fluid-tools/version-tools": "^0.4.3000",
-    "@fluidframework/build-tools": "^0.4.3000",
-    "@fluidframework/bundle-size-tools": "^0.0.8505",
-    "@oclif/core": "^1.9.5",
-=======
     "@fluid-tools/version-tools": "^0.4.5000",
     "@fluidframework/build-tools": "^0.4.5000",
+    "@fluidframework/bundle-size-tools": "^0.0.8505",
     "@oclif/core": "~1.9.5",
->>>>>>> 0f7bbb8d
     "@oclif/plugin-commands": "^2.2.0",
     "@oclif/plugin-help": "^5",
     "@oclif/plugin-not-found": "^2.3.1",
@@ -85,14 +79,10 @@
     "@oclif/test": "^2",
     "@rushstack/node-core-library": "^3.51.1",
     "chalk": "^2.4.2",
-<<<<<<< HEAD
+    "date-fns": "^2.29.1",
     "fs-extra": "^9.0.1",
-    "inquirer": "^9.0.0",
-=======
-    "date-fns": "^2.29.1",
     "inquirer": "^8.0.0",
     "jssm": "^5.79.18",
->>>>>>> 0f7bbb8d
     "npm-check-updates": "^16.0.0",
     "semver": "^7.3.7",
     "table": "^6.8.0"
