--- conflicted
+++ resolved
@@ -245,13 +245,11 @@
 			"promote": {
 				"description": "Promote commands are used to promote packages published to an npm registry."
 			},
-<<<<<<< HEAD
+			"transform": {
+				"description": "Transform commands are used to transform code, docs, etc. into alternative forms."
+			},
 			"report": {
 				"description": "Report analysis about the codebase, like code coverage and bundle size measurements."
-=======
-			"transform": {
-				"description": "Transform commands are used to transform code, docs, etc. into alternative forms."
->>>>>>> f8d3fed1
 			}
 		}
 	}
