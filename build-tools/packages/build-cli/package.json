--- conflicted
+++ resolved
@@ -145,29 +145,16 @@
 		"@biomejs/biome": "~1.9.3",
 		"@fluidframework/build-common": "^2.0.3",
 		"@fluidframework/eslint-config-fluid": "^5.4.0",
-<<<<<<< HEAD
-		"@oclif/test": "^3.2.12",
-=======
 		"@oclif/test": "^4.1.0",
->>>>>>> d7658b54
 		"@types/async": "^3.2.24",
 		"@types/chai": "^4.3.20",
 		"@types/chai-arrays": "^2.0.3",
 		"@types/debug": "^4.1.12",
 		"@types/fs-extra": "^11.0.4",
-<<<<<<< HEAD
-		"@types/inquirer": "^8.2.10",
-		"@types/issue-parser": "^3.0.5",
-		"@types/mdast": "^4.0.4",
-		"@types/mocha": "^9.1.1",
-		"@types/node": "^18.18.6",
-		"@types/node-fetch": "^2.6.11",
-=======
 		"@types/issue-parser": "^3.0.5",
 		"@types/mdast": "^4.0.4",
 		"@types/mocha": "^10.0.9",
 		"@types/node": "^18.19.59",
->>>>>>> d7658b54
 		"@types/prettier": "^2.7.3",
 		"@types/prompts": "^2.4.9",
 		"@types/semver": "^7.5.8",
@@ -184,15 +171,6 @@
 		"eslint-config-oclif": "^5.2.1",
 		"eslint-config-oclif-typescript": "^3.1.12",
 		"eslint-config-prettier": "~9.1.0",
-<<<<<<< HEAD
-		"jssm-viz-cli": "5.97.1",
-		"mocha": "^10.8.2",
-		"mocha-multi-reporters": "^1.5.1",
-		"moment": "^2.30.1",
-		"rimraf": "^4.4.1",
-		"ts-node": "^10.9.2",
-		"tslib": "^2.8.1",
-=======
 		"jssm-viz-cli": "^5.101.0",
 		"mocha": "^10.7.3",
 		"mocha-multi-reporters": "^1.5.1",
@@ -200,7 +178,6 @@
 		"rimraf": "^4.4.1",
 		"ts-node": "^10.9.2",
 		"tslib": "^2.8.0",
->>>>>>> d7658b54
 		"typescript": "~5.4.5"
 	},
 	"engines": {
