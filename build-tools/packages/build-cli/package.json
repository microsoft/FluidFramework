{
	"name": "@fluid-tools/build-cli",
	"version": "0.38.0",
	"description": "Build tools for the Fluid Framework",
	"homepage": "https://fluidframework.com",
	"repository": {
		"type": "git",
		"url": "https://github.com/microsoft/FluidFramework.git",
		"directory": "build-tools/packages/build-cli"
	},
	"license": "MIT",
	"author": "Microsoft and contributors",
	"sideEffects": false,
<<<<<<< HEAD
	"type": "module",
=======
	"type": "commonjs",
>>>>>>> 3c7a25bd
	"exports": {
		".": {
			"default": {
				"types": "./lib/index.d.ts",
				"default": "./lib/index.js"
			}
		}
	},
	"main": "lib/index.js",
	"types": "lib/index.d.ts",
	"bin": {
		"flub": "./bin/run.js"
	},
	"files": ["/bin", "/lib", "!lib/test", "/oclif.manifest.json"],
	"scripts": {
		"build": "concurrently npm:build:compile npm:lint && concurrently npm:build:docs npm:build:diagrams",
		"build:compile": "npm run tsc && npm run build:test && npm run build:copy && npm run build:readme",
		"build:copy": "copyfiles -u 1 \"src/**/*.fsl\" lib",
		"build:diagrams": "jssm-viz -i \"./src/machines/*.fsl\"",
		"build:docs": "api-extractor run --local",
		"build:manifest": "oclif manifest",
		"build:readme": "fluid-readme generate readme --multi",
		"build:test": "tsc --project ./test/tsconfig.json",
		"check:biome": "biome check .",
		"check:format": "npm run check:biome",
		"ci:build:docs": "api-extractor run",
		"clean": "rimraf --glob dist lib oclif.manifest.json \"**/*.tsbuildinfo\" \"**/*.build.log\" _api-extractor-temp nyc",
		"clean:manifest": "rimraf --glob oclif.manifest.json",
		"compile": "fluid-build . --task compile",
		"eslint": "eslint --format stylish src",
		"eslint:fix": "eslint --format stylish src --fix --fix-type problem,suggestion,layout",
		"format": "npm run format:biome",
		"format:biome": "biome check --apply .",
		"lint": "npm run eslint",
		"lint:fix": "npm run eslint:fix",
		"postpack": "npm run clean:manifest",
		"test": "npm run test:mocha",
		"test:coverage": "c8 npm run test",
		"test:mocha": "mocha --forbid-only \"test/**/*.test.ts\"",
		"tsc": "tsc"
	},
	"c8": {
		"all": true,
		"cache-dir": "nyc/.cache",
		"exclude": ["src/test/**/*.*ts", "lib/test/**/*.*js"],
		"exclude-after-remap": false,
		"include": ["src/**/*.*ts", "lib/**/*.*js"],
		"report-dir": "nyc/report",
		"reporter": ["cobertura", "html", "text"],
		"temp-directory": "nyc/.nyc_output"
	},
	"dependencies": {
		"@fluid-tools/version-tools": "workspace:~",
		"@fluidframework/build-tools": "workspace:~",
		"@fluidframework/bundle-size-tools": "workspace:~",
		"@microsoft/api-extractor": "^7.42.3",
		"@oclif/core": "^3.26.5",
		"@oclif/plugin-autocomplete": "^3.0.16",
		"@oclif/plugin-commands": "^3.3.1",
		"@oclif/plugin-help": "^6.0.21",
		"@oclif/plugin-not-found": "^3.1.7",
		"@oclif/plugin-plugins": "^5.0.18",
		"@octokit/core": "^4.2.4",
		"@rushstack/node-core-library": "^3.59.5",
		"async": "^3.2.4",
		"chalk": "^5.3.0",
		"change-case": "^3.1.0",
		"danger": "^11.3.0",
		"date-fns": "^2.30.0",
		"debug": "^4.3.4",
		"execa": "^5.1.1",
		"fs-extra": "^11.2.0",
		"globby": "^11.1.0",
		"gray-matter": "^4.0.3",
		"human-id": "^4.0.0",
		"inquirer": "^8.2.5",
		"json5": "^2.2.3",
		"jssm": "5.97.1",
		"latest-version": "^5.1.0",
		"minimatch": "^7.4.6",
<<<<<<< HEAD
		"node-fetch": "^3.3.2",
		"npm-check-updates": "^16.14.20",
		"oclif": "^4.10.1",
=======
		"node-fetch": "^2.6.9",
		"npm-check-updates": "^16.14.20",
		"oclif": "^4.7.6",
>>>>>>> 3c7a25bd
		"prettier": "~3.2.4",
		"prompts": "^2.4.2",
		"read-pkg-up": "^7.0.1",
		"replace-in-file": "^7.1.0",
		"resolve.exports": "^2.0.2",
		"semver": "^7.5.4",
		"semver-utils": "^1.1.4",
		"simple-git": "^3.19.1",
		"sort-json": "^2.0.1",
		"sort-package-json": "1.57.0",
		"strip-ansi": "^6.0.1",
		"table": "^6.8.1",
		"ts-morph": "^22.0.0",
		"type-fest": "^2.19.0"
	},
	"devDependencies": {
		"@fluid-private/readme-command": "workspace:~",
		"@fluidframework/build-common": "^2.0.3",
		"@fluidframework/eslint-config-fluid": "^5.2.0",
		"@oclif/test": "~3.2.12",
		"@types/async": "^3.2.20",
		"@types/chai": "^4.3.5",
		"@types/chai-arrays": "^2.0.0",
		"@types/debug": "^4.1.7",
		"@types/fs-extra": "^11.0.4",
		"@types/inquirer": "^8.2.6",
		"@types/mocha": "^9.1.1",
		"@types/node": "^18.18.6",
		"@types/node-fetch": "^2.5.10",
		"@types/prettier": "^2.7.3",
		"@types/prompts": "^2.4.4",
		"@types/semver": "^7.5.0",
		"@types/semver-utils": "^1.1.1",
		"@types/sort-json": "^2.0.1",
		"c8": "^7.14.0",
		"chai": "^4.3.7",
		"chai-arrays": "^2.2.0",
		"concurrently": "^8.2.1",
		"copyfiles": "^2.4.1",
		"eslint": "~8.57.0",
		"eslint-config-oclif": "^5.2.0",
		"eslint-config-oclif-typescript": "^3.1.7",
		"eslint-config-prettier": "~9.1.0",
		"jssm-viz-cli": "5.97.1",
		"mocha": "^10.2.0",
		"mocha-json-output-reporter": "^2.1.0",
		"mocha-multi-reporters": "^1.5.1",
		"moment": "^2.29.4",
		"rimraf": "^4.4.1",
		"ts-node": "^10.9.1",
		"tslib": "^2.6.0",
		"typescript": "~5.1.6"
	},
	"engines": {
		"node": ">=18.18.0"
	},
	"fluidBuild": {
		"tasks": {
			"compile": {
				"dependsOn": ["...", "build:diagrams"],
				"script": false
			},
			"build:diagrams": [],
			"build:manifest": ["...", "build:copy", "build:diagrams"]
		}
	},
	"oclif": {
		"bin": "flub",
		"dirname": "flub",
		"flexibleTaxonomy": true,
		"commands": "./lib/commands",
		"additionalHelpFlags": ["-h"],
		"additionalVersionFlags": ["-V"],
		"plugins": [
			"@oclif/plugin-autocomplete",
			"@oclif/plugin-commands",
			"@oclif/plugin-help",
			"@oclif/plugin-not-found"
		],
		"repositoryPrefix": "<%- repo %>/blob/main/build-tools/packages/build-cli/<%- commandPath %>",
		"topicSeparator": " ",
		"topics": {
			"bump": {
				"description": "Bump the version of packages, release groups, and their dependencies."
			},
			"check": {
				"description": "Check commands are used to verify repo state, apply policy, etc."
			},
			"generate": {
				"description": "Generate commands are used to create/update code, docs, readmes, etc."
			},
			"modify": {
				"description": "Modify commands are used to modify projects to add or remove dependencies, update Fluid imports, etc."
			},
			"release": {
				"description": "Release commands are used to manage the Fluid release process."
			}
		}
	},
	"pnpm": {
		"updateConfig": {
			"ignoreDependencies": [
				"latest-version",
				"read-pkg-up",
				"type-fest",
				"typescript"
			]
		}
	}
}<|MERGE_RESOLUTION|>--- conflicted
+++ resolved
@@ -11,11 +11,7 @@
 	"license": "MIT",
 	"author": "Microsoft and contributors",
 	"sideEffects": false,
-<<<<<<< HEAD
 	"type": "module",
-=======
-	"type": "commonjs",
->>>>>>> 3c7a25bd
 	"exports": {
 		".": {
 			"default": {
@@ -96,15 +92,9 @@
 		"jssm": "5.97.1",
 		"latest-version": "^5.1.0",
 		"minimatch": "^7.4.6",
-<<<<<<< HEAD
 		"node-fetch": "^3.3.2",
 		"npm-check-updates": "^16.14.20",
 		"oclif": "^4.10.1",
-=======
-		"node-fetch": "^2.6.9",
-		"npm-check-updates": "^16.14.20",
-		"oclif": "^4.7.6",
->>>>>>> 3c7a25bd
 		"prettier": "~3.2.4",
 		"prompts": "^2.4.2",
 		"read-pkg-up": "^7.0.1",
