{
	"name": "@fluid-tools/build-cli",
	"version": "0.50.0",
	"description": "Build tools for the Fluid Framework",
	"homepage": "https://fluidframework.com",
	"repository": {
		"type": "git",
		"url": "https://github.com/microsoft/FluidFramework.git",
		"directory": "build-tools/packages/build-cli"
	},
	"license": "MIT",
	"author": "Microsoft and contributors",
	"sideEffects": false,
	"type": "module",
	"exports": {
		".": {
			"default": {
				"types": "./lib/index.d.ts",
				"default": "./lib/index.js"
			}
		}
	},
	"main": "lib/index.js",
	"types": "lib/index.d.ts",
	"bin": {
		"flub": "./bin/run.js"
	},
	"files": [
		"/bin",
		"/lib",
		"!lib/test",
		"/oclif.manifest.json"
	],
	"scripts": {
		"build": "concurrently npm:build:compile npm:lint && concurrently npm:build:docs npm:build:diagrams",
		"build:compile": "npm run tsc && npm run build:test && npm run build:copy && npm run build:readme",
		"build:copy": "copyfiles -u 1 \"src/**/*.fsl\" lib",
		"build:diagrams": "jssm-viz -i \"./src/machines/*.fsl\"",
		"build:docs": "api-extractor run --local",
		"build:manifest": "oclif manifest",
		"build:readme": "oclif readme --version 0.0.0 --multi --no-aliases",
		"build:test": "tsc --project ./src/test/tsconfig.json",
		"check:biome": "biome check .",
		"check:format": "npm run check:biome",
		"ci:build:docs": "api-extractor run",
		"clean": "rimraf --glob dist lib oclif.manifest.json \"**/*.tsbuildinfo\" \"**/*.build.log\" _api-extractor-temp nyc",
		"clean:manifest": "rimraf --glob oclif.manifest.json",
		"compile": "fluid-build . --task compile",
		"eslint": "eslint --format stylish src",
		"eslint:fix": "eslint --format stylish src --fix --fix-type problem,suggestion,layout",
		"format": "npm run format:biome",
		"format:biome": "biome check --write .",
		"lint": "npm run eslint",
		"lint:fix": "npm run eslint:fix",
		"postpack": "npm run clean:manifest",
		"test": "npm run test:mocha",
		"test:coverage": "c8 npm run test",
		"test:mocha": "mocha --forbid-only \"lib/test/**/*.test.*js\"",
		"tsc": "tsc"
	},
	"c8": {
		"all": true,
		"cache-dir": "nyc/.cache",
		"exclude": [
			"src/test/**/*.*ts",
			"lib/test/**/*.*js"
		],
		"exclude-after-remap": false,
		"include": [
			"src/**/*.*ts",
			"lib/**/*.*js"
		],
		"report-dir": "nyc/report",
		"reporter": [
			"cobertura",
			"html",
			"text"
		],
		"temp-directory": "nyc/.nyc_output"
	},
	"dependencies": {
		"@andrewbranch/untar.js": "^1.0.3",
		"@fluid-tools/version-tools": "workspace:~",
		"@fluidframework/build-tools": "workspace:~",
		"@fluidframework/bundle-size-tools": "workspace:~",
		"@microsoft/api-extractor": "^7.47.11",
		"@oclif/core": "^4.0.30",
		"@oclif/plugin-autocomplete": "^3.2.6",
		"@oclif/plugin-commands": "^4.1.3",
		"@oclif/plugin-help": "^6.2.16",
		"@oclif/plugin-not-found": "^3.2.22",
		"@octokit/core": "^5.2.0",
		"@octokit/rest": "^21.0.2",
		"@rushstack/node-core-library": "^3.66.1",
		"async": "^3.2.6",
		"azure-devops-node-api": "^11.2.0",
		"chalk": "^5.3.0",
		"change-case": "^3.1.0",
		"cosmiconfig": "^8.3.6",
<<<<<<< HEAD
		"danger": "^11.3.1",
=======
		"danger": "^12.3.3",
>>>>>>> b30731fb
		"date-fns": "^2.30.0",
		"debug": "^4.3.7",
		"execa": "^5.1.1",
		"fflate": "^0.8.2",
		"fs-extra": "^11.2.0",
		"github-slugger": "^2.0.0",
		"globby": "^11.1.0",
		"gray-matter": "^4.0.3",
		"human-id": "^4.1.1",
		"inquirer": "^8.2.6",
		"issue-parser": "^7.0.1",
		"json5": "^2.2.3",
		"jssm": "^5.103.0",
		"jszip": "^3.10.1",
		"latest-version": "^9.0.0",
		"mdast": "^3.0.0",
		"mdast-util-heading-range": "^4.0.0",
		"mdast-util-to-string": "^4.0.0",
		"minimatch": "^7.4.6",
		"node-fetch": "^3.3.2",
		"npm-check-updates": "^16.14.20",
		"oclif": "^4.15.12",
		"prettier": "~3.2.5",
		"prompts": "^2.4.2",
		"read-pkg-up": "^7.0.1",
		"remark": "^15.0.1",
		"remark-gfm": "^4.0.0",
		"remark-github": "^12.0.0",
		"remark-github-beta-blockquote-admonitions": "^3.1.1",
		"remark-toc": "^9.0.0",
		"replace-in-file": "^7.2.0",
		"resolve.exports": "^2.0.2",
		"semver": "^7.6.3",
		"semver-utils": "^1.1.4",
		"simple-git": "^3.27.0",
		"sort-json": "^2.0.1",
		"sort-package-json": "1.57.0",
		"strip-ansi": "^6.0.1",
		"table": "^6.8.2",
		"ts-morph": "^22.0.0",
		"type-fest": "^2.19.0",
		"unist-util-visit": "^5.0.0",
		"xml2js": "^0.5.0"
	},
	"devDependencies": {
		"@biomejs/biome": "~1.9.3",
		"@fluidframework/build-common": "^2.0.3",
		"@fluidframework/eslint-config-fluid": "^5.4.0",
		"@oclif/test": "^4.1.0",
		"@types/async": "^3.2.24",
		"@types/chai": "^4.3.20",
		"@types/chai-arrays": "^2.0.3",
		"@types/debug": "^4.1.12",
		"@types/fs-extra": "^11.0.4",
		"@types/inquirer": "^8.2.10",
		"@types/issue-parser": "^3.0.5",
		"@types/mdast": "^4.0.4",
		"@types/mocha": "^9.1.1",
		"@types/node": "^18.19.59",
		"@types/node-fetch": "^2.6.11",
		"@types/prettier": "^2.7.3",
		"@types/prompts": "^2.4.9",
		"@types/semver": "^7.5.8",
		"@types/semver-utils": "^1.1.3",
		"@types/sort-json": "^2.0.3",
		"@types/unist": "^3.0.3",
		"@types/xml2js": "^0.4.14",
		"c8": "^7.14.0",
		"chai": "^4.5.0",
		"chai-arrays": "^2.2.0",
		"concurrently": "^8.2.2",
		"copyfiles": "^2.4.1",
		"eslint": "~8.57.0",
		"eslint-config-oclif": "^5.2.1",
		"eslint-config-oclif-typescript": "^3.1.12",
		"eslint-config-prettier": "~9.1.0",
		"jssm-viz-cli": "5.101.0",
		"mocha": "^10.7.3",
		"mocha-multi-reporters": "^1.5.1",
		"mocked-env": "^1.3.5",
		"moment": "^2.30.1",
		"rimraf": "^4.4.1",
		"ts-node": "^10.9.2",
		"tslib": "^2.8.0",
		"typescript": "~5.4.5"
	},
	"engines": {
		"node": ">=18.17.1"
	},
	"fluidBuild": {
		"tasks": {
			"compile": {
				"dependsOn": [
					"...",
					"build:diagrams"
				],
				"script": false
			},
			"build:diagrams": [],
			"build:manifest": [
				"...",
				"build:copy",
				"build:diagrams"
			]
		}
	},
	"oclif": {
		"bin": "flub",
		"dirname": "flub",
		"flexibleTaxonomy": true,
		"commands": "./lib/commands",
		"additionalHelpFlags": [
			"-h"
		],
		"additionalVersionFlags": [
			"-V"
		],
		"plugins": [
			"@oclif/plugin-autocomplete",
			"@oclif/plugin-commands",
			"@oclif/plugin-help",
			"@oclif/plugin-not-found"
		],
		"repositoryPrefix": "<%- repo %>/blob/main/build-tools/packages/build-cli/<%- commandPath %>",
		"topicSeparator": " ",
		"topics": {
			"bump": {
				"description": "Bump the version of packages, release groups, and their dependencies."
			},
			"check": {
				"description": "Check commands are used to verify repo state, apply policy, etc."
			},
			"generate": {
				"description": "Generate commands are used to create/update code, docs, readmes, etc."
			},
			"modify": {
				"description": "Modify commands are used to modify projects to add or remove dependencies, update Fluid imports, etc."
			},
			"release": {
				"description": "Release commands are used to manage the Fluid release process."
			},
			"publish": {
				"description": "Publish commands are used to publish packages to an npm registry."
			},
			"promote": {
				"description": "Promote commands are used to promote packages published to an npm registry."
			},
			"transform": {
				"description": "Transform commands are used to transform code, docs, etc. into alternative forms."
			},
			"report": {
				"description": "Report analysis about the codebase, like code coverage and bundle size measurements."
			}
		}
	}
}<|MERGE_RESOLUTION|>--- conflicted
+++ resolved
@@ -97,11 +97,7 @@
 		"chalk": "^5.3.0",
 		"change-case": "^3.1.0",
 		"cosmiconfig": "^8.3.6",
-<<<<<<< HEAD
-		"danger": "^11.3.1",
-=======
 		"danger": "^12.3.3",
->>>>>>> b30731fb
 		"date-fns": "^2.30.0",
 		"debug": "^4.3.7",
 		"execa": "^5.1.1",
