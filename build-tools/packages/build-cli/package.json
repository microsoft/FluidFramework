{
	"name": "@fluid-tools/build-cli",
	"version": "0.38.0",
	"description": "Build tools for the Fluid Framework",
	"homepage": "https://fluidframework.com",
	"repository": {
		"type": "git",
		"url": "https://github.com/microsoft/FluidFramework.git",
		"directory": "build-tools/packages/build-cli"
	},
	"license": "MIT",
	"author": "Microsoft and contributors",
	"sideEffects": false,
	"type": "commonjs",
	"exports": {
		".": {
			"default": {
				"types": "./lib/index.d.ts",
				"default": "./lib/index.js"
			}
		}
	},
	"main": "lib/index.js",
	"types": "lib/index.d.ts",
	"bin": {
		"flub": "./bin/run.js"
	},
	"files": ["/bin", "/lib", "!lib/test", "/oclif.manifest.json"],
	"scripts": {
		"build": "concurrently npm:build:compile npm:lint && concurrently npm:build:docs npm:build:diagrams",
		"build:compile": "npm run tsc && npm run build:test && npm run build:copy && npm run build:readme",
		"build:copy": "copyfiles -u 1 \"src/**/*.fsl\" lib",
		"build:diagrams": "jssm-viz -i \"./src/machines/*.fsl\"",
		"build:docs": "api-extractor run --local",
		"build:manifest": "oclif manifest",
		"build:readme": "fluid-readme generate readme --multi",
		"build:test": "tsc --project ./test/tsconfig.json",
		"check:biome": "biome check .",
		"check:format": "npm run check:biome",
		"ci:build:docs": "api-extractor run",
		"clean": "rimraf --glob dist lib oclif.manifest.json \"**/*.tsbuildinfo\" \"**/*.build.log\" _api-extractor-temp nyc",
		"clean:manifest": "rimraf --glob oclif.manifest.json",
		"compile": "fluid-build . --task compile",
		"eslint": "eslint --format stylish src",
		"eslint:fix": "eslint --format stylish src --fix --fix-type problem,suggestion,layout",
		"format": "npm run format:biome",
		"format:biome": "biome check --apply .",
		"lint": "npm run eslint",
		"lint:fix": "npm run eslint:fix",
		"postpack": "npm run clean:manifest",
		"test": "npm run test:mocha",
		"test:coverage": "c8 npm run test",
		"test:mocha": "mocha --forbid-only \"test/**/*.test.ts\"",
		"tsc": "tsc"
	},
	"c8": {
		"all": true,
		"cache-dir": "nyc/.cache",
		"exclude": ["src/test/**/*.*ts", "lib/test/**/*.*js"],
		"exclude-after-remap": false,
		"include": ["src/**/*.*ts", "lib/**/*.*js"],
		"report-dir": "nyc/report",
		"reporter": ["cobertura", "html", "text"],
		"temp-directory": "nyc/.nyc_output"
	},
	"dependencies": {
		"@fluid-tools/version-tools": "workspace:~",
		"@fluidframework/build-tools": "workspace:~",
		"@fluidframework/bundle-size-tools": "workspace:~",
		"@microsoft/api-extractor": "^7.42.3",
		"@oclif/core": "^3.26.5",
		"@oclif/plugin-autocomplete": "^3.0.16",
		"@oclif/plugin-commands": "^3.3.1",
		"@oclif/plugin-help": "^6.0.21",
		"@oclif/plugin-not-found": "^3.1.7",
		"@oclif/plugin-plugins": "^5.0.18",
		"@octokit/core": "^4.2.4",
		"@rushstack/node-core-library": "^3.59.5",
		"async": "^3.2.4",
		"chalk": "^2.4.2",
		"change-case": "^3.1.0",
		"danger": "^11.3.0",
		"date-fns": "^2.30.0",
		"debug": "^4.3.4",
		"execa": "^5.1.1",
		"fs-extra": "^9.1.0",
		"globby": "^11.1.0",
		"gray-matter": "^4.0.3",
		"human-id": "^4.0.0",
		"inquirer": "^8.2.5",
		"json5": "^2.2.3",
		"jssm": "^5.89.2",
		"latest-version": "^5.1.0",
		"minimatch": "^7.4.6",
		"node-fetch": "^2.6.9",
<<<<<<< HEAD
		"npm-check-updates": "^16.10.15",
		"oclif": "^4.10.1",
=======
		"npm-check-updates": "^16.14.20",
		"oclif": "^4.7.6",
>>>>>>> e99aadad
		"prettier": "~3.2.4",
		"prompts": "^2.4.2",
		"read-pkg-up": "^7.0.1",
		"replace-in-file": "^7.1.0",
		"resolve.exports": "^2.0.2",
		"semver": "^7.5.4",
		"semver-utils": "^1.1.4",
		"simple-git": "^3.19.1",
		"sort-json": "^2.0.1",
		"sort-package-json": "1.57.0",
		"strip-ansi": "^6.0.1",
		"table": "^6.8.1",
		"ts-morph": "^22.0.0",
		"type-fest": "^2.19.0"
	},
	"devDependencies": {
		"@fluid-private/readme-command": "workspace:~",
		"@fluidframework/build-common": "^2.0.3",
		"@fluidframework/eslint-config-fluid": "^5.2.0",
		"@oclif/test": "^3.2.12",
		"@types/async": "^3.2.20",
		"@types/chai": "^4.3.5",
		"@types/chai-arrays": "^2.0.0",
		"@types/debug": "^4.1.7",
		"@types/fs-extra": "^8.1.2",
		"@types/inquirer": "^8.2.6",
		"@types/mocha": "^9.1.1",
		"@types/node": "^18.18.6",
		"@types/node-fetch": "^2.5.10",
		"@types/prettier": "^2.7.3",
		"@types/prompts": "^2.4.4",
		"@types/semver": "^7.5.0",
		"@types/semver-utils": "^1.1.1",
		"@types/sort-json": "^2.0.1",
		"c8": "^7.14.0",
		"chai": "^4.3.7",
		"chai-arrays": "^2.2.0",
		"concurrently": "^8.2.1",
		"copyfiles": "^2.4.1",
		"eslint": "~8.57.0",
		"eslint-config-oclif": "^5.2.0",
		"eslint-config-oclif-typescript": "^3.1.7",
		"eslint-config-prettier": "~9.1.0",
		"jssm-viz-cli": "^5.89.2",
		"mocha": "^10.2.0",
		"mocha-json-output-reporter": "^2.1.0",
		"mocha-multi-reporters": "^1.5.1",
		"moment": "^2.29.4",
		"rimraf": "^4.4.1",
		"ts-node": "^10.9.1",
		"tslib": "^2.6.0",
		"typescript": "~5.1.6"
	},
	"engines": {
		"node": ">=14.17.0"
	},
	"fluidBuild": {
		"tasks": {
			"compile": {
				"dependsOn": ["...", "build:diagrams"],
				"script": false
			},
			"build:diagrams": [],
			"build:manifest": ["...", "build:copy", "build:diagrams"]
		}
	},
	"oclif": {
		"bin": "flub",
		"dirname": "flub",
		"flexibleTaxonomy": true,
		"commands": "./lib/commands",
		"additionalHelpFlags": ["-h"],
		"additionalVersionFlags": ["-V"],
		"plugins": [
			"@oclif/plugin-autocomplete",
			"@oclif/plugin-commands",
			"@oclif/plugin-help",
			"@oclif/plugin-not-found"
		],
		"repositoryPrefix": "<%- repo %>/blob/main/build-tools/packages/build-cli/<%- commandPath %>",
		"topicSeparator": " ",
		"topics": {
			"bump": {
				"description": "Bump the version of packages, release groups, and their dependencies."
			},
			"check": {
				"description": "Check commands are used to verify repo state, apply policy, etc."
			},
			"generate": {
				"description": "Generate commands are used to create/update code, docs, readmes, etc."
			},
			"modify": {
				"description": "Modify commands are used to modify projects to add or remove dependencies, update Fluid imports, etc."
			},
			"release": {
				"description": "Release commands are used to manage the Fluid release process."
			}
		}
	},
	"pnpm": {
		"updateConfig": {
			"ignoreDependencies": [
				"latest-version",
				"read-pkg-up",
				"type-fest",
				"typescript"
			]
		}
	}
}<|MERGE_RESOLUTION|>--- conflicted
+++ resolved
@@ -93,13 +93,8 @@
 		"latest-version": "^5.1.0",
 		"minimatch": "^7.4.6",
 		"node-fetch": "^2.6.9",
-<<<<<<< HEAD
-		"npm-check-updates": "^16.10.15",
+		"npm-check-updates": "^16.14.20",
 		"oclif": "^4.10.1",
-=======
-		"npm-check-updates": "^16.14.20",
-		"oclif": "^4.7.6",
->>>>>>> e99aadad
 		"prettier": "~3.2.4",
 		"prompts": "^2.4.2",
 		"read-pkg-up": "^7.0.1",
