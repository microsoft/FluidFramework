{
	"name": "@fluid-tools/build-cli",
	"version": "0.26.0",
	"description": "Build tools for the Fluid Framework",
	"homepage": "https://fluidframework.com",
	"repository": {
		"type": "git",
		"url": "https://github.com/microsoft/FluidFramework.git",
		"directory": "build-tools/packages/build-cli"
	},
	"license": "MIT",
	"author": "Microsoft and contributors",
	"sideEffects": false,
	"main": "lib/index.js",
	"types": "lib/index.d.ts",
	"bin": {
		"flub": "./bin/run"
	},
	"files": [
		"/bin",
		"/lib",
		"/oclif.manifest.json"
	],
	"scripts": {
		"build": "npm run clean:manifest && concurrently npm:build:compile npm:lint && concurrently npm:build:docs npm:build:manifest npm:build:diagrams",
		"build:compile": "npm run tsc && npm run build:test && npm run build:copy && npm run build:readme",
		"build:copy": "copyfiles -u 1 \"src/**/*.fsl\" lib",
		"build:diagrams": "jssm-viz -i \"./src/machines/*.fsl\"",
		"build:docs": "api-extractor run --local",
		"build:machine-diagram": "jssm-viz -i \"./src/machines/*.fsl\"",
		"build:manifest": "cross-env NODE_OPTIONS='--experimental-abortcontroller' oclif manifest",
		"build:readme": "fluid-readme generate readme --multi",
		"build:test": "tsc --project ./test/tsconfig.json",
		"ci:build:docs": "api-extractor run",
		"clean": "rimraf --glob 'dist' 'lib' 'oclif.manifest.json' '*.tsbuildinfo' '*.build.log' '_api-extractor-temp' 'nyc'",
		"clean:manifest": "rimraf --glob \"oclif.manifest.json\"",
		"eslint": "eslint --format stylish src",
		"eslint:fix": "eslint --format stylish src --fix --fix-type problem,suggestion,layout",
		"format": "npm run prettier:fix",
		"lint": "npm run prettier && npm run eslint",
		"lint:fix": "npm run prettier:fix && npm run eslint:fix",
		"prettier": "prettier --check . --ignore-path ../../../.prettierignore",
		"prettier:fix": "prettier --write . --ignore-path ../../../.prettierignore",
		"test": "npm run test:mocha",
		"test:coverage": "c8 npm run test",
		"test:mocha": "mocha --forbid-only \"test/**/*.test.ts\"",
		"tsc": "tsc"
	},
	"c8": {
		"all": true,
		"cache-dir": "nyc/.cache",
		"exclude": [
			"src/test/**/*.ts",
			"lib/test/**/*.js"
		],
		"exclude-after-remap": false,
		"include": [
			"src/**/*.ts",
			"lib/**/*.js"
		],
		"report-dir": "nyc/report",
		"reporter": [
			"cobertura",
			"html",
			"text"
		],
		"temp-directory": "nyc/.nyc_output"
	},
	"dependencies": {
		"@fluid-tools/version-tools": "workspace:*",
		"@fluidframework/build-tools": "workspace:*",
		"@fluidframework/bundle-size-tools": "workspace:*",
		"@microsoft/api-extractor": "^7.36.1",
		"@oclif/core": "^2.8.11",
		"@oclif/plugin-autocomplete": "^2.3.1",
		"@oclif/plugin-commands": "^2.2.17",
		"@oclif/plugin-help": "^5.2.11",
		"@oclif/plugin-not-found": "^2.3.27",
		"@oclif/plugin-plugins": "^3.1.6",
		"@oclif/test": "^2.3.27",
		"@octokit/core": "^4.2.4",
		"@rushstack/node-core-library": "^3.59.5",
		"async": "^3.2.4",
		"chalk": "^2.4.2",
		"danger": "^10.9.0",
		"date-fns": "^2.30.0",
		"execa": "^5.1.1",
		"fs-extra": "^9.1.0",
		"globby": "^11.1.0",
		"gray-matter": "^4.0.3",
		"human-id": "^4.0.0",
		"inquirer": "^8.2.5",
		"jssm": "^5.89.2",
		"jssm-viz-cli": "^5.89.2",
		"latest-version": "^5.1.0",
		"minimatch": "^7.4.6",
		"node-fetch": "^2.6.9",
		"npm-check-updates": "^16.10.15",
		"oclif": "^3.9.1",
		"prettier": "~3.0.3",
		"prompts": "^2.4.2",
		"read-pkg-up": "^7.0.1",
		"semver": "^7.5.4",
		"semver-utils": "^1.1.4",
		"simple-git": "^3.19.1",
		"sort-json": "^2.0.1",
		"sort-package-json": "1.57.0",
		"strip-ansi": "^6.0.1",
		"table": "^6.8.1",
		"type-fest": "^2.19.0"
	},
	"devDependencies": {
		"@fluid-private/readme-command": "workspace:*",
<<<<<<< HEAD
		"@fluidframework/build-common": "^2.0.0",
		"@fluidframework/eslint-config-fluid": "^3.0.0",
		"@microsoft/api-extractor": "^7.36.1",
=======
		"@fluidframework/build-common": "^2.0.1",
		"@fluidframework/eslint-config-fluid": "^2.1.0",
>>>>>>> 354f0b32
		"@types/async": "^3.2.20",
		"@types/chai": "^4.3.5",
		"@types/chai-arrays": "^2.0.0",
		"@types/fs-extra": "^8.1.2",
		"@types/inquirer": "^8.2.6",
		"@types/mocha": "^9.1.1",
		"@types/node": "^14.18.53",
		"@types/node-fetch": "^2.5.10",
		"@types/prettier": "^2.7.3",
		"@types/prompts": "^2.4.4",
		"@types/semver": "^7.5.0",
		"@types/semver-utils": "^1.1.1",
		"@types/sort-json": "^2.0.1",
		"c8": "^7.14.0",
		"chai": "^4.3.7",
		"chai-arrays": "^2.2.0",
		"concurrently": "^8.2.1",
		"copyfiles": "^2.4.1",
		"cross-env": "^7.0.3",
		"eslint": "~8.51.0",
		"eslint-config-oclif": "^4.0.0",
		"eslint-config-oclif-typescript": "^1.0.3",
		"eslint-config-prettier": "~9.0.0",
		"mocha": "^10.2.0",
		"mocha-json-output-reporter": "^2.1.0",
		"mocha-multi-reporters": "^1.5.1",
		"moment": "^2.29.4",
		"rimraf": "^4.4.1",
		"ts-node": "^10.9.1",
		"tslib": "^2.6.0",
		"typescript": "~5.1.6"
	},
	"engines": {
		"node": ">=14.17.0"
	},
	"oclif": {
		"bin": "flub",
		"dirname": "flub",
		"flexibleTaxonomy": true,
		"commands": "./lib/commands",
		"additionalHelpFlags": [
			"-h"
		],
		"additionalVersionFlags": [
			"-V"
		],
		"plugins": [
			"@oclif/plugin-autocomplete",
			"@oclif/plugin-commands",
			"@oclif/plugin-help",
			"@oclif/plugin-not-found"
		],
		"repositoryPrefix": "<%- repo %>/blob/main/build-tools/packages/build-cli/<%- commandPath %>",
		"topicSeparator": " ",
		"topics": {
			"bump": {
				"description": "Bump the version of packages, release groups, and their dependencies."
			},
			"check": {
				"description": "Check commands are used to verify repo state, apply policy, etc."
			},
			"generate": {
				"description": "Generate commands are used to create/update code, docs, readmes, etc."
			},
			"release": {
				"description": "Release commands are used to manage the Fluid release process."
			}
		}
	},
	"pnpm": {
		"updateConfig": {
			"ignoreDependencies": [
				"latest-version",
				"read-pkg-up",
				"type-fest",
				"typescript"
			]
		}
	}
}<|MERGE_RESOLUTION|>--- conflicted
+++ resolved
@@ -111,14 +111,9 @@
 	},
 	"devDependencies": {
 		"@fluid-private/readme-command": "workspace:*",
-<<<<<<< HEAD
-		"@fluidframework/build-common": "^2.0.0",
+		"@fluidframework/build-common": "^2.0.1",
 		"@fluidframework/eslint-config-fluid": "^3.0.0",
 		"@microsoft/api-extractor": "^7.36.1",
-=======
-		"@fluidframework/build-common": "^2.0.1",
-		"@fluidframework/eslint-config-fluid": "^2.1.0",
->>>>>>> 354f0b32
 		"@types/async": "^3.2.20",
 		"@types/chai": "^4.3.5",
 		"@types/chai-arrays": "^2.0.0",
