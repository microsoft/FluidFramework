--- conflicted
+++ resolved
@@ -121,13 +121,9 @@
 		"@types/semver": "^7.5.0",
 		"@types/semver-utils": "^1.1.1",
 		"@types/sort-json": "^2.0.1",
-<<<<<<< HEAD
-		"chai": "^4.2.0",
-=======
 		"@typescript-eslint/eslint-plugin": "~5.9.1",
 		"@typescript-eslint/parser": "~5.9.1",
 		"chai": "^4.3.7",
->>>>>>> 5e381b94
 		"chai-arrays": "^2.2.0",
 		"concurrently": "^7.6.0",
 		"copyfiles": "^2.4.1",
@@ -136,15 +132,7 @@
 		"eslint-config-oclif": "^4.0.0",
 		"eslint-config-oclif-typescript": "^1.0.3",
 		"eslint-config-prettier": "~8.5.0",
-<<<<<<< HEAD
-		"globby": "^11",
-=======
-		"eslint-plugin-eslint-comments": "~3.2.0",
-		"eslint-plugin-import": "~2.25.4",
-		"eslint-plugin-unicorn": "~40.0.0",
-		"eslint-plugin-unused-imports": "~2.0.0",
 		"globby": "^11.1.0",
->>>>>>> 5e381b94
 		"mocha": "^10.2.0",
 		"mocha-json-output-reporter": "^2.1.0",
 		"mocha-multi-reporters": "^1.5.1",
