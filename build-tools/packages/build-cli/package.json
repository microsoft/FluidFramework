{
  "name": "@fluid-internal/build-cli",
  "version": "0.3.0",
  "private": true,
  "description": "",
  "keywords": [
    "oclif"
  ],
  "homepage": "https://fluidframework.com",
  "repository": {
    "type": "git",
    "url": "https://github.com/microsoft/FluidFramework.git",
    "directory": "build-tools/packages/build-cli"
  },
  "license": "MIT",
  "author": "Microsoft and contributors",
  "main": "dist/index.js",
  "types": "dist/index.d.ts",
  "bin": {
    "flub": "./bin/run"
  },
  "files": [
    "/bin",
    "/dist",
    "/oclif.manifest.json"
  ],
  "scripts": {
    "build": "npm run build:genver && concurrently npm:build:compile npm:lint",
    "build:compile": "npm run tsc",
    "build:full": "npm run build",
    "build:full:compile": "npm run build:compile",
    "build:genver": "gen-version",
    "build:manifest": "oclif manifest",
    "build:readme": "oclif readme",
    "eslint": "eslint --format stylish src",
    "eslint:fix": "eslint --format stylish src --fix --fix-type problem,suggestion,layout",
    "format": "npm run prettier:fix",
    "lint": "npm run prettier && npm run eslint",
    "lint:fix": "npm run prettier:fix && npm run eslint:fix",
    "postpack": "shx rm -f oclif.manifest.json",
    "prettier": "prettier --check \"**/*.{cjs,js,json,jsx,ts,tsx,yml,yaml}\"",
    "prettier:fix": "prettier --write \"**/*.{cjs,js,json,jsx,ts,tsx,yml,yaml}\"",
<<<<<<< HEAD
    "test": "npm run test:mocha",
    "test:mocha": "mocha --forbid-only \"test/**/*.test.ts\"",
=======
    "test": "mocha --forbid-only \"test/**/*.test.ts\" --unhandled-rejections=strict",
    "posttest": "npm run lint",
>>>>>>> 39fc51f0
    "tsc": "tsc -b",
    "version": "npm run build:readme && git add README.md"
  },
  "dependencies": {
    "@fluid-internal/version-tools": "^0.3.0",
    "@fluidframework/build-tools": "^0.3.0",
    "@oclif/core": "^1.9.5",
    "@oclif/plugin-commands": "^2.2.0",
    "@oclif/plugin-help": "^5",
    "@oclif/plugin-not-found": "^2.3.1",
    "@oclif/plugin-plugins": "^2.0.1",
    "@oclif/test": "^2",
    "inquirer": "^9.0.0",
    "semver": "^7.3.7",
    "table": "^6.8.0"
  },
  "devDependencies": {
    "@fluidframework/build-common": "^0.24.0",
    "@fluidframework/eslint-config-fluid": "^0.28.2000",
    "@types/chai": "^4",
    "@types/inquirer": "^8.2.1",
    "@types/mocha": "^9.0.0",
    "@types/node": "^14.18.0",
    "@types/semver": "^7.3.10",
    "@typescript-eslint/eslint-plugin": "~5.9.0",
    "@typescript-eslint/parser": "~5.9.0",
    "chai": "^4.2.0",
    "eslint": "~8.6.0",
    "eslint-config-oclif": "^4",
    "eslint-config-oclif-typescript": "^1.0.2",
    "eslint-config-prettier": "~8.5.0",
    "eslint-plugin-eslint-comments": "~3.2.0",
    "eslint-plugin-import": "~2.25.4",
    "eslint-plugin-unicorn": "~40.0.0",
    "eslint-plugin-unused-imports": "~2.0.0",
    "globby": "^11",
    "mocha": "^10.0.0",
    "oclif": "^3",
    "prettier": "~2.6.2",
    "shx": "^0.3.3",
    "ts-node": "^10.2.1",
    "tslib": "^2.3.1",
    "typescript": "~4.5.5"
  },
  "engines": {
    "node": ">=14.0.0"
  },
  "oclif": {
    "bin": "flub",
    "dirname": "flub",
    "commands": "./dist/commands",
    "additionalHelpFlags": [
      "-h"
    ],
    "plugins": [
      "@oclif/plugin-commands",
      "@oclif/plugin-help",
      "@oclif/plugin-not-found",
      "@fluid-internal/version-tools"
    ],
    "topicSeparator": " ",
    "topics": {}
  }
}<|MERGE_RESOLUTION|>--- conflicted
+++ resolved
@@ -40,13 +40,9 @@
     "postpack": "shx rm -f oclif.manifest.json",
     "prettier": "prettier --check \"**/*.{cjs,js,json,jsx,ts,tsx,yml,yaml}\"",
     "prettier:fix": "prettier --write \"**/*.{cjs,js,json,jsx,ts,tsx,yml,yaml}\"",
-<<<<<<< HEAD
     "test": "npm run test:mocha",
     "test:mocha": "mocha --forbid-only \"test/**/*.test.ts\"",
-=======
-    "test": "mocha --forbid-only \"test/**/*.test.ts\" --unhandled-rejections=strict",
     "posttest": "npm run lint",
->>>>>>> 39fc51f0
     "tsc": "tsc -b",
     "version": "npm run build:readme && git add README.md"
   },
