{
	"name": "@fluid-tools/build-cli",
	"version": "0.50.0",
	"description": "Build tools for the Fluid Framework",
	"homepage": "https://fluidframework.com",
	"repository": {
		"type": "git",
		"url": "https://github.com/microsoft/FluidFramework.git",
		"directory": "build-tools/packages/build-cli"
	},
	"license": "MIT",
	"author": "Microsoft and contributors",
	"sideEffects": false,
	"type": "module",
	"exports": {
		".": {
			"default": {
				"types": "./lib/index.d.ts",
				"default": "./lib/index.js"
			}
		}
	},
	"main": "lib/index.js",
	"types": "lib/index.d.ts",
	"bin": {
		"flub": "./bin/run.js"
	},
	"files": [
		"/bin",
		"/lib",
		"!lib/test",
		"/oclif.manifest.json"
	],
	"scripts": {
		"build": "concurrently npm:build:compile npm:lint && concurrently npm:build:docs npm:build:diagrams",
		"build:compile": "npm run tsc && npm run build:test && npm run build:copy && npm run build:readme",
		"build:copy": "copyfiles -u 1 \"src/**/*.fsl\" lib",
		"build:diagrams": "jssm-viz -i \"./src/machines/*.fsl\"",
		"build:docs": "api-extractor run --local",
		"build:manifest": "oclif manifest",
		"build:readme": "oclif readme --version 0.0.0 --multi --no-aliases",
		"build:test": "tsc --project ./src/test/tsconfig.json",
		"check:biome": "biome check .",
		"check:format": "npm run check:biome",
		"ci:build:docs": "api-extractor run",
		"clean": "rimraf --glob dist lib oclif.manifest.json \"**/*.tsbuildinfo\" \"**/*.build.log\" _api-extractor-temp nyc",
		"clean:manifest": "rimraf --glob oclif.manifest.json",
		"compile": "fluid-build . --task compile",
		"eslint": "eslint --format stylish src",
		"eslint:fix": "eslint --format stylish src --fix --fix-type problem,suggestion,layout",
		"format": "npm run format:biome",
		"format:biome": "biome check --write .",
		"lint": "npm run eslint",
		"lint:fix": "npm run eslint:fix",
		"postpack": "npm run clean:manifest",
		"test": "npm run test:mocha",
		"test:coverage": "c8 npm run test",
<<<<<<< HEAD
		"test:mocha": "mocha \"test/**/*.test.ts\"",
=======
		"test:mocha": "mocha --forbid-only \"lib/test/**/*.test.*js\"",
>>>>>>> 530b0acd
		"tsc": "tsc"
	},
	"c8": {
		"all": true,
		"cache-dir": "nyc/.cache",
		"exclude": [
			"src/test/**/*.*ts",
			"lib/test/**/*.*js"
		],
		"exclude-after-remap": false,
		"include": [
			"src/**/*.*ts",
			"lib/**/*.*js"
		],
		"report-dir": "nyc/report",
		"reporter": [
			"cobertura",
			"html",
			"text"
		],
		"temp-directory": "nyc/.nyc_output"
	},
	"dependencies": {
		"@andrewbranch/untar.js": "^1.0.3",
		"@fluid-tools/version-tools": "workspace:~",
		"@fluidframework/build-tools": "workspace:~",
		"@fluidframework/bundle-size-tools": "workspace:~",
		"@microsoft/api-extractor": "^7.45.1",
		"@oclif/core": "^4.0.25",
		"@oclif/plugin-autocomplete": "^3.2.5",
		"@oclif/plugin-commands": "^4.0.16",
		"@oclif/plugin-help": "^6.2.13",
		"@oclif/plugin-not-found": "^3.2.22",
		"@octokit/core": "^4.2.4",
		"@octokit/rest": "^21.0.2",
		"@rushstack/node-core-library": "^3.59.5",
		"async": "^3.2.4",
		"azure-devops-node-api": "^11.2.0",
		"chalk": "^5.3.0",
		"change-case": "^3.1.0",
		"cosmiconfig": "^8.3.6",
		"danger": "^11.3.0",
		"date-fns": "^2.30.0",
		"debug": "^4.3.4",
		"execa": "^5.1.1",
		"fflate": "^0.8.2",
		"fs-extra": "^11.2.0",
		"github-slugger": "^2.0.0",
		"globby": "^11.1.0",
		"gray-matter": "^4.0.3",
		"human-id": "^4.0.0",
		"inquirer": "^8.2.5",
		"issue-parser": "^7.0.1",
		"json5": "^2.2.3",
		"jssm": "5.98.2",
		"jszip": "^3.10.1",
		"latest-version": "^5.1.0",
		"mdast": "^3.0.0",
		"mdast-util-heading-range": "^4.0.0",
		"mdast-util-to-string": "^4.0.0",
		"minimatch": "^7.4.6",
		"node-fetch": "^3.3.2",
		"npm-check-updates": "^16.14.20",
		"oclif": "^4.14.36",
		"prettier": "~3.2.4",
		"prompts": "^2.4.2",
		"read-pkg-up": "^7.0.1",
		"remark": "^15.0.1",
		"remark-gfm": "^4.0.0",
		"remark-github": "^12.0.0",
		"remark-github-beta-blockquote-admonitions": "^3.1.1",
		"remark-toc": "^9.0.0",
		"replace-in-file": "^7.1.0",
		"resolve.exports": "^2.0.2",
		"semver": "^7.5.4",
		"semver-utils": "^1.1.4",
		"simple-git": "^3.19.1",
		"sort-json": "^2.0.1",
		"sort-package-json": "1.57.0",
		"strip-ansi": "^6.0.1",
		"table": "^6.8.1",
		"ts-morph": "^22.0.0",
		"type-fest": "^2.19.0",
		"unist-util-visit": "^5.0.0",
		"xml2js": "^0.5.0"
	},
	"devDependencies": {
		"@biomejs/biome": "~1.9.3",
		"@fluidframework/build-common": "^2.0.3",
		"@fluidframework/eslint-config-fluid": "^5.3.0",
		"@oclif/test": "^4.0.9",
		"@types/async": "^3.2.20",
		"@types/chai": "^4.3.5",
		"@types/chai-arrays": "^2.0.0",
		"@types/debug": "^4.1.7",
		"@types/fs-extra": "^11.0.4",
		"@types/inquirer": "^8.2.6",
		"@types/mocha": "^10.0.7",
		"@types/issue-parser": "^3.0.5",
		"@types/mdast": "^4.0.4",
		"@types/node": "^18.18.6",
		"@types/node-fetch": "^2.5.10",
		"@types/prettier": "^2.7.3",
		"@types/prompts": "^2.4.9",
		"@types/semver": "^7.5.0",
		"@types/semver-utils": "^1.1.1",
		"@types/sort-json": "^2.0.1",
		"@types/unist": "^3.0.3",
		"@types/xml2js": "^0.4.11",
		"c8": "^7.14.0",
		"chai": "^4.3.7",
		"chai-arrays": "^2.2.0",
		"concurrently": "^8.2.1",
		"copyfiles": "^2.4.1",
		"eslint": "~8.57.0",
		"eslint-config-oclif": "^5.2.1",
		"eslint-config-oclif-typescript": "^3.1.11",
		"eslint-config-prettier": "~9.1.0",
		"jssm-viz-cli": "5.97.1",
		"mocha": "^10.2.0",
		"mocha-multi-reporters": "^1.5.1",
		"mocked-env": "^1.3.5",
		"moment": "^2.29.4",
		"rimraf": "^4.4.1",
		"ts-node": "^10.9.1",
		"tslib": "^2.6.0",
		"typescript": "~5.4.5"
	},
	"engines": {
		"node": ">=18.17.1"
	},
	"fluidBuild": {
		"tasks": {
			"compile": {
				"dependsOn": [
					"...",
					"build:diagrams"
				],
				"script": false
			},
			"build:diagrams": [],
			"build:manifest": [
				"...",
				"build:copy",
				"build:diagrams"
			]
		}
	},
	"oclif": {
		"bin": "flub",
		"dirname": "flub",
		"flexibleTaxonomy": true,
		"commands": "./lib/commands",
		"additionalHelpFlags": [
			"-h"
		],
		"additionalVersionFlags": [
			"-V"
		],
		"plugins": [
			"@oclif/plugin-autocomplete",
			"@oclif/plugin-commands",
			"@oclif/plugin-help",
			"@oclif/plugin-not-found"
		],
		"repositoryPrefix": "<%- repo %>/blob/main/build-tools/packages/build-cli/<%- commandPath %>",
		"topicSeparator": " ",
		"topics": {
			"bump": {
				"description": "Bump the version of packages, release groups, and their dependencies."
			},
			"check": {
				"description": "Check commands are used to verify repo state, apply policy, etc."
			},
			"generate": {
				"description": "Generate commands are used to create/update code, docs, readmes, etc."
			},
			"modify": {
				"description": "Modify commands are used to modify projects to add or remove dependencies, update Fluid imports, etc."
			},
			"release": {
				"description": "Release commands are used to manage the Fluid release process."
			},
			"publish": {
				"description": "Publish commands are used to publish packages to an npm registry."
			},
			"promote": {
				"description": "Promote commands are used to promote packages published to an npm registry."
			},
			"transform": {
				"description": "Transform commands are used to transform code, docs, etc. into alternative forms."
			},
			"report": {
				"description": "Report analysis about the codebase, like code coverage and bundle size measurements."
			}
		}
	}
}<|MERGE_RESOLUTION|>--- conflicted
+++ resolved
@@ -55,11 +55,7 @@
 		"postpack": "npm run clean:manifest",
 		"test": "npm run test:mocha",
 		"test:coverage": "c8 npm run test",
-<<<<<<< HEAD
-		"test:mocha": "mocha \"test/**/*.test.ts\"",
-=======
 		"test:mocha": "mocha --forbid-only \"lib/test/**/*.test.*js\"",
->>>>>>> 530b0acd
 		"tsc": "tsc"
 	},
 	"c8": {
