{
  "name": "@fluid-tools/build-cli",
  "version": "0.4.4000",
  "description": "Build tools for the Fluid Framework",
  "homepage": "https://fluidframework.com",
  "repository": {
    "type": "git",
    "url": "https://github.com/microsoft/FluidFramework.git",
    "directory": "build-tools/packages/build-cli"
  },
  "license": "MIT",
  "author": "Microsoft and contributors",
  "sideEffects": false,
  "main": "dist/index.js",
  "types": "dist/index.d.ts",
  "bin": {
    "flub": "./bin/run"
  },
  "files": [
    "/bin",
    "/dist",
    "/oclif.manifest.json"
  ],
  "scripts": {
    "build": "npm run build:genver && concurrently npm:build:compile npm:lint && npm run build:docs",
    "build:clean": "rimraf dist oclif.manifest.json *.tsbuildinfo",
    "build:compile": "npm run build:clean && npm run tsc",
    "build:docs": "api-extractor run --local",
    "build:full": "npm run format && npm run build && npm run build:manifest && npm run build:readme",
    "build:full:compile": "npm run build:full",
    "build:genver": "gen-version",
    "build:manifest": "oclif manifest",
    "build:readme": "oclif readme",
    "ci:build:docs": "api-extractor run",
    "clean": "rimraf dist lib *.tsbuildinfo *.build.log oclif.manifest.json",
    "eslint": "eslint --format stylish src",
    "eslint:fix": "eslint --format stylish src --fix --fix-type problem,suggestion,layout",
    "format": "npm run prettier:fix",
    "lint": "npm run prettier && npm run eslint",
    "lint:fix": "npm run prettier:fix && npm run eslint:fix",
    "prettier": "prettier --check .",
    "prettier:fix": "prettier --write .",
    "test": "npm run test:mocha",
    "test:mocha": "mocha --forbid-only \"test/**/*.test.ts\" --unhandled-rejections=strict",
    "test:mocha:report": "npm run test:mocha -- -- --reporter xunit --reporter-option output=nyc/mocha-junit-report.xml",
    "test:report": "nyc npm run test:mocha:report",
    "tsc": "tsc"
  },
  "nyc": {
    "all": true,
    "cache-dir": "nyc/.cache",
    "exclude": [
      "src/test/**/*.ts",
      "dist/test/**/*.js"
    ],
    "exclude-after-remap": false,
    "include": [
      "src/**/*.ts",
      "dist/**/*.js"
    ],
    "report-dir": "nyc/report",
    "reporter": [
      "cobertura",
      "html",
      "text"
    ],
    "temp-directory": "nyc/.nyc_output"
  },
  "dependencies": {
<<<<<<< HEAD
    "@fluid-tools/version-tools": "^0.4.4000",
    "@fluidframework/build-tools": "^0.4.4000",
    "@oclif/core": "^1.9.5",
=======
    "@fluid-tools/version-tools": "^0.4.3000",
    "@fluidframework/build-tools": "^0.4.3000",
    "@oclif/core": "~1.9.5",
>>>>>>> e65a3708
    "@oclif/plugin-commands": "^2.2.0",
    "@oclif/plugin-help": "^5",
    "@oclif/plugin-not-found": "^2.3.1",
    "@oclif/plugin-plugins": "^2.0.1",
    "@oclif/test": "^2",
    "@rushstack/node-core-library": "^3.51.1",
    "chalk": "^2.4.2",
    "date-fns": "^2.29.1",
    "inquirer": "^8.0.0",
    "jssm": "^5.79.18",
    "npm-check-updates": "^16.0.0",
    "semver": "^7.3.7",
    "table": "^6.8.0"
  },
  "devDependencies": {
    "@fluidframework/build-common": "^0.24.0",
    "@fluidframework/eslint-config-fluid": "^0.28.2000",
    "@microsoft/api-extractor": "^7.22.2",
    "@types/chai": "^4",
    "@types/inquirer": "^8.2.1",
    "@types/mocha": "^9.0.0",
    "@types/node": "^14.18.0",
    "@types/semver": "^7.3.10",
    "@types/semver-utils": "^1.1.1",
    "@typescript-eslint/eslint-plugin": "~5.9.0",
    "@typescript-eslint/parser": "~5.9.0",
    "chai": "^4.2.0",
    "concurrently": "^6.2.0",
    "eslint": "~8.6.0",
    "eslint-config-oclif": "^4",
    "eslint-config-oclif-typescript": "^1.0.2",
    "eslint-config-prettier": "~8.5.0",
    "eslint-plugin-eslint-comments": "~3.2.0",
    "eslint-plugin-import": "~2.25.4",
    "eslint-plugin-unicorn": "~40.0.0",
    "eslint-plugin-unused-imports": "~2.0.0",
    "globby": "^11",
    "mocha": "^10.0.0",
    "nyc": "^15.0.0",
    "oclif": "^3",
    "prettier": "~2.6.2",
    "rimraf": "^2.6.2",
    "ts-node": "^10.2.1",
    "tslib": "^2.3.1",
    "typescript": "~4.5.5"
  },
  "engines": {
    "node": ">=14.0.0"
  },
  "oclif": {
    "bin": "flub",
    "dirname": "flub",
    "commands": "./dist/commands",
    "additionalHelpFlags": [
      "-h"
    ],
    "plugins": [
      "@oclif/plugin-commands",
      "@oclif/plugin-help",
      "@oclif/plugin-not-found",
      "@fluid-tools/version-tools"
    ],
    "topicSeparator": " ",
    "topics": {}
  }
}<|MERGE_RESOLUTION|>--- conflicted
+++ resolved
@@ -67,15 +67,9 @@
     "temp-directory": "nyc/.nyc_output"
   },
   "dependencies": {
-<<<<<<< HEAD
     "@fluid-tools/version-tools": "^0.4.4000",
     "@fluidframework/build-tools": "^0.4.4000",
-    "@oclif/core": "^1.9.5",
-=======
-    "@fluid-tools/version-tools": "^0.4.3000",
-    "@fluidframework/build-tools": "^0.4.3000",
     "@oclif/core": "~1.9.5",
->>>>>>> e65a3708
     "@oclif/plugin-commands": "^2.2.0",
     "@oclif/plugin-help": "^5",
     "@oclif/plugin-not-found": "^2.3.1",
