{
	"name": "@fluid-tools/build-cli",
	"version": "0.40.0",
	"description": "Build tools for the Fluid Framework",
	"homepage": "https://fluidframework.com",
	"repository": {
		"type": "git",
		"url": "https://github.com/microsoft/FluidFramework.git",
		"directory": "build-tools/packages/build-cli"
	},
	"license": "MIT",
	"author": "Microsoft and contributors",
	"sideEffects": false,
<<<<<<< HEAD
	"type": "commonjs",
=======
	"type": "module",
>>>>>>> f9fc88bc
	"exports": {
		".": {
			"default": {
				"types": "./lib/index.d.ts",
				"default": "./lib/index.js"
			}
		}
	},
	"main": "./lib/index.js",
	"types": "./lib/index.d.ts",
	"bin": {
		"flub": "./bin/run.js"
	},
	"files": ["/bin", "/lib", "!lib/test", "/oclif.manifest.json"],
	"scripts": {
		"build": "concurrently npm:build:compile npm:lint && concurrently npm:build:docs npm:build:diagrams",
		"build:compile": "npm run tsc && npm run build:test && npm run build:copy && npm run build:readme",
		"build:copy": "copyfiles -u 1 \"src/**/*.fsl\" lib",
		"build:diagrams": "jssm-viz -i \"./src/machines/*.fsl\"",
		"build:docs": "api-extractor run --local",
		"build:manifest": "oclif manifest",
		"build:readme": "fluid-readme generate readme --multi",
		"build:test": "tsc --project ./test/tsconfig.json",
		"check:biome": "biome check .",
		"check:format": "npm run check:biome",
		"ci:build:docs": "api-extractor run",
		"clean": "rimraf --glob dist lib oclif.manifest.json \"**/*.tsbuildinfo\" \"**/*.build.log\" _api-extractor-temp nyc",
		"clean:manifest": "rimraf --glob oclif.manifest.json",
		"compile": "fluid-build . --task compile",
		"eslint": "eslint --format stylish src",
		"eslint:fix": "eslint --format stylish src --fix --fix-type problem,suggestion,layout",
		"format": "npm run format:biome",
		"format:biome": "biome check --apply .",
		"lint": "npm run eslint",
		"lint:fix": "npm run eslint:fix",
		"postpack": "npm run clean:manifest",
		"test": "npm run test:mocha",
		"test:coverage": "c8 npm run test",
		"test:mocha": "mocha --forbid-only \"test/**/*.test.ts\"",
		"tsc": "tsc"
	},
	"c8": {
		"all": true,
		"cache-dir": "nyc/.cache",
		"exclude": ["src/test/**/*.*ts", "lib/test/**/*.*js"],
		"exclude-after-remap": false,
		"include": ["src/**/*.*ts", "lib/**/*.*js"],
		"report-dir": "nyc/report",
		"reporter": ["cobertura", "html", "text"],
		"temp-directory": "nyc/.nyc_output"
	},
	"dependencies": {
		"@andrewbranch/untar.js": "^1.0.3",
		"@fluid-tools/version-tools": "workspace:~",
		"@fluidframework/build-tools": "workspace:~",
		"@fluidframework/bundle-size-tools": "workspace:~",
		"@microsoft/api-extractor": "^7.45.1",
		"@oclif/core": "^3.26.5",
		"@oclif/plugin-autocomplete": "^3.0.16",
		"@oclif/plugin-commands": "^3.3.1",
		"@oclif/plugin-help": "^6.0.21",
		"@oclif/plugin-not-found": "^3.1.7",
		"@octokit/core": "^4.2.4",
		"@rushstack/node-core-library": "^3.59.5",
		"async": "^3.2.4",
		"chalk": "^5.3.0",
		"change-case": "^3.1.0",
		"danger": "^11.3.0",
		"date-fns": "^2.30.0",
		"debug": "^4.3.4",
		"execa": "^5.1.1",
		"fflate": "^0.8.2",
		"fs-extra": "^11.2.0",
		"globby": "^11.1.0",
		"gray-matter": "^4.0.3",
		"human-id": "^4.0.0",
		"inquirer": "^8.2.5",
		"json5": "^2.2.3",
		"jssm": "5.98.2",
		"latest-version": "^5.1.0",
		"minimatch": "^7.4.6",
		"node-fetch": "^3.3.2",
		"npm-check-updates": "^16.14.20",
		"oclif": "^4.10.1",
		"prettier": "~3.2.4",
		"prompts": "^2.4.2",
		"read-pkg-up": "^7.0.1",
		"replace-in-file": "^7.1.0",
		"resolve.exports": "^2.0.2",
		"semver": "^7.5.4",
		"semver-utils": "^1.1.4",
		"simple-git": "^3.19.1",
		"sort-json": "^2.0.1",
		"sort-package-json": "1.57.0",
		"strip-ansi": "^6.0.1",
		"table": "^6.8.1",
		"ts-morph": "^22.0.0",
		"type-fest": "^2.19.0"
	},
	"devDependencies": {
		"@fluid-private/readme-command": "workspace:~",
		"@fluidframework/build-common": "^2.0.3",
		"@fluidframework/eslint-config-fluid": "^5.3.0",
		"@oclif/test": "^3.2.12",
		"@types/async": "^3.2.20",
		"@types/chai": "^4.3.5",
		"@types/chai-arrays": "^2.0.0",
		"@types/debug": "^4.1.7",
		"@types/fs-extra": "^11.0.4",
		"@types/inquirer": "^8.2.6",
		"@types/mocha": "^9.1.1",
		"@types/node": "^18.18.6",
		"@types/node-fetch": "^2.5.10",
		"@types/prettier": "^2.7.3",
		"@types/prompts": "^2.4.4",
		"@types/semver": "^7.5.0",
		"@types/semver-utils": "^1.1.1",
		"@types/sort-json": "^2.0.1",
		"c8": "^7.14.0",
		"chai": "^4.3.7",
		"chai-arrays": "^2.2.0",
		"concurrently": "^8.2.1",
		"copyfiles": "^2.4.1",
		"eslint": "~8.57.0",
		"eslint-config-oclif": "^5.2.0",
		"eslint-config-oclif-typescript": "^3.1.7",
		"eslint-config-prettier": "~9.1.0",
		"jssm-viz-cli": "5.97.1",
		"mocha": "^10.2.0",
		"mocha-json-output-reporter": "^2.1.0",
		"mocha-multi-reporters": "^1.5.1",
		"moment": "^2.29.4",
		"rimraf": "^4.4.1",
		"ts-node": "^10.9.1",
		"tslib": "^2.6.0",
		"typescript": "~5.1.6"
	},
	"engines": {
		"node": ">=18.17.1"
	},
	"fluidBuild": {
		"tasks": {
			"compile": {
				"dependsOn": ["...", "build:diagrams"],
				"script": false
			},
			"build:diagrams": [],
			"build:manifest": ["...", "build:copy", "build:diagrams"]
		}
	},
	"oclif": {
		"bin": "flub",
		"dirname": "flub",
		"flexibleTaxonomy": true,
		"commands": "./lib/commands",
		"additionalHelpFlags": ["-h"],
		"additionalVersionFlags": ["-V"],
		"plugins": [
			"@oclif/plugin-autocomplete",
			"@oclif/plugin-commands",
			"@oclif/plugin-help",
			"@oclif/plugin-not-found"
		],
		"repositoryPrefix": "<%- repo %>/blob/main/build-tools/packages/build-cli/<%- commandPath %>",
		"topicSeparator": " ",
		"topics": {
			"bump": {
				"description": "Bump the version of packages, release groups, and their dependencies."
			},
			"check": {
				"description": "Check commands are used to verify repo state, apply policy, etc."
			},
			"generate": {
				"description": "Generate commands are used to create/update code, docs, readmes, etc."
			},
			"modify": {
				"description": "Modify commands are used to modify projects to add or remove dependencies, update Fluid imports, etc."
			},
			"release": {
				"description": "Release commands are used to manage the Fluid release process."
			},
			"publish": {
				"description": "Publish commands are used to publish packages to an npm registry."
			}
		}
	}
}<|MERGE_RESOLUTION|>--- conflicted
+++ resolved
@@ -11,11 +11,7 @@
 	"license": "MIT",
 	"author": "Microsoft and contributors",
 	"sideEffects": false,
-<<<<<<< HEAD
-	"type": "commonjs",
-=======
 	"type": "module",
->>>>>>> f9fc88bc
 	"exports": {
 		".": {
 			"default": {
