{
	"name": "@fluid-tools/build-cli",
	"version": "0.47.0",
	"description": "Build tools for the Fluid Framework",
	"homepage": "https://fluidframework.com",
	"repository": {
		"type": "git",
		"url": "https://github.com/microsoft/FluidFramework.git",
		"directory": "build-tools/packages/build-cli"
	},
	"license": "MIT",
	"author": "Microsoft and contributors",
	"sideEffects": false,
	"type": "module",
	"exports": {
		".": {
			"default": {
				"types": "./lib/index.d.ts",
				"default": "./lib/index.js"
			}
		}
	},
	"main": "lib/index.js",
	"types": "lib/index.d.ts",
	"bin": {
		"flub": "./bin/run.js"
	},
	"files": [
		"/bin",
		"/lib",
		"!lib/test",
		"/oclif.manifest.json"
	],
	"scripts": {
		"build": "concurrently npm:build:compile npm:lint && concurrently npm:build:docs npm:build:diagrams",
		"build:compile": "npm run tsc && npm run build:test && npm run build:copy && npm run build:readme",
		"build:copy": "copyfiles -u 1 \"src/**/*.fsl\" lib",
		"build:diagrams": "jssm-viz -i \"./src/machines/*.fsl\"",
		"build:docs": "api-extractor run --local",
		"build:manifest": "oclif manifest",
		"build:readme": "oclif readme --version 0.0.0 --multi --no-aliases",
		"build:test": "tsc --project ./test/tsconfig.json",
		"check:biome": "biome check .",
		"check:format": "npm run check:biome",
		"ci:build:docs": "api-extractor run",
		"clean": "rimraf --glob dist lib oclif.manifest.json \"**/*.tsbuildinfo\" \"**/*.build.log\" _api-extractor-temp nyc",
		"clean:manifest": "rimraf --glob oclif.manifest.json",
		"compile": "fluid-build . --task compile",
		"eslint": "eslint --format stylish src",
		"eslint:fix": "eslint --format stylish src --fix --fix-type problem,suggestion,layout",
		"format": "npm run format:biome",
		"format:biome": "biome check --write .",
		"lint": "npm run eslint",
		"lint:fix": "npm run eslint:fix",
		"postpack": "npm run clean:manifest",
		"test": "npm run test:mocha",
		"test:coverage": "c8 npm run test",
		"test:mocha": "mocha --forbid-only \"test/**/*.test.ts\"",
		"tsc": "tsc"
	},
	"c8": {
		"all": true,
		"cache-dir": "nyc/.cache",
		"exclude": [
			"src/test/**/*.*ts",
			"lib/test/**/*.*js"
		],
		"exclude-after-remap": false,
		"include": [
			"src/**/*.*ts",
			"lib/**/*.*js"
		],
		"report-dir": "nyc/report",
		"reporter": [
			"cobertura",
			"html",
			"text"
		],
		"temp-directory": "nyc/.nyc_output"
	},
	"dependencies": {
		"@andrewbranch/untar.js": "^1.0.3",
		"@fluid-tools/version-tools": "workspace:~",
		"@fluidframework/build-tools": "workspace:~",
		"@fluidframework/bundle-size-tools": "workspace:~",
		"@microsoft/api-extractor": "^7.45.1",
		"@oclif/core": "^4.0.14",
		"@oclif/plugin-autocomplete": "^3.1.9",
		"@oclif/plugin-commands": "^4.0.9",
		"@oclif/plugin-help": "^6.2.7",
		"@oclif/plugin-not-found": "^3.2.13",
		"@octokit/core": "^4.2.4",
		"@octokit/rest": "^21.0.2",
		"@rushstack/node-core-library": "^3.59.5",
		"async": "^3.2.4",
		"chalk": "^5.3.0",
		"change-case": "^3.1.0",
		"cosmiconfig": "^8.3.6",
		"danger": "^11.3.0",
		"date-fns": "^2.30.0",
		"debug": "^4.3.4",
		"execa": "^5.1.1",
		"fflate": "^0.8.2",
		"fs-extra": "^11.2.0",
		"github-slugger": "^2.0.0",
		"globby": "^11.1.0",
		"gray-matter": "^4.0.3",
		"human-id": "^4.0.0",
		"inquirer": "^8.2.5",
		"issue-parser": "^7.0.1",
		"json5": "^2.2.3",
		"jssm": "5.98.2",
		"latest-version": "^5.1.0",
		"mdast": "^3.0.0",
<<<<<<< HEAD
=======
		"mdast-util-heading-range": "^4.0.0",
>>>>>>> 709f085c
		"mdast-util-to-string": "^4.0.0",
		"minimatch": "^7.4.6",
		"node-fetch": "^3.3.2",
		"npm-check-updates": "^16.14.20",
		"oclif": "^4.14.9",
		"prettier": "~3.2.4",
		"prompts": "^2.4.2",
		"read-pkg-up": "^7.0.1",
		"remark": "^15.0.1",
		"remark-gfm": "^4.0.0",
		"remark-github": "^12.0.0",
		"remark-github-beta-blockquote-admonitions": "^3.1.1",
		"remark-toc": "^9.0.0",
		"replace-in-file": "^7.1.0",
		"resolve.exports": "^2.0.2",
		"semver": "^7.5.4",
		"semver-utils": "^1.1.4",
		"simple-git": "^3.19.1",
		"sort-json": "^2.0.1",
		"sort-package-json": "1.57.0",
		"strip-ansi": "^6.0.1",
		"table": "^6.8.1",
		"ts-morph": "^22.0.0",
		"type-fest": "^2.19.0",
		"unist-util-visit": "^5.0.0"
	},
	"devDependencies": {
		"@biomejs/biome": "~1.8.3",
		"@fluidframework/build-common": "^2.0.3",
		"@fluidframework/eslint-config-fluid": "^5.3.0",
		"@oclif/test": "^3.2.12",
		"@types/async": "^3.2.20",
		"@types/chai": "^4.3.5",
		"@types/chai-arrays": "^2.0.0",
		"@types/debug": "^4.1.7",
		"@types/fs-extra": "^11.0.4",
		"@types/inquirer": "^8.2.6",
		"@types/issue-parser": "^3.0.5",
		"@types/mdast": "^4.0.4",
		"@types/mocha": "^9.1.1",
		"@types/node": "^18.18.6",
		"@types/node-fetch": "^2.5.10",
		"@types/prettier": "^2.7.3",
		"@types/prompts": "^2.4.9",
		"@types/semver": "^7.5.0",
		"@types/semver-utils": "^1.1.1",
		"@types/sort-json": "^2.0.1",
		"@types/unist": "^3.0.3",
		"c8": "^7.14.0",
		"chai": "^4.3.7",
		"chai-arrays": "^2.2.0",
		"concurrently": "^8.2.1",
		"copyfiles": "^2.4.1",
		"eslint": "~8.57.0",
		"eslint-config-oclif": "^5.2.0",
		"eslint-config-oclif-typescript": "^3.1.8",
		"eslint-config-prettier": "~9.1.0",
		"jssm-viz-cli": "5.97.1",
		"mocha": "^10.2.0",
		"mocha-json-output-reporter": "^2.1.0",
		"mocha-multi-reporters": "^1.5.1",
		"moment": "^2.29.4",
		"rimraf": "^4.4.1",
		"ts-node": "^10.9.1",
		"tslib": "^2.6.0",
		"typescript": "~5.4.5"
	},
	"engines": {
		"node": ">=18.17.1"
	},
	"fluidBuild": {
		"tasks": {
			"compile": {
				"dependsOn": [
					"...",
					"build:diagrams"
				],
				"script": false
			},
			"build:diagrams": [],
			"build:manifest": [
				"...",
				"build:copy",
				"build:diagrams"
			]
		}
	},
	"oclif": {
		"bin": "flub",
		"dirname": "flub",
		"flexibleTaxonomy": true,
		"commands": "./lib/commands",
		"additionalHelpFlags": [
			"-h"
		],
		"additionalVersionFlags": [
			"-V"
		],
		"plugins": [
			"@oclif/plugin-autocomplete",
			"@oclif/plugin-commands",
			"@oclif/plugin-help",
			"@oclif/plugin-not-found"
		],
		"repositoryPrefix": "<%- repo %>/blob/main/build-tools/packages/build-cli/<%- commandPath %>",
		"topicSeparator": " ",
		"topics": {
			"bump": {
				"description": "Bump the version of packages, release groups, and their dependencies."
			},
			"check": {
				"description": "Check commands are used to verify repo state, apply policy, etc."
			},
			"generate": {
				"description": "Generate commands are used to create/update code, docs, readmes, etc."
			},
			"modify": {
				"description": "Modify commands are used to modify projects to add or remove dependencies, update Fluid imports, etc."
			},
			"release": {
				"description": "Release commands are used to manage the Fluid release process."
			},
			"publish": {
				"description": "Publish commands are used to publish packages to an npm registry."
			},
			"promote": {
				"description": "Promote commands are used to promote packages published to an npm registry."
			},
			"transform": {
				"description": "Transform commands are used to transform code, docs, etc. into alternative forms."
			}
		}
	}
}<|MERGE_RESOLUTION|>--- conflicted
+++ resolved
@@ -112,10 +112,7 @@
 		"jssm": "5.98.2",
 		"latest-version": "^5.1.0",
 		"mdast": "^3.0.0",
-<<<<<<< HEAD
-=======
 		"mdast-util-heading-range": "^4.0.0",
->>>>>>> 709f085c
 		"mdast-util-to-string": "^4.0.0",
 		"minimatch": "^7.4.6",
 		"node-fetch": "^3.3.2",
