{
  "name": "@fluid-tools/build-cli",
<<<<<<< HEAD
  "version": "0.4.2000",
  "private": true,
=======
  "version": "0.4.1000",
>>>>>>> 65b38c5d
  "description": "Build tools for the Fluid Framework",
  "homepage": "https://fluidframework.com",
  "repository": {
    "type": "git",
    "url": "https://github.com/microsoft/FluidFramework.git",
    "directory": "build-tools/packages/build-cli"
  },
  "license": "MIT",
  "author": "Microsoft and contributors",
  "sideEffects": false,
  "main": "dist/index.js",
  "types": "dist/index.d.ts",
  "bin": {
    "flub": "./bin/run"
  },
  "files": [
    "/bin",
    "/dist",
    "/oclif.manifest.json"
  ],
  "scripts": {
    "build": "npm run build:genver && concurrently npm:build:compile npm:lint",
    "build:clean": "rimraf dist oclif.manifest.json *.tsbuildinfo",
    "build:compile": "npm run build:clean && npm run tsc",
    "build:full": "npm run format && npm run build && npm run build:manifest && npm run build:readme",
    "build:full:compile": "npm run build:full",
    "build:genver": "gen-version",
    "build:manifest": "oclif manifest",
    "build:readme": "oclif readme",
    "clean": "rimraf dist lib *.tsbuildinfo *.build.log oclif.manifest.json",
    "eslint": "eslint --format stylish src",
    "eslint:fix": "eslint --format stylish src --fix --fix-type problem,suggestion,layout",
    "format": "npm run prettier:fix",
    "lint": "npm run prettier && npm run eslint",
    "lint:fix": "npm run prettier:fix && npm run eslint:fix",
    "prettier": "prettier --check .",
    "prettier:fix": "prettier --write .",
    "test": "mocha --forbid-only \"test/**/*.test.ts\" --unhandled-rejections=strict",
    "tsc": "tsc"
  },
  "dependencies": {
    "@fluid-tools/version-tools": "^0.4.2000",
    "@fluidframework/build-tools": "^0.4.2000",
    "@oclif/core": "^1.9.5",
    "@oclif/plugin-commands": "^2.2.0",
    "@oclif/plugin-help": "^5",
    "@oclif/plugin-not-found": "^2.3.1",
    "@oclif/plugin-plugins": "^2.0.1",
    "@oclif/test": "^2",
    "chalk": "^2.4.2",
    "inquirer": "^9.0.0",
    "npm-check-updates": "^16.0.0",
    "semver": "^7.3.7",
    "table": "^6.8.0"
  },
  "devDependencies": {
    "@fluidframework/build-common": "^0.24.0",
    "@fluidframework/eslint-config-fluid": "^0.28.2000",
    "@microsoft/api-extractor": "^7.22.2",
    "@types/chai": "^4",
    "@types/inquirer": "^8.2.1",
    "@types/mocha": "^9.0.0",
    "@types/node": "^14.18.0",
    "@types/semver": "^7.3.10",
    "@types/semver-utils": "^1.1.1",
    "@typescript-eslint/eslint-plugin": "~5.9.0",
    "@typescript-eslint/parser": "~5.9.0",
    "chai": "^4.2.0",
    "concurrently": "^6.2.0",
    "eslint": "~8.6.0",
    "eslint-config-oclif": "^4",
    "eslint-config-oclif-typescript": "^1.0.2",
    "eslint-config-prettier": "~8.5.0",
    "eslint-plugin-eslint-comments": "~3.2.0",
    "eslint-plugin-import": "~2.25.4",
    "eslint-plugin-unicorn": "~40.0.0",
    "eslint-plugin-unused-imports": "~2.0.0",
    "globby": "^11",
    "mocha": "^10.0.0",
    "oclif": "^3",
    "prettier": "~2.6.2",
    "rimraf": "^2.6.2",
    "ts-node": "^10.2.1",
    "tslib": "^2.3.1",
    "typescript": "~4.5.5"
  },
  "engines": {
    "node": ">=14.0.0"
  },
  "oclif": {
    "bin": "flub",
    "dirname": "flub",
    "commands": "./dist/commands",
    "additionalHelpFlags": [
      "-h"
    ],
    "plugins": [
      "@oclif/plugin-commands",
      "@oclif/plugin-help",
      "@oclif/plugin-not-found",
      "@fluid-tools/version-tools"
    ],
    "topicSeparator": " ",
    "topics": {}
  }
}<|MERGE_RESOLUTION|>--- conflicted
+++ resolved
@@ -1,11 +1,6 @@
 {
   "name": "@fluid-tools/build-cli",
-<<<<<<< HEAD
   "version": "0.4.2000",
-  "private": true,
-=======
-  "version": "0.4.1000",
->>>>>>> 65b38c5d
   "description": "Build tools for the Fluid Framework",
   "homepage": "https://fluidframework.com",
   "repository": {
