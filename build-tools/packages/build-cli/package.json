{
	"name": "@fluid-tools/build-cli",
	"version": "0.38.0",
	"description": "Build tools for the Fluid Framework",
	"homepage": "https://fluidframework.com",
	"repository": {
		"type": "git",
		"url": "https://github.com/microsoft/FluidFramework.git",
		"directory": "build-tools/packages/build-cli"
	},
	"license": "MIT",
	"author": "Microsoft and contributors",
	"sideEffects": false,
	"type": "module",
	"exports": {
		".": {
			"default": {
				"types": "./lib/index.d.ts",
				"default": "./lib/index.js"
			}
		}
	},
	"main": "lib/index.js",
	"types": "lib/index.d.ts",
	"bin": {
		"flub": "./bin/run.js"
	},
	"files": ["/bin", "/lib", "!lib/test", "/oclif.manifest.json"],
	"scripts": {
		"build": "concurrently npm:build:compile npm:lint && concurrently npm:build:docs npm:build:diagrams",
		"build:compile": "npm run tsc && npm run build:test && npm run build:copy && npm run build:readme",
		"build:copy": "copyfiles -u 1 \"src/**/*.fsl\" lib",
		"build:diagrams": "jssm-viz -i \"./src/machines/*.fsl\"",
		"build:docs": "api-extractor run --local",
		"build:manifest": "oclif manifest",
		"build:readme": "fluid-readme generate readme --multi",
		"build:test": "tsc --project ./test/tsconfig.json",
		"check:biome": "biome check .",
		"check:format": "npm run check:biome",
		"ci:build:docs": "api-extractor run",
		"clean": "rimraf --glob dist lib oclif.manifest.json \"**/*.tsbuildinfo\" \"**/*.build.log\" _api-extractor-temp nyc",
		"clean:manifest": "rimraf --glob oclif.manifest.json",
		"compile": "fluid-build . --task compile",
		"eslint": "eslint --format stylish src",
		"eslint:fix": "eslint --format stylish src --fix --fix-type problem,suggestion,layout",
		"format": "npm run format:biome",
		"format:biome": "biome check --apply .",
		"lint": "npm run eslint",
		"lint:fix": "npm run eslint:fix",
		"postpack": "npm run clean:manifest",
		"test": "npm run test:mocha",
		"test:coverage": "c8 npm run test",
		"test:mocha": "mocha --forbid-only \"test/**/*.test.ts\"",
		"tsc": "tsc"
	},
	"c8": {
		"all": true,
		"cache-dir": "nyc/.cache",
		"exclude": ["src/test/**/*.*ts", "lib/test/**/*.*js"],
		"exclude-after-remap": false,
		"include": ["src/**/*.*ts", "lib/**/*.*js"],
		"report-dir": "nyc/report",
		"reporter": ["cobertura", "html", "text"],
		"temp-directory": "nyc/.nyc_output"
	},
	"dependencies": {
		"@fluid-tools/version-tools": "workspace:~",
		"@fluidframework/build-tools": "workspace:~",
		"@fluidframework/bundle-size-tools": "workspace:~",
		"@microsoft/api-extractor": "^7.42.3",
		"@oclif/core": "^3.26.5",
		"@oclif/plugin-autocomplete": "^3.0.16",
		"@oclif/plugin-commands": "^3.3.1",
		"@oclif/plugin-help": "^6.0.21",
		"@oclif/plugin-not-found": "^3.1.7",
<<<<<<< HEAD
		"@oclif/plugin-plugins": "^5.0.18",
=======
>>>>>>> 370e3642
		"@octokit/core": "^4.2.4",
		"@rushstack/node-core-library": "^3.59.5",
		"async": "^3.2.4",
		"chalk": "^5.3.0",
		"change-case": "^3.1.0",
		"danger": "^11.3.0",
		"date-fns": "^2.30.0",
		"debug": "^4.3.4",
		"execa": "^5.1.1",
		"fs-extra": "^11.2.0",
		"globby": "^11.1.0",
		"gray-matter": "^4.0.3",
		"human-id": "^4.0.0",
		"inquirer": "^8.2.5",
		"json5": "^2.2.3",
		"jssm": "5.97.1",
		"latest-version": "^5.1.0",
		"minimatch": "^7.4.6",
		"node-fetch": "^3.3.2",
		"npm-check-updates": "^16.14.20",
		"oclif": "^4.10.1",
		"prettier": "~3.2.4",
		"prompts": "^2.4.2",
		"read-pkg-up": "^7.0.1",
		"replace-in-file": "^7.1.0",
		"resolve.exports": "^2.0.2",
		"semver": "^7.5.4",
		"semver-utils": "^1.1.4",
		"simple-git": "^3.19.1",
		"sort-json": "^2.0.1",
		"sort-package-json": "1.57.0",
		"strip-ansi": "^6.0.1",
		"table": "^6.8.1",
		"ts-morph": "^22.0.0",
		"type-fest": "^2.19.0"
	},
	"devDependencies": {
		"@fluid-private/readme-command": "workspace:~",
		"@fluidframework/build-common": "^2.0.3",
		"@fluidframework/eslint-config-fluid": "^5.2.0",
<<<<<<< HEAD
		"@oclif/test": "~3.2.12",
=======
		"@oclif/test": "^3.2.12",
>>>>>>> 370e3642
		"@types/async": "^3.2.20",
		"@types/chai": "^4.3.5",
		"@types/chai-arrays": "^2.0.0",
		"@types/debug": "^4.1.7",
		"@types/fs-extra": "^11.0.4",
		"@types/inquirer": "^8.2.6",
		"@types/mocha": "^9.1.1",
		"@types/node": "^18.18.6",
		"@types/node-fetch": "^2.5.10",
		"@types/prettier": "^2.7.3",
		"@types/prompts": "^2.4.4",
		"@types/semver": "^7.5.0",
		"@types/semver-utils": "^1.1.1",
		"@types/sort-json": "^2.0.1",
		"c8": "^7.14.0",
		"chai": "^4.3.7",
		"chai-arrays": "^2.2.0",
		"concurrently": "^8.2.1",
		"copyfiles": "^2.4.1",
		"eslint": "~8.57.0",
		"eslint-config-oclif": "^5.2.0",
		"eslint-config-oclif-typescript": "^3.1.7",
		"eslint-config-prettier": "~9.1.0",
		"jssm-viz-cli": "5.97.1",
		"mocha": "^10.2.0",
		"mocha-json-output-reporter": "^2.1.0",
		"mocha-multi-reporters": "^1.5.1",
		"moment": "^2.29.4",
		"rimraf": "^4.4.1",
		"ts-node": "^10.9.1",
		"tslib": "^2.6.0",
		"typescript": "~5.1.6"
	},
	"engines": {
		"node": ">=18.18.0"
	},
	"fluidBuild": {
		"tasks": {
			"compile": {
				"dependsOn": ["...", "build:diagrams"],
				"script": false
			},
			"build:diagrams": [],
			"build:manifest": ["...", "build:copy", "build:diagrams"]
		}
	},
	"oclif": {
		"bin": "flub",
		"dirname": "flub",
		"flexibleTaxonomy": true,
		"commands": "./lib/commands",
		"additionalHelpFlags": ["-h"],
		"additionalVersionFlags": ["-V"],
		"plugins": [
			"@oclif/plugin-autocomplete",
			"@oclif/plugin-commands",
			"@oclif/plugin-help",
			"@oclif/plugin-not-found"
		],
		"repositoryPrefix": "<%- repo %>/blob/main/build-tools/packages/build-cli/<%- commandPath %>",
		"topicSeparator": " ",
		"topics": {
			"bump": {
				"description": "Bump the version of packages, release groups, and their dependencies."
			},
			"check": {
				"description": "Check commands are used to verify repo state, apply policy, etc."
			},
			"generate": {
				"description": "Generate commands are used to create/update code, docs, readmes, etc."
			},
			"modify": {
				"description": "Modify commands are used to modify projects to add or remove dependencies, update Fluid imports, etc."
			},
			"release": {
				"description": "Release commands are used to manage the Fluid release process."
			}
		}
	},
	"pnpm": {
		"updateConfig": {
			"ignoreDependencies": [
				"latest-version",
				"read-pkg-up",
				"type-fest",
				"typescript"
			]
		}
	}
}<|MERGE_RESOLUTION|>--- conflicted
+++ resolved
@@ -73,10 +73,6 @@
 		"@oclif/plugin-commands": "^3.3.1",
 		"@oclif/plugin-help": "^6.0.21",
 		"@oclif/plugin-not-found": "^3.1.7",
-<<<<<<< HEAD
-		"@oclif/plugin-plugins": "^5.0.18",
-=======
->>>>>>> 370e3642
 		"@octokit/core": "^4.2.4",
 		"@rushstack/node-core-library": "^3.59.5",
 		"async": "^3.2.4",
@@ -117,11 +113,7 @@
 		"@fluid-private/readme-command": "workspace:~",
 		"@fluidframework/build-common": "^2.0.3",
 		"@fluidframework/eslint-config-fluid": "^5.2.0",
-<<<<<<< HEAD
-		"@oclif/test": "~3.2.12",
-=======
 		"@oclif/test": "^3.2.12",
->>>>>>> 370e3642
 		"@types/async": "^3.2.20",
 		"@types/chai": "^4.3.5",
 		"@types/chai-arrays": "^2.0.0",
