{
  "name": "@fluid-tools/build-cli",
  "version": "0.4.6000",
  "description": "Build tools for the Fluid Framework",
  "homepage": "https://fluidframework.com",
  "repository": {
    "type": "git",
    "url": "https://github.com/microsoft/FluidFramework.git",
    "directory": "build-tools/packages/build-cli"
  },
  "license": "MIT",
  "author": "Microsoft and contributors",
  "sideEffects": false,
  "main": "dist/index.js",
  "types": "dist/index.d.ts",
  "bin": {
    "flub": "./bin/run"
  },
  "files": [
    "/bin",
    "/dist",
    "/oclif.manifest.json"
  ],
  "scripts": {
    "build": "npm run build:genver && concurrently npm:build:compile npm:lint && npm run build:docs",
    "build:clean": "rimraf dist oclif.manifest.json *.tsbuildinfo",
    "build:compile": "npm run build:clean && npm run tsc && npm run build:copy",
    "build:copy": "copyfiles -u 1 \"src/**/*.fsl\" dist",
    "build:diagrams": "jssm-viz -i \"./src/machines/*.fsl\"",
    "build:docs": "api-extractor run --local",
    "build:full": "npm run format && npm run build && npm run build:manifest && npm run build:readme && npm run build:diagrams",
    "build:full:compile": "npm run build:full",
    "build:genver": "gen-version",
    "build:machine-diagram": "jssm-viz -i \"./src/machines/*.fsl\"",
    "build:manifest": "oclif manifest",
    "build:readme": "oclif readme",
    "ci:build:docs": "api-extractor run",
    "clean": "rimraf dist lib *.tsbuildinfo *.build.log oclif.manifest.json",
    "eslint": "eslint --format stylish src",
    "eslint:fix": "eslint --format stylish src --fix --fix-type problem,suggestion,layout",
    "format": "npm run prettier:fix",
    "lint": "npm run prettier && npm run eslint",
    "lint:fix": "npm run prettier:fix && npm run eslint:fix",
    "prettier": "prettier --check .",
    "prettier:fix": "prettier --write .",
    "test": "npm run test:mocha",
    "test:mocha": "mocha --forbid-only \"test/**/*.test.ts\" --unhandled-rejections=strict",
    "test:mocha:report": "npm run test:mocha -- -- --reporter xunit --reporter-option output=nyc/mocha-junit-report.xml",
    "test:report": "nyc npm run test:mocha:report",
    "tsc": "tsc"
  },
  "nyc": {
    "all": true,
    "cache-dir": "nyc/.cache",
    "exclude": [
      "src/test/**/*.ts",
      "dist/test/**/*.js"
    ],
    "exclude-after-remap": false,
    "include": [
      "src/**/*.ts",
      "dist/**/*.js"
    ],
    "report-dir": "nyc/report",
    "reporter": [
      "cobertura",
      "html",
      "text"
    ],
    "temp-directory": "nyc/.nyc_output"
  },
  "dependencies": {
<<<<<<< HEAD
    "@fluid-tools/version-tools": "^0.4.5000",
    "@fluidframework/build-tools": "^0.4.5000",
    "@fluidframework/bundle-size-tools": "^0.4.5000",
=======
    "@fluid-tools/version-tools": "^0.4.6000",
    "@fluidframework/build-tools": "^0.4.6000",
    "@fluidframework/bundle-size-tools": "^0.0.8505",
>>>>>>> 8588df1b
    "@oclif/core": "~1.9.5",
    "@oclif/plugin-commands": "^2.2.0",
    "@oclif/plugin-help": "^5",
    "@oclif/plugin-not-found": "^2.3.1",
    "@oclif/plugin-plugins": "^2.0.1",
    "@oclif/test": "^2",
    "@rushstack/node-core-library": "^3.51.1",
    "chalk": "^2.4.2",
    "date-fns": "^2.29.1",
    "fs-extra": "^9.0.1",
    "inquirer": "^8.0.0",
    "inquirer-table-prompt": "^0.2.1",
    "jssm": "^5.79.18",
    "jssm-viz-cli": "^5.83.0",
    "npm-check-updates": "^16.0.0",
    "semver": "^7.3.7",
    "semver-utils": "^1.1.4",
    "sort-json": "^2.0.1",
    "strip-ansi": "^6.0.0",
    "table": "^6.8.0"
  },
  "devDependencies": {
    "@fluidframework/build-common": "^1.0.0",
    "@fluidframework/eslint-config-fluid": "^1.0.0",
    "@microsoft/api-extractor": "^7.22.2",
    "@types/chai": "^4",
    "@types/inquirer": "^8.2.1",
    "@types/mocha": "^9.0.0",
    "@types/node": "^14.18.0",
    "@types/semver": "^7.3.10",
    "@types/semver-utils": "^1.1.1",
    "@types/sort-json": "^2.0.1",
    "@typescript-eslint/eslint-plugin": "~5.9.0",
    "@typescript-eslint/parser": "~5.9.0",
    "chai": "^4.2.0",
    "concurrently": "^6.2.0",
    "copyfiles": "^2.4.1",
    "eslint": "~8.6.0",
    "eslint-config-oclif": "^4",
    "eslint-config-oclif-typescript": "^1.0.2",
    "eslint-config-prettier": "~8.5.0",
    "eslint-plugin-eslint-comments": "~3.2.0",
    "eslint-plugin-import": "~2.25.4",
    "eslint-plugin-unicorn": "~40.0.0",
    "eslint-plugin-unused-imports": "~2.0.0",
    "globby": "^11",
    "mocha": "^10.0.0",
    "nyc": "^15.0.0",
    "oclif": "^3",
    "prettier": "~2.6.2",
    "rimraf": "^2.6.2",
    "ts-node": "^10.2.1",
    "tslib": "^2.3.1",
    "typescript": "~4.5.5"
  },
  "engines": {
    "node": ">=14.0.0"
  },
  "oclif": {
    "bin": "flub",
    "dirname": "flub",
    "flexibleTaxonomy": true,
    "commands": "./dist/commands",
    "additionalHelpFlags": [
      "-h"
    ],
    "plugins": [
      "@oclif/plugin-commands",
      "@oclif/plugin-help",
      "@oclif/plugin-not-found",
      "@fluid-tools/version-tools"
    ],
    "topicSeparator": " ",
    "topics": {}
  }
}<|MERGE_RESOLUTION|>--- conflicted
+++ resolved
@@ -70,15 +70,9 @@
     "temp-directory": "nyc/.nyc_output"
   },
   "dependencies": {
-<<<<<<< HEAD
-    "@fluid-tools/version-tools": "^0.4.5000",
-    "@fluidframework/build-tools": "^0.4.5000",
-    "@fluidframework/bundle-size-tools": "^0.4.5000",
-=======
     "@fluid-tools/version-tools": "^0.4.6000",
     "@fluidframework/build-tools": "^0.4.6000",
-    "@fluidframework/bundle-size-tools": "^0.0.8505",
->>>>>>> 8588df1b
+    "@fluidframework/bundle-size-tools": "^0.4.6000",
     "@oclif/core": "~1.9.5",
     "@oclif/plugin-commands": "^2.2.0",
     "@oclif/plugin-help": "^5",
