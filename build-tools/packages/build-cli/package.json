{
	"name": "@fluid-tools/build-cli",
	"version": "0.50.0",
	"description": "Build tools for the Fluid Framework",
	"homepage": "https://fluidframework.com",
	"repository": {
		"type": "git",
		"url": "https://github.com/microsoft/FluidFramework.git",
		"directory": "build-tools/packages/build-cli"
	},
	"license": "MIT",
	"author": "Microsoft and contributors",
	"sideEffects": false,
	"type": "module",
	"exports": {
		".": {
			"default": {
				"types": "./lib/index.d.ts",
				"default": "./lib/index.js"
			}
		}
	},
	"main": "lib/index.js",
	"types": "lib/index.d.ts",
	"bin": {
		"flub": "./bin/run.js"
	},
	"files": [
		"/bin",
		"/lib",
		"!lib/test",
		"/oclif.manifest.json"
	],
	"scripts": {
		"build": "concurrently npm:build:compile npm:lint && concurrently npm:build:docs npm:build:diagrams",
		"build:compile": "npm run tsc && npm run build:test && npm run build:copy && npm run build:readme",
		"build:copy": "copyfiles -u 1 \"src/**/*.fsl\" lib",
		"build:diagrams": "jssm-viz -i \"./src/machines/*.fsl\"",
		"build:docs": "api-extractor run --local",
		"build:manifest": "oclif manifest",
		"build:readme": "oclif readme --version 0.0.0 --multi --no-aliases",
		"build:test": "tsc --project ./src/test/tsconfig.json",
		"check:biome": "biome check .",
		"check:format": "npm run check:biome",
		"ci:build:docs": "api-extractor run",
		"clean": "rimraf --glob dist lib oclif.manifest.json \"**/*.tsbuildinfo\" \"**/*.build.log\" _api-extractor-temp nyc",
		"clean:manifest": "rimraf --glob oclif.manifest.json",
		"compile": "fluid-build . --task compile",
		"eslint": "eslint --format stylish src",
		"eslint:fix": "eslint --format stylish src --fix --fix-type problem,suggestion,layout",
		"format": "npm run format:biome",
		"format:biome": "biome check --write .",
		"lint": "npm run eslint",
		"lint:fix": "npm run eslint:fix",
		"postpack": "npm run clean:manifest",
		"test": "npm run test:mocha",
		"test:coverage": "c8 npm run test",
		"test:mocha": "mocha --forbid-only \"lib/test/**/*.test.*js\"",
		"tsc": "tsc"
	},
	"c8": {
		"all": true,
		"cache-dir": "nyc/.cache",
		"exclude": [
			"src/test/**/*.*ts",
			"lib/test/**/*.*js"
		],
		"exclude-after-remap": false,
		"include": [
			"src/**/*.*ts",
			"lib/**/*.*js"
		],
		"report-dir": "nyc/report",
		"reporter": [
			"cobertura",
			"html",
			"text"
		],
		"temp-directory": "nyc/.nyc_output"
	},
	"dependencies": {
		"@andrewbranch/untar.js": "^1.0.3",
		"@fluid-tools/version-tools": "workspace:~",
		"@fluidframework/build-tools": "workspace:~",
		"@fluidframework/bundle-size-tools": "workspace:~",
		"@inquirer/prompts": "^7.0.1",
		"@microsoft/api-extractor": "^7.47.11",
		"@oclif/core": "^4.0.30",
		"@oclif/plugin-autocomplete": "^3.2.7",
		"@oclif/plugin-commands": "^4.1.5",
		"@oclif/plugin-help": "^6.2.16",
		"@oclif/plugin-not-found": "^3.2.24",
		"@octokit/core": "^5.2.0",
		"@octokit/rest": "^21.0.2",
		"@rushstack/node-core-library": "^3.66.1",
		"async": "^3.2.6",
		"azure-devops-node-api": "^11.2.0",
		"chalk": "^5.3.0",
		"change-case": "^3.1.0",
		"cosmiconfig": "^8.3.6",
		"danger": "^12.3.3",
		"date-fns": "^2.30.0",
		"debug": "^4.3.7",
		"execa": "^5.1.1",
		"fflate": "^0.8.2",
		"fs-extra": "^11.2.0",
		"github-slugger": "^2.0.0",
		"globby": "^11.1.0",
		"gray-matter": "^4.0.3",
		"human-id": "^4.1.1",
		"issue-parser": "^7.0.1",
		"json5": "^2.2.3",
		"jssm": "^5.104.1",
		"jszip": "^3.10.1",
		"latest-version": "^9.0.0",
		"mdast": "^3.0.0",
		"mdast-util-heading-range": "^4.0.0",
		"mdast-util-to-string": "^4.0.0",
		"minimatch": "^7.4.6",
		"npm-check-updates": "^16.14.20",
		"oclif": "^4.15.16",
		"prettier": "~3.2.5",
		"prompts": "^2.4.2",
		"read-pkg-up": "^7.0.1",
		"remark": "^15.0.1",
		"remark-gfm": "^4.0.0",
		"remark-github": "^12.0.0",
		"remark-github-beta-blockquote-admonitions": "^3.1.1",
		"remark-toc": "^9.0.0",
		"replace-in-file": "^7.2.0",
		"resolve.exports": "^2.0.2",
		"semver": "^7.6.3",
		"semver-utils": "^1.1.4",
		"simple-git": "^3.27.0",
		"sort-json": "^2.0.1",
		"sort-package-json": "1.57.0",
		"strip-ansi": "^6.0.1",
		"table": "^6.8.2",
		"ts-morph": "^22.0.0",
		"type-fest": "^2.19.0",
		"unist-util-visit": "^5.0.0",
		"xml2js": "^0.5.0"
	},
	"devDependencies": {
		"@biomejs/biome": "~1.9.3",
		"@fluidframework/build-common": "^2.0.3",
		"@fluidframework/eslint-config-fluid": "^5.4.0",
		"@oclif/test": "^4.1.0",
		"@types/async": "^3.2.24",
		"@types/chai": "^4.3.20",
		"@types/chai-arrays": "^2.0.3",
		"@types/debug": "^4.1.12",
		"@types/fs-extra": "^11.0.4",
		"@types/issue-parser": "^3.0.5",
		"@types/mdast": "^4.0.4",
<<<<<<< HEAD
		"@types/mocha": "^9.1.1",
		"@types/node": "^18.18.6",
=======
		"@types/mocha": "^10.0.9",
		"@types/node": "^18.19.59",
		"@types/node-fetch": "^2.6.11",
>>>>>>> d521597e
		"@types/prettier": "^2.7.3",
		"@types/prompts": "^2.4.9",
		"@types/semver": "^7.5.8",
		"@types/semver-utils": "^1.1.3",
		"@types/sort-json": "^2.0.3",
		"@types/unist": "^3.0.3",
		"@types/xml2js": "^0.4.14",
		"c8": "^7.14.0",
		"chai": "^4.5.0",
		"chai-arrays": "^2.2.0",
		"concurrently": "^8.2.2",
		"copyfiles": "^2.4.1",
		"eslint": "~8.57.0",
		"eslint-config-oclif": "^5.2.1",
		"eslint-config-oclif-typescript": "^3.1.12",
		"eslint-config-prettier": "~9.1.0",
		"jssm-viz-cli": "5.101.0",
		"mocha": "^10.7.3",
		"mocha-multi-reporters": "^1.5.1",
		"mocked-env": "^1.3.5",
		"rimraf": "^4.4.1",
		"ts-node": "^10.9.2",
		"tslib": "^2.8.0",
		"typescript": "~5.4.5"
	},
	"engines": {
		"node": ">=18.17.1"
	},
	"fluidBuild": {
		"tasks": {
			"compile": {
				"dependsOn": [
					"...",
					"build:diagrams"
				],
				"script": false
			},
			"build:diagrams": [],
			"build:manifest": [
				"...",
				"build:copy",
				"build:diagrams"
			]
		}
	},
	"oclif": {
		"bin": "flub",
		"dirname": "flub",
		"flexibleTaxonomy": true,
		"commands": "./lib/commands",
		"additionalHelpFlags": [
			"-h"
		],
		"additionalVersionFlags": [
			"-V"
		],
		"plugins": [
			"@oclif/plugin-autocomplete",
			"@oclif/plugin-commands",
			"@oclif/plugin-help",
			"@oclif/plugin-not-found"
		],
		"repositoryPrefix": "<%- repo %>/blob/main/build-tools/packages/build-cli/<%- commandPath %>",
		"topicSeparator": " ",
		"topics": {
			"bump": {
				"description": "Bump the version of packages, release groups, and their dependencies."
			},
			"check": {
				"description": "Check commands are used to verify repo state, apply policy, etc."
			},
			"generate": {
				"description": "Generate commands are used to create/update code, docs, readmes, etc."
			},
			"modify": {
				"description": "Modify commands are used to modify projects to add or remove dependencies, update Fluid imports, etc."
			},
			"release": {
				"description": "Release commands are used to manage the Fluid release process."
			},
			"publish": {
				"description": "Publish commands are used to publish packages to an npm registry."
			},
			"promote": {
				"description": "Promote commands are used to promote packages published to an npm registry."
			},
			"transform": {
				"description": "Transform commands are used to transform code, docs, etc. into alternative forms."
			},
			"report": {
				"description": "Report analysis about the codebase, like code coverage and bundle size measurements."
			}
		}
	}
}<|MERGE_RESOLUTION|>--- conflicted
+++ resolved
@@ -153,14 +153,8 @@
 		"@types/fs-extra": "^11.0.4",
 		"@types/issue-parser": "^3.0.5",
 		"@types/mdast": "^4.0.4",
-<<<<<<< HEAD
-		"@types/mocha": "^9.1.1",
-		"@types/node": "^18.18.6",
-=======
 		"@types/mocha": "^10.0.9",
 		"@types/node": "^18.19.59",
-		"@types/node-fetch": "^2.6.11",
->>>>>>> d521597e
 		"@types/prettier": "^2.7.3",
 		"@types/prompts": "^2.4.9",
 		"@types/semver": "^7.5.8",
