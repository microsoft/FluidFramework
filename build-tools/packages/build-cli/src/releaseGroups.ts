--- conflicted
+++ resolved
@@ -31,11 +31,7 @@
  *
  * @internal
  */
-<<<<<<< HEAD
-export type ReleaseGroup = typeof knownReleaseGroups[number];
-=======
-export type ReleaseGroup = (typeof knownReleaseGroups)[number] | string;
->>>>>>> 4f8ed9bc
+export type ReleaseGroup = (typeof knownReleaseGroups)[number];
 
 /**
  * A type guard used to determine if a string is a ReleaseGroup.
