/*!
 * Copyright (c) Microsoft Corporation and contributors. All rights reserved.
 * Licensed under the MIT License.
 */

import GithubSlugger from "github-slugger";
<<<<<<< HEAD
import type { Heading, Html, Link, Root } from "mdast";
import { headingRange } from "mdast-util-heading-range";
import type { Node, Parent } from "unist";
import { SKIP, visit } from "unist-util-visit";
=======
import type { Heading, Html } from "mdast";
import { toString } from "mdast-util-to-string";
import type { Node } from "unist";
import { visit } from "unist-util-visit";
>>>>>>> 37bd3597

/**
 * Using the same instance for all slug generation ensures that no duplicate IDs are generated.
 */
const slugger = new GithubSlugger();

/**
 * A remarkjs/unist plugin that inserts HTML anchor nodes before heading text. This is a workaround for GitHub's lack of
 * automatic heading links in GitHub Releases. GitHub's markdown rendering is inconsistent, and in this case it does not
 * add automatic links.
 *
 * For more details, see: https://github.com/orgs/community/discussions/48311#discussioncomment-10436184
 */
export function addHeadingLinks(): (tree: Node) => void {
	return (tree: Node): void => {
		visit(tree, "heading", (node: Heading) => {
			if (node.children?.length > 0) {
				// Calling toString on the whole node ensures that embedded nodes (e.g. formatted text in the heading) are
				// included in the slugged string.
				const slug = slugger.slug(toString(node));
				// We need to insert an Html node instead of a string, because raw
				// strings will get markdown-escaped when rendered
				const htmlNode: Html = {
					type: "html",
					value: `<a id="${slug}"></a>`,
				};
				// Insert the HTML node as the first child node of the heading
				node.children.unshift(htmlNode);
			}
		});
	};
}

/**
 * A regular expression that extracts an admonition title from a string UNLESS the admonition title is the only thing on
 * the line.
 *
<<<<<<< HEAD
 * Capture group 1 is the admonition type/title.
=======
 * Capture group 1 is the admonition type/title (from the leading `[!` all the way to the trailing `]`). Capture group 2 is any trailing whitespace.
>>>>>>> 37bd3597
 *
 * @remarks
 *
 * Description of the regular expression:
 *
 * This regular expression matches patterns in the form of `[!WORD]` where WORD can be CAUTION, IMPORTANT, NOTE, TIP, or
 * WARNING. It ensures that the pattern is not followed by only whitespace characters until the end of the line.
 * Additionally, it captures any whitespace characters that follow the matched pattern.
 */
<<<<<<< HEAD
const ADMONITION_REGEX = /(\[!(?:CAUTION|IMPORTANT|NOTE|TIP|WARNING)])(?!\s*$)\s*/gm;
=======
const ADMONITION_REGEX = /(\[!(?:CAUTION|IMPORTANT|NOTE|TIP|WARNING)])(?!\s*$)(\s*)/gm;
>>>>>>> 37bd3597

/**
 * A regular expression to remove single line breaks from text. This is used to remove extraneous line breaks in text
 * nodes in markdown. This is useful because GitHub sometimes renders single line breaks, and sometimes it ignores them
 * like the CommonMark spec describes. Removing them ensures that markdown renders as expected across GitHub.
<<<<<<< HEAD
=======
 *
 * The regular expression is tricky to understand but battle-tested in
 * https://github.com/ghalactic/github-release-from-tag
 *
 * The `$` in the `[^$]` piece could be replaced with almost any character (`&` for example), because it's interpreted
 * literally in the brackets. So the regex essentially finds the end of lines then captures another single character
 * that isn't the literal `$` - which would be the newline itself.
>>>>>>> 37bd3597
 */
const SOFT_BREAK_REGEX = /$[^$]/gms;

/**
 * A remarkjs/unist plugin that strips soft line breaks. This is a workaround for GitHub's inconsistent markdown
 * rendering in GitHub Releases. According to CommonMark, Markdown paragraphs are denoted by two line breaks, and single
 * line breaks should be ignored. But in GitHub releases, single line breaks are rendered. This plugin removes the soft
 * line breaks so that the markdown is correctly rendered.
 */
export function stripSoftBreaks(): (tree: Node) => void {
	return (tree: Node): void => {
		// strip soft breaks
		visit(tree, "text", (node: { value: string }) => {
			node.value = node.value.replace(SOFT_BREAK_REGEX, " ");
		});

		// preserve GitHub admonitions; without this the line breaks in the alert are lost and it doesn't render correctly.
		visit(tree, "blockquote", (node: Node) => {
			visit(node, "text", (innerNode: { value: string }) => {
				// If the text is an admonition title, split
				innerNode.value = innerNode.value.replace(ADMONITION_REGEX, "$1\n");
			});
		});
	};
<<<<<<< HEAD
}

/**
 * Given a heading string or regex, removes all the content in sections under that heading. Most useful for removing a
 * table of contents section that will later be regenerated, Note that the section heading remains - only the inner
 * content is removed.
 *
 * @param options - `heading` is a string or regex that a section's heading must match to be removed.
 */
export function removeSectionContent(options: { heading: string | RegExp }): (
	tree: Root,
) => void {
	return function (tree: Root) {
		headingRange(tree, options.heading, (start, nodes, end, info) => {
			return [
				start,
				// No child nodes - effectively empties the section.
				end,
			];
		});
	};
}

/**
 * Removes all the headings at a particular level. Most useful to remove the top-level H1 headings from a document.
 *
 * @param options - The `level` property must be set to the level of heading to remove.
 */
export function removeHeadingsAtLevel(options: { level: 1 | 2 | 3 | 4 | 5 | 6 }): (
	tree: Root,
) => void {
	return (tree: Root) => {
		visit(
			tree,
			"heading",
			(node: Heading, index: number | undefined, parent: Parent | undefined) => {
				if (node.depth === options.level && index !== undefined) {
					parent?.children.splice(index, 1);
					return [SKIP, index];
				}
			},
		);
	};
}

/**
 * Updates URLs of links whose value match a provided value.
 *
 * @param options - `checkValue` is a string that will be compared against the link text. Only matching nodes will be
 * updated. `newUrl` is the new URL to assign to the link.
 */
export function updateTocLinks(options: { checkValue: string; newUrl: string }): (
	tree: Root,
) => void {
	const { checkValue, newUrl } = options;

	return (tree: Root) => {
		visit(tree, "link", (node: Link) => {
			if (node.children?.[0].type === "text" && node.children[0].value === checkValue) {
				node.url = newUrl;
			}
		});
	};
=======
>>>>>>> 37bd3597
}<|MERGE_RESOLUTION|>--- conflicted
+++ resolved
@@ -4,17 +4,11 @@
  */
 
 import GithubSlugger from "github-slugger";
-<<<<<<< HEAD
 import type { Heading, Html, Link, Root } from "mdast";
 import { headingRange } from "mdast-util-heading-range";
 import type { Node, Parent } from "unist";
 import { SKIP, visit } from "unist-util-visit";
-=======
-import type { Heading, Html } from "mdast";
 import { toString } from "mdast-util-to-string";
-import type { Node } from "unist";
-import { visit } from "unist-util-visit";
->>>>>>> 37bd3597
 
 /**
  * Using the same instance for all slug generation ensures that no duplicate IDs are generated.
@@ -52,11 +46,7 @@
  * A regular expression that extracts an admonition title from a string UNLESS the admonition title is the only thing on
  * the line.
  *
-<<<<<<< HEAD
- * Capture group 1 is the admonition type/title.
-=======
- * Capture group 1 is the admonition type/title (from the leading `[!` all the way to the trailing `]`). Capture group 2 is any trailing whitespace.
->>>>>>> 37bd3597
+ * Capture group 1 is the admonition type/title (from the leading `[!` all the way to the trailing `]`).
  *
  * @remarks
  *
@@ -66,18 +56,12 @@
  * WARNING. It ensures that the pattern is not followed by only whitespace characters until the end of the line.
  * Additionally, it captures any whitespace characters that follow the matched pattern.
  */
-<<<<<<< HEAD
 const ADMONITION_REGEX = /(\[!(?:CAUTION|IMPORTANT|NOTE|TIP|WARNING)])(?!\s*$)\s*/gm;
-=======
-const ADMONITION_REGEX = /(\[!(?:CAUTION|IMPORTANT|NOTE|TIP|WARNING)])(?!\s*$)(\s*)/gm;
->>>>>>> 37bd3597
 
 /**
  * A regular expression to remove single line breaks from text. This is used to remove extraneous line breaks in text
  * nodes in markdown. This is useful because GitHub sometimes renders single line breaks, and sometimes it ignores them
  * like the CommonMark spec describes. Removing them ensures that markdown renders as expected across GitHub.
-<<<<<<< HEAD
-=======
  *
  * The regular expression is tricky to understand but battle-tested in
  * https://github.com/ghalactic/github-release-from-tag
@@ -85,7 +69,6 @@
  * The `$` in the `[^$]` piece could be replaced with almost any character (`&` for example), because it's interpreted
  * literally in the brackets. So the regex essentially finds the end of lines then captures another single character
  * that isn't the literal `$` - which would be the newline itself.
->>>>>>> 37bd3597
  */
 const SOFT_BREAK_REGEX = /$[^$]/gms;
 
@@ -110,7 +93,6 @@
 			});
 		});
 	};
-<<<<<<< HEAD
 }
 
 /**
@@ -174,6 +156,4 @@
 			}
 		});
 	};
-=======
->>>>>>> 37bd3597
 }