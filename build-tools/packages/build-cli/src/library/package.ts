/*!
 * Copyright (c) Microsoft Corporation and contributors. All rights reserved.
 * Licensed under the MIT License.
 */

import { Logger, MonoRepo, Package, updatePackageJsonFile } from "@fluidframework/build-tools";
import {
	InterdependencyRange,
	ReleaseVersion,
	detectVersionScheme,
	getVersionRange,
	isInterdependencyRange,
	isInternalVersionRange,
	isPrereleaseVersion,
	isRangeOperator,
	isWorkspaceRange,
} from "@fluid-tools/version-tools";
import { PackageName } from "@rushstack/node-core-library";
import { strict as assert } from "node:assert";
import { compareDesc, differenceInBusinessDays } from "date-fns";
import execa from "execa";
import { readJson, readJsonSync, writeFile } from "fs-extra";
import latestVersion from "latest-version";
import ncu from "npm-check-updates";
import type { Index } from "npm-check-updates/build/src/types/IndexType";
import { VersionSpec } from "npm-check-updates/build/src/types/VersionSpec";
import path from "node:path";
import * as semver from "semver";

import { DependencyUpdateType } from "./bump";
import { zip } from "./collections";
import { indentString } from "./text";
import {
	AllPackagesSelectionCriteria,
	PackageSelectionCriteria,
	PackageWithKind,
	selectAndFilterPackages,
} from "../filter";
import { ReleaseGroup, ReleasePackage, isReleaseGroup } from "../releaseGroups";
import { Context, VersionDetails } from "./context";

/**
 * An object that maps package names to version strings or range strings.
 */
export interface PackageVersionMap {
	[packageName: ReleasePackage | ReleaseGroup]: ReleaseVersion;
}

/**
 * Checks the npm registry for updates for a release group's dependencies.
 *
 * @param context - The {@link Context}.
 * @param releaseGroup - The release group to check. If it is `undefined`, the whole repo is checked.
 * @param depsToUpdate - An array of packages on which dependencies should be checked.
 * @param releaseGroupFilter - If provided, this release group won't be checked for dependencies. Set this when you are
 * updating the dependencies on a release group across the repo. For example, if you have just released the 1.2.3 client
 * release group, you want to bump everything in the repo to 1.2.3 except the client release group itself.
 * @param depUpdateType - The constraint to use when deciding if updates are available.
 * @param prerelease - If true, include prerelease versions as eligible to update.
 * @param writeChanges - If true, changes will be written to the package.json files.
 * @param log - A {@link Logger}.
 * @returns An array of packages that had updated dependencies.
 */
// eslint-disable-next-line max-params
export async function npmCheckUpdates(
	context: Context,
	releaseGroup: ReleaseGroup | ReleasePackage | undefined,
	depsToUpdate: ReleasePackage[] | RegExp[],
	releaseGroupFilter: ReleaseGroup | undefined,
	depUpdateType: DependencyUpdateType,
	prerelease = false,
	writeChanges = false,
	log?: Logger,
): Promise<{
	updatedPackages: Package[];
	updatedDependencies: PackageVersionMap;
}> {
	const updatedPackages: Package[] = [];

	/**
	 * A set of all the packageName, versionString pairs of updated dependencies.
	 */
	const updatedDependencies: PackageVersionMap = {};

	// There can be a lot of duplicate log lines from npm-check-updates, so collect and dedupe before logging.
	const upgradeLogLines = new Set<string>();
	const searchGlobs: string[] = [];
	const repoPath = context.repo.resolvedRoot;

	const releaseGroupsToCheck =
		releaseGroup === undefined // run on the whole repo
			? [...context.repo.releaseGroups.keys()]
			: isReleaseGroup(releaseGroup) // run on just this release group
				? [releaseGroup]
				: undefined;

	const packagesToCheck =
		releaseGroup === undefined // run on the whole repo
			? [...context.independentPackages] // include all independent packages
			: isReleaseGroup(releaseGroup)
				? [] // run on a release group so no independent packages should be included
				: [context.fullPackageMap.get(releaseGroup)]; // the releaseGroup argument must be a package

	if (releaseGroupsToCheck !== undefined) {
		for (const group of releaseGroupsToCheck) {
			if (group === releaseGroupFilter) {
				log?.verbose(
					`Skipped release group ${releaseGroupFilter} because we're updating deps on that release group.`,
				);
				continue;
			}

			const releaseGroupRoot = context.repo.releaseGroups.get(group);
			if (releaseGroupRoot === undefined) {
				throw new Error(`Cannot find release group: ${group}`);
			}

			log?.verbose(
				`Adding ${releaseGroupRoot.workspaceGlobs.length} globs for release group ${releaseGroupRoot.kind}.`,
			);

			searchGlobs.push(
				...releaseGroupRoot.workspaceGlobs.map((g) =>
					path.join(path.relative(repoPath, releaseGroupRoot.repoPath), g),
				),
				// Includes the root package.json, in case there are deps there that also need upgrade.
				path.relative(repoPath, releaseGroupRoot.repoPath),
			);
		}
	}

	if (packagesToCheck !== undefined) {
		for (const pkg of packagesToCheck) {
			if (pkg !== undefined) {
				searchGlobs.push(path.relative(repoPath, pkg.directory));
			}
		}
	}

	log?.info(`Checking npm for package updates...`);

	for (const glob of searchGlobs) {
		log?.verbose(`Checking packages in ${path.join(repoPath, glob)}`);

		// eslint-disable-next-line no-await-in-loop
		const result = (await ncu({
			filter: depsToUpdate,
			cwd: repoPath,
			packageFile: glob === "" ? "package.json" : `${glob}/package.json`,
			target: depUpdateType,
			pre: prerelease,
			upgrade: writeChanges,
			jsonUpgraded: true,
			silent: true,
			peer: true,
		})) as Index<VersionSpec>;

		if (typeof result !== "object") {
			throw new TypeError(`Expected an object: ${typeof result}`);
		}

		// npm-check-updates returns different data depending on how many packages were updated. This code detects the
		// two main cases: a single package or multiple packages.
		if (glob.endsWith("*")) {
			for (const [pkgJsonPath, upgradedDeps] of Object.entries(result)) {
				const jsonPath = path.join(repoPath, pkgJsonPath);
				// eslint-disable-next-line @typescript-eslint/no-unsafe-assignment
				const { name } = readJsonSync(jsonPath);
				const pkg = context.fullPackageMap.get(name as string);
				if (pkg === undefined) {
					log?.warning(`Package not found in context: ${name}`);
					continue;
				}

				for (const [dep, newRange] of Object.entries(upgradedDeps)) {
					upgradeLogLines.add(indentString(`${dep}: '${newRange}'`));
					updatedDependencies[dep] = newRange;
				}

				if (Object.keys(upgradedDeps).length > 0) {
					updatedPackages.push(pkg);
				}
			}
		} else {
			const jsonPath = path.join(repoPath, glob, "package.json");
			// eslint-disable-next-line @typescript-eslint/no-unsafe-assignment
			const { name } = readJsonSync(jsonPath);
			const pkg = context.fullPackageMap.get(name as string);
			if (pkg === undefined) {
				log?.warning(`Package not found in context: ${name}`);
				continue;
			}

			for (const [dep, newRange] of Object.entries(result)) {
				upgradeLogLines.add(indentString(`${dep}: '${newRange}'`));
				updatedDependencies[dep] = newRange;
			}

			if (Object.keys(result).length > 0) {
				updatedPackages.push(pkg);
			}
		}
	}

	log?.info(`${upgradeLogLines.size} released dependencies found on npm:`);
	for (const line of upgradeLogLines.values()) {
		log?.info(line);
	}

	return { updatedPackages, updatedDependencies };
}

/**
 * An object containing release groups and package dependencies that are a prerelease version.
 */
export interface PreReleaseDependencies {
	/**
	 * A map of release groups to a version string.
	 */
	releaseGroups: Map<ReleaseGroup, string>;
	/**
	 * A map of release packages to a version string. Only includes independent packages.
	 */
	packages: Map<ReleasePackage, string>;
	/**
	 * True if there are no pre-release dependencies. False otherwise.
	 */
	isEmpty: boolean;
}

/**
 * Checks all the packages in a release group for any that are a pre-release version.
 *
 * @param context - The context.
 * @param releaseGroup - The release group.
 * @returns A {@link PreReleaseDependencies} object containing the pre-release dependency names and versions.
 */
export async function getPreReleaseDependencies(
	context: Context,
	releaseGroup: ReleaseGroup | ReleasePackage,
	// depsToUpdate: ReleasePackage[],
): Promise<PreReleaseDependencies> {
	const prereleasePackages = new Map<ReleasePackage, string>();
	const prereleaseGroups = new Map<ReleaseGroup, string>();
	let packagesToCheck: Package[];
	let depsToUpdate: ReleasePackage[];

	if (isReleaseGroup(releaseGroup)) {
		const monorepo = context.repo.releaseGroups.get(releaseGroup);
		if (monorepo === undefined) {
			throw new Error(`Can't find release group in context: ${releaseGroup}`);
		}

		packagesToCheck = monorepo.packages;
		depsToUpdate = context.packagesNotInReleaseGroup(releaseGroup).map((p) => p.name);
	} else {
		const pkg = context.fullPackageMap.get(releaseGroup);
		if (pkg === undefined) {
			throw new Error(`Can't find package in context: ${releaseGroup}`);
		}

		packagesToCheck = [pkg];
		depsToUpdate = context.packagesNotInReleaseGroup(pkg).map((p) => p.name);
	}

	for (const pkg of packagesToCheck) {
		for (const { name: depName, version: depVersion } of pkg.combinedDependencies) {
			// If it's not a dep we're looking to update, skip to the next dep
			if (!depsToUpdate.includes(depName)) {
				continue;
			}

			// Convert the range into the minimum version
			const minVer = semver.minVersion(depVersion);
			if (minVer === null) {
				throw new Error(`semver.minVersion was null: ${depVersion} (${depName})`);
			}

			// If the min version has a pre-release section, then it needs to be released.
			if (isPrereleaseVersion(minVer) === true) {
				const depPkg = context.fullPackageMap.get(depName);
				if (depPkg === undefined) {
					throw new Error(`Can't find package in context: ${depName}`);
				}

				if (depPkg.monoRepo === undefined) {
					prereleasePackages.set(depPkg.name, depVersion);
				} else {
					prereleaseGroups.set(depPkg.monoRepo.releaseGroup, depVersion);
				}
			}
		}
	}

	const isEmpty = prereleaseGroups.size === 0 && prereleasePackages.size === 0;
	return {
		releaseGroups: prereleaseGroups,
		packages: prereleasePackages,
		isEmpty,
	};
}

/**
 * Returns true if a release group or package in the repo has been released.
 *
 * @param context - The context.
 * @param releaseGroupOrPackage - The release group to check.
 * @returns True if the release group was released.
 *
 * @remarks
 *
 * This function exclusively uses the tags in the repo to determine whether a release has bee done or not.
 */
export async function isReleased(
	context: Context,
	releaseGroupOrPackage: MonoRepo | Package | string,
	version: string,
	log?: Logger,
): Promise<boolean> {
	await context.gitRepo.fetchTags();

	const tagName = generateReleaseGitTagName(releaseGroupOrPackage, version);
	if (typeof releaseGroupOrPackage === "string" && isReleaseGroup(releaseGroupOrPackage)) {
		// eslint-disable-next-line no-param-reassign, @typescript-eslint/no-non-null-assertion
		releaseGroupOrPackage = context.repo.releaseGroups.get(releaseGroupOrPackage)!;
	}

	log?.verbose(`Checking for tag '${tagName}'`);
	const rawTag = await context.gitRepo.getTags(tagName);
	return rawTag.trim() === tagName;
}

/**
 * Generates the correct git tag name for the release of a given release group and version.
 *
 * @param releaseGroupOrPackage - The release group or independent package to generate a tag name for.
 * @param version - The version to use for the generated tag.
 * @returns The generated tag name.
 */
export function generateReleaseGitTagName(
	releaseGroupOrPackage: MonoRepo | Package | string,
	version?: string,
): string {
	let tagName = "";

	if (releaseGroupOrPackage instanceof MonoRepo) {
		const kindLowerCase = releaseGroupOrPackage.kind.toLowerCase();
		tagName = `${kindLowerCase}_v${version ?? releaseGroupOrPackage.version}`;
	} else if (releaseGroupOrPackage instanceof Package) {
		tagName = `${PackageName.getUnscopedName(releaseGroupOrPackage.name)}_v${
			version ?? releaseGroupOrPackage.version
		}`;
	} else {
		tagName = `${PackageName.getUnscopedName(releaseGroupOrPackage)}_v${version}`;
	}

	return tagName;
}

/**
 * Sorts an array of {@link ReleaseDetails} by version or date. The array will be cloned then sorted in place.
 *
 * @param versions - The array of versions to sort.
 * @param sortKey - The sort key.
 * @returns A sorted array.
 */
export function sortVersions(
	versions: VersionDetails[],
	sortKey: "version" | "date",
): VersionDetails[] {
	const sortedVersions: VersionDetails[] = [];

	// Clone the array
	for (const item of versions) {
		sortedVersions.push(item);
	}

	if (sortKey === "version") {
		sortedVersions.sort((a, b) => semver.rcompare(a.version, b.version));
	} else {
		sortedVersions.sort((a, b) =>
			a.date === undefined || b.date === undefined ? -1 : compareDesc(a.date, b.date),
		);
	}

	return sortedVersions;
}

/**
 * Filters an array of {@link VersionDetails}, removing versions older than a specified number of business days.
 *
 * @param versions - The array of versions to filter.
 * @param numBusinessDays - The number of business days to consider recent.
 * @returns An array of versions that are more recent than numBusinessDays.
 */
export function filterVersionsOlderThan(
	versions: VersionDetails[],
	numBusinessDays: number,
): VersionDetails[] {
	return versions.filter((v) => {
		const diff = v.date === undefined ? 0 : differenceInBusinessDays(Date.now(), v.date);
		return diff <= numBusinessDays;
	});
}

/**
 * Gets the direct Fluid dependencies for a given package or release group. A Fluid dependency is a dependency on
 * other packages or release groups in the repo.
 *
 * @param context - The {@link Context}.
 * @param releaseGroupOrPackage - The release group or package to check.
 * @returns A tuple of {@link PackageVersionMap} objects, one of which contains release groups on which the package
 * depends, and the other contains independent packages on which the package depends.
 */
export function getFluidDependencies(
	context: Context,
	releaseGroupOrPackage: ReleaseGroup | ReleasePackage,
): [releaseGroups: PackageVersionMap, packages: PackageVersionMap] {
	const releaseGroups: PackageVersionMap = {};
	const packages: PackageVersionMap = {};
	let packagesToCheck: Package[];

	if (isReleaseGroup(releaseGroupOrPackage)) {
		packagesToCheck = context.packagesInReleaseGroup(releaseGroupOrPackage);
	} else {
		const independentPackage = context.fullPackageMap.get(releaseGroupOrPackage);
		assert(
			independentPackage !== undefined,
			`Package not found in context: ${releaseGroupOrPackage}`,
		);
		packagesToCheck = [independentPackage];
	}

	for (const p of packagesToCheck) {
		for (const dep of p.combinedDependencies) {
			const pkg = context.fullPackageMap.get(dep.name);
			if (pkg === undefined) {
				continue;
			}

			// If the dependency is a workspace dependency, then we need to use the current version of the package as the dep
			// range. Otherwise pick the minimum version the range represents.
			const newVersion = dep.version.startsWith("workspace:")
				? semver.parse(pkg.version)
				: semver.minVersion(dep.version);
			if (newVersion === null) {
				throw new Error(`Failed to parse depVersion: ${dep.version}`);
			}

			if (pkg.monoRepo !== undefined) {
				releaseGroups[pkg.monoRepo.kind] = newVersion.version;
				continue;
			}

			packages[pkg.name] = newVersion.version;
		}
	}

	return [releaseGroups, packages];
}

export interface DependencyWithRange {
	pkg: Package;
	range: InterdependencyRange;
}

/**
 * Sets the version of a release group or standalone package.
 *
 * @param context - The {@link Context}.
 * @param releaseGroupOrPackage - A release group repo or package to bump.
 * @param version - The version to set.
 * @param interdependencyRange - The type of dependency to use on packages within the release group.
 * @param writeChanges - If true, save changes to packages to disk.
 * @param log - A logger to use.
 */
export async function setVersion(
	context: Context,
	releaseGroupOrPackage: MonoRepo | Package,
	version: semver.SemVer,
	interdependencyRange: InterdependencyRange = "^",
	log?: Logger,
): Promise<void> {
	const translatedVersion = version;
	const scheme = detectVersionScheme(translatedVersion);

	const { name } = releaseGroupOrPackage;
	const cmds: [string, string[], execa.Options | undefined][] = [];
	let options: execa.Options | undefined;

	// Run npm version in each package to set its version in package.json. Also regenerates packageVersion.ts if needed.
	if (releaseGroupOrPackage instanceof MonoRepo) {
		options = {
			cwd: releaseGroupOrPackage.repoPath,
			stdio: "inherit",
			shell: true,
		};
		cmds.push(
			[
				`flub`,
				[
					`exec`,
					"-g",
					name,
					"--",
					`"npm version ${translatedVersion.version} --allow-same-version"`,
				],
				options,
			],
			["pnpm", ["-r", "run", "build:genver"], options],
		);
	} else {
		options = {
			cwd: releaseGroupOrPackage.directory,
			stdio: "inherit",
			shell: true,
		};
		cmds.push([
			`npm`,
			["version", translatedVersion.version, "--allow-same-version"],
			options,
		]);
		if (releaseGroupOrPackage.getScript("build:genver") !== undefined) {
			cmds.push([`npm`, ["run", "build:genver"], options]);
		}
	}

	for (const [cmd, args, opts] of cmds) {
		log?.verbose(`Running command: ${cmd} ${args} in ${opts?.cwd}`);
		try {
			// TODO: The shell option should not need to be true. AB#4067
			// eslint-disable-next-line no-await-in-loop
			const results = await execa(cmd, args, options);
			if (results.all !== undefined) {
				log?.verbose(results.all);
			}
		} catch (error: unknown) {
			log?.errorLog(`Error running command: ${cmd} ${args}\n${error}`);
			throw error;
		}
	}

	if (releaseGroupOrPackage instanceof Package) {
		// Return early; packages only need to be bumped using npm. The rest of the logic is only for release groups.
		return;
	}

	// Since we don't use lerna to bump, manually updates the lerna.json file. Also updates the root package.json for good
	// measure. Long term we may consider removing lerna.json and using the root package version as the "source of truth".
	const lernaPath = path.join(releaseGroupOrPackage.repoPath, "lerna.json");
	// eslint-disable-next-line @typescript-eslint/no-unsafe-assignment
	const lernaJson = await readJson(lernaPath);

	// eslint-disable-next-line @typescript-eslint/no-unsafe-member-access
	lernaJson.version = translatedVersion.version;
	const output = JSON.stringify(lernaJson);
	await writeFile(lernaPath, output);

	updatePackageJsonFile(path.join(releaseGroupOrPackage.repoPath, "package.json"), (json) => {
		json.version = translatedVersion.version;
	});

	context.repo.reload();

	// The package versions have been updated, so now we update the dependency ranges for packages within the release
	// group. We need to account for Fluid internal versions and the requested interdependencyRange.
	let newRange: string | undefined;

	if (isWorkspaceRange(interdependencyRange)) {
		newRange = interdependencyRange;
	} // Fluid internal versions that use ~ or ^ need to be translated to >= < ranges.
	else if (["internal", "internalPrerelease"].includes(scheme)) {
		if (isRangeOperator(interdependencyRange)) {
			newRange =
				// If the interdependencyRange is the empty string, it means we should use an exact dependency on the version, so
				// we set the range to the version. Otherwise, since this is a Fluid internal version, we need to calculate an
				// appropriate range string based on the interdependencyRange.
				interdependencyRange === ""
					? translatedVersion.version
					: getVersionRange(translatedVersion, interdependencyRange);
		} else {
			// eslint-disable-next-line @typescript-eslint/no-base-to-string
			newRange = `${interdependencyRange}${translatedVersion.version}`;
		}
	} else {
		// eslint-disable-next-line @typescript-eslint/no-base-to-string
		newRange = `${interdependencyRange}${translatedVersion.version}`;
	}

	if (
		newRange !== undefined &&
		isInternalVersionRange(newRange, true) === false &&
		!isInterdependencyRange(newRange)
	) {
		throw new Error(`New range is invalid: ${newRange}`);
	}

	const packagesToCheckAndUpdate = releaseGroupOrPackage.packages;
	const dependencyVersionMap = new Map<string, DependencyWithRange>();
	for (const pkg of packagesToCheckAndUpdate) {
		dependencyVersionMap.set(pkg.name, { pkg, range: newRange as InterdependencyRange });
	}

	for (const pkg of packagesToCheckAndUpdate) {
		// eslint-disable-next-line no-await-in-loop
		await setPackageDependencies(
			pkg,
			dependencyVersionMap,
			/* updateWithinSameReleaseGroup */ true,
			/* writeChanges */ true,
		);
	}

	try {
		// TODO: The shell option should not need to be true. AB#4067
		const results = await execa("pnpm", ["run", "format"], options);
		if (results.all !== undefined) {
			log?.verbose(results.all);
		}
	} catch (error: unknown) {
		log?.errorLog(`Error running command: pnpm run format\n${error}`);
		throw error;
	}
}

/**
 * Set the version of _dependencies_ within a package according to the provided map of packages to range strings.
 *
 * @param pkg - The package whose dependencies should be updated.
 * @param dependencyVersionMap - A Map of dependency names to a range string.
 * @param updateWithinSameReleaseGroup - If true, will update dependency ranges of dependencies within the same release
 * group. Typically this should be `false`, but in some cases you may need to set a precise dependency range string
 * within the same release group.
 * @param writeChanges - If true, save changes to packages to disk.
 * @returns True if the packages dependencies were changed; false otherwise.
 *
 * @remarks
 * By default, dependencies on packages within the same release group -- we call these interdependencies --
 * will not be changed (`updateWithinSameReleaseGroup === false`). This is typically the behavior you want. However,
 * there are some cases where you need to forcefully change the dependency range of packages across the whole repo. For
 * example, when setting release group package versions in the CI release pipeline.
 */
async function setPackageDependencies(
	pkg: Package,
	dependencyVersionMap: Map<string, DependencyWithRange>,
	updateWithinSameReleaseGroup = false,
	writeChanges = true,
): Promise<boolean> {
	let changed = false;
	let newRangeString: string;
	for (const { name, dev } of pkg.combinedDependencies) {
		const dep = dependencyVersionMap.get(name);
		if (dep !== undefined) {
			const isSameReleaseGroup = MonoRepo.isSame(dep.pkg.monoRepo, pkg.monoRepo);
			if (!isSameReleaseGroup || (updateWithinSameReleaseGroup && isSameReleaseGroup)) {
				const dependencies = dev
					? pkg.packageJson.devDependencies
					: pkg.packageJson.dependencies;
				if (dependencies === undefined) {
					continue;
				}

				// eslint-disable-next-line @typescript-eslint/no-base-to-string
				newRangeString = dep.range.toString();
				if (dependencies[name] !== newRangeString) {
					changed = true;
					dependencies[name] = newRangeString;
				}
			}
		}
	}

	if (changed && writeChanges) {
		await pkg.savePackageJson();
	}

	return changed;
}

async function findDepUpdates(
	dependencies: ReleasePackage[],
	prerelease: boolean,
	log?: Logger,
): Promise<PackageVersionMap> {
	/**
	 * A map of packages that should be updated, and their latest version.
	 */
	const dependencyVersionMap: PackageVersionMap = {};

	// Get the new version for each package based on the update type
	for (const pkgName of dependencies) {
		let latest: string;
		let next: string;

		try {
			// eslint-disable-next-line no-await-in-loop
			[latest, next] = await Promise.all([
				latestVersion(pkgName, {
					version: "latest",
				}),
				latestVersion(pkgName, {
					version: "next",
				}),
			]);
		} catch (error: unknown) {
			log?.warning(error as Error);
			continue;
		}

		// If we're allowing pre-release, use the next tagged version. Warn if it is lower than the latest.
		if (prerelease) {
			dependencyVersionMap[pkgName] = next;
			if (semver.gt(latest, next)) {
				log?.warning(
					`The latest dist-tag is version ${latest}, which is greater than the next dist-tag version, ${next}. Is this expected?`,
				);
			}
		} else {
			dependencyVersionMap[pkgName] = latest;
		}
	}

	return dependencyVersionMap;
}

/**
 * Checks the npm registry for updates for a release group's dependencies.
 *
 * @param context - The {@link Context}.
 * @param releaseGroup - The release group to check. If it is `undefined`, the whole repo is checked.
 * @param depsToUpdate - An array of packages on which dependencies should be checked.
 * @param releaseGroupFilter - If provided, this release group won't be checked for dependencies. Set this when you are
 * updating the dependencies on a release group across the repo. For example, if you have just released the 1.2.3 client
 * release group, you want to bump everything in the repo to 1.2.3 except the client release group itself.
 * @param prerelease - If true, include prerelease versions as eligible to update.
 * @param writeChanges - If true, changes will be written to the package.json files.
 * @param log - A {@link Logger}.
 * @returns An array of packages that had updated dependencies.
 */
// eslint-disable-next-line max-params
export async function npmCheckUpdatesHomegrown(
	context: Context,
	releaseGroup: ReleaseGroup | ReleasePackage | undefined,
	depsToUpdate: ReleasePackage[],
	releaseGroupFilter: ReleaseGroup | undefined,
	prerelease = false,
	writeChanges = true,
	log?: Logger,
): Promise<{
	updatedPackages: PackageWithKind[];
	updatedDependencies: PackageVersionMap;
}> {
	if (releaseGroupFilter !== undefined && releaseGroup === releaseGroupFilter) {
		throw new Error(
			`releaseGroup and releaseGroupFilter are the same (${releaseGroup}). They must be different values.`,
		);
	}
	log?.info(`Calculating dependency updates...`);

	/**
	 * A map of packages that should be updated, and their latest version.
	 */
	const dependencyVersionMap = await findDepUpdates(depsToUpdate, prerelease, log);
	log?.verbose(
		`Dependencies to update:\n${JSON.stringify(dependencyVersionMap, undefined, 2)}`,
	);

	log?.info(`Determining packages to update...`);
	const selectionCriteria: PackageSelectionCriteria =
		releaseGroup === undefined
			? // if releaseGroup is undefined it means we should update all packages and release groups
				AllPackagesSelectionCriteria
			: {
					independentPackages: false,
					releaseGroups: [releaseGroup as ReleaseGroup],
					releaseGroupRoots: [releaseGroup as ReleaseGroup],
<<<<<<< HEAD
					changedSinceBranch: undefined,
			  };
=======
				};
>>>>>>> b376cd72

	// Remove the filtered release group from the list if needed
	if (releaseGroupFilter !== undefined) {
		const indexOfFilteredGroup = selectionCriteria.releaseGroups.indexOf(releaseGroupFilter);
		if (indexOfFilteredGroup !== -1) {
			selectionCriteria.releaseGroups.splice(indexOfFilteredGroup, 1);
			selectionCriteria.releaseGroupRoots.splice(indexOfFilteredGroup, 1);
		}
	}

	const { filtered: packagesToUpdate } = await selectAndFilterPackages(
		context,
		selectionCriteria,
	);
	log?.info(
		`Found ${Object.keys(dependencyVersionMap).length} dependencies to update across ${
			packagesToUpdate.length
		} packages.`,
	);

	const dependencyUpdateMap = new Map<string, DependencyWithRange>();

	const versionSet = new Set<string>(Object.values(dependencyVersionMap));
	if (versionSet.size !== 1) {
		throw new Error(
			`Expected all the latest versions of the dependencies to match, but they don't. Unique versions: ${JSON.stringify(
				versionSet,
				undefined,
				2,
			)}`,
		);
	}

	const verString = [...versionSet][0];
	const newVersion = semver.parse(verString);
	if (newVersion === null) {
		throw new Error(`Couldn't parse version ${verString}`);
	}

	const range: InterdependencyRange = prerelease ? newVersion : `^${[...versionSet][0]}`;
	// eslint-disable-next-line @typescript-eslint/no-base-to-string
	log?.verbose(`Calculated new range: ${range}`);
	for (const dep of Object.keys(dependencyVersionMap)) {
		const pkg = context.fullPackageMap.get(dep);

		if (pkg === undefined) {
			log?.warning(`Package not found: ${dep}. Skipping.`);
			continue;
		}

		dependencyUpdateMap.set(dep, { pkg, range });
	}

	const promises: Promise<boolean>[] = [];
	for (const pkg of packagesToUpdate) {
		promises.push(setPackageDependencies(pkg, dependencyUpdateMap, false, writeChanges));
	}
	const results = await Promise.all(promises);
	const packageStatus = zip(packagesToUpdate, results);
	const updatedPackages = packageStatus
		.filter(([, changed]) => changed === true)
		.map(([pkg]) => pkg);

	log?.info(`Updated ${updatedPackages.length} of ${packagesToUpdate.length} packages.`);

	return {
		updatedDependencies: dependencyVersionMap,
		updatedPackages,
	};
}<|MERGE_RESOLUTION|>--- conflicted
+++ resolved
@@ -774,12 +774,7 @@
 					independentPackages: false,
 					releaseGroups: [releaseGroup as ReleaseGroup],
 					releaseGroupRoots: [releaseGroup as ReleaseGroup],
-<<<<<<< HEAD
-					changedSinceBranch: undefined,
-			  };
-=======
 				};
->>>>>>> b376cd72
 
 	// Remove the filtered release group from the list if needed
 	if (releaseGroupFilter !== undefined) {
