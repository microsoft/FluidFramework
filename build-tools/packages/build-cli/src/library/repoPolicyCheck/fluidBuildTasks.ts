/*!
 * Copyright (c) Microsoft Corporation and contributors. All rights reserved.
 * Licensed under the MIT License.
 */

import fs from "node:fs";
import path from "node:path";
import {
	FluidRepo,
	Package,
	PackageJson,
	TscUtils,
	getEsLintConfigFilePath,
	getTaskDefinitions,
	loadFluidBuildConfig,
	normalizeGlobalTaskDefinitions,
	updatePackageJsonFile,
} from "@fluidframework/build-tools";
import * as JSON5 from "json5";
import { TsConfigJson } from "type-fest";
<<<<<<< HEAD
import { Handler, readFile } from "./common.js";
=======
import { Handler, readFile } from "./common";
import { FluidBuildDatabase } from "./fluidBuildDatabase";
>>>>>>> 73e371c4

/**
 * Get and cache the tsc check ignore setting
 */
const fluidBuildTasksTscIgnoreTasksCache = new Map<string, Set<string>>();

const getFluidBuildTasksTscIgnore = (root: string): Set<string> => {
	const rootDir = path.resolve(root);
	let ignore = fluidBuildTasksTscIgnoreTasksCache.get(rootDir);
	if (ignore === undefined) {
		const ignoreArray =
			loadFluidBuildConfig(rootDir)?.policy?.fluidBuildTasks?.tsc?.ignoreTasks;
		ignore = ignoreArray ? new Set(ignoreArray) : new Set();
		fluidBuildTasksTscIgnoreTasksCache.set(rootDir, ignore);
	}
	return ignore;
};

/**
 * Cache the FluidRepo object, so we don't have to load it repeatedly
 */
const repoCache = new Map<string, { repo: FluidRepo; packageMap: Map<string, Package> }>();
function getFluidPackageMap(root: string): Map<string, Package> {
	const rootDir = path.resolve(root);
	let record = repoCache.get(rootDir);
	if (record === undefined) {
		const repo = FluidRepo.create(rootDir);
		const packageMap = repo.createPackageMap();
		record = { repo, packageMap };
		repoCache.set(rootDir, record);
	}
	return record.packageMap;
}

/**
 * Cache the FluidBuildDatabase to avoid rebuilding for different policies and handler versus resolver
 */
const fluidBuildDatabaseCache = new FluidBuildDatabase();

/**
 * Find script name for command in a npm package.json
 *
 * @param json - the package.json content to search script in
 * @param command - the command to find the script name for
 * @returns best script name found to match the command
 */
function findScript(json: Readonly<PackageJson>, command: string): string | undefined {
	if (json.scripts === undefined) {
		return undefined;
	}

	// Multiple scripts can have the same command, we want to find the best one.
	let bestScript: { rank: number; script: string | undefined } = {
		rank: 0,
		script: undefined,
	};
	for (const [script, commands] of Object.entries(json.scripts)) {
		if (commands === undefined) {
			continue;
		}
		const scriptCommands = commands.split("&&");
		for (const [index, scriptCommand] of scriptCommands.entries()) {
			if (command === scriptCommand.trim()) {
				// Rank better (lower) when there are fewer commands and the command is earlier
				// in the list.
				const rank = (index + 1) * scriptCommands.length;
				if (bestScript.script === undefined || rank < bestScript.rank) {
					bestScript = { rank, script };
				}
			}
		}
		// If we find an exact match, we can stop looking.
		if (bestScript.rank === 1) {
			return bestScript.script;
		}
	}
	return bestScript.script;
}

/**
 * Find the script name for the tsc-multi command in a npm package.json
 *
 * @param json - the package.json content to search script in
 * @param config - the tsc-multi config to check for
 * @returns first script name found to match the command
 *
 * @remarks
 */
function findTscMultiScript(json: PackageJson, config: string): string | undefined {
	for (const [script, scriptCommands] of Object.entries(json.scripts)) {
		if (scriptCommands === undefined) {
			continue;
		}

		if (scriptCommands.startsWith("tsc-multi") && scriptCommands.includes(config)) {
			return script;
		}
	}
}

/**
 * Find the script name for the fluid-tsc command in a package.json
 *
 * @param json - the package.json content to search script in
 * @param project - the tsc project to check for; `undefined` checks for unspecified project
 * @returns first script name found to match the command
 *
 * @remarks
 */
function findFluidTscScript(
	json: Readonly<PackageJson>,
	project: string | undefined,
): string | undefined {
	for (const [script, scriptCommands] of Object.entries(json.scripts)) {
		if (scriptCommands === undefined) {
			continue;
		}

		if (
			scriptCommands.startsWith("fluid-tsc") &&
			// eslint-disable-next-line @typescript-eslint/strict-boolean-expressions
			(project ? scriptCommands.includes(project) : !scriptCommands.includes("--project"))
		) {
			return script;
		}
	}
}

/**
 * Find the single tsc script in the package.json using given project.
 * Will throw if multiple scripts are found using same project file.
 * @param json - the package.json content to search
 * @param project - the tsc project to search for
 * @returns single script name found to use the project or undefined
 */
function findTscScript(json: Readonly<PackageJson>, project: string): string | undefined {
	const tscScripts: string[] = [];
	function addIfDefined(script: string | undefined): void {
		if (script !== undefined) {
			tscScripts.push(script);
		}
	}
	if (project === "./tsconfig.json") {
		addIfDefined(findScript(json, "tsc"));
		addIfDefined(findFluidTscScript(json, undefined));
		addIfDefined(findTscMultiScript(json, "tsc-multi.cjs.json"));
		addIfDefined(findTscMultiScript(json, "tsc-multi.node16.cjs.json"));
	}
	addIfDefined(findScript(json, `tsc --project ${project}`));
	addIfDefined(findFluidTscScript(json, project));
	addIfDefined(findTscMultiScript(json, project));
	if (tscScripts.length === 1) {
		return tscScripts[0];
	}
	if (tscScripts.length === 0) {
		return undefined;
	}
	throw new Error(`'${project}' used in scripts '${tscScripts.join("', '")}'`);
}

// This should be TSESLint.Linter.Config or .ConfigType from @typescript-eslint/utils
// but that can only be used once this project is using Node16 resolution. PR #20972
// We could derive type from @typescript-eslint/eslint-plugin, but that it will add
// peer dependency requirements.
interface EslintConfig {
	parserOptions?: {
		// https://typescript-eslint.io/packages/parser/#project
		// eslint-disable-next-line @rushstack/no-new-null
		project?: string | string[] | boolean | null;
	};
}
/**
 * Get a list of build script names that the eslint depends on, based on .eslintrc file.
 * @remarks eslint does not depend on build tasks for the projects it references. (The
 * projects' configurations guide eslint typescript parser to use original typescript
 * source.) The packages that those projects depend on must be built. So effectively
 * eslint has the same prerequisites as the build tasks for the projects referenced.
 * @param packageDir - directory of the package
 * @param root - directory of the Fluid repo root
 * @param json - content of the package.json
 * @returns list of build script names that the eslint depends on
 */
function eslintGetScriptDependencies(
	packageDir: string,
	root: string,
	json: Readonly<PackageJson>,
): (string | string[])[] {
	if (json.scripts?.eslint === undefined) {
		return [];
	}

	const eslintConfig = getEsLintConfigFilePath(packageDir);
	// eslint-disable-next-line @typescript-eslint/strict-boolean-expressions
	if (!eslintConfig) {
		throw new Error(`Unable to find eslint config file for package in ${packageDir}`);
	}

	let config: EslintConfig;
	try {
		const { ext } = path.parse(eslintConfig);
		if (ext !== ".js" && ext !== ".cjs") {
			// TODO: optimize double read for TscDependentTask.getDoneFileContent and there.
			const configFile = fs.readFileSync(eslintConfig, "utf8");
			config = JSON5.parse(configFile);
		} else {
			// eslint-disable-next-line  @typescript-eslint/no-require-imports, unicorn/prefer-module, @typescript-eslint/no-var-requires
			config = require(path.resolve(eslintConfig)) as EslintConfig;
			if (config === undefined) {
				throw new Error(`Exports not found in ${eslintConfig}`);
			}
		}
	} catch (error) {
		throw new Error(`Unable to load eslint config file ${eslintConfig}. ${error}`);
	}

	let projects = config.parserOptions?.project;
	if (!Array.isArray(projects) && typeof projects !== "string") {
		// "config" is normally the raw configuration as file is on disk and has not
		// resolved and merged any extends specifications. So, "project" is what is
		// set in top file.
		if (projects === false || projects === null) {
			// type based linting is disabled - assume no task prerequisites
			return [];
		}
		// @typescript-eslint/parser allows true to mean use closest tsconfig.json, but we want
		// explicit listings for dependency clarity.
		if (projects === true) {
			throw new Error(
				`${json.name} eslint config's 'parserOptions' setting has 'project' set to 'true', which is unsupported by fluid-build. Please specify one or more tsconfig files instead.`,
			);
		}
		// projects === undefined, which @typescript-eslint/eslint-plugin handles by using
		// project path: ./tsconfig.json.
		projects = ["./tsconfig.json"];
	}
	const projectsArray = Array.isArray(projects) ? projects : [projects];

	// Get the build scripts for the projects
	const siblingTscScripts = projectsArray
		// Projects with ".lint." in the name are not required to have other associated tasks.
		.filter((project) => !project.includes(".lint."))
		.map((project) => {
			const found = findTscScript(json, project);

			if (found === undefined) {
				throw new Error(
					`Unable to find tsc script using project '${project}' specified in '${eslintConfig}' within package '${json.name}'`,
				);
			}

			return found;
		});
	if (siblingTscScripts.length === 0) {
		return [];
	}

	// Get the dependencies for the sibling tsc scripts that are the dependencies for eslint
	const packageMap = getFluidPackageMap(root);
	const emptyIgnoreSet = new Set<string>();
	const collectiveDependencies: (string | string[])[] = [];
	for (const script of siblingTscScripts) {
		const scriptCommands = json.scripts[script];
		if (scriptCommands === undefined) {
			throw new Error(
				`internal inconsistency - expected '${script}' not found in package '${json.name}'`,
			);
		}
		for (const commandUntrimmed of scriptCommands.split("&&")) {
			const command = commandUntrimmed.trim();
			if (shouldProcessScriptForTsc(script, command, emptyIgnoreSet)) {
				collectiveDependencies.push(
					...getTscCommandDependencies(packageDir, json, script, command, packageMap),
				);
			}
		}
	}
	return collectiveDependencies;
}

/**
 * Check if package has Fluid build enabled.
 * These are packages that are described in 'repoPackages' property in Fluid build config
 * and will be loaded with the FluidRepo object.
 *
 * @param root - directory of the Fluid repo root
 * @param json - package.json content for the package
 * @returns true if FluidRepo includes the package, false otherwise
 */
function isFluidBuildEnabled(root: string, json: Readonly<PackageJson>): boolean {
	return getFluidPackageMap(root).get(json.name) !== undefined;
}

/**
 * Check if a task has a specific dependency
 * @param root - directory of the Fluid repo root
 * @param json - package.json content for the package
 * @param taskName - name of the task to check
 * @param searchDeps - list of any dependent to find.
 * @returns true if searchDep is found for task, false otherwise
 */
function hasTaskDependency(
	root: string,
	json: Readonly<PackageJson>,
	taskName: string,
	searchDeps: readonly string[],
): boolean {
	const rootConfig = loadFluidBuildConfig(root);
	const globalTaskDefinitions = normalizeGlobalTaskDefinitions(rootConfig?.tasks);
	const taskDefinitions = getTaskDefinitions(json, globalTaskDefinitions, false);
	// Searched deps that are package specific (e.g. <packageName>#<taskName>)
	// It is expected that all packageNames are other packages' names; using
	// given package's name (json.name) will alway return false as package is
	// not a dependency of itself. Skip "name# prefix for self dependencies.
	const packageSpecificSearchDeps = searchDeps.filter((d) => d.includes("#"));
	/**
	 * Set of package dependencies
	 * True dependencies would include peer dependencies as well. Here we are
	 * matching {@link Package.combinedDependencies} that is used in
	 * {@link @fluidframework/build-tools/src/fluidBuild/buildGraph.ts#BuildGraph.initializePackages}
	 * Being more conservative is not terrible as it would just look like a miss
	 * from ^ specification and could be fixed with an explicit dependency.
	 */
	const packageDependencies = new Set([
		...Object.keys(json.dependencies ?? {}),
		// devDeps are not regular task deps, but might happen for internal type only packages.
		...Object.keys(json.devDependencies ?? {}),
	]);
	const seenDep = new Set<string>();
	const pending: string[] = [];
	// eslint-disable-next-line @typescript-eslint/strict-boolean-expressions
	if (taskDefinitions[taskName]) {
		pending.push(...taskDefinitions[taskName].dependsOn);
	}

	while (pending.length > 0) {
		// eslint-disable-next-line @typescript-eslint/no-non-null-assertion
		const dep = pending.pop()!;
		if (seenDep.has(dep)) {
			// This could be repeats or circular dependency (which we are not trying to detect)
			continue;
		}
		seenDep.add(dep);
		if (searchDeps.includes(dep)) {
			return true;
		}
		if (dep.startsWith("^")) {
			// ^ means "depends on the task of the same name in all package dependencies".
			// dep of exactly ^* means "_all_ tasks in all package dependencies".
			const regexSearchMatches = new RegExp(dep === "^*" ? "." : `#${dep.slice(1)}$`);
			const possibleSearchMatches = packageSpecificSearchDeps.filter((searchDep) =>
				regexSearchMatches.test(searchDep),
			);
			if (
				possibleSearchMatches.some((searchDep) =>
					packageDependencies.has(searchDep.split("#")[0]),
				)
			) {
				return true;
			}
			continue;
		}
		if (dep.includes("#")) {
			// Current "pending" dependency is from another package and could possibly
			// be successor to given queried deps, but we are not doing such a deep or
			// exhaustive search at this time.
			continue;
		}
		// Do expand transitive dependencies from local tasks.
		// eslint-disable-next-line @typescript-eslint/strict-boolean-expressions
		if (taskDefinitions[dep]) {
			pending.push(...taskDefinitions[dep].dependsOn);
		}
	}
	return false;
}

/**
 * Check the actual dependencies of a task against an expected set of dependent tasks
 * @param root - directory of the Fluid repo root
 * @param json - package.json content for the package
 * @param taskName - task name to check the actual dependent tasks for
 * @param taskDeps - array of expected dependent tasks
 * @returns message describing the missing dependencies
 */
function checkTaskDeps(
	root: string,
	json: Readonly<PackageJson>,
	taskName: string,
	taskDeps: readonly (string | string[])[],
): string | undefined {
	const missingTaskDependencies = taskDeps
		.filter(
			(taskDep) =>
				!hasTaskDependency(root, json, taskName, Array.isArray(taskDep) ? taskDep : [taskDep]),
		)
		.map((dep) => (Array.isArray(dep) ? dep.join(" or ") : dep));

	return missingTaskDependencies.length > 0
		? `'${taskName}' task is missing the following dependency: \n\t${missingTaskDependencies.join(
				"\n\t",
			)}`
		: undefined;
}

/**
 * Fix up the actual dependencies of a task against an expected set of dependent tasks
 * @param root - directory of the Fluid repo root
 * @param json - package.json content for the package
 * @param taskName - task name to check the actual dependent tasks for
 * @param taskDeps - array of expected dependent tasks
 * @returns json object is modified to include the expected task dependencies
 */
function patchTaskDeps(
	root: string,
	json: PackageJson,
	taskName: string,
	taskDeps: readonly (string | string[])[],
): void {
	const missingTaskDependencies = taskDeps.filter(
		(taskDep) =>
			!hasTaskDependency(root, json, taskName, Array.isArray(taskDep) ? taskDep : [taskDep]),
	);

	if (missingTaskDependencies.length > 0) {
		const fileDep = json.fluidBuild?.tasks?.[taskName];
		if (fileDep === undefined) {
			let tasks: Exclude<Exclude<PackageJson["fluidBuild"], undefined>["tasks"], undefined>;
			if (json.fluidBuild === undefined) {
				tasks = {};
				json.fluidBuild = { tasks };
			} else if (json.fluidBuild.tasks === undefined) {
				tasks = {};
				json.fluidBuild.tasks = tasks;
			} else {
				tasks = json.fluidBuild.tasks;
			}

			tasks[taskName] = taskDeps.map((dep) => {
				if (Array.isArray(dep)) {
					throw new TypeError(
						`build-tools patchTaskDeps for ${taskName} will not auto select single dependency from choice of ${dep.join(
							" or ",
						)}`,
					);
				}
				return dep;
			});
		} else {
			let depArray: string[];
			if (Array.isArray(fileDep)) {
				depArray = fileDep;
			} else if (fileDep.dependsOn === undefined) {
				depArray = [];
				fileDep.dependsOn = depArray;
			} else {
				depArray = fileDep.dependsOn;
			}
			for (const missingDep of missingTaskDependencies) {
				if (Array.isArray(missingDep)) {
					throw new TypeError(
						`build-tools patchTaskDeps for ${taskName} will not auto select single dependency from choice of ${missingDep.join(
							" or ",
						)}`,
					);
				}
				// Check if already added in previous interation to avoid duplicates.
				if (!depArray.includes(missingDep)) {
					depArray.push(missingDep);
				}
			}
		}
	}
}

function getTscCommandDependencies(
	packageDir: string,
	json: Readonly<PackageJson>,
	script: string,
	command: string,
	packageMap: ReadonlyMap<string, Package>,
): (string | string[])[] {
	// If the project has a referenced project, depend on that instead of the default
	const parsedCommand = TscUtils.parseCommandLine(command);
	if (!parsedCommand) {
		throw new Error(`Error parsing tsc command for script '${script}': ${command}`);
	}
	const configFile = TscUtils.findConfigFile(packageDir, parsedCommand);
	const configJson = TscUtils.readConfigFile(configFile) as TsConfigJson;
	if (configJson === undefined) {
		throw new Error(`Failed to load config file '${configFile}'`);
	}

	const deps: (string | string[])[] = [];
	// Assume that we are building test ts files either in tsc or build:esnext if build:test
	// doesn't exist. Make sure the order is encoded
	if (
		json.scripts["build:test"] === undefined &&
		json.scripts["typetests:gen"] !== undefined &&
		(script === "tsc" || (json.scripts.tsc === undefined && script === "build:esnext"))
	) {
		deps.push("typetests:gen");
	}
	if (configJson.references) {
		const configFilePath = path.dirname(configFile);

		// Strictly speaking tsc project references would build the referenced projects as needed,
		// but with parallel builds we want to ensure referenced projects are built first (and not
		// simultaneously). So we add the referenced projects as dependencies.
		for (const ref of configJson.references) {
			let refConfigPath = path.join(configFilePath, ref.path);
			const fileInfo = fs.statSync(refConfigPath);
			if (fileInfo.isDirectory()) {
				refConfigPath = path.join(refConfigPath, "tsconfig.json");
			}
			// Environment path separator may be \, but find helpers all do
			// simple string comparisons where paths are expected to use /.
			// So, ensure search project is set with only / separators.
			refConfigPath = TscUtils.normalizeSlashes(
				`./${path.relative(packageDir, refConfigPath)}`,
			);

			const referencedScript = findTscScript(json, refConfigPath);
			if (referencedScript === undefined) {
				throw new Error(`Unable to find tsc script for referenced project ${refConfigPath}`);
			}
			deps.push(referencedScript);
		}
	}

	const tscPredecessors = fluidBuildDatabaseCache.getPossiblePredecessorTasks(
		packageMap,
		json.name,
		script,
	);

	// eslint-disable-next-line unicorn/prefer-spread
	return deps.concat(
		[...tscPredecessors].map((group) =>
			group.map((predecessor) => `${predecessor.packageName}#${predecessor.script}`),
		),
	);
}

interface BuildDepsCallbackContext {
	packageDir: string;
	json: PackageJson;
	script: string;
	command: string;
	packageMap: ReadonlyMap<string, Package>;
	root: string;
}

function buildDepsHandler(
	file: string,
	root: string,
	check: (context: BuildDepsCallbackContext) => string | undefined,
): string | undefined {
	let json: PackageJson;
	try {
		json = JSON.parse(readFile(file)) as PackageJson;
	} catch {
		return `Error parsing JSON file: ${file}`;
	}

	if (!isFluidBuildEnabled(root, json)) {
		return;
	}
	if (json.scripts === undefined) {
		return;
	}
	const packageDir = path.dirname(file);
	const errors: string[] = [];
	const packageMap = getFluidPackageMap(root);
	const ignore = getFluidBuildTasksTscIgnore(root);
	for (const [script, scriptCommands] of Object.entries(json.scripts)) {
		if (scriptCommands === undefined) {
			continue;
		}
		for (const commandUntrimmed of scriptCommands.split("&&")) {
			const command = commandUntrimmed.trim();
			if (!shouldProcessScriptForTsc(script, command, ignore)) {
				continue;
			}
			try {
				const error = check({ packageDir, json, script, command, packageMap, root });
				// eslint-disable-next-line @typescript-eslint/strict-boolean-expressions
				if (error) {
					errors.push(error);
				}
			} catch (error: unknown) {
				return (error as Error).message;
			}
		}
	}
	return errors.length > 0 ? errors.join("\n") : undefined;
}

function checkTscDependencies({
	packageDir,
	json,
	script,
	command,
	packageMap,
	root,
}: BuildDepsCallbackContext): string | undefined {
	const checkDeps = getTscCommandDependencies(packageDir, json, script, command, packageMap);
	// Check the dependencies
	return checkTaskDeps(root, json, script, checkDeps);
}

const match = /(^|\/)package\.json/i;
export const handlers: Handler[] = [
	{
		name: "fluid-build-tasks-eslint",
		match,
		handler: async (file: string, root: string): Promise<string | undefined> => {
			let json: PackageJson;
			try {
				json = JSON.parse(readFile(file)) as PackageJson;
			} catch {
				return `Error parsing JSON file: ${file}`;
			}

			if (!isFluidBuildEnabled(root, json)) {
				return;
			}
			try {
				const scriptDeps = eslintGetScriptDependencies(path.dirname(file), root, json);
				return checkTaskDeps(root, json, "eslint", scriptDeps);
			} catch (error: unknown) {
				return (error as Error).message;
			}
		},
		resolver: (file: string, root: string): { resolved: boolean; message?: string } => {
			let result: { resolved: boolean; message?: string } = { resolved: true };
			updatePackageJsonFile(path.dirname(file), (json) => {
				if (!isFluidBuildEnabled(root, json)) {
					return;
				}
				try {
					const scriptDeps = eslintGetScriptDependencies(path.dirname(file), root, json);
					patchTaskDeps(root, json, "eslint", scriptDeps);
				} catch (error: unknown) {
					result = { resolved: false, message: (error as Error).message };
				}
			});
			return result;
		},
	},
	{
		/**
		 * Checks that all tsc project files (tsconfig.json), are only used once as the main
		 * configuration among scripts.
		 * Multiple uses may indicate a collision during build.
		 */
		name: "tsc-project-single-use",
		match,
		handler: async (file: string, root: string): Promise<string | undefined> => {
			const projectMap = new Map<string, string>();
			// Note: this does not check tsc-multi commands which do very likely reuse project files
			return buildDepsHandler(
				file,
				root,
				({ packageDir, script, command }: BuildDepsCallbackContext) => {
					// If the project has a referenced project, depend on that instead of the default
					const parsedCommand = TscUtils.parseCommandLine(command);
					if (!parsedCommand) {
						throw new Error(`Error parsing tsc command for script '${script}': ${command}`);
					}
					const configFile = TscUtils.findConfigFile(packageDir, parsedCommand);
					const previousUse = projectMap.get(configFile);
					if (previousUse !== undefined) {
						return `'${previousUse}' and '${script}' tasks share use of ${configFile}`;
					}
					projectMap.set(configFile, script);
				},
			);
		},
	},
	{
		name: "fluid-build-tasks-tsc",
		match,
		handler: async (file: string, root: string) =>
			buildDepsHandler(file, root, checkTscDependencies),
		resolver: (file: string, root: string): { resolved: boolean; message?: string } => {
			let result: { resolved: boolean; message?: string } = { resolved: true };
			updatePackageJsonFile(path.dirname(file), (json) => {
				if (!isFluidBuildEnabled(root, json)) {
					return;
				}

				const packageDir = path.dirname(file);
				const packageMap = getFluidPackageMap(root);
				const ignore = getFluidBuildTasksTscIgnore(root);
				for (const [script, scriptCommands] of Object.entries(json.scripts)) {
					if (scriptCommands === undefined) {
						continue;
					}
					for (const commandUntrimmed of scriptCommands.split("&&")) {
						const command = commandUntrimmed.trim();
						if (shouldProcessScriptForTsc(script, command, ignore)) {
							try {
								const checkDeps = getTscCommandDependencies(
									packageDir,
									json,
									script,
									command,
									packageMap,
								);
								patchTaskDeps(root, json, script, checkDeps);
							} catch (error: unknown) {
								result = { resolved: false, message: (error as Error).message };
								return;
							}
						}
					}
				}
			});
			return result;
		},
	},
];

/**
 * Helper to determine if a script/command should be processed by the handler for tsc fluid-build tasks.
 * @param script - The name of the npm script in package.json.
 * @param command - The command that the npm script executes.
 * @param tasksToIgnore - List of fluid-build tasks (usually npm scripts) that should be ignored.
 * @returns true if script/command should be processed by the handler for tsc fluid-build tasks
 */
function shouldProcessScriptForTsc(
	script: string,
	command: string,
	tasksToIgnore: Set<string>,
): boolean {
	return (
		// This clause ensures we don't match commands that are prefixed with "tsc", like "tsc-multi". The exception
		// is when the whole command is "tsc".
		(command.startsWith("tsc ") || command === "tsc" || command.startsWith("fluid-tsc ")) &&
		// tsc --watch tasks are long-running processes and don't need the standard task deps
		!command.includes("--watch") &&
		!tasksToIgnore.has(script)
	);
}<|MERGE_RESOLUTION|>--- conflicted
+++ resolved
@@ -18,12 +18,8 @@
 } from "@fluidframework/build-tools";
 import * as JSON5 from "json5";
 import { TsConfigJson } from "type-fest";
-<<<<<<< HEAD
-import { Handler, readFile } from "./common.js";
-=======
 import { Handler, readFile } from "./common";
 import { FluidBuildDatabase } from "./fluidBuildDatabase";
->>>>>>> 73e371c4
 
 /**
  * Get and cache the tsc check ignore setting
