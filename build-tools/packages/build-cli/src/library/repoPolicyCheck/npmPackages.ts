/*!
 * Copyright (c) Microsoft Corporation and contributors. All rights reserved.
 * Licensed under the MIT License.
 */

/* eslint-disable prefer-object-has-own */

import fs from "node:fs";
import { createRequire } from "node:module";
import { EOL as newline } from "node:os";
import path from "node:path";
<<<<<<< HEAD
import {
	updatePackageJsonFile,
	updatePackageJsonFileAsync,
} from "@fluid-tools/build-infrastructure";
import { PackageJson, getApiExtractorConfigFilePath } from "@fluidframework/build-tools";
=======
import { findGitRootSync } from "@fluid-tools/build-infrastructure";
import {
	PackageJson,
	getApiExtractorConfigFilePath,
	updatePackageJsonFile,
	updatePackageJsonFileAsync,
} from "@fluidframework/build-tools";
>>>>>>> 4343d432
import { writeJson } from "fs-extra/esm";
import JSON5 from "json5";
import replace from "replace-in-file";
import sortPackageJson from "sort-package-json";
import { PackageNamePolicyConfig, ScriptRequirement, getFlubConfig } from "../../config.js";
import { Repository } from "../git.js";
import { queryTypesResolutionPathsFromPackageExports } from "../packageExports.js";
import { Handler, readFile, writeFile } from "./common.js";

const require = createRequire(import.meta.url);

const licenseId = "MIT";
const author = "Microsoft and contributors";
const repository = "https://github.com/microsoft/FluidFramework.git";
const homepage = "https://fluidframework.com";
const trademark = `
## Trademark

This project may contain Microsoft trademarks or logos for Microsoft projects, products, or services. Use of these trademarks
or logos must follow Microsoft's [Trademark & Brand Guidelines](https://www.microsoft.com/en-us/legal/intellectualproperty/trademarks/usage/general).
Use of Microsoft trademarks or logos in modified versions of this project must not cause confusion or imply Microsoft sponsorship.
`;

// Some of our package scopes definitely should publish, and others should never publish.  If they should never
// publish, we want to add the "private": true flag to their package.json to prevent publishing, and conversely if
// they should always publish we should ensure the "private": true flag is not present.  There is then a third
// category of packages which may elect whether or not to publish -- we leave the choice up to those individual
// packages whether to set the flag.

/**
 * Whether the package is known to be a publicly published package for general use.
 */
export function packageMustPublishToNPM(
	name: string,
	config: PackageNamePolicyConfig,
): boolean {
	const mustPublish = config.mustPublish.npm;

	if (mustPublish === undefined) {
		return false;
	}

	for (const pkgOrScope of mustPublish) {
		if (
			(pkgOrScope.startsWith("@") && name.startsWith(`${pkgOrScope}/`)) ||
			name === pkgOrScope
		) {
			return true;
		}
	}

	return false;
}

/**
 * Whether the package is known to be an internally published package but not to NPM.
 * Note that packages published to NPM will also be published internally, however.
 * This should be a minimal set required for legacy compat of internal partners or internal CI requirements.
 */
export function packageMustPublishToInternalFeedOnly(
	name: string,
	config: PackageNamePolicyConfig,
): boolean {
	const mustPublish = config.mustPublish.internalFeed;

	if (mustPublish === undefined) {
		return false;
	}

	for (const pkgOrScope of mustPublish) {
		if (
			(pkgOrScope.startsWith("@") && name.startsWith(`${pkgOrScope}/`)) ||
			name === pkgOrScope
		) {
			return true;
		}
	}

	return false;
}

/**
 * Whether the package has the option to publicly publish if it chooses.
 * For example, an experimental package may choose to remain unpublished until it's ready for customers to try it out.
 */
export function packageMayChooseToPublishToNPM(
	name: string,
	config: PackageNamePolicyConfig,
): boolean {
	const mayPublish = config.mayPublish.npm;

	if (mayPublish === undefined) {
		return false;
	}

	for (const pkgOrScope of mayPublish) {
		if (
			(pkgOrScope.startsWith("@") && name.startsWith(`${pkgOrScope}/`)) ||
			name === pkgOrScope
		) {
			return true;
		}
	}

	return false;
}

/**
 * Whether the package has the option to publish to an internal feed if it chooses.
 */
export function packageMayChooseToPublishToInternalFeedOnly(
	name: string,
	config: PackageNamePolicyConfig,
): boolean {
	const mayPublish = config.mayPublish.internalFeed;

	if (mayPublish === undefined) {
		return false;
	}

	for (const pkgOrScope of mayPublish) {
		if (
			(pkgOrScope.startsWith("@") && name.startsWith(`${pkgOrScope}/`)) ||
			name === pkgOrScope
		) {
			return true;
		}
	}

	return false;
}

/**
 * If we haven't explicitly OK'd the package scope to publish in one of the categories above, it must be marked
 * private to prevent publishing.
 */
export function packageMustBePrivate(name: string, root: string): boolean {
	const config = getFlubConfig(root).policy?.packageNames;

	if (config === undefined) {
		// Unless configured, all packages must be private
		return true;
	}

	return !(
		packageMustPublishToNPM(name, config) ||
		packageMayChooseToPublishToNPM(name, config) ||
		packageMustPublishToInternalFeedOnly(name, config) ||
		packageMayChooseToPublishToInternalFeedOnly(name, config)
	);
}

/**
 * If we know a package needs to publish somewhere, then it must not be marked private to allow publishing.
 */
export function packageMustNotBePrivate(name: string, root: string): boolean {
	const config = getFlubConfig(root).policy?.packageNames;

	if (config === undefined) {
		// Unless configured, all packages must be private
		return false;
	}

	return (
		packageMustPublishToNPM(name, config) || packageMustPublishToInternalFeedOnly(name, config)
	);
}

/**
 * Whether the package either belongs to a known Fluid package scope or is a known unscoped package.
 */
function packageIsFluidPackage(name: string, root: string): boolean {
	const config = getFlubConfig(root).policy?.packageNames;

	if (config === undefined) {
		// Unless configured, all packages are considered Fluid packages
		return true;
	}

	return packageScopeIsAllowed(name, config) || packageIsKnownUnscoped(name, config);
}

/**
 * Returns true if the package scope matches the .
 */
function packageScopeIsAllowed(name: string, config: PackageNamePolicyConfig): boolean {
	const allowedScopes = config?.allowedScopes;

	if (allowedScopes === undefined) {
		// No config, so all scopes are invalid.
		return false;
	}

	for (const allowedScope of allowedScopes) {
		if (name.startsWith(`${allowedScope}/`)) {
			return true;
		}
	}

	return false;
}

/**
 * Returns true if the name matches one of the configured known unscoped package names.
 */
function packageIsKnownUnscoped(name: string, config: PackageNamePolicyConfig): boolean {
	const unscopedPackages = config?.unscopedPackages;

	if (unscopedPackages === undefined) {
		// No config, return false for all values
		return false;
	}

	for (const allowedPackage of unscopedPackages) {
		if (name === allowedPackage) {
			return true;
		}
	}

	return false;
}

/**
 * An array of known npm feeds used in the Fluid Framework CI pipelines.
 */
export const feeds = [
	/**
	 * The public npm feed at npmjs.org.
	 */
	"public",

	/**
	 * Contains per-commit to microsoft/FluidFramework main releases of all Fluid packages that are available in the
	 * public feed, plus some internal-only packages.
	 */
	"internal-build",

	/**
	 * Contains test packages, i.e. packages published from a branch in the microsoft/FluidFramework repository beginning
	 * with test/.
	 */
	"internal-test",

	/**
	 * Contains packages private to the FluidFramework repository (\@fluid-private packages). These should only be
	 * referenced as devDependencies by other packages in FluidFramework and its pipelines.
	 */
	"internal-dev",
] as const;

/**
 * A type representing the known npm feeds used in the Fluid Framework CI pipelines.
 */
export type Feed = (typeof feeds)[number];

/**
 * Type guard. Returns true if the provided string is a known npm feed.
 */
export function isFeed(str: string | undefined): str is Feed {
	if (str === undefined) {
		return false;
	}
	return (feeds as readonly string[]).includes(str);
}

/**
 * Determines if a package should be published to a specific npm feed per the provided config.
 */
export function packagePublishesToFeed(
	name: string,
	config: PackageNamePolicyConfig,
	feed: Feed,
): boolean {
	const publishPublic =
		packageMustPublishToNPM(name, config) || packageMayChooseToPublishToNPM(name, config);
	const publishInternalBuild =
		publishPublic || packageMustPublishToInternalFeedOnly(name, config);

	// eslint-disable-next-line default-case
	switch (feed) {
		case "public": {
			return publishPublic;
		}

		// The build and dev feed should be mutually exclusive
		case "internal-build": {
			return publishInternalBuild;
		}

		case "internal-dev": {
			return (
				!publishInternalBuild && packageMayChooseToPublishToInternalFeedOnly(name, config)
			);
		}

		case "internal-test": {
			return true;
		}
	}

	return false;
}

type IReadmeInfo =
	| {
			exists: false;
			filePath: string;
	  }
	| {
			exists: true;
			filePath: string;
			title: string;
			trademark: boolean;
			readme: string;
	  };

function getReadmeInfo(dir: string): IReadmeInfo {
	const filePath = path.join(dir, "README.md");
	if (!fs.existsSync(filePath)) {
		return { exists: false, filePath };
	}

	const readme = readFile(filePath);
	const lines = readme.split(/\r?\n/);
	const titleMatches = /^# (.+)$/.exec(lines[0]); // e.g. # @fluidframework/build-tools
	const title = titleMatches?.[1] ?? "";
	return {
		exists: true,
		filePath,
		title,
		trademark: readme.includes(trademark),
		readme,
	};
}

let computedPrivatePackages: Set<string> | undefined;
async function ensurePrivatePackagesComputed(): Promise<Set<string>> {
	if (computedPrivatePackages !== undefined) {
		return computedPrivatePackages;
	}

	computedPrivatePackages = new Set();
	const baseDir = findGitRootSync();
	const repo = new Repository({ baseDir }, "microsoft/FluidFramework");
	const packageJsons = await repo.getFiles("**/package.json");

	for (const filePath of packageJsons) {
		const packageJson = JSON.parse(readFile(filePath)) as PackageJson;
		if (packageJson.private ?? false) {
			computedPrivatePackages.add(packageJson.name);
		}
	}

	return computedPrivatePackages;
}

interface ParsedArg {
	arg: string;
	original: string;
}

/**
 * Parses command line string into arguments following OS quote rules.
 *
 * Note: no accommodation is made for a line of script where shell features are used
 * such as redirects `>`, pipes `|`, or multiple command separators `&&` or `;`.
 *
 * @param commandLine - complete command line as a simple string
 * @param onlyDoubleQuotes - only consider double quotes for grouping
 * @returns array of ordered pairs of resolved `arg` strings (quotes and escapes resolved)
 * and `original` corresponding strings.
 */
function parseArgs(
	commandLine: string,
	{ onlyDoubleQuotes }: { onlyDoubleQuotes: boolean },
): ParsedArg[] {
	const regexArg = onlyDoubleQuotes
		? /(?<!\S)(?:[^\s"\\]|\\\S)*(?:(").*?(?:(?<=[^\\](?:\\\\)*)\1(?:[^\s"\\]|\\\S)*|$))*(?!\S)/g
		: /(?<!\S)(?:[^\s"'\\]|\\\S)*(?:(["']).*?(?:(?<=[^\\](?:\\\\)*)\1(?:[^\s"'\\]|\\\S)*|$))*(?!\S)/g;
	const regexQuotedSegment = onlyDoubleQuotes
		? /(?:^|(?<=(?:[^\\]|^)(?:\\\\)*))(")(.*?)(?:(?<=[^\\](?:\\\\)*)\1|$)/g
		: /(?:^|(?<=(?:[^\\]|^)(?:\\\\)*))(["'])(.*?)(?:(?<=[^\\](?:\\\\)*)\1|$)/g;
	const regexEscapedCharacters = onlyDoubleQuotes ? /\\(["\\])/g : /\\(["'\\])/g;
	return [...commandLine.matchAll(regexArg)].map((matches) => ({
		arg: matches[0].replace(regexQuotedSegment, "$2").replace(regexEscapedCharacters, "$1"),
		original: matches[0],
	}));
}

/**
 * Applies universally understood grouping and escaping to form a single argument
 * text to be used as part of a command line string.
 *
 * @param resolvedArg - string as it should appear to new process
 * @returns preferred string to use within a command line string
 */
function quoteAndEscapeArgsForUniversalCommandLine(
	resolvedArg: string,
	{ forceQuote }: { forceQuote?: boolean } = {},
): string {
	// Unix shells provide feature where arguments that can be resolved as globs
	// are expanded before passed to new process. Detect those and group them
	// to ensure consistent arg passing. (Grouping disables glob expansion.)
	const regexGlob = /[*?[]|\([^)]*\)/;
	const notAGlob = resolvedArg.startsWith("-") || !regexGlob.test(resolvedArg);
	// Double quotes are used for grouping arguments with whitespace and must be
	// escaped with \ and \ itself must therefore be escaped.
	// Unix shells also use single quotes for grouping. Rather than escape those,
	// which Windows command shell would not unescape, those args must be grouped.
	const escapedArg = resolvedArg.replace(/(["\\])/g, "\\$1");
	// eslint-disable-next-line @typescript-eslint/strict-boolean-expressions
	const canBeUnquoted = notAGlob && !forceQuote && !/[\s']/.test(resolvedArg);
	return canBeUnquoted ? escapedArg : `"${escapedArg}"`;
}

/**
 * Prepares argument to be part of command script line. It does some handling for
 * special shell elements that parseArgs ignores.
 *
 * @param parsedArg - one result from parseArgs
 * @returns preferred string to use within a command script string
 */
function quoteAndEscapeArgsForUniversalScriptLine({ arg, original }: ParsedArg): string {
	// Check for exactly `&&` or `|`.
	if (arg === "&&" || arg === "|") {
		// Use quoting if original had any quoting.
		return arg === original ? arg : `"${arg}"`;
	}

	// Check for unquoted start of `&&` or `|`.
	if (!/^["']/.test(original)) {
		const specialStart = /(^&&|^\|)(.+)$/.exec(arg);
		if (specialStart) {
			// Separate the `&&` or `|` from remainder that will be its own arg.
			const remainder = quoteAndEscapeArgsForUniversalScriptLine({
				arg: specialStart[2],
				original: original.slice(specialStart[1].length),
			});
			return `${specialStart[1]} ${remainder}`;
		}
	}

	// Check for unquoted tail `|`.
	if (!/["']$/.test(original)) {
		const specialEnd = /^(.+)\|$/.exec(arg);
		if (specialEnd) {
			// Separate the `|` from prior that will be its own arg.
			const prior = quoteAndEscapeArgsForUniversalScriptLine({
				arg: specialEnd[1],
				original: original.slice(0, Math.max(0, original.length - 1)),
			});
			return `${prior} |`;
		}
	}

	// Among the special characters `>`, `|`, `;`, and `&`, check for `&` at
	// start, pipe (with anything else), or `;`. Some common `&` uses like `2>&1`
	// should also remain unquoted.
	const forceQuote = /^&|[;|]/.test(arg);

	return quoteAndEscapeArgsForUniversalCommandLine(arg, { forceQuote });
}

/**
 * Parse script line as if unix shell, then form preferred script line.
 *
 * @param scriptLine - unparsed script line
 * @returns preferred command line
 */
function getPreferredScriptLine(scriptLine: string): string {
	return (
		parseArgs(scriptLine, { onlyDoubleQuotes: false })
			// eslint-disable-next-line unicorn/no-array-callback-reference
			.map(quoteAndEscapeArgsForUniversalScriptLine)
			.join(" ")
	);
}

/**
 * Read the "mainEntryPointFilePath" value from the api-extractor-lint config file.
 * @param configFileAbsPath - api-exractor-lint config file path
 * @param projectRoot - project root directory (package.json directory)
 * @returns "mainEntryPointFilePath" value relative to {@link projectRoot}
 */
async function readConfigMainEntryPointFilePath(
	configFileAbsPath: string,
	projectRoot: string,
): Promise<string | undefined> {
	return fs.promises
		.readFile(configFileAbsPath, { encoding: "utf8" })
		.then(async (configContent) => {
			const { mainEntryPointFilePath } = JSON5.parse<{
				mainEntryPointFilePath?: string;
			}>(configContent);
			if (mainEntryPointFilePath === undefined) {
				return undefined;
			}
			// mainEntryPointFilePath is relative to the config file
			// directory unless it is prefixed with <projectFolder>
			// which is replaced with the project root directory.
			const mainEntryPointFilePathWithoutProjectFolder = mainEntryPointFilePath.replace(
				/^<projectFolder>\//,
				"./",
			);
			if (mainEntryPointFilePathWithoutProjectFolder !== mainEntryPointFilePath) {
				return mainEntryPointFilePathWithoutProjectFolder;
			}
			const mainEntryPointFileAbsPath = path.join(
				path.dirname(configFileAbsPath),
				mainEntryPointFilePath,
			);
			return `./${path
				.relative(projectRoot, mainEntryPointFileAbsPath)
				.replaceAll("\\", "/")}`;
		});
}

/**
 * Read the package.json scripts to find the api-extractor lint commands and
 * the files they cover. Remove covered files from needLinted.
 */
async function removeLintedExportsPathsAsync(
	packageJson: PackageJson,
	dir: string,
	needLinted: Map<string, unknown>,
): Promise<void> {
	const promises: Promise<void>[] = [];
	for (const [name, commands] of Object.entries(packageJson.scripts ?? {})) {
		// Expect api-extractor lint commands are named check:exports:*
		if (!name.startsWith("check:exports:")) {
			continue;
		}
		if (typeof commands !== "string") {
			continue;
		}
		for (const command of commands.split("&&")) {
			if (command.startsWith("api-extractor run")) {
				const configFileRelPath = getApiExtractorConfigFilePath(command);
				const configFileAbsPath = path.resolve(dir, configFileRelPath);
				promises.push(
					readConfigMainEntryPointFilePath(configFileAbsPath, dir)
						.then((mainEntryPointFilePath) => {
							if (mainEntryPointFilePath !== undefined) {
								needLinted.delete(mainEntryPointFilePath);
							}
						})
						.catch((error) =>
							console.warn(
								`Error parsing API Extractor config: ${configFileAbsPath} for ${packageJson.name} "${name}".\n\t${error}`,
							),
						),
				);
			}
		}
	}
	await Promise.all(promises);
}

interface ScriptEntry {
	name: string;
	commandLine: string;
}

/**
 * Determine missing elements to properly lint API exports.
 *
 * @remarks Does not check that api-extractor config files have linting enabled.
 *
 * @param packageJson - package.json contents
 * @param dir - directory of package.json
 * @returns record of missing requirements or with unexpected values
 */
async function getApiLintElementsMissing(
	packageJson: Readonly<PackageJson>,
	dir: string,
): Promise<{
	scriptEntries: ScriptEntry[];
	configFiles: Map<string, string>;
	devDependencies: string[];
	targetsImpacted: Set<string>;
}> {
	const scriptEntries: ScriptEntry[] = [];
	const configFiles = new Map<string, string>();
	const devDependencies: string[] = [];
	const targetsImpacted = new Set<string>();
	const missing = { scriptEntries, configFiles, devDependencies, targetsImpacted };

	const exportsField = packageJson.exports;
	if (exportsField === undefined) {
		return missing;
	}

	const { mapTypesPathToExportPaths } = queryTypesResolutionPathsFromPackageExports(
		packageJson,
		new Map([[/\.d\.ts$/, undefined]]),
		{ node10TypeCompat: false, onlyFirstMatches: false },
	);

	const needsLinted = new Map<string, string>();
	let internalLintTarget: string | undefined;
	let rootLintTarget: string | undefined;
	for (const [relPath, exports] of mapTypesPathToExportPaths.entries()) {
		const onlyRequire = exports.every((e) => e.conditions.includes("require"));
		const onlyImport = exports.every((e) => e.conditions.includes("import"));
		const skew = onlyRequire ? "cjs:" : onlyImport ? "esm:" : "";
		if (exports.some((e) => !e.exportPath.startsWith("./internal"))) {
			const existingSkew = needsLinted.get(relPath);
			if (existingSkew === undefined) {
				needsLinted.set(relPath, skew);
			} else if (existingSkew !== skew) {
				needsLinted.set(relPath, "");
			}
			// Keep track of root exports for cross group consistency checks
			// in case there isn't an ./internal export.
			if (exports.some((e) => e.exportPath === ".")) {
				// Only one file needs to be checked for this. Prefer export that
				// is not 'require' restricted.
				// eslint-disable-next-line unicorn/no-lonely-if
				if (rootLintTarget === undefined || !onlyRequire) {
					rootLintTarget = relPath;
				}
			}
		} else if (exports.some((e) => e.exportPath === "./internal")) {
			// ./internal export should be checked for cross group consistency.
			// Only one file needs to be checked for this. Prefer export that
			// is not 'require' restricted.
			// eslint-disable-next-line unicorn/no-lonely-if
			if (internalLintTarget === undefined || !onlyRequire) {
				internalLintTarget = relPath;
			}
		}
	}
	if (needsLinted.size === 0 && internalLintTarget === undefined) {
		// No files need linting
		return missing;
	}

	// -------------------------------------------------------------------------
	// There are files that need linting.

	function addAllTargets(): void {
		if (internalLintTarget !== undefined) {
			targetsImpacted.add(internalLintTarget);
		}
		for (const target of needsLinted.keys()) {
			targetsImpacted.add(target);
		}
	}

	// Make sure the package.json has the check:exports script that runs others.
	const checkExports = packageJson.scripts?.["check:exports"];
	if (checkExports !== 'concurrently "npm:check:exports:*"') {
		scriptEntries.push({
			name: "check:exports",
			commandLine: 'concurrently "npm:check:exports:*"',
		});
		addAllTargets();
	}

	// Make sure `concurrently` and `@microsoft/api-extractor` are available.
	if (packageJson.devDependencies?.concurrently === undefined) {
		devDependencies.push("concurrently");
		addAllTargets();
	}
	if (packageJson.devDependencies?.["@microsoft/api-extractor"] === undefined) {
		devDependencies.push("@microsoft/api-extractor");
		addAllTargets();
	}

	// The bundle target is specially linted using bundling checks for cross group consistency.
	{
		const bundleLintTarget = internalLintTarget ?? rootLintTarget;
		if (bundleLintTarget !== undefined) {
			const lintBundleTags = packageJson.scripts?.["check:exports:bundle-release-tags"];
			const apiExtractorFile = "api-extractor/api-extractor-lint-bundle.json";
			const commandLine = `api-extractor run --config ${apiExtractorFile}`;
			if (lintBundleTags !== commandLine) {
				scriptEntries.push({
					name: "check:exports:bundle-release-tags",
					commandLine,
				});
				targetsImpacted.add(bundleLintTarget);
			}
			const configFileAbsPath = path.resolve(dir, apiExtractorFile);
			// If the bundle target is not the internal target, then it is the root target
			// or any target appropriate for cross group consistency checks. "*|" is used
			// as a sentinel to allow any target, but also encodes a default file when
			// fixing is invoked.
			configFiles.set(configFileAbsPath, internalLintTarget ?? `*|${rootLintTarget}`);
		}
	}

	// Remove any entries from needLinted that are already covered.
	await removeLintedExportsPathsAsync(packageJson, dir, needsLinted);

	// Form script entries and unique config file names for files without recognized coverage.
	const regexPath = /^(?:\.\/)?(?:lib\/|dist\/)?(?<path>[^/]+(?:\/[^/]+)*)\.d\.ts$/;
	for (const [relPath, skew] of needsLinted) {
		const pathMatch = regexPath.exec(relPath);
		const scriptEntry = pathMatch?.groups?.path.replace(/\//g, ":") ?? "";
		const apiExtractorFile = `api-extractor/api-extractor-lint-${scriptEntry.replaceAll(
			":",
			"_",
		)}.${skew.replaceAll(":", ".")}json`;
		const scriptEntryName = `check:exports:${skew}${scriptEntry}`;
		const scriptCommand = `api-extractor run --config ${apiExtractorFile}`;
		scriptEntries.push({ name: scriptEntryName, commandLine: scriptCommand });
		const configFileAbsPath = path.resolve(dir, apiExtractorFile);
		configFiles.set(configFileAbsPath, relPath);
		targetsImpacted.add(relPath);
	}

	// Check for the presence of the api-extractor-lint-* files with the expected
	// mainEntryPointFilePath values.
	const configAndTargetFilesArray = [...configFiles.entries()];
	await Promise.all(
		configAndTargetFilesArray.map(async ([configFileNeeded, target]) =>
			readConfigMainEntryPointFilePath(configFileNeeded, dir)
				.then((mainEntryPointFilePath) => {
					if (
						mainEntryPointFilePath !== undefined &&
						(mainEntryPointFilePath === target || target.startsWith("*|"))
					) {
						// Satisfied, remove from map of missing.
						configFiles.delete(configFileNeeded);
					}
				})
				.catch(() => undefined),
		),
	);
	// Make sure remaining config targets are in impacted set.
	// Bundle target might not be.
	for (const target of configFiles.values()) {
		targetsImpacted.add(
			target.startsWith("*|") ? "any .d.ts file (for bundle check)" : target,
		);
	}

	return missing;
}

/**
 * Tests that given value is defined.
 */
function isDefined<T>(v: T | undefined): v is T {
	return v !== undefined;
}

const match = /(^|\/)package\.json/i;
export const handlers: Handler[] = [
	{
		name: "npm-package-metadata-and-sorting",
		match,
		handler: async (file: string): Promise<string | undefined> => {
			let json: PackageJson;
			try {
				json = JSON.parse(readFile(file)) as PackageJson;
			} catch {
				return `Error parsing JSON file: ${file}`;
			}

			const ret: string[] = [];

			if (JSON.stringify(sortPackageJson(json)) !== JSON.stringify(json)) {
				ret.push(`package.json not sorted`);
			}

			if (json.author !== author) {
				ret.push(`author: "${json.author}" !== "${author}"`);
			}

			if (json.license !== licenseId) {
				ret.push(`license: "${json.license}" !== "${licenseId}"`);
			}

			// eslint-disable-next-line @typescript-eslint/strict-boolean-expressions
			if (!json.repository) {
				ret.push(`repository field missing`);
			} else if (typeof json.repository === "string") {
				ret.push(`repository should be an object, not a string`);
			} else {
				if (json.repository?.url !== repository) {
					ret.push(`repository.url: "${json.repository.url}" !== "${repository}"`);
				}

				// file is already relative to the repo root, so we can use it as-is.
				const relativePkgDir = path.dirname(file).replace(/\\/g, "/");

				// The directory field should be omitted from the root package, so consider this a policy failure.
				if (relativePkgDir === ".") {
					ret.push(
						`repository.directory: "${json.repository.directory}" field is present but should be omitted from root package`,
					);
				} else if (json.repository?.directory !== relativePkgDir) {
					ret.push(
						`repository.directory: "${json.repository.directory}" !== "${relativePkgDir}"`,
					);
				}
			}

			// eslint-disable-next-line @typescript-eslint/strict-boolean-expressions
			if (!json.private && !json.description) {
				ret.push("description: must not be empty");
			}

			if (json.homepage !== homepage) {
				ret.push(`homepage: "${json.homepage}" !== "${homepage}"`);
			}

			if (ret.length > 1) {
				return `${ret.join(newline)}`;
			}
			if (ret.length === 1) {
				return ret[0];
			}

			return undefined;
		},
		resolver: (file: string): { resolved: boolean } => {
			updatePackageJsonFile(path.dirname(file), (json) => {
				json.author = author;
				json.license = licenseId;

				// file is already relative to the repo root, so we can use it as-is.
				const relativePkgDir = path.dirname(file).replace(/\\/g, "/");
				json.repository =
					// The directory field should be omitted from the root package.
					relativePkgDir === "."
						? {
								type: "git",
								url: repository,
							}
						: {
								type: "git",
								url: repository,
								directory: relativePkgDir,
							};

				json.homepage = homepage;
			});

			return { resolved: true };
		},
	},
	{
		// Verify that we're not introducing new scopes or unscoped packages unintentionally.
		// If you'd like to introduce a new package scope or a new unscoped package, please discuss it first.
		name: "npm-strange-package-name",
		match,
		handler: async (file: string, root: string): Promise<string | undefined> => {
			let json: PackageJson;
			try {
				json = JSON.parse(readFile(file)) as PackageJson;
			} catch {
				return `Error parsing JSON file: ${file}`;
			}

			// "root" is the package name for monorepo roots, so ignore them
			if (!packageIsFluidPackage(json.name, root) && json.name !== "root") {
				const matched = json.name.match(/^(@.+)\//);
				if (matched !== null) {
					return `Scope ${matched[1]} is an unexpected Fluid scope`;
				}
				return `Package ${json.name} is an unexpected unscoped package`;
			}
		},
	},
	{
		// Verify that packages are correctly marked private or not.
		// Also verify that non-private packages don't take dependencies on private packages.
		name: "npm-private-packages",
		match,
		handler: async (file: string, root: string): Promise<string | undefined> => {
			let json: PackageJson;
			try {
				json = JSON.parse(readFile(file)) as PackageJson;
			} catch {
				return `Error parsing JSON file: ${file}`;
			}

			const privatePackages = await ensurePrivatePackagesComputed();
			const errors: string[] = [];

			// eslint-disable-next-line @typescript-eslint/strict-boolean-expressions
			if (json.private && packageMustNotBePrivate(json.name, root)) {
				errors.push(`Package ${json.name} must not be marked private`);
			}

			// Packages publish by default, so we need an explicit true flag to suppress publishing.
			if (json.private !== true && packageMustBePrivate(json.name, root)) {
				errors.push(`Package ${json.name} must be marked private`);
			}

			const deps = Object.keys(json.dependencies ?? {});
			if (json.private !== true && deps.some((name) => privatePackages.has(name))) {
				errors.push(
					`Non-private package must not depend on the private package(s): ${deps
						.filter((name) => privatePackages.has(name))
						.join(",")}`,
				);
			}

			if (errors.length > 0) {
				return `package.json private flag violations: ${newline}${errors.join(newline)}`;
			}
		},
	},
	{
		name: "npm-package-readmes",
		match,
		handler: async (file: string): Promise<string | undefined> => {
			let json: PackageJson;
			try {
				json = JSON.parse(readFile(file)) as PackageJson;
			} catch {
				return `Error parsing JSON file: ${file}`;
			}

			const packageName = json.name;
			const packageDir = path.dirname(file);
			const readmeInfo: IReadmeInfo = getReadmeInfo(packageDir);

			if (!readmeInfo.exists) {
				return `Package directory ${packageDir} contains no README.md`;
			}
			if (readmeInfo.title !== packageName) {
				// These packages don't follow the convention of starting the readme with "# PackageName"
				const skip = ["root", "fluid-docs"].includes(packageName);
				if (!skip) {
					return `Readme in package directory ${packageDir} should begin with heading "${json.name}"`;
				}
			}

			if (fs.existsSync(path.join(packageDir, "Dockerfile")) && !readmeInfo.trademark) {
				return `Readme in package directory ${packageDir} with Dockerfile should contain with trademark verbiage`;
			}
		},
		resolver: (file: string): { resolved: boolean; message?: string } => {
			let json: PackageJson;
			try {
				json = JSON.parse(readFile(file)) as PackageJson;
			} catch {
				return { resolved: false, message: `Error parsing JSON file: ${file}` };
			}

			const packageName = json.name;
			const packageDir = path.dirname(file);
			const readmeInfo: IReadmeInfo = getReadmeInfo(packageDir);
			const expectedTitle = `# ${json.name}`;
			const expectTrademark = fs.existsSync(path.join(packageDir, "Dockerfile"));
			if (!readmeInfo.exists) {
				if (expectTrademark) {
					writeFile(readmeInfo.filePath, `${expectedTitle}${newline}${newline}${trademark}`);
				} else {
					writeFile(readmeInfo.filePath, `${expectedTitle}${newline}`);
				}
				return { resolved: true };
			}

			const fixTrademark =
				!readmeInfo.trademark && !readmeInfo.readme.includes("## Trademark");
			if (fixTrademark) {
				const existingNewLine = readmeInfo.readme.endsWith("\n");
				writeFile(
					readmeInfo.filePath,
					`${readmeInfo.readme}${existingNewLine ? "" : newline}${trademark}`,
				);
			}
			if (readmeInfo.title !== packageName) {
				replace.sync({
					files: readmeInfo.filePath,
					from: /^(.*)/,
					to: expectedTitle,
				});
			}

			return { resolved: readmeInfo.trademark || fixTrademark };
		},
	},
	{
		name: "npm-package-folder-name",
		match,
		handler: async (file: string): Promise<string | undefined> => {
			let json: PackageJson;
			try {
				json = JSON.parse(readFile(file)) as PackageJson;
			} catch {
				return `Error parsing JSON file: ${file}`;
			}

			const packageName = json.name;
			const packageDir = path.dirname(file);
			const [, scopedName] = packageName.split("/") as [string, string];
			const nameWithoutScope = scopedName ?? packageName;
			const folderName = path.basename(packageDir);

			// We expect the foldername to match the tail of the package name
			// Full match isn't required for cases where the package name is prefixed with names from earlier in the path
			if (!nameWithoutScope.toLowerCase().endsWith(folderName.toLowerCase())) {
				// These packages don't follow the convention of the dir matching the tail of the package name
				const skip = ["root"].includes(packageName);
				if (!skip) {
					return `Containing folder ${folderName} for package ${packageName} should be named similarly to the package`;
				}
			}
		},
	},
	{
		name: "npm-package-license",
		match,
		handler: async (file: string, root: string): Promise<string | undefined> => {
			let json: PackageJson;
			try {
				json = JSON.parse(readFile(file)) as PackageJson;
			} catch {
				return `Error parsing JSON file: ${file}`;
			}

			// eslint-disable-next-line @typescript-eslint/strict-boolean-expressions
			if (json.private) {
				return;
			}

			const packageName = json.name;
			const packageDir = path.dirname(file);
			const licensePath = path.join(packageDir, "LICENSE");
			const rootLicensePath = path.join(root, "LICENSE");

			if (!fs.existsSync(licensePath)) {
				return `LICENSE file missing for package ${packageName}`;
			}

			const licenseFile = readFile(licensePath);
			const rootFile = readFile(rootLicensePath);
			if (licenseFile !== rootFile) {
				return `LICENSE file in ${packageDir} doesn't match ${rootLicensePath}`;
			}
		},
		resolver: (file: string, root: string): { resolved: boolean; message?: string } => {
			const packageDir = path.dirname(file);
			const licensePath = path.join(packageDir, "LICENSE");
			const rootLicensePath = path.join(root, "LICENSE");
			try {
				fs.copyFileSync(rootLicensePath, licensePath);
			} catch {
				return {
					resolved: false,
					message: `Error copying file from ${rootLicensePath} to ${licensePath}`,
				};
			}
			return { resolved: true };
		},
	},
	{
		name: "npm-package-json-prettier",
		match,
		handler: async (file: string): Promise<string | undefined> => {
			let json: PackageJson;

			try {
				json = JSON.parse(readFile(file)) as PackageJson;
			} catch {
				return `Error parsing JSON file: ${file}`;
			}

			const hasScriptsField = Object.prototype.hasOwnProperty.call(json, "scripts");
			const missingScripts: string[] = [];

			if (hasScriptsField) {
				const hasPrettierScript = Object.prototype.hasOwnProperty.call(
					json.scripts,
					"prettier",
				);
				const hasPrettierFixScript = Object.prototype.hasOwnProperty.call(
					json.scripts,
					"prettier:fix",
				);
				const hasFormatScript = Object.prototype.hasOwnProperty.call(json.scripts, "format");
				const isLernaFormat = json.scripts.format?.includes("lerna");

				// eslint-disable-next-line @typescript-eslint/strict-boolean-expressions
				if (!isLernaFormat && (hasPrettierScript || hasPrettierFixScript || hasFormatScript)) {
					if (!hasPrettierScript) {
						missingScripts.push(`prettier`);
					}

					if (!hasPrettierFixScript) {
						missingScripts.push(`prettier:fix`);
					}

					if (!hasFormatScript) {
						missingScripts.push(`format`);
					}
				}
			}

			return missingScripts.length > 0
				? `${file} is missing the following scripts: ${missingScripts.join("\n\t")}`
				: undefined;
		},
		resolver: (file: string): { resolved: boolean; message?: string } => {
			updatePackageJsonFile(path.dirname(file), (json) => {
				const hasScriptsField = Object.prototype.hasOwnProperty.call(json, "scripts");

				if (hasScriptsField) {
					const hasFormatScriptResolver = Object.prototype.hasOwnProperty.call(
						json.scripts,
						"format",
					);

					const hasPrettierScriptResolver = Object.prototype.hasOwnProperty.call(
						json.scripts,
						"prettier",
					);

					const hasPrettierFixScriptResolver = Object.prototype.hasOwnProperty.call(
						json.scripts,
						"prettier:fix",
					);

					if (
						hasFormatScriptResolver ||
						hasPrettierScriptResolver ||
						hasPrettierFixScriptResolver
					) {
						const formatScript = json.scripts?.format?.includes("lerna");
						const prettierScript = json.scripts?.prettier?.includes("--ignore-path");
						const prettierFixScript =
							json.scripts?.["prettier:fix"]?.includes("--ignore-path");
						// eslint-disable-next-line @typescript-eslint/strict-boolean-expressions
						if (json.scripts !== undefined && !formatScript) {
							json.scripts.format = "npm run prettier:fix";
							// eslint-disable-next-line @typescript-eslint/strict-boolean-expressions
							if (!prettierScript) {
								json.scripts.prettier = "prettier --check .";
							}
							// eslint-disable-next-line @typescript-eslint/strict-boolean-expressions
							if (!prettierFixScript) {
								json.scripts["prettier:fix"] = "prettier --write .";
							}
						}
					}
				}
			});

			return { resolved: true };
		},
	},
	{
		name: "npm-package-json-script-clean",
		match,
		handler: async (file: string): Promise<string | undefined> => {
			let json: PackageJson;

			try {
				json = JSON.parse(readFile(file)) as PackageJson;
			} catch {
				return `Error parsing JSON file: ${file}`;
			}

			const hasScriptsField = Object.prototype.hasOwnProperty.call(json, "scripts");
			const missingScripts: string[] = [];

			if (hasScriptsField) {
				const hasBuildScript = Object.prototype.hasOwnProperty.call(json.scripts, "build");
				const hasCleanScript = Object.prototype.hasOwnProperty.call(json.scripts, "clean");

				if (hasBuildScript && !hasCleanScript) {
					missingScripts.push(`clean`);
				}
			}

			return missingScripts.length > 0
				? `${file} is missing the following scripts: \n\t${missingScripts.join("\n\t")}`
				: undefined;
		},
	},
	{
		name: "npm-package-json-script-dep",
		match,
		handler: async (file: string, root: string): Promise<string | undefined> => {
			const manifest = getFlubConfig(root);
			const commandPackages = manifest.policy?.dependencies?.commandPackages;
			if (commandPackages === undefined) {
				return;
			}
			const commandDep = new Map(commandPackages);
			let json: PackageJson;

			try {
				json = JSON.parse(readFile(file)) as PackageJson;
			} catch {
				return `Error parsing JSON file: ${file}`;
			}

			const hasScriptsField = Object.prototype.hasOwnProperty.call(json, "scripts");
			const missingDeps: string[] = [];

			if (hasScriptsField) {
				const regexNpmAlias = /^npm:(?<alias>.+)@/;
				// Get names of all of the packages that are dependencies or devDependencies
				// resolving any aliases.
				// This does not support an attempt to workaround policy by using an alias
				// to expected package name, but installing alternate bin package. In such
				// a case a temporary policy exclusion can be used.
				const deps = new Set<string>(
					[
						...Object.entries(json.dependencies ?? {}),
						...Object.entries(json.devDependencies ?? {}),
					].map(([depName, versionSpec]) => {
						const alias = versionSpec?.match(regexNpmAlias)?.groups?.alias;
						return alias ?? depName;
					}),
				);
				const commands = new Set(
					Object.values(json.scripts)
						// eslint-disable-next-line unicorn/no-array-callback-reference
						.filter(isDefined)
						.map((s) => s.split(" ")[0]),
				);
				for (const command of commands.values()) {
					const dep = commandDep.get(command);
					if (
						// eslint-disable-next-line @typescript-eslint/strict-boolean-expressions
						dep &&
						!deps.has(dep)
					) {
						missingDeps.push(`Package '${dep}' missing needed by command '${command}'`);
					}
				}
			}

			return missingDeps.length > 0
				? `${file} is missing the following dependencies or devDependencies: \n\t${missingDeps.join(
						"\n\t",
					)}`
				: undefined;
		},
	},
	{
		name: "npm-package-json-scripts-args",
		match,
		handler: async (file: string): Promise<string | undefined> => {
			let json: PackageJson;

			try {
				json = JSON.parse(readFile(file)) as PackageJson;
			} catch {
				return `Error parsing JSON file: ${file}`;
			}

			const hasScriptsField = Object.prototype.hasOwnProperty.call(json, "scripts");
			if (!hasScriptsField) {
				return undefined;
			}

			const scriptsUsingInconsistentArgs = Object.entries(json.scripts)
				.filter(([, scriptContent]) => {
					const commandLine = scriptContent as string;
					const preferredCommandLine = getPreferredScriptLine(commandLine);
					return commandLine !== preferredCommandLine;
				})
				.map(([scriptName]) => scriptName);

			return scriptsUsingInconsistentArgs.length > 0
				? `${file} using inconsistent arguments in the following scripts:\n\t${scriptsUsingInconsistentArgs.join(
						"\n\t",
					)}`
				: undefined;
		},
		resolver: (file: string): { resolved: boolean; message?: string } => {
			const result: { resolved: boolean; message?: string } = { resolved: true };
			updatePackageJsonFile(path.dirname(file), (json) => {
				for (const [scriptName, scriptContent] of Object.entries(json.scripts)) {
					// eslint-disable-next-line @typescript-eslint/strict-boolean-expressions
					if (scriptContent) {
						json.scripts[scriptName] = getPreferredScriptLine(scriptContent);
					}
				}
			});

			return result;
		},
	},
	{
		name: "npm-package-json-test-scripts",
		match,
		handler: async (file: string): Promise<string | undefined> => {
			// This rules enforces that if the package have test files (in 'src/test', excluding 'src/test/types'),
			// or mocha/jest dependencies, it should have a test scripts so that the pipeline will pick it up

			let json: PackageJson;

			try {
				json = JSON.parse(readFile(file)) as PackageJson;
			} catch {
				return `Error parsing JSON file: ${file}`;
			}

			const packageDir = path.dirname(file);
			const { scripts } = json;
			if (
				scripts !== undefined &&
				Object.keys(scripts).some((name) => name.startsWith("test"))
			) {
				// Found test script
				return undefined;
			}

			const testDir = path.join(packageDir, "src", "test");
			if (fs.existsSync(testDir)) {
				const info = fs.readdirSync(testDir, { withFileTypes: true });
				if (
					info.some(
						(e) => path.extname(e.name) === ".ts" || (e.isDirectory() && e.name !== "types"),
					)
				) {
					return "Test files exists but no test scripts";
				}
			}

			const dep = ["mocha", "@types/mocha", "jest", "@types/jest"];
			if (
				(json.dependencies &&
					// eslint-disable-next-line @typescript-eslint/prefer-nullish-coalescing
					Object.keys(json.dependencies).some((name) => dep.includes(name))) ||
				(json.devDependencies &&
					Object.keys(json.devDependencies).some((name) => dep.includes(name)))
			) {
				return `Package has one of "${dep.join(",")}" dependency but no test scripts`;
			}
		},
	},
	{
		name: "npm-package-json-test-scripts-split",
		match,
		handler: async (file: string): Promise<string | undefined> => {
			// This rule enforces that because the pipeline split running these test in different steps, each project
			// has the split set up property (into test:mocha, test:jest and test:realsvc). Release groups that don't
			// have splits in the pipeline is excluded in the "handlerExclusions" in the fluidBuild.config.cjs
			let json: PackageJson;

			try {
				json = JSON.parse(readFile(file)) as PackageJson;
			} catch {
				return `Error parsing JSON file: ${file}`;
			}

			const { scripts } = json;
			if (scripts === undefined) {
				return undefined;
			}
			const testScript = scripts.test;

			const splitTestScriptNames = ["test:mocha", "test:jest", "test:realsvc"];

			if (testScript === undefined) {
				if (splitTestScriptNames.some((name) => scripts[name] !== undefined)) {
					return "Missing 'test' scripts";
				}
				return undefined;
			}

			const actualSplitTestScriptNames = splitTestScriptNames.filter(
				(name) => scripts[name] !== undefined,
			);

			if (actualSplitTestScriptNames.length === 0) {
				if (!testScript.startsWith("echo ")) {
					return "Missing split test scripts. The 'test' script must call one or more \"split\" scripts like 'test:mocha', 'test:jest', or 'test:realsvc'.";
				}
				return undefined;
			}
			const expectedTestScript = actualSplitTestScriptNames
				.map((name) => `npm run ${name}`)
				.join(" && ");
			if (testScript !== expectedTestScript) {
				return `Unexpected test script:\n\tactual: ${testScript}\n\texpected: ${expectedTestScript}`;
			}
		},
	},
	{
		name: "npm-package-json-script-mocha-config",
		match,
		handler: async (file: string): Promise<string | undefined> => {
			// This rule enforces that mocha will use a config file and setup both the console, json and xml reporters.
			let json: PackageJson;
			try {
				json = JSON.parse(readFile(file)) as PackageJson;
			} catch {
				return `Error parsing JSON file: ${file}`;
			}

			const { scripts } = json;
			if (scripts === undefined) {
				return undefined;
			}
			const mochaScriptName = scripts["test:mocha"] === undefined ? "test" : "test:mocha";
			const mochaScript = scripts[mochaScriptName];

			if (mochaScript === undefined || !mochaScript.startsWith("mocha")) {
				// skip irregular test script for now
				return undefined;
			}

			const packageDir = path.dirname(file);
			const mochaRcNames = [".mocharc", ".mocharc.js", ".mocharc.json", ".mocharc.cjs"];
			const mochaRcName = mochaRcNames.find((name) =>
				fs.existsSync(path.join(packageDir, name)),
			);

			if (mochaRcName === undefined && !mochaScript.includes(" --config ")) {
				return "Missing config arguments";
			}
		},
	},

	{
		name: "npm-package-json-script-jest-config",
		match,
		handler: async (file: string): Promise<string | undefined> => {
			// This rule enforces that jest will use a config file and setup both the default (console) and junit reporters.
			let json: PackageJson;

			try {
				json = JSON.parse(readFile(file)) as PackageJson;
			} catch {
				return `Error parsing JSON file: ${file}`;
			}

			const { scripts } = json;
			if (scripts === undefined) {
				return undefined;
			}
			const jestScriptName = scripts["test:jest"] === undefined ? "test" : "test:jest";
			const jestScript = scripts[jestScriptName];

			if (jestScript === undefined || !jestScript.startsWith("jest")) {
				// skip irregular test script for now
				return undefined;
			}

			const packageDir = path.dirname(file);
			const jestFileName = ["jest.config.js", "jest.config.cjs"].find((name) =>
				fs.existsSync(path.join(packageDir, name)),
			);
			if (jestFileName === undefined) {
				return `Missing jest config file.`;
			}

			const jestConfigFile = path.join(packageDir, jestFileName);
			// This assumes that the jest config will be in CommonJS, because if it's ESM the require call will fail.
			const config = require(path.resolve(jestConfigFile)) as { reporters?: unknown };
			if (config.reporters === undefined) {
				return `Missing reporters in '${jestConfigFile}'`;
			}

			const expectedReporter = [
				"default",
				[
					"jest-junit",
					{
						outputDirectory: "nyc",
						outputName: "jest-junit-report.xml",
					},
				],
			];

			if (JSON.stringify(config.reporters) !== JSON.stringify(expectedReporter)) {
				return `Unexpected reporters in '${jestConfigFile}'`;
			}

			// eslint-disable-next-line @typescript-eslint/no-unsafe-member-access, @typescript-eslint/no-explicit-any
			if ((json as any)["jest-junit"] !== undefined) {
				return `Extraneous jest-unit config in ${file}`;
			}
		},
	},
	{
		name: "npm-package-json-esm",
		match,
		handler: async (file: string): Promise<string | undefined> => {
			// This rule enforces that we have a type (or legacy module) field in the package iff
			// we have an ESM build.
			// Note that setting for type is not checked. Presence of the field indicates that
			// some thought has been put in place. The package might be CJS first and ESM second
			// with a secondary package.json specifying "type": "module" or use .mjs extensions.
			let json: PackageJson;

			try {
				json = JSON.parse(readFile(file)) as PackageJson;
			} catch {
				return `Error parsing JSON file: ${file}`;
			}

			const { scripts } = json;
			if (scripts === undefined) {
				return undefined;
			}
			// Using the heuristic that our package use "build:esnext" or "tsc:esnext" to indicate
			// that it has a ESM build.
			// Newer packages may be ESM only and just use tsc to build ESM, which isn't detected.
			const esnextScriptsNames = ["build:esnext", "tsc:esnext"];
			const hasBuildEsNext = esnextScriptsNames.some((name) => scripts[name] !== undefined);
			const hasModuleOutput = json.module !== undefined;

			if (hasBuildEsNext) {
				if (json.type === undefined && !hasModuleOutput) {
					return "Missing 'type' (or legacy 'module') field in package.json for ESM build";
				}
			} else if (hasModuleOutput && json.main !== json.module) {
				// If we don't have a separate esnext build, it's still ok to have the "module"
				// field if it is the same as "main"
				return "Missing ESM build script while package.json has 'module' field";
			}
		},
	},
	{
		name: "npm-package-json-clean-script",
		match,
		handler: async (file: string): Promise<string | undefined> => {
			// This rule enforces the "clean" script will delete all the build and test output
			let json: PackageJson;

			try {
				json = JSON.parse(readFile(file)) as PackageJson;
			} catch {
				return `Error parsing JSON file: ${file}`;
			}

			const { scripts } = json;
			if (scripts === undefined) {
				return undefined;
			}

			const cleanScript = scripts.clean;
			// eslint-disable-next-line @typescript-eslint/strict-boolean-expressions
			if (cleanScript) {
				// Ignore clean scripts that are root of the release group
				if (cleanScript.startsWith("pnpm") || cleanScript.startsWith("fluid-build")) {
					return undefined;
				}

				// Enforce clean script prefix
				if (!cleanScript.startsWith("rimraf --glob ")) {
					return "'clean' script should start with 'rimraf --glob'";
				}
			}

			const missing = missingCleanDirectories(scripts);

			if (missing.length > 0) {
				return `'clean' script missing the following:${missing
					.map((i) => `\n\t${i}`)
					.join("")}`;
			}

			// eslint-disable-next-line @typescript-eslint/strict-boolean-expressions
			if (cleanScript && cleanScript !== getPreferredScriptLine(cleanScript)) {
				return "'clean' script should double quote the globs and only the globs";
			}
		},
		resolver: (file: string): { resolved: boolean; message?: string } => {
			const result: { resolved: boolean; message?: string } = { resolved: true };
			updatePackageJsonFile(path.dirname(file), (json) => {
				const missing = missingCleanDirectories(json.scripts);
				let clean: string = json.scripts.clean ?? "rimraf --glob";
				if (!clean.startsWith("rimraf --glob")) {
					result.resolved = false;
					result.message =
						"Unable to fix 'clean' script that doesn't start with 'rimraf --glob'";
					return;
				}
				if (missing.length > 0) {
					clean += ` ${missing.join(" ")}`;
				}
				// clean up for grouping
				json.scripts.clean = getPreferredScriptLine(clean);
			});

			return result;
		},
	},
	{
		name: "npm-package-types-field",
		match,
		handler: async (file: string): Promise<string | undefined> => {
			// This rule enforces each package has a types field in its package.json
			let json: PackageJson;

			try {
				json = JSON.parse(readFile(file)) as PackageJson;
			} catch {
				return `Error parsing JSON file: ${file}`;
			}

			if (
				// Ignore private packages...
				json.private === true ||
				// and those without main/module defined
				(json.main === undefined && json.module === undefined) ||
				// and packages without a tsconfig
				!fs.existsSync(path.join(path.dirname(file), "tsconfig.json"))
			) {
				return;
			}

			if (json.types === undefined) {
				return "Missing 'types' field in package.json.";
			}
		},
	},
	{
		// This rule enforces each package has an exports field in its package.json. It also verifies that the values in the
		// exports["."] field match the ones in the main/module/types fields.
		name: "npm-package-exports-field",
		match,
		handler: async (file: string): Promise<string | undefined> => {
			let json: PackageJson;

			try {
				json = JSON.parse(readFile(file)) as PackageJson;
			} catch {
				return `Error parsing JSON file: ${file}`;
			}

			if (!shouldCheckExportsField(json)) {
				return;
			}

			const exportsField = json.exports;
			if (exportsField === undefined) {
				return "Missing 'exports' field in package.json.";
			}

			// eslint-disable-next-line @typescript-eslint/no-unsafe-assignment, @typescript-eslint/no-unsafe-member-access, @typescript-eslint/no-explicit-any
			const exportsRoot = (exportsField as any)?.["."];
			if (exportsRoot === undefined) {
				return "Missing '.' entry in 'exports' field in package.json.";
			}

			if (json.main === undefined) {
				return "Missing 'main' entry in package.json.";
			}

			const isCJSOnly = json.module === undefined || json.type === "commonjs";
			const isESMOnly = json.type === "module";

			// CJS- and ESM-only packages should use default, not import or require.
			const defaultField =
				// eslint-disable-next-line @typescript-eslint/no-unsafe-member-access
				exportsRoot?.default?.default === undefined
					? undefined
					: // eslint-disable-next-line @typescript-eslint/no-unsafe-member-access, @typescript-eslint/no-unsafe-argument
						normalizePathField(exportsRoot?.default?.default);

			// CJS-only packages should use default, not import or require.
			if (isCJSOnly) {
				const mainField = normalizePathField(json.main);
				if (defaultField !== mainField) {
					return `${json.name} is a CJS-only package. Incorrect 'default' entry in 'exports' field in package.json. Expected '${mainField}', got '${defaultField}'`;
				}
			}

			// ESM-only packages should use default, not import or require.
			if (isESMOnly) {
				const mainField = normalizePathField(json.main);
				if (defaultField !== mainField) {
					return `${json.name} is an ESM-only package. Incorrect 'default' entry in 'exports' field in package.json. Expected '${mainField}', got '${defaultField}'`;
				}
			}

			if (!isESMOnly && !isCJSOnly) {
				// ESM exports in import field
				const importField =
					// eslint-disable-next-line @typescript-eslint/no-unsafe-member-access
					exportsRoot?.import?.default === undefined
						? undefined
						: // eslint-disable-next-line @typescript-eslint/no-unsafe-member-access, @typescript-eslint/no-unsafe-argument
							normalizePathField(exportsRoot?.import?.default);
				// eslint-disable-next-line @typescript-eslint/no-non-null-assertion
				const moduleField = normalizePathField(json.module!);
				if (importField !== moduleField) {
					return `${json.name} has both CJS and ESM entrypoints. Incorrect 'import' entry in 'exports' field in package.json. Expected '${moduleField}', got '${importField}'`;
				}

				// CJS exports in require field
				const requireField =
					// eslint-disable-next-line @typescript-eslint/no-unsafe-member-access
					exportsRoot?.require?.default === undefined
						? undefined
						: // eslint-disable-next-line @typescript-eslint/no-unsafe-member-access, @typescript-eslint/no-unsafe-argument
							normalizePathField(exportsRoot?.require?.default);
				const mainField = normalizePathField(json.main);
				if (requireField !== mainField) {
					return `${json.name} has both CJS and ESM entrypoints. Incorrect 'require' entry in 'exports' field in package.json. Expected '${mainField}', got '${requireField}'`;
				}
			}
		},
		resolver: (file: string): { resolved: boolean; message?: string } => {
			const result: { resolved: boolean; message?: string } = { resolved: true };
			updatePackageJsonFile(path.dirname(file), (json) => {
				if (shouldCheckExportsField(json)) {
					try {
						const exportsField = generateExportsField(json);
						json.exports = exportsField;
					} catch (error: unknown) {
						result.resolved = false;
						result.message = (error as Error).message;
					}
				}
			});

			return result;
		},
	},
	{
		// This rule enforces each exports type resolution (exported .d.ts file) is linted.
		name: "npm-package-exports-apis-linted",
		match,
		handler: async (file: string): Promise<string | undefined> => {
			let packageJson: PackageJson;

			try {
				packageJson = JSON.parse(readFile(file)) as PackageJson;
			} catch {
				return `Error parsing JSON file: ${file}`;
			}

			// Only public packages' APIs must be linted
			if (packageJson.private ?? false) {
				return;
			}

			const { targetsImpacted } = await getApiLintElementsMissing(
				packageJson,
				path.dirname(file),
			);

			if (targetsImpacted.size > 0) {
				return `exports types files ${[...targetsImpacted].join(
					", ",
				)} should be linted by check:exports:* script using api-extractor.`;
			}
		},
		resolver: async (
			file: string,
			root: string,
		): Promise<{ resolved: boolean; message?: string }> => {
			const result: { resolved: boolean; message?: string } = { resolved: true };
			const dir = path.dirname(file);
			const pathToRoot = path.relative(dir, root);
			// <projectFolder> is used in path to allow config file to be located anywhere
			// within project (projectFolder = package.json directory).
			const commonApiLintConfig = `<projectFolder>/${path
				.join(pathToRoot, "common/build/build-common/api-extractor-lint.entrypoint.json")
				.replaceAll("\\", "/")}`;
			await updatePackageJsonFileAsync(dir, async (packageJson) => {
				try {
					const missingElements = await getApiLintElementsMissing(packageJson, dir);
					// 1. Fix config files.
					//    Config files are written first before any scripts are updated that
					//    would reference them. In case of failure, the package.json is not
					//    updated, which helps to avoid noise checking policy again.
					//    a. Make sure config directories exist using set of unique directories.
					const configDirs = new Set(
						[...missingElements.configFiles.keys()].map((configFile) =>
							path.dirname(configFile),
						),
					);
					await Promise.all(
						[...configDirs].map(async (configDir) =>
							fs.promises.mkdir(configDir, { recursive: true }),
						),
					);
					//    b. Write config files.
					await Promise.all(
						[...missingElements.configFiles.entries()].map(
							async ([configFile, mainEntryPointFilePath]) =>
								writeJson(
									configFile,
									{
										$schema:
											"https://developer.microsoft.com/json-schemas/api-extractor/v7/api-extractor.schema.json",
										extends: configFile.endsWith("-bundle.json")
											? commonApiLintConfig.replace(".entrypoint.json", ".json")
											: commonApiLintConfig,
										// <projectFolder> is used in place of . to allow
										// various config file locations. This replace()
										// also removes a possible `*|` prefix sentinel
										// for special bundle target.
										mainEntryPointFilePath: mainEntryPointFilePath.replace(
											/^(\*\|)?.\//,
											"<projectFolder>/",
										),
									},
									{ spaces: "\t" },
								),
						),
					);
					// 2. Fix devDependencies.
					if (missingElements.devDependencies.length > 0) {
						packageJson.devDependencies = packageJson.devDependencies ?? {};
						for (const devDep of missingElements.devDependencies) {
							// Ideally this would be set with version specified in neighbor
							// packages. Accept any version and let user set version.
							packageJson.devDependencies[devDep] = "*";
						}
						result.message = `Please set the version for the new devDependencies in ${packageJson.name}.`;
					}
					// 3. Fix scripts.
					//    Final step using all prior elements.
					for (const { name, commandLine } of missingElements.scriptEntries) {
						packageJson.scripts[name] = commandLine;
					}
				} catch (error: unknown) {
					result.resolved = false;
					result.message = (error as Error).message;
				}
			});

			return result;
		},
	},
	{
		/**
		 * Handler for {@link PolicyConfig.publicPackageRequirements}
		 */
		name: "npm-public-package-requirements",
		match,
		handler: async (
			packageJsonFilePath: string,
			rootDirectoryPath: string,
		): Promise<string | undefined> => {
			let packageJson: PackageJson;
			try {
				packageJson = JSON.parse(readFile(packageJsonFilePath)) as PackageJson;
			} catch {
				return `Error parsing JSON file: ${packageJsonFilePath}`;
			}

			// eslint-disable-next-line @typescript-eslint/strict-boolean-expressions
			if (packageJson.private) {
				// If the package is private, we have nothing to validate.
				return;
			}

			const requirements = getFlubConfig(rootDirectoryPath).policy?.publicPackageRequirements;
			if (requirements === undefined) {
				// If no requirements have been specified, we have nothing to validate.
				return;
			}

			const errors: string[] = [];

			// Ensure the package has all required dev dependencies specified in the config.
			if (requirements.requiredDevDependencies !== undefined) {
				const devDependencies = Object.keys(packageJson.devDependencies ?? {});
				for (const requiredDevDependency of requirements.requiredDevDependencies) {
					if (!devDependencies.includes(requiredDevDependency)) {
						errors.push(`Missing dev dependency: "${requiredDevDependency}"`);
					}
				}
			}

			// Ensure the package has all required scripts specified in the config.
			if (requirements.requiredScripts !== undefined) {
				const scriptNames = Object.keys(packageJson.scripts ?? {});
				for (const requiredScript of requirements.requiredScripts) {
					if (!scriptNames.includes(requiredScript.name)) {
						// Enforce the script is present
						errors.push(`Missing script: "${requiredScript.name}"`);
					} else if (
						requiredScript.bodyMustMatch === true &&
						packageJson.scripts[requiredScript.name] !== requiredScript.body
					) {
						// Enforce that script body matches policy
						errors.push(
							`Expected body of script "${requiredScript.name}" to be "${
								requiredScript.body
							}". Found "${packageJson.scripts[requiredScript.name]}".`,
						);
					}
				}
			}

			if (errors.length > 0) {
				return [`Policy violations for public package "${packageJson.name}":`, ...errors].join(
					`${newline}* `,
				);
			}
		},
		resolver: (
			packageJsonFilePath: string,
			rootDirectoryPath: string,
		): { resolved: boolean; message?: string } => {
			const result: { resolved: boolean; message?: string } = { resolved: true };
			updatePackageJsonFile(path.dirname(packageJsonFilePath), (packageJson) => {
				// If the package is private, there is nothing to fix.
				if (packageJson.private === true) {
					return result;
				}

				const requirements =
					getFlubConfig(rootDirectoryPath).policy?.publicPackageRequirements;
				if (requirements === undefined) {
					// If no requirements have been specified, we have nothing to validate.
					return;
				}

				/**
				 * Updates the package.json contents to ensure the requirements of the specified script are met.
				 */
				function applyScriptCorrection(script: ScriptRequirement): void {
					// If the script is missing, or if it exists but its body doesn't satisfy the requirement,
					// apply the correct script configuration.
					if (
						packageJson.scripts[script.name] === undefined ||
						script.bodyMustMatch === true
					) {
						packageJson.scripts[script.name] = script.body;
					}
				}

				if (requirements.requiredScripts !== undefined) {
					// Ensure scripts body exists
					if (packageJson.scripts === undefined) {
						packageJson.scripts = {};
					}

					// Applies script corrections as needed for all script requirements
					// eslint-disable-next-line unicorn/no-array-for-each, unicorn/no-array-callback-reference
					requirements.requiredScripts.forEach(applyScriptCorrection);
				}

				// If there are any missing required dev dependencies, report that the issues were not resolved (and
				// the dependencies need to be added manually).
				// TODO: In the future, we could consider having this code actually run the pnpm commands to install
				// the missing deps.
				if (requirements.requiredDevDependencies !== undefined) {
					const devDependencies = Object.keys(packageJson.devDependencies ?? {});
					for (const requiredDevDependency of requirements.requiredDevDependencies) {
						if (!devDependencies.includes(requiredDevDependency)) {
							result.resolved = false;
							break;
						}
					}
				}
			});

			return result;
		},
	},
];

function missingCleanDirectories(scripts: { [key: string]: string | undefined }): string[] {
	const expectedClean: string[] = [];

	if (scripts.tsc !== undefined) {
		expectedClean.push("dist");
	}

	// Using the heuristic that our package use "build:esnext" or "tsc:esnext" to indicate
	// that it has a ESM build.
	const esnextScriptsNames = ["build:esnext", "tsc:esnext"];
	const hasBuildEsNext = esnextScriptsNames.some((name) => scripts[name] !== undefined);
	if (hasBuildEsNext) {
		expectedClean.push("lib");
	}

	// eslint-disable-next-line @typescript-eslint/strict-boolean-expressions
	if (scripts.build?.startsWith("fluid-build")) {
		expectedClean.push("*.tsbuildinfo", "*.build.log");
	}

	if (scripts["build:docs"] !== undefined) {
		expectedClean.push("_api-extractor-temp");
	}

	if (scripts.test !== undefined && !scripts.test.startsWith("echo")) {
		expectedClean.push("nyc");
	}
	// eslint-disable-next-line @typescript-eslint/strict-boolean-expressions
	return expectedClean.filter((name) => !scripts.clean?.includes(name));
}

/**
 * Generates an 'exports' field for a package based on the value of other fields in package.json.
 */
// eslint-disable-next-line @typescript-eslint/explicit-function-return-type
function generateExportsField(json: PackageJson) {
	if (json.types === undefined && json.typings === undefined) {
		throw new Error(
			"The 'types' and 'typings' field are both undefined. At least one must be defined (types is preferred).",
		);
	}

	if (json.main === undefined) {
		throw new Error("The 'main' field is undefined. It must have a value.");
	}

	// One of the values is guaranteed to be defined because of earlier checks
	// eslint-disable-next-line @typescript-eslint/no-non-null-assertion
	const cjsTypes = normalizePathField((json.types ?? json.typings)!);

	const isCJSOnly = json.module === undefined || json.type === "commonjs";
	const isESMOnly = json.type === "module";

	if (isESMOnly) {
		return {
			".": {
				default: {
					// Assume the types field is the ESM types since this is an ESM-only package.
					types: cjsTypes,
					default: normalizePathField(json.main),
				},
			},
		};
	}

	if (isCJSOnly) {
		// This logic is the same as the ESM-only case, but it's separate intentionally to make it easier to refactor
		// as we learn more about what our exports field should look like for different package types.
		return {
			".": {
				default: {
					types: cjsTypes,
					default: normalizePathField(json.main),
				},
			},
		};
	}

	// Package has both CJS and ESM

	// Assume esm types are the same name as cjs, but in a different path.
	// eslint-disable-next-line @typescript-eslint/no-non-null-assertion -- an earlier check guarantees module is defined
	const esmDir = path.dirname(json.module!);
	const typesFile = path.basename(cjsTypes.toString());
	const esmTypes = normalizePathField(path.join(esmDir, typesFile));

	const exports = {
		".": {
			import: {
				types: esmTypes,
				default: normalizePathField(json.module ?? json.main),
			},
			require: {
				types: cjsTypes,
				default: normalizePathField(json.main),
			},
		},
	};
	return exports;
}

/**
 * Returns true if the package should be checked for an exports field.
 */
function shouldCheckExportsField(json: PackageJson): boolean {
	if (
		// skip private packages
		json.private === true ||
		// and those with no main entrypoint
		json.main === undefined ||
		// packages with browser entrypoints require special attention, so ignoring here.
		json.browser !== undefined ||
		// skip if both the types/typings fields are missing
		(json.types === undefined && json.typings === undefined)
	) {
		return false;
	}
	return true;
}

/**
 * Normalizes a relative path value so it has a leading './'
 *
 * @remarks
 *
 * Does not work with absolute paths.
 */
function normalizePathField(pathIn: string): string {
	if (pathIn === "" || pathIn === undefined) {
		throw new Error(`Invalid path!`);
	}
	if (pathIn.startsWith("./")) {
		return pathIn;
	}
	return `./${pathIn}`;
}<|MERGE_RESOLUTION|>--- conflicted
+++ resolved
@@ -9,21 +9,12 @@
 import { createRequire } from "node:module";
 import { EOL as newline } from "node:os";
 import path from "node:path";
-<<<<<<< HEAD
 import {
 	updatePackageJsonFile,
 	updatePackageJsonFileAsync,
 } from "@fluid-tools/build-infrastructure";
+import { findGitRootSync } from "@fluid-tools/build-infrastructure";
 import { PackageJson, getApiExtractorConfigFilePath } from "@fluidframework/build-tools";
-=======
-import { findGitRootSync } from "@fluid-tools/build-infrastructure";
-import {
-	PackageJson,
-	getApiExtractorConfigFilePath,
-	updatePackageJsonFile,
-	updatePackageJsonFileAsync,
-} from "@fluidframework/build-tools";
->>>>>>> 4343d432
 import { writeJson } from "fs-extra/esm";
 import JSON5 from "json5";
 import replace from "replace-in-file";
