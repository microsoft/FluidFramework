--- conflicted
+++ resolved
@@ -3,13 +3,8 @@
  * Licensed under the MIT License.
  */
 
-<<<<<<< HEAD
-import type { ExportedDeclarations, SourceFile } from "ts-morph";
-import { Node } from "ts-morph";
-=======
 import type { ExportDeclaration, ExportedDeclarations, SourceFile } from "ts-morph";
 import { JSDoc, Node, SyntaxKind } from "ts-morph";
->>>>>>> 91669108
 
 import { ApiLevel, isKnownApiLevel } from "./apiLevel";
 
