/*!
 * Copyright (c) Microsoft Corporation and contributors. All rights reserved.
 * Licensed under the MIT License.
 */

import { strict as assert } from "node:assert";
import { Flags } from "@oclif/core";
import chalk from "chalk";
import inquirer from "inquirer";
import * as semver from "semver";

import { FluidRepo, MonoRepo, Package } from "@fluidframework/build-tools";

import {
	InterdependencyRange,
	RangeOperators,
	ReleaseVersion,
	VersionChangeType,
	VersionScheme,
	WorkspaceRanges,
	bumpVersionScheme,
	detectVersionScheme,
	isInterdependencyRange,
} from "@fluid-tools/version-tools";

<<<<<<< HEAD
import { findPackageOrReleaseGroup, packageOrReleaseGroupArg } from "../args.js";
import { BaseCommand } from "../base.js";
import { bumpTypeFlag, checkFlags, skipCheckFlag, versionSchemeFlag } from "../flags.js";
=======
import { findPackageOrReleaseGroup, packageOrReleaseGroupArg } from "../args";
import { bumpTypeFlag, checkFlags, skipCheckFlag, versionSchemeFlag } from "../flags";
>>>>>>> 73e371c4
import {
	BaseCommand,
	generateBumpVersionBranchName,
	generateBumpVersionCommitMessage,
	setVersion,
} from "../library/index.js";

export default class BumpCommand extends BaseCommand<typeof BumpCommand> {
	static readonly summary =
		"Bumps the version of a release group or package to the next minor, major, or patch version, or to a specific version, with control over the interdependency version ranges.";

	static readonly description =
		`The bump command is used to bump the version of a release groups or individual packages within the repo. Typically this is done as part of the release process (see the release command), but it is sometimes useful to bump without doing a release, for example when moving a package from one release group to another.`;

	static readonly args = {
		package_or_release_group: packageOrReleaseGroupArg(),
	} as const;

	static readonly flags = {
		bumpType: bumpTypeFlag({
			char: "t",
			description:
				"Bump the release group or package to the next version according to this bump type.",
			exclusive: ["exact"],
		}),
		exact: Flags.string({
			description:
				"An exact string to use as the version. The string must be a valid semver version string.",
			exclusive: ["bumpType", "scheme"],
		}),
		scheme: versionSchemeFlag({
			description: "Override the version scheme used by the release group or package.",
			required: false,
			exclusive: ["exact"],
		}),
		exactDepType: Flags.string({
			description:
				'[DEPRECATED - Use interdependencyRange instead.] Controls the type of dependency that is used between packages within the release group. Use "" to indicate exact dependencies.',
			options: [...RangeOperators, ...WorkspaceRanges],
			deprecated: {
				to: "interdependencyRange",
				message: "The exactDepType flag is deprecated. Use interdependencyRange instead.",
				version: "0.16.0",
			},
		}),
		interdependencyRange: Flags.string({
			char: "d",
			description:
				'Controls the type of dependency that is used between packages within the release group. Use "" (the empty string) to indicate exact dependencies. Use the workspace:-prefixed values to set interdependencies using the workspace protocol. The interdependency range will be set to the workspace string specified.',
			options: [...RangeOperators, ...WorkspaceRanges],
		}),
		commit: checkFlags.commit,
		install: checkFlags.install,
		skipChecks: skipCheckFlag,
		...BaseCommand.flags,
	};

	static readonly examples = [
		{
			description: "Bump @fluidframework/build-common to the next minor version.",
			command: "<%= config.bin %> <%= command.id %> @fluidframework/build-common -t minor",
		},
		{
			description:
				"Bump the server release group to the next major version, forcing the semver version scheme.",
			command: "<%= config.bin %> <%= command.id %> server -t major --scheme semver",
		},
		{
			description:
				"By default, the bump command will run npm install in any affected packages and commit the results to a new branch. You can skip these steps using the --no-commit and --no-install flags.",
			command: "<%= config.bin %> <%= command.id %> server -t major --no-commit --no-install",
		},
		{
			description:
				"You can control how interdependencies between packages in a release group are expressed using the --interdependencyRange flag.",
			command:
				'<%= config.bin %> <%= command.id %> client --exact 2.0.0-internal.4.1.0 --interdependencyRange "~"',
		},
		{
			description:
				"You can set interdependencies using the workspace protocol as well. The interdependency range will be set to the workspace string specified.",
			command:
				'<%= config.bin %> <%= command.id %> client --exact 2.0.0-internal.4.1.0 --interdependencyRange "workspace:~"',
		},
	];

	/**
	 * An array of messages that will be shown after the command runs.
	 */
	private readonly finalMessages: string[] = [];

	public async run(): Promise<void> {
		const { args, flags } = this;

		if (args.package_or_release_group === undefined) {
			this.error("No dependency provided.");
		}

		// Fall back to the deprecated --exactDepType flag value if the new one isn't provided
		const interdepRangeFlag = flags.interdependencyRange ?? flags.exactDepType;

		let interdependencyRange: InterdependencyRange | undefined = isInterdependencyRange(
			interdepRangeFlag,
		)
			? interdepRangeFlag
			: undefined;

		const context = await this.getContext();
		const { bumpType } = flags;
		const workspaceProtocol =
			typeof interdependencyRange === "string"
				? interdependencyRange?.startsWith("workspace:")
				: false;
		const shouldInstall: boolean = flags.install && !flags.skipChecks;
		const shouldCommit: boolean = flags.commit && !flags.skipChecks;

		if (args.package_or_release_group === undefined) {
			this.error("No dependency provided.");
		}

		const rgOrPackage = findPackageOrReleaseGroup(args.package_or_release_group, context);
		if (rgOrPackage === undefined) {
			this.error(`Package not found: ${args.package_or_release_group}`);
		}

		if (bumpType === undefined && flags.exact === undefined) {
			this.error(`One of the following must be provided: --bumpType, --exact`);
		}

		let repoVersion: ReleaseVersion;
		let packageOrReleaseGroup: Package | MonoRepo;
		let scheme: VersionScheme | undefined;
		const exactVersion: semver.SemVer | null = semver.parse(flags.exact);
		const updatedPackages: Package[] = [];

		if (bumpType === undefined && exactVersion === null) {
			this.error(`--exact value invalid: ${flags.exact}`);
		}

		if (rgOrPackage instanceof MonoRepo) {
			const releaseRepo = rgOrPackage;
			assert(releaseRepo !== undefined, `Release repo not found for ${rgOrPackage.name}`);

			repoVersion = releaseRepo.version;
			scheme = flags.scheme ?? detectVersionScheme(repoVersion);
			// Update the interdependency range to the configured default if the one provided isn't valid
			interdependencyRange = interdependencyRange ?? releaseRepo.interdependencyRange;
			updatedPackages.push(...releaseRepo.packages);
			packageOrReleaseGroup = releaseRepo;
		} else {
			const releasePackage = rgOrPackage;

			if (releasePackage.monoRepo !== undefined) {
				const rg = releasePackage.monoRepo.kind;
				this.errorLog(`${releasePackage.name} is part of the ${rg} release group.`);
				this.errorLog(
					`If you want to bump that package, run the following command to bump the whole release group:\n\n    ${
						this.config.bin
					} ${this.id} ${rg} ${this.argv.slice(1).join(" ")}`,
				);
				this.exit(1);
			}

			repoVersion = releasePackage.version;
			scheme = flags.scheme ?? detectVersionScheme(repoVersion);
			updatedPackages.push(releasePackage);
			packageOrReleaseGroup = releasePackage;
		}

		const newVersion =
			// eslint-disable-next-line @typescript-eslint/no-non-null-assertion
			exactVersion ?? bumpVersionScheme(repoVersion, bumpType!, scheme);

		let bumpArg: VersionChangeType;
		if (bumpType === undefined) {
			if (exactVersion === null) {
				this.error(`bumpType and exactVersion are both null/undefined.`);
			} else {
				bumpArg = exactVersion;
			}
		} else {
			bumpArg = bumpType;
		}

		// Update the scheme based on the new version, unless it was passed in explicitly
		scheme = flags.scheme ?? detectVersionScheme(newVersion);

		this.logHr();
		this.log(`Release group/package: ${chalk.blueBright(rgOrPackage.name)}`);
		this.log(`Bump type: ${chalk.blue(bumpType ?? "exact")}`);
		this.log(`Scheme: ${chalk.cyan(scheme)}`);
		this.log(`Workspace protocol: ${workspaceProtocol === true ? chalk.green("yes") : "no"}`);
		this.log(`Versions: ${newVersion.version} <== ${repoVersion}`);
		this.log(
			`Interdependency range: ${interdependencyRange === "" ? "exact" : interdependencyRange}`,
		);
		this.log(`Install: ${shouldInstall ? chalk.green("yes") : "no"}`);
		this.log(`Commit: ${shouldCommit ? chalk.green("yes") : "no"}`);
		this.logHr();
		this.log("");

		// If a bump type was provided, ask the user to confirm. This is skipped when --exact is used.
		if (bumpType !== undefined) {
			const confirmIntegratedQuestion: inquirer.ConfirmQuestion = {
				type: "confirm",
				name: "proceed",
				message: `Proceed with the bump?`,
			};

			const answers = await inquirer.prompt(confirmIntegratedQuestion);
			if (answers.proceed !== true) {
				this.info(`Cancelled.`);
				this.exit(0);
			}
		}

		this.log(`Updating version...`);
		await setVersion(
			context,
			packageOrReleaseGroup,
			newVersion,
			interdependencyRange,
			this.logger,
		);

		if (shouldInstall) {
			if (!(await FluidRepo.ensureInstalled(updatedPackages))) {
				this.error("Install failed.");
			}
		} else {
			this.warning(`Skipping installation. Lockfiles might be outdated.`);
		}

		if (shouldCommit) {
			const commitMessage = generateBumpVersionCommitMessage(
				rgOrPackage.name,
				bumpArg,
				repoVersion,
				scheme,
			);

			const bumpBranch = generateBumpVersionBranchName(
				rgOrPackage.name,
				bumpArg,
				repoVersion,
				scheme,
			);
			this.log(`Creating branch ${bumpBranch}`);
			await context.createBranch(bumpBranch);
			await context.gitRepo.commit(commitMessage, "Error committing");
			this.finalMessages.push(
				`You can now create a PR for branch ${bumpBranch} targeting ${context.originalBranchName}`,
			);
		} else {
			this.warning(`Skipping commit. You'll need to manually commit changes.`);
		}

		if (this.finalMessages.length > 0) {
			this.logHr();
			for (const msg of this.finalMessages) {
				this.log(msg);
			}
		}
	}
}<|MERGE_RESOLUTION|>--- conflicted
+++ resolved
@@ -23,14 +23,8 @@
 	isInterdependencyRange,
 } from "@fluid-tools/version-tools";
 
-<<<<<<< HEAD
-import { findPackageOrReleaseGroup, packageOrReleaseGroupArg } from "../args.js";
-import { BaseCommand } from "../base.js";
-import { bumpTypeFlag, checkFlags, skipCheckFlag, versionSchemeFlag } from "../flags.js";
-=======
 import { findPackageOrReleaseGroup, packageOrReleaseGroupArg } from "../args";
 import { bumpTypeFlag, checkFlags, skipCheckFlag, versionSchemeFlag } from "../flags";
->>>>>>> 73e371c4
 import {
 	BaseCommand,
 	generateBumpVersionBranchName,
