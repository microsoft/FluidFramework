/*!
 * Copyright (c) Microsoft Corporation and contributors. All rights reserved.
 * Licensed under the MIT License.
 */
import { Flags } from "@oclif/core";
import { strict as assert } from "assert";
import chalk from "chalk";
import inquirer from "inquirer";
import * as semver from "semver";

<<<<<<< HEAD
import { FluidRepo, MonoRepo, Package } from "@fluidframework/build-tools";
=======
import { FluidRepo, MonoRepo, MonoRepoKind, Package } from "@fluidframework/build-tools";

>>>>>>> 66a5553d
import {
	InterdependencyRange,
	RangeOperators,
	ReleaseVersion,
	VersionBumpType,
	VersionChangeType,
	VersionScheme,
	WorkspaceRanges,
	bumpVersionScheme,
	detectVersionScheme,
	isInterdependencyRange,
} from "@fluid-tools/version-tools";

import { packageOrReleaseGroupArg } from "../args";
import { BaseCommand } from "../base";
import { bumpTypeFlag, checkFlags, skipCheckFlag, versionSchemeFlag } from "../flags";
import {
	generateBumpVersionBranchName,
	generateBumpVersionCommitMessage,
	setVersion,
} from "../lib";
import { isReleaseGroup } from "../releaseGroups";

export default class BumpCommand extends BaseCommand<typeof BumpCommand> {
	static summary =
		"Bumps the version of a release group or package to the next minor, major, or patch version, or to a specific version, with control over the interdependency version ranges.";

	static description = `The bump command is used to bump the version of a release groups or individual packages within the repo. Typically this is done as part of the release process (see the release command), but it is sometimes useful to bump without doing a release, for example when moving a package from one release group to another.`;

	static args = {
		package_or_release_group: packageOrReleaseGroupArg,
	};

	static flags = {
		bumpType: bumpTypeFlag({
			char: "t",
			description:
				"Bump the release group or package to the next version according to this bump type.",
			exclusive: ["exact"],
		}),
		exact: Flags.string({
			description:
				"An exact string to use as the version. The string must be a valid semver version string.",
			exclusive: ["bumpType", "scheme"],
		}),
		scheme: versionSchemeFlag({
			description: "Override the version scheme used by the release group or package.",
			required: false,
			exclusive: ["exact"],
		}),
		exactDepType: Flags.string({
			description:
				'[DEPRECATED - Use interdependencyRange instead.] Controls the type of dependency that is used between packages within the release group. Use "" to indicate exact dependencies.',
			options: [...RangeOperators],
			deprecated: {
				to: "interdependencyRange",
				message: "The exactDepType flag is deprecated. Use interdependencyRange instead.",
				version: "0.16.0",
			},
		}),
		interdependencyRange: Flags.string({
			char: "d",
			description:
				'Controls the type of dependency that is used between packages within the release group. Use "" (the empty string) to indicate exact dependencies. Use the workspace:-prefixed values to set interdependencies using the workspace protocol. The interdependency range will be set to the workspace string specified.',
			options: [...RangeOperators, ...WorkspaceRanges],
		}),
		commit: checkFlags.commit,
		install: checkFlags.install,
		skipChecks: skipCheckFlag,
		...BaseCommand.flags,
	};

	static examples = [
		{
			description: "Bump @fluidframework/build-common to the next minor version.",
			command: "<%= config.bin %> <%= command.id %> @fluidframework/build-common -t minor",
		},
		{
			description:
				"Bump the server release group to the next major version, forcing the semver version scheme.",
			command: "<%= config.bin %> <%= command.id %> server -t major --scheme semver",
		},
		{
			description:
				"By default, the bump command will run npm install in any affected packages and commit the results to a new branch. You can skip these steps using the --no-commit and --no-install flags.",
			command: "<%= config.bin %> <%= command.id %> server -t major --no-commit --no-install",
		},
		{
			description:
				"You can control how interdependencies between packages in a release group are expressed using the --interdependencyRange flag.",
			command:
				'<%= config.bin %> <%= command.id %> client --exact 2.0.0-internal.4.1.0 --interdependencyRange "~"',
		},
		{
			description:
				"You can set interdependencies using the workspace protocol as well. The interdependency range will be set to the workspace string specified.",
			command:
				'<%= config.bin %> <%= command.id %> client --exact 2.0.0-internal.4.1.0 --interdependencyRange "workspace:~"',
		},
	];

	/**
	 * An array of messages that will be shown after the command runs.
	 */
	private readonly finalMessages: string[] = [];

	public async run(): Promise<void> {
		const args = this.args;
		const flags = this.flags;

		if (args.package_or_release_group === undefined) {
			this.error("No dependency provided.");
		}

		let interdependencyRange: InterdependencyRange | undefined = isInterdependencyRange(
			flags.interdependencyRange,
		)
			? flags.interdependencyRange
			: undefined;

		const context = await this.getContext();
		const bumpType: VersionBumpType | undefined = flags.bumpType;
		const workspaceProtocol = flags.interdependencyRange?.startsWith("workspace:");
		const shouldInstall: boolean = flags.install && !flags.skipChecks;
		const shouldCommit: boolean = flags.commit && !flags.skipChecks;

<<<<<<< HEAD
=======
		if (args.package_or_release_group === undefined) {
			this.error("ERROR: No dependency provided.");
		}

		// eslint-disable-next-line no-warning-comments
		// TODO: can be removed once server team owns server releases
		if (args.package_or_release_group === MonoRepoKind.Server && flags.bumpType === "minor") {
			this.error(`ERROR: Server release are always a ${chalk.bold("MAJOR")} release`);
		}

>>>>>>> 66a5553d
		if (bumpType === undefined && flags.exact === undefined) {
			this.error(`One of the following must be provided: --bumpType, --exact`);
		}

		let repoVersion: ReleaseVersion;
		let packageOrReleaseGroup: Package | MonoRepo;
		let scheme: VersionScheme | undefined;
		const exactVersion: semver.SemVer | null = semver.parse(flags.exact);
		const updatedPackages: Package[] = [];

		if (bumpType === undefined && exactVersion === null) {
			this.error(`--exact value invalid: ${flags.exact}`);
		}

		if (isReleaseGroup(args.package_or_release_group)) {
			const releaseRepo = context.repo.releaseGroups.get(args.package_or_release_group);
			assert(
				releaseRepo !== undefined,
				`Release repo not found for ${args.package_or_release_group}`,
			);

			repoVersion = releaseRepo.version;
			scheme = flags.scheme ?? detectVersionScheme(repoVersion);
			// Update the interdependency range to the configured default if the one provided isn't valid
			interdependencyRange = interdependencyRange ?? releaseRepo.interdependencyRange;
			updatedPackages.push(...releaseRepo.packages);
			packageOrReleaseGroup = releaseRepo;
		} else {
			const releasePackage = context.fullPackageMap.get(args.package_or_release_group);
			if (releasePackage === undefined) {
				this.error(`Package not in context: ${releasePackage}`);
			}

			if (releasePackage.monoRepo !== undefined) {
				const rg = releasePackage.monoRepo.kind;
				this.errorLog(`${releasePackage.name} is part of the ${rg} release group.`);
				this.errorLog(
					`If you want to bump that package, run the following command to bump the whole release group:\n\n    ${
						this.config.bin
					} ${this.id} ${rg} ${this.argv.slice(1).join(" ")}`,
				);
				this.exit(1);
			}

			repoVersion = releasePackage.version;
			scheme = flags.scheme ?? detectVersionScheme(repoVersion);
			updatedPackages.push(releasePackage);
			packageOrReleaseGroup = releasePackage;
		}

		const newVersion =
			exactVersion === null
				? // eslint-disable-next-line @typescript-eslint/no-non-null-assertion
				  bumpVersionScheme(repoVersion, bumpType!, scheme)
				: exactVersion;

		let bumpArg: VersionChangeType;
		if (bumpType === undefined) {
			if (exactVersion === null) {
				this.error(`bumpType and exactVersion are both null/undefined.`);
			} else {
				bumpArg = exactVersion;
			}
		} else {
			bumpArg = bumpType;
		}

		// Update the scheme based on the new version, unless it was passed in explicitly
		scheme = flags.scheme ?? detectVersionScheme(newVersion);

		this.logHr();
		this.log(`Release group: ${chalk.blueBright(args.package_or_release_group)}`);
		this.log(`Bump type: ${chalk.blue(bumpType ?? "exact")}`);
		this.log(`Scheme: ${chalk.cyan(scheme)}`);
		this.log(`Workspace protocol: ${workspaceProtocol === true ? chalk.green("yes") : "no"}`);
		this.log(`Versions: ${newVersion} <== ${repoVersion}`);
		this.log(
			`Interdependency range: ${
				interdependencyRange === "" ? "exact" : interdependencyRange
			}`,
		);
		this.log(`Install: ${shouldInstall ? chalk.green("yes") : "no"}`);
		this.log(`Commit: ${shouldCommit ? chalk.green("yes") : "no"}`);
		this.logHr();
		this.log("");

		// If a bump type was provided, ask the user to confirm. This is skipped when --exact is used.
		if (bumpType !== undefined) {
			const confirmIntegratedQuestion: inquirer.ConfirmQuestion = {
				type: "confirm",
				name: "proceed",
				message: `Proceed with the bump?`,
			};

			const answers = await inquirer.prompt(confirmIntegratedQuestion);
			if (answers.proceed !== true) {
				this.info(`Cancelled.`);
				this.exit(0);
			}
		}

		this.log(`Updating version...`);
		await setVersion(
			context,
			packageOrReleaseGroup,
			newVersion,
			interdependencyRange,
			this.logger,
		);

		if (shouldInstall) {
			if (!(await FluidRepo.ensureInstalled(updatedPackages, false))) {
				this.error("Install failed.");
			}
		} else {
			this.warning(`Skipping installation. Lockfiles might be outdated.`);
		}

		if (shouldCommit) {
			const commitMessage = generateBumpVersionCommitMessage(
				args.package_or_release_group,
				bumpArg,
				repoVersion,
				scheme,
			);

			const bumpBranch = generateBumpVersionBranchName(
				args.package_or_release_group,
				bumpArg,
				repoVersion,
				scheme,
			);
			this.log(`Creating branch ${bumpBranch}`);
			await context.createBranch(bumpBranch);
			await context.gitRepo.commit(commitMessage, "Error committing");
			this.finalMessages.push(
				`You can now create a PR for branch ${bumpBranch} targeting ${context.originalBranchName}`,
			);
		} else {
			this.warning(`Skipping commit. You'll need to manually commit changes.`);
		}

		if (this.finalMessages.length > 0) {
			this.logHr();
			for (const msg of this.finalMessages) {
				this.log(msg);
			}
		}
	}
}<|MERGE_RESOLUTION|>--- conflicted
+++ resolved
@@ -8,12 +8,8 @@
 import inquirer from "inquirer";
 import * as semver from "semver";
 
-<<<<<<< HEAD
 import { FluidRepo, MonoRepo, Package } from "@fluidframework/build-tools";
-=======
-import { FluidRepo, MonoRepo, MonoRepoKind, Package } from "@fluidframework/build-tools";
-
->>>>>>> 66a5553d
+
 import {
 	InterdependencyRange,
 	RangeOperators,
@@ -140,19 +136,10 @@
 		const shouldInstall: boolean = flags.install && !flags.skipChecks;
 		const shouldCommit: boolean = flags.commit && !flags.skipChecks;
 
-<<<<<<< HEAD
-=======
 		if (args.package_or_release_group === undefined) {
 			this.error("ERROR: No dependency provided.");
 		}
 
-		// eslint-disable-next-line no-warning-comments
-		// TODO: can be removed once server team owns server releases
-		if (args.package_or_release_group === MonoRepoKind.Server && flags.bumpType === "minor") {
-			this.error(`ERROR: Server release are always a ${chalk.bold("MAJOR")} release`);
-		}
-
->>>>>>> 66a5553d
 		if (bumpType === undefined && flags.exact === undefined) {
 			this.error(`One of the following must be provided: --bumpType, --exact`);
 		}
