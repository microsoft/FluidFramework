--- conflicted
+++ resolved
@@ -159,14 +159,6 @@
 			this.error(`--exact value invalid: ${flags.exact}`);
 		}
 
-<<<<<<< HEAD
-		if (isReleaseGroup(args.package_or_release_group)) {
-			const releaseRepo = context.repo.releaseGroups.get(args.package_or_release_group);
-			assert(
-				releaseRepo !== undefined,
-				`Release repo not found for ${args.package_or_release_group}`,
-			);
-=======
 		if (exactDepType !== "" && exactDepType !== "^" && exactDepType !== "~") {
 			// Shouldn't get here since oclif should catch the invalid arguments earlier, but this helps inform TypeScript
 			// that the exactDepType will be one of the enum values.
@@ -176,7 +168,6 @@
 		if (rgOrPackage instanceof MonoRepo) {
 			const releaseRepo = rgOrPackage;
 			assert(releaseRepo !== undefined, `Release repo not found for ${rgOrPackageName}`);
->>>>>>> 31d8b31a
 
 			repoVersion = releaseRepo.version;
 			scheme = flags.scheme ?? detectVersionScheme(repoVersion);
