/*!
 * Copyright (c) Microsoft Corporation and contributors. All rights reserved.
 * Licensed under the MIT License.
 */

import { writeFileSync } from "node:fs";
import path from "node:path";
import { MonoRepo, Package, PackageNamePolicyConfig } from "@fluidframework/build-tools";
import { Flags } from "@oclif/core";
<<<<<<< HEAD
import { mkdirpSync } from "fs-extra/esm";
import { findPackageOrReleaseGroup, packageOrReleaseGroupArg } from "../args.js";
import { BaseCommand } from "../base.js";
import { filterPackages, parsePackageFilterFlags } from "../filter.js";
import { filterFlags, releaseGroupFlag } from "../flags.js";
import { getTarballName } from "../library/index.js";
=======
import { mkdirpSync, writeFileSync } from "fs-extra";
import { findPackageOrReleaseGroup, packageOrReleaseGroupArg } from "../args";
import { filterPackages, parsePackageFilterFlags } from "../filter";
import { filterFlags, releaseGroupFlag } from "../flags";
import { BaseCommand, getTarballName } from "../library";
>>>>>>> 73e371c4
import {
	type Feed,
	feeds,
	isFeed,
	packagePublishesToFeed,
	// eslint-disable-next-line import/no-internal-modules -- the policy-related stuff will eventually be moved into this package
} from "../library/repoPolicyCheck/npmPackages.js";
import { PnpmListEntry, pnpmList } from "../pnpm.js";

interface ListItem extends PnpmListEntry {
	tarball?: string;
}

/**
 * Lists all the packages in a release group in topological order.
 *
 * @remarks
 * This command is primarily used in our CI pipelines to ensure we publish packages in order to prevent customers from
 * seeing errors if they happen to be installing packages while we are publishing a new release.
 */
export default class ListCommand extends BaseCommand<typeof ListCommand> {
	static readonly description = `List packages in a release group in topological order.`;
	static readonly enableJsonFlag = true;

	static readonly args = {
		package_or_release_group: packageOrReleaseGroupArg({ required: false }),
	} as const;

	static readonly flags = {
		releaseGroup: releaseGroupFlag({
			exclusive: ["package"],
			deprecated: {
				message:
					"The --releaseGroup flag is no longer needed. You can pass either a release group or package name directly as an argument.",
			},
		}),
		feed: Flags.custom<Feed | undefined>({
			description:
				"Filter the resulting packages to those that should be published to a particular npm feed. Use 'public' for public npm. The 'official' and 'internal' values are deprecated and should not be used.",
			options: [...feeds, "official", "internal"],
			helpGroup: "PACKAGE FILTER",
			required: false,
			parse: async (str: string) => {
				if (isFeed(str)) {
					return str;
				}
				// Handle back-compat values
				if (str === "official") {
					return "public";
				}

				if (str === "internal") {
					return "internal-build";
				}
			},
		})(),
		...filterFlags,
		tarball: Flags.boolean({
			description:
				"Return packed tarball names (without extension) instead of package names. @-signs will be removed from the name, and slashes are replaced with dashes.",
			default: false,
		}),
		outFile: Flags.file({
			description:
				"Output file to write the list of packages to. If not specified, the list will be written to stdout.",
			required: false,
			exists: false,
		}),
	};

	public async run(): Promise<ListItem[]> {
		const { feed, outFile, releaseGroup: releaseGroupName, tarball } = this.flags;
		const context = await this.getContext();
		const lookupName = releaseGroupName ?? this.args.package_or_release_group;
		if (lookupName === undefined) {
			this.error(`No release group or package flag found.`, { exit: 1 });
		}
		const rgOrPackage = findPackageOrReleaseGroup(lookupName, context);

		// Handle single packages
		if (rgOrPackage instanceof Package) {
			const item = await this.outputSinglePackage(rgOrPackage);
			return [item];
		}

		if (rgOrPackage === undefined || !(rgOrPackage instanceof MonoRepo)) {
			this.error(`No release group or package found using name '${lookupName}'.`, { exit: 1 });
		}

		const filterOptions = parsePackageFilterFlags(this.flags);
		const packageList = await pnpmList(rgOrPackage.repoPath);
		const filtered = filterPackages(packageList, filterOptions)
			.reverse()
			.filter((item): item is ListItem => {
				const config = context.rootFluidBuildConfig?.policy?.packageNames;
				if (config === undefined) {
					// exits the process
					this.error(`No fluid-build package name policy config found.`);
				}

				if (feed === undefined) {
					return true;
				}

				const result = packagePublishesToFeed(item.name, config, feed);
				return result;
			})
			.map((item) => {
				// pnpm returns absolute paths, but repo relative is more useful
				item.path = context.repo.relativeToRepo(item.path);
				item.tarball = getTarballName(item.name);

				// Set the tarball name if the tarball flag is set
				if (tarball === true) {
					item.name = item.tarball;
				}
				return item;
			});

		const output = filtered.map((details) => details.name).join("\n");
		await this.writeOutput(output, outFile);

		// For JSON output
		return filtered;
	}

	private async outputSinglePackage(pkg: Package): Promise<ListItem> {
		const output = this.flags.tarball ? getTarballName(pkg.name) : pkg.name;

		await this.writeOutput(output, this.flags.outFile);
		const item: ListItem = {
			name: pkg.name,
			version: pkg.version,
			path: pkg.directory,
			private: pkg.private,
			tarball: getTarballName(pkg.packageJson),
		};
		return item;
	}

	private async writeOutput(output: string, outFile?: string): Promise<void> {
		if (outFile === undefined) {
			this.log(output);
		} else {
			mkdirpSync(path.dirname(outFile));
			writeFileSync(outFile, output);
		}
	}
}

/**
 * Calculates the packages that should be published to a feed and returns a map of Feed to the packages that should be
 * published there.
 */
export function FeedsForPackages(
	packages: Package[],
	config: PackageNamePolicyConfig,
): Map<Feed, Package[]> {
	const mapping = new Map<Feed, Package[]>();
	for (const pkg of packages) {
		for (const feed of feeds) {
			let pkgList = mapping.get(feed);
			if (pkgList === undefined) {
				pkgList = [];
			}

			if (!mapping.has(feed)) {
				mapping.set(feed, []);
			}

			if (packagePublishesToFeed(pkg.name, config, feed)) {
				mapping.get(feed)?.push(pkg);
			}
		}
	}
	return mapping;
}<|MERGE_RESOLUTION|>--- conflicted
+++ resolved
@@ -7,20 +7,11 @@
 import path from "node:path";
 import { MonoRepo, Package, PackageNamePolicyConfig } from "@fluidframework/build-tools";
 import { Flags } from "@oclif/core";
-<<<<<<< HEAD
-import { mkdirpSync } from "fs-extra/esm";
-import { findPackageOrReleaseGroup, packageOrReleaseGroupArg } from "../args.js";
-import { BaseCommand } from "../base.js";
-import { filterPackages, parsePackageFilterFlags } from "../filter.js";
-import { filterFlags, releaseGroupFlag } from "../flags.js";
-import { getTarballName } from "../library/index.js";
-=======
 import { mkdirpSync, writeFileSync } from "fs-extra";
 import { findPackageOrReleaseGroup, packageOrReleaseGroupArg } from "../args";
 import { filterPackages, parsePackageFilterFlags } from "../filter";
 import { filterFlags, releaseGroupFlag } from "../flags";
 import { BaseCommand, getTarballName } from "../library";
->>>>>>> 73e371c4
 import {
 	type Feed,
 	feeds,
