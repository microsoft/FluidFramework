--- conflicted
+++ resolved
@@ -102,14 +102,9 @@
 		}
 
 		const filterOptions = parsePackageFilterFlags(this.flags);
-<<<<<<< HEAD
-		const packageList = await pnpmList(releaseGroup.repoPath);
+		const packageList = await pnpmList(rgOrPackage.repoPath);
 		const filtered = (await filterPackages(packageList, filterOptions))
 			// eslint-disable-next-line unicorn/no-await-expression-member
-=======
-		const packageList = await pnpmList(rgOrPackage.repoPath);
-		const filtered = filterPackages(packageList, filterOptions)
->>>>>>> 3263a4ec
 			.reverse()
 			.filter((item): item is ListItem => {
 				const config = context.rootFluidBuildConfig?.policy?.packageNames;
