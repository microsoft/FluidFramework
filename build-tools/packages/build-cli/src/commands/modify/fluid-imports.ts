/*!
 * Copyright (c) Microsoft Corporation and contributors. All rights reserved.
 * Licensed under the MIT License.
 */

/* eslint-disable unicorn/no-array-callback-reference */

import { existsSync } from "node:fs";
import { readFile } from "node:fs/promises";
import { Flags } from "@oclif/core";
import * as JSON5 from "json5";
import { type ImportDeclaration, ModuleKind, Project, SourceFile } from "ts-morph";
<<<<<<< HEAD
import { BaseCommand } from "../../base.js";
import {
	ApiLevel,
	getApiExports,
	isKnownApiLevel,
	knownApiLevels,
} from "../../library/index.js";
import type { CommandLogger } from "../../logging.js";
=======
import {
	ApiLevel,
	BaseCommand,
	getApiExports,
	isKnownApiLevel,
	knownApiLevels,
} from "../../library";
import type { CommandLogger } from "../../logging";
>>>>>>> 73e371c4

const maxConcurrency = 4;

/**
 * Known scopes of Fluid Framework packages.
 *
 * @remarks
 *
 * The allowed scopes are actually configurable in the root fluidBuild config, so this list will need to be updated if
 * new Fluid Framework scopes are used.
 */
const knownFFScopes = [
	"@fluidframework",
	"@fluid-example",
	"@fluid-experimental",
	"@fluid-internal",
	"@fluid-private",
	"@fluid-tools",
] as const;

/**
 * FF packages that exist outside of a scope that starts with `@fluid`.
 */
const unscopedFFPackages: ReadonlySet<string> = new Set(["fluid-framework", "tinylicious"]);

/**
 * Rewrite imports for Fluid Framework APIs to use the correct subpath import (/beta, /legacy, etc.).
 */
export default class UpdateFluidImportsCommand extends BaseCommand<
	typeof UpdateFluidImportsCommand
> {
	static readonly description =
		`Rewrite imports for Fluid Framework APIs to use the correct subpath import (/beta, /legacy, etc.)`;

	static readonly flags = {
		tsconfigs: Flags.file({
			description:
				"Tsconfig file paths that will be used to load project files. When multiple are given all must depend on the same version of packages; otherwise results are unstable.",
			default: ["./tsconfig.json"],
			multiple: true,
		}),
		packageRegex: Flags.string({
			description: "Regular expression filtering import packages to adjust",
		}),
		data: Flags.file({
			description:
				"Optional path to a data file containing raw API level data. Overrides API levels extracted from package data.",
			exists: true,
		}),
		onlyInternal: Flags.boolean({
			description: "Use /internal for all non-public APIs instead of /beta or /legacy.",
		}),
		...BaseCommand.flags,
	};

	public async run(): Promise<void> {
		const { tsconfigs, packageRegex, data, onlyInternal } = this.flags;

		const foundConfigs = tsconfigs.filter((file) => {
			const exists = existsSync(file);
			if (!exists) {
				this.warning(`Can't find config file: ${file}`);
			}
			return exists;
		});

		if (foundConfigs.length === 0) {
			this.error(`No config files found.`, { exit: 1 });
		}

		const apiLevelData = data === undefined ? undefined : await loadData(data, onlyInternal);
		const packagesRegex = new RegExp(packageRegex ?? "");
		const apiMap = new ApiLevelReader(this.logger, packagesRegex, onlyInternal, apiLevelData);

		// Note that while there is a queue here it is only really a queue for file saves
		// which are the only async aspect currently and aren't expected to take so long.
		// If more aspects are done concurrently, make maxConcurrency an option.
		const queue: Promise<void>[] = [];
		for (const { tsConfigFilePath, sources } of getSourceFiles(foundConfigs)) {
			this.info(
				`Processing ${tsConfigFilePath} and ${sources.length} source${
					sources.length === 1 ? "" : "s"
				}.`,
			);
			if (sources.length > 0) {
				queue.push(updateImports(sources, apiMap, this.logger));
				if (queue.length >= maxConcurrency) {
					// naively wait for the first scheduled to finish
					// eslint-disable-next-line no-await-in-loop
					await queue.shift();
				}
			}
		}
		await Promise.all(queue);
	}
}

type PackageName = string;

interface FluidImportDataBase {
	index: number;
	packageName: PackageName;
	level: ApiLevel;
	/**
	 * package relative ordinal for levels (alphabetically) ("public" is really "" so first)
	 * and type-only before not.
	 */
	order: number;
	/**
	 * structured to match ts-morph ImportDeclarationStructure
	 */
	declaration: {
		isTypeOnly: boolean;
		moduleSpecifier: string;
		/**
		 * additions only
		 */
		namedImports: string[];
	};
}
interface FluidImportDataPresent extends FluidImportDataBase {
	importDeclaration: ImportDeclaration;
	originallyUnassigned: boolean;
}
interface FluidImportDataPending extends FluidImportDataBase {
	/**
	 * when true, should be inserted after the index stored.
	 */
	insertAfterIndex: boolean;
}
type FluidImportData = FluidImportDataPresent | FluidImportDataPending;

class FluidImportManager {
	private readonly fluidImports: FluidImportDataPresent[];
	private readonly missingImports: FluidImportDataPending[] = [];

	constructor(
		private readonly sourceFile: SourceFile,
		private readonly apiMap: ApiLevelReader,
		private readonly log: CommandLogger,
	) {
		this.fluidImports = parseFluidImports(sourceFile, log);
	}

	public process(): boolean {
		if (this.fluidImports.length === 0) {
			return false;
		}

		let modificationsRequired = false;

		// Collect the existing declarations
		for (const {
			importDeclaration,
			packageName,
			level,
			declaration: { moduleSpecifier },
		} of this.fluidImports) {
			const data = this.apiMap.get(packageName);

			// Skip modules with no mapping
			if (data === undefined) {
				this.log.verbose(`Skipping: ${moduleSpecifier}`);
				continue;
			}

			const namedImports = importDeclaration.getNamedImports();
			const isTypeOnly = importDeclaration.isTypeOnly();

			this.log.verbose(`Reviewing: ${moduleSpecifier}...`);
			for (const importSpecifier of namedImports) {
				const name = importSpecifier.getName();

				/**
				 * fullImportSpecifierText includes surrounding text like "type" and whitespace. The surrounding whitespace is
				 * trimmed, but leading or trailing text like "type" or "as foo" (an alias) is still included. This is the
				 * string that will be used in the new imports.
				 *
				 * This ensures aliases and individual type-only imports are maintained when rewritten.
				 */
				const fullImportSpecifierText = importSpecifier.getFullText().trim();
				const expectedLevel = getApiLevelForImportName(
					name,
					data,
					/* default */ ApiLevel.public,
					this.log,
				);

				this.log.verbose(
					`\t\tFound import named: '${fullImportSpecifierText}' (${expectedLevel})`,
				);

				const properImport = this.ensureFluidImport({
					packageName,
					level: expectedLevel,
					isTypeOnly,
				});

				if (level !== expectedLevel) {
					modificationsRequired = true;
					importSpecifier.remove();
					properImport.declaration.namedImports.push(fullImportSpecifierText);
				}
			}
		} /* Collection */

		if (!modificationsRequired) return false;

		// Make modifications to existing imports
		for (const fluidImport of this.fluidImports) {
			// 1. add new import
			if (fluidImport.declaration.namedImports.length > 0) {
				fluidImport.importDeclaration.addNamedImports(fluidImport.declaration.namedImports);
			}
			//  2. or if not see if there are new imports that would like to take over
			//     which helps preserve comments and vertical spacing.
			else if (
				!fluidImport.originallyUnassigned &&
				isImportUnassigned(fluidImport.importDeclaration)
			) {
				const takeOverProspects = this.missingImports
					.filter((v) => v.index === fluidImport.index)
					.sort((a, b) => b.order - a.order);
				if (takeOverProspects.length > 0) {
					const replacement = takeOverProspects[0];
					this.log.verbose(
						`\tReplacing ${fluidImport.declaration.moduleSpecifier} with ${replacement.declaration.moduleSpecifier}`,
					);
					fluidImport.importDeclaration.setModuleSpecifier(
						replacement.declaration.moduleSpecifier,
					);
					fluidImport.importDeclaration.addNamedImports(replacement.declaration.namedImports);
					fluidImport.importDeclaration.setIsTypeOnly(replacement.declaration.isTypeOnly);
					// Any other prospects should be inserted after this now.
					for (const otherProspects of takeOverProspects.slice(1)) {
						otherProspects.insertAfterIndex = true;
					}
					// Remove the missing as it is now in place.
					this.missingImports.splice(this.missingImports.indexOf(replacement), 1);
					// We could remove the existing entry now, but that would
					// alter the array being iterated. No further meaningful use is expected.
					// The later removal check will skip as it now has imports.
					// Set originallyUnassigned as an ounce of precaution.
					fluidImport.originallyUnassigned = true;
				}
			}
		}

		const reverseSortedAdditions = this.missingImports.sort((a, b) => {
			const indexDelta = b.index - a.index;
			if (indexDelta) return indexDelta;
			return b.order - a.order;
		});
		for (const addition of reverseSortedAdditions) {
			// Note that ts-morph will not preserve blank lines that may have existed
			// near the insertion point.
			// When inserting before it is likely desirable to capture any for the
			// leading trivia (comments included) and "move" them to the inserted
			// import. Likewise for inserting after the leading trivia of the next
			// import should be moved to the trailing trivia of the inserted.
			// ts-morph has some fairly unexpected results with manipulations so
			// some trial and error may be required to get desired behavior.
			this.log.verbose(
				`\tInjecting ${addition.declaration.moduleSpecifier} ${
					addition.insertAfterIndex ? "after" : "before"
				} ${this.sourceFile
					.getImportDeclarations()
					[addition.index].getModuleSpecifierValue()}`,
			);
			this.sourceFile.insertImportDeclaration(
				addition.index + (addition.insertAfterIndex ? 1 : 0),
				addition.declaration,
			);
		}

		// Check for import that has no imports, default or named, that has been
		// modified. And only after insertions have been taken care of.
		for (const { importDeclaration, originallyUnassigned } of this.fluidImports) {
			if (!originallyUnassigned && isImportUnassigned(importDeclaration)) {
				importDeclaration.remove();
			}
		}

		return true;
	}

	/**
	 * Gets existing or creates new {@link FluidImportData} for given package,
	 * level, and type-sense.
	 *
	 * When there isn't an existing {@link ImportDeclaration}, a pending object
	 * is added to build up needed imports.
	 *
	 * @returns The {@link FluidImportData} for import case
	 */
	private ensureFluidImport({
		packageName,
		level,
		isTypeOnly,
	}: {
		packageName: PackageName;
		level: ApiLevel;
		isTypeOnly: boolean;
	}): FluidImportData {
		const match = (element: FluidImportData): boolean =>
			element.packageName === packageName &&
			element.level === level &&
			element.declaration.isTypeOnly === isTypeOnly;

		const preexisting = this.fluidImports.find(match);
		if (preexisting !== undefined) {
			return preexisting;
		}

		// Check for a pending import
		const existing = this.missingImports.find(match);
		if (existing !== undefined) {
			return existing;
		}

		const moduleSpecifier =
			level === ApiLevel.public ? packageName : `${packageName}/${level}`;
		// Order imports primarily by level then secondarily: type, untyped
		const order = knownApiLevels.indexOf(level) * 2 + (isTypeOnly ? 0 : 1);
		const { index, after } = this.findInsertionPoint(packageName, order);
		const newFluidImport: FluidImportDataPending = {
			declaration: {
				isTypeOnly,
				moduleSpecifier,
				namedImports: [],
			},
			index,
			packageName,
			level,
			order,
			insertAfterIndex: after,
		};
		this.missingImports.push(newFluidImport);

		return newFluidImport;
	}

	private findInsertionPoint(
		packageName: PackageName,
		order: number,
	): { index: number; after: boolean } {
		const references = this.fluidImports.filter((v) => v.packageName === packageName);
		if (references.length === 1) {
			const ref = references[0];
			return {
				index: ref.index,
				after: order > ref.order,
			};
		}
		references.sort((a, b) => b.order - a.order);
		for (const ref of references) {
			if (order > ref.order) {
				return { index: ref.index, after: true };
			}
		}
		return { index: references[0].index, after: false };
	}
}

/**
 * Returns the ApiLevel for an API based on provided data.
 */
function getApiLevelForImportName(
	name: string,
	data: NamedExportToLevel,
	defaultValue: ApiLevel,
	log: CommandLogger,
): ApiLevel {
	const level = data.get(name);
	if (level !== undefined) {
		return level;
	}
	log.warning(`\tassuming ${defaultValue} level for "${name}"`);
	return defaultValue;
}

function* getSourceFiles(
	tsconfigFilePaths: string[],
): IterableIterator<{ tsConfigFilePath: string; sources: SourceFile[] }> {
	// ts-morph processing will pull sources from references and caller may very well have specified project
	// files that reference one another. Each source should only be processed once. So build a unique
	// SourceFile list from full paths.
	const sources = new Set<string>();

	for (const tsConfigFilePath of tsconfigFilePaths) {
		const project = new Project({
			tsConfigFilePath,
		});
		yield {
			tsConfigFilePath,
			sources: project
				.getSourceFiles(
					// Limit to sources in the current working directory
					"./**",
				)
				// Filter out type files - this may not be correct in projects with manually defined declarations.
				.filter((source) => source.getExtension() !== ".d.ts")
				.filter((source) => {
					const fullPath = source.getFilePath();
					const alreadyVisiting = sources.has(fullPath);
					if (!alreadyVisiting) {
						sources.add(fullPath);
					}
					return !alreadyVisiting;
				}),
		};
	}
}

async function updateImports(
	sourceFiles: SourceFile[],
	apiMap: ApiLevelReader,
	log: CommandLogger,
): Promise<void> {
	/**
	 * List of source file save promises. Used to collect modified source file save promises so we can await them all at
	 * once.
	 */
	const fileSavePromises: Promise<void>[] = [];

	// Iterate over each source file, looking for Fluid imports
	for (const sourceFile of sourceFiles) {
		log.info(`Processing: ${sourceFile.getFilePath()}`);

		// Delete any header comments at the beginning of the file. Save the text so we can re-insert it at the end of
		// processing. Note that this does modify the source file, but we only save changes if the imports are updated, so
		// the removal will not be persisted unless there are import changes. In that case we re-add the header before we
		// save. Therefore it's safe to remove the header here even before we know if we need to write the file.
		const headerText = removeFileHeaderComment(sourceFile);

		const importManager = new FluidImportManager(sourceFile, apiMap, log);
		if (importManager.process()) {
			// Manually re-insert the header at the top of the file
			sourceFile.insertText(0, headerText);

			fileSavePromises.push(sourceFile.save());
		}
	}

	// We don't want to save the project since we may have made temporary edits to some source files.
	// Instead, we save files individually.
	await Promise.all(fileSavePromises);
}

/**
 * Parses an import declaration for processing as a Fluid Framework basic import.
 * Non-FF and complex imports are ignored (returns undefined).
 *
 * @param importDeclaration - the import declaration to check.
 * @param index - the current index of import block array.
 * @param log - logger.
 * @returns a {@link FluidImportDataPresent} metadata object
 */
function parseImport(
	importDeclaration: ImportDeclaration,
	index: number,
	log: CommandLogger,
): FluidImportDataPresent | undefined {
	const moduleSpecifier = importDeclaration.getModuleSpecifierValue();
	const modulePieces = moduleSpecifier.split("/");
	const levelIndex = moduleSpecifier.startsWith("@") ? 2 : 1;
	const packageName = modulePieces.slice(0, levelIndex).join("/");
	const level = modulePieces.length > levelIndex ? modulePieces[levelIndex] : "public";
	if (!isKnownApiLevel(level)) {
		return undefined;
	}
	// Check for complicated path - beyond basic leveled import
	if (modulePieces.length > levelIndex + 1) {
		return undefined;
	}
	// Check for Fluid import
	if (!isFluidImport(packageName)) {
		return undefined;
	}
	// Check namespace imports which are checked trivially for API level use.
	if (importDeclaration.getNamespaceImport() !== undefined) {
		log.verbose(`\tSkipping namespace import of ${moduleSpecifier}`);
		return undefined;
	}

	const order = knownApiLevels.indexOf(level) * 2 + (importDeclaration.isTypeOnly() ? 0 : 1);
	return {
		importDeclaration,
		declaration: {
			isTypeOnly: importDeclaration.isTypeOnly(),
			moduleSpecifier,
			namedImports: [],
		},
		index,
		packageName,
		level,
		order,
		originallyUnassigned: isImportUnassigned(importDeclaration),
	};
}

/**
 * Parses a source file for basic static Fluid Framework imports.
 * Non-FF and complex imports are excluded.
 *
 * @param sourceFile - the ${@link SourceFile} to parse.
 * @param log - logger.
 * @returns an array of {@link FluidImportDataPresent} metadata objects
 */
function parseFluidImports(
	sourceFile: SourceFile,
	log: CommandLogger,
): FluidImportDataPresent[] {
	return sourceFile
		.getImportDeclarations()
		.map((importDecl, index) => parseImport(importDecl, index, log))
		.filter(
			(v) => v !== undefined,
		) /* no undefined elements remain */ as FluidImportDataPresent[];
}

/**
 * Returns true if an import is from a known Fluid Framework package or scope.
 *
 * @param packageName - The name of the package to check.
 * @returns True if the package is a Fluid Framework package; false otherwise.
 */
function isFluidImport(packageName: PackageName): boolean {
	return (
		knownFFScopes.some((scope) => packageName.startsWith(`${scope}/`)) ||
		unscopedFFPackages.has(packageName)
	);
}

function isImportUnassigned(importDeclaration: ImportDeclaration): boolean {
	return (
		importDeclaration.getNamedImports().length === 0 &&
		importDeclaration.getDefaultImport() === undefined &&
		importDeclaration.getNamespaceImport() === undefined
	);
}

interface MemberDataRaw {
	level: ApiLevel;
	kind: string;
	name: string;
}

type NamedExportToLevel = Map<string, ApiLevel>;
type MapData = Map<PackageName, NamedExportToLevel>;

class ApiLevelReader {
	private readonly project = new Project({
		skipAddingFilesFromTsConfig: true,
		compilerOptions: {
			module: ModuleKind.Node16,
		},
	});

	private readonly tempSource = this.project.createSourceFile("flub-fluid-importer-temp.ts");
	private readonly map: Map<PackageName, NamedExportToLevel | undefined>;

	constructor(
		private readonly log: CommandLogger,
		private readonly packagesRegex: RegExp,
		private readonly onlyInternal: boolean,
		initialMap?: MapData,
	) {
		this.map = new Map<PackageName, NamedExportToLevel>(initialMap);
		for (const k of this.map.keys()) {
			if (!this.packagesRegex.test(k)) {
				this.map.set(k, undefined);
			}
		}
	}

	public get(packageName: PackageName): NamedExportToLevel | undefined {
		if (this.map.has(packageName)) {
			return this.map.get(packageName);
		}
		const loadResult = this.packagesRegex.test(packageName)
			? this.loadPackageData(packageName)
			: undefined;
		this.map.set(packageName, loadResult);
		return loadResult;
	}

	private loadPackageData(packageName: PackageName): NamedExportToLevel | undefined {
		const internalImport = this.tempSource.addImportDeclaration({
			moduleSpecifier: `${packageName}/internal`,
		});
		const internalSource = internalImport.getModuleSpecifierSourceFile();
		if (internalSource === undefined) {
			this.log.warning(`no /internal export from ${packageName}`);
			return undefined;
		}
		this.log.verbose(`\tLoading ${packageName} API data from ${internalSource.getFilePath()}`);

		const exports = getApiExports(internalSource);
		for (const name of exports.unknown.keys()) {
			// Suppress any warning for EventEmitter as this export is currently a special case.
			// See AB#7377 for replacement status upon which this can be removed.
			if (name !== "EventEmitter") {
				this.log.warning(`\t\t${packageName} ${name} API level was not recognized.`);
			}
		}

		const memberData = new Map<string, ApiLevel>();
		addUniqueNamedExportsToMap(exports.public, memberData, ApiLevel.public);
		if (this.onlyInternal) {
			addUniqueNamedExportsToMap(exports.beta, memberData, ApiLevel.internal);
			addUniqueNamedExportsToMap(exports.alpha, memberData, ApiLevel.internal);
		} else {
			addUniqueNamedExportsToMap(exports.beta, memberData, ApiLevel.beta);
			if (exports.alpha.length > 0) {
				// @alpha APIs have been mapped to both /alpha and /legacy
				// paths. Check for a /legacy export to map @alpha as legacy.
				const legacyExport =
					this.tempSource
						.addImportDeclaration({
							moduleSpecifier: `${packageName}/legacy`,
						})
						.getModuleSpecifierSourceFile() !== undefined;
				addUniqueNamedExportsToMap(
					exports.alpha,
					memberData,
					legacyExport ? ApiLevel.legacy : ApiLevel.alpha,
				);
			}
		}
		addUniqueNamedExportsToMap(exports.internal, memberData, ApiLevel.internal);
		return memberData;
	}
}

function addUniqueNamedExportsToMap(
	exports: { name: string }[],
	map: Map<string, ApiLevel>,
	level: ApiLevel,
): void {
	for (const { name } of exports) {
		const existing = map.get(name);
		if (existing !== undefined) {
			throw new Error(`"${name}" already has entry mapped to ${existing}`);
		}
		map.set(name, level);
	}
}

async function loadData(dataFile: string, onlyInternal: boolean): Promise<MapData> {
	// Load the raw data file
	// eslint-disable-next-line unicorn/no-await-expression-member
	const rawData: string = (await readFile(dataFile)).toString();
	const apiLevelDataRaw: Record<string, MemberDataRaw[]> = JSON5.parse(rawData);

	// Transform the raw data into a more useable form
	const apiLevelData = new Map<PackageName, NamedExportToLevel>();
	for (const [moduleName, members] of Object.entries(apiLevelDataRaw)) {
		const entry = apiLevelData.get(moduleName) ?? new Map<string, ApiLevel>();
		for (const member of members) {
			const { level } = member;
			if (!isKnownApiLevel(level)) {
				throw new Error(`Unknown API level: ${level}`);
			}
			addUniqueNamedExportsToMap(
				[member],
				entry,
				onlyInternal && (level === ApiLevel.beta || level === ApiLevel.alpha)
					? ApiLevel.internal
					: level,
			);
		}
		apiLevelData.set(moduleName, entry);
	}
	return apiLevelData;
}

/**
 * Delete any header comments at the beginning of the file. Return the removed text.
 */
function removeFileHeaderComment(sourceFile: SourceFile): string {
	const firstNode = sourceFile.getChildAtIndex(0);
	const start = sourceFile.getPos(); // should be 0
	const end = start + sourceFile.getLeadingTriviaWidth();

	// This has to be done before the sourceFile is modified, because after that the ranges
	// become invalid and ts-morph throws an exception.
	const headerText = firstNode.getFullText().slice(start, end);
	sourceFile.removeText(start, end);
	return headerText;
}<|MERGE_RESOLUTION|>--- conflicted
+++ resolved
@@ -10,16 +10,6 @@
 import { Flags } from "@oclif/core";
 import * as JSON5 from "json5";
 import { type ImportDeclaration, ModuleKind, Project, SourceFile } from "ts-morph";
-<<<<<<< HEAD
-import { BaseCommand } from "../../base.js";
-import {
-	ApiLevel,
-	getApiExports,
-	isKnownApiLevel,
-	knownApiLevels,
-} from "../../library/index.js";
-import type { CommandLogger } from "../../logging.js";
-=======
 import {
 	ApiLevel,
 	BaseCommand,
@@ -28,7 +18,6 @@
 	knownApiLevels,
 } from "../../library";
 import type { CommandLogger } from "../../logging";
->>>>>>> 73e371c4
 
 const maxConcurrency = 4;
 
