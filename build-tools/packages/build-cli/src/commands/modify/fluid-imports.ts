--- conflicted
+++ resolved
@@ -8,11 +8,7 @@
 import { Flags } from "@oclif/core";
 import { existsSync, readFile } from "fs-extra";
 import * as JSON5 from "json5";
-<<<<<<< HEAD
-import { type ImportDeclaration, ModuleKind, Node, Project, SourceFile } from "ts-morph";
-=======
 import { type ImportDeclaration, ModuleKind, Project, SourceFile } from "ts-morph";
->>>>>>> 6cbe9370
 import { BaseCommand } from "../../base";
 import { ApiLevel, getApiExports, isKnownApiLevel, knownApiLevels } from "../../library";
 import type { CommandLogger } from "../../logging";
