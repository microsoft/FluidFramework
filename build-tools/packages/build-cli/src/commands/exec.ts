--- conflicted
+++ resolved
@@ -7,12 +7,8 @@
 import { Args } from "@oclif/core";
 import execa from "execa";
 
-<<<<<<< HEAD
 import { PackageCommand } from "../BasePackageCommand.js";
-=======
-import { PackageCommand } from "../BasePackageCommand";
-import type { PackageSelectionDefault } from "../flags";
->>>>>>> 3c7a25bd
+import type { PackageSelectionDefault } from "../flags.js";
 
 export default class ExecCommand extends PackageCommand<typeof ExecCommand> {
 	static readonly description =
