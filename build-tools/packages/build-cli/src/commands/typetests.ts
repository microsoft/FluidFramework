--- conflicted
+++ resolved
@@ -3,17 +3,7 @@
  * Licensed under the MIT License.
  */
 
-<<<<<<< HEAD
-import {
-	ITypeValidationConfig,
-	Package,
-	PackageJson,
-	defaultTypeValidationConfig,
-	updatePackageJsonFile,
-} from "@fluidframework/build-tools";
-=======
 import { Package, updatePackageJsonFile } from "@fluidframework/build-tools";
->>>>>>> f02125a5
 import { Flags } from "@oclif/core";
 
 import { PackageCommand } from "../BasePackageCommand.js";
