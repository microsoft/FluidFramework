--- conflicted
+++ resolved
@@ -5,11 +5,7 @@
 
 import * as fs from "node:fs";
 import * as path from "node:path";
-<<<<<<< HEAD
-import { BaseCommand } from "../base.js";
-=======
 import { BaseCommand } from "../library";
->>>>>>> 73e371c4
 
 function renameFilesInDir(dir: string, extension: string, newExtension: string): void {
 	const files = fs.readdirSync(dir);
