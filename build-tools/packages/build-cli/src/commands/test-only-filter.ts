/*!
 * Copyright (c) Microsoft Corporation and contributors. All rights reserved.
 * Licensed under the MIT License.
 */

import { strict as assert } from "node:assert";
import { Package } from "@fluidframework/build-tools";
<<<<<<< HEAD
import { PackageCommand } from "../BasePackageCommand.js";
import { PackageWithKind } from "../filter.js";
=======
import { PackageCommand } from "../BasePackageCommand";
import { PackageWithKind } from "../filter";
import type { PackageSelectionDefault } from "../flags";
>>>>>>> 3c7a25bd

interface FilterCommandResult {
	selected: Pick<Package, "name" | "directory">[];
	filtered: Pick<Package, "name" | "directory">[];
}

/**
 * This command is used to test the common package filtering and selection logic that is used across the CLI. It
 * subclasses PackageCommand and outputs JSON containing metadata about the packages selected and filtered. This output
 * is parsed in tests.
 *
 * It may not be obvious why these command-level tests are needed in addition to testing the functions that do most of
 * the filtering (see ../filter.test.ts). The reason is that the code to translate oclif's flags into selection/filter
 * objects lives in the PackageCommand command. There's no way (that I know of) to mock an oclif command's flags.
 *
 * Instead, this test command is a real command, and the tests call it using the oclif command test infrastructure. This
 * ensures that we are testing the complete pipeline from command flag parsing, to creating selection/filter objects
 * from the flags, through applying to those filters to the packages in the repo.
 *
 * While the --json flag is technically optional, it should always be passed when using this command for testing.
 * Otherwise there is no output to be checked for correctness.
 */
export default class FilterCommand extends PackageCommand<typeof FilterCommand> {
	static readonly summary =
		`FOR INTERNAL TESTING ONLY. This command is used only to test the common package filtering and selection logic that is used across the CLI. FOR INTERNAL TESTING ONLY.`;

	static readonly description =
		`This command outputs JSON containing metadata about the packages selected and filtered. This output is parsed in tests. While the --json flag is technically optional, it should always be passed when using this command for testing. Otherwise there is no output to be checked for correctness.`;

	// hide the command from help since it's only supposed to be used for internal testing
	static readonly hidden = true;

	static readonly enableJsonFlag = true;
	protected defaultSelection = "dir" as PackageSelectionDefault;

	protected async processPackage(pkg: Package): Promise<void> {
		// do nothing
	}

	protected async processPackages(packages: PackageWithKind[]): Promise<string[]> {
		// do nothing
		return [];
	}

	public async run(): Promise<FilterCommandResult> {
		await super.run();

		assert(this.selectionOptions !== undefined, "selectionOptions is undefined");
		assert(this.filterOptions !== undefined, "filterOptions is undefined");
		assert(this.selectedPackages !== undefined, "selectedPackages is undefined");
		assert(this.filteredPackages !== undefined, "filteredPackages is undefined");

		const context = await this.getContext();
		const pkgs = {
			selected: this.selectedPackages.map((p) => {
				return {
					name: p.name,
					directory: context.repo.relativeToRepo(p.directory),
				};
			}),
			filtered: this.filteredPackages.map((p) => {
				return {
					name: p.name,
					directory: context.repo.relativeToRepo(p.directory),
				};
			}),
		};

		return pkgs;
	}
}<|MERGE_RESOLUTION|>--- conflicted
+++ resolved
@@ -5,14 +5,9 @@
 
 import { strict as assert } from "node:assert";
 import { Package } from "@fluidframework/build-tools";
-<<<<<<< HEAD
 import { PackageCommand } from "../BasePackageCommand.js";
 import { PackageWithKind } from "../filter.js";
-=======
-import { PackageCommand } from "../BasePackageCommand";
-import { PackageWithKind } from "../filter";
-import type { PackageSelectionDefault } from "../flags";
->>>>>>> 3c7a25bd
+import type { PackageSelectionDefault } from "../flags.js";
 
 interface FilterCommandResult {
 	selected: Pick<Package, "name" | "directory">[];
