/*!
 * Copyright (c) Microsoft Corporation and contributors. All rights reserved.
 * Licensed under the MIT License.
 */
import { CliUx, Flags } from "@oclif/core";
import { strict as assert } from "assert";
import chalk from "chalk";
import { differenceInBusinessDays, formatDistanceToNow } from "date-fns";
import { writeJson } from "fs-extra";
import inquirer from "inquirer";
import path from "path";
import sortJson from "sort-json";
import { table } from "table";

import { Context, VersionDetails } from "@fluidframework/build-tools";

import {
	ReleaseVersion,
	detectBumpType,
	detectVersionScheme,
	getPreviousVersions,
	isVersionBumpType,
} from "@fluid-tools/version-tools";

import { BaseCommand } from "../../base";
import { releaseGroupFlag } from "../../flags";
import {
	PackageVersionMap,
	ReleaseReport,
	ReportKind,
	filterVersionsOlderThan,
	getDisplayDate,
	getDisplayDateRelative,
	getFluidDependencies,
	getRanges,
	sortVersions,
	toReportKind,
} from "../../lib";
import { CommandLogger } from "../../logging";
import { ReleaseGroup, ReleasePackage, isReleaseGroup } from "../../releaseGroups";

/**
 * Controls behavior when there is a list of releases and one needs to be selected.
 */
export type ReleaseSelectionMode =
	/**
	 * The release should be selected interactively from a list of possible releases.
	 */
	| "interactive"

	/**
	 * The most recent release by date should be selected.
	 */
	| "date"

	/**
	 * The highest version release should be selected.
	 */
	| "version"

	/**
	 * The version of the package or release group in the repo should be selected.
	 */
	| "inRepo";

const DEFAULT_MIN_VERSION = "0.0.0";

/**
 * A base class for release reporting commands. It contains some shared properties and methods and are used by
 * subclasses, which implement the individual command logic.
 */
export abstract class ReleaseReportBaseCommand<
	T extends typeof ReleaseReportBaseCommand.flags,
> extends BaseCommand<T> {
	protected releaseData: PackageReleaseData | undefined;

	/**
	 * The default {@link ReleaseSelectionMode} that the command uses.
	 */
	protected abstract readonly defaultMode: ReleaseSelectionMode;

	/**
	 * The number of business days for which to consider releases recent. `undefined` means there is no limit.
	 * Subclasses use this value to filter releases, format recent releases differently, etc.
	 */
	protected numberBusinessDaysToConsiderRecent: number | undefined;

	/**
	 * The release group or package that is being reported on.
	 */
	protected abstract releaseGroupOrPackage: ReleaseGroup | ReleasePackage | undefined;

	/**
	 * Returns true if the `date` is within `days` days of the current date.
	 */
	protected isRecentReleaseByDate(date?: Date): boolean {
		return date === undefined
			? false
			: this.numberBusinessDaysToConsiderRecent === undefined
			? true
			: differenceInBusinessDays(Date.now(), date) < this.numberBusinessDaysToConsiderRecent;
	}

	/**
	 * Collect release data from the repo. Subclasses should call this in their init or run methods.
	 *
	 * @param context - The {@link Context}.
	 * @param releaseGroup - If provided, the release data collected will be limited to only the pakages in this release
	 * group and its direct Fluid dependencies.
	 * @param mode - The {@link ReleaseSelectionMode} to use to determine the release to report on.
	 */
	protected async collectReleaseData(
		context: Context,
		// eslint-disable-next-line default-param-last
		mode: ReleaseSelectionMode = this.defaultMode,
		releaseGroupOrPackage?: ReleaseGroup | ReleasePackage,
		includeDependencies = true,
	): Promise<PackageReleaseData> {
		const versionData: PackageReleaseData = {};

		if (mode === "inRepo" && !isReleaseGroup(releaseGroupOrPackage)) {
			this.error(
				`Release group must be provided unless --interactive, --highest, or --mostRecent are provided.`,
			);
		}

		const rgs: ReleaseGroup[] = [];
		const pkgs: ReleasePackage[] = [];

		let rgVerMap: PackageVersionMap | undefined;
		let pkgVerMap: PackageVersionMap | undefined;

		if (mode === "inRepo") {
			// Get the release group versions and dependency versions from the repo
			if (isReleaseGroup(releaseGroupOrPackage)) {
				if (includeDependencies) {
					[rgVerMap, pkgVerMap] = getFluidDependencies(context, releaseGroupOrPackage);
					rgs.push(...(Object.keys(rgVerMap) as ReleaseGroup[]));
					pkgs.push(...Object.keys(pkgVerMap));
				} else {
					rgs.push(releaseGroupOrPackage);
				}
			}
		} else if (isReleaseGroup(releaseGroupOrPackage)) {
			// Filter to only the specified release group
			rgs.push(releaseGroupOrPackage);
		} else if (releaseGroupOrPackage === undefined) {
			// No filter, so include all release groups and packages
			rgs.push(...context.repo.releaseGroups.keys());
			pkgs.push(...context.independentPackages.map((p) => p.name));
		} else {
			// Filter to only the specified package
			pkgs.push(releaseGroupOrPackage);
		}

		// Only start/show the spinner in non-interactive mode.
		if (mode !== "interactive") {
			CliUx.ux.action.start("Collecting version data from git tags");
		}

		for (const rg of rgs) {
			CliUx.ux.action.status = `${rg} (release group)`;
			// eslint-disable-next-line no-await-in-loop
			const data = await this.collectRawReleaseData(
				context,
				rg,
				rgVerMap?.[rg] ?? context.getVersion(rg),
				mode,
			);
			if (data !== undefined) {
				versionData[rg] = data;
			}
		}

		for (const pkg of pkgs) {
			const repoVersion = pkgVerMap?.[pkg] ?? context.fullPackageMap.get(pkg)?.version;
			assert(repoVersion !== undefined, `version of ${pkg} is undefined.`);

			CliUx.ux.action.status = `${pkg} (package)`;
			// eslint-disable-next-line no-await-in-loop
			const data = await this.collectRawReleaseData(context, pkg, repoVersion, mode);
			if (data !== undefined) {
				versionData[pkg] = data;
			}
		}

		CliUx.ux.action.stop("Done!");
		return versionData;
	}

	/**
	 * Collects the releases of a given release group or package.
	 *
	 * @param context - The {@link Context}.
	 * @param releaseGroupOrPackage - The release group or package to collect release data for.
	 * @param repoVersion - The version of the release group or package in the repo.
	 * @param latestReleaseChooseMode - Controls which release is considered the latest.
	 * @returns The collected release data.
	 */
	private async collectRawReleaseData(
		context: Context,
		releaseGroupOrPackage: ReleaseGroup | ReleasePackage,
		repoVersion: string,
		latestReleaseChooseMode?: ReleaseSelectionMode,
	): Promise<RawReleaseData | undefined> {
		const versions = await context.getAllVersions(releaseGroupOrPackage);

		if (versions === undefined) {
			return undefined;
		}

		const sortedByVersion = sortVersions(versions, "version");
		const sortedByDate = sortVersions(versions, "date");
		const versionCount = sortedByVersion.length;

		if (sortedByDate === undefined) {
			this.error(`sortedByDate is undefined.`);
		}

		let latestReleasedVersion: VersionDetails | undefined;

		switch (latestReleaseChooseMode) {
			case undefined:
			case "interactive": {
				let answer: inquirer.Answers | undefined;

				const recentReleases =
					this.numberBusinessDaysToConsiderRecent === undefined
						? sortedByDate
						: filterVersionsOlderThan(
								sortedByDate,
								this.numberBusinessDaysToConsiderRecent,
						  );

				// No recent releases, so set the latest to the highest semver
				if (recentReleases.length === 0) {
					if (sortedByVersion.length > 0) {
						latestReleasedVersion = sortedByVersion[0];
					} else {
						this.errorLog(`No releases at all! ${releaseGroupOrPackage}`);
					}
				}

				if (recentReleases.length === 1) {
					latestReleasedVersion = recentReleases[0];
				} else if (recentReleases.length > 1) {
					const question: inquirer.ListQuestion = {
						type: "list",
						name: "selectedPackageVersion",
						message: `Multiple versions of ${releaseGroupOrPackage} have been released. Select the one you want to include in the release report.`,
						choices: recentReleases.map((v) => {
							return {
								name: `${v.version} (${formatDistanceToNow(v.date ?? 0)} ago)`,
								value: v.version,
								short: v.version,
							};
						}),
					};

					answer = await inquirer.prompt(question);
					const selectedVersion =
						answer === undefined
							? recentReleases[0].version
							: (answer.selectedPackageVersion as string);
					latestReleasedVersion = recentReleases.find(
						(v) => v.version === selectedVersion,
					);
				}

				break;
			}

			case "inRepo": {
				latestReleasedVersion = sortedByVersion.find((v) => v.version === repoVersion);
				if (latestReleasedVersion === undefined) {
					const [, previousMinor] = getPreviousVersions(repoVersion);
					this.info(
						`The in-repo version of ${chalk.blue(
							releaseGroupOrPackage,
						)} is ${chalk.yellow(
							repoVersion,
						)}, but there's no release for that version. Picked previous minor version instead: ${chalk.green(
							previousMinor ?? "undefined",
						)}. If you want to create a report for a specific version, check out the tag for the release and re-run this command.`,
					);
					latestReleasedVersion = sortedByVersion[0];
				}
				break;
			}

			case "date": {
				latestReleasedVersion = sortedByDate[0];
				break;
			}

			case "version": {
				latestReleasedVersion = sortedByVersion[0];
				break;
			}

			default: {
				throw new Error(`Unhandled mode: ${latestReleaseChooseMode}`);
			}
		}

		assert(latestReleasedVersion !== undefined, "latestReleasedVersion is undefined");

		const vIndex = sortedByVersion.findIndex(
			(v) =>
				v.version === latestReleasedVersion?.version &&
				v.date === latestReleasedVersion?.date,
		);
		const previousReleasedVersion =
			vIndex + 1 <= versionCount
				? sortedByVersion[vIndex + 1]
				: { version: DEFAULT_MIN_VERSION };

		return {
			repoVersion: {
				version: repoVersion,
			},
			latestReleasedVersion,
			previousReleasedVersion,
			versions,
		};
	}
}

export default class ReleaseReportCommand<
	T extends typeof ReleaseReportCommand.flags,
> extends ReleaseReportBaseCommand<T> {
	static description = `Generates a report of Fluid Framework releases.

    The release report command is used to produce a report of all the packages that were released and their version. After a release, it is useful to generate this report to provide to customers, so they can update their dependencies to the most recent version.

    The command operates in two modes: "whole repo" or "release group." The default mode is "whole repo." In this mode, the command will look at the git tags in the repo to determine the versions, and will include all release groups and packages in the repo. You can control which version of each package and release group is included in the report using the --interactive, --mostRecent, and --highest flags.

    The "release group" mode can be activated by passing a --releaseGroup flag. In this mode, the specified release group's version will be loaded from the repo, and its immediate Fluid dependencies will be included in the report. This is useful when we want to include only the dependency versions that the release group depends on in the report.`;

	static examples = [
		{
			description:
				"Generate a release report of the highest semver release for each package and release group and display it in the terminal only.",
			command: "<%= config.bin %> <%= command.id %>",
		},
		{
			description: "Output all release report files to the current directory.",
			command: "<%= config.bin %> <%= command.id %> -o .",
		},
		{
			description:
				"Generate a release report for each package and release group in the repo interactively.",
			command: "<%= config.bin %> <%= command.id %> -i",
		},
	];

	static enableJsonFlag = true;
	static flags = {
		interactive: Flags.boolean({
			char: "i",
			description:
				"Choose the version of each release group and package to contain in the release report.",
			exclusive: ["mostRecent", "highest"],
		}),
		highest: Flags.boolean({
			char: "s",
			description: "Always pick the greatest semver version as the latest (ignore dates).",
			exclusive: ["mostRecent", "interactive"],
		}),
		mostRecent: Flags.boolean({
			char: "r",
			description:
				"Always pick the most recent version as the latest (ignore semver version sorting).",
			exclusive: ["highest", "interactive"],
		}),
		releaseGroup: releaseGroupFlag({
			description: `Report only on this release group. If also pass --interactive, --highest, or --mostRecent, then the report will only include this release group at the selected version.

            If you pass this flag by itself, the command will use the version of the release group at the current commit in the repo, but will also include its direct Fluid dependencies.

            If you want to report on a particular release, check out the git tag for the release version you want to report on before running this command.`,
			required: false,
		}),
		output: Flags.directory({
			char: "o",
			description: "Output JSON report files to this directory.",
		}),
		...ReleaseReportBaseCommand.flags,
	};

	defaultMode: ReleaseSelectionMode = "inRepo";
	releaseGroupOrPackage: ReleaseGroup | ReleasePackage | undefined;

	public async run(): Promise<void> {
		const flags = this.processedFlags;

		const shouldOutputFiles = flags.output !== undefined;
		const outputPath = flags.output ?? process.cwd();

		const mode =
			flags.highest === true
				? "version"
				: flags.mostRecent === true
				? "date"
				: flags.interactive
				? "interactive"
				: this.defaultMode;
		assert(mode !== undefined, `mode is undefined`);

		this.releaseGroupOrPackage = flags.releaseGroup;
		const context = await this.getContext();

		// Collect the release version data from the history
		this.releaseData = await this.collectReleaseData(
			context,
			mode,
			this.releaseGroupOrPackage,
			/* includeDeps */ mode === "inRepo",
		);

		if (this.releaseData === undefined) {
			this.error(`No releases found for ${flags.releaseGroup}`);
		}
		const report = await this.generateReleaseReport(this.releaseData);

		const tableData = this.generateReleaseTable(report, flags.releaseGroup);

		const output = table(tableData, {
			singleLine: true,
		});

		this.logHr();
		this.log();
		this.log(chalk.underline(chalk.bold(`Release Report`)));
		if (mode === "inRepo" && flags.releaseGroup !== undefined) {
			this.log(
				`${chalk.yellow.bold("\nIMPORTANT")}: This report only includes the ${chalk.blue(
					flags.releaseGroup,
				)} release group (version ${chalk.blue(
					context.getVersion(flags.releaseGroup),
				)}) and its ${chalk.bold("direct Fluid dependencies")}.`,
			);
			this.log(
				`${chalk.yellow.bold(
					"IMPORTANT",
				)}: The release version was determined by the in-repo version of the release group.`,
			);
		} else if (flags.releaseGroup === undefined) {
			this.log(
				`${chalk.yellow.bold("\nIMPORTANT")}: This report includes ${chalk.blue(
					"all packages and release groups",
				)} in the repo.`,
			);
		} else if (flags.releaseGroup !== undefined) {
			this.log(
				`${chalk.yellow.bold("\nIMPORTANT")}: This report only includes the ${chalk.blue(
					flags.releaseGroup,
				)} release group! ${chalk.bold("None of its dependencies are included.")}`,
			);
		}

		switch (mode) {
			case "interactive": {
				this.log(
					`${chalk.yellow.bold("IMPORTANT")}: Release versions were selected ${chalk.bold(
						"interactively",
					)}.`,
				);

				break;
			}
			case "date": {
				this.log(
					`${chalk.yellow.bold("IMPORTANT")}: The latest release version ${chalk.bold(
						"by date",
					)} was selected.`,
				);

				break;
			}
			case "version": {
				this.log(
					`${chalk.yellow.bold("IMPORTANT")}: The ${chalk.bold(
						"highest semver",
					)} version was selected.`,
				);

				break;
			}
			// No default
		}

		this.log(`\n${output}`);
		this.logHr();

		if (shouldOutputFiles) {
			this.info(`Writing files to path: ${path.resolve(outputPath)}`);
			const promises = [
				writeReport(context, report, "simple", outputPath, flags.releaseGroup, this.logger),
				writeReport(context, report, "full", outputPath, flags.releaseGroup, this.logger),
				writeReport(context, report, "caret", outputPath, flags.releaseGroup, this.logger),
				writeReport(context, report, "tilde", outputPath, flags.releaseGroup, this.logger),
			];

			await Promise.all(promises);
		}
	}

	private async generateReleaseReport(reportData: PackageReleaseData): Promise<ReleaseReport> {
		const context = await this.getContext();
		const report: ReleaseReport = {};

		for (const [pkgName, verDetails] of Object.entries(reportData)) {
			if (verDetails.previousReleasedVersion === undefined) {
				this.warning(`No previous version for ${pkgName}.`);
			}

			const { version: latestVer, date: latestDate } = verDetails.latestReleasedVersion;
			const { version: prevVer } = verDetails.previousReleasedVersion ?? {
				version: DEFAULT_MIN_VERSION,
			};

			const bumpType = detectBumpType(prevVer, latestVer);
			if (!isVersionBumpType(bumpType)) {
				this.error(
					`Invalid bump type (${bumpType}) detected in package ${pkgName}. ${prevVer} => ${latestVer}`,
				);
			}

			const isNewRelease = this.isRecentReleaseByDate(latestDate);
			const scheme = detectVersionScheme(latestVer);
			const ranges = getRanges(latestVer);

			// Expand the release group to its constituent packages.
			if (isReleaseGroup(pkgName)) {
				for (const pkg of context.packagesInReleaseGroup(pkgName)) {
					report[pkg.name] = {
						version: latestVer,
						versionScheme: scheme,
						previousVersion: prevVer === DEFAULT_MIN_VERSION ? undefined : prevVer,
						date: latestDate,
						releaseType: bumpType,
						releaseGroup: pkg.monoRepo?.kind,
						isNewRelease,
						ranges,
					};
				}
			} else {
				report[pkgName] = {
					version: latestVer,
					versionScheme: scheme,
					previousVersion: prevVer === DEFAULT_MIN_VERSION ? undefined : prevVer,
					date: latestDate,
					releaseType: bumpType,
					isNewRelease,
					ranges,
				};
			}
		}

		return report;
	}

	private generateReleaseTable(
		reportData: ReleaseReport,
		initialReleaseGroup?: ReleaseGroup,
	): string[][] {
		const tableData: string[][] = [];
		const releaseGroups: ReleaseGroup[] = [];

		for (const [pkgName, verDetails] of Object.entries(reportData)) {
			const {
				date: latestDate,
				version: latestVer,
				previousVersion: prevVer,
				releaseGroup,
			} = verDetails;

			let displayName: string | undefined;
			if (releaseGroup !== undefined) {
				displayName =
					releaseGroup === initialReleaseGroup
						? chalk.blue(chalk.bold(releaseGroup))
						: chalk.bold(releaseGroup);
			}

			const displayDate = getDisplayDate(latestDate);
			const highlight = this.isRecentReleaseByDate(latestDate) ? chalk.green : chalk.white;
			const displayRelDate = highlight(getDisplayDateRelative(latestDate));

			const displayPreviousVersion = prevVer === undefined ? DEFAULT_MIN_VERSION : prevVer;

			const bumpType = detectBumpType(prevVer ?? DEFAULT_MIN_VERSION, latestVer);
			const displayBumpType = highlight(`${bumpType}`);

			const displayVersionSection = chalk.grey(
				`${highlight(latestVer)} <-- ${displayPreviousVersion}`,
			);

			if (releaseGroup === undefined || !releaseGroups.includes(releaseGroup)) {
				tableData.push([
					displayName ?? pkgName,
					displayBumpType,
					displayRelDate,
					displayDate,
					displayVersionSection,
				]);
				if (releaseGroup !== undefined) {
					releaseGroups.push(releaseGroup);
				}
			}
		}

		tableData.sort((a, b) => {
			if (a[0] > b[0]) {
				return 1;
			}

			if (a[0] < b[0]) {
				return -1;
			}

			return 0;
		});

		return tableData;
	}
}

interface PackageReleaseData {
	[packageName: string]: RawReleaseData;
}

interface RawReleaseData {
	repoVersion: VersionDetails;
	latestReleasedVersion: VersionDetails;
	previousReleasedVersion?: VersionDetails;
	versions: readonly VersionDetails[];
}

/**
 * Generates a report filename.
 */
function generateReportFileName(
	kind: ReportKind,
	releaseVersion: ReleaseVersion,
	releaseGroup?: ReleaseGroup,
): string {
	if (releaseGroup === undefined && releaseVersion === undefined) {
		throw new Error(`Both releaseGroup and releaseVersion were undefined.`);
	}

	return `fluid-framework-release-manifest.${releaseGroup ?? "all"}.${
		releaseVersion ?? DEFAULT_MIN_VERSION
	}.${kind}.json`;
}

/**
 * Writes a report to a file.
 */
// eslint-disable-next-line max-params
async function writeReport(
	context: Context,
	report: ReleaseReport,
	kind: ReportKind,
	dir: string,
	releaseGroup?: ReleaseGroup,
	log?: CommandLogger,
): Promise<void> {
<<<<<<< HEAD
	const version =
		releaseGroup === undefined
			? // Use container-runtime as a proxy for the client release group.
			  report["@fluidframework/container-runtime"].version
			: context.getVersion(releaseGroup);

	const reportName = generateReportFileName(kind, version, releaseGroup);
	const reportPath = path.join(dir, reportName);
	log?.info(`${kind} report written to ${reportPath}`);
	const reportOutput = toReportKind(report, kind);

	return writeJson(reportPath, sortJson(reportOutput), { spaces: 2 });
=======
    const version =
        releaseGroup === undefined
            ? // Use container-runtime as a proxy for the client release group.
              report["@fluidframework/container-runtime"].version
            : context.getVersion(releaseGroup);

    const reportName = generateReportFileName(kind, version, releaseGroup);
    const reportPath = path.join(dir, reportName);
    log?.info(`${kind} report written to ${reportPath}`);
    const reportOutput = toReportKind(report, kind);

    await writeJson(reportPath, reportOutput, { spaces: 2 });
    sortJson.overwrite(reportPath);
>>>>>>> 330e6b7b
}<|MERGE_RESOLUTION|>--- conflicted
+++ resolved
@@ -667,7 +667,6 @@
 	releaseGroup?: ReleaseGroup,
 	log?: CommandLogger,
 ): Promise<void> {
-<<<<<<< HEAD
 	const version =
 		releaseGroup === undefined
 			? // Use container-runtime as a proxy for the client release group.
@@ -679,20 +678,6 @@
 	log?.info(`${kind} report written to ${reportPath}`);
 	const reportOutput = toReportKind(report, kind);
 
-	return writeJson(reportPath, sortJson(reportOutput), { spaces: 2 });
-=======
-    const version =
-        releaseGroup === undefined
-            ? // Use container-runtime as a proxy for the client release group.
-              report["@fluidframework/container-runtime"].version
-            : context.getVersion(releaseGroup);
-
-    const reportName = generateReportFileName(kind, version, releaseGroup);
-    const reportPath = path.join(dir, reportName);
-    log?.info(`${kind} report written to ${reportPath}`);
-    const reportOutput = toReportKind(report, kind);
-
     await writeJson(reportPath, reportOutput, { spaces: 2 });
     sortJson.overwrite(reportPath);
->>>>>>> 330e6b7b
 }