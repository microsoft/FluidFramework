--- conflicted
+++ resolved
@@ -23,10 +23,6 @@
 } from "@fluid-tools/version-tools";
 
 import { BaseCommand } from "../../base";
-<<<<<<< HEAD
-import { packageSelectorFlag, releaseGroupFlag } from "../../flags";
-import { filterVersionsOlderThan, sortVersions } from "../../lib";
-=======
 import { releaseGroupFlag } from "../../flags";
 import {
     PackageVersionMap,
@@ -34,7 +30,6 @@
     ReportKind,
     VersionDetails,
     filterVersionsOlderThan,
-    getAllVersions,
     getDisplayDate,
     getDisplayDateRelative,
     getFluidDependencies,
@@ -42,7 +37,6 @@
     sortVersions,
     toReportKind,
 } from "../../lib";
->>>>>>> 0678fd29
 import { CommandLogger } from "../../logging";
 import { ReleaseGroup, ReleasePackage, isReleaseGroup } from "../../releaseGroups";
 
@@ -210,13 +204,7 @@
         repoVersion: string,
         latestReleaseChooseMode?: ReleaseSelectionMode,
     ): Promise<RawReleaseData | undefined> {
-<<<<<<< HEAD
-        // const tags = await getTagsForReleaseGroup(context, releaseGroup);
-        const versions = await context.getAllVersions(releaseGroupOrPackage);
-=======
-        this.verbose(`collectRawReleaseData for ${releaseGroupOrPackage}`);
         const versions = await getAllVersions(context, releaseGroupOrPackage);
->>>>>>> 0678fd29
 
         if (versions === undefined) {
             return undefined;
