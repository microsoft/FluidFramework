--- conflicted
+++ resolved
@@ -9,12 +9,7 @@
 import type { Logger } from "@fluidframework/build-tools";
 import { Flags } from "@oclif/core";
 import { formatISO } from "date-fns";
-<<<<<<< HEAD
-import { BaseCommand } from "../../base.js";
-import { type ReleaseReport, toReportKind } from "../../library/index.js";
-=======
 import { BaseCommand, type ReleaseReport, toReportKind } from "../../library";
->>>>>>> 73e371c4
 
 export class UnreleasedReportCommand extends BaseCommand<typeof UnreleasedReportCommand> {
 	static readonly summary =
