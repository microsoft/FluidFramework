--- conflicted
+++ resolved
@@ -8,25 +8,9 @@
 import { isInternalVersionRange, isInternalVersionScheme } from "@fluid-tools/version-tools";
 import type { Logger } from "@fluidframework/build-tools";
 import { Flags } from "@oclif/core";
-<<<<<<< HEAD
-import fetch from "node-fetch";
+import { formatISO } from "date-fns";
 import { BaseCommand } from "../../base.js";
-import { PackageVersionList } from "../../library/index.js";
-
-// Define the interface for build details
-interface IBuildDetails {
-	definition: { name: string };
-	status: string;
-	result: string;
-	sourceBranch: string;
-	finishTime: string;
-	buildNumber: string;
-}
-=======
-import { formatISO } from "date-fns";
-import { BaseCommand } from "../../base";
-import { type ReleaseReport, toReportKind } from "../../library";
->>>>>>> 3c7a25bd
+import { type ReleaseReport, toReportKind } from "../../library/index.js";
 
 export class UnreleasedReportCommand extends BaseCommand<typeof UnreleasedReportCommand> {
 	static readonly summary =
@@ -76,23 +60,6 @@
  * @param outDir - The output directory for the reports.
  * @param log - The logger object for logging messages.
  */
-<<<<<<< HEAD
-async function getFirstSuccessfulBuild(
-	authHeader: string,
-	adoUrl: string,
-	sourceBranch: string,
-	log?: Logger,
-): Promise<string | undefined> {
-	try {
-		const response = await fetch(adoUrl, { headers: { Authorization: authHeader } });
-
-		/* eslint-disable @typescript-eslint/no-unsafe-assignment, @typescript-eslint/no-unsafe-member-access, @typescript-eslint/no-unsafe-call */
-		// eslint-disable-next-line @typescript-eslint/no-explicit-any
-		const data: any = await response.json();
-
-		const twentyFourHoursAgo = new Date();
-		twentyFourHoursAgo.setHours(twentyFourHoursAgo.getHours() - 24);
-=======
 async function generateReleaseReport(
 	fullReleaseReport: ReleaseReport,
 	version: string,
@@ -100,7 +67,6 @@
 	log: Logger,
 ): Promise<void> {
 	const ignorePackageList = new Set(["@types/jest-environment-puppeteer"]);
->>>>>>> 3c7a25bd
 
 	await updateReportVersions(fullReleaseReport, ignorePackageList, version, log);
 
@@ -123,25 +89,6 @@
  * @param version - The version string to update packages to.
  * @param log - The logger object for logging messages.
  */
-<<<<<<< HEAD
-async function fetchDevVersionNumber(
-	authHeader: string,
-	registryUrl: string,
-	packageName: string,
-	buildNumber: string,
-	log?: Logger,
-): Promise<string | undefined> {
-	try {
-		const response = await fetch(`${registryUrl}/${packageName}`, {
-			headers: { Authorization: authHeader },
-		});
-		/* eslint-disable @typescript-eslint/no-unsafe-assignment, @typescript-eslint/no-unsafe-member-access, @typescript-eslint/no-unsafe-argument */
-		// eslint-disable-next-line @typescript-eslint/no-explicit-any
-		const data: any = await response.json();
-		const buildVersionKey: string | undefined = Object.keys(data.time).find((key) =>
-			key.includes(buildNumber),
-		);
-=======
 async function writeReport(
 	outDir: string,
 	report: ReleaseReport,
@@ -150,7 +97,6 @@
 	log: Logger,
 ): Promise<void> {
 	const currentDate = formatISO(new Date(), { representation: "date" });
->>>>>>> 3c7a25bd
 
 	const buildNumber = extractBuildNumber(version);
 
@@ -175,52 +121,11 @@
 	report: ReleaseReport,
 	ignorePackageList: Set<string>,
 	version: string,
-<<<<<<< HEAD
-	log?: Logger,
-): Promise<PackageVersionList | undefined> {
-	try {
-		const releasesResponse = await fetch(gitHubUrl);
-		// eslint-disable-next-line @typescript-eslint/no-unsafe-assignment, @typescript-eslint/no-explicit-any
-		const releases: any = await releasesResponse.json();
-
-		let manifestAsset;
-
-		// eslint-disable-next-line @typescript-eslint/no-unsafe-member-access
-		for (const asset of releases[0].assets) {
-			/**
-			 * Only `caret` manifest file is required by partner repository.
-			 * dev/prerelease versions are mapped to a single version instead of ranges but other packages such as common-utils and common-definitions
-			 * required caret versions which simple manifest files do not provide.
-			 * Example of simple manifest file:
-			 * ```json
-			 * {
-			 * 	"@fluidframework/cell": "2.0.0-internal.6.1.1",
-			 *	"@fluidframework/common-definitions": "0.20.1",
-			 *	"@fluidframework/common-utils": "1.1.1",
-			 * }
-			 * ```
-			 * Example of caret manifest file:
-			 * ```json
-			 * {
-			 * 	"@fluidframework/cell": ">=2.0.0-internal.6.1.1 <2.0.0-internal.7.0.0",
-			 *	"@fluidframework/common-definitions": "^0.20.1",
-			 *	"@fluidframework/common-utils": "^1.1.1",
-			 * }
-			 * ```
-			 */
-			/* eslint-disable @typescript-eslint/no-unsafe-assignment, @typescript-eslint/no-unsafe-member-access, @typescript-eslint/no-unsafe-call, @typescript-eslint/no-unsafe-argument */
-			const includesCaretJson: boolean = asset.name.includes(".caret.json");
-			if (includesCaretJson) {
-				manifestAsset = asset;
-				break;
-			}
-=======
 	log: Logger,
 ): Promise<void> {
 	for (const packageName of Object.keys(report)) {
 		if (ignorePackageList.has(packageName)) {
 			continue;
->>>>>>> 3c7a25bd
 		}
 
 		// updates caret ranges
