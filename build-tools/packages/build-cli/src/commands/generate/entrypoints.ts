/*!
 * Copyright (c) Microsoft Corporation and contributors. All rights reserved.
 * Licensed under the MIT License.
 */

import { GenerateEntrypointsCommand } from "../../library";

<<<<<<< HEAD
import type { PackageJson } from "@fluidframework/build-tools";
import { Flags } from "@oclif/core";
import type { ExportSpecifierStructure, Node } from "ts-morph";
import { ModuleKind, Project, ScriptKind } from "ts-morph";

import { BaseCommand } from "../../base.js";
import { ApiLevel, ApiTag, getApiExports } from "../../library/index.js";
import type { CommandLogger } from "../../logging.js";

/**
 * Literal pattern to search for in file prefix to replace with unscoped package name.
 *
 * @privateRemarks api-extractor use `<@..>`, but `<>` is problematic for command line
 * specification. A policy incorrectly thinks an argument like that should not be quoted.
 * It is just easier to use an alternate bracket style.
 */
export const unscopedPackageNameString = "{@unscopedPackageName}";

interface ExportData {
	/**
	 * Location of file relative to package
	 */
	relPath: string;
	/**
	 * Export is only .d.ts file
	 */
	isTypeOnly: boolean;
}

/**
 * Generates type declarations files for Fluid Framework APIs to support API levels (/alpha, /beta. etc.).
 */
export default class GenerateEntrypointsCommand extends BaseCommand<
	typeof GenerateEntrypointsCommand
> {
	static readonly description =
		`Generates type declaration entrypoints for Fluid Framework API levels (/alpha, /beta. etc.) as found in package.json "exports"`;

	static readonly flags = {
		mainEntrypoint: Flags.file({
			description: "Main entrypoint file containing all untrimmed exports.",
			default: "./src/index.ts",
			exists: true,
		}),
		outDir: Flags.directory({
			description: "Directory to emit entrypoint declaration files.",
			default: "./lib",
			exists: true,
		}),
		outFilePrefix: Flags.string({
			description: `File name prefix for emitting entrypoint declaration files. Pattern of '${unscopedPackageNameString}' within value will be replaced with the unscoped name of this package.`,
			default: "",
		}),
		outFileAlpha: Flags.string({
			description: "Base file name for alpha entrypoint declaration files.",
			default: ApiLevel.alpha,
		}),
		outFileBeta: Flags.string({
			description: "Base file name for beta entrypoint declaration files.",
			default: ApiLevel.beta,
		}),
		outFilePublic: Flags.string({
			description: "Base file name for public entrypoint declaration files.",
			default: ApiLevel.public,
		}),
		outFileSuffix: Flags.string({
			description:
				"File name suffix including extension for emitting entrypoint declaration files.",
			default: ".d.ts",
		}),
		node10TypeCompat: Flags.boolean({
			description: `Optional generation of Node10 resolution compatible type entrypoints matching others.`,
		}),
		...BaseCommand.flags,
	};

	public async run(): Promise<void> {
		const {
			mainEntrypoint,
			outFileSuffix,
			outFileAlpha,
			outFileBeta,
			outFilePublic,
			node10TypeCompat,
		} = this.flags;

		const packageJson = await readPackageJson();

		const pathPrefix = getOutPathPrefix(this.flags, packageJson).replace(/\\/g, "/");

		const mapQueryPathToApiTagLevel: Map<string | RegExp, ApiTag | undefined> = new Map([
			[`${pathPrefix}${outFileAlpha}${outFileSuffix}`, ApiTag.alpha],
			[`${pathPrefix}${outFileBeta}${outFileSuffix}`, ApiTag.beta],
			[`${pathPrefix}${outFilePublic}${outFileSuffix}`, ApiTag.public],
		]);

		if (node10TypeCompat) {
			// /internal export may be supported without API level generation; so
			// add query for such path for Node10 type compat generation.
			const dirPath = pathPrefix.replace(/\/[^/]*$/, "");
			const internalPathRegex = new RegExp(`${dirPath}\\/index\\.d\\.?[cm]?ts$`);
			mapQueryPathToApiTagLevel.set(internalPathRegex, undefined);
		}

		const { mapApiTagLevelToOutputPath, mapExportPathToData } = buildOutputMaps(
			packageJson,
			mapQueryPathToApiTagLevel,
			node10TypeCompat,
			this.logger,
		);

		const promises: Promise<void>[] = [];

		// Requested specific outputs that are not in the output map are explicitly
		// removed for clean incremental build support.
		for (const [outputPath, apiLevel] of mapQueryPathToApiTagLevel.entries()) {
			if (
				apiLevel !== undefined &&
				typeof outputPath === "string" &&
				!mapApiTagLevelToOutputPath.has(apiLevel)
			) {
				promises.push(fs.rm(outputPath, { force: true }));
			}
		}

		if (node10TypeCompat && mapExportPathToData.size === 0) {
			throw new Error(
				'There are no API level "exports" requiring Node10 type compatibility generation.',
			);
		}

		if (mapApiTagLevelToOutputPath.size === 0) {
			throw new Error(
				`There are no package exports matching requested output entrypoints:\n\t${[
					...mapQueryPathToApiTagLevel.keys(),
				].join("\n\t")}`,
			);
		}

		promises.push(
			generateEntrypoints(mainEntrypoint, mapApiTagLevelToOutputPath, this.logger),
		);

		if (node10TypeCompat) {
			promises.push(generateNode10TypeEntrypoints(mapExportPathToData, this.logger));
		}

		await Promise.all(promises);
	}
}

async function readPackageJson(): Promise<PackageJson> {
	const packageJson = await fs.readFile("./package.json", { encoding: "utf8" });
	return JSON.parse(packageJson) as PackageJson;
}

function getOutPathPrefix(
	{ outDir, outFilePrefix }: { outDir: string; outFilePrefix: string },
	packageJson: PackageJson,
): string {
	if (!outFilePrefix) {
		// If no other prefix, ensure a trailing path separator.
		// The join with '.' will effectively trim a trailing / or \ from outDir.
		return `${path.join(outDir, ".")}${path.sep}`;
	}

	return path.join(
		outDir,
		outFilePrefix.includes(unscopedPackageNameString)
			? outFilePrefix.replace(
					unscopedPackageNameString,
					getLocalUnscopedPackageName(packageJson),
				)
			: outFilePrefix,
	);
}

function getLocalUnscopedPackageName(packageJson: PackageJson): string {
	const packageName = packageJson.name;
	if (typeof packageName !== "string") {
		// eslint-disable-next-line unicorn/prefer-type-error
		throw new Error(`unable to read package name`);
	}

	const unscopedPackageName = /[^/]+$/.exec(packageName)?.[0];
	if (unscopedPackageName === undefined) {
		throw new Error(`unable to parse package name`);
	}

	return unscopedPackageName;
}

/**
 * Only the value types of exports that are records.
 */
type ExportsRecordValue = Exclude<Extract<PackageJson["exports"], object>, unknown[]>;

function findTypesPathMatching(
	mapQueryPathToApiTagLevel: Map<string | RegExp, ApiTag | undefined>,
	exports: ExportsRecordValue,
): { apiTagLevel: ApiTag | undefined; relPath: string; isTypeOnly: boolean } | undefined {
	for (const [entry, value] of Object.entries(exports)) {
		if (typeof value === "string") {
			if (entry === "types") {
				for (const [key, apiTagLevel] of mapQueryPathToApiTagLevel.entries()) {
					// eslint-disable-next-line max-depth
					if (
						typeof key === "string"
							? path.resolve(value) === path.resolve(key)
							: key.test(value)
					) {
						const isTypeOnly = !(
							"default" in exports ||
							"import" in exports ||
							"require" in exports
						);
						return { apiTagLevel, relPath: value, isTypeOnly };
					}
				}
			}
		} else if (value !== null) {
			if (Array.isArray(value)) {
				continue;
			}
			const deepFind = findTypesPathMatching(mapQueryPathToApiTagLevel, value);
			if (deepFind !== undefined) {
				return deepFind;
			}
		}
	}

	return undefined;
}

function buildOutputMaps(
	packageJson: PackageJson,
	mapQueryPathToApiTagLevel: Map<string | RegExp, ApiTag | undefined>,
	node10TypeCompat: boolean,
	log: CommandLogger,
): {
	mapApiTagLevelToOutputPath: Map<ApiTag, string>;
	mapExportPathToData: Map<string, ExportData>;
} {
	const mapApiTagLevelToOutputPath = new Map<ApiTag, string>();
	const mapExportPathToData = new Map<string, ExportData>();

	const { exports } = packageJson;
	if (typeof exports !== "object" || exports === null) {
		throw new Error('no valid "exports" within package properties');
	}

	if (Array.isArray(exports)) {
		// eslint-disable-next-line unicorn/prefer-type-error
		throw new Error(`required entrypoints cannot be generated for "exports" array`);
	}

	// Iterate through exports looking for properties with values matching keys in map.
	for (const [exportPath, exportValue] of Object.entries(exports)) {
		if (typeof exportValue !== "object") {
			log.verbose(`ignoring non-object export path "${exportPath}": "${exportValue}"`);
			continue;
		}
		if (exportValue === null) {
			log.verbose(`ignoring null export path "${exportPath}"`);
			continue;
		}
		if (Array.isArray(exportValue)) {
			log.verbose(`ignoring array export path "${exportPath}"`);
			continue;
		}

		const findResult = findTypesPathMatching(mapQueryPathToApiTagLevel, exportValue);
		if (findResult !== undefined) {
			const { apiTagLevel, relPath, isTypeOnly } = findResult;

			// Add mapping for API level file generation
			if (apiTagLevel !== undefined) {
				if (mapApiTagLevelToOutputPath.has(apiTagLevel)) {
					log.warning(`${relPath} found in exports multiple times.`);
				} else {
					mapApiTagLevelToOutputPath.set(apiTagLevel, relPath);
				}
			}

			// Add mapping for Node10 type compatibility generation if requested.
			// Exclude root "." path as "types" should handle that.
			if (node10TypeCompat && exportPath !== ".") {
				const node10TypeExportPath = exportPath.replace(/(?:\.([cm]?)js)?$/, ".d.$1ts");
				// Nothing needed when export path already matches internal path.
				if (path.resolve(node10TypeExportPath) !== path.resolve(relPath)) {
					mapExportPathToData.set(node10TypeExportPath, {
						relPath,
						isTypeOnly,
					});
				}
			}
		}
	}

	return { mapApiTagLevelToOutputPath, mapExportPathToData };
}

function sourceContext(node: Node): string {
	return `${node.getSourceFile().getFilePath()}:${node.getStartLineNumber()}`;
}

const generatedHeader: string = `/*!
 * Copyright (c) Microsoft Corporation and contributors. All rights reserved.
 * Licensed under the MIT License.
 */

/*
 * THIS IS AN AUTOGENERATED FILE. DO NOT EDIT THIS FILE DIRECTLY.
 * Generated by "flub generate entrypoints" in @fluidframework/build-tools.
 */

`;

async function generateEntrypoints(
	mainEntrypoint: string,
	mapApiTagLevelToOutput: Map<ApiTag, string>,
	log: CommandLogger,
): Promise<void> {
	/**
	 * List of out file save promises. Used to collect generated file save
	 * promises so we can await them all at once.
	 */
	const fileSavePromises: Promise<void>[] = [];

	log.info(`Processing: ${mainEntrypoint}`);

	const project = new Project({
		skipAddingFilesFromTsConfig: true,
		// Note: it is likely better to leverage a tsconfig file from package rather than
		// assume Node16 and no other special setup. However, currently configs are pretty
		// standard with simple Node16 module specification and using a tsconfig for just
		// part of its setting may be confusing to document and keep tidy with dual-emit.
		compilerOptions: {
			module: ModuleKind.Node16,

			// Without this, JSX files are not properly handled by ts-morph. "React" is the
			// value we use in our base config, so it should be a safe value.
			jsx: 2 /* JSXEmit.React */,
		},
	});
	const mainSourceFile = project.addSourceFileAtPath(mainEntrypoint);
	const exports = getApiExports(mainSourceFile);

	// This order is critical as public should include beta should include alpha.
	const apiTagLevels: readonly Exclude<ApiTag, typeof ApiTag.internal>[] = [
		ApiTag.public,
		ApiTag.beta,
		ApiTag.alpha,
	] as const;
	const namedExports: Omit<ExportSpecifierStructure, "kind">[] = [];

	if (exports.unknown.size > 0) {
		log.errorLog(
			`${exports.unknown.size} export(s) found without a recognized API level tag:\n\t${[
				...exports.unknown.entries(),
			]
				.map(
					([name, { exportedDecl, exportDecl }]) =>
						`${name} from ${sourceContext(exportedDecl)}${
							exportDecl === undefined ? "" : ` via ${sourceContext(exportDecl)}`
						}`,
				)
				.join(`\n\t`)}`,
		);

		// Export all unrecognized APIs preserving behavior of api-extractor roll-ups.
		for (const name of [...exports.unknown.keys()].sort()) {
			namedExports.push({ name, leadingTrivia: "\n\t" });
		}
		namedExports[0].leadingTrivia = `\n\t// Unrestricted APIs\n\t`;
		namedExports[namedExports.length - 1].trailingTrivia = "\n";
	}

	for (const apiTagLevel of apiTagLevels) {
		// Append this level's additional (or only) exports sorted by ascending case-sensitive name
		const orgLength = namedExports.length;
		const levelExports = [...exports[apiTagLevel]].sort((a, b) => (a.name > b.name ? 1 : -1));
		for (const levelExport of levelExports) {
			namedExports.push({ ...levelExport, leadingTrivia: "\n\t" });
		}
		if (namedExports.length > orgLength) {
			namedExports[orgLength].leadingTrivia = `\n\t// @${apiTagLevel} APIs\n\t`;
			namedExports[namedExports.length - 1].trailingTrivia = "\n";
		}

		const outFile = mapApiTagLevelToOutput.get(apiTagLevel);
		if (outFile === undefined) {
			continue;
		}

		log.info(`\tGenerating ${outFile}`);
		const sourceFile = project.createSourceFile(outFile, undefined, {
			overwrite: true,
			scriptKind: ScriptKind.TS,
		});

		// Avoid adding export declaration unless there are exports.
		// Adding one without any named exports results in a * export (everything).
		if (namedExports.length > 0) {
			sourceFile.insertText(0, generatedHeader);
			sourceFile.addExportDeclaration({
				leadingTrivia: "\n",
				moduleSpecifier: `./${mainSourceFile
					.getBaseName()
					.replace(/\.(?:d\.)?([cm]?)ts$/, ".$1js")}`,
				namedExports,
			});
		} else {
			// At this point we already know that package "export" has a request
			// for this entrypoint. Warn of emptiness, but make it valid for use.
			log.warning(`no exports for ${outFile} using API level tag ${apiTagLevel}`);
			sourceFile.insertText(0, `${generatedHeader}export {}\n\n`);
		}

		fileSavePromises.push(sourceFile.save());
	}

	await Promise.all(fileSavePromises);
}

async function generateNode10TypeEntrypoints(
	mapExportPathToData: Map<string, ExportData>,
	log: CommandLogger,
): Promise<void> {
	/**
	 * List of out file save promises. Used to collect generated file save
	 * promises so we can await them all at once.
	 */
	const fileSavePromises: Promise<void>[] = [];

	for (const [outFile, { relPath, isTypeOnly }] of mapExportPathToData.entries()) {
		log.info(`\tGenerating ${outFile}`);
		const jsImport = relPath.replace(/\.d\.([cm]?)ts/, ".$1js");
		fileSavePromises.push(
			fs.writeFile(
				outFile,
				isTypeOnly
					? `${generatedHeader}export type * from "${relPath}";\n`
					: `${generatedHeader}export * from "${jsImport}";\n`,
				"utf8",
			),
		);
	}

	if (fileSavePromises.length === 0) {
		log.info(`\tNo Node10 compat files generated.`);
	}

	await Promise.all(fileSavePromises);
}
=======
export default class GenerateEntrypointsCommand_ extends GenerateEntrypointsCommand {}
>>>>>>> 73e371c4
<|MERGE_RESOLUTION|>--- conflicted
+++ resolved
@@ -5,462 +5,4 @@
 
 import { GenerateEntrypointsCommand } from "../../library";
 
-<<<<<<< HEAD
-import type { PackageJson } from "@fluidframework/build-tools";
-import { Flags } from "@oclif/core";
-import type { ExportSpecifierStructure, Node } from "ts-morph";
-import { ModuleKind, Project, ScriptKind } from "ts-morph";
-
-import { BaseCommand } from "../../base.js";
-import { ApiLevel, ApiTag, getApiExports } from "../../library/index.js";
-import type { CommandLogger } from "../../logging.js";
-
-/**
- * Literal pattern to search for in file prefix to replace with unscoped package name.
- *
- * @privateRemarks api-extractor use `<@..>`, but `<>` is problematic for command line
- * specification. A policy incorrectly thinks an argument like that should not be quoted.
- * It is just easier to use an alternate bracket style.
- */
-export const unscopedPackageNameString = "{@unscopedPackageName}";
-
-interface ExportData {
-	/**
-	 * Location of file relative to package
-	 */
-	relPath: string;
-	/**
-	 * Export is only .d.ts file
-	 */
-	isTypeOnly: boolean;
-}
-
-/**
- * Generates type declarations files for Fluid Framework APIs to support API levels (/alpha, /beta. etc.).
- */
-export default class GenerateEntrypointsCommand extends BaseCommand<
-	typeof GenerateEntrypointsCommand
-> {
-	static readonly description =
-		`Generates type declaration entrypoints for Fluid Framework API levels (/alpha, /beta. etc.) as found in package.json "exports"`;
-
-	static readonly flags = {
-		mainEntrypoint: Flags.file({
-			description: "Main entrypoint file containing all untrimmed exports.",
-			default: "./src/index.ts",
-			exists: true,
-		}),
-		outDir: Flags.directory({
-			description: "Directory to emit entrypoint declaration files.",
-			default: "./lib",
-			exists: true,
-		}),
-		outFilePrefix: Flags.string({
-			description: `File name prefix for emitting entrypoint declaration files. Pattern of '${unscopedPackageNameString}' within value will be replaced with the unscoped name of this package.`,
-			default: "",
-		}),
-		outFileAlpha: Flags.string({
-			description: "Base file name for alpha entrypoint declaration files.",
-			default: ApiLevel.alpha,
-		}),
-		outFileBeta: Flags.string({
-			description: "Base file name for beta entrypoint declaration files.",
-			default: ApiLevel.beta,
-		}),
-		outFilePublic: Flags.string({
-			description: "Base file name for public entrypoint declaration files.",
-			default: ApiLevel.public,
-		}),
-		outFileSuffix: Flags.string({
-			description:
-				"File name suffix including extension for emitting entrypoint declaration files.",
-			default: ".d.ts",
-		}),
-		node10TypeCompat: Flags.boolean({
-			description: `Optional generation of Node10 resolution compatible type entrypoints matching others.`,
-		}),
-		...BaseCommand.flags,
-	};
-
-	public async run(): Promise<void> {
-		const {
-			mainEntrypoint,
-			outFileSuffix,
-			outFileAlpha,
-			outFileBeta,
-			outFilePublic,
-			node10TypeCompat,
-		} = this.flags;
-
-		const packageJson = await readPackageJson();
-
-		const pathPrefix = getOutPathPrefix(this.flags, packageJson).replace(/\\/g, "/");
-
-		const mapQueryPathToApiTagLevel: Map<string | RegExp, ApiTag | undefined> = new Map([
-			[`${pathPrefix}${outFileAlpha}${outFileSuffix}`, ApiTag.alpha],
-			[`${pathPrefix}${outFileBeta}${outFileSuffix}`, ApiTag.beta],
-			[`${pathPrefix}${outFilePublic}${outFileSuffix}`, ApiTag.public],
-		]);
-
-		if (node10TypeCompat) {
-			// /internal export may be supported without API level generation; so
-			// add query for such path for Node10 type compat generation.
-			const dirPath = pathPrefix.replace(/\/[^/]*$/, "");
-			const internalPathRegex = new RegExp(`${dirPath}\\/index\\.d\\.?[cm]?ts$`);
-			mapQueryPathToApiTagLevel.set(internalPathRegex, undefined);
-		}
-
-		const { mapApiTagLevelToOutputPath, mapExportPathToData } = buildOutputMaps(
-			packageJson,
-			mapQueryPathToApiTagLevel,
-			node10TypeCompat,
-			this.logger,
-		);
-
-		const promises: Promise<void>[] = [];
-
-		// Requested specific outputs that are not in the output map are explicitly
-		// removed for clean incremental build support.
-		for (const [outputPath, apiLevel] of mapQueryPathToApiTagLevel.entries()) {
-			if (
-				apiLevel !== undefined &&
-				typeof outputPath === "string" &&
-				!mapApiTagLevelToOutputPath.has(apiLevel)
-			) {
-				promises.push(fs.rm(outputPath, { force: true }));
-			}
-		}
-
-		if (node10TypeCompat && mapExportPathToData.size === 0) {
-			throw new Error(
-				'There are no API level "exports" requiring Node10 type compatibility generation.',
-			);
-		}
-
-		if (mapApiTagLevelToOutputPath.size === 0) {
-			throw new Error(
-				`There are no package exports matching requested output entrypoints:\n\t${[
-					...mapQueryPathToApiTagLevel.keys(),
-				].join("\n\t")}`,
-			);
-		}
-
-		promises.push(
-			generateEntrypoints(mainEntrypoint, mapApiTagLevelToOutputPath, this.logger),
-		);
-
-		if (node10TypeCompat) {
-			promises.push(generateNode10TypeEntrypoints(mapExportPathToData, this.logger));
-		}
-
-		await Promise.all(promises);
-	}
-}
-
-async function readPackageJson(): Promise<PackageJson> {
-	const packageJson = await fs.readFile("./package.json", { encoding: "utf8" });
-	return JSON.parse(packageJson) as PackageJson;
-}
-
-function getOutPathPrefix(
-	{ outDir, outFilePrefix }: { outDir: string; outFilePrefix: string },
-	packageJson: PackageJson,
-): string {
-	if (!outFilePrefix) {
-		// If no other prefix, ensure a trailing path separator.
-		// The join with '.' will effectively trim a trailing / or \ from outDir.
-		return `${path.join(outDir, ".")}${path.sep}`;
-	}
-
-	return path.join(
-		outDir,
-		outFilePrefix.includes(unscopedPackageNameString)
-			? outFilePrefix.replace(
-					unscopedPackageNameString,
-					getLocalUnscopedPackageName(packageJson),
-				)
-			: outFilePrefix,
-	);
-}
-
-function getLocalUnscopedPackageName(packageJson: PackageJson): string {
-	const packageName = packageJson.name;
-	if (typeof packageName !== "string") {
-		// eslint-disable-next-line unicorn/prefer-type-error
-		throw new Error(`unable to read package name`);
-	}
-
-	const unscopedPackageName = /[^/]+$/.exec(packageName)?.[0];
-	if (unscopedPackageName === undefined) {
-		throw new Error(`unable to parse package name`);
-	}
-
-	return unscopedPackageName;
-}
-
-/**
- * Only the value types of exports that are records.
- */
-type ExportsRecordValue = Exclude<Extract<PackageJson["exports"], object>, unknown[]>;
-
-function findTypesPathMatching(
-	mapQueryPathToApiTagLevel: Map<string | RegExp, ApiTag | undefined>,
-	exports: ExportsRecordValue,
-): { apiTagLevel: ApiTag | undefined; relPath: string; isTypeOnly: boolean } | undefined {
-	for (const [entry, value] of Object.entries(exports)) {
-		if (typeof value === "string") {
-			if (entry === "types") {
-				for (const [key, apiTagLevel] of mapQueryPathToApiTagLevel.entries()) {
-					// eslint-disable-next-line max-depth
-					if (
-						typeof key === "string"
-							? path.resolve(value) === path.resolve(key)
-							: key.test(value)
-					) {
-						const isTypeOnly = !(
-							"default" in exports ||
-							"import" in exports ||
-							"require" in exports
-						);
-						return { apiTagLevel, relPath: value, isTypeOnly };
-					}
-				}
-			}
-		} else if (value !== null) {
-			if (Array.isArray(value)) {
-				continue;
-			}
-			const deepFind = findTypesPathMatching(mapQueryPathToApiTagLevel, value);
-			if (deepFind !== undefined) {
-				return deepFind;
-			}
-		}
-	}
-
-	return undefined;
-}
-
-function buildOutputMaps(
-	packageJson: PackageJson,
-	mapQueryPathToApiTagLevel: Map<string | RegExp, ApiTag | undefined>,
-	node10TypeCompat: boolean,
-	log: CommandLogger,
-): {
-	mapApiTagLevelToOutputPath: Map<ApiTag, string>;
-	mapExportPathToData: Map<string, ExportData>;
-} {
-	const mapApiTagLevelToOutputPath = new Map<ApiTag, string>();
-	const mapExportPathToData = new Map<string, ExportData>();
-
-	const { exports } = packageJson;
-	if (typeof exports !== "object" || exports === null) {
-		throw new Error('no valid "exports" within package properties');
-	}
-
-	if (Array.isArray(exports)) {
-		// eslint-disable-next-line unicorn/prefer-type-error
-		throw new Error(`required entrypoints cannot be generated for "exports" array`);
-	}
-
-	// Iterate through exports looking for properties with values matching keys in map.
-	for (const [exportPath, exportValue] of Object.entries(exports)) {
-		if (typeof exportValue !== "object") {
-			log.verbose(`ignoring non-object export path "${exportPath}": "${exportValue}"`);
-			continue;
-		}
-		if (exportValue === null) {
-			log.verbose(`ignoring null export path "${exportPath}"`);
-			continue;
-		}
-		if (Array.isArray(exportValue)) {
-			log.verbose(`ignoring array export path "${exportPath}"`);
-			continue;
-		}
-
-		const findResult = findTypesPathMatching(mapQueryPathToApiTagLevel, exportValue);
-		if (findResult !== undefined) {
-			const { apiTagLevel, relPath, isTypeOnly } = findResult;
-
-			// Add mapping for API level file generation
-			if (apiTagLevel !== undefined) {
-				if (mapApiTagLevelToOutputPath.has(apiTagLevel)) {
-					log.warning(`${relPath} found in exports multiple times.`);
-				} else {
-					mapApiTagLevelToOutputPath.set(apiTagLevel, relPath);
-				}
-			}
-
-			// Add mapping for Node10 type compatibility generation if requested.
-			// Exclude root "." path as "types" should handle that.
-			if (node10TypeCompat && exportPath !== ".") {
-				const node10TypeExportPath = exportPath.replace(/(?:\.([cm]?)js)?$/, ".d.$1ts");
-				// Nothing needed when export path already matches internal path.
-				if (path.resolve(node10TypeExportPath) !== path.resolve(relPath)) {
-					mapExportPathToData.set(node10TypeExportPath, {
-						relPath,
-						isTypeOnly,
-					});
-				}
-			}
-		}
-	}
-
-	return { mapApiTagLevelToOutputPath, mapExportPathToData };
-}
-
-function sourceContext(node: Node): string {
-	return `${node.getSourceFile().getFilePath()}:${node.getStartLineNumber()}`;
-}
-
-const generatedHeader: string = `/*!
- * Copyright (c) Microsoft Corporation and contributors. All rights reserved.
- * Licensed under the MIT License.
- */
-
-/*
- * THIS IS AN AUTOGENERATED FILE. DO NOT EDIT THIS FILE DIRECTLY.
- * Generated by "flub generate entrypoints" in @fluidframework/build-tools.
- */
-
-`;
-
-async function generateEntrypoints(
-	mainEntrypoint: string,
-	mapApiTagLevelToOutput: Map<ApiTag, string>,
-	log: CommandLogger,
-): Promise<void> {
-	/**
-	 * List of out file save promises. Used to collect generated file save
-	 * promises so we can await them all at once.
-	 */
-	const fileSavePromises: Promise<void>[] = [];
-
-	log.info(`Processing: ${mainEntrypoint}`);
-
-	const project = new Project({
-		skipAddingFilesFromTsConfig: true,
-		// Note: it is likely better to leverage a tsconfig file from package rather than
-		// assume Node16 and no other special setup. However, currently configs are pretty
-		// standard with simple Node16 module specification and using a tsconfig for just
-		// part of its setting may be confusing to document and keep tidy with dual-emit.
-		compilerOptions: {
-			module: ModuleKind.Node16,
-
-			// Without this, JSX files are not properly handled by ts-morph. "React" is the
-			// value we use in our base config, so it should be a safe value.
-			jsx: 2 /* JSXEmit.React */,
-		},
-	});
-	const mainSourceFile = project.addSourceFileAtPath(mainEntrypoint);
-	const exports = getApiExports(mainSourceFile);
-
-	// This order is critical as public should include beta should include alpha.
-	const apiTagLevels: readonly Exclude<ApiTag, typeof ApiTag.internal>[] = [
-		ApiTag.public,
-		ApiTag.beta,
-		ApiTag.alpha,
-	] as const;
-	const namedExports: Omit<ExportSpecifierStructure, "kind">[] = [];
-
-	if (exports.unknown.size > 0) {
-		log.errorLog(
-			`${exports.unknown.size} export(s) found without a recognized API level tag:\n\t${[
-				...exports.unknown.entries(),
-			]
-				.map(
-					([name, { exportedDecl, exportDecl }]) =>
-						`${name} from ${sourceContext(exportedDecl)}${
-							exportDecl === undefined ? "" : ` via ${sourceContext(exportDecl)}`
-						}`,
-				)
-				.join(`\n\t`)}`,
-		);
-
-		// Export all unrecognized APIs preserving behavior of api-extractor roll-ups.
-		for (const name of [...exports.unknown.keys()].sort()) {
-			namedExports.push({ name, leadingTrivia: "\n\t" });
-		}
-		namedExports[0].leadingTrivia = `\n\t// Unrestricted APIs\n\t`;
-		namedExports[namedExports.length - 1].trailingTrivia = "\n";
-	}
-
-	for (const apiTagLevel of apiTagLevels) {
-		// Append this level's additional (or only) exports sorted by ascending case-sensitive name
-		const orgLength = namedExports.length;
-		const levelExports = [...exports[apiTagLevel]].sort((a, b) => (a.name > b.name ? 1 : -1));
-		for (const levelExport of levelExports) {
-			namedExports.push({ ...levelExport, leadingTrivia: "\n\t" });
-		}
-		if (namedExports.length > orgLength) {
-			namedExports[orgLength].leadingTrivia = `\n\t// @${apiTagLevel} APIs\n\t`;
-			namedExports[namedExports.length - 1].trailingTrivia = "\n";
-		}
-
-		const outFile = mapApiTagLevelToOutput.get(apiTagLevel);
-		if (outFile === undefined) {
-			continue;
-		}
-
-		log.info(`\tGenerating ${outFile}`);
-		const sourceFile = project.createSourceFile(outFile, undefined, {
-			overwrite: true,
-			scriptKind: ScriptKind.TS,
-		});
-
-		// Avoid adding export declaration unless there are exports.
-		// Adding one without any named exports results in a * export (everything).
-		if (namedExports.length > 0) {
-			sourceFile.insertText(0, generatedHeader);
-			sourceFile.addExportDeclaration({
-				leadingTrivia: "\n",
-				moduleSpecifier: `./${mainSourceFile
-					.getBaseName()
-					.replace(/\.(?:d\.)?([cm]?)ts$/, ".$1js")}`,
-				namedExports,
-			});
-		} else {
-			// At this point we already know that package "export" has a request
-			// for this entrypoint. Warn of emptiness, but make it valid for use.
-			log.warning(`no exports for ${outFile} using API level tag ${apiTagLevel}`);
-			sourceFile.insertText(0, `${generatedHeader}export {}\n\n`);
-		}
-
-		fileSavePromises.push(sourceFile.save());
-	}
-
-	await Promise.all(fileSavePromises);
-}
-
-async function generateNode10TypeEntrypoints(
-	mapExportPathToData: Map<string, ExportData>,
-	log: CommandLogger,
-): Promise<void> {
-	/**
-	 * List of out file save promises. Used to collect generated file save
-	 * promises so we can await them all at once.
-	 */
-	const fileSavePromises: Promise<void>[] = [];
-
-	for (const [outFile, { relPath, isTypeOnly }] of mapExportPathToData.entries()) {
-		log.info(`\tGenerating ${outFile}`);
-		const jsImport = relPath.replace(/\.d\.([cm]?)ts/, ".$1js");
-		fileSavePromises.push(
-			fs.writeFile(
-				outFile,
-				isTypeOnly
-					? `${generatedHeader}export type * from "${relPath}";\n`
-					: `${generatedHeader}export * from "${jsImport}";\n`,
-				"utf8",
-			),
-		);
-	}
-
-	if (fileSavePromises.length === 0) {
-		log.info(`\tNo Node10 compat files generated.`);
-	}
-
-	await Promise.all(fileSavePromises);
-}
-=======
-export default class GenerateEntrypointsCommand_ extends GenerateEntrypointsCommand {}
->>>>>>> 73e371c4
+export default class GenerateEntrypointsCommand_ extends GenerateEntrypointsCommand {}