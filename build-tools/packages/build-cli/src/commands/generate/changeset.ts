--- conflicted
+++ resolved
@@ -14,12 +14,9 @@
 
 import { BaseCommand } from "../../base";
 import { Repository, getDefaultBumpTypeForBranch } from "../../lib";
-<<<<<<< HEAD
 import GenerateUpcomingCommand from "./upcoming";
 import { ReleaseGroup } from "../../releaseGroups";
 import { releaseGroupFlag } from "../../flags";
-=======
->>>>>>> 645cedb0
 
 /**
  * If more than this number of packages are changed relative to the selected branch, the user will be prompted to select
