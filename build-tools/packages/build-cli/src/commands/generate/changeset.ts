/*!
 * Copyright (c) Microsoft Corporation and contributors. All rights reserved.
 * Licensed under the MIT License.
 */
import { Package } from "@fluidframework/build-tools";
import { VersionBumpType } from "@fluid-tools/version-tools";
import { Flags } from "@oclif/core";
import chalk from "chalk";
import humanId from "human-id";
import { writeFile } from "node:fs/promises";
import path from "node:path";
import { format as prettier } from "prettier";
import prompts from "prompts";

import { BaseCommand } from "../../base";
import { Repository, getDefaultBumpTypeForBranch } from "../../lib";
import GenerateUpcomingCommand from "./upcoming";
import { ReleaseGroup } from "../../releaseGroups";
import { releaseGroupFlag } from "../../flags";

/**
 * If more than this number of packages are changed relative to the selected branch, the user will be prompted to select
 * the target branch.
 */
const BRANCH_PROMPT_LIMIT = 10;
const DEFAULT_BRANCH = "main";
const INSTRUCTIONS = `
↑/↓: Change selection
Space: Toggle selection
Enter: Done`;

/**
 * Package scopes that will be excluded by default. The default list contains scopes that are not typically published to
 * a public registry, and thus are the least likely to have a changeset-relevant change.
 */
const excludedScopes = new Set(["@fluid-example", "@fluid-internal", "@fluid-test"]);

/**
 * Represents a choice in the CLI prompt UX.
 */
interface Choice {
	title: string;
	value?: Package;
	disabled?: boolean;
	selected?: boolean;
	heading?: boolean;
}

export default class GenerateChangesetCommand extends BaseCommand<typeof GenerateChangesetCommand> {
	static summary = `Generates a new changeset file. You will be prompted to select the packages affected by this change. You can also create an empty changeset to include with this change that can be updated later.`;
	static aliases: string[] = [
		// 'add' is the verb that the standard changesets cli uses. It's also shorter than 'generate'.
		"changeset:add",
	];

	// Enables the global JSON flag in oclif.
	static enableJsonFlag = true;

	static flags = {
		releaseGroup: releaseGroupFlag(),
		branch: Flags.string({
			char: "b",
			description: `The branch to compare the current changes against. The current changes will be compared with this branch to populate the list of changed packages. ${chalk.bold(
				"You must have a valid remote pointing to the microsoft/FluidFramework repo.",
			)}`,
			default: DEFAULT_BRANCH,
		}),
		empty: Flags.boolean({
			description: `Create an empty changeset file. If this flag is used, all other flags are ignored. A new, randomly named changeset file will be created every time --empty is used.`,
			dependsOn: ["releaseGroup"],
		}),
		all: Flags.boolean({
			description: `Include ALL packages, including examples and other unpublished packages.`,
			default: false,
		}),
		uiMode: Flags.string({
			description: `Controls the mode in which the interactive UI is displayed. The 'default' mode includes an autocomplete filter to narrow the list of packages. The 'simple' mode does not include the autocomplete filter, but has better UI that may display better in some terminal configurations. This flag is experimental and may change or be removed at any time.`,
			default: "default",
			options: ["default", "simple"],
			helpGroup: "EXPERIMENTAL",
		}),
		...BaseCommand.flags,
	};

	static examples = [
		{
			description: "Create an empty changeset using the --empty flag.",
			command: "<%= config.bin %> <%= command.id %> --empty",
		},
		{
			description: `Create a changeset interactively. Any package whose contents has changed relative to the '${DEFAULT_BRANCH}' branch will be selected by default.`,
			command: "<%= config.bin %> <%= command.id %>",
		},
		{
			description: `You can compare with a different branch using --branch (-b).`,
			command: "<%= config.bin %> <%= command.id %> --branch next",
		},
		{
			description: `By default example and private packages are excluded, but they can be included with --all.`,
			command: "<%= config.bin %> <%= command.id %> --all",
		},
	];

	public async run(): Promise<{
		branch: string;
		selectedPackages: string[];
		changesetPath?: string;
	}> {
		const context = await this.getContext();
		const { all, empty, releaseGroup, uiMode } = this.flags;
		let { branch } = this.flags;

		const monorepo =
			releaseGroup === undefined ? undefined : context.repo.releaseGroups.get(releaseGroup);
		if (monorepo === undefined) {
			this.error(`Release group ${releaseGroup} not found in repo config`, { exit: 1 });
		}

		if (empty) {
			const emptyFile = await createChangesetFile(
				monorepo.directory ?? context.gitRepo.resolvedRoot,
				new Map(),
			);
			// eslint-disable-next-line @typescript-eslint/no-shadow
			const changesetPath = path.relative(context.gitRepo.resolvedRoot, emptyFile);
			this.logHr();
			this.log(`Created empty changeset: ${chalk.green(changesetPath)}`);
			return {
				branch,
				selectedPackages: [],
				changesetPath,
			};
		}

		const repo = new Repository({ baseDir: context.gitRepo.resolvedRoot });
		// context.originRemotePartialUrl is 'microsoft/FluidFramework'; see BaseCommand.getContext().
		const remote = await repo.getRemote(context.originRemotePartialUrl);

		if (remote === undefined) {
			this.error(`Can't find a remote with ${context.originRemotePartialUrl}`, { exit: 1 });
		}
		this.log(`Remote for ${context.originRemotePartialUrl} is: ${chalk.bold(remote)}`);

		// If the branch flag was passed explicitly, we don't want to prompt the user to select one. We can't check for
		// undefined because there's a default value for the flag.
		const usedBranchFlag = this.argv.includes("--branch") || this.argv.includes("-b");
		if (!usedBranchFlag) {
<<<<<<< HEAD
			// eslint-disable-next-line @typescript-eslint/no-shadow
			const { packages } = await repo.getChangedSinceRef(branch, remote, context);
=======
			const { packages: usedBranchPackages } = await repo.getChangedSinceRef(
				branch,
				remote,
				context,
			);
>>>>>>> d229f8f0

			if (usedBranchPackages.length > BRANCH_PROMPT_LIMIT) {
				const answer = await prompts({
					type: "select",
					name: "selectedBranch",
					message: `More than ${BRANCH_PROMPT_LIMIT} packages were edited compared to the ${branch} branch. Maybe you meant to select a different target branch?`,
					choices: [
						{ title: "next", value: "next" },
						{ title: "main", value: "main" },
						{ title: "lts", value: "lts" },
					],
					initial: branch === "next" ? 0 : branch === "main" ? 1 : 2,
				});
				branch = answer.selectedBranch;
			}
		}

		const {
			packages,
			files: changedFiles,
			releaseGroups: changedReleaseGroups,
		} = await repo.getChangedSinceRef(branch, remote, context);

		this.verbose(`release groups: ${changedReleaseGroups.join(", ")}`);
		this.verbose(`packages: ${packages.map((p) => p.name).join(", ")}`);
		this.verbose(`files: ${changedFiles.join(", ")}`);

		const changedPackages = packages.filter((pkg) => {
			const inReleaseGroup = pkg.monoRepo?.name === releaseGroup;
			if (!inReleaseGroup) {
				this.warning(
					`${pkg.name}: Ignoring changed package because it is not in the ${releaseGroup} release group.`,
				);
			}
			return inReleaseGroup;
		});

		if (changedFiles.length === 0) {
			this.error(`No changes when compared to ${branch}.`, { exit: 1 });
		}

		if (packages.length === 0) {
			this.error(`No changed packages when compared to ${branch}.`, { exit: 1 });
		}

		if (changedReleaseGroups.length > 1 && releaseGroup === undefined) {
			this.error(
				`More than one release group changed when compared to ${branch} (${changedReleaseGroups.join(
					", ",
				)}). You must specify which release group you're creating a changeset for using the --releaseGroup flag.`,
			);
		}

		const choices: Choice[] = [];

		// Handle the selected release group first so it shows up in the list first.
		choices.push(
			{ title: `${chalk.bold(monorepo.name)}`, heading: true, disabled: true },
			...monorepo.packages
				.filter((pkg) => (all ? true : isIncludedByDefault(pkg)))
				.sort((a, b) => packageComparer(a, b, changedPackages))
				.map((pkg) => {
					const changed = changedPackages.some((cp) => cp.name === pkg.name);
					return {
						title: changed ? `${pkg.name} ${chalk.red.bold("(changed)")}` : pkg.name,
						value: pkg,
						selected: changed,
					};
				}),
			// Next list independent packages in a group
			{ title: chalk.bold("Independent Packages"), heading: true, disabled: true },
		);

		for (const pkg of context.independentPackages) {
			if (!all && !isIncludedByDefault(pkg)) {
				continue;
			}
			const changed = changedPackages.some((cp) => cp.name === pkg.name);
			choices.push({
				title: changed ? `${pkg.name} ${chalk.red.bold("(changed)")}` : pkg.name,
				value: pkg,
				selected: changed,
			});
		}

		// Finally list the remaining (unchanged) release groups and their packages
		for (const rg of context.repo.releaseGroups.values()) {
			if (rg.name !== releaseGroup) {
				choices.push(
					{ title: `${chalk.bold(rg.kind)}`, heading: true, disabled: true },
					...rg.packages
						.filter((pkg) => (all ? true : isIncludedByDefault(pkg)))
						.sort((a, b) => packageComparer(a, b, changedPackages))
						.map((pkg) => {
							return {
								title: pkg.name,
								value: pkg,
								selected: false,
							};
						}),
				);
			}
		}

		const questions: prompts.PromptObject[] = [
			{
				name: "selectedPackages",
				type: uiMode === "default" ? "autocompleteMultiselect" : "multiselect",
				choices: [...choices, { title: " ", heading: true, disabled: true }],
				instructions: INSTRUCTIONS,
				message:
					"Choose which packages to include in the changeset. Type to filter the list.",
				optionsPerPage: 5,
				onState: (state: any) => {
					// eslint-disable-next-line @typescript-eslint/strict-boolean-expressions
					if (state.aborted) {
						process.nextTick(() => this.exit(0));
					}
				},
			} as any, // Typed as any because the typings don't include the optionsPerPage property.
			{
				name: "summary",
				type: "text",
				message: "Enter a summary of the change.",
				onState: (state: any) => {
					// eslint-disable-next-line @typescript-eslint/strict-boolean-expressions
					if (state.aborted) {
						process.nextTick(() => this.exit(0));
					}
				},
			},
			{
				name: "description",
				type: "text",
				message: "Enter a longer description of the change.",
				onState: (state: any) => {
					// eslint-disable-next-line @typescript-eslint/strict-boolean-expressions
					if (state.aborted) {
						process.nextTick(() => this.exit(0));
					}
				},
			},
		];

		const response = await prompts(questions);
		const selectedPackages: Package[] = response.selectedPackages;
		const bumpType = getDefaultBumpTypeForBranch(branch, releaseGroup) ?? "minor";

		const newFile = await createChangesetFile(
			monorepo.directory ?? context.gitRepo.resolvedRoot,
			new Map(selectedPackages.map((p) => [p, bumpType])),
			`${response.summary.trim()}\n\n${response.description}`,
		);
		const changesetPath = path.relative(context.gitRepo.resolvedRoot, newFile);

		this.logHr();
		this.log(`Created new changeset: ${chalk.green(changesetPath)}`);
		return {
			branch,
			selectedPackages: selectedPackages.map((p) => p.name),
			changesetPath,
		};
	}
}

async function createChangesetFile(
	rootPath: string,
	packages: Map<Package, VersionBumpType>,
	body?: string,
): Promise<string> {
	const changesetID = humanId({ separator: "-", capitalize: false });
	const changesetPath = path.join(rootPath, ".changeset", `${changesetID}.md`);
	const changesetContent = await createChangesetContent(packages, body);
	await writeFile(
		changesetPath,
		await prettier(changesetContent, { proseWrap: "never", parser: "markdown" }),
	);
	return changesetPath;
}

async function createChangesetContent(
	packages: Map<Package, VersionBumpType>,
	body?: string,
): Promise<string> {
	const lines: string[] = ["---"];
	for (const [pkg, bump] of packages.entries()) {
		lines.push(`"${pkg.name}": ${bump}`);
	}
	lines.push("---", "\n");
	const frontMatter = lines.join("\n");
	const changesetContents = [frontMatter, body].join("\n");
	return changesetContents;
}

function isIncludedByDefault(pkg: Package): boolean {
	if (pkg.packageJson.private === true || excludedScopes.has(pkg.scope)) {
		return false;
	}

	return true;
}

/**
 * Compares two packages for sorting purposes. Packages that have changed are sorted first.
 *
 * @param a - The first package to compare.
 * @param b - The second package to compare.
 * @param changedPackages - An array of changed packages.
 */
function packageComparer(a: Package, b: Package, changedPackages: Package[]): number {
	const aChanged = changedPackages.some((cp) => cp.name === a.name);
	const bChanged = changedPackages.some((cp) => cp.name === b.name);

	// If a has changed but b hasn't, then a should be sorted earlier.
	if (aChanged && !bChanged) {
		return -1;
	}

	// If a hasn't changed but b has, then b should be sorted earlier.
	if (!aChanged && bChanged) {
		return 1;
	}

	// Otherwise, compare by name.
	return a.nameUnscoped < b.nameUnscoped ? -1 : a.name === b.name ? 0 : 1;
}<|MERGE_RESOLUTION|>--- conflicted
+++ resolved
@@ -145,16 +145,11 @@
 		// undefined because there's a default value for the flag.
 		const usedBranchFlag = this.argv.includes("--branch") || this.argv.includes("-b");
 		if (!usedBranchFlag) {
-<<<<<<< HEAD
-			// eslint-disable-next-line @typescript-eslint/no-shadow
-			const { packages } = await repo.getChangedSinceRef(branch, remote, context);
-=======
 			const { packages: usedBranchPackages } = await repo.getChangedSinceRef(
 				branch,
 				remote,
 				context,
 			);
->>>>>>> d229f8f0
 
 			if (usedBranchPackages.length > BRANCH_PROMPT_LIMIT) {
 				const answer = await prompts({
