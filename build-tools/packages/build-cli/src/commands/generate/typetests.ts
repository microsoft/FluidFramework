/*!
 * Copyright (c) Microsoft Corporation and contributors. All rights reserved.
 * Licensed under the MIT License.
 */

import { mkdirSync, rmSync, writeFileSync } from "node:fs";
import path from "node:path";
import {
	type BrokenCompatTypes,
	type Logger,
	type Package,
	type PackageJson,
	type TestCaseTypeData,
	type TypeData,
	buildTestCase,
	getFullTypeName,
	getNodeTypeData,
	getTypeTestPreviousPackageDetails,
	typeOnly,
} from "@fluidframework/build-tools";
import { Flags } from "@oclif/core";
import { PackageName } from "@rushstack/node-core-library";
import * as changeCase from "change-case";
import { readJson } from "fs-extra/esm";
import * as resolve from "resolve.exports";
import { ModuleKind, Project, type SourceFile } from "ts-morph";
<<<<<<< HEAD
import { PackageCommand } from "../../BasePackageCommand.js";
import type { PackageSelectionDefault } from "../../flags.js";
import { ApiLevel, ensureDevDependencyExists, knownApiLevels } from "../../library/index.js";
import { unscopedPackageNameString } from "./entrypoints.js";
=======
import { PackageCommand } from "../../BasePackageCommand";
import type { PackageSelectionDefault } from "../../flags";
import {
	ApiLevel,
	ensureDevDependencyExists,
	knownApiLevels,
	unscopedPackageNameString,
} from "../../library";
>>>>>>> 73e371c4

export default class GenerateTypetestsCommand extends PackageCommand<
	typeof GenerateTypetestsCommand
> {
	static readonly description = "Generates type tests for a package or group of packages.";

	static readonly flags = {
		level: Flags.custom<ApiLevel>({
			description: "What API level to generate tests for.",
			default: ApiLevel.internal,
			options: knownApiLevels,
		})(),
		outDir: Flags.directory({
			description: "Where to emit the type tests file.",
			default: "./src/test/types",
		}),
		outFile: Flags.string({
			description: `File name for the generated type tests. The pattern '${unscopedPackageNameString}' within the value will be replaced with the unscoped name of this package in PascalCase.`,
			default: `validate${unscopedPackageNameString}Previous.generated.ts`,
		}),
		publicFallback: Flags.boolean({
			description:
				"Use the public entrypoint as a fallback if the API at the requested level is not found.",
			default: false,
		}),
		...PackageCommand.flags,
	} as const;

	protected defaultSelection = "dir" as PackageSelectionDefault;

	protected async processPackage(pkg: Package): Promise<void> {
		const { level, outDir, outFile } = this.flags;
		const fallbackLevel = this.flags.publicFallback ? ApiLevel.public : undefined;

		// Do not check that file exists before opening:
		// Doing so is a time of use vs time of check issue so opening the file could fail anyway.
		// Do not catch error from opening file since the default behavior is fine (exits process with error showing useful message)
		const currentPackageJson = pkg.packageJson;
		const { name: previousPackageName, packageJsonPath: previousPackageJsonPath } =
			getTypeTestPreviousPackageDetails(pkg);
		const previousBasePath = path.dirname(previousPackageJsonPath);

		const typeTestOutputFile = getTypeTestFilePath(pkg, outDir, outFile);
		if (currentPackageJson.typeValidation?.disabled === true) {
			this.info(
				"Skipping type test generation because typeValidation.disabled is true in package.json",
			);
			rmSync(
				typeTestOutputFile,
				// force means to ignore the error if the file does not exist.
				{ force: true },
			);
			this.verbose(`Deleted file: ${typeTestOutputFile}`);

			// Early exit; no error.
			return;
		}

		ensureDevDependencyExists(currentPackageJson, previousPackageName);
		this.verbose(`Reading package.json at ${previousPackageJsonPath}`);
		const previousPackageJson = (await readJson(previousPackageJsonPath)) as PackageJson;
		// Set the name in the JSON to the calculated previous package name, since the name in the previous package.json is
		// the same as current. This enables us to pass the package.json object to more general functions but ensure those
		// functions use the correct name. For example, when we write the `import { foo } from <PACKAGE>/internal`
		// statements into the type test file, we need to use the previous version name.
		previousPackageJson.name = previousPackageName;

		const { typesPath: currentTypesPathRelative, levelUsed: currentPackageLevel } =
			getTypesPathWithFallback(currentPackageJson, level, this.logger, fallbackLevel);
		const currentTypesPath = path.resolve(path.join(pkg.directory, currentTypesPathRelative));
		this.verbose(
			`Found ${currentPackageLevel} type definitions for ${currentPackageJson.name}: ${currentTypesPath}`,
		);

		const { typesPath: previousTypesPathRelative, levelUsed: previousPackageLevel } =
			getTypesPathWithFallback(previousPackageJson, level, this.logger, fallbackLevel);
		const previousTypesPath = path.resolve(
			path.join(previousBasePath, previousTypesPathRelative),
		);
		this.verbose(
			`Found ${previousPackageLevel} type definitions for ${previousPackageJson.name}: ${previousTypesPath}`,
		);

		// For the current version, we load the package-local tsconfig and return index.ts as the source file. This ensures
		// we don't need to build before running type test generation. It's tempting to load the .d.ts files and use the
		// same code path as is used below for the previous version (loadTypesSourceFile()), but that approach requires that
		// the local project be built.
		//
		// One drawback to this approach is that it will always enumerate the full (internal) API for the current version.
		// There's no way to scope it to just alpha, beta, etc. for example. If that capability is eventually needed we can
		// revisit this.
		const currentFile = new Project({
			skipFileDependencyResolution: true,
			tsConfigFilePath: path.join(pkg.directory, "tsconfig.json"),
		}).getSourceFileOrThrow("index.ts");
		this.verbose(
			`Loaded source file for current version (${pkg.version}): ${currentFile.getFilePath()}`,
		);
		const previousFile = loadTypesSourceFile(previousTypesPath);
		this.verbose(
			`Loaded source file for previous version (${
				previousPackageJson.version
			}): ${previousFile.getFilePath()}`,
		);

		const currentTypeMap = typeDataFromFile(currentFile, this.logger);
		const previousData = [...typeDataFromFile(previousFile, this.logger).values()];

		// Sort previous data lexicographically. To use locale-specific sort change the sort function to
		// (a, b) => a.name.localeCompare(b.name)
		previousData.sort((a, b) => (a.name > b.name ? 1 : a.name < b.name ? -1 : 0));

		const fileHeader: string[] = [
			`
/*!
 * Copyright (c) Microsoft Corporation and contributors. All rights reserved.
 * Licensed under the MIT License.
 */

/*
 * THIS IS AN AUTOGENERATED FILE. DO NOT EDIT THIS FILE DIRECTLY.
 * Generated by flub generate:typetests in @fluid-tools/build-cli.
 */

import type * as old from "${previousPackageName}${
				previousPackageLevel === ApiLevel.public ? "" : `/${previousPackageLevel}`
			}";

import type * as current from "../../index.js";
		`.trim(),
			typeOnly,
		];

		const testCases = generateCompatibilityTestCases(
			previousData,
			currentTypeMap,
			currentPackageJson,
			fileHeader,
		);

		mkdirSync(outDir, { recursive: true });

		writeFileSync(typeTestOutputFile, testCases.join("\n"));
		this.info(`Generated type test file: ${path.resolve(typeTestOutputFile)}`);
	}
}

/**
 * Tries to find the path to types for a given API level, falling back to another API level (typically public) if the
 * requested one is not found. The paths returned are relative to the package.
 */
function getTypesPathWithFallback(
	packageJson: PackageJson,
	level: ApiLevel,
	log: Logger,
	fallbackLevel?: ApiLevel,
): { typesPath: string; levelUsed: ApiLevel } {
	let chosenLevel: ApiLevel = level;
	// First try the requested paths, but fall back to public otherwise if configured.
	let typesPath: string | undefined = getTypesPathFromPackage(packageJson, level, log);

	if (typesPath === undefined) {
		// Try the public types if configured to do so. If public types are found adjust the level accordingly.
		typesPath =
			fallbackLevel === undefined
				? undefined
				: getTypesPathFromPackage(packageJson, fallbackLevel, log);
		chosenLevel = fallbackLevel ?? level;
		if (typesPath === undefined) {
			throw new Error(
				`No type definitions found for "${chosenLevel}" API level in ${packageJson.name}`,
			);
		}
	}
	return { typesPath: typesPath, levelUsed: chosenLevel };
}

/**
 * Finds the path to the types of a package using the package's export map or types/typings field.
 * If the path is found, it is returned. Otherwise it returns undefined.
 *
 * This implementation uses resolve.exports to resolve the path to types for a level.
 *
 * @param packageJson - The package.json object to check for types paths.
 * @param level - An API level to get types paths for.
 * @returns A package relative path to the types.
 *
 * @remarks
 *
 * This implementation loosely follows TypeScript's process for finding types as described at
 * {@link https://www.typescriptlang.org/docs/handbook/modules/reference.html#packagejson-main-and-types}. If an export
 * map is found, the `types` and `typings` field are ignored. If an export map is not found, then the `types`/`typings`
 * fields will be used as a fallback _only_ for the public API level (which coresponds to the default export).
 *
 * Importantly, this code _does not_ implement falling back to the `main` field when `types` and `typings` are missing,
 * nor does it look up types from DefinitelyTyped (i.e. \@types/* packages). This fallback logic is not needed for our
 * packages because we always specify types explicitly in the types field, and types are always included in our packages
 * (as opposed to a separate \@types package).
 */
export function getTypesPathFromPackage(
	packageJson: PackageJson,
	level: ApiLevel,
	log: Logger,
): string | undefined {
	if (packageJson.exports === undefined) {
		log.verbose(`${packageJson.name}: No export map found.`);
		// Use types/typings field only when the public API level is used and no exports field is found
		if (level === ApiLevel.public) {
			log.verbose(`${packageJson.name}: Using the types/typings field value.`);
			return packageJson.types ?? packageJson.typings;
		}
		// No exports and a non-public API level, so return undefined.
		return undefined;
	}

	// Package has an export map, so map the requested API level to an entrypoint and check the exports conditions.
	const entrypoint = level === ApiLevel.public ? "." : `./${level}`;

	// resolve.exports sets some conditions by default, so the ones we supply supplement the defaults. For clarity the
	// applied conditions are noted in comments.
	let typesPath: string | undefined;
	try {
		// First try to resolve with the "import" condition, assuming the package is either ESM-only or dual-format.
		// conditions: ["default", "types", "import", "node"]
		const exports = resolve.exports(packageJson, entrypoint, { conditions: ["types"] });

		// resolve.exports returns a `Exports.Output | void` type, though the documentation isn't clear under what
		// conditions `void` would be the return type vs. just throwing an exception. Since the types say exports could be
		// undefined or an empty array (Exports.Output is an array type), check for those conditions.
		typesPath = exports === undefined || exports.length === 0 ? undefined : exports[0];
	} catch {
		// Catch and ignore any exceptions here; we'll retry with the require condition.
		log.verbose(
			`${packageJson.name}: No types found for ${entrypoint} using "import" condition.`,
		);
	}

	// Found the types using the import condition, so return early.
	if (typesPath !== undefined) {
		return typesPath;
	}

	try {
		// If nothing is found when using the "import" condition, try the "require" condition. It may be possible to do this
		// in a single call to resolve.exports, but the documentation is a little unclear. This seems a safe, if inelegant
		// solution.
		// conditions: ["default", "types", "require", "node"]
		const exports = resolve.exports(packageJson, entrypoint, {
			conditions: ["types"],
			require: true,
		});
		typesPath = exports === undefined || exports.length === 0 ? undefined : exports[0];
	} catch {
		// Catch and ignore any exceptions here; we'll retry with the require condition.
		log.verbose(
			`${packageJson.name}: No types found for ${entrypoint} using "require" condition.`,
		);
	}

	return typesPath;
}

/**
 * Calculates the file path for type validation tests.
 *
 * @param pkg - The package whose type tests are being generated.
 * @param outDir - The output directory for generated tests.
 * @param outFile - The filename for generated tests.
 *
 * @returns The path to write generated files to.
 */
function getTypeTestFilePath(pkg: Package, outDir: string, outFile: string): string {
	return path.join(
		pkg.directory,
		outDir,
		outFile.includes(unscopedPackageNameString)
			? outFile.replace(
					unscopedPackageNameString,
					changeCase.pascalCase(PackageName.getUnscopedName(pkg.name)),
				)
			: outFile,
	);
}

/**
 * Extracts type data from a TS source file and creates a map where each key is a type name and the value is its type
 * data.
 *
 * @param file - The source code file containing type data.
 * @param log - A logger to use.
 * @returns The mapping between type name and its type data.
 */
function typeDataFromFile(file: SourceFile, log: Logger): Map<string, TypeData> {
	const typeData = new Map<string, TypeData>();
	const exportedDeclarations = file.getExportedDeclarations();

	for (const declarations of exportedDeclarations.values()) {
		for (const declaration of declarations) {
			for (const typeDefinition of getNodeTypeData(declaration)) {
				const fullName = getFullTypeName(typeDefinition);
				if (typeData.has(fullName)) {
					// This system does not properly handle overloads: instead it only keeps the last signature.
					log.warning(
						`Skipping overload for ${fullName}; only the last signature will be used.`,
					);
				}
				typeData.set(fullName, typeDefinition);
			}
		}
	}
	return typeData;
}

/**
 * Loads a ts-morph source file from the provided path.
 *
 * @param typesPath - The path to the types file to load.
 * @returns The loaded source file.
 */
export function loadTypesSourceFile(typesPath: string): SourceFile {
	// Note that this does NOT load anything from tsconfig.
	const project = new Project({
		skipAddingFilesFromTsConfig: true,
		compilerOptions: {
			module: ModuleKind.Node16,
		},
	});
	const sourceFile = project.addSourceFileAtPath(typesPath);
	return sourceFile;
}

/**
 * Generates compatibility test cases between the previous type definitions and the current type map.
 * This function constructs test cases to validate forward and backward compatibility of types.
 * @param previousData - array of type data from the previous file
 * @param currentTypeMap - map containing current type data
 * @param packageObject - package.json object containing type validation settings
 * @param testString - array to store generated test strings
 * @returns - string array representing generated compatibility test cases
 */
export function generateCompatibilityTestCases(
	previousData: TypeData[],
	currentTypeMap: Map<string, TypeData>,
	packageObject: PackageJson,
	testString: string[],
): string[] {
	const broken: BrokenCompatTypes = packageObject.typeValidation?.broken ?? {};
	for (const oldTypeData of previousData) {
		const oldType: TestCaseTypeData = {
			prefix: "old",
			...oldTypeData,
			removed: false,
		};
		const currentTypeData = currentTypeMap.get(getFullTypeName(oldTypeData));
		// if the current package is missing a type, we will use the old type data.
		// this can represent a breaking change which can be disable in the package.json.
		// this can also happen for type changes, like type to interface, which can remain
		// compatible.
		const currentType: TestCaseTypeData =
			currentTypeData === undefined
				? {
						prefix: "current",
						...oldTypeData,
						kind: `Removed${oldTypeData.kind}`,
						removed: true,
					}
				: {
						prefix: "current",
						...currentTypeData,
						removed: false,
					};

		// look for settings not under version, then fall back to version for back compat
		const brokenData = broken?.[getFullTypeName(currentType)];

		testString.push(
			`/*`,
			` * Validate forward compatibility by using the old type in place of the current type.`,
			` * If this test starts failing, it indicates a change that is not forward compatible.`,
			` * To acknowledge the breaking change, add the following to package.json under`,
			` * typeValidation.broken:`,
			` * "${getFullTypeName(currentType)}": {"forwardCompat": false}`,
			" */",
			...buildTestCase(oldType, currentType, brokenData?.forwardCompat ?? true),
			"",
			`/*`,
			` * Validate backward compatibility by using the current type in place of the old type.`,
			` * If this test starts failing, it indicates a change that is not backward compatible.`,
			` * To acknowledge the breaking change, add the following to package.json under`,
			` * typeValidation.broken:`,
			` * "${getFullTypeName(currentType)}": {"backCompat": false}`,
			" */",
			...buildTestCase(currentType, oldType, brokenData?.backCompat ?? true),
			"",
		);
	}
	return testString;
}<|MERGE_RESOLUTION|>--- conflicted
+++ resolved
@@ -24,12 +24,6 @@
 import { readJson } from "fs-extra/esm";
 import * as resolve from "resolve.exports";
 import { ModuleKind, Project, type SourceFile } from "ts-morph";
-<<<<<<< HEAD
-import { PackageCommand } from "../../BasePackageCommand.js";
-import type { PackageSelectionDefault } from "../../flags.js";
-import { ApiLevel, ensureDevDependencyExists, knownApiLevels } from "../../library/index.js";
-import { unscopedPackageNameString } from "./entrypoints.js";
-=======
 import { PackageCommand } from "../../BasePackageCommand";
 import type { PackageSelectionDefault } from "../../flags";
 import {
@@ -38,7 +32,6 @@
 	knownApiLevels,
 	unscopedPackageNameString,
 } from "../../library";
->>>>>>> 73e371c4
 
 export default class GenerateTypetestsCommand extends PackageCommand<
 	typeof GenerateTypetestsCommand
