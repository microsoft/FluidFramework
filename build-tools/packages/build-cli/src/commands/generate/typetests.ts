/*!
 * Copyright (c) Microsoft Corporation and contributors. All rights reserved.
 * Licensed under the MIT License.
 */

import { mkdirSync, rmSync, writeFileSync } from "node:fs";
import path from "node:path";
import {
	type Logger,
	type Package,
	type PackageJson,
	type TestCaseTypeData,
	type TypeData,
	buildTestCase,
	getTypeTestPreviousPackageDetails,
} from "@fluidframework/build-tools";
import { Flags } from "@oclif/core";
import { PackageName } from "@rushstack/node-core-library";
import * as changeCase from "change-case";
import { readJson } from "fs-extra/esm";
import * as resolve from "resolve.exports";
import {
	JSDoc,
	ModuleKind,
	type NameableNodeSpecific,
	type NamedNodeSpecificBase,
	Node,
	Project,
	type SourceFile,
	SyntaxKind,
} from "ts-morph";
import { PackageCommand } from "../../BasePackageCommand.js";
import type { PackageSelectionDefault } from "../../flags.js";
import {
	ApiLevel,
	ensureDevDependencyExists,
	knownApiLevels,
	unscopedPackageNameString,
} from "../../library/index.js";
import type {
	BrokenCompatTypes,
	PackageWithTypeTestSettings,
} from "../../typeValidatorConfig.js";

export default class GenerateTypetestsCommand extends PackageCommand<
	typeof GenerateTypetestsCommand
> {
	static readonly description = "Generates type tests for a package or group of packages.";

	static readonly flags = {
		level: Flags.custom<ApiLevel>({
			description: "What API level to generate tests for.",
			default: ApiLevel.internal,
			options: knownApiLevels,
		})(),
		outDir: Flags.directory({
			description: "Where to emit the type tests file.",
			default: "./src/test/types",
		}),
		outFile: Flags.string({
			description: `File name for the generated type tests. The pattern '${unscopedPackageNameString}' within the value will be replaced with the unscoped name of this package in PascalCase.`,
			default: `validate${unscopedPackageNameString}Previous.generated.ts`,
		}),
		publicFallback: Flags.boolean({
			description:
				"Use the public entrypoint as a fallback if the API at the requested level is not found.",
			default: false,
		}),
		...PackageCommand.flags,
	} as const;

	protected defaultSelection = "dir" as PackageSelectionDefault;

	protected async processPackage(pkg: Package): Promise<void> {
		const { level, outDir, outFile } = this.flags;
		const fallbackLevel = this.flags.publicFallback ? ApiLevel.public : undefined;

		// Do not check that file exists before opening:
		// Doing so is a time of use vs time of check issue so opening the file could fail anyway.
		// Do not catch error from opening file since the default behavior is fine (exits process with error showing useful message)
		const currentPackageJson = pkg.packageJson as PackageWithTypeTestSettings;

		const { name: previousPackageName, packageJsonPath: previousPackageJsonPath } =
			getTypeTestPreviousPackageDetails(pkg);
		const previousBasePath = path.dirname(previousPackageJsonPath);

		const typeTestOutputFile = getTypeTestFilePath(pkg, outDir, outFile);
		if (currentPackageJson.typeValidation?.disabled === true) {
			this.info(
				"Skipping type test generation because typeValidation.disabled is true in package.json",
			);
			rmSync(
				typeTestOutputFile,
				// force means to ignore the error if the file does not exist.
				{ force: true },
			);
			this.verbose(`Deleted file: ${typeTestOutputFile}`);

			// Early exit; no error.
			return;
		}

		ensureDevDependencyExists(currentPackageJson, previousPackageName);
		this.verbose(`Reading package.json at ${previousPackageJsonPath}`);
		const previousPackageJson = (await readJson(previousPackageJsonPath)) as PackageJson;
		// Set the name in the JSON to the calculated previous package name, since the name in the previous package.json is
		// the same as current. This enables us to pass the package.json object to more general functions but ensure those
		// functions use the correct name. For example, when we write the `import { foo } from <PACKAGE>/internal`
		// statements into the type test file, we need to use the previous version name.
		previousPackageJson.name = previousPackageName;

		const { typesPath: previousTypesPathRelative, levelUsed: previousPackageLevel } =
			getTypesPathWithFallback(previousPackageJson, level, this.logger, fallbackLevel);
		const previousTypesPath = path.resolve(
			path.join(previousBasePath, previousTypesPathRelative),
		);
		this.verbose(
			`Found ${previousPackageLevel} type definitions for ${currentPackageJson.name}: ${previousTypesPath}`,
		);

		const previousFile = loadTypesSourceFile(previousTypesPath);
		this.verbose(
			`Loaded source file for previous version (${
				previousPackageJson.version
			}): ${previousFile.getFilePath()}`,
		);

		const typeMap = typeDataFromFile(previousFile, this.logger);

		// Sort import statements to respect linting rules.
		const buildToolsPackageName = "@fluidframework/build-tools";
		const buildToolsImport = `import type { TypeOnly, MinimalType, FullType, requireAssignableTo } from "${buildToolsPackageName}";`;
		const previousImport = `import type * as old from "${previousPackageName}${
			previousPackageLevel === ApiLevel.public ? "" : `/${previousPackageLevel}`
		}";`;
		const imports =
			buildToolsPackageName < previousPackageName
				? [buildToolsImport, previousImport]
				: [previousImport, buildToolsImport];

		const fileHeader: string[] = [
			`/*!
 * Copyright (c) Microsoft Corporation and contributors. All rights reserved.
 * Licensed under the MIT License.
 */

/*
 * THIS IS AN AUTOGENERATED FILE. DO NOT EDIT THIS FILE DIRECTLY.
 * Generated by flub generate:typetests in @fluid-tools/build-cli.
 */

${imports.join("\n")}

import type * as current from "../../index.js";

declare type MakeUnusedImportErrorsGoAway<T> = TypeOnly<T> | MinimalType<T> | FullType<T> | typeof old | typeof current | requireAssignableTo<true, true>;
`,
		];

		const testCases = generateCompatibilityTestCases(typeMap, currentPackageJson, fileHeader);

		mkdirSync(outDir, { recursive: true });

		writeFileSync(typeTestOutputFile, testCases.join("\n"));
		this.info(`Generated type test file: ${path.resolve(typeTestOutputFile)}`);
	}
}

/**
 * Tries to find the path to types for a given API level, falling back to another API level (typically public) if the
 * requested one is not found. The paths returned are relative to the package.
 */
function getTypesPathWithFallback(
	packageJson: PackageJson,
	level: ApiLevel,
	log: Logger,
	fallbackLevel?: ApiLevel,
): { typesPath: string; levelUsed: ApiLevel } {
	let chosenLevel: ApiLevel = level;
	// First try the requested paths, but fall back to public otherwise if configured.
	let typesPath: string | undefined = getTypesPathFromPackage(packageJson, level, log);

	if (typesPath === undefined) {
		// Try the public types if configured to do so. If public types are found adjust the level accordingly.
		typesPath =
			fallbackLevel === undefined
				? undefined
				: getTypesPathFromPackage(packageJson, fallbackLevel, log);
		chosenLevel = fallbackLevel ?? level;
		if (typesPath === undefined) {
			throw new Error(
				`No type definitions found for "${chosenLevel}" API level in ${packageJson.name}`,
			);
		}
	}
	return { typesPath: typesPath, levelUsed: chosenLevel };
}

/**
 * Finds the path to the types of a package using the package's export map or types/typings field.
 * If the path is found, it is returned. Otherwise it returns undefined.
 *
 * This implementation uses resolve.exports to resolve the path to types for a level.
 *
 * @param packageJson - The package.json object to check for types paths.
 * @param level - An API level to get types paths for.
 * @returns A package relative path to the types.
 *
 * @remarks
 *
 * This implementation loosely follows TypeScript's process for finding types as described at
 * {@link https://www.typescriptlang.org/docs/handbook/modules/reference.html#packagejson-main-and-types}. If an export
 * map is found, the `types` and `typings` field are ignored. If an export map is not found, then the `types`/`typings`
 * fields will be used as a fallback _only_ for the public API level (which corresponds to the default export).
 *
 * Importantly, this code _does not_ implement falling back to the `main` field when `types` and `typings` are missing,
 * nor does it look up types from DefinitelyTyped (i.e. \@types/* packages). This fallback logic is not needed for our
 * packages because we always specify types explicitly in the types field, and types are always included in our packages
 * (as opposed to a separate \@types package).
 */
export function getTypesPathFromPackage(
	packageJson: PackageJson,
	level: ApiLevel,
	log: Logger,
): string | undefined {
	if (packageJson.exports === undefined) {
		log.verbose(`${packageJson.name}: No export map found.`);
		// Use types/typings field only when the public API level is used and no exports field is found
		if (level === ApiLevel.public) {
			log.verbose(`${packageJson.name}: Using the types/typings field value.`);
			return packageJson.types ?? packageJson.typings;
		}
		// No exports and a non-public API level, so return undefined.
		return undefined;
	}

	// Package has an export map, so map the requested API level to an entrypoint and check the exports conditions.
	const entrypoint = level === ApiLevel.public ? "." : `./${level}`;

	// resolve.exports sets some conditions by default, so the ones we supply supplement the defaults. For clarity the
	// applied conditions are noted in comments.
	let typesPath: string | undefined;
	try {
		// First try to resolve with the "import" condition, assuming the package is either ESM-only or dual-format.
		// conditions: ["default", "types", "import", "node"]
		const exports = resolve.exports(packageJson, entrypoint, { conditions: ["types"] });

		// resolve.exports returns a `Exports.Output | void` type, though the documentation isn't clear under what
		// conditions `void` would be the return type vs. just throwing an exception. Since the types say exports could be
		// undefined or an empty array (Exports.Output is an array type), check for those conditions.
		typesPath = exports === undefined || exports.length === 0 ? undefined : exports[0];
	} catch {
		// Catch and ignore any exceptions here; we'll retry with the require condition.
		log.verbose(
			`${packageJson.name}: No types found for ${entrypoint} using "import" condition.`,
		);
	}

	// Found the types using the import condition, so return early.
	if (typesPath !== undefined) {
		return typesPath;
	}

	try {
		// If nothing is found when using the "import" condition, try the "require" condition. It may be possible to do this
		// in a single call to resolve.exports, but the documentation is a little unclear. This seems a safe, if inelegant
		// solution.
		// conditions: ["default", "types", "require", "node"]
		const exports = resolve.exports(packageJson, entrypoint, {
			conditions: ["types"],
			require: true,
		});
		typesPath = exports === undefined || exports.length === 0 ? undefined : exports[0];
	} catch {
		// Catch and ignore any exceptions here; we'll retry with the require condition.
		log.verbose(
			`${packageJson.name}: No types found for ${entrypoint} using "require" condition.`,
		);
	}

	return typesPath;
}

/**
 * Calculates the file path for type validation tests.
 *
 * @param pkg - The package whose type tests are being generated.
 * @param outDir - The output directory for generated tests.
 * @param outFile - The filename for generated tests.
 *
 * @returns The path to write generated files to.
 */
function getTypeTestFilePath(pkg: Package, outDir: string, outFile: string): string {
	return path.join(
		pkg.directory,
		outDir,
		outFile.includes(unscopedPackageNameString)
			? outFile.replace(
					unscopedPackageNameString,
					changeCase.pascalCase(PackageName.getUnscopedName(pkg.name)),
				)
			: outFile,
	);
}

/**
 * Extracts type data from a TS source file and creates a map where each key is a type name and the value is its type
 * data.
 *
 * @param file - The source code file containing type data.
 * @param log - A logger to use.
 * @returns The mapping between type name and its type data.
 */
export function typeDataFromFile(
	file: SourceFile,
	log: Logger,
	namespacePrefix?: string,
): Map<string, TypeData> {
	const typeData = new Map<string, TypeData>();
	const exportedDeclarations = file.getExportedDeclarations();

	// Here we capture the exported name, rather than the name of the node.
	// This ensures exports which alias names (ex: export {foo as bad} ...) report the external facing name not the internal one.
	for (const [exportedName, declarations] of exportedDeclarations) {
		for (const declaration of declarations) {
			for (const typeDefinition of getNodeTypeData(
				declaration,
				log,
				addStringScope(namespacePrefix, exportedName),
			)) {
				const fullName = typeDefinition.testCaseName;
				if (typeData.has(fullName)) {
					// This system does not properly handle overloads: instead it only keeps the last signature.
					log.warning(
						`Skipping overload for ${fullName}; only the last signature will be used.`,
					);
				}
				typeData.set(fullName, typeDefinition);
			}
		}
	}
	return typeData;
}

/**
 * Prefix `node`'s name with `namespacePrefix` to produce a qualified name.
 */
function addScope(
	namespacePrefix: string | undefined,
	node: NameableNodeSpecific | NamedNodeSpecificBase<Node>,
): string {
	const scope = node.getName();
	if (scope === undefined) throw new Error("Missing scope where one was expected");
	return addStringScope(namespacePrefix, scope);
}

/**
 * Prefix `innerName` name with `namespacePrefix` to produce a qualified name.
 */
function addStringScope(namespacePrefix: string | undefined, innerName: string): string {
	const name = namespacePrefix === undefined ? innerName : `${namespacePrefix}.${innerName}`;
	return name;
}

function getNodeTypeData(node: Node, log: Logger, exportedName: string): TypeData[] {
	/*
        handles namespaces e.g.
        export namespace foo{
            export type first: "first";
            export type second: "second";
        }
        this will prefix foo and generate two type data:
        foo.first and foo.second
    */
	if (Node.isModuleDeclaration(node)) {
		const typeData: TypeData[] = [];
		for (const s of node.getStatements()) {
			// only get type data for nodes that are exported from the namespace
			if (Node.isExportable(s) && s.isExported()) {
				typeData.push(...getNodeTypeData(s, log, addScope(exportedName, node)));
			}
		}
		return typeData;
	}

	/*
        handles variable statements: const foo:number=0, bar:number = 0;
        this just grabs the declarations: foo:number=0 and bar:number
        which we can make type data from
    */
	if (Node.isVariableStatement(node)) {
		const typeData: TypeData[] = [];
		for (const dec of node.getDeclarations()) {
			typeData.push(...getNodeTypeData(dec, log, addScope(exportedName, dec)));
		}
		return typeData;
	}

	if (Node.isIdentifier(node)) {
		const typeData: TypeData[] = [];
		for (const definition of node.getDefinitionNodes()) {
			typeData.push(...getNodeTypeData(definition, log, exportedName));
		}
		return typeData;
	}

	if (
		Node.isClassDeclaration(node) ||
		Node.isEnumDeclaration(node) ||
		Node.isInterfaceDeclaration(node) ||
		Node.isTypeAliasDeclaration(node) ||
		Node.isVariableDeclaration(node) ||
		Node.isFunctionDeclaration(node)
	) {
		const docs = Node.isVariableDeclaration(node)
			? node.getFirstAncestorByKindOrThrow(SyntaxKind.VariableStatement).getJsDocs()
			: node.getJsDocs();

		const typeData: TypeData[] = [];

		const dataCommon = {
			name: exportedName,
			node,
			tags: getTags(docs),
		};

		const escapedTypeName = exportedName.replace(/\./g, "_");
		const trimmedKind = node.getKindName().replace(/Declaration/g, "");

		if (
			// Covers instance type of the class (including generics of it)
			Node.isClassDeclaration(node) ||
			Node.isEnumDeclaration(node) ||
			Node.isInterfaceDeclaration(node) ||
			Node.isTypeAliasDeclaration(node)
		) {
			typeData.push({
				...dataCommon,
				useTypeof: false,
				testCaseName: `${trimmedKind}_${escapedTypeName}`,
			});
		}

		if (
			// Covers statics of the class (non-generic)
			Node.isClassDeclaration(node) ||
			Node.isVariableDeclaration(node) ||
			Node.isFunctionDeclaration(node)
		) {
			typeData.push({
				...dataCommon,
				useTypeof: true,
				testCaseName: `${
					Node.isClassDeclaration(node) ? "ClassStatics" : trimmedKind
				}_${escapedTypeName}`,
			});
		}

		return typeData;
	}

	if (Node.isSourceFile(node)) {
		return [...typeDataFromFile(node, log, exportedName).values()];
	}

	throw new Error(`Unknown Export Kind: ${node.getKindName()}`);
}

function getTags(docs: JSDoc[]): ReadonlySet<string> {
	const tags: string[] = [];
	for (const comment of docs) {
		for (const tag of comment.getTags()) {
			const name = tag.getTagName();
			tags.push(name);
		}
	}
	return new Set(tags);
}

/**
 * Loads a ts-morph source file from the provided path.
 *
 * @param typesPath - The path to the types file to load.
 * @returns The loaded source file.
 */
export function loadTypesSourceFile(typesPath: string): SourceFile {
	// Note that this does NOT load anything from tsconfig.
	const project = new Project({
		skipAddingFilesFromTsConfig: true,
		compilerOptions: {
			module: ModuleKind.Node16,
		},
	});
	const sourceFile = project.addSourceFileAtPath(typesPath);
	return sourceFile;
}

/**
 * Generates compatibility test cases using the provided type data to validate forward and backward compatibility of
 * types. The type data is assumed to be from an _older_ version of the types. This function will construct test cases
 * that import the types from both the old/previous version of a package and the current version and use them in place
 * of one another. Failed test cases indicate type incompatibility between versions.
 *
 * @param typeMap - map containing type data to use to generate type tests
 * @param packageObject - package.json object containing type validation settings
 * @param testString - array to store generated test strings
 * @returns - string array representing generated compatibility test cases
 */
export function generateCompatibilityTestCases(
<<<<<<< HEAD
	previousData: TypeData[],
	currentTypeMap: Map<string, TypeData>,
	packageObject: PackageWithTypeTestSettings,
=======
	typeMap: Map<string, TypeData>,
	packageObject: PackageJson,
>>>>>>> c3f64a9b
	testString: string[],
): string[] {
	const broken: BrokenCompatTypes = packageObject.typeValidation?.broken ?? {};

	// Convert Map entries to an array and sort by key. This is not strictly needed since Maps are iterated in insertion
	// order, so the type tests should generate in the same order each time. However, explicitly sorting by the test case
	// name is clearer.
	const sortedEntries = [...typeMap.entries()].sort((a, b) => a[0].localeCompare(b[0]));

	for (const [testCaseName, typeData] of sortedEntries) {
		const [oldType, currentType]: TestCaseTypeData[] = [
			{
				prefix: "old",
				...typeData,
				removed: false,
			},
			{
				prefix: "current",
				...typeData,
				removed: false,
			},
		];
		const brokenData = broken?.[testCaseName];

		const typePreprocessor = selectTypePreprocessor(currentType);
		if (typePreprocessor !== undefined) {
			if (typeData.tags.has("sealed")) {
				// If the type was `@sealed` then only the code declaring it is allowed to create implementations.
				// This means that the case of having the new (current) version of the type,
				// but trying to implement it based on the old version should not occur and is not a supported usage.
				// This means that adding members to sealed types, as well as making their members have more specific types is allowed as a non-breaking change.
				// This check implements skipping generation of type tests which would flag such changes to sealed types as errors.
			} else if (typeData.useTypeof) {
				// If the type was using typeof treat it like `@sealed`.
				// This assumes adding members to existing variables (and class statics) is non-breaking.
				// This is true in most cases, though there are some edge cases where this assumption is wrong
				// (for example name collisions with inherited statics in subclasses, and explicit use of typeof in user code to define a type which it implements),
				// but overall skipping this case seems preferable to the large amount of false positives keeping it produces.
			} else {
				testString.push(
					`/*`,
					` * Validate forward compatibility by using the old type in place of the current type.`,
					` * If this test starts failing, it indicates a change that is not forward compatible.`,
					` * To acknowledge the breaking change, add the following to package.json under`,
					` * typeValidation.broken:`,
					` * "${currentType.testCaseName}": {"forwardCompat": false}`,
					" */",
					...buildTestCase(
						oldType,
						currentType,
						brokenData?.forwardCompat ?? true,
						typePreprocessor,
					),
					"",
				);
			}
			testString.push(
				`/*`,
				` * Validate backward compatibility by using the current type in place of the old type.`,
				` * If this test starts failing, it indicates a change that is not backward compatible.`,
				` * To acknowledge the breaking change, add the following to package.json under`,
				` * typeValidation.broken:`,
				` * "${currentType.testCaseName}": {"backCompat": false}`,
				" */",
				...buildTestCase(
					currentType,
					oldType,
					brokenData?.backCompat ?? true,
					typePreprocessor,
				),
				"",
			);
		}
	}
	return testString;
}

/**
 * Returns the name of the type preprocessing type meta-function to use, or undefined if no type test should be generated.
 */
function selectTypePreprocessor(typeData: TypeData): string | undefined {
	if (typeData.tags.has("type-test-minimal")) {
		return "MinimalType";
	}
	if (typeData.tags.has("type-test-full")) {
		return "FullType";
	}
	return "TypeOnly";
}<|MERGE_RESOLUTION|>--- conflicted
+++ resolved
@@ -507,14 +507,8 @@
  * @returns - string array representing generated compatibility test cases
  */
 export function generateCompatibilityTestCases(
-<<<<<<< HEAD
-	previousData: TypeData[],
-	currentTypeMap: Map<string, TypeData>,
-	packageObject: PackageWithTypeTestSettings,
-=======
 	typeMap: Map<string, TypeData>,
 	packageObject: PackageJson,
->>>>>>> c3f64a9b
 	testString: string[],
 ): string[] {
 	const broken: BrokenCompatTypes = packageObject.typeValidation?.broken ?? {};
