--- conflicted
+++ resolved
@@ -23,18 +23,11 @@
 import * as changeCase from "change-case";
 import { readJson } from "fs-extra/esm";
 import * as resolve from "resolve.exports";
-<<<<<<< HEAD
-import { ModuleKind, ModuleResolutionKind, Project, type SourceFile } from "ts-morph";
+import { ModuleKind, Project, type SourceFile } from "ts-morph";
 import { PackageCommand } from "../../BasePackageCommand.js";
+import type { PackageSelectionDefault } from "../../flags.js";
 import { ApiLevel, ensureDevDependencyExists, knownApiLevels } from "../../library/index.js";
 import { unscopedPackageNameString } from "./entrypoints.js";
-=======
-import { ModuleKind, Project, type SourceFile } from "ts-morph";
-import { PackageCommand } from "../../BasePackageCommand";
-import type { PackageSelectionDefault } from "../../flags";
-import { ApiLevel, ensureDevDependencyExists, knownApiLevels } from "../../library";
-import { unscopedPackageNameString } from "./entrypoints";
->>>>>>> 3c7a25bd
 
 export default class GenerateTypetestsCommand extends PackageCommand<
 	typeof GenerateTypetestsCommand
