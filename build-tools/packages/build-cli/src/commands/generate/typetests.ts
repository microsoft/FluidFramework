/*!
 * Copyright (c) Microsoft Corporation and contributors. All rights reserved.
 * Licensed under the MIT License.
 */

import { mkdir, rm, writeFile } from "node:fs/promises";
import path from "node:path";
import {
	type BrokenCompatTypes,
	type Logger,
	type Package,
	type PackageJson,
	type TestCaseTypeData,
	type TypeData,
	buildTestCase,
	defaultTypeValidationConfig,
	getTypeTestPreviousPackageDetails,
} from "@fluidframework/build-tools";
import { Flags } from "@oclif/core";
import { PackageName } from "@rushstack/node-core-library";
import * as changeCase from "change-case";
import { pathExists, readJson } from "fs-extra/esm";
import * as resolve from "resolve.exports";
import {
	JSDoc,
	ModuleKind,
	type NameableNodeSpecific,
	type NamedNodeSpecificBase,
	Node,
	Project,
	type SourceFile,
	SyntaxKind,
} from "ts-morph";
import { PackageCommand } from "../../BasePackageCommand.js";
import type { PackageSelectionDefault } from "../../flags.js";
import {
	ApiLevel,
	ensureDevDependencyExists,
	knownApiLevels,
	unscopedPackageNameString,
} from "../../library/index.js";

export default class GenerateTypetestsCommand extends PackageCommand<
	typeof GenerateTypetestsCommand
> {
	static readonly description = "Generates type tests for a package or group of packages.";

	static readonly flags = {
		entrypoint: Flags.custom<ApiLevel>({
			// Temporary alias for back-compat
			aliases: ["level"],
			deprecateAliases: true,
			description:
				'What entrypoint to generate tests for. Use "public" for the default entrypoint. If this flag is provided it will override the typeValidation.entrypoint setting in the package\'s package.json.',
			options: knownApiLevels,
		})(),
		outDir: Flags.directory({
			description: "Where to emit the type tests file.",
			default: "./src/test/types",
		}),
		outFile: Flags.string({
			description: `File name for the generated type tests. The pattern '${unscopedPackageNameString}' within the value will be replaced with the unscoped name of this package in PascalCase.`,
			default: `validate${unscopedPackageNameString}Previous.generated.ts`,
		}),
		publicFallback: Flags.boolean({
			description:
				"Use the public entrypoint as a fallback if the requested entrypoint is not found.",
			default: false,
		}),
		...PackageCommand.flags,
	} as const;

	protected defaultSelection = "dir" as PackageSelectionDefault;

	protected async processPackage(pkg: Package): Promise<void> {
		const { entrypoint: entrypointFlag, outDir, outFile } = this.flags;
		const entrypoint: ApiLevel =
			entrypointFlag ??
			pkg.packageJson.typeValidation?.entrypoint ??
			defaultTypeValidationConfig.entrypoint;
		const fallbackLevel = this.flags.publicFallback ? ApiLevel.public : undefined;

		this.verbose(
			`${pkg.nameColored}: Generating type tests for "${entrypoint}" entrypoint with "${fallbackLevel}" as a fallback.`,
		);

		// Do not check that file exists before opening:
		// Doing so is a time of use vs time of check issue so opening the file could fail anyway.
		// Do not catch error from opening file since the default behavior is fine (exits process with error showing useful message)
		const currentPackageJson = pkg.packageJson;
		const { name: previousPackageName, packageJsonPath: previousPackageJsonPath } =
			getTypeTestPreviousPackageDetails(pkg);
		const previousBasePath = path.dirname(previousPackageJsonPath);

		const typeTestOutputFile = getTypeTestFilePath(pkg, outDir, outFile);
		if (currentPackageJson.typeValidation?.disabled === true) {
			this.info(
				`${pkg.nameColored}: Skipping type test generation because typeValidation.disabled is true in package.json`,
			);
			await rm(
				typeTestOutputFile,
				// force means to ignore the error if the file does not exist.
				{ force: true },
			);
			this.verbose(`${pkg.nameColored}: Deleted file: ${typeTestOutputFile}`);

			// Early exit; no error.
			return;
		}

		ensureDevDependencyExists(currentPackageJson, previousPackageName);
		this.verbose(`${pkg.nameColored}: Reading package.json at ${previousPackageJsonPath}`);
		const previousPackageJson = (await readJson(previousPackageJsonPath)) as PackageJson;
		// Set the name in the JSON to the calculated previous package name, since the name in the previous package.json is
		// the same as current. This enables us to pass the package.json object to more general functions but ensure those
		// functions use the correct name. For example, when we write the `import { foo } from <PACKAGE>/internal`
		// statements into the type test file, we need to use the previous version name.
		previousPackageJson.name = previousPackageName;

<<<<<<< HEAD
		const { typesPath: currentTypesPathRelative, entrypointUsed: currentPackageEntrypoint } =
			getTypesPathWithFallback(currentPackageJson, entrypoint, this.logger, fallbackLevel);
		const currentTypesPath = path.resolve(path.join(pkg.directory, currentTypesPathRelative));
		this.verbose(
			`${pkg.nameColored}: Found ${currentPackageEntrypoint} type definitions for ${currentPackageJson.name}: ${currentTypesPath}`,
		);

		const { typesPath: previousTypesPathRelative, entrypointUsed: previousPackageLevel } =
			getTypesPathWithFallback(previousPackageJson, entrypoint, this.logger, fallbackLevel);
=======
		const { typesPath: previousTypesPathRelative, levelUsed: previousPackageLevel } =
			getTypesPathWithFallback(previousPackageJson, level, this.logger, fallbackLevel);
>>>>>>> b7e4e1e7
		const previousTypesPath = path.resolve(
			path.join(previousBasePath, previousTypesPathRelative),
		);
		this.verbose(
<<<<<<< HEAD
			`${pkg.nameColored}: Found ${previousPackageLevel} type definitions for ${previousPackageJson.name}: ${previousTypesPath}`,
		);

		// For the current version, we load the built .d.ts files and use the same code path as is used below for the
		// previous version (loadTypesSourceFile()). This approach requires that the local project be built before
		// generating type tests.
		let currentFile: SourceFile | undefined;
		const currentTypesPathExists = await pathExists(currentTypesPath);
		if (currentTypesPathExists) {
			currentFile = loadTypesSourceFile(currentTypesPath);
		} else {
			this.error(
				`${pkg.nameColored}: Couldn't find source file "${currentTypesPath}". Make sure that the project has been compiled before generating type tests.`,
			);
		}
		this.verbose(
			`${pkg.nameColored}: Loaded source file for current version (${pkg.version}): ${currentFile?.getFilePath()}`,
		);

=======
			`Found ${previousPackageLevel} type definitions for ${currentPackageJson.name}: ${previousTypesPath}`,
		);

>>>>>>> b7e4e1e7
		const previousFile = loadTypesSourceFile(previousTypesPath);
		this.verbose(
			`${pkg.nameColored}: Loaded source file for previous version (${
				previousPackageJson.version
			}): ${previousFile.getFilePath()}`,
		);

		const typeMap = typeDataFromFile(previousFile, this.logger);

		// Sort import statements to respect linting rules.
		const buildToolsPackageName = "@fluidframework/build-tools";
		const buildToolsImport = `import type { TypeOnly, MinimalType, FullType, requireAssignableTo } from "${buildToolsPackageName}";`;

		// Public API levels are always imported from the primary entrypoint, but everything else is imported from the
		// /internal entrypoint. This is consistent with our policy for code within the repo - all non-public APIs are
		// imported from the /internal entrypoint for consistency
		const previousImport = `import type * as old from "${previousPackageName}${
			previousPackageLevel === ApiLevel.public ? "" : `/${ApiLevel.internal}`
		}";`;
		const imports =
			buildToolsPackageName < previousPackageName
				? [buildToolsImport, previousImport]
				: [previousImport, buildToolsImport];

		const fileHeader: string[] = [
			`/*!
 * Copyright (c) Microsoft Corporation and contributors. All rights reserved.
 * Licensed under the MIT License.
 */

/*
 * THIS IS AN AUTOGENERATED FILE. DO NOT EDIT THIS FILE DIRECTLY.
 * Generated by flub generate:typetests in @fluid-tools/build-cli.
 */

${imports.join("\n")}

import type * as current from "../../index.js";

declare type MakeUnusedImportErrorsGoAway<T> = TypeOnly<T> | MinimalType<T> | FullType<T> | typeof old | typeof current | requireAssignableTo<true, true>;
`,
		];

		const testCases = generateCompatibilityTestCases(typeMap, currentPackageJson, fileHeader);

		await mkdir(outDir, { recursive: true });

		await writeFile(typeTestOutputFile, testCases.join("\n"));
		this.info(
			`${pkg.nameColored}: Generated type test file: ${path.resolve(typeTestOutputFile)}`,
		);
	}
}

/**
 * Tries to find the path to types for a given API level, falling back to another API level (typically public) if the
 * requested one is not found. The paths returned are relative to the package.
 */
function getTypesPathWithFallback(
	packageJson: PackageJson,
	entrypoint: ApiLevel,
	log: Logger,
	fallbackEntrypoint?: ApiLevel,
): { typesPath: string; entrypointUsed: ApiLevel } {
	let chosenEntrypoint: ApiLevel = entrypoint;
	// First try the requested paths, but fall back to public otherwise if configured.
	let typesPath: string | undefined = getTypesPathFromPackage(packageJson, entrypoint, log);

	if (typesPath === undefined) {
		// Try the public types if configured to do so. If public types are found adjust the level accordingly.
		typesPath =
			fallbackEntrypoint === undefined
				? undefined
				: getTypesPathFromPackage(packageJson, fallbackEntrypoint, log);
		chosenEntrypoint = fallbackEntrypoint ?? entrypoint;
		if (typesPath === undefined) {
			throw new Error(
				`${packageJson.name}: No type definitions found for "${chosenEntrypoint}" API level.`,
			);
		}
	}
	return { typesPath: typesPath, entrypointUsed: chosenEntrypoint };
}

/**
 * Finds the path to the types of a package using the package's export map or types/typings field.
 * If the path is found, it is returned. Otherwise it returns undefined.
 *
 * This implementation uses resolve.exports to resolve the path to types for a level.
 *
 * @param packageJson - The package.json object to check for types paths.
 * @param level - An API level to get types paths for.
 * @returns A package relative path to the types.
 *
 * @remarks
 *
 * This implementation loosely follows TypeScript's process for finding types as described at
 * {@link https://www.typescriptlang.org/docs/handbook/modules/reference.html#packagejson-main-and-types}. If an export
 * map is found, the `types` and `typings` field are ignored. If an export map is not found, then the `types`/`typings`
 * fields will be used as a fallback _only_ for the public API level (which corresponds to the default export).
 *
 * Importantly, this code _does not_ implement falling back to the `main` field when `types` and `typings` are missing,
 * nor does it look up types from DefinitelyTyped (i.e. \@types/* packages). This fallback logic is not needed for our
 * packages because we always specify types explicitly in the types field, and types are always included in our packages
 * (as opposed to a separate \@types package).
 */
export function getTypesPathFromPackage(
	packageJson: PackageJson,
	level: ApiLevel,
	log: Logger,
): string | undefined {
	if (packageJson.exports === undefined) {
		log.verbose(`${packageJson.name}: No export map found.`);
		// Use types/typings field only when the public API level is used and no exports field is found
		if (level === ApiLevel.public) {
			log.verbose(`${packageJson.name}: Using the types/typings field value.`);
			return packageJson.types ?? packageJson.typings;
		}
		// No exports and a non-public API level, so return undefined.
		return undefined;
	}

	// Package has an export map, so map the requested API level to an entrypoint and check the exports conditions.
	const entrypoint = level === ApiLevel.public ? "." : `./${level}`;

	// resolve.exports sets some conditions by default, so the ones we supply supplement the defaults. For clarity the
	// applied conditions are noted in comments.
	let typesPath: string | undefined;
	try {
		// First try to resolve with the "import" condition, assuming the package is either ESM-only or dual-format.
		// conditions: ["default", "types", "import", "node"]
		const exports = resolve.exports(packageJson, entrypoint, { conditions: ["types"] });

		// resolve.exports returns a `Exports.Output | void` type, though the documentation isn't clear under what
		// conditions `void` would be the return type vs. just throwing an exception. Since the types say exports could be
		// undefined or an empty array (Exports.Output is an array type), check for those conditions.
		typesPath = exports === undefined || exports.length === 0 ? undefined : exports[0];
	} catch {
		// Catch and ignore any exceptions here; we'll retry with the require condition.
		log.verbose(
			`${packageJson.name}: No types found for ${entrypoint} using "import" condition.`,
		);
	}

	// Found the types using the import condition, so return early.
	if (typesPath !== undefined) {
		return typesPath;
	}

	try {
		// If nothing is found when using the "import" condition, try the "require" condition. It may be possible to do this
		// in a single call to resolve.exports, but the documentation is a little unclear. This seems a safe, if inelegant
		// solution.
		// conditions: ["default", "types", "require", "node"]
		const exports = resolve.exports(packageJson, entrypoint, {
			conditions: ["types"],
			require: true,
		});
		typesPath = exports === undefined || exports.length === 0 ? undefined : exports[0];
	} catch {
		// Catch and ignore any exceptions here; we'll retry with the require condition.
		log.verbose(
			`${packageJson.name}: No types found for ${entrypoint} using "require" condition.`,
		);
	}

	return typesPath;
}

/**
 * Calculates the file path for type validation tests.
 *
 * @param pkg - The package whose type tests are being generated.
 * @param outDir - The output directory for generated tests.
 * @param outFile - The filename for generated tests.
 *
 * @returns The path to write generated files to.
 */
function getTypeTestFilePath(pkg: Package, outDir: string, outFile: string): string {
	return path.join(
		pkg.directory,
		outDir,
		outFile.includes(unscopedPackageNameString)
			? outFile.replace(
					unscopedPackageNameString,
					changeCase.pascalCase(PackageName.getUnscopedName(pkg.name)),
				)
			: outFile,
	);
}

/**
 * Extracts type data from a TS source file and creates a map where each key is a type name and the value is its type
 * data.
 *
 * @param file - The source code file containing type data.
 * @param log - A logger to use.
 * @returns The mapping between type name and its type data.
 */
export function typeDataFromFile(
	file: SourceFile,
	log: Logger,
	namespacePrefix?: string,
): Map<string, TypeData> {
	const typeData = new Map<string, TypeData>();
	const exportedDeclarations = file.getExportedDeclarations();

	// Here we capture the exported name, rather than the name of the node.
	// This ensures exports which alias names (ex: export {foo as bad} ...) report the external facing name not the internal one.
	for (const [exportedName, declarations] of exportedDeclarations) {
		for (const declaration of declarations) {
			for (const typeDefinition of getNodeTypeData(
				declaration,
				log,
				addStringScope(namespacePrefix, exportedName),
			)) {
				const fullName = typeDefinition.testCaseName;
				if (typeData.has(fullName)) {
					// This system does not properly handle overloads: instead it only keeps the last signature.
					log.warning(
						`Skipping overload for ${fullName}; only the last signature will be used.`,
					);
				}
				typeData.set(fullName, typeDefinition);
			}
		}
	}
	return typeData;
}

/**
 * Prefix `node`'s name with `namespacePrefix` to produce a qualified name.
 */
function addScope(
	namespacePrefix: string | undefined,
	node: NameableNodeSpecific | NamedNodeSpecificBase<Node>,
): string {
	const scope = node.getName();
	if (scope === undefined) throw new Error("Missing scope where one was expected");
	return addStringScope(namespacePrefix, scope);
}

/**
 * Prefix `innerName` name with `namespacePrefix` to produce a qualified name.
 */
function addStringScope(namespacePrefix: string | undefined, innerName: string): string {
	const name = namespacePrefix === undefined ? innerName : `${namespacePrefix}.${innerName}`;
	return name;
}

function getNodeTypeData(node: Node, log: Logger, exportedName: string): TypeData[] {
	/*
        handles namespaces e.g.
        export namespace foo{
            export type first: "first";
            export type second: "second";
        }
        this will prefix foo and generate two type data:
        foo.first and foo.second
    */
	if (Node.isModuleDeclaration(node)) {
		const typeData: TypeData[] = [];
		for (const s of node.getStatements()) {
			// only get type data for nodes that are exported from the namespace
			if (Node.isExportable(s) && s.isExported()) {
				typeData.push(...getNodeTypeData(s, log, addScope(exportedName, node)));
			}
		}
		return typeData;
	}

	/*
        handles variable statements: const foo:number=0, bar:number = 0;
        this just grabs the declarations: foo:number=0 and bar:number
        which we can make type data from
    */
	if (Node.isVariableStatement(node)) {
		const typeData: TypeData[] = [];
		for (const dec of node.getDeclarations()) {
			typeData.push(...getNodeTypeData(dec, log, addScope(exportedName, dec)));
		}
		return typeData;
	}

	if (Node.isIdentifier(node)) {
		const typeData: TypeData[] = [];
		for (const definition of node.getDefinitionNodes()) {
			typeData.push(...getNodeTypeData(definition, log, exportedName));
		}
		return typeData;
	}

	if (
		Node.isClassDeclaration(node) ||
		Node.isEnumDeclaration(node) ||
		Node.isInterfaceDeclaration(node) ||
		Node.isTypeAliasDeclaration(node) ||
		Node.isVariableDeclaration(node) ||
		Node.isFunctionDeclaration(node)
	) {
		const docs = Node.isVariableDeclaration(node)
			? node.getFirstAncestorByKindOrThrow(SyntaxKind.VariableStatement).getJsDocs()
			: node.getJsDocs();

		const typeData: TypeData[] = [];

		const dataCommon = {
			name: exportedName,
			node,
			tags: getTags(docs),
		};

		const escapedTypeName = exportedName.replace(/\./g, "_");
		const trimmedKind = node.getKindName().replace(/Declaration/g, "");

		if (
			// Covers instance type of the class (including generics of it)
			Node.isClassDeclaration(node) ||
			Node.isEnumDeclaration(node) ||
			Node.isInterfaceDeclaration(node) ||
			Node.isTypeAliasDeclaration(node)
		) {
			typeData.push({
				...dataCommon,
				useTypeof: false,
				testCaseName: `${trimmedKind}_${escapedTypeName}`,
			});
		}

		if (
			// Covers statics of the class (non-generic)
			Node.isClassDeclaration(node) ||
			Node.isVariableDeclaration(node) ||
			Node.isFunctionDeclaration(node)
		) {
			typeData.push({
				...dataCommon,
				useTypeof: true,
				testCaseName: `${
					Node.isClassDeclaration(node) ? "ClassStatics" : trimmedKind
				}_${escapedTypeName}`,
			});
		}

		return typeData;
	}

	if (Node.isSourceFile(node)) {
		return [...typeDataFromFile(node, log, exportedName).values()];
	}

	throw new Error(`Unknown Export Kind: ${node.getKindName()}`);
}

function getTags(docs: JSDoc[]): ReadonlySet<string> {
	const tags: string[] = [];
	for (const comment of docs) {
		for (const tag of comment.getTags()) {
			const name = tag.getTagName();
			tags.push(name);
		}
	}
	return new Set(tags);
}

/**
 * Loads a ts-morph source file from the provided path.
 *
 * @param typesPath - The path to the types file to load.
 * @returns The loaded source file.
 */
export function loadTypesSourceFile(typesPath: string): SourceFile {
	// Note that this does NOT load anything from tsconfig.
	const project = new Project({
		skipAddingFilesFromTsConfig: true,
		compilerOptions: {
			module: ModuleKind.Node16,
		},
	});
	const sourceFile = project.addSourceFileAtPath(typesPath);
	return sourceFile;
}

/**
 * Generates compatibility test cases using the provided type data to validate forward and backward compatibility of
 * types. The type data is assumed to be from an _older_ version of the types. This function will construct test cases
 * that import the types from both the old/previous version of a package and the current version and use them in place
 * of one another. Failed test cases indicate type incompatibility between versions.
 *
 * @param typeMap - map containing type data to use to generate type tests
 * @param packageObject - package.json object containing type validation settings
 * @param testString - array to store generated test strings
 * @returns - string array representing generated compatibility test cases
 */
export function generateCompatibilityTestCases(
	typeMap: Map<string, TypeData>,
	packageObject: PackageJson,
	testString: string[],
): string[] {
	const broken: BrokenCompatTypes = packageObject.typeValidation?.broken ?? {};

	// Convert Map entries to an array and sort by key. This is not strictly needed since Maps are iterated in insertion
	// order, so the type tests should generate in the same order each time. However, explicitly sorting by the test case
	// name is clearer.
	const sortedEntries = [...typeMap.entries()].sort((a, b) => a[0].localeCompare(b[0]));

	for (const [testCaseName, typeData] of sortedEntries) {
		const [oldType, currentType]: TestCaseTypeData[] = [
			{
				prefix: "old",
				...typeData,
				removed: false,
			},
			{
				prefix: "current",
				...typeData,
				removed: false,
			},
		];
		const brokenData = broken?.[testCaseName];

		const typePreprocessor = selectTypePreprocessor(currentType);
		if (typePreprocessor !== undefined) {
			if (typeData.tags.has("sealed")) {
				// If the type was `@sealed` then only the code declaring it is allowed to create implementations.
				// This means that the case of having the new (current) version of the type,
				// but trying to implement it based on the old version should not occur and is not a supported usage.
				// This means that adding members to sealed types, as well as making their members have more specific types is allowed as a non-breaking change.
				// This check implements skipping generation of type tests which would flag such changes to sealed types as errors.
			} else if (typeData.useTypeof) {
				// If the type was using typeof treat it like `@sealed`.
				// This assumes adding members to existing variables (and class statics) is non-breaking.
				// This is true in most cases, though there are some edge cases where this assumption is wrong
				// (for example name collisions with inherited statics in subclasses, and explicit use of typeof in user code to define a type which it implements),
				// but overall skipping this case seems preferable to the large amount of false positives keeping it produces.
			} else {
				testString.push(
					`/*`,
					` * Validate forward compatibility by using the old type in place of the current type.`,
					` * If this test starts failing, it indicates a change that is not forward compatible.`,
					` * To acknowledge the breaking change, add the following to package.json under`,
					` * typeValidation.broken:`,
					` * "${currentType.testCaseName}": {"forwardCompat": false}`,
					" */",
					...buildTestCase(
						oldType,
						currentType,
						brokenData?.forwardCompat ?? true,
						typePreprocessor,
					),
					"",
				);
			}
			testString.push(
				`/*`,
				` * Validate backward compatibility by using the current type in place of the old type.`,
				` * If this test starts failing, it indicates a change that is not backward compatible.`,
				` * To acknowledge the breaking change, add the following to package.json under`,
				` * typeValidation.broken:`,
				` * "${currentType.testCaseName}": {"backCompat": false}`,
				" */",
				...buildTestCase(
					currentType,
					oldType,
					brokenData?.backCompat ?? true,
					typePreprocessor,
				),
				"",
			);
		}
	}
	return testString;
}

/**
 * Returns the name of the type preprocessing type meta-function to use, or undefined if no type test should be generated.
 */
function selectTypePreprocessor(typeData: TypeData): string | undefined {
	if (typeData.tags.has("type-test-minimal")) {
		return "MinimalType";
	}
	if (typeData.tags.has("type-test-full")) {
		return "FullType";
	}
	return "TypeOnly";
}<|MERGE_RESOLUTION|>--- conflicted
+++ resolved
@@ -117,49 +117,15 @@
 		// statements into the type test file, we need to use the previous version name.
 		previousPackageJson.name = previousPackageName;
 
-<<<<<<< HEAD
-		const { typesPath: currentTypesPathRelative, entrypointUsed: currentPackageEntrypoint } =
-			getTypesPathWithFallback(currentPackageJson, entrypoint, this.logger, fallbackLevel);
-		const currentTypesPath = path.resolve(path.join(pkg.directory, currentTypesPathRelative));
-		this.verbose(
-			`${pkg.nameColored}: Found ${currentPackageEntrypoint} type definitions for ${currentPackageJson.name}: ${currentTypesPath}`,
-		);
-
-		const { typesPath: previousTypesPathRelative, entrypointUsed: previousPackageLevel } =
-			getTypesPathWithFallback(previousPackageJson, entrypoint, this.logger, fallbackLevel);
-=======
 		const { typesPath: previousTypesPathRelative, levelUsed: previousPackageLevel } =
 			getTypesPathWithFallback(previousPackageJson, level, this.logger, fallbackLevel);
->>>>>>> b7e4e1e7
 		const previousTypesPath = path.resolve(
 			path.join(previousBasePath, previousTypesPathRelative),
 		);
 		this.verbose(
-<<<<<<< HEAD
-			`${pkg.nameColored}: Found ${previousPackageLevel} type definitions for ${previousPackageJson.name}: ${previousTypesPath}`,
-		);
-
-		// For the current version, we load the built .d.ts files and use the same code path as is used below for the
-		// previous version (loadTypesSourceFile()). This approach requires that the local project be built before
-		// generating type tests.
-		let currentFile: SourceFile | undefined;
-		const currentTypesPathExists = await pathExists(currentTypesPath);
-		if (currentTypesPathExists) {
-			currentFile = loadTypesSourceFile(currentTypesPath);
-		} else {
-			this.error(
-				`${pkg.nameColored}: Couldn't find source file "${currentTypesPath}". Make sure that the project has been compiled before generating type tests.`,
-			);
-		}
-		this.verbose(
-			`${pkg.nameColored}: Loaded source file for current version (${pkg.version}): ${currentFile?.getFilePath()}`,
-		);
-
-=======
 			`Found ${previousPackageLevel} type definitions for ${currentPackageJson.name}: ${previousTypesPath}`,
 		);
 
->>>>>>> b7e4e1e7
 		const previousFile = loadTypesSourceFile(previousTypesPath);
 		this.verbose(
 			`${pkg.nameColored}: Loaded source file for previous version (${
