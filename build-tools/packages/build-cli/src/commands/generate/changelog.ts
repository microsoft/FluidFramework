/*!
 * Copyright (c) Microsoft Corporation and contributors. All rights reserved.
 * Licensed under the MIT License.
 */

import { readFile, writeFile } from "node:fs/promises";
import { fromInternalScheme, isInternalVersionScheme } from "@fluid-tools/version-tools";
import { FluidRepo, Package } from "@fluidframework/build-tools";
import { Flags } from "@oclif/core";
import { command as execCommand } from "execa";
import { inc } from "semver";
import { CleanOptions } from "simple-git";

<<<<<<< HEAD
import { BaseCommand } from "../../base.js";
import { checkFlags, releaseGroupFlag } from "../../flags.js";
import { Repository } from "../../library/index.js";
import { isReleaseGroup } from "../../releaseGroups.js";
=======
import { checkFlags, releaseGroupFlag } from "../../flags";
import { BaseCommand, Repository } from "../../library";
import { isReleaseGroup } from "../../releaseGroups";
>>>>>>> 73e371c4

async function replaceInFile(search: string, replace: string, path: string): Promise<void> {
	const content = await readFile(path, "utf8");
	const newContent = content.replace(new RegExp(search, "g"), replace);
	await writeFile(path, newContent, "utf8");
}

export default class GenerateChangeLogCommand extends BaseCommand<
	typeof GenerateChangeLogCommand
> {
	static readonly description = "Generate a changelog for packages based on changesets.";

	static readonly flags = {
		releaseGroup: releaseGroupFlag({
			required: true,
		}),
		version: Flags.string({
			description:
				"The version for which to generate the changelog. If this is not provided, the version of the package according to package.json will be used.",
		}),
		install: checkFlags.install,
		...BaseCommand.flags,
	} as const;

	static readonly examples = [
		{
			description: "Generate changelogs for the client release group.",
			command: "<%= config.bin %> <%= command.id %> --releaseGroup client",
		},
	];

	private repo?: Repository;

	private async processPackage(pkg: Package): Promise<void> {
		const { directory, version: pkgVersion } = pkg;

		// This is the version that the changesets tooling calculates by default. It does a semver major bump on the current
		// version. We search for that version in the generated changelog and replace it with the one that we want.
		// For internal versions, bumping the semver major is the same as just taking the public version from the internal
		// version and using it directly.
		const changesetsCalculatedVersion = isInternalVersionScheme(pkgVersion)
			? fromInternalScheme(pkgVersion)[0].version
			: inc(pkgVersion, "major");
		const versionToUse = this.flags.version ?? pkgVersion;

		// Replace the changeset version with the correct version.
		await replaceInFile(
			`## ${changesetsCalculatedVersion}\n`,
			`## ${versionToUse}\n`,
			`${directory}/CHANGELOG.md`,
		);

		// For changelogs that had no changesets applied to them, add in a 'dependency updates only' section.
		await replaceInFile(
			`## ${versionToUse}\n\n## `,
			`## ${versionToUse}\n\nDependency updates only.\n\n## `,
			`${directory}/CHANGELOG.md`,
		);
	}

	public async run(): Promise<void> {
		const context = await this.getContext();

		const gitRoot = context.gitRepo.resolvedRoot;

		const { install, releaseGroup } = this.flags;

		if (releaseGroup === undefined) {
			this.error("ReleaseGroup is possibly 'undefined'");
		}

		const monorepo =
			releaseGroup === undefined ? undefined : context.repo.releaseGroups.get(releaseGroup);
		if (monorepo === undefined) {
			this.error(`Release group ${releaseGroup} not found in repo config`, { exit: 1 });
		}

		const execDir = monorepo?.directory ?? gitRoot;
		await execCommand("pnpm exec changeset version", { cwd: execDir });

		const packagesToCheck = isReleaseGroup(releaseGroup)
			? context.packagesInReleaseGroup(releaseGroup)
			: // eslint-disable-next-line @typescript-eslint/no-non-null-assertion
				[context.fullPackageMap.get(releaseGroup)!];

		if (install) {
			const installed = await FluidRepo.ensureInstalled(packagesToCheck);

			if (!installed) {
				this.error(`Error installing dependencies for: ${releaseGroup}`);
			}
		}

		this.repo = new Repository({ baseDir: execDir });

		// git add the deleted changesets
		await this.repo.gitClient.add(".changeset/**");

		// git restore the package.json files that were changed by changeset version
		await this.repo.gitClient.raw("restore", "**package.json");

		// Calls processPackage on all packages.
		const processPromises: Promise<void>[] = [];
		for (const pkg of packagesToCheck) {
			processPromises.push(this.processPackage(pkg));
		}
		const results = await Promise.allSettled(processPromises);
		const failures = results.filter((p) => p.status === "rejected");
		if (failures.length > 0) {
			this.error(
				`Error processing packages; failure reasons:\n${failures
					.map((p) => (p as PromiseRejectedResult).reason as string)
					.join(", ")}`,
				{ exit: 1 },
			);
		}

		// git add the changelog changes
		await this.repo.gitClient.add("**CHANGELOG.md");

		// Cleanup: git restore any edits that aren't staged
		await this.repo.gitClient.raw("restore", ".");

		// Cleanup: git clean any untracked files
		await this.repo.gitClient.clean(CleanOptions.RECURSIVE + CleanOptions.FORCE);

		this.log("Commit and open a PR!");
	}
}<|MERGE_RESOLUTION|>--- conflicted
+++ resolved
@@ -11,16 +11,9 @@
 import { inc } from "semver";
 import { CleanOptions } from "simple-git";
 
-<<<<<<< HEAD
-import { BaseCommand } from "../../base.js";
-import { checkFlags, releaseGroupFlag } from "../../flags.js";
-import { Repository } from "../../library/index.js";
-import { isReleaseGroup } from "../../releaseGroups.js";
-=======
 import { checkFlags, releaseGroupFlag } from "../../flags";
 import { BaseCommand, Repository } from "../../library";
 import { isReleaseGroup } from "../../releaseGroups";
->>>>>>> 73e371c4
 
 async function replaceInFile(search: string, replace: string, path: string): Promise<void> {
 	const content = await readFile(path, "utf8");
