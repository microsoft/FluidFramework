--- conflicted
+++ resolved
@@ -8,11 +8,7 @@
 import { Flags } from "@oclif/core";
 import { command as execCommand } from "execa";
 import { readFile, writeFile } from "fs/promises";
-<<<<<<< HEAD
-import * as semver from "semver";
-=======
 import { inc } from "semver";
->>>>>>> d229f8f0
 import { CleanOptions } from "simple-git";
 
 import { BaseCommand } from "../../base";
@@ -58,11 +54,7 @@
 		// version and using it directly.
 		const changesetsCalculatedVersion = isInternalVersionScheme(pkgVersion)
 			? fromInternalScheme(pkgVersion)[0].version
-<<<<<<< HEAD
-			: semver.inc(pkgVersion, "major");
-=======
 			: inc(pkgVersion, "major");
->>>>>>> d229f8f0
 		const versionToUse = this.flags.version ?? pkgVersion;
 
 		// Replace the changeset version with the correct version.
