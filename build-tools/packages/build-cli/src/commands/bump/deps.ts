/*!
 * Copyright (c) Microsoft Corporation and contributors. All rights reserved.
 * Licensed under the MIT License.
 */
import { Flags } from "@oclif/core";
import chalk from "chalk";
import stripAnsi from "strip-ansi";

<<<<<<< HEAD
import { FluidRepo, MonoRepo } from "@fluidframework/build-tools";
=======
import { FluidRepo, MonoRepoKind } from "@fluidframework/build-tools";
>>>>>>> cb0e1c9a

import { findPackageOrReleaseGroup, packageOrReleaseGroupArg } from "../../args";
import { BaseCommand } from "../../base";
import {
	checkFlags,
	dependencyUpdateTypeFlag,
	packageSelectorFlag,
	releaseGroupFlag,
	skipCheckFlag,
} from "../../flags";
import {
	generateBumpDepsBranchName,
	generateBumpDepsCommitMessage,
	indentString,
	isDependencyUpdateType,
	npmCheckUpdates,
} from "../../lib";
import { ReleaseGroup, isReleaseGroup } from "../../releaseGroups";

/**
 * Update the dependency version of a specified package or release group. That is, if one or more packages in the repo
 * depend on package A, then this command will update the dependency range on package A. The dependencies and the
 * packages updated can be filtered using various flags.
 *
 * @remarks
 *
 * This command is roughly equivalent to `fluid-bump-version --dep`.
 */
export default class DepsCommand extends BaseCommand<typeof DepsCommand> {
	static description =
		"Update the dependency version of a specified package or release group. That is, if one or more packages in the repo depend on package A, then this command will update the dependency range on package A. The dependencies and the packages updated can be filtered using various flags.\n\nTo learn more see the detailed documentation at https://github.com/microsoft/FluidFramework/blob/main/build-tools/packages/build-cli/docs/bumpDetails.md";

	static args = {
		package_or_release_group: packageOrReleaseGroupArg,
	};

	static flags = {
		updateType: dependencyUpdateTypeFlag({
			char: "t",
			description: "Bump the current version of the dependency according to this bump type.",
			default: "minor",
		}),
		prerelease: Flags.boolean({
			dependsOn: ["updateType"],
			description: "Treat prerelease versions as valid versions to update to.",
		}),
		onlyBumpPrerelease: Flags.boolean({
			description: "Only bump dependencies that are on pre-release versions.",
		}),
		releaseGroup: releaseGroupFlag({
			description: "Only bump dependencies within this release group.",
			exclusive: ["package"],
		}),
		package: packageSelectorFlag({
			description: "Only bump dependencies of this package.",
			exclusive: ["releaseGroup"],
		}),
		commit: checkFlags.commit,
		install: checkFlags.install,
		skipChecks: skipCheckFlag,
		...BaseCommand.flags,
	};

	static examples = [
		{
			description:
				"Bump dependencies on @fluidframework/build-common to the latest release version across all release groups.",
			command: "<%= config.bin %> <%= command.id %> @fluidframework/build-common -t latest",
		},
		{
			description:
				"Bump dependencies on @fluidframework/build-common to the next minor version in the azure release group.",
			command:
				"<%= config.bin %> <%= command.id %> @fluidframework/build-common -t minor -g azure",
		},
		{
			description:
				"Bump dependencies on packages in the server release group to the greatest released version in the client release group. Include pre-release versions.",
			command:
				"<%= config.bin %> <%= command.id %> server -g client -t greatest --prerelease",
		},
		{
			description:
				"Bump dependencies on server packages to the current version across the repo, replacing any pre-release ranges with release ranges.",
			command: "<%= config.bin %> <%= command.id %> server -t latest",
		},
	];

	/**
	 * An array of messages that will be shown after the command runs.
	 */
	private readonly finalMessages: string[] = [];

	/**
	 * Runs the `bump deps` command.
	 */
	public async run(): Promise<void> {
		const args = this.args;
		const flags = this.flags;

		const context = await this.getContext();
		const shouldInstall = flags.install && !flags.skipChecks;
		const shouldCommit = flags.commit && !flags.skipChecks;

		const rgOrPackageName = args.package_or_release_group;
		if (rgOrPackageName === undefined) {
			this.error("No dependency provided.");
		}

		const rgOrPackage = findPackageOrReleaseGroup(rgOrPackageName, context);
		if (rgOrPackage === undefined) {
			this.error(`Package not found: ${rgOrPackageName}`);
		}

		const branchName = await context.gitRepo.getCurrentBranchName();

		// can be removed once server team owns their releases
		if (args.package_or_release_group === MonoRepoKind.Server && flags.updateType === "minor") {
			this.error(`Server release are always a ${chalk.bold("MAJOR")} release`);
		}

		if (args.package_or_release_group === MonoRepoKind.Server && flags.prerelease === true) {
			this.info(
				`${chalk.red.bold(
					"Client packages on main branch should NOT be consuming prereleases from server. Server prereleases should be consumed in next branch only",
				)}`,
			);
			if (branchName !== "next") {
				this.error(
					`Server prereleases should be consumed in ${chalk.bold("next")} branch only`,
				);
			}
		}

		/**
		 * A list of package names on which to update dependencies.
		 */
		const depsToUpdate: string[] = [];

		if (rgOrPackage instanceof MonoRepo) {
			depsToUpdate.push(...rgOrPackage.packages.map((pkg) => pkg.name));
		} else {
			depsToUpdate.push(rgOrPackageName);
			const pkg = context.fullPackageMap.get(rgOrPackageName);
			if (pkg === undefined) {
				this.error(`Package not found: ${rgOrPackageName}`);
			}

			if (pkg.monoRepo !== undefined) {
				const rg = pkg.monoRepo.kind;
				this.errorLog(`${pkg.name} is part of the ${rg} release group.`);
				this.errorLog(
					`If you want to update dependencies on that package, run the following command:\n\n    ${
						this.config.bin
					} ${this.id} ${rg} ${this.argv.slice(1).join(" ")}`,
				);
				this.exit(1);
			}
		}

		this.logHr();
		this.log(`Dependencies: ${chalk.blue(rgOrPackageName)}`);
		this.log(
			`Packages: ${chalk.blueBright(flags.releaseGroup ?? flags.package ?? "all packages")}`,
		);
		this.log(`Prerelease: ${flags.prerelease ? chalk.green("yes") : "no"}`);
		this.log(`Bump type: ${chalk.bold(flags.updateType ?? "unknown")}`);
		this.logHr();
		this.log("");

		if (!isDependencyUpdateType(flags.updateType) || flags.updateType === undefined) {
			this.error(`Unknown dependency update type: ${flags.updateType}`);
		}

		const { updatedPackages, updatedDependencies } = await npmCheckUpdates(
			context,
			flags.releaseGroup ?? flags.package, // if undefined the whole repo will be checked
			depsToUpdate,
			isReleaseGroup(rgOrPackageName) ? rgOrPackageName : undefined,
			flags.updateType,
			/* prerelease */ flags.prerelease,
			/* writeChanges */ true,
			this.logger,
		);

		if (updatedPackages.length > 0) {
			if (shouldInstall) {
				if (!(await FluidRepo.ensureInstalled(updatedPackages, false))) {
					this.error("Install failed.");
				}
			} else {
				this.warning(`Skipping installation. Lockfiles might be outdated.`);
			}

			const updatedReleaseGroups: ReleaseGroup[] = [
				...new Set(
					updatedPackages
						.filter((p) => p.monoRepo !== undefined)
						// eslint-disable-next-line @typescript-eslint/no-non-null-assertion
						.map((p) => p.monoRepo!.kind),
				),
			];

			const changedVersionsString = [`Updated the following:`, ""];

			for (const rg of updatedReleaseGroups) {
				changedVersionsString.push(indentString(`${rg} (release group)`));
			}

			for (const pkg of updatedPackages) {
				if (pkg.monoRepo === undefined) {
					changedVersionsString.push(indentString(`${pkg.name}`));
				}
			}

			changedVersionsString.push(
				"",
				`Dependencies on ${chalk.blue(rgOrPackageName)} updated:`,
				"",
			);

			for (const [pkgName, ver] of Object.entries(updatedDependencies)) {
				changedVersionsString.push(indentString(`${pkgName}: ${chalk.bold(ver)}`));
			}

			const changedVersionMessage = changedVersionsString.join("\n");
			if (shouldCommit) {
				const commitMessage = stripAnsi(
					`${generateBumpDepsCommitMessage(
						rgOrPackageName,
						flags.updateType,
						flags.releaseGroup,
					)}\n\n${changedVersionMessage}`,
				);

				const bumpBranch = generateBumpDepsBranchName(
					rgOrPackageName,
					flags.updateType,
					flags.releaseGroup,
				);
				this.log(`Creating branch ${bumpBranch}`);
				await context.createBranch(bumpBranch);
				await context.gitRepo.commit(commitMessage, "Error committing");
				this.finalMessages.push(
					`You can now create a PR for branch ${bumpBranch} targeting ${context.originalBranchName}`,
				);
			} else {
				this.warning(`Skipping commit. You'll need to manually commit changes.`);
			}

			this.finalMessages.push(
				`\nUpdated ${depsToUpdate.length} dependencies across ${updatedPackages.length} packages.\n`,
				`${changedVersionMessage}`,
			);
		} else {
			this.log(chalk.red("No dependencies need to be updated."));
		}

		if (this.finalMessages.length > 0) {
			this.logHr();
			for (const msg of this.finalMessages) {
				this.log(msg);
			}
		}
	}
}<|MERGE_RESOLUTION|>--- conflicted
+++ resolved
@@ -6,11 +6,7 @@
 import chalk from "chalk";
 import stripAnsi from "strip-ansi";
 
-<<<<<<< HEAD
-import { FluidRepo, MonoRepo } from "@fluidframework/build-tools";
-=======
-import { FluidRepo, MonoRepoKind } from "@fluidframework/build-tools";
->>>>>>> cb0e1c9a
+import { FluidRepo, MonoRepo, MonoRepoKind } from "@fluidframework/build-tools";
 
 import { findPackageOrReleaseGroup, packageOrReleaseGroupArg } from "../../args";
 import { BaseCommand } from "../../base";
