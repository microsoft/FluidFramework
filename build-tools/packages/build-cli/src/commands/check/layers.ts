/*!
 * Copyright (c) Microsoft Corporation and contributors. All rights reserved.
 * Licensed under the MIT License.
 */

import { writeFile } from "node:fs/promises";
import path from "node:path";

import { Timer } from "@fluidframework/build-tools";
import { Flags } from "@oclif/core";

<<<<<<< HEAD
import { BaseCommand } from "../../base.js";
import { LayerGraph } from "../../library/index.js";
=======
import { BaseCommand, LayerGraph } from "../../library";
>>>>>>> 73e371c4

const packagesMdFileName = "PACKAGES.md";

export class CheckLayers extends BaseCommand<typeof CheckLayers> {
	static readonly description =
		"Checks that the dependencies between Fluid Framework packages are properly layered.";

	static readonly flags = {
		md: Flags.string({
			description: `Generate ${packagesMdFileName} file at this path relative to repo root`,
			required: false,
		}),
		dot: Flags.file({
			description: "Generate *.dot for GraphViz",
			required: false,
		}),
		info: Flags.file({
			description: "Path to the layer graph json file",
			required: true,
			exists: true,
		}),
		logtime: Flags.boolean({
			description: "Display the current time on every status message for logging",
			required: false,
		}),
		...BaseCommand.flags,
	} as const;

	async run(): Promise<void> {
		const { flags } = this;
		const timer = new Timer(flags.timer);

		const context = await this.getContext();
		const { packages, resolvedRoot } = context.repo;

		timer.time("Package scan completed");

		const layerGraph = LayerGraph.load(resolvedRoot, packages.packages, flags.info);

		// Write human-readable package list organized by layer
		if (flags.md !== undefined) {
			const packagesMdFilePath: string = path.join(resolvedRoot, flags.md, packagesMdFileName);
			await writeFile(
				packagesMdFilePath,
				layerGraph.generatePackageLayersMarkdown(resolvedRoot),
			);
		}

		// Write machine-readable dot file used to render a dependency graph
		if (flags.dot !== undefined) {
			await writeFile(flags.dot, layerGraph.generateDotGraph());
		}

		const success: boolean = layerGraph.verify();
		timer.time("Layer check completed");

		if (!success) {
			this.error("Layer check not succesful");
		}

		this.log(`Layer check passed (${packages.packages.length} packages)`);
	}
}<|MERGE_RESOLUTION|>--- conflicted
+++ resolved
@@ -9,12 +9,7 @@
 import { Timer } from "@fluidframework/build-tools";
 import { Flags } from "@oclif/core";
 
-<<<<<<< HEAD
-import { BaseCommand } from "../../base.js";
-import { LayerGraph } from "../../library/index.js";
-=======
 import { BaseCommand, LayerGraph } from "../../library";
->>>>>>> 73e371c4
 
 const packagesMdFileName = "PACKAGES.md";
 
