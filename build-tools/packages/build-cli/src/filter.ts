/*!
 * Copyright (c) Microsoft Corporation and contributors. All rights reserved.
 * Licensed under the MIT License.
 */

import path from "node:path";
import { Package } from "@fluidframework/build-tools";
<<<<<<< HEAD
import { filterFlags, selectionFlags } from "./flags.js";
import { Context } from "./library/index.js";
import { ReleaseGroup, knownReleaseGroups } from "./releaseGroups.js";
=======
import { type PackageSelectionDefault, filterFlags, selectionFlags } from "./flags";
import { Context } from "./library";
import { ReleaseGroup, knownReleaseGroups } from "./releaseGroups";
>>>>>>> 3c7a25bd

/**
 * The criteria that should be used for selecting package-like objects from a collection.
 */
export interface PackageSelectionCriteria {
	/**
	 * True if independent packages are selected; false otherwise.
	 */
	independentPackages: boolean;

	/**
	 * An array of release groups whose packages are selected.
	 */
	releaseGroups: ReleaseGroup[];

	/**
	 * An array of release groups whose root packages are selected.
	 */
	releaseGroupRoots: ReleaseGroup[];

	/**
	 * If set, only selects the single package in this directory.
	 */
	directory?: string;
}

/**
 * A pre-defined PackageSelectionCriteria that selects all packages.
 */
export const AllPackagesSelectionCriteria: PackageSelectionCriteria = {
	independentPackages: true,
	releaseGroups: [...knownReleaseGroups],
	releaseGroupRoots: [...knownReleaseGroups],
	directory: undefined,
};

/**
 * The criteria that should be used for filtering package-like objects from a collection.
 */
export interface PackageFilterOptions {
	/**
	 * If set, filters IN packages whose scope matches the strings provided.
	 */
	scope?: string[];
	/**
	 * If set, filters OUT packages whose scope matches the strings provided.
	 */
	skipScope?: string[];

	/**
	 * If set, filters private packages in/out.
	 */
	private: boolean | undefined;
}

/**
 * Parses {@link selectionFlags} into a typed object that is more ergonomic than working with the flag values directly.
 *
 * @param flags - The parsed command flags.
 * @param defaultSelection - Controls what packages are selected when all flags are set to their default values. With
 * the default value of undefined, no packages will be selected. Setting this to `all` will select all packages by
 * default. Setting it to `dir` will select the package in the current directory.
 */
export const parsePackageSelectionFlags = (
	flags: selectionFlags,
	defaultSelection: PackageSelectionDefault,
): PackageSelectionCriteria => {
	const useDefault =
		flags.releaseGroup === undefined &&
		flags.releaseGroupRoot === undefined &&
		flags.dir === undefined &&
		(flags.packages === false || flags.packages === undefined) &&
		(flags.all === false || flags.all === undefined);

	if (flags.all || (useDefault && defaultSelection === "all")) {
		return AllPackagesSelectionCriteria;
	}

	if (useDefault && defaultSelection === "dir") {
		return {
			independentPackages: false,
			releaseGroups: [],
			releaseGroupRoots: [],
			directory: ".",
		};
	}

	const releaseGroups =
		flags.releaseGroup?.includes("all") === true
			? AllPackagesSelectionCriteria.releaseGroups
			: flags.releaseGroup;

	const roots =
		flags.releaseGroupRoot?.includes("all") === true
			? AllPackagesSelectionCriteria.releaseGroupRoots
			: flags.releaseGroupRoot;

	return {
		independentPackages: flags.packages ?? false,
		releaseGroups: (releaseGroups ?? []) as ReleaseGroup[],
		releaseGroupRoots: (roots ?? []) as ReleaseGroup[],
		directory: flags.dir,
	};
};

/**
 * Parses {@link filterFlags} into a typed object that is more ergonomic than working with the flag values directly.
 *
 * @param flags - The parsed command flags.
 */
export const parsePackageFilterFlags = (flags: filterFlags): PackageFilterOptions => {
	const options: PackageFilterOptions = {
		private: flags.private,
		scope: flags.scope,
		skipScope: flags.skipScope,
	};

	return options;
};

/**
 * A type indicating the kind of package that is being processed. This enables subcommands to vary behavior based on the
 * type of package.
 */
export type PackageKind =
	/**
	 * Package is an independent package.
	 */
	| "independentPackage"

	/**
	 * Package is part of a release group, but is _not_ the root.
	 */
	| "releaseGroupChildPackage"

	/**
	 * Package is the root package of a release group.
	 */
	| "releaseGroupRootPackage"

	/**
	 * Package is being loaded from a directory. The package may be one of the other three kinds. This kind is only used
	 * when running on a package directly using its directory.
	 */
	| "packageFromDirectory";

/**
 * A convenience type mapping a package to its PackageKind.
 */
export type PackageWithKind = Package & { kind: PackageKind };

/**
 * Selects packages from the context based on the selection.
 *
 * @param context - The context.
 * @param selection - The selection criteria to use to select packages.
 * @returns An array containing the selected packages.
 */
const selectPackagesFromContext = (
	context: Context,
	selection: PackageSelectionCriteria,
): PackageWithKind[] => {
	const selected: PackageWithKind[] = [];

	if (selection.directory !== undefined) {
		const pkg = Package.load(
			path.join(
				selection.directory === "." ? process.cwd() : selection.directory,
				"package.json",
			),
			"none",
			undefined,
			{
				kind: "packageFromDirectory" as PackageKind,
			},
		);
		selected.push(pkg);
	}

	// Select independent packages
	if (selection.independentPackages === true) {
		for (const pkg of context.independentPackages) {
			selected.push(
				Package.load(pkg.packageJsonFileName, pkg.group, pkg.monoRepo, {
					kind: "independentPackage",
				}),
			);
		}
	}

	// Select release group packages
	for (const rg of selection.releaseGroups) {
		for (const pkg of context.packagesInReleaseGroup(rg)) {
			selected.push(
				Package.load(pkg.packageJsonFileName, pkg.group, pkg.monoRepo, {
					kind: "releaseGroupChildPackage",
				}),
			);
		}
	}

	// Select release group root packages
	for (const rg of selection.releaseGroupRoots ?? []) {
		const packages = context.packagesInReleaseGroup(rg);
		if (packages.length === 0) {
			continue;
		}

		if (packages[0].monoRepo === undefined) {
			throw new Error(`No release group found for package: ${packages[0].name}`);
		}

		const dir = packages[0].monoRepo.directory;
		const pkg = Package.loadDir(dir, rg);
		selected.push(Package.loadDir(dir, rg, pkg.monoRepo, { kind: "releaseGroupRootPackage" }));
	}

	return selected;
};

/**
 * Selects packages from the context based on the selection. The selected packages will be filtered by the filter
 * criteria if provided.
 *
 * @param context - The context.
 * @param selection - The selection criteria to use to select packages.
 * @param filter - An optional filter criteria to filter selected packages by.
 * @returns An object containing the selected packages and the filtered packages.
 */
export const selectAndFilterPackages = (
	context: Context,
	selection: PackageSelectionCriteria,
	filter?: PackageFilterOptions,
): { selected: PackageWithKind[]; filtered: PackageWithKind[] } => {
	const selected = selectPackagesFromContext(context, selection);

	// Filter packages if needed
	const filtered = filter === undefined ? selected : filterPackages(selected, filter);

	return { selected, filtered };
};

/**
 * Convenience type that extracts only the properties of a package that are needed for filtering.
 */
type FilterablePackage = Pick<Package, "name" | "private">;

/**
 * Filters a list of packages by the filter criteria.
 *
 * @param packages - An array of packages to be filtered.
 * @param filters - The filter criteria to filter the packages by.
 * @typeParam T - The type of the package-like objects being filtered.
 * @returns An array containing only the filtered items.
 */
export function filterPackages<T extends FilterablePackage>(
	packages: T[],
	filters: PackageFilterOptions,
): T[] {
	const filtered = packages.filter((pkg) => {
		if (filters === undefined) {
			return true;
		}

		const isPrivate: boolean = pkg.private ?? false;
		if (filters.private !== undefined && filters.private !== isPrivate) {
			return false;
		}

		const scopeIn = scopesToPrefix(filters?.scope);
		const scopeOut = scopesToPrefix(filters?.skipScope);

		if (scopeIn !== undefined) {
			let found = false;
			for (const scope of scopeIn) {
				found ||= pkg.name.startsWith(scope);
			}
			if (!found) {
				return false;
			}
		}
		if (scopeOut !== undefined) {
			for (const scope of scopeOut) {
				if (pkg.name.startsWith(scope) === true) {
					return false;
				}
			}
		}
		return true;
	});

	return filtered;
}

function scopesToPrefix(scopes: string[] | undefined): string[] | undefined {
	return scopes === undefined ? undefined : scopes.map((s) => `${s}/`);
}<|MERGE_RESOLUTION|>--- conflicted
+++ resolved
@@ -5,15 +5,9 @@
 
 import path from "node:path";
 import { Package } from "@fluidframework/build-tools";
-<<<<<<< HEAD
-import { filterFlags, selectionFlags } from "./flags.js";
+import { type PackageSelectionDefault, filterFlags, selectionFlags } from "./flags.js";
 import { Context } from "./library/index.js";
 import { ReleaseGroup, knownReleaseGroups } from "./releaseGroups.js";
-=======
-import { type PackageSelectionDefault, filterFlags, selectionFlags } from "./flags";
-import { Context } from "./library";
-import { ReleaseGroup, knownReleaseGroups } from "./releaseGroups";
->>>>>>> 3c7a25bd
 
 /**
  * The criteria that should be used for selecting package-like objects from a collection.
