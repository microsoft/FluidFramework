--- conflicted
+++ resolved
@@ -155,15 +155,8 @@
 			return true;
 		}
 
-<<<<<<< HEAD
 		const isPrivate: boolean = pkg.private ?? false;
-		if (pkg.private !== undefined && filters.private !== isPrivate) {
-=======
-		const { package: pkg } = details;
-
-		const isPrivate: boolean = pkg.packageJson.private ?? false;
 		if (filters.private !== undefined && filters.private !== isPrivate) {
->>>>>>> 054708ef
 			return false;
 		}
 
