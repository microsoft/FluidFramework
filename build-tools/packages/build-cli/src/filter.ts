--- conflicted
+++ resolved
@@ -83,12 +83,7 @@
 					releaseGroups: (flags.releaseGroup as ReleaseGroup[]) ?? [],
 					releaseGroupRoots: (flags.releaseGroupRoot as ReleaseGroup[]) ?? [],
 					directory: flags.dir,
-<<<<<<< HEAD
-					changedSinceBranch: flags.changed === true ? flags.branch : undefined,
-			  };
-=======
 				};
->>>>>>> b376cd72
 
 	return options;
 };
