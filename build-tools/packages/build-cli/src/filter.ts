/*!
 * Copyright (c) Microsoft Corporation and contributors. All rights reserved.
 * Licensed under the MIT License.
 */

import { Context, MonoRepo, Package, PackageJson } from "@fluidframework/build-tools";
import path from "node:path";
import { ReleaseGroup } from "./releaseGroups";

/**
 * The criteria that should be used for selecting package-like objects from a collection.
 */
export interface PackageSelectionCriteria {
	/**
	 * True if independent packages are selected; false otherwise.
	 */
	independentPackages: boolean;

	/**
	 * An array of release groups whose packages are selected.
	 */
	releaseGroups: ReleaseGroup[];

	/**
	 * An array of release groups whose root packages are selected.
	 */
	releaseGroupRoots: ReleaseGroup[];

	/**
	 * If set, only selects the single package in this directory.
	 */
	directory?: string;
}

/**
 * The criteria that should be used for filtering package-like objects from a collection.
 */
export interface PackageFilterOptions {
	/**
	 * If set, filters IN packages whose scope matches the strings provided.
	 */
	scope?: string[];
	/**
	 * If set, filters OUT packages whose scope matches the strings provided.
	 */
	skipScope?: string[];

	/**
	 * If set, filters private packages in/out.
	 */
	private: boolean | undefined;
}

/**
 * Parses {@link selectionFlags} into a typed object that is more ergonomic than working with the flag values directly.
 *
 * @param flags - The parsed command flags.
 */
export const parsePackageSelectionFlags = (flags: any): PackageSelectionCriteria => {
	const options: PackageSelectionCriteria =
		flags.all === true
			? {
					independentPackages: true,
					releaseGroups: ["all"],
					releaseGroupRoots: ["all"],
					directory: undefined,
			  }
			: {
					independentPackages: flags.packages ?? false,
					releaseGroups: flags.releaseGroup ?? [],
					releaseGroupRoots: flags.releaseGroupRoot ?? [],
					directory: flags.directory,
			  };

	return options;
};

/**
 * Parses {@link filterFlags} into a typed object that is more ergonomic than working with the flag values directly.
 *
 * @param flags - The parsed command flags.
 */
export const parsePackageFilterFlags = (flags: any): PackageFilterOptions => {
	const options: PackageFilterOptions = {
		private: flags.private,
		scope: flags.scope,
		skipScope: flags.skipScope,
	};

	return options;
};

/**
 * A type indicating the kind of package that is being processed. This enables subcommands to vary behavior based on the
 * type of package.
 */
export type PackageKind =
	/**
	 * Package is an independent package.
	 */
	| "independentPackage"

	/**
	 * Package is part of a release group, but is _not_ the root.
	 */
	| "releaseGroupChildPackage"

	/**
	 * Package is the root package of a release group.
	 */
	| "releaseGroupRootPackage"

	/**
	 * Package is being loaded from a directory. The package may be one of the other three kinds. This kind is only used
	 * when running on a package directly using its directory.
	 */
	| "packageFromDirectory";

/**
 * A convenience type mapping a package to its PackageKind.
 */
export type PackageWithKind = Package & { kind: PackageKind };

/**
 * Selects packages from the context based on the selection.
 *
 * @param context - The context.
 * @param selection - The selection criteria to use to select packages.
 * @returns An array containing the selected packages.
 */
const selectPackagesFromContext = (
	context: Context,
	selection: PackageSelectionCriteria,
): PackageWithKind[] => {
	const selected: PackageWithKind[] = [];

	if (selection.directory !== undefined) {
<<<<<<< HEAD
		selected.push(
			new PackageDetails(
				path.join(selection.directory, "package.json"),
				"none",
				undefined,
				"packageFromDirectory",
			),
		);
=======
		const pkg = Package.load(
			path.join(selection.directory, "package.json"),
			"none",
			undefined,
			{
				kind: "packageFromDirectory" as PackageKind,
			},
		);
		selected.push(pkg);
>>>>>>> f442bfe7
	}

	// Select independent packages
	if (selection.independentPackages === true) {
		for (const pkg of context.independentPackages) {
<<<<<<< HEAD
			selected.push(new PackageDetails(pkg, pkg.group, pkg.monoRepo, "independentPackage"));
=======
			selected.push(
				Package.load(pkg.packageJsonFileName, pkg.group, pkg.monoRepo, {
					kind: "independentPackage",
				}),
			);
>>>>>>> f442bfe7
		}
	}

	// Select release group packages
	for (const rg of selection.releaseGroups) {
		for (const pkg of context.packagesInReleaseGroup(rg)) {
			selected.push(
<<<<<<< HEAD
				new PackageDetails(pkg, pkg.group, pkg.monoRepo, "releaseGroupChildPackage"),
=======
				Package.load(pkg.packageJsonFileName, pkg.group, pkg.monoRepo, {
					kind: "releaseGroupChildPackage",
				}),
>>>>>>> f442bfe7
			);
		}
	}

	// Select release group root packages
	for (const rg of selection.releaseGroupRoots ?? []) {
		const dir = context.packagesInReleaseGroup(rg)[0].directory;
<<<<<<< HEAD
		const pkg = new Package(path.join(dir, "package.json"), rg);
		selected.push(new PackageDetails(pkg, pkg.group, pkg.monoRepo, "releaseGroupRootPackage"));
=======
		const pkg = Package.loadDir(dir, rg);
		selected.push(Package.loadDir(dir, rg, pkg.monoRepo, { kind: "releaseGroupRootPackage" }));
>>>>>>> f442bfe7
	}

	return selected;
};

/**
 * Selects packages from the context based on the selection. The selected packages will be filtered by the filter
 * criteria if provided.
 *
 * @param context - The context.
 * @param selection - The selection criteria to use to select packages.
 * @param filter - An optional filter criteria to filter selected packages by.
 * @returns An object containing the selected packages and the filtered packages.
 */
export const selectAndFilterPackages = (
	context: Context,
	selection: PackageSelectionCriteria,
	filter?: PackageFilterOptions,
): { selected: PackageWithKind[]; filtered: PackageWithKind[] } => {
	const selected = selectPackagesFromContext(context, selection);

	// Filter packages if needed
	const filtered = filter === undefined ? selected : filterPackages(selected, filter);

	return { selected, filtered };
};

type FilterablePackage = Pick<PackageJson, "name" | "private">;

/**
 * Convenience type that extracts only the properties of a package that are needed for filtering.
 */
type FilterablePackage = Pick<Package, "name" | "private">;

/**
 * Filters a list of packages by the filter criteria.
 *
 * @param packages - An array of packages to be filtered.
 * @param filters - The filter criteria to filter the packages by.
 * @typeParam T - The type of the package-like objects being filtered.
 * @returns An array containing only the filtered items.
 */
export function filterPackages<T extends FilterablePackage>(
	packages: T[],
	filters: PackageFilterOptions,
): T[] {
	const filtered = packages.filter((pkg) => {
		if (filters === undefined) {
			return true;
		}

		const isPrivate: boolean = pkg.private ?? false;
<<<<<<< HEAD
		if (pkg.private !== undefined && filters.private !== isPrivate) {
=======
		if (filters.private !== undefined && filters.private !== isPrivate) {
>>>>>>> f442bfe7
			return false;
		}

		const scopeIn = scopesToPrefix(filters?.scope);
		const scopeOut = scopesToPrefix(filters?.skipScope);

		if (scopeIn !== undefined) {
			let found = false;
			for (const scope of scopeIn) {
				found ||= pkg.name.startsWith(scope);
			}
			if (!found) {
				return false;
			}
		}
		if (scopeOut !== undefined) {
			for (const scope of scopeOut) {
				if (pkg.name.startsWith(scope) === true) {
					return false;
				}
			}
		}
		return true;
	});

	return filtered;
}

function scopesToPrefix(scopes: string[] | undefined): string[] | undefined {
	return scopes === undefined ? undefined : scopes.map((s) => `${s}/`);
<<<<<<< HEAD
}

/**
 * A type indicating the kind of package that is being processed. This enables subcommands to vary behavior based on the
 * type of package.
 */
export type PackageKind =
	/**
	 * Package is an independent package.
	 */
	| "independentPackage"

	/**
	 * Package is part of a release group, but is _not_ the root.
	 */
	| "releaseGroupChildPackage"

	/**
	 * Package is the root package of a release group.
	 */
	| "releaseGroupRootPackage"

	/**
	 * Package is being loaded from a directory. The package may be one of the other three kinds. This kind is only used
	 * when running on a package directly using its directory.
	 */
	| "packageFromDirectory";

/**
 * A convenience type mapping a directory containing a package to its PackageKind.
 */
export class PackageDetails extends Package {
	constructor(
		private readonly pkg: string | Package,
		public readonly group: string,
		public readonly monoRepo: MonoRepo | undefined,
		public readonly kind: PackageKind,
	) {
		super(
			typeof pkg === "string" ? pkg : path.join(pkg.directory, "package.json"),
			typeof pkg === "string" ? "none" : pkg.group,
			typeof pkg === "string" ? undefined : pkg.monoRepo,
		);
		// let packageJson: string;
		// let grp: string;
		// let repo: MonoRepo | undefined;

		// if (typeof pkg === "string") {
		// 	packageJson = pkg;
		// 	grp = "none";
		// } else {
		// 	packageJson = path.join(pkg.directory, "package.json");
		// 	grp = group ? group : pkg.group;
		// 	repo = pkg.monoRepo;
		// }
	}
=======
>>>>>>> f442bfe7
}<|MERGE_RESOLUTION|>--- conflicted
+++ resolved
@@ -135,16 +135,6 @@
 	const selected: PackageWithKind[] = [];
 
 	if (selection.directory !== undefined) {
-<<<<<<< HEAD
-		selected.push(
-			new PackageDetails(
-				path.join(selection.directory, "package.json"),
-				"none",
-				undefined,
-				"packageFromDirectory",
-			),
-		);
-=======
 		const pkg = Package.load(
 			path.join(selection.directory, "package.json"),
 			"none",
@@ -154,21 +144,16 @@
 			},
 		);
 		selected.push(pkg);
->>>>>>> f442bfe7
 	}
 
 	// Select independent packages
 	if (selection.independentPackages === true) {
 		for (const pkg of context.independentPackages) {
-<<<<<<< HEAD
-			selected.push(new PackageDetails(pkg, pkg.group, pkg.monoRepo, "independentPackage"));
-=======
 			selected.push(
 				Package.load(pkg.packageJsonFileName, pkg.group, pkg.monoRepo, {
 					kind: "independentPackage",
 				}),
 			);
->>>>>>> f442bfe7
 		}
 	}
 
@@ -176,13 +161,9 @@
 	for (const rg of selection.releaseGroups) {
 		for (const pkg of context.packagesInReleaseGroup(rg)) {
 			selected.push(
-<<<<<<< HEAD
-				new PackageDetails(pkg, pkg.group, pkg.monoRepo, "releaseGroupChildPackage"),
-=======
 				Package.load(pkg.packageJsonFileName, pkg.group, pkg.monoRepo, {
 					kind: "releaseGroupChildPackage",
 				}),
->>>>>>> f442bfe7
 			);
 		}
 	}
@@ -190,13 +171,8 @@
 	// Select release group root packages
 	for (const rg of selection.releaseGroupRoots ?? []) {
 		const dir = context.packagesInReleaseGroup(rg)[0].directory;
-<<<<<<< HEAD
-		const pkg = new Package(path.join(dir, "package.json"), rg);
-		selected.push(new PackageDetails(pkg, pkg.group, pkg.monoRepo, "releaseGroupRootPackage"));
-=======
 		const pkg = Package.loadDir(dir, rg);
 		selected.push(Package.loadDir(dir, rg, pkg.monoRepo, { kind: "releaseGroupRootPackage" }));
->>>>>>> f442bfe7
 	}
 
 	return selected;
@@ -249,11 +225,7 @@
 		}
 
 		const isPrivate: boolean = pkg.private ?? false;
-<<<<<<< HEAD
-		if (pkg.private !== undefined && filters.private !== isPrivate) {
-=======
 		if (filters.private !== undefined && filters.private !== isPrivate) {
->>>>>>> f442bfe7
 			return false;
 		}
 
@@ -284,63 +256,4 @@
 
 function scopesToPrefix(scopes: string[] | undefined): string[] | undefined {
 	return scopes === undefined ? undefined : scopes.map((s) => `${s}/`);
-<<<<<<< HEAD
-}
-
-/**
- * A type indicating the kind of package that is being processed. This enables subcommands to vary behavior based on the
- * type of package.
- */
-export type PackageKind =
-	/**
-	 * Package is an independent package.
-	 */
-	| "independentPackage"
-
-	/**
-	 * Package is part of a release group, but is _not_ the root.
-	 */
-	| "releaseGroupChildPackage"
-
-	/**
-	 * Package is the root package of a release group.
-	 */
-	| "releaseGroupRootPackage"
-
-	/**
-	 * Package is being loaded from a directory. The package may be one of the other three kinds. This kind is only used
-	 * when running on a package directly using its directory.
-	 */
-	| "packageFromDirectory";
-
-/**
- * A convenience type mapping a directory containing a package to its PackageKind.
- */
-export class PackageDetails extends Package {
-	constructor(
-		private readonly pkg: string | Package,
-		public readonly group: string,
-		public readonly monoRepo: MonoRepo | undefined,
-		public readonly kind: PackageKind,
-	) {
-		super(
-			typeof pkg === "string" ? pkg : path.join(pkg.directory, "package.json"),
-			typeof pkg === "string" ? "none" : pkg.group,
-			typeof pkg === "string" ? undefined : pkg.monoRepo,
-		);
-		// let packageJson: string;
-		// let grp: string;
-		// let repo: MonoRepo | undefined;
-
-		// if (typeof pkg === "string") {
-		// 	packageJson = pkg;
-		// 	grp = "none";
-		// } else {
-		// 	packageJson = path.join(pkg.directory, "package.json");
-		// 	grp = group ? group : pkg.group;
-		// 	repo = pkg.monoRepo;
-		// }
-	}
-=======
->>>>>>> f442bfe7
 }