--- conflicted
+++ resolved
@@ -3,10 +3,7 @@
  * Licensed under the MIT License.
  */
 import path from "node:path";
-<<<<<<< HEAD
-=======
 import execa from "execa";
->>>>>>> d3aff9c6
 import { writeFile, readJson } from "fs-extra";
 import { format as prettier, resolveConfig as resolvePrettierConfig } from "prettier";
 import * as semver from "semver";
@@ -17,10 +14,6 @@
 	Logger,
 	Package,
 	VersionBag,
-<<<<<<< HEAD
-	exec,
-=======
->>>>>>> d3aff9c6
 	updatePackageJsonFile,
 } from "@fluidframework/build-tools";
 import {
@@ -195,10 +188,6 @@
 			cmd += " && npm run build:genver";
 		}
 	}
-<<<<<<< HEAD
-	const results = await exec(cmd, workingDir, `Error bumping ${name}`);
-	log?.verbose(results);
-=======
 
 	try {
 		const results = await execa(cmd, { cwd: workingDir });
@@ -206,7 +195,6 @@
 	} catch (error: any) {
 		log?.errorLog(`Error running command: ${cmd}\n${error}`);
 	}
->>>>>>> d3aff9c6
 
 	if (releaseGroupOrPackage instanceof Package) {
 		// Return early; packages only need to be bumped using npm. The rest of the logic is only for release groups.
