/*!
 * Copyright (c) Microsoft Corporation and contributors. All rights reserved.
 * Licensed under the MIT License.
 */
import path from "node:path";
import execa from "execa";
import { writeFile, readJson } from "fs-extra";
import { format as prettier, resolveConfig as resolvePrettierConfig } from "prettier";
import * as semver from "semver";

import {
	Context,
	MonoRepo,
	Logger,
	Package,
	VersionBag,
	updatePackageJsonFile,
} from "@fluidframework/build-tools";
import {
	VersionChangeType,
	VersionScheme,
	bumpRange,
	bumpVersionScheme,
	getVersionRange,
	isVersionBumpType,
	isVersionBumpTypeExtended,
} from "@fluid-tools/version-tools";

/**
 * A type representing the types of dependency updates that can be done. This type is intended to match the type
 * npm-check-updates uses for its `target` argument.
 */
export type DependencyUpdateType =
	| "latest"
	| "newest"
	| "greatest"
	| "minor"
	| "patch"
	| `@${string}`;

/**
 * A type guard used to determine if a string is a DependencyUpdateType.
 *
 * @internal
 */
export function isDependencyUpdateType(str: string | undefined): str is DependencyUpdateType {
	if (str === undefined) {
		return false;
	}

	if (["latest", "newest", "greatest", "minor", "patch"].includes(str)) {
		return true;
	}

	return str.startsWith("@");
}

/**
 * A mapping of {@link Package} to a version range string or a bump type. This interface is used for convenience.
 *
 * @internal
 */
export interface PackageWithRangeSpec {
	pkg: Package;
	rangeOrBumpType: string;
}

/**
 * Bump the dependencies of a package according to the provided map of packages to bump types.
 *
 * @param pkg - The package whose dependencies should be bumped.
 * @param bumpPackageMap - A Map of package names to a {@link PackageWithRangeSpec} which contains the package and a
 * string that is either a range string or a bump type. If it is a range string, the dependency will be set to that
 * value. If it is a bump type, the dependency range will be bumped according to that type.
 * @param prerelease - If true, will bump to the next pre-release version given the bump type.
 * @param onlyBumpPrerelease - If true, only dependencies on pre-release packages will be bumped.
 * @param updateWithinSameReleaseGroup - If true, will update dependency ranges of deps within the same release group.
 * Generally this should be false, but in some cases you may need to set a precise dependency range string within the
 * same release group.
 * @param changedVersions - If provided, the changed packages will be put into this {@link VersionBag}.
 * @returns True if the packages dependencies were changed; false otherwise.
 *
 * @remarks
 *
 * By default, dependencies on packages within the same release group -- that is, intra-release-group dependencies --
 * will not be changed (`updateWithinSameReleaseGroup === false`). This is typically the behavior you want. However,
 * there are some cases where you need to forcefully change the dependency range of packages across the whole repo. For
 * example, when bumping packages using the Fluid internal version scheme, we need to adjust the dependency ranges that
 * lerna creates automatically, because the Fluid internal version scheme requires us to use \>= \< dependency ranges
 * instead of ^.
 *
 * @internal
 */
// eslint-disable-next-line max-params
export async function bumpPackageDependencies(
	pkg: Package,
	bumpPackageMap: Map<string, PackageWithRangeSpec>,
	prerelease: boolean,
	onlyBumpPrerelease: boolean,
	// eslint-disable-next-line default-param-last
	updateWithinSameReleaseGroup = false,
	changedVersions?: VersionBag,
) {
	let changed = false;
	let newRangeString: string;
	for (const { name, dev } of pkg.combinedDependencies) {
		const dep = bumpPackageMap.get(name);
		if (dep !== undefined) {
			const isSameReleaseGroup = MonoRepo.isSame(dep?.pkg.monoRepo, pkg.monoRepo);
			if (!isSameReleaseGroup || (updateWithinSameReleaseGroup && isSameReleaseGroup)) {
				const dependencies = dev
					? pkg.packageJson.devDependencies
					: pkg.packageJson.dependencies;
				// eslint-disable-next-line @typescript-eslint/no-non-null-assertion
				const verString = dependencies[name]!;
				const depIsPrerelease = (semver.minVersion(verString)?.prerelease?.length ?? 0) > 0;

				const depNewRangeOrBumpType = dep.rangeOrBumpType;
				// eslint-disable-next-line unicorn/prefer-ternary
				if (isVersionBumpTypeExtended(depNewRangeOrBumpType)) {
					// bump the current range string
					newRangeString = bumpRange(verString, depNewRangeOrBumpType, prerelease);
				} else {
					newRangeString = depNewRangeOrBumpType;
				}

				// If we're only bumping prereleases, check if the dep is a pre-release. Otherwise bump all packages
				// whose range doesn't match the current value.
				if (
					(onlyBumpPrerelease && depIsPrerelease) ||
					dependencies[name] !== newRangeString
				) {
					changed = true;
					dependencies[name] = newRangeString;
					changedVersions?.add(dep.pkg, newRangeString);
				}
			}
		}
	}

	if (changed) {
		await pkg.savePackageJson();
	}

	return changed;
}

/**
 * Bumps a release group or standalone package by the bumpType.
 *
 * @param context - The {@link Context}.
 * @param bumpType - The bump type. Can be a SemVer object to set an exact version.
 * @param releaseGroupOrPackage - A release group repo or package to bump.
 * @param scheme - The version scheme to use.
 * @param exactDependencyType - The type of dependency to use on packages within the release group.
 * @param log - A logger to use.
 *
 * @internal
 */
// eslint-disable-next-line max-params
export async function bumpReleaseGroup(
	context: Context,
	bumpType: VersionChangeType,
	releaseGroupOrPackage: MonoRepo | Package,
	scheme?: VersionScheme,
	// eslint-disable-next-line default-param-last
	exactDependencyType: "~" | "^" | "" = "^",
	log?: Logger,
): Promise<void> {
	const translatedVersion = isVersionBumpType(bumpType)
		? bumpVersionScheme(releaseGroupOrPackage.version, bumpType, scheme)
		: bumpType;

	let name: string;
	const cmds: [string, string[], execa.Options | undefined][] = [];
	let options: execa.Options | undefined;

	// Run npm version in each package to set its version in package.json. Also regenerates packageVersion.ts if needed.
	if (releaseGroupOrPackage instanceof MonoRepo) {
		name = releaseGroupOrPackage.kind;
		options = {
			cwd: releaseGroupOrPackage.repoPath,
			stdio: "inherit",
			shell: true,
		};
		cmds.push(
			[
				`flub`,
				[`exec`, "-g", name, "--", `"npm version ${translatedVersion.version}"`],
				options,
			],
			["pnpm", ["-r", "run", "build:genver"], options],
		);
	} else {
		name = releaseGroupOrPackage.name;
		options = {
			cwd: releaseGroupOrPackage.directory,
			stdio: "inherit",
			shell: true,
		};
		cmds.push([`npm`, ["version", translatedVersion.version], options]);
		if (releaseGroupOrPackage.getScript("build:genver") !== undefined) {
<<<<<<< HEAD
			cmds.push([`pnpm`, ["run", "build:genver"], options]);
=======
			cmds.push([`npm`, ["run", "build:genver"], options]);
>>>>>>> 341b5939
		}
	}

	for (const [cmd, args, opts] of cmds) {
		log?.verbose(`Running command: ${cmd} ${args} in ${opts?.cwd}`);
		try {
			// TODO: The shell option should not need to be true. AB#4067
			// eslint-disable-next-line no-await-in-loop
			const results = await execa(cmd, args, options);
			if (results.all !== undefined) {
				log?.verbose(results.all);
			}
		} catch (error: any) {
			log?.errorLog(`Error running command: ${cmd} ${args}\n${error}`);
			throw error;
		}
	}

	if (releaseGroupOrPackage instanceof Package) {
		// Return early; packages only need to be bumped using npm. The rest of the logic is only for release groups.
		return;
	}

	// Since we don't use lerna to bump, manually updates the lerna.json file. Also updates the root package.json for good
	// measure. Long term we may consider removing lerna.json and using the root package version as the "source of truth".
	const lernaPath = path.join(releaseGroupOrPackage.repoPath, "lerna.json");
	const [lernaJson, prettierConfig] = await Promise.all([
		readJson(lernaPath),
		resolvePrettierConfig(lernaPath),
	]);

	if (prettierConfig !== null) {
		prettierConfig.filepath = lernaPath;
	}
	lernaJson.version = translatedVersion.version;
	const output = prettier(
		JSON.stringify(lernaJson),
		prettierConfig === null ? undefined : prettierConfig,
	);
	await writeFile(lernaPath, output);

	updatePackageJsonFile(path.join(releaseGroupOrPackage.repoPath, "package.json"), (json) => {
		json.version = translatedVersion.version;
	});

	context.repo.reload();

	// The package versions have been bumped, so now we update the dependency ranges for packages within the release
	// group. We need to account for Fluid internal versions and the requested exactDependencyType.
	let range: string;
	if (scheme === "internal" || scheme === "internalPrerelease") {
		range =
			exactDependencyType === ""
				? translatedVersion.version
				: getVersionRange(translatedVersion, exactDependencyType);
	} else {
		range = `${exactDependencyType}${translatedVersion.version}`;
	}

	const packagesToCheckAndUpdate = releaseGroupOrPackage.packages;
	const packageNewVersionMap = new Map<string, PackageWithRangeSpec>();
	for (const pkg of packagesToCheckAndUpdate) {
		packageNewVersionMap.set(pkg.name, { pkg, rangeOrBumpType: range });
	}

	for (const pkg of packagesToCheckAndUpdate) {
		// eslint-disable-next-line no-await-in-loop
		await bumpPackageDependencies(
			pkg,
			packageNewVersionMap,
			/* prerelease */ false,
			/* onlyBumpPrerelease */ false,
			/* updateWithinSameReleaseGroup */ true,
		);
	}
}<|MERGE_RESOLUTION|>--- conflicted
+++ resolved
@@ -200,11 +200,7 @@
 		};
 		cmds.push([`npm`, ["version", translatedVersion.version], options]);
 		if (releaseGroupOrPackage.getScript("build:genver") !== undefined) {
-<<<<<<< HEAD
-			cmds.push([`pnpm`, ["run", "build:genver"], options]);
-=======
 			cmds.push([`npm`, ["run", "build:genver"], options]);
->>>>>>> 341b5939
 		}
 	}
 
