/*!
 * Copyright (c) Microsoft Corporation and contributors. All rights reserved.
 * Licensed under the MIT License.
 */

import { strict as assert } from "node:assert";
import { Package } from "@fluidframework/build-tools";
import { Command, Flags, ux } from "@oclif/core";
import async from "async";
<<<<<<< HEAD

import { BaseCommand } from "./base.js";
=======
import { BaseCommand } from "./base";
>>>>>>> 3c7a25bd
import {
	PackageFilterOptions,
	PackageKind,
	PackageSelectionCriteria,
	PackageWithKind,
	parsePackageFilterFlags,
	parsePackageSelectionFlags,
	selectAndFilterPackages,
<<<<<<< HEAD
} from "./filter.js";
import { filterFlags, selectionFlags } from "./flags.js";
=======
} from "./filter";
import { type PackageSelectionDefault, filterFlags, selectionFlags } from "./flags";
>>>>>>> 3c7a25bd

/**
 * Commands that run operations per project.
 */
export abstract class PackageCommand<
	T extends typeof Command & { flags: typeof PackageCommand.flags },
> extends BaseCommand<T> {
	static readonly flags = {
		concurrency: Flags.integer({
			description: "The number of tasks to execute concurrently.",
			default: 25,
		}),
		...selectionFlags,
		...filterFlags,
		...BaseCommand.flags,
	};

	/**
	 * The default to use as selection criteria when none is explicitly provided by the user. This enables commands
	 * without flags to operate on a collection of packages by default that make sense based on the command.
	 */
	protected abstract get defaultSelection(): PackageSelectionDefault;
	protected abstract set defaultSelection(value: PackageSelectionDefault);

	protected filterOptions: PackageFilterOptions | undefined;
	protected selectionOptions: PackageSelectionCriteria | undefined;

	/**
	 * An array of packages selected based on the selection criteria.
	 *
	 * @remarks
	 *
	 * Note that these packages are not necessarily the ones that are acted on. Packages are selected, then that list is
	 * further narrowed by filtering criteria, so this array may contain packages that are not acted on.
	 */
	protected selectedPackages: PackageWithKind[] | undefined;

	/**
	 * The list of packages after all filters are applied to the selected packages.
	 */
	protected filteredPackages: PackageWithKind[] | undefined;

	/**
	 * Called for each package that is selected/filtered based on the filter flags passed in to the command.
	 *
	 * @param pkg - The package being processed.
	 * @param kind - The kind of the package.
	 * @typeparam TPkg - Type of the package-like object being processed.
	 */
	protected abstract processPackage<TPkg extends Package>(
		pkg: TPkg,
		kind: PackageKind,
	): Promise<void>;

	protected parseFlags(): void {
		this.selectionOptions = parsePackageSelectionFlags(this.flags, this.defaultSelection);
		this.filterOptions = parsePackageFilterFlags(this.flags);
	}

	protected async selectAndFilterPackages(): Promise<void> {
		if (this.selectionOptions === undefined) {
			throw new Error(`No packages selected.`);
		}

		const ctx = await this.getContext();
		const { selected, filtered } = selectAndFilterPackages(
			ctx,
			this.selectionOptions,
			this.filterOptions,
		);

		[this.selectedPackages, this.filteredPackages] = [selected, filtered];
	}

	public async run(): Promise<unknown> {
		this.parseFlags();

		assert(this.selectionOptions !== undefined, "selectionOptions is undefined");
		assert(this.filterOptions !== undefined, "filterOptions is undefined");

		await this.selectAndFilterPackages();

		assert(this.selectedPackages !== undefined, "selectedPackages is undefined");
		assert(this.filteredPackages !== undefined, "filteredPackages is undefined");

		this.info(
			`Filtered ${this.selectedPackages.length} packages to ${listNames(
				this.filteredPackages.map((pkg) => pkg.directory),
			)}`,
		);

		const errors = await this.processPackages(this.filteredPackages);
		if (errors.length > 0) {
			this.errorLog(`Completed with ${errors.length} errors.`);
			for (const error of errors) {
				this.errorLog(error);
			}
			this.exit(1);
		}

		return undefined;
	}

	/**
	 * Runs the processPackage method on each package in the provided array.
	 *
	 * @returns An array of error strings. If the array is not empty, at least one of the calls to processPackage failed.
	 */
	protected async processPackages(packages: PackageWithKind[]): Promise<string[]> {
		let started = 0;
		let finished = 0;
		let succeeded = 0;
		const errors: string[] = [];

		// In verbose mode, we output a log line per package. In non-verbose mode, we want to display an activity
		// spinner, so we only start the spinner if verbose is false.
		const { verbose } = this.flags;

		function updateStatus(): void {
			if (!verbose) {
				ux.action.start(
					"Processing Packages...",
					`${finished}/${packages.length}: ${started - finished} pending. Errors: ${
						finished - succeeded
					}`,
					{
						stdout: true,
					},
				);
			}
		}

		try {
			await async.mapLimit(packages, this.flags.concurrency, async (pkg: PackageWithKind) => {
				started += 1;
				updateStatus();
				try {
					await this.processPackage(pkg, pkg.kind);
					succeeded += 1;
				} catch (error: unknown) {
					const errorString = `Error updating ${pkg.name}: '${error}'\nStack: ${
						(error as Error).stack
					}`;
					errors.push(errorString);
					this.verbose(errorString);
				} finally {
					finished += 1;
					updateStatus();
				}
			});
		} finally {
			// Stop the spinner if needed.
			if (!verbose) {
				ux.action.stop(`Done. ${packages.length} Packages. ${finished - succeeded} Errors`);
			}
		}
		return errors;
	}
}

function listNames(strings: string[] | undefined): string {
	return strings === undefined
		? ""
		: strings.length > 10
			? `${strings.length}`
			: `${strings.length} (${strings.join(", ")})`;
}<|MERGE_RESOLUTION|>--- conflicted
+++ resolved
@@ -7,12 +7,7 @@
 import { Package } from "@fluidframework/build-tools";
 import { Command, Flags, ux } from "@oclif/core";
 import async from "async";
-<<<<<<< HEAD
-
 import { BaseCommand } from "./base.js";
-=======
-import { BaseCommand } from "./base";
->>>>>>> 3c7a25bd
 import {
 	PackageFilterOptions,
 	PackageKind,
@@ -21,13 +16,8 @@
 	parsePackageFilterFlags,
 	parsePackageSelectionFlags,
 	selectAndFilterPackages,
-<<<<<<< HEAD
 } from "./filter.js";
-import { filterFlags, selectionFlags } from "./flags.js";
-=======
-} from "./filter";
-import { type PackageSelectionDefault, filterFlags, selectionFlags } from "./flags";
->>>>>>> 3c7a25bd
+import { type PackageSelectionDefault, filterFlags, selectionFlags } from "./flags.js";
 
 /**
  * Commands that run operations per project.
