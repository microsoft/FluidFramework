--- conflicted
+++ resolved
@@ -7,10 +7,6 @@
 import { Package } from "@fluidframework/build-tools";
 import { Command, Flags, ux } from "@oclif/core";
 import async from "async";
-<<<<<<< HEAD
-import { BaseCommand } from "./base.js";
-=======
->>>>>>> 73e371c4
 import {
 	PackageFilterOptions,
 	PackageKind,
@@ -19,14 +15,9 @@
 	parsePackageFilterFlags,
 	parsePackageSelectionFlags,
 	selectAndFilterPackages,
-<<<<<<< HEAD
-} from "./filter.js";
-import { type PackageSelectionDefault, filterFlags, selectionFlags } from "./flags.js";
-=======
 } from "./filter";
 import { type PackageSelectionDefault, filterFlags, selectionFlags } from "./flags";
 import { BaseCommand } from "./library";
->>>>>>> 73e371c4
 
 /**
  * Commands that run operations per project.
