--- conflicted
+++ resolved
@@ -44,14 +44,10 @@
 	 * @param kind - The kind of the package.
 	 * @typeparam TPkg - Type of the package-like object being processed.
 	 */
-<<<<<<< HEAD
-	protected abstract processPackage<U extends Package>(pkg: U, kind: PackageKind): Promise<void>;
-=======
 	protected abstract processPackage<TPkg extends Package>(
 		pkg: TPkg,
 		kind: PackageKind,
 	): Promise<void>;
->>>>>>> f442bfe7
 
 	public async run(): Promise<void> {
 		this.selectionOptions = parsePackageSelectionFlags(this.flags);
