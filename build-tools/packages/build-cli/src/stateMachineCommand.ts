/*!
 * Copyright (c) Microsoft Corporation and contributors. All rights reserved.
 * Licensed under the MIT License.
 */

import { Command, Flags } from "@oclif/core";
import chalk from "chalk";
import { Machine } from "jssm";

<<<<<<< HEAD
import { BaseCommand } from "./base.js";
import { testModeFlag } from "./flags.js";
import { StateHandler } from "./handlers/index.js";
=======
import { testModeFlag } from "./flags";
import { StateHandler } from "./handlers";
import { BaseCommand } from "./library";
>>>>>>> 73e371c4

/**
 * A base CLI command that uses an internal state machine to govern its behavior. Subclasses must provide a state
 * machine and a handler.
 *
 * When the command is run, the state machine is initialized, and the command loops over the state machine, calling its
 * {@link StateHandler} with the current state.
 *
 * @remarks
 *
 * The command provides a `testMode` flag, which subclasses are expected to check when handling states. If in test mode,
 * all handled states should immediately return true. This enables tests to verify that new states are handled in some
 * way.
 *
 * The command also provides a `state` flag that can be used to initialize the state machine to a specific state. This
 * is intended for testing.
 */
export abstract class StateMachineCommand<
	T extends typeof Command & { flags: typeof StateMachineCommand.flags },
> extends BaseCommand<T> {
	static flags = {
		// Test mode flags
		testMode: testModeFlag,
		state: Flags.string({
			description:
				"A state to start in when the command initializes. Used to test the processing of specific states.",
			dependsOn: ["testMode"],
			hidden: true,
		}),
		...BaseCommand.flags,
	};

	/**
	 * The state machine used by the command.
	 */
	abstract get machine(): Machine<unknown>;

	/**
	 * Contextual data that can be passed to state handlers. The type is unknown here; subclasses are expected to
	 * provide a concrete type.
	 */
	abstract get data(): unknown;
	abstract set data(d: unknown);

	/**
	 * The {@link StateHandler} used by the command. Subclasses should set this in their init() method.
	 */
	abstract handler: StateHandler | undefined;

	async init(): Promise<void> {
		await super.init();
		await this.initMachineHooks();
	}

	/**
	 * Wires up some hooks on the state machine to do machine-wide logging.
	 */
	protected async initMachineHooks(): Promise<void> {
		for (const state of this.machine.states()) {
			// Logs the entry into any terminal state, noting the source state and action that caused the transition.
			if (this.machine.state_is_terminal(state) === true) {
				// eslint-disable-next-line @typescript-eslint/no-explicit-any
				this.machine.hook_entry(state, (o: any) => {
					// eslint-disable-next-line @typescript-eslint/no-unsafe-assignment
					const { from, action } = o;
					this.verbose(`${state}: ${action} from ${from}`);
				});
			}
		}

		// Logs all transitions in the state machine, noting the source and target states and the action that caused the
		// transition.
		// eslint-disable-next-line @typescript-eslint/no-explicit-any
		this.machine.hook_any_transition((t: any) => {
			// eslint-disable-next-line @typescript-eslint/no-unsafe-assignment
			const { action, from, to } = t;
			this.verbose(`STATE MACHINE: ${from} [${action}] ==> ${to}`);
		});
	}

	/**
	 * Loops over the state machine and calls its handler for each machine state. Subclasses should call this at the end
	 * of their `run` method.
	 */
	protected async stateLoop(): Promise<void> {
		const { flags, machine, handler, logger, data } = this;

		if (flags.testMode === true) {
			const machineStates = machine.states();
			if (flags.state !== undefined) {
				if (!machineStates.includes(flags.state)) {
					throw new Error(`State not found in state machine`);
				}

				const handled = await handler?.handleState(
					flags.state,
					machine,
					flags.testMode,
					logger,
					data,
				);

				if (handled === true) {
					this.info(`Test mode: ${flags.state} state handled.`);
					this.exit(100);
				} else {
					this.exit(1);
				}
			}
		} else {
			do {
				const state = machine.state();

				// eslint-disable-next-line no-await-in-loop
				const handled = await handler?.handleState(
					state,
					machine,
					flags.testMode,
					logger,
					data,
				);
				if (handled !== true) {
					this.error(chalk.red(`Unhandled state: ${state}`));
				}

				if (machine.state_is_final(state)) {
					this.verbose(`Exiting. Final state: ${state}`);
					this.exit(0);
				}

				// eslint-disable-next-line no-constant-condition
			} while (true);
		}
	}

	/**
	 * Runs the command by calling the (infinite) stateLoop method.
	 */
	async run(): Promise<void> {
		await this.stateLoop();
	}
}<|MERGE_RESOLUTION|>--- conflicted
+++ resolved
@@ -7,15 +7,9 @@
 import chalk from "chalk";
 import { Machine } from "jssm";
 
-<<<<<<< HEAD
-import { BaseCommand } from "./base.js";
-import { testModeFlag } from "./flags.js";
-import { StateHandler } from "./handlers/index.js";
-=======
 import { testModeFlag } from "./flags";
 import { StateHandler } from "./handlers";
 import { BaseCommand } from "./library";
->>>>>>> 73e371c4
 
 /**
  * A base CLI command that uses an internal state machine to govern its behavior. Subclasses must provide a state
