--- conflicted
+++ resolved
@@ -305,59 +305,6 @@
 	log: CommandLogger,
 	data: FluidReleaseStateHandlerData,
 ): Promise<boolean> => {
-<<<<<<< HEAD
-    if (testMode) return true;
-
-    const { context, promptWriter, releaseGroup } = data;
-    assert(context !== undefined, "Context is undefined.");
-    assert(promptWriter !== undefined, "promptWriter is undefined.");
-
-    // eslint-disable-next-line @typescript-eslint/no-non-null-assertion
-    const prereleaseDepNames = await getPreReleaseDependencies(context, releaseGroup!);
-
-    const prompt: InstructionalPrompt = {
-        title: "NEED TO RELEASE DEPENDENCIES",
-        sections: [
-            {
-                title: "DETAILS",
-                message: chalk.red(
-                    `Can't release the ${releaseGroup} release group because some of its dependencies need to be released first.`,
-                ),
-            },
-        ],
-    };
-
-    if (prereleaseDepNames.releaseGroups.size > 0 || prereleaseDepNames.packages.size > 0) {
-        if (prereleaseDepNames.packages.size > 0) {
-            let packageSection = "";
-            for (const [pkg, depVersion] of prereleaseDepNames.packages.entries()) {
-                packageSection += `${pkg} = ${depVersion}`;
-            }
-
-            prompt.sections.push({
-                title: "FIRST",
-                message: `Release these packages first:\n\n${chalk.blue(packageSection)}`,
-                cmd: `flub release -p ${packageSection}`,
-            });
-        }
-
-        if (prereleaseDepNames.releaseGroups.size > 0) {
-            let packageSection = "";
-            for (const [rg, depVersion] of prereleaseDepNames.releaseGroups.entries()) {
-                packageSection += `${rg} = ${depVersion}`;
-            }
-
-            prompt.sections.push({
-                title: "NEXT",
-                message: `Release these release groups:\n\n${chalk.blue(packageSection)}`,
-                cmd: `flub release -g ${packageSection}`,
-            });
-        }
-    }
-
-    await promptWriter?.writePrompt(prompt);
-    return true;
-=======
 	if (testMode) return true;
 
 	const { context, promptWriter, releaseGroup } = data;
@@ -389,6 +336,7 @@
 			prompt.sections.push({
 				title: "FIRST",
 				message: `Release these packages first:\n\n${chalk.blue(packageSection)}`,
+				cmd: `flub release -p ${packageSection}`,
 			});
 		}
 
@@ -401,13 +349,13 @@
 			prompt.sections.push({
 				title: "NEXT",
 				message: `Release these release groups:\n\n${chalk.blue(packageSection)}`,
+				cmd: `flub release -g ${packageSection}`,
 			});
 		}
 	}
 
 	await promptWriter?.writePrompt(prompt);
 	return true;
->>>>>>> 18093a59
 };
 
 /**
