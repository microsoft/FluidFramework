--- conflicted
+++ resolved
@@ -707,21 +707,10 @@
 	const { context } = data;
 	const gitRepo = await context.getGitRepository();
 
-<<<<<<< HEAD
-	const genQuestion: inquirer.ConfirmQuestion = {
-		type: "confirm",
-		name: "typetestsGen",
+	const typetestsGen = await confirm({
 		message: `Have you run typetests:gen on the ${gitRepo.originalBranchName} branch?`,
-	};
-
-	const answer = await inquirer.prompt(genQuestion);
-	if (answer.typetestsGen === false) {
-=======
-	const typetestsGen = await confirm({
-		message: `Have you run typetests:gen on the ${context.originalBranchName} branch?`,
 	});
 	if (typetestsGen === false) {
->>>>>>> 59441f36
 		BaseStateHandler.signalFailure(machine, state);
 	} else {
 		BaseStateHandler.signalSuccess(machine, state);
@@ -752,21 +741,10 @@
 	const { context } = data;
 	const gitRepo = await context.getGitRepository();
 
-<<<<<<< HEAD
-	const prepQuestion: inquirer.ConfirmQuestion = {
-		type: "confirm",
-		name: "typetestsPrep",
+	const typetestsPrep = await confirm({
 		message: `Have you run typetests:prepare on the ${gitRepo.originalBranchName} branch?`,
-	};
-
-	const answer = await inquirer.prompt(prepQuestion);
-	if (answer.typetestsPrep === false) {
-=======
-	const typetestsPrep = await confirm({
-		message: `Have you run typetests:prepare on the ${context.originalBranchName} branch?`,
 	});
 	if (typetestsPrep === false) {
->>>>>>> 59441f36
 		BaseStateHandler.signalFailure(machine, state);
 	} else {
 		BaseStateHandler.signalSuccess(machine, state);
