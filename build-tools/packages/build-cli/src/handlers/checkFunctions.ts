--- conflicted
+++ resolved
@@ -7,11 +7,7 @@
 import { Machine } from "jssm";
 import path from "path";
 
-<<<<<<< HEAD
-import { FluidRepo, MonoRepoKind } from "@fluidframework/build-tools";
-=======
-import { execAsync, MonoRepoKind } from "@fluidframework/build-tools";
->>>>>>> 16961f3e
+import { execAsync, FluidRepo, MonoRepoKind } from "@fluidframework/build-tools";
 
 import { bumpVersionScheme } from "@fluid-tools/version-tools";
 
