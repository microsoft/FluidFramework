// This state machine encodes the Fluid Release Process, which is used to drive
// flub release command. It is written in Finite State Language (FSL). The best
// available tutorial for FSL is here:
//
//   https://github.com/StoneCypher/fsl/blob/master/draft%20tutorial.md
//
// The state machine is somewhat complex, so it's easiest
// to look at the SVG diagram, which can be found in the repo or on GitHub at:
//
//   https://github.com/microsoft/FluidFramework/blob/main/build-tools/packages/build-cli/src/machines/FluidRelease.fsl.svg
//
// To edit the state machine, you can copy this definition into the editor here:
//
//   https://stonecypher.github.io/jssm-viz-demo/graph_explorer.html
//
// From there you can see the graph while you edit the machine.
//
// State names:
//
// By design, the number of actions is small. Most states only use 'success' and
// 'failure'. This makes rearranging states much easier, and makes the machine
// logic more manageable because each state only has to determine success or
// failure.
//
// One drawback is that we often need to run the same "logic" in different parts
// of the process. For example, we need to check if we are on a release branch
// several times, but the path that each checks lies in is different, and we
// want them to branch differently. But their core logic is the same.
//
// We could alternatively solve this problem with a lot more actions/transitions,
// but the more exits there are for a state, the more complex the handling of that
// state becomes. Tradeoffs!
//
// By convention, for states that are intended to represent the same "logic",
// they are named State1, State2, State3, etc. This makes it easier to find them.
// This is just a convention.
//
// States also use common prefixes that help indicate what's expected to happen in
// that state. The prefixes are:
//
// Check - These states check either input from the user or from another source like
// the repo state. If the check succeeds, the state signals 'success.'
//
// Ask - These states ask the user for input.
//
// Do - These states represent the beginning of a major part of the release process,
// such as 'DoPatchRelease'. They are unique in that they usually only signal 'success',
// though there are exceptions. Another way to think of them is as "sub-state-machines."
// They're a self-contained subset of the overall machine. They're used largely for
// organizational purposes.
//
// Prompt - These states output instructions for the user. They're usually terminal
// (ending) states because the user needs to do something externally to move forward.
// The canonical example is triggering a release build in ADO. The user is prompted
// to do this then re-run the release command again to proceed.
//
// There are other states defined: Init, Failed, and ReleaseComplete. These should be
// self-explanatory.

machine_name: "Fluid Unified Release Process";

// BEGIN Init and optional checks
// The machine initializes and first does several optional, skippable checks.

Init 'success'
=> CheckShouldRunOptionalChecks 'success'
=> CheckValidReleaseGroup 'success'
=> CheckDependenciesInstalled 'success'
=> CheckPolicy 'success'
=> CheckAssertTagging 'success'
=> CheckHasRemote 'success'
=> CheckBranchUpToDate 'success'
=> CheckNoPrereleaseDependencies 'success'
=> AskForReleaseType;

CheckShouldRunOptionalChecks 'failure'
// There are pre-release dependencies, so bump those first.
-> CheckNoPrereleaseDependencies 'failure'
-> DoBumpReleasedDependencies;

// If any checks fail, immediately go to the failed state.
[
Init
CheckValidReleaseGroup
<<<<<<< HEAD
CheckDependenciesInstalled
CheckPolicy
=======
>>>>>>> 16961f3e
CheckHasRemote
CheckBranchUpToDate
] 'failure' -> Failed;

<<<<<<< HEAD
=======
[
CheckPolicy
CheckAssertTagging
] 'failure' -> PromptToCommitPolicy;
>>>>>>> 16961f3e
// END Init and optional checks


// BEGIN DoBumpReleasedDependencies

// Tries to bump pre-release dependencies, and prompts the user to release them
// if needed.
DoBumpReleasedDependencies 'success' // No dependencies to bump
=> CheckNoPrereleaseDependencies2 'success'
=> CheckShouldCommitDeps 'success'
=> PromptToPRDeps;

DoBumpReleasedDependencies 'failure' // Dependencies were bumped
=> CheckNoPrereleaseDependencies3 'failure'
=> PromptToReleaseDeps;

CheckNoPrereleaseDependencies3 'success'
=> CheckShouldCommitReleasedDepsBump 'success'
=> PromptToPRReleasedDepsBump;

CheckNoPrereleaseDependencies2 'failure'
=> PromptToReleaseDeps;

CheckShouldCommitReleasedDepsBump 'failure'
=> PromptToCommitReleasedDepsBump;

CheckShouldCommitDeps 'failure'
=> PromptToCommitDeps;

// END DoBumpReleasedDependencies


// START DoReleaseGroupBump
// Bumps a release group and prompts to push/PR or commit changes

DoReleaseGroupBump 'success'
=> CheckShouldCommitBump 'success'
=> PromptToPRBump;

CheckShouldCommitBump 'failure'
-> PromptToCommitBump;

// END DoReleaseGroupBump


// BEGIN PATCH RELEASE

// Fully successful path
AskForReleaseType 'patch'
=> DoPatchRelease 'success'
=> CheckDoesReleaseFromReleaseBranch 'success'
=> CheckOnReleaseBranch 'success'
=> CheckReleaseIsDone 'success'
=> CheckReleaseGroupIsBumpedPatch 'success'
=> CheckTypeTestPrepare 'success'
=> CheckTypeTestGenerate 'success'
=> ReleaseComplete;

CheckDoesReleaseFromReleaseBranch 'failure'
-> CheckReleaseIsDone 'failure'
-> PromptToRelease;

CheckOnReleaseBranch 'failure'
-> Failed;

CheckReleaseGroupIsBumpedPatch 'failure'
-> DoReleaseGroupBump;

[
CheckTypeTestPrepare
CheckTypeTestPrepare2
CheckTypeTestGenerate
CheckTypeTestGenerate2
] 'failure'
-> PromptToRunTypeTests;

// END PATCH RELEASE


// BEGIN MINOR RELEASE

// Fully successful path
AskForReleaseType 'minor'
=> DoMinorRelease 'success'
=> CheckDoesReleaseFromReleaseBranch2 'success'
=> CheckOnReleaseBranch2 'success'
=> CheckReleaseGroupIsBumpedPatch2 'success'
=> CheckReleaseIsDone2 'success'
=> CheckReleaseGroupIsBumpedMinor2 'success'
=> CheckTypeTestPrepare2 'success'
=> CheckTypeTestGenerate2 'success'
=> ReleaseComplete;

CheckDoesReleaseFromReleaseBranch2 'failure'
-> CheckReleaseIsDone2 'failure'
-> PromptToRelease;

[
CheckReleaseGroupIsBumpedMinor2
CheckReleaseGroupIsBumpedPatch2
] 'failure'
-> DoReleaseGroupBump;

CheckOnReleaseBranch2 'failure'
-> CheckReleaseGroupIsBumpedMinor 'success'
=> CheckReleaseBranchExists 'success'
=> CheckReleaseIsDone;

CheckReleaseBranchExists 'failure'
-> PromptToCreateReleaseBranch;

CheckReleaseGroupIsBumpedMinor 'failure'
-> DoReleaseGroupBump;

// END MINOR RELEASE


// BEGIN MAJOR RELEASE

AskForReleaseType 'major'
=> DoMajorRelease 'success'
=> CheckDoesReleaseFromReleaseBranch3 'success'
=> CheckMainNextIntegrated 'success'
=> CheckReleaseIsDone3 'failure' // The release hasn't been done
// -> PromptToRunMinorReleaseCommand;
-> DoMinorRelease;

CheckMainNextIntegrated 'failure'
-> CheckOnReleaseBranch3 'success'
=> Failed;

CheckDoesReleaseFromReleaseBranch3 'failure'
-> CheckReleaseIsDone3 'success'
=> PromptToRelease;

CheckOnReleaseBranch3 'failure'
-> CheckBranchName 'success'
=> PromptToIntegrateNext;

CheckBranchName 'failure'
-> Failed;

// END MAJOR RELEASE


// visual styling
state DoMajorRelease: {
   background-color : steelblue;
   text-color       : white;
};

state DoMinorRelease: {
   background-color : steelblue;
   text-color       : white;
};

state DoPatchRelease: {
   background-color : steelblue;
   text-color       : white;
};

state DoReleaseGroupBump: {
   background-color : steelblue;
   text-color       : white;
};

state DoBumpReleasedDependencies: {
   background-color : steelblue;
   text-color       : white;
};

state DoChecks: {
   background-color : steelblue;
   text-color       : white;
};

state AskForReleaseType: {
   background-color : purple;
   text-color       : white;
};

state ReleaseComplete: {
   background-color : green;
   text-color       : white;
};<|MERGE_RESOLUTION|>--- conflicted
+++ resolved
@@ -82,22 +82,15 @@
 [
 Init
 CheckValidReleaseGroup
-<<<<<<< HEAD
 CheckDependenciesInstalled
-CheckPolicy
-=======
->>>>>>> 16961f3e
 CheckHasRemote
 CheckBranchUpToDate
 ] 'failure' -> Failed;
 
-<<<<<<< HEAD
-=======
 [
 CheckPolicy
 CheckAssertTagging
 ] 'failure' -> PromptToCommitPolicy;
->>>>>>> 16961f3e
 // END Init and optional checks
 
 
