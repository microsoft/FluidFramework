--- conflicted
+++ resolved
@@ -29,13 +29,8 @@
 	isVersionScheme,
 } from "@fluid-tools/version-tools";
 
-<<<<<<< HEAD
-import { DependencyUpdateType } from "./library/index.js";
-import { ReleaseGroup, isReleaseGroup } from "./releaseGroups.js";
-=======
 import type { DependencyUpdateType } from "./library";
 import { ReleaseGroup, isReleaseGroup } from "./releaseGroups";
->>>>>>> 73e371c4
 
 /**
  * A re-usable CLI flag to parse release groups.
