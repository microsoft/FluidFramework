--- conflicted
+++ resolved
@@ -107,11 +107,7 @@
 $ flub COMMAND
 running command...
 $ flub (--version)
-<<<<<<< HEAD
-@fluid-tools/build-cli/0.4.5000 linux-x64 node-v14.20.0
-=======
 @fluid-tools/build-cli/0.4.5000 win32-x64 node-v14.18.1
->>>>>>> a870ab65
 $ flub --help [COMMAND]
 USAGE
   $ flub COMMAND
@@ -397,8 +393,6 @@
 ```
 
 _See code: [dist/commands/release.ts](https://github.com/microsoft/FluidFramework/blob/v0.4.5000/dist/commands/release.ts)_
-<<<<<<< HEAD
-=======
 
 ## `flub run bundleStats`
 
@@ -417,7 +411,6 @@
 DESCRIPTION
   Generate a report from input bundle stats collected through the collect bundleStats command.
 ```
->>>>>>> a870ab65
 
 ## `flub version VERSION`
 
