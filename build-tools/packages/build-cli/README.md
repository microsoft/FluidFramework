--- conflicted
+++ resolved
@@ -6,17 +6,11 @@
 
 <!-- prettier-ignore-start -->
 <!-- toc -->
-<<<<<<< HEAD
-* [@fluid-tools/build-cli](#fluid-toolsbuild-cli)
-* [Usage](#usage)
-* [Command Topics](#command-topics)
-=======
 
 -   [@fluid-tools/build-cli](#fluid-toolsbuild-cli)
 -   [Usage](#usage)
 -   [Command Topics](#command-topics)
 
->>>>>>> f8d12336
 <!-- tocstop -->
 <!-- prettier-ignore-stop -->
 
