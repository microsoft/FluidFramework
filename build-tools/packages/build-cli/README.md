--- conflicted
+++ resolved
@@ -92,11 +92,7 @@
 $ flub COMMAND
 running command...
 $ flub (--version)
-<<<<<<< HEAD
-@fluid-tools/build-cli/0.3.2000 win32-x64 node-v14.18.1
-=======
-@fluid-tools/build-cli/0.4.3000 linux-x64 node-v14.20.0
->>>>>>> b51bc253
+@fluid-tools/build-cli/0.4.3000 win32-x64 node-v14.18.1
 $ flub --help [COMMAND]
 USAGE
   $ flub COMMAND
@@ -109,11 +105,8 @@
 * [`flub check layers`](#flub-check-layers)
 * [`flub collect bundleStats`](#flub-collect-bundlestats)
 * [`flub commands`](#flub-commands)
-<<<<<<< HEAD
+* [`flub generate buildVersion`](#flub-generate-buildversion)
 * [`flub generate bundleStats`](#flub-generate-bundlestats)
-=======
-* [`flub generate buildVersion`](#flub-generate-buildversion)
->>>>>>> b51bc253
 * [`flub generate packageJson`](#flub-generate-packagejson)
 * [`flub help [COMMAND]`](#flub-help-command)
 * [`flub info`](#flub-info)
@@ -238,25 +231,6 @@
 
 _See code: [@oclif/plugin-commands](https://github.com/oclif/plugin-commands/blob/v2.2.0/src/commands/commands.ts)_
 
-<<<<<<< HEAD
-## `flub generate bundleStats`
-
-Run to report the bundle analysis. Do not run Danger directly at the root of the repo as this better isolates its usage and dependencies
-
-```
-USAGE
-  $ flub generate bundleStats [--dirname <value>] [-v]
-
-FLAGS
-  -v, --verbose      Verbose logging.
-  --dirname=<value>  [default:
-                     C:\Users\sdeshpande\Documents\FluidFramework\build-tools\packages\build-cli\dist\commands\generate]
-                     Directory
-
-DESCRIPTION
-  Run to report the bundle analysis. Do not run Danger directly at the root of the repo as this better isolates its
-  usage and dependencies
-=======
 ## `flub generate buildVersion`
 
 This command is used to compute the version number of Fluid packages. The release version number is based on what's in the lerna.json/package.json. The CI pipeline will supply the build number and branch to determine the prerelease suffix if it is not a tagged build
@@ -285,7 +259,25 @@
 
 EXAMPLES
   $ flub generate buildVersion
->>>>>>> b51bc253
+```
+
+## `flub generate bundleStats`
+
+Run to report the bundle analysis. Do not run Danger directly at the root of the repo as this better isolates its usage and dependencies
+
+```
+USAGE
+  $ flub generate bundleStats [--dirname <value>] [-v]
+
+FLAGS
+  -v, --verbose      Verbose logging.
+  --dirname=<value>  [default:
+                     C:\Users\sdeshpande\Documents\FluidFramework\build-tools\packages\build-cli\dist\commands\generate]
+                     Directory
+
+DESCRIPTION
+  Run to report the bundle analysis. Do not run Danger directly at the root of the repo as this better isolates its
+  usage and dependencies
 ```
 
 ## `flub generate packageJson`
