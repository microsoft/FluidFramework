/*!
 * Copyright (c) Microsoft Corporation and contributors. All rights reserved.
 * Licensed under the MIT License.
 */

import path from "node:path";
import { fileURLToPath } from "node:url";
import { GitRepo, getResolvedFluidRoot } from "@fluidframework/build-tools";
<<<<<<< HEAD
import { assert, describe, expect, it } from "vitest";
=======
import { PackageName } from "@rushstack/node-core-library";
import chai, { assert, expect } from "chai";
import assertArrays from "chai-arrays";
>>>>>>> 7bd4e9dc
import {
	AllPackagesSelectionCriteria,
	PackageFilterOptions,
	PackageSelectionCriteria,
	filterPackages,
	selectAndFilterPackages,
} from "../src/filter.js";
import { Context } from "../src/library/index.js";

const __dirname = path.dirname(fileURLToPath(import.meta.url));

async function getContext() {
	const resolvedRoot = await getResolvedFluidRoot();
	const gitRepo = new GitRepo(resolvedRoot);
	const branch = await gitRepo.getCurrentBranchName();
	const context = new Context(gitRepo, "microsoft/FluidFramework", branch);
	return context;
}

async function getBuildToolsPackages() {
	const context = await getContext();
	// Use the build-tools packages as test cases. It's brittle, but functional. Ideally, we would have mocks for
	// context/package/release group/etc., but we don't.
	const packages = context.packagesInReleaseGroup("build-tools");
	return packages;
}

async function getClientPackages() {
	const context = await getContext();
	const packages = context.packagesInReleaseGroup("client");
	return packages;
}

describe("filterPackages", async () => {
	it("no filters", async () => {
		const packages = await getBuildToolsPackages();
		const filters: PackageFilterOptions = {
			private: undefined,
			scope: undefined,
			skipScope: undefined,
		};
		const actual = await filterPackages(packages, filters);
		const names = actual.map((p) => p.name);
		[
			"@fluid-tools/build-cli",
			"@fluidframework/build-tools",
			"@fluidframework/bundle-size-tools",
			"@fluid-tools/version-tools",
		].forEach((item) => {
			expect(names).toContain(item);
		});
	});

	it("private=true", async () => {
		const packages = await getClientPackages();
		const filters: PackageFilterOptions = {
			private: true,
			scope: undefined,
			skipScope: undefined,
		};
		const actual = await filterPackages(packages, filters);
<<<<<<< HEAD
		const names = actual.map((p) => p.name);
		["@fluid-private/changelog-generator-wrapper"].forEach((item) => {
			expect(names).toContain(item);
		});
=======
		// There's only one private build-tools package
		expect(actual).to.be.ofSize(1);

		const pkg = actual[0];
		assert.equal(PackageName.getUnscopedName(pkg.name), "readme-command");
>>>>>>> 7bd4e9dc
	});

	it("private=false", async () => {
		const packages = await getBuildToolsPackages();
		const filters: PackageFilterOptions = {
			private: false,
			scope: undefined,
			skipScope: undefined,
		};
		const actual = await filterPackages(packages, filters);
		const names = actual.map((p) => p.name);
		expect(names).toHaveLength(4);
		[
			"@fluid-tools/build-cli",
			"@fluidframework/build-tools",
			"@fluidframework/bundle-size-tools",
			"@fluid-tools/version-tools",
		].forEach((item) => {
			expect(names).toContain(item);
		});
	});

	it("multiple scopes", async () => {
		const packages = await getBuildToolsPackages();
		const filters: PackageFilterOptions = {
			private: undefined,
			scope: ["@fluidframework", "@fluid-private"],
			skipScope: undefined,
		};
		const actual = await filterPackages(packages, filters);
		const names = actual.map((p) => p.name);
		["@fluidframework/build-tools", "@fluidframework/bundle-size-tools"].forEach((item) => {
			expect(names).toContain(item);
		});
		expect(names).toHaveLength(2);
	});

	it("multiple skipScopes", async () => {
		const packages = await getBuildToolsPackages();
		const filters: PackageFilterOptions = {
			private: undefined,
			scope: undefined,
			skipScope: ["@fluidframework", "@fluid-private"],
		};
		const actual = await filterPackages(packages, filters);
		const names = actual.map((p) => p.name);
		expect(names).toEqual(
			expect.arrayContaining(["@fluid-tools/build-cli", "@fluid-tools/version-tools"]),
		);
		expect(names).toHaveLength(2);
	});

	it("scope and skipScope", async () => {
		const packages = await getBuildToolsPackages();
		const filters: PackageFilterOptions = {
			private: undefined,
			scope: ["@fluidframework", "@fluid-internal"],
			skipScope: ["@fluid-internal"],
		};
		const actual = await filterPackages(packages, filters);
		const names = actual.map((p) => p.name);
		expect(names).toEqual(
			expect.arrayContaining([
				"@fluidframework/build-tools",
				"@fluidframework/bundle-size-tools",
			]),
		);
	});
});

describe("selectAndFilterPackages", async () => {
	it("all, no filters", async () => {
		const context = await getContext();
		const selectionOptions = AllPackagesSelectionCriteria;
		const filters: PackageFilterOptions = {
			private: undefined,
			scope: undefined,
			skipScope: undefined,
		};

		const { selected } = await selectAndFilterPackages(context, selectionOptions, filters);
		const names = selected.map((p) => p.name);
		[
			"@fluid-tools/build-cli",
			"@fluidframework/build-tools",
			"@fluidframework/bundle-size-tools",
			"@fluid-tools/version-tools",
		].forEach((item) => {
			expect(names).toContain(item);
		});
	});

	it("select independent packages", async () => {
		const context = await getContext();
		const selectionOptions: PackageSelectionCriteria = {
			independentPackages: true,
			releaseGroups: [],
			releaseGroupRoots: [],
			directory: undefined,
			changedSinceBranch: undefined,
		};
		const filters: PackageFilterOptions = {
			private: undefined,
			scope: undefined,
			skipScope: undefined,
		};

		const { selected } = await selectAndFilterPackages(context, selectionOptions, filters);
		const names = selected.map((p) => p.name);
		expect(names).toEqual(
			expect.arrayContaining([
				"@fluidframework/build-common",
				"@fluidframework/eslint-config-fluid",
				"@fluid-internal/eslint-plugin-fluid",
				"@fluidframework/protocol-definitions",
				"@fluid-tools/api-markdown-documenter",
				"@fluid-tools/benchmark",
				"@fluid-internal/getkeys",
				"@fluidframework/test-tools",
			]),
		);
	});

	it("select release group", async () => {
		const context = await getContext();
		const selectionOptions: PackageSelectionCriteria = {
			independentPackages: false,
			releaseGroups: ["build-tools"],
			releaseGroupRoots: [],
			directory: undefined,
			changedSinceBranch: undefined,
		};
		const filters: PackageFilterOptions = {
			private: undefined,
			scope: undefined,
			skipScope: undefined,
		};

		const { selected } = await selectAndFilterPackages(context, selectionOptions, filters);
		const names = selected.map((p) => p.name);

		[
			"@fluid-tools/build-cli",
			"@fluidframework/build-tools",
			"@fluidframework/bundle-size-tools",
			"@fluid-tools/version-tools",
		].forEach((item) => {
			expect(names).toContain(item);
		});
		expect(names).toHaveLength(4);
	});

	it("select release group root", async () => {
		const context = await getContext();
		const selectionOptions: PackageSelectionCriteria = {
			independentPackages: false,
			releaseGroups: [],
			releaseGroupRoots: ["build-tools"],
			directory: undefined,
			changedSinceBranch: undefined,
		};
		const filters: PackageFilterOptions = {
			private: undefined,
			scope: undefined,
			skipScope: undefined,
		};

		const { selected } = await selectAndFilterPackages(context, selectionOptions, filters);
		const dirs = selected.map((p) => context.repo.relativeToRepo(p.directory));

		expect(selected).toHaveLength(1);
		expect(dirs).toContain("build-tools");
	});

	it("select directory", async () => {
		const context = await getContext();
		const selectionOptions: PackageSelectionCriteria = {
			independentPackages: false,
			releaseGroups: [],
			releaseGroupRoots: [],
			directory: path.resolve(__dirname, ".."),
			changedSinceBranch: undefined,
		};
		const filters: PackageFilterOptions = {
			private: undefined,
			scope: undefined,
			skipScope: undefined,
		};

		const { selected, filtered } = await selectAndFilterPackages(
			context,
			selectionOptions,
			filters,
		);
		expect(selected).toHaveLength(1);
		expect(filtered).toHaveLength(1);

		const pkg = filtered[0];

		expect(pkg.name).to.equal("@fluid-tools/build-cli");
		expect(context.repo.relativeToRepo(pkg.directory)).to.equal(
			"build-tools/packages/build-cli",
		);
	});

	it("select release group, filter private", async () => {
		const context = await getContext();
		const selectionOptions: PackageSelectionCriteria = {
			independentPackages: false,
			releaseGroups: ["client"],
			releaseGroupRoots: [],
			directory: undefined,
			changedSinceBranch: undefined,
		};
		const filters: PackageFilterOptions = {
			private: true,
			scope: undefined,
			skipScope: undefined,
		};

		const { filtered } = await selectAndFilterPackages(context, selectionOptions, filters);
		const names = filtered.map((p) => p.name);

		expect(names).toContain("@fluid-private/changelog-generator-wrapper");
	});

	it("select release group, filter non-private", async () => {
		const context = await getContext();
		const selectionOptions: PackageSelectionCriteria = {
			independentPackages: false,
			releaseGroups: ["build-tools"],
			releaseGroupRoots: [],
			directory: undefined,
			changedSinceBranch: undefined,
		};
		const filters: PackageFilterOptions = {
			private: false,
			scope: undefined,
			skipScope: undefined,
		};

		const { filtered } = await selectAndFilterPackages(context, selectionOptions, filters);
		const names = filtered.map((p) => p.name);

		expect(names).toEqual(
			expect.arrayContaining([
				"@fluid-tools/build-cli",
				"@fluidframework/build-tools",
				"@fluidframework/bundle-size-tools",
				"@fluid-tools/version-tools",
			]),
		);
	});

	it("select release group, filter scopes", async () => {
		const context = await getContext();
		const selectionOptions: PackageSelectionCriteria = {
			independentPackages: false,
			releaseGroups: ["build-tools"],
			releaseGroupRoots: [],
			directory: undefined,
			changedSinceBranch: undefined,
		};
		const filters: PackageFilterOptions = {
			private: undefined,
			scope: ["@fluid-tools"],
			skipScope: undefined,
		};

		const { filtered } = await selectAndFilterPackages(context, selectionOptions, filters);
		const names = filtered.map((p) => p.name);

		expect(names).toEqual(
			expect.arrayContaining(["@fluid-tools/build-cli", "@fluid-tools/version-tools"]),
		);
	});

	it("select release group, filter skipScopes", async () => {
		const context = await getContext();
		const selectionOptions: PackageSelectionCriteria = {
			independentPackages: false,
			releaseGroups: ["build-tools"],
			releaseGroupRoots: [],
			directory: undefined,
			changedSinceBranch: undefined,
		};
		const filters: PackageFilterOptions = {
			private: undefined,
			scope: undefined,
			skipScope: ["@fluid-tools", "@fluid-private"],
		};

		const { filtered } = await selectAndFilterPackages(context, selectionOptions, filters);
		const names = filtered.map((p) => p.name);

		expect(names).toEqual(
			expect.arrayContaining([
				"@fluidframework/build-tools",
				"@fluidframework/bundle-size-tools",
			]),
		);
	});
});<|MERGE_RESOLUTION|>--- conflicted
+++ resolved
@@ -6,13 +6,7 @@
 import path from "node:path";
 import { fileURLToPath } from "node:url";
 import { GitRepo, getResolvedFluidRoot } from "@fluidframework/build-tools";
-<<<<<<< HEAD
-import { assert, describe, expect, it } from "vitest";
-=======
-import { PackageName } from "@rushstack/node-core-library";
-import chai, { assert, expect } from "chai";
-import assertArrays from "chai-arrays";
->>>>>>> 7bd4e9dc
+import { describe, expect, it } from "vitest";
 import {
 	AllPackagesSelectionCriteria,
 	PackageFilterOptions,
@@ -74,18 +68,10 @@
 			skipScope: undefined,
 		};
 		const actual = await filterPackages(packages, filters);
-<<<<<<< HEAD
 		const names = actual.map((p) => p.name);
 		["@fluid-private/changelog-generator-wrapper"].forEach((item) => {
 			expect(names).toContain(item);
 		});
-=======
-		// There's only one private build-tools package
-		expect(actual).to.be.ofSize(1);
-
-		const pkg = actual[0];
-		assert.equal(PackageName.getUnscopedName(pkg.name), "readme-command");
->>>>>>> 7bd4e9dc
 	});
 
 	it("private=false", async () => {
