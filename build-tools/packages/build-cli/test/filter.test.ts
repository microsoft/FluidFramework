--- conflicted
+++ resolved
@@ -69,16 +69,9 @@
 		};
 		const actual = await filterPackages(packages, filters);
 		const names = actual.map((p) => p.name);
-<<<<<<< HEAD
 		["@fluid-private/changelog-generator-wrapper"].forEach((item) => {
 			expect(names).toContain(item);
 		});
-=======
-		expect(names).to.be.containingAllOf([
-			"@fluid-private/changelog-generator-wrapper",
-			"@fluid-tools/markdown-magic",
-		]);
->>>>>>> 8f6428ff
 	});
 
 	it("private=false", async () => {
@@ -110,17 +103,10 @@
 		};
 		const actual = await filterPackages(packages, filters);
 		const names = actual.map((p) => p.name);
-<<<<<<< HEAD
 		["@fluidframework/build-tools", "@fluidframework/bundle-size-tools"].forEach((item) => {
 			expect(names).toContain(item);
 		});
 		expect(names).toHaveLength(2);
-=======
-		expect(names).to.be.containingAllOf([
-			"@fluidframework/map",
-			"@fluid-private/stochastic-test-utils",
-		]);
->>>>>>> 8f6428ff
 	});
 
 	it("multiple skipScopes", async () => {
@@ -309,11 +295,7 @@
 		const { filtered } = await selectAndFilterPackages(context, selectionOptions, filters);
 		const names = filtered.map((p) => p.name);
 
-<<<<<<< HEAD
 		expect(names).toContain("@fluid-private/changelog-generator-wrapper");
-=======
-		expect(names).to.be.containingAllOf(["@fluid-private/changelog-generator-wrapper"]);
->>>>>>> 8f6428ff
 	});
 
 	it("select release group, filter non-private", async () => {
