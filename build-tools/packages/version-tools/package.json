--- conflicted
+++ resolved
@@ -77,19 +77,11 @@
 		"temp-directory": "nyc/.nyc_output"
 	},
 	"dependencies": {
-<<<<<<< HEAD
-		"@oclif/core": "^4.0.13",
-		"@oclif/plugin-autocomplete": "^3.1.9",
-		"@oclif/plugin-commands": "^4.0.8",
-		"@oclif/plugin-help": "^6.2.6",
-		"@oclif/plugin-not-found": "^3.2.12",
-=======
 		"@oclif/core": "^4.0.14",
 		"@oclif/plugin-autocomplete": "^3.1.9",
 		"@oclif/plugin-commands": "^4.0.9",
 		"@oclif/plugin-help": "^6.2.7",
 		"@oclif/plugin-not-found": "^3.2.13",
->>>>>>> 8f6428ff
 		"chalk": "^2.4.2",
 		"semver": "^7.5.4",
 		"table": "^6.8.1"
@@ -111,11 +103,7 @@
 		"eslint-config-oclif-typescript": "^3.1.8",
 		"eslint-config-prettier": "~9.1.0",
 		"moment": "^2.29.4",
-<<<<<<< HEAD
-		"oclif": "^4.14.8",
-=======
 		"oclif": "^4.14.9",
->>>>>>> 8f6428ff
 		"rimraf": "^4.4.1",
 		"ts-node": "^10.9.1",
 		"tslib": "^2.6.0",
