{
	"name": "@fluid-tools/version-tools",
	"version": "0.51.0",
	"description": "Versioning tools for Fluid Framework",
	"homepage": "https://fluidframework.com",
	"repository": {
		"type": "git",
		"url": "https://github.com/microsoft/FluidFramework.git",
		"directory": "build-tools/packages/version-tools"
	},
	"license": "MIT",
	"author": "Microsoft and contributors",
	"sideEffects": false,
	"type": "commonjs",
	"exports": {
		".": {
			"default": {
				"types": "./lib/index.d.ts",
				"default": "./lib/index.js"
			}
		}
	},
	"main": "lib/index.js",
	"types": "lib/index.d.ts",
	"bin": {
		"fluv": "./bin/run.js"
	},
	"files": [
		"/bin",
		"/lib",
		"/oclif.manifest.json"
	],
	"scripts": {
		"build": "fluid-build --task build",
		"build:commonjs": "npm run tsc && npm run build:test",
		"build:compile": "fluid-build --task compile",
		"build:docs": "api-extractor run --local",
		"build:manifest": "oclif manifest",
		"build:readme": "oclif readme --version 0.0.0",
		"build:test": "tsc --project ./src/test/tsconfig.json",
		"check:biome": "biome check .",
		"check:format": "npm run check:biome",
		"ci:build:docs": "api-extractor run",
		"clean": "rimraf --glob dist lib oclif.manifest.json \"**/*.tsbuildinfo\" \"**/*.build.log\" _api-extractor-temp nyc",
		"clean:manifest": "rimraf --glob oclif.manifest.json",
		"compile": "fluid-build . --task compile",
		"eslint": "eslint --format stylish src",
		"eslint:fix": "eslint --format stylish src --fix --fix-type problem,suggestion,layout",
		"format": "npm run format:biome",
		"format:biome": "biome check --write .",
		"lint": "npm run eslint",
		"lint:fix": "npm run eslint:fix",
		"postpack": "npm run clean:manifest",
		"test": "npm run test:mocha",
		"test:coverage": "c8 npm run test",
		"test:mocha": "mocha --forbid-only \"lib/test/**/*.test.js\"",
		"tsc": "tsc"
	},
	"c8": {
		"all": true,
		"cache-dir": "nyc/.cache",
		"exclude": [
			"src/test/**/*.*ts",
			"lib/test/**/*.*js"
		],
		"exclude-after-remap": false,
		"include": [
			"src/**/*.*ts",
			"lib/**/*.*js"
		],
		"report-dir": "nyc/report",
		"reporter": [
			"cobertura",
			"html",
			"text"
		],
		"temp-directory": "nyc/.nyc_output"
	},
	"dependencies": {
		"@oclif/core": "^4.0.30",
		"@oclif/plugin-autocomplete": "^3.2.7",
		"@oclif/plugin-commands": "^4.1.5",
		"@oclif/plugin-help": "^6.2.16",
		"@oclif/plugin-not-found": "^3.2.24",
		"chalk": "^2.4.2",
		"semver": "^7.6.3",
		"table": "^6.8.2"
	},
	"devDependencies": {
		"@biomejs/biome": "~1.9.3",
		"@fluidframework/build-common": "^2.0.3",
<<<<<<< HEAD
		"@fluidframework/build-tools-bin": "npm:@fluidframework/build-tools@~0.44.0",
		"@fluidframework/eslint-config-fluid": "^5.4.0",
		"@microsoft/api-extractor": "^7.47.11",
		"@oclif/test": "^3.2.12",
		"@types/chai": "^4.3.20",
		"@types/mocha": "^9.1.1",
		"@types/node": "^18.18.6",
=======
		"@fluidframework/build-tools-bin": "npm:@fluidframework/build-tools@~0.49.0",
		"@fluidframework/eslint-config-fluid": "^5.4.0",
		"@microsoft/api-extractor": "^7.47.11",
		"@oclif/test": "^4.1.0",
		"@types/chai": "^4.3.20",
		"@types/mocha": "^10.0.9",
		"@types/node": "^18.19.59",
>>>>>>> d7658b54
		"@types/semver": "^7.5.8",
		"c8": "^7.14.0",
		"chai": "^4.5.0",
		"concurrently": "^8.2.2",
		"eslint": "~8.57.0",
		"eslint-config-oclif": "^5.2.1",
		"eslint-config-oclif-typescript": "^3.1.12",
		"eslint-config-prettier": "~9.1.0",
<<<<<<< HEAD
		"mocha": "^10.8.2",
		"mocha-multi-reporters": "^1.5.1",
		"moment": "^2.30.1",
		"oclif": "^4.14.9",
		"rimraf": "^4.4.1",
		"ts-node": "^10.9.2",
		"tslib": "^2.8.1",
=======
		"mocha": "^10.7.3",
		"mocha-multi-reporters": "^1.5.1",
		"oclif": "^4.15.16",
		"rimraf": "^4.4.1",
		"ts-node": "^10.9.2",
		"tslib": "^2.8.0",
>>>>>>> d7658b54
		"typescript": "~5.4.5"
	},
	"engines": {
		"node": ">=18.17.1"
	},
	"oclif": {
		"bin": "fluv",
		"dirname": "fluv",
		"commands": "./lib/commands",
		"additionalHelpFlags": [
			"-h"
		],
		"additionalVersionFlags": [
			"-V"
		],
		"plugins": [
			"@oclif/plugin-autocomplete",
			"@oclif/plugin-help"
		],
		"repositoryPrefix": "<%- repo %>/blob/main/build-tools/packages/version-tools/<%- commandPath %>",
		"topicSeparator": " ",
		"topics": {}
	}
}<|MERGE_RESOLUTION|>--- conflicted
+++ resolved
@@ -89,15 +89,6 @@
 	"devDependencies": {
 		"@biomejs/biome": "~1.9.3",
 		"@fluidframework/build-common": "^2.0.3",
-<<<<<<< HEAD
-		"@fluidframework/build-tools-bin": "npm:@fluidframework/build-tools@~0.44.0",
-		"@fluidframework/eslint-config-fluid": "^5.4.0",
-		"@microsoft/api-extractor": "^7.47.11",
-		"@oclif/test": "^3.2.12",
-		"@types/chai": "^4.3.20",
-		"@types/mocha": "^9.1.1",
-		"@types/node": "^18.18.6",
-=======
 		"@fluidframework/build-tools-bin": "npm:@fluidframework/build-tools@~0.49.0",
 		"@fluidframework/eslint-config-fluid": "^5.4.0",
 		"@microsoft/api-extractor": "^7.47.11",
@@ -105,7 +96,6 @@
 		"@types/chai": "^4.3.20",
 		"@types/mocha": "^10.0.9",
 		"@types/node": "^18.19.59",
->>>>>>> d7658b54
 		"@types/semver": "^7.5.8",
 		"c8": "^7.14.0",
 		"chai": "^4.5.0",
@@ -114,22 +104,12 @@
 		"eslint-config-oclif": "^5.2.1",
 		"eslint-config-oclif-typescript": "^3.1.12",
 		"eslint-config-prettier": "~9.1.0",
-<<<<<<< HEAD
-		"mocha": "^10.8.2",
-		"mocha-multi-reporters": "^1.5.1",
-		"moment": "^2.30.1",
-		"oclif": "^4.14.9",
-		"rimraf": "^4.4.1",
-		"ts-node": "^10.9.2",
-		"tslib": "^2.8.1",
-=======
 		"mocha": "^10.7.3",
 		"mocha-multi-reporters": "^1.5.1",
 		"oclif": "^4.15.16",
 		"rimraf": "^4.4.1",
 		"ts-node": "^10.9.2",
 		"tslib": "^2.8.0",
->>>>>>> d7658b54
 		"typescript": "~5.4.5"
 	},
 	"engines": {
