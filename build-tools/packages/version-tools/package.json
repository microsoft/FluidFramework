{
	"name": "@fluid-tools/version-tools",
	"version": "0.50.0",
	"description": "Versioning tools for Fluid Framework",
	"homepage": "https://fluidframework.com",
	"repository": {
		"type": "git",
		"url": "https://github.com/microsoft/FluidFramework.git",
		"directory": "build-tools/packages/version-tools"
	},
	"license": "MIT",
	"author": "Microsoft and contributors",
	"sideEffects": false,
	"type": "commonjs",
	"exports": {
		".": {
			"default": {
				"types": "./lib/index.d.ts",
				"default": "./lib/index.js"
			}
		}
	},
	"main": "lib/index.js",
	"types": "lib/index.d.ts",
	"bin": {
		"fluv": "./bin/run.js"
	},
	"files": [
		"/bin",
		"/lib",
		"/oclif.manifest.json"
	],
	"scripts": {
		"build": "concurrently npm:build:compile npm:lint && npm run build:docs",
		"build:commonjs": "npm run tsc && npm run build:test",
		"build:compile": "npm run build:commonjs && npm run build:readme",
		"build:docs": "api-extractor run --local",
		"build:manifest": "oclif manifest",
		"build:readme": "oclif readme --version 0.0.0",
		"build:test": "tsc --project ./src/test/tsconfig.json",
		"check:biome": "biome check .",
		"check:format": "npm run check:biome",
		"ci:build:docs": "api-extractor run",
		"clean": "rimraf --glob dist lib oclif.manifest.json \"**/*.tsbuildinfo\" \"**/*.build.log\" _api-extractor-temp nyc",
		"clean:manifest": "rimraf --glob oclif.manifest.json",
		"compile": "fluid-build . --task compile",
		"eslint": "eslint --format stylish src",
		"eslint:fix": "eslint --format stylish src --fix --fix-type problem,suggestion,layout",
		"format": "npm run format:biome",
		"format:biome": "biome check --write .",
		"lint": "npm run eslint",
		"lint:fix": "npm run eslint:fix",
		"postpack": "npm run clean:manifest",
		"test": "npm run test:mocha",
		"test:coverage": "c8 npm run test",
		"test:mocha": "mocha --forbid-only \"lib/test/**/*.test.js\"",
		"tsc": "tsc"
	},
	"c8": {
		"all": true,
		"cache-dir": "nyc/.cache",
		"exclude": [
			"src/test/**/*.*ts",
			"lib/test/**/*.*js"
		],
		"exclude-after-remap": false,
		"include": [
			"src/**/*.*ts",
			"lib/**/*.*js"
		],
		"report-dir": "nyc/report",
		"reporter": [
			"cobertura",
			"html",
			"text"
		],
		"temp-directory": "nyc/.nyc_output"
	},
	"dependencies": {
		"@oclif/core": "^4.0.30",
		"@oclif/plugin-autocomplete": "^3.2.6",
		"@oclif/plugin-commands": "^4.1.3",
		"@oclif/plugin-help": "^6.2.16",
		"@oclif/plugin-not-found": "^3.2.22",
		"chalk": "^2.4.2",
		"semver": "^7.6.3",
		"table": "^6.8.2"
	},
	"devDependencies": {
		"@biomejs/biome": "~1.9.3",
		"@fluidframework/build-common": "^2.0.3",
		"@fluidframework/build-tools-bin": "npm:@fluidframework/build-tools@~0.49.0",
		"@fluidframework/eslint-config-fluid": "^5.4.0",
		"@microsoft/api-extractor": "^7.47.11",
		"@oclif/test": "^4.1.0",
<<<<<<< HEAD
		"@types/chai": "^4.3.20",
		"@types/mocha": "^9.1.1",
		"@types/node": "^18.19.59",
		"@types/semver": "^7.5.8",
=======
		"@types/chai": "^4.3.5",
		"@types/mocha": "^10.0.9",
		"@types/node": "^18.18.6",
		"@types/semver": "^7.5.0",
>>>>>>> 55bed2d6
		"c8": "^7.14.0",
		"chai": "^4.5.0",
		"concurrently": "^8.2.2",
		"eslint": "~8.57.0",
		"eslint-config-oclif": "^5.2.1",
		"eslint-config-oclif-typescript": "^3.1.12",
		"eslint-config-prettier": "~9.1.0",
		"mocha": "^10.7.3",
		"mocha-multi-reporters": "^1.5.1",
		"moment": "^2.30.1",
		"oclif": "^4.15.12",
		"rimraf": "^4.4.1",
		"ts-node": "^10.9.2",
		"tslib": "^2.8.0",
		"typescript": "~5.4.5"
	},
	"engines": {
		"node": ">=18.17.1"
	},
	"oclif": {
		"bin": "fluv",
		"dirname": "fluv",
		"commands": "./lib/commands",
		"additionalHelpFlags": [
			"-h"
		],
		"additionalVersionFlags": [
			"-V"
		],
		"plugins": [
			"@oclif/plugin-autocomplete",
			"@oclif/plugin-help"
		],
		"repositoryPrefix": "<%- repo %>/blob/main/build-tools/packages/version-tools/<%- commandPath %>",
		"topicSeparator": " ",
		"topics": {}
	}
}<|MERGE_RESOLUTION|>--- conflicted
+++ resolved
@@ -93,17 +93,10 @@
 		"@fluidframework/eslint-config-fluid": "^5.4.0",
 		"@microsoft/api-extractor": "^7.47.11",
 		"@oclif/test": "^4.1.0",
-<<<<<<< HEAD
 		"@types/chai": "^4.3.20",
-		"@types/mocha": "^9.1.1",
+		"@types/mocha": "^10.0.9",
 		"@types/node": "^18.19.59",
 		"@types/semver": "^7.5.8",
-=======
-		"@types/chai": "^4.3.5",
-		"@types/mocha": "^10.0.9",
-		"@types/node": "^18.18.6",
-		"@types/semver": "^7.5.0",
->>>>>>> 55bed2d6
 		"c8": "^7.14.0",
 		"chai": "^4.5.0",
 		"concurrently": "^8.2.2",
