{
	"name": "@fluid-tools/version-tools",
	"version": "0.38.0",
	"description": "Versioning tools for Fluid Framework",
	"homepage": "https://fluidframework.com",
	"repository": {
		"type": "git",
		"url": "https://github.com/microsoft/FluidFramework.git",
		"directory": "build-tools/packages/version-tools"
	},
	"license": "MIT",
	"author": "Microsoft and contributors",
	"sideEffects": false,
	"exports": {
		".": {
			"default": {
				"types": "./lib/index.d.ts",
				"default": "./lib/index.js"
			}
		}
	},
	"main": "lib/index.js",
	"types": "lib/index.d.ts",
	"bin": {
		"fluv": "./bin/run.js"
	},
	"files": ["/bin", "/lib", "/oclif.manifest.json"],
	"scripts": {
		"build": "concurrently npm:build:compile npm:lint && npm run build:docs",
		"build:commonjs": "npm run tsc && npm run build:test",
		"build:compile": "npm run build:commonjs && npm run build:readme",
		"build:docs": "api-extractor run --local",
		"build:manifest": "oclif manifest",
		"build:readme": "fluid-readme generate readme",
		"build:test": "tsc --project ./src/test/tsconfig.json",
		"check:biome": "biome check .",
		"check:format": "npm run check:biome",
		"ci:build:docs": "api-extractor run",
		"clean": "rimraf --glob dist lib oclif.manifest.json \"**/*.tsbuildinfo\" \"**/*.build.log\" _api-extractor-temp nyc",
		"clean:manifest": "rimraf --glob oclif.manifest.json",
		"compile": "fluid-build . --task compile",
		"eslint": "eslint --format stylish src",
		"eslint:fix": "eslint --format stylish src --fix --fix-type problem,suggestion,layout",
		"format": "npm run format:biome",
		"format:biome": "biome check --apply .",
		"lint": "npm run eslint",
		"lint:fix": "npm run eslint:fix",
		"postpack": "npm run clean:manifest",
		"test": "npm run test:mocha",
		"test:coverage": "c8 npm run test",
		"test:mocha": "mocha --forbid-only \"lib/test/**/*.test.js\"",
		"tsc": "tsc"
	},
	"c8": {
		"all": true,
		"cache-dir": "nyc/.cache",
		"exclude": ["src/test/**/*.*ts", "lib/test/**/*.*js"],
		"exclude-after-remap": false,
		"include": ["src/**/*.*ts", "lib/**/*.*js"],
		"report-dir": "nyc/report",
		"reporter": ["cobertura", "html", "text"],
		"temp-directory": "nyc/.nyc_output"
	},
	"dependencies": {
		"@oclif/core": "^3.26.5",
		"@oclif/plugin-autocomplete": "^3.0.16",
		"@oclif/plugin-commands": "^3.3.1",
		"@oclif/plugin-help": "^6.0.21",
		"@oclif/plugin-not-found": "^3.1.7",
<<<<<<< HEAD
		"@oclif/plugin-plugins": "^5.0.18",
=======
>>>>>>> 370e3642
		"chalk": "^2.4.2",
		"semver": "^7.5.4",
		"table": "^6.8.1"
	},
	"devDependencies": {
		"@fluid-private/readme-command": "workspace:~",
		"@fluidframework/build-common": "^2.0.3",
		"@fluidframework/eslint-config-fluid": "^5.2.0",
		"@microsoft/api-extractor": "^7.42.3",
<<<<<<< HEAD
		"@oclif/test": "~3.2.12",
=======
		"@oclif/test": "^3.2.12",
>>>>>>> 370e3642
		"@types/chai": "^4.3.5",
		"@types/mocha": "^9.1.1",
		"@types/node": "^18.18.6",
		"@types/semver": "^7.5.0",
		"c8": "^7.14.0",
		"chai": "^4.3.7",
		"concurrently": "^8.2.1",
		"eslint": "~8.57.0",
		"eslint-config-oclif": "^5.2.0",
		"eslint-config-oclif-typescript": "^3.1.7",
		"eslint-config-prettier": "~9.1.0",
		"mocha": "^10.2.0",
		"mocha-json-output-reporter": "^2.1.0",
		"mocha-multi-reporters": "^1.5.1",
		"moment": "^2.29.4",
		"oclif": "^4.10.1",
		"rimraf": "^4.4.1",
		"ts-node": "^10.9.1",
		"tslib": "^2.6.0",
		"typescript": "~5.1.6"
	},
	"engines": {
		"node": ">=18.18.0"
	},
	"oclif": {
		"bin": "fluv",
		"dirname": "fluv",
		"commands": "./lib/commands",
		"additionalHelpFlags": ["-h"],
		"additionalVersionFlags": ["-V"],
		"plugins": ["@oclif/plugin-autocomplete", "@oclif/plugin-help"],
		"repositoryPrefix": "<%- repo %>/blob/main/build-tools/packages/version-tools/<%- commandPath %>",
		"topicSeparator": " ",
		"topics": {}
	}
}<|MERGE_RESOLUTION|>--- conflicted
+++ resolved
@@ -67,10 +67,6 @@
 		"@oclif/plugin-commands": "^3.3.1",
 		"@oclif/plugin-help": "^6.0.21",
 		"@oclif/plugin-not-found": "^3.1.7",
-<<<<<<< HEAD
-		"@oclif/plugin-plugins": "^5.0.18",
-=======
->>>>>>> 370e3642
 		"chalk": "^2.4.2",
 		"semver": "^7.5.4",
 		"table": "^6.8.1"
@@ -80,11 +76,7 @@
 		"@fluidframework/build-common": "^2.0.3",
 		"@fluidframework/eslint-config-fluid": "^5.2.0",
 		"@microsoft/api-extractor": "^7.42.3",
-<<<<<<< HEAD
-		"@oclif/test": "~3.2.12",
-=======
 		"@oclif/test": "^3.2.12",
->>>>>>> 370e3642
 		"@types/chai": "^4.3.5",
 		"@types/mocha": "^9.1.1",
 		"@types/node": "^18.18.6",
