--- conflicted
+++ resolved
@@ -77,23 +77,13 @@
 		"temp-directory": "nyc/.nyc_output"
 	},
 	"dependencies": {
-<<<<<<< HEAD
-		"@oclif/core": "^4.0.30",
-		"@oclif/plugin-autocomplete": "^3.2.7",
-		"@oclif/plugin-commands": "^4.1.5",
-		"@oclif/plugin-help": "^6.2.16",
-		"@oclif/plugin-not-found": "^3.2.24",
-		"semver": "^7.7.3",
-		"table": "^6.9.0"
-=======
 		"@oclif/core": "^4.8.0",
 		"@oclif/plugin-autocomplete": "^3.2.39",
 		"@oclif/plugin-commands": "^4.1.38",
 		"@oclif/plugin-help": "^6.2.36",
 		"@oclif/plugin-not-found": "^3.2.73",
-		"semver": "^7.7.1",
-		"table": "^6.8.2"
->>>>>>> a7661ca6
+		"semver": "^7.7.3",
+		"table": "^6.9.0"
 	},
 	"devDependencies": {
 		"@biomejs/biome": "~1.9.4",
@@ -101,19 +91,11 @@
 		"@fluidframework/build-tools-bin": "npm:@fluidframework/build-tools@~0.49.0",
 		"@fluidframework/eslint-config-fluid": "^6.1.0",
 		"@microsoft/api-extractor": "^7.52.11",
-<<<<<<< HEAD
-		"@oclif/test": "^4.1.0",
+		"@oclif/test": "^4.1.15",
 		"@types/chai": "^5.2.3",
 		"@types/mocha": "^10.0.10",
 		"@types/node": "^22.19.1",
 		"@types/semver": "^7.7.1",
-=======
-		"@oclif/test": "^4.1.15",
-		"@types/chai": "^5.2.1",
-		"@types/mocha": "^10.0.9",
-		"@types/node": "^22.8.0",
-		"@types/semver": "^7.7.0",
->>>>>>> a7661ca6
 		"c8": "^10.1.3",
 		"chai": "^5.3.3",
 		"eslint": "~8.57.0",
