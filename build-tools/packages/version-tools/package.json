--- conflicted
+++ resolved
@@ -106,13 +106,8 @@
 		"eslint-config-prettier": "~9.1.0",
 		"mocha": "^10.7.3",
 		"mocha-multi-reporters": "^1.5.1",
-<<<<<<< HEAD
 		"moment": "^2.30.1",
-		"oclif": "^4.14.9",
-=======
-		"moment": "^2.29.4",
 		"oclif": "^4.15.12",
->>>>>>> 4bf641d5
 		"rimraf": "^4.4.1",
 		"ts-node": "^10.9.2",
 		"tslib": "^2.8.0",
