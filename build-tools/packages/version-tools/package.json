{
	"name": "@fluid-tools/version-tools",
	"version": "0.50.0",
	"description": "Versioning tools for Fluid Framework",
	"homepage": "https://fluidframework.com",
	"repository": {
		"type": "git",
		"url": "https://github.com/microsoft/FluidFramework.git",
		"directory": "build-tools/packages/version-tools"
	},
	"license": "MIT",
	"author": "Microsoft and contributors",
	"sideEffects": false,
	"type": "commonjs",
	"exports": {
		".": {
			"default": {
				"types": "./lib/index.d.ts",
				"default": "./lib/index.js"
			}
		}
	},
	"main": "lib/index.js",
	"types": "lib/index.d.ts",
	"bin": {
		"fluv": "./bin/run.js"
	},
	"files": [
		"/bin",
		"/lib",
		"/oclif.manifest.json"
	],
	"scripts": {
		"build": "fluid-build --task build",
		"build:commonjs": "npm run tsc && npm run build:test",
		"build:compile": "fluid-build --task compile",
		"build:docs": "api-extractor run --local",
		"build:manifest": "oclif manifest",
		"build:readme": "oclif readme --version 0.0.0",
		"build:test": "tsc --project ./src/test/tsconfig.json",
		"check:biome": "biome check .",
		"check:format": "npm run check:biome",
		"ci:build:docs": "api-extractor run",
		"clean": "rimraf --glob dist lib oclif.manifest.json \"**/*.tsbuildinfo\" \"**/*.build.log\" _api-extractor-temp nyc",
		"clean:manifest": "rimraf --glob oclif.manifest.json",
		"compile": "fluid-build . --task compile",
		"eslint": "eslint --format stylish src",
		"eslint:fix": "eslint --format stylish src --fix --fix-type problem,suggestion,layout",
		"format": "npm run format:biome",
		"format:biome": "biome check --write .",
		"lint": "npm run eslint",
		"lint:fix": "npm run eslint:fix",
		"postpack": "npm run clean:manifest",
		"test": "npm run test:vitest",
		"test:coverage": "npm run test:vitest -- --coverage",
		"test:vitest": "vitest run test",
		"tsc": "tsc"
	},
	"dependencies": {
		"@oclif/core": "^4.0.30",
		"@oclif/plugin-autocomplete": "^3.2.7",
		"@oclif/plugin-commands": "^4.1.5",
		"@oclif/plugin-help": "^6.2.16",
		"@oclif/plugin-not-found": "^3.2.24",
		"chalk": "^2.4.2",
		"semver": "^7.6.3",
		"table": "^6.8.2"
	},
	"devDependencies": {
		"@biomejs/biome": "~1.9.3",
		"@fluidframework/build-common": "^2.0.3",
<<<<<<< HEAD
		"@fluidframework/build-tools-bin": "npm:@fluidframework/build-tools@~0.40.0",
		"@fluidframework/eslint-config-fluid": "^5.3.0",
		"@microsoft/api-extractor": "^7.45.1",
		"@oclif/test": "^4.0.5",
		"@types/node": "^18.18.6",
		"@types/semver": "^7.5.0",
		"@vitest/coverage-v8": "^2.0.3",
		"concurrently": "^8.2.1",
=======
		"@fluidframework/build-tools-bin": "npm:@fluidframework/build-tools@~0.49.0",
		"@fluidframework/eslint-config-fluid": "^5.4.0",
		"@microsoft/api-extractor": "^7.47.11",
		"@oclif/test": "^4.1.0",
		"@types/chai": "^4.3.20",
		"@types/mocha": "^10.0.9",
		"@types/node": "^18.19.59",
		"@types/semver": "^7.5.8",
		"c8": "^7.14.0",
		"chai": "^4.5.0",
		"concurrently": "^8.2.2",
>>>>>>> 18a23e88
		"eslint": "~8.57.0",
		"eslint-config-oclif": "^5.2.1",
		"eslint-config-oclif-typescript": "^3.1.12",
		"eslint-config-prettier": "~9.1.0",
<<<<<<< HEAD
		"moment": "^2.29.4",
		"oclif": "^4.14.9",
		"rimraf": "^4.4.1",
		"ts-node": "^10.9.1",
		"tslib": "^2.6.0",
		"typescript": "~5.4.5",
		"vitest": "^2.0.3"
=======
		"mocha": "^10.7.3",
		"mocha-multi-reporters": "^1.5.1",
		"oclif": "^4.15.16",
		"rimraf": "^4.4.1",
		"ts-node": "^10.9.2",
		"tslib": "^2.8.0",
		"typescript": "~5.4.5"
>>>>>>> 18a23e88
	},
	"engines": {
		"node": ">=18.17.1"
	},
	"oclif": {
		"bin": "fluv",
		"dirname": "fluv",
		"commands": "./lib/commands",
		"additionalHelpFlags": [
			"-h"
		],
		"additionalVersionFlags": [
			"-V"
		],
		"plugins": [
			"@oclif/plugin-autocomplete",
			"@oclif/plugin-help"
		],
		"repositoryPrefix": "<%- repo %>/blob/main/build-tools/packages/version-tools/<%- commandPath %>",
		"topicSeparator": " ",
		"topics": {}
	}
}<|MERGE_RESOLUTION|>--- conflicted
+++ resolved
@@ -69,7 +69,6 @@
 	"devDependencies": {
 		"@biomejs/biome": "~1.9.3",
 		"@fluidframework/build-common": "^2.0.3",
-<<<<<<< HEAD
 		"@fluidframework/build-tools-bin": "npm:@fluidframework/build-tools@~0.40.0",
 		"@fluidframework/eslint-config-fluid": "^5.3.0",
 		"@microsoft/api-extractor": "^7.45.1",
@@ -78,40 +77,18 @@
 		"@types/semver": "^7.5.0",
 		"@vitest/coverage-v8": "^2.0.3",
 		"concurrently": "^8.2.1",
-=======
-		"@fluidframework/build-tools-bin": "npm:@fluidframework/build-tools@~0.49.0",
-		"@fluidframework/eslint-config-fluid": "^5.4.0",
-		"@microsoft/api-extractor": "^7.47.11",
-		"@oclif/test": "^4.1.0",
-		"@types/chai": "^4.3.20",
-		"@types/mocha": "^10.0.9",
-		"@types/node": "^18.19.59",
-		"@types/semver": "^7.5.8",
-		"c8": "^7.14.0",
-		"chai": "^4.5.0",
-		"concurrently": "^8.2.2",
->>>>>>> 18a23e88
 		"eslint": "~8.57.0",
 		"eslint-config-oclif": "^5.2.1",
 		"eslint-config-oclif-typescript": "^3.1.12",
 		"eslint-config-prettier": "~9.1.0",
-<<<<<<< HEAD
-		"moment": "^2.29.4",
-		"oclif": "^4.14.9",
-		"rimraf": "^4.4.1",
-		"ts-node": "^10.9.1",
-		"tslib": "^2.6.0",
-		"typescript": "~5.4.5",
-		"vitest": "^2.0.3"
-=======
 		"mocha": "^10.7.3",
 		"mocha-multi-reporters": "^1.5.1",
 		"oclif": "^4.15.16",
 		"rimraf": "^4.4.1",
 		"ts-node": "^10.9.2",
 		"tslib": "^2.8.0",
-		"typescript": "~5.4.5"
->>>>>>> 18a23e88
+		"typescript": "~5.4.5",
+		"vitest": "^2.0.3"
 	},
 	"engines": {
 		"node": ">=18.17.1"
