--- conflicted
+++ resolved
@@ -54,11 +54,7 @@
         assert.strictEqual(detectVersionScheme(input), expected);
     });
 
-<<<<<<< HEAD
-   it("detects >=2.0.0-internal.1.0.0 <2.0.0-internal.2.0.0 is internal", () => {
-=======
     it("detects >=2.0.0-internal.1.0.0 <2.0.0-internal.2.0.0 is internal", () => {
->>>>>>> 9b7f2b45
         const input = `>=2.0.0-internal.1.0.0 <2.0.0-internal.2.0.0`;
         const expected = "internal";
         assert.strictEqual(detectVersionScheme(input), expected);
@@ -94,15 +90,12 @@
         assert.strictEqual(detectVersionScheme(input), expected);
     });
 
-<<<<<<< HEAD
     it("detects 0.0.0-105091-test is semver", () => {
         const input = `0.0.0-105091-test`;
         const expected = "semver";
         assert.strictEqual(detectVersionScheme(input), expected);
     });
 
-=======
->>>>>>> 9b7f2b45
     it("detects 2.4.3 is semver", () => {
         const input = `2.4.3`;
         const expected = "semver";
