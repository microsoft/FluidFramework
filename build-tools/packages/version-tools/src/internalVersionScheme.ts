--- conflicted
+++ resolved
@@ -250,16 +250,12 @@
         return false;
     }
 
-<<<<<<< HEAD
-    return isInternalVersionScheme(minVer, allowAnyPrereleaseId, allowAnyPrereleaseId);
-=======
     // if allowAnyPrereleaseId === true, then allowPrereleases is implied to be true
     return isInternalVersionScheme(
         minVer,
         /* allowPrereleases */ allowAnyPrereleaseId,
         allowAnyPrereleaseId,
     );
->>>>>>> 5ba0ee99
 }
 
 /**
