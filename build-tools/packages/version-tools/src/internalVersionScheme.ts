--- conflicted
+++ resolved
@@ -219,52 +219,8 @@
     const parsedVersion = semver.parse(version);
     const prereleaseId = allowAnyPrereleaseId ? undefined : REQUIRED_PRERELEASE_IDENTIFIER;
 
-<<<<<<< HEAD
-    // if(allowPrereleases && !allowAnyPrereleaseId) {
-    //     try {
-    //         validateVersionScheme(
-    //             parsedVersion,
-    //             true,
-    //             REQUIRED_PRERELEASE_IDENTIFIER,
-    //         );
-    //         return true;
-    //     } catch (error) {
-    //         return false;
-    //     }
-    // } else if (allowPrereleases && allowAnyPrereleaseId) {
-    //     try {
-    //         validateVersionScheme(
-    //             parsedVersion,
-    //             true,
-    //             undefined,
-    //         );
-    //         return true;
-    //     } catch (error) {
-    //         return false;
-    //     }
-    // } else if(!allowPrereleases && allowAnyPrereleaseId) {
-    //     try {
-    //         validateVersionScheme(
-    //             parsedVersion,
-    //             false,
-    //             undefined,
-    //         );
-    //         return true;
-    //     } catch (error) {
-    //         return false;
-    //     }
-    // }
-
-    try {
-        validateVersionScheme(
-            parsedVersion,
-            allowPrereleases,
-            prereleaseId,
-        );
-=======
     try {
         validateVersionScheme(parsedVersion, allowPrereleases, prereleaseId);
->>>>>>> e08c825d
     } catch (error) {
         return false;
     }
