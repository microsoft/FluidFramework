/*!
 * Copyright (c) Microsoft Corporation and contributors. All rights reserved.
 * Licensed under the MIT License.
 */
import { strict as assert } from "assert";
import * as semver from "semver";

import { VersionBumpTypeExtended } from "./bumpTypes";

/**
 * The lowest/default public version of valid Fluid internal versions. The public version of Fluid internal versions
 * should NEVER be lower than this value.
 */
export const MINIMUM_PUBLIC_VERSION = "2.0.0";

/** The semver major version of the {@link MINIMUM_PUBLIC_VERSION}. */
const MINIMUM_PUBLIC_MAJOR = semver.major(MINIMUM_PUBLIC_VERSION);

/** The minimum number of prerelease sections a version should have to be considered a Fluid internal version. */
const MINIMUM_SEMVER_PRERELEASE_SECTIONS = 4;

/**
 * The first part of the semver prerelease value is called the "prerelease identifier". For Fluid internal versions, the
 * value must always match this constant.
 */
export const REQUIRED_PRERELEASE_IDENTIFIER = "internal";

/**
 * Translates a version using the Fluid internal version scheme into two parts: the public version, and the internal
 * version, which is stored in the pre-release section of the version.
 *
 * @remarks
 *
 * The Fluid internal version scheme consists of two semver "triplets" of major/minor/patch. The first triplet is called
 * the "public version", and is stored in the standard semver positions in the version string.
 *
 * The second triplet is called the "internal version", and is found at the end of the pre-release section of the
 * version string.
 *
 * Fluid internal version strings *always* include the string "internal" in the first position of the pre-release
 * section.
 *
 * In the following example, the public version is `a.b.c`, while the internal version is `x.y.z`.
 *
 * @example
 *
 * a.b.c-internal.x.y.z
 *
 * @param internalVersion - A version in the Fluid internal version scheme.
 * @param allowPrereleases - If true, allow prerelease Fluid internal versions.
 * @param allowAnyPrereleaseId - If true, allows any prerelease identifier string. When false, only allows
 * {@link REQUIRED_PRERELEASE_IDENTIFIER}.
 * @returns A tuple of [publicVersion, internalVersion, prereleaseIdentifier]
 */
export function fromInternalScheme(
    internalVersion: semver.SemVer | string,
    allowPrereleases = false,
    allowAnyPrereleaseId = false,
): [publicVersion: semver.SemVer, internalVersion: semver.SemVer, prereleaseIndentifier: string] {
    const parsedVersion = semver.parse(internalVersion);
    validateVersionScheme(
        parsedVersion,
        allowPrereleases,
        allowAnyPrereleaseId ? undefined : REQUIRED_PRERELEASE_IDENTIFIER,
    );

    assert(parsedVersion !== null);
    const prereleaseSections = parsedVersion.prerelease;

    const prereleaseIdentifier = prereleaseSections[0];
    assert(typeof prereleaseIdentifier === "string");

    const newSemVerString =
        prereleaseSections.length > 4
            ? `${prereleaseSections.slice(1, 4).join(".")}-${prereleaseSections.slice(4).join(".")}`
            : prereleaseSections.slice(1).join(".");
    const newSemVer = semver.parse(newSemVerString);
    if (newSemVer === null) {
        throw new Error(`Couldn't convert ${internalVersion} to a standard semver.`);
    }

    const publicVersionString = parsedVersion.format().split("-")[0];
    const publicVersion = semver.parse(publicVersionString);
    if (publicVersion === null) {
        throw new Error(`Couldn't convert ${publicVersionString} to a standard semver.`);
    }

    return [publicVersion, newSemVer, prereleaseIdentifier];
}

/**
 * Translates a version into the Fluid internal version scheme.
 *
 * @remarks
 *
 * The Fluid internal version scheme consists of two semver "triplets" of major/minor/patch. The first triplet is called
 * the "public version", and is stored in the standard semver positions in the version string.
 *
 * The second triplet is called the "internal version", and is found at the end of the pre-release section of the
 * version string.
 *
 * Fluid internal version strings *always* include the string "internal" in the first position of the pre-release
 * section.
 *
 * In the following example, the public version is `a.b.c`, while the internal version is `x.y.z`.
 *
 * @example
 *
 * a.b.c-internal.x.y.z
 *
 * @param publicVersion - The public version.
 * @param version - The internal version.
 * @param allowPrereleases - If true, allow prerelease Fluid internal versions.
 * @param prereleaseIdentifier - The prerelease indentifier to use in the Fluid internal version. Defaults to
 * {@link REQUIRED_PRERELEASE_IDENTIFIER}.
 * @returns A version in the Fluid internal version scheme.
 */
export function toInternalScheme(
    publicVersion: semver.SemVer | string,
    version: semver.SemVer | string,
    allowPrereleases = false,
    prereleaseIdentifier = REQUIRED_PRERELEASE_IDENTIFIER,
): semver.SemVer {
    const parsedVersion = semver.parse(version);
    if (parsedVersion === null) {
        throw new Error(`Couldn't parse ${version} as a semver.`);
    }

    if (!allowPrereleases && parsedVersion.prerelease.length !== 0) {
        throw new Error(
            `Input version already has a pre-release component (${parsedVersion.prerelease}), which is not expected.`,
        );
    }

    const prereleaseSections = parsedVersion.prerelease;
    const newPrerelease = prereleaseSections.length > 0 ? `.${prereleaseSections.join(".")}` : "";
    const newSemVerString = `${publicVersion}-${prereleaseIdentifier}.${parsedVersion.major}.${parsedVersion.minor}.${parsedVersion.patch}${newPrerelease}`;
    const newSemVer = semver.parse(newSemVerString);
    if (newSemVer === null) {
        throw new Error(
            `Couldn't convert ${version} to the internal version scheme. Tried parsing: '${newSemVerString}'`,
        );
    }

    if (!isInternalVersionScheme(newSemVer, allowPrereleases, true)) {
        throw new Error(`Converted version is not a valid Fluid internal version: ${newSemVer}`);
    }

    return newSemVer;
}

/**
 * Validates that the version follows the Fluid internal version scheme.
 *
 * @param version - The version to check.
 * @param allowPrereleases - If true, allow prerelease Fluid internal versions.
 * @param prereleaseIdentifier - If provided, the version must use this prereleaseIdentifier to be considered a valid
 * internal version. When set to undefined any prerelease identifier will be considered valid.
 * @returns True if the version matches the Fluid internal version scheme. Throws if not.
 *
 * @remarks
 *
 * This function is not typically used. {@link isInternalVersionScheme} is more useful since it does not throw.
 */
export function validateVersionScheme(
    // eslint-disable-next-line @rushstack/no-new-null
    version: semver.SemVer | string | null,
    allowPrereleases = false,
    prereleaseIdentifier?: string,
) {
    const parsedVersion = semver.parse(version);
    if (parsedVersion === null) {
        throw new Error(`Couldn't parse ${version} as a semver.`);
    }

    if (prereleaseIdentifier !== undefined) {
        // the "prerelease identifier" is the first section of the prerelease field
        const prereleaseId = parsedVersion.prerelease[0];
        if (prereleaseId !== prereleaseIdentifier) {
            throw new Error(
                `First prerelease component should be '${prereleaseIdentifier}'; found ${prereleaseId}`,
            );
        }
    }

    if (parsedVersion.major < MINIMUM_PUBLIC_MAJOR) {
        throw new Error(
            `The public major version must be >= ${MINIMUM_PUBLIC_MAJOR}; found ${parsedVersion.major}`,
        );
    }

    if (parsedVersion.prerelease.length > MINIMUM_SEMVER_PRERELEASE_SECTIONS) {
        if (allowPrereleases) {
            return true;
        }
        throw new Error(
            `Prerelease value contains ${parsedVersion.prerelease.length} components; expected ${MINIMUM_SEMVER_PRERELEASE_SECTIONS}.`,
        );
    }

    return true;
}

/**
 * Checks if a version matches the Fluid internal version scheme. By default, prerelease Fluid internal versions are
 * excluded.
 *
 * @param version - The version to check. If it is `undefined`, returns false.
 * @param allowPrereleases - If true, allow prerelease Fluid internal versions.
 * @param allowAnyPrereleaseId - If true, allows any prerelease identifier string. When false, only allows
 * {@link REQUIRED_PRERELEASE_IDENTIFIER}.
 * @returns True if the version matches the Fluid internal version scheme.
 */
export function isInternalVersionScheme(
    version: semver.SemVer | string | undefined,
    allowPrereleases = false,
    allowAnyPrereleaseId = false,
): boolean {
    const parsedVersion = semver.parse(version);
    const prereleaseId = allowAnyPrereleaseId ? undefined : REQUIRED_PRERELEASE_IDENTIFIER;

    try {
        validateVersionScheme(parsedVersion, allowPrereleases, prereleaseId);
    } catch (error) {
        return false;
    }

    return true;
}

/**
 * Checks if a version matches the Fluid internal version scheme.
 *
 * @param range - The range string to check.
 * @param allowAnyPrereleaseId - If true, allows any prerelease identifier string. When false, only allows
 * {@link REQUIRED_PRERELEASE_IDENTIFIER}.
 * @returns True if the range string matches the Fluid internal version scheme.
 */
export function isInternalVersionRange(range: string, allowAnyPrereleaseId = false): boolean {
    if (semver.validRange(range) === null) {
        return false;
    }

    if (!range.startsWith(">=")) {
        return false;
    }

    const minVer = semver.minVersion(range);
    if (minVer === null) {
        return false;
    }

    return isInternalVersionScheme(minVer, allowAnyPrereleaseId, allowAnyPrereleaseId);
}

/**
 * Bumps the "internal version" of a version in the Fluid internal version scheme.
 *
 * @param version - The version to bump. The version must be in the Fluid internal version scheme or this function will
 * throw an error.
 * @param bumpType - The type of bump to apply.
 * @returns The bumped version.
 */
export function bumpInternalVersion(
    version: semver.SemVer | string,
    bumpType: VersionBumpTypeExtended,
): semver.SemVer {
    validateVersionScheme(version, true, undefined);
    const [pubVer, intVer, prereleaseId] = fromInternalScheme(version, true, true);
<<<<<<< HEAD
    console.log(intVer.version);
    const newIntVer = bumpType === "current" ? intVer : intVer.inc(bumpType);
    console.log(newIntVer.version);
=======
    const newIntVer = bumpType === "current" ? intVer : intVer.inc(bumpType);
>>>>>>> 0ad20f8b
    return toInternalScheme(pubVer, newIntVer, true, prereleaseId);
}

/**
 * Returns a dependency range string for the Fluid internal version.
 *
 * @remarks
 *
 * The Fluid internal version scheme is not compatible with common dependency shorthands like ~ and ^. Instead, more
 * complex greater-than/less-than ranges must be used. This function simplifies generating those ranges.
 *
 * @param version - The Fluid internal version to use as the *minimum* for the version range. This version must be a
 * Fluid internal version or an Error will be thrown.
 * @param maxAutomaticBump - The maximum level of semver bumps you want the range to allow. For example, if you want the
 * dependency range to allow more recent patch versions, pass the value "patch". You can also pass "~" and "^" to
 * generate a range equivalent to those shorthands.
 * @returns A dependency range string. If the generated range is invalid an Error will be thrown.
 */
export function getVersionRange(
    version: semver.SemVer | string,
    maxAutomaticBump: "minor" | "patch" | "~" | "^",
): string {
    validateVersionScheme(version, true, undefined);

    const lowVersion = version;
    let highVersion: semver.SemVer;
    switch (maxAutomaticBump) {
        case "patch":
        case "~": {
            highVersion = bumpInternalVersion(version, "minor");
            break;
        }

        case "minor":
        case "^": {
            highVersion = bumpInternalVersion(version, "major");
            break;
        }

        default: {
            throw new Error("Can't generate a version range.");
        }
    }
    const rangeString = `>=${lowVersion} <${highVersion}`;
    const range = semver.validRange(rangeString);
    if (range === null) {
        throw new Error(`The generated range string was invalid: "${rangeString}"`);
    }
    return range;
}

/**
 * Given a version with a string prerelease indentifier, updates the version to use a new prerelease identifier.
 *
 * @param version - The version to update.
 * @param newIdentifier - The new prerelease identifier to set.
 * @returns The updated version string.
 */
export function changePreReleaseIdentifier(
    version: semver.SemVer | string,
    newIdentifier: string,
): string {
    const ver = semver.parse(version);

    if (ver === null) {
        throw new Error(`Can't parse version: ${version}`);
    }

    const pr = ver.prerelease;
    if (pr.length < 1) {
        throw new Error(`Version has no prerelease section: ${version}`);
    }

    const identifier = pr[0];

    if (typeof identifier === "number") {
        // eslint-disable-next-line unicorn/prefer-type-error
        throw new Error(`Prerelease identifier is numeric; it should be a string: ${version}`);
    }

    const newPrereleaseSection = [newIdentifier, ...pr.slice(1)].join(".");
    const newVersionString = `${ver.major}.${ver.minor}.${ver.patch}-${newPrereleaseSection}`;

    const newVer = semver.parse(newVersionString)?.version;

    if (newVer === null || newVer === undefined) {
        throw new Error(`Can't parse new version string: ${version}`);
    }

    return newVer;
}<|MERGE_RESOLUTION|>--- conflicted
+++ resolved
@@ -267,13 +267,7 @@
 ): semver.SemVer {
     validateVersionScheme(version, true, undefined);
     const [pubVer, intVer, prereleaseId] = fromInternalScheme(version, true, true);
-<<<<<<< HEAD
-    console.log(intVer.version);
     const newIntVer = bumpType === "current" ? intVer : intVer.inc(bumpType);
-    console.log(newIntVer.version);
-=======
-    const newIntVer = bumpType === "current" ? intVer : intVer.inc(bumpType);
->>>>>>> 0ad20f8b
     return toInternalScheme(pubVer, newIntVer, true, prereleaseId);
 }
 
