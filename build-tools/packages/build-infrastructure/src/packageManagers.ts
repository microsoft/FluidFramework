/*!
 * Copyright (c) Microsoft Corporation and contributors. All rights reserved.
 * Licensed under the MIT License.
 */

import { detectSync } from "package-manager-detector";
// eslint-disable-next-line import/no-internal-modules
import { resolveCommand } from "package-manager-detector/commands";

<<<<<<< HEAD
import type {
	IPackageManager,
	PackageManagerInstallName,
	PackageManagerName,
} from "./types.js";

const lockFileMap = new Map<PackageManagerName, string[]>([
	["bun", ["bun.lock", "bun.lockb"]],
	["deno", ["deno.lock"]],
	["npm", ["package-lock.json"]],
	["pnpm", ["pnpm-lock.yaml"]],
	["yarn", ["yarn.lock"]],
]);
=======
export class PackageManager implements IPackageManager {
	public readonly lockfileNames: string[];
>>>>>>> fe127c66

export class PackageManager implements IPackageManager {
	/**
	 * Instantiates a new package manager object. Prefer the {@link createPackageManager} function, which retuns an
	 * {@link IPackageManager}, to calling the constructor directly.
	 */
<<<<<<< HEAD
	public constructor(
		public readonly name: PackageManagerName,
		private readonly installName: PackageManagerInstallName,
	) {
		const entry = lockFileMap.get(name);
		if (entry === undefined) {
			throw new Error(`Lockfiles not known for package manager "${name}"`);
=======
	public constructor(public readonly name: PackageManagerName) {
		switch (this.name) {
			case "npm": {
				this.lockfileNames = ["package-lock.json"];
				break;
			}

			case "pnpm": {
				this.lockfileNames = ["pnpm-lock.yaml"];
				break;
			}

			case "yarn": {
				this.lockfileNames = ["yarn.lock"];
				break;
			}

			default: {
				throw new Error(`Unknown package manager name: ${this.name}`);
			}
>>>>>>> fe127c66
		}
		this.lockfileNames = entry;
	}

	public readonly lockfileNames: string[];

	/**
	 * {@inheritdoc IPackageManager.getInstallCommandWithArgs}
	 */
	public getInstallCommandWithArgs(updateLockfile: boolean): string[] {
		const resolvedCommand = resolveCommand(
			this.installName,
			updateLockfile ? "install" : "frozen",
			[],
		);

		if (resolvedCommand === null) {
			throw new Error("Cannot generate command");
		}
		const { command, args } = resolvedCommand;
		return [command, ...args];
	}
}

/**
 * Create a new package manager instance.
 */
export function detectPackageManager(cwd = process.cwd()): IPackageManager {
	const result = detectSync({
		cwd,
		onUnknown: (pm) => {
			throw new Error(`Unknown package manager: ${pm}`);
		},
	});

	if (result === null) {
		throw new Error(`Package manager could not be detected. Started looking at '${cwd}'.`);
	}

	return new PackageManager(result.name, result.agent);
}<|MERGE_RESOLUTION|>--- conflicted
+++ resolved
@@ -7,7 +7,6 @@
 // eslint-disable-next-line import/no-internal-modules
 import { resolveCommand } from "package-manager-detector/commands";
 
-<<<<<<< HEAD
 import type {
 	IPackageManager,
 	PackageManagerInstallName,
@@ -21,17 +20,14 @@
 	["pnpm", ["pnpm-lock.yaml"]],
 	["yarn", ["yarn.lock"]],
 ]);
-=======
+
 export class PackageManager implements IPackageManager {
 	public readonly lockfileNames: string[];
->>>>>>> fe127c66
 
-export class PackageManager implements IPackageManager {
 	/**
 	 * Instantiates a new package manager object. Prefer the {@link createPackageManager} function, which retuns an
 	 * {@link IPackageManager}, to calling the constructor directly.
 	 */
-<<<<<<< HEAD
 	public constructor(
 		public readonly name: PackageManagerName,
 		private readonly installName: PackageManagerInstallName,
@@ -39,33 +35,9 @@
 		const entry = lockFileMap.get(name);
 		if (entry === undefined) {
 			throw new Error(`Lockfiles not known for package manager "${name}"`);
-=======
-	public constructor(public readonly name: PackageManagerName) {
-		switch (this.name) {
-			case "npm": {
-				this.lockfileNames = ["package-lock.json"];
-				break;
-			}
-
-			case "pnpm": {
-				this.lockfileNames = ["pnpm-lock.yaml"];
-				break;
-			}
-
-			case "yarn": {
-				this.lockfileNames = ["yarn.lock"];
-				break;
-			}
-
-			default: {
-				throw new Error(`Unknown package manager name: ${this.name}`);
-			}
->>>>>>> fe127c66
 		}
 		this.lockfileNames = entry;
 	}
-
-	public readonly lockfileNames: string[];
 
 	/**
 	 * {@inheritdoc IPackageManager.getInstallCommandWithArgs}
