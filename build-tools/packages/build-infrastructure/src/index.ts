/*!
 * Copyright (c) Microsoft Corporation and contributors. All rights reserved.
 * Licensed under the MIT License.
 */

/**
 * This is the main entrypoint to the build-infrastructure API.
 *
 * The primary purpose of this package is to provide a common way to organize npm packages into groups called release
 * groups, and leverages workspaces functionality provided by package managers like npm, yarn, and pnpm to manage
 * interdependencies between packages across a BuildProject. It then provides APIs to select, filter, and work with
 * those package groups.
 *
 * @module default entrypoint
 */

export {
	type ReleaseGroupDefinition,
	type WorkspaceDefinition,
	type IFluidBuildDir,
	type IFluidBuildDirs,
	type IFluidBuildDirEntry,
	type BuildProjectConfig as BuildProjectLayout,
	BUILDPROJECT_CONFIG_VERSION,
	getBuildProjectConfig,
} from "./config.js";
export { NotInGitRepository } from "./errors.js";
export {
<<<<<<< HEAD
	FluidRepo as FluidRepoBase,
	getAllDependenciesInRepo,
	loadFluidRepo,
} from "./fluidRepo.js";
export {
	getFiles,
	findGitRootSync,
	getMergeBaseRemote,
	getRemote,
	getChangedSinceRef,
} from "./git.js";
=======
	BuildProject,
	getAllDependencies,
	loadBuildProject,
} from "./buildProject.js";
>>>>>>> 0b6d14fe
export { PackageBase } from "./package.js";
export { updatePackageJsonFile, updatePackageJsonFileAsync } from "./packageJsonUtils.js";
export { createPackageManager } from "./packageManagers.js";
export type {
	AdditionalPackageProps,
	Installable,
	IBuildProject,
	IPackage,
	IReleaseGroup,
	IWorkspace,
	PackageJson,
	PackageManagerName,
	PackageName,
	ReleaseGroupName,
	Reloadable,
	WorkspaceName,
	PnpmPackageJsonFields as FluidPackageJsonFields,
	PackageDependency,
	IPackageManager,
} from "./types.js";
export { isIPackage, isIReleaseGroup } from "./types.js";
<<<<<<< HEAD
export {
	filterPackages,
	type FilterablePackage,
	selectAndFilterPackages,
	type GlobString,
	AllPackagesSelectionCriteria,
	EmptySelectionCriteria,
	type PackageSelectionCriteria,
	type PackageFilterOptions,
} from "./filter.js";
=======
export { setVersion } from "./versions.js";
>>>>>>> 0b6d14fe
<|MERGE_RESOLUTION|>--- conflicted
+++ resolved
@@ -26,11 +26,10 @@
 } from "./config.js";
 export { NotInGitRepository } from "./errors.js";
 export {
-<<<<<<< HEAD
-	FluidRepo as FluidRepoBase,
-	getAllDependenciesInRepo,
-	loadFluidRepo,
-} from "./fluidRepo.js";
+	BuildProject,
+	getAllDependencies,
+	loadBuildProject,
+} from "./buildProject.js";
 export {
 	getFiles,
 	findGitRootSync,
@@ -38,12 +37,6 @@
 	getRemote,
 	getChangedSinceRef,
 } from "./git.js";
-=======
-	BuildProject,
-	getAllDependencies,
-	loadBuildProject,
-} from "./buildProject.js";
->>>>>>> 0b6d14fe
 export { PackageBase } from "./package.js";
 export { updatePackageJsonFile, updatePackageJsonFileAsync } from "./packageJsonUtils.js";
 export { createPackageManager } from "./packageManagers.js";
@@ -65,7 +58,6 @@
 	IPackageManager,
 } from "./types.js";
 export { isIPackage, isIReleaseGroup } from "./types.js";
-<<<<<<< HEAD
 export {
 	filterPackages,
 	type FilterablePackage,
@@ -76,6 +68,4 @@
 	type PackageSelectionCriteria,
 	type PackageFilterOptions,
 } from "./filter.js";
-=======
-export { setVersion } from "./versions.js";
->>>>>>> 0b6d14fe
+export { setVersion } from "./versions.js";