/*!
 * Copyright (c) Microsoft Corporation and contributors. All rights reserved.
 * Licensed under the MIT License.
 */

/**
 * This is the main entrypoint to the build-infrastructure API.
 *
 * The primary purpose of this package is to provide a common way to organize npm packages into groups called release
 * groups, and leverages workspaces functionality provided by package managers like npm, yarn, and pnpm to manage
 * interdependencies between packages across a BuildProject. It then provides APIs to select, filter, and work with
 * those package groups.
 *
 * @module default entrypoint
 */

export {
	type ReleaseGroupDefinition,
	type WorkspaceDefinition,
	type IFluidBuildDir,
	type IFluidBuildDirs,
	type IFluidBuildDirEntry,
	type BuildProjectConfig as BuildProjectLayout,
	BUILDPROJECT_CONFIG_VERSION,
	getBuildProjectConfig,
} from "./config.js";
export { NotInGitRepository } from "./errors.js";
export {
<<<<<<< HEAD
	FluidRepo as FluidRepoBase,
	getAllDependenciesInRepo,
	loadFluidRepo,
} from "./fluidRepo.js";
export {
	getFiles,
	findGitRootSync,
	getMergeBaseRemote,
	getRemote,
	getChangedSinceRef,
} from "./git.js";
=======
	BuildProject,
	getAllDependencies,
	loadBuildProject,
} from "./buildProject.js";
>>>>>>> 80ed0284
export { PackageBase } from "./package.js";
export { updatePackageJsonFile, updatePackageJsonFileAsync } from "./packageJsonUtils.js";
export { createPackageManager } from "./packageManagers.js";
export type {
	AdditionalPackageProps,
	Installable,
	IBuildProject,
	IPackage,
	IReleaseGroup,
	IWorkspace,
	PackageJson,
	PackageManagerName,
	PackageName,
	ReleaseGroupName,
	Reloadable,
	WorkspaceName,
	PnpmPackageJsonFields as FluidPackageJsonFields,
	PackageDependency,
	IPackageManager,
} from "./types.js";
export { isIPackage, isIReleaseGroup } from "./types.js";
<<<<<<< HEAD
export {
	filterPackages,
	type FilterablePackage,
	selectAndFilterPackages,
	type GlobString,
	AllPackagesSelectionCriteria,
	EmptySelectionCriteria,
	type PackageSelectionCriteria,
	type PackageFilterOptions,
} from "./filter.js";
=======
export { setVersion } from "./versions.js";
>>>>>>> 80ed0284
<|MERGE_RESOLUTION|>--- conflicted
+++ resolved
@@ -15,6 +15,10 @@
  */
 
 export {
+	getAllDependencies,
+	loadBuildProject,
+} from "./buildProject.js";
+export {
 	type ReleaseGroupDefinition,
 	type WorkspaceDefinition,
 	type IFluidBuildDir,
@@ -26,24 +30,12 @@
 } from "./config.js";
 export { NotInGitRepository } from "./errors.js";
 export {
-<<<<<<< HEAD
-	FluidRepo as FluidRepoBase,
-	getAllDependenciesInRepo,
-	loadFluidRepo,
-} from "./fluidRepo.js";
-export {
 	getFiles,
 	findGitRootSync,
 	getMergeBaseRemote,
 	getRemote,
 	getChangedSinceRef,
 } from "./git.js";
-=======
-	BuildProject,
-	getAllDependencies,
-	loadBuildProject,
-} from "./buildProject.js";
->>>>>>> 80ed0284
 export { PackageBase } from "./package.js";
 export { updatePackageJsonFile, updatePackageJsonFileAsync } from "./packageJsonUtils.js";
 export { createPackageManager } from "./packageManagers.js";
@@ -65,17 +57,4 @@
 	IPackageManager,
 } from "./types.js";
 export { isIPackage, isIReleaseGroup } from "./types.js";
-<<<<<<< HEAD
-export {
-	filterPackages,
-	type FilterablePackage,
-	selectAndFilterPackages,
-	type GlobString,
-	AllPackagesSelectionCriteria,
-	EmptySelectionCriteria,
-	type PackageSelectionCriteria,
-	type PackageFilterOptions,
-} from "./filter.js";
-=======
-export { setVersion } from "./versions.js";
->>>>>>> 80ed0284
+export { setVersion } from "./versions.js";