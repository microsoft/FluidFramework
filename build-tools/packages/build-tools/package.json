{
	"name": "@fluidframework/build-tools",
	"version": "0.26.0",
	"description": "Fluid Build tools",
	"homepage": "https://fluidframework.com",
	"repository": {
		"type": "git",
		"url": "https://github.com/microsoft/FluidFramework.git",
		"directory": "build-tools/packages/build-tools"
	},
	"license": "MIT",
	"author": "Microsoft and contributors",
	"main": "dist/index.js",
	"types": "dist/index.d.ts",
	"bin": {
		"fluid-build": "bin/fluid-build",
		"fluid-doc-stats": "bin/fluid-doc-stats",
		"fluid-type-test-generator": "bin/fluid-type-test-generator"
	},
	"scripts": {
		"build": "concurrently npm:build:compile npm:lint",
		"build:commonjs": "npm run tsc && npm run build:test",
		"build:compile": "npm run build:commonjs",
		"build:test": "tsc --project ./src/test/tsconfig.json",
		"clean": "rimraf --glob 'dist' 'lib' '*.tsbuildinfo' '*.build.log' 'nyc'",
		"eslint": "eslint --format stylish src",
		"eslint:fix": "eslint --format stylish src --fix --fix-type problem,suggestion,layout",
		"format": "npm run prettier:fix",
		"lint": "npm run prettier && npm run eslint",
		"lint:fix": "npm run prettier:fix && npm run eslint:fix",
		"list-repo-files": "cd ../../.. && git ls-files -co --exclude-standard",
		"prettier": "prettier --check . --ignore-path ../../../.prettierignore",
		"prettier:fix": "prettier --write . --ignore-path ../../../.prettierignore",
		"test": "npm run test:mocha",
		"test:mocha": "mocha --recursive dist/test",
		"tsc": "tsc"
	},
	"dependencies": {
		"@fluid-tools/version-tools": "workspace:*",
		"@fluidframework/bundle-size-tools": "workspace:*",
		"@manypkg/get-packages": "^2.2.0",
		"@octokit/core": "^4.2.4",
		"@rushstack/node-core-library": "^3.59.5",
		"async": "^3.2.4",
		"chalk": "^2.4.2",
		"commander": "^6.2.1",
		"cosmiconfig": "^8.2.0",
		"danger": "^10.9.0",
		"date-fns": "^2.30.0",
		"debug": "^4.3.4",
		"detect-indent": "^6.1.0",
		"execa": "^5.1.1",
		"find-up": "^5.0.0",
		"fs-extra": "^9.1.0",
		"glob": "^7.2.3",
		"ignore": "^5.2.4",
		"json5": "^2.2.3",
		"lodash": "^4.17.21",
		"lodash.isequal": "^4.5.0",
		"lodash.merge": "^4.6.2",
		"minimatch": "^7.4.6",
		"replace-in-file": "^6.3.5",
		"rimraf": "^4.4.1",
		"semver": "^7.5.4",
		"shelljs": "^0.8.5",
		"sort-package-json": "1.57.0",
		"ts-morph": "^17.0.1",
		"type-fest": "^2.19.0",
		"typescript": "~5.1.6",
		"yaml": "^2.3.1"
	},
	"devDependencies": {
<<<<<<< HEAD
		"@fluidframework/build-common": "^2.0.0",
		"@fluidframework/eslint-config-fluid": "^3.0.0",
=======
		"@fluidframework/build-common": "^2.0.1",
		"@fluidframework/eslint-config-fluid": "^2.1.0",
>>>>>>> 354f0b32
		"@types/async": "^3.2.20",
		"@types/fs-extra": "^8.1.2",
		"@types/glob": "^7.2.0",
		"@types/json5": "^2.2.0",
		"@types/lodash": "^4.14.195",
		"@types/lodash.isequal": "^4.5.6",
		"@types/lodash.merge": "^4.6.7",
		"@types/mocha": "^9.1.1",
		"@types/node": "^14.18.53",
		"@types/rimraf": "^2.0.5",
		"@types/semver": "^7.5.0",
		"@types/shelljs": "^0.8.12",
		"concurrently": "^8.2.1",
		"eslint": "~8.51.0",
		"mocha": "^10.2.0",
		"prettier": "~3.0.3"
	},
	"engines": {
		"node": ">=14.17.0"
	},
	"pnpm": {
		"updateConfig": {
			"ignoreDependencies": [
				"find-up",
				"type-fest",
				"typescript"
			]
		}
	}
}<|MERGE_RESOLUTION|>--- conflicted
+++ resolved
@@ -70,13 +70,8 @@
 		"yaml": "^2.3.1"
 	},
 	"devDependencies": {
-<<<<<<< HEAD
-		"@fluidframework/build-common": "^2.0.0",
 		"@fluidframework/eslint-config-fluid": "^3.0.0",
-=======
 		"@fluidframework/build-common": "^2.0.1",
-		"@fluidframework/eslint-config-fluid": "^2.1.0",
->>>>>>> 354f0b32
 		"@types/async": "^3.2.20",
 		"@types/fs-extra": "^8.1.2",
 		"@types/glob": "^7.2.0",
