--- conflicted
+++ resolved
@@ -22,13 +22,7 @@
 		"build:commonjs": "npm run tsc && npm run build:test",
 		"build:compile": "npm run build:commonjs",
 		"build:test": "tsc --project ./src/test/tsconfig.json",
-<<<<<<< HEAD
-		"bump": "node dist/bumpVersion/bumpVersionCli.js",
 		"clean": "rimraf --glob dist lib *.tsbuildinfo *.build.log",
-		"debug:layer-check": "node --inspect-brk dist/layerCheck/layerCheck.js --root ../..",
-=======
-		"clean": "rimraf dist lib *.tsbuildinfo *.build.log",
->>>>>>> 07d2c8b5
 		"eslint": "eslint --format stylish src",
 		"eslint:fix": "eslint --format stylish src --fix --fix-type problem,suggestion,layout",
 		"format": "npm run prettier:fix",
