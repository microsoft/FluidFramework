/*!
 * Copyright (c) Microsoft Corporation and contributors. All rights reserved.
 * Licensed under the MIT License.
 */
import chalk from "chalk";

import { commonOptions } from "./commonOptions";

// eslint-disable-next-line @typescript-eslint/no-explicit-any
export type ErrorLoggingFunction = (msg: string | Error | undefined, ...args: any[]) => void;

export type LoggingFunction = (message?: string, ...args: any[]) => void;

export interface Logger {
<<<<<<< HEAD
    // eslint-disable-next-line @typescript-eslint/no-explicit-any
    log: LoggingFunction,
    info: ErrorLoggingFunction,
    warning: ErrorLoggingFunction,
    errorLog: ErrorLoggingFunction,
    verbose: ErrorLoggingFunction,
=======
    info: LoggingFunction;
    warning: LoggingFunction;
    errorLog: LoggingFunction;
    verbose: LoggingFunction;
>>>>>>> b892de2b
}

export const defaultLogger: Logger = {
    log: console.log,
    info,
    warning,
    errorLog,
    verbose,
};

function log(msg: string | Error | undefined, logFunc: ErrorLoggingFunction) {
    if (!commonOptions.logtime) {
        logFunc(msg);
        return;
    }
    const date = new Date();
    let hours = date.getHours().toString();
    if (hours.length === 1) {
        hours = "0" + hours;
    }
    let mins = date.getMinutes().toString();
    if (mins.length === 1) {
        mins = "0" + mins;
    }
    let secs = date.getSeconds().toString();
    if (secs.length === 1) {
        secs = "0" + secs;
    }
    logFunc(chalk.yellow(`[${hours}:${mins}:${secs}] `) + msg);
}

function info(msg: string | Error | undefined) {
    log(`INFO: ${msg}`, console.log);
}

function verbose(msg: string | Error | undefined) {
    if (commonOptions.verbose) {
        log(msg, console.log);
    }
}

function warning(msg: string | Error | undefined) {
    log(`${chalk.yellow(`WARNING`)}: ${msg}`, console.log);
}

function errorLog(msg: string | Error | undefined) {
    log(`${chalk.red(`ERROR`)}: ${msg}`, console.error);
}<|MERGE_RESOLUTION|>--- conflicted
+++ resolved
@@ -12,19 +12,12 @@
 export type LoggingFunction = (message?: string, ...args: any[]) => void;
 
 export interface Logger {
-<<<<<<< HEAD
     // eslint-disable-next-line @typescript-eslint/no-explicit-any
     log: LoggingFunction,
     info: ErrorLoggingFunction,
     warning: ErrorLoggingFunction,
     errorLog: ErrorLoggingFunction,
     verbose: ErrorLoggingFunction,
-=======
-    info: LoggingFunction;
-    warning: LoggingFunction;
-    errorLog: LoggingFunction;
-    verbose: LoggingFunction;
->>>>>>> b892de2b
 }
 
 export const defaultLogger: Logger = {
