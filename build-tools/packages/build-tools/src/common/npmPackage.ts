/*!
 * Copyright (c) Microsoft Corporation and contributors. All rights reserved.
 * Licensed under the MIT License.
 */

import { existsSync, readFileSync } from "node:fs";
import { readFile } from "node:fs/promises";
import * as path from "node:path";
import {
	type PackageJson as BasePackageJson,
	type IBuildProject,
	type IPackage,
	type IReleaseGroup,
	type IWorkspace,
	PackageBase,
	type ReleaseGroupName,
} from "@fluid-tools/build-infrastructure";
import registerDebug from "debug";
import detectIndent from "detect-indent";
import { writeJson, writeJsonSync } from "fs-extra";
import sortPackageJson from "sort-package-json";

import type { SetRequired, PackageJson as StandardPackageJson } from "type-fest";

import { type IFluidBuildConfig } from "../fluidBuild/fluidBuildConfig";
import { rimrafWithErrorAsync } from "./utils";

const traceInit = registerDebug("fluid-build:init");

/**
 * A type representing fluid-build-specific config that may be in package.json.
 *
 * @deprecated Use the types in build-infrastructure instead.
 */
export type FluidPackageJson = {
	/**
	 * nyc config
	 */
	nyc?: any;

	/**
	 * fluid-build config. Some properties only apply when set in the root or release group root package.json.
	 */
	fluidBuild?: IFluidBuildConfig;

	/**
	 * pnpm config
	 */
	pnpm?: {
		overrides?: Record<string, string>;
	};
};

/**
 * A type representing all known fields in package.json, including fluid-build-specific config.
 *
 * By default all fields are optional, but we require that the name, scripts, and version all be defined.
 *
 * @deprecated Use the types in build-infrastructure instead.
 */
export type PackageJson = SetRequired<
	StandardPackageJson & FluidPackageJson,
	"name" | "scripts" | "version"
>;

export interface FluidBuildPackageJson extends BasePackageJson {
	fluidBuild?: IFluidBuildConfig;
}

<<<<<<< HEAD
export class BuildPackage extends PackageBase<FluidBuildPackageJson> {
=======
/**
 * @deprecated Should not be used outside the build-tools package.
 */
export class Package {
	private static packageCount: number = 0;
	private static readonly chalkColor = [
		chalk.red,
		chalk.green,
		chalk.yellow,
		chalk.blue,
		chalk.magenta,
		chalk.cyan,
		chalk.white,
		chalk.gray,
		chalk.redBright,
		chalk.greenBright,
		chalk.yellowBright,
		chalk.blueBright,
		chalk.magentaBright,
		chalk.cyanBright,
		chalk.whiteBright,
	];

	private _packageJson: PackageJson;
	private readonly packageId = Package.packageCount++;
>>>>>>> ec5f945d
	private _matched: boolean = false;

	/**
	 * Create a new package from a package.json file. Prefer the .load method to calling the contructor directly.
	 *
	 * @param packageJsonFileName - The path to a package.json file.
	 * @param group - A group that this package is a part of.
	 * @param monoRepo - Set this if the package is part of a release group (monorepo).
	 * @param additionalProperties - An object with additional properties that should be added to the class. This is
	 * useful to augment the package class with additional properties.
	 */
	constructor(packageInput: IPackage) {
		const {
			packageJsonFilePath,
			packageManager,
			workspace,
			isWorkspaceRoot,
			releaseGroup,
			isReleaseGroupRoot,
		} = packageInput;
		super(
			packageJsonFilePath,
			packageManager,
			workspace,
			isWorkspaceRoot,
			releaseGroup,
			isReleaseGroupRoot,
		);
		traceInit(`${this.nameColored}: Package loaded`);
		this.monoRepo = isWorkspaceRoot
			? new MonoRepo(releaseGroup, path.basename(packageJsonFilePath), releaseGroup, workspace)
			: undefined;
	}

	public get matched() {
		return this._matched;
	}

	public set matched(value) {
		this._matched = value;
	}

	/**
	 * Get the full path for the lock file.
	 * @returns full path for the lock file, or undefined if one doesn't exist
	 */
	public getLockFilePath() {
		const directory = this.workspace.directory;
		const lockfileName = this.packageManager.lockfileName;
		const full = path.join(directory, lockfileName);
		if (existsSync(full)) {
			return full;
		}
		return undefined;
	}

	public async cleanNodeModules() {
		return rimrafWithErrorAsync(path.join(this.directory, "node_modules"), this.nameColored);
	}

	private _monoRepo: MonoRepo | undefined;

	private set monoRepo(value: MonoRepo | undefined) {
		this._monoRepo = value;
	}

	/**
	 * @deprecated Replace usage as soon as possible.
	 */
	public get monoRepo(): MonoRepo | undefined {
		return this._monoRepo;
	}
}

/**
 * Reads the contents of package.json, applies a transform function to it, then writes the results back to the source
 * file.
 *
 * @param packagePath - A path to a package.json file or a folder containing one. If the path is a directory, the
 * package.json from that directory will be used.
 * @param packageTransformer - A function that will be executed on the package.json contents before writing it
 * back to the file.
 *
 * @remarks
 *
 * The package.json is always sorted using sort-package-json.
 *
<<<<<<< HEAD
 * @deprecated Use the functions in build-infrastructure instead.
=======
 * @internal
 *
 * @deprecated Should not be used outside the build-tools package.
>>>>>>> ec5f945d
 */
export function updatePackageJsonFile(
	packagePath: string,
	packageTransformer: (json: PackageJson) => void,
): void {
	packagePath = packagePath.endsWith("package.json")
		? packagePath
		: path.join(packagePath, "package.json");
	const [pkgJson, indent] = readPackageJsonAndIndent(packagePath);

	// Transform the package.json
	packageTransformer(pkgJson);

	writePackageJson(packagePath, pkgJson, indent);
}

/**
 * Reads a package.json file from a path, detects its indentation, and returns both the JSON as an object and
 * indentation.
 *
<<<<<<< HEAD
 * @deprecated Use the functions in build-infrastructure instead.
=======
 * @internal
 *
 * @deprecated Should not be used outside the build-tools package.
>>>>>>> ec5f945d
 */
export function readPackageJsonAndIndent(
	pathToJson: string,
): [json: PackageJson, indent: string] {
	const contents = readFileSync(pathToJson).toString();
	const indentation = detectIndent(contents).indent || "\t";
	const pkgJson: PackageJson = JSON.parse(contents);
	return [pkgJson, indentation];
}

/**
 * Writes a PackageJson object to a file using the provided indentation.
 */
function writePackageJson(packagePath: string, pkgJson: PackageJson, indent: string) {
	return writeJsonSync(packagePath, sortPackageJson(pkgJson), { spaces: indent });
}

/**
 * Reads the contents of package.json, applies a transform function to it, then writes
 * the results back to the source file.
 *
 * @param packagePath - A path to a package.json file or a folder containing one. If the
 * path is a directory, the package.json from that directory will be used.
 * @param packageTransformer - A function that will be executed on the package.json
 * contents before writing it back to the file.
 *
 * @remarks
 * The package.json is always sorted using sort-package-json.
 *
<<<<<<< HEAD
 * @deprecated Use the functions in build-infrastructure instead.
=======
 * @internal
 *
 * @deprecated Should not be used outside the build-tools package.
>>>>>>> ec5f945d
 */
export async function updatePackageJsonFileAsync(
	packagePath: string,
	packageTransformer: (json: PackageJson) => Promise<void>,
): Promise<void> {
	packagePath = packagePath.endsWith("package.json")
		? packagePath
		: path.join(packagePath, "package.json");
	const [pkgJson, indent] = await readPackageJsonAndIndentAsync(packagePath);

	// Transform the package.json
	await packageTransformer(pkgJson);

	await writeJson(packagePath, sortPackageJson(pkgJson), { spaces: indent });
}

/**
 * Reads a package.json file from a path, detects its indentation, and returns both the JSON as an object and
 * indentation.
 */
async function readPackageJsonAndIndentAsync(
	pathToJson: string,
): Promise<[json: PackageJson, indent: string]> {
	return readFile(pathToJson, { encoding: "utf8" }).then((contents) => {
		const indentation = detectIndent(contents).indent || "\t";
		const pkgJson: PackageJson = JSON.parse(contents);
		return [pkgJson, indentation];
	});
}

export class MonoRepo implements IWorkspace {
	public constructor(
		public readonly kind: string,
		public readonly repoPath: string,
		private readonly releaseGroupName: ReleaseGroupName,
		private readonly workspace: IWorkspace,
	) {}
	public get directory(): string {
		return this.workspace.directory;
	}

	public get rootPackage(): IPackage {
		return this.workspace.rootPackage;
	}

	public get releaseGroups(): Map<ReleaseGroupName, IReleaseGroup> {
		return this.workspace.releaseGroups;
	}

	public get buildProject(): IBuildProject<IPackage> {
		return this.workspace.buildProject;
	}

	toString(): string {
		return this.workspace.toString();
	}

	checkInstall(): Promise<true | string[]> {
		return this.workspace.checkInstall();
	}

	install(updateLockfile: boolean): Promise<boolean> {
		return this.workspace.install(updateLockfile);
	}

	reload(): void {
		return this.workspace.reload();
	}

	public get name() {
		return this.workspace.name;
	}

	public get packages() {
		return this.workspace.packages;
	}

	private _releaseGroup: IReleaseGroup | undefined;

	public get releaseGroup() {
		if (this._releaseGroup === undefined) {
			this._releaseGroup = this.workspace.releaseGroups.get(this.releaseGroupName);
			if (this._releaseGroup === undefined) {
				throw new Error(
					`Canot find release group "${this.releaseGroupName}" in workspace "${this.workspace.name}"`,
				);
			}
		}
		return this._releaseGroup;
	}

	public get version() {
		return this.releaseGroup.version;
	}
}<|MERGE_RESOLUTION|>--- conflicted
+++ resolved
@@ -67,35 +67,7 @@
 	fluidBuild?: IFluidBuildConfig;
 }
 
-<<<<<<< HEAD
 export class BuildPackage extends PackageBase<FluidBuildPackageJson> {
-=======
-/**
- * @deprecated Should not be used outside the build-tools package.
- */
-export class Package {
-	private static packageCount: number = 0;
-	private static readonly chalkColor = [
-		chalk.red,
-		chalk.green,
-		chalk.yellow,
-		chalk.blue,
-		chalk.magenta,
-		chalk.cyan,
-		chalk.white,
-		chalk.gray,
-		chalk.redBright,
-		chalk.greenBright,
-		chalk.yellowBright,
-		chalk.blueBright,
-		chalk.magentaBright,
-		chalk.cyanBright,
-		chalk.whiteBright,
-	];
-
-	private _packageJson: PackageJson;
-	private readonly packageId = Package.packageCount++;
->>>>>>> ec5f945d
 	private _matched: boolean = false;
 
 	/**
@@ -183,13 +155,9 @@
  *
  * The package.json is always sorted using sort-package-json.
  *
-<<<<<<< HEAD
- * @deprecated Use the functions in build-infrastructure instead.
-=======
  * @internal
  *
  * @deprecated Should not be used outside the build-tools package.
->>>>>>> ec5f945d
  */
 export function updatePackageJsonFile(
 	packagePath: string,
@@ -210,13 +178,9 @@
  * Reads a package.json file from a path, detects its indentation, and returns both the JSON as an object and
  * indentation.
  *
-<<<<<<< HEAD
- * @deprecated Use the functions in build-infrastructure instead.
-=======
  * @internal
  *
  * @deprecated Should not be used outside the build-tools package.
->>>>>>> ec5f945d
  */
 export function readPackageJsonAndIndent(
 	pathToJson: string,
@@ -246,13 +210,9 @@
  * @remarks
  * The package.json is always sorted using sort-package-json.
  *
-<<<<<<< HEAD
- * @deprecated Use the functions in build-infrastructure instead.
-=======
  * @internal
  *
  * @deprecated Should not be used outside the build-tools package.
->>>>>>> ec5f945d
  */
 export async function updatePackageJsonFileAsync(
 	packagePath: string,
