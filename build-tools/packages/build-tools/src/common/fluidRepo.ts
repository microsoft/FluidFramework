/*!
 * Copyright (c) Microsoft Corporation and contributors. All rights reserved.
 * Licensed under the MIT License.
 */

import * as path from "path";

import { TaskDefinitionsOnDisk } from "./fluidTaskDefinitions";
import { MonoRepo } from "./monoRepo";
import { Package, Packages } from "./npmPackage";
import { ExecAsyncResult } from "./utils";

/**
 * The version of the fluidBuild configuration currently used.
 *
 * @remarks
 *
 * This is not exported outside of the build-tools package; it is only used internally.
 */
export const FLUIDBUILD_CONFIG_VERSION = 1;

/**
 * Top-most configuration for repo build settings.
 */
export interface IFluidBuildConfig {
	/**
	 * The version of the config.
	 *
	 * IMPORTANT: this will become required in a future release.
	 */
	version?: typeof FLUIDBUILD_CONFIG_VERSION;

<<<<<<< HEAD
// Duplicate of the ApiLevel type defined in build-cli/src/library/apiLevel.ts
// AB#12469 tracks moving the type test infra into build-cli, at which point this duplicate type won't be needed.
export type ApiLevel = "public" | "beta" | "alpha" | "internal" | "legacy";

export interface ITypeValidationConfig {
	/**
	 * The entrypoint (API level) for which type tests should be generated. This value can be overridden when using `flub
	 * generate typetests` by passing the `--entrypoint` flag. If this value is not provided, it will default to
	 * {@link ApiLevel.legacy}.
	 *
	 * @defaultValue {@link ApiLevel.legacy}
	 */
	entrypoint: ApiLevel;

	/**
	 * An object containing types that are known to be broken.
=======
	/**
	 * Build tasks and dependencies definitions
>>>>>>> b7e4e1e7
	 */
	tasks?: TaskDefinitionsOnDisk;

	/**
<<<<<<< HEAD
	 * If true, disables type test preparation and generation for the package.
	 *
	 * @defaultValue `false`
=======
	 * A mapping of package or release group names to metadata about the package or release group. This can only be
	 * configured in the repo-wide Fluid build config (the repo-root package.json).
>>>>>>> b7e4e1e7
	 */
	repoPackages?: IFluidBuildDirs;
}

export const defaultTypeValidationConfig: ITypeValidationConfig = {
	entrypoint: "legacy",
	broken: {},
	disabled: undefined,
};

/**
 * Configures a package or release group
 */
export interface IFluidBuildDir {
	/**
	 * The path to the package. For release groups this should be the path to the root of the release group.
	 */
	directory: string;

	/**
	 * An array of paths under `directory` that should be ignored.
	 */
	ignoredDirs?: string[];
}

export type IFluidBuildDirEntry = string | IFluidBuildDir | (string | IFluidBuildDir)[];

export interface IFluidBuildDirs {
	[name: string]: IFluidBuildDirEntry;
}

export class FluidRepo {
	private readonly _releaseGroups = new Map<string, MonoRepo>();

	public get releaseGroups() {
		return this._releaseGroups;
	}

	public readonly packages: Packages;

	public constructor(
		public readonly resolvedRoot: string,
		fluidBuildDirs?: IFluidBuildDirs,
	) {
		// Expand to full IFluidRepoPackage and full path
		const normalizeEntry = (item: IFluidBuildDirEntry): IFluidBuildDir | IFluidBuildDir[] => {
			if (Array.isArray(item)) {
				return item.map((entry) => normalizeEntry(entry) as IFluidBuildDir);
			}
			if (typeof item === "string") {
				return {
					directory: path.join(resolvedRoot, item),
					ignoredDirs: undefined,
				};
			}
			const directory = path.join(resolvedRoot, item.directory);
			return {
				directory,
				ignoredDirs: item.ignoredDirs?.map((dir) => path.join(directory, dir)),
			};
		};
		const loadOneEntry = (item: IFluidBuildDir, group: string) => {
			return Packages.loadDir(item.directory, group, item.ignoredDirs);
		};

		const loadedPackages: Package[] = [];
		for (const group in fluidBuildDirs) {
			const item = normalizeEntry(fluidBuildDirs[group]);
			if (Array.isArray(item)) {
				for (const i of item) {
					loadedPackages.push(...loadOneEntry(i, group));
				}
				continue;
			}
			const monoRepo = MonoRepo.load(group, item);
			if (monoRepo) {
				this.releaseGroups.set(group, monoRepo);
				loadedPackages.push(...monoRepo.packages);
			} else {
				loadedPackages.push(...loadOneEntry(item, group));
			}
		}
		this.packages = new Packages(loadedPackages);
	}

	public createPackageMap() {
		return new Map<string, Package>(this.packages.packages.map((pkg) => [pkg.name, pkg]));
	}

	public reload() {
		this.packages.packages.forEach((pkg) => pkg.reload());
	}

	public static async ensureInstalled(packages: Package[]) {
		const installedMonoRepo = new Set<MonoRepo>();
		const installPromises: Promise<ExecAsyncResult>[] = [];
		for (const pkg of packages) {
			if (pkg.monoRepo) {
				if (!installedMonoRepo.has(pkg.monoRepo)) {
					installedMonoRepo.add(pkg.monoRepo);
					installPromises.push(pkg.monoRepo.install());
				}
			} else {
				installPromises.push(pkg.install());
			}
		}
		const rets = await Promise.all(installPromises);
		return !rets.some((ret) => ret.error);
	}

	public async install() {
		return FluidRepo.ensureInstalled(this.packages.packages);
	}

	/**
	 * Transforms an absolute path to a path relative to the repo root.
	 *
	 * @param p - The path to make relative to the repo root.
	 * @returns the relative path.
	 */
	public relativeToRepo(p: string): string {
		// Replace \ in result with / in case OS is Windows.
		return path.relative(this.resolvedRoot, p).replace(/\\/g, "/");
	}
}<|MERGE_RESOLUTION|>--- conflicted
+++ resolved
@@ -30,7 +30,284 @@
 	 */
 	version?: typeof FLUIDBUILD_CONFIG_VERSION;
 
-<<<<<<< HEAD
+	/**
+	 * Build tasks and dependencies definitions
+	 */
+	tasks?: TaskDefinitionsOnDisk;
+
+	/**
+	 * A mapping of package or release group names to metadata about the package or release group. This can only be
+	 * configured in the repo-wide Fluid build config (the repo-root package.json).
+	 */
+	repoPackages?: {
+		[name: string]: IFluidRepoPackageEntry;
+	};
+
+	/**
+	 * Policy configuration for the `check:policy` command. This can only be configured in the repo-wide Fluid build
+	 * config (the repo-root package.json).
+	 */
+	policy?: PolicyConfig;
+
+	/**
+	 * Configuration for assert tagging.
+	 */
+	assertTagging?: AssertTaggingConfig;
+
+	/**
+	 * A mapping of branch names to previous version baseline styles. The type test generator takes this information
+	 * into account when calculating the baseline version to use when it's run on a particular branch. If this is not
+	 * defined for a branch or package, then that package will be skipped during type test generation.
+	 */
+	branchReleaseTypes?: {
+		[name: string]: VersionBumpType | PreviousVersionStyle;
+	};
+
+	/**
+	 * Configuration for the `generate:releaseNotes` command.
+	 */
+	releaseNotes?: ReleaseNotesConfig;
+}
+
+/**
+ * A type representing the different version constraint styles we use when determining the previous version for type
+ * test generation.
+ *
+ * The "base" versions are calculated by zeroing out all version segments lower than the base. That is, for a version v,
+ * the baseMajor version is `${v.major}.0.0` and the baseMinor version is `${v.major}.${v.minor}.0`.
+ *
+ * The "previous" versions work similarly, but the major/minor/patch segment is reduced by 1. That is, for a version v,
+ * the previousMajor version is `${min(v.major - 1, 1)}.0.0`, the previousMinor version is
+ * `${v.major}.${min(v.minor - 1, 0)}.0`, and the previousPatch is `${v.major}.${v.minor}.${min(v.patch - 1, 0)}.0`.
+ *
+ * The "previous" versions never roll back below 1 for the major version and 0 for minor and patch. That is, the
+ * previousMajor, previousMinor, and previousPatch versions for `1.0.0` are all `1.0.0`.
+ *
+ * @example
+ *
+ * Given the version 2.3.5:
+ *
+ * baseMajor: 2.0.0
+ * baseMinor: 2.3.0
+ * ~baseMinor: ~2.3.0
+ * previousPatch: 2.3.4
+ * previousMinor: 2.2.0
+ * previousMajor: 1.0.0
+ * ^previousMajor: ^1.0.0
+ * ^previousMinor: ^2.2.0
+ * ~previousMajor: ~1.0.0
+ * ~previousMinor: ~2.2.0
+ *
+ * @example
+ *
+ * Given the version 2.0.0-internal.2.3.5:
+ *
+ * baseMajor: 2.0.0-internal.2.0.0
+ * baseMinor: 2.0.0-internal.2.3.0
+ * ~baseMinor: >=2.0.0-internal.2.3.0 <2.0.0-internal.3.0.0
+ * previousPatch: 2.0.0-internal.2.3.4
+ * previousMinor: 2.0.0-internal.2.2.0
+ * previousMajor: 2.0.0-internal.1.0.0
+ * ^previousMajor: >=2.0.0-internal.1.0.0 <2.0.0-internal.2.0.0
+ * ^previousMinor: >=2.0.0-internal.2.2.0 <2.0.0-internal.3.0.0
+ * ~previousMajor: >=2.0.0-internal.1.0.0 <2.0.0-internal.1.1.0
+ * ~previousMinor: >=2.0.0-internal.2.2.0 <2.0.0-internal.2.2.0
+ *
+ * @example
+ *
+ * Given the version 2.0.0-internal.2.0.0:
+ *
+ * baseMajor: 2.0.0-internal.2.0.0
+ * baseMinor: 2.0.0-internal.2.0.0
+ * ~baseMinor: >=2.0.0-internal.2.0.0 <2.0.0-internal.2.1.0
+ * previousPatch: 2.0.0-internal.2.0.0
+ * previousMinor: 2.0.0-internal.2.0.0
+ * previousMajor: 2.0.0-internal.1.0.0
+ * ^previousMajor: >=2.0.0-internal.1.0.0 <2.0.0-internal.2.0.0
+ * ^previousMinor: >=2.0.0-internal.2.0.0 <2.0.0-internal.3.0.0
+ * ~previousMajor: >=2.0.0-internal.1.0.0 <2.0.0-internal.1.1.0
+ * ~previousMinor: >=2.0.0-internal.2.0.0 <2.0.0-internal.2.1.0
+ *
+ * @internal
+ */
+export type PreviousVersionStyle =
+	| "baseMajor"
+	| "baseMinor"
+	| "previousPatch"
+	| "previousMinor"
+	| "previousMajor"
+	| "~baseMinor"
+	| "^previousMajor"
+	| "^previousMinor"
+	| "~previousMajor"
+	| "~previousMinor";
+
+/**
+ * A short name for the section. Each section in a {@link ReleaseNotesConfig} must have a unique name.
+ */
+export type ReleaseNotesSectionName = string;
+
+/**
+ * Configuration for a release notes section.
+ */
+export interface ReleaseNotesSection {
+	/**
+	 * A full string to serve as the heading for the section when displayed in release notes.
+	 */
+	heading: string;
+}
+
+/**
+ * Configuration for the `generate:releaseNotes` command. If this configuration is not present in the config, the
+ * `generate:releaseNotes` command will report an error.
+ */
+export interface ReleaseNotesConfig {
+	sections: Record<ReleaseNotesSectionName, ReleaseNotesSection>;
+}
+
+/**
+ * Policy configuration for the `check:policy` command.
+ */
+export interface PolicyConfig {
+	additionalLockfilePaths?: string[];
+	pnpmSinglePackageWorkspace?: string[];
+	fluidBuildTasks: {
+		tsc: {
+			ignoreTasks: string[];
+			ignoreDependencies: string[];
+			ignoreDevDependencies: string[];
+		};
+	};
+	dependencies?: {
+		commandPackages: [string, string][];
+	};
+	/**
+	 * An array of strings/regular expressions. Paths that match any of these expressions will be completely excluded from
+	 * policy-check.
+	 */
+	exclusions?: string[];
+
+	/**
+	 * An object with handler name as keys that maps to an array of strings/regular expressions to
+	 * exclude that rule from being checked.
+	 */
+	handlerExclusions?: { [rule: string]: string[] };
+
+	packageNames?: PackageNamePolicyConfig;
+
+	/**
+	 * (optional) requirements to enforce against each public package.
+	 */
+	publicPackageRequirements?: PackageRequirements;
+}
+
+export interface AssertTaggingConfig {
+	assertionFunctions: { [functionName: string]: number };
+
+	/**
+	 * An array of paths under which assert tagging applies to. If this setting is provided, only packages whose paths
+	 * match the regular expressions in this setting will be assert-tagged.
+	 */
+	enabledPaths?: RegExp[];
+}
+
+/**
+ * Configuration for package naming and publication policies.
+ */
+export interface PackageNamePolicyConfig {
+	/**
+	 * A list of package scopes that are permitted in the repo.
+	 */
+	allowedScopes?: string[];
+	/**
+	 * A list of packages that have no scope.
+	 */
+	unscopedPackages?: string[];
+	/**
+	 * Packages that must be published.
+	 */
+	mustPublish: {
+		/**
+		 * A list of package names or scopes that must publish to npm, and thus should never be marked private.
+		 */
+		npm?: string[];
+
+		/**
+		 * A list of package names or scopes that must publish to an internal feed, and thus should always be marked
+		 * private.
+		 */
+		internalFeed?: string[];
+	};
+
+	/**
+	 * Packages that may or may not be published.
+	 */
+	mayPublish: {
+		/**
+		 * A list of package names or scopes that may publish to npm, and thus might or might not be marked private.
+		 */
+		npm?: string[];
+
+		/**
+		 * A list of package names or scopes that must publish to an internal feed, and thus might or might not be marked
+		 * private.
+		 */
+		internalFeed?: string[];
+	};
+}
+
+/**
+ * Expresses requirements for a given package, applied to its package.json.
+ */
+export interface PackageRequirements {
+	/**
+	 * (optional) list of script requirements for the package.
+	 */
+	requiredScripts?: ScriptRequirement[];
+
+	/**
+	 * (optional) list of required dev dependencies for the package.
+	 * @remarks Note: there is no enforcement of version requirements, only that a dependency on the specified name must exist.
+	 */
+	requiredDevDependencies?: string[];
+}
+
+/**
+ * Requirements for a given script.
+ */
+export interface ScriptRequirement {
+	/**
+	 * Name of the script to check.
+	 */
+	name: string;
+
+	/**
+	 * Body of the script being checked.
+	 * A contents match will be enforced iff {@link ScriptRequirement.bodyMustMatch}.
+	 * This value will be used as the default contents inserted by the policy resolver (regardless of {@link ScriptRequirement.bodyMustMatch}).
+	 */
+	body: string;
+
+	/**
+	 * Whether or not the script body is required to match {@link ScriptRequirement.body} when running the policy checker.
+	 * @defaultValue `false`
+	 */
+	bodyMustMatch?: boolean;
+}
+
+/**
+ * Metadata about known-broken types.
+ */
+export interface BrokenCompatSettings {
+	backCompat?: false;
+	forwardCompat?: false;
+}
+
+/**
+ * A mapping of a type name to its {@link BrokenCompatSettings}.
+ */
+export type BrokenCompatTypes = Partial<Record<string, BrokenCompatSettings>>;
+
 // Duplicate of the ApiLevel type defined in build-cli/src/library/apiLevel.ts
 // AB#12469 tracks moving the type test infra into build-cli, at which point this duplicate type won't be needed.
 export type ApiLevel = "public" | "beta" | "alpha" | "internal" | "legacy";
@@ -47,24 +324,15 @@
 
 	/**
 	 * An object containing types that are known to be broken.
-=======
-	/**
-	 * Build tasks and dependencies definitions
->>>>>>> b7e4e1e7
-	 */
-	tasks?: TaskDefinitionsOnDisk;
-
-	/**
-<<<<<<< HEAD
+	 */
+	broken: BrokenCompatTypes;
+
+	/**
 	 * If true, disables type test preparation and generation for the package.
 	 *
 	 * @defaultValue `false`
-=======
-	 * A mapping of package or release group names to metadata about the package or release group. This can only be
-	 * configured in the repo-wide Fluid build config (the repo-root package.json).
->>>>>>> b7e4e1e7
-	 */
-	repoPackages?: IFluidBuildDirs;
+	 */
+	disabled?: boolean;
 }
 
 export const defaultTypeValidationConfig: ITypeValidationConfig = {
