--- conflicted
+++ resolved
@@ -215,20 +215,10 @@
 	}
 
 	/**
-<<<<<<< HEAD
-	 * Returns an array containing all the files in the the provided path.
-	 * Returned paths are rooted at the root of the repo.
-	 * A given path will only be included once in the array; that is, there will be no duplicates.
-	 */
-	public async getFiles(directory: string): Promise<string[]> {
-		const command = `ls-files -cod --deduplicate --exclude-standard --full-name -- ${directory}`;
-		const results = await this.exec(command, `get files`);
-=======
 	 * Returns an array containing repo root-relative paths to files that are deleted in the working tree.
 	 */
 	public async getDeletedFiles(): Promise<string[]> {
 		const results = await this.exec(`status --porcelain`, `get deleted files`);
->>>>>>> debd2844
 		return results
 			.split("\n")
 			.filter((t) => t.startsWith(" D "))
