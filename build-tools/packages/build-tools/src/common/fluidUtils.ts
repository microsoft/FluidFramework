/*!
 * Copyright (c) Microsoft Corporation and contributors. All rights reserved.
 * Licensed under the MIT License.
 */

import * as childProcess from "node:child_process";
import { existsSync } from "node:fs";
import * as path from "node:path";
import { getPackages } from "@manypkg/get-packages";
import { cosmiconfigSync } from "cosmiconfig";
<<<<<<< HEAD
import registerDebug from "debug";
import findUp from "find-up";
import { readJson } from "fs-extra";
=======

>>>>>>> c6c41690
import { commonOptions } from "./commonOptions";
import { IFluidBuildConfig } from "./fluidRepo";
import { realpathAsync } from "./utils";

<<<<<<< HEAD
=======
// switch to regular import once building ESM
const findUp = import("find-up");

import registerDebug from "debug";
>>>>>>> c6c41690
const traceInit = registerDebug("fluid-build:init");

async function isFluidRootPackage(dir: string) {
	const filename = path.join(dir, "package.json");
	if (!existsSync(filename)) {
		traceInit(`InferRoot: package.json not found`);
		return false;
	}

	const parsed = await readJson(filename);
	if (parsed.private === true) {
		return true;
	}
	traceInit(`InferRoot: package.json not matched`);
	return false;
}

async function inferRoot(buildRoot: boolean) {
	const config = await (await findUp).findUp("fluidBuild.config.cjs", {
		cwd: process.cwd(),
		type: "file",
	});
	if (config !== undefined) {
		return path.dirname(config);
	}

	traceInit(`No fluidBuild.config.cjs found. Falling back to git root.`);
	try {
		// Use the git root as a fallback for older branches where the fluidBuild config is still in
		// package.json
		const gitRoot = childProcess
			.execSync("git rev-parse --show-toplevel", {
				encoding: "utf8",
				stdio: ["ignore", "pipe", "ignore"],
			})
			.trim();

		const gitRootPackageJson = path.join(gitRoot, "package.json");
		if (existsSync(gitRootPackageJson)) {
			if (!buildRoot) {
				return gitRoot;
			}
			// For build root, we require it to have fluidBuild property.
			const parsed = await readJson(gitRootPackageJson);
			if (parsed.fluidBuild !== undefined) {
				return gitRoot;
			}
		}
	} catch (e) {
		traceInit(`Error getting git root: ${e}`);
	}

	if (buildRoot) {
		// For fluid-build, just use the enclosing workspace or package if exists
		try {
			traceInit(`No git root found. Trying enclosing workspace/package`);
			const { rootDir } = await getPackages(process.cwd());
			return rootDir;
		} catch (e) {
			traceInit(`Error getting workspace packages: ${e}`);
		}
	}

	return undefined;
}

async function inferFluidRoot(buildRoot: boolean) {
	const rootDir = await inferRoot(buildRoot);
	if (rootDir === undefined) {
		return undefined;
	}

	// build root doesn't require the root to be a private package
	return buildRoot || (await isFluidRootPackage(rootDir)) ? rootDir : undefined;
}

export async function getResolvedFluidRoot(buildRoot = false) {
	let checkFluidRoot = true;
	let root = commonOptions.root;
	if (root) {
		traceInit(`Using argument root @ ${root}`);
	} else {
		root = await inferFluidRoot(buildRoot);
		if (root) {
			checkFluidRoot = false;
			traceInit(`Using inferred root @ ${root}`);
		} else if (commonOptions.defaultRoot) {
			root = commonOptions.defaultRoot;
			traceInit(`Using default root @ ${root}`);
		} else {
			throw new Error(
				`Unknown repo root. Specify it with --root or environment variable _FLUID_ROOT_`,
			);
		}
	}

	if (checkFluidRoot && !isFluidRootPackage(root)) {
		throw new Error(`'${root}' is not a root of Fluid repo.`);
	}

	const resolvedRoot = path.resolve(root);
	if (!existsSync(resolvedRoot)) {
		throw new Error(`Repo root '${resolvedRoot}' does not exist.`);
	}

	// Use realpath.native to get the case-sensitive path on windows
	return await realpathAsync(resolvedRoot);
}

/**
 * A cosmiconfig explorer to find the fluidBuild config. First looks for javascript config files and falls back to the
 * fluidBuild property in package.json. We create a single explorer here because cosmiconfig internally caches configs
 * for performance. The cache is per-explorer, so re-using the same explorer is a minor perf improvement.
 */
const configExplorer = cosmiconfigSync("fluidBuild", {
	searchPlaces: [`fluidBuild.config.cjs`, `fluidBuild.config.js`, "package.json"],
	packageProp: "fluidBuild",
});

/**
 * Loads an IFluidBuildConfig from the fluidBuild property in a package.json file, or from fluidBuild.config.[c]js.
 * Throw if not found.
 *
 * @param rootDir - The path to the root package.json to load.
 * @param noCache - If true, the config cache will be cleared and the config will be reloaded.
 * @returns The fluidBuild section of the package.json.
 */
export function loadFluidBuildConfig(rootDir: string, noCache = false): IFluidBuildConfig {
	const config = getFluidBuildConfig(rootDir, noCache);
	if (config === undefined) {
		throw new Error(`Error loading config.`);
	}
	return config;
}

/**
 * Get an IFluidBuildConfig from the fluidBuild property in a package.json file, or from fluidBuild.config.[c]js.
 *
 * @param rootDir - The path to the root package.json to load.
 * @param noCache - If true, the config cache will be cleared and the config will be reloaded.
 * @returns The fluidBuild section of the package.json, or undefined if not found
 */
export function getFluidBuildConfig(rootDir: string, noCache = false): IFluidBuildConfig {
	if (noCache === true) {
		configExplorer.clearCaches();
	}

	const config = configExplorer.search(rootDir);
	return config?.config;
}<|MERGE_RESOLUTION|>--- conflicted
+++ resolved
@@ -8,24 +8,14 @@
 import * as path from "node:path";
 import { getPackages } from "@manypkg/get-packages";
 import { cosmiconfigSync } from "cosmiconfig";
-<<<<<<< HEAD
-import registerDebug from "debug";
-import findUp from "find-up";
-import { readJson } from "fs-extra";
-=======
-
->>>>>>> c6c41690
 import { commonOptions } from "./commonOptions";
 import { IFluidBuildConfig } from "./fluidRepo";
 import { realpathAsync } from "./utils";
 
-<<<<<<< HEAD
-=======
 // switch to regular import once building ESM
 const findUp = import("find-up");
 
 import registerDebug from "debug";
->>>>>>> c6c41690
 const traceInit = registerDebug("fluid-build:init");
 
 async function isFluidRootPackage(dir: string) {
