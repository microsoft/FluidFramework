/*!
 * Copyright (c) Microsoft Corporation and contributors. All rights reserved.
 * Licensed under the MIT License.
 */
import { InterdependencyRange, DEFAULT_INTERDEPENDENCY_RANGE } from "@fluid-tools/version-tools";
import { getPackagesSync } from "@manypkg/get-packages";
import { readFileSync, readJsonSync } from "fs-extra";
import * as path from "path";
import YAML from "yaml";

import { IFluidBuildConfig, IFluidRepoPackage } from "./fluidRepo";
import { Logger, defaultLogger } from "./logging";
import { Package, PackageJson } from "./npmPackage";
import { execWithErrorAsync, existsSync, rimrafWithErrorAsync } from "./utils";

export type PackageManager = "npm" | "pnpm" | "yarn";

/**
 * A monorepo is a collection of packages that are versioned and released together.
 *
 * @remarks
 *
 * A monorepo is configured using either package.json or lerna.json. The files are checked in the following way:
 *
 * - If lerna.json exists, it is checked for a `packages` AND a `version` field.
 *
 * - If lerna.json contains BOTH of those fields, then the values in lerna.json will be used. Package.json will not be
 *   read.
 *
 * - If lerna.json contains ONLY the version field, it will be used.
 *
 * - Otherwise, if package.json exists, it is checked for a `workspaces` field and a `version` field.
 *
 * - If package.json contains a workspaces field, then packages will be loaded based on the globs in that field.
 *
 * - If the version was not defined in lerna.json, then the version value in package.json will be used.
 */
export class MonoRepo {
	public readonly packages: Package[] = [];
	public readonly version: string;
	public readonly workspaceGlobs: string[];
	private _packageJson: PackageJson;

	static load(group: string, repoPackage: IFluidRepoPackage, log: Logger) {
		const { directory, ignoredDirs, defaultInterdependencyRange } = repoPackage;
		let packageManager: PackageManager;
		let packageDirs: string[];

		try {
			const { tool, rootDir, packages } = getPackagesSync(directory);
			if (rootDir !== directory) {
				// This is a sanity check. this.repoPath is the path passed in when creating the MonoRepo object, while rootDir is
				// the dir that manypkg found. They should be the same.
				throw new Error(`rootDir ${rootDir} does not match repoPath ${directory}`);
			}
			if (tool.type !== "npm" && tool.type !== "pnpm" && tool.type !== "yarn") {
				throw new Error(`Unknown package manager ${tool.type}`);
			}
			if (packages.length === 1 && packages[0].dir === directory) {
				// this is a independent package
				return undefined;
			}
			packageManager = tool.type;
			packageDirs = packages.filter((pkg) => pkg.relativeDir !== ".").map((pkg) => pkg.dir);

			if (defaultInterdependencyRange === undefined) {
				log?.warning(
					`No defaultinterdependencyRange specified for ${group} release group. Defaulting to "${DEFAULT_INTERDEPENDENCY_RANGE}".`,
				);
			}
		} catch {
			return undefined;
		}

		return new MonoRepo(
			group,
			directory,
			defaultInterdependencyRange ?? DEFAULT_INTERDEPENDENCY_RANGE,
			packageManager,
			packageDirs,
			ignoredDirs,
			log,
		);
	}

	/**
	 * Creates a new monorepo.
	 *
	 * @param kind The 'kind' of monorepo this object represents.
	 * @param repoPath The path on the filesystem to the monorepo. This location is expected to have either a
	 * package.json file with a workspaces field, or a lerna.json file with a packages field.
	 * @param ignoredDirs Paths to ignore when loading the monorepo.
	 */
	constructor(
		public readonly kind: string,
		public readonly repoPath: string,
		public readonly interdependencyRange: InterdependencyRange,
		private readonly packageManager: PackageManager,
		packageDirs: string[],
		ignoredDirs?: string[],
		private readonly logger: Logger = defaultLogger,
	) {
		this.version = "";
		this.workspaceGlobs = [];
		const pnpmWorkspace = path.join(repoPath, "pnpm-workspace.yaml");
		const lernaPath = path.join(repoPath, "lerna.json");
		const yarnLockPath = path.join(repoPath, "yarn.lock");
		const packagePath = path.join(repoPath, "package.json");
		let versionFromLerna = false;

		if (!existsSync(packagePath)) {
			throw new Error(`ERROR: package.json not found in ${repoPath}`);
		}

		this._packageJson = readJsonSync(packagePath);

		const validatePackageManager = existsSync(pnpmWorkspace)
			? "pnpm"
			: existsSync(yarnLockPath)
			? "yarn"
			: "npm";

<<<<<<< HEAD
		if (packageManager !== validatePackageManager) {
=======
		// Treat lerna as "npm"
		const detectedPackageManager =
			packageManager.type === "lerna" ? "npm" : packageManager.type;

		if (this.packageManager !== detectedPackageManager) {
>>>>>>> 3a1050c8
			throw new Error(
				`Package manager mismatch between ${packageManager} and ${validatePackageManager}`,
			);
		}

		if (existsSync(lernaPath)) {
			const lerna = readJsonSync(lernaPath);
			if (packageManager === "pnpm") {
				const workspaceString = readFileSync(pnpmWorkspace, "utf-8");
				this.workspaceGlobs = YAML.parse(workspaceString).packages;
			} else if (lerna.packages !== undefined) {
				this.workspaceGlobs = lerna.packages;
			}

			if (lerna.version !== undefined) {
				logger.verbose(`${kind}: Loading version (${lerna.version}) from ${lernaPath}`);
				this.version = lerna.version;
				versionFromLerna = true;
			}
		} else {
			// Load globs from package.json directly
			if (this._packageJson.workspaces instanceof Array) {
				this.workspaceGlobs = this._packageJson.workspaces;
			} else {
				this.workspaceGlobs = (this._packageJson.workspaces as any).packages;
			}
		}

		if (!versionFromLerna) {
			this.version = this._packageJson.version;
			logger.verbose(
				`${kind}: Loading version (${this._packageJson.version}) from ${packagePath}`,
			);
		}

<<<<<<< HEAD
		logger.verbose(`${kind}: Loading packages from ${packageManager}`);
		for (const pkgDir of packageDirs) {
			this.packages.push(new Package(path.join(pkgDir, "package.json"), kind, this));
=======
		if (path.resolve(rootDir) !== this.repoPath) {
			// This is a sanity check. this.repoPath is the path passed in when creating the MonoRepo object, while rootDir is
			// the dir that manypkg found. They should be the same.
			throw new Error(`rootDir ${rootDir} does not match repoPath ${this.repoPath}`);
		}

		logger.verbose(`${kind}: Loading packages from ${this.packageManager}`);
		for (const pkg of discoveredPackages) {
			if (pkg.relativeDir !== ".") {
				this.packages.push(new Package(path.join(pkg.dir, "package.json"), kind, this));
			}
>>>>>>> 3a1050c8
		}
		return;
	}

	public static isSame(a: MonoRepo | undefined, b: MonoRepo | undefined) {
		return a !== undefined && a === b;
	}

	public get installCommand(): string {
		return this.packageManager === "pnpm"
			? "pnpm i"
			: this.packageManager === "yarn"
			? "npm run install-strict"
			: "npm i --no-package-lock --no-shrinkwrap";
	}

	public get fluidBuildConfig(): IFluidBuildConfig | undefined {
		return this._packageJson.fluidBuild;
	}

	public getNodeModulePath() {
		return path.join(this.repoPath, "node_modules");
	}

	public async install() {
		this.logger.info(`${this.kind}: Installing - ${this.installCommand}`);
		return execWithErrorAsync(this.installCommand, { cwd: this.repoPath }, this.repoPath);
	}
	public async uninstall() {
		return rimrafWithErrorAsync(this.getNodeModulePath(), this.repoPath);
	}
}<|MERGE_RESOLUTION|>--- conflicted
+++ resolved
@@ -48,7 +48,7 @@
 
 		try {
 			const { tool, rootDir, packages } = getPackagesSync(directory);
-			if (rootDir !== directory) {
+			if (path.resolve(rootDir) !== directory) {
 				// This is a sanity check. this.repoPath is the path passed in when creating the MonoRepo object, while rootDir is
 				// the dir that manypkg found. They should be the same.
 				throw new Error(`rootDir ${rootDir} does not match repoPath ${directory}`);
@@ -120,15 +120,11 @@
 			? "yarn"
 			: "npm";
 
-<<<<<<< HEAD
-		if (packageManager !== validatePackageManager) {
-=======
 		// Treat lerna as "npm"
 		const detectedPackageManager =
 			packageManager.type === "lerna" ? "npm" : packageManager.type;
 
 		if (this.packageManager !== detectedPackageManager) {
->>>>>>> 3a1050c8
 			throw new Error(
 				`Package manager mismatch between ${packageManager} and ${validatePackageManager}`,
 			);
@@ -164,23 +160,9 @@
 			);
 		}
 
-<<<<<<< HEAD
 		logger.verbose(`${kind}: Loading packages from ${packageManager}`);
 		for (const pkgDir of packageDirs) {
 			this.packages.push(new Package(path.join(pkgDir, "package.json"), kind, this));
-=======
-		if (path.resolve(rootDir) !== this.repoPath) {
-			// This is a sanity check. this.repoPath is the path passed in when creating the MonoRepo object, while rootDir is
-			// the dir that manypkg found. They should be the same.
-			throw new Error(`rootDir ${rootDir} does not match repoPath ${this.repoPath}`);
-		}
-
-		logger.verbose(`${kind}: Loading packages from ${this.packageManager}`);
-		for (const pkg of discoveredPackages) {
-			if (pkg.relativeDir !== ".") {
-				this.packages.push(new Package(path.join(pkg.dir, "package.json"), kind, this));
-			}
->>>>>>> 3a1050c8
 		}
 		return;
 	}
