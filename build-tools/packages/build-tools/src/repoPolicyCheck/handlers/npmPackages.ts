/*!
 * Copyright (c) Microsoft Corporation and contributors. All rights reserved.
 * Licensed under the MIT License.
 */
import * as child_process from "child_process";
import fs from "fs";
import { EOL as newline } from "os";
import path from "path";
import * as readline from "readline";
import replace from "replace-in-file";
import sortPackageJson from "sort-package-json";

import { PackageJson, updatePackageJsonFile } from "../../common/npmPackage";
import { getFluidBuildConfig } from "../../common/fluidUtils";
import { Handler, readFile, writeFile } from "../common";
import { PackageNamePolicyConfig } from "../../common/fluidRepo";

const licenseId = "MIT";
const author = "Microsoft and contributors";
const repository = "https://github.com/microsoft/FluidFramework.git";
const homepage = "https://fluidframework.com";
const trademark = `
## Trademark

This project may contain Microsoft trademarks or logos for Microsoft projects, products, or services. Use of these trademarks
or logos must follow Microsoft's [Trademark & Brand Guidelines](https://www.microsoft.com/en-us/legal/intellectualproperty/trademarks/usage/general).
Use of Microsoft trademarks or logos in modified versions of this project must not cause confusion or imply Microsoft sponsorship.
`;

// Some of our package scopes definitely should publish, and others should never publish.  If they should never
// publish, we want to add the "private": true flag to their package.json to prevent publishing, and conversely if
// they should always publish we should ensure the "private": true flag is not present.  There is then a third
// category of packages which may elect whether or not to publish -- we leave the choice up to those individual
// packages whether to set the flag.

/**
 * Whether the package is known to be a publicly published package for general use.
 */
export function packageMustPublishToNPM(name: string, config: PackageNamePolicyConfig): boolean {
	const mustPublish = config.mustPublish.npm;

	if (mustPublish === undefined) {
		return false;
	}

	for (const pkgOrScope of mustPublish) {
		if (
			(pkgOrScope.startsWith("@") && name.startsWith(`${pkgOrScope}/`)) ||
			name === pkgOrScope
		) {
			return true;
		}
	}

	return false;
}

/**
 * Whether the package is known to be an internally published package but not to NPM.
 * Note that packages published to NPM will also be published internally, however.
 * This should be a minimal set required for legacy compat of internal partners or internal CI requirements.
 */
export function packageMustPublishToInternalFeedOnly(
	name: string,
	config: PackageNamePolicyConfig,
): boolean {
	const mustPublish = config.mustPublish.internalFeed;

	if (mustPublish === undefined) {
		return false;
	}

	for (const pkgOrScope of mustPublish) {
		if (
			(pkgOrScope.startsWith("@") && name.startsWith(`${pkgOrScope}/`)) ||
			name === pkgOrScope
		) {
			return true;
		}
	}

	return false;
}

/**
 * Whether the package has the option to publicly publish if it chooses.
 * For example, an experimental package may choose to remain unpublished until it's ready for customers to try it out.
 */
export function packageMayChooseToPublishToNPM(
	name: string,
	config: PackageNamePolicyConfig,
): boolean {
	const mayPublish = config.mayPublish.npm;

	if (mayPublish === undefined) {
		return false;
	}

	for (const pkgOrScope of mayPublish) {
		if (
			(pkgOrScope.startsWith("@") && name.startsWith(`${pkgOrScope}/`)) ||
			name === pkgOrScope
		) {
			return true;
		}
	}

	return false;
}

/**
 * Whether the package has the option to publish to an internal feed if it chooses.
 */
export function packageMayChooseToPublishToInternalFeedOnly(
	name: string,
	config: PackageNamePolicyConfig,
): boolean {
	const mayPublish = config.mayPublish.internalFeed;

	if (mayPublish === undefined) {
		return false;
	}

	for (const pkgOrScope of mayPublish) {
		if (
			(pkgOrScope.startsWith("@") && name.startsWith(`${pkgOrScope}/`)) ||
			name === pkgOrScope
		) {
			return true;
		}
	}

	return false;
}

/**
 * If we haven't explicitly OK'd the package scope to publish in one of the categories above, it must be marked
 * private to prevent publishing.
 */
export function packageMustBePrivate(name: string, root: string): boolean {
	const config = getFluidBuildConfig(root).policy?.packageNames;

	if (config === undefined) {
		// Unless configured, all packages must be private
		return true;
	}

	return !(
		packageMustPublishToNPM(name, config) ||
		packageMayChooseToPublishToNPM(name, config) ||
		packageMustPublishToInternalFeedOnly(name, config) ||
		packageMayChooseToPublishToInternalFeedOnly(name, config)
	);
}

/**
 * If we know a package needs to publish somewhere, then it must not be marked private to allow publishing.
 */
export function packageMustNotBePrivate(name: string, root: string): boolean {
	const config = getFluidBuildConfig(root).policy?.packageNames;

	if (config === undefined) {
		// Unless configured, all packages must be private
		return false;
	}

	return (
		packageMustPublishToNPM(name, config) || packageMustPublishToInternalFeedOnly(name, config)
	);
}

/**
 * Whether the package either belongs to a known Fluid package scope or is a known unscoped package.
 */
function packageIsFluidPackage(name: string, root: string): boolean {
	const config = getFluidBuildConfig(root).policy?.packageNames;

	if (config === undefined) {
		// Unless configured, all packages are considered Fluid packages
		return true;
	}

	return packageScopeIsAllowed(name, config) || packageIsKnownUnscoped(name, config);
}

/**
 * Returns true if the package scope matches the .
 */
function packageScopeIsAllowed(name: string, config: PackageNamePolicyConfig): boolean {
	const allowedScopes = config?.allowedScopes;

	if (allowedScopes === undefined) {
		// No config, so all scopes are invalid.
		return false;
	}

	for (const allowedScope of allowedScopes) {
		if (name.startsWith(`${allowedScope}/`)) {
			return true;
		}
	}

	return false;
}

/**
 * Returns true if the name matches one of the configured known unscoped package names.
 */
function packageIsKnownUnscoped(name: string, config: PackageNamePolicyConfig): boolean {
	const unscopedPackages = config?.unscopedPackages;

	if (unscopedPackages === undefined) {
		// No config, return false for all values
		return false;
	}

	for (const allowedPackage of unscopedPackages) {
		if (name === allowedPackage) {
			return true;
		}
	}

	return false;
}

/**
 * An array of known npm feeds used in the Fluid Framework CI pipelines.
 */
export const feeds = [
	/**
	 * The public npm feed at npmjs.org.
	 */
	"public",

	/**
	 * Contains per-commit to microsoft/FluidFramework main releases of all Fluid packages that are available in the
	 * public feed, plus some internal-only packages.
	 */
	"internal-build",

	/**
	 * Contains test packages, i.e. packages published from a branch in the microsoft/FluidFramework repository beginning
	 * with test/.
	 */
	"internal-test",

	/**
	 * Contains packages private to the FluidFramework repository (@fluid-private packages). These should only be
	 * referenced as devDependencies by other packages in FluidFramework and its pipelines.
	 */
	"internal-dev",
] as const;

/**
 * A type representing the known npm feeds used in the Fluid Framework CI pipelines.
 */
export type Feed = (typeof feeds)[number];

/**
 * Type guard. Returns true if the provided string is a known npm feed.
 */
export function isFeed(str: string | undefined): str is Feed {
	if (str === undefined) {
		return false;
	}
	return feeds.includes(str as any);
}

/**
 * Determines if a package should be published to a specific npm feed per the provided config.
 */
export function packagePublishesToFeed(
	name: string,
	config: PackageNamePolicyConfig,
	feed: Feed,
): boolean {
	const publishPublic =
		packageMustPublishToNPM(name, config) || packageMayChooseToPublishToNPM(name, config);
	const publishInternalBuild =
		publishPublic || packageMustPublishToInternalFeedOnly(name, config);

	switch (feed) {
		case "public": {
			return publishPublic;
		}

		// The build and dev feed should be mutually exclusive
		case "internal-build": {
			return publishInternalBuild;
		}

		case "internal-dev": {
			return (
				!publishInternalBuild && packageMayChooseToPublishToInternalFeedOnly(name, config)
			);
		}

		case "internal-test": {
			return true;
		}
	}

	return false;
}

type IReadmeInfo =
	| {
			exists: false;
			filePath: string;
	  }
	| {
			exists: true;
			filePath: string;
			title: string;
			trademark: boolean;
			readme: string;
	  };

function getReadmeInfo(dir: string): IReadmeInfo {
	const filePath = path.join(dir, "README.md");
	if (!fs.existsSync(filePath)) {
		return { exists: false, filePath };
	}

	const readme = readFile(filePath);
	const lines = readme.split(/\r?\n/);
	const titleMatches = /^# (.+)$/.exec(lines[0]); // e.g. # @fluidframework/build-tools
	const title = titleMatches?.[1] ?? "";
	return {
		exists: true,
		filePath,
		title,
		trademark: readme.includes(trademark),
		readme,
	};
}

function ensurePrivatePackagesComputed(): void {
	if (privatePackages) {
		return;
	}

	privatePackages = new Set();
	const pathToGitRoot = child_process
		.execSync("git rev-parse --show-cdup", { encoding: "utf8" })
		.trim();
	const p = child_process.spawn("git", [
		"ls-files",
		"-co",
		"--exclude-standard",
		"--full-name",
		"**/package.json",
	]);
	const lineReader = readline.createInterface({
		input: p.stdout,
		terminal: false,
	});

	lineReader.on("line", (line) => {
		const filePath = path.join(pathToGitRoot, line).trim().replace(/\\/g, "/");
		if (fs.existsSync(filePath)) {
			const packageJson = JSON.parse(readFile(filePath));
			if (packageJson.private) {
				privatePackages.add(packageJson.name);
			}
		}
	});
}

let privatePackages: Set<string>;

const match = /(^|\/)package\.json/i;
export const handlers: Handler[] = [
	{
		name: "npm-package-metadata-and-sorting",
		match,
		handler: (file) => {
			let jsonStr: string;
			let json;
			try {
				jsonStr = readFile(file);
				json = JSON.parse(jsonStr);
			} catch (err) {
				return "Error parsing JSON file: " + file;
			}

			const ret: string[] = [];

			if (JSON.stringify(sortPackageJson(json)) != JSON.stringify(json)) {
				ret.push(`package.json not sorted`);
			}

			if (json.author !== author) {
				ret.push(`author: "${json.author}" !== "${author}"`);
			}

			if (json.license !== licenseId) {
				ret.push(`license: "${json.license}" !== "${licenseId}"`);
			}

			if (!json.repository) {
				ret.push(`repository field missing`);
			} else if (typeof json.repository === "string") {
				ret.push(`repository should be an object, not a string`);
			} else if (json.repository?.url !== repository) {
				ret.push(`repository.url: "${json.repository.url}" !== "${repository}"`);
			}

			if (!json.private && !json.description) {
				ret.push("description: must not be empty");
			}

			if (json.homepage !== homepage) {
				ret.push(`homepage: "${json.homepage}" !== "${homepage}"`);
			}

			if (ret.length > 1) {
				return `${ret.join(newline)}`;
			} else if (ret.length === 1) {
				return ret[0];
			}

			return undefined;
		},
		resolver: (file, root) => {
			updatePackageJsonFile(path.dirname(file), (json) => {
				json.author = author;
				json.license = licenseId;

				if (json.repository === undefined || typeof json.repository === "string") {
					json.repository = {
						type: "git",
						url: repository,
						directory: path.posix.relative(root, path.dirname(file)),
					};
				}

				json.homepage = homepage;
			});

			return { resolved: true };
		},
	},
	{
		// Verify that we're not introducing new scopes or unscoped packages unintentionally.
		// If you'd like to introduce a new package scope or a new unscoped package, please discuss it first.
		name: "npm-strange-package-name",
		match,
		handler: (file, root) => {
			let json: { name: string };
			try {
				json = JSON.parse(readFile(file));
			} catch (err) {
				return "Error parsing JSON file: " + file;
			}

			// "root" is the package name for monorepo roots, so ignore them
			if (!packageIsFluidPackage(json.name, root) && json.name !== "root") {
				const matched = json.name.match(/^(@.+)\//);
				if (matched !== null) {
					return `Scope ${matched[1]} is an unexpected Fluid scope`;
				} else {
					return `Package ${json.name} is an unexpected unscoped package`;
				}
			}
		},
	},
	{
		// Verify that packages are correctly marked private or not.
		// Also verify that non-private packages don't take dependencies on private packages.
		name: "npm-private-packages",
		match,
		handler: (file, root) => {
			let json: { name: string; private?: boolean; dependencies: Record<string, string> };
			try {
				json = JSON.parse(readFile(file));
			} catch (err) {
				return "Error parsing JSON file: " + file;
			}

			ensurePrivatePackagesComputed();
			const errors: string[] = [];

			if (json.private && packageMustNotBePrivate(json.name, root)) {
				errors.push(`Package ${json.name} must not be marked private`);
			}

			// Packages publish by default, so we need an explicit true flag to suppress publishing.
			if (json.private !== true && packageMustBePrivate(json.name, root)) {
				errors.push(`Package ${json.name} must be marked private`);
			}

			const deps = Object.keys(json.dependencies ?? {});
			if (json.private !== true && deps.some((name) => privatePackages.has(name))) {
				errors.push(
					`Non-private package must not depend on the private package(s): ${deps
						.filter((name) => privatePackages.has(name))
						.join(",")}`,
				);
			}

			if (errors.length > 0) {
				return `package.json private flag violations: ${newline}${errors.join(newline)}`;
			}
		},
	},
	{
		name: "npm-package-readmes",
		match,
		handler: (file) => {
			let json;
			try {
				json = JSON.parse(readFile(file));
			} catch (err) {
				return "Error parsing JSON file: " + file;
			}

			const packageName = json.name;
			const packageDir = path.dirname(file);
			const readmeInfo: IReadmeInfo = getReadmeInfo(packageDir);

			if (!readmeInfo.exists) {
				return `Package directory ${packageDir} contains no README.md`;
			} else if (readmeInfo.title !== packageName) {
				// These packages don't follow the convention of starting the readme with "# PackageName"
				const skip = ["root", "fluid-docs"].some((skipMe) => packageName === skipMe);
				if (!skip) {
					return `Readme in package directory ${packageDir} should begin with heading "${json.name}"`;
				}
			}

			if (fs.existsSync(path.join(packageDir, "Dockerfile"))) {
				if (!readmeInfo.trademark) {
					return `Readme in package directory ${packageDir} with Dockerfile should contain with trademark verbiage`;
				}
			}
		},
		resolver: (file) => {
			let json;
			try {
				json = JSON.parse(readFile(file));
			} catch (err) {
				return { resolved: false, message: "Error parsing JSON file: " + file };
			}

			const packageName = json.name;
			const packageDir = path.dirname(file);
			const readmeInfo: IReadmeInfo = getReadmeInfo(packageDir);
			const expectedTitle = `# ${json.name}`;
			const expectTrademark = fs.existsSync(path.join(packageDir, "Dockerfile"));
			if (!readmeInfo.exists) {
				if (expectTrademark) {
					writeFile(
						readmeInfo.filePath,
						`${expectedTitle}${newline}${newline}${trademark}`,
					);
				} else {
					writeFile(readmeInfo.filePath, `${expectedTitle}${newline}`);
				}
				return { resolved: true };
			}

			const fixTrademark =
				!readmeInfo.trademark && !readmeInfo.readme.includes("## Trademark");
			if (fixTrademark) {
				const existingNewLine = readmeInfo.readme[readmeInfo.readme.length - 1] === "\n";
				writeFile(
					readmeInfo.filePath,
					`${readmeInfo.readme}${existingNewLine ? "" : newline}${trademark}`,
				);
			}
			if (readmeInfo.title !== packageName) {
				replace.sync({
					files: readmeInfo.filePath,
					from: /^(.*)/,
					to: expectedTitle,
				});
			}

			return { resolved: readmeInfo.trademark || fixTrademark };
		},
	},
	{
		name: "npm-package-folder-name",
		match,
		handler: (file) => {
			let json;
			try {
				json = JSON.parse(readFile(file));
			} catch (err) {
				return "Error parsing JSON file: " + file;
			}

			const packageName = json.name;
			const packageDir = path.dirname(file);
			const [, scopedName] = packageName.split("/") as [string, string];
			const nameWithoutScope = scopedName ?? packageName;
			const folderName = path.basename(packageDir);

			// We expect the foldername to match the tail of the package name
			// Full match isn't required for cases where the package name is prefixed with names from earlier in the path
			if (!nameWithoutScope.toLowerCase().endsWith(folderName.toLowerCase())) {
				// These packages don't follow the convention of the dir matching the tail of the package name
				const skip = ["root"].some((skipMe) => packageName === skipMe);
				if (!skip) {
					return `Containing folder ${folderName} for package ${packageName} should be named similarly to the package`;
				}
			}
		},
	},
	{
		name: "npm-package-license",
		match,
		handler: (file, root) => {
			let json;
			try {
				json = JSON.parse(readFile(file));
			} catch (err) {
				return "Error parsing JSON file: " + file;
			}

			if (json.private) {
				return;
			}

			const packageName = json.name;
			const packageDir = path.dirname(file);
			const licensePath = path.join(packageDir, "LICENSE");
			const rootLicensePath = path.join(root, "LICENSE");

			if (!fs.existsSync(licensePath)) {
				return `LICENSE file missing for package ${packageName}`;
			}

			const licenseFile = readFile(licensePath);
			const rootFile = readFile(rootLicensePath);
			if (licenseFile !== rootFile) {
				return `LICENSE file in ${packageDir} doesn't match ${rootLicensePath}`;
			}
		},
		resolver: (file, root) => {
			const packageDir = path.dirname(file);
			const licensePath = path.join(packageDir, "LICENSE");
			const rootLicensePath = path.join(root, "LICENSE");
			try {
				fs.copyFileSync(rootLicensePath, licensePath);
			} catch {
				return {
					resolved: false,
					message: `Error copying file from ${rootLicensePath} to ${licensePath}`,
				};
			}
			return { resolved: true };
		},
	},
	{
		name: "npm-package-json-prettier",
		match,
		handler: (file) => {
			let json;

			try {
				json = JSON.parse(readFile(file));
			} catch (err) {
				return "Error parsing JSON file: " + file;
			}

			const hasScriptsField = Object.prototype.hasOwnProperty.call(json, "scripts");
			const missingScripts: string[] = [];

			if (hasScriptsField) {
				const hasPrettierScript = Object.prototype.hasOwnProperty.call(
					json.scripts,
					"prettier",
				);
				const hasPrettierFixScript = Object.prototype.hasOwnProperty.call(
					json.scripts,
					"prettier:fix",
				);
				const hasFormatScript = Object.prototype.hasOwnProperty.call(
					json.scripts,
					"format",
				);
				const isLernaFormat = json["scripts"]["format"]?.includes("lerna");

				if (!isLernaFormat) {
					if (hasPrettierScript || hasPrettierFixScript || hasFormatScript) {
						if (!hasPrettierScript) {
							missingScripts.push(`prettier`);
						}

						if (!hasPrettierFixScript) {
							missingScripts.push(`prettier:fix`);
						}

						if (!hasFormatScript) {
							missingScripts.push(`format`);
						}
					}
				}
			}

			return missingScripts.length > 0
				? `${file} is missing the following scripts: ${missingScripts.join("\n\t")}`
				: undefined;
		},
		resolver: (file) => {
			updatePackageJsonFile(path.dirname(file), (json) => {
				const hasScriptsField = Object.prototype.hasOwnProperty.call(json, "scripts");

				if (hasScriptsField) {
					const hasFormatScriptResolver = Object.prototype.hasOwnProperty.call(
						json.scripts,
						"format",
					);

					const hasPrettierScriptResolver = Object.prototype.hasOwnProperty.call(
						json.scripts,
						"prettier",
					);

					const hasPrettierFixScriptResolver = Object.prototype.hasOwnProperty.call(
						json.scripts,
						"prettier:fix",
					);

					if (
						hasFormatScriptResolver ||
						hasPrettierScriptResolver ||
						hasPrettierFixScriptResolver
					) {
						const formatScript = json.scripts?.format?.includes("lerna");
						const prettierScript = json.scripts?.prettier?.includes("--ignore-path");
						const prettierFixScript =
							json.scripts?.["prettier:fix"]?.includes("--ignore-path");

						if (json.scripts !== undefined && !formatScript) {
							json.scripts.format = "npm run prettier:fix";

							if (!prettierScript) {
								json.scripts.prettier = "prettier --check .";
							}

							if (!prettierFixScript) {
								json.scripts["prettier:fix"] = "prettier --write .";
							}
						}
					}
				}
			});

			return { resolved: true };
		},
	},
	{
		name: "npm-package-json-script-clean",
		match,
		handler: (file) => {
			let json;

			try {
				json = JSON.parse(readFile(file));
			} catch (err) {
				return "Error parsing JSON file: " + file;
			}

			const hasScriptsField = Object.prototype.hasOwnProperty.call(json, "scripts");
			const missingScripts: string[] = [];

			if (hasScriptsField) {
				const hasBuildScript = Object.prototype.hasOwnProperty.call(json.scripts, "build");
				const hasCleanScript = Object.prototype.hasOwnProperty.call(json.scripts, "clean");

				if (hasBuildScript && !hasCleanScript) {
					missingScripts.push(`clean`);
				}
			}

			return missingScripts.length > 0
				? `${file} is missing the following scripts: \n\t${missingScripts.join("\n\t")}`
				: undefined;
		},
	},
	{
		name: "npm-package-json-script-dep",
		match,
		handler: (file, root) => {
			const manifest = getFluidBuildConfig(root);
			const commandPackages = manifest.policy?.dependencies?.commandPackages;
			if (commandPackages === undefined) {
				return;
			}
			const commandDep = new Map(commandPackages);
			let json;

			try {
				json = JSON.parse(readFile(file));
			} catch (err) {
				return "Error parsing JSON file: " + file;
			}

			const hasScriptsField = Object.prototype.hasOwnProperty.call(json, "scripts");
			const missingDeps: string[] = [];

			if (hasScriptsField) {
				const commands = new Set(
					Object.values(json.scripts as string[]).map((s) => s.split(" ")[0]),
				);
				for (const command of commands.values()) {
					const dep = commandDep.get(command);
					if (
						dep &&
						json.dependencies?.[dep] === undefined &&
						json.devDependencies?.[dep] === undefined
					) {
						missingDeps.push(`Package '${dep}' missing needed by command '${command}'`);
					}
				}
			}

			return missingDeps.length > 0
				? `${file} is missing the following dependencies or devDependencies: \n\t${missingDeps.join(
						"\n\t",
				  )}`
				: undefined;
		},
	},
	{
		name: "npm-package-json-test-scripts",
		match,
		handler: (file) => {
			// This rules enforces that if the package have test files (in 'src/test', excluding 'src/test/types'),
			// or mocha/jest dependencies, it should have a test scripts so that the pipeline will pick it up

			let json;

			try {
				json = JSON.parse(readFile(file));
			} catch (err) {
				return "Error parsing JSON file: " + file;
			}

			const packageDir = path.dirname(file);
			const scripts = json.scripts;
			if (
				scripts !== undefined &&
				Object.keys(scripts).some((name) => name.startsWith("test"))
			) {
				// Found test script
				return undefined;
			}

			const testDir = path.join(packageDir, "src", "test");
			if (fs.existsSync(testDir)) {
				const info = fs.readdirSync(testDir, { withFileTypes: true });
				if (
					info.some(
						(e) =>
							path.extname(e.name) === ".ts" ||
							(e.isDirectory() && e.name !== "types"),
					)
				) {
					return "Test files exists but no test scripts";
				}
			}

			const dep = ["mocha", "@types/mocha", "jest", "@types/jest"];
			if (
				(json.dependencies &&
					Object.keys(json.dependencies).some((name) => dep.includes(name))) ||
				(json.devDependencies &&
					Object.keys(json.devDependencies).some((name) => dep.includes(name)))
			) {
				return `Package has one of "${dep.join()}" dependency but no test scripts`;
			}
		},
	},
	{
		name: "npm-package-json-test-scripts-split",
		match,
		handler: (file) => {
			// This rule enforces that because the pipeline split running these test in different steps, each project
			// has the split set up property (into test:mocha, test:jest and test:realsvc). Release groups that don't
			// have splits in the pipeline is excluded in the "handlerExclusions" in the fluidBuild.config.cjs
			let json;

			try {
				json = JSON.parse(readFile(file));
			} catch (err) {
				return "Error parsing JSON file: " + file;
			}

			const scripts = json.scripts;
			if (scripts === undefined) {
				return undefined;
			}
			const testScript = scripts["test"];

			const splitTestScriptNames = ["test:mocha", "test:jest", "test:realsvc"];

			if (testScript === undefined) {
				if (splitTestScriptNames.some((name) => scripts[name] !== undefined)) {
					return "Missing 'test' scripts";
				}
				return undefined;
			}

			const actualSplitTestScriptNames = splitTestScriptNames.filter(
				(name) => scripts[name] !== undefined,
			);

			if (actualSplitTestScriptNames.length === 0) {
				if (!testScript.startsWith("echo ")) {
					return "Missing split test scripts. The 'test' script must call one or more \"split\" scripts like 'test:mocha', 'test:jest', or 'test:realsvc'.";
				}
				return undefined;
			}
			const expectedTestScript = actualSplitTestScriptNames
				.map((name) => `npm run ${name}`)
				.join(" && ");
			if (testScript !== expectedTestScript) {
				return `Unexpected test script:\n\tactual: ${testScript}\n\texpected: ${expectedTestScript}`;
			}
		},
	},
	{
		name: "npm-package-json-script-mocha-config",
		match,
		handler: (file) => {
			// This rule enforces that mocha will use a config file and setup both the console, json and xml reporters.
			let json;
			try {
				json = JSON.parse(readFile(file));
			} catch (err) {
				return "Error parsing JSON file: " + file;
			}

			const scripts = json.scripts;
			if (scripts === undefined) {
				return undefined;
			}
			const mochaScriptName = scripts["test:mocha"] !== undefined ? "test:mocha" : "test";
			const mochaScript = scripts[mochaScriptName];

			if (mochaScript === undefined || !mochaScript.startsWith("mocha")) {
				// skip irregular test script for now
				return undefined;
			}

			const packageDir = path.dirname(file);
			const mochaRcNames = [".mocharc", ".mocharc.js", ".mocharc.json", ".mocharc.cjs"];
			const mochaRcName = mochaRcNames.find((name) =>
				fs.existsSync(path.join(packageDir, name)),
			);

			if (mochaRcName === undefined) {
				if (!mochaScript.includes(" --config ")) {
					return "Missing config arguments";
				}
			}
		},
	},

	{
		name: "npm-package-json-script-jest-config",
		match,
		handler: (file) => {
			// This rule enforces that jest will use a config file and setup both the default (console) and junit reporters.
			let json;

			try {
				json = JSON.parse(readFile(file));
			} catch (err) {
				return "Error parsing JSON file: " + file;
			}

			const scripts = json.scripts;
			if (scripts === undefined) {
				return undefined;
			}
			const jestScriptName = scripts["test:jest"] !== undefined ? "test:jest" : "test";
			const jestScript = scripts[jestScriptName];

			if (jestScript === undefined || !jestScript.startsWith("jest")) {
				// skip irregular test script for now
				return undefined;
			}

			const packageDir = path.dirname(file);
			const jestFileName = ["jest.config.js", "jest.config.cjs"].find((name) =>
				fs.existsSync(path.join(packageDir, name)),
			);
			if (jestFileName === undefined) {
				return `Missing jest config file.`;
			}

			const jestConfigFile = path.join(packageDir, jestFileName);
			// eslint-disable-next-line @typescript-eslint/no-var-requires
			const config = require(path.resolve(jestConfigFile));
			if (config.reporters === undefined) {
				return `Missing reporters in '${jestConfigFile}'`;
			}

			const expectedReporter = [
				"default",
				[
					"jest-junit",
					{
						outputDirectory: "nyc",
						outputName: "jest-junit-report.xml",
					},
				],
			];

			if (JSON.stringify(config.reporters) !== JSON.stringify(expectedReporter)) {
				return `Unexpected reporters in '${jestConfigFile}'`;
			}

			if (json["jest-junit"] !== undefined) {
				return `Extraneous jest-unit config in ${file}`;
			}
		},
	},
	{
		name: "npm-package-json-esm",
		match,
		handler: (file) => {
			// This rule enforces that we have a module field in the package iff we have a ESM build
			// So that tools like webpack will pack up the right version.
			let json;

			try {
				json = JSON.parse(readFile(file));
			} catch (err) {
				return "Error parsing JSON file: " + file;
			}

			const scripts = json.scripts;
			if (scripts === undefined) {
				return undefined;
			}
			// Using the heuristic that our package use "build:esnext" or "tsc:esnext" to indicate
			// that it has a ESM build.
			const esnextScriptsNames = ["build:esnext", "tsc:esnext"];
			const hasBuildEsNext = esnextScriptsNames.some((name) => scripts[name] !== undefined);
			const hasModuleOutput = json.module !== undefined;

			if (hasBuildEsNext) {
				if (!hasModuleOutput) {
					return "Missing 'module' field in package.json for ESM build";
				}
			} else {
				// If we don't have a separate esnext build, it's still ok to have the "module"
				// field if it is the same as "main"
				if (hasModuleOutput && json.main !== json.module) {
					return "Missing ESM build script while package.json has 'module' field";
				}
			}
		},
	},
	{
		name: "npm-package-json-clean-script",
		match,
		handler: (file) => {
			// This rule enforces the "clean" script will delete all the build and test output
			let json;

			try {
				json = JSON.parse(readFile(file));
			} catch (err) {
				return "Error parsing JSON file: " + file;
			}

			const scripts = json.scripts;
			if (scripts === undefined) {
				return undefined;
			}

			const cleanScript = scripts.clean;
			if (cleanScript) {
				// Ignore clean scripts that are root of the release group
				if (cleanScript.startsWith("pnpm") || cleanScript.startsWith("fluid-build")) {
					return undefined;
				}

				// Enforce clean script prefix
				if (!cleanScript.startsWith("rimraf --glob ")) {
					return "'clean' script should start with 'rimraf --glob'";
				}
			}

			const missing = missingCleanDirectories(scripts);

			if (missing.length !== 0) {
				return `'clean' script missing the following:${missing
					.map((i) => `\n\t${i}`)
					.join("")}`;
			}

			const clean = scripts["clean"];
			if (clean && clean.startsWith("rimraf ")) {
				if (clean.includes('"')) {
					return "'clean' script using double quotes instead of single quotes";
				}

				if (!clean.includes("'")) {
					return "'clean' script rimraf argument should have single quotes";
				}
			}
		},
		resolver: (file) => {
			const result: { resolved: boolean; message?: string } = { resolved: true };
			updatePackageJsonFile(path.dirname(file), (json) => {
				const missing = missingCleanDirectories(json.scripts);
				const clean = json.scripts["clean"] ?? "rimraf --glob";
				if (clean.startsWith("rimraf --glob")) {
					result.resolved = false;
					result.message =
						"Unable to fix 'clean' script that doesn't start with 'rimraf --glob'";
				}
				if (missing.length === 0) {
					return;
				}
				json.scripts["clean"] = `${clean} ${missing.map((name) => `'${name}'`).join(" ")}`;
			});

			return result;
		},
	},
	{
		name: "npm-package-types-field",
		match,
		handler: (file) => {
			// This rule enforces each package has a types field in its package.json
			let json: PackageJson;

			try {
				json = JSON.parse(readFile(file));
			} catch (err) {
				return "Error parsing JSON file: " + file;
			}

			if (
				// Ignore private packages...
				json.private === true ||
				// and those without main/module defined
				(json.main === undefined && json.module === undefined) ||
				// and packages without a tsconfig
				!fs.existsSync(path.join(path.dirname(file), "tsconfig.json"))
			) {
				return;
			}

			if (json.types === undefined) {
				return "Missing 'types' field in package.json.";
			}
		},
	},
	{
		// This rule enforces each package has an exports field in its package.json. It also verifies that the values in the
		// exports["."] field match the ones in the main/module/types fields.
		name: "npm-package-exports-field",
		match,
		handler: (file) => {
			let json: PackageJson;

			try {
				json = JSON.parse(readFile(file));
			} catch (err) {
				return "Error parsing JSON file: " + file;
			}

			if (!shouldCheckExportsField(json)) {
				return;
			}

			const exportsField = json.exports;
			if (exportsField === undefined) {
				return "Missing 'exports' field in package.json.";
			}

			const exportsRoot = exportsField?.["."];
			if (exportsRoot === undefined) {
				return "Missing '.' entry in 'exports' field in package.json.";
			}

			if (json.main === undefined) {
<<<<<<< HEAD
				return "Missing 'main' entry in package.json.";
			}

			const isCJSOnly = json.module === undefined;
			const isESMOnly = json.type === "module";

			if (!isESMOnly) {
				// CJS exports
				const requireField =
					exportsRoot?.require?.default === undefined
						? undefined
						: normalizePathField(exportsRoot?.require?.default);
				const mainField = normalizePathField(json.main);
				if (requireField !== mainField) {
					return `Incorrect 'require' entry in 'exports' field in package.json. Expected '${mainField}', got '${requireField}'`;
				}
			}

			if (!isCJSOnly) {
				// ESM exports
				const importField =
					exportsRoot?.import?.default === undefined
						? undefined
						: normalizePathField(exportsRoot?.import?.default);
				// eslint-disable-next-line @typescript-eslint/no-non-null-assertion
				const moduleField = normalizePathField(json.module!);
=======
				return "Missing 'main' extry in package.json.";
			}

			// CJS exports
			const requireField =
				exportsRoot?.require?.default === undefined
					? undefined
					: normalizePathField(exportsRoot?.require?.default);
			const mainField = normalizePathField(json.main);
			if (requireField !== mainField) {
				return `Incorrect 'require' entry in 'exports' field in package.json. Expected '${mainField}', got '${requireField}'`;
			}

			// ESM exports
			const importField =
				exportsRoot?.import?.default === undefined
					? undefined
					: normalizePathField(exportsRoot?.import?.default);
			if (json.module !== undefined) {
				const moduleField = normalizePathField(json.module);
>>>>>>> 5b580d3b
				if (importField !== moduleField) {
					return `Incorrect 'import' entry in 'exports' field in package.json. Expected '${moduleField}', got '${importField}'`;
				}
			}
		},
		resolver: (file) => {
			const result: { resolved: boolean; message?: string } = { resolved: true };
<<<<<<< HEAD

=======
>>>>>>> 5b580d3b
			updatePackageJsonFile(path.dirname(file), (json) => {
				if (shouldCheckExportsField(json)) {
					try {
						const exportsField = generateExportsField(json);
						json.exports = exportsField;
					} catch (error: unknown) {
						result.resolved = false;
						result.message = (error as Error).message;
					}
				}
			});

			return result;
		},
	},
];

function missingCleanDirectories(scripts: any) {
	const expectedClean: string[] = [];

	if (scripts["tsc"]) {
		expectedClean.push("dist");
	}

	// Using the heuristic that our package use "build:esnext" or "tsc:esnext" to indicate
	// that it has a ESM build.
	const esnextScriptsNames = ["build:esnext", "tsc:esnext"];
	const hasBuildEsNext = esnextScriptsNames.some((name) => scripts[name] !== undefined);
	if (hasBuildEsNext) {
		expectedClean.push("lib");
	}

	if (scripts["build"]?.startsWith("fluid-build")) {
		expectedClean.push("*.tsbuildinfo");
		expectedClean.push("*.build.log");
	}

	if (scripts["build:docs"]) {
		expectedClean.push("_api-extractor-temp");
	}

	if (scripts["test"] && !scripts["test"].startsWith("echo")) {
		expectedClean.push("nyc");
	}
	return expectedClean.filter((name) => !scripts.clean?.includes(name));
}

<<<<<<< HEAD
/**
 * Generates an 'exports' field for a package based on the value of other fields in package.json.
 */
function generateExportsField(json: PackageJson) {
	if (json.types === undefined && json.typings === undefined) {
		throw new Error(
			"The 'types' and 'typings' field are both undefined. At least one must be defined (types is preferred).",
=======
function generateExportsField(json: PackageJson) {
	if (json.types === undefined && json.typings === undefined) {
		throw new Error(
			"The 'types' and 'typings' field are both undefined. At least one must be defined.",
>>>>>>> 5b580d3b
		);
	}

	if (json.main === undefined) {
		throw new Error("The 'main' field is undefined. It must have a value.");
	}

	// One of the values is guaranteed to be defined because of earlier checks
	// eslint-disable-next-line @typescript-eslint/no-non-null-assertion
	const cjsTypes = normalizePathField((json.types ?? json.typings)!);

<<<<<<< HEAD
	const isCJSOnly = json.module === undefined;
	const isESMOnly = json.type === "module";

	if (isESMOnly) {
		// Package appears to be CJS only
		return {
			".": {
				import: {
					// Assume the types field is the ESM types since this is an ESM-only package.
=======
	if (json.module === undefined) {
		const exports = {
			".": {
				require: {
>>>>>>> 5b580d3b
					types: cjsTypes,
					default: normalizePathField(json.main),
				},
			},
		};
<<<<<<< HEAD
	}

	if (isCJSOnly) {
		// Package appears to be CJS only
		const exports = {
			".": {
=======
		return exports;
	} else {
		// Assume esm types are the same name as cjs, but in a different path.
		const esmDir = path.dirname(json.module);
		const typesFile = path.basename(cjsTypes.toString());
		const esmTypes = normalizePathField(path.join(esmDir, typesFile));

		const exports = {
			".": {
				import: {
					types: esmTypes,
					default: normalizePathField(json.module ?? json.main),
				},
>>>>>>> 5b580d3b
				require: {
					types: cjsTypes,
					default: normalizePathField(json.main),
				},
			},
		};
		return exports;
	}
<<<<<<< HEAD

	// Package has both CJS and ESM

	// Assume esm types are the same name as cjs, but in a different path.
	// eslint-disable-next-line @typescript-eslint/no-non-null-assertion -- an earlier check guarantees module is defined
	const esmDir = path.dirname(json.module!);
	const typesFile = path.basename(cjsTypes.toString());
	const esmTypes = normalizePathField(path.join(esmDir, typesFile));

	const exports = {
		".": {
			import: {
				types: esmTypes,
				default: normalizePathField(json.module ?? json.main),
			},
			require: {
				types: cjsTypes,
				default: normalizePathField(json.main),
			},
		},
	};
	return exports;
=======
>>>>>>> 5b580d3b
}

/**
 * Returns true if the package should be checked for an exports field.
 */
function shouldCheckExportsField(json: PackageJson): boolean {
	if (
		// skip private packages
		json.private === true ||
		// and those with no main entrypoint
		json.main === undefined ||
		// packages with browser entrypoints require special attention, so ignoring here.
		json.browser !== undefined ||
		// skip if both the types/typings fields are missing
		(json.types === undefined && json.typings === undefined)
	) {
		return false;
	}
	return true;
}

/**
<<<<<<< HEAD
 * Normalizes a relative path value so it has a leading './'
 *
 * @remarks
 *
 * Does not work with absolute paths.
=======
 * Normalizes a path value so it has a leading './'
>>>>>>> 5b580d3b
 */
function normalizePathField(pathIn: string) {
	if (pathIn === "" || pathIn === undefined) {
		throw new Error(`Invalid path!`);
	}
	if (pathIn.startsWith("./")) {
		return pathIn;
	}
	return `./${pathIn}`;
}<|MERGE_RESOLUTION|>--- conflicted
+++ resolved
@@ -1185,7 +1185,6 @@
 			}
 
 			if (json.main === undefined) {
-<<<<<<< HEAD
 				return "Missing 'main' entry in package.json.";
 			}
 
@@ -1212,28 +1211,6 @@
 						: normalizePathField(exportsRoot?.import?.default);
 				// eslint-disable-next-line @typescript-eslint/no-non-null-assertion
 				const moduleField = normalizePathField(json.module!);
-=======
-				return "Missing 'main' extry in package.json.";
-			}
-
-			// CJS exports
-			const requireField =
-				exportsRoot?.require?.default === undefined
-					? undefined
-					: normalizePathField(exportsRoot?.require?.default);
-			const mainField = normalizePathField(json.main);
-			if (requireField !== mainField) {
-				return `Incorrect 'require' entry in 'exports' field in package.json. Expected '${mainField}', got '${requireField}'`;
-			}
-
-			// ESM exports
-			const importField =
-				exportsRoot?.import?.default === undefined
-					? undefined
-					: normalizePathField(exportsRoot?.import?.default);
-			if (json.module !== undefined) {
-				const moduleField = normalizePathField(json.module);
->>>>>>> 5b580d3b
 				if (importField !== moduleField) {
 					return `Incorrect 'import' entry in 'exports' field in package.json. Expected '${moduleField}', got '${importField}'`;
 				}
@@ -1241,10 +1218,6 @@
 		},
 		resolver: (file) => {
 			const result: { resolved: boolean; message?: string } = { resolved: true };
-<<<<<<< HEAD
-
-=======
->>>>>>> 5b580d3b
 			updatePackageJsonFile(path.dirname(file), (json) => {
 				if (shouldCheckExportsField(json)) {
 					try {
@@ -1292,7 +1265,6 @@
 	return expectedClean.filter((name) => !scripts.clean?.includes(name));
 }
 
-<<<<<<< HEAD
 /**
  * Generates an 'exports' field for a package based on the value of other fields in package.json.
  */
@@ -1300,12 +1272,6 @@
 	if (json.types === undefined && json.typings === undefined) {
 		throw new Error(
 			"The 'types' and 'typings' field are both undefined. At least one must be defined (types is preferred).",
-=======
-function generateExportsField(json: PackageJson) {
-	if (json.types === undefined && json.typings === undefined) {
-		throw new Error(
-			"The 'types' and 'typings' field are both undefined. At least one must be defined.",
->>>>>>> 5b580d3b
 		);
 	}
 
@@ -1317,7 +1283,6 @@
 	// eslint-disable-next-line @typescript-eslint/no-non-null-assertion
 	const cjsTypes = normalizePathField((json.types ?? json.typings)!);
 
-<<<<<<< HEAD
 	const isCJSOnly = json.module === undefined;
 	const isESMOnly = json.type === "module";
 
@@ -1327,39 +1292,17 @@
 			".": {
 				import: {
 					// Assume the types field is the ESM types since this is an ESM-only package.
-=======
-	if (json.module === undefined) {
-		const exports = {
-			".": {
-				require: {
->>>>>>> 5b580d3b
 					types: cjsTypes,
 					default: normalizePathField(json.main),
 				},
 			},
 		};
-<<<<<<< HEAD
 	}
 
 	if (isCJSOnly) {
 		// Package appears to be CJS only
 		const exports = {
 			".": {
-=======
-		return exports;
-	} else {
-		// Assume esm types are the same name as cjs, but in a different path.
-		const esmDir = path.dirname(json.module);
-		const typesFile = path.basename(cjsTypes.toString());
-		const esmTypes = normalizePathField(path.join(esmDir, typesFile));
-
-		const exports = {
-			".": {
-				import: {
-					types: esmTypes,
-					default: normalizePathField(json.module ?? json.main),
-				},
->>>>>>> 5b580d3b
 				require: {
 					types: cjsTypes,
 					default: normalizePathField(json.main),
@@ -1368,7 +1311,6 @@
 		};
 		return exports;
 	}
-<<<<<<< HEAD
 
 	// Package has both CJS and ESM
 
@@ -1391,8 +1333,6 @@
 		},
 	};
 	return exports;
-=======
->>>>>>> 5b580d3b
 }
 
 /**
@@ -1415,15 +1355,11 @@
 }
 
 /**
-<<<<<<< HEAD
  * Normalizes a relative path value so it has a leading './'
  *
  * @remarks
  *
  * Does not work with absolute paths.
-=======
- * Normalizes a path value so it has a leading './'
->>>>>>> 5b580d3b
  */
 function normalizePathField(pathIn: string) {
 	if (pathIn === "" || pathIn === undefined) {
