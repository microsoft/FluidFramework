--- conflicted
+++ resolved
@@ -27,11 +27,7 @@
 	let ignore = fluidBuildTasksTscIgnoreTasksCache.get(rootDir);
 	if (ignore === undefined) {
 		const ignoreArray =
-<<<<<<< HEAD
-			getFluidBuildConfig(rootDir)?.policy?.fluidBuildTasks?.tsc?.ignoreTasks;
-=======
 			loadFluidBuildConfig(rootDir)?.policy?.fluidBuildTasks?.tsc?.ignoreTasks;
->>>>>>> 1ace5ca3
 		ignore = ignoreArray ? new Set(ignoreArray) : new Set();
 		fluidBuildTasksTscIgnoreTasksCache.set(rootDir, ignore);
 	}
