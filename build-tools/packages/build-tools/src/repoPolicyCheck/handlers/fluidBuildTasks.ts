--- conflicted
+++ resolved
@@ -84,7 +84,10 @@
  */
 function findScript(json: PackageJson, command: string) {
 	// Multiple scripts can have the same command, we want to find the best one.
-	let bestScript: { rank: number; script: string | undefined } = { rank: 0, script: undefined };
+	let bestScript: { rank: number; script: string | undefined } = {
+		rank: 0,
+		script: undefined,
+	};
 	for (const script in json.scripts) {
 		// eslint-disable-next-line @typescript-eslint/no-non-null-assertion
 		const scriptCommands = json.scripts[script]!.split("&&");
@@ -313,11 +316,7 @@
 	root: string,
 	json: PackageJson,
 	taskName: string,
-<<<<<<< HEAD
-	searchDep: string,
-=======
 	searchDeps: string[],
->>>>>>> 312e17d9
 ) {
 	const rootConfig = getFluidBuildConfig(root);
 	const globalTaskDefinitions = normalizeGlobalTaskDefinitions(rootConfig?.tasks);
@@ -366,12 +365,7 @@
 	const missingTaskDependencies = taskDeps
 		.filter(
 			(taskDep) =>
-				!hasTaskDependency(
-					root,
-					json,
-					taskName,
-					Array.isArray(taskDep) ? taskDep : [taskDep],
-				),
+				!hasTaskDependency(root, json, taskName, Array.isArray(taskDep) ? taskDep : [taskDep]),
 		)
 		.map((dep) => (Array.isArray(dep) ? dep.join(" or ") : dep));
 
