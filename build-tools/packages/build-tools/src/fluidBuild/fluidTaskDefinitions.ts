--- conflicted
+++ resolved
@@ -77,8 +77,6 @@
 	 * @defaultValue `["input"]`
 	 */
 	gitignore?: GitIgnoreSetting;
-<<<<<<< HEAD
-=======
 
 	/**
 	 * Specify whether the task will depend on the package/workspace lock file, this task will be rebuilt if the lock file
@@ -90,7 +88,6 @@
 	 * and set this to false.
 	 */
 	includeLockFiles?: boolean;
->>>>>>> ad6e1500
 }
 
 export interface TaskConfig {
