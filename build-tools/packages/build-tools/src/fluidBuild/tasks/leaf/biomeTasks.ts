/*!
 * Copyright (c) Microsoft Corporation and contributors. All rights reserved.
 * Licensed under the MIT License.
 */

import { readFile } from "fs/promises";
import path from "path";
import ignore from "ignore";
import * as JSON5 from "json5";
import { merge } from "ts-deepmerge";
import { getResolvedFluidRoot } from "../../../common/fluidUtils";
import { GitRepo } from "../../../common/gitRepo";
import { LeafWithFileStatDoneFileTask } from "./leafTask";

// switch to regular import once building ESM
const findUp = import("find-up");

/**
<<<<<<< HEAD
 * A type defining the Biome config file. Only the fields we care about are included.
 *
 * @privateRemarks
 *
 * Biome does have a JSON schema for the config format, so in the future if we need more comprehensive config file
 * handling, this should be updated to use the schema instead.
 */
interface BiomeConfig {
	extends?: string[];
	files?: {
		ignore?: string[];
	};
	formatter?: {
		ignore?: string[];
	};
}

/**
 * This task enables incremental build support for Biome formatting tasks. It reads Biome configuration files to load
 * ignore settings, and will not consider ignored files when checking if the task needs to run.
 *
 * In addition, files that are ignored by git will be excluded. Internally the task uses git itself to enumerate files.
 *
 * IMPORTANT: While ignore settings are loaded and applied from the Biome configuration file, the "include" settings are
 * not consulted. This means that files may not be properly excluded by the task when using "include" and "ignore"
 * together.
=======
 * This task enables incremental build support for Biome formatting tasks. It has important limitations.
 *
 * @remarks
 *
 * - The task does not read Biome configuration files to determine what files would be formatted. Instead it naively
 *   assumes all files would be formatted.
 * - All Biome configuration files found when looking up from the package directory to the root of the repo are
 *   considered used, whether the file is used.
 *
 * As of version 0.41.0, The task uses a content-based caching strategy, so it is less susceptible to invalidation than
 * earlier versions which were based on file modification times. However, the limitations above still apply.
>>>>>>> ca854dbe
 */
export class BiomeTask extends LeafWithFileStatDoneFileTask {
	// performance note: having individual tasks each acquire repo root and GitRepo
	// is quite inefficient. recommend passing such common things in a context object
	// to task constructors.
	private readonly repoRoot = getResolvedFluidRoot(true);
	private readonly gitRepo = this.repoRoot.then((repoRoot) => new GitRepo(repoRoot));

	/**
	 * Use hashes instead of modified times in donefile.
	 */
	protected get useHashes(): boolean {
		return true;
	}

	/**
<<<<<<< HEAD
	 * Includes all files in the the task's package directory that Biome would format and any Biome config files that
	 * apply to the directory.
=======
	 * Includes all files in the task's package directory and any biome config files in the directory tree. Files ignored
	 * by git are excluded.
>>>>>>> ca854dbe
	 */
	protected async getInputFiles(): Promise<string[]> {
		// Files that would be formatted by biome. Paths are relative to the package directory.
		const files = await this.getBiomeFormattedFiles(this.node.pkg.directory);
		const configPath = await this.getClosestBiomeConfigPath(this.node.pkg.directory);

		if(configPath === undefined) {
			// No configs to include, so just return all formatted files
			return [...new Set(files)];
		}

		const allConfigPaths = await getAllBiomeConfigPaths(configPath);
		return [...new Set([...allConfigPaths, ...files])];
	}

	protected async getOutputFiles(): Promise<string[]> {
		// Input and output files are the same.
		return this.getInputFiles();
	}

	/**
	 * Returns the absolute path to the closest Biome config file found from the current working directory up to the root
	 * of the repo.
	 */
	private async getClosestBiomeConfigPath(cwd: string): Promise<string | undefined> {
		return (await findUp)
			.findUp(["biome.json", "biome.jsonc"], { cwd, stopAt: await this.repoRoot })
			.then((config) => {
				if (config === undefined) {
					this.traceError(`Can't find biome config file`);
				}
				return config;
			});
	}

	/**
	 * Return an array of absolute paths to files that Biome would format under the provided path.
	 */
	private async getBiomeFormattedFiles(cwd: string): Promise<string[]> {
		const gitRepo = await this.gitRepo;

		/**
		 * All files that could possibly be formatted before ignore entries are applied. Paths are relative to the root of
		 * the repo.
		 */
		const allPossibleFiles = await gitRepo.getFiles(cwd);

		const configFile = await this.getClosestBiomeConfigPath(cwd);
		if (configFile === undefined) {
			// No config, so all files are formatted
			return allPossibleFiles;
		}

		const config = await loadBiomeConfig(configFile);
		const ignoreEntries = await getFormatterIgnoresFromConfig(config);

		const ignoreObject = ignore().add([...ignoreEntries]);
		const filtered = ignoreObject.filter(allPossibleFiles);

		this.traceExec(
			`Found ${allPossibleFiles.length} files to format, reduced to ${filtered.length} files by ignore settings.`,
		);

		// Convert repo-relative paths to absolute
		const repoRoot = await this.repoRoot;
		return filtered.map((filePath) => path.resolve(repoRoot, filePath));
	}
}

/**
 * Loads a Biome configuration file _without_ following any "extends" values. You probably want to use
 * {@link loadBiomeConfig} instead of this function.
 */
async function loadRawBiomeConfig(configPath: string): Promise<BiomeConfig> {
	const contents = await readFile(configPath, "utf8");
	const config: BiomeConfig = JSON5.parse(contents);
	return config;
}

/**
 * Returns an array of absolute paths to Biome config files. The paths are in the order in which they are merged by
 * Biome. That is, the last item in the array will be the absolute path to `configPath`.
 */
async function getAllBiomeConfigPaths(configPath: string): Promise<string[]> {
	const config = await loadRawBiomeConfig(configPath);
	let extendedConfigPaths: string[] = [];

	if (config.extends) {
		const pathsNested = await Promise.all(
			config.extends.map((configToExtend) =>
				getAllBiomeConfigPaths(path.join(path.dirname(configPath), configToExtend)),
			),
		);
		extendedConfigPaths = pathsNested.flat();
	}

	// Add the current config as the last one to be applied when they're merged
	extendedConfigPaths.push(configPath);
	return extendedConfigPaths;
}

/**
 * Loads a Biome configuration file. If the config extends others, then those are loaded recursively and the results are
 * merged. Array-type values are not merged, in accordance with how Biome applies configs.
 */
async function loadBiomeConfig(configPath: string): Promise<BiomeConfig> {
	const allConfigPaths = await getAllBiomeConfigPaths(configPath);
	const allConfigs = await Promise.all(
		allConfigPaths.map((pathToConfig) => loadRawBiomeConfig(pathToConfig)),
	);

	const mergedConfig = merge.withOptions(
		{
			// Biome does not merge arrays
			mergeArrays: false,
		},
		...allConfigs,
	);

	return mergedConfig;
}

/**
 * Given a Biome config object, returns the combined files.ignore and formatter.ignore values.
 */
async function getFormatterIgnoresFromConfig(config: BiomeConfig) {
	const filesIgnore = config.files?.ignore ?? [];
	const formatterIgnores = config.formatter?.ignore ?? [];
	return new Set([...filesIgnore, ...formatterIgnores]);
}<|MERGE_RESOLUTION|>--- conflicted
+++ resolved
@@ -16,7 +16,6 @@
 const findUp = import("find-up");
 
 /**
-<<<<<<< HEAD
  * A type defining the Biome config file. Only the fields we care about are included.
  *
  * @privateRemarks
@@ -43,19 +42,6 @@
  * IMPORTANT: While ignore settings are loaded and applied from the Biome configuration file, the "include" settings are
  * not consulted. This means that files may not be properly excluded by the task when using "include" and "ignore"
  * together.
-=======
- * This task enables incremental build support for Biome formatting tasks. It has important limitations.
- *
- * @remarks
- *
- * - The task does not read Biome configuration files to determine what files would be formatted. Instead it naively
- *   assumes all files would be formatted.
- * - All Biome configuration files found when looking up from the package directory to the root of the repo are
- *   considered used, whether the file is used.
- *
- * As of version 0.41.0, The task uses a content-based caching strategy, so it is less susceptible to invalidation than
- * earlier versions which were based on file modification times. However, the limitations above still apply.
->>>>>>> ca854dbe
  */
 export class BiomeTask extends LeafWithFileStatDoneFileTask {
 	// performance note: having individual tasks each acquire repo root and GitRepo
@@ -72,20 +58,15 @@
 	}
 
 	/**
-<<<<<<< HEAD
 	 * Includes all files in the the task's package directory that Biome would format and any Biome config files that
 	 * apply to the directory.
-=======
-	 * Includes all files in the task's package directory and any biome config files in the directory tree. Files ignored
-	 * by git are excluded.
->>>>>>> ca854dbe
 	 */
 	protected async getInputFiles(): Promise<string[]> {
 		// Files that would be formatted by biome. Paths are relative to the package directory.
 		const files = await this.getBiomeFormattedFiles(this.node.pkg.directory);
 		const configPath = await this.getClosestBiomeConfigPath(this.node.pkg.directory);
 
-		if(configPath === undefined) {
+		if (configPath === undefined) {
 			// No configs to include, so just return all formatted files
 			return [...new Set(files)];
 		}
