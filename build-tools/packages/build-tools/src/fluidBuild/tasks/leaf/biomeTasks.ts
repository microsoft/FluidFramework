--- conflicted
+++ resolved
@@ -9,13 +9,9 @@
 import { getResolvedFluidRoot } from "../../../common/fluidUtils";
 import { GitRepo } from "../../../common/gitRepo";
 import { LeafWithFileStatDoneFileTask } from "./leafTask";
-<<<<<<< HEAD
-=======
-import { getResolvedFluidRoot } from "../../../common/fluidUtils";
 
 // switch to regular import once building ESM
 const findUp = import("find-up");
->>>>>>> c6c41690
 
 export class BiomeTask extends LeafWithFileStatDoneFileTask {
 	// performance note: having individual tasks each acquire repo root and GitRepo
