--- conflicted
+++ resolved
@@ -28,62 +28,7 @@
 
 export class EsLintTask extends TscDependentTask {
 	private _configFileFullPath: string | undefined;
-<<<<<<< HEAD
 	protected getTaskSpecificConfigFiles() {
-=======
-	private _sharedConfigFiles: string[] | undefined;
-
-	/**
-	 * Gets the absolute paths to shared eslint config files that should be tracked.
-	 * These are files from @fluidframework/eslint-config-fluid that affect linting behavior.
-	 */
-	private getSharedConfigFiles(): string[] {
-		if (this._sharedConfigFiles !== undefined) {
-			return this._sharedConfigFiles;
-		}
-
-		const sharedDir = path.join(this.context.repoRoot, sharedEslintConfigPath);
-
-		// If the shared config directory doesn't exist, skip tracking
-		if (!existsSync(sharedDir)) {
-			console.warn(
-				`Warning: Shared ESLint config directory not found at ${sharedDir}. ` +
-					`ESLint cache invalidation may not work correctly if shared config changes.`,
-			);
-			this._sharedConfigFiles = [];
-			return this._sharedConfigFiles;
-		}
-
-		// Track the main config files from the shared eslint-config-fluid package
-		const sharedConfigFiles = [
-			"index.js",
-			"base.js",
-			"strict.js",
-			"recommended.js",
-			"minimal-deprecated.js",
-			"strict-biome.js",
-			"package.json", // Tracks version changes
-		];
-
-		const files: string[] = [];
-		for (const file of sharedConfigFiles) {
-			const fullPath = path.join(sharedDir, file);
-			if (existsSync(fullPath)) {
-				files.push(fullPath);
-			} else {
-				console.warn(
-					`Warning: Expected shared ESLint config file not found: ${fullPath}. ` +
-						`ESLint cache invalidation may not work correctly.`,
-				);
-			}
-		}
-
-		this._sharedConfigFiles = files;
-		return this._sharedConfigFiles;
-	}
-
-	protected get configFileFullPaths() {
->>>>>>> a5ccaab0
 		if (!this._configFileFullPath) {
 			this._configFileFullPath = getEsLintConfigFilePath(this.package.directory);
 			if (!this._configFileFullPath) {
