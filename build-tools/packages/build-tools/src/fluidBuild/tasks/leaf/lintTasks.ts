/*!
 * Copyright (c) Microsoft Corporation and contributors. All rights reserved.
 * Licensed under the MIT License.
 */

import { existsSync } from "node:fs";
import path from "node:path";

import { getEsLintConfigFilePath, getInstalledPackageVersion } from "../taskUtils";
import { TscDependentTask } from "./tscTask";

<<<<<<< HEAD
=======
/**
 * Path to the shared eslint-config-fluid package relative to the repo root.
 * Can be overridden with the FLUID_BUILD_ESLINT_CONFIG_PATH environment variable.
 */
const sharedEslintConfigPath =
	process.env.FLUID_BUILD_ESLINT_CONFIG_PATH ?? "common/build/eslint-config-fluid";

export class TsLintTask extends TscDependentTask {
	protected get configFileFullPaths() {
		return [this.getPackageFileFullPath("tslint.json")];
	}

	protected async getToolVersion() {
		return getInstalledPackageVersion("tslint", this.node.pkg.directory);
	}
}

>>>>>>> 09f59010
export class EsLintTask extends TscDependentTask {
	private _configFileFullPath: string | undefined;
	private _sharedConfigFiles: string[] | undefined;

	/**
	 * Gets the absolute paths to shared eslint config files that should be tracked.
	 * These are files from @fluidframework/eslint-config-fluid that affect linting behavior.
	 */
	private getSharedConfigFiles(): string[] {
		if (this._sharedConfigFiles !== undefined) {
			return this._sharedConfigFiles;
		}

		const sharedDir = path.join(this.context.repoRoot, sharedEslintConfigPath);

		// If the shared config directory doesn't exist, skip tracking
		if (!existsSync(sharedDir)) {
			console.warn(
				`Warning: Shared ESLint config directory not found at ${sharedDir}. ` +
					`ESLint cache invalidation may not work correctly if shared config changes.`,
			);
			this._sharedConfigFiles = [];
			return this._sharedConfigFiles;
		}

		// Track the main config files from the shared eslint-config-fluid package
		const sharedConfigFiles = [
			"index.js",
			"base.js",
			"strict.js",
			"recommended.js",
			"minimal-deprecated.js",
			"strict-biome.js",
			"package.json", // Tracks version changes
		];

		const files: string[] = [];
		for (const file of sharedConfigFiles) {
			const fullPath = path.join(sharedDir, file);
			if (existsSync(fullPath)) {
				files.push(fullPath);
			} else {
				console.warn(
					`Warning: Expected shared ESLint config file not found: ${fullPath}. ` +
						`ESLint cache invalidation may not work correctly.`,
				);
			}
		}

		this._sharedConfigFiles = files;
		return this._sharedConfigFiles;
	}

	protected get configFileFullPaths() {
		if (!this._configFileFullPath) {
			this._configFileFullPath = getEsLintConfigFilePath(this.package.directory);
			if (!this._configFileFullPath) {
				throw new Error(`Unable to find config file for eslint ${this.command}`);
			}
		}

		// Include local config file and shared eslint-config-fluid files
		return [this._configFileFullPath, ...this.getSharedConfigFiles()];
	}

	protected get useWorker() {
		if (this.command === "eslint --format stylish src") {
			// eslint can't use worker thread as it needs to change the current working directory
			return this.node.context.workerPool?.useWorkerThreads === false;
		}
		return false;
	}

	protected async getToolVersion() {
		return getInstalledPackageVersion("eslint", this.node.pkg.directory);
	}
}<|MERGE_RESOLUTION|>--- conflicted
+++ resolved
@@ -9,8 +9,6 @@
 import { getEsLintConfigFilePath, getInstalledPackageVersion } from "../taskUtils";
 import { TscDependentTask } from "./tscTask";
 
-<<<<<<< HEAD
-=======
 /**
  * Path to the shared eslint-config-fluid package relative to the repo root.
  * Can be overridden with the FLUID_BUILD_ESLINT_CONFIG_PATH environment variable.
@@ -18,17 +16,6 @@
 const sharedEslintConfigPath =
 	process.env.FLUID_BUILD_ESLINT_CONFIG_PATH ?? "common/build/eslint-config-fluid";
 
-export class TsLintTask extends TscDependentTask {
-	protected get configFileFullPaths() {
-		return [this.getPackageFileFullPath("tslint.json")];
-	}
-
-	protected async getToolVersion() {
-		return getInstalledPackageVersion("tslint", this.node.pkg.directory);
-	}
-}
-
->>>>>>> 09f59010
 export class EsLintTask extends TscDependentTask {
 	private _configFileFullPath: string | undefined;
 	private _sharedConfigFiles: string[] | undefined;
