/*!
 * Copyright (c) Microsoft Corporation and contributors. All rights reserved.
 * Licensed under the MIT License.
 */

import { existsSync } from "node:fs";
import { readFile } from "node:fs/promises";
import path from "node:path";
import { GitRepo } from "../../../common/gitRepo";
import { sha256 } from "../../hash";
import { LeafWithDoneFileTask } from "./leafTask";

export class FlubListTask extends LeafWithDoneFileTask {
	private getReleaseGroup() {
		const split = this.command.split(" ");
		for (let i = 0; i < split.length; i++) {
			const arg = split[i];
			if (arg === "-g" || arg === "--releaseGroup") {
				return split[i + 1];
			}
		}

		// no release group flag, so assume the third argument is the release group.
		return split.length < 3 || split[2].startsWith("-") ? undefined : split[2];
	}

	protected async getDoneFileContent(): Promise<string | undefined> {
		const resourceGroup = this.getReleaseGroup();
		if (resourceGroup === undefined) {
			return undefined;
		}
		const packages = Array.from(this.node.context.repoPackageMap.values()).filter(
			(pkg) => pkg.monoRepo?.kind === resourceGroup,
		);
		if (packages.length === 0) {
			return undefined;
		}
		return JSON.stringify(packages.map((pkg) => [pkg.name, pkg.packageJson]));
	}
}

export class FlubCheckLayerTask extends LeafWithDoneFileTask {
	private async getLayerInfoFile() {
		const split = this.command.split(" ");
		const index = split.indexOf("--info");
		if (index < 0) {
			return undefined;
		}
		const infoFile = split[index + 1];
		if (infoFile === undefined) {
			return undefined;
		}
		const infoFilePath = path.join(this.node.pkg.directory, infoFile);
		return existsSync(infoFilePath) ? readFile(infoFilePath) : undefined;
	}

	protected async getDoneFileContent(): Promise<string | undefined> {
		const layerInfoFile = await this.getLayerInfoFile();
		return layerInfoFile
			? JSON.stringify({
					layerInfo: layerInfoFile,
					packageJson: Array.from(this.node.context.repoPackageMap.values()).map(
						(pkg) => pkg.packageJson,
					),
				})
			: undefined;
	}
}

export class FlubCheckPolicyTask extends LeafWithDoneFileTask {
	protected async getDoneFileContent(): Promise<string | undefined> {
		// We are using the "commit" (for HEAD) as a summary of the state of unchanged files to speed this up.
		const gitRepo = new GitRepo(this.node.pkg.directory);
<<<<<<< HEAD

		// Cover all the changes (including adding and removing of files, regardless of their staged state) relative to HEAD.
		const diff = await gitRepo.exec("diff HEAD", "diff HEAD");
		const modificationHash = sha256(Buffer.from(diff));

=======
		const modifiedFiles = await gitRepo.getModifiedFiles();
		const fileHashP = Promise.all(
			modifiedFiles.map(async (file) => [
				file,
				await this.node.context.fileHashCache.getFileHash(this.getPackageFileFullPath(file)),
			]),
		);
		// We are using the "commit" as a summary of the state of unchanged files to speed this up
		// However, that would mean that the task will activated when the commit is made or file
		// is staged, even when the file content didn't change.
		// We probably can do some more complicated but more precise if there are significant benefits.
>>>>>>> 09d786ab
		return JSON.stringify({
			commit: await gitRepo.getCurrentSha(),
			modifications: modificationHash,
		});
	}
}<|MERGE_RESOLUTION|>--- conflicted
+++ resolved
@@ -71,25 +71,11 @@
 	protected async getDoneFileContent(): Promise<string | undefined> {
 		// We are using the "commit" (for HEAD) as a summary of the state of unchanged files to speed this up.
 		const gitRepo = new GitRepo(this.node.pkg.directory);
-<<<<<<< HEAD
 
 		// Cover all the changes (including adding and removing of files, regardless of their staged state) relative to HEAD.
 		const diff = await gitRepo.exec("diff HEAD", "diff HEAD");
 		const modificationHash = sha256(Buffer.from(diff));
 
-=======
-		const modifiedFiles = await gitRepo.getModifiedFiles();
-		const fileHashP = Promise.all(
-			modifiedFiles.map(async (file) => [
-				file,
-				await this.node.context.fileHashCache.getFileHash(this.getPackageFileFullPath(file)),
-			]),
-		);
-		// We are using the "commit" as a summary of the state of unchanged files to speed this up
-		// However, that would mean that the task will activated when the commit is made or file
-		// is staged, even when the file content didn't change.
-		// We probably can do some more complicated but more precise if there are significant benefits.
->>>>>>> 09d786ab
 		return JSON.stringify({
 			commit: await gitRepo.getCurrentSha(),
 			modifications: modificationHash,
