--- conflicted
+++ resolved
@@ -567,12 +567,9 @@
 	/**
 	 * If this returns true, then the donefile will use the hash of the file contents instead of the last modified time
 	 * and other file stats.
-<<<<<<< HEAD
-=======
 	 *
 	 * Hashing is roughly 20% slower than the stats-based approach, but is less susceptible to getting invalidated by
 	 * other processes like git touching files but not ultimately changing their contents.
->>>>>>> cc01bac2
 	 */
 	protected get useHashes(): boolean {
 		return false;
