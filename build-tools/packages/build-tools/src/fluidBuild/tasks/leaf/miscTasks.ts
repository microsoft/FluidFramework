--- conflicted
+++ resolved
@@ -7,13 +7,8 @@
 
 import { readdir, stat } from "fs/promises";
 import picomatch from "picomatch";
-<<<<<<< HEAD
 import { readFileAsync, statAsync } from "../../../common/utils";
-import { getTypeTestPreviousPackageDetails } from "../../../typeValidator/validatorUtils";
-=======
 import { getTypeTestPreviousPackageDetails } from "../../../common/typeTests";
-import { globFn, readFileAsync, statAsync, toPosixPath, unquote } from "../../../common/utils";
->>>>>>> 761d07b0
 import { BuildPackage } from "../../buildGraph";
 import { globFn, toPosixPath } from "../taskUtils";
 import { LeafTask, LeafWithFileStatDoneFileTask } from "./leafTask";
