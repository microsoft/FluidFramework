/*!
 * Copyright (c) Microsoft Corporation and contributors. All rights reserved.
 * Licensed under the MIT License.
 */
import * as assert from "assert";
import * as fs from "fs";
import path from "path";
import * as tsTypes from "typescript";
import isEqual from "lodash.isequal";

// import { readFileSync } from "fs-extra";
import { existsSync, readFileAsync } from "../../../common/utils";
import { getInstalledPackageVersion } from "../../../common/taskUtils";
import { getTscUtils, TscUtil } from "../../../common/tscUtils";
import { LeafTask, LeafWithDoneFileTask } from "./leafTask";

interface ITsBuildInfo {
	program: {
		fileNames: string[];
		fileInfos: (string | { version: string; affectsGlobalScope: true })[];
		semanticDiagnosticsPerFile?: any[];
		options: any;
	};
	version: string;
}

export class TscTask extends LeafTask {
	private _tsBuildInfoFullPath: string | undefined;
	private _tsBuildInfo: ITsBuildInfo | undefined;
	private _tsConfig: tsTypes.ParsedCommandLine | undefined;
	private _tsConfigFullPath: string | undefined;
	private _projectReference: TscTask | undefined;
	private _sourceStats: (fs.Stats | fs.BigIntStats)[] | undefined;
	private _tscUtils: TscUtil | undefined;

	private getTscUtils() {
		if (this._tscUtils) {
			return this._tscUtils;
		}
		this._tscUtils = getTscUtils(this.node.pkg.directory);
		return this._tscUtils;
	}

	protected get isIncremental() {
		if (this.executable === "tsc-multi") {
			return true;
		}
		const config = this.readTsConfig();
		return config?.options.incremental;
	}
	protected async checkLeafIsUpToDate() {
		const tsBuildInfoFileFullPath = this.tsBuildInfoFileFullPath;
		if (tsBuildInfoFileFullPath === undefined) {
			return false;
		}

		const tsBuildInfoFileDirectory = path.dirname(tsBuildInfoFileFullPath);

		// Using tsc incremental information
		const tsBuildInfo = await this.readTsBuildInfo();
		if (tsBuildInfo === undefined) {
			this.traceTrigger("tsBuildInfo not found");
			return false;
		}

		// Check previous build errors
		const diag = tsBuildInfo.program.semanticDiagnosticsPerFile;
		if (diag?.some((item) => Array.isArray(item))) {
			this.traceTrigger("previous build error");
			return false;
		}

		const config = this.readTsConfig();
		if (!config) {
			return false;
		}

		const tscUtils = this.getTscUtils();

		// Keep a list of files that need to be compiled based on the command line flags and config, and
		// remove the files that we sees from the tsBuildInfo.  The remaining files are
		// new files that need to be rebuilt.
		const configFileNames = new Set(
			config.fileNames.map((p) => tscUtils.getCanonicalFileName(path.normalize(p))),
		);

		// Check dependencies file hashes
		const fileNames = tsBuildInfo.program.fileNames;
		const fileInfos = tsBuildInfo.program.fileInfos;
		for (let i = 0; i < fileInfos.length; i++) {
			const fileInfo = fileInfos[i];
			const fileName = fileNames[i];
			if (fileName === undefined) {
				this.traceTrigger(`missing file name for file info id ${i}`);
				return false;
			}
			try {
				// Resolve relative path based on the directory of the tsBuildInfo file
				let fullPath = path.resolve(tsBuildInfoFileDirectory, fileName);

				// If we have project reference, see if this is in reference to one of the file, and map it to the d.ts file instead
				if (this._projectReference) {
					fullPath = this._projectReference.remapSrcDeclFile(fullPath, config);
				}
				const hash = await this.node.buildContext.fileHashCache.getFileHash(
					fullPath,
					tscUtils.getSourceFileVersion,
				);
				const version = typeof fileInfo === "string" ? fileInfo : fileInfo.version;
				if (hash !== version) {
					this.traceTrigger(`version mismatch for ${fileName}, ${hash}, ${version}`);
					return false;
				}

				// Remove files that we have built before
				configFileNames.delete(tscUtils.getCanonicalFileName(path.normalize(fullPath)));
			} catch (e: any) {
				this.traceTrigger(`exception generating hash for ${fileName}\n\t${e.stack}`);
				return false;
			}
		}

		if (configFileNames.size !== 0) {
			// New files that are not in the previous build, we are not up to date.
			this.traceTrigger(`new file detected ${[...configFileNames.values()].join(",")}`);
			return false;
		}
		try {
			const tsVersion = await getInstalledPackageVersion(
				"typescript",
				this.node.pkg.directory,
			);

			if (tsVersion !== tsBuildInfo.version) {
				this.traceTrigger("mismatched type script version");
				return false;
			}
		} catch (e) {
			this.traceTrigger(
				`Unable to get installed package version for typescript from ${this.node.pkg.directory}`,
			);
			return false;
		}

		// Check tsconfig.json
		return this.checkTsConfig(tsBuildInfoFileDirectory, tsBuildInfo, config);
	}

	private remapSrcDeclFile(fullPath: string, config: tsTypes.ParsedCommandLine) {
		if (!this._sourceStats) {
			this._sourceStats = config ? config.fileNames.map((v) => fs.lstatSync(v)) : [];
		}

		const stat = fs.lstatSync(fullPath);
		if (this._sourceStats.some((value) => isEqual(value, stat))) {
			const parsed = path.parse(fullPath);
			const directory = parsed.dir;
			return this.remapOutFile(config, directory, `${parsed.name}.d.ts`);
		}
		return fullPath;
	}

	private checkTsConfig(
		tsBuildInfoFileDirectory: string,
		tsBuildInfo: ITsBuildInfo,
		options: tsTypes.ParsedCommandLine,
	) {
		const configFileFullPath = this.configFileFullPath;
		if (!configFileFullPath) {
			assert.fail();
		}

		const tscUtils = this.getTscUtils();
		// Patch relative path based on the file directory where the config comes from
		const configOptions = tscUtils.filterIncrementalOptions(
			tscUtils.convertOptionPaths(
				options.options,
				path.dirname(configFileFullPath),
				path.resolve,
			),
		);
		const tsBuildInfoOptions = tscUtils.convertOptionPaths(
			tsBuildInfo.program.options,
			tsBuildInfoFileDirectory,
			path.resolve,
		);

		if (!isEqual(configOptions, tsBuildInfoOptions)) {
			this.traceTrigger(
				`${this.node.pkg.nameColored}: ts option changed ${configFileFullPath}`,
			);
			this.traceTrigger("Config:");
			this.traceTrigger(JSON.stringify(configOptions, undefined, 2));
			this.traceTrigger("BuildInfo:");
			this.traceTrigger(JSON.stringify(tsBuildInfoOptions, undefined, 2));
			return false;
		}
		return true;
	}

	private readTsConfig() {
		if (this._tsConfig == undefined) {
			const parsedCommand = this.parsedCommandLine;
			if (!parsedCommand) {
				return undefined;
			}

			const configFileFullPath = this.configFileFullPath;
			if (!configFileFullPath) {
				return undefined;
			}

			const tscUtils = this.getTscUtils();
			const config = tscUtils.readConfigFile(configFileFullPath);
			if (!config) {
				this.traceError(`ts fail to parse ${configFileFullPath}`);
				return undefined;
			}

			// Fix up relative path from the command line based on the package directory
			const commandOptions = tscUtils.convertOptionPaths(
				parsedCommand.options,
				this.node.pkg.directory,
				path.resolve,
			);

			// Parse the config file relative to the config file directory
			const configDir = path.parse(configFileFullPath).dir;
			const ts = tscUtils.tsLib;
			const options = ts.parseJsonConfigFileContent(
				config,
				ts.sys,
				configDir,
				commandOptions,
				configFileFullPath,
			);

			if (options.errors.length) {
				this.traceError(`ts fail to parse file content ${configFileFullPath}`);
				return undefined;
			}
			this._tsConfig = options;
		}

		return this._tsConfig;
	}
	protected get recheckLeafIsUpToDate() {
		return true;
	}

	private get configFileFullPath() {
		if (this._tsConfigFullPath === undefined) {
			const parsedCommand = this.parsedCommandLine;
			if (!parsedCommand) {
				return undefined;
			}

			this._tsConfigFullPath = this.getTscUtils().findConfigFile(
				this.node.pkg.directory,
				parsedCommand,
			);
		}
		return this._tsConfigFullPath;
	}

	private get parsedCommandLine() {
		const parsedCommand = this.getTscUtils().parseCommandLine(this.command);
		if (!parsedCommand) {
			this.traceError(`ts fail to parse command line ${this.command}`);
		}
		return parsedCommand;
	}

	private get tsBuildInfoFileName() {
		const configFileFullPath = this.configFileFullPath;
		if (!configFileFullPath) {
			return undefined;
		}

		const configFileParsed = path.parse(configFileFullPath);
		if (configFileParsed.ext === ".json") {
			return `${configFileParsed.name}.tsbuildinfo`;
		}
		return `${configFileParsed.name}${configFileParsed.ext}.tsbuildinfo`;
	}

	private getTsBuildInfoFileFromConfig() {
		const options = this.readTsConfig();
		if (!options || !options.options.incremental) {
			return undefined;
		}

		const outFile = options.options.out ? options.options.out : options.options.outFile;
		if (outFile) {
			return `${outFile}.tsbuildinfo`;
		}

		const configFileFullPath = this.configFileFullPath;
		if (!configFileFullPath) {
			return undefined;
		}

		const tsBuildInfoFileName = this.tsBuildInfoFileName;
		if (!tsBuildInfoFileName) {
			return undefined;
		}

		return this.remapOutFile(options, path.parse(configFileFullPath).dir, tsBuildInfoFileName);
	}

	private remapOutFile(options: tsTypes.ParsedCommandLine, directory: string, fileName: string) {
		if (options.options.outDir) {
			if (options.options.rootDir) {
				const relative = path.relative(options.options.rootDir, directory);
				return path.join(options.options.outDir, relative, fileName);
			}
			return path.join(options.options.outDir, fileName);
		}
		return path.join(directory, fileName);
	}

	protected get tsBuildInfoFileFullPath() {
		if (this._tsBuildInfoFullPath === undefined) {
			const infoFile = this.getTsBuildInfoFileFromConfig();
			if (infoFile) {
				if (path.isAbsolute(infoFile)) {
					this._tsBuildInfoFullPath = infoFile;
				} else {
					this._tsBuildInfoFullPath = this.getPackageFileFullPath(infoFile);
				}
			}
		}
		return this._tsBuildInfoFullPath;
	}

	protected getVsCodeErrorMessages(errorMessages: string) {
		const lines = errorMessages.split("\n");
		for (let i = 0; i < lines.length; i++) {
			const line = lines[i];
			if (line.length && line[0] !== " ") {
				lines[i] = `${this.node.pkg.directory}/${line}`;
			}
		}
		return lines.join("\n");
	}

	public async readTsBuildInfo(): Promise<ITsBuildInfo | undefined> {
		if (this._tsBuildInfo === undefined) {
			const tsBuildInfoFileFullPath = this.tsBuildInfoFileFullPath;

			if (tsBuildInfoFileFullPath && existsSync(tsBuildInfoFileFullPath)) {
				try {
					const tsBuildInfo = JSON.parse(
						await readFileAsync(tsBuildInfoFileFullPath, "utf8"),
					);
					if (
						tsBuildInfo.program &&
						tsBuildInfo.program.fileNames &&
						tsBuildInfo.program.fileInfos &&
						tsBuildInfo.program.options
					) {
						this._tsBuildInfo = tsBuildInfo;
					} else {
						this.traceError(`Invalid format ${tsBuildInfoFileFullPath}`);
					}
				} catch {
					this.traceError(`Unable to load ${tsBuildInfoFileFullPath}`);
				}
			} else {
				this.traceError(`${tsBuildInfoFileFullPath} file not found`);
			}
		}
		return this._tsBuildInfo;
	}

	protected async markExecDone() {
		this._tsBuildInfo = undefined;

		const config = this.readTsConfig();
		const tsBuildInfoFileFullPath = this.tsBuildInfoFileFullPath;
		const configFileFullPath = this.configFileFullPath;

		// If there are no input, tsc doesn't update the build info file.  Do it manually so we use it for
		// incremental build
		if (tsBuildInfoFileFullPath && configFileFullPath && config?.fileNames.length === 0) {
			const tscUtils = this.getTscUtils();
			// Patch relative path based on the file directory where the config comes from
			const options = tscUtils.filterIncrementalOptions(
				tscUtils.convertOptionPaths(
					config.options,
					path.dirname(tsBuildInfoFileFullPath),
					path.relative,
				),
			);
			const dir = path.dirname(tsBuildInfoFileFullPath);
			if (!existsSync(dir)) {
				await fs.promises.mkdir(dir, { recursive: true });
			}
			await fs.promises.writeFile(
				tsBuildInfoFileFullPath,
				JSON.stringify({
					program: { fileNames: [], fileInfos: [], options },
					version: tscUtils.tsLib.version,
				}),
				"utf8",
			);
		}
	}

	protected get useWorker() {
		// TODO: Worker doesn't implement all mode.  This is not comprehensive filtering yet.
		const parsed = this.parsedCommandLine;
		return (
			parsed !== undefined &&
			(parsed.fileNames.length === 0 || parsed.options.project === undefined) &&
			!parsed.watchOptions
		);
	}
}

// Base class for tasks that are dependent on a tsc compile
export abstract class TscDependentTask extends LeafWithDoneFileTask {
	protected get recheckLeafIsUpToDate() {
		return true;
	}

	protected async getDoneFileContent() {
		try {
			const tsBuildInfoFiles: ITsBuildInfo[] = [];
			const tscTasks = [...this.getDependentLeafTasks()].filter(
				(task) => task.executable === "tsc" || task.executable === "tsc-multi",
			);
			const ownTscTasks = tscTasks.filter((task) => task.package == this.package);

			// Take only the tsc task in the same package if possible.
			// Sort by task name to provide some stability
			const tasks = (ownTscTasks.length === 0 ? tscTasks : ownTscTasks).sort((a, b) =>
				a.name.localeCompare(b.name),
			);

			for (const dep of tasks) {
				const tsBuildInfo =
					dep.executable === "tsc-multi"
						? await (dep as TscMultiTask).readTsBuildInfo()
						: await (dep as TscTask).readTsBuildInfo();
				if (tsBuildInfo === undefined) {
					// If any of the tsc task don't have build info, we can't track
					return undefined;
				}
				tsBuildInfoFiles.push(tsBuildInfo);
			}

			const configs: string[] = [];
			const configFiles = this.configFileFullPaths;
			for (const configFile of configFiles) {
				if (existsSync(configFile)) {
					// Include the config file if it exists so that we can detect changes
					configs.push(await readFileAsync(configFile, "utf8"));
				}
			}

			return JSON.stringify({
				version: await this.getToolVersion(),
				configs,
				tsBuildInfoFiles,
			});
		} catch (e) {
			this.traceError(`error generating done file content ${e}`);
			return undefined;
		}
	}
	protected abstract get configFileFullPaths(): string[];
	protected abstract getToolVersion(): Promise<string>;
}

/**
 * A fluid-build task definition for tsc-multi.
 *
 * This implementation is a hack. It primarily uses the contents of the tsbuildinfo files created by the tsc-multi
 * processes, and duplicates their content into the doneFile. It's duplicative but seems to be the simplest way to get
 * basic incremental support in fluid-build.
 *
 * Source files are also considered for incremental purposes. However, config files outside the package (e.g. shared
 * config files) are not considered. Thus, changes to those files will not trigger a rebuild of downstream packages.
 */
export class TscMultiTask extends TscDependentTask {
	private _tsBuildInfo: ITsBuildInfo | undefined;

	/**
	 * A list of files that should be considered part of the cache input, if they exist
	 */
	private readonly commonFiles = [
		"package.json",
		"tsconfig.json",
		"src/test/tsconfig.json",
		"tsc-multi.json",
		"tsc-multi.test.json",
	];

	protected get configFileFullPaths() {
		return this.commonFiles.map((file) => this.getPackageFileFullPath(file));
	}

	protected async getToolVersion() {
		return getInstalledPackageVersion("tsc-multi", this.node.pkg.directory);
	}

	public async readTsBuildInfo(): Promise<ITsBuildInfo | undefined> {
		if (this._tsBuildInfo === undefined) {
			// The path to the tsbuildinfo file differs based on if it's a CJS vs. ESM build. Use the presence of "esnext" in
			// the command string to determine which file to use.
<<<<<<< HEAD
			const tsBuildInfoFileFullPath = this.getPackageFileFullPath(
				this.command.includes("esnext")
					? "tsconfig.mjs.tsbuildinfo"
					: "tsconfig.cjs.tsbuildinfo",
			);

			if (existsSync(tsBuildInfoFileFullPath)) {
				try {
					const tsBuildInfo = JSON.parse(
						await readFileAsync(tsBuildInfoFileFullPath, "utf8"),
					);
					if (
						tsBuildInfo.program &&
						tsBuildInfo.program.fileNames &&
						tsBuildInfo.program.fileInfos &&
						tsBuildInfo.program.options
					) {
						this._tsBuildInfo = tsBuildInfo;
					} else {
						this.traceError(`Invalid format ${tsBuildInfoFileFullPath}`);
					}
				} catch {
					this.traceError(`Unable to load ${tsBuildInfoFileFullPath}`);
				}
			} else {
				this.traceError(`${tsBuildInfoFileFullPath} file not found`);
			}
=======
			const tsbuildinfoPath = this.getPackageFileFullPath(
				command.includes("tsc-multi.esm.json")
					? "tsconfig.mjs.tsbuildinfo"
					: "tsconfig.cjs.tsbuildinfo",
			);
			if (!existsSync(tsbuildinfoPath)) {
				// No tsbuildinfo file, so we need to build
				throw new Error(`no tsbuildinfo file found: ${tsbuildinfoPath}`);
			}

			const files = [...commonFiles];

			// Add src files
			files.push(...(await getRecursiveFiles(path.resolve(this.package.directory, "src"))));

			// Calculate hashes of all the files; only the hashes will be stored in the donefile.
			const hashesP = files.map(async (name) => {
				const hash = await this.node.buildContext.fileHashCache.getFileHash(
					this.getPackageFileFullPath(name),
				);
				return { name, hash };
			});

			const buildInfo = readFileSync(tsbuildinfoPath).toString();
			const version = await getInstalledPackageVersion("tsc-multi", this.node.pkg.directory);
			const hashes = await Promise.all(hashesP);
			const result = JSON.stringify({
				version,
				buildInfo,
				hashes,
			});
			return result;
		} catch (e) {
			this.traceError(`error generating done file content: ${e}`);
>>>>>>> db64250d
		}
		return this._tsBuildInfo;
	}
}<|MERGE_RESOLUTION|>--- conflicted
+++ resolved
@@ -509,35 +509,6 @@
 		if (this._tsBuildInfo === undefined) {
 			// The path to the tsbuildinfo file differs based on if it's a CJS vs. ESM build. Use the presence of "esnext" in
 			// the command string to determine which file to use.
-<<<<<<< HEAD
-			const tsBuildInfoFileFullPath = this.getPackageFileFullPath(
-				this.command.includes("esnext")
-					? "tsconfig.mjs.tsbuildinfo"
-					: "tsconfig.cjs.tsbuildinfo",
-			);
-
-			if (existsSync(tsBuildInfoFileFullPath)) {
-				try {
-					const tsBuildInfo = JSON.parse(
-						await readFileAsync(tsBuildInfoFileFullPath, "utf8"),
-					);
-					if (
-						tsBuildInfo.program &&
-						tsBuildInfo.program.fileNames &&
-						tsBuildInfo.program.fileInfos &&
-						tsBuildInfo.program.options
-					) {
-						this._tsBuildInfo = tsBuildInfo;
-					} else {
-						this.traceError(`Invalid format ${tsBuildInfoFileFullPath}`);
-					}
-				} catch {
-					this.traceError(`Unable to load ${tsBuildInfoFileFullPath}`);
-				}
-			} else {
-				this.traceError(`${tsBuildInfoFileFullPath} file not found`);
-			}
-=======
 			const tsbuildinfoPath = this.getPackageFileFullPath(
 				command.includes("tsc-multi.esm.json")
 					? "tsconfig.mjs.tsbuildinfo"
@@ -572,7 +543,6 @@
 			return result;
 		} catch (e) {
 			this.traceError(`error generating done file content: ${e}`);
->>>>>>> db64250d
 		}
 		return this._tsBuildInfo;
 	}
