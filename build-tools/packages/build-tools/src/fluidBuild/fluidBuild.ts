/*!
 * Copyright (c) Microsoft Corporation and contributors. All rights reserved.
 * Licensed under the MIT License.
 */
import chalk from "chalk";

import { commonOptions } from "../common/commonOptions";
import { getResolvedFluidRoot } from "../common/fluidUtils";
import { defaultLogger } from "../common/logging";
import { Timer } from "../common/timer";
import { BuildGraph, BuildResult } from "./buildGraph";
import { FluidRepoBuild } from "./fluidRepoBuild";
import { options, parseOptions } from "./options";

const { log, errorLog: error, warning: warn } = defaultLogger;

parseOptions(process.argv);

async function main() {
	const timer = new Timer(commonOptions.timer);
	const resolvedRoot = await getResolvedFluidRoot(true);

<<<<<<< HEAD
	log(`Fluid Build Root: ${resolvedRoot}`);
=======
	log(`Build Root: ${resolvedRoot}`);
>>>>>>> 534c0da2

	// Load the package
	const repo = FluidRepoBuild.create(resolvedRoot);
	timer.time("Package scan completed");

	// Set matched package based on options filter
	const matched = repo.setMatched(options);
	if (!matched) {
		error("No package matched");
		process.exit(-4);
	}

	// Dependency checks
	if (options.depcheck) {
		await repo.depcheck(false);
		timer.time("Dependencies check completed", true);
	}

	// Uninstall
	if (options.uninstall) {
		if (!(await repo.uninstall())) {
			error(`uninstall failed`);
			process.exit(-8);
		}
		timer.time("Uninstall completed", true);

		if (!options.install) {
			let errorStep: string | undefined = undefined;
			if (options.symlink) {
				errorStep = "symlink";
			} else if (options.clean) {
				errorStep = "clean";
			} else if (options.build) {
				errorStep = "build";
			}
			if (errorStep) {
				warn(`Skipping ${errorStep} after uninstall`);
			}
			process.exit(0);
		}
	}

	// Install or check install
	if (options.install) {
		log("Installing packages");
		if (!(await repo.install())) {
			error(`Install failed`);
			process.exit(-5);
		}
		timer.time("Install completed", true);
	}

	// Symlink check
	const symlinkTaskName = options.symlink ? "Symlink" : "Symlink check";
	await repo.symlink(options);
	timer.time(`${symlinkTaskName} completed`, options.symlink);

	let failureSummary = "";
	let exitCode = 0;
	if (options.buildTaskNames.length !== 0) {
		log(
			`Symlink in ${
				options.fullSymlink
					? "full"
					: options.fullSymlink === false
					? "isolated"
					: "non-dependent"
			} mode`,
		);

		// build the graph
		let buildGraph: BuildGraph;
		try {
			buildGraph = repo.createBuildGraph(options, options.buildTaskNames);
		} catch (e: unknown) {
			error((e as Error).message);
			process.exit(-11);
		}
		timer.time("Build graph creation completed");

		// Check install
		if (!(await buildGraph.checkInstall())) {
			error("Dependency not installed. Use --install to fix.");
			process.exit(-10);
		}
		timer.time("Check install completed");

		// Run the build
		const buildResult = await buildGraph.build(timer);
		const buildStatus = buildResultString(buildResult);
		const elapsedTime = timer.time();
		if (commonOptions.timer) {
			const totalElapsedTime = buildGraph.totalElapsedTime;
			const concurrency = buildGraph.totalElapsedTime / elapsedTime;
			log(
				`Execution time: ${totalElapsedTime.toFixed(
					3,
				)}s, Concurrency: ${concurrency.toFixed(
					3,
				)}, Queue Wait time: ${buildGraph.totalQueueWaitTime.toFixed(3)}s`,
			);
			log(`Build ${buildStatus} - ${elapsedTime.toFixed(3)}s`);
		} else {
			log(`Build ${buildStatus}`);
		}
		failureSummary = buildGraph.taskFailureSummary;

		exitCode = buildResult === BuildResult.Failed ? -1 : 0;
	}

	if (options.build === false) {
		log(`Other switches with no explicit build script, not building.`);
	}

	const timeInMinutes =
		timer.getTotalTime() > 60000
			? ` (${Math.floor(timer.getTotalTime() / 60000)}m ${(
					(timer.getTotalTime() % 60000) /
					1000
			  ).toFixed(3)}s)`
			: "";
	log(`Total time: ${(timer.getTotalTime() / 1000).toFixed(3)}s${timeInMinutes}`);

	if (failureSummary !== "") {
		log(`\n${failureSummary}`);
	}
	process.exit(exitCode);
}

function buildResultString(buildResult: BuildResult) {
	switch (buildResult) {
		case BuildResult.Success:
			return chalk.greenBright("succeeded");
		case BuildResult.Failed:
			return chalk.redBright("failed");
		case BuildResult.UpToDate:
			return chalk.cyanBright("up to date");
	}
}

main().catch((e) => {
	error(`Unexpected error. ${e.message}`);
	error(e.stack);
});<|MERGE_RESOLUTION|>--- conflicted
+++ resolved
@@ -20,11 +20,7 @@
 	const timer = new Timer(commonOptions.timer);
 	const resolvedRoot = await getResolvedFluidRoot(true);
 
-<<<<<<< HEAD
-	log(`Fluid Build Root: ${resolvedRoot}`);
-=======
 	log(`Build Root: ${resolvedRoot}`);
->>>>>>> 534c0da2
 
 	// Load the package
 	const repo = FluidRepoBuild.create(resolvedRoot);
