--- conflicted
+++ resolved
@@ -24,11 +24,7 @@
 
 	log(`Build Root: ${resolvedRoot}`);
 
-<<<<<<< HEAD
-	// Load the package
-=======
 	// Load the packages
->>>>>>> e75fba69
 	const repo = FluidRepoBuild.create({
 		repoRoot: resolvedRoot,
 		gitRepo: new GitRepo(resolvedRoot),
