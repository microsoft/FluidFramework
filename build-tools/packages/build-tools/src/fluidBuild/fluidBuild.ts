/*!
 * Copyright (c) Microsoft Corporation and contributors. All rights reserved.
 * Licensed under the MIT License.
 */

import chalk from "picocolors";
import { Spinner } from "picospinner";

import { defaultLogger } from "../common/logging";
import { Timer } from "../common/timer";
import { BuildGraph, BuildResult } from "./buildGraph";
import { commonOptions } from "./commonOptions";
import { DEFAULT_FLUIDBUILD_CONFIG } from "./fluidBuildConfig";
import { FluidRepoBuild } from "./fluidRepoBuild";
import { options, parseOptions } from "./options";

const { log, errorLog: error, warning: warn } = defaultLogger;

parseOptions(process.argv);

async function main() {
	const timer = new Timer(commonOptions.timer);
<<<<<<< HEAD
	// const resolvedRoot = await getResolvedFluidRoot(true);
	const repo = new FluidRepoBuild(process.cwd());
	log(`Build Root: ${repo.root}`);

	// Load the packages
	// const repo = new FluidRepoBuild({
	// 	repoRoot: resolvedRoot,
	// 	gitRepo: new GitRepo(resolvedRoot),
	// 	fluidBuildConfig: getFluidBuildConfig(resolvedRoot),
	// });
=======
	const resolvedRoot = await getResolvedFluidRoot(true);
	const fluidConfig = getFluidBuildConfig(resolvedRoot, false);
	const isDefaultConfig = fluidConfig === DEFAULT_FLUIDBUILD_CONFIG;
	const suffix = isDefaultConfig
		? ` (${chalk.yellowBright("inferred packages and tasks")})`
		: "";
	log(`Build Root: ${resolvedRoot}${suffix}`);

	// Load the packages
	const repo = new FluidRepoBuild({
		repoRoot: resolvedRoot,
		gitRepo: new GitRepo(resolvedRoot),
		fluidBuildConfig: fluidConfig,
	});

>>>>>>> ec5f945d
	timer.time("Package scan completed");

	// Set matched package based on options filter
	const matched = repo.setMatched(options);
	if (!matched) {
		error("No package matched");
		process.exit(-4);
	}

	// Uninstall
	if (options.uninstall) {
		if (!(await repo.uninstall())) {
			error(`uninstall failed`);
			process.exit(-8);
		}
		timer.time("Uninstall completed", true);

		if (!options.install) {
			let errorStep: string | undefined = undefined;
			if (options.symlink) {
				errorStep = "symlink";
			} else if (options.clean) {
				errorStep = "clean";
			} else if (options.build) {
				errorStep = "build";
			}
			if (errorStep) {
				warn(`Skipping ${errorStep} after uninstall`);
			}
			process.exit(0);
		}
	}

	// Install or check install
	if (options.install) {
		log("Installing packages");
		if (!(await repo.install())) {
			error(`Install failed`);
			process.exit(-5);
		}
		timer.time("Install completed", true);
	}

	// Symlink check
	// const symlinkTaskName = options.symlink ? "Symlink" : "Symlink check";
	// await repo.symlink(options);
	// timer.time(`${symlinkTaskName} completed`, options.symlink);

	let failureSummary = "";
	let exitCode = 0;
	if (options.buildTaskNames.length !== 0) {
		if (options.fullSymlink !== undefined) {
			log(chalk.yellow(`Symlink in ${options.fullSymlink ? "full" : "isolated"} mode`));
		}

		// build the graph
		let buildGraph: BuildGraph;
		const spinner = new Spinner("Creating build graph...");
		try {
<<<<<<< HEAD
			buildGraph = repo.createBuildGraph(options.buildTaskNames);
=======
			spinner.start();
			buildGraph = repo.createBuildGraph(options, options.buildTaskNames);
>>>>>>> ec5f945d
		} catch (e: unknown) {
			error((e as Error).message);
			process.exit(-11);
		}
		spinner.succeed("Build graph created.");
		timer.time("Build graph creation completed");

		// Check install
		if (!(await buildGraph.checkInstall())) {
			error("Dependency not installed. Use --install to fix.");
			process.exit(-10);
		}
		timer.time("Check install completed");

		// Run the build
		const buildResult = await buildGraph.build(timer);
		const buildStatus = buildResultString(buildResult);
		const elapsedTime = timer.time();
		if (commonOptions.timer) {
			const totalElapsedTime = buildGraph.totalElapsedTime;
			const concurrency = buildGraph.totalElapsedTime / elapsedTime;
			log(
				`Execution time: ${totalElapsedTime.toFixed(3)}s, Concurrency: ${concurrency.toFixed(
					3,
				)}, Queue Wait time: ${buildGraph.totalQueueWaitTime.toFixed(3)}s`,
			);
			log(`Build ${buildStatus} - ${elapsedTime.toFixed(3)}s`);
		} else {
			log(`Build ${buildStatus}`);
		}
		failureSummary = buildGraph.taskFailureSummary;

		exitCode = buildResult === BuildResult.Failed ? -1 : 0;
	}

	if (options.build === false) {
		log(`Other switches with no explicit build script, not building.`);
	}

	const totalTime = timer.getTotalTime();
	const timeInMinutes =
		totalTime > 60000
			? ` (${Math.floor(totalTime / 60000)}m ${((totalTime % 60000) / 1000).toFixed(3)}s)`
			: "";
	log(`Total time: ${(totalTime / 1000).toFixed(3)}s${timeInMinutes}`);

	if (failureSummary !== "") {
		log(`\n${failureSummary}`);
	}
	process.exit(exitCode);
}

function buildResultString(buildResult: BuildResult) {
	switch (buildResult) {
		case BuildResult.Success:
			return chalk.greenBright("succeeded");
		case BuildResult.Failed:
			return chalk.redBright("failed");
		case BuildResult.UpToDate:
			return chalk.cyanBright("up to date");
	}
}

main().catch((e) => {
	error(`Unexpected error. ${e.message}`);
	error(e.stack);
});<|MERGE_RESOLUTION|>--- conflicted
+++ resolved
@@ -20,7 +20,6 @@
 
 async function main() {
 	const timer = new Timer(commonOptions.timer);
-<<<<<<< HEAD
 	// const resolvedRoot = await getResolvedFluidRoot(true);
 	const repo = new FluidRepoBuild(process.cwd());
 	log(`Build Root: ${repo.root}`);
@@ -31,23 +30,6 @@
 	// 	gitRepo: new GitRepo(resolvedRoot),
 	// 	fluidBuildConfig: getFluidBuildConfig(resolvedRoot),
 	// });
-=======
-	const resolvedRoot = await getResolvedFluidRoot(true);
-	const fluidConfig = getFluidBuildConfig(resolvedRoot, false);
-	const isDefaultConfig = fluidConfig === DEFAULT_FLUIDBUILD_CONFIG;
-	const suffix = isDefaultConfig
-		? ` (${chalk.yellowBright("inferred packages and tasks")})`
-		: "";
-	log(`Build Root: ${resolvedRoot}${suffix}`);
-
-	// Load the packages
-	const repo = new FluidRepoBuild({
-		repoRoot: resolvedRoot,
-		gitRepo: new GitRepo(resolvedRoot),
-		fluidBuildConfig: fluidConfig,
-	});
-
->>>>>>> ec5f945d
 	timer.time("Package scan completed");
 
 	// Set matched package based on options filter
@@ -107,12 +89,8 @@
 		let buildGraph: BuildGraph;
 		const spinner = new Spinner("Creating build graph...");
 		try {
-<<<<<<< HEAD
+			spinner.start();
 			buildGraph = repo.createBuildGraph(options.buildTaskNames);
-=======
-			spinner.start();
-			buildGraph = repo.createBuildGraph(options, options.buildTaskNames);
->>>>>>> ec5f945d
 		} catch (e: unknown) {
 			error((e as Error).message);
 			process.exit(-11);
