/*!
 * Copyright (c) Microsoft Corporation and contributors. All rights reserved.
 * Licensed under the MIT License.
 */
import { AsyncPriorityQueue } from "async";
import chalk from "chalk";
import * as semver from "semver";

import { FileHashCache } from "../common/fileHashCache";
import { defaultLogger } from "../common/logging";
import { Package, Packages } from "../common/npmPackage";
import { Timer } from "../common/timer";
import { options } from "./options";
import { Task, TaskExec } from "./tasks/task";
import { TaskFactory } from "./tasks/taskFactory";
import { WorkerPool } from "./tasks/workers/workerPool";
import * as assert from "assert";
import {
	TaskDefinitions,
	TaskDefinitionsOnDisk,
	getTaskDefinitions,
} from "../common/fluidTaskDefinitions";
import registerDebug from "debug";

const traceBuildPackageCreate = registerDebug("fluid-build:package:create");
const traceTaskDepTask = registerDebug("fluid-build:task:dep:task");
const traceGraph = registerDebug("fluid-build:graph");

<<<<<<< HEAD
const { log, verbose } = defaultLogger;
=======
const { info } = defaultLogger;
>>>>>>> 8c6e76ab

export enum BuildResult {
	Success,
	UpToDate,
	Failed,
}

export function summarizeBuildResult(results: BuildResult[]) {
	let retResult = BuildResult.UpToDate;
	for (const result of results) {
		if (result === BuildResult.Failed) {
			return BuildResult.Failed;
		}

		if (result === BuildResult.Success) {
			retResult = BuildResult.Success;
		}
	}
	return retResult;
}

class TaskStats {
	public leafTotalCount = 0;
	public leafUpToDateCount = 0;
	public leafBuiltCount = 0;
	public leafExecTimeTotal = 0;
}

class BuildContext {
	public readonly fileHashCache = new FileHashCache();
	public readonly taskStats = new TaskStats();
	public readonly failedTaskLines: string[] = [];
	constructor(public readonly workerPool?: WorkerPool) {}
}

export class BuildPackage {
	private tasks = new Map<string, Task>();
	public readonly dependentPackages = new Array<BuildPackage>();
	public level: number = -1;
	private buildP?: Promise<BuildResult>;
	private readonly taskDefinitions: TaskDefinitions;

	constructor(
		public readonly buildContext: BuildContext,
		public readonly pkg: Package,
		globalTaskDefinitions: TaskDefinitionsOnDisk | undefined,
	) {
		this.taskDefinitions = getTaskDefinitions(this.pkg.packageJson, globalTaskDefinitions);
		traceBuildPackageCreate(
			`${pkg.nameColored}: created. Task def: ${JSON.stringify(
				this.taskDefinitions,
				undefined,
				2,
			)}`,
		);
	}

	public get taskCount() {
		return this.tasks.size;
	}

	public createTasks(buildTaskNames: string[]) {
		const taskNames = buildTaskNames;
		if (taskNames.length === 0) {
			return undefined;
		}

		const pendingInitDep: Task[] = [];
		const tasks = taskNames
			.map((value) => this.getTask(value, pendingInitDep)!)
			.filter((task) => task !== undefined);

		while (pendingInitDep.length !== 0) {
			const task = pendingInitDep.pop()!;
			task.initializeDependentTasks(pendingInitDep);
		}

		return tasks.length !== 0;
	}

	private createTask(taskName: string, pendingInitDep: Task[]) {
		const config = this.taskDefinitions[taskName];
		if (config?.script === false) {
			const task = TaskFactory.CreateTargetTask(this, taskName);
			pendingInitDep.push(task);
			return task;
		}
		return this.createScriptTask(taskName, pendingInitDep);
	}

	private createScriptTask(taskName: string, pendingInitDep: Task[]) {
		const command = this.pkg.getScript(taskName);
		if (command !== undefined) {
			const task = TaskFactory.Create(this, command, pendingInitDep, taskName);
			pendingInitDep.push(task);
			return task;
		}
		return undefined;
	}

	private getTask(taskName: string, pendingInitDep: Task[]): Task | undefined {
		const existing = this.tasks.get(taskName);
		if (existing) {
			return existing;
		}

		const task = this.createTask(taskName, pendingInitDep);
		if (task !== undefined) {
			this.tasks.set(taskName, task);
		}
		return task;
	}

	public getScriptTask(taskName: string, pendingInitDep: Task[]): Task | undefined {
		const config = this.taskDefinitions[taskName];
		if (config?.script === false) {
			// it is not a script task
			return undefined;
		}
		const existing = this.tasks.get(taskName);
		if (existing) {
			return existing;
		}

		const task = this.createScriptTask(taskName, pendingInitDep);
		if (task !== undefined) {
			this.tasks.set(taskName, task);
		}
		return task;
	}

	public getDependentTasks(task: Task, taskName: string, pendingInitDep: Task[]) {
		const dependentTasks: Task[] = [];
		const taskConfig = this.taskDefinitions[taskName];
		if (taskConfig === undefined) {
			return dependentTasks;
		}

		traceTaskDepTask(`${task.nameColored} -> ${JSON.stringify(taskConfig.dependsOn)}`);
		for (const dep of taskConfig.dependsOn) {
			let found = false;
			// should have be replaced already.
			assert.notStrictEqual(dep, "...");
			if (dep.startsWith("^")) {
				found = true; // Don't worry if we can't find any
				for (const depPackage of this.dependentPackages) {
					const depTask = depPackage.getTask(dep.substring(1), pendingInitDep);
					if (depTask !== undefined) {
						traceTaskDepTask(`${task.nameColored} -> ${depTask.nameColored}`);
						dependentTasks.push(depTask);
					}
				}
			} else if (dep.includes("#")) {
				const [pkg, script] = dep.split("#");
				for (const depPackage of this.dependentPackages) {
					if (pkg === depPackage.pkg.name) {
						const depTask = depPackage.getTask(script, pendingInitDep);
						if (depTask !== undefined) {
							traceTaskDepTask(`${task.nameColored} -> ${depTask.nameColored}`);
							dependentTasks.push(depTask);
							found = true;
						}
						break;
					}
				}
			} else {
				const depTask = this.getTask(dep, pendingInitDep);
				if (depTask !== undefined) {
					traceTaskDepTask(`${task.nameColored} -> ${depTask.nameColored}`);
					dependentTasks.push(depTask);
					found = true;
				}
			}
			if (!found) {
				throw new Error(`${this.pkg.nameColored}: Unable to find dependent '${dep}'`);
			}
		}

		return dependentTasks;
	}

	public initializeDependentLeafTasks() {
		this.tasks.forEach((task) => {
			task.initializeDependentLeafTasks();
		});
	}

	public async isUpToDate(): Promise<boolean> {
		if (this.tasks.size == 0) {
			return true;
		}
		const isUpToDateP = new Array<Promise<boolean>>();
		for (const task of this.tasks.values()) {
			isUpToDateP.push(task.isUpToDate());
		}
		const isUpToDateArr = await Promise.all(isUpToDateP);
		return isUpToDateArr.every((isUpToDate) => isUpToDate);
	}

	private async buildAllTasks(q: AsyncPriorityQueue<TaskExec>): Promise<BuildResult> {
		const runP: Promise<BuildResult>[] = [];
		for (const task of this.tasks.values()) {
			runP.push(task.run(q));
		}
		return summarizeBuildResult(await Promise.all(runP));
	}
	public async build(q: AsyncPriorityQueue<TaskExec>): Promise<BuildResult> {
		if (!this.buildP) {
			if (this.tasks.size !== 0) {
				this.buildP = this.buildAllTasks(q);
			} else {
				this.buildP = Promise.resolve(BuildResult.UpToDate);
			}
		}
		return this.buildP;
	}
}

export class BuildGraph {
	private matchedPackages = 0;
	private readonly buildPackages = new Map<Package, BuildPackage>();
	private readonly buildContext = new BuildContext(
		options.worker
			? new WorkerPool(options.workerThreads, options.workerMemoryLimit)
			: undefined,
	);

	public constructor(
		packages: Map<string, Package>,
		private readonly buildTaskNames: string[],
		globalTaskDefinitions: TaskDefinitionsOnDisk | undefined,
		getDepFilter: (pkg: Package) => (dep: Package) => boolean,
	) {
		this.initializePackages(packages, globalTaskDefinitions, getDepFilter);
		this.populateLevel();
		this.initializeTasks(buildTaskNames);
	}

	private async isUpToDate() {
		const isUpToDateP = new Array<Promise<boolean>>();
		this.buildPackages.forEach((node) => {
			isUpToDateP.push(node.isUpToDate());
		});
		const isUpToDateArr = await Promise.all(isUpToDateP);
		return isUpToDateArr.every((isUpToDate) => isUpToDate);
	}

	public async checkInstall() {
		let succeeded = true;
		for (const buildPackage of this.buildPackages.values()) {
			if (!(await buildPackage.pkg.checkInstall())) {
				succeeded = false;
			}
		}
		return succeeded;
	}

	public async build(timer?: Timer): Promise<BuildResult> {
		// TODO: This function can only be called once
		const isUpToDate = await this.isUpToDate();
		if (timer) timer.time(`Check up to date completed`);

<<<<<<< HEAD
		log(
			`Starting build tasks "${chalk.cyanBright(this.buildTaskNames.join(" && "))}" for ${
=======
		info(
			`Start tasks '${chalk.cyanBright(this.buildTaskNames.join("', '"))}' in ${
				this.matchedPackages
			} matched packages (${this.buildContext.taskStats.leafTotalCount} total tasks in ${
>>>>>>> 8c6e76ab
				this.buildPackages.size
			} packages)`,
		);
		if (isUpToDate) {
			return BuildResult.UpToDate;
		}
		if (this.numSkippedTasks) {
			log(`Skipping ${this.numSkippedTasks} up to date tasks.`);
		}
		this.buildContext.fileHashCache.clear();
		const q = Task.createTaskQueue();
		const p: Promise<BuildResult>[] = [];
		try {
			this.buildPackages.forEach((node) => {
				p.push(node.build(q));
			});

			return summarizeBuildResult(await Promise.all(p));
		} finally {
			this.buildContext.workerPool?.reset();
		}
	}

	public async clean() {
		const cleanPackages: Package[] = [];
		this.buildPackages.forEach((node) => {
			if (options.matchedOnly === true && !node.pkg.matched) {
				return;
			}
			cleanPackages.push(node.pkg);
		});
		return Packages.clean(cleanPackages, true);
	}

	public get numSkippedTasks(): number {
		return this.buildContext.taskStats.leafUpToDateCount;
	}

	public get totalElapsedTime(): number {
		return this.buildContext.taskStats.leafExecTimeTotal;
	}

	public get taskFailureSummary(): string {
		if (this.buildContext.failedTaskLines.length === 0) {
			return "";
		}
		const summaryLines = this.buildContext.failedTaskLines;
		const notRunCount =
			this.buildContext.taskStats.leafTotalCount -
			this.buildContext.taskStats.leafUpToDateCount -
			this.buildContext.taskStats.leafBuiltCount;
		summaryLines.unshift(chalk.redBright("Failed Tasks:"));
		summaryLines.push(chalk.yellow(`Did not run ${notRunCount} tasks due to prior failures.`));
		return summaryLines.join("\n");
	}

	private getBuildPackage(
		pkg: Package,
		globalTaskDefinitions: TaskDefinitionsOnDisk | undefined,
		pendingInitDep: BuildPackage[],
	) {
		let buildPackage = this.buildPackages.get(pkg);
		if (buildPackage === undefined) {
			try {
				buildPackage = new BuildPackage(this.buildContext, pkg, globalTaskDefinitions);
			} catch (e: unknown) {
				throw new Error(
					`${pkg.nameColored}: Failed to load build package in ${pkg.directory}\n\t${
						(e as Error).message
					}`,
				);
			}
			this.buildPackages.set(pkg, buildPackage);
			pendingInitDep.push(buildPackage);
		}
		return buildPackage;
	}

	private initializePackages(
		packages: Map<string, Package>,
		globalTaskDefinitions: TaskDefinitionsOnDisk | undefined,
		getDepFilter: (pkg: Package) => (dep: Package) => boolean,
	) {
		const pendingInitDep: BuildPackage[] = [];
		for (const pkg of packages.values()) {
			// Start with only matched packages
			if (pkg.matched) {
				this.getBuildPackage(pkg, globalTaskDefinitions, pendingInitDep);
			}
		}

		traceGraph("package created");

		// Create all the dependent packages
		// eslint-disable-next-line no-constant-condition
		while (true) {
			const node = pendingInitDep.pop();
			if (node === undefined) {
				break;
			}
			const depFilter = getDepFilter(node.pkg);
			for (const { name, version } of node.pkg.combinedDependencies) {
				const dep = packages.get(name);
				if (dep) {
					// eslint-disable-next-line @typescript-eslint/no-non-null-assertion
					const satisfied =
						version!.startsWith("workspace:") ||
						semver.satisfies(dep.version, version!);
					if (satisfied) {
						if (depFilter(dep)) {
							traceGraph(
								`Package dependency: ${node.pkg.nameColored} => ${dep.nameColored}`,
							);
							node.dependentPackages.push(
								this.getBuildPackage(dep, globalTaskDefinitions, pendingInitDep),
							);
						} else {
							traceGraph(
								`Package dependency skipped: ${node.pkg.nameColored} => ${dep.nameColored}`,
							);
						}
					} else {
						traceGraph(
							`Package dependency version mismatch: ${node.pkg.nameColored} => ${dep.nameColored}`,
						);
					}
				}
			}
		}
		traceGraph("package dependencies initialized");
	}

	private populateLevel() {
		// level is not strictly necessary, except for circular reference.
		const getLevel = (node: BuildPackage, parent?: BuildPackage) => {
			if (node.level === -2) {
				throw new Error(
					`Circular Reference detected ${parent ? parent.pkg.nameColored : "<none>"} -> ${
						node.pkg.nameColored
					}`,
				);
			}
			if (node.level !== -1) {
				return node.level;
			} // populated
			node.level = -2;
			let maxChildrenLevel = -1;
			node.dependentPackages.forEach((child) => {
				maxChildrenLevel = Math.max(maxChildrenLevel, getLevel(child, node));
			});
			node.level = maxChildrenLevel + 1;
			return maxChildrenLevel + 1;
		};

		this.buildPackages.forEach((node) => {
			getLevel(node);
		});
		traceGraph("package dependency level initialized");
	}

	private initializeTasks(buildTaskNames: string[]) {
		let hasTask = false;
		this.buildPackages.forEach((node) => {
			if (options.matchedOnly && !node.pkg.matched) {
				// Don't initialize task on package that wasn't matched in matchedOnly mode
				return;
			}

			this.matchedPackages++;

			// Initialize tasks
			if (node.createTasks(buildTaskNames)) {
				hasTask = true;
			}
		});

		if (!hasTask) {
			throw new Error(`No task(s) found for '${this.buildTaskNames.join()}'`);
		}

		traceGraph("package task initialized");

		// All the task has been created, initialize the dependent tasks
		this.buildPackages.forEach((node) => {
			node.initializeDependentLeafTasks();
		});

		traceGraph("dependent task initialized");
	}
}<|MERGE_RESOLUTION|>--- conflicted
+++ resolved
@@ -26,11 +26,7 @@
 const traceTaskDepTask = registerDebug("fluid-build:task:dep:task");
 const traceGraph = registerDebug("fluid-build:graph");
 
-<<<<<<< HEAD
-const { log, verbose } = defaultLogger;
-=======
-const { info } = defaultLogger;
->>>>>>> 8c6e76ab
+const { log } = defaultLogger;
 
 export enum BuildResult {
 	Success,
@@ -293,15 +289,10 @@
 		const isUpToDate = await this.isUpToDate();
 		if (timer) timer.time(`Check up to date completed`);
 
-<<<<<<< HEAD
 		log(
-			`Starting build tasks "${chalk.cyanBright(this.buildTaskNames.join(" && "))}" for ${
-=======
-		info(
 			`Start tasks '${chalk.cyanBright(this.buildTaskNames.join("', '"))}' in ${
 				this.matchedPackages
 			} matched packages (${this.buildContext.taskStats.leafTotalCount} total tasks in ${
->>>>>>> 8c6e76ab
 				this.buildPackages.size
 			} packages)`,
 		);
