/*!
 * Copyright (c) Microsoft Corporation and contributors. All rights reserved.
 * Licensed under the MIT License.
 */

import { LayerGraph } from "./layerGraph";
import { commonOptions, commonOptionString, parseOption } from "../common/commonOptions";
import { Timer } from "../common/timer";
import { getResolvedFluidRoot } from "../common/fluidUtils";
import { writeFileAsync } from "../common/utils";
import { FluidRepo } from "../common/fluidRepo";
import path from "path";


// This string is duplicated in the readme: update readme if changing this.

function printUsage() {
    console.log(
        `
Usage: fluid-layer-check <options>
Options:
     --dot <path>     Generate *.dot for GraphViz
     --info <path>    Path to the layer graph json file
     --md [<path>]    Generate PACKAGES.md file for human consumption at path relative to repo root (default: repo root)
${commonOptionString}
`);
}

const packagesMdFileName: string = "PACKAGES.md";

let dotGraphFilePath: string | undefined;
let mdFilePath: string | undefined;
let layerInfoPath: string | undefined;

function parseOptions(argv: string[]) {
    let error = false;
    for (let i = 2; i < process.argv.length; i++) {
        const argParsed = parseOption(argv, i);
        if (argParsed < 0) {
            error = true;
            break;
        }
        if (argParsed > 0) {
            i += argParsed - 1;
            continue;
        }

        const arg = process.argv[i];

        if (arg === "-?" || arg === "--help") {
            printUsage();
            process.exit(0);
        }

        if (arg === "--dot") {
            if (i !== process.argv.length - 1) {
                dotGraphFilePath = process.argv[++i];
                continue;
            }
            console.error("ERROR: Missing argument for --dot");
            error = true;
            break;
        }

        if (arg === "--md") {
            if (i !== process.argv.length - 1) {
                mdFilePath = process.argv[++i];
                continue;
            }
            mdFilePath = "."; // path relative to repo root
            break;
        }

        if (arg === "--info") {
            if (i !== process.argv.length - 1) {
                layerInfoPath = path.resolve(process.argv[++i]);
                continue;
            }
            console.error("ERROR: Missing argument for --info");
            error = true;
            break;
        }

        console.error(`ERROR: Invalid arguments ${arg}`);
        error = true;
        break;
    }

    if (error) {
        printUsage();
        process.exit(-1);
    }
}

parseOptions(process.argv);

/**
<<<<<<< HEAD
 * @deprecated Deprecating in favor of {@link @fluidframework/build-tools/build-cli/src/commands/check/layers.ts }
=======
 * @deprecated Deprecated in favor of {@link @fluidframework/build-tools/build-cli/src/commands/check/layers.ts }
>>>>>>> 002f132a
 */
async function main() {
    const timer = new Timer(commonOptions.timer);

    const resolvedRoot = await getResolvedFluidRoot();

    // Load the package
    const packages = new FluidRepo(resolvedRoot, false).packages;
    timer.time("Package scan completed");

    try {
        const layerGraph = LayerGraph.load(resolvedRoot, packages, layerInfoPath);

        // Write human-readable package list organized by layer
        if (mdFilePath) {
            const packagesMdFilePath: string = path.join(resolvedRoot, mdFilePath, packagesMdFileName);
            await writeFileAsync(packagesMdFilePath, layerGraph.generatePackageLayersMarkdown(resolvedRoot));
        }

        // Write machine-readable dot file used to render a dependency graph
        if (dotGraphFilePath !== undefined) {
            await writeFileAsync(dotGraphFilePath, layerGraph.generateDotGraph());
        }
        const success = layerGraph.verify();
        timer.time("Layer check completed");
        if (!success) {
            process.exit(-1);
        }

        console.log(`Layer check passed (${packages.packages.length} packages)`)
    } catch (e: any) {
        console.error(e.message);
        process.exit(-2);
    }
}

main();<|MERGE_RESOLUTION|>--- conflicted
+++ resolved
@@ -95,11 +95,7 @@
 parseOptions(process.argv);
 
 /**
-<<<<<<< HEAD
- * @deprecated Deprecating in favor of {@link @fluidframework/build-tools/build-cli/src/commands/check/layers.ts }
-=======
  * @deprecated Deprecated in favor of {@link @fluidframework/build-tools/build-cli/src/commands/check/layers.ts }
->>>>>>> 002f132a
  */
 async function main() {
     const timer = new Timer(commonOptions.timer);
