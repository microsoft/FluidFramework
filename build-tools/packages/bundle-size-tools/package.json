--- conflicted
+++ resolved
@@ -38,13 +38,8 @@
 		"webpack": "^5.88.1"
 	},
 	"devDependencies": {
-<<<<<<< HEAD
-		"@fluidframework/build-common": "^2.0.0",
+		"@fluidframework/build-common": "^2.0.1",
 		"@fluidframework/eslint-config-fluid": "^3.0.0",
-=======
-		"@fluidframework/build-common": "^2.0.1",
-		"@fluidframework/eslint-config-fluid": "^2.1.0",
->>>>>>> 354f0b32
 		"@microsoft/api-extractor": "^7.36.1",
 		"@types/msgpack-lite": "^0.1.8",
 		"@types/node": "^14.18.53",
