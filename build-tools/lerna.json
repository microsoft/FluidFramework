--- conflicted
+++ resolved
@@ -1,12 +1,5 @@
 {
-<<<<<<< HEAD
-    "version": "0.4.7000",
+    "version": "0.6.0",
     "npmClient": "pnpm",
     "useWorkspaces": true
-=======
-  "packages": [
-    "packages/**"
-  ],
-  "version": "0.6.0"
->>>>>>> 6760a274
 }