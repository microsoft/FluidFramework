--- conflicted
+++ resolved
@@ -1,42 +1,4 @@
 {
-<<<<<<< HEAD
-  "name": "@fluid-internal/getkeys",
-  "version": "1.0.0",
-  "private": true,
-  "description": "",
-  "homepage": "https://fluidframework.com",
-  "repository": {
-    "type": "git",
-    "url": "https://github.com/microsoft/FluidFramework.git",
-    "directory": "tools/getkeys"
-  },
-  "license": "MIT",
-  "author": "Microsoft and contributors",
-  "type": "module",
-  "main": "index.js",
-  "scripts": {
-    "eslint": "eslint ./index.js",
-    "eslint:fix": "eslint ./index.js --fix",
-    "format": "npm run prettier:fix",
-    "lint": "npm run prettier && npm run eslint",
-    "lint:fix": "npm run prettier:fix && npm run eslint:fix",
-    "prettier": "prettier --check .",
-    "prettier:fix": "prettier --write .",
-    "start": "node ./index.js",
-    "test": "echo \"Error: no test specified\" && exit 1"
-  },
-  "dependencies": {
-    "@fluidframework/tool-utils": "^0.35.0",
-    "azure-keyvault": "^3.0.4",
-    "ms-rest-azure": "^2.6.0"
-  },
-  "devDependencies": {
-    "@fluidframework/eslint-config-fluid": "^2.0.0",
-    "eslint": "~8.6.0",
-    "prettier": "~2.6.2",
-    "typescript": "~4.5.5"
-  }
-=======
 	"name": "@fluid-internal/getkeys",
 	"version": "1.0.0",
 	"private": true,
@@ -73,5 +35,4 @@
 		"prettier": "~2.6.2",
 		"typescript": "~4.5.5"
 	}
->>>>>>> fe33990f
 }