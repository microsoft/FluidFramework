{
	"name": "@fluid-tools/telemetry-generator",
	"version": "1.0.0",
	"description": "Tool to take performance benchmark output files and write them to our monitoring systems",
	"homepage": "https://fluidframework.com",
	"repository": {
		"type": "git",
		"url": "https://github.com/microsoft/FluidFramework.git",
		"directory": "tools/telemetry-generator"
	},
	"license": "MIT",
	"author": "Microsoft and contributors",
	"sideEffects": false,
	"main": "dist/index.js",
	"scripts": {
		"build": "concurrently npm:build:compile npm:lint",
		"build:compile": "npm run tsc",
<<<<<<< HEAD
		"build:full": "npm run build",
		"build:full:compile": "npm run build:compile",
		"clean": "rimraf --glob dist lib *.tsbuildinfo *.build.log",
=======
		"clean": "rimraf dist lib *.tsbuildinfo *.build.log",
>>>>>>> ae413b6d
		"eslint": "eslint src",
		"eslint:fix": "eslint src --fix",
		"format": "npm run prettier:fix",
		"lint": "npm run prettier && npm run eslint",
		"lint:fix": "npm run prettier:fix && npm run eslint:fix",
		"prettier": "prettier --check . --ignore-path ../../.prettierignore",
		"prettier:fix": "prettier --write . --ignore-path ../../.prettierignore",
		"start": "node bin/run",
		"test": "echo \"Error: no test specified\" && exit 1",
		"tsc": "tsc"
	},
	"dependencies": {
		"@fluidframework/common-definitions": "^0.20.1",
		"@fluidframework/test-driver-definitions": ">=2.0.0-internal.1.0.0 <2.0.0-internal.2.0.0",
		"@oclif/core": "^1.12.0",
		"applicationinsights": "^2.4.1"
	},
	"devDependencies": {
		"@fluidframework/build-common": "^1.1.0",
		"@fluidframework/eslint-config-fluid": "^2.0.0",
		"@types/node": "^14.18.0",
		"concurrently": "^6.2.0",
		"eslint": "~8.6.0",
		"prettier": "~2.6.2",
		"rimraf": "^2.6.2",
		"typescript": "~4.5.5"
	},
	"oclif": {
		"default": ".",
		"commands": "./dist/commands",
		"additionalHelpFlags": [
			"-h"
		],
		"additionalVersionFlags": [
			"-v"
		]
	}
}<|MERGE_RESOLUTION|>--- conflicted
+++ resolved
@@ -15,13 +15,7 @@
 	"scripts": {
 		"build": "concurrently npm:build:compile npm:lint",
 		"build:compile": "npm run tsc",
-<<<<<<< HEAD
-		"build:full": "npm run build",
-		"build:full:compile": "npm run build:compile",
 		"clean": "rimraf --glob dist lib *.tsbuildinfo *.build.log",
-=======
-		"clean": "rimraf dist lib *.tsbuildinfo *.build.log",
->>>>>>> ae413b6d
 		"eslint": "eslint src",
 		"eslint:fix": "eslint src --fix",
 		"format": "npm run prettier:fix",
