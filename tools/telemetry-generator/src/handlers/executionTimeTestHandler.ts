/*!
 * Copyright (c) Microsoft Corporation and contributors. All rights reserved.
 * Licensed under the MIT License.
 */

module.exports = function handler(fileData, logger) {
	if (process.env.FLUID_ENDPOINTNAME !== undefined) {
		console.log("ENDPOINTNAME", process.env.FLUID_ENDPOINTNAME);
	} else {
		console.log("ENDPOINTNAME not defined using local as default.");
	}
<<<<<<< HEAD
=======

>>>>>>> fed84ab1
	fileData.benchmarks.forEach((testData) => {
		logger.send({
			category: "performance",
			eventName: "Benchmark",
			benchmarkType: "ExecutionTime",
			suiteName: fileData.suiteName,
			benchmarkName: testData.benchmarkName,
			arithmeticMean: testData.stats.arithmeticMean,
			marginOfError: testData.stats.marginOfError,
<<<<<<< HEAD
			driverEndpointName: process.env.FLUID_ENDPOINTNAME ?? "",
=======
			driverEndpointName: process.env.FLUID_ENDPOINTNAME ?? "",			
>>>>>>> fed84ab1
		});
	});
};<|MERGE_RESOLUTION|>--- conflicted
+++ resolved
@@ -9,10 +9,7 @@
 	} else {
 		console.log("ENDPOINTNAME not defined using local as default.");
 	}
-<<<<<<< HEAD
-=======
 
->>>>>>> fed84ab1
 	fileData.benchmarks.forEach((testData) => {
 		logger.send({
 			category: "performance",
@@ -22,11 +19,7 @@
 			benchmarkName: testData.benchmarkName,
 			arithmeticMean: testData.stats.arithmeticMean,
 			marginOfError: testData.stats.marginOfError,
-<<<<<<< HEAD
-			driverEndpointName: process.env.FLUID_ENDPOINTNAME ?? "",
-=======
 			driverEndpointName: process.env.FLUID_ENDPOINTNAME ?? "",			
->>>>>>> fed84ab1
 		});
 	});
 };