{
<<<<<<< HEAD
  "name": "@yo-fluid/dice-roller",
  "version": "0.11.0",
  "description": "Minimal Fluid example to implement a collaborative dice roller.",
=======
  "name": "@yo-fluid/bootstrap-counter",
  "version": "0.10.0",
  "description": "Minimal Fluid example to implement a collaborative counter.",
>>>>>>> 7a2702e6
  "repository": "microsoft/FluidFramework",
  "author": "Microsoft",
  "main": "dist/index.js",
  "module": "lib/index.js",
  "types": "dist/index.d.ts",
  "scripts": {
    "build": "webpack --env.production && npm run tsc",
<<<<<<< HEAD
    "deploy": "npm run build && npm version patch && npm run verdaccio",
    "dev": "webpack --env.development",
    "start": "webpack-dev-server --config webpack.config.js --package package.json --env.mode local",
=======
    "deploy": "npm run build && npm version patch && npm run verdaccio && npm run post-deploy",
    "dev": "webpack --env.development",
    "post-deploy": "getUrl -p",
    "start": "webpack-dev-server --config webpack.config.js --package package.json",
>>>>>>> 7a2702e6
    "start:live": "webpack-dev-server --config webpack.config.js --package package.json --env.mode live",
    "start:localhost": "webpack-dev-server --config webpack.config.js --package package.json --env.mode localhost",
    "tsc": "tsc",
    "verdaccio": "npm publish --registry https://packages.wu2.prague.office-int.com",
    "webpack": "npm run build",
    "webpack:dev": "npm run dev"
  },
  "dependencies": {
<<<<<<< HEAD
    "@microsoft/fluid-aqueduct": "^0.11.0",
    "@microsoft/fluid-component-core-interfaces": "^0.11.0",
=======
    "@microsoft/fluid-aqueduct": "^0.10.0",
    "@microsoft/fluid-build-common": "^0.10.0",
    "@microsoft/fluid-component-core-interfaces": "^0.10.0",
    "@microsoft/fluid-component-runtime": "^0.10.0",
    "@microsoft/fluid-container-definitions": "^0.10.0",
    "@microsoft/fluid-map": "^0.10.0",
    "@microsoft/fluid-runtime-definitions": "^0.10.0",
    "@microsoft/fluid-shared-object-base": "^0.10.0",
>>>>>>> 7a2702e6
    "react": "^16.8.3",
    "react-dom": "^16.8.3"
  },
  "devDependencies": {
    "@microsoft/fluid-webpack-component-loader": "^0.11.0",
    "@types/node": "^10.14.6",
    "@types/react-dom": "^16.0.11",
    "ts-loader": "^4.5.0",
    "typescript": "~3.4.5",
    "webpack": "4.16.5",
    "webpack-cli": "3.1.0",
    "webpack-dev-server": "^3.8.0",
    "webpack-merge": "4.1.4"
  },
  "fluid": {
    "browser": {
      "umd": {
        "files": [
          "dist/main.bundle.js"
        ],
        "library": "main"
      }
    }
  }
}<|MERGE_RESOLUTION|>--- conflicted
+++ resolved
@@ -1,13 +1,7 @@
 {
-<<<<<<< HEAD
   "name": "@yo-fluid/dice-roller",
   "version": "0.11.0",
   "description": "Minimal Fluid example to implement a collaborative dice roller.",
-=======
-  "name": "@yo-fluid/bootstrap-counter",
-  "version": "0.10.0",
-  "description": "Minimal Fluid example to implement a collaborative counter.",
->>>>>>> 7a2702e6
   "repository": "microsoft/FluidFramework",
   "author": "Microsoft",
   "main": "dist/index.js",
@@ -15,16 +9,9 @@
   "types": "dist/index.d.ts",
   "scripts": {
     "build": "webpack --env.production && npm run tsc",
-<<<<<<< HEAD
     "deploy": "npm run build && npm version patch && npm run verdaccio",
     "dev": "webpack --env.development",
     "start": "webpack-dev-server --config webpack.config.js --package package.json --env.mode local",
-=======
-    "deploy": "npm run build && npm version patch && npm run verdaccio && npm run post-deploy",
-    "dev": "webpack --env.development",
-    "post-deploy": "getUrl -p",
-    "start": "webpack-dev-server --config webpack.config.js --package package.json",
->>>>>>> 7a2702e6
     "start:live": "webpack-dev-server --config webpack.config.js --package package.json --env.mode live",
     "start:localhost": "webpack-dev-server --config webpack.config.js --package package.json --env.mode localhost",
     "tsc": "tsc",
@@ -33,19 +20,8 @@
     "webpack:dev": "npm run dev"
   },
   "dependencies": {
-<<<<<<< HEAD
     "@microsoft/fluid-aqueduct": "^0.11.0",
     "@microsoft/fluid-component-core-interfaces": "^0.11.0",
-=======
-    "@microsoft/fluid-aqueduct": "^0.10.0",
-    "@microsoft/fluid-build-common": "^0.10.0",
-    "@microsoft/fluid-component-core-interfaces": "^0.10.0",
-    "@microsoft/fluid-component-runtime": "^0.10.0",
-    "@microsoft/fluid-container-definitions": "^0.10.0",
-    "@microsoft/fluid-map": "^0.10.0",
-    "@microsoft/fluid-runtime-definitions": "^0.10.0",
-    "@microsoft/fluid-shared-object-base": "^0.10.0",
->>>>>>> 7a2702e6
     "react": "^16.8.3",
     "react-dom": "^16.8.3"
   },
