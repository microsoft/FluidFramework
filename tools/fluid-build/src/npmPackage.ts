--- conflicted
+++ resolved
@@ -160,13 +160,9 @@
     public checkTestSafePromiseRequire() {
         let fixed = false;
         const pkgstring = "make-promises-safe";
-<<<<<<< HEAD
         const pkgversion = "^5.1.0";
         const testScript = options.server ? "test" : "test:mocha";
-        if (this.packageJson.scripts && this.packageJson.scripts[testScript] && /^(ts-)?mocha/.test(this.packageJson.scripts[testScript]!)) {
-=======
-        if (this.packageJson.scripts && this.packageJson.scripts.test && /(ts-)?mocha/.test(this.packageJson.scripts.test)) {
->>>>>>> 61c7a47f
+        if (this.packageJson.scripts && this.packageJson.scripts[testScript] && /(ts-)?mocha/.test(this.packageJson.scripts[testScript]!)) {
             if (this.packageJson.devDependencies && !this.packageJson.devDependencies[pkgstring]) {
                 console.warn(`${this.nameColored}: warning: missing ${pkgstring} dependency`);
                 if (options.fixScripts) {
@@ -174,15 +170,9 @@
                     fixed = true;
                 }
             }
-<<<<<<< HEAD
             if (!this.packageJson.scripts[testScript]!.includes(pkgstring)) {
-                if (/^(ts-)?mocha/.test(this.packageJson.scripts[testScript]!)) {
+                if (/(ts-)?mocha/.test(this.packageJson.scripts[testScript]!)) {
                     console.warn(`${this.nameColored}: warning: no ${pkgstring} require in test script`);
-=======
-            if (!this.packageJson.scripts.test.includes(pkgstring)) {
-                if (/(ts-)?mocha/.test(this.packageJson.scripts.test)) {
-                    console.warn(`warning: no ${pkgstring} require in test script in ${this.name}`);
->>>>>>> 61c7a47f
                     if (options.fixScripts) {
                         this.packageJson.scripts[testScript] += " -r " + pkgstring;
                         fixed = true;
