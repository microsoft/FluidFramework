/*!
 * Copyright (c) Microsoft Corporation and contributors. All rights reserved.
 * Licensed under the MIT License.
 */

const fs = require("fs");
const path = require("path");
const { PackageName } = require("@rushstack/node-core-library");

const {
	defaultSectionHeadingLevel,
	embeddedContentNotice,
	generatedContentNotice,
	templatesDirectoryPath,
} = require("./constants.cjs");

/**
 * Reads and returns the contents from the specified template file.
 *
 * @param {string} templateFileName - Name of the file to read, under {@link templatesDirectoryPath} (e.g. "Trademark-Template.md").
 * @param {number} headingOffset - (optional) Level offset for all headings in the target template.
 * Must be a non-negative integer.
 */
const readTemplate = (templateFileName, headingOffset = 0) => {
	if (!Number.isInteger(headingOffset) || headingOffset < 0) {
		throw new TypeError(
			`"headingOffset" must be a non-negative integer. Got "${headingOffset}".`,
		);
	}

	const unmodifiedContents = fs
		.readFileSync(path.resolve(templatesDirectoryPath, templateFileName), {
			encoding: "utf-8",
		})
		.trim();

	if (headingOffset === 0) {
		return unmodifiedContents;
	}

	const headingOffsetString = "#".repeat(headingOffset);
	return unmodifiedContents.replace(/(^#)/gm, `$1${headingOffsetString}`);
};

/**
 * Resolves the provided relative path from its document path.
 *
 * @param {string} documentPath - The path to the document this system is modifying.
 * @param {string} relativePath - A path, relative to `documentPath`, to resolve.
 */
function resolveRelativePath(documentPath, relativePath) {
	const resolvedFilePath = path.resolve(path.dirname(documentPath), relativePath);

	if (!fs.existsSync(resolvedFilePath)) {
		throw new Error(
			`"${documentPath}": Encountered invalid relative file path "${relativePath}". "${resolvedFilePath}" does not exist.`,
		);
	}

	return resolvedFilePath;
}

/**
 * Resolves the optionally provided file path, expressed relative to the path of the document being modified.
 *
 * @param {string} documentFilePath - Path to the document file being modified by this tooling.
 * @param {string} packageJsonFilePath - (optional) Relative file path to the package.json file for the package.
 * Default: "./package.json".
 *
 * @returns The resolved path to the package.json file.
 */
function resolveRelativePackageJsonPath(documentFilePath, packageJsonFilePath) {
	if (!packageJsonFilePath) {
		packageJsonFilePath = "./package.json";
	}
	return resolveRelativePath(documentFilePath, packageJsonFilePath);
}

/**
 * Gets the package's `package.json` contents, given the path to its package.json file.
 *
 * @param {string} packageJsonFilePath - Path to a `package.json` file.
 */
function getPackageMetadata(packageJsonFilePath) {
	try {
		const packageJson = JSON.parse(fs.readFileSync(packageJsonFilePath, "utf8"));
		return packageJson;
	} catch (error) {
		console.error(error);
		throw error;
	}
}

/**
 * Gets the appropriate special scope kind for the provided package name, if applicable.
<<<<<<< HEAD
 *
 * @param {string} packageName
 * @returns {"FRAMEWORK" | "EXPERIMENTAL" | "INTERNAL" | "PRIVATE" | "TOOLS" | undefined} A scope kind based on the package's scope (namespace).
 * Will be `undefined` if the package has no scope, or has an unrecognized scope.
 */
const getScopeKindFromPackage = (packageName) => {
	const packageScope = PackageName.getScope(packageName);
	if (packageScope === `@fluidframework`) {
		return "FRAMEWORK";
	} else if (packageScope === `@fluid-experimental`) {
=======
 *
 * @remarks for an overview of the Fluid Framework's package scopes, see {@link https://github.com/microsoft/FluidFramework/wiki/npm-package-scopes}.
 *
 * @param {string} packageName
 * @returns {"" | "FRAMEWORK" | "EXAMPLE" | "EXPERIMENTAL" | "INTERNAL" | "PRIVATE" | "TOOLS" | undefined}
 * A scope kind based on the package's scope (namespace).
 * Will be an empty string if the package has no scope.
 * Will be `undefined` if the package has an unrecognized scope.
 */
const getScopeKindFromPackage = (packageName) => {
	const packageScope = PackageName.getScope(packageName);
	if (packageScope === "") {
		return "";
	} else if (packageScope === "@fluidframework") {
		return "FRAMEWORK";
	} else if (packageScope === "@fluid-example") {
		return "EXAMPLE";
	} else if (packageScope === "@fluid-experimental") {
>>>>>>> d253e253
		return "EXPERIMENTAL";
	} else if (packageScope === "@fluid-internal") {
		return "INTERNAL";
	} else if (packageScope === "@fluid-private") {
		return "PRIVATE";
	} else if (packageScope === "@fluid-tools") {
		return "TOOLS";
	} else {
		return undefined;
	}
};

/**
<<<<<<< HEAD
 * Determines if the package's README should link to the Fluid Framework API documentation for that package by default.
 * @param {string} packageName
 */
const shouldLinkToApiDocs = (packageName) => {
	const scope = getScopeKindFromPackage(packageName);
	return scope === "FRAMEWORK" || scope === "EXPERIMENTAL" || scope === undefined;
};

/**
 * Determines if the package's installation instructions have the package installed as a dev dependency by default, as opposed to a standard dependency.
 * @param {string} packageName
 */
const shouldInstallAsDevDependency = (packageName) => {
	const scope = getScopeKindFromPackage(packageName);
	return scope === "PRIVATE" || scope === "TOOLS";
=======
 * Determines if the package is end-user facing or not.
 * For the purposes of README content generation, this is true for "fluid-framework" and packages in the "@fluidframework" and "@fluid-experimental" scoped.
 *
 * @remarks Used to determine which automatically generated sections should be included in package READMEs, etc.
 * @param {string} packageName
 */
const isPublic = (packageName) => {
	const scope = getScopeKindFromPackage(packageName);
	return scope === "FRAMEWORK" || scope === "EXPERIMENTAL" || packageName === "fluid-framework";
>>>>>>> d253e253
};

/**
 * Generates the appropriately formatted Markdown section contents for the provided section body.
 * If header text is provided, a level 2 heading (i.e. `##`) will be included with the provided text.
 * The section will be wrapped in leading and trailing newlines to ensure adequate spacing between generated contents.
 *
 * @param {string} sectionBody - Body text to include in the section.
 * @param {object} headingOptions - (optional) Heading generation options.
 * @param {boolean} headingOptions.includeHeading - Whether or not to include a top-level heading in the generated section.
 * @param {number} headingOptions.headingLevel - Root heading level for the generated section.
 * Must be a positive integer.
 * @param {string} headingOptions.headingText - Text to display in the section heading, if one was requested.
 */
function formattedSectionText(sectionBody, headingOptions) {
	let heading = "";
	if (headingOptions?.includeHeading) {
		const { headingLevel, headingText } = headingOptions;
		if (!Number.isInteger(headingLevel) || headingLevel < 1) {
			throw new TypeError(
				`"headingLevel" must be a positive integer. Got "${headingLevel}".`,
			);
		}
		heading = `${"#".repeat(headingLevel)} ${headingText}\n\n`;
	}

	return `\n${heading}${sectionBody}\n`;
}

/**
 * Wraps the provided generated / embedded content in prettier-ignore pragma comments.
 * @param {string} contents - The Markdown contents to be wrapped.
 */
function bundlePrettierPragmas(contents) {
	return ["\n<!-- prettier-ignore-start -->", contents, "<!-- prettier-ignore-end -->\n"].join(
		"\n",
	);
}

/**
 * Bundles the provided generated contents with the {@link generatedContentNotice}, as well as
 * prettier-ignore pragmas to ensure there is not contention between our content generation and prettier's
 * formatting opinions.
 *
 * @param {string} contents - The generated Markdown contents to be included.
 */
function formattedGeneratedContentBody(contents) {
	return bundlePrettierPragmas([generatedContentNotice, contents].join("\n"));
}

/**
 * Bundles the provided generated contents with the {@link generatedContentNotice}, as well as
 * prettier-ignore pragmas to ensure there is not contention between our content generation and prettier's
 * formatting opinions.
 *
 * @param {string} contents - The generated Markdown contents to be included.
 */
function formattedEmbeddedContentBody(contents) {
	return bundlePrettierPragmas([embeddedContentNotice, contents].join("\n"));
}

/**
 * Parses the provided MarkdownMagic transform options to generate the appropriate section heading options.
 *
 * @param {object} options - Transform options.
 * @param {"TRUE" | "FALSE" | undefined} includeHeading - (optional) Whether or not to include a top-level heading in the generated section.
 * default: `TRUE`.
 * @param {number | undefined} options.headingLevel - (optional) Heading level for the section.
 * Must be a positive integer.
 * Default: {@link defaultSectionHeadingLevel}.
 * @param {string} headingText - The text to display in the section heading.
 *
 * @typedef {Object} HeadingOptions
 * @property {boolean} includeHeading - Whether or not to include a heading in the generated content.
 * @property {number} headingLevel - The heading level for the section.
 * @property {string} headingText - The text to display in the section heading.
 *
 * @returns {HeadingOptions} Heading generation options.
 */
function parseHeadingOptions(transformationOptions, headingText) {
	return {
		includeHeading: transformationOptions.includeHeading !== "FALSE",
		headingLevel: transformationOptions.headingLevel
			? Number.parseInt(transformationOptions.headingLevel) ?? defaultSectionHeadingLevel
			: defaultSectionHeadingLevel,
		headingText: headingText,
	};
}

/**
<<<<<<< HEAD
 * TODO
=======
 * Parses a provided "boolean" (i.e., "TRUE" | "FALSE") MarkdownMagic transform option.
 * Returns the provided default if no option was specified.
>>>>>>> d253e253
 * @param {"TRUE" | "FALSE" | undefined} option
 * @param {function} defaultValue - The default value, or a callback that returns the default value to use for the option.
 * Used if the option is not explicitly provided.
 */
function parseBooleanOption(option, defaultValue) {
	if (option === "TRUE") {
		return true;
	}
	if (option === "FALSE") {
		return false;
	}
	if (typeof defaultValue === "function") {
		return defaultValue();
	}
	return defaultValue;
}

module.exports = {
	formattedSectionText,
	formattedGeneratedContentBody,
	formattedEmbeddedContentBody,
	getPackageMetadata,
	getScopeKindFromPackage,
<<<<<<< HEAD
=======
	isPublic,
>>>>>>> d253e253
	parseBooleanOption,
	parseHeadingOptions,
	readTemplate,
	resolveRelativePackageJsonPath,
	resolveRelativePath,
	shouldInstallAsDevDependency,
	shouldLinkToApiDocs,
};<|MERGE_RESOLUTION|>--- conflicted
+++ resolved
@@ -93,18 +93,6 @@
 
 /**
  * Gets the appropriate special scope kind for the provided package name, if applicable.
-<<<<<<< HEAD
- *
- * @param {string} packageName
- * @returns {"FRAMEWORK" | "EXPERIMENTAL" | "INTERNAL" | "PRIVATE" | "TOOLS" | undefined} A scope kind based on the package's scope (namespace).
- * Will be `undefined` if the package has no scope, or has an unrecognized scope.
- */
-const getScopeKindFromPackage = (packageName) => {
-	const packageScope = PackageName.getScope(packageName);
-	if (packageScope === `@fluidframework`) {
-		return "FRAMEWORK";
-	} else if (packageScope === `@fluid-experimental`) {
-=======
  *
  * @remarks for an overview of the Fluid Framework's package scopes, see {@link https://github.com/microsoft/FluidFramework/wiki/npm-package-scopes}.
  *
@@ -123,7 +111,6 @@
 	} else if (packageScope === "@fluid-example") {
 		return "EXAMPLE";
 	} else if (packageScope === "@fluid-experimental") {
->>>>>>> d253e253
 		return "EXPERIMENTAL";
 	} else if (packageScope === "@fluid-internal") {
 		return "INTERNAL";
@@ -137,13 +124,15 @@
 };
 
 /**
-<<<<<<< HEAD
- * Determines if the package's README should link to the Fluid Framework API documentation for that package by default.
+ * Determines if the package is end-user facing or not.
+ * For the purposes of README content generation, this is true for "fluid-framework" and packages in the "@fluidframework" and "@fluid-experimental" scoped.
+ *
+ * @remarks Used to determine which automatically generated sections should be included in package READMEs, etc.
  * @param {string} packageName
  */
-const shouldLinkToApiDocs = (packageName) => {
+const isPublic = (packageName) => {
 	const scope = getScopeKindFromPackage(packageName);
-	return scope === "FRAMEWORK" || scope === "EXPERIMENTAL" || scope === undefined;
+	return scope === "FRAMEWORK" || scope === "EXPERIMENTAL" || packageName === "fluid-framework";
 };
 
 /**
@@ -153,17 +142,6 @@
 const shouldInstallAsDevDependency = (packageName) => {
 	const scope = getScopeKindFromPackage(packageName);
 	return scope === "PRIVATE" || scope === "TOOLS";
-=======
- * Determines if the package is end-user facing or not.
- * For the purposes of README content generation, this is true for "fluid-framework" and packages in the "@fluidframework" and "@fluid-experimental" scoped.
- *
- * @remarks Used to determine which automatically generated sections should be included in package READMEs, etc.
- * @param {string} packageName
- */
-const isPublic = (packageName) => {
-	const scope = getScopeKindFromPackage(packageName);
-	return scope === "FRAMEWORK" || scope === "EXPERIMENTAL" || packageName === "fluid-framework";
->>>>>>> d253e253
 };
 
 /**
@@ -254,12 +232,8 @@
 }
 
 /**
-<<<<<<< HEAD
- * TODO
-=======
  * Parses a provided "boolean" (i.e., "TRUE" | "FALSE") MarkdownMagic transform option.
  * Returns the provided default if no option was specified.
->>>>>>> d253e253
  * @param {"TRUE" | "FALSE" | undefined} option
  * @param {function} defaultValue - The default value, or a callback that returns the default value to use for the option.
  * Used if the option is not explicitly provided.
@@ -283,15 +257,11 @@
 	formattedEmbeddedContentBody,
 	getPackageMetadata,
 	getScopeKindFromPackage,
-<<<<<<< HEAD
-=======
 	isPublic,
->>>>>>> d253e253
 	parseBooleanOption,
 	parseHeadingOptions,
 	readTemplate,
 	resolveRelativePackageJsonPath,
 	resolveRelativePath,
 	shouldInstallAsDevDependency,
-	shouldLinkToApiDocs,
 };