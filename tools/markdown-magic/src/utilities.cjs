/*!
 * Copyright (c) Microsoft Corporation and contributors. All rights reserved.
 * Licensed under the MIT License.
 */

const fs = require("fs");
const path = require("path");
const { PackageName } = require("@rushstack/node-core-library");

const {
	defaultSectionHeadingLevel,
	embeddedContentNotice,
	generatedContentNotice,
	templatesDirectoryPath,
} = require("./constants.cjs");

/**
 * Reads and returns the contents from the specified template file.
 *
 * @param {string} templateFileName - Name of the file to read, under {@link templatesDirectoryPath} (e.g. "Trademark-Template.md").
 * @param {number} headingOffset - (optional) Level offset for all headings in the target template.
 * Must be a non-negative integer.
 */
const readTemplate = (templateFileName, headingOffset = 0) => {
	if (!Number.isInteger(headingOffset) || headingOffset < 0) {
		throw new TypeError(
			`"headingOffset" must be a non-negative integer. Got "${headingOffset}".`,
		);
	}

	const unmodifiedContents = fs
		.readFileSync(path.resolve(templatesDirectoryPath, templateFileName), {
			encoding: "utf-8",
		})
		.trim();

	if (headingOffset === 0) {
		return unmodifiedContents;
	}

	const headingOffsetString = "#".repeat(headingOffset);
	return unmodifiedContents.replace(/(^#)/gm, `$1${headingOffsetString}`);
};

/**
 * Resolves the provided relative path from its document path.
 *
 * @param {string} documentPath - The path to the document this system is modifying.
 * @param {string} relativePath - A path, relative to `documentPath`, to resolve.
 */
function resolveRelativePath(documentPath, relativePath) {
	const resolvedFilePath = path.resolve(path.dirname(documentPath), relativePath);

	if (!fs.existsSync(resolvedFilePath)) {
		throw new Error(
			`"${documentPath}": Encountered invalid relative file path "${relativePath}". "${resolvedFilePath}" does not exist.`,
		);
	}

	return resolvedFilePath;
}

/**
 * Resolves the optionally provided file path, expressed relative to the path of the document being modified.
 *
 * @param {string} documentFilePath - Path to the document file being modified by this tooling.
 * @param {string} packageJsonFilePath - (optional) Relative file path to the package.json file for the package.
 * Default: "./package.json".
 *
 * @returns The resolved path to the package.json file.
 */
function resolveRelativePackageJsonPath(documentFilePath, packageJsonFilePath) {
	if (!packageJsonFilePath) {
		packageJsonFilePath = "./package.json";
	}
	return resolveRelativePath(documentFilePath, packageJsonFilePath);
}

/**
 * Gets the package's `package.json` contents, given the path to its package.json file.
 *
 * @param {string} packageJsonFilePath - Path to a `package.json` file.
 */
function getPackageMetadata(packageJsonFilePath) {
	try {
		const packageJson = JSON.parse(fs.readFileSync(packageJsonFilePath, "utf8"));
		return packageJson;
	} catch (error) {
		console.error(error);
		throw error;
	}
}

/**
 * Gets the appropriate special scope kind for the provided package name, if applicable.
 *
 * @remarks for an overview of the Fluid Framework's package scopes, see {@link https://github.com/microsoft/FluidFramework/wiki/npm-package-scopes}.
 *
 * @param {string} packageName
 * @returns {"" | "FRAMEWORK" | "EXAMPLE" | "EXPERIMENTAL" | "INTERNAL" | "PRIVATE" | "TOOLS" | undefined}
 * A scope kind based on the package's scope (namespace).
 * Will be an empty string if the package has no scope.
 * Will be `undefined` if the package has an unrecognized scope.
 */
const getScopeKindFromPackage = (packageName) => {
	const packageScope = PackageName.getScope(packageName);
	if (packageScope === "") {
<<<<<<< HEAD
		return undefined;
=======
		return "";
>>>>>>> 6a6353f0
	} else if (packageScope === "@fluidframework") {
		return "FRAMEWORK";
	} else if (packageScope === "@fluid-example") {
		return "EXAMPLE";
	} else if (packageScope === "@fluid-experimental") {
		return "EXPERIMENTAL";
	} else if (packageScope === "@fluid-internal") {
		return "INTERNAL";
	} else if (packageScope === "@fluid-private") {
		return "PRIVATE";
	} else if (packageScope === "@fluid-tools") {
		return "TOOLS";
	} else {
		return undefined;
	}
};

/**
 * Determines if the package is end-user facing or not.
 * For the purposes of README content generation, this is true for "fluid-framework" and packages in the "@fluidframework" and "@fluid-experimental" scoped.
 *
 * @remarks Used to determine which automatically generated sections should be included in package READMEs, etc.
 * @param {string} packageName
 */
const isPublic = (packageName) => {
	const scope = getScopeKindFromPackage(packageName);
	return scope === "FRAMEWORK" || scope === "EXPERIMENTAL" || packageName === "fluid-framework";
};

/**
 * Generates the appropriately formatted Markdown section contents for the provided section body.
 * If header text is provided, a level 2 heading (i.e. `##`) will be included with the provided text.
 * The section will be wrapped in leading and trailing newlines to ensure adequate spacing between generated contents.
 *
 * @param {string} sectionBody - Body text to include in the section.
 * @param {object} headingOptions - (optional) Heading generation options.
 * @param {boolean} headingOptions.includeHeading - Whether or not to include a top-level heading in the generated section.
 * @param {number} headingOptions.headingLevel - Root heading level for the generated section.
 * Must be a positive integer.
 * @param {string} headingOptions.headingText - Text to display in the section heading, if one was requested.
 */
function formattedSectionText(sectionBody, headingOptions) {
	let heading = "";
	if (headingOptions?.includeHeading) {
		const { headingLevel, headingText } = headingOptions;
		if (!Number.isInteger(headingLevel) || headingLevel < 1) {
			throw new TypeError(
				`"headingLevel" must be a positive integer. Got "${headingLevel}".`,
			);
		}
		heading = `${"#".repeat(headingLevel)} ${headingText}\n\n`;
	}

	return `\n${heading}${sectionBody}\n`;
}

/**
 * Wraps the provided generated / embedded content in prettier-ignore pragma comments.
 * @param {string} contents - The Markdown contents to be wrapped.
 */
function bundlePrettierPragmas(contents) {
	return ["\n<!-- prettier-ignore-start -->", contents, "<!-- prettier-ignore-end -->\n"].join(
		"\n",
	);
}

/**
 * Bundles the provided generated contents with the {@link generatedContentNotice}, as well as
 * prettier-ignore pragmas to ensure there is not contention between our content generation and prettier's
 * formatting opinions.
 *
 * @param {string} contents - The generated Markdown contents to be included.
 */
function formattedGeneratedContentBody(contents) {
	return bundlePrettierPragmas([generatedContentNotice, contents].join("\n"));
}

/**
 * Bundles the provided generated contents with the {@link generatedContentNotice}, as well as
 * prettier-ignore pragmas to ensure there is not contention between our content generation and prettier's
 * formatting opinions.
 *
 * @param {string} contents - The generated Markdown contents to be included.
 */
function formattedEmbeddedContentBody(contents) {
	return bundlePrettierPragmas([embeddedContentNotice, contents].join("\n"));
}

/**
 * Parses the provided MarkdownMagic transform options to generate the appropriate section heading options.
 *
 * @param {object} options - Transform options.
 * @param {"TRUE" | "FALSE" | undefined} includeHeading - (optional) Whether or not to include a top-level heading in the generated section.
 * default: `TRUE`.
 * @param {number | undefined} options.headingLevel - (optional) Heading level for the section.
 * Must be a positive integer.
 * Default: {@link defaultSectionHeadingLevel}.
 * @param {string} headingText - The text to display in the section heading.
 *
 * @typedef {Object} HeadingOptions
 * @property {boolean} includeHeading - Whether or not to include a heading in the generated content.
 * @property {number} headingLevel - The heading level for the section.
 * @property {string} headingText - The text to display in the section heading.
 *
 * @returns {HeadingOptions} Heading generation options.
 */
function parseHeadingOptions(transformationOptions, headingText) {
	return {
		includeHeading: transformationOptions.includeHeading !== "FALSE",
		headingLevel: transformationOptions.headingLevel
			? Number.parseInt(transformationOptions.headingLevel) ?? defaultSectionHeadingLevel
			: defaultSectionHeadingLevel,
		headingText: headingText,
	};
}

/**
 * Parses a provided "boolean" (i.e., "TRUE" | "FALSE") MarkdownMagic transform option.
 * Returns the provided default if no option was specified.
 * @param {"TRUE" | "FALSE" | undefined} option
 * @param {function} defaultValue - The default value, or a callback that returns the default value to use for the option.
 * Used if the option is not explicitly provided.
 */
function parseBooleanOption(option, defaultValue) {
	if (option === "TRUE") {
		return true;
	}
	if (option === "FALSE") {
		return false;
	}
	if (typeof defaultValue === "function") {
		return defaultValue();
	}
	return defaultValue;
}

module.exports = {
	formattedSectionText,
	formattedGeneratedContentBody,
	formattedEmbeddedContentBody,
	getPackageMetadata,
	getScopeKindFromPackage,
	isPublic,
	parseBooleanOption,
	parseHeadingOptions,
	readTemplate,
	resolveRelativePackageJsonPath,
	resolveRelativePath,
};<|MERGE_RESOLUTION|>--- conflicted
+++ resolved
@@ -105,11 +105,7 @@
 const getScopeKindFromPackage = (packageName) => {
 	const packageScope = PackageName.getScope(packageName);
 	if (packageScope === "") {
-<<<<<<< HEAD
-		return undefined;
-=======
 		return "";
->>>>>>> 6a6353f0
 	} else if (packageScope === "@fluidframework") {
 		return "FRAMEWORK";
 	} else if (packageScope === "@fluid-example") {
