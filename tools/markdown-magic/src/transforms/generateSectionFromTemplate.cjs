--- conflicted
+++ resolved
@@ -17,11 +17,10 @@
  * A heading will only be included if this is specified.
  */
 const generateSectionFromTemplate = (templateFileName, headingOptions) => {
-<<<<<<< HEAD
-	const sectionBody = readTemplate(templateFileName, headingOptions.headingLevel);
-=======
-	const sectionBody = readTemplate(templateFileName);
->>>>>>> 704083b0
+	const sectionBody = readTemplate(
+		templateFileName,
+		headingOptions?.headingLevel ?? defaultSectionHeadingLevel - 1,
+	);
 	return formattedSectionText(sectionBody, headingOptions);
 };
 
