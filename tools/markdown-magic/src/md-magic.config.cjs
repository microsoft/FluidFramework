--- conflicted
+++ resolved
@@ -210,15 +210,11 @@
  * EXPERIMENTAL: See templates/Experimental-Package-Notice-Template.md.
  * INTERNAL: See templates/Internal-Package-Notice-Template.md.
  * PRIVATE: See templates/Private-Package-Notice-Template.md.
-<<<<<<< HEAD
- * `undefined`: Inherit from package namespace (fluid-experimental, fluid-internal, fluid-private).
+ * TOOLS: See templates/Tools-Package-Notice-Template.md.
+ * `undefined`: Inherit from package namespace (`fluid-experimental`, `fluid-internal`, `fluid-private`, `fluid-tools`, etc.).
  * @param {"TRUE" | "FALSE" | undefined} options.dependencyGuidelines - (optional) Whether or not to include the Fluid Framework dependency guidelines section.
  * Default: `TRUE` if the package is end-user facing (i.e., a member of the `@fluidframework` or `@fluid-experimental` namespaces, or "fluid-framework").
  * `FALSE` otherwise.
-=======
- * TOOLS: See templates/Tools-Package-Notice-Template.md.
- * `undefined`: Inherit from package namespace (`fluid-experimental`, `fluid-internal`, `fluid-private`, `fluid-tools`, etc.).
->>>>>>> 3dd74920
  * @param {"TRUE" | "FALSE" | undefined} options.installation - (optional) Whether or not to include the package installation instructions section.
  * Default: `TRUE` if the package is end-user facing (i.e., a member of the `@fluidframework` or `@fluid-experimental` namespaces, or "fluid-framework").
  * `FALSE` otherwise.
