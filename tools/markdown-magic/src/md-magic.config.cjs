--- conflicted
+++ resolved
@@ -7,7 +7,6 @@
 
 const { defaultSectionHeadingLevel } = require("./constants.cjs");
 const {
-	createSectionFromTemplate,
 	formattedGeneratedContentBody,
 	getPackageMetadata,
 	getScopeKindFromPackage,
@@ -41,11 +40,10 @@
  * Must be a positive integer.
  */
 const generateDependencyGuidelines = (headingOptions) =>
-	createSectionFromTemplate("Dependency-Guidelines-Template.md", {
+	generateSectionFromTemplate("Dependency-Guidelines-Template.md", {
 		...headingOptions,
 		headingText: "Using Fluid Framework libraries",
 	});
-<<<<<<< HEAD
 
 /**
  * Generates a Markdown section listing Fluid Framework's minimum client requirements.
@@ -57,12 +55,10 @@
  * Must be a positive integer.
  */
 const generateClientRequirementsSection = (headingOptions) =>
-	createSectionFromTemplate("Client-Requirements-Template.md", {
+	generateSectionFromTemplate("Client-Requirements-Template.md", {
 		...headingOptions,
 		headingText: "Minimum Client Requirements",
 	});
-=======
->>>>>>> 704083b0
 
 /**
  * Generates a Markdown heading and contents with a section pointing developers to our contribution guidelines.
@@ -74,7 +70,7 @@
  * Must be a positive integer.
  */
 const generateContributionGuidelinesSection = (headingOptions) =>
-	createSectionFromTemplate("Contribution-Guidelines-Template.md", {
+	generateSectionFromTemplate("Contribution-Guidelines-Template.md", {
 		...headingOptions,
 		headingText: "Contribution Guidelines",
 	});
@@ -89,7 +85,7 @@
  * Must be a positive integer.
  */
 const generateHelpSection = (headingOptions) =>
-	createSectionFromTemplate("Help-Template.md", {
+	generateSectionFromTemplate("Help-Template.md", {
 		...headingOptions,
 		headingText: "Help",
 	});
@@ -104,7 +100,7 @@
  * Must be a positive integer.
  */
 const generateTrademarkSection = (headingOptions) =>
-	createSectionFromTemplate("Trademark-Template.md", {
+	generateSectionFromTemplate("Trademark-Template.md", {
 		...headingOptions,
 		headingText: "Trademark",
 	});
@@ -213,13 +209,10 @@
 	}
 
 	if (options.contributionGuidelines !== "FALSE") {
-<<<<<<< HEAD
 		sections.push(generateClientRequirementsSection(sectionHeadingOptions));
 	}
 
 	if (options.contributionGuidelines !== "FALSE") {
-=======
->>>>>>> 704083b0
 		sections.push(generateContributionGuidelinesSection(sectionHeadingOptions));
 	}
 
