--- conflicted
+++ resolved
@@ -10,15 +10,11 @@
 	formattedGeneratedContentBody,
 	getPackageMetadata,
 	getScopeKindFromPackage,
-<<<<<<< HEAD
-=======
 	isPublic,
->>>>>>> d253e253
 	parseBooleanOption,
 	parseHeadingOptions,
 	resolveRelativePackageJsonPath,
 	shouldInstallAsDevDependency,
-	shouldLinkToApiDocs,
 } = require("./utilities.cjs");
 const {
 	apiDocsTransform,
@@ -134,11 +130,6 @@
  * Default: Checks at the `package.json` file for an `exports` property.
  * Will include the section if the property is found, and one of our special paths is found (`/alpha`, `/beta`, or `/legacy`).
  * Can be explicitly disabled by specifying `FALSE`.
-<<<<<<< HEAD
- * @param {"TRUE" | "FALSE" | undefined} options.apiDocs - (optional) Whether or not to include a section pointing readers to the package's generated API documentation on <fluidframework.com>.
- * Default: Will be displayed if the package is a member of the `@fluidframework` or `@fluid-experimental` namespaces, of if the package is unscoped (e.g. "fluid-framework").
-=======
->>>>>>> d253e253
  * @param {"TRUE" | "FALSE" | undefined} options.scripts - (optional) Whether or not to include a section enumerating the package.json file's dev scripts.
  * Default: `FALSE`.
  * @param {"TRUE" | "FALSE" | undefined} options.clientRequirements - (optional) Whether or not to include a section listing Fluid Framework's minimum client requirements.
@@ -168,16 +159,6 @@
 
 	const sections = [];
 
-<<<<<<< HEAD
-	const includeApiDocsSection = parseBooleanOption(options.apiDocs, () =>
-		shouldLinkToApiDocs(packageName),
-	);
-	if (includeApiDocsSection) {
-		sections.push(generateApiDocsLinkSection(packageName, sectionHeadingOptions));
-	}
-
-=======
->>>>>>> d253e253
 	if (options.scripts === "TRUE") {
 		options.pkg = relativePackageJsonPath;
 		const scriptsTable = scripts(content, options, config);
@@ -261,20 +242,11 @@
 
 	const sections = [];
 
-	const scopeKind = getScopeKindFromPackage(packageName);
-
 	// Note: if the user specified an explicit scope, that takes precedence over the package namespace.
-<<<<<<< HEAD
-	const scopeNoticeKind = options.packageScopeNotice ?? scopeKind;
-	const scopeNotice = generatePackageScopeNotice(scopeNoticeKind);
-	if (scopeNotice) {
-		sections.push(scopeNotice);
-=======
 	const scopeKind = options.packageScopeNotice ?? getScopeKindFromPackage(packageName);
 	const scopeNoticeSection = generatePackageScopeNotice(scopeKind);
 	if (scopeNoticeSection !== undefined) {
 		sections.push(scopeNoticeSection);
->>>>>>> d253e253
 	}
 
 	// Display dependency guidelines if explicitly requested, or if the package is not internal/private and not explicitly disabled.
@@ -293,22 +265,12 @@
 	}
 
 	if (options.importInstructions !== "FALSE") {
-<<<<<<< HEAD
-		const section = generatePackageImportInstructionsSection(
-			packageMetadata,
-			sectionHeadingOptions,
-		);
-		if (section !== undefined) {
-			sections.push(section);
-		}
-=======
 		sections.push(generateImportInstructionsSection(packageMetadata, sectionHeadingOptions));
 	}
 
 	const includeApiDocsSection = parseBooleanOption(options.apiDocs, () => isPublic(packageName));
 	if (includeApiDocsSection) {
 		sections.push(generateApiDocsSection(packageName, sectionHeadingOptions));
->>>>>>> d253e253
 	}
 
 	return formattedGeneratedContentBody(sections.join(""));
