--- conflicted
+++ resolved
@@ -4,13 +4,8 @@
 
   .:
     specifiers:
-<<<<<<< HEAD
-      '@fluidframework/build-common': ^1.2.0
+      '@fluidframework/build-common': ^2.0.0
       '@fluidframework/build-tools': ^0.21.0
-=======
-      '@fluidframework/build-common': ^2.0.0
-      '@fluidframework/build-tools': ^0.20.0-169245
->>>>>>> 5bd37050
       '@fluidframework/eslint-config-fluid': ^2.0.0
       '@types/mocha': ^10.0.0
       '@types/node': ^14.18.0
@@ -22,13 +17,8 @@
       rimraf: ^2.6.2
       typescript: ~4.5.5
     devDependencies:
-<<<<<<< HEAD
-      '@fluidframework/build-common': 1.2.0
-      '@fluidframework/build-tools': 0.21.0_pu3bu3agnrmjetwliwzp7hv3y4
-=======
       '@fluidframework/build-common': 2.0.0
-      '@fluidframework/build-tools': 0.20.0-170421_him6ekhq5ioxm6htxxcwoaa63i
->>>>>>> 5bd37050
+      '@fluidframework/build-tools': 0.21.0_him6ekhq5ioxm6htxxcwoaa63i
       '@fluidframework/eslint-config-fluid': 2.0.0_kufnqfq7tb5rpdawkdb6g5smma
       '@types/mocha': 10.0.1
       '@types/node': 14.18.0
@@ -117,7 +107,7 @@
       debug: 4.3.4
       espree: 9.4.0
       globals: 13.17.0
-      ignore: 5.2.1
+      ignore: 5.2.4
       import-fresh: 3.3.0
       js-yaml: 4.1.0
       minimatch: 3.1.2
@@ -126,31 +116,17 @@
       - supports-color
     dev: true
 
-<<<<<<< HEAD
-  /@fluid-tools/version-tools/0.21.0_pu3bu3agnrmjetwliwzp7hv3y4:
+  /@fluid-tools/version-tools/0.21.0_him6ekhq5ioxm6htxxcwoaa63i:
     resolution: {integrity: sha512-oUV/+PretFcSSlINzsS5DFnBMygDcnznJb1FfyflvWpZuuO9OtrGxJZOzAqR0tDqIA669NbqGwNqigVyGccSOQ==}
     engines: {node: '>=14.17.0'}
     hasBin: true
     dependencies:
-      '@oclif/core': 2.8.12_pu3bu3agnrmjetwliwzp7hv3y4
-      '@oclif/plugin-autocomplete': 2.3.2_pu3bu3agnrmjetwliwzp7hv3y4
-      '@oclif/plugin-commands': 2.2.18_pu3bu3agnrmjetwliwzp7hv3y4
-      '@oclif/plugin-help': 5.2.12_pu3bu3agnrmjetwliwzp7hv3y4
-      '@oclif/plugin-not-found': 2.3.28_pu3bu3agnrmjetwliwzp7hv3y4
-      '@oclif/plugin-plugins': 3.1.6_pu3bu3agnrmjetwliwzp7hv3y4
-=======
-  /@fluid-tools/version-tools/0.20.0-170421_him6ekhq5ioxm6htxxcwoaa63i:
-    resolution: {integrity: sha512-ZsQhLEjxP02lCgxd7MYQ+llCQLGpPEmfbkcMKw1+Pv4VgeN+yyNkaNfsz2G7cnLy41FF0/qiEgDqCxRV5pXrvA==}
-    engines: {node: '>=14.17.0'}
-    hasBin: true
-    dependencies:
-      '@oclif/core': 2.8.7_him6ekhq5ioxm6htxxcwoaa63i
-      '@oclif/plugin-autocomplete': 2.3.0_him6ekhq5ioxm6htxxcwoaa63i
-      '@oclif/plugin-commands': 2.2.16_him6ekhq5ioxm6htxxcwoaa63i
-      '@oclif/plugin-help': 5.2.10_him6ekhq5ioxm6htxxcwoaa63i
-      '@oclif/plugin-not-found': 2.3.26_him6ekhq5ioxm6htxxcwoaa63i
-      '@oclif/plugin-plugins': 3.1.3_him6ekhq5ioxm6htxxcwoaa63i
->>>>>>> 5bd37050
+      '@oclif/core': 2.8.12_him6ekhq5ioxm6htxxcwoaa63i
+      '@oclif/plugin-autocomplete': 2.3.2_him6ekhq5ioxm6htxxcwoaa63i
+      '@oclif/plugin-commands': 2.2.18_him6ekhq5ioxm6htxxcwoaa63i
+      '@oclif/plugin-help': 5.2.12_him6ekhq5ioxm6htxxcwoaa63i
+      '@oclif/plugin-not-found': 2.3.28_him6ekhq5ioxm6htxxcwoaa63i
+      '@oclif/plugin-plugins': 3.1.6_him6ekhq5ioxm6htxxcwoaa63i
       chalk: 2.4.2
       semver: 7.5.4
       table: 6.8.1
@@ -167,29 +143,16 @@
     hasBin: true
     dev: true
 
-<<<<<<< HEAD
-  /@fluidframework/build-tools/0.21.0_pu3bu3agnrmjetwliwzp7hv3y4:
+  /@fluidframework/build-tools/0.21.0_him6ekhq5ioxm6htxxcwoaa63i:
     resolution: {integrity: sha512-NZsCGlkVNmgZnY6+UnzddLcUUnZdBgoRRkuxEsKaFYd0wijaMNY0NKF4fIQyYICDKor2UJml0JygVIfIHOApgA==}
     engines: {node: '>=14.17.0'}
     hasBin: true
     dependencies:
-      '@fluid-tools/version-tools': 0.21.0_pu3bu3agnrmjetwliwzp7hv3y4
+      '@fluid-tools/version-tools': 0.21.0_him6ekhq5ioxm6htxxcwoaa63i
       '@fluidframework/bundle-size-tools': 0.21.0
       '@manypkg/get-packages': 2.2.0
       '@octokit/core': 4.2.4
-      '@rushstack/node-core-library': 3.59.5_@types+node@14.18.51
-=======
-  /@fluidframework/build-tools/0.20.0-170421_him6ekhq5ioxm6htxxcwoaa63i:
-    resolution: {integrity: sha512-PBYaKCae6Y4C3wZREqdxjqnLOWeilWeXCsQRH8nOt4FsmlwrVkmlILG40rJb4ZWWMxUP8IIaHxUywM42RFPc+Q==}
-    engines: {node: '>=14.17.0'}
-    hasBin: true
-    dependencies:
-      '@fluid-tools/version-tools': 0.20.0-170421_him6ekhq5ioxm6htxxcwoaa63i
-      '@fluidframework/bundle-size-tools': 0.20.0-170421
-      '@manypkg/get-packages': 2.2.0
-      '@octokit/core': 4.2.4
-      '@rushstack/node-core-library': 3.59.4_@types+node@14.18.0
->>>>>>> 5bd37050
+      '@rushstack/node-core-library': 3.59.5_@types+node@14.18.0
       async: 3.2.4
       chalk: 2.4.2
       commander: 6.2.1
@@ -400,8 +363,8 @@
       fastq: 1.15.0
     dev: true
 
-  /@oclif/color/1.0.6:
-    resolution: {integrity: sha512-U6hABUkwoUoEZ1K5mJ2E7AeJ7udjYP3ZYWq18LLoMyjV+Us9hh3UwAghOY75F9PAzF8q5kvhoGu70LnPASbZ8g==}
+  /@oclif/color/1.0.7:
+    resolution: {integrity: sha512-XUWsQRVP+HReS5+hkjIB21/qMLswv1t65S3pRhjDbDKbBeZVQXCHtVQiUMOjnCvni0d5NBZWIxu+fNUo9dK5Kg==}
     engines: {node: '>=12.0.0'}
     dependencies:
       ansi-styles: 4.3.0
@@ -411,24 +374,8 @@
       tslib: 2.5.3
     dev: true
 
-<<<<<<< HEAD
-  /@oclif/color/1.0.7:
-    resolution: {integrity: sha512-XUWsQRVP+HReS5+hkjIB21/qMLswv1t65S3pRhjDbDKbBeZVQXCHtVQiUMOjnCvni0d5NBZWIxu+fNUo9dK5Kg==}
-    engines: {node: '>=12.0.0'}
-    dependencies:
-      ansi-styles: 4.3.0
-      chalk: 4.1.2
-      strip-ansi: 6.0.1
-      supports-color: 8.1.1
-      tslib: 2.5.3
-    dev: true
-
-  /@oclif/core/2.8.12_pu3bu3agnrmjetwliwzp7hv3y4:
+  /@oclif/core/2.8.12_him6ekhq5ioxm6htxxcwoaa63i:
     resolution: {integrity: sha512-4I0HFP2HHORs5QTEJSUFSks7altrgFJum379TH21eN+csg1JOFlMM0XrkbeIc68RVeVjms/3itpRRnLSdEHBKA==}
-=======
-  /@oclif/core/2.8.7_him6ekhq5ioxm6htxxcwoaa63i:
-    resolution: {integrity: sha512-WTZUFgANYGyHQOmGc2YsczEdqdlG2/ZEfqksHnuYbz3egozpka/R9LrFwNfWPZETi9ydzcjDWwJKUGQmJG3ixA==}
->>>>>>> 5bd37050
     engines: {node: '>=14.0.0'}
     dependencies:
       '@types/cli-progress': 3.11.0
@@ -468,19 +415,11 @@
       - typescript
     dev: true
 
-<<<<<<< HEAD
-  /@oclif/plugin-autocomplete/2.3.2_pu3bu3agnrmjetwliwzp7hv3y4:
+  /@oclif/plugin-autocomplete/2.3.2_him6ekhq5ioxm6htxxcwoaa63i:
     resolution: {integrity: sha512-NoGdP7Mw5j2NdRGhJNGpm6CHSupaxR9Rk/wOccQeiar2b1kjDEXBqRg0rSqrX3fwluKGw8UWohGL2oUSv9EMTw==}
     engines: {node: '>=12.0.0'}
     dependencies:
-      '@oclif/core': 2.8.12_pu3bu3agnrmjetwliwzp7hv3y4
-=======
-  /@oclif/plugin-autocomplete/2.3.0_him6ekhq5ioxm6htxxcwoaa63i:
-    resolution: {integrity: sha512-32gdneCAQbtjAvpX7lYFYrxsMPAfOh2hyvP4QEMspTiZkygT8m/NwayBVA+Ua5EM3/rk7jxTKYFQ7Gm/ZgSFuA==}
-    engines: {node: '>=12.0.0'}
-    dependencies:
-      '@oclif/core': 2.8.7_him6ekhq5ioxm6htxxcwoaa63i
->>>>>>> 5bd37050
+      '@oclif/core': 2.8.12_him6ekhq5ioxm6htxxcwoaa63i
       chalk: 4.1.2
       debug: 4.3.4
       fs-extra: 9.1.0
@@ -492,19 +431,11 @@
       - typescript
     dev: true
 
-<<<<<<< HEAD
-  /@oclif/plugin-commands/2.2.18_pu3bu3agnrmjetwliwzp7hv3y4:
+  /@oclif/plugin-commands/2.2.18_him6ekhq5ioxm6htxxcwoaa63i:
     resolution: {integrity: sha512-nY7qQXxhNOUpWL9shKwDD/oEgfp1lVnab5IPB1BPn7Ni5L+5UCgahI8DtyviZbMsi+IUjeBFyX0z5ErNVSlU+Q==}
     engines: {node: '>=12.0.0'}
     dependencies:
-      '@oclif/core': 2.8.12_pu3bu3agnrmjetwliwzp7hv3y4
-=======
-  /@oclif/plugin-commands/2.2.16_him6ekhq5ioxm6htxxcwoaa63i:
-    resolution: {integrity: sha512-ZUfLw0rIBt0adMOgfyd3OU5psRCYBLt8QHmKit3WP5qZMbEMpW2ichOTxBNUFLJQ0AwW+qGxmdO2eGFh3yb5sw==}
-    engines: {node: '>=12.0.0'}
-    dependencies:
-      '@oclif/core': 2.8.7_him6ekhq5ioxm6htxxcwoaa63i
->>>>>>> 5bd37050
+      '@oclif/core': 2.8.12_him6ekhq5ioxm6htxxcwoaa63i
       lodash: 4.17.21
     transitivePeerDependencies:
       - '@swc/core'
@@ -513,19 +444,11 @@
       - typescript
     dev: true
 
-<<<<<<< HEAD
-  /@oclif/plugin-help/5.2.12_pu3bu3agnrmjetwliwzp7hv3y4:
+  /@oclif/plugin-help/5.2.12_him6ekhq5ioxm6htxxcwoaa63i:
     resolution: {integrity: sha512-WtYy/lmbSG+YA6PzFohunIAp1peL/gumYqgpOgC/7CL7adWpquZiRS+digglenY3i4F+ScMURg6KKFuTTIwa1Q==}
     engines: {node: '>=12.0.0'}
     dependencies:
-      '@oclif/core': 2.8.12_pu3bu3agnrmjetwliwzp7hv3y4
-=======
-  /@oclif/plugin-help/5.2.10_him6ekhq5ioxm6htxxcwoaa63i:
-    resolution: {integrity: sha512-l3hnloPkXOLGGrepLLdj8NsBpVhhEpg4jclIeIBaZzIo6+c+/uqcL2LjvOogmSEf5g4zooRtxivwUpcFiBSaBg==}
-    engines: {node: '>=12.0.0'}
-    dependencies:
-      '@oclif/core': 2.8.7_him6ekhq5ioxm6htxxcwoaa63i
->>>>>>> 5bd37050
+      '@oclif/core': 2.8.12_him6ekhq5ioxm6htxxcwoaa63i
     transitivePeerDependencies:
       - '@swc/core'
       - '@swc/wasm'
@@ -533,21 +456,12 @@
       - typescript
     dev: true
 
-<<<<<<< HEAD
-  /@oclif/plugin-not-found/2.3.28_pu3bu3agnrmjetwliwzp7hv3y4:
+  /@oclif/plugin-not-found/2.3.28_him6ekhq5ioxm6htxxcwoaa63i:
     resolution: {integrity: sha512-Lzbevm7eOSYo30ddaZTUqUw9Bt1sDWy4df1JJF8K+mHv34Gk/Z8TmDozkEDbg6C02qzzcpXMtUHUzLUDPLI+WQ==}
     engines: {node: '>=12.0.0'}
     dependencies:
       '@oclif/color': 1.0.7
-      '@oclif/core': 2.8.12_pu3bu3agnrmjetwliwzp7hv3y4
-=======
-  /@oclif/plugin-not-found/2.3.26_him6ekhq5ioxm6htxxcwoaa63i:
-    resolution: {integrity: sha512-a8WfN8km1A9Q0lXWo1LZgFEjVFYIbOOp/QG++zyHt2Hnsp2b5Zr0p8EQLBK7v6na6C0Mrr+GlMI8zE40hYWMbw==}
-    engines: {node: '>=12.0.0'}
-    dependencies:
-      '@oclif/color': 1.0.6
-      '@oclif/core': 2.8.7_him6ekhq5ioxm6htxxcwoaa63i
->>>>>>> 5bd37050
+      '@oclif/core': 2.8.12_him6ekhq5ioxm6htxxcwoaa63i
       fast-levenshtein: 3.0.0
     transitivePeerDependencies:
       - '@swc/core'
@@ -556,21 +470,12 @@
       - typescript
     dev: true
 
-<<<<<<< HEAD
-  /@oclif/plugin-plugins/3.1.6_pu3bu3agnrmjetwliwzp7hv3y4:
+  /@oclif/plugin-plugins/3.1.6_him6ekhq5ioxm6htxxcwoaa63i:
     resolution: {integrity: sha512-bri3GHqUs2d9mMoqm0/CIef+u+nJrNDzno5xpnB0cg7x3mAhXM/miuzdNz7D8opupuJeiJMv+A/WSMG2nY2IEw==}
     engines: {node: '>=16'}
     dependencies:
-      '@oclif/color': 1.0.6
-      '@oclif/core': 2.8.12_pu3bu3agnrmjetwliwzp7hv3y4
-=======
-  /@oclif/plugin-plugins/3.1.3_him6ekhq5ioxm6htxxcwoaa63i:
-    resolution: {integrity: sha512-bZfKppl1zE6cvV3rmySmLX3XydKa+JSEQFqrS+GEkdEISPolCWo28EwxrSfym0074GnfQBOuqPAuCHEvIPVL1g==}
-    engines: {node: '>=16'}
-    dependencies:
-      '@oclif/color': 1.0.6
-      '@oclif/core': 2.8.7_him6ekhq5ioxm6htxxcwoaa63i
->>>>>>> 5bd37050
+      '@oclif/color': 1.0.7
+      '@oclif/core': 2.8.12_him6ekhq5ioxm6htxxcwoaa63i
       chalk: 4.1.2
       debug: 4.3.4
       fs-extra: 9.1.0
@@ -798,13 +703,8 @@
       - typescript
     dev: true
 
-<<<<<<< HEAD
-  /@rushstack/node-core-library/3.59.5_@types+node@14.18.51:
+  /@rushstack/node-core-library/3.59.5_@types+node@14.18.0:
     resolution: {integrity: sha512-1IpV7LufrI1EoVO8hYsb3t6L8L+yp40Sa0OaOV2CIu1zx4e6ZeVNaVIEXFgMXBKdGXkAh21MnCaIzlDNpG6ZQw==}
-=======
-  /@rushstack/node-core-library/3.59.4_@types+node@14.18.0:
-    resolution: {integrity: sha512-YAKJDC6Mz/KA1D7bvB88WaRX3knt/ZuLzkRu5G9QADGSjLtvTWzCNCytRF2PCSaaHOZaZsWul4F1KQdgFgUDqA==}
->>>>>>> 5bd37050
     peerDependencies:
       '@types/node': '*'
     peerDependenciesMeta:
@@ -938,7 +838,7 @@
       grapheme-splitter: 1.0.4
       ignore: 5.2.4
       natural-compare-lite: 1.4.0
-      semver: 7.3.8
+      semver: 7.5.4
       tsutils: 3.21.0_typescript@4.5.5
       typescript: 4.5.5
     transitivePeerDependencies:
@@ -963,13 +863,9 @@
       debug: 4.3.4
       eslint: 8.6.0
       functional-red-black-tree: 1.0.1
-      ignore: 5.2.1
+      ignore: 5.2.4
       regexpp: 3.2.0
-<<<<<<< HEAD
       semver: 7.5.4
-=======
-      semver: 7.3.8
->>>>>>> 5bd37050
       tsutils: 3.21.0_typescript@4.5.5
       typescript: 4.5.5
     transitivePeerDependencies:
@@ -1124,7 +1020,7 @@
       debug: 4.3.4
       globby: 11.1.0
       is-glob: 4.0.3
-      semver: 7.3.8
+      semver: 7.5.4
       tsutils: 3.21.0_typescript@4.5.5
       typescript: 4.5.5
     transitivePeerDependencies:
@@ -1145,11 +1041,7 @@
       debug: 4.3.4
       globby: 11.1.0
       is-glob: 4.0.3
-<<<<<<< HEAD
       semver: 7.5.4
-=======
-      semver: 7.3.8
->>>>>>> 5bd37050
       tsutils: 3.21.0_typescript@4.5.5
       typescript: 4.5.5
     transitivePeerDependencies:
@@ -1170,11 +1062,7 @@
       debug: 4.3.4
       globby: 11.1.0
       is-glob: 4.0.3
-<<<<<<< HEAD
       semver: 7.5.4
-=======
-      semver: 7.3.8
->>>>>>> 5bd37050
       tsutils: 3.21.0_typescript@4.5.5
       typescript: 4.5.5
     transitivePeerDependencies:
@@ -1195,7 +1083,7 @@
       '@typescript-eslint/typescript-estree': 5.55.0_typescript@4.5.5
       eslint: 8.6.0
       eslint-scope: 5.1.1
-      semver: 7.3.8
+      semver: 7.5.4
     transitivePeerDependencies:
       - supports-color
       - typescript
@@ -1354,23 +1242,17 @@
       acorn: 8.9.0
     dev: true
 
-  /acorn-jsx/5.3.2_acorn@8.8.0:
+  /acorn-jsx/5.3.2_acorn@8.9.0:
     resolution: {integrity: sha512-rq9s+JNhf0IChjtDXxllJ7g41oZk5SlXtp0LHwyA5cejwn7vKmKp4pPri6YEePv2PU65sAsegbXtIinmDFDXgQ==}
     peerDependencies:
       acorn: ^6.0.0 || ^7.0.0 || ^8.0.0
     dependencies:
-      acorn: 8.8.0
+      acorn: 8.9.0
     dev: true
 
   /acorn-walk/8.2.0:
     resolution: {integrity: sha512-k+iyHEuPgSw6SbuDpGQM+06HQUa04DZ3o+F6CSzXMvvI5KMvnaEqXe+YVe555R9nn6GPt404fos4wcgpw12SDA==}
     engines: {node: '>=0.4.0'}
-    dev: true
-
-  /acorn/8.8.0:
-    resolution: {integrity: sha512-QOxyigPVrpZ2GXT+PFyZTl6TtOFc5egxHIP9IlQ+RbupQuX4RkT/Bee4/kQuC02Xkzg84JcT7oLYtDIQxp+v7w==}
-    engines: {node: '>=0.4.0'}
-    hasBin: true
     dev: true
 
   /acorn/8.9.0:
@@ -2282,7 +2164,7 @@
     dependencies:
       escape-string-regexp: 1.0.5
       eslint: 8.6.0
-      ignore: 5.2.1
+      ignore: 5.2.4
     dev: true
 
   /eslint-plugin-import/2.25.4_gyqcce5u2ijhn2hqkipmk56rmu:
@@ -2327,13 +2209,8 @@
       debug: 4.3.4
       escape-string-regexp: 4.0.0
       eslint: 8.6.0
-<<<<<<< HEAD
-      esquery: 1.5.0
+      esquery: 1.4.0
       semver: 7.5.4
-=======
-      esquery: 1.4.0
-      semver: 7.3.8
->>>>>>> 5bd37050
       spdx-expression-parse: 3.0.1
     transitivePeerDependencies:
       - supports-color
@@ -2397,11 +2274,7 @@
       read-pkg-up: 7.0.1
       regexp-tree: 0.1.27
       safe-regex: 2.1.1
-<<<<<<< HEAD
       semver: 7.5.4
-=======
-      semver: 7.3.8
->>>>>>> 5bd37050
       strip-indent: 3.0.0
     dev: true
 
@@ -2512,8 +2385,8 @@
     resolution: {integrity: sha512-DQmnRpLj7f6TgN/NYb0MTzJXL+vJF9h3pHy4JhCIs3zwcgez8xmGg3sXHcEO97BrmO2OSvCwMdfdlyl+E9KjOw==}
     engines: {node: ^12.22.0 || ^14.17.0 || >=16.0.0}
     dependencies:
-      acorn: 8.8.0
-      acorn-jsx: 5.3.2_acorn@8.8.0
+      acorn: 8.9.0
+      acorn-jsx: 5.3.2_acorn@8.9.0
       eslint-visitor-keys: 3.3.0
     dev: true
 
@@ -3093,11 +2966,6 @@
 
   /ignore/4.0.6:
     resolution: {integrity: sha512-cyFDKrqc/YdcWFniJhzI42+AzS+gNwmUzOSFcRCQYwySuBBBy/KjuxWLZ/FHEH6Moq1NizMOBWyTcv8O4OZIMg==}
-    engines: {node: '>= 4'}
-    dev: true
-
-  /ignore/5.2.1:
-    resolution: {integrity: sha512-d2qQLzTJ9WxQftPAuEQpSPmKqzxePjzVbpAVv62AQ64NTL+wR4JkrVqR/LqFsFEUsHDAiId52mJteHDFuDkElA==}
     engines: {node: '>= 4'}
     dev: true
 
@@ -4327,11 +4195,6 @@
       once: 1.4.0
     dev: true
 
-  /punycode/2.1.1:
-    resolution: {integrity: sha512-XRsRjdf+j5ml+y/6GKHPZbrF/8p2Yga0JPtdqTIY2Xe5ohJPD9saDJJLPvp9+NSBprVvevdXZybnj2cv8OEd0A==}
-    engines: {node: '>=6'}
-    dev: true
-
   /punycode/2.3.0:
     resolution: {integrity: sha512-rRV+zQD8tVFys26lAGR9WUuS4iUAngJScM+ZRSKtvl5tKeZ2t5bvdNFdNHBW9FWR4guGHlgmsZ1G7BSm2wTbuA==}
     engines: {node: '>=6'}
@@ -4595,14 +4458,6 @@
 
   /semver/7.3.8:
     resolution: {integrity: sha512-NB1ctGL5rlHrPJtFDVIVzTyQylMLu9N9VICA6HSFJo8MCGVTMW6gfpicwKmmK/dAjTOrqu5l63JJOpDSrAis3A==}
-    engines: {node: '>=10'}
-    hasBin: true
-    dependencies:
-      lru-cache: 6.0.0
-    dev: true
-
-  /semver/7.5.2:
-    resolution: {integrity: sha512-SoftuTROv/cRjCze/scjGyiDtcUyxw1rgYQSZY7XTmtR5hX+dm76iDbTH8TkLPHCQmlbQVSSbNZCPM2hb0knnQ==}
     engines: {node: '>=10'}
     hasBin: true
     dependencies:
@@ -5161,7 +5016,7 @@
   /uri-js/4.4.1:
     resolution: {integrity: sha512-7rKUyy33Q1yc98pQ1DAmLtwX109F7TIfWlW1Ydo8Wl1ii1SeHieeh0HHfPeL2fMXK6z0s8ecKs9frCuLJvndBg==}
     dependencies:
-      punycode: 2.1.1
+      punycode: 2.3.0
     dev: true
 
   /util-deprecate/1.0.2:
