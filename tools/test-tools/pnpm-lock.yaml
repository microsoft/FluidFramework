--- conflicted
+++ resolved
@@ -4,13 +4,8 @@
 
   .:
     specifiers:
-<<<<<<< HEAD
-      '@fluidframework/build-common': ^1.2.0
-      '@fluidframework/build-tools': ^0.22.0
-=======
       '@fluidframework/build-common': ^2.0.0
       '@fluidframework/build-tools': ^0.21.0
->>>>>>> 383aecd8
       '@fluidframework/eslint-config-fluid': ^2.0.0
       '@types/mocha': ^10.0.0
       '@types/node': ^14.18.0
@@ -22,13 +17,8 @@
       rimraf: ^2.6.2
       typescript: ~4.5.5
     devDependencies:
-<<<<<<< HEAD
-      '@fluidframework/build-common': 1.2.0
-      '@fluidframework/build-tools': 0.22.0_pu3bu3agnrmjetwliwzp7hv3y4
-=======
       '@fluidframework/build-common': 2.0.0
       '@fluidframework/build-tools': 0.21.0_him6ekhq5ioxm6htxxcwoaa63i
->>>>>>> 383aecd8
       '@fluidframework/eslint-config-fluid': 2.0.0_kufnqfq7tb5rpdawkdb6g5smma
       '@types/mocha': 10.0.1
       '@types/node': 14.18.0
@@ -126,13 +116,8 @@
       - supports-color
     dev: true
 
-<<<<<<< HEAD
-  /@fluid-tools/version-tools/0.22.0_pu3bu3agnrmjetwliwzp7hv3y4:
-    resolution: {integrity: sha512-XA8OC0OQ06EUiYoP12XmuP2u/7xVx6R2dQq0TRUK3XUhv9q1AY6vcvPZzdG8U4wS9tHiCO/ThDf8dTICJf2NOw==}
-=======
   /@fluid-tools/version-tools/0.21.0_him6ekhq5ioxm6htxxcwoaa63i:
     resolution: {integrity: sha512-oUV/+PretFcSSlINzsS5DFnBMygDcnznJb1FfyflvWpZuuO9OtrGxJZOzAqR0tDqIA669NbqGwNqigVyGccSOQ==}
->>>>>>> 383aecd8
     engines: {node: '>=14.17.0'}
     hasBin: true
     dependencies:
@@ -158,15 +143,6 @@
     hasBin: true
     dev: true
 
-<<<<<<< HEAD
-  /@fluidframework/build-tools/0.22.0_pu3bu3agnrmjetwliwzp7hv3y4:
-    resolution: {integrity: sha512-KqQ6v0ut8dEPpA9x9jGD/MjOzMx9JtMtrLf08vxUQCcQNZqQVELOVeM2wjf1n2NV9Oj8ejlcsL8pkT24oWIETA==}
-    engines: {node: '>=14.17.0'}
-    hasBin: true
-    dependencies:
-      '@fluid-tools/version-tools': 0.22.0_pu3bu3agnrmjetwliwzp7hv3y4
-      '@fluidframework/bundle-size-tools': 0.22.0
-=======
   /@fluidframework/build-tools/0.21.0_him6ekhq5ioxm6htxxcwoaa63i:
     resolution: {integrity: sha512-NZsCGlkVNmgZnY6+UnzddLcUUnZdBgoRRkuxEsKaFYd0wijaMNY0NKF4fIQyYICDKor2UJml0JygVIfIHOApgA==}
     engines: {node: '>=14.17.0'}
@@ -174,7 +150,6 @@
     dependencies:
       '@fluid-tools/version-tools': 0.21.0_him6ekhq5ioxm6htxxcwoaa63i
       '@fluidframework/bundle-size-tools': 0.21.0
->>>>>>> 383aecd8
       '@manypkg/get-packages': 2.2.0
       '@octokit/core': 4.2.4
       '@rushstack/node-core-library': 3.59.5_@types+node@14.18.0
@@ -216,8 +191,8 @@
       - webpack-cli
     dev: true
 
-  /@fluidframework/bundle-size-tools/0.22.0:
-    resolution: {integrity: sha512-mbwI23lw3AjbfS9TdYMMl2V8VdolDgHJQPR2rPpDrKVyuF7Iny1tHuAX3Y8lAzCGgpgZlL3LxGIMbw/OhmtLmg==}
+  /@fluidframework/bundle-size-tools/0.21.0:
+    resolution: {integrity: sha512-Vj4Ks/FupeaF4p730qHpLDgw0Bf3UViQE2OBu6h/DP/JKb4nI5N85WkVmCp53vOqUg+w3ZMZJTMq94b0Jn7img==}
     dependencies:
       azure-devops-node-api: 11.2.0
       jszip: 3.10.1
@@ -388,10 +363,6 @@
       fastq: 1.15.0
     dev: true
 
-<<<<<<< HEAD
-  /@oclif/color/1.0.7:
-    resolution: {integrity: sha512-XUWsQRVP+HReS5+hkjIB21/qMLswv1t65S3pRhjDbDKbBeZVQXCHtVQiUMOjnCvni0d5NBZWIxu+fNUo9dK5Kg==}
-=======
   /@oclif/color/1.0.6:
     resolution: {integrity: sha512-U6hABUkwoUoEZ1K5mJ2E7AeJ7udjYP3ZYWq18LLoMyjV+Us9hh3UwAghOY75F9PAzF8q5kvhoGu70LnPASbZ8g==}
     engines: {node: '>=12.0.0'}
@@ -405,7 +376,6 @@
 
   /@oclif/color/1.0.8:
     resolution: {integrity: sha512-XD1MLzkVsPzlkTN6OV0DeN/5iK/bv/MpGRnAZ+lCc20LO0Tyjyph6DUdoRNTJ4iMqliJt32uE3FrFK+Qms2Kjg==}
->>>>>>> 383aecd8
     engines: {node: '>=12.0.0'}
     dependencies:
       ansi-styles: 4.3.0
@@ -515,13 +485,8 @@
     resolution: {integrity: sha512-bri3GHqUs2d9mMoqm0/CIef+u+nJrNDzno5xpnB0cg7x3mAhXM/miuzdNz7D8opupuJeiJMv+A/WSMG2nY2IEw==}
     engines: {node: '>=16'}
     dependencies:
-<<<<<<< HEAD
-      '@oclif/color': 1.0.7
-      '@oclif/core': 2.8.12_pu3bu3agnrmjetwliwzp7hv3y4
-=======
       '@oclif/color': 1.0.6
       '@oclif/core': 2.9.3_him6ekhq5ioxm6htxxcwoaa63i
->>>>>>> 383aecd8
       chalk: 4.1.2
       debug: 4.3.4
       fs-extra: 9.1.0
