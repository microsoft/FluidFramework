--- conflicted
+++ resolved
@@ -1,12 +1,7 @@
 {
-<<<<<<< HEAD
 	"name": "@fluid-private/test-tools",
-	"version": "2.11.0",
+	"version": "2.12.0",
 	"private": true,
-=======
-	"name": "@fluidframework/test-tools",
-	"version": "3.0.0",
->>>>>>> 4abf7148
 	"description": "Fluid test tools",
 	"homepage": "https://fluidframework.com",
 	"repository": {
@@ -40,26 +35,14 @@
 		"@fluidframework/build-common": "^2.0.3",
 		"@fluidframework/build-tools": "^0.51.0",
 		"@fluidframework/eslint-config-fluid": "^5.6.0",
-<<<<<<< HEAD
-		"@types/mocha": "^9.1.1",
-		"@types/node": "^18.19.0",
-		"eslint": "~8.55.0",
-		"eslint-config-prettier": "~9.0.0",
-		"mocha": "^10.2.0",
-=======
 		"@types/mocha": "^10.0.10",
 		"@types/node": "^18.19.0",
 		"eslint": "~8.55.0",
 		"eslint-config-prettier": "~9.0.0",
 		"mocha": "^10.8.2",
->>>>>>> 4abf7148
 		"mocha-multi-reporters": "^1.5.1",
 		"prettier": "~3.0.3",
-<<<<<<< HEAD
-		"rimraf": "^4.4.0",
-=======
 		"rimraf": "^5.0.0",
->>>>>>> 4abf7148
 		"typescript": "~5.4.5"
 	},
 	"packageManager": "pnpm@8.15.8+sha512.d1a029e1a447ad90bc96cd58b0fad486d2993d531856396f7babf2d83eb1823bb83c5a3d0fc18f675b2d10321d49eb161fece36fe8134aa5823ecd215feed392"
