lockfileVersion: '9.0'

settings:
  autoInstallPeers: true
  excludeLinksFromLockfile: false

overrides:
  nodegit: npm:empty-npm-package@1.0.0

importers:

  .:
    dependencies:
      '@microsoft/api-extractor-model':
        specifier: ~7.28.2
        version: 7.28.2(@types/node@18.15.11)
      '@microsoft/tsdoc':
        specifier: ^0.14.2
        version: 0.14.2
      '@rushstack/node-core-library':
        specifier: ^3.55.2
        version: 3.55.2(@types/node@18.15.11)
      chalk:
        specifier: ^4.1.2
        version: 4.1.2
      hast-util-format:
        specifier: ^1.1.0
        version: 1.1.0
      hast-util-from-html:
        specifier: ^2.0.3
        version: 2.0.3
      hast-util-raw:
        specifier: ^9.0.2
        version: 9.0.2
      hast-util-to-html:
        specifier: ^9.0.3
        version: 9.0.3
      hastscript:
        specifier: ^9.0.0
        version: 9.0.0
      unist-util-remove-position:
        specifier: ^5.0.0
        version: 5.0.0
    devDependencies:
      '@fluid-internal/mocha-test-setup':
        specifier: ~2.0.0-rc.3.0.3
        version: 2.0.0-rc.3.0.3
      '@fluid-tools/markdown-magic':
        specifier: file:../markdown-magic
        version: file:../markdown-magic(@types/node@18.15.11)(markdown-magic@2.6.1)
      '@fluidframework/build-common':
        specifier: ^2.0.3
        version: 2.0.3
      '@fluidframework/build-tools':
        specifier: ^0.44.0
        version: 0.44.0
      '@fluidframework/eslint-config-fluid':
        specifier: ^5.5.1
        version: 5.5.1(eslint@8.55.0)(typescript@5.1.6)
      '@microsoft/api-extractor':
        specifier: ^7.45.1
        version: 7.45.1(@types/node@18.15.11)
      '@types/chai':
        specifier: ^4.3.4
        version: 4.3.4
      '@types/hast':
        specifier: ^3.0.4
        version: 3.0.4
      '@types/mocha':
        specifier: ^10.0.1
        version: 10.0.1
      '@types/node':
        specifier: ^18.15.11
        version: 18.15.11
      '@types/unist':
        specifier: ^2.0.6
        version: 2.0.6
      c8:
        specifier: ^8.0.1
        version: 8.0.1
      chai:
        specifier: ^4.5.0
        version: 4.5.0
      concurrently:
        specifier: ^8.2.1
        version: 8.2.1
      copyfiles:
        specifier: ^2.4.1
        version: 2.4.1
      cross-env:
        specifier: ^7.0.3
        version: 7.0.3
      dir-compare:
        specifier: ^4.0.0
        version: 4.0.0
      eslint:
        specifier: ~8.55.0
        version: 8.55.0
      eslint-plugin-chai-expect:
        specifier: ^3.0.0
        version: 3.0.0(eslint@8.55.0)
      eslint-plugin-chai-friendly:
        specifier: ^0.7.2
        version: 0.7.2(eslint@8.55.0)
      good-fences:
        specifier: ^1.2.0
        version: 1.2.0
      mocha:
        specifier: ^10.2.0
        version: 10.2.0
      mocha-multi-reporters:
        specifier: ^1.5.1
        version: 1.5.1(mocha@10.2.0)
      moment:
        specifier: ^2.29.4
        version: 2.29.4
      prettier:
        specifier: ~3.0.3
        version: 3.0.3
      rimraf:
        specifier: ^5.0.0
        version: 5.0.0
      typescript:
        specifier: ~5.1.6
        version: 5.1.6

packages:

  '@aashutoshrathi/word-wrap@1.2.6':
    resolution: {integrity: sha512-1Yjs2SvM8TflER/OD3cOjhWWOZb58A2t7wpE2S9XfBYTiIl+XFhQG2bjy4Pu1I+EAlCNUzRDYDdFwFYUKvXcIA==}
    engines: {node: '>=0.10.0'}

  '@apidevtools/json-schema-ref-parser@11.7.0':
    resolution: {integrity: sha512-pRrmXMCwnmrkS3MLgAIW5dXRzeTv6GLjkjb4HmxNnvAKXN1Nfzp4KmGADBQvlVUcqi+a5D+hfGDLLnd5NnYxog==}
    engines: {node: '>= 16'}

  '@babel/code-frame@7.21.4':
    resolution: {integrity: sha512-LYvhNKfwWSPpocw8GI7gpK2nq3HSDuEPC/uSYaALSJu9xjsalaaYFOq0Pwt5KmVqwEbZlDu81aLXwBOmD/Fv9g==}
    engines: {node: '>=6.9.0'}

  '@babel/helper-validator-identifier@7.22.20':
    resolution: {integrity: sha512-Y4OZ+ytlatR8AI+8KZfKuL5urKp7qey08ha31L8b3BwewJAoJamTzyvxPR/5D+KkdJCGPq/+8TukHBlY10FX9A==}
    engines: {node: '>=6.9.0'}

  '@babel/highlight@7.18.6':
    resolution: {integrity: sha512-u7stbOuYjaPezCuLj29hNW1v64M2Md2qupEKP1fHc7WdOA3DgLh37suiSrZYY7haUB7iBeQZ9P1uiRF359do3g==}
    engines: {node: '>=6.9.0'}

  '@babel/runtime@7.22.6':
    resolution: {integrity: sha512-wDb5pWm4WDdF6LFUde3Jl8WzPA+3ZbxYqkC6xAXuD3irdEHN1k0NfTRrJD8ZD378SJ61miMLCqIOXYhd8x+AJQ==}
    engines: {node: '>=6.9.0'}

  '@bcoe/v8-coverage@0.2.3':
    resolution: {integrity: sha512-0hYQ8SB4Db5zvZB4axdMHGwEaQjkZzFjQiN9LVYvIFB2nSUHW9tYpxWriPrWDASIxiaXax83REcLxuSdnGPZtw==}

  '@es-joy/jsdoccomment@0.40.1':
    resolution: {integrity: sha512-YORCdZSusAlBrFpZ77pJjc5r1bQs5caPWtAu+WWmiSo+8XaUzseapVrfAtiRFbQWnrBxxLLEwF6f6ZG/UgCQCg==}
    engines: {node: '>=16'}

  '@eslint-community/eslint-utils@4.4.0':
    resolution: {integrity: sha512-1/sA4dwrzBAyeUoQ6oxahHKmrZvsnLCg4RfxW3ZFGGmQkSNQPFNLV9CUEFQP1x9EYXHTo5p6xdhZM1Ne9p/AfA==}
    engines: {node: ^12.22.0 || ^14.17.0 || >=16.0.0}
    peerDependencies:
      eslint: ^6.0.0 || ^7.0.0 || >=8.0.0

  '@eslint-community/regexpp@4.10.0':
    resolution: {integrity: sha512-Cu96Sd2By9mCNTx2iyKOmq10v22jUVQv0lQnlGNy16oE9589yE+QADPbrMGCkA51cKZSg3Pu/aTJVTGfL/qjUA==}
    engines: {node: ^12.0.0 || ^14.0.0 || >=16.0.0}

  '@eslint/eslintrc@2.1.4':
    resolution: {integrity: sha512-269Z39MS6wVJtsoUl10L60WdkhJVdPG24Q4eZTH3nnF6lpvSShEK3wQjDX9JRWAUPvPh7COouPpU9IrqaZFvtQ==}
    engines: {node: ^12.22.0 || ^14.17.0 || >=16.0.0}

  '@eslint/js@8.55.0':
    resolution: {integrity: sha512-qQfo2mxH5yVom1kacMtZZJFVdW+E70mqHMJvVg6WTLo+VBuQJ4TojZlfWBjK0ve5BdEeNAVxOsl/nvNMpJOaJA==}
    engines: {node: ^12.22.0 || ^14.17.0 || >=16.0.0}

  '@fluid-internal/eslint-plugin-fluid@0.1.3':
    resolution: {integrity: sha512-l3MPEQ34lYP9QOIQ9vx9ncyvkYqR7ci7ZixxD4RdOmGBnAFOqipBjn5Je9AJfztQ3jWgcT3jiV+AVT3rBjc2Yw==}

  '@fluid-internal/mocha-test-setup@2.0.0-rc.3.0.3':
    resolution: {integrity: sha512-QhmRb2dwAylu7SNzm5xVn2LDrLAHb5g2nJWuAT0LMkbiJYt8QyKGWmwM+ap8AgIrqi0tu30WC4igLMs+9JuMZA==}

  '@fluid-internal/test-driver-definitions@2.0.0-rc.3.0.3':
    resolution: {integrity: sha512-hCI1gDwzzP/4SfvOgA81GX1vbMtfI1mClR+CRQ0M+uDQCrxP31D2dIoll+RSNNI9MwS3+ymAcVJLarNDrXaPYw==}

  '@fluid-tools/markdown-magic@file:../markdown-magic':
    resolution: {directory: ../markdown-magic, type: directory}
    hasBin: true

  '@fluid-tools/version-tools@0.44.0':
    resolution: {integrity: sha512-Oae0rdx+f2vVyFdPZi+t0ABgJZMaljbLfiMY2ejyL5Bt/T0QSkOEHS6Z5qPsg+Y5N15re53Vwck4S/Ybfjw+jA==}
    engines: {node: '>=18.17.1'}
    hasBin: true

  '@fluidframework/build-common@2.0.3':
    resolution: {integrity: sha512-1LU/2uyCeMxf63z5rhFOFEBvFyBogZ7ZXwzXLxyBhSgq/fGiq8PLjBW7uX++r0LcVCdaWyopf7w060eJpANYdg==}
    hasBin: true

  '@fluidframework/build-tools@0.44.0':
    resolution: {integrity: sha512-lRldMqbYb4hIjxpnfEdZKTOm9iCuPHUXbp4R3BAVyrJ2+JLs1vLW75FpernwZdWLCVU0jIRqx/MMyRXPXGP03Q==}
    engines: {node: '>=18.17.1'}
    hasBin: true

  '@fluidframework/core-interfaces@2.0.0-rc.3.0.3':
    resolution: {integrity: sha512-lndP37QUE9r/Eot3yX9WIGlR0hMSC0FLxg0TQNUOJYCAbr4+4VNlDIzTRlMFqISiPgDNhpZEVx6vr8O1HxCtzg==}

  '@fluidframework/driver-definitions@2.0.0-rc.3.0.3':
    resolution: {integrity: sha512-Rrp49H/0PSFBKFtgt1l7QKQ/FR8fX0qLmCtp+mDiY2ubwQIYnn+3nxDY8sTO4S0vzqOcd6qiwzSf1QTwVmlNIw==}

  '@fluidframework/eslint-config-fluid@5.5.1':
    resolution: {integrity: sha512-rbHvimalOIyLd6nsK5uWJQylxwkztJc0yWKOrop8rrxgMR9dSuGnjJXcjhijZ0p1+zHbZ325+udoDFWw2HJZRQ==}

  '@fluidframework/protocol-definitions@3.2.0':
    resolution: {integrity: sha512-xgcyMN4uF6dAp2/XYFSHvGFITIV7JbVt3itA+T0c71/lZjq/HU/a/ClPIxfl9AEN0RbtuR/1n5LP4FXSV9j0hA==}

  '@humanwhocodes/config-array@0.11.13':
    resolution: {integrity: sha512-JSBDMiDKSzQVngfRjOdFXgFfklaXI4K9nLF49Auh21lmBWRLIK3+xTErTWD4KU54pb6coM6ESE7Awz/FNU3zgQ==}
    engines: {node: '>=10.10.0'}

  '@humanwhocodes/module-importer@1.0.1':
    resolution: {integrity: sha512-bxveV4V8v5Yb4ncFTT3rPSgZBOpCkjfK0y4oVVVJwIuDVBRMDXrPyXRL988i5ap9m9bnyEEjWfm5WkBmtffLfA==}
    engines: {node: '>=12.22'}

  '@humanwhocodes/object-schema@2.0.1':
    resolution: {integrity: sha512-dvuCeX5fC9dXgJn9t+X5atfmgQAzUOWqS1254Gh0m6i8wKd10ebXkfNKiRK+1GWi/yTvvLDHpoxLr0xxxeslWw==}

  '@inquirer/confirm@3.2.0':
    resolution: {integrity: sha512-oOIwPs0Dvq5220Z8lGL/6LHRTEr9TgLHmiI99Rj1PJ1p1czTys+olrgBqZk4E2qC0YTzeHprxSQmoHioVdJ7Lw==}
    engines: {node: '>=18'}

  '@inquirer/core@9.1.0':
    resolution: {integrity: sha512-RZVfH//2ytTjmaBIzeKT1zefcQZzuruwkpTwwbe/i2jTl4o9M+iML5ChULzz6iw1Ok8iUBBsRCjY2IEbD8Ft4w==}
    engines: {node: '>=18'}

  '@inquirer/figures@1.0.5':
    resolution: {integrity: sha512-79hP/VWdZ2UVc9bFGJnoQ/lQMpL74mGgzSYX1xUqCVk7/v73vJCMw1VuyWN1jGkZ9B3z7THAbySqGbCNefcjfA==}
    engines: {node: '>=18'}

  '@inquirer/type@1.5.3':
    resolution: {integrity: sha512-xUQ14WQGR/HK5ei+2CvgcwoH9fQ4PgPGmVFSN0pc1+fVyDL3MREhyAY7nxEErSu6CkllBM3D7e3e+kOvtu+eIg==}
    engines: {node: '>=18'}

  '@isaacs/cliui@8.0.2':
    resolution: {integrity: sha512-O8jcjabXaleOG9DQ0+ARXWZBTfnP4WNAqzuiJK7ll44AmxGKv/J2M4TPjxjY3znBCfvBXFzucm1twdyFybFqEA==}
    engines: {node: '>=12'}

  '@istanbuljs/schema@0.1.3':
    resolution: {integrity: sha512-ZXRY4jNvVgSVQ8DL3LTcakaAtXwTVUxE81hslsyD2AtoXW/wVob10HkOJ1X/pAlcI7D+2YoZKg5do8G/w6RYgA==}
    engines: {node: '>=8'}

  '@jridgewell/resolve-uri@3.1.0':
    resolution: {integrity: sha512-F2msla3tad+Mfht5cJq7LSXcdudKTWCVYUgw6pLFOOHSTtZlj6SWNYAp+AhuqLmWdBO2X5hPrLcu8cVP8fy28w==}
    engines: {node: '>=6.0.0'}

  '@jridgewell/sourcemap-codec@1.4.14':
    resolution: {integrity: sha512-XPSJHWmi394fuUuzDnGz1wiKqWfo1yXecHQMRf2l6hztTO+nPru658AyDngaBe7isIxEkRsPR3FZh+s7iVa4Uw==}

  '@jridgewell/trace-mapping@0.3.18':
    resolution: {integrity: sha512-w+niJYzMHdd7USdiH2U6869nqhD2nbfZXND5Yp93qIbEmnDNk7PD48o+YchRVpzMU7M6jVCbenTR7PA1FLQ9pA==}

  '@jsdevtools/ono@7.1.3':
    resolution: {integrity: sha512-4JQNk+3mVzK3xh2rqd6RB4J46qUR19azEHBneZyTZM+c456qOrbbM/5xcR8huNCCcbVt7+UmizG6GuUvPvKUYg==}

  '@manypkg/find-root@2.2.1':
    resolution: {integrity: sha512-34NlypD5mmTY65cFAK7QPgY5Tzt0qXR4ZRXdg97xAlkiLuwXUPBEXy5Hsqzd+7S2acsLxUz6Cs50rlDZQr4xUA==}
    engines: {node: '>=14.18.0'}

  '@manypkg/get-packages@2.2.0':
    resolution: {integrity: sha512-B5p5BXMwhGZKi/syEEAP1eVg5DZ/9LP+MZr0HqfrHLgu9fq0w4ZwH8yVen4JmjrxI2dWS31dcoswYzuphLaRxg==}
    engines: {node: '>=14.18.0'}

  '@manypkg/tools@1.1.0':
    resolution: {integrity: sha512-SkAyKAByB9l93Slyg8AUHGuM2kjvWioUTCckT/03J09jYnfEzMO/wSXmEhnKGYs6qx9De8TH4yJCl0Y9lRgnyQ==}
    engines: {node: '>=14.18.0'}

  '@microsoft/api-extractor-model@7.28.2':
    resolution: {integrity: sha512-vkojrM2fo3q4n4oPh4uUZdjJ2DxQ2+RnDQL/xhTWSRUNPF6P4QyrvY357HBxbnltKcYu+nNNolVqc6TIGQ73Ig==}

  '@microsoft/api-extractor-model@7.28.21':
    resolution: {integrity: sha512-AZSdhK/vO4ddukfheXZmrkI5180XLeAqwzu/5pTsJHsXYSyNt3H3VJyynUYKMeNcveG9QLgljH3XRr/LqEfC0Q==}

  '@microsoft/api-extractor@7.45.1':
    resolution: {integrity: sha512-FZgcJxEmHA15gxTb1PpXHTforRcyIOLp6GKMqqk+ok8M58QJ0y54Bk+dcTcBC92nmanZppKn5/VRXPP4XvzB3Q==}
    hasBin: true

  '@microsoft/tsdoc-config@0.16.2':
    resolution: {integrity: sha512-OGiIzzoBLgWWR0UdRJX98oYO+XKGf7tiK4Zk6tQ/E4IJqGCe7dvkTvgDZV5cFJUzLGDOjeAXrnZoA6QkVySuxw==}

  '@microsoft/tsdoc@0.14.2':
    resolution: {integrity: sha512-9b8mPpKrfeGRuhFH5iO1iwCLeIIsV6+H1sRfxbkoGXIyQE2BTsPd9zqSqQJ+pv5sJ/hT5M1zvOFL02MnEezFug==}

  '@nodelib/fs.scandir@2.1.5':
    resolution: {integrity: sha512-vq24Bq3ym5HEQm2NKCr3yXDwjc7vTsEThRDnkp2DK9p1uqLR+DHurm/NOTo0KG7HYHU7eppKZj3MyqYuMBf62g==}
    engines: {node: '>= 8'}

  '@nodelib/fs.stat@2.0.5':
    resolution: {integrity: sha512-RkhPPp2zrqDAQA/2jNhnztcPAlv64XdhIp7a7454A5ovI7Bukxgt7MX7udwAu3zg1DcpPU0rz3VV1SeaqvY4+A==}
    engines: {node: '>= 8'}

  '@nodelib/fs.walk@1.2.8':
    resolution: {integrity: sha512-oGB+UxlgWcgQkgwo8GcEGwemoTFt3FIO9ababBmaGwXIoBKZ+GTy0pP185beGg7Llih/NSHSV2XAs1lnznocSg==}
    engines: {node: '>= 8'}

  '@nolyfill/is-core-module@1.0.39':
    resolution: {integrity: sha512-nn5ozdjYQpUCZlWGuxcJY/KpxkWQs4DcbMCmKojjyrYDEAGy4Ce19NN4v5MduafTwJlbKc99UA8YhSVqq9yPZA==}
    engines: {node: '>=12.4.0'}

  '@oclif/core@4.0.20':
    resolution: {integrity: sha512-N1RKI/nteiEbd/ilyv/W1tz82SEAeXeQ5oZpdU/WgLrDilHH7cicrT/NBLextJJhH3QTC+1oan0Z5vNzkX6lGA==}
    engines: {node: '>=18.0.0'}

  '@oclif/plugin-autocomplete@3.2.2':
    resolution: {integrity: sha512-z4fjUgOiqlp8UFF41lHSJvKArNMyczq18ccvDnvPv7clByS7iy7s/Bj5DqNfGRmJ7IV3T9rbXwEwR+fUdAHnKw==}
    engines: {node: '>=18.0.0'}

  '@oclif/plugin-commands@4.0.13':
    resolution: {integrity: sha512-fNnKH5D8hkwjC96zvmFR0tZw7aerhdM9eJioOku8Di2u1rcRofrsxk8FybnV0PSKQL1bDBYjhBBlEEbZ9TbqNA==}
    engines: {node: '>=18.0.0'}

  '@oclif/plugin-help@6.2.10':
    resolution: {integrity: sha512-Gm5/l/upTtj34StLIjZzhmO3AngqGx20rsbfOqDQ3SrsEnjfujtKgUm+MxXTjl4XfkkWREUN0CwuqLcuftnsOw==}
    engines: {node: '>=18.0.0'}

  '@oclif/plugin-not-found@3.2.18':
    resolution: {integrity: sha512-595+i3eG+K4jM+BjWLAuWzBb2wqrXpKqF9IianroSCxeZEC4Ujg6HWvLSYT//afJzeXWpsNyqGCqeoGF7kXE/w==}
    engines: {node: '>=18.0.0'}

  '@pkgjs/parseargs@0.11.0':
    resolution: {integrity: sha512-+1VkjdD0QBLPodGrJUeqarH8VAIvQODIbwh9XpP5Syisf7YoQgsJKPNFoqqLQlu+VQ/tVSshMR6loPMn8U+dPg==}
    engines: {node: '>=14'}

  '@rushstack/eslint-patch@1.4.0':
    resolution: {integrity: sha512-cEjvTPU32OM9lUFegJagO0mRnIn+rbqrG89vV8/xLnLFX0DoR0r1oy5IlTga71Q7uT3Qus7qm7wgeiMT/+Irlg==}

  '@rushstack/eslint-plugin-security@0.7.1':
    resolution: {integrity: sha512-84N42tlONhcbXdlk5Rkb+/pVxPnH+ojX8XwtFoecCRV88/4Ii7eGEyJPb73lOpHaE3NJxLzLVIeixKYQmdjImA==}
    peerDependencies:
      eslint: ^6.0.0 || ^7.0.0 || ^8.0.0

  '@rushstack/eslint-plugin@0.13.1':
    resolution: {integrity: sha512-qQ6iPCm8SFuY+bpcSv5hlYtdwDHcFlE6wlpUHa0ywG9tGVBYM5But8S4qVRFq1iejAuFX+ubNUOyFJHvxpox+A==}
    peerDependencies:
      eslint: ^6.0.0 || ^7.0.0 || ^8.0.0

  '@rushstack/node-core-library@3.55.2':
    resolution: {integrity: sha512-SaLe/x/Q/uBVdNFK5V1xXvsVps0y7h1sN7aSJllQyFbugyOaxhNRF25bwEDnicARNEjJw0pk0lYnJQ9Kr6ev0A==}
    peerDependencies:
      '@types/node': '*'
    peerDependenciesMeta:
      '@types/node':
        optional: true

  '@rushstack/node-core-library@3.61.0':
    resolution: {integrity: sha512-tdOjdErme+/YOu4gPed3sFS72GhtWCgNV9oDsHDnoLY5oDfwjKUc9Z+JOZZ37uAxcm/OCahDHfuu2ugqrfWAVQ==}
    peerDependencies:
      '@types/node': '*'
    peerDependenciesMeta:
      '@types/node':
        optional: true

  '@rushstack/node-core-library@3.63.0':
    resolution: {integrity: sha512-Q7B3dVpBQF1v+mUfxNcNZh5uHVR8ntcnkN5GYjbBLrxUYHBGKbnCM+OdcN+hzCpFlLBH6Ob0dEHhZ0spQwf24A==}
    peerDependencies:
      '@types/node': '*'
    peerDependenciesMeta:
      '@types/node':
        optional: true

  '@rushstack/node-core-library@5.3.0':
    resolution: {integrity: sha512-t23gjdZV6aWkbwXSE3TkKr1UXJFbXICvAOJ0MRQEB/ZYGhfSJqqrQFaGd20I1a/nIIHJEkNO0xzycHixjcbCPw==}
    peerDependencies:
      '@types/node': '*'
    peerDependenciesMeta:
      '@types/node':
        optional: true

  '@rushstack/rig-package@0.5.2':
    resolution: {integrity: sha512-mUDecIJeH3yYGZs2a48k+pbhM6JYwWlgjs2Ca5f2n1G2/kgdgP9D/07oglEGf6mRyXEnazhEENeYTSNDRCwdqA==}

  '@rushstack/terminal@0.12.2':
    resolution: {integrity: sha512-yaHKyD/l6Zg34pC5zzc/KdiRBHy8zAH7ZbL3umpDLnvTrZ0SP8MVYZu9xA2lRsGkKfGbv/6gQhyNq4/tRzXH4A==}
    peerDependencies:
      '@types/node': '*'
    peerDependenciesMeta:
      '@types/node':
        optional: true

  '@rushstack/tree-pattern@0.3.1':
    resolution: {integrity: sha512-2yn4qTkXZTByQffL3ymS6viYuyZk3YnJT49bopGBlm9Thtyfa7iuFUV6tt+09YIRO1sjmSWILf4dPj6+Dr5YVA==}

  '@rushstack/ts-command-line@4.21.4':
    resolution: {integrity: sha512-3ZjQ11kpQwk/lDQqbmxC8UuU6yD20Sy4uNTWIaBEJ5474hEFEE4cbDOS4F9R4zcyCkkaQYv674K2QTunDF5dsQ==}

  '@technote-space/anchor-markdown-header@1.1.42':
    resolution: {integrity: sha512-iJ5qu1EO3kZDthq9zbMQ9ufB4jd0XwhHJ+4RNpTUEVTIZFitCV++IUfH1YCACGasct41pQRxGmWQNoaRZmn7EQ==}

  '@technote-space/doctoc@2.4.7':
    resolution: {integrity: sha512-F4oyUpf2e29p3tNH0oTW0a3eOgd3wek2vz1urNalSKCFY8U0hzkFqwU+89rmXGLzzz8WMcLtEXb90CCgqnDQqQ==}

  '@technote-space/doctoc@2.6.4':
    resolution: {integrity: sha512-gm6It+7hCuVSFMl9kP9NYX5TTqc6GRcb9HXm0/YhKnou1E0pyocG+6IR/1GNOu/yCkRnD9bRlp5BYw8puvf2kA==}

  '@textlint/ast-node-types@12.6.1':
    resolution: {integrity: sha512-uzlJ+ZsCAyJm+lBi7j0UeBbj+Oy6w/VWoGJ3iHRHE5eZ8Z4iK66mq+PG/spupmbllLtz77OJbY89BYqgFyjXmA==}

  '@textlint/ast-node-types@13.4.0':
    resolution: {integrity: sha512-roVeLjnf8UPntFICb1uEwE2dccC8V/T5N1x7eBxkT3VDmSQkyfIAuGtlpwyH0wNKEwJmjO/2gSm2fCjW5K/rbA==}

  '@textlint/markdown-to-ast@12.6.1':
    resolution: {integrity: sha512-T0HO+VrU9VbLRiEx/kH4+gwGMHNMIGkp0Pok+p0I33saOOLyhfGvwOKQgvt2qkxzQEV2L5MtGB8EnW4r5d3CqQ==}

  '@textlint/markdown-to-ast@13.4.0':
    resolution: {integrity: sha512-rF70kFestQHaqB+cRl4QrvjIn0bjR3birnAXjux9iEXWfrS7cxWyrEWmKkBPO5o8yoGF9q9JKBkDaypPzNsIhg==}

  '@ts-morph/common@0.23.0':
    resolution: {integrity: sha512-m7Lllj9n/S6sOkCkRftpM7L24uvmfXQFedlW/4hENcuJH1HHm9u5EgxZb9uVjQSCGrbBWBkOGgcTxNg36r6ywA==}

  '@tylerbu/markdown-magic@2.4.0-tylerbu-1':
    resolution: {integrity: sha512-p8nG2uH2+tQMGtT2Tam4gdJuJwuOdJdSA73LlNmRG+8dcxSNXkiwADyd/to6gY/oZOuNB5sJahBho5fLmxLI3Q==}
    hasBin: true

  '@types/argparse@1.0.38':
    resolution: {integrity: sha512-ebDJ9b0e702Yr7pWgB0jzm+CX4Srzz8RcXtLJDJB+BSccqMa36uyH/zUsSYao5+BD1ytv3k3rPYCq4mAE1hsXA==}

  '@types/chai@4.3.4':
    resolution: {integrity: sha512-KnRanxnpfpjUTqTCXslZSEdLfXExwgNxYPdiO2WGUj8+HDjFi8R3k5RVKPeSCzLjCcshCAtVO2QBbVuAV4kTnw==}

  '@types/concat-stream@1.6.1':
    resolution: {integrity: sha512-eHE4cQPoj6ngxBZMvVf6Hw7Mh4jMW4U9lpGmS5GBPB9RYxlFg+CHaVN7ErNY4W9XfLIEn20b4VDYaIrbq0q4uA==}

  '@types/form-data@0.0.33':
    resolution: {integrity: sha512-8BSvG1kGm83cyJITQMZSulnl6QV8jqAGreJsc5tPu1Jq0vTSOiY/k24Wx82JRpWwZSqrala6sd5rWi6aNXvqcw==}

  '@types/glob@7.2.0':
    resolution: {integrity: sha512-ZUxbzKl0IfJILTS6t7ip5fQQM/J3TJYubDm3nMbgubNNYS62eXeUpoLUC8/7fJNiFYHTrGPQn7hspDUzIHX3UA==}

  '@types/hast@3.0.4':
    resolution: {integrity: sha512-WPs+bbQw5aCj+x6laNGWLH3wviHtoCv/P3+otBhbOhJgG8qtpdAMlTCxLtsTWA7LH1Oh/bFCHsBn0TPS5m30EQ==}

  '@types/istanbul-lib-coverage@2.0.4':
    resolution: {integrity: sha512-z/QT1XN4K4KYuslS23k62yDIDLwLFkzxOuMplDtObz0+y7VqJCaO2o+SPwHCvLFZh7xazvvoor2tA/hPz9ee7g==}

  '@types/json-schema@7.0.15':
    resolution: {integrity: sha512-5+fP8P8MFNC+AyZCDxrB2pkZFPGzqQWUzpSeuuVLvm8VMcorNYavBqoFcxK8bQz4Qsbn4oUEEem4wDLfcysGHA==}

  '@types/json5@0.0.29':
    resolution: {integrity: sha512-dRLjCWHYg4oaA77cxO64oO+7JwCwnIzkZPdrrC71jQmQtlhM556pwKo5bUzqvZndkVbeFLIIi+9TC40JNF5hNQ==}

  '@types/lodash@4.17.7':
    resolution: {integrity: sha512-8wTvZawATi/lsmNu10/j2hk1KEP0IvjubqPE3cu1Xz7xfXXt5oCq3SNUz4fMIP4XGF9Ky+Ue2tBA3hcS7LSBlA==}

  '@types/mdast@3.0.15':
    resolution: {integrity: sha512-LnwD+mUEfxWMa1QpDraczIn6k0Ee3SMicuYSSzS6ZYl2gKS09EClnJYGd8Du6rfc5r/GZEk5o1mRb8TaTj03sQ==}

  '@types/mdast@4.0.3':
    resolution: {integrity: sha512-LsjtqsyF+d2/yFOYaN22dHZI1Cpwkrj+g06G8+qtUKlhovPW89YhqSnfKtMbkgmEtYpH2gydRNULd6y8mciAFg==}

  '@types/minimatch@3.0.5':
    resolution: {integrity: sha512-Klz949h02Gz2uZCMGwDUSDS1YBlTdDDgbWHi+81l29tQALUtvz4rAYi5uoVhE5Lagoq6DeqAUlbrHvW/mXDgdQ==}

  '@types/minimatch@5.1.2':
    resolution: {integrity: sha512-K0VQKziLUWkVKiRVrx4a40iPaxTUefQmjtkQofBkYRcoaaL/8rhwDWww9qWbrgicNOgnpIsMxyNIUM4+n6dUIA==}

  '@types/mocha@10.0.1':
    resolution: {integrity: sha512-/fvYntiO1GeICvqbQ3doGDIP97vWmvFt83GKguJ6prmQM2iXZfFcq6YE8KteFyRtX2/h5Hf91BYvPodJKFYv5Q==}

  '@types/mute-stream@0.0.4':
    resolution: {integrity: sha512-CPM9nzrCPPJHQNA9keH9CVkVI+WR5kMa+7XEs5jcGQ0VoAGnLv242w8lIVgwAEfmE4oufJRaTc9PNLQl0ioAow==}

  '@types/node@10.17.60':
    resolution: {integrity: sha512-F0KIgDJfy2nA3zMLmWGKxcH2ZVEtCZXHHdOQs2gSaQ27+lNeEfGxzkIw90aXswATX7AZ33tahPbzy6KAfUreVw==}

  '@types/node@18.15.11':
    resolution: {integrity: sha512-E5Kwq2n4SbMzQOn6wnmBjuK9ouqlURrcZDVfbo9ftDDTFt3nk7ZKK4GMOzoYgnpQJKcxwQw+lGaBvvlMo0qN/Q==}

  '@types/node@22.5.4':
    resolution: {integrity: sha512-FDuKUJQm/ju9fT/SeX/6+gBzoPzlVCzfzmGkwKvRHQVxi4BntVbyIwf6a4Xn62mrvndLiml6z/UBXIdEVjQLXg==}

  '@types/node@8.10.66':
    resolution: {integrity: sha512-tktOkFUA4kXx2hhhrB8bIFb5TbwzS4uOhKEmwiD+NoiL0qtP2OQ9mFldbgD4dV1djrlBYP6eBuQZiWjuHUpqFw==}

  '@types/normalize-package-data@2.4.1':
    resolution: {integrity: sha512-Gj7cI7z+98M282Tqmp2K5EIsoouUEzbBJhQQzDE3jSIRk6r9gsz0oUokqIUR4u1R3dMHo0pDHM7sNOHyhulypw==}

  '@types/qs@6.9.10':
    resolution: {integrity: sha512-3Gnx08Ns1sEoCrWssEgTSJs/rsT2vhGP+Ja9cnnk9k4ALxinORlQneLXFeFKOTJMOeZUFD1s7w+w2AphTpvzZw==}

  '@types/semver@7.5.0':
    resolution: {integrity: sha512-G8hZ6XJiHnuhQKR7ZmysCeJWE08o8T0AXtk5darsCaTVsYZhhgUrq53jizaR2FvsoeCwJhlmwTjkXBY5Pn/ZHw==}

  '@types/unist@2.0.6':
    resolution: {integrity: sha512-PBjIUxZHOuj0R15/xuwJYjFi+KZdNFrehocChv4g5hu6aFroHue8m0lBP0POdK2nKzbw0cgV1mws8+V/JAcEkQ==}

  '@types/unist@3.0.2':
    resolution: {integrity: sha512-dqId9J8K/vGi5Zr7oo212BGii5m3q5Hxlkwy3WpYuKPklmBEvsbMYYyLxAQpSffdLl/gdW0XUpKWFvYmyoWCoQ==}

  '@types/wrap-ansi@3.0.0':
    resolution: {integrity: sha512-ltIpx+kM7g/MLRZfkbL7EsCEjfzCcScLpkg37eXEtx5kmrAKBkTJwd1GIAjDSL8wTpM6Hzn5YO4pSb91BEwu1g==}

  '@typescript-eslint/eslint-plugin@6.7.5':
    resolution: {integrity: sha512-JhtAwTRhOUcP96D0Y6KYnwig/MRQbOoLGXTON2+LlyB/N35SP9j1boai2zzwXb7ypKELXMx3DVk9UTaEq1vHEw==}
    engines: {node: ^16.0.0 || >=18.0.0}
    peerDependencies:
      '@typescript-eslint/parser': ^6.0.0 || ^6.0.0-alpha
      eslint: ^7.0.0 || ^8.0.0
      typescript: '*'
    peerDependenciesMeta:
      typescript:
        optional: true

  '@typescript-eslint/experimental-utils@5.59.11':
    resolution: {integrity: sha512-GkQGV0UF/V5Ra7gZMBmiD1WrYUFOJNvCZs+XQnUyJoxmqfWMXVNyB2NVCPRKefoQcpvTv9UpJyfCvsJFs8NzzQ==}
    engines: {node: ^12.22.0 || ^14.17.0 || >=16.0.0}
    peerDependencies:
      eslint: ^6.0.0 || ^7.0.0 || ^8.0.0

  '@typescript-eslint/parser@6.21.0':
    resolution: {integrity: sha512-tbsV1jPne5CkFQCgPBcDOt30ItF7aJoZL997JSF7MhGQqOeT3svWRYxiqlfA5RUdlHN6Fi+EI9bxqbdyAUZjYQ==}
    engines: {node: ^16.0.0 || >=18.0.0}
    peerDependencies:
      eslint: ^7.0.0 || ^8.0.0
      typescript: '*'
    peerDependenciesMeta:
      typescript:
        optional: true

  '@typescript-eslint/parser@6.7.5':
    resolution: {integrity: sha512-bIZVSGx2UME/lmhLcjdVc7ePBwn7CLqKarUBL4me1C5feOd663liTGjMBGVcGr+BhnSLeP4SgwdvNnnkbIdkCw==}
    engines: {node: ^16.0.0 || >=18.0.0}
    peerDependencies:
      eslint: ^7.0.0 || ^8.0.0
      typescript: '*'
    peerDependenciesMeta:
      typescript:
        optional: true

  '@typescript-eslint/scope-manager@5.59.11':
    resolution: {integrity: sha512-dHFOsxoLFtrIcSj5h0QoBT/89hxQONwmn3FOQ0GOQcLOOXm+MIrS8zEAhs4tWl5MraxCY3ZJpaXQQdFMc2Tu+Q==}
    engines: {node: ^12.22.0 || ^14.17.0 || >=16.0.0}

  '@typescript-eslint/scope-manager@6.21.0':
    resolution: {integrity: sha512-OwLUIWZJry80O99zvqXVEioyniJMa+d2GrqpUTqi5/v5D5rOrppJVBPa0yKCblcigC0/aYAzxxqQ1B+DS2RYsg==}
    engines: {node: ^16.0.0 || >=18.0.0}

  '@typescript-eslint/scope-manager@6.7.5':
    resolution: {integrity: sha512-GAlk3eQIwWOJeb9F7MKQ6Jbah/vx1zETSDw8likab/eFcqkjSD7BI75SDAeC5N2L0MmConMoPvTsmkrg71+B1A==}
    engines: {node: ^16.0.0 || >=18.0.0}

  '@typescript-eslint/type-utils@6.7.5':
    resolution: {integrity: sha512-Gs0qos5wqxnQrvpYv+pf3XfcRXW6jiAn9zE/K+DlmYf6FcpxeNYN0AIETaPR7rHO4K2UY+D0CIbDP9Ut0U4m1g==}
    engines: {node: ^16.0.0 || >=18.0.0}
    peerDependencies:
      eslint: ^7.0.0 || ^8.0.0
      typescript: '*'
    peerDependenciesMeta:
      typescript:
        optional: true

  '@typescript-eslint/types@5.59.11':
    resolution: {integrity: sha512-epoN6R6tkvBYSc+cllrz+c2sOFWkbisJZWkOE+y3xHtvYaOE6Wk6B8e114McRJwFRjGvYdJwLXQH5c9osME/AA==}
    engines: {node: ^12.22.0 || ^14.17.0 || >=16.0.0}

  '@typescript-eslint/types@6.21.0':
    resolution: {integrity: sha512-1kFmZ1rOm5epu9NZEZm1kckCDGj5UJEf7P1kliH4LKu/RkwpsfqqGmY2OOcUs18lSlQBKLDYBOGxRVtrMN5lpg==}
    engines: {node: ^16.0.0 || >=18.0.0}

  '@typescript-eslint/types@6.7.5':
    resolution: {integrity: sha512-WboQBlOXtdj1tDFPyIthpKrUb+kZf2VroLZhxKa/VlwLlLyqv/PwUNgL30BlTVZV1Wu4Asu2mMYPqarSO4L5ZQ==}
    engines: {node: ^16.0.0 || >=18.0.0}

  '@typescript-eslint/typescript-estree@5.59.11':
    resolution: {integrity: sha512-YupOpot5hJO0maupJXixi6l5ETdrITxeo5eBOeuV7RSKgYdU3G5cxO49/9WRnJq9EMrB7AuTSLH/bqOsXi7wPA==}
    engines: {node: ^12.22.0 || ^14.17.0 || >=16.0.0}
    peerDependencies:
      typescript: '*'
    peerDependenciesMeta:
      typescript:
        optional: true

  '@typescript-eslint/typescript-estree@6.21.0':
    resolution: {integrity: sha512-6npJTkZcO+y2/kr+z0hc4HwNfrrP4kNYh57ek7yCNlrBjWQ1Y0OS7jiZTkgumrvkX5HkEKXFZkkdFNkaW2wmUQ==}
    engines: {node: ^16.0.0 || >=18.0.0}
    peerDependencies:
      typescript: '*'
    peerDependenciesMeta:
      typescript:
        optional: true

  '@typescript-eslint/typescript-estree@6.7.5':
    resolution: {integrity: sha512-NhJiJ4KdtwBIxrKl0BqG1Ur+uw7FiOnOThcYx9DpOGJ/Abc9z2xNzLeirCG02Ig3vkvrc2qFLmYSSsaITbKjlg==}
    engines: {node: ^16.0.0 || >=18.0.0}
    peerDependencies:
      typescript: '*'
    peerDependenciesMeta:
      typescript:
        optional: true

  '@typescript-eslint/utils@5.59.11':
    resolution: {integrity: sha512-didu2rHSOMUdJThLk4aZ1Or8IcO3HzCw/ZvEjTTIfjIrcdd5cvSIwwDy2AOlE7htSNp7QIZ10fLMyRCveesMLg==}
    engines: {node: ^12.22.0 || ^14.17.0 || >=16.0.0}
    peerDependencies:
      eslint: ^6.0.0 || ^7.0.0 || ^8.0.0

  '@typescript-eslint/utils@6.7.5':
    resolution: {integrity: sha512-pfRRrH20thJbzPPlPc4j0UNGvH1PjPlhlCMq4Yx7EGjV7lvEeGX0U6MJYe8+SyFutWgSHsdbJ3BXzZccYggezA==}
    engines: {node: ^16.0.0 || >=18.0.0}
    peerDependencies:
      eslint: ^7.0.0 || ^8.0.0

  '@typescript-eslint/visitor-keys@5.59.11':
    resolution: {integrity: sha512-KGYniTGG3AMTuKF9QBD7EIrvufkB6O6uX3knP73xbKLMpH+QRPcgnCxjWXSHjMRuOxFLovljqQgQpR0c7GvjoA==}
    engines: {node: ^12.22.0 || ^14.17.0 || >=16.0.0}

  '@typescript-eslint/visitor-keys@6.21.0':
    resolution: {integrity: sha512-JJtkDduxLi9bivAB+cYOVMtbkqdPOhZ+ZI5LC47MIRrDV4Yn2o+ZnW10Nkmr28xRpSpdJ6Sm42Hjf2+REYXm0A==}
    engines: {node: ^16.0.0 || >=18.0.0}

  '@typescript-eslint/visitor-keys@6.7.5':
    resolution: {integrity: sha512-3MaWdDZtLlsexZzDSdQWsFQ9l9nL8B80Z4fImSpyllFC/KLqWQRdEcB+gGGO+N3Q2uL40EsG66wZLsohPxNXvg==}
    engines: {node: ^16.0.0 || >=18.0.0}

  '@ungap/structured-clone@1.2.0':
    resolution: {integrity: sha512-zuVdFrMJiuCDQUMCzQaD6KL28MjnqqN8XnAqiEq9PNm/hCPTSGfrXCOfwj1ow4LFb/tNymJPwsNbVePc1xFqrQ==}

  acorn-jsx@5.3.2:
    resolution: {integrity: sha512-rq9s+JNhf0IChjtDXxllJ7g41oZk5SlXtp0LHwyA5cejwn7vKmKp4pPri6YEePv2PU65sAsegbXtIinmDFDXgQ==}
    peerDependencies:
      acorn: ^6.0.0 || ^7.0.0 || ^8.0.0

  acorn@8.11.2:
    resolution: {integrity: sha512-nc0Axzp/0FILLEVsm4fNwLCwMttvhEI263QtVPQcbpfZZ3ts0hLsZGOpE6czNlid7CJ9MlyH8reXkpsf3YUY4w==}
    engines: {node: '>=0.4.0'}
    hasBin: true

  ajv-draft-04@1.0.0:
    resolution: {integrity: sha512-mv00Te6nmYbRp5DCwclxtt7yV/joXJPGS7nM+97GdxvuttCOfgI3K4U25zboyeX0O+myI8ERluxQe5wljMmVIw==}
    peerDependencies:
      ajv: ^8.5.0
    peerDependenciesMeta:
      ajv:
        optional: true

  ajv-formats@3.0.1:
    resolution: {integrity: sha512-8iUql50EUR+uUcdRQ3HDqa6EVyo3docL8g5WJ3FNcWmu62IbkGUue/pEyLBW8VGKKucTPgqeks4fIU1DA4yowQ==}
    peerDependencies:
      ajv: ^8.0.0
    peerDependenciesMeta:
      ajv:
        optional: true

  ajv@6.12.6:
    resolution: {integrity: sha512-j3fVLgvTo527anyYyJOGTYJbG+vnnQYvE0m5mmkc1TK+nxAppkCLMIL0aZ4dblVCNoGShhm+kzE4ZUykBoMg4g==}

  ajv@8.13.0:
    resolution: {integrity: sha512-PRA911Blj99jR5RMeTunVbNXMF6Lp4vZXnk5GQjcnUWUTsrXtekg/pnmFFI2u/I36Y/2bITGS30GZCXei6uNkA==}

  ansi-colors@4.1.1:
    resolution: {integrity: sha512-JoX0apGbHaUJBNl6yF+p6JAFYZ666/hhCGKN5t9QFjbJQKUU/g8MNbFDbvfrgKXvI1QpZplPOnwIo99lX/AAmA==}
    engines: {node: '>=6'}

  ansi-escapes@4.3.2:
    resolution: {integrity: sha512-gKXj5ALrKWQLsYG9jlTRmR/xKluxHV+Z9QEwNIgCfM1/uwPMCuzVVnh5mwTd+OuBZcwSIMbqssNWRm1lE51QaQ==}
    engines: {node: '>=8'}

  ansi-regex@5.0.1:
    resolution: {integrity: sha512-quJQXlTSUGL2LH9SUXo8VwsY4soanhgo6LNSm84E1LBcE8s3O0wpdiRzyR9z/ZZJMlMWv37qOOb9pdJlMUEKFQ==}
    engines: {node: '>=8'}

  ansi-regex@6.0.1:
    resolution: {integrity: sha512-n5M855fKb2SsfMIiFFoVrABHJC8QtHwVx+mHWP3QcEqBHYienj5dHSgjbxtC0WEZXYt4wcD6zrQElDPhFuZgfA==}
    engines: {node: '>=12'}

  ansi-styles@3.2.1:
    resolution: {integrity: sha512-VT0ZI6kZRdTh8YyJw3SMbYm/u+NqfsAxEpWO0Pf9sq8/e94WxxOpPKx9FR1FlyCtOVDNOQ+8ntlqFxiRc+r5qA==}
    engines: {node: '>=4'}

  ansi-styles@4.3.0:
    resolution: {integrity: sha512-zbB9rCJAT1rbjiVDb2hqKFHNYLxgtk8NURxZ3IZwD3F6NtxbXZQCnnSi1Lkx+IDohdPlFp222wVALIheZJQSEg==}
    engines: {node: '>=8'}

  ansi-styles@6.2.1:
    resolution: {integrity: sha512-bN798gFfQX+viw3R7yrGWRqnrN2oRkEkUjjl4JNn4E8GxxbjtG3FbrEIIY3l8/hrwUwIeCZvi4QuOTP4MErVug==}
    engines: {node: '>=12'}

  ansis@3.3.2:
    resolution: {integrity: sha512-cFthbBlt+Oi0i9Pv/j6YdVWJh54CtjGACaMPCIrEV4Ha7HWsIjXDwseYV79TIL0B4+KfSwD5S70PeQDkPUd1rA==}
    engines: {node: '>=15'}

  anymatch@3.1.3:
    resolution: {integrity: sha512-KMReFUr0B4t+D+OBkjR3KYqvocp2XaSzO55UcB6mgQMd3KbcE+mWTyvVV7D/zsdEbNnV6acZUutkiHQXvTr1Rw==}
    engines: {node: '>= 8'}

  are-docs-informative@0.0.2:
    resolution: {integrity: sha512-ixiS0nLNNG5jNQzgZJNoUpBKdo9yTYZMGJ+QgT2jmjR7G7+QHRCc4v6LQ3NgE7EBJq+o0ams3waJwkrlBom8Ig==}
    engines: {node: '>=14'}

  argparse@1.0.10:
    resolution: {integrity: sha512-o5Roy6tNG4SL/FOkCAN6RzjiakZS25RLYFrcMttJqbdd8BWrnA+fGz57iN5Pb06pvBGvl5gQ0B48dJlslXvoTg==}

  argparse@2.0.1:
    resolution: {integrity: sha512-8+9WqebbFzpX9OR+Wa6O29asIogeRMzcGtAINdpMHHyAg10f05aSFVBbcEqGf/PXw1EjAZ+q2/bEBg3DvurK3Q==}

  array-buffer-byte-length@1.0.0:
    resolution: {integrity: sha512-LPuwb2P+NrQw3XhxGc36+XSvuBPopovXYTR9Ew++Du9Yb/bx5AzBfrIsBoj0EZUifjQU+sHL21sseZ3jerWO/A==}

  array-differ@3.0.0:
    resolution: {integrity: sha512-THtfYS6KtME/yIAhKjZ2ul7XI96lQGHRputJQHO80LAWQnuGP4iCIN8vdMRboGbIEYBwU33q8Tch1os2+X0kMg==}
    engines: {node: '>=8'}

  array-includes@3.1.6:
    resolution: {integrity: sha512-sgTbLvL6cNnw24FnbaDyjmvddQ2ML8arZsgaJhoABMoplz/4QRhtrYS+alr1BUM1Bwp6dhx8vVCBSLG+StwOFw==}
    engines: {node: '>= 0.4'}

  array-union@2.1.0:
    resolution: {integrity: sha512-HGyxoOTYUyCM6stUe6EJgnd4EoewAI7zMdfqO+kGjnlZmBDz/cR5pf8r/cR4Wq60sL/p0IkcjUEEPwS3GFrIyw==}
    engines: {node: '>=8'}

  array.prototype.flat@1.3.2:
    resolution: {integrity: sha512-djYB+Zx2vLewY8RWlNCUdHjDXs2XOgm602S9E7P/UpHgfeHL00cRiIF+IN/G/aUJ7kGPb6yO/ErDI5V2s8iycA==}
    engines: {node: '>= 0.4'}

  array.prototype.flatmap@1.3.1:
    resolution: {integrity: sha512-8UGn9O1FDVvMNB0UlLv4voxRMze7+FpHyF5mSMRjWHUMlpoDViniy05870VlxhfgTnLbpuwTzvD76MTtWxB/mQ==}
    engines: {node: '>= 0.4'}

  array.prototype.tosorted@1.1.2:
    resolution: {integrity: sha512-HuQCHOlk1Weat5jzStICBCd83NxiIMwqDg/dHEsoefabn/hJRj5pVdWcPUSpRrwhwxZOsQassMpgN/xRYFBMIg==}

  arraybuffer.prototype.slice@1.0.2:
    resolution: {integrity: sha512-yMBKppFur/fbHu9/6USUe03bZ4knMYiwFBcyiaXB8Go0qNehwX6inYPzK9U0NeQvGxKthcmHcaR8P5MStSRBAw==}
    engines: {node: '>= 0.4'}

  arrify@2.0.1:
    resolution: {integrity: sha512-3duEwti880xqi4eAMN8AyR4a0ByT90zoYdLlevfrvU43vb0YZwZVfxOgxWrLXXXpyugL0hNZc9G6BiB5B3nUug==}
    engines: {node: '>=8'}

  asap@2.0.6:
    resolution: {integrity: sha512-BSHWgDSAiKs50o2Re8ppvp3seVHXSRM44cdSsT9FfNEUUZLOGWVCsiWaRPWM1Znn+mqZ1OfVZ3z3DWEzSp7hRA==}

  assertion-error@1.1.0:
    resolution: {integrity: sha512-jgsaNduz+ndvGyFt3uSuWqvy4lCnIJiovtouQN5JZHOKCS2QuhEdbcQHFhVksz2N2U9hXJo8odG7ETyWlEeuDw==}

  astral-regex@2.0.0:
    resolution: {integrity: sha512-Z7tMw1ytTXt5jqMcOP+OQteU1VuNK9Y02uuJtKQ1Sv69jXQKKg5cibLwGJow8yzZP+eAc18EmLGPal0bp36rvQ==}
    engines: {node: '>=8'}

  async@3.2.4:
    resolution: {integrity: sha512-iAB+JbDEGXhyIUavoDl9WP/Jj106Kz9DEn1DPgYw5ruDn0e3Wgi3sKFm55sASdGBNOQB8F59d9qQ7deqrHA8wQ==}

  asynciterator.prototype@1.0.0:
    resolution: {integrity: sha512-wwHYEIS0Q80f5mosx3L/dfG5t5rjEa9Ft51GTaNt862EnpyGHpgz2RkZvLPp1oF5TnAiTohkEKVEu8pQPJI7Vg==}

  asynckit@0.4.0:
    resolution: {integrity: sha512-Oei9OH4tRh0YqU3GxhX79dM/mwVgvbZJaSNaRk+bshkj0S5cfHcgYakreBjrHwatXKbz+IoIdYLxrKim2MjW0Q==}

  available-typed-arrays@1.0.5:
    resolution: {integrity: sha512-DMD0KiN46eipeziST1LPP/STfDU0sufISXmjSgvVsoU2tqxctQeASejWcfNtxYKqETM1UxQ8sp2OrSBWpHY6sw==}
    engines: {node: '>= 0.4'}

  bail@1.0.5:
    resolution: {integrity: sha512-xFbRxM1tahm08yHBP16MMjVUAvDaBMD38zsM9EMAUN61omwLmKlOpB/Zku5QkjZ8TZ4vn53pj+t518cH0S03RQ==}

  balanced-match@1.0.2:
    resolution: {integrity: sha512-3oSeUO0TMV67hN1AmbXsK4yaqU7tjiHlbxRDZOpH0KW9+CeX4bRAaX0Anxt0tx2MrpRpWwQaPwIlISEJhYU5Pw==}

  binary-extensions@2.2.0:
    resolution: {integrity: sha512-jDctJ/IVQbZoJykoeHbhXpOlNBqGNcwXJKJog42E5HDPUwQTSdjCHdihjj0DlnheQ7blbT6dHOafNAiS8ooQKA==}
    engines: {node: '>=8'}

  brace-expansion@1.1.11:
    resolution: {integrity: sha512-iCuPHDFgrHX7H2vEI/5xpz07zSHB00TpugqhmYtVmMO6518mCuRMoOYFldEBl0g187ufozdaHgWKcYFb61qGiA==}

  brace-expansion@2.0.1:
    resolution: {integrity: sha512-XnAIvQ8eM+kC6aULx6wuQiwVsnzsi9d3WxzV3FpWTGA19F621kwdbsAcFKXgKUHZWsy+mY6iL1sHTxWEFCytDA==}

  braces@3.0.3:
    resolution: {integrity: sha512-yQbXgO/OSZVD2IsiLlro+7Hf6Q18EJrKSEsdoMzKePKXct3gvD8oLcOQdIzGupr5Fj+EDe8gO/lxc1BzfMpxvA==}
    engines: {node: '>=8'}

  breakword@1.0.6:
    resolution: {integrity: sha512-yjxDAYyK/pBvws9H4xKYpLDpYKEH6CzrBPAuXq3x18I+c/2MkVtT3qAr7Oloi6Dss9qNhPVueAAVU1CSeNDIXw==}

  browser-stdout@1.3.1:
    resolution: {integrity: sha512-qhAVI1+Av2X7qelOfAIYwXONood6XlZE/fXaBSmW/T5SzLAmCgzi+eiWE7fUvbHaeNBQH13UftjpXxsfLkMpgw==}

  buffer-from@1.1.2:
    resolution: {integrity: sha512-E+XQCRwSbaaiChtv6k6Dwgc+bx+Bs6vuKJHHl5kox/BaKbhiXzqQOwK4cO22yElGp2OCmjwVhT3HmxgyPGnJfQ==}

  builtin-modules@3.3.0:
    resolution: {integrity: sha512-zhaCDicdLuWN5UbN5IMnFqNMhNfo919sH85y2/ea+5Yg9TsTkeZxpL+JLbp6cgYFS4sRLp3YV4S6yDuqVWHYOw==}
    engines: {node: '>=6'}

  c8@8.0.1:
    resolution: {integrity: sha512-EINpopxZNH1mETuI0DzRA4MZpAUH+IFiRhnmFD3vFr3vdrgxqi3VfE3KL0AIL+zDq8rC9bZqwM/VDmmoe04y7w==}
    engines: {node: '>=12'}
    hasBin: true

  call-bind@1.0.5:
    resolution: {integrity: sha512-C3nQxfFZxFRVoJoGKKI8y3MOEo129NQ+FgQ08iye+Mk4zNZZGdjfs06bVTr+DBSlA66Q2VEcMki/cUCP4SercQ==}

  callsites@3.1.0:
    resolution: {integrity: sha512-P8BjAsXvZS+VIDUI11hHCQEv74YT67YUi5JJFNWIqL235sBmjX4+qx9Muvls5ivyNENctx46xQLQ3aTuE7ssaQ==}
    engines: {node: '>=6'}

  camelcase@5.3.1:
    resolution: {integrity: sha512-L28STB170nwWS63UjtlEOE3dldQApaJXZkOI1uMFfzf3rRuPegHaHesyee+YxQ+W6SvRDQV6UrdOdRiR153wJg==}
    engines: {node: '>=6'}

  camelcase@6.3.0:
    resolution: {integrity: sha512-Gmy6FhYlCY7uOElZUSbxo2UCDH8owEk996gkbrpsgGtrJLM3J7jGxl9Ic7Qwwj4ivOE5AWZWRMecDdF7hqGjFA==}
    engines: {node: '>=10'}

  caseless@0.12.0:
    resolution: {integrity: sha512-4tYFyifaFfGacoiObjJegolkwSU4xQNGbVgUiNYVUxbQ2x2lUsFvY4hVgVzGiIe6WLOPqycWXA40l+PWsxthUw==}

  ccount@1.1.0:
    resolution: {integrity: sha512-vlNK021QdI7PNeiUh/lKkC/mNHHfV0m/Ad5JoI0TYtlBnJAslM/JIkm/tGC88bkLIwO6OQ5uV6ztS6kVAtCDlg==}

  ccount@2.0.1:
    resolution: {integrity: sha512-eyrF0jiFpY+3drT6383f1qhkbGsLSifNAjA61IUjZjmLCWjItY6LB9ft9YhoDgwfmclB2zhu51Lc7+95b8NRAg==}

  chai@4.5.0:
    resolution: {integrity: sha512-RITGBfijLkBddZvnn8jdqoTypxvqbOLYQkGGxXzeFjVHvudaPw0HNFD9x928/eUwYWd2dPCugVqspGALTZZQKw==}
    engines: {node: '>=4'}

  chalk@2.4.2:
    resolution: {integrity: sha512-Mti+f9lpJNcwF4tWV8/OrTTtF1gZi+f8FqlyAdouralcFWFQWF2+NgCHShjkCb+IFBLq9buZwE1xckQU4peSuQ==}
    engines: {node: '>=4'}

  chalk@4.1.2:
    resolution: {integrity: sha512-oKnbhFyRIXpUuez8iBMmyEa4nbj4IOQyuhc/wy9kY7/WVPcwIO9VA668Pu8RkO7+0G76SLROeyw9CpQ061i4mA==}
    engines: {node: '>=10'}

  character-entities-html4@2.1.0:
    resolution: {integrity: sha512-1v7fgQRj6hnSwFpq1Eu0ynr/CDEw0rXo2B61qXrLNdHZmPKgb7fqS1a2JwF0rISo9q77jDI8VMEHoApn8qDoZA==}

  character-entities-legacy@1.1.4:
    resolution: {integrity: sha512-3Xnr+7ZFS1uxeiUDvV02wQ+QDbc55o97tIV5zHScSPJpcLm/r0DFPcoY3tYRp+VZukxuMeKgXYmsXQHO05zQeA==}

  character-entities-legacy@3.0.0:
    resolution: {integrity: sha512-RpPp0asT/6ufRm//AJVwpViZbGM/MkjQFxJccQRHmISF/22NBtsHqAWmL+/pmkPWoIUJdWyeVleTl1wydHATVQ==}

  character-entities@1.2.4:
    resolution: {integrity: sha512-iBMyeEHxfVnIakwOuDXpVkc54HijNgCyQB2w0VfGQThle6NXn50zU6V/u+LDhxHcDUPojn6Kpga3PTAD8W1bQw==}

  character-reference-invalid@1.1.4:
    resolution: {integrity: sha512-mKKUkUbhPpQlCOfIuZkvSEgktjPFIsZKRRbC6KWVEMvlzblj3i3asQv5ODsrwt0N3pHAEvjP8KTQPHkp0+6jOg==}

  check-error@1.0.3:
    resolution: {integrity: sha512-iKEoDYaRmd1mxM90a2OEfWhjsjPpYPuQ+lMYsoxB126+t8fw7ySEO48nmDg5COTjxDI65/Y2OWpeEHk3ZOe8zg==}

  chokidar@3.5.3:
    resolution: {integrity: sha512-Dr3sfKRP6oTcjf2JmUmFJfeVMvXBdegxB0iVQ5eb2V10uFJUCAS8OByZdVAyVb8xXNz3GjjTgj9kLWsZTqE6kw==}
    engines: {node: '>= 8.10.0'}

  ci-info@3.8.0:
    resolution: {integrity: sha512-eXTggHWSooYhq49F2opQhuHWgzucfF2YgODK4e1566GQs5BIfP30B0oenwBJHfWxAs2fyPB1s7Mg949zLf61Yw==}
    engines: {node: '>=8'}

  clean-regexp@1.0.0:
    resolution: {integrity: sha512-GfisEZEJvzKrmGWkvfhgzcz/BllN1USeqD2V6tg14OAOgaCD2Z/PUEuxnAZ/nPvmaHRG7a8y77p1T/IRQ4D1Hw==}
    engines: {node: '>=4'}

  clean-stack@3.0.1:
    resolution: {integrity: sha512-lR9wNiMRcVQjSB3a7xXGLuz4cr4wJuuXlaAEbRutGowQTmlp7R72/DOgN21e8jdwblMWl9UOJMJXarX94pzKdg==}
    engines: {node: '>=10'}

  cli-progress@3.12.0:
    resolution: {integrity: sha512-tRkV3HJ1ASwm19THiiLIXLO7Im7wlTuKnvkYaTkyoAPefqjNg7W7DHKUlGRxy9vxDvbyCYQkQozvptuMkGCg8A==}
    engines: {node: '>=4'}

  cli-spinners@2.9.2:
    resolution: {integrity: sha512-ywqV+5MmyL4E7ybXgKys4DugZbX0FC6LnwrhjuykIjnK9k8OQacQ7axGKnjDXWNhns0xot3bZI5h55H8yo9cJg==}
    engines: {node: '>=6'}

  cli-width@4.1.0:
    resolution: {integrity: sha512-ouuZd4/dm2Sw5Gmqy6bGyNNNe1qt9RpmxveLSO7KcgsTnU7RXfsw+/bukWGo1abgBiMAic068rclZsO4IWmmxQ==}
    engines: {node: '>= 12'}

  cliui@6.0.0:
    resolution: {integrity: sha512-t6wbgtoCXvAzst7QgXxJYqPt0usEfbgQdftEPbLL/cvv6HPE5VgvqCuAIDR0NgU52ds6rFwqrgakNLrHEjCbrQ==}

  cliui@7.0.4:
    resolution: {integrity: sha512-OcRE68cOsVMXp1Yvonl/fzkQOyjLSu/8bhPDfQt0e0/Eb283TKP20Fs2MqoPsr9SwA595rRCA+QMzYc9nBP+JQ==}

  cliui@8.0.1:
    resolution: {integrity: sha512-BSeNnyus75C4//NQ9gQt1/csTXyo/8Sb+afLAkzAptFuMsod9HFokGNudZpi/oQV73hnVK+sR+5PVRMd+Dr7YQ==}
    engines: {node: '>=12'}

  clone@1.0.4:
    resolution: {integrity: sha512-JQHZ2QMW6l3aH/j6xCqQThY/9OH4D/9ls34cgkUBiEeocRTU04tHfKPBsUK1PqZCUQM7GiA0IIXJSuXHI64Kbg==}
    engines: {node: '>=0.8'}

  code-block-writer@13.0.1:
    resolution: {integrity: sha512-c5or4P6erEA69TxaxTNcHUNcIn+oyxSRTOWV+pSYF+z4epXqNvwvJ70XPGjPNgue83oAFAPBRQYwpAJ/Hpe/Sg==}

  color-convert@1.9.3:
    resolution: {integrity: sha512-QfAUtd+vFdAtFQcC8CCyYt1fYWxSqAiK2cSD6zDB8N3cpsEBAvRxp9zOGg6G/SHHJYAT88/az/IuDGALsNVbGg==}

  color-convert@2.0.1:
    resolution: {integrity: sha512-RRECPsj7iu/xb5oKYcsFHSppFNnsj/52OVTRKb4zP5onXwVF3zVmmToNcOfGC+CRDpfK/U584fMg38ZHCaElKQ==}
    engines: {node: '>=7.0.0'}

  color-name@1.1.3:
    resolution: {integrity: sha512-72fSenhMw2HZMTVHeCA9KCmpEIbzWiQsjN+BHcBbS9vr1mtt+vJjPdksIBNUmKAW8TFUDPJK5SUU3QhE9NEXDw==}

  color-name@1.1.4:
    resolution: {integrity: sha512-dOy+3AuW3a2wNbZHIuMZpTcgjGuLU/uBL/ubcZF9OXbDo8ff4O8yVp5Bf0efS8uEoYo5q4Fx7dY9OgQGXgAsQA==}

  colors@0.6.2:
    resolution: {integrity: sha512-OsSVtHK8Ir8r3+Fxw/b4jS1ZLPXkV6ZxDRJQzeD7qo0SqMXWrHDM71DgYzPMHY8SFJ0Ao+nNU2p1MmwdzKqPrw==}
    engines: {node: '>=0.1.90'}

  colors@1.2.5:
    resolution: {integrity: sha512-erNRLao/Y3Fv54qUa0LBB+//Uf3YwMUmdJinN20yMXm9zdKKqH9wt7R9IIVZ+K7ShzfpLV/Zg8+VyrBJYB4lpg==}
    engines: {node: '>=0.1.90'}

  combined-stream@1.0.8:
    resolution: {integrity: sha512-FQN4MRfuJeHf7cBbBMJFXhKSDq+2kAArBlmRBvcvFE5BB1HZKXtSFASDhdlz9zOYwxh8lDdnvmMOe/+5cdoEdg==}
    engines: {node: '>= 0.8'}

  comma-separated-tokens@2.0.3:
    resolution: {integrity: sha512-Fu4hJdvzeylCfQPp9SGWidpzrMs7tTrlu6Vb8XGaRGck8QSNZJJp538Wrb60Lax4fPwR64ViY468OIUTbRlGZg==}

  commander@2.1.0:
    resolution: {integrity: sha512-J2wnb6TKniXNOtoHS8TSrG9IOQluPrsmyAJ8oCUJOBmv+uLBCyPYAZkD2jFvw2DCzIXNnISIM01NIvr35TkBMQ==}
    engines: {node: '>= 0.6.x'}

  commander@7.2.0:
    resolution: {integrity: sha512-QrWXB+ZQSVPmIWIhtEO9H+gwHaMGYiF5ChvoJ+K9ZGHG/sVsa6yiesAD1GC/x46sET00Xlwo1u49RVVVzvcSkw==}
    engines: {node: '>= 10'}

  commander@9.5.0:
    resolution: {integrity: sha512-KRs7WVDKg86PWiuAqhDrAQnTXZKraVcCc6vFdL14qrZ/DcWwuRo7VoiYXalXO7S5GKpqYiVEwCbgFDfxNHKJBQ==}
    engines: {node: ^12.20.0 || >=14}

  comment-parser@1.4.0:
    resolution: {integrity: sha512-QLyTNiZ2KDOibvFPlZ6ZngVsZ/0gYnE6uTXi5aoDg8ed3AkJAz4sEje3Y8a29hQ1s6A99MZXe47fLAXQ1rTqaw==}
    engines: {node: '>= 12.0.0'}

  concat-map@0.0.1:
    resolution: {integrity: sha512-/Srv4dswyQNBfohGpz9o6Yb3Gz3SrUDqBH5rTuhGR7ahtlbYKnVxw2bCFMRljaA7EXHaXZ8wsHdodFvbkhKmqg==}

  concat-stream@1.6.2:
    resolution: {integrity: sha512-27HBghJxjiZtIk3Ycvn/4kbJk/1uZuJFfuPEns6LaEvpvG1f0hTea8lilrouyo9mVc2GWdcEZ8OLoGmSADlrCw==}
    engines: {'0': node >= 0.8}

  concurrently@8.2.1:
    resolution: {integrity: sha512-nVraf3aXOpIcNud5pB9M82p1tynmZkrSGQ1p6X/VY8cJ+2LMVqAgXsJxYYefACSHbTYlm92O1xuhdGTjwoEvbQ==}
    engines: {node: ^14.13.0 || >=16.0.0}
    hasBin: true

  convert-source-map@1.9.0:
    resolution: {integrity: sha512-ASFBup0Mz1uyiIjANan1jzLQami9z1PoYSZCiiYW2FczPbenXc45FZdBZLzOT+r6+iciuEModtmCti+hjaAk0A==}

  copyfiles@2.4.1:
    resolution: {integrity: sha512-fereAvAvxDrQDOXybk3Qu3dPbOoKoysFMWtkY3mv5BsL8//OSZVL5DCLYqgRfY5cWirgRzlC+WSrxp6Bo3eNZg==}
    hasBin: true

  core-util-is@1.0.3:
    resolution: {integrity: sha512-ZQBvi1DcpJ4GDqanjucZ2Hj3wEO5pZDS89BWbkcrvdxksJorwUDDZamX9ldFkp9aw2lmBDLgkObEA4DWNJ9FYQ==}

  cosmiconfig@8.2.0:
    resolution: {integrity: sha512-3rTMnFJA1tCOPwRxtgF4wd7Ab2qvDbL8jX+3smjIbS4HlZBagTlpERbdN7iAbWlrfxE3M8c27kTwTawQ7st+OQ==}
    engines: {node: '>=14'}

  cross-env@7.0.3:
    resolution: {integrity: sha512-+/HKd6EgcQCJGh2PSjZuUitQBQynKor4wrFbRg4DtAgS1aWO+gU52xpH7M9ScGgXSYmAVS9bIJ8EzuaGw0oNAw==}
    engines: {node: '>=10.14', npm: '>=6', yarn: '>=1'}
    hasBin: true

  cross-spawn@7.0.3:
    resolution: {integrity: sha512-iRDPJKUPVEND7dHPO8rkbOnPpyDygcDFtWjpeWNCgy8WP2rXcxXL8TskReQl6OrB2G7+UJrags1q15Fudc7G6w==}
    engines: {node: '>= 8'}

  csv-generate@3.4.3:
    resolution: {integrity: sha512-w/T+rqR0vwvHqWs/1ZyMDWtHHSJaN06klRqJXBEpDJaM/+dZkso0OKh1VcuuYvK3XM53KysVNq8Ko/epCK8wOw==}

  csv-parse@4.16.3:
    resolution: {integrity: sha512-cO1I/zmz4w2dcKHVvpCr7JVRu8/FymG5OEpmvsZYlccYolPBLoVGKUHgNoc4ZGkFeFlWGEDmMyBM+TTqRdW/wg==}

  csv-stringify@5.6.5:
    resolution: {integrity: sha512-PjiQ659aQ+fUTQqSrd1XEDnOr52jh30RBurfzkscaE2tPaFsDH5wOAHJiw8XAHphRknCwMUE9KRayc4K/NbO8A==}

  csv@5.5.3:
    resolution: {integrity: sha512-QTaY0XjjhTQOdguARF0lGKm5/mEq9PD9/VhZZegHDIBq2tQwgNpHc3dneD4mGo2iJs+fTKv5Bp0fZ+BRuY3Z0g==}
    engines: {node: '>= 0.1.90'}

  date-fns@2.30.0:
    resolution: {integrity: sha512-fnULvOpxnC5/Vg3NCiWelDsLiUc9bRwAPs/+LfTLNvetFCtCTN+yQz15C/fs4AwX1R9K5GLtLfn8QW+dWisaAw==}
    engines: {node: '>=0.11'}

  debug@3.2.7:
    resolution: {integrity: sha512-CFjzYYAi4ThfiQvizrFQevTTXHtnCqWfe7x1AhgEscTz6ZbLbfoLRLPugTQyBth6f8ZERVUSyWHFD/7Wu4t1XQ==}
    peerDependencies:
      supports-color: '*'
    peerDependenciesMeta:
      supports-color:
        optional: true

  debug@4.3.4:
    resolution: {integrity: sha512-PRWFHuSU3eDtQJPvnNY7Jcket1j0t5OuOsFzPPzsekD52Zl8qUfFIPEiswXqIvHWGVHOgX+7G/vCNNhehwxfkQ==}
    engines: {node: '>=6.0'}
    peerDependencies:
      supports-color: '*'
    peerDependenciesMeta:
      supports-color:
        optional: true

  debug@4.3.6:
    resolution: {integrity: sha512-O/09Bd4Z1fBrU4VzkhFqVgpPzaGbw6Sm9FEkBT1A/YBXQFGuuSxa1dN2nxgxS34JmKXqYx8CZAwEVoJFImUXIg==}
    engines: {node: '>=6.0'}
    peerDependencies:
      supports-color: '*'
    peerDependenciesMeta:
      supports-color:
        optional: true

  decamelize@1.2.0:
    resolution: {integrity: sha512-z2S+W9X73hAUUki+N+9Za2lBlun89zigOyGrsax+KUQ6wKW4ZoWpEYBkGhQjwAjjDCkWxhY0VKEhk8wzY7F5cA==}
    engines: {node: '>=0.10.0'}

  decamelize@4.0.0:
    resolution: {integrity: sha512-9iE1PgSik9HeIIw2JO94IidnE3eBoQrFJ3w7sFuzSX4DpmZ3v5sZpUiV5Swcf6mQEF+Y0ru8Neo+p+nyh2J+hQ==}
    engines: {node: '>=10'}

  deep-eql@4.1.3:
    resolution: {integrity: sha512-WaEtAOpRA1MQ0eohqZjpGD8zdI0Ovsm8mmFhaDN8dvDZzyoUMcYDnf5Y6iu7HTXxf8JDS23qWa4a+hKCDyOPzw==}
    engines: {node: '>=6'}

  deep-is@0.1.4:
    resolution: {integrity: sha512-oIPzksmTg4/MriiaYGO+okXDT7ztn/w3Eptv/+gSIdMdKsJo0u4CfYNFJPy+4SKMuCqGw2wxnA+URMg3t8a/bQ==}

  deepmerge@4.3.1:
    resolution: {integrity: sha512-3sUqbMEc77XqpdNO7FRyRog+eW3ph+GYCbj+rK+uYyRMuwsVy0rMiVtPn+QJlKFvWP/1PYpapqYn0Me2knFn+A==}
    engines: {node: '>=0.10.0'}

  defaults@1.0.4:
    resolution: {integrity: sha512-eFuaLoy/Rxalv2kr+lqMlUnrDWV+3j4pljOIJgLIhI058IQfWJ7vXhyEIHu+HtC738klGALYxOKDO0bQP3tg8A==}

  define-data-property@1.1.1:
    resolution: {integrity: sha512-E7uGkTzkk1d0ByLeSc6ZsFS79Axg+m1P/VsgYsxHgiuc3tFSj+MjMIwe90FC4lOAZzNBdY7kkO2P2wKdsQ1vgQ==}
    engines: {node: '>= 0.4'}

  define-properties@1.2.1:
    resolution: {integrity: sha512-8QmQKqEASLd5nx0U1B1okLElbUuuttJ/AnYmRXbbbGDWh6uS208EjD4Xqq/I9wK7u0v6O08XhTWnt5XtEbR6Dg==}
    engines: {node: '>= 0.4'}

  delayed-stream@1.0.0:
    resolution: {integrity: sha512-ZySD7Nf91aLB0RxL4KGrKHBXl7Eds1DAmEdcoVawXnLD7SDhpNgtuII2aAkg7a7QS41jxPSZ17p4VdGnMHk3MQ==}
    engines: {node: '>=0.4.0'}

  dequal@2.0.3:
    resolution: {integrity: sha512-0je+qPKHEMohvfRTCEo3CrPG6cAzAYgmzKyxRiYSSDkS6eGJdyVJm7WaYA5ECaAD9wLB2T4EEeymA5aFVcYXCA==}
    engines: {node: '>=6'}

  detect-indent@6.1.0:
    resolution: {integrity: sha512-reYkTUJAZb9gUuZ2RvVCNhVHdg62RHnJ7WJl8ftMi4diZ6NWlciOzQN88pUhSELEwflJht4oQDv0F0BMlwaYtA==}
    engines: {node: '>=8'}

  detect-newline@3.1.0:
    resolution: {integrity: sha512-TLz+x/vEXm/Y7P7wn1EJFNLxYpUD4TgMosxY6fAVJUnJMbupHBOncxyWUG9OpTaH9EBD7uFI5LfEgmMOc54DsA==}
    engines: {node: '>=8'}

  devlop@1.1.0:
    resolution: {integrity: sha512-RWmIqhcFf1lRYBvNmr7qTNuyCt/7/ns2jbpp1+PalgE/rDQcBT0fioSMUpJ93irlUhC5hrg4cYqe6U+0ImW0rA==}

  diff@5.0.0:
    resolution: {integrity: sha512-/VTCrvm5Z0JGty/BWHljh+BAiw3IK+2j87NGMu8Nwc/f48WoDAC395uomO9ZD117ZOBaHmkX1oyLvkVM/aIT3w==}
    engines: {node: '>=0.3.1'}

  dir-compare@4.0.0:
    resolution: {integrity: sha512-wC7thVKL3V656tO61rbEDE4LTeeYrUC2pAUL00AaXYghBhjjVNRyBlpH6POzb44ZuK23OSrqF6TbSC/QYeqfAg==}

  dir-glob@3.0.1:
    resolution: {integrity: sha512-WkrWp9GR4KXfKGYzOLmTuGVi1UWFfws377n9cc55/tb6DuqyF6pcQ5AbiHEshaDpY9v6oaSr2XCDidGmMwdzIA==}
    engines: {node: '>=8'}

  doctrine@2.1.0:
    resolution: {integrity: sha512-35mSku4ZXK0vfCuHEDAwt55dg2jNajHZ1odvF+8SSr82EsZY4QmXfuWso8oEd8zRhVObSN18aM0CjSdoBX7zIw==}
    engines: {node: '>=0.10.0'}

  doctrine@3.0.0:
    resolution: {integrity: sha512-yS+Q5i3hBf7GBkd4KG8a7eBNNWNGLTaEwwYWUijIYM7zrlYDM0BFXHjjPWlWZ1Rg7UaddZeIDmi9jF3HmqiQ2w==}
    engines: {node: '>=6.0.0'}

  dom-serializer@1.4.1:
    resolution: {integrity: sha512-VHwB3KfrcOOkelEG2ZOfxqLZdfkil8PtJi4P8N2MMXucZq2yLp75ClViUlOVwyoHEDjYU433Aq+5zWP61+RGag==}

  dom-serializer@2.0.0:
    resolution: {integrity: sha512-wIkAryiqt/nV5EQKqQpo3SToSOV9J0DnbJqwK7Wv/Trc92zIAYZ4FlMu+JPFW1DfGFt81ZTCGgDEabffXeLyJg==}

  domelementtype@2.3.0:
    resolution: {integrity: sha512-OLETBj6w0OsagBwdXnPdN0cnMfF9opN69co+7ZrbfPGrdpPVNBUj02spi6B1N7wChLQiPn4CSH/zJvXw56gmHw==}

  domhandler@4.3.1:
    resolution: {integrity: sha512-GrwoxYN+uWlzO8uhUXRl0P+kHE4GtVPfYzVLcUxPL7KNdHKj66vvlhiweIHqYYXWlw+T8iLMp42Lm67ghw4WMQ==}
    engines: {node: '>= 4'}

  domhandler@5.0.3:
    resolution: {integrity: sha512-cgwlv/1iFQiFnU96XXgROh8xTeetsnJiDsTc7TYCLFd9+/WNkIqPTxiM/8pSd8VIrhXGTf1Ny1q1hquVqDJB5w==}
    engines: {node: '>= 4'}

  domutils@2.8.0:
    resolution: {integrity: sha512-w96Cjofp72M5IIhpjgobBimYEfoPjx1Vx0BSX9P30WBdZW2WIKU0T1Bd0kz2eNZ9ikjKgHbEyKx8BB6H1L3h3A==}

  domutils@3.1.0:
    resolution: {integrity: sha512-H78uMmQtI2AhgDJjWeQmHwJJ2bLPD3GMmO7Zja/ZZh84wkm+4ut+IUnUdRa8uCGX88DiVx1j6FRe1XfxEgjEZA==}

  eastasianwidth@0.2.0:
    resolution: {integrity: sha512-I88TYZWc9XiYHRQ4/3c5rjjfgkjhLyW2luGIheGERbNQ6OY7yTybanSpDXZa8y7VUP9YmDcYa+eyq4ca7iLqWA==}

  ejs@3.1.10:
    resolution: {integrity: sha512-UeJmFfOrAQS8OJWPZ4qtgHyWExa088/MtK5UEyoJGFH67cDEXkZSviOiKRCZ4Xij0zxI3JECgYs3oKx+AizQBA==}
    engines: {node: '>=0.10.0'}
    hasBin: true

  emoji-regex@10.3.0:
    resolution: {integrity: sha512-QpLs9D9v9kArv4lfDEgg1X/gN5XLnf/A6l9cs8SPZLRZR3ZkY9+kwIQTxm+fsSej5UMYGE8fdoaZVIBlqG0XTw==}

  emoji-regex@8.0.0:
    resolution: {integrity: sha512-MSjYzcWNOA0ewAHpz0MxpYFvwg6yjy1NG3xteoqz644VCo/RPgnr1/GGt+ic3iJTzQ8Eu3TdM14SawnVUmGE6A==}

  emoji-regex@9.2.2:
    resolution: {integrity: sha512-L18DaJsXSUk2+42pv8mLs5jJT2hqFkFE4j21wOmgbUqsZ2hL72NsUU785g9RXgo3s0ZNgVl42TiHp3ZtOv/Vyg==}

  empty-npm-package@1.0.0:
    resolution: {integrity: sha512-q4Mq/+XO7UNDdMiPpR/LIBIW1Zl4V0Z6UT9aKGqIAnBCtCb3lvZJM1KbDbdzdC8fKflwflModfjR29Nt0EpcwA==}

  enhanced-resolve@5.15.0:
    resolution: {integrity: sha512-LXYT42KJ7lpIKECr2mAXIaMldcNCh/7E0KBKOu4KSfkHmP+mZmSs+8V5gBAqisWBy0OO4W5Oyys0GO1Y8KtdKg==}
    engines: {node: '>=10.13.0'}

  entities@2.2.0:
    resolution: {integrity: sha512-p92if5Nz619I0w+akJrLZH0MX0Pb5DX39XOwQTtXSdQQOaYH03S1uIQp4mhOZtAXrxq4ViO67YTiLBo2638o9A==}

  entities@4.5.0:
    resolution: {integrity: sha512-V0hjH4dGPh9Ao5p0MoRY6BVqtwCjhz6vI5LT8AJ55H+4g9/4vbHx1I54fS0XuclLhDHArPQCiMjDxjaL8fPxhw==}
    engines: {node: '>=0.12'}

  error-ex@1.3.2:
    resolution: {integrity: sha512-7dFHNmqeFSEt2ZBsCriorKnn3Z2pj+fd9kmI6QoWw4//DL+icEBfc0U7qJCisqrTsKTjw4fNFy2pW9OqStD84g==}

  es-abstract@1.22.3:
    resolution: {integrity: sha512-eiiY8HQeYfYH2Con2berK+To6GrK2RxbPawDkGq4UiCQQfZHb6wX9qQqkbpPqaxQFcl8d9QzZqo0tGE0VcrdwA==}
    engines: {node: '>= 0.4'}

  es-iterator-helpers@1.0.15:
    resolution: {integrity: sha512-GhoY8uYqd6iwUl2kgjTm4CZAf6oo5mHK7BPqx3rKgx893YSsy0LGHV6gfqqQvZt/8xM8xeOnfXBCfqclMKkJ5g==}

  es-set-tostringtag@2.0.1:
    resolution: {integrity: sha512-g3OMbtlwY3QewlqAiMLI47KywjWZoEytKr8pf6iTC8uJq5bIAH52Z9pnQ8pVL6whrCto53JZDuUIsifGeLorTg==}
    engines: {node: '>= 0.4'}

  es-shim-unscopables@1.0.0:
    resolution: {integrity: sha512-Jm6GPcCdC30eMLbZ2x8z2WuRwAws3zTBBKuusffYVUrNj/GVSUAZ+xKMaUpfNDR5IbyNA5LJbaecoUVbmUcB1w==}

  es-to-primitive@1.2.1:
    resolution: {integrity: sha512-QCOllgZJtaUo9miYBcLChTUaHNjJF3PYs1VidD7AwiEj1kYxKeQTctLAezAOH5ZKRH0g2IgPn6KwB4IT8iRpvA==}
    engines: {node: '>= 0.4'}

  escalade@3.1.1:
    resolution: {integrity: sha512-k0er2gUkLf8O0zKJiAhmkTnJlTvINGv7ygDNPbeIsX/TJjGJZHuh9B2UxbsaEkmlEo9MfhrSzmhIlhRlI2GXnw==}
    engines: {node: '>=6'}

  escape-string-regexp@1.0.5:
    resolution: {integrity: sha512-vbRorB5FUQWvla16U8R/qgaFIya2qGzwDrNmCZuYKrbdSUMG6I1ZCGQRefkRVhuOkIGVne7BQ35DSfo1qvJqFg==}
    engines: {node: '>=0.8.0'}

  escape-string-regexp@4.0.0:
    resolution: {integrity: sha512-TtpcNJ3XAzx3Gq8sWRzJaVajRs0uVxA2YAkdb1jm2YkPz4G6egUFAyA3n5vtEIZefPk5Wa4UXbKuS5fKkJWdgA==}
    engines: {node: '>=10'}

  eslint-config-prettier@9.0.0:
    resolution: {integrity: sha512-IcJsTkJae2S35pRsRAwoCE+925rJJStOdkKnLVgtE+tEpqU0EVVM7OqrwxqgptKdX29NUwC82I5pXsGFIgSevw==}
    hasBin: true
    peerDependencies:
      eslint: '>=7.0.0'

  eslint-import-resolver-node@0.3.9:
    resolution: {integrity: sha512-WFj2isz22JahUv+B788TlO3N6zL3nNJGU8CcZbPZvVEkBPaJdCV4vy5wyghty5ROFbCRnm132v8BScu5/1BQ8g==}

  eslint-import-resolver-typescript@3.6.3:
    resolution: {integrity: sha512-ud9aw4szY9cCT1EWWdGv1L1XR6hh2PaRWif0j2QjQ0pgTY/69iw+W0Z4qZv5wHahOl8isEr+k/JnyAqNQkLkIA==}
    engines: {node: ^14.18.0 || >=16.0.0}
    peerDependencies:
      eslint: '*'
      eslint-plugin-import: '*'
      eslint-plugin-import-x: '*'
    peerDependenciesMeta:
      eslint-plugin-import:
        optional: true
      eslint-plugin-import-x:
        optional: true

  eslint-module-utils@2.12.0:
    resolution: {integrity: sha512-wALZ0HFoytlyh/1+4wuZ9FJCD/leWHQzzrxJ8+rebyReSLk7LApMyd3WJaLVoN+D5+WIdJyDK1c6JnE65V4Zyg==}
    engines: {node: '>=4'}
    peerDependencies:
      '@typescript-eslint/parser': '*'
      eslint: '*'
      eslint-import-resolver-node: '*'
      eslint-import-resolver-typescript: '*'
      eslint-import-resolver-webpack: '*'
    peerDependenciesMeta:
      '@typescript-eslint/parser':
        optional: true
      eslint:
        optional: true
      eslint-import-resolver-node:
        optional: true
      eslint-import-resolver-typescript:
        optional: true
      eslint-import-resolver-webpack:
        optional: true

  eslint-plugin-chai-expect@3.0.0:
    resolution: {integrity: sha512-NS0YBcToJl+BRKBSMCwRs/oHJIX67fG5Gvb4tGked+9Wnd1/PzKijd82B2QVKcSSOwRe+pp4RAJ2AULeck4eQw==}
    engines: {node: 10.* || 12.* || >= 14.*}
    peerDependencies:
      eslint: '>=2.0.0 <= 8.x'

  eslint-plugin-chai-friendly@0.7.2:
    resolution: {integrity: sha512-LOIfGx5sZZ5FwM1shr2GlYAWV9Omdi+1/3byuVagvQNoGUuU0iHhp7AfjA1uR+4dJ4Isfb4+FwBJgQajIw9iAg==}
    engines: {node: '>=0.10.0'}
    peerDependencies:
      eslint: '>=3.0.0'

  eslint-plugin-eslint-comments@3.2.0:
    resolution: {integrity: sha512-0jkOl0hfojIHHmEHgmNdqv4fmh7300NdpA9FFpF7zaoLvB/QeXOGNLIo86oAveJFrfB1p05kC8hpEMHM8DwWVQ==}
    engines: {node: '>=6.5.0'}
    peerDependencies:
      eslint: '>=4.19.1'

  eslint-plugin-i@2.29.1:
    resolution: {integrity: sha512-ORizX37MelIWLbMyqI7hi8VJMf7A0CskMmYkB+lkCX3aF4pkGV7kwx5bSEb4qx7Yce2rAf9s34HqDRPjGRZPNQ==}
    engines: {node: '>=12'}
    peerDependencies:
      eslint: ^7.2.0 || ^8

  eslint-plugin-jsdoc@46.8.2:
    resolution: {integrity: sha512-5TSnD018f3tUJNne4s4gDWQflbsgOycIKEUBoCLn6XtBMgNHxQFmV8vVxUtiPxAQq8lrX85OaSG/2gnctxw9uQ==}
    engines: {node: '>=16'}
    peerDependencies:
      eslint: ^7.0.0 || ^8.0.0

  eslint-plugin-promise@6.1.1:
    resolution: {integrity: sha512-tjqWDwVZQo7UIPMeDReOpUgHCmCiH+ePnVT+5zVapL0uuHnegBUs2smM13CzOs2Xb5+MHMRFTs9v24yjba4Oig==}
    engines: {node: ^12.22.0 || ^14.17.0 || >=16.0.0}
    peerDependencies:
      eslint: ^7.0.0 || ^8.0.0

  eslint-plugin-react-hooks@4.6.2:
    resolution: {integrity: sha512-QzliNJq4GinDBcD8gPB5v0wh6g8q3SUi6EFF0x8N/BL9PoVs0atuGc47ozMRyOWAKdwaZ5OnbOEa3WR+dSGKuQ==}
    engines: {node: '>=10'}
    peerDependencies:
      eslint: ^3.0.0 || ^4.0.0 || ^5.0.0 || ^6.0.0 || ^7.0.0 || ^8.0.0-0

  eslint-plugin-react@7.33.2:
    resolution: {integrity: sha512-73QQMKALArI8/7xGLNI/3LylrEYrlKZSb5C9+q3OtOewTnMQi5cT+aE9E41sLCmli3I9PGGmD1yiZydyo4FEPw==}
    engines: {node: '>=4'}
    peerDependencies:
      eslint: ^3 || ^4 || ^5 || ^6 || ^7 || ^8

  eslint-plugin-tsdoc@0.2.17:
    resolution: {integrity: sha512-xRmVi7Zx44lOBuYqG8vzTXuL6IdGOeF9nHX17bjJ8+VE6fsxpdGem0/SBTmAwgYMKYB1WBkqRJVQ+n8GK041pA==}

  eslint-plugin-unicorn@48.0.1:
    resolution: {integrity: sha512-FW+4r20myG/DqFcCSzoumaddKBicIPeFnTrifon2mWIzlfyvzwyqZjqVP7m4Cqr/ZYisS2aiLghkUWaPg6vtCw==}
    engines: {node: '>=16'}
    peerDependencies:
      eslint: '>=8.44.0'

  eslint-plugin-unused-imports@3.0.0:
    resolution: {integrity: sha512-sduiswLJfZHeeBJ+MQaG+xYzSWdRXoSw61DpU13mzWumCkR0ufD0HmO4kdNokjrkluMHpj/7PJeN35pgbhW3kw==}
    engines: {node: ^12.22.0 || ^14.17.0 || >=16.0.0}
    peerDependencies:
      '@typescript-eslint/eslint-plugin': ^6.0.0
      eslint: ^8.0.0
    peerDependenciesMeta:
      '@typescript-eslint/eslint-plugin':
        optional: true

  eslint-rule-composer@0.3.0:
    resolution: {integrity: sha512-bt+Sh8CtDmn2OajxvNO+BX7Wn4CIWMpTRm3MaiKPCQcnnlm0CS2mhui6QaoeQugs+3Kj2ESKEEGJUdVafwhiCg==}
    engines: {node: '>=4.0.0'}

  eslint-scope@5.1.1:
    resolution: {integrity: sha512-2NxwbF/hZ0KpepYN0cNbo+FN6XoK7GaHlQhgx/hIZl6Va0bF45RQOOwhLIy8lQDbuCiadSLCBnH2CFYquit5bw==}
    engines: {node: '>=8.0.0'}

  eslint-scope@7.2.2:
    resolution: {integrity: sha512-dOt21O7lTMhDM+X9mB4GX+DZrZtCUJPL/wlcTqxyrx5IvO0IYtILdtrQGQp+8n5S0gwSVmOf9NQrjMOgfQZlIg==}
    engines: {node: ^12.22.0 || ^14.17.0 || >=16.0.0}

  eslint-visitor-keys@3.4.3:
    resolution: {integrity: sha512-wpc+LXeiyiisxPlEkUzU6svyS1frIO3Mgxj1fdy7Pm8Ygzguax2N3Fa/D/ag1WqbOprdI+uY6wMUl8/a2G+iag==}
    engines: {node: ^12.22.0 || ^14.17.0 || >=16.0.0}

  eslint@8.55.0:
    resolution: {integrity: sha512-iyUUAM0PCKj5QpwGfmCAG9XXbZCWsqP/eWAWrG/W0umvjuLRBECwSFdt+rCntju0xEH7teIABPwXpahftIaTdA==}
    engines: {node: ^12.22.0 || ^14.17.0 || >=16.0.0}
    hasBin: true

  espree@9.6.1:
    resolution: {integrity: sha512-oruZaFkjorTpF32kDSI5/75ViwGeZginGGy2NoOSg3Q9bnwlnmDm4HLnkl0RE3n+njDXR037aY1+x58Z/zFdwQ==}
    engines: {node: ^12.22.0 || ^14.17.0 || >=16.0.0}

  esprima@4.0.1:
    resolution: {integrity: sha512-eGuFFw7Upda+g4p+QHvnW0RyTX/SVeJBDM/gCtMARO0cLuT2HcEKnTPvhjV6aGeqrCB/sbNop0Kszm0jsaWU4A==}
    engines: {node: '>=4'}
    hasBin: true

  esquery@1.5.0:
    resolution: {integrity: sha512-YQLXUplAwJgCydQ78IMJywZCceoqk1oH01OERdSAJc/7U2AylwjhSCLDEtqwg811idIS/9fIU5GjG73IgjKMVg==}
    engines: {node: '>=0.10'}

  esrecurse@4.3.0:
    resolution: {integrity: sha512-KmfKL3b6G+RXvP8N1vr3Tq1kL/oCFgn2NYXEtqP8/L3pKapUA4G8cFVaoF3SU323CD4XypR/ffioHmkti6/Tag==}
    engines: {node: '>=4.0'}

  estraverse@4.3.0:
    resolution: {integrity: sha512-39nnKffWz8xN1BU/2c79n9nB9HDzo0niYUqx6xyqUnyoAnQyyWpOTdZEeiCch8BBu515t4wp9ZmgVfVhn9EBpw==}
    engines: {node: '>=4.0'}

  estraverse@5.3.0:
    resolution: {integrity: sha512-MMdARuVEQziNTeJD8DgMqmhwR11BRQ/cBP+pLtYdSTnf3MIO8fFeiINEbX36ZdNlfU/7A9f3gUw49B3oQsvwBA==}
    engines: {node: '>=4.0'}

  esutils@2.0.3:
    resolution: {integrity: sha512-kVscqXk4OCp68SZ0dkgEKVi6/8ij300KBWTJq32P/dYeWTSwK41WyTxalN1eRmA5Z9UU/LX9D7FWSmV9SAYx6g==}
    engines: {node: '>=0.10.0'}

  extend@3.0.2:
    resolution: {integrity: sha512-fjquC59cD7CyW6urNXK0FBufkZcoiGG80wTuPujX590cB5Ttln20E2UB4S/WARVqhXffZl2LNgS+gQdPIIim/g==}

  fast-deep-equal@3.1.3:
    resolution: {integrity: sha512-f3qQ9oQy9j2AhBe/H9VC91wLmKBCCU/gDOnKNAYG5hswO7BLKj09Hc5HYNz9cGI++xlpDCIgDaitVs03ATR84Q==}

  fast-glob@3.3.2:
    resolution: {integrity: sha512-oX2ruAFQwf/Orj8m737Y5adxDQO0LAB7/S5MnxCdTNDd4p6BsyIVsv9JQsATbTSq8KHRpLwIHbVlUNatxd+1Ow==}
    engines: {node: '>=8.6.0'}

  fast-json-stable-stringify@2.1.0:
    resolution: {integrity: sha512-lhd/wF+Lk98HZoTCtlVraHtfh5XYijIjalXck7saUtuanSDyLMxnHhSXEDJqHxD7msR8D0uCmqlkwjCV8xvwHw==}

  fast-levenshtein@2.0.6:
    resolution: {integrity: sha512-DCXu6Ifhqcks7TZKY3Hxp3y6qphY5SJZmrWMDrKcERSOXWQdMhU9Ig/PYrzyw/ul9jOIyh0N4M0tbC5hodg8dw==}

  fast-levenshtein@3.0.0:
    resolution: {integrity: sha512-hKKNajm46uNmTlhHSyZkmToAc56uZJwYq7yrciZjqOxnlfQwERDQJmHPUp7m1m9wx8vgOe8IaCKZ5Kv2k1DdCQ==}

  fastest-levenshtein@1.0.16:
    resolution: {integrity: sha512-eRnCtTTtGZFpQCwhJiUOuxPQWRXVKYDn0b2PeHfXL6/Zi53SLAzAHfVhVWK2AryC/WH05kGfxhFIPvTF0SXQzg==}
    engines: {node: '>= 4.9.1'}

  fastq@1.15.0:
    resolution: {integrity: sha512-wBrocU2LCXXa+lWBt8RoIRD89Fi8OdABODa/kEnyeyjS5aZO5/GNvI5sEINADqP/h8M29UHTHUb53sUu5Ihqdw==}

  fault@1.0.4:
    resolution: {integrity: sha512-CJ0HCB5tL5fYTEA7ToAq5+kTwd++Borf1/bifxd9iT70QcXr4MRrO3Llf8Ifs70q+SJcGHFtnIE/Nw6giCtECA==}

  fdir@5.3.0:
    resolution: {integrity: sha512-BtE53+jaa7nNHT+gPdfU6cFAXOJUWDs2b5GFox8dtl6zLXmfNf/N6im69b9nqNNwDyl27mpIWX8qR7AafWzSdQ==}
    peerDependencies:
      picomatch: 2.x
    peerDependenciesMeta:
      picomatch:
        optional: true

  file-entry-cache@6.0.1:
    resolution: {integrity: sha512-7Gps/XWymbLk2QLYK4NzpMOrYjMhdIxXuIvy2QBsLE6ljuodKvdkWs/cpyJJ3CVIVpH0Oi1Hvg1ovbMzLdFBBg==}
    engines: {node: ^10.12.0 || >=12.0.0}

  filelist@1.0.4:
    resolution: {integrity: sha512-w1cEuf3S+DrLCQL7ET6kz+gmlJdbq9J7yXCSjK/OZCPA+qEN1WyF4ZAf0YYJa4/shHJra2t/d/r8SV4Ji+x+8Q==}

  fill-range@7.1.1:
    resolution: {integrity: sha512-YsGpe3WHLK8ZYi4tWDg2Jy3ebRz2rXowDxnld4bkQB00cc/1Zw9AWnC0i9ztDJitivtQvaI9KaLyKrc+hBW0yg==}
    engines: {node: '>=8'}

  find-up@4.1.0:
    resolution: {integrity: sha512-PpOwAdQ/YlXQ2vj8a3h8IipDuYRi3wceVQQGYWxNINccq40Anw7BlsEXCMbt1Zt+OLA6Fq9suIpIWD0OsnISlw==}
    engines: {node: '>=8'}

  find-up@5.0.0:
    resolution: {integrity: sha512-78/PXT1wlLLDgTzDs7sjq9hzz0vXD+zn+7wypEe4fXQxCmdmqfGsEPQxmiCSQI3ajFV91bVSsvNtrJRiW6nGng==}
    engines: {node: '>=10'}

  find-up@7.0.0:
    resolution: {integrity: sha512-YyZM99iHrqLKjmt4LJDj58KI+fYyufRLBSYcqycxf//KpBk9FoewoGX0450m9nB44qrZnovzC2oeP5hUibxc/g==}
    engines: {node: '>=18'}

  findup@0.1.5:
    resolution: {integrity: sha512-Udxo3C9A6alt2GZ2MNsgnIvX7De0V3VGxeP/x98NSVgSlizcDHdmJza61LI7zJy4OEtSiJyE72s0/+tBl5/ZxA==}
    engines: {node: '>=0.6'}
    hasBin: true

  flat-cache@3.0.4:
    resolution: {integrity: sha512-dm9s5Pw7Jc0GvMYbshN6zchCA9RgQlzzEZX3vylR9IqFfS8XciblUXOKfW6SiuJ0e13eDYZoZV5wdrev7P3Nwg==}
    engines: {node: ^10.12.0 || >=12.0.0}

  flat@5.0.2:
    resolution: {integrity: sha512-b6suED+5/3rTpUBdG1gupIl8MPFCAMA0QXwmljLhvCUKcUvdE4gWky9zpuGCcXHOsz4J9wPGNWq6OKpmIzz3hQ==}
    hasBin: true

  flatted@3.2.7:
    resolution: {integrity: sha512-5nqDSxl8nn5BSNxyR3n4I6eDmbolI6WT+QqR547RwxQapgjQBmtktdP+HTBb/a/zLsbzERTONyUB5pefh5TtjQ==}

  for-each@0.3.3:
    resolution: {integrity: sha512-jqYfLp7mo9vIyQf8ykW2v7A+2N4QjeCeI5+Dz9XraiO1ign81wjiH7Fb9vSOWvQfNtmSa4H2RoQTrrXivdUZmw==}

  foreground-child@2.0.0:
    resolution: {integrity: sha512-dCIq9FpEcyQyXKCkyzmlPTFNgrCzPudOe+mhvJU5zAtlBnGVy2yKxtfsxK2tQBThwq225jcvBjpw1Gr40uzZCA==}
    engines: {node: '>=8.0.0'}

  foreground-child@3.3.0:
    resolution: {integrity: sha512-Ld2g8rrAyMYFXBhEqMz8ZAHBi4J4uS1i/CxGMDnjyFWddMXLVcDp051DZfu+t7+ab7Wv6SMqpWmyFIj5UbfFvg==}
    engines: {node: '>=14'}

  form-data@2.5.1:
    resolution: {integrity: sha512-m21N3WOmEEURgk6B9GLOE4RuWOFf28Lhh9qGYeNlGq4VDXUlJy2th2slBNU8Gp8EzloYZOibZJ7t5ecIrFSjVA==}
    engines: {node: '>= 0.12'}

  format@0.2.2:
    resolution: {integrity: sha512-wzsgA6WOq+09wrU1tsJ09udeR/YZRaeArL9e1wPbFg3GG2yDnC2ldKpxs4xunpFF9DgqCqOIra3bc1HWrJ37Ww==}
    engines: {node: '>=0.4.x'}

  fs-extra@11.2.0:
    resolution: {integrity: sha512-PmDi3uwK5nFuXh7XDTlVnS17xJS7vW36is2+w3xcv8SVxiB4NyATf4ctkVY5bkSjX0Y4nbvZCq1/EjtEyr9ktw==}
    engines: {node: '>=14.14'}

  fs-extra@7.0.1:
    resolution: {integrity: sha512-YJDaCJZEnBmcbw13fvdAM9AwNOJwOzrE4pqMqBq5nFiEqXUqHwlK4B+3pUw6JNvfSPtX05xFHtYy/1ni01eGCw==}
    engines: {node: '>=6 <7 || >=8'}

  fs-extra@8.1.0:
    resolution: {integrity: sha512-yhlQgA6mnOJUKOsRUFsgJdQCvkKhcz8tlZG5HBQfReYZy46OwLcY+Zia0mtdHsOo9y/hP+CxMN0TU9QxoOtG4g==}
    engines: {node: '>=6 <7 || >=8'}

  fs.realpath@1.0.0:
    resolution: {integrity: sha512-OO0pH2lK6a0hZnAdau5ItzHPI6pUlvI7jMVnxUQRtw4owF2wk8lOSabtGDCTP4Ggrg2MbGnWO9X8K1t4+fGMDw==}

  fsevents@2.3.3:
    resolution: {integrity: sha512-5xoDfX+fL7faATnagmWPpbFtwh/R77WmMMqqHGS65C3vvB0YHrgF+B1YmZ3441tMj5n63k0212XNoJwzlhffQw==}
    engines: {node: ^8.16.0 || ^10.6.0 || >=11.0.0}
    os: [darwin]

  function-bind@1.1.2:
    resolution: {integrity: sha512-7XHNxH7qX9xG5mIwxkhumTox/MIRNcOgDrxWsMt2pAr23WHp6MrRlN7FBSFpCpr+oVO0F744iUgR82nJMfG2SA==}

  function.prototype.name@1.1.6:
    resolution: {integrity: sha512-Z5kx79swU5P27WEayXM1tBi5Ze/lbIyiNgU3qyXUOf9b2rgXYyF9Dy9Cx+IQv/Lc8WCG6L82zwUPpSS9hGehIg==}
    engines: {node: '>= 0.4'}

  functions-have-names@1.2.3:
    resolution: {integrity: sha512-xckBUXyTIqT97tq2x2AMb+g163b5JFysYk0x4qxNFwbfQkmNZoiRHb6sPzI9/QV33WeuvVYBUIiD4NzNIyqaRQ==}

  get-caller-file@2.0.5:
    resolution: {integrity: sha512-DyFP3BM/3YHTQOCUL/w0OZHR0lpKeGrxotcHWcqNEdnltqFwXVfhEBQ94eIo34AfQpo0rGki4cyIiftY06h2Fg==}
    engines: {node: 6.* || 8.* || >= 10.*}

  get-func-name@2.0.2:
    resolution: {integrity: sha512-8vXOvuE167CtIc3OyItco7N/dpRtBbYOsPsXCz7X/PMnlGjYjSGuZJgM1Y7mmew7BKf9BqvLX2tnOVy1BBUsxQ==}

  get-intrinsic@1.2.2:
    resolution: {integrity: sha512-0gSo4ml/0j98Y3lngkFEot/zhiCeWsbYIlZ+uZOVgzLyLaUw7wxUL+nCTP0XJvJg1AXulJRI3UJi8GsbDuxdGA==}

  get-package-type@0.1.0:
    resolution: {integrity: sha512-pjzuKtY64GYfWizNAJ0fr9VqttZkNiK2iS430LtIHzjBEr6bX8Am2zm4sW4Ro5wjWW5cAlRL1qAMTcXbjNAO2Q==}
    engines: {node: '>=8.0.0'}

  get-port@3.2.0:
    resolution: {integrity: sha512-x5UJKlgeUiNT8nyo/AcnwLnZuZNcSjSw0kogRB+Whd1fjjFq4B1hySFxSFWWSn4mIBzg3sRNUDFYc4g5gjPoLg==}
    engines: {node: '>=4'}

  get-symbol-description@1.0.0:
    resolution: {integrity: sha512-2EmdH1YvIQiZpltCNgkuiUnyukzxM/R6NDJX31Ke3BG1Nq5b0S2PhX59UKi9vZpPDQVdqn+1IcaAwnzTT5vCjw==}
    engines: {node: '>= 0.4'}

  get-tsconfig@4.8.1:
    resolution: {integrity: sha512-k9PN+cFBmaLWtVz29SkUoqU5O0slLuHJXt/2P+tMVFT+phsSGXGkp9t3rQIqdz0e+06EHNGs3oM6ZX1s2zHxRg==}

  git-hooks-list@1.0.3:
    resolution: {integrity: sha512-Y7wLWcrLUXwk2noSka166byGCvhMtDRpgHdzCno1UQv/n/Hegp++a2xBWJL1lJarnKD3SWaljD+0z1ztqxuKyQ==}

  glob-parent@5.1.2:
    resolution: {integrity: sha512-AOIgSQCepiJYwP3ARnGx+5VnTu2HBYdzbGP45eLw1vr3zB3vZLeyed1sC9hnbcOc9/SrMyM5RPQrkGz4aS9Zow==}
    engines: {node: '>= 6'}

  glob-parent@6.0.2:
    resolution: {integrity: sha512-XxwI8EOhVQgWp6iDL+3b0r86f4d6AX6zSU55HfB4ydCEuXLXc5FcYeOu+nnGftS4TEju/11rt4KJPTMgbfmv4A==}
    engines: {node: '>=10.13.0'}

  glob@10.1.0:
    resolution: {integrity: sha512-daGobsYuT0G4hng24B5LbeLNvwKZYRhWyDl3RvqqAGZjJnCopWWK6PWnAGBY1M/vdA63QE+jddhZcYp+74Bq6Q==}
    engines: {node: '>=16 || 14 >=14.17'}

  glob@10.4.5:
    resolution: {integrity: sha512-7Bv8RF0k6xjo7d4A/PxYLbUCfb6c+Vpd2/mB2yRDlew7Jb5hEXiCD9ibfO7wpk8i4sevK6DFny9h7EYbM3/sHg==}
    hasBin: true

  glob@7.2.0:
    resolution: {integrity: sha512-lmLf6gtyrPq8tTjSmrO94wBeQbFR3HbLHbuyD69wuyQkImp2hWqMGB47OX65FBkPffO641IP9jWa1z4ivqG26Q==}

  glob@7.2.3:
    resolution: {integrity: sha512-nFR0zLpU2YCaRxwoCJvL6UvCH2JFyFVIvwTLsIf21AuHlMskA1hhTdk+LlYJtOlYt9v6dvszD2BGRqBL+iQK9Q==}
    deprecated: Glob versions prior to v9 are no longer supported

  glob@9.3.5:
    resolution: {integrity: sha512-e1LleDykUz2Iu+MTYdkSsuWX8lvAjAcs0Xef0lNIu0S2wOAzuTxCJtcd9S3cijlwYF18EsU3rzb8jPVobxDh9Q==}
    engines: {node: '>=16 || 14 >=14.17'}

  globals@13.20.0:
    resolution: {integrity: sha512-Qg5QtVkCy/kv3FUSlu4ukeZDVf9ee0iXLAUYX13gbR17bnejFTzr4iS9bY7kwCf1NztRNm1t91fjOiyx4CSwPQ==}
    engines: {node: '>=8'}

  globalthis@1.0.3:
    resolution: {integrity: sha512-sFdI5LyBiNTHjRd7cGPWapiHWMOXKyuBNX/cWJ3NfzrZQVa8GI/8cofCl74AOVqq9W5kNmguTIzJ/1s2gyI9wA==}
    engines: {node: '>= 0.4'}

  globby@10.0.0:
    resolution: {integrity: sha512-3LifW9M4joGZasyYPz2A1U74zbC/45fvpXUvO/9KbSa+VV0aGZarWkfdgKyR9sExNP0t0x0ss/UMJpNpcaTspw==}
    engines: {node: '>=8'}

  globby@10.0.2:
    resolution: {integrity: sha512-7dUi7RvCoT/xast/o/dLN53oqND4yk0nsHkhRgn9w65C4PofCLOoJ39iSOg+qVDdWQPIEj+eszMHQ+aLVwwQSg==}
    engines: {node: '>=8'}

  globby@11.1.0:
    resolution: {integrity: sha512-jhIXaOzy1sb8IyocaruWSn1TjmnBVs8Ayhcy83rmxNJ8q2uWKCAj3CnJY+KpGSXCueAPc0i05kVvVKtP1t9S3g==}
    engines: {node: '>=10'}

  good-fences@1.2.0:
    resolution: {integrity: sha512-SUWYA1Ry12945kJ/pOZu1yoRTk3pJmJ5kk+BpRrZvHBTfg9H7IjQ5FhBb6mMDkRpMpm0qbGR0zrinP9NPHy2WA==}
    hasBin: true

  gopd@1.0.1:
    resolution: {integrity: sha512-d65bNlIadxvpb/A2abVdlqKqV563juRnZ1Wtk6s1sIR8uNsXR70xqIzVqxVf1eTqDunwT2MkczEeaezCKTZhwA==}

  graceful-fs@4.2.11:
    resolution: {integrity: sha512-RbJ5/jmFcNNCcDV5o9eTnBLJ/HszWV0P73bc+Ff4nS/rJj+YaS6IGyiOL0VoBYX+l1Wrl3k63h/KrH+nhJ0XvQ==}

  grapheme-splitter@1.0.4:
    resolution: {integrity: sha512-bzh50DW9kTPM00T8y4o8vQg89Di9oLJVLW/KaOGIXJWP/iqCN6WKYkbNOF04vFLJhwcpYUh9ydh/+5vpOqV4YQ==}

  graphemer@1.4.0:
    resolution: {integrity: sha512-EtKwoO6kxCL9WO5xipiHTZlSzBm7WLT627TqC/uVRd0HKmq8NXyebnNYxDoBi7wt8eTWrUrKXCOVaFq9x1kgag==}

  has-bigints@1.0.2:
    resolution: {integrity: sha512-tSvCKtBr9lkF0Ex0aQiP9N+OpV4zi2r/Nee5VkRDbaqv35RLYMzbwQfFSZZH0kR+Rd6302UJZ2p/bJCEoR3VoQ==}

  has-flag@3.0.0:
    resolution: {integrity: sha512-sKJf1+ceQBr4SMkvQnBDNDtf4TXpVhVGateu0t918bl30FnbE2m4vNLX+VWe/dpjlb+HugGYzW7uQXH98HPEYw==}
    engines: {node: '>=4'}

  has-flag@4.0.0:
    resolution: {integrity: sha512-EykJT/Q1KjTWctppgIAgfSO0tKVuZUjhgMr17kqTumMl6Afv3EISleU7qZUzoXDFTAHTDC4NOoG/ZxU3EvlMPQ==}
    engines: {node: '>=8'}

  has-property-descriptors@1.0.0:
    resolution: {integrity: sha512-62DVLZGoiEBDHQyqG4w9xCuZ7eJEwNmJRWw2VY84Oedb7WFcA27fiEVe8oUQx9hAUJ4ekurquucTGwsyO1XGdQ==}

  has-proto@1.0.1:
    resolution: {integrity: sha512-7qE+iP+O+bgF9clE5+UoBFzE65mlBiVj3tKCrlNQ0Ogwm0BjpT/gK4SlLYDMybDh5I3TCTKnPPa0oMG7JDYrhg==}
    engines: {node: '>= 0.4'}

  has-symbols@1.0.3:
    resolution: {integrity: sha512-l3LCuF6MgDNwTDKkdYGEihYjt5pRPbEg46rtlmnSPlUbgmB8LOIrKJbYYFBSbnPaJexMKtiPO8hmeRjRz2Td+A==}
    engines: {node: '>= 0.4'}

  has-tostringtag@1.0.0:
    resolution: {integrity: sha512-kFjcSNhnlGV1kyoGk7OXKSawH5JOb/LzUc5w9B02hOTO0dfFRjbHQKvg1d6cf3HbeUmtU9VbbV3qzZ2Teh97WQ==}
    engines: {node: '>= 0.4'}

  has@1.0.3:
    resolution: {integrity: sha512-f2dvO0VU6Oej7RkWJGrehjbzMAjFp5/VKPp5tTpWIV4JHHZK1/BxbFRtf/siA2SWTe09caDmVtYYzWEIbBS4zw==}
    engines: {node: '>= 0.4.0'}

  hasown@2.0.0:
    resolution: {integrity: sha512-vUptKVTpIJhcczKBbgnS+RtcuYMB8+oNzPK2/Hp3hanz8JmpATdmmgLgSaadVREkDm+e2giHwY3ZRkyjSIDDFA==}
    engines: {node: '>= 0.4'}

  hast-util-embedded@3.0.0:
    resolution: {integrity: sha512-naH8sld4Pe2ep03qqULEtvYr7EjrLK2QHY8KJR6RJkTUjPGObe1vnx585uzem2hGra+s1q08DZZpfgDVYRbaXA==}

  hast-util-format@1.1.0:
    resolution: {integrity: sha512-yY1UDz6bC9rDvCWHpx12aIBGRG7krurX0p0Fm6pT547LwDIZZiNr8a+IHDogorAdreULSEzP82Nlv5SZkHZcjA==}

  hast-util-from-html@2.0.3:
    resolution: {integrity: sha512-CUSRHXyKjzHov8yKsQjGOElXy/3EKpyX56ELnkHH34vDVw1N1XSQ1ZcAvTyAPtGqLTuKP/uxM+aLkSPqF/EtMw==}

  hast-util-from-parse5@8.0.1:
    resolution: {integrity: sha512-Er/Iixbc7IEa7r/XLtuG52zoqn/b3Xng/w6aZQ0xGVxzhw5xUFxcRqdPzP6yFi/4HBYRaifaI5fQ1RH8n0ZeOQ==}

  hast-util-has-property@3.0.0:
    resolution: {integrity: sha512-MNilsvEKLFpV604hwfhVStK0usFY/QmM5zX16bo7EjnAEGofr5YyI37kzopBlZJkHD4t887i+q/C8/tr5Q94cA==}

  hast-util-is-body-ok-link@3.0.0:
    resolution: {integrity: sha512-VFHY5bo2nY8HiV6nir2ynmEB1XkxzuUffhEGeVx7orbu/B1KaGyeGgMZldvMVx5xWrDlLLG/kQ6YkJAMkBEx0w==}

  hast-util-is-element@3.0.0:
    resolution: {integrity: sha512-Val9mnv2IWpLbNPqc/pUem+a7Ipj2aHacCwgNfTiK0vJKl0LF+4Ba4+v1oPHFpf3bLYmreq0/l3Gud9S5OH42g==}

  hast-util-minify-whitespace@1.0.0:
    resolution: {integrity: sha512-gD1m4YJSIk62ij32TlhFNqsC3dOQvpA4QAhyZOZFAT4u8LfEfB6N+F0V9oXQGBWXoqrs0h9wQRKa8RCeo8j61g==}

  hast-util-parse-selector@4.0.0:
    resolution: {integrity: sha512-wkQCkSYoOGCRKERFWcxMVMOcYE2K1AaNLU8DXS9arxnLOUEWbOXKXiJUNzEpqZ3JOKpnha3jkFrumEjVliDe7A==}

  hast-util-phrasing@3.0.1:
    resolution: {integrity: sha512-6h60VfI3uBQUxHqTyMymMZnEbNl1XmEGtOxxKYL7stY2o601COo62AWAYBQR9lZbYXYSBoxag8UpPRXK+9fqSQ==}

  hast-util-raw@9.0.2:
    resolution: {integrity: sha512-PldBy71wO9Uq1kyaMch9AHIghtQvIwxBUkv823pKmkTM3oV1JxtsTNYdevMxvUHqcnOAuO65JKU2+0NOxc2ksA==}

  hast-util-to-html@9.0.3:
    resolution: {integrity: sha512-M17uBDzMJ9RPCqLMO92gNNUDuBSq10a25SDBI08iCCxmorf4Yy6sYHK57n9WAbRAAaU+DuR4W6GN9K4DFZesYg==}

  hast-util-to-parse5@8.0.0:
    resolution: {integrity: sha512-3KKrV5ZVI8if87DVSi1vDeByYrkGzg4mEfeu4alwgmmIeARiBLKCZS2uw5Gb6nU9x9Yufyj3iudm6i7nl52PFw==}

  hast-util-whitespace@3.0.0:
    resolution: {integrity: sha512-88JUN06ipLwsnv+dVn+OIYOvAuvBMy/Qoi6O7mQHxdPXpjy+Cd6xRkWwux7DKO+4sYILtLBRIKgsdpS2gQc7qw==}

  hastscript@8.0.0:
    resolution: {integrity: sha512-dMOtzCEd3ABUeSIISmrETiKuyydk1w0pa+gE/uormcTpSYuaNJPbX1NU3JLyscSLjwAQM8bWMhhIlnCqnRvDTw==}

  hastscript@9.0.0:
    resolution: {integrity: sha512-jzaLBGavEDKHrc5EfFImKN7nZKKBdSLIdGvCwDZ9TfzbF2ffXiov8CKE445L2Z1Ek2t/m4SKQ2j6Ipv7NyUolw==}

  he@1.2.0:
    resolution: {integrity: sha512-F/1DnUGPopORZi0ni+CvrCgHQ5FyEAHRLSApuYWMmrbSwoN2Mn/7k+Gl38gJnR7yyDZk6WLXwiGod1JOWNDKGw==}
    hasBin: true

  hosted-git-info@2.8.9:
    resolution: {integrity: sha512-mxIDAb9Lsm6DoOJ7xH+5+X4y1LU/4Hi50L9C5sIswK3JzULS4bwk1FvjdBgvYR4bzT4tuUQiC15FE2f5HbLvYw==}

  html-escaper@2.0.2:
    resolution: {integrity: sha512-H2iMtd0I4Mt5eYiapRdIDjp+XzelXQ0tFE4JS7YFwFevXXMmOp9myNrUvCg0D6ws8iqkRPBfKHgbwig1SmlLfg==}

  html-void-elements@3.0.0:
    resolution: {integrity: sha512-bEqo66MRXsUGxWHV5IP0PUiAWwoEjba4VCzg0LjFJBpchPaTfyfCKTG6bc5F8ucKec3q5y6qOdGyYTSBEvhCrg==}

  html-whitespace-sensitive-tag-names@3.0.0:
    resolution: {integrity: sha512-KlClZ3/Qy5UgvpvVvDomGhnQhNWH5INE8GwvSIQ9CWt1K0zbbXrl7eN5bWaafOZgtmO3jMPwUqmrmEwinhPq1w==}

  htmlparser2@6.1.0:
    resolution: {integrity: sha512-gyyPk6rgonLFEDGoeRgQNaEUvdJ4ktTmmUh/h2t7s+M8oPpIPxgNACWa+6ESR57kXstwqPiCut0V8NRpcwgU7A==}

  htmlparser2@8.0.2:
    resolution: {integrity: sha512-GYdjWKDkbRLkZ5geuHs5NY1puJ+PXwP7+fHPRz06Eirsb9ugf6d8kkXav6ADhcODhFFPMIXyxkxSuMf3D6NCFA==}

  http-basic@8.1.3:
    resolution: {integrity: sha512-/EcDMwJZh3mABI2NhGfHOGOeOZITqfkEO4p/xK+l3NpyncIHUQBoMvCSF/b5GqvKtySC2srL/GGG3+EtlqlmCw==}
    engines: {node: '>=6.0.0'}

  http-response-object@3.0.2:
    resolution: {integrity: sha512-bqX0XTF6fnXSQcEJ2Iuyr75yVakyjIDCqroJQ/aHfSdlM743Cwqoi2nDYMzLGWUcuTWGWy8AAvOKXTfiv6q9RA==}

  ignore@5.2.4:
    resolution: {integrity: sha512-MAb38BcSbH0eHNBxn7ql2NH/kX33OkB3lZ1BNdh7ENeRChHTYsTvWrMubiIAMNS2llXEEgZ1MUOBtXChP3kaFQ==}
    engines: {node: '>= 4'}

  import-fresh@3.3.0:
    resolution: {integrity: sha512-veYYhQa+D1QBKznvhUHxb8faxlrwUnxseDAbAp457E0wLNio2bOSKnjYDhMj+YiAq61xrMGhQk9iXVk5FzgQMw==}
    engines: {node: '>=6'}

  import-lazy@4.0.0:
    resolution: {integrity: sha512-rKtvo6a868b5Hu3heneU+L4yEQ4jYKLtjpnPeUdK7h0yzXGmyBTypknlkCvHFBqfX9YlorEiMM6Dnq/5atfHkw==}
    engines: {node: '>=8'}

  imurmurhash@0.1.4:
    resolution: {integrity: sha512-JmXMZ6wuvDmLiHEml9ykzqO6lwFbof0GG4IkcGaENdCRDDmMVnny7s5HsIgHCbaq0w2MyPhDqkhTUgS2LU2PHA==}
    engines: {node: '>=0.8.19'}

  indent-string@4.0.0:
    resolution: {integrity: sha512-EdDDZu4A2OyIK7Lr/2zG+w5jmbuk1DVBnEwREQvBzspBJkCEbRa8GxU1lghYcaGJCnRWibjDXlq779X1/y5xwg==}
    engines: {node: '>=8'}

  inflight@1.0.6:
    resolution: {integrity: sha512-k92I/b08q4wvFscXCLvqfsHCrjrF7yiXsQuIVvVE7N82W3+aqpzuUdBbfhWcy/FZR3/4IgflMgKLOsvPDrGCJA==}
    deprecated: This module is not supported, and leaks memory. Do not use it. Check out lru-cache if you want a good and tested way to coalesce async requests by a key value, which is much more comprehensive and powerful.

  inherits@2.0.4:
    resolution: {integrity: sha512-k/vGaX4/Yla3WzyMCvTQOXYeIHvqOKtnqBduzTHpzpQZzAskKMhZ2K+EnBiSM9zGSoIFeMpXKxa4dYeZIQqewQ==}

  internal-slot@1.0.5:
    resolution: {integrity: sha512-Y+R5hJrzs52QCG2laLn4udYVnxsfny9CpOhNhUvk/SSSVyF6T27FzRbF0sroPidSu3X8oEAkOn2K804mjpt6UQ==}
    engines: {node: '>= 0.4'}

  is-alphabetical@1.0.4:
    resolution: {integrity: sha512-DwzsA04LQ10FHTZuL0/grVDk4rFoVH1pjAToYwBrHSxcrBIGQuXrQMtD5U1b0U2XVgKZCTLLP8u2Qxqhy3l2Vg==}

  is-alphanumerical@1.0.4:
    resolution: {integrity: sha512-UzoZUr+XfVz3t3v4KyGEniVL9BDRoQtY7tOyrRybkVNjDFWyo1yhXNGrrBTQxp3ib9BLAWs7k2YKBQsFRkZG9A==}

  is-array-buffer@3.0.2:
    resolution: {integrity: sha512-y+FyyR/w8vfIRq4eQcM1EYgSTnmHXPqaF+IgzgraytCFq5Xh8lllDVmAZolPJiZttZLeFSINPYMaEJ7/vWUa1w==}

  is-arrayish@0.2.1:
    resolution: {integrity: sha512-zz06S8t0ozoDXMG+ube26zeCTNXcKIPJZJi8hBrF4idCLms4CG9QtK7qBl1boi5ODzFpjswb5JPmHCbMpjaYzg==}

  is-async-function@2.0.0:
    resolution: {integrity: sha512-Y1JXKrfykRJGdlDwdKlLpLyMIiWqWvuSd17TvZk68PLAOGOoF4Xyav1z0Xhoi+gCYjZVeC5SI+hYFOfvXmGRCA==}
    engines: {node: '>= 0.4'}

  is-bigint@1.0.4:
    resolution: {integrity: sha512-zB9CruMamjym81i2JZ3UMn54PKGsQzsJeo6xvN3HJJ4CAsQNB6iRutp2To77OfCNuoxspsIhzaPoO1zyCEhFOg==}

  is-binary-path@2.1.0:
    resolution: {integrity: sha512-ZMERYes6pDydyuGidse7OsHxtbI7WVeUEozgR/g7rd0xUimYNlvZRE/K2MgZTjWy725IfelLeVcEM97mmtRGXw==}
    engines: {node: '>=8'}

  is-boolean-object@1.1.2:
    resolution: {integrity: sha512-gDYaKHJmnj4aWxyj6YHyXVpdQawtVLHU5cb+eztPGczf6cjuTdwve5ZIEfgXqH4e57An1D1AKf8CZ3kYrQRqYA==}
    engines: {node: '>= 0.4'}

  is-buffer@2.0.5:
    resolution: {integrity: sha512-i2R6zNFDwgEHJyQUtJEk0XFi1i0dPFn/oqjK3/vPCcDeJvW5NQ83V8QbicfF1SupOaB0h8ntgBC2YiE7dfyctQ==}
    engines: {node: '>=4'}

  is-builtin-module@3.2.1:
    resolution: {integrity: sha512-BSLE3HnV2syZ0FK0iMA/yUGplUeMmNz4AW5fnTunbCIqZi4vG3WjJT9FHMy5D69xmAYBHXQhJdALdpwVxV501A==}
    engines: {node: '>=6'}

  is-bun-module@1.2.1:
    resolution: {integrity: sha512-AmidtEM6D6NmUiLOvvU7+IePxjEjOzra2h0pSrsfSAcXwl/83zLLXDByafUJy9k/rKK0pvXMLdwKwGHlX2Ke6Q==}

  is-callable@1.2.7:
    resolution: {integrity: sha512-1BC0BVFhS/p0qtw6enp8e+8OD0UrK0oFLztSjNzhcKA3WDuJxxAPXzPuPtKkjEY9UUoEWlX/8fgKeu2S8i9JTA==}
    engines: {node: '>= 0.4'}

  is-core-module@2.13.1:
    resolution: {integrity: sha512-hHrIjvZsftOsvKSn2TRYl63zvxsgE0K+0mYMoH6gD4omR5IWB2KynivBQczo3+wF1cCkjzvptnI9Q0sPU66ilw==}

  is-date-object@1.0.5:
    resolution: {integrity: sha512-9YQaSxsAiSwcvS33MBk3wTCVnWK+HhF8VZR2jRxehM16QcVOdHqPn4VPHmRK4lSr38n9JriurInLcP90xsYNfQ==}
    engines: {node: '>= 0.4'}

  is-decimal@1.0.4:
    resolution: {integrity: sha512-RGdriMmQQvZ2aqaQq3awNA6dCGtKpiDFcOzrTWrDAT2MiWrKQVPmxLGHl7Y2nNu6led0kEyoX0enY0qXYsv9zw==}

  is-docker@2.2.1:
    resolution: {integrity: sha512-F+i2BKsFrH66iaUFc0woD8sLy8getkwTwtOBjvs56Cx4CgJDeKQeqfz8wAYiSb8JOprWhHH5p77PbmYCvvUuXQ==}
    engines: {node: '>=8'}
    hasBin: true

  is-extglob@2.1.1:
    resolution: {integrity: sha512-SbKbANkN603Vi4jEZv49LeVJMn4yGwsbzZworEoyEiutsN3nJYdbO36zfhGJ6QEDpOZIFkDtnq5JRxmvl3jsoQ==}
    engines: {node: '>=0.10.0'}

  is-finalizationregistry@1.0.2:
    resolution: {integrity: sha512-0by5vtUJs8iFQb5TYUHHPudOR+qXYIMKtiUzvLIZITZUjknFmziyBJuLhVRc+Ds0dREFlskDNJKYIdIzu/9pfw==}

  is-fullwidth-code-point@3.0.0:
    resolution: {integrity: sha512-zymm5+u+sCsSWyD9qNaejV3DFvhCKclKdizYaJUuHA83RLjb7nSuGnddCHGv0hk+KY7BMAlsWeK4Ueg6EV6XQg==}
    engines: {node: '>=8'}

  is-generator-function@1.0.10:
    resolution: {integrity: sha512-jsEjy9l3yiXEQ+PsXdmBwEPcOxaXWLspKdplFUVI9vq1iZgIekeC0L167qeu86czQaxed3q/Uzuw0swL0irL8A==}
    engines: {node: '>= 0.4'}

  is-glob@4.0.3:
    resolution: {integrity: sha512-xelSayHH36ZgE7ZWhli7pW34hNbNl8Ojv5KVmkJD4hBdD3th8Tfk9vYasLM+mXWOZhFkgZfxhLSnrwRr4elSSg==}
    engines: {node: '>=0.10.0'}

  is-hexadecimal@1.0.4:
    resolution: {integrity: sha512-gyPJuv83bHMpocVYoqof5VDiZveEoGoFL8m3BXNb2VW8Xs+rz9kqO8LOQ5DH6EsuvilT1ApazU0pyl+ytbPtlw==}

  is-local-path@0.1.6:
    resolution: {integrity: sha512-VPRTy+0cYi1+X7hOTngxwXGfek1I6YItNwqsqjFPfH+8bXcGNP17Zx7D3nsfiLsJF3fISsUJq8kBRCZ0yMNeAg==}

  is-map@2.0.2:
    resolution: {integrity: sha512-cOZFQQozTha1f4MxLFzlgKYPTyj26picdZTx82hbc/Xf4K/tZOOXSCkMvU4pKioRXGDLJRn0GM7Upe7kR721yg==}

  is-negative-zero@2.0.2:
    resolution: {integrity: sha512-dqJvarLawXsFbNDeJW7zAz8ItJ9cd28YufuuFzh0G8pNHjJMnY08Dv7sYX2uF5UpQOwieAeOExEYAWWfu7ZZUA==}
    engines: {node: '>= 0.4'}

  is-number-object@1.0.7:
    resolution: {integrity: sha512-k1U0IRzLMo7ZlYIfzRu23Oh6MiIFasgpb9X76eqfFZAqwH44UI4KTBvBYIZ1dSL9ZzChTB9ShHfLkR4pdW5krQ==}
    engines: {node: '>= 0.4'}

  is-number@7.0.0:
    resolution: {integrity: sha512-41Cifkg6e8TylSpdtTpeLVMqvSBEVzTttHvERD741+pnZ8ANv0004MRL43QKPDlK9cGvNp6NZWZUBlbGXYxxng==}
    engines: {node: '>=0.12.0'}

  is-path-inside@3.0.3:
    resolution: {integrity: sha512-Fd4gABb+ycGAmKou8eMftCupSir5lRxqf4aD/vd0cD2qc4HL07OjCeuHMr8Ro4CoMaeCKDB0/ECBOVWjTwUvPQ==}
    engines: {node: '>=8'}

  is-plain-obj@2.1.0:
    resolution: {integrity: sha512-YWnfyRwxL/+SsrWYfOpUtz5b3YD+nyfkHvjbcanzk8zgyO4ASD67uVMRt8k5bM4lLMDnXfriRhOpemw+NfT1eA==}
    engines: {node: '>=8'}

  is-regex@1.1.4:
    resolution: {integrity: sha512-kvRdxDsxZjhzUX07ZnLydzS1TU/TJlTUHHY4YLL87e37oUA49DfkLqgy+VjFocowy29cKvcSiu+kIv728jTTVg==}
    engines: {node: '>= 0.4'}

  is-set@2.0.2:
    resolution: {integrity: sha512-+2cnTEZeY5z/iXGbLhPrOAaK/Mau5k5eXq9j14CpRTftq0pAJu2MwVRSZhyZWBzx3o6X795Lz6Bpb6R0GKf37g==}

  is-shared-array-buffer@1.0.2:
    resolution: {integrity: sha512-sqN2UDu1/0y6uvXyStCOzyhAjCSlHceFoMKJW8W9EU9cvic/QdsZ0kEU93HEy3IUEFZIiH/3w+AH/UQbPHNdhA==}

  is-string@1.0.7:
    resolution: {integrity: sha512-tE2UXzivje6ofPW7l23cjDOMa09gb7xlAqG6jG5ej6uPV32TlWP3NKPigtaGeHNu9fohccRYvIiZMfOOnOYUtg==}
    engines: {node: '>= 0.4'}

  is-symbol@1.0.4:
    resolution: {integrity: sha512-C/CPBqKWnvdcxqIARxyOh4v1UUEOCHpgDa0WYgpKDFMszcrPcffg5uhwSgPCLD2WWxmq6isisz87tzT01tuGhg==}
    engines: {node: '>= 0.4'}

  is-typed-array@1.1.12:
    resolution: {integrity: sha512-Z14TF2JNG8Lss5/HMqt0//T9JeHXttXy5pH/DBU4vi98ozO2btxzq9MwYDZYnKwU8nRsz/+GVFVRDq3DkVuSPg==}
    engines: {node: '>= 0.4'}

  is-unicode-supported@0.1.0:
    resolution: {integrity: sha512-knxG2q4UC3u8stRGyAVJCOdxFmv5DZiRcdlIaAQXAbSfJya+OhopNotLQrstBhququ4ZpuKbDc/8S6mgXgPFPw==}
    engines: {node: '>=10'}

  is-weakmap@2.0.1:
    resolution: {integrity: sha512-NSBR4kH5oVj1Uwvv970ruUkCV7O1mzgVFO4/rev2cLRda9Tm9HrL70ZPut4rOHgY0FNrUu9BCbXA2sdQ+x0chA==}

  is-weakref@1.0.2:
    resolution: {integrity: sha512-qctsuLZmIQ0+vSSMfoVvyFe2+GSEvnmZ2ezTup1SBse9+twCCeial6EEi3Nc2KFcf6+qz2FBPnjXsk8xhKSaPQ==}

  is-weakset@2.0.2:
    resolution: {integrity: sha512-t2yVvttHkQktwnNNmBQ98AhENLdPUTDTE21uPqAQ0ARwQfGeQKRVS0NNurH7bTf7RrvcVn1OOge45CnBeHCSmg==}

  is-wsl@2.2.0:
    resolution: {integrity: sha512-fKzAra0rGJUUBwGBgNkHZuToZcn+TtXHpeCgmkMJMMYx1sQDYaCSyjJBSCa2nH1DGm7s3n1oBnohoVTBaN7Lww==}
    engines: {node: '>=8'}

  isarray@0.0.1:
    resolution: {integrity: sha512-D2S+3GLxWH+uhrNEcoh/fnmYeP8E8/zHl644d/jdA0g2uyXvy3sb0qxotE+ne0LtccHknQzWwZEzhak7oJ0COQ==}

  isarray@1.0.0:
    resolution: {integrity: sha512-VLghIWNM6ELQzo7zwmcg0NmTVyWKYjvIeM83yjp0wRDTmUnrM678fQbcKBo6n2CJEF0szoG//ytg+TKla89ALQ==}

  isarray@2.0.5:
    resolution: {integrity: sha512-xHjhDr3cNBK0BzdUJSPXZntQUx/mwMS5Rw4A7lPJ90XGAO6ISP/ePDNuo0vhqOZU+UD5JoodwCAAoZQd3FeAKw==}

  isexe@2.0.0:
    resolution: {integrity: sha512-RHxMLp9lnKHGHRng9QFhRCMbYAcVpn69smSGcq3f36xjgVVWThj4qqLbTLlq7Ssj8B+fIQ1EuCEGI2lKsyQeIw==}

  istanbul-lib-coverage@3.2.0:
    resolution: {integrity: sha512-eOeJ5BHCmHYvQK7xt9GkdHuzuCGS1Y6g9Gvnx3Ym33fz/HpLRYxiS0wHNr+m/MBC8B647Xt608vCDEvhl9c6Mw==}
    engines: {node: '>=8'}

  istanbul-lib-report@3.0.1:
    resolution: {integrity: sha512-GCfE1mtsHGOELCU8e/Z7YWzpmybrx/+dSTfLrvY8qRmaY6zXTKWn6WQIjaAFw069icm6GVMNkgu0NzI4iPZUNw==}
    engines: {node: '>=10'}

  istanbul-reports@3.1.6:
    resolution: {integrity: sha512-TLgnMkKg3iTDsQ9PbPTdpfAK2DzjF9mqUG7RMgcQl8oFjad8ob4laGxv5XV5U9MAfx8D6tSJiUyuAwzLicaxlg==}
    engines: {node: '>=8'}

  iterator.prototype@1.1.2:
    resolution: {integrity: sha512-DR33HMMr8EzwuRL8Y9D3u2BMj8+RqSE850jfGu59kS7tbmPLzGkZmVSfyCFSDxuZiEY6Rzt3T2NA/qU+NwVj1w==}

  jackspeak@3.4.3:
    resolution: {integrity: sha512-OGlZQpz2yfahA/Rd1Y8Cd9SIEsqvXkLVoSw/cgwhnhFMDbsQFeZYoJJ7bIZBS9BcamUW96asq/npPWugM+RQBw==}

  jake@10.8.5:
    resolution: {integrity: sha512-sVpxYeuAhWt0OTWITwT98oyV0GsXyMlXCF+3L1SuafBVUIr/uILGRB+NqwkzhgXKvoJpDIpQvqkUALgdmQsQxw==}
    engines: {node: '>=10'}
    hasBin: true

  jju@1.4.0:
    resolution: {integrity: sha512-8wb9Yw966OSxApiCt0K3yNJL8pnNeIv+OEq2YMidz4FKP6nonSRoOXc80iXY4JaN2FC11B9qsNmDsm+ZOfMROA==}

  js-tokens@4.0.0:
    resolution: {integrity: sha512-RdJUflcE3cUzKiMqQgsCu06FPu9UdIJO0beYbPhHN4k6apgJtifcoCtT9bcxOpYBtpD2kCM6Sbzg4CausW/PKQ==}

  js-yaml@3.14.1:
    resolution: {integrity: sha512-okMH7OXXJ7YrN9Ok3/SXrnu4iX9yOk+25nqX4imS2npuvTYDmo/QEZoqwZkYaIDk3jVvBOTOIEgEhaLOynBS9g==}
    hasBin: true

  js-yaml@4.1.0:
    resolution: {integrity: sha512-wpxZs9NoxZaJESJGIZTyDEaYpl0FKSA+FB9aJiyemKhMwkxQg63h4T1KJgUGHpTqPDNRcmmYLugrRjJlBtWvRA==}
    hasBin: true

  jsdoc-type-pratt-parser@4.0.0:
    resolution: {integrity: sha512-YtOli5Cmzy3q4dP26GraSOeAhqecewG04hoO8DY56CH4KJ9Fvv5qKWUCCo3HZob7esJQHCv6/+bnTy72xZZaVQ==}
    engines: {node: '>=12.0.0'}

  jsesc@0.5.0:
    resolution: {integrity: sha512-uZz5UnB7u4T9LvwmFqXii7pZSouaRPorGs5who1Ip7VO0wxanFvBL7GkM6dTHlgX+jhBApRetaWpnDabOeTcnA==}
    hasBin: true

  jsesc@3.0.2:
    resolution: {integrity: sha512-xKqzzWXDttJuOcawBt4KnKHHIf5oQ/Cxax+0PWFG+DFDgHNAdi+TXECADI+RYiFUMmx8792xsMbbgXj4CwnP4g==}
    engines: {node: '>=6'}
    hasBin: true

  json-alexander@0.1.10:
    resolution: {integrity: sha512-+qykmkSBGK11ndn36sES0XM0vEJozenAbiI5Gk07FpRpwbSQQViIHa7Hm+9Bju92nfp44+i0V+Rz43XcARPImA==}

  json-parse-even-better-errors@2.3.1:
    resolution: {integrity: sha512-xyFwyhro/JEof6Ghe2iz2NcXoj2sloNsWr/XsERDK/oiPCfaNhl5ONfp+jQdAZRQQ0IJWNzH9zIZF7li91kh2w==}

  json-schema-to-typescript@15.0.2:
    resolution: {integrity: sha512-+cRBw+bBJ3k783mZroDIgz1pLNPB4hvj6nnbHTWwEVl0dkW8qdZ+M9jWhBb+Y0FAdHvNsXACga3lewGO8lktrw==}
    engines: {node: '>=16.0.0'}
    hasBin: true

  json-schema-traverse@0.4.1:
    resolution: {integrity: sha512-xbbCH5dCYU5T8LcEhhuh7HJ88HXuW3qsI3Y0zOZFKfZEHcpWiHU/Jxzk629Brsab/mMiHQti9wMP+845RPe3Vg==}

  json-schema-traverse@1.0.0:
    resolution: {integrity: sha512-NM8/P9n3XjXhIZn1lLhkFaACTOURQXjWhV4BA/RnOv8xvgqtqpAX9IO4mRQxSx1Rlo4tqzeqb0sOlruaOy3dug==}

  json-stable-stringify-without-jsonify@1.0.1:
    resolution: {integrity: sha512-Bdboy+l7tA3OGW6FjyFHWkP5LuByj1Tk33Ljyq0axyzdk9//JSi2u3fP1QSmd1KNwq6VOKYGlAu87CisVir6Pw==}

  json5@1.0.2:
    resolution: {integrity: sha512-g1MWMLBiz8FKi1e4w0UyVL3w+iJceWAFBAaBnnGKOpNa5f8TLktkbre1+s6oICydWAm+HRUGTmI+//xv2hvXYA==}
    hasBin: true

  json5@2.2.3:
    resolution: {integrity: sha512-XmOWe7eyHYH14cLdVPoyg+GOH3rYX++KpzrylJwSW98t3Nk+U8XOl8FWKOgwtzdb8lXGf6zYwDUzeHMWfxasyg==}
    engines: {node: '>=6'}
    hasBin: true

  jsonfile@4.0.0:
    resolution: {integrity: sha512-m6F1R3z8jjlf2imQHS2Qez5sjKWQzbuuhuJ/FKYFRZvPE3PuHcSMVZzfsLhGVOkfd20obL5SWEBew5ShlquNxg==}

  jsonfile@6.1.0:
    resolution: {integrity: sha512-5dgndWOriYSm5cnYaJNhalLNDKOqFwyDB/rr1E9ZsGciGvKPs8R2xYGCacuf3z6K1YKDz182fd+fY3cn3pMqXQ==}

  jsx-ast-utils@3.3.3:
    resolution: {integrity: sha512-fYQHZTZ8jSfmWZ0iyzfwiU4WDX4HpHbMCZ3gPlWYiCl3BoeOTsqKBqnTVfH2rYT7eP5c3sVbeSPHnnJOaTrWiw==}
    engines: {node: '>=4.0'}

  kleur@4.1.5:
    resolution: {integrity: sha512-o+NO+8WrRiQEE4/7nwRJhN1HWpVmJm511pBHUxPLtp0BUISzlBplORYSmTclCnJvQq2tKu/sgl3xVpkc7ZWuQQ==}
    engines: {node: '>=6'}

  levn@0.4.1:
    resolution: {integrity: sha512-+bT2uH4E5LGE7h/n3evcS/sQlJXCpIp6ym8OWJ5eV6+67Dsql/LaaT7qJBAt2rzfoa/5QBGBhxDix1dMt2kQKQ==}
    engines: {node: '>= 0.8.0'}

  lilconfig@3.1.2:
    resolution: {integrity: sha512-eop+wDAvpItUys0FWkHIKeC9ybYrTGbU41U5K7+bttZZeohvnY7M9dZ5kB21GNWiFT2q1OoPTvncPCgSOVO5ow==}
    engines: {node: '>=14'}

  lines-and-columns@1.2.4:
    resolution: {integrity: sha512-7ylylesZQ/PV29jhEDl3Ufjo6ZX7gCqJr5F7PKrqc93v7fzSymt1BpwEU8nAUXs8qzzvqhbjhK5QZg6Mt/HkBg==}

  locate-path@5.0.0:
    resolution: {integrity: sha512-t7hw9pI+WvuwNJXwk5zVHpyhIqzg2qTlklJOf0mVxGSbe3Fp2VieZcduNYjaLDoy6p9uGpQEGWG87WpMKlNq8g==}
    engines: {node: '>=8'}

  locate-path@6.0.0:
    resolution: {integrity: sha512-iPZK6eYjbxRu3uB4/WZ3EsEIMJFMqAoopl3R+zuq0UjcAm/MO6KCweDgPfP3elTztoKP3KtnVHxTn2NHBSDVUw==}
    engines: {node: '>=10'}

  locate-path@7.2.0:
    resolution: {integrity: sha512-gvVijfZvn7R+2qyPX8mAuKcFGDf6Nc61GdvGafQsHL0sBIxfKzA+usWn4GFC/bk+QdwPUD4kWFJLhElipq+0VA==}
    engines: {node: ^12.20.0 || ^14.13.1 || >=16.0.0}

  lodash.get@4.4.2:
    resolution: {integrity: sha512-z+Uw/vLuy6gQe8cfaFWD7p0wVv8fJl3mbzXh33RS+0oW2wvUqiRXiQ69gLWSLpgB5/6sU+r6BlQR0MBILadqTQ==}

  lodash.isequal@4.5.0:
    resolution: {integrity: sha512-pDo3lu8Jhfjqls6GkMgpahsF9kCyayhgykjyLMNFTKWrpVdAQtYyB4muAMWozBB4ig/dtWAmsMxLEI8wuz+DYQ==}

  lodash.merge@4.6.2:
    resolution: {integrity: sha512-0KpjqXRVvrYyCsX1swR/XTK0va6VQkQM6MNo7PqW77ByjAhoARA8EfrP1N4+KlKj8YS0ZUCtRT/YUuhyYDujIQ==}

  lodash.truncate@4.4.2:
    resolution: {integrity: sha512-jttmRe7bRse52OsWIMDLaXxWqRAmtIUccAQ3garviCqJjafXOfNMO0yMfNpdD6zbGaTU0P5Nz7e7gAT6cKmJRw==}

  lodash@4.17.21:
    resolution: {integrity: sha512-v2kDEe57lecTulaDIuNTPy3Ry4gLGJ6Z1O3vE1krgXZNrsQ+LFTGHVxVjcXPs17LhbZVGedAJv8XZ1tvj5FvSg==}

  log-symbols@4.1.0:
    resolution: {integrity: sha512-8XPvpAA8uyhfteu8pIvQxpJZ7SYYdpUivZpGy6sFsBuKRY/7rQGavedeB8aK+Zkyq6upMFVL/9AW6vOYzfRyLg==}
    engines: {node: '>=10'}

  longest-streak@2.0.4:
    resolution: {integrity: sha512-vM6rUVCVUJJt33bnmHiZEvr7wPT78ztX7rojL+LW51bHtLh6HTjx84LA5W4+oa6aKEJA7jJu5LR6vQRBpA5DVg==}

  loose-envify@1.4.0:
    resolution: {integrity: sha512-lyuxPGr/Wfhrlem2CL/UcnUc1zcqKAImBDzukY7Y5F/yQiNdko6+fRLevlw1HgMySw7f611UIY408EtxRSoK3Q==}
    hasBin: true

  loupe@2.3.7:
    resolution: {integrity: sha512-zSMINGVYkdpYSOBmLi0D1Uo7JU9nVdQKrHxC8eYlV+9YKK9WePqAlL7lSlorG/U2Fw1w0hTBmaa/jrQ3UbPHtA==}

  lru-cache@10.4.3:
    resolution: {integrity: sha512-JNAzZcXrCt42VGLuYz0zfAzDfAvJWW6AfYlDBQyDV5DClI2m5sAmK+OIO7s59XfsRsWHp02jAJrRadPRGTt6SQ==}

  lru-cache@6.0.0:
    resolution: {integrity: sha512-Jo6dJ04CmSjuznwJSS3pUeWmd/H0ffTlkXXgwZi+eq1UCmqQwCh+eLsYOYCwY991i2Fah4h1BEMCx4qThGbsiA==}
    engines: {node: '>=10'}

  lru-cache@9.0.3:
    resolution: {integrity: sha512-cyjNRew29d4kbgnz1sjDqxg7qg8NW4s+HQzCGjeon7DV5T2yDije16W9HaUFV1dhVEMh+SjrOcK0TomBmf3Egg==}
    engines: {node: 14 || >=16.14}

  make-dir@4.0.0:
    resolution: {integrity: sha512-hXdUTZYIVOt1Ex//jAQi+wTZZpUpwBj/0QsOzqegb3rGMMeJiSEu5xLHnYfBrRV4RH2+OCSOO95Is/7x1WJ4bw==}
    engines: {node: '>=10'}

  markdown-magic-package-scripts@1.2.2:
    resolution: {integrity: sha512-dlCojsiJLV9BcL8ar03qycI0H5quM47Ei+mh14It0dTYhLAoH8B/91J0/pLDX3Wba9wTkPCbEKzNVvV8ea0WlQ==}
    peerDependencies:
      markdown-magic: '>=0.1 <=2.x'

  markdown-magic@2.6.1:
    resolution: {integrity: sha512-i+wPC9bAGzFVftF1P5ItooOCvX+TTD3v504WpupsJz+3B0wRZMuPxeFAE7uZXEZYjsiQYskoMgpypoJTWerpVA==}
    hasBin: true

  markdown-table@2.0.0:
    resolution: {integrity: sha512-Ezda85ToJUBhM6WGaG6veasyym+Tbs3cMAw/ZhOPqXiYsr0jgocBV3j3nx+4lk47plLlIqjwuTm/ywVI+zjJ/A==}

  mdast-util-find-and-replace@1.1.1:
    resolution: {integrity: sha512-9cKl33Y21lyckGzpSmEQnIDjEfeeWelN5s1kUW1LwdB0Fkuq2u+4GdqcGEygYxJE8GVqCl0741bYXHgamfWAZA==}

  mdast-util-footnote@0.1.7:
    resolution: {integrity: sha512-QxNdO8qSxqbO2e3m09KwDKfWiLgqyCurdWTQ198NpbZ2hxntdc+VKS4fDJCmNWbAroUdYnSthu+XbZ8ovh8C3w==}

  mdast-util-from-markdown@0.8.5:
    resolution: {integrity: sha512-2hkTXtYYnr+NubD/g6KGBS/0mFmBcifAsI0yIWRiRo0PjVs6SSOSOdtzbp6kSGnShDN6G5aWZpKQ2lWRy27mWQ==}

  mdast-util-frontmatter@0.2.0:
    resolution: {integrity: sha512-FHKL4w4S5fdt1KjJCwB0178WJ0evnyyQr5kXTM3wrOVpytD0hrkvd+AOOjU9Td8onOejCkmZ+HQRT3CZ3coHHQ==}

  mdast-util-gfm-autolink-literal@0.1.3:
    resolution: {integrity: sha512-GjmLjWrXg1wqMIO9+ZsRik/s7PLwTaeCHVB7vRxUwLntZc8mzmTsLVr6HW1yLokcnhfURsn5zmSVdi3/xWWu1A==}

  mdast-util-gfm-strikethrough@0.2.3:
    resolution: {integrity: sha512-5OQLXpt6qdbttcDG/UxYY7Yjj3e8P7X16LzvpX8pIQPYJ/C2Z1qFGMmcw+1PZMUM3Z8wt8NRfYTvCni93mgsgA==}

  mdast-util-gfm-table@0.1.6:
    resolution: {integrity: sha512-j4yDxQ66AJSBwGkbpFEp9uG/LS1tZV3P33fN1gkyRB2LoRL+RR3f76m0HPHaby6F4Z5xr9Fv1URmATlRRUIpRQ==}

  mdast-util-gfm-task-list-item@0.1.6:
    resolution: {integrity: sha512-/d51FFIfPsSmCIRNp7E6pozM9z1GYPIkSy1urQ8s/o4TC22BZ7DqfHFWiqBD23bc7J3vV1Fc9O4QIHBlfuit8A==}

  mdast-util-gfm@0.1.2:
    resolution: {integrity: sha512-NNkhDx/qYcuOWB7xHUGWZYVXvjPFFd6afg6/e2g+SV4r9q5XUcCbV4Wfa3DLYIiD+xAEZc6K4MGaE/m0KDcPwQ==}

  mdast-util-to-hast@13.1.0:
    resolution: {integrity: sha512-/e2l/6+OdGp/FB+ctrJ9Avz71AN/GRH3oi/3KAx/kMnoUsD6q0woXlDT8lLEeViVKE7oZxE7RXzvO3T8kF2/sA==}

  mdast-util-to-markdown@0.6.5:
    resolution: {integrity: sha512-XeV9sDE7ZlOQvs45C9UKMtfTcctcaj/pGwH8YLbMHoMOXNNCn2LsqVQOqrF1+/NU8lKDAqozme9SCXWyo9oAcQ==}

  mdast-util-to-string@2.0.0:
    resolution: {integrity: sha512-AW4DRS3QbBayY/jJmD8437V1Gombjf8RSOUCMFBuo5iHi58AGEgVCKQ+ezHkZZDpAQS75hcBMpLqjpJTjtUL7w==}

  merge2@1.4.1:
    resolution: {integrity: sha512-8q7VEgMJW4J8tcfVPy8g09NcQwZdbwFEqhe/WZkoIzjn/3TGDwtOCYtXGxA3O8tPzpczCCDgv+P2P5y00ZJOOg==}
    engines: {node: '>= 8'}

  micromark-extension-footnote@0.3.2:
    resolution: {integrity: sha512-gr/BeIxbIWQoUm02cIfK7mdMZ/fbroRpLsck4kvFtjbzP4yi+OPVbnukTc/zy0i7spC2xYE/dbX1Sur8BEDJsQ==}

  micromark-extension-frontmatter@0.2.2:
    resolution: {integrity: sha512-q6nPLFCMTLtfsctAuS0Xh4vaolxSFUWUWR6PZSrXXiRy+SANGllpcqdXFv2z07l0Xz/6Hl40hK0ffNCJPH2n1A==}

  micromark-extension-gfm-autolink-literal@0.5.7:
    resolution: {integrity: sha512-ePiDGH0/lhcngCe8FtH4ARFoxKTUelMp4L7Gg2pujYD5CSMb9PbblnyL+AAMud/SNMyusbS2XDSiPIRcQoNFAw==}

  micromark-extension-gfm-strikethrough@0.6.5:
    resolution: {integrity: sha512-PpOKlgokpQRwUesRwWEp+fHjGGkZEejj83k9gU5iXCbDG+XBA92BqnRKYJdfqfkrRcZRgGuPuXb7DaK/DmxOhw==}

  micromark-extension-gfm-table@0.4.3:
    resolution: {integrity: sha512-hVGvESPq0fk6ALWtomcwmgLvH8ZSVpcPjzi0AjPclB9FsVRgMtGZkUcpE0zgjOCFAznKepF4z3hX8z6e3HODdA==}

  micromark-extension-gfm-tagfilter@0.3.0:
    resolution: {integrity: sha512-9GU0xBatryXifL//FJH+tAZ6i240xQuFrSL7mYi8f4oZSbc+NvXjkrHemeYP0+L4ZUT+Ptz3b95zhUZnMtoi/Q==}

  micromark-extension-gfm-task-list-item@0.3.3:
    resolution: {integrity: sha512-0zvM5iSLKrc/NQl84pZSjGo66aTGd57C1idmlWmE87lkMcXrTxg1uXa/nXomxJytoje9trP0NDLvw4bZ/Z/XCQ==}

  micromark-extension-gfm@0.3.3:
    resolution: {integrity: sha512-oVN4zv5/tAIA+l3GbMi7lWeYpJ14oQyJ3uEim20ktYFAcfX1x3LNlFGGlmrZHt7u9YlKExmyJdDGaTt6cMSR/A==}

  micromark-util-character@2.1.0:
    resolution: {integrity: sha512-KvOVV+X1yLBfs9dCBSopq/+G1PcgT3lAK07mC4BzXi5E7ahzMAF8oIupDDJ6mievI6F+lAATkbQQlQixJfT3aQ==}

  micromark-util-encode@2.0.0:
    resolution: {integrity: sha512-pS+ROfCXAGLWCOc8egcBvT0kf27GoWMqtdarNfDcjb6YLuV5cM3ioG45Ys2qOVqeqSbjaKg72vU+Wby3eddPsA==}

  micromark-util-sanitize-uri@2.0.0:
    resolution: {integrity: sha512-WhYv5UEcZrbAtlsnPuChHUAsu/iBPOVaEVsntLBIdpibO0ddy8OzavZz3iL2xVvBZOpolujSliP65Kq0/7KIYw==}

  micromark-util-symbol@2.0.0:
    resolution: {integrity: sha512-8JZt9ElZ5kyTnO94muPxIGS8oyElRJaiJO8EzV6ZSyGQ1Is8xwl4Q45qU5UOg+bGH4AikWziz0iN4sFLWs8PGw==}

  micromark-util-types@2.0.0:
    resolution: {integrity: sha512-oNh6S2WMHWRZrmutsRmDDfkzKtxF+bc2VxLC9dvtrDIRFln627VsFP6fLMgTryGDljgLPjkrzQSDcPrjPyDJ5w==}

  micromark@2.11.4:
    resolution: {integrity: sha512-+WoovN/ppKolQOFIAajxi7Lu9kInbPxFuTBVEavFcL8eAfVstoc5MocPmqBeAdBOJV00uaVjegzH4+MA0DN/uA==}

  micromatch@4.0.5:
    resolution: {integrity: sha512-DMy+ERcEW2q8Z2Po+WNXuw3c5YaUSFjAO5GsJqfEl7UjvtIuFKO6ZrKvcItdy98dwFI2N1tg3zNIdKaQT+aNdA==}
    engines: {node: '>=8.6'}

  mime-db@1.52.0:
    resolution: {integrity: sha512-sPU4uV7dYlvtWJxwwxHD0PuihVNiE7TyAbQ5SWxDCB9mUYvOgroQOwYQQOKPJ8CIbE+1ETVlOoK1UC2nU3gYvg==}
    engines: {node: '>= 0.6'}

  mime-types@2.1.35:
    resolution: {integrity: sha512-ZDY+bPm5zTTF+YpCrAU9nK0UgICYPT0QtT1NZWFv4s++TNkcgVaT0g6+4R2uI4MjQjzysHB1zxuWL50hzaeXiw==}
    engines: {node: '>= 0.6'}

  min-indent@1.0.1:
    resolution: {integrity: sha512-I9jwMn07Sy/IwOj3zVkVik2JTvgpaykDZEigL6Rx6N9LbMywwUSMtxET+7lVoDLLd3O3IXwJwvuuns8UB/HeAg==}
    engines: {node: '>=4'}

  minimatch@3.0.8:
    resolution: {integrity: sha512-6FsRAQsxQ61mw+qP1ZzbL9Bc78x2p5OqNgNpnoAFLTrX8n5Kxph0CsnhmKKNXTWjXqU5L0pGPR7hYk+XWZr60Q==}

  minimatch@3.1.2:
    resolution: {integrity: sha512-J7p63hRiAjw1NDEww1W7i37+ByIrOWO5XQQAzZ3VOcL0PNybwpfmV/N05zFAzwQ9USyEcX6t3UO+K5aqBQOIHw==}

  minimatch@5.0.1:
    resolution: {integrity: sha512-nLDxIFRyhDblz3qMuq+SoRZED4+miJ/G+tdDrjkkkRnjAsBexeGpgjLEQ0blJy7rHhR2b93rhQY4SvyWu9v03g==}
    engines: {node: '>=10'}

  minimatch@5.1.6:
    resolution: {integrity: sha512-lKwV/1brpG6mBUFHtb7NUmtABCb2WZZmm2wNiOA5hAb8VdCS4B3dtMWyvcoViccwAW/COERjXLt0zP1zXUN26g==}
    engines: {node: '>=10'}

  minimatch@8.0.4:
    resolution: {integrity: sha512-W0Wvr9HyFXZRGIDgCicunpQ299OKXs9RgZfaukz4qAW/pJhcpUfupc9c+OObPOFueNy8VSrZgEmDtk6Kh4WzDA==}
    engines: {node: '>=16 || 14 >=14.17'}

  minimatch@9.0.3:
    resolution: {integrity: sha512-RHiac9mvaRw0x3AYRgDC1CxAP7HTcNrrECeA8YYJeWnpo+2Q5CegtZjaotWTWxDG3UeGA1coE05iH1mPjT/2mg==}
    engines: {node: '>=16 || 14 >=14.17'}

  minimatch@9.0.5:
    resolution: {integrity: sha512-G6T0ZX48xgozx7587koeX9Ys2NYy6Gmv//P89sEte9V9whIapMNF4idKxnW2QtCcLiTWlb/wfCabAtAFWhhBow==}
    engines: {node: '>=16 || 14 >=14.17'}

  minimist@1.2.8:
    resolution: {integrity: sha512-2yyAR8qBkN3YuheJanUpWC5U3bb5osDywNB8RzDVlDwDHbocAJveqqj1u8+SVD7jkWT4yvsHCpWqqWqAxb0zCA==}

  minipass@4.2.8:
    resolution: {integrity: sha512-fNzuVyifolSLFL4NzpF+wEF4qrgqaaKX0haXPQEdQ7NKAN+WecoKMHV09YcuL/DHxrUsYQOK3MiuDf7Ip2OXfQ==}
    engines: {node: '>=8'}

  minipass@5.0.0:
    resolution: {integrity: sha512-3FnjYuehv9k6ovOEbyOswadCDPX1piCfhV8ncmYtHOjuPwylVWsghTLo7rabjC3Rx5xD4HDx8Wm1xnMF7S5qFQ==}
    engines: {node: '>=8'}

  minipass@7.1.2:
    resolution: {integrity: sha512-qOOzS1cBTWYF4BH8fVePDBOO9iptMnGUEZwNc/cMWnTV2nVLZ7VoNWEPHkYczZA0pdoA7dl6e7FL659nX9S2aw==}
    engines: {node: '>=16 || 14 >=14.17'}

  mixme@0.5.10:
    resolution: {integrity: sha512-5H76ANWinB1H3twpJ6JY8uvAtpmFvHNArpilJAjXRKXSDDLPIMoZArw5SH0q9z+lLs8IrMw7Q2VWpWimFKFT1Q==}
    engines: {node: '>= 8.0.0'}

  mkdirp@1.0.4:
    resolution: {integrity: sha512-vVqVZQyf3WLx2Shd0qJ9xuvqgAyKPLAiqITEtqW0oIUjzo3PePDd6fW9iFz30ef7Ysp/oiWqbhszeGWW2T6Gzw==}
    engines: {node: '>=10'}
    hasBin: true

  mkdirp@3.0.1:
    resolution: {integrity: sha512-+NsyUUAZDmo6YVHzL/stxSu3t9YS1iljliy3BSDrXJ/dkn1KYdmtZODGGjLcc9XLgVVpH4KshHB8XmZgMhaBXg==}
    engines: {node: '>=10'}
    hasBin: true

  mocha-multi-reporters@1.5.1:
    resolution: {integrity: sha512-Yb4QJOaGLIcmB0VY7Wif5AjvLMUFAdV57D2TWEva1Y0kU/3LjKpeRVmlMIfuO1SVbauve459kgtIizADqxMWPg==}
    engines: {node: '>=6.0.0'}
    peerDependencies:
      mocha: '>=3.1.2'

  mocha@10.2.0:
    resolution: {integrity: sha512-IDY7fl/BecMwFHzoqF2sg/SHHANeBoMMXFlS9r0OXKDssYE1M5O43wUY/9BVPeIvfH2zmEbBfseqN9gBQZzXkg==}
    engines: {node: '>= 14.0.0'}
    hasBin: true

  moment@2.29.4:
    resolution: {integrity: sha512-5LC9SOxjSc2HF6vO2CyuTDNivEdoz2IvyJJGj6X8DJ0eFyfszE0QiEd+iXmBvUP3WHxSjFH/vIsA0EN00cgr8w==}

  ms@2.1.2:
    resolution: {integrity: sha512-sGkPx+VjMtmA6MX27oA4FBFELFCZZ4S4XqeGOXCv68tT+jb3vk/RyaKWP0PTKyWtmLSM0b+adUTEvbs1PEaH2w==}

  ms@2.1.3:
    resolution: {integrity: sha512-6FlzubTLZG3J2a/NVCAleEhjzq5oxgHyaCU9yYXvcLsvoVaHJq/s5xXI6/XXP6tz7R9xAOtHnSO/tXtF3WRTlA==}

  multimatch@5.0.0:
    resolution: {integrity: sha512-ypMKuglUrZUD99Tk2bUQ+xNQj43lPEfAeX2o9cTteAmShXy2VHDJpuwu1o0xqoKCt9jLVAvwyFKdLTPXKAfJyA==}
    engines: {node: '>=10'}

  mute-stream@1.0.0:
    resolution: {integrity: sha512-avsJQhyd+680gKXyG/sQc0nXaC6rBkPOfyHYcFb9+hdkqQkR9bdnkJ0AMZhke0oesPqIO+mFFJ+IdBc7mst4IA==}
    engines: {node: ^14.17.0 || ^16.13.0 || >=18.0.0}

  nanoid@3.3.3:
    resolution: {integrity: sha512-p1sjXuopFs0xg+fPASzQ28agW1oHD7xDsd9Xkf3T15H3c/cifrFHVwrh74PdoklAPi+i7MdRsE47vm2r6JoB+w==}
    engines: {node: ^10 || ^12 || ^13.7 || ^14 || >=15.0.1}
    hasBin: true

  natural-compare@1.4.0:
    resolution: {integrity: sha512-OWND8ei3VtNC9h7V60qff3SVobHr996CTwgxubgyQYEpg290h9J0buyECNNJexkFm5sOajh5G116RYA1c8ZMSw==}

  noms@0.0.0:
    resolution: {integrity: sha512-lNDU9VJaOPxUmXcLb+HQFeUgQQPtMI24Gt6hgfuMHRJgMRHMF/qZ4HJD3GDru4sSw9IQl2jPjAYnQrdIeLbwow==}

  normalize-package-data@2.5.0:
    resolution: {integrity: sha512-/5CMN3T0R4XTj4DcGaexo+roZSdSFW/0AOOTROrjxzCG1wrWXEsGbRKevjlIL+ZDE4sZlJr5ED4YW0yqmkK+eA==}

  normalize-path@3.0.0:
    resolution: {integrity: sha512-6eZs5Ls3WtCisHWp9S2GUy8dqkpGi4BVSz3GaqiE6ezub0512ESztXUwUB6C6IKbQkY2Pnb/mD4WYojCRwcwLA==}
    engines: {node: '>=0.10.0'}

  object-assign@4.1.1:
    resolution: {integrity: sha512-rJgTQnkUnH1sFw8yT6VSU3zD3sWmu6sZhIseY8VX+GRu3P6F7Fu+JNDoXfklElbLJSnc3FUQHVe4cU5hj+BcUg==}
    engines: {node: '>=0.10.0'}

  object-inspect@1.13.1:
    resolution: {integrity: sha512-5qoj1RUiKOMsCCNLV1CBiPYE10sziTsnmNxkAI/rZhiD63CF7IqdFGC/XzjWjpSgLf0LxXX3bDFIh0E18f6UhQ==}

  object-keys@1.1.1:
    resolution: {integrity: sha512-NuAESUOUMrlIXOfHKzD6bpPu3tYt3xvjNdRIQ+FeT0lNb4K8WR70CaDxhuNguS2XG+GjkyMwOzsN5ZktImfhLA==}
    engines: {node: '>= 0.4'}

  object-treeify@4.0.1:
    resolution: {integrity: sha512-Y6tg5rHfsefSkfKujv2SwHulInROy/rCL5F4w0QOWxut8AnxYxf0YmNhTh95Zfyxpsudo66uqkux0ACFnyMSgQ==}
    engines: {node: '>= 16'}

  object.assign@4.1.4:
    resolution: {integrity: sha512-1mxKf0e58bvyjSCtKYY4sRe9itRk3PJpquJOjeIkz885CczcI4IvJJDLPS72oowuSh+pBxUFROpX+TU++hxhZQ==}
    engines: {node: '>= 0.4'}

  object.entries@1.1.6:
    resolution: {integrity: sha512-leTPzo4Zvg3pmbQ3rDK69Rl8GQvIqMWubrkxONG9/ojtFE2rD9fjMKfSI5BxW3osRH1m6VdzmqK8oAY9aT4x5w==}
    engines: {node: '>= 0.4'}

  object.fromentries@2.0.6:
    resolution: {integrity: sha512-VciD13dswC4j1Xt5394WR4MzmAQmlgN72phd/riNp9vtD7tp4QQWJ0R4wvclXcafgcYK8veHRed2W6XeGBvcfg==}
    engines: {node: '>= 0.4'}

  object.hasown@1.1.2:
    resolution: {integrity: sha512-B5UIT3J1W+WuWIU55h0mjlwaqxiE5vYENJXIXZ4VFe05pNYrkKuK0U/6aFcb0pKywYJh7IhfoqUfKVmrJJHZHw==}

  object.values@1.1.6:
    resolution: {integrity: sha512-FVVTkD1vENCsAcwNs9k6jea2uHC/X0+JcjG8YA60FN5CMaJmG95wT9jek/xX9nornqGRrBkKtzuAu2wuHpKqvw==}
    engines: {node: '>= 0.4'}

  once@1.4.0:
    resolution: {integrity: sha512-lNaJgI+2Q5URQBkccEKHTQOPaXdUxnZZElQTZY0MFUAuaEqe1E+Nyvgdz/aIyNi6Z9MzO5dv1H8n58/GELp3+w==}

  optionator@0.9.3:
    resolution: {integrity: sha512-JjCoypp+jKn1ttEFExxhetCKeJt9zhAgAve5FXHixTvFDW/5aEktX9bufBKLRRMdU7bNtpLfcGu94B3cdEJgjg==}
    engines: {node: '>= 0.8.0'}

  p-limit@2.3.0:
    resolution: {integrity: sha512-//88mFWSJx8lxCzwdAABTJL2MyWB12+eIY7MDL2SqLmAkeKU9qxRvWuSyTjm3FUmpBEMuFfckAIqEaVGUDxb6w==}
    engines: {node: '>=6'}

  p-limit@3.1.0:
    resolution: {integrity: sha512-TYOanM3wGwNGsZN2cVTYPArw454xnXj5qmWF1bEoAc4+cU/ol7GVh7odevjp1FNHduHc3KZMcFduxU5Xc6uJRQ==}
    engines: {node: '>=10'}

  p-limit@4.0.0:
    resolution: {integrity: sha512-5b0R4txpzjPWVw/cXXUResoD4hb6U/x9BH08L7nw+GN1sezDzPdxeRvpc9c433fZhBan/wusjbCsqwqm4EIBIQ==}
    engines: {node: ^12.20.0 || ^14.13.1 || >=16.0.0}

  p-locate@4.1.0:
    resolution: {integrity: sha512-R79ZZ/0wAxKGu3oYMlz8jy/kbhsNrS7SKZ7PxEHBgJ5+F2mtFW2fK2cOtBh1cHYkQsbzFV7I+EoRKe6Yt0oK7A==}
    engines: {node: '>=8'}

  p-locate@5.0.0:
    resolution: {integrity: sha512-LaNjtRWUBY++zB5nE/NwcaoMylSPk+S+ZHNB1TzdbMJMny6dynpAGt7X/tl/QYq3TIeE6nxHppbo2LGymrG5Pw==}
    engines: {node: '>=10'}

  p-locate@6.0.0:
    resolution: {integrity: sha512-wPrq66Llhl7/4AGC6I+cqxT07LhXvWL08LNXz1fENOw0Ap4sRZZ/gZpTTJ5jpurzzzfS2W/Ge9BY3LgLjCShcw==}
    engines: {node: ^12.20.0 || ^14.13.1 || >=16.0.0}

  p-try@2.2.0:
    resolution: {integrity: sha512-R4nPAVTAU0B9D35/Gk3uJf/7XYbQcyohSKdvAxIRSNghFl4e71hVoGnBNQz9cWaXxO2I10KTC+3jMdvvoKw6dQ==}
    engines: {node: '>=6'}

  package-json-from-dist@1.0.0:
    resolution: {integrity: sha512-dATvCeZN/8wQsGywez1mzHtTlP22H8OEfPrVMLNr4/eGa+ijtLn/6M5f0dY8UKNrC2O9UCU6SSoG3qRKnt7STw==}

  parent-module@1.0.1:
    resolution: {integrity: sha512-GQ2EWRpQV8/o+Aw8YqtfZZPfNRWZYkbidE9k5rpl/hC3vtHHBfGm2Ifi6qWV+coDGkrUKZAxE3Lot5kcsRlh+g==}
    engines: {node: '>=6'}

  parse-cache-control@1.0.1:
    resolution: {integrity: sha512-60zvsJReQPX5/QP0Kzfd/VrpjScIQ7SHBW6bFCYfEP+fp0Eppr1SHhIO5nd1PjZtvclzSzES9D/p5nFJurwfWg==}

  parse-entities@2.0.0:
    resolution: {integrity: sha512-kkywGpCcRYhqQIchaWqZ875wzpS/bMKhz5HnN3p7wveJTkTtyAB/AlnS0f8DFSqYW1T82t6yEAkEcB+A1I3MbQ==}

  parse-json@5.2.0:
    resolution: {integrity: sha512-ayCKvm/phCGxOkYRSCM82iDwct8/EonSEgCSxWxD7ve6jHggsFl4fZVQBPRNgQoKiuV/odhFrGzQXZwbifC8Rg==}
    engines: {node: '>=8'}

  parse5@7.1.2:
    resolution: {integrity: sha512-Czj1WaSVpaoj0wbhMzLmWD69anp2WH7FXMB9n1Sy8/ZFF9jolSQVMu1Ij5WIyGmcBmhk7EOndpO4mIpihVqAXw==}

  path-browserify@1.0.1:
    resolution: {integrity: sha512-b7uo2UCUOYZcnF/3ID0lulOJi/bafxa1xPe7ZPsammBSpjSWQkjNxlt635YGS2MiR9GjvuXCtz2emr3jbsz98g==}

  path-exists@4.0.0:
    resolution: {integrity: sha512-ak9Qy5Q7jYb2Wwcey5Fpvg2KoAc/ZIhLSLOSBmRmygPsGwkVVt0fZa0qrtMz+m6tJTAHfZQ8FnmB4MG4LWy7/w==}
    engines: {node: '>=8'}

  path-exists@5.0.0:
    resolution: {integrity: sha512-RjhtfwJOxzcFmNOi6ltcbcu4Iu+FL3zEj83dk4kAS+fVpTxXLO1b38RvJgT/0QwvV/L3aY9TAnyv0EOqW4GoMQ==}
    engines: {node: ^12.20.0 || ^14.13.1 || >=16.0.0}

  path-is-absolute@1.0.1:
    resolution: {integrity: sha512-AVbw3UJ2e9bq64vSaS9Am0fje1Pa8pbGqTTsmXfaIiMpnr5DlDhfJOuLj9Sf95ZPVDAUerDfEk88MPmPe7UCQg==}
    engines: {node: '>=0.10.0'}

  path-key@3.1.1:
    resolution: {integrity: sha512-ojmeN0qd+y0jszEtoY48r0Peq5dwMEkIlCOu6Q5f41lfkswXuKtYrhgoTpLnyIcHm24Uhqx+5Tqm2InSwLhE6Q==}
    engines: {node: '>=8'}

  path-parse@1.0.7:
    resolution: {integrity: sha512-LDJzPVEEEPR+y48z93A0Ed0yXb8pAByGWo/k5YYdYgpY2/2EsOsksJrq7lOHxryrVOn1ejG6oAp8ahvOIQD8sw==}

  path-scurry@1.11.1:
    resolution: {integrity: sha512-Xa4Nw17FS9ApQFJ9umLiJS4orGjm7ZzwUrwamcGQuHSzDyth9boKDaycYdDcZDuqYATXw4HFXgaqWTctW/v1HA==}
    engines: {node: '>=16 || 14 >=14.18'}

  path-scurry@1.7.0:
    resolution: {integrity: sha512-UkZUeDjczjYRE495+9thsgcVgsaCPkaw80slmfVFgllxY+IO8ubTsOpFVjDPROBqJdHfVPUFRHPBV/WciOVfWg==}
    engines: {node: '>=16 || 14 >=14.17'}

  path-type@4.0.0:
    resolution: {integrity: sha512-gDKb8aZMDeD/tZWs9P6+q0J9Mwkdl6xMV8TjnGP3qJVJ06bdMgkbBlLU8IdfOsIsFz2BW1rNVT3XuNEl8zPAvw==}
    engines: {node: '>=8'}

  pathval@1.1.1:
    resolution: {integrity: sha512-Dp6zGqpTdETdR63lehJYPeIOqpiNBNtc7BpWSLrOje7UaIsE5aY92r/AunQA7rsXvet3lrJ3JnZX29UPTKXyKQ==}

  picomatch@2.3.1:
    resolution: {integrity: sha512-JU3teHTNjmE2VCGFzuY8EXzCDVwEqB2a8fsIvwaStHhAWJEeVd1o1QD80CU6+ZdEXXSLbSsuLwJjkCBWqRQUVA==}
    engines: {node: '>=8.6'}

  pify@4.0.1:
    resolution: {integrity: sha512-uB80kBFb/tfd68bVleG9T5GGsGPjJrLAUpR5PZIrhBnIaRTQRjqdJSsIKkOP6OAIFbj7GOrcudc5pNjZ+geV2g==}
    engines: {node: '>=6'}

  pluralize@8.0.0:
    resolution: {integrity: sha512-Nc3IT5yHzflTfbjgqWcCPpo7DaKy4FnpB0l/zCAW0Tc7jxAiuqSxHasntB3D7887LSrA93kDJ9IXovxJYxyLCA==}
    engines: {node: '>=4'}

  prelude-ls@1.2.1:
    resolution: {integrity: sha512-vkcDPrRZo1QZLbn5RLGPpg/WmIQ65qoWWhcGKf/b5eplkkarX0m9z8ppCat4mlOqUsWpyNuYgO3VRyrYHSzX5g==}
    engines: {node: '>= 0.8.0'}

  prettier@3.0.3:
    resolution: {integrity: sha512-L/4pUDMxcNa8R/EthV08Zt42WBO4h1rarVtK0K+QJG0X187OLo7l699jWw0GKuwzkPQ//jMFA/8Xm6Fh3J/DAg==}
    engines: {node: '>=14'}
    hasBin: true

  prettier@3.3.3:
    resolution: {integrity: sha512-i2tDNA0O5IrMO757lfrdQZCc2jPNDVntV0m/+4whiDfWaTKfMNgR7Qz0NAeGz/nRqF4m5/6CLzbP4/liHt12Ew==}
    engines: {node: '>=14'}
    hasBin: true

  process-nextick-args@2.0.1:
    resolution: {integrity: sha512-3ouUOpQhtgrbOa17J7+uxOTpITYWaGP7/AhoR3+A+/1e9skrzelGi/dXzEYyvbxubEF6Wn2ypscTKiKJFFn1ag==}

  promise@8.3.0:
    resolution: {integrity: sha512-rZPNPKTOYVNEEKFaq1HqTgOwZD+4/YHS5ukLzQCypkj+OkYx7iv0mA91lJlpPPZ8vMau3IIGj5Qlwrx+8iiSmg==}

  prop-types@15.8.1:
    resolution: {integrity: sha512-oj87CgZICdulUohogVAR7AjlC0327U4el4L6eAvOqCeudMDVU0NThNaV+b9Df4dXgSP1gXMTnPdhfe/2qDH5cg==}

  property-information@6.4.1:
    resolution: {integrity: sha512-OHYtXfu5aI2sS2LWFSN5rgJjrQ4pCy8i1jubJLe2QvMF8JJ++HXTUIVWFLfXJoaOfvYYjk2SN8J2wFUWIGXT4w==}

  punycode@2.3.0:
    resolution: {integrity: sha512-rRV+zQD8tVFys26lAGR9WUuS4iUAngJScM+ZRSKtvl5tKeZ2t5bvdNFdNHBW9FWR4guGHlgmsZ1G7BSm2wTbuA==}
    engines: {node: '>=6'}

  qs@6.11.1:
    resolution: {integrity: sha512-0wsrzgTz/kAVIeuxSjnpGC56rzYtr6JT/2BwEvMaPhFIoYa1aGO8LbzuU1R0uUYQkLpWBTOj0l/CLAJB64J6nQ==}
    engines: {node: '>=0.6'}

  queue-microtask@1.2.3:
    resolution: {integrity: sha512-NuaNSa6flKT5JaSYQzJok04JzTL1CA6aGhv5rfLW3PgqA+M2ChpZQnAC8h8i4ZFkBS8X5RqkDBHA7r4hej3K9A==}

  randombytes@2.1.0:
    resolution: {integrity: sha512-vYl3iOX+4CKUWuxGi9Ukhie6fsqXqS9FE2Zaic4tNFD2N2QQaXOMFbuKK4QmDHC0JO6B1Zp41J0LpT0oR68amQ==}

  react-is@16.13.1:
    resolution: {integrity: sha512-24e6ynE2H+OKt4kqsOvNd8kBpV65zoxbA4BVsEOB3ARVWQki/DHzaUoC5KuON/BiccDaCCTZBuOcfZs70kR8bQ==}

  read-pkg-up@7.0.1:
    resolution: {integrity: sha512-zK0TB7Xd6JpCLmlLmufqykGE+/TlOePD6qKClNW7hHDKFh/J7/7gCWGR7joEQEW1bKq3a3yUZSObOoWLFQ4ohg==}
    engines: {node: '>=8'}

  read-pkg@5.2.0:
    resolution: {integrity: sha512-Ug69mNOpfvKDAc2Q8DRpMjjzdtrnv9HcSMX+4VsZxD1aZ6ZzrIE7rlzXBtWTyhULSMKg076AW6WR5iZpD0JiOg==}
    engines: {node: '>=8'}

  read-yaml-file@1.1.0:
    resolution: {integrity: sha512-VIMnQi/Z4HT2Fxuwg5KrY174U1VdUIASQVWXXyqtNRtxSr9IYkn1rsI6Tb6HsrHCmB7gVpNwX6JxPTHcH6IoTA==}
    engines: {node: '>=6'}

  readable-stream@1.0.34:
    resolution: {integrity: sha512-ok1qVCJuRkNmvebYikljxJA/UEsKwLl2nI1OmaqAu4/UE+h0wKCHok4XkL/gvi39OacXvw59RJUOFUkDib2rHg==}

  readable-stream@2.3.8:
    resolution: {integrity: sha512-8p0AUk4XODgIewSi0l8Epjs+EVnWiK7NoDIEGU0HhE7+ZyY8D1IMY7odu5lRrFXGg71L15KG8QrPmum45RTtdA==}

  readdirp@3.6.0:
    resolution: {integrity: sha512-hOS089on8RduqdbhvQ5Z37A0ESjsqz6qnRcffsMU3495FuTdqSm+7bhJ29JvIOsBDEEnan5DPu9t3To9VRlMzA==}
    engines: {node: '>=8.10.0'}

  reflect.getprototypeof@1.0.4:
    resolution: {integrity: sha512-ECkTw8TmJwW60lOTR+ZkODISW6RQ8+2CL3COqtiJKLd6MmB45hN51HprHFziKLGkAuTGQhBb91V8cy+KHlaCjw==}
    engines: {node: '>= 0.4'}

  regenerator-runtime@0.13.11:
    resolution: {integrity: sha512-kY1AZVr2Ra+t+piVaJ4gxaFaReZVH40AKNo7UCX6W+dEwBo/2oZJzqfuN1qLq1oL45o56cPaTXELwrTh8Fpggg==}

  regexp-tree@0.1.27:
    resolution: {integrity: sha512-iETxpjK6YoRWJG5o6hXLwvjYAoW+FEZn9os0PD/b6AP6xQwsa/Y7lCVgIixBbUPMfhu+i2LtdeAqVTgGlQarfA==}
    hasBin: true

  regexp.prototype.flags@1.5.1:
    resolution: {integrity: sha512-sy6TXMN+hnP/wMy+ISxg3krXx7BAtWVO4UouuCN/ziM9UEne0euamVNafDfvC83bRNr95y0V5iijeDQFUNpvrg==}
    engines: {node: '>= 0.4'}

  regjsparser@0.10.0:
    resolution: {integrity: sha512-qx+xQGZVsy55CH0a1hiVwHmqjLryfh7wQyF5HO07XJ9f7dQMY/gPQHhlyDkIzJKC+x2fUCpCcUODUUUFrm7SHA==}
    hasBin: true

  remark-footnotes@3.0.0:
    resolution: {integrity: sha512-ZssAvH9FjGYlJ/PBVKdSmfyPc3Cz4rTWgZLI4iE/SX8Nt5l3o3oEjv3wwG5VD7xOjktzdwp5coac+kJV9l4jgg==}

  remark-frontmatter@3.0.0:
    resolution: {integrity: sha512-mSuDd3svCHs+2PyO29h7iijIZx4plX0fheacJcAoYAASfgzgVIcXGYSq9GFyYocFLftQs8IOmmkgtOovs6d4oA==}

  remark-gfm@1.0.0:
    resolution: {integrity: sha512-KfexHJCiqvrdBZVbQ6RopMZGwaXz6wFJEfByIuEwGf0arvITHjiKKZ1dpXujjH9KZdm1//XJQwgfnJ3lmXaDPA==}

  remark-parse@9.0.0:
    resolution: {integrity: sha512-geKatMwSzEXKHuzBNU1z676sGcDcFoChMK38TgdHJNAYfFtsfHDQG7MoJAjs6sgYMqyLduCYWDIWZIxiPeafEw==}

  repeat-string@1.6.1:
    resolution: {integrity: sha512-PV0dzCYDNfRi1jCDbJzpW7jNNDRuCOG/jI5ctQcGKt/clZD+YcPS3yIlWuTJMmESC8aevCFmWJy5wjAFgNqN6w==}
    engines: {node: '>=0.10'}

  require-directory@2.1.1:
    resolution: {integrity: sha512-fGxEI7+wsG9xrvdjsrlmL22OMTTiHRwAMroiEeMgq8gzoLC/PQr7RsRDSTLUg/bZAZtF+TVIkHc6/4RIKrui+Q==}
    engines: {node: '>=0.10.0'}

  require-from-string@2.0.2:
    resolution: {integrity: sha512-Xf0nWe6RseziFMu+Ap9biiUbmplq6S9/p+7w7YXP/JBHhrUDDUhwa+vANyubuqfZWTveU//DYVGsDG7RKL/vEw==}
    engines: {node: '>=0.10.0'}

  require-main-filename@2.0.0:
    resolution: {integrity: sha512-NKN5kMDylKuldxYLSUfrbo5Tuzh4hd+2E8NPPX02mZtn1VuREQToYe/ZdlJy+J3uCpfaiGF05e7B8W0iXbQHmg==}

  resolve-from@4.0.0:
    resolution: {integrity: sha512-pb/MYmXstAkysRFx8piNI1tGFNQIFA3vkE3Gq4EuA1dF6gHp/+vgZqsCGJapvy8N3Q+4o7FwvquPJcnZ7RYy4g==}
    engines: {node: '>=4'}

  resolve-pkg-maps@1.0.0:
    resolution: {integrity: sha512-seS2Tj26TBVOC2NIc2rOe2y2ZO7efxITtLZcGSOnHHNOQ7CkiUBfw0Iw2ck6xkIhPwLhKNLS8BO+hEpngQlqzw==}

  resolve@1.19.0:
    resolution: {integrity: sha512-rArEXAgsBG4UgRGcynxWIWKFvh/XZCcS8UJdHhwy91zwAvCZIbcs+vAbflgBnNjYMs/i/i+/Ux6IZhML1yPvxg==}

  resolve@1.22.2:
    resolution: {integrity: sha512-Sb+mjNHOULsBv818T40qSPeRiuWLyaGMa5ewydRLFimneixmVy2zdivRl+AF6jaYPC8ERxGDmFSiqui6SfPd+g==}
    hasBin: true

  resolve@1.22.8:
    resolution: {integrity: sha512-oKWePCxqpd6FlLvGV1VU0x7bkPmmCNolxzjMf4NczoDnQcIWrAF+cPtZn5i6n+RfD2d9i0tzpKnG6Yk168yIyw==}
    hasBin: true

  resolve@2.0.0-next.4:
    resolution: {integrity: sha512-iMDbmAWtfU+MHpxt/I5iWI7cY6YVEZUQ3MBgPQ++XD1PELuJHIl82xBmObyP2KyQmkNB2dsqF7seoQQiAn5yDQ==}
    hasBin: true

  reusify@1.0.4:
    resolution: {integrity: sha512-U9nH88a3fc/ekCF1l0/UP1IosiuIjyTh7hBvXVMHYgVcfGvt897Xguj2UOLDeI5BG2m7/uwyaLVT6fbtCwTyzw==}
    engines: {iojs: '>=1.0.0', node: '>=0.10.0'}

  rimraf@3.0.2:
    resolution: {integrity: sha512-JZkJMZkAGFFPP2YqXZXPbMlMBgsxzE8ILs4lMIX/2o0L9UBw9O/Y3o6wFw/i9YLapcUJWwqbi3kdxIPdC62TIA==}
    hasBin: true

  rimraf@4.4.1:
    resolution: {integrity: sha512-Gk8NlF062+T9CqNGn6h4tls3k6T1+/nXdOcSZVikNVtlRdYpA7wRJJMoXmuvOnLW844rPjdQ7JgXCYM6PPC/og==}
    engines: {node: '>=14'}
    hasBin: true

  rimraf@5.0.0:
    resolution: {integrity: sha512-Jf9llaP+RvaEVS5nPShYFhtXIrb3LRKP281ib3So0KkeZKo2wIKyq0Re7TOSwanasA423PSr6CCIL4bP6T040g==}
    engines: {node: '>=14'}
    hasBin: true

  run-parallel@1.2.0:
    resolution: {integrity: sha512-5l4VyZR86LZ/lDxZTR6jqL8AFE2S0IFLMP26AbjsLVADxHdhB/c0GUsH+y39UfCi3dzz8OlQuPmnaJOMoDHQBA==}

  rxjs@7.8.1:
    resolution: {integrity: sha512-AA3TVj+0A2iuIoQkWEK/tqFjBq2j+6PO6Y0zJcvzLAFhEFIO3HL0vls9hWLncZbAAbK0mar7oZ4V079I/qPMxg==}

  safe-array-concat@1.0.1:
    resolution: {integrity: sha512-6XbUAseYE2KtOuGueyeobCySj9L4+66Tn6KQMOPQJrAJEowYKW/YR/MGJZl7FdydUdaFu4LYyDZjxf4/Nmo23Q==}
    engines: {node: '>=0.4'}

  safe-buffer@5.1.2:
    resolution: {integrity: sha512-Gd2UZBJDkXlY7GbJxfsE8/nvKkUEU1G38c1siN6QP6a9PT9MmHB8GnpscSmMJSoF8LOIrt8ud/wPtojys4G6+g==}

  safe-buffer@5.2.1:
    resolution: {integrity: sha512-rp3So07KcdmmKbGvgaNxQSJr7bGVSVk5S9Eq1F+ppbRo70+YeaDxkw5Dd8NPN+GD6bjnYm2VuPuCXmpuYvmCXQ==}

  safe-regex-test@1.0.0:
    resolution: {integrity: sha512-JBUUzyOgEwXQY1NuPtvcj/qcBDbDmEvWufhlnXZIm75DEHp+afM1r1ujJpJsV/gSM4t59tpDyPi1sd6ZaPFfsA==}

  semver@5.7.1:
    resolution: {integrity: sha512-sauaDf/PZdVgrLTNYHRtpXa1iRiKcaebiKQ1BJdpQlWH2lCvexQdX55snPFyK7QzpudqbCI0qXFfOasHdyNDGQ==}
    hasBin: true

  semver@6.3.1:
    resolution: {integrity: sha512-BR7VvDCVHO+q2xBEWskxS6DJE1qRnb7DxzUrogb71CWoSficBxYsiAGd+Kl0mmq/MprG9yArRkyrQxTO6XjMzA==}
    hasBin: true

  semver@7.3.8:
    resolution: {integrity: sha512-NB1ctGL5rlHrPJtFDVIVzTyQylMLu9N9VICA6HSFJo8MCGVTMW6gfpicwKmmK/dAjTOrqu5l63JJOpDSrAis3A==}
    engines: {node: '>=10'}
    hasBin: true

  semver@7.5.4:
    resolution: {integrity: sha512-1bCSESV6Pv+i21Hvpxp3Dx+pSD8lIPt8uVjRrxAUt/nbswYc+tK6Y2btiULjd4+fnq15PX+nqQDC7Oft7WkwcA==}
    engines: {node: '>=10'}
    hasBin: true

  semver@7.6.0:
    resolution: {integrity: sha512-EnwXhrlwXMk9gKu5/flx5sv/an57AkRplG3hTK68W7FRDN+k+OWBj65M7719OkA82XLBxrcX0KSHj+X5COhOVg==}
    engines: {node: '>=10'}
    hasBin: true

  semver@7.6.3:
    resolution: {integrity: sha512-oVekP1cKtI+CTDvHWYFUcMtsK/00wmAEfyqKfNdARm8u1wNVhSgaX7A8d4UuIlUI5e84iEwOhs7ZPYRmzU9U6A==}
    engines: {node: '>=10'}
    hasBin: true

  serialize-javascript@6.0.0:
    resolution: {integrity: sha512-Qr3TosvguFt8ePWqsvRfrKyQXIiW+nGbYpy8XK24NQHE83caxWt+mIymTT19DGFbNWNLfEwsrkSmN64lVWB9ag==}

  set-blocking@2.0.0:
    resolution: {integrity: sha512-KiKBS8AnWGEyLzofFfmvKwpdPzqiy16LvQfK3yv/fVH7Bj13/wl3JSR1J+rfgRE9q7xUJK4qvgS8raSOeLUehw==}

  set-function-length@1.1.1:
    resolution: {integrity: sha512-VoaqjbBJKiWtg4yRcKBQ7g7wnGnLV3M8oLvVWwOk2PdYY6PEFegR1vezXR0tw6fZGF9csVakIRjrJiy2veSBFQ==}
    engines: {node: '>= 0.4'}

  set-function-name@2.0.1:
    resolution: {integrity: sha512-tMNCiqYVkXIZgc2Hnoy2IvC/f8ezc5koaRFkCjrpWzGpCd3qbZXPzVy9MAZzK1ch/X0jvSkojys3oqJN0qCmdA==}
    engines: {node: '>= 0.4'}

  shebang-command@2.0.0:
    resolution: {integrity: sha512-kHxr2zZpYtdmrN1qDjrrX/Z1rR1kG8Dx+gkpK1G4eXmvXswmcE1hTWBWYUzlraYw1/yZp6YuDY77YtvbN0dmDA==}
    engines: {node: '>=8'}

  shebang-regex@3.0.0:
    resolution: {integrity: sha512-7++dFhtcx3353uBaq8DDR4NuxBetBzC7ZQOhmTQInHEd6bSrXdiEyzCvG07Z44UYdLShWUyXt5M/yhz8ekcb1A==}
    engines: {node: '>=8'}

  shell-quote@1.8.1:
    resolution: {integrity: sha512-6j1W9l1iAs/4xYBI1SYOVZyFcCis9b4KCLQ8fgAGG07QvzaRLVVRQvAy85yNmmZSjYjg4MWh4gNvlPujU/5LpA==}

  side-channel@1.0.4:
    resolution: {integrity: sha512-q5XPytqFEIKHkGdiMIrY10mvLRvnQh42/+GoBlFW3b2LXLE2xxJpZFdm94we0BaoV3RwJyGqg5wS7epxTv0Zvw==}

  signal-exit@3.0.7:
    resolution: {integrity: sha512-wnD2ZE+l+SPC/uoS0vXeE9L1+0wuaMqKlfz9AMUo38JsyLSBWSFcHR1Rri62LZc12vLr1gb3jl7iwQhgwpAbGQ==}

  signal-exit@4.1.0:
    resolution: {integrity: sha512-bzyZ1e88w9O1iNJbKnOlvYTrWPDl46O1bG0D3XInv+9tkPrxrN8jUUTiFlDkkmKWgn1M6CfIA13SuGqOa9Korw==}
    engines: {node: '>=14'}

  slash@3.0.0:
    resolution: {integrity: sha512-g9Q1haeby36OSStwb4ntCGGGaKsaVSjQ68fBxoQcutl5fS1vuY18H3wSt3jFyFtrkx+Kz0V1G85A4MyAdDMi2Q==}
    engines: {node: '>=8'}

  slice-ansi@4.0.0:
    resolution: {integrity: sha512-qMCMfhY040cVHT43K9BFygqYbUPFZKHOg7K73mtTWJRb8pyP3fzf4Ixd5SzdEJQ6MRUg/WBnOLxghZtKKurENQ==}
    engines: {node: '>=10'}

  smartwrap@2.0.2:
    resolution: {integrity: sha512-vCsKNQxb7PnCNd2wY1WClWifAc2lwqsG8OaswpJkVJsvMGcnEntdTCDajZCkk93Ay1U3t/9puJmb525Rg5MZBA==}
    engines: {node: '>=6'}
    hasBin: true

  sort-object-keys@1.1.3:
    resolution: {integrity: sha512-855pvK+VkU7PaKYPc+Jjnmt4EzejQHyhhF33q31qG8x7maDzkeFhAAThdCYay11CISO+qAMwjOBP+fPZe0IPyg==}

  sort-package-json@1.57.0:
    resolution: {integrity: sha512-FYsjYn2dHTRb41wqnv+uEqCUvBpK3jZcTp9rbz2qDTmel7Pmdtf+i2rLaaPMRZeSVM60V3Se31GyWFpmKs4Q5Q==}
    hasBin: true

  sort-scripts@1.0.1:
    resolution: {integrity: sha512-58eys3wXg05rI51Gg/90Uvc0id0aboGLSzHm4nFvuD0MofSg/y8cyJ7ZqYuZ1eyj6AA8XwFTGaXA+6tApsMv4w==}

  source-map-support@0.5.21:
    resolution: {integrity: sha512-uBHU3L3czsIyYXKX88fdrGovxdSCoTGDRZ6SYXtSRxLZUzHg5P/66Ht6uoUlHu9EZod+inXhKo3qQgwXUT/y1w==}

  source-map@0.6.1:
    resolution: {integrity: sha512-UjgapumWlbMhkBgzT7Ykc5YXUT46F0iKu8SGXq0bcwP5dz/h0Plj6enJqjz1Zbq2l5WaqYnrVbwWOWMyF3F47g==}
    engines: {node: '>=0.10.0'}

  space-separated-tokens@2.0.2:
    resolution: {integrity: sha512-PEGlAwrG8yXGXRjW32fGbg66JAlOAwbObuqVoJpv/mRgoWDQfgH1wDPvtzWyUSNAXBGSk8h755YDbbcEy3SH2Q==}

  spawn-command@0.0.2:
    resolution: {integrity: sha512-zC8zGoGkmc8J9ndvml8Xksr1Amk9qBujgbF0JAIWO7kXr43w0h/0GJNM/Vustixu+YE8N/MTrQ7N31FvHUACxQ==}

  spdx-correct@3.2.0:
    resolution: {integrity: sha512-kN9dJbvnySHULIluDHy32WHRUu3Og7B9sbY7tsFLctQkIqnMh3hErYgdMjTYuqmcXX+lK5T1lnUt3G7zNswmZA==}

  spdx-exceptions@2.3.0:
    resolution: {integrity: sha512-/tTrYOC7PPI1nUAgx34hUpqXuyJG+DTHJTnIULG4rDygi4xu/tfgmq1e1cIRwRzwZgo4NLySi+ricLkZkw4i5A==}

  spdx-expression-parse@3.0.1:
    resolution: {integrity: sha512-cbqHunsQWnJNE6KhVSMsMeH5H/L9EpymbzqTQ3uLwNCLZ1Q481oWaofqH7nO6V07xlXwY6PhQdQ2IedWx/ZK4Q==}

  spdx-license-ids@3.0.13:
    resolution: {integrity: sha512-XkD+zwiqXHikFZm4AX/7JSCXA98U5Db4AFd5XUg/+9UNtnH75+Z9KxtpYiJZx36mUDVOwH83pl7yvCer6ewM3w==}

  sprintf-js@1.0.3:
    resolution: {integrity: sha512-D9cPgkvLlV3t3IzL0D0YLvGA9Ahk4PcvVwUbN0dSGr1aP0Nrt4AEnTUbuGvquEC0mA64Gqt1fzirlRs5ibXx8g==}

  stream-transform@2.1.3:
    resolution: {integrity: sha512-9GHUiM5hMiCi6Y03jD2ARC1ettBXkQBoQAe7nJsPknnI0ow10aXjTnew8QtYQmLjzn974BnmWEAJgCY6ZP1DeQ==}

  string-argv@0.3.1:
    resolution: {integrity: sha512-a1uQGz7IyVy9YwhqjZIZu1c8JO8dNIe20xBmSS6qu9kv++k3JGzCVmprbNN5Kn+BgzD5E7YYwg1CcjuJMRNsvg==}
    engines: {node: '>=0.6.19'}

  string-width@4.2.3:
    resolution: {integrity: sha512-wKyQRQpjJ0sIp62ErSZdGsjMJWsap5oRNihHhu6G7JVO/9jIB6UyevL+tXuOqrng8j/cxKTWyWUwvSTriiZz/g==}
    engines: {node: '>=8'}

  string-width@5.1.2:
    resolution: {integrity: sha512-HnLOCR3vjcY8beoNLtcjZ5/nxn2afmME6lhrDrebokqMap+XbeW8n9TXpPDOqdGK5qcI3oT0GKTW6wC7EMiVqA==}
    engines: {node: '>=12'}

  string.prototype.matchall@4.0.8:
    resolution: {integrity: sha512-6zOCOcJ+RJAQshcTvXPHoxoQGONa3e/Lqx90wUA+wEzX78sg5Bo+1tQo4N0pohS0erG9qtCqJDjNCQBjeWVxyg==}

  string.prototype.trim@1.2.8:
    resolution: {integrity: sha512-lfjY4HcixfQXOfaqCvcBuOIapyaroTXhbkfJN3gcB1OtyupngWK4sEET9Knd0cXd28kTUqu/kHoV4HKSJdnjiQ==}
    engines: {node: '>= 0.4'}

  string.prototype.trimend@1.0.7:
    resolution: {integrity: sha512-Ni79DqeB72ZFq1uH/L6zJ+DKZTkOtPIHovb3YZHQViE+HDouuU4mBrLOLDn5Dde3RF8qw5qVETEjhu9locMLvA==}

  string.prototype.trimstart@1.0.7:
    resolution: {integrity: sha512-NGhtDFu3jCEm7B4Fy0DpLewdJQOZcQ0rGbwQ/+stjnrp2i+rlKeCvos9hOIeCmqwratM47OBxY7uFZzjxHXmrg==}

  string_decoder@0.10.31:
    resolution: {integrity: sha512-ev2QzSzWPYmy9GuqfIVildA4OdcGLeFZQrq5ys6RtiuF+RQQiZWr8TZNyAcuVXyQRYfEO+MsoB/1BuQVhOJuoQ==}

  string_decoder@1.1.1:
    resolution: {integrity: sha512-n/ShnvDi6FHbbVfviro+WojiFzv+s8MPMHBczVePfUpDJLwoLT0ht1l4YwBCbi8pJAveEEdnkHyPyTP/mzRfwg==}

  stringify-entities@4.0.4:
    resolution: {integrity: sha512-IwfBptatlO+QCJUo19AqvrPNqlVMpW9YEL2LIVY+Rpv2qsjCGxaDLNRgeGsQWJhfItebuJhsGSLjaBbNSQ+ieg==}

  strip-ansi@6.0.1:
    resolution: {integrity: sha512-Y38VPSHcqkFrCpFnQ9vuSXmquuv5oXOKpGeT6aGrr3o3Gc9AlVa6JBfUSOCnbxGGZF+/0ooI7KrPuUSztUdU5A==}
    engines: {node: '>=8'}

  strip-ansi@7.1.0:
    resolution: {integrity: sha512-iq6eVVI64nQQTRYq2KtEg2d2uU7LElhTJwsH4YzIHZshxlgZms/wIc4VoDQTlG/IvVIrBKG06CrZnp0qv7hkcQ==}
    engines: {node: '>=12'}

  strip-bom@3.0.0:
    resolution: {integrity: sha512-vavAMRXOgBVNF6nyEEmL3DBK19iRpDcoIwW+swQ+CbGiu7lju6t+JklA1MHweoWtadgt4ISVUsXLyDq34ddcwA==}
    engines: {node: '>=4'}

  strip-indent@3.0.0:
    resolution: {integrity: sha512-laJTa3Jb+VQpaC6DseHhF7dXVqHTfJPCRDaEbid/drOhgitgYku/letMUqOXFoWV0zIIUbjpdH2t+tYj4bQMRQ==}
    engines: {node: '>=8'}

  strip-json-comments@3.1.1:
    resolution: {integrity: sha512-6fPc+R4ihwqP6N/aIv2f1gMH8lOVtWQHoqC4yK6oSDVVocumAsfCqjkXnqiYMhmMwS/mEHLp7Vehlt3ql6lEig==}
    engines: {node: '>=8'}

  supports-color@5.5.0:
    resolution: {integrity: sha512-QjVjwdXIt408MIiAqCX4oUKsgU2EqAGzs2Ppkm4aQYbjm+ZEWEcW4SfFNTr4uMNZma0ey4f5lgLrkB0aX0QMow==}
    engines: {node: '>=4'}

  supports-color@7.2.0:
    resolution: {integrity: sha512-qpCAvRl9stuOHveKsn7HncJRvv501qIacKzQlO/+Lwxc9+0q2wLyv4Dfvt80/DPn2pqOBsJdDiogXGR9+OvwRw==}
    engines: {node: '>=8'}

  supports-color@8.1.1:
    resolution: {integrity: sha512-MpUEN2OodtUzxvKQl72cUF7RQ5EiHsGvSsVG0ia9c5RbWGL2CI4C7EpPS8UTBIplnlzZiNuV56w+FuNxy3ty2Q==}
    engines: {node: '>=10'}

  supports-preserve-symlinks-flag@1.0.0:
    resolution: {integrity: sha512-ot0WnXS9fgdkgIcePe6RHNk1WA8+muPa6cSjeR3V8K27q9BB1rTE3R1p7Hv0z1ZyAc8s6Vvv8DIyWf681MAt0w==}
    engines: {node: '>= 0.4'}

  sync-request@6.1.0:
    resolution: {integrity: sha512-8fjNkrNlNCrVc/av+Jn+xxqfCjYaBoHqCsDz6mt030UMxJGr+GSfCV1dQt2gRtlL63+VPidwDVLr7V2OcTSdRw==}
    engines: {node: '>=8.0.0'}

  sync-rpc@1.3.6:
    resolution: {integrity: sha512-J8jTXuZzRlvU7HemDgHi3pGnh/rkoqR/OZSjhTyyZrEkkYQbk7Z33AXp37mkPfPpfdOuj7Ex3H/TJM1z48uPQw==}

  table@6.8.1:
    resolution: {integrity: sha512-Y4X9zqrCftUhMeH2EptSSERdVKt/nEdijTOacGD/97EKjhQ/Qs8RTlEGABSJNNN8lac9kheH+af7yAkEWlgneA==}
    engines: {node: '>=10.0.0'}

  tapable@2.2.1:
    resolution: {integrity: sha512-GNzQvQTOIP6RyTfE2Qxb8ZVlNmw0n88vp1szwWRimP02mnTsx3Wtn5qRdqY9w2XduFNUgvOwhNnQsjwCp+kqaQ==}
    engines: {node: '>=6'}

  test-exclude@6.0.0:
    resolution: {integrity: sha512-cAGWPIyOHU6zlmg88jwm7VRyXnMN7iV68OGAbYDk/Mh/xC/pzVPlQtY6ngoIH/5/tciuhGfvESU8GrHrcxD56w==}
    engines: {node: '>=8'}

  text-table@0.2.0:
    resolution: {integrity: sha512-N+8UisAXDGk8PFXP4HAzVR9nbfmVJ3zYLAWiTIoqC5v5isinhr+r5uaO8+7r3BMfuNIufIsA7RdpVgacC2cSpw==}

  then-request@6.0.2:
    resolution: {integrity: sha512-3ZBiG7JvP3wbDzA9iNY5zJQcHL4jn/0BWtXIkagfz7QgOL/LqjCEOBQuJNZfu0XYnv5JhKh+cDxCPM4ILrqruA==}
    engines: {node: '>=6.0.0'}

  through2@2.0.5:
    resolution: {integrity: sha512-/mrRod8xqpA+IHSLyGCQ2s8SPHiCDEeQJSep1jqLYeEUClOFG2Qsh+4FU6G9VeqpZnGW/Su8LQGc4YKni5rYSQ==}

  to-regex-range@5.0.1:
    resolution: {integrity: sha512-65P7iz6X5yEr1cwcgvQxbbIw7Uk3gOy5dIdtZ4rDveLqhrdJP+Li/Hx6tyK0NEb+2GCyneCMJiGqrADCSNk8sQ==}
    engines: {node: '>=8.0'}

  traverse@0.6.7:
    resolution: {integrity: sha512-/y956gpUo9ZNCb99YjxG7OaslxZWHfCHAUUfshwqOXmxUIvqLjVO581BT+gM59+QV9tFe6/CGG53tsA1Y7RSdg==}

  tree-kill@1.2.2:
    resolution: {integrity: sha512-L0Orpi8qGpRG//Nd+H90vFB+3iHnue1zSSGmNOOCh1GLJ7rUKVwV2HvijphGQS2UmhUZewS9VgvxYIdgr+fG1A==}
    hasBin: true

  trim-lines@3.0.1:
    resolution: {integrity: sha512-kRj8B+YHZCc9kQYdWfJB2/oUl9rA99qbowYYBtr4ui4mZyAQ2JpvVBd/6U2YloATfqBhBTSMhTpgBHtU0Mf3Rg==}

  trough@1.0.5:
    resolution: {integrity: sha512-rvuRbTarPXmMb79SmzEp8aqXNKcK+y0XaB298IXueQ8I2PsrATcPBCSPyK/dDNa2iWOhKlfNnOjdAOTBU/nkFA==}

  ts-api-utils@1.0.3:
    resolution: {integrity: sha512-wNMeqtMz5NtwpT/UZGY5alT+VoKdSsOOP/kqHFcUW1P/VRhH2wJ48+DN2WwUliNbQ976ETwDL0Ifd2VVvgonvg==}
    engines: {node: '>=16.13.0'}
    peerDependencies:
      typescript: '>=4.2.0'

  ts-deepmerge@7.0.1:
    resolution: {integrity: sha512-JBFCmNenZdUCc+TRNCtXVM6N8y/nDQHAcpj5BlwXG/gnogjam1NunulB9ia68mnqYI446giMfpqeBFFkOleh+g==}
    engines: {node: '>=14.13.1'}

  ts-morph@22.0.0:
    resolution: {integrity: sha512-M9MqFGZREyeb5fTl6gNHKZLqBQA0TjA1lea+CR48R8EBTDuWrNqW6ccC5QvjNR4s6wDumD3LTCjOFSp9iwlzaw==}

  tsconfig-paths@3.14.2:
    resolution: {integrity: sha512-o/9iXgCYc5L/JxCHPe3Hvh8Q/2xm5Z+p18PESBU6Ff33695QnCHBEjcytY2q19ua7Mbl/DavtBOLq+oG0RCL+g==}

  tslib@1.14.1:
    resolution: {integrity: sha512-Xni35NKzjgMrwevysHTCArtLDpPvye8zV/0E4EyYn43P7/7qvQwPh9BGkHewbMulVntbigmcT7rdX3BNo9wRJg==}

  tslib@2.6.2:
    resolution: {integrity: sha512-AEYxH93jGFPn/a2iVAwW87VuUIkR1FVUKB77NwMF7nBTDkDrrT/Hpt/IrCJ0QXhW27jTBDcf5ZY7w6RiqTMw2Q==}

  tsutils@3.21.0:
    resolution: {integrity: sha512-mHKK3iUXL+3UF6xL5k0PEhKRUBKPBCv/+RkEOpjRWxxx27KKRBmmA60A9pgOUvMi8GKhRMPEmjBRPzs2W7O1OA==}
    engines: {node: '>= 6'}
    peerDependencies:
      typescript: '>=2.8.0 || >= 3.2.0-dev || >= 3.3.0-dev || >= 3.4.0-dev || >= 3.5.0-dev || >= 3.6.0-dev || >= 3.6.0-beta || >= 3.7.0-dev || >= 3.7.0-beta'

  tty-table@4.2.3:
    resolution: {integrity: sha512-Fs15mu0vGzCrj8fmJNP7Ynxt5J7praPXqFN0leZeZBXJwkMxv9cb2D454k1ltrtUSJbZ4yH4e0CynsHLxmUfFA==}
    engines: {node: '>=8.0.0'}
    hasBin: true

  type-check@0.4.0:
    resolution: {integrity: sha512-XleUoc9uwGXqjWwXaUTZAmzMcFZ5858QA2vvx1Ur5xIcixXIP+8LnFDgRplU30us6teqdlskFfu+ae4K79Ooew==}
    engines: {node: '>= 0.8.0'}

  type-detect@4.1.0:
    resolution: {integrity: sha512-Acylog8/luQ8L7il+geoSxhEkazvkslg7PSNKOX59mbB9cOveP5aq9h74Y7YU8yDpJwetzQQrfIwtf4Wp4LKcw==}
    engines: {node: '>=4'}

  type-fest@0.20.2:
    resolution: {integrity: sha512-Ne+eE4r0/iWnpAxD852z3A+N0Bt5RN//NjJwRd2VFHEmrywxf5vsZlh4R6lixl6B+wz/8d+maTSAkN1FIkI3LQ==}
    engines: {node: '>=10'}

  type-fest@0.21.3:
    resolution: {integrity: sha512-t0rzBq87m3fVcduHDUFhKmyyX+9eo6WQjZvf51Ea/M0Q7+T374Jp1aUiyUl0GKxp8M/OETVHSDvmkyPgvX+X2w==}
    engines: {node: '>=10'}

  type-fest@0.6.0:
    resolution: {integrity: sha512-q+MB8nYR1KDLrgr4G5yemftpMC7/QLqVndBmEEdqzmNj5dcFOO4Oo8qlwZE3ULT3+Zim1F8Kq4cBnikNhlCMlg==}
    engines: {node: '>=8'}

  type-fest@0.8.1:
    resolution: {integrity: sha512-4dbzIzqvjtgiM5rw1k5rEHtBANKmdudhGyBEajN01fEyhaAIhsoKNy6y7+IN93IfpFtwY9iqi7kD+xwKhQsNJA==}
    engines: {node: '>=8'}

  type-fest@2.19.0:
    resolution: {integrity: sha512-RAH822pAdBgcNMAfWnCBU3CFZcfZ/i1eZjwFU/dsLKumyuuP3niueg2UAukXYF0E2AAoc82ZSSf9J0WQBinzHA==}
    engines: {node: '>=12.20'}

  typed-array-buffer@1.0.0:
    resolution: {integrity: sha512-Y8KTSIglk9OZEr8zywiIHG/kmQ7KWyjseXs1CbSo8vC42w7hg2HgYTxSWwP0+is7bWDc1H+Fo026CpHFwm8tkw==}
    engines: {node: '>= 0.4'}

  typed-array-byte-length@1.0.0:
    resolution: {integrity: sha512-Or/+kvLxNpeQ9DtSydonMxCx+9ZXOswtwJn17SNLvhptaXYDJvkFFP5zbfU/uLmvnBJlI4yrnXRxpdWH/M5tNA==}
    engines: {node: '>= 0.4'}

  typed-array-byte-offset@1.0.0:
    resolution: {integrity: sha512-RD97prjEt9EL8YgAgpOkf3O4IF9lhJFr9g0htQkm0rchFp/Vx7LW5Q8fSXXub7BXAODyUQohRMyOc3faCPd0hg==}
    engines: {node: '>= 0.4'}

  typed-array-length@1.0.4:
    resolution: {integrity: sha512-KjZypGq+I/H7HI5HlOoGHkWUUGq+Q0TPhQurLbyrVrvnKTBgzLhIJ7j6J/XTQOi0d1RjyZ0wdas8bKs2p0x3Ng==}

  typedarray@0.0.6:
    resolution: {integrity: sha512-/aCDEGatGvZ2BIk+HmLf4ifCJFwvKFNb9/JeZPMulfgFracn9QFcAf5GO8B/mweUjSoblS5In0cWhqpfs/5PQA==}

  typescript@4.8.4:
    resolution: {integrity: sha512-QCh+85mCy+h0IGff8r5XWzOVSbBO+KfeYrMQh7NJ58QujwcE22u+NUSmUxqF+un70P9GXKxa2HCNiTTMJknyjQ==}
    engines: {node: '>=4.2.0'}
    hasBin: true

  typescript@5.1.6:
    resolution: {integrity: sha512-zaWCozRZ6DLEWAWFrVDz1H6FVXzUSfTy5FUMWsQlU8Ym5JP9eO4xkTIROFCQvhQf61z6O/G6ugw3SgAnvvm+HA==}
    engines: {node: '>=14.17'}
    hasBin: true

  typescript@5.4.2:
    resolution: {integrity: sha512-+2/g0Fds1ERlP6JsakQQDXjZdZMM+rqpamFZJEKh4kwTIn3iDkgKtby0CeNd5ATNZ4Ry1ax15TMx0W2V+miizQ==}
    engines: {node: '>=14.17'}
    hasBin: true

  typescript@5.4.5:
    resolution: {integrity: sha512-vcI4UpRgg81oIRUFwR0WSIHKt11nJ7SAVlYNIu+QpqeyXP+gpQJy/Z4+F0aGxSE4MqwjyXvW/TzgkLAx2AGHwQ==}
    engines: {node: '>=14.17'}
    hasBin: true

  unbox-primitive@1.0.2:
    resolution: {integrity: sha512-61pPlCD9h51VoreyJ0BReideM3MDKMKnh6+V9L08331ipq6Q8OFXZYiqP6n/tbHx4s5I9uRhcye6BrbkizkBDw==}

  undici-types@6.19.8:
    resolution: {integrity: sha512-ve2KP6f/JnbPBFyobGHuerC9g1FYGn/F8n1LWTwNxCEzd6IfqTwUQcNXgEtmmQ6DlRrC1hrSrBnCZPokRrDHjw==}

  unicorn-magic@0.1.0:
    resolution: {integrity: sha512-lRfVq8fE8gz6QMBuDM6a+LO3IAzTi05H6gCVaUpir2E1Rwpo4ZUog45KpNXKC/Mn3Yb9UDuHumeFTo9iV/D9FQ==}
    engines: {node: '>=18'}

  unified@9.2.2:
    resolution: {integrity: sha512-Sg7j110mtefBD+qunSLO1lqOEKdrwBFBrR6Qd8f4uwkhWNlbkaqwHse6e7QvD3AP/MNoJdEDLaf8OxYyoWgorQ==}

  unist-util-is@4.1.0:
    resolution: {integrity: sha512-ZOQSsnce92GrxSqlnEEseX0gi7GH9zTJZ0p9dtu87WRb/37mMPO2Ilx1s/t9vBHrFhbgweUwb+t7cIn5dxPhZg==}

  unist-util-is@6.0.0:
    resolution: {integrity: sha512-2qCTHimwdxLfz+YzdGfkqNlH0tLi9xjTnHddPmJwtIG9MGsdbutfTc4P+haPD7l7Cjxf/WZj+we5qfVPvvxfYw==}

  unist-util-position@5.0.0:
    resolution: {integrity: sha512-fucsC7HjXvkB5R3kTCO7kUjRdrS0BJt3M/FPxmHMBOm8JQi2BsHAHFsy27E0EolP8rp0NzXsJ+jNPyDWvOJZPA==}

  unist-util-remove-position@5.0.0:
    resolution: {integrity: sha512-Hp5Kh3wLxv0PHj9m2yZhhLt58KzPtEYKQQ4yxfYFEO7EvHwzyDYnduhHnY1mDxoqr7VUwVuHXk9RXKIiYS1N8Q==}

  unist-util-stringify-position@2.0.3:
    resolution: {integrity: sha512-3faScn5I+hy9VleOq/qNbAd6pAx7iH5jYBMS9I1HgQVijz/4mv5Bvw5iw1sC/90CODiKo81G/ps8AJrISn687g==}

  unist-util-stringify-position@4.0.0:
    resolution: {integrity: sha512-0ASV06AAoKCDkS2+xw5RXJywruurpbC4JZSm7nr7MOt1ojAzvyyaO+UxZf18j8FCF6kmzCZKcAgN/yu2gm2XgQ==}

  unist-util-visit-parents@3.1.1:
    resolution: {integrity: sha512-1KROIZWo6bcMrZEwiH2UrXDyalAa0uqzWCxCJj6lPOvTve2WkfgCytoDTPaMnodXh1WrXOq0haVYHj99ynJlsg==}

  unist-util-visit-parents@6.0.1:
    resolution: {integrity: sha512-L/PqWzfTP9lzzEa6CKs0k2nARxTdZduw3zyh8d2NVBnsyvHjSX4TWse388YrrQKbvI8w20fGjGlhgT96WwKykw==}

  unist-util-visit@5.0.0:
    resolution: {integrity: sha512-MR04uvD+07cwl/yhVuVWAtw+3GOR/knlL55Nd/wAdblk27GCVt3lqpTivy/tkJcZoNPzTwS1Y+KMojlLDhoTzg==}

  universalify@0.1.2:
    resolution: {integrity: sha512-rBJeI5CXAlmy1pV+617WB9J63U6XcazHHF2f2dbJix4XzpUF0RS3Zbj0FGIOCAva5P/d/GBOYaACQ1w+0azUkg==}
    engines: {node: '>= 4.0.0'}

  universalify@2.0.0:
    resolution: {integrity: sha512-hAZsKq7Yy11Zu1DE0OzWjw7nnLZmJZYTDZZyEFHZdUhV8FkH5MCfoU1XMaxXovpyW5nq5scPqq0ZDP9Zyl04oQ==}
    engines: {node: '>= 10.0.0'}

  untildify@4.0.0:
    resolution: {integrity: sha512-KK8xQ1mkzZeg9inewmFVDNkg3l5LUhoq9kN6iWYB/CC9YMG8HA+c1Q8HwDe6dEX7kErrEVNVBO3fWsVq5iDgtw==}
    engines: {node: '>=8'}

  update-section@0.3.3:
    resolution: {integrity: sha512-BpRZMZpgXLuTiKeiu7kK0nIPwGdyrqrs6EDSaXtjD/aQ2T+qVo9a5hRC3HN3iJjCMxNT/VxoLGQ7E/OzE5ucnw==}

  uri-js@4.4.1:
    resolution: {integrity: sha512-7rKUyy33Q1yc98pQ1DAmLtwX109F7TIfWlW1Ydo8Wl1ii1SeHieeh0HHfPeL2fMXK6z0s8ecKs9frCuLJvndBg==}

  util-deprecate@1.0.2:
    resolution: {integrity: sha512-EPD5q1uXyFxJpCrLnCc1nHnq3gOa6DZBocAIiI2TaSCA7VCJ1UJDMagCzIkXNsUYfD1daK//LTEQ8xiIbrHtcw==}

  v8-to-istanbul@9.1.0:
    resolution: {integrity: sha512-6z3GW9x8G1gd+JIIgQQQxXuiJtCXeAjp6RaPEPLv62mH3iPHPxV6W3robxtCzNErRo6ZwTmzWhsbNvjyEBKzKA==}
    engines: {node: '>=10.12.0'}

  validate-npm-package-license@3.0.4:
    resolution: {integrity: sha512-DpKm2Ui/xN7/HQKCtpZxoRWBhZ9Z0kqtygG8XCgNQ8ZlDnxuQmWhj566j8fN4Cu3/JmbhsDo7fcAJq4s9h27Ew==}

  validator@13.9.0:
    resolution: {integrity: sha512-B+dGG8U3fdtM0/aNK4/X8CXq/EcxU2WPrPEkJGslb47qyHsxmbggTWK0yEA4qnYVNF+nxNlN88o14hIcPmSIEA==}
    engines: {node: '>= 0.10'}

  vfile-location@5.0.2:
    resolution: {integrity: sha512-NXPYyxyBSH7zB5U6+3uDdd6Nybz6o6/od9rk8bp9H8GR3L+cm/fC0uUTbqBmUTnMCUDslAGBOIKNfvvb+gGlDg==}

  vfile-message@2.0.4:
    resolution: {integrity: sha512-DjssxRGkMvifUOJre00juHoP9DPWuzjxKuMDrhNbk2TdaYYBNMStsNhEOt3idrtI12VQYM/1+iM0KOzXi4pxwQ==}

  vfile-message@4.0.2:
    resolution: {integrity: sha512-jRDZ1IMLttGj41KcZvlrYAaI3CfqpLpfpf+Mfig13viT6NKvRzWZ+lXz0Y5D60w6uJIBAOGq9mSHf0gktF0duw==}

  vfile@4.2.1:
    resolution: {integrity: sha512-O6AE4OskCG5S1emQ/4gl8zK586RqA3srz3nfK/Viy0UPToBc5Trp9BVFb1u0CjsKrAWwnpr4ifM/KBXPWwJbCA==}

  vfile@6.0.1:
    resolution: {integrity: sha512-1bYqc7pt6NIADBJ98UiG0Bn/CHIVOoZ/IyEkqIruLg0mE1BKzkOXY2D6CSqQIcKqgadppE5lrxgWXJmXd7zZJw==}

  wcwidth@1.0.1:
    resolution: {integrity: sha512-XHPEwS0q6TaxcvG85+8EYkbiCux2XtWG2mkc47Ng2A77BQu9+DqIOJldST4HgPkuea7dvKSj5VgX3P1d4rW8Tg==}

  web-namespaces@2.0.1:
    resolution: {integrity: sha512-bKr1DkiNa2krS7qxNtdrtHAmzuYGFQLiQ13TsorsdT6ULTkPLKuu5+GsFpDlg6JFjUTwX2DyhMPG2be8uPrqsQ==}

  which-boxed-primitive@1.0.2:
    resolution: {integrity: sha512-bwZdv0AKLpplFY2KZRX6TvyuN7ojjr7lwkg6ml0roIy9YeuSr7JS372qlNW18UQYzgYK9ziGcerWqZOmEn9VNg==}

  which-builtin-type@1.1.3:
    resolution: {integrity: sha512-YmjsSMDBYsM1CaFiayOVT06+KJeXf0o5M/CAd4o1lTadFAtacTUM49zoYxr/oroopFDfhvN6iEcBxUyc3gvKmw==}
    engines: {node: '>= 0.4'}

  which-collection@1.0.1:
    resolution: {integrity: sha512-W8xeTUwaln8i3K/cY1nGXzdnVZlidBcagyNFtBdD5kxnb4TvGKR7FfSIS3mYpwWS1QUCutfKz8IY8RjftB0+1A==}

  which-module@2.0.1:
    resolution: {integrity: sha512-iBdZ57RDvnOR9AGBhML2vFZf7h8vmBjhoaZqODJBFWHVtKkDmKuHai3cx5PgVMrX5YDNp27AofYbAwctSS+vhQ==}

  which-typed-array@1.1.13:
    resolution: {integrity: sha512-P5Nra0qjSncduVPEAr7xhoF5guty49ArDTwzJ/yNuPIbZppyRxFQsRCWrocxIY+CnMVG+qfbU2FmDKyvSGClow==}
    engines: {node: '>= 0.4'}

  which@2.0.2:
    resolution: {integrity: sha512-BLI3Tl1TW3Pvl70l3yq3Y64i+awpwXqsGBYWkkqMtnbXgrMD+yj7rhW0kuEDxzJaYXGjEW5ogapKNMEKNMjibA==}
    engines: {node: '>= 8'}
    hasBin: true

  widest-line@3.1.0:
    resolution: {integrity: sha512-NsmoXalsWVDMGupxZ5R08ka9flZjjiLvHVAWYOKtiKM8ujtZWr9cRffak+uSE48+Ob8ObalXpwyeUiyDD6QFgg==}
    engines: {node: '>=8'}

  wordwrap@1.0.0:
    resolution: {integrity: sha512-gvVzJFlPycKc5dZN4yPkP8w7Dc37BtP1yczEneOb4uq34pXZcvrtRTmWV8W+Ume+XCxKgbjM+nevkyFPMybd4Q==}

  workerpool@6.2.1:
    resolution: {integrity: sha512-ILEIE97kDZvF9Wb9f6h5aXK4swSlKGUcOEGiIYb2OOu/IrDU9iwj0fD//SsA6E5ibwJxpEvhullJY4Sl4GcpAw==}

  wrap-ansi@6.2.0:
    resolution: {integrity: sha512-r6lPcBGxZXlIcymEu7InxDMhdW0KDxpLgoFLcguasxCaJ/SOIZwINatK9KY/tf+ZrlywOKU0UDj3ATXUBfxJXA==}
    engines: {node: '>=8'}

  wrap-ansi@7.0.0:
    resolution: {integrity: sha512-YVGIj2kamLSTxw6NsZjoBxfSwsn0ycdesmc4p+Q21c5zPuZ1pl+NfxVdxPtdHvmNVOQ6XSYG4AUtyt/Fi7D16Q==}
    engines: {node: '>=10'}

  wrap-ansi@8.1.0:
    resolution: {integrity: sha512-si7QWI6zUMq56bESFvagtmzMdGOtoxfR+Sez11Mobfc7tm+VkUckk9bW2UeffTGVUbOksxmSw0AA2gs8g71NCQ==}
    engines: {node: '>=12'}

  wrappy@1.0.2:
    resolution: {integrity: sha512-l4Sp/DRseor9wL6EvV2+TuQn63dMkPjZ/sp9XkghTEbV9KlPS1xUsZ3u7/IQO4wxtcFB4bgpQPRcR3QCvezPcQ==}

  xtend@4.0.2:
    resolution: {integrity: sha512-LKYU1iAXJXUgAXn9URjiu+MWhyUXHsvfp7mcuYm9dSUKK0/CjtrUwFAxD82/mCWbtLsGjFIad0wIsod4zrTAEQ==}
    engines: {node: '>=0.4'}

  y18n@4.0.3:
    resolution: {integrity: sha512-JKhqTOwSrqNA1NY5lSztJ1GrBiUodLMmIZuLiDaMRJ+itFd+ABVE8XBjOvIWL+rSqNDC74LCSFmlb/U4UZ4hJQ==}

  y18n@5.0.8:
    resolution: {integrity: sha512-0pfFzegeDWJHJIAmTLRP2DwHjdF5s7jo9tuztdQxAhINCdvS+3nGINqPd00AphqJR/0LhANUS6/+7SCb98YOfA==}
    engines: {node: '>=10'}

  yallist@4.0.0:
    resolution: {integrity: sha512-3wdGidZyq5PB084XLES5TpOSRA3wjXAlIWMhum2kRcv/41Sn2emQ0dycQW4uZXLejwKvg6EsvbdlVL+FYEct7A==}

  yaml@2.3.1:
    resolution: {integrity: sha512-2eHWfjaoXgTBC2jNM1LRef62VQa0umtvRiDSk6HSzW7RvS5YtkabJrwYLLEKWBc8a5U2PTSCs+dJjUTJdlHsWQ==}
    engines: {node: '>= 14'}

  yargs-parser@18.1.3:
    resolution: {integrity: sha512-o50j0JeToy/4K6OZcaQmW6lyXXKhq7csREXcDwk2omFPJEwUNOVtJKvmDr9EI1fAJZUyZcRF7kxGBWmRXudrCQ==}
    engines: {node: '>=6'}

  yargs-parser@20.2.4:
    resolution: {integrity: sha512-WOkpgNhPTlE73h4VFAFsOnomJVaovO8VqLDzy5saChRBFQFBoMYirowyW+Q9HB4HFF4Z7VZTiG3iSzJJA29yRA==}
    engines: {node: '>=10'}

  yargs-parser@20.2.9:
    resolution: {integrity: sha512-y11nGElTIV+CT3Zv9t7VKl+Q3hTQoT9a1Qzezhhl6Rp21gJ/IVTW7Z3y9EWXhuUBC2Shnf+DX0antecpAwSP8w==}
    engines: {node: '>=10'}

  yargs-parser@21.1.1:
    resolution: {integrity: sha512-tVpsJW7DdjecAiFpbIB1e3qxIQsE6NoPc5/eTdrbbIC4h0LVsWhnoa3g+m2HclBIujHzsxZ4VJVA+GUuc2/LBw==}
    engines: {node: '>=12'}

  yargs-unparser@2.0.0:
    resolution: {integrity: sha512-7pRTIA9Qc1caZ0bZ6RYRGbHJthJWuakf+WmHK0rVeLkNrrGhfoabBNdue6kdINI6r4if7ocq9aD/n7xwKOdzOA==}
    engines: {node: '>=10'}

  yargs@15.4.1:
    resolution: {integrity: sha512-aePbxDmcYW++PaqBsJ+HYUFwCdv4LVvdnhBy78E57PIor8/OVvhMrADFFEDh8DHDFRv/O9i3lPhsENjO7QX0+A==}
    engines: {node: '>=8'}

  yargs@16.2.0:
    resolution: {integrity: sha512-D1mvvtDG0L5ft/jGWkLpG1+m0eQxOfaBvTNELraWj22wSVUMWxZUvYgJYcKh6jGGIkJFhH4IZPQhR4TKpc8mBw==}
    engines: {node: '>=10'}

  yargs@17.7.2:
    resolution: {integrity: sha512-7dSzzRQ++CKnNI/krKnYRV7JKKPUXMEh61soaHKg9mrWEhzFWhFnxPxGl+69cD1Ou63C13NUPCnmIcrvqCuM6w==}
    engines: {node: '>=12'}

  yocto-queue@0.1.0:
    resolution: {integrity: sha512-rVksvsnNCdJ/ohGc6xgPwyN8eheCxsiLM8mxuE/t/mOVqJewPuO1miLpTHQiRgTKCLexL4MeAFVagts7HmNZ2Q==}
    engines: {node: '>=10'}

  yocto-queue@1.0.0:
    resolution: {integrity: sha512-9bnSc/HEW2uRy67wc+T8UwauLuPJVn28jb+GtJY16iiKWyvmYJRXVT4UamsAEGQfPohgr2q4Tq0sQbQlxTfi1g==}
    engines: {node: '>=12.20'}

  yoctocolors-cjs@2.1.2:
    resolution: {integrity: sha512-cYVsTjKl8b+FrnidjibDWskAv7UKOfcwaVZdp/it9n1s9fU3IkgDbhdIRKCW4JDsAlECJY0ytoVPT3sK6kideA==}
    engines: {node: '>=18'}

  z-schema@5.0.5:
    resolution: {integrity: sha512-D7eujBWkLa3p2sIpJA0d1pr7es+a7m0vFAnZLlCEKq/Ij2k0MLi9Br2UPxoxdYystm5K1yeBGzub0FlYUEWj2Q==}
    engines: {node: '>=8.0.0'}
    hasBin: true

  zwitch@1.0.5:
    resolution: {integrity: sha512-V50KMwwzqJV0NpZIZFwfOD5/lyny3WlSzRiXgA0G7VUnRlqttta1L6UQIHzd6EuBY/cHGfwTIck7w1yH6Q5zUw==}

  zwitch@2.0.4:
    resolution: {integrity: sha512-bXE4cR/kVZhKZX/RjPEflHaKVhUVl85noU3v6b8apfQEc1x4A+zBxjZ4lN8LqGd6WZ3dl98pY4o717VFmoPp+A==}

snapshots:

  '@aashutoshrathi/word-wrap@1.2.6': {}

  '@apidevtools/json-schema-ref-parser@11.7.0':
    dependencies:
      '@jsdevtools/ono': 7.1.3
      '@types/json-schema': 7.0.15
      js-yaml: 4.1.0

  '@babel/code-frame@7.21.4':
    dependencies:
      '@babel/highlight': 7.18.6

  '@babel/helper-validator-identifier@7.22.20': {}

  '@babel/highlight@7.18.6':
    dependencies:
      '@babel/helper-validator-identifier': 7.22.20
      chalk: 2.4.2
      js-tokens: 4.0.0

  '@babel/runtime@7.22.6':
    dependencies:
      regenerator-runtime: 0.13.11

  '@bcoe/v8-coverage@0.2.3': {}

  '@es-joy/jsdoccomment@0.40.1':
    dependencies:
      comment-parser: 1.4.0
      esquery: 1.5.0
      jsdoc-type-pratt-parser: 4.0.0

  '@eslint-community/eslint-utils@4.4.0(eslint@8.55.0)':
    dependencies:
      eslint: 8.55.0
      eslint-visitor-keys: 3.4.3

  '@eslint-community/regexpp@4.10.0': {}

  '@eslint/eslintrc@2.1.4':
    dependencies:
      ajv: 6.12.6
      debug: 4.3.4(supports-color@8.1.1)
      espree: 9.6.1
      globals: 13.20.0
      ignore: 5.2.4
      import-fresh: 3.3.0
      js-yaml: 4.1.0
      minimatch: 3.1.2
      strip-json-comments: 3.1.1
    transitivePeerDependencies:
      - supports-color

  '@eslint/js@8.55.0': {}

  '@fluid-internal/eslint-plugin-fluid@0.1.3(eslint@8.55.0)(typescript@5.1.6)':
    dependencies:
      '@microsoft/tsdoc': 0.14.2
      '@typescript-eslint/parser': 6.21.0(eslint@8.55.0)(typescript@5.1.6)
      ts-morph: 22.0.0
    transitivePeerDependencies:
      - eslint
      - supports-color
      - typescript

  '@fluid-internal/mocha-test-setup@2.0.0-rc.3.0.3':
    dependencies:
      '@fluid-internal/test-driver-definitions': 2.0.0-rc.3.0.3
      '@fluidframework/core-interfaces': 2.0.0-rc.3.0.3
      mocha: 10.2.0
      source-map-support: 0.5.21

  '@fluid-internal/test-driver-definitions@2.0.0-rc.3.0.3':
    dependencies:
      '@fluidframework/core-interfaces': 2.0.0-rc.3.0.3
      '@fluidframework/driver-definitions': 2.0.0-rc.3.0.3
      '@fluidframework/protocol-definitions': 3.2.0

  '@fluid-tools/markdown-magic@file:../markdown-magic(@types/node@18.15.11)(markdown-magic@2.6.1)':
    dependencies:
      '@rushstack/node-core-library': 3.63.0(@types/node@18.15.11)
      '@tylerbu/markdown-magic': 2.4.0-tylerbu-1
      chalk: 4.1.2
      markdown-magic-package-scripts: 1.2.2(markdown-magic@2.6.1)
      yargs: 17.7.2
    transitivePeerDependencies:
      - '@types/node'
      - markdown-magic
      - supports-color

  '@fluid-tools/version-tools@0.44.0':
    dependencies:
      '@oclif/core': 4.0.20
      '@oclif/plugin-autocomplete': 3.2.2
      '@oclif/plugin-commands': 4.0.13
      '@oclif/plugin-help': 6.2.10
      '@oclif/plugin-not-found': 3.2.18
      chalk: 2.4.2
      semver: 7.6.0
      table: 6.8.1
    transitivePeerDependencies:
      - supports-color

  '@fluidframework/build-common@2.0.3': {}

  '@fluidframework/build-tools@0.44.0':
    dependencies:
      '@fluid-tools/version-tools': 0.44.0
      '@manypkg/get-packages': 2.2.0
      async: 3.2.4
      chalk: 2.4.2
      cosmiconfig: 8.2.0
      date-fns: 2.30.0
      debug: 4.3.4(supports-color@8.1.1)
      detect-indent: 6.1.0
      find-up: 7.0.0
      fs-extra: 11.2.0
      glob: 7.2.3
      ignore: 5.2.4
      json-schema-to-typescript: 15.0.2
      json5: 2.2.3
      lodash: 4.17.21
      lodash.isequal: 4.5.0
      multimatch: 5.0.0
      picomatch: 2.3.1
      rimraf: 4.4.1
      semver: 7.6.0
      sort-package-json: 1.57.0
      ts-deepmerge: 7.0.1
      ts-morph: 22.0.0
      type-fest: 2.19.0
      typescript: 5.4.5
      yaml: 2.3.1
    transitivePeerDependencies:
      - supports-color

  '@fluidframework/core-interfaces@2.0.0-rc.3.0.3': {}

  '@fluidframework/driver-definitions@2.0.0-rc.3.0.3':
    dependencies:
      '@fluidframework/core-interfaces': 2.0.0-rc.3.0.3
      '@fluidframework/protocol-definitions': 3.2.0

  '@fluidframework/eslint-config-fluid@5.5.1(eslint@8.55.0)(typescript@5.1.6)':
    dependencies:
      '@fluid-internal/eslint-plugin-fluid': 0.1.3(eslint@8.55.0)(typescript@5.1.6)
      '@microsoft/tsdoc': 0.14.2
      '@rushstack/eslint-patch': 1.4.0
      '@rushstack/eslint-plugin': 0.13.1(eslint@8.55.0)(typescript@5.1.6)
      '@rushstack/eslint-plugin-security': 0.7.1(eslint@8.55.0)(typescript@5.1.6)
      '@typescript-eslint/eslint-plugin': 6.7.5(@typescript-eslint/parser@6.7.5(eslint@8.55.0)(typescript@5.1.6))(eslint@8.55.0)(typescript@5.1.6)
      '@typescript-eslint/parser': 6.7.5(eslint@8.55.0)(typescript@5.1.6)
      eslint-config-prettier: 9.0.0(eslint@8.55.0)
      eslint-import-resolver-typescript: 3.6.3(@typescript-eslint/parser@6.7.5(eslint@8.55.0)(typescript@5.1.6))(eslint-plugin-i@2.29.1(@typescript-eslint/parser@6.7.5(eslint@8.55.0)(typescript@5.1.6))(eslint@8.55.0))(eslint@8.55.0)
      eslint-plugin-eslint-comments: 3.2.0(eslint@8.55.0)
      eslint-plugin-import: eslint-plugin-i@2.29.1(@typescript-eslint/parser@6.7.5(eslint@8.55.0)(typescript@5.1.6))(eslint-import-resolver-typescript@3.6.3(@typescript-eslint/parser@6.7.5(eslint@8.55.0)(typescript@5.1.6))(eslint-plugin-i@2.29.1(@typescript-eslint/parser@6.7.5(eslint@8.55.0)(typescript@5.1.6))(eslint@8.55.0))(eslint@8.55.0))(eslint@8.55.0)
      eslint-plugin-jsdoc: 46.8.2(eslint@8.55.0)
      eslint-plugin-promise: 6.1.1(eslint@8.55.0)
      eslint-plugin-react: 7.33.2(eslint@8.55.0)
      eslint-plugin-react-hooks: 4.6.2(eslint@8.55.0)
      eslint-plugin-tsdoc: 0.2.17
      eslint-plugin-unicorn: 48.0.1(eslint@8.55.0)
      eslint-plugin-unused-imports: 3.0.0(@typescript-eslint/eslint-plugin@6.7.5(@typescript-eslint/parser@6.7.5(eslint@8.55.0)(typescript@5.1.6))(eslint@8.55.0)(typescript@5.1.6))(eslint@8.55.0)
    transitivePeerDependencies:
      - eslint
      - eslint-import-resolver-node
      - eslint-import-resolver-webpack
      - eslint-plugin-import-x
      - supports-color
      - typescript

  '@fluidframework/protocol-definitions@3.2.0': {}

  '@humanwhocodes/config-array@0.11.13':
    dependencies:
      '@humanwhocodes/object-schema': 2.0.1
      debug: 4.3.4(supports-color@8.1.1)
      minimatch: 3.1.2
    transitivePeerDependencies:
      - supports-color

  '@humanwhocodes/module-importer@1.0.1': {}

  '@humanwhocodes/object-schema@2.0.1': {}

  '@inquirer/confirm@3.2.0':
    dependencies:
      '@inquirer/core': 9.1.0
      '@inquirer/type': 1.5.3

  '@inquirer/core@9.1.0':
    dependencies:
      '@inquirer/figures': 1.0.5
      '@inquirer/type': 1.5.3
      '@types/mute-stream': 0.0.4
      '@types/node': 22.5.4
      '@types/wrap-ansi': 3.0.0
      ansi-escapes: 4.3.2
      cli-spinners: 2.9.2
      cli-width: 4.1.0
      mute-stream: 1.0.0
      signal-exit: 4.1.0
      strip-ansi: 6.0.1
      wrap-ansi: 6.2.0
      yoctocolors-cjs: 2.1.2

  '@inquirer/figures@1.0.5': {}

  '@inquirer/type@1.5.3':
    dependencies:
      mute-stream: 1.0.0

  '@isaacs/cliui@8.0.2':
    dependencies:
      string-width: 5.1.2
      string-width-cjs: string-width@4.2.3
      strip-ansi: 7.1.0
      strip-ansi-cjs: strip-ansi@6.0.1
      wrap-ansi: 8.1.0
      wrap-ansi-cjs: wrap-ansi@7.0.0

  '@istanbuljs/schema@0.1.3': {}

  '@jridgewell/resolve-uri@3.1.0': {}

  '@jridgewell/sourcemap-codec@1.4.14': {}

  '@jridgewell/trace-mapping@0.3.18':
    dependencies:
      '@jridgewell/resolve-uri': 3.1.0
      '@jridgewell/sourcemap-codec': 1.4.14

  '@jsdevtools/ono@7.1.3': {}

  '@manypkg/find-root@2.2.1':
    dependencies:
      '@manypkg/tools': 1.1.0
      find-up: 4.1.0
      fs-extra: 8.1.0

  '@manypkg/get-packages@2.2.0':
    dependencies:
      '@manypkg/find-root': 2.2.1
      '@manypkg/tools': 1.1.0

  '@manypkg/tools@1.1.0':
    dependencies:
      fs-extra: 8.1.0
      globby: 11.1.0
      jju: 1.4.0
      read-yaml-file: 1.1.0

  '@microsoft/api-extractor-model@7.28.2(@types/node@18.15.11)':
    dependencies:
      '@microsoft/tsdoc': 0.14.2
      '@microsoft/tsdoc-config': 0.16.2
      '@rushstack/node-core-library': 3.61.0(@types/node@18.15.11)
    transitivePeerDependencies:
      - '@types/node'

  '@microsoft/api-extractor-model@7.28.21(@types/node@18.15.11)':
    dependencies:
      '@microsoft/tsdoc': 0.14.2
      '@microsoft/tsdoc-config': 0.16.2
      '@rushstack/node-core-library': 5.3.0(@types/node@18.15.11)
    transitivePeerDependencies:
      - '@types/node'

  '@microsoft/api-extractor@7.45.1(@types/node@18.15.11)':
    dependencies:
      '@microsoft/api-extractor-model': 7.28.21(@types/node@18.15.11)
      '@microsoft/tsdoc': 0.14.2
      '@microsoft/tsdoc-config': 0.16.2
      '@rushstack/node-core-library': 5.3.0(@types/node@18.15.11)
      '@rushstack/rig-package': 0.5.2
      '@rushstack/terminal': 0.12.2(@types/node@18.15.11)
      '@rushstack/ts-command-line': 4.21.4(@types/node@18.15.11)
      lodash: 4.17.21
      minimatch: 3.0.8
      resolve: 1.22.8
      semver: 7.5.4
      source-map: 0.6.1
      typescript: 5.4.2
    transitivePeerDependencies:
      - '@types/node'

  '@microsoft/tsdoc-config@0.16.2':
    dependencies:
      '@microsoft/tsdoc': 0.14.2
      ajv: 6.12.6
      jju: 1.4.0
      resolve: 1.19.0

  '@microsoft/tsdoc@0.14.2': {}

  '@nodelib/fs.scandir@2.1.5':
    dependencies:
      '@nodelib/fs.stat': 2.0.5
      run-parallel: 1.2.0

  '@nodelib/fs.stat@2.0.5': {}

  '@nodelib/fs.walk@1.2.8':
    dependencies:
      '@nodelib/fs.scandir': 2.1.5
      fastq: 1.15.0

  '@nolyfill/is-core-module@1.0.39': {}

  '@oclif/core@4.0.20':
    dependencies:
      ansi-escapes: 4.3.2
      ansis: 3.3.2
      clean-stack: 3.0.1
      cli-spinners: 2.9.2
      debug: 4.3.6(supports-color@8.1.1)
      ejs: 3.1.10
      get-package-type: 0.1.0
      globby: 11.1.0
      indent-string: 4.0.0
      is-wsl: 2.2.0
      lilconfig: 3.1.2
      minimatch: 9.0.5
      string-width: 4.2.3
      supports-color: 8.1.1
      widest-line: 3.1.0
      wordwrap: 1.0.0
      wrap-ansi: 7.0.0

  '@oclif/plugin-autocomplete@3.2.2':
    dependencies:
      '@oclif/core': 4.0.20
      ansis: 3.3.2
      debug: 4.3.6(supports-color@8.1.1)
      ejs: 3.1.10
    transitivePeerDependencies:
      - supports-color

  '@oclif/plugin-commands@4.0.13':
    dependencies:
      '@oclif/core': 4.0.20
      lodash: 4.17.21
      object-treeify: 4.0.1
      tty-table: 4.2.3

  '@oclif/plugin-help@6.2.10':
    dependencies:
      '@oclif/core': 4.0.20

  '@oclif/plugin-not-found@3.2.18':
    dependencies:
      '@inquirer/confirm': 3.2.0
      '@oclif/core': 4.0.20
      ansis: 3.3.2
      fast-levenshtein: 3.0.0

  '@pkgjs/parseargs@0.11.0':
    optional: true

  '@rushstack/eslint-patch@1.4.0': {}

  '@rushstack/eslint-plugin-security@0.7.1(eslint@8.55.0)(typescript@5.1.6)':
    dependencies:
      '@rushstack/tree-pattern': 0.3.1
      '@typescript-eslint/experimental-utils': 5.59.11(eslint@8.55.0)(typescript@5.1.6)
      eslint: 8.55.0
    transitivePeerDependencies:
      - supports-color
      - typescript

  '@rushstack/eslint-plugin@0.13.1(eslint@8.55.0)(typescript@5.1.6)':
    dependencies:
      '@rushstack/tree-pattern': 0.3.1
      '@typescript-eslint/experimental-utils': 5.59.11(eslint@8.55.0)(typescript@5.1.6)
      eslint: 8.55.0
    transitivePeerDependencies:
      - supports-color
      - typescript

  '@rushstack/node-core-library@3.55.2(@types/node@18.15.11)':
    dependencies:
      colors: 1.2.5
      fs-extra: 7.0.1
      import-lazy: 4.0.0
      jju: 1.4.0
      resolve: 1.22.2
      semver: 7.3.8
      z-schema: 5.0.5
    optionalDependencies:
      '@types/node': 18.15.11

  '@rushstack/node-core-library@3.61.0(@types/node@18.15.11)':
    dependencies:
      colors: 1.2.5
      fs-extra: 7.0.1
      import-lazy: 4.0.0
      jju: 1.4.0
      resolve: 1.22.8
      semver: 7.5.4
      z-schema: 5.0.5
    optionalDependencies:
      '@types/node': 18.15.11

  '@rushstack/node-core-library@3.63.0(@types/node@18.15.11)':
    dependencies:
      colors: 1.2.5
      fs-extra: 7.0.1
      import-lazy: 4.0.0
      jju: 1.4.0
      resolve: 1.22.8
      semver: 7.5.4
      z-schema: 5.0.5
    optionalDependencies:
      '@types/node': 18.15.11

  '@rushstack/node-core-library@5.3.0(@types/node@18.15.11)':
    dependencies:
      ajv: 8.13.0
      ajv-draft-04: 1.0.0(ajv@8.13.0)
      ajv-formats: 3.0.1(ajv@8.13.0)
      fs-extra: 7.0.1
      import-lazy: 4.0.0
      jju: 1.4.0
      resolve: 1.22.8
      semver: 7.5.4
    optionalDependencies:
      '@types/node': 18.15.11

  '@rushstack/rig-package@0.5.2':
    dependencies:
      resolve: 1.22.8
      strip-json-comments: 3.1.1

  '@rushstack/terminal@0.12.2(@types/node@18.15.11)':
    dependencies:
      '@rushstack/node-core-library': 5.3.0(@types/node@18.15.11)
      supports-color: 8.1.1
    optionalDependencies:
      '@types/node': 18.15.11

  '@rushstack/tree-pattern@0.3.1': {}

  '@rushstack/ts-command-line@4.21.4(@types/node@18.15.11)':
    dependencies:
      '@rushstack/terminal': 0.12.2(@types/node@18.15.11)
      '@types/argparse': 1.0.38
      argparse: 1.0.10
      string-argv: 0.3.1
    transitivePeerDependencies:
      - '@types/node'

  '@technote-space/anchor-markdown-header@1.1.42':
    dependencies:
      emoji-regex: 10.3.0

  '@technote-space/doctoc@2.4.7':
    dependencies:
      '@technote-space/anchor-markdown-header': 1.1.42
      '@textlint/markdown-to-ast': 12.6.1
      htmlparser2: 6.1.0
      update-section: 0.3.3
    transitivePeerDependencies:
      - supports-color

  '@technote-space/doctoc@2.6.4':
    dependencies:
      '@technote-space/anchor-markdown-header': 1.1.42
      '@textlint/markdown-to-ast': 13.4.0
      htmlparser2: 8.0.2
      update-section: 0.3.3
    transitivePeerDependencies:
      - supports-color

  '@textlint/ast-node-types@12.6.1': {}

  '@textlint/ast-node-types@13.4.0': {}

  '@textlint/markdown-to-ast@12.6.1':
    dependencies:
      '@textlint/ast-node-types': 12.6.1
      debug: 4.3.6(supports-color@8.1.1)
      mdast-util-gfm-autolink-literal: 0.1.3
      remark-footnotes: 3.0.0
      remark-frontmatter: 3.0.0
      remark-gfm: 1.0.0
      remark-parse: 9.0.0
      traverse: 0.6.7
      unified: 9.2.2
    transitivePeerDependencies:
      - supports-color

  '@textlint/markdown-to-ast@13.4.0':
    dependencies:
      '@textlint/ast-node-types': 13.4.0
      debug: 4.3.6(supports-color@8.1.1)
      mdast-util-gfm-autolink-literal: 0.1.3
      remark-footnotes: 3.0.0
      remark-frontmatter: 3.0.0
      remark-gfm: 1.0.0
      remark-parse: 9.0.0
      traverse: 0.6.7
      unified: 9.2.2
    transitivePeerDependencies:
      - supports-color

  '@ts-morph/common@0.23.0':
    dependencies:
      fast-glob: 3.3.2
      minimatch: 9.0.5
      mkdirp: 3.0.1
      path-browserify: 1.0.1

  '@tylerbu/markdown-magic@2.4.0-tylerbu-1':
    dependencies:
      '@technote-space/doctoc': 2.6.4
      commander: 7.2.0
      deepmerge: 4.3.1
      find-up: 5.0.0
      globby: 10.0.2
      is-local-path: 0.1.6
      mkdirp: 1.0.4
      sync-request: 6.1.0
    transitivePeerDependencies:
      - supports-color

  '@types/argparse@1.0.38': {}

  '@types/chai@4.3.4': {}

  '@types/concat-stream@1.6.1':
    dependencies:
      '@types/node': 18.15.11

  '@types/form-data@0.0.33':
    dependencies:
      '@types/node': 18.15.11

  '@types/glob@7.2.0':
    dependencies:
      '@types/minimatch': 5.1.2
      '@types/node': 18.15.11

  '@types/hast@3.0.4':
    dependencies:
      '@types/unist': 2.0.6

  '@types/istanbul-lib-coverage@2.0.4': {}

  '@types/json-schema@7.0.15': {}

  '@types/json5@0.0.29': {}

  '@types/lodash@4.17.7': {}

  '@types/mdast@3.0.15':
    dependencies:
      '@types/unist': 2.0.6

  '@types/mdast@4.0.3':
    dependencies:
      '@types/unist': 2.0.6

  '@types/minimatch@3.0.5': {}

  '@types/minimatch@5.1.2': {}

  '@types/mocha@10.0.1': {}

  '@types/mute-stream@0.0.4':
    dependencies:
      '@types/node': 18.15.11

  '@types/node@10.17.60': {}

  '@types/node@18.15.11': {}

  '@types/node@22.5.4':
    dependencies:
      undici-types: 6.19.8

  '@types/node@8.10.66': {}

  '@types/normalize-package-data@2.4.1': {}

  '@types/qs@6.9.10': {}

  '@types/semver@7.5.0': {}

  '@types/unist@2.0.6': {}

  '@types/unist@3.0.2': {}

  '@types/wrap-ansi@3.0.0': {}

  '@typescript-eslint/eslint-plugin@6.7.5(@typescript-eslint/parser@6.7.5(eslint@8.55.0)(typescript@5.1.6))(eslint@8.55.0)(typescript@5.1.6)':
    dependencies:
      '@eslint-community/regexpp': 4.10.0
      '@typescript-eslint/parser': 6.7.5(eslint@8.55.0)(typescript@5.1.6)
      '@typescript-eslint/scope-manager': 6.7.5
      '@typescript-eslint/type-utils': 6.7.5(eslint@8.55.0)(typescript@5.1.6)
      '@typescript-eslint/utils': 6.7.5(eslint@8.55.0)(typescript@5.1.6)
      '@typescript-eslint/visitor-keys': 6.7.5
      debug: 4.3.6(supports-color@8.1.1)
      eslint: 8.55.0
      graphemer: 1.4.0
      ignore: 5.2.4
      natural-compare: 1.4.0
      semver: 7.6.0
      ts-api-utils: 1.0.3(typescript@5.1.6)
    optionalDependencies:
      typescript: 5.1.6
    transitivePeerDependencies:
      - supports-color

  '@typescript-eslint/experimental-utils@5.59.11(eslint@8.55.0)(typescript@5.1.6)':
    dependencies:
      '@typescript-eslint/utils': 5.59.11(eslint@8.55.0)(typescript@5.1.6)
      eslint: 8.55.0
    transitivePeerDependencies:
      - supports-color
      - typescript

  '@typescript-eslint/parser@6.21.0(eslint@8.55.0)(typescript@5.1.6)':
    dependencies:
      '@typescript-eslint/scope-manager': 6.21.0
      '@typescript-eslint/types': 6.21.0
      '@typescript-eslint/typescript-estree': 6.21.0(typescript@5.1.6)
      '@typescript-eslint/visitor-keys': 6.21.0
      debug: 4.3.6(supports-color@8.1.1)
      eslint: 8.55.0
    optionalDependencies:
      typescript: 5.1.6
    transitivePeerDependencies:
      - supports-color

  '@typescript-eslint/parser@6.7.5(eslint@8.55.0)(typescript@5.1.6)':
    dependencies:
      '@typescript-eslint/scope-manager': 6.7.5
      '@typescript-eslint/types': 6.7.5
      '@typescript-eslint/typescript-estree': 6.7.5(typescript@5.1.6)
      '@typescript-eslint/visitor-keys': 6.7.5
      debug: 4.3.6(supports-color@8.1.1)
      eslint: 8.55.0
    optionalDependencies:
      typescript: 5.1.6
    transitivePeerDependencies:
      - supports-color

  '@typescript-eslint/scope-manager@5.59.11':
    dependencies:
      '@typescript-eslint/types': 5.59.11
      '@typescript-eslint/visitor-keys': 5.59.11

  '@typescript-eslint/scope-manager@6.21.0':
    dependencies:
      '@typescript-eslint/types': 6.21.0
      '@typescript-eslint/visitor-keys': 6.21.0

  '@typescript-eslint/scope-manager@6.7.5':
    dependencies:
      '@typescript-eslint/types': 6.7.5
      '@typescript-eslint/visitor-keys': 6.7.5

  '@typescript-eslint/type-utils@6.7.5(eslint@8.55.0)(typescript@5.1.6)':
    dependencies:
      '@typescript-eslint/typescript-estree': 6.7.5(typescript@5.1.6)
      '@typescript-eslint/utils': 6.7.5(eslint@8.55.0)(typescript@5.1.6)
      debug: 4.3.6(supports-color@8.1.1)
      eslint: 8.55.0
      ts-api-utils: 1.0.3(typescript@5.1.6)
    optionalDependencies:
      typescript: 5.1.6
    transitivePeerDependencies:
      - supports-color

  '@typescript-eslint/types@5.59.11': {}

  '@typescript-eslint/types@6.21.0': {}

  '@typescript-eslint/types@6.7.5': {}

  '@typescript-eslint/typescript-estree@5.59.11(typescript@5.1.6)':
    dependencies:
      '@typescript-eslint/types': 5.59.11
      '@typescript-eslint/visitor-keys': 5.59.11
      debug: 4.3.6(supports-color@8.1.1)
      globby: 11.1.0
      is-glob: 4.0.3
      semver: 7.6.0
      tsutils: 3.21.0(typescript@5.1.6)
    optionalDependencies:
      typescript: 5.1.6
    transitivePeerDependencies:
      - supports-color

  '@typescript-eslint/typescript-estree@6.21.0(typescript@5.1.6)':
    dependencies:
      '@typescript-eslint/types': 6.21.0
      '@typescript-eslint/visitor-keys': 6.21.0
      debug: 4.3.6(supports-color@8.1.1)
      globby: 11.1.0
      is-glob: 4.0.3
      minimatch: 9.0.3
      semver: 7.6.0
      ts-api-utils: 1.0.3(typescript@5.1.6)
    optionalDependencies:
      typescript: 5.1.6
    transitivePeerDependencies:
      - supports-color

  '@typescript-eslint/typescript-estree@6.7.5(typescript@5.1.6)':
    dependencies:
      '@typescript-eslint/types': 6.7.5
      '@typescript-eslint/visitor-keys': 6.7.5
      debug: 4.3.6(supports-color@8.1.1)
      globby: 11.1.0
      is-glob: 4.0.3
      semver: 7.6.0
      ts-api-utils: 1.0.3(typescript@5.1.6)
    optionalDependencies:
      typescript: 5.1.6
    transitivePeerDependencies:
      - supports-color

  '@typescript-eslint/utils@5.59.11(eslint@8.55.0)(typescript@5.1.6)':
    dependencies:
      '@eslint-community/eslint-utils': 4.4.0(eslint@8.55.0)
      '@types/json-schema': 7.0.15
      '@types/semver': 7.5.0
      '@typescript-eslint/scope-manager': 5.59.11
      '@typescript-eslint/types': 5.59.11
      '@typescript-eslint/typescript-estree': 5.59.11(typescript@5.1.6)
      eslint: 8.55.0
      eslint-scope: 5.1.1
      semver: 7.6.0
    transitivePeerDependencies:
      - supports-color
      - typescript

  '@typescript-eslint/utils@6.7.5(eslint@8.55.0)(typescript@5.1.6)':
    dependencies:
      '@eslint-community/eslint-utils': 4.4.0(eslint@8.55.0)
      '@types/json-schema': 7.0.15
      '@types/semver': 7.5.0
      '@typescript-eslint/scope-manager': 6.7.5
      '@typescript-eslint/types': 6.7.5
      '@typescript-eslint/typescript-estree': 6.7.5(typescript@5.1.6)
      eslint: 8.55.0
      semver: 7.6.0
    transitivePeerDependencies:
      - supports-color
      - typescript

  '@typescript-eslint/visitor-keys@5.59.11':
    dependencies:
      '@typescript-eslint/types': 5.59.11
      eslint-visitor-keys: 3.4.3

  '@typescript-eslint/visitor-keys@6.21.0':
    dependencies:
      '@typescript-eslint/types': 6.21.0
      eslint-visitor-keys: 3.4.3

  '@typescript-eslint/visitor-keys@6.7.5':
    dependencies:
      '@typescript-eslint/types': 6.7.5
      eslint-visitor-keys: 3.4.3

  '@ungap/structured-clone@1.2.0': {}

  acorn-jsx@5.3.2(acorn@8.11.2):
    dependencies:
      acorn: 8.11.2

  acorn@8.11.2: {}

  ajv-draft-04@1.0.0(ajv@8.13.0):
    optionalDependencies:
      ajv: 8.13.0

  ajv-formats@3.0.1(ajv@8.13.0):
    optionalDependencies:
      ajv: 8.13.0

  ajv@6.12.6:
    dependencies:
      fast-deep-equal: 3.1.3
      fast-json-stable-stringify: 2.1.0
      json-schema-traverse: 0.4.1
      uri-js: 4.4.1

  ajv@8.13.0:
    dependencies:
      fast-deep-equal: 3.1.3
      json-schema-traverse: 1.0.0
      require-from-string: 2.0.2
      uri-js: 4.4.1

  ansi-colors@4.1.1: {}

  ansi-escapes@4.3.2:
    dependencies:
      type-fest: 0.21.3

  ansi-regex@5.0.1: {}

  ansi-regex@6.0.1: {}

  ansi-styles@3.2.1:
    dependencies:
      color-convert: 1.9.3

  ansi-styles@4.3.0:
    dependencies:
      color-convert: 2.0.1

  ansi-styles@6.2.1: {}

  ansis@3.3.2: {}

  anymatch@3.1.3:
    dependencies:
      normalize-path: 3.0.0
      picomatch: 2.3.1

  are-docs-informative@0.0.2: {}

  argparse@1.0.10:
    dependencies:
      sprintf-js: 1.0.3

  argparse@2.0.1: {}

  array-buffer-byte-length@1.0.0:
    dependencies:
      call-bind: 1.0.5
      is-array-buffer: 3.0.2

  array-differ@3.0.0: {}

  array-includes@3.1.6:
    dependencies:
      call-bind: 1.0.5
      define-properties: 1.2.1
      es-abstract: 1.22.3
      get-intrinsic: 1.2.2
      is-string: 1.0.7

  array-union@2.1.0: {}

  array.prototype.flat@1.3.2:
    dependencies:
      call-bind: 1.0.5
      define-properties: 1.2.1
      es-abstract: 1.22.3
      es-shim-unscopables: 1.0.0

  array.prototype.flatmap@1.3.1:
    dependencies:
      call-bind: 1.0.5
      define-properties: 1.2.1
      es-abstract: 1.22.3
      es-shim-unscopables: 1.0.0

  array.prototype.tosorted@1.1.2:
    dependencies:
      call-bind: 1.0.5
      define-properties: 1.2.1
      es-abstract: 1.22.3
      es-shim-unscopables: 1.0.0
      get-intrinsic: 1.2.2

  arraybuffer.prototype.slice@1.0.2:
    dependencies:
      array-buffer-byte-length: 1.0.0
      call-bind: 1.0.5
      define-properties: 1.2.1
      es-abstract: 1.22.3
      get-intrinsic: 1.2.2
      is-array-buffer: 3.0.2
      is-shared-array-buffer: 1.0.2

  arrify@2.0.1: {}

  asap@2.0.6: {}

  assertion-error@1.1.0: {}

  astral-regex@2.0.0: {}

  async@3.2.4: {}

  asynciterator.prototype@1.0.0:
    dependencies:
      has-symbols: 1.0.3

  asynckit@0.4.0: {}

  available-typed-arrays@1.0.5: {}

  bail@1.0.5: {}

  balanced-match@1.0.2: {}

  binary-extensions@2.2.0: {}

  brace-expansion@1.1.11:
    dependencies:
      balanced-match: 1.0.2
      concat-map: 0.0.1

  brace-expansion@2.0.1:
    dependencies:
      balanced-match: 1.0.2

  braces@3.0.3:
    dependencies:
      fill-range: 7.1.1

  breakword@1.0.6:
    dependencies:
      wcwidth: 1.0.1

  browser-stdout@1.3.1: {}

  buffer-from@1.1.2: {}

  builtin-modules@3.3.0: {}

  c8@8.0.1:
    dependencies:
      '@bcoe/v8-coverage': 0.2.3
      '@istanbuljs/schema': 0.1.3
      find-up: 5.0.0
      foreground-child: 2.0.0
      istanbul-lib-coverage: 3.2.0
      istanbul-lib-report: 3.0.1
      istanbul-reports: 3.1.6
      rimraf: 3.0.2
      test-exclude: 6.0.0
      v8-to-istanbul: 9.1.0
      yargs: 17.7.2
      yargs-parser: 21.1.1

  call-bind@1.0.5:
    dependencies:
      function-bind: 1.1.2
      get-intrinsic: 1.2.2
      set-function-length: 1.1.1

  callsites@3.1.0: {}

  camelcase@5.3.1: {}

  camelcase@6.3.0: {}

  caseless@0.12.0: {}

  ccount@1.1.0: {}

  ccount@2.0.1: {}

  chai@4.5.0:
    dependencies:
      assertion-error: 1.1.0
      check-error: 1.0.3
      deep-eql: 4.1.3
      get-func-name: 2.0.2
      loupe: 2.3.7
      pathval: 1.1.1
      type-detect: 4.1.0

  chalk@2.4.2:
    dependencies:
      ansi-styles: 3.2.1
      escape-string-regexp: 1.0.5
      supports-color: 5.5.0

  chalk@4.1.2:
    dependencies:
      ansi-styles: 4.3.0
      supports-color: 7.2.0

  character-entities-html4@2.1.0: {}

  character-entities-legacy@1.1.4: {}

  character-entities-legacy@3.0.0: {}

  character-entities@1.2.4: {}

  character-reference-invalid@1.1.4: {}

  check-error@1.0.3:
    dependencies:
      get-func-name: 2.0.2

  chokidar@3.5.3:
    dependencies:
      anymatch: 3.1.3
      braces: 3.0.3
      glob-parent: 5.1.2
      is-binary-path: 2.1.0
      is-glob: 4.0.3
      normalize-path: 3.0.0
      readdirp: 3.6.0
    optionalDependencies:
      fsevents: 2.3.3

  ci-info@3.8.0: {}

  clean-regexp@1.0.0:
    dependencies:
      escape-string-regexp: 1.0.5

  clean-stack@3.0.1:
    dependencies:
      escape-string-regexp: 4.0.0

  cli-progress@3.12.0:
    dependencies:
      string-width: 4.2.3

  cli-spinners@2.9.2: {}

  cli-width@4.1.0: {}

  cliui@6.0.0:
    dependencies:
      string-width: 4.2.3
      strip-ansi: 6.0.1
      wrap-ansi: 6.2.0

  cliui@7.0.4:
    dependencies:
      string-width: 4.2.3
      strip-ansi: 6.0.1
      wrap-ansi: 7.0.0

  cliui@8.0.1:
    dependencies:
      string-width: 4.2.3
      strip-ansi: 6.0.1
      wrap-ansi: 7.0.0

  clone@1.0.4: {}

  code-block-writer@13.0.1: {}

  color-convert@1.9.3:
    dependencies:
      color-name: 1.1.3

  color-convert@2.0.1:
    dependencies:
      color-name: 1.1.4

  color-name@1.1.3: {}

  color-name@1.1.4: {}

  colors@0.6.2: {}

  colors@1.2.5: {}

  combined-stream@1.0.8:
    dependencies:
      delayed-stream: 1.0.0

  comma-separated-tokens@2.0.3: {}

  commander@2.1.0: {}

  commander@7.2.0: {}

  commander@9.5.0:
    optional: true

  comment-parser@1.4.0: {}

  concat-map@0.0.1: {}

  concat-stream@1.6.2:
    dependencies:
      buffer-from: 1.1.2
      inherits: 2.0.4
      readable-stream: 2.3.8
      typedarray: 0.0.6

  concurrently@8.2.1:
    dependencies:
      chalk: 4.1.2
      date-fns: 2.30.0
      lodash: 4.17.21
      rxjs: 7.8.1
      shell-quote: 1.8.1
      spawn-command: 0.0.2
      supports-color: 8.1.1
      tree-kill: 1.2.2
      yargs: 17.7.2

  convert-source-map@1.9.0: {}

  copyfiles@2.4.1:
    dependencies:
      glob: 7.2.3
      minimatch: 3.1.2
      mkdirp: 1.0.4
      noms: 0.0.0
      through2: 2.0.5
      untildify: 4.0.0
      yargs: 16.2.0

  core-util-is@1.0.3: {}

  cosmiconfig@8.2.0:
    dependencies:
      import-fresh: 3.3.0
      js-yaml: 4.1.0
      parse-json: 5.2.0
      path-type: 4.0.0

  cross-env@7.0.3:
    dependencies:
<<<<<<< HEAD
      cross-spawn: 7.0.3

  cross-spawn@7.0.3:
=======
      cross-spawn: 7.0.6
    dev: true

  /cross-spawn@7.0.6:
    resolution: {integrity: sha512-uV2QOWP2nWzsy2aMp8aRibhi9dlzF5Hgh5SHaB9OiTGEyDTiJJyx0uy51QXdyWbtAHNua4XJzUKca3OzKUd3vA==}
    engines: {node: '>= 8'}
>>>>>>> f8eb8eb1
    dependencies:
      path-key: 3.1.1
      shebang-command: 2.0.0
      which: 2.0.2

  csv-generate@3.4.3: {}

  csv-parse@4.16.3: {}

  csv-stringify@5.6.5: {}

  csv@5.5.3:
    dependencies:
      csv-generate: 3.4.3
      csv-parse: 4.16.3
      csv-stringify: 5.6.5
      stream-transform: 2.1.3

  date-fns@2.30.0:
    dependencies:
      '@babel/runtime': 7.22.6

  debug@3.2.7:
    dependencies:
      ms: 2.1.3

  debug@4.3.4(supports-color@8.1.1):
    dependencies:
      ms: 2.1.2
    optionalDependencies:
      supports-color: 8.1.1

  debug@4.3.6(supports-color@8.1.1):
    dependencies:
      ms: 2.1.2
    optionalDependencies:
      supports-color: 8.1.1

  decamelize@1.2.0: {}

  decamelize@4.0.0: {}

  deep-eql@4.1.3:
    dependencies:
      type-detect: 4.1.0

  deep-is@0.1.4: {}

  deepmerge@4.3.1: {}

  defaults@1.0.4:
    dependencies:
      clone: 1.0.4

  define-data-property@1.1.1:
    dependencies:
      get-intrinsic: 1.2.2
      gopd: 1.0.1
      has-property-descriptors: 1.0.0

  define-properties@1.2.1:
    dependencies:
      define-data-property: 1.1.1
      has-property-descriptors: 1.0.0
      object-keys: 1.1.1

  delayed-stream@1.0.0: {}

  dequal@2.0.3: {}

  detect-indent@6.1.0: {}

  detect-newline@3.1.0: {}

  devlop@1.1.0:
    dependencies:
      dequal: 2.0.3

  diff@5.0.0: {}

  dir-compare@4.0.0:
    dependencies:
      minimatch: 3.1.2
      p-limit: 3.1.0

  dir-glob@3.0.1:
    dependencies:
      path-type: 4.0.0

  doctrine@2.1.0:
    dependencies:
      esutils: 2.0.3

  doctrine@3.0.0:
    dependencies:
      esutils: 2.0.3

  dom-serializer@1.4.1:
    dependencies:
      domelementtype: 2.3.0
      domhandler: 4.3.1
      entities: 2.2.0

  dom-serializer@2.0.0:
    dependencies:
      domelementtype: 2.3.0
      domhandler: 5.0.3
      entities: 4.5.0

  domelementtype@2.3.0: {}

  domhandler@4.3.1:
    dependencies:
      domelementtype: 2.3.0

  domhandler@5.0.3:
    dependencies:
      domelementtype: 2.3.0

  domutils@2.8.0:
    dependencies:
      dom-serializer: 1.4.1
      domelementtype: 2.3.0
      domhandler: 4.3.1

  domutils@3.1.0:
    dependencies:
      dom-serializer: 2.0.0
      domelementtype: 2.3.0
      domhandler: 5.0.3

  eastasianwidth@0.2.0: {}

  ejs@3.1.10:
    dependencies:
      jake: 10.8.5

  emoji-regex@10.3.0: {}

  emoji-regex@8.0.0: {}

  emoji-regex@9.2.2: {}

  empty-npm-package@1.0.0: {}

  enhanced-resolve@5.15.0:
    dependencies:
      graceful-fs: 4.2.11
      tapable: 2.2.1

  entities@2.2.0: {}

  entities@4.5.0: {}

  error-ex@1.3.2:
    dependencies:
      is-arrayish: 0.2.1

  es-abstract@1.22.3:
    dependencies:
      array-buffer-byte-length: 1.0.0
      arraybuffer.prototype.slice: 1.0.2
      available-typed-arrays: 1.0.5
      call-bind: 1.0.5
      es-set-tostringtag: 2.0.1
      es-to-primitive: 1.2.1
      function.prototype.name: 1.1.6
      get-intrinsic: 1.2.2
      get-symbol-description: 1.0.0
      globalthis: 1.0.3
      gopd: 1.0.1
      has-property-descriptors: 1.0.0
      has-proto: 1.0.1
      has-symbols: 1.0.3
      hasown: 2.0.0
      internal-slot: 1.0.5
      is-array-buffer: 3.0.2
      is-callable: 1.2.7
      is-negative-zero: 2.0.2
      is-regex: 1.1.4
      is-shared-array-buffer: 1.0.2
      is-string: 1.0.7
      is-typed-array: 1.1.12
      is-weakref: 1.0.2
      object-inspect: 1.13.1
      object-keys: 1.1.1
      object.assign: 4.1.4
      regexp.prototype.flags: 1.5.1
      safe-array-concat: 1.0.1
      safe-regex-test: 1.0.0
      string.prototype.trim: 1.2.8
      string.prototype.trimend: 1.0.7
      string.prototype.trimstart: 1.0.7
      typed-array-buffer: 1.0.0
      typed-array-byte-length: 1.0.0
      typed-array-byte-offset: 1.0.0
      typed-array-length: 1.0.4
      unbox-primitive: 1.0.2
      which-typed-array: 1.1.13

  es-iterator-helpers@1.0.15:
    dependencies:
      asynciterator.prototype: 1.0.0
      call-bind: 1.0.5
      define-properties: 1.2.1
      es-abstract: 1.22.3
      es-set-tostringtag: 2.0.1
      function-bind: 1.1.2
      get-intrinsic: 1.2.2
      globalthis: 1.0.3
      has-property-descriptors: 1.0.0
      has-proto: 1.0.1
      has-symbols: 1.0.3
      internal-slot: 1.0.5
      iterator.prototype: 1.1.2
      safe-array-concat: 1.0.1

  es-set-tostringtag@2.0.1:
    dependencies:
      get-intrinsic: 1.2.2
      has: 1.0.3
      has-tostringtag: 1.0.0

  es-shim-unscopables@1.0.0:
    dependencies:
      has: 1.0.3

  es-to-primitive@1.2.1:
    dependencies:
      is-callable: 1.2.7
      is-date-object: 1.0.5
      is-symbol: 1.0.4

  escalade@3.1.1: {}

  escape-string-regexp@1.0.5: {}

  escape-string-regexp@4.0.0: {}

  eslint-config-prettier@9.0.0(eslint@8.55.0):
    dependencies:
      eslint: 8.55.0

  eslint-import-resolver-node@0.3.9:
    dependencies:
      debug: 3.2.7
      is-core-module: 2.13.1
      resolve: 1.22.8
    transitivePeerDependencies:
      - supports-color

  eslint-import-resolver-typescript@3.6.3(@typescript-eslint/parser@6.7.5(eslint@8.55.0)(typescript@5.1.6))(eslint-plugin-i@2.29.1(@typescript-eslint/parser@6.7.5(eslint@8.55.0)(typescript@5.1.6))(eslint@8.55.0))(eslint@8.55.0):
    dependencies:
      '@nolyfill/is-core-module': 1.0.39
      debug: 4.3.6(supports-color@8.1.1)
      enhanced-resolve: 5.15.0
      eslint: 8.55.0
<<<<<<< HEAD
      eslint-module-utils: 2.12.0(@typescript-eslint/parser@6.7.5(eslint@8.55.0)(typescript@5.1.6))(eslint-import-resolver-node@0.3.9)(eslint-import-resolver-typescript@3.6.3(@typescript-eslint/parser@6.7.5(eslint@8.55.0)(typescript@5.1.6))(eslint-plugin-i@2.29.1(@typescript-eslint/parser@6.7.5(eslint@8.55.0)(typescript@5.1.6))(eslint@8.55.0))(eslint@8.55.0))(eslint@8.55.0)
=======
      eslint-module-utils: 2.12.0(@typescript-eslint/parser@6.7.5)(eslint-import-resolver-node@0.3.9)(eslint-import-resolver-typescript@3.6.3)(eslint@8.55.0)
      eslint-plugin-import: /eslint-plugin-i@2.29.1(@typescript-eslint/parser@6.7.5)(eslint-import-resolver-typescript@3.6.3)(eslint@8.55.0)
>>>>>>> f8eb8eb1
      fast-glob: 3.3.2
      get-tsconfig: 4.8.1
      is-bun-module: 1.2.1
      is-glob: 4.0.3
    optionalDependencies:
      eslint-plugin-import: eslint-plugin-i@2.29.1(@typescript-eslint/parser@6.7.5(eslint@8.55.0)(typescript@5.1.6))(eslint-import-resolver-typescript@3.6.3(@typescript-eslint/parser@6.7.5(eslint@8.55.0)(typescript@5.1.6))(eslint-plugin-i@2.29.1(@typescript-eslint/parser@6.7.5(eslint@8.55.0)(typescript@5.1.6))(eslint@8.55.0))(eslint@8.55.0))(eslint@8.55.0)
    transitivePeerDependencies:
      - '@typescript-eslint/parser'
      - eslint-import-resolver-node
      - eslint-import-resolver-webpack
      - supports-color

<<<<<<< HEAD
  eslint-module-utils@2.12.0(@typescript-eslint/parser@6.7.5(eslint@8.55.0)(typescript@5.1.6))(eslint-import-resolver-node@0.3.9)(eslint-import-resolver-typescript@3.6.3(@typescript-eslint/parser@6.7.5(eslint@8.55.0)(typescript@5.1.6))(eslint-plugin-i@2.29.1(@typescript-eslint/parser@6.7.5(eslint@8.55.0)(typescript@5.1.6))(eslint@8.55.0))(eslint@8.55.0))(eslint@8.55.0):
=======
  /eslint-module-utils@2.12.0(@typescript-eslint/parser@6.7.5)(eslint-import-resolver-node@0.3.9)(eslint-import-resolver-typescript@3.6.3)(eslint@8.55.0):
    resolution: {integrity: sha512-wALZ0HFoytlyh/1+4wuZ9FJCD/leWHQzzrxJ8+rebyReSLk7LApMyd3WJaLVoN+D5+WIdJyDK1c6JnE65V4Zyg==}
    engines: {node: '>=4'}
    peerDependencies:
      '@typescript-eslint/parser': '*'
      eslint: '*'
      eslint-import-resolver-node: '*'
      eslint-import-resolver-typescript: '*'
      eslint-import-resolver-webpack: '*'
    peerDependenciesMeta:
      '@typescript-eslint/parser':
        optional: true
      eslint:
        optional: true
      eslint-import-resolver-node:
        optional: true
      eslint-import-resolver-typescript:
        optional: true
      eslint-import-resolver-webpack:
        optional: true
>>>>>>> f8eb8eb1
    dependencies:
      debug: 3.2.7
<<<<<<< HEAD
    optionalDependencies:
      '@typescript-eslint/parser': 6.7.5(eslint@8.55.0)(typescript@5.1.6)
=======
>>>>>>> f8eb8eb1
      eslint: 8.55.0
      eslint-import-resolver-node: 0.3.9
      eslint-import-resolver-typescript: 3.6.3(@typescript-eslint/parser@6.7.5(eslint@8.55.0)(typescript@5.1.6))(eslint-plugin-i@2.29.1(@typescript-eslint/parser@6.7.5(eslint@8.55.0)(typescript@5.1.6))(eslint@8.55.0))(eslint@8.55.0)
    transitivePeerDependencies:
      - supports-color

  eslint-plugin-chai-expect@3.0.0(eslint@8.55.0):
    dependencies:
      eslint: 8.55.0

  eslint-plugin-chai-friendly@0.7.2(eslint@8.55.0):
    dependencies:
      eslint: 8.55.0

  eslint-plugin-eslint-comments@3.2.0(eslint@8.55.0):
    dependencies:
      escape-string-regexp: 1.0.5
      eslint: 8.55.0
      ignore: 5.2.4

  eslint-plugin-i@2.29.1(@typescript-eslint/parser@6.7.5(eslint@8.55.0)(typescript@5.1.6))(eslint-import-resolver-typescript@3.6.3(@typescript-eslint/parser@6.7.5(eslint@8.55.0)(typescript@5.1.6))(eslint-plugin-i@2.29.1(@typescript-eslint/parser@6.7.5(eslint@8.55.0)(typescript@5.1.6))(eslint@8.55.0))(eslint@8.55.0))(eslint@8.55.0):
    dependencies:
      debug: 4.3.6(supports-color@8.1.1)
      doctrine: 3.0.0
      eslint: 8.55.0
      eslint-import-resolver-node: 0.3.9
<<<<<<< HEAD
      eslint-module-utils: 2.12.0(@typescript-eslint/parser@6.7.5(eslint@8.55.0)(typescript@5.1.6))(eslint-import-resolver-node@0.3.9)(eslint-import-resolver-typescript@3.6.3(@typescript-eslint/parser@6.7.5(eslint@8.55.0)(typescript@5.1.6))(eslint-plugin-i@2.29.1(@typescript-eslint/parser@6.7.5(eslint@8.55.0)(typescript@5.1.6))(eslint@8.55.0))(eslint@8.55.0))(eslint@8.55.0)
=======
      eslint-module-utils: 2.12.0(@typescript-eslint/parser@6.7.5)(eslint-import-resolver-node@0.3.9)(eslint-import-resolver-typescript@3.6.3)(eslint@8.55.0)
>>>>>>> f8eb8eb1
      get-tsconfig: 4.8.1
      is-glob: 4.0.3
      minimatch: 3.1.2
      semver: 7.6.3
    transitivePeerDependencies:
      - '@typescript-eslint/parser'
      - eslint-import-resolver-typescript
      - eslint-import-resolver-webpack
      - supports-color

  eslint-plugin-jsdoc@46.8.2(eslint@8.55.0):
    dependencies:
      '@es-joy/jsdoccomment': 0.40.1
      are-docs-informative: 0.0.2
      comment-parser: 1.4.0
      debug: 4.3.6(supports-color@8.1.1)
      escape-string-regexp: 4.0.0
      eslint: 8.55.0
      esquery: 1.5.0
      is-builtin-module: 3.2.1
      semver: 7.6.0
      spdx-expression-parse: 3.0.1
    transitivePeerDependencies:
      - supports-color

  eslint-plugin-promise@6.1.1(eslint@8.55.0):
    dependencies:
      eslint: 8.55.0

  eslint-plugin-react-hooks@4.6.2(eslint@8.55.0):
    dependencies:
      eslint: 8.55.0

  eslint-plugin-react@7.33.2(eslint@8.55.0):
    dependencies:
      array-includes: 3.1.6
      array.prototype.flatmap: 1.3.1
      array.prototype.tosorted: 1.1.2
      doctrine: 2.1.0
      es-iterator-helpers: 1.0.15
      eslint: 8.55.0
      estraverse: 5.3.0
      jsx-ast-utils: 3.3.3
      minimatch: 3.1.2
      object.entries: 1.1.6
      object.fromentries: 2.0.6
      object.hasown: 1.1.2
      object.values: 1.1.6
      prop-types: 15.8.1
      resolve: 2.0.0-next.4
      semver: 6.3.1
      string.prototype.matchall: 4.0.8

  eslint-plugin-tsdoc@0.2.17:
    dependencies:
      '@microsoft/tsdoc': 0.14.2
      '@microsoft/tsdoc-config': 0.16.2

  eslint-plugin-unicorn@48.0.1(eslint@8.55.0):
    dependencies:
      '@babel/helper-validator-identifier': 7.22.20
      '@eslint-community/eslint-utils': 4.4.0(eslint@8.55.0)
      ci-info: 3.8.0
      clean-regexp: 1.0.0
      eslint: 8.55.0
      esquery: 1.5.0
      indent-string: 4.0.0
      is-builtin-module: 3.2.1
      jsesc: 3.0.2
      lodash: 4.17.21
      pluralize: 8.0.0
      read-pkg-up: 7.0.1
      regexp-tree: 0.1.27
      regjsparser: 0.10.0
      semver: 7.6.0
      strip-indent: 3.0.0

  eslint-plugin-unused-imports@3.0.0(@typescript-eslint/eslint-plugin@6.7.5(@typescript-eslint/parser@6.7.5(eslint@8.55.0)(typescript@5.1.6))(eslint@8.55.0)(typescript@5.1.6))(eslint@8.55.0):
    dependencies:
      eslint: 8.55.0
      eslint-rule-composer: 0.3.0
    optionalDependencies:
      '@typescript-eslint/eslint-plugin': 6.7.5(@typescript-eslint/parser@6.7.5(eslint@8.55.0)(typescript@5.1.6))(eslint@8.55.0)(typescript@5.1.6)

  eslint-rule-composer@0.3.0: {}

  eslint-scope@5.1.1:
    dependencies:
      esrecurse: 4.3.0
      estraverse: 4.3.0

  eslint-scope@7.2.2:
    dependencies:
      esrecurse: 4.3.0
      estraverse: 5.3.0

  eslint-visitor-keys@3.4.3: {}

  eslint@8.55.0:
    dependencies:
      '@eslint-community/eslint-utils': 4.4.0(eslint@8.55.0)
      '@eslint-community/regexpp': 4.10.0
      '@eslint/eslintrc': 2.1.4
      '@eslint/js': 8.55.0
      '@humanwhocodes/config-array': 0.11.13
      '@humanwhocodes/module-importer': 1.0.1
      '@nodelib/fs.walk': 1.2.8
      '@ungap/structured-clone': 1.2.0
      ajv: 6.12.6
      chalk: 4.1.2
      cross-spawn: 7.0.6
      debug: 4.3.4(supports-color@8.1.1)
      doctrine: 3.0.0
      escape-string-regexp: 4.0.0
      eslint-scope: 7.2.2
      eslint-visitor-keys: 3.4.3
      espree: 9.6.1
      esquery: 1.5.0
      esutils: 2.0.3
      fast-deep-equal: 3.1.3
      file-entry-cache: 6.0.1
      find-up: 5.0.0
      glob-parent: 6.0.2
      globals: 13.20.0
      graphemer: 1.4.0
      ignore: 5.2.4
      imurmurhash: 0.1.4
      is-glob: 4.0.3
      is-path-inside: 3.0.3
      js-yaml: 4.1.0
      json-stable-stringify-without-jsonify: 1.0.1
      levn: 0.4.1
      lodash.merge: 4.6.2
      minimatch: 3.1.2
      natural-compare: 1.4.0
      optionator: 0.9.3
      strip-ansi: 6.0.1
      text-table: 0.2.0
    transitivePeerDependencies:
      - supports-color

  espree@9.6.1:
    dependencies:
      acorn: 8.11.2
      acorn-jsx: 5.3.2(acorn@8.11.2)
      eslint-visitor-keys: 3.4.3

  esprima@4.0.1: {}

  esquery@1.5.0:
    dependencies:
      estraverse: 5.3.0

  esrecurse@4.3.0:
    dependencies:
      estraverse: 5.3.0

  estraverse@4.3.0: {}

  estraverse@5.3.0: {}

  esutils@2.0.3: {}

  extend@3.0.2: {}

  fast-deep-equal@3.1.3: {}

  fast-glob@3.3.2:
    dependencies:
      '@nodelib/fs.stat': 2.0.5
      '@nodelib/fs.walk': 1.2.8
      glob-parent: 5.1.2
      merge2: 1.4.1
<<<<<<< HEAD
      micromatch: 4.0.5
=======
      micromatch: 4.0.8
    dev: true
>>>>>>> f8eb8eb1

  fast-json-stable-stringify@2.1.0: {}

  fast-levenshtein@2.0.6: {}

  fast-levenshtein@3.0.0:
    dependencies:
      fastest-levenshtein: 1.0.16

  fastest-levenshtein@1.0.16: {}

  fastq@1.15.0:
    dependencies:
      reusify: 1.0.4

  fault@1.0.4:
    dependencies:
      format: 0.2.2

  fdir@5.3.0(picomatch@2.3.1):
    optionalDependencies:
      picomatch: 2.3.1

  file-entry-cache@6.0.1:
    dependencies:
      flat-cache: 3.0.4

  filelist@1.0.4:
    dependencies:
      minimatch: 5.1.6

  fill-range@7.1.1:
    dependencies:
      to-regex-range: 5.0.1

  find-up@4.1.0:
    dependencies:
      locate-path: 5.0.0
      path-exists: 4.0.0

  find-up@5.0.0:
    dependencies:
      locate-path: 6.0.0
      path-exists: 4.0.0

  find-up@7.0.0:
    dependencies:
      locate-path: 7.2.0
      path-exists: 5.0.0
      unicorn-magic: 0.1.0

  findup@0.1.5:
    dependencies:
      colors: 0.6.2
      commander: 2.1.0

  flat-cache@3.0.4:
    dependencies:
      flatted: 3.2.7
      rimraf: 3.0.2

  flat@5.0.2: {}

  flatted@3.2.7: {}

  for-each@0.3.3:
    dependencies:
      is-callable: 1.2.7

  foreground-child@2.0.0:
    dependencies:
      cross-spawn: 7.0.6
      signal-exit: 3.0.7

  foreground-child@3.3.0:
    dependencies:
      cross-spawn: 7.0.6
      signal-exit: 4.1.0

  form-data@2.5.1:
    dependencies:
      asynckit: 0.4.0
      combined-stream: 1.0.8
      mime-types: 2.1.35

  format@0.2.2: {}

  fs-extra@11.2.0:
    dependencies:
      graceful-fs: 4.2.11
      jsonfile: 6.1.0
      universalify: 2.0.0

  fs-extra@7.0.1:
    dependencies:
      graceful-fs: 4.2.11
      jsonfile: 4.0.0
      universalify: 0.1.2

  fs-extra@8.1.0:
    dependencies:
      graceful-fs: 4.2.11
      jsonfile: 4.0.0
      universalify: 0.1.2

  fs.realpath@1.0.0: {}

  fsevents@2.3.3:
    optional: true

  function-bind@1.1.2: {}

  function.prototype.name@1.1.6:
    dependencies:
      call-bind: 1.0.5
      define-properties: 1.2.1
      es-abstract: 1.22.3
      functions-have-names: 1.2.3

  functions-have-names@1.2.3: {}

  get-caller-file@2.0.5: {}

  get-func-name@2.0.2: {}

  get-intrinsic@1.2.2:
    dependencies:
      function-bind: 1.1.2
      has-proto: 1.0.1
      has-symbols: 1.0.3
      hasown: 2.0.0

  get-package-type@0.1.0: {}

  get-port@3.2.0: {}

  get-symbol-description@1.0.0:
    dependencies:
      call-bind: 1.0.5
      get-intrinsic: 1.2.2
<<<<<<< HEAD

  get-tsconfig@4.8.1:
=======
    dev: true

  /get-tsconfig@4.8.1:
    resolution: {integrity: sha512-k9PN+cFBmaLWtVz29SkUoqU5O0slLuHJXt/2P+tMVFT+phsSGXGkp9t3rQIqdz0e+06EHNGs3oM6ZX1s2zHxRg==}
>>>>>>> f8eb8eb1
    dependencies:
      resolve-pkg-maps: 1.0.0

  git-hooks-list@1.0.3: {}

  glob-parent@5.1.2:
    dependencies:
      is-glob: 4.0.3

  glob-parent@6.0.2:
    dependencies:
      is-glob: 4.0.3

  glob@10.1.0:
    dependencies:
      fs.realpath: 1.0.0
      minimatch: 9.0.5
      minipass: 5.0.0
      path-scurry: 1.7.0

  glob@10.4.5:
    dependencies:
      foreground-child: 3.3.0
      jackspeak: 3.4.3
      minimatch: 9.0.5
      minipass: 7.1.2
      package-json-from-dist: 1.0.0
      path-scurry: 1.11.1

  glob@7.2.0:
    dependencies:
      fs.realpath: 1.0.0
      inflight: 1.0.6
      inherits: 2.0.4
      minimatch: 3.1.2
      once: 1.4.0
      path-is-absolute: 1.0.1

  glob@7.2.3:
    dependencies:
      fs.realpath: 1.0.0
      inflight: 1.0.6
      inherits: 2.0.4
      minimatch: 3.1.2
      once: 1.4.0
      path-is-absolute: 1.0.1

  glob@9.3.5:
    dependencies:
      fs.realpath: 1.0.0
      minimatch: 8.0.4
      minipass: 4.2.8
      path-scurry: 1.7.0

  globals@13.20.0:
    dependencies:
      type-fest: 0.20.2

  globalthis@1.0.3:
    dependencies:
      define-properties: 1.2.1

  globby@10.0.0:
    dependencies:
      '@types/glob': 7.2.0
      array-union: 2.1.0
      dir-glob: 3.0.1
      fast-glob: 3.3.2
      glob: 7.2.3
      ignore: 5.2.4
      merge2: 1.4.1
      slash: 3.0.0

  globby@10.0.2:
    dependencies:
      '@types/glob': 7.2.0
      array-union: 2.1.0
      dir-glob: 3.0.1
      fast-glob: 3.3.2
      glob: 7.2.3
      ignore: 5.2.4
      merge2: 1.4.1
      slash: 3.0.0

  globby@11.1.0:
    dependencies:
      array-union: 2.1.0
      dir-glob: 3.0.1
      fast-glob: 3.3.2
      ignore: 5.2.4
      merge2: 1.4.1
      slash: 3.0.0

  good-fences@1.2.0:
    dependencies:
      cli-progress: 3.12.0
      commander: 7.2.0
      fdir: 5.3.0(picomatch@2.3.1)
      minimatch: 3.1.2
      nodegit: empty-npm-package@1.0.0
      picomatch: 2.3.1
      strip-json-comments: 3.1.1
      tsconfig-paths: 3.14.2
      typescript: 4.8.4

  gopd@1.0.1:
    dependencies:
      get-intrinsic: 1.2.2

  graceful-fs@4.2.11: {}

  grapheme-splitter@1.0.4: {}

  graphemer@1.4.0: {}

  has-bigints@1.0.2: {}

  has-flag@3.0.0: {}

  has-flag@4.0.0: {}

  has-property-descriptors@1.0.0:
    dependencies:
      get-intrinsic: 1.2.2

  has-proto@1.0.1: {}

  has-symbols@1.0.3: {}

  has-tostringtag@1.0.0:
    dependencies:
      has-symbols: 1.0.3

  has@1.0.3:
    dependencies:
      function-bind: 1.1.2

  hasown@2.0.0:
    dependencies:
      function-bind: 1.1.2

  hast-util-embedded@3.0.0:
    dependencies:
      '@types/hast': 3.0.4
      hast-util-is-element: 3.0.0

  hast-util-format@1.1.0:
    dependencies:
      '@types/hast': 3.0.4
      hast-util-embedded: 3.0.0
      hast-util-minify-whitespace: 1.0.0
      hast-util-phrasing: 3.0.1
      hast-util-whitespace: 3.0.0
      html-whitespace-sensitive-tag-names: 3.0.0
      unist-util-visit-parents: 6.0.1

  hast-util-from-html@2.0.3:
    dependencies:
      '@types/hast': 3.0.4
      devlop: 1.1.0
      hast-util-from-parse5: 8.0.1
      parse5: 7.1.2
      vfile: 6.0.1
      vfile-message: 4.0.2

  hast-util-from-parse5@8.0.1:
    dependencies:
      '@types/hast': 3.0.4
      '@types/unist': 3.0.2
      devlop: 1.1.0
      hastscript: 8.0.0
      property-information: 6.4.1
      vfile: 6.0.1
      vfile-location: 5.0.2
      web-namespaces: 2.0.1

  hast-util-has-property@3.0.0:
    dependencies:
      '@types/hast': 3.0.4

  hast-util-is-body-ok-link@3.0.0:
    dependencies:
      '@types/hast': 3.0.4

  hast-util-is-element@3.0.0:
    dependencies:
      '@types/hast': 3.0.4

  hast-util-minify-whitespace@1.0.0:
    dependencies:
      '@types/hast': 3.0.4
      hast-util-embedded: 3.0.0
      hast-util-is-element: 3.0.0
      hast-util-whitespace: 3.0.0
      unist-util-is: 6.0.0

  hast-util-parse-selector@4.0.0:
    dependencies:
      '@types/hast': 3.0.4

  hast-util-phrasing@3.0.1:
    dependencies:
      '@types/hast': 3.0.4
      hast-util-embedded: 3.0.0
      hast-util-has-property: 3.0.0
      hast-util-is-body-ok-link: 3.0.0
      hast-util-is-element: 3.0.0

  hast-util-raw@9.0.2:
    dependencies:
      '@types/hast': 3.0.4
      '@types/unist': 3.0.2
      '@ungap/structured-clone': 1.2.0
      hast-util-from-parse5: 8.0.1
      hast-util-to-parse5: 8.0.0
      html-void-elements: 3.0.0
      mdast-util-to-hast: 13.1.0
      parse5: 7.1.2
      unist-util-position: 5.0.0
      unist-util-visit: 5.0.0
      vfile: 6.0.1
      web-namespaces: 2.0.1
      zwitch: 2.0.4

  hast-util-to-html@9.0.3:
    dependencies:
      '@types/hast': 3.0.4
      '@types/unist': 3.0.2
      ccount: 2.0.1
      comma-separated-tokens: 2.0.3
      hast-util-whitespace: 3.0.0
      html-void-elements: 3.0.0
      mdast-util-to-hast: 13.1.0
      property-information: 6.4.1
      space-separated-tokens: 2.0.2
      stringify-entities: 4.0.4
      zwitch: 2.0.4

  hast-util-to-parse5@8.0.0:
    dependencies:
      '@types/hast': 3.0.4
      comma-separated-tokens: 2.0.3
      devlop: 1.1.0
      property-information: 6.4.1
      space-separated-tokens: 2.0.2
      web-namespaces: 2.0.1
      zwitch: 2.0.4

  hast-util-whitespace@3.0.0:
    dependencies:
      '@types/hast': 3.0.4

  hastscript@8.0.0:
    dependencies:
      '@types/hast': 3.0.4
      comma-separated-tokens: 2.0.3
      hast-util-parse-selector: 4.0.0
      property-information: 6.4.1
      space-separated-tokens: 2.0.2

  hastscript@9.0.0:
    dependencies:
      '@types/hast': 3.0.4
      comma-separated-tokens: 2.0.3
      hast-util-parse-selector: 4.0.0
      property-information: 6.4.1
      space-separated-tokens: 2.0.2

  he@1.2.0: {}

  hosted-git-info@2.8.9: {}

  html-escaper@2.0.2: {}

  html-void-elements@3.0.0: {}

  html-whitespace-sensitive-tag-names@3.0.0: {}

  htmlparser2@6.1.0:
    dependencies:
      domelementtype: 2.3.0
      domhandler: 4.3.1
      domutils: 2.8.0
      entities: 2.2.0

  htmlparser2@8.0.2:
    dependencies:
      domelementtype: 2.3.0
      domhandler: 5.0.3
      domutils: 3.1.0
      entities: 4.5.0

  http-basic@8.1.3:
    dependencies:
      caseless: 0.12.0
      concat-stream: 1.6.2
      http-response-object: 3.0.2
      parse-cache-control: 1.0.1

  http-response-object@3.0.2:
    dependencies:
      '@types/node': 10.17.60

  ignore@5.2.4: {}

  import-fresh@3.3.0:
    dependencies:
      parent-module: 1.0.1
      resolve-from: 4.0.0

  import-lazy@4.0.0: {}

  imurmurhash@0.1.4: {}

  indent-string@4.0.0: {}

  inflight@1.0.6:
    dependencies:
      once: 1.4.0
      wrappy: 1.0.2

  inherits@2.0.4: {}

  internal-slot@1.0.5:
    dependencies:
      get-intrinsic: 1.2.2
      has: 1.0.3
      side-channel: 1.0.4

  is-alphabetical@1.0.4: {}

  is-alphanumerical@1.0.4:
    dependencies:
      is-alphabetical: 1.0.4
      is-decimal: 1.0.4

  is-array-buffer@3.0.2:
    dependencies:
      call-bind: 1.0.5
      get-intrinsic: 1.2.2
      is-typed-array: 1.1.12

  is-arrayish@0.2.1: {}

  is-async-function@2.0.0:
    dependencies:
      has-tostringtag: 1.0.0

  is-bigint@1.0.4:
    dependencies:
      has-bigints: 1.0.2

  is-binary-path@2.1.0:
    dependencies:
      binary-extensions: 2.2.0

  is-boolean-object@1.1.2:
    dependencies:
      call-bind: 1.0.5
      has-tostringtag: 1.0.0

  is-buffer@2.0.5: {}

  is-builtin-module@3.2.1:
    dependencies:
      builtin-modules: 3.3.0

  is-bun-module@1.2.1:
    dependencies:
      semver: 7.6.3

  is-callable@1.2.7: {}

  is-core-module@2.13.1:
    dependencies:
      hasown: 2.0.0

  is-date-object@1.0.5:
    dependencies:
      has-tostringtag: 1.0.0

  is-decimal@1.0.4: {}

  is-docker@2.2.1: {}

  is-extglob@2.1.1: {}

  is-finalizationregistry@1.0.2:
    dependencies:
      call-bind: 1.0.5

  is-fullwidth-code-point@3.0.0: {}

  is-generator-function@1.0.10:
    dependencies:
      has-tostringtag: 1.0.0

  is-glob@4.0.3:
    dependencies:
      is-extglob: 2.1.1

  is-hexadecimal@1.0.4: {}

  is-local-path@0.1.6: {}

  is-map@2.0.2: {}

  is-negative-zero@2.0.2: {}

  is-number-object@1.0.7:
    dependencies:
      has-tostringtag: 1.0.0

  is-number@7.0.0: {}

  is-path-inside@3.0.3: {}

  is-plain-obj@2.1.0: {}

  is-regex@1.1.4:
    dependencies:
      call-bind: 1.0.5
      has-tostringtag: 1.0.0

  is-set@2.0.2: {}

  is-shared-array-buffer@1.0.2:
    dependencies:
      call-bind: 1.0.5

  is-string@1.0.7:
    dependencies:
      has-tostringtag: 1.0.0

  is-symbol@1.0.4:
    dependencies:
      has-symbols: 1.0.3

  is-typed-array@1.1.12:
    dependencies:
      which-typed-array: 1.1.13

  is-unicode-supported@0.1.0: {}

  is-weakmap@2.0.1: {}

  is-weakref@1.0.2:
    dependencies:
      call-bind: 1.0.5

  is-weakset@2.0.2:
    dependencies:
      call-bind: 1.0.5
      get-intrinsic: 1.2.2

  is-wsl@2.2.0:
    dependencies:
      is-docker: 2.2.1

  isarray@0.0.1: {}

  isarray@1.0.0: {}

  isarray@2.0.5: {}

  isexe@2.0.0: {}

  istanbul-lib-coverage@3.2.0: {}

  istanbul-lib-report@3.0.1:
    dependencies:
      istanbul-lib-coverage: 3.2.0
      make-dir: 4.0.0
      supports-color: 7.2.0

  istanbul-reports@3.1.6:
    dependencies:
      html-escaper: 2.0.2
      istanbul-lib-report: 3.0.1

  iterator.prototype@1.1.2:
    dependencies:
      define-properties: 1.2.1
      get-intrinsic: 1.2.2
      has-symbols: 1.0.3
      reflect.getprototypeof: 1.0.4
      set-function-name: 2.0.1

  jackspeak@3.4.3:
    dependencies:
      '@isaacs/cliui': 8.0.2
    optionalDependencies:
      '@pkgjs/parseargs': 0.11.0

  jake@10.8.5:
    dependencies:
      async: 3.2.4
      chalk: 4.1.2
      filelist: 1.0.4
      minimatch: 3.1.2

  jju@1.4.0: {}

  js-tokens@4.0.0: {}

  js-yaml@3.14.1:
    dependencies:
      argparse: 1.0.10
      esprima: 4.0.1

  js-yaml@4.1.0:
    dependencies:
      argparse: 2.0.1

  jsdoc-type-pratt-parser@4.0.0: {}

  jsesc@0.5.0: {}

  jsesc@3.0.2: {}

  json-alexander@0.1.10: {}

  json-parse-even-better-errors@2.3.1: {}

  json-schema-to-typescript@15.0.2:
    dependencies:
      '@apidevtools/json-schema-ref-parser': 11.7.0
      '@types/json-schema': 7.0.15
      '@types/lodash': 4.17.7
      glob: 10.4.5
      is-glob: 4.0.3
      js-yaml: 4.1.0
      lodash: 4.17.21
      minimist: 1.2.8
      prettier: 3.3.3

  json-schema-traverse@0.4.1: {}

  json-schema-traverse@1.0.0: {}

  json-stable-stringify-without-jsonify@1.0.1: {}

  json5@1.0.2:
    dependencies:
      minimist: 1.2.8

  json5@2.2.3: {}

  jsonfile@4.0.0:
    optionalDependencies:
      graceful-fs: 4.2.11

  jsonfile@6.1.0:
    dependencies:
      universalify: 2.0.0
    optionalDependencies:
      graceful-fs: 4.2.11

  jsx-ast-utils@3.3.3:
    dependencies:
      array-includes: 3.1.6
      object.assign: 4.1.4

  kleur@4.1.5: {}

  levn@0.4.1:
    dependencies:
      prelude-ls: 1.2.1
      type-check: 0.4.0

  lilconfig@3.1.2: {}

  lines-and-columns@1.2.4: {}

  locate-path@5.0.0:
    dependencies:
      p-locate: 4.1.0

  locate-path@6.0.0:
    dependencies:
      p-locate: 5.0.0

  locate-path@7.2.0:
    dependencies:
      p-locate: 6.0.0

  lodash.get@4.4.2: {}

  lodash.isequal@4.5.0: {}

  lodash.merge@4.6.2: {}

  lodash.truncate@4.4.2: {}

  lodash@4.17.21: {}

  log-symbols@4.1.0:
    dependencies:
      chalk: 4.1.2
      is-unicode-supported: 0.1.0

  longest-streak@2.0.4: {}

  loose-envify@1.4.0:
    dependencies:
      js-tokens: 4.0.0

  loupe@2.3.7:
    dependencies:
      get-func-name: 2.0.2

  lru-cache@10.4.3: {}

  lru-cache@6.0.0:
    dependencies:
      yallist: 4.0.0

  lru-cache@9.0.3: {}

  make-dir@4.0.0:
    dependencies:
      semver: 7.6.0

  markdown-magic-package-scripts@1.2.2(markdown-magic@2.6.1):
    dependencies:
      findup: 0.1.5
      markdown-magic: 2.6.1
      sort-scripts: 1.0.1

  markdown-magic@2.6.1:
    dependencies:
      '@technote-space/doctoc': 2.4.7
      commander: 7.2.0
      deepmerge: 4.3.1
      find-up: 5.0.0
      globby: 10.0.2
      is-local-path: 0.1.6
      json-alexander: 0.1.10
      mkdirp: 1.0.4
      sync-request: 6.1.0
    transitivePeerDependencies:
      - supports-color

  markdown-table@2.0.0:
    dependencies:
      repeat-string: 1.6.1

  mdast-util-find-and-replace@1.1.1:
    dependencies:
      escape-string-regexp: 4.0.0
      unist-util-is: 4.1.0
      unist-util-visit-parents: 3.1.1

  mdast-util-footnote@0.1.7:
    dependencies:
      mdast-util-to-markdown: 0.6.5
      micromark: 2.11.4
    transitivePeerDependencies:
      - supports-color

  mdast-util-from-markdown@0.8.5:
    dependencies:
      '@types/mdast': 3.0.15
      mdast-util-to-string: 2.0.0
      micromark: 2.11.4
      parse-entities: 2.0.0
      unist-util-stringify-position: 2.0.3
    transitivePeerDependencies:
      - supports-color

  mdast-util-frontmatter@0.2.0:
    dependencies:
      micromark-extension-frontmatter: 0.2.2

  mdast-util-gfm-autolink-literal@0.1.3:
    dependencies:
      ccount: 1.1.0
      mdast-util-find-and-replace: 1.1.1
      micromark: 2.11.4
    transitivePeerDependencies:
      - supports-color

  mdast-util-gfm-strikethrough@0.2.3:
    dependencies:
      mdast-util-to-markdown: 0.6.5

  mdast-util-gfm-table@0.1.6:
    dependencies:
      markdown-table: 2.0.0
      mdast-util-to-markdown: 0.6.5

  mdast-util-gfm-task-list-item@0.1.6:
    dependencies:
      mdast-util-to-markdown: 0.6.5

  mdast-util-gfm@0.1.2:
    dependencies:
      mdast-util-gfm-autolink-literal: 0.1.3
      mdast-util-gfm-strikethrough: 0.2.3
      mdast-util-gfm-table: 0.1.6
      mdast-util-gfm-task-list-item: 0.1.6
      mdast-util-to-markdown: 0.6.5
    transitivePeerDependencies:
      - supports-color

  mdast-util-to-hast@13.1.0:
    dependencies:
      '@types/hast': 3.0.4
      '@types/mdast': 4.0.3
      '@ungap/structured-clone': 1.2.0
      devlop: 1.1.0
      micromark-util-sanitize-uri: 2.0.0
      trim-lines: 3.0.1
      unist-util-position: 5.0.0
      unist-util-visit: 5.0.0
      vfile: 6.0.1

  mdast-util-to-markdown@0.6.5:
    dependencies:
      '@types/unist': 2.0.6
      longest-streak: 2.0.4
      mdast-util-to-string: 2.0.0
      parse-entities: 2.0.0
      repeat-string: 1.6.1
      zwitch: 1.0.5

  mdast-util-to-string@2.0.0: {}

  merge2@1.4.1: {}

  micromark-extension-footnote@0.3.2:
    dependencies:
      micromark: 2.11.4
    transitivePeerDependencies:
      - supports-color

  micromark-extension-frontmatter@0.2.2:
    dependencies:
      fault: 1.0.4

  micromark-extension-gfm-autolink-literal@0.5.7:
    dependencies:
      micromark: 2.11.4
    transitivePeerDependencies:
      - supports-color

  micromark-extension-gfm-strikethrough@0.6.5:
    dependencies:
      micromark: 2.11.4
    transitivePeerDependencies:
      - supports-color

  micromark-extension-gfm-table@0.4.3:
    dependencies:
      micromark: 2.11.4
    transitivePeerDependencies:
      - supports-color

  micromark-extension-gfm-tagfilter@0.3.0: {}

  micromark-extension-gfm-task-list-item@0.3.3:
    dependencies:
      micromark: 2.11.4
    transitivePeerDependencies:
      - supports-color

  micromark-extension-gfm@0.3.3:
    dependencies:
      micromark: 2.11.4
      micromark-extension-gfm-autolink-literal: 0.5.7
      micromark-extension-gfm-strikethrough: 0.6.5
      micromark-extension-gfm-table: 0.4.3
      micromark-extension-gfm-tagfilter: 0.3.0
      micromark-extension-gfm-task-list-item: 0.3.3
    transitivePeerDependencies:
      - supports-color

  micromark-util-character@2.1.0:
    dependencies:
      micromark-util-symbol: 2.0.0
      micromark-util-types: 2.0.0

  micromark-util-encode@2.0.0: {}

  micromark-util-sanitize-uri@2.0.0:
    dependencies:
      micromark-util-character: 2.1.0
      micromark-util-encode: 2.0.0
      micromark-util-symbol: 2.0.0

  micromark-util-symbol@2.0.0: {}

  micromark-util-types@2.0.0: {}

  micromark@2.11.4:
    dependencies:
      debug: 4.3.6(supports-color@8.1.1)
      parse-entities: 2.0.0
    transitivePeerDependencies:
      - supports-color

<<<<<<< HEAD
  micromatch@4.0.5:
=======
  /micromatch@4.0.8:
    resolution: {integrity: sha512-PXwfBhYu0hBCPw8Dn0E+WDYb7af3dSLVWKi3HGv84IdF4TyFoC0ysxFd0Goxw7nSv4T/PzEJQxsYsEiFCKo2BA==}
    engines: {node: '>=8.6'}
>>>>>>> f8eb8eb1
    dependencies:
      braces: 3.0.3
      picomatch: 2.3.1

  mime-db@1.52.0: {}

  mime-types@2.1.35:
    dependencies:
      mime-db: 1.52.0

  min-indent@1.0.1: {}

  minimatch@3.0.8:
    dependencies:
      brace-expansion: 1.1.11

  minimatch@3.1.2:
    dependencies:
      brace-expansion: 1.1.11

  minimatch@5.0.1:
    dependencies:
      brace-expansion: 2.0.1

  minimatch@5.1.6:
    dependencies:
      brace-expansion: 2.0.1

  minimatch@8.0.4:
    dependencies:
      brace-expansion: 2.0.1

  minimatch@9.0.3:
    dependencies:
      brace-expansion: 2.0.1

  minimatch@9.0.5:
    dependencies:
      brace-expansion: 2.0.1

  minimist@1.2.8: {}

  minipass@4.2.8: {}

  minipass@5.0.0: {}

  minipass@7.1.2: {}

  mixme@0.5.10: {}

  mkdirp@1.0.4: {}

  mkdirp@3.0.1: {}

  mocha-multi-reporters@1.5.1(mocha@10.2.0):
    dependencies:
      debug: 4.3.4(supports-color@8.1.1)
      lodash: 4.17.21
      mocha: 10.2.0
    transitivePeerDependencies:
      - supports-color

  mocha@10.2.0:
    dependencies:
      ansi-colors: 4.1.1
      browser-stdout: 1.3.1
      chokidar: 3.5.3
      debug: 4.3.4(supports-color@8.1.1)
      diff: 5.0.0
      escape-string-regexp: 4.0.0
      find-up: 5.0.0
      glob: 7.2.0
      he: 1.2.0
      js-yaml: 4.1.0
      log-symbols: 4.1.0
      minimatch: 5.0.1
      ms: 2.1.3
      nanoid: 3.3.3
      serialize-javascript: 6.0.0
      strip-json-comments: 3.1.1
      supports-color: 8.1.1
      workerpool: 6.2.1
      yargs: 16.2.0
      yargs-parser: 20.2.4
      yargs-unparser: 2.0.0

  moment@2.29.4: {}

  ms@2.1.2: {}

  ms@2.1.3: {}

  multimatch@5.0.0:
    dependencies:
      '@types/minimatch': 3.0.5
      array-differ: 3.0.0
      array-union: 2.1.0
      arrify: 2.0.1
      minimatch: 3.1.2

  mute-stream@1.0.0: {}

  nanoid@3.3.3: {}

  natural-compare@1.4.0: {}

  noms@0.0.0:
    dependencies:
      inherits: 2.0.4
      readable-stream: 1.0.34

  normalize-package-data@2.5.0:
    dependencies:
      hosted-git-info: 2.8.9
      resolve: 1.22.8
      semver: 5.7.1
      validate-npm-package-license: 3.0.4

  normalize-path@3.0.0: {}

  object-assign@4.1.1: {}

  object-inspect@1.13.1: {}

  object-keys@1.1.1: {}

  object-treeify@4.0.1: {}

  object.assign@4.1.4:
    dependencies:
      call-bind: 1.0.5
      define-properties: 1.2.1
      has-symbols: 1.0.3
      object-keys: 1.1.1

  object.entries@1.1.6:
    dependencies:
      call-bind: 1.0.5
      define-properties: 1.2.1
      es-abstract: 1.22.3

  object.fromentries@2.0.6:
    dependencies:
      call-bind: 1.0.5
      define-properties: 1.2.1
      es-abstract: 1.22.3

  object.hasown@1.1.2:
    dependencies:
      define-properties: 1.2.1
      es-abstract: 1.22.3

  object.values@1.1.6:
    dependencies:
      call-bind: 1.0.5
      define-properties: 1.2.1
      es-abstract: 1.22.3

  once@1.4.0:
    dependencies:
      wrappy: 1.0.2

  optionator@0.9.3:
    dependencies:
      '@aashutoshrathi/word-wrap': 1.2.6
      deep-is: 0.1.4
      fast-levenshtein: 2.0.6
      levn: 0.4.1
      prelude-ls: 1.2.1
      type-check: 0.4.0

  p-limit@2.3.0:
    dependencies:
      p-try: 2.2.0

  p-limit@3.1.0:
    dependencies:
      yocto-queue: 0.1.0

  p-limit@4.0.0:
    dependencies:
      yocto-queue: 1.0.0

  p-locate@4.1.0:
    dependencies:
      p-limit: 2.3.0

  p-locate@5.0.0:
    dependencies:
      p-limit: 3.1.0

  p-locate@6.0.0:
    dependencies:
      p-limit: 4.0.0

  p-try@2.2.0: {}

  package-json-from-dist@1.0.0: {}

  parent-module@1.0.1:
    dependencies:
      callsites: 3.1.0

  parse-cache-control@1.0.1: {}

  parse-entities@2.0.0:
    dependencies:
      character-entities: 1.2.4
      character-entities-legacy: 1.1.4
      character-reference-invalid: 1.1.4
      is-alphanumerical: 1.0.4
      is-decimal: 1.0.4
      is-hexadecimal: 1.0.4

  parse-json@5.2.0:
    dependencies:
      '@babel/code-frame': 7.21.4
      error-ex: 1.3.2
      json-parse-even-better-errors: 2.3.1
      lines-and-columns: 1.2.4

  parse5@7.1.2:
    dependencies:
      entities: 4.5.0

  path-browserify@1.0.1: {}

  path-exists@4.0.0: {}

  path-exists@5.0.0: {}

  path-is-absolute@1.0.1: {}

  path-key@3.1.1: {}

  path-parse@1.0.7: {}

  path-scurry@1.11.1:
    dependencies:
      lru-cache: 10.4.3
      minipass: 7.1.2

  path-scurry@1.7.0:
    dependencies:
      lru-cache: 9.0.3
      minipass: 5.0.0

  path-type@4.0.0: {}

  pathval@1.1.1: {}

  picomatch@2.3.1: {}

  pify@4.0.1: {}

  pluralize@8.0.0: {}

  prelude-ls@1.2.1: {}

  prettier@3.0.3: {}

  prettier@3.3.3: {}

  process-nextick-args@2.0.1: {}

  promise@8.3.0:
    dependencies:
      asap: 2.0.6

  prop-types@15.8.1:
    dependencies:
      loose-envify: 1.4.0
      object-assign: 4.1.1
      react-is: 16.13.1

  property-information@6.4.1: {}

  punycode@2.3.0: {}

  qs@6.11.1:
    dependencies:
      side-channel: 1.0.4

  queue-microtask@1.2.3: {}

  randombytes@2.1.0:
    dependencies:
      safe-buffer: 5.2.1

  react-is@16.13.1: {}

  read-pkg-up@7.0.1:
    dependencies:
      find-up: 4.1.0
      read-pkg: 5.2.0
      type-fest: 0.8.1

  read-pkg@5.2.0:
    dependencies:
      '@types/normalize-package-data': 2.4.1
      normalize-package-data: 2.5.0
      parse-json: 5.2.0
      type-fest: 0.6.0

  read-yaml-file@1.1.0:
    dependencies:
      graceful-fs: 4.2.11
      js-yaml: 3.14.1
      pify: 4.0.1
      strip-bom: 3.0.0

  readable-stream@1.0.34:
    dependencies:
      core-util-is: 1.0.3
      inherits: 2.0.4
      isarray: 0.0.1
      string_decoder: 0.10.31

  readable-stream@2.3.8:
    dependencies:
      core-util-is: 1.0.3
      inherits: 2.0.4
      isarray: 1.0.0
      process-nextick-args: 2.0.1
      safe-buffer: 5.1.2
      string_decoder: 1.1.1
      util-deprecate: 1.0.2

  readdirp@3.6.0:
    dependencies:
      picomatch: 2.3.1

  reflect.getprototypeof@1.0.4:
    dependencies:
      call-bind: 1.0.5
      define-properties: 1.2.1
      es-abstract: 1.22.3
      get-intrinsic: 1.2.2
      globalthis: 1.0.3
      which-builtin-type: 1.1.3

  regenerator-runtime@0.13.11: {}

  regexp-tree@0.1.27: {}

  regexp.prototype.flags@1.5.1:
    dependencies:
      call-bind: 1.0.5
      define-properties: 1.2.1
      set-function-name: 2.0.1

  regjsparser@0.10.0:
    dependencies:
      jsesc: 0.5.0

  remark-footnotes@3.0.0:
    dependencies:
      mdast-util-footnote: 0.1.7
      micromark-extension-footnote: 0.3.2
    transitivePeerDependencies:
      - supports-color

  remark-frontmatter@3.0.0:
    dependencies:
      mdast-util-frontmatter: 0.2.0
      micromark-extension-frontmatter: 0.2.2

  remark-gfm@1.0.0:
    dependencies:
      mdast-util-gfm: 0.1.2
      micromark-extension-gfm: 0.3.3
    transitivePeerDependencies:
      - supports-color

  remark-parse@9.0.0:
    dependencies:
      mdast-util-from-markdown: 0.8.5
    transitivePeerDependencies:
      - supports-color

  repeat-string@1.6.1: {}

  require-directory@2.1.1: {}

  require-from-string@2.0.2: {}

  require-main-filename@2.0.0: {}

  resolve-from@4.0.0: {}

  resolve-pkg-maps@1.0.0: {}

  resolve@1.19.0:
    dependencies:
      is-core-module: 2.13.1
      path-parse: 1.0.7

  resolve@1.22.2:
    dependencies:
      is-core-module: 2.13.1
      path-parse: 1.0.7
      supports-preserve-symlinks-flag: 1.0.0

  resolve@1.22.8:
    dependencies:
      is-core-module: 2.13.1
      path-parse: 1.0.7
      supports-preserve-symlinks-flag: 1.0.0

  resolve@2.0.0-next.4:
    dependencies:
      is-core-module: 2.13.1
      path-parse: 1.0.7
      supports-preserve-symlinks-flag: 1.0.0

  reusify@1.0.4: {}

  rimraf@3.0.2:
    dependencies:
      glob: 7.2.3

  rimraf@4.4.1:
    dependencies:
      glob: 9.3.5

  rimraf@5.0.0:
    dependencies:
      glob: 10.1.0

  run-parallel@1.2.0:
    dependencies:
      queue-microtask: 1.2.3

  rxjs@7.8.1:
    dependencies:
      tslib: 2.6.2

  safe-array-concat@1.0.1:
    dependencies:
      call-bind: 1.0.5
      get-intrinsic: 1.2.2
      has-symbols: 1.0.3
      isarray: 2.0.5

  safe-buffer@5.1.2: {}

  safe-buffer@5.2.1: {}

  safe-regex-test@1.0.0:
    dependencies:
      call-bind: 1.0.5
      get-intrinsic: 1.2.2
      is-regex: 1.1.4

  semver@5.7.1: {}

  semver@6.3.1: {}

  semver@7.3.8:
    dependencies:
      lru-cache: 6.0.0

  semver@7.5.4:
    dependencies:
      lru-cache: 6.0.0

  semver@7.6.0:
    dependencies:
      lru-cache: 6.0.0

  semver@7.6.3: {}

  serialize-javascript@6.0.0:
    dependencies:
      randombytes: 2.1.0

  set-blocking@2.0.0: {}

  set-function-length@1.1.1:
    dependencies:
      define-data-property: 1.1.1
      get-intrinsic: 1.2.2
      gopd: 1.0.1
      has-property-descriptors: 1.0.0

  set-function-name@2.0.1:
    dependencies:
      define-data-property: 1.1.1
      functions-have-names: 1.2.3
      has-property-descriptors: 1.0.0

  shebang-command@2.0.0:
    dependencies:
      shebang-regex: 3.0.0

  shebang-regex@3.0.0: {}

  shell-quote@1.8.1: {}

  side-channel@1.0.4:
    dependencies:
      call-bind: 1.0.5
      get-intrinsic: 1.2.2
      object-inspect: 1.13.1

  signal-exit@3.0.7: {}

  signal-exit@4.1.0: {}

  slash@3.0.0: {}

  slice-ansi@4.0.0:
    dependencies:
      ansi-styles: 4.3.0
      astral-regex: 2.0.0
      is-fullwidth-code-point: 3.0.0

  smartwrap@2.0.2:
    dependencies:
      array.prototype.flat: 1.3.2
      breakword: 1.0.6
      grapheme-splitter: 1.0.4
      strip-ansi: 6.0.1
      wcwidth: 1.0.1
      yargs: 15.4.1

  sort-object-keys@1.1.3: {}

  sort-package-json@1.57.0:
    dependencies:
      detect-indent: 6.1.0
      detect-newline: 3.1.0
      git-hooks-list: 1.0.3
      globby: 10.0.0
      is-plain-obj: 2.1.0
      sort-object-keys: 1.1.3

  sort-scripts@1.0.1: {}

  source-map-support@0.5.21:
    dependencies:
      buffer-from: 1.1.2
      source-map: 0.6.1

  source-map@0.6.1: {}

  space-separated-tokens@2.0.2: {}

  spawn-command@0.0.2: {}

  spdx-correct@3.2.0:
    dependencies:
      spdx-expression-parse: 3.0.1
      spdx-license-ids: 3.0.13

  spdx-exceptions@2.3.0: {}

  spdx-expression-parse@3.0.1:
    dependencies:
      spdx-exceptions: 2.3.0
      spdx-license-ids: 3.0.13

  spdx-license-ids@3.0.13: {}

  sprintf-js@1.0.3: {}

  stream-transform@2.1.3:
    dependencies:
      mixme: 0.5.10

  string-argv@0.3.1: {}

  string-width@4.2.3:
    dependencies:
      emoji-regex: 8.0.0
      is-fullwidth-code-point: 3.0.0
      strip-ansi: 6.0.1

  string-width@5.1.2:
    dependencies:
      eastasianwidth: 0.2.0
      emoji-regex: 9.2.2
      strip-ansi: 7.1.0

  string.prototype.matchall@4.0.8:
    dependencies:
      call-bind: 1.0.5
      define-properties: 1.2.1
      es-abstract: 1.22.3
      get-intrinsic: 1.2.2
      has-symbols: 1.0.3
      internal-slot: 1.0.5
      regexp.prototype.flags: 1.5.1
      side-channel: 1.0.4

  string.prototype.trim@1.2.8:
    dependencies:
      call-bind: 1.0.5
      define-properties: 1.2.1
      es-abstract: 1.22.3

  string.prototype.trimend@1.0.7:
    dependencies:
      call-bind: 1.0.5
      define-properties: 1.2.1
      es-abstract: 1.22.3

  string.prototype.trimstart@1.0.7:
    dependencies:
      call-bind: 1.0.5
      define-properties: 1.2.1
      es-abstract: 1.22.3

  string_decoder@0.10.31: {}

  string_decoder@1.1.1:
    dependencies:
      safe-buffer: 5.1.2

  stringify-entities@4.0.4:
    dependencies:
      character-entities-html4: 2.1.0
      character-entities-legacy: 3.0.0

  strip-ansi@6.0.1:
    dependencies:
      ansi-regex: 5.0.1

  strip-ansi@7.1.0:
    dependencies:
      ansi-regex: 6.0.1

  strip-bom@3.0.0: {}

  strip-indent@3.0.0:
    dependencies:
      min-indent: 1.0.1

  strip-json-comments@3.1.1: {}

  supports-color@5.5.0:
    dependencies:
      has-flag: 3.0.0

  supports-color@7.2.0:
    dependencies:
      has-flag: 4.0.0

  supports-color@8.1.1:
    dependencies:
      has-flag: 4.0.0

  supports-preserve-symlinks-flag@1.0.0: {}

  sync-request@6.1.0:
    dependencies:
      http-response-object: 3.0.2
      sync-rpc: 1.3.6
      then-request: 6.0.2

  sync-rpc@1.3.6:
    dependencies:
      get-port: 3.2.0

  table@6.8.1:
    dependencies:
      ajv: 8.13.0
      lodash.truncate: 4.4.2
      slice-ansi: 4.0.0
      string-width: 4.2.3
      strip-ansi: 6.0.1

  tapable@2.2.1: {}

  test-exclude@6.0.0:
    dependencies:
      '@istanbuljs/schema': 0.1.3
      glob: 7.2.3
      minimatch: 3.1.2

  text-table@0.2.0: {}

  then-request@6.0.2:
    dependencies:
      '@types/concat-stream': 1.6.1
      '@types/form-data': 0.0.33
      '@types/node': 8.10.66
      '@types/qs': 6.9.10
      caseless: 0.12.0
      concat-stream: 1.6.2
      form-data: 2.5.1
      http-basic: 8.1.3
      http-response-object: 3.0.2
      promise: 8.3.0
      qs: 6.11.1

  through2@2.0.5:
    dependencies:
      readable-stream: 2.3.8
      xtend: 4.0.2

  to-regex-range@5.0.1:
    dependencies:
      is-number: 7.0.0

  traverse@0.6.7: {}

  tree-kill@1.2.2: {}

  trim-lines@3.0.1: {}

  trough@1.0.5: {}

  ts-api-utils@1.0.3(typescript@5.1.6):
    dependencies:
      typescript: 5.1.6

  ts-deepmerge@7.0.1: {}

  ts-morph@22.0.0:
    dependencies:
      '@ts-morph/common': 0.23.0
      code-block-writer: 13.0.1

  tsconfig-paths@3.14.2:
    dependencies:
      '@types/json5': 0.0.29
      json5: 1.0.2
      minimist: 1.2.8
      strip-bom: 3.0.0

  tslib@1.14.1: {}

  tslib@2.6.2: {}

  tsutils@3.21.0(typescript@5.1.6):
    dependencies:
      tslib: 1.14.1
      typescript: 5.1.6

  tty-table@4.2.3:
    dependencies:
      chalk: 4.1.2
      csv: 5.5.3
      kleur: 4.1.5
      smartwrap: 2.0.2
      strip-ansi: 6.0.1
      wcwidth: 1.0.1
      yargs: 17.7.2

  type-check@0.4.0:
    dependencies:
      prelude-ls: 1.2.1

  type-detect@4.1.0: {}

  type-fest@0.20.2: {}

  type-fest@0.21.3: {}

  type-fest@0.6.0: {}

  type-fest@0.8.1: {}

  type-fest@2.19.0: {}

  typed-array-buffer@1.0.0:
    dependencies:
      call-bind: 1.0.5
      get-intrinsic: 1.2.2
      is-typed-array: 1.1.12

  typed-array-byte-length@1.0.0:
    dependencies:
      call-bind: 1.0.5
      for-each: 0.3.3
      has-proto: 1.0.1
      is-typed-array: 1.1.12

  typed-array-byte-offset@1.0.0:
    dependencies:
      available-typed-arrays: 1.0.5
      call-bind: 1.0.5
      for-each: 0.3.3
      has-proto: 1.0.1
      is-typed-array: 1.1.12

  typed-array-length@1.0.4:
    dependencies:
      call-bind: 1.0.5
      for-each: 0.3.3
      is-typed-array: 1.1.12

  typedarray@0.0.6: {}

  typescript@4.8.4: {}

  typescript@5.1.6: {}

  typescript@5.4.2: {}

  typescript@5.4.5: {}

  unbox-primitive@1.0.2:
    dependencies:
      call-bind: 1.0.5
      has-bigints: 1.0.2
      has-symbols: 1.0.3
      which-boxed-primitive: 1.0.2

  undici-types@6.19.8: {}

  unicorn-magic@0.1.0: {}

  unified@9.2.2:
    dependencies:
      '@types/unist': 2.0.6
      bail: 1.0.5
      extend: 3.0.2
      is-buffer: 2.0.5
      is-plain-obj: 2.1.0
      trough: 1.0.5
      vfile: 4.2.1

  unist-util-is@4.1.0: {}

  unist-util-is@6.0.0:
    dependencies:
      '@types/unist': 3.0.2

  unist-util-position@5.0.0:
    dependencies:
      '@types/unist': 3.0.2

  unist-util-remove-position@5.0.0:
    dependencies:
      '@types/unist': 3.0.2
      unist-util-visit: 5.0.0

  unist-util-stringify-position@2.0.3:
    dependencies:
      '@types/unist': 2.0.6

  unist-util-stringify-position@4.0.0:
    dependencies:
      '@types/unist': 3.0.2

  unist-util-visit-parents@3.1.1:
    dependencies:
      '@types/unist': 2.0.6
      unist-util-is: 4.1.0

  unist-util-visit-parents@6.0.1:
    dependencies:
      '@types/unist': 3.0.2
      unist-util-is: 6.0.0

  unist-util-visit@5.0.0:
    dependencies:
      '@types/unist': 3.0.2
      unist-util-is: 6.0.0
      unist-util-visit-parents: 6.0.1

  universalify@0.1.2: {}

  universalify@2.0.0: {}

  untildify@4.0.0: {}

  update-section@0.3.3: {}

  uri-js@4.4.1:
    dependencies:
      punycode: 2.3.0

  util-deprecate@1.0.2: {}

  v8-to-istanbul@9.1.0:
    dependencies:
      '@jridgewell/trace-mapping': 0.3.18
      '@types/istanbul-lib-coverage': 2.0.4
      convert-source-map: 1.9.0

  validate-npm-package-license@3.0.4:
    dependencies:
      spdx-correct: 3.2.0
      spdx-expression-parse: 3.0.1

  validator@13.9.0: {}

  vfile-location@5.0.2:
    dependencies:
      '@types/unist': 3.0.2
      vfile: 6.0.1

  vfile-message@2.0.4:
    dependencies:
      '@types/unist': 2.0.6
      unist-util-stringify-position: 2.0.3

  vfile-message@4.0.2:
    dependencies:
      '@types/unist': 3.0.2
      unist-util-stringify-position: 4.0.0

  vfile@4.2.1:
    dependencies:
      '@types/unist': 2.0.6
      is-buffer: 2.0.5
      unist-util-stringify-position: 2.0.3
      vfile-message: 2.0.4

  vfile@6.0.1:
    dependencies:
      '@types/unist': 3.0.2
      unist-util-stringify-position: 4.0.0
      vfile-message: 4.0.2

  wcwidth@1.0.1:
    dependencies:
      defaults: 1.0.4

  web-namespaces@2.0.1: {}

  which-boxed-primitive@1.0.2:
    dependencies:
      is-bigint: 1.0.4
      is-boolean-object: 1.1.2
      is-number-object: 1.0.7
      is-string: 1.0.7
      is-symbol: 1.0.4

  which-builtin-type@1.1.3:
    dependencies:
      function.prototype.name: 1.1.6
      has-tostringtag: 1.0.0
      is-async-function: 2.0.0
      is-date-object: 1.0.5
      is-finalizationregistry: 1.0.2
      is-generator-function: 1.0.10
      is-regex: 1.1.4
      is-weakref: 1.0.2
      isarray: 2.0.5
      which-boxed-primitive: 1.0.2
      which-collection: 1.0.1
      which-typed-array: 1.1.13

  which-collection@1.0.1:
    dependencies:
      is-map: 2.0.2
      is-set: 2.0.2
      is-weakmap: 2.0.1
      is-weakset: 2.0.2

  which-module@2.0.1: {}

  which-typed-array@1.1.13:
    dependencies:
      available-typed-arrays: 1.0.5
      call-bind: 1.0.5
      for-each: 0.3.3
      gopd: 1.0.1
      has-tostringtag: 1.0.0

  which@2.0.2:
    dependencies:
      isexe: 2.0.0

  widest-line@3.1.0:
    dependencies:
      string-width: 4.2.3

  wordwrap@1.0.0: {}

  workerpool@6.2.1: {}

  wrap-ansi@6.2.0:
    dependencies:
      ansi-styles: 4.3.0
      string-width: 4.2.3
      strip-ansi: 6.0.1

  wrap-ansi@7.0.0:
    dependencies:
      ansi-styles: 4.3.0
      string-width: 4.2.3
      strip-ansi: 6.0.1

  wrap-ansi@8.1.0:
    dependencies:
      ansi-styles: 6.2.1
      string-width: 5.1.2
      strip-ansi: 7.1.0

  wrappy@1.0.2: {}

  xtend@4.0.2: {}

  y18n@4.0.3: {}

  y18n@5.0.8: {}

  yallist@4.0.0: {}

  yaml@2.3.1: {}

  yargs-parser@18.1.3:
    dependencies:
      camelcase: 5.3.1
      decamelize: 1.2.0

  yargs-parser@20.2.4: {}

  yargs-parser@20.2.9: {}

  yargs-parser@21.1.1: {}

  yargs-unparser@2.0.0:
    dependencies:
      camelcase: 6.3.0
      decamelize: 4.0.0
      flat: 5.0.2
      is-plain-obj: 2.1.0

  yargs@15.4.1:
    dependencies:
      cliui: 6.0.0
      decamelize: 1.2.0
      find-up: 4.1.0
      get-caller-file: 2.0.5
      require-directory: 2.1.1
      require-main-filename: 2.0.0
      set-blocking: 2.0.0
      string-width: 4.2.3
      which-module: 2.0.1
      y18n: 4.0.3
      yargs-parser: 18.1.3

  yargs@16.2.0:
    dependencies:
      cliui: 7.0.4
      escalade: 3.1.1
      get-caller-file: 2.0.5
      require-directory: 2.1.1
      string-width: 4.2.3
      y18n: 5.0.8
      yargs-parser: 20.2.9

  yargs@17.7.2:
    dependencies:
      cliui: 8.0.1
      escalade: 3.1.1
      get-caller-file: 2.0.5
      require-directory: 2.1.1
      string-width: 4.2.3
      y18n: 5.0.8
      yargs-parser: 21.1.1

  yocto-queue@0.1.0: {}

  yocto-queue@1.0.0: {}

  yoctocolors-cjs@2.1.2: {}

  z-schema@5.0.5:
    dependencies:
      lodash.get: 4.4.2
      lodash.isequal: 4.5.0
      validator: 13.9.0
    optionalDependencies:
      commander: 9.5.0

  zwitch@1.0.5: {}

  zwitch@2.0.4: {}<|MERGE_RESOLUTION|>--- conflicted
+++ resolved
@@ -4196,18 +4196,12 @@
 
   cross-env@7.0.3:
     dependencies:
-<<<<<<< HEAD
-      cross-spawn: 7.0.3
-
-  cross-spawn@7.0.3:
-=======
       cross-spawn: 7.0.6
     dev: true
 
   /cross-spawn@7.0.6:
     resolution: {integrity: sha512-uV2QOWP2nWzsy2aMp8aRibhi9dlzF5Hgh5SHaB9OiTGEyDTiJJyx0uy51QXdyWbtAHNua4XJzUKca3OzKUd3vA==}
     engines: {node: '>= 8'}
->>>>>>> f8eb8eb1
     dependencies:
       path-key: 3.1.1
       shebang-command: 2.0.0
@@ -4465,12 +4459,8 @@
       debug: 4.3.6(supports-color@8.1.1)
       enhanced-resolve: 5.15.0
       eslint: 8.55.0
-<<<<<<< HEAD
-      eslint-module-utils: 2.12.0(@typescript-eslint/parser@6.7.5(eslint@8.55.0)(typescript@5.1.6))(eslint-import-resolver-node@0.3.9)(eslint-import-resolver-typescript@3.6.3(@typescript-eslint/parser@6.7.5(eslint@8.55.0)(typescript@5.1.6))(eslint-plugin-i@2.29.1(@typescript-eslint/parser@6.7.5(eslint@8.55.0)(typescript@5.1.6))(eslint@8.55.0))(eslint@8.55.0))(eslint@8.55.0)
-=======
       eslint-module-utils: 2.12.0(@typescript-eslint/parser@6.7.5)(eslint-import-resolver-node@0.3.9)(eslint-import-resolver-typescript@3.6.3)(eslint@8.55.0)
       eslint-plugin-import: /eslint-plugin-i@2.29.1(@typescript-eslint/parser@6.7.5)(eslint-import-resolver-typescript@3.6.3)(eslint@8.55.0)
->>>>>>> f8eb8eb1
       fast-glob: 3.3.2
       get-tsconfig: 4.8.1
       is-bun-module: 1.2.1
@@ -4483,9 +4473,6 @@
       - eslint-import-resolver-webpack
       - supports-color
 
-<<<<<<< HEAD
-  eslint-module-utils@2.12.0(@typescript-eslint/parser@6.7.5(eslint@8.55.0)(typescript@5.1.6))(eslint-import-resolver-node@0.3.9)(eslint-import-resolver-typescript@3.6.3(@typescript-eslint/parser@6.7.5(eslint@8.55.0)(typescript@5.1.6))(eslint-plugin-i@2.29.1(@typescript-eslint/parser@6.7.5(eslint@8.55.0)(typescript@5.1.6))(eslint@8.55.0))(eslint@8.55.0))(eslint@8.55.0):
-=======
   /eslint-module-utils@2.12.0(@typescript-eslint/parser@6.7.5)(eslint-import-resolver-node@0.3.9)(eslint-import-resolver-typescript@3.6.3)(eslint@8.55.0):
     resolution: {integrity: sha512-wALZ0HFoytlyh/1+4wuZ9FJCD/leWHQzzrxJ8+rebyReSLk7LApMyd3WJaLVoN+D5+WIdJyDK1c6JnE65V4Zyg==}
     engines: {node: '>=4'}
@@ -4506,14 +4493,8 @@
         optional: true
       eslint-import-resolver-webpack:
         optional: true
->>>>>>> f8eb8eb1
     dependencies:
       debug: 3.2.7
-<<<<<<< HEAD
-    optionalDependencies:
-      '@typescript-eslint/parser': 6.7.5(eslint@8.55.0)(typescript@5.1.6)
-=======
->>>>>>> f8eb8eb1
       eslint: 8.55.0
       eslint-import-resolver-node: 0.3.9
       eslint-import-resolver-typescript: 3.6.3(@typescript-eslint/parser@6.7.5(eslint@8.55.0)(typescript@5.1.6))(eslint-plugin-i@2.29.1(@typescript-eslint/parser@6.7.5(eslint@8.55.0)(typescript@5.1.6))(eslint@8.55.0))(eslint@8.55.0)
@@ -4540,11 +4521,7 @@
       doctrine: 3.0.0
       eslint: 8.55.0
       eslint-import-resolver-node: 0.3.9
-<<<<<<< HEAD
-      eslint-module-utils: 2.12.0(@typescript-eslint/parser@6.7.5(eslint@8.55.0)(typescript@5.1.6))(eslint-import-resolver-node@0.3.9)(eslint-import-resolver-typescript@3.6.3(@typescript-eslint/parser@6.7.5(eslint@8.55.0)(typescript@5.1.6))(eslint-plugin-i@2.29.1(@typescript-eslint/parser@6.7.5(eslint@8.55.0)(typescript@5.1.6))(eslint@8.55.0))(eslint@8.55.0))(eslint@8.55.0)
-=======
       eslint-module-utils: 2.12.0(@typescript-eslint/parser@6.7.5)(eslint-import-resolver-node@0.3.9)(eslint-import-resolver-typescript@3.6.3)(eslint@8.55.0)
->>>>>>> f8eb8eb1
       get-tsconfig: 4.8.1
       is-glob: 4.0.3
       minimatch: 3.1.2
@@ -4718,12 +4695,8 @@
       '@nodelib/fs.walk': 1.2.8
       glob-parent: 5.1.2
       merge2: 1.4.1
-<<<<<<< HEAD
-      micromatch: 4.0.5
-=======
       micromatch: 4.0.8
     dev: true
->>>>>>> f8eb8eb1
 
   fast-json-stable-stringify@2.1.0: {}
 
@@ -4864,19 +4837,12 @@
     dependencies:
       call-bind: 1.0.5
       get-intrinsic: 1.2.2
-<<<<<<< HEAD
-
-  get-tsconfig@4.8.1:
-=======
-    dev: true
 
   /get-tsconfig@4.8.1:
     resolution: {integrity: sha512-k9PN+cFBmaLWtVz29SkUoqU5O0slLuHJXt/2P+tMVFT+phsSGXGkp9t3rQIqdz0e+06EHNGs3oM6ZX1s2zHxRg==}
->>>>>>> f8eb8eb1
     dependencies:
       resolve-pkg-maps: 1.0.0
-
-  git-hooks-list@1.0.3: {}
+    dev: true
 
   glob-parent@5.1.2:
     dependencies:
@@ -5674,13 +5640,9 @@
     transitivePeerDependencies:
       - supports-color
 
-<<<<<<< HEAD
-  micromatch@4.0.5:
-=======
   /micromatch@4.0.8:
     resolution: {integrity: sha512-PXwfBhYu0hBCPw8Dn0E+WDYb7af3dSLVWKi3HGv84IdF4TyFoC0ysxFd0Goxw7nSv4T/PzEJQxsYsEiFCKo2BA==}
     engines: {node: '>=8.6'}
->>>>>>> f8eb8eb1
     dependencies:
       braces: 3.0.3
       picomatch: 2.3.1
