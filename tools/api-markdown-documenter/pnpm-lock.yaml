lockfileVersion: 5.4

importers:

  .:
    specifiers:
      '@fluidframework/build-common': ^1.2.0
<<<<<<< HEAD
      '@fluidframework/build-tools': ^0.19.0-165129
      '@fluidframework/eslint-config-fluid': file:../../common/build/eslint-config-fluid
=======
      '@fluidframework/build-tools': ^0.21.0
      '@fluidframework/eslint-config-fluid': ^2.0.0
>>>>>>> 72285fcf
      '@fluidframework/mocha-test-setup': ^1.3.6
      '@fluidframework/test-utils': ^1.3.6
      '@microsoft/api-documenter': 7.21.7
      '@microsoft/api-extractor': ^7.34.4
      '@microsoft/api-extractor-model': ^7.26.4
      '@microsoft/tsdoc': ^0.14.2
      '@rushstack/node-core-library': ^3.55.2
      '@types/chai': ^4.3.4
      '@types/mocha': ^10.0.1
      '@types/node': ^18.15.11
      '@types/unist': ^2.0.6
      chai: ^4.3.7
      chalk: ^4.1.2
      concurrently: ^8.0.1
      copyfiles: ^2.4.1
      cross-env: ^7.0.3
      dir-compare: ^4.0.0
      eslint: ~8.6.0
      eslint-plugin-chai-expect: ^3.0.0
      eslint-plugin-chai-friendly: ^0.7.2
      mocha: ^10.2.0
      mocha-json-output-reporter: ^2.1.0
      mocha-multi-reporters: ^1.5.1
      moment: ^2.29.4
      nyc: ^15.1.0
      prettier: ~2.6.2
      rimraf: ^5.0.0
      typescript: ~5.0.4
    dependencies:
      '@microsoft/api-documenter': 7.21.7_@types+node@18.16.18
      '@microsoft/api-extractor-model': 7.26.4_@types+node@18.16.18
      '@microsoft/tsdoc': 0.14.2
      '@rushstack/node-core-library': 3.55.2_@types+node@18.16.18
      chalk: 4.1.2
    devDependencies:
      '@fluidframework/build-common': 1.2.0
<<<<<<< HEAD
      '@fluidframework/build-tools': 0.19.0_4uew32ycfo2fh6gir7d6cnvhsq
      '@fluidframework/eslint-config-fluid': file:../../common/build/eslint-config-fluid_flcvfono3v34oogyclggnmpgme
=======
      '@fluidframework/build-tools': 0.21.0_4uew32ycfo2fh6gir7d6cnvhsq
      '@fluidframework/eslint-config-fluid': 2.0.0_flcvfono3v34oogyclggnmpgme
>>>>>>> 72285fcf
      '@fluidframework/mocha-test-setup': 1.3.6
      '@fluidframework/test-utils': 1.3.6
      '@microsoft/api-extractor': 7.34.4_@types+node@18.16.18
      '@types/chai': 4.3.5
      '@types/mocha': 10.0.1
      '@types/node': 18.16.18
      '@types/unist': 2.0.6
      chai: 4.3.7
      concurrently: 8.2.0
      copyfiles: 2.4.1
      cross-env: 7.0.3
      dir-compare: 4.0.0
      eslint: 8.6.0
      eslint-plugin-chai-expect: 3.0.0_eslint@8.6.0
      eslint-plugin-chai-friendly: 0.7.2_eslint@8.6.0
      mocha: 10.2.0
      mocha-json-output-reporter: 2.1.0_mocha@10.2.0+moment@2.29.4
      mocha-multi-reporters: 1.5.1_mocha@10.2.0
      moment: 2.29.4
      nyc: 15.1.0
      prettier: 2.6.2
      rimraf: 5.0.1
      typescript: 5.0.4

packages:

  /@ampproject/remapping/2.2.0:
    resolution: {integrity: sha512-qRmjj8nj9qmLTQXXmaR1cck3UXSRMPrbsLJAasZpF+t3riI71BXed5ebIOYwQntykeZuhjsdweEc9BxH5Jc26w==}
    engines: {node: '>=6.0.0'}
    dependencies:
      '@jridgewell/gen-mapping': 0.1.1
      '@jridgewell/trace-mapping': 0.3.18
    dev: true

  /@babel/code-frame/7.18.6:
    resolution: {integrity: sha512-TDCmlK5eOvH+eH7cdAFlNXeVJqWIQ7gW9tY1GJIpUtFb6CmjVyq2VM3u71bOyR8CRihcCgMUYoDNyLXao3+70Q==}
    engines: {node: '>=6.9.0'}
    dependencies:
      '@babel/highlight': 7.18.6
    dev: true

  /@babel/compat-data/7.18.8:
    resolution: {integrity: sha512-HSmX4WZPPK3FUxYp7g2T6EyO8j96HlZJlxmKPSh6KAcqwyDrfx7hKjXpAW/0FhFfTJsR0Yt4lAjLI2coMptIHQ==}
    engines: {node: '>=6.9.0'}
    dev: true

  /@babel/core/7.17.8:
    resolution: {integrity: sha512-OdQDV/7cRBtJHLSOBqqbYNkOcydOgnX59TZx4puf41fzcVtN3e/4yqY8lMQsK+5X2lJtAdmA+6OHqsj1hBJ4IQ==}
    engines: {node: '>=6.9.0'}
    dependencies:
      '@ampproject/remapping': 2.2.0
      '@babel/code-frame': 7.18.6
      '@babel/generator': 7.18.12
      '@babel/helper-compilation-targets': 7.18.9_@babel+core@7.17.8
      '@babel/helper-module-transforms': 7.18.9
      '@babel/helpers': 7.18.9
      '@babel/parser': 7.18.11
      '@babel/template': 7.18.10
      '@babel/traverse': 7.18.11
      '@babel/types': 7.18.10
      convert-source-map: 1.8.0
      debug: 4.3.4
      gensync: 1.0.0-beta.2
      json5: 2.2.3
      semver: 6.3.0
    transitivePeerDependencies:
      - supports-color
    dev: true

  /@babel/generator/7.18.12:
    resolution: {integrity: sha512-dfQ8ebCN98SvyL7IxNMCUtZQSq5R7kxgN+r8qYTGDmmSion1hX2C0zq2yo1bsCDhXixokv1SAWTZUMYbO/V5zg==}
    engines: {node: '>=6.9.0'}
    dependencies:
      '@babel/types': 7.18.10
      '@jridgewell/gen-mapping': 0.3.2
      jsesc: 2.5.2
    dev: true

  /@babel/helper-compilation-targets/7.18.9_@babel+core@7.17.8:
    resolution: {integrity: sha512-tzLCyVmqUiFlcFoAPLA/gL9TeYrF61VLNtb+hvkuVaB5SUjW7jcfrglBIX1vUIoT7CLP3bBlIMeyEsIl2eFQNg==}
    engines: {node: '>=6.9.0'}
    peerDependencies:
      '@babel/core': ^7.0.0
    dependencies:
      '@babel/compat-data': 7.18.8
      '@babel/core': 7.17.8
      '@babel/helper-validator-option': 7.18.6
      browserslist: 4.21.3
      semver: 6.3.0
    dev: true

  /@babel/helper-environment-visitor/7.18.9:
    resolution: {integrity: sha512-3r/aACDJ3fhQ/EVgFy0hpj8oHyHpQc+LPtJoY9SzTThAsStm4Ptegq92vqKoE3vD706ZVFWITnMnxucw+S9Ipg==}
    engines: {node: '>=6.9.0'}
    dev: true

  /@babel/helper-function-name/7.18.9:
    resolution: {integrity: sha512-fJgWlZt7nxGksJS9a0XdSaI4XvpExnNIgRP+rVefWh5U7BL8pPuir6SJUmFKRfjWQ51OtWSzwOxhaH/EBWWc0A==}
    engines: {node: '>=6.9.0'}
    dependencies:
      '@babel/template': 7.18.10
      '@babel/types': 7.18.10
    dev: true

  /@babel/helper-hoist-variables/7.18.6:
    resolution: {integrity: sha512-UlJQPkFqFULIcyW5sbzgbkxn2FKRgwWiRexcuaR8RNJRy8+LLveqPjwZV/bwrLZCN0eUHD/x8D0heK1ozuoo6Q==}
    engines: {node: '>=6.9.0'}
    dependencies:
      '@babel/types': 7.18.10
    dev: true

  /@babel/helper-module-imports/7.18.6:
    resolution: {integrity: sha512-0NFvs3VkuSYbFi1x2Vd6tKrywq+z/cLeYC/RJNFrIX/30Bf5aiGYbtvGXolEktzJH8o5E5KJ3tT+nkxuuZFVlA==}
    engines: {node: '>=6.9.0'}
    dependencies:
      '@babel/types': 7.18.10
    dev: true

  /@babel/helper-module-transforms/7.18.9:
    resolution: {integrity: sha512-KYNqY0ICwfv19b31XzvmI/mfcylOzbLtowkw+mfvGPAQ3kfCnMLYbED3YecL5tPd8nAYFQFAd6JHp2LxZk/J1g==}
    engines: {node: '>=6.9.0'}
    dependencies:
      '@babel/helper-environment-visitor': 7.18.9
      '@babel/helper-module-imports': 7.18.6
      '@babel/helper-simple-access': 7.18.6
      '@babel/helper-split-export-declaration': 7.18.6
      '@babel/helper-validator-identifier': 7.18.6
      '@babel/template': 7.18.10
      '@babel/traverse': 7.18.11
      '@babel/types': 7.18.10
    transitivePeerDependencies:
      - supports-color
    dev: true

  /@babel/helper-simple-access/7.18.6:
    resolution: {integrity: sha512-iNpIgTgyAvDQpDj76POqg+YEt8fPxx3yaNBg3S30dxNKm2SWfYhD0TGrK/Eu9wHpUW63VQU894TsTg+GLbUa1g==}
    engines: {node: '>=6.9.0'}
    dependencies:
      '@babel/types': 7.18.10
    dev: true

  /@babel/helper-split-export-declaration/7.18.6:
    resolution: {integrity: sha512-bde1etTx6ZyTmobl9LLMMQsaizFVZrquTEHOqKeQESMKo4PlObf+8+JA25ZsIpZhT/WEd39+vOdLXAFG/nELpA==}
    engines: {node: '>=6.9.0'}
    dependencies:
      '@babel/types': 7.18.10
    dev: true

  /@babel/helper-string-parser/7.18.10:
    resolution: {integrity: sha512-XtIfWmeNY3i4t7t4D2t02q50HvqHybPqW2ki1kosnvWCwuCMeo81Jf0gwr85jy/neUdg5XDdeFE/80DXiO+njw==}
    engines: {node: '>=6.9.0'}
    dev: true

  /@babel/helper-validator-identifier/7.18.6:
    resolution: {integrity: sha512-MmetCkz9ej86nJQV+sFCxoGGrUbU3q02kgLciwkrt9QqEB7cP39oKEY0PakknEO0Gu20SskMRi+AYZ3b1TpN9g==}
    engines: {node: '>=6.9.0'}
    dev: true

  /@babel/helper-validator-option/7.18.6:
    resolution: {integrity: sha512-XO7gESt5ouv/LRJdrVjkShckw6STTaB7l9BrpBaAHDeF5YZT+01PCwmR0SJHnkW6i8OwW/EVWRShfi4j2x+KQw==}
    engines: {node: '>=6.9.0'}
    dev: true

  /@babel/helpers/7.18.9:
    resolution: {integrity: sha512-Jf5a+rbrLoR4eNdUmnFu8cN5eNJT6qdTdOg5IHIzq87WwyRw9PwguLFOWYgktN/60IP4fgDUawJvs7PjQIzELQ==}
    engines: {node: '>=6.9.0'}
    dependencies:
      '@babel/template': 7.18.10
      '@babel/traverse': 7.18.11
      '@babel/types': 7.18.10
    transitivePeerDependencies:
      - supports-color
    dev: true

  /@babel/highlight/7.18.6:
    resolution: {integrity: sha512-u7stbOuYjaPezCuLj29hNW1v64M2Md2qupEKP1fHc7WdOA3DgLh37suiSrZYY7haUB7iBeQZ9P1uiRF359do3g==}
    engines: {node: '>=6.9.0'}
    dependencies:
      '@babel/helper-validator-identifier': 7.18.6
      chalk: 2.4.2
      js-tokens: 4.0.0
    dev: true

  /@babel/parser/7.18.11:
    resolution: {integrity: sha512-9JKn5vN+hDt0Hdqn1PiJ2guflwP+B6Ga8qbDuoF0PzzVhrzsKIJo8yGqVk6CmMHiMei9w1C1Bp9IMJSIK+HPIQ==}
    engines: {node: '>=6.0.0'}
    hasBin: true
    dependencies:
      '@babel/types': 7.18.10
    dev: true

  /@babel/polyfill/7.12.1:
    resolution: {integrity: sha512-X0pi0V6gxLi6lFZpGmeNa4zxtwEmCs42isWLNjZZDE0Y8yVfgu0T2OAHlzBbdYlqbW/YXVvoBHpATEM+goCj8g==}
    deprecated: 🚨 This package has been deprecated in favor of separate inclusion of a polyfill and regenerator-runtime (when needed). See the @babel/polyfill docs (https://babeljs.io/docs/en/babel-polyfill) for more information.
    dependencies:
      core-js: 2.6.12
      regenerator-runtime: 0.13.11
    dev: true

  /@babel/runtime/7.22.5:
    resolution: {integrity: sha512-ecjvYlnAaZ/KVneE/OdKYBYfgXV3Ptu6zQWmgEF7vwKhQnvVS6bjMD2XYgj+SNvQ1GfK/pjgokfPkC/2CO8CuA==}
    engines: {node: '>=6.9.0'}
    dependencies:
      regenerator-runtime: 0.13.11
    dev: true

  /@babel/template/7.18.10:
    resolution: {integrity: sha512-TI+rCtooWHr3QJ27kJxfjutghu44DLnasDMwpDqCXVTal9RLp3RSYNh4NdBrRP2cQAoG9A8juOQl6P6oZG4JxA==}
    engines: {node: '>=6.9.0'}
    dependencies:
      '@babel/code-frame': 7.18.6
      '@babel/parser': 7.18.11
      '@babel/types': 7.18.10
    dev: true

  /@babel/traverse/7.18.11:
    resolution: {integrity: sha512-TG9PiM2R/cWCAy6BPJKeHzNbu4lPzOSZpeMfeNErskGpTJx6trEvFaVCbDvpcxwy49BKWmEPwiW8mrysNiDvIQ==}
    engines: {node: '>=6.9.0'}
    dependencies:
      '@babel/code-frame': 7.18.6
      '@babel/generator': 7.18.12
      '@babel/helper-environment-visitor': 7.18.9
      '@babel/helper-function-name': 7.18.9
      '@babel/helper-hoist-variables': 7.18.6
      '@babel/helper-split-export-declaration': 7.18.6
      '@babel/parser': 7.18.11
      '@babel/types': 7.18.10
      debug: 4.3.4
      globals: 11.12.0
    transitivePeerDependencies:
      - supports-color
    dev: true

  /@babel/types/7.18.10:
    resolution: {integrity: sha512-MJvnbEiiNkpjo+LknnmRrqbY1GPUUggjv+wQVjetM/AONoupqRALB7I6jGqNUAZsKcRIEu2J6FRFvsczljjsaQ==}
    engines: {node: '>=6.9.0'}
    dependencies:
      '@babel/helper-string-parser': 7.18.10
      '@babel/helper-validator-identifier': 7.18.6
      to-fast-properties: 2.0.0
    dev: true

  /@cspotcode/source-map-support/0.8.1:
    resolution: {integrity: sha512-IchNf6dN4tHoMFIn/7OE8LWZ19Y6q/67Bmf6vnGREv8RSbBVb9LPJxEcnwrcwX6ixSvaiGoomAUvu4YSxXrVgw==}
    engines: {node: '>=12'}
    dependencies:
      '@jridgewell/trace-mapping': 0.3.9
    dev: true

  /@es-joy/jsdoccomment/0.33.4:
    resolution: {integrity: sha512-02XyYuvR/Gn+3BT6idHVNQ4SSQlA1X1FeEfeKm2ypv8ANB6Lt9KRFZ2S7y5xjwR+EPQ/Rzb0XFaD+xKyqe4ALw==}
    engines: {node: ^14 || ^16 || ^17 || ^18 || ^19}
    dependencies:
      comment-parser: 1.3.1
      esquery: 1.4.0
      jsdoc-type-pratt-parser: 3.1.0
    dev: true

  /@eslint-community/eslint-utils/4.4.0_eslint@8.6.0:
    resolution: {integrity: sha512-1/sA4dwrzBAyeUoQ6oxahHKmrZvsnLCg4RfxW3ZFGGmQkSNQPFNLV9CUEFQP1x9EYXHTo5p6xdhZM1Ne9p/AfA==}
    engines: {node: ^12.22.0 || ^14.17.0 || >=16.0.0}
    peerDependencies:
      eslint: ^6.0.0 || ^7.0.0 || >=8.0.0
    dependencies:
      eslint: 8.6.0
      eslint-visitor-keys: 3.3.0
    dev: true

  /@eslint-community/regexpp/4.5.1:
    resolution: {integrity: sha512-Z5ba73P98O1KUYCCJTUeVpja9RcGoMdncZ6T49FCUl2lN38JtCJ+3WgIDBv0AuY4WChU5PmtJmOCTlN6FZTFKQ==}
    engines: {node: ^12.0.0 || ^14.0.0 || >=16.0.0}
    dev: true

  /@eslint/eslintrc/1.3.0:
    resolution: {integrity: sha512-UWW0TMTmk2d7hLcWD1/e2g5HDM/HQ3csaLSqXCfqwh4uNDuNqlaKWXmEsL4Cs41Z0KnILNvwbHAah3C2yt06kw==}
    engines: {node: ^12.22.0 || ^14.17.0 || >=16.0.0}
    dependencies:
      ajv: 6.12.6
      debug: 4.3.4
      espree: 9.3.3
      globals: 13.17.0
      ignore: 5.2.4
      import-fresh: 3.3.0
      js-yaml: 4.1.0
      minimatch: 3.1.2
      strip-json-comments: 3.1.1
    transitivePeerDependencies:
      - supports-color
    dev: true

  /@fluid-tools/version-tools/0.21.0_4uew32ycfo2fh6gir7d6cnvhsq:
    resolution: {integrity: sha512-oUV/+PretFcSSlINzsS5DFnBMygDcnznJb1FfyflvWpZuuO9OtrGxJZOzAqR0tDqIA669NbqGwNqigVyGccSOQ==}
    engines: {node: '>=14.17.0'}
    hasBin: true
    dependencies:
      '@oclif/core': 2.8.12_4uew32ycfo2fh6gir7d6cnvhsq
      '@oclif/plugin-autocomplete': 2.3.2_4uew32ycfo2fh6gir7d6cnvhsq
      '@oclif/plugin-commands': 2.2.18_4uew32ycfo2fh6gir7d6cnvhsq
      '@oclif/plugin-help': 5.2.12_4uew32ycfo2fh6gir7d6cnvhsq
      '@oclif/plugin-not-found': 2.3.28_4uew32ycfo2fh6gir7d6cnvhsq
      '@oclif/plugin-plugins': 3.1.6_4uew32ycfo2fh6gir7d6cnvhsq
      chalk: 2.4.2
      semver: 7.5.4
      table: 6.8.1
    transitivePeerDependencies:
      - '@swc/core'
      - '@swc/wasm'
      - '@types/node'
      - supports-color
      - typescript
    dev: true

  /@fluidframework/aqueduct/1.3.6_debug@4.3.4:
    resolution: {integrity: sha512-33vWqX1UEwYYTHb3Iv6+1B4ZFFcPNdD3cqfAmYbR7nOwxPYq1uKflUzafUOKW6SMpRyomeebCy/f5/PIoG+yJA==}
    dependencies:
      '@fluidframework/common-definitions': 0.20.1
      '@fluidframework/common-utils': 0.32.2
      '@fluidframework/container-definitions': 1.3.6
      '@fluidframework/container-loader': 1.3.6_debug@4.3.4
      '@fluidframework/container-runtime': 1.3.6_debug@4.3.4
      '@fluidframework/container-runtime-definitions': 1.3.6
      '@fluidframework/core-interfaces': 1.3.6
      '@fluidframework/datastore': 1.3.6_debug@4.3.4
      '@fluidframework/datastore-definitions': 1.3.6
      '@fluidframework/map': 1.3.6_debug@4.3.4
      '@fluidframework/request-handler': 1.3.6
      '@fluidframework/runtime-definitions': 1.3.6
      '@fluidframework/runtime-utils': 1.3.6
      '@fluidframework/synthesize': 1.3.6
      '@fluidframework/view-interfaces': 1.3.6
      uuid: 8.3.2
    transitivePeerDependencies:
      - debug
      - supports-color
    dev: true

  /@fluidframework/build-common/1.2.0:
    resolution: {integrity: sha512-YZFWe0fv2opDR+zSdsZDakj0ExtwCE5ztIB3/EMXOCI8DTN3HYL4Cv4j81zgxcQc+aomR4JzRSpHEIOB0eejNw==}
    hasBin: true
    dev: true

  /@fluidframework/build-tools/0.21.0_4uew32ycfo2fh6gir7d6cnvhsq:
    resolution: {integrity: sha512-NZsCGlkVNmgZnY6+UnzddLcUUnZdBgoRRkuxEsKaFYd0wijaMNY0NKF4fIQyYICDKor2UJml0JygVIfIHOApgA==}
    engines: {node: '>=14.17.0'}
    hasBin: true
    dependencies:
      '@fluid-tools/version-tools': 0.21.0_4uew32ycfo2fh6gir7d6cnvhsq
      '@fluidframework/bundle-size-tools': 0.21.0
      '@manypkg/get-packages': 2.2.0
      '@octokit/core': 4.2.4
      '@rushstack/node-core-library': 3.59.5_@types+node@18.16.18
      async: 3.2.4
      chalk: 2.4.2
      commander: 6.2.1
      cosmiconfig: 8.2.0
      danger: 10.9.0_@octokit+core@4.2.4
      date-fns: 2.30.0
      debug: 4.3.4
      detect-indent: 6.1.0
      execa: 5.1.1
      find-up: 5.0.0
      fs-extra: 9.1.0
      glob: 7.2.3
      ignore: 5.2.4
      json5: 2.2.3
      lodash: 4.17.21
      lodash.isequal: 4.5.0
      lodash.merge: 4.6.2
      minimatch: 7.4.6
      replace-in-file: 6.3.5
      rimraf: 4.4.1
      semver: 7.5.4
      shelljs: 0.8.5
      sort-package-json: 1.57.0
      ts-morph: 17.0.1
      type-fest: 2.19.0
      yaml: 2.3.1
    transitivePeerDependencies:
      - '@swc/core'
      - '@swc/wasm'
      - '@types/node'
      - encoding
      - esbuild
      - supports-color
      - typescript
      - uglify-js
      - webpack-cli
    dev: true

  /@fluidframework/bundle-size-tools/0.21.0:
    resolution: {integrity: sha512-Vj4Ks/FupeaF4p730qHpLDgw0Bf3UViQE2OBu6h/DP/JKb4nI5N85WkVmCp53vOqUg+w3ZMZJTMq94b0Jn7img==}
    dependencies:
      azure-devops-node-api: 11.2.0
      jszip: 3.10.1
      msgpack-lite: 0.1.26
      pako: 2.1.0
      typescript: 4.5.5
      webpack: 5.88.1
    transitivePeerDependencies:
      - '@swc/core'
      - esbuild
      - uglify-js
      - webpack-cli
    dev: true

  /@fluidframework/common-definitions/0.20.1:
    resolution: {integrity: sha512-KaoQ7w2MDH5OeRKVatL5yVOCFg+9wD6bLSLFh1/TV1EZM46l49iBqO7UVjUtPE6BIm0jvvOzJXULGVSpzokX3g==}
    dev: true

  /@fluidframework/common-utils/0.32.2:
    resolution: {integrity: sha512-PoGX7/l0vWKt5JaAxcgFOdGje30Q6qSE06YzFIKh9Ba3oq7B60+TFqu7c2ErQt6sNddmvcAcAiLVNaTGAip3vw==}
    dependencies:
      '@fluidframework/common-definitions': 0.20.1
      '@types/events': 3.0.0
      base64-js: 1.5.1
      buffer: 6.0.3
      events: 3.3.0
      lodash: 4.17.21
      sha.js: 2.4.11
    dev: true

  /@fluidframework/container-definitions/1.3.6:
    resolution: {integrity: sha512-+5fuIUG7jGjKrRHtrH2VgrRI0YUXcP9jSLrHdI4Ks+4kNSDiOlu+UT7j9T9KoBAfHOpnihS3PVeDBJtIeqgDZw==}
    dependencies:
      '@fluidframework/common-definitions': 0.20.1
      '@fluidframework/core-interfaces': 1.3.6
      '@fluidframework/driver-definitions': 1.3.6
      '@fluidframework/protocol-definitions': 0.1028.2000
      events: 3.3.0
    dev: true

  /@fluidframework/container-loader/1.3.6_debug@4.3.4:
    resolution: {integrity: sha512-J7nF7XTHCtL24gGnUhg155kolokX8HRWJqj2XEjaPrBsRmkyiySP+qCnrKY0bgLqaFLHW4WYfmC80lFE3oaELg==}
    dependencies:
      '@fluidframework/common-definitions': 0.20.1
      '@fluidframework/common-utils': 0.32.2
      '@fluidframework/container-definitions': 1.3.6
      '@fluidframework/container-utils': 1.3.6
      '@fluidframework/core-interfaces': 1.3.6
      '@fluidframework/driver-definitions': 1.3.6
      '@fluidframework/driver-utils': 1.3.6_debug@4.3.4
      '@fluidframework/protocol-base': 0.1036.5001
      '@fluidframework/protocol-definitions': 0.1028.2000
      '@fluidframework/telemetry-utils': 1.3.6
      abort-controller: 3.0.0
      double-ended-queue: 2.1.0-0
      events: 3.3.0
      lodash: 4.17.21
      url: 0.11.1
      uuid: 8.3.2
    transitivePeerDependencies:
      - debug
      - supports-color
    dev: true

  /@fluidframework/container-runtime-definitions/1.3.6:
    resolution: {integrity: sha512-cQP/F2F9BjeXKyUNmwQCRRb5qJPoufZ/iIyBSdj8qEYwhTyv3Ogbk+LyHz5cG8wPYlM2ff8IirxwEdgq7VTL/w==}
    dependencies:
      '@fluidframework/common-definitions': 0.20.1
      '@fluidframework/container-definitions': 1.3.6
      '@fluidframework/core-interfaces': 1.3.6
      '@fluidframework/driver-definitions': 1.3.6
      '@fluidframework/protocol-definitions': 0.1028.2000
      '@fluidframework/runtime-definitions': 1.3.6
    dev: true

  /@fluidframework/container-runtime/1.3.6_debug@4.3.4:
    resolution: {integrity: sha512-YC1Bvd8UiO3YID/sU9yxMMibW0FPqpf+sS47Czg1ILf2twK48U2BopDDKNeIHJFDl3yNOqxJniUkJJLNoYWwqg==}
    dependencies:
      '@fluidframework/common-definitions': 0.20.1
      '@fluidframework/common-utils': 0.32.2
      '@fluidframework/container-definitions': 1.3.6
      '@fluidframework/container-runtime-definitions': 1.3.6
      '@fluidframework/container-utils': 1.3.6
      '@fluidframework/core-interfaces': 1.3.6
      '@fluidframework/datastore': 1.3.6_debug@4.3.4
      '@fluidframework/driver-definitions': 1.3.6
      '@fluidframework/driver-utils': 1.3.6_debug@4.3.4
      '@fluidframework/garbage-collector': 1.3.6
      '@fluidframework/protocol-base': 0.1036.5001
      '@fluidframework/protocol-definitions': 0.1028.2000
      '@fluidframework/runtime-definitions': 1.3.6
      '@fluidframework/runtime-utils': 1.3.6
      '@fluidframework/telemetry-utils': 1.3.6
      double-ended-queue: 2.1.0-0
      events: 3.3.0
      uuid: 8.3.2
    transitivePeerDependencies:
      - debug
      - supports-color
    dev: true

  /@fluidframework/container-utils/1.3.6:
    resolution: {integrity: sha512-Hf3kxHuRzQv3a7J+I/3q5OH3WW5lajy3ENucc1HLCuOKYi39MM5AfAMBEfaTl1aI5iMxhHEyDAZJhaGJvvgOew==}
    dependencies:
      '@fluidframework/common-definitions': 0.20.1
      '@fluidframework/common-utils': 0.32.2
      '@fluidframework/container-definitions': 1.3.6
      '@fluidframework/protocol-definitions': 0.1028.2000
      '@fluidframework/telemetry-utils': 1.3.6
    transitivePeerDependencies:
      - supports-color
    dev: true

  /@fluidframework/core-interfaces/1.3.6:
    resolution: {integrity: sha512-6ccflpLJvlPhZ58MiMUUC5XvWF1s5yTmP3dXHsJf514IzuAvS5PCGLdZWUjWCgxA2fPvZKzA4VfWpwyFt1H0LA==}
    dev: true

  /@fluidframework/datastore-definitions/1.3.6:
    resolution: {integrity: sha512-9kgqa5FsIHHuxQPL50cm/FX6FOukBDDHG45ByGEChISbnfkS13xncLrY6mE4FgTC1jW0d7y3CgGT3pn4n9Hc+g==}
    dependencies:
      '@fluidframework/common-definitions': 0.20.1
      '@fluidframework/common-utils': 0.32.2
      '@fluidframework/container-definitions': 1.3.6
      '@fluidframework/core-interfaces': 1.3.6
      '@fluidframework/protocol-definitions': 0.1028.2000
      '@fluidframework/runtime-definitions': 1.3.6
    dev: true

  /@fluidframework/datastore/1.3.6_debug@4.3.4:
    resolution: {integrity: sha512-eQTkB/Z0Sn5JwZ66EvY3r4RflSoZth0Zi7ezD4kbx75c4wmixRSs+qGSMM0xbllFXjyA24ucbL21zduVLxZGcg==}
    dependencies:
      '@fluidframework/common-definitions': 0.20.1
      '@fluidframework/common-utils': 0.32.2
      '@fluidframework/container-definitions': 1.3.6
      '@fluidframework/container-utils': 1.3.6
      '@fluidframework/core-interfaces': 1.3.6
      '@fluidframework/datastore-definitions': 1.3.6
      '@fluidframework/driver-definitions': 1.3.6
      '@fluidframework/driver-utils': 1.3.6_debug@4.3.4
      '@fluidframework/garbage-collector': 1.3.6
      '@fluidframework/protocol-base': 0.1036.5001
      '@fluidframework/protocol-definitions': 0.1028.2000
      '@fluidframework/runtime-definitions': 1.3.6
      '@fluidframework/runtime-utils': 1.3.6
      '@fluidframework/telemetry-utils': 1.3.6
      lodash: 4.17.21
      uuid: 8.3.2
    transitivePeerDependencies:
      - debug
      - supports-color
    dev: true

  /@fluidframework/driver-base/1.3.6_debug@4.3.4:
    resolution: {integrity: sha512-Ini7PyyIP+out9+5eAqq+QYWfxSGprVtxTrtipmoKCjI6XTmgfmSwrs9VPrgdIl6lI52RjEFWQtC/J3vmjAesg==}
    dependencies:
      '@fluidframework/common-definitions': 0.20.1
      '@fluidframework/common-utils': 0.32.2
      '@fluidframework/driver-definitions': 1.3.6
      '@fluidframework/driver-utils': 1.3.6_debug@4.3.4
      '@fluidframework/protocol-definitions': 0.1028.2000
      '@fluidframework/telemetry-utils': 1.3.6
    transitivePeerDependencies:
      - debug
      - supports-color
    dev: true

  /@fluidframework/driver-definitions/1.3.6:
    resolution: {integrity: sha512-5Rvk2NhXxh2bhk8WWnBtcJq/9TgVYhAj4z7DDuqXqJyRUF/XYhyxqOfMuo7IAhTa2oTpp8o7QDwZqsfWKfC9tA==}
    dependencies:
      '@fluidframework/common-definitions': 0.20.1
      '@fluidframework/core-interfaces': 1.3.6
      '@fluidframework/protocol-definitions': 0.1028.2000
    dev: true

  /@fluidframework/driver-utils/1.3.6_debug@4.3.4:
    resolution: {integrity: sha512-yDbuR4eMj0Y+kbIwV0XaXd3kh+U1YxmU1Qgcxa2RgD3MEMsDiCBaQrUCPjjxmBT9diUfBijVxjjOc5vUfm/eBA==}
    dependencies:
      '@fluidframework/common-definitions': 0.20.1
      '@fluidframework/common-utils': 0.32.2
      '@fluidframework/core-interfaces': 1.3.6
      '@fluidframework/driver-definitions': 1.3.6
      '@fluidframework/gitresources': 0.1036.5001
      '@fluidframework/protocol-base': 0.1036.5001
      '@fluidframework/protocol-definitions': 0.1028.2000
      '@fluidframework/telemetry-utils': 1.3.6
      axios: 0.26.1_debug@4.3.4
      uuid: 8.3.2
    transitivePeerDependencies:
      - debug
      - supports-color
    dev: true

  /@fluidframework/garbage-collector/1.3.6:
    resolution: {integrity: sha512-uJpvkWNzTsLJAmGwu6LUjR8cVoAzlfmhxoudaGrA3DeWhGheDcGVP/hiKht+pMw3u1CCA4AKOfE+0bIOQXyFBA==}
    dependencies:
      '@fluidframework/common-definitions': 0.20.1
      '@fluidframework/common-utils': 0.32.2
      '@fluidframework/runtime-definitions': 1.3.6
    dev: true

  /@fluidframework/gitresources/0.1036.5001:
    resolution: {integrity: sha512-Beg1A/eR7wCPYYb5u5iqqc092NkWnSvl4XCn2ImA4FDKtnYggD2/KYd9Hp0feM6Z99aU4FYSBidL2NewWlvF7A==}
    dev: true

  /@fluidframework/local-driver/1.3.6_debug@4.3.4:
    resolution: {integrity: sha512-R8KO3gqtWmLYwGrPwWXtWKlTMg2I5MehuGBe7L05U9k1yi/P9CNowrdcYLXCNi5IuQ0dxwxR5wmnahns4gFSHA==}
    dependencies:
      '@fluidframework/common-definitions': 0.20.1
      '@fluidframework/common-utils': 0.32.2
      '@fluidframework/core-interfaces': 1.3.6
      '@fluidframework/driver-base': 1.3.6_debug@4.3.4
      '@fluidframework/driver-definitions': 1.3.6
      '@fluidframework/driver-utils': 1.3.6_debug@4.3.4
      '@fluidframework/protocol-definitions': 0.1028.2000
      '@fluidframework/routerlicious-driver': 1.3.6_debug@4.3.4
      '@fluidframework/server-local-server': 0.1036.5001
      '@fluidframework/server-services-client': 0.1036.5001
      '@fluidframework/server-services-core': 0.1036.5001
      '@fluidframework/server-test-utils': 0.1036.5001
      events: 3.3.0
      jsrsasign: 10.5.27
      url: 0.11.1
      uuid: 8.3.2
    transitivePeerDependencies:
      - bufferutil
      - debug
      - encoding
      - supports-color
      - utf-8-validate
    dev: true

  /@fluidframework/map/1.3.6_debug@4.3.4:
    resolution: {integrity: sha512-CEuDHKLbJGt8SwwyUKoY1ZBkeFcn7Y+XPbm6lqsctYM08Fz2n1IsI6cl7KqppR3xJ2SpGyzDnVzNXeiPyOapfQ==}
    dependencies:
      '@fluidframework/common-definitions': 0.20.1
      '@fluidframework/common-utils': 0.32.2
      '@fluidframework/container-utils': 1.3.6
      '@fluidframework/core-interfaces': 1.3.6
      '@fluidframework/datastore-definitions': 1.3.6
      '@fluidframework/driver-utils': 1.3.6_debug@4.3.4
      '@fluidframework/protocol-definitions': 0.1028.2000
      '@fluidframework/runtime-definitions': 1.3.6
      '@fluidframework/runtime-utils': 1.3.6
      '@fluidframework/shared-object-base': 1.3.6_debug@4.3.4
      path-browserify: 1.0.1
    transitivePeerDependencies:
      - debug
      - supports-color
    dev: true

  /@fluidframework/mocha-test-setup/1.3.6:
    resolution: {integrity: sha512-MfIU2oCCw53nP7ey8rftrvvcoP13IY2Yh23J7RuutU/POTgZ956292vnHgvQgHgmJjWJJBf7iDqVAb6Q8EakUQ==}
    dependencies:
      '@fluidframework/common-definitions': 0.20.1
      '@fluidframework/test-driver-definitions': 1.3.6
      mocha: 10.2.0
    dev: true

  /@fluidframework/protocol-base/0.1036.5001:
    resolution: {integrity: sha512-Btjy2bWVbVsmzNTBxTQZ9l/WXljsjDpGbBgJsn9GLacrTG9aDDtIVMXuwLAcEV1IVkxGcIipXryvfhbPHDYcMg==}
    dependencies:
      '@fluidframework/common-utils': 0.32.2
      '@fluidframework/gitresources': 0.1036.5001
      '@fluidframework/protocol-definitions': 0.1028.2000
      lodash: 4.17.21
    dev: true

  /@fluidframework/protocol-definitions/0.1028.2000:
    resolution: {integrity: sha512-ZUPCmPFcK7UAK4RkfVWfzQPAWFvYNm6ywP51V42YC38gCGye+Epvyr3beA+FSaHPIZGxm5+Uw52+ykTvmDb2UA==}
    dependencies:
      '@fluidframework/common-definitions': 0.20.1
    dev: true

  /@fluidframework/request-handler/1.3.6:
    resolution: {integrity: sha512-4z0XRVuj3mu6ZYceUbTf/DZfRt1u0cClnpVZPthEs26QSk6LJvEpt5UBE3oIGkESoxZ3LHtAnkS2zCEl8jcrFw==}
    dependencies:
      '@fluidframework/common-utils': 0.32.2
      '@fluidframework/container-runtime-definitions': 1.3.6
      '@fluidframework/core-interfaces': 1.3.6
      '@fluidframework/runtime-definitions': 1.3.6
      '@fluidframework/runtime-utils': 1.3.6
    transitivePeerDependencies:
      - supports-color
    dev: true

  /@fluidframework/routerlicious-driver/1.3.6_debug@4.3.4:
    resolution: {integrity: sha512-b9NXLWI7YH4l2dEkgjDuIF9BNb1ggxkzS8ZtZpr+eBtegRN+E+WSbkR7JCPwrDmA+vPa9z0mXNS88ZeCwnQp3A==}
    dependencies:
      '@fluidframework/common-definitions': 0.20.1
      '@fluidframework/common-utils': 0.32.2
      '@fluidframework/driver-base': 1.3.6_debug@4.3.4
      '@fluidframework/driver-definitions': 1.3.6
      '@fluidframework/driver-utils': 1.3.6_debug@4.3.4
      '@fluidframework/gitresources': 0.1036.5001
      '@fluidframework/protocol-base': 0.1036.5001
      '@fluidframework/protocol-definitions': 0.1028.2000
      '@fluidframework/server-services-client': 0.1036.5001
      '@fluidframework/telemetry-utils': 1.3.6
      cross-fetch: 3.1.5
      json-stringify-safe: 5.0.1
      querystring: 0.2.1
      socket.io-client: 4.5.1
      url-parse: 1.5.10
      uuid: 8.3.2
    transitivePeerDependencies:
      - bufferutil
      - debug
      - encoding
      - supports-color
      - utf-8-validate
    dev: true

  /@fluidframework/runtime-definitions/1.3.6:
    resolution: {integrity: sha512-sFCUkN4sCz1ww7XKhIFiiXuaUtrps8Dd4h0VaYLsvzkH9bD/lcbbcvgmaMmqPa3tOy0ROsLAM5QSr5jBYipidw==}
    dependencies:
      '@fluidframework/common-definitions': 0.20.1
      '@fluidframework/common-utils': 0.32.2
      '@fluidframework/container-definitions': 1.3.6
      '@fluidframework/core-interfaces': 1.3.6
      '@fluidframework/driver-definitions': 1.3.6
      '@fluidframework/protocol-definitions': 0.1028.2000
    dev: true

  /@fluidframework/runtime-utils/1.3.6:
    resolution: {integrity: sha512-Yl0oWTcUwgDBWIaW6UsyfHE9D5yhmY11lx5ij3RcEn2Up07mD7+DzFXvxXTjdCioc4B0ssad70vvGJKJOwk6Nw==}
    dependencies:
      '@fluidframework/common-definitions': 0.20.1
      '@fluidframework/common-utils': 0.32.2
      '@fluidframework/container-definitions': 1.3.6
      '@fluidframework/container-runtime-definitions': 1.3.6
      '@fluidframework/core-interfaces': 1.3.6
      '@fluidframework/datastore-definitions': 1.3.6
      '@fluidframework/garbage-collector': 1.3.6
      '@fluidframework/protocol-base': 0.1036.5001
      '@fluidframework/protocol-definitions': 0.1028.2000
      '@fluidframework/runtime-definitions': 1.3.6
      '@fluidframework/telemetry-utils': 1.3.6
    transitivePeerDependencies:
      - supports-color
    dev: true

  /@fluidframework/server-lambdas-driver/0.1036.5001:
    resolution: {integrity: sha512-YD4dDev+2niL7EUtroa6wA6BlkaTpI7TGbBjD/xQcKclGfk52TjwbSJ30caccQNafgHsKXAWNZmFHHMUgmQa9A==}
    dependencies:
      '@fluidframework/common-utils': 0.32.2
      '@fluidframework/server-services-client': 0.1036.5001
      '@fluidframework/server-services-core': 0.1036.5001
      '@fluidframework/server-services-telemetry': 0.1036.5001
      async: 3.2.4
      lodash: 4.17.21
    transitivePeerDependencies:
      - supports-color
    dev: true

  /@fluidframework/server-lambdas/0.1036.5001_debug@4.3.4:
    resolution: {integrity: sha512-0Wc1k7WqLZatUdoV09flzMgmumBWR+8AOKJNqZSDr4XcEOfdyLIpEjDgIelkJm9JFC1RLpcNcVR5k14RuWq2CQ==}
    dependencies:
      '@fluidframework/common-definitions': 0.20.1
      '@fluidframework/common-utils': 0.32.2
      '@fluidframework/gitresources': 0.1036.5001
      '@fluidframework/protocol-base': 0.1036.5001
      '@fluidframework/protocol-definitions': 0.1028.2000
      '@fluidframework/server-lambdas-driver': 0.1036.5001
      '@fluidframework/server-services-client': 0.1036.5001
      '@fluidframework/server-services-core': 0.1036.5001
      '@fluidframework/server-services-telemetry': 0.1036.5001
      '@types/semver': 6.2.3
      async: 3.2.4
      axios: 0.26.1_debug@4.3.4
      double-ended-queue: 2.1.0-0
      json-stringify-safe: 5.0.1
      lodash: 4.17.21
      nconf: 0.12.0
      semver: 6.3.0
      sha.js: 2.4.11
      uuid: 8.3.2
    transitivePeerDependencies:
      - debug
      - supports-color
    dev: true

  /@fluidframework/server-local-server/0.1036.5001:
    resolution: {integrity: sha512-uAhILyeAoLOO6RQHz7hpznSFPpOM0uAfGqg+DxwcGhf4EYoC2LNpnhytptKiZQj7p//Ln5sv0asVYnRgRRaj1w==}
    dependencies:
      '@fluidframework/common-utils': 0.32.2
      '@fluidframework/protocol-definitions': 0.1028.2000
      '@fluidframework/server-lambdas': 0.1036.5001_debug@4.3.4
      '@fluidframework/server-memory-orderer': 0.1036.5001
      '@fluidframework/server-services-client': 0.1036.5001
      '@fluidframework/server-services-core': 0.1036.5001
      '@fluidframework/server-services-telemetry': 0.1036.5001
      '@fluidframework/server-test-utils': 0.1036.5001
      debug: 4.3.4
      jsrsasign: 10.5.27
      uuid: 8.3.2
    transitivePeerDependencies:
      - bufferutil
      - supports-color
      - utf-8-validate
    dev: true

  /@fluidframework/server-memory-orderer/0.1036.5001:
    resolution: {integrity: sha512-sE7+OT8MdriTswZq8BEKzGWqTWpYPKcWaUaxJjFiH3zOZjHrAn39KzFBib7R49aqK3VddvWzDb6w7Vp1B+LTNw==}
    dependencies:
      '@fluidframework/common-utils': 0.32.2
      '@fluidframework/protocol-base': 0.1036.5001
      '@fluidframework/protocol-definitions': 0.1028.2000
      '@fluidframework/server-lambdas': 0.1036.5001_debug@4.3.4
      '@fluidframework/server-services-client': 0.1036.5001
      '@fluidframework/server-services-core': 0.1036.5001
      '@fluidframework/server-services-telemetry': 0.1036.5001
      '@types/debug': 4.1.7
      '@types/double-ended-queue': 2.1.1
      '@types/lodash': 4.14.184
      '@types/node': 14.18.38
      '@types/ws': 6.0.4
      debug: 4.3.4
      double-ended-queue: 2.1.0-0
      lodash: 4.17.21
      sillyname: 0.1.0
      uuid: 8.3.2
      ws: 7.5.9
    transitivePeerDependencies:
      - bufferutil
      - supports-color
      - utf-8-validate
    dev: true

  /@fluidframework/server-services-client/0.1036.5001:
    resolution: {integrity: sha512-e+Zk2uPcds9yqlalAZ0PpfEAKPPUIpIoQb3YSm42ZVpAgQmLYIRqTpXrmTC7qdeQnSGFJUAliW4DfHBEwpSXlQ==}
    dependencies:
      '@fluidframework/common-utils': 0.32.2
      '@fluidframework/gitresources': 0.1036.5001
      '@fluidframework/protocol-base': 0.1036.5001
      '@fluidframework/protocol-definitions': 0.1028.2000
      axios: 0.26.1_debug@4.3.4
      crc-32: 1.2.0
      debug: 4.3.4
      json-stringify-safe: 5.0.1
      jsrsasign: 10.5.27
      jwt-decode: 3.1.2
      querystring: 0.2.1
      sillyname: 0.1.0
      uuid: 8.3.2
    transitivePeerDependencies:
      - supports-color
    dev: true

  /@fluidframework/server-services-core/0.1036.5001:
    resolution: {integrity: sha512-wQ0lt+iZavtR0klU9JFguMok/TqjFQYoCKosxRXdek756TglSIhzQhupKs0YFrYec1Ln2r0mhkTJLfDxkQO4Rg==}
    dependencies:
      '@fluidframework/common-utils': 0.32.2
      '@fluidframework/gitresources': 0.1036.5001
      '@fluidframework/protocol-definitions': 0.1028.2000
      '@fluidframework/server-services-client': 0.1036.5001
      '@fluidframework/server-services-telemetry': 0.1036.5001
      '@types/nconf': 0.10.3
      '@types/node': 14.18.38
      debug: 4.3.4
      nconf: 0.12.0
    transitivePeerDependencies:
      - supports-color
    dev: true

  /@fluidframework/server-services-telemetry/0.1036.5001:
    resolution: {integrity: sha512-uV3KZVij7AIqw4AvPqqdgq73dgACIN6MFxKwQgXQL7zZO4zBd/M/vCujOxPwS6NvHgfBZnn5yAWvLX3MldywYg==}
    dependencies:
      '@fluidframework/common-utils': 0.32.2
      json-stringify-safe: 5.0.1
      path-browserify: 1.0.1
      serialize-error: 8.1.0
      uuid: 8.3.2
    dev: true

  /@fluidframework/server-test-utils/0.1036.5001:
    resolution: {integrity: sha512-kks83OhWF8xRyoQXz7PHBPvXiCEuylCR9J/YKkQ/u0Xo2nvckEDSwWcpED08JIo7b3NXtkvd8H1BfG3UWoof+w==}
    dependencies:
      '@fluidframework/common-utils': 0.32.2
      '@fluidframework/gitresources': 0.1036.5001
      '@fluidframework/protocol-base': 0.1036.5001
      '@fluidframework/protocol-definitions': 0.1028.2000
      '@fluidframework/server-services-client': 0.1036.5001
      '@fluidframework/server-services-core': 0.1036.5001
      '@fluidframework/server-services-telemetry': 0.1036.5001
      debug: 4.3.4
      lodash: 4.17.21
      string-hash: 1.1.3
      uuid: 8.3.2
    transitivePeerDependencies:
      - supports-color
    dev: true

  /@fluidframework/shared-object-base/1.3.6_debug@4.3.4:
    resolution: {integrity: sha512-eUMtIosNBwDJXpw69BJuOLGJw4Lf53f6sU6ZgNKU1l2C5/Ht7gG2iDEBxYnNUvVAMQprTHYt5T1qTwn8uaT+Lw==}
    dependencies:
      '@fluidframework/common-definitions': 0.20.1
      '@fluidframework/common-utils': 0.32.2
      '@fluidframework/container-definitions': 1.3.6
      '@fluidframework/container-runtime': 1.3.6_debug@4.3.4
      '@fluidframework/container-utils': 1.3.6
      '@fluidframework/core-interfaces': 1.3.6
      '@fluidframework/datastore': 1.3.6_debug@4.3.4
      '@fluidframework/datastore-definitions': 1.3.6
      '@fluidframework/protocol-definitions': 0.1028.2000
      '@fluidframework/runtime-definitions': 1.3.6
      '@fluidframework/runtime-utils': 1.3.6
      '@fluidframework/telemetry-utils': 1.3.6
      uuid: 8.3.2
    transitivePeerDependencies:
      - debug
      - supports-color
    dev: true

  /@fluidframework/synthesize/1.3.6:
    resolution: {integrity: sha512-avt0K5uxvOjs1Y6XpisonkMmG3RaI901h5XfIWFlxOhkHSgeN7T3ZmTdAinlpyRv+XKHzVzN1SqaccpGeC0+lw==}
    dev: true

  /@fluidframework/telemetry-utils/1.3.6:
    resolution: {integrity: sha512-9DoLzKwnELWBN2NiCJPgfj2lCER4IiHSgiBMwbLoEZ0qTqGKhWJ1+7m1PupuwGuKX1zbb9HjUNxv2ommokZcqw==}
    dependencies:
      '@fluidframework/common-definitions': 0.20.1
      '@fluidframework/common-utils': 0.32.2
      debug: 4.3.4
      events: 3.3.0
      uuid: 8.3.2
    transitivePeerDependencies:
      - supports-color
    dev: true

  /@fluidframework/test-driver-definitions/1.3.6:
    resolution: {integrity: sha512-GLg2bcNcAFDa2LFJ1P5SqKqfzsYKTP567ZYguhI7OOgEpzL4pVpaWVdDw/nYlBqhOOooXBLt0cR1U3rNaRn36A==}
    dependencies:
      '@fluidframework/common-definitions': 0.20.1
      '@fluidframework/core-interfaces': 1.3.6
      '@fluidframework/driver-definitions': 1.3.6
      '@fluidframework/protocol-definitions': 0.1028.2000
      uuid: 8.3.2
    dev: true

  /@fluidframework/test-runtime-utils/1.3.6_debug@4.3.4:
    resolution: {integrity: sha512-OoYH8Ht2nIqEwcnbz4Cg4sGk0HTkKg0+dNmZ7aP4qzctibKdNwObmypdia3MMmx16hpQRExhzO1d0ut/fRzLkA==}
    dependencies:
      '@fluidframework/common-definitions': 0.20.1
      '@fluidframework/common-utils': 0.32.2
      '@fluidframework/container-definitions': 1.3.6
      '@fluidframework/core-interfaces': 1.3.6
      '@fluidframework/datastore-definitions': 1.3.6
      '@fluidframework/driver-definitions': 1.3.6
      '@fluidframework/driver-utils': 1.3.6_debug@4.3.4
      '@fluidframework/protocol-definitions': 0.1028.2000
      '@fluidframework/routerlicious-driver': 1.3.6_debug@4.3.4
      '@fluidframework/runtime-definitions': 1.3.6
      '@fluidframework/runtime-utils': 1.3.6
      '@fluidframework/telemetry-utils': 1.3.6
      axios: 0.26.1_debug@4.3.4
      events: 3.3.0
      jsrsasign: 10.5.27
      uuid: 8.3.2
    transitivePeerDependencies:
      - bufferutil
      - debug
      - encoding
      - supports-color
      - utf-8-validate
    dev: true

  /@fluidframework/test-utils/1.3.6:
    resolution: {integrity: sha512-lvnFjHqXpBJ+cCWo5Q1yQjeMN/dkFl2vsPT8+95uwuUDtz+p7com7XlMXfhbR+4jrSEvZWXh55J4jRTNGsYZvQ==}
    dependencies:
      '@fluidframework/aqueduct': 1.3.6_debug@4.3.4
      '@fluidframework/common-definitions': 0.20.1
      '@fluidframework/common-utils': 0.32.2
      '@fluidframework/container-definitions': 1.3.6
      '@fluidframework/container-loader': 1.3.6_debug@4.3.4
      '@fluidframework/container-runtime': 1.3.6_debug@4.3.4
      '@fluidframework/container-runtime-definitions': 1.3.6
      '@fluidframework/core-interfaces': 1.3.6
      '@fluidframework/datastore': 1.3.6_debug@4.3.4
      '@fluidframework/datastore-definitions': 1.3.6
      '@fluidframework/driver-definitions': 1.3.6
      '@fluidframework/driver-utils': 1.3.6_debug@4.3.4
      '@fluidframework/local-driver': 1.3.6_debug@4.3.4
      '@fluidframework/map': 1.3.6_debug@4.3.4
      '@fluidframework/protocol-definitions': 0.1028.2000
      '@fluidframework/request-handler': 1.3.6
      '@fluidframework/routerlicious-driver': 1.3.6_debug@4.3.4
      '@fluidframework/runtime-definitions': 1.3.6
      '@fluidframework/runtime-utils': 1.3.6
      '@fluidframework/telemetry-utils': 1.3.6
      '@fluidframework/test-driver-definitions': 1.3.6
      '@fluidframework/test-runtime-utils': 1.3.6_debug@4.3.4
      debug: 4.3.4
      uuid: 8.3.2
    transitivePeerDependencies:
      - bufferutil
      - encoding
      - supports-color
      - utf-8-validate
    dev: true

  /@fluidframework/view-interfaces/1.3.6:
    resolution: {integrity: sha512-QEBEPmJdNCO7BdCjUaFxA32fjH91LePRs2xMV5iK8KRQwkyYnp4kRa3nKD3Iv2ezYKG+MvtAIDmUvfzICwWxUA==}
    dependencies:
      '@fluidframework/core-interfaces': 1.3.6
    dev: true

  /@humanwhocodes/config-array/0.9.5:
    resolution: {integrity: sha512-ObyMyWxZiCu/yTisA7uzx81s40xR2fD5Cg/2Kq7G02ajkNubJf6BopgDTmDyc3U7sXpNKM8cYOw7s7Tyr+DnCw==}
    engines: {node: '>=10.10.0'}
    dependencies:
      '@humanwhocodes/object-schema': 1.2.1
      debug: 4.3.4
      minimatch: 3.1.2
    transitivePeerDependencies:
      - supports-color
    dev: true

  /@humanwhocodes/object-schema/1.2.1:
    resolution: {integrity: sha512-ZnQMnLV4e7hDlUvw8H+U8ASL02SS2Gn6+9Ac3wGGLIe7+je2AeAOxPY+izIPJDfFDb7eDjev0Us8MO1iFRN8hA==}
    dev: true

  /@isaacs/cliui/8.0.2:
    resolution: {integrity: sha512-O8jcjabXaleOG9DQ0+ARXWZBTfnP4WNAqzuiJK7ll44AmxGKv/J2M4TPjxjY3znBCfvBXFzucm1twdyFybFqEA==}
    engines: {node: '>=12'}
    dependencies:
      string-width: 5.1.2
      string-width-cjs: /string-width/4.2.3
      strip-ansi: 7.1.0
      strip-ansi-cjs: /strip-ansi/6.0.1
      wrap-ansi: 8.1.0
      wrap-ansi-cjs: /wrap-ansi/7.0.0
    dev: true

  /@istanbuljs/load-nyc-config/1.1.0:
    resolution: {integrity: sha512-VjeHSlIzpv/NyD3N0YuHfXOPDIixcA1q2ZV98wsMqcYlPmv2n3Yb2lYP9XMElnaFVXg5A7YLTeLu6V84uQDjmQ==}
    engines: {node: '>=8'}
    dependencies:
      camelcase: 5.3.1
      find-up: 4.1.0
      get-package-type: 0.1.0
      js-yaml: 3.14.1
      resolve-from: 5.0.0
    dev: true

  /@istanbuljs/schema/0.1.3:
    resolution: {integrity: sha512-ZXRY4jNvVgSVQ8DL3LTcakaAtXwTVUxE81hslsyD2AtoXW/wVob10HkOJ1X/pAlcI7D+2YoZKg5do8G/w6RYgA==}
    engines: {node: '>=8'}
    dev: true

  /@jridgewell/gen-mapping/0.1.1:
    resolution: {integrity: sha512-sQXCasFk+U8lWYEe66WxRDOE9PjVz4vSM51fTu3Hw+ClTpUSQb718772vH3pyS5pShp6lvQM7SxgIDXXXmOX7w==}
    engines: {node: '>=6.0.0'}
    dependencies:
      '@jridgewell/set-array': 1.1.2
      '@jridgewell/sourcemap-codec': 1.4.14
    dev: true

  /@jridgewell/gen-mapping/0.3.2:
    resolution: {integrity: sha512-mh65xKQAzI6iBcFzwv28KVWSmCkdRBWoOh+bYQGW3+6OZvbbN3TqMGo5hqYxQniRcH9F2VZIoJCm4pa3BPDK/A==}
    engines: {node: '>=6.0.0'}
    dependencies:
      '@jridgewell/set-array': 1.1.2
      '@jridgewell/sourcemap-codec': 1.4.14
      '@jridgewell/trace-mapping': 0.3.18
    dev: true

  /@jridgewell/resolve-uri/3.1.0:
    resolution: {integrity: sha512-F2msla3tad+Mfht5cJq7LSXcdudKTWCVYUgw6pLFOOHSTtZlj6SWNYAp+AhuqLmWdBO2X5hPrLcu8cVP8fy28w==}
    engines: {node: '>=6.0.0'}
    dev: true

  /@jridgewell/set-array/1.1.2:
    resolution: {integrity: sha512-xnkseuNADM0gt2bs+BvhO0p78Mk762YnZdsuzFV018NoG1Sj1SCQvpSqa7XUaTam5vAGasABV9qXASMKnFMwMw==}
    engines: {node: '>=6.0.0'}
    dev: true

  /@jridgewell/source-map/0.3.3:
    resolution: {integrity: sha512-b+fsZXeLYi9fEULmfBrhxn4IrPlINf8fiNarzTof004v3lFdntdwa9PF7vFJqm3mg7s+ScJMxXaE3Acp1irZcg==}
    dependencies:
      '@jridgewell/gen-mapping': 0.3.2
      '@jridgewell/trace-mapping': 0.3.18
    dev: true

  /@jridgewell/sourcemap-codec/1.4.14:
    resolution: {integrity: sha512-XPSJHWmi394fuUuzDnGz1wiKqWfo1yXecHQMRf2l6hztTO+nPru658AyDngaBe7isIxEkRsPR3FZh+s7iVa4Uw==}
    dev: true

  /@jridgewell/trace-mapping/0.3.18:
    resolution: {integrity: sha512-w+niJYzMHdd7USdiH2U6869nqhD2nbfZXND5Yp93qIbEmnDNk7PD48o+YchRVpzMU7M6jVCbenTR7PA1FLQ9pA==}
    dependencies:
      '@jridgewell/resolve-uri': 3.1.0
      '@jridgewell/sourcemap-codec': 1.4.14
    dev: true

  /@jridgewell/trace-mapping/0.3.9:
    resolution: {integrity: sha512-3Belt6tdc8bPgAtbcmdtNJlirVoTmEb5e2gC94PnkwEW9jI6CAHUeoG85tjWP5WquqfavoMtMwiG4P926ZKKuQ==}
    dependencies:
      '@jridgewell/resolve-uri': 3.1.0
      '@jridgewell/sourcemap-codec': 1.4.14
    dev: true

  /@manypkg/find-root/2.2.0:
    resolution: {integrity: sha512-NET+BNIMmBWUUUfFtuDgaTIav6pVlkkSdI2mt+2rFWPd6TQ0DXyhQH47Ql+d7x2oIkJ69dkVKwsTErRt2ROPbw==}
    engines: {node: '>=14.18.0'}
    dependencies:
      '@manypkg/tools': 1.1.0
      '@types/node': 12.20.55
      find-up: 4.1.0
      fs-extra: 8.1.0
    dev: true

  /@manypkg/get-packages/2.2.0:
    resolution: {integrity: sha512-B5p5BXMwhGZKi/syEEAP1eVg5DZ/9LP+MZr0HqfrHLgu9fq0w4ZwH8yVen4JmjrxI2dWS31dcoswYzuphLaRxg==}
    engines: {node: '>=14.18.0'}
    dependencies:
      '@manypkg/find-root': 2.2.0
      '@manypkg/tools': 1.1.0
    dev: true

  /@manypkg/tools/1.1.0:
    resolution: {integrity: sha512-SkAyKAByB9l93Slyg8AUHGuM2kjvWioUTCckT/03J09jYnfEzMO/wSXmEhnKGYs6qx9De8TH4yJCl0Y9lRgnyQ==}
    engines: {node: '>=14.18.0'}
    dependencies:
      fs-extra: 8.1.0
      globby: 11.1.0
      jju: 1.4.0
      read-yaml-file: 1.1.0
    dev: true

  /@microsoft/api-documenter/7.21.7_@types+node@18.16.18:
    resolution: {integrity: sha512-qlCJ9dSefL6Rmuv1FKtxg7i6N7Bv6LUPrA5Bb0dR/9Ffac2xQuXtuSXOJ09seM7G0WkpQOzta2Kc1CPixzDaIw==}
    hasBin: true
    dependencies:
      '@microsoft/api-extractor-model': 7.26.4_@types+node@18.16.18
      '@microsoft/tsdoc': 0.14.2
      '@rushstack/node-core-library': 3.55.2_@types+node@18.16.18
      '@rushstack/ts-command-line': 4.13.2
      colors: 1.2.5
      js-yaml: 3.13.1
      resolve: 1.22.1
    transitivePeerDependencies:
      - '@types/node'
    dev: false

  /@microsoft/api-extractor-model/7.26.4_@types+node@18.16.18:
    resolution: {integrity: sha512-PDCgCzXDo+SLY5bsfl4bS7hxaeEtnXj7XtuzEE+BtALp7B5mK/NrS2kHWU69pohgsRmEALycQdaQPXoyT2i5MQ==}
    dependencies:
      '@microsoft/tsdoc': 0.14.2
      '@microsoft/tsdoc-config': 0.16.2
      '@rushstack/node-core-library': 3.55.2_@types+node@18.16.18
    transitivePeerDependencies:
      - '@types/node'

  /@microsoft/api-extractor/7.34.4_@types+node@18.16.18:
    resolution: {integrity: sha512-HOdcci2nT40ejhwPC3Xja9G+WSJmWhCUKKryRfQYsmE9cD+pxmBaKBKCbuS9jUcl6bLLb4Gz+h7xEN5r0QiXnQ==}
    hasBin: true
    dependencies:
      '@microsoft/api-extractor-model': 7.26.4_@types+node@18.16.18
      '@microsoft/tsdoc': 0.14.2
      '@microsoft/tsdoc-config': 0.16.2
      '@rushstack/node-core-library': 3.55.2_@types+node@18.16.18
      '@rushstack/rig-package': 0.3.18
      '@rushstack/ts-command-line': 4.13.2
      colors: 1.2.5
      lodash: 4.17.21
      resolve: 1.22.1
      semver: 7.3.8
      source-map: 0.6.1
      typescript: 4.8.4
    transitivePeerDependencies:
      - '@types/node'
    dev: true

  /@microsoft/tsdoc-config/0.16.2:
    resolution: {integrity: sha512-OGiIzzoBLgWWR0UdRJX98oYO+XKGf7tiK4Zk6tQ/E4IJqGCe7dvkTvgDZV5cFJUzLGDOjeAXrnZoA6QkVySuxw==}
    dependencies:
      '@microsoft/tsdoc': 0.14.2
      ajv: 6.12.6
      jju: 1.4.0
      resolve: 1.19.0

  /@microsoft/tsdoc/0.14.2:
    resolution: {integrity: sha512-9b8mPpKrfeGRuhFH5iO1iwCLeIIsV6+H1sRfxbkoGXIyQE2BTsPd9zqSqQJ+pv5sJ/hT5M1zvOFL02MnEezFug==}

  /@nodelib/fs.scandir/2.1.5:
    resolution: {integrity: sha512-vq24Bq3ym5HEQm2NKCr3yXDwjc7vTsEThRDnkp2DK9p1uqLR+DHurm/NOTo0KG7HYHU7eppKZj3MyqYuMBf62g==}
    engines: {node: '>= 8'}
    dependencies:
      '@nodelib/fs.stat': 2.0.5
      run-parallel: 1.2.0
    dev: true

  /@nodelib/fs.stat/2.0.5:
    resolution: {integrity: sha512-RkhPPp2zrqDAQA/2jNhnztcPAlv64XdhIp7a7454A5ovI7Bukxgt7MX7udwAu3zg1DcpPU0rz3VV1SeaqvY4+A==}
    engines: {node: '>= 8'}
    dev: true

  /@nodelib/fs.walk/1.2.8:
    resolution: {integrity: sha512-oGB+UxlgWcgQkgwo8GcEGwemoTFt3FIO9ababBmaGwXIoBKZ+GTy0pP185beGg7Llih/NSHSV2XAs1lnznocSg==}
    engines: {node: '>= 8'}
    dependencies:
      '@nodelib/fs.scandir': 2.1.5
      fastq: 1.13.0
    dev: true

  /@oclif/color/1.0.6:
    resolution: {integrity: sha512-U6hABUkwoUoEZ1K5mJ2E7AeJ7udjYP3ZYWq18LLoMyjV+Us9hh3UwAghOY75F9PAzF8q5kvhoGu70LnPASbZ8g==}
    engines: {node: '>=12.0.0'}
    dependencies:
      ansi-styles: 4.3.0
      chalk: 4.1.2
      strip-ansi: 6.0.1
      supports-color: 8.1.1
      tslib: 2.6.0
    dev: true

  /@oclif/color/1.0.7:
    resolution: {integrity: sha512-XUWsQRVP+HReS5+hkjIB21/qMLswv1t65S3pRhjDbDKbBeZVQXCHtVQiUMOjnCvni0d5NBZWIxu+fNUo9dK5Kg==}
    engines: {node: '>=12.0.0'}
    dependencies:
      ansi-styles: 4.3.0
      chalk: 4.1.2
      strip-ansi: 6.0.1
      supports-color: 8.1.1
      tslib: 2.5.0
    dev: true

  /@oclif/core/2.8.12_4uew32ycfo2fh6gir7d6cnvhsq:
    resolution: {integrity: sha512-4I0HFP2HHORs5QTEJSUFSks7altrgFJum379TH21eN+csg1JOFlMM0XrkbeIc68RVeVjms/3itpRRnLSdEHBKA==}
    engines: {node: '>=14.0.0'}
    dependencies:
      '@types/cli-progress': 3.11.0
      ansi-escapes: 4.3.2
      ansi-styles: 4.3.0
      cardinal: 2.1.1
      chalk: 4.1.2
      clean-stack: 3.0.1
      cli-progress: 3.12.0
      debug: 4.3.4_supports-color@8.1.1
      ejs: 3.1.8
      fs-extra: 9.1.0
      get-package-type: 0.1.0
      globby: 11.1.0
      hyperlinker: 1.0.0
      indent-string: 4.0.0
      is-wsl: 2.2.0
      js-yaml: 3.14.1
      natural-orderby: 2.0.3
      object-treeify: 1.1.33
      password-prompt: 1.1.2
      semver: 7.5.4
      slice-ansi: 4.0.0
      string-width: 4.2.3
      strip-ansi: 6.0.1
      supports-color: 8.1.1
      supports-hyperlinks: 2.3.0
      ts-node: 10.9.1_4uew32ycfo2fh6gir7d6cnvhsq
      tslib: 2.5.0
      widest-line: 3.1.0
      wordwrap: 1.0.0
      wrap-ansi: 7.0.0
    transitivePeerDependencies:
      - '@swc/core'
      - '@swc/wasm'
      - '@types/node'
      - typescript
    dev: true

  /@oclif/plugin-autocomplete/2.3.2_4uew32ycfo2fh6gir7d6cnvhsq:
    resolution: {integrity: sha512-NoGdP7Mw5j2NdRGhJNGpm6CHSupaxR9Rk/wOccQeiar2b1kjDEXBqRg0rSqrX3fwluKGw8UWohGL2oUSv9EMTw==}
    engines: {node: '>=12.0.0'}
    dependencies:
      '@oclif/core': 2.8.12_4uew32ycfo2fh6gir7d6cnvhsq
      chalk: 4.1.2
      debug: 4.3.4
      fs-extra: 9.1.0
    transitivePeerDependencies:
      - '@swc/core'
      - '@swc/wasm'
      - '@types/node'
      - supports-color
      - typescript
    dev: true

  /@oclif/plugin-commands/2.2.18_4uew32ycfo2fh6gir7d6cnvhsq:
    resolution: {integrity: sha512-nY7qQXxhNOUpWL9shKwDD/oEgfp1lVnab5IPB1BPn7Ni5L+5UCgahI8DtyviZbMsi+IUjeBFyX0z5ErNVSlU+Q==}
    engines: {node: '>=12.0.0'}
    dependencies:
      '@oclif/core': 2.8.12_4uew32ycfo2fh6gir7d6cnvhsq
      lodash: 4.17.21
    transitivePeerDependencies:
      - '@swc/core'
      - '@swc/wasm'
      - '@types/node'
      - typescript
    dev: true

  /@oclif/plugin-help/5.2.12_4uew32ycfo2fh6gir7d6cnvhsq:
    resolution: {integrity: sha512-WtYy/lmbSG+YA6PzFohunIAp1peL/gumYqgpOgC/7CL7adWpquZiRS+digglenY3i4F+ScMURg6KKFuTTIwa1Q==}
    engines: {node: '>=12.0.0'}
    dependencies:
      '@oclif/core': 2.8.12_4uew32ycfo2fh6gir7d6cnvhsq
    transitivePeerDependencies:
      - '@swc/core'
      - '@swc/wasm'
      - '@types/node'
      - typescript
    dev: true

  /@oclif/plugin-not-found/2.3.28_4uew32ycfo2fh6gir7d6cnvhsq:
    resolution: {integrity: sha512-Lzbevm7eOSYo30ddaZTUqUw9Bt1sDWy4df1JJF8K+mHv34Gk/Z8TmDozkEDbg6C02qzzcpXMtUHUzLUDPLI+WQ==}
    engines: {node: '>=12.0.0'}
    dependencies:
      '@oclif/color': 1.0.7
      '@oclif/core': 2.8.12_4uew32ycfo2fh6gir7d6cnvhsq
      fast-levenshtein: 3.0.0
    transitivePeerDependencies:
      - '@swc/core'
      - '@swc/wasm'
      - '@types/node'
      - typescript
    dev: true

  /@oclif/plugin-plugins/3.1.6_4uew32ycfo2fh6gir7d6cnvhsq:
    resolution: {integrity: sha512-bri3GHqUs2d9mMoqm0/CIef+u+nJrNDzno5xpnB0cg7x3mAhXM/miuzdNz7D8opupuJeiJMv+A/WSMG2nY2IEw==}
    engines: {node: '>=16'}
    dependencies:
      '@oclif/color': 1.0.6
      '@oclif/core': 2.8.12_4uew32ycfo2fh6gir7d6cnvhsq
      chalk: 4.1.2
      debug: 4.3.4
      fs-extra: 9.1.0
      http-call: 5.3.0
      load-json-file: 5.3.0
      npm: 9.8.0
      npm-run-path: 4.0.1
      semver: 7.5.4
      shelljs: 0.8.5
      tslib: 2.6.0
      validate-npm-package-name: 5.0.0
      yarn: 1.22.19
    transitivePeerDependencies:
      - '@swc/core'
      - '@swc/wasm'
      - '@types/node'
      - supports-color
      - typescript
    dev: true

  /@octokit/auth-token/2.5.0:
    resolution: {integrity: sha512-r5FVUJCOLl19AxiuZD2VRZ/ORjp/4IN98Of6YJoJOkY75CIBuYfmiNHGrDwXr+aLGG55igl9QrxX3hbiXlLb+g==}
    dependencies:
      '@octokit/types': 6.41.0
    dev: true

  /@octokit/auth-token/3.0.3:
    resolution: {integrity: sha512-/aFM2M4HVDBT/jjDBa84sJniv1t9Gm/rLkalaz9htOm+L+8JMj1k9w0CkUdcxNyNxZPlTxKPVko+m1VlM58ZVA==}
    engines: {node: '>= 14'}
    dependencies:
      '@octokit/types': 9.0.0
    dev: true

  /@octokit/core/4.2.4:
    resolution: {integrity: sha512-rYKilwgzQ7/imScn3M9/pFfUf4I1AZEH3KhyJmtPdE2zfaXAn2mFfUy4FbKewzc2We5y/LlKLj36fWJLKC2SIQ==}
    engines: {node: '>= 14'}
    dependencies:
      '@octokit/auth-token': 3.0.3
      '@octokit/graphql': 5.0.5
      '@octokit/request': 6.2.3
      '@octokit/request-error': 3.0.3
      '@octokit/types': 9.0.0
      before-after-hook: 2.2.3
      universal-user-agent: 6.0.0
    transitivePeerDependencies:
      - encoding
    dev: true

  /@octokit/endpoint/6.0.12:
    resolution: {integrity: sha512-lF3puPwkQWGfkMClXb4k/eUT/nZKQfxinRWJrdZaJO85Dqwo/G0yOC434Jr2ojwafWJMYqFGFa5ms4jJUgujdA==}
    dependencies:
      '@octokit/types': 6.41.0
      is-plain-object: 5.0.0
      universal-user-agent: 6.0.0
    dev: true

  /@octokit/endpoint/7.0.5:
    resolution: {integrity: sha512-LG4o4HMY1Xoaec87IqQ41TQ+glvIeTKqfjkCEmt5AIwDZJwQeVZFIEYXrYY6yLwK+pAScb9Gj4q+Nz2qSw1roA==}
    engines: {node: '>= 14'}
    dependencies:
      '@octokit/types': 9.0.0
      is-plain-object: 5.0.0
      universal-user-agent: 6.0.0
    dev: true

  /@octokit/graphql/5.0.5:
    resolution: {integrity: sha512-Qwfvh3xdqKtIznjX9lz2D458r7dJPP8l6r4GQkIdWQouZwHQK0mVT88uwiU2bdTU2OtT1uOlKpRciUWldpG0yQ==}
    engines: {node: '>= 14'}
    dependencies:
      '@octokit/request': 6.2.3
      '@octokit/types': 9.0.0
      universal-user-agent: 6.0.0
    transitivePeerDependencies:
      - encoding
    dev: true

  /@octokit/openapi-types/12.11.0:
    resolution: {integrity: sha512-VsXyi8peyRq9PqIz/tpqiL2w3w80OgVMwBHltTml3LmVvXiphgeqmY9mvBw9Wu7e0QWk/fqD37ux8yP5uVekyQ==}
    dev: true

  /@octokit/openapi-types/16.0.0:
    resolution: {integrity: sha512-JbFWOqTJVLHZSUUoF4FzAZKYtqdxWu9Z5m2QQnOyEa04fOFljvyh7D3GYKbfuaSWisqehImiVIMG4eyJeP5VEA==}
    dev: true

  /@octokit/plugin-paginate-rest/1.1.2:
    resolution: {integrity: sha512-jbsSoi5Q1pj63sC16XIUboklNw+8tL9VOnJsWycWYR78TKss5PVpIPb1TUUcMQ+bBh7cY579cVAWmf5qG+dw+Q==}
    dependencies:
      '@octokit/types': 2.16.2
    dev: true

  /@octokit/plugin-request-log/1.0.4_@octokit+core@4.2.4:
    resolution: {integrity: sha512-mLUsMkgP7K/cnFEw07kWqXGF5LKrOkD+lhCrKvPHXWDywAwuDUeDwWBpc69XK3pNX0uKiVt8g5z96PJ6z9xCFA==}
    peerDependencies:
      '@octokit/core': '>=3'
    dependencies:
      '@octokit/core': 4.2.4
    dev: true

  /@octokit/plugin-rest-endpoint-methods/2.4.0:
    resolution: {integrity: sha512-EZi/AWhtkdfAYi01obpX0DF7U6b1VRr30QNQ5xSFPITMdLSfhcBqjamE3F+sKcxPbD7eZuMHu3Qkk2V+JGxBDQ==}
    dependencies:
      '@octokit/types': 2.16.2
      deprecation: 2.3.1
    dev: true

  /@octokit/request-error/1.2.1:
    resolution: {integrity: sha512-+6yDyk1EES6WK+l3viRDElw96MvwfJxCt45GvmjDUKWjYIb3PJZQkq3i46TwGwoPD4h8NmTrENmtyA1FwbmhRA==}
    dependencies:
      '@octokit/types': 2.16.2
      deprecation: 2.3.1
      once: 1.4.0
    dev: true

  /@octokit/request-error/2.1.0:
    resolution: {integrity: sha512-1VIvgXxs9WHSjicsRwq8PlR2LR2x6DwsJAaFgzdi0JfJoGSO8mYI/cHJQ+9FbN21aa+DrgNLnwObmyeSC8Rmpg==}
    dependencies:
      '@octokit/types': 6.41.0
      deprecation: 2.3.1
      once: 1.4.0
    dev: true

  /@octokit/request-error/3.0.3:
    resolution: {integrity: sha512-crqw3V5Iy2uOU5Np+8M/YexTlT8zxCfI+qu+LxUB7SZpje4Qmx3mub5DfEKSO8Ylyk0aogi6TYdf6kxzh2BguQ==}
    engines: {node: '>= 14'}
    dependencies:
      '@octokit/types': 9.0.0
      deprecation: 2.3.1
      once: 1.4.0
    dev: true

  /@octokit/request/5.6.3:
    resolution: {integrity: sha512-bFJl0I1KVc9jYTe9tdGGpAMPy32dLBXXo1dS/YwSCTL/2nd9XeHsY616RE3HPXDVk+a+dBuzyz5YdlXwcDTr2A==}
    dependencies:
      '@octokit/endpoint': 6.0.12
      '@octokit/request-error': 2.1.0
      '@octokit/types': 6.41.0
      is-plain-object: 5.0.0
      node-fetch: 2.6.7
      universal-user-agent: 6.0.0
    transitivePeerDependencies:
      - encoding
    dev: true

  /@octokit/request/6.2.3:
    resolution: {integrity: sha512-TNAodj5yNzrrZ/VxP+H5HiYaZep0H3GU0O7PaF+fhDrt8FPrnkei9Aal/txsN/1P7V3CPiThG0tIvpPDYUsyAA==}
    engines: {node: '>= 14'}
    dependencies:
      '@octokit/endpoint': 7.0.5
      '@octokit/request-error': 3.0.3
      '@octokit/types': 9.0.0
      is-plain-object: 5.0.0
      node-fetch: 2.6.7
      universal-user-agent: 6.0.0
    transitivePeerDependencies:
      - encoding
    dev: true

  /@octokit/rest/16.43.2_@octokit+core@4.2.4:
    resolution: {integrity: sha512-ngDBevLbBTFfrHZeiS7SAMAZ6ssuVmXuya+F/7RaVvlysgGa1JKJkKWY+jV6TCJYcW0OALfJ7nTIGXcBXzycfQ==}
    dependencies:
      '@octokit/auth-token': 2.5.0
      '@octokit/plugin-paginate-rest': 1.1.2
      '@octokit/plugin-request-log': 1.0.4_@octokit+core@4.2.4
      '@octokit/plugin-rest-endpoint-methods': 2.4.0
      '@octokit/request': 5.6.3
      '@octokit/request-error': 1.2.1
      atob-lite: 2.0.0
      before-after-hook: 2.2.3
      btoa-lite: 1.0.0
      deprecation: 2.3.1
      lodash.get: 4.4.2
      lodash.set: 4.3.2
      lodash.uniq: 4.5.0
      octokit-pagination-methods: 1.1.0
      once: 1.4.0
      universal-user-agent: 4.0.1
    transitivePeerDependencies:
      - '@octokit/core'
      - encoding
    dev: true

  /@octokit/types/2.16.2:
    resolution: {integrity: sha512-O75k56TYvJ8WpAakWwYRN8Bgu60KrmX0z1KqFp1kNiFNkgW+JW+9EBKZ+S33PU6SLvbihqd+3drvPxKK68Ee8Q==}
    dependencies:
      '@types/node': 18.16.18
    dev: true

  /@octokit/types/6.41.0:
    resolution: {integrity: sha512-eJ2jbzjdijiL3B4PrSQaSjuF2sPEQPVCPzBvTHJD9Nz+9dw2SGH4K4xeQJ77YfTq5bRQ+bD8wT11JbeDPmxmGg==}
    dependencies:
      '@octokit/openapi-types': 12.11.0
    dev: true

  /@octokit/types/9.0.0:
    resolution: {integrity: sha512-LUewfj94xCMH2rbD5YJ+6AQ4AVjFYTgpp6rboWM5T7N3IsIF65SBEOVcYMGAEzO/kKNiNaW4LoWtoThOhH06gw==}
    dependencies:
      '@octokit/openapi-types': 16.0.0
    dev: true

  /@pkgjs/parseargs/0.11.0:
    resolution: {integrity: sha512-+1VkjdD0QBLPodGrJUeqarH8VAIvQODIbwh9XpP5Syisf7YoQgsJKPNFoqqLQlu+VQ/tVSshMR6loPMn8U+dPg==}
    engines: {node: '>=14'}
    requiresBuild: true
    dev: true
    optional: true

  /@rushstack/eslint-patch/1.1.4:
    resolution: {integrity: sha512-LwzQKA4vzIct1zNZzBmRKI9QuNpLgTQMEjsQLf3BXuGYb3QPTP4Yjf6mkdX+X1mYttZ808QpOwAzZjv28kq7DA==}
    dev: true

  /@rushstack/eslint-plugin-security/0.2.6_flcvfono3v34oogyclggnmpgme:
    resolution: {integrity: sha512-gicwYhbc3Q5U43U2qmhePLedfF6+mSEjcQ/D+Bq4zQLP7zo9MGTKAeYPnLTq0M7hqoCEeQUFQZvNav+kjue6Nw==}
    peerDependencies:
      eslint: ^6.0.0 || ^7.0.0 || ^8.0.0
    dependencies:
      '@rushstack/tree-pattern': 0.2.3
      '@typescript-eslint/experimental-utils': 5.6.0_flcvfono3v34oogyclggnmpgme
      eslint: 8.6.0
    transitivePeerDependencies:
      - supports-color
      - typescript
    dev: true

  /@rushstack/eslint-plugin/0.8.6_flcvfono3v34oogyclggnmpgme:
    resolution: {integrity: sha512-R0gbPI3nz1vRUZddOiwpGtBSQ6FXrnsUpKvKoVkADWhkYmtdi6cU/gpQ6amOa5LhLPhSdQNtkhCB+yhUINKgEg==}
    peerDependencies:
      eslint: ^6.0.0 || ^7.0.0 || ^8.0.0
    dependencies:
      '@rushstack/tree-pattern': 0.2.3
      '@typescript-eslint/experimental-utils': 5.6.0_flcvfono3v34oogyclggnmpgme
      eslint: 8.6.0
    transitivePeerDependencies:
      - supports-color
      - typescript
    dev: true

  /@rushstack/node-core-library/3.55.2_@types+node@18.16.18:
    resolution: {integrity: sha512-SaLe/x/Q/uBVdNFK5V1xXvsVps0y7h1sN7aSJllQyFbugyOaxhNRF25bwEDnicARNEjJw0pk0lYnJQ9Kr6ev0A==}
    peerDependencies:
      '@types/node': '*'
    peerDependenciesMeta:
      '@types/node':
        optional: true
    dependencies:
      '@types/node': 18.16.18
      colors: 1.2.5
      fs-extra: 7.0.1
      import-lazy: 4.0.0
      jju: 1.4.0
      resolve: 1.22.1
      semver: 7.3.8
      z-schema: 5.0.3

  /@rushstack/node-core-library/3.59.5_@types+node@18.16.18:
    resolution: {integrity: sha512-1IpV7LufrI1EoVO8hYsb3t6L8L+yp40Sa0OaOV2CIu1zx4e6ZeVNaVIEXFgMXBKdGXkAh21MnCaIzlDNpG6ZQw==}
    peerDependencies:
      '@types/node': '*'
    peerDependenciesMeta:
      '@types/node':
        optional: true
    dependencies:
      '@types/node': 18.16.18
      colors: 1.2.5
      fs-extra: 7.0.1
      import-lazy: 4.0.0
      jju: 1.4.0
      resolve: 1.22.1
      semver: 7.3.8
      z-schema: 5.0.3
    dev: true

  /@rushstack/rig-package/0.3.18:
    resolution: {integrity: sha512-SGEwNTwNq9bI3pkdd01yCaH+gAsHqs0uxfGvtw9b0LJXH52qooWXnrFTRRLG1aL9pf+M2CARdrA9HLHJys3jiQ==}
    dependencies:
      resolve: 1.22.1
      strip-json-comments: 3.1.1
    dev: true

  /@rushstack/tree-pattern/0.2.3:
    resolution: {integrity: sha512-8KWZxzn6XKuy3iKRSAd2CHXSXneRlGCmH9h/qM7jYQDekp+U18oUzub5xqOqHS2PLUC+torOMYZxgAIO/fF86A==}
    dev: true

  /@rushstack/ts-command-line/4.13.2:
    resolution: {integrity: sha512-bCU8qoL9HyWiciltfzg7GqdfODUeda/JpI0602kbN5YH22rzTxyqYvv7aRLENCM7XCQ1VRs7nMkEqgJUOU8Sag==}
    dependencies:
      '@types/argparse': 1.0.38
      argparse: 1.0.10
      colors: 1.2.5
      string-argv: 0.3.1

  /@socket.io/component-emitter/3.1.0:
    resolution: {integrity: sha512-+9jVqKhRSpsc591z5vX+X5Yyw+he/HCB4iQ/RYxw35CEPaY1gnsNE43nf9n9AaYjAQrTiI/mOwKUKdUs9vf7Xg==}
    dev: true

  /@ts-morph/common/0.18.1:
    resolution: {integrity: sha512-RVE+zSRICWRsfrkAw5qCAK+4ZH9kwEFv5h0+/YeHTLieWP7F4wWq4JsKFuNWG+fYh/KF+8rAtgdj5zb2mm+DVA==}
    dependencies:
      fast-glob: 3.2.12
      minimatch: 5.1.6
      mkdirp: 1.0.4
      path-browserify: 1.0.1
    dev: true

  /@tsconfig/node10/1.0.9:
    resolution: {integrity: sha512-jNsYVVxU8v5g43Erja32laIDHXeoNvFEpX33OK4d6hljo3jDhCBDhx5dhCCTMWUojscpAagGiRkBKxpdl9fxqA==}
    dev: true

  /@tsconfig/node12/1.0.11:
    resolution: {integrity: sha512-cqefuRsh12pWyGsIoBKJA9luFu3mRxCA+ORZvA4ktLSzIuCUtWVxGIuXigEwO5/ywWFMZ2QEGKWvkZG1zDMTag==}
    dev: true

  /@tsconfig/node14/1.0.3:
    resolution: {integrity: sha512-ysT8mhdixWK6Hw3i1V2AeRqZ5WfXg1G43mqoYlM2nc6388Fq5jcXyr5mRsqViLx/GJYdoL0bfXD8nmF+Zn/Iow==}
    dev: true

  /@tsconfig/node16/1.0.4:
    resolution: {integrity: sha512-vxhUy4J8lyeyinH7Azl1pdd43GJhZH/tP2weN8TntQblOY+A0XbT8DJk1/oCPuOOyg/Ja757rG0CgHcWC8OfMA==}
    dev: true

  /@types/argparse/1.0.38:
    resolution: {integrity: sha512-ebDJ9b0e702Yr7pWgB0jzm+CX4Srzz8RcXtLJDJB+BSccqMa36uyH/zUsSYao5+BD1ytv3k3rPYCq4mAE1hsXA==}

  /@types/chai/4.3.5:
    resolution: {integrity: sha512-mEo1sAde+UCE6b2hxn332f1g1E8WfYRu6p5SvTKr2ZKC1f7gFJXk4h5PyGP9Dt6gCaG8y8XhwnXWC6Iy2cmBng==}
    dev: true

  /@types/cli-progress/3.11.0:
    resolution: {integrity: sha512-XhXhBv1R/q2ahF3BM7qT5HLzJNlIL0wbcGyZVjqOTqAybAnsLisd7gy1UCyIqpL+5Iv6XhlSyzjLCnI2sIdbCg==}
    dependencies:
      '@types/node': 18.16.18
    dev: true

  /@types/debug/4.1.7:
    resolution: {integrity: sha512-9AonUzyTjXXhEOa0DnqpzZi6VHlqKMswga9EXjpXnnqxwLtdvPPtlO8evrI5D9S6asFRCQ6v+wpiUKbw+vKqyg==}
    dependencies:
      '@types/ms': 0.7.31
    dev: true

  /@types/double-ended-queue/2.1.1:
    resolution: {integrity: sha512-O2+umEIlHBVyi+ePmucPjpINqTvSnsz+hAok0D4IpvrOsIsDr6c34B0AbNXW2UDVYuxbv51z5dxnrRt23ohgWg==}
    dev: true

  /@types/eslint-scope/3.7.4:
    resolution: {integrity: sha512-9K4zoImiZc3HlIp6AVUDE4CWYx22a+lhSZMYNpbjW04+YF0KWj4pJXnEMjdnFTiQibFFmElcsasJXDbdI/EPhA==}
    dependencies:
      '@types/eslint': 8.21.1
      '@types/estree': 1.0.1
    dev: true

  /@types/eslint/8.21.1:
    resolution: {integrity: sha512-rc9K8ZpVjNcLs8Fp0dkozd5Pt2Apk1glO4Vgz8ix1u6yFByxfqo5Yavpy65o+93TAe24jr7v+eSBtFLvOQtCRQ==}
    dependencies:
      '@types/estree': 1.0.1
      '@types/json-schema': 7.0.11
    dev: true

  /@types/estree/1.0.1:
    resolution: {integrity: sha512-LG4opVs2ANWZ1TJoKc937iMmNstM/d0ae1vNbnBvBhqCSezgVUOzcLCqbI5elV8Vy6WKwKjaqR+zO9VKirBBCA==}
    dev: true

  /@types/events/3.0.0:
    resolution: {integrity: sha512-EaObqwIvayI5a8dCzhFrjKzVwKLxjoG9T6Ppd5CEo07LRKfQ8Yokw54r5+Wq7FaBQ+yXRvQAYPrHwya1/UFt9g==}
    dev: true

  /@types/glob/7.2.0:
    resolution: {integrity: sha512-ZUxbzKl0IfJILTS6t7ip5fQQM/J3TJYubDm3nMbgubNNYS62eXeUpoLUC8/7fJNiFYHTrGPQn7hspDUzIHX3UA==}
    dependencies:
      '@types/minimatch': 5.1.2
      '@types/node': 18.16.18
    dev: true

  /@types/json-schema/7.0.11:
    resolution: {integrity: sha512-wOuvG1SN4Us4rez+tylwwwCV1psiNVOkJeM3AUWUNWg/jDQY2+HE/444y5gc+jBmRqASOm2Oeh5c1axHobwRKQ==}
    dev: true

  /@types/json5/0.0.29:
    resolution: {integrity: sha512-dRLjCWHYg4oaA77cxO64oO+7JwCwnIzkZPdrrC71jQmQtlhM556pwKo5bUzqvZndkVbeFLIIi+9TC40JNF5hNQ==}
    dev: true

  /@types/lodash/4.14.184:
    resolution: {integrity: sha512-RoZphVtHbxPZizt4IcILciSWiC6dcn+eZ8oX9IWEYfDMcocdd42f7NPI6fQj+6zI8y4E0L7gu2pcZKLGTRaV9Q==}
    dev: true

  /@types/minimatch/5.1.2:
    resolution: {integrity: sha512-K0VQKziLUWkVKiRVrx4a40iPaxTUefQmjtkQofBkYRcoaaL/8rhwDWww9qWbrgicNOgnpIsMxyNIUM4+n6dUIA==}
    dev: true

  /@types/mocha/10.0.1:
    resolution: {integrity: sha512-/fvYntiO1GeICvqbQ3doGDIP97vWmvFt83GKguJ6prmQM2iXZfFcq6YE8KteFyRtX2/h5Hf91BYvPodJKFYv5Q==}
    dev: true

  /@types/ms/0.7.31:
    resolution: {integrity: sha512-iiUgKzV9AuaEkZqkOLDIvlQiL6ltuZd9tGcW3gwpnX8JbuiuhFlEGmmFXEXkN50Cvq7Os88IY2v0dkDqXYWVgA==}
    dev: true

  /@types/nconf/0.10.3:
    resolution: {integrity: sha512-leyIuBk/rMIp9114FlPRkc/cQG+/JzCz1Afx3BD+CwK2ep3ZRxoC843V1rqnE2pC/jRRjANWhuVBEn4clCwlug==}
    dev: true

  /@types/node/12.20.55:
    resolution: {integrity: sha512-J8xLz7q2OFulZ2cyGTLE1TbbZcjpno7FaN6zdJNrgAdrJ+DZzh/uFR6YrTb4C+nXakvud8Q4+rbhoIWlYQbUFQ==}
    dev: true

  /@types/node/14.18.38:
    resolution: {integrity: sha512-zMRIidN2Huikv/+/U7gRPFYsXDR/7IGqFZzTLnCEj5+gkrQjsowfamaxEnyvArct5hxGA3bTxMXlYhH78V6Cew==}
    dev: true

  /@types/node/18.16.18:
    resolution: {integrity: sha512-/aNaQZD0+iSBAGnvvN2Cx92HqE5sZCPZtx2TsK+4nvV23fFe09jVDvpArXr2j9DnYlzuU9WuoykDDc6wqvpNcw==}

  /@types/normalize-package-data/2.4.1:
    resolution: {integrity: sha512-Gj7cI7z+98M282Tqmp2K5EIsoouUEzbBJhQQzDE3jSIRk6r9gsz0oUokqIUR4u1R3dMHo0pDHM7sNOHyhulypw==}
    dev: true

  /@types/semver/6.2.3:
    resolution: {integrity: sha512-KQf+QAMWKMrtBMsB8/24w53tEsxllMj6TuA80TT/5igJalLI/zm0L3oXRbIAl4Ohfc85gyHX/jhMwsVkmhLU4A==}
    dev: true

  /@types/semver/7.5.0:
    resolution: {integrity: sha512-G8hZ6XJiHnuhQKR7ZmysCeJWE08o8T0AXtk5darsCaTVsYZhhgUrq53jizaR2FvsoeCwJhlmwTjkXBY5Pn/ZHw==}
    dev: true

  /@types/unist/2.0.6:
    resolution: {integrity: sha512-PBjIUxZHOuj0R15/xuwJYjFi+KZdNFrehocChv4g5hu6aFroHue8m0lBP0POdK2nKzbw0cgV1mws8+V/JAcEkQ==}
    dev: true

  /@types/ws/6.0.4:
    resolution: {integrity: sha512-PpPrX7SZW9re6+Ha8ojZG4Se8AZXgf0GK6zmfqEuCsY49LFDNXO3SByp44X3dFEqtB73lkCDAdUazhAjVPiNwg==}
    dependencies:
      '@types/node': 18.16.18
    dev: true

  /@typescript-eslint/eslint-plugin/5.55.0_cultfjni6hc4tfkfhe37upid5m:
    resolution: {integrity: sha512-IZGc50rtbjk+xp5YQoJvmMPmJEYoC53SiKPXyqWfv15XoD2Y5Kju6zN0DwlmaGJp1Iw33JsWJcQ7nw0lGCGjVg==}
    engines: {node: ^12.22.0 || ^14.17.0 || >=16.0.0}
    peerDependencies:
      '@typescript-eslint/parser': ^5.0.0
      eslint: ^6.0.0 || ^7.0.0 || ^8.0.0
      typescript: '*'
    peerDependenciesMeta:
      typescript:
        optional: true
    dependencies:
      '@eslint-community/regexpp': 4.5.1
      '@typescript-eslint/parser': 5.55.0_flcvfono3v34oogyclggnmpgme
      '@typescript-eslint/scope-manager': 5.55.0
      '@typescript-eslint/type-utils': 5.55.0_flcvfono3v34oogyclggnmpgme
      '@typescript-eslint/utils': 5.55.0_flcvfono3v34oogyclggnmpgme
      debug: 4.3.4
      eslint: 8.6.0
      grapheme-splitter: 1.0.4
      ignore: 5.2.4
<<<<<<< HEAD
      natural-compare-lite: 1.4.0
      semver: 7.5.2
=======
      regexpp: 3.2.0
      semver: 7.5.4
>>>>>>> 72285fcf
      tsutils: 3.21.0_typescript@5.0.4
      typescript: 5.0.4
    transitivePeerDependencies:
      - supports-color
    dev: true

  /@typescript-eslint/experimental-utils/5.6.0_flcvfono3v34oogyclggnmpgme:
    resolution: {integrity: sha512-VDoRf3Qj7+W3sS/ZBXZh3LBzp0snDLEgvp6qj0vOAIiAPM07bd5ojQ3CTzF/QFl5AKh7Bh1ycgj6lFBJHUt/DA==}
    engines: {node: ^12.22.0 || ^14.17.0 || >=16.0.0}
    peerDependencies:
      eslint: '*'
    dependencies:
      '@types/json-schema': 7.0.11
      '@typescript-eslint/scope-manager': 5.6.0
      '@typescript-eslint/types': 5.6.0
      '@typescript-eslint/typescript-estree': 5.6.0_typescript@5.0.4
      eslint: 8.6.0
      eslint-scope: 5.1.1
      eslint-utils: 3.0.0_eslint@8.6.0
    transitivePeerDependencies:
      - supports-color
      - typescript
    dev: true

  /@typescript-eslint/parser/5.55.0_flcvfono3v34oogyclggnmpgme:
    resolution: {integrity: sha512-ppvmeF7hvdhUUZWSd2EEWfzcFkjJzgNQzVST22nzg958CR+sphy8A6K7LXQZd6V75m1VKjp+J4g/PCEfSCmzhw==}
    engines: {node: ^12.22.0 || ^14.17.0 || >=16.0.0}
    peerDependencies:
      eslint: ^6.0.0 || ^7.0.0 || ^8.0.0
      typescript: '*'
    peerDependenciesMeta:
      typescript:
        optional: true
    dependencies:
      '@typescript-eslint/scope-manager': 5.55.0
      '@typescript-eslint/types': 5.55.0
      '@typescript-eslint/typescript-estree': 5.55.0_typescript@5.0.4
      debug: 4.3.4
      eslint: 8.6.0
      typescript: 5.0.4
    transitivePeerDependencies:
      - supports-color
    dev: true

  /@typescript-eslint/scope-manager/5.55.0:
    resolution: {integrity: sha512-OK+cIO1ZGhJYNCL//a3ROpsd83psf4dUJ4j7pdNVzd5DmIk+ffkuUIX2vcZQbEW/IR41DYsfJTB19tpCboxQuw==}
    engines: {node: ^12.22.0 || ^14.17.0 || >=16.0.0}
    dependencies:
      '@typescript-eslint/types': 5.55.0
      '@typescript-eslint/visitor-keys': 5.55.0
    dev: true

  /@typescript-eslint/scope-manager/5.6.0:
    resolution: {integrity: sha512-1U1G77Hw2jsGWVsO2w6eVCbOg0HZ5WxL/cozVSTfqnL/eB9muhb8THsP0G3w+BB5xAHv9KptwdfYFAUfzcIh4A==}
    engines: {node: ^12.22.0 || ^14.17.0 || >=16.0.0}
    dependencies:
      '@typescript-eslint/types': 5.6.0
      '@typescript-eslint/visitor-keys': 5.6.0
    dev: true

  /@typescript-eslint/type-utils/5.55.0_flcvfono3v34oogyclggnmpgme:
    resolution: {integrity: sha512-ObqxBgHIXj8rBNm0yh8oORFrICcJuZPZTqtAFh0oZQyr5DnAHZWfyw54RwpEEH+fD8suZaI0YxvWu5tYE/WswA==}
    engines: {node: ^12.22.0 || ^14.17.0 || >=16.0.0}
    peerDependencies:
      eslint: '*'
      typescript: '*'
    peerDependenciesMeta:
      typescript:
        optional: true
    dependencies:
      '@typescript-eslint/typescript-estree': 5.55.0_typescript@5.0.4
      '@typescript-eslint/utils': 5.55.0_flcvfono3v34oogyclggnmpgme
      debug: 4.3.4
      eslint: 8.6.0
      tsutils: 3.21.0_typescript@5.0.4
      typescript: 5.0.4
    transitivePeerDependencies:
      - supports-color
    dev: true

  /@typescript-eslint/types/5.55.0:
    resolution: {integrity: sha512-M4iRh4AG1ChrOL6Y+mETEKGeDnT7Sparn6fhZ5LtVJF1909D5O4uqK+C5NPbLmpfZ0XIIxCdwzKiijpZUOvOug==}
    engines: {node: ^12.22.0 || ^14.17.0 || >=16.0.0}
    dev: true

  /@typescript-eslint/types/5.6.0:
    resolution: {integrity: sha512-OIZffked7mXv4mXzWU5MgAEbCf9ecNJBKi+Si6/I9PpTaj+cf2x58h2oHW5/P/yTnPkKaayfjhLvx+crnl5ubA==}
    engines: {node: ^12.22.0 || ^14.17.0 || >=16.0.0}
    dev: true

  /@typescript-eslint/typescript-estree/5.55.0_typescript@5.0.4:
    resolution: {integrity: sha512-I7X4A9ovA8gdpWMpr7b1BN9eEbvlEtWhQvpxp/yogt48fy9Lj3iE3ild/1H3jKBBIYj5YYJmS2+9ystVhC7eaQ==}
    engines: {node: ^12.22.0 || ^14.17.0 || >=16.0.0}
    peerDependencies:
      typescript: '*'
    peerDependenciesMeta:
      typescript:
        optional: true
    dependencies:
      '@typescript-eslint/types': 5.55.0
      '@typescript-eslint/visitor-keys': 5.55.0
      debug: 4.3.4
      globby: 11.1.0
      is-glob: 4.0.3
      semver: 7.5.4
      tsutils: 3.21.0_typescript@5.0.4
      typescript: 5.0.4
    transitivePeerDependencies:
      - supports-color
    dev: true

  /@typescript-eslint/typescript-estree/5.6.0_typescript@5.0.4:
    resolution: {integrity: sha512-92vK5tQaE81rK7fOmuWMrSQtK1IMonESR+RJR2Tlc7w4o0MeEdjgidY/uO2Gobh7z4Q1hhS94Cr7r021fMVEeA==}
    engines: {node: ^12.22.0 || ^14.17.0 || >=16.0.0}
    peerDependencies:
      typescript: '*'
    peerDependenciesMeta:
      typescript:
        optional: true
    dependencies:
      '@typescript-eslint/types': 5.6.0
      '@typescript-eslint/visitor-keys': 5.6.0
      debug: 4.3.4
      globby: 11.1.0
      is-glob: 4.0.3
      semver: 7.5.4
      tsutils: 3.21.0_typescript@5.0.4
      typescript: 5.0.4
    transitivePeerDependencies:
      - supports-color
    dev: true

  /@typescript-eslint/utils/5.55.0_flcvfono3v34oogyclggnmpgme:
    resolution: {integrity: sha512-FkW+i2pQKcpDC3AY6DU54yl8Lfl14FVGYDgBTyGKB75cCwV3KpkpTMFi9d9j2WAJ4271LR2HeC5SEWF/CZmmfw==}
    engines: {node: ^12.22.0 || ^14.17.0 || >=16.0.0}
    peerDependencies:
      eslint: ^6.0.0 || ^7.0.0 || ^8.0.0
    dependencies:
      '@eslint-community/eslint-utils': 4.4.0_eslint@8.6.0
      '@types/json-schema': 7.0.11
      '@types/semver': 7.5.0
      '@typescript-eslint/scope-manager': 5.55.0
      '@typescript-eslint/types': 5.55.0
      '@typescript-eslint/typescript-estree': 5.55.0_typescript@5.0.4
      eslint: 8.6.0
      eslint-scope: 5.1.1
      semver: 7.5.2
    transitivePeerDependencies:
      - supports-color
      - typescript
    dev: true

  /@typescript-eslint/visitor-keys/5.55.0:
    resolution: {integrity: sha512-q2dlHHwWgirKh1D3acnuApXG+VNXpEY5/AwRxDVuEQpxWaB0jCDe0jFMVMALJ3ebSfuOVE8/rMS+9ZOYGg1GWw==}
    engines: {node: ^12.22.0 || ^14.17.0 || >=16.0.0}
    dependencies:
      '@typescript-eslint/types': 5.55.0
      eslint-visitor-keys: 3.3.0
    dev: true

  /@typescript-eslint/visitor-keys/5.6.0:
    resolution: {integrity: sha512-1p7hDp5cpRFUyE3+lvA74egs+RWSgumrBpzBCDzfTFv0aQ7lIeay80yU0hIxgAhwQ6PcasW35kaOCyDOv6O/Ng==}
    engines: {node: ^12.22.0 || ^14.17.0 || >=16.0.0}
    dependencies:
      '@typescript-eslint/types': 5.6.0
      eslint-visitor-keys: 3.3.0
    dev: true

  /@webassemblyjs/ast/1.11.6:
    resolution: {integrity: sha512-IN1xI7PwOvLPgjcf180gC1bqn3q/QaOCwYUahIOhbYUu8KA/3tw2RT/T0Gidi1l7Hhj5D/INhJxiICObqpMu4Q==}
    dependencies:
      '@webassemblyjs/helper-numbers': 1.11.6
      '@webassemblyjs/helper-wasm-bytecode': 1.11.6
    dev: true

  /@webassemblyjs/floating-point-hex-parser/1.11.6:
    resolution: {integrity: sha512-ejAj9hfRJ2XMsNHk/v6Fu2dGS+i4UaXBXGemOfQ/JfQ6mdQg/WXtwleQRLLS4OvfDhv8rYnVwH27YJLMyYsxhw==}
    dev: true

  /@webassemblyjs/helper-api-error/1.11.6:
    resolution: {integrity: sha512-o0YkoP4pVu4rN8aTJgAyj9hC2Sv5UlkzCHhxqWj8butaLvnpdc2jOwh4ewE6CX0txSfLn/UYaV/pheS2Txg//Q==}
    dev: true

  /@webassemblyjs/helper-buffer/1.11.6:
    resolution: {integrity: sha512-z3nFzdcp1mb8nEOFFk8DrYLpHvhKC3grJD2ardfKOzmbmJvEf/tPIqCY+sNcwZIY8ZD7IkB2l7/pqhUhqm7hLA==}
    dev: true

  /@webassemblyjs/helper-numbers/1.11.6:
    resolution: {integrity: sha512-vUIhZ8LZoIWHBohiEObxVm6hwP034jwmc9kuq5GdHZH0wiLVLIPcMCdpJzG4C11cHoQ25TFIQj9kaVADVX7N3g==}
    dependencies:
      '@webassemblyjs/floating-point-hex-parser': 1.11.6
      '@webassemblyjs/helper-api-error': 1.11.6
      '@xtuc/long': 4.2.2
    dev: true

  /@webassemblyjs/helper-wasm-bytecode/1.11.6:
    resolution: {integrity: sha512-sFFHKwcmBprO9e7Icf0+gddyWYDViL8bpPjJJl0WHxCdETktXdmtWLGVzoHbqUcY4Be1LkNfwTmXOJUFZYSJdA==}
    dev: true

  /@webassemblyjs/helper-wasm-section/1.11.6:
    resolution: {integrity: sha512-LPpZbSOwTpEC2cgn4hTydySy1Ke+XEu+ETXuoyvuyezHO3Kjdu90KK95Sh9xTbmjrCsUwvWwCOQQNta37VrS9g==}
    dependencies:
      '@webassemblyjs/ast': 1.11.6
      '@webassemblyjs/helper-buffer': 1.11.6
      '@webassemblyjs/helper-wasm-bytecode': 1.11.6
      '@webassemblyjs/wasm-gen': 1.11.6
    dev: true

  /@webassemblyjs/ieee754/1.11.6:
    resolution: {integrity: sha512-LM4p2csPNvbij6U1f19v6WR56QZ8JcHg3QIJTlSwzFcmx6WSORicYj6I63f9yU1kEUtrpG+kjkiIAkevHpDXrg==}
    dependencies:
      '@xtuc/ieee754': 1.2.0
    dev: true

  /@webassemblyjs/leb128/1.11.6:
    resolution: {integrity: sha512-m7a0FhE67DQXgouf1tbN5XQcdWoNgaAuoULHIfGFIEVKA6tu/edls6XnIlkmS6FrXAquJRPni3ZZKjw6FSPjPQ==}
    dependencies:
      '@xtuc/long': 4.2.2
    dev: true

  /@webassemblyjs/utf8/1.11.6:
    resolution: {integrity: sha512-vtXf2wTQ3+up9Zsg8sa2yWiQpzSsMyXj0qViVP6xKGCUT8p8YJ6HqI7l5eCnWx1T/FYdsv07HQs2wTFbbof/RA==}
    dev: true

  /@webassemblyjs/wasm-edit/1.11.6:
    resolution: {integrity: sha512-Ybn2I6fnfIGuCR+Faaz7YcvtBKxvoLV3Lebn1tM4o/IAJzmi9AWYIPWpyBfU8cC+JxAO57bk4+zdsTjJR+VTOw==}
    dependencies:
      '@webassemblyjs/ast': 1.11.6
      '@webassemblyjs/helper-buffer': 1.11.6
      '@webassemblyjs/helper-wasm-bytecode': 1.11.6
      '@webassemblyjs/helper-wasm-section': 1.11.6
      '@webassemblyjs/wasm-gen': 1.11.6
      '@webassemblyjs/wasm-opt': 1.11.6
      '@webassemblyjs/wasm-parser': 1.11.6
      '@webassemblyjs/wast-printer': 1.11.6
    dev: true

  /@webassemblyjs/wasm-gen/1.11.6:
    resolution: {integrity: sha512-3XOqkZP/y6B4F0PBAXvI1/bky7GryoogUtfwExeP/v7Nzwo1QLcq5oQmpKlftZLbT+ERUOAZVQjuNVak6UXjPA==}
    dependencies:
      '@webassemblyjs/ast': 1.11.6
      '@webassemblyjs/helper-wasm-bytecode': 1.11.6
      '@webassemblyjs/ieee754': 1.11.6
      '@webassemblyjs/leb128': 1.11.6
      '@webassemblyjs/utf8': 1.11.6
    dev: true

  /@webassemblyjs/wasm-opt/1.11.6:
    resolution: {integrity: sha512-cOrKuLRE7PCe6AsOVl7WasYf3wbSo4CeOk6PkrjS7g57MFfVUF9u6ysQBBODX0LdgSvQqRiGz3CXvIDKcPNy4g==}
    dependencies:
      '@webassemblyjs/ast': 1.11.6
      '@webassemblyjs/helper-buffer': 1.11.6
      '@webassemblyjs/wasm-gen': 1.11.6
      '@webassemblyjs/wasm-parser': 1.11.6
    dev: true

  /@webassemblyjs/wasm-parser/1.11.6:
    resolution: {integrity: sha512-6ZwPeGzMJM3Dqp3hCsLgESxBGtT/OeCvCZ4TA1JUPYgmhAx38tTPR9JaKy0S5H3evQpO/h2uWs2j6Yc/fjkpTQ==}
    dependencies:
      '@webassemblyjs/ast': 1.11.6
      '@webassemblyjs/helper-api-error': 1.11.6
      '@webassemblyjs/helper-wasm-bytecode': 1.11.6
      '@webassemblyjs/ieee754': 1.11.6
      '@webassemblyjs/leb128': 1.11.6
      '@webassemblyjs/utf8': 1.11.6
    dev: true

  /@webassemblyjs/wast-printer/1.11.6:
    resolution: {integrity: sha512-JM7AhRcE+yW2GWYaKeHL5vt4xqee5N2WcezptmgyhNS+ScggqcT1OtXykhAb13Sn5Yas0j2uv9tHgrjwvzAP4A==}
    dependencies:
      '@webassemblyjs/ast': 1.11.6
      '@xtuc/long': 4.2.2
    dev: true

  /@xtuc/ieee754/1.2.0:
    resolution: {integrity: sha512-DX8nKgqcGwsc0eJSqYt5lwP4DH5FlHnmuWWBRy7X0NcaGR0ZtuyeESgMwTYVEtxmsNGY+qit4QYT/MIYTOTPeA==}
    dev: true

  /@xtuc/long/4.2.2:
    resolution: {integrity: sha512-NuHqBY1PB/D8xU6s/thBgOAiAP7HOYDQ32+BFZILJ8ivkUkAHQnWfn6WhL79Owj1qmUnoN/YPhktdIoucipkAQ==}
    dev: true

  /abort-controller/3.0.0:
    resolution: {integrity: sha512-h8lQ8tacZYnR3vNQTgibj+tODHI5/+l06Au2Pcriv/Gmet0eaj4TwWH41sO9wnHDiQsEj19q0drzdWdeAHtweg==}
    engines: {node: '>=6.5'}
    dependencies:
      event-target-shim: 5.0.1
    dev: true

  /acorn-import-assertions/1.9.0_acorn@8.9.0:
    resolution: {integrity: sha512-cmMwop9x+8KFhxvKrKfPYmN6/pKTYYHBqLa0DfvVZcKMJWNyWLnaqND7dx/qn66R7ewM1UX5XMaDVP5wlVTaVA==}
    peerDependencies:
      acorn: ^8
    dependencies:
      acorn: 8.9.0
    dev: true

  /acorn-jsx/5.3.2_acorn@8.9.0:
    resolution: {integrity: sha512-rq9s+JNhf0IChjtDXxllJ7g41oZk5SlXtp0LHwyA5cejwn7vKmKp4pPri6YEePv2PU65sAsegbXtIinmDFDXgQ==}
    peerDependencies:
      acorn: ^6.0.0 || ^7.0.0 || ^8.0.0
    dependencies:
      acorn: 8.9.0
    dev: true

  /acorn-walk/8.2.0:
    resolution: {integrity: sha512-k+iyHEuPgSw6SbuDpGQM+06HQUa04DZ3o+F6CSzXMvvI5KMvnaEqXe+YVe555R9nn6GPt404fos4wcgpw12SDA==}
    engines: {node: '>=0.4.0'}
    dev: true

  /acorn/8.9.0:
    resolution: {integrity: sha512-jaVNAFBHNLXspO543WnNNPZFRtavh3skAkITqD0/2aeMkKZTN+254PyhwxFYrk3vQ1xfY+2wbesJMs/JC8/PwQ==}
    engines: {node: '>=0.4.0'}
    hasBin: true
    dev: true

  /agent-base/4.3.0:
    resolution: {integrity: sha512-salcGninV0nPrwpGNn4VTXBb1SOuXQBiqbrNXoeizJsHrsL6ERFM2Ne3JUSBWRE6aeNJI2ROP/WEEIDUiDe3cg==}
    engines: {node: '>= 4.0.0'}
    dependencies:
      es6-promisify: 5.0.0
    dev: true

  /aggregate-error/3.1.0:
    resolution: {integrity: sha512-4I7Td01quW/RpocfNayFdFVk1qSuoh0E7JrbRJ16nH01HhKFQ88INq9Sd+nd72zqRySlr9BmDA8xlEJ6vJMrYA==}
    engines: {node: '>=8'}
    dependencies:
      clean-stack: 2.2.0
      indent-string: 4.0.0
    dev: true

  /ajv-keywords/3.5.2_ajv@6.12.6:
    resolution: {integrity: sha512-5p6WTN0DdTGVQk6VjcEju19IgaHudalcfabD7yhDGeA6bcQnmL+CpveLJq/3hvfwd1aof6L386Ougkx6RfyMIQ==}
    peerDependencies:
      ajv: ^6.9.1
    dependencies:
      ajv: 6.12.6
    dev: true

  /ajv/6.12.6:
    resolution: {integrity: sha512-j3fVLgvTo527anyYyJOGTYJbG+vnnQYvE0m5mmkc1TK+nxAppkCLMIL0aZ4dblVCNoGShhm+kzE4ZUykBoMg4g==}
    dependencies:
      fast-deep-equal: 3.1.3
      fast-json-stable-stringify: 2.1.0
      json-schema-traverse: 0.4.1
      uri-js: 4.4.1

  /ajv/8.12.0:
    resolution: {integrity: sha512-sRu1kpcO9yLtYxBKvqfTeh9KzZEwO3STyX1HT+4CaDzC6HpTGYhIhPIzj9XuKU7KYDwnaeh5hcOwjy1QuJzBPA==}
    dependencies:
      fast-deep-equal: 3.1.3
      json-schema-traverse: 1.0.0
      require-from-string: 2.0.2
      uri-js: 4.4.1
    dev: true

  /ansi-colors/4.1.1:
    resolution: {integrity: sha512-JoX0apGbHaUJBNl6yF+p6JAFYZ666/hhCGKN5t9QFjbJQKUU/g8MNbFDbvfrgKXvI1QpZplPOnwIo99lX/AAmA==}
    engines: {node: '>=6'}
    dev: true

  /ansi-colors/4.1.3:
    resolution: {integrity: sha512-/6w/C21Pm1A7aZitlI5Ni/2J6FFQN8i1Cvz3kHABAAbw93v/NlvKdVOqz7CCWz/3iv/JplRSEEZ83XION15ovw==}
    engines: {node: '>=6'}
    dev: true

  /ansi-escapes/3.2.0:
    resolution: {integrity: sha512-cBhpre4ma+U0T1oM5fXg7Dy1Jw7zzwv7lt/GoCpr+hDQJoYnKVPLL4dCvSEFMmQurOQvSrwT7SL/DAlhBI97RQ==}
    engines: {node: '>=4'}
    dev: true

  /ansi-escapes/4.3.2:
    resolution: {integrity: sha512-gKXj5ALrKWQLsYG9jlTRmR/xKluxHV+Z9QEwNIgCfM1/uwPMCuzVVnh5mwTd+OuBZcwSIMbqssNWRm1lE51QaQ==}
    engines: {node: '>=8'}
    dependencies:
      type-fest: 0.21.3
    dev: true

  /ansi-regex/5.0.1:
    resolution: {integrity: sha512-quJQXlTSUGL2LH9SUXo8VwsY4soanhgo6LNSm84E1LBcE8s3O0wpdiRzyR9z/ZZJMlMWv37qOOb9pdJlMUEKFQ==}
    engines: {node: '>=8'}
    dev: true

  /ansi-regex/6.0.1:
    resolution: {integrity: sha512-n5M855fKb2SsfMIiFFoVrABHJC8QtHwVx+mHWP3QcEqBHYienj5dHSgjbxtC0WEZXYt4wcD6zrQElDPhFuZgfA==}
    engines: {node: '>=12'}
    dev: true

  /ansi-styles/3.2.1:
    resolution: {integrity: sha512-VT0ZI6kZRdTh8YyJw3SMbYm/u+NqfsAxEpWO0Pf9sq8/e94WxxOpPKx9FR1FlyCtOVDNOQ+8ntlqFxiRc+r5qA==}
    engines: {node: '>=4'}
    dependencies:
      color-convert: 1.9.3
    dev: true

  /ansi-styles/4.3.0:
    resolution: {integrity: sha512-zbB9rCJAT1rbjiVDb2hqKFHNYLxgtk8NURxZ3IZwD3F6NtxbXZQCnnSi1Lkx+IDohdPlFp222wVALIheZJQSEg==}
    engines: {node: '>=8'}
    dependencies:
      color-convert: 2.0.1

  /ansi-styles/6.2.1:
    resolution: {integrity: sha512-bN798gFfQX+viw3R7yrGWRqnrN2oRkEkUjjl4JNn4E8GxxbjtG3FbrEIIY3l8/hrwUwIeCZvi4QuOTP4MErVug==}
    engines: {node: '>=12'}
    dev: true

  /ansicolors/0.3.2:
    resolution: {integrity: sha512-QXu7BPrP29VllRxH8GwB7x5iX5qWKAAMLqKQGWTeLWVlNHNOpVMJ91dsxQAIWXpjuW5wqvxu3Jd/nRjrJ+0pqg==}
    dev: true

  /anymatch/3.1.2:
    resolution: {integrity: sha512-P43ePfOAIupkguHUycrc4qJ9kz8ZiuOUijaETwX7THt0Y/GNK7v0aa8rY816xWjZ7rJdA5XdMcpVFTKMq+RvWg==}
    engines: {node: '>= 8'}
    dependencies:
      normalize-path: 3.0.0
      picomatch: 2.3.1
    dev: true

  /append-transform/2.0.0:
    resolution: {integrity: sha512-7yeyCEurROLQJFv5Xj4lEGTy0borxepjFv1g22oAdqFu//SrAlDl1O1Nxx15SH1RoliUml6p8dwJW9jvZughhg==}
    engines: {node: '>=8'}
    dependencies:
      default-require-extensions: 3.0.0
    dev: true

  /archy/1.0.0:
    resolution: {integrity: sha512-Xg+9RwCg/0p32teKdGMPTPnVXKD0w3DfHnFTficozsAgsvq2XenPJq/MYpzzQ/v8zrOyJn6Ds39VA4JIDwFfqw==}
    dev: true

  /arg/4.1.3:
    resolution: {integrity: sha512-58S9QDqG0Xx27YwPSt9fJxivjYl432YCwfDMfZ+71RAqUrZef7LrKQZ3LHLOwCS4FLNBplP533Zx895SeOCHvA==}
    dev: true

  /argparse/1.0.10:
    resolution: {integrity: sha512-o5Roy6tNG4SL/FOkCAN6RzjiakZS25RLYFrcMttJqbdd8BWrnA+fGz57iN5Pb06pvBGvl5gQ0B48dJlslXvoTg==}
    dependencies:
      sprintf-js: 1.0.3

  /argparse/2.0.1:
    resolution: {integrity: sha512-8+9WqebbFzpX9OR+Wa6O29asIogeRMzcGtAINdpMHHyAg10f05aSFVBbcEqGf/PXw1EjAZ+q2/bEBg3DvurK3Q==}
    dev: true

  /array-includes/3.1.6:
    resolution: {integrity: sha512-sgTbLvL6cNnw24FnbaDyjmvddQ2ML8arZsgaJhoABMoplz/4QRhtrYS+alr1BUM1Bwp6dhx8vVCBSLG+StwOFw==}
    engines: {node: '>= 0.4'}
    dependencies:
      call-bind: 1.0.2
      define-properties: 1.1.4
      es-abstract: 1.20.5
      get-intrinsic: 1.1.3
      is-string: 1.0.7
    dev: true

  /array-union/2.1.0:
    resolution: {integrity: sha512-HGyxoOTYUyCM6stUe6EJgnd4EoewAI7zMdfqO+kGjnlZmBDz/cR5pf8r/cR4Wq60sL/p0IkcjUEEPwS3GFrIyw==}
    engines: {node: '>=8'}
    dev: true

  /array.prototype.flat/1.3.1:
    resolution: {integrity: sha512-roTU0KWIOmJ4DRLmwKd19Otg0/mT3qPNt0Qb3GWW8iObuZXxrjB/pzn0R3hqpRSWg4HCwqx+0vwOnWnvlOyeIA==}
    engines: {node: '>= 0.4'}
    dependencies:
      call-bind: 1.0.2
      define-properties: 1.1.4
      es-abstract: 1.20.5
      es-shim-unscopables: 1.0.0
    dev: true

  /array.prototype.flatmap/1.3.1:
    resolution: {integrity: sha512-8UGn9O1FDVvMNB0UlLv4voxRMze7+FpHyF5mSMRjWHUMlpoDViniy05870VlxhfgTnLbpuwTzvD76MTtWxB/mQ==}
    engines: {node: '>= 0.4'}
    dependencies:
      call-bind: 1.0.2
      define-properties: 1.1.4
      es-abstract: 1.20.5
      es-shim-unscopables: 1.0.0
    dev: true

  /assertion-error/1.1.0:
    resolution: {integrity: sha512-jgsaNduz+ndvGyFt3uSuWqvy4lCnIJiovtouQN5JZHOKCS2QuhEdbcQHFhVksz2N2U9hXJo8odG7ETyWlEeuDw==}
    dev: true

  /astral-regex/2.0.0:
    resolution: {integrity: sha512-Z7tMw1ytTXt5jqMcOP+OQteU1VuNK9Y02uuJtKQ1Sv69jXQKKg5cibLwGJow8yzZP+eAc18EmLGPal0bp36rvQ==}
    engines: {node: '>=8'}
    dev: true

  /async-retry/1.2.3:
    resolution: {integrity: sha512-tfDb02Th6CE6pJUF2gjW5ZVjsgwlucVXOEQMvEX9JgSJMs9gAX+Nz3xRuJBKuUYjTSYORqvDBORdAQ3LU59g7Q==}
    dependencies:
      retry: 0.12.0
    dev: true

  /async/3.2.4:
    resolution: {integrity: sha512-iAB+JbDEGXhyIUavoDl9WP/Jj106Kz9DEn1DPgYw5ruDn0e3Wgi3sKFm55sASdGBNOQB8F59d9qQ7deqrHA8wQ==}
    dev: true

  /asynckit/0.4.0:
    resolution: {integrity: sha512-Oei9OH4tRh0YqU3GxhX79dM/mwVgvbZJaSNaRk+bshkj0S5cfHcgYakreBjrHwatXKbz+IoIdYLxrKim2MjW0Q==}
    dev: true

  /at-least-node/1.0.0:
    resolution: {integrity: sha512-+q/t7Ekv1EDY2l6Gda6LLiX14rU9TV20Wa3ofeQmwPFZbOMo9DXrLbOjFaaclkXKWidIaopwAObQDqwWtGUjqg==}
    engines: {node: '>= 4.0.0'}
    dev: true

  /atob-lite/2.0.0:
    resolution: {integrity: sha512-LEeSAWeh2Gfa2FtlQE1shxQ8zi5F9GHarrGKz08TMdODD5T4eH6BMsvtnhbWZ+XQn+Gb6om/917ucvRu7l7ukw==}
    dev: true

  /axios/0.26.1_debug@4.3.4:
    resolution: {integrity: sha512-fPwcX4EvnSHuInCMItEhAGnaSEXRBjtzh9fOtsE6E1G6p7vl7edEeZe11QHf18+6+9gR5PbKV/sGKNaD8YaMeA==}
    dependencies:
      follow-redirects: 1.15.1_debug@4.3.4
    transitivePeerDependencies:
      - debug
    dev: true

  /azure-devops-node-api/11.2.0:
    resolution: {integrity: sha512-XdiGPhrpaT5J8wdERRKs5g8E0Zy1pvOYTli7z9E8nmOn3YGp4FhtjhrOyFmX/8veWCwdI69mCHKJw6l+4J/bHA==}
    dependencies:
      tunnel: 0.0.6
      typed-rest-client: 1.8.9
    dev: true

  /balanced-match/1.0.2:
    resolution: {integrity: sha512-3oSeUO0TMV67hN1AmbXsK4yaqU7tjiHlbxRDZOpH0KW9+CeX4bRAaX0Anxt0tx2MrpRpWwQaPwIlISEJhYU5Pw==}
    dev: true

  /base64-js/1.5.1:
    resolution: {integrity: sha512-AKpaYlHn8t4SVbOHCy+b5+KKgvR4vrsD8vbvrbiQJps7fKDTkjkDry6ji0rUJjC0kzbNePLwzxq8iypo41qeWA==}
    dev: true

  /before-after-hook/2.2.3:
    resolution: {integrity: sha512-NzUnlZexiaH/46WDhANlyR2bXRopNg4F/zuSA3OpZnllCUgRaOF2znDioDWrmbNVsuZk6l9pMquQB38cfBZwkQ==}
    dev: true

  /binary-extensions/2.2.0:
    resolution: {integrity: sha512-jDctJ/IVQbZoJykoeHbhXpOlNBqGNcwXJKJog42E5HDPUwQTSdjCHdihjj0DlnheQ7blbT6dHOafNAiS8ooQKA==}
    engines: {node: '>=8'}
    dev: true

  /brace-expansion/1.1.11:
    resolution: {integrity: sha512-iCuPHDFgrHX7H2vEI/5xpz07zSHB00TpugqhmYtVmMO6518mCuRMoOYFldEBl0g187ufozdaHgWKcYFb61qGiA==}
    dependencies:
      balanced-match: 1.0.2
      concat-map: 0.0.1
    dev: true

  /brace-expansion/2.0.1:
    resolution: {integrity: sha512-XnAIvQ8eM+kC6aULx6wuQiwVsnzsi9d3WxzV3FpWTGA19F621kwdbsAcFKXgKUHZWsy+mY6iL1sHTxWEFCytDA==}
    dependencies:
      balanced-match: 1.0.2
    dev: true

  /braces/3.0.2:
    resolution: {integrity: sha512-b8um+L1RzM3WDSzvhm6gIz1yfTbBt6YTlcEKAvsmqCZZFw46z626lVj9j1yEPW33H5H+lBQpZMP1k8l+78Ha0A==}
    engines: {node: '>=8'}
    dependencies:
      fill-range: 7.0.1
    dev: true

  /browser-stdout/1.3.1:
    resolution: {integrity: sha512-qhAVI1+Av2X7qelOfAIYwXONood6XlZE/fXaBSmW/T5SzLAmCgzi+eiWE7fUvbHaeNBQH13UftjpXxsfLkMpgw==}
    dev: true

  /browserslist/4.21.3:
    resolution: {integrity: sha512-898rgRXLAyRkM1GryrrBHGkqA5hlpkV5MhtZwg9QXeiyLUYs2k00Un05aX5l2/yJIOObYKOpS2JNo8nJDE7fWQ==}
    engines: {node: ^6 || ^7 || ^8 || ^9 || ^10 || ^11 || ^12 || >=13.7}
    hasBin: true
    dependencies:
      caniuse-lite: 1.0.30001374
      electron-to-chromium: 1.4.211
      node-releases: 2.0.6
      update-browserslist-db: 1.0.5_browserslist@4.21.3
    dev: true

  /btoa-lite/1.0.0:
    resolution: {integrity: sha512-gvW7InbIyF8AicrqWoptdW08pUxuhq8BEgowNajy9RhiE86fmGAGl+bLKo6oB8QP0CkqHLowfN0oJdKC/J6LbA==}
    dev: true

  /buffer-equal-constant-time/1.0.1:
    resolution: {integrity: sha512-zRpUiDwd/xk6ADqPMATG8vc9VPrkck7T07OIx0gnjmJAnHnTVXNQG3vfvWNuiZIkwu9KrKdA1iJKfsfTVxE6NA==}
    dev: true

  /buffer-from/1.1.2:
    resolution: {integrity: sha512-E+XQCRwSbaaiChtv6k6Dwgc+bx+Bs6vuKJHHl5kox/BaKbhiXzqQOwK4cO22yElGp2OCmjwVhT3HmxgyPGnJfQ==}
    dev: true

  /buffer/6.0.3:
    resolution: {integrity: sha512-FTiCpNxtwiZZHEZbcbTIcZjERVICn9yq/pDFkTl95/AxzD1naBctN7YO68riM/gLSDY7sdrMby8hofADYuuqOA==}
    dependencies:
      base64-js: 1.5.1
      ieee754: 1.2.1
    dev: true

  /builtin-modules/3.3.0:
    resolution: {integrity: sha512-zhaCDicdLuWN5UbN5IMnFqNMhNfo919sH85y2/ea+5Yg9TsTkeZxpL+JLbp6cgYFS4sRLp3YV4S6yDuqVWHYOw==}
    engines: {node: '>=6'}
    dev: true

  /builtins/5.0.1:
    resolution: {integrity: sha512-qwVpFEHNfhYJIzNRBvd2C1kyo6jz3ZSMPyyuR47OPdiKWlbYnZNyDWuyR175qDnAJLiCo5fBBqPb3RiXgWlkOQ==}
    dependencies:
      semver: 7.5.4
    dev: true

  /caching-transform/4.0.0:
    resolution: {integrity: sha512-kpqOvwXnjjN44D89K5ccQC+RUrsy7jB/XLlRrx0D7/2HNcTPqzsb6XgYoErwko6QsV184CA2YgS1fxDiiDZMWA==}
    engines: {node: '>=8'}
    dependencies:
      hasha: 5.2.2
      make-dir: 3.1.0
      package-hash: 4.0.0
      write-file-atomic: 3.0.3
    dev: true

  /call-bind/1.0.2:
    resolution: {integrity: sha512-7O+FbCihrB5WGbFYesctwmTKae6rOiIzmz1icreWJ+0aA7LJfuqhEso2T9ncpcFtzMQtzXf2QGGueWJGTYsqrA==}
    dependencies:
      function-bind: 1.1.1
      get-intrinsic: 1.1.3
    dev: true

  /callsites/3.1.0:
    resolution: {integrity: sha512-P8BjAsXvZS+VIDUI11hHCQEv74YT67YUi5JJFNWIqL235sBmjX4+qx9Muvls5ivyNENctx46xQLQ3aTuE7ssaQ==}
    engines: {node: '>=6'}
    dev: true

  /camelcase/5.3.1:
    resolution: {integrity: sha512-L28STB170nwWS63UjtlEOE3dldQApaJXZkOI1uMFfzf3rRuPegHaHesyee+YxQ+W6SvRDQV6UrdOdRiR153wJg==}
    engines: {node: '>=6'}
    dev: true

  /camelcase/6.3.0:
    resolution: {integrity: sha512-Gmy6FhYlCY7uOElZUSbxo2UCDH8owEk996gkbrpsgGtrJLM3J7jGxl9Ic7Qwwj4ivOE5AWZWRMecDdF7hqGjFA==}
    engines: {node: '>=10'}
    dev: true

  /caniuse-lite/1.0.30001374:
    resolution: {integrity: sha512-mWvzatRx3w+j5wx/mpFN5v5twlPrabG8NqX2c6e45LCpymdoGqNvRkRutFUqpRTXKFQFNQJasvK0YT7suW6/Hw==}
    dev: true

  /cardinal/2.1.1:
    resolution: {integrity: sha512-JSr5eOgoEymtYHBjNWyjrMqet9Am2miJhlfKNdqLp6zoeAh0KN5dRAcxlecj5mAJrmQomgiOBj35xHLrFjqBpw==}
    hasBin: true
    dependencies:
      ansicolors: 0.3.2
      redeyed: 2.1.1
    dev: true

  /chai/4.3.7:
    resolution: {integrity: sha512-HLnAzZ2iupm25PlN0xFreAlBA5zaBSv3og0DdeGA4Ar6h6rJ3A0rolRUKJhSF2V10GZKDgWF/VmAEsNWjCRB+A==}
    engines: {node: '>=4'}
    dependencies:
      assertion-error: 1.1.0
      check-error: 1.0.2
      deep-eql: 4.1.3
      get-func-name: 2.0.0
      loupe: 2.3.4
      pathval: 1.1.1
      type-detect: 4.0.8
    dev: true

  /chalk/2.4.2:
    resolution: {integrity: sha512-Mti+f9lpJNcwF4tWV8/OrTTtF1gZi+f8FqlyAdouralcFWFQWF2+NgCHShjkCb+IFBLq9buZwE1xckQU4peSuQ==}
    engines: {node: '>=4'}
    dependencies:
      ansi-styles: 3.2.1
      escape-string-regexp: 1.0.5
      supports-color: 5.5.0
    dev: true

  /chalk/4.1.2:
    resolution: {integrity: sha512-oKnbhFyRIXpUuez8iBMmyEa4nbj4IOQyuhc/wy9kY7/WVPcwIO9VA668Pu8RkO7+0G76SLROeyw9CpQ061i4mA==}
    engines: {node: '>=10'}
    dependencies:
      ansi-styles: 4.3.0
      supports-color: 7.2.0

  /check-error/1.0.2:
    resolution: {integrity: sha512-BrgHpW9NURQgzoNyjfq0Wu6VFO6D7IZEmJNdtgNqpzGG8RuNFHt2jQxWlAs4HMe119chBnv+34syEZtc6IhLtA==}
    dev: true

  /chokidar/3.5.3:
    resolution: {integrity: sha512-Dr3sfKRP6oTcjf2JmUmFJfeVMvXBdegxB0iVQ5eb2V10uFJUCAS8OByZdVAyVb8xXNz3GjjTgj9kLWsZTqE6kw==}
    engines: {node: '>= 8.10.0'}
    dependencies:
      anymatch: 3.1.2
      braces: 3.0.2
      glob-parent: 5.1.2
      is-binary-path: 2.1.0
      is-glob: 4.0.3
      normalize-path: 3.0.0
      readdirp: 3.6.0
    optionalDependencies:
      fsevents: 2.3.2
    dev: true

  /chrome-trace-event/1.0.3:
    resolution: {integrity: sha512-p3KULyQg4S7NIHixdwbGX+nFHkoBiA4YQmyWtjb8XngSKV124nJmRysgAeujbUVb15vh+RvFUfCPqU7rXk+hZg==}
    engines: {node: '>=6.0'}
    dev: true

  /ci-info/3.7.0:
    resolution: {integrity: sha512-2CpRNYmImPx+RXKLq6jko/L07phmS9I02TyqkcNU20GCF/GgaWvc58hPtjxDX8lPpkdwc9sNh72V9k00S7ezog==}
    engines: {node: '>=8'}
    dev: true

  /clean-regexp/1.0.0:
    resolution: {integrity: sha512-GfisEZEJvzKrmGWkvfhgzcz/BllN1USeqD2V6tg14OAOgaCD2Z/PUEuxnAZ/nPvmaHRG7a8y77p1T/IRQ4D1Hw==}
    engines: {node: '>=4'}
    dependencies:
      escape-string-regexp: 1.0.5
    dev: true

  /clean-stack/2.2.0:
    resolution: {integrity: sha512-4diC9HaTE+KRAMWhDhrGOECgWZxoevMc5TlkObMqNSsVU62PYzXZ/SMTjzyGAFF1YusgxGcSWTEXBhp0CPwQ1A==}
    engines: {node: '>=6'}
    dev: true

  /clean-stack/3.0.1:
    resolution: {integrity: sha512-lR9wNiMRcVQjSB3a7xXGLuz4cr4wJuuXlaAEbRutGowQTmlp7R72/DOgN21e8jdwblMWl9UOJMJXarX94pzKdg==}
    engines: {node: '>=10'}
    dependencies:
      escape-string-regexp: 4.0.0
    dev: true

  /cli-progress/3.12.0:
    resolution: {integrity: sha512-tRkV3HJ1ASwm19THiiLIXLO7Im7wlTuKnvkYaTkyoAPefqjNg7W7DHKUlGRxy9vxDvbyCYQkQozvptuMkGCg8A==}
    engines: {node: '>=4'}
    dependencies:
      string-width: 4.2.3
    dev: true

  /cliui/6.0.0:
    resolution: {integrity: sha512-t6wbgtoCXvAzst7QgXxJYqPt0usEfbgQdftEPbLL/cvv6HPE5VgvqCuAIDR0NgU52ds6rFwqrgakNLrHEjCbrQ==}
    dependencies:
      string-width: 4.2.3
      strip-ansi: 6.0.1
      wrap-ansi: 6.2.0
    dev: true

  /cliui/7.0.4:
    resolution: {integrity: sha512-OcRE68cOsVMXp1Yvonl/fzkQOyjLSu/8bhPDfQt0e0/Eb283TKP20Fs2MqoPsr9SwA595rRCA+QMzYc9nBP+JQ==}
    dependencies:
      string-width: 4.2.3
      strip-ansi: 6.0.1
      wrap-ansi: 7.0.0
    dev: true

  /cliui/8.0.1:
    resolution: {integrity: sha512-BSeNnyus75C4//NQ9gQt1/csTXyo/8Sb+afLAkzAptFuMsod9HFokGNudZpi/oQV73hnVK+sR+5PVRMd+Dr7YQ==}
    engines: {node: '>=12'}
    dependencies:
      string-width: 4.2.3
      strip-ansi: 6.0.1
      wrap-ansi: 7.0.0
    dev: true

  /code-block-writer/11.0.3:
    resolution: {integrity: sha512-NiujjUFB4SwScJq2bwbYUtXbZhBSlY6vYzm++3Q6oC+U+injTqfPYFK8wS9COOmb2lueqp0ZRB4nK1VYeHgNyw==}
    dev: true

  /color-convert/1.9.3:
    resolution: {integrity: sha512-QfAUtd+vFdAtFQcC8CCyYt1fYWxSqAiK2cSD6zDB8N3cpsEBAvRxp9zOGg6G/SHHJYAT88/az/IuDGALsNVbGg==}
    dependencies:
      color-name: 1.1.3
    dev: true

  /color-convert/2.0.1:
    resolution: {integrity: sha512-RRECPsj7iu/xb5oKYcsFHSppFNnsj/52OVTRKb4zP5onXwVF3zVmmToNcOfGC+CRDpfK/U584fMg38ZHCaElKQ==}
    engines: {node: '>=7.0.0'}
    dependencies:
      color-name: 1.1.4

  /color-name/1.1.3:
    resolution: {integrity: sha512-72fSenhMw2HZMTVHeCA9KCmpEIbzWiQsjN+BHcBbS9vr1mtt+vJjPdksIBNUmKAW8TFUDPJK5SUU3QhE9NEXDw==}
    dev: true

  /color-name/1.1.4:
    resolution: {integrity: sha512-dOy+3AuW3a2wNbZHIuMZpTcgjGuLU/uBL/ubcZF9OXbDo8ff4O8yVp5Bf0efS8uEoYo5q4Fx7dY9OgQGXgAsQA==}

  /colors/1.2.5:
    resolution: {integrity: sha512-erNRLao/Y3Fv54qUa0LBB+//Uf3YwMUmdJinN20yMXm9zdKKqH9wt7R9IIVZ+K7ShzfpLV/Zg8+VyrBJYB4lpg==}
    engines: {node: '>=0.1.90'}

  /colors/1.4.0:
    resolution: {integrity: sha512-a+UqTh4kgZg/SlGvfbzDHpgRu7AAQOmmqRHJnxhRZICKFUT91brVhNNt58CMWU9PsBbv3PDCZUHbVxuDiH2mtA==}
    engines: {node: '>=0.1.90'}
    dev: true

  /combined-stream/1.0.8:
    resolution: {integrity: sha512-FQN4MRfuJeHf7cBbBMJFXhKSDq+2kAArBlmRBvcvFE5BB1HZKXtSFASDhdlz9zOYwxh8lDdnvmMOe/+5cdoEdg==}
    engines: {node: '>= 0.8'}
    dependencies:
      delayed-stream: 1.0.0
    dev: true

  /commander/2.20.3:
    resolution: {integrity: sha512-GpVkmM8vF2vQUkj2LvZmD35JxeJOLCwJ9cUkugyk2nuhbv3+mJvpLYYt+0+USMxE+oj+ey/lJEnhZw75x/OMcQ==}

  /commander/6.2.1:
    resolution: {integrity: sha512-U7VdrJFnJgo4xjrHpTzu0yrHPGImdsmD95ZlgYSEajAn2JKzDhDTPG9kBTefmObL2w/ngeZnilk+OV9CG3d7UA==}
    engines: {node: '>= 6'}
    dev: true

  /comment-parser/1.3.1:
    resolution: {integrity: sha512-B52sN2VNghyq5ofvUsqZjmk6YkihBX5vMSChmSK9v4ShjKf3Vk5Xcmgpw4o+iIgtrnM/u5FiMpz9VKb8lpBveA==}
    engines: {node: '>= 12.0.0'}
    dev: true

  /commondir/1.0.1:
    resolution: {integrity: sha512-W9pAhw0ja1Edb5GVdIF1mjZw/ASI0AlShXM83UUGe2DVr5TdAPEA1OA8m/g8zWp9x6On7gqufY+FatDbC3MDQg==}
    dev: true

  /concat-map/0.0.1:
    resolution: {integrity: sha512-/Srv4dswyQNBfohGpz9o6Yb3Gz3SrUDqBH5rTuhGR7ahtlbYKnVxw2bCFMRljaA7EXHaXZ8wsHdodFvbkhKmqg==}
    dev: true

  /concurrently/8.2.0:
    resolution: {integrity: sha512-nnLMxO2LU492mTUj9qX/az/lESonSZu81UznYDoXtz1IQf996ixVqPAgHXwvHiHCAef/7S8HIK+fTFK7Ifk8YA==}
    engines: {node: ^14.13.0 || >=16.0.0}
    hasBin: true
    dependencies:
      chalk: 4.1.2
      date-fns: 2.30.0
      lodash: 4.17.21
      rxjs: 7.8.1
      shell-quote: 1.8.1
      spawn-command: 0.0.2
      supports-color: 8.1.1
      tree-kill: 1.2.2
      yargs: 17.7.2
    dev: true

  /content-type/1.0.5:
    resolution: {integrity: sha512-nTjqfcBFEipKdXCv4YDQWCfmcLZKm81ldF0pAopTvyrFGVbcR6P/VAAd5G7N+0tTr8QqiU0tFadD6FK4NtJwOA==}
    engines: {node: '>= 0.6'}
    dev: true

  /convert-source-map/1.8.0:
    resolution: {integrity: sha512-+OQdjP49zViI/6i7nIJpA8rAl4sV/JdPfU9nZs3VqOwGIgizICvuN2ru6fMd+4llL0tar18UYJXfZ/TWtmhUjA==}
    dependencies:
      safe-buffer: 5.1.2
    dev: true

  /copyfiles/2.4.1:
    resolution: {integrity: sha512-fereAvAvxDrQDOXybk3Qu3dPbOoKoysFMWtkY3mv5BsL8//OSZVL5DCLYqgRfY5cWirgRzlC+WSrxp6Bo3eNZg==}
    hasBin: true
    dependencies:
      glob: 7.2.3
      minimatch: 3.1.2
      mkdirp: 1.0.4
      noms: 0.0.0
      through2: 2.0.5
      untildify: 4.0.0
      yargs: 16.2.0
    dev: true

  /core-js/2.6.12:
    resolution: {integrity: sha512-Kb2wC0fvsWfQrgk8HU5lW6U/Lcs8+9aaYcy4ZFc6DDlo4nZ7n70dEgE5rtR0oG6ufKDUnrwfWL1mXR5ljDatrQ==}
    deprecated: core-js@<3.23.3 is no longer maintained and not recommended for usage due to the number of issues. Because of the V8 engine whims, feature detection in old core-js versions could cause a slowdown up to 100x even if nothing is polyfilled. Some versions have web compatibility issues. Please, upgrade your dependencies to the actual version of core-js.
    requiresBuild: true
    dev: true

  /core-util-is/1.0.3:
    resolution: {integrity: sha512-ZQBvi1DcpJ4GDqanjucZ2Hj3wEO5pZDS89BWbkcrvdxksJorwUDDZamX9ldFkp9aw2lmBDLgkObEA4DWNJ9FYQ==}
    dev: true

  /cosmiconfig/8.2.0:
    resolution: {integrity: sha512-3rTMnFJA1tCOPwRxtgF4wd7Ab2qvDbL8jX+3smjIbS4HlZBagTlpERbdN7iAbWlrfxE3M8c27kTwTawQ7st+OQ==}
    engines: {node: '>=14'}
    dependencies:
      import-fresh: 3.3.0
      js-yaml: 4.1.0
      parse-json: 5.2.0
      path-type: 4.0.0
    dev: true

  /crc-32/1.2.0:
    resolution: {integrity: sha512-1uBwHxF+Y/4yF5G48fwnKq6QsIXheor3ZLPT80yGBV1oEUwpPojlEhQbWKVw1VwcTQyMGHK1/XMmTjmlsmTTGA==}
    engines: {node: '>=0.8'}
    hasBin: true
    dependencies:
      exit-on-epipe: 1.0.1
      printj: 1.1.2
    dev: true

  /create-require/1.1.1:
    resolution: {integrity: sha512-dcKFX3jn0MpIaXjisoRvexIJVEKzaq7z2rZKxf+MSr9TkdmHmsU4m2lcLojrj/FHl8mk5VxMmYA+ftRkP/3oKQ==}
    dev: true

  /cross-env/7.0.3:
    resolution: {integrity: sha512-+/HKd6EgcQCJGh2PSjZuUitQBQynKor4wrFbRg4DtAgS1aWO+gU52xpH7M9ScGgXSYmAVS9bIJ8EzuaGw0oNAw==}
    engines: {node: '>=10.14', npm: '>=6', yarn: '>=1'}
    hasBin: true
    dependencies:
      cross-spawn: 7.0.3
    dev: true

  /cross-fetch/3.1.5:
    resolution: {integrity: sha512-lvb1SBsI0Z7GDwmuid+mU3kWVBwTVUbe7S0H52yaaAdQOXq2YktTCZdlAcNKFzE6QtRz0snpw9bNiPeOIkkQvw==}
    dependencies:
      node-fetch: 2.6.7
    transitivePeerDependencies:
      - encoding
    dev: true

  /cross-spawn/6.0.5:
    resolution: {integrity: sha512-eTVLrBSt7fjbDygz805pMnstIs2VTBNkRm0qxZd+M7A5XDdxVRWO5MxGBXZhjY4cqLYLdtrGqRf8mBPmzwSpWQ==}
    engines: {node: '>=4.8'}
    dependencies:
      nice-try: 1.0.5
      path-key: 2.0.1
      semver: 5.7.1
      shebang-command: 1.2.0
      which: 1.3.1
    dev: true

  /cross-spawn/7.0.3:
    resolution: {integrity: sha512-iRDPJKUPVEND7dHPO8rkbOnPpyDygcDFtWjpeWNCgy8WP2rXcxXL8TskReQl6OrB2G7+UJrags1q15Fudc7G6w==}
    engines: {node: '>= 8'}
    dependencies:
      path-key: 3.1.1
      shebang-command: 2.0.0
      which: 2.0.2
    dev: true

  /danger/10.9.0_@octokit+core@4.2.4:
    resolution: {integrity: sha512-eEWQAaIPfWSfzlQiFx+w9fWuP3jwq8VAV9W22EZRxfmCBnkdDa5aN0Akr7lzfCKudzy+4uEmIGUtxnYeFgTthQ==}
    hasBin: true
    dependencies:
      '@babel/polyfill': 7.12.1
      '@octokit/rest': 16.43.2_@octokit+core@4.2.4
      async-retry: 1.2.3
      chalk: 2.4.2
      commander: 2.20.3
      debug: 4.3.4
      fast-json-patch: 3.1.1
      get-stdin: 6.0.0
      gitlab: 10.2.1
      http-proxy-agent: 2.1.0
      https-proxy-agent: 2.2.4
      hyperlinker: 1.0.0
      json5: 2.2.3
      jsonpointer: 5.0.1
      jsonwebtoken: 8.5.1
      lodash.find: 4.6.0
      lodash.includes: 4.3.0
      lodash.isobject: 3.0.2
      lodash.keys: 4.2.0
      lodash.mapvalues: 4.6.0
      lodash.memoize: 4.1.2
      memfs-or-file-map-to-github-branch: 1.2.1_@octokit+core@4.2.4
      micromatch: 4.0.5
      node-cleanup: 2.1.2
      node-fetch: 2.6.7
      override-require: 1.1.1
      p-limit: 2.3.0
      parse-diff: 0.7.1
      parse-git-config: 2.0.3
      parse-github-url: 1.0.2
      parse-link-header: 2.0.0
      pinpoint: 1.1.0
      prettyjson: 1.2.5
      readline-sync: 1.4.10
      require-from-string: 2.0.2
      supports-hyperlinks: 1.0.1
    transitivePeerDependencies:
      - '@octokit/core'
      - encoding
      - supports-color
    dev: true

  /date-fns/2.30.0:
    resolution: {integrity: sha512-fnULvOpxnC5/Vg3NCiWelDsLiUc9bRwAPs/+LfTLNvetFCtCTN+yQz15C/fs4AwX1R9K5GLtLfn8QW+dWisaAw==}
    engines: {node: '>=0.11'}
    dependencies:
      '@babel/runtime': 7.22.5
    dev: true

  /debug/2.6.9:
    resolution: {integrity: sha512-bC7ElrdJaJnPbAP+1EotYvqZsb3ecl5wi6Bfi6BJTUcNowp6cvspg0jXznRTKDjm/E7AdgFBVeAPVMNcKGsHMA==}
    peerDependencies:
      supports-color: '*'
    peerDependenciesMeta:
      supports-color:
        optional: true
    dependencies:
      ms: 2.0.0
    dev: true

  /debug/3.1.0:
    resolution: {integrity: sha512-OX8XqP7/1a9cqkxYw2yXss15f26NKWBpDXQd0/uK/KPqdQhxbPa994hnzjcE2VqQpDslf55723cKPUOGSmMY3g==}
    peerDependencies:
      supports-color: '*'
    peerDependenciesMeta:
      supports-color:
        optional: true
    dependencies:
      ms: 2.0.0
    dev: true

  /debug/3.2.7:
    resolution: {integrity: sha512-CFjzYYAi4ThfiQvizrFQevTTXHtnCqWfe7x1AhgEscTz6ZbLbfoLRLPugTQyBth6f8ZERVUSyWHFD/7Wu4t1XQ==}
    peerDependencies:
      supports-color: '*'
    peerDependenciesMeta:
      supports-color:
        optional: true
    dependencies:
      ms: 2.1.3
    dev: true

  /debug/4.3.4:
    resolution: {integrity: sha512-PRWFHuSU3eDtQJPvnNY7Jcket1j0t5OuOsFzPPzsekD52Zl8qUfFIPEiswXqIvHWGVHOgX+7G/vCNNhehwxfkQ==}
    engines: {node: '>=6.0'}
    peerDependencies:
      supports-color: '*'
    peerDependenciesMeta:
      supports-color:
        optional: true
    dependencies:
      ms: 2.1.2
    dev: true

  /debug/4.3.4_supports-color@8.1.1:
    resolution: {integrity: sha512-PRWFHuSU3eDtQJPvnNY7Jcket1j0t5OuOsFzPPzsekD52Zl8qUfFIPEiswXqIvHWGVHOgX+7G/vCNNhehwxfkQ==}
    engines: {node: '>=6.0'}
    peerDependencies:
      supports-color: '*'
    peerDependenciesMeta:
      supports-color:
        optional: true
    dependencies:
      ms: 2.1.2
      supports-color: 8.1.1
    dev: true

  /decamelize/1.2.0:
    resolution: {integrity: sha512-z2S+W9X73hAUUki+N+9Za2lBlun89zigOyGrsax+KUQ6wKW4ZoWpEYBkGhQjwAjjDCkWxhY0VKEhk8wzY7F5cA==}
    engines: {node: '>=0.10.0'}
    dev: true

  /decamelize/4.0.0:
    resolution: {integrity: sha512-9iE1PgSik9HeIIw2JO94IidnE3eBoQrFJ3w7sFuzSX4DpmZ3v5sZpUiV5Swcf6mQEF+Y0ru8Neo+p+nyh2J+hQ==}
    engines: {node: '>=10'}
    dev: true

  /decode-uri-component/0.2.2:
    resolution: {integrity: sha512-FqUYQ+8o158GyGTrMFJms9qh3CqTKvAqgqsTnkLI8sKu0028orqBhxNMFkFen0zGyg6epACD32pjVk58ngIErQ==}
    engines: {node: '>=0.10'}
    dev: true

  /deep-eql/4.1.3:
    resolution: {integrity: sha512-WaEtAOpRA1MQ0eohqZjpGD8zdI0Ovsm8mmFhaDN8dvDZzyoUMcYDnf5Y6iu7HTXxf8JDS23qWa4a+hKCDyOPzw==}
    engines: {node: '>=6'}
    dependencies:
      type-detect: 4.0.8
    dev: true

  /deep-is/0.1.4:
    resolution: {integrity: sha512-oIPzksmTg4/MriiaYGO+okXDT7ztn/w3Eptv/+gSIdMdKsJo0u4CfYNFJPy+4SKMuCqGw2wxnA+URMg3t8a/bQ==}
    dev: true

  /default-require-extensions/3.0.0:
    resolution: {integrity: sha512-ek6DpXq/SCpvjhpFsLFRVtIxJCRw6fUR42lYMVZuUMK7n8eMz4Uh5clckdBjEpLhn/gEBZo7hDJnJcwdKLKQjg==}
    engines: {node: '>=8'}
    dependencies:
      strip-bom: 4.0.0
    dev: true

  /define-properties/1.1.4:
    resolution: {integrity: sha512-uckOqKcfaVvtBdsVkdPv3XjveQJsNQqmhXgRi8uhvWWuPYZCNlzT8qAyblUgNoXdHdjMTzAqeGjAoli8f+bzPA==}
    engines: {node: '>= 0.4'}
    dependencies:
      has-property-descriptors: 1.0.0
      object-keys: 1.1.1
    dev: true

  /delayed-stream/1.0.0:
    resolution: {integrity: sha512-ZySD7Nf91aLB0RxL4KGrKHBXl7Eds1DAmEdcoVawXnLD7SDhpNgtuII2aAkg7a7QS41jxPSZ17p4VdGnMHk3MQ==}
    engines: {node: '>=0.4.0'}
    dev: true

  /deprecation/2.3.1:
    resolution: {integrity: sha512-xmHIy4F3scKVwMsQ4WnVaS8bHOx0DmVwRywosKhaILI0ywMDWPtBSku2HNxRvF7jtwDRsoEwYQSfbxj8b7RlJQ==}
    dev: true

  /detect-indent/6.1.0:
    resolution: {integrity: sha512-reYkTUJAZb9gUuZ2RvVCNhVHdg62RHnJ7WJl8ftMi4diZ6NWlciOzQN88pUhSELEwflJht4oQDv0F0BMlwaYtA==}
    engines: {node: '>=8'}
    dev: true

  /detect-newline/3.1.0:
    resolution: {integrity: sha512-TLz+x/vEXm/Y7P7wn1EJFNLxYpUD4TgMosxY6fAVJUnJMbupHBOncxyWUG9OpTaH9EBD7uFI5LfEgmMOc54DsA==}
    engines: {node: '>=8'}
    dev: true

  /diff/4.0.2:
    resolution: {integrity: sha512-58lmxKSA4BNyLz+HHMUzlOEpg09FV+ev6ZMe3vJihgdxzgcwZ8VoEEPmALCZG9LmqfVoNMMKpttIYTVG6uDY7A==}
    engines: {node: '>=0.3.1'}
    dev: true

  /diff/5.0.0:
    resolution: {integrity: sha512-/VTCrvm5Z0JGty/BWHljh+BAiw3IK+2j87NGMu8Nwc/f48WoDAC395uomO9ZD117ZOBaHmkX1oyLvkVM/aIT3w==}
    engines: {node: '>=0.3.1'}
    dev: true

  /dir-compare/4.0.0:
    resolution: {integrity: sha512-wC7thVKL3V656tO61rbEDE4LTeeYrUC2pAUL00AaXYghBhjjVNRyBlpH6POzb44ZuK23OSrqF6TbSC/QYeqfAg==}
    dependencies:
      minimatch: 3.1.2
      p-limit: 3.1.0
    dev: true

  /dir-glob/3.0.1:
    resolution: {integrity: sha512-WkrWp9GR4KXfKGYzOLmTuGVi1UWFfws377n9cc55/tb6DuqyF6pcQ5AbiHEshaDpY9v6oaSr2XCDidGmMwdzIA==}
    engines: {node: '>=8'}
    dependencies:
      path-type: 4.0.0
    dev: true

  /doctrine/2.1.0:
    resolution: {integrity: sha512-35mSku4ZXK0vfCuHEDAwt55dg2jNajHZ1odvF+8SSr82EsZY4QmXfuWso8oEd8zRhVObSN18aM0CjSdoBX7zIw==}
    engines: {node: '>=0.10.0'}
    dependencies:
      esutils: 2.0.3
    dev: true

  /doctrine/3.0.0:
    resolution: {integrity: sha512-yS+Q5i3hBf7GBkd4KG8a7eBNNWNGLTaEwwYWUijIYM7zrlYDM0BFXHjjPWlWZ1Rg7UaddZeIDmi9jF3HmqiQ2w==}
    engines: {node: '>=6.0.0'}
    dependencies:
      esutils: 2.0.3
    dev: true

  /double-ended-queue/2.1.0-0:
    resolution: {integrity: sha512-+BNfZ+deCo8hMNpDqDnvT+c0XpJ5cUa6mqYq89bho2Ifze4URTqRkcwR399hWoTrTkbZ/XJYDgP6rc7pRgffEQ==}
    dev: true

  /eastasianwidth/0.2.0:
    resolution: {integrity: sha512-I88TYZWc9XiYHRQ4/3c5rjjfgkjhLyW2luGIheGERbNQ6OY7yTybanSpDXZa8y7VUP9YmDcYa+eyq4ca7iLqWA==}
    dev: true

  /ecdsa-sig-formatter/1.0.11:
    resolution: {integrity: sha512-nagl3RYrbNv6kQkeJIpt6NJZy8twLB/2vtz6yN9Z4vRKHN4/QZJIEbqohALSgwKdnksuY3k5Addp5lg8sVoVcQ==}
    dependencies:
      safe-buffer: 5.2.1
    dev: true

  /ejs/3.1.8:
    resolution: {integrity: sha512-/sXZeMlhS0ArkfX2Aw780gJzXSMPnKjtspYZv+f3NiKLlubezAHDU5+9xz6gd3/NhG3txQCo6xlglmTS+oTGEQ==}
    engines: {node: '>=0.10.0'}
    hasBin: true
    dependencies:
      jake: 10.8.5
    dev: true

  /electron-to-chromium/1.4.211:
    resolution: {integrity: sha512-BZSbMpyFQU0KBJ1JG26XGeFI3i4op+qOYGxftmZXFZoHkhLgsSv4DHDJfl8ogII3hIuzGt51PaZ195OVu0yJ9A==}
    dev: true

  /emoji-regex/8.0.0:
    resolution: {integrity: sha512-MSjYzcWNOA0ewAHpz0MxpYFvwg6yjy1NG3xteoqz644VCo/RPgnr1/GGt+ic3iJTzQ8Eu3TdM14SawnVUmGE6A==}
    dev: true

  /emoji-regex/9.2.2:
    resolution: {integrity: sha512-L18DaJsXSUk2+42pv8mLs5jJT2hqFkFE4j21wOmgbUqsZ2hL72NsUU785g9RXgo3s0ZNgVl42TiHp3ZtOv/Vyg==}
    dev: true

  /end-of-stream/1.4.4:
    resolution: {integrity: sha512-+uw1inIHVPQoaVuHzRyXd21icM+cnt4CzD5rW+NC1wjOUSTOs+Te7FOv7AhN7vS9x/oIyhLP5PR1H+phQAHu5Q==}
    dependencies:
      once: 1.4.0
    dev: true

  /engine.io-client/6.2.2:
    resolution: {integrity: sha512-8ZQmx0LQGRTYkHuogVZuGSpDqYZtCM/nv8zQ68VZ+JkOpazJ7ICdsSpaO6iXwvaU30oFg5QJOJWj8zWqhbKjkQ==}
    dependencies:
      '@socket.io/component-emitter': 3.1.0
      debug: 4.3.4
      engine.io-parser: 5.0.4
      ws: 8.2.3
      xmlhttprequest-ssl: 2.0.0
    transitivePeerDependencies:
      - bufferutil
      - supports-color
      - utf-8-validate
    dev: true

  /engine.io-parser/5.0.4:
    resolution: {integrity: sha512-+nVFp+5z1E3HcToEnO7ZIj3g+3k9389DvWtvJZz0T6/eOCPIyyxehFcedoYrZQrp0LgQbD9pPXhpMBKMd5QURg==}
    engines: {node: '>=10.0.0'}
    dev: true

  /enhanced-resolve/5.15.0:
    resolution: {integrity: sha512-LXYT42KJ7lpIKECr2mAXIaMldcNCh/7E0KBKOu4KSfkHmP+mZmSs+8V5gBAqisWBy0OO4W5Oyys0GO1Y8KtdKg==}
    engines: {node: '>=10.13.0'}
    dependencies:
      graceful-fs: 4.2.10
      tapable: 2.2.1
    dev: true

  /enquirer/2.3.6:
    resolution: {integrity: sha512-yjNnPr315/FjS4zIsUxYguYUPP2e1NK4d7E7ZOLiyYCcbFBiTMyID+2wvm2w6+pZ/odMA7cRkjhsPbltwBOrLg==}
    engines: {node: '>=8.6'}
    dependencies:
      ansi-colors: 4.1.3
    dev: true

  /error-ex/1.3.2:
    resolution: {integrity: sha512-7dFHNmqeFSEt2ZBsCriorKnn3Z2pj+fd9kmI6QoWw4//DL+icEBfc0U7qJCisqrTsKTjw4fNFy2pW9OqStD84g==}
    dependencies:
      is-arrayish: 0.2.1
    dev: true

  /es-abstract/1.20.5:
    resolution: {integrity: sha512-7h8MM2EQhsCA7pU/Nv78qOXFpD8Rhqd12gYiSJVkrH9+e8VuA8JlPJK/hQjjlLv6pJvx/z1iRFKzYb0XT/RuAQ==}
    engines: {node: '>= 0.4'}
    dependencies:
      call-bind: 1.0.2
      es-to-primitive: 1.2.1
      function-bind: 1.1.1
      function.prototype.name: 1.1.5
      get-intrinsic: 1.1.3
      get-symbol-description: 1.0.0
      gopd: 1.0.1
      has: 1.0.3
      has-property-descriptors: 1.0.0
      has-symbols: 1.0.3
      internal-slot: 1.0.3
      is-callable: 1.2.7
      is-negative-zero: 2.0.2
      is-regex: 1.1.4
      is-shared-array-buffer: 1.0.2
      is-string: 1.0.7
      is-weakref: 1.0.2
      object-inspect: 1.12.2
      object-keys: 1.1.1
      object.assign: 4.1.4
      regexp.prototype.flags: 1.4.3
      safe-regex-test: 1.0.0
      string.prototype.trimend: 1.0.6
      string.prototype.trimstart: 1.0.6
      unbox-primitive: 1.0.2
    dev: true

  /es-module-lexer/1.3.0:
    resolution: {integrity: sha512-vZK7T0N2CBmBOixhmjdqx2gWVbFZ4DXZ/NyRMZVlJXPa7CyFS+/a4QQsDGDQy9ZfEzxFuNEsMLeQJnKP2p5/JA==}
    dev: true

  /es-shim-unscopables/1.0.0:
    resolution: {integrity: sha512-Jm6GPcCdC30eMLbZ2x8z2WuRwAws3zTBBKuusffYVUrNj/GVSUAZ+xKMaUpfNDR5IbyNA5LJbaecoUVbmUcB1w==}
    dependencies:
      has: 1.0.3
    dev: true

  /es-to-primitive/1.2.1:
    resolution: {integrity: sha512-QCOllgZJtaUo9miYBcLChTUaHNjJF3PYs1VidD7AwiEj1kYxKeQTctLAezAOH5ZKRH0g2IgPn6KwB4IT8iRpvA==}
    engines: {node: '>= 0.4'}
    dependencies:
      is-callable: 1.2.7
      is-date-object: 1.0.5
      is-symbol: 1.0.4
    dev: true

  /es6-error/4.1.1:
    resolution: {integrity: sha512-Um/+FxMr9CISWh0bi5Zv0iOD+4cFh5qLeks1qhAopKVAJw3drgKbKySikp7wGhDL0HPeaja0P5ULZrxLkniUVg==}
    dev: true

  /es6-promise/4.2.8:
    resolution: {integrity: sha512-HJDGx5daxeIvxdBxvG2cb9g4tEvwIk3i8+nhX0yGrYmZUzbkdg8QbDevheDB8gd0//uPj4c1EQua8Q+MViT0/w==}
    dev: true

  /es6-promisify/5.0.0:
    resolution: {integrity: sha512-C+d6UdsYDk0lMebHNR4S2NybQMMngAOnOwYBQjTOiv0MkoJMP0Myw2mgpDLBcpfCmRLxyFqYhS/CfOENq4SJhQ==}
    dependencies:
      es6-promise: 4.2.8
    dev: true

  /escalade/3.1.1:
    resolution: {integrity: sha512-k0er2gUkLf8O0zKJiAhmkTnJlTvINGv7ygDNPbeIsX/TJjGJZHuh9B2UxbsaEkmlEo9MfhrSzmhIlhRlI2GXnw==}
    engines: {node: '>=6'}
    dev: true

  /escape-string-regexp/1.0.5:
    resolution: {integrity: sha512-vbRorB5FUQWvla16U8R/qgaFIya2qGzwDrNmCZuYKrbdSUMG6I1ZCGQRefkRVhuOkIGVne7BQ35DSfo1qvJqFg==}
    engines: {node: '>=0.8.0'}
    dev: true

  /escape-string-regexp/4.0.0:
    resolution: {integrity: sha512-TtpcNJ3XAzx3Gq8sWRzJaVajRs0uVxA2YAkdb1jm2YkPz4G6egUFAyA3n5vtEIZefPk5Wa4UXbKuS5fKkJWdgA==}
    engines: {node: '>=10'}
    dev: true

  /eslint-config-prettier/8.5.0_eslint@8.6.0:
    resolution: {integrity: sha512-obmWKLUNCnhtQRKc+tmnYuQl0pFU1ibYJQ5BGhTVB08bHe9wC8qUeG7c08dj9XX+AuPj1YSGSQIHl1pnDHZR0Q==}
    hasBin: true
    peerDependencies:
      eslint: '>=7.0.0'
    dependencies:
      eslint: 8.6.0
    dev: true

  /eslint-import-resolver-node/0.3.6:
    resolution: {integrity: sha512-0En0w03NRVMn9Uiyn8YRPDKvWjxCWkslUEhGNTdGx15RvPJYQ+lbOlqrlNI2vEAs4pDYK4f/HN2TbDmk5TP0iw==}
    dependencies:
      debug: 3.2.7
      resolve: 1.22.1
    transitivePeerDependencies:
      - supports-color
    dev: true

  /eslint-module-utils/2.7.4_nyvvu6v74wtq3ezuyuoio3zgty:
    resolution: {integrity: sha512-j4GT+rqzCoRKHwURX7pddtIPGySnX9Si/cgMI5ztrcqOPtk5dDEeZ34CQVPphnqkJytlc97Vuk05Um2mJ3gEQA==}
    engines: {node: '>=4'}
    peerDependencies:
      '@typescript-eslint/parser': '*'
      eslint: '*'
      eslint-import-resolver-node: '*'
      eslint-import-resolver-typescript: '*'
      eslint-import-resolver-webpack: '*'
    peerDependenciesMeta:
      '@typescript-eslint/parser':
        optional: true
      eslint:
        optional: true
      eslint-import-resolver-node:
        optional: true
      eslint-import-resolver-typescript:
        optional: true
      eslint-import-resolver-webpack:
        optional: true
    dependencies:
      '@typescript-eslint/parser': 5.55.0_flcvfono3v34oogyclggnmpgme
      debug: 3.2.7
      eslint: 8.6.0
      eslint-import-resolver-node: 0.3.6
    transitivePeerDependencies:
      - supports-color
    dev: true

  /eslint-plugin-chai-expect/3.0.0_eslint@8.6.0:
    resolution: {integrity: sha512-NS0YBcToJl+BRKBSMCwRs/oHJIX67fG5Gvb4tGked+9Wnd1/PzKijd82B2QVKcSSOwRe+pp4RAJ2AULeck4eQw==}
    engines: {node: 10.* || 12.* || >= 14.*}
    peerDependencies:
      eslint: '>=2.0.0 <= 8.x'
    dependencies:
      eslint: 8.6.0
    dev: true

  /eslint-plugin-chai-friendly/0.7.2_eslint@8.6.0:
    resolution: {integrity: sha512-LOIfGx5sZZ5FwM1shr2GlYAWV9Omdi+1/3byuVagvQNoGUuU0iHhp7AfjA1uR+4dJ4Isfb4+FwBJgQajIw9iAg==}
    engines: {node: '>=0.10.0'}
    peerDependencies:
      eslint: '>=3.0.0'
    dependencies:
      eslint: 8.6.0
    dev: true

  /eslint-plugin-eslint-comments/3.2.0_eslint@8.6.0:
    resolution: {integrity: sha512-0jkOl0hfojIHHmEHgmNdqv4fmh7300NdpA9FFpF7zaoLvB/QeXOGNLIo86oAveJFrfB1p05kC8hpEMHM8DwWVQ==}
    engines: {node: '>=6.5.0'}
    peerDependencies:
      eslint: '>=4.19.1'
    dependencies:
      escape-string-regexp: 1.0.5
      eslint: 8.6.0
      ignore: 5.2.4
    dev: true

  /eslint-plugin-import/2.25.4_4pij4nvnkqnncanfc5qjphoilq:
    resolution: {integrity: sha512-/KJBASVFxpu0xg1kIBn9AUa8hQVnszpwgE7Ld0lKAlx7Ie87yzEzCgSkekt+le/YVhiaosO4Y14GDAOc41nfxA==}
    engines: {node: '>=4'}
    peerDependencies:
      '@typescript-eslint/parser': '*'
      eslint: ^2 || ^3 || ^4 || ^5 || ^6 || ^7.2.0 || ^8
    peerDependenciesMeta:
      '@typescript-eslint/parser':
        optional: true
    dependencies:
      '@typescript-eslint/parser': 5.55.0_flcvfono3v34oogyclggnmpgme
      array-includes: 3.1.6
      array.prototype.flat: 1.3.1
      debug: 2.6.9
      doctrine: 2.1.0
      eslint: 8.6.0
      eslint-import-resolver-node: 0.3.6
      eslint-module-utils: 2.7.4_nyvvu6v74wtq3ezuyuoio3zgty
      has: 1.0.3
      is-core-module: 2.11.0
      is-glob: 4.0.3
      minimatch: 3.1.2
      object.values: 1.1.6
      resolve: 1.22.1
      tsconfig-paths: 3.14.1
    transitivePeerDependencies:
      - eslint-import-resolver-typescript
      - eslint-import-resolver-webpack
      - supports-color
    dev: true

  /eslint-plugin-jsdoc/39.3.25_eslint@8.6.0:
    resolution: {integrity: sha512-7JiFOOaipz7Z7lNQ9sMJ6cdvclmVUwNYtFWGS3a0k0uEFcdZPPD64WOfENuyNHpl86C0AKIEPgOpZby5kd+pew==}
    engines: {node: ^14 || ^16 || ^17 || ^18 || ^19}
    peerDependencies:
      eslint: ^7.0.0 || ^8.0.0
    dependencies:
      '@es-joy/jsdoccomment': 0.33.4
      comment-parser: 1.3.1
      debug: 4.3.4
      escape-string-regexp: 4.0.0
      eslint: 8.6.0
      esquery: 1.4.0
      semver: 7.5.4
      spdx-expression-parse: 3.0.1
    transitivePeerDependencies:
      - supports-color
    dev: true

  /eslint-plugin-promise/6.0.1_eslint@8.6.0:
    resolution: {integrity: sha512-uM4Tgo5u3UWQiroOyDEsYcVMOo7re3zmno0IZmB5auxoaQNIceAbXEkSt8RNrKtaYehARHG06pYK6K1JhtP0Zw==}
    engines: {node: ^12.22.0 || ^14.17.0 || >=16.0.0}
    peerDependencies:
      eslint: ^7.0.0 || ^8.0.0
    dependencies:
      eslint: 8.6.0
    dev: true

  /eslint-plugin-react-hooks/4.6.0_eslint@8.6.0:
    resolution: {integrity: sha512-oFc7Itz9Qxh2x4gNHStv3BqJq54ExXmfC+a1NjAta66IAN87Wu0R/QArgIS9qKzX3dXKPI9H5crl9QchNMY9+g==}
    engines: {node: '>=10'}
    peerDependencies:
      eslint: ^3.0.0 || ^4.0.0 || ^5.0.0 || ^6.0.0 || ^7.0.0 || ^8.0.0-0
    dependencies:
      eslint: 8.6.0
    dev: true

  /eslint-plugin-react/7.28.0_eslint@8.6.0:
    resolution: {integrity: sha512-IOlFIRHzWfEQQKcAD4iyYDndHwTQiCMcJVJjxempf203jnNLUnW34AXLrV33+nEXoifJE2ZEGmcjKPL8957eSw==}
    engines: {node: '>=4'}
    peerDependencies:
      eslint: ^3 || ^4 || ^5 || ^6 || ^7 || ^8
    dependencies:
      array-includes: 3.1.6
      array.prototype.flatmap: 1.3.1
      doctrine: 2.1.0
      eslint: 8.6.0
      estraverse: 5.3.0
      jsx-ast-utils: 3.3.3
      minimatch: 3.1.2
      object.entries: 1.1.6
      object.fromentries: 2.0.6
      object.hasown: 1.1.2
      object.values: 1.1.6
      prop-types: 15.8.1
      resolve: 2.0.0-next.4
      semver: 6.3.0
      string.prototype.matchall: 4.0.8
    dev: true

  /eslint-plugin-tsdoc/0.2.17:
    resolution: {integrity: sha512-xRmVi7Zx44lOBuYqG8vzTXuL6IdGOeF9nHX17bjJ8+VE6fsxpdGem0/SBTmAwgYMKYB1WBkqRJVQ+n8GK041pA==}
    dependencies:
      '@microsoft/tsdoc': 0.14.2
      '@microsoft/tsdoc-config': 0.16.2
    dev: true

  /eslint-plugin-unicorn/40.0.0_eslint@8.6.0:
    resolution: {integrity: sha512-5GRXISfBk8jMmYk1eeNDw8zSRnWTxBjWkzx2Prre6E2/yLu2twozZ3EomLWCBu9nWms/ZE361BItyMQwfnG1qA==}
    engines: {node: '>=12'}
    peerDependencies:
      eslint: '>=7.32.0'
    dependencies:
      '@babel/helper-validator-identifier': 7.18.6
      ci-info: 3.7.0
      clean-regexp: 1.0.0
      eslint: 8.6.0
      eslint-utils: 3.0.0_eslint@8.6.0
      esquery: 1.4.0
      indent-string: 4.0.0
      is-builtin-module: 3.2.0
      lodash: 4.17.21
      pluralize: 8.0.0
      read-pkg-up: 7.0.1
      regexp-tree: 0.1.24
      safe-regex: 2.1.1
      semver: 7.5.4
      strip-indent: 3.0.0
    dev: true

  /eslint-plugin-unused-imports/2.0.0_mk3lxcfeigio6zzden7bbdcose:
    resolution: {integrity: sha512-3APeS/tQlTrFa167ThtP0Zm0vctjr4M44HMpeg1P4bK6wItarumq0Ma82xorMKdFsWpphQBlRPzw/pxiVELX1A==}
    engines: {node: ^12.22.0 || ^14.17.0 || >=16.0.0}
    peerDependencies:
      '@typescript-eslint/eslint-plugin': ^5.0.0
      eslint: ^8.0.0
    peerDependenciesMeta:
      '@typescript-eslint/eslint-plugin':
        optional: true
    dependencies:
      '@typescript-eslint/eslint-plugin': 5.55.0_cultfjni6hc4tfkfhe37upid5m
      eslint: 8.6.0
      eslint-rule-composer: 0.3.0
    dev: true

  /eslint-rule-composer/0.3.0:
    resolution: {integrity: sha512-bt+Sh8CtDmn2OajxvNO+BX7Wn4CIWMpTRm3MaiKPCQcnnlm0CS2mhui6QaoeQugs+3Kj2ESKEEGJUdVafwhiCg==}
    engines: {node: '>=4.0.0'}
    dev: true

  /eslint-scope/5.1.1:
    resolution: {integrity: sha512-2NxwbF/hZ0KpepYN0cNbo+FN6XoK7GaHlQhgx/hIZl6Va0bF45RQOOwhLIy8lQDbuCiadSLCBnH2CFYquit5bw==}
    engines: {node: '>=8.0.0'}
    dependencies:
      esrecurse: 4.3.0
      estraverse: 4.3.0
    dev: true

  /eslint-scope/7.1.1:
    resolution: {integrity: sha512-QKQM/UXpIiHcLqJ5AOyIW7XZmzjkzQXYE54n1++wb0u9V/abW3l9uQnxX8Z5Xd18xyKIMTUAyQ0k1e8pz6LUrw==}
    engines: {node: ^12.22.0 || ^14.17.0 || >=16.0.0}
    dependencies:
      esrecurse: 4.3.0
      estraverse: 5.3.0
    dev: true

  /eslint-utils/3.0.0_eslint@8.6.0:
    resolution: {integrity: sha512-uuQC43IGctw68pJA1RgbQS8/NP7rch6Cwd4j3ZBtgo4/8Flj4eGE7ZYSZRN3iq5pVUv6GPdW5Z1RFleo84uLDA==}
    engines: {node: ^10.0.0 || ^12.0.0 || >= 14.0.0}
    peerDependencies:
      eslint: '>=5'
    dependencies:
      eslint: 8.6.0
      eslint-visitor-keys: 2.1.0
    dev: true

  /eslint-visitor-keys/2.1.0:
    resolution: {integrity: sha512-0rSmRBzXgDzIsD6mGdJgevzgezI534Cer5L/vyMX0kHzT/jiB43jRhd9YUlMGYLQy2zprNmoT8qasCGtY+QaKw==}
    engines: {node: '>=10'}
    dev: true

  /eslint-visitor-keys/3.3.0:
    resolution: {integrity: sha512-mQ+suqKJVyeuwGYHAdjMFqjCyfl8+Ldnxuyp3ldiMBFKkvytrXUZWaiPCEav8qDHKty44bD+qV1IP4T+w+xXRA==}
    engines: {node: ^12.22.0 || ^14.17.0 || >=16.0.0}
    dev: true

  /eslint/8.6.0:
    resolution: {integrity: sha512-UvxdOJ7mXFlw7iuHZA4jmzPaUqIw54mZrv+XPYKNbKdLR0et4rf60lIZUU9kiNtnzzMzGWxMV+tQ7uG7JG8DPw==}
    engines: {node: ^12.22.0 || ^14.17.0 || >=16.0.0}
    hasBin: true
    dependencies:
      '@eslint/eslintrc': 1.3.0
      '@humanwhocodes/config-array': 0.9.5
      ajv: 6.12.6
      chalk: 4.1.2
      cross-spawn: 7.0.3
      debug: 4.3.4
      doctrine: 3.0.0
      enquirer: 2.3.6
      escape-string-regexp: 4.0.0
      eslint-scope: 7.1.1
      eslint-utils: 3.0.0_eslint@8.6.0
      eslint-visitor-keys: 3.3.0
      espree: 9.3.3
      esquery: 1.4.0
      esutils: 2.0.3
      fast-deep-equal: 3.1.3
      file-entry-cache: 6.0.1
      functional-red-black-tree: 1.0.1
      glob-parent: 6.0.2
      globals: 13.17.0
      ignore: 4.0.6
      import-fresh: 3.3.0
      imurmurhash: 0.1.4
      is-glob: 4.0.3
      js-yaml: 4.1.0
      json-stable-stringify-without-jsonify: 1.0.1
      levn: 0.4.1
      lodash.merge: 4.6.2
      minimatch: 3.1.2
      natural-compare: 1.4.0
      optionator: 0.9.1
      progress: 2.0.3
      regexpp: 3.2.0
      semver: 7.3.8
      strip-ansi: 6.0.1
      strip-json-comments: 3.1.1
      text-table: 0.2.0
      v8-compile-cache: 2.3.0
    transitivePeerDependencies:
      - supports-color
    dev: true

  /espree/9.3.3:
    resolution: {integrity: sha512-ORs1Rt/uQTqUKjDdGCyrtYxbazf5umATSf/K4qxjmZHORR6HJk+2s/2Pqe+Kk49HHINC/xNIrGfgh8sZcll0ng==}
    engines: {node: ^12.22.0 || ^14.17.0 || >=16.0.0}
    dependencies:
      acorn: 8.9.0
      acorn-jsx: 5.3.2_acorn@8.9.0
      eslint-visitor-keys: 3.3.0
    dev: true

  /esprima/4.0.1:
    resolution: {integrity: sha512-eGuFFw7Upda+g4p+QHvnW0RyTX/SVeJBDM/gCtMARO0cLuT2HcEKnTPvhjV6aGeqrCB/sbNop0Kszm0jsaWU4A==}
    engines: {node: '>=4'}
    hasBin: true

  /esquery/1.4.0:
    resolution: {integrity: sha512-cCDispWt5vHHtwMY2YrAQ4ibFkAL8RbH5YGBnZBc90MolvvfkkQcJro/aZiAQUlQ3qgrYS6D6v8Gc5G5CQsc9w==}
    engines: {node: '>=0.10'}
    dependencies:
      estraverse: 5.3.0
    dev: true

  /esrecurse/4.3.0:
    resolution: {integrity: sha512-KmfKL3b6G+RXvP8N1vr3Tq1kL/oCFgn2NYXEtqP8/L3pKapUA4G8cFVaoF3SU323CD4XypR/ffioHmkti6/Tag==}
    engines: {node: '>=4.0'}
    dependencies:
      estraverse: 5.3.0
    dev: true

  /estraverse/4.3.0:
    resolution: {integrity: sha512-39nnKffWz8xN1BU/2c79n9nB9HDzo0niYUqx6xyqUnyoAnQyyWpOTdZEeiCch8BBu515t4wp9ZmgVfVhn9EBpw==}
    engines: {node: '>=4.0'}
    dev: true

  /estraverse/5.3.0:
    resolution: {integrity: sha512-MMdARuVEQziNTeJD8DgMqmhwR11BRQ/cBP+pLtYdSTnf3MIO8fFeiINEbX36ZdNlfU/7A9f3gUw49B3oQsvwBA==}
    engines: {node: '>=4.0'}
    dev: true

  /esutils/2.0.3:
    resolution: {integrity: sha512-kVscqXk4OCp68SZ0dkgEKVi6/8ij300KBWTJq32P/dYeWTSwK41WyTxalN1eRmA5Z9UU/LX9D7FWSmV9SAYx6g==}
    engines: {node: '>=0.10.0'}
    dev: true

  /event-lite/0.1.3:
    resolution: {integrity: sha512-8qz9nOz5VeD2z96elrEKD2U433+L3DWdUdDkOINLGOJvx1GsMBbMn0aCeu28y8/e85A6mCigBiFlYMnTBEGlSw==}
    dev: true

  /event-target-shim/5.0.1:
    resolution: {integrity: sha512-i/2XbnSz/uxRCU6+NdVJgKWDTM427+MqYbkQzD321DuCQJUqOuJKIA0IM2+W2xtYHdKOmZ4dR6fExsd4SXL+WQ==}
    engines: {node: '>=6'}
    dev: true

  /events/3.3.0:
    resolution: {integrity: sha512-mQw+2fkQbALzQ7V0MY0IqdnXNOeTtP4r0lN9z7AAawCXgqea7bDii20AYrIBrFd/Hx0M2Ocz6S111CaFkUcb0Q==}
    engines: {node: '>=0.8.x'}
    dev: true

  /execa/1.0.0:
    resolution: {integrity: sha512-adbxcyWV46qiHyvSp50TKt05tB4tK3HcmF7/nxfAdhnox83seTDbwnaqKO4sXRy7roHAIFqJP/Rw/AuEbX61LA==}
    engines: {node: '>=6'}
    dependencies:
      cross-spawn: 6.0.5
      get-stream: 4.1.0
      is-stream: 1.1.0
      npm-run-path: 2.0.2
      p-finally: 1.0.0
      signal-exit: 3.0.7
      strip-eof: 1.0.0
    dev: true

  /execa/5.1.1:
    resolution: {integrity: sha512-8uSpZZocAZRBAPIEINJj3Lo9HyGitllczc27Eh5YYojjMFMn8yHMDMaUHE2Jqfq05D/wucwI4JGURyXt1vchyg==}
    engines: {node: '>=10'}
    dependencies:
      cross-spawn: 7.0.3
      get-stream: 6.0.1
      human-signals: 2.1.0
      is-stream: 2.0.1
      merge-stream: 2.0.0
      npm-run-path: 4.0.1
      onetime: 5.1.2
      signal-exit: 3.0.7
      strip-final-newline: 2.0.0
    dev: true

  /exit-on-epipe/1.0.1:
    resolution: {integrity: sha512-h2z5mrROTxce56S+pnvAV890uu7ls7f1kEvVGJbw1OlFH3/mlJ5bkXu0KRyW94v37zzHPiUd55iLn3DA7TjWpw==}
    engines: {node: '>=0.8'}
    dev: true

  /expand-tilde/2.0.2:
    resolution: {integrity: sha512-A5EmesHW6rfnZ9ysHQjPdJRni0SRar0tjtG5MNtm9n5TUvsYU8oozprtRD4AqHxcZWWlVuAmQo2nWKfN9oyjTw==}
    engines: {node: '>=0.10.0'}
    dependencies:
      homedir-polyfill: 1.0.3
    dev: true

  /extend-shallow/2.0.1:
    resolution: {integrity: sha512-zCnTtlxNoAiDc3gqY2aYAWFx7XWWiasuF2K8Me5WbN8otHKTUKBwjPtNpRs/rbUZm7KxWAaNj7P1a/p52GbVug==}
    engines: {node: '>=0.10.0'}
    dependencies:
      is-extendable: 0.1.1
    dev: true

  /fast-deep-equal/3.1.3:
    resolution: {integrity: sha512-f3qQ9oQy9j2AhBe/H9VC91wLmKBCCU/gDOnKNAYG5hswO7BLKj09Hc5HYNz9cGI++xlpDCIgDaitVs03ATR84Q==}

  /fast-glob/3.2.12:
    resolution: {integrity: sha512-DVj4CQIYYow0BlaelwK1pHl5n5cRSJfM60UA0zK891sVInoPri2Ekj7+e1CT3/3qxXenpI+nBBmQAcJPJgaj4w==}
    engines: {node: '>=8.6.0'}
    dependencies:
      '@nodelib/fs.stat': 2.0.5
      '@nodelib/fs.walk': 1.2.8
      glob-parent: 5.1.2
      merge2: 1.4.1
      micromatch: 4.0.5
    dev: true

  /fast-json-patch/3.1.1:
    resolution: {integrity: sha512-vf6IHUX2SBcA+5/+4883dsIjpBTqmfBjmYiWK1savxQmFk4JfBMLa7ynTYOs1Rolp/T1betJxHiGD3g1Mn8lUQ==}
    dev: true

  /fast-json-stable-stringify/2.1.0:
    resolution: {integrity: sha512-lhd/wF+Lk98HZoTCtlVraHtfh5XYijIjalXck7saUtuanSDyLMxnHhSXEDJqHxD7msR8D0uCmqlkwjCV8xvwHw==}

  /fast-levenshtein/2.0.6:
    resolution: {integrity: sha512-DCXu6Ifhqcks7TZKY3Hxp3y6qphY5SJZmrWMDrKcERSOXWQdMhU9Ig/PYrzyw/ul9jOIyh0N4M0tbC5hodg8dw==}
    dev: true

  /fast-levenshtein/3.0.0:
    resolution: {integrity: sha512-hKKNajm46uNmTlhHSyZkmToAc56uZJwYq7yrciZjqOxnlfQwERDQJmHPUp7m1m9wx8vgOe8IaCKZ5Kv2k1DdCQ==}
    dependencies:
      fastest-levenshtein: 1.0.16
    dev: true

  /fastest-levenshtein/1.0.16:
    resolution: {integrity: sha512-eRnCtTTtGZFpQCwhJiUOuxPQWRXVKYDn0b2PeHfXL6/Zi53SLAzAHfVhVWK2AryC/WH05kGfxhFIPvTF0SXQzg==}
    engines: {node: '>= 4.9.1'}
    dev: true

  /fastq/1.13.0:
    resolution: {integrity: sha512-YpkpUnK8od0o1hmeSc7UUs/eB/vIPWJYjKck2QKIzAf71Vm1AAQ3EbuZB3g2JIy+pg+ERD0vqI79KyZiB2e2Nw==}
    dependencies:
      reusify: 1.0.4
    dev: true

  /file-entry-cache/6.0.1:
    resolution: {integrity: sha512-7Gps/XWymbLk2QLYK4NzpMOrYjMhdIxXuIvy2QBsLE6ljuodKvdkWs/cpyJJ3CVIVpH0Oi1Hvg1ovbMzLdFBBg==}
    engines: {node: ^10.12.0 || >=12.0.0}
    dependencies:
      flat-cache: 3.0.4
    dev: true

  /filelist/1.0.4:
    resolution: {integrity: sha512-w1cEuf3S+DrLCQL7ET6kz+gmlJdbq9J7yXCSjK/OZCPA+qEN1WyF4ZAf0YYJa4/shHJra2t/d/r8SV4Ji+x+8Q==}
    dependencies:
      minimatch: 5.1.6
    dev: true

  /fill-range/7.0.1:
    resolution: {integrity: sha512-qOo9F+dMUmC2Lcb4BbVvnKJxTPjCm+RRpe4gDuGrzkL7mEVl/djYSu2OdQ2Pa302N4oqkSg9ir6jaLWJ2USVpQ==}
    engines: {node: '>=8'}
    dependencies:
      to-regex-range: 5.0.1
    dev: true

  /filter-obj/1.1.0:
    resolution: {integrity: sha512-8rXg1ZnX7xzy2NGDVkBVaAy+lSlPNwad13BtgSlLuxfIslyt5Vg64U7tFcCt4WS1R0hvtnQybT/IyCkGZ3DpXQ==}
    engines: {node: '>=0.10.0'}
    dev: true

  /find-cache-dir/3.3.2:
    resolution: {integrity: sha512-wXZV5emFEjrridIgED11OoUKLxiYjAcqot/NJdAkOhlJ+vGzwhOAfcG5OX1jP+S0PcjEn8bdMJv+g2jwQ3Onig==}
    engines: {node: '>=8'}
    dependencies:
      commondir: 1.0.1
      make-dir: 3.1.0
      pkg-dir: 4.2.0
    dev: true

  /find-up/4.1.0:
    resolution: {integrity: sha512-PpOwAdQ/YlXQ2vj8a3h8IipDuYRi3wceVQQGYWxNINccq40Anw7BlsEXCMbt1Zt+OLA6Fq9suIpIWD0OsnISlw==}
    engines: {node: '>=8'}
    dependencies:
      locate-path: 5.0.0
      path-exists: 4.0.0
    dev: true

  /find-up/5.0.0:
    resolution: {integrity: sha512-78/PXT1wlLLDgTzDs7sjq9hzz0vXD+zn+7wypEe4fXQxCmdmqfGsEPQxmiCSQI3ajFV91bVSsvNtrJRiW6nGng==}
    engines: {node: '>=10'}
    dependencies:
      locate-path: 6.0.0
      path-exists: 4.0.0
    dev: true

  /flat-cache/3.0.4:
    resolution: {integrity: sha512-dm9s5Pw7Jc0GvMYbshN6zchCA9RgQlzzEZX3vylR9IqFfS8XciblUXOKfW6SiuJ0e13eDYZoZV5wdrev7P3Nwg==}
    engines: {node: ^10.12.0 || >=12.0.0}
    dependencies:
      flatted: 3.2.6
      rimraf: 3.0.2
    dev: true

  /flat/5.0.2:
    resolution: {integrity: sha512-b6suED+5/3rTpUBdG1gupIl8MPFCAMA0QXwmljLhvCUKcUvdE4gWky9zpuGCcXHOsz4J9wPGNWq6OKpmIzz3hQ==}
    hasBin: true
    dev: true

  /flatted/3.2.6:
    resolution: {integrity: sha512-0sQoMh9s0BYsm+12Huy/rkKxVu4R1+r96YX5cG44rHV0pQ6iC3Q+mkoMFaGWObMFYQxCVT+ssG1ksneA2MI9KQ==}
    dev: true

  /follow-redirects/1.15.1_debug@4.3.4:
    resolution: {integrity: sha512-yLAMQs+k0b2m7cVxpS1VKJVvoz7SS9Td1zss3XRwXj+ZDH00RJgnuLx7E44wx02kQLrdM3aOOy+FpzS7+8OizA==}
    engines: {node: '>=4.0'}
    peerDependencies:
      debug: '*'
    peerDependenciesMeta:
      debug:
        optional: true
    dependencies:
      debug: 4.3.4
    dev: true

  /foreground-child/2.0.0:
    resolution: {integrity: sha512-dCIq9FpEcyQyXKCkyzmlPTFNgrCzPudOe+mhvJU5zAtlBnGVy2yKxtfsxK2tQBThwq225jcvBjpw1Gr40uzZCA==}
    engines: {node: '>=8.0.0'}
    dependencies:
      cross-spawn: 7.0.3
      signal-exit: 3.0.7
    dev: true

  /foreground-child/3.1.1:
    resolution: {integrity: sha512-TMKDUnIte6bfb5nWv7V/caI169OHgvwjb7V4WkeUvbQQdjr5rWKqHFiKWb/fcOwB+CzBT+qbWjvj+DVwRskpIg==}
    engines: {node: '>=14'}
    dependencies:
      cross-spawn: 7.0.3
      signal-exit: 4.0.2
    dev: true

  /form-data/2.5.1:
    resolution: {integrity: sha512-m21N3WOmEEURgk6B9GLOE4RuWOFf28Lhh9qGYeNlGq4VDXUlJy2th2slBNU8Gp8EzloYZOibZJ7t5ecIrFSjVA==}
    engines: {node: '>= 0.12'}
    dependencies:
      asynckit: 0.4.0
      combined-stream: 1.0.8
      mime-types: 2.1.35
    dev: true

  /fromentries/1.3.2:
    resolution: {integrity: sha512-cHEpEQHUg0f8XdtZCc2ZAhrHzKzT0MrFUTcvx+hfxYu7rGMDc5SKoXFh+n4YigxsHXRzc6OrCshdR1bWH6HHyg==}
    dev: true

  /fs-exists-sync/0.1.0:
    resolution: {integrity: sha512-cR/vflFyPZtrN6b38ZyWxpWdhlXrzZEBawlpBQMq7033xVY7/kg0GDMBK5jg8lDYQckdJ5x/YC88lM3C7VMsLg==}
    engines: {node: '>=0.10.0'}
    dev: true

  /fs-extra/7.0.1:
    resolution: {integrity: sha512-YJDaCJZEnBmcbw13fvdAM9AwNOJwOzrE4pqMqBq5nFiEqXUqHwlK4B+3pUw6JNvfSPtX05xFHtYy/1ni01eGCw==}
    engines: {node: '>=6 <7 || >=8'}
    dependencies:
      graceful-fs: 4.2.10
      jsonfile: 4.0.0
      universalify: 0.1.2

  /fs-extra/8.1.0:
    resolution: {integrity: sha512-yhlQgA6mnOJUKOsRUFsgJdQCvkKhcz8tlZG5HBQfReYZy46OwLcY+Zia0mtdHsOo9y/hP+CxMN0TU9QxoOtG4g==}
    engines: {node: '>=6 <7 || >=8'}
    dependencies:
      graceful-fs: 4.2.10
      jsonfile: 4.0.0
      universalify: 0.1.2
    dev: true

  /fs-extra/9.1.0:
    resolution: {integrity: sha512-hcg3ZmepS30/7BSFqRvoo3DOMQu7IjqxO5nCDt+zM9XWjb33Wg7ziNT+Qvqbuc3+gWpzO02JubVyk2G4Zvo1OQ==}
    engines: {node: '>=10'}
    dependencies:
      at-least-node: 1.0.0
      graceful-fs: 4.2.10
      jsonfile: 6.1.0
      universalify: 2.0.0
    dev: true

  /fs.realpath/1.0.0:
    resolution: {integrity: sha512-OO0pH2lK6a0hZnAdau5ItzHPI6pUlvI7jMVnxUQRtw4owF2wk8lOSabtGDCTP4Ggrg2MbGnWO9X8K1t4+fGMDw==}
    dev: true

  /fsevents/2.3.2:
    resolution: {integrity: sha512-xiqMQR4xAeHTuB9uWm+fFRcIOgKBMiOBP+eXiyT7jsgVCq1bkVygt00oASowB7EdtpOHaaPgKt812P9ab+DDKA==}
    engines: {node: ^8.16.0 || ^10.6.0 || >=11.0.0}
    os: [darwin]
    requiresBuild: true
    dev: true
    optional: true

  /function-bind/1.1.1:
    resolution: {integrity: sha512-yIovAzMX49sF8Yl58fSCWJ5svSLuaibPxXQJFLmBObTuCr0Mf1KiPopGM9NiFjiYBCbfaa2Fh6breQ6ANVTI0A==}

  /function.prototype.name/1.1.5:
    resolution: {integrity: sha512-uN7m/BzVKQnCUF/iW8jYea67v++2u7m5UgENbHRtdDVclOUP+FMPlCNdmk0h/ysGyo2tavMJEDqJAkJdRa1vMA==}
    engines: {node: '>= 0.4'}
    dependencies:
      call-bind: 1.0.2
      define-properties: 1.1.4
      es-abstract: 1.20.5
      functions-have-names: 1.2.3
    dev: true

  /functional-red-black-tree/1.0.1:
    resolution: {integrity: sha512-dsKNQNdj6xA3T+QlADDA7mOSlX0qiMINjn0cgr+eGHGsbSHzTabcIogz2+p/iqP1Xs6EP/sS2SbqH+brGTbq0g==}
    dev: true

  /functions-have-names/1.2.3:
    resolution: {integrity: sha512-xckBUXyTIqT97tq2x2AMb+g163b5JFysYk0x4qxNFwbfQkmNZoiRHb6sPzI9/QV33WeuvVYBUIiD4NzNIyqaRQ==}
    dev: true

  /gensync/1.0.0-beta.2:
    resolution: {integrity: sha512-3hN7NaskYvMDLQY55gnW3NQ+mesEAepTqlg+VEbj7zzqEMBVNhzcGYYeqFo/TlYz6eQiFcp1HcsCZO+nGgS8zg==}
    engines: {node: '>=6.9.0'}
    dev: true

  /get-caller-file/2.0.5:
    resolution: {integrity: sha512-DyFP3BM/3YHTQOCUL/w0OZHR0lpKeGrxotcHWcqNEdnltqFwXVfhEBQ94eIo34AfQpo0rGki4cyIiftY06h2Fg==}
    engines: {node: 6.* || 8.* || >= 10.*}
    dev: true

  /get-func-name/2.0.0:
    resolution: {integrity: sha512-Hm0ixYtaSZ/V7C8FJrtZIuBBI+iSgL+1Aq82zSu8VQNB4S3Gk8e7Qs3VwBDJAhmRZcFqkl3tQu36g/Foh5I5ig==}
    dev: true

  /get-intrinsic/1.1.3:
    resolution: {integrity: sha512-QJVz1Tj7MS099PevUG5jvnt9tSkXN8K14dxQlikJuPt4uD9hHAHjLyLBiLR5zELelBdD9QNRAXZzsJx0WaDL9A==}
    dependencies:
      function-bind: 1.1.1
      has: 1.0.3
      has-symbols: 1.0.3
    dev: true

  /get-package-type/0.1.0:
    resolution: {integrity: sha512-pjzuKtY64GYfWizNAJ0fr9VqttZkNiK2iS430LtIHzjBEr6bX8Am2zm4sW4Ro5wjWW5cAlRL1qAMTcXbjNAO2Q==}
    engines: {node: '>=8.0.0'}
    dev: true

  /get-stdin/6.0.0:
    resolution: {integrity: sha512-jp4tHawyV7+fkkSKyvjuLZswblUtz+SQKzSWnBbii16BuZksJlU1wuBYXY75r+duh/llF1ur6oNwi+2ZzjKZ7g==}
    engines: {node: '>=4'}
    dev: true

  /get-stream/4.1.0:
    resolution: {integrity: sha512-GMat4EJ5161kIy2HevLlr4luNjBgvmj413KaQA7jt4V8B4RDsfpHk7WQ9GVqfYyyx8OS/L66Kox+rJRNklLK7w==}
    engines: {node: '>=6'}
    dependencies:
      pump: 3.0.0
    dev: true

  /get-stream/6.0.1:
    resolution: {integrity: sha512-ts6Wi+2j3jQjqi70w5AlN8DFnkSwC+MqmxEzdEALB2qXZYV3X/b1CTfgPLGJNMeAWxdPfU8FO1ms3NUfaHCPYg==}
    engines: {node: '>=10'}
    dev: true

  /get-symbol-description/1.0.0:
    resolution: {integrity: sha512-2EmdH1YvIQiZpltCNgkuiUnyukzxM/R6NDJX31Ke3BG1Nq5b0S2PhX59UKi9vZpPDQVdqn+1IcaAwnzTT5vCjw==}
    engines: {node: '>= 0.4'}
    dependencies:
      call-bind: 1.0.2
      get-intrinsic: 1.1.3
    dev: true

  /git-config-path/1.0.1:
    resolution: {integrity: sha512-KcJ2dlrrP5DbBnYIZ2nlikALfRhKzNSX0stvv3ImJ+fvC4hXKoV+U+74SV0upg+jlQZbrtQzc0bu6/Zh+7aQbg==}
    engines: {node: '>=0.10.0'}
    dependencies:
      extend-shallow: 2.0.1
      fs-exists-sync: 0.1.0
      homedir-polyfill: 1.0.3
    dev: true

  /git-hooks-list/1.0.3:
    resolution: {integrity: sha512-Y7wLWcrLUXwk2noSka166byGCvhMtDRpgHdzCno1UQv/n/Hegp++a2xBWJL1lJarnKD3SWaljD+0z1ztqxuKyQ==}
    dev: true

  /gitlab/10.2.1:
    resolution: {integrity: sha512-z+DxRF1C9uayVbocs9aJkJz+kGy14TSm1noB/rAIEBbXOkOYbjKxyuqJzt+0zeFpXFdgA0yq6DVVbvM7HIfGwg==}
    engines: {node: '>=10.0.0'}
    deprecated: 'The gitlab package has found a new home in the @gitbeaker organization. For the latest gitlab node library, check out @gitbeaker/node. A full list of the features can be found here: https://github.com/jdalrymple/gitbeaker#readme'
    dependencies:
      form-data: 2.5.1
      humps: 2.0.1
      ky: 0.12.0
      ky-universal: 0.3.0_ky@0.12.0
      li: 1.3.0
      query-string: 6.14.1
      universal-url: 2.0.0
    transitivePeerDependencies:
      - encoding
    dev: true

  /glob-parent/5.1.2:
    resolution: {integrity: sha512-AOIgSQCepiJYwP3ARnGx+5VnTu2HBYdzbGP45eLw1vr3zB3vZLeyed1sC9hnbcOc9/SrMyM5RPQrkGz4aS9Zow==}
    engines: {node: '>= 6'}
    dependencies:
      is-glob: 4.0.3
    dev: true

  /glob-parent/6.0.2:
    resolution: {integrity: sha512-XxwI8EOhVQgWp6iDL+3b0r86f4d6AX6zSU55HfB4ydCEuXLXc5FcYeOu+nnGftS4TEju/11rt4KJPTMgbfmv4A==}
    engines: {node: '>=10.13.0'}
    dependencies:
      is-glob: 4.0.3
    dev: true

  /glob-to-regexp/0.4.1:
    resolution: {integrity: sha512-lkX1HJXwyMcprw/5YUZc2s7DrpAiHB21/V+E1rHUrVNokkvB6bqMzT0VfV6/86ZNabt1k14YOIaT7nDvOX3Iiw==}
    dev: true

  /glob/10.2.7:
    resolution: {integrity: sha512-jTKehsravOJo8IJxUGfZILnkvVJM/MOfHRs8QcXolVef2zNI9Tqyy5+SeuOAZd3upViEZQLyFpQhYiHLrMUNmA==}
    engines: {node: '>=16 || 14 >=14.17'}
    hasBin: true
    dependencies:
      foreground-child: 3.1.1
      jackspeak: 2.2.1
      minimatch: 9.0.1
      minipass: 6.0.2
      path-scurry: 1.9.2
    dev: true

  /glob/7.2.0:
    resolution: {integrity: sha512-lmLf6gtyrPq8tTjSmrO94wBeQbFR3HbLHbuyD69wuyQkImp2hWqMGB47OX65FBkPffO641IP9jWa1z4ivqG26Q==}
    dependencies:
      fs.realpath: 1.0.0
      inflight: 1.0.6
      inherits: 2.0.4
      minimatch: 3.1.2
      once: 1.4.0
      path-is-absolute: 1.0.1
    dev: true

  /glob/7.2.3:
    resolution: {integrity: sha512-nFR0zLpU2YCaRxwoCJvL6UvCH2JFyFVIvwTLsIf21AuHlMskA1hhTdk+LlYJtOlYt9v6dvszD2BGRqBL+iQK9Q==}
    dependencies:
      fs.realpath: 1.0.0
      inflight: 1.0.6
      inherits: 2.0.4
      minimatch: 3.1.2
      once: 1.4.0
      path-is-absolute: 1.0.1
    dev: true

  /glob/9.3.5:
    resolution: {integrity: sha512-e1LleDykUz2Iu+MTYdkSsuWX8lvAjAcs0Xef0lNIu0S2wOAzuTxCJtcd9S3cijlwYF18EsU3rzb8jPVobxDh9Q==}
    engines: {node: '>=16 || 14 >=14.17'}
    dependencies:
      fs.realpath: 1.0.0
      minimatch: 8.0.4
      minipass: 4.2.8
      path-scurry: 1.9.2
    dev: true

  /globals/11.12.0:
    resolution: {integrity: sha512-WOBp/EEGUiIsJSp7wcv/y6MO+lV9UoncWqxuFfm8eBwzWNgyfBd6Gz+IeKQ9jCmyhoH99g15M3T+QaVHFjizVA==}
    engines: {node: '>=4'}
    dev: true

  /globals/13.17.0:
    resolution: {integrity: sha512-1C+6nQRb1GwGMKm2dH/E7enFAMxGTmGI7/dEdhy/DNelv85w9B72t3uc5frtMNXIbzrarJJ/lTCjcaZwbLJmyw==}
    engines: {node: '>=8'}
    dependencies:
      type-fest: 0.20.2
    dev: true

  /globby/10.0.0:
    resolution: {integrity: sha512-3LifW9M4joGZasyYPz2A1U74zbC/45fvpXUvO/9KbSa+VV0aGZarWkfdgKyR9sExNP0t0x0ss/UMJpNpcaTspw==}
    engines: {node: '>=8'}
    dependencies:
      '@types/glob': 7.2.0
      array-union: 2.1.0
      dir-glob: 3.0.1
      fast-glob: 3.2.12
      glob: 7.2.3
      ignore: 5.2.4
      merge2: 1.4.1
      slash: 3.0.0
    dev: true

  /globby/11.1.0:
    resolution: {integrity: sha512-jhIXaOzy1sb8IyocaruWSn1TjmnBVs8Ayhcy83rmxNJ8q2uWKCAj3CnJY+KpGSXCueAPc0i05kVvVKtP1t9S3g==}
    engines: {node: '>=10'}
    dependencies:
      array-union: 2.1.0
      dir-glob: 3.0.1
      fast-glob: 3.2.12
      ignore: 5.2.4
      merge2: 1.4.1
      slash: 3.0.0
    dev: true

  /gopd/1.0.1:
    resolution: {integrity: sha512-d65bNlIadxvpb/A2abVdlqKqV563juRnZ1Wtk6s1sIR8uNsXR70xqIzVqxVf1eTqDunwT2MkczEeaezCKTZhwA==}
    dependencies:
      get-intrinsic: 1.1.3
    dev: true

  /graceful-fs/4.2.10:
    resolution: {integrity: sha512-9ByhssR2fPVsNZj478qUUbKfmL0+t5BDVyjShtyZZLiK7ZDAArFFfopyOTj0M05wE2tJPisA4iTnnXl2YoPvOA==}

  /grapheme-splitter/1.0.4:
    resolution: {integrity: sha512-bzh50DW9kTPM00T8y4o8vQg89Di9oLJVLW/KaOGIXJWP/iqCN6WKYkbNOF04vFLJhwcpYUh9ydh/+5vpOqV4YQ==}
    dev: true

  /has-bigints/1.0.2:
    resolution: {integrity: sha512-tSvCKtBr9lkF0Ex0aQiP9N+OpV4zi2r/Nee5VkRDbaqv35RLYMzbwQfFSZZH0kR+Rd6302UJZ2p/bJCEoR3VoQ==}
    dev: true

  /has-flag/2.0.0:
    resolution: {integrity: sha512-P+1n3MnwjR/Epg9BBo1KT8qbye2g2Ou4sFumihwt6I4tsUX7jnLcX4BTOSKg/B1ZrIYMN9FcEnG4x5a7NB8Eng==}
    engines: {node: '>=0.10.0'}
    dev: true

  /has-flag/3.0.0:
    resolution: {integrity: sha512-sKJf1+ceQBr4SMkvQnBDNDtf4TXpVhVGateu0t918bl30FnbE2m4vNLX+VWe/dpjlb+HugGYzW7uQXH98HPEYw==}
    engines: {node: '>=4'}
    dev: true

  /has-flag/4.0.0:
    resolution: {integrity: sha512-EykJT/Q1KjTWctppgIAgfSO0tKVuZUjhgMr17kqTumMl6Afv3EISleU7qZUzoXDFTAHTDC4NOoG/ZxU3EvlMPQ==}
    engines: {node: '>=8'}

  /has-property-descriptors/1.0.0:
    resolution: {integrity: sha512-62DVLZGoiEBDHQyqG4w9xCuZ7eJEwNmJRWw2VY84Oedb7WFcA27fiEVe8oUQx9hAUJ4ekurquucTGwsyO1XGdQ==}
    dependencies:
      get-intrinsic: 1.1.3
    dev: true

  /has-symbols/1.0.3:
    resolution: {integrity: sha512-l3LCuF6MgDNwTDKkdYGEihYjt5pRPbEg46rtlmnSPlUbgmB8LOIrKJbYYFBSbnPaJexMKtiPO8hmeRjRz2Td+A==}
    engines: {node: '>= 0.4'}
    dev: true

  /has-tostringtag/1.0.0:
    resolution: {integrity: sha512-kFjcSNhnlGV1kyoGk7OXKSawH5JOb/LzUc5w9B02hOTO0dfFRjbHQKvg1d6cf3HbeUmtU9VbbV3qzZ2Teh97WQ==}
    engines: {node: '>= 0.4'}
    dependencies:
      has-symbols: 1.0.3
    dev: true

  /has/1.0.3:
    resolution: {integrity: sha512-f2dvO0VU6Oej7RkWJGrehjbzMAjFp5/VKPp5tTpWIV4JHHZK1/BxbFRtf/siA2SWTe09caDmVtYYzWEIbBS4zw==}
    engines: {node: '>= 0.4.0'}
    dependencies:
      function-bind: 1.1.1

  /hasha/5.2.2:
    resolution: {integrity: sha512-Hrp5vIK/xr5SkeN2onO32H0MgNZ0f17HRNH39WfL0SYUNOTZ5Lz1TJ8Pajo/87dYGEFlLMm7mIc/k/s6Bvz9HQ==}
    engines: {node: '>=8'}
    dependencies:
      is-stream: 2.0.1
      type-fest: 0.8.1
    dev: true

  /hasurl/1.0.0:
    resolution: {integrity: sha512-43ypUd3DbwyCT01UYpA99AEZxZ4aKtRxWGBHEIbjcOsUghd9YUON0C+JF6isNjaiwC/UF5neaUudy6JS9jZPZQ==}
    engines: {node: '>= 4'}
    dev: true

  /he/1.2.0:
    resolution: {integrity: sha512-F/1DnUGPopORZi0ni+CvrCgHQ5FyEAHRLSApuYWMmrbSwoN2Mn/7k+Gl38gJnR7yyDZk6WLXwiGod1JOWNDKGw==}
    hasBin: true
    dev: true

  /homedir-polyfill/1.0.3:
    resolution: {integrity: sha512-eSmmWE5bZTK2Nou4g0AI3zZ9rswp7GRKoKXS1BLUkvPviOqs4YTN1djQIqrXy9k5gEtdLPy86JjRwsNM9tnDcA==}
    engines: {node: '>=0.10.0'}
    dependencies:
      parse-passwd: 1.0.0
    dev: true

  /hosted-git-info/2.8.9:
    resolution: {integrity: sha512-mxIDAb9Lsm6DoOJ7xH+5+X4y1LU/4Hi50L9C5sIswK3JzULS4bwk1FvjdBgvYR4bzT4tuUQiC15FE2f5HbLvYw==}
    dev: true

  /html-escaper/2.0.2:
    resolution: {integrity: sha512-H2iMtd0I4Mt5eYiapRdIDjp+XzelXQ0tFE4JS7YFwFevXXMmOp9myNrUvCg0D6ws8iqkRPBfKHgbwig1SmlLfg==}
    dev: true

  /http-call/5.3.0:
    resolution: {integrity: sha512-ahwimsC23ICE4kPl9xTBjKB4inbRaeLyZeRunC/1Jy/Z6X8tv22MEAjK+KBOMSVLaqXPTTmd8638waVIKLGx2w==}
    engines: {node: '>=8.0.0'}
    dependencies:
      content-type: 1.0.5
      debug: 4.3.4
      is-retry-allowed: 1.2.0
      is-stream: 2.0.1
      parse-json: 4.0.0
      tunnel-agent: 0.6.0
    transitivePeerDependencies:
      - supports-color
    dev: true

  /http-proxy-agent/2.1.0:
    resolution: {integrity: sha512-qwHbBLV7WviBl0rQsOzH6o5lwyOIvwp/BdFnvVxXORldu5TmjFfjzBcWUWS5kWAZhmv+JtiDhSuQCp4sBfbIgg==}
    engines: {node: '>= 4.5.0'}
    dependencies:
      agent-base: 4.3.0
      debug: 3.1.0
    transitivePeerDependencies:
      - supports-color
    dev: true

  /https-proxy-agent/2.2.4:
    resolution: {integrity: sha512-OmvfoQ53WLjtA9HeYP9RNrWMJzzAz1JGaSFr1nijg0PVR1JaD/xbJq1mdEIIlxGpXp9eSe/O2LgU9DJmTPd0Eg==}
    engines: {node: '>= 4.5.0'}
    dependencies:
      agent-base: 4.3.0
      debug: 3.2.7
    transitivePeerDependencies:
      - supports-color
    dev: true

  /human-signals/2.1.0:
    resolution: {integrity: sha512-B4FFZ6q/T2jhhksgkbEW3HBvWIfDW85snkQgawt07S7J5QXTk6BkNV+0yAeZrM5QpMAdYlocGoljn0sJ/WQkFw==}
    engines: {node: '>=10.17.0'}
    dev: true

  /humps/2.0.1:
    resolution: {integrity: sha512-E0eIbrFWUhwfXJmsbdjRQFQPrl5pTEoKlz163j1mTqqUnU9PgR4AgB8AIITzuB3vLBdxZXyZ9TDIrwB2OASz4g==}
    dev: true

  /hyperlinker/1.0.0:
    resolution: {integrity: sha512-Ty8UblRWFEcfSuIaajM34LdPXIhbs1ajEX/BBPv24J+enSVaEVY63xQ6lTO9VRYS5LAoghIG0IDJ+p+IPzKUQQ==}
    engines: {node: '>=4'}
    dev: true

  /ieee754/1.2.1:
    resolution: {integrity: sha512-dcyqhDvX1C46lXZcVqCpK+FtMRQVdIMN6/Df5js2zouUsqG7I6sFxitIC+7KYK29KdXOLHdu9zL4sFnoVQnqaA==}
    dev: true

  /ignore/4.0.6:
    resolution: {integrity: sha512-cyFDKrqc/YdcWFniJhzI42+AzS+gNwmUzOSFcRCQYwySuBBBy/KjuxWLZ/FHEH6Moq1NizMOBWyTcv8O4OZIMg==}
    engines: {node: '>= 4'}
    dev: true

  /ignore/5.2.4:
    resolution: {integrity: sha512-MAb38BcSbH0eHNBxn7ql2NH/kX33OkB3lZ1BNdh7ENeRChHTYsTvWrMubiIAMNS2llXEEgZ1MUOBtXChP3kaFQ==}
    engines: {node: '>= 4'}
    dev: true

  /immediate/3.0.6:
    resolution: {integrity: sha512-XXOFtyqDjNDAQxVfYxuF7g9Il/IbWmmlQg2MYKOH8ExIT1qg6xc4zyS3HaEEATgs1btfzxq15ciUiY7gjSXRGQ==}
    dev: true

  /import-fresh/3.3.0:
    resolution: {integrity: sha512-veYYhQa+D1QBKznvhUHxb8faxlrwUnxseDAbAp457E0wLNio2bOSKnjYDhMj+YiAq61xrMGhQk9iXVk5FzgQMw==}
    engines: {node: '>=6'}
    dependencies:
      parent-module: 1.0.1
      resolve-from: 4.0.0
    dev: true

  /import-lazy/4.0.0:
    resolution: {integrity: sha512-rKtvo6a868b5Hu3heneU+L4yEQ4jYKLtjpnPeUdK7h0yzXGmyBTypknlkCvHFBqfX9YlorEiMM6Dnq/5atfHkw==}
    engines: {node: '>=8'}

  /imurmurhash/0.1.4:
    resolution: {integrity: sha512-JmXMZ6wuvDmLiHEml9ykzqO6lwFbof0GG4IkcGaENdCRDDmMVnny7s5HsIgHCbaq0w2MyPhDqkhTUgS2LU2PHA==}
    engines: {node: '>=0.8.19'}
    dev: true

  /indent-string/4.0.0:
    resolution: {integrity: sha512-EdDDZu4A2OyIK7Lr/2zG+w5jmbuk1DVBnEwREQvBzspBJkCEbRa8GxU1lghYcaGJCnRWibjDXlq779X1/y5xwg==}
    engines: {node: '>=8'}
    dev: true

  /inflight/1.0.6:
    resolution: {integrity: sha512-k92I/b08q4wvFscXCLvqfsHCrjrF7yiXsQuIVvVE7N82W3+aqpzuUdBbfhWcy/FZR3/4IgflMgKLOsvPDrGCJA==}
    dependencies:
      once: 1.4.0
      wrappy: 1.0.2
    dev: true

  /inherits/2.0.4:
    resolution: {integrity: sha512-k/vGaX4/Yla3WzyMCvTQOXYeIHvqOKtnqBduzTHpzpQZzAskKMhZ2K+EnBiSM9zGSoIFeMpXKxa4dYeZIQqewQ==}
    dev: true

  /ini/1.3.8:
    resolution: {integrity: sha512-JV/yugV2uzW5iMRSiZAyDtQd+nxtUnjeLt0acNdw98kKLrvuRVyB80tsREOE7yvGVgalhZ6RNXCmEHkUKBKxew==}
    dev: true

  /ini/2.0.0:
    resolution: {integrity: sha512-7PnF4oN3CvZF23ADhA5wRaYEQpJ8qygSkbtTXWBeXWXmEVRXK+1ITciHWwHhsjv1TmW0MgacIv6hEi5pX5NQdA==}
    engines: {node: '>=10'}
    dev: true

  /int64-buffer/0.1.10:
    resolution: {integrity: sha512-v7cSY1J8ydZ0GyjUHqF+1bshJ6cnEVLo9EnjB8p+4HDRPZc9N5jjmvUV7NvEsqQOKyH0pmIBFWXVQbiS0+OBbA==}
    dev: true

  /internal-slot/1.0.3:
    resolution: {integrity: sha512-O0DB1JC/sPyZl7cIo78n5dR7eUSwwpYPiXRhTzNxZVAMUuB8vlnRFyLxdrVToks6XPLVnFfbzaVd5WLjhgg+vA==}
    engines: {node: '>= 0.4'}
    dependencies:
      get-intrinsic: 1.1.3
      has: 1.0.3
      side-channel: 1.0.4
    dev: true

  /interpret/1.4.0:
    resolution: {integrity: sha512-agE4QfB2Lkp9uICn7BAqoscw4SZP9kTE2hxiFI3jBPmXJfdqiahTbUuKGsMoN2GtqL9AxhYioAcVvgsb1HvRbA==}
    engines: {node: '>= 0.10'}
    dev: true

  /is-arrayish/0.2.1:
    resolution: {integrity: sha512-zz06S8t0ozoDXMG+ube26zeCTNXcKIPJZJi8hBrF4idCLms4CG9QtK7qBl1boi5ODzFpjswb5JPmHCbMpjaYzg==}
    dev: true

  /is-bigint/1.0.4:
    resolution: {integrity: sha512-zB9CruMamjym81i2JZ3UMn54PKGsQzsJeo6xvN3HJJ4CAsQNB6iRutp2To77OfCNuoxspsIhzaPoO1zyCEhFOg==}
    dependencies:
      has-bigints: 1.0.2
    dev: true

  /is-binary-path/2.1.0:
    resolution: {integrity: sha512-ZMERYes6pDydyuGidse7OsHxtbI7WVeUEozgR/g7rd0xUimYNlvZRE/K2MgZTjWy725IfelLeVcEM97mmtRGXw==}
    engines: {node: '>=8'}
    dependencies:
      binary-extensions: 2.2.0
    dev: true

  /is-boolean-object/1.1.2:
    resolution: {integrity: sha512-gDYaKHJmnj4aWxyj6YHyXVpdQawtVLHU5cb+eztPGczf6cjuTdwve5ZIEfgXqH4e57An1D1AKf8CZ3kYrQRqYA==}
    engines: {node: '>= 0.4'}
    dependencies:
      call-bind: 1.0.2
      has-tostringtag: 1.0.0
    dev: true

  /is-builtin-module/3.2.0:
    resolution: {integrity: sha512-phDA4oSGt7vl1n5tJvTWooWWAsXLY+2xCnxNqvKhGEzujg+A43wPlPOyDg3C8XQHN+6k/JTQWJ/j0dQh/qr+Hw==}
    engines: {node: '>=6'}
    dependencies:
      builtin-modules: 3.3.0
    dev: true

  /is-callable/1.2.7:
    resolution: {integrity: sha512-1BC0BVFhS/p0qtw6enp8e+8OD0UrK0oFLztSjNzhcKA3WDuJxxAPXzPuPtKkjEY9UUoEWlX/8fgKeu2S8i9JTA==}
    engines: {node: '>= 0.4'}
    dev: true

  /is-core-module/2.11.0:
    resolution: {integrity: sha512-RRjxlvLDkD1YJwDbroBHMb+cukurkDWNyHx7D3oNB5x9rb5ogcksMC5wHCadcXoo67gVr/+3GFySh3134zi6rw==}
    dependencies:
      has: 1.0.3

  /is-date-object/1.0.5:
    resolution: {integrity: sha512-9YQaSxsAiSwcvS33MBk3wTCVnWK+HhF8VZR2jRxehM16QcVOdHqPn4VPHmRK4lSr38n9JriurInLcP90xsYNfQ==}
    engines: {node: '>= 0.4'}
    dependencies:
      has-tostringtag: 1.0.0
    dev: true

  /is-docker/2.2.1:
    resolution: {integrity: sha512-F+i2BKsFrH66iaUFc0woD8sLy8getkwTwtOBjvs56Cx4CgJDeKQeqfz8wAYiSb8JOprWhHH5p77PbmYCvvUuXQ==}
    engines: {node: '>=8'}
    hasBin: true
    dev: true

  /is-extendable/0.1.1:
    resolution: {integrity: sha512-5BMULNob1vgFX6EjQw5izWDxrecWK9AM72rugNr0TFldMOi0fj6Jk+zeKIt0xGj4cEfQIJth4w3OKWOJ4f+AFw==}
    engines: {node: '>=0.10.0'}
    dev: true

  /is-extglob/2.1.1:
    resolution: {integrity: sha512-SbKbANkN603Vi4jEZv49LeVJMn4yGwsbzZworEoyEiutsN3nJYdbO36zfhGJ6QEDpOZIFkDtnq5JRxmvl3jsoQ==}
    engines: {node: '>=0.10.0'}
    dev: true

  /is-fullwidth-code-point/3.0.0:
    resolution: {integrity: sha512-zymm5+u+sCsSWyD9qNaejV3DFvhCKclKdizYaJUuHA83RLjb7nSuGnddCHGv0hk+KY7BMAlsWeK4Ueg6EV6XQg==}
    engines: {node: '>=8'}
    dev: true

  /is-glob/4.0.3:
    resolution: {integrity: sha512-xelSayHH36ZgE7ZWhli7pW34hNbNl8Ojv5KVmkJD4hBdD3th8Tfk9vYasLM+mXWOZhFkgZfxhLSnrwRr4elSSg==}
    engines: {node: '>=0.10.0'}
    dependencies:
      is-extglob: 2.1.1
    dev: true

  /is-negative-zero/2.0.2:
    resolution: {integrity: sha512-dqJvarLawXsFbNDeJW7zAz8ItJ9cd28YufuuFzh0G8pNHjJMnY08Dv7sYX2uF5UpQOwieAeOExEYAWWfu7ZZUA==}
    engines: {node: '>= 0.4'}
    dev: true

  /is-number-object/1.0.7:
    resolution: {integrity: sha512-k1U0IRzLMo7ZlYIfzRu23Oh6MiIFasgpb9X76eqfFZAqwH44UI4KTBvBYIZ1dSL9ZzChTB9ShHfLkR4pdW5krQ==}
    engines: {node: '>= 0.4'}
    dependencies:
      has-tostringtag: 1.0.0
    dev: true

  /is-number/7.0.0:
    resolution: {integrity: sha512-41Cifkg6e8TylSpdtTpeLVMqvSBEVzTttHvERD741+pnZ8ANv0004MRL43QKPDlK9cGvNp6NZWZUBlbGXYxxng==}
    engines: {node: '>=0.12.0'}
    dev: true

  /is-plain-obj/2.1.0:
    resolution: {integrity: sha512-YWnfyRwxL/+SsrWYfOpUtz5b3YD+nyfkHvjbcanzk8zgyO4ASD67uVMRt8k5bM4lLMDnXfriRhOpemw+NfT1eA==}
    engines: {node: '>=8'}
    dev: true

  /is-plain-object/5.0.0:
    resolution: {integrity: sha512-VRSzKkbMm5jMDoKLbltAkFQ5Qr7VDiTFGXxYFXXowVj387GeGNOCsOH6Msy00SGZ3Fp84b1Naa1psqgcCIEP5Q==}
    engines: {node: '>=0.10.0'}
    dev: true

  /is-regex/1.1.4:
    resolution: {integrity: sha512-kvRdxDsxZjhzUX07ZnLydzS1TU/TJlTUHHY4YLL87e37oUA49DfkLqgy+VjFocowy29cKvcSiu+kIv728jTTVg==}
    engines: {node: '>= 0.4'}
    dependencies:
      call-bind: 1.0.2
      has-tostringtag: 1.0.0
    dev: true

  /is-retry-allowed/1.2.0:
    resolution: {integrity: sha512-RUbUeKwvm3XG2VYamhJL1xFktgjvPzL0Hq8C+6yrWIswDy3BIXGqCxhxkc30N9jqK311gVU137K8Ei55/zVJRg==}
    engines: {node: '>=0.10.0'}
    dev: true

  /is-shared-array-buffer/1.0.2:
    resolution: {integrity: sha512-sqN2UDu1/0y6uvXyStCOzyhAjCSlHceFoMKJW8W9EU9cvic/QdsZ0kEU93HEy3IUEFZIiH/3w+AH/UQbPHNdhA==}
    dependencies:
      call-bind: 1.0.2
    dev: true

  /is-stream/1.1.0:
    resolution: {integrity: sha512-uQPm8kcs47jx38atAcWTVxyltQYoPT68y9aWYdV6yWXSyW8mzSat0TL6CiWdZeCdF3KrAvpVtnHbTv4RN+rqdQ==}
    engines: {node: '>=0.10.0'}
    dev: true

  /is-stream/2.0.1:
    resolution: {integrity: sha512-hFoiJiTl63nn+kstHGBtewWSKnQLpyb155KHheA1l39uvtO9nWIop1p3udqPcUd/xbF1VLMO4n7OI6p7RbngDg==}
    engines: {node: '>=8'}
    dev: true

  /is-string/1.0.7:
    resolution: {integrity: sha512-tE2UXzivje6ofPW7l23cjDOMa09gb7xlAqG6jG5ej6uPV32TlWP3NKPigtaGeHNu9fohccRYvIiZMfOOnOYUtg==}
    engines: {node: '>= 0.4'}
    dependencies:
      has-tostringtag: 1.0.0
    dev: true

  /is-symbol/1.0.4:
    resolution: {integrity: sha512-C/CPBqKWnvdcxqIARxyOh4v1UUEOCHpgDa0WYgpKDFMszcrPcffg5uhwSgPCLD2WWxmq6isisz87tzT01tuGhg==}
    engines: {node: '>= 0.4'}
    dependencies:
      has-symbols: 1.0.3
    dev: true

  /is-typedarray/1.0.0:
    resolution: {integrity: sha512-cyA56iCMHAh5CdzjJIa4aohJyeO1YbwLi3Jc35MmRU6poroFjIGZzUzupGiRPOjgHg9TLu43xbpwXk523fMxKA==}
    dev: true

  /is-unicode-supported/0.1.0:
    resolution: {integrity: sha512-knxG2q4UC3u8stRGyAVJCOdxFmv5DZiRcdlIaAQXAbSfJya+OhopNotLQrstBhququ4ZpuKbDc/8S6mgXgPFPw==}
    engines: {node: '>=10'}
    dev: true

  /is-weakref/1.0.2:
    resolution: {integrity: sha512-qctsuLZmIQ0+vSSMfoVvyFe2+GSEvnmZ2ezTup1SBse9+twCCeial6EEi3Nc2KFcf6+qz2FBPnjXsk8xhKSaPQ==}
    dependencies:
      call-bind: 1.0.2
    dev: true

  /is-windows/1.0.2:
    resolution: {integrity: sha512-eXK1UInq2bPmjyX6e3VHIzMLobc4J94i4AWn+Hpq3OU5KkrRC96OAcR3PRJ/pGu6m8TRnBHP9dkXQVsT/COVIA==}
    engines: {node: '>=0.10.0'}
    dev: true

  /is-wsl/2.2.0:
    resolution: {integrity: sha512-fKzAra0rGJUUBwGBgNkHZuToZcn+TtXHpeCgmkMJMMYx1sQDYaCSyjJBSCa2nH1DGm7s3n1oBnohoVTBaN7Lww==}
    engines: {node: '>=8'}
    dependencies:
      is-docker: 2.2.1
    dev: true

  /isarray/0.0.1:
    resolution: {integrity: sha512-D2S+3GLxWH+uhrNEcoh/fnmYeP8E8/zHl644d/jdA0g2uyXvy3sb0qxotE+ne0LtccHknQzWwZEzhak7oJ0COQ==}
    dev: true

  /isarray/1.0.0:
    resolution: {integrity: sha512-VLghIWNM6ELQzo7zwmcg0NmTVyWKYjvIeM83yjp0wRDTmUnrM678fQbcKBo6n2CJEF0szoG//ytg+TKla89ALQ==}
    dev: true

  /isexe/2.0.0:
    resolution: {integrity: sha512-RHxMLp9lnKHGHRng9QFhRCMbYAcVpn69smSGcq3f36xjgVVWThj4qqLbTLlq7Ssj8B+fIQ1EuCEGI2lKsyQeIw==}
    dev: true

  /istanbul-lib-coverage/3.2.0:
    resolution: {integrity: sha512-eOeJ5BHCmHYvQK7xt9GkdHuzuCGS1Y6g9Gvnx3Ym33fz/HpLRYxiS0wHNr+m/MBC8B647Xt608vCDEvhl9c6Mw==}
    engines: {node: '>=8'}
    dev: true

  /istanbul-lib-hook/3.0.0:
    resolution: {integrity: sha512-Pt/uge1Q9s+5VAZ+pCo16TYMWPBIl+oaNIjgLQxcX0itS6ueeaA+pEfThZpH8WxhFgCiEb8sAJY6MdUKgiIWaQ==}
    engines: {node: '>=8'}
    dependencies:
      append-transform: 2.0.0
    dev: true

  /istanbul-lib-instrument/4.0.3:
    resolution: {integrity: sha512-BXgQl9kf4WTCPCCpmFGoJkz/+uhvm7h7PFKUYxh7qarQd3ER33vHG//qaE8eN25l07YqZPpHXU9I09l/RD5aGQ==}
    engines: {node: '>=8'}
    dependencies:
      '@babel/core': 7.17.8
      '@istanbuljs/schema': 0.1.3
      istanbul-lib-coverage: 3.2.0
      semver: 6.3.0
    transitivePeerDependencies:
      - supports-color
    dev: true

  /istanbul-lib-processinfo/2.0.3:
    resolution: {integrity: sha512-NkwHbo3E00oybX6NGJi6ar0B29vxyvNwoC7eJ4G4Yq28UfY758Hgn/heV8VRFhevPED4LXfFz0DQ8z/0kw9zMg==}
    engines: {node: '>=8'}
    dependencies:
      archy: 1.0.0
      cross-spawn: 7.0.3
      istanbul-lib-coverage: 3.2.0
      p-map: 3.0.0
      rimraf: 3.0.2
      uuid: 8.3.2
    dev: true

  /istanbul-lib-report/3.0.0:
    resolution: {integrity: sha512-wcdi+uAKzfiGT2abPpKZ0hSU1rGQjUQnLvtY5MpQ7QCTahD3VODhcu4wcfY1YtkGaDD5yuydOLINXsfbus9ROw==}
    engines: {node: '>=8'}
    dependencies:
      istanbul-lib-coverage: 3.2.0
      make-dir: 3.1.0
      supports-color: 7.2.0
    dev: true

  /istanbul-lib-source-maps/4.0.1:
    resolution: {integrity: sha512-n3s8EwkdFIJCG3BPKBYvskgXGoy88ARzvegkitk60NxRdwltLOTaH7CUiMRXvwYorl0Q712iEjcWB+fK/MrWVw==}
    engines: {node: '>=10'}
    dependencies:
      debug: 4.3.4
      istanbul-lib-coverage: 3.2.0
      source-map: 0.6.1
    transitivePeerDependencies:
      - supports-color
    dev: true

  /istanbul-reports/3.1.5:
    resolution: {integrity: sha512-nUsEMa9pBt/NOHqbcbeJEgqIlY/K7rVWUX6Lql2orY5e9roQOthbR3vtY4zzf2orPELg80fnxxk9zUyPlgwD1w==}
    engines: {node: '>=8'}
    dependencies:
      html-escaper: 2.0.2
      istanbul-lib-report: 3.0.0
    dev: true

  /jackspeak/2.2.1:
    resolution: {integrity: sha512-MXbxovZ/Pm42f6cDIDkl3xpwv1AGwObKwfmjs2nQePiy85tP3fatofl3FC1aBsOtP/6fq5SbtgHwWcMsLP+bDw==}
    engines: {node: '>=14'}
    dependencies:
      '@isaacs/cliui': 8.0.2
    optionalDependencies:
      '@pkgjs/parseargs': 0.11.0
    dev: true

  /jake/10.8.5:
    resolution: {integrity: sha512-sVpxYeuAhWt0OTWITwT98oyV0GsXyMlXCF+3L1SuafBVUIr/uILGRB+NqwkzhgXKvoJpDIpQvqkUALgdmQsQxw==}
    engines: {node: '>=10'}
    hasBin: true
    dependencies:
      async: 3.2.4
      chalk: 4.1.2
      filelist: 1.0.4
      minimatch: 3.1.2
    dev: true

  /jest-worker/27.5.1:
    resolution: {integrity: sha512-7vuh85V5cdDofPyxn58nrPjBktZo0u9x1g8WtjQol+jZDaE+fhN+cIvTj11GndBnMnyfrUOG1sZQxCdjKh+DKg==}
    engines: {node: '>= 10.13.0'}
    dependencies:
      '@types/node': 18.16.18
      merge-stream: 2.0.0
      supports-color: 8.1.1
    dev: true

  /jju/1.4.0:
    resolution: {integrity: sha512-8wb9Yw966OSxApiCt0K3yNJL8pnNeIv+OEq2YMidz4FKP6nonSRoOXc80iXY4JaN2FC11B9qsNmDsm+ZOfMROA==}

  /js-tokens/4.0.0:
    resolution: {integrity: sha512-RdJUflcE3cUzKiMqQgsCu06FPu9UdIJO0beYbPhHN4k6apgJtifcoCtT9bcxOpYBtpD2kCM6Sbzg4CausW/PKQ==}
    dev: true

  /js-yaml/3.13.1:
    resolution: {integrity: sha512-YfbcO7jXDdyj0DGxYVSlSeQNHbD7XPWvrVWeVUujrQEoZzWJIRrCPoyk6kL6IAjAG2IolMK4T0hNUe0HOUs5Jw==}
    hasBin: true
    dependencies:
      argparse: 1.0.10
      esprima: 4.0.1
    dev: false

  /js-yaml/3.14.1:
    resolution: {integrity: sha512-okMH7OXXJ7YrN9Ok3/SXrnu4iX9yOk+25nqX4imS2npuvTYDmo/QEZoqwZkYaIDk3jVvBOTOIEgEhaLOynBS9g==}
    hasBin: true
    dependencies:
      argparse: 1.0.10
      esprima: 4.0.1
    dev: true

  /js-yaml/4.1.0:
    resolution: {integrity: sha512-wpxZs9NoxZaJESJGIZTyDEaYpl0FKSA+FB9aJiyemKhMwkxQg63h4T1KJgUGHpTqPDNRcmmYLugrRjJlBtWvRA==}
    hasBin: true
    dependencies:
      argparse: 2.0.1
    dev: true

  /jsdoc-type-pratt-parser/3.1.0:
    resolution: {integrity: sha512-MgtD0ZiCDk9B+eI73BextfRrVQl0oyzRG8B2BjORts6jbunj4ScKPcyXGTbB6eXL4y9TzxCm6hyeLq/2ASzNdw==}
    engines: {node: '>=12.0.0'}
    dev: true

  /jsesc/2.5.2:
    resolution: {integrity: sha512-OYu7XEzjkCQ3C5Ps3QIZsQfNpqoJyZZA99wd9aWd05NCtC5pWOkShK2mkL6HXQR6/Cy2lbNdPlZBpuQHXE63gA==}
    engines: {node: '>=4'}
    hasBin: true
    dev: true

  /json-parse-better-errors/1.0.2:
    resolution: {integrity: sha512-mrqyZKfX5EhL7hvqcV6WG1yYjnjeuYDzDhhcAAUrq8Po85NBQBJP+ZDUT75qZQ98IkUoBqdkExkukOU7Ts2wrw==}
    dev: true

  /json-parse-even-better-errors/2.3.1:
    resolution: {integrity: sha512-xyFwyhro/JEof6Ghe2iz2NcXoj2sloNsWr/XsERDK/oiPCfaNhl5ONfp+jQdAZRQQ0IJWNzH9zIZF7li91kh2w==}
    dev: true

  /json-schema-traverse/0.4.1:
    resolution: {integrity: sha512-xbbCH5dCYU5T8LcEhhuh7HJ88HXuW3qsI3Y0zOZFKfZEHcpWiHU/Jxzk629Brsab/mMiHQti9wMP+845RPe3Vg==}

  /json-schema-traverse/1.0.0:
    resolution: {integrity: sha512-NM8/P9n3XjXhIZn1lLhkFaACTOURQXjWhV4BA/RnOv8xvgqtqpAX9IO4mRQxSx1Rlo4tqzeqb0sOlruaOy3dug==}
    dev: true

  /json-stable-stringify-without-jsonify/1.0.1:
    resolution: {integrity: sha512-Bdboy+l7tA3OGW6FjyFHWkP5LuByj1Tk33Ljyq0axyzdk9//JSi2u3fP1QSmd1KNwq6VOKYGlAu87CisVir6Pw==}
    dev: true

  /json-stringify-safe/5.0.1:
    resolution: {integrity: sha512-ZClg6AaYvamvYEE82d3Iyd3vSSIjQ+odgjaTzRuO3s7toCdFKczob2i0zCh7JE8kWn17yvAWhUVxvqGwUalsRA==}
    dev: true

  /json5/1.0.2:
    resolution: {integrity: sha512-g1MWMLBiz8FKi1e4w0UyVL3w+iJceWAFBAaBnnGKOpNa5f8TLktkbre1+s6oICydWAm+HRUGTmI+//xv2hvXYA==}
    hasBin: true
    dependencies:
      minimist: 1.2.6
    dev: true

  /json5/2.2.3:
    resolution: {integrity: sha512-XmOWe7eyHYH14cLdVPoyg+GOH3rYX++KpzrylJwSW98t3Nk+U8XOl8FWKOgwtzdb8lXGf6zYwDUzeHMWfxasyg==}
    engines: {node: '>=6'}
    hasBin: true
    dev: true

  /jsonfile/4.0.0:
    resolution: {integrity: sha512-m6F1R3z8jjlf2imQHS2Qez5sjKWQzbuuhuJ/FKYFRZvPE3PuHcSMVZzfsLhGVOkfd20obL5SWEBew5ShlquNxg==}
    optionalDependencies:
      graceful-fs: 4.2.10

  /jsonfile/6.1.0:
    resolution: {integrity: sha512-5dgndWOriYSm5cnYaJNhalLNDKOqFwyDB/rr1E9ZsGciGvKPs8R2xYGCacuf3z6K1YKDz182fd+fY3cn3pMqXQ==}
    dependencies:
      universalify: 2.0.0
    optionalDependencies:
      graceful-fs: 4.2.10
    dev: true

  /jsonpointer/5.0.1:
    resolution: {integrity: sha512-p/nXbhSEcu3pZRdkW1OfJhpsVtW1gd4Wa1fnQc9YLiTfAjn0312eMKimbdIQzuZl9aa9xUGaRlP9T/CJE/ditQ==}
    engines: {node: '>=0.10.0'}
    dev: true

  /jsonwebtoken/8.5.1:
    resolution: {integrity: sha512-XjwVfRS6jTMsqYs0EsuJ4LGxXV14zQybNd4L2r0UvbVnSF9Af8x7p5MzbJ90Ioz/9TI41/hTCvznF/loiSzn8w==}
    engines: {node: '>=4', npm: '>=1.4.28'}
    dependencies:
      jws: 3.2.2
      lodash.includes: 4.3.0
      lodash.isboolean: 3.0.3
      lodash.isinteger: 4.0.4
      lodash.isnumber: 3.0.3
      lodash.isplainobject: 4.0.6
      lodash.isstring: 4.0.1
      lodash.once: 4.1.1
      ms: 2.1.3
      semver: 5.7.1
    dev: true

  /jsrsasign/10.5.27:
    resolution: {integrity: sha512-1F4LmDeJZHYwoVvB44jEo2uZL3XuwYNzXCDOu53Ui6vqofGQ/gCYDmaxfVZtN0TGd92UKXr/BONcfrPonUIcQQ==}
    dev: true

  /jsx-ast-utils/3.3.3:
    resolution: {integrity: sha512-fYQHZTZ8jSfmWZ0iyzfwiU4WDX4HpHbMCZ3gPlWYiCl3BoeOTsqKBqnTVfH2rYT7eP5c3sVbeSPHnnJOaTrWiw==}
    engines: {node: '>=4.0'}
    dependencies:
      array-includes: 3.1.6
      object.assign: 4.1.4
    dev: true

  /jszip/3.10.1:
    resolution: {integrity: sha512-xXDvecyTpGLrqFrvkrUSoxxfJI5AH7U8zxxtVclpsUtMCq4JQ290LY8AW5c7Ggnr/Y/oK+bQMbqK2qmtk3pN4g==}
    dependencies:
      lie: 3.3.0
      pako: 1.0.11
      readable-stream: 2.3.7
      setimmediate: 1.0.5
    dev: true

  /jwa/1.4.1:
    resolution: {integrity: sha512-qiLX/xhEEFKUAJ6FiBMbes3w9ATzyk5W7Hvzpa/SLYdxNtng+gcurvrI7TbACjIXlsJyr05/S1oUhZrc63evQA==}
    dependencies:
      buffer-equal-constant-time: 1.0.1
      ecdsa-sig-formatter: 1.0.11
      safe-buffer: 5.2.1
    dev: true

  /jws/3.2.2:
    resolution: {integrity: sha512-YHlZCB6lMTllWDtSPHz/ZXTsi8S00usEV6v1tjq8tOUZzw7DpSDWVXjXDre6ed1w/pd495ODpHZYSdkRTsa0HA==}
    dependencies:
      jwa: 1.4.1
      safe-buffer: 5.2.1
    dev: true

  /jwt-decode/3.1.2:
    resolution: {integrity: sha512-UfpWE/VZn0iP50d8cz9NrZLM9lSWhcJ+0Gt/nm4by88UL+J1SiKN8/5dkjMmbEzwL2CAe+67GsegCbIKtbp75A==}
    dev: true

  /ky-universal/0.3.0_ky@0.12.0:
    resolution: {integrity: sha512-CM4Bgb2zZZpsprcjI6DNYTaH3oGHXL2u7BU4DK+lfCuC4snkt9/WRpMYeKbBbXscvKkeqBwzzjFX2WwmKY5K/A==}
    engines: {node: '>=8'}
    peerDependencies:
      ky: '>=0.12.0'
    dependencies:
      abort-controller: 3.0.0
      ky: 0.12.0
      node-fetch: 2.6.7
    transitivePeerDependencies:
      - encoding
    dev: true

  /ky/0.12.0:
    resolution: {integrity: sha512-t9b7v3V2fGwAcQnnDDQwKQGF55eWrf4pwi1RN08Fy8b/9GEwV7Ea0xQiaSW6ZbeghBHIwl8kgnla4vVo9seepQ==}
    engines: {node: '>=8'}
    dev: true

  /levn/0.4.1:
    resolution: {integrity: sha512-+bT2uH4E5LGE7h/n3evcS/sQlJXCpIp6ym8OWJ5eV6+67Dsql/LaaT7qJBAt2rzfoa/5QBGBhxDix1dMt2kQKQ==}
    engines: {node: '>= 0.8.0'}
    dependencies:
      prelude-ls: 1.2.1
      type-check: 0.4.0
    dev: true

  /li/1.3.0:
    resolution: {integrity: sha512-z34TU6GlMram52Tss5mt1m//ifRIpKH5Dqm7yUVOdHI+BQCs9qGPHFaCUTIzsWX7edN30aa2WrPwR7IO10FHaw==}
    dev: true

  /lie/3.3.0:
    resolution: {integrity: sha512-UaiMJzeWRlEujzAuw5LokY1L5ecNQYZKfmyZ9L7wDHb/p5etKaxXhohBcrw0EYby+G/NA52vRSN4N39dxHAIwQ==}
    dependencies:
      immediate: 3.0.6
    dev: true

  /lines-and-columns/1.2.4:
    resolution: {integrity: sha512-7ylylesZQ/PV29jhEDl3Ufjo6ZX7gCqJr5F7PKrqc93v7fzSymt1BpwEU8nAUXs8qzzvqhbjhK5QZg6Mt/HkBg==}
    dev: true

  /load-json-file/5.3.0:
    resolution: {integrity: sha512-cJGP40Jc/VXUsp8/OrnyKyTZ1y6v/dphm3bioS+RrKXjK2BB6wHUd6JptZEFDGgGahMT+InnZO5i1Ei9mpC8Bw==}
    engines: {node: '>=6'}
    dependencies:
      graceful-fs: 4.2.10
      parse-json: 4.0.0
      pify: 4.0.1
      strip-bom: 3.0.0
      type-fest: 0.3.1
    dev: true

  /loader-runner/4.3.0:
    resolution: {integrity: sha512-3R/1M+yS3j5ou80Me59j7F9IMs4PXs3VqRrm0TU3AbKPxlmpoY1TNscJV/oGJXo8qCatFGTfDbY6W6ipGOYXfg==}
    engines: {node: '>=6.11.5'}
    dev: true

  /locate-path/5.0.0:
    resolution: {integrity: sha512-t7hw9pI+WvuwNJXwk5zVHpyhIqzg2qTlklJOf0mVxGSbe3Fp2VieZcduNYjaLDoy6p9uGpQEGWG87WpMKlNq8g==}
    engines: {node: '>=8'}
    dependencies:
      p-locate: 4.1.0
    dev: true

  /locate-path/6.0.0:
    resolution: {integrity: sha512-iPZK6eYjbxRu3uB4/WZ3EsEIMJFMqAoopl3R+zuq0UjcAm/MO6KCweDgPfP3elTztoKP3KtnVHxTn2NHBSDVUw==}
    engines: {node: '>=10'}
    dependencies:
      p-locate: 5.0.0
    dev: true

  /lodash.find/4.6.0:
    resolution: {integrity: sha512-yaRZoAV3Xq28F1iafWN1+a0rflOej93l1DQUejs3SZ41h2O9UJBoS9aueGjPDgAl4B6tPC0NuuchLKaDQQ3Isg==}
    dev: true

  /lodash.flattendeep/4.4.0:
    resolution: {integrity: sha512-uHaJFihxmJcEX3kT4I23ABqKKalJ/zDrDg0lsFtc1h+3uw49SIJ5beyhx5ExVRti3AvKoOJngIj7xz3oylPdWQ==}
    dev: true

  /lodash.get/4.4.2:
    resolution: {integrity: sha512-z+Uw/vLuy6gQe8cfaFWD7p0wVv8fJl3mbzXh33RS+0oW2wvUqiRXiQ69gLWSLpgB5/6sU+r6BlQR0MBILadqTQ==}

  /lodash.includes/4.3.0:
    resolution: {integrity: sha512-W3Bx6mdkRTGtlJISOvVD/lbqjTlPPUDTMnlXZFnVwi9NKJ6tiAk6LVdlhZMm17VZisqhKcgzpO5Wz91PCt5b0w==}
    dev: true

  /lodash.isboolean/3.0.3:
    resolution: {integrity: sha512-Bz5mupy2SVbPHURB98VAcw+aHh4vRV5IPNhILUCsOzRmsTmSQ17jIuqopAentWoehktxGd9e/hbIXq980/1QJg==}
    dev: true

  /lodash.isequal/4.5.0:
    resolution: {integrity: sha512-pDo3lu8Jhfjqls6GkMgpahsF9kCyayhgykjyLMNFTKWrpVdAQtYyB4muAMWozBB4ig/dtWAmsMxLEI8wuz+DYQ==}

  /lodash.isinteger/4.0.4:
    resolution: {integrity: sha512-DBwtEWN2caHQ9/imiNeEA5ys1JoRtRfY3d7V9wkqtbycnAmTvRRmbHKDV4a0EYc678/dia0jrte4tjYwVBaZUA==}
    dev: true

  /lodash.isnumber/3.0.3:
    resolution: {integrity: sha512-QYqzpfwO3/CWf3XP+Z+tkQsfaLL/EnUlXWVkIk5FUPc4sBdTehEqZONuyRt2P67PXAk+NXmTBcc97zw9t1FQrw==}
    dev: true

  /lodash.isobject/3.0.2:
    resolution: {integrity: sha512-3/Qptq2vr7WeJbB4KHUSKlq8Pl7ASXi3UG6CMbBm8WRtXi8+GHm7mKaU3urfpSEzWe2wCIChs6/sdocUsTKJiA==}
    dev: true

  /lodash.isplainobject/4.0.6:
    resolution: {integrity: sha512-oSXzaWypCMHkPC3NvBEaPHf0KsA5mvPrOPgQWDsbg8n7orZ290M0BmC/jgRZ4vcJ6DTAhjrsSYgdsW/F+MFOBA==}
    dev: true

  /lodash.isstring/4.0.1:
    resolution: {integrity: sha512-0wJxfxH1wgO3GrbuP+dTTk7op+6L41QCXbGINEmD+ny/G/eCqGzxyCsh7159S+mgDDcoarnBw6PC1PS5+wUGgw==}
    dev: true

  /lodash.keys/4.2.0:
    resolution: {integrity: sha512-J79MkJcp7Df5mizHiVNpjoHXLi4HLjh9VLS/M7lQSGoQ+0oQ+lWEigREkqKyizPB1IawvQLLKY8mzEcm1tkyxQ==}
    dev: true

  /lodash.mapvalues/4.6.0:
    resolution: {integrity: sha512-JPFqXFeZQ7BfS00H58kClY7SPVeHertPE0lNuCyZ26/XlN8TvakYD7b9bGyNmXbT/D3BbtPAAmq90gPWqLkxlQ==}
    dev: true

  /lodash.memoize/4.1.2:
    resolution: {integrity: sha512-t7j+NzmgnQzTAYXcsHYLgimltOV1MXHtlOWf6GjL9Kj8GK5FInw5JotxvbOs+IvV1/Dzo04/fCGfLVs7aXb4Ag==}
    dev: true

  /lodash.merge/4.6.2:
    resolution: {integrity: sha512-0KpjqXRVvrYyCsX1swR/XTK0va6VQkQM6MNo7PqW77ByjAhoARA8EfrP1N4+KlKj8YS0ZUCtRT/YUuhyYDujIQ==}
    dev: true

  /lodash.once/4.1.1:
    resolution: {integrity: sha512-Sb487aTOCr9drQVL8pIxOzVhafOjZN9UU54hiN8PU3uAiSV7lx1yYNpbNmex2PK6dSJoNTSJUUswT651yww3Mg==}
    dev: true

  /lodash.set/4.3.2:
    resolution: {integrity: sha512-4hNPN5jlm/N/HLMCO43v8BXKq9Z7QdAGc/VGrRD61w8gN9g/6jF9A4L1pbUgBLCffi0w9VsXfTOij5x8iTyFvg==}
    dev: true

  /lodash.sortby/4.7.0:
    resolution: {integrity: sha512-HDWXG8isMntAyRF5vZ7xKuEvOhT4AhlRt/3czTSjvGUxjYCBVRQY48ViDHyfYz9VIoBkW4TMGQNapx+l3RUwdA==}
    dev: true

  /lodash.truncate/4.4.2:
    resolution: {integrity: sha512-jttmRe7bRse52OsWIMDLaXxWqRAmtIUccAQ3garviCqJjafXOfNMO0yMfNpdD6zbGaTU0P5Nz7e7gAT6cKmJRw==}
    dev: true

  /lodash.uniq/4.5.0:
    resolution: {integrity: sha512-xfBaXQd9ryd9dlSDvnvI0lvxfLJlYAZzXomUYzLKtUeOQvOP5piqAWuGtrhWeqaXK9hhoM/iyJc5AV+XfsX3HQ==}
    dev: true

  /lodash/4.17.21:
    resolution: {integrity: sha512-v2kDEe57lecTulaDIuNTPy3Ry4gLGJ6Z1O3vE1krgXZNrsQ+LFTGHVxVjcXPs17LhbZVGedAJv8XZ1tvj5FvSg==}
    dev: true

  /log-symbols/4.1.0:
    resolution: {integrity: sha512-8XPvpAA8uyhfteu8pIvQxpJZ7SYYdpUivZpGy6sFsBuKRY/7rQGavedeB8aK+Zkyq6upMFVL/9AW6vOYzfRyLg==}
    engines: {node: '>=10'}
    dependencies:
      chalk: 4.1.2
      is-unicode-supported: 0.1.0
    dev: true

  /loose-envify/1.4.0:
    resolution: {integrity: sha512-lyuxPGr/Wfhrlem2CL/UcnUc1zcqKAImBDzukY7Y5F/yQiNdko6+fRLevlw1HgMySw7f611UIY408EtxRSoK3Q==}
    hasBin: true
    dependencies:
      js-tokens: 4.0.0
    dev: true

  /loupe/2.3.4:
    resolution: {integrity: sha512-OvKfgCC2Ndby6aSTREl5aCCPTNIzlDfQZvZxNUrBrihDhL3xcrYegTblhmEiCrg2kKQz4XsFIaemE5BF4ybSaQ==}
    dependencies:
      get-func-name: 2.0.0
    dev: true

  /lru-cache/6.0.0:
    resolution: {integrity: sha512-Jo6dJ04CmSjuznwJSS3pUeWmd/H0ffTlkXXgwZi+eq1UCmqQwCh+eLsYOYCwY991i2Fah4h1BEMCx4qThGbsiA==}
    engines: {node: '>=10'}
    dependencies:
      yallist: 4.0.0

  /lru-cache/9.1.2:
    resolution: {integrity: sha512-ERJq3FOzJTxBbFjZ7iDs+NiK4VI9Wz+RdrrAB8dio1oV+YvdPzUEE4QNiT2VD51DkIbCYRUUzCRkssXCHqSnKQ==}
    engines: {node: 14 || >=16.14}
    dev: true

  /macos-release/2.5.1:
    resolution: {integrity: sha512-DXqXhEM7gW59OjZO8NIjBCz9AQ1BEMrfiOAl4AYByHCtVHRF4KoGNO8mqQeM8lRCtQe/UnJ4imO/d2HdkKsd+A==}
    engines: {node: '>=6'}
    dev: true

  /make-dir/3.1.0:
    resolution: {integrity: sha512-g3FeP20LNwhALb/6Cz6Dd4F2ngze0jz7tbzrD2wAV+o9FeNHe4rL+yK2md0J/fiSf1sa1ADhXqi5+oVwOM/eGw==}
    engines: {node: '>=8'}
    dependencies:
      semver: 6.3.0
    dev: true

  /make-error/1.3.6:
    resolution: {integrity: sha512-s8UhlNe7vPKomQhC1qFelMokr/Sc3AgNbso3n74mVPA5LTZwkB9NlXf4XPamLxJE8h0gh73rM94xvwRT2CVInw==}
    dev: true

  /memfs-or-file-map-to-github-branch/1.2.1_@octokit+core@4.2.4:
    resolution: {integrity: sha512-I/hQzJ2a/pCGR8fkSQ9l5Yx+FQ4e7X6blNHyWBm2ojeFLT3GVzGkTj7xnyWpdclrr7Nq4dmx3xrvu70m3ypzAQ==}
    dependencies:
      '@octokit/rest': 16.43.2_@octokit+core@4.2.4
    transitivePeerDependencies:
      - '@octokit/core'
      - encoding
    dev: true

  /merge-stream/2.0.0:
    resolution: {integrity: sha512-abv/qOcuPfk3URPfDzmZU1LKmuw8kT+0nIHvKrKgFrwifol/doWcdA4ZqsWQ8ENrFKkd67Mfpo/LovbIUsbt3w==}
    dev: true

  /merge2/1.4.1:
    resolution: {integrity: sha512-8q7VEgMJW4J8tcfVPy8g09NcQwZdbwFEqhe/WZkoIzjn/3TGDwtOCYtXGxA3O8tPzpczCCDgv+P2P5y00ZJOOg==}
    engines: {node: '>= 8'}
    dev: true

  /micromatch/4.0.5:
    resolution: {integrity: sha512-DMy+ERcEW2q8Z2Po+WNXuw3c5YaUSFjAO5GsJqfEl7UjvtIuFKO6ZrKvcItdy98dwFI2N1tg3zNIdKaQT+aNdA==}
    engines: {node: '>=8.6'}
    dependencies:
      braces: 3.0.2
      picomatch: 2.3.1
    dev: true

  /mime-db/1.52.0:
    resolution: {integrity: sha512-sPU4uV7dYlvtWJxwwxHD0PuihVNiE7TyAbQ5SWxDCB9mUYvOgroQOwYQQOKPJ8CIbE+1ETVlOoK1UC2nU3gYvg==}
    engines: {node: '>= 0.6'}
    dev: true

  /mime-types/2.1.35:
    resolution: {integrity: sha512-ZDY+bPm5zTTF+YpCrAU9nK0UgICYPT0QtT1NZWFv4s++TNkcgVaT0g6+4R2uI4MjQjzysHB1zxuWL50hzaeXiw==}
    engines: {node: '>= 0.6'}
    dependencies:
      mime-db: 1.52.0
    dev: true

  /mimic-fn/2.1.0:
    resolution: {integrity: sha512-OqbOk5oEQeAZ8WXWydlu9HJjz9WVdEIvamMCcXmuqUYjTknH/sqsWvhQ3vgwKFRR1HpjvNBKQ37nbJgYzGqGcg==}
    engines: {node: '>=6'}
    dev: true

  /min-indent/1.0.1:
    resolution: {integrity: sha512-I9jwMn07Sy/IwOj3zVkVik2JTvgpaykDZEigL6Rx6N9LbMywwUSMtxET+7lVoDLLd3O3IXwJwvuuns8UB/HeAg==}
    engines: {node: '>=4'}
    dev: true

  /minimatch/3.1.2:
    resolution: {integrity: sha512-J7p63hRiAjw1NDEww1W7i37+ByIrOWO5XQQAzZ3VOcL0PNybwpfmV/N05zFAzwQ9USyEcX6t3UO+K5aqBQOIHw==}
    dependencies:
      brace-expansion: 1.1.11
    dev: true

  /minimatch/5.0.1:
    resolution: {integrity: sha512-nLDxIFRyhDblz3qMuq+SoRZED4+miJ/G+tdDrjkkkRnjAsBexeGpgjLEQ0blJy7rHhR2b93rhQY4SvyWu9v03g==}
    engines: {node: '>=10'}
    dependencies:
      brace-expansion: 2.0.1
    dev: true

  /minimatch/5.1.6:
    resolution: {integrity: sha512-lKwV/1brpG6mBUFHtb7NUmtABCb2WZZmm2wNiOA5hAb8VdCS4B3dtMWyvcoViccwAW/COERjXLt0zP1zXUN26g==}
    engines: {node: '>=10'}
    dependencies:
      brace-expansion: 2.0.1
    dev: true

  /minimatch/7.4.6:
    resolution: {integrity: sha512-sBz8G/YjVniEz6lKPNpKxXwazJe4c19fEfV2GDMX6AjFz+MX9uDWIZW8XreVhkFW3fkIdTv/gxWr/Kks5FFAVw==}
    engines: {node: '>=10'}
    dependencies:
      brace-expansion: 2.0.1
    dev: true

  /minimatch/8.0.4:
    resolution: {integrity: sha512-W0Wvr9HyFXZRGIDgCicunpQ299OKXs9RgZfaukz4qAW/pJhcpUfupc9c+OObPOFueNy8VSrZgEmDtk6Kh4WzDA==}
    engines: {node: '>=16 || 14 >=14.17'}
    dependencies:
      brace-expansion: 2.0.1
    dev: true

  /minimatch/9.0.1:
    resolution: {integrity: sha512-0jWhJpD/MdhPXwPuiRkCbfYfSKp2qnn2eOc279qI7f+osl/l+prKSrvhg157zSYvx/1nmgn2NqdT6k2Z7zSH9w==}
    engines: {node: '>=16 || 14 >=14.17'}
    dependencies:
      brace-expansion: 2.0.1
    dev: true

  /minimist/1.2.6:
    resolution: {integrity: sha512-Jsjnk4bw3YJqYzbdyBiNsPWHPfO++UGG749Cxs6peCu5Xg4nrena6OVxOYxrQTqww0Jmwt+Ref8rggumkTLz9Q==}
    dev: true

  /minipass/4.2.8:
    resolution: {integrity: sha512-fNzuVyifolSLFL4NzpF+wEF4qrgqaaKX0haXPQEdQ7NKAN+WecoKMHV09YcuL/DHxrUsYQOK3MiuDf7Ip2OXfQ==}
    engines: {node: '>=8'}
    dev: true

  /minipass/6.0.2:
    resolution: {integrity: sha512-MzWSV5nYVT7mVyWCwn2o7JH13w2TBRmmSqSRCKzTw+lmft9X4z+3wjvs06Tzijo5z4W/kahUCDpRXTF+ZrmF/w==}
    engines: {node: '>=16 || 14 >=14.17'}
    dev: true

  /mkdirp/1.0.4:
    resolution: {integrity: sha512-vVqVZQyf3WLx2Shd0qJ9xuvqgAyKPLAiqITEtqW0oIUjzo3PePDd6fW9iFz30ef7Ysp/oiWqbhszeGWW2T6Gzw==}
    engines: {node: '>=10'}
    hasBin: true
    dev: true

  /mocha-json-output-reporter/2.1.0_mocha@10.2.0+moment@2.29.4:
    resolution: {integrity: sha512-FF2BItlMo8nK9+SgN/WAD01ue7G+qI1Po0U3JCZXQiiyTJ5OV3KcT1mSoZKirjYP73JFZznaaPC6Mp052PF3Vw==}
    peerDependencies:
      mocha: ^10.0.0
      moment: ^2.21.0
    dependencies:
      mocha: 10.2.0
      moment: 2.29.4
    dev: true

  /mocha-multi-reporters/1.5.1_mocha@10.2.0:
    resolution: {integrity: sha512-Yb4QJOaGLIcmB0VY7Wif5AjvLMUFAdV57D2TWEva1Y0kU/3LjKpeRVmlMIfuO1SVbauve459kgtIizADqxMWPg==}
    engines: {node: '>=6.0.0'}
    peerDependencies:
      mocha: '>=3.1.2'
    dependencies:
      debug: 4.3.4
      lodash: 4.17.21
      mocha: 10.2.0
    transitivePeerDependencies:
      - supports-color
    dev: true

  /mocha/10.2.0:
    resolution: {integrity: sha512-IDY7fl/BecMwFHzoqF2sg/SHHANeBoMMXFlS9r0OXKDssYE1M5O43wUY/9BVPeIvfH2zmEbBfseqN9gBQZzXkg==}
    engines: {node: '>= 14.0.0'}
    hasBin: true
    dependencies:
      ansi-colors: 4.1.1
      browser-stdout: 1.3.1
      chokidar: 3.5.3
      debug: 4.3.4_supports-color@8.1.1
      diff: 5.0.0
      escape-string-regexp: 4.0.0
      find-up: 5.0.0
      glob: 7.2.0
      he: 1.2.0
      js-yaml: 4.1.0
      log-symbols: 4.1.0
      minimatch: 5.0.1
      ms: 2.1.3
      nanoid: 3.3.3
      serialize-javascript: 6.0.0
      strip-json-comments: 3.1.1
      supports-color: 8.1.1
      workerpool: 6.2.1
      yargs: 16.2.0
      yargs-parser: 20.2.4
      yargs-unparser: 2.0.0
    dev: true

  /moment/2.29.4:
    resolution: {integrity: sha512-5LC9SOxjSc2HF6vO2CyuTDNivEdoz2IvyJJGj6X8DJ0eFyfszE0QiEd+iXmBvUP3WHxSjFH/vIsA0EN00cgr8w==}
    dev: true

  /ms/2.0.0:
    resolution: {integrity: sha512-Tpp60P6IUJDTuOq/5Z8cdskzJujfwqfOTkrwIwj7IRISpnkJnT6SyJ4PCPnGMoFjC9ddhal5KVIYtAt97ix05A==}
    dev: true

  /ms/2.1.2:
    resolution: {integrity: sha512-sGkPx+VjMtmA6MX27oA4FBFELFCZZ4S4XqeGOXCv68tT+jb3vk/RyaKWP0PTKyWtmLSM0b+adUTEvbs1PEaH2w==}
    dev: true

  /ms/2.1.3:
    resolution: {integrity: sha512-6FlzubTLZG3J2a/NVCAleEhjzq5oxgHyaCU9yYXvcLsvoVaHJq/s5xXI6/XXP6tz7R9xAOtHnSO/tXtF3WRTlA==}
    dev: true

  /msgpack-lite/0.1.26:
    resolution: {integrity: sha512-SZ2IxeqZ1oRFGo0xFGbvBJWMp3yLIY9rlIJyxy8CGrwZn1f0ZK4r6jV/AM1r0FZMDUkWkglOk/eeKIL9g77Nxw==}
    hasBin: true
    dependencies:
      event-lite: 0.1.3
      ieee754: 1.2.1
      int64-buffer: 0.1.10
      isarray: 1.0.0
    dev: true

  /nanoid/3.3.3:
    resolution: {integrity: sha512-p1sjXuopFs0xg+fPASzQ28agW1oHD7xDsd9Xkf3T15H3c/cifrFHVwrh74PdoklAPi+i7MdRsE47vm2r6JoB+w==}
    engines: {node: ^10 || ^12 || ^13.7 || ^14 || >=15.0.1}
    hasBin: true
    dev: true

  /natural-compare-lite/1.4.0:
    resolution: {integrity: sha512-Tj+HTDSJJKaZnfiuw+iaF9skdPpTo2GtEly5JHnWV/hfv2Qj/9RKsGISQtLh2ox3l5EAGw487hnBee0sIJ6v2g==}
    dev: true

  /natural-compare/1.4.0:
    resolution: {integrity: sha512-OWND8ei3VtNC9h7V60qff3SVobHr996CTwgxubgyQYEpg290h9J0buyECNNJexkFm5sOajh5G116RYA1c8ZMSw==}
    dev: true

  /natural-orderby/2.0.3:
    resolution: {integrity: sha512-p7KTHxU0CUrcOXe62Zfrb5Z13nLvPhSWR/so3kFulUQU0sgUll2Z0LwpsLN351eOOD+hRGu/F1g+6xDfPeD++Q==}
    dev: true

  /nconf/0.12.0:
    resolution: {integrity: sha512-T3fZPw3c7Dfrz8JBQEbEcZJ2s8f7cUMpKuyBtsGQe0b71pcXx6gNh4oti2xh5dxB+gO9ufNfISBlGvvWtfyMcA==}
    engines: {node: '>= 0.4.0'}
    dependencies:
      async: 3.2.4
      ini: 2.0.0
      secure-keys: 1.0.0
      yargs: 16.2.0
    dev: true

  /neo-async/2.6.2:
    resolution: {integrity: sha512-Yd3UES5mWCSqR+qNT93S3UoYUkqAZ9lLg8a7g9rimsWmYGK8cVToA4/sF3RrshdyV3sAGMXVUmpMYOw+dLpOuw==}
    dev: true

  /nice-try/1.0.5:
    resolution: {integrity: sha512-1nh45deeb5olNY7eX82BkPO7SSxR5SSYJiPTrTdFUVYwAl8CKMA5N9PjTYkHiRjisVcxcQ1HXdLhx2qxxJzLNQ==}
    dev: true

  /node-cleanup/2.1.2:
    resolution: {integrity: sha512-qN8v/s2PAJwGUtr1/hYTpNKlD6Y9rc4p8KSmJXyGdYGZsDGKXrGThikLFP9OCHFeLeEpQzPwiAtdIvBLqm//Hw==}
    dev: true

  /node-fetch/2.6.7:
    resolution: {integrity: sha512-ZjMPFEfVx5j+y2yF35Kzx5sF7kDzxuDj6ziH4FFbOp87zKDZNx8yExJIb05OGF4Nlt9IHFIMBkRl41VdvcNdbQ==}
    engines: {node: 4.x || >=6.0.0}
    peerDependencies:
      encoding: ^0.1.0
    peerDependenciesMeta:
      encoding:
        optional: true
    dependencies:
      whatwg-url: 5.0.0
    dev: true

  /node-preload/0.2.1:
    resolution: {integrity: sha512-RM5oyBy45cLEoHqCeh+MNuFAxO0vTFBLskvQbOKnEE7YTTSN4tbN8QWDIPQ6L+WvKsB/qLEGpYe2ZZ9d4W9OIQ==}
    engines: {node: '>=8'}
    dependencies:
      process-on-spawn: 1.0.0
    dev: true

  /node-releases/2.0.6:
    resolution: {integrity: sha512-PiVXnNuFm5+iYkLBNeq5211hvO38y63T0i2KKh2KnUs3RpzJ+JtODFjkD8yjLwnDkTYF1eKXheUwdssR+NRZdg==}
    dev: true

  /noms/0.0.0:
    resolution: {integrity: sha512-lNDU9VJaOPxUmXcLb+HQFeUgQQPtMI24Gt6hgfuMHRJgMRHMF/qZ4HJD3GDru4sSw9IQl2jPjAYnQrdIeLbwow==}
    dependencies:
      inherits: 2.0.4
      readable-stream: 1.0.34
    dev: true

  /normalize-package-data/2.5.0:
    resolution: {integrity: sha512-/5CMN3T0R4XTj4DcGaexo+roZSdSFW/0AOOTROrjxzCG1wrWXEsGbRKevjlIL+ZDE4sZlJr5ED4YW0yqmkK+eA==}
    dependencies:
      hosted-git-info: 2.8.9
      resolve: 1.22.1
      semver: 5.7.1
      validate-npm-package-license: 3.0.4
    dev: true

  /normalize-path/3.0.0:
    resolution: {integrity: sha512-6eZs5Ls3WtCisHWp9S2GUy8dqkpGi4BVSz3GaqiE6ezub0512ESztXUwUB6C6IKbQkY2Pnb/mD4WYojCRwcwLA==}
    engines: {node: '>=0.10.0'}
    dev: true

  /npm-run-path/2.0.2:
    resolution: {integrity: sha512-lJxZYlT4DW/bRUtFh1MQIWqmLwQfAxnqWG4HhEdjMlkrJYnJn0Jrr2u3mgxqaWsdiBc76TYkTG/mhrnYTuzfHw==}
    engines: {node: '>=4'}
    dependencies:
      path-key: 2.0.1
    dev: true

  /npm-run-path/4.0.1:
    resolution: {integrity: sha512-S48WzZW777zhNIrn7gxOlISNAqi9ZC/uQFnRdbeIHhZhCA6UqpkOT8T1G7BvfdgP4Er8gF4sUbaS0i7QvIfCWw==}
    engines: {node: '>=8'}
    dependencies:
      path-key: 3.1.1
    dev: true

  /npm/9.8.0:
    resolution: {integrity: sha512-AXeiBAdfM5K2jvBwA7EGLKeYyt0VnhmJRnlq4k2+M0Ao9v7yKJBqF8xFPzQL8kAybzwlfpTPCZwM4uTIszb3xA==}
    engines: {node: ^14.17.0 || ^16.13.0 || >=18.0.0}
    hasBin: true
    dev: true
    bundledDependencies:
      - '@isaacs/string-locale-compare'
      - '@npmcli/arborist'
      - '@npmcli/config'
      - '@npmcli/map-workspaces'
      - '@npmcli/package-json'
      - '@npmcli/run-script'
      - abbrev
      - archy
      - cacache
      - chalk
      - ci-info
      - cli-columns
      - cli-table3
      - columnify
      - fastest-levenshtein
      - fs-minipass
      - glob
      - graceful-fs
      - hosted-git-info
      - ini
      - init-package-json
      - is-cidr
      - json-parse-even-better-errors
      - libnpmaccess
      - libnpmdiff
      - libnpmexec
      - libnpmfund
      - libnpmhook
      - libnpmorg
      - libnpmpack
      - libnpmpublish
      - libnpmsearch
      - libnpmteam
      - libnpmversion
      - make-fetch-happen
      - minimatch
      - minipass
      - minipass-pipeline
      - ms
      - node-gyp
      - nopt
      - npm-audit-report
      - npm-install-checks
      - npm-package-arg
      - npm-pick-manifest
      - npm-profile
      - npm-registry-fetch
      - npm-user-validate
      - npmlog
      - p-map
      - pacote
      - parse-conflict-json
      - proc-log
      - qrcode-terminal
      - read
      - semver
      - sigstore
      - ssri
      - supports-color
      - tar
      - text-table
      - tiny-relative-date
      - treeverse
      - validate-npm-package-name
      - which
      - write-file-atomic

  /nyc/15.1.0:
    resolution: {integrity: sha512-jMW04n9SxKdKi1ZMGhvUTHBN0EICCRkHemEoE5jm6mTYcqcdas0ATzgUgejlQUHMvpnOZqGB5Xxsv9KxJW1j8A==}
    engines: {node: '>=8.9'}
    hasBin: true
    dependencies:
      '@istanbuljs/load-nyc-config': 1.1.0
      '@istanbuljs/schema': 0.1.3
      caching-transform: 4.0.0
      convert-source-map: 1.8.0
      decamelize: 1.2.0
      find-cache-dir: 3.3.2
      find-up: 4.1.0
      foreground-child: 2.0.0
      get-package-type: 0.1.0
      glob: 7.2.3
      istanbul-lib-coverage: 3.2.0
      istanbul-lib-hook: 3.0.0
      istanbul-lib-instrument: 4.0.3
      istanbul-lib-processinfo: 2.0.3
      istanbul-lib-report: 3.0.0
      istanbul-lib-source-maps: 4.0.1
      istanbul-reports: 3.1.5
      make-dir: 3.1.0
      node-preload: 0.2.1
      p-map: 3.0.0
      process-on-spawn: 1.0.0
      resolve-from: 5.0.0
      rimraf: 3.0.2
      signal-exit: 3.0.7
      spawn-wrap: 2.0.0
      test-exclude: 6.0.0
      yargs: 15.4.1
    transitivePeerDependencies:
      - supports-color
    dev: true

  /object-assign/4.1.1:
    resolution: {integrity: sha512-rJgTQnkUnH1sFw8yT6VSU3zD3sWmu6sZhIseY8VX+GRu3P6F7Fu+JNDoXfklElbLJSnc3FUQHVe4cU5hj+BcUg==}
    engines: {node: '>=0.10.0'}
    dev: true

  /object-inspect/1.12.2:
    resolution: {integrity: sha512-z+cPxW0QGUp0mcqcsgQyLVRDoXFQbXOwBaqyF7VIgI4TWNQsDHrBpUQslRmIfAoYWdYzs6UlKJtB2XJpTaNSpQ==}
    dev: true

  /object-keys/1.1.1:
    resolution: {integrity: sha512-NuAESUOUMrlIXOfHKzD6bpPu3tYt3xvjNdRIQ+FeT0lNb4K8WR70CaDxhuNguS2XG+GjkyMwOzsN5ZktImfhLA==}
    engines: {node: '>= 0.4'}
    dev: true

  /object-treeify/1.1.33:
    resolution: {integrity: sha512-EFVjAYfzWqWsBMRHPMAXLCDIJnpMhdWAqR7xG6M6a2cs6PMFpl/+Z20w9zDW4vkxOFfddegBKq9Rehd0bxWE7A==}
    engines: {node: '>= 10'}
    dev: true

  /object.assign/4.1.4:
    resolution: {integrity: sha512-1mxKf0e58bvyjSCtKYY4sRe9itRk3PJpquJOjeIkz885CczcI4IvJJDLPS72oowuSh+pBxUFROpX+TU++hxhZQ==}
    engines: {node: '>= 0.4'}
    dependencies:
      call-bind: 1.0.2
      define-properties: 1.1.4
      has-symbols: 1.0.3
      object-keys: 1.1.1
    dev: true

  /object.entries/1.1.6:
    resolution: {integrity: sha512-leTPzo4Zvg3pmbQ3rDK69Rl8GQvIqMWubrkxONG9/ojtFE2rD9fjMKfSI5BxW3osRH1m6VdzmqK8oAY9aT4x5w==}
    engines: {node: '>= 0.4'}
    dependencies:
      call-bind: 1.0.2
      define-properties: 1.1.4
      es-abstract: 1.20.5
    dev: true

  /object.fromentries/2.0.6:
    resolution: {integrity: sha512-VciD13dswC4j1Xt5394WR4MzmAQmlgN72phd/riNp9vtD7tp4QQWJ0R4wvclXcafgcYK8veHRed2W6XeGBvcfg==}
    engines: {node: '>= 0.4'}
    dependencies:
      call-bind: 1.0.2
      define-properties: 1.1.4
      es-abstract: 1.20.5
    dev: true

  /object.hasown/1.1.2:
    resolution: {integrity: sha512-B5UIT3J1W+WuWIU55h0mjlwaqxiE5vYENJXIXZ4VFe05pNYrkKuK0U/6aFcb0pKywYJh7IhfoqUfKVmrJJHZHw==}
    dependencies:
      define-properties: 1.1.4
      es-abstract: 1.20.5
    dev: true

  /object.values/1.1.6:
    resolution: {integrity: sha512-FVVTkD1vENCsAcwNs9k6jea2uHC/X0+JcjG8YA60FN5CMaJmG95wT9jek/xX9nornqGRrBkKtzuAu2wuHpKqvw==}
    engines: {node: '>= 0.4'}
    dependencies:
      call-bind: 1.0.2
      define-properties: 1.1.4
      es-abstract: 1.20.5
    dev: true

  /octokit-pagination-methods/1.1.0:
    resolution: {integrity: sha512-fZ4qZdQ2nxJvtcasX7Ghl+WlWS/d9IgnBIwFZXVNNZUmzpno91SX5bc5vuxiuKoCtK78XxGGNuSCrDC7xYB3OQ==}
    dev: true

  /once/1.4.0:
    resolution: {integrity: sha512-lNaJgI+2Q5URQBkccEKHTQOPaXdUxnZZElQTZY0MFUAuaEqe1E+Nyvgdz/aIyNi6Z9MzO5dv1H8n58/GELp3+w==}
    dependencies:
      wrappy: 1.0.2
    dev: true

  /onetime/5.1.2:
    resolution: {integrity: sha512-kbpaSSGJTWdAY5KPVeMOKXSrPtr8C8C7wodJbcsd51jRnmD+GZu8Y0VoU6Dm5Z4vWr0Ig/1NKuWRKf7j5aaYSg==}
    engines: {node: '>=6'}
    dependencies:
      mimic-fn: 2.1.0
    dev: true

  /optionator/0.9.1:
    resolution: {integrity: sha512-74RlY5FCnhq4jRxVUPKDaRwrVNXMqsGsiW6AJw4XK8hmtm10wC0ypZBLw5IIp85NZMr91+qd1RvvENwg7jjRFw==}
    engines: {node: '>= 0.8.0'}
    dependencies:
      deep-is: 0.1.4
      fast-levenshtein: 2.0.6
      levn: 0.4.1
      prelude-ls: 1.2.1
      type-check: 0.4.0
      word-wrap: 1.2.3
    dev: true

  /os-name/3.1.0:
    resolution: {integrity: sha512-h8L+8aNjNcMpo/mAIBPn5PXCM16iyPGjHNWo6U1YO8sJTMHtEtyczI6QJnLoplswm6goopQkqc7OAnjhWcugVg==}
    engines: {node: '>=6'}
    dependencies:
      macos-release: 2.5.1
      windows-release: 3.3.3
    dev: true

  /override-require/1.1.1:
    resolution: {integrity: sha512-eoJ9YWxFcXbrn2U8FKT6RV+/Kj7fiGAB1VvHzbYKt8xM5ZuKZgCGvnHzDxmreEjcBH28ejg5MiOH4iyY1mQnkg==}
    dev: true

  /p-finally/1.0.0:
    resolution: {integrity: sha512-LICb2p9CB7FS+0eR1oqWnHhp0FljGLZCWBE9aix0Uye9W8LTQPwMTYVGWQWIw9RdQiDg4+epXQODwIYJtSJaow==}
    engines: {node: '>=4'}
    dev: true

  /p-limit/2.3.0:
    resolution: {integrity: sha512-//88mFWSJx8lxCzwdAABTJL2MyWB12+eIY7MDL2SqLmAkeKU9qxRvWuSyTjm3FUmpBEMuFfckAIqEaVGUDxb6w==}
    engines: {node: '>=6'}
    dependencies:
      p-try: 2.2.0
    dev: true

  /p-limit/3.1.0:
    resolution: {integrity: sha512-TYOanM3wGwNGsZN2cVTYPArw454xnXj5qmWF1bEoAc4+cU/ol7GVh7odevjp1FNHduHc3KZMcFduxU5Xc6uJRQ==}
    engines: {node: '>=10'}
    dependencies:
      yocto-queue: 0.1.0
    dev: true

  /p-locate/4.1.0:
    resolution: {integrity: sha512-R79ZZ/0wAxKGu3oYMlz8jy/kbhsNrS7SKZ7PxEHBgJ5+F2mtFW2fK2cOtBh1cHYkQsbzFV7I+EoRKe6Yt0oK7A==}
    engines: {node: '>=8'}
    dependencies:
      p-limit: 2.3.0
    dev: true

  /p-locate/5.0.0:
    resolution: {integrity: sha512-LaNjtRWUBY++zB5nE/NwcaoMylSPk+S+ZHNB1TzdbMJMny6dynpAGt7X/tl/QYq3TIeE6nxHppbo2LGymrG5Pw==}
    engines: {node: '>=10'}
    dependencies:
      p-limit: 3.1.0
    dev: true

  /p-map/3.0.0:
    resolution: {integrity: sha512-d3qXVTF/s+W+CdJ5A29wywV2n8CQQYahlgz2bFiA+4eVNJbHJodPZ+/gXwPGh0bOqA+j8S+6+ckmvLGPk1QpxQ==}
    engines: {node: '>=8'}
    dependencies:
      aggregate-error: 3.1.0
    dev: true

  /p-try/2.2.0:
    resolution: {integrity: sha512-R4nPAVTAU0B9D35/Gk3uJf/7XYbQcyohSKdvAxIRSNghFl4e71hVoGnBNQz9cWaXxO2I10KTC+3jMdvvoKw6dQ==}
    engines: {node: '>=6'}
    dev: true

  /package-hash/4.0.0:
    resolution: {integrity: sha512-whdkPIooSu/bASggZ96BWVvZTRMOFxnyUG5PnTSGKoJE2gd5mbVNmR2Nj20QFzxYYgAXpoqC+AiXzl+UMRh7zQ==}
    engines: {node: '>=8'}
    dependencies:
      graceful-fs: 4.2.10
      hasha: 5.2.2
      lodash.flattendeep: 4.4.0
      release-zalgo: 1.0.0
    dev: true

  /pako/1.0.11:
    resolution: {integrity: sha512-4hLB8Py4zZce5s4yd9XzopqwVv/yGNhV1Bl8NTmCq1763HeK2+EwVTv+leGeL13Dnh2wfbqowVPXCIO0z4taYw==}
    dev: true

  /pako/2.1.0:
    resolution: {integrity: sha512-w+eufiZ1WuJYgPXbV/PO3NCMEc3xqylkKHzp8bxp1uW4qaSNQUkwmLLEc3kKsfz8lpV1F8Ht3U1Cm+9Srog2ug==}
    dev: true

  /parent-module/1.0.1:
    resolution: {integrity: sha512-GQ2EWRpQV8/o+Aw8YqtfZZPfNRWZYkbidE9k5rpl/hC3vtHHBfGm2Ifi6qWV+coDGkrUKZAxE3Lot5kcsRlh+g==}
    engines: {node: '>=6'}
    dependencies:
      callsites: 3.1.0
    dev: true

  /parse-diff/0.7.1:
    resolution: {integrity: sha512-1j3l8IKcy4yRK2W4o9EYvJLSzpAVwz4DXqCewYyx2vEwk2gcf3DBPqc8Fj4XV3K33OYJ08A8fWwyu/ykD/HUSg==}
    dev: true

  /parse-git-config/2.0.3:
    resolution: {integrity: sha512-Js7ueMZOVSZ3tP8C7E3KZiHv6QQl7lnJ+OkbxoaFazzSa2KyEHqApfGbU3XboUgUnq4ZuUmskUpYKTNx01fm5A==}
    engines: {node: '>=6'}
    dependencies:
      expand-tilde: 2.0.2
      git-config-path: 1.0.1
      ini: 1.3.8
    dev: true

  /parse-github-url/1.0.2:
    resolution: {integrity: sha512-kgBf6avCbO3Cn6+RnzRGLkUsv4ZVqv/VfAYkRsyBcgkshNvVBkRn1FEZcW0Jb+npXQWm2vHPnnOqFteZxRRGNw==}
    engines: {node: '>=0.10.0'}
    hasBin: true
    dev: true

  /parse-json/4.0.0:
    resolution: {integrity: sha512-aOIos8bujGN93/8Ox/jPLh7RwVnPEysynVFE+fQZyg6jKELEHwzgKdLRFHUgXJL6kylijVSBC4BvN9OmsB48Rw==}
    engines: {node: '>=4'}
    dependencies:
      error-ex: 1.3.2
      json-parse-better-errors: 1.0.2
    dev: true

  /parse-json/5.2.0:
    resolution: {integrity: sha512-ayCKvm/phCGxOkYRSCM82iDwct8/EonSEgCSxWxD7ve6jHggsFl4fZVQBPRNgQoKiuV/odhFrGzQXZwbifC8Rg==}
    engines: {node: '>=8'}
    dependencies:
      '@babel/code-frame': 7.18.6
      error-ex: 1.3.2
      json-parse-even-better-errors: 2.3.1
      lines-and-columns: 1.2.4
    dev: true

  /parse-link-header/2.0.0:
    resolution: {integrity: sha512-xjU87V0VyHZybn2RrCX5TIFGxTVZE6zqqZWMPlIKiSKuWh/X5WZdt+w1Ki1nXB+8L/KtL+nZ4iq+sfI6MrhhMw==}
    dependencies:
      xtend: 4.0.2
    dev: true

  /parse-passwd/1.0.0:
    resolution: {integrity: sha512-1Y1A//QUXEZK7YKz+rD9WydcE1+EuPr6ZBgKecAB8tmoW6UFv0NREVJe1p+jRxtThkcbbKkfwIbWJe/IeE6m2Q==}
    engines: {node: '>=0.10.0'}
    dev: true

  /password-prompt/1.1.2:
    resolution: {integrity: sha512-bpuBhROdrhuN3E7G/koAju0WjVw9/uQOG5Co5mokNj0MiOSBVZS1JTwM4zl55hu0WFmIEFvO9cU9sJQiBIYeIA==}
    dependencies:
      ansi-escapes: 3.2.0
      cross-spawn: 6.0.5
    dev: true

  /path-browserify/1.0.1:
    resolution: {integrity: sha512-b7uo2UCUOYZcnF/3ID0lulOJi/bafxa1xPe7ZPsammBSpjSWQkjNxlt635YGS2MiR9GjvuXCtz2emr3jbsz98g==}
    dev: true

  /path-exists/4.0.0:
    resolution: {integrity: sha512-ak9Qy5Q7jYb2Wwcey5Fpvg2KoAc/ZIhLSLOSBmRmygPsGwkVVt0fZa0qrtMz+m6tJTAHfZQ8FnmB4MG4LWy7/w==}
    engines: {node: '>=8'}
    dev: true

  /path-is-absolute/1.0.1:
    resolution: {integrity: sha512-AVbw3UJ2e9bq64vSaS9Am0fje1Pa8pbGqTTsmXfaIiMpnr5DlDhfJOuLj9Sf95ZPVDAUerDfEk88MPmPe7UCQg==}
    engines: {node: '>=0.10.0'}
    dev: true

  /path-key/2.0.1:
    resolution: {integrity: sha512-fEHGKCSmUSDPv4uoj8AlD+joPlq3peND+HRYyxFz4KPw4z926S/b8rIuFs2FYJg3BwsxJf6A9/3eIdLaYC+9Dw==}
    engines: {node: '>=4'}
    dev: true

  /path-key/3.1.1:
    resolution: {integrity: sha512-ojmeN0qd+y0jszEtoY48r0Peq5dwMEkIlCOu6Q5f41lfkswXuKtYrhgoTpLnyIcHm24Uhqx+5Tqm2InSwLhE6Q==}
    engines: {node: '>=8'}
    dev: true

  /path-parse/1.0.7:
    resolution: {integrity: sha512-LDJzPVEEEPR+y48z93A0Ed0yXb8pAByGWo/k5YYdYgpY2/2EsOsksJrq7lOHxryrVOn1ejG6oAp8ahvOIQD8sw==}

  /path-scurry/1.9.2:
    resolution: {integrity: sha512-qSDLy2aGFPm8i4rsbHd4MNyTcrzHFsLQykrtbuGRknZZCBBVXSv2tSCDN2Cg6Rt/GFRw8GoW9y9Ecw5rIPG1sg==}
    engines: {node: '>=16 || 14 >=14.17'}
    dependencies:
      lru-cache: 9.1.2
      minipass: 6.0.2
    dev: true

  /path-type/4.0.0:
    resolution: {integrity: sha512-gDKb8aZMDeD/tZWs9P6+q0J9Mwkdl6xMV8TjnGP3qJVJ06bdMgkbBlLU8IdfOsIsFz2BW1rNVT3XuNEl8zPAvw==}
    engines: {node: '>=8'}
    dev: true

  /pathval/1.1.1:
    resolution: {integrity: sha512-Dp6zGqpTdETdR63lehJYPeIOqpiNBNtc7BpWSLrOje7UaIsE5aY92r/AunQA7rsXvet3lrJ3JnZX29UPTKXyKQ==}
    dev: true

  /picocolors/1.0.0:
    resolution: {integrity: sha512-1fygroTLlHu66zi26VoTDv8yRgm0Fccecssto+MhsZ0D/DGW2sm8E8AjW7NU5VVTRt5GxbeZ5qBuJr+HyLYkjQ==}
    dev: true

  /picomatch/2.3.1:
    resolution: {integrity: sha512-JU3teHTNjmE2VCGFzuY8EXzCDVwEqB2a8fsIvwaStHhAWJEeVd1o1QD80CU6+ZdEXXSLbSsuLwJjkCBWqRQUVA==}
    engines: {node: '>=8.6'}
    dev: true

  /pify/4.0.1:
    resolution: {integrity: sha512-uB80kBFb/tfd68bVleG9T5GGsGPjJrLAUpR5PZIrhBnIaRTQRjqdJSsIKkOP6OAIFbj7GOrcudc5pNjZ+geV2g==}
    engines: {node: '>=6'}
    dev: true

  /pinpoint/1.1.0:
    resolution: {integrity: sha512-+04FTD9x7Cls2rihLlo57QDCcHoLBGn5Dk51SwtFBWkUWLxZaBXyNVpCw1S+atvE7GmnFjeaRZ0WLq3UYuqAdg==}
    dev: true

  /pkg-dir/4.2.0:
    resolution: {integrity: sha512-HRDzbaKjC+AOWVXxAU/x54COGeIv9eb+6CkDSQoNTt4XyWoIJvuPsXizxu/Fr23EiekbtZwmh1IcIG/l/a10GQ==}
    engines: {node: '>=8'}
    dependencies:
      find-up: 4.1.0
    dev: true

  /pluralize/8.0.0:
    resolution: {integrity: sha512-Nc3IT5yHzflTfbjgqWcCPpo7DaKy4FnpB0l/zCAW0Tc7jxAiuqSxHasntB3D7887LSrA93kDJ9IXovxJYxyLCA==}
    engines: {node: '>=4'}
    dev: true

  /prelude-ls/1.2.1:
    resolution: {integrity: sha512-vkcDPrRZo1QZLbn5RLGPpg/WmIQ65qoWWhcGKf/b5eplkkarX0m9z8ppCat4mlOqUsWpyNuYgO3VRyrYHSzX5g==}
    engines: {node: '>= 0.8.0'}
    dev: true

  /prettier/2.6.2:
    resolution: {integrity: sha512-PkUpF+qoXTqhOeWL9fu7As8LXsIUZ1WYaJiY/a7McAQzxjk82OF0tibkFXVCDImZtWxbvojFjerkiLb0/q8mew==}
    engines: {node: '>=10.13.0'}
    hasBin: true
    dev: true

  /prettyjson/1.2.5:
    resolution: {integrity: sha512-rksPWtoZb2ZpT5OVgtmy0KHVM+Dca3iVwWY9ifwhcexfjebtgjg3wmrUt9PvJ59XIYBcknQeYHD8IAnVlh9lAw==}
    hasBin: true
    dependencies:
      colors: 1.4.0
      minimist: 1.2.6
    dev: true

  /printj/1.1.2:
    resolution: {integrity: sha512-zA2SmoLaxZyArQTOPj5LXecR+RagfPSU5Kw1qP+jkWeNlrq+eJZyY2oS68SU1Z/7/myXM4lo9716laOFAVStCQ==}
    engines: {node: '>=0.8'}
    hasBin: true
    dev: true

  /process-nextick-args/2.0.1:
    resolution: {integrity: sha512-3ouUOpQhtgrbOa17J7+uxOTpITYWaGP7/AhoR3+A+/1e9skrzelGi/dXzEYyvbxubEF6Wn2ypscTKiKJFFn1ag==}
    dev: true

  /process-on-spawn/1.0.0:
    resolution: {integrity: sha512-1WsPDsUSMmZH5LeMLegqkPDrsGgsWwk1Exipy2hvB0o/F0ASzbpIctSCcZIK1ykJvtTJULEH+20WOFjMvGnCTg==}
    engines: {node: '>=8'}
    dependencies:
      fromentries: 1.3.2
    dev: true

  /progress/2.0.3:
    resolution: {integrity: sha512-7PiHtLll5LdnKIMw100I+8xJXR5gW2QwWYkT6iJva0bXitZKa/XMrSbdmg3r2Xnaidz9Qumd0VPaMrZlF9V9sA==}
    engines: {node: '>=0.4.0'}
    dev: true

  /prop-types/15.8.1:
    resolution: {integrity: sha512-oj87CgZICdulUohogVAR7AjlC0327U4el4L6eAvOqCeudMDVU0NThNaV+b9Df4dXgSP1gXMTnPdhfe/2qDH5cg==}
    dependencies:
      loose-envify: 1.4.0
      object-assign: 4.1.1
      react-is: 16.13.1
    dev: true

  /pump/3.0.0:
    resolution: {integrity: sha512-LwZy+p3SFs1Pytd/jYct4wpv49HiYCqd9Rlc5ZVdk0V+8Yzv6jR5Blk3TRmPL1ft69TxP0IMZGJ+WPFU2BFhww==}
    dependencies:
      end-of-stream: 1.4.4
      once: 1.4.0
    dev: true

  /punycode/1.4.1:
    resolution: {integrity: sha512-jmYNElW7yvO7TV33CjSmvSiE2yco3bV2czu/OzDKdMNVZQWfxCblURLhf+47syQRBntjfLdd/H0egrzIG+oaFQ==}
    dev: true

  /punycode/2.3.0:
    resolution: {integrity: sha512-rRV+zQD8tVFys26lAGR9WUuS4iUAngJScM+ZRSKtvl5tKeZ2t5bvdNFdNHBW9FWR4guGHlgmsZ1G7BSm2wTbuA==}
    engines: {node: '>=6'}

  /qs/6.11.0:
    resolution: {integrity: sha512-MvjoMCJwEarSbUYk5O+nmoSzSutSsTwF85zcHPQ9OrlFoZOYIjaqBAJIqIXjptyD5vThxGq52Xu/MaJzRkIk4Q==}
    engines: {node: '>=0.6'}
    dependencies:
      side-channel: 1.0.4
    dev: true

  /query-string/6.14.1:
    resolution: {integrity: sha512-XDxAeVmpfu1/6IjyT/gXHOl+S0vQ9owggJ30hhWKdHAsNPOcasn5o9BW0eejZqL2e4vMjhAxoW3jVHcD6mbcYw==}
    engines: {node: '>=6'}
    dependencies:
      decode-uri-component: 0.2.2
      filter-obj: 1.1.0
      split-on-first: 1.1.0
      strict-uri-encode: 2.0.0
    dev: true

  /querystring/0.2.1:
    resolution: {integrity: sha512-wkvS7mL/JMugcup3/rMitHmd9ecIGd2lhFhK9N3UUQ450h66d1r3Y9nvXzQAW1Lq+wyx61k/1pfKS5KuKiyEbg==}
    engines: {node: '>=0.4.x'}
    deprecated: The querystring API is considered Legacy. new code should use the URLSearchParams API instead.
    dev: true

  /querystringify/2.2.0:
    resolution: {integrity: sha512-FIqgj2EUvTa7R50u0rGsyTftzjYmv/a3hO345bZNrqabNqjtgiDMgmo4mkUjd+nzU5oF3dClKqFIPUKybUyqoQ==}
    dev: true

  /queue-microtask/1.2.3:
    resolution: {integrity: sha512-NuaNSa6flKT5JaSYQzJok04JzTL1CA6aGhv5rfLW3PgqA+M2ChpZQnAC8h8i4ZFkBS8X5RqkDBHA7r4hej3K9A==}
    dev: true

  /randombytes/2.1.0:
    resolution: {integrity: sha512-vYl3iOX+4CKUWuxGi9Ukhie6fsqXqS9FE2Zaic4tNFD2N2QQaXOMFbuKK4QmDHC0JO6B1Zp41J0LpT0oR68amQ==}
    dependencies:
      safe-buffer: 5.2.1
    dev: true

  /react-is/16.13.1:
    resolution: {integrity: sha512-24e6ynE2H+OKt4kqsOvNd8kBpV65zoxbA4BVsEOB3ARVWQki/DHzaUoC5KuON/BiccDaCCTZBuOcfZs70kR8bQ==}
    dev: true

  /read-pkg-up/7.0.1:
    resolution: {integrity: sha512-zK0TB7Xd6JpCLmlLmufqykGE+/TlOePD6qKClNW7hHDKFh/J7/7gCWGR7joEQEW1bKq3a3yUZSObOoWLFQ4ohg==}
    engines: {node: '>=8'}
    dependencies:
      find-up: 4.1.0
      read-pkg: 5.2.0
      type-fest: 0.8.1
    dev: true

  /read-pkg/5.2.0:
    resolution: {integrity: sha512-Ug69mNOpfvKDAc2Q8DRpMjjzdtrnv9HcSMX+4VsZxD1aZ6ZzrIE7rlzXBtWTyhULSMKg076AW6WR5iZpD0JiOg==}
    engines: {node: '>=8'}
    dependencies:
      '@types/normalize-package-data': 2.4.1
      normalize-package-data: 2.5.0
      parse-json: 5.2.0
      type-fest: 0.6.0
    dev: true

  /read-yaml-file/1.1.0:
    resolution: {integrity: sha512-VIMnQi/Z4HT2Fxuwg5KrY174U1VdUIASQVWXXyqtNRtxSr9IYkn1rsI6Tb6HsrHCmB7gVpNwX6JxPTHcH6IoTA==}
    engines: {node: '>=6'}
    dependencies:
      graceful-fs: 4.2.10
      js-yaml: 3.14.1
      pify: 4.0.1
      strip-bom: 3.0.0
    dev: true

  /readable-stream/1.0.34:
    resolution: {integrity: sha512-ok1qVCJuRkNmvebYikljxJA/UEsKwLl2nI1OmaqAu4/UE+h0wKCHok4XkL/gvi39OacXvw59RJUOFUkDib2rHg==}
    dependencies:
      core-util-is: 1.0.3
      inherits: 2.0.4
      isarray: 0.0.1
      string_decoder: 0.10.31
    dev: true

  /readable-stream/2.3.7:
    resolution: {integrity: sha512-Ebho8K4jIbHAxnuxi7o42OrZgF/ZTNcsZj6nRKyUmkhLFq8CHItp/fy6hQZuZmP/n3yZ9VBUbp4zz/mX8hmYPw==}
    dependencies:
      core-util-is: 1.0.3
      inherits: 2.0.4
      isarray: 1.0.0
      process-nextick-args: 2.0.1
      safe-buffer: 5.1.2
      string_decoder: 1.1.1
      util-deprecate: 1.0.2
    dev: true

  /readdirp/3.6.0:
    resolution: {integrity: sha512-hOS089on8RduqdbhvQ5Z37A0ESjsqz6qnRcffsMU3495FuTdqSm+7bhJ29JvIOsBDEEnan5DPu9t3To9VRlMzA==}
    engines: {node: '>=8.10.0'}
    dependencies:
      picomatch: 2.3.1
    dev: true

  /readline-sync/1.4.10:
    resolution: {integrity: sha512-gNva8/6UAe8QYepIQH/jQ2qn91Qj0B9sYjMBBs3QOB8F2CXcKgLxQaJRP76sWVRQt+QU+8fAkCbCvjjMFu7Ycw==}
    engines: {node: '>= 0.8.0'}
    dev: true

  /rechoir/0.6.2:
    resolution: {integrity: sha512-HFM8rkZ+i3zrV+4LQjwQ0W+ez98pApMGM3HUrN04j3CqzPOzl9nmP15Y8YXNm8QHGv/eacOVEjqhmWpkRV0NAw==}
    engines: {node: '>= 0.10'}
    dependencies:
      resolve: 1.22.1
    dev: true

  /redeyed/2.1.1:
    resolution: {integrity: sha512-FNpGGo1DycYAdnrKFxCMmKYgo/mILAqtRYbkdQD8Ep/Hk2PQ5+aEAEx+IU713RTDmuBaH0c8P5ZozurNu5ObRQ==}
    dependencies:
      esprima: 4.0.1
    dev: true

  /regenerator-runtime/0.13.11:
    resolution: {integrity: sha512-kY1AZVr2Ra+t+piVaJ4gxaFaReZVH40AKNo7UCX6W+dEwBo/2oZJzqfuN1qLq1oL45o56cPaTXELwrTh8Fpggg==}
    dev: true

  /regexp-tree/0.1.24:
    resolution: {integrity: sha512-s2aEVuLhvnVJW6s/iPgEGK6R+/xngd2jNQ+xy4bXNDKxZKJH6jpPHY6kVeVv1IeLCHgswRj+Kl3ELaDjG6V1iw==}
    hasBin: true
    dev: true

  /regexp.prototype.flags/1.4.3:
    resolution: {integrity: sha512-fjggEOO3slI6Wvgjwflkc4NFRCTZAu5CnNfBd5qOMYhWdn67nJBBu34/TkD++eeFmd8C9r9jfXJ27+nSiRkSUA==}
    engines: {node: '>= 0.4'}
    dependencies:
      call-bind: 1.0.2
      define-properties: 1.1.4
      functions-have-names: 1.2.3
    dev: true

  /regexpp/3.2.0:
    resolution: {integrity: sha512-pq2bWo9mVD43nbts2wGv17XLiNLya+GklZ8kaDLV2Z08gDCsGpnKn9BFMepvWuHCbyVvY7J5o5+BVvoQbmlJLg==}
    engines: {node: '>=8'}
    dev: true

  /release-zalgo/1.0.0:
    resolution: {integrity: sha512-gUAyHVHPPC5wdqX/LG4LWtRYtgjxyX78oanFNTMMyFEfOqdC54s3eE82imuWKbOeqYht2CrNf64Qb8vgmmtZGA==}
    engines: {node: '>=4'}
    dependencies:
      es6-error: 4.1.1
    dev: true

  /replace-in-file/6.3.5:
    resolution: {integrity: sha512-arB9d3ENdKva2fxRnSjwBEXfK1npgyci7ZZuwysgAp7ORjHSyxz6oqIjTEv8R0Ydl4Ll7uOAZXL4vbkhGIizCg==}
    engines: {node: '>=10'}
    hasBin: true
    dependencies:
      chalk: 4.1.2
      glob: 7.2.3
      yargs: 17.7.2
    dev: true

  /require-directory/2.1.1:
    resolution: {integrity: sha512-fGxEI7+wsG9xrvdjsrlmL22OMTTiHRwAMroiEeMgq8gzoLC/PQr7RsRDSTLUg/bZAZtF+TVIkHc6/4RIKrui+Q==}
    engines: {node: '>=0.10.0'}
    dev: true

  /require-from-string/2.0.2:
    resolution: {integrity: sha512-Xf0nWe6RseziFMu+Ap9biiUbmplq6S9/p+7w7YXP/JBHhrUDDUhwa+vANyubuqfZWTveU//DYVGsDG7RKL/vEw==}
    engines: {node: '>=0.10.0'}
    dev: true

  /require-main-filename/2.0.0:
    resolution: {integrity: sha512-NKN5kMDylKuldxYLSUfrbo5Tuzh4hd+2E8NPPX02mZtn1VuREQToYe/ZdlJy+J3uCpfaiGF05e7B8W0iXbQHmg==}
    dev: true

  /requires-port/1.0.0:
    resolution: {integrity: sha512-KigOCHcocU3XODJxsu8i/j8T9tzT4adHiecwORRQ0ZZFcp7ahwXuRU1m+yuO90C5ZUyGeGfocHDI14M3L3yDAQ==}
    dev: true

  /resolve-from/4.0.0:
    resolution: {integrity: sha512-pb/MYmXstAkysRFx8piNI1tGFNQIFA3vkE3Gq4EuA1dF6gHp/+vgZqsCGJapvy8N3Q+4o7FwvquPJcnZ7RYy4g==}
    engines: {node: '>=4'}
    dev: true

  /resolve-from/5.0.0:
    resolution: {integrity: sha512-qYg9KP24dD5qka9J47d0aVky0N+b4fTU89LN9iDnjB5waksiC49rvMB0PrUJQGoTmH50XPiqOvAjDfaijGxYZw==}
    engines: {node: '>=8'}
    dev: true

  /resolve/1.19.0:
    resolution: {integrity: sha512-rArEXAgsBG4UgRGcynxWIWKFvh/XZCcS8UJdHhwy91zwAvCZIbcs+vAbflgBnNjYMs/i/i+/Ux6IZhML1yPvxg==}
    dependencies:
      is-core-module: 2.11.0
      path-parse: 1.0.7

  /resolve/1.22.1:
    resolution: {integrity: sha512-nBpuuYuY5jFsli/JIs1oldw6fOQCBioohqWZg/2hiaOybXOft4lonv85uDOKXdf8rhyK159cxU5cDcK/NKk8zw==}
    hasBin: true
    dependencies:
      is-core-module: 2.11.0
      path-parse: 1.0.7
      supports-preserve-symlinks-flag: 1.0.0

  /resolve/2.0.0-next.4:
    resolution: {integrity: sha512-iMDbmAWtfU+MHpxt/I5iWI7cY6YVEZUQ3MBgPQ++XD1PELuJHIl82xBmObyP2KyQmkNB2dsqF7seoQQiAn5yDQ==}
    hasBin: true
    dependencies:
      is-core-module: 2.11.0
      path-parse: 1.0.7
      supports-preserve-symlinks-flag: 1.0.0
    dev: true

  /retry/0.12.0:
    resolution: {integrity: sha512-9LkiTwjUh6rT555DtE9rTX+BKByPfrMzEAtnlEtdEwr3Nkffwiihqe2bWADg+OQRjt9gl6ICdmB/ZFDCGAtSow==}
    engines: {node: '>= 4'}
    dev: true

  /reusify/1.0.4:
    resolution: {integrity: sha512-U9nH88a3fc/ekCF1l0/UP1IosiuIjyTh7hBvXVMHYgVcfGvt897Xguj2UOLDeI5BG2m7/uwyaLVT6fbtCwTyzw==}
    engines: {iojs: '>=1.0.0', node: '>=0.10.0'}
    dev: true

  /rimraf/3.0.2:
    resolution: {integrity: sha512-JZkJMZkAGFFPP2YqXZXPbMlMBgsxzE8ILs4lMIX/2o0L9UBw9O/Y3o6wFw/i9YLapcUJWwqbi3kdxIPdC62TIA==}
    hasBin: true
    dependencies:
      glob: 7.2.3
    dev: true

  /rimraf/4.4.1:
    resolution: {integrity: sha512-Gk8NlF062+T9CqNGn6h4tls3k6T1+/nXdOcSZVikNVtlRdYpA7wRJJMoXmuvOnLW844rPjdQ7JgXCYM6PPC/og==}
    engines: {node: '>=14'}
    hasBin: true
    dependencies:
      glob: 9.3.5
    dev: true

  /rimraf/5.0.1:
    resolution: {integrity: sha512-OfFZdwtd3lZ+XZzYP/6gTACubwFcHdLRqS9UX3UwpU2dnGQYkPFISRwvM3w9IiB2w7bW5qGo/uAwE4SmXXSKvg==}
    engines: {node: '>=14'}
    hasBin: true
    dependencies:
      glob: 10.2.7
    dev: true

  /run-parallel/1.2.0:
    resolution: {integrity: sha512-5l4VyZR86LZ/lDxZTR6jqL8AFE2S0IFLMP26AbjsLVADxHdhB/c0GUsH+y39UfCi3dzz8OlQuPmnaJOMoDHQBA==}
    dependencies:
      queue-microtask: 1.2.3
    dev: true

  /rxjs/7.8.1:
    resolution: {integrity: sha512-AA3TVj+0A2iuIoQkWEK/tqFjBq2j+6PO6Y0zJcvzLAFhEFIO3HL0vls9hWLncZbAAbK0mar7oZ4V079I/qPMxg==}
    dependencies:
      tslib: 2.6.0
    dev: true

  /safe-buffer/5.1.2:
    resolution: {integrity: sha512-Gd2UZBJDkXlY7GbJxfsE8/nvKkUEU1G38c1siN6QP6a9PT9MmHB8GnpscSmMJSoF8LOIrt8ud/wPtojys4G6+g==}
    dev: true

  /safe-buffer/5.2.1:
    resolution: {integrity: sha512-rp3So07KcdmmKbGvgaNxQSJr7bGVSVk5S9Eq1F+ppbRo70+YeaDxkw5Dd8NPN+GD6bjnYm2VuPuCXmpuYvmCXQ==}
    dev: true

  /safe-regex-test/1.0.0:
    resolution: {integrity: sha512-JBUUzyOgEwXQY1NuPtvcj/qcBDbDmEvWufhlnXZIm75DEHp+afM1r1ujJpJsV/gSM4t59tpDyPi1sd6ZaPFfsA==}
    dependencies:
      call-bind: 1.0.2
      get-intrinsic: 1.1.3
      is-regex: 1.1.4
    dev: true

  /safe-regex/2.1.1:
    resolution: {integrity: sha512-rx+x8AMzKb5Q5lQ95Zoi6ZbJqwCLkqi3XuJXp5P3rT8OEc6sZCJG5AE5dU3lsgRr/F4Bs31jSlVN+j5KrsGu9A==}
    dependencies:
      regexp-tree: 0.1.24
    dev: true

  /schema-utils/3.3.0:
    resolution: {integrity: sha512-pN/yOAvcC+5rQ5nERGuwrjLlYvLTbCibnZ1I7B1LaiAz9BRBlE9GMgE/eqV30P7aJQUf7Ddimy/RsbYO/GrVGg==}
    engines: {node: '>= 10.13.0'}
    dependencies:
      '@types/json-schema': 7.0.11
      ajv: 6.12.6
      ajv-keywords: 3.5.2_ajv@6.12.6
    dev: true

  /secure-keys/1.0.0:
    resolution: {integrity: sha512-nZi59hW3Sl5P3+wOO89eHBAAGwmCPd2aE1+dLZV5MO+ItQctIvAqihzaAXIQhvtH4KJPxM080HsnqltR2y8cWg==}
    dev: true

  /semver/5.7.1:
    resolution: {integrity: sha512-sauaDf/PZdVgrLTNYHRtpXa1iRiKcaebiKQ1BJdpQlWH2lCvexQdX55snPFyK7QzpudqbCI0qXFfOasHdyNDGQ==}
    hasBin: true
    dev: true

  /semver/6.3.0:
    resolution: {integrity: sha512-b39TBaTSfV6yBrapU89p5fKekE2m/NwnDocOVruQFS1/veMgdzuPcnOM34M6CwxW8jH/lxEa5rBoDeUwu5HHTw==}
    hasBin: true
    dev: true

  /semver/7.3.8:
    resolution: {integrity: sha512-NB1ctGL5rlHrPJtFDVIVzTyQylMLu9N9VICA6HSFJo8MCGVTMW6gfpicwKmmK/dAjTOrqu5l63JJOpDSrAis3A==}
    engines: {node: '>=10'}
    hasBin: true
    dependencies:
      lru-cache: 6.0.0

  /semver/7.5.4:
    resolution: {integrity: sha512-1bCSESV6Pv+i21Hvpxp3Dx+pSD8lIPt8uVjRrxAUt/nbswYc+tK6Y2btiULjd4+fnq15PX+nqQDC7Oft7WkwcA==}
    engines: {node: '>=10'}
    hasBin: true
    dependencies:
      lru-cache: 6.0.0
    dev: true

  /serialize-error/8.1.0:
    resolution: {integrity: sha512-3NnuWfM6vBYoy5gZFvHiYsVbafvI9vZv/+jlIigFn4oP4zjNPK3LhcY0xSCgeb1a5L8jO71Mit9LlNoi2UfDDQ==}
    engines: {node: '>=10'}
    dependencies:
      type-fest: 0.20.2
    dev: true

  /serialize-javascript/6.0.0:
    resolution: {integrity: sha512-Qr3TosvguFt8ePWqsvRfrKyQXIiW+nGbYpy8XK24NQHE83caxWt+mIymTT19DGFbNWNLfEwsrkSmN64lVWB9ag==}
    dependencies:
      randombytes: 2.1.0
    dev: true

  /serialize-javascript/6.0.1:
    resolution: {integrity: sha512-owoXEFjWRllis8/M1Q+Cw5k8ZH40e3zhp/ovX+Xr/vi1qj6QesbyXXViFbpNvWvPNAD62SutwEXavefrLJWj7w==}
    dependencies:
      randombytes: 2.1.0
    dev: true

  /set-blocking/2.0.0:
    resolution: {integrity: sha512-KiKBS8AnWGEyLzofFfmvKwpdPzqiy16LvQfK3yv/fVH7Bj13/wl3JSR1J+rfgRE9q7xUJK4qvgS8raSOeLUehw==}
    dev: true

  /setimmediate/1.0.5:
    resolution: {integrity: sha512-MATJdZp8sLqDl/68LfQmbP8zKPLQNV6BIZoIgrscFDQ+RsvK/BxeDQOgyxKKoh0y/8h3BqVFnCqQ/gd+reiIXA==}
    dev: true

  /sha.js/2.4.11:
    resolution: {integrity: sha512-QMEp5B7cftE7APOjk5Y6xgrbWu+WkLVQwk8JNjZ8nKRciZaByEW6MubieAiToS7+dwvrjGhH8jRXz3MVd0AYqQ==}
    hasBin: true
    dependencies:
      inherits: 2.0.4
      safe-buffer: 5.2.1
    dev: true

  /shebang-command/1.2.0:
    resolution: {integrity: sha512-EV3L1+UQWGor21OmnvojK36mhg+TyIKDh3iFBKBohr5xeXIhNBcx8oWdgkTEEQ+BEFFYdLRuqMfd5L84N1V5Vg==}
    engines: {node: '>=0.10.0'}
    dependencies:
      shebang-regex: 1.0.0
    dev: true

  /shebang-command/2.0.0:
    resolution: {integrity: sha512-kHxr2zZpYtdmrN1qDjrrX/Z1rR1kG8Dx+gkpK1G4eXmvXswmcE1hTWBWYUzlraYw1/yZp6YuDY77YtvbN0dmDA==}
    engines: {node: '>=8'}
    dependencies:
      shebang-regex: 3.0.0
    dev: true

  /shebang-regex/1.0.0:
    resolution: {integrity: sha512-wpoSFAxys6b2a2wHZ1XpDSgD7N9iVjg29Ph9uV/uaP9Ex/KXlkTZTeddxDPSYQpgvzKLGJke2UU0AzoGCjNIvQ==}
    engines: {node: '>=0.10.0'}
    dev: true

  /shebang-regex/3.0.0:
    resolution: {integrity: sha512-7++dFhtcx3353uBaq8DDR4NuxBetBzC7ZQOhmTQInHEd6bSrXdiEyzCvG07Z44UYdLShWUyXt5M/yhz8ekcb1A==}
    engines: {node: '>=8'}
    dev: true

  /shell-quote/1.8.1:
    resolution: {integrity: sha512-6j1W9l1iAs/4xYBI1SYOVZyFcCis9b4KCLQ8fgAGG07QvzaRLVVRQvAy85yNmmZSjYjg4MWh4gNvlPujU/5LpA==}
    dev: true

  /shelljs/0.8.5:
    resolution: {integrity: sha512-TiwcRcrkhHvbrZbnRcFYMLl30Dfov3HKqzp5tO5b4pt6G/SezKcYhmDg15zXVBswHmctSAQKznqNW2LO5tTDow==}
    engines: {node: '>=4'}
    hasBin: true
    dependencies:
      glob: 7.2.3
      interpret: 1.4.0
      rechoir: 0.6.2
    dev: true

  /side-channel/1.0.4:
    resolution: {integrity: sha512-q5XPytqFEIKHkGdiMIrY10mvLRvnQh42/+GoBlFW3b2LXLE2xxJpZFdm94we0BaoV3RwJyGqg5wS7epxTv0Zvw==}
    dependencies:
      call-bind: 1.0.2
      get-intrinsic: 1.1.3
      object-inspect: 1.12.2
    dev: true

  /signal-exit/3.0.7:
    resolution: {integrity: sha512-wnD2ZE+l+SPC/uoS0vXeE9L1+0wuaMqKlfz9AMUo38JsyLSBWSFcHR1Rri62LZc12vLr1gb3jl7iwQhgwpAbGQ==}
    dev: true

  /signal-exit/4.0.2:
    resolution: {integrity: sha512-MY2/qGx4enyjprQnFaZsHib3Yadh3IXyV2C321GY0pjGfVBu4un0uDJkwgdxqO+Rdx8JMT8IfJIRwbYVz3Ob3Q==}
    engines: {node: '>=14'}
    dev: true

  /sillyname/0.1.0:
    resolution: {integrity: sha512-GWA0Zont13ov+cMNw4T7nU4SCyW8jdhD3vjA5+qs8jr+09sCPxOf+FPS5zE0c9pYlCwD+NU/CiMimY462lgG9g==}
    dev: true

  /slash/3.0.0:
    resolution: {integrity: sha512-g9Q1haeby36OSStwb4ntCGGGaKsaVSjQ68fBxoQcutl5fS1vuY18H3wSt3jFyFtrkx+Kz0V1G85A4MyAdDMi2Q==}
    engines: {node: '>=8'}
    dev: true

  /slice-ansi/4.0.0:
    resolution: {integrity: sha512-qMCMfhY040cVHT43K9BFygqYbUPFZKHOg7K73mtTWJRb8pyP3fzf4Ixd5SzdEJQ6MRUg/WBnOLxghZtKKurENQ==}
    engines: {node: '>=10'}
    dependencies:
      ansi-styles: 4.3.0
      astral-regex: 2.0.0
      is-fullwidth-code-point: 3.0.0
    dev: true

  /socket.io-client/4.5.1:
    resolution: {integrity: sha512-e6nLVgiRYatS+AHXnOnGi4ocOpubvOUCGhyWw8v+/FxW8saHkinG6Dfhi9TU0Kt/8mwJIAASxvw6eujQmjdZVA==}
    engines: {node: '>=10.0.0'}
    dependencies:
      '@socket.io/component-emitter': 3.1.0
      debug: 4.3.4
      engine.io-client: 6.2.2
      socket.io-parser: 4.2.1
    transitivePeerDependencies:
      - bufferutil
      - supports-color
      - utf-8-validate
    dev: true

  /socket.io-parser/4.2.1:
    resolution: {integrity: sha512-V4GrkLy+HeF1F/en3SpUaM+7XxYXpuMUWLGde1kSSh5nQMN4hLrbPIkD+otwh6q9R6NOQBN4AMaOZ2zVjui82g==}
    engines: {node: '>=10.0.0'}
    dependencies:
      '@socket.io/component-emitter': 3.1.0
      debug: 4.3.4
    transitivePeerDependencies:
      - supports-color
    dev: true

  /sort-object-keys/1.1.3:
    resolution: {integrity: sha512-855pvK+VkU7PaKYPc+Jjnmt4EzejQHyhhF33q31qG8x7maDzkeFhAAThdCYay11CISO+qAMwjOBP+fPZe0IPyg==}
    dev: true

  /sort-package-json/1.57.0:
    resolution: {integrity: sha512-FYsjYn2dHTRb41wqnv+uEqCUvBpK3jZcTp9rbz2qDTmel7Pmdtf+i2rLaaPMRZeSVM60V3Se31GyWFpmKs4Q5Q==}
    hasBin: true
    dependencies:
      detect-indent: 6.1.0
      detect-newline: 3.1.0
      git-hooks-list: 1.0.3
      globby: 10.0.0
      is-plain-obj: 2.1.0
      sort-object-keys: 1.1.3
    dev: true

  /source-map-support/0.5.21:
    resolution: {integrity: sha512-uBHU3L3czsIyYXKX88fdrGovxdSCoTGDRZ6SYXtSRxLZUzHg5P/66Ht6uoUlHu9EZod+inXhKo3qQgwXUT/y1w==}
    dependencies:
      buffer-from: 1.1.2
      source-map: 0.6.1
    dev: true

  /source-map/0.6.1:
    resolution: {integrity: sha512-UjgapumWlbMhkBgzT7Ykc5YXUT46F0iKu8SGXq0bcwP5dz/h0Plj6enJqjz1Zbq2l5WaqYnrVbwWOWMyF3F47g==}
    engines: {node: '>=0.10.0'}
    dev: true

  /spawn-command/0.0.2:
    resolution: {integrity: sha512-zC8zGoGkmc8J9ndvml8Xksr1Amk9qBujgbF0JAIWO7kXr43w0h/0GJNM/Vustixu+YE8N/MTrQ7N31FvHUACxQ==}
    dev: true

  /spawn-wrap/2.0.0:
    resolution: {integrity: sha512-EeajNjfN9zMnULLwhZZQU3GWBoFNkbngTUPfaawT4RkMiviTxcX0qfhVbGey39mfctfDHkWtuecgQ8NJcyQWHg==}
    engines: {node: '>=8'}
    dependencies:
      foreground-child: 2.0.0
      is-windows: 1.0.2
      make-dir: 3.1.0
      rimraf: 3.0.2
      signal-exit: 3.0.7
      which: 2.0.2
    dev: true

  /spdx-correct/3.1.1:
    resolution: {integrity: sha512-cOYcUWwhCuHCXi49RhFRCyJEK3iPj1Ziz9DpViV3tbZOwXD49QzIN3MpOLJNxh2qwq2lJJZaKMVw9qNi4jTC0w==}
    dependencies:
      spdx-expression-parse: 3.0.1
      spdx-license-ids: 3.0.12
    dev: true

  /spdx-exceptions/2.3.0:
    resolution: {integrity: sha512-/tTrYOC7PPI1nUAgx34hUpqXuyJG+DTHJTnIULG4rDygi4xu/tfgmq1e1cIRwRzwZgo4NLySi+ricLkZkw4i5A==}
    dev: true

  /spdx-expression-parse/3.0.1:
    resolution: {integrity: sha512-cbqHunsQWnJNE6KhVSMsMeH5H/L9EpymbzqTQ3uLwNCLZ1Q481oWaofqH7nO6V07xlXwY6PhQdQ2IedWx/ZK4Q==}
    dependencies:
      spdx-exceptions: 2.3.0
      spdx-license-ids: 3.0.12
    dev: true

  /spdx-license-ids/3.0.12:
    resolution: {integrity: sha512-rr+VVSXtRhO4OHbXUiAF7xW3Bo9DuuF6C5jH+q/x15j2jniycgKbxU09Hr0WqlSLUs4i4ltHGXqTe7VHclYWyA==}
    dev: true

  /split-on-first/1.1.0:
    resolution: {integrity: sha512-43ZssAJaMusuKWL8sKUBQXHWOpq8d6CfN/u1p4gUzfJkM05C8rxTmYrkIPTXapZpORA6LkkzcUulJ8FqA7Uudw==}
    engines: {node: '>=6'}
    dev: true

  /sprintf-js/1.0.3:
    resolution: {integrity: sha512-D9cPgkvLlV3t3IzL0D0YLvGA9Ahk4PcvVwUbN0dSGr1aP0Nrt4AEnTUbuGvquEC0mA64Gqt1fzirlRs5ibXx8g==}

  /strict-uri-encode/2.0.0:
    resolution: {integrity: sha512-QwiXZgpRcKkhTj2Scnn++4PKtWsH0kpzZ62L2R6c/LUVYv7hVnZqcg2+sMuT6R7Jusu1vviK/MFsu6kNJfWlEQ==}
    engines: {node: '>=4'}
    dev: true

  /string-argv/0.3.1:
    resolution: {integrity: sha512-a1uQGz7IyVy9YwhqjZIZu1c8JO8dNIe20xBmSS6qu9kv++k3JGzCVmprbNN5Kn+BgzD5E7YYwg1CcjuJMRNsvg==}
    engines: {node: '>=0.6.19'}

  /string-hash/1.1.3:
    resolution: {integrity: sha512-kJUvRUFK49aub+a7T1nNE66EJbZBMnBgoC1UbCZ5n6bsZKBRga4KgBRTMn/pFkeCZSYtNeSyMxPDM0AXWELk2A==}
    dev: true

  /string-width/4.2.3:
    resolution: {integrity: sha512-wKyQRQpjJ0sIp62ErSZdGsjMJWsap5oRNihHhu6G7JVO/9jIB6UyevL+tXuOqrng8j/cxKTWyWUwvSTriiZz/g==}
    engines: {node: '>=8'}
    dependencies:
      emoji-regex: 8.0.0
      is-fullwidth-code-point: 3.0.0
      strip-ansi: 6.0.1
    dev: true

  /string-width/5.1.2:
    resolution: {integrity: sha512-HnLOCR3vjcY8beoNLtcjZ5/nxn2afmME6lhrDrebokqMap+XbeW8n9TXpPDOqdGK5qcI3oT0GKTW6wC7EMiVqA==}
    engines: {node: '>=12'}
    dependencies:
      eastasianwidth: 0.2.0
      emoji-regex: 9.2.2
      strip-ansi: 7.1.0
    dev: true

  /string.prototype.matchall/4.0.8:
    resolution: {integrity: sha512-6zOCOcJ+RJAQshcTvXPHoxoQGONa3e/Lqx90wUA+wEzX78sg5Bo+1tQo4N0pohS0erG9qtCqJDjNCQBjeWVxyg==}
    dependencies:
      call-bind: 1.0.2
      define-properties: 1.1.4
      es-abstract: 1.20.5
      get-intrinsic: 1.1.3
      has-symbols: 1.0.3
      internal-slot: 1.0.3
      regexp.prototype.flags: 1.4.3
      side-channel: 1.0.4
    dev: true

  /string.prototype.trimend/1.0.6:
    resolution: {integrity: sha512-JySq+4mrPf9EsDBEDYMOb/lM7XQLulwg5R/m1r0PXEFqrV0qHvl58sdTilSXtKOflCsK2E8jxf+GKC0T07RWwQ==}
    dependencies:
      call-bind: 1.0.2
      define-properties: 1.1.4
      es-abstract: 1.20.5
    dev: true

  /string.prototype.trimstart/1.0.6:
    resolution: {integrity: sha512-omqjMDaY92pbn5HOX7f9IccLA+U1tA9GvtU4JrodiXFfYB7jPzzHpRzpglLAjtUV6bB557zwClJezTqnAiYnQA==}
    dependencies:
      call-bind: 1.0.2
      define-properties: 1.1.4
      es-abstract: 1.20.5
    dev: true

  /string_decoder/0.10.31:
    resolution: {integrity: sha512-ev2QzSzWPYmy9GuqfIVildA4OdcGLeFZQrq5ys6RtiuF+RQQiZWr8TZNyAcuVXyQRYfEO+MsoB/1BuQVhOJuoQ==}
    dev: true

  /string_decoder/1.1.1:
    resolution: {integrity: sha512-n/ShnvDi6FHbbVfviro+WojiFzv+s8MPMHBczVePfUpDJLwoLT0ht1l4YwBCbi8pJAveEEdnkHyPyTP/mzRfwg==}
    dependencies:
      safe-buffer: 5.1.2
    dev: true

  /strip-ansi/6.0.1:
    resolution: {integrity: sha512-Y38VPSHcqkFrCpFnQ9vuSXmquuv5oXOKpGeT6aGrr3o3Gc9AlVa6JBfUSOCnbxGGZF+/0ooI7KrPuUSztUdU5A==}
    engines: {node: '>=8'}
    dependencies:
      ansi-regex: 5.0.1
    dev: true

  /strip-ansi/7.1.0:
    resolution: {integrity: sha512-iq6eVVI64nQQTRYq2KtEg2d2uU7LElhTJwsH4YzIHZshxlgZms/wIc4VoDQTlG/IvVIrBKG06CrZnp0qv7hkcQ==}
    engines: {node: '>=12'}
    dependencies:
      ansi-regex: 6.0.1
    dev: true

  /strip-bom/3.0.0:
    resolution: {integrity: sha512-vavAMRXOgBVNF6nyEEmL3DBK19iRpDcoIwW+swQ+CbGiu7lju6t+JklA1MHweoWtadgt4ISVUsXLyDq34ddcwA==}
    engines: {node: '>=4'}
    dev: true

  /strip-bom/4.0.0:
    resolution: {integrity: sha512-3xurFv5tEgii33Zi8Jtp55wEIILR9eh34FAW00PZf+JnSsTmV/ioewSgQl97JHvgjoRGwPShsWm+IdrxB35d0w==}
    engines: {node: '>=8'}
    dev: true

  /strip-eof/1.0.0:
    resolution: {integrity: sha512-7FCwGGmx8mD5xQd3RPUvnSpUXHM3BWuzjtpD4TXsfcZ9EL4azvVVUscFYwD9nx8Kh+uCBC00XBtAykoMHwTh8Q==}
    engines: {node: '>=0.10.0'}
    dev: true

  /strip-final-newline/2.0.0:
    resolution: {integrity: sha512-BrpvfNAE3dcvq7ll3xVumzjKjZQ5tI1sEUIKr3Uoks0XUl45St3FlatVqef9prk4jRDzhW6WZg+3bk93y6pLjA==}
    engines: {node: '>=6'}
    dev: true

  /strip-indent/3.0.0:
    resolution: {integrity: sha512-laJTa3Jb+VQpaC6DseHhF7dXVqHTfJPCRDaEbid/drOhgitgYku/letMUqOXFoWV0zIIUbjpdH2t+tYj4bQMRQ==}
    engines: {node: '>=8'}
    dependencies:
      min-indent: 1.0.1
    dev: true

  /strip-json-comments/3.1.1:
    resolution: {integrity: sha512-6fPc+R4ihwqP6N/aIv2f1gMH8lOVtWQHoqC4yK6oSDVVocumAsfCqjkXnqiYMhmMwS/mEHLp7Vehlt3ql6lEig==}
    engines: {node: '>=8'}
    dev: true

  /supports-color/5.5.0:
    resolution: {integrity: sha512-QjVjwdXIt408MIiAqCX4oUKsgU2EqAGzs2Ppkm4aQYbjm+ZEWEcW4SfFNTr4uMNZma0ey4f5lgLrkB0aX0QMow==}
    engines: {node: '>=4'}
    dependencies:
      has-flag: 3.0.0
    dev: true

  /supports-color/7.2.0:
    resolution: {integrity: sha512-qpCAvRl9stuOHveKsn7HncJRvv501qIacKzQlO/+Lwxc9+0q2wLyv4Dfvt80/DPn2pqOBsJdDiogXGR9+OvwRw==}
    engines: {node: '>=8'}
    dependencies:
      has-flag: 4.0.0

  /supports-color/8.1.1:
    resolution: {integrity: sha512-MpUEN2OodtUzxvKQl72cUF7RQ5EiHsGvSsVG0ia9c5RbWGL2CI4C7EpPS8UTBIplnlzZiNuV56w+FuNxy3ty2Q==}
    engines: {node: '>=10'}
    dependencies:
      has-flag: 4.0.0
    dev: true

  /supports-hyperlinks/1.0.1:
    resolution: {integrity: sha512-HHi5kVSefKaJkGYXbDuKbUGRVxqnWGn3J2e39CYcNJEfWciGq2zYtOhXLTlvrOZW1QU7VX67w7fMmWafHX9Pfw==}
    engines: {node: '>=4'}
    dependencies:
      has-flag: 2.0.0
      supports-color: 5.5.0
    dev: true

  /supports-hyperlinks/2.3.0:
    resolution: {integrity: sha512-RpsAZlpWcDwOPQA22aCH4J0t7L8JmAvsCxfOSEwm7cQs3LshN36QaTkwd70DnBOXDWGssw2eUoc8CaRWT0XunA==}
    engines: {node: '>=8'}
    dependencies:
      has-flag: 4.0.0
      supports-color: 7.2.0
    dev: true

  /supports-preserve-symlinks-flag/1.0.0:
    resolution: {integrity: sha512-ot0WnXS9fgdkgIcePe6RHNk1WA8+muPa6cSjeR3V8K27q9BB1rTE3R1p7Hv0z1ZyAc8s6Vvv8DIyWf681MAt0w==}
    engines: {node: '>= 0.4'}

  /table/6.8.1:
    resolution: {integrity: sha512-Y4X9zqrCftUhMeH2EptSSERdVKt/nEdijTOacGD/97EKjhQ/Qs8RTlEGABSJNNN8lac9kheH+af7yAkEWlgneA==}
    engines: {node: '>=10.0.0'}
    dependencies:
      ajv: 8.12.0
      lodash.truncate: 4.4.2
      slice-ansi: 4.0.0
      string-width: 4.2.3
      strip-ansi: 6.0.1
    dev: true

  /tapable/2.2.1:
    resolution: {integrity: sha512-GNzQvQTOIP6RyTfE2Qxb8ZVlNmw0n88vp1szwWRimP02mnTsx3Wtn5qRdqY9w2XduFNUgvOwhNnQsjwCp+kqaQ==}
    engines: {node: '>=6'}
    dev: true

  /terser-webpack-plugin/5.3.9_webpack@5.88.1:
    resolution: {integrity: sha512-ZuXsqE07EcggTWQjXUj+Aot/OMcD0bMKGgF63f7UxYcu5/AJF53aIpK1YoP5xR9l6s/Hy2b+t1AM0bLNPRuhwA==}
    engines: {node: '>= 10.13.0'}
    peerDependencies:
      '@swc/core': '*'
      esbuild: '*'
      uglify-js: '*'
      webpack: ^5.1.0
    peerDependenciesMeta:
      '@swc/core':
        optional: true
      esbuild:
        optional: true
      uglify-js:
        optional: true
    dependencies:
      '@jridgewell/trace-mapping': 0.3.18
      jest-worker: 27.5.1
      schema-utils: 3.3.0
      serialize-javascript: 6.0.1
      terser: 5.18.1
      webpack: 5.88.1
    dev: true

  /terser/5.18.1:
    resolution: {integrity: sha512-j1n0Ao919h/Ai5r43VAnfV/7azUYW43GPxK7qSATzrsERfW7+y2QW9Cp9ufnRF5CQUWbnLSo7UJokSWCqg4tsQ==}
    engines: {node: '>=10'}
    hasBin: true
    dependencies:
      '@jridgewell/source-map': 0.3.3
      acorn: 8.9.0
      commander: 2.20.3
      source-map-support: 0.5.21
    dev: true

  /test-exclude/6.0.0:
    resolution: {integrity: sha512-cAGWPIyOHU6zlmg88jwm7VRyXnMN7iV68OGAbYDk/Mh/xC/pzVPlQtY6ngoIH/5/tciuhGfvESU8GrHrcxD56w==}
    engines: {node: '>=8'}
    dependencies:
      '@istanbuljs/schema': 0.1.3
      glob: 7.2.3
      minimatch: 3.1.2
    dev: true

  /text-table/0.2.0:
    resolution: {integrity: sha512-N+8UisAXDGk8PFXP4HAzVR9nbfmVJ3zYLAWiTIoqC5v5isinhr+r5uaO8+7r3BMfuNIufIsA7RdpVgacC2cSpw==}
    dev: true

  /through2/2.0.5:
    resolution: {integrity: sha512-/mrRod8xqpA+IHSLyGCQ2s8SPHiCDEeQJSep1jqLYeEUClOFG2Qsh+4FU6G9VeqpZnGW/Su8LQGc4YKni5rYSQ==}
    dependencies:
      readable-stream: 2.3.7
      xtend: 4.0.2
    dev: true

  /to-fast-properties/2.0.0:
    resolution: {integrity: sha512-/OaKK0xYrs3DmxRYqL/yDc+FxFUVYhDlXMhRmv3z915w2HF1tnN1omB354j8VUGO/hbRzyD6Y3sA7v7GS/ceog==}
    engines: {node: '>=4'}
    dev: true

  /to-regex-range/5.0.1:
    resolution: {integrity: sha512-65P7iz6X5yEr1cwcgvQxbbIw7Uk3gOy5dIdtZ4rDveLqhrdJP+Li/Hx6tyK0NEb+2GCyneCMJiGqrADCSNk8sQ==}
    engines: {node: '>=8.0'}
    dependencies:
      is-number: 7.0.0
    dev: true

  /tr46/0.0.3:
    resolution: {integrity: sha512-N3WMsuqV66lT30CrXNbEjx4GEwlow3v6rr4mCcv6prnfwhS01rkgyFdjPNBYd9br7LpXV1+Emh01fHnq2Gdgrw==}
    dev: true

  /tr46/1.0.1:
    resolution: {integrity: sha512-dTpowEjclQ7Kgx5SdBkqRzVhERQXov8/l9Ft9dVM9fmg0W0KQSVaXX9T4i6twCPNtYiZM53lpSSUAwJbFPOHxA==}
    dependencies:
      punycode: 2.3.0
    dev: true

  /tree-kill/1.2.2:
    resolution: {integrity: sha512-L0Orpi8qGpRG//Nd+H90vFB+3iHnue1zSSGmNOOCh1GLJ7rUKVwV2HvijphGQS2UmhUZewS9VgvxYIdgr+fG1A==}
    hasBin: true
    dev: true

  /ts-morph/17.0.1:
    resolution: {integrity: sha512-10PkHyXmrtsTvZSL+cqtJLTgFXkU43Gd0JCc0Rw6GchWbqKe0Rwgt1v3ouobTZwQzF1mGhDeAlWYBMGRV7y+3g==}
    dependencies:
      '@ts-morph/common': 0.18.1
      code-block-writer: 11.0.3
    dev: true

  /ts-node/10.9.1_4uew32ycfo2fh6gir7d6cnvhsq:
    resolution: {integrity: sha512-NtVysVPkxxrwFGUUxGYhfux8k78pQB3JqYBXlLRZgdGUqTO5wU/UyHop5p70iEbGhB7q5KmiZiU0Y3KlJrScEw==}
    hasBin: true
    peerDependencies:
      '@swc/core': '>=1.2.50'
      '@swc/wasm': '>=1.2.50'
      '@types/node': '*'
      typescript: '>=2.7'
    peerDependenciesMeta:
      '@swc/core':
        optional: true
      '@swc/wasm':
        optional: true
    dependencies:
      '@cspotcode/source-map-support': 0.8.1
      '@tsconfig/node10': 1.0.9
      '@tsconfig/node12': 1.0.11
      '@tsconfig/node14': 1.0.3
      '@tsconfig/node16': 1.0.4
      '@types/node': 18.16.18
      acorn: 8.9.0
      acorn-walk: 8.2.0
      arg: 4.1.3
      create-require: 1.1.1
      diff: 4.0.2
      make-error: 1.3.6
      typescript: 5.0.4
      v8-compile-cache-lib: 3.0.1
      yn: 3.1.1
    dev: true

  /tsconfig-paths/3.14.1:
    resolution: {integrity: sha512-fxDhWnFSLt3VuTwtvJt5fpwxBHg5AdKWMsgcPOOIilyjymcYVZoCQF8fvFRezCNfblEXmi+PcM1eYHeOAgXCOQ==}
    dependencies:
      '@types/json5': 0.0.29
      json5: 1.0.2
      minimist: 1.2.6
      strip-bom: 3.0.0
    dev: true

  /tslib/1.14.1:
    resolution: {integrity: sha512-Xni35NKzjgMrwevysHTCArtLDpPvye8zV/0E4EyYn43P7/7qvQwPh9BGkHewbMulVntbigmcT7rdX3BNo9wRJg==}
    dev: true

  /tslib/2.5.0:
    resolution: {integrity: sha512-336iVw3rtn2BUK7ORdIAHTyxHGRIHVReokCR3XjbckJMK7ms8FysBfhLR8IXnAgy7T0PTPNBWKiH514FOW/WSg==}
    dev: true

  /tslib/2.6.0:
    resolution: {integrity: sha512-7At1WUettjcSRHXCyYtTselblcHl9PJFFVKiCAy/bY97+BPZXSQ2wbq0P9s8tK2G7dFQfNnlJnPAiArVBVBsfA==}
    dev: true

  /tsutils/3.21.0_typescript@5.0.4:
    resolution: {integrity: sha512-mHKK3iUXL+3UF6xL5k0PEhKRUBKPBCv/+RkEOpjRWxxx27KKRBmmA60A9pgOUvMi8GKhRMPEmjBRPzs2W7O1OA==}
    engines: {node: '>= 6'}
    peerDependencies:
      typescript: '>=2.8.0 || >= 3.2.0-dev || >= 3.3.0-dev || >= 3.4.0-dev || >= 3.5.0-dev || >= 3.6.0-dev || >= 3.6.0-beta || >= 3.7.0-dev || >= 3.7.0-beta'
    dependencies:
      tslib: 1.14.1
      typescript: 5.0.4
    dev: true

  /tunnel-agent/0.6.0:
    resolution: {integrity: sha512-McnNiV1l8RYeY8tBgEpuodCC1mLUdbSN+CYBL7kJsJNInOP8UjDDEwdk6Mw60vdLLrr5NHKZhMAOSrR2NZuQ+w==}
    dependencies:
      safe-buffer: 5.2.1
    dev: true

  /tunnel/0.0.6:
    resolution: {integrity: sha512-1h/Lnq9yajKY2PEbBadPXj3VxsDDu844OnaAo52UVmIzIvwwtBPIuNvkjuzBlTWpfJyUbG3ez0KSBibQkj4ojg==}
    engines: {node: '>=0.6.11 <=0.7.0 || >=0.7.3'}
    dev: true

  /type-check/0.4.0:
    resolution: {integrity: sha512-XleUoc9uwGXqjWwXaUTZAmzMcFZ5858QA2vvx1Ur5xIcixXIP+8LnFDgRplU30us6teqdlskFfu+ae4K79Ooew==}
    engines: {node: '>= 0.8.0'}
    dependencies:
      prelude-ls: 1.2.1
    dev: true

  /type-detect/4.0.8:
    resolution: {integrity: sha512-0fr/mIH1dlO+x7TlcMy+bIDqKPsw/70tVyeHW787goQjhmqaZe10uwLujubK9q9Lg6Fiho1KUKDYz0Z7k7g5/g==}
    engines: {node: '>=4'}
    dev: true

  /type-fest/0.20.2:
    resolution: {integrity: sha512-Ne+eE4r0/iWnpAxD852z3A+N0Bt5RN//NjJwRd2VFHEmrywxf5vsZlh4R6lixl6B+wz/8d+maTSAkN1FIkI3LQ==}
    engines: {node: '>=10'}
    dev: true

  /type-fest/0.21.3:
    resolution: {integrity: sha512-t0rzBq87m3fVcduHDUFhKmyyX+9eo6WQjZvf51Ea/M0Q7+T374Jp1aUiyUl0GKxp8M/OETVHSDvmkyPgvX+X2w==}
    engines: {node: '>=10'}
    dev: true

  /type-fest/0.3.1:
    resolution: {integrity: sha512-cUGJnCdr4STbePCgqNFbpVNCepa+kAVohJs1sLhxzdH+gnEoOd8VhbYa7pD3zZYGiURWM2xzEII3fQcRizDkYQ==}
    engines: {node: '>=6'}
    dev: true

  /type-fest/0.6.0:
    resolution: {integrity: sha512-q+MB8nYR1KDLrgr4G5yemftpMC7/QLqVndBmEEdqzmNj5dcFOO4Oo8qlwZE3ULT3+Zim1F8Kq4cBnikNhlCMlg==}
    engines: {node: '>=8'}
    dev: true

  /type-fest/0.8.1:
    resolution: {integrity: sha512-4dbzIzqvjtgiM5rw1k5rEHtBANKmdudhGyBEajN01fEyhaAIhsoKNy6y7+IN93IfpFtwY9iqi7kD+xwKhQsNJA==}
    engines: {node: '>=8'}
    dev: true

  /type-fest/2.19.0:
    resolution: {integrity: sha512-RAH822pAdBgcNMAfWnCBU3CFZcfZ/i1eZjwFU/dsLKumyuuP3niueg2UAukXYF0E2AAoc82ZSSf9J0WQBinzHA==}
    engines: {node: '>=12.20'}
    dev: true

  /typed-rest-client/1.8.9:
    resolution: {integrity: sha512-uSmjE38B80wjL85UFX3sTYEUlvZ1JgCRhsWj/fJ4rZ0FqDUFoIuodtiVeE+cUqiVTOKPdKrp/sdftD15MDek6g==}
    dependencies:
      qs: 6.11.0
      tunnel: 0.0.6
      underscore: 1.13.6
    dev: true

  /typedarray-to-buffer/3.1.5:
    resolution: {integrity: sha512-zdu8XMNEDepKKR+XYOXAVPtWui0ly0NtohUscw+UmaHiAWT8hrV1rr//H6V+0DvJ3OQ19S979M0laLfX8rm82Q==}
    dependencies:
      is-typedarray: 1.0.0
    dev: true

  /typescript/4.5.5:
    resolution: {integrity: sha512-TCTIul70LyWe6IJWT8QSYeA54WQe8EjQFU4wY52Fasj5UKx88LNYKCgBEHcOMOrFF1rKGbD8v/xcNWVUq9SymA==}
    engines: {node: '>=4.2.0'}
    hasBin: true
    dev: true

  /typescript/4.8.4:
    resolution: {integrity: sha512-QCh+85mCy+h0IGff8r5XWzOVSbBO+KfeYrMQh7NJ58QujwcE22u+NUSmUxqF+un70P9GXKxa2HCNiTTMJknyjQ==}
    engines: {node: '>=4.2.0'}
    hasBin: true
    dev: true

  /typescript/5.0.4:
    resolution: {integrity: sha512-cW9T5W9xY37cc+jfEnaUvX91foxtHkza3Nw3wkoF4sSlKn0MONdkdEndig/qPBWXNkmplh3NzayQzCiHM4/hqw==}
    engines: {node: '>=12.20'}
    hasBin: true
    dev: true

  /unbox-primitive/1.0.2:
    resolution: {integrity: sha512-61pPlCD9h51VoreyJ0BReideM3MDKMKnh6+V9L08331ipq6Q8OFXZYiqP6n/tbHx4s5I9uRhcye6BrbkizkBDw==}
    dependencies:
      call-bind: 1.0.2
      has-bigints: 1.0.2
      has-symbols: 1.0.3
      which-boxed-primitive: 1.0.2
    dev: true

  /underscore/1.13.6:
    resolution: {integrity: sha512-+A5Sja4HP1M08MaXya7p5LvjuM7K6q/2EaC0+iovj/wOcMsTzMvDFbasi/oSapiwOlt252IqsKqPjCl7huKS0A==}
    dev: true

  /universal-url/2.0.0:
    resolution: {integrity: sha512-3DLtXdm/G1LQMCnPj+Aw7uDoleQttNHp2g5FnNQKR6cP6taNWS1b/Ehjjx4PVyvejKi3TJyu8iBraKM4q3JQPg==}
    engines: {node: '>= 6'}
    dependencies:
      hasurl: 1.0.0
      whatwg-url: 7.1.0
    dev: true

  /universal-user-agent/4.0.1:
    resolution: {integrity: sha512-LnST3ebHwVL2aNe4mejI9IQh2HfZ1RLo8Io2HugSif8ekzD1TlWpHpColOB/eh8JHMLkGH3Akqf040I+4ylNxg==}
    dependencies:
      os-name: 3.1.0
    dev: true

  /universal-user-agent/6.0.0:
    resolution: {integrity: sha512-isyNax3wXoKaulPDZWHQqbmIx1k2tb9fb3GGDBRxCscfYV2Ch7WxPArBsFEG8s/safwXTT7H4QGhaIkTp9447w==}
    dev: true

  /universalify/0.1.2:
    resolution: {integrity: sha512-rBJeI5CXAlmy1pV+617WB9J63U6XcazHHF2f2dbJix4XzpUF0RS3Zbj0FGIOCAva5P/d/GBOYaACQ1w+0azUkg==}
    engines: {node: '>= 4.0.0'}

  /universalify/2.0.0:
    resolution: {integrity: sha512-hAZsKq7Yy11Zu1DE0OzWjw7nnLZmJZYTDZZyEFHZdUhV8FkH5MCfoU1XMaxXovpyW5nq5scPqq0ZDP9Zyl04oQ==}
    engines: {node: '>= 10.0.0'}
    dev: true

  /untildify/4.0.0:
    resolution: {integrity: sha512-KK8xQ1mkzZeg9inewmFVDNkg3l5LUhoq9kN6iWYB/CC9YMG8HA+c1Q8HwDe6dEX7kErrEVNVBO3fWsVq5iDgtw==}
    engines: {node: '>=8'}
    dev: true

  /update-browserslist-db/1.0.5_browserslist@4.21.3:
    resolution: {integrity: sha512-dteFFpCyvuDdr9S/ff1ISkKt/9YZxKjI9WlRR99c180GaztJtRa/fn18FdxGVKVsnPY7/a/FDN68mcvUmP4U7Q==}
    hasBin: true
    peerDependencies:
      browserslist: '>= 4.21.0'
    dependencies:
      browserslist: 4.21.3
      escalade: 3.1.1
      picocolors: 1.0.0
    dev: true

  /uri-js/4.4.1:
    resolution: {integrity: sha512-7rKUyy33Q1yc98pQ1DAmLtwX109F7TIfWlW1Ydo8Wl1ii1SeHieeh0HHfPeL2fMXK6z0s8ecKs9frCuLJvndBg==}
    dependencies:
      punycode: 2.3.0

  /url-parse/1.5.10:
    resolution: {integrity: sha512-WypcfiRhfeUP9vvF0j6rw0J3hrWrw6iZv3+22h6iRMJ/8z1Tj6XfLP4DsUix5MhMPnXpiHDoKyoZ/bdCkwBCiQ==}
    dependencies:
      querystringify: 2.2.0
      requires-port: 1.0.0
    dev: true

  /url/0.11.1:
    resolution: {integrity: sha512-rWS3H04/+mzzJkv0eZ7vEDGiQbgquI1fGfOad6zKvgYQi1SzMmhl7c/DdRGxhaWrVH6z0qWITo8rpnxK/RfEhA==}
    dependencies:
      punycode: 1.4.1
      qs: 6.11.0
    dev: true

  /util-deprecate/1.0.2:
    resolution: {integrity: sha512-EPD5q1uXyFxJpCrLnCc1nHnq3gOa6DZBocAIiI2TaSCA7VCJ1UJDMagCzIkXNsUYfD1daK//LTEQ8xiIbrHtcw==}
    dev: true

  /uuid/8.3.2:
    resolution: {integrity: sha512-+NYs2QeMWy+GWFOEm9xnn6HCDp0l7QBD7ml8zLUmJ+93Q5NF0NocErnwkTkXVFNiX3/fpC6afS8Dhb/gz7R7eg==}
    hasBin: true
    dev: true

  /v8-compile-cache-lib/3.0.1:
    resolution: {integrity: sha512-wa7YjyUGfNZngI/vtK0UHAN+lgDCxBPCylVXGp0zu59Fz5aiGtNXaq3DhIov063MorB+VfufLh3JlF2KdTK3xg==}
    dev: true

  /v8-compile-cache/2.3.0:
    resolution: {integrity: sha512-l8lCEmLcLYZh4nbunNZvQCJc5pv7+RCwa8q/LdUx8u7lsWvPDKmpodJAJNwkAhJC//dFY48KuIEmjtd4RViDrA==}
    dev: true

  /validate-npm-package-license/3.0.4:
    resolution: {integrity: sha512-DpKm2Ui/xN7/HQKCtpZxoRWBhZ9Z0kqtygG8XCgNQ8ZlDnxuQmWhj566j8fN4Cu3/JmbhsDo7fcAJq4s9h27Ew==}
    dependencies:
      spdx-correct: 3.1.1
      spdx-expression-parse: 3.0.1
    dev: true

  /validate-npm-package-name/5.0.0:
    resolution: {integrity: sha512-YuKoXDAhBYxY7SfOKxHBDoSyENFeW5VvIIQp2TGQuit8gpK6MnWaQelBKxso72DoxTZfZdcP3W90LqpSkgPzLQ==}
    engines: {node: ^14.17.0 || ^16.13.0 || >=18.0.0}
    dependencies:
      builtins: 5.0.1
    dev: true

  /validator/13.7.0:
    resolution: {integrity: sha512-nYXQLCBkpJ8X6ltALua9dRrZDHVYxjJ1wgskNt1lH9fzGjs3tgojGSCBjmEPwkWS1y29+DrizMTW19Pr9uB2nw==}
    engines: {node: '>= 0.10'}

  /watchpack/2.4.0:
    resolution: {integrity: sha512-Lcvm7MGST/4fup+ifyKi2hjyIAwcdI4HRgtvTpIUxBRhB+RFtUh8XtDOxUfctVCnhVi+QQj49i91OyvzkJl6cg==}
    engines: {node: '>=10.13.0'}
    dependencies:
      glob-to-regexp: 0.4.1
      graceful-fs: 4.2.10
    dev: true

  /webidl-conversions/3.0.1:
    resolution: {integrity: sha512-2JAn3z8AR6rjK8Sm8orRC0h/bcl/DqL7tRPdGZ4I1CjdF+EaMLmYxBHyXuKL849eucPFhvBoxMsflfOb8kxaeQ==}
    dev: true

  /webidl-conversions/4.0.2:
    resolution: {integrity: sha512-YQ+BmxuTgd6UXZW3+ICGfyqRyHXVlD5GtQr5+qjiNW7bF0cqrzX500HVXPBOvgXb5YnzDd+h0zqyv61KUD7+Sg==}
    dev: true

  /webpack-sources/3.2.3:
    resolution: {integrity: sha512-/DyMEOrDgLKKIG0fmvtz+4dUX/3Ghozwgm6iPp8KRhvn+eQf9+Q7GWxVNMk3+uCPWfdXYC4ExGBckIXdFEfH1w==}
    engines: {node: '>=10.13.0'}
    dev: true

  /webpack/5.88.1:
    resolution: {integrity: sha512-FROX3TxQnC/ox4N+3xQoWZzvGXSuscxR32rbzjpXgEzWudJFEJBpdlkkob2ylrv5yzzufD1zph1OoFsLtm6stQ==}
    engines: {node: '>=10.13.0'}
    hasBin: true
    peerDependencies:
      webpack-cli: '*'
    peerDependenciesMeta:
      webpack-cli:
        optional: true
    dependencies:
      '@types/eslint-scope': 3.7.4
      '@types/estree': 1.0.1
      '@webassemblyjs/ast': 1.11.6
      '@webassemblyjs/wasm-edit': 1.11.6
      '@webassemblyjs/wasm-parser': 1.11.6
      acorn: 8.9.0
      acorn-import-assertions: 1.9.0_acorn@8.9.0
      browserslist: 4.21.3
      chrome-trace-event: 1.0.3
      enhanced-resolve: 5.15.0
      es-module-lexer: 1.3.0
      eslint-scope: 5.1.1
      events: 3.3.0
      glob-to-regexp: 0.4.1
      graceful-fs: 4.2.10
      json-parse-even-better-errors: 2.3.1
      loader-runner: 4.3.0
      mime-types: 2.1.35
      neo-async: 2.6.2
      schema-utils: 3.3.0
      tapable: 2.2.1
      terser-webpack-plugin: 5.3.9_webpack@5.88.1
      watchpack: 2.4.0
      webpack-sources: 3.2.3
    transitivePeerDependencies:
      - '@swc/core'
      - esbuild
      - uglify-js
    dev: true

  /whatwg-url/5.0.0:
    resolution: {integrity: sha512-saE57nupxk6v3HY35+jzBwYa0rKSy0XR8JSxZPwgLr7ys0IBzhGviA1/TUGJLmSVqs8pb9AnvICXEuOHLprYTw==}
    dependencies:
      tr46: 0.0.3
      webidl-conversions: 3.0.1
    dev: true

  /whatwg-url/7.1.0:
    resolution: {integrity: sha512-WUu7Rg1DroM7oQvGWfOiAK21n74Gg+T4elXEQYkOhtyLeWiJFoOGLXPKI/9gzIie9CtwVLm8wtw6YJdKyxSjeg==}
    dependencies:
      lodash.sortby: 4.7.0
      tr46: 1.0.1
      webidl-conversions: 4.0.2
    dev: true

  /which-boxed-primitive/1.0.2:
    resolution: {integrity: sha512-bwZdv0AKLpplFY2KZRX6TvyuN7ojjr7lwkg6ml0roIy9YeuSr7JS372qlNW18UQYzgYK9ziGcerWqZOmEn9VNg==}
    dependencies:
      is-bigint: 1.0.4
      is-boolean-object: 1.1.2
      is-number-object: 1.0.7
      is-string: 1.0.7
      is-symbol: 1.0.4
    dev: true

  /which-module/2.0.0:
    resolution: {integrity: sha512-B+enWhmw6cjfVC7kS8Pj9pCrKSc5txArRyaYGe088shv/FGWH+0Rjx/xPgtsWfsUtS27FkP697E4DDhgrgoc0Q==}
    dev: true

  /which/1.3.1:
    resolution: {integrity: sha512-HxJdYWq1MTIQbJ3nw0cqssHoTNU267KlrDuGZ1WYlxDStUtKUhOaJmh112/TZmHxxUfuJqPXSOm7tDyas0OSIQ==}
    hasBin: true
    dependencies:
      isexe: 2.0.0
    dev: true

  /which/2.0.2:
    resolution: {integrity: sha512-BLI3Tl1TW3Pvl70l3yq3Y64i+awpwXqsGBYWkkqMtnbXgrMD+yj7rhW0kuEDxzJaYXGjEW5ogapKNMEKNMjibA==}
    engines: {node: '>= 8'}
    hasBin: true
    dependencies:
      isexe: 2.0.0
    dev: true

  /widest-line/3.1.0:
    resolution: {integrity: sha512-NsmoXalsWVDMGupxZ5R08ka9flZjjiLvHVAWYOKtiKM8ujtZWr9cRffak+uSE48+Ob8ObalXpwyeUiyDD6QFgg==}
    engines: {node: '>=8'}
    dependencies:
      string-width: 4.2.3
    dev: true

  /windows-release/3.3.3:
    resolution: {integrity: sha512-OSOGH1QYiW5yVor9TtmXKQvt2vjQqbYS+DqmsZw+r7xDwLXEeT3JGW0ZppFmHx4diyXmxt238KFR3N9jzevBRg==}
    engines: {node: '>=6'}
    dependencies:
      execa: 1.0.0
    dev: true

  /word-wrap/1.2.3:
    resolution: {integrity: sha512-Hz/mrNwitNRh/HUAtM/VT/5VH+ygD6DV7mYKZAtHOrbs8U7lvPS6xf7EJKMF0uW1KJCl0H701g3ZGus+muE5vQ==}
    engines: {node: '>=0.10.0'}
    dev: true

  /wordwrap/1.0.0:
    resolution: {integrity: sha512-gvVzJFlPycKc5dZN4yPkP8w7Dc37BtP1yczEneOb4uq34pXZcvrtRTmWV8W+Ume+XCxKgbjM+nevkyFPMybd4Q==}
    dev: true

  /workerpool/6.2.1:
    resolution: {integrity: sha512-ILEIE97kDZvF9Wb9f6h5aXK4swSlKGUcOEGiIYb2OOu/IrDU9iwj0fD//SsA6E5ibwJxpEvhullJY4Sl4GcpAw==}
    dev: true

  /wrap-ansi/6.2.0:
    resolution: {integrity: sha512-r6lPcBGxZXlIcymEu7InxDMhdW0KDxpLgoFLcguasxCaJ/SOIZwINatK9KY/tf+ZrlywOKU0UDj3ATXUBfxJXA==}
    engines: {node: '>=8'}
    dependencies:
      ansi-styles: 4.3.0
      string-width: 4.2.3
      strip-ansi: 6.0.1
    dev: true

  /wrap-ansi/7.0.0:
    resolution: {integrity: sha512-YVGIj2kamLSTxw6NsZjoBxfSwsn0ycdesmc4p+Q21c5zPuZ1pl+NfxVdxPtdHvmNVOQ6XSYG4AUtyt/Fi7D16Q==}
    engines: {node: '>=10'}
    dependencies:
      ansi-styles: 4.3.0
      string-width: 4.2.3
      strip-ansi: 6.0.1
    dev: true

  /wrap-ansi/8.1.0:
    resolution: {integrity: sha512-si7QWI6zUMq56bESFvagtmzMdGOtoxfR+Sez11Mobfc7tm+VkUckk9bW2UeffTGVUbOksxmSw0AA2gs8g71NCQ==}
    engines: {node: '>=12'}
    dependencies:
      ansi-styles: 6.2.1
      string-width: 5.1.2
      strip-ansi: 7.1.0
    dev: true

  /wrappy/1.0.2:
    resolution: {integrity: sha512-l4Sp/DRseor9wL6EvV2+TuQn63dMkPjZ/sp9XkghTEbV9KlPS1xUsZ3u7/IQO4wxtcFB4bgpQPRcR3QCvezPcQ==}
    dev: true

  /write-file-atomic/3.0.3:
    resolution: {integrity: sha512-AvHcyZ5JnSfq3ioSyjrBkH9yW4m7Ayk8/9My/DD9onKeu/94fwrMocemO2QAJFAlnnDN+ZDS+ZjAR5ua1/PV/Q==}
    dependencies:
      imurmurhash: 0.1.4
      is-typedarray: 1.0.0
      signal-exit: 3.0.7
      typedarray-to-buffer: 3.1.5
    dev: true

  /ws/7.5.9:
    resolution: {integrity: sha512-F+P9Jil7UiSKSkppIiD94dN07AwvFixvLIj1Og1Rl9GGMuNipJnV9JzjD6XuqmAeiswGvUmNLjr5cFuXwNS77Q==}
    engines: {node: '>=8.3.0'}
    peerDependencies:
      bufferutil: ^4.0.1
      utf-8-validate: ^5.0.2
    peerDependenciesMeta:
      bufferutil:
        optional: true
      utf-8-validate:
        optional: true
    dev: true

  /ws/8.2.3:
    resolution: {integrity: sha512-wBuoj1BDpC6ZQ1B7DWQBYVLphPWkm8i9Y0/3YdHjHKHiohOJ1ws+3OccDWtH+PoC9DZD5WOTrJvNbWvjS6JWaA==}
    engines: {node: '>=10.0.0'}
    peerDependencies:
      bufferutil: ^4.0.1
      utf-8-validate: ^5.0.2
    peerDependenciesMeta:
      bufferutil:
        optional: true
      utf-8-validate:
        optional: true
    dev: true

  /xmlhttprequest-ssl/2.0.0:
    resolution: {integrity: sha512-QKxVRxiRACQcVuQEYFsI1hhkrMlrXHPegbbd1yn9UHOmRxY+si12nQYzri3vbzt8VdTTRviqcKxcyllFas5z2A==}
    engines: {node: '>=0.4.0'}
    dev: true

  /xtend/4.0.2:
    resolution: {integrity: sha512-LKYU1iAXJXUgAXn9URjiu+MWhyUXHsvfp7mcuYm9dSUKK0/CjtrUwFAxD82/mCWbtLsGjFIad0wIsod4zrTAEQ==}
    engines: {node: '>=0.4'}
    dev: true

  /y18n/4.0.3:
    resolution: {integrity: sha512-JKhqTOwSrqNA1NY5lSztJ1GrBiUodLMmIZuLiDaMRJ+itFd+ABVE8XBjOvIWL+rSqNDC74LCSFmlb/U4UZ4hJQ==}
    dev: true

  /y18n/5.0.8:
    resolution: {integrity: sha512-0pfFzegeDWJHJIAmTLRP2DwHjdF5s7jo9tuztdQxAhINCdvS+3nGINqPd00AphqJR/0LhANUS6/+7SCb98YOfA==}
    engines: {node: '>=10'}
    dev: true

  /yallist/4.0.0:
    resolution: {integrity: sha512-3wdGidZyq5PB084XLES5TpOSRA3wjXAlIWMhum2kRcv/41Sn2emQ0dycQW4uZXLejwKvg6EsvbdlVL+FYEct7A==}

  /yaml/2.3.1:
    resolution: {integrity: sha512-2eHWfjaoXgTBC2jNM1LRef62VQa0umtvRiDSk6HSzW7RvS5YtkabJrwYLLEKWBc8a5U2PTSCs+dJjUTJdlHsWQ==}
    engines: {node: '>= 14'}
    dev: true

  /yargs-parser/18.1.3:
    resolution: {integrity: sha512-o50j0JeToy/4K6OZcaQmW6lyXXKhq7csREXcDwk2omFPJEwUNOVtJKvmDr9EI1fAJZUyZcRF7kxGBWmRXudrCQ==}
    engines: {node: '>=6'}
    dependencies:
      camelcase: 5.3.1
      decamelize: 1.2.0
    dev: true

  /yargs-parser/20.2.4:
    resolution: {integrity: sha512-WOkpgNhPTlE73h4VFAFsOnomJVaovO8VqLDzy5saChRBFQFBoMYirowyW+Q9HB4HFF4Z7VZTiG3iSzJJA29yRA==}
    engines: {node: '>=10'}
    dev: true

  /yargs-parser/20.2.9:
    resolution: {integrity: sha512-y11nGElTIV+CT3Zv9t7VKl+Q3hTQoT9a1Qzezhhl6Rp21gJ/IVTW7Z3y9EWXhuUBC2Shnf+DX0antecpAwSP8w==}
    engines: {node: '>=10'}
    dev: true

  /yargs-parser/21.1.1:
    resolution: {integrity: sha512-tVpsJW7DdjecAiFpbIB1e3qxIQsE6NoPc5/eTdrbbIC4h0LVsWhnoa3g+m2HclBIujHzsxZ4VJVA+GUuc2/LBw==}
    engines: {node: '>=12'}
    dev: true

  /yargs-unparser/2.0.0:
    resolution: {integrity: sha512-7pRTIA9Qc1caZ0bZ6RYRGbHJthJWuakf+WmHK0rVeLkNrrGhfoabBNdue6kdINI6r4if7ocq9aD/n7xwKOdzOA==}
    engines: {node: '>=10'}
    dependencies:
      camelcase: 6.3.0
      decamelize: 4.0.0
      flat: 5.0.2
      is-plain-obj: 2.1.0
    dev: true

  /yargs/15.4.1:
    resolution: {integrity: sha512-aePbxDmcYW++PaqBsJ+HYUFwCdv4LVvdnhBy78E57PIor8/OVvhMrADFFEDh8DHDFRv/O9i3lPhsENjO7QX0+A==}
    engines: {node: '>=8'}
    dependencies:
      cliui: 6.0.0
      decamelize: 1.2.0
      find-up: 4.1.0
      get-caller-file: 2.0.5
      require-directory: 2.1.1
      require-main-filename: 2.0.0
      set-blocking: 2.0.0
      string-width: 4.2.3
      which-module: 2.0.0
      y18n: 4.0.3
      yargs-parser: 18.1.3
    dev: true

  /yargs/16.2.0:
    resolution: {integrity: sha512-D1mvvtDG0L5ft/jGWkLpG1+m0eQxOfaBvTNELraWj22wSVUMWxZUvYgJYcKh6jGGIkJFhH4IZPQhR4TKpc8mBw==}
    engines: {node: '>=10'}
    dependencies:
      cliui: 7.0.4
      escalade: 3.1.1
      get-caller-file: 2.0.5
      require-directory: 2.1.1
      string-width: 4.2.3
      y18n: 5.0.8
      yargs-parser: 20.2.9
    dev: true

  /yargs/17.7.2:
    resolution: {integrity: sha512-7dSzzRQ++CKnNI/krKnYRV7JKKPUXMEh61soaHKg9mrWEhzFWhFnxPxGl+69cD1Ou63C13NUPCnmIcrvqCuM6w==}
    engines: {node: '>=12'}
    dependencies:
      cliui: 8.0.1
      escalade: 3.1.1
      get-caller-file: 2.0.5
      require-directory: 2.1.1
      string-width: 4.2.3
      y18n: 5.0.8
      yargs-parser: 21.1.1
    dev: true

  /yarn/1.22.19:
    resolution: {integrity: sha512-/0V5q0WbslqnwP91tirOvldvYISzaqhClxzyUKXYxs07yUILIs5jx/k6CFe8bvKSkds5w+eiOqta39Wk3WxdcQ==}
    engines: {node: '>=4.0.0'}
    hasBin: true
    requiresBuild: true
    dev: true

  /yn/3.1.1:
    resolution: {integrity: sha512-Ux4ygGWsu2c7isFWe8Yu1YluJmqVhxqK2cLXNQA5AcC3QfbGNpM7fu0Y8b/z16pXLnFxZYvWhd3fhBY9DLmC6Q==}
    engines: {node: '>=6'}
    dev: true

  /yocto-queue/0.1.0:
    resolution: {integrity: sha512-rVksvsnNCdJ/ohGc6xgPwyN8eheCxsiLM8mxuE/t/mOVqJewPuO1miLpTHQiRgTKCLexL4MeAFVagts7HmNZ2Q==}
    engines: {node: '>=10'}
    dev: true

  /z-schema/5.0.3:
    resolution: {integrity: sha512-sGvEcBOTNum68x9jCpCVGPFJ6mWnkD0YxOcddDlJHRx3tKdB2q8pCHExMVZo/AV/6geuVJXG7hljDaWG8+5GDw==}
    engines: {node: '>=8.0.0'}
    hasBin: true
    dependencies:
      lodash.get: 4.4.2
      lodash.isequal: 4.5.0
      validator: 13.7.0
    optionalDependencies:
      commander: 2.20.3

  file:../../common/build/eslint-config-fluid_flcvfono3v34oogyclggnmpgme:
    resolution: {directory: ../../common/build/eslint-config-fluid, type: directory}
    id: file:../../common/build/eslint-config-fluid
    name: '@fluidframework/eslint-config-fluid'
    version: 2.0.0
    dependencies:
      '@rushstack/eslint-patch': 1.1.4
      '@rushstack/eslint-plugin': 0.8.6_flcvfono3v34oogyclggnmpgme
      '@rushstack/eslint-plugin-security': 0.2.6_flcvfono3v34oogyclggnmpgme
      '@typescript-eslint/eslint-plugin': 5.55.0_cultfjni6hc4tfkfhe37upid5m
      '@typescript-eslint/parser': 5.55.0_flcvfono3v34oogyclggnmpgme
      eslint-config-prettier: 8.5.0_eslint@8.6.0
      eslint-plugin-eslint-comments: 3.2.0_eslint@8.6.0
      eslint-plugin-import: 2.25.4_4pij4nvnkqnncanfc5qjphoilq
      eslint-plugin-jsdoc: 39.3.25_eslint@8.6.0
      eslint-plugin-promise: 6.0.1_eslint@8.6.0
      eslint-plugin-react: 7.28.0_eslint@8.6.0
      eslint-plugin-react-hooks: 4.6.0_eslint@8.6.0
      eslint-plugin-tsdoc: 0.2.17
      eslint-plugin-unicorn: 40.0.0_eslint@8.6.0
      eslint-plugin-unused-imports: 2.0.0_mk3lxcfeigio6zzden7bbdcose
    transitivePeerDependencies:
      - eslint
      - eslint-import-resolver-typescript
      - eslint-import-resolver-webpack
      - supports-color
      - typescript
    dev: true<|MERGE_RESOLUTION|>--- conflicted
+++ resolved
@@ -5,13 +5,8 @@
   .:
     specifiers:
       '@fluidframework/build-common': ^1.2.0
-<<<<<<< HEAD
-      '@fluidframework/build-tools': ^0.19.0-165129
+      '@fluidframework/build-tools': ^0.21.0
       '@fluidframework/eslint-config-fluid': file:../../common/build/eslint-config-fluid
-=======
-      '@fluidframework/build-tools': ^0.21.0
-      '@fluidframework/eslint-config-fluid': ^2.0.0
->>>>>>> 72285fcf
       '@fluidframework/mocha-test-setup': ^1.3.6
       '@fluidframework/test-utils': ^1.3.6
       '@microsoft/api-documenter': 7.21.7
@@ -48,13 +43,8 @@
       chalk: 4.1.2
     devDependencies:
       '@fluidframework/build-common': 1.2.0
-<<<<<<< HEAD
-      '@fluidframework/build-tools': 0.19.0_4uew32ycfo2fh6gir7d6cnvhsq
+      '@fluidframework/build-tools': 0.21.0_4uew32ycfo2fh6gir7d6cnvhsq
       '@fluidframework/eslint-config-fluid': file:../../common/build/eslint-config-fluid_flcvfono3v34oogyclggnmpgme
-=======
-      '@fluidframework/build-tools': 0.21.0_4uew32ycfo2fh6gir7d6cnvhsq
-      '@fluidframework/eslint-config-fluid': 2.0.0_flcvfono3v34oogyclggnmpgme
->>>>>>> 72285fcf
       '@fluidframework/mocha-test-setup': 1.3.6
       '@fluidframework/test-utils': 1.3.6
       '@microsoft/api-extractor': 7.34.4_@types+node@18.16.18
@@ -1827,13 +1817,8 @@
       eslint: 8.6.0
       grapheme-splitter: 1.0.4
       ignore: 5.2.4
-<<<<<<< HEAD
       natural-compare-lite: 1.4.0
-      semver: 7.5.2
-=======
-      regexpp: 3.2.0
       semver: 7.5.4
->>>>>>> 72285fcf
       tsutils: 3.21.0_typescript@5.0.4
       typescript: 5.0.4
     transitivePeerDependencies:
@@ -1980,7 +1965,7 @@
       '@typescript-eslint/typescript-estree': 5.55.0_typescript@5.0.4
       eslint: 8.6.0
       eslint-scope: 5.1.1
-      semver: 7.5.2
+      semver: 7.5.4
     transitivePeerDependencies:
       - supports-color
       - typescript
