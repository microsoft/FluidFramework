lockfileVersion: '6.0'

settings:
  autoInstallPeers: true
  excludeLinksFromLockfile: false

overrides:
  nodegit: npm:empty-npm-package@1.0.0

importers:

  .:
<<<<<<< HEAD
    specifiers:
      '@fluid-internal/mocha-test-setup': ~2.0.0-rc.3.0.3
      '@fluid-tools/markdown-magic': file:../markdown-magic
      '@fluidframework/build-common': ^2.0.3
      '@fluidframework/build-tools': ^0.38.0
      '@fluidframework/eslint-config-fluid': ^5.1.0
      '@microsoft/api-extractor': ^7.43.1
      '@microsoft/api-extractor-model': ~7.28.2
      '@microsoft/tsdoc': ^0.14.2
      '@rushstack/node-core-library': ^3.55.2
      '@types/chai': ^4.3.4
      '@types/hast': ^3.0.4
      '@types/mocha': ^10.0.1
      '@types/node': ^18.15.11
      '@types/unist': ^2.0.6
      c8: ^8.0.1
      chai: ^4.3.7
      chalk: ^4.1.2
      concurrently: ^8.2.1
      copyfiles: ^2.4.1
      cross-env: ^7.0.3
      dir-compare: ^4.0.0
      eslint: ~8.55.0
      eslint-plugin-chai-expect: ^3.0.0
      eslint-plugin-chai-friendly: ^0.7.2
      good-fences: ^1.2.0
      hast-util-raw: ^9.0.2
      hastscript: ^9.0.0
      mocha: ^10.2.0
      mocha-json-output-reporter: ^2.1.0
      mocha-multi-reporters: ^1.5.1
      moment: ^2.29.4
      prettier: ~3.0.3
      rimraf: ^5.0.0
      typescript: ~5.1.6
    dependencies:
      '@microsoft/api-extractor-model': 7.28.2_@types+node@18.15.11
      '@microsoft/tsdoc': 0.14.2
      '@rushstack/node-core-library': 3.55.2_@types+node@18.15.11
      chalk: 4.1.2
      hast-util-raw: 9.0.2
      hastscript: 9.0.0
    devDependencies:
      '@fluid-internal/mocha-test-setup': 2.0.0-rc.3.0.3
      '@fluid-tools/markdown-magic': file:../markdown-magic_@types+node@18.15.11
      '@fluidframework/build-common': 2.0.3
      '@fluidframework/build-tools': 0.38.0_@types+node@18.15.11
      '@fluidframework/eslint-config-fluid': 5.2.0_bpztyfltmpuv6lhsgzfwtmxhte
      '@microsoft/api-extractor': 7.43.1_@types+node@18.15.11
      '@types/chai': 4.3.4
      '@types/hast': 3.0.4
      '@types/mocha': 10.0.1
      '@types/node': 18.15.11
      '@types/unist': 2.0.6
      c8: 8.0.1
      chai: 4.3.7
      concurrently: 8.2.1
      copyfiles: 2.4.1
      cross-env: 7.0.3
      dir-compare: 4.0.0
      eslint: 8.55.0
      eslint-plugin-chai-expect: 3.0.0_eslint@8.55.0
      eslint-plugin-chai-friendly: 0.7.2_eslint@8.55.0
      good-fences: 1.2.0
      mocha: 10.2.0
      mocha-json-output-reporter: 2.1.0_mocha@10.2.0+moment@2.29.4
      mocha-multi-reporters: 1.5.1_mocha@10.2.0
      moment: 2.29.4
      prettier: 3.0.3
      rimraf: 5.0.0
      typescript: 5.1.6
=======
    dependencies:
      '@microsoft/api-extractor-model':
        specifier: ~7.28.2
        version: 7.28.2(@types/node@18.15.11)
      '@microsoft/tsdoc':
        specifier: ^0.14.2
        version: 0.14.2
      '@rushstack/node-core-library':
        specifier: ^3.55.2
        version: 3.55.2(@types/node@18.15.11)
      chalk:
        specifier: ^4.1.2
        version: 4.1.2
      hast-util-raw:
        specifier: ^9.0.2
        version: 9.0.2
      hastscript:
        specifier: ^9.0.0
        version: 9.0.0
    devDependencies:
      '@fluid-internal/mocha-test-setup':
        specifier: ~2.0.0-rc.3.0.3
        version: 2.0.0-rc.3.0.3
      '@fluid-tools/markdown-magic':
        specifier: file:../markdown-magic
        version: file:../markdown-magic(@types/node@18.15.11)(markdown-magic@2.6.1)
      '@fluidframework/build-common':
        specifier: ^2.0.3
        version: 2.0.3
      '@fluidframework/build-tools':
        specifier: ^0.39.0-264124
        version: 0.39.0-264124(@types/node@18.15.11)
      '@fluidframework/eslint-config-fluid':
        specifier: ^5.1.0
        version: 5.2.0(eslint@8.55.0)(typescript@5.1.6)
      '@microsoft/api-extractor':
        specifier: ^7.43.1
        version: 7.43.1(@types/node@18.15.11)
      '@types/chai':
        specifier: ^4.3.4
        version: 4.3.4
      '@types/hast':
        specifier: ^3.0.4
        version: 3.0.4
      '@types/mocha':
        specifier: ^10.0.1
        version: 10.0.1
      '@types/node':
        specifier: ^18.15.11
        version: 18.15.11
      '@types/unist':
        specifier: ^2.0.6
        version: 2.0.6
      c8:
        specifier: ^8.0.1
        version: 8.0.1
      chai:
        specifier: ^4.3.7
        version: 4.3.7
      concurrently:
        specifier: ^8.2.1
        version: 8.2.1
      copyfiles:
        specifier: ^2.4.1
        version: 2.4.1
      cross-env:
        specifier: ^7.0.3
        version: 7.0.3
      dir-compare:
        specifier: ^4.0.0
        version: 4.0.0
      eslint:
        specifier: ~8.55.0
        version: 8.55.0
      eslint-plugin-chai-expect:
        specifier: ^3.0.0
        version: 3.0.0(eslint@8.55.0)
      eslint-plugin-chai-friendly:
        specifier: ^0.7.2
        version: 0.7.2(eslint@8.55.0)
      good-fences:
        specifier: ^1.2.0
        version: 1.2.0
      mocha:
        specifier: ^10.2.0
        version: 10.2.0
      mocha-json-output-reporter:
        specifier: ^2.1.0
        version: 2.1.0(mocha@10.2.0)(moment@2.29.4)
      mocha-multi-reporters:
        specifier: ^1.5.1
        version: 1.5.1(mocha@10.2.0)
      moment:
        specifier: ^2.29.4
        version: 2.29.4
      prettier:
        specifier: ~3.0.3
        version: 3.0.3
      rimraf:
        specifier: ^5.0.0
        version: 5.0.0
      typescript:
        specifier: ~5.1.6
        version: 5.1.6
>>>>>>> 4d56fd1f

packages:

  /@aashutoshrathi/word-wrap@1.2.6:
    resolution: {integrity: sha512-1Yjs2SvM8TflER/OD3cOjhWWOZb58A2t7wpE2S9XfBYTiIl+XFhQG2bjy4Pu1I+EAlCNUzRDYDdFwFYUKvXcIA==}
    engines: {node: '>=0.10.0'}
    dev: true

  /@babel/code-frame@7.21.4:
    resolution: {integrity: sha512-LYvhNKfwWSPpocw8GI7gpK2nq3HSDuEPC/uSYaALSJu9xjsalaaYFOq0Pwt5KmVqwEbZlDu81aLXwBOmD/Fv9g==}
    engines: {node: '>=6.9.0'}
    dependencies:
      '@babel/highlight': 7.18.6
    dev: true

  /@babel/helper-validator-identifier@7.22.20:
    resolution: {integrity: sha512-Y4OZ+ytlatR8AI+8KZfKuL5urKp7qey08ha31L8b3BwewJAoJamTzyvxPR/5D+KkdJCGPq/+8TukHBlY10FX9A==}
    engines: {node: '>=6.9.0'}
    dev: true

  /@babel/highlight@7.18.6:
    resolution: {integrity: sha512-u7stbOuYjaPezCuLj29hNW1v64M2Md2qupEKP1fHc7WdOA3DgLh37suiSrZYY7haUB7iBeQZ9P1uiRF359do3g==}
    engines: {node: '>=6.9.0'}
    dependencies:
      '@babel/helper-validator-identifier': 7.22.20
      chalk: 2.4.2
      js-tokens: 4.0.0
    dev: true

  /@babel/runtime@7.22.6:
    resolution: {integrity: sha512-wDb5pWm4WDdF6LFUde3Jl8WzPA+3ZbxYqkC6xAXuD3irdEHN1k0NfTRrJD8ZD378SJ61miMLCqIOXYhd8x+AJQ==}
    engines: {node: '>=6.9.0'}
    dependencies:
      regenerator-runtime: 0.13.11
    dev: true

  /@bcoe/v8-coverage@0.2.3:
    resolution: {integrity: sha512-0hYQ8SB4Db5zvZB4axdMHGwEaQjkZzFjQiN9LVYvIFB2nSUHW9tYpxWriPrWDASIxiaXax83REcLxuSdnGPZtw==}
    dev: true

  /@es-joy/jsdoccomment@0.40.1:
    resolution: {integrity: sha512-YORCdZSusAlBrFpZ77pJjc5r1bQs5caPWtAu+WWmiSo+8XaUzseapVrfAtiRFbQWnrBxxLLEwF6f6ZG/UgCQCg==}
    engines: {node: '>=16'}
    dependencies:
      comment-parser: 1.4.0
      esquery: 1.5.0
      jsdoc-type-pratt-parser: 4.0.0
    dev: true

  /@eslint-community/eslint-utils@4.4.0(eslint@8.55.0):
    resolution: {integrity: sha512-1/sA4dwrzBAyeUoQ6oxahHKmrZvsnLCg4RfxW3ZFGGmQkSNQPFNLV9CUEFQP1x9EYXHTo5p6xdhZM1Ne9p/AfA==}
    engines: {node: ^12.22.0 || ^14.17.0 || >=16.0.0}
    peerDependencies:
      eslint: ^6.0.0 || ^7.0.0 || >=8.0.0
    dependencies:
      eslint: 8.55.0
      eslint-visitor-keys: 3.4.3
    dev: true

  /@eslint-community/regexpp@4.10.0:
    resolution: {integrity: sha512-Cu96Sd2By9mCNTx2iyKOmq10v22jUVQv0lQnlGNy16oE9589yE+QADPbrMGCkA51cKZSg3Pu/aTJVTGfL/qjUA==}
    engines: {node: ^12.0.0 || ^14.0.0 || >=16.0.0}
    dev: true

  /@eslint/eslintrc@2.1.4:
    resolution: {integrity: sha512-269Z39MS6wVJtsoUl10L60WdkhJVdPG24Q4eZTH3nnF6lpvSShEK3wQjDX9JRWAUPvPh7COouPpU9IrqaZFvtQ==}
    engines: {node: ^12.22.0 || ^14.17.0 || >=16.0.0}
    dependencies:
      ajv: 6.12.6
      debug: 4.3.4(supports-color@8.1.1)
      espree: 9.6.1
      globals: 13.20.0
      ignore: 5.2.4
      import-fresh: 3.3.0
      js-yaml: 4.1.0
      minimatch: 3.1.2
      strip-json-comments: 3.1.1
    transitivePeerDependencies:
      - supports-color
    dev: true

  /@eslint/js@8.55.0:
    resolution: {integrity: sha512-qQfo2mxH5yVom1kacMtZZJFVdW+E70mqHMJvVg6WTLo+VBuQJ4TojZlfWBjK0ve5BdEeNAVxOsl/nvNMpJOaJA==}
    engines: {node: ^12.22.0 || ^14.17.0 || >=16.0.0}
    dev: true

  /@fluid-internal/eslint-plugin-fluid@0.1.1(eslint@8.55.0)(typescript@5.1.6):
    resolution: {integrity: sha512-7CNeAjn81BPvq/BKc1nQo/6HUZXg4KUAglFuCX6HFCnpGPrDLdm7cdkrGyA1tExB1EGnCAPFzVNbSqSYcwJnag==}
    dependencies:
      '@microsoft/tsdoc': 0.14.2
      '@typescript-eslint/parser': 6.7.5(eslint@8.55.0)(typescript@5.1.6)
      ts-morph: 20.0.0
    transitivePeerDependencies:
      - eslint
      - supports-color
      - typescript
    dev: true

  /@fluid-internal/mocha-test-setup@2.0.0-rc.3.0.3:
    resolution: {integrity: sha512-QhmRb2dwAylu7SNzm5xVn2LDrLAHb5g2nJWuAT0LMkbiJYt8QyKGWmwM+ap8AgIrqi0tu30WC4igLMs+9JuMZA==}
    dependencies:
      '@fluid-internal/test-driver-definitions': 2.0.0-rc.3.0.3
      '@fluidframework/core-interfaces': 2.0.0-rc.3.0.3
      mocha: 10.2.0
      source-map-support: 0.5.21
    dev: true

  /@fluid-internal/test-driver-definitions@2.0.0-rc.3.0.3:
    resolution: {integrity: sha512-hCI1gDwzzP/4SfvOgA81GX1vbMtfI1mClR+CRQ0M+uDQCrxP31D2dIoll+RSNNI9MwS3+ymAcVJLarNDrXaPYw==}
    dependencies:
      '@fluidframework/core-interfaces': 2.0.0-rc.3.0.3
      '@fluidframework/driver-definitions': 2.0.0-rc.3.0.3
      '@fluidframework/protocol-definitions': 3.2.0
    dev: true

  /@fluid-tools/version-tools@0.39.0-264124:
    resolution: {integrity: sha512-CVq50WXgAH4gJUu2Ghzq7x3//gWCEZc8cPC5qD6CT5eiFOg5GLEf35bKjOSMj+fqIUigtoWj1j+uIUhnddwYLQ==}
    engines: {node: '>=14.17.0'}
    hasBin: true
    dependencies:
      '@oclif/core': 3.26.5
      '@oclif/plugin-autocomplete': 3.0.16
      '@oclif/plugin-commands': 3.3.1
      '@oclif/plugin-help': 6.0.21
      '@oclif/plugin-not-found': 3.1.7
      chalk: 2.4.2
      semver: 7.6.0
      table: 6.8.1
    transitivePeerDependencies:
      - supports-color
    dev: true

  /@fluidframework/build-common@2.0.3:
    resolution: {integrity: sha512-1LU/2uyCeMxf63z5rhFOFEBvFyBogZ7ZXwzXLxyBhSgq/fGiq8PLjBW7uX++r0LcVCdaWyopf7w060eJpANYdg==}
    hasBin: true
    dev: true

  /@fluidframework/build-tools@0.39.0-264124(@types/node@18.15.11):
    resolution: {integrity: sha512-b3Msu343idUVQb8PzQMdcwANT249/Rbz0CrMSOD/NhqCvZ4uXilBUJi6V0Eq1YPQiAl6VJlywpjgGNCemSg3Rw==}
    engines: {node: '>=14.17.0'}
    hasBin: true
    dependencies:
      '@fluid-tools/version-tools': 0.39.0-264124
      '@fluidframework/bundle-size-tools': 0.39.0-264124
      '@manypkg/get-packages': 2.2.0
      '@octokit/core': 4.2.4
      '@rushstack/node-core-library': 3.63.0(@types/node@18.15.11)
      async: 3.2.4
      chalk: 2.4.2
      cosmiconfig: 8.2.0
      danger: 11.3.1
      date-fns: 2.30.0
      debug: 4.3.4(supports-color@8.1.1)
      detect-indent: 6.1.0
      find-up: 7.0.0
      fs-extra: 9.1.0
      glob: 7.2.3
      ignore: 5.2.4
      json5: 2.2.3
      lodash: 4.17.21
      lodash.isequal: 4.5.0
      picomatch: 2.3.1
      rimraf: 4.4.1
      semver: 7.6.0
      sort-package-json: 1.57.0
      ts-morph: 22.0.0
      type-fest: 2.19.0
      typescript: 5.1.6
      yaml: 2.3.1
    transitivePeerDependencies:
      - '@swc/core'
      - '@types/node'
      - encoding
      - esbuild
      - supports-color
      - uglify-js
      - webpack-cli
    dev: true

  /@fluidframework/bundle-size-tools@0.39.0-264124:
    resolution: {integrity: sha512-nVRbK5X1SnRoZRA6jkxKYtDQ5cRZ1oH6XBJxkvwoPEUsjPNHaco+juwsMDucu0oBA/FnMhOZEz5DtiQz4sBbgQ==}
    dependencies:
      azure-devops-node-api: 11.2.0
      jszip: 3.10.1
      msgpack-lite: 0.1.26
      pako: 2.1.0
      typescript: 5.1.6
      webpack: 5.88.2
    transitivePeerDependencies:
      - '@swc/core'
      - esbuild
      - uglify-js
      - webpack-cli
    dev: true

  /@fluidframework/core-interfaces@2.0.0-rc.3.0.3:
    resolution: {integrity: sha512-lndP37QUE9r/Eot3yX9WIGlR0hMSC0FLxg0TQNUOJYCAbr4+4VNlDIzTRlMFqISiPgDNhpZEVx6vr8O1HxCtzg==}
    dev: true

  /@fluidframework/driver-definitions@2.0.0-rc.3.0.3:
    resolution: {integrity: sha512-Rrp49H/0PSFBKFtgt1l7QKQ/FR8fX0qLmCtp+mDiY2ubwQIYnn+3nxDY8sTO4S0vzqOcd6qiwzSf1QTwVmlNIw==}
    dependencies:
      '@fluidframework/core-interfaces': 2.0.0-rc.3.0.3
      '@fluidframework/protocol-definitions': 3.2.0
    dev: true

  /@fluidframework/eslint-config-fluid@5.2.0(eslint@8.55.0)(typescript@5.1.6):
    resolution: {integrity: sha512-FGAt7QIm//36j+ZiiIAj1+LZ6NYP2UJLwE5NT70ztgjl90jaCEWZUgoGUgPUWB9CpTmVZYo1+dGWOSsMLHidJA==}
    dependencies:
      '@fluid-internal/eslint-plugin-fluid': 0.1.1(eslint@8.55.0)(typescript@5.1.6)
      '@microsoft/tsdoc': 0.14.2
      '@rushstack/eslint-patch': 1.4.0
      '@rushstack/eslint-plugin': 0.13.1(eslint@8.55.0)(typescript@5.1.6)
      '@rushstack/eslint-plugin-security': 0.7.1(eslint@8.55.0)(typescript@5.1.6)
      '@typescript-eslint/eslint-plugin': 6.7.5(@typescript-eslint/parser@6.7.5)(eslint@8.55.0)(typescript@5.1.6)
      '@typescript-eslint/parser': 6.7.5(eslint@8.55.0)(typescript@5.1.6)
      eslint-config-prettier: 9.0.0(eslint@8.55.0)
      eslint-import-resolver-typescript: 3.6.1(@typescript-eslint/parser@6.7.5)(eslint-plugin-i@2.29.0)(eslint@8.55.0)
      eslint-plugin-eslint-comments: 3.2.0(eslint@8.55.0)
      eslint-plugin-import: /eslint-plugin-i@2.29.0(@typescript-eslint/parser@6.7.5)(eslint-import-resolver-typescript@3.6.1)(eslint@8.55.0)
      eslint-plugin-jsdoc: 46.8.2(eslint@8.55.0)
      eslint-plugin-promise: 6.1.1(eslint@8.55.0)
      eslint-plugin-react: 7.33.2(eslint@8.55.0)
      eslint-plugin-react-hooks: 4.6.0(eslint@8.55.0)
      eslint-plugin-tsdoc: 0.2.17
      eslint-plugin-unicorn: 48.0.1(eslint@8.55.0)
      eslint-plugin-unused-imports: 3.0.0(@typescript-eslint/eslint-plugin@6.7.5)(eslint@8.55.0)
    transitivePeerDependencies:
      - eslint
      - eslint-import-resolver-node
      - eslint-import-resolver-webpack
      - supports-color
      - typescript
    dev: true

  /@fluidframework/protocol-definitions@3.2.0:
    resolution: {integrity: sha512-xgcyMN4uF6dAp2/XYFSHvGFITIV7JbVt3itA+T0c71/lZjq/HU/a/ClPIxfl9AEN0RbtuR/1n5LP4FXSV9j0hA==}
    dev: true

  /@gitbeaker/core@35.8.1:
    resolution: {integrity: sha512-KBrDykVKSmU9Q9Gly8KeHOgdc0lZSa435srECxuO0FGqqBcUQ82hPqUc13YFkkdOI9T1JRA3qSFajg8ds0mZKA==}
    engines: {node: '>=14.2.0'}
    dependencies:
      '@gitbeaker/requester-utils': 35.8.1
      form-data: 4.0.0
      li: 1.3.0
      mime: 3.0.0
      query-string: 7.1.3
      xcase: 2.0.1
    dev: true

  /@gitbeaker/node@35.8.1:
    resolution: {integrity: sha512-g6rX853y61qNhzq9cWtxIEoe2KDeFBtXAeWMGWJnc3nz3WRump2pIICvJqw/yobLZqmTNt+ea6w3/n92Mnbn3g==}
    engines: {node: '>=14.2.0'}
    deprecated: Please use its successor @gitbeaker/rest
    dependencies:
      '@gitbeaker/core': 35.8.1
      '@gitbeaker/requester-utils': 35.8.1
      delay: 5.0.0
      got: 11.8.6
      xcase: 2.0.1
    dev: true

  /@gitbeaker/requester-utils@35.8.1:
    resolution: {integrity: sha512-MFzdH+Z6eJaCZA5ruWsyvm6SXRyrQHjYVR6aY8POFraIy7ceIHOprWCs1R+0ydDZ8KtBnd8OTHjlJ0sLtSFJCg==}
    engines: {node: '>=14.2.0'}
    dependencies:
      form-data: 4.0.0
      qs: 6.11.1
      xcase: 2.0.1
    dev: true

  /@humanwhocodes/config-array@0.11.13:
    resolution: {integrity: sha512-JSBDMiDKSzQVngfRjOdFXgFfklaXI4K9nLF49Auh21lmBWRLIK3+xTErTWD4KU54pb6coM6ESE7Awz/FNU3zgQ==}
    engines: {node: '>=10.10.0'}
    dependencies:
      '@humanwhocodes/object-schema': 2.0.1
      debug: 4.3.4(supports-color@8.1.1)
      minimatch: 3.1.2
    transitivePeerDependencies:
      - supports-color
    dev: true

  /@humanwhocodes/module-importer@1.0.1:
    resolution: {integrity: sha512-bxveV4V8v5Yb4ncFTT3rPSgZBOpCkjfK0y4oVVVJwIuDVBRMDXrPyXRL988i5ap9m9bnyEEjWfm5WkBmtffLfA==}
    engines: {node: '>=12.22'}
    dev: true

  /@humanwhocodes/object-schema@2.0.1:
    resolution: {integrity: sha512-dvuCeX5fC9dXgJn9t+X5atfmgQAzUOWqS1254Gh0m6i8wKd10ebXkfNKiRK+1GWi/yTvvLDHpoxLr0xxxeslWw==}
    dev: true

  /@inquirer/confirm@3.1.6:
    resolution: {integrity: sha512-Mj4TU29g6Uy+37UtpA8UpEOI2icBfpCwSW1QDtfx60wRhUy90s/kHPif2OXSSvuwDQT1lhAYRWUfkNf9Tecxvg==}
    engines: {node: '>=18'}
    dependencies:
      '@inquirer/core': 8.1.0
      '@inquirer/type': 1.3.1
    dev: true

  /@inquirer/core@8.1.0:
    resolution: {integrity: sha512-kfx0SU9nWgGe1f03ao/uXc85SFH1v2w3vQVH7QDGjKxdtJz+7vPitFtG++BTyJMYyYgH8MpXigutcXJeiQwVRw==}
    engines: {node: '>=18'}
    dependencies:
      '@inquirer/figures': 1.0.1
      '@inquirer/type': 1.3.1
      '@types/mute-stream': 0.0.4
      '@types/node': 20.12.7
      '@types/wrap-ansi': 3.0.0
      ansi-escapes: 4.3.2
      chalk: 4.1.2
      cli-spinners: 2.9.2
      cli-width: 4.1.0
      mute-stream: 1.0.0
      signal-exit: 4.1.0
      strip-ansi: 6.0.1
      wrap-ansi: 6.2.0
    dev: true

  /@inquirer/figures@1.0.1:
    resolution: {integrity: sha512-mtup3wVKia3ZwULPHcbs4Mor8Voi+iIXEWD7wCNbIO6lYR62oPCTQyrddi5OMYVXHzeCSoneZwJuS8sBvlEwDw==}
    engines: {node: '>=18'}
    dev: true

  /@inquirer/type@1.3.1:
    resolution: {integrity: sha512-Pe3PFccjPVJV1vtlfVvm9OnlbxqdnP5QcscFEFEnK5quChf1ufZtM0r8mR5ToWHMxZOh0s8o/qp9ANGRTo/DAw==}
    engines: {node: '>=18'}
    dev: true

  /@istanbuljs/schema@0.1.3:
    resolution: {integrity: sha512-ZXRY4jNvVgSVQ8DL3LTcakaAtXwTVUxE81hslsyD2AtoXW/wVob10HkOJ1X/pAlcI7D+2YoZKg5do8G/w6RYgA==}
    engines: {node: '>=8'}
    dev: true

  /@jridgewell/gen-mapping@0.3.3:
    resolution: {integrity: sha512-HLhSWOLRi875zjjMG/r+Nv0oCW8umGb0BgEhyX3dDX3egwZtB8PqLnjz3yedt8R5StBrzcg4aBpnh8UA9D1BoQ==}
    engines: {node: '>=6.0.0'}
    dependencies:
      '@jridgewell/set-array': 1.1.2
      '@jridgewell/sourcemap-codec': 1.4.15
      '@jridgewell/trace-mapping': 0.3.18
    dev: true

  /@jridgewell/resolve-uri@3.1.0:
    resolution: {integrity: sha512-F2msla3tad+Mfht5cJq7LSXcdudKTWCVYUgw6pLFOOHSTtZlj6SWNYAp+AhuqLmWdBO2X5hPrLcu8cVP8fy28w==}
    engines: {node: '>=6.0.0'}
    dev: true

  /@jridgewell/set-array@1.1.2:
    resolution: {integrity: sha512-xnkseuNADM0gt2bs+BvhO0p78Mk762YnZdsuzFV018NoG1Sj1SCQvpSqa7XUaTam5vAGasABV9qXASMKnFMwMw==}
    engines: {node: '>=6.0.0'}
    dev: true

  /@jridgewell/source-map@0.3.3:
    resolution: {integrity: sha512-b+fsZXeLYi9fEULmfBrhxn4IrPlINf8fiNarzTof004v3lFdntdwa9PF7vFJqm3mg7s+ScJMxXaE3Acp1irZcg==}
    dependencies:
      '@jridgewell/gen-mapping': 0.3.3
      '@jridgewell/trace-mapping': 0.3.18
    dev: true

  /@jridgewell/sourcemap-codec@1.4.14:
    resolution: {integrity: sha512-XPSJHWmi394fuUuzDnGz1wiKqWfo1yXecHQMRf2l6hztTO+nPru658AyDngaBe7isIxEkRsPR3FZh+s7iVa4Uw==}
    dev: true

  /@jridgewell/sourcemap-codec@1.4.15:
    resolution: {integrity: sha512-eF2rxCRulEKXHTRiDrDy6erMYWqNw4LPdQ8UQA4huuxaQsVeRPFl2oM8oDGxMFhJUWZf9McpLtJasDDZb/Bpeg==}
    dev: true

  /@jridgewell/trace-mapping@0.3.18:
    resolution: {integrity: sha512-w+niJYzMHdd7USdiH2U6869nqhD2nbfZXND5Yp93qIbEmnDNk7PD48o+YchRVpzMU7M6jVCbenTR7PA1FLQ9pA==}
    dependencies:
      '@jridgewell/resolve-uri': 3.1.0
      '@jridgewell/sourcemap-codec': 1.4.14
    dev: true

  /@manypkg/find-root@2.2.1:
    resolution: {integrity: sha512-34NlypD5mmTY65cFAK7QPgY5Tzt0qXR4ZRXdg97xAlkiLuwXUPBEXy5Hsqzd+7S2acsLxUz6Cs50rlDZQr4xUA==}
    engines: {node: '>=14.18.0'}
    dependencies:
      '@manypkg/tools': 1.1.0
      find-up: 4.1.0
      fs-extra: 8.1.0
    dev: true

  /@manypkg/get-packages@2.2.0:
    resolution: {integrity: sha512-B5p5BXMwhGZKi/syEEAP1eVg5DZ/9LP+MZr0HqfrHLgu9fq0w4ZwH8yVen4JmjrxI2dWS31dcoswYzuphLaRxg==}
    engines: {node: '>=14.18.0'}
    dependencies:
      '@manypkg/find-root': 2.2.1
      '@manypkg/tools': 1.1.0
    dev: true

  /@manypkg/tools@1.1.0:
    resolution: {integrity: sha512-SkAyKAByB9l93Slyg8AUHGuM2kjvWioUTCckT/03J09jYnfEzMO/wSXmEhnKGYs6qx9De8TH4yJCl0Y9lRgnyQ==}
    engines: {node: '>=14.18.0'}
    dependencies:
      fs-extra: 8.1.0
      globby: 11.1.0
      jju: 1.4.0
      read-yaml-file: 1.1.0
    dev: true

<<<<<<< HEAD
  /@microsoft/api-extractor-model/7.28.14_@types+node@18.15.11:
=======
  /@microsoft/api-extractor-model@7.28.14(@types/node@18.15.11):
>>>>>>> 4d56fd1f
    resolution: {integrity: sha512-Bery/c8A8SsKPSvA82cTTuy/+OcxZbLRmKhPkk91/AJOQzxZsShcrmHFAGeiEqSIrv1nPZ3tKq9kfMLdCHmsqg==}
    dependencies:
      '@microsoft/tsdoc': 0.14.2
      '@microsoft/tsdoc-config': 0.16.2
<<<<<<< HEAD
      '@rushstack/node-core-library': 4.1.0_@types+node@18.15.11
=======
      '@rushstack/node-core-library': 4.1.0(@types/node@18.15.11)
>>>>>>> 4d56fd1f
    transitivePeerDependencies:
      - '@types/node'
    dev: true

  /@microsoft/api-extractor-model@7.28.2(@types/node@18.15.11):
    resolution: {integrity: sha512-vkojrM2fo3q4n4oPh4uUZdjJ2DxQ2+RnDQL/xhTWSRUNPF6P4QyrvY357HBxbnltKcYu+nNNolVqc6TIGQ73Ig==}
    dependencies:
      '@microsoft/tsdoc': 0.14.2
      '@microsoft/tsdoc-config': 0.16.2
      '@rushstack/node-core-library': 3.61.0(@types/node@18.15.11)
    transitivePeerDependencies:
      - '@types/node'
    dev: false

<<<<<<< HEAD
  /@microsoft/api-extractor/7.43.1_@types+node@18.15.11:
    resolution: {integrity: sha512-ohg40SsvFFgzHFAtYq5wKJc8ZDyY46bphjtnSvhSSlXpPTG7GHwyyXkn48UZiUCBwr2WC7TRC1Jfwz7nreuiyQ==}
    hasBin: true
    dependencies:
      '@microsoft/api-extractor-model': 7.28.14_@types+node@18.15.11
      '@microsoft/tsdoc': 0.14.2
      '@microsoft/tsdoc-config': 0.16.2
      '@rushstack/node-core-library': 4.1.0_@types+node@18.15.11
      '@rushstack/rig-package': 0.5.2
      '@rushstack/terminal': 0.10.1_@types+node@18.15.11
      '@rushstack/ts-command-line': 4.19.2_@types+node@18.15.11
=======
  /@microsoft/api-extractor@7.43.1(@types/node@18.15.11):
    resolution: {integrity: sha512-ohg40SsvFFgzHFAtYq5wKJc8ZDyY46bphjtnSvhSSlXpPTG7GHwyyXkn48UZiUCBwr2WC7TRC1Jfwz7nreuiyQ==}
    hasBin: true
    dependencies:
      '@microsoft/api-extractor-model': 7.28.14(@types/node@18.15.11)
      '@microsoft/tsdoc': 0.14.2
      '@microsoft/tsdoc-config': 0.16.2
      '@rushstack/node-core-library': 4.1.0(@types/node@18.15.11)
      '@rushstack/rig-package': 0.5.2
      '@rushstack/terminal': 0.10.1(@types/node@18.15.11)
      '@rushstack/ts-command-line': 4.19.2(@types/node@18.15.11)
>>>>>>> 4d56fd1f
      lodash: 4.17.21
      minimatch: 3.0.8
      resolve: 1.22.8
      semver: 7.5.4
      source-map: 0.6.1
      typescript: 5.4.2
    transitivePeerDependencies:
      - '@types/node'
    dev: true

  /@microsoft/tsdoc-config@0.16.2:
    resolution: {integrity: sha512-OGiIzzoBLgWWR0UdRJX98oYO+XKGf7tiK4Zk6tQ/E4IJqGCe7dvkTvgDZV5cFJUzLGDOjeAXrnZoA6QkVySuxw==}
    dependencies:
      '@microsoft/tsdoc': 0.14.2
      ajv: 6.12.6
      jju: 1.4.0
      resolve: 1.19.0

  /@microsoft/tsdoc@0.14.2:
    resolution: {integrity: sha512-9b8mPpKrfeGRuhFH5iO1iwCLeIIsV6+H1sRfxbkoGXIyQE2BTsPd9zqSqQJ+pv5sJ/hT5M1zvOFL02MnEezFug==}

  /@nodelib/fs.scandir@2.1.5:
    resolution: {integrity: sha512-vq24Bq3ym5HEQm2NKCr3yXDwjc7vTsEThRDnkp2DK9p1uqLR+DHurm/NOTo0KG7HYHU7eppKZj3MyqYuMBf62g==}
    engines: {node: '>= 8'}
    dependencies:
      '@nodelib/fs.stat': 2.0.5
      run-parallel: 1.2.0
    dev: true

  /@nodelib/fs.stat@2.0.5:
    resolution: {integrity: sha512-RkhPPp2zrqDAQA/2jNhnztcPAlv64XdhIp7a7454A5ovI7Bukxgt7MX7udwAu3zg1DcpPU0rz3VV1SeaqvY4+A==}
    engines: {node: '>= 8'}
    dev: true

  /@nodelib/fs.walk@1.2.8:
    resolution: {integrity: sha512-oGB+UxlgWcgQkgwo8GcEGwemoTFt3FIO9ababBmaGwXIoBKZ+GTy0pP185beGg7Llih/NSHSV2XAs1lnznocSg==}
    engines: {node: '>= 8'}
    dependencies:
      '@nodelib/fs.scandir': 2.1.5
      fastq: 1.15.0
    dev: true

  /@oclif/core@3.26.5:
    resolution: {integrity: sha512-uRmAujGJjLhhgpLylbiuHuPt9Ec7u6aJ72utuSPNTRw47+W5vbQSGnLGPiil1Mt5YDL+zFOyTVH6Uv3NSP2SaQ==}
    engines: {node: '>=18.0.0'}
    dependencies:
      '@types/cli-progress': 3.11.5
      ansi-escapes: 4.3.2
      ansi-styles: 4.3.0
      cardinal: 2.1.1
      chalk: 4.1.2
      clean-stack: 3.0.1
      cli-progress: 3.12.0
      color: 4.2.3
      debug: 4.3.4(supports-color@8.1.1)
      ejs: 3.1.10
      get-package-type: 0.1.0
      globby: 11.1.0
      hyperlinker: 1.0.0
      indent-string: 4.0.0
      is-wsl: 2.2.0
      js-yaml: 3.14.1
      minimatch: 9.0.4
      natural-orderby: 2.0.3
      object-treeify: 1.1.33
      password-prompt: 1.1.3
      slice-ansi: 4.0.0
      string-width: 4.2.3
      strip-ansi: 6.0.1
      supports-color: 8.1.1
      supports-hyperlinks: 2.3.0
      widest-line: 3.1.0
      wordwrap: 1.0.0
      wrap-ansi: 7.0.0
    dev: true

  /@oclif/plugin-autocomplete@3.0.16:
    resolution: {integrity: sha512-Kke1AvvTa+ShTFG6EbCbE9wrdWcqJVk56iU39j/m2LOYTTSfL0BDyVq0D3w2fVmA/OdXoG3EDiz/66GjPPFg4A==}
    engines: {node: '>=18.0.0'}
    dependencies:
      '@oclif/core': 3.26.5
      chalk: 5.3.0
      debug: 4.3.4(supports-color@8.1.1)
      ejs: 3.1.10
    transitivePeerDependencies:
      - supports-color
    dev: true

  /@oclif/plugin-commands@3.3.1:
    resolution: {integrity: sha512-SikJBlXaVsbCX3A8YBdpU70VvU58P75+4vMt0AtJFEPYS1n+5srrLJgTrEFJkCfFvlqj1SNI9yMFr1TG+LKN9w==}
    engines: {node: '>=18.0.0'}
    dependencies:
      '@oclif/core': 3.26.5
      lodash.pickby: 4.6.0
      lodash.sortby: 4.7.0
      lodash.template: 4.5.0
      lodash.uniqby: 4.7.0
    dev: true

  /@oclif/plugin-help@6.0.21:
    resolution: {integrity: sha512-w860r9d456xhw1GPaos9yQF+BZeFY9UKdrINbL3fZFX5ZHhr/zGT4Fep5wUkHogjjnSB8+ZHi3D6j2jScIizUw==}
    engines: {node: '>=18.0.0'}
    dependencies:
      '@oclif/core': 3.26.5
    dev: true

  /@oclif/plugin-not-found@3.1.7:
    resolution: {integrity: sha512-fGR1gJE7X6BX3QHAtVX4Tg3T04mrnhtCIGzksQYYcelSftTS0nASnQ3uDacdGwbUPqaEq7HfUyh/G7WRIRxcrw==}
    engines: {node: '>=18.0.0'}
    dependencies:
      '@inquirer/confirm': 3.1.6
      '@oclif/core': 3.26.5
      chalk: 5.3.0
      fast-levenshtein: 3.0.0
    dev: true

  /@octokit/auth-token@2.5.0:
    resolution: {integrity: sha512-r5FVUJCOLl19AxiuZD2VRZ/ORjp/4IN98Of6YJoJOkY75CIBuYfmiNHGrDwXr+aLGG55igl9QrxX3hbiXlLb+g==}
    dependencies:
      '@octokit/types': 6.41.0
    dev: true

  /@octokit/auth-token@3.0.3:
    resolution: {integrity: sha512-/aFM2M4HVDBT/jjDBa84sJniv1t9Gm/rLkalaz9htOm+L+8JMj1k9w0CkUdcxNyNxZPlTxKPVko+m1VlM58ZVA==}
    engines: {node: '>= 14'}
    dependencies:
      '@octokit/types': 9.0.0
    dev: true

  /@octokit/core@3.6.0:
    resolution: {integrity: sha512-7RKRKuA4xTjMhY+eG3jthb3hlZCsOwg3rztWh75Xc+ShDWOfDDATWbeZpAHBNRpm4Tv9WgBMOy1zEJYXG6NJ7Q==}
    dependencies:
      '@octokit/auth-token': 2.5.0
      '@octokit/graphql': 4.8.0
      '@octokit/request': 5.6.3
      '@octokit/request-error': 2.1.0
      '@octokit/types': 6.41.0
      before-after-hook: 2.2.3
      universal-user-agent: 6.0.0
    transitivePeerDependencies:
      - encoding
    dev: true

  /@octokit/core@4.2.4:
    resolution: {integrity: sha512-rYKilwgzQ7/imScn3M9/pFfUf4I1AZEH3KhyJmtPdE2zfaXAn2mFfUy4FbKewzc2We5y/LlKLj36fWJLKC2SIQ==}
    engines: {node: '>= 14'}
    dependencies:
      '@octokit/auth-token': 3.0.3
      '@octokit/graphql': 5.0.5
      '@octokit/request': 6.2.3
      '@octokit/request-error': 3.0.3
      '@octokit/types': 9.0.0
      before-after-hook: 2.2.3
      universal-user-agent: 6.0.0
    transitivePeerDependencies:
      - encoding
    dev: true

  /@octokit/endpoint@6.0.12:
    resolution: {integrity: sha512-lF3puPwkQWGfkMClXb4k/eUT/nZKQfxinRWJrdZaJO85Dqwo/G0yOC434Jr2ojwafWJMYqFGFa5ms4jJUgujdA==}
    dependencies:
      '@octokit/types': 6.41.0
      is-plain-object: 5.0.0
      universal-user-agent: 6.0.0
    dev: true

  /@octokit/endpoint@7.0.5:
    resolution: {integrity: sha512-LG4o4HMY1Xoaec87IqQ41TQ+glvIeTKqfjkCEmt5AIwDZJwQeVZFIEYXrYY6yLwK+pAScb9Gj4q+Nz2qSw1roA==}
    engines: {node: '>= 14'}
    dependencies:
      '@octokit/types': 9.0.0
      is-plain-object: 5.0.0
      universal-user-agent: 6.0.0
    dev: true

  /@octokit/graphql@4.8.0:
    resolution: {integrity: sha512-0gv+qLSBLKF0z8TKaSKTsS39scVKF9dbMxJpj3U0vC7wjNWFuIpL/z76Qe2fiuCbDRcJSavkXsVtMS6/dtQQsg==}
    dependencies:
      '@octokit/request': 5.6.3
      '@octokit/types': 6.41.0
      universal-user-agent: 6.0.0
    transitivePeerDependencies:
      - encoding
    dev: true

  /@octokit/graphql@5.0.5:
    resolution: {integrity: sha512-Qwfvh3xdqKtIznjX9lz2D458r7dJPP8l6r4GQkIdWQouZwHQK0mVT88uwiU2bdTU2OtT1uOlKpRciUWldpG0yQ==}
    engines: {node: '>= 14'}
    dependencies:
      '@octokit/request': 6.2.3
      '@octokit/types': 9.0.0
      universal-user-agent: 6.0.0
    transitivePeerDependencies:
      - encoding
    dev: true

  /@octokit/openapi-types@12.11.0:
    resolution: {integrity: sha512-VsXyi8peyRq9PqIz/tpqiL2w3w80OgVMwBHltTml3LmVvXiphgeqmY9mvBw9Wu7e0QWk/fqD37ux8yP5uVekyQ==}
    dev: true

  /@octokit/openapi-types@16.0.0:
    resolution: {integrity: sha512-JbFWOqTJVLHZSUUoF4FzAZKYtqdxWu9Z5m2QQnOyEa04fOFljvyh7D3GYKbfuaSWisqehImiVIMG4eyJeP5VEA==}
    dev: true

  /@octokit/plugin-paginate-rest@2.21.3(@octokit/core@3.6.0):
    resolution: {integrity: sha512-aCZTEf0y2h3OLbrgKkrfFdjRL6eSOo8komneVQJnYecAxIej7Bafor2xhuDJOIFau4pk0i/P28/XgtbyPF0ZHw==}
    peerDependencies:
      '@octokit/core': '>=2'
    dependencies:
      '@octokit/core': 3.6.0
      '@octokit/types': 6.41.0
    dev: true

  /@octokit/plugin-request-log@1.0.4(@octokit/core@3.6.0):
    resolution: {integrity: sha512-mLUsMkgP7K/cnFEw07kWqXGF5LKrOkD+lhCrKvPHXWDywAwuDUeDwWBpc69XK3pNX0uKiVt8g5z96PJ6z9xCFA==}
    peerDependencies:
      '@octokit/core': '>=3'
    dependencies:
      '@octokit/core': 3.6.0
    dev: true

  /@octokit/plugin-rest-endpoint-methods@5.16.2(@octokit/core@3.6.0):
    resolution: {integrity: sha512-8QFz29Fg5jDuTPXVtey05BLm7OB+M8fnvE64RNegzX7U+5NUXcOcnpTIK0YfSHBg8gYd0oxIq3IZTe9SfPZiRw==}
    peerDependencies:
      '@octokit/core': '>=3'
    dependencies:
      '@octokit/core': 3.6.0
      '@octokit/types': 6.41.0
      deprecation: 2.3.1
    dev: true

  /@octokit/request-error@2.1.0:
    resolution: {integrity: sha512-1VIvgXxs9WHSjicsRwq8PlR2LR2x6DwsJAaFgzdi0JfJoGSO8mYI/cHJQ+9FbN21aa+DrgNLnwObmyeSC8Rmpg==}
    dependencies:
      '@octokit/types': 6.41.0
      deprecation: 2.3.1
      once: 1.4.0
    dev: true

  /@octokit/request-error@3.0.3:
    resolution: {integrity: sha512-crqw3V5Iy2uOU5Np+8M/YexTlT8zxCfI+qu+LxUB7SZpje4Qmx3mub5DfEKSO8Ylyk0aogi6TYdf6kxzh2BguQ==}
    engines: {node: '>= 14'}
    dependencies:
      '@octokit/types': 9.0.0
      deprecation: 2.3.1
      once: 1.4.0
    dev: true

  /@octokit/request@5.6.3:
    resolution: {integrity: sha512-bFJl0I1KVc9jYTe9tdGGpAMPy32dLBXXo1dS/YwSCTL/2nd9XeHsY616RE3HPXDVk+a+dBuzyz5YdlXwcDTr2A==}
    dependencies:
      '@octokit/endpoint': 6.0.12
      '@octokit/request-error': 2.1.0
      '@octokit/types': 6.41.0
      is-plain-object: 5.0.0
      node-fetch: 2.6.9
      universal-user-agent: 6.0.0
    transitivePeerDependencies:
      - encoding
    dev: true

  /@octokit/request@6.2.3:
    resolution: {integrity: sha512-TNAodj5yNzrrZ/VxP+H5HiYaZep0H3GU0O7PaF+fhDrt8FPrnkei9Aal/txsN/1P7V3CPiThG0tIvpPDYUsyAA==}
    engines: {node: '>= 14'}
    dependencies:
      '@octokit/endpoint': 7.0.5
      '@octokit/request-error': 3.0.3
      '@octokit/types': 9.0.0
      is-plain-object: 5.0.0
      node-fetch: 2.6.9
      universal-user-agent: 6.0.0
    transitivePeerDependencies:
      - encoding
    dev: true

  /@octokit/rest@18.12.0:
    resolution: {integrity: sha512-gDPiOHlyGavxr72y0guQEhLsemgVjwRePayJ+FcKc2SJqKUbxbkvf5kAZEWA/MKvsfYlQAMVzNJE3ezQcxMJ2Q==}
    dependencies:
      '@octokit/core': 3.6.0
      '@octokit/plugin-paginate-rest': 2.21.3(@octokit/core@3.6.0)
      '@octokit/plugin-request-log': 1.0.4(@octokit/core@3.6.0)
      '@octokit/plugin-rest-endpoint-methods': 5.16.2(@octokit/core@3.6.0)
    transitivePeerDependencies:
      - encoding
    dev: true

  /@octokit/types@6.41.0:
    resolution: {integrity: sha512-eJ2jbzjdijiL3B4PrSQaSjuF2sPEQPVCPzBvTHJD9Nz+9dw2SGH4K4xeQJ77YfTq5bRQ+bD8wT11JbeDPmxmGg==}
    dependencies:
      '@octokit/openapi-types': 12.11.0
    dev: true

  /@octokit/types@9.0.0:
    resolution: {integrity: sha512-LUewfj94xCMH2rbD5YJ+6AQ4AVjFYTgpp6rboWM5T7N3IsIF65SBEOVcYMGAEzO/kKNiNaW4LoWtoThOhH06gw==}
    dependencies:
      '@octokit/openapi-types': 16.0.0
    dev: true

  /@rushstack/eslint-patch@1.4.0:
    resolution: {integrity: sha512-cEjvTPU32OM9lUFegJagO0mRnIn+rbqrG89vV8/xLnLFX0DoR0r1oy5IlTga71Q7uT3Qus7qm7wgeiMT/+Irlg==}
    dev: true

  /@rushstack/eslint-plugin-security@0.7.1(eslint@8.55.0)(typescript@5.1.6):
    resolution: {integrity: sha512-84N42tlONhcbXdlk5Rkb+/pVxPnH+ojX8XwtFoecCRV88/4Ii7eGEyJPb73lOpHaE3NJxLzLVIeixKYQmdjImA==}
    peerDependencies:
      eslint: ^6.0.0 || ^7.0.0 || ^8.0.0
    dependencies:
      '@rushstack/tree-pattern': 0.3.1
      '@typescript-eslint/experimental-utils': 5.59.11(eslint@8.55.0)(typescript@5.1.6)
      eslint: 8.55.0
    transitivePeerDependencies:
      - supports-color
      - typescript
    dev: true

  /@rushstack/eslint-plugin@0.13.1(eslint@8.55.0)(typescript@5.1.6):
    resolution: {integrity: sha512-qQ6iPCm8SFuY+bpcSv5hlYtdwDHcFlE6wlpUHa0ywG9tGVBYM5But8S4qVRFq1iejAuFX+ubNUOyFJHvxpox+A==}
    peerDependencies:
      eslint: ^6.0.0 || ^7.0.0 || ^8.0.0
    dependencies:
      '@rushstack/tree-pattern': 0.3.1
      '@typescript-eslint/experimental-utils': 5.59.11(eslint@8.55.0)(typescript@5.1.6)
      eslint: 8.55.0
    transitivePeerDependencies:
      - supports-color
      - typescript
    dev: true

  /@rushstack/node-core-library@3.55.2(@types/node@18.15.11):
    resolution: {integrity: sha512-SaLe/x/Q/uBVdNFK5V1xXvsVps0y7h1sN7aSJllQyFbugyOaxhNRF25bwEDnicARNEjJw0pk0lYnJQ9Kr6ev0A==}
    peerDependencies:
      '@types/node': '*'
    peerDependenciesMeta:
      '@types/node':
        optional: true
    dependencies:
      '@types/node': 18.15.11
      colors: 1.2.5
      fs-extra: 7.0.1
      import-lazy: 4.0.0
      jju: 1.4.0
      resolve: 1.22.2
      semver: 7.3.8
      z-schema: 5.0.5
    dev: false

  /@rushstack/node-core-library@3.61.0(@types/node@18.15.11):
    resolution: {integrity: sha512-tdOjdErme+/YOu4gPed3sFS72GhtWCgNV9oDsHDnoLY5oDfwjKUc9Z+JOZZ37uAxcm/OCahDHfuu2ugqrfWAVQ==}
    peerDependencies:
      '@types/node': '*'
    peerDependenciesMeta:
      '@types/node':
        optional: true
    dependencies:
      '@types/node': 18.15.11
      colors: 1.2.5
      fs-extra: 7.0.1
      import-lazy: 4.0.0
      jju: 1.4.0
      resolve: 1.22.8
      semver: 7.5.4
      z-schema: 5.0.5
    dev: false

  /@rushstack/node-core-library@3.63.0(@types/node@18.15.11):
    resolution: {integrity: sha512-Q7B3dVpBQF1v+mUfxNcNZh5uHVR8ntcnkN5GYjbBLrxUYHBGKbnCM+OdcN+hzCpFlLBH6Ob0dEHhZ0spQwf24A==}
    peerDependencies:
      '@types/node': '*'
    peerDependenciesMeta:
      '@types/node':
        optional: true
    dependencies:
      '@types/node': 18.15.11
      colors: 1.2.5
      fs-extra: 7.0.1
      import-lazy: 4.0.0
      jju: 1.4.0
      resolve: 1.22.8
      semver: 7.5.4
      z-schema: 5.0.5
    dev: true

<<<<<<< HEAD
  /@rushstack/node-core-library/4.1.0_@types+node@18.15.11:
=======
  /@rushstack/node-core-library@4.1.0(@types/node@18.15.11):
>>>>>>> 4d56fd1f
    resolution: {integrity: sha512-qz4JFBZJCf1YN5cAXa1dP6Mki/HrsQxc/oYGAGx29dF2cwF2YMxHoly0FBhMw3IEnxo5fMj0boVfoHVBkpkx/w==}
    peerDependencies:
      '@types/node': '*'
    peerDependenciesMeta:
      '@types/node':
        optional: true
    dependencies:
      '@types/node': 18.15.11
      fs-extra: 7.0.1
      import-lazy: 4.0.0
      jju: 1.4.0
      resolve: 1.22.8
      semver: 7.5.4
      z-schema: 5.0.5
    dev: true

  /@rushstack/rig-package@0.5.2:
    resolution: {integrity: sha512-mUDecIJeH3yYGZs2a48k+pbhM6JYwWlgjs2Ca5f2n1G2/kgdgP9D/07oglEGf6mRyXEnazhEENeYTSNDRCwdqA==}
    dependencies:
      resolve: 1.22.8
      strip-json-comments: 3.1.1
    dev: true

<<<<<<< HEAD
  /@rushstack/terminal/0.10.1_@types+node@18.15.11:
=======
  /@rushstack/terminal@0.10.1(@types/node@18.15.11):
>>>>>>> 4d56fd1f
    resolution: {integrity: sha512-C6Vi/m/84IYJTkfzmXr1+W8Wi3MmBjVF/q3za91Gb3VYjKbpALHVxY6FgH625AnDe5Z0Kh4MHKWA3Z7bqgAezA==}
    peerDependencies:
      '@types/node': '*'
    peerDependenciesMeta:
      '@types/node':
        optional: true
    dependencies:
<<<<<<< HEAD
      '@rushstack/node-core-library': 4.1.0_@types+node@18.15.11
=======
      '@rushstack/node-core-library': 4.1.0(@types/node@18.15.11)
>>>>>>> 4d56fd1f
      '@types/node': 18.15.11
      supports-color: 8.1.1
    dev: true

  /@rushstack/tree-pattern@0.3.1:
    resolution: {integrity: sha512-2yn4qTkXZTByQffL3ymS6viYuyZk3YnJT49bopGBlm9Thtyfa7iuFUV6tt+09YIRO1sjmSWILf4dPj6+Dr5YVA==}
    dev: true

<<<<<<< HEAD
  /@rushstack/ts-command-line/4.19.2_@types+node@18.15.11:
    resolution: {integrity: sha512-cqmXXmBEBlzo9WtyUrHtF9e6kl0LvBY7aTSVX4jfnBfXWZQWnPq9JTFPlQZ+L/ZwjZ4HrNwQsOVvhe9oOucZkw==}
    dependencies:
      '@rushstack/terminal': 0.10.1_@types+node@18.15.11
=======
  /@rushstack/ts-command-line@4.19.2(@types/node@18.15.11):
    resolution: {integrity: sha512-cqmXXmBEBlzo9WtyUrHtF9e6kl0LvBY7aTSVX4jfnBfXWZQWnPq9JTFPlQZ+L/ZwjZ4HrNwQsOVvhe9oOucZkw==}
    dependencies:
      '@rushstack/terminal': 0.10.1(@types/node@18.15.11)
>>>>>>> 4d56fd1f
      '@types/argparse': 1.0.38
      argparse: 1.0.10
      string-argv: 0.3.1
    transitivePeerDependencies:
      - '@types/node'
    dev: true

  /@sindresorhus/is@4.6.0:
    resolution: {integrity: sha512-t09vSN3MdfsyCHoFcTRCH/iUtG7OJ0CsjzB8cjAmKc/va/kIgeDI/TxsigdncE/4be734m0cvIYwNaV4i2XqAw==}
    engines: {node: '>=10'}
    dev: true

  /@szmarczak/http-timer@4.0.6:
    resolution: {integrity: sha512-4BAffykYOgO+5nzBWYwE3W90sBgLJoUPRWWcL8wlyiM8IB8ipJz3UMJ9KXQd1RKQXpKp8Tutn80HZtWsu2u76w==}
    engines: {node: '>=10'}
    dependencies:
      defer-to-connect: 2.0.1
    dev: true

  /@technote-space/anchor-markdown-header@1.1.42:
    resolution: {integrity: sha512-iJ5qu1EO3kZDthq9zbMQ9ufB4jd0XwhHJ+4RNpTUEVTIZFitCV++IUfH1YCACGasct41pQRxGmWQNoaRZmn7EQ==}
    dependencies:
      emoji-regex: 10.3.0
    dev: true

  /@technote-space/doctoc@2.4.7:
    resolution: {integrity: sha512-F4oyUpf2e29p3tNH0oTW0a3eOgd3wek2vz1urNalSKCFY8U0hzkFqwU+89rmXGLzzz8WMcLtEXb90CCgqnDQqQ==}
    dependencies:
      '@technote-space/anchor-markdown-header': 1.1.42
      '@textlint/markdown-to-ast': 12.6.1
      htmlparser2: 6.1.0
      update-section: 0.3.3
    transitivePeerDependencies:
      - supports-color
    dev: true

  /@technote-space/doctoc@2.6.4:
    resolution: {integrity: sha512-gm6It+7hCuVSFMl9kP9NYX5TTqc6GRcb9HXm0/YhKnou1E0pyocG+6IR/1GNOu/yCkRnD9bRlp5BYw8puvf2kA==}
    dependencies:
      '@technote-space/anchor-markdown-header': 1.1.42
      '@textlint/markdown-to-ast': 13.4.0
      htmlparser2: 8.0.2
      update-section: 0.3.3
    transitivePeerDependencies:
      - supports-color
    dev: true

  /@textlint/ast-node-types@12.6.1:
    resolution: {integrity: sha512-uzlJ+ZsCAyJm+lBi7j0UeBbj+Oy6w/VWoGJ3iHRHE5eZ8Z4iK66mq+PG/spupmbllLtz77OJbY89BYqgFyjXmA==}
    dev: true

  /@textlint/ast-node-types@13.4.0:
    resolution: {integrity: sha512-roVeLjnf8UPntFICb1uEwE2dccC8V/T5N1x7eBxkT3VDmSQkyfIAuGtlpwyH0wNKEwJmjO/2gSm2fCjW5K/rbA==}
    dev: true

  /@textlint/markdown-to-ast@12.6.1:
    resolution: {integrity: sha512-T0HO+VrU9VbLRiEx/kH4+gwGMHNMIGkp0Pok+p0I33saOOLyhfGvwOKQgvt2qkxzQEV2L5MtGB8EnW4r5d3CqQ==}
    dependencies:
      '@textlint/ast-node-types': 12.6.1
      debug: 4.3.4(supports-color@8.1.1)
      mdast-util-gfm-autolink-literal: 0.1.3
      remark-footnotes: 3.0.0
      remark-frontmatter: 3.0.0
      remark-gfm: 1.0.0
      remark-parse: 9.0.0
      traverse: 0.6.7
      unified: 9.2.2
    transitivePeerDependencies:
      - supports-color
    dev: true

  /@textlint/markdown-to-ast@13.4.0:
    resolution: {integrity: sha512-rF70kFestQHaqB+cRl4QrvjIn0bjR3birnAXjux9iEXWfrS7cxWyrEWmKkBPO5o8yoGF9q9JKBkDaypPzNsIhg==}
    dependencies:
      '@textlint/ast-node-types': 13.4.0
      debug: 4.3.4(supports-color@8.1.1)
      mdast-util-gfm-autolink-literal: 0.1.3
      remark-footnotes: 3.0.0
      remark-frontmatter: 3.0.0
      remark-gfm: 1.0.0
      remark-parse: 9.0.0
      traverse: 0.6.7
      unified: 9.2.2
    transitivePeerDependencies:
      - supports-color
    dev: true

  /@tootallnate/once@2.0.0:
    resolution: {integrity: sha512-XCuKFP5PS55gnMVu3dty8KPatLqUoy/ZYzDzAGCQ8JNFCkLXzmI7vNHCR+XpbZaMWQK/vQubr7PkYq8g470J/A==}
    engines: {node: '>= 10'}
    dev: true

  /@ts-morph/common@0.21.0:
    resolution: {integrity: sha512-ES110Mmne5Vi4ypUKrtVQfXFDtCsDXiUiGxF6ILVlE90dDD4fdpC1LSjydl/ml7xJWKSDZwUYD2zkOePMSrPBA==}
    dependencies:
      fast-glob: 3.3.2
      minimatch: 7.4.6
      mkdirp: 2.1.6
      path-browserify: 1.0.1
    dev: true

  /@ts-morph/common@0.23.0:
    resolution: {integrity: sha512-m7Lllj9n/S6sOkCkRftpM7L24uvmfXQFedlW/4hENcuJH1HHm9u5EgxZb9uVjQSCGrbBWBkOGgcTxNg36r6ywA==}
    dependencies:
      fast-glob: 3.3.2
      minimatch: 9.0.4
      mkdirp: 3.0.1
      path-browserify: 1.0.1
    dev: true

  /@tylerbu/markdown-magic@2.4.0-tylerbu-1:
    resolution: {integrity: sha512-p8nG2uH2+tQMGtT2Tam4gdJuJwuOdJdSA73LlNmRG+8dcxSNXkiwADyd/to6gY/oZOuNB5sJahBho5fLmxLI3Q==}
    hasBin: true
    dependencies:
      '@technote-space/doctoc': 2.6.4
      commander: 7.2.0
      deepmerge: 4.3.1
      find-up: 5.0.0
      globby: 10.0.2
      is-local-path: 0.1.6
      mkdirp: 1.0.4
      sync-request: 6.1.0
    transitivePeerDependencies:
      - supports-color
    dev: true

  /@types/argparse@1.0.38:
    resolution: {integrity: sha512-ebDJ9b0e702Yr7pWgB0jzm+CX4Srzz8RcXtLJDJB+BSccqMa36uyH/zUsSYao5+BD1ytv3k3rPYCq4mAE1hsXA==}
    dev: true

  /@types/cacheable-request@6.0.3:
    resolution: {integrity: sha512-IQ3EbTzGxIigb1I3qPZc1rWJnH0BmSKv5QYTalEwweFvyBDLSAe24zP0le/hyi7ecGfZVlIVAg4BZqb8WBwKqw==}
    dependencies:
      '@types/http-cache-semantics': 4.0.4
      '@types/keyv': 3.1.4
      '@types/node': 18.15.11
      '@types/responselike': 1.0.3
    dev: true

  /@types/chai@4.3.4:
    resolution: {integrity: sha512-KnRanxnpfpjUTqTCXslZSEdLfXExwgNxYPdiO2WGUj8+HDjFi8R3k5RVKPeSCzLjCcshCAtVO2QBbVuAV4kTnw==}
    dev: true

  /@types/cli-progress@3.11.5:
    resolution: {integrity: sha512-D4PbNRbviKyppS5ivBGyFO29POlySLmA2HyUFE4p5QGazAMM3CwkKWcvTl8gvElSuxRh6FPKL8XmidX873ou4g==}
    dependencies:
      '@types/node': 18.15.11
    dev: true

  /@types/concat-stream@1.6.1:
    resolution: {integrity: sha512-eHE4cQPoj6ngxBZMvVf6Hw7Mh4jMW4U9lpGmS5GBPB9RYxlFg+CHaVN7ErNY4W9XfLIEn20b4VDYaIrbq0q4uA==}
    dependencies:
      '@types/node': 18.15.11
    dev: true

  /@types/eslint-scope@3.7.4:
    resolution: {integrity: sha512-9K4zoImiZc3HlIp6AVUDE4CWYx22a+lhSZMYNpbjW04+YF0KWj4pJXnEMjdnFTiQibFFmElcsasJXDbdI/EPhA==}
    dependencies:
      '@types/eslint': 8.37.0
      '@types/estree': 1.0.0
    dev: true

  /@types/eslint@8.37.0:
    resolution: {integrity: sha512-Piet7dG2JBuDIfohBngQ3rCt7MgO9xCO4xIMKxBThCq5PNRB91IjlJ10eJVwfoNtvTErmxLzwBZ7rHZtbOMmFQ==}
    dependencies:
      '@types/estree': 1.0.0
      '@types/json-schema': 7.0.15
    dev: true

  /@types/estree@1.0.0:
    resolution: {integrity: sha512-WulqXMDUTYAXCjZnk6JtIHPigp55cVtDgDrO2gHRwhyJto21+1zbVCtOYB2L1F9w4qCQ0rOGWBnBe0FNTiEJIQ==}
    dev: true

  /@types/form-data@0.0.33:
    resolution: {integrity: sha512-8BSvG1kGm83cyJITQMZSulnl6QV8jqAGreJsc5tPu1Jq0vTSOiY/k24Wx82JRpWwZSqrala6sd5rWi6aNXvqcw==}
    dependencies:
      '@types/node': 18.15.11
    dev: true

  /@types/glob@7.2.0:
    resolution: {integrity: sha512-ZUxbzKl0IfJILTS6t7ip5fQQM/J3TJYubDm3nMbgubNNYS62eXeUpoLUC8/7fJNiFYHTrGPQn7hspDUzIHX3UA==}
    dependencies:
      '@types/minimatch': 5.1.2
      '@types/node': 18.15.11
    dev: true

  /@types/hast@3.0.4:
    resolution: {integrity: sha512-WPs+bbQw5aCj+x6laNGWLH3wviHtoCv/P3+otBhbOhJgG8qtpdAMlTCxLtsTWA7LH1Oh/bFCHsBn0TPS5m30EQ==}
    dependencies:
      '@types/unist': 2.0.6

  /@types/http-cache-semantics@4.0.4:
    resolution: {integrity: sha512-1m0bIFVc7eJWyve9S0RnuRgcQqF/Xd5QsUZAZeQFr1Q3/p9JWoQQEqmVy+DPTNpGXwhgIetAoYF8JSc33q29QA==}
    dev: true

  /@types/istanbul-lib-coverage@2.0.4:
    resolution: {integrity: sha512-z/QT1XN4K4KYuslS23k62yDIDLwLFkzxOuMplDtObz0+y7VqJCaO2o+SPwHCvLFZh7xazvvoor2tA/hPz9ee7g==}
    dev: true

  /@types/json-schema@7.0.15:
    resolution: {integrity: sha512-5+fP8P8MFNC+AyZCDxrB2pkZFPGzqQWUzpSeuuVLvm8VMcorNYavBqoFcxK8bQz4Qsbn4oUEEem4wDLfcysGHA==}
    dev: true

  /@types/json5@0.0.29:
    resolution: {integrity: sha512-dRLjCWHYg4oaA77cxO64oO+7JwCwnIzkZPdrrC71jQmQtlhM556pwKo5bUzqvZndkVbeFLIIi+9TC40JNF5hNQ==}
    dev: true

  /@types/keyv@3.1.4:
    resolution: {integrity: sha512-BQ5aZNSCpj7D6K2ksrRCTmKRLEpnPvWDiLPfoGyhZ++8YtiK9d/3DBKPJgry359X/P1PfruyYwvnvwFjuEiEIg==}
    dependencies:
      '@types/node': 18.15.11
    dev: true

  /@types/mdast@3.0.15:
    resolution: {integrity: sha512-LnwD+mUEfxWMa1QpDraczIn6k0Ee3SMicuYSSzS6ZYl2gKS09EClnJYGd8Du6rfc5r/GZEk5o1mRb8TaTj03sQ==}
    dependencies:
      '@types/unist': 2.0.6
    dev: true

  /@types/mdast@4.0.3:
    resolution: {integrity: sha512-LsjtqsyF+d2/yFOYaN22dHZI1Cpwkrj+g06G8+qtUKlhovPW89YhqSnfKtMbkgmEtYpH2gydRNULd6y8mciAFg==}
    dependencies:
      '@types/unist': 2.0.6
    dev: false

  /@types/minimatch@5.1.2:
    resolution: {integrity: sha512-K0VQKziLUWkVKiRVrx4a40iPaxTUefQmjtkQofBkYRcoaaL/8rhwDWww9qWbrgicNOgnpIsMxyNIUM4+n6dUIA==}
    dev: true

  /@types/mocha@10.0.1:
    resolution: {integrity: sha512-/fvYntiO1GeICvqbQ3doGDIP97vWmvFt83GKguJ6prmQM2iXZfFcq6YE8KteFyRtX2/h5Hf91BYvPodJKFYv5Q==}
    dev: true

  /@types/mute-stream@0.0.4:
    resolution: {integrity: sha512-CPM9nzrCPPJHQNA9keH9CVkVI+WR5kMa+7XEs5jcGQ0VoAGnLv242w8lIVgwAEfmE4oufJRaTc9PNLQl0ioAow==}
    dependencies:
      '@types/node': 18.15.11
    dev: true

  /@types/node@10.17.60:
    resolution: {integrity: sha512-F0KIgDJfy2nA3zMLmWGKxcH2ZVEtCZXHHdOQs2gSaQ27+lNeEfGxzkIw90aXswATX7AZ33tahPbzy6KAfUreVw==}
    dev: true

  /@types/node@18.15.11:
    resolution: {integrity: sha512-E5Kwq2n4SbMzQOn6wnmBjuK9ouqlURrcZDVfbo9ftDDTFt3nk7ZKK4GMOzoYgnpQJKcxwQw+lGaBvvlMo0qN/Q==}

  /@types/node@20.12.7:
    resolution: {integrity: sha512-wq0cICSkRLVaf3UGLMGItu/PtdY7oaXaI/RVU+xliKVOtRna3PRY57ZDfztpDL0n11vfymMUnXv8QwYCO7L1wg==}
    dependencies:
      undici-types: 5.26.5
    dev: true

  /@types/node@8.10.66:
    resolution: {integrity: sha512-tktOkFUA4kXx2hhhrB8bIFb5TbwzS4uOhKEmwiD+NoiL0qtP2OQ9mFldbgD4dV1djrlBYP6eBuQZiWjuHUpqFw==}
    dev: true

  /@types/normalize-package-data@2.4.1:
    resolution: {integrity: sha512-Gj7cI7z+98M282Tqmp2K5EIsoouUEzbBJhQQzDE3jSIRk6r9gsz0oUokqIUR4u1R3dMHo0pDHM7sNOHyhulypw==}
    dev: true

  /@types/qs@6.9.10:
    resolution: {integrity: sha512-3Gnx08Ns1sEoCrWssEgTSJs/rsT2vhGP+Ja9cnnk9k4ALxinORlQneLXFeFKOTJMOeZUFD1s7w+w2AphTpvzZw==}
    dev: true

  /@types/responselike@1.0.3:
    resolution: {integrity: sha512-H/+L+UkTV33uf49PH5pCAUBVPNj2nDBXTN+qS1dOwyyg24l3CcicicCA7ca+HMvJBZcFgl5r8e+RR6elsb4Lyw==}
    dependencies:
      '@types/node': 18.15.11
    dev: true

  /@types/semver@7.5.0:
    resolution: {integrity: sha512-G8hZ6XJiHnuhQKR7ZmysCeJWE08o8T0AXtk5darsCaTVsYZhhgUrq53jizaR2FvsoeCwJhlmwTjkXBY5Pn/ZHw==}
    dev: true

  /@types/unist@2.0.6:
    resolution: {integrity: sha512-PBjIUxZHOuj0R15/xuwJYjFi+KZdNFrehocChv4g5hu6aFroHue8m0lBP0POdK2nKzbw0cgV1mws8+V/JAcEkQ==}

  /@types/unist@3.0.2:
    resolution: {integrity: sha512-dqId9J8K/vGi5Zr7oo212BGii5m3q5Hxlkwy3WpYuKPklmBEvsbMYYyLxAQpSffdLl/gdW0XUpKWFvYmyoWCoQ==}
    dev: false

  /@types/wrap-ansi@3.0.0:
    resolution: {integrity: sha512-ltIpx+kM7g/MLRZfkbL7EsCEjfzCcScLpkg37eXEtx5kmrAKBkTJwd1GIAjDSL8wTpM6Hzn5YO4pSb91BEwu1g==}
    dev: true

  /@typescript-eslint/eslint-plugin@6.7.5(@typescript-eslint/parser@6.7.5)(eslint@8.55.0)(typescript@5.1.6):
    resolution: {integrity: sha512-JhtAwTRhOUcP96D0Y6KYnwig/MRQbOoLGXTON2+LlyB/N35SP9j1boai2zzwXb7ypKELXMx3DVk9UTaEq1vHEw==}
    engines: {node: ^16.0.0 || >=18.0.0}
    peerDependencies:
      '@typescript-eslint/parser': ^6.0.0 || ^6.0.0-alpha
      eslint: ^7.0.0 || ^8.0.0
      typescript: '*'
    peerDependenciesMeta:
      typescript:
        optional: true
    dependencies:
      '@eslint-community/regexpp': 4.10.0
      '@typescript-eslint/parser': 6.7.5(eslint@8.55.0)(typescript@5.1.6)
      '@typescript-eslint/scope-manager': 6.7.5
      '@typescript-eslint/type-utils': 6.7.5(eslint@8.55.0)(typescript@5.1.6)
      '@typescript-eslint/utils': 6.7.5(eslint@8.55.0)(typescript@5.1.6)
      '@typescript-eslint/visitor-keys': 6.7.5
      debug: 4.3.4(supports-color@8.1.1)
      eslint: 8.55.0
      graphemer: 1.4.0
      ignore: 5.2.4
      natural-compare: 1.4.0
      semver: 7.6.0
<<<<<<< HEAD
      ts-api-utils: 1.0.3_typescript@5.1.6
=======
      ts-api-utils: 1.0.3(typescript@5.1.6)
>>>>>>> 4d56fd1f
      typescript: 5.1.6
    transitivePeerDependencies:
      - supports-color
    dev: true

  /@typescript-eslint/experimental-utils@5.59.11(eslint@8.55.0)(typescript@5.1.6):
    resolution: {integrity: sha512-GkQGV0UF/V5Ra7gZMBmiD1WrYUFOJNvCZs+XQnUyJoxmqfWMXVNyB2NVCPRKefoQcpvTv9UpJyfCvsJFs8NzzQ==}
    engines: {node: ^12.22.0 || ^14.17.0 || >=16.0.0}
    peerDependencies:
      eslint: ^6.0.0 || ^7.0.0 || ^8.0.0
    dependencies:
      '@typescript-eslint/utils': 5.59.11(eslint@8.55.0)(typescript@5.1.6)
      eslint: 8.55.0
    transitivePeerDependencies:
      - supports-color
      - typescript
    dev: true

  /@typescript-eslint/parser@6.7.5(eslint@8.55.0)(typescript@5.1.6):
    resolution: {integrity: sha512-bIZVSGx2UME/lmhLcjdVc7ePBwn7CLqKarUBL4me1C5feOd663liTGjMBGVcGr+BhnSLeP4SgwdvNnnkbIdkCw==}
    engines: {node: ^16.0.0 || >=18.0.0}
    peerDependencies:
      eslint: ^7.0.0 || ^8.0.0
      typescript: '*'
    peerDependenciesMeta:
      typescript:
        optional: true
    dependencies:
      '@typescript-eslint/scope-manager': 6.7.5
      '@typescript-eslint/types': 6.7.5
      '@typescript-eslint/typescript-estree': 6.7.5(typescript@5.1.6)
      '@typescript-eslint/visitor-keys': 6.7.5
      debug: 4.3.4(supports-color@8.1.1)
      eslint: 8.55.0
      typescript: 5.1.6
    transitivePeerDependencies:
      - supports-color
    dev: true

  /@typescript-eslint/scope-manager@5.59.11:
    resolution: {integrity: sha512-dHFOsxoLFtrIcSj5h0QoBT/89hxQONwmn3FOQ0GOQcLOOXm+MIrS8zEAhs4tWl5MraxCY3ZJpaXQQdFMc2Tu+Q==}
    engines: {node: ^12.22.0 || ^14.17.0 || >=16.0.0}
    dependencies:
      '@typescript-eslint/types': 5.59.11
      '@typescript-eslint/visitor-keys': 5.59.11
    dev: true

  /@typescript-eslint/scope-manager@6.7.5:
    resolution: {integrity: sha512-GAlk3eQIwWOJeb9F7MKQ6Jbah/vx1zETSDw8likab/eFcqkjSD7BI75SDAeC5N2L0MmConMoPvTsmkrg71+B1A==}
    engines: {node: ^16.0.0 || >=18.0.0}
    dependencies:
      '@typescript-eslint/types': 6.7.5
      '@typescript-eslint/visitor-keys': 6.7.5
    dev: true

  /@typescript-eslint/type-utils@6.7.5(eslint@8.55.0)(typescript@5.1.6):
    resolution: {integrity: sha512-Gs0qos5wqxnQrvpYv+pf3XfcRXW6jiAn9zE/K+DlmYf6FcpxeNYN0AIETaPR7rHO4K2UY+D0CIbDP9Ut0U4m1g==}
    engines: {node: ^16.0.0 || >=18.0.0}
    peerDependencies:
      eslint: ^7.0.0 || ^8.0.0
      typescript: '*'
    peerDependenciesMeta:
      typescript:
        optional: true
    dependencies:
      '@typescript-eslint/typescript-estree': 6.7.5(typescript@5.1.6)
      '@typescript-eslint/utils': 6.7.5(eslint@8.55.0)(typescript@5.1.6)
      debug: 4.3.4(supports-color@8.1.1)
      eslint: 8.55.0
      ts-api-utils: 1.0.3(typescript@5.1.6)
      typescript: 5.1.6
    transitivePeerDependencies:
      - supports-color
    dev: true

  /@typescript-eslint/types@5.59.11:
    resolution: {integrity: sha512-epoN6R6tkvBYSc+cllrz+c2sOFWkbisJZWkOE+y3xHtvYaOE6Wk6B8e114McRJwFRjGvYdJwLXQH5c9osME/AA==}
    engines: {node: ^12.22.0 || ^14.17.0 || >=16.0.0}
    dev: true

  /@typescript-eslint/types@6.7.5:
    resolution: {integrity: sha512-WboQBlOXtdj1tDFPyIthpKrUb+kZf2VroLZhxKa/VlwLlLyqv/PwUNgL30BlTVZV1Wu4Asu2mMYPqarSO4L5ZQ==}
    engines: {node: ^16.0.0 || >=18.0.0}
    dev: true

  /@typescript-eslint/typescript-estree@5.59.11(typescript@5.1.6):
    resolution: {integrity: sha512-YupOpot5hJO0maupJXixi6l5ETdrITxeo5eBOeuV7RSKgYdU3G5cxO49/9WRnJq9EMrB7AuTSLH/bqOsXi7wPA==}
    engines: {node: ^12.22.0 || ^14.17.0 || >=16.0.0}
    peerDependencies:
      typescript: '*'
    peerDependenciesMeta:
      typescript:
        optional: true
    dependencies:
      '@typescript-eslint/types': 5.59.11
      '@typescript-eslint/visitor-keys': 5.59.11
      debug: 4.3.4(supports-color@8.1.1)
      globby: 11.1.0
      is-glob: 4.0.3
      semver: 7.6.0
      tsutils: 3.21.0(typescript@5.1.6)
      typescript: 5.1.6
    transitivePeerDependencies:
      - supports-color
    dev: true

  /@typescript-eslint/typescript-estree@6.7.5(typescript@5.1.6):
    resolution: {integrity: sha512-NhJiJ4KdtwBIxrKl0BqG1Ur+uw7FiOnOThcYx9DpOGJ/Abc9z2xNzLeirCG02Ig3vkvrc2qFLmYSSsaITbKjlg==}
    engines: {node: ^16.0.0 || >=18.0.0}
    peerDependencies:
      typescript: '*'
    peerDependenciesMeta:
      typescript:
        optional: true
    dependencies:
      '@typescript-eslint/types': 6.7.5
      '@typescript-eslint/visitor-keys': 6.7.5
      debug: 4.3.4(supports-color@8.1.1)
      globby: 11.1.0
      is-glob: 4.0.3
      semver: 7.6.0
      ts-api-utils: 1.0.3(typescript@5.1.6)
      typescript: 5.1.6
    transitivePeerDependencies:
      - supports-color
    dev: true

  /@typescript-eslint/utils@5.59.11(eslint@8.55.0)(typescript@5.1.6):
    resolution: {integrity: sha512-didu2rHSOMUdJThLk4aZ1Or8IcO3HzCw/ZvEjTTIfjIrcdd5cvSIwwDy2AOlE7htSNp7QIZ10fLMyRCveesMLg==}
    engines: {node: ^12.22.0 || ^14.17.0 || >=16.0.0}
    peerDependencies:
      eslint: ^6.0.0 || ^7.0.0 || ^8.0.0
    dependencies:
      '@eslint-community/eslint-utils': 4.4.0(eslint@8.55.0)
      '@types/json-schema': 7.0.15
      '@types/semver': 7.5.0
      '@typescript-eslint/scope-manager': 5.59.11
      '@typescript-eslint/types': 5.59.11
      '@typescript-eslint/typescript-estree': 5.59.11(typescript@5.1.6)
      eslint: 8.55.0
      eslint-scope: 5.1.1
      semver: 7.6.0
    transitivePeerDependencies:
      - supports-color
      - typescript
    dev: true

  /@typescript-eslint/utils@6.7.5(eslint@8.55.0)(typescript@5.1.6):
    resolution: {integrity: sha512-pfRRrH20thJbzPPlPc4j0UNGvH1PjPlhlCMq4Yx7EGjV7lvEeGX0U6MJYe8+SyFutWgSHsdbJ3BXzZccYggezA==}
    engines: {node: ^16.0.0 || >=18.0.0}
    peerDependencies:
      eslint: ^7.0.0 || ^8.0.0
    dependencies:
      '@eslint-community/eslint-utils': 4.4.0(eslint@8.55.0)
      '@types/json-schema': 7.0.15
      '@types/semver': 7.5.0
      '@typescript-eslint/scope-manager': 6.7.5
      '@typescript-eslint/types': 6.7.5
      '@typescript-eslint/typescript-estree': 6.7.5(typescript@5.1.6)
      eslint: 8.55.0
      semver: 7.6.0
    transitivePeerDependencies:
      - supports-color
      - typescript
    dev: true

  /@typescript-eslint/visitor-keys@5.59.11:
    resolution: {integrity: sha512-KGYniTGG3AMTuKF9QBD7EIrvufkB6O6uX3knP73xbKLMpH+QRPcgnCxjWXSHjMRuOxFLovljqQgQpR0c7GvjoA==}
    engines: {node: ^12.22.0 || ^14.17.0 || >=16.0.0}
    dependencies:
      '@typescript-eslint/types': 5.59.11
      eslint-visitor-keys: 3.4.3
    dev: true

  /@typescript-eslint/visitor-keys@6.7.5:
    resolution: {integrity: sha512-3MaWdDZtLlsexZzDSdQWsFQ9l9nL8B80Z4fImSpyllFC/KLqWQRdEcB+gGGO+N3Q2uL40EsG66wZLsohPxNXvg==}
    engines: {node: ^16.0.0 || >=18.0.0}
    dependencies:
      '@typescript-eslint/types': 6.7.5
      eslint-visitor-keys: 3.4.3
    dev: true

  /@ungap/structured-clone@1.2.0:
    resolution: {integrity: sha512-zuVdFrMJiuCDQUMCzQaD6KL28MjnqqN8XnAqiEq9PNm/hCPTSGfrXCOfwj1ow4LFb/tNymJPwsNbVePc1xFqrQ==}

  /@webassemblyjs/ast@1.11.6:
    resolution: {integrity: sha512-IN1xI7PwOvLPgjcf180gC1bqn3q/QaOCwYUahIOhbYUu8KA/3tw2RT/T0Gidi1l7Hhj5D/INhJxiICObqpMu4Q==}
    dependencies:
      '@webassemblyjs/helper-numbers': 1.11.6
      '@webassemblyjs/helper-wasm-bytecode': 1.11.6
    dev: true

  /@webassemblyjs/floating-point-hex-parser@1.11.6:
    resolution: {integrity: sha512-ejAj9hfRJ2XMsNHk/v6Fu2dGS+i4UaXBXGemOfQ/JfQ6mdQg/WXtwleQRLLS4OvfDhv8rYnVwH27YJLMyYsxhw==}
    dev: true

  /@webassemblyjs/helper-api-error@1.11.6:
    resolution: {integrity: sha512-o0YkoP4pVu4rN8aTJgAyj9hC2Sv5UlkzCHhxqWj8butaLvnpdc2jOwh4ewE6CX0txSfLn/UYaV/pheS2Txg//Q==}
    dev: true

  /@webassemblyjs/helper-buffer@1.11.6:
    resolution: {integrity: sha512-z3nFzdcp1mb8nEOFFk8DrYLpHvhKC3grJD2ardfKOzmbmJvEf/tPIqCY+sNcwZIY8ZD7IkB2l7/pqhUhqm7hLA==}
    dev: true

  /@webassemblyjs/helper-numbers@1.11.6:
    resolution: {integrity: sha512-vUIhZ8LZoIWHBohiEObxVm6hwP034jwmc9kuq5GdHZH0wiLVLIPcMCdpJzG4C11cHoQ25TFIQj9kaVADVX7N3g==}
    dependencies:
      '@webassemblyjs/floating-point-hex-parser': 1.11.6
      '@webassemblyjs/helper-api-error': 1.11.6
      '@xtuc/long': 4.2.2
    dev: true

  /@webassemblyjs/helper-wasm-bytecode@1.11.6:
    resolution: {integrity: sha512-sFFHKwcmBprO9e7Icf0+gddyWYDViL8bpPjJJl0WHxCdETktXdmtWLGVzoHbqUcY4Be1LkNfwTmXOJUFZYSJdA==}
    dev: true

  /@webassemblyjs/helper-wasm-section@1.11.6:
    resolution: {integrity: sha512-LPpZbSOwTpEC2cgn4hTydySy1Ke+XEu+ETXuoyvuyezHO3Kjdu90KK95Sh9xTbmjrCsUwvWwCOQQNta37VrS9g==}
    dependencies:
      '@webassemblyjs/ast': 1.11.6
      '@webassemblyjs/helper-buffer': 1.11.6
      '@webassemblyjs/helper-wasm-bytecode': 1.11.6
      '@webassemblyjs/wasm-gen': 1.11.6
    dev: true

  /@webassemblyjs/ieee754@1.11.6:
    resolution: {integrity: sha512-LM4p2csPNvbij6U1f19v6WR56QZ8JcHg3QIJTlSwzFcmx6WSORicYj6I63f9yU1kEUtrpG+kjkiIAkevHpDXrg==}
    dependencies:
      '@xtuc/ieee754': 1.2.0
    dev: true

  /@webassemblyjs/leb128@1.11.6:
    resolution: {integrity: sha512-m7a0FhE67DQXgouf1tbN5XQcdWoNgaAuoULHIfGFIEVKA6tu/edls6XnIlkmS6FrXAquJRPni3ZZKjw6FSPjPQ==}
    dependencies:
      '@xtuc/long': 4.2.2
    dev: true

  /@webassemblyjs/utf8@1.11.6:
    resolution: {integrity: sha512-vtXf2wTQ3+up9Zsg8sa2yWiQpzSsMyXj0qViVP6xKGCUT8p8YJ6HqI7l5eCnWx1T/FYdsv07HQs2wTFbbof/RA==}
    dev: true

  /@webassemblyjs/wasm-edit@1.11.6:
    resolution: {integrity: sha512-Ybn2I6fnfIGuCR+Faaz7YcvtBKxvoLV3Lebn1tM4o/IAJzmi9AWYIPWpyBfU8cC+JxAO57bk4+zdsTjJR+VTOw==}
    dependencies:
      '@webassemblyjs/ast': 1.11.6
      '@webassemblyjs/helper-buffer': 1.11.6
      '@webassemblyjs/helper-wasm-bytecode': 1.11.6
      '@webassemblyjs/helper-wasm-section': 1.11.6
      '@webassemblyjs/wasm-gen': 1.11.6
      '@webassemblyjs/wasm-opt': 1.11.6
      '@webassemblyjs/wasm-parser': 1.11.6
      '@webassemblyjs/wast-printer': 1.11.6
    dev: true

  /@webassemblyjs/wasm-gen@1.11.6:
    resolution: {integrity: sha512-3XOqkZP/y6B4F0PBAXvI1/bky7GryoogUtfwExeP/v7Nzwo1QLcq5oQmpKlftZLbT+ERUOAZVQjuNVak6UXjPA==}
    dependencies:
      '@webassemblyjs/ast': 1.11.6
      '@webassemblyjs/helper-wasm-bytecode': 1.11.6
      '@webassemblyjs/ieee754': 1.11.6
      '@webassemblyjs/leb128': 1.11.6
      '@webassemblyjs/utf8': 1.11.6
    dev: true

  /@webassemblyjs/wasm-opt@1.11.6:
    resolution: {integrity: sha512-cOrKuLRE7PCe6AsOVl7WasYf3wbSo4CeOk6PkrjS7g57MFfVUF9u6ysQBBODX0LdgSvQqRiGz3CXvIDKcPNy4g==}
    dependencies:
      '@webassemblyjs/ast': 1.11.6
      '@webassemblyjs/helper-buffer': 1.11.6
      '@webassemblyjs/wasm-gen': 1.11.6
      '@webassemblyjs/wasm-parser': 1.11.6
    dev: true

  /@webassemblyjs/wasm-parser@1.11.6:
    resolution: {integrity: sha512-6ZwPeGzMJM3Dqp3hCsLgESxBGtT/OeCvCZ4TA1JUPYgmhAx38tTPR9JaKy0S5H3evQpO/h2uWs2j6Yc/fjkpTQ==}
    dependencies:
      '@webassemblyjs/ast': 1.11.6
      '@webassemblyjs/helper-api-error': 1.11.6
      '@webassemblyjs/helper-wasm-bytecode': 1.11.6
      '@webassemblyjs/ieee754': 1.11.6
      '@webassemblyjs/leb128': 1.11.6
      '@webassemblyjs/utf8': 1.11.6
    dev: true

  /@webassemblyjs/wast-printer@1.11.6:
    resolution: {integrity: sha512-JM7AhRcE+yW2GWYaKeHL5vt4xqee5N2WcezptmgyhNS+ScggqcT1OtXykhAb13Sn5Yas0j2uv9tHgrjwvzAP4A==}
    dependencies:
      '@webassemblyjs/ast': 1.11.6
      '@xtuc/long': 4.2.2
    dev: true

  /@xtuc/ieee754@1.2.0:
    resolution: {integrity: sha512-DX8nKgqcGwsc0eJSqYt5lwP4DH5FlHnmuWWBRy7X0NcaGR0ZtuyeESgMwTYVEtxmsNGY+qit4QYT/MIYTOTPeA==}
    dev: true

  /@xtuc/long@4.2.2:
    resolution: {integrity: sha512-NuHqBY1PB/D8xU6s/thBgOAiAP7HOYDQ32+BFZILJ8ivkUkAHQnWfn6WhL79Owj1qmUnoN/YPhktdIoucipkAQ==}
    dev: true

  /acorn-import-assertions@1.9.0(acorn@8.11.2):
    resolution: {integrity: sha512-cmMwop9x+8KFhxvKrKfPYmN6/pKTYYHBqLa0DfvVZcKMJWNyWLnaqND7dx/qn66R7ewM1UX5XMaDVP5wlVTaVA==}
    peerDependencies:
      acorn: ^8
    dependencies:
      acorn: 8.11.2
    dev: true

  /acorn-jsx@5.3.2(acorn@8.11.2):
    resolution: {integrity: sha512-rq9s+JNhf0IChjtDXxllJ7g41oZk5SlXtp0LHwyA5cejwn7vKmKp4pPri6YEePv2PU65sAsegbXtIinmDFDXgQ==}
    peerDependencies:
      acorn: ^6.0.0 || ^7.0.0 || ^8.0.0
    dependencies:
      acorn: 8.11.2
    dev: true

  /acorn@8.11.2:
    resolution: {integrity: sha512-nc0Axzp/0FILLEVsm4fNwLCwMttvhEI263QtVPQcbpfZZ3ts0hLsZGOpE6czNlid7CJ9MlyH8reXkpsf3YUY4w==}
    engines: {node: '>=0.4.0'}
    hasBin: true
    dev: true

  /agent-base@6.0.2:
    resolution: {integrity: sha512-RZNwNclF7+MS/8bDg70amg32dyeZGZxiDuQmZxKLAlQjr3jGyLx+4Kkk58UO7D2QdgFIQCovuSuZESne6RG6XQ==}
    engines: {node: '>= 6.0.0'}
    dependencies:
      debug: 4.3.4(supports-color@8.1.1)
    transitivePeerDependencies:
      - supports-color
    dev: true

  /ajv-keywords@3.5.2(ajv@6.12.6):
    resolution: {integrity: sha512-5p6WTN0DdTGVQk6VjcEju19IgaHudalcfabD7yhDGeA6bcQnmL+CpveLJq/3hvfwd1aof6L386Ougkx6RfyMIQ==}
    peerDependencies:
      ajv: ^6.9.1
    dependencies:
      ajv: 6.12.6
    dev: true

  /ajv@6.12.6:
    resolution: {integrity: sha512-j3fVLgvTo527anyYyJOGTYJbG+vnnQYvE0m5mmkc1TK+nxAppkCLMIL0aZ4dblVCNoGShhm+kzE4ZUykBoMg4g==}
    dependencies:
      fast-deep-equal: 3.1.3
      fast-json-stable-stringify: 2.1.0
      json-schema-traverse: 0.4.1
      uri-js: 4.4.1

  /ajv@8.12.0:
    resolution: {integrity: sha512-sRu1kpcO9yLtYxBKvqfTeh9KzZEwO3STyX1HT+4CaDzC6HpTGYhIhPIzj9XuKU7KYDwnaeh5hcOwjy1QuJzBPA==}
    dependencies:
      fast-deep-equal: 3.1.3
      json-schema-traverse: 1.0.0
      require-from-string: 2.0.2
      uri-js: 4.4.1
    dev: true

  /ansi-colors@4.1.1:
    resolution: {integrity: sha512-JoX0apGbHaUJBNl6yF+p6JAFYZ666/hhCGKN5t9QFjbJQKUU/g8MNbFDbvfrgKXvI1QpZplPOnwIo99lX/AAmA==}
    engines: {node: '>=6'}
    dev: true

  /ansi-escapes@4.3.2:
    resolution: {integrity: sha512-gKXj5ALrKWQLsYG9jlTRmR/xKluxHV+Z9QEwNIgCfM1/uwPMCuzVVnh5mwTd+OuBZcwSIMbqssNWRm1lE51QaQ==}
    engines: {node: '>=8'}
    dependencies:
      type-fest: 0.21.3
    dev: true

  /ansi-regex@5.0.1:
    resolution: {integrity: sha512-quJQXlTSUGL2LH9SUXo8VwsY4soanhgo6LNSm84E1LBcE8s3O0wpdiRzyR9z/ZZJMlMWv37qOOb9pdJlMUEKFQ==}
    engines: {node: '>=8'}
    dev: true

  /ansi-styles@3.2.1:
    resolution: {integrity: sha512-VT0ZI6kZRdTh8YyJw3SMbYm/u+NqfsAxEpWO0Pf9sq8/e94WxxOpPKx9FR1FlyCtOVDNOQ+8ntlqFxiRc+r5qA==}
    engines: {node: '>=4'}
    dependencies:
      color-convert: 1.9.3
    dev: true

  /ansi-styles@4.3.0:
    resolution: {integrity: sha512-zbB9rCJAT1rbjiVDb2hqKFHNYLxgtk8NURxZ3IZwD3F6NtxbXZQCnnSi1Lkx+IDohdPlFp222wVALIheZJQSEg==}
    engines: {node: '>=8'}
    dependencies:
      color-convert: 2.0.1

  /ansicolors@0.3.2:
    resolution: {integrity: sha512-QXu7BPrP29VllRxH8GwB7x5iX5qWKAAMLqKQGWTeLWVlNHNOpVMJ91dsxQAIWXpjuW5wqvxu3Jd/nRjrJ+0pqg==}
    dev: true

  /anymatch@3.1.3:
    resolution: {integrity: sha512-KMReFUr0B4t+D+OBkjR3KYqvocp2XaSzO55UcB6mgQMd3KbcE+mWTyvVV7D/zsdEbNnV6acZUutkiHQXvTr1Rw==}
    engines: {node: '>= 8'}
    dependencies:
      normalize-path: 3.0.0
      picomatch: 2.3.1
    dev: true

  /are-docs-informative@0.0.2:
    resolution: {integrity: sha512-ixiS0nLNNG5jNQzgZJNoUpBKdo9yTYZMGJ+QgT2jmjR7G7+QHRCc4v6LQ3NgE7EBJq+o0ams3waJwkrlBom8Ig==}
    engines: {node: '>=14'}
    dev: true

  /argparse@1.0.10:
    resolution: {integrity: sha512-o5Roy6tNG4SL/FOkCAN6RzjiakZS25RLYFrcMttJqbdd8BWrnA+fGz57iN5Pb06pvBGvl5gQ0B48dJlslXvoTg==}
    dependencies:
      sprintf-js: 1.0.3
    dev: true

  /argparse@2.0.1:
    resolution: {integrity: sha512-8+9WqebbFzpX9OR+Wa6O29asIogeRMzcGtAINdpMHHyAg10f05aSFVBbcEqGf/PXw1EjAZ+q2/bEBg3DvurK3Q==}
    dev: true

  /array-buffer-byte-length@1.0.0:
    resolution: {integrity: sha512-LPuwb2P+NrQw3XhxGc36+XSvuBPopovXYTR9Ew++Du9Yb/bx5AzBfrIsBoj0EZUifjQU+sHL21sseZ3jerWO/A==}
    dependencies:
      call-bind: 1.0.5
      is-array-buffer: 3.0.2
    dev: true

  /array-includes@3.1.6:
    resolution: {integrity: sha512-sgTbLvL6cNnw24FnbaDyjmvddQ2ML8arZsgaJhoABMoplz/4QRhtrYS+alr1BUM1Bwp6dhx8vVCBSLG+StwOFw==}
    engines: {node: '>= 0.4'}
    dependencies:
      call-bind: 1.0.5
      define-properties: 1.2.1
      es-abstract: 1.22.3
      get-intrinsic: 1.2.2
      is-string: 1.0.7
    dev: true

  /array-union@2.1.0:
    resolution: {integrity: sha512-HGyxoOTYUyCM6stUe6EJgnd4EoewAI7zMdfqO+kGjnlZmBDz/cR5pf8r/cR4Wq60sL/p0IkcjUEEPwS3GFrIyw==}
    engines: {node: '>=8'}
    dev: true

  /array.prototype.flatmap@1.3.1:
    resolution: {integrity: sha512-8UGn9O1FDVvMNB0UlLv4voxRMze7+FpHyF5mSMRjWHUMlpoDViniy05870VlxhfgTnLbpuwTzvD76MTtWxB/mQ==}
    engines: {node: '>= 0.4'}
    dependencies:
      call-bind: 1.0.5
      define-properties: 1.2.1
      es-abstract: 1.22.3
      es-shim-unscopables: 1.0.0
    dev: true

  /array.prototype.tosorted@1.1.2:
    resolution: {integrity: sha512-HuQCHOlk1Weat5jzStICBCd83NxiIMwqDg/dHEsoefabn/hJRj5pVdWcPUSpRrwhwxZOsQassMpgN/xRYFBMIg==}
    dependencies:
      call-bind: 1.0.5
      define-properties: 1.2.1
      es-abstract: 1.22.3
      es-shim-unscopables: 1.0.0
      get-intrinsic: 1.2.2
    dev: true

  /arraybuffer.prototype.slice@1.0.2:
    resolution: {integrity: sha512-yMBKppFur/fbHu9/6USUe03bZ4knMYiwFBcyiaXB8Go0qNehwX6inYPzK9U0NeQvGxKthcmHcaR8P5MStSRBAw==}
    engines: {node: '>= 0.4'}
    dependencies:
      array-buffer-byte-length: 1.0.0
      call-bind: 1.0.5
      define-properties: 1.2.1
      es-abstract: 1.22.3
      get-intrinsic: 1.2.2
      is-array-buffer: 3.0.2
      is-shared-array-buffer: 1.0.2
    dev: true

  /asap@2.0.6:
    resolution: {integrity: sha512-BSHWgDSAiKs50o2Re8ppvp3seVHXSRM44cdSsT9FfNEUUZLOGWVCsiWaRPWM1Znn+mqZ1OfVZ3z3DWEzSp7hRA==}
    dev: true

  /assertion-error@1.1.0:
    resolution: {integrity: sha512-jgsaNduz+ndvGyFt3uSuWqvy4lCnIJiovtouQN5JZHOKCS2QuhEdbcQHFhVksz2N2U9hXJo8odG7ETyWlEeuDw==}
    dev: true

  /astral-regex@2.0.0:
    resolution: {integrity: sha512-Z7tMw1ytTXt5jqMcOP+OQteU1VuNK9Y02uuJtKQ1Sv69jXQKKg5cibLwGJow8yzZP+eAc18EmLGPal0bp36rvQ==}
    engines: {node: '>=8'}
    dev: true

  /async-retry@1.2.3:
    resolution: {integrity: sha512-tfDb02Th6CE6pJUF2gjW5ZVjsgwlucVXOEQMvEX9JgSJMs9gAX+Nz3xRuJBKuUYjTSYORqvDBORdAQ3LU59g7Q==}
    dependencies:
      retry: 0.12.0
    dev: true

  /async@3.2.4:
    resolution: {integrity: sha512-iAB+JbDEGXhyIUavoDl9WP/Jj106Kz9DEn1DPgYw5ruDn0e3Wgi3sKFm55sASdGBNOQB8F59d9qQ7deqrHA8wQ==}
    dev: true

  /asynciterator.prototype@1.0.0:
    resolution: {integrity: sha512-wwHYEIS0Q80f5mosx3L/dfG5t5rjEa9Ft51GTaNt862EnpyGHpgz2RkZvLPp1oF5TnAiTohkEKVEu8pQPJI7Vg==}
    dependencies:
      has-symbols: 1.0.3
    dev: true

  /asynckit@0.4.0:
    resolution: {integrity: sha512-Oei9OH4tRh0YqU3GxhX79dM/mwVgvbZJaSNaRk+bshkj0S5cfHcgYakreBjrHwatXKbz+IoIdYLxrKim2MjW0Q==}
    dev: true

  /at-least-node@1.0.0:
    resolution: {integrity: sha512-+q/t7Ekv1EDY2l6Gda6LLiX14rU9TV20Wa3ofeQmwPFZbOMo9DXrLbOjFaaclkXKWidIaopwAObQDqwWtGUjqg==}
    engines: {node: '>= 4.0.0'}
    dev: true

  /available-typed-arrays@1.0.5:
    resolution: {integrity: sha512-DMD0KiN46eipeziST1LPP/STfDU0sufISXmjSgvVsoU2tqxctQeASejWcfNtxYKqETM1UxQ8sp2OrSBWpHY6sw==}
    engines: {node: '>= 0.4'}
    dev: true

  /azure-devops-node-api@11.2.0:
    resolution: {integrity: sha512-XdiGPhrpaT5J8wdERRKs5g8E0Zy1pvOYTli7z9E8nmOn3YGp4FhtjhrOyFmX/8veWCwdI69mCHKJw6l+4J/bHA==}
    dependencies:
      tunnel: 0.0.6
      typed-rest-client: 1.8.9
    dev: true

  /bail@1.0.5:
    resolution: {integrity: sha512-xFbRxM1tahm08yHBP16MMjVUAvDaBMD38zsM9EMAUN61omwLmKlOpB/Zku5QkjZ8TZ4vn53pj+t518cH0S03RQ==}
    dev: true

  /balanced-match@1.0.2:
    resolution: {integrity: sha512-3oSeUO0TMV67hN1AmbXsK4yaqU7tjiHlbxRDZOpH0KW9+CeX4bRAaX0Anxt0tx2MrpRpWwQaPwIlISEJhYU5Pw==}
    dev: true

  /before-after-hook@2.2.3:
    resolution: {integrity: sha512-NzUnlZexiaH/46WDhANlyR2bXRopNg4F/zuSA3OpZnllCUgRaOF2znDioDWrmbNVsuZk6l9pMquQB38cfBZwkQ==}
    dev: true

  /binary-extensions@2.2.0:
    resolution: {integrity: sha512-jDctJ/IVQbZoJykoeHbhXpOlNBqGNcwXJKJog42E5HDPUwQTSdjCHdihjj0DlnheQ7blbT6dHOafNAiS8ooQKA==}
    engines: {node: '>=8'}
    dev: true

  /brace-expansion@1.1.11:
    resolution: {integrity: sha512-iCuPHDFgrHX7H2vEI/5xpz07zSHB00TpugqhmYtVmMO6518mCuRMoOYFldEBl0g187ufozdaHgWKcYFb61qGiA==}
    dependencies:
      balanced-match: 1.0.2
      concat-map: 0.0.1
    dev: true

  /brace-expansion@2.0.1:
    resolution: {integrity: sha512-XnAIvQ8eM+kC6aULx6wuQiwVsnzsi9d3WxzV3FpWTGA19F621kwdbsAcFKXgKUHZWsy+mY6iL1sHTxWEFCytDA==}
    dependencies:
      balanced-match: 1.0.2
    dev: true

  /braces@3.0.2:
    resolution: {integrity: sha512-b8um+L1RzM3WDSzvhm6gIz1yfTbBt6YTlcEKAvsmqCZZFw46z626lVj9j1yEPW33H5H+lBQpZMP1k8l+78Ha0A==}
    engines: {node: '>=8'}
    dependencies:
      fill-range: 7.0.1
    dev: true

  /browser-stdout@1.3.1:
    resolution: {integrity: sha512-qhAVI1+Av2X7qelOfAIYwXONood6XlZE/fXaBSmW/T5SzLAmCgzi+eiWE7fUvbHaeNBQH13UftjpXxsfLkMpgw==}
    dev: true

  /browserslist@4.21.5:
    resolution: {integrity: sha512-tUkiguQGW7S3IhB7N+c2MV/HZPSCPAAiYBZXLsBhFB/PCy6ZKKsZrmBayHV9fdGV/ARIfJ14NkxKzRDjvp7L6w==}
    engines: {node: ^6 || ^7 || ^8 || ^9 || ^10 || ^11 || ^12 || >=13.7}
    hasBin: true
    dependencies:
      caniuse-lite: 1.0.30001480
      electron-to-chromium: 1.4.365
      node-releases: 2.0.10
      update-browserslist-db: 1.0.11(browserslist@4.21.5)
    dev: true

  /buffer-equal-constant-time@1.0.1:
    resolution: {integrity: sha512-zRpUiDwd/xk6ADqPMATG8vc9VPrkck7T07OIx0gnjmJAnHnTVXNQG3vfvWNuiZIkwu9KrKdA1iJKfsfTVxE6NA==}
    dev: true

  /buffer-from@1.1.2:
    resolution: {integrity: sha512-E+XQCRwSbaaiChtv6k6Dwgc+bx+Bs6vuKJHHl5kox/BaKbhiXzqQOwK4cO22yElGp2OCmjwVhT3HmxgyPGnJfQ==}
    dev: true

  /builtin-modules@3.3.0:
    resolution: {integrity: sha512-zhaCDicdLuWN5UbN5IMnFqNMhNfo919sH85y2/ea+5Yg9TsTkeZxpL+JLbp6cgYFS4sRLp3YV4S6yDuqVWHYOw==}
    engines: {node: '>=6'}
    dev: true

  /c8@8.0.1:
    resolution: {integrity: sha512-EINpopxZNH1mETuI0DzRA4MZpAUH+IFiRhnmFD3vFr3vdrgxqi3VfE3KL0AIL+zDq8rC9bZqwM/VDmmoe04y7w==}
    engines: {node: '>=12'}
    hasBin: true
    dependencies:
      '@bcoe/v8-coverage': 0.2.3
      '@istanbuljs/schema': 0.1.3
      find-up: 5.0.0
      foreground-child: 2.0.0
      istanbul-lib-coverage: 3.2.0
      istanbul-lib-report: 3.0.1
      istanbul-reports: 3.1.6
      rimraf: 3.0.2
      test-exclude: 6.0.0
      v8-to-istanbul: 9.1.0
      yargs: 17.7.2
      yargs-parser: 21.1.1
    dev: true

  /cacheable-lookup@5.0.4:
    resolution: {integrity: sha512-2/kNscPhpcxrOigMZzbiWF7dz8ilhb/nIHU3EyZiXWXpeq/au8qJ8VhdftMkty3n7Gj6HIGalQG8oiBNB3AJgA==}
    engines: {node: '>=10.6.0'}
    dev: true

  /cacheable-request@7.0.4:
    resolution: {integrity: sha512-v+p6ongsrp0yTGbJXjgxPow2+DL93DASP4kXCDKb8/bwRtt9OEF3whggkkDkGNzgcWy2XaF4a8nZglC7uElscg==}
    engines: {node: '>=8'}
    dependencies:
      clone-response: 1.0.3
      get-stream: 5.2.0
      http-cache-semantics: 4.1.1
      keyv: 4.5.4
      lowercase-keys: 2.0.0
      normalize-url: 6.1.0
      responselike: 2.0.1
    dev: true

  /call-bind@1.0.5:
    resolution: {integrity: sha512-C3nQxfFZxFRVoJoGKKI8y3MOEo129NQ+FgQ08iye+Mk4zNZZGdjfs06bVTr+DBSlA66Q2VEcMki/cUCP4SercQ==}
    dependencies:
      function-bind: 1.1.2
      get-intrinsic: 1.2.2
      set-function-length: 1.1.1
    dev: true

  /callsites@3.1.0:
    resolution: {integrity: sha512-P8BjAsXvZS+VIDUI11hHCQEv74YT67YUi5JJFNWIqL235sBmjX4+qx9Muvls5ivyNENctx46xQLQ3aTuE7ssaQ==}
    engines: {node: '>=6'}
    dev: true

  /camelcase@6.3.0:
    resolution: {integrity: sha512-Gmy6FhYlCY7uOElZUSbxo2UCDH8owEk996gkbrpsgGtrJLM3J7jGxl9Ic7Qwwj4ivOE5AWZWRMecDdF7hqGjFA==}
    engines: {node: '>=10'}
    dev: true

  /caniuse-lite@1.0.30001480:
    resolution: {integrity: sha512-q7cpoPPvZYgtyC4VaBSN0Bt+PJ4c4EYRf0DrduInOz2SkFpHD5p3LnvEpqBp7UnJn+8x1Ogl1s38saUxe+ihQQ==}
    dev: true

  /cardinal@2.1.1:
    resolution: {integrity: sha512-JSr5eOgoEymtYHBjNWyjrMqet9Am2miJhlfKNdqLp6zoeAh0KN5dRAcxlecj5mAJrmQomgiOBj35xHLrFjqBpw==}
    hasBin: true
    dependencies:
      ansicolors: 0.3.2
      redeyed: 2.1.1
    dev: true

  /caseless@0.12.0:
    resolution: {integrity: sha512-4tYFyifaFfGacoiObjJegolkwSU4xQNGbVgUiNYVUxbQ2x2lUsFvY4hVgVzGiIe6WLOPqycWXA40l+PWsxthUw==}
    dev: true

  /ccount@1.1.0:
    resolution: {integrity: sha512-vlNK021QdI7PNeiUh/lKkC/mNHHfV0m/Ad5JoI0TYtlBnJAslM/JIkm/tGC88bkLIwO6OQ5uV6ztS6kVAtCDlg==}
    dev: true

  /chai@4.3.7:
    resolution: {integrity: sha512-HLnAzZ2iupm25PlN0xFreAlBA5zaBSv3og0DdeGA4Ar6h6rJ3A0rolRUKJhSF2V10GZKDgWF/VmAEsNWjCRB+A==}
    engines: {node: '>=4'}
    dependencies:
      assertion-error: 1.1.0
      check-error: 1.0.2
      deep-eql: 4.1.3
      get-func-name: 2.0.0
      loupe: 2.3.6
      pathval: 1.1.1
      type-detect: 4.0.8
    dev: true

  /chalk@2.4.2:
    resolution: {integrity: sha512-Mti+f9lpJNcwF4tWV8/OrTTtF1gZi+f8FqlyAdouralcFWFQWF2+NgCHShjkCb+IFBLq9buZwE1xckQU4peSuQ==}
    engines: {node: '>=4'}
    dependencies:
      ansi-styles: 3.2.1
      escape-string-regexp: 1.0.5
      supports-color: 5.5.0
    dev: true

  /chalk@4.1.2:
    resolution: {integrity: sha512-oKnbhFyRIXpUuez8iBMmyEa4nbj4IOQyuhc/wy9kY7/WVPcwIO9VA668Pu8RkO7+0G76SLROeyw9CpQ061i4mA==}
    engines: {node: '>=10'}
    dependencies:
      ansi-styles: 4.3.0
      supports-color: 7.2.0

  /chalk@5.3.0:
    resolution: {integrity: sha512-dLitG79d+GV1Nb/VYcCDFivJeK1hiukt9QjRNVOsUtTy1rR1YJsmpGGTZ3qJos+uw7WmWF4wUwBd9jxjocFC2w==}
    engines: {node: ^12.17.0 || ^14.13 || >=16.0.0}
    dev: true

  /character-entities-legacy@1.1.4:
    resolution: {integrity: sha512-3Xnr+7ZFS1uxeiUDvV02wQ+QDbc55o97tIV5zHScSPJpcLm/r0DFPcoY3tYRp+VZukxuMeKgXYmsXQHO05zQeA==}
    dev: true

  /character-entities@1.2.4:
    resolution: {integrity: sha512-iBMyeEHxfVnIakwOuDXpVkc54HijNgCyQB2w0VfGQThle6NXn50zU6V/u+LDhxHcDUPojn6Kpga3PTAD8W1bQw==}
    dev: true

  /character-reference-invalid@1.1.4:
    resolution: {integrity: sha512-mKKUkUbhPpQlCOfIuZkvSEgktjPFIsZKRRbC6KWVEMvlzblj3i3asQv5ODsrwt0N3pHAEvjP8KTQPHkp0+6jOg==}
    dev: true

  /check-error@1.0.2:
    resolution: {integrity: sha512-BrgHpW9NURQgzoNyjfq0Wu6VFO6D7IZEmJNdtgNqpzGG8RuNFHt2jQxWlAs4HMe119chBnv+34syEZtc6IhLtA==}
    dev: true

  /chokidar@3.5.3:
    resolution: {integrity: sha512-Dr3sfKRP6oTcjf2JmUmFJfeVMvXBdegxB0iVQ5eb2V10uFJUCAS8OByZdVAyVb8xXNz3GjjTgj9kLWsZTqE6kw==}
    engines: {node: '>= 8.10.0'}
    dependencies:
      anymatch: 3.1.3
      braces: 3.0.2
      glob-parent: 5.1.2
      is-binary-path: 2.1.0
      is-glob: 4.0.3
      normalize-path: 3.0.0
      readdirp: 3.6.0
    optionalDependencies:
      fsevents: 2.3.3
    dev: true

  /chrome-trace-event@1.0.3:
    resolution: {integrity: sha512-p3KULyQg4S7NIHixdwbGX+nFHkoBiA4YQmyWtjb8XngSKV124nJmRysgAeujbUVb15vh+RvFUfCPqU7rXk+hZg==}
    engines: {node: '>=6.0'}
    dev: true

  /ci-info@3.8.0:
    resolution: {integrity: sha512-eXTggHWSooYhq49F2opQhuHWgzucfF2YgODK4e1566GQs5BIfP30B0oenwBJHfWxAs2fyPB1s7Mg949zLf61Yw==}
    engines: {node: '>=8'}
    dev: true

  /clean-regexp@1.0.0:
    resolution: {integrity: sha512-GfisEZEJvzKrmGWkvfhgzcz/BllN1USeqD2V6tg14OAOgaCD2Z/PUEuxnAZ/nPvmaHRG7a8y77p1T/IRQ4D1Hw==}
    engines: {node: '>=4'}
    dependencies:
      escape-string-regexp: 1.0.5
    dev: true

  /clean-stack@3.0.1:
    resolution: {integrity: sha512-lR9wNiMRcVQjSB3a7xXGLuz4cr4wJuuXlaAEbRutGowQTmlp7R72/DOgN21e8jdwblMWl9UOJMJXarX94pzKdg==}
    engines: {node: '>=10'}
    dependencies:
      escape-string-regexp: 4.0.0
    dev: true

  /cli-progress@3.12.0:
    resolution: {integrity: sha512-tRkV3HJ1ASwm19THiiLIXLO7Im7wlTuKnvkYaTkyoAPefqjNg7W7DHKUlGRxy9vxDvbyCYQkQozvptuMkGCg8A==}
    engines: {node: '>=4'}
    dependencies:
      string-width: 4.2.3
    dev: true

  /cli-spinners@2.9.2:
    resolution: {integrity: sha512-ywqV+5MmyL4E7ybXgKys4DugZbX0FC6LnwrhjuykIjnK9k8OQacQ7axGKnjDXWNhns0xot3bZI5h55H8yo9cJg==}
    engines: {node: '>=6'}
    dev: true

  /cli-width@4.1.0:
    resolution: {integrity: sha512-ouuZd4/dm2Sw5Gmqy6bGyNNNe1qt9RpmxveLSO7KcgsTnU7RXfsw+/bukWGo1abgBiMAic068rclZsO4IWmmxQ==}
    engines: {node: '>= 12'}
    dev: true

  /cliui@7.0.4:
    resolution: {integrity: sha512-OcRE68cOsVMXp1Yvonl/fzkQOyjLSu/8bhPDfQt0e0/Eb283TKP20Fs2MqoPsr9SwA595rRCA+QMzYc9nBP+JQ==}
    dependencies:
      string-width: 4.2.3
      strip-ansi: 6.0.1
      wrap-ansi: 7.0.0
    dev: true

  /cliui@8.0.1:
    resolution: {integrity: sha512-BSeNnyus75C4//NQ9gQt1/csTXyo/8Sb+afLAkzAptFuMsod9HFokGNudZpi/oQV73hnVK+sR+5PVRMd+Dr7YQ==}
    engines: {node: '>=12'}
    dependencies:
      string-width: 4.2.3
      strip-ansi: 6.0.1
      wrap-ansi: 7.0.0
    dev: true

  /clone-response@1.0.3:
    resolution: {integrity: sha512-ROoL94jJH2dUVML2Y/5PEDNaSHgeOdSDicUyS7izcF63G6sTc/FTjLub4b8Il9S8S0beOfYt0TaA5qvFK+w0wA==}
    dependencies:
      mimic-response: 1.0.1
    dev: true

  /code-block-writer@12.0.0:
    resolution: {integrity: sha512-q4dMFMlXtKR3XNBHyMHt/3pwYNA69EDk00lloMOaaUMKPUXBw6lpXtbu3MMVG6/uOihGnRDOlkyqsONEUj60+w==}
    dev: true

  /code-block-writer@13.0.1:
    resolution: {integrity: sha512-c5or4P6erEA69TxaxTNcHUNcIn+oyxSRTOWV+pSYF+z4epXqNvwvJ70XPGjPNgue83oAFAPBRQYwpAJ/Hpe/Sg==}
    dev: true

  /color-convert@1.9.3:
    resolution: {integrity: sha512-QfAUtd+vFdAtFQcC8CCyYt1fYWxSqAiK2cSD6zDB8N3cpsEBAvRxp9zOGg6G/SHHJYAT88/az/IuDGALsNVbGg==}
    dependencies:
      color-name: 1.1.3
    dev: true

  /color-convert@2.0.1:
    resolution: {integrity: sha512-RRECPsj7iu/xb5oKYcsFHSppFNnsj/52OVTRKb4zP5onXwVF3zVmmToNcOfGC+CRDpfK/U584fMg38ZHCaElKQ==}
    engines: {node: '>=7.0.0'}
    dependencies:
      color-name: 1.1.4

  /color-name@1.1.3:
    resolution: {integrity: sha512-72fSenhMw2HZMTVHeCA9KCmpEIbzWiQsjN+BHcBbS9vr1mtt+vJjPdksIBNUmKAW8TFUDPJK5SUU3QhE9NEXDw==}
    dev: true

  /color-name@1.1.4:
    resolution: {integrity: sha512-dOy+3AuW3a2wNbZHIuMZpTcgjGuLU/uBL/ubcZF9OXbDo8ff4O8yVp5Bf0efS8uEoYo5q4Fx7dY9OgQGXgAsQA==}

  /color-string@1.9.1:
    resolution: {integrity: sha512-shrVawQFojnZv6xM40anx4CkoDP+fZsw/ZerEMsW/pyzsRbElpsL/DBVW7q3ExxwusdNXI3lXpuhEZkzs8p5Eg==}
    dependencies:
      color-name: 1.1.4
      simple-swizzle: 0.2.2
    dev: true

  /color@4.2.3:
    resolution: {integrity: sha512-1rXeuUUiGGrykh+CeBdu5Ie7OJwinCgQY0bc7GCRxy5xVHy+moaqkpL/jqQq0MtQOeYcrqEz4abc5f0KtU7W4A==}
    engines: {node: '>=12.5.0'}
    dependencies:
      color-convert: 2.0.1
      color-string: 1.9.1
    dev: true

  /colors@0.6.2:
    resolution: {integrity: sha512-OsSVtHK8Ir8r3+Fxw/b4jS1ZLPXkV6ZxDRJQzeD7qo0SqMXWrHDM71DgYzPMHY8SFJ0Ao+nNU2p1MmwdzKqPrw==}
    engines: {node: '>=0.1.90'}
    dev: true

  /colors@1.2.5:
    resolution: {integrity: sha512-erNRLao/Y3Fv54qUa0LBB+//Uf3YwMUmdJinN20yMXm9zdKKqH9wt7R9IIVZ+K7ShzfpLV/Zg8+VyrBJYB4lpg==}
    engines: {node: '>=0.1.90'}

  /colors@1.4.0:
    resolution: {integrity: sha512-a+UqTh4kgZg/SlGvfbzDHpgRu7AAQOmmqRHJnxhRZICKFUT91brVhNNt58CMWU9PsBbv3PDCZUHbVxuDiH2mtA==}
    engines: {node: '>=0.1.90'}
    dev: true

  /combined-stream@1.0.8:
    resolution: {integrity: sha512-FQN4MRfuJeHf7cBbBMJFXhKSDq+2kAArBlmRBvcvFE5BB1HZKXtSFASDhdlz9zOYwxh8lDdnvmMOe/+5cdoEdg==}
    engines: {node: '>= 0.8'}
    dependencies:
      delayed-stream: 1.0.0
    dev: true

  /comma-separated-tokens@2.0.3:
    resolution: {integrity: sha512-Fu4hJdvzeylCfQPp9SGWidpzrMs7tTrlu6Vb8XGaRGck8QSNZJJp538Wrb60Lax4fPwR64ViY468OIUTbRlGZg==}
    dev: false

  /commander@2.1.0:
    resolution: {integrity: sha512-J2wnb6TKniXNOtoHS8TSrG9IOQluPrsmyAJ8oCUJOBmv+uLBCyPYAZkD2jFvw2DCzIXNnISIM01NIvr35TkBMQ==}
    engines: {node: '>= 0.6.x'}
    dev: true

  /commander@2.20.3:
    resolution: {integrity: sha512-GpVkmM8vF2vQUkj2LvZmD35JxeJOLCwJ9cUkugyk2nuhbv3+mJvpLYYt+0+USMxE+oj+ey/lJEnhZw75x/OMcQ==}
    dev: true

  /commander@7.2.0:
    resolution: {integrity: sha512-QrWXB+ZQSVPmIWIhtEO9H+gwHaMGYiF5ChvoJ+K9ZGHG/sVsa6yiesAD1GC/x46sET00Xlwo1u49RVVVzvcSkw==}
    engines: {node: '>= 10'}
    dev: true

  /commander@9.5.0:
    resolution: {integrity: sha512-KRs7WVDKg86PWiuAqhDrAQnTXZKraVcCc6vFdL14qrZ/DcWwuRo7VoiYXalXO7S5GKpqYiVEwCbgFDfxNHKJBQ==}
    engines: {node: ^12.20.0 || >=14}
    requiresBuild: true
    optional: true

  /comment-parser@1.4.0:
    resolution: {integrity: sha512-QLyTNiZ2KDOibvFPlZ6ZngVsZ/0gYnE6uTXi5aoDg8ed3AkJAz4sEje3Y8a29hQ1s6A99MZXe47fLAXQ1rTqaw==}
    engines: {node: '>= 12.0.0'}
    dev: true

  /concat-map@0.0.1:
    resolution: {integrity: sha512-/Srv4dswyQNBfohGpz9o6Yb3Gz3SrUDqBH5rTuhGR7ahtlbYKnVxw2bCFMRljaA7EXHaXZ8wsHdodFvbkhKmqg==}
    dev: true

  /concat-stream@1.6.2:
    resolution: {integrity: sha512-27HBghJxjiZtIk3Ycvn/4kbJk/1uZuJFfuPEns6LaEvpvG1f0hTea8lilrouyo9mVc2GWdcEZ8OLoGmSADlrCw==}
    engines: {'0': node >= 0.8}
    dependencies:
      buffer-from: 1.1.2
      inherits: 2.0.4
      readable-stream: 2.3.8
      typedarray: 0.0.6
    dev: true

  /concurrently@8.2.1:
    resolution: {integrity: sha512-nVraf3aXOpIcNud5pB9M82p1tynmZkrSGQ1p6X/VY8cJ+2LMVqAgXsJxYYefACSHbTYlm92O1xuhdGTjwoEvbQ==}
    engines: {node: ^14.13.0 || >=16.0.0}
    hasBin: true
    dependencies:
      chalk: 4.1.2
      date-fns: 2.30.0
      lodash: 4.17.21
      rxjs: 7.8.1
      shell-quote: 1.8.1
      spawn-command: 0.0.2
      supports-color: 8.1.1
      tree-kill: 1.2.2
      yargs: 17.7.2
    dev: true

  /convert-source-map@1.9.0:
    resolution: {integrity: sha512-ASFBup0Mz1uyiIjANan1jzLQami9z1PoYSZCiiYW2FczPbenXc45FZdBZLzOT+r6+iciuEModtmCti+hjaAk0A==}
    dev: true

  /copyfiles@2.4.1:
    resolution: {integrity: sha512-fereAvAvxDrQDOXybk3Qu3dPbOoKoysFMWtkY3mv5BsL8//OSZVL5DCLYqgRfY5cWirgRzlC+WSrxp6Bo3eNZg==}
    hasBin: true
    dependencies:
      glob: 7.2.3
      minimatch: 3.1.2
      mkdirp: 1.0.4
      noms: 0.0.0
      through2: 2.0.5
      untildify: 4.0.0
      yargs: 16.2.0
    dev: true

  /core-js@3.36.1:
    resolution: {integrity: sha512-BTvUrwxVBezj5SZ3f10ImnX2oRByMxql3EimVqMysepbC9EeMUOpLwdy6Eoili2x6E4kf+ZUB5k/+Jv55alPfA==}
    requiresBuild: true
    dev: true

  /core-util-is@1.0.3:
    resolution: {integrity: sha512-ZQBvi1DcpJ4GDqanjucZ2Hj3wEO5pZDS89BWbkcrvdxksJorwUDDZamX9ldFkp9aw2lmBDLgkObEA4DWNJ9FYQ==}
    dev: true

  /cosmiconfig@8.2.0:
    resolution: {integrity: sha512-3rTMnFJA1tCOPwRxtgF4wd7Ab2qvDbL8jX+3smjIbS4HlZBagTlpERbdN7iAbWlrfxE3M8c27kTwTawQ7st+OQ==}
    engines: {node: '>=14'}
    dependencies:
      import-fresh: 3.3.0
      js-yaml: 4.1.0
      parse-json: 5.2.0
      path-type: 4.0.0
    dev: true

  /cross-env@7.0.3:
    resolution: {integrity: sha512-+/HKd6EgcQCJGh2PSjZuUitQBQynKor4wrFbRg4DtAgS1aWO+gU52xpH7M9ScGgXSYmAVS9bIJ8EzuaGw0oNAw==}
    engines: {node: '>=10.14', npm: '>=6', yarn: '>=1'}
    hasBin: true
    dependencies:
      cross-spawn: 7.0.3
    dev: true

  /cross-spawn@7.0.3:
    resolution: {integrity: sha512-iRDPJKUPVEND7dHPO8rkbOnPpyDygcDFtWjpeWNCgy8WP2rXcxXL8TskReQl6OrB2G7+UJrags1q15Fudc7G6w==}
    engines: {node: '>= 8'}
    dependencies:
      path-key: 3.1.1
      shebang-command: 2.0.0
      which: 2.0.2
    dev: true

  /danger@11.3.1:
    resolution: {integrity: sha512-+slkGnbf0czY7g4LSuYpYkKJgFrb9YIXFJvV5JAuLLF39CXLlUw0iebgeL3ASK1t6RDb8xe+Rk2F5ilh2Hdv2w==}
    engines: {node: '>=14.13.1'}
    hasBin: true
    dependencies:
      '@gitbeaker/core': 35.8.1
      '@gitbeaker/node': 35.8.1
      '@octokit/rest': 18.12.0
      async-retry: 1.2.3
      chalk: 2.4.2
      commander: 2.20.3
      core-js: 3.36.1
      debug: 4.3.4(supports-color@8.1.1)
      fast-json-patch: 3.1.1
      get-stdin: 6.0.0
      http-proxy-agent: 5.0.0
      https-proxy-agent: 5.0.1
      hyperlinker: 1.0.0
      json5: 2.2.3
      jsonpointer: 5.0.1
      jsonwebtoken: 9.0.2
      lodash.find: 4.6.0
      lodash.includes: 4.3.0
      lodash.isobject: 3.0.2
      lodash.keys: 4.2.0
      lodash.mapvalues: 4.6.0
      lodash.memoize: 4.1.2
      memfs-or-file-map-to-github-branch: 1.2.1
      micromatch: 4.0.5
      node-cleanup: 2.1.2
      node-fetch: 2.6.9
      override-require: 1.1.1
      p-limit: 2.3.0
      parse-diff: 0.7.1
      parse-git-config: 2.0.3
      parse-github-url: 1.0.2
      parse-link-header: 2.0.0
      pinpoint: 1.1.0
      prettyjson: 1.2.5
      readline-sync: 1.4.10
      regenerator-runtime: 0.13.11
      require-from-string: 2.0.2
      supports-hyperlinks: 1.0.1
    transitivePeerDependencies:
      - encoding
      - supports-color
    dev: true

  /date-fns@2.30.0:
    resolution: {integrity: sha512-fnULvOpxnC5/Vg3NCiWelDsLiUc9bRwAPs/+LfTLNvetFCtCTN+yQz15C/fs4AwX1R9K5GLtLfn8QW+dWisaAw==}
    engines: {node: '>=0.11'}
    dependencies:
      '@babel/runtime': 7.22.6
    dev: true

  /debug@3.2.7:
    resolution: {integrity: sha512-CFjzYYAi4ThfiQvizrFQevTTXHtnCqWfe7x1AhgEscTz6ZbLbfoLRLPugTQyBth6f8ZERVUSyWHFD/7Wu4t1XQ==}
    peerDependencies:
      supports-color: '*'
    peerDependenciesMeta:
      supports-color:
        optional: true
    dependencies:
      ms: 2.1.3
    dev: true

  /debug@4.3.4(supports-color@8.1.1):
    resolution: {integrity: sha512-PRWFHuSU3eDtQJPvnNY7Jcket1j0t5OuOsFzPPzsekD52Zl8qUfFIPEiswXqIvHWGVHOgX+7G/vCNNhehwxfkQ==}
    engines: {node: '>=6.0'}
    peerDependencies:
      supports-color: '*'
    peerDependenciesMeta:
      supports-color:
        optional: true
    dependencies:
      ms: 2.1.2
      supports-color: 8.1.1
    dev: true

  /decamelize@4.0.0:
    resolution: {integrity: sha512-9iE1PgSik9HeIIw2JO94IidnE3eBoQrFJ3w7sFuzSX4DpmZ3v5sZpUiV5Swcf6mQEF+Y0ru8Neo+p+nyh2J+hQ==}
    engines: {node: '>=10'}
    dev: true

  /decode-uri-component@0.2.2:
    resolution: {integrity: sha512-FqUYQ+8o158GyGTrMFJms9qh3CqTKvAqgqsTnkLI8sKu0028orqBhxNMFkFen0zGyg6epACD32pjVk58ngIErQ==}
    engines: {node: '>=0.10'}
    dev: true

  /decompress-response@6.0.0:
    resolution: {integrity: sha512-aW35yZM6Bb/4oJlZncMH2LCoZtJXTRxES17vE3hoRiowU2kWHaJKFkSBDnDR+cm9J+9QhXmREyIfv0pji9ejCQ==}
    engines: {node: '>=10'}
    dependencies:
      mimic-response: 3.1.0
    dev: true

  /deep-eql@4.1.3:
    resolution: {integrity: sha512-WaEtAOpRA1MQ0eohqZjpGD8zdI0Ovsm8mmFhaDN8dvDZzyoUMcYDnf5Y6iu7HTXxf8JDS23qWa4a+hKCDyOPzw==}
    engines: {node: '>=6'}
    dependencies:
      type-detect: 4.0.8
    dev: true

  /deep-is@0.1.4:
    resolution: {integrity: sha512-oIPzksmTg4/MriiaYGO+okXDT7ztn/w3Eptv/+gSIdMdKsJo0u4CfYNFJPy+4SKMuCqGw2wxnA+URMg3t8a/bQ==}
    dev: true

  /deepmerge@4.3.1:
    resolution: {integrity: sha512-3sUqbMEc77XqpdNO7FRyRog+eW3ph+GYCbj+rK+uYyRMuwsVy0rMiVtPn+QJlKFvWP/1PYpapqYn0Me2knFn+A==}
    engines: {node: '>=0.10.0'}
    dev: true

  /defer-to-connect@2.0.1:
    resolution: {integrity: sha512-4tvttepXG1VaYGrRibk5EwJd1t4udunSOVMdLSAL6mId1ix438oPwPZMALY41FCijukO1L0twNcGsdzS7dHgDg==}
    engines: {node: '>=10'}
    dev: true

  /define-data-property@1.1.1:
    resolution: {integrity: sha512-E7uGkTzkk1d0ByLeSc6ZsFS79Axg+m1P/VsgYsxHgiuc3tFSj+MjMIwe90FC4lOAZzNBdY7kkO2P2wKdsQ1vgQ==}
    engines: {node: '>= 0.4'}
    dependencies:
      get-intrinsic: 1.2.2
      gopd: 1.0.1
      has-property-descriptors: 1.0.0
    dev: true

  /define-properties@1.2.1:
    resolution: {integrity: sha512-8QmQKqEASLd5nx0U1B1okLElbUuuttJ/AnYmRXbbbGDWh6uS208EjD4Xqq/I9wK7u0v6O08XhTWnt5XtEbR6Dg==}
    engines: {node: '>= 0.4'}
    dependencies:
      define-data-property: 1.1.1
      has-property-descriptors: 1.0.0
      object-keys: 1.1.1
    dev: true

  /delay@5.0.0:
    resolution: {integrity: sha512-ReEBKkIfe4ya47wlPYf/gu5ib6yUG0/Aez0JQZQz94kiWtRQvZIQbTiehsnwHvLSWJnQdhVeqYue7Id1dKr0qw==}
    engines: {node: '>=10'}
    dev: true

  /delayed-stream@1.0.0:
    resolution: {integrity: sha512-ZySD7Nf91aLB0RxL4KGrKHBXl7Eds1DAmEdcoVawXnLD7SDhpNgtuII2aAkg7a7QS41jxPSZ17p4VdGnMHk3MQ==}
    engines: {node: '>=0.4.0'}
    dev: true

  /deprecation@2.3.1:
    resolution: {integrity: sha512-xmHIy4F3scKVwMsQ4WnVaS8bHOx0DmVwRywosKhaILI0ywMDWPtBSku2HNxRvF7jtwDRsoEwYQSfbxj8b7RlJQ==}
    dev: true

  /dequal@2.0.3:
    resolution: {integrity: sha512-0je+qPKHEMohvfRTCEo3CrPG6cAzAYgmzKyxRiYSSDkS6eGJdyVJm7WaYA5ECaAD9wLB2T4EEeymA5aFVcYXCA==}
    engines: {node: '>=6'}
    dev: false

  /detect-indent@6.1.0:
    resolution: {integrity: sha512-reYkTUJAZb9gUuZ2RvVCNhVHdg62RHnJ7WJl8ftMi4diZ6NWlciOzQN88pUhSELEwflJht4oQDv0F0BMlwaYtA==}
    engines: {node: '>=8'}
    dev: true

  /detect-newline@3.1.0:
    resolution: {integrity: sha512-TLz+x/vEXm/Y7P7wn1EJFNLxYpUD4TgMosxY6fAVJUnJMbupHBOncxyWUG9OpTaH9EBD7uFI5LfEgmMOc54DsA==}
    engines: {node: '>=8'}
    dev: true

  /devlop@1.1.0:
    resolution: {integrity: sha512-RWmIqhcFf1lRYBvNmr7qTNuyCt/7/ns2jbpp1+PalgE/rDQcBT0fioSMUpJ93irlUhC5hrg4cYqe6U+0ImW0rA==}
    dependencies:
      dequal: 2.0.3
    dev: false

  /diff@5.0.0:
    resolution: {integrity: sha512-/VTCrvm5Z0JGty/BWHljh+BAiw3IK+2j87NGMu8Nwc/f48WoDAC395uomO9ZD117ZOBaHmkX1oyLvkVM/aIT3w==}
    engines: {node: '>=0.3.1'}
    dev: true

  /dir-compare@4.0.0:
    resolution: {integrity: sha512-wC7thVKL3V656tO61rbEDE4LTeeYrUC2pAUL00AaXYghBhjjVNRyBlpH6POzb44ZuK23OSrqF6TbSC/QYeqfAg==}
    dependencies:
      minimatch: 3.1.2
      p-limit: 3.1.0
    dev: true

  /dir-glob@3.0.1:
    resolution: {integrity: sha512-WkrWp9GR4KXfKGYzOLmTuGVi1UWFfws377n9cc55/tb6DuqyF6pcQ5AbiHEshaDpY9v6oaSr2XCDidGmMwdzIA==}
    engines: {node: '>=8'}
    dependencies:
      path-type: 4.0.0
    dev: true

  /doctrine@2.1.0:
    resolution: {integrity: sha512-35mSku4ZXK0vfCuHEDAwt55dg2jNajHZ1odvF+8SSr82EsZY4QmXfuWso8oEd8zRhVObSN18aM0CjSdoBX7zIw==}
    engines: {node: '>=0.10.0'}
    dependencies:
      esutils: 2.0.3
    dev: true

  /doctrine@3.0.0:
    resolution: {integrity: sha512-yS+Q5i3hBf7GBkd4KG8a7eBNNWNGLTaEwwYWUijIYM7zrlYDM0BFXHjjPWlWZ1Rg7UaddZeIDmi9jF3HmqiQ2w==}
    engines: {node: '>=6.0.0'}
    dependencies:
      esutils: 2.0.3
    dev: true

  /dom-serializer@1.4.1:
    resolution: {integrity: sha512-VHwB3KfrcOOkelEG2ZOfxqLZdfkil8PtJi4P8N2MMXucZq2yLp75ClViUlOVwyoHEDjYU433Aq+5zWP61+RGag==}
    dependencies:
      domelementtype: 2.3.0
      domhandler: 4.3.1
      entities: 2.2.0
    dev: true

  /dom-serializer@2.0.0:
    resolution: {integrity: sha512-wIkAryiqt/nV5EQKqQpo3SToSOV9J0DnbJqwK7Wv/Trc92zIAYZ4FlMu+JPFW1DfGFt81ZTCGgDEabffXeLyJg==}
    dependencies:
      domelementtype: 2.3.0
      domhandler: 5.0.3
      entities: 4.5.0
    dev: true

  /domelementtype@2.3.0:
    resolution: {integrity: sha512-OLETBj6w0OsagBwdXnPdN0cnMfF9opN69co+7ZrbfPGrdpPVNBUj02spi6B1N7wChLQiPn4CSH/zJvXw56gmHw==}
    dev: true

  /domhandler@4.3.1:
    resolution: {integrity: sha512-GrwoxYN+uWlzO8uhUXRl0P+kHE4GtVPfYzVLcUxPL7KNdHKj66vvlhiweIHqYYXWlw+T8iLMp42Lm67ghw4WMQ==}
    engines: {node: '>= 4'}
    dependencies:
      domelementtype: 2.3.0
    dev: true

  /domhandler@5.0.3:
    resolution: {integrity: sha512-cgwlv/1iFQiFnU96XXgROh8xTeetsnJiDsTc7TYCLFd9+/WNkIqPTxiM/8pSd8VIrhXGTf1Ny1q1hquVqDJB5w==}
    engines: {node: '>= 4'}
    dependencies:
      domelementtype: 2.3.0
    dev: true

  /domutils@2.8.0:
    resolution: {integrity: sha512-w96Cjofp72M5IIhpjgobBimYEfoPjx1Vx0BSX9P30WBdZW2WIKU0T1Bd0kz2eNZ9ikjKgHbEyKx8BB6H1L3h3A==}
    dependencies:
      dom-serializer: 1.4.1
      domelementtype: 2.3.0
      domhandler: 4.3.1
    dev: true

  /domutils@3.1.0:
    resolution: {integrity: sha512-H78uMmQtI2AhgDJjWeQmHwJJ2bLPD3GMmO7Zja/ZZh84wkm+4ut+IUnUdRa8uCGX88DiVx1j6FRe1XfxEgjEZA==}
    dependencies:
      dom-serializer: 2.0.0
      domelementtype: 2.3.0
      domhandler: 5.0.3
    dev: true

  /ecdsa-sig-formatter@1.0.11:
    resolution: {integrity: sha512-nagl3RYrbNv6kQkeJIpt6NJZy8twLB/2vtz6yN9Z4vRKHN4/QZJIEbqohALSgwKdnksuY3k5Addp5lg8sVoVcQ==}
    dependencies:
      safe-buffer: 5.2.1
    dev: true

  /ejs@3.1.10:
    resolution: {integrity: sha512-UeJmFfOrAQS8OJWPZ4qtgHyWExa088/MtK5UEyoJGFH67cDEXkZSviOiKRCZ4Xij0zxI3JECgYs3oKx+AizQBA==}
    engines: {node: '>=0.10.0'}
    hasBin: true
    dependencies:
      jake: 10.8.5
    dev: true

  /electron-to-chromium@1.4.365:
    resolution: {integrity: sha512-FRHZO+1tUNO4TOPXmlxetkoaIY8uwHzd1kKopK/Gx2SKn1L47wJXWD44wxP5CGRyyP98z/c8e1eBzJrgPeiBOg==}
    dev: true

  /emoji-regex@10.3.0:
    resolution: {integrity: sha512-QpLs9D9v9kArv4lfDEgg1X/gN5XLnf/A6l9cs8SPZLRZR3ZkY9+kwIQTxm+fsSej5UMYGE8fdoaZVIBlqG0XTw==}
    dev: true

  /emoji-regex@8.0.0:
    resolution: {integrity: sha512-MSjYzcWNOA0ewAHpz0MxpYFvwg6yjy1NG3xteoqz644VCo/RPgnr1/GGt+ic3iJTzQ8Eu3TdM14SawnVUmGE6A==}
    dev: true

  /empty-npm-package@1.0.0:
    resolution: {integrity: sha512-q4Mq/+XO7UNDdMiPpR/LIBIW1Zl4V0Z6UT9aKGqIAnBCtCb3lvZJM1KbDbdzdC8fKflwflModfjR29Nt0EpcwA==}
    dev: true

  /end-of-stream@1.4.4:
    resolution: {integrity: sha512-+uw1inIHVPQoaVuHzRyXd21icM+cnt4CzD5rW+NC1wjOUSTOs+Te7FOv7AhN7vS9x/oIyhLP5PR1H+phQAHu5Q==}
    dependencies:
      once: 1.4.0
    dev: true

  /enhanced-resolve@5.15.0:
    resolution: {integrity: sha512-LXYT42KJ7lpIKECr2mAXIaMldcNCh/7E0KBKOu4KSfkHmP+mZmSs+8V5gBAqisWBy0OO4W5Oyys0GO1Y8KtdKg==}
    engines: {node: '>=10.13.0'}
    dependencies:
      graceful-fs: 4.2.11
      tapable: 2.2.1
    dev: true

  /entities@2.2.0:
    resolution: {integrity: sha512-p92if5Nz619I0w+akJrLZH0MX0Pb5DX39XOwQTtXSdQQOaYH03S1uIQp4mhOZtAXrxq4ViO67YTiLBo2638o9A==}
    dev: true

  /entities@4.5.0:
    resolution: {integrity: sha512-V0hjH4dGPh9Ao5p0MoRY6BVqtwCjhz6vI5LT8AJ55H+4g9/4vbHx1I54fS0XuclLhDHArPQCiMjDxjaL8fPxhw==}
    engines: {node: '>=0.12'}

  /error-ex@1.3.2:
    resolution: {integrity: sha512-7dFHNmqeFSEt2ZBsCriorKnn3Z2pj+fd9kmI6QoWw4//DL+icEBfc0U7qJCisqrTsKTjw4fNFy2pW9OqStD84g==}
    dependencies:
      is-arrayish: 0.2.1
    dev: true

  /es-abstract@1.22.3:
    resolution: {integrity: sha512-eiiY8HQeYfYH2Con2berK+To6GrK2RxbPawDkGq4UiCQQfZHb6wX9qQqkbpPqaxQFcl8d9QzZqo0tGE0VcrdwA==}
    engines: {node: '>= 0.4'}
    dependencies:
      array-buffer-byte-length: 1.0.0
      arraybuffer.prototype.slice: 1.0.2
      available-typed-arrays: 1.0.5
      call-bind: 1.0.5
      es-set-tostringtag: 2.0.1
      es-to-primitive: 1.2.1
      function.prototype.name: 1.1.6
      get-intrinsic: 1.2.2
      get-symbol-description: 1.0.0
      globalthis: 1.0.3
      gopd: 1.0.1
      has-property-descriptors: 1.0.0
      has-proto: 1.0.1
      has-symbols: 1.0.3
      hasown: 2.0.0
      internal-slot: 1.0.5
      is-array-buffer: 3.0.2
      is-callable: 1.2.7
      is-negative-zero: 2.0.2
      is-regex: 1.1.4
      is-shared-array-buffer: 1.0.2
      is-string: 1.0.7
      is-typed-array: 1.1.12
      is-weakref: 1.0.2
      object-inspect: 1.13.1
      object-keys: 1.1.1
      object.assign: 4.1.4
      regexp.prototype.flags: 1.5.1
      safe-array-concat: 1.0.1
      safe-regex-test: 1.0.0
      string.prototype.trim: 1.2.8
      string.prototype.trimend: 1.0.7
      string.prototype.trimstart: 1.0.7
      typed-array-buffer: 1.0.0
      typed-array-byte-length: 1.0.0
      typed-array-byte-offset: 1.0.0
      typed-array-length: 1.0.4
      unbox-primitive: 1.0.2
      which-typed-array: 1.1.13
    dev: true

  /es-iterator-helpers@1.0.15:
    resolution: {integrity: sha512-GhoY8uYqd6iwUl2kgjTm4CZAf6oo5mHK7BPqx3rKgx893YSsy0LGHV6gfqqQvZt/8xM8xeOnfXBCfqclMKkJ5g==}
    dependencies:
      asynciterator.prototype: 1.0.0
      call-bind: 1.0.5
      define-properties: 1.2.1
      es-abstract: 1.22.3
      es-set-tostringtag: 2.0.1
      function-bind: 1.1.2
      get-intrinsic: 1.2.2
      globalthis: 1.0.3
      has-property-descriptors: 1.0.0
      has-proto: 1.0.1
      has-symbols: 1.0.3
      internal-slot: 1.0.5
      iterator.prototype: 1.1.2
      safe-array-concat: 1.0.1
    dev: true

  /es-module-lexer@1.2.1:
    resolution: {integrity: sha512-9978wrXM50Y4rTMmW5kXIC09ZdXQZqkE4mxhwkd8VbzsGkXGPgV4zWuqQJgCEzYngdo2dYDa0l8xhX4fkSwJSg==}
    dev: true

  /es-set-tostringtag@2.0.1:
    resolution: {integrity: sha512-g3OMbtlwY3QewlqAiMLI47KywjWZoEytKr8pf6iTC8uJq5bIAH52Z9pnQ8pVL6whrCto53JZDuUIsifGeLorTg==}
    engines: {node: '>= 0.4'}
    dependencies:
      get-intrinsic: 1.2.2
      has: 1.0.3
      has-tostringtag: 1.0.0
    dev: true

  /es-shim-unscopables@1.0.0:
    resolution: {integrity: sha512-Jm6GPcCdC30eMLbZ2x8z2WuRwAws3zTBBKuusffYVUrNj/GVSUAZ+xKMaUpfNDR5IbyNA5LJbaecoUVbmUcB1w==}
    dependencies:
      has: 1.0.3
    dev: true

  /es-to-primitive@1.2.1:
    resolution: {integrity: sha512-QCOllgZJtaUo9miYBcLChTUaHNjJF3PYs1VidD7AwiEj1kYxKeQTctLAezAOH5ZKRH0g2IgPn6KwB4IT8iRpvA==}
    engines: {node: '>= 0.4'}
    dependencies:
      is-callable: 1.2.7
      is-date-object: 1.0.5
      is-symbol: 1.0.4
    dev: true

  /escalade@3.1.1:
    resolution: {integrity: sha512-k0er2gUkLf8O0zKJiAhmkTnJlTvINGv7ygDNPbeIsX/TJjGJZHuh9B2UxbsaEkmlEo9MfhrSzmhIlhRlI2GXnw==}
    engines: {node: '>=6'}
    dev: true

  /escape-string-regexp@1.0.5:
    resolution: {integrity: sha512-vbRorB5FUQWvla16U8R/qgaFIya2qGzwDrNmCZuYKrbdSUMG6I1ZCGQRefkRVhuOkIGVne7BQ35DSfo1qvJqFg==}
    engines: {node: '>=0.8.0'}
    dev: true

  /escape-string-regexp@4.0.0:
    resolution: {integrity: sha512-TtpcNJ3XAzx3Gq8sWRzJaVajRs0uVxA2YAkdb1jm2YkPz4G6egUFAyA3n5vtEIZefPk5Wa4UXbKuS5fKkJWdgA==}
    engines: {node: '>=10'}
    dev: true

  /eslint-config-prettier@9.0.0(eslint@8.55.0):
    resolution: {integrity: sha512-IcJsTkJae2S35pRsRAwoCE+925rJJStOdkKnLVgtE+tEpqU0EVVM7OqrwxqgptKdX29NUwC82I5pXsGFIgSevw==}
    hasBin: true
    peerDependencies:
      eslint: '>=7.0.0'
    dependencies:
      eslint: 8.55.0
    dev: true

  /eslint-import-resolver-node@0.3.9:
    resolution: {integrity: sha512-WFj2isz22JahUv+B788TlO3N6zL3nNJGU8CcZbPZvVEkBPaJdCV4vy5wyghty5ROFbCRnm132v8BScu5/1BQ8g==}
    dependencies:
      debug: 3.2.7
      is-core-module: 2.13.1
      resolve: 1.22.8
    transitivePeerDependencies:
      - supports-color
    dev: true

  /eslint-import-resolver-typescript@3.6.1(@typescript-eslint/parser@6.7.5)(eslint-plugin-i@2.29.0)(eslint@8.55.0):
    resolution: {integrity: sha512-xgdptdoi5W3niYeuQxKmzVDTATvLYqhpwmykwsh7f6HIOStGWEIL9iqZgQDF9u9OEzrRwR8no5q2VT+bjAujTg==}
    engines: {node: ^14.18.0 || >=16.0.0}
    peerDependencies:
      eslint: '*'
      eslint-plugin-import: '*'
    dependencies:
      debug: 4.3.4(supports-color@8.1.1)
      enhanced-resolve: 5.15.0
      eslint: 8.55.0
      eslint-module-utils: 2.8.0(@typescript-eslint/parser@6.7.5)(eslint-import-resolver-node@0.3.9)(eslint-import-resolver-typescript@3.6.1)(eslint@8.55.0)
      eslint-plugin-import: /eslint-plugin-i@2.29.0(@typescript-eslint/parser@6.7.5)(eslint-import-resolver-typescript@3.6.1)(eslint@8.55.0)
      fast-glob: 3.3.2
      get-tsconfig: 4.7.2
      is-core-module: 2.13.1
      is-glob: 4.0.3
    transitivePeerDependencies:
      - '@typescript-eslint/parser'
      - eslint-import-resolver-node
      - eslint-import-resolver-webpack
      - supports-color
    dev: true

  /eslint-module-utils@2.8.0(@typescript-eslint/parser@6.7.5)(eslint-import-resolver-node@0.3.9)(eslint-import-resolver-typescript@3.6.1)(eslint@8.55.0):
    resolution: {integrity: sha512-aWajIYfsqCKRDgUfjEXNN/JlrzauMuSEy5sbd7WXbtW3EH6A6MpwEh42c7qD+MqQo9QMJ6fWLAeIJynx0g6OAw==}
    engines: {node: '>=4'}
    peerDependencies:
      '@typescript-eslint/parser': '*'
      eslint: '*'
      eslint-import-resolver-node: '*'
      eslint-import-resolver-typescript: '*'
      eslint-import-resolver-webpack: '*'
    peerDependenciesMeta:
      '@typescript-eslint/parser':
        optional: true
      eslint:
        optional: true
      eslint-import-resolver-node:
        optional: true
      eslint-import-resolver-typescript:
        optional: true
      eslint-import-resolver-webpack:
        optional: true
    dependencies:
      '@typescript-eslint/parser': 6.7.5(eslint@8.55.0)(typescript@5.1.6)
      debug: 3.2.7
      eslint: 8.55.0
      eslint-import-resolver-node: 0.3.9
      eslint-import-resolver-typescript: 3.6.1(@typescript-eslint/parser@6.7.5)(eslint-plugin-i@2.29.0)(eslint@8.55.0)
    transitivePeerDependencies:
      - supports-color
    dev: true

  /eslint-plugin-chai-expect@3.0.0(eslint@8.55.0):
    resolution: {integrity: sha512-NS0YBcToJl+BRKBSMCwRs/oHJIX67fG5Gvb4tGked+9Wnd1/PzKijd82B2QVKcSSOwRe+pp4RAJ2AULeck4eQw==}
    engines: {node: 10.* || 12.* || >= 14.*}
    peerDependencies:
      eslint: '>=2.0.0 <= 8.x'
    dependencies:
      eslint: 8.55.0
    dev: true

  /eslint-plugin-chai-friendly@0.7.2(eslint@8.55.0):
    resolution: {integrity: sha512-LOIfGx5sZZ5FwM1shr2GlYAWV9Omdi+1/3byuVagvQNoGUuU0iHhp7AfjA1uR+4dJ4Isfb4+FwBJgQajIw9iAg==}
    engines: {node: '>=0.10.0'}
    peerDependencies:
      eslint: '>=3.0.0'
    dependencies:
      eslint: 8.55.0
    dev: true

  /eslint-plugin-eslint-comments@3.2.0(eslint@8.55.0):
    resolution: {integrity: sha512-0jkOl0hfojIHHmEHgmNdqv4fmh7300NdpA9FFpF7zaoLvB/QeXOGNLIo86oAveJFrfB1p05kC8hpEMHM8DwWVQ==}
    engines: {node: '>=6.5.0'}
    peerDependencies:
      eslint: '>=4.19.1'
    dependencies:
      escape-string-regexp: 1.0.5
      eslint: 8.55.0
      ignore: 5.2.4
    dev: true

  /eslint-plugin-i@2.29.0(@typescript-eslint/parser@6.7.5)(eslint-import-resolver-typescript@3.6.1)(eslint@8.55.0):
    resolution: {integrity: sha512-slGeTS3GQzx9267wLJnNYNO8X9EHGsc75AKIAFvnvMYEcTJKotPKL1Ru5PIGVHIVet+2DsugePWp8Oxpx8G22w==}
    engines: {node: '>=12'}
    peerDependencies:
      eslint: ^7.2.0 || ^8
    dependencies:
      debug: 3.2.7
      doctrine: 2.1.0
      eslint: 8.55.0
      eslint-import-resolver-node: 0.3.9
      eslint-module-utils: 2.8.0(@typescript-eslint/parser@6.7.5)(eslint-import-resolver-node@0.3.9)(eslint-import-resolver-typescript@3.6.1)(eslint@8.55.0)
      get-tsconfig: 4.7.2
      is-glob: 4.0.3
      minimatch: 3.1.2
      resolve: 1.22.8
      semver: 7.6.0
    transitivePeerDependencies:
      - '@typescript-eslint/parser'
      - eslint-import-resolver-typescript
      - eslint-import-resolver-webpack
      - supports-color
    dev: true

  /eslint-plugin-jsdoc@46.8.2(eslint@8.55.0):
    resolution: {integrity: sha512-5TSnD018f3tUJNne4s4gDWQflbsgOycIKEUBoCLn6XtBMgNHxQFmV8vVxUtiPxAQq8lrX85OaSG/2gnctxw9uQ==}
    engines: {node: '>=16'}
    peerDependencies:
      eslint: ^7.0.0 || ^8.0.0
    dependencies:
      '@es-joy/jsdoccomment': 0.40.1
      are-docs-informative: 0.0.2
      comment-parser: 1.4.0
      debug: 4.3.4(supports-color@8.1.1)
      escape-string-regexp: 4.0.0
      eslint: 8.55.0
      esquery: 1.5.0
      is-builtin-module: 3.2.1
      semver: 7.6.0
      spdx-expression-parse: 3.0.1
    transitivePeerDependencies:
      - supports-color
    dev: true

  /eslint-plugin-promise@6.1.1(eslint@8.55.0):
    resolution: {integrity: sha512-tjqWDwVZQo7UIPMeDReOpUgHCmCiH+ePnVT+5zVapL0uuHnegBUs2smM13CzOs2Xb5+MHMRFTs9v24yjba4Oig==}
    engines: {node: ^12.22.0 || ^14.17.0 || >=16.0.0}
    peerDependencies:
      eslint: ^7.0.0 || ^8.0.0
    dependencies:
      eslint: 8.55.0
    dev: true

  /eslint-plugin-react-hooks@4.6.0(eslint@8.55.0):
    resolution: {integrity: sha512-oFc7Itz9Qxh2x4gNHStv3BqJq54ExXmfC+a1NjAta66IAN87Wu0R/QArgIS9qKzX3dXKPI9H5crl9QchNMY9+g==}
    engines: {node: '>=10'}
    peerDependencies:
      eslint: ^3.0.0 || ^4.0.0 || ^5.0.0 || ^6.0.0 || ^7.0.0 || ^8.0.0-0
    dependencies:
      eslint: 8.55.0
    dev: true

  /eslint-plugin-react@7.33.2(eslint@8.55.0):
    resolution: {integrity: sha512-73QQMKALArI8/7xGLNI/3LylrEYrlKZSb5C9+q3OtOewTnMQi5cT+aE9E41sLCmli3I9PGGmD1yiZydyo4FEPw==}
    engines: {node: '>=4'}
    peerDependencies:
      eslint: ^3 || ^4 || ^5 || ^6 || ^7 || ^8
    dependencies:
      array-includes: 3.1.6
      array.prototype.flatmap: 1.3.1
      array.prototype.tosorted: 1.1.2
      doctrine: 2.1.0
      es-iterator-helpers: 1.0.15
      eslint: 8.55.0
      estraverse: 5.3.0
      jsx-ast-utils: 3.3.3
      minimatch: 3.1.2
      object.entries: 1.1.6
      object.fromentries: 2.0.6
      object.hasown: 1.1.2
      object.values: 1.1.6
      prop-types: 15.8.1
      resolve: 2.0.0-next.4
      semver: 6.3.1
      string.prototype.matchall: 4.0.8
    dev: true

  /eslint-plugin-tsdoc@0.2.17:
    resolution: {integrity: sha512-xRmVi7Zx44lOBuYqG8vzTXuL6IdGOeF9nHX17bjJ8+VE6fsxpdGem0/SBTmAwgYMKYB1WBkqRJVQ+n8GK041pA==}
    dependencies:
      '@microsoft/tsdoc': 0.14.2
      '@microsoft/tsdoc-config': 0.16.2
    dev: true

  /eslint-plugin-unicorn@48.0.1(eslint@8.55.0):
    resolution: {integrity: sha512-FW+4r20myG/DqFcCSzoumaddKBicIPeFnTrifon2mWIzlfyvzwyqZjqVP7m4Cqr/ZYisS2aiLghkUWaPg6vtCw==}
    engines: {node: '>=16'}
    peerDependencies:
      eslint: '>=8.44.0'
    dependencies:
      '@babel/helper-validator-identifier': 7.22.20
      '@eslint-community/eslint-utils': 4.4.0(eslint@8.55.0)
      ci-info: 3.8.0
      clean-regexp: 1.0.0
      eslint: 8.55.0
      esquery: 1.5.0
      indent-string: 4.0.0
      is-builtin-module: 3.2.1
      jsesc: 3.0.2
      lodash: 4.17.21
      pluralize: 8.0.0
      read-pkg-up: 7.0.1
      regexp-tree: 0.1.27
      regjsparser: 0.10.0
      semver: 7.6.0
      strip-indent: 3.0.0
    dev: true

  /eslint-plugin-unused-imports@3.0.0(@typescript-eslint/eslint-plugin@6.7.5)(eslint@8.55.0):
    resolution: {integrity: sha512-sduiswLJfZHeeBJ+MQaG+xYzSWdRXoSw61DpU13mzWumCkR0ufD0HmO4kdNokjrkluMHpj/7PJeN35pgbhW3kw==}
    engines: {node: ^12.22.0 || ^14.17.0 || >=16.0.0}
    peerDependencies:
      '@typescript-eslint/eslint-plugin': ^6.0.0
      eslint: ^8.0.0
    peerDependenciesMeta:
      '@typescript-eslint/eslint-plugin':
        optional: true
    dependencies:
      '@typescript-eslint/eslint-plugin': 6.7.5(@typescript-eslint/parser@6.7.5)(eslint@8.55.0)(typescript@5.1.6)
      eslint: 8.55.0
      eslint-rule-composer: 0.3.0
    dev: true

  /eslint-rule-composer@0.3.0:
    resolution: {integrity: sha512-bt+Sh8CtDmn2OajxvNO+BX7Wn4CIWMpTRm3MaiKPCQcnnlm0CS2mhui6QaoeQugs+3Kj2ESKEEGJUdVafwhiCg==}
    engines: {node: '>=4.0.0'}
    dev: true

  /eslint-scope@5.1.1:
    resolution: {integrity: sha512-2NxwbF/hZ0KpepYN0cNbo+FN6XoK7GaHlQhgx/hIZl6Va0bF45RQOOwhLIy8lQDbuCiadSLCBnH2CFYquit5bw==}
    engines: {node: '>=8.0.0'}
    dependencies:
      esrecurse: 4.3.0
      estraverse: 4.3.0
    dev: true

  /eslint-scope@7.2.2:
    resolution: {integrity: sha512-dOt21O7lTMhDM+X9mB4GX+DZrZtCUJPL/wlcTqxyrx5IvO0IYtILdtrQGQp+8n5S0gwSVmOf9NQrjMOgfQZlIg==}
    engines: {node: ^12.22.0 || ^14.17.0 || >=16.0.0}
    dependencies:
      esrecurse: 4.3.0
      estraverse: 5.3.0
    dev: true

  /eslint-visitor-keys@3.4.3:
    resolution: {integrity: sha512-wpc+LXeiyiisxPlEkUzU6svyS1frIO3Mgxj1fdy7Pm8Ygzguax2N3Fa/D/ag1WqbOprdI+uY6wMUl8/a2G+iag==}
    engines: {node: ^12.22.0 || ^14.17.0 || >=16.0.0}
    dev: true

  /eslint@8.55.0:
    resolution: {integrity: sha512-iyUUAM0PCKj5QpwGfmCAG9XXbZCWsqP/eWAWrG/W0umvjuLRBECwSFdt+rCntju0xEH7teIABPwXpahftIaTdA==}
    engines: {node: ^12.22.0 || ^14.17.0 || >=16.0.0}
    hasBin: true
    dependencies:
      '@eslint-community/eslint-utils': 4.4.0(eslint@8.55.0)
      '@eslint-community/regexpp': 4.10.0
      '@eslint/eslintrc': 2.1.4
      '@eslint/js': 8.55.0
      '@humanwhocodes/config-array': 0.11.13
      '@humanwhocodes/module-importer': 1.0.1
      '@nodelib/fs.walk': 1.2.8
      '@ungap/structured-clone': 1.2.0
      ajv: 6.12.6
      chalk: 4.1.2
      cross-spawn: 7.0.3
      debug: 4.3.4(supports-color@8.1.1)
      doctrine: 3.0.0
      escape-string-regexp: 4.0.0
      eslint-scope: 7.2.2
      eslint-visitor-keys: 3.4.3
      espree: 9.6.1
      esquery: 1.5.0
      esutils: 2.0.3
      fast-deep-equal: 3.1.3
      file-entry-cache: 6.0.1
      find-up: 5.0.0
      glob-parent: 6.0.2
      globals: 13.20.0
      graphemer: 1.4.0
      ignore: 5.2.4
      imurmurhash: 0.1.4
      is-glob: 4.0.3
      is-path-inside: 3.0.3
      js-yaml: 4.1.0
      json-stable-stringify-without-jsonify: 1.0.1
      levn: 0.4.1
      lodash.merge: 4.6.2
      minimatch: 3.1.2
      natural-compare: 1.4.0
      optionator: 0.9.3
      strip-ansi: 6.0.1
      text-table: 0.2.0
    transitivePeerDependencies:
      - supports-color
    dev: true

  /espree@9.6.1:
    resolution: {integrity: sha512-oruZaFkjorTpF32kDSI5/75ViwGeZginGGy2NoOSg3Q9bnwlnmDm4HLnkl0RE3n+njDXR037aY1+x58Z/zFdwQ==}
    engines: {node: ^12.22.0 || ^14.17.0 || >=16.0.0}
    dependencies:
      acorn: 8.11.2
      acorn-jsx: 5.3.2(acorn@8.11.2)
      eslint-visitor-keys: 3.4.3
    dev: true

  /esprima@4.0.1:
    resolution: {integrity: sha512-eGuFFw7Upda+g4p+QHvnW0RyTX/SVeJBDM/gCtMARO0cLuT2HcEKnTPvhjV6aGeqrCB/sbNop0Kszm0jsaWU4A==}
    engines: {node: '>=4'}
    hasBin: true
    dev: true

  /esquery@1.5.0:
    resolution: {integrity: sha512-YQLXUplAwJgCydQ78IMJywZCceoqk1oH01OERdSAJc/7U2AylwjhSCLDEtqwg811idIS/9fIU5GjG73IgjKMVg==}
    engines: {node: '>=0.10'}
    dependencies:
      estraverse: 5.3.0
    dev: true

  /esrecurse@4.3.0:
    resolution: {integrity: sha512-KmfKL3b6G+RXvP8N1vr3Tq1kL/oCFgn2NYXEtqP8/L3pKapUA4G8cFVaoF3SU323CD4XypR/ffioHmkti6/Tag==}
    engines: {node: '>=4.0'}
    dependencies:
      estraverse: 5.3.0
    dev: true

  /estraverse@4.3.0:
    resolution: {integrity: sha512-39nnKffWz8xN1BU/2c79n9nB9HDzo0niYUqx6xyqUnyoAnQyyWpOTdZEeiCch8BBu515t4wp9ZmgVfVhn9EBpw==}
    engines: {node: '>=4.0'}
    dev: true

  /estraverse@5.3.0:
    resolution: {integrity: sha512-MMdARuVEQziNTeJD8DgMqmhwR11BRQ/cBP+pLtYdSTnf3MIO8fFeiINEbX36ZdNlfU/7A9f3gUw49B3oQsvwBA==}
    engines: {node: '>=4.0'}
    dev: true

  /esutils@2.0.3:
    resolution: {integrity: sha512-kVscqXk4OCp68SZ0dkgEKVi6/8ij300KBWTJq32P/dYeWTSwK41WyTxalN1eRmA5Z9UU/LX9D7FWSmV9SAYx6g==}
    engines: {node: '>=0.10.0'}
    dev: true

  /event-lite@0.1.3:
    resolution: {integrity: sha512-8qz9nOz5VeD2z96elrEKD2U433+L3DWdUdDkOINLGOJvx1GsMBbMn0aCeu28y8/e85A6mCigBiFlYMnTBEGlSw==}
    dev: true

  /events@3.3.0:
    resolution: {integrity: sha512-mQw+2fkQbALzQ7V0MY0IqdnXNOeTtP4r0lN9z7AAawCXgqea7bDii20AYrIBrFd/Hx0M2Ocz6S111CaFkUcb0Q==}
    engines: {node: '>=0.8.x'}
    dev: true

  /expand-tilde@2.0.2:
    resolution: {integrity: sha512-A5EmesHW6rfnZ9ysHQjPdJRni0SRar0tjtG5MNtm9n5TUvsYU8oozprtRD4AqHxcZWWlVuAmQo2nWKfN9oyjTw==}
    engines: {node: '>=0.10.0'}
    dependencies:
      homedir-polyfill: 1.0.3
    dev: true

  /extend-shallow@2.0.1:
    resolution: {integrity: sha512-zCnTtlxNoAiDc3gqY2aYAWFx7XWWiasuF2K8Me5WbN8otHKTUKBwjPtNpRs/rbUZm7KxWAaNj7P1a/p52GbVug==}
    engines: {node: '>=0.10.0'}
    dependencies:
      is-extendable: 0.1.1
    dev: true

  /extend@3.0.2:
    resolution: {integrity: sha512-fjquC59cD7CyW6urNXK0FBufkZcoiGG80wTuPujX590cB5Ttln20E2UB4S/WARVqhXffZl2LNgS+gQdPIIim/g==}
    dev: true

  /fast-deep-equal@3.1.3:
    resolution: {integrity: sha512-f3qQ9oQy9j2AhBe/H9VC91wLmKBCCU/gDOnKNAYG5hswO7BLKj09Hc5HYNz9cGI++xlpDCIgDaitVs03ATR84Q==}

  /fast-glob@3.3.2:
    resolution: {integrity: sha512-oX2ruAFQwf/Orj8m737Y5adxDQO0LAB7/S5MnxCdTNDd4p6BsyIVsv9JQsATbTSq8KHRpLwIHbVlUNatxd+1Ow==}
    engines: {node: '>=8.6.0'}
    dependencies:
      '@nodelib/fs.stat': 2.0.5
      '@nodelib/fs.walk': 1.2.8
      glob-parent: 5.1.2
      merge2: 1.4.1
      micromatch: 4.0.5
    dev: true

  /fast-json-patch@3.1.1:
    resolution: {integrity: sha512-vf6IHUX2SBcA+5/+4883dsIjpBTqmfBjmYiWK1savxQmFk4JfBMLa7ynTYOs1Rolp/T1betJxHiGD3g1Mn8lUQ==}
    dev: true

  /fast-json-stable-stringify@2.1.0:
    resolution: {integrity: sha512-lhd/wF+Lk98HZoTCtlVraHtfh5XYijIjalXck7saUtuanSDyLMxnHhSXEDJqHxD7msR8D0uCmqlkwjCV8xvwHw==}

  /fast-levenshtein@2.0.6:
    resolution: {integrity: sha512-DCXu6Ifhqcks7TZKY3Hxp3y6qphY5SJZmrWMDrKcERSOXWQdMhU9Ig/PYrzyw/ul9jOIyh0N4M0tbC5hodg8dw==}
    dev: true

  /fast-levenshtein@3.0.0:
    resolution: {integrity: sha512-hKKNajm46uNmTlhHSyZkmToAc56uZJwYq7yrciZjqOxnlfQwERDQJmHPUp7m1m9wx8vgOe8IaCKZ5Kv2k1DdCQ==}
    dependencies:
      fastest-levenshtein: 1.0.16
    dev: true

  /fastest-levenshtein@1.0.16:
    resolution: {integrity: sha512-eRnCtTTtGZFpQCwhJiUOuxPQWRXVKYDn0b2PeHfXL6/Zi53SLAzAHfVhVWK2AryC/WH05kGfxhFIPvTF0SXQzg==}
    engines: {node: '>= 4.9.1'}
    dev: true

  /fastq@1.15.0:
    resolution: {integrity: sha512-wBrocU2LCXXa+lWBt8RoIRD89Fi8OdABODa/kEnyeyjS5aZO5/GNvI5sEINADqP/h8M29UHTHUb53sUu5Ihqdw==}
    dependencies:
      reusify: 1.0.4
    dev: true

  /fault@1.0.4:
    resolution: {integrity: sha512-CJ0HCB5tL5fYTEA7ToAq5+kTwd++Borf1/bifxd9iT70QcXr4MRrO3Llf8Ifs70q+SJcGHFtnIE/Nw6giCtECA==}
    dependencies:
      format: 0.2.2
    dev: true

  /fdir@5.3.0(picomatch@2.3.1):
    resolution: {integrity: sha512-BtE53+jaa7nNHT+gPdfU6cFAXOJUWDs2b5GFox8dtl6zLXmfNf/N6im69b9nqNNwDyl27mpIWX8qR7AafWzSdQ==}
    peerDependencies:
      picomatch: 2.x
    peerDependenciesMeta:
      picomatch:
        optional: true
    dependencies:
      picomatch: 2.3.1
    dev: true

  /file-entry-cache@6.0.1:
    resolution: {integrity: sha512-7Gps/XWymbLk2QLYK4NzpMOrYjMhdIxXuIvy2QBsLE6ljuodKvdkWs/cpyJJ3CVIVpH0Oi1Hvg1ovbMzLdFBBg==}
    engines: {node: ^10.12.0 || >=12.0.0}
    dependencies:
      flat-cache: 3.0.4
    dev: true

  /filelist@1.0.4:
    resolution: {integrity: sha512-w1cEuf3S+DrLCQL7ET6kz+gmlJdbq9J7yXCSjK/OZCPA+qEN1WyF4ZAf0YYJa4/shHJra2t/d/r8SV4Ji+x+8Q==}
    dependencies:
      minimatch: 5.1.6
    dev: true

  /fill-range@7.0.1:
    resolution: {integrity: sha512-qOo9F+dMUmC2Lcb4BbVvnKJxTPjCm+RRpe4gDuGrzkL7mEVl/djYSu2OdQ2Pa302N4oqkSg9ir6jaLWJ2USVpQ==}
    engines: {node: '>=8'}
    dependencies:
      to-regex-range: 5.0.1
    dev: true

  /filter-obj@1.1.0:
    resolution: {integrity: sha512-8rXg1ZnX7xzy2NGDVkBVaAy+lSlPNwad13BtgSlLuxfIslyt5Vg64U7tFcCt4WS1R0hvtnQybT/IyCkGZ3DpXQ==}
    engines: {node: '>=0.10.0'}
    dev: true

  /find-up@4.1.0:
    resolution: {integrity: sha512-PpOwAdQ/YlXQ2vj8a3h8IipDuYRi3wceVQQGYWxNINccq40Anw7BlsEXCMbt1Zt+OLA6Fq9suIpIWD0OsnISlw==}
    engines: {node: '>=8'}
    dependencies:
      locate-path: 5.0.0
      path-exists: 4.0.0
    dev: true

  /find-up@5.0.0:
    resolution: {integrity: sha512-78/PXT1wlLLDgTzDs7sjq9hzz0vXD+zn+7wypEe4fXQxCmdmqfGsEPQxmiCSQI3ajFV91bVSsvNtrJRiW6nGng==}
    engines: {node: '>=10'}
    dependencies:
      locate-path: 6.0.0
      path-exists: 4.0.0
    dev: true

  /find-up@7.0.0:
    resolution: {integrity: sha512-YyZM99iHrqLKjmt4LJDj58KI+fYyufRLBSYcqycxf//KpBk9FoewoGX0450m9nB44qrZnovzC2oeP5hUibxc/g==}
    engines: {node: '>=18'}
    dependencies:
      locate-path: 7.2.0
      path-exists: 5.0.0
      unicorn-magic: 0.1.0
    dev: true

  /findup@0.1.5:
    resolution: {integrity: sha512-Udxo3C9A6alt2GZ2MNsgnIvX7De0V3VGxeP/x98NSVgSlizcDHdmJza61LI7zJy4OEtSiJyE72s0/+tBl5/ZxA==}
    engines: {node: '>=0.6'}
    hasBin: true
    dependencies:
      colors: 0.6.2
      commander: 2.1.0
    dev: true

  /flat-cache@3.0.4:
    resolution: {integrity: sha512-dm9s5Pw7Jc0GvMYbshN6zchCA9RgQlzzEZX3vylR9IqFfS8XciblUXOKfW6SiuJ0e13eDYZoZV5wdrev7P3Nwg==}
    engines: {node: ^10.12.0 || >=12.0.0}
    dependencies:
      flatted: 3.2.7
      rimraf: 3.0.2
    dev: true

  /flat@5.0.2:
    resolution: {integrity: sha512-b6suED+5/3rTpUBdG1gupIl8MPFCAMA0QXwmljLhvCUKcUvdE4gWky9zpuGCcXHOsz4J9wPGNWq6OKpmIzz3hQ==}
    hasBin: true
    dev: true

  /flatted@3.2.7:
    resolution: {integrity: sha512-5nqDSxl8nn5BSNxyR3n4I6eDmbolI6WT+QqR547RwxQapgjQBmtktdP+HTBb/a/zLsbzERTONyUB5pefh5TtjQ==}
    dev: true

  /for-each@0.3.3:
    resolution: {integrity: sha512-jqYfLp7mo9vIyQf8ykW2v7A+2N4QjeCeI5+Dz9XraiO1ign81wjiH7Fb9vSOWvQfNtmSa4H2RoQTrrXivdUZmw==}
    dependencies:
      is-callable: 1.2.7
    dev: true

  /foreground-child@2.0.0:
    resolution: {integrity: sha512-dCIq9FpEcyQyXKCkyzmlPTFNgrCzPudOe+mhvJU5zAtlBnGVy2yKxtfsxK2tQBThwq225jcvBjpw1Gr40uzZCA==}
    engines: {node: '>=8.0.0'}
    dependencies:
      cross-spawn: 7.0.3
      signal-exit: 3.0.7
    dev: true

  /form-data@2.5.1:
    resolution: {integrity: sha512-m21N3WOmEEURgk6B9GLOE4RuWOFf28Lhh9qGYeNlGq4VDXUlJy2th2slBNU8Gp8EzloYZOibZJ7t5ecIrFSjVA==}
    engines: {node: '>= 0.12'}
    dependencies:
      asynckit: 0.4.0
      combined-stream: 1.0.8
      mime-types: 2.1.35
    dev: true

  /form-data@4.0.0:
    resolution: {integrity: sha512-ETEklSGi5t0QMZuiXoA/Q6vcnxcLQP5vdugSpuAyi6SVGi2clPPp+xgEhuMaHC+zGgn31Kd235W35f7Hykkaww==}
    engines: {node: '>= 6'}
    dependencies:
      asynckit: 0.4.0
      combined-stream: 1.0.8
      mime-types: 2.1.35
    dev: true

  /format@0.2.2:
    resolution: {integrity: sha512-wzsgA6WOq+09wrU1tsJ09udeR/YZRaeArL9e1wPbFg3GG2yDnC2ldKpxs4xunpFF9DgqCqOIra3bc1HWrJ37Ww==}
    engines: {node: '>=0.4.x'}
    dev: true

  /fs-exists-sync@0.1.0:
    resolution: {integrity: sha512-cR/vflFyPZtrN6b38ZyWxpWdhlXrzZEBawlpBQMq7033xVY7/kg0GDMBK5jg8lDYQckdJ5x/YC88lM3C7VMsLg==}
    engines: {node: '>=0.10.0'}
    dev: true

  /fs-extra@7.0.1:
    resolution: {integrity: sha512-YJDaCJZEnBmcbw13fvdAM9AwNOJwOzrE4pqMqBq5nFiEqXUqHwlK4B+3pUw6JNvfSPtX05xFHtYy/1ni01eGCw==}
    engines: {node: '>=6 <7 || >=8'}
    dependencies:
      graceful-fs: 4.2.11
      jsonfile: 4.0.0
      universalify: 0.1.2

  /fs-extra@8.1.0:
    resolution: {integrity: sha512-yhlQgA6mnOJUKOsRUFsgJdQCvkKhcz8tlZG5HBQfReYZy46OwLcY+Zia0mtdHsOo9y/hP+CxMN0TU9QxoOtG4g==}
    engines: {node: '>=6 <7 || >=8'}
    dependencies:
      graceful-fs: 4.2.11
      jsonfile: 4.0.0
      universalify: 0.1.2
    dev: true

  /fs-extra@9.1.0:
    resolution: {integrity: sha512-hcg3ZmepS30/7BSFqRvoo3DOMQu7IjqxO5nCDt+zM9XWjb33Wg7ziNT+Qvqbuc3+gWpzO02JubVyk2G4Zvo1OQ==}
    engines: {node: '>=10'}
    dependencies:
      at-least-node: 1.0.0
      graceful-fs: 4.2.11
      jsonfile: 6.1.0
      universalify: 2.0.0
    dev: true

  /fs.realpath@1.0.0:
    resolution: {integrity: sha512-OO0pH2lK6a0hZnAdau5ItzHPI6pUlvI7jMVnxUQRtw4owF2wk8lOSabtGDCTP4Ggrg2MbGnWO9X8K1t4+fGMDw==}
    dev: true

  /fsevents@2.3.3:
    resolution: {integrity: sha512-5xoDfX+fL7faATnagmWPpbFtwh/R77WmMMqqHGS65C3vvB0YHrgF+B1YmZ3441tMj5n63k0212XNoJwzlhffQw==}
    engines: {node: ^8.16.0 || ^10.6.0 || >=11.0.0}
    os: [darwin]
    requiresBuild: true
    dev: true
    optional: true

  /function-bind@1.1.2:
    resolution: {integrity: sha512-7XHNxH7qX9xG5mIwxkhumTox/MIRNcOgDrxWsMt2pAr23WHp6MrRlN7FBSFpCpr+oVO0F744iUgR82nJMfG2SA==}

  /function.prototype.name@1.1.6:
    resolution: {integrity: sha512-Z5kx79swU5P27WEayXM1tBi5Ze/lbIyiNgU3qyXUOf9b2rgXYyF9Dy9Cx+IQv/Lc8WCG6L82zwUPpSS9hGehIg==}
    engines: {node: '>= 0.4'}
    dependencies:
      call-bind: 1.0.5
      define-properties: 1.2.1
      es-abstract: 1.22.3
      functions-have-names: 1.2.3
    dev: true

  /functions-have-names@1.2.3:
    resolution: {integrity: sha512-xckBUXyTIqT97tq2x2AMb+g163b5JFysYk0x4qxNFwbfQkmNZoiRHb6sPzI9/QV33WeuvVYBUIiD4NzNIyqaRQ==}
    dev: true

  /get-caller-file@2.0.5:
    resolution: {integrity: sha512-DyFP3BM/3YHTQOCUL/w0OZHR0lpKeGrxotcHWcqNEdnltqFwXVfhEBQ94eIo34AfQpo0rGki4cyIiftY06h2Fg==}
    engines: {node: 6.* || 8.* || >= 10.*}
    dev: true

  /get-func-name@2.0.0:
    resolution: {integrity: sha512-Hm0ixYtaSZ/V7C8FJrtZIuBBI+iSgL+1Aq82zSu8VQNB4S3Gk8e7Qs3VwBDJAhmRZcFqkl3tQu36g/Foh5I5ig==}
    dev: true

  /get-intrinsic@1.2.2:
    resolution: {integrity: sha512-0gSo4ml/0j98Y3lngkFEot/zhiCeWsbYIlZ+uZOVgzLyLaUw7wxUL+nCTP0XJvJg1AXulJRI3UJi8GsbDuxdGA==}
    dependencies:
      function-bind: 1.1.2
      has-proto: 1.0.1
      has-symbols: 1.0.3
      hasown: 2.0.0
    dev: true

  /get-package-type@0.1.0:
    resolution: {integrity: sha512-pjzuKtY64GYfWizNAJ0fr9VqttZkNiK2iS430LtIHzjBEr6bX8Am2zm4sW4Ro5wjWW5cAlRL1qAMTcXbjNAO2Q==}
    engines: {node: '>=8.0.0'}
    dev: true

  /get-port@3.2.0:
    resolution: {integrity: sha512-x5UJKlgeUiNT8nyo/AcnwLnZuZNcSjSw0kogRB+Whd1fjjFq4B1hySFxSFWWSn4mIBzg3sRNUDFYc4g5gjPoLg==}
    engines: {node: '>=4'}
    dev: true

  /get-stdin@6.0.0:
    resolution: {integrity: sha512-jp4tHawyV7+fkkSKyvjuLZswblUtz+SQKzSWnBbii16BuZksJlU1wuBYXY75r+duh/llF1ur6oNwi+2ZzjKZ7g==}
    engines: {node: '>=4'}
    dev: true

  /get-stream@5.2.0:
    resolution: {integrity: sha512-nBF+F1rAZVCu/p7rjzgA+Yb4lfYXrpl7a6VmJrU8wF9I1CKvP/QwPNZHnOlwbTkY6dvtFIzFMSyQXbLoTQPRpA==}
    engines: {node: '>=8'}
    dependencies:
      pump: 3.0.0
    dev: true

  /get-symbol-description@1.0.0:
    resolution: {integrity: sha512-2EmdH1YvIQiZpltCNgkuiUnyukzxM/R6NDJX31Ke3BG1Nq5b0S2PhX59UKi9vZpPDQVdqn+1IcaAwnzTT5vCjw==}
    engines: {node: '>= 0.4'}
    dependencies:
      call-bind: 1.0.5
      get-intrinsic: 1.2.2
    dev: true

  /get-tsconfig@4.7.2:
    resolution: {integrity: sha512-wuMsz4leaj5hbGgg4IvDU0bqJagpftG5l5cXIAvo8uZrqn0NJqwtfupTN00VnkQJPcIRrxYrm1Ue24btpCha2A==}
    dependencies:
      resolve-pkg-maps: 1.0.0
    dev: true

  /git-config-path@1.0.1:
    resolution: {integrity: sha512-KcJ2dlrrP5DbBnYIZ2nlikALfRhKzNSX0stvv3ImJ+fvC4hXKoV+U+74SV0upg+jlQZbrtQzc0bu6/Zh+7aQbg==}
    engines: {node: '>=0.10.0'}
    dependencies:
      extend-shallow: 2.0.1
      fs-exists-sync: 0.1.0
      homedir-polyfill: 1.0.3
    dev: true

  /git-hooks-list@1.0.3:
    resolution: {integrity: sha512-Y7wLWcrLUXwk2noSka166byGCvhMtDRpgHdzCno1UQv/n/Hegp++a2xBWJL1lJarnKD3SWaljD+0z1ztqxuKyQ==}
    dev: true

  /glob-parent@5.1.2:
    resolution: {integrity: sha512-AOIgSQCepiJYwP3ARnGx+5VnTu2HBYdzbGP45eLw1vr3zB3vZLeyed1sC9hnbcOc9/SrMyM5RPQrkGz4aS9Zow==}
    engines: {node: '>= 6'}
    dependencies:
      is-glob: 4.0.3
    dev: true

  /glob-parent@6.0.2:
    resolution: {integrity: sha512-XxwI8EOhVQgWp6iDL+3b0r86f4d6AX6zSU55HfB4ydCEuXLXc5FcYeOu+nnGftS4TEju/11rt4KJPTMgbfmv4A==}
    engines: {node: '>=10.13.0'}
    dependencies:
      is-glob: 4.0.3
    dev: true

  /glob-to-regexp@0.4.1:
    resolution: {integrity: sha512-lkX1HJXwyMcprw/5YUZc2s7DrpAiHB21/V+E1rHUrVNokkvB6bqMzT0VfV6/86ZNabt1k14YOIaT7nDvOX3Iiw==}
    dev: true

  /glob@10.1.0:
    resolution: {integrity: sha512-daGobsYuT0G4hng24B5LbeLNvwKZYRhWyDl3RvqqAGZjJnCopWWK6PWnAGBY1M/vdA63QE+jddhZcYp+74Bq6Q==}
    engines: {node: '>=16 || 14 >=14.17'}
    dependencies:
      fs.realpath: 1.0.0
      minimatch: 9.0.4
      minipass: 5.0.0
      path-scurry: 1.7.0
    dev: true

  /glob@7.2.0:
    resolution: {integrity: sha512-lmLf6gtyrPq8tTjSmrO94wBeQbFR3HbLHbuyD69wuyQkImp2hWqMGB47OX65FBkPffO641IP9jWa1z4ivqG26Q==}
    dependencies:
      fs.realpath: 1.0.0
      inflight: 1.0.6
      inherits: 2.0.4
      minimatch: 3.1.2
      once: 1.4.0
      path-is-absolute: 1.0.1
    dev: true

  /glob@7.2.3:
    resolution: {integrity: sha512-nFR0zLpU2YCaRxwoCJvL6UvCH2JFyFVIvwTLsIf21AuHlMskA1hhTdk+LlYJtOlYt9v6dvszD2BGRqBL+iQK9Q==}
    dependencies:
      fs.realpath: 1.0.0
      inflight: 1.0.6
      inherits: 2.0.4
      minimatch: 3.1.2
      once: 1.4.0
      path-is-absolute: 1.0.1
    dev: true

  /glob@9.3.5:
    resolution: {integrity: sha512-e1LleDykUz2Iu+MTYdkSsuWX8lvAjAcs0Xef0lNIu0S2wOAzuTxCJtcd9S3cijlwYF18EsU3rzb8jPVobxDh9Q==}
    engines: {node: '>=16 || 14 >=14.17'}
    dependencies:
      fs.realpath: 1.0.0
      minimatch: 8.0.4
      minipass: 4.2.8
      path-scurry: 1.7.0
    dev: true

  /globals@13.20.0:
    resolution: {integrity: sha512-Qg5QtVkCy/kv3FUSlu4ukeZDVf9ee0iXLAUYX13gbR17bnejFTzr4iS9bY7kwCf1NztRNm1t91fjOiyx4CSwPQ==}
    engines: {node: '>=8'}
    dependencies:
      type-fest: 0.20.2
    dev: true

  /globalthis@1.0.3:
    resolution: {integrity: sha512-sFdI5LyBiNTHjRd7cGPWapiHWMOXKyuBNX/cWJ3NfzrZQVa8GI/8cofCl74AOVqq9W5kNmguTIzJ/1s2gyI9wA==}
    engines: {node: '>= 0.4'}
    dependencies:
      define-properties: 1.2.1
    dev: true

  /globby@10.0.0:
    resolution: {integrity: sha512-3LifW9M4joGZasyYPz2A1U74zbC/45fvpXUvO/9KbSa+VV0aGZarWkfdgKyR9sExNP0t0x0ss/UMJpNpcaTspw==}
    engines: {node: '>=8'}
    dependencies:
      '@types/glob': 7.2.0
      array-union: 2.1.0
      dir-glob: 3.0.1
      fast-glob: 3.3.2
      glob: 7.2.3
      ignore: 5.2.4
      merge2: 1.4.1
      slash: 3.0.0
    dev: true

  /globby@10.0.2:
    resolution: {integrity: sha512-7dUi7RvCoT/xast/o/dLN53oqND4yk0nsHkhRgn9w65C4PofCLOoJ39iSOg+qVDdWQPIEj+eszMHQ+aLVwwQSg==}
    engines: {node: '>=8'}
    dependencies:
      '@types/glob': 7.2.0
      array-union: 2.1.0
      dir-glob: 3.0.1
      fast-glob: 3.3.2
      glob: 7.2.3
      ignore: 5.2.4
      merge2: 1.4.1
      slash: 3.0.0
    dev: true

  /globby@11.1.0:
    resolution: {integrity: sha512-jhIXaOzy1sb8IyocaruWSn1TjmnBVs8Ayhcy83rmxNJ8q2uWKCAj3CnJY+KpGSXCueAPc0i05kVvVKtP1t9S3g==}
    engines: {node: '>=10'}
    dependencies:
      array-union: 2.1.0
      dir-glob: 3.0.1
      fast-glob: 3.3.2
      ignore: 5.2.4
      merge2: 1.4.1
      slash: 3.0.0
    dev: true

  /good-fences@1.2.0:
    resolution: {integrity: sha512-SUWYA1Ry12945kJ/pOZu1yoRTk3pJmJ5kk+BpRrZvHBTfg9H7IjQ5FhBb6mMDkRpMpm0qbGR0zrinP9NPHy2WA==}
    hasBin: true
    dependencies:
      cli-progress: 3.12.0
      commander: 7.2.0
      fdir: 5.3.0(picomatch@2.3.1)
      minimatch: 3.1.2
      nodegit: /empty-npm-package@1.0.0
      picomatch: 2.3.1
      strip-json-comments: 3.1.1
      tsconfig-paths: 3.14.2
      typescript: 4.8.4
    dev: true

  /gopd@1.0.1:
    resolution: {integrity: sha512-d65bNlIadxvpb/A2abVdlqKqV563juRnZ1Wtk6s1sIR8uNsXR70xqIzVqxVf1eTqDunwT2MkczEeaezCKTZhwA==}
    dependencies:
      get-intrinsic: 1.2.2
    dev: true

  /got@11.8.6:
    resolution: {integrity: sha512-6tfZ91bOr7bOXnK7PRDCGBLa1H4U080YHNaAQ2KsMGlLEzRbk44nsZF2E1IeRc3vtJHPVbKCYgdFbaGO2ljd8g==}
    engines: {node: '>=10.19.0'}
    dependencies:
      '@sindresorhus/is': 4.6.0
      '@szmarczak/http-timer': 4.0.6
      '@types/cacheable-request': 6.0.3
      '@types/responselike': 1.0.3
      cacheable-lookup: 5.0.4
      cacheable-request: 7.0.4
      decompress-response: 6.0.0
      http2-wrapper: 1.0.3
      lowercase-keys: 2.0.0
      p-cancelable: 2.1.1
      responselike: 2.0.1
    dev: true

  /graceful-fs@4.2.11:
    resolution: {integrity: sha512-RbJ5/jmFcNNCcDV5o9eTnBLJ/HszWV0P73bc+Ff4nS/rJj+YaS6IGyiOL0VoBYX+l1Wrl3k63h/KrH+nhJ0XvQ==}

  /graphemer@1.4.0:
    resolution: {integrity: sha512-EtKwoO6kxCL9WO5xipiHTZlSzBm7WLT627TqC/uVRd0HKmq8NXyebnNYxDoBi7wt8eTWrUrKXCOVaFq9x1kgag==}
    dev: true

  /has-bigints@1.0.2:
    resolution: {integrity: sha512-tSvCKtBr9lkF0Ex0aQiP9N+OpV4zi2r/Nee5VkRDbaqv35RLYMzbwQfFSZZH0kR+Rd6302UJZ2p/bJCEoR3VoQ==}
    dev: true

  /has-flag@2.0.0:
    resolution: {integrity: sha512-P+1n3MnwjR/Epg9BBo1KT8qbye2g2Ou4sFumihwt6I4tsUX7jnLcX4BTOSKg/B1ZrIYMN9FcEnG4x5a7NB8Eng==}
    engines: {node: '>=0.10.0'}
    dev: true

  /has-flag@3.0.0:
    resolution: {integrity: sha512-sKJf1+ceQBr4SMkvQnBDNDtf4TXpVhVGateu0t918bl30FnbE2m4vNLX+VWe/dpjlb+HugGYzW7uQXH98HPEYw==}
    engines: {node: '>=4'}
    dev: true

  /has-flag@4.0.0:
    resolution: {integrity: sha512-EykJT/Q1KjTWctppgIAgfSO0tKVuZUjhgMr17kqTumMl6Afv3EISleU7qZUzoXDFTAHTDC4NOoG/ZxU3EvlMPQ==}
    engines: {node: '>=8'}

  /has-property-descriptors@1.0.0:
    resolution: {integrity: sha512-62DVLZGoiEBDHQyqG4w9xCuZ7eJEwNmJRWw2VY84Oedb7WFcA27fiEVe8oUQx9hAUJ4ekurquucTGwsyO1XGdQ==}
    dependencies:
      get-intrinsic: 1.2.2
    dev: true

  /has-proto@1.0.1:
    resolution: {integrity: sha512-7qE+iP+O+bgF9clE5+UoBFzE65mlBiVj3tKCrlNQ0Ogwm0BjpT/gK4SlLYDMybDh5I3TCTKnPPa0oMG7JDYrhg==}
    engines: {node: '>= 0.4'}
    dev: true

  /has-symbols@1.0.3:
    resolution: {integrity: sha512-l3LCuF6MgDNwTDKkdYGEihYjt5pRPbEg46rtlmnSPlUbgmB8LOIrKJbYYFBSbnPaJexMKtiPO8hmeRjRz2Td+A==}
    engines: {node: '>= 0.4'}
    dev: true

  /has-tostringtag@1.0.0:
    resolution: {integrity: sha512-kFjcSNhnlGV1kyoGk7OXKSawH5JOb/LzUc5w9B02hOTO0dfFRjbHQKvg1d6cf3HbeUmtU9VbbV3qzZ2Teh97WQ==}
    engines: {node: '>= 0.4'}
    dependencies:
      has-symbols: 1.0.3
    dev: true

  /has@1.0.3:
    resolution: {integrity: sha512-f2dvO0VU6Oej7RkWJGrehjbzMAjFp5/VKPp5tTpWIV4JHHZK1/BxbFRtf/siA2SWTe09caDmVtYYzWEIbBS4zw==}
    engines: {node: '>= 0.4.0'}
    dependencies:
      function-bind: 1.1.2
    dev: true

  /hasown@2.0.0:
    resolution: {integrity: sha512-vUptKVTpIJhcczKBbgnS+RtcuYMB8+oNzPK2/Hp3hanz8JmpATdmmgLgSaadVREkDm+e2giHwY3ZRkyjSIDDFA==}
    engines: {node: '>= 0.4'}
    dependencies:
      function-bind: 1.1.2

  /hast-util-from-parse5@8.0.1:
    resolution: {integrity: sha512-Er/Iixbc7IEa7r/XLtuG52zoqn/b3Xng/w6aZQ0xGVxzhw5xUFxcRqdPzP6yFi/4HBYRaifaI5fQ1RH8n0ZeOQ==}
    dependencies:
      '@types/hast': 3.0.4
      '@types/unist': 3.0.2
      devlop: 1.1.0
      hastscript: 8.0.0
      property-information: 6.4.1
      vfile: 6.0.1
      vfile-location: 5.0.2
      web-namespaces: 2.0.1
    dev: false

  /hast-util-parse-selector@4.0.0:
    resolution: {integrity: sha512-wkQCkSYoOGCRKERFWcxMVMOcYE2K1AaNLU8DXS9arxnLOUEWbOXKXiJUNzEpqZ3JOKpnha3jkFrumEjVliDe7A==}
    dependencies:
      '@types/hast': 3.0.4
    dev: false

  /hast-util-raw@9.0.2:
    resolution: {integrity: sha512-PldBy71wO9Uq1kyaMch9AHIghtQvIwxBUkv823pKmkTM3oV1JxtsTNYdevMxvUHqcnOAuO65JKU2+0NOxc2ksA==}
    dependencies:
      '@types/hast': 3.0.4
      '@types/unist': 3.0.2
      '@ungap/structured-clone': 1.2.0
      hast-util-from-parse5: 8.0.1
      hast-util-to-parse5: 8.0.0
      html-void-elements: 3.0.0
      mdast-util-to-hast: 13.1.0
      parse5: 7.1.2
      unist-util-position: 5.0.0
      unist-util-visit: 5.0.0
      vfile: 6.0.1
      web-namespaces: 2.0.1
      zwitch: 2.0.4
    dev: false

  /hast-util-to-parse5@8.0.0:
    resolution: {integrity: sha512-3KKrV5ZVI8if87DVSi1vDeByYrkGzg4mEfeu4alwgmmIeARiBLKCZS2uw5Gb6nU9x9Yufyj3iudm6i7nl52PFw==}
    dependencies:
      '@types/hast': 3.0.4
      comma-separated-tokens: 2.0.3
      devlop: 1.1.0
      property-information: 6.4.1
      space-separated-tokens: 2.0.2
      web-namespaces: 2.0.1
      zwitch: 2.0.4
    dev: false

  /hastscript@8.0.0:
    resolution: {integrity: sha512-dMOtzCEd3ABUeSIISmrETiKuyydk1w0pa+gE/uormcTpSYuaNJPbX1NU3JLyscSLjwAQM8bWMhhIlnCqnRvDTw==}
    dependencies:
      '@types/hast': 3.0.4
      comma-separated-tokens: 2.0.3
      hast-util-parse-selector: 4.0.0
      property-information: 6.4.1
      space-separated-tokens: 2.0.2
    dev: false

  /hastscript@9.0.0:
    resolution: {integrity: sha512-jzaLBGavEDKHrc5EfFImKN7nZKKBdSLIdGvCwDZ9TfzbF2ffXiov8CKE445L2Z1Ek2t/m4SKQ2j6Ipv7NyUolw==}
    dependencies:
      '@types/hast': 3.0.4
      comma-separated-tokens: 2.0.3
      hast-util-parse-selector: 4.0.0
      property-information: 6.4.1
      space-separated-tokens: 2.0.2
    dev: false

  /he@1.2.0:
    resolution: {integrity: sha512-F/1DnUGPopORZi0ni+CvrCgHQ5FyEAHRLSApuYWMmrbSwoN2Mn/7k+Gl38gJnR7yyDZk6WLXwiGod1JOWNDKGw==}
    hasBin: true
    dev: true

  /homedir-polyfill@1.0.3:
    resolution: {integrity: sha512-eSmmWE5bZTK2Nou4g0AI3zZ9rswp7GRKoKXS1BLUkvPviOqs4YTN1djQIqrXy9k5gEtdLPy86JjRwsNM9tnDcA==}
    engines: {node: '>=0.10.0'}
    dependencies:
      parse-passwd: 1.0.0
    dev: true

  /hosted-git-info@2.8.9:
    resolution: {integrity: sha512-mxIDAb9Lsm6DoOJ7xH+5+X4y1LU/4Hi50L9C5sIswK3JzULS4bwk1FvjdBgvYR4bzT4tuUQiC15FE2f5HbLvYw==}
    dev: true

  /html-escaper@2.0.2:
    resolution: {integrity: sha512-H2iMtd0I4Mt5eYiapRdIDjp+XzelXQ0tFE4JS7YFwFevXXMmOp9myNrUvCg0D6ws8iqkRPBfKHgbwig1SmlLfg==}
    dev: true

  /html-void-elements@3.0.0:
    resolution: {integrity: sha512-bEqo66MRXsUGxWHV5IP0PUiAWwoEjba4VCzg0LjFJBpchPaTfyfCKTG6bc5F8ucKec3q5y6qOdGyYTSBEvhCrg==}
    dev: false

  /htmlparser2@6.1.0:
    resolution: {integrity: sha512-gyyPk6rgonLFEDGoeRgQNaEUvdJ4ktTmmUh/h2t7s+M8oPpIPxgNACWa+6ESR57kXstwqPiCut0V8NRpcwgU7A==}
    dependencies:
      domelementtype: 2.3.0
      domhandler: 4.3.1
      domutils: 2.8.0
      entities: 2.2.0
    dev: true

  /htmlparser2@8.0.2:
    resolution: {integrity: sha512-GYdjWKDkbRLkZ5geuHs5NY1puJ+PXwP7+fHPRz06Eirsb9ugf6d8kkXav6ADhcODhFFPMIXyxkxSuMf3D6NCFA==}
    dependencies:
      domelementtype: 2.3.0
      domhandler: 5.0.3
      domutils: 3.1.0
      entities: 4.5.0
    dev: true

  /http-basic@8.1.3:
    resolution: {integrity: sha512-/EcDMwJZh3mABI2NhGfHOGOeOZITqfkEO4p/xK+l3NpyncIHUQBoMvCSF/b5GqvKtySC2srL/GGG3+EtlqlmCw==}
    engines: {node: '>=6.0.0'}
    dependencies:
      caseless: 0.12.0
      concat-stream: 1.6.2
      http-response-object: 3.0.2
      parse-cache-control: 1.0.1
    dev: true

  /http-cache-semantics@4.1.1:
    resolution: {integrity: sha512-er295DKPVsV82j5kw1Gjt+ADA/XYHsajl82cGNQG2eyoPkvgUhX+nDIyelzhIWbbsXP39EHcI6l5tYs2FYqYXQ==}
    dev: true

  /http-proxy-agent@5.0.0:
    resolution: {integrity: sha512-n2hY8YdoRE1i7r6M0w9DIw5GgZN0G25P8zLCRQ8rjXtTU3vsNFBI/vWK/UIeE6g5MUUz6avwAPXmL6Fy9D/90w==}
    engines: {node: '>= 6'}
    dependencies:
      '@tootallnate/once': 2.0.0
      agent-base: 6.0.2
      debug: 4.3.4(supports-color@8.1.1)
    transitivePeerDependencies:
      - supports-color
    dev: true

  /http-response-object@3.0.2:
    resolution: {integrity: sha512-bqX0XTF6fnXSQcEJ2Iuyr75yVakyjIDCqroJQ/aHfSdlM743Cwqoi2nDYMzLGWUcuTWGWy8AAvOKXTfiv6q9RA==}
    dependencies:
      '@types/node': 10.17.60
    dev: true

  /http2-wrapper@1.0.3:
    resolution: {integrity: sha512-V+23sDMr12Wnz7iTcDeJr3O6AIxlnvT/bmaAAAP/Xda35C90p9599p0F1eHR/N1KILWSoWVAiOMFjBBXaXSMxg==}
    engines: {node: '>=10.19.0'}
    dependencies:
      quick-lru: 5.1.1
      resolve-alpn: 1.2.1
    dev: true

  /https-proxy-agent@5.0.1:
    resolution: {integrity: sha512-dFcAjpTQFgoLMzC2VwU+C/CbS7uRL0lWmxDITmqm7C+7F0Odmj6s9l6alZc6AELXhrnggM2CeWSXHGOdX2YtwA==}
    engines: {node: '>= 6'}
    dependencies:
      agent-base: 6.0.2
      debug: 4.3.4(supports-color@8.1.1)
    transitivePeerDependencies:
      - supports-color
    dev: true

  /hyperlinker@1.0.0:
    resolution: {integrity: sha512-Ty8UblRWFEcfSuIaajM34LdPXIhbs1ajEX/BBPv24J+enSVaEVY63xQ6lTO9VRYS5LAoghIG0IDJ+p+IPzKUQQ==}
    engines: {node: '>=4'}
    dev: true

  /ieee754@1.2.1:
    resolution: {integrity: sha512-dcyqhDvX1C46lXZcVqCpK+FtMRQVdIMN6/Df5js2zouUsqG7I6sFxitIC+7KYK29KdXOLHdu9zL4sFnoVQnqaA==}
    dev: true

  /ignore@5.2.4:
    resolution: {integrity: sha512-MAb38BcSbH0eHNBxn7ql2NH/kX33OkB3lZ1BNdh7ENeRChHTYsTvWrMubiIAMNS2llXEEgZ1MUOBtXChP3kaFQ==}
    engines: {node: '>= 4'}
    dev: true

  /immediate@3.0.6:
    resolution: {integrity: sha512-XXOFtyqDjNDAQxVfYxuF7g9Il/IbWmmlQg2MYKOH8ExIT1qg6xc4zyS3HaEEATgs1btfzxq15ciUiY7gjSXRGQ==}
    dev: true

  /import-fresh@3.3.0:
    resolution: {integrity: sha512-veYYhQa+D1QBKznvhUHxb8faxlrwUnxseDAbAp457E0wLNio2bOSKnjYDhMj+YiAq61xrMGhQk9iXVk5FzgQMw==}
    engines: {node: '>=6'}
    dependencies:
      parent-module: 1.0.1
      resolve-from: 4.0.0
    dev: true

  /import-lazy@4.0.0:
    resolution: {integrity: sha512-rKtvo6a868b5Hu3heneU+L4yEQ4jYKLtjpnPeUdK7h0yzXGmyBTypknlkCvHFBqfX9YlorEiMM6Dnq/5atfHkw==}
    engines: {node: '>=8'}

  /imurmurhash@0.1.4:
    resolution: {integrity: sha512-JmXMZ6wuvDmLiHEml9ykzqO6lwFbof0GG4IkcGaENdCRDDmMVnny7s5HsIgHCbaq0w2MyPhDqkhTUgS2LU2PHA==}
    engines: {node: '>=0.8.19'}
    dev: true

  /indent-string@4.0.0:
    resolution: {integrity: sha512-EdDDZu4A2OyIK7Lr/2zG+w5jmbuk1DVBnEwREQvBzspBJkCEbRa8GxU1lghYcaGJCnRWibjDXlq779X1/y5xwg==}
    engines: {node: '>=8'}
    dev: true

  /inflight@1.0.6:
    resolution: {integrity: sha512-k92I/b08q4wvFscXCLvqfsHCrjrF7yiXsQuIVvVE7N82W3+aqpzuUdBbfhWcy/FZR3/4IgflMgKLOsvPDrGCJA==}
    dependencies:
      once: 1.4.0
      wrappy: 1.0.2
    dev: true

  /inherits@2.0.4:
    resolution: {integrity: sha512-k/vGaX4/Yla3WzyMCvTQOXYeIHvqOKtnqBduzTHpzpQZzAskKMhZ2K+EnBiSM9zGSoIFeMpXKxa4dYeZIQqewQ==}
    dev: true

  /ini@1.3.8:
    resolution: {integrity: sha512-JV/yugV2uzW5iMRSiZAyDtQd+nxtUnjeLt0acNdw98kKLrvuRVyB80tsREOE7yvGVgalhZ6RNXCmEHkUKBKxew==}
    dev: true

  /int64-buffer@0.1.10:
    resolution: {integrity: sha512-v7cSY1J8ydZ0GyjUHqF+1bshJ6cnEVLo9EnjB8p+4HDRPZc9N5jjmvUV7NvEsqQOKyH0pmIBFWXVQbiS0+OBbA==}
    dev: true

  /internal-slot@1.0.5:
    resolution: {integrity: sha512-Y+R5hJrzs52QCG2laLn4udYVnxsfny9CpOhNhUvk/SSSVyF6T27FzRbF0sroPidSu3X8oEAkOn2K804mjpt6UQ==}
    engines: {node: '>= 0.4'}
    dependencies:
      get-intrinsic: 1.2.2
      has: 1.0.3
      side-channel: 1.0.4
    dev: true

  /is-alphabetical@1.0.4:
    resolution: {integrity: sha512-DwzsA04LQ10FHTZuL0/grVDk4rFoVH1pjAToYwBrHSxcrBIGQuXrQMtD5U1b0U2XVgKZCTLLP8u2Qxqhy3l2Vg==}
    dev: true

  /is-alphanumerical@1.0.4:
    resolution: {integrity: sha512-UzoZUr+XfVz3t3v4KyGEniVL9BDRoQtY7tOyrRybkVNjDFWyo1yhXNGrrBTQxp3ib9BLAWs7k2YKBQsFRkZG9A==}
    dependencies:
      is-alphabetical: 1.0.4
      is-decimal: 1.0.4
    dev: true

  /is-array-buffer@3.0.2:
    resolution: {integrity: sha512-y+FyyR/w8vfIRq4eQcM1EYgSTnmHXPqaF+IgzgraytCFq5Xh8lllDVmAZolPJiZttZLeFSINPYMaEJ7/vWUa1w==}
    dependencies:
      call-bind: 1.0.5
      get-intrinsic: 1.2.2
      is-typed-array: 1.1.12
    dev: true

  /is-arrayish@0.2.1:
    resolution: {integrity: sha512-zz06S8t0ozoDXMG+ube26zeCTNXcKIPJZJi8hBrF4idCLms4CG9QtK7qBl1boi5ODzFpjswb5JPmHCbMpjaYzg==}
    dev: true

  /is-arrayish@0.3.2:
    resolution: {integrity: sha512-eVRqCvVlZbuw3GrM63ovNSNAeA1K16kaR/LRY/92w0zxQ5/1YzwblUX652i4Xs9RwAGjW9d9y6X88t8OaAJfWQ==}
    dev: true

  /is-async-function@2.0.0:
    resolution: {integrity: sha512-Y1JXKrfykRJGdlDwdKlLpLyMIiWqWvuSd17TvZk68PLAOGOoF4Xyav1z0Xhoi+gCYjZVeC5SI+hYFOfvXmGRCA==}
    engines: {node: '>= 0.4'}
    dependencies:
      has-tostringtag: 1.0.0
    dev: true

  /is-bigint@1.0.4:
    resolution: {integrity: sha512-zB9CruMamjym81i2JZ3UMn54PKGsQzsJeo6xvN3HJJ4CAsQNB6iRutp2To77OfCNuoxspsIhzaPoO1zyCEhFOg==}
    dependencies:
      has-bigints: 1.0.2
    dev: true

  /is-binary-path@2.1.0:
    resolution: {integrity: sha512-ZMERYes6pDydyuGidse7OsHxtbI7WVeUEozgR/g7rd0xUimYNlvZRE/K2MgZTjWy725IfelLeVcEM97mmtRGXw==}
    engines: {node: '>=8'}
    dependencies:
      binary-extensions: 2.2.0
    dev: true

  /is-boolean-object@1.1.2:
    resolution: {integrity: sha512-gDYaKHJmnj4aWxyj6YHyXVpdQawtVLHU5cb+eztPGczf6cjuTdwve5ZIEfgXqH4e57An1D1AKf8CZ3kYrQRqYA==}
    engines: {node: '>= 0.4'}
    dependencies:
      call-bind: 1.0.5
      has-tostringtag: 1.0.0
    dev: true

  /is-buffer@2.0.5:
    resolution: {integrity: sha512-i2R6zNFDwgEHJyQUtJEk0XFi1i0dPFn/oqjK3/vPCcDeJvW5NQ83V8QbicfF1SupOaB0h8ntgBC2YiE7dfyctQ==}
    engines: {node: '>=4'}
    dev: true

  /is-builtin-module@3.2.1:
    resolution: {integrity: sha512-BSLE3HnV2syZ0FK0iMA/yUGplUeMmNz4AW5fnTunbCIqZi4vG3WjJT9FHMy5D69xmAYBHXQhJdALdpwVxV501A==}
    engines: {node: '>=6'}
    dependencies:
      builtin-modules: 3.3.0
    dev: true

  /is-callable@1.2.7:
    resolution: {integrity: sha512-1BC0BVFhS/p0qtw6enp8e+8OD0UrK0oFLztSjNzhcKA3WDuJxxAPXzPuPtKkjEY9UUoEWlX/8fgKeu2S8i9JTA==}
    engines: {node: '>= 0.4'}
    dev: true

  /is-core-module@2.13.1:
    resolution: {integrity: sha512-hHrIjvZsftOsvKSn2TRYl63zvxsgE0K+0mYMoH6gD4omR5IWB2KynivBQczo3+wF1cCkjzvptnI9Q0sPU66ilw==}
    dependencies:
      hasown: 2.0.0

  /is-date-object@1.0.5:
    resolution: {integrity: sha512-9YQaSxsAiSwcvS33MBk3wTCVnWK+HhF8VZR2jRxehM16QcVOdHqPn4VPHmRK4lSr38n9JriurInLcP90xsYNfQ==}
    engines: {node: '>= 0.4'}
    dependencies:
      has-tostringtag: 1.0.0
    dev: true

  /is-decimal@1.0.4:
    resolution: {integrity: sha512-RGdriMmQQvZ2aqaQq3awNA6dCGtKpiDFcOzrTWrDAT2MiWrKQVPmxLGHl7Y2nNu6led0kEyoX0enY0qXYsv9zw==}
    dev: true

  /is-docker@2.2.1:
    resolution: {integrity: sha512-F+i2BKsFrH66iaUFc0woD8sLy8getkwTwtOBjvs56Cx4CgJDeKQeqfz8wAYiSb8JOprWhHH5p77PbmYCvvUuXQ==}
    engines: {node: '>=8'}
    hasBin: true
    dev: true

  /is-extendable@0.1.1:
    resolution: {integrity: sha512-5BMULNob1vgFX6EjQw5izWDxrecWK9AM72rugNr0TFldMOi0fj6Jk+zeKIt0xGj4cEfQIJth4w3OKWOJ4f+AFw==}
    engines: {node: '>=0.10.0'}
    dev: true

  /is-extglob@2.1.1:
    resolution: {integrity: sha512-SbKbANkN603Vi4jEZv49LeVJMn4yGwsbzZworEoyEiutsN3nJYdbO36zfhGJ6QEDpOZIFkDtnq5JRxmvl3jsoQ==}
    engines: {node: '>=0.10.0'}
    dev: true

  /is-finalizationregistry@1.0.2:
    resolution: {integrity: sha512-0by5vtUJs8iFQb5TYUHHPudOR+qXYIMKtiUzvLIZITZUjknFmziyBJuLhVRc+Ds0dREFlskDNJKYIdIzu/9pfw==}
    dependencies:
      call-bind: 1.0.5
    dev: true

  /is-fullwidth-code-point@3.0.0:
    resolution: {integrity: sha512-zymm5+u+sCsSWyD9qNaejV3DFvhCKclKdizYaJUuHA83RLjb7nSuGnddCHGv0hk+KY7BMAlsWeK4Ueg6EV6XQg==}
    engines: {node: '>=8'}
    dev: true

  /is-generator-function@1.0.10:
    resolution: {integrity: sha512-jsEjy9l3yiXEQ+PsXdmBwEPcOxaXWLspKdplFUVI9vq1iZgIekeC0L167qeu86czQaxed3q/Uzuw0swL0irL8A==}
    engines: {node: '>= 0.4'}
    dependencies:
      has-tostringtag: 1.0.0
    dev: true

  /is-glob@4.0.3:
    resolution: {integrity: sha512-xelSayHH36ZgE7ZWhli7pW34hNbNl8Ojv5KVmkJD4hBdD3th8Tfk9vYasLM+mXWOZhFkgZfxhLSnrwRr4elSSg==}
    engines: {node: '>=0.10.0'}
    dependencies:
      is-extglob: 2.1.1
    dev: true

  /is-hexadecimal@1.0.4:
    resolution: {integrity: sha512-gyPJuv83bHMpocVYoqof5VDiZveEoGoFL8m3BXNb2VW8Xs+rz9kqO8LOQ5DH6EsuvilT1ApazU0pyl+ytbPtlw==}
    dev: true

  /is-local-path@0.1.6:
    resolution: {integrity: sha512-VPRTy+0cYi1+X7hOTngxwXGfek1I6YItNwqsqjFPfH+8bXcGNP17Zx7D3nsfiLsJF3fISsUJq8kBRCZ0yMNeAg==}
    dev: true

  /is-map@2.0.2:
    resolution: {integrity: sha512-cOZFQQozTha1f4MxLFzlgKYPTyj26picdZTx82hbc/Xf4K/tZOOXSCkMvU4pKioRXGDLJRn0GM7Upe7kR721yg==}
    dev: true

  /is-negative-zero@2.0.2:
    resolution: {integrity: sha512-dqJvarLawXsFbNDeJW7zAz8ItJ9cd28YufuuFzh0G8pNHjJMnY08Dv7sYX2uF5UpQOwieAeOExEYAWWfu7ZZUA==}
    engines: {node: '>= 0.4'}
    dev: true

  /is-number-object@1.0.7:
    resolution: {integrity: sha512-k1U0IRzLMo7ZlYIfzRu23Oh6MiIFasgpb9X76eqfFZAqwH44UI4KTBvBYIZ1dSL9ZzChTB9ShHfLkR4pdW5krQ==}
    engines: {node: '>= 0.4'}
    dependencies:
      has-tostringtag: 1.0.0
    dev: true

  /is-number@7.0.0:
    resolution: {integrity: sha512-41Cifkg6e8TylSpdtTpeLVMqvSBEVzTttHvERD741+pnZ8ANv0004MRL43QKPDlK9cGvNp6NZWZUBlbGXYxxng==}
    engines: {node: '>=0.12.0'}
    dev: true

  /is-path-inside@3.0.3:
    resolution: {integrity: sha512-Fd4gABb+ycGAmKou8eMftCupSir5lRxqf4aD/vd0cD2qc4HL07OjCeuHMr8Ro4CoMaeCKDB0/ECBOVWjTwUvPQ==}
    engines: {node: '>=8'}
    dev: true

  /is-plain-obj@2.1.0:
    resolution: {integrity: sha512-YWnfyRwxL/+SsrWYfOpUtz5b3YD+nyfkHvjbcanzk8zgyO4ASD67uVMRt8k5bM4lLMDnXfriRhOpemw+NfT1eA==}
    engines: {node: '>=8'}
    dev: true

  /is-plain-object@5.0.0:
    resolution: {integrity: sha512-VRSzKkbMm5jMDoKLbltAkFQ5Qr7VDiTFGXxYFXXowVj387GeGNOCsOH6Msy00SGZ3Fp84b1Naa1psqgcCIEP5Q==}
    engines: {node: '>=0.10.0'}
    dev: true

  /is-regex@1.1.4:
    resolution: {integrity: sha512-kvRdxDsxZjhzUX07ZnLydzS1TU/TJlTUHHY4YLL87e37oUA49DfkLqgy+VjFocowy29cKvcSiu+kIv728jTTVg==}
    engines: {node: '>= 0.4'}
    dependencies:
      call-bind: 1.0.5
      has-tostringtag: 1.0.0
    dev: true

  /is-set@2.0.2:
    resolution: {integrity: sha512-+2cnTEZeY5z/iXGbLhPrOAaK/Mau5k5eXq9j14CpRTftq0pAJu2MwVRSZhyZWBzx3o6X795Lz6Bpb6R0GKf37g==}
    dev: true

  /is-shared-array-buffer@1.0.2:
    resolution: {integrity: sha512-sqN2UDu1/0y6uvXyStCOzyhAjCSlHceFoMKJW8W9EU9cvic/QdsZ0kEU93HEy3IUEFZIiH/3w+AH/UQbPHNdhA==}
    dependencies:
      call-bind: 1.0.5
    dev: true

  /is-string@1.0.7:
    resolution: {integrity: sha512-tE2UXzivje6ofPW7l23cjDOMa09gb7xlAqG6jG5ej6uPV32TlWP3NKPigtaGeHNu9fohccRYvIiZMfOOnOYUtg==}
    engines: {node: '>= 0.4'}
    dependencies:
      has-tostringtag: 1.0.0
    dev: true

  /is-symbol@1.0.4:
    resolution: {integrity: sha512-C/CPBqKWnvdcxqIARxyOh4v1UUEOCHpgDa0WYgpKDFMszcrPcffg5uhwSgPCLD2WWxmq6isisz87tzT01tuGhg==}
    engines: {node: '>= 0.4'}
    dependencies:
      has-symbols: 1.0.3
    dev: true

  /is-typed-array@1.1.12:
    resolution: {integrity: sha512-Z14TF2JNG8Lss5/HMqt0//T9JeHXttXy5pH/DBU4vi98ozO2btxzq9MwYDZYnKwU8nRsz/+GVFVRDq3DkVuSPg==}
    engines: {node: '>= 0.4'}
    dependencies:
      which-typed-array: 1.1.13
    dev: true

  /is-unicode-supported@0.1.0:
    resolution: {integrity: sha512-knxG2q4UC3u8stRGyAVJCOdxFmv5DZiRcdlIaAQXAbSfJya+OhopNotLQrstBhququ4ZpuKbDc/8S6mgXgPFPw==}
    engines: {node: '>=10'}
    dev: true

  /is-weakmap@2.0.1:
    resolution: {integrity: sha512-NSBR4kH5oVj1Uwvv970ruUkCV7O1mzgVFO4/rev2cLRda9Tm9HrL70ZPut4rOHgY0FNrUu9BCbXA2sdQ+x0chA==}
    dev: true

  /is-weakref@1.0.2:
    resolution: {integrity: sha512-qctsuLZmIQ0+vSSMfoVvyFe2+GSEvnmZ2ezTup1SBse9+twCCeial6EEi3Nc2KFcf6+qz2FBPnjXsk8xhKSaPQ==}
    dependencies:
      call-bind: 1.0.5
    dev: true

  /is-weakset@2.0.2:
    resolution: {integrity: sha512-t2yVvttHkQktwnNNmBQ98AhENLdPUTDTE21uPqAQ0ARwQfGeQKRVS0NNurH7bTf7RrvcVn1OOge45CnBeHCSmg==}
    dependencies:
      call-bind: 1.0.5
      get-intrinsic: 1.2.2
    dev: true

  /is-wsl@2.2.0:
    resolution: {integrity: sha512-fKzAra0rGJUUBwGBgNkHZuToZcn+TtXHpeCgmkMJMMYx1sQDYaCSyjJBSCa2nH1DGm7s3n1oBnohoVTBaN7Lww==}
    engines: {node: '>=8'}
    dependencies:
      is-docker: 2.2.1
    dev: true

  /isarray@0.0.1:
    resolution: {integrity: sha512-D2S+3GLxWH+uhrNEcoh/fnmYeP8E8/zHl644d/jdA0g2uyXvy3sb0qxotE+ne0LtccHknQzWwZEzhak7oJ0COQ==}
    dev: true

  /isarray@1.0.0:
    resolution: {integrity: sha512-VLghIWNM6ELQzo7zwmcg0NmTVyWKYjvIeM83yjp0wRDTmUnrM678fQbcKBo6n2CJEF0szoG//ytg+TKla89ALQ==}
    dev: true

  /isarray@2.0.5:
    resolution: {integrity: sha512-xHjhDr3cNBK0BzdUJSPXZntQUx/mwMS5Rw4A7lPJ90XGAO6ISP/ePDNuo0vhqOZU+UD5JoodwCAAoZQd3FeAKw==}
    dev: true

  /isexe@2.0.0:
    resolution: {integrity: sha512-RHxMLp9lnKHGHRng9QFhRCMbYAcVpn69smSGcq3f36xjgVVWThj4qqLbTLlq7Ssj8B+fIQ1EuCEGI2lKsyQeIw==}
    dev: true

  /istanbul-lib-coverage@3.2.0:
    resolution: {integrity: sha512-eOeJ5BHCmHYvQK7xt9GkdHuzuCGS1Y6g9Gvnx3Ym33fz/HpLRYxiS0wHNr+m/MBC8B647Xt608vCDEvhl9c6Mw==}
    engines: {node: '>=8'}
    dev: true

  /istanbul-lib-report@3.0.1:
    resolution: {integrity: sha512-GCfE1mtsHGOELCU8e/Z7YWzpmybrx/+dSTfLrvY8qRmaY6zXTKWn6WQIjaAFw069icm6GVMNkgu0NzI4iPZUNw==}
    engines: {node: '>=10'}
    dependencies:
      istanbul-lib-coverage: 3.2.0
      make-dir: 4.0.0
      supports-color: 7.2.0
    dev: true

  /istanbul-reports@3.1.6:
    resolution: {integrity: sha512-TLgnMkKg3iTDsQ9PbPTdpfAK2DzjF9mqUG7RMgcQl8oFjad8ob4laGxv5XV5U9MAfx8D6tSJiUyuAwzLicaxlg==}
    engines: {node: '>=8'}
    dependencies:
      html-escaper: 2.0.2
      istanbul-lib-report: 3.0.1
    dev: true

  /iterator.prototype@1.1.2:
    resolution: {integrity: sha512-DR33HMMr8EzwuRL8Y9D3u2BMj8+RqSE850jfGu59kS7tbmPLzGkZmVSfyCFSDxuZiEY6Rzt3T2NA/qU+NwVj1w==}
    dependencies:
      define-properties: 1.2.1
      get-intrinsic: 1.2.2
      has-symbols: 1.0.3
      reflect.getprototypeof: 1.0.4
      set-function-name: 2.0.1
    dev: true

  /jake@10.8.5:
    resolution: {integrity: sha512-sVpxYeuAhWt0OTWITwT98oyV0GsXyMlXCF+3L1SuafBVUIr/uILGRB+NqwkzhgXKvoJpDIpQvqkUALgdmQsQxw==}
    engines: {node: '>=10'}
    hasBin: true
    dependencies:
      async: 3.2.4
      chalk: 4.1.2
      filelist: 1.0.4
      minimatch: 3.1.2
    dev: true

  /jest-worker@27.5.1:
    resolution: {integrity: sha512-7vuh85V5cdDofPyxn58nrPjBktZo0u9x1g8WtjQol+jZDaE+fhN+cIvTj11GndBnMnyfrUOG1sZQxCdjKh+DKg==}
    engines: {node: '>= 10.13.0'}
    dependencies:
      '@types/node': 18.15.11
      merge-stream: 2.0.0
      supports-color: 8.1.1
    dev: true

  /jju@1.4.0:
    resolution: {integrity: sha512-8wb9Yw966OSxApiCt0K3yNJL8pnNeIv+OEq2YMidz4FKP6nonSRoOXc80iXY4JaN2FC11B9qsNmDsm+ZOfMROA==}

  /js-tokens@4.0.0:
    resolution: {integrity: sha512-RdJUflcE3cUzKiMqQgsCu06FPu9UdIJO0beYbPhHN4k6apgJtifcoCtT9bcxOpYBtpD2kCM6Sbzg4CausW/PKQ==}
    dev: true

  /js-yaml@3.14.1:
    resolution: {integrity: sha512-okMH7OXXJ7YrN9Ok3/SXrnu4iX9yOk+25nqX4imS2npuvTYDmo/QEZoqwZkYaIDk3jVvBOTOIEgEhaLOynBS9g==}
    hasBin: true
    dependencies:
      argparse: 1.0.10
      esprima: 4.0.1
    dev: true

  /js-yaml@4.1.0:
    resolution: {integrity: sha512-wpxZs9NoxZaJESJGIZTyDEaYpl0FKSA+FB9aJiyemKhMwkxQg63h4T1KJgUGHpTqPDNRcmmYLugrRjJlBtWvRA==}
    hasBin: true
    dependencies:
      argparse: 2.0.1
    dev: true

  /jsdoc-type-pratt-parser@4.0.0:
    resolution: {integrity: sha512-YtOli5Cmzy3q4dP26GraSOeAhqecewG04hoO8DY56CH4KJ9Fvv5qKWUCCo3HZob7esJQHCv6/+bnTy72xZZaVQ==}
    engines: {node: '>=12.0.0'}
    dev: true

  /jsesc@0.5.0:
    resolution: {integrity: sha512-uZz5UnB7u4T9LvwmFqXii7pZSouaRPorGs5who1Ip7VO0wxanFvBL7GkM6dTHlgX+jhBApRetaWpnDabOeTcnA==}
    hasBin: true
    dev: true

  /jsesc@3.0.2:
    resolution: {integrity: sha512-xKqzzWXDttJuOcawBt4KnKHHIf5oQ/Cxax+0PWFG+DFDgHNAdi+TXECADI+RYiFUMmx8792xsMbbgXj4CwnP4g==}
    engines: {node: '>=6'}
    hasBin: true
    dev: true

  /json-alexander@0.1.10:
    resolution: {integrity: sha512-+qykmkSBGK11ndn36sES0XM0vEJozenAbiI5Gk07FpRpwbSQQViIHa7Hm+9Bju92nfp44+i0V+Rz43XcARPImA==}
    dev: true

  /json-buffer@3.0.1:
    resolution: {integrity: sha512-4bV5BfR2mqfQTJm+V5tPPdf+ZpuhiIvTuAB5g8kcrXOZpTT/QwwVRWBywX1ozr6lEuPdbHxwaJlm9G6mI2sfSQ==}
    dev: true

  /json-parse-even-better-errors@2.3.1:
    resolution: {integrity: sha512-xyFwyhro/JEof6Ghe2iz2NcXoj2sloNsWr/XsERDK/oiPCfaNhl5ONfp+jQdAZRQQ0IJWNzH9zIZF7li91kh2w==}
    dev: true

  /json-schema-traverse@0.4.1:
    resolution: {integrity: sha512-xbbCH5dCYU5T8LcEhhuh7HJ88HXuW3qsI3Y0zOZFKfZEHcpWiHU/Jxzk629Brsab/mMiHQti9wMP+845RPe3Vg==}

  /json-schema-traverse@1.0.0:
    resolution: {integrity: sha512-NM8/P9n3XjXhIZn1lLhkFaACTOURQXjWhV4BA/RnOv8xvgqtqpAX9IO4mRQxSx1Rlo4tqzeqb0sOlruaOy3dug==}
    dev: true

  /json-stable-stringify-without-jsonify@1.0.1:
    resolution: {integrity: sha512-Bdboy+l7tA3OGW6FjyFHWkP5LuByj1Tk33Ljyq0axyzdk9//JSi2u3fP1QSmd1KNwq6VOKYGlAu87CisVir6Pw==}
    dev: true

  /json5@1.0.2:
    resolution: {integrity: sha512-g1MWMLBiz8FKi1e4w0UyVL3w+iJceWAFBAaBnnGKOpNa5f8TLktkbre1+s6oICydWAm+HRUGTmI+//xv2hvXYA==}
    hasBin: true
    dependencies:
      minimist: 1.2.8
    dev: true

  /json5@2.2.3:
    resolution: {integrity: sha512-XmOWe7eyHYH14cLdVPoyg+GOH3rYX++KpzrylJwSW98t3Nk+U8XOl8FWKOgwtzdb8lXGf6zYwDUzeHMWfxasyg==}
    engines: {node: '>=6'}
    hasBin: true
    dev: true

  /jsonfile@4.0.0:
    resolution: {integrity: sha512-m6F1R3z8jjlf2imQHS2Qez5sjKWQzbuuhuJ/FKYFRZvPE3PuHcSMVZzfsLhGVOkfd20obL5SWEBew5ShlquNxg==}
    optionalDependencies:
      graceful-fs: 4.2.11

  /jsonfile@6.1.0:
    resolution: {integrity: sha512-5dgndWOriYSm5cnYaJNhalLNDKOqFwyDB/rr1E9ZsGciGvKPs8R2xYGCacuf3z6K1YKDz182fd+fY3cn3pMqXQ==}
    dependencies:
      universalify: 2.0.0
    optionalDependencies:
      graceful-fs: 4.2.11
    dev: true

  /jsonpointer@5.0.1:
    resolution: {integrity: sha512-p/nXbhSEcu3pZRdkW1OfJhpsVtW1gd4Wa1fnQc9YLiTfAjn0312eMKimbdIQzuZl9aa9xUGaRlP9T/CJE/ditQ==}
    engines: {node: '>=0.10.0'}
    dev: true

  /jsonwebtoken@9.0.2:
    resolution: {integrity: sha512-PRp66vJ865SSqOlgqS8hujT5U4AOgMfhrwYIuIhfKaoSCZcirrmASQr8CX7cUg+RMih+hgznrjp99o+W4pJLHQ==}
    engines: {node: '>=12', npm: '>=6'}
    dependencies:
      jws: 3.2.2
      lodash.includes: 4.3.0
      lodash.isboolean: 3.0.3
      lodash.isinteger: 4.0.4
      lodash.isnumber: 3.0.3
      lodash.isplainobject: 4.0.6
      lodash.isstring: 4.0.1
      lodash.once: 4.1.1
      ms: 2.1.3
      semver: 7.6.0
    dev: true

  /jsx-ast-utils@3.3.3:
    resolution: {integrity: sha512-fYQHZTZ8jSfmWZ0iyzfwiU4WDX4HpHbMCZ3gPlWYiCl3BoeOTsqKBqnTVfH2rYT7eP5c3sVbeSPHnnJOaTrWiw==}
    engines: {node: '>=4.0'}
    dependencies:
      array-includes: 3.1.6
      object.assign: 4.1.4
    dev: true

  /jszip@3.10.1:
    resolution: {integrity: sha512-xXDvecyTpGLrqFrvkrUSoxxfJI5AH7U8zxxtVclpsUtMCq4JQ290LY8AW5c7Ggnr/Y/oK+bQMbqK2qmtk3pN4g==}
    dependencies:
      lie: 3.3.0
      pako: 1.0.11
      readable-stream: 2.3.8
      setimmediate: 1.0.5
    dev: true

  /jwa@1.4.1:
    resolution: {integrity: sha512-qiLX/xhEEFKUAJ6FiBMbes3w9ATzyk5W7Hvzpa/SLYdxNtng+gcurvrI7TbACjIXlsJyr05/S1oUhZrc63evQA==}
    dependencies:
      buffer-equal-constant-time: 1.0.1
      ecdsa-sig-formatter: 1.0.11
      safe-buffer: 5.2.1
    dev: true

  /jws@3.2.2:
    resolution: {integrity: sha512-YHlZCB6lMTllWDtSPHz/ZXTsi8S00usEV6v1tjq8tOUZzw7DpSDWVXjXDre6ed1w/pd495ODpHZYSdkRTsa0HA==}
    dependencies:
      jwa: 1.4.1
      safe-buffer: 5.2.1
    dev: true

  /keyv@4.5.4:
    resolution: {integrity: sha512-oxVHkHR/EJf2CNXnWxRLW6mg7JyCCUcG0DtEGmL2ctUo1PNTin1PUil+r/+4r5MpVgC/fn1kjsx7mjSujKqIpw==}
    dependencies:
      json-buffer: 3.0.1
    dev: true

  /levn@0.4.1:
    resolution: {integrity: sha512-+bT2uH4E5LGE7h/n3evcS/sQlJXCpIp6ym8OWJ5eV6+67Dsql/LaaT7qJBAt2rzfoa/5QBGBhxDix1dMt2kQKQ==}
    engines: {node: '>= 0.8.0'}
    dependencies:
      prelude-ls: 1.2.1
      type-check: 0.4.0
    dev: true

  /li@1.3.0:
    resolution: {integrity: sha512-z34TU6GlMram52Tss5mt1m//ifRIpKH5Dqm7yUVOdHI+BQCs9qGPHFaCUTIzsWX7edN30aa2WrPwR7IO10FHaw==}
    dev: true

  /lie@3.3.0:
    resolution: {integrity: sha512-UaiMJzeWRlEujzAuw5LokY1L5ecNQYZKfmyZ9L7wDHb/p5etKaxXhohBcrw0EYby+G/NA52vRSN4N39dxHAIwQ==}
    dependencies:
      immediate: 3.0.6
    dev: true

  /lines-and-columns@1.2.4:
    resolution: {integrity: sha512-7ylylesZQ/PV29jhEDl3Ufjo6ZX7gCqJr5F7PKrqc93v7fzSymt1BpwEU8nAUXs8qzzvqhbjhK5QZg6Mt/HkBg==}
    dev: true

  /loader-runner@4.3.0:
    resolution: {integrity: sha512-3R/1M+yS3j5ou80Me59j7F9IMs4PXs3VqRrm0TU3AbKPxlmpoY1TNscJV/oGJXo8qCatFGTfDbY6W6ipGOYXfg==}
    engines: {node: '>=6.11.5'}
    dev: true

  /locate-path@5.0.0:
    resolution: {integrity: sha512-t7hw9pI+WvuwNJXwk5zVHpyhIqzg2qTlklJOf0mVxGSbe3Fp2VieZcduNYjaLDoy6p9uGpQEGWG87WpMKlNq8g==}
    engines: {node: '>=8'}
    dependencies:
      p-locate: 4.1.0
    dev: true

  /locate-path@6.0.0:
    resolution: {integrity: sha512-iPZK6eYjbxRu3uB4/WZ3EsEIMJFMqAoopl3R+zuq0UjcAm/MO6KCweDgPfP3elTztoKP3KtnVHxTn2NHBSDVUw==}
    engines: {node: '>=10'}
    dependencies:
      p-locate: 5.0.0
    dev: true

  /locate-path@7.2.0:
    resolution: {integrity: sha512-gvVijfZvn7R+2qyPX8mAuKcFGDf6Nc61GdvGafQsHL0sBIxfKzA+usWn4GFC/bk+QdwPUD4kWFJLhElipq+0VA==}
    engines: {node: ^12.20.0 || ^14.13.1 || >=16.0.0}
    dependencies:
      p-locate: 6.0.0
    dev: true

  /lodash._reinterpolate@3.0.0:
    resolution: {integrity: sha512-xYHt68QRoYGjeeM/XOE1uJtvXQAgvszfBhjV4yvsQH0u2i9I6cI6c6/eG4Hh3UAOVn0y/xAXwmTzEay49Q//HA==}
    dev: true

  /lodash.find@4.6.0:
    resolution: {integrity: sha512-yaRZoAV3Xq28F1iafWN1+a0rflOej93l1DQUejs3SZ41h2O9UJBoS9aueGjPDgAl4B6tPC0NuuchLKaDQQ3Isg==}
    dev: true

  /lodash.get@4.4.2:
    resolution: {integrity: sha512-z+Uw/vLuy6gQe8cfaFWD7p0wVv8fJl3mbzXh33RS+0oW2wvUqiRXiQ69gLWSLpgB5/6sU+r6BlQR0MBILadqTQ==}

  /lodash.includes@4.3.0:
    resolution: {integrity: sha512-W3Bx6mdkRTGtlJISOvVD/lbqjTlPPUDTMnlXZFnVwi9NKJ6tiAk6LVdlhZMm17VZisqhKcgzpO5Wz91PCt5b0w==}
    dev: true

  /lodash.isboolean@3.0.3:
    resolution: {integrity: sha512-Bz5mupy2SVbPHURB98VAcw+aHh4vRV5IPNhILUCsOzRmsTmSQ17jIuqopAentWoehktxGd9e/hbIXq980/1QJg==}
    dev: true

  /lodash.isequal@4.5.0:
    resolution: {integrity: sha512-pDo3lu8Jhfjqls6GkMgpahsF9kCyayhgykjyLMNFTKWrpVdAQtYyB4muAMWozBB4ig/dtWAmsMxLEI8wuz+DYQ==}

  /lodash.isinteger@4.0.4:
    resolution: {integrity: sha512-DBwtEWN2caHQ9/imiNeEA5ys1JoRtRfY3d7V9wkqtbycnAmTvRRmbHKDV4a0EYc678/dia0jrte4tjYwVBaZUA==}
    dev: true

  /lodash.isnumber@3.0.3:
    resolution: {integrity: sha512-QYqzpfwO3/CWf3XP+Z+tkQsfaLL/EnUlXWVkIk5FUPc4sBdTehEqZONuyRt2P67PXAk+NXmTBcc97zw9t1FQrw==}
    dev: true

  /lodash.isobject@3.0.2:
    resolution: {integrity: sha512-3/Qptq2vr7WeJbB4KHUSKlq8Pl7ASXi3UG6CMbBm8WRtXi8+GHm7mKaU3urfpSEzWe2wCIChs6/sdocUsTKJiA==}
    dev: true

  /lodash.isplainobject@4.0.6:
    resolution: {integrity: sha512-oSXzaWypCMHkPC3NvBEaPHf0KsA5mvPrOPgQWDsbg8n7orZ290M0BmC/jgRZ4vcJ6DTAhjrsSYgdsW/F+MFOBA==}
    dev: true

  /lodash.isstring@4.0.1:
    resolution: {integrity: sha512-0wJxfxH1wgO3GrbuP+dTTk7op+6L41QCXbGINEmD+ny/G/eCqGzxyCsh7159S+mgDDcoarnBw6PC1PS5+wUGgw==}
    dev: true

  /lodash.keys@4.2.0:
    resolution: {integrity: sha512-J79MkJcp7Df5mizHiVNpjoHXLi4HLjh9VLS/M7lQSGoQ+0oQ+lWEigREkqKyizPB1IawvQLLKY8mzEcm1tkyxQ==}
    dev: true

  /lodash.mapvalues@4.6.0:
    resolution: {integrity: sha512-JPFqXFeZQ7BfS00H58kClY7SPVeHertPE0lNuCyZ26/XlN8TvakYD7b9bGyNmXbT/D3BbtPAAmq90gPWqLkxlQ==}
    dev: true

  /lodash.memoize@4.1.2:
    resolution: {integrity: sha512-t7j+NzmgnQzTAYXcsHYLgimltOV1MXHtlOWf6GjL9Kj8GK5FInw5JotxvbOs+IvV1/Dzo04/fCGfLVs7aXb4Ag==}
    dev: true

  /lodash.merge@4.6.2:
    resolution: {integrity: sha512-0KpjqXRVvrYyCsX1swR/XTK0va6VQkQM6MNo7PqW77ByjAhoARA8EfrP1N4+KlKj8YS0ZUCtRT/YUuhyYDujIQ==}
    dev: true

  /lodash.once@4.1.1:
    resolution: {integrity: sha512-Sb487aTOCr9drQVL8pIxOzVhafOjZN9UU54hiN8PU3uAiSV7lx1yYNpbNmex2PK6dSJoNTSJUUswT651yww3Mg==}
    dev: true

  /lodash.pickby@4.6.0:
    resolution: {integrity: sha512-AZV+GsS/6ckvPOVQPXSiFFacKvKB4kOQu6ynt9wz0F3LO4R9Ij4K1ddYsIytDpSgLz88JHd9P+oaLeej5/Sl7Q==}
    dev: true

  /lodash.sortby@4.7.0:
    resolution: {integrity: sha512-HDWXG8isMntAyRF5vZ7xKuEvOhT4AhlRt/3czTSjvGUxjYCBVRQY48ViDHyfYz9VIoBkW4TMGQNapx+l3RUwdA==}
    dev: true

  /lodash.template@4.5.0:
    resolution: {integrity: sha512-84vYFxIkmidUiFxidA/KjjH9pAycqW+h980j7Fuz5qxRtO9pgB7MDFTdys1N7A5mcucRiDyEq4fusljItR1T/A==}
    dependencies:
      lodash._reinterpolate: 3.0.0
      lodash.templatesettings: 4.2.0
    dev: true

  /lodash.templatesettings@4.2.0:
    resolution: {integrity: sha512-stgLz+i3Aa9mZgnjr/O+v9ruKZsPsndy7qPZOchbqk2cnTU1ZaldKK+v7m54WoKIyxiuMZTKT2H81F8BeAc3ZQ==}
    dependencies:
      lodash._reinterpolate: 3.0.0
    dev: true

  /lodash.truncate@4.4.2:
    resolution: {integrity: sha512-jttmRe7bRse52OsWIMDLaXxWqRAmtIUccAQ3garviCqJjafXOfNMO0yMfNpdD6zbGaTU0P5Nz7e7gAT6cKmJRw==}
    dev: true

  /lodash.uniqby@4.7.0:
    resolution: {integrity: sha512-e/zcLx6CSbmaEgFHCA7BnoQKyCtKMxnuWrJygbwPs/AIn+IMKl66L8/s+wBUn5LRw2pZx3bUHibiV1b6aTWIww==}
    dev: true

  /lodash@4.17.21:
    resolution: {integrity: sha512-v2kDEe57lecTulaDIuNTPy3Ry4gLGJ6Z1O3vE1krgXZNrsQ+LFTGHVxVjcXPs17LhbZVGedAJv8XZ1tvj5FvSg==}
    dev: true

  /log-symbols@4.1.0:
    resolution: {integrity: sha512-8XPvpAA8uyhfteu8pIvQxpJZ7SYYdpUivZpGy6sFsBuKRY/7rQGavedeB8aK+Zkyq6upMFVL/9AW6vOYzfRyLg==}
    engines: {node: '>=10'}
    dependencies:
      chalk: 4.1.2
      is-unicode-supported: 0.1.0
    dev: true

  /longest-streak@2.0.4:
    resolution: {integrity: sha512-vM6rUVCVUJJt33bnmHiZEvr7wPT78ztX7rojL+LW51bHtLh6HTjx84LA5W4+oa6aKEJA7jJu5LR6vQRBpA5DVg==}
    dev: true

  /loose-envify@1.4.0:
    resolution: {integrity: sha512-lyuxPGr/Wfhrlem2CL/UcnUc1zcqKAImBDzukY7Y5F/yQiNdko6+fRLevlw1HgMySw7f611UIY408EtxRSoK3Q==}
    hasBin: true
    dependencies:
      js-tokens: 4.0.0
    dev: true

  /loupe@2.3.6:
    resolution: {integrity: sha512-RaPMZKiMy8/JruncMU5Bt6na1eftNoo++R4Y+N2FrxkDVTrGvcyzFTsaGif4QTeKESheMGegbhw6iUAq+5A8zA==}
    dependencies:
      get-func-name: 2.0.0
    dev: true

  /lowercase-keys@2.0.0:
    resolution: {integrity: sha512-tqNXrS78oMOE73NMxK4EMLQsQowWf8jKooH9g7xPavRT706R6bkQJ6DY2Te7QukaZsulxa30wQ7bk0pm4XiHmA==}
    engines: {node: '>=8'}
    dev: true

  /lru-cache@6.0.0:
    resolution: {integrity: sha512-Jo6dJ04CmSjuznwJSS3pUeWmd/H0ffTlkXXgwZi+eq1UCmqQwCh+eLsYOYCwY991i2Fah4h1BEMCx4qThGbsiA==}
    engines: {node: '>=10'}
    dependencies:
      yallist: 4.0.0

  /lru-cache@9.0.3:
    resolution: {integrity: sha512-cyjNRew29d4kbgnz1sjDqxg7qg8NW4s+HQzCGjeon7DV5T2yDije16W9HaUFV1dhVEMh+SjrOcK0TomBmf3Egg==}
    engines: {node: 14 || >=16.14}
    dev: true

  /make-dir@4.0.0:
    resolution: {integrity: sha512-hXdUTZYIVOt1Ex//jAQi+wTZZpUpwBj/0QsOzqegb3rGMMeJiSEu5xLHnYfBrRV4RH2+OCSOO95Is/7x1WJ4bw==}
    engines: {node: '>=10'}
    dependencies:
      semver: 7.6.0
    dev: true

  /markdown-magic-package-scripts@1.2.2(markdown-magic@2.6.1):
    resolution: {integrity: sha512-dlCojsiJLV9BcL8ar03qycI0H5quM47Ei+mh14It0dTYhLAoH8B/91J0/pLDX3Wba9wTkPCbEKzNVvV8ea0WlQ==}
    peerDependencies:
      markdown-magic: '>=0.1 <=2.x'
    dependencies:
      findup: 0.1.5
      markdown-magic: 2.6.1
      sort-scripts: 1.0.1
    dev: true

  /markdown-magic-template@1.0.1(markdown-magic@2.6.1):
    resolution: {integrity: sha512-eoYa+jZHd7TIijM0xuBJWC7rEF75OgFnN0/cwNDbLsmeYCAprR5x0EvZFaHVl2deJN+ziBN3rQ9/m/TD7n4bAQ==}
    peerDependencies:
      markdown-magic: '>=0.1 <=2.x'
    dependencies:
      lodash.template: 4.5.0
      markdown-magic: 2.6.1
    dev: true

  /markdown-magic@2.6.1:
    resolution: {integrity: sha512-i+wPC9bAGzFVftF1P5ItooOCvX+TTD3v504WpupsJz+3B0wRZMuPxeFAE7uZXEZYjsiQYskoMgpypoJTWerpVA==}
    hasBin: true
    dependencies:
      '@technote-space/doctoc': 2.4.7
      commander: 7.2.0
      deepmerge: 4.3.1
      find-up: 5.0.0
      globby: 10.0.2
      is-local-path: 0.1.6
      json-alexander: 0.1.10
      mkdirp: 1.0.4
      sync-request: 6.1.0
    transitivePeerDependencies:
      - supports-color
    dev: true

  /markdown-table@2.0.0:
    resolution: {integrity: sha512-Ezda85ToJUBhM6WGaG6veasyym+Tbs3cMAw/ZhOPqXiYsr0jgocBV3j3nx+4lk47plLlIqjwuTm/ywVI+zjJ/A==}
    dependencies:
      repeat-string: 1.6.1
    dev: true

  /mdast-util-find-and-replace@1.1.1:
    resolution: {integrity: sha512-9cKl33Y21lyckGzpSmEQnIDjEfeeWelN5s1kUW1LwdB0Fkuq2u+4GdqcGEygYxJE8GVqCl0741bYXHgamfWAZA==}
    dependencies:
      escape-string-regexp: 4.0.0
      unist-util-is: 4.1.0
      unist-util-visit-parents: 3.1.1
    dev: true

  /mdast-util-footnote@0.1.7:
    resolution: {integrity: sha512-QxNdO8qSxqbO2e3m09KwDKfWiLgqyCurdWTQ198NpbZ2hxntdc+VKS4fDJCmNWbAroUdYnSthu+XbZ8ovh8C3w==}
    dependencies:
      mdast-util-to-markdown: 0.6.5
      micromark: 2.11.4
    transitivePeerDependencies:
      - supports-color
    dev: true

  /mdast-util-from-markdown@0.8.5:
    resolution: {integrity: sha512-2hkTXtYYnr+NubD/g6KGBS/0mFmBcifAsI0yIWRiRo0PjVs6SSOSOdtzbp6kSGnShDN6G5aWZpKQ2lWRy27mWQ==}
    dependencies:
      '@types/mdast': 3.0.15
      mdast-util-to-string: 2.0.0
      micromark: 2.11.4
      parse-entities: 2.0.0
      unist-util-stringify-position: 2.0.3
    transitivePeerDependencies:
      - supports-color
    dev: true

  /mdast-util-frontmatter@0.2.0:
    resolution: {integrity: sha512-FHKL4w4S5fdt1KjJCwB0178WJ0evnyyQr5kXTM3wrOVpytD0hrkvd+AOOjU9Td8onOejCkmZ+HQRT3CZ3coHHQ==}
    dependencies:
      micromark-extension-frontmatter: 0.2.2
    dev: true

  /mdast-util-gfm-autolink-literal@0.1.3:
    resolution: {integrity: sha512-GjmLjWrXg1wqMIO9+ZsRik/s7PLwTaeCHVB7vRxUwLntZc8mzmTsLVr6HW1yLokcnhfURsn5zmSVdi3/xWWu1A==}
    dependencies:
      ccount: 1.1.0
      mdast-util-find-and-replace: 1.1.1
      micromark: 2.11.4
    transitivePeerDependencies:
      - supports-color
    dev: true

  /mdast-util-gfm-strikethrough@0.2.3:
    resolution: {integrity: sha512-5OQLXpt6qdbttcDG/UxYY7Yjj3e8P7X16LzvpX8pIQPYJ/C2Z1qFGMmcw+1PZMUM3Z8wt8NRfYTvCni93mgsgA==}
    dependencies:
      mdast-util-to-markdown: 0.6.5
    dev: true

  /mdast-util-gfm-table@0.1.6:
    resolution: {integrity: sha512-j4yDxQ66AJSBwGkbpFEp9uG/LS1tZV3P33fN1gkyRB2LoRL+RR3f76m0HPHaby6F4Z5xr9Fv1URmATlRRUIpRQ==}
    dependencies:
      markdown-table: 2.0.0
      mdast-util-to-markdown: 0.6.5
    dev: true

  /mdast-util-gfm-task-list-item@0.1.6:
    resolution: {integrity: sha512-/d51FFIfPsSmCIRNp7E6pozM9z1GYPIkSy1urQ8s/o4TC22BZ7DqfHFWiqBD23bc7J3vV1Fc9O4QIHBlfuit8A==}
    dependencies:
      mdast-util-to-markdown: 0.6.5
    dev: true

  /mdast-util-gfm@0.1.2:
    resolution: {integrity: sha512-NNkhDx/qYcuOWB7xHUGWZYVXvjPFFd6afg6/e2g+SV4r9q5XUcCbV4Wfa3DLYIiD+xAEZc6K4MGaE/m0KDcPwQ==}
    dependencies:
      mdast-util-gfm-autolink-literal: 0.1.3
      mdast-util-gfm-strikethrough: 0.2.3
      mdast-util-gfm-table: 0.1.6
      mdast-util-gfm-task-list-item: 0.1.6
      mdast-util-to-markdown: 0.6.5
    transitivePeerDependencies:
      - supports-color
    dev: true

  /mdast-util-to-hast@13.1.0:
    resolution: {integrity: sha512-/e2l/6+OdGp/FB+ctrJ9Avz71AN/GRH3oi/3KAx/kMnoUsD6q0woXlDT8lLEeViVKE7oZxE7RXzvO3T8kF2/sA==}
    dependencies:
      '@types/hast': 3.0.4
      '@types/mdast': 4.0.3
      '@ungap/structured-clone': 1.2.0
      devlop: 1.1.0
      micromark-util-sanitize-uri: 2.0.0
      trim-lines: 3.0.1
      unist-util-position: 5.0.0
      unist-util-visit: 5.0.0
      vfile: 6.0.1
    dev: false

  /mdast-util-to-markdown@0.6.5:
    resolution: {integrity: sha512-XeV9sDE7ZlOQvs45C9UKMtfTcctcaj/pGwH8YLbMHoMOXNNCn2LsqVQOqrF1+/NU8lKDAqozme9SCXWyo9oAcQ==}
    dependencies:
      '@types/unist': 2.0.6
      longest-streak: 2.0.4
      mdast-util-to-string: 2.0.0
      parse-entities: 2.0.0
      repeat-string: 1.6.1
      zwitch: 1.0.5
    dev: true

  /mdast-util-to-string@2.0.0:
    resolution: {integrity: sha512-AW4DRS3QbBayY/jJmD8437V1Gombjf8RSOUCMFBuo5iHi58AGEgVCKQ+ezHkZZDpAQS75hcBMpLqjpJTjtUL7w==}
    dev: true

  /memfs-or-file-map-to-github-branch@1.2.1:
    resolution: {integrity: sha512-I/hQzJ2a/pCGR8fkSQ9l5Yx+FQ4e7X6blNHyWBm2ojeFLT3GVzGkTj7xnyWpdclrr7Nq4dmx3xrvu70m3ypzAQ==}
    dependencies:
      '@octokit/rest': 18.12.0
    transitivePeerDependencies:
      - encoding
    dev: true

  /merge-stream@2.0.0:
    resolution: {integrity: sha512-abv/qOcuPfk3URPfDzmZU1LKmuw8kT+0nIHvKrKgFrwifol/doWcdA4ZqsWQ8ENrFKkd67Mfpo/LovbIUsbt3w==}
    dev: true

  /merge2@1.4.1:
    resolution: {integrity: sha512-8q7VEgMJW4J8tcfVPy8g09NcQwZdbwFEqhe/WZkoIzjn/3TGDwtOCYtXGxA3O8tPzpczCCDgv+P2P5y00ZJOOg==}
    engines: {node: '>= 8'}
    dev: true

  /micromark-extension-footnote@0.3.2:
    resolution: {integrity: sha512-gr/BeIxbIWQoUm02cIfK7mdMZ/fbroRpLsck4kvFtjbzP4yi+OPVbnukTc/zy0i7spC2xYE/dbX1Sur8BEDJsQ==}
    dependencies:
      micromark: 2.11.4
    transitivePeerDependencies:
      - supports-color
    dev: true

  /micromark-extension-frontmatter@0.2.2:
    resolution: {integrity: sha512-q6nPLFCMTLtfsctAuS0Xh4vaolxSFUWUWR6PZSrXXiRy+SANGllpcqdXFv2z07l0Xz/6Hl40hK0ffNCJPH2n1A==}
    dependencies:
      fault: 1.0.4
    dev: true

  /micromark-extension-gfm-autolink-literal@0.5.7:
    resolution: {integrity: sha512-ePiDGH0/lhcngCe8FtH4ARFoxKTUelMp4L7Gg2pujYD5CSMb9PbblnyL+AAMud/SNMyusbS2XDSiPIRcQoNFAw==}
    dependencies:
      micromark: 2.11.4
    transitivePeerDependencies:
      - supports-color
    dev: true

  /micromark-extension-gfm-strikethrough@0.6.5:
    resolution: {integrity: sha512-PpOKlgokpQRwUesRwWEp+fHjGGkZEejj83k9gU5iXCbDG+XBA92BqnRKYJdfqfkrRcZRgGuPuXb7DaK/DmxOhw==}
    dependencies:
      micromark: 2.11.4
    transitivePeerDependencies:
      - supports-color
    dev: true

  /micromark-extension-gfm-table@0.4.3:
    resolution: {integrity: sha512-hVGvESPq0fk6ALWtomcwmgLvH8ZSVpcPjzi0AjPclB9FsVRgMtGZkUcpE0zgjOCFAznKepF4z3hX8z6e3HODdA==}
    dependencies:
      micromark: 2.11.4
    transitivePeerDependencies:
      - supports-color
    dev: true

  /micromark-extension-gfm-tagfilter@0.3.0:
    resolution: {integrity: sha512-9GU0xBatryXifL//FJH+tAZ6i240xQuFrSL7mYi8f4oZSbc+NvXjkrHemeYP0+L4ZUT+Ptz3b95zhUZnMtoi/Q==}
    dev: true

  /micromark-extension-gfm-task-list-item@0.3.3:
    resolution: {integrity: sha512-0zvM5iSLKrc/NQl84pZSjGo66aTGd57C1idmlWmE87lkMcXrTxg1uXa/nXomxJytoje9trP0NDLvw4bZ/Z/XCQ==}
    dependencies:
      micromark: 2.11.4
    transitivePeerDependencies:
      - supports-color
    dev: true

  /micromark-extension-gfm@0.3.3:
    resolution: {integrity: sha512-oVN4zv5/tAIA+l3GbMi7lWeYpJ14oQyJ3uEim20ktYFAcfX1x3LNlFGGlmrZHt7u9YlKExmyJdDGaTt6cMSR/A==}
    dependencies:
      micromark: 2.11.4
      micromark-extension-gfm-autolink-literal: 0.5.7
      micromark-extension-gfm-strikethrough: 0.6.5
      micromark-extension-gfm-table: 0.4.3
      micromark-extension-gfm-tagfilter: 0.3.0
      micromark-extension-gfm-task-list-item: 0.3.3
    transitivePeerDependencies:
      - supports-color
    dev: true

  /micromark-util-character@2.1.0:
    resolution: {integrity: sha512-KvOVV+X1yLBfs9dCBSopq/+G1PcgT3lAK07mC4BzXi5E7ahzMAF8oIupDDJ6mievI6F+lAATkbQQlQixJfT3aQ==}
    dependencies:
      micromark-util-symbol: 2.0.0
      micromark-util-types: 2.0.0
    dev: false

  /micromark-util-encode@2.0.0:
    resolution: {integrity: sha512-pS+ROfCXAGLWCOc8egcBvT0kf27GoWMqtdarNfDcjb6YLuV5cM3ioG45Ys2qOVqeqSbjaKg72vU+Wby3eddPsA==}
    dev: false

  /micromark-util-sanitize-uri@2.0.0:
    resolution: {integrity: sha512-WhYv5UEcZrbAtlsnPuChHUAsu/iBPOVaEVsntLBIdpibO0ddy8OzavZz3iL2xVvBZOpolujSliP65Kq0/7KIYw==}
    dependencies:
      micromark-util-character: 2.1.0
      micromark-util-encode: 2.0.0
      micromark-util-symbol: 2.0.0
    dev: false

  /micromark-util-symbol@2.0.0:
    resolution: {integrity: sha512-8JZt9ElZ5kyTnO94muPxIGS8oyElRJaiJO8EzV6ZSyGQ1Is8xwl4Q45qU5UOg+bGH4AikWziz0iN4sFLWs8PGw==}
    dev: false

  /micromark-util-types@2.0.0:
    resolution: {integrity: sha512-oNh6S2WMHWRZrmutsRmDDfkzKtxF+bc2VxLC9dvtrDIRFln627VsFP6fLMgTryGDljgLPjkrzQSDcPrjPyDJ5w==}
    dev: false

  /micromark@2.11.4:
    resolution: {integrity: sha512-+WoovN/ppKolQOFIAajxi7Lu9kInbPxFuTBVEavFcL8eAfVstoc5MocPmqBeAdBOJV00uaVjegzH4+MA0DN/uA==}
    dependencies:
      debug: 4.3.4(supports-color@8.1.1)
      parse-entities: 2.0.0
    transitivePeerDependencies:
      - supports-color
    dev: true

  /micromatch@4.0.5:
    resolution: {integrity: sha512-DMy+ERcEW2q8Z2Po+WNXuw3c5YaUSFjAO5GsJqfEl7UjvtIuFKO6ZrKvcItdy98dwFI2N1tg3zNIdKaQT+aNdA==}
    engines: {node: '>=8.6'}
    dependencies:
      braces: 3.0.2
      picomatch: 2.3.1
    dev: true

  /mime-db@1.52.0:
    resolution: {integrity: sha512-sPU4uV7dYlvtWJxwwxHD0PuihVNiE7TyAbQ5SWxDCB9mUYvOgroQOwYQQOKPJ8CIbE+1ETVlOoK1UC2nU3gYvg==}
    engines: {node: '>= 0.6'}
    dev: true

  /mime-types@2.1.35:
    resolution: {integrity: sha512-ZDY+bPm5zTTF+YpCrAU9nK0UgICYPT0QtT1NZWFv4s++TNkcgVaT0g6+4R2uI4MjQjzysHB1zxuWL50hzaeXiw==}
    engines: {node: '>= 0.6'}
    dependencies:
      mime-db: 1.52.0
    dev: true

  /mime@3.0.0:
    resolution: {integrity: sha512-jSCU7/VB1loIWBZe14aEYHU/+1UMEHoaO7qxCOVJOw9GgH72VAWppxNcjU+x9a2k3GSIBXNKxXQFqRvvZ7vr3A==}
    engines: {node: '>=10.0.0'}
    hasBin: true
    dev: true

  /mimic-response@1.0.1:
    resolution: {integrity: sha512-j5EctnkH7amfV/q5Hgmoal1g2QHFJRraOtmx0JpIqkxhBhI/lJSl1nMpQ45hVarwNETOoWEimndZ4QK0RHxuxQ==}
    engines: {node: '>=4'}
    dev: true

  /mimic-response@3.1.0:
    resolution: {integrity: sha512-z0yWI+4FDrrweS8Zmt4Ej5HdJmky15+L2e6Wgn3+iK5fWzb6T3fhNFq2+MeTRb064c6Wr4N/wv0DzQTjNzHNGQ==}
    engines: {node: '>=10'}
    dev: true

  /min-indent@1.0.1:
    resolution: {integrity: sha512-I9jwMn07Sy/IwOj3zVkVik2JTvgpaykDZEigL6Rx6N9LbMywwUSMtxET+7lVoDLLd3O3IXwJwvuuns8UB/HeAg==}
    engines: {node: '>=4'}
    dev: true

  /minimatch@3.0.8:
    resolution: {integrity: sha512-6FsRAQsxQ61mw+qP1ZzbL9Bc78x2p5OqNgNpnoAFLTrX8n5Kxph0CsnhmKKNXTWjXqU5L0pGPR7hYk+XWZr60Q==}
    dependencies:
      brace-expansion: 1.1.11
    dev: true

  /minimatch@3.1.2:
    resolution: {integrity: sha512-J7p63hRiAjw1NDEww1W7i37+ByIrOWO5XQQAzZ3VOcL0PNybwpfmV/N05zFAzwQ9USyEcX6t3UO+K5aqBQOIHw==}
    dependencies:
      brace-expansion: 1.1.11
    dev: true

  /minimatch@5.0.1:
    resolution: {integrity: sha512-nLDxIFRyhDblz3qMuq+SoRZED4+miJ/G+tdDrjkkkRnjAsBexeGpgjLEQ0blJy7rHhR2b93rhQY4SvyWu9v03g==}
    engines: {node: '>=10'}
    dependencies:
      brace-expansion: 2.0.1
    dev: true

  /minimatch@5.1.6:
    resolution: {integrity: sha512-lKwV/1brpG6mBUFHtb7NUmtABCb2WZZmm2wNiOA5hAb8VdCS4B3dtMWyvcoViccwAW/COERjXLt0zP1zXUN26g==}
    engines: {node: '>=10'}
    dependencies:
      brace-expansion: 2.0.1
    dev: true

  /minimatch@7.4.6:
    resolution: {integrity: sha512-sBz8G/YjVniEz6lKPNpKxXwazJe4c19fEfV2GDMX6AjFz+MX9uDWIZW8XreVhkFW3fkIdTv/gxWr/Kks5FFAVw==}
    engines: {node: '>=10'}
    dependencies:
      brace-expansion: 2.0.1
    dev: true

  /minimatch@8.0.4:
    resolution: {integrity: sha512-W0Wvr9HyFXZRGIDgCicunpQ299OKXs9RgZfaukz4qAW/pJhcpUfupc9c+OObPOFueNy8VSrZgEmDtk6Kh4WzDA==}
    engines: {node: '>=16 || 14 >=14.17'}
    dependencies:
      brace-expansion: 2.0.1
    dev: true

  /minimatch@9.0.4:
    resolution: {integrity: sha512-KqWh+VchfxcMNRAJjj2tnsSJdNbHsVgnkBhTNrW7AjVo6OvLtxw8zfT9oLw1JSohlFzJ8jCoTgaoXvJ+kHt6fw==}
    engines: {node: '>=16 || 14 >=14.17'}
    dependencies:
      brace-expansion: 2.0.1
    dev: true

  /minimist@1.2.8:
    resolution: {integrity: sha512-2yyAR8qBkN3YuheJanUpWC5U3bb5osDywNB8RzDVlDwDHbocAJveqqj1u8+SVD7jkWT4yvsHCpWqqWqAxb0zCA==}
    dev: true

  /minipass@4.2.8:
    resolution: {integrity: sha512-fNzuVyifolSLFL4NzpF+wEF4qrgqaaKX0haXPQEdQ7NKAN+WecoKMHV09YcuL/DHxrUsYQOK3MiuDf7Ip2OXfQ==}
    engines: {node: '>=8'}
    dev: true

  /minipass@5.0.0:
    resolution: {integrity: sha512-3FnjYuehv9k6ovOEbyOswadCDPX1piCfhV8ncmYtHOjuPwylVWsghTLo7rabjC3Rx5xD4HDx8Wm1xnMF7S5qFQ==}
    engines: {node: '>=8'}
    dev: true

  /mkdirp@1.0.4:
    resolution: {integrity: sha512-vVqVZQyf3WLx2Shd0qJ9xuvqgAyKPLAiqITEtqW0oIUjzo3PePDd6fW9iFz30ef7Ysp/oiWqbhszeGWW2T6Gzw==}
    engines: {node: '>=10'}
    hasBin: true
    dev: true

  /mkdirp@2.1.6:
    resolution: {integrity: sha512-+hEnITedc8LAtIP9u3HJDFIdcLV2vXP33sqLLIzkv1Db1zO/1OxbvYf0Y1OC/S/Qo5dxHXepofhmxL02PsKe+A==}
    engines: {node: '>=10'}
    hasBin: true
    dev: true

  /mkdirp@3.0.1:
    resolution: {integrity: sha512-+NsyUUAZDmo6YVHzL/stxSu3t9YS1iljliy3BSDrXJ/dkn1KYdmtZODGGjLcc9XLgVVpH4KshHB8XmZgMhaBXg==}
    engines: {node: '>=10'}
    hasBin: true
    dev: true

  /mocha-json-output-reporter@2.1.0(mocha@10.2.0)(moment@2.29.4):
    resolution: {integrity: sha512-FF2BItlMo8nK9+SgN/WAD01ue7G+qI1Po0U3JCZXQiiyTJ5OV3KcT1mSoZKirjYP73JFZznaaPC6Mp052PF3Vw==}
    peerDependencies:
      mocha: ^10.0.0
      moment: ^2.21.0
    dependencies:
      mocha: 10.2.0
      moment: 2.29.4
    dev: true

  /mocha-multi-reporters@1.5.1(mocha@10.2.0):
    resolution: {integrity: sha512-Yb4QJOaGLIcmB0VY7Wif5AjvLMUFAdV57D2TWEva1Y0kU/3LjKpeRVmlMIfuO1SVbauve459kgtIizADqxMWPg==}
    engines: {node: '>=6.0.0'}
    peerDependencies:
      mocha: '>=3.1.2'
    dependencies:
      debug: 4.3.4(supports-color@8.1.1)
      lodash: 4.17.21
      mocha: 10.2.0
    transitivePeerDependencies:
      - supports-color
    dev: true

  /mocha@10.2.0:
    resolution: {integrity: sha512-IDY7fl/BecMwFHzoqF2sg/SHHANeBoMMXFlS9r0OXKDssYE1M5O43wUY/9BVPeIvfH2zmEbBfseqN9gBQZzXkg==}
    engines: {node: '>= 14.0.0'}
    hasBin: true
    dependencies:
      ansi-colors: 4.1.1
      browser-stdout: 1.3.1
      chokidar: 3.5.3
      debug: 4.3.4(supports-color@8.1.1)
      diff: 5.0.0
      escape-string-regexp: 4.0.0
      find-up: 5.0.0
      glob: 7.2.0
      he: 1.2.0
      js-yaml: 4.1.0
      log-symbols: 4.1.0
      minimatch: 5.0.1
      ms: 2.1.3
      nanoid: 3.3.3
      serialize-javascript: 6.0.0
      strip-json-comments: 3.1.1
      supports-color: 8.1.1
      workerpool: 6.2.1
      yargs: 16.2.0
      yargs-parser: 20.2.4
      yargs-unparser: 2.0.0
    dev: true

  /moment@2.29.4:
    resolution: {integrity: sha512-5LC9SOxjSc2HF6vO2CyuTDNivEdoz2IvyJJGj6X8DJ0eFyfszE0QiEd+iXmBvUP3WHxSjFH/vIsA0EN00cgr8w==}
    dev: true

  /ms@2.1.2:
    resolution: {integrity: sha512-sGkPx+VjMtmA6MX27oA4FBFELFCZZ4S4XqeGOXCv68tT+jb3vk/RyaKWP0PTKyWtmLSM0b+adUTEvbs1PEaH2w==}
    dev: true

  /ms@2.1.3:
    resolution: {integrity: sha512-6FlzubTLZG3J2a/NVCAleEhjzq5oxgHyaCU9yYXvcLsvoVaHJq/s5xXI6/XXP6tz7R9xAOtHnSO/tXtF3WRTlA==}
    dev: true

  /msgpack-lite@0.1.26:
    resolution: {integrity: sha512-SZ2IxeqZ1oRFGo0xFGbvBJWMp3yLIY9rlIJyxy8CGrwZn1f0ZK4r6jV/AM1r0FZMDUkWkglOk/eeKIL9g77Nxw==}
    hasBin: true
    dependencies:
      event-lite: 0.1.3
      ieee754: 1.2.1
      int64-buffer: 0.1.10
      isarray: 1.0.0
    dev: true

  /mute-stream@1.0.0:
    resolution: {integrity: sha512-avsJQhyd+680gKXyG/sQc0nXaC6rBkPOfyHYcFb9+hdkqQkR9bdnkJ0AMZhke0oesPqIO+mFFJ+IdBc7mst4IA==}
    engines: {node: ^14.17.0 || ^16.13.0 || >=18.0.0}
    dev: true

  /nanoid@3.3.3:
    resolution: {integrity: sha512-p1sjXuopFs0xg+fPASzQ28agW1oHD7xDsd9Xkf3T15H3c/cifrFHVwrh74PdoklAPi+i7MdRsE47vm2r6JoB+w==}
    engines: {node: ^10 || ^12 || ^13.7 || ^14 || >=15.0.1}
    hasBin: true
    dev: true

  /natural-compare@1.4.0:
    resolution: {integrity: sha512-OWND8ei3VtNC9h7V60qff3SVobHr996CTwgxubgyQYEpg290h9J0buyECNNJexkFm5sOajh5G116RYA1c8ZMSw==}
    dev: true

  /natural-orderby@2.0.3:
    resolution: {integrity: sha512-p7KTHxU0CUrcOXe62Zfrb5Z13nLvPhSWR/so3kFulUQU0sgUll2Z0LwpsLN351eOOD+hRGu/F1g+6xDfPeD++Q==}
    dev: true

  /neo-async@2.6.2:
    resolution: {integrity: sha512-Yd3UES5mWCSqR+qNT93S3UoYUkqAZ9lLg8a7g9rimsWmYGK8cVToA4/sF3RrshdyV3sAGMXVUmpMYOw+dLpOuw==}
    dev: true

  /node-cleanup@2.1.2:
    resolution: {integrity: sha512-qN8v/s2PAJwGUtr1/hYTpNKlD6Y9rc4p8KSmJXyGdYGZsDGKXrGThikLFP9OCHFeLeEpQzPwiAtdIvBLqm//Hw==}
    dev: true

  /node-fetch@2.6.9:
    resolution: {integrity: sha512-DJm/CJkZkRjKKj4Zi4BsKVZh3ValV5IR5s7LVZnW+6YMh0W1BfNA8XSs6DLMGYlId5F3KnA70uu2qepcR08Qqg==}
    engines: {node: 4.x || >=6.0.0}
    peerDependencies:
      encoding: ^0.1.0
    peerDependenciesMeta:
      encoding:
        optional: true
    dependencies:
      whatwg-url: 5.0.0
    dev: true

  /node-releases@2.0.10:
    resolution: {integrity: sha512-5GFldHPXVG/YZmFzJvKK2zDSzPKhEp0+ZR5SVaoSag9fsL5YgHbUHDfnG5494ISANDcK4KwPXAx2xqVEydmd7w==}
    dev: true

  /noms@0.0.0:
    resolution: {integrity: sha512-lNDU9VJaOPxUmXcLb+HQFeUgQQPtMI24Gt6hgfuMHRJgMRHMF/qZ4HJD3GDru4sSw9IQl2jPjAYnQrdIeLbwow==}
    dependencies:
      inherits: 2.0.4
      readable-stream: 1.0.34
    dev: true

  /normalize-package-data@2.5.0:
    resolution: {integrity: sha512-/5CMN3T0R4XTj4DcGaexo+roZSdSFW/0AOOTROrjxzCG1wrWXEsGbRKevjlIL+ZDE4sZlJr5ED4YW0yqmkK+eA==}
    dependencies:
      hosted-git-info: 2.8.9
      resolve: 1.22.8
      semver: 5.7.1
      validate-npm-package-license: 3.0.4
    dev: true

  /normalize-path@3.0.0:
    resolution: {integrity: sha512-6eZs5Ls3WtCisHWp9S2GUy8dqkpGi4BVSz3GaqiE6ezub0512ESztXUwUB6C6IKbQkY2Pnb/mD4WYojCRwcwLA==}
    engines: {node: '>=0.10.0'}
    dev: true

  /normalize-url@6.1.0:
    resolution: {integrity: sha512-DlL+XwOy3NxAQ8xuC0okPgK46iuVNAK01YN7RueYBqqFeGsBjV9XmCAzAdgt+667bCl5kPh9EqKKDwnaPG1I7A==}
    engines: {node: '>=10'}
    dev: true

  /object-assign@4.1.1:
    resolution: {integrity: sha512-rJgTQnkUnH1sFw8yT6VSU3zD3sWmu6sZhIseY8VX+GRu3P6F7Fu+JNDoXfklElbLJSnc3FUQHVe4cU5hj+BcUg==}
    engines: {node: '>=0.10.0'}
    dev: true

  /object-inspect@1.13.1:
    resolution: {integrity: sha512-5qoj1RUiKOMsCCNLV1CBiPYE10sziTsnmNxkAI/rZhiD63CF7IqdFGC/XzjWjpSgLf0LxXX3bDFIh0E18f6UhQ==}
    dev: true

  /object-keys@1.1.1:
    resolution: {integrity: sha512-NuAESUOUMrlIXOfHKzD6bpPu3tYt3xvjNdRIQ+FeT0lNb4K8WR70CaDxhuNguS2XG+GjkyMwOzsN5ZktImfhLA==}
    engines: {node: '>= 0.4'}
    dev: true

  /object-treeify@1.1.33:
    resolution: {integrity: sha512-EFVjAYfzWqWsBMRHPMAXLCDIJnpMhdWAqR7xG6M6a2cs6PMFpl/+Z20w9zDW4vkxOFfddegBKq9Rehd0bxWE7A==}
    engines: {node: '>= 10'}
    dev: true

  /object.assign@4.1.4:
    resolution: {integrity: sha512-1mxKf0e58bvyjSCtKYY4sRe9itRk3PJpquJOjeIkz885CczcI4IvJJDLPS72oowuSh+pBxUFROpX+TU++hxhZQ==}
    engines: {node: '>= 0.4'}
    dependencies:
      call-bind: 1.0.5
      define-properties: 1.2.1
      has-symbols: 1.0.3
      object-keys: 1.1.1
    dev: true

  /object.entries@1.1.6:
    resolution: {integrity: sha512-leTPzo4Zvg3pmbQ3rDK69Rl8GQvIqMWubrkxONG9/ojtFE2rD9fjMKfSI5BxW3osRH1m6VdzmqK8oAY9aT4x5w==}
    engines: {node: '>= 0.4'}
    dependencies:
      call-bind: 1.0.5
      define-properties: 1.2.1
      es-abstract: 1.22.3
    dev: true

  /object.fromentries@2.0.6:
    resolution: {integrity: sha512-VciD13dswC4j1Xt5394WR4MzmAQmlgN72phd/riNp9vtD7tp4QQWJ0R4wvclXcafgcYK8veHRed2W6XeGBvcfg==}
    engines: {node: '>= 0.4'}
    dependencies:
      call-bind: 1.0.5
      define-properties: 1.2.1
      es-abstract: 1.22.3
    dev: true

  /object.hasown@1.1.2:
    resolution: {integrity: sha512-B5UIT3J1W+WuWIU55h0mjlwaqxiE5vYENJXIXZ4VFe05pNYrkKuK0U/6aFcb0pKywYJh7IhfoqUfKVmrJJHZHw==}
    dependencies:
      define-properties: 1.2.1
      es-abstract: 1.22.3
    dev: true

  /object.values@1.1.6:
    resolution: {integrity: sha512-FVVTkD1vENCsAcwNs9k6jea2uHC/X0+JcjG8YA60FN5CMaJmG95wT9jek/xX9nornqGRrBkKtzuAu2wuHpKqvw==}
    engines: {node: '>= 0.4'}
    dependencies:
      call-bind: 1.0.5
      define-properties: 1.2.1
      es-abstract: 1.22.3
    dev: true

  /once@1.4.0:
    resolution: {integrity: sha512-lNaJgI+2Q5URQBkccEKHTQOPaXdUxnZZElQTZY0MFUAuaEqe1E+Nyvgdz/aIyNi6Z9MzO5dv1H8n58/GELp3+w==}
    dependencies:
      wrappy: 1.0.2
    dev: true

  /optionator@0.9.3:
    resolution: {integrity: sha512-JjCoypp+jKn1ttEFExxhetCKeJt9zhAgAve5FXHixTvFDW/5aEktX9bufBKLRRMdU7bNtpLfcGu94B3cdEJgjg==}
    engines: {node: '>= 0.8.0'}
    dependencies:
      '@aashutoshrathi/word-wrap': 1.2.6
      deep-is: 0.1.4
      fast-levenshtein: 2.0.6
      levn: 0.4.1
      prelude-ls: 1.2.1
      type-check: 0.4.0
    dev: true

  /override-require@1.1.1:
    resolution: {integrity: sha512-eoJ9YWxFcXbrn2U8FKT6RV+/Kj7fiGAB1VvHzbYKt8xM5ZuKZgCGvnHzDxmreEjcBH28ejg5MiOH4iyY1mQnkg==}
    dev: true

  /p-cancelable@2.1.1:
    resolution: {integrity: sha512-BZOr3nRQHOntUjTrH8+Lh54smKHoHyur8We1V8DSMVrl5A2malOOwuJRnKRDjSnkoeBh4at6BwEnb5I7Jl31wg==}
    engines: {node: '>=8'}
    dev: true

  /p-limit@2.3.0:
    resolution: {integrity: sha512-//88mFWSJx8lxCzwdAABTJL2MyWB12+eIY7MDL2SqLmAkeKU9qxRvWuSyTjm3FUmpBEMuFfckAIqEaVGUDxb6w==}
    engines: {node: '>=6'}
    dependencies:
      p-try: 2.2.0
    dev: true

  /p-limit@3.1.0:
    resolution: {integrity: sha512-TYOanM3wGwNGsZN2cVTYPArw454xnXj5qmWF1bEoAc4+cU/ol7GVh7odevjp1FNHduHc3KZMcFduxU5Xc6uJRQ==}
    engines: {node: '>=10'}
    dependencies:
      yocto-queue: 0.1.0
    dev: true

  /p-limit@4.0.0:
    resolution: {integrity: sha512-5b0R4txpzjPWVw/cXXUResoD4hb6U/x9BH08L7nw+GN1sezDzPdxeRvpc9c433fZhBan/wusjbCsqwqm4EIBIQ==}
    engines: {node: ^12.20.0 || ^14.13.1 || >=16.0.0}
    dependencies:
      yocto-queue: 1.0.0
    dev: true

  /p-locate@4.1.0:
    resolution: {integrity: sha512-R79ZZ/0wAxKGu3oYMlz8jy/kbhsNrS7SKZ7PxEHBgJ5+F2mtFW2fK2cOtBh1cHYkQsbzFV7I+EoRKe6Yt0oK7A==}
    engines: {node: '>=8'}
    dependencies:
      p-limit: 2.3.0
    dev: true

  /p-locate@5.0.0:
    resolution: {integrity: sha512-LaNjtRWUBY++zB5nE/NwcaoMylSPk+S+ZHNB1TzdbMJMny6dynpAGt7X/tl/QYq3TIeE6nxHppbo2LGymrG5Pw==}
    engines: {node: '>=10'}
    dependencies:
      p-limit: 3.1.0
    dev: true

  /p-locate@6.0.0:
    resolution: {integrity: sha512-wPrq66Llhl7/4AGC6I+cqxT07LhXvWL08LNXz1fENOw0Ap4sRZZ/gZpTTJ5jpurzzzfS2W/Ge9BY3LgLjCShcw==}
    engines: {node: ^12.20.0 || ^14.13.1 || >=16.0.0}
    dependencies:
      p-limit: 4.0.0
    dev: true

  /p-try@2.2.0:
    resolution: {integrity: sha512-R4nPAVTAU0B9D35/Gk3uJf/7XYbQcyohSKdvAxIRSNghFl4e71hVoGnBNQz9cWaXxO2I10KTC+3jMdvvoKw6dQ==}
    engines: {node: '>=6'}
    dev: true

  /pako@1.0.11:
    resolution: {integrity: sha512-4hLB8Py4zZce5s4yd9XzopqwVv/yGNhV1Bl8NTmCq1763HeK2+EwVTv+leGeL13Dnh2wfbqowVPXCIO0z4taYw==}
    dev: true

  /pako@2.1.0:
    resolution: {integrity: sha512-w+eufiZ1WuJYgPXbV/PO3NCMEc3xqylkKHzp8bxp1uW4qaSNQUkwmLLEc3kKsfz8lpV1F8Ht3U1Cm+9Srog2ug==}
    dev: true

  /parent-module@1.0.1:
    resolution: {integrity: sha512-GQ2EWRpQV8/o+Aw8YqtfZZPfNRWZYkbidE9k5rpl/hC3vtHHBfGm2Ifi6qWV+coDGkrUKZAxE3Lot5kcsRlh+g==}
    engines: {node: '>=6'}
    dependencies:
      callsites: 3.1.0
    dev: true

  /parse-cache-control@1.0.1:
    resolution: {integrity: sha512-60zvsJReQPX5/QP0Kzfd/VrpjScIQ7SHBW6bFCYfEP+fp0Eppr1SHhIO5nd1PjZtvclzSzES9D/p5nFJurwfWg==}
    dev: true

  /parse-diff@0.7.1:
    resolution: {integrity: sha512-1j3l8IKcy4yRK2W4o9EYvJLSzpAVwz4DXqCewYyx2vEwk2gcf3DBPqc8Fj4XV3K33OYJ08A8fWwyu/ykD/HUSg==}
    dev: true

  /parse-entities@2.0.0:
    resolution: {integrity: sha512-kkywGpCcRYhqQIchaWqZ875wzpS/bMKhz5HnN3p7wveJTkTtyAB/AlnS0f8DFSqYW1T82t6yEAkEcB+A1I3MbQ==}
    dependencies:
      character-entities: 1.2.4
      character-entities-legacy: 1.1.4
      character-reference-invalid: 1.1.4
      is-alphanumerical: 1.0.4
      is-decimal: 1.0.4
      is-hexadecimal: 1.0.4
    dev: true

  /parse-git-config@2.0.3:
    resolution: {integrity: sha512-Js7ueMZOVSZ3tP8C7E3KZiHv6QQl7lnJ+OkbxoaFazzSa2KyEHqApfGbU3XboUgUnq4ZuUmskUpYKTNx01fm5A==}
    engines: {node: '>=6'}
    dependencies:
      expand-tilde: 2.0.2
      git-config-path: 1.0.1
      ini: 1.3.8
    dev: true

  /parse-github-url@1.0.2:
    resolution: {integrity: sha512-kgBf6avCbO3Cn6+RnzRGLkUsv4ZVqv/VfAYkRsyBcgkshNvVBkRn1FEZcW0Jb+npXQWm2vHPnnOqFteZxRRGNw==}
    engines: {node: '>=0.10.0'}
    hasBin: true
    dev: true

  /parse-json@5.2.0:
    resolution: {integrity: sha512-ayCKvm/phCGxOkYRSCM82iDwct8/EonSEgCSxWxD7ve6jHggsFl4fZVQBPRNgQoKiuV/odhFrGzQXZwbifC8Rg==}
    engines: {node: '>=8'}
    dependencies:
      '@babel/code-frame': 7.21.4
      error-ex: 1.3.2
      json-parse-even-better-errors: 2.3.1
      lines-and-columns: 1.2.4
    dev: true

  /parse-link-header@2.0.0:
    resolution: {integrity: sha512-xjU87V0VyHZybn2RrCX5TIFGxTVZE6zqqZWMPlIKiSKuWh/X5WZdt+w1Ki1nXB+8L/KtL+nZ4iq+sfI6MrhhMw==}
    dependencies:
      xtend: 4.0.2
    dev: true

  /parse-passwd@1.0.0:
    resolution: {integrity: sha512-1Y1A//QUXEZK7YKz+rD9WydcE1+EuPr6ZBgKecAB8tmoW6UFv0NREVJe1p+jRxtThkcbbKkfwIbWJe/IeE6m2Q==}
    engines: {node: '>=0.10.0'}
    dev: true

  /parse5@7.1.2:
    resolution: {integrity: sha512-Czj1WaSVpaoj0wbhMzLmWD69anp2WH7FXMB9n1Sy8/ZFF9jolSQVMu1Ij5WIyGmcBmhk7EOndpO4mIpihVqAXw==}
    dependencies:
      entities: 4.5.0
    dev: false

  /password-prompt@1.1.3:
    resolution: {integrity: sha512-HkrjG2aJlvF0t2BMH0e2LB/EHf3Lcq3fNMzy4GYHcQblAvOl+QQji1Lx7WRBMqpVK8p+KR7bCg7oqAMXtdgqyw==}
    dependencies:
      ansi-escapes: 4.3.2
      cross-spawn: 7.0.3
    dev: true

  /path-browserify@1.0.1:
    resolution: {integrity: sha512-b7uo2UCUOYZcnF/3ID0lulOJi/bafxa1xPe7ZPsammBSpjSWQkjNxlt635YGS2MiR9GjvuXCtz2emr3jbsz98g==}
    dev: true

  /path-exists@4.0.0:
    resolution: {integrity: sha512-ak9Qy5Q7jYb2Wwcey5Fpvg2KoAc/ZIhLSLOSBmRmygPsGwkVVt0fZa0qrtMz+m6tJTAHfZQ8FnmB4MG4LWy7/w==}
    engines: {node: '>=8'}
    dev: true

  /path-exists@5.0.0:
    resolution: {integrity: sha512-RjhtfwJOxzcFmNOi6ltcbcu4Iu+FL3zEj83dk4kAS+fVpTxXLO1b38RvJgT/0QwvV/L3aY9TAnyv0EOqW4GoMQ==}
    engines: {node: ^12.20.0 || ^14.13.1 || >=16.0.0}
    dev: true

  /path-is-absolute@1.0.1:
    resolution: {integrity: sha512-AVbw3UJ2e9bq64vSaS9Am0fje1Pa8pbGqTTsmXfaIiMpnr5DlDhfJOuLj9Sf95ZPVDAUerDfEk88MPmPe7UCQg==}
    engines: {node: '>=0.10.0'}
    dev: true

  /path-key@3.1.1:
    resolution: {integrity: sha512-ojmeN0qd+y0jszEtoY48r0Peq5dwMEkIlCOu6Q5f41lfkswXuKtYrhgoTpLnyIcHm24Uhqx+5Tqm2InSwLhE6Q==}
    engines: {node: '>=8'}
    dev: true

  /path-parse@1.0.7:
    resolution: {integrity: sha512-LDJzPVEEEPR+y48z93A0Ed0yXb8pAByGWo/k5YYdYgpY2/2EsOsksJrq7lOHxryrVOn1ejG6oAp8ahvOIQD8sw==}

  /path-scurry@1.7.0:
    resolution: {integrity: sha512-UkZUeDjczjYRE495+9thsgcVgsaCPkaw80slmfVFgllxY+IO8ubTsOpFVjDPROBqJdHfVPUFRHPBV/WciOVfWg==}
    engines: {node: '>=16 || 14 >=14.17'}
    dependencies:
      lru-cache: 9.0.3
      minipass: 5.0.0
    dev: true

  /path-type@4.0.0:
    resolution: {integrity: sha512-gDKb8aZMDeD/tZWs9P6+q0J9Mwkdl6xMV8TjnGP3qJVJ06bdMgkbBlLU8IdfOsIsFz2BW1rNVT3XuNEl8zPAvw==}
    engines: {node: '>=8'}
    dev: true

  /pathval@1.1.1:
    resolution: {integrity: sha512-Dp6zGqpTdETdR63lehJYPeIOqpiNBNtc7BpWSLrOje7UaIsE5aY92r/AunQA7rsXvet3lrJ3JnZX29UPTKXyKQ==}
    dev: true

  /picocolors@1.0.0:
    resolution: {integrity: sha512-1fygroTLlHu66zi26VoTDv8yRgm0Fccecssto+MhsZ0D/DGW2sm8E8AjW7NU5VVTRt5GxbeZ5qBuJr+HyLYkjQ==}
    dev: true

  /picomatch@2.3.1:
    resolution: {integrity: sha512-JU3teHTNjmE2VCGFzuY8EXzCDVwEqB2a8fsIvwaStHhAWJEeVd1o1QD80CU6+ZdEXXSLbSsuLwJjkCBWqRQUVA==}
    engines: {node: '>=8.6'}
    dev: true

  /pify@4.0.1:
    resolution: {integrity: sha512-uB80kBFb/tfd68bVleG9T5GGsGPjJrLAUpR5PZIrhBnIaRTQRjqdJSsIKkOP6OAIFbj7GOrcudc5pNjZ+geV2g==}
    engines: {node: '>=6'}
    dev: true

  /pinpoint@1.1.0:
    resolution: {integrity: sha512-+04FTD9x7Cls2rihLlo57QDCcHoLBGn5Dk51SwtFBWkUWLxZaBXyNVpCw1S+atvE7GmnFjeaRZ0WLq3UYuqAdg==}
    dev: true

  /pluralize@8.0.0:
    resolution: {integrity: sha512-Nc3IT5yHzflTfbjgqWcCPpo7DaKy4FnpB0l/zCAW0Tc7jxAiuqSxHasntB3D7887LSrA93kDJ9IXovxJYxyLCA==}
    engines: {node: '>=4'}
    dev: true

  /prelude-ls@1.2.1:
    resolution: {integrity: sha512-vkcDPrRZo1QZLbn5RLGPpg/WmIQ65qoWWhcGKf/b5eplkkarX0m9z8ppCat4mlOqUsWpyNuYgO3VRyrYHSzX5g==}
    engines: {node: '>= 0.8.0'}
    dev: true

  /prettier@3.0.3:
    resolution: {integrity: sha512-L/4pUDMxcNa8R/EthV08Zt42WBO4h1rarVtK0K+QJG0X187OLo7l699jWw0GKuwzkPQ//jMFA/8Xm6Fh3J/DAg==}
    engines: {node: '>=14'}
    hasBin: true
    dev: true

  /prettyjson@1.2.5:
    resolution: {integrity: sha512-rksPWtoZb2ZpT5OVgtmy0KHVM+Dca3iVwWY9ifwhcexfjebtgjg3wmrUt9PvJ59XIYBcknQeYHD8IAnVlh9lAw==}
    hasBin: true
    dependencies:
      colors: 1.4.0
      minimist: 1.2.8
    dev: true

  /process-nextick-args@2.0.1:
    resolution: {integrity: sha512-3ouUOpQhtgrbOa17J7+uxOTpITYWaGP7/AhoR3+A+/1e9skrzelGi/dXzEYyvbxubEF6Wn2ypscTKiKJFFn1ag==}
    dev: true

  /promise@8.3.0:
    resolution: {integrity: sha512-rZPNPKTOYVNEEKFaq1HqTgOwZD+4/YHS5ukLzQCypkj+OkYx7iv0mA91lJlpPPZ8vMau3IIGj5Qlwrx+8iiSmg==}
    dependencies:
      asap: 2.0.6
    dev: true

  /prop-types@15.8.1:
    resolution: {integrity: sha512-oj87CgZICdulUohogVAR7AjlC0327U4el4L6eAvOqCeudMDVU0NThNaV+b9Df4dXgSP1gXMTnPdhfe/2qDH5cg==}
    dependencies:
      loose-envify: 1.4.0
      object-assign: 4.1.1
      react-is: 16.13.1
    dev: true

  /property-information@6.4.1:
    resolution: {integrity: sha512-OHYtXfu5aI2sS2LWFSN5rgJjrQ4pCy8i1jubJLe2QvMF8JJ++HXTUIVWFLfXJoaOfvYYjk2SN8J2wFUWIGXT4w==}
    dev: false

  /pump@3.0.0:
    resolution: {integrity: sha512-LwZy+p3SFs1Pytd/jYct4wpv49HiYCqd9Rlc5ZVdk0V+8Yzv6jR5Blk3TRmPL1ft69TxP0IMZGJ+WPFU2BFhww==}
    dependencies:
      end-of-stream: 1.4.4
      once: 1.4.0
    dev: true

  /punycode@2.3.0:
    resolution: {integrity: sha512-rRV+zQD8tVFys26lAGR9WUuS4iUAngJScM+ZRSKtvl5tKeZ2t5bvdNFdNHBW9FWR4guGHlgmsZ1G7BSm2wTbuA==}
    engines: {node: '>=6'}

  /qs@6.11.1:
    resolution: {integrity: sha512-0wsrzgTz/kAVIeuxSjnpGC56rzYtr6JT/2BwEvMaPhFIoYa1aGO8LbzuU1R0uUYQkLpWBTOj0l/CLAJB64J6nQ==}
    engines: {node: '>=0.6'}
    dependencies:
      side-channel: 1.0.4
    dev: true

  /query-string@7.1.3:
    resolution: {integrity: sha512-hh2WYhq4fi8+b+/2Kg9CEge4fDPvHS534aOOvOZeQ3+Vf2mCFsaFBYj0i+iXcAq6I9Vzp5fjMFBlONvayDC1qg==}
    engines: {node: '>=6'}
    dependencies:
      decode-uri-component: 0.2.2
      filter-obj: 1.1.0
      split-on-first: 1.1.0
      strict-uri-encode: 2.0.0
    dev: true

  /queue-microtask@1.2.3:
    resolution: {integrity: sha512-NuaNSa6flKT5JaSYQzJok04JzTL1CA6aGhv5rfLW3PgqA+M2ChpZQnAC8h8i4ZFkBS8X5RqkDBHA7r4hej3K9A==}
    dev: true

  /quick-lru@5.1.1:
    resolution: {integrity: sha512-WuyALRjWPDGtt/wzJiadO5AXY+8hZ80hVpe6MyivgraREW751X3SbhRvG3eLKOYN+8VEvqLcf3wdnt44Z4S4SA==}
    engines: {node: '>=10'}
    dev: true

  /randombytes@2.1.0:
    resolution: {integrity: sha512-vYl3iOX+4CKUWuxGi9Ukhie6fsqXqS9FE2Zaic4tNFD2N2QQaXOMFbuKK4QmDHC0JO6B1Zp41J0LpT0oR68amQ==}
    dependencies:
      safe-buffer: 5.2.1
    dev: true

  /react-is@16.13.1:
    resolution: {integrity: sha512-24e6ynE2H+OKt4kqsOvNd8kBpV65zoxbA4BVsEOB3ARVWQki/DHzaUoC5KuON/BiccDaCCTZBuOcfZs70kR8bQ==}
    dev: true

  /read-pkg-up@7.0.1:
    resolution: {integrity: sha512-zK0TB7Xd6JpCLmlLmufqykGE+/TlOePD6qKClNW7hHDKFh/J7/7gCWGR7joEQEW1bKq3a3yUZSObOoWLFQ4ohg==}
    engines: {node: '>=8'}
    dependencies:
      find-up: 4.1.0
      read-pkg: 5.2.0
      type-fest: 0.8.1
    dev: true

  /read-pkg@5.2.0:
    resolution: {integrity: sha512-Ug69mNOpfvKDAc2Q8DRpMjjzdtrnv9HcSMX+4VsZxD1aZ6ZzrIE7rlzXBtWTyhULSMKg076AW6WR5iZpD0JiOg==}
    engines: {node: '>=8'}
    dependencies:
      '@types/normalize-package-data': 2.4.1
      normalize-package-data: 2.5.0
      parse-json: 5.2.0
      type-fest: 0.6.0
    dev: true

  /read-yaml-file@1.1.0:
    resolution: {integrity: sha512-VIMnQi/Z4HT2Fxuwg5KrY174U1VdUIASQVWXXyqtNRtxSr9IYkn1rsI6Tb6HsrHCmB7gVpNwX6JxPTHcH6IoTA==}
    engines: {node: '>=6'}
    dependencies:
      graceful-fs: 4.2.11
      js-yaml: 3.14.1
      pify: 4.0.1
      strip-bom: 3.0.0
    dev: true

  /readable-stream@1.0.34:
    resolution: {integrity: sha512-ok1qVCJuRkNmvebYikljxJA/UEsKwLl2nI1OmaqAu4/UE+h0wKCHok4XkL/gvi39OacXvw59RJUOFUkDib2rHg==}
    dependencies:
      core-util-is: 1.0.3
      inherits: 2.0.4
      isarray: 0.0.1
      string_decoder: 0.10.31
    dev: true

  /readable-stream@2.3.8:
    resolution: {integrity: sha512-8p0AUk4XODgIewSi0l8Epjs+EVnWiK7NoDIEGU0HhE7+ZyY8D1IMY7odu5lRrFXGg71L15KG8QrPmum45RTtdA==}
    dependencies:
      core-util-is: 1.0.3
      inherits: 2.0.4
      isarray: 1.0.0
      process-nextick-args: 2.0.1
      safe-buffer: 5.1.2
      string_decoder: 1.1.1
      util-deprecate: 1.0.2
    dev: true

  /readdirp@3.6.0:
    resolution: {integrity: sha512-hOS089on8RduqdbhvQ5Z37A0ESjsqz6qnRcffsMU3495FuTdqSm+7bhJ29JvIOsBDEEnan5DPu9t3To9VRlMzA==}
    engines: {node: '>=8.10.0'}
    dependencies:
      picomatch: 2.3.1
    dev: true

  /readline-sync@1.4.10:
    resolution: {integrity: sha512-gNva8/6UAe8QYepIQH/jQ2qn91Qj0B9sYjMBBs3QOB8F2CXcKgLxQaJRP76sWVRQt+QU+8fAkCbCvjjMFu7Ycw==}
    engines: {node: '>= 0.8.0'}
    dev: true

  /redeyed@2.1.1:
    resolution: {integrity: sha512-FNpGGo1DycYAdnrKFxCMmKYgo/mILAqtRYbkdQD8Ep/Hk2PQ5+aEAEx+IU713RTDmuBaH0c8P5ZozurNu5ObRQ==}
    dependencies:
      esprima: 4.0.1
    dev: true

  /reflect.getprototypeof@1.0.4:
    resolution: {integrity: sha512-ECkTw8TmJwW60lOTR+ZkODISW6RQ8+2CL3COqtiJKLd6MmB45hN51HprHFziKLGkAuTGQhBb91V8cy+KHlaCjw==}
    engines: {node: '>= 0.4'}
    dependencies:
      call-bind: 1.0.5
      define-properties: 1.2.1
      es-abstract: 1.22.3
      get-intrinsic: 1.2.2
      globalthis: 1.0.3
      which-builtin-type: 1.1.3
    dev: true

  /regenerator-runtime@0.13.11:
    resolution: {integrity: sha512-kY1AZVr2Ra+t+piVaJ4gxaFaReZVH40AKNo7UCX6W+dEwBo/2oZJzqfuN1qLq1oL45o56cPaTXELwrTh8Fpggg==}
    dev: true

  /regexp-tree@0.1.27:
    resolution: {integrity: sha512-iETxpjK6YoRWJG5o6hXLwvjYAoW+FEZn9os0PD/b6AP6xQwsa/Y7lCVgIixBbUPMfhu+i2LtdeAqVTgGlQarfA==}
    hasBin: true
    dev: true

  /regexp.prototype.flags@1.5.1:
    resolution: {integrity: sha512-sy6TXMN+hnP/wMy+ISxg3krXx7BAtWVO4UouuCN/ziM9UEne0euamVNafDfvC83bRNr95y0V5iijeDQFUNpvrg==}
    engines: {node: '>= 0.4'}
    dependencies:
      call-bind: 1.0.5
      define-properties: 1.2.1
      set-function-name: 2.0.1
    dev: true

  /regjsparser@0.10.0:
    resolution: {integrity: sha512-qx+xQGZVsy55CH0a1hiVwHmqjLryfh7wQyF5HO07XJ9f7dQMY/gPQHhlyDkIzJKC+x2fUCpCcUODUUUFrm7SHA==}
    hasBin: true
    dependencies:
      jsesc: 0.5.0
    dev: true

  /remark-footnotes@3.0.0:
    resolution: {integrity: sha512-ZssAvH9FjGYlJ/PBVKdSmfyPc3Cz4rTWgZLI4iE/SX8Nt5l3o3oEjv3wwG5VD7xOjktzdwp5coac+kJV9l4jgg==}
    dependencies:
      mdast-util-footnote: 0.1.7
      micromark-extension-footnote: 0.3.2
    transitivePeerDependencies:
      - supports-color
    dev: true

  /remark-frontmatter@3.0.0:
    resolution: {integrity: sha512-mSuDd3svCHs+2PyO29h7iijIZx4plX0fheacJcAoYAASfgzgVIcXGYSq9GFyYocFLftQs8IOmmkgtOovs6d4oA==}
    dependencies:
      mdast-util-frontmatter: 0.2.0
      micromark-extension-frontmatter: 0.2.2
    dev: true

  /remark-gfm@1.0.0:
    resolution: {integrity: sha512-KfexHJCiqvrdBZVbQ6RopMZGwaXz6wFJEfByIuEwGf0arvITHjiKKZ1dpXujjH9KZdm1//XJQwgfnJ3lmXaDPA==}
    dependencies:
      mdast-util-gfm: 0.1.2
      micromark-extension-gfm: 0.3.3
    transitivePeerDependencies:
      - supports-color
    dev: true

  /remark-parse@9.0.0:
    resolution: {integrity: sha512-geKatMwSzEXKHuzBNU1z676sGcDcFoChMK38TgdHJNAYfFtsfHDQG7MoJAjs6sgYMqyLduCYWDIWZIxiPeafEw==}
    dependencies:
      mdast-util-from-markdown: 0.8.5
    transitivePeerDependencies:
      - supports-color
    dev: true

  /repeat-string@1.6.1:
    resolution: {integrity: sha512-PV0dzCYDNfRi1jCDbJzpW7jNNDRuCOG/jI5ctQcGKt/clZD+YcPS3yIlWuTJMmESC8aevCFmWJy5wjAFgNqN6w==}
    engines: {node: '>=0.10'}
    dev: true

  /require-directory@2.1.1:
    resolution: {integrity: sha512-fGxEI7+wsG9xrvdjsrlmL22OMTTiHRwAMroiEeMgq8gzoLC/PQr7RsRDSTLUg/bZAZtF+TVIkHc6/4RIKrui+Q==}
    engines: {node: '>=0.10.0'}
    dev: true

  /require-from-string@2.0.2:
    resolution: {integrity: sha512-Xf0nWe6RseziFMu+Ap9biiUbmplq6S9/p+7w7YXP/JBHhrUDDUhwa+vANyubuqfZWTveU//DYVGsDG7RKL/vEw==}
    engines: {node: '>=0.10.0'}
    dev: true

  /resolve-alpn@1.2.1:
    resolution: {integrity: sha512-0a1F4l73/ZFZOakJnQ3FvkJ2+gSTQWz/r2KE5OdDY0TxPm5h4GkqkWWfM47T7HsbnOtcJVEF4epCVy6u7Q3K+g==}
    dev: true

  /resolve-from@4.0.0:
    resolution: {integrity: sha512-pb/MYmXstAkysRFx8piNI1tGFNQIFA3vkE3Gq4EuA1dF6gHp/+vgZqsCGJapvy8N3Q+4o7FwvquPJcnZ7RYy4g==}
    engines: {node: '>=4'}
    dev: true

  /resolve-pkg-maps@1.0.0:
    resolution: {integrity: sha512-seS2Tj26TBVOC2NIc2rOe2y2ZO7efxITtLZcGSOnHHNOQ7CkiUBfw0Iw2ck6xkIhPwLhKNLS8BO+hEpngQlqzw==}
    dev: true

  /resolve@1.19.0:
    resolution: {integrity: sha512-rArEXAgsBG4UgRGcynxWIWKFvh/XZCcS8UJdHhwy91zwAvCZIbcs+vAbflgBnNjYMs/i/i+/Ux6IZhML1yPvxg==}
    dependencies:
      is-core-module: 2.13.1
      path-parse: 1.0.7

  /resolve@1.22.2:
    resolution: {integrity: sha512-Sb+mjNHOULsBv818T40qSPeRiuWLyaGMa5ewydRLFimneixmVy2zdivRl+AF6jaYPC8ERxGDmFSiqui6SfPd+g==}
    hasBin: true
    dependencies:
      is-core-module: 2.13.1
      path-parse: 1.0.7
      supports-preserve-symlinks-flag: 1.0.0
    dev: false

  /resolve@1.22.8:
    resolution: {integrity: sha512-oKWePCxqpd6FlLvGV1VU0x7bkPmmCNolxzjMf4NczoDnQcIWrAF+cPtZn5i6n+RfD2d9i0tzpKnG6Yk168yIyw==}
    hasBin: true
    dependencies:
      is-core-module: 2.13.1
      path-parse: 1.0.7
      supports-preserve-symlinks-flag: 1.0.0

  /resolve@2.0.0-next.4:
    resolution: {integrity: sha512-iMDbmAWtfU+MHpxt/I5iWI7cY6YVEZUQ3MBgPQ++XD1PELuJHIl82xBmObyP2KyQmkNB2dsqF7seoQQiAn5yDQ==}
    hasBin: true
    dependencies:
      is-core-module: 2.13.1
      path-parse: 1.0.7
      supports-preserve-symlinks-flag: 1.0.0
    dev: true

  /responselike@2.0.1:
    resolution: {integrity: sha512-4gl03wn3hj1HP3yzgdI7d3lCkF95F21Pz4BPGvKHinyQzALR5CapwC8yIi0Rh58DEMQ/SguC03wFj2k0M/mHhw==}
    dependencies:
      lowercase-keys: 2.0.0
    dev: true

  /retry@0.12.0:
    resolution: {integrity: sha512-9LkiTwjUh6rT555DtE9rTX+BKByPfrMzEAtnlEtdEwr3Nkffwiihqe2bWADg+OQRjt9gl6ICdmB/ZFDCGAtSow==}
    engines: {node: '>= 4'}
    dev: true

  /reusify@1.0.4:
    resolution: {integrity: sha512-U9nH88a3fc/ekCF1l0/UP1IosiuIjyTh7hBvXVMHYgVcfGvt897Xguj2UOLDeI5BG2m7/uwyaLVT6fbtCwTyzw==}
    engines: {iojs: '>=1.0.0', node: '>=0.10.0'}
    dev: true

  /rimraf@3.0.2:
    resolution: {integrity: sha512-JZkJMZkAGFFPP2YqXZXPbMlMBgsxzE8ILs4lMIX/2o0L9UBw9O/Y3o6wFw/i9YLapcUJWwqbi3kdxIPdC62TIA==}
    hasBin: true
    dependencies:
      glob: 7.2.3
    dev: true

  /rimraf@4.4.1:
    resolution: {integrity: sha512-Gk8NlF062+T9CqNGn6h4tls3k6T1+/nXdOcSZVikNVtlRdYpA7wRJJMoXmuvOnLW844rPjdQ7JgXCYM6PPC/og==}
    engines: {node: '>=14'}
    hasBin: true
    dependencies:
      glob: 9.3.5
    dev: true

  /rimraf@5.0.0:
    resolution: {integrity: sha512-Jf9llaP+RvaEVS5nPShYFhtXIrb3LRKP281ib3So0KkeZKo2wIKyq0Re7TOSwanasA423PSr6CCIL4bP6T040g==}
    engines: {node: '>=14'}
    hasBin: true
    dependencies:
      glob: 10.1.0
    dev: true

  /run-parallel@1.2.0:
    resolution: {integrity: sha512-5l4VyZR86LZ/lDxZTR6jqL8AFE2S0IFLMP26AbjsLVADxHdhB/c0GUsH+y39UfCi3dzz8OlQuPmnaJOMoDHQBA==}
    dependencies:
      queue-microtask: 1.2.3
    dev: true

  /rxjs@7.8.1:
    resolution: {integrity: sha512-AA3TVj+0A2iuIoQkWEK/tqFjBq2j+6PO6Y0zJcvzLAFhEFIO3HL0vls9hWLncZbAAbK0mar7oZ4V079I/qPMxg==}
    dependencies:
      tslib: 2.6.2
    dev: true

  /safe-array-concat@1.0.1:
    resolution: {integrity: sha512-6XbUAseYE2KtOuGueyeobCySj9L4+66Tn6KQMOPQJrAJEowYKW/YR/MGJZl7FdydUdaFu4LYyDZjxf4/Nmo23Q==}
    engines: {node: '>=0.4'}
    dependencies:
      call-bind: 1.0.5
      get-intrinsic: 1.2.2
      has-symbols: 1.0.3
      isarray: 2.0.5
    dev: true

  /safe-buffer@5.1.2:
    resolution: {integrity: sha512-Gd2UZBJDkXlY7GbJxfsE8/nvKkUEU1G38c1siN6QP6a9PT9MmHB8GnpscSmMJSoF8LOIrt8ud/wPtojys4G6+g==}
    dev: true

  /safe-buffer@5.2.1:
    resolution: {integrity: sha512-rp3So07KcdmmKbGvgaNxQSJr7bGVSVk5S9Eq1F+ppbRo70+YeaDxkw5Dd8NPN+GD6bjnYm2VuPuCXmpuYvmCXQ==}
    dev: true

  /safe-regex-test@1.0.0:
    resolution: {integrity: sha512-JBUUzyOgEwXQY1NuPtvcj/qcBDbDmEvWufhlnXZIm75DEHp+afM1r1ujJpJsV/gSM4t59tpDyPi1sd6ZaPFfsA==}
    dependencies:
      call-bind: 1.0.5
      get-intrinsic: 1.2.2
      is-regex: 1.1.4
    dev: true

  /schema-utils@3.3.0:
    resolution: {integrity: sha512-pN/yOAvcC+5rQ5nERGuwrjLlYvLTbCibnZ1I7B1LaiAz9BRBlE9GMgE/eqV30P7aJQUf7Ddimy/RsbYO/GrVGg==}
    engines: {node: '>= 10.13.0'}
    dependencies:
      '@types/json-schema': 7.0.15
      ajv: 6.12.6
      ajv-keywords: 3.5.2(ajv@6.12.6)
    dev: true

  /semver@5.7.1:
    resolution: {integrity: sha512-sauaDf/PZdVgrLTNYHRtpXa1iRiKcaebiKQ1BJdpQlWH2lCvexQdX55snPFyK7QzpudqbCI0qXFfOasHdyNDGQ==}
    hasBin: true
    dev: true

  /semver@6.3.1:
    resolution: {integrity: sha512-BR7VvDCVHO+q2xBEWskxS6DJE1qRnb7DxzUrogb71CWoSficBxYsiAGd+Kl0mmq/MprG9yArRkyrQxTO6XjMzA==}
    hasBin: true
    dev: true

  /semver@7.3.8:
    resolution: {integrity: sha512-NB1ctGL5rlHrPJtFDVIVzTyQylMLu9N9VICA6HSFJo8MCGVTMW6gfpicwKmmK/dAjTOrqu5l63JJOpDSrAis3A==}
    engines: {node: '>=10'}
    hasBin: true
    dependencies:
      lru-cache: 6.0.0
    dev: false

  /semver@7.5.4:
    resolution: {integrity: sha512-1bCSESV6Pv+i21Hvpxp3Dx+pSD8lIPt8uVjRrxAUt/nbswYc+tK6Y2btiULjd4+fnq15PX+nqQDC7Oft7WkwcA==}
    engines: {node: '>=10'}
    hasBin: true
    dependencies:
      lru-cache: 6.0.0

  /semver@7.6.0:
    resolution: {integrity: sha512-EnwXhrlwXMk9gKu5/flx5sv/an57AkRplG3hTK68W7FRDN+k+OWBj65M7719OkA82XLBxrcX0KSHj+X5COhOVg==}
    engines: {node: '>=10'}
    hasBin: true
    dependencies:
      lru-cache: 6.0.0
    dev: true

  /serialize-javascript@6.0.0:
    resolution: {integrity: sha512-Qr3TosvguFt8ePWqsvRfrKyQXIiW+nGbYpy8XK24NQHE83caxWt+mIymTT19DGFbNWNLfEwsrkSmN64lVWB9ag==}
    dependencies:
      randombytes: 2.1.0
    dev: true

  /serialize-javascript@6.0.1:
    resolution: {integrity: sha512-owoXEFjWRllis8/M1Q+Cw5k8ZH40e3zhp/ovX+Xr/vi1qj6QesbyXXViFbpNvWvPNAD62SutwEXavefrLJWj7w==}
    dependencies:
      randombytes: 2.1.0
    dev: true

  /set-function-length@1.1.1:
    resolution: {integrity: sha512-VoaqjbBJKiWtg4yRcKBQ7g7wnGnLV3M8oLvVWwOk2PdYY6PEFegR1vezXR0tw6fZGF9csVakIRjrJiy2veSBFQ==}
    engines: {node: '>= 0.4'}
    dependencies:
      define-data-property: 1.1.1
      get-intrinsic: 1.2.2
      gopd: 1.0.1
      has-property-descriptors: 1.0.0
    dev: true

  /set-function-name@2.0.1:
    resolution: {integrity: sha512-tMNCiqYVkXIZgc2Hnoy2IvC/f8ezc5koaRFkCjrpWzGpCd3qbZXPzVy9MAZzK1ch/X0jvSkojys3oqJN0qCmdA==}
    engines: {node: '>= 0.4'}
    dependencies:
      define-data-property: 1.1.1
      functions-have-names: 1.2.3
      has-property-descriptors: 1.0.0
    dev: true

  /setimmediate@1.0.5:
    resolution: {integrity: sha512-MATJdZp8sLqDl/68LfQmbP8zKPLQNV6BIZoIgrscFDQ+RsvK/BxeDQOgyxKKoh0y/8h3BqVFnCqQ/gd+reiIXA==}
    dev: true

  /shebang-command@2.0.0:
    resolution: {integrity: sha512-kHxr2zZpYtdmrN1qDjrrX/Z1rR1kG8Dx+gkpK1G4eXmvXswmcE1hTWBWYUzlraYw1/yZp6YuDY77YtvbN0dmDA==}
    engines: {node: '>=8'}
    dependencies:
      shebang-regex: 3.0.0
    dev: true

  /shebang-regex@3.0.0:
    resolution: {integrity: sha512-7++dFhtcx3353uBaq8DDR4NuxBetBzC7ZQOhmTQInHEd6bSrXdiEyzCvG07Z44UYdLShWUyXt5M/yhz8ekcb1A==}
    engines: {node: '>=8'}
    dev: true

  /shell-quote@1.8.1:
    resolution: {integrity: sha512-6j1W9l1iAs/4xYBI1SYOVZyFcCis9b4KCLQ8fgAGG07QvzaRLVVRQvAy85yNmmZSjYjg4MWh4gNvlPujU/5LpA==}
    dev: true

  /side-channel@1.0.4:
    resolution: {integrity: sha512-q5XPytqFEIKHkGdiMIrY10mvLRvnQh42/+GoBlFW3b2LXLE2xxJpZFdm94we0BaoV3RwJyGqg5wS7epxTv0Zvw==}
    dependencies:
      call-bind: 1.0.5
      get-intrinsic: 1.2.2
      object-inspect: 1.13.1
    dev: true

  /signal-exit@3.0.7:
    resolution: {integrity: sha512-wnD2ZE+l+SPC/uoS0vXeE9L1+0wuaMqKlfz9AMUo38JsyLSBWSFcHR1Rri62LZc12vLr1gb3jl7iwQhgwpAbGQ==}
    dev: true

  /signal-exit@4.1.0:
    resolution: {integrity: sha512-bzyZ1e88w9O1iNJbKnOlvYTrWPDl46O1bG0D3XInv+9tkPrxrN8jUUTiFlDkkmKWgn1M6CfIA13SuGqOa9Korw==}
    engines: {node: '>=14'}
    dev: true

  /simple-swizzle@0.2.2:
    resolution: {integrity: sha512-JA//kQgZtbuY83m+xT+tXJkmJncGMTFT+C+g2h2R9uxkYIrE2yy9sgmcLhCnw57/WSD+Eh3J97FPEDFnbXnDUg==}
    dependencies:
      is-arrayish: 0.3.2
    dev: true

  /slash@3.0.0:
    resolution: {integrity: sha512-g9Q1haeby36OSStwb4ntCGGGaKsaVSjQ68fBxoQcutl5fS1vuY18H3wSt3jFyFtrkx+Kz0V1G85A4MyAdDMi2Q==}
    engines: {node: '>=8'}
    dev: true

  /slice-ansi@4.0.0:
    resolution: {integrity: sha512-qMCMfhY040cVHT43K9BFygqYbUPFZKHOg7K73mtTWJRb8pyP3fzf4Ixd5SzdEJQ6MRUg/WBnOLxghZtKKurENQ==}
    engines: {node: '>=10'}
    dependencies:
      ansi-styles: 4.3.0
      astral-regex: 2.0.0
      is-fullwidth-code-point: 3.0.0
    dev: true

  /sort-object-keys@1.1.3:
    resolution: {integrity: sha512-855pvK+VkU7PaKYPc+Jjnmt4EzejQHyhhF33q31qG8x7maDzkeFhAAThdCYay11CISO+qAMwjOBP+fPZe0IPyg==}
    dev: true

  /sort-package-json@1.57.0:
    resolution: {integrity: sha512-FYsjYn2dHTRb41wqnv+uEqCUvBpK3jZcTp9rbz2qDTmel7Pmdtf+i2rLaaPMRZeSVM60V3Se31GyWFpmKs4Q5Q==}
    hasBin: true
    dependencies:
      detect-indent: 6.1.0
      detect-newline: 3.1.0
      git-hooks-list: 1.0.3
      globby: 10.0.0
      is-plain-obj: 2.1.0
      sort-object-keys: 1.1.3
    dev: true

  /sort-scripts@1.0.1:
    resolution: {integrity: sha512-58eys3wXg05rI51Gg/90Uvc0id0aboGLSzHm4nFvuD0MofSg/y8cyJ7ZqYuZ1eyj6AA8XwFTGaXA+6tApsMv4w==}
    dev: true

  /source-map-support@0.5.21:
    resolution: {integrity: sha512-uBHU3L3czsIyYXKX88fdrGovxdSCoTGDRZ6SYXtSRxLZUzHg5P/66Ht6uoUlHu9EZod+inXhKo3qQgwXUT/y1w==}
    dependencies:
      buffer-from: 1.1.2
      source-map: 0.6.1
    dev: true

  /source-map@0.6.1:
    resolution: {integrity: sha512-UjgapumWlbMhkBgzT7Ykc5YXUT46F0iKu8SGXq0bcwP5dz/h0Plj6enJqjz1Zbq2l5WaqYnrVbwWOWMyF3F47g==}
    engines: {node: '>=0.10.0'}
    dev: true

  /space-separated-tokens@2.0.2:
    resolution: {integrity: sha512-PEGlAwrG8yXGXRjW32fGbg66JAlOAwbObuqVoJpv/mRgoWDQfgH1wDPvtzWyUSNAXBGSk8h755YDbbcEy3SH2Q==}
    dev: false

  /spawn-command@0.0.2:
    resolution: {integrity: sha512-zC8zGoGkmc8J9ndvml8Xksr1Amk9qBujgbF0JAIWO7kXr43w0h/0GJNM/Vustixu+YE8N/MTrQ7N31FvHUACxQ==}
    dev: true

  /spdx-correct@3.2.0:
    resolution: {integrity: sha512-kN9dJbvnySHULIluDHy32WHRUu3Og7B9sbY7tsFLctQkIqnMh3hErYgdMjTYuqmcXX+lK5T1lnUt3G7zNswmZA==}
    dependencies:
      spdx-expression-parse: 3.0.1
      spdx-license-ids: 3.0.13
    dev: true

  /spdx-exceptions@2.3.0:
    resolution: {integrity: sha512-/tTrYOC7PPI1nUAgx34hUpqXuyJG+DTHJTnIULG4rDygi4xu/tfgmq1e1cIRwRzwZgo4NLySi+ricLkZkw4i5A==}
    dev: true

  /spdx-expression-parse@3.0.1:
    resolution: {integrity: sha512-cbqHunsQWnJNE6KhVSMsMeH5H/L9EpymbzqTQ3uLwNCLZ1Q481oWaofqH7nO6V07xlXwY6PhQdQ2IedWx/ZK4Q==}
    dependencies:
      spdx-exceptions: 2.3.0
      spdx-license-ids: 3.0.13
    dev: true

  /spdx-license-ids@3.0.13:
    resolution: {integrity: sha512-XkD+zwiqXHikFZm4AX/7JSCXA98U5Db4AFd5XUg/+9UNtnH75+Z9KxtpYiJZx36mUDVOwH83pl7yvCer6ewM3w==}
    dev: true

  /split-on-first@1.1.0:
    resolution: {integrity: sha512-43ZssAJaMusuKWL8sKUBQXHWOpq8d6CfN/u1p4gUzfJkM05C8rxTmYrkIPTXapZpORA6LkkzcUulJ8FqA7Uudw==}
    engines: {node: '>=6'}
    dev: true

  /sprintf-js@1.0.3:
    resolution: {integrity: sha512-D9cPgkvLlV3t3IzL0D0YLvGA9Ahk4PcvVwUbN0dSGr1aP0Nrt4AEnTUbuGvquEC0mA64Gqt1fzirlRs5ibXx8g==}
    dev: true

  /strict-uri-encode@2.0.0:
    resolution: {integrity: sha512-QwiXZgpRcKkhTj2Scnn++4PKtWsH0kpzZ62L2R6c/LUVYv7hVnZqcg2+sMuT6R7Jusu1vviK/MFsu6kNJfWlEQ==}
    engines: {node: '>=4'}
    dev: true

  /string-argv@0.3.1:
    resolution: {integrity: sha512-a1uQGz7IyVy9YwhqjZIZu1c8JO8dNIe20xBmSS6qu9kv++k3JGzCVmprbNN5Kn+BgzD5E7YYwg1CcjuJMRNsvg==}
    engines: {node: '>=0.6.19'}
    dev: true

  /string-width@4.2.3:
    resolution: {integrity: sha512-wKyQRQpjJ0sIp62ErSZdGsjMJWsap5oRNihHhu6G7JVO/9jIB6UyevL+tXuOqrng8j/cxKTWyWUwvSTriiZz/g==}
    engines: {node: '>=8'}
    dependencies:
      emoji-regex: 8.0.0
      is-fullwidth-code-point: 3.0.0
      strip-ansi: 6.0.1
    dev: true

  /string.prototype.matchall@4.0.8:
    resolution: {integrity: sha512-6zOCOcJ+RJAQshcTvXPHoxoQGONa3e/Lqx90wUA+wEzX78sg5Bo+1tQo4N0pohS0erG9qtCqJDjNCQBjeWVxyg==}
    dependencies:
      call-bind: 1.0.5
      define-properties: 1.2.1
      es-abstract: 1.22.3
      get-intrinsic: 1.2.2
      has-symbols: 1.0.3
      internal-slot: 1.0.5
      regexp.prototype.flags: 1.5.1
      side-channel: 1.0.4
    dev: true

  /string.prototype.trim@1.2.8:
    resolution: {integrity: sha512-lfjY4HcixfQXOfaqCvcBuOIapyaroTXhbkfJN3gcB1OtyupngWK4sEET9Knd0cXd28kTUqu/kHoV4HKSJdnjiQ==}
    engines: {node: '>= 0.4'}
    dependencies:
      call-bind: 1.0.5
      define-properties: 1.2.1
      es-abstract: 1.22.3
    dev: true

  /string.prototype.trimend@1.0.7:
    resolution: {integrity: sha512-Ni79DqeB72ZFq1uH/L6zJ+DKZTkOtPIHovb3YZHQViE+HDouuU4mBrLOLDn5Dde3RF8qw5qVETEjhu9locMLvA==}
    dependencies:
      call-bind: 1.0.5
      define-properties: 1.2.1
      es-abstract: 1.22.3
    dev: true

  /string.prototype.trimstart@1.0.7:
    resolution: {integrity: sha512-NGhtDFu3jCEm7B4Fy0DpLewdJQOZcQ0rGbwQ/+stjnrp2i+rlKeCvos9hOIeCmqwratM47OBxY7uFZzjxHXmrg==}
    dependencies:
      call-bind: 1.0.5
      define-properties: 1.2.1
      es-abstract: 1.22.3
    dev: true

  /string_decoder@0.10.31:
    resolution: {integrity: sha512-ev2QzSzWPYmy9GuqfIVildA4OdcGLeFZQrq5ys6RtiuF+RQQiZWr8TZNyAcuVXyQRYfEO+MsoB/1BuQVhOJuoQ==}
    dev: true

  /string_decoder@1.1.1:
    resolution: {integrity: sha512-n/ShnvDi6FHbbVfviro+WojiFzv+s8MPMHBczVePfUpDJLwoLT0ht1l4YwBCbi8pJAveEEdnkHyPyTP/mzRfwg==}
    dependencies:
      safe-buffer: 5.1.2
    dev: true

  /strip-ansi@6.0.1:
    resolution: {integrity: sha512-Y38VPSHcqkFrCpFnQ9vuSXmquuv5oXOKpGeT6aGrr3o3Gc9AlVa6JBfUSOCnbxGGZF+/0ooI7KrPuUSztUdU5A==}
    engines: {node: '>=8'}
    dependencies:
      ansi-regex: 5.0.1
    dev: true

  /strip-bom@3.0.0:
    resolution: {integrity: sha512-vavAMRXOgBVNF6nyEEmL3DBK19iRpDcoIwW+swQ+CbGiu7lju6t+JklA1MHweoWtadgt4ISVUsXLyDq34ddcwA==}
    engines: {node: '>=4'}
    dev: true

  /strip-indent@3.0.0:
    resolution: {integrity: sha512-laJTa3Jb+VQpaC6DseHhF7dXVqHTfJPCRDaEbid/drOhgitgYku/letMUqOXFoWV0zIIUbjpdH2t+tYj4bQMRQ==}
    engines: {node: '>=8'}
    dependencies:
      min-indent: 1.0.1
    dev: true

  /strip-json-comments@3.1.1:
    resolution: {integrity: sha512-6fPc+R4ihwqP6N/aIv2f1gMH8lOVtWQHoqC4yK6oSDVVocumAsfCqjkXnqiYMhmMwS/mEHLp7Vehlt3ql6lEig==}
    engines: {node: '>=8'}
    dev: true

  /supports-color@5.5.0:
    resolution: {integrity: sha512-QjVjwdXIt408MIiAqCX4oUKsgU2EqAGzs2Ppkm4aQYbjm+ZEWEcW4SfFNTr4uMNZma0ey4f5lgLrkB0aX0QMow==}
    engines: {node: '>=4'}
    dependencies:
      has-flag: 3.0.0
    dev: true

  /supports-color@7.2.0:
    resolution: {integrity: sha512-qpCAvRl9stuOHveKsn7HncJRvv501qIacKzQlO/+Lwxc9+0q2wLyv4Dfvt80/DPn2pqOBsJdDiogXGR9+OvwRw==}
    engines: {node: '>=8'}
    dependencies:
      has-flag: 4.0.0

  /supports-color@8.1.1:
    resolution: {integrity: sha512-MpUEN2OodtUzxvKQl72cUF7RQ5EiHsGvSsVG0ia9c5RbWGL2CI4C7EpPS8UTBIplnlzZiNuV56w+FuNxy3ty2Q==}
    engines: {node: '>=10'}
    dependencies:
      has-flag: 4.0.0
    dev: true

  /supports-hyperlinks@1.0.1:
    resolution: {integrity: sha512-HHi5kVSefKaJkGYXbDuKbUGRVxqnWGn3J2e39CYcNJEfWciGq2zYtOhXLTlvrOZW1QU7VX67w7fMmWafHX9Pfw==}
    engines: {node: '>=4'}
    dependencies:
      has-flag: 2.0.0
      supports-color: 5.5.0
    dev: true

  /supports-hyperlinks@2.3.0:
    resolution: {integrity: sha512-RpsAZlpWcDwOPQA22aCH4J0t7L8JmAvsCxfOSEwm7cQs3LshN36QaTkwd70DnBOXDWGssw2eUoc8CaRWT0XunA==}
    engines: {node: '>=8'}
    dependencies:
      has-flag: 4.0.0
      supports-color: 7.2.0
    dev: true

  /supports-preserve-symlinks-flag@1.0.0:
    resolution: {integrity: sha512-ot0WnXS9fgdkgIcePe6RHNk1WA8+muPa6cSjeR3V8K27q9BB1rTE3R1p7Hv0z1ZyAc8s6Vvv8DIyWf681MAt0w==}
    engines: {node: '>= 0.4'}

  /sync-request@6.1.0:
    resolution: {integrity: sha512-8fjNkrNlNCrVc/av+Jn+xxqfCjYaBoHqCsDz6mt030UMxJGr+GSfCV1dQt2gRtlL63+VPidwDVLr7V2OcTSdRw==}
    engines: {node: '>=8.0.0'}
    dependencies:
      http-response-object: 3.0.2
      sync-rpc: 1.3.6
      then-request: 6.0.2
    dev: true

  /sync-rpc@1.3.6:
    resolution: {integrity: sha512-J8jTXuZzRlvU7HemDgHi3pGnh/rkoqR/OZSjhTyyZrEkkYQbk7Z33AXp37mkPfPpfdOuj7Ex3H/TJM1z48uPQw==}
    dependencies:
      get-port: 3.2.0
    dev: true

  /table@6.8.1:
    resolution: {integrity: sha512-Y4X9zqrCftUhMeH2EptSSERdVKt/nEdijTOacGD/97EKjhQ/Qs8RTlEGABSJNNN8lac9kheH+af7yAkEWlgneA==}
    engines: {node: '>=10.0.0'}
    dependencies:
      ajv: 8.12.0
      lodash.truncate: 4.4.2
      slice-ansi: 4.0.0
      string-width: 4.2.3
      strip-ansi: 6.0.1
    dev: true

  /tapable@2.2.1:
    resolution: {integrity: sha512-GNzQvQTOIP6RyTfE2Qxb8ZVlNmw0n88vp1szwWRimP02mnTsx3Wtn5qRdqY9w2XduFNUgvOwhNnQsjwCp+kqaQ==}
    engines: {node: '>=6'}
    dev: true

  /terser-webpack-plugin@5.3.7(webpack@5.88.2):
    resolution: {integrity: sha512-AfKwIktyP7Cu50xNjXF/6Qb5lBNzYaWpU6YfoX3uZicTx0zTy0stDDCsvjDapKsSDvOeWo5MEq4TmdBy2cNoHw==}
    engines: {node: '>= 10.13.0'}
    peerDependencies:
      '@swc/core': '*'
      esbuild: '*'
      uglify-js: '*'
      webpack: ^5.1.0
    peerDependenciesMeta:
      '@swc/core':
        optional: true
      esbuild:
        optional: true
      uglify-js:
        optional: true
    dependencies:
      '@jridgewell/trace-mapping': 0.3.18
      jest-worker: 27.5.1
      schema-utils: 3.3.0
      serialize-javascript: 6.0.1
      terser: 5.16.9
      webpack: 5.88.2
    dev: true

  /terser@5.16.9:
    resolution: {integrity: sha512-HPa/FdTB9XGI2H1/keLFZHxl6WNvAI4YalHGtDQTlMnJcoqSab1UwL4l1hGEhs6/GmLHBZIg/YgB++jcbzoOEg==}
    engines: {node: '>=10'}
    hasBin: true
    dependencies:
      '@jridgewell/source-map': 0.3.3
      acorn: 8.11.2
      commander: 2.20.3
      source-map-support: 0.5.21
    dev: true

  /test-exclude@6.0.0:
    resolution: {integrity: sha512-cAGWPIyOHU6zlmg88jwm7VRyXnMN7iV68OGAbYDk/Mh/xC/pzVPlQtY6ngoIH/5/tciuhGfvESU8GrHrcxD56w==}
    engines: {node: '>=8'}
    dependencies:
      '@istanbuljs/schema': 0.1.3
      glob: 7.2.3
      minimatch: 3.1.2
    dev: true

  /text-table@0.2.0:
    resolution: {integrity: sha512-N+8UisAXDGk8PFXP4HAzVR9nbfmVJ3zYLAWiTIoqC5v5isinhr+r5uaO8+7r3BMfuNIufIsA7RdpVgacC2cSpw==}
    dev: true

  /then-request@6.0.2:
    resolution: {integrity: sha512-3ZBiG7JvP3wbDzA9iNY5zJQcHL4jn/0BWtXIkagfz7QgOL/LqjCEOBQuJNZfu0XYnv5JhKh+cDxCPM4ILrqruA==}
    engines: {node: '>=6.0.0'}
    dependencies:
      '@types/concat-stream': 1.6.1
      '@types/form-data': 0.0.33
      '@types/node': 8.10.66
      '@types/qs': 6.9.10
      caseless: 0.12.0
      concat-stream: 1.6.2
      form-data: 2.5.1
      http-basic: 8.1.3
      http-response-object: 3.0.2
      promise: 8.3.0
      qs: 6.11.1
    dev: true

  /through2@2.0.5:
    resolution: {integrity: sha512-/mrRod8xqpA+IHSLyGCQ2s8SPHiCDEeQJSep1jqLYeEUClOFG2Qsh+4FU6G9VeqpZnGW/Su8LQGc4YKni5rYSQ==}
    dependencies:
      readable-stream: 2.3.8
      xtend: 4.0.2
    dev: true

  /to-regex-range@5.0.1:
    resolution: {integrity: sha512-65P7iz6X5yEr1cwcgvQxbbIw7Uk3gOy5dIdtZ4rDveLqhrdJP+Li/Hx6tyK0NEb+2GCyneCMJiGqrADCSNk8sQ==}
    engines: {node: '>=8.0'}
    dependencies:
      is-number: 7.0.0
    dev: true

  /tr46@0.0.3:
    resolution: {integrity: sha512-N3WMsuqV66lT30CrXNbEjx4GEwlow3v6rr4mCcv6prnfwhS01rkgyFdjPNBYd9br7LpXV1+Emh01fHnq2Gdgrw==}
    dev: true

  /traverse@0.6.7:
    resolution: {integrity: sha512-/y956gpUo9ZNCb99YjxG7OaslxZWHfCHAUUfshwqOXmxUIvqLjVO581BT+gM59+QV9tFe6/CGG53tsA1Y7RSdg==}
    dev: true

  /tree-kill@1.2.2:
    resolution: {integrity: sha512-L0Orpi8qGpRG//Nd+H90vFB+3iHnue1zSSGmNOOCh1GLJ7rUKVwV2HvijphGQS2UmhUZewS9VgvxYIdgr+fG1A==}
    hasBin: true
    dev: true

  /trim-lines@3.0.1:
    resolution: {integrity: sha512-kRj8B+YHZCc9kQYdWfJB2/oUl9rA99qbowYYBtr4ui4mZyAQ2JpvVBd/6U2YloATfqBhBTSMhTpgBHtU0Mf3Rg==}
    dev: false

  /trough@1.0.5:
    resolution: {integrity: sha512-rvuRbTarPXmMb79SmzEp8aqXNKcK+y0XaB298IXueQ8I2PsrATcPBCSPyK/dDNa2iWOhKlfNnOjdAOTBU/nkFA==}
    dev: true

  /ts-api-utils@1.0.3(typescript@5.1.6):
    resolution: {integrity: sha512-wNMeqtMz5NtwpT/UZGY5alT+VoKdSsOOP/kqHFcUW1P/VRhH2wJ48+DN2WwUliNbQ976ETwDL0Ifd2VVvgonvg==}
    engines: {node: '>=16.13.0'}
    peerDependencies:
      typescript: '>=4.2.0'
    dependencies:
      typescript: 5.1.6
    dev: true

  /ts-morph@20.0.0:
    resolution: {integrity: sha512-JVmEJy2Wow5n/84I3igthL9sudQ8qzjh/6i4tmYCm6IqYyKFlNbJZi7oBdjyqcWSWYRu3CtL0xbT6fS03ESZIg==}
    dependencies:
      '@ts-morph/common': 0.21.0
      code-block-writer: 12.0.0
    dev: true

  /ts-morph@22.0.0:
    resolution: {integrity: sha512-M9MqFGZREyeb5fTl6gNHKZLqBQA0TjA1lea+CR48R8EBTDuWrNqW6ccC5QvjNR4s6wDumD3LTCjOFSp9iwlzaw==}
    dependencies:
      '@ts-morph/common': 0.23.0
      code-block-writer: 13.0.1
    dev: true

  /tsconfig-paths@3.14.2:
    resolution: {integrity: sha512-o/9iXgCYc5L/JxCHPe3Hvh8Q/2xm5Z+p18PESBU6Ff33695QnCHBEjcytY2q19ua7Mbl/DavtBOLq+oG0RCL+g==}
    dependencies:
      '@types/json5': 0.0.29
      json5: 1.0.2
      minimist: 1.2.8
      strip-bom: 3.0.0
    dev: true

  /tslib@1.14.1:
    resolution: {integrity: sha512-Xni35NKzjgMrwevysHTCArtLDpPvye8zV/0E4EyYn43P7/7qvQwPh9BGkHewbMulVntbigmcT7rdX3BNo9wRJg==}
    dev: true

  /tslib@2.6.2:
    resolution: {integrity: sha512-AEYxH93jGFPn/a2iVAwW87VuUIkR1FVUKB77NwMF7nBTDkDrrT/Hpt/IrCJ0QXhW27jTBDcf5ZY7w6RiqTMw2Q==}
    dev: true

  /tsutils@3.21.0(typescript@5.1.6):
    resolution: {integrity: sha512-mHKK3iUXL+3UF6xL5k0PEhKRUBKPBCv/+RkEOpjRWxxx27KKRBmmA60A9pgOUvMi8GKhRMPEmjBRPzs2W7O1OA==}
    engines: {node: '>= 6'}
    peerDependencies:
      typescript: '>=2.8.0 || >= 3.2.0-dev || >= 3.3.0-dev || >= 3.4.0-dev || >= 3.5.0-dev || >= 3.6.0-dev || >= 3.6.0-beta || >= 3.7.0-dev || >= 3.7.0-beta'
    dependencies:
      tslib: 1.14.1
      typescript: 5.1.6
    dev: true

  /tunnel@0.0.6:
    resolution: {integrity: sha512-1h/Lnq9yajKY2PEbBadPXj3VxsDDu844OnaAo52UVmIzIvwwtBPIuNvkjuzBlTWpfJyUbG3ez0KSBibQkj4ojg==}
    engines: {node: '>=0.6.11 <=0.7.0 || >=0.7.3'}
    dev: true

  /type-check@0.4.0:
    resolution: {integrity: sha512-XleUoc9uwGXqjWwXaUTZAmzMcFZ5858QA2vvx1Ur5xIcixXIP+8LnFDgRplU30us6teqdlskFfu+ae4K79Ooew==}
    engines: {node: '>= 0.8.0'}
    dependencies:
      prelude-ls: 1.2.1
    dev: true

  /type-detect@4.0.8:
    resolution: {integrity: sha512-0fr/mIH1dlO+x7TlcMy+bIDqKPsw/70tVyeHW787goQjhmqaZe10uwLujubK9q9Lg6Fiho1KUKDYz0Z7k7g5/g==}
    engines: {node: '>=4'}
    dev: true

  /type-fest@0.20.2:
    resolution: {integrity: sha512-Ne+eE4r0/iWnpAxD852z3A+N0Bt5RN//NjJwRd2VFHEmrywxf5vsZlh4R6lixl6B+wz/8d+maTSAkN1FIkI3LQ==}
    engines: {node: '>=10'}
    dev: true

  /type-fest@0.21.3:
    resolution: {integrity: sha512-t0rzBq87m3fVcduHDUFhKmyyX+9eo6WQjZvf51Ea/M0Q7+T374Jp1aUiyUl0GKxp8M/OETVHSDvmkyPgvX+X2w==}
    engines: {node: '>=10'}
    dev: true

  /type-fest@0.6.0:
    resolution: {integrity: sha512-q+MB8nYR1KDLrgr4G5yemftpMC7/QLqVndBmEEdqzmNj5dcFOO4Oo8qlwZE3ULT3+Zim1F8Kq4cBnikNhlCMlg==}
    engines: {node: '>=8'}
    dev: true

  /type-fest@0.8.1:
    resolution: {integrity: sha512-4dbzIzqvjtgiM5rw1k5rEHtBANKmdudhGyBEajN01fEyhaAIhsoKNy6y7+IN93IfpFtwY9iqi7kD+xwKhQsNJA==}
    engines: {node: '>=8'}
    dev: true

  /type-fest@2.19.0:
    resolution: {integrity: sha512-RAH822pAdBgcNMAfWnCBU3CFZcfZ/i1eZjwFU/dsLKumyuuP3niueg2UAukXYF0E2AAoc82ZSSf9J0WQBinzHA==}
    engines: {node: '>=12.20'}
    dev: true

  /typed-array-buffer@1.0.0:
    resolution: {integrity: sha512-Y8KTSIglk9OZEr8zywiIHG/kmQ7KWyjseXs1CbSo8vC42w7hg2HgYTxSWwP0+is7bWDc1H+Fo026CpHFwm8tkw==}
    engines: {node: '>= 0.4'}
    dependencies:
      call-bind: 1.0.5
      get-intrinsic: 1.2.2
      is-typed-array: 1.1.12
    dev: true

  /typed-array-byte-length@1.0.0:
    resolution: {integrity: sha512-Or/+kvLxNpeQ9DtSydonMxCx+9ZXOswtwJn17SNLvhptaXYDJvkFFP5zbfU/uLmvnBJlI4yrnXRxpdWH/M5tNA==}
    engines: {node: '>= 0.4'}
    dependencies:
      call-bind: 1.0.5
      for-each: 0.3.3
      has-proto: 1.0.1
      is-typed-array: 1.1.12
    dev: true

  /typed-array-byte-offset@1.0.0:
    resolution: {integrity: sha512-RD97prjEt9EL8YgAgpOkf3O4IF9lhJFr9g0htQkm0rchFp/Vx7LW5Q8fSXXub7BXAODyUQohRMyOc3faCPd0hg==}
    engines: {node: '>= 0.4'}
    dependencies:
      available-typed-arrays: 1.0.5
      call-bind: 1.0.5
      for-each: 0.3.3
      has-proto: 1.0.1
      is-typed-array: 1.1.12
    dev: true

  /typed-array-length@1.0.4:
    resolution: {integrity: sha512-KjZypGq+I/H7HI5HlOoGHkWUUGq+Q0TPhQurLbyrVrvnKTBgzLhIJ7j6J/XTQOi0d1RjyZ0wdas8bKs2p0x3Ng==}
    dependencies:
      call-bind: 1.0.5
      for-each: 0.3.3
      is-typed-array: 1.1.12
    dev: true

  /typed-rest-client@1.8.9:
    resolution: {integrity: sha512-uSmjE38B80wjL85UFX3sTYEUlvZ1JgCRhsWj/fJ4rZ0FqDUFoIuodtiVeE+cUqiVTOKPdKrp/sdftD15MDek6g==}
    dependencies:
      qs: 6.11.1
      tunnel: 0.0.6
      underscore: 1.13.6
    dev: true

  /typedarray@0.0.6:
    resolution: {integrity: sha512-/aCDEGatGvZ2BIk+HmLf4ifCJFwvKFNb9/JeZPMulfgFracn9QFcAf5GO8B/mweUjSoblS5In0cWhqpfs/5PQA==}
    dev: true

  /typescript@4.8.4:
    resolution: {integrity: sha512-QCh+85mCy+h0IGff8r5XWzOVSbBO+KfeYrMQh7NJ58QujwcE22u+NUSmUxqF+un70P9GXKxa2HCNiTTMJknyjQ==}
    engines: {node: '>=4.2.0'}
    hasBin: true
    dev: true

  /typescript@5.1.6:
    resolution: {integrity: sha512-zaWCozRZ6DLEWAWFrVDz1H6FVXzUSfTy5FUMWsQlU8Ym5JP9eO4xkTIROFCQvhQf61z6O/G6ugw3SgAnvvm+HA==}
    engines: {node: '>=14.17'}
    hasBin: true
    dev: true

<<<<<<< HEAD
  /typescript/5.4.2:
=======
  /typescript@5.4.2:
>>>>>>> 4d56fd1f
    resolution: {integrity: sha512-+2/g0Fds1ERlP6JsakQQDXjZdZMM+rqpamFZJEKh4kwTIn3iDkgKtby0CeNd5ATNZ4Ry1ax15TMx0W2V+miizQ==}
    engines: {node: '>=14.17'}
    hasBin: true
    dev: true

  /unbox-primitive@1.0.2:
    resolution: {integrity: sha512-61pPlCD9h51VoreyJ0BReideM3MDKMKnh6+V9L08331ipq6Q8OFXZYiqP6n/tbHx4s5I9uRhcye6BrbkizkBDw==}
    dependencies:
      call-bind: 1.0.5
      has-bigints: 1.0.2
      has-symbols: 1.0.3
      which-boxed-primitive: 1.0.2
    dev: true

  /underscore@1.13.6:
    resolution: {integrity: sha512-+A5Sja4HP1M08MaXya7p5LvjuM7K6q/2EaC0+iovj/wOcMsTzMvDFbasi/oSapiwOlt252IqsKqPjCl7huKS0A==}
    dev: true

  /undici-types@5.26.5:
    resolution: {integrity: sha512-JlCMO+ehdEIKqlFxk6IfVoAUVmgz7cU7zD/h9XZ0qzeosSHmUJVOzSQvvYSYWXkFXC+IfLKSIffhv0sVZup6pA==}
    dev: true

  /unicorn-magic@0.1.0:
    resolution: {integrity: sha512-lRfVq8fE8gz6QMBuDM6a+LO3IAzTi05H6gCVaUpir2E1Rwpo4ZUog45KpNXKC/Mn3Yb9UDuHumeFTo9iV/D9FQ==}
    engines: {node: '>=18'}
    dev: true

  /unified@9.2.2:
    resolution: {integrity: sha512-Sg7j110mtefBD+qunSLO1lqOEKdrwBFBrR6Qd8f4uwkhWNlbkaqwHse6e7QvD3AP/MNoJdEDLaf8OxYyoWgorQ==}
    dependencies:
      '@types/unist': 2.0.6
      bail: 1.0.5
      extend: 3.0.2
      is-buffer: 2.0.5
      is-plain-obj: 2.1.0
      trough: 1.0.5
      vfile: 4.2.1
    dev: true

  /unist-util-is@4.1.0:
    resolution: {integrity: sha512-ZOQSsnce92GrxSqlnEEseX0gi7GH9zTJZ0p9dtu87WRb/37mMPO2Ilx1s/t9vBHrFhbgweUwb+t7cIn5dxPhZg==}
    dev: true

  /unist-util-is@6.0.0:
    resolution: {integrity: sha512-2qCTHimwdxLfz+YzdGfkqNlH0tLi9xjTnHddPmJwtIG9MGsdbutfTc4P+haPD7l7Cjxf/WZj+we5qfVPvvxfYw==}
    dependencies:
      '@types/unist': 3.0.2
    dev: false

  /unist-util-position@5.0.0:
    resolution: {integrity: sha512-fucsC7HjXvkB5R3kTCO7kUjRdrS0BJt3M/FPxmHMBOm8JQi2BsHAHFsy27E0EolP8rp0NzXsJ+jNPyDWvOJZPA==}
    dependencies:
      '@types/unist': 3.0.2
    dev: false

  /unist-util-stringify-position@2.0.3:
    resolution: {integrity: sha512-3faScn5I+hy9VleOq/qNbAd6pAx7iH5jYBMS9I1HgQVijz/4mv5Bvw5iw1sC/90CODiKo81G/ps8AJrISn687g==}
    dependencies:
      '@types/unist': 2.0.6
    dev: true

  /unist-util-stringify-position@4.0.0:
    resolution: {integrity: sha512-0ASV06AAoKCDkS2+xw5RXJywruurpbC4JZSm7nr7MOt1ojAzvyyaO+UxZf18j8FCF6kmzCZKcAgN/yu2gm2XgQ==}
    dependencies:
      '@types/unist': 3.0.2
    dev: false

  /unist-util-visit-parents@3.1.1:
    resolution: {integrity: sha512-1KROIZWo6bcMrZEwiH2UrXDyalAa0uqzWCxCJj6lPOvTve2WkfgCytoDTPaMnodXh1WrXOq0haVYHj99ynJlsg==}
    dependencies:
      '@types/unist': 2.0.6
      unist-util-is: 4.1.0
    dev: true

  /unist-util-visit-parents@6.0.1:
    resolution: {integrity: sha512-L/PqWzfTP9lzzEa6CKs0k2nARxTdZduw3zyh8d2NVBnsyvHjSX4TWse388YrrQKbvI8w20fGjGlhgT96WwKykw==}
    dependencies:
      '@types/unist': 3.0.2
      unist-util-is: 6.0.0
    dev: false

  /unist-util-visit@5.0.0:
    resolution: {integrity: sha512-MR04uvD+07cwl/yhVuVWAtw+3GOR/knlL55Nd/wAdblk27GCVt3lqpTivy/tkJcZoNPzTwS1Y+KMojlLDhoTzg==}
    dependencies:
      '@types/unist': 3.0.2
      unist-util-is: 6.0.0
      unist-util-visit-parents: 6.0.1
    dev: false

  /universal-user-agent@6.0.0:
    resolution: {integrity: sha512-isyNax3wXoKaulPDZWHQqbmIx1k2tb9fb3GGDBRxCscfYV2Ch7WxPArBsFEG8s/safwXTT7H4QGhaIkTp9447w==}
    dev: true

  /universalify@0.1.2:
    resolution: {integrity: sha512-rBJeI5CXAlmy1pV+617WB9J63U6XcazHHF2f2dbJix4XzpUF0RS3Zbj0FGIOCAva5P/d/GBOYaACQ1w+0azUkg==}
    engines: {node: '>= 4.0.0'}

  /universalify@2.0.0:
    resolution: {integrity: sha512-hAZsKq7Yy11Zu1DE0OzWjw7nnLZmJZYTDZZyEFHZdUhV8FkH5MCfoU1XMaxXovpyW5nq5scPqq0ZDP9Zyl04oQ==}
    engines: {node: '>= 10.0.0'}
    dev: true

  /untildify@4.0.0:
    resolution: {integrity: sha512-KK8xQ1mkzZeg9inewmFVDNkg3l5LUhoq9kN6iWYB/CC9YMG8HA+c1Q8HwDe6dEX7kErrEVNVBO3fWsVq5iDgtw==}
    engines: {node: '>=8'}
    dev: true

  /update-browserslist-db@1.0.11(browserslist@4.21.5):
    resolution: {integrity: sha512-dCwEFf0/oT85M1fHBg4F0jtLwJrutGoHSQXCh7u4o2t1drG+c0a9Flnqww6XUKSfQMPpJBRjU8d4RXB09qtvaA==}
    hasBin: true
    peerDependencies:
      browserslist: '>= 4.21.0'
    dependencies:
      browserslist: 4.21.5
      escalade: 3.1.1
      picocolors: 1.0.0
    dev: true

  /update-section@0.3.3:
    resolution: {integrity: sha512-BpRZMZpgXLuTiKeiu7kK0nIPwGdyrqrs6EDSaXtjD/aQ2T+qVo9a5hRC3HN3iJjCMxNT/VxoLGQ7E/OzE5ucnw==}
    dev: true

  /uri-js@4.4.1:
    resolution: {integrity: sha512-7rKUyy33Q1yc98pQ1DAmLtwX109F7TIfWlW1Ydo8Wl1ii1SeHieeh0HHfPeL2fMXK6z0s8ecKs9frCuLJvndBg==}
    dependencies:
      punycode: 2.3.0

  /util-deprecate@1.0.2:
    resolution: {integrity: sha512-EPD5q1uXyFxJpCrLnCc1nHnq3gOa6DZBocAIiI2TaSCA7VCJ1UJDMagCzIkXNsUYfD1daK//LTEQ8xiIbrHtcw==}
    dev: true

  /v8-to-istanbul@9.1.0:
    resolution: {integrity: sha512-6z3GW9x8G1gd+JIIgQQQxXuiJtCXeAjp6RaPEPLv62mH3iPHPxV6W3robxtCzNErRo6ZwTmzWhsbNvjyEBKzKA==}
    engines: {node: '>=10.12.0'}
    dependencies:
      '@jridgewell/trace-mapping': 0.3.18
      '@types/istanbul-lib-coverage': 2.0.4
      convert-source-map: 1.9.0
    dev: true

  /validate-npm-package-license@3.0.4:
    resolution: {integrity: sha512-DpKm2Ui/xN7/HQKCtpZxoRWBhZ9Z0kqtygG8XCgNQ8ZlDnxuQmWhj566j8fN4Cu3/JmbhsDo7fcAJq4s9h27Ew==}
    dependencies:
      spdx-correct: 3.2.0
      spdx-expression-parse: 3.0.1
    dev: true

  /validator@13.9.0:
    resolution: {integrity: sha512-B+dGG8U3fdtM0/aNK4/X8CXq/EcxU2WPrPEkJGslb47qyHsxmbggTWK0yEA4qnYVNF+nxNlN88o14hIcPmSIEA==}
    engines: {node: '>= 0.10'}

  /vfile-location@5.0.2:
    resolution: {integrity: sha512-NXPYyxyBSH7zB5U6+3uDdd6Nybz6o6/od9rk8bp9H8GR3L+cm/fC0uUTbqBmUTnMCUDslAGBOIKNfvvb+gGlDg==}
    dependencies:
      '@types/unist': 3.0.2
      vfile: 6.0.1
    dev: false

  /vfile-message@2.0.4:
    resolution: {integrity: sha512-DjssxRGkMvifUOJre00juHoP9DPWuzjxKuMDrhNbk2TdaYYBNMStsNhEOt3idrtI12VQYM/1+iM0KOzXi4pxwQ==}
    dependencies:
      '@types/unist': 2.0.6
      unist-util-stringify-position: 2.0.3
    dev: true

  /vfile-message@4.0.2:
    resolution: {integrity: sha512-jRDZ1IMLttGj41KcZvlrYAaI3CfqpLpfpf+Mfig13viT6NKvRzWZ+lXz0Y5D60w6uJIBAOGq9mSHf0gktF0duw==}
    dependencies:
      '@types/unist': 3.0.2
      unist-util-stringify-position: 4.0.0
    dev: false

  /vfile@4.2.1:
    resolution: {integrity: sha512-O6AE4OskCG5S1emQ/4gl8zK586RqA3srz3nfK/Viy0UPToBc5Trp9BVFb1u0CjsKrAWwnpr4ifM/KBXPWwJbCA==}
    dependencies:
      '@types/unist': 2.0.6
      is-buffer: 2.0.5
      unist-util-stringify-position: 2.0.3
      vfile-message: 2.0.4
    dev: true

  /vfile@6.0.1:
    resolution: {integrity: sha512-1bYqc7pt6NIADBJ98UiG0Bn/CHIVOoZ/IyEkqIruLg0mE1BKzkOXY2D6CSqQIcKqgadppE5lrxgWXJmXd7zZJw==}
    dependencies:
      '@types/unist': 3.0.2
      unist-util-stringify-position: 4.0.0
      vfile-message: 4.0.2
    dev: false

  /watchpack@2.4.0:
    resolution: {integrity: sha512-Lcvm7MGST/4fup+ifyKi2hjyIAwcdI4HRgtvTpIUxBRhB+RFtUh8XtDOxUfctVCnhVi+QQj49i91OyvzkJl6cg==}
    engines: {node: '>=10.13.0'}
    dependencies:
      glob-to-regexp: 0.4.1
      graceful-fs: 4.2.11
    dev: true

  /web-namespaces@2.0.1:
    resolution: {integrity: sha512-bKr1DkiNa2krS7qxNtdrtHAmzuYGFQLiQ13TsorsdT6ULTkPLKuu5+GsFpDlg6JFjUTwX2DyhMPG2be8uPrqsQ==}
    dev: false

  /webidl-conversions@3.0.1:
    resolution: {integrity: sha512-2JAn3z8AR6rjK8Sm8orRC0h/bcl/DqL7tRPdGZ4I1CjdF+EaMLmYxBHyXuKL849eucPFhvBoxMsflfOb8kxaeQ==}
    dev: true

  /webpack-sources@3.2.3:
    resolution: {integrity: sha512-/DyMEOrDgLKKIG0fmvtz+4dUX/3Ghozwgm6iPp8KRhvn+eQf9+Q7GWxVNMk3+uCPWfdXYC4ExGBckIXdFEfH1w==}
    engines: {node: '>=10.13.0'}
    dev: true

  /webpack@5.88.2:
    resolution: {integrity: sha512-JmcgNZ1iKj+aiR0OvTYtWQqJwq37Pf683dY9bVORwVbUrDhLhdn/PlO2sHsFHPkj7sHNQF3JwaAkp49V+Sq1tQ==}
    engines: {node: '>=10.13.0'}
    hasBin: true
    peerDependencies:
      webpack-cli: '*'
    peerDependenciesMeta:
      webpack-cli:
        optional: true
    dependencies:
      '@types/eslint-scope': 3.7.4
      '@types/estree': 1.0.0
      '@webassemblyjs/ast': 1.11.6
      '@webassemblyjs/wasm-edit': 1.11.6
      '@webassemblyjs/wasm-parser': 1.11.6
      acorn: 8.11.2
      acorn-import-assertions: 1.9.0(acorn@8.11.2)
      browserslist: 4.21.5
      chrome-trace-event: 1.0.3
      enhanced-resolve: 5.15.0
      es-module-lexer: 1.2.1
      eslint-scope: 5.1.1
      events: 3.3.0
      glob-to-regexp: 0.4.1
      graceful-fs: 4.2.11
      json-parse-even-better-errors: 2.3.1
      loader-runner: 4.3.0
      mime-types: 2.1.35
      neo-async: 2.6.2
      schema-utils: 3.3.0
      tapable: 2.2.1
      terser-webpack-plugin: 5.3.7(webpack@5.88.2)
      watchpack: 2.4.0
      webpack-sources: 3.2.3
    transitivePeerDependencies:
      - '@swc/core'
      - esbuild
      - uglify-js
    dev: true

  /whatwg-url@5.0.0:
    resolution: {integrity: sha512-saE57nupxk6v3HY35+jzBwYa0rKSy0XR8JSxZPwgLr7ys0IBzhGviA1/TUGJLmSVqs8pb9AnvICXEuOHLprYTw==}
    dependencies:
      tr46: 0.0.3
      webidl-conversions: 3.0.1
    dev: true

  /which-boxed-primitive@1.0.2:
    resolution: {integrity: sha512-bwZdv0AKLpplFY2KZRX6TvyuN7ojjr7lwkg6ml0roIy9YeuSr7JS372qlNW18UQYzgYK9ziGcerWqZOmEn9VNg==}
    dependencies:
      is-bigint: 1.0.4
      is-boolean-object: 1.1.2
      is-number-object: 1.0.7
      is-string: 1.0.7
      is-symbol: 1.0.4
    dev: true

  /which-builtin-type@1.1.3:
    resolution: {integrity: sha512-YmjsSMDBYsM1CaFiayOVT06+KJeXf0o5M/CAd4o1lTadFAtacTUM49zoYxr/oroopFDfhvN6iEcBxUyc3gvKmw==}
    engines: {node: '>= 0.4'}
    dependencies:
      function.prototype.name: 1.1.6
      has-tostringtag: 1.0.0
      is-async-function: 2.0.0
      is-date-object: 1.0.5
      is-finalizationregistry: 1.0.2
      is-generator-function: 1.0.10
      is-regex: 1.1.4
      is-weakref: 1.0.2
      isarray: 2.0.5
      which-boxed-primitive: 1.0.2
      which-collection: 1.0.1
      which-typed-array: 1.1.13
    dev: true

  /which-collection@1.0.1:
    resolution: {integrity: sha512-W8xeTUwaln8i3K/cY1nGXzdnVZlidBcagyNFtBdD5kxnb4TvGKR7FfSIS3mYpwWS1QUCutfKz8IY8RjftB0+1A==}
    dependencies:
      is-map: 2.0.2
      is-set: 2.0.2
      is-weakmap: 2.0.1
      is-weakset: 2.0.2
    dev: true

  /which-typed-array@1.1.13:
    resolution: {integrity: sha512-P5Nra0qjSncduVPEAr7xhoF5guty49ArDTwzJ/yNuPIbZppyRxFQsRCWrocxIY+CnMVG+qfbU2FmDKyvSGClow==}
    engines: {node: '>= 0.4'}
    dependencies:
      available-typed-arrays: 1.0.5
      call-bind: 1.0.5
      for-each: 0.3.3
      gopd: 1.0.1
      has-tostringtag: 1.0.0
    dev: true

  /which@2.0.2:
    resolution: {integrity: sha512-BLI3Tl1TW3Pvl70l3yq3Y64i+awpwXqsGBYWkkqMtnbXgrMD+yj7rhW0kuEDxzJaYXGjEW5ogapKNMEKNMjibA==}
    engines: {node: '>= 8'}
    hasBin: true
    dependencies:
      isexe: 2.0.0
    dev: true

  /widest-line@3.1.0:
    resolution: {integrity: sha512-NsmoXalsWVDMGupxZ5R08ka9flZjjiLvHVAWYOKtiKM8ujtZWr9cRffak+uSE48+Ob8ObalXpwyeUiyDD6QFgg==}
    engines: {node: '>=8'}
    dependencies:
      string-width: 4.2.3
    dev: true

  /wordwrap@1.0.0:
    resolution: {integrity: sha512-gvVzJFlPycKc5dZN4yPkP8w7Dc37BtP1yczEneOb4uq34pXZcvrtRTmWV8W+Ume+XCxKgbjM+nevkyFPMybd4Q==}
    dev: true

  /workerpool@6.2.1:
    resolution: {integrity: sha512-ILEIE97kDZvF9Wb9f6h5aXK4swSlKGUcOEGiIYb2OOu/IrDU9iwj0fD//SsA6E5ibwJxpEvhullJY4Sl4GcpAw==}
    dev: true

  /wrap-ansi@6.2.0:
    resolution: {integrity: sha512-r6lPcBGxZXlIcymEu7InxDMhdW0KDxpLgoFLcguasxCaJ/SOIZwINatK9KY/tf+ZrlywOKU0UDj3ATXUBfxJXA==}
    engines: {node: '>=8'}
    dependencies:
      ansi-styles: 4.3.0
      string-width: 4.2.3
      strip-ansi: 6.0.1
    dev: true

  /wrap-ansi@7.0.0:
    resolution: {integrity: sha512-YVGIj2kamLSTxw6NsZjoBxfSwsn0ycdesmc4p+Q21c5zPuZ1pl+NfxVdxPtdHvmNVOQ6XSYG4AUtyt/Fi7D16Q==}
    engines: {node: '>=10'}
    dependencies:
      ansi-styles: 4.3.0
      string-width: 4.2.3
      strip-ansi: 6.0.1
    dev: true

  /wrappy@1.0.2:
    resolution: {integrity: sha512-l4Sp/DRseor9wL6EvV2+TuQn63dMkPjZ/sp9XkghTEbV9KlPS1xUsZ3u7/IQO4wxtcFB4bgpQPRcR3QCvezPcQ==}
    dev: true

  /xcase@2.0.1:
    resolution: {integrity: sha512-UmFXIPU+9Eg3E9m/728Bii0lAIuoc+6nbrNUKaRPJOFp91ih44qqGlWtxMB6kXFrRD6po+86ksHM5XHCfk6iPw==}
    dev: true

  /xtend@4.0.2:
    resolution: {integrity: sha512-LKYU1iAXJXUgAXn9URjiu+MWhyUXHsvfp7mcuYm9dSUKK0/CjtrUwFAxD82/mCWbtLsGjFIad0wIsod4zrTAEQ==}
    engines: {node: '>=0.4'}
    dev: true

  /y18n@5.0.8:
    resolution: {integrity: sha512-0pfFzegeDWJHJIAmTLRP2DwHjdF5s7jo9tuztdQxAhINCdvS+3nGINqPd00AphqJR/0LhANUS6/+7SCb98YOfA==}
    engines: {node: '>=10'}
    dev: true

  /yallist@4.0.0:
    resolution: {integrity: sha512-3wdGidZyq5PB084XLES5TpOSRA3wjXAlIWMhum2kRcv/41Sn2emQ0dycQW4uZXLejwKvg6EsvbdlVL+FYEct7A==}

  /yaml@2.3.1:
    resolution: {integrity: sha512-2eHWfjaoXgTBC2jNM1LRef62VQa0umtvRiDSk6HSzW7RvS5YtkabJrwYLLEKWBc8a5U2PTSCs+dJjUTJdlHsWQ==}
    engines: {node: '>= 14'}
    dev: true

  /yargs-parser@20.2.4:
    resolution: {integrity: sha512-WOkpgNhPTlE73h4VFAFsOnomJVaovO8VqLDzy5saChRBFQFBoMYirowyW+Q9HB4HFF4Z7VZTiG3iSzJJA29yRA==}
    engines: {node: '>=10'}
    dev: true

  /yargs-parser@20.2.9:
    resolution: {integrity: sha512-y11nGElTIV+CT3Zv9t7VKl+Q3hTQoT9a1Qzezhhl6Rp21gJ/IVTW7Z3y9EWXhuUBC2Shnf+DX0antecpAwSP8w==}
    engines: {node: '>=10'}
    dev: true

  /yargs-parser@21.1.1:
    resolution: {integrity: sha512-tVpsJW7DdjecAiFpbIB1e3qxIQsE6NoPc5/eTdrbbIC4h0LVsWhnoa3g+m2HclBIujHzsxZ4VJVA+GUuc2/LBw==}
    engines: {node: '>=12'}
    dev: true

  /yargs-unparser@2.0.0:
    resolution: {integrity: sha512-7pRTIA9Qc1caZ0bZ6RYRGbHJthJWuakf+WmHK0rVeLkNrrGhfoabBNdue6kdINI6r4if7ocq9aD/n7xwKOdzOA==}
    engines: {node: '>=10'}
    dependencies:
      camelcase: 6.3.0
      decamelize: 4.0.0
      flat: 5.0.2
      is-plain-obj: 2.1.0
    dev: true

  /yargs@16.2.0:
    resolution: {integrity: sha512-D1mvvtDG0L5ft/jGWkLpG1+m0eQxOfaBvTNELraWj22wSVUMWxZUvYgJYcKh6jGGIkJFhH4IZPQhR4TKpc8mBw==}
    engines: {node: '>=10'}
    dependencies:
      cliui: 7.0.4
      escalade: 3.1.1
      get-caller-file: 2.0.5
      require-directory: 2.1.1
      string-width: 4.2.3
      y18n: 5.0.8
      yargs-parser: 20.2.9
    dev: true

  /yargs@17.7.2:
    resolution: {integrity: sha512-7dSzzRQ++CKnNI/krKnYRV7JKKPUXMEh61soaHKg9mrWEhzFWhFnxPxGl+69cD1Ou63C13NUPCnmIcrvqCuM6w==}
    engines: {node: '>=12'}
    dependencies:
      cliui: 8.0.1
      escalade: 3.1.1
      get-caller-file: 2.0.5
      require-directory: 2.1.1
      string-width: 4.2.3
      y18n: 5.0.8
      yargs-parser: 21.1.1
    dev: true

  /yocto-queue@0.1.0:
    resolution: {integrity: sha512-rVksvsnNCdJ/ohGc6xgPwyN8eheCxsiLM8mxuE/t/mOVqJewPuO1miLpTHQiRgTKCLexL4MeAFVagts7HmNZ2Q==}
    engines: {node: '>=10'}
    dev: true

  /yocto-queue@1.0.0:
    resolution: {integrity: sha512-9bnSc/HEW2uRy67wc+T8UwauLuPJVn28jb+GtJY16iiKWyvmYJRXVT4UamsAEGQfPohgr2q4Tq0sQbQlxTfi1g==}
    engines: {node: '>=12.20'}
    dev: true

  /z-schema@5.0.5:
    resolution: {integrity: sha512-D7eujBWkLa3p2sIpJA0d1pr7es+a7m0vFAnZLlCEKq/Ij2k0MLi9Br2UPxoxdYystm5K1yeBGzub0FlYUEWj2Q==}
    engines: {node: '>=8.0.0'}
    hasBin: true
    dependencies:
      lodash.get: 4.4.2
      lodash.isequal: 4.5.0
      validator: 13.9.0
    optionalDependencies:
      commander: 9.5.0

  /zwitch@1.0.5:
    resolution: {integrity: sha512-V50KMwwzqJV0NpZIZFwfOD5/lyny3WlSzRiXgA0G7VUnRlqttta1L6UQIHzd6EuBY/cHGfwTIck7w1yH6Q5zUw==}
    dev: true

  /zwitch@2.0.4:
    resolution: {integrity: sha512-bXE4cR/kVZhKZX/RjPEflHaKVhUVl85noU3v6b8apfQEc1x4A+zBxjZ4lN8LqGd6WZ3dl98pY4o717VFmoPp+A==}
    dev: false

  file:../markdown-magic(@types/node@18.15.11)(markdown-magic@2.6.1):
    resolution: {directory: ../markdown-magic, type: directory}
    id: file:../markdown-magic
    name: '@fluid-tools/markdown-magic'
    hasBin: true
    dependencies:
      '@rushstack/node-core-library': 3.63.0(@types/node@18.15.11)
      '@tylerbu/markdown-magic': 2.4.0-tylerbu-1
      chalk: 4.1.2
      markdown-magic-package-scripts: 1.2.2(markdown-magic@2.6.1)
      markdown-magic-template: 1.0.1(markdown-magic@2.6.1)
      yargs: 17.7.2
    transitivePeerDependencies:
      - '@types/node'
      - markdown-magic
      - supports-color
    dev: true<|MERGE_RESOLUTION|>--- conflicted
+++ resolved
@@ -10,79 +10,6 @@
 importers:
 
   .:
-<<<<<<< HEAD
-    specifiers:
-      '@fluid-internal/mocha-test-setup': ~2.0.0-rc.3.0.3
-      '@fluid-tools/markdown-magic': file:../markdown-magic
-      '@fluidframework/build-common': ^2.0.3
-      '@fluidframework/build-tools': ^0.38.0
-      '@fluidframework/eslint-config-fluid': ^5.1.0
-      '@microsoft/api-extractor': ^7.43.1
-      '@microsoft/api-extractor-model': ~7.28.2
-      '@microsoft/tsdoc': ^0.14.2
-      '@rushstack/node-core-library': ^3.55.2
-      '@types/chai': ^4.3.4
-      '@types/hast': ^3.0.4
-      '@types/mocha': ^10.0.1
-      '@types/node': ^18.15.11
-      '@types/unist': ^2.0.6
-      c8: ^8.0.1
-      chai: ^4.3.7
-      chalk: ^4.1.2
-      concurrently: ^8.2.1
-      copyfiles: ^2.4.1
-      cross-env: ^7.0.3
-      dir-compare: ^4.0.0
-      eslint: ~8.55.0
-      eslint-plugin-chai-expect: ^3.0.0
-      eslint-plugin-chai-friendly: ^0.7.2
-      good-fences: ^1.2.0
-      hast-util-raw: ^9.0.2
-      hastscript: ^9.0.0
-      mocha: ^10.2.0
-      mocha-json-output-reporter: ^2.1.0
-      mocha-multi-reporters: ^1.5.1
-      moment: ^2.29.4
-      prettier: ~3.0.3
-      rimraf: ^5.0.0
-      typescript: ~5.1.6
-    dependencies:
-      '@microsoft/api-extractor-model': 7.28.2_@types+node@18.15.11
-      '@microsoft/tsdoc': 0.14.2
-      '@rushstack/node-core-library': 3.55.2_@types+node@18.15.11
-      chalk: 4.1.2
-      hast-util-raw: 9.0.2
-      hastscript: 9.0.0
-    devDependencies:
-      '@fluid-internal/mocha-test-setup': 2.0.0-rc.3.0.3
-      '@fluid-tools/markdown-magic': file:../markdown-magic_@types+node@18.15.11
-      '@fluidframework/build-common': 2.0.3
-      '@fluidframework/build-tools': 0.38.0_@types+node@18.15.11
-      '@fluidframework/eslint-config-fluid': 5.2.0_bpztyfltmpuv6lhsgzfwtmxhte
-      '@microsoft/api-extractor': 7.43.1_@types+node@18.15.11
-      '@types/chai': 4.3.4
-      '@types/hast': 3.0.4
-      '@types/mocha': 10.0.1
-      '@types/node': 18.15.11
-      '@types/unist': 2.0.6
-      c8: 8.0.1
-      chai: 4.3.7
-      concurrently: 8.2.1
-      copyfiles: 2.4.1
-      cross-env: 7.0.3
-      dir-compare: 4.0.0
-      eslint: 8.55.0
-      eslint-plugin-chai-expect: 3.0.0_eslint@8.55.0
-      eslint-plugin-chai-friendly: 0.7.2_eslint@8.55.0
-      good-fences: 1.2.0
-      mocha: 10.2.0
-      mocha-json-output-reporter: 2.1.0_mocha@10.2.0+moment@2.29.4
-      mocha-multi-reporters: 1.5.1_mocha@10.2.0
-      moment: 2.29.4
-      prettier: 3.0.3
-      rimraf: 5.0.0
-      typescript: 5.1.6
-=======
     dependencies:
       '@microsoft/api-extractor-model':
         specifier: ~7.28.2
@@ -187,7 +114,6 @@
       typescript:
         specifier: ~5.1.6
         version: 5.1.6
->>>>>>> 4d56fd1f
 
 packages:
 
@@ -590,20 +516,12 @@
       read-yaml-file: 1.1.0
     dev: true
 
-<<<<<<< HEAD
-  /@microsoft/api-extractor-model/7.28.14_@types+node@18.15.11:
-=======
   /@microsoft/api-extractor-model@7.28.14(@types/node@18.15.11):
->>>>>>> 4d56fd1f
     resolution: {integrity: sha512-Bery/c8A8SsKPSvA82cTTuy/+OcxZbLRmKhPkk91/AJOQzxZsShcrmHFAGeiEqSIrv1nPZ3tKq9kfMLdCHmsqg==}
     dependencies:
       '@microsoft/tsdoc': 0.14.2
       '@microsoft/tsdoc-config': 0.16.2
-<<<<<<< HEAD
-      '@rushstack/node-core-library': 4.1.0_@types+node@18.15.11
-=======
       '@rushstack/node-core-library': 4.1.0(@types/node@18.15.11)
->>>>>>> 4d56fd1f
     transitivePeerDependencies:
       - '@types/node'
     dev: true
@@ -618,19 +536,6 @@
       - '@types/node'
     dev: false
 
-<<<<<<< HEAD
-  /@microsoft/api-extractor/7.43.1_@types+node@18.15.11:
-    resolution: {integrity: sha512-ohg40SsvFFgzHFAtYq5wKJc8ZDyY46bphjtnSvhSSlXpPTG7GHwyyXkn48UZiUCBwr2WC7TRC1Jfwz7nreuiyQ==}
-    hasBin: true
-    dependencies:
-      '@microsoft/api-extractor-model': 7.28.14_@types+node@18.15.11
-      '@microsoft/tsdoc': 0.14.2
-      '@microsoft/tsdoc-config': 0.16.2
-      '@rushstack/node-core-library': 4.1.0_@types+node@18.15.11
-      '@rushstack/rig-package': 0.5.2
-      '@rushstack/terminal': 0.10.1_@types+node@18.15.11
-      '@rushstack/ts-command-line': 4.19.2_@types+node@18.15.11
-=======
   /@microsoft/api-extractor@7.43.1(@types/node@18.15.11):
     resolution: {integrity: sha512-ohg40SsvFFgzHFAtYq5wKJc8ZDyY46bphjtnSvhSSlXpPTG7GHwyyXkn48UZiUCBwr2WC7TRC1Jfwz7nreuiyQ==}
     hasBin: true
@@ -642,7 +547,6 @@
       '@rushstack/rig-package': 0.5.2
       '@rushstack/terminal': 0.10.1(@types/node@18.15.11)
       '@rushstack/ts-command-line': 4.19.2(@types/node@18.15.11)
->>>>>>> 4d56fd1f
       lodash: 4.17.21
       minimatch: 3.0.8
       resolve: 1.22.8
@@ -1025,11 +929,7 @@
       z-schema: 5.0.5
     dev: true
 
-<<<<<<< HEAD
-  /@rushstack/node-core-library/4.1.0_@types+node@18.15.11:
-=======
   /@rushstack/node-core-library@4.1.0(@types/node@18.15.11):
->>>>>>> 4d56fd1f
     resolution: {integrity: sha512-qz4JFBZJCf1YN5cAXa1dP6Mki/HrsQxc/oYGAGx29dF2cwF2YMxHoly0FBhMw3IEnxo5fMj0boVfoHVBkpkx/w==}
     peerDependencies:
       '@types/node': '*'
@@ -1053,11 +953,7 @@
       strip-json-comments: 3.1.1
     dev: true
 
-<<<<<<< HEAD
-  /@rushstack/terminal/0.10.1_@types+node@18.15.11:
-=======
   /@rushstack/terminal@0.10.1(@types/node@18.15.11):
->>>>>>> 4d56fd1f
     resolution: {integrity: sha512-C6Vi/m/84IYJTkfzmXr1+W8Wi3MmBjVF/q3za91Gb3VYjKbpALHVxY6FgH625AnDe5Z0Kh4MHKWA3Z7bqgAezA==}
     peerDependencies:
       '@types/node': '*'
@@ -1065,11 +961,7 @@
       '@types/node':
         optional: true
     dependencies:
-<<<<<<< HEAD
-      '@rushstack/node-core-library': 4.1.0_@types+node@18.15.11
-=======
       '@rushstack/node-core-library': 4.1.0(@types/node@18.15.11)
->>>>>>> 4d56fd1f
       '@types/node': 18.15.11
       supports-color: 8.1.1
     dev: true
@@ -1078,17 +970,10 @@
     resolution: {integrity: sha512-2yn4qTkXZTByQffL3ymS6viYuyZk3YnJT49bopGBlm9Thtyfa7iuFUV6tt+09YIRO1sjmSWILf4dPj6+Dr5YVA==}
     dev: true
 
-<<<<<<< HEAD
-  /@rushstack/ts-command-line/4.19.2_@types+node@18.15.11:
-    resolution: {integrity: sha512-cqmXXmBEBlzo9WtyUrHtF9e6kl0LvBY7aTSVX4jfnBfXWZQWnPq9JTFPlQZ+L/ZwjZ4HrNwQsOVvhe9oOucZkw==}
-    dependencies:
-      '@rushstack/terminal': 0.10.1_@types+node@18.15.11
-=======
   /@rushstack/ts-command-line@4.19.2(@types/node@18.15.11):
     resolution: {integrity: sha512-cqmXXmBEBlzo9WtyUrHtF9e6kl0LvBY7aTSVX4jfnBfXWZQWnPq9JTFPlQZ+L/ZwjZ4HrNwQsOVvhe9oOucZkw==}
     dependencies:
       '@rushstack/terminal': 0.10.1(@types/node@18.15.11)
->>>>>>> 4d56fd1f
       '@types/argparse': 1.0.38
       argparse: 1.0.10
       string-argv: 0.3.1
@@ -1397,11 +1282,7 @@
       ignore: 5.2.4
       natural-compare: 1.4.0
       semver: 7.6.0
-<<<<<<< HEAD
-      ts-api-utils: 1.0.3_typescript@5.1.6
-=======
       ts-api-utils: 1.0.3(typescript@5.1.6)
->>>>>>> 4d56fd1f
       typescript: 5.1.6
     transitivePeerDependencies:
       - supports-color
@@ -6338,11 +6219,7 @@
     hasBin: true
     dev: true
 
-<<<<<<< HEAD
-  /typescript/5.4.2:
-=======
   /typescript@5.4.2:
->>>>>>> 4d56fd1f
     resolution: {integrity: sha512-+2/g0Fds1ERlP6JsakQQDXjZdZMM+rqpamFZJEKh4kwTIn3iDkgKtby0CeNd5ATNZ4Ry1ax15TMx0W2V+miizQ==}
     engines: {node: '>=14.17'}
     hasBin: true
