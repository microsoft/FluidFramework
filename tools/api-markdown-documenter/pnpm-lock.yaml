--- conflicted
+++ resolved
@@ -12,12 +12,7 @@
       '@fluidframework/build-common': ^2.0.3
       '@fluidframework/build-tools': ^0.37.0
       '@fluidframework/eslint-config-fluid': ^5.1.0
-<<<<<<< HEAD
-      '@fluidframework/mocha-test-setup': ~2.0.0-internal.6.2.0
-      '@microsoft/api-extractor': ^7.43.1
-=======
       '@microsoft/api-extractor': ^7.42.3
->>>>>>> 2fccf791
       '@microsoft/api-extractor-model': ~7.28.2
       '@microsoft/tsdoc': ^0.14.2
       '@rushstack/node-core-library': ^3.55.2
@@ -59,12 +54,7 @@
       '@fluidframework/build-common': 2.0.3
       '@fluidframework/build-tools': 0.37.0_@types+node@18.15.11
       '@fluidframework/eslint-config-fluid': 5.2.0_bpztyfltmpuv6lhsgzfwtmxhte
-<<<<<<< HEAD
-      '@fluidframework/mocha-test-setup': 2.0.0-internal.6.2.0
-      '@microsoft/api-extractor': 7.43.1_@types+node@18.15.11
-=======
       '@microsoft/api-extractor': 7.42.3_@types+node@18.15.11
->>>>>>> 2fccf791
       '@types/chai': 4.3.4
       '@types/hast': 3.0.4
       '@types/mocha': 10.0.1
