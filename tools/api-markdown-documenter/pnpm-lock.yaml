--- conflicted
+++ resolved
@@ -53,7 +53,7 @@
         version: 2.0.3
       '@fluidframework/build-tools':
         specifier: ^0.54.0
-        version: 0.54.0(@types/node@18.15.11)
+        version: 0.54.0(@types/node@18.19.76)
       '@fluidframework/eslint-config-fluid':
         specifier: ^5.5.1
         version: 5.5.1(eslint@8.55.0)(typescript@5.7.3)
@@ -3001,23 +3001,8 @@
   typedarray@0.0.6:
     resolution: {integrity: sha512-/aCDEGatGvZ2BIk+HmLf4ifCJFwvKFNb9/JeZPMulfgFracn9QFcAf5GO8B/mweUjSoblS5In0cWhqpfs/5PQA==}
 
-<<<<<<< HEAD
-  typescript@4.8.4:
-    resolution: {integrity: sha512-QCh+85mCy+h0IGff8r5XWzOVSbBO+KfeYrMQh7NJ58QujwcE22u+NUSmUxqF+un70P9GXKxa2HCNiTTMJknyjQ==}
-    engines: {node: '>=4.2.0'}
-    hasBin: true
-
   typescript@5.4.5:
     resolution: {integrity: sha512-vcI4UpRgg81oIRUFwR0WSIHKt11nJ7SAVlYNIu+QpqeyXP+gpQJy/Z4+F0aGxSE4MqwjyXvW/TzgkLAx2AGHwQ==}
-=======
-  typescript@5.1.6:
-    resolution: {integrity: sha512-zaWCozRZ6DLEWAWFrVDz1H6FVXzUSfTy5FUMWsQlU8Ym5JP9eO4xkTIROFCQvhQf61z6O/G6ugw3SgAnvvm+HA==}
-    engines: {node: '>=14.17'}
-    hasBin: true
-
-  typescript@5.4.2:
-    resolution: {integrity: sha512-+2/g0Fds1ERlP6JsakQQDXjZdZMM+rqpamFZJEKh4kwTIn3iDkgKtby0CeNd5ATNZ4Ry1ax15TMx0W2V+miizQ==}
->>>>>>> eb14b894
     engines: {node: '>=14.17'}
     hasBin: true
 
@@ -3029,15 +3014,9 @@
   unbox-primitive@1.0.2:
     resolution: {integrity: sha512-61pPlCD9h51VoreyJ0BReideM3MDKMKnh6+V9L08331ipq6Q8OFXZYiqP6n/tbHx4s5I9uRhcye6BrbkizkBDw==}
 
-<<<<<<< HEAD
   undici-types@5.26.5:
     resolution: {integrity: sha512-JlCMO+ehdEIKqlFxk6IfVoAUVmgz7cU7zD/h9XZ0qzeosSHmUJVOzSQvvYSYWXkFXC+IfLKSIffhv0sVZup6pA==}
 
-  undici-types@6.19.8:
-    resolution: {integrity: sha512-ve2KP6f/JnbPBFyobGHuerC9g1FYGn/F8n1LWTwNxCEzd6IfqTwUQcNXgEtmmQ6DlRrC1hrSrBnCZPokRrDHjw==}
-
-=======
->>>>>>> eb14b894
   unicorn-magic@0.1.0:
     resolution: {integrity: sha512-lRfVq8fE8gz6QMBuDM6a+LO3IAzTi05H6gCVaUpir2E1Rwpo4ZUog45KpNXKC/Mn3Yb9UDuHumeFTo9iV/D9FQ==}
     engines: {node: '>=18'}
@@ -3369,13 +3348,13 @@
       - markdown-magic
       - supports-color
 
-  '@fluid-tools/version-tools@0.54.0(@types/node@18.15.11)':
+  '@fluid-tools/version-tools@0.54.0(@types/node@18.19.76)':
     dependencies:
       '@oclif/core': 4.2.8
       '@oclif/plugin-autocomplete': 3.2.24
       '@oclif/plugin-commands': 4.1.21
       '@oclif/plugin-help': 6.2.26
-      '@oclif/plugin-not-found': 3.2.44(@types/node@18.15.11)
+      '@oclif/plugin-not-found': 3.2.44(@types/node@18.19.76)
       semver: 7.6.3
       table: 6.9.0
     transitivePeerDependencies:
@@ -3387,9 +3366,9 @@
 
   '@fluidframework/build-common@2.0.3': {}
 
-  '@fluidframework/build-tools@0.54.0(@types/node@18.15.11)':
-    dependencies:
-      '@fluid-tools/version-tools': 0.54.0(@types/node@18.15.11)
+  '@fluidframework/build-tools@0.54.0(@types/node@18.19.76)':
+    dependencies:
+      '@fluid-tools/version-tools': 0.54.0(@types/node@18.19.76)
       '@manypkg/get-packages': 2.2.2
       async: 3.2.6
       cosmiconfig: 8.3.6(typescript@5.4.5)
@@ -3469,27 +3448,27 @@
 
   '@humanwhocodes/object-schema@2.0.1': {}
 
-  '@inquirer/checkbox@4.1.2(@types/node@18.15.11)':
-    dependencies:
-      '@inquirer/core': 10.1.7(@types/node@18.15.11)
+  '@inquirer/checkbox@4.1.2(@types/node@18.19.76)':
+    dependencies:
+      '@inquirer/core': 10.1.7(@types/node@18.19.76)
       '@inquirer/figures': 1.0.10
-      '@inquirer/type': 3.0.4(@types/node@18.15.11)
+      '@inquirer/type': 3.0.4(@types/node@18.19.76)
       ansi-escapes: 4.3.2
       yoctocolors-cjs: 2.1.2
     optionalDependencies:
-      '@types/node': 18.15.11
-
-  '@inquirer/confirm@5.1.6(@types/node@18.15.11)':
-    dependencies:
-      '@inquirer/core': 10.1.7(@types/node@18.15.11)
-      '@inquirer/type': 3.0.4(@types/node@18.15.11)
+      '@types/node': 18.19.76
+
+  '@inquirer/confirm@5.1.6(@types/node@18.19.76)':
+    dependencies:
+      '@inquirer/core': 10.1.7(@types/node@18.19.76)
+      '@inquirer/type': 3.0.4(@types/node@18.19.76)
     optionalDependencies:
-      '@types/node': 18.15.11
-
-  '@inquirer/core@10.1.7(@types/node@18.15.11)':
+      '@types/node': 18.19.76
+
+  '@inquirer/core@10.1.7(@types/node@18.19.76)':
     dependencies:
       '@inquirer/figures': 1.0.10
-      '@inquirer/type': 3.0.4(@types/node@18.15.11)
+      '@inquirer/type': 3.0.4(@types/node@18.19.76)
       ansi-escapes: 4.3.2
       cli-width: 4.1.0
       mute-stream: 2.0.0
@@ -3497,93 +3476,93 @@
       wrap-ansi: 6.2.0
       yoctocolors-cjs: 2.1.2
     optionalDependencies:
-      '@types/node': 18.15.11
-
-  '@inquirer/editor@4.2.7(@types/node@18.15.11)':
-    dependencies:
-      '@inquirer/core': 10.1.7(@types/node@18.15.11)
-      '@inquirer/type': 3.0.4(@types/node@18.15.11)
+      '@types/node': 18.19.76
+
+  '@inquirer/editor@4.2.7(@types/node@18.19.76)':
+    dependencies:
+      '@inquirer/core': 10.1.7(@types/node@18.19.76)
+      '@inquirer/type': 3.0.4(@types/node@18.19.76)
       external-editor: 3.1.0
     optionalDependencies:
-      '@types/node': 18.15.11
-
-  '@inquirer/expand@4.0.9(@types/node@18.15.11)':
-    dependencies:
-      '@inquirer/core': 10.1.7(@types/node@18.15.11)
-      '@inquirer/type': 3.0.4(@types/node@18.15.11)
+      '@types/node': 18.19.76
+
+  '@inquirer/expand@4.0.9(@types/node@18.19.76)':
+    dependencies:
+      '@inquirer/core': 10.1.7(@types/node@18.19.76)
+      '@inquirer/type': 3.0.4(@types/node@18.19.76)
       yoctocolors-cjs: 2.1.2
     optionalDependencies:
-      '@types/node': 18.15.11
+      '@types/node': 18.19.76
 
   '@inquirer/figures@1.0.10': {}
 
-  '@inquirer/input@4.1.6(@types/node@18.15.11)':
-    dependencies:
-      '@inquirer/core': 10.1.7(@types/node@18.15.11)
-      '@inquirer/type': 3.0.4(@types/node@18.15.11)
+  '@inquirer/input@4.1.6(@types/node@18.19.76)':
+    dependencies:
+      '@inquirer/core': 10.1.7(@types/node@18.19.76)
+      '@inquirer/type': 3.0.4(@types/node@18.19.76)
     optionalDependencies:
-      '@types/node': 18.15.11
-
-  '@inquirer/number@3.0.9(@types/node@18.15.11)':
-    dependencies:
-      '@inquirer/core': 10.1.7(@types/node@18.15.11)
-      '@inquirer/type': 3.0.4(@types/node@18.15.11)
+      '@types/node': 18.19.76
+
+  '@inquirer/number@3.0.9(@types/node@18.19.76)':
+    dependencies:
+      '@inquirer/core': 10.1.7(@types/node@18.19.76)
+      '@inquirer/type': 3.0.4(@types/node@18.19.76)
     optionalDependencies:
-      '@types/node': 18.15.11
-
-  '@inquirer/password@4.0.9(@types/node@18.15.11)':
-    dependencies:
-      '@inquirer/core': 10.1.7(@types/node@18.15.11)
-      '@inquirer/type': 3.0.4(@types/node@18.15.11)
+      '@types/node': 18.19.76
+
+  '@inquirer/password@4.0.9(@types/node@18.19.76)':
+    dependencies:
+      '@inquirer/core': 10.1.7(@types/node@18.19.76)
+      '@inquirer/type': 3.0.4(@types/node@18.19.76)
       ansi-escapes: 4.3.2
     optionalDependencies:
-      '@types/node': 18.15.11
-
-  '@inquirer/prompts@7.3.2(@types/node@18.15.11)':
-    dependencies:
-      '@inquirer/checkbox': 4.1.2(@types/node@18.15.11)
-      '@inquirer/confirm': 5.1.6(@types/node@18.15.11)
-      '@inquirer/editor': 4.2.7(@types/node@18.15.11)
-      '@inquirer/expand': 4.0.9(@types/node@18.15.11)
-      '@inquirer/input': 4.1.6(@types/node@18.15.11)
-      '@inquirer/number': 3.0.9(@types/node@18.15.11)
-      '@inquirer/password': 4.0.9(@types/node@18.15.11)
-      '@inquirer/rawlist': 4.0.9(@types/node@18.15.11)
-      '@inquirer/search': 3.0.9(@types/node@18.15.11)
-      '@inquirer/select': 4.0.9(@types/node@18.15.11)
+      '@types/node': 18.19.76
+
+  '@inquirer/prompts@7.3.2(@types/node@18.19.76)':
+    dependencies:
+      '@inquirer/checkbox': 4.1.2(@types/node@18.19.76)
+      '@inquirer/confirm': 5.1.6(@types/node@18.19.76)
+      '@inquirer/editor': 4.2.7(@types/node@18.19.76)
+      '@inquirer/expand': 4.0.9(@types/node@18.19.76)
+      '@inquirer/input': 4.1.6(@types/node@18.19.76)
+      '@inquirer/number': 3.0.9(@types/node@18.19.76)
+      '@inquirer/password': 4.0.9(@types/node@18.19.76)
+      '@inquirer/rawlist': 4.0.9(@types/node@18.19.76)
+      '@inquirer/search': 3.0.9(@types/node@18.19.76)
+      '@inquirer/select': 4.0.9(@types/node@18.19.76)
     optionalDependencies:
-      '@types/node': 18.15.11
-
-  '@inquirer/rawlist@4.0.9(@types/node@18.15.11)':
-    dependencies:
-      '@inquirer/core': 10.1.7(@types/node@18.15.11)
-      '@inquirer/type': 3.0.4(@types/node@18.15.11)
+      '@types/node': 18.19.76
+
+  '@inquirer/rawlist@4.0.9(@types/node@18.19.76)':
+    dependencies:
+      '@inquirer/core': 10.1.7(@types/node@18.19.76)
+      '@inquirer/type': 3.0.4(@types/node@18.19.76)
       yoctocolors-cjs: 2.1.2
     optionalDependencies:
-      '@types/node': 18.15.11
-
-  '@inquirer/search@3.0.9(@types/node@18.15.11)':
-    dependencies:
-      '@inquirer/core': 10.1.7(@types/node@18.15.11)
+      '@types/node': 18.19.76
+
+  '@inquirer/search@3.0.9(@types/node@18.19.76)':
+    dependencies:
+      '@inquirer/core': 10.1.7(@types/node@18.19.76)
       '@inquirer/figures': 1.0.10
-      '@inquirer/type': 3.0.4(@types/node@18.15.11)
+      '@inquirer/type': 3.0.4(@types/node@18.19.76)
       yoctocolors-cjs: 2.1.2
     optionalDependencies:
-      '@types/node': 18.15.11
-
-  '@inquirer/select@4.0.9(@types/node@18.15.11)':
-    dependencies:
-      '@inquirer/core': 10.1.7(@types/node@18.15.11)
+      '@types/node': 18.19.76
+
+  '@inquirer/select@4.0.9(@types/node@18.19.76)':
+    dependencies:
+      '@inquirer/core': 10.1.7(@types/node@18.19.76)
       '@inquirer/figures': 1.0.10
-      '@inquirer/type': 3.0.4(@types/node@18.15.11)
+      '@inquirer/type': 3.0.4(@types/node@18.19.76)
       ansi-escapes: 4.3.2
       yoctocolors-cjs: 2.1.2
     optionalDependencies:
-      '@types/node': 18.15.11
-
-  '@inquirer/type@3.0.4(@types/node@18.15.11)':
+      '@types/node': 18.19.76
+
+  '@inquirer/type@3.0.4(@types/node@18.19.76)':
     optionalDependencies:
-      '@types/node': 18.15.11
+      '@types/node': 18.19.76
 
   '@istanbuljs/schema@0.1.3': {}
 
@@ -3722,9 +3701,9 @@
     dependencies:
       '@oclif/core': 4.2.8
 
-  '@oclif/plugin-not-found@3.2.44(@types/node@18.15.11)':
-    dependencies:
-      '@inquirer/prompts': 7.3.2(@types/node@18.15.11)
+  '@oclif/plugin-not-found@3.2.44(@types/node@18.19.76)':
+    dependencies:
+      '@inquirer/prompts': 7.3.2(@types/node@18.19.76)
       '@oclif/core': 4.2.8
       ansis: 3.17.0
       fast-levenshtein: 3.0.0
@@ -3952,13 +3931,6 @@
 
   '@types/mocha@10.0.1': {}
 
-<<<<<<< HEAD
-  '@types/mute-stream@0.0.4':
-    dependencies:
-      '@types/node': 18.19.76
-
-=======
->>>>>>> eb14b894
   '@types/node@10.17.60': {}
 
   '@types/node@18.19.76':
@@ -3984,13 +3956,7 @@
 
   '@types/unist@3.0.2': {}
 
-<<<<<<< HEAD
-  '@types/wrap-ansi@3.0.0': {}
-
   '@typescript-eslint/eslint-plugin@6.7.5(@typescript-eslint/parser@6.7.5(eslint@8.55.0)(typescript@5.7.3))(eslint@8.55.0)(typescript@5.7.3)':
-=======
-  '@typescript-eslint/eslint-plugin@6.7.5(@typescript-eslint/parser@6.7.5(eslint@8.55.0)(typescript@5.1.6))(eslint@8.55.0)(typescript@5.1.6)':
->>>>>>> eb14b894
     dependencies:
       '@eslint-community/regexpp': 4.10.0
       '@typescript-eslint/parser': 6.7.5(eslint@8.55.0)(typescript@5.7.3)
@@ -3998,12 +3964,12 @@
       '@typescript-eslint/type-utils': 6.7.5(eslint@8.55.0)(typescript@5.7.3)
       '@typescript-eslint/utils': 6.7.5(eslint@8.55.0)(typescript@5.7.3)
       '@typescript-eslint/visitor-keys': 6.7.5
-      debug: 4.3.6
+      debug: 4.4.0(supports-color@8.1.1)
       eslint: 8.55.0
       graphemer: 1.4.0
-      ignore: 5.2.4
+      ignore: 5.3.2
       natural-compare: 1.4.0
-      semver: 7.6.0
+      semver: 7.6.3
       ts-api-utils: 1.0.3(typescript@5.7.3)
     optionalDependencies:
       typescript: 5.7.3
@@ -4061,15 +4027,9 @@
 
   '@typescript-eslint/type-utils@6.7.5(eslint@8.55.0)(typescript@5.7.3)':
     dependencies:
-<<<<<<< HEAD
       '@typescript-eslint/typescript-estree': 6.7.5(typescript@5.7.3)
       '@typescript-eslint/utils': 6.7.5(eslint@8.55.0)(typescript@5.7.3)
-      debug: 4.3.6(supports-color@8.1.1)
-=======
-      '@typescript-eslint/typescript-estree': 6.7.5(typescript@5.1.6)
-      '@typescript-eslint/utils': 6.7.5(eslint@8.55.0)(typescript@5.1.6)
-      debug: 4.3.6
->>>>>>> eb14b894
+      debug: 4.4.0(supports-color@8.1.1)
       eslint: 8.55.0
       ts-api-utils: 1.0.3(typescript@5.7.3)
     optionalDependencies:
@@ -4090,13 +4050,8 @@
       debug: 4.3.6
       globby: 11.1.0
       is-glob: 4.0.3
-<<<<<<< HEAD
-      semver: 7.6.0
+      semver: 7.6.3
       tsutils: 3.21.0(typescript@5.7.3)
-=======
-      semver: 7.6.3
-      tsutils: 3.21.0(typescript@5.1.6)
->>>>>>> eb14b894
     optionalDependencies:
       typescript: 5.7.3
     transitivePeerDependencies:
@@ -4155,7 +4110,7 @@
       '@typescript-eslint/types': 6.7.5
       '@typescript-eslint/typescript-estree': 6.7.5(typescript@5.7.3)
       eslint: 8.55.0
-      semver: 7.6.0
+      semver: 7.6.3
     transitivePeerDependencies:
       - supports-color
       - typescript
@@ -6735,14 +6690,6 @@
 
   typedarray@0.0.6: {}
 
-<<<<<<< HEAD
-  typescript@4.8.4: {}
-=======
-  typescript@5.1.6: {}
-
-  typescript@5.4.2: {}
->>>>>>> eb14b894
-
   typescript@5.4.5: {}
 
   typescript@5.7.3: {}
@@ -6754,13 +6701,8 @@
       has-symbols: 1.0.3
       which-boxed-primitive: 1.0.2
 
-<<<<<<< HEAD
   undici-types@5.26.5: {}
 
-  undici-types@6.19.8: {}
-
-=======
->>>>>>> eb14b894
   unicorn-magic@0.1.0: {}
 
   unified@9.2.2:
