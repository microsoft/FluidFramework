lockfileVersion: 5.4

<<<<<<< HEAD
specifiers:
  '@fluidframework/build-common': ^1.1.0
  '@fluidframework/build-tools': 0.13.0
  '@fluidframework/eslint-config-fluid': ^2.0.0
  '@fluidframework/mocha-test-setup': ^1.2.5
  '@fluidframework/test-utils': ^1.2.5
  '@microsoft/api-documenter': 7.21.6
  '@microsoft/api-extractor': ^7.34.4
  '@microsoft/api-extractor-model': ^7.26.4
  '@microsoft/tsdoc': ^0.14.2
  '@rushstack/node-core-library': ^3.50.1
  '@types/chai': ^4
  '@types/fs-extra': ^9.0.13
  '@types/mocha': ^9.1.1
  '@types/node': ^14.18.38
  '@types/unist': ^2.0.6
  chai: ^4.2.0
  chalk: ^2.4.2
  concurrently: ^6.2.0
  copyfiles: ^2.4.1
  dir-compare: ^4.0.0
  eslint: ~8.6.0
  eslint-config-prettier: ~8.5.0
  eslint-plugin-chai-expect: ^3.0.0
  eslint-plugin-chai-friendly: ^0.7.2
  fs-extra: ^10.1.0
  mocha: ^10.0.0
  mocha-json-output-reporter: ^2.0.1
  mocha-multi-reporters: ^1.5.1
  moment: ^2.21.0
  nyc: ^15.0.0
  prettier: ~2.6.2
  rimraf: ^2.6.2
  typescript: ~4.5.5

dependencies:
  '@microsoft/api-documenter': 7.21.6_@types+node@14.18.38
  '@microsoft/api-extractor-model': 7.26.4_@types+node@14.18.38
  '@microsoft/tsdoc': 0.14.2
  '@rushstack/node-core-library': 3.55.2_@types+node@14.18.38
  chalk: 2.4.2

devDependencies:
  '@fluidframework/build-common': 1.1.0
  '@fluidframework/build-tools': 0.13.0_@types+node@14.18.38
  '@fluidframework/eslint-config-fluid': 2.0.0_kufnqfq7tb5rpdawkdb6g5smma
  '@fluidframework/mocha-test-setup': 1.2.5
  '@fluidframework/test-utils': 1.2.5
  '@microsoft/api-extractor': 7.34.4_@types+node@14.18.38
  '@types/chai': 4.3.1
  '@types/fs-extra': 9.0.13
  '@types/mocha': 9.1.1
  '@types/node': 14.18.38
  '@types/unist': 2.0.6
  chai: 4.3.6
  concurrently: 6.5.1
  copyfiles: 2.4.1
  dir-compare: 4.0.0
  eslint: 8.6.0
  eslint-config-prettier: 8.5.0_eslint@8.6.0
  eslint-plugin-chai-expect: 3.0.0_eslint@8.6.0
  eslint-plugin-chai-friendly: 0.7.2_eslint@8.6.0
  fs-extra: 10.1.0
  mocha: 10.0.0
  mocha-json-output-reporter: 2.1.0_mocha@10.0.0+moment@2.29.4
  mocha-multi-reporters: 1.5.1_mocha@10.0.0
  moment: 2.29.4
  nyc: 15.1.0
  prettier: 2.6.2
  rimraf: 2.7.1
  typescript: 4.5.5
=======
importers:

  .:
    specifiers:
      '@fluidframework/build-common': ^1.1.0
      '@fluidframework/build-tools': ^0.13.1
      '@fluidframework/eslint-config-fluid': ^2.0.0
      '@fluidframework/mocha-test-setup': ^1.2.5
      '@fluidframework/test-utils': ^1.2.5
      '@microsoft/api-documenter': 7.21.6
      '@microsoft/api-extractor': ^7.34.4
      '@microsoft/api-extractor-model': ^7.26.4
      '@microsoft/tsdoc': ^0.14.2
      '@rushstack/node-core-library': ^3.50.1
      '@types/chai': ^4
      '@types/fs-extra': ^9.0.13
      '@types/mocha': ^9.1.1
      '@types/node': ^14.18.38
      '@types/unist': ^2.0.6
      chai: ^4.2.0
      chalk: ^2.4.2
      concurrently: ^6.2.0
      copyfiles: ^2.4.1
      dir-compare: ^4.0.0
      eslint: ~8.6.0
      eslint-config-prettier: ~8.5.0
      eslint-plugin-chai-expect: ^3.0.0
      eslint-plugin-chai-friendly: ^0.7.2
      fs-extra: ^10.1.0
      mocha: ^10.0.0
      mocha-json-output-reporter: ^2.0.1
      mocha-multi-reporters: ^1.5.1
      moment: ^2.21.0
      nyc: ^15.0.0
      prettier: ~2.6.2
      rimraf: ^2.6.2
      typescript: ~4.5.5
    dependencies:
      '@microsoft/api-documenter': 7.21.6_@types+node@14.18.38
      '@microsoft/api-extractor-model': 7.26.4_@types+node@14.18.38
      '@microsoft/tsdoc': 0.14.2
      '@rushstack/node-core-library': 3.55.2_@types+node@14.18.38
      chalk: 2.4.2
    devDependencies:
      '@fluidframework/build-common': 1.1.0
      '@fluidframework/build-tools': 0.13.1_@types+node@14.18.38
      '@fluidframework/eslint-config-fluid': 2.0.0_kufnqfq7tb5rpdawkdb6g5smma
      '@fluidframework/mocha-test-setup': 1.2.5
      '@fluidframework/test-utils': 1.2.5
      '@microsoft/api-extractor': 7.34.4_@types+node@14.18.38
      '@types/chai': 4.3.1
      '@types/fs-extra': 9.0.13
      '@types/mocha': 9.1.1
      '@types/node': 14.18.38
      '@types/unist': 2.0.6
      chai: 4.3.6
      concurrently: 6.5.1
      copyfiles: 2.4.1
      dir-compare: 4.0.0
      eslint: 8.6.0
      eslint-config-prettier: 8.5.0_eslint@8.6.0
      eslint-plugin-chai-expect: 3.0.0_eslint@8.6.0
      eslint-plugin-chai-friendly: 0.7.2_eslint@8.6.0
      fs-extra: 10.1.0
      mocha: 10.0.0
      mocha-json-output-reporter: 2.1.0_mocha@10.0.0+moment@2.29.4
      mocha-multi-reporters: 1.5.1_mocha@10.0.0
      moment: 2.29.4
      nyc: 15.1.0
      prettier: 2.6.2
      rimraf: 2.7.1
      typescript: 4.5.5
>>>>>>> 57d00440

packages:

  /@ampproject/remapping/2.2.0:
    resolution: {integrity: sha512-qRmjj8nj9qmLTQXXmaR1cck3UXSRMPrbsLJAasZpF+t3riI71BXed5ebIOYwQntykeZuhjsdweEc9BxH5Jc26w==}
    engines: {node: '>=6.0.0'}
    dependencies:
      '@jridgewell/gen-mapping': 0.1.1
      '@jridgewell/trace-mapping': 0.3.14
    dev: true

  /@babel/code-frame/7.18.6:
    resolution: {integrity: sha512-TDCmlK5eOvH+eH7cdAFlNXeVJqWIQ7gW9tY1GJIpUtFb6CmjVyq2VM3u71bOyR8CRihcCgMUYoDNyLXao3+70Q==}
    engines: {node: '>=6.9.0'}
    dependencies:
      '@babel/highlight': 7.18.6
    dev: true

  /@babel/compat-data/7.18.8:
    resolution: {integrity: sha512-HSmX4WZPPK3FUxYp7g2T6EyO8j96HlZJlxmKPSh6KAcqwyDrfx7hKjXpAW/0FhFfTJsR0Yt4lAjLI2coMptIHQ==}
    engines: {node: '>=6.9.0'}
    dev: true

  /@babel/core/7.17.8:
    resolution: {integrity: sha512-OdQDV/7cRBtJHLSOBqqbYNkOcydOgnX59TZx4puf41fzcVtN3e/4yqY8lMQsK+5X2lJtAdmA+6OHqsj1hBJ4IQ==}
    engines: {node: '>=6.9.0'}
    dependencies:
      '@ampproject/remapping': 2.2.0
      '@babel/code-frame': 7.18.6
      '@babel/generator': 7.18.12
      '@babel/helper-compilation-targets': 7.18.9_@babel+core@7.17.8
      '@babel/helper-module-transforms': 7.18.9
      '@babel/helpers': 7.18.9
      '@babel/parser': 7.18.11
      '@babel/template': 7.18.10
      '@babel/traverse': 7.18.11
      '@babel/types': 7.18.10
      convert-source-map: 1.8.0
      debug: 4.3.4
      gensync: 1.0.0-beta.2
      json5: 2.2.3
      semver: 6.3.0
    transitivePeerDependencies:
      - supports-color
    dev: true

  /@babel/generator/7.18.12:
    resolution: {integrity: sha512-dfQ8ebCN98SvyL7IxNMCUtZQSq5R7kxgN+r8qYTGDmmSion1hX2C0zq2yo1bsCDhXixokv1SAWTZUMYbO/V5zg==}
    engines: {node: '>=6.9.0'}
    dependencies:
      '@babel/types': 7.18.10
      '@jridgewell/gen-mapping': 0.3.2
      jsesc: 2.5.2
    dev: true

  /@babel/helper-compilation-targets/7.18.9_@babel+core@7.17.8:
    resolution: {integrity: sha512-tzLCyVmqUiFlcFoAPLA/gL9TeYrF61VLNtb+hvkuVaB5SUjW7jcfrglBIX1vUIoT7CLP3bBlIMeyEsIl2eFQNg==}
    engines: {node: '>=6.9.0'}
    peerDependencies:
      '@babel/core': ^7.0.0
    dependencies:
      '@babel/compat-data': 7.18.8
      '@babel/core': 7.17.8
      '@babel/helper-validator-option': 7.18.6
      browserslist: 4.21.3
      semver: 6.3.0
    dev: true

  /@babel/helper-environment-visitor/7.18.9:
    resolution: {integrity: sha512-3r/aACDJ3fhQ/EVgFy0hpj8oHyHpQc+LPtJoY9SzTThAsStm4Ptegq92vqKoE3vD706ZVFWITnMnxucw+S9Ipg==}
    engines: {node: '>=6.9.0'}
    dev: true

  /@babel/helper-function-name/7.18.9:
    resolution: {integrity: sha512-fJgWlZt7nxGksJS9a0XdSaI4XvpExnNIgRP+rVefWh5U7BL8pPuir6SJUmFKRfjWQ51OtWSzwOxhaH/EBWWc0A==}
    engines: {node: '>=6.9.0'}
    dependencies:
      '@babel/template': 7.18.10
      '@babel/types': 7.18.10
    dev: true

  /@babel/helper-hoist-variables/7.18.6:
    resolution: {integrity: sha512-UlJQPkFqFULIcyW5sbzgbkxn2FKRgwWiRexcuaR8RNJRy8+LLveqPjwZV/bwrLZCN0eUHD/x8D0heK1ozuoo6Q==}
    engines: {node: '>=6.9.0'}
    dependencies:
      '@babel/types': 7.18.10
    dev: true

  /@babel/helper-module-imports/7.18.6:
    resolution: {integrity: sha512-0NFvs3VkuSYbFi1x2Vd6tKrywq+z/cLeYC/RJNFrIX/30Bf5aiGYbtvGXolEktzJH8o5E5KJ3tT+nkxuuZFVlA==}
    engines: {node: '>=6.9.0'}
    dependencies:
      '@babel/types': 7.18.10
    dev: true

  /@babel/helper-module-transforms/7.18.9:
    resolution: {integrity: sha512-KYNqY0ICwfv19b31XzvmI/mfcylOzbLtowkw+mfvGPAQ3kfCnMLYbED3YecL5tPd8nAYFQFAd6JHp2LxZk/J1g==}
    engines: {node: '>=6.9.0'}
    dependencies:
      '@babel/helper-environment-visitor': 7.18.9
      '@babel/helper-module-imports': 7.18.6
      '@babel/helper-simple-access': 7.18.6
      '@babel/helper-split-export-declaration': 7.18.6
      '@babel/helper-validator-identifier': 7.18.6
      '@babel/template': 7.18.10
      '@babel/traverse': 7.18.11
      '@babel/types': 7.18.10
    transitivePeerDependencies:
      - supports-color
    dev: true

  /@babel/helper-simple-access/7.18.6:
    resolution: {integrity: sha512-iNpIgTgyAvDQpDj76POqg+YEt8fPxx3yaNBg3S30dxNKm2SWfYhD0TGrK/Eu9wHpUW63VQU894TsTg+GLbUa1g==}
    engines: {node: '>=6.9.0'}
    dependencies:
      '@babel/types': 7.18.10
    dev: true

  /@babel/helper-split-export-declaration/7.18.6:
    resolution: {integrity: sha512-bde1etTx6ZyTmobl9LLMMQsaizFVZrquTEHOqKeQESMKo4PlObf+8+JA25ZsIpZhT/WEd39+vOdLXAFG/nELpA==}
    engines: {node: '>=6.9.0'}
    dependencies:
      '@babel/types': 7.18.10
    dev: true

  /@babel/helper-string-parser/7.18.10:
    resolution: {integrity: sha512-XtIfWmeNY3i4t7t4D2t02q50HvqHybPqW2ki1kosnvWCwuCMeo81Jf0gwr85jy/neUdg5XDdeFE/80DXiO+njw==}
    engines: {node: '>=6.9.0'}
    dev: true

  /@babel/helper-validator-identifier/7.18.6:
    resolution: {integrity: sha512-MmetCkz9ej86nJQV+sFCxoGGrUbU3q02kgLciwkrt9QqEB7cP39oKEY0PakknEO0Gu20SskMRi+AYZ3b1TpN9g==}
    engines: {node: '>=6.9.0'}
    dev: true

  /@babel/helper-validator-option/7.18.6:
    resolution: {integrity: sha512-XO7gESt5ouv/LRJdrVjkShckw6STTaB7l9BrpBaAHDeF5YZT+01PCwmR0SJHnkW6i8OwW/EVWRShfi4j2x+KQw==}
    engines: {node: '>=6.9.0'}
    dev: true

  /@babel/helpers/7.18.9:
    resolution: {integrity: sha512-Jf5a+rbrLoR4eNdUmnFu8cN5eNJT6qdTdOg5IHIzq87WwyRw9PwguLFOWYgktN/60IP4fgDUawJvs7PjQIzELQ==}
    engines: {node: '>=6.9.0'}
    dependencies:
      '@babel/template': 7.18.10
      '@babel/traverse': 7.18.11
      '@babel/types': 7.18.10
    transitivePeerDependencies:
      - supports-color
    dev: true

  /@babel/highlight/7.18.6:
    resolution: {integrity: sha512-u7stbOuYjaPezCuLj29hNW1v64M2Md2qupEKP1fHc7WdOA3DgLh37suiSrZYY7haUB7iBeQZ9P1uiRF359do3g==}
    engines: {node: '>=6.9.0'}
    dependencies:
      '@babel/helper-validator-identifier': 7.18.6
      chalk: 2.4.2
      js-tokens: 4.0.0
    dev: true

  /@babel/parser/7.18.11:
    resolution: {integrity: sha512-9JKn5vN+hDt0Hdqn1PiJ2guflwP+B6Ga8qbDuoF0PzzVhrzsKIJo8yGqVk6CmMHiMei9w1C1Bp9IMJSIK+HPIQ==}
    engines: {node: '>=6.0.0'}
    hasBin: true
    dependencies:
      '@babel/types': 7.18.10
    dev: true

  /@babel/polyfill/7.12.1:
    resolution: {integrity: sha512-X0pi0V6gxLi6lFZpGmeNa4zxtwEmCs42isWLNjZZDE0Y8yVfgu0T2OAHlzBbdYlqbW/YXVvoBHpATEM+goCj8g==}
    deprecated: 🚨 This package has been deprecated in favor of separate inclusion of a polyfill and regenerator-runtime (when needed). See the @babel/polyfill docs (https://babeljs.io/docs/en/babel-polyfill) for more information.
    dependencies:
      core-js: 2.6.12
      regenerator-runtime: 0.13.11
    dev: true

  /@babel/template/7.18.10:
    resolution: {integrity: sha512-TI+rCtooWHr3QJ27kJxfjutghu44DLnasDMwpDqCXVTal9RLp3RSYNh4NdBrRP2cQAoG9A8juOQl6P6oZG4JxA==}
    engines: {node: '>=6.9.0'}
    dependencies:
      '@babel/code-frame': 7.18.6
      '@babel/parser': 7.18.11
      '@babel/types': 7.18.10
    dev: true

  /@babel/traverse/7.18.11:
    resolution: {integrity: sha512-TG9PiM2R/cWCAy6BPJKeHzNbu4lPzOSZpeMfeNErskGpTJx6trEvFaVCbDvpcxwy49BKWmEPwiW8mrysNiDvIQ==}
    engines: {node: '>=6.9.0'}
    dependencies:
      '@babel/code-frame': 7.18.6
      '@babel/generator': 7.18.12
      '@babel/helper-environment-visitor': 7.18.9
      '@babel/helper-function-name': 7.18.9
      '@babel/helper-hoist-variables': 7.18.6
      '@babel/helper-split-export-declaration': 7.18.6
      '@babel/parser': 7.18.11
      '@babel/types': 7.18.10
      debug: 4.3.4
      globals: 11.12.0
    transitivePeerDependencies:
      - supports-color
    dev: true

  /@babel/types/7.18.10:
    resolution: {integrity: sha512-MJvnbEiiNkpjo+LknnmRrqbY1GPUUggjv+wQVjetM/AONoupqRALB7I6jGqNUAZsKcRIEu2J6FRFvsczljjsaQ==}
    engines: {node: '>=6.9.0'}
    dependencies:
      '@babel/helper-string-parser': 7.18.10
      '@babel/helper-validator-identifier': 7.18.6
      to-fast-properties: 2.0.0
    dev: true

  /@es-joy/jsdoccomment/0.33.4:
    resolution: {integrity: sha512-02XyYuvR/Gn+3BT6idHVNQ4SSQlA1X1FeEfeKm2ypv8ANB6Lt9KRFZ2S7y5xjwR+EPQ/Rzb0XFaD+xKyqe4ALw==}
    engines: {node: ^14 || ^16 || ^17 || ^18 || ^19}
    dependencies:
      comment-parser: 1.3.1
      esquery: 1.4.0
      jsdoc-type-pratt-parser: 3.1.0
    dev: true

  /@eslint/eslintrc/1.3.0:
    resolution: {integrity: sha512-UWW0TMTmk2d7hLcWD1/e2g5HDM/HQ3csaLSqXCfqwh4uNDuNqlaKWXmEsL4Cs41Z0KnILNvwbHAah3C2yt06kw==}
    engines: {node: ^12.22.0 || ^14.17.0 || >=16.0.0}
    dependencies:
      ajv: 6.12.6
      debug: 4.3.4
      espree: 9.3.3
      globals: 13.17.0
      ignore: 5.2.0
      import-fresh: 3.3.0
      js-yaml: 4.1.0
      minimatch: 3.1.2
      strip-json-comments: 3.1.1
    transitivePeerDependencies:
      - supports-color
    dev: true

  /@fluid-tools/version-tools/0.13.1:
    resolution: {integrity: sha512-+uaXqLCEu5REPDUDg+UnxUcnofGDCyQppzfSRh3/uWatBaOgJg8pL1t4L4kdLMpMFjif6ygm7QEMJ3eFlezjuQ==}
    engines: {node: '>=14.0.0'}
    hasBin: true
    dependencies:
      '@oclif/core': 2.4.0
      '@oclif/plugin-autocomplete': 2.1.3
      '@oclif/plugin-commands': 2.2.10
      '@oclif/plugin-help': 5.2.6
      '@oclif/plugin-not-found': 2.3.21
      '@oclif/plugin-plugins': 2.3.2
      chalk: 2.4.2
      semver: 7.3.8
      table: 6.8.1
    transitivePeerDependencies:
      - supports-color
    dev: true

  /@fluidframework/aqueduct/1.2.5_debug@4.3.4:
    resolution: {integrity: sha512-9wpP2xmOdrGsgAnc/ZgX9JnxqYv9SHC8ubauhTa0lHlWYdyvJVu+gO+reVNVkHSGq7DQZl4Sg5j4ly8mAs1o1A==}
    dependencies:
      '@fluidframework/common-definitions': 0.20.1
      '@fluidframework/common-utils': 0.32.1
      '@fluidframework/container-definitions': 1.2.5
      '@fluidframework/container-loader': 1.2.5_debug@4.3.4
      '@fluidframework/container-runtime': 1.2.5_debug@4.3.4
      '@fluidframework/container-runtime-definitions': 1.2.5
      '@fluidframework/core-interfaces': 1.2.5
      '@fluidframework/datastore': 1.2.5_debug@4.3.4
      '@fluidframework/datastore-definitions': 1.2.5
      '@fluidframework/map': 1.2.5_debug@4.3.4
      '@fluidframework/request-handler': 1.2.5
      '@fluidframework/runtime-definitions': 1.2.5
      '@fluidframework/runtime-utils': 1.2.5
      '@fluidframework/synthesize': 1.2.5
      '@fluidframework/view-interfaces': 1.2.5
      uuid: 8.3.2
    transitivePeerDependencies:
      - debug
      - supports-color
    dev: true

  /@fluidframework/build-common/1.1.0:
    resolution: {integrity: sha512-ueCMYxa8/xgptrQc3JDAUio9HaXbwpiHe1A/CllbRXRlJfKJa31m6wcoBpmqkDzNPbCS+oehNDZOd6ZpnrUwnA==}
    hasBin: true
    dev: true

  /@fluidframework/build-tools/0.13.1_@types+node@14.18.38:
    resolution: {integrity: sha512-HmBgUfndshltHT0FiMNS+76wQ0o7F+tIFSE1i6xHpprM4n2vZdlydBuDJA4oxIe9K2LprpnPDLNVz9ON91k0Cw==}
    engines: {node: '>=14.13.0'}
    hasBin: true
    dependencies:
      '@fluid-tools/version-tools': 0.13.1
      '@fluidframework/bundle-size-tools': 0.13.1
      '@octokit/core': 4.2.0
      '@rushstack/node-core-library': 3.55.2_@types+node@14.18.38
      async: 3.2.4
      chalk: 2.4.2
      commander: 6.2.1
      cosmiconfig: 8.1.0
      danger: 10.9.0_@octokit+core@4.2.0
      date-fns: 2.29.1
      debug: 4.3.4
      detect-indent: 6.1.0
      fs-extra: 9.1.0
      glob: 7.2.3
      ignore: 5.2.0
      json5: 2.2.3
      lodash: 4.17.21
      lodash.isequal: 4.5.0
      lodash.merge: 4.6.2
      minimatch: 7.4.2
      npm-package-json-lint: 6.4.0
      replace-in-file: 6.3.5
      rimraf: 2.7.1
      semver: 7.3.8
      shelljs: 0.8.5
      sort-package-json: 1.54.0
      ts-morph: 17.0.1
      yaml: 2.2.1
    transitivePeerDependencies:
      - '@swc/core'
      - '@types/node'
      - encoding
      - esbuild
      - supports-color
      - uglify-js
      - webpack-cli
    dev: true

  /@fluidframework/bundle-size-tools/0.13.1:
    resolution: {integrity: sha512-Q6tfbVskFzAOeKzCvfNOL7jMjqZTmY77/x427UeHQRUQpdh9siG+HEvfp13Eojf1hDrZS/uKgm0pE2u2x2Atig==}
    dependencies:
      azure-devops-node-api: 11.2.0
      jszip: 3.10.1
      msgpack-lite: 0.1.26
      pako: 2.1.0
      typescript: 4.5.5
      webpack: 5.75.0
    transitivePeerDependencies:
      - '@swc/core'
      - esbuild
      - uglify-js
      - webpack-cli
    dev: true

  /@fluidframework/common-definitions/0.20.1:
    resolution: {integrity: sha512-KaoQ7w2MDH5OeRKVatL5yVOCFg+9wD6bLSLFh1/TV1EZM46l49iBqO7UVjUtPE6BIm0jvvOzJXULGVSpzokX3g==}
    dev: true

  /@fluidframework/common-utils/0.32.1:
    resolution: {integrity: sha512-8m7nTGLyzQqjGX9qZmE1L65IfSxrcEo35MtCVmH0qfttfVqEFghxXAgtmrcfvKkg6NUDTmb13hdyNx0hZlky7w==}
    dependencies:
      '@fluidframework/common-definitions': 0.20.1
      '@types/events': 3.0.0
      base64-js: 1.5.1
      events: 3.3.0
      lodash: 4.17.21
      sha.js: 2.4.11
    dev: true

  /@fluidframework/container-definitions/1.2.5:
    resolution: {integrity: sha512-11prpsstqz32XkO4Iy828hS2VpJE5Nv+h54GA9uLpbeUjMHe8tBxaYsXjTmAvV9954iomtk3KBzBv7x3da969g==}
    dependencies:
      '@fluidframework/common-definitions': 0.20.1
      '@fluidframework/core-interfaces': 1.2.5
      '@fluidframework/driver-definitions': 1.2.5
      '@fluidframework/protocol-definitions': 0.1028.2000
    dev: true

  /@fluidframework/container-loader/1.2.5_debug@4.3.4:
    resolution: {integrity: sha512-uxemA6EbF5jnAFEU+8flBgkASMi4IdlQAwX1idIjJlBGlJ6la/u1YwFlLXFFOL6zo4l92PFK9O/or7VHNdXHGQ==}
    dependencies:
      '@fluidframework/common-definitions': 0.20.1
      '@fluidframework/common-utils': 0.32.1
      '@fluidframework/container-definitions': 1.2.5
      '@fluidframework/container-utils': 1.2.5
      '@fluidframework/core-interfaces': 1.2.5
      '@fluidframework/driver-definitions': 1.2.5
      '@fluidframework/driver-utils': 1.2.5_debug@4.3.4
      '@fluidframework/protocol-base': 0.1036.5000
      '@fluidframework/protocol-definitions': 0.1028.2000
      '@fluidframework/telemetry-utils': 1.2.5
      abort-controller: 3.0.0
      double-ended-queue: 2.1.0-0
      lodash: 4.17.21
      uuid: 8.3.2
    transitivePeerDependencies:
      - debug
      - supports-color
    dev: true

  /@fluidframework/container-runtime-definitions/1.2.5:
    resolution: {integrity: sha512-+TJk0o8fU8dZmYmb33Dv6ZLWUQhZzB/aWdBWoZagekSxT/upaDP21WoxkPJ9CWHZvp3GvFTfvMWKlUoq1gMW8A==}
    dependencies:
      '@fluidframework/common-definitions': 0.20.1
      '@fluidframework/container-definitions': 1.2.5
      '@fluidframework/core-interfaces': 1.2.5
      '@fluidframework/driver-definitions': 1.2.5
      '@fluidframework/protocol-definitions': 0.1028.2000
      '@fluidframework/runtime-definitions': 1.2.5
      '@types/node': 14.18.38
    dev: true

  /@fluidframework/container-runtime/1.2.5_debug@4.3.4:
    resolution: {integrity: sha512-sa/RRhG3v5zYNxWWrp7mnDrLrh+AJqgvQGUnXijZaxpktB0THoXbSJezji7wym8uzmCIkbOB6P1Kxgu6ktdoAA==}
    dependencies:
      '@fluidframework/common-definitions': 0.20.1
      '@fluidframework/common-utils': 0.32.1
      '@fluidframework/container-definitions': 1.2.5
      '@fluidframework/container-runtime-definitions': 1.2.5
      '@fluidframework/container-utils': 1.2.5
      '@fluidframework/core-interfaces': 1.2.5
      '@fluidframework/datastore': 1.2.5_debug@4.3.4
      '@fluidframework/driver-definitions': 1.2.5
      '@fluidframework/driver-utils': 1.2.5_debug@4.3.4
      '@fluidframework/garbage-collector': 1.2.5
      '@fluidframework/protocol-base': 0.1036.5000
      '@fluidframework/protocol-definitions': 0.1028.2000
      '@fluidframework/runtime-definitions': 1.2.5
      '@fluidframework/runtime-utils': 1.2.5
      '@fluidframework/telemetry-utils': 1.2.5
      double-ended-queue: 2.1.0-0
      uuid: 8.3.2
    transitivePeerDependencies:
      - debug
      - supports-color
    dev: true

  /@fluidframework/container-utils/1.2.5:
    resolution: {integrity: sha512-ZMQwYMCjv253nN7QvouRhOk1nr5NEyR/HBeeyOePdlp/LJ9qCKZb1kwOgirPr401J6crm+ZlKaE3HNnLcRcx6Q==}
    dependencies:
      '@fluidframework/common-definitions': 0.20.1
      '@fluidframework/common-utils': 0.32.1
      '@fluidframework/container-definitions': 1.2.5
      '@fluidframework/protocol-definitions': 0.1028.2000
      '@fluidframework/telemetry-utils': 1.2.5
    transitivePeerDependencies:
      - supports-color
    dev: true

  /@fluidframework/core-interfaces/1.2.5:
    resolution: {integrity: sha512-ANv7NpLQPTzYBZK9b7CbkxDI62MTFN51Zs/qkwWKOYFfTqOiCEHGM3/tU2+0xoH3VaQboNIJW9HxPvIko3PJkA==}
    dev: true

  /@fluidframework/datastore-definitions/1.2.5:
    resolution: {integrity: sha512-zgTMPgYpOakQ1S0jaPL7dUzFGJFxI56hvPYQzrHE70m5926zqMJvdDEhoTK+pj8opKbol8NDC0iZVRtR0/Pwhw==}
    dependencies:
      '@fluidframework/common-definitions': 0.20.1
      '@fluidframework/common-utils': 0.32.1
      '@fluidframework/container-definitions': 1.2.5
      '@fluidframework/core-interfaces': 1.2.5
      '@fluidframework/protocol-definitions': 0.1028.2000
      '@fluidframework/runtime-definitions': 1.2.5
      '@types/node': 14.18.38
    dev: true

  /@fluidframework/datastore/1.2.5_debug@4.3.4:
    resolution: {integrity: sha512-29TQ+gvl3b0s10CbwHZTw+SJ34DfpFHhnNsPTWQpglXosBJZWRS2gM7nsoS5XDfvG241eLmaWaOMc4xo1jXCgw==}
    dependencies:
      '@fluidframework/common-definitions': 0.20.1
      '@fluidframework/common-utils': 0.32.1
      '@fluidframework/container-definitions': 1.2.5
      '@fluidframework/container-utils': 1.2.5
      '@fluidframework/core-interfaces': 1.2.5
      '@fluidframework/datastore-definitions': 1.2.5
      '@fluidframework/driver-definitions': 1.2.5
      '@fluidframework/driver-utils': 1.2.5_debug@4.3.4
      '@fluidframework/garbage-collector': 1.2.5
      '@fluidframework/protocol-base': 0.1036.5000
      '@fluidframework/protocol-definitions': 0.1028.2000
      '@fluidframework/runtime-definitions': 1.2.5
      '@fluidframework/runtime-utils': 1.2.5
      '@fluidframework/telemetry-utils': 1.2.5
      lodash: 4.17.21
      uuid: 8.3.2
    transitivePeerDependencies:
      - debug
      - supports-color
    dev: true

  /@fluidframework/driver-base/1.2.5_debug@4.3.4:
    resolution: {integrity: sha512-wxU9qCR3897k5vwZt4xYkXllFa4RtQzjQTi54LMmUmo4iA/luAeAl+n7tLyCYxIIYaXoXkaBRQhjSADuqD3w7Q==}
    dependencies:
      '@fluidframework/common-definitions': 0.20.1
      '@fluidframework/common-utils': 0.32.1
      '@fluidframework/driver-definitions': 1.2.5
      '@fluidframework/driver-utils': 1.2.5_debug@4.3.4
      '@fluidframework/protocol-definitions': 0.1028.2000
      '@fluidframework/telemetry-utils': 1.2.5
    transitivePeerDependencies:
      - debug
      - supports-color
    dev: true

  /@fluidframework/driver-definitions/1.2.5:
    resolution: {integrity: sha512-cSExTm0mWBz0I6NnUyIAuYJDiHqMY4Jg8Up8VYevfdaCnbUVNRSxUC806PL81KtGxgaCDUVf1NVGG6Ao6GsJAg==}
    dependencies:
      '@fluidframework/common-definitions': 0.20.1
      '@fluidframework/core-interfaces': 1.2.5
      '@fluidframework/protocol-definitions': 0.1028.2000
    dev: true

  /@fluidframework/driver-utils/1.2.5_debug@4.3.4:
    resolution: {integrity: sha512-AvDkUMbFV2Se+TaSmL/9lGop9ZNV7yESDxYNj4uU6KNB+OPrvcctX4kdNACZQuUIUXAobYIVK/mQirh3qSSufg==}
    dependencies:
      '@fluidframework/common-definitions': 0.20.1
      '@fluidframework/common-utils': 0.32.1
      '@fluidframework/core-interfaces': 1.2.5
      '@fluidframework/driver-definitions': 1.2.5
      '@fluidframework/gitresources': 0.1036.5000
      '@fluidframework/protocol-base': 0.1036.5000
      '@fluidframework/protocol-definitions': 0.1028.2000
      '@fluidframework/telemetry-utils': 1.2.5
      axios: 0.26.1_debug@4.3.4
      uuid: 8.3.2
    transitivePeerDependencies:
      - debug
      - supports-color
    dev: true

  /@fluidframework/eslint-config-fluid/2.0.0_kufnqfq7tb5rpdawkdb6g5smma:
    resolution: {integrity: sha512-/az5CybW5XUZUOk9HMH0nUMtKx5AK+CRfHg35UyygTK+V2OmNRes/yCAbmxoQ1J1Vn2iow3Y/Sgw/oJygciugQ==}
    dependencies:
      '@rushstack/eslint-patch': 1.1.4
      '@rushstack/eslint-plugin': 0.8.6_kufnqfq7tb5rpdawkdb6g5smma
      '@rushstack/eslint-plugin-security': 0.2.6_kufnqfq7tb5rpdawkdb6g5smma
      '@typescript-eslint/eslint-plugin': 5.9.1_i37r4pxnuonvhfobrnldva5ppi
      '@typescript-eslint/parser': 5.9.1_kufnqfq7tb5rpdawkdb6g5smma
      eslint-config-prettier: 8.5.0_eslint@8.6.0
      eslint-plugin-editorconfig: 3.2.0_4x3vxi7gdq53yv6dpzqqqrxppq
      eslint-plugin-eslint-comments: 3.2.0_eslint@8.6.0
      eslint-plugin-import: 2.25.4_gyqcce5u2ijhn2hqkipmk56rmu
      eslint-plugin-jsdoc: 39.3.25_eslint@8.6.0
      eslint-plugin-promise: 6.0.1_eslint@8.6.0
      eslint-plugin-react: 7.28.0_eslint@8.6.0
      eslint-plugin-tsdoc: 0.2.17
      eslint-plugin-unicorn: 40.0.0_eslint@8.6.0
      eslint-plugin-unused-imports: 2.0.0_fhnxgfsp6r3qynjxjvskmntitm
    transitivePeerDependencies:
      - eslint
      - eslint-import-resolver-typescript
      - eslint-import-resolver-webpack
      - supports-color
      - typescript
    dev: true

  /@fluidframework/garbage-collector/1.2.5:
    resolution: {integrity: sha512-lTSStL2tJGnigFs09o/bUrEC+7SfZXVXF4tIVfcXPQ1yNSDofzWDLdovA7OLuKUIdMVKXgdNSVohHprgpAbuKw==}
    dependencies:
      '@fluidframework/common-definitions': 0.20.1
      '@fluidframework/common-utils': 0.32.1
      '@fluidframework/runtime-definitions': 1.2.5
    dev: true

  /@fluidframework/gitresources/0.1036.5000:
    resolution: {integrity: sha512-Aq030GDRhPJCr7tVHDxFtWDwc6nd1r9x7k0/D34mVAVuXLyubk5dB2BytopZxfo9b91QXIPmjQfQ2GINTdk16w==}
    dev: true

  /@fluidframework/local-driver/1.2.5_debug@4.3.4:
    resolution: {integrity: sha512-tYabtpz5gH98wbmVN0CwAwqG8TP+DSIY+Nq3z4m0s0984IU1KRsZyoPqszz5y1ePWs4q9oN4Px2O6BQwiuFy2g==}
    dependencies:
      '@fluidframework/common-definitions': 0.20.1
      '@fluidframework/common-utils': 0.32.1
      '@fluidframework/core-interfaces': 1.2.5
      '@fluidframework/driver-base': 1.2.5_debug@4.3.4
      '@fluidframework/driver-definitions': 1.2.5
      '@fluidframework/driver-utils': 1.2.5_debug@4.3.4
      '@fluidframework/protocol-definitions': 0.1028.2000
      '@fluidframework/routerlicious-driver': 1.2.5_debug@4.3.4
      '@fluidframework/server-local-server': 0.1036.5000
      '@fluidframework/server-services-client': 0.1036.5000
      '@fluidframework/server-services-core': 0.1036.5000
      '@fluidframework/server-test-utils': 0.1036.5000
      jsrsasign: 10.5.27
      uuid: 8.3.2
    transitivePeerDependencies:
      - bufferutil
      - debug
      - encoding
      - supports-color
      - utf-8-validate
    dev: true

  /@fluidframework/map/1.2.5_debug@4.3.4:
    resolution: {integrity: sha512-MDKsQarfwCwujEba2/4bJqp+LwKUWPaB20zK2FRXLO09Vq11Anu/0yhker94UpiSGmEaXjJ0GZ3vpdXRy2Pukg==}
    dependencies:
      '@fluidframework/common-definitions': 0.20.1
      '@fluidframework/common-utils': 0.32.1
      '@fluidframework/container-utils': 1.2.5
      '@fluidframework/core-interfaces': 1.2.5
      '@fluidframework/datastore-definitions': 1.2.5
      '@fluidframework/driver-utils': 1.2.5_debug@4.3.4
      '@fluidframework/protocol-definitions': 0.1028.2000
      '@fluidframework/runtime-definitions': 1.2.5
      '@fluidframework/runtime-utils': 1.2.5
      '@fluidframework/shared-object-base': 1.2.5_debug@4.3.4
      path-browserify: 1.0.1
    transitivePeerDependencies:
      - debug
      - supports-color
    dev: true

  /@fluidframework/mocha-test-setup/1.2.5:
    resolution: {integrity: sha512-9ARQP8FEddzwXRdoGqEqduoJDls9WhUxXPmHjjs20iMD0dLm5wbSLg7DKLqIMOTNh8jdLLdA/dKlo7TjXNrHKw==}
    dependencies:
      '@fluidframework/common-definitions': 0.20.1
      '@fluidframework/test-driver-definitions': 1.2.5
      mocha: 10.0.0
    dev: true

  /@fluidframework/protocol-base/0.1036.5000:
    resolution: {integrity: sha512-tsDtM6jptTwbqkVtqO6KRYRu6614ZwrzfJJEUM0OmTRk6ds5vdA+vPreG4qrrEO40HHy4y9nHx6AyGL/sMxv4w==}
    dependencies:
      '@fluidframework/common-utils': 0.32.1
      '@fluidframework/gitresources': 0.1036.5000
      '@fluidframework/protocol-definitions': 0.1028.2000
      lodash: 4.17.21
    dev: true

  /@fluidframework/protocol-definitions/0.1028.2000:
    resolution: {integrity: sha512-ZUPCmPFcK7UAK4RkfVWfzQPAWFvYNm6ywP51V42YC38gCGye+Epvyr3beA+FSaHPIZGxm5+Uw52+ykTvmDb2UA==}
    dependencies:
      '@fluidframework/common-definitions': 0.20.1
    dev: true

  /@fluidframework/request-handler/1.2.5:
    resolution: {integrity: sha512-ua/ssLobf+1wEAlZyEvQcbGbTxtZXFBDZtnjeYKilY47NDt1gV99dIpKRZrLs8yFyTNHGXEXD9hv8w6OOqfQmQ==}
    dependencies:
      '@fluidframework/common-utils': 0.32.1
      '@fluidframework/container-runtime-definitions': 1.2.5
      '@fluidframework/core-interfaces': 1.2.5
      '@fluidframework/runtime-definitions': 1.2.5
      '@fluidframework/runtime-utils': 1.2.5
    transitivePeerDependencies:
      - supports-color
    dev: true

  /@fluidframework/routerlicious-driver/1.2.5_debug@4.3.4:
    resolution: {integrity: sha512-O1MSKe1kFQXsmIiM6kQpYel9BUK6Z9OXe4I11gZo1/Do9f40yRzoyA+AkNRiimLZgzBvTlWhzE5Cfji5jT4O3Q==}
    dependencies:
      '@fluidframework/common-definitions': 0.20.1
      '@fluidframework/common-utils': 0.32.1
      '@fluidframework/driver-base': 1.2.5_debug@4.3.4
      '@fluidframework/driver-definitions': 1.2.5
      '@fluidframework/driver-utils': 1.2.5_debug@4.3.4
      '@fluidframework/gitresources': 0.1036.5000
      '@fluidframework/protocol-base': 0.1036.5000
      '@fluidframework/protocol-definitions': 0.1028.2000
      '@fluidframework/server-services-client': 0.1036.5000
      '@fluidframework/telemetry-utils': 1.2.5
      cross-fetch: 3.1.5
      json-stringify-safe: 5.0.1
      querystring: 0.2.1
      socket.io-client: 4.5.1
      url-parse: 1.5.10
      uuid: 8.3.2
    transitivePeerDependencies:
      - bufferutil
      - debug
      - encoding
      - supports-color
      - utf-8-validate
    dev: true

  /@fluidframework/runtime-definitions/1.2.5:
    resolution: {integrity: sha512-j38odkSWNy4MSFGY7HWbxUm/GSD/V7DCDoxtE1ohieswyLyeHLZTCf7IxQuOZk1exbxSOUYJg/89yxFEWSpTvw==}
    dependencies:
      '@fluidframework/common-definitions': 0.20.1
      '@fluidframework/common-utils': 0.32.1
      '@fluidframework/container-definitions': 1.2.5
      '@fluidframework/core-interfaces': 1.2.5
      '@fluidframework/driver-definitions': 1.2.5
      '@fluidframework/protocol-definitions': 0.1028.2000
      '@types/node': 14.18.38
    dev: true

  /@fluidframework/runtime-utils/1.2.5:
    resolution: {integrity: sha512-RVjI6AvXXwmQ0MbtF22qgre/OnV5ul3kQOcBjBWm2ZikkqyEwdpSzLQhqRMVToJDUrZ4RTinox/qQlSBr3qtbQ==}
    dependencies:
      '@fluidframework/common-definitions': 0.20.1
      '@fluidframework/common-utils': 0.32.1
      '@fluidframework/container-definitions': 1.2.5
      '@fluidframework/container-runtime-definitions': 1.2.5
      '@fluidframework/core-interfaces': 1.2.5
      '@fluidframework/datastore-definitions': 1.2.5
      '@fluidframework/garbage-collector': 1.2.5
      '@fluidframework/protocol-base': 0.1036.5000
      '@fluidframework/protocol-definitions': 0.1028.2000
      '@fluidframework/runtime-definitions': 1.2.5
      '@fluidframework/telemetry-utils': 1.2.5
    transitivePeerDependencies:
      - supports-color
    dev: true

  /@fluidframework/server-lambdas-driver/0.1036.5000:
    resolution: {integrity: sha512-eroTFaJe4809RAfJom1HRmd/IPek9TpX2jXCzaV7qdGurJ4wDa4i1y92Cy0GpVR4JZu6RX//GWPocM5kBG0drg==}
    dependencies:
      '@fluidframework/common-utils': 0.32.1
      '@fluidframework/server-services-client': 0.1036.5000
      '@fluidframework/server-services-core': 0.1036.5000
      '@fluidframework/server-services-telemetry': 0.1036.5000
      async: 3.2.4
      lodash: 4.17.21
    transitivePeerDependencies:
      - supports-color
    dev: true

  /@fluidframework/server-lambdas/0.1036.5000_debug@4.3.4:
    resolution: {integrity: sha512-gwfcoJV5Yl9D87MlSgJTryplacmF/jWbf7+iwH4tsP+kVKMrFu1Prsen24fS2f/bcuV5egf8rnmtSnKu2vpohg==}
    dependencies:
      '@fluidframework/common-definitions': 0.20.1
      '@fluidframework/common-utils': 0.32.1
      '@fluidframework/gitresources': 0.1036.5000
      '@fluidframework/protocol-base': 0.1036.5000
      '@fluidframework/protocol-definitions': 0.1028.2000
      '@fluidframework/server-lambdas-driver': 0.1036.5000
      '@fluidframework/server-services-client': 0.1036.5000
      '@fluidframework/server-services-core': 0.1036.5000
      '@fluidframework/server-services-telemetry': 0.1036.5000
      '@types/semver': 6.2.3
      async: 3.2.4
      axios: 0.26.1_debug@4.3.4
      double-ended-queue: 2.1.0-0
      json-stringify-safe: 5.0.1
      lodash: 4.17.21
      nconf: 0.12.0
      semver: 6.3.0
      sha.js: 2.4.11
      uuid: 8.3.2
    transitivePeerDependencies:
      - debug
      - supports-color
    dev: true

  /@fluidframework/server-local-server/0.1036.5000:
    resolution: {integrity: sha512-ogPVoWEp8U0v6FBiwq/x30pEMLiz+KB37M7FMGJvLnS6n281v5LA8Sw/NB2e8AI33WfQrQ9rYXGEwh4BvZ60Ig==}
    dependencies:
      '@fluidframework/common-utils': 0.32.1
      '@fluidframework/protocol-definitions': 0.1028.2000
      '@fluidframework/server-lambdas': 0.1036.5000_debug@4.3.4
      '@fluidframework/server-memory-orderer': 0.1036.5000
      '@fluidframework/server-services-client': 0.1036.5000
      '@fluidframework/server-services-core': 0.1036.5000
      '@fluidframework/server-services-telemetry': 0.1036.5000
      '@fluidframework/server-test-utils': 0.1036.5000
      debug: 4.3.4
      jsrsasign: 10.5.27
      uuid: 8.3.2
    transitivePeerDependencies:
      - bufferutil
      - supports-color
      - utf-8-validate
    dev: true

  /@fluidframework/server-memory-orderer/0.1036.5000:
    resolution: {integrity: sha512-oe7Qk1tnvIvJDjBur/KhMrakEPyvWX8zb912y3uuqoypAud5nyQj/lQVvWgljedHVGE1PHJ98JDXnHYFdErumw==}
    dependencies:
      '@fluidframework/common-utils': 0.32.1
      '@fluidframework/protocol-base': 0.1036.5000
      '@fluidframework/protocol-definitions': 0.1028.2000
      '@fluidframework/server-lambdas': 0.1036.5000_debug@4.3.4
      '@fluidframework/server-services-client': 0.1036.5000
      '@fluidframework/server-services-core': 0.1036.5000
      '@fluidframework/server-services-telemetry': 0.1036.5000
      '@types/debug': 4.1.7
      '@types/double-ended-queue': 2.1.1
      '@types/lodash': 4.14.184
      '@types/node': 14.18.38
      '@types/ws': 6.0.4
      debug: 4.3.4
      double-ended-queue: 2.1.0-0
      lodash: 4.17.21
      sillyname: 0.1.0
      uuid: 8.3.2
      ws: 7.5.9
    transitivePeerDependencies:
      - bufferutil
      - supports-color
      - utf-8-validate
    dev: true

  /@fluidframework/server-services-client/0.1036.5000:
    resolution: {integrity: sha512-TBig0U1Fne0h10H6Sylcf6pe9PrYJy6PkLvTv+MX9ojuWsyPJbbhkPX/L2Gj/wmzDY+psvhA2TSLDZOMnpshpw==}
    dependencies:
      '@fluidframework/common-utils': 0.32.1
      '@fluidframework/gitresources': 0.1036.5000
      '@fluidframework/protocol-base': 0.1036.5000
      '@fluidframework/protocol-definitions': 0.1028.2000
      axios: 0.26.1_debug@4.3.4
      crc-32: 1.2.0
      debug: 4.3.4
      json-stringify-safe: 5.0.1
      jsrsasign: 10.5.27
      jwt-decode: 3.1.2
      querystring: 0.2.1
      sillyname: 0.1.0
      uuid: 8.3.2
    transitivePeerDependencies:
      - supports-color
    dev: true

  /@fluidframework/server-services-core/0.1036.5000:
    resolution: {integrity: sha512-n0/E5EqkvhRZGTmQRZwKm55tNLghq2dnfszqRHZTewjyM6Ai9hrtKQ4lbbegmtCFC6Lxe/kNrOgV3b50N4KFjw==}
    dependencies:
      '@fluidframework/common-utils': 0.32.1
      '@fluidframework/gitresources': 0.1036.5000
      '@fluidframework/protocol-definitions': 0.1028.2000
      '@fluidframework/server-services-client': 0.1036.5000
      '@fluidframework/server-services-telemetry': 0.1036.5000
      '@types/nconf': 0.10.3
      '@types/node': 14.18.38
      debug: 4.3.4
      nconf: 0.12.0
    transitivePeerDependencies:
      - supports-color
    dev: true

  /@fluidframework/server-services-telemetry/0.1036.5000:
    resolution: {integrity: sha512-l8rG4fBBW+gF13XZFBUFXQd23eoKTXnvxGxuqyx+4fKbJlwngXjc5X2KpLKLc/OJi8Il9UiVvfMtuR9wSlTS5g==}
    dependencies:
      '@fluidframework/common-utils': 0.32.1
      json-stringify-safe: 5.0.1
      path-browserify: 1.0.1
      serialize-error: 8.1.0
      uuid: 8.3.2
    dev: true

  /@fluidframework/server-test-utils/0.1036.5000:
    resolution: {integrity: sha512-uTgeuHWjKzicNL8TVdYdK9r5nTSCPnsxMhhq4SFTy8saIbvyQQ8bhkl252gVjpUI8xTk0BlqjAikWrs+1oDaxQ==}
    dependencies:
      '@fluidframework/common-utils': 0.32.1
      '@fluidframework/gitresources': 0.1036.5000
      '@fluidframework/protocol-base': 0.1036.5000
      '@fluidframework/protocol-definitions': 0.1028.2000
      '@fluidframework/server-services-client': 0.1036.5000
      '@fluidframework/server-services-core': 0.1036.5000
      '@fluidframework/server-services-telemetry': 0.1036.5000
      debug: 4.3.4
      lodash: 4.17.21
      string-hash: 1.1.3
      uuid: 8.3.2
    transitivePeerDependencies:
      - supports-color
    dev: true

  /@fluidframework/shared-object-base/1.2.5_debug@4.3.4:
    resolution: {integrity: sha512-dnrfl1pYGh5Pe19XWkdz2wYRmX92pw6kpwZ0zFxEvGryWLZXcd4MWqljknTBPMwBxeKj7+8RiLN9E6iJFC4n4Q==}
    dependencies:
      '@fluidframework/common-definitions': 0.20.1
      '@fluidframework/common-utils': 0.32.1
      '@fluidframework/container-definitions': 1.2.5
      '@fluidframework/container-runtime': 1.2.5_debug@4.3.4
      '@fluidframework/container-utils': 1.2.5
      '@fluidframework/core-interfaces': 1.2.5
      '@fluidframework/datastore': 1.2.5_debug@4.3.4
      '@fluidframework/datastore-definitions': 1.2.5
      '@fluidframework/protocol-definitions': 0.1028.2000
      '@fluidframework/runtime-definitions': 1.2.5
      '@fluidframework/runtime-utils': 1.2.5
      '@fluidframework/telemetry-utils': 1.2.5
      uuid: 8.3.2
    transitivePeerDependencies:
      - debug
      - supports-color
    dev: true

  /@fluidframework/synthesize/1.2.5:
    resolution: {integrity: sha512-ZlipWxIdZa09cR3hOshh9WNgFk3vbaksnQq4ihsdCTYJrHh9S+chKSIVkgd/7KVgHAr+gEMOicgQBBfMTk7sug==}
    dev: true

  /@fluidframework/telemetry-utils/1.2.5:
    resolution: {integrity: sha512-red4y9zabiYDeHqMEwnMkFuw/mW2rKI2TbiSUDAuPC8hiZp+T8ovF/GXp/mB1XzXbBJ2ZnW9+IMV0OcM5pib0A==}
    dependencies:
      '@fluidframework/common-definitions': 0.20.1
      '@fluidframework/common-utils': 0.32.1
      debug: 4.3.4
      events: 3.3.0
      uuid: 8.3.2
    transitivePeerDependencies:
      - supports-color
    dev: true

  /@fluidframework/test-driver-definitions/1.2.5:
    resolution: {integrity: sha512-tM82rCDs1FfFRZ3OtZYW2ftUs4NBRfYahB9EYj5P1SokRtLJB3Aj/s+vh54sH426LvgdHwz8i1PXnuolOND7uQ==}
    dependencies:
      '@fluidframework/common-definitions': 0.20.1
      '@fluidframework/core-interfaces': 1.2.5
      '@fluidframework/driver-definitions': 1.2.5
      '@fluidframework/protocol-definitions': 0.1028.2000
      uuid: 8.3.2
    dev: true

  /@fluidframework/test-runtime-utils/1.2.5_debug@4.3.4:
    resolution: {integrity: sha512-UEyJxgv6NY4FysaCtIhKAxStF5dP2OBvq5wQF5R10lw1Ee4y8h4x4lwGWOUldVH4OI2sdS4U8FePKCIYCAP1KQ==}
    dependencies:
      '@fluidframework/common-definitions': 0.20.1
      '@fluidframework/common-utils': 0.32.1
      '@fluidframework/container-definitions': 1.2.5
      '@fluidframework/core-interfaces': 1.2.5
      '@fluidframework/datastore-definitions': 1.2.5
      '@fluidframework/driver-definitions': 1.2.5
      '@fluidframework/driver-utils': 1.2.5_debug@4.3.4
      '@fluidframework/protocol-definitions': 0.1028.2000
      '@fluidframework/routerlicious-driver': 1.2.5_debug@4.3.4
      '@fluidframework/runtime-definitions': 1.2.5
      '@fluidframework/runtime-utils': 1.2.5
      '@fluidframework/telemetry-utils': 1.2.5
      axios: 0.26.1_debug@4.3.4
      jsrsasign: 10.5.27
      uuid: 8.3.2
    transitivePeerDependencies:
      - bufferutil
      - debug
      - encoding
      - supports-color
      - utf-8-validate
    dev: true

  /@fluidframework/test-utils/1.2.5:
    resolution: {integrity: sha512-PM78r6/Hi3OF4ISZzN3kG4qkx4od8EeQW1fPecCIFpK8eWgx9sA3wMH2ODRzlUMDDyDnm2I0BKLcRMdkGL+EBA==}
    dependencies:
      '@fluidframework/aqueduct': 1.2.5_debug@4.3.4
      '@fluidframework/common-definitions': 0.20.1
      '@fluidframework/common-utils': 0.32.1
      '@fluidframework/container-definitions': 1.2.5
      '@fluidframework/container-loader': 1.2.5_debug@4.3.4
      '@fluidframework/container-runtime': 1.2.5_debug@4.3.4
      '@fluidframework/container-runtime-definitions': 1.2.5
      '@fluidframework/core-interfaces': 1.2.5
      '@fluidframework/datastore': 1.2.5_debug@4.3.4
      '@fluidframework/datastore-definitions': 1.2.5
      '@fluidframework/driver-definitions': 1.2.5
      '@fluidframework/driver-utils': 1.2.5_debug@4.3.4
      '@fluidframework/local-driver': 1.2.5_debug@4.3.4
      '@fluidframework/map': 1.2.5_debug@4.3.4
      '@fluidframework/protocol-definitions': 0.1028.2000
      '@fluidframework/request-handler': 1.2.5
      '@fluidframework/routerlicious-driver': 1.2.5_debug@4.3.4
      '@fluidframework/runtime-definitions': 1.2.5
      '@fluidframework/runtime-utils': 1.2.5
      '@fluidframework/telemetry-utils': 1.2.5
      '@fluidframework/test-driver-definitions': 1.2.5
      '@fluidframework/test-runtime-utils': 1.2.5_debug@4.3.4
      debug: 4.3.4
      uuid: 8.3.2
    transitivePeerDependencies:
      - bufferutil
      - encoding
      - supports-color
      - utf-8-validate
    dev: true

  /@fluidframework/view-interfaces/1.2.5:
    resolution: {integrity: sha512-oPJCn4TD0B0raX4Dl6+3Z9zoX13v2cJligwKENGoKvSOsYpszD1Dh59eTTtMHRGv7aY4LHjZbS30Mersn+cr8w==}
    dependencies:
      '@fluidframework/core-interfaces': 1.2.5
    dev: true

  /@humanwhocodes/config-array/0.9.5:
    resolution: {integrity: sha512-ObyMyWxZiCu/yTisA7uzx81s40xR2fD5Cg/2Kq7G02ajkNubJf6BopgDTmDyc3U7sXpNKM8cYOw7s7Tyr+DnCw==}
    engines: {node: '>=10.10.0'}
    dependencies:
      '@humanwhocodes/object-schema': 1.2.1
      debug: 4.3.4
      minimatch: 3.1.2
    transitivePeerDependencies:
      - supports-color
    dev: true

  /@humanwhocodes/object-schema/1.2.1:
    resolution: {integrity: sha512-ZnQMnLV4e7hDlUvw8H+U8ASL02SS2Gn6+9Ac3wGGLIe7+je2AeAOxPY+izIPJDfFDb7eDjev0Us8MO1iFRN8hA==}
    dev: true

  /@istanbuljs/load-nyc-config/1.1.0:
    resolution: {integrity: sha512-VjeHSlIzpv/NyD3N0YuHfXOPDIixcA1q2ZV98wsMqcYlPmv2n3Yb2lYP9XMElnaFVXg5A7YLTeLu6V84uQDjmQ==}
    engines: {node: '>=8'}
    dependencies:
      camelcase: 5.3.1
      find-up: 4.1.0
      get-package-type: 0.1.0
      js-yaml: 3.14.1
      resolve-from: 5.0.0
    dev: true

  /@istanbuljs/schema/0.1.3:
    resolution: {integrity: sha512-ZXRY4jNvVgSVQ8DL3LTcakaAtXwTVUxE81hslsyD2AtoXW/wVob10HkOJ1X/pAlcI7D+2YoZKg5do8G/w6RYgA==}
    engines: {node: '>=8'}
    dev: true

  /@jridgewell/gen-mapping/0.1.1:
    resolution: {integrity: sha512-sQXCasFk+U8lWYEe66WxRDOE9PjVz4vSM51fTu3Hw+ClTpUSQb718772vH3pyS5pShp6lvQM7SxgIDXXXmOX7w==}
    engines: {node: '>=6.0.0'}
    dependencies:
      '@jridgewell/set-array': 1.1.2
      '@jridgewell/sourcemap-codec': 1.4.14
    dev: true

  /@jridgewell/gen-mapping/0.3.2:
    resolution: {integrity: sha512-mh65xKQAzI6iBcFzwv28KVWSmCkdRBWoOh+bYQGW3+6OZvbbN3TqMGo5hqYxQniRcH9F2VZIoJCm4pa3BPDK/A==}
    engines: {node: '>=6.0.0'}
    dependencies:
      '@jridgewell/set-array': 1.1.2
      '@jridgewell/sourcemap-codec': 1.4.14
      '@jridgewell/trace-mapping': 0.3.14
    dev: true

  /@jridgewell/resolve-uri/3.1.0:
    resolution: {integrity: sha512-F2msla3tad+Mfht5cJq7LSXcdudKTWCVYUgw6pLFOOHSTtZlj6SWNYAp+AhuqLmWdBO2X5hPrLcu8cVP8fy28w==}
    engines: {node: '>=6.0.0'}
    dev: true

  /@jridgewell/set-array/1.1.2:
    resolution: {integrity: sha512-xnkseuNADM0gt2bs+BvhO0p78Mk762YnZdsuzFV018NoG1Sj1SCQvpSqa7XUaTam5vAGasABV9qXASMKnFMwMw==}
    engines: {node: '>=6.0.0'}
    dev: true

  /@jridgewell/source-map/0.3.2:
    resolution: {integrity: sha512-m7O9o2uR8k2ObDysZYzdfhb08VuEml5oWGiosa1VdaPZ/A6QyPkAJuwN0Q1lhULOf6B7MtQmHENS743hWtCrgw==}
    dependencies:
      '@jridgewell/gen-mapping': 0.3.2
      '@jridgewell/trace-mapping': 0.3.14
    dev: true

  /@jridgewell/sourcemap-codec/1.4.14:
    resolution: {integrity: sha512-XPSJHWmi394fuUuzDnGz1wiKqWfo1yXecHQMRf2l6hztTO+nPru658AyDngaBe7isIxEkRsPR3FZh+s7iVa4Uw==}
    dev: true

  /@jridgewell/trace-mapping/0.3.14:
    resolution: {integrity: sha512-bJWEfQ9lPTvm3SneWwRFVLzrh6nhjwqw7TUFFBEMzwvg7t7PCDenf2lDwqo4NQXzdpgBXyFgDWnQA+2vkruksQ==}
    dependencies:
      '@jridgewell/resolve-uri': 3.1.0
      '@jridgewell/sourcemap-codec': 1.4.14
    dev: true

  /@microsoft/api-documenter/7.21.6_@types+node@14.18.38:
    resolution: {integrity: sha512-Z7orii4J9nsPfiehngONhKHQJwqfHaqwr8CvhHkgeK1jf1stECBMaej/+iKw/+KzXpP9eDdJDEGCnMprxU0kjg==}
    hasBin: true
    dependencies:
      '@microsoft/api-extractor-model': 7.26.4_@types+node@14.18.38
      '@microsoft/tsdoc': 0.14.2
      '@rushstack/node-core-library': 3.55.2_@types+node@14.18.38
      '@rushstack/ts-command-line': 4.13.2
      colors: 1.2.5
      js-yaml: 3.13.1
      resolve: 1.22.1
    transitivePeerDependencies:
      - '@types/node'
    dev: false

  /@microsoft/api-extractor-model/7.26.4_@types+node@14.18.38:
    resolution: {integrity: sha512-PDCgCzXDo+SLY5bsfl4bS7hxaeEtnXj7XtuzEE+BtALp7B5mK/NrS2kHWU69pohgsRmEALycQdaQPXoyT2i5MQ==}
    dependencies:
      '@microsoft/tsdoc': 0.14.2
      '@microsoft/tsdoc-config': 0.16.2
      '@rushstack/node-core-library': 3.55.2_@types+node@14.18.38
    transitivePeerDependencies:
      - '@types/node'

  /@microsoft/api-extractor/7.34.4_@types+node@14.18.38:
    resolution: {integrity: sha512-HOdcci2nT40ejhwPC3Xja9G+WSJmWhCUKKryRfQYsmE9cD+pxmBaKBKCbuS9jUcl6bLLb4Gz+h7xEN5r0QiXnQ==}
    hasBin: true
    dependencies:
      '@microsoft/api-extractor-model': 7.26.4_@types+node@14.18.38
      '@microsoft/tsdoc': 0.14.2
      '@microsoft/tsdoc-config': 0.16.2
      '@rushstack/node-core-library': 3.55.2_@types+node@14.18.38
      '@rushstack/rig-package': 0.3.18
      '@rushstack/ts-command-line': 4.13.2
      colors: 1.2.5
      lodash: 4.17.21
      resolve: 1.22.1
      semver: 7.3.8
      source-map: 0.6.1
      typescript: 4.8.4
    transitivePeerDependencies:
      - '@types/node'
    dev: true

  /@microsoft/tsdoc-config/0.16.2:
    resolution: {integrity: sha512-OGiIzzoBLgWWR0UdRJX98oYO+XKGf7tiK4Zk6tQ/E4IJqGCe7dvkTvgDZV5cFJUzLGDOjeAXrnZoA6QkVySuxw==}
    dependencies:
      '@microsoft/tsdoc': 0.14.2
      ajv: 6.12.6
      jju: 1.4.0
      resolve: 1.19.0

  /@microsoft/tsdoc/0.14.2:
    resolution: {integrity: sha512-9b8mPpKrfeGRuhFH5iO1iwCLeIIsV6+H1sRfxbkoGXIyQE2BTsPd9zqSqQJ+pv5sJ/hT5M1zvOFL02MnEezFug==}

  /@nodelib/fs.scandir/2.1.5:
    resolution: {integrity: sha512-vq24Bq3ym5HEQm2NKCr3yXDwjc7vTsEThRDnkp2DK9p1uqLR+DHurm/NOTo0KG7HYHU7eppKZj3MyqYuMBf62g==}
    engines: {node: '>= 8'}
    dependencies:
      '@nodelib/fs.stat': 2.0.5
      run-parallel: 1.2.0
    dev: true

  /@nodelib/fs.stat/2.0.5:
    resolution: {integrity: sha512-RkhPPp2zrqDAQA/2jNhnztcPAlv64XdhIp7a7454A5ovI7Bukxgt7MX7udwAu3zg1DcpPU0rz3VV1SeaqvY4+A==}
    engines: {node: '>= 8'}
    dev: true

  /@nodelib/fs.walk/1.2.8:
    resolution: {integrity: sha512-oGB+UxlgWcgQkgwo8GcEGwemoTFt3FIO9ababBmaGwXIoBKZ+GTy0pP185beGg7Llih/NSHSV2XAs1lnznocSg==}
    engines: {node: '>= 8'}
    dependencies:
      '@nodelib/fs.scandir': 2.1.5
      fastq: 1.13.0
    dev: true

  /@oclif/color/1.0.4:
    resolution: {integrity: sha512-HEcVnSzpQkjskqWJyVN3tGgR0H0F8GrBmDjgQ1N0ZwwktYa4y9kfV07P/5vt5BjPXNyslXHc4KAO8Bt7gmErCA==}
    engines: {node: '>=12.0.0'}
    dependencies:
      ansi-styles: 4.3.0
      chalk: 4.1.2
      strip-ansi: 6.0.1
      supports-color: 8.1.1
      tslib: 2.5.0
    dev: true

  /@oclif/core/2.4.0:
    resolution: {integrity: sha512-wWUnOOfQQty0k1Cstm/iWW6pbG0mHzU7rcUtab2Sni9kjBPCcy6ENTgpsWbb/WdITopqtXmvpYII2fgcjKdzUA==}
    engines: {node: '>=14.0.0'}
    dependencies:
      '@types/cli-progress': 3.11.0
      ansi-escapes: 4.3.2
      ansi-styles: 4.3.0
      cardinal: 2.1.1
      chalk: 4.1.2
      clean-stack: 3.0.1
      cli-progress: 3.12.0
      debug: 4.3.4_supports-color@8.1.1
      ejs: 3.1.8
      fs-extra: 9.1.0
      get-package-type: 0.1.0
      globby: 11.1.0
      hyperlinker: 1.0.0
      indent-string: 4.0.0
      is-wsl: 2.2.0
      js-yaml: 3.14.1
      natural-orderby: 2.0.3
      object-treeify: 1.1.33
      password-prompt: 1.1.2
      semver: 7.3.8
      string-width: 4.2.3
      strip-ansi: 6.0.1
      supports-color: 8.1.1
      supports-hyperlinks: 2.3.0
      tslib: 2.5.0
      widest-line: 3.1.0
      wordwrap: 1.0.0
      wrap-ansi: 7.0.0
    dev: true

  /@oclif/plugin-autocomplete/2.1.3:
    resolution: {integrity: sha512-BJh34vob3tnt8XFHGzqyRiOrmuVEDpMBKB+4Vgdmi4OejjaBKSTQq3Und076AKo6RM1E19SPUz/RUIo/Hp1lWg==}
    engines: {node: '>=12.0.0'}
    dependencies:
      '@oclif/core': 2.4.0
      chalk: 4.1.2
      debug: 4.3.4
      fs-extra: 9.1.0
    transitivePeerDependencies:
      - supports-color
    dev: true

  /@oclif/plugin-commands/2.2.10:
    resolution: {integrity: sha512-fUOegX6RrJLC+euU/gPbBH6VX6aqh5vRpsg4r1NUlKvCSIJjCI78TSHUKECU+GQmvNA+3ql6tlD7hZ4rBTjKbg==}
    engines: {node: '>=12.0.0'}
    dependencies:
      '@oclif/core': 2.4.0
      lodash: 4.17.21
    dev: true

  /@oclif/plugin-help/5.2.6:
    resolution: {integrity: sha512-nvpSbIOGtPIct3+OqXca3OIu5liyIynascncAXZy4JDD7z8rIGZ3NYJH2M4JhMVyGxCDZxQuLVsdALyIt67G5g==}
    engines: {node: '>=12.0.0'}
    dependencies:
      '@oclif/core': 2.4.0
    dev: true

  /@oclif/plugin-not-found/2.3.21:
    resolution: {integrity: sha512-6N0gTWQhl5nuE5bXipv5+8vH5cHyGgEd3MKJHQYxFnHIFwwb9jJnFl0BZ0fo7Jrjd9HZYCLT7rjnouS7p1Dl1w==}
    engines: {node: '>=12.0.0'}
    dependencies:
      '@oclif/color': 1.0.4
      '@oclif/core': 2.4.0
      fast-levenshtein: 3.0.0
      lodash: 4.17.21
    dev: true

  /@oclif/plugin-plugins/2.3.2:
    resolution: {integrity: sha512-jq/ik7A7bCO/oQp0/Znnpu8/JBXifAQ2OF2KmswbNYt7EpsLqz2DaI/CvkrXRSb+Edzx4Xx3usEgSyocVN/u2A==}
    engines: {node: '>=12.0.0'}
    dependencies:
      '@oclif/color': 1.0.4
      '@oclif/core': 2.4.0
      chalk: 4.1.2
      debug: 4.3.4
      fs-extra: 9.1.0
      http-call: 5.3.0
      load-json-file: 5.3.0
      npm-run-path: 4.0.1
      semver: 7.3.8
      tslib: 2.5.0
      yarn: 1.22.19
    transitivePeerDependencies:
      - supports-color
    dev: true

  /@octokit/auth-token/2.5.0:
    resolution: {integrity: sha512-r5FVUJCOLl19AxiuZD2VRZ/ORjp/4IN98Of6YJoJOkY75CIBuYfmiNHGrDwXr+aLGG55igl9QrxX3hbiXlLb+g==}
    dependencies:
      '@octokit/types': 6.41.0
    dev: true

  /@octokit/auth-token/3.0.3:
    resolution: {integrity: sha512-/aFM2M4HVDBT/jjDBa84sJniv1t9Gm/rLkalaz9htOm+L+8JMj1k9w0CkUdcxNyNxZPlTxKPVko+m1VlM58ZVA==}
    engines: {node: '>= 14'}
    dependencies:
      '@octokit/types': 9.0.0
    dev: true

  /@octokit/core/4.2.0:
    resolution: {integrity: sha512-AgvDRUg3COpR82P7PBdGZF/NNqGmtMq2NiPqeSsDIeCfYFOZ9gddqWNQHnFdEUf+YwOj4aZYmJnlPp7OXmDIDg==}
    engines: {node: '>= 14'}
    dependencies:
      '@octokit/auth-token': 3.0.3
      '@octokit/graphql': 5.0.5
      '@octokit/request': 6.2.3
      '@octokit/request-error': 3.0.3
      '@octokit/types': 9.0.0
      before-after-hook: 2.2.3
      universal-user-agent: 6.0.0
    transitivePeerDependencies:
      - encoding
    dev: true

  /@octokit/endpoint/6.0.12:
    resolution: {integrity: sha512-lF3puPwkQWGfkMClXb4k/eUT/nZKQfxinRWJrdZaJO85Dqwo/G0yOC434Jr2ojwafWJMYqFGFa5ms4jJUgujdA==}
    dependencies:
      '@octokit/types': 6.41.0
      is-plain-object: 5.0.0
      universal-user-agent: 6.0.0
    dev: true

  /@octokit/endpoint/7.0.5:
    resolution: {integrity: sha512-LG4o4HMY1Xoaec87IqQ41TQ+glvIeTKqfjkCEmt5AIwDZJwQeVZFIEYXrYY6yLwK+pAScb9Gj4q+Nz2qSw1roA==}
    engines: {node: '>= 14'}
    dependencies:
      '@octokit/types': 9.0.0
      is-plain-object: 5.0.0
      universal-user-agent: 6.0.0
    dev: true

  /@octokit/graphql/5.0.5:
    resolution: {integrity: sha512-Qwfvh3xdqKtIznjX9lz2D458r7dJPP8l6r4GQkIdWQouZwHQK0mVT88uwiU2bdTU2OtT1uOlKpRciUWldpG0yQ==}
    engines: {node: '>= 14'}
    dependencies:
      '@octokit/request': 6.2.3
      '@octokit/types': 9.0.0
      universal-user-agent: 6.0.0
    transitivePeerDependencies:
      - encoding
    dev: true

  /@octokit/openapi-types/12.11.0:
    resolution: {integrity: sha512-VsXyi8peyRq9PqIz/tpqiL2w3w80OgVMwBHltTml3LmVvXiphgeqmY9mvBw9Wu7e0QWk/fqD37ux8yP5uVekyQ==}
    dev: true

  /@octokit/openapi-types/16.0.0:
    resolution: {integrity: sha512-JbFWOqTJVLHZSUUoF4FzAZKYtqdxWu9Z5m2QQnOyEa04fOFljvyh7D3GYKbfuaSWisqehImiVIMG4eyJeP5VEA==}
    dev: true

  /@octokit/plugin-paginate-rest/1.1.2:
    resolution: {integrity: sha512-jbsSoi5Q1pj63sC16XIUboklNw+8tL9VOnJsWycWYR78TKss5PVpIPb1TUUcMQ+bBh7cY579cVAWmf5qG+dw+Q==}
    dependencies:
      '@octokit/types': 2.16.2
    dev: true

  /@octokit/plugin-request-log/1.0.4_@octokit+core@4.2.0:
    resolution: {integrity: sha512-mLUsMkgP7K/cnFEw07kWqXGF5LKrOkD+lhCrKvPHXWDywAwuDUeDwWBpc69XK3pNX0uKiVt8g5z96PJ6z9xCFA==}
    peerDependencies:
      '@octokit/core': '>=3'
    dependencies:
      '@octokit/core': 4.2.0
    dev: true

  /@octokit/plugin-rest-endpoint-methods/2.4.0:
    resolution: {integrity: sha512-EZi/AWhtkdfAYi01obpX0DF7U6b1VRr30QNQ5xSFPITMdLSfhcBqjamE3F+sKcxPbD7eZuMHu3Qkk2V+JGxBDQ==}
    dependencies:
      '@octokit/types': 2.16.2
      deprecation: 2.3.1
    dev: true

  /@octokit/request-error/1.2.1:
    resolution: {integrity: sha512-+6yDyk1EES6WK+l3viRDElw96MvwfJxCt45GvmjDUKWjYIb3PJZQkq3i46TwGwoPD4h8NmTrENmtyA1FwbmhRA==}
    dependencies:
      '@octokit/types': 2.16.2
      deprecation: 2.3.1
      once: 1.4.0
    dev: true

  /@octokit/request-error/2.1.0:
    resolution: {integrity: sha512-1VIvgXxs9WHSjicsRwq8PlR2LR2x6DwsJAaFgzdi0JfJoGSO8mYI/cHJQ+9FbN21aa+DrgNLnwObmyeSC8Rmpg==}
    dependencies:
      '@octokit/types': 6.41.0
      deprecation: 2.3.1
      once: 1.4.0
    dev: true

  /@octokit/request-error/3.0.3:
    resolution: {integrity: sha512-crqw3V5Iy2uOU5Np+8M/YexTlT8zxCfI+qu+LxUB7SZpje4Qmx3mub5DfEKSO8Ylyk0aogi6TYdf6kxzh2BguQ==}
    engines: {node: '>= 14'}
    dependencies:
      '@octokit/types': 9.0.0
      deprecation: 2.3.1
      once: 1.4.0
    dev: true

  /@octokit/request/5.6.3:
    resolution: {integrity: sha512-bFJl0I1KVc9jYTe9tdGGpAMPy32dLBXXo1dS/YwSCTL/2nd9XeHsY616RE3HPXDVk+a+dBuzyz5YdlXwcDTr2A==}
    dependencies:
      '@octokit/endpoint': 6.0.12
      '@octokit/request-error': 2.1.0
      '@octokit/types': 6.41.0
      is-plain-object: 5.0.0
      node-fetch: 2.6.7
      universal-user-agent: 6.0.0
    transitivePeerDependencies:
      - encoding
    dev: true

  /@octokit/request/6.2.3:
    resolution: {integrity: sha512-TNAodj5yNzrrZ/VxP+H5HiYaZep0H3GU0O7PaF+fhDrt8FPrnkei9Aal/txsN/1P7V3CPiThG0tIvpPDYUsyAA==}
    engines: {node: '>= 14'}
    dependencies:
      '@octokit/endpoint': 7.0.5
      '@octokit/request-error': 3.0.3
      '@octokit/types': 9.0.0
      is-plain-object: 5.0.0
      node-fetch: 2.6.7
      universal-user-agent: 6.0.0
    transitivePeerDependencies:
      - encoding
    dev: true

  /@octokit/rest/16.43.2_@octokit+core@4.2.0:
    resolution: {integrity: sha512-ngDBevLbBTFfrHZeiS7SAMAZ6ssuVmXuya+F/7RaVvlysgGa1JKJkKWY+jV6TCJYcW0OALfJ7nTIGXcBXzycfQ==}
    dependencies:
      '@octokit/auth-token': 2.5.0
      '@octokit/plugin-paginate-rest': 1.1.2
      '@octokit/plugin-request-log': 1.0.4_@octokit+core@4.2.0
      '@octokit/plugin-rest-endpoint-methods': 2.4.0
      '@octokit/request': 5.6.3
      '@octokit/request-error': 1.2.1
      atob-lite: 2.0.0
      before-after-hook: 2.2.3
      btoa-lite: 1.0.0
      deprecation: 2.3.1
      lodash.get: 4.4.2
      lodash.set: 4.3.2
      lodash.uniq: 4.5.0
      octokit-pagination-methods: 1.1.0
      once: 1.4.0
      universal-user-agent: 4.0.1
    transitivePeerDependencies:
      - '@octokit/core'
      - encoding
    dev: true

  /@octokit/types/2.16.2:
    resolution: {integrity: sha512-O75k56TYvJ8WpAakWwYRN8Bgu60KrmX0z1KqFp1kNiFNkgW+JW+9EBKZ+S33PU6SLvbihqd+3drvPxKK68Ee8Q==}
    dependencies:
      '@types/node': 14.18.38
    dev: true

  /@octokit/types/6.41.0:
    resolution: {integrity: sha512-eJ2jbzjdijiL3B4PrSQaSjuF2sPEQPVCPzBvTHJD9Nz+9dw2SGH4K4xeQJ77YfTq5bRQ+bD8wT11JbeDPmxmGg==}
    dependencies:
      '@octokit/openapi-types': 12.11.0
    dev: true

  /@octokit/types/9.0.0:
    resolution: {integrity: sha512-LUewfj94xCMH2rbD5YJ+6AQ4AVjFYTgpp6rboWM5T7N3IsIF65SBEOVcYMGAEzO/kKNiNaW4LoWtoThOhH06gw==}
    dependencies:
      '@octokit/openapi-types': 16.0.0
    dev: true

  /@rushstack/eslint-patch/1.1.4:
    resolution: {integrity: sha512-LwzQKA4vzIct1zNZzBmRKI9QuNpLgTQMEjsQLf3BXuGYb3QPTP4Yjf6mkdX+X1mYttZ808QpOwAzZjv28kq7DA==}
    dev: true

  /@rushstack/eslint-plugin-security/0.2.6_kufnqfq7tb5rpdawkdb6g5smma:
    resolution: {integrity: sha512-gicwYhbc3Q5U43U2qmhePLedfF6+mSEjcQ/D+Bq4zQLP7zo9MGTKAeYPnLTq0M7hqoCEeQUFQZvNav+kjue6Nw==}
    peerDependencies:
      eslint: ^6.0.0 || ^7.0.0 || ^8.0.0
    dependencies:
      '@rushstack/tree-pattern': 0.2.3
      '@typescript-eslint/experimental-utils': 5.6.0_kufnqfq7tb5rpdawkdb6g5smma
      eslint: 8.6.0
    transitivePeerDependencies:
      - supports-color
      - typescript
    dev: true

  /@rushstack/eslint-plugin/0.8.6_kufnqfq7tb5rpdawkdb6g5smma:
    resolution: {integrity: sha512-R0gbPI3nz1vRUZddOiwpGtBSQ6FXrnsUpKvKoVkADWhkYmtdi6cU/gpQ6amOa5LhLPhSdQNtkhCB+yhUINKgEg==}
    peerDependencies:
      eslint: ^6.0.0 || ^7.0.0 || ^8.0.0
    dependencies:
      '@rushstack/tree-pattern': 0.2.3
      '@typescript-eslint/experimental-utils': 5.6.0_kufnqfq7tb5rpdawkdb6g5smma
      eslint: 8.6.0
    transitivePeerDependencies:
      - supports-color
      - typescript
    dev: true

  /@rushstack/node-core-library/3.55.2_@types+node@14.18.38:
    resolution: {integrity: sha512-SaLe/x/Q/uBVdNFK5V1xXvsVps0y7h1sN7aSJllQyFbugyOaxhNRF25bwEDnicARNEjJw0pk0lYnJQ9Kr6ev0A==}
    peerDependencies:
      '@types/node': '*'
    peerDependenciesMeta:
      '@types/node':
        optional: true
    dependencies:
      '@types/node': 14.18.38
      colors: 1.2.5
      fs-extra: 7.0.1
      import-lazy: 4.0.0
      jju: 1.4.0
      resolve: 1.22.1
      semver: 7.3.8
      z-schema: 5.0.3

  /@rushstack/rig-package/0.3.18:
    resolution: {integrity: sha512-SGEwNTwNq9bI3pkdd01yCaH+gAsHqs0uxfGvtw9b0LJXH52qooWXnrFTRRLG1aL9pf+M2CARdrA9HLHJys3jiQ==}
    dependencies:
      resolve: 1.22.1
      strip-json-comments: 3.1.1
    dev: true

  /@rushstack/tree-pattern/0.2.3:
    resolution: {integrity: sha512-8KWZxzn6XKuy3iKRSAd2CHXSXneRlGCmH9h/qM7jYQDekp+U18oUzub5xqOqHS2PLUC+torOMYZxgAIO/fF86A==}
    dev: true

  /@rushstack/ts-command-line/4.13.2:
    resolution: {integrity: sha512-bCU8qoL9HyWiciltfzg7GqdfODUeda/JpI0602kbN5YH22rzTxyqYvv7aRLENCM7XCQ1VRs7nMkEqgJUOU8Sag==}
    dependencies:
      '@types/argparse': 1.0.38
      argparse: 1.0.10
      colors: 1.2.5
      string-argv: 0.3.1

  /@socket.io/component-emitter/3.1.0:
    resolution: {integrity: sha512-+9jVqKhRSpsc591z5vX+X5Yyw+he/HCB4iQ/RYxw35CEPaY1gnsNE43nf9n9AaYjAQrTiI/mOwKUKdUs9vf7Xg==}
    dev: true

  /@ts-morph/common/0.18.1:
    resolution: {integrity: sha512-RVE+zSRICWRsfrkAw5qCAK+4ZH9kwEFv5h0+/YeHTLieWP7F4wWq4JsKFuNWG+fYh/KF+8rAtgdj5zb2mm+DVA==}
    dependencies:
      fast-glob: 3.2.12
      minimatch: 5.1.6
      mkdirp: 1.0.4
      path-browserify: 1.0.1
    dev: true

  /@types/argparse/1.0.38:
    resolution: {integrity: sha512-ebDJ9b0e702Yr7pWgB0jzm+CX4Srzz8RcXtLJDJB+BSccqMa36uyH/zUsSYao5+BD1ytv3k3rPYCq4mAE1hsXA==}

  /@types/chai/4.3.1:
    resolution: {integrity: sha512-/zPMqDkzSZ8t3VtxOa4KPq7uzzW978M9Tvh+j7GHKuo6k6GTLxPJ4J5gE5cjfJ26pnXst0N5Hax8Sr0T2Mi9zQ==}
    dev: true

  /@types/cli-progress/3.11.0:
    resolution: {integrity: sha512-XhXhBv1R/q2ahF3BM7qT5HLzJNlIL0wbcGyZVjqOTqAybAnsLisd7gy1UCyIqpL+5Iv6XhlSyzjLCnI2sIdbCg==}
    dependencies:
      '@types/node': 14.18.38
    dev: true

  /@types/debug/4.1.7:
    resolution: {integrity: sha512-9AonUzyTjXXhEOa0DnqpzZi6VHlqKMswga9EXjpXnnqxwLtdvPPtlO8evrI5D9S6asFRCQ6v+wpiUKbw+vKqyg==}
    dependencies:
      '@types/ms': 0.7.31
    dev: true

  /@types/double-ended-queue/2.1.1:
    resolution: {integrity: sha512-O2+umEIlHBVyi+ePmucPjpINqTvSnsz+hAok0D4IpvrOsIsDr6c34B0AbNXW2UDVYuxbv51z5dxnrRt23ohgWg==}
    dev: true

  /@types/eslint-scope/3.7.4:
    resolution: {integrity: sha512-9K4zoImiZc3HlIp6AVUDE4CWYx22a+lhSZMYNpbjW04+YF0KWj4pJXnEMjdnFTiQibFFmElcsasJXDbdI/EPhA==}
    dependencies:
      '@types/eslint': 8.21.1
      '@types/estree': 0.0.51
    dev: true

  /@types/eslint/8.21.1:
    resolution: {integrity: sha512-rc9K8ZpVjNcLs8Fp0dkozd5Pt2Apk1glO4Vgz8ix1u6yFByxfqo5Yavpy65o+93TAe24jr7v+eSBtFLvOQtCRQ==}
    dependencies:
      '@types/estree': 0.0.51
      '@types/json-schema': 7.0.11
    dev: true

  /@types/estree/0.0.51:
    resolution: {integrity: sha512-CuPgU6f3eT/XgKKPqKd/gLZV1Xmvf1a2R5POBOGQa6uv82xpls89HU5zKeVoyR8XzHd1RGNOlQlvUe3CFkjWNQ==}
    dev: true

  /@types/events/3.0.0:
    resolution: {integrity: sha512-EaObqwIvayI5a8dCzhFrjKzVwKLxjoG9T6Ppd5CEo07LRKfQ8Yokw54r5+Wq7FaBQ+yXRvQAYPrHwya1/UFt9g==}
    dev: true

  /@types/fs-extra/9.0.13:
    resolution: {integrity: sha512-nEnwB++1u5lVDM2UI4c1+5R+FYaKfaAzS4OococimjVm3nQw3TuzH5UNsocrcTBbhnerblyHj4A49qXbIiZdpA==}
    dependencies:
      '@types/node': 14.18.38
    dev: true

  /@types/glob/7.2.0:
    resolution: {integrity: sha512-ZUxbzKl0IfJILTS6t7ip5fQQM/J3TJYubDm3nMbgubNNYS62eXeUpoLUC8/7fJNiFYHTrGPQn7hspDUzIHX3UA==}
    dependencies:
      '@types/minimatch': 5.1.2
      '@types/node': 14.18.38
    dev: true

  /@types/json-schema/7.0.11:
    resolution: {integrity: sha512-wOuvG1SN4Us4rez+tylwwwCV1psiNVOkJeM3AUWUNWg/jDQY2+HE/444y5gc+jBmRqASOm2Oeh5c1axHobwRKQ==}
    dev: true

  /@types/json5/0.0.29:
    resolution: {integrity: sha512-dRLjCWHYg4oaA77cxO64oO+7JwCwnIzkZPdrrC71jQmQtlhM556pwKo5bUzqvZndkVbeFLIIi+9TC40JNF5hNQ==}
    dev: true

  /@types/lodash/4.14.184:
    resolution: {integrity: sha512-RoZphVtHbxPZizt4IcILciSWiC6dcn+eZ8oX9IWEYfDMcocdd42f7NPI6fQj+6zI8y4E0L7gu2pcZKLGTRaV9Q==}
    dev: true

  /@types/minimatch/5.1.2:
    resolution: {integrity: sha512-K0VQKziLUWkVKiRVrx4a40iPaxTUefQmjtkQofBkYRcoaaL/8rhwDWww9qWbrgicNOgnpIsMxyNIUM4+n6dUIA==}
    dev: true

  /@types/minimist/1.2.2:
    resolution: {integrity: sha512-jhuKLIRrhvCPLqwPcx6INqmKeiA5EWrsCOPhrlFSrbrmU4ZMPjj5Ul/oLCMDO98XRUIwVm78xICz4EPCektzeQ==}
    dev: true

  /@types/mocha/9.1.1:
    resolution: {integrity: sha512-Z61JK7DKDtdKTWwLeElSEBcWGRLY8g95ic5FoQqI9CMx0ns/Ghep3B4DfcEimiKMvtamNVULVNKEsiwV3aQmXw==}
    dev: true

  /@types/ms/0.7.31:
    resolution: {integrity: sha512-iiUgKzV9AuaEkZqkOLDIvlQiL6ltuZd9tGcW3gwpnX8JbuiuhFlEGmmFXEXkN50Cvq7Os88IY2v0dkDqXYWVgA==}
    dev: true

  /@types/nconf/0.10.3:
    resolution: {integrity: sha512-leyIuBk/rMIp9114FlPRkc/cQG+/JzCz1Afx3BD+CwK2ep3ZRxoC843V1rqnE2pC/jRRjANWhuVBEn4clCwlug==}
    dev: true

  /@types/node/14.18.38:
    resolution: {integrity: sha512-zMRIidN2Huikv/+/U7gRPFYsXDR/7IGqFZzTLnCEj5+gkrQjsowfamaxEnyvArct5hxGA3bTxMXlYhH78V6Cew==}

  /@types/normalize-package-data/2.4.1:
    resolution: {integrity: sha512-Gj7cI7z+98M282Tqmp2K5EIsoouUEzbBJhQQzDE3jSIRk6r9gsz0oUokqIUR4u1R3dMHo0pDHM7sNOHyhulypw==}
    dev: true

  /@types/semver/6.2.3:
    resolution: {integrity: sha512-KQf+QAMWKMrtBMsB8/24w53tEsxllMj6TuA80TT/5igJalLI/zm0L3oXRbIAl4Ohfc85gyHX/jhMwsVkmhLU4A==}
    dev: true

  /@types/unist/2.0.6:
    resolution: {integrity: sha512-PBjIUxZHOuj0R15/xuwJYjFi+KZdNFrehocChv4g5hu6aFroHue8m0lBP0POdK2nKzbw0cgV1mws8+V/JAcEkQ==}
    dev: true

  /@types/ws/6.0.4:
    resolution: {integrity: sha512-PpPrX7SZW9re6+Ha8ojZG4Se8AZXgf0GK6zmfqEuCsY49LFDNXO3SByp44X3dFEqtB73lkCDAdUazhAjVPiNwg==}
    dependencies:
      '@types/node': 14.18.38
    dev: true

  /@typescript-eslint/eslint-plugin/5.9.1_i37r4pxnuonvhfobrnldva5ppi:
    resolution: {integrity: sha512-Xv9tkFlyD4MQGpJgTo6wqDqGvHIRmRgah/2Sjz1PUnJTawjHWIwBivUE9x0QtU2WVii9baYgavo/bHjrZJkqTw==}
    engines: {node: ^12.22.0 || ^14.17.0 || >=16.0.0}
    peerDependencies:
      '@typescript-eslint/parser': ^5.0.0
      eslint: ^6.0.0 || ^7.0.0 || ^8.0.0
      typescript: '*'
    peerDependenciesMeta:
      typescript:
        optional: true
    dependencies:
      '@typescript-eslint/experimental-utils': 5.9.1_kufnqfq7tb5rpdawkdb6g5smma
      '@typescript-eslint/parser': 5.9.1_kufnqfq7tb5rpdawkdb6g5smma
      '@typescript-eslint/scope-manager': 5.9.1
      '@typescript-eslint/type-utils': 5.9.1_kufnqfq7tb5rpdawkdb6g5smma
      debug: 4.3.4
      eslint: 8.6.0
      functional-red-black-tree: 1.0.1
      ignore: 5.2.0
      regexpp: 3.2.0
      semver: 7.3.8
      tsutils: 3.21.0_typescript@4.5.5
      typescript: 4.5.5
    transitivePeerDependencies:
      - supports-color
    dev: true

  /@typescript-eslint/experimental-utils/5.6.0_kufnqfq7tb5rpdawkdb6g5smma:
    resolution: {integrity: sha512-VDoRf3Qj7+W3sS/ZBXZh3LBzp0snDLEgvp6qj0vOAIiAPM07bd5ojQ3CTzF/QFl5AKh7Bh1ycgj6lFBJHUt/DA==}
    engines: {node: ^12.22.0 || ^14.17.0 || >=16.0.0}
    peerDependencies:
      eslint: '*'
    dependencies:
      '@types/json-schema': 7.0.11
      '@typescript-eslint/scope-manager': 5.6.0
      '@typescript-eslint/types': 5.6.0
      '@typescript-eslint/typescript-estree': 5.6.0_typescript@4.5.5
      eslint: 8.6.0
      eslint-scope: 5.1.1
      eslint-utils: 3.0.0_eslint@8.6.0
    transitivePeerDependencies:
      - supports-color
      - typescript
    dev: true

  /@typescript-eslint/experimental-utils/5.9.1_kufnqfq7tb5rpdawkdb6g5smma:
    resolution: {integrity: sha512-cb1Njyss0mLL9kLXgS/eEY53SZQ9sT519wpX3i+U457l2UXRDuo87hgKfgRazmu9/tQb0x2sr3Y0yrU+Zz0y+w==}
    engines: {node: ^12.22.0 || ^14.17.0 || >=16.0.0}
    peerDependencies:
      eslint: ^6.0.0 || ^7.0.0 || ^8.0.0
    dependencies:
      '@types/json-schema': 7.0.11
      '@typescript-eslint/scope-manager': 5.9.1
      '@typescript-eslint/types': 5.9.1
      '@typescript-eslint/typescript-estree': 5.9.1_typescript@4.5.5
      eslint: 8.6.0
      eslint-scope: 5.1.1
      eslint-utils: 3.0.0_eslint@8.6.0
    transitivePeerDependencies:
      - supports-color
      - typescript
    dev: true

  /@typescript-eslint/parser/5.9.1_kufnqfq7tb5rpdawkdb6g5smma:
    resolution: {integrity: sha512-PLYO0AmwD6s6n0ZQB5kqPgfvh73p0+VqopQQLuNfi7Lm0EpfKyDalchpVwkE+81k5HeiRrTV/9w1aNHzjD7C4g==}
    engines: {node: ^12.22.0 || ^14.17.0 || >=16.0.0}
    peerDependencies:
      eslint: ^6.0.0 || ^7.0.0 || ^8.0.0
      typescript: '*'
    peerDependenciesMeta:
      typescript:
        optional: true
    dependencies:
      '@typescript-eslint/scope-manager': 5.9.1
      '@typescript-eslint/types': 5.9.1
      '@typescript-eslint/typescript-estree': 5.9.1_typescript@4.5.5
      debug: 4.3.4
      eslint: 8.6.0
      typescript: 4.5.5
    transitivePeerDependencies:
      - supports-color
    dev: true

  /@typescript-eslint/scope-manager/5.6.0:
    resolution: {integrity: sha512-1U1G77Hw2jsGWVsO2w6eVCbOg0HZ5WxL/cozVSTfqnL/eB9muhb8THsP0G3w+BB5xAHv9KptwdfYFAUfzcIh4A==}
    engines: {node: ^12.22.0 || ^14.17.0 || >=16.0.0}
    dependencies:
      '@typescript-eslint/types': 5.6.0
      '@typescript-eslint/visitor-keys': 5.6.0
    dev: true

  /@typescript-eslint/scope-manager/5.9.1:
    resolution: {integrity: sha512-8BwvWkho3B/UOtzRyW07ffJXPaLSUKFBjpq8aqsRvu6HdEuzCY57+ffT7QoV4QXJXWSU1+7g3wE4AlgImmQ9pQ==}
    engines: {node: ^12.22.0 || ^14.17.0 || >=16.0.0}
    dependencies:
      '@typescript-eslint/types': 5.9.1
      '@typescript-eslint/visitor-keys': 5.9.1
    dev: true

  /@typescript-eslint/type-utils/5.9.1_kufnqfq7tb5rpdawkdb6g5smma:
    resolution: {integrity: sha512-tRSpdBnPRssjlUh35rE9ug5HrUvaB9ntREy7gPXXKwmIx61TNN7+l5YKgi1hMKxo5NvqZCfYhA5FvyuJG6X6vg==}
    engines: {node: ^12.22.0 || ^14.17.0 || >=16.0.0}
    peerDependencies:
      eslint: '*'
      typescript: '*'
    peerDependenciesMeta:
      typescript:
        optional: true
    dependencies:
      '@typescript-eslint/experimental-utils': 5.9.1_kufnqfq7tb5rpdawkdb6g5smma
      debug: 4.3.4
      eslint: 8.6.0
      tsutils: 3.21.0_typescript@4.5.5
      typescript: 4.5.5
    transitivePeerDependencies:
      - supports-color
    dev: true

  /@typescript-eslint/types/5.6.0:
    resolution: {integrity: sha512-OIZffked7mXv4mXzWU5MgAEbCf9ecNJBKi+Si6/I9PpTaj+cf2x58h2oHW5/P/yTnPkKaayfjhLvx+crnl5ubA==}
    engines: {node: ^12.22.0 || ^14.17.0 || >=16.0.0}
    dev: true

  /@typescript-eslint/types/5.9.1:
    resolution: {integrity: sha512-SsWegWudWpkZCwwYcKoDwuAjoZXnM1y2EbEerTHho19Hmm+bQ56QG4L4jrtCu0bI5STaRTvRTZmjprWlTw/5NQ==}
    engines: {node: ^12.22.0 || ^14.17.0 || >=16.0.0}
    dev: true

  /@typescript-eslint/typescript-estree/5.6.0_typescript@4.5.5:
    resolution: {integrity: sha512-92vK5tQaE81rK7fOmuWMrSQtK1IMonESR+RJR2Tlc7w4o0MeEdjgidY/uO2Gobh7z4Q1hhS94Cr7r021fMVEeA==}
    engines: {node: ^12.22.0 || ^14.17.0 || >=16.0.0}
    peerDependencies:
      typescript: '*'
    peerDependenciesMeta:
      typescript:
        optional: true
    dependencies:
      '@typescript-eslint/types': 5.6.0
      '@typescript-eslint/visitor-keys': 5.6.0
      debug: 4.3.4
      globby: 11.1.0
      is-glob: 4.0.3
      semver: 7.3.8
      tsutils: 3.21.0_typescript@4.5.5
      typescript: 4.5.5
    transitivePeerDependencies:
      - supports-color
    dev: true

  /@typescript-eslint/typescript-estree/5.9.1_typescript@4.5.5:
    resolution: {integrity: sha512-gL1sP6A/KG0HwrahVXI9fZyeVTxEYV//6PmcOn1tD0rw8VhUWYeZeuWHwwhnewnvEMcHjhnJLOBhA9rK4vmb8A==}
    engines: {node: ^12.22.0 || ^14.17.0 || >=16.0.0}
    peerDependencies:
      typescript: '*'
    peerDependenciesMeta:
      typescript:
        optional: true
    dependencies:
      '@typescript-eslint/types': 5.9.1
      '@typescript-eslint/visitor-keys': 5.9.1
      debug: 4.3.4
      globby: 11.1.0
      is-glob: 4.0.3
      semver: 7.3.8
      tsutils: 3.21.0_typescript@4.5.5
      typescript: 4.5.5
    transitivePeerDependencies:
      - supports-color
    dev: true

  /@typescript-eslint/visitor-keys/5.6.0:
    resolution: {integrity: sha512-1p7hDp5cpRFUyE3+lvA74egs+RWSgumrBpzBCDzfTFv0aQ7lIeay80yU0hIxgAhwQ6PcasW35kaOCyDOv6O/Ng==}
    engines: {node: ^12.22.0 || ^14.17.0 || >=16.0.0}
    dependencies:
      '@typescript-eslint/types': 5.6.0
      eslint-visitor-keys: 3.3.0
    dev: true

  /@typescript-eslint/visitor-keys/5.9.1:
    resolution: {integrity: sha512-Xh37pNz9e9ryW4TVdwiFzmr4hloty8cFj8GTWMXh3Z8swGwyQWeCcNgF0hm6t09iZd6eiZmIf4zHedQVP6TVtg==}
    engines: {node: ^12.22.0 || ^14.17.0 || >=16.0.0}
    dependencies:
      '@typescript-eslint/types': 5.9.1
      eslint-visitor-keys: 3.3.0
    dev: true

  /@ungap/promise-all-settled/1.1.2:
    resolution: {integrity: sha512-sL/cEvJWAnClXw0wHk85/2L0G6Sj8UB0Ctc1TEMbKSsmpRosqhwj9gWgFRZSrBr2f9tiXISwNhCPmlfqUqyb9Q==}
    dev: true

  /@webassemblyjs/ast/1.11.1:
    resolution: {integrity: sha512-ukBh14qFLjxTQNTXocdyksN5QdM28S1CxHt2rdskFyL+xFV7VremuBLVbmCePj+URalXBENx/9Lm7lnhihtCSw==}
    dependencies:
      '@webassemblyjs/helper-numbers': 1.11.1
      '@webassemblyjs/helper-wasm-bytecode': 1.11.1
    dev: true

  /@webassemblyjs/floating-point-hex-parser/1.11.1:
    resolution: {integrity: sha512-iGRfyc5Bq+NnNuX8b5hwBrRjzf0ocrJPI6GWFodBFzmFnyvrQ83SHKhmilCU/8Jv67i4GJZBMhEzltxzcNagtQ==}
    dev: true

  /@webassemblyjs/helper-api-error/1.11.1:
    resolution: {integrity: sha512-RlhS8CBCXfRUR/cwo2ho9bkheSXG0+NwooXcc3PAILALf2QLdFyj7KGsKRbVc95hZnhnERon4kW/D3SZpp6Tcg==}
    dev: true

  /@webassemblyjs/helper-buffer/1.11.1:
    resolution: {integrity: sha512-gwikF65aDNeeXa8JxXa2BAk+REjSyhrNC9ZwdT0f8jc4dQQeDQ7G4m0f2QCLPJiMTTO6wfDmRmj/pW0PsUvIcA==}
    dev: true

  /@webassemblyjs/helper-numbers/1.11.1:
    resolution: {integrity: sha512-vDkbxiB8zfnPdNK9Rajcey5C0w+QJugEglN0of+kmO8l7lDb77AnlKYQF7aarZuCrv+l0UvqL+68gSDr3k9LPQ==}
    dependencies:
      '@webassemblyjs/floating-point-hex-parser': 1.11.1
      '@webassemblyjs/helper-api-error': 1.11.1
      '@xtuc/long': 4.2.2
    dev: true

  /@webassemblyjs/helper-wasm-bytecode/1.11.1:
    resolution: {integrity: sha512-PvpoOGiJwXeTrSf/qfudJhwlvDQxFgelbMqtq52WWiXC6Xgg1IREdngmPN3bs4RoO83PnL/nFrxucXj1+BX62Q==}
    dev: true

  /@webassemblyjs/helper-wasm-section/1.11.1:
    resolution: {integrity: sha512-10P9No29rYX1j7F3EVPX3JvGPQPae+AomuSTPiF9eBQeChHI6iqjMIwR9JmOJXwpnn/oVGDk7I5IlskuMwU/pg==}
    dependencies:
      '@webassemblyjs/ast': 1.11.1
      '@webassemblyjs/helper-buffer': 1.11.1
      '@webassemblyjs/helper-wasm-bytecode': 1.11.1
      '@webassemblyjs/wasm-gen': 1.11.1
    dev: true

  /@webassemblyjs/ieee754/1.11.1:
    resolution: {integrity: sha512-hJ87QIPtAMKbFq6CGTkZYJivEwZDbQUgYd3qKSadTNOhVY7p+gfP6Sr0lLRVTaG1JjFj+r3YchoqRYxNH3M0GQ==}
    dependencies:
      '@xtuc/ieee754': 1.2.0
    dev: true

  /@webassemblyjs/leb128/1.11.1:
    resolution: {integrity: sha512-BJ2P0hNZ0u+Th1YZXJpzW6miwqQUGcIHT1G/sf72gLVD9DZ5AdYTqPNbHZh6K1M5VmKvFXwGSWZADz+qBWxeRw==}
    dependencies:
      '@xtuc/long': 4.2.2
    dev: true

  /@webassemblyjs/utf8/1.11.1:
    resolution: {integrity: sha512-9kqcxAEdMhiwQkHpkNiorZzqpGrodQQ2IGrHHxCy+Ozng0ofyMA0lTqiLkVs1uzTRejX+/O0EOT7KxqVPuXosQ==}
    dev: true

  /@webassemblyjs/wasm-edit/1.11.1:
    resolution: {integrity: sha512-g+RsupUC1aTHfR8CDgnsVRVZFJqdkFHpsHMfJuWQzWU3tvnLC07UqHICfP+4XyL2tnr1amvl1Sdp06TnYCmVkA==}
    dependencies:
      '@webassemblyjs/ast': 1.11.1
      '@webassemblyjs/helper-buffer': 1.11.1
      '@webassemblyjs/helper-wasm-bytecode': 1.11.1
      '@webassemblyjs/helper-wasm-section': 1.11.1
      '@webassemblyjs/wasm-gen': 1.11.1
      '@webassemblyjs/wasm-opt': 1.11.1
      '@webassemblyjs/wasm-parser': 1.11.1
      '@webassemblyjs/wast-printer': 1.11.1
    dev: true

  /@webassemblyjs/wasm-gen/1.11.1:
    resolution: {integrity: sha512-F7QqKXwwNlMmsulj6+O7r4mmtAlCWfO/0HdgOxSklZfQcDu0TpLiD1mRt/zF25Bk59FIjEuGAIyn5ei4yMfLhA==}
    dependencies:
      '@webassemblyjs/ast': 1.11.1
      '@webassemblyjs/helper-wasm-bytecode': 1.11.1
      '@webassemblyjs/ieee754': 1.11.1
      '@webassemblyjs/leb128': 1.11.1
      '@webassemblyjs/utf8': 1.11.1
    dev: true

  /@webassemblyjs/wasm-opt/1.11.1:
    resolution: {integrity: sha512-VqnkNqnZlU5EB64pp1l7hdm3hmQw7Vgqa0KF/KCNO9sIpI6Fk6brDEiX+iCOYrvMuBWDws0NkTOxYEb85XQHHw==}
    dependencies:
      '@webassemblyjs/ast': 1.11.1
      '@webassemblyjs/helper-buffer': 1.11.1
      '@webassemblyjs/wasm-gen': 1.11.1
      '@webassemblyjs/wasm-parser': 1.11.1
    dev: true

  /@webassemblyjs/wasm-parser/1.11.1:
    resolution: {integrity: sha512-rrBujw+dJu32gYB7/Lup6UhdkPx9S9SnobZzRVL7VcBH9Bt9bCBLEuX/YXOOtBsOZ4NQrRykKhffRWHvigQvOA==}
    dependencies:
      '@webassemblyjs/ast': 1.11.1
      '@webassemblyjs/helper-api-error': 1.11.1
      '@webassemblyjs/helper-wasm-bytecode': 1.11.1
      '@webassemblyjs/ieee754': 1.11.1
      '@webassemblyjs/leb128': 1.11.1
      '@webassemblyjs/utf8': 1.11.1
    dev: true

  /@webassemblyjs/wast-printer/1.11.1:
    resolution: {integrity: sha512-IQboUWM4eKzWW+N/jij2sRatKMh99QEelo3Eb2q0qXkvPRISAj8Qxtmw5itwqK+TTkBuUIE45AxYPToqPtL5gg==}
    dependencies:
      '@webassemblyjs/ast': 1.11.1
      '@xtuc/long': 4.2.2
    dev: true

  /@xtuc/ieee754/1.2.0:
    resolution: {integrity: sha512-DX8nKgqcGwsc0eJSqYt5lwP4DH5FlHnmuWWBRy7X0NcaGR0ZtuyeESgMwTYVEtxmsNGY+qit4QYT/MIYTOTPeA==}
    dev: true

  /@xtuc/long/4.2.2:
    resolution: {integrity: sha512-NuHqBY1PB/D8xU6s/thBgOAiAP7HOYDQ32+BFZILJ8ivkUkAHQnWfn6WhL79Owj1qmUnoN/YPhktdIoucipkAQ==}
    dev: true

  /abort-controller/3.0.0:
    resolution: {integrity: sha512-h8lQ8tacZYnR3vNQTgibj+tODHI5/+l06Au2Pcriv/Gmet0eaj4TwWH41sO9wnHDiQsEj19q0drzdWdeAHtweg==}
    engines: {node: '>=6.5'}
    dependencies:
      event-target-shim: 5.0.1
    dev: true

  /acorn-import-assertions/1.8.0_acorn@8.8.0:
    resolution: {integrity: sha512-m7VZ3jwz4eK6A4Vtt8Ew1/mNbP24u0FhdyfA7fSvnJR6LMdfOYnmuIrrJAgrYfYJ10F/otaHTtrtrtmHdMNzEw==}
    peerDependencies:
      acorn: ^8
    dependencies:
      acorn: 8.8.0
    dev: true

  /acorn-jsx/5.3.2_acorn@8.8.0:
    resolution: {integrity: sha512-rq9s+JNhf0IChjtDXxllJ7g41oZk5SlXtp0LHwyA5cejwn7vKmKp4pPri6YEePv2PU65sAsegbXtIinmDFDXgQ==}
    peerDependencies:
      acorn: ^6.0.0 || ^7.0.0 || ^8.0.0
    dependencies:
      acorn: 8.8.0
    dev: true

  /acorn/8.8.0:
    resolution: {integrity: sha512-QOxyigPVrpZ2GXT+PFyZTl6TtOFc5egxHIP9IlQ+RbupQuX4RkT/Bee4/kQuC02Xkzg84JcT7oLYtDIQxp+v7w==}
    engines: {node: '>=0.4.0'}
    hasBin: true
    dev: true

  /agent-base/4.3.0:
    resolution: {integrity: sha512-salcGninV0nPrwpGNn4VTXBb1SOuXQBiqbrNXoeizJsHrsL6ERFM2Ne3JUSBWRE6aeNJI2ROP/WEEIDUiDe3cg==}
    engines: {node: '>= 4.0.0'}
    dependencies:
      es6-promisify: 5.0.0
    dev: true

  /aggregate-error/3.1.0:
    resolution: {integrity: sha512-4I7Td01quW/RpocfNayFdFVk1qSuoh0E7JrbRJ16nH01HhKFQ88INq9Sd+nd72zqRySlr9BmDA8xlEJ6vJMrYA==}
    engines: {node: '>=8'}
    dependencies:
      clean-stack: 2.2.0
      indent-string: 4.0.0
    dev: true

  /ajv-errors/1.0.1_ajv@6.12.6:
    resolution: {integrity: sha512-DCRfO/4nQ+89p/RK43i8Ezd41EqdGIU4ld7nGF8OQ14oc/we5rEntLCUa7+jrn3nn83BosfwZA0wb4pon2o8iQ==}
    peerDependencies:
      ajv: '>=5.0.0'
    dependencies:
      ajv: 6.12.6
    dev: true

  /ajv-keywords/3.5.2_ajv@6.12.6:
    resolution: {integrity: sha512-5p6WTN0DdTGVQk6VjcEju19IgaHudalcfabD7yhDGeA6bcQnmL+CpveLJq/3hvfwd1aof6L386Ougkx6RfyMIQ==}
    peerDependencies:
      ajv: ^6.9.1
    dependencies:
      ajv: 6.12.6
    dev: true

  /ajv/6.12.6:
    resolution: {integrity: sha512-j3fVLgvTo527anyYyJOGTYJbG+vnnQYvE0m5mmkc1TK+nxAppkCLMIL0aZ4dblVCNoGShhm+kzE4ZUykBoMg4g==}
    dependencies:
      fast-deep-equal: 3.1.3
      fast-json-stable-stringify: 2.1.0
      json-schema-traverse: 0.4.1
      uri-js: 4.4.1

  /ajv/8.12.0:
    resolution: {integrity: sha512-sRu1kpcO9yLtYxBKvqfTeh9KzZEwO3STyX1HT+4CaDzC6HpTGYhIhPIzj9XuKU7KYDwnaeh5hcOwjy1QuJzBPA==}
    dependencies:
      fast-deep-equal: 3.1.3
      json-schema-traverse: 1.0.0
      require-from-string: 2.0.2
      uri-js: 4.4.1
    dev: true

  /ansi-colors/4.1.1:
    resolution: {integrity: sha512-JoX0apGbHaUJBNl6yF+p6JAFYZ666/hhCGKN5t9QFjbJQKUU/g8MNbFDbvfrgKXvI1QpZplPOnwIo99lX/AAmA==}
    engines: {node: '>=6'}
    dev: true

  /ansi-colors/4.1.3:
    resolution: {integrity: sha512-/6w/C21Pm1A7aZitlI5Ni/2J6FFQN8i1Cvz3kHABAAbw93v/NlvKdVOqz7CCWz/3iv/JplRSEEZ83XION15ovw==}
    engines: {node: '>=6'}
    dev: true

  /ansi-escapes/3.2.0:
    resolution: {integrity: sha512-cBhpre4ma+U0T1oM5fXg7Dy1Jw7zzwv7lt/GoCpr+hDQJoYnKVPLL4dCvSEFMmQurOQvSrwT7SL/DAlhBI97RQ==}
    engines: {node: '>=4'}
    dev: true

  /ansi-escapes/4.3.2:
    resolution: {integrity: sha512-gKXj5ALrKWQLsYG9jlTRmR/xKluxHV+Z9QEwNIgCfM1/uwPMCuzVVnh5mwTd+OuBZcwSIMbqssNWRm1lE51QaQ==}
    engines: {node: '>=8'}
    dependencies:
      type-fest: 0.21.3
    dev: true

  /ansi-regex/5.0.1:
    resolution: {integrity: sha512-quJQXlTSUGL2LH9SUXo8VwsY4soanhgo6LNSm84E1LBcE8s3O0wpdiRzyR9z/ZZJMlMWv37qOOb9pdJlMUEKFQ==}
    engines: {node: '>=8'}
    dev: true

  /ansi-styles/3.2.1:
    resolution: {integrity: sha512-VT0ZI6kZRdTh8YyJw3SMbYm/u+NqfsAxEpWO0Pf9sq8/e94WxxOpPKx9FR1FlyCtOVDNOQ+8ntlqFxiRc+r5qA==}
    engines: {node: '>=4'}
    dependencies:
      color-convert: 1.9.3

  /ansi-styles/4.3.0:
    resolution: {integrity: sha512-zbB9rCJAT1rbjiVDb2hqKFHNYLxgtk8NURxZ3IZwD3F6NtxbXZQCnnSi1Lkx+IDohdPlFp222wVALIheZJQSEg==}
    engines: {node: '>=8'}
    dependencies:
      color-convert: 2.0.1
    dev: true

  /ansicolors/0.3.2:
    resolution: {integrity: sha512-QXu7BPrP29VllRxH8GwB7x5iX5qWKAAMLqKQGWTeLWVlNHNOpVMJ91dsxQAIWXpjuW5wqvxu3Jd/nRjrJ+0pqg==}
    dev: true

  /anymatch/3.1.2:
    resolution: {integrity: sha512-P43ePfOAIupkguHUycrc4qJ9kz8ZiuOUijaETwX7THt0Y/GNK7v0aa8rY816xWjZ7rJdA5XdMcpVFTKMq+RvWg==}
    engines: {node: '>= 8'}
    dependencies:
      normalize-path: 3.0.0
      picomatch: 2.3.1
    dev: true

  /append-transform/2.0.0:
    resolution: {integrity: sha512-7yeyCEurROLQJFv5Xj4lEGTy0borxepjFv1g22oAdqFu//SrAlDl1O1Nxx15SH1RoliUml6p8dwJW9jvZughhg==}
    engines: {node: '>=8'}
    dependencies:
      default-require-extensions: 3.0.0
    dev: true

  /archy/1.0.0:
    resolution: {integrity: sha512-Xg+9RwCg/0p32teKdGMPTPnVXKD0w3DfHnFTficozsAgsvq2XenPJq/MYpzzQ/v8zrOyJn6Ds39VA4JIDwFfqw==}
    dev: true

  /argparse/1.0.10:
    resolution: {integrity: sha512-o5Roy6tNG4SL/FOkCAN6RzjiakZS25RLYFrcMttJqbdd8BWrnA+fGz57iN5Pb06pvBGvl5gQ0B48dJlslXvoTg==}
    dependencies:
      sprintf-js: 1.0.3

  /argparse/2.0.1:
    resolution: {integrity: sha512-8+9WqebbFzpX9OR+Wa6O29asIogeRMzcGtAINdpMHHyAg10f05aSFVBbcEqGf/PXw1EjAZ+q2/bEBg3DvurK3Q==}
    dev: true

  /array-includes/3.1.6:
    resolution: {integrity: sha512-sgTbLvL6cNnw24FnbaDyjmvddQ2ML8arZsgaJhoABMoplz/4QRhtrYS+alr1BUM1Bwp6dhx8vVCBSLG+StwOFw==}
    engines: {node: '>= 0.4'}
    dependencies:
      call-bind: 1.0.2
      define-properties: 1.1.4
      es-abstract: 1.20.5
      get-intrinsic: 1.1.3
      is-string: 1.0.7
    dev: true

  /array-union/2.1.0:
    resolution: {integrity: sha512-HGyxoOTYUyCM6stUe6EJgnd4EoewAI7zMdfqO+kGjnlZmBDz/cR5pf8r/cR4Wq60sL/p0IkcjUEEPwS3GFrIyw==}
    engines: {node: '>=8'}
    dev: true

  /array.prototype.flat/1.3.1:
    resolution: {integrity: sha512-roTU0KWIOmJ4DRLmwKd19Otg0/mT3qPNt0Qb3GWW8iObuZXxrjB/pzn0R3hqpRSWg4HCwqx+0vwOnWnvlOyeIA==}
    engines: {node: '>= 0.4'}
    dependencies:
      call-bind: 1.0.2
      define-properties: 1.1.4
      es-abstract: 1.20.5
      es-shim-unscopables: 1.0.0
    dev: true

  /array.prototype.flatmap/1.3.1:
    resolution: {integrity: sha512-8UGn9O1FDVvMNB0UlLv4voxRMze7+FpHyF5mSMRjWHUMlpoDViniy05870VlxhfgTnLbpuwTzvD76MTtWxB/mQ==}
    engines: {node: '>= 0.4'}
    dependencies:
      call-bind: 1.0.2
      define-properties: 1.1.4
      es-abstract: 1.20.5
      es-shim-unscopables: 1.0.0
    dev: true

  /arrify/1.0.1:
    resolution: {integrity: sha512-3CYzex9M9FGQjCGMGyi6/31c8GJbgb0qGyrx5HWxPd0aCwh4cB2YjMb2Xf9UuoogrMrlO9cTqnB5rI5GHZTcUA==}
    engines: {node: '>=0.10.0'}
    dev: true

  /assertion-error/1.1.0:
    resolution: {integrity: sha512-jgsaNduz+ndvGyFt3uSuWqvy4lCnIJiovtouQN5JZHOKCS2QuhEdbcQHFhVksz2N2U9hXJo8odG7ETyWlEeuDw==}
    dev: true

  /astral-regex/2.0.0:
    resolution: {integrity: sha512-Z7tMw1ytTXt5jqMcOP+OQteU1VuNK9Y02uuJtKQ1Sv69jXQKKg5cibLwGJow8yzZP+eAc18EmLGPal0bp36rvQ==}
    engines: {node: '>=8'}
    dev: true

  /async-retry/1.2.3:
    resolution: {integrity: sha512-tfDb02Th6CE6pJUF2gjW5ZVjsgwlucVXOEQMvEX9JgSJMs9gAX+Nz3xRuJBKuUYjTSYORqvDBORdAQ3LU59g7Q==}
    dependencies:
      retry: 0.12.0
    dev: true

  /async/3.2.4:
    resolution: {integrity: sha512-iAB+JbDEGXhyIUavoDl9WP/Jj106Kz9DEn1DPgYw5ruDn0e3Wgi3sKFm55sASdGBNOQB8F59d9qQ7deqrHA8wQ==}
    dev: true

  /asynckit/0.4.0:
    resolution: {integrity: sha512-Oei9OH4tRh0YqU3GxhX79dM/mwVgvbZJaSNaRk+bshkj0S5cfHcgYakreBjrHwatXKbz+IoIdYLxrKim2MjW0Q==}
    dev: true

  /at-least-node/1.0.0:
    resolution: {integrity: sha512-+q/t7Ekv1EDY2l6Gda6LLiX14rU9TV20Wa3ofeQmwPFZbOMo9DXrLbOjFaaclkXKWidIaopwAObQDqwWtGUjqg==}
    engines: {node: '>= 4.0.0'}
    dev: true

  /atob-lite/2.0.0:
    resolution: {integrity: sha512-LEeSAWeh2Gfa2FtlQE1shxQ8zi5F9GHarrGKz08TMdODD5T4eH6BMsvtnhbWZ+XQn+Gb6om/917ucvRu7l7ukw==}
    dev: true

  /axios/0.26.1_debug@4.3.4:
    resolution: {integrity: sha512-fPwcX4EvnSHuInCMItEhAGnaSEXRBjtzh9fOtsE6E1G6p7vl7edEeZe11QHf18+6+9gR5PbKV/sGKNaD8YaMeA==}
    dependencies:
      follow-redirects: 1.15.1_debug@4.3.4
    transitivePeerDependencies:
      - debug
    dev: true

  /azure-devops-node-api/11.2.0:
    resolution: {integrity: sha512-XdiGPhrpaT5J8wdERRKs5g8E0Zy1pvOYTli7z9E8nmOn3YGp4FhtjhrOyFmX/8veWCwdI69mCHKJw6l+4J/bHA==}
    dependencies:
      tunnel: 0.0.6
      typed-rest-client: 1.8.9
    dev: true

  /balanced-match/1.0.2:
    resolution: {integrity: sha512-3oSeUO0TMV67hN1AmbXsK4yaqU7tjiHlbxRDZOpH0KW9+CeX4bRAaX0Anxt0tx2MrpRpWwQaPwIlISEJhYU5Pw==}
    dev: true

  /base64-js/1.5.1:
    resolution: {integrity: sha512-AKpaYlHn8t4SVbOHCy+b5+KKgvR4vrsD8vbvrbiQJps7fKDTkjkDry6ji0rUJjC0kzbNePLwzxq8iypo41qeWA==}
    dev: true

  /before-after-hook/2.2.3:
    resolution: {integrity: sha512-NzUnlZexiaH/46WDhANlyR2bXRopNg4F/zuSA3OpZnllCUgRaOF2znDioDWrmbNVsuZk6l9pMquQB38cfBZwkQ==}
    dev: true

  /binary-extensions/2.2.0:
    resolution: {integrity: sha512-jDctJ/IVQbZoJykoeHbhXpOlNBqGNcwXJKJog42E5HDPUwQTSdjCHdihjj0DlnheQ7blbT6dHOafNAiS8ooQKA==}
    engines: {node: '>=8'}
    dev: true

  /brace-expansion/1.1.11:
    resolution: {integrity: sha512-iCuPHDFgrHX7H2vEI/5xpz07zSHB00TpugqhmYtVmMO6518mCuRMoOYFldEBl0g187ufozdaHgWKcYFb61qGiA==}
    dependencies:
      balanced-match: 1.0.2
      concat-map: 0.0.1
    dev: true

  /brace-expansion/2.0.1:
    resolution: {integrity: sha512-XnAIvQ8eM+kC6aULx6wuQiwVsnzsi9d3WxzV3FpWTGA19F621kwdbsAcFKXgKUHZWsy+mY6iL1sHTxWEFCytDA==}
    dependencies:
      balanced-match: 1.0.2
    dev: true

  /braces/3.0.2:
    resolution: {integrity: sha512-b8um+L1RzM3WDSzvhm6gIz1yfTbBt6YTlcEKAvsmqCZZFw46z626lVj9j1yEPW33H5H+lBQpZMP1k8l+78Ha0A==}
    engines: {node: '>=8'}
    dependencies:
      fill-range: 7.0.1
    dev: true

  /browser-stdout/1.3.1:
    resolution: {integrity: sha512-qhAVI1+Av2X7qelOfAIYwXONood6XlZE/fXaBSmW/T5SzLAmCgzi+eiWE7fUvbHaeNBQH13UftjpXxsfLkMpgw==}
    dev: true

  /browserslist/4.21.3:
    resolution: {integrity: sha512-898rgRXLAyRkM1GryrrBHGkqA5hlpkV5MhtZwg9QXeiyLUYs2k00Un05aX5l2/yJIOObYKOpS2JNo8nJDE7fWQ==}
    engines: {node: ^6 || ^7 || ^8 || ^9 || ^10 || ^11 || ^12 || >=13.7}
    hasBin: true
    dependencies:
      caniuse-lite: 1.0.30001374
      electron-to-chromium: 1.4.211
      node-releases: 2.0.6
      update-browserslist-db: 1.0.5_browserslist@4.21.3
    dev: true

  /btoa-lite/1.0.0:
    resolution: {integrity: sha512-gvW7InbIyF8AicrqWoptdW08pUxuhq8BEgowNajy9RhiE86fmGAGl+bLKo6oB8QP0CkqHLowfN0oJdKC/J6LbA==}
    dev: true

  /buffer-equal-constant-time/1.0.1:
    resolution: {integrity: sha512-zRpUiDwd/xk6ADqPMATG8vc9VPrkck7T07OIx0gnjmJAnHnTVXNQG3vfvWNuiZIkwu9KrKdA1iJKfsfTVxE6NA==}
    dev: true

  /buffer-from/1.1.2:
    resolution: {integrity: sha512-E+XQCRwSbaaiChtv6k6Dwgc+bx+Bs6vuKJHHl5kox/BaKbhiXzqQOwK4cO22yElGp2OCmjwVhT3HmxgyPGnJfQ==}
    dev: true

  /builtin-modules/3.3.0:
    resolution: {integrity: sha512-zhaCDicdLuWN5UbN5IMnFqNMhNfo919sH85y2/ea+5Yg9TsTkeZxpL+JLbp6cgYFS4sRLp3YV4S6yDuqVWHYOw==}
    engines: {node: '>=6'}
    dev: true

  /builtins/5.0.1:
    resolution: {integrity: sha512-qwVpFEHNfhYJIzNRBvd2C1kyo6jz3ZSMPyyuR47OPdiKWlbYnZNyDWuyR175qDnAJLiCo5fBBqPb3RiXgWlkOQ==}
    dependencies:
      semver: 7.3.8
    dev: true

  /caching-transform/4.0.0:
    resolution: {integrity: sha512-kpqOvwXnjjN44D89K5ccQC+RUrsy7jB/XLlRrx0D7/2HNcTPqzsb6XgYoErwko6QsV184CA2YgS1fxDiiDZMWA==}
    engines: {node: '>=8'}
    dependencies:
      hasha: 5.2.2
      make-dir: 3.1.0
      package-hash: 4.0.0
      write-file-atomic: 3.0.3
    dev: true

  /call-bind/1.0.2:
    resolution: {integrity: sha512-7O+FbCihrB5WGbFYesctwmTKae6rOiIzmz1icreWJ+0aA7LJfuqhEso2T9ncpcFtzMQtzXf2QGGueWJGTYsqrA==}
    dependencies:
      function-bind: 1.1.1
      get-intrinsic: 1.1.3
    dev: true

  /callsites/3.1.0:
    resolution: {integrity: sha512-P8BjAsXvZS+VIDUI11hHCQEv74YT67YUi5JJFNWIqL235sBmjX4+qx9Muvls5ivyNENctx46xQLQ3aTuE7ssaQ==}
    engines: {node: '>=6'}
    dev: true

  /camelcase-keys/6.2.2:
    resolution: {integrity: sha512-YrwaA0vEKazPBkn0ipTiMpSajYDSe+KjQfrjhcBMxJt/znbvlHd8Pw/Vamaz5EB4Wfhs3SUR3Z9mwRu/P3s3Yg==}
    engines: {node: '>=8'}
    dependencies:
      camelcase: 5.3.1
      map-obj: 4.3.0
      quick-lru: 4.0.1
    dev: true

  /camelcase/5.3.1:
    resolution: {integrity: sha512-L28STB170nwWS63UjtlEOE3dldQApaJXZkOI1uMFfzf3rRuPegHaHesyee+YxQ+W6SvRDQV6UrdOdRiR153wJg==}
    engines: {node: '>=6'}
    dev: true

  /camelcase/6.3.0:
    resolution: {integrity: sha512-Gmy6FhYlCY7uOElZUSbxo2UCDH8owEk996gkbrpsgGtrJLM3J7jGxl9Ic7Qwwj4ivOE5AWZWRMecDdF7hqGjFA==}
    engines: {node: '>=10'}
    dev: true

  /caniuse-lite/1.0.30001374:
    resolution: {integrity: sha512-mWvzatRx3w+j5wx/mpFN5v5twlPrabG8NqX2c6e45LCpymdoGqNvRkRutFUqpRTXKFQFNQJasvK0YT7suW6/Hw==}
    dev: true

  /cardinal/2.1.1:
    resolution: {integrity: sha512-JSr5eOgoEymtYHBjNWyjrMqet9Am2miJhlfKNdqLp6zoeAh0KN5dRAcxlecj5mAJrmQomgiOBj35xHLrFjqBpw==}
    hasBin: true
    dependencies:
      ansicolors: 0.3.2
      redeyed: 2.1.1
    dev: true

  /chai/4.3.6:
    resolution: {integrity: sha512-bbcp3YfHCUzMOvKqsztczerVgBKSsEijCySNlHHbX3VG1nskvqjz5Rfso1gGwD6w6oOV3eI60pKuMOV5MV7p3Q==}
    engines: {node: '>=4'}
    dependencies:
      assertion-error: 1.1.0
      check-error: 1.0.2
      deep-eql: 3.0.1
      get-func-name: 2.0.0
      loupe: 2.3.4
      pathval: 1.1.1
      type-detect: 4.0.8
    dev: true

  /chalk/2.4.2:
    resolution: {integrity: sha512-Mti+f9lpJNcwF4tWV8/OrTTtF1gZi+f8FqlyAdouralcFWFQWF2+NgCHShjkCb+IFBLq9buZwE1xckQU4peSuQ==}
    engines: {node: '>=4'}
    dependencies:
      ansi-styles: 3.2.1
      escape-string-regexp: 1.0.5
      supports-color: 5.5.0

  /chalk/4.1.2:
    resolution: {integrity: sha512-oKnbhFyRIXpUuez8iBMmyEa4nbj4IOQyuhc/wy9kY7/WVPcwIO9VA668Pu8RkO7+0G76SLROeyw9CpQ061i4mA==}
    engines: {node: '>=10'}
    dependencies:
      ansi-styles: 4.3.0
      supports-color: 7.2.0
    dev: true

  /check-error/1.0.2:
    resolution: {integrity: sha512-BrgHpW9NURQgzoNyjfq0Wu6VFO6D7IZEmJNdtgNqpzGG8RuNFHt2jQxWlAs4HMe119chBnv+34syEZtc6IhLtA==}
    dev: true

  /chokidar/3.5.3:
    resolution: {integrity: sha512-Dr3sfKRP6oTcjf2JmUmFJfeVMvXBdegxB0iVQ5eb2V10uFJUCAS8OByZdVAyVb8xXNz3GjjTgj9kLWsZTqE6kw==}
    engines: {node: '>= 8.10.0'}
    dependencies:
      anymatch: 3.1.2
      braces: 3.0.2
      glob-parent: 5.1.2
      is-binary-path: 2.1.0
      is-glob: 4.0.3
      normalize-path: 3.0.0
      readdirp: 3.6.0
    optionalDependencies:
      fsevents: 2.3.2
    dev: true

  /chrome-trace-event/1.0.3:
    resolution: {integrity: sha512-p3KULyQg4S7NIHixdwbGX+nFHkoBiA4YQmyWtjb8XngSKV124nJmRysgAeujbUVb15vh+RvFUfCPqU7rXk+hZg==}
    engines: {node: '>=6.0'}
    dev: true

  /ci-info/3.7.0:
    resolution: {integrity: sha512-2CpRNYmImPx+RXKLq6jko/L07phmS9I02TyqkcNU20GCF/GgaWvc58hPtjxDX8lPpkdwc9sNh72V9k00S7ezog==}
    engines: {node: '>=8'}
    dev: true

  /clean-regexp/1.0.0:
    resolution: {integrity: sha512-GfisEZEJvzKrmGWkvfhgzcz/BllN1USeqD2V6tg14OAOgaCD2Z/PUEuxnAZ/nPvmaHRG7a8y77p1T/IRQ4D1Hw==}
    engines: {node: '>=4'}
    dependencies:
      escape-string-regexp: 1.0.5
    dev: true

  /clean-stack/2.2.0:
    resolution: {integrity: sha512-4diC9HaTE+KRAMWhDhrGOECgWZxoevMc5TlkObMqNSsVU62PYzXZ/SMTjzyGAFF1YusgxGcSWTEXBhp0CPwQ1A==}
    engines: {node: '>=6'}
    dev: true

  /clean-stack/3.0.1:
    resolution: {integrity: sha512-lR9wNiMRcVQjSB3a7xXGLuz4cr4wJuuXlaAEbRutGowQTmlp7R72/DOgN21e8jdwblMWl9UOJMJXarX94pzKdg==}
    engines: {node: '>=10'}
    dependencies:
      escape-string-regexp: 4.0.0
    dev: true

  /cli-progress/3.12.0:
    resolution: {integrity: sha512-tRkV3HJ1ASwm19THiiLIXLO7Im7wlTuKnvkYaTkyoAPefqjNg7W7DHKUlGRxy9vxDvbyCYQkQozvptuMkGCg8A==}
    engines: {node: '>=4'}
    dependencies:
      string-width: 4.2.3
    dev: true

  /cliui/6.0.0:
    resolution: {integrity: sha512-t6wbgtoCXvAzst7QgXxJYqPt0usEfbgQdftEPbLL/cvv6HPE5VgvqCuAIDR0NgU52ds6rFwqrgakNLrHEjCbrQ==}
    dependencies:
      string-width: 4.2.3
      strip-ansi: 6.0.1
      wrap-ansi: 6.2.0
    dev: true

  /cliui/7.0.4:
    resolution: {integrity: sha512-OcRE68cOsVMXp1Yvonl/fzkQOyjLSu/8bhPDfQt0e0/Eb283TKP20Fs2MqoPsr9SwA595rRCA+QMzYc9nBP+JQ==}
    dependencies:
      string-width: 4.2.3
      strip-ansi: 6.0.1
      wrap-ansi: 7.0.0
    dev: true

  /cliui/8.0.1:
    resolution: {integrity: sha512-BSeNnyus75C4//NQ9gQt1/csTXyo/8Sb+afLAkzAptFuMsod9HFokGNudZpi/oQV73hnVK+sR+5PVRMd+Dr7YQ==}
    engines: {node: '>=12'}
    dependencies:
      string-width: 4.2.3
      strip-ansi: 6.0.1
      wrap-ansi: 7.0.0
    dev: true

  /code-block-writer/11.0.3:
    resolution: {integrity: sha512-NiujjUFB4SwScJq2bwbYUtXbZhBSlY6vYzm++3Q6oC+U+injTqfPYFK8wS9COOmb2lueqp0ZRB4nK1VYeHgNyw==}
    dev: true

  /color-convert/1.9.3:
    resolution: {integrity: sha512-QfAUtd+vFdAtFQcC8CCyYt1fYWxSqAiK2cSD6zDB8N3cpsEBAvRxp9zOGg6G/SHHJYAT88/az/IuDGALsNVbGg==}
    dependencies:
      color-name: 1.1.3

  /color-convert/2.0.1:
    resolution: {integrity: sha512-RRECPsj7iu/xb5oKYcsFHSppFNnsj/52OVTRKb4zP5onXwVF3zVmmToNcOfGC+CRDpfK/U584fMg38ZHCaElKQ==}
    engines: {node: '>=7.0.0'}
    dependencies:
      color-name: 1.1.4
    dev: true

  /color-name/1.1.3:
    resolution: {integrity: sha512-72fSenhMw2HZMTVHeCA9KCmpEIbzWiQsjN+BHcBbS9vr1mtt+vJjPdksIBNUmKAW8TFUDPJK5SUU3QhE9NEXDw==}

  /color-name/1.1.4:
    resolution: {integrity: sha512-dOy+3AuW3a2wNbZHIuMZpTcgjGuLU/uBL/ubcZF9OXbDo8ff4O8yVp5Bf0efS8uEoYo5q4Fx7dY9OgQGXgAsQA==}
    dev: true

  /colors/1.2.5:
    resolution: {integrity: sha512-erNRLao/Y3Fv54qUa0LBB+//Uf3YwMUmdJinN20yMXm9zdKKqH9wt7R9IIVZ+K7ShzfpLV/Zg8+VyrBJYB4lpg==}
    engines: {node: '>=0.1.90'}

  /colors/1.4.0:
    resolution: {integrity: sha512-a+UqTh4kgZg/SlGvfbzDHpgRu7AAQOmmqRHJnxhRZICKFUT91brVhNNt58CMWU9PsBbv3PDCZUHbVxuDiH2mtA==}
    engines: {node: '>=0.1.90'}
    dev: true

  /combined-stream/1.0.8:
    resolution: {integrity: sha512-FQN4MRfuJeHf7cBbBMJFXhKSDq+2kAArBlmRBvcvFE5BB1HZKXtSFASDhdlz9zOYwxh8lDdnvmMOe/+5cdoEdg==}
    engines: {node: '>= 0.8'}
    dependencies:
      delayed-stream: 1.0.0
    dev: true

  /commander/2.20.3:
    resolution: {integrity: sha512-GpVkmM8vF2vQUkj2LvZmD35JxeJOLCwJ9cUkugyk2nuhbv3+mJvpLYYt+0+USMxE+oj+ey/lJEnhZw75x/OMcQ==}

  /commander/6.2.1:
    resolution: {integrity: sha512-U7VdrJFnJgo4xjrHpTzu0yrHPGImdsmD95ZlgYSEajAn2JKzDhDTPG9kBTefmObL2w/ngeZnilk+OV9CG3d7UA==}
    engines: {node: '>= 6'}
    dev: true

  /comment-parser/1.3.1:
    resolution: {integrity: sha512-B52sN2VNghyq5ofvUsqZjmk6YkihBX5vMSChmSK9v4ShjKf3Vk5Xcmgpw4o+iIgtrnM/u5FiMpz9VKb8lpBveA==}
    engines: {node: '>= 12.0.0'}
    dev: true

  /commondir/1.0.1:
    resolution: {integrity: sha512-W9pAhw0ja1Edb5GVdIF1mjZw/ASI0AlShXM83UUGe2DVr5TdAPEA1OA8m/g8zWp9x6On7gqufY+FatDbC3MDQg==}
    dev: true

  /concat-map/0.0.1:
    resolution: {integrity: sha512-/Srv4dswyQNBfohGpz9o6Yb3Gz3SrUDqBH5rTuhGR7ahtlbYKnVxw2bCFMRljaA7EXHaXZ8wsHdodFvbkhKmqg==}
    dev: true

  /concurrently/6.5.1:
    resolution: {integrity: sha512-FlSwNpGjWQfRwPLXvJ/OgysbBxPkWpiVjy1042b0U7on7S7qwwMIILRj7WTN1mTgqa582bG6NFuScOoh6Zgdag==}
    engines: {node: '>=10.0.0'}
    hasBin: true
    dependencies:
      chalk: 4.1.2
      date-fns: 2.29.1
      lodash: 4.17.21
      rxjs: 6.6.7
      spawn-command: 0.0.2-1
      supports-color: 8.1.1
      tree-kill: 1.2.2
      yargs: 16.2.0
    dev: true

  /content-type/1.0.5:
    resolution: {integrity: sha512-nTjqfcBFEipKdXCv4YDQWCfmcLZKm81ldF0pAopTvyrFGVbcR6P/VAAd5G7N+0tTr8QqiU0tFadD6FK4NtJwOA==}
    engines: {node: '>= 0.6'}
    dev: true

  /convert-source-map/1.8.0:
    resolution: {integrity: sha512-+OQdjP49zViI/6i7nIJpA8rAl4sV/JdPfU9nZs3VqOwGIgizICvuN2ru6fMd+4llL0tar18UYJXfZ/TWtmhUjA==}
    dependencies:
      safe-buffer: 5.1.2
    dev: true

  /copyfiles/2.4.1:
    resolution: {integrity: sha512-fereAvAvxDrQDOXybk3Qu3dPbOoKoysFMWtkY3mv5BsL8//OSZVL5DCLYqgRfY5cWirgRzlC+WSrxp6Bo3eNZg==}
    hasBin: true
    dependencies:
      glob: 7.2.3
      minimatch: 3.1.2
      mkdirp: 1.0.4
      noms: 0.0.0
      through2: 2.0.5
      untildify: 4.0.0
      yargs: 16.2.0
    dev: true

  /core-js/2.6.12:
    resolution: {integrity: sha512-Kb2wC0fvsWfQrgk8HU5lW6U/Lcs8+9aaYcy4ZFc6DDlo4nZ7n70dEgE5rtR0oG6ufKDUnrwfWL1mXR5ljDatrQ==}
    deprecated: core-js@<3.23.3 is no longer maintained and not recommended for usage due to the number of issues. Because of the V8 engine whims, feature detection in old core-js versions could cause a slowdown up to 100x even if nothing is polyfilled. Some versions have web compatibility issues. Please, upgrade your dependencies to the actual version of core-js.
    requiresBuild: true
    dev: true

  /core-util-is/1.0.3:
    resolution: {integrity: sha512-ZQBvi1DcpJ4GDqanjucZ2Hj3wEO5pZDS89BWbkcrvdxksJorwUDDZamX9ldFkp9aw2lmBDLgkObEA4DWNJ9FYQ==}
    dev: true

  /cosmiconfig/8.1.0:
    resolution: {integrity: sha512-0tLZ9URlPGU7JsKq0DQOQ3FoRsYX8xDZ7xMiATQfaiGMz7EHowNkbU9u1coAOmnh9p/1ySpm0RB3JNWRXM5GCg==}
    engines: {node: '>=14'}
    dependencies:
      import-fresh: 3.3.0
      js-yaml: 4.1.0
      parse-json: 5.2.0
      path-type: 4.0.0
    dev: true

  /crc-32/1.2.0:
    resolution: {integrity: sha512-1uBwHxF+Y/4yF5G48fwnKq6QsIXheor3ZLPT80yGBV1oEUwpPojlEhQbWKVw1VwcTQyMGHK1/XMmTjmlsmTTGA==}
    engines: {node: '>=0.8'}
    hasBin: true
    dependencies:
      exit-on-epipe: 1.0.1
      printj: 1.1.2
    dev: true

  /cross-fetch/3.1.5:
    resolution: {integrity: sha512-lvb1SBsI0Z7GDwmuid+mU3kWVBwTVUbe7S0H52yaaAdQOXq2YktTCZdlAcNKFzE6QtRz0snpw9bNiPeOIkkQvw==}
    dependencies:
      node-fetch: 2.6.7
    transitivePeerDependencies:
      - encoding
    dev: true

  /cross-spawn/6.0.5:
    resolution: {integrity: sha512-eTVLrBSt7fjbDygz805pMnstIs2VTBNkRm0qxZd+M7A5XDdxVRWO5MxGBXZhjY4cqLYLdtrGqRf8mBPmzwSpWQ==}
    engines: {node: '>=4.8'}
    dependencies:
      nice-try: 1.0.5
      path-key: 2.0.1
      semver: 5.7.1
      shebang-command: 1.2.0
      which: 1.3.1
    dev: true

  /cross-spawn/7.0.3:
    resolution: {integrity: sha512-iRDPJKUPVEND7dHPO8rkbOnPpyDygcDFtWjpeWNCgy8WP2rXcxXL8TskReQl6OrB2G7+UJrags1q15Fudc7G6w==}
    engines: {node: '>= 8'}
    dependencies:
      path-key: 3.1.1
      shebang-command: 2.0.0
      which: 2.0.2
    dev: true

  /danger/10.9.0_@octokit+core@4.2.0:
    resolution: {integrity: sha512-eEWQAaIPfWSfzlQiFx+w9fWuP3jwq8VAV9W22EZRxfmCBnkdDa5aN0Akr7lzfCKudzy+4uEmIGUtxnYeFgTthQ==}
    hasBin: true
    dependencies:
      '@babel/polyfill': 7.12.1
      '@octokit/rest': 16.43.2_@octokit+core@4.2.0
      async-retry: 1.2.3
      chalk: 2.4.2
      commander: 2.20.3
      debug: 4.3.4
      fast-json-patch: 3.1.1
      get-stdin: 6.0.0
      gitlab: 10.2.1
      http-proxy-agent: 2.1.0
      https-proxy-agent: 2.2.4
      hyperlinker: 1.0.0
      json5: 2.2.3
      jsonpointer: 5.0.1
      jsonwebtoken: 8.5.1
      lodash.find: 4.6.0
      lodash.includes: 4.3.0
      lodash.isobject: 3.0.2
      lodash.keys: 4.2.0
      lodash.mapvalues: 4.6.0
      lodash.memoize: 4.1.2
      memfs-or-file-map-to-github-branch: 1.2.1_@octokit+core@4.2.0
      micromatch: 4.0.5
      node-cleanup: 2.1.2
      node-fetch: 2.6.7
      override-require: 1.1.1
      p-limit: 2.3.0
      parse-diff: 0.7.1
      parse-git-config: 2.0.3
      parse-github-url: 1.0.2
      parse-link-header: 2.0.0
      pinpoint: 1.1.0
      prettyjson: 1.2.5
      readline-sync: 1.4.10
      require-from-string: 2.0.2
      supports-hyperlinks: 1.0.1
    transitivePeerDependencies:
      - '@octokit/core'
      - encoding
      - supports-color
    dev: true

  /date-fns/2.29.1:
    resolution: {integrity: sha512-dlLD5rKaKxpFdnjrs+5azHDFOPEu4ANy/LTh04A1DTzMM7qoajmKCBc8pkKRFT41CNzw+4gQh79X5C+Jq27HAw==}
    engines: {node: '>=0.11'}
    dev: true

  /debug/2.6.9:
    resolution: {integrity: sha512-bC7ElrdJaJnPbAP+1EotYvqZsb3ecl5wi6Bfi6BJTUcNowp6cvspg0jXznRTKDjm/E7AdgFBVeAPVMNcKGsHMA==}
    peerDependencies:
      supports-color: '*'
    peerDependenciesMeta:
      supports-color:
        optional: true
    dependencies:
      ms: 2.0.0
    dev: true

  /debug/3.1.0:
    resolution: {integrity: sha512-OX8XqP7/1a9cqkxYw2yXss15f26NKWBpDXQd0/uK/KPqdQhxbPa994hnzjcE2VqQpDslf55723cKPUOGSmMY3g==}
    peerDependencies:
      supports-color: '*'
    peerDependenciesMeta:
      supports-color:
        optional: true
    dependencies:
      ms: 2.0.0
    dev: true

  /debug/3.2.7:
    resolution: {integrity: sha512-CFjzYYAi4ThfiQvizrFQevTTXHtnCqWfe7x1AhgEscTz6ZbLbfoLRLPugTQyBth6f8ZERVUSyWHFD/7Wu4t1XQ==}
    peerDependencies:
      supports-color: '*'
    peerDependenciesMeta:
      supports-color:
        optional: true
    dependencies:
      ms: 2.1.3
    dev: true

  /debug/4.3.4:
    resolution: {integrity: sha512-PRWFHuSU3eDtQJPvnNY7Jcket1j0t5OuOsFzPPzsekD52Zl8qUfFIPEiswXqIvHWGVHOgX+7G/vCNNhehwxfkQ==}
    engines: {node: '>=6.0'}
    peerDependencies:
      supports-color: '*'
    peerDependenciesMeta:
      supports-color:
        optional: true
    dependencies:
      ms: 2.1.2
    dev: true

  /debug/4.3.4_supports-color@8.1.1:
    resolution: {integrity: sha512-PRWFHuSU3eDtQJPvnNY7Jcket1j0t5OuOsFzPPzsekD52Zl8qUfFIPEiswXqIvHWGVHOgX+7G/vCNNhehwxfkQ==}
    engines: {node: '>=6.0'}
    peerDependencies:
      supports-color: '*'
    peerDependenciesMeta:
      supports-color:
        optional: true
    dependencies:
      ms: 2.1.2
      supports-color: 8.1.1
    dev: true

  /decamelize-keys/1.1.1:
    resolution: {integrity: sha512-WiPxgEirIV0/eIOMcnFBA3/IJZAZqKnwAwWyvvdi4lsr1WCN22nhdf/3db3DoZcUjTV2SqfzIwNyp6y2xs3nmg==}
    engines: {node: '>=0.10.0'}
    dependencies:
      decamelize: 1.2.0
      map-obj: 1.0.1
    dev: true

  /decamelize/1.2.0:
    resolution: {integrity: sha512-z2S+W9X73hAUUki+N+9Za2lBlun89zigOyGrsax+KUQ6wKW4ZoWpEYBkGhQjwAjjDCkWxhY0VKEhk8wzY7F5cA==}
    engines: {node: '>=0.10.0'}
    dev: true

  /decamelize/4.0.0:
    resolution: {integrity: sha512-9iE1PgSik9HeIIw2JO94IidnE3eBoQrFJ3w7sFuzSX4DpmZ3v5sZpUiV5Swcf6mQEF+Y0ru8Neo+p+nyh2J+hQ==}
    engines: {node: '>=10'}
    dev: true

  /decode-uri-component/0.2.2:
    resolution: {integrity: sha512-FqUYQ+8o158GyGTrMFJms9qh3CqTKvAqgqsTnkLI8sKu0028orqBhxNMFkFen0zGyg6epACD32pjVk58ngIErQ==}
    engines: {node: '>=0.10'}
    dev: true

  /deep-eql/3.0.1:
    resolution: {integrity: sha512-+QeIQyN5ZuO+3Uk5DYh6/1eKO0m0YmJFGNmFHGACpf1ClL1nmlV/p4gNgbl2pJGxgXb4faqo6UE+M5ACEMyVcw==}
    engines: {node: '>=0.12'}
    dependencies:
      type-detect: 4.0.8
    dev: true

  /deep-is/0.1.4:
    resolution: {integrity: sha512-oIPzksmTg4/MriiaYGO+okXDT7ztn/w3Eptv/+gSIdMdKsJo0u4CfYNFJPy+4SKMuCqGw2wxnA+URMg3t8a/bQ==}
    dev: true

  /default-require-extensions/3.0.0:
    resolution: {integrity: sha512-ek6DpXq/SCpvjhpFsLFRVtIxJCRw6fUR42lYMVZuUMK7n8eMz4Uh5clckdBjEpLhn/gEBZo7hDJnJcwdKLKQjg==}
    engines: {node: '>=8'}
    dependencies:
      strip-bom: 4.0.0
    dev: true

  /define-properties/1.1.4:
    resolution: {integrity: sha512-uckOqKcfaVvtBdsVkdPv3XjveQJsNQqmhXgRi8uhvWWuPYZCNlzT8qAyblUgNoXdHdjMTzAqeGjAoli8f+bzPA==}
    engines: {node: '>= 0.4'}
    dependencies:
      has-property-descriptors: 1.0.0
      object-keys: 1.1.1
    dev: true

  /delayed-stream/1.0.0:
    resolution: {integrity: sha512-ZySD7Nf91aLB0RxL4KGrKHBXl7Eds1DAmEdcoVawXnLD7SDhpNgtuII2aAkg7a7QS41jxPSZ17p4VdGnMHk3MQ==}
    engines: {node: '>=0.4.0'}
    dev: true

  /deprecation/2.3.1:
    resolution: {integrity: sha512-xmHIy4F3scKVwMsQ4WnVaS8bHOx0DmVwRywosKhaILI0ywMDWPtBSku2HNxRvF7jtwDRsoEwYQSfbxj8b7RlJQ==}
    dev: true

  /detect-indent/6.1.0:
    resolution: {integrity: sha512-reYkTUJAZb9gUuZ2RvVCNhVHdg62RHnJ7WJl8ftMi4diZ6NWlciOzQN88pUhSELEwflJht4oQDv0F0BMlwaYtA==}
    engines: {node: '>=8'}
    dev: true

  /detect-newline/3.1.0:
    resolution: {integrity: sha512-TLz+x/vEXm/Y7P7wn1EJFNLxYpUD4TgMosxY6fAVJUnJMbupHBOncxyWUG9OpTaH9EBD7uFI5LfEgmMOc54DsA==}
    engines: {node: '>=8'}
    dev: true

  /diff/5.0.0:
    resolution: {integrity: sha512-/VTCrvm5Z0JGty/BWHljh+BAiw3IK+2j87NGMu8Nwc/f48WoDAC395uomO9ZD117ZOBaHmkX1oyLvkVM/aIT3w==}
    engines: {node: '>=0.3.1'}
    dev: true

  /dir-compare/4.0.0:
    resolution: {integrity: sha512-wC7thVKL3V656tO61rbEDE4LTeeYrUC2pAUL00AaXYghBhjjVNRyBlpH6POzb44ZuK23OSrqF6TbSC/QYeqfAg==}
    dependencies:
      minimatch: 3.1.2
      p-limit: 3.1.0
    dev: true

  /dir-glob/3.0.1:
    resolution: {integrity: sha512-WkrWp9GR4KXfKGYzOLmTuGVi1UWFfws377n9cc55/tb6DuqyF6pcQ5AbiHEshaDpY9v6oaSr2XCDidGmMwdzIA==}
    engines: {node: '>=8'}
    dependencies:
      path-type: 4.0.0
    dev: true

  /doctrine/2.1.0:
    resolution: {integrity: sha512-35mSku4ZXK0vfCuHEDAwt55dg2jNajHZ1odvF+8SSr82EsZY4QmXfuWso8oEd8zRhVObSN18aM0CjSdoBX7zIw==}
    engines: {node: '>=0.10.0'}
    dependencies:
      esutils: 2.0.3
    dev: true

  /doctrine/3.0.0:
    resolution: {integrity: sha512-yS+Q5i3hBf7GBkd4KG8a7eBNNWNGLTaEwwYWUijIYM7zrlYDM0BFXHjjPWlWZ1Rg7UaddZeIDmi9jF3HmqiQ2w==}
    engines: {node: '>=6.0.0'}
    dependencies:
      esutils: 2.0.3
    dev: true

  /double-ended-queue/2.1.0-0:
    resolution: {integrity: sha512-+BNfZ+deCo8hMNpDqDnvT+c0XpJ5cUa6mqYq89bho2Ifze4URTqRkcwR399hWoTrTkbZ/XJYDgP6rc7pRgffEQ==}
    dev: true

  /ecdsa-sig-formatter/1.0.11:
    resolution: {integrity: sha512-nagl3RYrbNv6kQkeJIpt6NJZy8twLB/2vtz6yN9Z4vRKHN4/QZJIEbqohALSgwKdnksuY3k5Addp5lg8sVoVcQ==}
    dependencies:
      safe-buffer: 5.2.1
    dev: true

  /editorconfig/0.15.3:
    resolution: {integrity: sha512-M9wIMFx96vq0R4F+gRpY3o2exzb8hEj/n9S8unZtHSvYjibBp/iMufSzvmOcV/laG0ZtuTVGtiJggPOSW2r93g==}
    hasBin: true
    dependencies:
      commander: 2.20.3
      lru-cache: 4.1.5
      semver: 5.7.1
      sigmund: 1.0.1
    dev: true

  /ejs/3.1.8:
    resolution: {integrity: sha512-/sXZeMlhS0ArkfX2Aw780gJzXSMPnKjtspYZv+f3NiKLlubezAHDU5+9xz6gd3/NhG3txQCo6xlglmTS+oTGEQ==}
    engines: {node: '>=0.10.0'}
    hasBin: true
    dependencies:
      jake: 10.8.5
    dev: true

  /electron-to-chromium/1.4.211:
    resolution: {integrity: sha512-BZSbMpyFQU0KBJ1JG26XGeFI3i4op+qOYGxftmZXFZoHkhLgsSv4DHDJfl8ogII3hIuzGt51PaZ195OVu0yJ9A==}
    dev: true

  /emoji-regex/8.0.0:
    resolution: {integrity: sha512-MSjYzcWNOA0ewAHpz0MxpYFvwg6yjy1NG3xteoqz644VCo/RPgnr1/GGt+ic3iJTzQ8Eu3TdM14SawnVUmGE6A==}
    dev: true

  /end-of-stream/1.4.4:
    resolution: {integrity: sha512-+uw1inIHVPQoaVuHzRyXd21icM+cnt4CzD5rW+NC1wjOUSTOs+Te7FOv7AhN7vS9x/oIyhLP5PR1H+phQAHu5Q==}
    dependencies:
      once: 1.4.0
    dev: true

  /engine.io-client/6.2.2:
    resolution: {integrity: sha512-8ZQmx0LQGRTYkHuogVZuGSpDqYZtCM/nv8zQ68VZ+JkOpazJ7ICdsSpaO6iXwvaU30oFg5QJOJWj8zWqhbKjkQ==}
    dependencies:
      '@socket.io/component-emitter': 3.1.0
      debug: 4.3.4
      engine.io-parser: 5.0.4
      ws: 8.2.3
      xmlhttprequest-ssl: 2.0.0
    transitivePeerDependencies:
      - bufferutil
      - supports-color
      - utf-8-validate
    dev: true

  /engine.io-parser/5.0.4:
    resolution: {integrity: sha512-+nVFp+5z1E3HcToEnO7ZIj3g+3k9389DvWtvJZz0T6/eOCPIyyxehFcedoYrZQrp0LgQbD9pPXhpMBKMd5QURg==}
    engines: {node: '>=10.0.0'}
    dev: true

  /enhanced-resolve/5.12.0:
    resolution: {integrity: sha512-QHTXI/sZQmko1cbDoNAa3mJ5qhWUUNAq3vR0/YiD379fWQrcfuoX1+HW2S0MTt7XmoPLapdaDKUtelUSPic7hQ==}
    engines: {node: '>=10.13.0'}
    dependencies:
      graceful-fs: 4.2.10
      tapable: 2.2.1
    dev: true

  /enquirer/2.3.6:
    resolution: {integrity: sha512-yjNnPr315/FjS4zIsUxYguYUPP2e1NK4d7E7ZOLiyYCcbFBiTMyID+2wvm2w6+pZ/odMA7cRkjhsPbltwBOrLg==}
    engines: {node: '>=8.6'}
    dependencies:
      ansi-colors: 4.1.3
    dev: true

  /error-ex/1.3.2:
    resolution: {integrity: sha512-7dFHNmqeFSEt2ZBsCriorKnn3Z2pj+fd9kmI6QoWw4//DL+icEBfc0U7qJCisqrTsKTjw4fNFy2pW9OqStD84g==}
    dependencies:
      is-arrayish: 0.2.1
    dev: true

  /es-abstract/1.20.5:
    resolution: {integrity: sha512-7h8MM2EQhsCA7pU/Nv78qOXFpD8Rhqd12gYiSJVkrH9+e8VuA8JlPJK/hQjjlLv6pJvx/z1iRFKzYb0XT/RuAQ==}
    engines: {node: '>= 0.4'}
    dependencies:
      call-bind: 1.0.2
      es-to-primitive: 1.2.1
      function-bind: 1.1.1
      function.prototype.name: 1.1.5
      get-intrinsic: 1.1.3
      get-symbol-description: 1.0.0
      gopd: 1.0.1
      has: 1.0.3
      has-property-descriptors: 1.0.0
      has-symbols: 1.0.3
      internal-slot: 1.0.3
      is-callable: 1.2.7
      is-negative-zero: 2.0.2
      is-regex: 1.1.4
      is-shared-array-buffer: 1.0.2
      is-string: 1.0.7
      is-weakref: 1.0.2
      object-inspect: 1.12.2
      object-keys: 1.1.1
      object.assign: 4.1.4
      regexp.prototype.flags: 1.4.3
      safe-regex-test: 1.0.0
      string.prototype.trimend: 1.0.6
      string.prototype.trimstart: 1.0.6
      unbox-primitive: 1.0.2
    dev: true

  /es-module-lexer/0.9.3:
    resolution: {integrity: sha512-1HQ2M2sPtxwnvOvT1ZClHyQDiggdNjURWpY2we6aMKCQiUVxTmVs2UYPLIrD84sS+kMdUwfBSylbJPwNnBrnHQ==}
    dev: true

  /es-shim-unscopables/1.0.0:
    resolution: {integrity: sha512-Jm6GPcCdC30eMLbZ2x8z2WuRwAws3zTBBKuusffYVUrNj/GVSUAZ+xKMaUpfNDR5IbyNA5LJbaecoUVbmUcB1w==}
    dependencies:
      has: 1.0.3
    dev: true

  /es-to-primitive/1.2.1:
    resolution: {integrity: sha512-QCOllgZJtaUo9miYBcLChTUaHNjJF3PYs1VidD7AwiEj1kYxKeQTctLAezAOH5ZKRH0g2IgPn6KwB4IT8iRpvA==}
    engines: {node: '>= 0.4'}
    dependencies:
      is-callable: 1.2.7
      is-date-object: 1.0.5
      is-symbol: 1.0.4
    dev: true

  /es6-error/4.1.1:
    resolution: {integrity: sha512-Um/+FxMr9CISWh0bi5Zv0iOD+4cFh5qLeks1qhAopKVAJw3drgKbKySikp7wGhDL0HPeaja0P5ULZrxLkniUVg==}
    dev: true

  /es6-promise/4.2.8:
    resolution: {integrity: sha512-HJDGx5daxeIvxdBxvG2cb9g4tEvwIk3i8+nhX0yGrYmZUzbkdg8QbDevheDB8gd0//uPj4c1EQua8Q+MViT0/w==}
    dev: true

  /es6-promisify/5.0.0:
    resolution: {integrity: sha512-C+d6UdsYDk0lMebHNR4S2NybQMMngAOnOwYBQjTOiv0MkoJMP0Myw2mgpDLBcpfCmRLxyFqYhS/CfOENq4SJhQ==}
    dependencies:
      es6-promise: 4.2.8
    dev: true

  /escalade/3.1.1:
    resolution: {integrity: sha512-k0er2gUkLf8O0zKJiAhmkTnJlTvINGv7ygDNPbeIsX/TJjGJZHuh9B2UxbsaEkmlEo9MfhrSzmhIlhRlI2GXnw==}
    engines: {node: '>=6'}
    dev: true

  /escape-string-regexp/1.0.5:
    resolution: {integrity: sha512-vbRorB5FUQWvla16U8R/qgaFIya2qGzwDrNmCZuYKrbdSUMG6I1ZCGQRefkRVhuOkIGVne7BQ35DSfo1qvJqFg==}
    engines: {node: '>=0.8.0'}

  /escape-string-regexp/4.0.0:
    resolution: {integrity: sha512-TtpcNJ3XAzx3Gq8sWRzJaVajRs0uVxA2YAkdb1jm2YkPz4G6egUFAyA3n5vtEIZefPk5Wa4UXbKuS5fKkJWdgA==}
    engines: {node: '>=10'}
    dev: true

  /eslint-config-prettier/8.5.0_eslint@8.6.0:
    resolution: {integrity: sha512-obmWKLUNCnhtQRKc+tmnYuQl0pFU1ibYJQ5BGhTVB08bHe9wC8qUeG7c08dj9XX+AuPj1YSGSQIHl1pnDHZR0Q==}
    hasBin: true
    peerDependencies:
      eslint: '>=7.0.0'
    dependencies:
      eslint: 8.6.0
    dev: true

  /eslint-import-resolver-node/0.3.6:
    resolution: {integrity: sha512-0En0w03NRVMn9Uiyn8YRPDKvWjxCWkslUEhGNTdGx15RvPJYQ+lbOlqrlNI2vEAs4pDYK4f/HN2TbDmk5TP0iw==}
    dependencies:
      debug: 3.2.7
      resolve: 1.22.1
    transitivePeerDependencies:
      - supports-color
    dev: true

  /eslint-module-utils/2.7.4_gdujcugcfrr7gnj5bg2vnokpta:
    resolution: {integrity: sha512-j4GT+rqzCoRKHwURX7pddtIPGySnX9Si/cgMI5ztrcqOPtk5dDEeZ34CQVPphnqkJytlc97Vuk05Um2mJ3gEQA==}
    engines: {node: '>=4'}
    peerDependencies:
      '@typescript-eslint/parser': '*'
      eslint: '*'
      eslint-import-resolver-node: '*'
      eslint-import-resolver-typescript: '*'
      eslint-import-resolver-webpack: '*'
    peerDependenciesMeta:
      '@typescript-eslint/parser':
        optional: true
      eslint:
        optional: true
      eslint-import-resolver-node:
        optional: true
      eslint-import-resolver-typescript:
        optional: true
      eslint-import-resolver-webpack:
        optional: true
    dependencies:
      '@typescript-eslint/parser': 5.9.1_kufnqfq7tb5rpdawkdb6g5smma
      debug: 3.2.7
      eslint: 8.6.0
      eslint-import-resolver-node: 0.3.6
    transitivePeerDependencies:
      - supports-color
    dev: true

  /eslint-plugin-chai-expect/3.0.0_eslint@8.6.0:
    resolution: {integrity: sha512-NS0YBcToJl+BRKBSMCwRs/oHJIX67fG5Gvb4tGked+9Wnd1/PzKijd82B2QVKcSSOwRe+pp4RAJ2AULeck4eQw==}
    engines: {node: 10.* || 12.* || >= 14.*}
    peerDependencies:
      eslint: '>=2.0.0 <= 8.x'
    dependencies:
      eslint: 8.6.0
    dev: true

  /eslint-plugin-chai-friendly/0.7.2_eslint@8.6.0:
    resolution: {integrity: sha512-LOIfGx5sZZ5FwM1shr2GlYAWV9Omdi+1/3byuVagvQNoGUuU0iHhp7AfjA1uR+4dJ4Isfb4+FwBJgQajIw9iAg==}
    engines: {node: '>=0.10.0'}
    peerDependencies:
      eslint: '>=3.0.0'
    dependencies:
      eslint: 8.6.0
    dev: true

  /eslint-plugin-editorconfig/3.2.0_4x3vxi7gdq53yv6dpzqqqrxppq:
    resolution: {integrity: sha512-XiUg69+qgv6BekkPCjP8+2DMODzPqtLV5i0Q9FO1v40P62pfodG1vjIihVbw/338hS5W26S+8MTtXaAlrg37QQ==}
    dependencies:
      '@typescript-eslint/eslint-plugin': 5.9.1_i37r4pxnuonvhfobrnldva5ppi
      editorconfig: 0.15.3
      eslint: 8.6.0
      klona: 2.0.5
    transitivePeerDependencies:
      - '@typescript-eslint/parser'
      - supports-color
      - typescript
    dev: true

  /eslint-plugin-eslint-comments/3.2.0_eslint@8.6.0:
    resolution: {integrity: sha512-0jkOl0hfojIHHmEHgmNdqv4fmh7300NdpA9FFpF7zaoLvB/QeXOGNLIo86oAveJFrfB1p05kC8hpEMHM8DwWVQ==}
    engines: {node: '>=6.5.0'}
    peerDependencies:
      eslint: '>=4.19.1'
    dependencies:
      escape-string-regexp: 1.0.5
      eslint: 8.6.0
      ignore: 5.2.0
    dev: true

  /eslint-plugin-import/2.25.4_gyqcce5u2ijhn2hqkipmk56rmu:
    resolution: {integrity: sha512-/KJBASVFxpu0xg1kIBn9AUa8hQVnszpwgE7Ld0lKAlx7Ie87yzEzCgSkekt+le/YVhiaosO4Y14GDAOc41nfxA==}
    engines: {node: '>=4'}
    peerDependencies:
      '@typescript-eslint/parser': '*'
      eslint: ^2 || ^3 || ^4 || ^5 || ^6 || ^7.2.0 || ^8
    peerDependenciesMeta:
      '@typescript-eslint/parser':
        optional: true
    dependencies:
      '@typescript-eslint/parser': 5.9.1_kufnqfq7tb5rpdawkdb6g5smma
      array-includes: 3.1.6
      array.prototype.flat: 1.3.1
      debug: 2.6.9
      doctrine: 2.1.0
      eslint: 8.6.0
      eslint-import-resolver-node: 0.3.6
      eslint-module-utils: 2.7.4_gdujcugcfrr7gnj5bg2vnokpta
      has: 1.0.3
      is-core-module: 2.11.0
      is-glob: 4.0.3
      minimatch: 3.1.2
      object.values: 1.1.6
      resolve: 1.22.1
      tsconfig-paths: 3.14.1
    transitivePeerDependencies:
      - eslint-import-resolver-typescript
      - eslint-import-resolver-webpack
      - supports-color
    dev: true

  /eslint-plugin-jsdoc/39.3.25_eslint@8.6.0:
    resolution: {integrity: sha512-7JiFOOaipz7Z7lNQ9sMJ6cdvclmVUwNYtFWGS3a0k0uEFcdZPPD64WOfENuyNHpl86C0AKIEPgOpZby5kd+pew==}
    engines: {node: ^14 || ^16 || ^17 || ^18 || ^19}
    peerDependencies:
      eslint: ^7.0.0 || ^8.0.0
    dependencies:
      '@es-joy/jsdoccomment': 0.33.4
      comment-parser: 1.3.1
      debug: 4.3.4
      escape-string-regexp: 4.0.0
      eslint: 8.6.0
      esquery: 1.4.0
      semver: 7.3.8
      spdx-expression-parse: 3.0.1
    transitivePeerDependencies:
      - supports-color
    dev: true

  /eslint-plugin-promise/6.0.1_eslint@8.6.0:
    resolution: {integrity: sha512-uM4Tgo5u3UWQiroOyDEsYcVMOo7re3zmno0IZmB5auxoaQNIceAbXEkSt8RNrKtaYehARHG06pYK6K1JhtP0Zw==}
    engines: {node: ^12.22.0 || ^14.17.0 || >=16.0.0}
    peerDependencies:
      eslint: ^7.0.0 || ^8.0.0
    dependencies:
      eslint: 8.6.0
    dev: true

  /eslint-plugin-react/7.28.0_eslint@8.6.0:
    resolution: {integrity: sha512-IOlFIRHzWfEQQKcAD4iyYDndHwTQiCMcJVJjxempf203jnNLUnW34AXLrV33+nEXoifJE2ZEGmcjKPL8957eSw==}
    engines: {node: '>=4'}
    peerDependencies:
      eslint: ^3 || ^4 || ^5 || ^6 || ^7 || ^8
    dependencies:
      array-includes: 3.1.6
      array.prototype.flatmap: 1.3.1
      doctrine: 2.1.0
      eslint: 8.6.0
      estraverse: 5.3.0
      jsx-ast-utils: 3.3.3
      minimatch: 3.1.2
      object.entries: 1.1.6
      object.fromentries: 2.0.6
      object.hasown: 1.1.2
      object.values: 1.1.6
      prop-types: 15.8.1
      resolve: 2.0.0-next.4
      semver: 6.3.0
      string.prototype.matchall: 4.0.8
    dev: true

  /eslint-plugin-tsdoc/0.2.17:
    resolution: {integrity: sha512-xRmVi7Zx44lOBuYqG8vzTXuL6IdGOeF9nHX17bjJ8+VE6fsxpdGem0/SBTmAwgYMKYB1WBkqRJVQ+n8GK041pA==}
    dependencies:
      '@microsoft/tsdoc': 0.14.2
      '@microsoft/tsdoc-config': 0.16.2
    dev: true

  /eslint-plugin-unicorn/40.0.0_eslint@8.6.0:
    resolution: {integrity: sha512-5GRXISfBk8jMmYk1eeNDw8zSRnWTxBjWkzx2Prre6E2/yLu2twozZ3EomLWCBu9nWms/ZE361BItyMQwfnG1qA==}
    engines: {node: '>=12'}
    peerDependencies:
      eslint: '>=7.32.0'
    dependencies:
      '@babel/helper-validator-identifier': 7.18.6
      ci-info: 3.7.0
      clean-regexp: 1.0.0
      eslint: 8.6.0
      eslint-utils: 3.0.0_eslint@8.6.0
      esquery: 1.4.0
      indent-string: 4.0.0
      is-builtin-module: 3.2.0
      lodash: 4.17.21
      pluralize: 8.0.0
      read-pkg-up: 7.0.1
      regexp-tree: 0.1.24
      safe-regex: 2.1.1
      semver: 7.3.8
      strip-indent: 3.0.0
    dev: true

  /eslint-plugin-unused-imports/2.0.0_fhnxgfsp6r3qynjxjvskmntitm:
    resolution: {integrity: sha512-3APeS/tQlTrFa167ThtP0Zm0vctjr4M44HMpeg1P4bK6wItarumq0Ma82xorMKdFsWpphQBlRPzw/pxiVELX1A==}
    engines: {node: ^12.22.0 || ^14.17.0 || >=16.0.0}
    peerDependencies:
      '@typescript-eslint/eslint-plugin': ^5.0.0
      eslint: ^8.0.0
    peerDependenciesMeta:
      '@typescript-eslint/eslint-plugin':
        optional: true
    dependencies:
      '@typescript-eslint/eslint-plugin': 5.9.1_i37r4pxnuonvhfobrnldva5ppi
      eslint: 8.6.0
      eslint-rule-composer: 0.3.0
    dev: true

  /eslint-rule-composer/0.3.0:
    resolution: {integrity: sha512-bt+Sh8CtDmn2OajxvNO+BX7Wn4CIWMpTRm3MaiKPCQcnnlm0CS2mhui6QaoeQugs+3Kj2ESKEEGJUdVafwhiCg==}
    engines: {node: '>=4.0.0'}
    dev: true

  /eslint-scope/5.1.1:
    resolution: {integrity: sha512-2NxwbF/hZ0KpepYN0cNbo+FN6XoK7GaHlQhgx/hIZl6Va0bF45RQOOwhLIy8lQDbuCiadSLCBnH2CFYquit5bw==}
    engines: {node: '>=8.0.0'}
    dependencies:
      esrecurse: 4.3.0
      estraverse: 4.3.0
    dev: true

  /eslint-scope/7.1.1:
    resolution: {integrity: sha512-QKQM/UXpIiHcLqJ5AOyIW7XZmzjkzQXYE54n1++wb0u9V/abW3l9uQnxX8Z5Xd18xyKIMTUAyQ0k1e8pz6LUrw==}
    engines: {node: ^12.22.0 || ^14.17.0 || >=16.0.0}
    dependencies:
      esrecurse: 4.3.0
      estraverse: 5.3.0
    dev: true

  /eslint-utils/3.0.0_eslint@8.6.0:
    resolution: {integrity: sha512-uuQC43IGctw68pJA1RgbQS8/NP7rch6Cwd4j3ZBtgo4/8Flj4eGE7ZYSZRN3iq5pVUv6GPdW5Z1RFleo84uLDA==}
    engines: {node: ^10.0.0 || ^12.0.0 || >= 14.0.0}
    peerDependencies:
      eslint: '>=5'
    dependencies:
      eslint: 8.6.0
      eslint-visitor-keys: 2.1.0
    dev: true

  /eslint-visitor-keys/2.1.0:
    resolution: {integrity: sha512-0rSmRBzXgDzIsD6mGdJgevzgezI534Cer5L/vyMX0kHzT/jiB43jRhd9YUlMGYLQy2zprNmoT8qasCGtY+QaKw==}
    engines: {node: '>=10'}
    dev: true

  /eslint-visitor-keys/3.3.0:
    resolution: {integrity: sha512-mQ+suqKJVyeuwGYHAdjMFqjCyfl8+Ldnxuyp3ldiMBFKkvytrXUZWaiPCEav8qDHKty44bD+qV1IP4T+w+xXRA==}
    engines: {node: ^12.22.0 || ^14.17.0 || >=16.0.0}
    dev: true

  /eslint/8.6.0:
    resolution: {integrity: sha512-UvxdOJ7mXFlw7iuHZA4jmzPaUqIw54mZrv+XPYKNbKdLR0et4rf60lIZUU9kiNtnzzMzGWxMV+tQ7uG7JG8DPw==}
    engines: {node: ^12.22.0 || ^14.17.0 || >=16.0.0}
    hasBin: true
    dependencies:
      '@eslint/eslintrc': 1.3.0
      '@humanwhocodes/config-array': 0.9.5
      ajv: 6.12.6
      chalk: 4.1.2
      cross-spawn: 7.0.3
      debug: 4.3.4
      doctrine: 3.0.0
      enquirer: 2.3.6
      escape-string-regexp: 4.0.0
      eslint-scope: 7.1.1
      eslint-utils: 3.0.0_eslint@8.6.0
      eslint-visitor-keys: 3.3.0
      espree: 9.3.3
      esquery: 1.4.0
      esutils: 2.0.3
      fast-deep-equal: 3.1.3
      file-entry-cache: 6.0.1
      functional-red-black-tree: 1.0.1
      glob-parent: 6.0.2
      globals: 13.17.0
      ignore: 4.0.6
      import-fresh: 3.3.0
      imurmurhash: 0.1.4
      is-glob: 4.0.3
      js-yaml: 4.1.0
      json-stable-stringify-without-jsonify: 1.0.1
      levn: 0.4.1
      lodash.merge: 4.6.2
      minimatch: 3.1.2
      natural-compare: 1.4.0
      optionator: 0.9.1
      progress: 2.0.3
      regexpp: 3.2.0
      semver: 7.3.8
      strip-ansi: 6.0.1
      strip-json-comments: 3.1.1
      text-table: 0.2.0
      v8-compile-cache: 2.3.0
    transitivePeerDependencies:
      - supports-color
    dev: true

  /espree/9.3.3:
    resolution: {integrity: sha512-ORs1Rt/uQTqUKjDdGCyrtYxbazf5umATSf/K4qxjmZHORR6HJk+2s/2Pqe+Kk49HHINC/xNIrGfgh8sZcll0ng==}
    engines: {node: ^12.22.0 || ^14.17.0 || >=16.0.0}
    dependencies:
      acorn: 8.8.0
      acorn-jsx: 5.3.2_acorn@8.8.0
      eslint-visitor-keys: 3.3.0
    dev: true

  /esprima/4.0.1:
    resolution: {integrity: sha512-eGuFFw7Upda+g4p+QHvnW0RyTX/SVeJBDM/gCtMARO0cLuT2HcEKnTPvhjV6aGeqrCB/sbNop0Kszm0jsaWU4A==}
    engines: {node: '>=4'}
    hasBin: true

  /esquery/1.4.0:
    resolution: {integrity: sha512-cCDispWt5vHHtwMY2YrAQ4ibFkAL8RbH5YGBnZBc90MolvvfkkQcJro/aZiAQUlQ3qgrYS6D6v8Gc5G5CQsc9w==}
    engines: {node: '>=0.10'}
    dependencies:
      estraverse: 5.3.0
    dev: true

  /esrecurse/4.3.0:
    resolution: {integrity: sha512-KmfKL3b6G+RXvP8N1vr3Tq1kL/oCFgn2NYXEtqP8/L3pKapUA4G8cFVaoF3SU323CD4XypR/ffioHmkti6/Tag==}
    engines: {node: '>=4.0'}
    dependencies:
      estraverse: 5.3.0
    dev: true

  /estraverse/4.3.0:
    resolution: {integrity: sha512-39nnKffWz8xN1BU/2c79n9nB9HDzo0niYUqx6xyqUnyoAnQyyWpOTdZEeiCch8BBu515t4wp9ZmgVfVhn9EBpw==}
    engines: {node: '>=4.0'}
    dev: true

  /estraverse/5.3.0:
    resolution: {integrity: sha512-MMdARuVEQziNTeJD8DgMqmhwR11BRQ/cBP+pLtYdSTnf3MIO8fFeiINEbX36ZdNlfU/7A9f3gUw49B3oQsvwBA==}
    engines: {node: '>=4.0'}
    dev: true

  /esutils/2.0.3:
    resolution: {integrity: sha512-kVscqXk4OCp68SZ0dkgEKVi6/8ij300KBWTJq32P/dYeWTSwK41WyTxalN1eRmA5Z9UU/LX9D7FWSmV9SAYx6g==}
    engines: {node: '>=0.10.0'}
    dev: true

  /event-lite/0.1.3:
    resolution: {integrity: sha512-8qz9nOz5VeD2z96elrEKD2U433+L3DWdUdDkOINLGOJvx1GsMBbMn0aCeu28y8/e85A6mCigBiFlYMnTBEGlSw==}
    dev: true

  /event-target-shim/5.0.1:
    resolution: {integrity: sha512-i/2XbnSz/uxRCU6+NdVJgKWDTM427+MqYbkQzD321DuCQJUqOuJKIA0IM2+W2xtYHdKOmZ4dR6fExsd4SXL+WQ==}
    engines: {node: '>=6'}
    dev: true

  /events/3.3.0:
    resolution: {integrity: sha512-mQw+2fkQbALzQ7V0MY0IqdnXNOeTtP4r0lN9z7AAawCXgqea7bDii20AYrIBrFd/Hx0M2Ocz6S111CaFkUcb0Q==}
    engines: {node: '>=0.8.x'}
    dev: true

  /execa/1.0.0:
    resolution: {integrity: sha512-adbxcyWV46qiHyvSp50TKt05tB4tK3HcmF7/nxfAdhnox83seTDbwnaqKO4sXRy7roHAIFqJP/Rw/AuEbX61LA==}
    engines: {node: '>=6'}
    dependencies:
      cross-spawn: 6.0.5
      get-stream: 4.1.0
      is-stream: 1.1.0
      npm-run-path: 2.0.2
      p-finally: 1.0.0
      signal-exit: 3.0.7
      strip-eof: 1.0.0
    dev: true

  /exit-on-epipe/1.0.1:
    resolution: {integrity: sha512-h2z5mrROTxce56S+pnvAV890uu7ls7f1kEvVGJbw1OlFH3/mlJ5bkXu0KRyW94v37zzHPiUd55iLn3DA7TjWpw==}
    engines: {node: '>=0.8'}
    dev: true

  /expand-tilde/2.0.2:
    resolution: {integrity: sha512-A5EmesHW6rfnZ9ysHQjPdJRni0SRar0tjtG5MNtm9n5TUvsYU8oozprtRD4AqHxcZWWlVuAmQo2nWKfN9oyjTw==}
    engines: {node: '>=0.10.0'}
    dependencies:
      homedir-polyfill: 1.0.3
    dev: true

  /extend-shallow/2.0.1:
    resolution: {integrity: sha512-zCnTtlxNoAiDc3gqY2aYAWFx7XWWiasuF2K8Me5WbN8otHKTUKBwjPtNpRs/rbUZm7KxWAaNj7P1a/p52GbVug==}
    engines: {node: '>=0.10.0'}
    dependencies:
      is-extendable: 0.1.1
    dev: true

  /fast-deep-equal/3.1.3:
    resolution: {integrity: sha512-f3qQ9oQy9j2AhBe/H9VC91wLmKBCCU/gDOnKNAYG5hswO7BLKj09Hc5HYNz9cGI++xlpDCIgDaitVs03ATR84Q==}

  /fast-glob/3.2.12:
    resolution: {integrity: sha512-DVj4CQIYYow0BlaelwK1pHl5n5cRSJfM60UA0zK891sVInoPri2Ekj7+e1CT3/3qxXenpI+nBBmQAcJPJgaj4w==}
    engines: {node: '>=8.6.0'}
    dependencies:
      '@nodelib/fs.stat': 2.0.5
      '@nodelib/fs.walk': 1.2.8
      glob-parent: 5.1.2
      merge2: 1.4.1
      micromatch: 4.0.5
    dev: true

  /fast-json-patch/3.1.1:
    resolution: {integrity: sha512-vf6IHUX2SBcA+5/+4883dsIjpBTqmfBjmYiWK1savxQmFk4JfBMLa7ynTYOs1Rolp/T1betJxHiGD3g1Mn8lUQ==}
    dev: true

  /fast-json-stable-stringify/2.1.0:
    resolution: {integrity: sha512-lhd/wF+Lk98HZoTCtlVraHtfh5XYijIjalXck7saUtuanSDyLMxnHhSXEDJqHxD7msR8D0uCmqlkwjCV8xvwHw==}

  /fast-levenshtein/2.0.6:
    resolution: {integrity: sha512-DCXu6Ifhqcks7TZKY3Hxp3y6qphY5SJZmrWMDrKcERSOXWQdMhU9Ig/PYrzyw/ul9jOIyh0N4M0tbC5hodg8dw==}
    dev: true

  /fast-levenshtein/3.0.0:
    resolution: {integrity: sha512-hKKNajm46uNmTlhHSyZkmToAc56uZJwYq7yrciZjqOxnlfQwERDQJmHPUp7m1m9wx8vgOe8IaCKZ5Kv2k1DdCQ==}
    dependencies:
      fastest-levenshtein: 1.0.16
    dev: true

  /fastest-levenshtein/1.0.16:
    resolution: {integrity: sha512-eRnCtTTtGZFpQCwhJiUOuxPQWRXVKYDn0b2PeHfXL6/Zi53SLAzAHfVhVWK2AryC/WH05kGfxhFIPvTF0SXQzg==}
    engines: {node: '>= 4.9.1'}
    dev: true

  /fastq/1.13.0:
    resolution: {integrity: sha512-YpkpUnK8od0o1hmeSc7UUs/eB/vIPWJYjKck2QKIzAf71Vm1AAQ3EbuZB3g2JIy+pg+ERD0vqI79KyZiB2e2Nw==}
    dependencies:
      reusify: 1.0.4
    dev: true

  /file-entry-cache/6.0.1:
    resolution: {integrity: sha512-7Gps/XWymbLk2QLYK4NzpMOrYjMhdIxXuIvy2QBsLE6ljuodKvdkWs/cpyJJ3CVIVpH0Oi1Hvg1ovbMzLdFBBg==}
    engines: {node: ^10.12.0 || >=12.0.0}
    dependencies:
      flat-cache: 3.0.4
    dev: true

  /filelist/1.0.4:
    resolution: {integrity: sha512-w1cEuf3S+DrLCQL7ET6kz+gmlJdbq9J7yXCSjK/OZCPA+qEN1WyF4ZAf0YYJa4/shHJra2t/d/r8SV4Ji+x+8Q==}
    dependencies:
      minimatch: 5.1.6
    dev: true

  /fill-range/7.0.1:
    resolution: {integrity: sha512-qOo9F+dMUmC2Lcb4BbVvnKJxTPjCm+RRpe4gDuGrzkL7mEVl/djYSu2OdQ2Pa302N4oqkSg9ir6jaLWJ2USVpQ==}
    engines: {node: '>=8'}
    dependencies:
      to-regex-range: 5.0.1
    dev: true

  /filter-obj/1.1.0:
    resolution: {integrity: sha512-8rXg1ZnX7xzy2NGDVkBVaAy+lSlPNwad13BtgSlLuxfIslyt5Vg64U7tFcCt4WS1R0hvtnQybT/IyCkGZ3DpXQ==}
    engines: {node: '>=0.10.0'}
    dev: true

  /find-cache-dir/3.3.2:
    resolution: {integrity: sha512-wXZV5emFEjrridIgED11OoUKLxiYjAcqot/NJdAkOhlJ+vGzwhOAfcG5OX1jP+S0PcjEn8bdMJv+g2jwQ3Onig==}
    engines: {node: '>=8'}
    dependencies:
      commondir: 1.0.1
      make-dir: 3.1.0
      pkg-dir: 4.2.0
    dev: true

  /find-up/4.1.0:
    resolution: {integrity: sha512-PpOwAdQ/YlXQ2vj8a3h8IipDuYRi3wceVQQGYWxNINccq40Anw7BlsEXCMbt1Zt+OLA6Fq9suIpIWD0OsnISlw==}
    engines: {node: '>=8'}
    dependencies:
      locate-path: 5.0.0
      path-exists: 4.0.0
    dev: true

  /find-up/5.0.0:
    resolution: {integrity: sha512-78/PXT1wlLLDgTzDs7sjq9hzz0vXD+zn+7wypEe4fXQxCmdmqfGsEPQxmiCSQI3ajFV91bVSsvNtrJRiW6nGng==}
    engines: {node: '>=10'}
    dependencies:
      locate-path: 6.0.0
      path-exists: 4.0.0
    dev: true

  /flat-cache/3.0.4:
    resolution: {integrity: sha512-dm9s5Pw7Jc0GvMYbshN6zchCA9RgQlzzEZX3vylR9IqFfS8XciblUXOKfW6SiuJ0e13eDYZoZV5wdrev7P3Nwg==}
    engines: {node: ^10.12.0 || >=12.0.0}
    dependencies:
      flatted: 3.2.6
      rimraf: 3.0.2
    dev: true

  /flat/5.0.2:
    resolution: {integrity: sha512-b6suED+5/3rTpUBdG1gupIl8MPFCAMA0QXwmljLhvCUKcUvdE4gWky9zpuGCcXHOsz4J9wPGNWq6OKpmIzz3hQ==}
    hasBin: true
    dev: true

  /flatted/3.2.6:
    resolution: {integrity: sha512-0sQoMh9s0BYsm+12Huy/rkKxVu4R1+r96YX5cG44rHV0pQ6iC3Q+mkoMFaGWObMFYQxCVT+ssG1ksneA2MI9KQ==}
    dev: true

  /follow-redirects/1.15.1_debug@4.3.4:
    resolution: {integrity: sha512-yLAMQs+k0b2m7cVxpS1VKJVvoz7SS9Td1zss3XRwXj+ZDH00RJgnuLx7E44wx02kQLrdM3aOOy+FpzS7+8OizA==}
    engines: {node: '>=4.0'}
    peerDependencies:
      debug: '*'
    peerDependenciesMeta:
      debug:
        optional: true
    dependencies:
      debug: 4.3.4
    dev: true

  /foreground-child/2.0.0:
    resolution: {integrity: sha512-dCIq9FpEcyQyXKCkyzmlPTFNgrCzPudOe+mhvJU5zAtlBnGVy2yKxtfsxK2tQBThwq225jcvBjpw1Gr40uzZCA==}
    engines: {node: '>=8.0.0'}
    dependencies:
      cross-spawn: 7.0.3
      signal-exit: 3.0.7
    dev: true

  /form-data/2.5.1:
    resolution: {integrity: sha512-m21N3WOmEEURgk6B9GLOE4RuWOFf28Lhh9qGYeNlGq4VDXUlJy2th2slBNU8Gp8EzloYZOibZJ7t5ecIrFSjVA==}
    engines: {node: '>= 0.12'}
    dependencies:
      asynckit: 0.4.0
      combined-stream: 1.0.8
      mime-types: 2.1.35
    dev: true

  /fromentries/1.3.2:
    resolution: {integrity: sha512-cHEpEQHUg0f8XdtZCc2ZAhrHzKzT0MrFUTcvx+hfxYu7rGMDc5SKoXFh+n4YigxsHXRzc6OrCshdR1bWH6HHyg==}
    dev: true

  /fs-exists-sync/0.1.0:
    resolution: {integrity: sha512-cR/vflFyPZtrN6b38ZyWxpWdhlXrzZEBawlpBQMq7033xVY7/kg0GDMBK5jg8lDYQckdJ5x/YC88lM3C7VMsLg==}
    engines: {node: '>=0.10.0'}
    dev: true

  /fs-extra/10.1.0:
    resolution: {integrity: sha512-oRXApq54ETRj4eMiFzGnHWGy+zo5raudjuxN0b8H7s/RU2oW0Wvsx9O0ACRN/kRq9E8Vu/ReskGB5o3ji+FzHQ==}
    engines: {node: '>=12'}
    dependencies:
      graceful-fs: 4.2.10
      jsonfile: 6.1.0
      universalify: 2.0.0
    dev: true

  /fs-extra/7.0.1:
    resolution: {integrity: sha512-YJDaCJZEnBmcbw13fvdAM9AwNOJwOzrE4pqMqBq5nFiEqXUqHwlK4B+3pUw6JNvfSPtX05xFHtYy/1ni01eGCw==}
    engines: {node: '>=6 <7 || >=8'}
    dependencies:
      graceful-fs: 4.2.10
      jsonfile: 4.0.0
      universalify: 0.1.2

  /fs-extra/9.1.0:
    resolution: {integrity: sha512-hcg3ZmepS30/7BSFqRvoo3DOMQu7IjqxO5nCDt+zM9XWjb33Wg7ziNT+Qvqbuc3+gWpzO02JubVyk2G4Zvo1OQ==}
    engines: {node: '>=10'}
    dependencies:
      at-least-node: 1.0.0
      graceful-fs: 4.2.10
      jsonfile: 6.1.0
      universalify: 2.0.0
    dev: true

  /fs.realpath/1.0.0:
    resolution: {integrity: sha512-OO0pH2lK6a0hZnAdau5ItzHPI6pUlvI7jMVnxUQRtw4owF2wk8lOSabtGDCTP4Ggrg2MbGnWO9X8K1t4+fGMDw==}
    dev: true

  /fsevents/2.3.2:
    resolution: {integrity: sha512-xiqMQR4xAeHTuB9uWm+fFRcIOgKBMiOBP+eXiyT7jsgVCq1bkVygt00oASowB7EdtpOHaaPgKt812P9ab+DDKA==}
    engines: {node: ^8.16.0 || ^10.6.0 || >=11.0.0}
    os: [darwin]
    requiresBuild: true
    dev: true
    optional: true

  /function-bind/1.1.1:
    resolution: {integrity: sha512-yIovAzMX49sF8Yl58fSCWJ5svSLuaibPxXQJFLmBObTuCr0Mf1KiPopGM9NiFjiYBCbfaa2Fh6breQ6ANVTI0A==}

  /function.prototype.name/1.1.5:
    resolution: {integrity: sha512-uN7m/BzVKQnCUF/iW8jYea67v++2u7m5UgENbHRtdDVclOUP+FMPlCNdmk0h/ysGyo2tavMJEDqJAkJdRa1vMA==}
    engines: {node: '>= 0.4'}
    dependencies:
      call-bind: 1.0.2
      define-properties: 1.1.4
      es-abstract: 1.20.5
      functions-have-names: 1.2.3
    dev: true

  /functional-red-black-tree/1.0.1:
    resolution: {integrity: sha512-dsKNQNdj6xA3T+QlADDA7mOSlX0qiMINjn0cgr+eGHGsbSHzTabcIogz2+p/iqP1Xs6EP/sS2SbqH+brGTbq0g==}
    dev: true

  /functions-have-names/1.2.3:
    resolution: {integrity: sha512-xckBUXyTIqT97tq2x2AMb+g163b5JFysYk0x4qxNFwbfQkmNZoiRHb6sPzI9/QV33WeuvVYBUIiD4NzNIyqaRQ==}
    dev: true

  /gensync/1.0.0-beta.2:
    resolution: {integrity: sha512-3hN7NaskYvMDLQY55gnW3NQ+mesEAepTqlg+VEbj7zzqEMBVNhzcGYYeqFo/TlYz6eQiFcp1HcsCZO+nGgS8zg==}
    engines: {node: '>=6.9.0'}
    dev: true

  /get-caller-file/2.0.5:
    resolution: {integrity: sha512-DyFP3BM/3YHTQOCUL/w0OZHR0lpKeGrxotcHWcqNEdnltqFwXVfhEBQ94eIo34AfQpo0rGki4cyIiftY06h2Fg==}
    engines: {node: 6.* || 8.* || >= 10.*}
    dev: true

  /get-func-name/2.0.0:
    resolution: {integrity: sha512-Hm0ixYtaSZ/V7C8FJrtZIuBBI+iSgL+1Aq82zSu8VQNB4S3Gk8e7Qs3VwBDJAhmRZcFqkl3tQu36g/Foh5I5ig==}
    dev: true

  /get-intrinsic/1.1.3:
    resolution: {integrity: sha512-QJVz1Tj7MS099PevUG5jvnt9tSkXN8K14dxQlikJuPt4uD9hHAHjLyLBiLR5zELelBdD9QNRAXZzsJx0WaDL9A==}
    dependencies:
      function-bind: 1.1.1
      has: 1.0.3
      has-symbols: 1.0.3
    dev: true

  /get-package-type/0.1.0:
    resolution: {integrity: sha512-pjzuKtY64GYfWizNAJ0fr9VqttZkNiK2iS430LtIHzjBEr6bX8Am2zm4sW4Ro5wjWW5cAlRL1qAMTcXbjNAO2Q==}
    engines: {node: '>=8.0.0'}
    dev: true

  /get-stdin/6.0.0:
    resolution: {integrity: sha512-jp4tHawyV7+fkkSKyvjuLZswblUtz+SQKzSWnBbii16BuZksJlU1wuBYXY75r+duh/llF1ur6oNwi+2ZzjKZ7g==}
    engines: {node: '>=4'}
    dev: true

  /get-stream/4.1.0:
    resolution: {integrity: sha512-GMat4EJ5161kIy2HevLlr4luNjBgvmj413KaQA7jt4V8B4RDsfpHk7WQ9GVqfYyyx8OS/L66Kox+rJRNklLK7w==}
    engines: {node: '>=6'}
    dependencies:
      pump: 3.0.0
    dev: true

  /get-symbol-description/1.0.0:
    resolution: {integrity: sha512-2EmdH1YvIQiZpltCNgkuiUnyukzxM/R6NDJX31Ke3BG1Nq5b0S2PhX59UKi9vZpPDQVdqn+1IcaAwnzTT5vCjw==}
    engines: {node: '>= 0.4'}
    dependencies:
      call-bind: 1.0.2
      get-intrinsic: 1.1.3
    dev: true

  /git-config-path/1.0.1:
    resolution: {integrity: sha512-KcJ2dlrrP5DbBnYIZ2nlikALfRhKzNSX0stvv3ImJ+fvC4hXKoV+U+74SV0upg+jlQZbrtQzc0bu6/Zh+7aQbg==}
    engines: {node: '>=0.10.0'}
    dependencies:
      extend-shallow: 2.0.1
      fs-exists-sync: 0.1.0
      homedir-polyfill: 1.0.3
    dev: true

  /git-hooks-list/1.0.3:
    resolution: {integrity: sha512-Y7wLWcrLUXwk2noSka166byGCvhMtDRpgHdzCno1UQv/n/Hegp++a2xBWJL1lJarnKD3SWaljD+0z1ztqxuKyQ==}
    dev: true

  /gitlab/10.2.1:
    resolution: {integrity: sha512-z+DxRF1C9uayVbocs9aJkJz+kGy14TSm1noB/rAIEBbXOkOYbjKxyuqJzt+0zeFpXFdgA0yq6DVVbvM7HIfGwg==}
    engines: {node: '>=10.0.0'}
    deprecated: 'The gitlab package has found a new home in the @gitbeaker organization. For the latest gitlab node library, check out @gitbeaker/node. A full list of the features can be found here: https://github.com/jdalrymple/gitbeaker#readme'
    dependencies:
      form-data: 2.5.1
      humps: 2.0.1
      ky: 0.12.0
      ky-universal: 0.3.0_ky@0.12.0
      li: 1.3.0
      query-string: 6.14.1
      universal-url: 2.0.0
    transitivePeerDependencies:
      - encoding
    dev: true

  /glob-parent/5.1.2:
    resolution: {integrity: sha512-AOIgSQCepiJYwP3ARnGx+5VnTu2HBYdzbGP45eLw1vr3zB3vZLeyed1sC9hnbcOc9/SrMyM5RPQrkGz4aS9Zow==}
    engines: {node: '>= 6'}
    dependencies:
      is-glob: 4.0.3
    dev: true

  /glob-parent/6.0.2:
    resolution: {integrity: sha512-XxwI8EOhVQgWp6iDL+3b0r86f4d6AX6zSU55HfB4ydCEuXLXc5FcYeOu+nnGftS4TEju/11rt4KJPTMgbfmv4A==}
    engines: {node: '>=10.13.0'}
    dependencies:
      is-glob: 4.0.3
    dev: true

  /glob-to-regexp/0.4.1:
    resolution: {integrity: sha512-lkX1HJXwyMcprw/5YUZc2s7DrpAiHB21/V+E1rHUrVNokkvB6bqMzT0VfV6/86ZNabt1k14YOIaT7nDvOX3Iiw==}
    dev: true

  /glob/7.2.0:
    resolution: {integrity: sha512-lmLf6gtyrPq8tTjSmrO94wBeQbFR3HbLHbuyD69wuyQkImp2hWqMGB47OX65FBkPffO641IP9jWa1z4ivqG26Q==}
    dependencies:
      fs.realpath: 1.0.0
      inflight: 1.0.6
      inherits: 2.0.4
      minimatch: 3.1.2
      once: 1.4.0
      path-is-absolute: 1.0.1
    dev: true

  /glob/7.2.3:
    resolution: {integrity: sha512-nFR0zLpU2YCaRxwoCJvL6UvCH2JFyFVIvwTLsIf21AuHlMskA1hhTdk+LlYJtOlYt9v6dvszD2BGRqBL+iQK9Q==}
    dependencies:
      fs.realpath: 1.0.0
      inflight: 1.0.6
      inherits: 2.0.4
      minimatch: 3.1.2
      once: 1.4.0
      path-is-absolute: 1.0.1
    dev: true

  /globals/11.12.0:
    resolution: {integrity: sha512-WOBp/EEGUiIsJSp7wcv/y6MO+lV9UoncWqxuFfm8eBwzWNgyfBd6Gz+IeKQ9jCmyhoH99g15M3T+QaVHFjizVA==}
    engines: {node: '>=4'}
    dev: true

  /globals/13.17.0:
    resolution: {integrity: sha512-1C+6nQRb1GwGMKm2dH/E7enFAMxGTmGI7/dEdhy/DNelv85w9B72t3uc5frtMNXIbzrarJJ/lTCjcaZwbLJmyw==}
    engines: {node: '>=8'}
    dependencies:
      type-fest: 0.20.2
    dev: true

  /globby/10.0.0:
    resolution: {integrity: sha512-3LifW9M4joGZasyYPz2A1U74zbC/45fvpXUvO/9KbSa+VV0aGZarWkfdgKyR9sExNP0t0x0ss/UMJpNpcaTspw==}
    engines: {node: '>=8'}
    dependencies:
      '@types/glob': 7.2.0
      array-union: 2.1.0
      dir-glob: 3.0.1
      fast-glob: 3.2.12
      glob: 7.2.3
      ignore: 5.2.0
      merge2: 1.4.1
      slash: 3.0.0
    dev: true

  /globby/11.1.0:
    resolution: {integrity: sha512-jhIXaOzy1sb8IyocaruWSn1TjmnBVs8Ayhcy83rmxNJ8q2uWKCAj3CnJY+KpGSXCueAPc0i05kVvVKtP1t9S3g==}
    engines: {node: '>=10'}
    dependencies:
      array-union: 2.1.0
      dir-glob: 3.0.1
      fast-glob: 3.2.12
      ignore: 5.2.0
      merge2: 1.4.1
      slash: 3.0.0
    dev: true

  /gopd/1.0.1:
    resolution: {integrity: sha512-d65bNlIadxvpb/A2abVdlqKqV563juRnZ1Wtk6s1sIR8uNsXR70xqIzVqxVf1eTqDunwT2MkczEeaezCKTZhwA==}
    dependencies:
      get-intrinsic: 1.1.3
    dev: true

  /graceful-fs/4.2.10:
    resolution: {integrity: sha512-9ByhssR2fPVsNZj478qUUbKfmL0+t5BDVyjShtyZZLiK7ZDAArFFfopyOTj0M05wE2tJPisA4iTnnXl2YoPvOA==}

  /hard-rejection/2.1.0:
    resolution: {integrity: sha512-VIZB+ibDhx7ObhAe7OVtoEbuP4h/MuOTHJ+J8h/eBXotJYl0fBgR72xDFCKgIh22OJZIOVNxBMWuhAr10r8HdA==}
    engines: {node: '>=6'}
    dev: true

  /has-bigints/1.0.2:
    resolution: {integrity: sha512-tSvCKtBr9lkF0Ex0aQiP9N+OpV4zi2r/Nee5VkRDbaqv35RLYMzbwQfFSZZH0kR+Rd6302UJZ2p/bJCEoR3VoQ==}
    dev: true

  /has-flag/2.0.0:
    resolution: {integrity: sha512-P+1n3MnwjR/Epg9BBo1KT8qbye2g2Ou4sFumihwt6I4tsUX7jnLcX4BTOSKg/B1ZrIYMN9FcEnG4x5a7NB8Eng==}
    engines: {node: '>=0.10.0'}
    dev: true

  /has-flag/3.0.0:
    resolution: {integrity: sha512-sKJf1+ceQBr4SMkvQnBDNDtf4TXpVhVGateu0t918bl30FnbE2m4vNLX+VWe/dpjlb+HugGYzW7uQXH98HPEYw==}
    engines: {node: '>=4'}

  /has-flag/4.0.0:
    resolution: {integrity: sha512-EykJT/Q1KjTWctppgIAgfSO0tKVuZUjhgMr17kqTumMl6Afv3EISleU7qZUzoXDFTAHTDC4NOoG/ZxU3EvlMPQ==}
    engines: {node: '>=8'}
    dev: true

  /has-property-descriptors/1.0.0:
    resolution: {integrity: sha512-62DVLZGoiEBDHQyqG4w9xCuZ7eJEwNmJRWw2VY84Oedb7WFcA27fiEVe8oUQx9hAUJ4ekurquucTGwsyO1XGdQ==}
    dependencies:
      get-intrinsic: 1.1.3
    dev: true

  /has-symbols/1.0.3:
    resolution: {integrity: sha512-l3LCuF6MgDNwTDKkdYGEihYjt5pRPbEg46rtlmnSPlUbgmB8LOIrKJbYYFBSbnPaJexMKtiPO8hmeRjRz2Td+A==}
    engines: {node: '>= 0.4'}
    dev: true

  /has-tostringtag/1.0.0:
    resolution: {integrity: sha512-kFjcSNhnlGV1kyoGk7OXKSawH5JOb/LzUc5w9B02hOTO0dfFRjbHQKvg1d6cf3HbeUmtU9VbbV3qzZ2Teh97WQ==}
    engines: {node: '>= 0.4'}
    dependencies:
      has-symbols: 1.0.3
    dev: true

  /has/1.0.3:
    resolution: {integrity: sha512-f2dvO0VU6Oej7RkWJGrehjbzMAjFp5/VKPp5tTpWIV4JHHZK1/BxbFRtf/siA2SWTe09caDmVtYYzWEIbBS4zw==}
    engines: {node: '>= 0.4.0'}
    dependencies:
      function-bind: 1.1.1

  /hasha/5.2.2:
    resolution: {integrity: sha512-Hrp5vIK/xr5SkeN2onO32H0MgNZ0f17HRNH39WfL0SYUNOTZ5Lz1TJ8Pajo/87dYGEFlLMm7mIc/k/s6Bvz9HQ==}
    engines: {node: '>=8'}
    dependencies:
      is-stream: 2.0.1
      type-fest: 0.8.1
    dev: true

  /hasurl/1.0.0:
    resolution: {integrity: sha512-43ypUd3DbwyCT01UYpA99AEZxZ4aKtRxWGBHEIbjcOsUghd9YUON0C+JF6isNjaiwC/UF5neaUudy6JS9jZPZQ==}
    engines: {node: '>= 4'}
    dev: true

  /he/1.2.0:
    resolution: {integrity: sha512-F/1DnUGPopORZi0ni+CvrCgHQ5FyEAHRLSApuYWMmrbSwoN2Mn/7k+Gl38gJnR7yyDZk6WLXwiGod1JOWNDKGw==}
    hasBin: true
    dev: true

  /homedir-polyfill/1.0.3:
    resolution: {integrity: sha512-eSmmWE5bZTK2Nou4g0AI3zZ9rswp7GRKoKXS1BLUkvPviOqs4YTN1djQIqrXy9k5gEtdLPy86JjRwsNM9tnDcA==}
    engines: {node: '>=0.10.0'}
    dependencies:
      parse-passwd: 1.0.0
    dev: true

  /hosted-git-info/2.8.9:
    resolution: {integrity: sha512-mxIDAb9Lsm6DoOJ7xH+5+X4y1LU/4Hi50L9C5sIswK3JzULS4bwk1FvjdBgvYR4bzT4tuUQiC15FE2f5HbLvYw==}
    dev: true

  /hosted-git-info/4.1.0:
    resolution: {integrity: sha512-kyCuEOWjJqZuDbRHzL8V93NzQhwIB71oFWSyzVo+KPZI+pnQPPxucdkrOZvkLRnrf5URsQM+IJ09Dw29cRALIA==}
    engines: {node: '>=10'}
    dependencies:
      lru-cache: 6.0.0
    dev: true

  /html-escaper/2.0.2:
    resolution: {integrity: sha512-H2iMtd0I4Mt5eYiapRdIDjp+XzelXQ0tFE4JS7YFwFevXXMmOp9myNrUvCg0D6ws8iqkRPBfKHgbwig1SmlLfg==}
    dev: true

  /http-call/5.3.0:
    resolution: {integrity: sha512-ahwimsC23ICE4kPl9xTBjKB4inbRaeLyZeRunC/1Jy/Z6X8tv22MEAjK+KBOMSVLaqXPTTmd8638waVIKLGx2w==}
    engines: {node: '>=8.0.0'}
    dependencies:
      content-type: 1.0.5
      debug: 4.3.4
      is-retry-allowed: 1.2.0
      is-stream: 2.0.1
      parse-json: 4.0.0
      tunnel-agent: 0.6.0
    transitivePeerDependencies:
      - supports-color
    dev: true

  /http-proxy-agent/2.1.0:
    resolution: {integrity: sha512-qwHbBLV7WviBl0rQsOzH6o5lwyOIvwp/BdFnvVxXORldu5TmjFfjzBcWUWS5kWAZhmv+JtiDhSuQCp4sBfbIgg==}
    engines: {node: '>= 4.5.0'}
    dependencies:
      agent-base: 4.3.0
      debug: 3.1.0
    transitivePeerDependencies:
      - supports-color
    dev: true

  /https-proxy-agent/2.2.4:
    resolution: {integrity: sha512-OmvfoQ53WLjtA9HeYP9RNrWMJzzAz1JGaSFr1nijg0PVR1JaD/xbJq1mdEIIlxGpXp9eSe/O2LgU9DJmTPd0Eg==}
    engines: {node: '>= 4.5.0'}
    dependencies:
      agent-base: 4.3.0
      debug: 3.2.7
    transitivePeerDependencies:
      - supports-color
    dev: true

  /humps/2.0.1:
    resolution: {integrity: sha512-E0eIbrFWUhwfXJmsbdjRQFQPrl5pTEoKlz163j1mTqqUnU9PgR4AgB8AIITzuB3vLBdxZXyZ9TDIrwB2OASz4g==}
    dev: true

  /hyperlinker/1.0.0:
    resolution: {integrity: sha512-Ty8UblRWFEcfSuIaajM34LdPXIhbs1ajEX/BBPv24J+enSVaEVY63xQ6lTO9VRYS5LAoghIG0IDJ+p+IPzKUQQ==}
    engines: {node: '>=4'}
    dev: true

  /ieee754/1.2.1:
    resolution: {integrity: sha512-dcyqhDvX1C46lXZcVqCpK+FtMRQVdIMN6/Df5js2zouUsqG7I6sFxitIC+7KYK29KdXOLHdu9zL4sFnoVQnqaA==}
    dev: true

  /ignore/4.0.6:
    resolution: {integrity: sha512-cyFDKrqc/YdcWFniJhzI42+AzS+gNwmUzOSFcRCQYwySuBBBy/KjuxWLZ/FHEH6Moq1NizMOBWyTcv8O4OZIMg==}
    engines: {node: '>= 4'}
    dev: true

  /ignore/5.2.0:
    resolution: {integrity: sha512-CmxgYGiEPCLhfLnpPp1MoRmifwEIOgjcHXxOBjv7mY96c+eWScsOP9c112ZyLdWHi0FxHjI+4uVhKYp/gcdRmQ==}
    engines: {node: '>= 4'}
    dev: true

  /immediate/3.0.6:
    resolution: {integrity: sha512-XXOFtyqDjNDAQxVfYxuF7g9Il/IbWmmlQg2MYKOH8ExIT1qg6xc4zyS3HaEEATgs1btfzxq15ciUiY7gjSXRGQ==}
    dev: true

  /import-fresh/3.3.0:
    resolution: {integrity: sha512-veYYhQa+D1QBKznvhUHxb8faxlrwUnxseDAbAp457E0wLNio2bOSKnjYDhMj+YiAq61xrMGhQk9iXVk5FzgQMw==}
    engines: {node: '>=6'}
    dependencies:
      parent-module: 1.0.1
      resolve-from: 4.0.0
    dev: true

  /import-lazy/4.0.0:
    resolution: {integrity: sha512-rKtvo6a868b5Hu3heneU+L4yEQ4jYKLtjpnPeUdK7h0yzXGmyBTypknlkCvHFBqfX9YlorEiMM6Dnq/5atfHkw==}
    engines: {node: '>=8'}

  /imurmurhash/0.1.4:
    resolution: {integrity: sha512-JmXMZ6wuvDmLiHEml9ykzqO6lwFbof0GG4IkcGaENdCRDDmMVnny7s5HsIgHCbaq0w2MyPhDqkhTUgS2LU2PHA==}
    engines: {node: '>=0.8.19'}
    dev: true

  /indent-string/4.0.0:
    resolution: {integrity: sha512-EdDDZu4A2OyIK7Lr/2zG+w5jmbuk1DVBnEwREQvBzspBJkCEbRa8GxU1lghYcaGJCnRWibjDXlq779X1/y5xwg==}
    engines: {node: '>=8'}
    dev: true

  /inflight/1.0.6:
    resolution: {integrity: sha512-k92I/b08q4wvFscXCLvqfsHCrjrF7yiXsQuIVvVE7N82W3+aqpzuUdBbfhWcy/FZR3/4IgflMgKLOsvPDrGCJA==}
    dependencies:
      once: 1.4.0
      wrappy: 1.0.2
    dev: true

  /inherits/2.0.4:
    resolution: {integrity: sha512-k/vGaX4/Yla3WzyMCvTQOXYeIHvqOKtnqBduzTHpzpQZzAskKMhZ2K+EnBiSM9zGSoIFeMpXKxa4dYeZIQqewQ==}
    dev: true

  /ini/1.3.8:
    resolution: {integrity: sha512-JV/yugV2uzW5iMRSiZAyDtQd+nxtUnjeLt0acNdw98kKLrvuRVyB80tsREOE7yvGVgalhZ6RNXCmEHkUKBKxew==}
    dev: true

  /ini/2.0.0:
    resolution: {integrity: sha512-7PnF4oN3CvZF23ADhA5wRaYEQpJ8qygSkbtTXWBeXWXmEVRXK+1ITciHWwHhsjv1TmW0MgacIv6hEi5pX5NQdA==}
    engines: {node: '>=10'}
    dev: true

  /int64-buffer/0.1.10:
    resolution: {integrity: sha512-v7cSY1J8ydZ0GyjUHqF+1bshJ6cnEVLo9EnjB8p+4HDRPZc9N5jjmvUV7NvEsqQOKyH0pmIBFWXVQbiS0+OBbA==}
    dev: true

  /internal-slot/1.0.3:
    resolution: {integrity: sha512-O0DB1JC/sPyZl7cIo78n5dR7eUSwwpYPiXRhTzNxZVAMUuB8vlnRFyLxdrVToks6XPLVnFfbzaVd5WLjhgg+vA==}
    engines: {node: '>= 0.4'}
    dependencies:
      get-intrinsic: 1.1.3
      has: 1.0.3
      side-channel: 1.0.4
    dev: true

  /interpret/1.4.0:
    resolution: {integrity: sha512-agE4QfB2Lkp9uICn7BAqoscw4SZP9kTE2hxiFI3jBPmXJfdqiahTbUuKGsMoN2GtqL9AxhYioAcVvgsb1HvRbA==}
    engines: {node: '>= 0.10'}
    dev: true

  /irregular-plurals/3.4.1:
    resolution: {integrity: sha512-JR7VL+1Kd9z79bE+2uSgifpzrTwLWmTvyeUewhxZCHVtpPImAsLk4adfRxg86uvdsJ8etYYrpzN7vRT30gGnOA==}
    engines: {node: '>=8'}
    dev: true

  /is-arrayish/0.2.1:
    resolution: {integrity: sha512-zz06S8t0ozoDXMG+ube26zeCTNXcKIPJZJi8hBrF4idCLms4CG9QtK7qBl1boi5ODzFpjswb5JPmHCbMpjaYzg==}
    dev: true

  /is-bigint/1.0.4:
    resolution: {integrity: sha512-zB9CruMamjym81i2JZ3UMn54PKGsQzsJeo6xvN3HJJ4CAsQNB6iRutp2To77OfCNuoxspsIhzaPoO1zyCEhFOg==}
    dependencies:
      has-bigints: 1.0.2
    dev: true

  /is-binary-path/2.1.0:
    resolution: {integrity: sha512-ZMERYes6pDydyuGidse7OsHxtbI7WVeUEozgR/g7rd0xUimYNlvZRE/K2MgZTjWy725IfelLeVcEM97mmtRGXw==}
    engines: {node: '>=8'}
    dependencies:
      binary-extensions: 2.2.0
    dev: true

  /is-boolean-object/1.1.2:
    resolution: {integrity: sha512-gDYaKHJmnj4aWxyj6YHyXVpdQawtVLHU5cb+eztPGczf6cjuTdwve5ZIEfgXqH4e57An1D1AKf8CZ3kYrQRqYA==}
    engines: {node: '>= 0.4'}
    dependencies:
      call-bind: 1.0.2
      has-tostringtag: 1.0.0
    dev: true

  /is-builtin-module/3.2.0:
    resolution: {integrity: sha512-phDA4oSGt7vl1n5tJvTWooWWAsXLY+2xCnxNqvKhGEzujg+A43wPlPOyDg3C8XQHN+6k/JTQWJ/j0dQh/qr+Hw==}
    engines: {node: '>=6'}
    dependencies:
      builtin-modules: 3.3.0
    dev: true

  /is-callable/1.2.7:
    resolution: {integrity: sha512-1BC0BVFhS/p0qtw6enp8e+8OD0UrK0oFLztSjNzhcKA3WDuJxxAPXzPuPtKkjEY9UUoEWlX/8fgKeu2S8i9JTA==}
    engines: {node: '>= 0.4'}
    dev: true

  /is-core-module/2.11.0:
    resolution: {integrity: sha512-RRjxlvLDkD1YJwDbroBHMb+cukurkDWNyHx7D3oNB5x9rb5ogcksMC5wHCadcXoo67gVr/+3GFySh3134zi6rw==}
    dependencies:
      has: 1.0.3

  /is-date-object/1.0.5:
    resolution: {integrity: sha512-9YQaSxsAiSwcvS33MBk3wTCVnWK+HhF8VZR2jRxehM16QcVOdHqPn4VPHmRK4lSr38n9JriurInLcP90xsYNfQ==}
    engines: {node: '>= 0.4'}
    dependencies:
      has-tostringtag: 1.0.0
    dev: true

  /is-docker/2.2.1:
    resolution: {integrity: sha512-F+i2BKsFrH66iaUFc0woD8sLy8getkwTwtOBjvs56Cx4CgJDeKQeqfz8wAYiSb8JOprWhHH5p77PbmYCvvUuXQ==}
    engines: {node: '>=8'}
    hasBin: true
    dev: true

  /is-extendable/0.1.1:
    resolution: {integrity: sha512-5BMULNob1vgFX6EjQw5izWDxrecWK9AM72rugNr0TFldMOi0fj6Jk+zeKIt0xGj4cEfQIJth4w3OKWOJ4f+AFw==}
    engines: {node: '>=0.10.0'}
    dev: true

  /is-extglob/2.1.1:
    resolution: {integrity: sha512-SbKbANkN603Vi4jEZv49LeVJMn4yGwsbzZworEoyEiutsN3nJYdbO36zfhGJ6QEDpOZIFkDtnq5JRxmvl3jsoQ==}
    engines: {node: '>=0.10.0'}
    dev: true

  /is-fullwidth-code-point/3.0.0:
    resolution: {integrity: sha512-zymm5+u+sCsSWyD9qNaejV3DFvhCKclKdizYaJUuHA83RLjb7nSuGnddCHGv0hk+KY7BMAlsWeK4Ueg6EV6XQg==}
    engines: {node: '>=8'}
    dev: true

  /is-glob/4.0.3:
    resolution: {integrity: sha512-xelSayHH36ZgE7ZWhli7pW34hNbNl8Ojv5KVmkJD4hBdD3th8Tfk9vYasLM+mXWOZhFkgZfxhLSnrwRr4elSSg==}
    engines: {node: '>=0.10.0'}
    dependencies:
      is-extglob: 2.1.1
    dev: true

  /is-negative-zero/2.0.2:
    resolution: {integrity: sha512-dqJvarLawXsFbNDeJW7zAz8ItJ9cd28YufuuFzh0G8pNHjJMnY08Dv7sYX2uF5UpQOwieAeOExEYAWWfu7ZZUA==}
    engines: {node: '>= 0.4'}
    dev: true

  /is-number-object/1.0.7:
    resolution: {integrity: sha512-k1U0IRzLMo7ZlYIfzRu23Oh6MiIFasgpb9X76eqfFZAqwH44UI4KTBvBYIZ1dSL9ZzChTB9ShHfLkR4pdW5krQ==}
    engines: {node: '>= 0.4'}
    dependencies:
      has-tostringtag: 1.0.0
    dev: true

  /is-number/7.0.0:
    resolution: {integrity: sha512-41Cifkg6e8TylSpdtTpeLVMqvSBEVzTttHvERD741+pnZ8ANv0004MRL43QKPDlK9cGvNp6NZWZUBlbGXYxxng==}
    engines: {node: '>=0.12.0'}
    dev: true

  /is-plain-obj/1.1.0:
    resolution: {integrity: sha512-yvkRyxmFKEOQ4pNXCmJG5AEQNlXJS5LaONXo5/cLdTZdWvsZ1ioJEonLGAosKlMWE8lwUy/bJzMjcw8az73+Fg==}
    engines: {node: '>=0.10.0'}
    dev: true

  /is-plain-obj/2.1.0:
    resolution: {integrity: sha512-YWnfyRwxL/+SsrWYfOpUtz5b3YD+nyfkHvjbcanzk8zgyO4ASD67uVMRt8k5bM4lLMDnXfriRhOpemw+NfT1eA==}
    engines: {node: '>=8'}
    dev: true

  /is-plain-obj/3.0.0:
    resolution: {integrity: sha512-gwsOE28k+23GP1B6vFl1oVh/WOzmawBrKwo5Ev6wMKzPkaXaCDIQKzLnvsA42DRlbVTWorkgTKIviAKCWkfUwA==}
    engines: {node: '>=10'}
    dev: true

  /is-plain-object/5.0.0:
    resolution: {integrity: sha512-VRSzKkbMm5jMDoKLbltAkFQ5Qr7VDiTFGXxYFXXowVj387GeGNOCsOH6Msy00SGZ3Fp84b1Naa1psqgcCIEP5Q==}
    engines: {node: '>=0.10.0'}
    dev: true

  /is-regex/1.1.4:
    resolution: {integrity: sha512-kvRdxDsxZjhzUX07ZnLydzS1TU/TJlTUHHY4YLL87e37oUA49DfkLqgy+VjFocowy29cKvcSiu+kIv728jTTVg==}
    engines: {node: '>= 0.4'}
    dependencies:
      call-bind: 1.0.2
      has-tostringtag: 1.0.0
    dev: true

  /is-retry-allowed/1.2.0:
    resolution: {integrity: sha512-RUbUeKwvm3XG2VYamhJL1xFktgjvPzL0Hq8C+6yrWIswDy3BIXGqCxhxkc30N9jqK311gVU137K8Ei55/zVJRg==}
    engines: {node: '>=0.10.0'}
    dev: true

  /is-shared-array-buffer/1.0.2:
    resolution: {integrity: sha512-sqN2UDu1/0y6uvXyStCOzyhAjCSlHceFoMKJW8W9EU9cvic/QdsZ0kEU93HEy3IUEFZIiH/3w+AH/UQbPHNdhA==}
    dependencies:
      call-bind: 1.0.2
    dev: true

  /is-stream/1.1.0:
    resolution: {integrity: sha512-uQPm8kcs47jx38atAcWTVxyltQYoPT68y9aWYdV6yWXSyW8mzSat0TL6CiWdZeCdF3KrAvpVtnHbTv4RN+rqdQ==}
    engines: {node: '>=0.10.0'}
    dev: true

  /is-stream/2.0.1:
    resolution: {integrity: sha512-hFoiJiTl63nn+kstHGBtewWSKnQLpyb155KHheA1l39uvtO9nWIop1p3udqPcUd/xbF1VLMO4n7OI6p7RbngDg==}
    engines: {node: '>=8'}
    dev: true

  /is-string/1.0.7:
    resolution: {integrity: sha512-tE2UXzivje6ofPW7l23cjDOMa09gb7xlAqG6jG5ej6uPV32TlWP3NKPigtaGeHNu9fohccRYvIiZMfOOnOYUtg==}
    engines: {node: '>= 0.4'}
    dependencies:
      has-tostringtag: 1.0.0
    dev: true

  /is-symbol/1.0.4:
    resolution: {integrity: sha512-C/CPBqKWnvdcxqIARxyOh4v1UUEOCHpgDa0WYgpKDFMszcrPcffg5uhwSgPCLD2WWxmq6isisz87tzT01tuGhg==}
    engines: {node: '>= 0.4'}
    dependencies:
      has-symbols: 1.0.3
    dev: true

  /is-typedarray/1.0.0:
    resolution: {integrity: sha512-cyA56iCMHAh5CdzjJIa4aohJyeO1YbwLi3Jc35MmRU6poroFjIGZzUzupGiRPOjgHg9TLu43xbpwXk523fMxKA==}
    dev: true

  /is-unicode-supported/0.1.0:
    resolution: {integrity: sha512-knxG2q4UC3u8stRGyAVJCOdxFmv5DZiRcdlIaAQXAbSfJya+OhopNotLQrstBhququ4ZpuKbDc/8S6mgXgPFPw==}
    engines: {node: '>=10'}
    dev: true

  /is-weakref/1.0.2:
    resolution: {integrity: sha512-qctsuLZmIQ0+vSSMfoVvyFe2+GSEvnmZ2ezTup1SBse9+twCCeial6EEi3Nc2KFcf6+qz2FBPnjXsk8xhKSaPQ==}
    dependencies:
      call-bind: 1.0.2
    dev: true

  /is-windows/1.0.2:
    resolution: {integrity: sha512-eXK1UInq2bPmjyX6e3VHIzMLobc4J94i4AWn+Hpq3OU5KkrRC96OAcR3PRJ/pGu6m8TRnBHP9dkXQVsT/COVIA==}
    engines: {node: '>=0.10.0'}
    dev: true

  /is-wsl/2.2.0:
    resolution: {integrity: sha512-fKzAra0rGJUUBwGBgNkHZuToZcn+TtXHpeCgmkMJMMYx1sQDYaCSyjJBSCa2nH1DGm7s3n1oBnohoVTBaN7Lww==}
    engines: {node: '>=8'}
    dependencies:
      is-docker: 2.2.1
    dev: true

  /isarray/0.0.1:
    resolution: {integrity: sha512-D2S+3GLxWH+uhrNEcoh/fnmYeP8E8/zHl644d/jdA0g2uyXvy3sb0qxotE+ne0LtccHknQzWwZEzhak7oJ0COQ==}
    dev: true

  /isarray/1.0.0:
    resolution: {integrity: sha512-VLghIWNM6ELQzo7zwmcg0NmTVyWKYjvIeM83yjp0wRDTmUnrM678fQbcKBo6n2CJEF0szoG//ytg+TKla89ALQ==}
    dev: true

  /isexe/2.0.0:
    resolution: {integrity: sha512-RHxMLp9lnKHGHRng9QFhRCMbYAcVpn69smSGcq3f36xjgVVWThj4qqLbTLlq7Ssj8B+fIQ1EuCEGI2lKsyQeIw==}
    dev: true

  /istanbul-lib-coverage/3.2.0:
    resolution: {integrity: sha512-eOeJ5BHCmHYvQK7xt9GkdHuzuCGS1Y6g9Gvnx3Ym33fz/HpLRYxiS0wHNr+m/MBC8B647Xt608vCDEvhl9c6Mw==}
    engines: {node: '>=8'}
    dev: true

  /istanbul-lib-hook/3.0.0:
    resolution: {integrity: sha512-Pt/uge1Q9s+5VAZ+pCo16TYMWPBIl+oaNIjgLQxcX0itS6ueeaA+pEfThZpH8WxhFgCiEb8sAJY6MdUKgiIWaQ==}
    engines: {node: '>=8'}
    dependencies:
      append-transform: 2.0.0
    dev: true

  /istanbul-lib-instrument/4.0.3:
    resolution: {integrity: sha512-BXgQl9kf4WTCPCCpmFGoJkz/+uhvm7h7PFKUYxh7qarQd3ER33vHG//qaE8eN25l07YqZPpHXU9I09l/RD5aGQ==}
    engines: {node: '>=8'}
    dependencies:
      '@babel/core': 7.17.8
      '@istanbuljs/schema': 0.1.3
      istanbul-lib-coverage: 3.2.0
      semver: 6.3.0
    transitivePeerDependencies:
      - supports-color
    dev: true

  /istanbul-lib-processinfo/2.0.3:
    resolution: {integrity: sha512-NkwHbo3E00oybX6NGJi6ar0B29vxyvNwoC7eJ4G4Yq28UfY758Hgn/heV8VRFhevPED4LXfFz0DQ8z/0kw9zMg==}
    engines: {node: '>=8'}
    dependencies:
      archy: 1.0.0
      cross-spawn: 7.0.3
      istanbul-lib-coverage: 3.2.0
      p-map: 3.0.0
      rimraf: 3.0.2
      uuid: 8.3.2
    dev: true

  /istanbul-lib-report/3.0.0:
    resolution: {integrity: sha512-wcdi+uAKzfiGT2abPpKZ0hSU1rGQjUQnLvtY5MpQ7QCTahD3VODhcu4wcfY1YtkGaDD5yuydOLINXsfbus9ROw==}
    engines: {node: '>=8'}
    dependencies:
      istanbul-lib-coverage: 3.2.0
      make-dir: 3.1.0
      supports-color: 7.2.0
    dev: true

  /istanbul-lib-source-maps/4.0.1:
    resolution: {integrity: sha512-n3s8EwkdFIJCG3BPKBYvskgXGoy88ARzvegkitk60NxRdwltLOTaH7CUiMRXvwYorl0Q712iEjcWB+fK/MrWVw==}
    engines: {node: '>=10'}
    dependencies:
      debug: 4.3.4
      istanbul-lib-coverage: 3.2.0
      source-map: 0.6.1
    transitivePeerDependencies:
      - supports-color
    dev: true

  /istanbul-reports/3.1.5:
    resolution: {integrity: sha512-nUsEMa9pBt/NOHqbcbeJEgqIlY/K7rVWUX6Lql2orY5e9roQOthbR3vtY4zzf2orPELg80fnxxk9zUyPlgwD1w==}
    engines: {node: '>=8'}
    dependencies:
      html-escaper: 2.0.2
      istanbul-lib-report: 3.0.0
    dev: true

  /jake/10.8.5:
    resolution: {integrity: sha512-sVpxYeuAhWt0OTWITwT98oyV0GsXyMlXCF+3L1SuafBVUIr/uILGRB+NqwkzhgXKvoJpDIpQvqkUALgdmQsQxw==}
    engines: {node: '>=10'}
    hasBin: true
    dependencies:
      async: 3.2.4
      chalk: 4.1.2
      filelist: 1.0.4
      minimatch: 3.1.2
    dev: true

  /jest-worker/27.5.1:
    resolution: {integrity: sha512-7vuh85V5cdDofPyxn58nrPjBktZo0u9x1g8WtjQol+jZDaE+fhN+cIvTj11GndBnMnyfrUOG1sZQxCdjKh+DKg==}
    engines: {node: '>= 10.13.0'}
    dependencies:
      '@types/node': 14.18.38
      merge-stream: 2.0.0
      supports-color: 8.1.1
    dev: true

  /jju/1.4.0:
    resolution: {integrity: sha512-8wb9Yw966OSxApiCt0K3yNJL8pnNeIv+OEq2YMidz4FKP6nonSRoOXc80iXY4JaN2FC11B9qsNmDsm+ZOfMROA==}

  /js-tokens/4.0.0:
    resolution: {integrity: sha512-RdJUflcE3cUzKiMqQgsCu06FPu9UdIJO0beYbPhHN4k6apgJtifcoCtT9bcxOpYBtpD2kCM6Sbzg4CausW/PKQ==}
    dev: true

  /js-yaml/3.13.1:
    resolution: {integrity: sha512-YfbcO7jXDdyj0DGxYVSlSeQNHbD7XPWvrVWeVUujrQEoZzWJIRrCPoyk6kL6IAjAG2IolMK4T0hNUe0HOUs5Jw==}
    hasBin: true
    dependencies:
      argparse: 1.0.10
      esprima: 4.0.1
    dev: false

  /js-yaml/3.14.1:
    resolution: {integrity: sha512-okMH7OXXJ7YrN9Ok3/SXrnu4iX9yOk+25nqX4imS2npuvTYDmo/QEZoqwZkYaIDk3jVvBOTOIEgEhaLOynBS9g==}
    hasBin: true
    dependencies:
      argparse: 1.0.10
      esprima: 4.0.1
    dev: true

  /js-yaml/4.1.0:
    resolution: {integrity: sha512-wpxZs9NoxZaJESJGIZTyDEaYpl0FKSA+FB9aJiyemKhMwkxQg63h4T1KJgUGHpTqPDNRcmmYLugrRjJlBtWvRA==}
    hasBin: true
    dependencies:
      argparse: 2.0.1
    dev: true

  /jsdoc-type-pratt-parser/3.1.0:
    resolution: {integrity: sha512-MgtD0ZiCDk9B+eI73BextfRrVQl0oyzRG8B2BjORts6jbunj4ScKPcyXGTbB6eXL4y9TzxCm6hyeLq/2ASzNdw==}
    engines: {node: '>=12.0.0'}
    dev: true

  /jsesc/2.5.2:
    resolution: {integrity: sha512-OYu7XEzjkCQ3C5Ps3QIZsQfNpqoJyZZA99wd9aWd05NCtC5pWOkShK2mkL6HXQR6/Cy2lbNdPlZBpuQHXE63gA==}
    engines: {node: '>=4'}
    hasBin: true
    dev: true

  /json-parse-better-errors/1.0.2:
    resolution: {integrity: sha512-mrqyZKfX5EhL7hvqcV6WG1yYjnjeuYDzDhhcAAUrq8Po85NBQBJP+ZDUT75qZQ98IkUoBqdkExkukOU7Ts2wrw==}
    dev: true

  /json-parse-even-better-errors/2.3.1:
    resolution: {integrity: sha512-xyFwyhro/JEof6Ghe2iz2NcXoj2sloNsWr/XsERDK/oiPCfaNhl5ONfp+jQdAZRQQ0IJWNzH9zIZF7li91kh2w==}
    dev: true

  /json-schema-traverse/0.4.1:
    resolution: {integrity: sha512-xbbCH5dCYU5T8LcEhhuh7HJ88HXuW3qsI3Y0zOZFKfZEHcpWiHU/Jxzk629Brsab/mMiHQti9wMP+845RPe3Vg==}

  /json-schema-traverse/1.0.0:
    resolution: {integrity: sha512-NM8/P9n3XjXhIZn1lLhkFaACTOURQXjWhV4BA/RnOv8xvgqtqpAX9IO4mRQxSx1Rlo4tqzeqb0sOlruaOy3dug==}
    dev: true

  /json-stable-stringify-without-jsonify/1.0.1:
    resolution: {integrity: sha512-Bdboy+l7tA3OGW6FjyFHWkP5LuByj1Tk33Ljyq0axyzdk9//JSi2u3fP1QSmd1KNwq6VOKYGlAu87CisVir6Pw==}
    dev: true

  /json-stringify-safe/5.0.1:
    resolution: {integrity: sha512-ZClg6AaYvamvYEE82d3Iyd3vSSIjQ+odgjaTzRuO3s7toCdFKczob2i0zCh7JE8kWn17yvAWhUVxvqGwUalsRA==}
    dev: true

  /json5/1.0.2:
    resolution: {integrity: sha512-g1MWMLBiz8FKi1e4w0UyVL3w+iJceWAFBAaBnnGKOpNa5f8TLktkbre1+s6oICydWAm+HRUGTmI+//xv2hvXYA==}
    hasBin: true
    dependencies:
      minimist: 1.2.6
    dev: true

  /json5/2.2.3:
    resolution: {integrity: sha512-XmOWe7eyHYH14cLdVPoyg+GOH3rYX++KpzrylJwSW98t3Nk+U8XOl8FWKOgwtzdb8lXGf6zYwDUzeHMWfxasyg==}
    engines: {node: '>=6'}
    hasBin: true
    dev: true

  /jsonc-parser/3.2.0:
    resolution: {integrity: sha512-gfFQZrcTc8CnKXp6Y4/CBT3fTc0OVuDofpre4aEeEpSBPV5X5v4+Vmx+8snU7RLPrNHPKSgLxGo9YuQzz20o+w==}
    dev: true

  /jsonfile/4.0.0:
    resolution: {integrity: sha512-m6F1R3z8jjlf2imQHS2Qez5sjKWQzbuuhuJ/FKYFRZvPE3PuHcSMVZzfsLhGVOkfd20obL5SWEBew5ShlquNxg==}
    optionalDependencies:
      graceful-fs: 4.2.10

  /jsonfile/6.1.0:
    resolution: {integrity: sha512-5dgndWOriYSm5cnYaJNhalLNDKOqFwyDB/rr1E9ZsGciGvKPs8R2xYGCacuf3z6K1YKDz182fd+fY3cn3pMqXQ==}
    dependencies:
      universalify: 2.0.0
    optionalDependencies:
      graceful-fs: 4.2.10
    dev: true

  /jsonpointer/5.0.1:
    resolution: {integrity: sha512-p/nXbhSEcu3pZRdkW1OfJhpsVtW1gd4Wa1fnQc9YLiTfAjn0312eMKimbdIQzuZl9aa9xUGaRlP9T/CJE/ditQ==}
    engines: {node: '>=0.10.0'}
    dev: true

  /jsonwebtoken/8.5.1:
    resolution: {integrity: sha512-XjwVfRS6jTMsqYs0EsuJ4LGxXV14zQybNd4L2r0UvbVnSF9Af8x7p5MzbJ90Ioz/9TI41/hTCvznF/loiSzn8w==}
    engines: {node: '>=4', npm: '>=1.4.28'}
    dependencies:
      jws: 3.2.2
      lodash.includes: 4.3.0
      lodash.isboolean: 3.0.3
      lodash.isinteger: 4.0.4
      lodash.isnumber: 3.0.3
      lodash.isplainobject: 4.0.6
      lodash.isstring: 4.0.1
      lodash.once: 4.1.1
      ms: 2.1.3
      semver: 5.7.1
    dev: true

  /jsrsasign/10.5.27:
    resolution: {integrity: sha512-1F4LmDeJZHYwoVvB44jEo2uZL3XuwYNzXCDOu53Ui6vqofGQ/gCYDmaxfVZtN0TGd92UKXr/BONcfrPonUIcQQ==}
    dev: true

  /jsx-ast-utils/3.3.3:
    resolution: {integrity: sha512-fYQHZTZ8jSfmWZ0iyzfwiU4WDX4HpHbMCZ3gPlWYiCl3BoeOTsqKBqnTVfH2rYT7eP5c3sVbeSPHnnJOaTrWiw==}
    engines: {node: '>=4.0'}
    dependencies:
      array-includes: 3.1.6
      object.assign: 4.1.4
    dev: true

  /jszip/3.10.1:
    resolution: {integrity: sha512-xXDvecyTpGLrqFrvkrUSoxxfJI5AH7U8zxxtVclpsUtMCq4JQ290LY8AW5c7Ggnr/Y/oK+bQMbqK2qmtk3pN4g==}
    dependencies:
      lie: 3.3.0
      pako: 1.0.11
      readable-stream: 2.3.7
      setimmediate: 1.0.5
    dev: true

  /jwa/1.4.1:
    resolution: {integrity: sha512-qiLX/xhEEFKUAJ6FiBMbes3w9ATzyk5W7Hvzpa/SLYdxNtng+gcurvrI7TbACjIXlsJyr05/S1oUhZrc63evQA==}
    dependencies:
      buffer-equal-constant-time: 1.0.1
      ecdsa-sig-formatter: 1.0.11
      safe-buffer: 5.2.1
    dev: true

  /jws/3.2.2:
    resolution: {integrity: sha512-YHlZCB6lMTllWDtSPHz/ZXTsi8S00usEV6v1tjq8tOUZzw7DpSDWVXjXDre6ed1w/pd495ODpHZYSdkRTsa0HA==}
    dependencies:
      jwa: 1.4.1
      safe-buffer: 5.2.1
    dev: true

  /jwt-decode/3.1.2:
    resolution: {integrity: sha512-UfpWE/VZn0iP50d8cz9NrZLM9lSWhcJ+0Gt/nm4by88UL+J1SiKN8/5dkjMmbEzwL2CAe+67GsegCbIKtbp75A==}
    dev: true

  /kind-of/6.0.3:
    resolution: {integrity: sha512-dcS1ul+9tmeD95T+x28/ehLgd9mENa3LsvDTtzm3vyBEO7RPptvAD+t44WVXaUjTBRcrpFeFlC8WCruUR456hw==}
    engines: {node: '>=0.10.0'}
    dev: true

  /klona/2.0.5:
    resolution: {integrity: sha512-pJiBpiXMbt7dkzXe8Ghj/u4FfXOOa98fPW+bihOJ4SjnoijweJrNThJfd3ifXpXhREjpoF2mZVH1GfS9LV3kHQ==}
    engines: {node: '>= 8'}
    dev: true

  /ky-universal/0.3.0_ky@0.12.0:
    resolution: {integrity: sha512-CM4Bgb2zZZpsprcjI6DNYTaH3oGHXL2u7BU4DK+lfCuC4snkt9/WRpMYeKbBbXscvKkeqBwzzjFX2WwmKY5K/A==}
    engines: {node: '>=8'}
    peerDependencies:
      ky: '>=0.12.0'
    dependencies:
      abort-controller: 3.0.0
      ky: 0.12.0
      node-fetch: 2.6.7
    transitivePeerDependencies:
      - encoding
    dev: true

  /ky/0.12.0:
    resolution: {integrity: sha512-t9b7v3V2fGwAcQnnDDQwKQGF55eWrf4pwi1RN08Fy8b/9GEwV7Ea0xQiaSW6ZbeghBHIwl8kgnla4vVo9seepQ==}
    engines: {node: '>=8'}
    dev: true

  /levn/0.4.1:
    resolution: {integrity: sha512-+bT2uH4E5LGE7h/n3evcS/sQlJXCpIp6ym8OWJ5eV6+67Dsql/LaaT7qJBAt2rzfoa/5QBGBhxDix1dMt2kQKQ==}
    engines: {node: '>= 0.8.0'}
    dependencies:
      prelude-ls: 1.2.1
      type-check: 0.4.0
    dev: true

  /li/1.3.0:
    resolution: {integrity: sha512-z34TU6GlMram52Tss5mt1m//ifRIpKH5Dqm7yUVOdHI+BQCs9qGPHFaCUTIzsWX7edN30aa2WrPwR7IO10FHaw==}
    dev: true

  /lie/3.3.0:
    resolution: {integrity: sha512-UaiMJzeWRlEujzAuw5LokY1L5ecNQYZKfmyZ9L7wDHb/p5etKaxXhohBcrw0EYby+G/NA52vRSN4N39dxHAIwQ==}
    dependencies:
      immediate: 3.0.6
    dev: true

  /lines-and-columns/1.2.4:
    resolution: {integrity: sha512-7ylylesZQ/PV29jhEDl3Ufjo6ZX7gCqJr5F7PKrqc93v7fzSymt1BpwEU8nAUXs8qzzvqhbjhK5QZg6Mt/HkBg==}
    dev: true

  /load-json-file/5.3.0:
    resolution: {integrity: sha512-cJGP40Jc/VXUsp8/OrnyKyTZ1y6v/dphm3bioS+RrKXjK2BB6wHUd6JptZEFDGgGahMT+InnZO5i1Ei9mpC8Bw==}
    engines: {node: '>=6'}
    dependencies:
      graceful-fs: 4.2.10
      parse-json: 4.0.0
      pify: 4.0.1
      strip-bom: 3.0.0
      type-fest: 0.3.1
    dev: true

  /loader-runner/4.3.0:
    resolution: {integrity: sha512-3R/1M+yS3j5ou80Me59j7F9IMs4PXs3VqRrm0TU3AbKPxlmpoY1TNscJV/oGJXo8qCatFGTfDbY6W6ipGOYXfg==}
    engines: {node: '>=6.11.5'}
    dev: true

  /locate-path/5.0.0:
    resolution: {integrity: sha512-t7hw9pI+WvuwNJXwk5zVHpyhIqzg2qTlklJOf0mVxGSbe3Fp2VieZcduNYjaLDoy6p9uGpQEGWG87WpMKlNq8g==}
    engines: {node: '>=8'}
    dependencies:
      p-locate: 4.1.0
    dev: true

  /locate-path/6.0.0:
    resolution: {integrity: sha512-iPZK6eYjbxRu3uB4/WZ3EsEIMJFMqAoopl3R+zuq0UjcAm/MO6KCweDgPfP3elTztoKP3KtnVHxTn2NHBSDVUw==}
    engines: {node: '>=10'}
    dependencies:
      p-locate: 5.0.0
    dev: true

  /lodash.find/4.6.0:
    resolution: {integrity: sha512-yaRZoAV3Xq28F1iafWN1+a0rflOej93l1DQUejs3SZ41h2O9UJBoS9aueGjPDgAl4B6tPC0NuuchLKaDQQ3Isg==}
    dev: true

  /lodash.flattendeep/4.4.0:
    resolution: {integrity: sha512-uHaJFihxmJcEX3kT4I23ABqKKalJ/zDrDg0lsFtc1h+3uw49SIJ5beyhx5ExVRti3AvKoOJngIj7xz3oylPdWQ==}
    dev: true

  /lodash.get/4.4.2:
    resolution: {integrity: sha512-z+Uw/vLuy6gQe8cfaFWD7p0wVv8fJl3mbzXh33RS+0oW2wvUqiRXiQ69gLWSLpgB5/6sU+r6BlQR0MBILadqTQ==}

  /lodash.includes/4.3.0:
    resolution: {integrity: sha512-W3Bx6mdkRTGtlJISOvVD/lbqjTlPPUDTMnlXZFnVwi9NKJ6tiAk6LVdlhZMm17VZisqhKcgzpO5Wz91PCt5b0w==}
    dev: true

  /lodash.isboolean/3.0.3:
    resolution: {integrity: sha512-Bz5mupy2SVbPHURB98VAcw+aHh4vRV5IPNhILUCsOzRmsTmSQ17jIuqopAentWoehktxGd9e/hbIXq980/1QJg==}
    dev: true

  /lodash.isequal/4.5.0:
    resolution: {integrity: sha512-pDo3lu8Jhfjqls6GkMgpahsF9kCyayhgykjyLMNFTKWrpVdAQtYyB4muAMWozBB4ig/dtWAmsMxLEI8wuz+DYQ==}

  /lodash.isinteger/4.0.4:
    resolution: {integrity: sha512-DBwtEWN2caHQ9/imiNeEA5ys1JoRtRfY3d7V9wkqtbycnAmTvRRmbHKDV4a0EYc678/dia0jrte4tjYwVBaZUA==}
    dev: true

  /lodash.isnumber/3.0.3:
    resolution: {integrity: sha512-QYqzpfwO3/CWf3XP+Z+tkQsfaLL/EnUlXWVkIk5FUPc4sBdTehEqZONuyRt2P67PXAk+NXmTBcc97zw9t1FQrw==}
    dev: true

  /lodash.isobject/3.0.2:
    resolution: {integrity: sha512-3/Qptq2vr7WeJbB4KHUSKlq8Pl7ASXi3UG6CMbBm8WRtXi8+GHm7mKaU3urfpSEzWe2wCIChs6/sdocUsTKJiA==}
    dev: true

  /lodash.isplainobject/4.0.6:
    resolution: {integrity: sha512-oSXzaWypCMHkPC3NvBEaPHf0KsA5mvPrOPgQWDsbg8n7orZ290M0BmC/jgRZ4vcJ6DTAhjrsSYgdsW/F+MFOBA==}
    dev: true

  /lodash.isstring/4.0.1:
    resolution: {integrity: sha512-0wJxfxH1wgO3GrbuP+dTTk7op+6L41QCXbGINEmD+ny/G/eCqGzxyCsh7159S+mgDDcoarnBw6PC1PS5+wUGgw==}
    dev: true

  /lodash.keys/4.2.0:
    resolution: {integrity: sha512-J79MkJcp7Df5mizHiVNpjoHXLi4HLjh9VLS/M7lQSGoQ+0oQ+lWEigREkqKyizPB1IawvQLLKY8mzEcm1tkyxQ==}
    dev: true

  /lodash.mapvalues/4.6.0:
    resolution: {integrity: sha512-JPFqXFeZQ7BfS00H58kClY7SPVeHertPE0lNuCyZ26/XlN8TvakYD7b9bGyNmXbT/D3BbtPAAmq90gPWqLkxlQ==}
    dev: true

  /lodash.memoize/4.1.2:
    resolution: {integrity: sha512-t7j+NzmgnQzTAYXcsHYLgimltOV1MXHtlOWf6GjL9Kj8GK5FInw5JotxvbOs+IvV1/Dzo04/fCGfLVs7aXb4Ag==}
    dev: true

  /lodash.merge/4.6.2:
    resolution: {integrity: sha512-0KpjqXRVvrYyCsX1swR/XTK0va6VQkQM6MNo7PqW77ByjAhoARA8EfrP1N4+KlKj8YS0ZUCtRT/YUuhyYDujIQ==}
    dev: true

  /lodash.once/4.1.1:
    resolution: {integrity: sha512-Sb487aTOCr9drQVL8pIxOzVhafOjZN9UU54hiN8PU3uAiSV7lx1yYNpbNmex2PK6dSJoNTSJUUswT651yww3Mg==}
    dev: true

  /lodash.set/4.3.2:
    resolution: {integrity: sha512-4hNPN5jlm/N/HLMCO43v8BXKq9Z7QdAGc/VGrRD61w8gN9g/6jF9A4L1pbUgBLCffi0w9VsXfTOij5x8iTyFvg==}
    dev: true

  /lodash.sortby/4.7.0:
    resolution: {integrity: sha512-HDWXG8isMntAyRF5vZ7xKuEvOhT4AhlRt/3czTSjvGUxjYCBVRQY48ViDHyfYz9VIoBkW4TMGQNapx+l3RUwdA==}
    dev: true

  /lodash.truncate/4.4.2:
    resolution: {integrity: sha512-jttmRe7bRse52OsWIMDLaXxWqRAmtIUccAQ3garviCqJjafXOfNMO0yMfNpdD6zbGaTU0P5Nz7e7gAT6cKmJRw==}
    dev: true

  /lodash.uniq/4.5.0:
    resolution: {integrity: sha512-xfBaXQd9ryd9dlSDvnvI0lvxfLJlYAZzXomUYzLKtUeOQvOP5piqAWuGtrhWeqaXK9hhoM/iyJc5AV+XfsX3HQ==}
    dev: true

  /lodash/4.17.21:
    resolution: {integrity: sha512-v2kDEe57lecTulaDIuNTPy3Ry4gLGJ6Z1O3vE1krgXZNrsQ+LFTGHVxVjcXPs17LhbZVGedAJv8XZ1tvj5FvSg==}
    dev: true

  /log-symbols/4.1.0:
    resolution: {integrity: sha512-8XPvpAA8uyhfteu8pIvQxpJZ7SYYdpUivZpGy6sFsBuKRY/7rQGavedeB8aK+Zkyq6upMFVL/9AW6vOYzfRyLg==}
    engines: {node: '>=10'}
    dependencies:
      chalk: 4.1.2
      is-unicode-supported: 0.1.0
    dev: true

  /loose-envify/1.4.0:
    resolution: {integrity: sha512-lyuxPGr/Wfhrlem2CL/UcnUc1zcqKAImBDzukY7Y5F/yQiNdko6+fRLevlw1HgMySw7f611UIY408EtxRSoK3Q==}
    hasBin: true
    dependencies:
      js-tokens: 4.0.0
    dev: true

  /loupe/2.3.4:
    resolution: {integrity: sha512-OvKfgCC2Ndby6aSTREl5aCCPTNIzlDfQZvZxNUrBrihDhL3xcrYegTblhmEiCrg2kKQz4XsFIaemE5BF4ybSaQ==}
    dependencies:
      get-func-name: 2.0.0
    dev: true

  /lru-cache/4.1.5:
    resolution: {integrity: sha512-sWZlbEP2OsHNkXrMl5GYk/jKk70MBng6UU4YI/qGDYbgf6YbP4EvmqISbXCoJiRKs+1bSpFHVgQxvJ17F2li5g==}
    dependencies:
      pseudomap: 1.0.2
      yallist: 2.1.2
    dev: true

  /lru-cache/6.0.0:
    resolution: {integrity: sha512-Jo6dJ04CmSjuznwJSS3pUeWmd/H0ffTlkXXgwZi+eq1UCmqQwCh+eLsYOYCwY991i2Fah4h1BEMCx4qThGbsiA==}
    engines: {node: '>=10'}
    dependencies:
      yallist: 4.0.0

  /macos-release/2.5.1:
    resolution: {integrity: sha512-DXqXhEM7gW59OjZO8NIjBCz9AQ1BEMrfiOAl4AYByHCtVHRF4KoGNO8mqQeM8lRCtQe/UnJ4imO/d2HdkKsd+A==}
    engines: {node: '>=6'}
    dev: true

  /make-dir/3.1.0:
    resolution: {integrity: sha512-g3FeP20LNwhALb/6Cz6Dd4F2ngze0jz7tbzrD2wAV+o9FeNHe4rL+yK2md0J/fiSf1sa1ADhXqi5+oVwOM/eGw==}
    engines: {node: '>=8'}
    dependencies:
      semver: 6.3.0
    dev: true

  /map-obj/1.0.1:
    resolution: {integrity: sha512-7N/q3lyZ+LVCp7PzuxrJr4KMbBE2hW7BT7YNia330OFxIf4d3r5zVpicP2650l7CPN6RM9zOJRl3NGpqSiw3Eg==}
    engines: {node: '>=0.10.0'}
    dev: true

  /map-obj/4.3.0:
    resolution: {integrity: sha512-hdN1wVrZbb29eBGiGjJbeP8JbKjq1urkHJ/LIP/NY48MZ1QVXUsQBV1G1zvYFHn1XE06cwjBsOI2K3Ulnj1YXQ==}
    engines: {node: '>=8'}
    dev: true

  /memfs-or-file-map-to-github-branch/1.2.1_@octokit+core@4.2.0:
    resolution: {integrity: sha512-I/hQzJ2a/pCGR8fkSQ9l5Yx+FQ4e7X6blNHyWBm2ojeFLT3GVzGkTj7xnyWpdclrr7Nq4dmx3xrvu70m3ypzAQ==}
    dependencies:
      '@octokit/rest': 16.43.2_@octokit+core@4.2.0
    transitivePeerDependencies:
      - '@octokit/core'
      - encoding
    dev: true

  /meow/9.0.0:
    resolution: {integrity: sha512-+obSblOQmRhcyBt62furQqRAQpNyWXo8BuQ5bN7dG8wmwQ+vwHKp/rCFD4CrTP8CsDQD1sjoZ94K417XEUk8IQ==}
    engines: {node: '>=10'}
    dependencies:
      '@types/minimist': 1.2.2
      camelcase-keys: 6.2.2
      decamelize: 1.2.0
      decamelize-keys: 1.1.1
      hard-rejection: 2.1.0
      minimist-options: 4.1.0
      normalize-package-data: 3.0.3
      read-pkg-up: 7.0.1
      redent: 3.0.0
      trim-newlines: 3.0.1
      type-fest: 0.18.1
      yargs-parser: 20.2.9
    dev: true

  /merge-stream/2.0.0:
    resolution: {integrity: sha512-abv/qOcuPfk3URPfDzmZU1LKmuw8kT+0nIHvKrKgFrwifol/doWcdA4ZqsWQ8ENrFKkd67Mfpo/LovbIUsbt3w==}
    dev: true

  /merge2/1.4.1:
    resolution: {integrity: sha512-8q7VEgMJW4J8tcfVPy8g09NcQwZdbwFEqhe/WZkoIzjn/3TGDwtOCYtXGxA3O8tPzpczCCDgv+P2P5y00ZJOOg==}
    engines: {node: '>= 8'}
    dev: true

  /micromatch/4.0.5:
    resolution: {integrity: sha512-DMy+ERcEW2q8Z2Po+WNXuw3c5YaUSFjAO5GsJqfEl7UjvtIuFKO6ZrKvcItdy98dwFI2N1tg3zNIdKaQT+aNdA==}
    engines: {node: '>=8.6'}
    dependencies:
      braces: 3.0.2
      picomatch: 2.3.1
    dev: true

  /mime-db/1.52.0:
    resolution: {integrity: sha512-sPU4uV7dYlvtWJxwwxHD0PuihVNiE7TyAbQ5SWxDCB9mUYvOgroQOwYQQOKPJ8CIbE+1ETVlOoK1UC2nU3gYvg==}
    engines: {node: '>= 0.6'}
    dev: true

  /mime-types/2.1.35:
    resolution: {integrity: sha512-ZDY+bPm5zTTF+YpCrAU9nK0UgICYPT0QtT1NZWFv4s++TNkcgVaT0g6+4R2uI4MjQjzysHB1zxuWL50hzaeXiw==}
    engines: {node: '>= 0.6'}
    dependencies:
      mime-db: 1.52.0
    dev: true

  /min-indent/1.0.1:
    resolution: {integrity: sha512-I9jwMn07Sy/IwOj3zVkVik2JTvgpaykDZEigL6Rx6N9LbMywwUSMtxET+7lVoDLLd3O3IXwJwvuuns8UB/HeAg==}
    engines: {node: '>=4'}
    dev: true

  /minimatch/3.1.2:
    resolution: {integrity: sha512-J7p63hRiAjw1NDEww1W7i37+ByIrOWO5XQQAzZ3VOcL0PNybwpfmV/N05zFAzwQ9USyEcX6t3UO+K5aqBQOIHw==}
    dependencies:
      brace-expansion: 1.1.11
    dev: true

  /minimatch/5.0.1:
    resolution: {integrity: sha512-nLDxIFRyhDblz3qMuq+SoRZED4+miJ/G+tdDrjkkkRnjAsBexeGpgjLEQ0blJy7rHhR2b93rhQY4SvyWu9v03g==}
    engines: {node: '>=10'}
    dependencies:
      brace-expansion: 2.0.1
    dev: true

  /minimatch/5.1.6:
    resolution: {integrity: sha512-lKwV/1brpG6mBUFHtb7NUmtABCb2WZZmm2wNiOA5hAb8VdCS4B3dtMWyvcoViccwAW/COERjXLt0zP1zXUN26g==}
    engines: {node: '>=10'}
    dependencies:
      brace-expansion: 2.0.1
    dev: true

  /minimatch/7.4.2:
    resolution: {integrity: sha512-xy4q7wou3vUoC9k1xGTXc+awNdGaGVHtFUaey8tiX4H1QRc04DZ/rmDFwNm2EBsuYEhAZ6SgMmYf3InGY6OauA==}
    engines: {node: '>=10'}
    dependencies:
      brace-expansion: 2.0.1
    dev: true

  /minimist-options/4.1.0:
    resolution: {integrity: sha512-Q4r8ghd80yhO/0j1O3B2BjweX3fiHg9cdOwjJd2J76Q135c+NDxGCqdYKQ1SKBuFfgWbAUzBfvYjPUEeNgqN1A==}
    engines: {node: '>= 6'}
    dependencies:
      arrify: 1.0.1
      is-plain-obj: 1.1.0
      kind-of: 6.0.3
    dev: true

  /minimist/1.2.6:
    resolution: {integrity: sha512-Jsjnk4bw3YJqYzbdyBiNsPWHPfO++UGG749Cxs6peCu5Xg4nrena6OVxOYxrQTqww0Jmwt+Ref8rggumkTLz9Q==}
    dev: true

  /mkdirp/1.0.4:
    resolution: {integrity: sha512-vVqVZQyf3WLx2Shd0qJ9xuvqgAyKPLAiqITEtqW0oIUjzo3PePDd6fW9iFz30ef7Ysp/oiWqbhszeGWW2T6Gzw==}
    engines: {node: '>=10'}
    hasBin: true
    dev: true

  /mocha-json-output-reporter/2.1.0_mocha@10.0.0+moment@2.29.4:
    resolution: {integrity: sha512-FF2BItlMo8nK9+SgN/WAD01ue7G+qI1Po0U3JCZXQiiyTJ5OV3KcT1mSoZKirjYP73JFZznaaPC6Mp052PF3Vw==}
    peerDependencies:
      mocha: ^10.0.0
      moment: ^2.21.0
    dependencies:
      mocha: 10.0.0
      moment: 2.29.4
    dev: true

  /mocha-multi-reporters/1.5.1_mocha@10.0.0:
    resolution: {integrity: sha512-Yb4QJOaGLIcmB0VY7Wif5AjvLMUFAdV57D2TWEva1Y0kU/3LjKpeRVmlMIfuO1SVbauve459kgtIizADqxMWPg==}
    engines: {node: '>=6.0.0'}
    peerDependencies:
      mocha: '>=3.1.2'
    dependencies:
      debug: 4.3.4
      lodash: 4.17.21
      mocha: 10.0.0
    transitivePeerDependencies:
      - supports-color
    dev: true

  /mocha/10.0.0:
    resolution: {integrity: sha512-0Wl+elVUD43Y0BqPZBzZt8Tnkw9CMUdNYnUsTfOM1vuhJVZL+kiesFYsqwBkEEuEixaiPe5ZQdqDgX2jddhmoA==}
    engines: {node: '>= 14.0.0'}
    hasBin: true
    dependencies:
      '@ungap/promise-all-settled': 1.1.2
      ansi-colors: 4.1.1
      browser-stdout: 1.3.1
      chokidar: 3.5.3
      debug: 4.3.4_supports-color@8.1.1
      diff: 5.0.0
      escape-string-regexp: 4.0.0
      find-up: 5.0.0
      glob: 7.2.0
      he: 1.2.0
      js-yaml: 4.1.0
      log-symbols: 4.1.0
      minimatch: 5.0.1
      ms: 2.1.3
      nanoid: 3.3.3
      serialize-javascript: 6.0.0
      strip-json-comments: 3.1.1
      supports-color: 8.1.1
      workerpool: 6.2.1
      yargs: 16.2.0
      yargs-parser: 20.2.4
      yargs-unparser: 2.0.0
    dev: true

  /moment/2.29.4:
    resolution: {integrity: sha512-5LC9SOxjSc2HF6vO2CyuTDNivEdoz2IvyJJGj6X8DJ0eFyfszE0QiEd+iXmBvUP3WHxSjFH/vIsA0EN00cgr8w==}
    dev: true

  /ms/2.0.0:
    resolution: {integrity: sha512-Tpp60P6IUJDTuOq/5Z8cdskzJujfwqfOTkrwIwj7IRISpnkJnT6SyJ4PCPnGMoFjC9ddhal5KVIYtAt97ix05A==}
    dev: true

  /ms/2.1.2:
    resolution: {integrity: sha512-sGkPx+VjMtmA6MX27oA4FBFELFCZZ4S4XqeGOXCv68tT+jb3vk/RyaKWP0PTKyWtmLSM0b+adUTEvbs1PEaH2w==}
    dev: true

  /ms/2.1.3:
    resolution: {integrity: sha512-6FlzubTLZG3J2a/NVCAleEhjzq5oxgHyaCU9yYXvcLsvoVaHJq/s5xXI6/XXP6tz7R9xAOtHnSO/tXtF3WRTlA==}
    dev: true

  /msgpack-lite/0.1.26:
    resolution: {integrity: sha512-SZ2IxeqZ1oRFGo0xFGbvBJWMp3yLIY9rlIJyxy8CGrwZn1f0ZK4r6jV/AM1r0FZMDUkWkglOk/eeKIL9g77Nxw==}
    hasBin: true
    dependencies:
      event-lite: 0.1.3
      ieee754: 1.2.1
      int64-buffer: 0.1.10
      isarray: 1.0.0
    dev: true

  /nanoid/3.3.3:
    resolution: {integrity: sha512-p1sjXuopFs0xg+fPASzQ28agW1oHD7xDsd9Xkf3T15H3c/cifrFHVwrh74PdoklAPi+i7MdRsE47vm2r6JoB+w==}
    engines: {node: ^10 || ^12 || ^13.7 || ^14 || >=15.0.1}
    hasBin: true
    dev: true

  /natural-compare/1.4.0:
    resolution: {integrity: sha512-OWND8ei3VtNC9h7V60qff3SVobHr996CTwgxubgyQYEpg290h9J0buyECNNJexkFm5sOajh5G116RYA1c8ZMSw==}
    dev: true

  /natural-orderby/2.0.3:
    resolution: {integrity: sha512-p7KTHxU0CUrcOXe62Zfrb5Z13nLvPhSWR/so3kFulUQU0sgUll2Z0LwpsLN351eOOD+hRGu/F1g+6xDfPeD++Q==}
    dev: true

  /nconf/0.12.0:
    resolution: {integrity: sha512-T3fZPw3c7Dfrz8JBQEbEcZJ2s8f7cUMpKuyBtsGQe0b71pcXx6gNh4oti2xh5dxB+gO9ufNfISBlGvvWtfyMcA==}
    engines: {node: '>= 0.4.0'}
    dependencies:
      async: 3.2.4
      ini: 2.0.0
      secure-keys: 1.0.0
      yargs: 16.2.0
    dev: true

  /neo-async/2.6.2:
    resolution: {integrity: sha512-Yd3UES5mWCSqR+qNT93S3UoYUkqAZ9lLg8a7g9rimsWmYGK8cVToA4/sF3RrshdyV3sAGMXVUmpMYOw+dLpOuw==}
    dev: true

  /nice-try/1.0.5:
    resolution: {integrity: sha512-1nh45deeb5olNY7eX82BkPO7SSxR5SSYJiPTrTdFUVYwAl8CKMA5N9PjTYkHiRjisVcxcQ1HXdLhx2qxxJzLNQ==}
    dev: true

  /node-cleanup/2.1.2:
    resolution: {integrity: sha512-qN8v/s2PAJwGUtr1/hYTpNKlD6Y9rc4p8KSmJXyGdYGZsDGKXrGThikLFP9OCHFeLeEpQzPwiAtdIvBLqm//Hw==}
    dev: true

  /node-fetch/2.6.7:
    resolution: {integrity: sha512-ZjMPFEfVx5j+y2yF35Kzx5sF7kDzxuDj6ziH4FFbOp87zKDZNx8yExJIb05OGF4Nlt9IHFIMBkRl41VdvcNdbQ==}
    engines: {node: 4.x || >=6.0.0}
    peerDependencies:
      encoding: ^0.1.0
    peerDependenciesMeta:
      encoding:
        optional: true
    dependencies:
      whatwg-url: 5.0.0
    dev: true

  /node-preload/0.2.1:
    resolution: {integrity: sha512-RM5oyBy45cLEoHqCeh+MNuFAxO0vTFBLskvQbOKnEE7YTTSN4tbN8QWDIPQ6L+WvKsB/qLEGpYe2ZZ9d4W9OIQ==}
    engines: {node: '>=8'}
    dependencies:
      process-on-spawn: 1.0.0
    dev: true

  /node-releases/2.0.6:
    resolution: {integrity: sha512-PiVXnNuFm5+iYkLBNeq5211hvO38y63T0i2KKh2KnUs3RpzJ+JtODFjkD8yjLwnDkTYF1eKXheUwdssR+NRZdg==}
    dev: true

  /noms/0.0.0:
    resolution: {integrity: sha512-lNDU9VJaOPxUmXcLb+HQFeUgQQPtMI24Gt6hgfuMHRJgMRHMF/qZ4HJD3GDru4sSw9IQl2jPjAYnQrdIeLbwow==}
    dependencies:
      inherits: 2.0.4
      readable-stream: 1.0.34
    dev: true

  /normalize-package-data/2.5.0:
    resolution: {integrity: sha512-/5CMN3T0R4XTj4DcGaexo+roZSdSFW/0AOOTROrjxzCG1wrWXEsGbRKevjlIL+ZDE4sZlJr5ED4YW0yqmkK+eA==}
    dependencies:
      hosted-git-info: 2.8.9
      resolve: 1.22.1
      semver: 5.7.1
      validate-npm-package-license: 3.0.4
    dev: true

  /normalize-package-data/3.0.3:
    resolution: {integrity: sha512-p2W1sgqij3zMMyRC067Dg16bfzVH+w7hyegmpIvZ4JNjqtGOVAIvLmjBx3yP7YTe9vKJgkoNOPjwQGogDoMXFA==}
    engines: {node: '>=10'}
    dependencies:
      hosted-git-info: 4.1.0
      is-core-module: 2.11.0
      semver: 7.3.8
      validate-npm-package-license: 3.0.4
    dev: true

  /normalize-path/3.0.0:
    resolution: {integrity: sha512-6eZs5Ls3WtCisHWp9S2GUy8dqkpGi4BVSz3GaqiE6ezub0512ESztXUwUB6C6IKbQkY2Pnb/mD4WYojCRwcwLA==}
    engines: {node: '>=0.10.0'}
    dev: true

  /npm-package-json-lint/6.4.0:
    resolution: {integrity: sha512-cuXAJJB1Rdqz0UO6w524matlBqDBjcNt7Ru+RDIu4y6RI1gVqiWBnylrK8sPRk81gGBA0X8hJbDXolVOoTc+sA==}
    engines: {node: '>=14.0.0', npm: '>=6.0.0'}
    hasBin: true
    dependencies:
      ajv: 6.12.6
      ajv-errors: 1.0.1_ajv@6.12.6
      chalk: 4.1.2
      cosmiconfig: 8.1.0
      debug: 4.3.4
      globby: 11.1.0
      ignore: 5.2.0
      is-plain-obj: 3.0.0
      jsonc-parser: 3.2.0
      log-symbols: 4.1.0
      meow: 9.0.0
      plur: 4.0.0
      semver: 7.3.8
      slash: 3.0.0
      strip-json-comments: 3.1.1
      type-fest: 3.6.1
      validate-npm-package-name: 5.0.0
    transitivePeerDependencies:
      - supports-color
    dev: true

  /npm-run-path/2.0.2:
    resolution: {integrity: sha512-lJxZYlT4DW/bRUtFh1MQIWqmLwQfAxnqWG4HhEdjMlkrJYnJn0Jrr2u3mgxqaWsdiBc76TYkTG/mhrnYTuzfHw==}
    engines: {node: '>=4'}
    dependencies:
      path-key: 2.0.1
    dev: true

  /npm-run-path/4.0.1:
    resolution: {integrity: sha512-S48WzZW777zhNIrn7gxOlISNAqi9ZC/uQFnRdbeIHhZhCA6UqpkOT8T1G7BvfdgP4Er8gF4sUbaS0i7QvIfCWw==}
    engines: {node: '>=8'}
    dependencies:
      path-key: 3.1.1
    dev: true

  /nyc/15.1.0:
    resolution: {integrity: sha512-jMW04n9SxKdKi1ZMGhvUTHBN0EICCRkHemEoE5jm6mTYcqcdas0ATzgUgejlQUHMvpnOZqGB5Xxsv9KxJW1j8A==}
    engines: {node: '>=8.9'}
    hasBin: true
    dependencies:
      '@istanbuljs/load-nyc-config': 1.1.0
      '@istanbuljs/schema': 0.1.3
      caching-transform: 4.0.0
      convert-source-map: 1.8.0
      decamelize: 1.2.0
      find-cache-dir: 3.3.2
      find-up: 4.1.0
      foreground-child: 2.0.0
      get-package-type: 0.1.0
      glob: 7.2.3
      istanbul-lib-coverage: 3.2.0
      istanbul-lib-hook: 3.0.0
      istanbul-lib-instrument: 4.0.3
      istanbul-lib-processinfo: 2.0.3
      istanbul-lib-report: 3.0.0
      istanbul-lib-source-maps: 4.0.1
      istanbul-reports: 3.1.5
      make-dir: 3.1.0
      node-preload: 0.2.1
      p-map: 3.0.0
      process-on-spawn: 1.0.0
      resolve-from: 5.0.0
      rimraf: 3.0.2
      signal-exit: 3.0.7
      spawn-wrap: 2.0.0
      test-exclude: 6.0.0
      yargs: 15.4.1
    transitivePeerDependencies:
      - supports-color
    dev: true

  /object-assign/4.1.1:
    resolution: {integrity: sha512-rJgTQnkUnH1sFw8yT6VSU3zD3sWmu6sZhIseY8VX+GRu3P6F7Fu+JNDoXfklElbLJSnc3FUQHVe4cU5hj+BcUg==}
    engines: {node: '>=0.10.0'}
    dev: true

  /object-inspect/1.12.2:
    resolution: {integrity: sha512-z+cPxW0QGUp0mcqcsgQyLVRDoXFQbXOwBaqyF7VIgI4TWNQsDHrBpUQslRmIfAoYWdYzs6UlKJtB2XJpTaNSpQ==}
    dev: true

  /object-keys/1.1.1:
    resolution: {integrity: sha512-NuAESUOUMrlIXOfHKzD6bpPu3tYt3xvjNdRIQ+FeT0lNb4K8WR70CaDxhuNguS2XG+GjkyMwOzsN5ZktImfhLA==}
    engines: {node: '>= 0.4'}
    dev: true

  /object-treeify/1.1.33:
    resolution: {integrity: sha512-EFVjAYfzWqWsBMRHPMAXLCDIJnpMhdWAqR7xG6M6a2cs6PMFpl/+Z20w9zDW4vkxOFfddegBKq9Rehd0bxWE7A==}
    engines: {node: '>= 10'}
    dev: true

  /object.assign/4.1.4:
    resolution: {integrity: sha512-1mxKf0e58bvyjSCtKYY4sRe9itRk3PJpquJOjeIkz885CczcI4IvJJDLPS72oowuSh+pBxUFROpX+TU++hxhZQ==}
    engines: {node: '>= 0.4'}
    dependencies:
      call-bind: 1.0.2
      define-properties: 1.1.4
      has-symbols: 1.0.3
      object-keys: 1.1.1
    dev: true

  /object.entries/1.1.6:
    resolution: {integrity: sha512-leTPzo4Zvg3pmbQ3rDK69Rl8GQvIqMWubrkxONG9/ojtFE2rD9fjMKfSI5BxW3osRH1m6VdzmqK8oAY9aT4x5w==}
    engines: {node: '>= 0.4'}
    dependencies:
      call-bind: 1.0.2
      define-properties: 1.1.4
      es-abstract: 1.20.5
    dev: true

  /object.fromentries/2.0.6:
    resolution: {integrity: sha512-VciD13dswC4j1Xt5394WR4MzmAQmlgN72phd/riNp9vtD7tp4QQWJ0R4wvclXcafgcYK8veHRed2W6XeGBvcfg==}
    engines: {node: '>= 0.4'}
    dependencies:
      call-bind: 1.0.2
      define-properties: 1.1.4
      es-abstract: 1.20.5
    dev: true

  /object.hasown/1.1.2:
    resolution: {integrity: sha512-B5UIT3J1W+WuWIU55h0mjlwaqxiE5vYENJXIXZ4VFe05pNYrkKuK0U/6aFcb0pKywYJh7IhfoqUfKVmrJJHZHw==}
    dependencies:
      define-properties: 1.1.4
      es-abstract: 1.20.5
    dev: true

  /object.values/1.1.6:
    resolution: {integrity: sha512-FVVTkD1vENCsAcwNs9k6jea2uHC/X0+JcjG8YA60FN5CMaJmG95wT9jek/xX9nornqGRrBkKtzuAu2wuHpKqvw==}
    engines: {node: '>= 0.4'}
    dependencies:
      call-bind: 1.0.2
      define-properties: 1.1.4
      es-abstract: 1.20.5
    dev: true

  /octokit-pagination-methods/1.1.0:
    resolution: {integrity: sha512-fZ4qZdQ2nxJvtcasX7Ghl+WlWS/d9IgnBIwFZXVNNZUmzpno91SX5bc5vuxiuKoCtK78XxGGNuSCrDC7xYB3OQ==}
    dev: true

  /once/1.4.0:
    resolution: {integrity: sha512-lNaJgI+2Q5URQBkccEKHTQOPaXdUxnZZElQTZY0MFUAuaEqe1E+Nyvgdz/aIyNi6Z9MzO5dv1H8n58/GELp3+w==}
    dependencies:
      wrappy: 1.0.2
    dev: true

  /optionator/0.9.1:
    resolution: {integrity: sha512-74RlY5FCnhq4jRxVUPKDaRwrVNXMqsGsiW6AJw4XK8hmtm10wC0ypZBLw5IIp85NZMr91+qd1RvvENwg7jjRFw==}
    engines: {node: '>= 0.8.0'}
    dependencies:
      deep-is: 0.1.4
      fast-levenshtein: 2.0.6
      levn: 0.4.1
      prelude-ls: 1.2.1
      type-check: 0.4.0
      word-wrap: 1.2.3
    dev: true

  /os-name/3.1.0:
    resolution: {integrity: sha512-h8L+8aNjNcMpo/mAIBPn5PXCM16iyPGjHNWo6U1YO8sJTMHtEtyczI6QJnLoplswm6goopQkqc7OAnjhWcugVg==}
    engines: {node: '>=6'}
    dependencies:
      macos-release: 2.5.1
      windows-release: 3.3.3
    dev: true

  /override-require/1.1.1:
    resolution: {integrity: sha512-eoJ9YWxFcXbrn2U8FKT6RV+/Kj7fiGAB1VvHzbYKt8xM5ZuKZgCGvnHzDxmreEjcBH28ejg5MiOH4iyY1mQnkg==}
    dev: true

  /p-finally/1.0.0:
    resolution: {integrity: sha512-LICb2p9CB7FS+0eR1oqWnHhp0FljGLZCWBE9aix0Uye9W8LTQPwMTYVGWQWIw9RdQiDg4+epXQODwIYJtSJaow==}
    engines: {node: '>=4'}
    dev: true

  /p-limit/2.3.0:
    resolution: {integrity: sha512-//88mFWSJx8lxCzwdAABTJL2MyWB12+eIY7MDL2SqLmAkeKU9qxRvWuSyTjm3FUmpBEMuFfckAIqEaVGUDxb6w==}
    engines: {node: '>=6'}
    dependencies:
      p-try: 2.2.0
    dev: true

  /p-limit/3.1.0:
    resolution: {integrity: sha512-TYOanM3wGwNGsZN2cVTYPArw454xnXj5qmWF1bEoAc4+cU/ol7GVh7odevjp1FNHduHc3KZMcFduxU5Xc6uJRQ==}
    engines: {node: '>=10'}
    dependencies:
      yocto-queue: 0.1.0
    dev: true

  /p-locate/4.1.0:
    resolution: {integrity: sha512-R79ZZ/0wAxKGu3oYMlz8jy/kbhsNrS7SKZ7PxEHBgJ5+F2mtFW2fK2cOtBh1cHYkQsbzFV7I+EoRKe6Yt0oK7A==}
    engines: {node: '>=8'}
    dependencies:
      p-limit: 2.3.0
    dev: true

  /p-locate/5.0.0:
    resolution: {integrity: sha512-LaNjtRWUBY++zB5nE/NwcaoMylSPk+S+ZHNB1TzdbMJMny6dynpAGt7X/tl/QYq3TIeE6nxHppbo2LGymrG5Pw==}
    engines: {node: '>=10'}
    dependencies:
      p-limit: 3.1.0
    dev: true

  /p-map/3.0.0:
    resolution: {integrity: sha512-d3qXVTF/s+W+CdJ5A29wywV2n8CQQYahlgz2bFiA+4eVNJbHJodPZ+/gXwPGh0bOqA+j8S+6+ckmvLGPk1QpxQ==}
    engines: {node: '>=8'}
    dependencies:
      aggregate-error: 3.1.0
    dev: true

  /p-try/2.2.0:
    resolution: {integrity: sha512-R4nPAVTAU0B9D35/Gk3uJf/7XYbQcyohSKdvAxIRSNghFl4e71hVoGnBNQz9cWaXxO2I10KTC+3jMdvvoKw6dQ==}
    engines: {node: '>=6'}
    dev: true

  /package-hash/4.0.0:
    resolution: {integrity: sha512-whdkPIooSu/bASggZ96BWVvZTRMOFxnyUG5PnTSGKoJE2gd5mbVNmR2Nj20QFzxYYgAXpoqC+AiXzl+UMRh7zQ==}
    engines: {node: '>=8'}
    dependencies:
      graceful-fs: 4.2.10
      hasha: 5.2.2
      lodash.flattendeep: 4.4.0
      release-zalgo: 1.0.0
    dev: true

  /pako/1.0.11:
    resolution: {integrity: sha512-4hLB8Py4zZce5s4yd9XzopqwVv/yGNhV1Bl8NTmCq1763HeK2+EwVTv+leGeL13Dnh2wfbqowVPXCIO0z4taYw==}
    dev: true

  /pako/2.1.0:
    resolution: {integrity: sha512-w+eufiZ1WuJYgPXbV/PO3NCMEc3xqylkKHzp8bxp1uW4qaSNQUkwmLLEc3kKsfz8lpV1F8Ht3U1Cm+9Srog2ug==}
    dev: true

  /parent-module/1.0.1:
    resolution: {integrity: sha512-GQ2EWRpQV8/o+Aw8YqtfZZPfNRWZYkbidE9k5rpl/hC3vtHHBfGm2Ifi6qWV+coDGkrUKZAxE3Lot5kcsRlh+g==}
    engines: {node: '>=6'}
    dependencies:
      callsites: 3.1.0
    dev: true

  /parse-diff/0.7.1:
    resolution: {integrity: sha512-1j3l8IKcy4yRK2W4o9EYvJLSzpAVwz4DXqCewYyx2vEwk2gcf3DBPqc8Fj4XV3K33OYJ08A8fWwyu/ykD/HUSg==}
    dev: true

  /parse-git-config/2.0.3:
    resolution: {integrity: sha512-Js7ueMZOVSZ3tP8C7E3KZiHv6QQl7lnJ+OkbxoaFazzSa2KyEHqApfGbU3XboUgUnq4ZuUmskUpYKTNx01fm5A==}
    engines: {node: '>=6'}
    dependencies:
      expand-tilde: 2.0.2
      git-config-path: 1.0.1
      ini: 1.3.8
    dev: true

  /parse-github-url/1.0.2:
    resolution: {integrity: sha512-kgBf6avCbO3Cn6+RnzRGLkUsv4ZVqv/VfAYkRsyBcgkshNvVBkRn1FEZcW0Jb+npXQWm2vHPnnOqFteZxRRGNw==}
    engines: {node: '>=0.10.0'}
    hasBin: true
    dev: true

  /parse-json/4.0.0:
    resolution: {integrity: sha512-aOIos8bujGN93/8Ox/jPLh7RwVnPEysynVFE+fQZyg6jKELEHwzgKdLRFHUgXJL6kylijVSBC4BvN9OmsB48Rw==}
    engines: {node: '>=4'}
    dependencies:
      error-ex: 1.3.2
      json-parse-better-errors: 1.0.2
    dev: true

  /parse-json/5.2.0:
    resolution: {integrity: sha512-ayCKvm/phCGxOkYRSCM82iDwct8/EonSEgCSxWxD7ve6jHggsFl4fZVQBPRNgQoKiuV/odhFrGzQXZwbifC8Rg==}
    engines: {node: '>=8'}
    dependencies:
      '@babel/code-frame': 7.18.6
      error-ex: 1.3.2
      json-parse-even-better-errors: 2.3.1
      lines-and-columns: 1.2.4
    dev: true

  /parse-link-header/2.0.0:
    resolution: {integrity: sha512-xjU87V0VyHZybn2RrCX5TIFGxTVZE6zqqZWMPlIKiSKuWh/X5WZdt+w1Ki1nXB+8L/KtL+nZ4iq+sfI6MrhhMw==}
    dependencies:
      xtend: 4.0.2
    dev: true

  /parse-passwd/1.0.0:
    resolution: {integrity: sha512-1Y1A//QUXEZK7YKz+rD9WydcE1+EuPr6ZBgKecAB8tmoW6UFv0NREVJe1p+jRxtThkcbbKkfwIbWJe/IeE6m2Q==}
    engines: {node: '>=0.10.0'}
    dev: true

  /password-prompt/1.1.2:
    resolution: {integrity: sha512-bpuBhROdrhuN3E7G/koAju0WjVw9/uQOG5Co5mokNj0MiOSBVZS1JTwM4zl55hu0WFmIEFvO9cU9sJQiBIYeIA==}
    dependencies:
      ansi-escapes: 3.2.0
      cross-spawn: 6.0.5
    dev: true

  /path-browserify/1.0.1:
    resolution: {integrity: sha512-b7uo2UCUOYZcnF/3ID0lulOJi/bafxa1xPe7ZPsammBSpjSWQkjNxlt635YGS2MiR9GjvuXCtz2emr3jbsz98g==}
    dev: true

  /path-exists/4.0.0:
    resolution: {integrity: sha512-ak9Qy5Q7jYb2Wwcey5Fpvg2KoAc/ZIhLSLOSBmRmygPsGwkVVt0fZa0qrtMz+m6tJTAHfZQ8FnmB4MG4LWy7/w==}
    engines: {node: '>=8'}
    dev: true

  /path-is-absolute/1.0.1:
    resolution: {integrity: sha512-AVbw3UJ2e9bq64vSaS9Am0fje1Pa8pbGqTTsmXfaIiMpnr5DlDhfJOuLj9Sf95ZPVDAUerDfEk88MPmPe7UCQg==}
    engines: {node: '>=0.10.0'}
    dev: true

  /path-key/2.0.1:
    resolution: {integrity: sha512-fEHGKCSmUSDPv4uoj8AlD+joPlq3peND+HRYyxFz4KPw4z926S/b8rIuFs2FYJg3BwsxJf6A9/3eIdLaYC+9Dw==}
    engines: {node: '>=4'}
    dev: true

  /path-key/3.1.1:
    resolution: {integrity: sha512-ojmeN0qd+y0jszEtoY48r0Peq5dwMEkIlCOu6Q5f41lfkswXuKtYrhgoTpLnyIcHm24Uhqx+5Tqm2InSwLhE6Q==}
    engines: {node: '>=8'}
    dev: true

  /path-parse/1.0.7:
    resolution: {integrity: sha512-LDJzPVEEEPR+y48z93A0Ed0yXb8pAByGWo/k5YYdYgpY2/2EsOsksJrq7lOHxryrVOn1ejG6oAp8ahvOIQD8sw==}

  /path-type/4.0.0:
    resolution: {integrity: sha512-gDKb8aZMDeD/tZWs9P6+q0J9Mwkdl6xMV8TjnGP3qJVJ06bdMgkbBlLU8IdfOsIsFz2BW1rNVT3XuNEl8zPAvw==}
    engines: {node: '>=8'}
    dev: true

  /pathval/1.1.1:
    resolution: {integrity: sha512-Dp6zGqpTdETdR63lehJYPeIOqpiNBNtc7BpWSLrOje7UaIsE5aY92r/AunQA7rsXvet3lrJ3JnZX29UPTKXyKQ==}
    dev: true

  /picocolors/1.0.0:
    resolution: {integrity: sha512-1fygroTLlHu66zi26VoTDv8yRgm0Fccecssto+MhsZ0D/DGW2sm8E8AjW7NU5VVTRt5GxbeZ5qBuJr+HyLYkjQ==}
    dev: true

  /picomatch/2.3.1:
    resolution: {integrity: sha512-JU3teHTNjmE2VCGFzuY8EXzCDVwEqB2a8fsIvwaStHhAWJEeVd1o1QD80CU6+ZdEXXSLbSsuLwJjkCBWqRQUVA==}
    engines: {node: '>=8.6'}
    dev: true

  /pify/4.0.1:
    resolution: {integrity: sha512-uB80kBFb/tfd68bVleG9T5GGsGPjJrLAUpR5PZIrhBnIaRTQRjqdJSsIKkOP6OAIFbj7GOrcudc5pNjZ+geV2g==}
    engines: {node: '>=6'}
    dev: true

  /pinpoint/1.1.0:
    resolution: {integrity: sha512-+04FTD9x7Cls2rihLlo57QDCcHoLBGn5Dk51SwtFBWkUWLxZaBXyNVpCw1S+atvE7GmnFjeaRZ0WLq3UYuqAdg==}
    dev: true

  /pkg-dir/4.2.0:
    resolution: {integrity: sha512-HRDzbaKjC+AOWVXxAU/x54COGeIv9eb+6CkDSQoNTt4XyWoIJvuPsXizxu/Fr23EiekbtZwmh1IcIG/l/a10GQ==}
    engines: {node: '>=8'}
    dependencies:
      find-up: 4.1.0
    dev: true

  /plur/4.0.0:
    resolution: {integrity: sha512-4UGewrYgqDFw9vV6zNV+ADmPAUAfJPKtGvb/VdpQAx25X5f3xXdGdyOEVFwkl8Hl/tl7+xbeHqSEM+D5/TirUg==}
    engines: {node: '>=10'}
    dependencies:
      irregular-plurals: 3.4.1
    dev: true

  /pluralize/8.0.0:
    resolution: {integrity: sha512-Nc3IT5yHzflTfbjgqWcCPpo7DaKy4FnpB0l/zCAW0Tc7jxAiuqSxHasntB3D7887LSrA93kDJ9IXovxJYxyLCA==}
    engines: {node: '>=4'}
    dev: true

  /prelude-ls/1.2.1:
    resolution: {integrity: sha512-vkcDPrRZo1QZLbn5RLGPpg/WmIQ65qoWWhcGKf/b5eplkkarX0m9z8ppCat4mlOqUsWpyNuYgO3VRyrYHSzX5g==}
    engines: {node: '>= 0.8.0'}
    dev: true

  /prettier/2.6.2:
    resolution: {integrity: sha512-PkUpF+qoXTqhOeWL9fu7As8LXsIUZ1WYaJiY/a7McAQzxjk82OF0tibkFXVCDImZtWxbvojFjerkiLb0/q8mew==}
    engines: {node: '>=10.13.0'}
    hasBin: true
    dev: true

  /prettyjson/1.2.5:
    resolution: {integrity: sha512-rksPWtoZb2ZpT5OVgtmy0KHVM+Dca3iVwWY9ifwhcexfjebtgjg3wmrUt9PvJ59XIYBcknQeYHD8IAnVlh9lAw==}
    hasBin: true
    dependencies:
      colors: 1.4.0
      minimist: 1.2.6
    dev: true

  /printj/1.1.2:
    resolution: {integrity: sha512-zA2SmoLaxZyArQTOPj5LXecR+RagfPSU5Kw1qP+jkWeNlrq+eJZyY2oS68SU1Z/7/myXM4lo9716laOFAVStCQ==}
    engines: {node: '>=0.8'}
    hasBin: true
    dev: true

  /process-nextick-args/2.0.1:
    resolution: {integrity: sha512-3ouUOpQhtgrbOa17J7+uxOTpITYWaGP7/AhoR3+A+/1e9skrzelGi/dXzEYyvbxubEF6Wn2ypscTKiKJFFn1ag==}
    dev: true

  /process-on-spawn/1.0.0:
    resolution: {integrity: sha512-1WsPDsUSMmZH5LeMLegqkPDrsGgsWwk1Exipy2hvB0o/F0ASzbpIctSCcZIK1ykJvtTJULEH+20WOFjMvGnCTg==}
    engines: {node: '>=8'}
    dependencies:
      fromentries: 1.3.2
    dev: true

  /progress/2.0.3:
    resolution: {integrity: sha512-7PiHtLll5LdnKIMw100I+8xJXR5gW2QwWYkT6iJva0bXitZKa/XMrSbdmg3r2Xnaidz9Qumd0VPaMrZlF9V9sA==}
    engines: {node: '>=0.4.0'}
    dev: true

  /prop-types/15.8.1:
    resolution: {integrity: sha512-oj87CgZICdulUohogVAR7AjlC0327U4el4L6eAvOqCeudMDVU0NThNaV+b9Df4dXgSP1gXMTnPdhfe/2qDH5cg==}
    dependencies:
      loose-envify: 1.4.0
      object-assign: 4.1.1
      react-is: 16.13.1
    dev: true

  /pseudomap/1.0.2:
    resolution: {integrity: sha512-b/YwNhb8lk1Zz2+bXXpS/LK9OisiZZ1SNsSLxN1x2OXVEhW2Ckr/7mWE5vrC1ZTiJlD9g19jWszTmJsB+oEpFQ==}
    dev: true

  /pump/3.0.0:
    resolution: {integrity: sha512-LwZy+p3SFs1Pytd/jYct4wpv49HiYCqd9Rlc5ZVdk0V+8Yzv6jR5Blk3TRmPL1ft69TxP0IMZGJ+WPFU2BFhww==}
    dependencies:
      end-of-stream: 1.4.4
      once: 1.4.0
    dev: true

  /punycode/2.3.0:
    resolution: {integrity: sha512-rRV+zQD8tVFys26lAGR9WUuS4iUAngJScM+ZRSKtvl5tKeZ2t5bvdNFdNHBW9FWR4guGHlgmsZ1G7BSm2wTbuA==}
    engines: {node: '>=6'}

  /qs/6.11.0:
    resolution: {integrity: sha512-MvjoMCJwEarSbUYk5O+nmoSzSutSsTwF85zcHPQ9OrlFoZOYIjaqBAJIqIXjptyD5vThxGq52Xu/MaJzRkIk4Q==}
    engines: {node: '>=0.6'}
    dependencies:
      side-channel: 1.0.4
    dev: true

  /query-string/6.14.1:
    resolution: {integrity: sha512-XDxAeVmpfu1/6IjyT/gXHOl+S0vQ9owggJ30hhWKdHAsNPOcasn5o9BW0eejZqL2e4vMjhAxoW3jVHcD6mbcYw==}
    engines: {node: '>=6'}
    dependencies:
      decode-uri-component: 0.2.2
      filter-obj: 1.1.0
      split-on-first: 1.1.0
      strict-uri-encode: 2.0.0
    dev: true

  /querystring/0.2.1:
    resolution: {integrity: sha512-wkvS7mL/JMugcup3/rMitHmd9ecIGd2lhFhK9N3UUQ450h66d1r3Y9nvXzQAW1Lq+wyx61k/1pfKS5KuKiyEbg==}
    engines: {node: '>=0.4.x'}
    deprecated: The querystring API is considered Legacy. new code should use the URLSearchParams API instead.
    dev: true

  /querystringify/2.2.0:
    resolution: {integrity: sha512-FIqgj2EUvTa7R50u0rGsyTftzjYmv/a3hO345bZNrqabNqjtgiDMgmo4mkUjd+nzU5oF3dClKqFIPUKybUyqoQ==}
    dev: true

  /queue-microtask/1.2.3:
    resolution: {integrity: sha512-NuaNSa6flKT5JaSYQzJok04JzTL1CA6aGhv5rfLW3PgqA+M2ChpZQnAC8h8i4ZFkBS8X5RqkDBHA7r4hej3K9A==}
    dev: true

  /quick-lru/4.0.1:
    resolution: {integrity: sha512-ARhCpm70fzdcvNQfPoy49IaanKkTlRWF2JMzqhcJbhSFRZv7nPTvZJdcY7301IPmvW+/p0RgIWnQDLJxifsQ7g==}
    engines: {node: '>=8'}
    dev: true

  /randombytes/2.1.0:
    resolution: {integrity: sha512-vYl3iOX+4CKUWuxGi9Ukhie6fsqXqS9FE2Zaic4tNFD2N2QQaXOMFbuKK4QmDHC0JO6B1Zp41J0LpT0oR68amQ==}
    dependencies:
      safe-buffer: 5.2.1
    dev: true

  /react-is/16.13.1:
    resolution: {integrity: sha512-24e6ynE2H+OKt4kqsOvNd8kBpV65zoxbA4BVsEOB3ARVWQki/DHzaUoC5KuON/BiccDaCCTZBuOcfZs70kR8bQ==}
    dev: true

  /read-pkg-up/7.0.1:
    resolution: {integrity: sha512-zK0TB7Xd6JpCLmlLmufqykGE+/TlOePD6qKClNW7hHDKFh/J7/7gCWGR7joEQEW1bKq3a3yUZSObOoWLFQ4ohg==}
    engines: {node: '>=8'}
    dependencies:
      find-up: 4.1.0
      read-pkg: 5.2.0
      type-fest: 0.8.1
    dev: true

  /read-pkg/5.2.0:
    resolution: {integrity: sha512-Ug69mNOpfvKDAc2Q8DRpMjjzdtrnv9HcSMX+4VsZxD1aZ6ZzrIE7rlzXBtWTyhULSMKg076AW6WR5iZpD0JiOg==}
    engines: {node: '>=8'}
    dependencies:
      '@types/normalize-package-data': 2.4.1
      normalize-package-data: 2.5.0
      parse-json: 5.2.0
      type-fest: 0.6.0
    dev: true

  /readable-stream/1.0.34:
    resolution: {integrity: sha512-ok1qVCJuRkNmvebYikljxJA/UEsKwLl2nI1OmaqAu4/UE+h0wKCHok4XkL/gvi39OacXvw59RJUOFUkDib2rHg==}
    dependencies:
      core-util-is: 1.0.3
      inherits: 2.0.4
      isarray: 0.0.1
      string_decoder: 0.10.31
    dev: true

  /readable-stream/2.3.7:
    resolution: {integrity: sha512-Ebho8K4jIbHAxnuxi7o42OrZgF/ZTNcsZj6nRKyUmkhLFq8CHItp/fy6hQZuZmP/n3yZ9VBUbp4zz/mX8hmYPw==}
    dependencies:
      core-util-is: 1.0.3
      inherits: 2.0.4
      isarray: 1.0.0
      process-nextick-args: 2.0.1
      safe-buffer: 5.1.2
      string_decoder: 1.1.1
      util-deprecate: 1.0.2
    dev: true

  /readdirp/3.6.0:
    resolution: {integrity: sha512-hOS089on8RduqdbhvQ5Z37A0ESjsqz6qnRcffsMU3495FuTdqSm+7bhJ29JvIOsBDEEnan5DPu9t3To9VRlMzA==}
    engines: {node: '>=8.10.0'}
    dependencies:
      picomatch: 2.3.1
    dev: true

  /readline-sync/1.4.10:
    resolution: {integrity: sha512-gNva8/6UAe8QYepIQH/jQ2qn91Qj0B9sYjMBBs3QOB8F2CXcKgLxQaJRP76sWVRQt+QU+8fAkCbCvjjMFu7Ycw==}
    engines: {node: '>= 0.8.0'}
    dev: true

  /rechoir/0.6.2:
    resolution: {integrity: sha512-HFM8rkZ+i3zrV+4LQjwQ0W+ez98pApMGM3HUrN04j3CqzPOzl9nmP15Y8YXNm8QHGv/eacOVEjqhmWpkRV0NAw==}
    engines: {node: '>= 0.10'}
    dependencies:
      resolve: 1.22.1
    dev: true

  /redent/3.0.0:
    resolution: {integrity: sha512-6tDA8g98We0zd0GvVeMT9arEOnTw9qM03L9cJXaCjrip1OO764RDBLBfrB4cwzNGDj5OA5ioymC9GkizgWJDUg==}
    engines: {node: '>=8'}
    dependencies:
      indent-string: 4.0.0
      strip-indent: 3.0.0
    dev: true

  /redeyed/2.1.1:
    resolution: {integrity: sha512-FNpGGo1DycYAdnrKFxCMmKYgo/mILAqtRYbkdQD8Ep/Hk2PQ5+aEAEx+IU713RTDmuBaH0c8P5ZozurNu5ObRQ==}
    dependencies:
      esprima: 4.0.1
    dev: true

  /regenerator-runtime/0.13.11:
    resolution: {integrity: sha512-kY1AZVr2Ra+t+piVaJ4gxaFaReZVH40AKNo7UCX6W+dEwBo/2oZJzqfuN1qLq1oL45o56cPaTXELwrTh8Fpggg==}
    dev: true

  /regexp-tree/0.1.24:
    resolution: {integrity: sha512-s2aEVuLhvnVJW6s/iPgEGK6R+/xngd2jNQ+xy4bXNDKxZKJH6jpPHY6kVeVv1IeLCHgswRj+Kl3ELaDjG6V1iw==}
    hasBin: true
    dev: true

  /regexp.prototype.flags/1.4.3:
    resolution: {integrity: sha512-fjggEOO3slI6Wvgjwflkc4NFRCTZAu5CnNfBd5qOMYhWdn67nJBBu34/TkD++eeFmd8C9r9jfXJ27+nSiRkSUA==}
    engines: {node: '>= 0.4'}
    dependencies:
      call-bind: 1.0.2
      define-properties: 1.1.4
      functions-have-names: 1.2.3
    dev: true

  /regexpp/3.2.0:
    resolution: {integrity: sha512-pq2bWo9mVD43nbts2wGv17XLiNLya+GklZ8kaDLV2Z08gDCsGpnKn9BFMepvWuHCbyVvY7J5o5+BVvoQbmlJLg==}
    engines: {node: '>=8'}
    dev: true

  /release-zalgo/1.0.0:
    resolution: {integrity: sha512-gUAyHVHPPC5wdqX/LG4LWtRYtgjxyX78oanFNTMMyFEfOqdC54s3eE82imuWKbOeqYht2CrNf64Qb8vgmmtZGA==}
    engines: {node: '>=4'}
    dependencies:
      es6-error: 4.1.1
    dev: true

  /replace-in-file/6.3.5:
    resolution: {integrity: sha512-arB9d3ENdKva2fxRnSjwBEXfK1npgyci7ZZuwysgAp7ORjHSyxz6oqIjTEv8R0Ydl4Ll7uOAZXL4vbkhGIizCg==}
    engines: {node: '>=10'}
    hasBin: true
    dependencies:
      chalk: 4.1.2
      glob: 7.2.3
      yargs: 17.7.1
    dev: true

  /require-directory/2.1.1:
    resolution: {integrity: sha512-fGxEI7+wsG9xrvdjsrlmL22OMTTiHRwAMroiEeMgq8gzoLC/PQr7RsRDSTLUg/bZAZtF+TVIkHc6/4RIKrui+Q==}
    engines: {node: '>=0.10.0'}
    dev: true

  /require-from-string/2.0.2:
    resolution: {integrity: sha512-Xf0nWe6RseziFMu+Ap9biiUbmplq6S9/p+7w7YXP/JBHhrUDDUhwa+vANyubuqfZWTveU//DYVGsDG7RKL/vEw==}
    engines: {node: '>=0.10.0'}
    dev: true

  /require-main-filename/2.0.0:
    resolution: {integrity: sha512-NKN5kMDylKuldxYLSUfrbo5Tuzh4hd+2E8NPPX02mZtn1VuREQToYe/ZdlJy+J3uCpfaiGF05e7B8W0iXbQHmg==}
    dev: true

  /requires-port/1.0.0:
    resolution: {integrity: sha512-KigOCHcocU3XODJxsu8i/j8T9tzT4adHiecwORRQ0ZZFcp7ahwXuRU1m+yuO90C5ZUyGeGfocHDI14M3L3yDAQ==}
    dev: true

  /resolve-from/4.0.0:
    resolution: {integrity: sha512-pb/MYmXstAkysRFx8piNI1tGFNQIFA3vkE3Gq4EuA1dF6gHp/+vgZqsCGJapvy8N3Q+4o7FwvquPJcnZ7RYy4g==}
    engines: {node: '>=4'}
    dev: true

  /resolve-from/5.0.0:
    resolution: {integrity: sha512-qYg9KP24dD5qka9J47d0aVky0N+b4fTU89LN9iDnjB5waksiC49rvMB0PrUJQGoTmH50XPiqOvAjDfaijGxYZw==}
    engines: {node: '>=8'}
    dev: true

  /resolve/1.19.0:
    resolution: {integrity: sha512-rArEXAgsBG4UgRGcynxWIWKFvh/XZCcS8UJdHhwy91zwAvCZIbcs+vAbflgBnNjYMs/i/i+/Ux6IZhML1yPvxg==}
    dependencies:
      is-core-module: 2.11.0
      path-parse: 1.0.7

  /resolve/1.22.1:
    resolution: {integrity: sha512-nBpuuYuY5jFsli/JIs1oldw6fOQCBioohqWZg/2hiaOybXOft4lonv85uDOKXdf8rhyK159cxU5cDcK/NKk8zw==}
    hasBin: true
    dependencies:
      is-core-module: 2.11.0
      path-parse: 1.0.7
      supports-preserve-symlinks-flag: 1.0.0

  /resolve/2.0.0-next.4:
    resolution: {integrity: sha512-iMDbmAWtfU+MHpxt/I5iWI7cY6YVEZUQ3MBgPQ++XD1PELuJHIl82xBmObyP2KyQmkNB2dsqF7seoQQiAn5yDQ==}
    hasBin: true
    dependencies:
      is-core-module: 2.11.0
      path-parse: 1.0.7
      supports-preserve-symlinks-flag: 1.0.0
    dev: true

  /retry/0.12.0:
    resolution: {integrity: sha512-9LkiTwjUh6rT555DtE9rTX+BKByPfrMzEAtnlEtdEwr3Nkffwiihqe2bWADg+OQRjt9gl6ICdmB/ZFDCGAtSow==}
    engines: {node: '>= 4'}
    dev: true

  /reusify/1.0.4:
    resolution: {integrity: sha512-U9nH88a3fc/ekCF1l0/UP1IosiuIjyTh7hBvXVMHYgVcfGvt897Xguj2UOLDeI5BG2m7/uwyaLVT6fbtCwTyzw==}
    engines: {iojs: '>=1.0.0', node: '>=0.10.0'}
    dev: true

  /rimraf/2.7.1:
    resolution: {integrity: sha512-uWjbaKIK3T1OSVptzX7Nl6PvQ3qAGtKEtVRjRuazjfL3Bx5eI409VZSqgND+4UNnmzLVdPj9FqFJNPqBZFve4w==}
    hasBin: true
    dependencies:
      glob: 7.2.3
    dev: true

  /rimraf/3.0.2:
    resolution: {integrity: sha512-JZkJMZkAGFFPP2YqXZXPbMlMBgsxzE8ILs4lMIX/2o0L9UBw9O/Y3o6wFw/i9YLapcUJWwqbi3kdxIPdC62TIA==}
    hasBin: true
    dependencies:
      glob: 7.2.3
    dev: true

  /run-parallel/1.2.0:
    resolution: {integrity: sha512-5l4VyZR86LZ/lDxZTR6jqL8AFE2S0IFLMP26AbjsLVADxHdhB/c0GUsH+y39UfCi3dzz8OlQuPmnaJOMoDHQBA==}
    dependencies:
      queue-microtask: 1.2.3
    dev: true

  /rxjs/6.6.7:
    resolution: {integrity: sha512-hTdwr+7yYNIT5n4AMYp85KA6yw2Va0FLa3Rguvbpa4W3I5xynaBZo41cM3XM+4Q6fRMj3sBYIR1VAmZMXYJvRQ==}
    engines: {npm: '>=2.0.0'}
    dependencies:
      tslib: 1.14.1
    dev: true

  /safe-buffer/5.1.2:
    resolution: {integrity: sha512-Gd2UZBJDkXlY7GbJxfsE8/nvKkUEU1G38c1siN6QP6a9PT9MmHB8GnpscSmMJSoF8LOIrt8ud/wPtojys4G6+g==}
    dev: true

  /safe-buffer/5.2.1:
    resolution: {integrity: sha512-rp3So07KcdmmKbGvgaNxQSJr7bGVSVk5S9Eq1F+ppbRo70+YeaDxkw5Dd8NPN+GD6bjnYm2VuPuCXmpuYvmCXQ==}
    dev: true

  /safe-regex-test/1.0.0:
    resolution: {integrity: sha512-JBUUzyOgEwXQY1NuPtvcj/qcBDbDmEvWufhlnXZIm75DEHp+afM1r1ujJpJsV/gSM4t59tpDyPi1sd6ZaPFfsA==}
    dependencies:
      call-bind: 1.0.2
      get-intrinsic: 1.1.3
      is-regex: 1.1.4
    dev: true

  /safe-regex/2.1.1:
    resolution: {integrity: sha512-rx+x8AMzKb5Q5lQ95Zoi6ZbJqwCLkqi3XuJXp5P3rT8OEc6sZCJG5AE5dU3lsgRr/F4Bs31jSlVN+j5KrsGu9A==}
    dependencies:
      regexp-tree: 0.1.24
    dev: true

  /schema-utils/3.1.1:
    resolution: {integrity: sha512-Y5PQxS4ITlC+EahLuXaY86TXfR7Dc5lw294alXOq86JAHCihAIZfqv8nNCWvaEJvaC51uN9hbLGeV0cFBdH+Fw==}
    engines: {node: '>= 10.13.0'}
    dependencies:
      '@types/json-schema': 7.0.11
      ajv: 6.12.6
      ajv-keywords: 3.5.2_ajv@6.12.6
    dev: true

  /secure-keys/1.0.0:
    resolution: {integrity: sha512-nZi59hW3Sl5P3+wOO89eHBAAGwmCPd2aE1+dLZV5MO+ItQctIvAqihzaAXIQhvtH4KJPxM080HsnqltR2y8cWg==}
    dev: true

  /semver/5.7.1:
    resolution: {integrity: sha512-sauaDf/PZdVgrLTNYHRtpXa1iRiKcaebiKQ1BJdpQlWH2lCvexQdX55snPFyK7QzpudqbCI0qXFfOasHdyNDGQ==}
    hasBin: true
    dev: true

  /semver/6.3.0:
    resolution: {integrity: sha512-b39TBaTSfV6yBrapU89p5fKekE2m/NwnDocOVruQFS1/veMgdzuPcnOM34M6CwxW8jH/lxEa5rBoDeUwu5HHTw==}
    hasBin: true
    dev: true

  /semver/7.3.8:
    resolution: {integrity: sha512-NB1ctGL5rlHrPJtFDVIVzTyQylMLu9N9VICA6HSFJo8MCGVTMW6gfpicwKmmK/dAjTOrqu5l63JJOpDSrAis3A==}
    engines: {node: '>=10'}
    hasBin: true
    dependencies:
      lru-cache: 6.0.0

  /serialize-error/8.1.0:
    resolution: {integrity: sha512-3NnuWfM6vBYoy5gZFvHiYsVbafvI9vZv/+jlIigFn4oP4zjNPK3LhcY0xSCgeb1a5L8jO71Mit9LlNoi2UfDDQ==}
    engines: {node: '>=10'}
    dependencies:
      type-fest: 0.20.2
    dev: true

  /serialize-javascript/6.0.0:
    resolution: {integrity: sha512-Qr3TosvguFt8ePWqsvRfrKyQXIiW+nGbYpy8XK24NQHE83caxWt+mIymTT19DGFbNWNLfEwsrkSmN64lVWB9ag==}
    dependencies:
      randombytes: 2.1.0
    dev: true

  /set-blocking/2.0.0:
    resolution: {integrity: sha512-KiKBS8AnWGEyLzofFfmvKwpdPzqiy16LvQfK3yv/fVH7Bj13/wl3JSR1J+rfgRE9q7xUJK4qvgS8raSOeLUehw==}
    dev: true

  /setimmediate/1.0.5:
    resolution: {integrity: sha512-MATJdZp8sLqDl/68LfQmbP8zKPLQNV6BIZoIgrscFDQ+RsvK/BxeDQOgyxKKoh0y/8h3BqVFnCqQ/gd+reiIXA==}
    dev: true

  /sha.js/2.4.11:
    resolution: {integrity: sha512-QMEp5B7cftE7APOjk5Y6xgrbWu+WkLVQwk8JNjZ8nKRciZaByEW6MubieAiToS7+dwvrjGhH8jRXz3MVd0AYqQ==}
    hasBin: true
    dependencies:
      inherits: 2.0.4
      safe-buffer: 5.2.1
    dev: true

  /shebang-command/1.2.0:
    resolution: {integrity: sha512-EV3L1+UQWGor21OmnvojK36mhg+TyIKDh3iFBKBohr5xeXIhNBcx8oWdgkTEEQ+BEFFYdLRuqMfd5L84N1V5Vg==}
    engines: {node: '>=0.10.0'}
    dependencies:
      shebang-regex: 1.0.0
    dev: true

  /shebang-command/2.0.0:
    resolution: {integrity: sha512-kHxr2zZpYtdmrN1qDjrrX/Z1rR1kG8Dx+gkpK1G4eXmvXswmcE1hTWBWYUzlraYw1/yZp6YuDY77YtvbN0dmDA==}
    engines: {node: '>=8'}
    dependencies:
      shebang-regex: 3.0.0
    dev: true

  /shebang-regex/1.0.0:
    resolution: {integrity: sha512-wpoSFAxys6b2a2wHZ1XpDSgD7N9iVjg29Ph9uV/uaP9Ex/KXlkTZTeddxDPSYQpgvzKLGJke2UU0AzoGCjNIvQ==}
    engines: {node: '>=0.10.0'}
    dev: true

  /shebang-regex/3.0.0:
    resolution: {integrity: sha512-7++dFhtcx3353uBaq8DDR4NuxBetBzC7ZQOhmTQInHEd6bSrXdiEyzCvG07Z44UYdLShWUyXt5M/yhz8ekcb1A==}
    engines: {node: '>=8'}
    dev: true

  /shelljs/0.8.5:
    resolution: {integrity: sha512-TiwcRcrkhHvbrZbnRcFYMLl30Dfov3HKqzp5tO5b4pt6G/SezKcYhmDg15zXVBswHmctSAQKznqNW2LO5tTDow==}
    engines: {node: '>=4'}
    hasBin: true
    dependencies:
      glob: 7.2.3
      interpret: 1.4.0
      rechoir: 0.6.2
    dev: true

  /side-channel/1.0.4:
    resolution: {integrity: sha512-q5XPytqFEIKHkGdiMIrY10mvLRvnQh42/+GoBlFW3b2LXLE2xxJpZFdm94we0BaoV3RwJyGqg5wS7epxTv0Zvw==}
    dependencies:
      call-bind: 1.0.2
      get-intrinsic: 1.1.3
      object-inspect: 1.12.2
    dev: true

  /sigmund/1.0.1:
    resolution: {integrity: sha512-fCvEXfh6NWpm+YSuY2bpXb/VIihqWA6hLsgboC+0nl71Q7N7o2eaCW8mJa/NLvQhs6jpd3VZV4UiUQlV6+lc8g==}
    dev: true

  /signal-exit/3.0.7:
    resolution: {integrity: sha512-wnD2ZE+l+SPC/uoS0vXeE9L1+0wuaMqKlfz9AMUo38JsyLSBWSFcHR1Rri62LZc12vLr1gb3jl7iwQhgwpAbGQ==}
    dev: true

  /sillyname/0.1.0:
    resolution: {integrity: sha512-GWA0Zont13ov+cMNw4T7nU4SCyW8jdhD3vjA5+qs8jr+09sCPxOf+FPS5zE0c9pYlCwD+NU/CiMimY462lgG9g==}
    dev: true

  /slash/3.0.0:
    resolution: {integrity: sha512-g9Q1haeby36OSStwb4ntCGGGaKsaVSjQ68fBxoQcutl5fS1vuY18H3wSt3jFyFtrkx+Kz0V1G85A4MyAdDMi2Q==}
    engines: {node: '>=8'}
    dev: true

  /slice-ansi/4.0.0:
    resolution: {integrity: sha512-qMCMfhY040cVHT43K9BFygqYbUPFZKHOg7K73mtTWJRb8pyP3fzf4Ixd5SzdEJQ6MRUg/WBnOLxghZtKKurENQ==}
    engines: {node: '>=10'}
    dependencies:
      ansi-styles: 4.3.0
      astral-regex: 2.0.0
      is-fullwidth-code-point: 3.0.0
    dev: true

  /socket.io-client/4.5.1:
    resolution: {integrity: sha512-e6nLVgiRYatS+AHXnOnGi4ocOpubvOUCGhyWw8v+/FxW8saHkinG6Dfhi9TU0Kt/8mwJIAASxvw6eujQmjdZVA==}
    engines: {node: '>=10.0.0'}
    dependencies:
      '@socket.io/component-emitter': 3.1.0
      debug: 4.3.4
      engine.io-client: 6.2.2
      socket.io-parser: 4.2.1
    transitivePeerDependencies:
      - bufferutil
      - supports-color
      - utf-8-validate
    dev: true

  /socket.io-parser/4.2.1:
    resolution: {integrity: sha512-V4GrkLy+HeF1F/en3SpUaM+7XxYXpuMUWLGde1kSSh5nQMN4hLrbPIkD+otwh6q9R6NOQBN4AMaOZ2zVjui82g==}
    engines: {node: '>=10.0.0'}
    dependencies:
      '@socket.io/component-emitter': 3.1.0
      debug: 4.3.4
    transitivePeerDependencies:
      - supports-color
    dev: true

  /sort-object-keys/1.1.3:
    resolution: {integrity: sha512-855pvK+VkU7PaKYPc+Jjnmt4EzejQHyhhF33q31qG8x7maDzkeFhAAThdCYay11CISO+qAMwjOBP+fPZe0IPyg==}
    dev: true

  /sort-package-json/1.54.0:
    resolution: {integrity: sha512-MA0nRiSfZ4/CNM/9rz70Hwq4PpvtBc3v532tzQSmoaLSdeBB3cCd488xmNruLL0fb/ZdbKlcaDDudwnrObbjBw==}
    hasBin: true
    dependencies:
      detect-indent: 6.1.0
      detect-newline: 3.1.0
      git-hooks-list: 1.0.3
      globby: 10.0.0
      is-plain-obj: 2.1.0
      sort-object-keys: 1.1.3
    dev: true

  /source-map-support/0.5.21:
    resolution: {integrity: sha512-uBHU3L3czsIyYXKX88fdrGovxdSCoTGDRZ6SYXtSRxLZUzHg5P/66Ht6uoUlHu9EZod+inXhKo3qQgwXUT/y1w==}
    dependencies:
      buffer-from: 1.1.2
      source-map: 0.6.1
    dev: true

  /source-map/0.6.1:
    resolution: {integrity: sha512-UjgapumWlbMhkBgzT7Ykc5YXUT46F0iKu8SGXq0bcwP5dz/h0Plj6enJqjz1Zbq2l5WaqYnrVbwWOWMyF3F47g==}
    engines: {node: '>=0.10.0'}
    dev: true

  /spawn-command/0.0.2-1:
    resolution: {integrity: sha512-n98l9E2RMSJ9ON1AKisHzz7V42VDiBQGY6PB1BwRglz99wpVsSuGzQ+jOi6lFXBGVTCrRpltvjm+/XA+tpeJrg==}
    dev: true

  /spawn-wrap/2.0.0:
    resolution: {integrity: sha512-EeajNjfN9zMnULLwhZZQU3GWBoFNkbngTUPfaawT4RkMiviTxcX0qfhVbGey39mfctfDHkWtuecgQ8NJcyQWHg==}
    engines: {node: '>=8'}
    dependencies:
      foreground-child: 2.0.0
      is-windows: 1.0.2
      make-dir: 3.1.0
      rimraf: 3.0.2
      signal-exit: 3.0.7
      which: 2.0.2
    dev: true

  /spdx-correct/3.1.1:
    resolution: {integrity: sha512-cOYcUWwhCuHCXi49RhFRCyJEK3iPj1Ziz9DpViV3tbZOwXD49QzIN3MpOLJNxh2qwq2lJJZaKMVw9qNi4jTC0w==}
    dependencies:
      spdx-expression-parse: 3.0.1
      spdx-license-ids: 3.0.12
    dev: true

  /spdx-exceptions/2.3.0:
    resolution: {integrity: sha512-/tTrYOC7PPI1nUAgx34hUpqXuyJG+DTHJTnIULG4rDygi4xu/tfgmq1e1cIRwRzwZgo4NLySi+ricLkZkw4i5A==}
    dev: true

  /spdx-expression-parse/3.0.1:
    resolution: {integrity: sha512-cbqHunsQWnJNE6KhVSMsMeH5H/L9EpymbzqTQ3uLwNCLZ1Q481oWaofqH7nO6V07xlXwY6PhQdQ2IedWx/ZK4Q==}
    dependencies:
      spdx-exceptions: 2.3.0
      spdx-license-ids: 3.0.12
    dev: true

  /spdx-license-ids/3.0.12:
    resolution: {integrity: sha512-rr+VVSXtRhO4OHbXUiAF7xW3Bo9DuuF6C5jH+q/x15j2jniycgKbxU09Hr0WqlSLUs4i4ltHGXqTe7VHclYWyA==}
    dev: true

  /split-on-first/1.1.0:
    resolution: {integrity: sha512-43ZssAJaMusuKWL8sKUBQXHWOpq8d6CfN/u1p4gUzfJkM05C8rxTmYrkIPTXapZpORA6LkkzcUulJ8FqA7Uudw==}
    engines: {node: '>=6'}
    dev: true

  /sprintf-js/1.0.3:
    resolution: {integrity: sha512-D9cPgkvLlV3t3IzL0D0YLvGA9Ahk4PcvVwUbN0dSGr1aP0Nrt4AEnTUbuGvquEC0mA64Gqt1fzirlRs5ibXx8g==}

  /strict-uri-encode/2.0.0:
    resolution: {integrity: sha512-QwiXZgpRcKkhTj2Scnn++4PKtWsH0kpzZ62L2R6c/LUVYv7hVnZqcg2+sMuT6R7Jusu1vviK/MFsu6kNJfWlEQ==}
    engines: {node: '>=4'}
    dev: true

  /string-argv/0.3.1:
    resolution: {integrity: sha512-a1uQGz7IyVy9YwhqjZIZu1c8JO8dNIe20xBmSS6qu9kv++k3JGzCVmprbNN5Kn+BgzD5E7YYwg1CcjuJMRNsvg==}
    engines: {node: '>=0.6.19'}

  /string-hash/1.1.3:
    resolution: {integrity: sha512-kJUvRUFK49aub+a7T1nNE66EJbZBMnBgoC1UbCZ5n6bsZKBRga4KgBRTMn/pFkeCZSYtNeSyMxPDM0AXWELk2A==}
    dev: true

  /string-width/4.2.3:
    resolution: {integrity: sha512-wKyQRQpjJ0sIp62ErSZdGsjMJWsap5oRNihHhu6G7JVO/9jIB6UyevL+tXuOqrng8j/cxKTWyWUwvSTriiZz/g==}
    engines: {node: '>=8'}
    dependencies:
      emoji-regex: 8.0.0
      is-fullwidth-code-point: 3.0.0
      strip-ansi: 6.0.1
    dev: true

  /string.prototype.matchall/4.0.8:
    resolution: {integrity: sha512-6zOCOcJ+RJAQshcTvXPHoxoQGONa3e/Lqx90wUA+wEzX78sg5Bo+1tQo4N0pohS0erG9qtCqJDjNCQBjeWVxyg==}
    dependencies:
      call-bind: 1.0.2
      define-properties: 1.1.4
      es-abstract: 1.20.5
      get-intrinsic: 1.1.3
      has-symbols: 1.0.3
      internal-slot: 1.0.3
      regexp.prototype.flags: 1.4.3
      side-channel: 1.0.4
    dev: true

  /string.prototype.trimend/1.0.6:
    resolution: {integrity: sha512-JySq+4mrPf9EsDBEDYMOb/lM7XQLulwg5R/m1r0PXEFqrV0qHvl58sdTilSXtKOflCsK2E8jxf+GKC0T07RWwQ==}
    dependencies:
      call-bind: 1.0.2
      define-properties: 1.1.4
      es-abstract: 1.20.5
    dev: true

  /string.prototype.trimstart/1.0.6:
    resolution: {integrity: sha512-omqjMDaY92pbn5HOX7f9IccLA+U1tA9GvtU4JrodiXFfYB7jPzzHpRzpglLAjtUV6bB557zwClJezTqnAiYnQA==}
    dependencies:
      call-bind: 1.0.2
      define-properties: 1.1.4
      es-abstract: 1.20.5
    dev: true

  /string_decoder/0.10.31:
    resolution: {integrity: sha512-ev2QzSzWPYmy9GuqfIVildA4OdcGLeFZQrq5ys6RtiuF+RQQiZWr8TZNyAcuVXyQRYfEO+MsoB/1BuQVhOJuoQ==}
    dev: true

  /string_decoder/1.1.1:
    resolution: {integrity: sha512-n/ShnvDi6FHbbVfviro+WojiFzv+s8MPMHBczVePfUpDJLwoLT0ht1l4YwBCbi8pJAveEEdnkHyPyTP/mzRfwg==}
    dependencies:
      safe-buffer: 5.1.2
    dev: true

  /strip-ansi/6.0.1:
    resolution: {integrity: sha512-Y38VPSHcqkFrCpFnQ9vuSXmquuv5oXOKpGeT6aGrr3o3Gc9AlVa6JBfUSOCnbxGGZF+/0ooI7KrPuUSztUdU5A==}
    engines: {node: '>=8'}
    dependencies:
      ansi-regex: 5.0.1
    dev: true

  /strip-bom/3.0.0:
    resolution: {integrity: sha512-vavAMRXOgBVNF6nyEEmL3DBK19iRpDcoIwW+swQ+CbGiu7lju6t+JklA1MHweoWtadgt4ISVUsXLyDq34ddcwA==}
    engines: {node: '>=4'}
    dev: true

  /strip-bom/4.0.0:
    resolution: {integrity: sha512-3xurFv5tEgii33Zi8Jtp55wEIILR9eh34FAW00PZf+JnSsTmV/ioewSgQl97JHvgjoRGwPShsWm+IdrxB35d0w==}
    engines: {node: '>=8'}
    dev: true

  /strip-eof/1.0.0:
    resolution: {integrity: sha512-7FCwGGmx8mD5xQd3RPUvnSpUXHM3BWuzjtpD4TXsfcZ9EL4azvVVUscFYwD9nx8Kh+uCBC00XBtAykoMHwTh8Q==}
    engines: {node: '>=0.10.0'}
    dev: true

  /strip-indent/3.0.0:
    resolution: {integrity: sha512-laJTa3Jb+VQpaC6DseHhF7dXVqHTfJPCRDaEbid/drOhgitgYku/letMUqOXFoWV0zIIUbjpdH2t+tYj4bQMRQ==}
    engines: {node: '>=8'}
    dependencies:
      min-indent: 1.0.1
    dev: true

  /strip-json-comments/3.1.1:
    resolution: {integrity: sha512-6fPc+R4ihwqP6N/aIv2f1gMH8lOVtWQHoqC4yK6oSDVVocumAsfCqjkXnqiYMhmMwS/mEHLp7Vehlt3ql6lEig==}
    engines: {node: '>=8'}
    dev: true

  /supports-color/5.5.0:
    resolution: {integrity: sha512-QjVjwdXIt408MIiAqCX4oUKsgU2EqAGzs2Ppkm4aQYbjm+ZEWEcW4SfFNTr4uMNZma0ey4f5lgLrkB0aX0QMow==}
    engines: {node: '>=4'}
    dependencies:
      has-flag: 3.0.0

  /supports-color/7.2.0:
    resolution: {integrity: sha512-qpCAvRl9stuOHveKsn7HncJRvv501qIacKzQlO/+Lwxc9+0q2wLyv4Dfvt80/DPn2pqOBsJdDiogXGR9+OvwRw==}
    engines: {node: '>=8'}
    dependencies:
      has-flag: 4.0.0
    dev: true

  /supports-color/8.1.1:
    resolution: {integrity: sha512-MpUEN2OodtUzxvKQl72cUF7RQ5EiHsGvSsVG0ia9c5RbWGL2CI4C7EpPS8UTBIplnlzZiNuV56w+FuNxy3ty2Q==}
    engines: {node: '>=10'}
    dependencies:
      has-flag: 4.0.0
    dev: true

  /supports-hyperlinks/1.0.1:
    resolution: {integrity: sha512-HHi5kVSefKaJkGYXbDuKbUGRVxqnWGn3J2e39CYcNJEfWciGq2zYtOhXLTlvrOZW1QU7VX67w7fMmWafHX9Pfw==}
    engines: {node: '>=4'}
    dependencies:
      has-flag: 2.0.0
      supports-color: 5.5.0
    dev: true

  /supports-hyperlinks/2.3.0:
    resolution: {integrity: sha512-RpsAZlpWcDwOPQA22aCH4J0t7L8JmAvsCxfOSEwm7cQs3LshN36QaTkwd70DnBOXDWGssw2eUoc8CaRWT0XunA==}
    engines: {node: '>=8'}
    dependencies:
      has-flag: 4.0.0
      supports-color: 7.2.0
    dev: true

  /supports-preserve-symlinks-flag/1.0.0:
    resolution: {integrity: sha512-ot0WnXS9fgdkgIcePe6RHNk1WA8+muPa6cSjeR3V8K27q9BB1rTE3R1p7Hv0z1ZyAc8s6Vvv8DIyWf681MAt0w==}
    engines: {node: '>= 0.4'}

  /table/6.8.1:
    resolution: {integrity: sha512-Y4X9zqrCftUhMeH2EptSSERdVKt/nEdijTOacGD/97EKjhQ/Qs8RTlEGABSJNNN8lac9kheH+af7yAkEWlgneA==}
    engines: {node: '>=10.0.0'}
    dependencies:
      ajv: 8.12.0
      lodash.truncate: 4.4.2
      slice-ansi: 4.0.0
      string-width: 4.2.3
      strip-ansi: 6.0.1
    dev: true

  /tapable/2.2.1:
    resolution: {integrity: sha512-GNzQvQTOIP6RyTfE2Qxb8ZVlNmw0n88vp1szwWRimP02mnTsx3Wtn5qRdqY9w2XduFNUgvOwhNnQsjwCp+kqaQ==}
    engines: {node: '>=6'}
    dev: true

  /terser-webpack-plugin/5.3.6_webpack@5.75.0:
    resolution: {integrity: sha512-kfLFk+PoLUQIbLmB1+PZDMRSZS99Mp+/MHqDNmMA6tOItzRt+Npe3E+fsMs5mfcM0wCtrrdU387UnV+vnSffXQ==}
    engines: {node: '>= 10.13.0'}
    peerDependencies:
      '@swc/core': '*'
      esbuild: '*'
      uglify-js: '*'
      webpack: ^5.1.0
    peerDependenciesMeta:
      '@swc/core':
        optional: true
      esbuild:
        optional: true
      uglify-js:
        optional: true
    dependencies:
      '@jridgewell/trace-mapping': 0.3.14
      jest-worker: 27.5.1
      schema-utils: 3.1.1
      serialize-javascript: 6.0.0
      terser: 5.16.5
      webpack: 5.75.0
    dev: true

  /terser/5.16.5:
    resolution: {integrity: sha512-qcwfg4+RZa3YvlFh0qjifnzBHjKGNbtDo9yivMqMFDy9Q6FSaQWSB/j1xKhsoUFJIqDOM3TsN6D5xbrMrFcHbg==}
    engines: {node: '>=10'}
    hasBin: true
    dependencies:
      '@jridgewell/source-map': 0.3.2
      acorn: 8.8.0
      commander: 2.20.3
      source-map-support: 0.5.21
    dev: true

  /test-exclude/6.0.0:
    resolution: {integrity: sha512-cAGWPIyOHU6zlmg88jwm7VRyXnMN7iV68OGAbYDk/Mh/xC/pzVPlQtY6ngoIH/5/tciuhGfvESU8GrHrcxD56w==}
    engines: {node: '>=8'}
    dependencies:
      '@istanbuljs/schema': 0.1.3
      glob: 7.2.3
      minimatch: 3.1.2
    dev: true

  /text-table/0.2.0:
    resolution: {integrity: sha512-N+8UisAXDGk8PFXP4HAzVR9nbfmVJ3zYLAWiTIoqC5v5isinhr+r5uaO8+7r3BMfuNIufIsA7RdpVgacC2cSpw==}
    dev: true

  /through2/2.0.5:
    resolution: {integrity: sha512-/mrRod8xqpA+IHSLyGCQ2s8SPHiCDEeQJSep1jqLYeEUClOFG2Qsh+4FU6G9VeqpZnGW/Su8LQGc4YKni5rYSQ==}
    dependencies:
      readable-stream: 2.3.7
      xtend: 4.0.2
    dev: true

  /to-fast-properties/2.0.0:
    resolution: {integrity: sha512-/OaKK0xYrs3DmxRYqL/yDc+FxFUVYhDlXMhRmv3z915w2HF1tnN1omB354j8VUGO/hbRzyD6Y3sA7v7GS/ceog==}
    engines: {node: '>=4'}
    dev: true

  /to-regex-range/5.0.1:
    resolution: {integrity: sha512-65P7iz6X5yEr1cwcgvQxbbIw7Uk3gOy5dIdtZ4rDveLqhrdJP+Li/Hx6tyK0NEb+2GCyneCMJiGqrADCSNk8sQ==}
    engines: {node: '>=8.0'}
    dependencies:
      is-number: 7.0.0
    dev: true

  /tr46/0.0.3:
    resolution: {integrity: sha512-N3WMsuqV66lT30CrXNbEjx4GEwlow3v6rr4mCcv6prnfwhS01rkgyFdjPNBYd9br7LpXV1+Emh01fHnq2Gdgrw==}
    dev: true

  /tr46/1.0.1:
    resolution: {integrity: sha512-dTpowEjclQ7Kgx5SdBkqRzVhERQXov8/l9Ft9dVM9fmg0W0KQSVaXX9T4i6twCPNtYiZM53lpSSUAwJbFPOHxA==}
    dependencies:
      punycode: 2.3.0
    dev: true

  /tree-kill/1.2.2:
    resolution: {integrity: sha512-L0Orpi8qGpRG//Nd+H90vFB+3iHnue1zSSGmNOOCh1GLJ7rUKVwV2HvijphGQS2UmhUZewS9VgvxYIdgr+fG1A==}
    hasBin: true
    dev: true

  /trim-newlines/3.0.1:
    resolution: {integrity: sha512-c1PTsA3tYrIsLGkJkzHF+w9F2EyxfXGo4UyJc4pFL++FMjnq0HJS69T3M7d//gKrFKwy429bouPescbjecU+Zw==}
    engines: {node: '>=8'}
    dev: true

  /ts-morph/17.0.1:
    resolution: {integrity: sha512-10PkHyXmrtsTvZSL+cqtJLTgFXkU43Gd0JCc0Rw6GchWbqKe0Rwgt1v3ouobTZwQzF1mGhDeAlWYBMGRV7y+3g==}
    dependencies:
      '@ts-morph/common': 0.18.1
      code-block-writer: 11.0.3
    dev: true

  /tsconfig-paths/3.14.1:
    resolution: {integrity: sha512-fxDhWnFSLt3VuTwtvJt5fpwxBHg5AdKWMsgcPOOIilyjymcYVZoCQF8fvFRezCNfblEXmi+PcM1eYHeOAgXCOQ==}
    dependencies:
      '@types/json5': 0.0.29
      json5: 1.0.2
      minimist: 1.2.6
      strip-bom: 3.0.0
    dev: true

  /tslib/1.14.1:
    resolution: {integrity: sha512-Xni35NKzjgMrwevysHTCArtLDpPvye8zV/0E4EyYn43P7/7qvQwPh9BGkHewbMulVntbigmcT7rdX3BNo9wRJg==}
    dev: true

  /tslib/2.5.0:
    resolution: {integrity: sha512-336iVw3rtn2BUK7ORdIAHTyxHGRIHVReokCR3XjbckJMK7ms8FysBfhLR8IXnAgy7T0PTPNBWKiH514FOW/WSg==}
    dev: true

  /tsutils/3.21.0_typescript@4.5.5:
    resolution: {integrity: sha512-mHKK3iUXL+3UF6xL5k0PEhKRUBKPBCv/+RkEOpjRWxxx27KKRBmmA60A9pgOUvMi8GKhRMPEmjBRPzs2W7O1OA==}
    engines: {node: '>= 6'}
    peerDependencies:
      typescript: '>=2.8.0 || >= 3.2.0-dev || >= 3.3.0-dev || >= 3.4.0-dev || >= 3.5.0-dev || >= 3.6.0-dev || >= 3.6.0-beta || >= 3.7.0-dev || >= 3.7.0-beta'
    dependencies:
      tslib: 1.14.1
      typescript: 4.5.5
    dev: true

  /tunnel-agent/0.6.0:
    resolution: {integrity: sha512-McnNiV1l8RYeY8tBgEpuodCC1mLUdbSN+CYBL7kJsJNInOP8UjDDEwdk6Mw60vdLLrr5NHKZhMAOSrR2NZuQ+w==}
    dependencies:
      safe-buffer: 5.2.1
    dev: true

  /tunnel/0.0.6:
    resolution: {integrity: sha512-1h/Lnq9yajKY2PEbBadPXj3VxsDDu844OnaAo52UVmIzIvwwtBPIuNvkjuzBlTWpfJyUbG3ez0KSBibQkj4ojg==}
    engines: {node: '>=0.6.11 <=0.7.0 || >=0.7.3'}
    dev: true

  /type-check/0.4.0:
    resolution: {integrity: sha512-XleUoc9uwGXqjWwXaUTZAmzMcFZ5858QA2vvx1Ur5xIcixXIP+8LnFDgRplU30us6teqdlskFfu+ae4K79Ooew==}
    engines: {node: '>= 0.8.0'}
    dependencies:
      prelude-ls: 1.2.1
    dev: true

  /type-detect/4.0.8:
    resolution: {integrity: sha512-0fr/mIH1dlO+x7TlcMy+bIDqKPsw/70tVyeHW787goQjhmqaZe10uwLujubK9q9Lg6Fiho1KUKDYz0Z7k7g5/g==}
    engines: {node: '>=4'}
    dev: true

  /type-fest/0.18.1:
    resolution: {integrity: sha512-OIAYXk8+ISY+qTOwkHtKqzAuxchoMiD9Udx+FSGQDuiRR+PJKJHc2NJAXlbhkGwTt/4/nKZxELY1w3ReWOL8mw==}
    engines: {node: '>=10'}
    dev: true

  /type-fest/0.20.2:
    resolution: {integrity: sha512-Ne+eE4r0/iWnpAxD852z3A+N0Bt5RN//NjJwRd2VFHEmrywxf5vsZlh4R6lixl6B+wz/8d+maTSAkN1FIkI3LQ==}
    engines: {node: '>=10'}
    dev: true

  /type-fest/0.21.3:
    resolution: {integrity: sha512-t0rzBq87m3fVcduHDUFhKmyyX+9eo6WQjZvf51Ea/M0Q7+T374Jp1aUiyUl0GKxp8M/OETVHSDvmkyPgvX+X2w==}
    engines: {node: '>=10'}
    dev: true

  /type-fest/0.3.1:
    resolution: {integrity: sha512-cUGJnCdr4STbePCgqNFbpVNCepa+kAVohJs1sLhxzdH+gnEoOd8VhbYa7pD3zZYGiURWM2xzEII3fQcRizDkYQ==}
    engines: {node: '>=6'}
    dev: true

  /type-fest/0.6.0:
    resolution: {integrity: sha512-q+MB8nYR1KDLrgr4G5yemftpMC7/QLqVndBmEEdqzmNj5dcFOO4Oo8qlwZE3ULT3+Zim1F8Kq4cBnikNhlCMlg==}
    engines: {node: '>=8'}
    dev: true

  /type-fest/0.8.1:
    resolution: {integrity: sha512-4dbzIzqvjtgiM5rw1k5rEHtBANKmdudhGyBEajN01fEyhaAIhsoKNy6y7+IN93IfpFtwY9iqi7kD+xwKhQsNJA==}
    engines: {node: '>=8'}
    dev: true

  /type-fest/3.6.1:
    resolution: {integrity: sha512-htXWckxlT6U4+ilVgweNliPqlsVSSucbxVexRYllyMVJDtf5rTjv6kF/s+qAd4QSL1BZcnJPEJavYBPQiWuZDA==}
    engines: {node: '>=14.16'}
    dev: true

  /typed-rest-client/1.8.9:
    resolution: {integrity: sha512-uSmjE38B80wjL85UFX3sTYEUlvZ1JgCRhsWj/fJ4rZ0FqDUFoIuodtiVeE+cUqiVTOKPdKrp/sdftD15MDek6g==}
    dependencies:
      qs: 6.11.0
      tunnel: 0.0.6
      underscore: 1.13.6
    dev: true

  /typedarray-to-buffer/3.1.5:
    resolution: {integrity: sha512-zdu8XMNEDepKKR+XYOXAVPtWui0ly0NtohUscw+UmaHiAWT8hrV1rr//H6V+0DvJ3OQ19S979M0laLfX8rm82Q==}
    dependencies:
      is-typedarray: 1.0.0
    dev: true

  /typescript/4.5.5:
    resolution: {integrity: sha512-TCTIul70LyWe6IJWT8QSYeA54WQe8EjQFU4wY52Fasj5UKx88LNYKCgBEHcOMOrFF1rKGbD8v/xcNWVUq9SymA==}
    engines: {node: '>=4.2.0'}
    hasBin: true
    dev: true

  /typescript/4.8.4:
    resolution: {integrity: sha512-QCh+85mCy+h0IGff8r5XWzOVSbBO+KfeYrMQh7NJ58QujwcE22u+NUSmUxqF+un70P9GXKxa2HCNiTTMJknyjQ==}
    engines: {node: '>=4.2.0'}
    hasBin: true
    dev: true

  /unbox-primitive/1.0.2:
    resolution: {integrity: sha512-61pPlCD9h51VoreyJ0BReideM3MDKMKnh6+V9L08331ipq6Q8OFXZYiqP6n/tbHx4s5I9uRhcye6BrbkizkBDw==}
    dependencies:
      call-bind: 1.0.2
      has-bigints: 1.0.2
      has-symbols: 1.0.3
      which-boxed-primitive: 1.0.2
    dev: true

  /underscore/1.13.6:
    resolution: {integrity: sha512-+A5Sja4HP1M08MaXya7p5LvjuM7K6q/2EaC0+iovj/wOcMsTzMvDFbasi/oSapiwOlt252IqsKqPjCl7huKS0A==}
    dev: true

  /universal-url/2.0.0:
    resolution: {integrity: sha512-3DLtXdm/G1LQMCnPj+Aw7uDoleQttNHp2g5FnNQKR6cP6taNWS1b/Ehjjx4PVyvejKi3TJyu8iBraKM4q3JQPg==}
    engines: {node: '>= 6'}
    dependencies:
      hasurl: 1.0.0
      whatwg-url: 7.1.0
    dev: true

  /universal-user-agent/4.0.1:
    resolution: {integrity: sha512-LnST3ebHwVL2aNe4mejI9IQh2HfZ1RLo8Io2HugSif8ekzD1TlWpHpColOB/eh8JHMLkGH3Akqf040I+4ylNxg==}
    dependencies:
      os-name: 3.1.0
    dev: true

  /universal-user-agent/6.0.0:
    resolution: {integrity: sha512-isyNax3wXoKaulPDZWHQqbmIx1k2tb9fb3GGDBRxCscfYV2Ch7WxPArBsFEG8s/safwXTT7H4QGhaIkTp9447w==}
    dev: true

  /universalify/0.1.2:
    resolution: {integrity: sha512-rBJeI5CXAlmy1pV+617WB9J63U6XcazHHF2f2dbJix4XzpUF0RS3Zbj0FGIOCAva5P/d/GBOYaACQ1w+0azUkg==}
    engines: {node: '>= 4.0.0'}

  /universalify/2.0.0:
    resolution: {integrity: sha512-hAZsKq7Yy11Zu1DE0OzWjw7nnLZmJZYTDZZyEFHZdUhV8FkH5MCfoU1XMaxXovpyW5nq5scPqq0ZDP9Zyl04oQ==}
    engines: {node: '>= 10.0.0'}
    dev: true

  /untildify/4.0.0:
    resolution: {integrity: sha512-KK8xQ1mkzZeg9inewmFVDNkg3l5LUhoq9kN6iWYB/CC9YMG8HA+c1Q8HwDe6dEX7kErrEVNVBO3fWsVq5iDgtw==}
    engines: {node: '>=8'}
    dev: true

  /update-browserslist-db/1.0.5_browserslist@4.21.3:
    resolution: {integrity: sha512-dteFFpCyvuDdr9S/ff1ISkKt/9YZxKjI9WlRR99c180GaztJtRa/fn18FdxGVKVsnPY7/a/FDN68mcvUmP4U7Q==}
    hasBin: true
    peerDependencies:
      browserslist: '>= 4.21.0'
    dependencies:
      browserslist: 4.21.3
      escalade: 3.1.1
      picocolors: 1.0.0
    dev: true

  /uri-js/4.4.1:
    resolution: {integrity: sha512-7rKUyy33Q1yc98pQ1DAmLtwX109F7TIfWlW1Ydo8Wl1ii1SeHieeh0HHfPeL2fMXK6z0s8ecKs9frCuLJvndBg==}
    dependencies:
      punycode: 2.3.0

  /url-parse/1.5.10:
    resolution: {integrity: sha512-WypcfiRhfeUP9vvF0j6rw0J3hrWrw6iZv3+22h6iRMJ/8z1Tj6XfLP4DsUix5MhMPnXpiHDoKyoZ/bdCkwBCiQ==}
    dependencies:
      querystringify: 2.2.0
      requires-port: 1.0.0
    dev: true

  /util-deprecate/1.0.2:
    resolution: {integrity: sha512-EPD5q1uXyFxJpCrLnCc1nHnq3gOa6DZBocAIiI2TaSCA7VCJ1UJDMagCzIkXNsUYfD1daK//LTEQ8xiIbrHtcw==}
    dev: true

  /uuid/8.3.2:
    resolution: {integrity: sha512-+NYs2QeMWy+GWFOEm9xnn6HCDp0l7QBD7ml8zLUmJ+93Q5NF0NocErnwkTkXVFNiX3/fpC6afS8Dhb/gz7R7eg==}
    hasBin: true
    dev: true

  /v8-compile-cache/2.3.0:
    resolution: {integrity: sha512-l8lCEmLcLYZh4nbunNZvQCJc5pv7+RCwa8q/LdUx8u7lsWvPDKmpodJAJNwkAhJC//dFY48KuIEmjtd4RViDrA==}
    dev: true

  /validate-npm-package-license/3.0.4:
    resolution: {integrity: sha512-DpKm2Ui/xN7/HQKCtpZxoRWBhZ9Z0kqtygG8XCgNQ8ZlDnxuQmWhj566j8fN4Cu3/JmbhsDo7fcAJq4s9h27Ew==}
    dependencies:
      spdx-correct: 3.1.1
      spdx-expression-parse: 3.0.1
    dev: true

  /validate-npm-package-name/5.0.0:
    resolution: {integrity: sha512-YuKoXDAhBYxY7SfOKxHBDoSyENFeW5VvIIQp2TGQuit8gpK6MnWaQelBKxso72DoxTZfZdcP3W90LqpSkgPzLQ==}
    engines: {node: ^14.17.0 || ^16.13.0 || >=18.0.0}
    dependencies:
      builtins: 5.0.1
    dev: true

  /validator/13.7.0:
    resolution: {integrity: sha512-nYXQLCBkpJ8X6ltALua9dRrZDHVYxjJ1wgskNt1lH9fzGjs3tgojGSCBjmEPwkWS1y29+DrizMTW19Pr9uB2nw==}
    engines: {node: '>= 0.10'}

  /watchpack/2.4.0:
    resolution: {integrity: sha512-Lcvm7MGST/4fup+ifyKi2hjyIAwcdI4HRgtvTpIUxBRhB+RFtUh8XtDOxUfctVCnhVi+QQj49i91OyvzkJl6cg==}
    engines: {node: '>=10.13.0'}
    dependencies:
      glob-to-regexp: 0.4.1
      graceful-fs: 4.2.10
    dev: true

  /webidl-conversions/3.0.1:
    resolution: {integrity: sha512-2JAn3z8AR6rjK8Sm8orRC0h/bcl/DqL7tRPdGZ4I1CjdF+EaMLmYxBHyXuKL849eucPFhvBoxMsflfOb8kxaeQ==}
    dev: true

  /webidl-conversions/4.0.2:
    resolution: {integrity: sha512-YQ+BmxuTgd6UXZW3+ICGfyqRyHXVlD5GtQr5+qjiNW7bF0cqrzX500HVXPBOvgXb5YnzDd+h0zqyv61KUD7+Sg==}
    dev: true

  /webpack-sources/3.2.3:
    resolution: {integrity: sha512-/DyMEOrDgLKKIG0fmvtz+4dUX/3Ghozwgm6iPp8KRhvn+eQf9+Q7GWxVNMk3+uCPWfdXYC4ExGBckIXdFEfH1w==}
    engines: {node: '>=10.13.0'}
    dev: true

  /webpack/5.75.0:
    resolution: {integrity: sha512-piaIaoVJlqMsPtX/+3KTTO6jfvrSYgauFVdt8cr9LTHKmcq/AMd4mhzsiP7ZF/PGRNPGA8336jldh9l2Kt2ogQ==}
    engines: {node: '>=10.13.0'}
    hasBin: true
    peerDependencies:
      webpack-cli: '*'
    peerDependenciesMeta:
      webpack-cli:
        optional: true
    dependencies:
      '@types/eslint-scope': 3.7.4
      '@types/estree': 0.0.51
      '@webassemblyjs/ast': 1.11.1
      '@webassemblyjs/wasm-edit': 1.11.1
      '@webassemblyjs/wasm-parser': 1.11.1
      acorn: 8.8.0
      acorn-import-assertions: 1.8.0_acorn@8.8.0
      browserslist: 4.21.3
      chrome-trace-event: 1.0.3
      enhanced-resolve: 5.12.0
      es-module-lexer: 0.9.3
      eslint-scope: 5.1.1
      events: 3.3.0
      glob-to-regexp: 0.4.1
      graceful-fs: 4.2.10
      json-parse-even-better-errors: 2.3.1
      loader-runner: 4.3.0
      mime-types: 2.1.35
      neo-async: 2.6.2
      schema-utils: 3.1.1
      tapable: 2.2.1
      terser-webpack-plugin: 5.3.6_webpack@5.75.0
      watchpack: 2.4.0
      webpack-sources: 3.2.3
    transitivePeerDependencies:
      - '@swc/core'
      - esbuild
      - uglify-js
    dev: true

  /whatwg-url/5.0.0:
    resolution: {integrity: sha512-saE57nupxk6v3HY35+jzBwYa0rKSy0XR8JSxZPwgLr7ys0IBzhGviA1/TUGJLmSVqs8pb9AnvICXEuOHLprYTw==}
    dependencies:
      tr46: 0.0.3
      webidl-conversions: 3.0.1
    dev: true

  /whatwg-url/7.1.0:
    resolution: {integrity: sha512-WUu7Rg1DroM7oQvGWfOiAK21n74Gg+T4elXEQYkOhtyLeWiJFoOGLXPKI/9gzIie9CtwVLm8wtw6YJdKyxSjeg==}
    dependencies:
      lodash.sortby: 4.7.0
      tr46: 1.0.1
      webidl-conversions: 4.0.2
    dev: true

  /which-boxed-primitive/1.0.2:
    resolution: {integrity: sha512-bwZdv0AKLpplFY2KZRX6TvyuN7ojjr7lwkg6ml0roIy9YeuSr7JS372qlNW18UQYzgYK9ziGcerWqZOmEn9VNg==}
    dependencies:
      is-bigint: 1.0.4
      is-boolean-object: 1.1.2
      is-number-object: 1.0.7
      is-string: 1.0.7
      is-symbol: 1.0.4
    dev: true

  /which-module/2.0.0:
    resolution: {integrity: sha512-B+enWhmw6cjfVC7kS8Pj9pCrKSc5txArRyaYGe088shv/FGWH+0Rjx/xPgtsWfsUtS27FkP697E4DDhgrgoc0Q==}
    dev: true

  /which/1.3.1:
    resolution: {integrity: sha512-HxJdYWq1MTIQbJ3nw0cqssHoTNU267KlrDuGZ1WYlxDStUtKUhOaJmh112/TZmHxxUfuJqPXSOm7tDyas0OSIQ==}
    hasBin: true
    dependencies:
      isexe: 2.0.0
    dev: true

  /which/2.0.2:
    resolution: {integrity: sha512-BLI3Tl1TW3Pvl70l3yq3Y64i+awpwXqsGBYWkkqMtnbXgrMD+yj7rhW0kuEDxzJaYXGjEW5ogapKNMEKNMjibA==}
    engines: {node: '>= 8'}
    hasBin: true
    dependencies:
      isexe: 2.0.0
    dev: true

  /widest-line/3.1.0:
    resolution: {integrity: sha512-NsmoXalsWVDMGupxZ5R08ka9flZjjiLvHVAWYOKtiKM8ujtZWr9cRffak+uSE48+Ob8ObalXpwyeUiyDD6QFgg==}
    engines: {node: '>=8'}
    dependencies:
      string-width: 4.2.3
    dev: true

  /windows-release/3.3.3:
    resolution: {integrity: sha512-OSOGH1QYiW5yVor9TtmXKQvt2vjQqbYS+DqmsZw+r7xDwLXEeT3JGW0ZppFmHx4diyXmxt238KFR3N9jzevBRg==}
    engines: {node: '>=6'}
    dependencies:
      execa: 1.0.0
    dev: true

  /word-wrap/1.2.3:
    resolution: {integrity: sha512-Hz/mrNwitNRh/HUAtM/VT/5VH+ygD6DV7mYKZAtHOrbs8U7lvPS6xf7EJKMF0uW1KJCl0H701g3ZGus+muE5vQ==}
    engines: {node: '>=0.10.0'}
    dev: true

  /wordwrap/1.0.0:
    resolution: {integrity: sha512-gvVzJFlPycKc5dZN4yPkP8w7Dc37BtP1yczEneOb4uq34pXZcvrtRTmWV8W+Ume+XCxKgbjM+nevkyFPMybd4Q==}
    dev: true

  /workerpool/6.2.1:
    resolution: {integrity: sha512-ILEIE97kDZvF9Wb9f6h5aXK4swSlKGUcOEGiIYb2OOu/IrDU9iwj0fD//SsA6E5ibwJxpEvhullJY4Sl4GcpAw==}
    dev: true

  /wrap-ansi/6.2.0:
    resolution: {integrity: sha512-r6lPcBGxZXlIcymEu7InxDMhdW0KDxpLgoFLcguasxCaJ/SOIZwINatK9KY/tf+ZrlywOKU0UDj3ATXUBfxJXA==}
    engines: {node: '>=8'}
    dependencies:
      ansi-styles: 4.3.0
      string-width: 4.2.3
      strip-ansi: 6.0.1
    dev: true

  /wrap-ansi/7.0.0:
    resolution: {integrity: sha512-YVGIj2kamLSTxw6NsZjoBxfSwsn0ycdesmc4p+Q21c5zPuZ1pl+NfxVdxPtdHvmNVOQ6XSYG4AUtyt/Fi7D16Q==}
    engines: {node: '>=10'}
    dependencies:
      ansi-styles: 4.3.0
      string-width: 4.2.3
      strip-ansi: 6.0.1
    dev: true

  /wrappy/1.0.2:
    resolution: {integrity: sha512-l4Sp/DRseor9wL6EvV2+TuQn63dMkPjZ/sp9XkghTEbV9KlPS1xUsZ3u7/IQO4wxtcFB4bgpQPRcR3QCvezPcQ==}
    dev: true

  /write-file-atomic/3.0.3:
    resolution: {integrity: sha512-AvHcyZ5JnSfq3ioSyjrBkH9yW4m7Ayk8/9My/DD9onKeu/94fwrMocemO2QAJFAlnnDN+ZDS+ZjAR5ua1/PV/Q==}
    dependencies:
      imurmurhash: 0.1.4
      is-typedarray: 1.0.0
      signal-exit: 3.0.7
      typedarray-to-buffer: 3.1.5
    dev: true

  /ws/7.5.9:
    resolution: {integrity: sha512-F+P9Jil7UiSKSkppIiD94dN07AwvFixvLIj1Og1Rl9GGMuNipJnV9JzjD6XuqmAeiswGvUmNLjr5cFuXwNS77Q==}
    engines: {node: '>=8.3.0'}
    peerDependencies:
      bufferutil: ^4.0.1
      utf-8-validate: ^5.0.2
    peerDependenciesMeta:
      bufferutil:
        optional: true
      utf-8-validate:
        optional: true
    dev: true

  /ws/8.2.3:
    resolution: {integrity: sha512-wBuoj1BDpC6ZQ1B7DWQBYVLphPWkm8i9Y0/3YdHjHKHiohOJ1ws+3OccDWtH+PoC9DZD5WOTrJvNbWvjS6JWaA==}
    engines: {node: '>=10.0.0'}
    peerDependencies:
      bufferutil: ^4.0.1
      utf-8-validate: ^5.0.2
    peerDependenciesMeta:
      bufferutil:
        optional: true
      utf-8-validate:
        optional: true
    dev: true

  /xmlhttprequest-ssl/2.0.0:
    resolution: {integrity: sha512-QKxVRxiRACQcVuQEYFsI1hhkrMlrXHPegbbd1yn9UHOmRxY+si12nQYzri3vbzt8VdTTRviqcKxcyllFas5z2A==}
    engines: {node: '>=0.4.0'}
    dev: true

  /xtend/4.0.2:
    resolution: {integrity: sha512-LKYU1iAXJXUgAXn9URjiu+MWhyUXHsvfp7mcuYm9dSUKK0/CjtrUwFAxD82/mCWbtLsGjFIad0wIsod4zrTAEQ==}
    engines: {node: '>=0.4'}
    dev: true

  /y18n/4.0.3:
    resolution: {integrity: sha512-JKhqTOwSrqNA1NY5lSztJ1GrBiUodLMmIZuLiDaMRJ+itFd+ABVE8XBjOvIWL+rSqNDC74LCSFmlb/U4UZ4hJQ==}
    dev: true

  /y18n/5.0.8:
    resolution: {integrity: sha512-0pfFzegeDWJHJIAmTLRP2DwHjdF5s7jo9tuztdQxAhINCdvS+3nGINqPd00AphqJR/0LhANUS6/+7SCb98YOfA==}
    engines: {node: '>=10'}
    dev: true

  /yallist/2.1.2:
    resolution: {integrity: sha512-ncTzHV7NvsQZkYe1DW7cbDLm0YpzHmZF5r/iyP3ZnQtMiJ+pjzisCiMNI+Sj+xQF5pXhSHxSB3uDbsBTzY/c2A==}
    dev: true

  /yallist/4.0.0:
    resolution: {integrity: sha512-3wdGidZyq5PB084XLES5TpOSRA3wjXAlIWMhum2kRcv/41Sn2emQ0dycQW4uZXLejwKvg6EsvbdlVL+FYEct7A==}

  /yaml/2.2.1:
    resolution: {integrity: sha512-e0WHiYql7+9wr4cWMx3TVQrNwejKaEe7/rHNmQmqRjazfOP5W8PB6Jpebb5o6fIapbz9o9+2ipcaTM2ZwDI6lw==}
    engines: {node: '>= 14'}
    dev: true

  /yargs-parser/18.1.3:
    resolution: {integrity: sha512-o50j0JeToy/4K6OZcaQmW6lyXXKhq7csREXcDwk2omFPJEwUNOVtJKvmDr9EI1fAJZUyZcRF7kxGBWmRXudrCQ==}
    engines: {node: '>=6'}
    dependencies:
      camelcase: 5.3.1
      decamelize: 1.2.0
    dev: true

  /yargs-parser/20.2.4:
    resolution: {integrity: sha512-WOkpgNhPTlE73h4VFAFsOnomJVaovO8VqLDzy5saChRBFQFBoMYirowyW+Q9HB4HFF4Z7VZTiG3iSzJJA29yRA==}
    engines: {node: '>=10'}
    dev: true

  /yargs-parser/20.2.9:
    resolution: {integrity: sha512-y11nGElTIV+CT3Zv9t7VKl+Q3hTQoT9a1Qzezhhl6Rp21gJ/IVTW7Z3y9EWXhuUBC2Shnf+DX0antecpAwSP8w==}
    engines: {node: '>=10'}
    dev: true

  /yargs-parser/21.1.1:
    resolution: {integrity: sha512-tVpsJW7DdjecAiFpbIB1e3qxIQsE6NoPc5/eTdrbbIC4h0LVsWhnoa3g+m2HclBIujHzsxZ4VJVA+GUuc2/LBw==}
    engines: {node: '>=12'}
    dev: true

  /yargs-unparser/2.0.0:
    resolution: {integrity: sha512-7pRTIA9Qc1caZ0bZ6RYRGbHJthJWuakf+WmHK0rVeLkNrrGhfoabBNdue6kdINI6r4if7ocq9aD/n7xwKOdzOA==}
    engines: {node: '>=10'}
    dependencies:
      camelcase: 6.3.0
      decamelize: 4.0.0
      flat: 5.0.2
      is-plain-obj: 2.1.0
    dev: true

  /yargs/15.4.1:
    resolution: {integrity: sha512-aePbxDmcYW++PaqBsJ+HYUFwCdv4LVvdnhBy78E57PIor8/OVvhMrADFFEDh8DHDFRv/O9i3lPhsENjO7QX0+A==}
    engines: {node: '>=8'}
    dependencies:
      cliui: 6.0.0
      decamelize: 1.2.0
      find-up: 4.1.0
      get-caller-file: 2.0.5
      require-directory: 2.1.1
      require-main-filename: 2.0.0
      set-blocking: 2.0.0
      string-width: 4.2.3
      which-module: 2.0.0
      y18n: 4.0.3
      yargs-parser: 18.1.3
    dev: true

  /yargs/16.2.0:
    resolution: {integrity: sha512-D1mvvtDG0L5ft/jGWkLpG1+m0eQxOfaBvTNELraWj22wSVUMWxZUvYgJYcKh6jGGIkJFhH4IZPQhR4TKpc8mBw==}
    engines: {node: '>=10'}
    dependencies:
      cliui: 7.0.4
      escalade: 3.1.1
      get-caller-file: 2.0.5
      require-directory: 2.1.1
      string-width: 4.2.3
      y18n: 5.0.8
      yargs-parser: 20.2.9
    dev: true

  /yargs/17.7.1:
    resolution: {integrity: sha512-cwiTb08Xuv5fqF4AovYacTFNxk62th7LKJ6BL9IGUpTJrWoU7/7WdQGTP2SjKf1dUNBGzDd28p/Yfs/GI6JrLw==}
    engines: {node: '>=12'}
    dependencies:
      cliui: 8.0.1
      escalade: 3.1.1
      get-caller-file: 2.0.5
      require-directory: 2.1.1
      string-width: 4.2.3
      y18n: 5.0.8
      yargs-parser: 21.1.1
    dev: true

  /yarn/1.22.19:
    resolution: {integrity: sha512-/0V5q0WbslqnwP91tirOvldvYISzaqhClxzyUKXYxs07yUILIs5jx/k6CFe8bvKSkds5w+eiOqta39Wk3WxdcQ==}
    engines: {node: '>=4.0.0'}
    hasBin: true
    requiresBuild: true
    dev: true

  /yocto-queue/0.1.0:
    resolution: {integrity: sha512-rVksvsnNCdJ/ohGc6xgPwyN8eheCxsiLM8mxuE/t/mOVqJewPuO1miLpTHQiRgTKCLexL4MeAFVagts7HmNZ2Q==}
    engines: {node: '>=10'}
    dev: true

  /z-schema/5.0.3:
    resolution: {integrity: sha512-sGvEcBOTNum68x9jCpCVGPFJ6mWnkD0YxOcddDlJHRx3tKdB2q8pCHExMVZo/AV/6geuVJXG7hljDaWG8+5GDw==}
    engines: {node: '>=8.0.0'}
    hasBin: true
    dependencies:
      lodash.get: 4.4.2
      lodash.isequal: 4.5.0
      validator: 13.7.0
    optionalDependencies:
      commander: 2.20.3<|MERGE_RESOLUTION|>--- conflicted
+++ resolved
@@ -1,6 +1,5 @@
 lockfileVersion: 5.4
 
-<<<<<<< HEAD
 specifiers:
   '@fluidframework/build-common': ^1.1.0
   '@fluidframework/build-tools': 0.13.0
@@ -72,80 +71,6 @@
   prettier: 2.6.2
   rimraf: 2.7.1
   typescript: 4.5.5
-=======
-importers:
-
-  .:
-    specifiers:
-      '@fluidframework/build-common': ^1.1.0
-      '@fluidframework/build-tools': ^0.13.1
-      '@fluidframework/eslint-config-fluid': ^2.0.0
-      '@fluidframework/mocha-test-setup': ^1.2.5
-      '@fluidframework/test-utils': ^1.2.5
-      '@microsoft/api-documenter': 7.21.6
-      '@microsoft/api-extractor': ^7.34.4
-      '@microsoft/api-extractor-model': ^7.26.4
-      '@microsoft/tsdoc': ^0.14.2
-      '@rushstack/node-core-library': ^3.50.1
-      '@types/chai': ^4
-      '@types/fs-extra': ^9.0.13
-      '@types/mocha': ^9.1.1
-      '@types/node': ^14.18.38
-      '@types/unist': ^2.0.6
-      chai: ^4.2.0
-      chalk: ^2.4.2
-      concurrently: ^6.2.0
-      copyfiles: ^2.4.1
-      dir-compare: ^4.0.0
-      eslint: ~8.6.0
-      eslint-config-prettier: ~8.5.0
-      eslint-plugin-chai-expect: ^3.0.0
-      eslint-plugin-chai-friendly: ^0.7.2
-      fs-extra: ^10.1.0
-      mocha: ^10.0.0
-      mocha-json-output-reporter: ^2.0.1
-      mocha-multi-reporters: ^1.5.1
-      moment: ^2.21.0
-      nyc: ^15.0.0
-      prettier: ~2.6.2
-      rimraf: ^2.6.2
-      typescript: ~4.5.5
-    dependencies:
-      '@microsoft/api-documenter': 7.21.6_@types+node@14.18.38
-      '@microsoft/api-extractor-model': 7.26.4_@types+node@14.18.38
-      '@microsoft/tsdoc': 0.14.2
-      '@rushstack/node-core-library': 3.55.2_@types+node@14.18.38
-      chalk: 2.4.2
-    devDependencies:
-      '@fluidframework/build-common': 1.1.0
-      '@fluidframework/build-tools': 0.13.1_@types+node@14.18.38
-      '@fluidframework/eslint-config-fluid': 2.0.0_kufnqfq7tb5rpdawkdb6g5smma
-      '@fluidframework/mocha-test-setup': 1.2.5
-      '@fluidframework/test-utils': 1.2.5
-      '@microsoft/api-extractor': 7.34.4_@types+node@14.18.38
-      '@types/chai': 4.3.1
-      '@types/fs-extra': 9.0.13
-      '@types/mocha': 9.1.1
-      '@types/node': 14.18.38
-      '@types/unist': 2.0.6
-      chai: 4.3.6
-      concurrently: 6.5.1
-      copyfiles: 2.4.1
-      dir-compare: 4.0.0
-      eslint: 8.6.0
-      eslint-config-prettier: 8.5.0_eslint@8.6.0
-      eslint-plugin-chai-expect: 3.0.0_eslint@8.6.0
-      eslint-plugin-chai-friendly: 0.7.2_eslint@8.6.0
-      fs-extra: 10.1.0
-      mocha: 10.0.0
-      mocha-json-output-reporter: 2.1.0_mocha@10.0.0+moment@2.29.4
-      mocha-multi-reporters: 1.5.1_mocha@10.0.0
-      moment: 2.29.4
-      nyc: 15.1.0
-      prettier: 2.6.2
-      rimraf: 2.7.1
-      typescript: 4.5.5
->>>>>>> 57d00440
 
 packages:
 
