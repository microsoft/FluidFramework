--- conflicted
+++ resolved
@@ -4,13 +4,8 @@
 
   .:
     specifiers:
-<<<<<<< HEAD
-      '@fluidframework/build-common': ^1.2.0
-      '@fluidframework/build-tools': ^0.22.0
-=======
       '@fluidframework/build-common': ^2.0.0
       '@fluidframework/build-tools': ^0.21.0
->>>>>>> 383aecd8
       '@fluidframework/eslint-config-fluid': ^2.0.0
       '@fluidframework/mocha-test-setup': ^1.3.6
       '@fluidframework/test-utils': ^1.3.6
@@ -47,13 +42,8 @@
       '@rushstack/node-core-library': 3.55.2_@types+node@18.15.11
       chalk: 4.1.2
     devDependencies:
-<<<<<<< HEAD
-      '@fluidframework/build-common': 1.2.0
-      '@fluidframework/build-tools': 0.22.0_4uew32ycfo2fh6gir7d6cnvhsq
-=======
       '@fluidframework/build-common': 2.0.0
       '@fluidframework/build-tools': 0.21.0_bhanhq442dy43ncydsavgi4jfi
->>>>>>> 383aecd8
       '@fluidframework/eslint-config-fluid': 2.0.0_flcvfono3v34oogyclggnmpgme
       '@fluidframework/mocha-test-setup': 1.3.6
       '@fluidframework/test-utils': 1.3.6
@@ -347,13 +337,8 @@
       - supports-color
     dev: true
 
-<<<<<<< HEAD
-  /@fluid-tools/version-tools/0.22.0_4uew32ycfo2fh6gir7d6cnvhsq:
-    resolution: {integrity: sha512-XA8OC0OQ06EUiYoP12XmuP2u/7xVx6R2dQq0TRUK3XUhv9q1AY6vcvPZzdG8U4wS9tHiCO/ThDf8dTICJf2NOw==}
-=======
   /@fluid-tools/version-tools/0.21.0_bhanhq442dy43ncydsavgi4jfi:
     resolution: {integrity: sha512-oUV/+PretFcSSlINzsS5DFnBMygDcnznJb1FfyflvWpZuuO9OtrGxJZOzAqR0tDqIA669NbqGwNqigVyGccSOQ==}
->>>>>>> 383aecd8
     engines: {node: '>=14.17.0'}
     hasBin: true
     dependencies:
@@ -403,15 +388,6 @@
     hasBin: true
     dev: true
 
-<<<<<<< HEAD
-  /@fluidframework/build-tools/0.22.0_4uew32ycfo2fh6gir7d6cnvhsq:
-    resolution: {integrity: sha512-KqQ6v0ut8dEPpA9x9jGD/MjOzMx9JtMtrLf08vxUQCcQNZqQVELOVeM2wjf1n2NV9Oj8ejlcsL8pkT24oWIETA==}
-    engines: {node: '>=14.17.0'}
-    hasBin: true
-    dependencies:
-      '@fluid-tools/version-tools': 0.22.0_4uew32ycfo2fh6gir7d6cnvhsq
-      '@fluidframework/bundle-size-tools': 0.22.0
-=======
   /@fluidframework/build-tools/0.21.0_bhanhq442dy43ncydsavgi4jfi:
     resolution: {integrity: sha512-NZsCGlkVNmgZnY6+UnzddLcUUnZdBgoRRkuxEsKaFYd0wijaMNY0NKF4fIQyYICDKor2UJml0JygVIfIHOApgA==}
     engines: {node: '>=14.17.0'}
@@ -419,7 +395,6 @@
     dependencies:
       '@fluid-tools/version-tools': 0.21.0_bhanhq442dy43ncydsavgi4jfi
       '@fluidframework/bundle-size-tools': 0.21.0
->>>>>>> 383aecd8
       '@manypkg/get-packages': 2.2.0
       '@octokit/core': 4.2.4
       '@rushstack/node-core-library': 3.59.5_@types+node@18.15.11
@@ -461,8 +436,8 @@
       - webpack-cli
     dev: true
 
-  /@fluidframework/bundle-size-tools/0.22.0:
-    resolution: {integrity: sha512-mbwI23lw3AjbfS9TdYMMl2V8VdolDgHJQPR2rPpDrKVyuF7Iny1tHuAX3Y8lAzCGgpgZlL3LxGIMbw/OhmtLmg==}
+  /@fluidframework/bundle-size-tools/0.21.0:
+    resolution: {integrity: sha512-Vj4Ks/FupeaF4p730qHpLDgw0Bf3UViQE2OBu6h/DP/JKb4nI5N85WkVmCp53vOqUg+w3ZMZJTMq94b0Jn7img==}
     dependencies:
       azure-devops-node-api: 11.2.0
       jszip: 3.10.1
@@ -1282,10 +1257,6 @@
       fastq: 1.15.0
     dev: true
 
-<<<<<<< HEAD
-  /@oclif/color/1.0.7:
-    resolution: {integrity: sha512-XUWsQRVP+HReS5+hkjIB21/qMLswv1t65S3pRhjDbDKbBeZVQXCHtVQiUMOjnCvni0d5NBZWIxu+fNUo9dK5Kg==}
-=======
   /@oclif/color/1.0.4:
     resolution: {integrity: sha512-HEcVnSzpQkjskqWJyVN3tGgR0H0F8GrBmDjgQ1N0ZwwktYa4y9kfV07P/5vt5BjPXNyslXHc4KAO8Bt7gmErCA==}
     engines: {node: '>=12.0.0'}
@@ -1299,7 +1270,6 @@
 
   /@oclif/color/1.0.8:
     resolution: {integrity: sha512-XD1MLzkVsPzlkTN6OV0DeN/5iK/bv/MpGRnAZ+lCc20LO0Tyjyph6DUdoRNTJ4iMqliJt32uE3FrFK+Qms2Kjg==}
->>>>>>> 383aecd8
     engines: {node: '>=12.0.0'}
     dependencies:
       ansi-styles: 4.3.0
@@ -1338,13 +1308,8 @@
       strip-ansi: 6.0.1
       supports-color: 8.1.1
       supports-hyperlinks: 2.3.0
-<<<<<<< HEAD
-      ts-node: 10.9.1_4uew32ycfo2fh6gir7d6cnvhsq
-      tslib: 2.6.0
-=======
       ts-node: 10.9.1_bhanhq442dy43ncydsavgi4jfi
       tslib: 2.5.0
->>>>>>> 383aecd8
       widest-line: 3.1.0
       wordwrap: 1.0.0
       wrap-ansi: 7.0.0
@@ -1414,13 +1379,8 @@
     resolution: {integrity: sha512-bri3GHqUs2d9mMoqm0/CIef+u+nJrNDzno5xpnB0cg7x3mAhXM/miuzdNz7D8opupuJeiJMv+A/WSMG2nY2IEw==}
     engines: {node: '>=16'}
     dependencies:
-<<<<<<< HEAD
-      '@oclif/color': 1.0.7
-      '@oclif/core': 2.8.12_4uew32ycfo2fh6gir7d6cnvhsq
-=======
       '@oclif/color': 1.0.4
       '@oclif/core': 2.9.3_bhanhq442dy43ncydsavgi4jfi
->>>>>>> 383aecd8
       chalk: 4.1.2
       debug: 4.3.4
       fs-extra: 9.1.0
@@ -6588,6 +6548,10 @@
     resolution: {integrity: sha512-Xni35NKzjgMrwevysHTCArtLDpPvye8zV/0E4EyYn43P7/7qvQwPh9BGkHewbMulVntbigmcT7rdX3BNo9wRJg==}
     dev: true
 
+  /tslib/2.5.0:
+    resolution: {integrity: sha512-336iVw3rtn2BUK7ORdIAHTyxHGRIHVReokCR3XjbckJMK7ms8FysBfhLR8IXnAgy7T0PTPNBWKiH514FOW/WSg==}
+    dev: true
+
   /tslib/2.6.0:
     resolution: {integrity: sha512-7At1WUettjcSRHXCyYtTselblcHl9PJFFVKiCAy/bY97+BPZXSQ2wbq0P9s8tK2G7dFQfNnlJnPAiArVBVBsfA==}
     dev: true
