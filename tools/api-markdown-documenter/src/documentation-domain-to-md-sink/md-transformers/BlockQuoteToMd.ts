--- conflicted
+++ resolved
@@ -6,14 +6,8 @@
     blockQuoteNode: BlockQuoteNode,
     renderer: DocumentationNodeRenderer,
 ): string {
-<<<<<<< HEAD
-    return blockQuoteNode.children
-        .map((child) => renderer.renderNode(child))
-        .join("") // Render children
-=======
     return renderer
         .renderNodes(blockQuoteNode.children)
->>>>>>> ac7faf59
         .split(standardEOL) // Temporarily remove line breaks
         .map((line) => `>${line}`) // Prepend a block quote > in front of the line
         .join(standardEOL); // And return the line breaks
