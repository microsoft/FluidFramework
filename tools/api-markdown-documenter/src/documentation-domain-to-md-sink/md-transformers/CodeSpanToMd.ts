import { CodeSpanNode } from "../../documentation-domain";
import type { DocumentationNodeRenderer } from "./DocumentationNodeRenderer";
import { getTableEscapedText, standardEOL } from "./Utilities";

export function CodeSpanToMarkdown(
    codeSpanNode: CodeSpanNode,
    renderer: DocumentationNodeRenderer,
): string {
    renderer.setInsideCodeBlock();
<<<<<<< HEAD
    const childContents = codeSpanNode.children.map((child) => renderer.renderNode(child)).join(""); // Render children
=======
    const childContents = renderer.renderNodes(codeSpanNode.children);
>>>>>>> ac7faf59

    let output: string[] = [];
    if (renderer.isInsideTable) {
        output = [
            "<code>",
            getTableEscapedText(childContents).split(/\r?\n/g).join("</code><br/><code>"),
            "</code>",
        ];
    } else {
        output = ["`", childContents, "`"];
    }
    return output.join(standardEOL);
}<|MERGE_RESOLUTION|>--- conflicted
+++ resolved
@@ -7,11 +7,7 @@
     renderer: DocumentationNodeRenderer,
 ): string {
     renderer.setInsideCodeBlock();
-<<<<<<< HEAD
-    const childContents = codeSpanNode.children.map((child) => renderer.renderNode(child)).join(""); // Render children
-=======
     const childContents = renderer.renderNodes(codeSpanNode.children);
->>>>>>> ac7faf59
 
     let output: string[] = [];
     if (renderer.isInsideTable) {
