--- conflicted
+++ resolved
@@ -1,10 +1,6 @@
 # TestMappedType
 
-<<<<<<< HEAD
-Test Mapped Type, using [TestEnum](docs/simple-suite-test/testenum-enum)  
-=======
-Test Mapped Type, using <i>TestEnum</i>
->>>>>>> ccbacf26
+Test Mapped Type, using [TestEnum](docs/simple-suite-test/testenum-enum)
 
 ### Signature {#testmappedtype-signature}
 
