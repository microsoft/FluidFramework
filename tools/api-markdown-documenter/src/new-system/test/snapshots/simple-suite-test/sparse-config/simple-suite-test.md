--- conflicted
+++ resolved
@@ -1,28 +1,5 @@
 # simple-suite-test
 
-<<<<<<< HEAD
-[Packages](docs/) > [simple-suite-test](docs/simple-suite-test)  
-Test package  
-
-## Remarks {#simple-suite-test-remarks}
-
-This remarks block includes a bulleted list!  
-- Bullet 1  
-- Bullet 2  
-And an ordered list for good measure!  
-1. List item 1  
-2. List item 2  
-3. List item 3  
-Also, here is a link test, including a bad link, because we should have some reasonable support if this happens:  
-- Good link (no alias): [TestClass](docs/simple-suite-test/testclass-class)  
-- Good link (with alias): [function alias text](docs/simple-suite-test/testfunction-function)  
-- Bad link (no alias): <i>InvalidItem</i>  
-- Bad link (with alias): <i>even though I link to an invalid item, I would still like this text to be rendered</i>  
-
-## Example {#simple-suite-test-example}
-
-A test example  
-=======
 [Packages](docs/) &gt; [simple-suite-test](docs/simple-suite-test)
 
 Test package
@@ -45,9 +22,9 @@
 
 Also, here is a link test, including a bad link, because we should have some reasonable support if this happens:
 
-- Good link (no alias): <i>TestClass</i>
+- Good link (no alias): [TestClass](docs/simple-suite-test/testclass-class)
 
-- Good link (with alias): <i>function alias text</i>
+- Good link (with alias): [function alias text](docs/simple-suite-test/testfunction-function)
 
 - Bad link (no alias): <i>InvalidItem</i>
 
@@ -57,7 +34,6 @@
 
 A test example
 
->>>>>>> ccbacf26
 ```typescript
 const foo = bar;
 ```
