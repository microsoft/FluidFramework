--- conflicted
+++ resolved
@@ -1,28 +1,5 @@
 # simple-suite-test
 
-<<<<<<< HEAD
-[Packages](./) > [simple-suite-test](./simple-suite-test)  
-Test package  
-
-## Remarks {#simple-suite-test-remarks}
-
-This remarks block includes a bulleted list!  
-- Bullet 1  
-- Bullet 2  
-And an ordered list for good measure!  
-1. List item 1  
-2. List item 2  
-3. List item 3  
-Also, here is a link test, including a bad link, because we should have some reasonable support if this happens:  
-- Good link (no alias): [TestClass](./simple-suite-test/testclass-class)  
-- Good link (with alias): [function alias text](./simple-suite-test#testfunction-function)  
-- Bad link (no alias): <i>InvalidItem</i>  
-- Bad link (with alias): <i>even though I link to an invalid item, I would still like this text to be rendered</i>  
-
-## Example {#simple-suite-test-example}
-
-A test example  
-=======
 [Packages](./) &gt; [simple-suite-test](./simple-suite-test)
 
 Test package
@@ -45,9 +22,9 @@
 
 Also, here is a link test, including a bad link, because we should have some reasonable support if this happens:
 
-- Good link (no alias): <i>TestClass</i>
-
-- Good link (with alias): <i>function alias text</i>
+- Good link (no alias): [TestClass](./simple-suite-test/testclass-class)
+
+- Good link (with alias): [function alias text](./simple-suite-test#testfunction-function)
 
 - Bad link (no alias): <i>InvalidItem</i>
 
@@ -57,7 +34,6 @@
 
 A test example
 
->>>>>>> ccbacf26
 ```typescript
 const foo = bar;
 ```
@@ -211,11 +187,7 @@
 
 #### TestMappedType {#testmappedtype-typealias}
 
-<<<<<<< HEAD
-Test Mapped Type, using [TestEnum](./simple-suite-test#testenum-enum)  
-=======
-Test Mapped Type, using <i>TestEnum</i>
->>>>>>> ccbacf26
+Test Mapped Type, using [TestEnum](./simple-suite-test#testenum-enum)
 
 ##### Signature {#testmappedtype-signature}
 
@@ -255,11 +227,7 @@
 
 ##### Remarks {#testfunction-remarks}
 
-<<<<<<< HEAD
-This is a test [link](./simple-suite-test/testinterface-interface) to another API member  
-=======
-This is a test <i>link</i> to another API member
->>>>>>> ccbacf26
+This is a test [link](./simple-suite-test/testinterface-interface) to another API member
 
 ##### Parameters {#testfunction-parameters}
 
@@ -300,11 +268,7 @@
 
 > <bold> [Warning]: Deprecated </bold>
 > 
-<<<<<<< HEAD
-> This is a test deprecation notice. Here is a [link](./simple-suite-test#testfunctionreturninguniontype-function) to something else!  
-=======
-> This is a test deprecation notice. Here is a <i>link</i> to something else!
->>>>>>> ccbacf26
+> This is a test deprecation notice. Here is a [link](./simple-suite-test#testfunctionreturninguniontype-function) to something else!
 
 
 Test function that returns an inline type
