/*!
 * Copyright (c) Microsoft Corporation and contributors. All rights reserved.
 * Licensed under the MIT License.
 */
import { StringBuilder } from "@microsoft/tsdoc";

import type { DocumentNode, DocumentationNode } from "../documentation-domain";
import { RenderConfiguration, defaultMarkdownRenderers } from "./configuration";
import { DocumentWriter } from "./DocumentWriter";
import { MarkdownRenderContext, getContextWithDefaults } from "./RenderContext";

/**
 * Renders a {@link DocumentNode} as Markdown, and returns the resulting file contents as a `string`.
 *
 * @param document - The document to render.
 * @param config - Partial Markdown rendering configuration.
 *
 * @public
 */
export function renderDocument(document: DocumentNode, config: RenderConfiguration): string {
	const writer = new DocumentWriter(new StringBuilder());
	const renderContext = getContextWithDefaults({
		headingLevel: config.startingHeadingLevel,
		customRenderers: config.customRenderers,
	});

	renderNodes(document.children, writer, renderContext);

	// Trim any leading and trailing whitespace
	let renderedDocument = writer.getText().trim();

	if (document.frontMatter !== undefined) {
		// Join body contents with front-matter, separated by a blank line.
		renderedDocument = [document.frontMatter, "", renderedDocument].join("\n");
	}

	// Ensure file ends with a single newline.
	renderedDocument = [renderedDocument, ""].join("\n");

	return renderedDocument;
}

/**
 * Renders the provided {@link DocumentationNode} per the configured
 * {@link MarkdownRenderContext.customRenderers | renderers}.
 *
 * @public
 */
export function renderNode(
	node: DocumentationNode,
	writer: DocumentWriter,
	context: MarkdownRenderContext,
): void {
	if (
		context.customRenderers !== undefined &&
		Object.keys(context.customRenderers).includes(node.type)
	) {
		// User-provided renderers take precedence. If we found an appropriate one, use it.
		context.customRenderers[node.type](node, writer, context);
	} else if (Object.keys(defaultMarkdownRenderers).includes(node.type)) {
		// If no user-provided renderer was given for this node type, but we have a default, use the default.
		defaultMarkdownRenderers[node.type](node, writer, context);
	} else {
		throw new Error(
<<<<<<< HEAD
			`Encountered an DocumentationNode with neither a user-provided nor system-default renderer. Type: ${node.type}. Please provide a renderer for this type.`,
=======
			`Encountered a DocumentationNode with neither a user-provided nor system-default renderer. Type: ${node.type}. Please provide a renderer for this type.`,
>>>>>>> 62d5483c
		);
	}
}

/**
 * Renders a list of child {@link DocumentationNode}s per the configured
 * {@link MarkdownRenderContext.customRenderers | renderers}.
 *
 * @public
 */
export function renderNodes(
	children: DocumentationNode[],
	writer: DocumentWriter,
	childContext: MarkdownRenderContext,
): void {
	for (const child of children) {
		renderNode(child, writer, childContext);
	}
}<|MERGE_RESOLUTION|>--- conflicted
+++ resolved
@@ -62,11 +62,7 @@
 		defaultMarkdownRenderers[node.type](node, writer, context);
 	} else {
 		throw new Error(
-<<<<<<< HEAD
-			`Encountered an DocumentationNode with neither a user-provided nor system-default renderer. Type: ${node.type}. Please provide a renderer for this type.`,
-=======
 			`Encountered a DocumentationNode with neither a user-provided nor system-default renderer. Type: ${node.type}. Please provide a renderer for this type.`,
->>>>>>> 62d5483c
 		);
 	}
 }
