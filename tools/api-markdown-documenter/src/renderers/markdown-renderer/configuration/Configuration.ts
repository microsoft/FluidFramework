/*!
 * Copyright (c) Microsoft Corporation and contributors. All rights reserved.
 * Licensed under the MIT License.
 */

import { defaultConsoleLogger } from "../../../Logging.js";
<<<<<<< HEAD
import type { LoggingOptions } from "../../../LoggingOptions.js";
=======
import type { LoggingConfiguration } from "../../../LoggingConfiguration.js";
>>>>>>> 2352d577

import type { Renderers } from "./RenderOptions.js";

/**
 * Configuration for Markdown rendering of generated documentation contents.
 *
 * @public
 */
<<<<<<< HEAD
export interface RenderConfiguration extends LoggingOptions {
=======
export interface RenderConfiguration extends LoggingConfiguration {
>>>>>>> 2352d577
	/**
	 * User-specified renderers.
	 *
	 * @remarks May override default behaviors or add rendering capabilities for custom {@link DocumentationNode}s.
	 */
	readonly customRenderers?: Renderers;

	/**
	 * Optional override for the starting heading level of a document.
	 *
	 * @remarks Must be on [1, ∞).
	 *
	 * @defaultValue 1
	 */
	readonly startingHeadingLevel?: number;
}

/**
 * Gets a complete {@link RenderConfiguration} using the provided partial configuration, and filling
 * in the remainder with the documented defaults.
 */
export function getRenderConfigurationWithDefaults(
	inputConfig: Partial<RenderConfiguration> | undefined,
): RenderConfiguration {
	const logger = inputConfig?.logger ?? defaultConsoleLogger;
	const startingHeadingLevel = inputConfig?.startingHeadingLevel ?? 1;
	return {
		...inputConfig,
		logger,
		startingHeadingLevel,
	};
}<|MERGE_RESOLUTION|>--- conflicted
+++ resolved
@@ -4,11 +4,7 @@
  */
 
 import { defaultConsoleLogger } from "../../../Logging.js";
-<<<<<<< HEAD
-import type { LoggingOptions } from "../../../LoggingOptions.js";
-=======
 import type { LoggingConfiguration } from "../../../LoggingConfiguration.js";
->>>>>>> 2352d577
 
 import type { Renderers } from "./RenderOptions.js";
 
@@ -17,11 +13,7 @@
  *
  * @public
  */
-<<<<<<< HEAD
-export interface RenderConfiguration extends LoggingOptions {
-=======
 export interface RenderConfiguration extends LoggingConfiguration {
->>>>>>> 2352d577
 	/**
 	 * User-specified renderers.
 	 *
