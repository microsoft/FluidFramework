/*!
 * Copyright (c) Microsoft Corporation and contributors. All rights reserved.
 * Licensed under the MIT License.
 */
import { ApiItem, ApiReleaseTagMixin, ReleaseTag } from "@microsoft/api-extractor-model";
import { DocSection } from "@microsoft/tsdoc";

import { MarkdownDocumenterConfiguration } from "../../MarkdownDocumenterConfiguration";
import { doesItemRequireOwnDocument, mergeSections } from "../../utilities";
import {
    renderBetaWarning,
    renderDeprecationNoticeSection,
    renderExamplesSection,
    renderHeadingForApiItem,
    renderRemarksSection,
    renderSeeAlso,
    renderSignature,
    renderSummarySection,
    renderThrowsSection,
} from "../helpers";

/**
 * Default rendering format for API item sections.
 * Wraps the item-kind-specific details in the following manner:
 *
 * 1. Heading (if not the document-root item, in which case headings are handled specially by document-level rendering)
 * 1. Beta warning (if item annotated with `@beta`)
 * 1. Deprecation notice (if any)
 * 1. Summary (if any)
 * 1. Item Signature
 * 1. Remarks (if any)
 * 1. Examples (if any)
 * 1. `innerSectionBody`
<<<<<<< HEAD
 * 1. See (if any)
=======
 * 1. Throws (if any)
>>>>>>> 341ae1bc
 *
 * @param apiItem - The API item being rendered.
 * @param innerSectionBody - A doc section of contents to be written after the standard metadata content types.
 * @param config - See {@link MarkdownDocumenterConfiguration}.
 */
export function renderChildrenSection(
    apiItem: ApiItem,
    innerSectionBody: DocSection | undefined,
    config: Required<MarkdownDocumenterConfiguration>,
): DocSection {
    const docSections: DocSection[] = [];

    // Render beta warning if applicable
    if (ApiReleaseTagMixin.isBaseClassOf(apiItem) && apiItem.releaseTag === ReleaseTag.Beta) {
        docSections.push(
            new DocSection({ configuration: config.tsdocConfiguration }, [
                renderBetaWarning(config),
            ]),
        );
    }

    // Render deprecation notice (if any)
    const renderedDeprecationNotice = renderDeprecationNoticeSection(apiItem, config);
    if (renderedDeprecationNotice !== undefined) {
        docSections.push(renderedDeprecationNotice);
    }

    // Render summary comment (if any)
    const renderedSummary = renderSummarySection(apiItem);
    if (renderedSummary !== undefined) {
        docSections.push(renderedSummary);
    }

    // Render signature
    const renderedSignature = renderSignature(apiItem, config);
    if (renderedSignature !== undefined) {
        docSections.push(renderedSignature);
    }

    // Render @remarks content (if any)
    const renderedRemarks = renderRemarksSection(apiItem, config);
    if (renderedRemarks !== undefined) {
        docSections.push(renderedRemarks);
    }

    // Render examples (if any)
    const renderedExamples = renderExamplesSection(apiItem, config);
    if (renderedExamples !== undefined) {
        docSections.push(renderedExamples);
    }

<<<<<<< HEAD
    // Render signature (if any)
    const renderedSignature = renderSignature(apiItem, config);
    if (renderedSignature !== undefined) {
        docSections.push(renderedSignature);
    }

=======
>>>>>>> 341ae1bc
    if (innerSectionBody !== undefined) {
        // Flatten contents into this section
        docSections.push(innerSectionBody);
    }

<<<<<<< HEAD
    // Render @see content (if any)
    const renderedSeeAlso = renderSeeAlso(apiItem, config);
    if (renderedSeeAlso !== undefined) {
        docSections.push(renderedSeeAlso);
=======
    // Render @throws content (if any)
    const renderedThrows = renderThrowsSection(apiItem, config);
    if (renderedThrows !== undefined) {
        docSections.push(renderedThrows);
>>>>>>> 341ae1bc
    }

    // Merge sections to reduce and simplify hierarchy
    const mergedSections = mergeSections(docSections, config.tsdocConfiguration);

    // Add heading to top of section only if this is being rendered to a parent item.
    // Document items have their headings handled specially.
    return doesItemRequireOwnDocument(apiItem, config.documentBoundaries)
        ? mergedSections
        : new DocSection(
              {
                  configuration: config.tsdocConfiguration,
              },
              [renderHeadingForApiItem(apiItem, config), mergedSections],
          );
}<|MERGE_RESOLUTION|>--- conflicted
+++ resolved
@@ -31,11 +31,8 @@
  * 1. Remarks (if any)
  * 1. Examples (if any)
  * 1. `innerSectionBody`
-<<<<<<< HEAD
+ * 1. Throws (if any)
  * 1. See (if any)
-=======
- * 1. Throws (if any)
->>>>>>> 341ae1bc
  *
  * @param apiItem - The API item being rendered.
  * @param innerSectionBody - A doc section of contents to be written after the standard metadata content types.
@@ -69,7 +66,7 @@
         docSections.push(renderedSummary);
     }
 
-    // Render signature
+    // Render signature (if any)
     const renderedSignature = renderSignature(apiItem, config);
     if (renderedSignature !== undefined) {
         docSections.push(renderedSignature);
@@ -87,31 +84,21 @@
         docSections.push(renderedExamples);
     }
 
-<<<<<<< HEAD
-    // Render signature (if any)
-    const renderedSignature = renderSignature(apiItem, config);
-    if (renderedSignature !== undefined) {
-        docSections.push(renderedSignature);
-    }
-
-=======
->>>>>>> 341ae1bc
     if (innerSectionBody !== undefined) {
         // Flatten contents into this section
         docSections.push(innerSectionBody);
     }
 
-<<<<<<< HEAD
+    // Render @throws content (if any)
+    const renderedThrows = renderThrowsSection(apiItem, config);
+    if (renderedThrows !== undefined) {
+        docSections.push(renderedThrows);
+    }
+
     // Render @see content (if any)
     const renderedSeeAlso = renderSeeAlso(apiItem, config);
     if (renderedSeeAlso !== undefined) {
         docSections.push(renderedSeeAlso);
-=======
-    // Render @throws content (if any)
-    const renderedThrows = renderThrowsSection(apiItem, config);
-    if (renderedThrows !== undefined) {
-        docSections.push(renderedThrows);
->>>>>>> 341ae1bc
     }
 
     // Merge sections to reduce and simplify hierarchy
