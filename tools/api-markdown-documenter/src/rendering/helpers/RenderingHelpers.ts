/*!
 * Copyright (c) Microsoft Corporation and contributors. All rights reserved.
 * Licensed under the MIT License.
 */
import {
    ApiClass,
    ApiDeclaredItem,
    ApiDocumentedItem,
    ApiInterface,
    ApiItem,
    ApiItemKind,
    Excerpt,
    ExcerptTokenKind,
    HeritageType,
    IResolveDeclarationReferenceResult,
    TypeParameter,
} from "@microsoft/api-extractor-model";
import {
    DocFencedCode,
    DocLinkTag,
    DocNode,
    DocParagraph,
    DocPlainText,
    DocSection,
} from "@microsoft/tsdoc";

import { Heading } from "../../Heading";
import { Link } from "../../Link";
import { MarkdownDocumenterConfiguration } from "../../MarkdownDocumenterConfiguration";
import { DocEmphasisSpan, DocHeading, DocList, DocNoteBox, ListKind } from "../../doc-nodes";
import {
    ApiFunctionLike,
    doesItemKindRequireOwnDocument,
    doesItemRequireOwnDocument,
    getAncestralHierarchy,
    getExampleBlocks,
    getHeadingForApiItem,
    getLinkForApiItem,
    getQualifiedApiItemName,
<<<<<<< HEAD
    getSeeBlocks,
=======
    getReturnsBlock,
    getThrowsBlocks,
>>>>>>> 341ae1bc
    mergeSections,
} from "../../utilities";
import { renderParametersSummaryTable } from "./TableRenderingHelpers";

/**
 * Renders a section for an API signature.
 *
 * @remarks Displayed as a heading with a code-block under it.
 *
 * @param apiItem - The API item whose signature will be rendered.
 * @param config - See {@link MarkdownDocumenterConfiguration}.
 *
 * @returns The doc section if there was any signature content to render, otherwise `undefined`.
 */
export function renderSignature(
    apiItem: ApiItem,
    config: Required<MarkdownDocumenterConfiguration>,
): DocSection | undefined {
    if (apiItem instanceof ApiDeclaredItem) {
        const signatureExcerpt = apiItem.getExcerptWithModifiers();
        if (signatureExcerpt !== "") {
            const docNodes: DocNode[] = [];
            docNodes.push(
                renderHeading(
                    { title: "Signature", id: `${getQualifiedApiItemName(apiItem)}-signature` },
                    config,
                ),
            );
            docNodes.push(
                new DocFencedCode({
                    configuration: config.tsdocConfiguration,
                    code: signatureExcerpt,
                    language: "typescript",
                }),
            );

            const renderedHeritageTypes = renderHeritageTypes(apiItem, config);
            if (renderedHeritageTypes !== undefined) {
                docNodes.push(renderedHeritageTypes);
            }

            return new DocSection({ configuration: config.tsdocConfiguration }, docNodes);
        }
    }
    return undefined;
}

/**
 * Renders a section for an API item's {@link https://tsdoc.org/pages/tags/see/ | @see} comment blocks.
 *
 * @remarks Displayed as a "See also" heading, followed by the contents of the API item's `@see` comment blocks
 * merged into a single section.
 *
 * @param apiItem - The API item whose `@see` comment blocks will be rendered.
 * @param config - See {@link MarkdownDocumenterConfiguration}.
 *
 * @returns The doc section if there was any signature content to render, otherwise `undefined`.
 */
export function renderSeeAlso(
    apiItem: ApiItem,
    config: Required<MarkdownDocumenterConfiguration>,
): DocSection | undefined {
    const seeBlocks = getSeeBlocks(apiItem);
    if (seeBlocks === undefined || seeBlocks.length === 0) {
        return undefined;
    }

    const docNodes: DocNode[] = [];
    docNodes.push(
        renderHeading(
            { title: "See also", id: `${getQualifiedApiItemName(apiItem)}-see-also` },
            config,
        ),
    );

    // Merge `@see` blocks together
    for (const seeBlock of seeBlocks) {
        docNodes.push(...seeBlock.nodes);
    }

    return new DocSection({ configuration: config.tsdocConfiguration }, docNodes);
}

/**
 * Renders a section listing types extended / implemented by the API item, if any.
 *
 * @remarks Displayed as a heading with a comma-separated list of heritage types by catagory under it.
 *
 * @param apiItem - The API item whose heritage types will be rendered.
 * @param config - See {@link MarkdownDocumenterConfiguration}.
 *
 * @returns The doc section if there were any heritage types to render, otherwise `undefined`.
 */
export function renderHeritageTypes(
    apiItem: ApiItem,
    config: Required<MarkdownDocumenterConfiguration>,
): DocSection | undefined {
    const docNodes: DocNode[] = [];

    if (apiItem instanceof ApiClass) {
        // Render `extends` type if there is one.
        if (apiItem.extendsType) {
            const renderedExtendsTypes = renderHeritageTypeList(
                [apiItem.extendsType],
                "Extends",
                config,
            );
            if (renderedExtendsTypes === undefined) {
                throw new Error(
                    'No content was rendered for non-empty "extends" type list. This should not be possible.',
                );
            }
            docNodes.push(renderedExtendsTypes);
        }

        // Render `implements` types if there are any.
        const renderedImplementsTypes = renderHeritageTypeList(
            apiItem.implementsTypes,
            "Implements",
            config,
        );
        if (renderedImplementsTypes !== undefined) {
            docNodes.push(renderedImplementsTypes);
        }

        // Render type parameters if there are any.
        const renderedTypeParameters = renderTypeParameters(apiItem.typeParameters, config);
        if (renderedTypeParameters !== undefined) {
            docNodes.push(renderedTypeParameters);
        }
    }

    if (apiItem instanceof ApiInterface) {
        // Render `extends` types if there are any.
        const renderedExtendsTypes = renderHeritageTypeList(
            apiItem.extendsTypes,
            "Extends",
            config,
        );
        if (renderedExtendsTypes !== undefined) {
            docNodes.push(renderedExtendsTypes);
        }

        // Render type parameters if there are any.
        const renderedTypeParameters = renderTypeParameters(apiItem.typeParameters, config);
        if (renderedTypeParameters !== undefined) {
            docNodes.push(renderedTypeParameters);
        }
    }

    return new DocSection({ configuration: config.tsdocConfiguration }, docNodes);
}

/**
 * Renders a labeled, comma-separated list of heritage types.
 *
 * @remarks Displayed as `<label>: <heritage-type>[, <heritage-type>]*`
 *
 * @param heritageTypes - List of types to display.
 * @param label - Label text to display before the list of types.
 * @param config - See {@link MarkdownDocumenterConfiguration}.
 */
function renderHeritageTypeList(
    heritageTypes: readonly HeritageType[],
    label: string,
    config: Required<MarkdownDocumenterConfiguration>,
): DocParagraph | undefined {
    if (heritageTypes.length > 0) {
        const docNodes: DocNode[] = [];

        docNodes.push(
            new DocEmphasisSpan({ configuration: config.tsdocConfiguration, bold: true }, [
                new DocPlainText({ configuration: config.tsdocConfiguration, text: `${label}: ` }),
            ]),
        );

        let needsComma: boolean = false;
        for (const heritageType of heritageTypes) {
            if (needsComma) {
                docNodes.push(
                    new DocPlainText({ configuration: config.tsdocConfiguration, text: ", " }),
                );
            }

            const renderedExcerpt = renderExcerptWithHyperlinks(heritageType.excerpt, config);
            if (renderedExcerpt !== undefined) {
                docNodes.push(...renderedExcerpt);
                needsComma = true;
            }
        }

        return new DocParagraph({ configuration: config.tsdocConfiguration }, docNodes);
    }
    return undefined;
}

/**
 * Renders a section describing the type parameters..
 * I.e. {@link https://tsdoc.org/pages/tags/typeparam/ | @typeParam} comment blocks.
 *
 * @remarks Displayed as a labeled, comma-separated list of types.
 * Links will be generated for types that are a part of the same API suite (model).
 *
 * @param typeParameters - List of type
 * @param config - See {@link MarkdownDocumenterConfiguration}.
 *
 * @returns The doc section if any type parameters were provided, otherwise `undefined`.
 */
export function renderTypeParameters(
    typeParameters: readonly TypeParameter[],
    config: Required<MarkdownDocumenterConfiguration>,
): DocSection | undefined {
    if (typeParameters.length > 0) {
        const listItemNodes: DocNode[] = [];
        for (const typeParameter of typeParameters) {
            const paragraphNodes: DocNode[] = [];

            paragraphNodes.push(
                new DocEmphasisSpan({ configuration: config.tsdocConfiguration, bold: true }, [
                    new DocPlainText({
                        configuration: config.tsdocConfiguration,
                        text: typeParameter.name,
                    }),
                ]),
            );

            if (typeParameter.tsdocTypeParamBlock !== undefined) {
                paragraphNodes.push(
                    new DocPlainText({ configuration: config.tsdocConfiguration, text: ": " }),
                );
                paragraphNodes.push(...typeParameter.tsdocTypeParamBlock.content.nodes);
            }

            listItemNodes.push(
                new DocParagraph({ configuration: config.tsdocConfiguration }, paragraphNodes),
            );
        }

        return new DocSection({ configuration: config.tsdocConfiguration }, [
            new DocParagraph({ configuration: config.tsdocConfiguration }, [
                new DocEmphasisSpan({ configuration: config.tsdocConfiguration, bold: true }, [
                    new DocPlainText({
                        configuration: config.tsdocConfiguration,
                        text: "Type parameters: ",
                    }),
                ]),
            ]),
            new DocList(
                { configuration: config.tsdocConfiguration, listKind: ListKind.Unordered },
                listItemNodes,
            ),
        ]);
    }
    return undefined;
}

/**
 * Renders a doc paragraph for the provided TSDoc excerpt.
 *
 * @remarks This function is a helper to parse TSDoc excerpt token syntax into documentation with the appropriate links.
 * It will generate links to any API members that are a part of the same API suite (model). Other token contents
 * will be rendered as plain text.
 *
 * @param excerpt - The TSDoc excerpt to render.
 * @param config - See {@link MarkdownDocumenterConfiguration}.
 *
 * @returns A list of doc nodes containing the rendered contents, if the excerpt was non-empty.
 * Will return `undefined` otherwise.
 * This list of nodes is suitable to be placed in a `paragraph` or `section`, etc.
 */
export function renderExcerptWithHyperlinks(
    excerpt: Excerpt,
    config: Required<MarkdownDocumenterConfiguration>,
): DocNode[] | undefined {
    if (excerpt.isEmpty) {
        return undefined;
    }

    const docNodes: DocNode[] = [];

    // Workaround for an apparent bug in api-extractor-model.
    // The closing angle-bracket of a heritage type is bundled with the next token, rather than
    // with the token it is closing.
    // We will track opening and closing angle-brackets as we walk the tokens, and manually
    // tack on closing brackets as needed at the end.
    let openBracketCount = 0;

    for (const token of excerpt.spannedTokens) {
        // Markdown doesn't provide a standardized syntax for hyperlinks inside code spans, so we will render
        // the type expression as DocPlainText.  Instead of creating multiple DocParagraphs, we can simply
        // discard any newlines and let the renderer do normal word-wrapping.
        const unwrappedTokenText: string = token.text.replace(/[\r\n]+/g, " ");

        let wroteHyperlink = false;

        // If it's hyperlink-able, then append a DocLinkTag
        if (token.kind === ExcerptTokenKind.Reference && token.canonicalReference) {
            const apiItemResult: IResolveDeclarationReferenceResult =
                config.apiModel.resolveDeclarationReference(token.canonicalReference, undefined);

            if (apiItemResult.resolvedApiItem) {
                docNodes.push(
                    renderLink(
                        getLinkForApiItem(
                            apiItemResult.resolvedApiItem,
                            config,
                            unwrappedTokenText,
                        ),
                        config,
                    ),
                );
                wroteHyperlink = true;
            }
        }

        // If the token was not one from which we generated hyperlink text, write as plain text instead
        if (!wroteHyperlink) {
            docNodes.push(
                new DocPlainText({
                    configuration: config.tsdocConfiguration,
                    text: unwrappedTokenText,
                }),
            );

            if (unwrappedTokenText === "<") {
                openBracketCount++;
            } else if (unwrappedTokenText === ">") {
                openBracketCount--;
            }
        }
    }

    if (openBracketCount < 0) {
        throw new Error(
            "Wrote more closing angle-brackets than opening ones. This shouldn't be possible.",
        );
    }

    if (openBracketCount > 0) {
        docNodes.push(
            new DocPlainText({
                configuration: config.tsdocConfiguration,
                text: ">".repeat(openBracketCount),
            }),
        );
    }

    return docNodes;
}

/**
 * Renders a simple navigation breadcrumb.
 *
 * @remarks Displayed as a ` > `-separated list of hierarchical page links.
 * 1 for each element in the provided item's ancestory for which a separate document is generated
 * (see {@link DocumentBoundaries}).
 *
 * @param apiItem - The API item whose ancestory will be used to generate the breadcrumb.
 * @param config - See {@link MarkdownDocumenterConfiguration}.
 */
export function renderBreadcrumb(
    apiItem: ApiItem,
    config: Required<MarkdownDocumenterConfiguration>,
): DocSection {
    // TODO: old system generated link text "Packages" for Model document

    const docNodes: DocNode[] = [];

    // Get ordered ancestry of document items
    const ancestry = getAncestralHierarchy(apiItem, (hierarchyItem) =>
        doesItemRequireOwnDocument(hierarchyItem, config.documentBoundaries),
    ).reverse(); // Reverse from ascending to descending order

    const separator = new DocPlainText({
        configuration: config.tsdocConfiguration,
        text: " > ",
    });

    // Render ancestry links
    let writtenAnythingYet = false;
    for (const hierarchyItem of ancestry) {
        if (writtenAnythingYet) {
            docNodes.push(separator);
        }

        const link = getLinkForApiItem(hierarchyItem, config);
        docNodes.push(renderLink(link, config));

        writtenAnythingYet = true;
    }

    // Render entry for the item itself
    if (writtenAnythingYet) {
        docNodes.push(separator);
    }
    const link = getLinkForApiItem(apiItem, config);
    docNodes.push(renderLink(link, config));

    return new DocSection({ configuration: config.tsdocConfiguration }, [
        new DocParagraph({ configuration: config.tsdocConfiguration }, docNodes),
    ]);
}

/**
 * Renders a heading for the API item, using the provided configuration policy for generating the link text and ID.
 *
 * @param apiItem - The API item for which the heading is being generated.
 * @param config - See {@link MarkdownDocumenterConfiguration}.
 */
export function renderHeadingForApiItem(
    apiItem: ApiItem,
    config: Required<MarkdownDocumenterConfiguration>,
): DocHeading {
    return renderHeading(getHeadingForApiItem(apiItem, config), config);
}

/**
 * Helper function for rendering a heading.
 *
 * @param heading - The description of the heading to render.
 * @param config - See {@link MarkdownDocumenterConfiguration}.
 */
export function renderHeading(
    heading: Heading,
    config: Required<MarkdownDocumenterConfiguration>,
): DocHeading {
    return new DocHeading({
        ...heading,
        configuration: config.tsdocConfiguration,
    });
}

/**
 * Renders a simple note box containing a standard warning about beta API usage considerations.
 *
 * @param config - See {@link MarkdownDocumenterConfiguration}.
 */
export function renderBetaWarning(config: Required<MarkdownDocumenterConfiguration>): DocNoteBox {
    const betaWarning: string =
        "This API is provided as a preview for developers and may change" +
        " based on feedback that we receive. Do not use this API in a production environment.";

    return new DocNoteBox({ configuration: config.tsdocConfiguration }, [
        new DocParagraph({ configuration: config.tsdocConfiguration }, [
            new DocPlainText({ configuration: config.tsdocConfiguration, text: betaWarning }),
        ]),
    ]);
}

/**
 * Renders a section containing the API item's summary comment if it has one.
 */
export function renderSummarySection(apiItem: ApiItem): DocSection | undefined {
    return apiItem instanceof ApiDocumentedItem && apiItem.tsdocComment !== undefined
        ? apiItem.tsdocComment.summarySection
        : undefined;
}

/**
 * Renders a section containing the {@link https://tsdoc.org/pages/tags/remarks/ | @remarks} documentation of the
 * provided API item, if it has any.
 *
 * @remarks Displayed as a heading, with the documentation contents under it.
 *
 * @param apiItem - The API item whose `@remarks` documentation will be rendered.
 * @param config - See {@link MarkdownDocumenterConfiguration}.
 *
 * @returns The doc section if the API item had a `@remarks` comment, otherwise `undefined`.
 */
export function renderRemarksSection(
    apiItem: ApiItem,
    config: Required<MarkdownDocumenterConfiguration>,
): DocSection | undefined {
    if (apiItem instanceof ApiDocumentedItem && apiItem.tsdocComment?.remarksBlock !== undefined) {
        return new DocSection({ configuration: config.tsdocConfiguration }, [
            renderHeading(
                { title: "Remarks", id: `${getQualifiedApiItemName(apiItem)}-remarks` },
                config,
            ),
            apiItem.tsdocComment.remarksBlock.content,
        ]);
    }
    return undefined;
}

/**
 * Renders a section containing the {@link https://tsdoc.org/pages/tags/throws/ | @throws} documentation of the
 * provided API item, if it has any.
 *
 * @remarks Displayed as a heading, with the documentation contents under it.
 *
 * @param apiItem - The API item whose `@throws` documentation will be rendered.
 * @param config - See {@link MarkdownDocumenterConfiguration}.
 *
 * @returns The doc section if the API item had any `@throws` comments, otherwise `undefined`.
 */
export function renderThrowsSection(
    apiItem: ApiItem,
    config: Required<MarkdownDocumenterConfiguration>,
): DocSection | undefined {
    if (apiItem instanceof ApiDocumentedItem && apiItem.tsdocComment !== undefined) {
        const throwsBlocks = getThrowsBlocks(apiItem);
        if (throwsBlocks === undefined || throwsBlocks.length === 0) {
            return undefined;
        }

        return new DocSection({ configuration: config.tsdocConfiguration }, [
            renderHeading(
                { title: "Throws", id: `${getQualifiedApiItemName(apiItem)}-throws` },
                config,
            ),
            ...throwsBlocks,
        ]);
    }
    return undefined;
}

/**
 * Renders a section containing the {@link https://tsdoc.org/pages/tags/deprecated/ | @deprecated} notice documentation
 * of the provided API item if it has any.
 *
 * @remarks Displayed as a simple note box containing the deprecation notice comment.
 *
 * @param apiItem - The API item whose `@deprecated` documentation will be rendered.
 * @param config - See {@link MarkdownDocumenterConfiguration}.
 *
 * @returns The doc section if the API item had a `@remarks` comment, otherwise `undefined`.
 */
export function renderDeprecationNoticeSection(
    apiItem: ApiItem,
    config: Required<MarkdownDocumenterConfiguration>,
): DocSection | undefined {
    if (
        apiItem instanceof ApiDocumentedItem &&
        apiItem.tsdocComment?.deprecatedBlock !== undefined
    ) {
        return new DocSection({ configuration: config.tsdocConfiguration }, [
            new DocNoteBox(
                {
                    configuration: config.tsdocConfiguration,
                },
                [...apiItem.tsdocComment.deprecatedBlock.content.nodes],
            ),
        ]);
    }
    return undefined;
}

/**
 * Renders a section containing any {@link https://tsdoc.org/pages/tags/example/ | @example} documentation of the
 * provided API item if it has any.
 *
 * @remarks Displayed as 1 or more headings (1 for each example), with the example contents under them.
 * If there is more than 1 example comment, each example will be parented under a numbered heading under
 * an "Examples" heading.
 * If there is only 1 example comment, that comment will be rendered under a single "Example" heading.
 *
 * @param apiItem - The API item whose `@example` documentation will be rendered.
 * @param config - See {@link MarkdownDocumenterConfiguration}.
 *
 * @returns The doc section if the API item had any `@example` comment blocks, otherwise `undefined`.
 */
export function renderExamplesSection(
    apiItem: ApiItem,
    config: Required<MarkdownDocumenterConfiguration>,
): DocSection | undefined {
    const exampleBlocks = getExampleBlocks(apiItem);

    if (exampleBlocks === undefined || exampleBlocks.length === 0) {
        return undefined;
    }

    // If there is only 1 example, render it with the default (un-numbered) heading
    if (exampleBlocks.length === 1) {
        return renderExampleSection({ apiItem, content: exampleBlocks[0] }, config);
    }

    const exampleSections: DocSection[] = [];
    for (let i = 0; i < exampleBlocks.length; i++) {
        exampleSections.push(
            renderExampleSection(
                { apiItem, content: exampleBlocks[i], exampleNumber: i + 1 },
                config,
            ),
        );
    }

    // Merge example sections into a single section to simplify hierarchy
    const mergedSection = mergeSections(exampleSections, config.tsdocConfiguration);

    return new DocSection({ configuration: config.tsdocConfiguration }, [
        renderHeading(
            { title: "Examples", id: `${getQualifiedApiItemName(apiItem)}-examples` },
            config,
        ),
        mergedSection,
    ]);
}

/**
 * Represents a single {@link https://tsdoc.org/pages/tags/example/ | @example} comment block for a given API item.
 */
export interface DocExampleProperties {
    /**
     * The API item the example doc content belongs to.
     */
    apiItem: ApiItem;

    /**
     * `@example` comment body.
     */
    content: DocSection;

    /**
     * Example number. Used to disambiguate multiple `@example` comment headings numerically.
     * If not specified, example heading will not be labeled with a number.
     */
    exampleNumber?: number;
}

/**
 * Renders a section containing a single {@link https://tsdoc.org/pages/tags/example/ | @example} documentation comment.
 *
 * @remarks Displayed as a heading with the example comment under it.
 *
 * @param example - The example to render.
 * @param config - See {@link MarkdownDocumenterConfiguration}.
 */
export function renderExampleSection(
    example: DocExampleProperties,
    config: Required<MarkdownDocumenterConfiguration>,
): DocSection {
    const headingTitle: string =
        example.exampleNumber === undefined ? "Example" : `Example ${example.exampleNumber}`;

    const headingId = `${getQualifiedApiItemName(example.apiItem)}-example${
        example.exampleNumber === undefined ? "" : example.exampleNumber
    }`;

    return new DocSection({ configuration: config.tsdocConfiguration }, [
        renderHeading({ title: headingTitle, id: headingId }, config),
        example.content,
    ]);
}

/**
 * Renders a section describing the list of parameters (if any) of a function-like API item.
 *
 * @remarks Displayed as a heading with a table representing the different parameters under it.
 *
 * @param apiFunctionLike - The function-like API item whose parameters will be described.
 * @param config - See {@link MarkdownDocumenterConfiguration}.
 *
 * @returns The doc section if the item had any parameters, otherwise `undefined`.
 */
export function renderParametersSection(
    apiFunctionLike: ApiFunctionLike,
    config: Required<MarkdownDocumenterConfiguration>,
): DocSection | undefined {
    if (apiFunctionLike.parameters.length === 0) {
        return undefined;
    }

    return new DocSection({ configuration: config.tsdocConfiguration }, [
        renderHeading(
            { title: "Parameters", id: `${getQualifiedApiItemName(apiFunctionLike)}-parameters` },
            config,
        ),
        renderParametersSummaryTable(apiFunctionLike.parameters, config),
    ]);
}

/**
 * Renders a section containing the {@link https://tsdoc.org/pages/tags/returns/ | @returns} documentation of the
 * provided API item, if it has one.
 *
 * @remarks Displayed as a heading, with the documentation contents under it.
 *
 * @param apiItem - The API item whose `@returns` documentation will be rendered.
 * @param config - See {@link MarkdownDocumenterConfiguration}.
 *
 * @returns The doc section if the API item had a `@returns` comment, otherwise `undefined`.
 */
export function renderReturnsSection(
    apiItem: ApiItem,
    config: Required<MarkdownDocumenterConfiguration>,
): DocSection | undefined {
    if (apiItem instanceof ApiDocumentedItem && apiItem.tsdocComment !== undefined) {
        const returnsBlock = getReturnsBlock(apiItem);
        if (returnsBlock === undefined) {
            return undefined;
        }

        return new DocSection({ configuration: config.tsdocConfiguration }, [
            renderHeading(
                { title: "Returns", id: `${getQualifiedApiItemName(apiItem)}-returns` },
                config,
            ),
            returnsBlock,
        ]);
    }
    return undefined;
}

/**
 * Represents a series API child items for which documentation sections will be generated.
 */
export interface ChildSectionProperties {
    /**
     * Heading title for the section being rendered.
     */
    headingTitle: string;

    /**
     * The API item kind of all child items.
     */
    itemKind: ApiItemKind;

    /**
     * The child items to be rendered.
     *
     * @remarks Every item's `kind` must be `itemKind`.
     */
    items: readonly ApiItem[];
}

/**
 * Renders a section describing child items of some API item, grouped by `kind`.
 *
 * @remarks Displayed as a series of subsequent sub-sections.
 *
 * Note: Rendering here will skip any items intended to be rendered to their own documents
 * (see {@link DocumentBoundaries}).
 * The assumption is that this is used to render child contents to the same document as the parent.
 *
 * @param childSections - The child sections to be rendered.
 * @param config - See {@link MarkdownDocumenterConfiguration}.
 * @param renderChild - Callback to render a given child item.
 *
 * @returns The doc section if there were any child contents to render, otherwise `undefined`.
 */
export function renderChildDetailsSection(
    childSections: readonly ChildSectionProperties[],
    config: Required<MarkdownDocumenterConfiguration>,
    renderChild: (apiItem) => DocSection,
): DocSection | undefined {
    const childNodes: DocSection[] = [];

    for (const childSection of childSections) {
        // Only render contents for a section if the item kind is one that gets rendered to its parent's document
        // (i.e. it does not get rendered to its own document).
        // Also only render the section if it actually has contents to render (to avoid empty headings).
        if (
            !doesItemKindRequireOwnDocument(childSection.itemKind, config.documentBoundaries) &&
            childSection.items.length !== 0
        ) {
            const renderedChildSection = renderChildrenUnderHeading(
                childSection.items,
                childSection.headingTitle,
                config,
                renderChild,
            );
            if (renderedChildSection !== undefined) {
                childNodes.push(renderedChildSection);
            }
        }
    }

    return childNodes.length === 0
        ? undefined
        : mergeSections(childNodes, config.tsdocConfiguration);
}

/**
 * Renders a section containing a list of sub-sections for the provided list of child API items.
 *
 * @remarks Displayed as a heading with the provided title, followed by a series a sub-sections for each child item.
 *
 * @param childItems - The child API items to be displayed as sub-contents.
 * @param headingTitle - The title of the section-root heading.
 * @param config - See {@link MarkdownDocumenterConfiguration}.
 * @param renderChild - Callback for rendering each child item as a sub-section.
 *
 * @returns The doc section if there were any child items provided, otherwise `undefined`.
 */
export function renderChildrenUnderHeading(
    childItems: readonly ApiItem[],
    headingTitle: string,
    config: Required<MarkdownDocumenterConfiguration>,
    renderChild: (childItem: ApiItem) => DocSection,
): DocSection | undefined {
    if (childItems.length === 0) {
        return undefined;
    }

    const childSections: DocSection[] = childItems.map((childItem) => renderChild(childItem));

    return new DocSection({ configuration: config.tsdocConfiguration }, [
        renderHeading(
            {
                title: headingTitle,
            },
            config,
        ),
        mergeSections(childSections, config.tsdocConfiguration),
    ]);
}

/**
 * Renders a Link tag for the provided link.
 * @param link - The link to render.
 * @param config - See {@link MarkdownDocumenterConfiguration}.
 */
export function renderLink(
    link: Link,
    config: Required<MarkdownDocumenterConfiguration>,
): DocLinkTag {
    return new DocLinkTag({
        configuration: config.tsdocConfiguration,
        tagName: "@link",
        linkText: link.text,
        urlDestination: link.url,
    });
}<|MERGE_RESOLUTION|>--- conflicted
+++ resolved
@@ -37,12 +37,9 @@
     getHeadingForApiItem,
     getLinkForApiItem,
     getQualifiedApiItemName,
-<<<<<<< HEAD
+    getReturnsBlock,
     getSeeBlocks,
-=======
-    getReturnsBlock,
     getThrowsBlocks,
->>>>>>> 341ae1bc
     mergeSections,
 } from "../../utilities";
 import { renderParametersSummaryTable } from "./TableRenderingHelpers";
