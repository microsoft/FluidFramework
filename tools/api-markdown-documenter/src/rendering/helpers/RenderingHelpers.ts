--- conflicted
+++ resolved
@@ -50,6 +50,7 @@
     getAncestralHierarchy,
     getHeadingForApiItem,
     getLinkForApiItem,
+    getLinkUrlForApiItem,
     getQualifiedApiItemName,
     mergeSections,
 } from "../../utilities";
@@ -293,19 +294,9 @@
 
             if (apiItemResult.resolvedApiItem) {
                 docNodes.push(
-<<<<<<< HEAD
                     link(
                         getLinkUrlForApiItem(apiItemResult.resolvedApiItem, config),
                         unwrappedTokenText /* TODO: kids? */,
-=======
-                    renderLink(
-                        getLinkForApiItem(
-                            apiItemResult.resolvedApiItem,
-                            config,
-                            unwrappedTokenText,
-                        ),
-                        config,
->>>>>>> 4296d1cf
                     ),
                 );
                 wroteHyperlink = true;
@@ -662,9 +653,9 @@
 export function renderChildDetailsSection(
     childSections: readonly ChildSectionProperties[],
     config: Required<MarkdownDocumenterConfiguration>,
-    renderChild: (apiItem) => SectionAstNode,
-): SectionAstNode | undefined {
-    const childNodes: SectionAstNode[] = [];
+    renderChild: (apiItem) => DocSection,
+): DocSection | undefined {
+    const childNodes: DocSection[] = [];
 
     for (const childSection of childSections) {
         // Only render contents for a section if the item kind is one that gets rendered to its parent's document
@@ -689,8 +680,6 @@
     return childNodes.length === 0
         ? undefined
         : mergeSections(childNodes, config.tsdocConfiguration);
-<<<<<<< HEAD
-=======
 }
 
 /**
@@ -743,5 +732,4 @@
         linkText: link.text,
         urlDestination: link.url,
     });
->>>>>>> 4296d1cf
 }