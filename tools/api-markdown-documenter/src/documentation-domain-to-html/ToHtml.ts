/*!
 * Copyright (c) Microsoft Corporation and contributors. All rights reserved.
 * Licensed under the MIT License.
 */

import type { Root as HastRoot, Nodes as HastTree } from "hast";
import { h } from "hastscript";
<<<<<<< HEAD

import type { DocumentNode, DocumentationNode } from "../documentation-domain/index.js";
=======
import type { Nodes } from "mdast";
import { toHast } from "mdast-util-to-hast";

import type { ApiDocument } from "../ApiDocument.js";
import type { SectionHeading } from "../mdast/index.js";
>>>>>>> 154b3232

import {
	createTransformationContext,
	type TransformationContext,
} from "./TransformationContext.js";
import type { TransformationConfiguration } from "./configuration/index.js";

/**
 * Generates an HTML AST from the provided {@link ApiDocument}.
 *
 * @param document - The document to transform.
 * @param config - HTML transformation configuration.
 *
 * @public
 */
export function documentToHtml(
	document: ApiDocument,
	config: TransformationConfiguration,
): HastRoot {
	const transformationContext = createTransformationContext(config);

	const transformedChildren = documentationNodesToHtml(
		document.contents,
		transformationContext,
	);
	return treeFromBody(transformedChildren, config);
}

/**
 * Creates a complete HTML AST from the provided body contents.
 *
 * @privateRemarks Exported for testing purposes. Not intended for external use.
 */
export function treeFromBody(body: HastTree[], config: TransformationConfiguration): HastRoot {
	const rootBodyContents: HastTree[] = [];
	rootBodyContents.push({
		type: "doctype",
	});
	rootBodyContents.push(
		h(
			"html",
			{
				lang: config.language ?? "en",
			},
			// eslint-disable-next-line unicorn/text-encoding-identifier-case
			[h("head", [h("meta", { charset: "utf-8" })]), h("body", body)],
		),
	);

	return h(undefined, rootBodyContents);
}

/**
 * Generates an HTML AST from the provided documentation node.
 *
 * @param node - The documentation node to transform.
 * @param config - The HTML transformation configuration. Unspecified options will be filled with defaults.
 *
 * @public
 */
export function documentationNodeToHtml(
	node: Nodes | SectionHeading,
	config: TransformationConfiguration,
): HastTree;
/**
 * Generates an HTML AST from the provided documentation node.
 *
 * @param node - The documentation node to transform.
 * @param context - The HTML transformation context.
 *
 * @public
 */
export function documentationNodeToHtml(
	node: Nodes | SectionHeading,
	context: TransformationContext,
): HastTree;
/**
 * `documentationNodeToHtml` implementation.
 */
export function documentationNodeToHtml(
	node: Nodes | SectionHeading,
	configOrContext: TransformationConfiguration | TransformationContext,
): HastTree {
	const context = getContext(configOrContext);

<<<<<<< HEAD
	if (context.transformations[node.type] === undefined) {
		throw new Error(
			`Encountered a DocumentationNode with neither a user-provided nor system-default renderer. Type: "${node.type}". Please provide a transformation for this type.`,
		);
=======
	// If the node is a section or a heading, then transform it using the configured transformation.
	if (node.type === "section" || node.type === "sectionHeading") {
		if (context.transformations[node.type] === undefined) {
			throw new Error(`Missing HTML transformation for type: "${node.type}".`);
		}

		return context.transformations[node.type](node, context);
>>>>>>> 154b3232
	}

	return context.transformations[node.type](node, context);
}

/**
 * Generates a series of HTML ASTs from the provided Markdown AST.
 *
 * @public
 */
export function documentationNodesToHtml(
<<<<<<< HEAD
	nodes: DocumentationNode[],
=======
	nodes: readonly (Nodes | SectionHeading)[],
>>>>>>> 154b3232
	config: TransformationConfiguration,
): HastTree[];
/**
 * Generates a series of HTML ASTs from the provided Markdown AST.
 *
 * @public
 */
export function documentationNodesToHtml(
<<<<<<< HEAD
	nodes: DocumentationNode[],
=======
	nodes: readonly (Nodes | SectionHeading)[],
>>>>>>> 154b3232
	transformationContext: TransformationContext,
): HastTree[];
/**
 * `documentationNodesToHtml` implementation.
 */
export function documentationNodesToHtml(
<<<<<<< HEAD
	nodes: DocumentationNode[],
=======
	nodes: readonly (Nodes | SectionHeading)[],
>>>>>>> 154b3232
	configOrContext: TransformationConfiguration | TransformationContext,
): HastTree[] {
	const context = getContext(configOrContext);
	return nodes.map((node) => documentationNodeToHtml(node, context));
}

function getContext(
	configOrContext: TransformationConfiguration | TransformationContext,
): TransformationContext {
	return (configOrContext as Partial<TransformationContext>).transformations === undefined
		? createTransformationContext(configOrContext)
		: (configOrContext as TransformationContext);
}<|MERGE_RESOLUTION|>--- conflicted
+++ resolved
@@ -5,16 +5,11 @@
 
 import type { Root as HastRoot, Nodes as HastTree } from "hast";
 import { h } from "hastscript";
-<<<<<<< HEAD
-
-import type { DocumentNode, DocumentationNode } from "../documentation-domain/index.js";
-=======
 import type { Nodes } from "mdast";
 import { toHast } from "mdast-util-to-hast";
 
 import type { ApiDocument } from "../ApiDocument.js";
 import type { SectionHeading } from "../mdast/index.js";
->>>>>>> 154b3232
 
 import {
 	createTransformationContext,
@@ -100,12 +95,6 @@
 ): HastTree {
 	const context = getContext(configOrContext);
 
-<<<<<<< HEAD
-	if (context.transformations[node.type] === undefined) {
-		throw new Error(
-			`Encountered a DocumentationNode with neither a user-provided nor system-default renderer. Type: "${node.type}". Please provide a transformation for this type.`,
-		);
-=======
 	// If the node is a section or a heading, then transform it using the configured transformation.
 	if (node.type === "section" || node.type === "sectionHeading") {
 		if (context.transformations[node.type] === undefined) {
@@ -113,7 +102,6 @@
 		}
 
 		return context.transformations[node.type](node, context);
->>>>>>> 154b3232
 	}
 
 	return context.transformations[node.type](node, context);
@@ -125,11 +113,7 @@
  * @public
  */
 export function documentationNodesToHtml(
-<<<<<<< HEAD
-	nodes: DocumentationNode[],
-=======
 	nodes: readonly (Nodes | SectionHeading)[],
->>>>>>> 154b3232
 	config: TransformationConfiguration,
 ): HastTree[];
 /**
@@ -138,22 +122,14 @@
  * @public
  */
 export function documentationNodesToHtml(
-<<<<<<< HEAD
-	nodes: DocumentationNode[],
-=======
 	nodes: readonly (Nodes | SectionHeading)[],
->>>>>>> 154b3232
 	transformationContext: TransformationContext,
 ): HastTree[];
 /**
  * `documentationNodesToHtml` implementation.
  */
 export function documentationNodesToHtml(
-<<<<<<< HEAD
-	nodes: DocumentationNode[],
-=======
 	nodes: readonly (Nodes | SectionHeading)[],
->>>>>>> 154b3232
 	configOrContext: TransformationConfiguration | TransformationContext,
 ): HastTree[] {
 	const context = getContext(configOrContext);
