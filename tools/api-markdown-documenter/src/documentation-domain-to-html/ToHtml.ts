--- conflicted
+++ resolved
@@ -7,12 +7,8 @@
 import { h } from "hastscript";
 import { toHast } from "mdast-util-to-hast";
 
-<<<<<<< HEAD
 import type { ApiDocument } from "../ApiDocument.js";
 import type { DocumentationNode } from "../documentation-domain/index.js";
-=======
-import type { DocumentationNode, DocumentNode } from "../documentation-domain/index.js";
->>>>>>> bcafd216
 
 import {
 	createTransformationContext,
@@ -98,28 +94,16 @@
 ): HastTree {
 	const context = getContext(configOrContext);
 
-<<<<<<< HEAD
-	// If the node is not a section, then it is Markdown "block content" and can be returned directly.
+	// If the node is a section or a heading, then transform it using the configured transformation.
 	if (node.type === "section" || node.type === "heading") {
 		if (context.transformations[node.type] === undefined) {
 			throw new Error(`Missing HTML transformation for type: "${node.type}".`);
-=======
-	// If the node is a section or a heading, then transform it using the configured transformation.
-	if (node.type === "section" || node.type === "heading") {
-		if (context.transformations[node.type] === undefined) {
-			throw new Error(
-				`Missing HTML transformation for type: "${node.type}".`,
-			);
->>>>>>> bcafd216
 		}
 
 		return context.transformations[node.type](node, context);
 	}
 
-<<<<<<< HEAD
-=======
 	// If the node is not a section or a heading, then it is Markdown "block content" and can be converted directly to HTML.
->>>>>>> bcafd216
 	return toHast(node, {
 		// Needed as a temporary workaround for lack of support for `hast` trees directly in `mdast`.
 		// Only raw HTML strings are supported by default in `mdast`.
