--- conflicted
+++ resolved
@@ -6,10 +6,8 @@
 import type { Nodes as HastNodes } from "hast";
 import { h } from "hastscript";
 
-<<<<<<< HEAD
 import type {
 	DocumentationNode,
-	BlockQuoteNode,
 	CodeSpanNode,
 	FencedCodeBlockNode,
 	HeadingNode,
@@ -23,24 +21,6 @@
 	TableNode,
 	TableRowNode,
 	UnorderedListNode,
-=======
-import {
-	DocumentationNodeType,
-	type DocumentationNode,
-	type CodeSpanNode,
-	type FencedCodeBlockNode,
-	type HeadingNode,
-	type LinkNode,
-	type SectionNode,
-	type OrderedListNode,
-	type ParagraphNode,
-	type PlainTextNode,
-	type SpanNode,
-	type TableCellNode,
-	type TableNode,
-	type TableRowNode,
-	type UnorderedListNode,
->>>>>>> 97e51337
 } from "../../documentation-domain/index.js";
 import type { TransformationContext } from "../TransformationContext.js";
 import {
@@ -102,8 +82,6 @@
  * Default {@link DocumentationNode} to {@link https://github.com/syntax-tree/hast | hast} transformations.
  */
 export const defaultTransformations: Transformations = {
-<<<<<<< HEAD
-	blockQuote: (node, context) => blockQuoteToHtml(node as BlockQuoteNode, context),
 	codeSpan: (node, context) => codeSpanToHtml(node as CodeSpanNode, context),
 	fencedCode: (node, context) => fencedCodeBlockToHtml(node as FencedCodeBlockNode, context),
 	heading: (node, context) => headingToHtml(node as HeadingNode, context),
@@ -119,31 +97,4 @@
 	tableCell: (node, context) => tableCellToHtml(node as TableCellNode, context),
 	tableRow: (node, context) => tableRowToHtml(node as TableRowNode, context),
 	unorderedList: (node, context) => unorderedListToHtml(node as UnorderedListNode, context),
-=======
-	[DocumentationNodeType.CodeSpan]: (node, context) =>
-		codeSpanToHtml(node as CodeSpanNode, context),
-	[DocumentationNodeType.FencedCode]: (node, context) =>
-		fencedCodeBlockToHtml(node as FencedCodeBlockNode, context),
-	[DocumentationNodeType.Heading]: (node, context) =>
-		headingToHtml(node as HeadingNode, context),
-	[DocumentationNodeType.LineBreak]: () => hastLineBreak,
-	[DocumentationNodeType.Link]: (node, context) => linkToHtml(node as LinkNode, context),
-	[DocumentationNodeType.Section]: (node, context) =>
-		sectionToHtml(node as SectionNode, context),
-	[DocumentationNodeType.HorizontalRule]: () => hastHorizontalRule,
-	[DocumentationNodeType.OrderedList]: (node, context) =>
-		orderedListToHtml(node as OrderedListNode, context),
-	[DocumentationNodeType.Paragraph]: (node, context) =>
-		paragraphToHtml(node as ParagraphNode, context),
-	[DocumentationNodeType.PlainText]: (node, context) =>
-		plainTextToHtml(node as PlainTextNode, context),
-	[DocumentationNodeType.Span]: (node, context) => spanToHtml(node as SpanNode, context),
-	[DocumentationNodeType.Table]: (node, context) => tableToHtml(node as TableNode, context),
-	[DocumentationNodeType.TableCell]: (node, context) =>
-		tableCellToHtml(node as TableCellNode, context),
-	[DocumentationNodeType.TableRow]: (node, context) =>
-		tableRowToHtml(node as TableRowNode, context),
-	[DocumentationNodeType.UnorderedList]: (node, context) =>
-		unorderedListToHtml(node as UnorderedListNode, context),
->>>>>>> 97e51337
 };