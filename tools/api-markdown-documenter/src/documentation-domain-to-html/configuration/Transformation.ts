/*!
 * Copyright (c) Microsoft Corporation and contributors. All rights reserved.
 * Licensed under the MIT License.
 */

import type { Nodes as HastNodes } from "hast";

import type {
	DocumentationNode,
	HeadingNode,
	SectionNode,
<<<<<<< HEAD
	TableCellNode,
	TableNode,
	TableRowNode,
=======
	ListItemNode,
	ListNode,
>>>>>>> cc1876cc
	MarkdownBlockContentNode,
} from "../../documentation-domain/index.js";
import type { TransformationContext } from "../TransformationContext.js";
import {
	headingToHtml,
	sectionToHtml,
<<<<<<< HEAD
	tableToHtml,
	tableCellToHtml,
	tableRowToHtml,
=======
	listItemToHtml,
	listToHtml,
>>>>>>> cc1876cc
	markdownNodeToHtml,
} from "../default-transformations/index.js";

/**
 * Configuration for transforming {@link DocumentationNode}s to {@link https://github.com/syntax-tree/hast | hast},
 * specified by {@link DocumentationNode."type"}.
 *
 * @remarks
 *
 * The system supplies a suite of default transformations for all {@link DocumentationNode} types exported by this library.
 * For any other custom {@link DocumentationNode}s, transformations must be specified or the system will throw an error
 * when handling an unknown node kind.
 *
 * @public
 */
// Prefer index signature for documentation, since it allows documenting the key name.
// eslint-disable-next-line @typescript-eslint/consistent-indexed-object-style
export interface Transformations {
	/**
	 * Maps from a {@link DocumentationNode}'s {@link DocumentationNode."type"} to a transformation implementation
	 * for that kind of node.
	 */
	readonly [documentationNodeKind: string]: Transformation;
}

/**
 * Transformation from a {@link DocumentationNode} to a {@link https://github.com/syntax-tree/hast | HTML syntax tree}.
 *
 * @param node - The input node to be transformed.
 * @param context - Transformation context, including custom transformation implementations.
 *
 * @public
 */
export type Transformation = (
	node: DocumentationNode,
	context: TransformationContext,
) => HastNodes;

/**
 * Default {@link DocumentationNode} to {@link https://github.com/syntax-tree/hast | hast} transformations.
 */
export const defaultTransformations: Transformations = {
	heading: (node, context) => headingToHtml(node as HeadingNode, context),
	markdownBlockContent: (node, context) =>
		markdownNodeToHtml(node as MarkdownBlockContentNode, context),
	section: (node, context) => sectionToHtml(node as SectionNode, context),
<<<<<<< HEAD
	table: (node, context) => tableToHtml(node as TableNode, context),
	tableCell: (node, context) => tableCellToHtml(node as TableCellNode, context),
	tableRow: (node, context) => tableRowToHtml(node as TableRowNode, context),
=======
	horizontalRule: () => hastHorizontalRule,
	list: (node, context) => listToHtml(node as ListNode, context),
>>>>>>> cc1876cc
};<|MERGE_RESOLUTION|>--- conflicted
+++ resolved
@@ -9,28 +9,12 @@
 	DocumentationNode,
 	HeadingNode,
 	SectionNode,
-<<<<<<< HEAD
-	TableCellNode,
-	TableNode,
-	TableRowNode,
-=======
-	ListItemNode,
-	ListNode,
->>>>>>> cc1876cc
 	MarkdownBlockContentNode,
 } from "../../documentation-domain/index.js";
 import type { TransformationContext } from "../TransformationContext.js";
 import {
 	headingToHtml,
 	sectionToHtml,
-<<<<<<< HEAD
-	tableToHtml,
-	tableCellToHtml,
-	tableRowToHtml,
-=======
-	listItemToHtml,
-	listToHtml,
->>>>>>> cc1876cc
 	markdownNodeToHtml,
 } from "../default-transformations/index.js";
 
@@ -77,12 +61,4 @@
 	markdownBlockContent: (node, context) =>
 		markdownNodeToHtml(node as MarkdownBlockContentNode, context),
 	section: (node, context) => sectionToHtml(node as SectionNode, context),
-<<<<<<< HEAD
-	table: (node, context) => tableToHtml(node as TableNode, context),
-	tableCell: (node, context) => tableCellToHtml(node as TableCellNode, context),
-	tableRow: (node, context) => tableRowToHtml(node as TableRowNode, context),
-=======
-	horizontalRule: () => hastHorizontalRule,
-	list: (node, context) => listToHtml(node as ListNode, context),
->>>>>>> cc1876cc
 };