/*!
 * Copyright (c) Microsoft Corporation and contributors. All rights reserved.
 * Licensed under the MIT License.
 */

import { fromHtml } from "hast-util-from-html";
import { removePosition } from "unist-util-remove-position";

import type { Nodes as HastTree } from "hast";
import type { PlainTextNode } from "../../documentation-domain/index.js";
import type { TransformationContext } from "../TransformationContext.js";
import { applyFormatting } from "./Utilities.js";

/**
 * Transform a {@link PlainTextNode} to HTML.
 *
 * @param node - The node to render.
 * @param context - See {@link TransformationContext}.
 */
<<<<<<< HEAD
export function plainTextToHtml(node: PlainTextNode, context: TransformationContext): HastNodes {
	let transformed: HastNodes;
	if (node.escaped) {
		transformed = fromHtml(node.text, { fragment: true, verbose: false });

		// `fromHtml` currently includes position data in its output, despite the `verbose: false` option, which is supposed to disable this.
		// See <https://github.com/syntax-tree/hast-util-from-html/issues/7>
		// To ensure output is simple and testable, strip the positioning data out.
		removePosition(transformed, {
			// Remove properties entirely, rather than setting them to `undefined`.
			force: true,
		});

		// `fromHtml` also adds a `data` property to the root node, which we don't need.
		delete transformed.data;
	} else {
		transformed = {
			type: "text",
			value: node.text,
		};
	}
=======
export function plainTextToHtml(node: PlainTextNode, context: TransformationContext): HastTree {
	// Any "escaped" text coming from the DocumentationDomain is intended to be passed through as raw text in the output.
	// This allows things like embedded HTML and Markdown in TSDoc comments to be preserved in the output.
	// We are leveraging the `hast-util-raw` plugin to handle this for us.
	// If we encounter "escaped" text, we will emit it as a "raw" node.
	// Otherwise, emit as standard text.
	const transformed: HastTree = {
		type: node.escaped ? "raw" : "text",
		value: node.text,
	};
>>>>>>> 542021f6

	return applyFormatting(transformed, context);
}<|MERGE_RESOLUTION|>--- conflicted
+++ resolved
@@ -3,8 +3,9 @@
  * Licensed under the MIT License.
  */
 
-import { fromHtml } from "hast-util-from-html";
-import { removePosition } from "unist-util-remove-position";
+// Required for use of "raw" element.
+// eslint-disable-next-line import/no-unassigned-import
+import "hast-util-raw";
 
 import type { Nodes as HastTree } from "hast";
 import type { PlainTextNode } from "../../documentation-domain/index.js";
@@ -17,29 +18,6 @@
  * @param node - The node to render.
  * @param context - See {@link TransformationContext}.
  */
-<<<<<<< HEAD
-export function plainTextToHtml(node: PlainTextNode, context: TransformationContext): HastNodes {
-	let transformed: HastNodes;
-	if (node.escaped) {
-		transformed = fromHtml(node.text, { fragment: true, verbose: false });
-
-		// `fromHtml` currently includes position data in its output, despite the `verbose: false` option, which is supposed to disable this.
-		// See <https://github.com/syntax-tree/hast-util-from-html/issues/7>
-		// To ensure output is simple and testable, strip the positioning data out.
-		removePosition(transformed, {
-			// Remove properties entirely, rather than setting them to `undefined`.
-			force: true,
-		});
-
-		// `fromHtml` also adds a `data` property to the root node, which we don't need.
-		delete transformed.data;
-	} else {
-		transformed = {
-			type: "text",
-			value: node.text,
-		};
-	}
-=======
 export function plainTextToHtml(node: PlainTextNode, context: TransformationContext): HastTree {
 	// Any "escaped" text coming from the DocumentationDomain is intended to be passed through as raw text in the output.
 	// This allows things like embedded HTML and Markdown in TSDoc comments to be preserved in the output.
@@ -50,7 +28,6 @@
 		type: node.escaped ? "raw" : "text",
 		value: node.text,
 	};
->>>>>>> 542021f6
 
 	return applyFormatting(transformed, context);
 }