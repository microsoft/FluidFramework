--- conflicted
+++ resolved
@@ -2,10 +2,7 @@
  * Copyright (c) Microsoft Corporation and contributors. All rights reserved.
  * Licensed under the MIT License.
  */
-<<<<<<< HEAD
-=======
 
->>>>>>> 542021f6
 import type { Element as HastElement } from "hast";
 import { h } from "hastscript";
 
