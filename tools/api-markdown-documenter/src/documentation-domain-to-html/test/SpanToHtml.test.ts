/*!
 * Copyright (c) Microsoft Corporation and contributors. All rights reserved.
 * Licensed under the MIT License.
 */

import { h } from "hastscript";

import {
	LineBreakNode,
	PlainTextNode,
	SpanNode,
	type TextFormatting,
} from "../../documentation-domain/index.js";

import { assertTransformation } from "./Utilities.js";

describe("Span to HTML transformation tests", () => {
	it("Empty span", () => {
		assertTransformation(SpanNode.Empty, h("span"));
	});

	it("Simple span", () => {
		const text1 = "This is some text. ";
		const text2 = "This is more text!";
		const node1 = new PlainTextNode(text1);
		const node2 = new PlainTextNode(text2);

		const span = new SpanNode([node1, node2], {});
		const expected = h("span", [text1, text2]);
		assertTransformation(span, expected);
	});

	it("Formatted span", () => {
		const formatting: TextFormatting = {
			bold: true,
			italic: true,
		};
		const text1 = "This is some text. ";
		const text2 = "This is more text!";
		const node1 = new PlainTextNode(text1);
		const node2 = LineBreakNode.Singleton;
		const node3 = new PlainTextNode(text2);

		const span = new SpanNode([node1, node2, node3], formatting);
		const expected = h("b", h("i", [[text1, h("br"), text2]]));
		assertTransformation(span, expected);
	});

	it("Nested spans with formatting", () => {
		const text1 = "This is some text. ";
		const text2 = "This is more text!";
		const node1 = new PlainTextNode(text1);
		const node2 = LineBreakNode.Singleton;
		const node3 = new PlainTextNode(text2);

		const span = new SpanNode(
			[
				node1,
				new SpanNode([node2, node3], {
					bold: true,
				}),
			],
			{ strikethrough: true },
		);

<<<<<<< HEAD
		const expected = h("span", [
			h("s", [text1]),
			h("span", [h("br"), h("b", h("s", [text2]))]),
		]);
=======
		const expected = h("s", [text1, h("b", [h("br"), text2])]);
>>>>>>> ca376a66

		assertTransformation(span, expected);
	});
});<|MERGE_RESOLUTION|>--- conflicted
+++ resolved
@@ -63,14 +63,7 @@
 			{ strikethrough: true },
 		);
 
-<<<<<<< HEAD
-		const expected = h("span", [
-			h("s", [text1]),
-			h("span", [h("br"), h("b", h("s", [text2]))]),
-		]);
-=======
 		const expected = h("s", [text1, h("b", [h("br"), text2])]);
->>>>>>> ca376a66
 
 		assertTransformation(span, expected);
 	});
