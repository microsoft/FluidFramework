/*!
 * Copyright (c) Microsoft Corporation and contributors. All rights reserved.
 * Licensed under the MIT License.
 */
<<<<<<< HEAD
import { fail, strict as assert } from "node:assert";
=======
import { fail } from "node:assert";
>>>>>>> 8a40181f
import {
	ApiDocumentedItem,
	type ApiItem,
	ApiItemContainerMixin,
	type ApiModel,
} from "@microsoft/api-extractor-model";
<<<<<<< HEAD
import {
	DocBlock,
	type DocComment,
	type DocInheritDocTag,
	DocInlineTag,
	type DocLinkTag,
	type DocNode,
	DocNodeContainer,
	DocNodeKind,
} from "@microsoft/tsdoc";
import { defaultLoadModelOptions, loadModel, type LoadModelOptions } from "./LoadModel.js";
import { noopLogger } from "./Logging.js";
import { resolveSymbolicReference } from "./utilities/index.js";

/**
 * {@link lintApiModel} options.
 */
// eslint-disable-next-line @typescript-eslint/no-empty-interface
export interface LintApiModelOptions extends LoadModelOptions {
	// TODO: add linter-specific options here as needed.
}

/**
 * {@link LintApiModelOptions} defaults.
 */
const defaultLintApiModelOptions: Required<Omit<LintApiModelOptions, "modelDirectoryPath">> = {
	...defaultLoadModelOptions,
=======
import type { DocInheritDocTag } from "@microsoft/tsdoc";
import { defaultConsoleLogger } from "./Logging.js";
import { resolveSymbolicReference } from "./utilities/index.js";
import type { ConfigurationBase } from "./ConfigurationBase.js";

/**
 * {@link lintApiModel} configuration.
 */
export interface LintApiModelConfiguration extends ConfigurationBase {
	/**
	 * The API model to lint.
	 */
	apiModel: ApiModel;
}

/**
 * {@link LintApiModelConfiguration} defaults.
 */
const defaultLintApiModelConfiguration: Required<Omit<LintApiModelConfiguration, "apiModel">> = {
	logger: defaultConsoleLogger,
>>>>>>> 8a40181f
};

// TODO: common TsdocError base (associatedItem, packageName)

/**
 * An error resulting from a reference tag (e.g., `link` or `inheritDoc` tags) with an invalid target.
 */
export interface ReferenceError {
	/**
	 * The tag name with the invalid reference.
	 */
	readonly tagName: string;

	/**
	 * Name of the item that included a reference to an invalid target.
	 */
	readonly sourceItem: string;

	/**
	 * The name of the package that the {@link ReferenceError.sourceItem} belongs to.
	 */
	readonly packageName: string;
<<<<<<< HEAD

	/**
	 * The string provided as the reference in a reference tag.
	 */
	readonly referenceTarget: string;

	/**
	 * Link alias text, if any.
	 */
	readonly linkText: string | undefined;
}

/**
 * An error resulting from a malformed TSDoc tag.
 */
export interface MalformedTagError {
	/**
	 * The tag name that was malformed.
	 */
	readonly tagName: string;

	/**
	 * Inner contents of the inline reference tag, if any.
	 */
	readonly tagContent: string | undefined;

	/**
	 * The name of the API item with which the documentation containing the malformed tag is associated.
	 */
	readonly associatedItem: string;

	/**
	 * The name of the package that the {@link MalformedTagError.associatedItem} belongs to.
	 */
	readonly packageName: string;
}

interface MutableLinterErrors {
	readonly malformedTagErrors: Set<MalformedTagError>;
	readonly referenceErrors: Set<ReferenceError>;
}

/**
 * Errors found during linting.
 */
export interface LinterErrors {
	readonly malformedTagErrors: ReadonlySet<MalformedTagError>;
	readonly referenceErrors: ReadonlySet<ReferenceError>;
}

/**
=======

	/**
	 * The string provided as the reference in a reference tag.
	 */
	readonly referenceTarget: string;

	/**
	 * Link alias text, if any.
	 */
	readonly linkText: string | undefined;
}

/**
 * Mutable {@link LinterErrors}.
 * @remarks Used while walking the API model to accumulate errors, and converted to {@link LinterErrors} to return to the caller.
 */
interface MutableLinterErrors {
	readonly referenceErrors: Set<ReferenceError>;
}

/**
 * Errors found during linting.
 */
export interface LinterErrors {
	/**
	 * Errors related to reference tags (e.g., `link` or `inheritDoc` tags) with invalid targets.
	 */
	readonly referenceErrors: ReadonlySet<ReferenceError>;

	// TODO: add other error kinds as needed.
}

/**
>>>>>>> 8a40181f
 * Validates the given API model.
 *
 * @returns The set of errors encountered during linting, if any were found.
 * Otherwise, `undefined`.
<<<<<<< HEAD
 *
 * @throws
 * If the specified {@link LoadModelOptions.modelDirectoryPath} doesn't exist, or if no `.api.json` files are found directly under it.
 */
export async function lintApiModel(
	options: LintApiModelOptions,
): Promise<LinterErrors | undefined> {
	const optionsWithDefaults: Required<LintApiModelOptions> = {
		...defaultLintApiModelOptions,
		...options,
=======
 */
export async function lintApiModel(
	configuration: LintApiModelConfiguration,
): Promise<LinterErrors | undefined> {
	const optionsWithDefaults: Required<LintApiModelConfiguration> = {
		...defaultLintApiModelConfiguration,
		...configuration,
>>>>>>> 8a40181f
	};
	const { apiModel, logger } = optionsWithDefaults;

	logger.verbose("Linting API model...");

	const errors: MutableLinterErrors = {
<<<<<<< HEAD
		malformedTagErrors: new Set<MalformedTagError>(),
		referenceErrors: new Set<ReferenceError>(),
	};
	lintApiItem(apiModel, apiModel, optionsWithDefaults, errors);
	const anyErrors = errors.malformedTagErrors.size > 0 || errors.referenceErrors.size > 0;
=======
		referenceErrors: new Set<ReferenceError>(),
	};
	lintApiItem(apiModel, apiModel, optionsWithDefaults, errors);
	const anyErrors = errors.referenceErrors.size > 0;
>>>>>>> 8a40181f

	logger.verbose("API model linting completed.");
	logger.verbose(`Linting result: ${anyErrors ? "failure" : "success"}.`);

	return anyErrors
		? {
<<<<<<< HEAD
				malformedTagErrors: errors.malformedTagErrors,
=======
>>>>>>> 8a40181f
				referenceErrors: errors.referenceErrors,
		  }
		: undefined;
}

/**
 * Recursively validates the given API item and all its descendants within the API model.
 */
function lintApiItem(
	apiItem: ApiItem,
	apiModel: ApiModel,
<<<<<<< HEAD
	options: Required<LintApiModelOptions>,
=======
	options: Required<LintApiModelConfiguration>,
>>>>>>> 8a40181f
	errors: MutableLinterErrors,
): void {
	// If the item is documented, lint its documentation contents.
	if (apiItem instanceof ApiDocumentedItem && apiItem.tsdocComment !== undefined) {
		const comment = apiItem.tsdocComment;

		// Lint `@inheritDoc` tag, if present
		// Note: API-Extractor resolves `@inheritDoc` during model generation, so such tags are never expected to appear in the `tsdocComment` tree (unless malformed).
		// Therefore, we need to handle them specially here.
		if (comment.inheritDocTag !== undefined) {
			// eslint-disable-next-line unicorn/prevent-abbreviations
			const inheritDocReferenceError = checkInheritDocTag(
				comment.inheritDocTag,
				apiItem,
				apiModel,
			);
			if (inheritDocReferenceError !== undefined) {
				errors.referenceErrors.add(inheritDocReferenceError);
			}
		}

<<<<<<< HEAD
		// Check TSDoc contents
		lintComment(apiItem.tsdocComment, apiItem, apiModel, errors);
=======
		// TODO: Check other TSDoc contents
>>>>>>> 8a40181f
	}

	// If the item has children, recursively validate them.
	if (ApiItemContainerMixin.isBaseClassOf(apiItem)) {
		for (const member of apiItem.members) {
			lintApiItem(member, apiModel, options, errors);
		}
<<<<<<< HEAD
	}
}

function lintComment(
	comment: DocComment,
	associatedItem: ApiDocumentedItem,
	apiModel: ApiModel,
	errors: MutableLinterErrors,
): void {
	checkTagsUnderTsdocNode(comment.summarySection, associatedItem, apiModel, errors);

	if (comment.deprecatedBlock !== undefined) {
		checkTagsUnderTsdocNode(comment.deprecatedBlock, associatedItem, apiModel, errors);
	}

	if (comment.remarksBlock !== undefined) {
		checkTagsUnderTsdocNode(comment.remarksBlock, associatedItem, apiModel, errors);
	}

	if (comment.privateRemarks !== undefined) {
		checkTagsUnderTsdocNode(comment.privateRemarks, associatedItem, apiModel, errors);
	}

	checkTagsUnderTsdocNodes(comment.params.blocks, associatedItem, apiModel, errors);

	checkTagsUnderTsdocNodes(comment.typeParams.blocks, associatedItem, apiModel, errors);

	checkTagsUnderTsdocNodes(comment.customBlocks, associatedItem, apiModel, errors);
}

function checkTagsUnderTsdocNode(
	node: DocNode,
	associatedItem: ApiDocumentedItem,
	apiModel: ApiModel,
	errors: MutableLinterErrors,
): void {
	switch (node.kind) {
		// Nodes under which links cannot occur
		case DocNodeKind.CodeSpan:
		case DocNodeKind.BlockTag:
		case DocNodeKind.EscapedText:
		case DocNodeKind.FencedCode:
		case DocNodeKind.HtmlStartTag:
		case DocNodeKind.HtmlEndTag:
		case DocNodeKind.PlainText:
		case DocNodeKind.SoftBreak: {
			break;
		}
		case DocNodeKind.Block:
		case DocNodeKind.ParamBlock: {
			assert(node instanceof DocBlock, 'Expected a "DocBlock" node.');
			checkTagsUnderTsdocNode(node.content, associatedItem, apiModel, errors);
			break;
		}
		// Nodes with children
		case DocNodeKind.Paragraph:
		case DocNodeKind.Section: {
			assert(node instanceof DocNodeContainer, 'Expected a "DocNodeContainer" node.');
			checkTagsUnderTsdocNodes(node.nodes, associatedItem, apiModel, errors);
			break;
		}
		case DocNodeKind.InlineTag: {
			assert(node instanceof DocInlineTag, 'Expected a "DocInlineTag" node.');

			// If the tag is a "@link" tag, then the parser was unable to parse it correctly.
			// This is indicative of a syntax error in the tag, and therefore should be reported.
			if (node.tagName in ["@link", "@inheritDoc"]) {
				errors.malformedTagErrors.add({
					tagName: node.tagName,
					tagContent: node.tagContent,
					associatedItem: associatedItem.getScopedNameWithinPackage(),
					packageName:
						associatedItem.getAssociatedPackage()?.name ??
						fail("Package name not found"),
				});
			}
			break;
		}
		case DocNodeKind.LinkTag: {
			const result = checkLinkTag(node as DocLinkTag, associatedItem, apiModel);
			if (result !== undefined) {
				errors.referenceErrors.add(result);
			}
			break;
		}
		case DocNodeKind.InheritDocTag: {
			fail(
				"Encountered an @inheritDoc tag while walking a TSDoc tree. API-Extractor resolves such tags at a higher level, so this is unexpected.",
			);
		}
		default: {
			throw new Error(`Unsupported DocNode kind: "${node.kind}".`);
		}
	}
}

function checkTagsUnderTsdocNodes(
	nodes: readonly DocNode[],
	associatedItem: ApiDocumentedItem,
	apiModel: ApiModel,
	errors: MutableLinterErrors,
): void {
	for (const node of nodes) {
		checkTagsUnderTsdocNode(node, associatedItem, apiModel, errors);
	}
}

function checkLinkTag(
	linkTag: DocLinkTag,
	apiItem: ApiItem,
	apiModel: ApiModel,
): ReferenceError | undefined {
	// If the link tag was parsed correctly (which we know it was in this case, because we have a `DocLinkTag`), then we don't have to worry about syntax validation.

	// If the link points to some external URL, no-op.
	// In the future, we could potentially leverage some sort of URL validator here,
	// but for now our primary concern is validating symbolic links.
	if (linkTag.urlDestination !== undefined) {
		return undefined;
	}

	assert(
		linkTag.codeDestination !== undefined,
		"Expected a `codeDestination` or `urlDestination` to be defined, but neither was.",
	);

	// If the link is a symbolic reference, validate it.
	try {
		resolveSymbolicReference(apiItem, linkTag.codeDestination, apiModel);
	} catch (error: unknown) {
		assert(error instanceof Error, "Expected an error.");
		return {
			tagName: "@link",
			sourceItem: apiItem.getScopedNameWithinPackage(),
			packageName: apiItem.getAssociatedPackage()?.name ?? fail("Package name not found"),
			referenceTarget: linkTag.codeDestination.emitAsTsdoc(),
			linkText: linkTag.linkText,
		};
	}

	return undefined;
=======
	}
>>>>>>> 8a40181f
}

/**
 * Checks the provided API item's `{@inheritDoc}` tag, ensuring that the target reference is valid within the API model.
 */
// eslint-disable-next-line unicorn/prevent-abbreviations
function checkInheritDocTag(
	// eslint-disable-next-line unicorn/prevent-abbreviations
	inheritDocTag: DocInheritDocTag,
	associatedItem: ApiDocumentedItem,
	apiModel: ApiModel,
): ReferenceError | undefined {
<<<<<<< HEAD
	if (inheritDocTag?.declarationReference !== undefined) {
		try {
			resolveSymbolicReference(associatedItem, inheritDocTag.declarationReference, apiModel);
		} catch {
			return {
				tagName: "@inheritDoc",
				sourceItem: associatedItem.getScopedNameWithinPackage(),
				packageName:
					associatedItem.getAssociatedPackage()?.name ?? fail("Package name not found"),
				referenceTarget: inheritDocTag.declarationReference.emitAsTsdoc(),
				linkText: undefined,
			};
		}

=======
	if (inheritDocTag?.declarationReference === undefined) {
>>>>>>> 8a40181f
		return undefined;
	}

	try {
		resolveSymbolicReference(associatedItem, inheritDocTag.declarationReference, apiModel);
	} catch {
		return {
			tagName: "@inheritDoc",
			sourceItem: associatedItem.getScopedNameWithinPackage(),
			packageName:
				associatedItem.getAssociatedPackage()?.name ?? fail("Package name not found"),
			referenceTarget: inheritDocTag.declarationReference.emitAsTsdoc(),
			linkText: undefined,
		};
	}

	return undefined;
}<|MERGE_RESOLUTION|>--- conflicted
+++ resolved
@@ -2,47 +2,14 @@
  * Copyright (c) Microsoft Corporation and contributors. All rights reserved.
  * Licensed under the MIT License.
  */
-<<<<<<< HEAD
 import { fail, strict as assert } from "node:assert";
-=======
-import { fail } from "node:assert";
->>>>>>> 8a40181f
 import {
 	ApiDocumentedItem,
 	type ApiItem,
 	ApiItemContainerMixin,
 	type ApiModel,
 } from "@microsoft/api-extractor-model";
-<<<<<<< HEAD
-import {
-	DocBlock,
-	type DocComment,
-	type DocInheritDocTag,
-	DocInlineTag,
-	type DocLinkTag,
-	type DocNode,
-	DocNodeContainer,
-	DocNodeKind,
-} from "@microsoft/tsdoc";
-import { defaultLoadModelOptions, loadModel, type LoadModelOptions } from "./LoadModel.js";
-import { noopLogger } from "./Logging.js";
-import { resolveSymbolicReference } from "./utilities/index.js";
-
-/**
- * {@link lintApiModel} options.
- */
-// eslint-disable-next-line @typescript-eslint/no-empty-interface
-export interface LintApiModelOptions extends LoadModelOptions {
-	// TODO: add linter-specific options here as needed.
-}
-
-/**
- * {@link LintApiModelOptions} defaults.
- */
-const defaultLintApiModelOptions: Required<Omit<LintApiModelOptions, "modelDirectoryPath">> = {
-	...defaultLoadModelOptions,
-=======
-import type { DocInheritDocTag } from "@microsoft/tsdoc";
+import { DocBlock, type DocComment, type DocInheritDocTag, DocInlineTag, type DocLinkTag, type DocNode, DocNodeContainer, DocNodeKind } from "@microsoft/tsdoc";
 import { defaultConsoleLogger } from "./Logging.js";
 import { resolveSymbolicReference } from "./utilities/index.js";
 import type { ConfigurationBase } from "./ConfigurationBase.js";
@@ -62,7 +29,6 @@
  */
 const defaultLintApiModelConfiguration: Required<Omit<LintApiModelConfiguration, "apiModel">> = {
 	logger: defaultConsoleLogger,
->>>>>>> 8a40181f
 };
 
 // TODO: common TsdocError base (associatedItem, packageName)
@@ -85,7 +51,6 @@
 	 * The name of the package that the {@link ReferenceError.sourceItem} belongs to.
 	 */
 	readonly packageName: string;
-<<<<<<< HEAD
 
 	/**
 	 * The string provided as the reference in a reference tag.
@@ -118,11 +83,15 @@
 	readonly associatedItem: string;
 
 	/**
-	 * The name of the package that the {@link MalformedTagError.associatedItem} belongs to.
+	 * The name of the package that the {@link ReferenceError.sourceItem} belongs to.
 	 */
 	readonly packageName: string;
 }
 
+/**
+ * Mutable {@link LinterErrors}.
+ * @remarks Used while walking the API model to accumulate errors, and converted to {@link LinterErrors} to return to the caller.
+ */
 interface MutableLinterErrors {
 	readonly malformedTagErrors: Set<MalformedTagError>;
 	readonly referenceErrors: Set<ReferenceError>;
@@ -132,62 +101,22 @@
  * Errors found during linting.
  */
 export interface LinterErrors {
+	/**
+	 * Errors resulting from malformed TSDoc tags.
+	 */
 	readonly malformedTagErrors: ReadonlySet<MalformedTagError>;
+
+	/**
+	 * Errors related to reference tags (e.g., `link` or `inheritDoc` tags) with invalid targets.
+	 */
 	readonly referenceErrors: ReadonlySet<ReferenceError>;
 }
 
 /**
-=======
-
-	/**
-	 * The string provided as the reference in a reference tag.
-	 */
-	readonly referenceTarget: string;
-
-	/**
-	 * Link alias text, if any.
-	 */
-	readonly linkText: string | undefined;
-}
-
-/**
- * Mutable {@link LinterErrors}.
- * @remarks Used while walking the API model to accumulate errors, and converted to {@link LinterErrors} to return to the caller.
- */
-interface MutableLinterErrors {
-	readonly referenceErrors: Set<ReferenceError>;
-}
-
-/**
- * Errors found during linting.
- */
-export interface LinterErrors {
-	/**
-	 * Errors related to reference tags (e.g., `link` or `inheritDoc` tags) with invalid targets.
-	 */
-	readonly referenceErrors: ReadonlySet<ReferenceError>;
-
-	// TODO: add other error kinds as needed.
-}
-
-/**
->>>>>>> 8a40181f
  * Validates the given API model.
  *
  * @returns The set of errors encountered during linting, if any were found.
  * Otherwise, `undefined`.
-<<<<<<< HEAD
- *
- * @throws
- * If the specified {@link LoadModelOptions.modelDirectoryPath} doesn't exist, or if no `.api.json` files are found directly under it.
- */
-export async function lintApiModel(
-	options: LintApiModelOptions,
-): Promise<LinterErrors | undefined> {
-	const optionsWithDefaults: Required<LintApiModelOptions> = {
-		...defaultLintApiModelOptions,
-		...options,
-=======
  */
 export async function lintApiModel(
 	configuration: LintApiModelConfiguration,
@@ -195,35 +124,24 @@
 	const optionsWithDefaults: Required<LintApiModelConfiguration> = {
 		...defaultLintApiModelConfiguration,
 		...configuration,
->>>>>>> 8a40181f
 	};
 	const { apiModel, logger } = optionsWithDefaults;
 
 	logger.verbose("Linting API model...");
 
 	const errors: MutableLinterErrors = {
-<<<<<<< HEAD
 		malformedTagErrors: new Set<MalformedTagError>(),
 		referenceErrors: new Set<ReferenceError>(),
 	};
 	lintApiItem(apiModel, apiModel, optionsWithDefaults, errors);
 	const anyErrors = errors.malformedTagErrors.size > 0 || errors.referenceErrors.size > 0;
-=======
-		referenceErrors: new Set<ReferenceError>(),
-	};
-	lintApiItem(apiModel, apiModel, optionsWithDefaults, errors);
-	const anyErrors = errors.referenceErrors.size > 0;
->>>>>>> 8a40181f
 
 	logger.verbose("API model linting completed.");
 	logger.verbose(`Linting result: ${anyErrors ? "failure" : "success"}.`);
 
 	return anyErrors
 		? {
-<<<<<<< HEAD
 				malformedTagErrors: errors.malformedTagErrors,
-=======
->>>>>>> 8a40181f
 				referenceErrors: errors.referenceErrors,
 		  }
 		: undefined;
@@ -235,11 +153,7 @@
 function lintApiItem(
 	apiItem: ApiItem,
 	apiModel: ApiModel,
-<<<<<<< HEAD
-	options: Required<LintApiModelOptions>,
-=======
 	options: Required<LintApiModelConfiguration>,
->>>>>>> 8a40181f
 	errors: MutableLinterErrors,
 ): void {
 	// If the item is documented, lint its documentation contents.
@@ -261,12 +175,8 @@
 			}
 		}
 
-<<<<<<< HEAD
 		// Check TSDoc contents
 		lintComment(apiItem.tsdocComment, apiItem, apiModel, errors);
-=======
-		// TODO: Check other TSDoc contents
->>>>>>> 8a40181f
 	}
 
 	// If the item has children, recursively validate them.
@@ -274,7 +184,6 @@
 		for (const member of apiItem.members) {
 			lintApiItem(member, apiModel, options, errors);
 		}
-<<<<<<< HEAD
 	}
 }
 
@@ -416,9 +325,6 @@
 	}
 
 	return undefined;
-=======
-	}
->>>>>>> 8a40181f
 }
 
 /**
@@ -431,24 +337,7 @@
 	associatedItem: ApiDocumentedItem,
 	apiModel: ApiModel,
 ): ReferenceError | undefined {
-<<<<<<< HEAD
-	if (inheritDocTag?.declarationReference !== undefined) {
-		try {
-			resolveSymbolicReference(associatedItem, inheritDocTag.declarationReference, apiModel);
-		} catch {
-			return {
-				tagName: "@inheritDoc",
-				sourceItem: associatedItem.getScopedNameWithinPackage(),
-				packageName:
-					associatedItem.getAssociatedPackage()?.name ?? fail("Package name not found"),
-				referenceTarget: inheritDocTag.declarationReference.emitAsTsdoc(),
-				linkText: undefined,
-			};
-		}
-
-=======
 	if (inheritDocTag?.declarationReference === undefined) {
->>>>>>> 8a40181f
 		return undefined;
 	}
 
