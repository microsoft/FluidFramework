/*!
 * Copyright (c) Microsoft Corporation and contributors. All rights reserved.
 * Licensed under the MIT License.
 */
import * as Path from "node:path";

import { Utilities } from "@microsoft/api-documenter/lib/utils/Utilities";
import {
	ApiCallSignature,
	ApiConstructSignature,
	ApiConstructor,
	ApiDocumentedItem,
	ApiFunction,
	ApiIndexSignature,
	ApiItem,
	ApiItemKind,
	ApiMethod,
	ApiMethodSignature,
	ApiNamespace,
	ApiOptionalMixin,
	ApiPackage,
	ApiParameterListMixin,
	ApiReadonlyMixin,
	ApiStaticMixin,
} from "@microsoft/api-extractor-model";
import { DocSection, StandardTags } from "@microsoft/tsdoc";
import { PackageName } from "@rushstack/node-core-library";

import { MarkdownDocumenterConfiguration } from "../Configuration";
import { Heading } from "../Heading";
import { Link } from "../Link";
import { DocumentBoundaries, HierarchyBoundaries } from "../Policies";

/**
 * Represents "member" API item kinds.
 * These are the kinds of items the system supports generally for rendering, file-system, etc. policies.
 *
 * @remarks This type explicitly excludes the following API item kinds represented in API-Extractor models:
 *
 * - `None`
 *
 * - `EntryPoint`
 *
 * - `Model`
 *
 * - `Package`
 */
export type ApiMemberKind = Omit<
	ApiItemKind,
	ApiItemKind.EntryPoint | ApiItemKind.Model | ApiItemKind.None | ApiItemKind.Package
>;

/**
 * `ApiItem` union type representing function-like API kinds.
 */
export type ApiFunctionLike =
	| ApiConstructSignature
	| ApiConstructor
	| ApiFunction
	| ApiMethod
	| ApiMethodSignature;

/**
 * `ApiItem` union type representing call-signature-like API kinds.
 */
export type ApiSignatureLike = ApiCallSignature | ApiIndexSignature;

/**
 * `ApiItem` union type representing module-like API kinds.
 */
export type ApiModuleLike = ApiPackage | ApiNamespace;

/**
 * Represents an API item modifier.
 */
export enum ApiModifier {
	/**
	 * Indicates an `optional` parameter or property.
	 */
	Optional = "optional",

	/**
	 * Indicates a `readonly` parameter or property.
	 */
	Readonly = "readonly",

	/**
	 * Indicates a `static` member of a `class` or `interface`.
	 */
	Static = "static",

	/**
	 * Indicates that the API item has been annotated with the {@link https://tsdoc.org/pages/tags/virtual | @virtual}
	 * tag. This item is intended to be overridden by implementing types.
	 */
	Virtual = "virtual",

	/**
	 * Indicates that the API item has been annotated with the {@link https://tsdoc.org/pages/tags/sealed | @sealed}
	 * tag. This item may not to be overridden by implementing types.
	 */
	Sealed = "sealed",
}

/**
 * Adjusts the name of the item as needed.
 * Accounts for method overloads by adding a suffix such as "myMethod_2".
 *
 * @param apiItem - The API item for which the qualified name is being queried.
 */
export function getQualifiedApiItemName(apiItem: ApiItem): string {
	let qualifiedName: string = Utilities.getSafeFilenameForName(apiItem.displayName);
	if (ApiParameterListMixin.isBaseClassOf(apiItem) && apiItem.overloadIndex > 1) {
		// Subtract one for compatibility with earlier releases of API Documenter.
		// (This will get revamped when we fix GitHub issue #1308)
		qualifiedName += `_${apiItem.overloadIndex - 1}`;
	}
	return qualifiedName;
}

/**
 * Gets the nearest ancestor of the provided item that will have its own rendered document.
 *
 * @remarks
 * This can be useful for determining the file path the item will ultimately be rendered under,
 * as well as for generating links.
 *
 * @param apiItem - The API item for which we are generating a file path.
 * @param documentBoundaries - See {@link DocumentBoundaries}
 */
export function getFirstAncestorWithOwnDocument(
	apiItem: ApiItem,
	documentBoundaries: DocumentBoundaries,
): ApiItem {
	// Walk parentage until we reach an item kind that gets rendered to its own document.
	// That is the document we will target with the generated link.
	let hierarchyItem: ApiItem = apiItem;
	while (!doesItemRequireOwnDocument(hierarchyItem, documentBoundaries)) {
		const parent = getFilteredParent(hierarchyItem);
		if (parent === undefined) {
			throw new Error(
				`Walking hierarchy from "${apiItem.displayName}" does not converge on an item that is rendered ` +
					`to its own document.`,
			);
		}
		hierarchyItem = parent;
	}
	return hierarchyItem;
}

/**
 * Creates a {@link Link} for the provided API item.
 *
 * @remarks
 * If that item is one that will be rendered to a parent document, it will contain the necessary heading identifier
 * information to link to the appropriate heading.
 *
 * @param apiItem - The API item for which we are generating the link.
 * @param config - See {@link MarkdownDocumenterConfiguration}
 * @param textOverride - Text to use in the link. If not provided, the default item name/signature will be used.
 */
export function getLinkForApiItem(
	apiItem: ApiItem,
	config: Required<MarkdownDocumenterConfiguration>,
	textOverride?: string,
): Link {
<<<<<<< HEAD
    const text = textOverride ?? config.linkTextPolicy(apiItem);
    const url = getLinkUrlForApiItem(apiItem, config);
    return {
        text,
        target: url,
    };
=======
	const text = textOverride ?? config.linkTextPolicy(apiItem);
	const url = getLinkUrlForApiItem(apiItem, config);
	return {
		text,
		url,
	};
>>>>>>> 175a51ba
}

/**
 * Creates a link URL to the specified API item.
 *
 * @remarks
 * If that item is one that will be rendered to a parent document, it will contain the necessary heading identifier
 * information to link to the appropriate heading.
 *
 * @param apiItem - The API item for which we are generating the link.
 * @param config - See {@link MarkdownDocumenterConfiguration}
 */
export function getLinkUrlForApiItem(
	apiItem: ApiItem,
	config: Required<MarkdownDocumenterConfiguration>,
): string {
<<<<<<< HEAD
    const uriBase = config.uriBaseOverridePolicy(apiItem) ?? config.uriRoot;
    let documentPath = getApiItemPath(apiItem, config, /* includeExtension: */ false).join("/");

    // Omit "index" file name from path generated in links.
    // This can be considered an optimization in most cases, but some documentation systems also special-case
    // "index" files, so this can also prevent issues in some cases.
    if (documentPath === "index" || documentPath.endsWith("/index")) {
        documentPath = documentPath.slice(0, documentPath.length - "index".length);
    }

    // Don't bother with heading ID if we are linking to the root item of a document
    let headingPostfix = "";
    if (!doesItemRequireOwnDocument(apiItem, config.documentBoundaries)) {
        const headingId = getHeadingIdForApiItem(apiItem, config);
        headingPostfix = `#${headingId}`;
    }

    return `${uriBase}/${documentPath}${headingPostfix}`;
=======
	const uriBase = config.uriBaseOverridePolicy(apiItem) ?? config.uriRoot;
	let documentPath = getApiItemPath(apiItem, config, /* includeExtension: */ false).join("/");

	// Omit "index" file name from path generated in links.
	// This can be considered an optimization in most cases, but some documentation systems also special-case
	// "index" files, so this can also prevent issues in some cases.
	if (documentPath === "index" || documentPath.endsWith("/index")) {
		documentPath = documentPath.slice(0, documentPath.length - "index".length);
	}

	// Don't bother with heading ID if we are linking to the root item of a document
	let headingPostfix = "";
	if (!doesItemRequireOwnDocument(apiItem, config.documentBoundaries)) {
		const headingId = getHeadingIdForApiItem(apiItem, config);
		headingPostfix = `#${headingId}`;
	}

	return `${uriBase}/${documentPath}${headingPostfix}`;
>>>>>>> 175a51ba
}

/**
 * Gets the unscoped version of the provided package's name.
 *
 * @example For the package `@foo/bar`, this would return `bar`.
 */
export function getUnscopedPackageName(apiPackage: ApiPackage): string {
	return PackageName.getUnscopedName(apiPackage.displayName);
}

/**
 * Gets the file path for the specified API item.
 *
 * @remarks
 * In the case of an item that does not get rendered to its own document, this will point to the document
 * of the ancestor item under which the provided item will be rendered.
 *
 * The generated path is relative to {@link MarkdownDocumenterConfiguration.uriRoot}.
 *
 * @param apiItem - The API item for which we are generating a file path.
 * @param config - See {@link MarkdownDocumenterConfiguration}.
 */
export function getFilePathForApiItem(
<<<<<<< HEAD
    apiItem: ApiItem,
    config: Required<MarkdownDocumenterConfiguration>,
): string {
    const pathSegments = getApiItemPath(apiItem, config, true);
    return Path.join(...pathSegments);
=======
	apiItem: ApiItem,
	config: Required<MarkdownDocumenterConfiguration>,
): string {
	const pathSegments = getApiItemPath(apiItem, config, true);
	return Path.join(...pathSegments);
>>>>>>> 175a51ba
}

/**
 * Gets the path to the specified API item, represented as an ordered list of path segments.
 *
 * @param apiItem - The API item for which we are generating a file path.
 * @param config - See {@link MarkdownDocumenterConfiguration}.
 * @param includeExtension - Whether or not to include the `.md` file extension at the end of the path.
 */
function getApiItemPath(
<<<<<<< HEAD
    apiItem: ApiItem,
    config: Required<MarkdownDocumenterConfiguration>,
    includeExtension: boolean,
): string[] {
    const targetDocumentItem = getFirstAncestorWithOwnDocument(apiItem, config.documentBoundaries);
=======
	apiItem: ApiItem,
	config: Required<MarkdownDocumenterConfiguration>,
	includeExtension: boolean,
): string[] {
	const targetDocumentItem = getFirstAncestorWithOwnDocument(apiItem, config.documentBoundaries);
>>>>>>> 175a51ba

	const fileName = getFileNameForApiItem(apiItem, config, includeExtension);

	// Filtered ancestry in ascending order
	const documentAncestry = getAncestralHierarchy(targetDocumentItem, (hierarchyItem) =>
		doesItemGenerateHierarchy(hierarchyItem, config.hierarchyBoundaries),
	);

<<<<<<< HEAD
    return [
        fileName,
        ...documentAncestry.map((hierarchyItem) => config.fileNamePolicy(hierarchyItem)),
    ].reverse();
=======
	return [
		fileName,
		...documentAncestry.map((hierarchyItem) => config.fileNamePolicy(hierarchyItem)),
	].reverse();
>>>>>>> 175a51ba
}

/**
 * Gets the file name for the specified API item.
 *
 * @remarks
 * In the case of an item that does not get rendered to its own document, this will be the file name for the document
 * of the ancestor item under which the provided item will be rendered.
 *
 * Note: This is strictly the name of the file, not a path to that file.
 * To get the path, use {@link getFilePathForApiItem}.
 *
 * @param apiItem - The API item for which we are generating a file path.
 * @param config - See {@link MarkdownDocumenterConfiguration}.
 * @param includeExtension - Whether or not to include the `.md` file extension at the end of the file name.
 */
export function getFileNameForApiItem(
	apiItem: ApiItem,
	config: Required<MarkdownDocumenterConfiguration>,
	includeExtension: boolean,
): string {
	const targetDocumentItem = getFirstAncestorWithOwnDocument(apiItem, config.documentBoundaries);

	let unscopedFileName = config.fileNamePolicy(targetDocumentItem);

	// For items of kinds other than `Model` or `Package` (which are handled specially file-system-wise),
	// append the item kind to disambiguate file names resulting from members whose names may conflict in a
	// casing-agnostic context (e.g. type "Foo" and function "foo").
	if (
		targetDocumentItem.kind !== ApiItemKind.Model &&
		targetDocumentItem.kind !== ApiItemKind.Package
	) {
		unscopedFileName = `${unscopedFileName}-${targetDocumentItem.kind.toLocaleLowerCase()}`;
	}

	// Append file extension if requested
	if (includeExtension) {
		unscopedFileName = `${unscopedFileName}.md`;
	}

	// Walk parentage up until we reach the first ancestor which injects directory hierarchy.
	// Qualify generated file name to ensure no conflicts within that directory.
	let hierarchyItem = getFilteredParent(targetDocumentItem);
	if (hierarchyItem === undefined) {
		// If there is no parent item, then we can just return the file name unmodified
		return unscopedFileName;
	}

	let scopedFileName = unscopedFileName;
	while (
		hierarchyItem.kind !== ApiItemKind.Model &&
		!doesItemGenerateHierarchy(hierarchyItem, config.hierarchyBoundaries)
	) {
		const segmentName = config.fileNamePolicy(hierarchyItem);
		if (segmentName.length === 0) {
			throw new Error("Segment name must be non-empty.");
		}

		scopedFileName = `${segmentName}-${scopedFileName}`;

		const parent = getFilteredParent(hierarchyItem);
		if (parent === undefined) {
			break;
		}
		hierarchyItem = parent;
	}

	return scopedFileName;
}

/**
 * Generates a {@link Heading} for the specified API item.
 *
 * @param apiItem - The API item for which the heading is being generated.
 * @param config - See {@link MarkdownDocumenterConfiguration}.
 * @param headingLevel - Heading level to use.
 * If not specified, the heading level will be automatically generated based on the item's context in the resulting
 * document.
 */
export function getHeadingForApiItem(
	apiItem: ApiItem,
	config: Required<MarkdownDocumenterConfiguration>,
	headingLevel?: number,
): Heading {
	// Don't generate an ID for the root heading
	const id = doesItemRequireOwnDocument(apiItem, config.documentBoundaries)
		? undefined
		: getHeadingIdForApiItem(apiItem, config);

	return {
		title: config.headingTitlePolicy(apiItem),
		id,
		level: headingLevel,
	};
}

/**
 * Generates a unique heading ID for the provided API item.
 *
 * @remarks
 * Notes:
 *
 * - If the item is one that will be rendered to its own document, this will return `undefined`.
 * Any links pointing to this item may simply link to the document; no heading ID is needed.
 *
 * - The resulting ID is context-dependent. In order to guarantee uniqueness, it will need to express
 * hierarchical information up to the ancester item whose document the specified item will ultimately be rendered to.
 *
 * @param apiItem - The API item for which the heading ID is being generated.
 * @param config - See {@link MarkdownDocumenterConfiguration}.
 *
 * @returns A unique heading ID for the API item if one is needed. Otherwise, `undefined`.
 */
export function getHeadingIdForApiItem(
	apiItem: ApiItem,
	config: Required<MarkdownDocumenterConfiguration>,
): string {
	let baseName: string | undefined;
	const apiItemKind: ApiItemKind = apiItem.kind;

	// Walk parentage up until we reach the ancestor into whose document we're being rendered.
	// Generate ID information for everything back to that point
	let hierarchyItem = apiItem;
	while (!doesItemRequireOwnDocument(hierarchyItem, config.documentBoundaries)) {
		const qualifiedName = getQualifiedApiItemName(hierarchyItem);

		// Since we're walking up the tree, we'll build the string from the end for simplicity
		baseName = baseName === undefined ? qualifiedName : `${qualifiedName}-${baseName}`;

		const parent = getFilteredParent(hierarchyItem);
		if (parent === undefined) {
			throw new Error(
				"Walking site hierarchy does not converge on an item that is rendered to its own document.",
			);
		}
		hierarchyItem = parent;
	}

	return `${baseName}-${apiItemKind.toLowerCase()}`;
}

/**
 * Gets the "filted" parent of the provided API item.
 *
 * @remarks This logic specifically skips items of the following kinds:
 *
 * - EntryPoint: skipped because any given Package item will have exactly 1 EntryPoint child with current version of
 * API-Extractor, making this redundant in the hierarchy. We may need to revisit this in the future if/when
 * API-Extractor adds support for multiple entrypoints.
 *
 * @param apiItem - The API item whose filtered parent will be returned.
 */
export function getFilteredParent(apiItem: ApiItem): ApiItem | undefined {
	const parent = apiItem.parent;
	if (parent?.kind === ApiItemKind.EntryPoint) {
		return parent.parent;
	}
	return parent;
}

/**
 * Gets the ancestral hierarchy of the provided API item by walking up the parentage graph and emitting any items
 * matching the `includePredecate` until it reaches an item that matches the `breakPredecate`.
 *
 * @remarks Notes:
 *
 * - This will not include the provided item itself, even if it matches the `includePredecate`.
 *
 * - This will not include the item matching the `breakPredecate`, even if they match the `includePredecate`.
 *
 * @param apiItem - The API item whose ancestral hierarchy is being queried.
 * @param includePredecate - Predicate to determine which items in the hierarchy should be preserved in the
 * returned list. The provided API item will not be included in the output, even if it would be included by this.
 * @param breakPredicate - Predicate to determine when to break from the traversal and return.
 * The item matching this predicate will not be included, even if it would be included by `includePredicate`.
 *
 * @returns The list of matching ancestor items, provided in *ascending* order.
 */
export function getAncestralHierarchy(
	apiItem: ApiItem,
	includePredecate: (apiItem: ApiItem) => boolean,
	breakPredicate?: (apiItem: ApiItem) => boolean,
): ApiItem[] {
	const matches: ApiItem[] = [];

	let hierarchyItem: ApiItem | undefined = getFilteredParent(apiItem);
	while (
		hierarchyItem !== undefined &&
		(breakPredicate === undefined || !breakPredicate(hierarchyItem))
	) {
		if (includePredecate(hierarchyItem)) {
			matches.push(hierarchyItem);
		}
		hierarchyItem = getFilteredParent(hierarchyItem);
	}
	return matches;
}

/**
 * Determines whether or not the specified API item kind is one that should be rendered to its own document.
 *
 * @remarks This is essentially a wrapper around {@link PolicyOptions.documentBoundaries}, but also enforces
 * system-wide invariants.
 *
 * Namely...
 *
 * - `Model` and `Package` items are *always* rendered to their own documents, regardless of the specified policy.
 *
 * - `EntryPoint` items are *never* rendered to their own documents (as they are completely ignored by this system),
 * regardless of the specified policy.
 *
 * @param kind - The kind of API item.
 * @param documentBoundaries - See {@link DocumentBoundaries}
 *
 * @returns `true` if the item should be rendered to its own document. `false` otherwise.
 */
export function doesItemKindRequireOwnDocument(
	kind: ApiItemKind,
	documentBoundaries: DocumentBoundaries,
): boolean {
	if (kind === ApiItemKind.Model || kind === ApiItemKind.Package) {
		return true;
	}
	if (kind === ApiItemKind.EntryPoint) {
		return false;
	}
	return documentBoundaries.includes(kind);
}

/**
 * Determines whether or not the specified API item is one that should be rendered to its own document.
 *
 * @remarks This is based on the item's `kind`. See {@link doesItemKindRequireOwnDocument}.
 *
 * @param apiItem - The API being queried.
 * @param documentBoundaries - See {@link DocumentBoundaries}
 */
export function doesItemRequireOwnDocument(
	apiItem: ApiItem,
	documentBoundaries: DocumentBoundaries,
): boolean {
	return doesItemKindRequireOwnDocument(apiItem.kind, documentBoundaries);
}

/**
 * Determines whether or not the specified API item kind is one that should generate directory-wise hierarchy
 * in the resulting documentation suite.
 * I.e. whether or not child item documents should be generated under a sub-directory adjacent to the item in question.
 *
 * @remarks This is essentially a wrapper around {@link PolicyOptions.hierarchyBoundaries}, but also enforces
 * system-wide invariants.
 *
 * Namely...
 *
 * - `Package` items are *always* rendered to their own documents, regardless of the specified policy.
 *
 * - `EntryPoint` items are *never* rendered to their own documents (as they are completely ignored by this system),
 * regardless of the specified policy.
 *
 * @param kind - The kind of API item.
 * @param hierarchyBoundaries - See {@link HierarchyBoundaries}
 *
 * @returns `true` if the item should contribute to directory-wise hierarchy in the output. `false` otherwise.
 */
export function doesItemKindGenerateHierarchy(
	kind: ApiItemKind,
	hierarchyBoundaries: HierarchyBoundaries,
): boolean {
	if (kind === ApiItemKind.Package) {
		return true;
	}
	if (kind === ApiItemKind.EntryPoint) {
		return false;
	}
	return hierarchyBoundaries.includes(kind);
}

/**
 * Determines whether or not the specified API item is one that should generate directory-wise hierarchy
 * in the resulting documentation suite.
 * I.e. whether or not child item documents should be generated under a sub-directory adjacent to the item in question.
 *
 * @remarks This is based on the item's `kind`. See {@link doesItemKindGenerateHierarchy}.
 *
 * @param apiItem - The API item being queried.
 * @param hierarchyBoundaries - See {@link HierarchyBoundaries}
 */
export function doesItemGenerateHierarchy(
	apiItem: ApiItem,
	hierarchyBoundaries: HierarchyBoundaries,
): boolean {
	return doesItemKindGenerateHierarchy(apiItem.kind, hierarchyBoundaries);
}

/**
 * Filters the provided list of API items based on the provided `kinds`.
 *
 * @param apiItems - The list of items being filtered.
 * @param kinds - The kinds of items to consider. An item is considered a match if it matches any kind in this list.
 *
 * @returns - The filtered list of items.
 */
export function filterByKind(apiItems: readonly ApiItem[], kinds: ApiItemKind[]): ApiItem[] {
	return apiItems.filter((apiMember) => kinds.includes(apiMember.kind));
}

/**
 * Gets any custom-tag comment blocks on the API item matching the provided tag name, if any.
 * Intended for use with tag types for which only multiple instances are allowed in a TSDoc comment (e.g.
 * {@link https://tsdoc.org/pages/tags/throws/ | @throws}).
 *
 * @param apiItem - The API item whose documentation is being queried.
 * @param tagName - The TSDoc tag name being queried for.
 * Must start with `@`. See {@link https://tsdoc.org/pages/spec/tag_kinds/#block-tags}.
 *
 * @returns The list of comment blocks with the matching tag, if any. Otherwise, `undefined`.
 */
function getCustomBlockSectionsForMultiInstanceTags(
	apiItem: ApiItem,
	tagName: string,
): DocSection[] | undefined {
	if (!tagName.startsWith("@")) {
		throw new Error("Invalid TSDoc tag name. Tag names must start with `@`.");
	}
	if (apiItem instanceof ApiDocumentedItem && apiItem.tsdocComment?.customBlocks !== undefined) {
		const defaultValueBlocks = apiItem.tsdocComment.customBlocks.filter(
			(block) => block.blockTag.tagName === tagName,
		);
		return defaultValueBlocks.map((block) => block.content);
	}
	return undefined;
}

/**
 * Gets the custom-tag comment block on the API item matching the provided tag name, if one is found.
 * Intended for use with tag types for which only 1 instance is allowed in a TSDoc comment (e.g.
 * {@link https://tsdoc.org/pages/tags/returns/ | @returns}).
 *
 * @remarks If multiple `@returns` comments are detected, this will log an error and return the first one it
 * encountered.
 *
 * @param apiItem - The API item whose documentation is being queried.
 * @param tagName - The TSDoc tag name being queried for.
 * Must start with `@`. See {@link https://tsdoc.org/pages/spec/tag_kinds/#block-tags}.
 * @param config - See {@link MarkdownDocumenterConfiguration}
 *
 * @returns The list of comment blocks with the matching tag, if any. Otherwise, `undefined`.
 */
function getCustomBlockSectionForSingleInstanceTag(
	apiItem: ApiItem,
	tagName: string,
	config: Required<MarkdownDocumenterConfiguration>,
): DocSection | undefined {
	const blocks = getCustomBlockSectionsForMultiInstanceTags(apiItem, tagName);
	if (blocks === undefined) {
		return undefined;
	}

	if (blocks.length > 1) {
		config.logger.error(
			`API item ${apiItem.displayName} has multiple "${tagName}" comment blocks. This is not supported.`,
		);
	}

	return blocks[0];
}

/**
 * Gets any {@link https://tsdoc.org/pages/tags/example/ | @example} comment blocks from the API item if it has them.
 *
 * @param apiItem - The API item whose documentation is being queried.
 *
 * @returns The `@example` comment block sections, if the API item has one. Otherwise, `undefined`.
 */
export function getExampleBlocks(apiItem: ApiItem): DocSection[] | undefined {
	return getCustomBlockSectionsForMultiInstanceTags(apiItem, StandardTags.example.tagName);
}

/**
 * Gets any {@link https://tsdoc.org/pages/tags/throws/ | @throws} comment blocks from the API item, if it has them.
 *
 * @param apiItem - The API item whose documentation is being queried.
 *
 * @returns The `@throws` comment block sections, if the API item has one. Otherwise, `undefined`.
 */
export function getThrowsBlocks(apiItem: ApiItem): DocSection[] | undefined {
	return getCustomBlockSectionsForMultiInstanceTags(apiItem, StandardTags.throws.tagName);
}

/**
 * Gets any {@link https://tsdoc.org/pages/tags/see/ | @see} comment blocks from the API item, if it has them.
 *
 * @param apiItem - The API item whose documentation is being queried.
 *
 * @returns The `@see` comment block section, if the API item has one. Otherwise, `undefined`.
 */
export function getSeeBlocks(apiItem: ApiItem): DocSection[] | undefined {
	if (apiItem instanceof ApiDocumentedItem && apiItem.tsdocComment?.seeBlocks !== undefined) {
		const seeBlocks = apiItem.tsdocComment.seeBlocks.map((block) => block.content);
		return seeBlocks.length === 0 ? undefined : seeBlocks;
	}
	return undefined;
}

/**
 * Gets the {@link https://tsdoc.org/pages/tags/defaultvalue/ | @defaultValue} comment block from the API item,
 * if it has one.
 *
 * @param apiItem - The API item whose documentation is being queried.
 * @param config - See {@link MarkdownDocumenterConfiguration}
 *
 * @returns The `@defaultValue` comment block section, if the API item has one. Otherwise, `undefined`.
 */
export function getDefaultValueBlock(
	apiItem: ApiItem,
	config: Required<MarkdownDocumenterConfiguration>,
): DocSection | undefined {
	return getCustomBlockSectionForSingleInstanceTag(
		apiItem,
		StandardTags.defaultValue.tagName,
		config,
	);
}

/**
 * Gets the {@link https://tsdoc.org/pages/tags/returns/ | @returns} comment block from the API item if it has one.
 *
 * @param apiItem - The API item whose documentation is being queried.
 *
 * @returns The `@returns` comment block section, if the API item has one. Otherwise, `undefined`.
 */
export function getReturnsBlock(apiItem: ApiItem): DocSection | undefined {
	if (apiItem instanceof ApiDocumentedItem && apiItem.tsdocComment?.returnsBlock !== undefined) {
		return apiItem.tsdocComment.returnsBlock.content;
	}
	return undefined;
}

/**
 * Gets the {@link https://tsdoc.org/pages/tags/deprecated/ | @deprecated} comment block from the API item if it has
 * one.
 *
 * @param apiItem - The API item whose documentation is being queried.
 *
 * @returns The `@deprecated` comment block section, if the API item has one. Otherwise, `undefined`.
 */
export function getDeprecatedBlock(apiItem: ApiItem): DocSection | undefined {
	return apiItem instanceof ApiDocumentedItem &&
		apiItem.tsdocComment?.deprecatedBlock !== undefined
		? apiItem.tsdocComment.deprecatedBlock.content
		: undefined;
}

/**
 * Returns whether or not the provided API item is of a kind that can be marked as optional, and if it is
 * indeed optional.
 */
export function isDeprecated(apiItem: ApiItem): boolean {
	return (
		apiItem instanceof ApiDocumentedItem && apiItem.tsdocComment?.deprecatedBlock !== undefined
	);
}

/**
 * Returns whether or not the provided API item is of a kind that can be marked as optional, and if it is
 * indeed optional.
 */
export function isOptional(apiItem: ApiItem): boolean {
	if (ApiOptionalMixin.isBaseClassOf(apiItem)) {
		return apiItem.isOptional;
	}
	return false;
}

/**
 * Returns whether or not the provided API item is of a kind that can be marked as readonly, and if it is
 * indeed readonly.
 */
export function isReadonly(apiItem: ApiItem): boolean {
	if (ApiReadonlyMixin.isBaseClassOf(apiItem)) {
		return apiItem.isReadonly;
	}
	return false;
}

/**
 * Returns whether or not the provided API item is of a kind that can be marked as static, and if it is
 * indeed static.
 */
export function isStatic(apiItem: ApiItem): boolean {
	if (ApiStaticMixin.isBaseClassOf(apiItem)) {
		return apiItem.isStatic;
	}
	return false;
}

/**
 * Gets the {@link ApiModifier}s that apply to the provided API item.
 *
 * @param apiItem - The API item being queried.
 * @param modifiersToOmit - An optional list of modifier kinds to omit, even if they apply to the provided item.
 */
export function getModifiers(apiItem: ApiItem, modifiersToOmit?: ApiModifier[]): ApiModifier[] {
	const modifiers: ApiModifier[] = [];

	if (isOptional(apiItem) && !(modifiersToOmit?.includes(ApiModifier.Optional) ?? false)) {
		modifiers.push(ApiModifier.Optional);
	}

	if (isReadonly(apiItem) && !(modifiersToOmit?.includes(ApiModifier.Readonly) ?? false)) {
		modifiers.push(ApiModifier.Readonly);
	}

	if (isStatic(apiItem) && !(modifiersToOmit?.includes(ApiModifier.Static) ?? false)) {
		modifiers.push(ApiModifier.Static);
	}

	if (apiItem instanceof ApiDocumentedItem && apiItem.tsdocComment !== undefined) {
		if (
			apiItem.tsdocComment.modifierTagSet.isVirtual() &&
			!(modifiersToOmit?.includes(ApiModifier.Virtual) ?? false)
		) {
			modifiers.push(ApiModifier.Virtual);
		}
		if (
			apiItem.tsdocComment.modifierTagSet.isSealed() &&
			!(modifiersToOmit?.includes(ApiModifier.Sealed) ?? false)
		) {
			modifiers.push(ApiModifier.Sealed);
		}
	}

	return modifiers;
}<|MERGE_RESOLUTION|>--- conflicted
+++ resolved
@@ -164,21 +164,12 @@
 	config: Required<MarkdownDocumenterConfiguration>,
 	textOverride?: string,
 ): Link {
-<<<<<<< HEAD
-    const text = textOverride ?? config.linkTextPolicy(apiItem);
-    const url = getLinkUrlForApiItem(apiItem, config);
-    return {
-        text,
-        target: url,
-    };
-=======
 	const text = textOverride ?? config.linkTextPolicy(apiItem);
 	const url = getLinkUrlForApiItem(apiItem, config);
 	return {
 		text,
-		url,
+		target: url,
 	};
->>>>>>> 175a51ba
 }
 
 /**
@@ -195,26 +186,6 @@
 	apiItem: ApiItem,
 	config: Required<MarkdownDocumenterConfiguration>,
 ): string {
-<<<<<<< HEAD
-    const uriBase = config.uriBaseOverridePolicy(apiItem) ?? config.uriRoot;
-    let documentPath = getApiItemPath(apiItem, config, /* includeExtension: */ false).join("/");
-
-    // Omit "index" file name from path generated in links.
-    // This can be considered an optimization in most cases, but some documentation systems also special-case
-    // "index" files, so this can also prevent issues in some cases.
-    if (documentPath === "index" || documentPath.endsWith("/index")) {
-        documentPath = documentPath.slice(0, documentPath.length - "index".length);
-    }
-
-    // Don't bother with heading ID if we are linking to the root item of a document
-    let headingPostfix = "";
-    if (!doesItemRequireOwnDocument(apiItem, config.documentBoundaries)) {
-        const headingId = getHeadingIdForApiItem(apiItem, config);
-        headingPostfix = `#${headingId}`;
-    }
-
-    return `${uriBase}/${documentPath}${headingPostfix}`;
-=======
 	const uriBase = config.uriBaseOverridePolicy(apiItem) ?? config.uriRoot;
 	let documentPath = getApiItemPath(apiItem, config, /* includeExtension: */ false).join("/");
 
@@ -233,7 +204,6 @@
 	}
 
 	return `${uriBase}/${documentPath}${headingPostfix}`;
->>>>>>> 175a51ba
 }
 
 /**
@@ -258,19 +228,11 @@
  * @param config - See {@link MarkdownDocumenterConfiguration}.
  */
 export function getFilePathForApiItem(
-<<<<<<< HEAD
-    apiItem: ApiItem,
-    config: Required<MarkdownDocumenterConfiguration>,
-): string {
-    const pathSegments = getApiItemPath(apiItem, config, true);
-    return Path.join(...pathSegments);
-=======
 	apiItem: ApiItem,
 	config: Required<MarkdownDocumenterConfiguration>,
 ): string {
 	const pathSegments = getApiItemPath(apiItem, config, true);
 	return Path.join(...pathSegments);
->>>>>>> 175a51ba
 }
 
 /**
@@ -281,19 +243,11 @@
  * @param includeExtension - Whether or not to include the `.md` file extension at the end of the path.
  */
 function getApiItemPath(
-<<<<<<< HEAD
-    apiItem: ApiItem,
-    config: Required<MarkdownDocumenterConfiguration>,
-    includeExtension: boolean,
-): string[] {
-    const targetDocumentItem = getFirstAncestorWithOwnDocument(apiItem, config.documentBoundaries);
-=======
 	apiItem: ApiItem,
 	config: Required<MarkdownDocumenterConfiguration>,
 	includeExtension: boolean,
 ): string[] {
 	const targetDocumentItem = getFirstAncestorWithOwnDocument(apiItem, config.documentBoundaries);
->>>>>>> 175a51ba
 
 	const fileName = getFileNameForApiItem(apiItem, config, includeExtension);
 
@@ -302,17 +256,10 @@
 		doesItemGenerateHierarchy(hierarchyItem, config.hierarchyBoundaries),
 	);
 
-<<<<<<< HEAD
-    return [
-        fileName,
-        ...documentAncestry.map((hierarchyItem) => config.fileNamePolicy(hierarchyItem)),
-    ].reverse();
-=======
 	return [
 		fileName,
 		...documentAncestry.map((hierarchyItem) => config.fileNamePolicy(hierarchyItem)),
 	].reverse();
->>>>>>> 175a51ba
 }
 
 /**
