--- conflicted
+++ resolved
@@ -468,10 +468,6 @@
 }
 
 /**
-<<<<<<< HEAD
- * Extracts the text from the provided excerpt and adjusts it to be on a single line, and to omit any trailing `;`.
- * @remarks Useful when a shortened version of a code excerpt is wanted, and especially if the contents need to fit on a single line.
-=======
  * Extracts the text from the provided excerpt and adjusts it to be on a single line.
  *
  * @remarks
@@ -495,20 +491,9 @@
  *  export interface Foo { bar: string; baz: number; }
  * ```
  *
->>>>>>> 9439ff4c
  * @public
  */
 export function getSingleLineExcerptText(excerpt: Excerpt): string {
 	// Regex replaces line breaks with spaces to ensure everything ends up on a single line.
-<<<<<<< HEAD
-	let signatureExcerpt = excerpt.text.trim().replace(/\s+/g, " ");
-
-	if (signatureExcerpt.endsWith(";")) {
-		signatureExcerpt = signatureExcerpt.slice(0, signatureExcerpt.length - 1);
-	}
-
-	return signatureExcerpt;
-=======
 	return excerpt.text.trim().replace(/\s+/g, " ");
->>>>>>> 9439ff4c
 }