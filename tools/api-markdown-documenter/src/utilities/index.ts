--- conflicted
+++ resolved
@@ -3,10 +3,7 @@
  * Licensed under the MIT License.
  */
 
-<<<<<<< HEAD
-=======
 // All of the utilities here are meant to be used outside of this directory.
->>>>>>> 7babee49
 /* eslint-disable no-restricted-syntax */
 
 export * from "./ApiItemUtilities.js";
