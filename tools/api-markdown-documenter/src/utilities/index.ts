<<<<<<< HEAD
export * from "./ApiItemUtilities";
=======
/*!
 * Copyright (c) Microsoft Corporation and contributors. All rights reserved.
 * Licensed under the MIT License.
 */
export {
    ApiFunctionLike,
    ApiMemberKind,
    ApiModifier,
    ApiModuleLike,
    ApiSignatureLike,
    doesItemGenerateHierarchy,
    doesItemKindGenerateHierarchy,
    doesItemKindRequireOwnDocument,
    doesItemRequireOwnDocument,
    filterByKind,
    getAncestralHierarchy,
    getDefaultValueBlock,
    getDeprecatedBlock,
    getExampleBlocks,
    getFileNameForApiItem,
    getFilePathForApiItem,
    getFilteredParent,
    getFirstAncestorWithOwnDocument,
    getHeadingForApiItem,
    getHeadingIdForApiItem,
    getLinkForApiItem,
    getLinkUrlForApiItem,
    getModifiers,
    getQualifiedApiItemName,
    getReturnsBlock,
    getSeeBlocks,
    getThrowsBlocks,
    getUnscopedPackageName,
    isDeprecated,
    isOptional,
    isReadonly,
    isStatic,
} from "./ApiItemUtilities";
export { mergeSections } from "./DocNodeUtilities";
>>>>>>> 4d8d24e0
<|MERGE_RESOLUTION|>--- conflicted
+++ resolved
@@ -1,43 +1,6 @@
-<<<<<<< HEAD
-export * from "./ApiItemUtilities";
-=======
 /*!
  * Copyright (c) Microsoft Corporation and contributors. All rights reserved.
  * Licensed under the MIT License.
  */
-export {
-    ApiFunctionLike,
-    ApiMemberKind,
-    ApiModifier,
-    ApiModuleLike,
-    ApiSignatureLike,
-    doesItemGenerateHierarchy,
-    doesItemKindGenerateHierarchy,
-    doesItemKindRequireOwnDocument,
-    doesItemRequireOwnDocument,
-    filterByKind,
-    getAncestralHierarchy,
-    getDefaultValueBlock,
-    getDeprecatedBlock,
-    getExampleBlocks,
-    getFileNameForApiItem,
-    getFilePathForApiItem,
-    getFilteredParent,
-    getFirstAncestorWithOwnDocument,
-    getHeadingForApiItem,
-    getHeadingIdForApiItem,
-    getLinkForApiItem,
-    getLinkUrlForApiItem,
-    getModifiers,
-    getQualifiedApiItemName,
-    getReturnsBlock,
-    getSeeBlocks,
-    getThrowsBlocks,
-    getUnscopedPackageName,
-    isDeprecated,
-    isOptional,
-    isReadonly,
-    isStatic,
-} from "./ApiItemUtilities";
-export { mergeSections } from "./DocNodeUtilities";
->>>>>>> 4d8d24e0
+
+export * from "./ApiItemUtilities";