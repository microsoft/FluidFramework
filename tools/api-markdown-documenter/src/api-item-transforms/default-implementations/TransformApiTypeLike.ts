/*!
 * Copyright (c) Microsoft Corporation and contributors. All rights reserved.
 * Licensed under the MIT License.
 */

import {
	type ApiCallSignature,
	type ApiConstructor,
	type ApiIndexSignature,
	type ApiItem,
	ApiItemKind,
	type ApiMethod,
	type ApiPropertyItem,
} from "@microsoft/api-extractor-model";

import type { Section } from "../../mdast/index.js";
import {
	ApiModifier,
	getApiItemKind,
	getScopedMemberNameForDiagnostics,
	isStatic,
	type ApiTypeLike,
} from "../../utilities/index.js";
<<<<<<< HEAD
import { getTypeMembers, type TypeMember } from "../ApiItemTransformUtilities.js";
=======
>>>>>>> c330692f
import type { ApiItemTransformationConfiguration } from "../configuration/index.js";
import { createChildDetailsSection, createMemberTables } from "../helpers/index.js";
import { getFilteredMembers } from "../utilities/index.js";

/**
 * Default documentation transform for {@link ApiTypeLike | type-like} API items.
 *
 * @remarks Format:
 *
 * Tables
 *
 * - constructors
 *
 * - (static) event properties
 *
 * - (static) properties
 *
 * - (static) methods
 *
 * - (non-static) event properties
 *
 * - (non-static) properties
 *
 * - (non-static) methods
 *
 * - call-signatures
 *
 * - index-signatures
 *
 * Details (for any types not rendered to their own documents - see {@link ApiItemTransformationOptions.hierarchy})
 *
 * - constructors
 *
 * - event properties
 *
 * - properties
 *
 * - methods
 *
 * - call-signatures
 *
 * - index-signatures
 */
export function transformApiTypeLike(
	apiItem: ApiTypeLike,
	config: ApiItemTransformationConfiguration,
	generateChildContent: (apiItem: ApiItem) => Section[],
): Section[] {
	const sections: Section[] = [];

	// Get all of the type's members, including applicable inherited members.
	// All of these members will be displayed in the summary tables,
	// but only the "own" members will be displayed in the details sections.
	// Inherited members' table entries will link to the details section of the document
	// for the type from which they are inherited.
	const members = getTypeMembers(apiItem, config);

	if (members.length > 0) {
		// Accumulate child items
		const constructors: TypeMember<ApiConstructor>[] = [];
		const allProperties: TypeMember<ApiPropertyItem>[] = [];
		const callSignatures: TypeMember<ApiCallSignature>[] = [];
		const indexSignatures: TypeMember<ApiIndexSignature>[] = [];
		const allMethods: TypeMember<ApiMethod>[] = [];
		for (const member of members) {
			const childKind = getApiItemKind(member.item);
			switch (childKind) {
				case ApiItemKind.Constructor:
				case ApiItemKind.ConstructSignature: {
					constructors.push(member as TypeMember<ApiConstructor>);
					break;
				}
				case ApiItemKind.Property:
				case ApiItemKind.PropertySignature: {
					allProperties.push(member as TypeMember<ApiPropertyItem>);
					break;
				}
				case ApiItemKind.CallSignature: {
					callSignatures.push(member as TypeMember<ApiCallSignature>);
					break;
				}
				case ApiItemKind.IndexSignature: {
					indexSignatures.push(member as TypeMember<ApiIndexSignature>);
					break;
				}
				case ApiItemKind.Method:
				case ApiItemKind.MethodSignature: {
					allMethods.push(member as TypeMember<ApiMethod>);
					break;
				}
				default: {
					config.logger?.error(
						`Child item "${member.item.displayName}" of ${
							apiItem.kind
						} "${getScopedMemberNameForDiagnostics(
							apiItem,
						)}" is of unsupported API item kind: "${childKind}"`,
					);
					break;
				}
			}
		}

		// Split properties into event properties and non-event properties
		const standardProperties = allProperties.filter(
			(apiProperty) => !apiProperty.item.isEventProperty,
		);
		const eventProperties = allProperties.filter(
			(apiProperty) => apiProperty.item.isEventProperty,
		);

		// Further split event/standard properties into static and non-static
		const staticStandardProperties = standardProperties.filter((apiProperty) =>
			isStatic(apiProperty.item),
		);
		const nonStaticStandardProperties = standardProperties.filter(
			(apiProperty) => !isStatic(apiProperty.item),
		);
		const staticEventProperties = eventProperties.filter((apiProperty) =>
			isStatic(apiProperty.item),
		);
		const nonStaticEventProperties = eventProperties.filter(
			(apiProperty) => !isStatic(apiProperty.item),
		);

		// Split methods into static and non-static methods
		const staticMethods = allMethods.filter((apiMethod) => isStatic(apiMethod.item));
		const nonStaticMethods = allMethods.filter((apiMethod) => !isStatic(apiMethod.item));

		// Render summary tables
		const memberTableSections = createMemberTables(
			[
				{
					headingTitle: "Constructors",
					itemKind: ApiItemKind.Constructor,
					items: constructors.map((member) => member.item),
				},
				{
					headingTitle: "Static Events",
					itemKind: ApiItemKind.Property,
					items: staticEventProperties.map((member) => member.item),
					options: {
						modifiersToOmit: [ApiModifier.Static],
					},
				},
				{
					headingTitle: "Static Properties",
					itemKind: ApiItemKind.Property,
					items: staticStandardProperties.map((member) => member.item),
					options: {
						modifiersToOmit: [ApiModifier.Static],
					},
				},
				{
					headingTitle: "Static Methods",
					itemKind: ApiItemKind.Method,
					items: staticMethods.map((member) => member.item),
					options: {
						modifiersToOmit: [ApiModifier.Static],
					},
				},
				{
					headingTitle: "Events",
					itemKind: ApiItemKind.Property,
					items: nonStaticEventProperties.map((member) => member.item),
					options: {
						modifiersToOmit: [ApiModifier.Static],
					},
				},
				{
					headingTitle: "Properties",
					itemKind: ApiItemKind.Property,
					items: nonStaticStandardProperties.map((member) => member.item),
					options: {
						modifiersToOmit: [ApiModifier.Static],
					},
				},
				{
					headingTitle: "Methods",
					itemKind: ApiItemKind.Method,
					items: nonStaticMethods.map((member) => member.item),
					options: {
						modifiersToOmit: [ApiModifier.Static],
					},
				},
				{
					headingTitle: "Call Signatures",
					itemKind: ApiItemKind.CallSignature,
					items: callSignatures.map((member) => member.item),
				},
				{
					headingTitle: "Index Signatures",
					itemKind: ApiItemKind.IndexSignature,
					items: indexSignatures.map((member) => member.item),
				},
			],
			config,
		);

		if (memberTableSections !== undefined) {
			sections.push(...memberTableSections);
		}

		// Render child item details if there are any that will not be rendered to their own documents
		const detailsSections = createChildDetailsSection(
			[
				{
					heading: { type: "sectionHeading", title: "Constructor Details" },
					itemKind: ApiItemKind.Constructor,
					items: constructors
						.filter((member) => member.kind === "own")
						.map((member) => member.item),
				},
				{
					heading: { type: "sectionHeading", title: "Event Details" },
					itemKind: ApiItemKind.Property,
					items: eventProperties
						.filter((member) => member.kind === "own")
						.map((member) => member.item),
				},
				{
					heading: { type: "sectionHeading", title: "Property Details" },
					itemKind: ApiItemKind.Property,
					items: standardProperties
						.filter((member) => member.kind === "own")
						.map((member) => member.item),
				},
				{
					heading: { type: "sectionHeading", title: "Method Details" },
					itemKind: ApiItemKind.MethodSignature,
					items: allMethods
						.filter((member) => member.kind === "own")
						.map((member) => member.item),
				},
				{
					heading: { type: "sectionHeading", title: "Call Signature Details" },
					itemKind: ApiItemKind.CallSignature,
					items: callSignatures
						.filter((member) => member.kind === "own")
						.map((member) => member.item),
				},
				{
					heading: { type: "sectionHeading", title: "Index Signature Details" },
					itemKind: ApiItemKind.IndexSignature,
					items: indexSignatures
						.filter((member) => member.kind === "own")
						.map((member) => member.item),
				},
			],
			config,
			generateChildContent,
		);

		if (detailsSections !== undefined && detailsSections.length > 0) {
			sections.push(...detailsSections);
		}
	}

	return config.defaultSectionLayout(apiItem, sections, config);
}<|MERGE_RESOLUTION|>--- conflicted
+++ resolved
@@ -21,13 +21,9 @@
 	isStatic,
 	type ApiTypeLike,
 } from "../../utilities/index.js";
-<<<<<<< HEAD
-import { getTypeMembers, type TypeMember } from "../ApiItemTransformUtilities.js";
-=======
->>>>>>> c330692f
 import type { ApiItemTransformationConfiguration } from "../configuration/index.js";
 import { createChildDetailsSection, createMemberTables } from "../helpers/index.js";
-import { getFilteredMembers } from "../utilities/index.js";
+import { getTypeMembers, type TypeMember } from "../utilities/index.js";
 
 /**
  * Default documentation transform for {@link ApiTypeLike | type-like} API items.
