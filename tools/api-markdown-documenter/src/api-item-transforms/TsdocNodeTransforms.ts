/*!
 * Copyright (c) Microsoft Corporation and contributors. All rights reserved.
 * Licensed under the MIT License.
 */

import type { ApiItem } from "@microsoft/api-extractor-model";
import {
	type DocCodeSpan,
	type DocDeclarationReference,
	type DocEscapedText,
	type DocFencedCode,
	type DocLinkTag,
	type DocNode,
	DocNodeKind,
	type DocParagraph,
	type DocPlainText,
	type DocSection,
	type DocInlineTag,
	type DocHtmlEndTag,
	type DocHtmlStartTag,
} from "@microsoft/tsdoc";

import type { Link } from "../Link.js";
import type { LoggingConfiguration } from "../LoggingConfiguration.js";
import {
	type BlockContent,
	CodeSpanNode,
	FencedCodeBlockNode,
	LineBreakNode,
	LinkNode,
	ParagraphNode,
	type PhrasingContent,
	PlainTextNode,
	SpanNode,
} from "../documentation-domain/index.js";

import { resolveSymbolicLink } from "./Utilities.js";
import type { ApiItemTransformationConfiguration } from "./configuration/index.js";

/**
 * Library of transformations from {@link https://github.com/microsoft/tsdoc/blob/main/tsdoc/src/nodes/DocNode.ts| DocNode}s
 * to {@link DocumentationNode}s.
 */

/**
 * Options for {@link @microsoft/tsdoc#DocNode} transformations.
 */
export interface TsdocNodeTransformOptions extends LoggingConfiguration {
	/**
	 * The API item with which the documentation node(s) are associated.
	 */
	readonly contextApiItem: ApiItem;

	/**
	 * Callback for resolving symbolic links to API items.
	 *
	 * @param codeDestination - The referenced target.
	 *
	 * @returns The appropriate URL target if the reference can be resolved.
	 * Otherwise, `undefined`.
	 */
	readonly resolveApiReference: (codeDestination: DocDeclarationReference) => Link | undefined;
}

/**
 * Create {@link TsdocNodeTransformOptions} for the provided context API item and the system config.
 *
 * @param contextApiItem - See {@link TsdocNodeTransformOptions.contextApiItem}.
 * @param config - See {@link ApiItemTransformationConfiguration}.
 *
 * @returns An option for {@link @microsoft/tsdoc#DocNode} transformations
 */
function getTsdocNodeTransformationOptions(
	contextApiItem: ApiItem,
	config: ApiItemTransformationConfiguration,
): TsdocNodeTransformOptions {
	return {
		contextApiItem,
		resolveApiReference: (codeDestination): Link | undefined =>
			resolveSymbolicLink(contextApiItem, codeDestination, config),
		logger: config.logger,
	};
}

/**
 * Converts a {@link @microsoft/tsdoc#DocSection} to a {@link SectionNode}.
 *
 * @public
 */
export function transformTsdoc(
	node: DocSection,
	contextApiItem: ApiItem,
	config: ApiItemTransformationConfiguration,
): BlockContent[] {
	const tsdocTransformConfig = getTsdocNodeTransformationOptions(contextApiItem, config);
	return transformTsdocSection(node, tsdocTransformConfig);
}

/**
 * Converts a {@link @microsoft/tsdoc#DocSection} to a {@link SectionNode}.
 */
function transformTsdocSection(
	node: DocSection,
	options: TsdocNodeTransformOptions,
): BlockContent[] {
	// TODO: HTML contents come in as a start tag, followed by the content, followed by an end tag, rather than something with hierarchy.
	// To ensure we map the content correctly, we should scan the child list for matching open/close tags,
	// and map the subsequence to an "html" node.

	const transformedChildren: BlockContent[] = [];
	for (const child of node.nodes) {
		transformedChildren.push(...transformTsdocSectionContent(child, options));
	}

	return transformedChildren;
}

// Default TSDoc implementation only supports the following DocNode kinds under a section node:
// - DocNodeKind.FencedCode,
// - DocNodeKind.Paragraph,
// - DocNodeKind.HtmlStartTag,
// - DocNodeKind.HtmlEndTag
function transformTsdocSectionContent(
	node: DocNode,
	options: TsdocNodeTransformOptions,
): BlockContent[] {
	switch (node.kind) {
		case DocNodeKind.FencedCode: {
			return [transformTsdocFencedCode(node as DocFencedCode, options)];
		}
		case DocNodeKind.HtmlStartTag:
		case DocNodeKind.HtmlEndTag: {
			return transformTsdocHtmlTag(node as DocHtmlStartTag | DocHtmlEndTag, options);
		}
		case DocNodeKind.Paragraph: {
			const transformed = transformTsdocParagraph(node as DocParagraph, options);
			return transformed === undefined ? [] : [transformed];
		}
		default: {
			// TODO
			throw new Error(`Unsupported DocNode kind under section node: "${node.kind}".`);
			// options.logger?.error(
			// 	`Unsupported DocNode kind under section node: "${node.kind}".`,
			// 	node,
			// );
			// return [];
		}
	}
}

/**
 * Converts a {@link @microsoft/tsdoc#DocParagraph} to a {@link ParagraphNode}.
 *
 * @remarks
 * Also performs the following cleanup steps:
 *
 * 1. Collapses groups of adjacent newline nodes to reduce clutter.
 *
 * 2. Remove line break nodes adjacent to paragraph nodes.
 *
 * 3. Remove leading and trailing line breaks within the paragraph (see
 * {@link trimLeadingAndTrailingLineBreaks}).
 *
 * 4. Trim leading whitespace from first child if it is plain-text, and trim trailing whitespace from
 * last child if it is plain-text.
 */
function transformTsdocParagraph(
	node: DocParagraph,
	options: TsdocNodeTransformOptions,
): ParagraphNode | undefined {
	// TODO: HTML contents come in as a start tag, followed by the content, followed by an end tag, rather than something with hierarchy.
	// To ensure we map the content correctly, we should scan the child list for matching open/close tags,
	// and map the subsequence to an "html" node.

	// Transform child items into Documentation domain
	let transformedChildren: PhrasingContent[] = [];
	for (const child of node.nodes) {
		transformedChildren.push(...transformTsdocParagraphContent(child, options));
	}

	// Filter out `undefined` values resulting from transformation errors.
	transformedChildren = transformedChildren.filter(
		(child) => child !== undefined && !child.isEmpty,
	);

	// Collapse groups of adjacent line breaks to reduce unnecessary clutter in the output.
	transformedChildren = collapseAdjacentLineBreaks(transformedChildren);

	// Trim leading and trailing line breaks, which are effectively redundant
	transformedChildren = trimLeadingAndTrailingLineBreaks(transformedChildren);

	// Trim leading whitespace from first child if it is plain text,
	// and trim trailing whitespace from last child if it is plain text.
	if (transformedChildren.length > 0) {
		if (transformedChildren[0].type === "text") {
			const plainTextNode = transformedChildren[0];
			transformedChildren[0] = new PlainTextNode(
				plainTextNode.value.trimStart(),
				plainTextNode.escaped,
			);
		}
		if (transformedChildren[transformedChildren.length - 1].type === "text") {
			const plainTextNode = transformedChildren[
				transformedChildren.length - 1
			] as PlainTextNode;
			transformedChildren[transformedChildren.length - 1] = new PlainTextNode(
				plainTextNode.value.trimEnd(),
				plainTextNode.escaped,
			);
		}
	}

	if (transformedChildren.length === 0) {
		return undefined;
	}

	return new ParagraphNode(transformedChildren);
}

// Default TSDoc implementation only supports the following DocNode kinds under a section node:
// - DocNodeKind.BlockTag,
// - DocNodeKind.CodeSpan,
// - DocNodeKind.ErrorText,
// - DocNodeKind.EscapedText,
// - DocNodeKind.HtmlStartTag,
// - DocNodeKind.HtmlEndTag,
// - DocNodeKind.InlineTag,
// - DocNodeKind.LinkTag,
// - DocNodeKind.PlainText,
// - DocNodeKind.SoftBreak
function transformTsdocParagraphContent(
	node: DocNode,
	options: TsdocNodeTransformOptions,
): PhrasingContent[] {
	switch (node.kind) {
		case DocNodeKind.CodeSpan: {
			return [transformTsdocCodeSpan(node as DocCodeSpan, options)];
		}
		case DocNodeKind.EscapedText: {
			return [transformTsdocEscapedText(node as DocEscapedText, options)];
		}
		case DocNodeKind.HtmlStartTag:
		case DocNodeKind.HtmlEndTag: {
			return transformTsdocHtmlTag(node as DocHtmlStartTag | DocHtmlEndTag, options);
		}
		case DocNodeKind.InheritDocTag: {
			options.logger?.error(
				`Encountered inheritDoc tag. This is not expected. Such tags should have already undergone content replacement.`,
			);
			return [];
		}
		case DocNodeKind.InlineTag: {
			const transformed = transformTsdocInlineTag(node as DocInlineTag);
			return transformed === undefined ? [] : [transformed];
		}
		case DocNodeKind.LinkTag: {
			return [transformTsdocLinkTag(node as DocLinkTag, options)];
		}
		case DocNodeKind.PlainText: {
			return [transformTsdocPlainText(node as DocPlainText, options)];
		}
		case DocNodeKind.SoftBreak: {
			return [LineBreakNode.Singleton];
		}
		default: {
			// TODO
			throw new Error(`Unsupported DocNode kind under paragraph node: "${node.kind}".`);
			// options.logger?.error(
			// 	`Unsupported DocNode kind under paragraph node: "${node.kind}".`,
			// 	node,
			// );
			// return [];
		}
	}
}

/**
 * Converts a {@link @microsoft/tsdoc#DocCodeSpan} to a {@link CodeSpanNode}.
 */
function transformTsdocCodeSpan(
	node: DocCodeSpan,
	options: TsdocNodeTransformOptions,
): CodeSpanNode {
	return CodeSpanNode.createFromPlainText(node.code.trim());
}

/**
 * Handler for TSDoc HTML tag nodes.
 *
 * @remarks
 *
 * This library has made the policy choice to not support embedded HTML content.
 * Instead, we will emit a warning and ignore the HTML tags (return `undefined`).
 * "Contained" content (represented as adjacent nodes in the list, appearing between the start and end tag nodes) will
 * be transformed as normal.
 *
 * This matches intellisense's policy for HTML in TSDoc/JSDoc comments.
 *
 * We may revisit this in the future.
 */
function transformTsdocHtmlTag(
	node: DocHtmlStartTag | DocHtmlEndTag,
	options: TsdocNodeTransformOptions,
): [] {
	const tag = node.emitAsHtml();
	options.logger?.warning(
		`Encountered an HTML tag: "${tag}". This library does not support embedded HTML content. Inner contents will be mapped as normal, but the HTML tags will be ignored.`,
	);
	return [];
}

/**
 * Converts a {@link @microsoft/tsdoc#DocPlainText} to a {@link PlainTextNode}.
 */
function transformTsdocPlainText(
	node: DocPlainText,
	options: TsdocNodeTransformOptions,
): PlainTextNode {
	return new PlainTextNode(node.text);
}

/**
 * Converts a {@link @microsoft/tsdoc#DocEscapedText} to a {@link PlainTextNode}.
 */
function transformTsdocEscapedText(
	node: DocEscapedText,
	options: TsdocNodeTransformOptions,
): PlainTextNode {
	return new PlainTextNode(node.encodedText, /* escaped: */ true);
}

/**
 * Converts a {@link @microsoft/tsdoc#DocPlainText} to a {@link PlainTextNode}.
 */
function transformTsdocFencedCode(
	node: DocFencedCode,
	options: TsdocNodeTransformOptions,
): FencedCodeBlockNode {
	return FencedCodeBlockNode.createFromPlainText(node.code.trim(), node.language);
}

/**
 * Converts a {@link @microsoft/tsdoc#DocPlainText} to a {@link SingleLineDocumentationNode}.
 */
function transformTsdocLinkTag(
	input: DocLinkTag,
	options: TsdocNodeTransformOptions,
): LinkNode | SpanNode {
	if (input.codeDestination !== undefined) {
		const link = options.resolveApiReference(input.codeDestination);

		if (link === undefined) {
			// If the code link could not be resolved, print the unresolved text in italics.
			const linkText = input.linkText?.trim() ?? input.codeDestination.emitAsTsdoc().trim();
			return SpanNode.createFromPlainText(linkText, { italic: true });
		} else {
			const linkText = input.linkText?.trim() ?? link.text;
			const linkTarget = link.target;
			return LinkNode.createFromPlainText(linkText, linkTarget);
		}
	}

	if (input.urlDestination !== undefined) {
		// If link text was not provided, use the name of the referenced element.
		const linkText = input.linkText ?? input.urlDestination;

		return LinkNode.createFromPlainText(linkText, input.urlDestination);
	}

	throw new Error(
		`DocLinkTag contained neither a URL destination nor a code destination, which is not expected.`,
	);
}

/**
 * Converts a {@link @microsoft/tsdoc#DocInlineTag} to a {@link SpanNode} (or `undefined` if the input is a `{@label}` tag).
 *
 * @remarks
 * Custom inline tags are not something the system can do anything with inherently.
 * In the future, we may be able to add extensibility points for transforming custom inline tags.
 * But for now, we will simply emit them as italicized plain text in the output.
 *
 * Notes:
 *
 * * `{@link}` tags are handled separately via {@link transformTsdocLinkTag}.
 *
 * * `{@inheritDoc}` tags are resolved when loading the API model via simple content replacement.
 * We do not expect to see them at this stage.
 *
 * * `{@label}` tags aren't really intended to appear in output; they're used as extra metadata
 * for use in `{@link}` and `{@inheritDoc}` tags, so we will simply ignore them here. I.e. we
 * will return `undefined`.
 */
function transformTsdocInlineTag(node: DocInlineTag): SpanNode | undefined {
	if (node.tagName === "@label") {
		return undefined;
	}

	// For all other inline tags, there isn't really anything we can do with them except emit them
	// as is. However, to help differentiate them in the output, we will italicize them.
	return SpanNode.createFromPlainText(`{${node.tagName} ${node.tagContent}}`, {
		italic: true,
	});
}

/**
 * Collapses adjacent groups of 1+ line break nodes into a single line break node to reduce clutter
 * in output tree.
 */
function collapseAdjacentLineBreaks(nodes: readonly PhrasingContent[]): PhrasingContent[] {
	if (nodes.length === 0) {
		return [];
	}

	const result: PhrasingContent[] = [];
	let onNewline = false;
	for (const node of nodes) {
		if (node.type === "lineBreak") {
			if (onNewline) {
				continue;
			} else {
				onNewline = true;
				result.push(node);
			}
		} else {
			onNewline = false;
			result.push(node);
		}
	}

	return result;
}

/**
 * Trims an line break nodes found at the beginning or end of the list.
 *
 * @remarks Useful for cleaning up {@link ParagraphNode} child contents, since leading and trailing
 * newlines are effectively redundant.
 */
function trimLeadingAndTrailingLineBreaks(
	nodes: readonly PhrasingContent[],
): PhrasingContent[] {
	if (nodes.length === 0) {
		return [];
	}

	let startIndex = 0;
	let endIndex = nodes.length - 1;

	for (const node of nodes) {
		if (node.type === "lineBreak") {
			startIndex++;
		} else {
			break;
		}
	}

	for (let i = nodes.length - 1; i > startIndex; i--) {
		if (nodes[i].type === "lineBreak") {
			endIndex--;
		} else {
			break;
		}
	}

	return nodes.slice(startIndex, endIndex + 1);
<<<<<<< HEAD
}

/**
 * Filters out line break nodes that are adjacent to paragraph nodes.
 * Since paragraph nodes inherently create line breaks on either side, these nodes are redundant and
 * clutter the output tree.
 */
function filterNewlinesAdjacentToParagraphs(nodes: readonly BlockContent[]): BlockContent[] {
	if (nodes.length === 0) {
		return [];
	}

	const result: BlockContent[] = [];
	for (let i = 0; i < nodes.length; i++) {
		if (nodes[i].type === "lineBreak") {
			const previousIsParagraph = i > 0 ? nodes[i - 1].type === "paragraph" : false;
			const nextIsParagraph = i < nodes.length - 1 ? nodes[i + 1].type === "paragraph" : false;
			if (previousIsParagraph || nextIsParagraph) {
				continue;
			}
		}
		result.push(nodes[i]);
	}
	return result;
=======
>>>>>>> de998d08
}<|MERGE_RESOLUTION|>--- conflicted
+++ resolved
@@ -464,31 +464,4 @@
 	}
 
 	return nodes.slice(startIndex, endIndex + 1);
-<<<<<<< HEAD
-}
-
-/**
- * Filters out line break nodes that are adjacent to paragraph nodes.
- * Since paragraph nodes inherently create line breaks on either side, these nodes are redundant and
- * clutter the output tree.
- */
-function filterNewlinesAdjacentToParagraphs(nodes: readonly BlockContent[]): BlockContent[] {
-	if (nodes.length === 0) {
-		return [];
-	}
-
-	const result: BlockContent[] = [];
-	for (let i = 0; i < nodes.length; i++) {
-		if (nodes[i].type === "lineBreak") {
-			const previousIsParagraph = i > 0 ? nodes[i - 1].type === "paragraph" : false;
-			const nextIsParagraph = i < nodes.length - 1 ? nodes[i + 1].type === "paragraph" : false;
-			if (previousIsParagraph || nextIsParagraph) {
-				continue;
-			}
-		}
-		result.push(nodes[i]);
-	}
-	return result;
-=======
->>>>>>> de998d08
 }