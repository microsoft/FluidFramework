/*!
 * Copyright (c) Microsoft Corporation and contributors. All rights reserved.
 * Licensed under the MIT License.
 */
import * as Path from "node:path";

import {
	ApiFunction,
	ApiInterface,
	ApiItem,
	ApiItemKind,
	ApiModel,
	ApiVariable,
} from "@microsoft/api-extractor-model";
import { expect } from "chai";

import {
	CodeSpanNode,
	DocumentNode,
	DocumentationNode,
	FencedCodeBlockNode,
	HeadingNode,
	LinkNode,
	ParagraphNode,
	PlainTextNode,
	SectionNode,
	SpanNode,
	TableBodyCellNode,
	TableBodyRowNode,
	TableHeaderCellNode,
	TableHeaderRowNode,
	TableNode,
	UnorderedListNode,
} from "../../documentation-domain";
import { getHeadingForApiItem } from "../ApiItemUtilities";
import { apiItemToSections } from "../TransformApiItem";
import {
	ApiItemTransformationConfiguration,
	getApiItemTransformationConfigurationWithDefaults,
} from "../configuration";
import { wrapInSection } from "../helpers";
import { transformApiModel } from "../TransformApiModel";

/**
 * Sample "default" configuration.
 */
const defaultPartialConfig: Omit<ApiItemTransformationConfiguration, "apiModel"> = {
	uriRoot: ".",
};

// Relative to dist/api-item-transforms/test
const testDataDirPath = Path.resolve(
	__dirname,
	"..",
	"..",
	"..",
	"src",
	"api-item-transforms",
	"test",
	"test-data",
);

/**
 * Generates an `ApiModel` from the API report file at the provided path.
 */
function generateModel(testReportFileName: string): ApiModel {
	const filePath = Path.resolve(testDataDirPath, testReportFileName);

	const apiModel = new ApiModel();
	apiModel.loadPackage(filePath);

	return apiModel;
}

/**
 * Gets the API items from the provided `ApiModel`.
 * Assumes that the model has a single package with a single entry-point.
 */
function getApiItems(apiModel: ApiModel): readonly ApiItem[] {
	const packages = apiModel.packages;
	expect(packages.length).to.equal(1);

	const entryPoints = packages[0].entryPoints;
	expect(entryPoints.length).to.equal(1);

	return entryPoints[0].members;
}

/**
 * Gets the API item with the specified name and kind from the provided list.
 * Fails if a match is not found.
 */
function findApiMember(
	members: readonly ApiItem[],
	memberName: string,
	expectedKind: ApiItemKind,
): ApiItem {
	for (const member of members) {
		if (member.displayName === memberName && member.kind === expectedKind) {
			return member;
		}
	}
	expect.fail(
		`Item with name "${memberName}" and kind "${expectedKind}" not found in provided list.`,
	);
}

/**
 * Creates a config for testing.
 */
function createConfig(
	partialConfig: Omit<ApiItemTransformationConfiguration, "apiModel">,
	apiModel: ApiModel,
): Required<ApiItemTransformationConfiguration> {
	return getApiItemTransformationConfigurationWithDefaults({
		...partialConfig,
		apiModel,
	});
}

describe("ApiItem to Documentation transformation tests", () => {
	it("Transform ApiVariable", () => {
		const model = generateModel("test-variable.json");
		const members = getApiItems(model);
		const apiVariable = findApiMember(
			members,
			"TestConst",
			ApiItemKind.Variable,
		) as ApiVariable;

		const config = createConfig(defaultPartialConfig, model);

		const result = config.transformApiVariable(apiVariable, config);

		const expected = [
			wrapInSection(
				[
					wrapInSection([ParagraphNode.createFromPlainText("Test Constant")]),
					wrapInSection(
						[
							FencedCodeBlockNode.createFromPlainText(
								'TestConst = "Hello world!"',
								"typescript",
							),
						],
						{
							title: "Signature",
							id: `testconst-signature`,
						},
					),
				],
				getHeadingForApiItem(apiVariable, config),
			),
		];

		expect(result).deep.equals(expected);
	});

	it("Transform ApiFunction", () => {
		const model = generateModel("test-function.json");
		const members = getApiItems(model);
		const apiFunction = findApiMember(
			members,
			"testFunction",
			ApiItemKind.Function,
		) as ApiFunction;

		const config = createConfig(defaultPartialConfig, model);

		const result = config.transformApiFunction(apiFunction, config);

		const expected = [
			wrapInSection(
				[
					// Summary section
					wrapInSection([ParagraphNode.createFromPlainText("Test function")]),

					// Signature section
					wrapInSection(
						[
							new FencedCodeBlockNode(
								[
									new PlainTextNode(
										"export declare function testFunction<TTypeParameter>(testParameter: TTypeParameter, testOptionalParameter?: TTypeParameter): TTypeParameter;",
									),
								],
								"typescript",
							),
						],
						{
							title: "Signature",
							id: `testfunction-signature`,
						},
					),

					// Parameters table section
					wrapInSection(
						[
							new TableNode(
								[
									new TableBodyRowNode([
										TableBodyCellNode.createFromPlainText("testParameter"),
										TableBodyCellNode.Empty,
										new TableBodyCellNode([
											SpanNode.createFromPlainText("TTypeParameter"),
										]),
										TableBodyCellNode.createFromPlainText("A test parameter"),
									]),
									new TableBodyRowNode([
										TableBodyCellNode.createFromPlainText(
											"testOptionalParameter",
										),
										TableBodyCellNode.createFromPlainText("optional"),
										new TableBodyCellNode([
											SpanNode.createFromPlainText("TTypeParameter"),
										]),
										TableBodyCellNode.createFromPlainText(
											"An optional parameter",
										),
									]),
								],
								new TableHeaderRowNode([
									TableHeaderCellNode.createFromPlainText("Parameter"),
									TableHeaderCellNode.createFromPlainText("Modifiers"),
									TableHeaderCellNode.createFromPlainText("Type"),
									TableHeaderCellNode.createFromPlainText("Description"),
								]),
							),
						],
						{
							title: "Parameters",
							id: "testfunction-parameters",
						},
					),

					// Returns section
					wrapInSection(
						[
							ParagraphNode.createFromPlainText("The provided parameter"),
							new ParagraphNode([
								SpanNode.createFromPlainText("Return type: ", { bold: true }),
								SpanNode.createFromPlainText("TTypeParameter"),
							]),
						],
						{
							title: "Returns",
							id: "testfunction-returns",
						},
					),

					// Throws section
					wrapInSection(
						[ParagraphNode.createFromPlainText("An Error when something bad happens.")],
						{
							title: "Throws",
							id: `testfunction-throws`,
						},
					),
				],
				{ title: "testFunction", id: "testfunction-function" },
			),
		];

		expect(result).deep.equals(expected);
	});

	it("Transform ApiInterface", () => {
		const model = generateModel("test-interface.json");
		const members = getApiItems(model);
		const apiInterface = findApiMember(
			members,
			"TestInterface",
			ApiItemKind.Interface,
		) as ApiInterface;

		const config = createConfig(defaultPartialConfig, model);

		const result = config.transformApiInterface(apiInterface, config, (childItem) =>
			apiItemToSections(childItem, config),
		);

		const expected: DocumentationNode[] = [
			// Summary section
			wrapInSection([ParagraphNode.createFromPlainText("Test interface")]),

			// Signature section
			wrapInSection(
				[
					FencedCodeBlockNode.createFromPlainText(
						"export interface TestInterface",
						"typescript",
					),
				],
				{ title: "Signature", id: "testinterface-signature" },
			),

			// Remarks section
			wrapInSection(
				[ParagraphNode.createFromPlainText("Here are some remarks about the interface")],
				{ title: "Remarks", id: "testinterface-remarks" },
			),

			// Properties section
			wrapInSection(
				[
					new TableNode(
						[
							new TableBodyRowNode([
								new TableBodyCellNode([
									LinkNode.createFromPlainText(
										"testOptionalInterfaceProperty",
										"./test-package/testinterface-interface#testoptionalinterfaceproperty-propertysignature",
									),
								]),
								new TableBodyCellNode([
									CodeSpanNode.createFromPlainText("optional"),
								]),
								TableBodyCellNode.createFromPlainText("0"),
								new TableBodyCellNode([SpanNode.createFromPlainText("number")]),
								TableBodyCellNode.createFromPlainText("Test optional property"),
							]),
						],
						new TableHeaderRowNode([
							TableHeaderCellNode.createFromPlainText("Property"),
							TableHeaderCellNode.createFromPlainText("Modifiers"),
							TableHeaderCellNode.createFromPlainText("Default Value"),
							TableHeaderCellNode.createFromPlainText("Type"),
							TableHeaderCellNode.createFromPlainText("Description"),
						]),
					),
				],
				{ title: "Properties" },
			),

			// Property details section
			wrapInSection(
				[
					wrapInSection(
						[
							wrapInSection([
								ParagraphNode.createFromPlainText("Test optional property"),
							]),
							wrapInSection(
								[
									FencedCodeBlockNode.createFromPlainText(
										"testOptionalInterfaceProperty?: number;",
										"typescript",
									),
								],
								{
									title: "Signature",
									id: "testoptionalinterfaceproperty-signature",
								},
							),
						],
						{
							title: "testOptionalInterfaceProperty",
							id: "testoptionalinterfaceproperty-propertysignature",
						},
					),
				],
				{ title: "Property Details" },
			),
		];

		expect(result).deep.equals(expected);
	});

	it("Transform a Model with multiple entry-points", () => {
		const model = generateModel("multiple-entry-points.json");
		const config = createConfig(defaultPartialConfig, model);

		const documents = transformApiModel(config);
		expect(documents).to.have.length(4); // Model, package, and 2 entry-points

		// The model-level doc in this case isn't particularly interesting, so we will skip evaluating it.

		const expectedPackageDoc = new DocumentNode({
			apiItemName: "test-package",
<<<<<<< HEAD
			filePath: "test-package",
=======
			documentPath: "test-package",
>>>>>>> 9e8fb388
			children: [
				new SectionNode(
					[
						// Breadcrumb
						new SectionNode([
							new ParagraphNode([
								LinkNode.createFromPlainText("Packages", "./"),
								new PlainTextNode(" > "),
								LinkNode.createFromPlainText("test-package", "./test-package"),
							]),
						]),

						// Body
						new SectionNode(
							[
								new UnorderedListNode([
									LinkNode.createFromPlainText(
										"entry-point-a",
										"./test-package/entry-point-a-entrypoint",
									),
									LinkNode.createFromPlainText(
										"entry-point-b",
										"./test-package/entry-point-b-entrypoint",
									),
								]),
							],
							HeadingNode.createFromPlainText("Entry Points"),
						),
					],
					HeadingNode.createFromPlainText("test-package"),
				),
			],
		});
		expect(documents[1]).to.deep.equal(expectedPackageDoc);

		const expectedEntryPointADoc = new DocumentNode({
			apiItemName: "entry-point-a",
<<<<<<< HEAD
			filePath: "test-package/entry-point-a-entrypoint",
=======
			documentPath: "test-package/entry-point-a-entrypoint",
>>>>>>> 9e8fb388
			children: [
				new SectionNode(
					[
						// Breadcrumb
						new SectionNode([
							new ParagraphNode([
								LinkNode.createFromPlainText("Packages", "./"),
								new PlainTextNode(" > "),
								LinkNode.createFromPlainText("test-package", "./test-package"),
								new PlainTextNode(" > "),
								LinkNode.createFromPlainText(
									"entry-point-a",
									"./test-package/entry-point-a-entrypoint",
								),
							]),
						]),

						// Variables table
						new SectionNode(
							[
								new TableNode(
									[
										new TableBodyRowNode([
											new TableBodyCellNode([
												LinkNode.createFromPlainText(
													"hello",
													"./test-package#hello-variable",
												),
											]),
											new TableBodyCellNode([
												CodeSpanNode.createFromPlainText("readonly"),
											]),
											TableBodyCellNode.createFromPlainText("Test Constant"),
										]),
									],
									new TableHeaderRowNode([
										TableHeaderCellNode.createFromPlainText("Variable"),
										TableHeaderCellNode.createFromPlainText("Modifiers"),
										TableHeaderCellNode.createFromPlainText("Description"),
									]),
								),
							],
							HeadingNode.createFromPlainText("Variables"),
						),

						// Variables details
						new SectionNode(
							[
								new SectionNode(
									[
										// Summary
										new SectionNode([
											ParagraphNode.createFromPlainText("Test Constant"),
										]),

										// Signature
										new SectionNode(
											[
												FencedCodeBlockNode.createFromPlainText(
													'hello = "Hello"',
													"typescript",
												),
											],
											HeadingNode.createFromPlainText(
												"Signature",
												"hello-signature",
											),
										),
									],
									HeadingNode.createFromPlainText("hello", "hello-variable"),
								),
							],
							HeadingNode.createFromPlainText("Variable Details"),
						),
					],
					HeadingNode.createFromPlainText("entry-point-a"),
				),
			],
		});
		expect(documents[2]).to.deep.equal(expectedEntryPointADoc);

		const expectedEntryPointBDoc = new DocumentNode({
			apiItemName: "entry-point-b",
<<<<<<< HEAD
			filePath: "test-package/entry-point-b-entrypoint",
=======
			documentPath: "test-package/entry-point-b-entrypoint",
>>>>>>> 9e8fb388
			children: [
				new SectionNode(
					[
						// Breadcrumb
						new SectionNode([
							new ParagraphNode([
								LinkNode.createFromPlainText("Packages", "./"),
								new PlainTextNode(" > "),
								LinkNode.createFromPlainText("test-package", "./test-package"),
								new PlainTextNode(" > "),
								LinkNode.createFromPlainText(
									"entry-point-b",
									"./test-package/entry-point-b-entrypoint",
								),
							]),
						]),

						// Variables table
						new SectionNode(
							[
								new TableNode(
									[
										new TableBodyRowNode([
											new TableBodyCellNode([
												LinkNode.createFromPlainText(
													"world",
													"./test-package#world-variable",
												),
											]),
											TableBodyCellNode.createFromPlainText("Test Constant"),
										]),
									],
									new TableHeaderRowNode([
										TableHeaderCellNode.createFromPlainText("Variable"),
										TableHeaderCellNode.createFromPlainText("Description"),
									]),
								),
							],
							HeadingNode.createFromPlainText("Variables"),
						),

						// Variables details
						new SectionNode(
							[
								new SectionNode(
									[
										// Summary
										new SectionNode([
											ParagraphNode.createFromPlainText("Test Constant"),
										]),

										// Signature
										new SectionNode(
											[
												FencedCodeBlockNode.createFromPlainText(
													'world = "world"',
													"typescript",
												),
											],
											HeadingNode.createFromPlainText(
												"Signature",
												"world-signature",
											),
										),
									],
									HeadingNode.createFromPlainText("world", "world-variable"),
								),
							],
							HeadingNode.createFromPlainText("Variable Details"),
						),
					],
					HeadingNode.createFromPlainText("entry-point-b"),
				),
			],
		});
		expect(documents[3]).to.deep.equal(expectedEntryPointBDoc);
	});
});<|MERGE_RESOLUTION|>--- conflicted
+++ resolved
@@ -377,11 +377,7 @@
 
 		const expectedPackageDoc = new DocumentNode({
 			apiItemName: "test-package",
-<<<<<<< HEAD
-			filePath: "test-package",
-=======
 			documentPath: "test-package",
->>>>>>> 9e8fb388
 			children: [
 				new SectionNode(
 					[
@@ -419,11 +415,7 @@
 
 		const expectedEntryPointADoc = new DocumentNode({
 			apiItemName: "entry-point-a",
-<<<<<<< HEAD
-			filePath: "test-package/entry-point-a-entrypoint",
-=======
 			documentPath: "test-package/entry-point-a-entrypoint",
->>>>>>> 9e8fb388
 			children: [
 				new SectionNode(
 					[
@@ -507,11 +499,7 @@
 
 		const expectedEntryPointBDoc = new DocumentNode({
 			apiItemName: "entry-point-b",
-<<<<<<< HEAD
-			filePath: "test-package/entry-point-b-entrypoint",
-=======
 			documentPath: "test-package/entry-point-b-entrypoint",
->>>>>>> 9e8fb388
 			children: [
 				new SectionNode(
 					[
