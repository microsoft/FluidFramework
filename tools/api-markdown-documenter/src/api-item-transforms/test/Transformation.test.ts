--- conflicted
+++ resolved
@@ -649,23 +649,20 @@
 						// Breadcrumb
 						new SectionNode([
 							new ParagraphNode([
-<<<<<<< HEAD
-								new LinkNode("Packages", "/"),
-								new MarkdownPhrasingContentNode({ type: "text", value: " > " }),
-								new LinkNode("test-package", "/test-package/"),
-=======
 								new MarkdownPhrasingContentNode({
 									type: "link",
 									url: "/",
 									children: [{ type: "text", value: "Packages" }],
 								}),
-								new PlainTextNode(" > "),
+								new MarkdownPhrasingContentNode({
+									type: "text",
+									value: " > ",
+								}),
 								new MarkdownPhrasingContentNode({
 									type: "link",
 									url: "/test-package/",
 									children: [{ type: "text", value: "test-package" }],
 								}),
->>>>>>> 8451c824
 							]),
 						]),
 
@@ -710,31 +707,29 @@
 						// Breadcrumb
 						new SectionNode([
 							new ParagraphNode([
-<<<<<<< HEAD
-								new LinkNode("Packages", "/"),
-								new MarkdownPhrasingContentNode({ type: "text", value: " > " }),
-								new LinkNode("test-package", "/test-package/"),
-								new MarkdownPhrasingContentNode({ type: "text", value: " > " }),
-								new LinkNode("entry-point-a", "/test-package/entry-point-a-entrypoint"),
-=======
 								new MarkdownPhrasingContentNode({
 									type: "link",
 									url: "/",
 									children: [{ type: "text", value: "Packages" }],
 								}),
-								new PlainTextNode(" > "),
+								new MarkdownPhrasingContentNode({
+									type: "text",
+									value: " > ",
+								}),
 								new MarkdownPhrasingContentNode({
 									type: "link",
 									url: "/test-package/",
 									children: [{ type: "text", value: "test-package" }],
 								}),
-								new PlainTextNode(" > "),
+								new MarkdownPhrasingContentNode({
+									type: "text",
+									value: " > ",
+								}),
 								new MarkdownPhrasingContentNode({
 									type: "link",
 									url: "/test-package/entry-point-a-entrypoint",
 									children: [{ type: "text", value: "entry-point-a" }],
 								}),
->>>>>>> 8451c824
 							]),
 						]),
 
@@ -823,31 +818,29 @@
 						// Breadcrumb
 						new SectionNode([
 							new ParagraphNode([
-<<<<<<< HEAD
-								new LinkNode("Packages", "/"),
-								new MarkdownPhrasingContentNode({ type: "text", value: " > " }),
-								new LinkNode("test-package", "/test-package/"),
-								new MarkdownPhrasingContentNode({ type: "text", value: " > " }),
-								new LinkNode("entry-point-b", "/test-package/entry-point-b-entrypoint"),
-=======
 								new MarkdownPhrasingContentNode({
 									type: "link",
 									url: "/",
 									children: [{ type: "text", value: "Packages" }],
 								}),
-								new PlainTextNode(" > "),
+								new MarkdownPhrasingContentNode({
+									type: "text",
+									value: " > ",
+								}),
 								new MarkdownPhrasingContentNode({
 									type: "link",
 									url: "/test-package/",
 									children: [{ type: "text", value: "test-package" }],
 								}),
-								new PlainTextNode(" > "),
+								new MarkdownPhrasingContentNode({
+									type: "text",
+									value: " > ",
+								}),
 								new MarkdownPhrasingContentNode({
 									type: "link",
 									url: "/test-package/entry-point-b-entrypoint",
 									children: [{ type: "text", value: "entry-point-b" }],
 								}),
->>>>>>> 8451c824
 							]),
 						]),
 
