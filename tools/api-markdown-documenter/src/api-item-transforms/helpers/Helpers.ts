/*!
 * Copyright (c) Microsoft Corporation and contributors. All rights reserved.
 * Licensed under the MIT License.
 */

import {
	ApiClass,
	ApiDeclaredItem,
	ApiDocumentedItem,
	type ApiEntryPoint,
	ApiInterface,
	type ApiItem,
	ApiReturnTypeMixin,
	ApiTypeParameterListMixin,
	type Excerpt,
	ExcerptTokenKind,
	type HeritageType,
	type IResolveDeclarationReferenceResult,
	type TypeParameter,
	ApiPropertyItem,
	ApiVariable,
} from "@microsoft/api-extractor-model";
import {
	type DocNode,
	type DocNodeContainer,
	DocNodeKind,
	type DocPlainText,
	type DocSection,
} from "@microsoft/tsdoc";

import type { Heading } from "../../Heading.js";
import type { Link } from "../../Link.js";
import type { Logger } from "../../Logging.js";
import {
	type DocumentationNode,
	DocumentationNodeType,
	type DocumentationParentNode,
	FencedCodeBlockNode,
	HeadingNode,
	LineBreakNode,
	LinkNode,
	ParagraphNode,
	PlainTextNode,
	SectionNode,
	type SingleLineDocumentationNode,
	SingleLineSpanNode,
	SpanNode,
	UnorderedListNode,
} from "../../documentation-domain/index.js";
import {
	type ApiFunctionLike,
	injectSeparator,
	getFileSafeNameForApiItem,
	getSeeBlocks,
	getThrowsBlocks,
	getDeprecatedBlock,
	getExampleBlocks,
	getReturnsBlock,
	getApiItemKind,
	type ValidApiItemKind,
	getFilteredParent,
} from "../../utilities/index.js";
import { doesItemKindRequireOwnDocument, getLinkForApiItem } from "../ApiItemTransformUtilities.js";
import { transformTsdocSection } from "../TsdocNodeTransforms.js";
import { getTsdocNodeTransformationOptions } from "../Utilities.js";
import { HierarchyKind, type ApiItemTransformationConfiguration } from "../configuration/index.js";

import { createParametersSummaryTable, createTypeParametersSummaryTable } from "./TableHelpers.js";

/**
 * Generates a section for an API signature.
 *
 * @remarks Displayed as a heading with a code-block under it.
 *
 * @param apiItem - The API item whose signature will be rendered.
 * @param config - See {@link ApiItemTransformationConfiguration}.
 *
 * @returns The doc section if there was any signature content to render, otherwise `undefined`.
 *
 * @public
 */
export function createSignatureSection(
	apiItem: ApiItem,
	config: ApiItemTransformationConfiguration,
): SectionNode | undefined {
	if (apiItem instanceof ApiDeclaredItem) {
		const signatureExcerpt = apiItem.getExcerptWithModifiers();
		if (signatureExcerpt !== "") {
			const contents: DocumentationNode[] = [];

			contents.push(
				FencedCodeBlockNode.createFromPlainText(signatureExcerpt.trim(), "typescript"),
			);

			const renderedHeritageTypes = createHeritageTypesParagraph(apiItem, config);
			if (renderedHeritageTypes !== undefined) {
				contents.push(renderedHeritageTypes);
			}

			return wrapInSection(contents, {
				title: "Signature",
				id: `${getFileSafeNameForApiItem(apiItem)}-signature`,
			});
		}
	}
	return undefined;
}

/**
 * Generates a section for an API item's {@link https://tsdoc.org/pages/tags/see/ | @see} comment blocks.
 *
 * @remarks Displayed as a "See also" heading, followed by the contents of the API item's `@see` comment blocks
 * merged into a single section.
 *
 * @param apiItem - The API item whose `@see` comment blocks will be rendered.
 * @param config - See {@link ApiItemTransformationConfiguration}.
 *
 * @returns The doc section if there was any signature content to render, otherwise `undefined`.
 *
 * @public
 */
export function createSeeAlsoSection(
	apiItem: ApiItem,
	config: ApiItemTransformationConfiguration,
): SectionNode | undefined {
	const seeBlocks = getSeeBlocks(apiItem);
	if (seeBlocks === undefined || seeBlocks.length === 0) {
		return undefined;
	}

	const tsdocNodeTransformOptions = getTsdocNodeTransformationOptions(apiItem, config);

	const contents = seeBlocks.map((seeBlock) =>
		transformTsdocSection(seeBlock, tsdocNodeTransformOptions),
	);

	return wrapInSection(contents, {
		title: "See Also",
		id: `${getFileSafeNameForApiItem(apiItem)}-see-also`,
	});
}

/**
 * Renders a section listing types extended / implemented by the API item, if any.
 *
 * @remarks Displayed as a heading with a comma-separated list of heritage types by catagory under it.
 *
 * @param apiItem - The API item whose heritage types will be rendered.
 * @param config - See {@link ApiItemTransformationConfiguration}.
 *
 * @returns The paragraph containing heritage type information, if any is present. Otherwise `undefined`.
 */
export function createHeritageTypesParagraph(
	apiItem: ApiItem,
	config: ApiItemTransformationConfiguration,
): ParagraphNode | undefined {
	const { logger } = config;

	const contents: ParagraphNode[] = [];

	if (apiItem instanceof ApiClass) {
		// Render `extends` type if there is one.
		if (apiItem.extendsType) {
			const extendsTypesSpan = createHeritageTypeListSpan(
				[apiItem.extendsType],
				"Extends",
				config,
			);

			if (extendsTypesSpan === undefined) {
				logger.error(
					'No content was rendered for non-empty "extends" type list. This is not expected.',
				);
			} else {
				contents.push(new ParagraphNode([extendsTypesSpan]));
			}
		}

		// Render `implements` types if there are any.
		const renderedImplementsTypes = createHeritageTypeListSpan(
			apiItem.implementsTypes,
			"Implements",
			config,
		);
		if (renderedImplementsTypes !== undefined) {
			contents.push(new ParagraphNode([renderedImplementsTypes]));
		}
	}

	if (apiItem instanceof ApiInterface) {
		// Render `extends` types if there are any.
		const renderedExtendsTypes = createHeritageTypeListSpan(
			apiItem.extendsTypes,
			"Extends",
			config,
		);
		if (renderedExtendsTypes !== undefined) {
			contents.push(new ParagraphNode([renderedExtendsTypes]));
		}
	}

	// Render type information for properties and variables
	let renderedTypeSpan: SpanNode | undefined;
	if (apiItem instanceof ApiPropertyItem) {
		renderedTypeSpan = createTypeSpan(apiItem.propertyTypeExcerpt, config);
	} else if (apiItem instanceof ApiVariable) {
		renderedTypeSpan = createTypeSpan(apiItem.variableTypeExcerpt, config);
	}
	if (renderedTypeSpan !== undefined) {
		contents.push(new ParagraphNode([renderedTypeSpan]));
	}

	// Render type parameters if there are any.
	if (ApiTypeParameterListMixin.isBaseClassOf(apiItem) && apiItem.typeParameters.length > 0) {
		const renderedTypeParameters = createTypeParametersSection(
			apiItem.typeParameters,
			apiItem,
			config,
		);
		contents.push(new ParagraphNode([renderedTypeParameters]));
	}

	if (contents.length === 0) {
		return undefined;
	}

	// If only 1 child paragraph, prevent creating unecessary hierarchy here by not wrapping it.
	if (contents.length === 1) {
		return contents[0];
	}

	return new ParagraphNode(contents);
}

/**
 * Renders a labeled type-information entry.
 *
 * @remarks Displayed as `Type: <type>`. Type excerpt will be rendered with the appropriate hyperlinks for other types in the API model.
 *
 * @param excerpt - The type excerpt to be displayed.
 * @param config - See {@link ApiItemTransformationConfiguration}.
 */
function createTypeSpan(
	excerpt: Excerpt,
	config: ApiItemTransformationConfiguration,
): SpanNode | undefined {
	if (!excerpt.isEmpty) {
		const renderedLabel = SpanNode.createFromPlainText(`Type: `, { bold: true });
		const renderedExcerpt = createExcerptSpanWithHyperlinks(excerpt, config);
		if (renderedExcerpt !== undefined) {
			return new SpanNode([renderedLabel, renderedExcerpt]);
		}
	}
	return undefined;
}

/**
 * Renders a labeled, comma-separated list of heritage types.
 *
 * @remarks Displayed as `<label>: <heritage-type>[, <heritage-type>]*`
 *
 * @param heritageTypes - List of types to display.
 * @param label - Label text to display before the list of types.
 * @param config - See {@link ApiItemTransformationConfiguration}.
 */
function createHeritageTypeListSpan(
	heritageTypes: readonly HeritageType[],
	label: string,
	config: ApiItemTransformationConfiguration,
): SpanNode | undefined {
	if (heritageTypes.length > 0) {
		const renderedLabel = SpanNode.createFromPlainText(`${label}: `, { bold: true });

		// Build up array of excerpt entries
		const renderedHeritageTypes: SpanNode[] = [];
		for (const heritageType of heritageTypes) {
			const renderedExcerpt = createExcerptSpanWithHyperlinks(heritageType.excerpt, config);
			if (renderedExcerpt !== undefined) {
				renderedHeritageTypes.push(renderedExcerpt);
			}
		}

		const renderedList = injectSeparator<DocumentationNode>(
			renderedHeritageTypes,
			new PlainTextNode(", "),
		);

		return new SpanNode([renderedLabel, ...renderedList]);
	}
	return undefined;
}

/**
 * Renders a section describing the type parameters..
 * I.e. {@link https://tsdoc.org/pages/tags/typeparam/ | @typeParam} comment blocks.
 *
 * @remarks Displayed as a labeled, comma-separated list of types.
 * Links will be generated for types that are a part of the same API suite (model).
 *
 * @param typeParameters - List of type parameters associated with some API item.
 * @param contextApiItem - The API item with which the example is associated.
 * @param config - See {@link ApiItemTransformationConfiguration}.
 *
 * @public
 */
export function createTypeParametersSection(
	typeParameters: readonly TypeParameter[],
	contextApiItem: ApiItem,
	config: ApiItemTransformationConfiguration,
): SectionNode {
	const typeParametersTable = createTypeParametersSummaryTable(
		typeParameters,
		contextApiItem,
		config,
	);

	return new SectionNode(
		[typeParametersTable],
		HeadingNode.createFromPlainText("Type Parameters"),
	);
}

/**
 * Renders a doc paragraph for the provided TSDoc excerpt.
 *
 * @remarks This function is a helper to parse TSDoc excerpt token syntax into documentation with the appropriate links.
 * It will generate links to any API members that are a part of the same API suite (model). Other token contents
 * will be rendered as plain text.
 *
 * @param excerpt - The TSDoc excerpt to render.
 * @param config - See {@link ApiItemTransformationConfiguration}.
 *
 * @returns A span containing the rendered contents, if non-empty.
 * Otherwise, will return `undefined`.
 */
export function createExcerptSpanWithHyperlinks(
	excerpt: Excerpt,
	config: ApiItemTransformationConfiguration,
): SingleLineSpanNode | undefined {
	if (excerpt.isEmpty) {
		return undefined;
	}

	const children: SingleLineDocumentationNode[] = [];
	for (const token of excerpt.spannedTokens) {
		// Markdown doesn't provide a standardized syntax for hyperlinks inside code spans, so we will render
		// the type expression as DocPlainText.  Instead of creating multiple DocParagraphs, we can simply
		// discard any newlines and let the renderer do normal word-wrapping.
		const unwrappedTokenText: string = token.text.replace(/[\n\r]+/g, " ");

		let wroteHyperlink = false;

		// If it's hyperlink-able, then append a DocLinkTag
		if (token.kind === ExcerptTokenKind.Reference && token.canonicalReference) {
			const apiItemResult: IResolveDeclarationReferenceResult =
				config.apiModel.resolveDeclarationReference(token.canonicalReference, undefined);

			if (apiItemResult.resolvedApiItem) {
				const link = getLinkForApiItem(
					apiItemResult.resolvedApiItem,
					config,
					unwrappedTokenText,
				);
				children.push(LinkNode.createFromPlainTextLink(link));
				wroteHyperlink = true;
			}
		}

		// If the token was not one from which we generated hyperlink text, write as plain text instead
		if (!wroteHyperlink) {
			children.push(new PlainTextNode(unwrappedTokenText));
		}
	}

	return new SingleLineSpanNode(children);
}

/**
 * Renders a simple navigation breadcrumb.
 *
 * @remarks Displayed as a ` > `-separated list of hierarchical page links.
 * 1 for each element in the provided item's ancestry for which a separate document is generated
 * (see {@link HierarchyConfiguration}).
 *
 * @param apiItem - The API item whose ancestry will be used to generate the breadcrumb.
 * @param config - See {@link ApiItemTransformationConfiguration}.
 *
 * @public
 */
export function createBreadcrumbParagraph(
	apiItem: ApiItem,
	config: ApiItemTransformationConfiguration,
): ParagraphNode {
<<<<<<< HEAD
	// #region Get ordered ancestry of document items
=======
	// #region Get hierarchy of document items
>>>>>>> 7babee49

	const breadcrumbLinks: Link[] = [getLinkForApiItem(apiItem, config)];

	let currentItem: ApiItem | undefined = getFilteredParent(apiItem);
	while (currentItem !== undefined) {
		const currentItemKind = getApiItemKind(currentItem);
		const currentItemHierarchy = config.hierarchy[currentItemKind];
		// Push breadcrumb entries for all files in the hierarchy.
		if (currentItemHierarchy.kind !== HierarchyKind.Section) {
			breadcrumbLinks.push(getLinkForApiItem(currentItem, config));
		}

		currentItem = getFilteredParent(currentItem);
	}
	breadcrumbLinks.reverse(); // Items are populated in ascending order, but we want them in descending order.

	// #endregion

	const renderedLinks = breadcrumbLinks.map((link) => LinkNode.createFromPlainTextLink(link));

	const breadcrumbSeparator = new PlainTextNode(" > ");

	// Inject breadcrumb separator between each link
	const contents: DocumentationNode[] = injectSeparator<DocumentationNode>(
		renderedLinks,
		breadcrumbSeparator,
	);

	return new ParagraphNode(contents);
}

/**
 * Alert text used in {@link alphaWarningSpan}.
 */
export const alphaWarningText: string =
	"WARNING: This API is provided as an alpha preview and may change without notice. Use at your own risk.";

/**
 * A simple italic span containing a warning about using `@alpha` APIs.
 */
export const alphaWarningSpan = SpanNode.createFromPlainText(alphaWarningText, { bold: true });

/**
 * Alert text used in {@link betaWarningSpan}.
 */
export const betaWarningText: string =
	"WARNING: This API is provided as a beta preview and may change without notice. Use at your own risk.";

/**
 * A simple italic span containing a warning about using `@beta` APIs.
 */
export const betaWarningSpan = SpanNode.createFromPlainText(betaWarningText, { bold: true });

/**
 * Renders a section containing the API item's summary comment if it has one.
 *
 * @param apiItem - The API item whose summary documentation will be rendered.
 * @param config - See {@link ApiItemTransformationConfiguration}.
 *
 * @public
 */
export function createSummaryParagraph(
	apiItem: ApiItem,
	config: ApiItemTransformationConfiguration,
): ParagraphNode | undefined {
	const tsdocNodeTransformOptions = getTsdocNodeTransformationOptions(apiItem, config);
	return apiItem instanceof ApiDocumentedItem && apiItem.tsdocComment !== undefined
		? transformTsdocSection(apiItem.tsdocComment.summarySection, tsdocNodeTransformOptions)
		: undefined;
}

/**
 * Renders a section containing the {@link https://tsdoc.org/pages/tags/remarks/ | @remarks} documentation of the
 * provided API item, if it has any.
 *
 * @remarks Displayed as a heading, with the documentation contents under it.
 *
 * @param apiItem - The API item whose `@remarks` documentation will be rendered.
 * @param config - See {@link ApiItemTransformationConfiguration}.
 *
 * @returns The doc section if the API item had a `@remarks` comment, otherwise `undefined`.
 *
 * @public
 */
export function createRemarksSection(
	apiItem: ApiItem,
	config: ApiItemTransformationConfiguration,
): SectionNode | undefined {
	if (
		!(apiItem instanceof ApiDocumentedItem) ||
		apiItem.tsdocComment?.remarksBlock === undefined
	) {
		return undefined;
	}

	const tsdocNodeTransformOptions = getTsdocNodeTransformationOptions(apiItem, config);

	return wrapInSection(
		[
			transformTsdocSection(
				apiItem.tsdocComment.remarksBlock.content,
				tsdocNodeTransformOptions,
			),
		],
		{ title: "Remarks", id: `${getFileSafeNameForApiItem(apiItem)}-remarks` },
	);
}

/**
 * Renders a section containing the {@link https://tsdoc.org/pages/tags/throws/ | @throws} documentation of the
 * provided API item, if it has any.
 *
 * @remarks Displayed as a heading, with the documentation contents under it.
 *
 * @param apiItem - The API item whose `@throws` documentation will be rendered.
 * @param config - See {@link ApiItemTransformationConfiguration}.
 * @param headingText - The text to use for the heading in the throws section. Defaults to "Throws".
 *
 * @returns The doc section if the API item had any `@throws` comments, otherwise `undefined`.
 *
 * @public
 */
export function createThrowsSection(
	apiItem: ApiItem,
	config: ApiItemTransformationConfiguration,
	headingText: string = "Throws",
): SectionNode | undefined {
	const throwsBlocks = getThrowsBlocks(apiItem);
	if (throwsBlocks === undefined || throwsBlocks.length === 0) {
		return undefined;
	}

	const tsdocNodeTransformOptions = getTsdocNodeTransformationOptions(apiItem, config);

	const paragraphs = throwsBlocks.map((throwsBlock) =>
		transformTsdocSection(throwsBlock, tsdocNodeTransformOptions),
	);

	return wrapInSection(paragraphs, {
		title: headingText,
		id: `${getFileSafeNameForApiItem(apiItem)}-throws`,
	});
}

/**
 * Renders a section containing the {@link https://tsdoc.org/pages/tags/deprecated/ | @deprecated} notice documentation
 * of the provided API item if it is annotated as `@deprecated`.
 *
 * @remarks Displayed as a simple note box containing the deprecation notice comment.
 *
 * @param apiItem - The API item whose `@deprecated` documentation will be rendered.
 * @param config - See {@link ApiItemTransformationConfiguration}.
 *
 * @returns The doc section if the API item had a `@remarks` comment, otherwise `undefined`.
 *
 * @public
 */
export function createDeprecationNoticeSection(
	apiItem: ApiItem,
	config: ApiItemTransformationConfiguration,
): ParagraphNode | undefined {
	const tsdocNodeTransformOptions = getTsdocNodeTransformationOptions(apiItem, config);

	const deprecatedBlock = getDeprecatedBlock(apiItem);
	if (deprecatedBlock === undefined) {
		return undefined;
	}

	return new ParagraphNode([
		SpanNode.createFromPlainText(
			"WARNING: This API is deprecated and will be removed in a future release.",
			{ bold: true },
		),
		LineBreakNode.Singleton,
		new SpanNode([transformTsdocSection(deprecatedBlock, tsdocNodeTransformOptions)], {
			italic: true,
		}),
	]);
}

/**
 * Renders a section containing any {@link https://tsdoc.org/pages/tags/example/ | @example} documentation of the
 * provided API item if it has any.
 *
 * @remarks
 *
 * Each example will be displayed under its own heading.
 *
 * If there is only 1 example comment, all example headings will be parented under a top level "Examples" heading.
 *
 * @param apiItem - The API item whose `@example` documentation will be rendered.
 * @param config - See {@link ApiItemTransformationConfiguration}.
 * @param headingText - The text to use for the heading in the examples section. Defaults to "Examples".
 *
 * @returns The doc section if the API item had any `@example` comment blocks, otherwise `undefined`.
 *
 * @public
 */
export function createExamplesSection(
	apiItem: ApiItem,
	config: ApiItemTransformationConfiguration,
	headingText: string = "Examples",
): SectionNode | undefined {
	const exampleBlocks = getExampleBlocks(apiItem);

	if (exampleBlocks === undefined || exampleBlocks.length === 0) {
		return undefined;
	}

	// If there is only 1 example, render it with a single default (un-numbered) heading
	if (exampleBlocks.length === 1) {
		return createExampleSection({ apiItem, content: exampleBlocks[0] }, config);
	}

	const exampleSections: SectionNode[] = [];
	for (const [i, exampleBlock] of exampleBlocks.entries()) {
		const exampleNumber = i + 1; // i is 0-based, but we want our example numbers to be 1-based.
		exampleSections.push(
			createExampleSection({ apiItem, content: exampleBlock, exampleNumber }, config),
		);
	}

	return wrapInSection(exampleSections, {
		title: headingText,
		id: `${getFileSafeNameForApiItem(apiItem)}-examples`,
	});
}

/**
 * Represents a single {@link https://tsdoc.org/pages/tags/example/ | @example} comment block for a given API item.
 */
interface ExampleProperties {
	/**
	 * The API item the example doc content belongs to.
	 */
	apiItem: ApiItem;

	/**
	 * `@example` comment body.
	 */
	content: DocSection;

	/**
	 * Example number. Used to disambiguate multiple `@example` comment headings numerically when there is more than 1.
	 * If not specified, example heading will not be labeled with a number.
	 *
	 * @remarks The example number will not be displayed if the example has a title.
	 */
	exampleNumber?: number;
}

/**
 * Renders a section containing a single {@link https://tsdoc.org/pages/tags/example/ | @example} documentation comment.
 *
 * @remarks
 *
 * Displayed as a heading with the example body under it.
 *
 * Per the `TSDoc` spec linked above, the example heading is generated as follows:
 *
 * If the `@example` content has text on the first line (the same line as the `@example` tag), that text content is
 * treated as the example's "title", used in the heading text (and is not included in the content body).
 *
 * Otherwise, the heading is generated as "Example[ \<{@link ExampleProperties.exampleNumber}\>]".
 *
 * @example Example comment with title "Foo"
 *
 * An example comment with title "Foo" (regardless of `exampleNumber` value) will produce something like the following
 * (expressed in Markdown, heading levels will vary):
 *
 * ```markdown
 * # Example: Foo
 *
 * ...
 * ```
 *
 * @example Example comment without title, no `exampleNumber` provided
 *
 * An example comment without a title line, and with no `exampleNumber` value provided will generate content like
 * the following (expressed in Markdown, heading levels will vary):
 *
 * ```markdown
 * # Example
 *
 * ...
 * ```
 *
 * @example With no title and {@link ExampleProperties.exampleNumber} provided
 *
 * An example comment without a title line, and `exampleNumber` value of `2` will generate content like
 * the following (expressed in Markdown, heading levels will vary):
 *
 * ```markdown
 * # Example 2
 *
 * ...
 * ```
 *
 * @param example - The example comment to render.
 * @param contextApiItem - The API item with which the example is associated.
 * @param config - See {@link ApiItemTransformationConfiguration}.
 *
 * @returns The rendered {@link SectionNode}.
 */
function createExampleSection(
	example: ExampleProperties,
	config: ApiItemTransformationConfiguration,
): SectionNode {
	const { logger } = config;

	const tsdocNodeTransformOptions = getTsdocNodeTransformationOptions(example.apiItem, config);
	let exampleParagraph: DocumentationParentNode = transformTsdocSection(
		example.content,
		tsdocNodeTransformOptions,
	);

	// Per TSDoc spec, if the `@example` comment has content on the same line as the tag,
	// that line is expected to be treated as the title.
	// This information is not provided to us directly, so instead we will walk the content tree
	// and see if the first leaf node is plain text. If it is, we will use that as the title (header).
	// If not (undefined), we will use the default heading scheme.
	// Reference: <https://tsdoc.org/pages/tags/example/>
	const exampleTitle = extractTitleFromExampleSection(example.content);

	const headingTitle =
		exampleTitle === undefined
			? example.exampleNumber === undefined
				? "Example"
				: `Example ${example.exampleNumber}`
			: `Example: ${exampleTitle}`;

	// If our example contained a title line, we need to strip that content out of the body.
	// Unfortunately, the input `DocNode` types are all class based, and do not expose their constructors, so it is
	// difficult to mutate or make surgical copies of their trees.
	// Instead, we will adjust the output we generated via the above transformation logic.
	if (exampleTitle !== undefined) {
		logger?.verbose(
			`Found example comment with title "${exampleTitle}". Adjusting output to adhere to TSDoc spec...`,
		);
		exampleParagraph = stripTitleFromParagraph(exampleParagraph, exampleTitle, logger);
	}

	const headingId = `${getFileSafeNameForApiItem(example.apiItem)}-example${
		example.exampleNumber ?? ""
	}`;

	return wrapInSection([exampleParagraph], {
		title: headingTitle,
		id: headingId,
	});
}

/**
 * Scans the input tree to see if the first leaf node is plain text. If it is, returns it. Otherwise, returns undefined.
 *
 * @remarks
 *
 * Per TSDoc spec, if the `@example` comment has content on the same line as the tag,
 * that line is expected to be treated as the title.
 *
 * This information is not provided to us directly, so instead we will walk the content tree
 * and see if the first leaf node is plain text. If it is, we will use that as the title (header).
 * If not (undefined), we will use the default heading scheme.
 *
 * Reference: {@link https://tsdoc.org/pages/tags/example/}
 */
function extractTitleFromExampleSection(sectionNode: DocSection): string | undefined {
	// Drill down to find first leaf node. If it is plain text (and not a line break),
	// use it as title.
	let currentNode: DocNode = sectionNode;
	// eslint-disable-next-line no-constant-condition
	while (true) {
		const children = (currentNode as Partial<DocNodeContainer>).nodes;

		if (children === undefined || children.length === 0) {
			if (currentNode.kind === DocNodeKind.PlainText) {
				return (currentNode as DocPlainText).text.trim();
			}

			return undefined;
		}
		currentNode = children[0];
	}
}

/**
 * Scans the input tree for the first leaf. We expect it to be a plain text node, whose text is the specified `title`.
 * If it is, we will make a copy of the input tree which omits that node and any subsequent line break nodes, and
 * return that copy.
 *
 * @remarks
 *
 * See {@link createExampleSection} for a more complete description of why this is needed.
 *
 * In short, we need to strip out the "title" line of the example in some cases.
 * But making edits to the input "DocNode" trees is difficult.
 * Instead, we will validate our assumptions about the generated output tree, and strip off the title if everything
 * is as we expect.
 *
 * In the case where the output is not in a form we expect, we will log an error and return the node we were given,
 * rather than making a copy.
 */
function stripTitleFromParagraph(
	node: DocumentationParentNode,
	title: string,
	logger: Logger | undefined,
): DocumentationParentNode {
	// Verify title matches text of first plain text in output.
	// This is an expected invariant. If this is not the case, then something has gone wrong.
	// Note: if we ever allow consumers to provide custom DocNode transformations, this invariant will likely
	// disappear, and this code will need to be updated to function differently.
	// Reference: <https://tsdoc.org/pages/tags/example/>
	const children = node.children;
	if (children.length === 0) {
		logger?.error(
			"Transformed example paragraph begins with empty parent node. This is unexpected and indicates a bug.",
		);
		return node;
	}

	const firstChild = children[0];
	if (firstChild.isParent) {
		const newFirstChild = stripTitleFromParagraph(
			firstChild as DocumentationParentNode,
			title,
			logger,
		);

		const newChildren: DocumentationNode[] = [newFirstChild, ...children.slice(1)];

		return {
			...node,
			children: newChildren,
			hasChildren: newChildren.length > 0,
		};
	}

	if (firstChild.isLiteral) {
		if (firstChild.type === DocumentationNodeType.PlainText) {
			const text = (firstChild as PlainTextNode).text;
			if (text === title) {
				// Remove from children, and remove any trailing line breaks
				const newChildren = children.slice(1);
				while (
					newChildren.length > 0 &&
					newChildren[0].type === DocumentationNodeType.LineBreak
				) {
					newChildren.shift();
				}
				return {
					...node,
					children: newChildren,
					hasChildren: newChildren.length > 0,
				};
			} else {
				logger?.error(
					"Transformed example paragraph does not begin with expected title. This is unexpected and indicates a bug.",
					`Expected: "${title}".`,
					`Found: "${text}".`,
				);
				return node;
			}
		} else {
			logger?.error(
				"Transformed example paragraph does not begin with plain text. This is unexpected and indicates a bug.",
			);
			return node;
		}
	}

	logger?.error(
		"Transformed example paragraph begins with a non-literal, non-parent node. This is unexpected and indicates a bug.",
	);
	return node;
}

/**
 * Renders a section describing the list of parameters (if any) of a function-like API item.
 *
 * @remarks Displayed as a heading with a table representing the different parameters under it.
 *
 * @param apiFunctionLike - The function-like API item whose parameters will be described.
 * @param config - See {@link ApiItemTransformationConfiguration}.
 *
 * @returns The doc section if the item had any parameters, otherwise `undefined`.
 *
 * @public
 */
export function createParametersSection(
	apiFunctionLike: ApiFunctionLike,
	config: ApiItemTransformationConfiguration,
): SectionNode | undefined {
	if (apiFunctionLike.parameters.length === 0) {
		return undefined;
	}

	return wrapInSection(
		[createParametersSummaryTable(apiFunctionLike.parameters, apiFunctionLike, config)],
		{
			title: "Parameters",
			id: `${getFileSafeNameForApiItem(apiFunctionLike)}-parameters`,
		},
	);
}

/**
 * Renders a section containing the {@link https://tsdoc.org/pages/tags/returns/ | @returns} documentation of the
 * provided API item, if it has one.
 *
 * @remarks Displayed as a heading, with the documentation contents and the return type under it.
 *
 * @param apiItem - The API item whose `@returns` documentation will be rendered.
 * @param config - See {@link ApiItemTransformationConfiguration}.
 *
 * @returns The doc section if the API item had a `@returns` comment, otherwise `undefined`.
 *
 * @public
 */
export function createReturnsSection(
	apiItem: ApiItem,
	config: ApiItemTransformationConfiguration,
): SectionNode | undefined {
	const tsdocNodeTransformOptions = getTsdocNodeTransformationOptions(apiItem, config);

	const children: DocumentationNode[] = [];

	// Generate span from `@returns` comment
	if (apiItem instanceof ApiDocumentedItem && apiItem.tsdocComment !== undefined) {
		const returnsBlock = getReturnsBlock(apiItem);
		if (returnsBlock !== undefined) {
			children.push(transformTsdocSection(returnsBlock, tsdocNodeTransformOptions));
		}
	}

	// Generate paragraph with notes about the return type
	if (ApiReturnTypeMixin.isBaseClassOf(apiItem) && apiItem.returnTypeExcerpt.text.trim() !== "") {
		// Special case to detect when the return type is `void`.
		// We will skip declaring the return type in this case.
		// eslint-disable-next-line unicorn/no-lonely-if
		if (apiItem.returnTypeExcerpt.text.trim() !== "void") {
			const typeExcerptSpan = createExcerptSpanWithHyperlinks(
				apiItem.returnTypeExcerpt,
				config,
			);
			if (typeExcerptSpan !== undefined) {
				children.push(
					new ParagraphNode([
						SpanNode.createFromPlainText("Return type: ", { bold: true }),
						typeExcerptSpan,
					]),
				);
			}
		}
	}

	return children.length === 0
		? undefined
		: wrapInSection(children, {
				title: "Returns",
				id: `${getFileSafeNameForApiItem(apiItem)}-returns`,
		  });
}

/**
 * Represents a series API child items for which documentation sections will be generated.
 */
export interface ChildSectionProperties {
	/**
	 * Heading for the section being rendered.
	 */
	heading: Heading;

	/**
	 * The API item kind of all child items.
	 */
	itemKind: ValidApiItemKind;

	/**
	 * The child items to be rendered.
	 *
	 * @remarks Every item's `kind` must be `itemKind`.
	 */
	items: readonly ApiItem[];
}

/**
 * Renders a section describing child items of some API item, grouped by `kind`.
 *
 * @remarks Displayed as a series of subsequent sub-sections.
 *
 * Note: Rendering here will skip any items intended to be rendered to their own documents
 * (see {@link DocumentBoundaries}).
 * The assumption is that this is used to render child contents to the same document as the parent.
 *
 * @param childItems - The child sections to be rendered.
 * @param config - See {@link ApiItemTransformationConfiguration}.
 * @param createChildContent - Callback to render a given child item.
 *
 * @returns The doc section if there were any child contents to render, otherwise `undefined`.
 */
export function createChildDetailsSection(
	childItems: readonly ChildSectionProperties[],
	config: ApiItemTransformationConfiguration,
	createChildContent: (apiItem) => DocumentationNode[],
): SectionNode[] | undefined {
	const sections: SectionNode[] = [];

	for (const childItem of childItems) {
		// Only render contents for a section if the item kind is one that gets rendered to its parent's document
		// (i.e. it does not get rendered to its own document).
		// Also only render the section if it actually has contents to render (to avoid empty headings).
		if (
			!doesItemKindRequireOwnDocument(childItem.itemKind, config.hierarchy) &&
			childItem.items.length > 0
		) {
			const childContents: DocumentationNode[] = [];
			for (const item of childItem.items) {
				childContents.push(...createChildContent(item));
			}

			sections.push(wrapInSection(childContents, childItem.heading));
		}
	}

	return sections.length === 0 ? undefined : sections;
}

/**
 * Wraps the provided contents in a {@link SectionNode}.
 * @param nodes - The section's child contents.
 * @param heading - Optional heading to associate with the section.
 */
export function wrapInSection(nodes: DocumentationNode[], heading?: Heading): SectionNode {
	return new SectionNode(
		nodes,
		heading ? HeadingNode.createFromPlainTextHeading(heading) : undefined,
	);
}

/**
 * Creates an {@link UnorderedListNode} containing links to each of the specified entry-points.
 *
 * @param apiEntryPoints - The list of entry-points to display / link to.
 * @param config - See {@link ApiItemTransformationConfiguration}.
 */
export function createEntryPointList(
	apiEntryPoints: readonly ApiEntryPoint[],
	config: ApiItemTransformationConfiguration,
): UnorderedListNode | undefined {
	if (apiEntryPoints.length === 0) {
		return undefined;
	}

	return new UnorderedListNode(
		apiEntryPoints.map((entryPoint) =>
			LinkNode.createFromPlainTextLink(getLinkForApiItem(entryPoint, config)),
		),
	);
}<|MERGE_RESOLUTION|>--- conflicted
+++ resolved
@@ -391,11 +391,7 @@
 	apiItem: ApiItem,
 	config: ApiItemTransformationConfiguration,
 ): ParagraphNode {
-<<<<<<< HEAD
-	// #region Get ordered ancestry of document items
-=======
 	// #region Get hierarchy of document items
->>>>>>> 7babee49
 
 	const breadcrumbLinks: Link[] = [getLinkForApiItem(apiItem, config)];
 
