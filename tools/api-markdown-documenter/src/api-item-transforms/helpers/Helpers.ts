/*!
 * Copyright (c) Microsoft Corporation and contributors. All rights reserved.
 * Licensed under the MIT License.
 */

import {
	ApiClass,
	ApiDeclaredItem,
	ApiDocumentedItem,
	type ApiEntryPoint,
	ApiInterface,
	type ApiItem,
	ApiReturnTypeMixin,
	ApiTypeParameterListMixin,
	type Excerpt,
	ExcerptTokenKind,
	type HeritageType,
	type IResolveDeclarationReferenceResult,
	type TypeParameter,
	ApiPropertyItem,
	ApiVariable,
} from "@microsoft/api-extractor-model";
import {
	type DocNode,
	type DocNodeContainer,
	DocNodeKind,
	type DocPlainText,
	type DocSection,
} from "@microsoft/tsdoc";

import type { Heading } from "../../Heading.js";
import type { Link } from "../../Link.js";
import type { Logger } from "../../Logging.js";
import {
	type BlockContent,
	type DocumentationNode,
	type DocumentationParentNode,
	FencedCodeBlockNode,
	HeadingNode,
	LinkNode,
	ListItemNode,
	ListNode,
	ParagraphNode,
	type PhrasingContent,
	PlainTextNode,
	type SectionContent,
	SectionNode,
	SpanNode,
} from "../../documentation-domain/index.js";
import {
	type ApiFunctionLike,
	injectSeparator,
	getFileSafeNameForApiItem,
	getSeeBlocks,
	getThrowsBlocks,
	getDeprecatedBlock,
	getExampleBlocks,
	getReturnsBlock,
	getApiItemKind,
	type ValidApiItemKind,
	getFilteredParent,
} from "../../utilities/index.js";
import {
	doesItemKindRequireOwnDocument,
	getLinkForApiItem,
} from "../ApiItemTransformUtilities.js";
import { transformTsdoc } from "../TsdocNodeTransforms.js";
import {
	HierarchyKind,
	type ApiItemTransformationConfiguration,
} from "../configuration/index.js";

import {
	createParametersSummaryTable,
	createTypeParametersSummaryTable,
} from "./TableHelpers.js";

/**
 * Generates a section for an API signature.
 *
 * @remarks Displayed as a heading with a code-block under it.
 *
 * @param apiItem - The API item whose signature will be rendered.
 * @param config - See {@link ApiItemTransformationConfiguration}.
 *
 * @returns The doc section if there was any signature content to render, otherwise `undefined`.
 *
 * @public
 */
export function createSignatureSection(
	apiItem: ApiItem,
	config: ApiItemTransformationConfiguration,
): SectionNode | undefined {
	if (apiItem instanceof ApiDeclaredItem) {
		const signatureExcerpt = apiItem.getExcerptWithModifiers();
		if (signatureExcerpt !== "") {
			const contents: SectionContent[] = [];

			contents.push(new FencedCodeBlockNode(signatureExcerpt.trim(), "typescript"));

			const renderedHeritageTypes = createHeritageTypesContent(apiItem, config);
			if (renderedHeritageTypes !== undefined) {
				contents.push(...renderedHeritageTypes);
			}

			return wrapInSection(contents, {
				title: "Signature",
				id: `${getFileSafeNameForApiItem(apiItem)}-signature`,
			});
		}
	}
	return undefined;
}

/**
 * Renders a section listing types extended / implemented by the API item, if any.
 *
 * @remarks Displayed as a heading with a comma-separated list of heritage types by category under it.
 *
 * @param apiItem - The API item whose heritage types will be rendered.
 * @param config - See {@link ApiItemTransformationConfiguration}.
 *
 * @returns
 * The section content containing heritage type information, if any is present.
 * Otherwise `undefined`.
 */
function createHeritageTypesContent(
	apiItem: ApiItem,
	config: ApiItemTransformationConfiguration,
): SectionContent[] | undefined {
	const { logger } = config;

	const contents: SectionContent[] = [];

	if (apiItem instanceof ApiClass) {
		// Render `extends` type if there is one.
		if (apiItem.extendsType) {
			const extendsTypesSpan = createHeritageTypeListSpan(
				[apiItem.extendsType],
				"Extends",
				config,
			);

			if (extendsTypesSpan.length === 0) {
				logger.error(
					'No content was rendered for non-empty "extends" type list. This is not expected.',
				);
			} else {
				contents.push(new ParagraphNode(extendsTypesSpan));
			}
		}

		// Render `implements` types if there are any.
		const renderedImplementsTypes = createHeritageTypeListSpan(
			apiItem.implementsTypes,
			"Implements",
			config,
		);
		if (renderedImplementsTypes.length > 0) {
			contents.push(new ParagraphNode(renderedImplementsTypes));
		}
	}

	if (apiItem instanceof ApiInterface) {
		// Render `extends` types if there are any.
		const renderedExtendsTypes = createHeritageTypeListSpan(
			apiItem.extendsTypes,
			"Extends",
			config,
		);

		if (renderedExtendsTypes.length > 0) {
			contents.push(new ParagraphNode(renderedExtendsTypes));
		}
	}

	// Render type information for properties and variables
	let renderedTypeSpan: PhrasingContent[] = [];
	if (apiItem instanceof ApiPropertyItem) {
		renderedTypeSpan = createTypeSpan(apiItem.propertyTypeExcerpt, config);
	} else if (apiItem instanceof ApiVariable) {
		renderedTypeSpan = createTypeSpan(apiItem.variableTypeExcerpt, config);
	}
	if (renderedTypeSpan.length > 0) {
		contents.push(new ParagraphNode(renderedTypeSpan));
	}

	// Render type parameters if there are any.
	if (ApiTypeParameterListMixin.isBaseClassOf(apiItem) && apiItem.typeParameters.length > 0) {
		const renderedTypeParameters = createTypeParametersSection(
			apiItem.typeParameters,
			apiItem,
			config,
		);
		contents.push(renderedTypeParameters);
	}

	if (contents.length === 0) {
		return undefined;
	}

	return contents;
}

/**
 * Renders a labeled type-information entry.
 *
 * @remarks Displayed as `Type: <type>`. Type excerpt will be rendered with the appropriate hyperlinks for other types in the API model.
 *
 * @param excerpt - The type excerpt to be displayed.
 * @param config - See {@link ApiItemTransformationConfiguration}.
 */
function createTypeSpan(
	excerpt: Excerpt,
	config: ApiItemTransformationConfiguration,
): PhrasingContent[] {
	if (excerpt.isEmpty) {
		return [];
	}

	const renderedExcerpt = createExcerptSpanWithHyperlinks(excerpt, config);

	if (renderedExcerpt.length === 0) {
		// If the type excerpt is empty, we don't render anything.
		return [];
	}

	return [
		SpanNode.createFromPlainText("Type", { bold: true }),
		new PlainTextNode(": "),
		...renderedExcerpt,
	];
}

/**
 * Renders a labeled, comma-separated list of heritage types.
 *
 * @remarks Displayed as `<label>: <heritage-type>[, <heritage-type>]*`
 *
 * @param heritageTypes - List of types to display.
 * @param label - Label text to display before the list of types.
 * @param config - See {@link ApiItemTransformationConfiguration}.
 */
function createHeritageTypeListSpan(
	heritageTypes: readonly HeritageType[],
	label: string,
	config: ApiItemTransformationConfiguration,
): PhrasingContent[] {
	if (heritageTypes.length === 0) {
		return [];
	}

	// Build up array of excerpt entries
	const renderedHeritageTypes: PhrasingContent[][] = [];
	for (const heritageType of heritageTypes) {
		const renderedExcerpt = createExcerptSpanWithHyperlinks(heritageType.excerpt, config);
		renderedHeritageTypes.push(renderedExcerpt);
	}

	if (renderedHeritageTypes.length === 0) {
		// If the heritage types are empty, we don't render anything.
		return [];
	}

	const renderedList: PhrasingContent[] = [];
	let needsComma = false;
	for (const renderedExcerpt of renderedHeritageTypes) {
		if (needsComma) {
			renderedList.push(new PlainTextNode(", "));
		}
		renderedList.push(...renderedExcerpt);
		needsComma = true;
	}

	return [
		SpanNode.createFromPlainText(label, { bold: true }),
		new PlainTextNode(": "),
		...renderedList,
	];
}

/**
 * Generates a section for an API item's {@link https://tsdoc.org/pages/tags/see/ | @see} comment blocks.
 *
 * @remarks Displayed as a "See also" heading, followed by the contents of the API item's `@see` comment blocks
 * merged into a single section.
 *
 * @param apiItem - The API item whose `@see` comment blocks will be rendered.
 * @param config - See {@link ApiItemTransformationConfiguration}.
 *
 * @returns The doc section if there was any signature content to render, otherwise `undefined`.
 *
 * @public
 */
export function createSeeAlsoSection(
	apiItem: ApiItem,
	config: ApiItemTransformationConfiguration,
): SectionNode | undefined {
	const seeBlocks = getSeeBlocks(apiItem);
	if (seeBlocks === undefined || seeBlocks.length === 0) {
		return undefined;
	}

	const contents: BlockContent[] = [];
	for (const seeBlock of seeBlocks) {
		contents.push(...transformTsdoc(seeBlock, apiItem, config));
	}

	return wrapInSection(contents, {
		title: "See Also",
		id: `${getFileSafeNameForApiItem(apiItem)}-see-also`,
	});
}

/**
 * Renders a section describing the type parameters..
 * I.e. {@link https://tsdoc.org/pages/tags/typeparam/ | @typeParam} comment blocks.
 *
 * @remarks Displayed as a labeled, comma-separated list of types.
 * Links will be generated for types that are a part of the same API suite (model).
 *
 * @param typeParameters - List of type parameters associated with some API item.
 * @param contextApiItem - The API item with which the example is associated.
 * @param config - See {@link ApiItemTransformationConfiguration}.
 *
 * @public
 */
export function createTypeParametersSection(
	typeParameters: readonly TypeParameter[],
	contextApiItem: ApiItem,
	config: ApiItemTransformationConfiguration,
): SectionNode {
	const typeParametersTable = createTypeParametersSummaryTable(
		typeParameters,
		contextApiItem,
		config,
	);

	return new SectionNode([typeParametersTable], new HeadingNode("Type Parameters"));
}

/**
 * Renders a doc paragraph for the provided TSDoc excerpt.
 *
 * @remarks This function is a helper to parse TSDoc excerpt token syntax into documentation with the appropriate links.
 * It will generate links to any API members that are a part of the same API suite (model). Other token contents
 * will be rendered as plain text.
 *
 * @param excerpt - The TSDoc excerpt to render.
 * @param config - See {@link ApiItemTransformationConfiguration}.
 *
 * @returns The rendered contents, if any.
 */
export function createExcerptSpanWithHyperlinks(
	excerpt: Excerpt,
	config: ApiItemTransformationConfiguration,
): PhrasingContent[] {
	if (excerpt.isEmpty) {
		return [];
	}

	const content: PhrasingContent[] = [];
	for (const token of excerpt.spannedTokens) {
		// Markdown doesn't provide a standardized syntax for hyperlinks inside code spans, so we will render
		// the type expression as DocPlainText.  Instead of creating multiple DocParagraphs, we can simply
		// discard any newlines and let the renderer do normal word-wrapping.
		const unwrappedTokenText: string = token.text.replace(/[\n\r]+/g, " ");

		let wroteHyperlink = false;

		// If it's hyperlink-able, then append a DocLinkTag
		if (token.kind === ExcerptTokenKind.Reference && token.canonicalReference) {
			const apiItemResult: IResolveDeclarationReferenceResult =
				config.apiModel.resolveDeclarationReference(token.canonicalReference, undefined);

			if (apiItemResult.resolvedApiItem) {
				const link = getLinkForApiItem(
					apiItemResult.resolvedApiItem,
					config,
					unwrappedTokenText,
				);
				content.push(LinkNode.createFromPlainTextLink(link));
				wroteHyperlink = true;
			}
		}

		// If the token was not one from which we generated hyperlink text, write as plain text instead
		if (!wroteHyperlink) {
			content.push(new PlainTextNode(unwrappedTokenText));
		}
	}

	return content;
}

/**
 * Renders a simple navigation breadcrumb.
 *
 * @remarks Displayed as a ` > `-separated list of hierarchical page links.
 * 1 for each element in the provided item's ancestry for which a separate document is generated
 * (see {@link HierarchyConfiguration}).
 *
 * @param apiItem - The API item whose ancestry will be used to generate the breadcrumb.
 * @param config - See {@link ApiItemTransformationConfiguration}.
 *
 * @public
 */
export function createBreadcrumbParagraph(
	apiItem: ApiItem,
	config: ApiItemTransformationConfiguration,
): ParagraphNode {
	// #region Get hierarchy of document items

	const breadcrumbLinks: Link[] = [getLinkForApiItem(apiItem, config)];

	let currentItem: ApiItem | undefined = getFilteredParent(apiItem);
	while (currentItem !== undefined) {
		const currentItemKind = getApiItemKind(currentItem);
		const currentItemHierarchy = config.hierarchy[currentItemKind];
		// Push breadcrumb entries for all files in the hierarchy.
		if (currentItemHierarchy.kind !== HierarchyKind.Section) {
			breadcrumbLinks.push(getLinkForApiItem(currentItem, config));
		}

		currentItem = getFilteredParent(currentItem);
	}
	breadcrumbLinks.reverse(); // Items are populated in ascending order, but we want them in descending order.

	// #endregion

	const renderedLinks = breadcrumbLinks.map((link) => LinkNode.createFromPlainTextLink(link));

	const breadcrumbSeparator = new PlainTextNode(" > ");

	// Inject breadcrumb separator between each link
	const contents: PhrasingContent[] = injectSeparator<PhrasingContent>(
		renderedLinks,
		breadcrumbSeparator,
	);

	return new ParagraphNode(contents);
}

/**
 * Alert text used in {@link alphaWarningSpan}.
 */
export const alphaWarningText: string =
	"WARNING: This API is provided as an alpha preview and may change without notice. Use at your own risk.";

/**
 * A simple italic span containing a warning about using `@alpha` APIs.
 */
export const alphaWarningSpan = SpanNode.createFromPlainText(alphaWarningText, { bold: true });

/**
 * Alert text used in {@link betaWarningSpan}.
 */
export const betaWarningText: string =
	"WARNING: This API is provided as a beta preview and may change without notice. Use at your own risk.";

/**
 * A simple italic span containing a warning about using `@beta` APIs.
 */
export const betaWarningSpan = SpanNode.createFromPlainText(betaWarningText, { bold: true });

/**
 * Renders a section containing the API item's summary comment if it has one.
 *
 * @param apiItem - The API item whose summary documentation will be rendered.
 * @param config - See {@link ApiItemTransformationConfiguration}.
 *
 * @public
 */
export function createSummarySection(
	apiItem: ApiItem,
	config: ApiItemTransformationConfiguration,
): SectionNode | undefined {
	if (apiItem instanceof ApiDocumentedItem && apiItem.tsdocComment !== undefined) {
		const sectionContents = transformTsdoc(
			apiItem.tsdocComment.summarySection,
			apiItem,
			config,
		);
		return sectionContents.length === 0 ? undefined : new SectionNode(sectionContents);
	}
	return undefined;
}

/**
 * Renders a section containing the {@link https://tsdoc.org/pages/tags/remarks/ | @remarks} documentation of the
 * provided API item, if it has any.
 *
 * @remarks Displayed as a heading, with the documentation contents under it.
 *
 * @param apiItem - The API item whose `@remarks` documentation will be rendered.
 * @param config - See {@link ApiItemTransformationConfiguration}.
 *
 * @returns The doc section if the API item had a `@remarks` comment, otherwise `undefined`.
 *
 * @public
 */
export function createRemarksSection(
	apiItem: ApiItem,
	config: ApiItemTransformationConfiguration,
): SectionNode | undefined {
	if (
		!(apiItem instanceof ApiDocumentedItem) ||
		apiItem.tsdocComment?.remarksBlock === undefined
	) {
		return undefined;
	}

	return wrapInSection(
		transformTsdoc(apiItem.tsdocComment.remarksBlock.content, apiItem, config),
		{ title: "Remarks", id: `${getFileSafeNameForApiItem(apiItem)}-remarks` },
	);
}

/**
 * Renders a section containing the {@link https://tsdoc.org/pages/tags/throws/ | @throws} documentation of the
 * provided API item, if it has any.
 *
 * @remarks Displayed as a heading, with the documentation contents under it.
 *
 * @param apiItem - The API item whose `@throws` documentation will be rendered.
 * @param config - See {@link ApiItemTransformationConfiguration}.
 * @param headingText - The text to use for the heading in the throws section. Defaults to "Throws".
 *
 * @returns The doc section if the API item had any `@throws` comments, otherwise `undefined`.
 *
 * @public
 */
export function createThrowsSection(
	apiItem: ApiItem,
	config: ApiItemTransformationConfiguration,
	headingText: string = "Throws",
): SectionNode | undefined {
	const throwsBlocks = getThrowsBlocks(apiItem);
	if (throwsBlocks === undefined || throwsBlocks.length === 0) {
		return undefined;
	}

	const contents: BlockContent[] = [];
	for (const throwsBlock of throwsBlocks) {
		contents.push(...transformTsdoc(throwsBlock, apiItem, config));
	}

	return wrapInSection(contents, {
		title: headingText,
		id: `${getFileSafeNameForApiItem(apiItem)}-throws`,
	});
}

/**
 * Renders a section containing the {@link https://tsdoc.org/pages/tags/deprecated/ | @deprecated} notice documentation
 * of the provided API item if it is annotated as `@deprecated`.
 *
 * @remarks Displayed as a simple note box containing the deprecation notice comment.
 *
 * @param apiItem - The API item whose `@deprecated` documentation will be rendered.
 * @param config - See {@link ApiItemTransformationConfiguration}.
 *
 * @returns The doc section if the API item had a `@remarks` comment, otherwise `undefined`.
 *
 * @public
 */
export function createDeprecationNoticeSection(
	apiItem: ApiItem,
	config: ApiItemTransformationConfiguration,
): SectionNode | undefined {
	const deprecatedBlock = getDeprecatedBlock(apiItem);
	if (deprecatedBlock === undefined) {
		return undefined;
	}

	return wrapInSection([
		new ParagraphNode([
			SpanNode.createFromPlainText(
				"WARNING: This API is deprecated and will be removed in a future release.",
				{ bold: true },
			),
		]),
		...transformTsdoc(deprecatedBlock, apiItem, config),
	]);
}

/**
 * Renders a section containing any {@link https://tsdoc.org/pages/tags/example/ | @example} documentation of the
 * provided API item if it has any.
 *
 * @remarks
 *
 * Each example will be displayed under its own heading.
 *
 * If there is only 1 example comment, all example headings will be parented under a top level "Examples" heading.
 *
 * @param apiItem - The API item whose `@example` documentation will be rendered.
 * @param config - See {@link ApiItemTransformationConfiguration}.
 * @param headingText - The text to use for the heading in the examples section. Defaults to "Examples".
 *
 * @returns The doc section if the API item had any `@example` comment blocks, otherwise `undefined`.
 *
 * @public
 */
export function createExamplesSection(
	apiItem: ApiItem,
	config: ApiItemTransformationConfiguration,
	headingText: string = "Examples",
): SectionNode | undefined {
	const exampleBlocks = getExampleBlocks(apiItem);

	if (exampleBlocks === undefined || exampleBlocks.length === 0) {
		return undefined;
	}

	// If there is only 1 example, render it with a single default (un-numbered) heading
	if (exampleBlocks.length === 1) {
		return createExampleSection({ apiItem, content: exampleBlocks[0] }, config);
	}

	const exampleSections: SectionNode[] = [];
	for (const [i, exampleBlock] of exampleBlocks.entries()) {
		const exampleNumber = i + 1; // i is 0-based, but we want our example numbers to be 1-based.
		exampleSections.push(
			createExampleSection({ apiItem, content: exampleBlock, exampleNumber }, config),
		);
	}

	return wrapInSection(exampleSections, {
		title: headingText,
		id: `${getFileSafeNameForApiItem(apiItem)}-examples`,
	});
}

/**
 * Represents a single {@link https://tsdoc.org/pages/tags/example/ | @example} comment block for a given API item.
 */
interface ExampleProperties {
	/**
	 * The API item the example doc content belongs to.
	 */
	apiItem: ApiItem;

	/**
	 * `@example` comment body.
	 */
	content: DocSection;

	/**
	 * Example number. Used to disambiguate multiple `@example` comment headings numerically when there is more than 1.
	 * If not specified, example heading will not be labeled with a number.
	 *
	 * @remarks The example number will not be displayed if the example has a title.
	 */
	exampleNumber?: number;
}

/**
 * Renders a section containing a single {@link https://tsdoc.org/pages/tags/example/ | @example} documentation comment.
 *
 * @remarks
 *
 * Displayed as a heading with the example body under it.
 *
 * Per the `TSDoc` spec linked above, the example heading is generated as follows:
 *
 * If the `@example` content has text on the first line (the same line as the `@example` tag), that text content is
 * treated as the example's "title", used in the heading text (and is not included in the content body).
 *
 * Otherwise, the heading is generated as "Example[ \<{@link ExampleProperties.exampleNumber}\>]".
 *
 * @example Example comment with title "Foo"
 *
 * An example comment with title "Foo" (regardless of `exampleNumber` value) will produce something like the following
 * (expressed in Markdown, heading levels will vary):
 *
 * ```markdown
 * # Example: Foo
 *
 * ...
 * ```
 *
 * @example Example comment without title, no `exampleNumber` provided
 *
 * An example comment without a title line, and with no `exampleNumber` value provided will generate content like
 * the following (expressed in Markdown, heading levels will vary):
 *
 * ```markdown
 * # Example
 *
 * ...
 * ```
 *
 * @example With no title and {@link ExampleProperties.exampleNumber} provided
 *
 * An example comment without a title line, and `exampleNumber` value of `2` will generate content like
 * the following (expressed in Markdown, heading levels will vary):
 *
 * ```markdown
 * # Example 2
 *
 * ...
 * ```
 *
 * @param example - The example comment to render.
 * @param contextApiItem - The API item with which the example is associated.
 * @param config - See {@link ApiItemTransformationConfiguration}.
 *
 * @returns The rendered {@link SectionNode}.
 */
function createExampleSection(
	example: ExampleProperties,
	config: ApiItemTransformationConfiguration,
): SectionNode {
	const { logger } = config;

	let exampleSection: SectionNode | undefined = new SectionNode(
		transformTsdoc(example.content, example.apiItem, config),
	);

	// Per TSDoc spec, if the `@example` comment has content on the same line as the tag,
	// that line is expected to be treated as the title.
	// This information is not provided to us directly, so instead we will walk the content tree
	// and see if the first leaf node is plain text. If it is, we will use that as the title (header).
	// If not (undefined), we will use the default heading scheme.
	// Reference: <https://tsdoc.org/pages/tags/example/>
	const exampleTitle = extractTitleFromExampleSection(example.content);

	const headingTitle =
		exampleTitle === undefined
			? example.exampleNumber === undefined
				? "Example"
				: `Example ${example.exampleNumber}`
			: `Example: ${exampleTitle}`;

	// If our example contained a title line, we need to strip that content out of the body.
	// Unfortunately, the input `DocNode` types are all class based, and do not expose their constructors, so it is
	// difficult to mutate or make surgical copies of their trees.
	// Instead, we will adjust the output we generated via the above transformation logic.
	if (exampleTitle !== undefined) {
		logger?.verbose(
			`Found example comment with title "${exampleTitle}". Adjusting output to adhere to TSDoc spec...`,
		);
		exampleSection = stripTitleFromExampleComment(exampleSection, exampleTitle, logger);
	}

	const headingId = `${getFileSafeNameForApiItem(example.apiItem)}-example${
		example.exampleNumber ?? ""
	}`;

<<<<<<< HEAD
=======
	// Always emit the section, even if the body is empty after stripping out the title.
>>>>>>> c84b09f6
	return wrapInSection(exampleSection?.children ?? [], {
		title: headingTitle,
		id: headingId,
	});
}

/**
 * Scans the input tree to see if the first leaf node is plain text. If it is, returns it. Otherwise, returns undefined.
 *
 * @remarks
 *
 * Per TSDoc spec, if the `@example` comment has content on the same line as the tag,
 * that line is expected to be treated as the title.
 *
 * Ideally, the TSDoc parser would handle all of this for us, but it does not currently do so.
 * See the following github issue for more details: {@link https://github.com/microsoft/rushstack/issues/4860}
 *
 * Since the information is not provided to us directly, we instead walk the content tree
 * and see if the first leaf node is plain text. If it is, we will use that as the title (header).
 * If not (undefined), we will use the default heading scheme.
 *
 * Reference: {@link https://tsdoc.org/pages/tags/example/}
 */
function extractTitleFromExampleSection(sectionNode: DocSection): string | undefined {
	// Drill down to find first leaf node. If it is plain text (and not a line break),
	// use it as title.
	let currentNode: DocNode = sectionNode;
	// eslint-disable-next-line no-constant-condition
	while (true) {
		const children = (currentNode as Partial<DocNodeContainer>).nodes;

		if (children === undefined || children.length === 0) {
			if (currentNode.kind === DocNodeKind.PlainText) {
				return (currentNode as DocPlainText).text.trim();
			}

			return undefined;
		}
		currentNode = children[0];
	}
}

/**
 * Scans the input tree for the first leaf. We expect it to be a plain text node, whose text is the specified `title`.
 * If it is, we will make a copy of the input tree which omits that node and any subsequent line break nodes, and
 * return that copy.
 *
 * @remarks
 *
 * See {@link createExampleSection} for a more complete description of why this is needed.
 *
 * In short, we need to strip out the "title" line of the example in some cases.
 * But making edits to the input "DocNode" trees is difficult.
 * Instead, we will validate our assumptions about the generated output tree, and strip off the title if everything
 * is as we expect.
 *
 * In the case where the output is not in a form we expect, we will log an error and return the node we were given,
 * rather than making a copy.
 *
 * @returns The updated node, if any content remains. Otherwise, `undefined`.
 */
function stripTitleFromExampleComment<TNode extends DocumentationParentNode>(
	node: TNode,
	title: string,
	logger: Logger | undefined,
): TNode | undefined {
	// Verify title matches text of first plain text in output.
	// This is an expected invariant. If this is not the case, then something has gone wrong.
	// Note: if we ever allow consumers to provide custom DocNode transformations, this invariant will likely
	// disappear, and this code will need to be updated to function differently.
	// Reference: <https://tsdoc.org/pages/tags/example/>
	const children = node.children;
	if (children.length === 0) {
		logger?.error(
			"Transformed example paragraph begins with empty parent node. This is unexpected and indicates a bug.",
		);
		return node;
	}

	const firstChild = children[0];
	if (firstChild.isParent) {
		const newFirstChild = stripTitleFromExampleComment(
			firstChild as DocumentationParentNode,
			title,
			logger,
		);

		const remainingChildren = children.slice(1);
		const newChildren: DocumentationNode[] =
			newFirstChild === undefined ? remainingChildren : [newFirstChild, ...remainingChildren];

		// If there are no remaining children under this parent after stripping out the title, omit this parent node.
		return newChildren.length === 0
			? undefined
			: {
					...node,
					children: newChildren,
					hasChildren: newChildren.length > 0,
				};
	}

	if (firstChild.isLiteral) {
		if (firstChild.type === "text") {
			const text = (firstChild as PlainTextNode).value;
			if (text === title) {
				// Remove from children, and remove any trailing line breaks
				const newChildren = children.slice(1);
				while (newChildren.length > 0 && newChildren[0].type === "lineBreak") {
					newChildren.shift();
				}
				// If there are no remaining children under this parent after stripping out the title, omit this parent node.
				return newChildren.length === 0
					? undefined
					: {
							...node,
							children: newChildren,
							hasChildren: newChildren.length > 0,
						};
			} else {
				logger?.error(
					"Transformed example paragraph does not begin with expected title. This is unexpected and indicates a bug.",
					`Expected: "${title}".`,
					`Found: "${text}".`,
				);
				return node;
			}
		} else {
			logger?.error(
				"Transformed example paragraph does not begin with plain text. This is unexpected and indicates a bug.",
			);
			return node;
		}
	}

	logger?.error(
		"Transformed example paragraph begins with a non-literal, non-parent node. This is unexpected and indicates a bug.",
	);
	return node;
}

/**
 * Renders a section describing the list of parameters (if any) of a function-like API item.
 *
 * @remarks Displayed as a heading with a table representing the different parameters under it.
 *
 * @param apiFunctionLike - The function-like API item whose parameters will be described.
 * @param config - See {@link ApiItemTransformationConfiguration}.
 *
 * @returns The doc section if the item had any parameters, otherwise `undefined`.
 *
 * @public
 */
export function createParametersSection(
	apiFunctionLike: ApiFunctionLike,
	config: ApiItemTransformationConfiguration,
): SectionNode | undefined {
	if (apiFunctionLike.parameters.length === 0) {
		return undefined;
	}

	return wrapInSection(
		[createParametersSummaryTable(apiFunctionLike.parameters, apiFunctionLike, config)],
		{
			title: "Parameters",
			id: `${getFileSafeNameForApiItem(apiFunctionLike)}-parameters`,
		},
	);
}

/**
 * Renders a section containing the {@link https://tsdoc.org/pages/tags/returns/ | @returns} documentation of the
 * provided API item, if it has one.
 *
 * @remarks Displayed as a heading, with the documentation contents and the return type under it.
 *
 * @param apiItem - The API item whose `@returns` documentation will be rendered.
 * @param config - See {@link ApiItemTransformationConfiguration}.
 *
 * @returns The doc section if the API item had a `@returns` comment, otherwise `undefined`.
 *
 * @public
 */
export function createReturnsSection(
	apiItem: ApiItem,
	config: ApiItemTransformationConfiguration,
): SectionNode | undefined {
	const children: SectionContent[] = [];

	// Generate span from `@returns` comment
	if (apiItem instanceof ApiDocumentedItem && apiItem.tsdocComment !== undefined) {
		const returnsBlock = getReturnsBlock(apiItem);
		if (returnsBlock !== undefined) {
			children.push(...transformTsdoc(returnsBlock, apiItem, config));
		}
	}

	// Generate paragraph with notes about the return type
	if (
		ApiReturnTypeMixin.isBaseClassOf(apiItem) &&
		apiItem.returnTypeExcerpt.text.trim() !== ""
	) {
		// Special case to detect when the return type is `void`.
		// We will skip declaring the return type in this case.
		// eslint-disable-next-line unicorn/no-lonely-if
		if (apiItem.returnTypeExcerpt.text.trim() !== "void") {
			const typeExcerptSpan = createExcerptSpanWithHyperlinks(
				apiItem.returnTypeExcerpt,
				config,
			);
			if (typeExcerptSpan.length > 0) {
				children.push(
					new ParagraphNode([
						SpanNode.createFromPlainText("Return type", { bold: true }),
						new PlainTextNode(": "),
						...typeExcerptSpan,
					]),
				);
			}
		}
	}

	return children.length === 0
		? undefined
		: wrapInSection(children, {
				title: "Returns",
				id: `${getFileSafeNameForApiItem(apiItem)}-returns`,
			});
}

/**
 * Represents a series API child items for which documentation sections will be generated.
 */
export interface ChildSectionProperties {
	/**
	 * Heading for the section being rendered.
	 */
	heading: Heading;

	/**
	 * The API item kind of all child items.
	 */
	itemKind: ValidApiItemKind;

	/**
	 * The child items to be rendered.
	 *
	 * @remarks Every item's `kind` must be `itemKind`.
	 */
	items: readonly ApiItem[];
}

/**
 * Renders a section describing child items of some API item, grouped by `kind`.
 *
 * @remarks Displayed as a series of subsequent sub-sections.
 *
 * Note: Rendering here will skip any items intended to be rendered to their own documents
 * (see {@link DocumentBoundaries}).
 * The assumption is that this is used to render child contents to the same document as the parent.
 *
 * @param childItems - The child sections to be rendered.
 * @param config - See {@link ApiItemTransformationConfiguration}.
 * @param createChildContent - Callback to render a given child item.
 *
 * @returns The doc section if there were any child contents to render, otherwise `undefined`.
 */
export function createChildDetailsSection(
	childItems: readonly ChildSectionProperties[],
	config: ApiItemTransformationConfiguration,
	createChildContent: (apiItem) => SectionContent[],
): SectionNode[] | undefined {
	const sections: SectionNode[] = [];

	for (const childItem of childItems) {
		// Only render contents for a section if the item kind is one that gets rendered to its parent's document
		// (i.e. it does not get rendered to its own document).
		// Also only render the section if it actually has contents to render (to avoid empty headings).
		if (
			!doesItemKindRequireOwnDocument(childItem.itemKind, config.hierarchy) &&
			childItem.items.length > 0
		) {
			const childContents: SectionContent[] = [];
			for (const item of childItem.items) {
				childContents.push(...createChildContent(item));
			}

			sections.push(wrapInSection(childContents, childItem.heading));
		}
	}

	return sections.length === 0 ? undefined : sections;
}

/**
 * Wraps the provided contents in a {@link SectionNode}.
 * @param nodes - The section's child contents.
 * @param heading - Optional heading to associate with the section.
 */
export function wrapInSection(nodes: SectionContent[], heading?: Heading): SectionNode {
	return new SectionNode(
		nodes,
		heading ? HeadingNode.createFromPlainTextHeading(heading) : undefined,
	);
}

/**
 * Creates an {@link UnorderedListNode} containing links to each of the specified entry-points.
 *
 * @param apiEntryPoints - The list of entry-points to display / link to.
 * @param config - See {@link ApiItemTransformationConfiguration}.
 */
export function createEntryPointList(
	apiEntryPoints: readonly ApiEntryPoint[],
	config: ApiItemTransformationConfiguration,
): ListNode | undefined {
	if (apiEntryPoints.length === 0) {
		return undefined;
	}

	return new ListNode(
		apiEntryPoints.map(
			(entryPoint) =>
				new ListItemNode([
					LinkNode.createFromPlainTextLink(getLinkForApiItem(entryPoint, config)),
				]),
		),
		/* ordered */ false,
	);
}<|MERGE_RESOLUTION|>--- conflicted
+++ resolved
@@ -748,10 +748,7 @@
 		example.exampleNumber ?? ""
 	}`;
 
-<<<<<<< HEAD
-=======
 	// Always emit the section, even if the body is empty after stripping out the title.
->>>>>>> c84b09f6
 	return wrapInSection(exampleSection?.children ?? [], {
 		title: headingTitle,
 		id: headingId,
