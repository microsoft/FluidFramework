--- conflicted
+++ resolved
@@ -215,13 +215,6 @@
 	config: ApiItemTransformationConfiguration,
 ): SpanNode | undefined {
 	if (!excerpt.isEmpty) {
-<<<<<<< HEAD
-		const renderedLabel = SpanNode.createFromPlainText("Type", { bold: true });
-		const delimiter = new PlainTextNode(": ");
-		const renderedExcerpt = createExcerptSpanWithHyperlinks(excerpt, config);
-		if (renderedExcerpt !== undefined) {
-			return new SpanNode([renderedLabel, delimiter, renderedExcerpt]);
-=======
 		const renderedExcerpt = createExcerptSpanWithHyperlinks(excerpt, config);
 		if (renderedExcerpt !== undefined) {
 			return new SpanNode([
@@ -229,7 +222,6 @@
 				new PlainTextNode(": "),
 				renderedExcerpt,
 			]);
->>>>>>> c384b41a
 		}
 	}
 	return undefined;
