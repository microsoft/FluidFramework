--- conflicted
+++ resolved
@@ -7,12 +7,7 @@
 import type { DocDeclarationReference } from "@microsoft/tsdoc";
 import type { Link } from "mdast";
 
-<<<<<<< HEAD
 import type { ApiDocument, MarkdownDocument } from "../ApiDocument.js";
-import type { Link } from "../Link.js";
-=======
-import type { ApiDocument } from "../ApiDocument.js";
->>>>>>> dbbe36f9
 import type { Section } from "../mdast/index.js";
 import { resolveSymbolicReference } from "../utilities/index.js";
 
