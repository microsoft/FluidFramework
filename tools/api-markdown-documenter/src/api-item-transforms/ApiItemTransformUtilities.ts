--- conflicted
+++ resolved
@@ -10,13 +10,9 @@
 import type { Heading } from "../Heading.js";
 import type { Link } from "../Link.js";
 import {
-<<<<<<< HEAD
 	getApiItemKind,
 	getFilteredParent,
-	getQualifiedApiItemName,
-=======
 	getFileSafeNameForApiItem,
->>>>>>> b3e61f06
 	getReleaseTag,
 	getValueOrDerived,
 	type ValidApiItemKind,
@@ -250,7 +246,7 @@
 	hierarchyConfig: HierarchyConfiguration,
 ): string {
 	const apiItemKind = getApiItemKind(apiItem);
-	let documentName = getQualifiedApiItemName(apiItem);
+	let documentName = getFileSafeNameForApiItem(apiItem);
 	if (apiItemKind !== ApiItemKind.Package) {
 		// If the item is not a package, append its "kind" to the document name to ensure uniqueness.
 		// Packages strictly live at the root of the document hierarchy (beneath the model), and only
@@ -269,7 +265,7 @@
 		currentItem.kind !== "Model" &&
 		hierarchyConfig[getApiItemKind(currentItem)].kind !== HierarchyKind.Folder
 	) {
-		documentName = `${getQualifiedApiItemName(currentItem)}-${documentName}`;
+		documentName = `${getFileSafeNameForApiItem(currentItem)}-${documentName}`;
 		currentItem = getFilteredParent(currentItem);
 	}
 
@@ -334,13 +330,8 @@
 	// Walk parentage up until we reach the ancestor into whose document we're being rendered.
 	// Generate ID information for everything back to that point
 	let hierarchyItem = apiItem;
-<<<<<<< HEAD
 	while (!doesItemRequireOwnDocument(hierarchyItem, config.hierarchy)) {
-		const qualifiedName = getQualifiedApiItemName(hierarchyItem);
-=======
-	while (!doesItemRequireOwnDocument(hierarchyItem, config.documentBoundaries)) {
 		const qualifiedName = getFileSafeNameForApiItem(hierarchyItem);
->>>>>>> b3e61f06
 
 		// Since we're walking up the tree, we'll build the string from the end for simplicity
 		baseName = baseName === undefined ? qualifiedName : `${qualifiedName}-${baseName}`;
