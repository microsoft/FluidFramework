/*!
 * Copyright (c) Microsoft Corporation and contributors. All rights reserved.
 * Licensed under the MIT License.
 */

import { strict as assert } from "node:assert";

import { type ApiItem, ApiItemKind, ReleaseTag } from "@microsoft/api-extractor-model";

import type { Heading } from "../Heading.js";
import type { Link } from "../Link.js";
import {
	getApiItemKind,
	getFilteredParent,
	getQualifiedApiItemName,
	getReleaseTag,
	getValueOrDerived,
	type ValidApiItemKind,
} from "../utilities/index.js";

import {
	FolderDocumentPlacement,
	HierarchyKind,
	type ApiItemTransformationConfiguration,
	type DocumentHierarchyConfiguration,
	type FolderHierarchyConfiguration,
	type DocumentationHierarchyConfiguration,
	type HierarchyConfiguration,
} from "./configuration/index.js";

/**
 * This module contains `ApiItem`-related utilities for use in transformation logic.
 */

/**
 * API item paired with its hierarchy config.
 */
export interface ApiItemWithHierarchy<
	THierarchy extends DocumentationHierarchyConfiguration = DocumentationHierarchyConfiguration,
> {
	readonly apiItem: ApiItem;
	readonly hierarchy: THierarchy;
}

/**
 * Creates a {@link Link} for the provided API item.
 *
 * @remarks
 * If that item is one that will be rendered to a parent document, it will contain the necessary heading identifier
 * information to link to the appropriate heading.
 *
 * @param apiItem - The API item for which we are generating the link.
 * @param config - See {@link ApiItemTransformationConfiguration}
 * @param textOverride - Text to use in the link. If not provided, the default item name/signature will be used.
 *
 * @public
 */
export function getLinkForApiItem(
	apiItem: ApiItem,
	config: ApiItemTransformationConfiguration,
	textOverride?: string,
): Link {
	const text = textOverride ?? config.getLinkTextForItem(apiItem);
	const url = getLinkUrlForApiItem(apiItem, config);
	return {
		text,
		target: url,
	};
}

/**
 * Creates a link URL to the specified API item.
 *
 * @remarks
 * If that item is one that will be rendered to a parent document, it will contain the necessary heading identifier
 * information to link to the appropriate heading.
 *
 * @param apiItem - The API item for which we are generating the link.
 * @param config - See {@link ApiItemTransformationConfiguration}
 */
function getLinkUrlForApiItem(
	apiItem: ApiItem,
	config: ApiItemTransformationConfiguration,
): string {
	const uriBase = config.getUriBaseOverrideForItem(apiItem) ?? config.uriRoot;
	let documentPath = getDocumentPathForApiItem(apiItem, config.hierarchy);

	// Omit "index" file name from path generated in links.
	// This can be considered an optimization in most cases, but some documentation systems also special-case
	// "index" files, so this can also prevent issues in some cases.
	if (documentPath === "index" || documentPath.endsWith("/index")) {
		documentPath = documentPath.slice(0, documentPath.length - "index".length);
	}

	// Don't bother with heading ID if we are linking to the root item of a document
	let headingPostfix = "";
	if (!doesItemRequireOwnDocument(apiItem, config.hierarchy)) {
		const headingId = getHeadingIdForApiItem(apiItem, config);
		headingPostfix = `#${headingId}`;
	}

	return `${uriBase}/${documentPath}${headingPostfix}`;
}

/**
 * Walks up the provided API item's hierarchy until and API item is found that matches the provided predicate.
 *
 * @returns The matching item, if one was found. Otherwise, `undefined`.
 *
 * @param apiItem - The API item for which we are generating a file path.
 * @param predicate - A function that returns `true` when the desired item is found.
 */
function findInHierarchy(
	apiItem: ApiItem,
	predicate: (item: ApiItem) => boolean,
): ApiItem | undefined {
	let current: ApiItem | undefined = apiItem;
	do {
		if (predicate(current)) {
			return current;
		}
		current = getFilteredParent(current);
	} while (current !== undefined);

	return undefined;
}

/**
 * Gets the nearest ancestor of the provided item that will have its own rendered document.
 *
 * @remarks
 * This can be useful for determining the file path the item will ultimately be rendered under,
 * as well as for generating links.
 *
 * @param apiItem - The API item for which we are generating a file path.
 * @param hierarchyConfig - See {@link HierarchyConfiguration}
 */
function getFirstAncestorWithOwnDocument(
	apiItem: ApiItem,
	hierarchyConfig: Required<HierarchyConfiguration>,
): ApiItemWithHierarchy<DocumentHierarchyConfiguration | FolderHierarchyConfiguration> {
	// Walk parentage until we reach an item kind that gets rendered to its own document.
	// That is the document we will target with the generated link.
	const documentItem = findInHierarchy(apiItem, (item) =>
		doesItemRequireOwnDocument(item, hierarchyConfig),
	);

	if (documentItem === undefined) {
		throw new Error(
			`No ancestor of API item "${apiItem.displayName}" found that requires its own document.`,
		);
	}

	const documentItemKind = getApiItemKind(documentItem);
	const documentHierarchyConfig = hierarchyConfig[documentItemKind];
	assert(documentHierarchyConfig.kind !== HierarchyKind.Section);

	return {
		apiItem: documentItem,
		hierarchy: documentHierarchyConfig,
	};
}

/**
 * Gets the path to the document for the specified API item.
 *
 * @remarks
 *
 * In the case of an item that does not get rendered to its own document, this will point to the document
 * of the ancestor item under which the provided item will be rendered.
 *
 * The generated path is relative to {@link ApiItemTransformationConfiguration.uriRoot}.
 *
 * @param apiItem - The API item for which we are generating a file path.
 * @param hierarchyConfig - See {@link HierarchyConfiguration}.
 */
export function getDocumentPathForApiItem(
	apiItem: ApiItem,
	hierarchyConfig: HierarchyConfiguration,
): string {
	const targetDocument = getFirstAncestorWithOwnDocument(apiItem, hierarchyConfig);

	const documentName = getDocumentNameForItem(targetDocument, hierarchyConfig);

	const pathSegments: string[] = [];

	// For the document itself, if its item creates folder-wise hierarchy, we need to refer to the hierarchy config
	// to determine whether or not it should be placed inside or outside that folder.
	if (
		targetDocument.hierarchy.kind === HierarchyKind.Folder &&
		targetDocument.hierarchy.documentPlacement === FolderDocumentPlacement.Inside
	) {
		const folderName = getFolderNameForItem(
			targetDocument as ApiItemWithHierarchy<FolderHierarchyConfiguration>,
			hierarchyConfig,
		);
		pathSegments.push(`${folderName}/${documentName}`);
	} else {
		pathSegments.push(documentName);
	}

	let currentItem: ApiItem | undefined = getFilteredParent(targetDocument.apiItem);
	while (currentItem !== undefined) {
		const currentItemKind = getApiItemKind(currentItem);
		const currentItemHierarchy = hierarchyConfig[currentItemKind];
		// Push path segments for all folders in the hierarchy
		if (currentItemHierarchy.kind === HierarchyKind.Folder) {
			const folderName = getFolderNameForItem(
				{ apiItem: currentItem, hierarchy: currentItemHierarchy },
				hierarchyConfig,
			);
			pathSegments.push(folderName);
		}
		currentItem = getFilteredParent(currentItem);
	}

	// Hierarchy is built from the root down, so reverse the segments to get the correct file path ordering
	pathSegments.reverse();

	return pathSegments.join("/");
}

function getDocumentNameForItem(
	item: ApiItemWithHierarchy<DocumentHierarchyConfiguration | FolderHierarchyConfiguration>,
	hierarchyConfig: HierarchyConfiguration,
): string {
	return (
		getValueOrDerived(item.hierarchy.documentName, item.apiItem) ??
		createQualifiedDocumentNameForApiItem(item.apiItem, hierarchyConfig)
	);
}

function getFolderNameForItem(
	item: ApiItemWithHierarchy<FolderHierarchyConfiguration>,
	hierarchyConfig: HierarchyConfiguration,
): string {
	return (
		getValueOrDerived(item.hierarchy.folderName, item.apiItem) ??
		// If no folder name is configured, use the system-default document name
		createQualifiedDocumentNameForApiItem(item.apiItem, hierarchyConfig)
	);
}

function createQualifiedDocumentNameForApiItem(
	apiItem: ApiItem,
	hierarchyConfig: HierarchyConfiguration,
): string {
	const apiItemKind = getApiItemKind(apiItem);
	let documentName = getQualifiedApiItemName(apiItem);
	if (apiItemKind !== ApiItemKind.Package) {
		// If the item is not a package, append its "kind" to the document name to ensure uniqueness.
		// Packages strictly live at the root of the document hierarchy (beneath the model), and only
		// packages may appear there, so this information is redundant.
		const postfix = apiItemKind.toLocaleLowerCase();
		documentName = `${documentName}-${postfix}`;
	}

	// Walk up hierarchy until we find the nearest ancestor that yields folder hierarchy (or until we hit the model root).
	// Qualify the document name with all ancestral items up to that point to ensure document name uniqueness.

	let currentItem: ApiItem | undefined = getFilteredParent(apiItem);

	while (
		currentItem !== undefined &&
		currentItem.kind !== "Model" &&
		hierarchyConfig[getApiItemKind(currentItem)].kind !== HierarchyKind.Folder
	) {
		documentName = `${getQualifiedApiItemName(currentItem)}-${documentName}`;
		currentItem = getFilteredParent(currentItem);
	}

	return documentName;
}

/**
 * Generates a {@link Heading} for the specified API item.
 *
 * @param apiItem - The API item for which the heading is being generated.
 * @param config - See {@link ApiItemTransformationConfiguration}.
 * @param headingLevel - Heading level to use.
 * If not specified, the heading level will be automatically generated based on the item's context in the resulting
 * document.
 *
 * @public
 */
export function getHeadingForApiItem(
	apiItem: ApiItem,
	config: ApiItemTransformationConfiguration,
	headingLevel?: number,
): Heading {
	// Don't generate an ID for the root heading
	const id = doesItemRequireOwnDocument(apiItem, config.hierarchy)
		? undefined
		: getHeadingIdForApiItem(apiItem, config);
	const title = getHeadingTextForApiItem(apiItem, config);

	return {
		title,
		id,
		level: headingLevel,
	};
}

function getHeadingTextForApiItem(
	apiItem: ApiItem,
	config: ApiItemTransformationConfiguration,
): string {
	const itemKind = getApiItemKind(apiItem);
	const hierarchy = config.hierarchy[itemKind];
	return getValueOrDerived(hierarchy.headingText, apiItem);
}

// TODO: this doesn't actually return `undefined` for own document. Verify and fix.
/**
 * Generates a heading ID for the provided API item.
 * Guaranteed to be unique within the document to which the API item is being rendered.
 *
 * @remarks
 * Notes:
 *
 * - If the item is one that will be rendered to its own document, this will return `undefined`.
 * Any links pointing to this item may simply link to the document; no heading ID is needed.
 *
 * - The resulting ID is context-dependent. In order to guarantee uniqueness, it will need to express
 * hierarchical information up to the ancestor item whose document the specified item will ultimately be rendered to.
 *
 * @param apiItem - The API item for which the heading ID is being generated.
 * @param config - See {@link ApiItemTransformationConfiguration}.
 *
 * @returns A unique heading ID for the API item if one is needed. Otherwise, `undefined`.
 */
function getHeadingIdForApiItem(
	apiItem: ApiItem,
	config: ApiItemTransformationConfiguration,
): string {
	let baseName: string | undefined;
	const apiItemKind = getApiItemKind(apiItem);

	// Walk parentage up until we reach the ancestor into whose document we're being rendered.
	// Generate ID information for everything back to that point
	let hierarchyItem = apiItem;
	while (!doesItemRequireOwnDocument(hierarchyItem, config.hierarchy)) {
		const qualifiedName = getQualifiedApiItemName(hierarchyItem);

		// Since we're walking up the tree, we'll build the string from the end for simplicity
		baseName = baseName === undefined ? qualifiedName : `${qualifiedName}-${baseName}`;

		const parent = getFilteredParent(hierarchyItem);
		if (parent === undefined) {
			throw new Error(
				"Walking site hierarchy does not converge on an item that is rendered to its own document.",
			);
		}
		hierarchyItem = parent;
	}

	return `${baseName}-${apiItemKind.toLowerCase()}`;
}

/**
 * Determines whether or not the specified API item is one that should be rendered to its own document
 * (as opposed to being rendered to a section under some ancestor item's document).
 *
<<<<<<< HEAD
 * @param apiItem - The API being queried.
 * @param config - See {@link ApiItemTransformationConfiguration}.
=======
 * @param apiItem - The API item whose ancestral hierarchy is being queried.
 * @param includePredecate - Predicate to determine which items in the hierarchy should be preserved in the
 * returned list. The provided API item will not be included in the output, even if it would be included by this.
 * @param breakPredicate - Predicate to determine when to break from the traversal and return.
 * The item matching this predicate will not be included, even if it would be included by `includePredicate`.
 *
 * @returns The list of matching ancestor items, provided in *ascending* order.
 */
export function getAncestralHierarchy(
	apiItem: ApiItem,
	includePredecate: (apiItem: ApiItem) => boolean,
	breakPredicate?: (apiItem: ApiItem) => boolean,
): ApiItem[] {
	const matches: ApiItem[] = [];

	let hierarchyItem: ApiItem | undefined = getFilteredParent(apiItem);
	while (
		hierarchyItem !== undefined &&
		(breakPredicate === undefined || !breakPredicate(hierarchyItem))
	) {
		if (includePredecate(hierarchyItem)) {
			matches.push(hierarchyItem);
		}
		hierarchyItem = getFilteredParent(hierarchyItem);
	}
	return matches;
}

/**
 * Determines whether or not the specified API item kind is one that should be rendered to its own document.
 *
 * @remarks This is essentially a wrapper around {@link DocumentationSuiteConfiguration.documentBoundaries}, but also enforces
 * system-wide invariants.
 *
 * Namely...
 *
 * - `Model` and `Package` items are *always* rendered to their own documents, regardless of the specified boundaries.
 *
 * - `EntryPoint` items are *never* rendered to their own documents (as they are completely ignored by this system),
 * regardless of the specified boundaries.
 *
 * @param kind - The kind of API item.
 * @param documentBoundaries - See {@link DocumentBoundaries}
>>>>>>> 964f811c
 *
 * @public
 */
export function doesItemKindRequireOwnDocument(
	apiItemKind: ValidApiItemKind,
	hierarchyConfig: Required<HierarchyConfiguration>,
): boolean {
	const hierarchy = hierarchyConfig[apiItemKind];
	return hierarchy.kind !== HierarchyKind.Section;
}

/**
<<<<<<< HEAD
 * Determines whether or not the specified API item is one that should be rendered to its own document
 * (as opposed to being rendered to a section under some ancestor item's document).
=======
 * Determines whether or not the specified API item is one that should be rendered to its own document.
 *
 * @remarks
 *
 * This is essentially a wrapper around {@link DocumentationSuiteConfiguration.hierarchyBoundaries}, but also enforces
 * system-wide invariants.
 *
 * Namely...
 *
 * - `Package` items are *always* rendered to their own documents, regardless of the specified boundaries.
 *
 * - `EntryPoint` items are *never* rendered to their own documents (as they are completely ignored by this system),
 * regardless of the specified boundaries.
>>>>>>> 964f811c
 *
 * @param apiItem - The API being queried.
 * @param config - See {@link ApiItemTransformationConfiguration}.
 */
export function doesItemRequireOwnDocument(
	apiItem: ApiItem,
<<<<<<< HEAD
	hierarchyConfig: Required<HierarchyConfiguration>,
=======
	documentBoundaries: DocumentBoundaries,
): boolean {
	return doesItemKindRequireOwnDocument(getApiItemKind(apiItem), documentBoundaries);
}

/**
 * Determines whether or not the specified API item kind is one that should generate directory-wise hierarchy
 * in the resulting documentation suite.
 * I.e. whether or not child item documents should be generated under a sub-directory adjacent to the item in question.
 *
 * @remarks
 *
 * This is essentially a wrapper around {@link DocumentationSuiteConfiguration.hierarchyBoundaries}, but also enforces
 * system-wide invariants.
 *
 * Namely...
 *
 * - `Package` items are *always* rendered to their own documents, regardless of the specified boundaries.
 *
 * - `EntryPoint` items are *never* rendered to their own documents (as they are completely ignored by this system),
 * regardless of the specified boundaries.
 *
 * @param kind - The kind of API item.
 * @param hierarchyBoundaries - See {@link HierarchyBoundaries}
 *
 * @returns `true` if the item should contribute to directory-wise hierarchy in the output. `false` otherwise.
 */
function doesItemKindGenerateHierarchy(
	kind: ValidApiItemKind,
	hierarchyBoundaries: HierarchyBoundaries,
): boolean {
	if (kind === ApiItemKind.Model) {
		// Model items always yield a document, and never introduce hierarchy
		return false;
	}

	if (kind === ApiItemKind.Package) {
		return true;
	}
	if (kind === ApiItemKind.EntryPoint) {
		// The same API item within a package can be included in multiple entry-points, so it doesn't make sense to
		// include it in generated hierarchy.
		return false;
	}
	return hierarchyBoundaries.includes(kind);
}

/**
 * Determines whether or not the specified API item is one that should generate directory-wise hierarchy
 * in the resulting documentation suite.
 * I.e. whether or not child item documents should be generated under a sub-directory adjacent to the item in question.
 *
 * @remarks This is based on the item's `kind`. See {@link doesItemKindGenerateHierarchy}.
 *
 * @param apiItem - The API item being queried.
 * @param hierarchyBoundaries - See {@link HierarchyBoundaries}
 */
function doesItemGenerateHierarchy(
	apiItem: ApiItem,
	hierarchyBoundaries: HierarchyBoundaries,
>>>>>>> 964f811c
): boolean {
	const itemKind = getApiItemKind(apiItem);
	return doesItemKindRequireOwnDocument(itemKind, hierarchyConfig);
}

/**
 * Determines whether or not the specified API item should have documentation generated for it.
 * This is determined based on its release tag (or inherited release scope) compared to
 * {@link DocumentationSuiteConfiguration.minimumReleaseLevel}.
 *
 * @remarks
 *
 * If an item does not have its own release tag, it will inherit its release scope from its nearest ancestor.
 *
 * Items without an associated release tag (directly or in their ancestry) will always be included as a precaution.
 *
 * @param apiItem - The API item being queried.
 * @param config - See {@link ApiItemTransformationConfiguration}.
 *
 * @example Hierarchical inheritance
 *
 * Items with tagged ancestors inherit their release scope when one is not specified.
 * This includes class/interface members...
 *
 * ```typescript
 * // @public
 * export interface Foo {
 * 	// `@public` inherited from the interface
 * 	bar: string;
 * }
 * ```
 *
 * This also includes scopes like namespaces, which can add further hierarchy...
 *
 * ```typescript
 * // @public
 * export namespace Foo {
 * 	// `@public` inherited from the namespace
 * 	export interface Bar {
 * 		// `@public` inherited from the namespace
 * 		baz: string;
 * 	}
 * }
 * ```
 *
 * @public
 */
export function shouldItemBeIncluded(
	apiItem: ApiItem,
	config: ApiItemTransformationConfiguration,
): boolean {
	const releaseTag = getReleaseTag(apiItem);
	if (releaseTag === undefined || releaseTag === ReleaseTag.None) {
		// If the item does not have a release tag, then it inherits the release scope of its ancestry.
		const parent = getFilteredParent(apiItem);
		if (parent === undefined) {
			// If we encounter an item with no release tag in its ancestry, we can't make a determination as to whether
			// or not it is intended to be included in the generated documentation suite.
			// To be safe, log a warning but return true.
			config.logger.warning("Encountered an API item with no release tag in ancestry.");
			return true;
		}

		return shouldItemBeIncluded(parent, config);
	}

	return releaseTag >= (config.minimumReleaseLevel as ReleaseTag);
}

/**
 * Filters and returns the provided list of `ApiItem`s to include only those desired by the user configuration.
 * This is determined based on its release tag (or inherited release scope) compared to
 * {@link DocumentationSuiteConfiguration.minimumReleaseLevel}.
 * @param apiItem - The API item being queried.
 * @param config - See {@link ApiItemTransformationConfiguration}.
 *
 * @public
 */
export function filterItems(
	apiItems: readonly ApiItem[],
	config: ApiItemTransformationConfiguration,
): ApiItem[] {
	return apiItems.filter((member) => shouldItemBeIncluded(member, config));
}

/**
 * Filters and returns the child members of the provided `apiItem` to include only those desired by the user configuration.
 * This is determined based on its release tag (or inherited release scope) compared to
 * {@link DocumentationSuiteConfiguration.minimumReleaseLevel}.
 * @remarks See {@link shouldItemBeIncluded} for more details.
 * @param apiItem - The API item being queried.
 * @param config - See {@link ApiItemTransformationConfiguration}.
 */
export function filterChildMembers(
	apiItem: ApiItem,
	config: ApiItemTransformationConfiguration,
): ApiItem[] {
	return filterItems(apiItem.members, config);
}<|MERGE_RESOLUTION|>--- conflicted
+++ resolved
@@ -361,54 +361,8 @@
  * Determines whether or not the specified API item is one that should be rendered to its own document
  * (as opposed to being rendered to a section under some ancestor item's document).
  *
-<<<<<<< HEAD
  * @param apiItem - The API being queried.
  * @param config - See {@link ApiItemTransformationConfiguration}.
-=======
- * @param apiItem - The API item whose ancestral hierarchy is being queried.
- * @param includePredecate - Predicate to determine which items in the hierarchy should be preserved in the
- * returned list. The provided API item will not be included in the output, even if it would be included by this.
- * @param breakPredicate - Predicate to determine when to break from the traversal and return.
- * The item matching this predicate will not be included, even if it would be included by `includePredicate`.
- *
- * @returns The list of matching ancestor items, provided in *ascending* order.
- */
-export function getAncestralHierarchy(
-	apiItem: ApiItem,
-	includePredecate: (apiItem: ApiItem) => boolean,
-	breakPredicate?: (apiItem: ApiItem) => boolean,
-): ApiItem[] {
-	const matches: ApiItem[] = [];
-
-	let hierarchyItem: ApiItem | undefined = getFilteredParent(apiItem);
-	while (
-		hierarchyItem !== undefined &&
-		(breakPredicate === undefined || !breakPredicate(hierarchyItem))
-	) {
-		if (includePredecate(hierarchyItem)) {
-			matches.push(hierarchyItem);
-		}
-		hierarchyItem = getFilteredParent(hierarchyItem);
-	}
-	return matches;
-}
-
-/**
- * Determines whether or not the specified API item kind is one that should be rendered to its own document.
- *
- * @remarks This is essentially a wrapper around {@link DocumentationSuiteConfiguration.documentBoundaries}, but also enforces
- * system-wide invariants.
- *
- * Namely...
- *
- * - `Model` and `Package` items are *always* rendered to their own documents, regardless of the specified boundaries.
- *
- * - `EntryPoint` items are *never* rendered to their own documents (as they are completely ignored by this system),
- * regardless of the specified boundaries.
- *
- * @param kind - The kind of API item.
- * @param documentBoundaries - See {@link DocumentBoundaries}
->>>>>>> 964f811c
  *
  * @public
  */
@@ -421,94 +375,15 @@
 }
 
 /**
-<<<<<<< HEAD
  * Determines whether or not the specified API item is one that should be rendered to its own document
  * (as opposed to being rendered to a section under some ancestor item's document).
-=======
- * Determines whether or not the specified API item is one that should be rendered to its own document.
- *
- * @remarks
- *
- * This is essentially a wrapper around {@link DocumentationSuiteConfiguration.hierarchyBoundaries}, but also enforces
- * system-wide invariants.
- *
- * Namely...
- *
- * - `Package` items are *always* rendered to their own documents, regardless of the specified boundaries.
- *
- * - `EntryPoint` items are *never* rendered to their own documents (as they are completely ignored by this system),
- * regardless of the specified boundaries.
->>>>>>> 964f811c
  *
  * @param apiItem - The API being queried.
  * @param config - See {@link ApiItemTransformationConfiguration}.
  */
 export function doesItemRequireOwnDocument(
 	apiItem: ApiItem,
-<<<<<<< HEAD
 	hierarchyConfig: Required<HierarchyConfiguration>,
-=======
-	documentBoundaries: DocumentBoundaries,
-): boolean {
-	return doesItemKindRequireOwnDocument(getApiItemKind(apiItem), documentBoundaries);
-}
-
-/**
- * Determines whether or not the specified API item kind is one that should generate directory-wise hierarchy
- * in the resulting documentation suite.
- * I.e. whether or not child item documents should be generated under a sub-directory adjacent to the item in question.
- *
- * @remarks
- *
- * This is essentially a wrapper around {@link DocumentationSuiteConfiguration.hierarchyBoundaries}, but also enforces
- * system-wide invariants.
- *
- * Namely...
- *
- * - `Package` items are *always* rendered to their own documents, regardless of the specified boundaries.
- *
- * - `EntryPoint` items are *never* rendered to their own documents (as they are completely ignored by this system),
- * regardless of the specified boundaries.
- *
- * @param kind - The kind of API item.
- * @param hierarchyBoundaries - See {@link HierarchyBoundaries}
- *
- * @returns `true` if the item should contribute to directory-wise hierarchy in the output. `false` otherwise.
- */
-function doesItemKindGenerateHierarchy(
-	kind: ValidApiItemKind,
-	hierarchyBoundaries: HierarchyBoundaries,
-): boolean {
-	if (kind === ApiItemKind.Model) {
-		// Model items always yield a document, and never introduce hierarchy
-		return false;
-	}
-
-	if (kind === ApiItemKind.Package) {
-		return true;
-	}
-	if (kind === ApiItemKind.EntryPoint) {
-		// The same API item within a package can be included in multiple entry-points, so it doesn't make sense to
-		// include it in generated hierarchy.
-		return false;
-	}
-	return hierarchyBoundaries.includes(kind);
-}
-
-/**
- * Determines whether or not the specified API item is one that should generate directory-wise hierarchy
- * in the resulting documentation suite.
- * I.e. whether or not child item documents should be generated under a sub-directory adjacent to the item in question.
- *
- * @remarks This is based on the item's `kind`. See {@link doesItemKindGenerateHierarchy}.
- *
- * @param apiItem - The API item being queried.
- * @param hierarchyBoundaries - See {@link HierarchyBoundaries}
- */
-function doesItemGenerateHierarchy(
-	apiItem: ApiItem,
-	hierarchyBoundaries: HierarchyBoundaries,
->>>>>>> 964f811c
 ): boolean {
 	const itemKind = getApiItemKind(apiItem);
 	return doesItemKindRequireOwnDocument(itemKind, hierarchyConfig);
