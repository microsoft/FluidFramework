--- conflicted
+++ resolved
@@ -112,7 +112,6 @@
  */
 function findInHierarchy(
 	apiItem: ApiItem,
-<<<<<<< HEAD
 	predicate: (item: ApiItem) => boolean,
 ): ApiItem | undefined {
 	let current: ApiItem | undefined = apiItem;
@@ -124,12 +123,6 @@
 	} while (current !== undefined);
 
 	return undefined;
-=======
-	config: ApiItemTransformationConfiguration,
-): string {
-	const pathSegments = getApiItemPath(apiItem, config);
-	return Path.join(...pathSegments);
->>>>>>> 9fd5cd06
 }
 
 /**
@@ -142,7 +135,6 @@
  * @param apiItem - The API item for which we are generating a file path.
  * @param hierarchyConfig - See {@link HierarchyConfiguration}
  */
-<<<<<<< HEAD
 function getFirstAncestorWithOwnDocument(
 	apiItem: ApiItem,
 	hierarchyConfig: Required<HierarchyConfiguration>,
@@ -152,10 +144,6 @@
 	const documentItem = findInHierarchy(apiItem, (item) =>
 		doesItemRequireOwnDocument(item, hierarchyConfig),
 	);
-=======
-function getApiItemPath(apiItem: ApiItem, config: ApiItemTransformationConfiguration): string[] {
-	const targetDocumentItem = getFirstAncestorWithOwnDocument(apiItem, config.documentBoundaries);
->>>>>>> 9fd5cd06
 
 	if (documentItem === undefined) {
 		throw new Error(
@@ -188,11 +176,7 @@
  */
 export function getDocumentPathForApiItem(
 	apiItem: ApiItem,
-<<<<<<< HEAD
 	hierarchyConfig: HierarchyConfiguration,
-=======
-	config: ApiItemTransformationConfiguration,
->>>>>>> 9fd5cd06
 ): string {
 	const targetDocument = getFirstAncestorWithOwnDocument(apiItem, hierarchyConfig);
 
