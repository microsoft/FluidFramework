--- conflicted
+++ resolved
@@ -26,11 +26,6 @@
 /**
  * Renders the provided model and its contents to a series of {@link DocumentNode}s.
  *
-<<<<<<< HEAD
- * @param options - Configuration for transforming API items into {@link DocumentationNode}s.
- *
-=======
->>>>>>> 7babee49
  * @public
  */
 export function transformApiModel(options: ApiItemTransformationOptions): DocumentNode[] {
