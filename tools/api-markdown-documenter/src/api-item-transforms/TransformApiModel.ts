--- conflicted
+++ resolved
@@ -26,11 +26,6 @@
 /**
  * Renders the provided model and its contents to a series of {@link DocumentNode}s.
  *
-<<<<<<< HEAD
- * @param options - Configuration for transforming API items into {@link DocumentationNode}s.
- *
-=======
->>>>>>> 1047ebb4
  * @public
  */
 export function transformApiModel(options: ApiItemTransformationOptions): DocumentNode[] {
