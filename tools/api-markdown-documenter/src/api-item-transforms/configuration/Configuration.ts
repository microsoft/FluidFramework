--- conflicted
+++ resolved
@@ -6,11 +6,7 @@
 import type { ApiModel } from "@microsoft/api-extractor-model";
 
 import { defaultConsoleLogger } from "../../Logging.js";
-<<<<<<< HEAD
-import type { LoggingOptions } from "../../LoggingOptions.js";
-=======
 import type { LoggingConfiguration } from "../../LoggingConfiguration.js";
->>>>>>> 2352d577
 
 import {
 	type DocumentationSuiteConfiguration,
@@ -28,14 +24,7 @@
  *
  * @public
  */
-<<<<<<< HEAD
 export interface ApiItemTransformationConfigurationBase {
-=======
-export interface ApiItemTransformationConfiguration
-	extends ApiItemTransformationOptions,
-		DocumentationSuiteOptions,
-		LoggingConfiguration {
->>>>>>> 2352d577
 	/**
 	 * API Model for which the documentation is being generated.
 	 * This is the output of {@link https://api-extractor.com/ | API-Extractor}.
@@ -63,7 +52,7 @@
 	extends ApiItemTransformationConfigurationBase,
 		ApiItemTransformations,
 		DocumentationSuiteOptions,
-		LoggingOptions {}
+		LoggingConfiguration {}
 
 /**
  * Complete API Item transformation configuration.
@@ -74,7 +63,7 @@
 	extends ApiItemTransformationConfigurationBase,
 		Required<ApiItemTransformations>,
 		DocumentationSuiteConfiguration,
-		Required<LoggingOptions> {}
+		Required<LoggingConfiguration> {}
 
 /**
  * Gets a complete {@link ApiItemTransformationConfiguration} using the provided partial configuration, and filling
