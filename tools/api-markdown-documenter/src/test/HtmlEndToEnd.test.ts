--- conflicted
+++ resolved
@@ -44,11 +44,7 @@
 
 // Relative to lib/test
 const testDataDirectoryPath = Path.resolve(dirname, "..", "..", "src", "test", "test-data");
-<<<<<<< HEAD
-const testModelPaths = [Path.resolve(testDataDirectoryPath, "simple-suite-test.api.json")];
-=======
 const testModelDirectoryPath = Path.resolve(testDataDirectoryPath, "simple-suite-test");
->>>>>>> 02d2621b
 
 /**
  * Simple integration test that validates complete output from simple test package.
