/*!
 * Copyright (c) Microsoft Corporation and contributors. All rights reserved.
 * Licensed under the MIT License.
 */

import Path from "node:path";

import { ReleaseTag, type ApiModel } from "@microsoft/api-extractor-model";

import { HtmlRenderer, loadModel } from "../index.js";

import {
	compareDocumentationSuiteSnapshot,
	HierarchyConfigurations,
	snapshotsDirectoryPath as snapshotsDirectoryPathBase,
	testDataDirectoryPath,
	testTemporaryDirectoryPath as testTemporaryDirectoryPathBase,
} from "./EndToEndTestUtilities.js";

/**
 * Temp directory under which all tests that generate files will output their contents.
 */
const testTemporaryDirectoryPath = Path.resolve(testTemporaryDirectoryPathBase, "html");

/**
 * Snapshot directory to which generated test data will be copied.
 * Relative to lib/test
 */
const snapshotsDirectoryPath = Path.resolve(snapshotsDirectoryPathBase, "html");

const apiModels: string[] = ["simple-suite-test"];

const testConfigs = new Map<
	string,
	Omit<HtmlRenderer.RenderApiModelOptions, "apiModel" | "outputDirectoryPath">
>([
	[
		"default-config",
		{
			uriRoot: ".",
		},
	],

	// A sample "flat" configuration, which renders every item kind under a package to the package parent document.
	[
		"flat-config",
		{
			uriRoot: "docs",
			includeBreadcrumb: true,
			includeTopLevelDocumentHeading: false,
			hierarchy: HierarchyConfigurations.flat,
			minimumReleaseLevel: ReleaseTag.Beta, // Only include `@public` and `beta` items in the docs suite
		},
	],

	// A sample "sparse" configuration, which renders every item kind to its own document.
	[
		"sparse-config",
		{
			uriRoot: "docs",
			includeBreadcrumb: false,
			includeTopLevelDocumentHeading: true,
			hierarchy: HierarchyConfigurations.sparse,
			minimumReleaseLevel: ReleaseTag.Public, // Only include `@public` items in the docs suite
			skipPackage: (apiPackage) => apiPackage.name === "test-suite-b", // Skip test-suite-b package
			startingHeadingLevel: 2,
		},
	],

	// A sample "deep" configuration.
	// All "parent" API items generate hierarchy.
	// All other items are rendered as documents under their parent hierarchy.
	[
		"deep-config",
		{
<<<<<<< HEAD
			uriRoot: ".",
=======
>>>>>>> 7babee49
			hierarchy: HierarchyConfigurations.deep,
		},
	],
]);

describe("HTML end-to-end tests", () => {
	for (const modelName of apiModels) {
		// Input directory for the model
		const modelDirectoryPath = Path.join(testDataDirectoryPath, modelName);

		describe(`API model: ${modelName}`, () => {
			let apiModel: ApiModel;
			before(async () => {
				apiModel = await loadModel({ modelDirectoryPath });
			});

			for (const [configName, inputConfig] of testConfigs) {
				const temporaryOutputPath = Path.join(
					testTemporaryDirectoryPath,
					modelName,
					configName,
				);
				const snapshotPath = Path.join(snapshotsDirectoryPath, modelName, configName);

				it(configName, async () => {
					const options: HtmlRenderer.RenderApiModelOptions = {
						...inputConfig,
						apiModel,
						outputDirectoryPath: temporaryOutputPath,
					};

					await HtmlRenderer.renderApiModel(options);

					await compareDocumentationSuiteSnapshot(snapshotPath, temporaryOutputPath);
				});
			}
		});
	}
});<|MERGE_RESOLUTION|>--- conflicted
+++ resolved
@@ -73,10 +73,6 @@
 	[
 		"deep-config",
 		{
-<<<<<<< HEAD
-			uriRoot: ".",
-=======
->>>>>>> 7babee49
 			hierarchy: HierarchyConfigurations.deep,
 		},
 	],
