--- conflicted
+++ resolved
@@ -8,13 +8,7 @@
       <p><a href="docs/">Packages</a> > <a href="docs/test-suite-a">test-suite-a</a></p>
     </section>
     <section>
-<<<<<<< HEAD
-      <p><b></b>Test package</p>
-=======
-      <p>
-        Test package
-      </p>
->>>>>>> 542021f6
+      <p>Test package</p>
     </section>
     <section>
       <h1 id="test-suite-a-remarks">Remarks</h1>
