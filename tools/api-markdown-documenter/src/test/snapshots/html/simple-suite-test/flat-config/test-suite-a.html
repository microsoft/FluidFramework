<!doctype html>
<html lang="en">
  <head>
    <meta charset="utf-8">
  </head>
  <body>
    <section>
      <p><a href="docs/">Packages</a> > <a href="docs/test-suite-a">test-suite-a</a></p>
    </section>
    <section>
      <p>Test package</p>
    </section>
    <section>
      <h1 id="test-suite-a-remarks">Remarks</h1>
      <p>
        <p>This remarks block includes a bulleted list!</p>
        <p>- Bullet 1</p>
        <p>- Bullet 2</p>
        <p>And an ordered list for good measure!</p>
        <p>1. List item 1</p>
        <p>2. List item 2</p>
        <p>3. List item 3</p>
        <p>Also, here is a link test, including a bad link, because we should have some reasonable support if this happens:</p>
        <p>- Good link (no alias): <a href="docs/test-suite-a#testclass-class">TestClass</a></p>
        <p>- Good link (with alias): <span><i>function alias text</i></span></p>
        <p>- Bad link (no alias): <span><i>InvalidItem</i></span></p>
        <p>- Bad link (with alias): <span><i>even though I link to an invalid item, I would still like this text to be rendered</i></span></p>
      </p>
    </section>
    <section>
      <h1 id="test-suite-a-example">Example</h1>
      <p>
        <p>A test example</p><code>const foo = bar;</code>
      </p>
    </section>
    <section>
      <h1>Interfaces</h1>
      <table>
        <thead>
          <tr>
            <th>Interface</th>
            <th>Description</th>
          </tr>
        </thead>
        <tbody>
          <tr>
            <td><a href="docs/test-suite-a#testemptyinterface-interface">TestEmptyInterface</a></td>
            <td>An empty interface</td>
          </tr>
          <tr>
            <td><a href="docs/test-suite-a#testinterface-interface">TestInterface</a></td>
            <td>Test interface</td>
          </tr>
          <tr>
            <td><a href="docs/test-suite-a#testinterfaceextendingotherinterfaces-interface">TestInterfaceExtendingOtherInterfaces</a></td>
            <td>Test interface that extends other interfaces</td>
          </tr>
          <tr>
            <td><a href="docs/test-suite-a#testinterfacewithindexsignature-interface">TestInterfaceWithIndexSignature</a></td>
            <td>An interface with an index signature.</td>
          </tr>
          <tr>
            <td><a href="docs/test-suite-a#testinterfacewithtypeparameter-interface">TestInterfaceWithTypeParameter</a></td>
            <td>Test interface with generic type parameter</td>
          </tr>
        </tbody>
      </table>
    </section>
    <section>
      <h1>Classes</h1>
      <table>
        <thead>
          <tr>
            <th>Class</th>
            <th>Description</th>
          </tr>
        </thead>
        <tbody>
          <tr>
            <td><a href="docs/test-suite-a#testabstractclass-class">TestAbstractClass</a></td>
            <td>A test abstract class.</td>
          </tr>
          <tr>
            <td><a href="docs/test-suite-a#testclass-class">TestClass</a></td>
            <td>Test class</td>
          </tr>
        </tbody>
      </table>
    </section>
    <section>
      <h1>Enumerations</h1>
      <table>
        <thead>
          <tr>
            <th>Enum</th>
            <th>Description</th>
          </tr>
        </thead>
        <tbody>
          <tr>
            <td><a href="docs/test-suite-a#testenum-enum">TestEnum</a></td>
            <td>Test Enum</td>
          </tr>
        </tbody>
      </table>
    </section>
    <section>
      <h1>Types</h1>
      <table>
        <thead>
          <tr>
            <th>TypeAlias</th>
            <th>Description</th>
          </tr>
        </thead>
        <tbody>
          <tr>
            <td><a href="docs/test-suite-a#testmappedtype-typealias">TestMappedType</a></td>
            <td>Test Mapped Type, using <a href="docs/test-suite-a#testenum-enum">TestEnum</a></td>
          </tr>
          <tr>
            <td><a href="docs/test-suite-a#typealias-typealias">TypeAlias</a></td>
            <td>Test Type-Alias</td>
          </tr>
        </tbody>
      </table>
    </section>
    <section>
      <h1>Functions</h1>
      <table>
        <thead>
          <tr>
            <th>Function</th>
            <th>Alerts</th>
            <th>Return Type</th>
            <th>Description</th>
          </tr>
        </thead>
        <tbody>
          <tr>
            <td><a href="docs/test-suite-a#testfunctionreturninginlinetype-function">testFunctionReturningInlineType()</a></td>
            <td></td>
            <td><span>{ foo: number; bar: <a href="docs/test-suite-a#testenum-enum">TestEnum</a>; }</span></td>
            <td>Test function that returns an inline type</td>
          </tr>
          <tr>
            <td><a href="docs/test-suite-a#testfunctionreturningintersectiontype-function">testFunctionReturningIntersectionType()</a></td>
            <td><code>Deprecated</code></td>
            <td><span><a href="docs/test-suite-a#testemptyinterface-interface">TestEmptyInterface</a> &#x26; <a href="docs/test-suite-a#testinterfacewithtypeparameter-interface">TestInterfaceWithTypeParameter</a>&#x3C;number></span></td>
            <td>Test function that returns an inline type</td>
          </tr>
          <tr>
            <td><a href="docs/test-suite-a#testfunctionreturninguniontype-function">testFunctionReturningUnionType()</a></td>
            <td></td>
            <td><span>string | <a href="docs/test-suite-a#testinterface-interface">TestInterface</a></span></td>
            <td>Test function that returns an inline type</td>
          </tr>
        </tbody>
      </table>
    </section>
    <section>
      <h1>Variables</h1>
      <table>
        <thead>
          <tr>
            <th>Variable</th>
            <th>Alerts</th>
            <th>Modifiers</th>
            <th>Type</th>
            <th>Description</th>
          </tr>
        </thead>
        <tbody>
          <tr>
            <td><a href="docs/test-suite-a#testconst-variable">testConst</a></td>
            <td><code>Beta</code></td>
            <td><code>readonly</code></td>
            <td></td>
            <td>Test Constant</td>
          </tr>
          <tr>
            <td><a href="docs/test-suite-a#testconstwithemptydeprecatedblock-variable">testConstWithEmptyDeprecatedBlock</a></td>
            <td><code>Deprecated</code></td>
            <td><code>readonly</code></td>
            <td><span>string</span></td>
            <td>I have a <code>@deprecated</code> tag with an empty comment block.</td>
          </tr>
        </tbody>
      </table>
    </section>
    <section>
      <h1>Namespaces</h1>
      <table>
        <thead>
          <tr>
            <th>Namespace</th>
            <th>Description</th>
          </tr>
        </thead>
        <tbody>
          <tr>
            <td><a href="docs/test-suite-a#testmodule-namespace">TestModule</a></td>
            <td></td>
          </tr>
          <tr>
            <td><a href="docs/test-suite-a#testnamespace-namespace">TestNamespace</a></td>
            <td>Test Namespace</td>
          </tr>
        </tbody>
      </table>
    </section>
    <section>
      <h1>Interface Details</h1>
      <section>
        <h2 id="testemptyinterface-interface">TestEmptyInterface</h2>
        <section>
          <p>An empty interface</p>
        </section>
        <section>
          <h3 id="testemptyinterface-signature">Signature</h3><code>export interface TestEmptyInterface</code>
        </section>
      </section>
      <section>
        <h2 id="testinterface-interface">TestInterface</h2>
        <section>
          <p>Test interface</p>
        </section>
        <section>
          <h3 id="testinterface-signature">Signature</h3><code>export interface TestInterface</code>
        </section>
        <section>
          <h3 id="testinterface-remarks">Remarks</h3>
          <p>Here are some remarks about the interface</p>
        </section>
        <section>
          <h3>Construct Signatures</h3>
          <table>
            <thead>
              <tr>
                <th>ConstructSignature</th>
                <th>Return Type</th>
                <th>Description</th>
              </tr>
            </thead>
            <tbody>
              <tr>
                <td><a href="docs/test-suite-a#testinterface-_new_-constructsignature">new (): TestInterface</a></td>
                <td><span><a href="docs/test-suite-a#testinterface-interface">TestInterface</a></span></td>
                <td>Test construct signature.</td>
              </tr>
            </tbody>
          </table>
        </section>
        <section>
          <h3>Events</h3>
          <table>
            <thead>
              <tr>
                <th>Property</th>
                <th>Modifiers</th>
                <th>Type</th>
                <th>Description</th>
              </tr>
            </thead>
            <tbody>
              <tr>
                <td><a href="docs/test-suite-a#testinterface-testclasseventproperty-propertysignature">testClassEventProperty</a></td>
                <td><code>readonly</code></td>
                <td><span>() => void</span></td>
                <td>Test interface event property</td>
              </tr>
            </tbody>
          </table>
        </section>
        <section>
          <h3>Properties</h3>
          <table>
            <thead>
              <tr>
                <th>Property</th>
                <th>Modifiers</th>
                <th>Default Value</th>
                <th>Type</th>
                <th>Description</th>
              </tr>
            </thead>
            <tbody>
              <tr>
                <td><a href="docs/test-suite-a#testinterface-getterproperty-property">getterProperty</a></td>
                <td><code>readonly</code></td>
                <td></td>
                <td><span>boolean</span></td>
                <td>A test getter-only interface property.</td>
              </tr>
              <tr>
                <td><a href="docs/test-suite-a#testinterface-propertywithbadinheritdoctarget-propertysignature">propertyWithBadInheritDocTarget</a></td>
                <td></td>
                <td></td>
                <td><span>boolean</span></td>
                <td></td>
              </tr>
              <tr>
                <td><a href="docs/test-suite-a#testinterface-setterproperty-property">setterProperty</a></td>
                <td></td>
                <td></td>
                <td><span>boolean</span></td>
                <td>A test property with a getter and a setter.</td>
              </tr>
              <tr>
                <td><a href="docs/test-suite-a#testinterface-testinterfaceproperty-propertysignature">testInterfaceProperty</a></td>
                <td></td>
                <td></td>
                <td><span>number</span></td>
                <td>Test interface property</td>
              </tr>
              <tr>
                <td><a href="docs/test-suite-a#testinterface-testoptionalinterfaceproperty-propertysignature">testOptionalInterfaceProperty</a></td>
                <td><code>optional</code></td>
                <td>0</td>
                <td><span>number</span></td>
                <td>Test optional property</td>
              </tr>
            </tbody>
          </table>
        </section>
        <section>
          <h3>Methods</h3>
          <table>
            <thead>
              <tr>
                <th>Method</th>
                <th>Return Type</th>
                <th>Description</th>
              </tr>
            </thead>
            <tbody>
              <tr>
                <td><a href="docs/test-suite-a#testinterface-testinterfacemethod-methodsignature">testInterfaceMethod()</a></td>
                <td><span>void</span></td>
                <td>Test interface method</td>
              </tr>
            </tbody>
          </table>
        </section>
        <section>
          <h3>Call Signatures</h3>
          <table>
            <thead>
              <tr>
                <th>CallSignature</th>
                <th>Description</th>
              </tr>
            </thead>
            <tbody>
              <tr>
                <td><a href="docs/test-suite-a#testinterface-_call_-callsignature">(event: 'testCallSignature', listener: (input: unknown) => void): any</a></td>
                <td>Test interface event call signature</td>
              </tr>
              <tr>
                <td><a href="docs/test-suite-a#testinterface-_call__1-callsignature">(event: 'anotherTestCallSignature', listener: (input: number) => string): number</a></td>
                <td>Another example call signature</td>
              </tr>
            </tbody>
          </table>
        </section>
        <section>
          <h3>Construct Signature Details</h3>
          <section>
            <h4 id="testinterface-_new_-constructsignature">new (): TestInterface</h4>
            <section>
              <p>Test construct signature.</p>
            </section>
            <section>
              <h5 id="_new_-signature">Signature</h5><code>new (): TestInterface;</code>
            </section>
            <section>
              <h5 id="_new_-returns">Returns</h5>
              <p><span><b>Return type: </b></span><span><a href="docs/test-suite-a#testinterface-interface">TestInterface</a></span></p>
            </section>
          </section>
        </section>
        <section>
          <h3>Event Details</h3>
          <section>
            <h4 id="testinterface-testclasseventproperty-propertysignature">testClassEventProperty</h4>
            <section>
              <p>Test interface event property</p>
            </section>
            <section>
              <h5 id="testclasseventproperty-signature">Signature</h5><code>readonly testClassEventProperty: () => void;</code>
              <p><span><span><b>Type: </b></span><span>() => void</span></span></p>
            </section>
            <section>
              <h5 id="testclasseventproperty-remarks">Remarks</h5>
              <p>Here are some remarks about the event property</p>
            </section>
          </section>
        </section>
        <section>
          <h3>Property Details</h3>
          <section>
            <h4 id="testinterface-getterproperty-property">getterProperty</h4>
            <section>
              <p>A test getter-only interface property.</p>
            </section>
            <section>
              <h5 id="getterproperty-signature">Signature</h5><code>get getterProperty(): boolean;</code>
              <p><span><span><b>Type: </b></span><span>boolean</span></span></p>
            </section>
          </section>
          <section>
            <h4 id="testinterface-propertywithbadinheritdoctarget-propertysignature">propertyWithBadInheritDocTarget</h4>
            <section>
              <p></p>
            </section>
            <section>
              <h5 id="propertywithbadinheritdoctarget-signature">Signature</h5><code>propertyWithBadInheritDocTarget: boolean;</code>
              <p><span><span><b>Type: </b></span><span>boolean</span></span></p>
            </section>
          </section>
          <section>
            <h4 id="testinterface-setterproperty-property">setterProperty</h4>
            <section>
              <p>A test property with a getter and a setter.</p>
            </section>
            <section>
              <h5 id="setterproperty-signature">Signature</h5><code>get setterProperty(): boolean;<br><br><br>set setterProperty(newValue: boolean);</code>
              <p><span><span><b>Type: </b></span><span>boolean</span></span></p>
            </section>
          </section>
          <section>
            <h4 id="testinterface-testinterfaceproperty-propertysignature">testInterfaceProperty</h4>
            <section>
              <p>Test interface property</p>
            </section>
            <section>
              <h5 id="testinterfaceproperty-signature">Signature</h5><code>testInterfaceProperty: number;</code>
              <p><span><span><b>Type: </b></span><span>number</span></span></p>
            </section>
            <section>
              <h5 id="testinterfaceproperty-remarks">Remarks</h5>
              <p>Here are some remarks about the property</p>
            </section>
          </section>
          <section>
            <h4 id="testinterface-testoptionalinterfaceproperty-propertysignature">testOptionalInterfaceProperty</h4>
            <section>
              <p>Test optional property</p>
            </section>
            <section>
              <h5 id="testoptionalinterfaceproperty-signature">Signature</h5><code>testOptionalInterfaceProperty?: number;</code>
              <p><span><span><b>Type: </b></span><span>number</span></span></p>
            </section>
          </section>
        </section>
        <section>
          <h3>Method Details</h3>
          <section>
            <h4 id="testinterface-testinterfacemethod-methodsignature">testInterfaceMethod</h4>
            <section>
              <p>Test interface method</p>
            </section>
            <section>
              <h5 id="testinterfacemethod-signature">Signature</h5><code>testInterfaceMethod(): void;</code>
            </section>
            <section>
              <h5 id="testinterfacemethod-remarks">Remarks</h5>
              <p>Here are some remarks about the method</p>
            </section>
          </section>
        </section>
        <section>
          <h3>Call Signature Details</h3>
          <section>
            <h4 id="testinterface-_call_-callsignature">(event: 'testCallSignature', listener: (input: unknown) => void): any</h4>
            <section>
              <p>Test interface event call signature</p>
            </section>
            <section>
              <h5 id="_call_-signature">Signature</h5><code>(event: 'testCallSignature', listener: (input: unknown) => void): any;</code>
            </section>
            <section>
              <h5 id="_call_-remarks">Remarks</h5>
              <p>Here are some remarks about the event call signature</p>
            </section>
          </section>
          <section>
            <h4 id="testinterface-_call__1-callsignature">(event: 'anotherTestCallSignature', listener: (input: number) => string): number</h4>
            <section>
              <p>Another example call signature</p>
            </section>
            <section>
              <h5 id="_call__1-signature">Signature</h5><code>(event: 'anotherTestCallSignature', listener: (input: number) => string): number;</code>
            </section>
            <section>
              <h5 id="_call__1-remarks">Remarks</h5>
              <p>Here are some remarks about the event call signature</p>
            </section>
          </section>
        </section>
        <section>
          <h3 id="testinterface-see-also">See Also</h3>
          <p><a href="docs/test-suite-a#testinterface-testinterfacemethod-methodsignature">testInterfaceMethod()</a></p>
          <p><a href="docs/test-suite-a#testinterface-testinterfaceproperty-propertysignature">testInterfaceProperty</a></p>
          <p><a href="docs/test-suite-a#testinterface-testoptionalinterfaceproperty-propertysignature">testOptionalInterfaceProperty</a></p>
          <p><a href="docs/test-suite-a#testinterface-testclasseventproperty-propertysignature">testClassEventProperty</a></p>
        </section>
      </section>
      <section>
        <h2 id="testinterfaceextendingotherinterfaces-interface">TestInterfaceExtendingOtherInterfaces</h2>
        <section>
          <p>Test interface that extends other interfaces</p>
        </section>
        <section>
          <h3 id="testinterfaceextendingotherinterfaces-signature">Signature</h3><code>export interface TestInterfaceExtendingOtherInterfaces extends TestInterface, TestMappedType, TestInterfaceWithTypeParameter&#x3C;number></code>
          <p><span><span><b>Extends: </b></span><span><a href="docs/test-suite-a#testinterface-interface">TestInterface</a></span>, <span><a href="docs/test-suite-a#testmappedtype-typealias">TestMappedType</a></span>, <span><a href="docs/test-suite-a#testinterfacewithtypeparameter-interface">TestInterfaceWithTypeParameter</a>&#x3C;number></span></span></p>
        </section>
        <section>
          <h3 id="testinterfaceextendingotherinterfaces-remarks">Remarks</h3>
          <p>Here are some remarks about the interface</p>
        </section>
        <section>
          <h3>Methods</h3>
          <table>
            <thead>
              <tr>
                <th>Method</th>
                <th>Return Type</th>
                <th>Description</th>
              </tr>
            </thead>
            <tbody>
              <tr>
                <td><a href="docs/test-suite-a#testinterfaceextendingotherinterfaces-testmethod-methodsignature">testMethod(input)</a></td>
                <td><span>number</span></td>
                <td>Test interface method accepting a string and returning a number.</td>
              </tr>
            </tbody>
          </table>
        </section>
        <section>
          <h3>Method Details</h3>
          <section>
            <h4 id="testinterfaceextendingotherinterfaces-testmethod-methodsignature">testMethod</h4>
            <section>
              <p>Test interface method accepting a string and returning a number.</p>
            </section>
            <section>
              <h5 id="testmethod-signature">Signature</h5><code>testMethod(input: string): number;</code>
            </section>
            <section>
              <h5 id="testmethod-remarks">Remarks</h5>
              <p>Here are some remarks about the method</p>
            </section>
            <section>
              <h5 id="testmethod-parameters">Parameters</h5>
              <table>
                <thead>
                  <tr>
                    <th>Parameter</th>
                    <th>Type</th>
                    <th>Description</th>
                  </tr>
                </thead>
                <tbody>
                  <tr>
                    <td>input</td>
                    <td><span>string</span></td>
                    <td>A string</td>
                  </tr>
                </tbody>
              </table>
            </section>
            <section>
              <h5 id="testmethod-returns">Returns</h5>
              <p>A number</p>
              <p><span><b>Return type: </b></span><span>number</span></p>
            </section>
          </section>
        </section>
        <section>
          <h3 id="testinterfaceextendingotherinterfaces-see-also">See Also</h3>
          <p>
            <p>- <a href="docs/test-suite-a#testinterface-interface">TestInterface</a></p>
            <p>- <a href="docs/test-suite-a#testinterfacewithtypeparameter-interface">TestInterfaceWithTypeParameter</a></p>
            <p>- <a href="docs/test-suite-a#testmappedtype-typealias">TestMappedType</a></p>
          </p>
        </section>
      </section>
      <section>
        <h2 id="testinterfacewithindexsignature-interface">TestInterfaceWithIndexSignature</h2>
        <section>
          <p>An interface with an index signature.</p>
        </section>
        <section>
          <h3 id="testinterfacewithindexsignature-signature">Signature</h3><code>export interface TestInterfaceWithIndexSignature</code>
        </section>
        <section>
          <h3>Index Signatures</h3>
          <table>
            <thead>
              <tr>
                <th>IndexSignature</th>
                <th>Description</th>
              </tr>
            </thead>
            <tbody>
              <tr>
                <td><a href="docs/test-suite-a#testinterfacewithindexsignature-_indexer_-indexsignature">[foo: number]: { bar: string; }</a></td>
                <td>Test index signature.</td>
              </tr>
            </tbody>
          </table>
        </section>
        <section>
          <h3>Index Signature Details</h3>
          <section>
            <h4 id="testinterfacewithindexsignature-_indexer_-indexsignature">[foo: number]: { bar: string; }</h4>
            <section>
              <p>Test index signature.</p>
            </section>
            <section>
              <h5 id="_indexer_-signature">Signature</h5><code>[foo: number]: {<br>bar: string;<br>};</code>
            </section>
          </section>
        </section>
      </section>
      <section>
        <h2 id="testinterfacewithtypeparameter-interface">TestInterfaceWithTypeParameter</h2>
        <section>
          <p>Test interface with generic type parameter</p>
        </section>
        <section>
          <h3 id="testinterfacewithtypeparameter-signature">Signature</h3><code>export interface TestInterfaceWithTypeParameter&#x3C;T></code>
          <p>
            <section>
              <h4>Type Parameters</h4>
              <table>
                <thead>
                  <tr>
                    <th>Parameter</th>
                    <th>Description</th>
                  </tr>
                </thead>
                <tbody>
                  <tr>
                    <td>T</td>
                    <td>A type parameter</td>
                  </tr>
                </tbody>
              </table>
            </section>
          </p>
        </section>
        <section>
          <h3 id="testinterfacewithtypeparameter-remarks">Remarks</h3>
          <p>Here are some remarks about the interface</p>
        </section>
        <section>
          <h3>Properties</h3>
          <table>
            <thead>
              <tr>
                <th>Property</th>
                <th>Type</th>
                <th>Description</th>
              </tr>
            </thead>
            <tbody>
              <tr>
                <td><a href="docs/test-suite-a#testinterfacewithtypeparameter-testproperty-propertysignature">testProperty</a></td>
                <td><span>T</span></td>
                <td>A test interface property using generic type parameter</td>
              </tr>
            </tbody>
          </table>
        </section>
        <section>
          <h3>Property Details</h3>
          <section>
            <h4 id="testinterfacewithtypeparameter-testproperty-propertysignature">testProperty</h4>
            <section>
              <p>A test interface property using generic type parameter</p>
            </section>
            <section>
              <h5 id="testproperty-signature">Signature</h5><code>testProperty: T;</code>
              <p><span><span><b>Type: </b></span><span>T</span></span></p>
            </section>
            <section>
              <h5 id="testproperty-remarks">Remarks</h5>
              <p>Here are some remarks about the property</p>
            </section>
          </section>
        </section>
      </section>
    </section>
    <section>
      <h1>Class Details</h1>
      <section>
        <h2 id="testabstractclass-class">TestAbstractClass</h2>
        <section>
          <p>A test abstract class.</p>
        </section>
        <section>
          <h3 id="testabstractclass-signature">Signature</h3><code>export declare abstract class TestAbstractClass</code>
        </section>
        <section>
          <h3>Constructors</h3>
          <table>
            <thead>
              <tr>
                <th>Constructor</th>
                <th>Description</th>
              </tr>
            </thead>
            <tbody>
              <tr>
                <td><a href="docs/test-suite-a#testabstractclass-_constructor_-constructor">(constructor)(privateProperty, protectedProperty)</a></td>
                <td>This is a <span><i>{@customTag constructor}</i></span>.</td>
              </tr>
            </tbody>
          </table>
        </section>
        <section>
          <h3>Properties</h3>
          <table>
            <thead>
              <tr>
                <th>Property</th>
                <th>Modifiers</th>
                <th>Type</th>
                <th>Description</th>
              </tr>
            </thead>
            <tbody>
              <tr>
                <td><a href="docs/test-suite-a#testabstractclass-abstractpropertygetter-property">abstractPropertyGetter</a></td>
                <td><code>readonly</code></td>
                <td><span><a href="docs/test-suite-a#testmappedtype-typealias">TestMappedType</a></span></td>
                <td>A test abstract getter property.</td>
              </tr>
              <tr>
                <td><a href="docs/test-suite-a#testabstractclass-protectedproperty-property">protectedProperty</a></td>
                <td><code>readonly</code></td>
                <td><span><a href="docs/test-suite-a#testenum-enum">TestEnum</a></span></td>
                <td>A test protected property.</td>
              </tr>
            </tbody>
          </table>
        </section>
        <section>
          <h3>Methods</h3>
          <table>
            <thead>
              <tr>
                <th>Method</th>
                <th>Modifiers</th>
                <th>Return Type</th>
                <th>Description</th>
              </tr>
            </thead>
            <tbody>
              <tr>
                <td><a href="docs/test-suite-a#testabstractclass-publicabstractmethod-method">publicAbstractMethod()</a></td>
                <td></td>
                <td><span>void</span></td>
                <td>A test public abstract method.</td>
              </tr>
              <tr>
                <td><a href="docs/test-suite-a#testabstractclass-sealedmethod-method">sealedMethod()</a></td>
                <td><code>sealed</code></td>
                <td><span>string</span></td>
                <td>A test <code>@sealed</code> method.</td>
              </tr>
              <tr>
                <td><a href="docs/test-suite-a#testabstractclass-virtualmethod-method">virtualMethod()</a></td>
                <td><code>virtual</code></td>
                <td><span>number</span></td>
                <td>A test <code>@virtual</code> method.</td>
              </tr>
            </tbody>
          </table>
        </section>
        <section>
          <h3>Constructor Details</h3>
          <section>
            <h4 id="testabstractclass-_constructor_-constructor">(constructor)</h4>
            <section>
              <p>This is a <span><i>{@customTag constructor}</i></span>.</p>
            </section>
            <section>
              <h5 id="_constructor_-signature">Signature</h5><code>protected constructor(privateProperty: number, protectedProperty: TestEnum);</code>
            </section>
            <section>
              <h5 id="_constructor_-parameters">Parameters</h5>
              <table>
                <thead>
                  <tr>
                    <th>Parameter</th>
                    <th>Type</th>
                    <th>Description</th>
                  </tr>
                </thead>
                <tbody>
                  <tr>
                    <td>privateProperty</td>
                    <td><span>number</span></td>
                    <td></td>
                  </tr>
                  <tr>
                    <td>protectedProperty</td>
                    <td><span><a href="docs/test-suite-a#testenum-enum">TestEnum</a></span></td>
                    <td></td>
                  </tr>
                </tbody>
              </table>
            </section>
          </section>
        </section>
        <section>
          <h3>Property Details</h3>
          <section>
            <h4 id="testabstractclass-abstractpropertygetter-property">abstractPropertyGetter</h4>
            <section>
              <p>A test abstract getter property.</p>
            </section>
            <section>
              <h5 id="abstractpropertygetter-signature">Signature</h5><code>abstract get abstractPropertyGetter(): TestMappedType;</code>
              <p><span><span><b>Type: </b></span><span><a href="docs/test-suite-a#testmappedtype-typealias">TestMappedType</a></span></span></p>
            </section>
          </section>
          <section>
            <h4 id="testabstractclass-protectedproperty-property">protectedProperty</h4>
            <section>
              <p>A test protected property.</p>
            </section>
            <section>
              <h5 id="protectedproperty-signature">Signature</h5><code>protected readonly protectedProperty: TestEnum;</code>
              <p><span><span><b>Type: </b></span><span><a href="docs/test-suite-a#testenum-enum">TestEnum</a></span></span></p>
            </section>
          </section>
        </section>
        <section>
          <h3>Method Details</h3>
          <section>
            <h4 id="testabstractclass-publicabstractmethod-method">publicAbstractMethod</h4>
            <section>
              <p>A test public abstract method.</p>
            </section>
            <section>
              <h5 id="publicabstractmethod-signature">Signature</h5><code>abstract publicAbstractMethod(): void;</code>
            </section>
          </section>
          <section>
            <h4 id="testabstractclass-sealedmethod-method">sealedMethod</h4>
            <section>
              <p>A test <code>@sealed</code> method.</p>
            </section>
            <section>
              <h5 id="sealedmethod-signature">Signature</h5><code>/** @sealed */<br>protected sealedMethod(): string;</code>
            </section>
            <section>
              <h5 id="sealedmethod-returns">Returns</h5>
              <p>A string!</p>
              <p><span><b>Return type: </b></span><span>string</span></p>
            </section>
          </section>
          <section>
            <h4 id="testabstractclass-virtualmethod-method">virtualMethod</h4>
            <section>
              <p>A test <code>@virtual</code> method.</p>
            </section>
            <section>
              <h5 id="virtualmethod-signature">Signature</h5><code>/** @virtual */<br>protected virtualMethod(): number;</code>
            </section>
            <section>
              <h5 id="virtualmethod-returns">Returns</h5>
              <p>A number!</p>
              <p><span><b>Return type: </b></span><span>number</span></p>
            </section>
          </section>
        </section>
      </section>
      <section>
        <h2 id="testclass-class">TestClass</h2>
        <section>
          <p>Test class</p>
        </section>
        <section>
          <h3 id="testclass-signature">Signature</h3><code>export declare class TestClass&#x3C;TTypeParameterA, TTypeParameterB> extends TestAbstractClass</code>
          <p>
            <p><span><span><b>Extends: </b></span><span><a href="docs/test-suite-a#testabstractclass-class">TestAbstractClass</a></span></span></p>
            <p>
              <section>
                <h4>Type Parameters</h4>
                <table>
                  <thead>
                    <tr>
                      <th>Parameter</th>
                      <th>Description</th>
                    </tr>
                  </thead>
                  <tbody>
                    <tr>
                      <td>TTypeParameterA</td>
                      <td>A type parameter</td>
                    </tr>
                    <tr>
                      <td>TTypeParameterB</td>
                      <td>Another type parameter</td>
                    </tr>
                  </tbody>
                </table>
              </section>
            </p>
          </p>
        </section>
        <section>
          <h3 id="testclass-remarks">Remarks</h3>
          <p>Here are some remarks about the class</p>
        </section>
        <section>
          <h3>Constructors</h3>
          <table>
            <thead>
              <tr>
                <th>Constructor</th>
                <th>Description</th>
              </tr>
            </thead>
            <tbody>
              <tr>
                <td><a href="docs/test-suite-a#testclass-_constructor_-constructor">(constructor)(privateProperty, protectedProperty, testClassProperty, testClassEventProperty)</a></td>
                <td>Test class constructor</td>
              </tr>
            </tbody>
          </table>
        </section>
        <section>
          <h3>Static Properties</h3>
          <table>
            <thead>
              <tr>
                <th>Property</th>
                <th>Type</th>
                <th>Description</th>
              </tr>
            </thead>
            <tbody>
              <tr>
                <td><a href="docs/test-suite-a#testclass-testclassstaticproperty-property">testClassStaticProperty</a></td>
                <td><span>(foo: number) => string</span></td>
                <td>Test static class property</td>
              </tr>
            </tbody>
          </table>
        </section>
        <section>
          <h3>Static Methods</h3>
          <table>
            <thead>
              <tr>
                <th>Method</th>
                <th>Return Type</th>
                <th>Description</th>
              </tr>
            </thead>
            <tbody>
              <tr>
                <td><a href="docs/test-suite-a#testclass-testclassstaticmethod-method">testClassStaticMethod(foo)</a></td>
                <td><span>string</span></td>
                <td>Test class static method</td>
              </tr>
            </tbody>
          </table>
        </section>
        <section>
          <h3>Events</h3>
          <table>
            <thead>
              <tr>
                <th>Property</th>
                <th>Modifiers</th>
                <th>Type</th>
                <th>Description</th>
              </tr>
            </thead>
            <tbody>
              <tr>
                <td><a href="docs/test-suite-a#testclass-testclasseventproperty-property">testClassEventProperty</a></td>
                <td><code>readonly</code></td>
                <td><span>() => void</span></td>
                <td>Test class event property</td>
              </tr>
            </tbody>
          </table>
        </section>
        <section>
          <h3>Properties</h3>
          <table>
            <thead>
              <tr>
                <th>Property</th>
                <th>Modifiers</th>
                <th>Type</th>
                <th>Description</th>
              </tr>
            </thead>
            <tbody>
              <tr>
                <td><a href="docs/test-suite-a#testclass-abstractpropertygetter-property">abstractPropertyGetter</a></td>
                <td><code>readonly</code></td>
                <td><span><a href="docs/test-suite-a#testmappedtype-typealias">TestMappedType</a></span></td>
                <td>A test abstract getter property.</td>
              </tr>
              <tr>
                <td><a href="docs/test-suite-a#testclass-testclassgetterproperty-property">testClassGetterProperty</a></td>
                <td><code>virtual</code></td>
                <td><span>number</span></td>
                <td>Test class property with both a getter and a setter.</td>
              </tr>
              <tr>
                <td><a href="docs/test-suite-a#testclass-testclassproperty-property">testClassProperty</a></td>
                <td><code>readonly</code></td>
                <td><span>TTypeParameterB</span></td>
                <td>Test class property</td>
              </tr>
            </tbody>
          </table>
        </section>
        <section>
          <h3>Methods</h3>
          <table>
            <thead>
              <tr>
                <th>Method</th>
                <th>Modifiers</th>
                <th>Return Type</th>
                <th>Description</th>
              </tr>
            </thead>
            <tbody>
              <tr>
                <td><a href="docs/test-suite-a#testclass-publicabstractmethod-method">publicAbstractMethod()</a></td>
                <td></td>
                <td><span>void</span></td>
                <td>A test public abstract method.</td>
              </tr>
              <tr>
                <td><a href="docs/test-suite-a#testclass-testclassmethod-method">testClassMethod(input)</a></td>
                <td><code>sealed</code></td>
                <td><span>TTypeParameterA</span></td>
                <td>Test class method</td>
              </tr>
              <tr>
                <td><a href="docs/test-suite-a#testclass-virtualmethod-method">virtualMethod()</a></td>
                <td></td>
                <td><span>number</span></td>
                <td>Overrides <a href="docs/test-suite-a#testabstractclass-virtualmethod-method">virtualMethod()</a>.</td>
              </tr>
            </tbody>
          </table>
        </section>
        <section>
          <h3>Constructor Details</h3>
          <section>
            <h4 id="testclass-_constructor_-constructor">(constructor)</h4>
            <section>
              <p>Test class constructor</p>
            </section>
            <section>
              <h5 id="_constructor_-signature">Signature</h5><code>constructor(privateProperty: number, protectedProperty: TestEnum, testClassProperty: TTypeParameterB, testClassEventProperty: () => void);</code>
            </section>
            <section>
              <h5 id="_constructor_-remarks">Remarks</h5>
              <p>Here are some remarks about the constructor</p>
            </section>
            <section>
              <h5 id="_constructor_-parameters">Parameters</h5>
              <table>
                <thead>
                  <tr>
                    <th>Parameter</th>
                    <th>Type</th>
                    <th>Description</th>
                  </tr>
                </thead>
                <tbody>
                  <tr>
                    <td>privateProperty</td>
                    <td><span>number</span></td>
                    <td>See <a href="docs/test-suite-a#testabstractclass-class">TestAbstractClass</a>'s constructor.</td>
                  </tr>
                  <tr>
                    <td>protectedProperty</td>
                    <td><span><a href="docs/test-suite-a#testenum-enum">TestEnum</a></span></td>
                    <td>
                      <p>Some notes about the parameter.</p>
                      <p>See <a href="docs/test-suite-a#testabstractclass-protectedproperty-property">protectedProperty</a>.</p>
                    </td>
                  </tr>
                  <tr>
                    <td>testClassProperty</td>
                    <td><span>TTypeParameterB</span></td>
                    <td>See <a href="docs/test-suite-a#testclass-testclassproperty-property">testClassProperty</a>.</td>
                  </tr>
                  <tr>
                    <td>testClassEventProperty</td>
                    <td><span>() => void</span></td>
                    <td>See <a href="docs/test-suite-a#testclass-testclasseventproperty-property">testClassEventProperty</a>.</td>
                  </tr>
                </tbody>
              </table>
            </section>
          </section>
        </section>
        <section>
          <h3>Event Details</h3>
          <section>
            <h4 id="testclass-testclasseventproperty-property">testClassEventProperty</h4>
            <section>
              <p>Test class event property</p>
            </section>
            <section>
              <h5 id="testclasseventproperty-signature">Signature</h5><code>readonly testClassEventProperty: () => void;</code>
              <p><span><span><b>Type: </b></span><span>() => void</span></span></p>
            </section>
            <section>
              <h5 id="testclasseventproperty-remarks">Remarks</h5>
              <p>Here are some remarks about the property</p>
            </section>
          </section>
        </section>
        <section>
          <h3>Property Details</h3>
          <section>
            <h4 id="testclass-abstractpropertygetter-property">abstractPropertyGetter</h4>
            <section>
              <p>A test abstract getter property.</p>
            </section>
            <section>
              <h5 id="abstractpropertygetter-signature">Signature</h5><code>get abstractPropertyGetter(): TestMappedType;</code>
              <p><span><span><b>Type: </b></span><span><a href="docs/test-suite-a#testmappedtype-typealias">TestMappedType</a></span></span></p>
            </section>
          </section>
          <section>
            <h4 id="testclass-testclassgetterproperty-property">testClassGetterProperty</h4>
            <section>
              <p>Test class property with both a getter and a setter.</p>
            </section>
            <section>
              <h5 id="testclassgetterproperty-signature">Signature</h5><code>/** @virtual */<br>get testClassGetterProperty(): number;<br><br><br>set testClassGetterProperty(newValue: number);</code>
              <p><span><span><b>Type: </b></span><span>number</span></span></p>
            </section>
            <section>
              <h5 id="testclassgetterproperty-remarks">Remarks</h5>
              <p>Here are some remarks about the getter-only property</p>
            </section>
          </section>
          <section>
            <h4 id="testclass-testclassproperty-property">testClassProperty</h4>
            <section>
              <p>Test class property</p>
            </section>
            <section>
              <h5 id="testclassproperty-signature">Signature</h5><code>readonly testClassProperty: TTypeParameterB;</code>
              <p><span><span><b>Type: </b></span><span>TTypeParameterB</span></span></p>
            </section>
            <section>
              <h5 id="testclassproperty-remarks">Remarks</h5>
              <p>Here are some remarks about the property</p>
            </section>
          </section>
          <section>
            <h4 id="testclass-testclassstaticproperty-property">testClassStaticProperty</h4>
            <section>
              <p>Test static class property</p>
            </section>
            <section>
              <h5 id="testclassstaticproperty-signature">Signature</h5><code>static testClassStaticProperty: (foo: number) => string;</code>
              <p><span><span><b>Type: </b></span><span>(foo: number) => string</span></span></p>
            </section>
          </section>
        </section>
        <section>
          <h3>Method Details</h3>
          <section>
            <h4 id="testclass-publicabstractmethod-method">publicAbstractMethod</h4>
            <section>
              <p>A test public abstract method.</p>
            </section>
            <section>
              <h5 id="publicabstractmethod-signature">Signature</h5><code>publicAbstractMethod(): void;</code>
            </section>
          </section>
          <section>
            <h4 id="testclass-testclassmethod-method">testClassMethod</h4>
            <section>
              <p>Test class method</p>
            </section>
            <section>
              <h5 id="testclassmethod-signature">Signature</h5><code>/** @sealed */<br>testClassMethod(input: TTypeParameterA): TTypeParameterA;</code>
            </section>
            <section>
              <h5 id="testclassmethod-remarks">Remarks</h5>
              <p>Here are some remarks about the method</p>
            </section>
            <section>
              <h5 id="testclassmethod-parameters">Parameters</h5>
              <table>
                <thead>
                  <tr>
                    <th>Parameter</th>
                    <th>Type</th>
                    <th>Description</th>
                  </tr>
                </thead>
                <tbody>
                  <tr>
                    <td>input</td>
                    <td><span>TTypeParameterA</span></td>
                    <td></td>
                  </tr>
                </tbody>
              </table>
            </section>
            <section>
              <h5 id="testclassmethod-returns">Returns</h5>
              <p><span><b>Return type: </b></span><span>TTypeParameterA</span></p>
            </section>
            <section>
              <h5 id="testclassmethod-throws">Throws</h5>
              <p>Some sort of error in 1 case.</p>
              <p>Some other sort of error in another case. For example, a case where some thing happens.</p>
            </section>
          </section>
          <section>
            <h4 id="testclass-testclassstaticmethod-method">testClassStaticMethod</h4>
            <section>
              <p>Test class static method</p>
            </section>
            <section>
              <h5 id="testclassstaticmethod-signature">Signature</h5><code>static testClassStaticMethod(foo: number): string;</code>
            </section>
            <section>
              <h5 id="testclassstaticmethod-parameters">Parameters</h5>
              <table>
                <thead>
                  <tr>
                    <th>Parameter</th>
                    <th>Type</th>
                    <th>Description</th>
                  </tr>
                </thead>
                <tbody>
                  <tr>
                    <td>foo</td>
                    <td><span>number</span></td>
                    <td>Some number</td>
                  </tr>
                </tbody>
              </table>
            </section>
            <section>
              <h5 id="testclassstaticmethod-returns">Returns</h5>
              <p>- Some string</p>
              <p><span><b>Return type: </b></span><span>string</span></p>
            </section>
          </section>
          <section>
            <h4 id="testclass-virtualmethod-method">virtualMethod</h4>
            <section>
              <p>Overrides <a href="docs/test-suite-a#testabstractclass-virtualmethod-method">virtualMethod()</a>.</p>
            </section>
            <section>
              <h5 id="virtualmethod-signature">Signature</h5><code>/** @override */<br>protected virtualMethod(): number;</code>
            </section>
            <section>
              <h5 id="virtualmethod-returns">Returns</h5>
              <p><span><b>Return type: </b></span><span>number</span></p>
            </section>
          </section>
        </section>
        <section>
          <h3 id="testclass-see-also">See Also</h3>
          <p><a href="docs/test-suite-a#testabstractclass-class">TestAbstractClass</a></p>
        </section>
      </section>
    </section>
    <section>
      <h1>Enumeration Details</h1>
      <section>
        <h2 id="testenum-enum">TestEnum</h2>
        <section>
          <p>Test Enum</p>
        </section>
        <section>
          <h3 id="testenum-signature">Signature</h3><code>export declare enum TestEnum</code>
        </section>
        <section>
          <h3 id="testenum-remarks">Remarks</h3>
          <p>Here are some remarks about the enum</p>
        </section>
        <section>
          <h3 id="testenum-examples">Examples</h3>
          <section>
            <h4 id="testenum-example1">Example 1</h4>
            <p>
              <p>Some example</p><code>const foo = TestEnum.TestEnumValue1</code>
            </p>
          </section>
          <section>
            <h4 id="testenum-example2">Example 2</h4>
            <p>
              <p>Another example</p><code>const bar = TestEnum.TestEnumValue2</code>
            </p>
          </section>
        </section>
        <section>
          <h3>Flags</h3>
          <table>
            <thead>
              <tr>
                <th>Flag</th>
                <th>Description</th>
              </tr>
            </thead>
            <tbody>
              <tr>
                <td><a href="docs/test-suite-a#testenum-testenumvalue1-enummember">TestEnumValue1</a></td>
                <td>Test enum value 1 (string)</td>
              </tr>
              <tr>
                <td><a href="docs/test-suite-a#testenum-testenumvalue2-enummember">TestEnumValue2</a></td>
                <td>Test enum value 2 (number)</td>
              </tr>
              <tr>
                <td><a href="docs/test-suite-a#testenum-testenumvalue3-enummember">TestEnumValue3</a></td>
                <td>Test enum value 3 (default)</td>
              </tr>
            </tbody>
          </table>
        </section>
        <section>
          <section>
            <h4 id="testenum-testenumvalue1-enummember">TestEnumValue1</h4>
            <section>
              <p>Test enum value 1 (string)</p>
            </section>
            <section>
              <h5 id="testenumvalue1-signature">Signature</h5><code>TestEnumValue1 = "test-enum-value-1"</code>
            </section>
            <section>
              <h5 id="testenumvalue1-remarks">Remarks</h5>
              <p>Here are some remarks about the enum value</p>
            </section>
          </section>
          <section>
            <h4 id="testenum-testenumvalue2-enummember">TestEnumValue2</h4>
            <section>
              <p>Test enum value 2 (number)</p>
            </section>
            <section>
              <h5 id="testenumvalue2-signature">Signature</h5><code>TestEnumValue2 = 3</code>
            </section>
            <section>
              <h5 id="testenumvalue2-remarks">Remarks</h5>
              <p>Here are some remarks about the enum value</p>
            </section>
          </section>
          <section>
            <h4 id="testenum-testenumvalue3-enummember">TestEnumValue3</h4>
            <section>
              <p>Test enum value 3 (default)</p>
            </section>
            <section>
              <h5 id="testenumvalue3-signature">Signature</h5><code>TestEnumValue3 = 4</code>
            </section>
            <section>
              <h5 id="testenumvalue3-remarks">Remarks</h5>
              <p>Here are some remarks about the enum value</p>
            </section>
          </section>
        </section>
      </section>
    </section>
    <section>
      <h1>Type Details</h1>
      <section>
        <h2 id="testmappedtype-typealias">TestMappedType</h2>
        <section>
          <p>Test Mapped Type, using <a href="docs/test-suite-a#testenum-enum">TestEnum</a></p>
        </section>
        <section>
          <h3 id="testmappedtype-signature">Signature</h3><code>export type TestMappedType = {<br>[K in TestEnum]: boolean;<br>};</code>
        </section>
        <section>
          <h3 id="testmappedtype-remarks">Remarks</h3>
          <p>Here are some remarks about the mapped type</p>
        </section>
      </section>
      <section>
        <h2 id="typealias-typealias">TypeAlias</h2>
        <section>
          <p>Test Type-Alias</p>
        </section>
        <section>
          <h3 id="typealias-signature">Signature</h3><code>export type TypeAlias = string;</code>
        </section>
        <section>
          <h3 id="typealias-remarks">Remarks</h3>
          <p>Here are some remarks about the type alias</p>
        </section>
      </section>
    </section>
    <section>
      <h1>Function Details</h1>
      <section>
        <h2 id="testfunctionreturninginlinetype-function">testFunctionReturningInlineType</h2>
        <section>
          <p>Test function that returns an inline type</p>
        </section>
        <section>
          <h3 id="testfunctionreturninginlinetype-signature">Signature</h3><code>export declare function testFunctionReturningInlineType(): {<br>foo: number;<br>bar: TestEnum;<br>};</code>
        </section>
        <section>
          <h3 id="testfunctionreturninginlinetype-returns">Returns</h3>
          <p>An inline type</p>
          <p><span><b>Return type: </b></span><span>{ foo: number; bar: <a href="docs/test-suite-a#testenum-enum">TestEnum</a>; }</span></p>
        </section>
      </section>
      <section>
        <h2 id="testfunctionreturningintersectiontype-function">testFunctionReturningIntersectionType</h2>
        <section>
          <p>Test function that returns an inline type</p>
        </section>
        <section>
          <p><span><b>WARNING: This API is deprecated and will be removed in a future release.</b></span><br><span><p><i>This is a test deprecation notice. Here is a </i><a href="docs/test-suite-a#testfunctionreturninguniontype-function"><i>link</i></a><i> to something else!</i></p></span></p>
        </section>
        <section>
          <h3 id="testfunctionreturningintersectiontype-signature">Signature</h3><code>export declare function testFunctionReturningIntersectionType(): TestEmptyInterface &#x26; TestInterfaceWithTypeParameter&#x3C;number>;</code>
        </section>
        <section>
          <h3 id="testfunctionreturningintersectiontype-returns">Returns</h3>
          <p>an intersection type</p>
          <p><span><b>Return type: </b></span><span><a href="docs/test-suite-a#testemptyinterface-interface">TestEmptyInterface</a> &#x26; <a href="docs/test-suite-a#testinterfacewithtypeparameter-interface">TestInterfaceWithTypeParameter</a>&#x3C;number></span></p>
        </section>
      </section>
      <section>
        <h2 id="testfunctionreturninguniontype-function">testFunctionReturningUnionType</h2>
        <section>
          <p>Test function that returns an inline type</p>
        </section>
        <section>
          <h3 id="testfunctionreturninguniontype-signature">Signature</h3><code>export declare function testFunctionReturningUnionType(): string | TestInterface;</code>
        </section>
        <section>
          <h3 id="testfunctionreturninguniontype-returns">Returns</h3>
          <p>A union type</p>
          <p><span><b>Return type: </b></span><span>string | <a href="docs/test-suite-a#testinterface-interface">TestInterface</a></span></p>
        </section>
      </section>
    </section>
    <section>
      <h1>Variable Details</h1>
      <section>
        <h2 id="testconst-variable">testConst</h2>
        <section>
          <p>Test Constant</p>
        </section>
        <section><span><b>WARNING: This API is provided as a beta preview and may change without notice. Use at your own risk.</b></span></section>
        <section>
          <h3 id="testconst-signature">Signature</h3><code>testConst = 42</code>
        </section>
        <section>
          <h3 id="testconst-remarks">Remarks</h3>
          <p>Here are some remarks about the variable</p>
        </section>
      </section>
      <section>
        <h2 id="testconstwithemptydeprecatedblock-variable">testConstWithEmptyDeprecatedBlock</h2>
        <section>
          <p>I have a <code>@deprecated</code> tag with an empty comment block.</p>
        </section>
        <section>
          <p><span><b>WARNING: This API is deprecated and will be removed in a future release.</b></span><br><span><p></p></span></p>
        </section>
        <section>
          <h3 id="testconstwithemptydeprecatedblock-signature">Signature</h3><code>testConstWithEmptyDeprecatedBlock: string</code>
          <p><span><span><b>Type: </b></span><span>string</span></span></p>
        </section>
      </section>
    </section>
    <section>
      <h1>Namespace Details</h1>
      <section>
        <h2 id="testmodule-namespace">TestModule</h2>
        <section>
          <h3>Variables</h3>
          <table>
            <thead>
              <tr>
                <th>Variable</th>
                <th>Modifiers</th>
                <th>Type</th>
                <th>Description</th>
              </tr>
            </thead>
            <tbody>
              <tr>
                <td><a href="docs/test-suite-a#testmodule-foo-variable">foo</a></td>
                <td><code>readonly</code></td>
                <td></td>
                <td>Test constant in module.</td>
              </tr>
            </tbody>
          </table>
        </section>
        <section>
          <h3>Variable Details</h3>
          <section>
            <h4 id="testmodule-foo-variable">foo</h4>
            <section>
              <p>Test constant in module.</p>
            </section>
            <section>
              <h5 id="foo-signature">Signature</h5><code>foo = 2</code>
            </section>
          </section>
        </section>
      </section>
      <section>
        <h2 id="testnamespace-namespace">TestNamespace</h2>
        <section>
          <p>Test Namespace</p>
        </section>
        <section>
          <h3 id="testnamespace-signature">Signature</h3><code>export declare namespace TestNamespace</code>
        </section>
        <section>
          <h3 id="testnamespace-remarks">Remarks</h3>
          <p>Here are some remarks about the namespace</p>
        </section>
        <section>
          <h3 id="testnamespace-examples">Examples</h3>
          <section>
            <h4 id="testnamespace-example1">Example: TypeScript Example</h4>
            <p>
<<<<<<< HEAD
              <p></p><code>const foo = bar;</code>
=======
              <p>
              </p>
              <code>
                const foo: Foo = {
                <br>
                	bar: &quot;Hello world!&quot;;
                <br>
                	baz = 42;
                <br>
                };
              </code>
>>>>>>> dc893fea
            </p>
          </section>
          <section>
            <h4 id="testnamespace-example2">Example: JavaScript Example</h4>
            <p>
<<<<<<< HEAD
              <p></p><code>const bar = foo</code>
=======
              <p>
              </p>
              <code>
                const foo = {
                <br>
                	bar: &quot;Hello world!&quot;;
                <br>
                	baz = 42;
                <br>
                };
              </code>
>>>>>>> dc893fea
            </p>
          </section>
        </section>
        <section>
          <h3>Classes</h3>
          <table>
            <thead>
              <tr>
                <th>Class</th>
                <th>Description</th>
              </tr>
            </thead>
            <tbody>
              <tr>
                <td><a href="docs/test-suite-a#testnamespace-testclass-class">TestClass</a></td>
                <td>Test class</td>
              </tr>
            </tbody>
          </table>
        </section>
        <section>
          <h3>Enumerations</h3>
          <table>
            <thead>
              <tr>
                <th>Enum</th>
                <th>Description</th>
              </tr>
            </thead>
            <tbody>
              <tr>
                <td><a href="docs/test-suite-a#testnamespace-testenum-enum">TestEnum</a></td>
                <td>Test Enum</td>
              </tr>
            </tbody>
          </table>
        </section>
        <section>
          <h3>Types</h3>
          <table>
            <thead>
              <tr>
                <th>TypeAlias</th>
                <th>Description</th>
              </tr>
            </thead>
            <tbody>
              <tr>
                <td><a href="docs/test-suite-a#testnamespace-testtypealias-typealias">TestTypeAlias</a></td>
                <td>Test Type-Alias</td>
              </tr>
            </tbody>
          </table>
        </section>
        <section>
          <h3>Functions</h3>
          <table>
            <thead>
              <tr>
                <th>Function</th>
                <th>Return Type</th>
                <th>Description</th>
              </tr>
            </thead>
            <tbody>
              <tr>
                <td><a href="docs/test-suite-a#testnamespace-testfunction-function">testFunction(testParameter)</a></td>
                <td><span>number</span></td>
                <td>Test function</td>
              </tr>
            </tbody>
          </table>
        </section>
        <section>
          <h3>Variables</h3>
          <table>
            <thead>
              <tr>
                <th>Variable</th>
                <th>Alerts</th>
                <th>Modifiers</th>
                <th>Type</th>
                <th>Description</th>
              </tr>
            </thead>
            <tbody>
              <tr>
                <td><a href="docs/test-suite-a#testnamespace-testconst-variable">TestConst</a></td>
                <td><code>Beta</code></td>
                <td><code>readonly</code></td>
                <td></td>
                <td>Test Constant</td>
              </tr>
            </tbody>
          </table>
        </section>
        <section>
          <h3>Namespaces</h3>
          <table>
            <thead>
              <tr>
                <th>Namespace</th>
                <th>Description</th>
              </tr>
            </thead>
            <tbody>
              <tr>
                <td><a href="docs/test-suite-a#testnamespace-testsubnamespace-namespace">TestSubNamespace</a></td>
                <td>Test sub-namespace</td>
              </tr>
            </tbody>
          </table>
        </section>
        <section>
          <h3>Class Details</h3>
          <section>
            <h4 id="testnamespace-testclass-class">TestClass</h4>
            <section>
              <p>Test class</p>
            </section>
            <section>
              <h5 id="testclass-signature">Signature</h5><code>class TestClass</code>
            </section>
            <section>
              <h5>Constructors</h5>
              <table>
                <thead>
                  <tr>
                    <th>Constructor</th>
                    <th>Description</th>
                  </tr>
                </thead>
                <tbody>
                  <tr>
                    <td><a href="docs/test-suite-a#testnamespace-testclass-_constructor_-constructor">(constructor)(testClassProperty)</a></td>
                    <td>Test class constructor</td>
                  </tr>
                </tbody>
              </table>
            </section>
            <section>
              <h5>Properties</h5>
              <table>
                <thead>
                  <tr>
                    <th>Property</th>
                    <th>Modifiers</th>
                    <th>Type</th>
                    <th>Description</th>
                  </tr>
                </thead>
                <tbody>
                  <tr>
                    <td><a href="docs/test-suite-a#testnamespace-testclass-testclassproperty-property">testClassProperty</a></td>
                    <td><code>readonly</code></td>
                    <td><span>string</span></td>
                    <td>Test interface property</td>
                  </tr>
                </tbody>
              </table>
            </section>
            <section>
              <h5>Methods</h5>
              <table>
                <thead>
                  <tr>
                    <th>Method</th>
                    <th>Return Type</th>
                    <th>Description</th>
                  </tr>
                </thead>
                <tbody>
                  <tr>
                    <td><a href="docs/test-suite-a#testnamespace-testclass-testclassmethod-method">testClassMethod(testParameter)</a></td>
                    <td><span>Promise&#x3C;string></span></td>
                    <td>Test class method</td>
                  </tr>
                </tbody>
              </table>
            </section>
            <section>
              <h5>Constructor Details</h5>
              <section>
                <h6 id="testnamespace-testclass-_constructor_-constructor">(constructor)</h6>
                <section>
                  <p>Test class constructor</p>
                </section>
                <section><a name="_constructor_-signature"></a><b>Signature</b><code>constructor(testClassProperty: string);</code></section>
                <section><a name="_constructor_-parameters"></a><b>Parameters</b>
                  <table>
                    <thead>
                      <tr>
                        <th>Parameter</th>
                        <th>Type</th>
                        <th>Description</th>
                      </tr>
                    </thead>
                    <tbody>
                      <tr>
                        <td>testClassProperty</td>
                        <td><span>string</span></td>
                        <td>See <a href="docs/test-suite-a#testclass-testclassproperty-property">testClassProperty</a></td>
                      </tr>
                    </tbody>
                  </table>
                </section>
              </section>
            </section>
            <section>
              <h5>Property Details</h5>
              <section>
                <h6 id="testnamespace-testclass-testclassproperty-property">testClassProperty</h6>
                <section>
                  <p>Test interface property</p>
                </section>
                <section><a name="testclassproperty-signature"></a><b>Signature</b><code>readonly testClassProperty: string;</code>
                  <p><span><span><b>Type: </b></span><span>string</span></span></p>
                </section>
              </section>
            </section>
            <section>
              <h5>Method Details</h5>
              <section>
                <h6 id="testnamespace-testclass-testclassmethod-method">testClassMethod</h6>
                <section>
                  <p>Test class method</p>
                </section>
                <section><a name="testclassmethod-signature"></a><b>Signature</b><code>testClassMethod(testParameter: string): Promise&#x3C;string>;</code></section>
                <section><a name="testclassmethod-parameters"></a><b>Parameters</b>
                  <table>
                    <thead>
                      <tr>
                        <th>Parameter</th>
                        <th>Type</th>
                        <th>Description</th>
                      </tr>
                    </thead>
                    <tbody>
                      <tr>
                        <td>testParameter</td>
                        <td><span>string</span></td>
                        <td>A string</td>
                      </tr>
                    </tbody>
                  </table>
                </section>
                <section><a name="testclassmethod-returns"></a><b>Returns</b>
                  <p>A Promise</p>
                  <p><span><b>Return type: </b></span><span>Promise&#x3C;string></span></p>
                </section>
                <section><a name="testclassmethod-throws"></a><b>Throws</b>
                  <p>An Error when something happens for which an error should be thrown. Except in the cases where another kind of error is thrown. We don't throw this error in those cases.</p>
                  <p>
                    <p>A different kind of error when a thing happens, but not when the first kind of error is thrown instead.</p>
                    <p>😁</p>
                  </p>
                </section>
              </section>
            </section>
          </section>
        </section>
        <section>
          <h3>Enumeration Details</h3>
          <section>
            <h4 id="testnamespace-testenum-enum">TestEnum</h4>
            <section>
              <p>Test Enum</p>
            </section>
            <section>
              <h5 id="testenum-signature">Signature</h5><code>enum TestEnum</code>
            </section>
            <section>
              <h5>Flags</h5>
              <table>
                <thead>
                  <tr>
                    <th>Flag</th>
                    <th>Description</th>
                  </tr>
                </thead>
                <tbody>
                  <tr>
                    <td><a href="docs/test-suite-a#testnamespace-testenum-testenumvalue1-enummember">TestEnumValue1</a></td>
                    <td>Test enum value 1</td>
                  </tr>
                  <tr>
                    <td><a href="docs/test-suite-a#testnamespace-testenum-testenumvalue2-enummember">TestEnumValue2</a></td>
                    <td>Test enum value 2</td>
                  </tr>
                </tbody>
              </table>
            </section>
            <section>
              <section>
                <h6 id="testnamespace-testenum-testenumvalue1-enummember">TestEnumValue1</h6>
                <section>
                  <p>Test enum value 1</p>
                </section>
                <section><a name="testenumvalue1-signature"></a><b>Signature</b><code>TestEnumValue1 = 0</code></section>
              </section>
              <section>
                <h6 id="testnamespace-testenum-testenumvalue2-enummember">TestEnumValue2</h6>
                <section>
                  <p>Test enum value 2</p>
                </section>
                <section><a name="testenumvalue2-signature"></a><b>Signature</b><code>TestEnumValue2 = 1</code></section>
              </section>
            </section>
          </section>
        </section>
        <section>
          <h3>Type Details</h3>
          <section>
            <h4 id="testnamespace-testtypealias-typealias">TestTypeAlias</h4>
            <section>
              <p>Test Type-Alias</p>
            </section>
            <section>
              <h5 id="testtypealias-signature">Signature</h5><code>type TestTypeAlias = boolean;</code>
            </section>
          </section>
        </section>
        <section>
          <h3>Function Details</h3>
          <section>
            <h4 id="testnamespace-testfunction-function">testFunction</h4>
            <section>
              <p>Test function</p>
            </section>
            <section>
              <h5 id="testfunction-signature">Signature</h5><code>function testFunction(testParameter: number): number;</code>
            </section>
            <section>
              <h5 id="testfunction-parameters">Parameters</h5>
              <table>
                <thead>
                  <tr>
                    <th>Parameter</th>
                    <th>Type</th>
                    <th>Description</th>
                  </tr>
                </thead>
                <tbody>
                  <tr>
                    <td>testParameter</td>
                    <td><span>number</span></td>
                    <td></td>
                  </tr>
                </tbody>
              </table>
            </section>
            <section>
              <h5 id="testfunction-returns">Returns</h5>
              <p>A number</p>
              <p><span><b>Return type: </b></span><span>number</span></p>
            </section>
            <section>
              <h5 id="testfunction-throws">Throws</h5>
              <p>An Error</p>
            </section>
          </section>
        </section>
        <section>
          <h3>Variable Details</h3>
          <section>
            <h4 id="testnamespace-testconst-variable">TestConst</h4>
            <section>
              <p>Test Constant</p>
            </section>
            <section><span><b>WARNING: This API is provided as a beta preview and may change without notice. Use at your own risk.</b></span></section>
            <section>
              <h5 id="testconst-signature">Signature</h5><code>TestConst = "Hello world!"</code>
            </section>
          </section>
        </section>
        <section>
          <h3>Namespace Details</h3>
          <section>
            <h4 id="testnamespace-testsubnamespace-namespace">TestSubNamespace</h4>
            <section>
              <p>Test sub-namespace</p>
            </section>
            <section>
              <h5 id="testsubnamespace-signature">Signature</h5><code>namespace TestSubNamespace</code>
            </section>
          </section>
        </section>
      </section>
    </section>
  </body>
</html><|MERGE_RESOLUTION|>--- conflicted
+++ resolved
@@ -1546,41 +1546,13 @@
           <section>
             <h4 id="testnamespace-example1">Example: TypeScript Example</h4>
             <p>
-<<<<<<< HEAD
-              <p></p><code>const foo = bar;</code>
-=======
-              <p>
-              </p>
-              <code>
-                const foo: Foo = {
-                <br>
-                	bar: &quot;Hello world!&quot;;
-                <br>
-                	baz = 42;
-                <br>
-                };
-              </code>
->>>>>>> dc893fea
+              <p></p><code>const foo: Foo = {<br>bar: "Hello world!";<br>baz = 42;<br>};</code>
             </p>
           </section>
           <section>
             <h4 id="testnamespace-example2">Example: JavaScript Example</h4>
             <p>
-<<<<<<< HEAD
-              <p></p><code>const bar = foo</code>
-=======
-              <p>
-              </p>
-              <code>
-                const foo = {
-                <br>
-                	bar: &quot;Hello world!&quot;;
-                <br>
-                	baz = 42;
-                <br>
-                };
-              </code>
->>>>>>> dc893fea
+              <p></p><code>const foo = {<br>bar: "Hello world!";<br>baz = 42;<br>};</code>
             </p>
           </section>
         </section>
