--- conflicted
+++ resolved
@@ -10,13 +10,7 @@
         <p><a href="./">Packages</a> > <a href="./test-suite-a">test-suite-a</a></p>
       </section>
       <section>
-<<<<<<< HEAD
-        <p><b></b>Test package</p>
-=======
-        <p>
-          Test package
-        </p>
->>>>>>> 542021f6
+        <p>Test package</p>
       </section>
       <section>
         <h2 id="test-suite-a-remarks">Remarks</h2>
