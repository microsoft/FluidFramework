--- conflicted
+++ resolved
@@ -211,10 +211,6 @@
 ```typescript
 get setterProperty(): boolean;
 
-<<<<<<< HEAD
-
-=======
->>>>>>> e93cd041
 set setterProperty(newValue: boolean);
 ```
 
@@ -690,10 +686,6 @@
 /** @virtual */
 get testClassGetterProperty(): number;
 
-<<<<<<< HEAD
-
-=======
->>>>>>> e93cd041
 set testClassGetterProperty(newValue: number);
 ```
 
