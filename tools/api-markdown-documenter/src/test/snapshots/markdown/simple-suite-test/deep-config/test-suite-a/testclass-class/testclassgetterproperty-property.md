--- conflicted
+++ resolved
@@ -10,10 +10,6 @@
 /** @virtual */
 get testClassGetterProperty(): number;
 
-<<<<<<< HEAD
-
-=======
->>>>>>> e93cd041
 set testClassGetterProperty(newValue: number);
 ```
 
