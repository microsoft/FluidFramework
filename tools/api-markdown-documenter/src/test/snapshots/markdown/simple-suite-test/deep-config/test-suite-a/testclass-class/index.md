# TestClass

[Packages](/) \> [test-suite-a](/test-suite-a/) \> [TestClass](/test-suite-a/testclass-class/)

Test class

## Signature {#testclass-signature}

```typescript
export declare class TestClass<TTypeParameterA, TTypeParameterB> extends TestAbstractClass
```

**Extends:** [TestAbstractClass](/test-suite-a/testabstractclass-class/)

### Type Parameters

| Parameter | Description |
| - | - |
| TTypeParameterA | A type parameter |
| TTypeParameterB | Another type parameter |

## Remarks {#testclass-remarks}

Here are some remarks about the class

## Constructors

| Constructor | Description |
| - | - |
| [(constructor)(privateProperty, protectedProperty, testClassProperty, testClassEventProperty)](/test-suite-a/testclass-class/_constructor_-constructor) | Test class constructor |

## Static Properties

| Property | Type | Description |
<<<<<<< HEAD
| --- | --- | --- |
| [testClassStaticProperty](/test-suite-a/testclass-class/testclassstaticproperty-property) | (foo: number) =\> string | Test static class property |
=======
| - | - | - |
| [testClassStaticProperty](/test-suite-a/testclass-class/testclassstaticproperty-property) | (foo: number) =&gt; string | Test static class property |
>>>>>>> 97e51337

## Static Methods

| Method | Return Type | Description |
| - | - | - |
| [testClassStaticMethod(foo)](/test-suite-a/testclass-class/testclassstaticmethod-method) | string | Test class static method |

## Events

| Property | Modifiers | Type | Description |
<<<<<<< HEAD
| --- | --- | --- | --- |
| [testClassEventProperty](/test-suite-a/testclass-class/testclasseventproperty-property) | `readonly` | () =\> void | Test class event property |
=======
| - | - | - | - |
| [testClassEventProperty](/test-suite-a/testclass-class/testclasseventproperty-property) | `readonly` | () =&gt; void | Test class event property |
>>>>>>> 97e51337

## Properties

| Property | Modifiers | Type | Description |
| - | - | - | - |
| [abstractPropertyGetter](/test-suite-a/testclass-class/abstractpropertygetter-property) | `readonly` | [TestMappedType](/test-suite-a/testmappedtype-typealias/) | A test abstract getter property. |
| [testClassGetterProperty](/test-suite-a/testclass-class/testclassgetterproperty-property) | `virtual` | number | Test class property with both a getter and a setter. |
| [testClassProperty](/test-suite-a/testclass-class/testclassproperty-property) | `readonly` | TTypeParameterB | Test class property |

## Methods

| Method | Modifiers | Return Type | Description |
| - | - | - | - |
| [publicAbstractMethod()](/test-suite-a/testclass-class/publicabstractmethod-method) |  | void | A test public abstract method. |
| [testClassMethod(input)](/test-suite-a/testclass-class/testclassmethod-method) | `sealed` | TTypeParameterA | Test class method |
| [virtualMethod()](/test-suite-a/testclass-class/virtualmethod-method) |  | number | Overrides [virtualMethod()](/test-suite-a/testabstractclass-class/virtualmethod-method). |

## See Also {#testclass-see-also}

[TestAbstractClass](/test-suite-a/testabstractclass-class/)<|MERGE_RESOLUTION|>--- conflicted
+++ resolved
@@ -32,13 +32,8 @@
 ## Static Properties
 
 | Property | Type | Description |
-<<<<<<< HEAD
-| --- | --- | --- |
+| - | - | - |
 | [testClassStaticProperty](/test-suite-a/testclass-class/testclassstaticproperty-property) | (foo: number) =\> string | Test static class property |
-=======
-| - | - | - |
-| [testClassStaticProperty](/test-suite-a/testclass-class/testclassstaticproperty-property) | (foo: number) =&gt; string | Test static class property |
->>>>>>> 97e51337
 
 ## Static Methods
 
@@ -49,13 +44,8 @@
 ## Events
 
 | Property | Modifiers | Type | Description |
-<<<<<<< HEAD
-| --- | --- | --- | --- |
+| - | - | - | - |
 | [testClassEventProperty](/test-suite-a/testclass-class/testclasseventproperty-property) | `readonly` | () =\> void | Test class event property |
-=======
-| - | - | - | - |
-| [testClassEventProperty](/test-suite-a/testclass-class/testclasseventproperty-property) | `readonly` | () =&gt; void | Test class event property |
->>>>>>> 97e51337
 
 ## Properties
 
