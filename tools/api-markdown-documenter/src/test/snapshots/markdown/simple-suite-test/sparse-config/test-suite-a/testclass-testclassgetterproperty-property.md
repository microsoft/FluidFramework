--- conflicted
+++ resolved
@@ -8,10 +8,6 @@
 /** @virtual */
 get testClassGetterProperty(): number;
 
-<<<<<<< HEAD
-
-=======
->>>>>>> e93cd041
 set testClassGetterProperty(newValue: number);
 ```
 
