--- conflicted
+++ resolved
@@ -7,10 +7,6 @@
 ```typescript
 get setterProperty(): boolean;
 
-<<<<<<< HEAD
-
-=======
->>>>>>> e93cd041
 set setterProperty(newValue: boolean);
 ```
 
