--- conflicted
+++ resolved
@@ -30,13 +30,8 @@
 ### Static Properties
 
 | Property | Type | Description |
-<<<<<<< HEAD
-| --- | --- | --- |
+| - | - | - |
 | [testClassStaticProperty](docs/test-suite-a/testclass-testclassstaticproperty-property) | (foo: number) =\> string | Test static class property |
-=======
-| - | - | - |
-| [testClassStaticProperty](docs/test-suite-a/testclass-testclassstaticproperty-property) | (foo: number) =&gt; string | Test static class property |
->>>>>>> 97e51337
 
 ### Static Methods
 
@@ -47,13 +42,8 @@
 ### Events
 
 | Property | Modifiers | Type | Description |
-<<<<<<< HEAD
-| --- | --- | --- | --- |
+| - | - | - | - |
 | [testClassEventProperty](docs/test-suite-a/testclass-testclasseventproperty-property) | `readonly` | () =\> void | Test class event property |
-=======
-| - | - | - | - |
-| [testClassEventProperty](docs/test-suite-a/testclass-testclasseventproperty-property) | `readonly` | () =&gt; void | Test class event property |
->>>>>>> 97e51337
 
 ### Properties
 
