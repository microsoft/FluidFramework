## test-suite-a

Test package

### Remarks {#test-suite-a-remarks}

This remarks block includes a bulleted list!

<<<<<<< HEAD
\- Bullet 1

\- Bullet 2

And an ordered list for good measure!

1\. List item 1

2\. List item 2

3\. List item 3

Also, here is a link test, including a bad link, because we should have some reasonable support if this happens:

\- Good link (no alias): [TestClass](docs/test-suite-a/testclass-class)

\- Good link (with alias): _function alias text_

\- Bad link (no alias): _InvalidItem_

\- Bad link (with alias): _even though I link to an invalid item, I would still like this text to be rendered_
=======
- Bullet 1
- Bullet 2

And an ordered list for good measure!

1. List item 1
1. List item 2
1. List item 3

Also, here is a link test, including a bad link, because we should have some reasonable support if this happens:

- Good link (no alias): [TestClass](docs/test-suite-a/testclass-class)
- Good link (with alias): _function alias text_
- Bad link (no alias): _InvalidItem_
- Bad link (with alias): _even though I link to an invalid item, I would still like this text to be rendered_
>>>>>>> 4e72d0ac

### Example {#test-suite-a-example}

A test example

```typescript
const foo = bar;
```

### Interfaces

| Interface | Description |
| - | - |
| [TestEmptyInterface](docs/test-suite-a/testemptyinterface-interface) | An empty interface |
| [TestInterface](docs/test-suite-a/testinterface-interface) | Test interface |
| [TestInterfaceExtendingOtherInterfaces](docs/test-suite-a/testinterfaceextendingotherinterfaces-interface) | Test interface that extends other interfaces |
| [TestInterfaceWithIndexSignature](docs/test-suite-a/testinterfacewithindexsignature-interface) | An interface with an index signature. |
| [TestInterfaceWithTypeParameter](docs/test-suite-a/testinterfacewithtypeparameter-interface) | Test interface with generic type parameter |

### Classes

| Class | Description |
| - | - |
| [TestAbstractClass](docs/test-suite-a/testabstractclass-class) | A test abstract class. |
| [TestClass](docs/test-suite-a/testclass-class) | Test class |

### Enumerations

| Enum | Description |
| - | - |
| [TestEnum](docs/test-suite-a/testenum-enum) | Test Enum |

### Types

| TypeAlias | Description |
| - | - |
| [TestMappedType](docs/test-suite-a/testmappedtype-typealias) | Test Mapped Type, using [TestEnum](docs/test-suite-a/testenum-enum) |
| [TypeAlias](docs/test-suite-a/typealias-typealias) | Test Type-Alias |

### Functions

| Function | Alerts | Return Type | Description |
| - | - | - | - |
| [testFunctionReturningInlineType()](docs/test-suite-a/testfunctionreturninginlinetype-function) | | {     foo: number;     bar: [TestEnum](docs/test-suite-a/testenum-enum); } | Test function that returns an inline type |
| [testFunctionReturningIntersectionType()](docs/test-suite-a/testfunctionreturningintersectiontype-function) | `Deprecated` | [TestEmptyInterface](docs/test-suite-a/testemptyinterface-interface) & [TestInterfaceWithTypeParameter](docs/test-suite-a/testinterfacewithtypeparameter-interface)\<number> | Test function that returns an inline type |
| [testFunctionReturningUnionType()](docs/test-suite-a/testfunctionreturninguniontype-function) | | string \| [TestInterface](docs/test-suite-a/testinterface-interface) | Test function that returns an inline type |

### Variables

| Variable | Alerts | Modifiers | Type | Description |
| - | - | - | - | - |
| [testConstWithEmptyDeprecatedBlock](docs/test-suite-a/testconstwithemptydeprecatedblock-variable) | `Deprecated` | `readonly` | string | I have a `@deprecated` tag with an empty comment block. |

### Namespaces

| Namespace | Description |
| - | - |
| [TestModule](docs/test-suite-a/testmodule-namespace) | |
| [TestNamespace](docs/test-suite-a/testnamespace-namespace) | Test Namespace |<|MERGE_RESOLUTION|>--- conflicted
+++ resolved
@@ -6,29 +6,6 @@
 
 This remarks block includes a bulleted list!
 
-<<<<<<< HEAD
-\- Bullet 1
-
-\- Bullet 2
-
-And an ordered list for good measure!
-
-1\. List item 1
-
-2\. List item 2
-
-3\. List item 3
-
-Also, here is a link test, including a bad link, because we should have some reasonable support if this happens:
-
-\- Good link (no alias): [TestClass](docs/test-suite-a/testclass-class)
-
-\- Good link (with alias): _function alias text_
-
-\- Bad link (no alias): _InvalidItem_
-
-\- Bad link (with alias): _even though I link to an invalid item, I would still like this text to be rendered_
-=======
 - Bullet 1
 - Bullet 2
 
@@ -44,7 +21,6 @@
 - Good link (with alias): _function alias text_
 - Bad link (no alias): _InvalidItem_
 - Bad link (with alias): _even though I link to an invalid item, I would still like this text to be rendered_
->>>>>>> 4e72d0ac
 
 ### Example {#test-suite-a-example}
 
