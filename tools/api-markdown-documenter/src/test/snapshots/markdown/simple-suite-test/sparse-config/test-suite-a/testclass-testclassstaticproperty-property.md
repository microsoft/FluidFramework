## testClassStaticProperty

Test static class property

### Signature {#testclassstaticproperty-signature}

```typescript
static testClassStaticProperty: (foo: number) => string;
```

<<<<<<< HEAD
**Type**: (foo: number) =&gt; string
=======
**Type:** (foo: number) =\> string
>>>>>>> 03ccb711
<|MERGE_RESOLUTION|>--- conflicted
+++ resolved
@@ -8,8 +8,4 @@
 static testClassStaticProperty: (foo: number) => string;
 ```
 
-<<<<<<< HEAD
-**Type**: (foo: number) =&gt; string
-=======
-**Type:** (foo: number) =\> string
->>>>>>> 03ccb711
+**Type**: (foo: number) =\> string