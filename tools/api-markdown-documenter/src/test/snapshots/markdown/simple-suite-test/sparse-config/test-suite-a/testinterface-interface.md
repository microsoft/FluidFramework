## TestInterface

Test interface

### Signature {#testinterface-signature}

```typescript
export interface TestInterface
```

### Remarks {#testinterface-remarks}

Here are some remarks about the interface

### Constructors

| Constructor | Return Type | Description |
| - | - | - |
| [new (): TestInterface](docs/test-suite-a/testinterface-_new_-constructsignature) | [TestInterface](docs/test-suite-a/testinterface-interface) | Test construct signature. |

### Events

| Property | Modifiers | Type | Description |
<<<<<<< HEAD
| --- | --- | --- | --- |
| [testClassEventProperty](docs/test-suite-a/testinterface-testclasseventproperty-propertysignature) | `readonly` | () =\> void | Test interface event property |
=======
| - | - | - | - |
| [testClassEventProperty](docs/test-suite-a/testinterface-testclasseventproperty-propertysignature) | `readonly` | () =&gt; void | Test interface event property |
>>>>>>> 97e51337

### Properties

| Property | Modifiers | Default Value | Type | Description |
| - | - | - | - | - |
| [getterProperty](docs/test-suite-a/testinterface-getterproperty-property) | `readonly` |  | boolean | A test getter-only interface property. |
| [propertyWithBadInheritDocTarget](docs/test-suite-a/testinterface-propertywithbadinheritdoctarget-propertysignature) |  |  | boolean |  |
| [setterProperty](docs/test-suite-a/testinterface-setterproperty-property) |  |  | boolean | A test property with a getter and a setter. |
| [testInterfaceProperty](docs/test-suite-a/testinterface-testinterfaceproperty-propertysignature) |  |  | number | Test interface property |
| [testOptionalInterfaceProperty](docs/test-suite-a/testinterface-testoptionalinterfaceproperty-propertysignature) | `optional` | 0 | number | Test optional property |

### Methods

| Method | Return Type | Description |
| - | - | - |
| [testInterfaceMethod()](docs/test-suite-a/testinterface-testinterfacemethod-methodsignature) | void | Test interface method |

### Call Signatures

| CallSignature | Description |
<<<<<<< HEAD
| --- | --- |
| [(event: 'testCallSignature', listener: (input: unknown) =\> void): any](docs/test-suite-a/testinterface-_call_-callsignature) | Test interface event call signature |
| [(event: 'anotherTestCallSignature', listener: (input: number) =\> string): number](docs/test-suite-a/testinterface-_call__1-callsignature) | Another example call signature |
=======
| - | - |
| [(event: 'testCallSignature', listener: (input: unknown) =&gt; void): any](docs/test-suite-a/testinterface-_call_-callsignature) | Test interface event call signature |
| [(event: 'anotherTestCallSignature', listener: (input: number) =&gt; string): number](docs/test-suite-a/testinterface-_call__1-callsignature) | Another example call signature |
>>>>>>> 97e51337

### See Also {#testinterface-see-also}

[testInterfaceMethod()](docs/test-suite-a/testinterface-testinterfacemethod-methodsignature)

[testInterfaceProperty](docs/test-suite-a/testinterface-testinterfaceproperty-propertysignature)

[testOptionalInterfaceProperty](docs/test-suite-a/testinterface-testoptionalinterfaceproperty-propertysignature)

[testClassEventProperty](docs/test-suite-a/testinterface-testclasseventproperty-propertysignature)<|MERGE_RESOLUTION|>--- conflicted
+++ resolved
@@ -21,13 +21,8 @@
 ### Events
 
 | Property | Modifiers | Type | Description |
-<<<<<<< HEAD
-| --- | --- | --- | --- |
+| - | - | - | - |
 | [testClassEventProperty](docs/test-suite-a/testinterface-testclasseventproperty-propertysignature) | `readonly` | () =\> void | Test interface event property |
-=======
-| - | - | - | - |
-| [testClassEventProperty](docs/test-suite-a/testinterface-testclasseventproperty-propertysignature) | `readonly` | () =&gt; void | Test interface event property |
->>>>>>> 97e51337
 
 ### Properties
 
@@ -48,15 +43,9 @@
 ### Call Signatures
 
 | CallSignature | Description |
-<<<<<<< HEAD
-| --- | --- |
+| - | - |
 | [(event: 'testCallSignature', listener: (input: unknown) =\> void): any](docs/test-suite-a/testinterface-_call_-callsignature) | Test interface event call signature |
 | [(event: 'anotherTestCallSignature', listener: (input: number) =\> string): number](docs/test-suite-a/testinterface-_call__1-callsignature) | Another example call signature |
-=======
-| - | - |
-| [(event: 'testCallSignature', listener: (input: unknown) =&gt; void): any](docs/test-suite-a/testinterface-_call_-callsignature) | Test interface event call signature |
-| [(event: 'anotherTestCallSignature', listener: (input: number) =&gt; string): number](docs/test-suite-a/testinterface-_call__1-callsignature) | Another example call signature |
->>>>>>> 97e51337
 
 ### See Also {#testinterface-see-also}
 
