--- conflicted
+++ resolved
@@ -130,10 +130,6 @@
 /** @virtual */
 get testClassGetterProperty(): number;
 
-<<<<<<< HEAD
-
-=======
->>>>>>> e93cd041
 set testClassGetterProperty(newValue: number);
 ```
 
