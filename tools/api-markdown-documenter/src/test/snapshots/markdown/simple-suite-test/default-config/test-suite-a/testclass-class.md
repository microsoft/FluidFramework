--- conflicted
+++ resolved
@@ -100,11 +100,7 @@
 readonly testClassEventProperty: () => void;
 ```
 
-<<<<<<< HEAD
-**Type**: () =&gt; void
-=======
-**Type:** () =\> void
->>>>>>> 03ccb711
+**Type**: () =\> void
 
 #### Remarks {#testclasseventproperty-remarks}
 
@@ -168,11 +164,7 @@
 static testClassStaticProperty: (foo: number) => string;
 ```
 
-<<<<<<< HEAD
-**Type**: (foo: number) =&gt; string
-=======
-**Type:** (foo: number) =\> string
->>>>>>> 03ccb711
+**Type**: (foo: number) =\> string
 
 ## Method Details
 
