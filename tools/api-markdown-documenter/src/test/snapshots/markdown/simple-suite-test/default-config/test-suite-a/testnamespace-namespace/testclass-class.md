--- conflicted
+++ resolved
@@ -82,11 +82,7 @@
 
 A Promise
 
-<<<<<<< HEAD
-**Return type**: Promise&lt;string&gt;
-=======
-**Return type:** Promise\<string\>
->>>>>>> 03ccb711
+**Return type**: Promise\<string\>
 
 #### Throws {#testclassmethod-throws}
 
