# TestClass

[Packages](/) \> [test-suite-a](/test-suite-a/) \> [TestNamespace](/test-suite-a/testnamespace-namespace/) \> [TestClass](/test-suite-a/testnamespace-namespace/testclass-class)

Test class

## Signature {#testclass-signature}

```typescript
class TestClass
```

## Constructors

| Constructor | Description |
| - | - |
| [(constructor)(testClassProperty)](/test-suite-a/testnamespace-namespace/testclass-class#_constructor_-constructor) | Test class constructor |

## Properties

| Property | Modifiers | Type | Description |
| - | - | - | - |
| [testClassProperty](/test-suite-a/testnamespace-namespace/testclass-class#testclassproperty-property) | `readonly` | string | Test interface property |

## Methods

| Method | Return Type | Description |
<<<<<<< HEAD
| --- | --- | --- |
| [testClassMethod(testParameter)](/test-suite-a/testnamespace-namespace/testclass-class#testclassmethod-method) | Promise\<string\> | Test class method |
=======
| - | - | - |
| [testClassMethod(testParameter)](/test-suite-a/testnamespace-namespace/testclass-class#testclassmethod-method) | Promise&lt;string&gt; | Test class method |
>>>>>>> 97e51337

## Constructor Details

### (constructor) {#\_constructor\_-constructor}

Test class constructor

#### Signature {#\_constructor\_-signature}

```typescript
constructor(testClassProperty: string);
```

#### Parameters {#\_constructor\_-parameters}

| Parameter | Type | Description |
| - | - | - |
| testClassProperty | string | See [testClassProperty](/test-suite-a/testclass-class#testclassproperty-property) |

## Property Details

### testClassProperty {#testclassproperty-property}

Test interface property

#### Signature {#testclassproperty-signature}

```typescript
readonly testClassProperty: string;
```

**Type:** string

## Method Details

### testClassMethod {#testclassmethod-method}

Test class method

#### Signature {#testclassmethod-signature}

```typescript
testClassMethod(testParameter: string): Promise<string>;
```

#### Parameters {#testclassmethod-parameters}

| Parameter | Type | Description |
| - | - | - |
| testParameter | string | A string |

#### Returns {#testclassmethod-returns}

A Promise

**Return type:** Promise\<string\>

#### Throws {#testclassmethod-throws}

An Error when something happens for which an error should be thrown. Except in the cases where another kind of error is thrown. We don't throw this error in those cases.

A different kind of error when a thing happens, but not when the first kind of error is thrown instead.

😁<|MERGE_RESOLUTION|>--- conflicted
+++ resolved
@@ -25,13 +25,8 @@
 ## Methods
 
 | Method | Return Type | Description |
-<<<<<<< HEAD
-| --- | --- | --- |
+| - | - | - |
 | [testClassMethod(testParameter)](/test-suite-a/testnamespace-namespace/testclass-class#testclassmethod-method) | Promise\<string\> | Test class method |
-=======
-| - | - | - |
-| [testClassMethod(testParameter)](/test-suite-a/testnamespace-namespace/testclass-class#testclassmethod-method) | Promise&lt;string&gt; | Test class method |
->>>>>>> 97e51337
 
 ## Constructor Details
 
