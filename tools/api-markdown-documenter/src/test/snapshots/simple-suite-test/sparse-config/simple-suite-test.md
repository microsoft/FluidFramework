<<<<<<< HEAD
=======
# simple-suite-test

[Packages](docs/) &gt; [simple-suite-test](docs/simple-suite-test)

Test package

## Remarks {#simple-suite-test-remarks}

This remarks block includes a bulleted list!

- Bullet 1

- Bullet 2

And an ordered list for good measure!

1. List item 1

2. List item 2

3. List item 3

Also, here is a link test, including a bad link, because we should have some reasonable support if this happens:

- Good link (no alias): [TestClass](docs/simple-suite-test/testclass-class)

- Good link (with alias): [function alias text](docs/simple-suite-test/testfunction-function)

- Bad link (no alias): <i>InvalidItem</i>

- Bad link (with alias): <i>even though I link to an invalid item, I would still like this text to be rendered</i>

## Example {#simple-suite-test-example}

A test example

```typescript
const foo = bar;
```

## Interfaces

|  Interface | Description |
|  --- | --- |
|  [TestEmptyInterface](docs/simple-suite-test/testemptyinterface-interface) | An empty interface |
|  [TestInterface](docs/simple-suite-test/testinterface-interface) | Test interface |
|  [TestInterfaceExtendingOtherInterfaces](docs/simple-suite-test/testinterfaceextendingotherinterfaces-interface) | Test interface that extends other interfaces |
|  [TestInterfaceWithIndexSignature](docs/simple-suite-test/testinterfacewithindexsignature-interface) | An interface with an index signature. |
|  [TestInterfaceWithTypeParameter](docs/simple-suite-test/testinterfacewithtypeparameter-interface) | Test interface with generic type parameter |

## Classes

|  Class | Description |
|  --- | --- |
|  [TestAbstractClass](docs/simple-suite-test/testabstractclass-class) | A test abstract class. |
|  [TestClass](docs/simple-suite-test/testclass-class) | Test class |

## Enumerations

|  Enum | Description |
|  --- | --- |
|  [TestEnum](docs/simple-suite-test/testenum-enum) | Test Enum |

## Types

|  TypeAlias | Description |
|  --- | --- |
|  [TestMappedType](docs/simple-suite-test/testmappedtype-typealias) | Test Mapped Type, using [TestEnum](docs/simple-suite-test/testenum-enum) |
|  [TypeAlias](docs/simple-suite-test/typealias-typealias) | Test Type-Alias |

## Functions

|  Function | Alerts | Return Type | Description |
|  --- | --- | --- | --- |
|  [testFunction(testParameter, testOptionalParameter)](docs/simple-suite-test/testfunction-function) | 📝 | TTypeParameter | Test function |
|  [testFunctionReturningInlineType()](docs/simple-suite-test/testfunctionreturninginlinetype-function) | 📝 | { foo: number; bar: [TestEnum](docs/simple-suite-test/testenum-enum)<!-- -->; } | Test function that returns an inline type |
|  [testFunctionReturningIntersectionType()](docs/simple-suite-test/testfunctionreturningintersectiontype-function) | <code>DEPRECATED</code> | [TestEmptyInterface](docs/simple-suite-test/testemptyinterface-interface) &amp; [TestInterfaceWithTypeParameter](docs/simple-suite-test/testinterfacewithtypeparameter-interface)<!-- -->&lt;number&gt; | Test function that returns an inline type |
|  [testFunctionReturningUnionType()](docs/simple-suite-test/testfunctionreturninguniontype-function) | 📝 | string \| [TestInterface](docs/simple-suite-test/testinterface-interface) | Test function that returns an inline type |

## Variables

|  Variable | Alerts | Modifiers | Description |
|  --- | --- | --- | --- |
|  [testConst](docs/simple-suite-test/testconst-variable) | 📝 | <code>readonly</code> | Test Constant |
|  [testConstWithEmptyDeprecatedBlock](docs/simple-suite-test/testconstwithemptydeprecatedblock-variable) | <code>DEPRECATED</code> | <code>readonly</code> | I have a <code>@deprecated</code> tag with an empty comment block. |

## Namespaces

|  Namespace | Description |
|  --- | --- |
|  [TestModule](docs/simple-suite-test/testmodule-namespace) | 📝 |
|  [TestNamespace](docs/simple-suite-test/testnamespace-namespace) | Test Namespace |
>>>>>>> 0b9b3721
<|MERGE_RESOLUTION|>--- conflicted
+++ resolved
@@ -1,5 +1,3 @@
-<<<<<<< HEAD
-=======
 # simple-suite-test
 
 [Packages](docs/) &gt; [simple-suite-test](docs/simple-suite-test)
@@ -91,5 +89,4 @@
 |  Namespace | Description |
 |  --- | --- |
 |  [TestModule](docs/simple-suite-test/testmodule-namespace) | 📝 |
-|  [TestNamespace](docs/simple-suite-test/testnamespace-namespace) | Test Namespace |
->>>>>>> 0b9b3721
+|  [TestNamespace](docs/simple-suite-test/testnamespace-namespace) | Test Namespace |