--- conflicted
+++ resolved
@@ -21,15 +21,6 @@
 
 Here are some remarks about the class
 
-<<<<<<< HEAD
-=======
-## Events
-
-|  Property | Modifiers | Type | Description |
-|  --- | --- | --- | --- |
-|  [testClassEventProperty](docs/simple-suite-test/testclass-testclasseventproperty-property) | <code>readonly</code> | () =&gt; void | Test class event property |
-
->>>>>>> 52cd78c3
 ## Constructors
 
 |  Constructor | Description |
@@ -52,38 +43,24 @@
 
 |  Property | Modifiers | Type | Description |
 |  --- | --- | --- | --- |
-|  [testClassEventProperty](docs/simple-suite-test/testclass-testclasseventproperty-property) | readonly | () =&gt; void | Test class event property |
+|  [testClassEventProperty](docs/simple-suite-test/testclass-testclasseventproperty-property) | <code>readonly</code> | () =&gt; void | Test class event property |
 
 ## Properties
 
 |  Property | Modifiers | Type | Description |
 |  --- | --- | --- | --- |
-<<<<<<< HEAD
-|  [abstractPropertyGetter](docs/simple-suite-test/testclass-abstractpropertygetter-property) | readonly | [TestMappedType](docs/simple-suite-test/testmappedtype-typealias) | A test abstract getter property. |
-|  [testClassGetterProperty](docs/simple-suite-test/testclass-testclassgetterproperty-property) | readonly, virtual | number | Test class getter-only property |
-|  [testClassProperty](docs/simple-suite-test/testclass-testclassproperty-property) | readonly | TTypeParameterB | Test class property |
-=======
 |  [abstractPropertyGetter](docs/simple-suite-test/testclass-abstractpropertygetter-property) | <code>readonly</code> | [TestMappedType](docs/simple-suite-test/testmappedtype-typealias) | A test abstract getter property. |
-|  [testClassGetterProperty](docs/simple-suite-test/testclass-testclassgetterproperty-property) | <code>readonly</code> | number | Test class getter-only property |
+|  [testClassGetterProperty](docs/simple-suite-test/testclass-testclassgetterproperty-property) | <code>readonly</code><code>virtual</code> | number | Test class getter-only property |
 |  [testClassProperty](docs/simple-suite-test/testclass-testclassproperty-property) | <code>readonly</code> | TTypeParameterB | Test class property |
-|  [testClassStaticProperty](docs/simple-suite-test/testclass-testclassstaticproperty-property) | <code>static</code> | (foo: number) =&gt; string | Test static class property |
->>>>>>> 52cd78c3
 
 ## Methods
 
 |  Method | Modifiers | Return Type | Description |
 |  --- | --- | --- | --- |
-<<<<<<< HEAD
 |  [publicAbstractMethod()](docs/simple-suite-test/testclass-publicabstractmethod-method) | 📝 | void | A test public abstract method. |
-|  [testClassMethod(input)](docs/simple-suite-test/testclass-testclassmethod-method) | sealed | TTypeParameterA | Test class method |
+|  [testClassMethod(input)](docs/simple-suite-test/testclass-testclassmethod-method) | <code>sealed</code> | TTypeParameterA | Test class method |
 |  [virtualMethod()](docs/simple-suite-test/testclass-virtualmethod-method) | 📝 | number | Overrides [TestAbstractClass.virtualMethod()](docs/simple-suite-test/testabstractclass-virtualmethod-method)<!-- -->. |
 
 ## See also {#testclass-see-also}
 
-[TestAbstractClass](docs/simple-suite-test/testabstractclass-class)
-=======
-|  [publicAbstractMethod()](docs/simple-suite-test/testclass-publicabstractmethod-method) |  | void | A test public abstract method. |
-|  [testClassMethod(input)](docs/simple-suite-test/testclass-testclassmethod-method) |  | TTypeParameterA | Test class method |
-|  [testClassStaticMethod(foo)](docs/simple-suite-test/testclass-testclassstaticmethod-method) | <code>static</code> | string | Test class static method |
-|  [virtualMethod()](docs/simple-suite-test/testclass-virtualmethod-method) |  | number | Overrides [TestAbstractClass.virtualMethod()](docs/simple-suite-test/testabstractclass-virtualmethod-method)<!-- -->. |
->>>>>>> 52cd78c3
+[TestAbstractClass](docs/simple-suite-test/testabstractclass-class)