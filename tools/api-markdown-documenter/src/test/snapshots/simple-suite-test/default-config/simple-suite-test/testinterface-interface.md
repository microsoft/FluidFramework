# TestInterface

[Packages](./index) &gt; [simple-suite-test](./simple-suite-test) &gt; [TestInterface](./simple-suite-test/testinterface-interface)

Test interface

## Signature {#testinterface-signature}

```typescript
export interface TestInterface 
```

<<<<<<< HEAD
=======
## Remarks {#testinterface-remarks}

Here are some remarks about the interface

## Events

|  Property | Modifiers | Type | Description |
|  --- | --- | --- | --- |
|  [testClassEventProperty](./simple-suite-test/testinterface-interface#testclasseventproperty-propertysignature) | readonly | () =&gt; void | Test interface event property |

>>>>>>> 341ae1bc
## Construct Signatures

|  ConstructSignature | Return Type | Description |
|  --- | --- | --- |
|  [(new)()](./simple-suite-test/testinterface-interface#_new_-constructsignature) | [TestInterface](./simple-suite-test/testinterface-interface) | Test construct signature. |

## Events

|  Property | Modifiers | Type | Description |
|  --- | --- | --- | --- |
|  [testClassEventProperty](./simple-suite-test/testinterface-interface#testclasseventproperty-propertysignature) | readonly | () =&gt; void | Test interface event property |

## Properties

|  Property | Modifiers | Default Value | Type | Description |
|  --- | --- | --- | --- | --- |
|  [testInterfaceProperty](./simple-suite-test/testinterface-interface#testinterfaceproperty-propertysignature) |  |  | number | Test interface property |
|  [testOptionalInterfaceProperty](./simple-suite-test/testinterface-interface#testoptionalinterfaceproperty-propertysignature) | optional | 0 | number | Test optional property |

## Methods

|  Method | Return Type | Description |
|  --- | --- | --- |
|  [testInterfaceMethod()](./simple-suite-test/testinterface-interface#testinterfacemethod-methodsignature) | void | Test interface method |

## Call Signatures

|  CallSignature | Description |
|  --- | --- |
|  [(call)(event, listener)](./simple-suite-test/testinterface-interface#_call_-callsignature) | Test interface event call signature |
|  [(call)(event, listener)](./simple-suite-test/testinterface-interface#_call__1-callsignature) | Another example call signature |

## Construct Signature Details

### new (): TestInterface {#_new_-constructsignature}

Test construct signature.

#### Signature {#_new_-signature}

```typescript
new (): TestInterface;
```

## Event Details

### testClassEventProperty {#testclasseventproperty-propertysignature}

Test interface event property

#### Signature {#testclasseventproperty-signature}

```typescript
readonly testClassEventProperty: () => void;
```

<<<<<<< HEAD
=======
#### Remarks {#testclasseventproperty-remarks}

Here are some remarks about the event property

## Construct Signature Details

### (new) {#_new_-constructsignature}

Test construct signature.

#### Signature {#_new_-signature}

```typescript
new (): TestInterface;
```

>>>>>>> 341ae1bc
## Property Details

### testInterfaceProperty {#testinterfaceproperty-propertysignature}

Test interface property

#### Signature {#testinterfaceproperty-signature}

```typescript
testInterfaceProperty: number;
```

#### Remarks {#testinterfaceproperty-remarks}

Here are some remarks about the property

### testOptionalInterfaceProperty {#testoptionalinterfaceproperty-propertysignature}

Test optional property

#### Signature {#testoptionalinterfaceproperty-signature}

```typescript
testOptionalInterfaceProperty?: number;
```

## Method Details

### testInterfaceMethod {#testinterfacemethod-methodsignature}

Test interface method

#### Signature {#testinterfacemethod-signature}

```typescript
testInterfaceMethod(): void;
```

#### Remarks {#testinterfacemethod-remarks}

Here are some remarks about the method

## Call Signature Details

### (event: 'testCallSignature', listener: (input: unknown) =&gt; void): any {#_call_-callsignature}

Test interface event call signature

#### Signature {#_call_-signature}

```typescript
(event: 'testCallSignature', listener: (input: unknown) => void): any;
```

<<<<<<< HEAD
### (event: 'anotherTestCallSignature', listener: (input: number) =&gt; string): number {#_call__1-callsignature}
=======
#### Remarks {#_call_-remarks}
>>>>>>> 341ae1bc

Here are some remarks about the event call signature

### (call) {#_call__1-callsignature}

Another example call signature

#### Signature {#_call__1-signature}

```typescript
(event: 'anotherTestCallSignature', listener: (input: number) => string): number;
```

<<<<<<< HEAD
## See also {#testinterface-see-also}

[TestInterface.testInterfaceMethod()](./simple-suite-test/testinterface-interface#testinterfacemethod-methodsignature)

[TestInterface.testInterfaceProperty](./simple-suite-test/testinterface-interface#testinterfaceproperty-propertysignature)

[TestInterface.testOptionalInterfaceProperty](./simple-suite-test/testinterface-interface#testoptionalinterfaceproperty-propertysignature)

[TestInterface.testClassEventProperty](./simple-suite-test/testinterface-interface#testclasseventproperty-propertysignature)
=======
#### Remarks {#_call__1-remarks}

Here are some remarks about the event call signature
>>>>>>> 341ae1bc
<|MERGE_RESOLUTION|>--- conflicted
+++ resolved
@@ -10,19 +10,10 @@
 export interface TestInterface 
 ```
 
-<<<<<<< HEAD
-=======
 ## Remarks {#testinterface-remarks}
 
 Here are some remarks about the interface
 
-## Events
-
-|  Property | Modifiers | Type | Description |
-|  --- | --- | --- | --- |
-|  [testClassEventProperty](./simple-suite-test/testinterface-interface#testclasseventproperty-propertysignature) | readonly | () =&gt; void | Test interface event property |
-
->>>>>>> 341ae1bc
 ## Construct Signatures
 
 |  ConstructSignature | Return Type | Description |
@@ -79,25 +70,10 @@
 readonly testClassEventProperty: () => void;
 ```
 
-<<<<<<< HEAD
-=======
 #### Remarks {#testclasseventproperty-remarks}
 
 Here are some remarks about the event property
 
-## Construct Signature Details
-
-### (new) {#_new_-constructsignature}
-
-Test construct signature.
-
-#### Signature {#_new_-signature}
-
-```typescript
-new (): TestInterface;
-```
-
->>>>>>> 341ae1bc
 ## Property Details
 
 ### testInterfaceProperty {#testinterfaceproperty-propertysignature}
@@ -152,15 +128,11 @@
 (event: 'testCallSignature', listener: (input: unknown) => void): any;
 ```
 
-<<<<<<< HEAD
-### (event: 'anotherTestCallSignature', listener: (input: number) =&gt; string): number {#_call__1-callsignature}
-=======
 #### Remarks {#_call_-remarks}
->>>>>>> 341ae1bc
 
 Here are some remarks about the event call signature
 
-### (call) {#_call__1-callsignature}
+### (event: 'anotherTestCallSignature', listener: (input: number) =&gt; string): number {#_call__1-callsignature}
 
 Another example call signature
 
@@ -170,7 +142,10 @@
 (event: 'anotherTestCallSignature', listener: (input: number) => string): number;
 ```
 
-<<<<<<< HEAD
+#### Remarks {#_call__1-remarks}
+
+Here are some remarks about the event call signature
+
 ## See also {#testinterface-see-also}
 
 [TestInterface.testInterfaceMethod()](./simple-suite-test/testinterface-interface#testinterfacemethod-methodsignature)
@@ -179,9 +154,4 @@
 
 [TestInterface.testOptionalInterfaceProperty](./simple-suite-test/testinterface-interface#testoptionalinterfaceproperty-propertysignature)
 
-[TestInterface.testClassEventProperty](./simple-suite-test/testinterface-interface#testclasseventproperty-propertysignature)
-=======
-#### Remarks {#_call__1-remarks}
-
-Here are some remarks about the event call signature
->>>>>>> 341ae1bc
+[TestInterface.testClassEventProperty](./simple-suite-test/testinterface-interface#testclasseventproperty-propertysignature)