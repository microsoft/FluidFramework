--- conflicted
+++ resolved
@@ -14,15 +14,6 @@
 
 Here are some remarks about the interface
 
-<<<<<<< HEAD
-=======
-## Events
-
-|  Property | Modifiers | Type | Description |
-|  --- | --- | --- | --- |
-|  [testClassEventProperty](./simple-suite-test/testinterface-interface#testclasseventproperty-propertysignature) | <code>readonly</code> | () =&gt; void | Test interface event property |
-
->>>>>>> 52cd78c3
 ## Construct Signatures
 
 |  ConstructSignature | Return Type | Description |
@@ -33,7 +24,7 @@
 
 |  Property | Modifiers | Type | Description |
 |  --- | --- | --- | --- |
-|  [testClassEventProperty](./simple-suite-test/testinterface-interface#testclasseventproperty-propertysignature) | readonly | () =&gt; void | Test interface event property |
+|  [testClassEventProperty](./simple-suite-test/testinterface-interface#testclasseventproperty-propertysignature) | <code>readonly</code> | () =&gt; void | Test interface event property |
 
 ## Properties
 
@@ -67,6 +58,10 @@
 new (): TestInterface;
 ```
 
+#### Returns {#_new_-returns}
+
+<b>Return type:</b> [TestInterface](./simple-suite-test/testinterface-interface)
+
 ## Event Details
 
 ### testClassEventProperty {#testclasseventproperty-propertysignature}
@@ -83,25 +78,6 @@
 
 Here are some remarks about the event property
 
-<<<<<<< HEAD
-=======
-## Construct Signature Details
-
-### (new) {#_new_-constructsignature}
-
-Test construct signature.
-
-#### Signature {#_new_-signature}
-
-```typescript
-new (): TestInterface;
-```
-
-#### Returns {#_new_-returns}
-
-<b>Return type:</b> [TestInterface](./simple-suite-test/testinterface-interface)
-
->>>>>>> 52cd78c3
 ## Property Details
 
 ### testInterfaceProperty {#testinterfaceproperty-propertysignature}
