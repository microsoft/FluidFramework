--- conflicted
+++ resolved
@@ -23,65 +23,44 @@
 
 Here are some remarks about the class
 
-<<<<<<< HEAD
-=======
+## Constructors
+
+|  Constructor | Description |
+|  --- | --- |
+|  [(constructor)(privateProperty, protectedProperty, testClassProperty, testClassEventProperty)](./simple-suite-test/testclass-class#_constructor_-constructor) | Test class constructor |
+
+## Static Properties
+
+|  Property | Type | Description |
+|  --- | --- | --- |
+|  [testClassStaticProperty](./simple-suite-test/testclass-class#testclassstaticproperty-property) | (foo: number) =&gt; string | Test static class property |
+
+## Static Methods
+
+|  Method | Return Type | Description |
+|  --- | --- | --- |
+|  [testClassStaticMethod(foo)](./simple-suite-test/testclass-class#testclassstaticmethod-method) | string | Test class static method |
+
 ## Events
 
 |  Property | Modifiers | Type | Description |
 |  --- | --- | --- | --- |
 |  [testClassEventProperty](./simple-suite-test/testclass-class#testclasseventproperty-property) | <code>readonly</code> | () =&gt; void | Test class event property |
 
->>>>>>> 52cd78c3
-## Constructors
-
-|  Constructor | Description |
-|  --- | --- |
-|  [(constructor)(privateProperty, protectedProperty, testClassProperty, testClassEventProperty)](./simple-suite-test/testclass-class#_constructor_-constructor) | Test class constructor |
-
-## Static Properties
-
-|  Property | Type | Description |
-|  --- | --- | --- |
-|  [testClassStaticProperty](./simple-suite-test/testclass-class#testclassstaticproperty-property) | (foo: number) =&gt; string | Test static class property |
-
-## Static Methods
-
-|  Method | Return Type | Description |
-|  --- | --- | --- |
-|  [testClassStaticMethod(foo)](./simple-suite-test/testclass-class#testclassstaticmethod-method) | string | Test class static method |
-
-## Events
+## Properties
 
 |  Property | Modifiers | Type | Description |
 |  --- | --- | --- | --- |
-|  [testClassEventProperty](./simple-suite-test/testclass-class#testclasseventproperty-property) | readonly | () =&gt; void | Test class event property |
-
-## Properties
-
-|  Property | Modifiers | Type | Description |
-|  --- | --- | --- | --- |
-<<<<<<< HEAD
-|  [abstractPropertyGetter](./simple-suite-test/testclass-class#abstractpropertygetter-property) | readonly | [TestMappedType](./simple-suite-test#testmappedtype-typealias) | A test abstract getter property. |
-|  [testClassGetterProperty](./simple-suite-test/testclass-class#testclassgetterproperty-property) | readonly, virtual | number | Test class getter-only property |
-|  [testClassProperty](./simple-suite-test/testclass-class#testclassproperty-property) | readonly | TTypeParameterB | Test class property |
-=======
 |  [abstractPropertyGetter](./simple-suite-test/testclass-class#abstractpropertygetter-property) | <code>readonly</code> | [TestMappedType](./simple-suite-test#testmappedtype-typealias) | A test abstract getter property. |
-|  [testClassGetterProperty](./simple-suite-test/testclass-class#testclassgetterproperty-property) | <code>readonly</code> | number | Test class getter-only property |
+|  [testClassGetterProperty](./simple-suite-test/testclass-class#testclassgetterproperty-property) | <code>readonly</code><code>virtual</code> | number | Test class getter-only property |
 |  [testClassProperty](./simple-suite-test/testclass-class#testclassproperty-property) | <code>readonly</code> | TTypeParameterB | Test class property |
-|  [testClassStaticProperty](./simple-suite-test/testclass-class#testclassstaticproperty-property) | <code>static</code> | (foo: number) =&gt; string | Test static class property |
->>>>>>> 52cd78c3
 
 ## Methods
 
 |  Method | Modifiers | Return Type | Description |
 |  --- | --- | --- | --- |
 |  [publicAbstractMethod()](./simple-suite-test/testclass-class#publicabstractmethod-method) |  | void | A test public abstract method. |
-<<<<<<< HEAD
-|  [testClassMethod(input)](./simple-suite-test/testclass-class#testclassmethod-method) | sealed | TTypeParameterA | Test class method |
-=======
-|  [testClassMethod(input)](./simple-suite-test/testclass-class#testclassmethod-method) |  | TTypeParameterA | Test class method |
-|  [testClassStaticMethod(foo)](./simple-suite-test/testclass-class#testclassstaticmethod-method) | <code>static</code> | string | Test class static method |
->>>>>>> 52cd78c3
+|  [testClassMethod(input)](./simple-suite-test/testclass-class#testclassmethod-method) | <code>sealed</code> | TTypeParameterA | Test class method |
 |  [virtualMethod()](./simple-suite-test/testclass-class#virtualmethod-method) |  | number | Overrides [TestAbstractClass.virtualMethod()](./simple-suite-test/testabstractclass-class#virtualmethod-method)<!-- -->. |
 
 ## Constructor Details
@@ -252,12 +231,10 @@
 protected virtualMethod(): number;
 ```
 
-<<<<<<< HEAD
+#### Returns {#virtualmethod-returns}
+
+<b>Return type:</b> number
+
 ## See also {#testclass-see-also}
 
-[TestAbstractClass](./simple-suite-test/testabstractclass-class)
-=======
-#### Returns {#virtualmethod-returns}
-
-<b>Return type:</b> number
->>>>>>> 52cd78c3
+[TestAbstractClass](./simple-suite-test/testabstractclass-class)