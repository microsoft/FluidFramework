--- conflicted
+++ resolved
@@ -8,38 +8,46 @@
 
 import { expect } from "chai";
 
-import { lintApiModel, LinterErrorKind, type LinterResult } from "../LintApiModel.js";
+import { lintApiModel } from "../LintApiModel.js";
 
 const dirname = Path.dirname(fileURLToPath(import.meta.url));
 const testModelsDirectoryPath = Path.resolve(dirname, "..", "..", "src", "test", "test-data");
 
 describe("lintApiModel", () => {
+	// TODO: add case with no errors
+
 	it("API Model with invalid links yields the expected errors", async () => {
 		const modelDirectoryPath = Path.resolve(testModelsDirectoryPath, "simple-suite-test");
-<<<<<<< HEAD
-		const expectedError = `API model linting failed with the following errors:
-  Link errors:
-    - Unable to resolve reference "InvalidItem" from "simple-suite-test": The member reference "InvalidItem" was not found
-    - Unable to resolve reference "InvalidItem" from "simple-suite-test": The member reference "InvalidItem" was not found
-    - Unable to resolve reference "BadInheritDocTarget" from "simple-suite-test#TestInterface.propertyWithBadInheritDocTarget": The member reference "BadInheritDocTarget" was not found`;
-=======
->>>>>>> f92a6683
+		const result = await lintApiModel({ modelDirectoryPath });
 
-		const expected: LinterResult = {
-			success: false,
-			inheritDocReferenceErrors: [
-				{
-					kind: LinterErrorKind.InheritDocReferenceError,
-					sourceItem: "TestInterface.propertyWithBadInheritDocTarget",
-					packageName: "simple-suite-test",
-					referenceTarget: "BadInheritDocTarget",
-				},
-			],
-			linkReferenceErrors: [], // TODO: fill in once link checking is added.
-		};
-
-		const result = await lintApiModel({ modelDirectoryPath });
-		expect(result).to.deep.equal(expected);
+		expect(result).to.not.be.undefined;
+		// eslint-disable-next-line @typescript-eslint/no-non-null-assertion
+		expect([...result!.malformedTagErrors]).to.deep.equal([]);
+		// eslint-disable-next-line @typescript-eslint/no-non-null-assertion
+		expect([...result!.referenceErrors]).to.deep.equal([
+			{
+				tagName: "@link",
+				sourceItem: "", // link appears in package documentation
+				packageName: "simple-suite-test",
+				referenceTarget: "InvalidItem",
+				linkText: undefined,
+			},
+			{
+				tagName: "@link",
+				sourceItem: "", // link appears in package documentation
+				packageName: "simple-suite-test",
+				referenceTarget: "InvalidItem",
+				linkText:
+					"even though I link to an invalid item, I would still like this text to be rendered",
+			},
+			{
+				tagName: "@inheritDoc",
+				sourceItem: "TestInterface.propertyWithBadInheritDocTarget",
+				packageName: "simple-suite-test",
+				referenceTarget: "BadInheritDocTarget",
+				linkText: undefined,
+			},
+		]);
 	});
 
 	it("Invalid model directory throws", async () => {
