/*!
 * Copyright (c) Microsoft Corporation and contributors. All rights reserved.
 * Licensed under the MIT License.
 */

import type {
	Nodes as MdastTree,
	BlockContent as MdastBlockContent,
	ListItem as MdastListItem,
	PhrasingContent as MdastPhrasingContent,
	RootContent as MdastRootContent,
	TableCell as MdastTableCell,
	TableRow as MdastTableRow,
} from "mdast";

import type {
	BlockContentMap,
	PhrasingContentMap,
	DocumentationNode,
	SectionNode,
	TableCellNode,
	TableRowNode,
	HeadingNode,
	ListItemNode,
} from "../../documentation-domain/index.js";
import type { TransformationContext } from "../TransformationContext.js";
import {
	headingToMarkdown,
	horizontalRuleToMarkdown,
	sectionToMarkdown,
<<<<<<< HEAD
	linkToMarkdown,
=======
	lineBreakToMarkdown,
>>>>>>> 8451c824
	paragraphToMarkdown,
	spanToMarkdown,
	tableToMarkdown,
	tableCellToMarkdown,
	tableRowToMarkdown,
	listToMarkdown,
	listItemToMarkdown,
	markdownBlockContentNodeToMarkdown,
	markdownPhrasingContentNodeToMarkdown,
} from "../default-transformations/index.js";

/**
 * Transformations from {@link BlockContent} to {@link https://github.com/syntax-tree/mdast | Markdown syntax tree}s.
 *
 * @public
 */
export type BlockContentTransformations = {
	readonly [K in keyof BlockContentMap]: Transformation<
		BlockContentMap[K],
		MdastBlockContent[]
	>;
};

/**
 * Transformations from {@link PhrasingContent} to {@link https://github.com/syntax-tree/mdast | Markdown syntax tree}s.
 *
 * @public
 */
export type PhrasingContentTransformations = {
	readonly [K in keyof PhrasingContentMap]: Transformation<
		PhrasingContentMap[K],
		MdastPhrasingContent[]
	>;
};

/**
 * Transformations from {@link DocumentationNode}s to {@link https://github.com/syntax-tree/mdast | Markdown syntax tree}s.
 *
 * @public
 */
export type Transformations = BlockContentTransformations &
	PhrasingContentTransformations & {
		readonly ["heading"]: Transformation<HeadingNode, MdastBlockContent[]>;
		readonly ["listItem"]: Transformation<ListItemNode, [MdastListItem]>;
		readonly ["section"]: Transformation<SectionNode, MdastRootContent[]>;
		readonly ["tableCell"]: Transformation<TableCellNode, [MdastTableCell]>;
		readonly ["tableRow"]: Transformation<TableRowNode, [MdastTableRow]>;
	};

/**
 * Transformation from a {@link DocumentationNode} to a {@link https://github.com/syntax-tree/mdast | Markdown syntax tree}.
 *
 * @param node - The input node to be transformed.
 * @param context - Transformation context, including custom transformation implementations.
 *
 * @public
 */
export type Transformation<
	TIn extends DocumentationNode = DocumentationNode,
	TOut extends MdastTree[] = [MdastTree],
> = (node: TIn, context: TransformationContext) => TOut;

/**
 * Default {@link DocumentationNode} to {@link https://github.com/syntax-tree/mdast | mdast} transformations.
 */
export const defaultTransformations: Transformations = {
	heading: headingToMarkdown,
<<<<<<< HEAD
	link: linkToMarkdown,
=======
	lineBreak: lineBreakToMarkdown,
>>>>>>> 8451c824
	list: listToMarkdown,
	listItem: listItemToMarkdown,
	markdownBlockContent: markdownBlockContentNodeToMarkdown,
	markdownPhrasingContent: markdownPhrasingContentNodeToMarkdown,
	section: sectionToMarkdown,
	horizontalRule: horizontalRuleToMarkdown,
	paragraph: paragraphToMarkdown,
	span: spanToMarkdown,
	table: tableToMarkdown,
	tableCell: tableCellToMarkdown,
	tableRow: tableRowToMarkdown,
};<|MERGE_RESOLUTION|>--- conflicted
+++ resolved
@@ -28,11 +28,6 @@
 	headingToMarkdown,
 	horizontalRuleToMarkdown,
 	sectionToMarkdown,
-<<<<<<< HEAD
-	linkToMarkdown,
-=======
-	lineBreakToMarkdown,
->>>>>>> 8451c824
 	paragraphToMarkdown,
 	spanToMarkdown,
 	tableToMarkdown,
@@ -100,11 +95,6 @@
  */
 export const defaultTransformations: Transformations = {
 	heading: headingToMarkdown,
-<<<<<<< HEAD
-	link: linkToMarkdown,
-=======
-	lineBreak: lineBreakToMarkdown,
->>>>>>> 8451c824
 	list: listToMarkdown,
 	listItem: listItemToMarkdown,
 	markdownBlockContent: markdownBlockContentNodeToMarkdown,
