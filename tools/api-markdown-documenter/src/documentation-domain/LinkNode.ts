/*!
 * Copyright (c) Microsoft Corporation and contributors. All rights reserved.
 * Licensed under the MIT License.
 */

import type { Link, UrlTarget } from "../Link.js";

import type { DocumentationNode } from "./DocumentationNode.js";
<<<<<<< HEAD
import { PlainTextNode } from "./PlainTextNode.js";
=======
import { DocumentationNodeType } from "./DocumentationNodeType.js";
>>>>>>> 03ccb711

/**
 * A hyperlink to some other content.
 *
 * @example Markdown
 *
 * ```md
 * [Fluid Framework](https://fluidframework.com/)
 * ```
 *
 * @example HTML
 *
 * ```html
 * <a href="https://fluidframework.com/">Fluid Framework</a>
 * ```
 *
 * @sealed
 * @public
 */
export class LinkNode implements DocumentationNode, Link {
	/**
	 * {@inheritDoc DocumentationNode."type"}
	 */
	public readonly type = "link";

	/**
	 * {@inheritDoc DocumentationNode.singleLine}
	 */
	public readonly singleLine = true;

	/**
	 * {@inheritDoc DocumentationNode.isLiteral}
	 */
	public readonly isLiteral = false;

	/**
	 * {@inheritDoc DocumentationNode.isParent}
	 */
	public readonly isParent = false;

	/**
	 * {@inheritDoc DocumentationNode.isEmpty}
	 */
	public get isEmpty(): boolean {
		return this.text.length === 0 && this.target.length === 0;
	}

	public constructor(
		/**
		 * {@inheritDoc Link.text}
		 */
		public readonly text: string,

		/**
		 * {@inheritDoc Link.target}
		 */
		public readonly target: UrlTarget,
	) {}

	/**
	 * Generates a {@link LinkNode} from the provided {@link Link}.
	 *
	 * @param link - The link to represent. Note: its text must not contain newline characters.
	 */
	public static createFromPlainTextLink(link: Link): LinkNode {
		return new LinkNode(link.text, link.target);
	}
}<|MERGE_RESOLUTION|>--- conflicted
+++ resolved
@@ -6,11 +6,6 @@
 import type { Link, UrlTarget } from "../Link.js";
 
 import type { DocumentationNode } from "./DocumentationNode.js";
-<<<<<<< HEAD
-import { PlainTextNode } from "./PlainTextNode.js";
-=======
-import { DocumentationNodeType } from "./DocumentationNodeType.js";
->>>>>>> 03ccb711
 
 /**
  * A hyperlink to some other content.
