/*!
 * Copyright (c) Microsoft Corporation and contributors. All rights reserved.
 * Licensed under the MIT License.
 */

import { DocumentationParentNodeBase } from "./DocumentationNode.js";
import type { LineBreakNode } from "./LineBreakNode.js";
import type { PlainTextNode } from "./PlainTextNode.js";
import { createNodesFromPlainText } from "./Utilities.js";

/**
 * The types of child nodes that can be contained within a {@link FencedCodeBlockNode}.
 *
 * @public
 */
export type FencedCodeBlockNodeContent = PlainTextNode | LineBreakNode;

/**
 * A fenced code block, with an optional associated code language.
 *
 * @example Markdown
 *
 * ```md
 * \`\`\`typescript
 * const foo = "bar";
 * \`\`\`
 * ```
 *
 * @example HTML
 *
 * ```html
 * <code>
 * 	const foo = "bar";
 * </code>
 * ```
 *
 * @sealed
 * @public
 */
export class FencedCodeBlockNode extends DocumentationParentNodeBase<FencedCodeBlockNodeContent> {
	/**
	 * {@inheritDoc DocumentationNode."type"}
	 */
	public readonly type = "fencedCode";

	/**
	 * (optional) Code language to associated with the code block.
	 */
	public readonly language?: string;

<<<<<<< HEAD
	/**
	 * {@inheritDoc DocumentationNode.singleLine}
	 */
	public override get singleLine(): false {
		return false;
	}

	public constructor(children: FencedCodeBlockNodeContent[], language?: string) {
=======
	public constructor(children: PhrasingContent[], language?: string) {
>>>>>>> 2b3fbdb8
		super(children);
		this.language = language;
	}

	/**
	 * Generates an `FencedCodeBlockNode` from the provided string.
	 * @param text - The node contents.
	 * @param language - (optional) code language to associated with the code block.
	 */
	public static createFromPlainText(text: string, language?: string): FencedCodeBlockNode {
		return new FencedCodeBlockNode(createNodesFromPlainText(text), language);
	}
}<|MERGE_RESOLUTION|>--- conflicted
+++ resolved
@@ -48,18 +48,7 @@
 	 */
 	public readonly language?: string;
 
-<<<<<<< HEAD
-	/**
-	 * {@inheritDoc DocumentationNode.singleLine}
-	 */
-	public override get singleLine(): false {
-		return false;
-	}
-
 	public constructor(children: FencedCodeBlockNodeContent[], language?: string) {
-=======
-	public constructor(children: PhrasingContent[], language?: string) {
->>>>>>> 2b3fbdb8
 		super(children);
 		this.language = language;
 	}
