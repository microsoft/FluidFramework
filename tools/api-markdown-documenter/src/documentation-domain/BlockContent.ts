/*!
 * Copyright (c) Microsoft Corporation and contributors. All rights reserved.
 * Licensed under the MIT License.
 */

import type { MarkdownBlockContentNode } from "./MarkdownNode.js";

/**
 * Registry of all kinds of {@link DocumentationNode} that can occur as "block content" (required by {@link SectionNode}s, etc.).
 *
 * @remarks
 *
 * This interface can be augmented to register custom node types:
 *
 * ```typescript
 * declare module '@fluid-tools/api-markdown-documenter' {
 *   interface BlockContentMap {
 *     newContentType: NewContentTypeNode;
 *   }
 * }
 * ```
 *
 * For a union of all block content types, see {@link BlockContent}.
 *
 * @privateRemarks
 * For more information on the concept of "block content", see {@link https://github.com/syntax-tree/mdast?tab=readme-ov-file#content-model}.
 * Note that the page is out of date relative to their code. The documentation lists "flow content", but that has since been renamed to "block content".
 *
 * @public
 */
export interface BlockContentMap {
<<<<<<< HEAD
	list: ListNode;
=======
	table: TableNode;
>>>>>>> 62ba6b5d
	markdownBlockContent: MarkdownBlockContentNode;
}

/**
 * Union of all kinds of {@link DocumentationNode} that can occur as "block content" (required by {@link SectionNode}s, etc.).
 *
 * @remarks To register custom nodes, add them to {@link BlockContentMap}.
 *
 * @public
 */
export type BlockContent = BlockContentMap[keyof BlockContentMap];<|MERGE_RESOLUTION|>--- conflicted
+++ resolved
@@ -29,11 +29,6 @@
  * @public
  */
 export interface BlockContentMap {
-<<<<<<< HEAD
-	list: ListNode;
-=======
-	table: TableNode;
->>>>>>> 62ba6b5d
 	markdownBlockContent: MarkdownBlockContentNode;
 }
 
