--- conflicted
+++ resolved
@@ -29,11 +29,6 @@
  * @public
  */
 export interface BlockContentMap {
-<<<<<<< HEAD
-	table: TableNode;
-=======
-	list: ListNode;
->>>>>>> cc1876cc
 	markdownBlockContent: MarkdownBlockContentNode;
 }
 
