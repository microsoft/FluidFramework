--- conflicted
+++ resolved
@@ -13,25 +13,13 @@
  * Represents a link to some documentation element.
  */
 export interface Link {
-<<<<<<< HEAD
-    /**
-     * Link text to be rendered.
-     */
-    readonly text: string;
-
-    /**
-     * Link target URL.
-     */
-    readonly target: UrlTarget;
-=======
 	/**
 	 * Link text to be rendered.
 	 */
-	text: string;
+	readonly text: string;
 
 	/**
 	 * Link target URL.
 	 */
-	url: string;
->>>>>>> 175a51ba
+	readonly target: UrlTarget;
 }