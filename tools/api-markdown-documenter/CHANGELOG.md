--- conflicted
+++ resolved
@@ -7,14 +7,11 @@
 
 ### 🐞 Bug Fixes
 
-<<<<<<< HEAD
 - Fixed an issue where HTML headings were being generated with unescaped child content.
   This caused headings for signatures with generic type parameters to be interpreted like HTML rather than as plain text.
-=======
 - Fixed an issue where HTML table cell content was generated with line breaks for formatting.
   This would break Markdown table syntax.
   Line breaks are now omitted in this context.
->>>>>>> ccae5c8d
 
 ## 0.22.0
 
