# @fluid-tools/api-markdown-documenter

## 0.18.0

-   The default suite structure has been updated as follows:
    -   `Package` and `Namespace` items now generate documents _inside_ of their own folder hierarchy, yielding documents named "index".
    -   `Enum` and `TypeAlias` items now generate their own documents (rather than being rendered as sections under their parent document).
-   `uriRoot` parameter is now optional.
    The default value is "".

### ⚠ BREAKING CHANGES

The default output format has been updated, as noted above.
Additionally...

#### Simplify the parameters given to `MarkdownRenderer` and `HtmlRenderer` methods.

Combines the separate "config" property bag parameters into a single "options" property bag for simplicity.

##### Example

Before:

```typescript
import { loadModel, MarkdownRenderer } from "@fluid-tools/api-markdown-documenter";

const modelDirectoryPath = "<PATH-TO-YOUR-DIRECTORY-CONTAINING-API-REPORTS>";
const outputDirectoryPath = "<YOUR-OUTPUT-DIRECTORY-PATH>";

// Create the API Model from our API reports
const apiModel = await loadModel({
	modelDirectoryPath,
});

const transformConfig = {
	apiModel,
	uriRoot: "",
};

await MarkdownRenderer.renderApiModel(transformConfig, {}, { outputDirectoryPath });
```

After:

```typescript
import { loadModel, MarkdownRenderer } from "@fluid-tools/api-markdown-documenter";

const modelDirectoryPath = "<PATH-TO-YOUR-DIRECTORY-CONTAINING-API-REPORTS>";
const outputDirectoryPath = "<YOUR-OUTPUT-DIRECTORY-PATH>";

// Create the API Model from our API reports
const apiModel = await loadModel({
	modelDirectoryPath,
});

await MarkdownRenderer.renderApiModel({
	apiModel,
<<<<<<< HEAD
	uriRoot: "",
=======
	uriRoot: "", // Note: this parameter is also now optional. Default: "".
>>>>>>> 7babee49
	outputDirectoryPath,
});
```

#### Update pattern for controlling file-wise hierarchy

Previously, users could control certain aspects of the output documentation suite's file-system hierarchy via the `documentBoundaries` and `hierarchyBoundaries` properties of the transformation configuration.
One particular limitation of this setup was that items yielding folder-wise hierarchy (`hierarchyBoundaries`) could never place their own document _inside_ of their own hierarchy.
This naturally lent itself to a pattern where output would commonly be formatted as:

```
- foo.md
- foo
    - bar.md
    - baz.md
```

This pattern works fine for many site generation systems - a link to `/foo` will end up pointing `foo.md` and a link to `/foo/bar` will end up pointing to `foo/bar.md`.
But some systems (e.g. `Docusaurus`) don't handle this well, and instead prefer setups like the following:

```
- foo
    - index.md
    - bar.md
    - baz.md
```

With the previous configuration options, this pattern was not possible, but now is.
Additionally, this pattern is _more_ commonly accepted, so lack of support for this was a real detriment.

Such patterns can now be produced via the consolidated `hierarchy` property, while still allowing full file-naming flexibility.

##### Related changes

For consistency / discoverability, the `DocumentationSuiteConfiguration.getFileNameForItem` property has also been moved under the new `hierarchy` property (`HierarchyConfiguration`) and renamed to `getDocumentName`.

Additionally, where previously that property controlled both the document _and_ folder naming corresponding to a given API item, folder naming can now be controlled independently via the `getFolderName` property.

##### Example migration

Consider the following configuration:

```typescript
const config = {
    ...
    documentBoundaries: [
        ApiItemKind.Class,
        ApiItemKind.Interface,
        ApiItemKind.Namespace,
    ],
    hierarchyBoundaries: [
        ApiItemKind.Namespace,
    ]
    ...
}
```

With this configuration, `Class`, `Interface`, and `Namespace` API items would yield their own documents (rather than being rendered to a parent item's document), and `Namespace` items would additionally generate folder hierarchy (child items rendered to their own documents would be placed under a sub-directory).

Output for this case might look something like the following:

```
- package.md
- class.md
- interface.md
- namespace.md
- namespace
    - namespace-member-a.md
    - namespace-member-b.md
```

This same behavior can now be configured via the following:

```typescript
const config = {
    ...
    hierarchy: {
        [ApiItemKind.Class]: HierarchyKind.Document,
        [ApiItemKind.Interface]: HierarchyKind.Document,
        [ApiItemKind.Namespace]: {
            kind: HierarchyKind.Folder,
            documentPlacement: FolderDocumentPlacement.Outside,
        },
    }
    ...
}
```

Further, if you would prefer to place the resulting `Namespace` documents _under_ their resulting folder, you could use a configuration like the following:

```typescript
const config = {
    ...
    hierarchy: {
        [ApiItemKind.Class]: HierarchyKind.Document,
        [ApiItemKind.Interface]: HierarchyKind.Document,
        [ApiItemKind.Namespace]: {
            kind: HierarchyKind.Folder,
            documentPlacement: FolderDocumentPlacement.Inside, // <=
        },
        getDocumentName: (apiItem) => {
            switch(apiItem.kind) {
                case ApiItemKind.Namespace:
                    return "index";
                default:
                    ...
            }
        }
    }
    ...
}
```

Output for this updated case might look something like the following:

```
- package.md
- class.md
- interface.md
- namespace
    - index.md
    - namespace-member-a.md
    - namespace-member-b.md
```

#### Type-renames

-   `ApiItemTransformationOptions` -> `ApiItemTransformations`
-   `ConfigurationBase` -> `LoggingConfiguration`
-   `RenderDocumentAsHtmlConfig` -> `RenderDocumentAsHtmlConfiguration`
-   `RenderHtmlConfig` -> `RenderHtmlConfiguration`
-   `ToHtmlConfig` -> `ToHtmlConfiguration`

#### Utility function renames

-   `ApiItemUtilities.getQualifiedApiItemName` -> `ApiItemUtilities.getFileSafeNameForApiItem`

#### Configuration properties made `readonly`

-   `ApiItemTransformations`
-   `ApiItemTransformationConfiguration`
-   `DocumentationSuiteOptions`
-   `FileSystemConfiguration`
-   `HtmlRenderer.RenderHtmlConfig`
-   `LintApiModelConfiguration`
-   `MarkdownRenderer.Renderers`
-   `MarkdownRenderer.RenderContext`
-   `ToHtmlTransformations`

#### Separate input "options" types and system "configuration" types

This library has an inconsistent mix of `Partial` and `Required` types to represent partial user input parameters and "complete" configurations needed by the system to function.

This version of the library attempts to align its APIs with the following conventions:

-   Naming:
    -   "Options": refers to user-provided API parameters, which may be incomplete.
    -   "Configuration": refers to the "complete" sets of parameters needed by system functionality.
-   Typing:
    -   When possible, "configuration" types will be declared with all properties required.
    -   When possible, "options" types will be declared as `Partial<FooConfiguration>`. When not possible, they will be declared as separate types.

##### Affected types

-   `ApiTransformationConfiguration` -> `ApiTransformationOptions` (user input) and `ApiTransformationConfiguration` (derived system configuration).
-   `DocumentationSuiteOptions` -> `DocumentationSuiteConfiguration` (user input is taken as `Partial<DocumentationSuiteConfiguration>`).

#### Updated structure of `ApiTransformationConfiguration` and `ApiItemTransformations`

Updated the structure of `ApiTransformationConfiguration` to contain a `transformations` property of type `ApiItemTransformations`, rather than implementing that interface directly.

Also updates `ApiItemTransformations` methods to be keyed off of `ApiItemKind`, rather than being individually named.

E.g. A call like `config.transformApiMethod(...)` would become `config.transformations["Method"](...)`.

This better aligns with similar transformational API surfaces in this library, like the renderers.

The `createDefaultLayout` property of `ApiItemTransformations` now lives directly in `ApiTransformationConfiguration`, but has been renamed to `defaultSectionLayout`.

## 0.17.3

-   Fixes an issue where directories generated for API items configured to yield directory-wise hierarchy (via the `hierarchyBoundaries` option) would be generated with names that differed from their corresponding document names.
    -   Longer term, it would be nice to make the relationship between directory names and document names less intertwined, but for now there are aspects of the system that rely on the two being the same, and this invariant was being violated.
        So, for now, this is considered a bug fix.

## 0.17.2

-   Fixes an issue with generated Markdown heading ID overrides where ID contents were not being properly escaped.
    E.g., an anchor ID of `_foo_` would generate `{#_foo_}` (which Markdown renderers could interpret as italicized contents) rather than `{#\_foo\_}`.
    This had the effect of some Markdown renderers (in this case, Docusaurus) treating the reference ID as `foo` instead of `_foo_`.

## 0.17.1

-   Updates `TSDoc` node handling to emit a _warning_ in place of an _error_ when an embedded `HTML` tag is encountered.
    Also updates the logged notice to include the tag that was encountered.
-   Fixes a bug where the default transformation for the `API Model` page did not correctly account for the `skipPackage` configuration, and would list packages that were not intended for inclusion in the generated docs suite.

## 0.17.0

-   Updates HTML rendering APIs to operate on `HAST` domain trees from `documentToHtml`, and leverage existing rendering libraries ([hast-util-to-html](https://www.npmjs.com/package/hast-util-to-html) and [hast-util-format](https://www.npmjs.com/package/hast-util-format)) rather than maintaining bespoke rendering code.
    -   Updates existing `HtmlRenderer.renderApiModel` and `HtmlRenderer.renderDocument` APIs to leverage the new flow.
    -   Also adds `HtmlRenderer.renderHtml` function for direct rendering of `HAST` format generated by `documentToHtml`.
-   Fixed a bug where text formatting was not applied correctly in some cases in the `toHtml` transformation.

### ⚠ BREAKING CHANGES

-   Formatting of generated HTML strings changes with this update.
-   Support for embedded HTML contents in TSDoc comments has been removed.
    The TSDoc parser has some half-baked support for preserving HTML tags in its output, despite the TSDoc spec making no claims about supporting embedded HTML.
    But it does so in a structure that is difficult to handle correctly, assuming that the output language can support arbitrary HTML contents, and that it is safe to output the contents raw and unsanitized.
    As a result, this library's support for such contents was similarly half-baked, and difficult to maintain.
    VSCode Intellisense, as a comparison, chooses to completely ignore HTML tags, and simply render the inner contents ignoring any HTML decorators.
    This library has adopted the same policy.
    If you depended on HTML content preservation, this change will break you.

## 0.16.1

-   Promote `toHtml` transformation functions to `@public`.
    Updates the API surface to be more flexible, allowing users to specify only a partial config, or the full transformation context if they have it.

## 0.16.0

-   Added the following new utility function to `ApiItemUtilities`:
    1. `ancestryHasModifierTag`: Checks if the provided API item or ancestor items are tagged with the specified [modifier tag](https://tsdoc.org/pages/spec/tag_kinds/#modifier-tags).

### Beta

-   Adds prototype functionality for "linting" an API Model (i.e., the set of packages whose docs are published as a single "suite").
    Can be invoked by importing `lintApiModel` from `@fluid-tools/api-markdown-documenter/beta`.
    Returns a set of TSDoc-related "errors" discovered while walking the API Model.
    -   The primary goal of this tool is to detect issues that `API-Extractor` cannot validate on a per-package basis when generating API reports.
        For now, this is limited to validating `@link` and `@inheritDoc` tags to ensure that symbolic references are valid within the API Model.

### ⚠ BREAKING CHANGES

-   Updated `loadModel` to take a configuration object, rather than individual parameters.
    -   Also allows default use of the console logger when no logger is explicitly given.

## 0.15.0

-   Added the following new utility functions to `ApiItemUtilities`:
    1. `getCustomBlockComments`: Gets all _custom_ [block comments](https://tsdoc.org/pages/spec/tag_kinds/#block-tags) associated with the provided API item.
        - **Will not** include built-in block comment kinds like `@see`, `@param`, etc.
    2. `getModifierTags`: Gets all [modifier tags](https://tsdoc.org/pages/spec/tag_kinds/#modifier-tags) associated with the provided API item.
        - **Will** include built-in modifier tags like `@sealed`, release tags, etc.
    3. `hasModifierTag`: Checks if the provided API item is tagged with the specified [modifier tag](https://tsdoc.org/pages/spec/tag_kinds/#modifier-tags).

### ⚠ BREAKING CHANGES

-   The following existing APIs were updated to return `readonly` arrays, where they were not previously `readonly`:
    -   `getExampleBlocks`
    -   `getSeeBlocks`
    -   `getThrowsBlocks`

## 0.14.0

-   Allow configuration of "alerts" in child item tables.
    -   Default behavior can be overridden via the the `getAlertsForItem` option.

### ⚠ BREAKING CHANGES

-   Update default policy for `getHeadingTextForItem` to not insert `(BETA)` and `(ALPHA)` postfixes based on release tags.
    If this is the desired behavior, it can be replicated by overriding `getHeadingTextForItem` to do so.

## 0.13.0

### ⚠ BREAKING CHANGES

-   Removed support for generating front-matter.
    Front-matter generation was never properly designed, and did not fit well into the transformation flow as it was implemented.
    If you require front-matter in the documents you generate, you can inject it by rendering the `DocumentNode`s generated by `transformApiModel`.

## 0.12.2

-   Fixed an issue where variable item tables did not include type information in default ApiItem transformations.
-   Add variable and property type information to associated details sections in default ApiItem transformations.
-   Further improved error messages when an unexpected child kind is encountered when iterating over children in default ApiItem transformations.

## 0.12.1

-   Improved error messages when an unexpected child kind is encountered when iterating over children in default ApiItem transformations.

## 0.12.0

-   Added functionality for transforming Documentation Domain trees to [hast](https://github.com/syntax-tree/hast).
    The main entrypoint for this is: `documentToHtml`.
-   Updated the package to emit ESM only.
-   Fixed a bug where [inline tags](https://tsdoc.org/pages/spec/tag_kinds/#inline-tags) (other than `{@link}` and `{@inheritDoc}`, which are handled specially by API-Extractor) were not handled and resulted in errors being logged to the console.
    Such tags are now handled in the following way:
    -   [{@label}](https://tsdoc.org/pages/tags/label/) tags are simply omitted from the output (they are intended as metadata, not documentation content).
    -   Other custom inline tags are emitted as italicized text.
-   Fixed a bug where pre-escaped text contents (including embedded HTML content) would be incorrectly re-escaped.
-   Fixed a bug where type parameter information was only being generated for `interface` and `class` items.
-   Adds "Constraint" and "Default" columns to type parameter tables when any are present among the type parameters.
-   Fixed a bug where getter/setter properties under interface items did not get documentation generated for them.

### ⚠ BREAKING CHANGES

-   The package now outputs ESM only.
    Consumers will have to migrate accordingly.
-   `DocumentationNode` now has a required `isEmpty` property.
    Implementations will need to provide this.
-   Update the signature of `createTypeParametersSection` to always generate a `SectionNode` when called, such that consumers don't have to handle a potentially undefined return value.
    If the consumer wants to omit the section (for example when the list of type parameters is empty), they can make the call conditional on their end.
-   Removed `createDocumentWriter`, and exported `DocumentWriter` is now an interface rather than a class.
    A `DocumentWriter` may be instantiated via `DocumentWriter.create` (or you can use your own implementation, which was not previously supported).
-   Update `typescript` dependency from `4.x` to `5.x`.<|MERGE_RESOLUTION|>--- conflicted
+++ resolved
@@ -55,11 +55,7 @@
 
 await MarkdownRenderer.renderApiModel({
 	apiModel,
-<<<<<<< HEAD
-	uriRoot: "",
-=======
 	uriRoot: "", // Note: this parameter is also now optional. Default: "".
->>>>>>> 7babee49
 	outputDirectoryPath,
 });
 ```
