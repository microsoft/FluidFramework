--- conflicted
+++ resolved
@@ -7,19 +7,17 @@
 Block Content items are implicitly separated by a line break, so allowing `LineBreakNode`s in that context is redundant.
 Support for `LineBreakNode`s in `BlockContent` contexts has been removed.
 
-<<<<<<< HEAD
 ### Update `LinkNode`, `HeadingNode`, and `CodeSpanNode` to take `string`s rather than `PlainTextNode`s
 
 Each of the above types accepted only a single `PlainTextNode` as a child value.
 These have been updated to accept `string`s instead, which greatly simplifies their use.
 
 Their `createFromPlainText` static factory functions have also been removed, as they are now redundant with their constructors.
-=======
+
 ### `BlockQuoteNode` was removed
 
 This `DocumentationNode` implementation was not used by the library.
 If this type is required, it can be re-introduced via the Documentation Domain's [extensibility model](#new-extensibility-model).
->>>>>>> 97e51337
 
 ## 0.20.0
 
