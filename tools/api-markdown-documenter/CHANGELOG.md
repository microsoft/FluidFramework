# @fluid-tools/api-markdown-documenter

## 0.22.0

### Documentation Domain is being removed

This is a work in progress.

The goal is for transformations to target [mdast](https://github.com/syntax-tree/mdast) directly, rather than going through an intermediate domain.
Transformations to HTML will use `mdast-util-to-hast`.

#### Markdown Nodes

`MarkdownBlockContentNode` and `MarkdownPhrasingContentNode` have been added to the Documentation Domain temporarily.
They allow `mdast` trees to be used directly within the `DocumentationNode` hierarchy.

This functionality will be used to iteratively replace and remove `DocumentationNode` implementations, until the entire domain can be removed.

#### Removed Node kinds

The following kinds of nodes have been removed from the library.
Usages should be converted to `MarkdownBlockContentNode` or `MarkdownPhrasingContentNode` as appropriate.

- `CodeSpanNode`
- `FencedCodeBlockNode`
<<<<<<< HEAD
- `LineBreakNode`
- `PlainTextNode`
=======
- `LinkNode`
>>>>>>> 8451c824

## 0.21.0

### Add DocumentationNode -> mdast transformation layer

Adds transformation library for generating [mdast](https://github.com/syntax-tree/mdast) from `DocumentationNode`s.

#### Example

```typescript
const modelDirectoryPath = "<PATH-TO-YOUR-DIRECTORY-CONTAINING-API-REPORTS>";

// Create the API Model from our API reports
const apiModel = await loadModel({
	modelDirectoryPath,
});

// Transform the API Model to documents
const documents = transformApiModel({
	apiModel,
});

// Convert the documents to Markdown via mdast
const markdownDocuments = documents.map((document) => documentToMarkdown(document, {}));

// Use the resulting Markdown documents with your favorite mdast-compatible library!
```

### List parsing

Markdown-like list syntax is now supported in TSDoc comments.
This support is limited to lists of a single depth (i.e., nested lists are not yet supported).

#### Example

```typescript
/**
 * Foo
 * - bar
 * - baz
 */
export function foo(): string {
    ...
}
```

TSDoc parses the above as a paragraph of content that would otherwise be rendered as `Foo -bar -baz`, since soft line wraps are not treated as line breaks.
This is true for GitHub-flavored Markdown as well, but certain syntax like lists are special cased.

This library now accounts for list-like syntax, and similarly special-cases it to ensure the output matches the intent of the input.

### `DocumentationNode.singleLine` has been removed

This flag was never more than a hack to make our custom Markdown rendering work out correctly.
It doesn't make sense in the context of a general-purpose documentation domain, as it is specifically in terms of whether or not the associated content could be rendered on a single line in *Markdown*.

It has been removed and is no longer used by the system.

### `PlainTextNode.text` property removed

`text` was a redundant alias for `value`, which `PlainTextNode` inherits as a literal node.
This property has now been removed.
Use `PlainTextNode.value` instead.

### `PlainTextNode` no longer supports unsafe "escaped" text

This type previously supported an unsafe escape hatch for text escaping.
This support is no longer needed and has been removed.

### `SpanNode` now requires formatting options

This type's formatting options were previously optional, which encouraged using the type as general purpose grouping mechanism for children.
This resulted in unnecessary hierarchy in the generated trees.

Formatting options are now required when constructing `SpanNode`s.

### `LineBreakNode` removed from `BlockContent`

Block Content items are implicitly separated by a line break, so allowing `LineBreakNode`s in that context is redundant.
Support for `LineBreakNode`s in `BlockContent` contexts has been removed.

### Update `LinkNode`, `HeadingNode`, and `CodeSpanNode` to take `string`s rather than `PlainTextNode`s

Each of the above types accepted only a single `PlainTextNode` as a child value.
These have been updated to accept `string`s instead, which greatly simplifies their use.

Their `createFromPlainText` static factory functions have also been removed, as they are now redundant with their constructors.

### Replace `OrderedListNode` and `UnorderedListNode` with a single `ListNode` type

Additionally, the structure of `ListNode` has been updated to utilize `ListItemNode`s as children to make it easier to group child contents within a single list entry.

### `FencedCodeBlockNode` updated to be a literal node that accepts a string

This matches the requirements for fenced code in Markdown and is all that was required by the system.

### `BlockQuoteNode` was removed

This `DocumentationNode` implementation was not used by the library.
If this type is required, it can be re-introduced via the Documentation Domain's [extensibility model](#new-extensibility-model).

### `DocumentationNodeType` removed

The `DocumentationNodeType` enum has been removed.
Enumerations of supported node kinds in various contexts is now handled via type unions like `BlockContent` and `PhrasingContent`.
String literal types makes typing much simpler to reason about, and more inline with `unist` patterns.

### `TextFormatting` no longer permits *disabling* formatting

This type previously allowed formatting to be disabled at lower scopes in the tree.
E.g., some parent context could set `bold`, and a lower context could *unset* it.
This functionality was unused, does not align with Markdown nor HTML, and made transformation logic more complicated than it strictly needs to be.

This support has been removed.

Additionally, the `toHtml` transformations no longer accept "rootFormatting" as an argument.
Contents may be formatted using `SpanNode`s to introduce formatting to the tree instead.

## 0.20.0

### Add stronger type restrictions to Documentation Domain

The Documentation Domain has been updated to be more restrictive about what kinds of content can appear under specific kinds of nodes.
Most node kinds in the domain have been updated to better align with Markdown.

System node implementations have also been marked as `@sealed` - we do not support user derivations of these types.
If something similar to one of these types is required, a custom `DocumentationNode` implementation may be created instead.

#### New extensibility model

A new extensibility model has been added to the Documentation Domain to ensure users can continue to specify custom node kinds.
Depending on the context(s) in which a custom node is intended to be used, the corresponding type-map can be updated.

##### Example

```typescript
// Define custom node type
export class CustomDocumentationNode extends DocumentationParentNodeBase<PhrasingContent> {
	public readonly type = "custom-node";

	constructor(children) {
		super(children);
	}
}

// Extend the `BlockContentMap` interface to include our custom node kind, so it can be used in `SectionNode`s.
declare module "@fluid-tools/api-markdown-documenter" {
	interface BlockContentMap {
		"custom-node": CustomDocumentationNode;
	}
}

// Use the custom node!
const sectionNode: SectionNode = new SectionNode(
	[new CustomDocumentationNode([new PlainTextNode("Hello world!")])],
	HeadingNode.createFromPlainText("Section with custom children!"),
);
```

### Rename "Construct Signature" headings to "Constructor" for interface API items.

Updates default transformation logic for `ApiInterface` items to generate headings that read "Constructor" rather than "Construct Signature" for constructor-like members.
This better aligns with similar policies for members like interface methods which are labeled "Method" and not "Method Signature", despite the underlying TypeScript AST entry being a "method signature".

### `LayoutUtilities` function updates

- `createSummaryParagraph` has been renamed to `createSummarySection`.
  - It also now returns a `SectionNode`, rather than a `ParagraphNode` to be consistent with the other functions in `LayoutUtilities`.
  - It has also been optimized to not create empty sections for doc comments with no summary component.

- `createDeprecationNoticeSection` now returns a `SectionNode`, rather than a `ParagraphNode`.

### Simplify `DocumentationNode` types

Removes:

- `MultiLineDocumentationNode`
- `SingleLineDocumentationNode`
- `SingleLineSpanNode`

Updates `DocumentationNode` types that were constrained to single-line nodes to allow any `DocumentationNode` children.
Rendering to Markdown falls back to HTML syntax in cases where multi-line content appears in relevant contexts (lists).

Also updates `CodeSpanNode` to only allow plain text content, which is in line with how it is used, and how it is constrained in Markdown.

## 0.19.0

### Add the ability to filter out individual API items (and their descendants) from documentation generation

A new property `exclude` has been added to the options for documentation suite generation.
This can be used to omit API items (and their descendants) from documentation generation.

#### Example

My repo uses a custom `TSDoc` tag `@hideDocs` for API items we don't wish to include in public documentation.
To exclude such items, I could provide the following in my configuration:

```typescript
exclude: (apiItem) => {
	return ApiItemUtilities.hasModifierTag(apiItem, "@hideDocs");
};
```

### ⚠ BREAKING CHANGES

#### `skipPackage` option has been removed

With the addition of `exclude`, `skipPackage` has been removed.
This usage can be migrated as follows:

```typescript
skipPackage: (packageItem) => {
    ...
}
```

becomes

```typescript
exclude: (apiItem) => {
    if (apiItem.kind === ApiItemKind.Package) {
        ...
    } else {
        return false;
    }
}
```

#### `ApiItemUtilities.getReleaseTag` has been removed

This function would get the exact release tag with which the corresponding API item was annotated.
This is not generally useful information, however, as it does not account for inheritance.

E.g., if an item was untagged, but its parent was tagged with `@beta`, this API would have returned `None`.

Additionally, consider the following malformed case: an interface is tagged as `@public`, but its parent namespace is tagged as `@beta`.
The effective release level of the interface should be `Beta`, not `Public`.

A new API, `ApiItemUtilities.getEffectiveReleaseLevel` can now be used to get the appropriate release level of an item, accounting for inheritance.

## 0.18.0

-   The default suite structure has been updated as follows:
    -   `Package` and `Namespace` items now generate documents _inside_ of their own folder hierarchy, yielding documents named "index".
    -   `Enum` and `TypeAlias` items now generate their own documents (rather than being rendered as sections under their parent document).
-   `uriRoot` parameter is now optional.
    The default value is "".

### ⚠ BREAKING CHANGES

The default output format has been updated, as noted above.
Additionally...

#### Simplify the parameters given to `MarkdownRenderer` and `HtmlRenderer` methods.

Combines the separate "config" property bag parameters into a single "options" property bag for simplicity.

##### Example

Before:

```typescript
import { loadModel, MarkdownRenderer } from "@fluid-tools/api-markdown-documenter";

const modelDirectoryPath = "<PATH-TO-YOUR-DIRECTORY-CONTAINING-API-REPORTS>";
const outputDirectoryPath = "<YOUR-OUTPUT-DIRECTORY-PATH>";

// Create the API Model from our API reports
const apiModel = await loadModel({
	modelDirectoryPath,
});

const transformConfig = {
	apiModel,
	uriRoot: "",
};

await MarkdownRenderer.renderApiModel(transformConfig, {}, { outputDirectoryPath });
```

After:

```typescript
import { loadModel, MarkdownRenderer } from "@fluid-tools/api-markdown-documenter";

const modelDirectoryPath = "<PATH-TO-YOUR-DIRECTORY-CONTAINING-API-REPORTS>";
const outputDirectoryPath = "<YOUR-OUTPUT-DIRECTORY-PATH>";

// Create the API Model from our API reports
const apiModel = await loadModel({
	modelDirectoryPath,
});

await MarkdownRenderer.renderApiModel({
	apiModel,
	uriRoot: "", // Note: this parameter is also now optional. Default: "".
	outputDirectoryPath,
});
```

#### Update pattern for controlling file-wise hierarchy

Previously, users could control certain aspects of the output documentation suite's file-system hierarchy via the `documentBoundaries` and `hierarchyBoundaries` properties of the transformation configuration.
One particular limitation of this setup was that items yielding folder-wise hierarchy (`hierarchyBoundaries`) could never place their own document _inside_ of their own hierarchy.
This naturally lent itself to a pattern where output would commonly be formatted as:

```
- foo.md
- foo
    - bar.md
    - baz.md
```

This pattern works fine for many site generation systems - a link to `/foo` will end up pointing `foo.md` and a link to `/foo/bar` will end up pointing to `foo/bar.md`.
But some systems (e.g. `Docusaurus`) don't handle this well, and instead prefer setups like the following:

```
- foo
    - index.md
    - bar.md
    - baz.md
```

With the previous configuration options, this pattern was not possible, but now is.
Additionally, this pattern is _more_ commonly accepted, so lack of support for this was a real detriment.

Such patterns can now be produced via the consolidated `hierarchy` property, while still allowing full file-naming flexibility.

##### Related changes

For consistency / discoverability, the `DocumentationSuiteConfiguration.getFileNameForItem` property has also been moved under the new `hierarchy` property (`HierarchyConfiguration`) and renamed to `getDocumentName`.

Additionally, where previously that property controlled both the document _and_ folder naming corresponding to a given API item, folder naming can now be controlled independently via the `getFolderName` property.

##### Example migration

Consider the following configuration:

```typescript
const config = {
    ...
    documentBoundaries: [
        ApiItemKind.Class,
        ApiItemKind.Interface,
        ApiItemKind.Namespace,
    ],
    hierarchyBoundaries: [
        ApiItemKind.Namespace,
    ]
    ...
}
```

With this configuration, `Class`, `Interface`, and `Namespace` API items would yield their own documents (rather than being rendered to a parent item's document), and `Namespace` items would additionally generate folder hierarchy (child items rendered to their own documents would be placed under a sub-directory).

Output for this case might look something like the following:

```
- package.md
- class.md
- interface.md
- namespace.md
- namespace
    - namespace-member-a.md
    - namespace-member-b.md
```

This same behavior can now be configured via the following:

```typescript
const config = {
    ...
    hierarchy: {
        [ApiItemKind.Class]: HierarchyKind.Document,
        [ApiItemKind.Interface]: HierarchyKind.Document,
        [ApiItemKind.Namespace]: {
            kind: HierarchyKind.Folder,
            documentPlacement: FolderDocumentPlacement.Outside,
        },
    }
    ...
}
```

Further, if you would prefer to place the resulting `Namespace` documents _under_ their resulting folder, you could use a configuration like the following:

```typescript
const config = {
    ...
    hierarchy: {
        [ApiItemKind.Class]: HierarchyKind.Document,
        [ApiItemKind.Interface]: HierarchyKind.Document,
        [ApiItemKind.Namespace]: {
            kind: HierarchyKind.Folder,
            documentPlacement: FolderDocumentPlacement.Inside, // <=
        },
        getDocumentName: (apiItem) => {
            switch(apiItem.kind) {
                case ApiItemKind.Namespace:
                    return "index";
                default:
                    ...
            }
        }
    }
    ...
}
```

Output for this updated case might look something like the following:

```
- package.md
- class.md
- interface.md
- namespace
    - index.md
    - namespace-member-a.md
    - namespace-member-b.md
```

#### Type-renames

-   `ApiItemTransformationOptions` -> `ApiItemTransformations`
-   `ConfigurationBase` -> `LoggingConfiguration`
-   `RenderDocumentAsHtmlConfig` -> `RenderDocumentAsHtmlConfiguration`
-   `RenderHtmlConfig` -> `RenderHtmlConfiguration`
-   `ToHtmlConfig` -> `ToHtmlConfiguration`

#### Utility function renames

-   `ApiItemUtilities.getQualifiedApiItemName` -> `ApiItemUtilities.getFileSafeNameForApiItem`

#### Configuration properties made `readonly`

-   `ApiItemTransformations`
-   `ApiItemTransformationConfiguration`
-   `DocumentationSuiteOptions`
-   `FileSystemConfiguration`
-   `HtmlRenderer.RenderHtmlConfig`
-   `LintApiModelConfiguration`
-   `MarkdownRenderer.Renderers`
-   `MarkdownRenderer.RenderContext`
-   `ToHtmlTransformations`

#### Separate input "options" types and system "configuration" types

This library has an inconsistent mix of `Partial` and `Required` types to represent partial user input parameters and "complete" configurations needed by the system to function.

This version of the library attempts to align its APIs with the following conventions:

-   Naming:
    -   "Options": refers to user-provided API parameters, which may be incomplete.
    -   "Configuration": refers to the "complete" sets of parameters needed by system functionality.
-   Typing:
    -   When possible, "configuration" types will be declared with all properties required.
    -   When possible, "options" types will be declared as `Partial<FooConfiguration>`. When not possible, they will be declared as separate types.

##### Affected types

-   `ApiTransformationConfiguration` -> `ApiTransformationOptions` (user input) and `ApiTransformationConfiguration` (derived system configuration).
-   `DocumentationSuiteOptions` -> `DocumentationSuiteConfiguration` (user input is taken as `Partial<DocumentationSuiteConfiguration>`).

#### Updated structure of `ApiTransformationConfiguration` and `ApiItemTransformations`

Updated the structure of `ApiTransformationConfiguration` to contain a `transformations` property of type `ApiItemTransformations`, rather than implementing that interface directly.

Also updates `ApiItemTransformations` methods to be keyed off of `ApiItemKind`, rather than being individually named.

E.g. A call like `config.transformApiMethod(...)` would become `config.transformations["Method"](...)`.

This better aligns with similar transformational API surfaces in this library, like the renderers.

The `createDefaultLayout` property of `ApiItemTransformations` now lives directly in `ApiTransformationConfiguration`, but has been renamed to `defaultSectionLayout`.

## 0.17.3

-   Fixes an issue where directories generated for API items configured to yield directory-wise hierarchy (via the `hierarchyBoundaries` option) would be generated with names that differed from their corresponding document names.
    -   Longer term, it would be nice to make the relationship between directory names and document names less intertwined, but for now there are aspects of the system that rely on the two being the same, and this invariant was being violated.
        So, for now, this is considered a bug fix.

## 0.17.2

-   Fixes an issue with generated Markdown heading ID overrides where ID contents were not being properly escaped.
    E.g., an anchor ID of `_foo_` would generate `{#_foo_}` (which Markdown renderers could interpret as italicized contents) rather than `{#\_foo\_}`.
    This had the effect of some Markdown renderers (in this case, Docusaurus) treating the reference ID as `foo` instead of `_foo_`.

## 0.17.1

-   Updates `TSDoc` node handling to emit a _warning_ in place of an _error_ when an embedded `HTML` tag is encountered.
    Also updates the logged notice to include the tag that was encountered.
-   Fixes a bug where the default transformation for the `API Model` page did not correctly account for the `skipPackage` configuration, and would list packages that were not intended for inclusion in the generated docs suite.

## 0.17.0

-   Updates HTML rendering APIs to operate on `HAST` domain trees from `documentToHtml`, and leverage existing rendering libraries ([hast-util-to-html](https://www.npmjs.com/package/hast-util-to-html) and [hast-util-format](https://www.npmjs.com/package/hast-util-format)) rather than maintaining bespoke rendering code.
    -   Updates existing `HtmlRenderer.renderApiModel` and `HtmlRenderer.renderDocument` APIs to leverage the new flow.
    -   Also adds `HtmlRenderer.renderHtml` function for direct rendering of `HAST` format generated by `documentToHtml`.
-   Fixed a bug where text formatting was not applied correctly in some cases in the `toHtml` transformation.

### ⚠ BREAKING CHANGES

-   Formatting of generated HTML strings changes with this update.
-   Support for embedded HTML contents in TSDoc comments has been removed.
    The TSDoc parser has some half-baked support for preserving HTML tags in its output, despite the TSDoc spec making no claims about supporting embedded HTML.
    But it does so in a structure that is difficult to handle correctly, assuming that the output language can support arbitrary HTML contents, and that it is safe to output the contents raw and unsanitized.
    As a result, this library's support for such contents was similarly half-baked, and difficult to maintain.
    VSCode Intellisense, as a comparison, chooses to completely ignore HTML tags, and simply render the inner contents ignoring any HTML decorators.
    This library has adopted the same policy.
    If you depended on HTML content preservation, this change will break you.

## 0.16.1

-   Promote `toHtml` transformation functions to `@public`.
    Updates the API surface to be more flexible, allowing users to specify only a partial config, or the full transformation context if they have it.

## 0.16.0

-   Added the following new utility function to `ApiItemUtilities`:
    1. `ancestryHasModifierTag`: Checks if the provided API item or ancestor items are tagged with the specified [modifier tag](https://tsdoc.org/pages/spec/tag_kinds/#modifier-tags).

### Beta

-   Adds prototype functionality for "linting" an API Model (i.e., the set of packages whose docs are published as a single "suite").
    Can be invoked by importing `lintApiModel` from `@fluid-tools/api-markdown-documenter/beta`.
    Returns a set of TSDoc-related "errors" discovered while walking the API Model.
    -   The primary goal of this tool is to detect issues that `API-Extractor` cannot validate on a per-package basis when generating API reports.
        For now, this is limited to validating `@link` and `@inheritDoc` tags to ensure that symbolic references are valid within the API Model.

### ⚠ BREAKING CHANGES

-   Updated `loadModel` to take a configuration object, rather than individual parameters.
    -   Also allows default use of the console logger when no logger is explicitly given.

## 0.15.0

-   Added the following new utility functions to `ApiItemUtilities`:
    1. `getCustomBlockComments`: Gets all _custom_ [block comments](https://tsdoc.org/pages/spec/tag_kinds/#block-tags) associated with the provided API item.
        - **Will not** include built-in block comment kinds like `@see`, `@param`, etc.
    2. `getModifierTags`: Gets all [modifier tags](https://tsdoc.org/pages/spec/tag_kinds/#modifier-tags) associated with the provided API item.
        - **Will** include built-in modifier tags like `@sealed`, release tags, etc.
    3. `hasModifierTag`: Checks if the provided API item is tagged with the specified [modifier tag](https://tsdoc.org/pages/spec/tag_kinds/#modifier-tags).

### ⚠ BREAKING CHANGES

-   The following existing APIs were updated to return `readonly` arrays, where they were not previously `readonly`:
    -   `getExampleBlocks`
    -   `getSeeBlocks`
    -   `getThrowsBlocks`

## 0.14.0

-   Allow configuration of "alerts" in child item tables.
    -   Default behavior can be overridden via the the `getAlertsForItem` option.

### ⚠ BREAKING CHANGES

-   Update default policy for `getHeadingTextForItem` to not insert `(BETA)` and `(ALPHA)` postfixes based on release tags.
    If this is the desired behavior, it can be replicated by overriding `getHeadingTextForItem` to do so.

## 0.13.0

### ⚠ BREAKING CHANGES

-   Removed support for generating front-matter.
    Front-matter generation was never properly designed, and did not fit well into the transformation flow as it was implemented.
    If you require front-matter in the documents you generate, you can inject it by rendering the `DocumentNode`s generated by `transformApiModel`.

## 0.12.2

-   Fixed an issue where variable item tables did not include type information in default ApiItem transformations.
-   Add variable and property type information to associated details sections in default ApiItem transformations.
-   Further improved error messages when an unexpected child kind is encountered when iterating over children in default ApiItem transformations.

## 0.12.1

-   Improved error messages when an unexpected child kind is encountered when iterating over children in default ApiItem transformations.

## 0.12.0

-   Added functionality for transforming Documentation Domain trees to [hast](https://github.com/syntax-tree/hast).
    The main entrypoint for this is: `documentToHtml`.
-   Updated the package to emit ESM only.
-   Fixed a bug where [inline tags](https://tsdoc.org/pages/spec/tag_kinds/#inline-tags) (other than `{@link}` and `{@inheritDoc}`, which are handled specially by API-Extractor) were not handled and resulted in errors being logged to the console.
    Such tags are now handled in the following way:
    -   [{@label}](https://tsdoc.org/pages/tags/label/) tags are simply omitted from the output (they are intended as metadata, not documentation content).
    -   Other custom inline tags are emitted as italicized text.
-   Fixed a bug where pre-escaped text contents (including embedded HTML content) would be incorrectly re-escaped.
-   Fixed a bug where type parameter information was only being generated for `interface` and `class` items.
-   Adds "Constraint" and "Default" columns to type parameter tables when any are present among the type parameters.
-   Fixed a bug where getter/setter properties under interface items did not get documentation generated for them.

### ⚠ BREAKING CHANGES

-   The package now outputs ESM only.
    Consumers will have to migrate accordingly.
-   `DocumentationNode` now has a required `isEmpty` property.
    Implementations will need to provide this.
-   Update the signature of `createTypeParametersSection` to always generate a `SectionNode` when called, such that consumers don't have to handle a potentially undefined return value.
    If the consumer wants to omit the section (for example when the list of type parameters is empty), they can make the call conditional on their end.
-   Removed `createDocumentWriter`, and exported `DocumentWriter` is now an interface rather than a class.
    A `DocumentWriter` may be instantiated via `DocumentWriter.create` (or you can use your own implementation, which was not previously supported).
-   Update `typescript` dependency from `4.x` to `5.x`.<|MERGE_RESOLUTION|>--- conflicted
+++ resolved
@@ -23,12 +23,9 @@
 
 - `CodeSpanNode`
 - `FencedCodeBlockNode`
-<<<<<<< HEAD
 - `LineBreakNode`
+- `LinkNode`
 - `PlainTextNode`
-=======
-- `LinkNode`
->>>>>>> 8451c824
 
 ## 0.21.0
 
