--- conflicted
+++ resolved
@@ -2,7 +2,6 @@
 
 ## 0.21.0
 
-<<<<<<< HEAD
 ### Add DocumentationNode -> mdast transformation layer
 
 Adds transformation library for generating [mdast]() from `DocumentationNode`s.
@@ -27,14 +26,13 @@
 
 // Use the resulting HTML documents with your favorite mdast-compatible library!
 ```
-=======
+
 ### `DocumentationNode.singleLine` has been removed
 
 This flag was never more than a hack to make our custom Markdown rendering work out correctly.
 It doesn't make sense in the context of a general-purpose documentation domain, as it is specifically in terms of whether or not the associated content could be rendered on a single line in *Markdown*.
 
 It has been removed and is no longer used by the system.
->>>>>>> 2b3fbdb8
 
 ### `PlainTextNode` no longer supports unsafe "escaped" text
 
