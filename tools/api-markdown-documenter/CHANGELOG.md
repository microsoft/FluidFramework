# @fluid-tools/api-markdown-documenter

<<<<<<< HEAD
## 13.0.1
=======
## 0.14.0
>>>>>>> 9439ff4c

-   Allow configuration of "alerts" in child item tables.
    -   Default behavior can be overridden via the the `getAlertsForItem` option.

<<<<<<< HEAD
## 13.0.0
=======
### ⚠ BREAKING CHANGES

-   Update default policy for `getHeadingTextForItem` to not insert `(BETA)` and `(ALPHA)` postfixes based on release tags.
    If this is the desired behavior, it can be replicated by overriding `getHeadingTextForItem` to do so.

## 0.13.0
>>>>>>> 9439ff4c

### ⚠ BREAKING CHANGES

-   Removed support for generating front-matter.
    Front-matter generation was never properly designed, and did not fit well into the transformation flow as it was implemented.
    If you require front-matter in the documents you generate, you can inject it by rendering the `DocumentNode`s generated by `transformApiModel`.

## 0.12.2

-   Fixed an issue where variable item tables did not include type information in default ApiItem transformations.
-   Add variable and property type information to associated details sections in default ApiItem transformations.
-   Further improved error messages when an unexpected child kind is encountered when iterating over children in default ApiItem transformations.

## 0.12.1

-   Improved error messages when an unexpected child kind is encountered when iterating over children in default ApiItem transformations.

## 0.12.0

-   Added functionality for transforming Documentation Domain trees to [hast](https://github.com/syntax-tree/hast).
    The main entrypoint for this is: `documentToHtml`.
-   Updated the package to emit ESM only.
-   Fixed a bug where [inline tags](https://tsdoc.org/pages/spec/tag_kinds/#inline-tags) (other than `{@link}` and `{@inheritDoc}`, which are handled specially by API-Extractor) were not handled and resulted in errors being logged to the console.
    Such tags are now handled in the following way:
    -   [{@label}](https://tsdoc.org/pages/tags/label/) tags are simply omitted from the output (they are intended as metadata, not documentation content).
    -   Other custom inline tags are emitted as italicized text.
-   Fixed a bug where pre-escaped text contents (including embedded HTML content) would be incorrectly re-escaped.
-   Fixed a bug where type parameter information was only being generated for `interface` and `class` items.
-   Adds "Constraint" and "Default" columns to type parameter tables when any are present among the type parameters.
-   Fixed a bug where getter/setter properties under interface items did not get documentation generated for them.

### ⚠ BREAKING CHANGES

-   The package now outputs ESM only.
    Consumers will have to migrate accordingly.
-   `DocumentationNode` now has a required `isEmpty` property.
    Implementations will need to provide this.
-   Update the signature of `createTypeParametersSection` to always generate a `SectionNode` when called, such that consumers don't have to handle a potentially undefined return value.
    If the consumer wants to omit the section (for example when the list of type parameters is empty), they can make the call conditional on their end.
-   Removed `createDocumentWriter`, and exported `DocumentWriter` is now an interface rather than a class.
    A `DocumentWriter` may be instantiated via `DocumentWriter.create` (or you can use your own implementation, which was not previously supported).
-   Update `typescript` dependency from `4.x` to `5.x`.<|MERGE_RESOLUTION|>--- conflicted
+++ resolved
@@ -1,24 +1,16 @@
 # @fluid-tools/api-markdown-documenter
 
-<<<<<<< HEAD
-## 13.0.1
-=======
 ## 0.14.0
->>>>>>> 9439ff4c
 
 -   Allow configuration of "alerts" in child item tables.
     -   Default behavior can be overridden via the the `getAlertsForItem` option.
 
-<<<<<<< HEAD
-## 13.0.0
-=======
 ### ⚠ BREAKING CHANGES
 
 -   Update default policy for `getHeadingTextForItem` to not insert `(BETA)` and `(ALPHA)` postfixes based on release tags.
     If this is the desired behavior, it can be replicated by overriding `getHeadingTextForItem` to do so.
 
 ## 0.13.0
->>>>>>> 9439ff4c
 
 ### ⚠ BREAKING CHANGES
 
