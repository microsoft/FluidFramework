--- conflicted
+++ resolved
@@ -176,22 +176,8 @@
 }
 
 // @public @sealed
-<<<<<<< HEAD
-export class BlockQuoteNode extends DocumentationParentNodeBase<PhrasingContent> {
-    constructor(children: PhrasingContent[]);
-    static createFromPlainText(text: string): BlockQuoteNode;
-    static readonly Empty: BlockQuoteNode;
-    get singleLine(): false;
-    readonly type = DocumentationNodeType.BlockQuote;
-}
-
-// @public @sealed
 export class CodeSpanNode extends DocumentationLiteralNodeBase<string> {
     constructor(value: string);
-=======
-export class CodeSpanNode extends DocumentationLiteralNodeBase<PlainTextNode> {
-    constructor(value: PlainTextNode);
->>>>>>> 97e51337
     static createFromPlainText(text: string): CodeSpanNode;
     static readonly Empty: CodeSpanNode;
     get isEmpty(): boolean;
