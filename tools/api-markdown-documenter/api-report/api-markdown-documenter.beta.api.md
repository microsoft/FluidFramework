--- conflicted
+++ resolved
@@ -492,12 +492,7 @@
 export function loadModel(options: LoadModelOptions): Promise<ApiModel>;
 
 // @public
-<<<<<<< HEAD
-export interface LoadModelOptions {
-    readonly logger?: Logger;
-=======
 export interface LoadModelOptions extends ConfigurationBase {
->>>>>>> b4be8874
     readonly modelDirectoryPath: string;
 }
 
