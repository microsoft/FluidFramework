## Beta API Report File for "@fluid-tools/api-markdown-documenter"

> Do not edit this file. It is a report generated by [API Extractor](https://api-extractor.com/).

```ts

import { ApiCallSignature } from '@microsoft/api-extractor-model';
import { ApiClass } from '@microsoft/api-extractor-model';
import { ApiConstructor } from '@microsoft/api-extractor-model';
import { ApiConstructSignature } from '@microsoft/api-extractor-model';
import { ApiEntryPoint } from '@microsoft/api-extractor-model';
import { ApiEnum } from '@microsoft/api-extractor-model';
import { ApiEnumMember } from '@microsoft/api-extractor-model';
import { ApiFunction } from '@microsoft/api-extractor-model';
import { ApiIndexSignature } from '@microsoft/api-extractor-model';
import { ApiInterface } from '@microsoft/api-extractor-model';
import { ApiItem } from '@microsoft/api-extractor-model';
import { ApiItemKind } from '@microsoft/api-extractor-model';
import { ApiMethod } from '@microsoft/api-extractor-model';
import { ApiMethodSignature } from '@microsoft/api-extractor-model';
import { ApiModel } from '@microsoft/api-extractor-model';
import { ApiNamespace } from '@microsoft/api-extractor-model';
import { ApiPackage } from '@microsoft/api-extractor-model';
import { ApiProperty } from '@microsoft/api-extractor-model';
import { ApiPropertySignature } from '@microsoft/api-extractor-model';
import { ApiTypeAlias } from '@microsoft/api-extractor-model';
import { ApiVariable } from '@microsoft/api-extractor-model';
import type { BlockContent } from 'mdast';
import { DocSection } from '@microsoft/tsdoc';
import { Excerpt } from '@microsoft/api-extractor-model';
import { NewlineKind } from '@rushstack/node-core-library';
import type { Node as Node_2 } from 'mdast';
import type { Nodes } from 'hast';
import type { Nodes as Nodes_2 } from 'mdast';
import { Options } from 'mdast-util-to-markdown';
import type { Paragraph } from 'mdast';
import type { Parent } from 'unist';
import { ReleaseTag } from '@microsoft/api-extractor-model';
import type { Root } from 'hast';
import type { Root as Root_2 } from 'mdast';
import type { RootContent } from 'mdast';
import { TypeParameter } from '@microsoft/api-extractor-model';

// @public
function ancestryHasModifierTag(apiItem: ApiItem, tagName: string): boolean;

// @public
export type ApiFunctionLike = ApiConstructSignature | ApiConstructor | ApiFunction | ApiMethod | ApiMethodSignature;

export { ApiItem }

export { ApiItemKind }

// @public
export interface ApiItemTransformationConfiguration extends ApiItemTransformationConfigurationBase, DocumentationSuiteConfiguration, Required<LoggingConfiguration> {
    readonly defaultSectionLayout: (apiItem: ApiItem, childSections: SectionNode[] | undefined, config: ApiItemTransformationConfiguration) => SectionNode[];
    readonly transformations: ApiItemTransformations;
    readonly uriRoot: string;
}

// @public @sealed
export interface ApiItemTransformationConfigurationBase {
    readonly apiModel: ApiModel;
}

// @public
export interface ApiItemTransformationOptions extends ApiItemTransformationConfigurationBase, DocumentationSuiteOptions, LoggingConfiguration {
    readonly defaultSectionLayout?: (apiItem: ApiItem, childSections: SectionNode[] | undefined, config: ApiItemTransformationConfiguration) => SectionNode[];
    readonly transformations?: Partial<ApiItemTransformations>;
    readonly uriRoot?: string | undefined;
}

// @public
export interface ApiItemTransformations {
    // (undocumented)
    readonly [ApiItemKind.CallSignature]: TransformApiItemWithoutChildren<ApiCallSignature>;
    // (undocumented)
    readonly [ApiItemKind.Class]: TransformApiItemWithChildren<ApiClass>;
    // (undocumented)
    readonly [ApiItemKind.Constructor]: TransformApiItemWithoutChildren<ApiConstructor>;
    // (undocumented)
    readonly [ApiItemKind.ConstructSignature]: TransformApiItemWithoutChildren<ApiConstructSignature>;
    readonly [ApiItemKind.EntryPoint]: TransformApiItemWithChildren<ApiEntryPoint>;
    // (undocumented)
    readonly [ApiItemKind.Enum]: TransformApiItemWithChildren<ApiEnum>;
    // (undocumented)
    readonly [ApiItemKind.EnumMember]: TransformApiItemWithoutChildren<ApiEnumMember>;
    // (undocumented)
    readonly [ApiItemKind.Function]: TransformApiItemWithoutChildren<ApiFunction>;
    // (undocumented)
    readonly [ApiItemKind.IndexSignature]: TransformApiItemWithoutChildren<ApiIndexSignature>;
    // (undocumented)
    readonly [ApiItemKind.Interface]: TransformApiItemWithChildren<ApiInterface>;
    // (undocumented)
    readonly [ApiItemKind.Method]: TransformApiItemWithoutChildren<ApiMethod>;
    // (undocumented)
    readonly [ApiItemKind.MethodSignature]: TransformApiItemWithoutChildren<ApiMethodSignature>;
    readonly [ApiItemKind.Model]: TransformApiItemWithoutChildren<ApiModel>;
    // (undocumented)
    readonly [ApiItemKind.Namespace]: TransformApiItemWithChildren<ApiNamespace>;
    // (undocumented)
    readonly [ApiItemKind.Property]: TransformApiItemWithoutChildren<ApiProperty>;
    // (undocumented)
    readonly [ApiItemKind.PropertySignature]: TransformApiItemWithoutChildren<ApiPropertySignature>;
    // (undocumented)
    readonly [ApiItemKind.TypeAlias]: TransformApiItemWithChildren<ApiTypeAlias>;
    // (undocumented)
    readonly [ApiItemKind.Variable]: TransformApiItemWithoutChildren<ApiVariable>;
}

declare namespace ApiItemUtilities {
    export {
        createQualifiedDocumentNameForApiItem,
        filterItems,
        getHeadingForApiItem,
        getLinkForApiItem,
        shouldItemBeIncluded,
        ancestryHasModifierTag,
        getCustomBlockComments,
        getDefaultValueBlock,
        getDeprecatedBlock,
        getEffectiveReleaseLevel,
        getExampleBlocks,
        getFileSafeNameForApiItem,
        getModifiers,
        getModifierTags,
        getReturnsBlock,
        getSeeBlocks,
        getSingleLineExcerptText,
        getThrowsBlocks,
        getUnscopedPackageName,
        hasModifierTag,
        isDeprecated,
        isOptional,
        isReadonly,
        isStatic
    }
}
export { ApiItemUtilities }

// @public
export type ApiMemberKind = Exclude<ValidApiItemKind, ApiItemKind.EntryPoint | ApiItemKind.Model | ApiItemKind.Package>;

export { ApiModel }

// @public
export enum ApiModifier {
    Optional = "optional",
    Readonly = "readonly",
    Sealed = "sealed",
    Static = "static",
    Virtual = "virtual"
}

// @public
export type ApiModuleLike = ApiEntryPoint | ApiNamespace;

export { ApiPackage }

// @public
export type ApiSignatureLike = ApiCallSignature | ApiIndexSignature;

// @public
<<<<<<< HEAD
function createBreadcrumbParagraph(apiItem: ApiItem, config: ApiItemTransformationConfiguration): Paragraph;
=======
export type BlockContent = BlockContentMap[keyof BlockContentMap];

// @public
export interface BlockContentMap {
    // (undocumented)
    markdownBlockContent: MarkdownBlockContentNode;
}

// @public
export function blockContentToMarkdown(node: BlockContent, context: ToMarkdownContext): [BlockContent_2];

// @public
export type BlockContentToMarkdownTransformations = {
    readonly [K in keyof BlockContentMap]: ToMarkdownTransformation<BlockContentMap[K], BlockContent_2[]>;
};

// @public
function createBreadcrumbParagraph(apiItem: ApiItem, config: ApiItemTransformationConfiguration): MarkdownBlockContentNode;
>>>>>>> a7fa8b0d

// @public
function createDeprecationNoticeSection(apiItem: ApiItem, config: ApiItemTransformationConfiguration): SectionNode | undefined;

// @public
function createExamplesSection(apiItem: ApiItem, config: ApiItemTransformationConfiguration, headingText?: string): SectionNode | undefined;

// @public
function createParametersSection(apiFunctionLike: ApiFunctionLike, config: ApiItemTransformationConfiguration): SectionNode | undefined;

// @public
function createQualifiedDocumentNameForApiItem(apiItem: ApiItem, hierarchyConfig: HierarchyConfiguration): string;

// @public
function createRemarksSection(apiItem: ApiItem, config: ApiItemTransformationConfiguration): SectionNode | undefined;

// @public
function createReturnsSection(apiItem: ApiItem, config: ApiItemTransformationConfiguration): SectionNode | undefined;

// @public
function createSeeAlsoSection(apiItem: ApiItem, config: ApiItemTransformationConfiguration): SectionNode | undefined;

// @public
function createSignatureSection(apiItem: ApiItem, config: ApiItemTransformationConfiguration): SectionNode | undefined;

// @public
function createSummarySection(apiItem: ApiItem, config: ApiItemTransformationConfiguration): SectionNode | undefined;

// @public
function createThrowsSection(apiItem: ApiItem, config: ApiItemTransformationConfiguration, headingText?: string): SectionNode | undefined;

// @public
function createTypeParametersSection(typeParameters: readonly TypeParameter[], contextApiItem: ApiItem, config: ApiItemTransformationConfiguration): SectionNode;

// @public
export const defaultConsoleLogger: Logger;

// @public
export namespace DefaultDocumentationSuiteConfiguration {
    export function defaultExclude(): boolean;
    export function defaultGetAlertsForItem(apiItem: ApiItem): string[];
    export function defaultGetHeadingTextForItem(apiItem: ApiItem): string;
    export function defaultGetLinkTextForItem(apiItem: ApiItem): string;
    export function defaultGetUriBaseOverrideForItem(): string | undefined;
}

// @public @sealed
export type DocumentationHierarchyConfiguration = SectionHierarchyConfiguration | DocumentHierarchyConfiguration | FolderHierarchyConfiguration;

// @public @sealed
export interface DocumentationHierarchyConfigurationBase {
    readonly kind: HierarchyKind;
}

// @public
export type DocumentationNode = SectionNode | HeadingNode | PhrasingContent | BlockContent;

// @public
export function documentationNodesToHtml(nodes: readonly DocumentationNode[], config: ToHtmlConfiguration): Nodes[];

// @public
export function documentationNodesToHtml(nodes: readonly DocumentationNode[], transformationContext: ToHtmlContext): Nodes[];

// @public
export function documentationNodeToHtml(node: DocumentationNode, config: ToHtmlConfiguration): Nodes;

// @public
export function documentationNodeToHtml(node: DocumentationNode, context: ToHtmlContext): Nodes;

// @public
export interface DocumentationSuiteConfiguration {
    readonly exclude: (apiItem: ApiItem) => boolean;
    readonly getAlertsForItem: (apiItem: ApiItem) => string[];
    readonly getHeadingTextForItem: (apiItem: ApiItem) => string;
    readonly getLinkTextForItem: (apiItem: ApiItem) => string;
    readonly getUriBaseOverrideForItem: (apiItem: ApiItem) => string | undefined;
    readonly hierarchy: HierarchyConfiguration;
    readonly includeBreadcrumb: boolean;
    readonly includeTopLevelDocumentHeading: boolean;
    readonly minimumReleaseLevel: ReleaseLevel;
}

// @public
export type DocumentationSuiteOptions = Omit<Partial<DocumentationSuiteConfiguration>, "hierarchy"> & {
    readonly hierarchy?: HierarchyOptions;
};

// @public @sealed
export interface DocumentHierarchyConfiguration extends DocumentationHierarchyConfigurationBase {
    readonly kind: HierarchyKind.Document;
}

// @public @sealed
export class DocumentNode implements Parent<SectionNode>, DocumentNodeProps {
    constructor(properties: DocumentNodeProps);
    readonly apiItem?: ApiItem;
    readonly children: SectionNode[];
    readonly documentPath: string;
    // (undocumented)
    readonly type = "document";
}

// @public
export interface DocumentNodeProps {
    readonly apiItem?: ApiItem;
    readonly children: SectionNode[];
    readonly documentPath: string;
}

// @public
export function documentToHtml(document: DocumentNode, config: ToHtmlConfiguration): Root;

// @public
export function documentToMarkdown(document: DocumentNode, config: ToMarkdownConfiguration): Root_2;

// @public
export interface DocumentWriter {
    decreaseIndent(): void;
    ensureNewLine(): void;
    ensureSkippedLine(): void;
    getText(): string;
    increaseIndent(indentPrefix?: string): void;
    peekLastCharacter(): string;
    peekSecondLastCharacter(): string;
    write(message: string): void;
    writeLine(message?: string): void;
}

// @public
export namespace DocumentWriter {
    export function create(): DocumentWriter;
}

// @public
export interface FileSystemConfiguration {
    readonly newlineKind?: NewlineKind;
    readonly outputDirectoryPath: string;
}

// @public
function filterItems(apiItems: readonly ApiItem[], config: ApiItemTransformationConfiguration): ApiItem[];

// @public
export enum FolderDocumentPlacement {
    Inside = "Inside",
    Outside = "Outside"
}

// @public @sealed
export interface FolderHierarchyConfiguration extends DocumentationHierarchyConfigurationBase {
    readonly documentPlacement: FolderDocumentPlacement;
    readonly kind: HierarchyKind.Folder;
}

// @public
export function getApiItemTransformationConfigurationWithDefaults(options: ApiItemTransformationOptions): ApiItemTransformationConfiguration;

// @public
function getCustomBlockComments(apiItem: ApiItem): ReadonlyMap<string, readonly DocSection[]>;

// @public
function getDefaultValueBlock(apiItem: ApiItem, logger?: Logger): DocSection | undefined;

// @public
function getDeprecatedBlock(apiItem: ApiItem): DocSection | undefined;

// @public
function getEffectiveReleaseLevel(apiItem: ApiItem): ReleaseLevel;

// @public
function getExampleBlocks(apiItem: ApiItem): readonly DocSection[] | undefined;

// @public
function getFileSafeNameForApiItem(apiItem: ApiItem): string;

// @public
function getHeadingForApiItem(apiItem: ApiItem, config: ApiItemTransformationConfiguration, headingLevel?: number): Heading;

// @public
function getLinkForApiItem(apiItem: ApiItem, config: ApiItemTransformationConfiguration, textOverride?: string): Link;

// @public
function getModifiers(apiItem: ApiItem, modifiersToOmit?: ApiModifier[]): ApiModifier[];

// @public
function getModifierTags(apiItem: ApiItem): ReadonlySet<string>;

// @public
function getReturnsBlock(apiItem: ApiItem): DocSection | undefined;

// @public
function getSeeBlocks(apiItem: ApiItem): readonly DocSection[] | undefined;

// @public
function getSingleLineExcerptText(excerpt: Excerpt): string;

// @public
function getThrowsBlocks(apiItem: ApiItem): readonly DocSection[] | undefined;

// @public
function getUnscopedPackageName(apiPackage: ApiPackage): string;

// @public
function hasModifierTag(apiItem: ApiItem, tagName: string): boolean;

// @public
export interface Heading {
    readonly id?: string;
    readonly level?: number;
    readonly title: string;
}

// @public @sealed
export class HeadingNode implements Node_2, Heading {
    constructor(
    title: string,
    id?: string | undefined);
    static createFromPlainTextHeading(heading: Heading): HeadingNode;
    readonly id?: string | undefined;
    readonly title: string;
    // (undocumented)
    readonly type = "heading";
}

// @public
export type HierarchyConfiguration = {
    /**
    * Hierarchy configuration for the API item kind.
    */
    readonly [Kind in Exclude<ValidApiItemKind, ApiItemKind.Model | ApiItemKind.EntryPoint | ApiItemKind.Package>]: DocumentationHierarchyConfiguration;
} & {
    readonly [ApiItemKind.Model]: DocumentHierarchyConfiguration;
    readonly [ApiItemKind.Package]: DocumentHierarchyConfiguration | FolderHierarchyConfiguration;
    readonly [ApiItemKind.EntryPoint]: DocumentHierarchyConfiguration;
    readonly getDocumentName: (apiItem: ApiItem, config: HierarchyConfiguration) => string;
    readonly getFolderName: (apiItem: ApiItem, config: HierarchyConfiguration) => string;
};

// @public
export enum HierarchyKind {
    Document = "Document",
    Folder = "Folder",
    Section = "Section"
}

// @public
export type HierarchyOptions = {
    /**
    * Hierarchy configuration for the API item kind.
    */
    readonly [Kind in Exclude<ValidApiItemKind, ApiItemKind.Model | ApiItemKind.EntryPoint | ApiItemKind.Package>]?: HierarchyKind | DocumentationHierarchyConfiguration;
} & {
    readonly [ApiItemKind.Model]?: HierarchyKind.Document | DocumentHierarchyConfiguration;
    readonly [ApiItemKind.Package]?: HierarchyKind.Document | HierarchyKind.Folder | DocumentHierarchyConfiguration | FolderHierarchyConfiguration;
    readonly [ApiItemKind.EntryPoint]?: HierarchyKind.Document | DocumentHierarchyConfiguration;
    readonly getDocumentName?: (apiItem: ApiItem, config: HierarchyConfiguration) => string;
    readonly getFolderName?: (apiItem: ApiItem, config: HierarchyConfiguration) => string;
};

declare namespace HtmlRenderer {
    export {
        RenderApiModelAsHtmlOptions as RenderApiModelOptions,
        renderApiModelAsHtml as renderApiModel,
        RenderDocumentsAsHtmlOptions as RenderDocumentsOptions,
        renderDocumentsAsHtml as renderDocuments,
        renderDocument,
        renderHtml
    }
}
export { HtmlRenderer }

// @public
function isDeprecated(apiItem: ApiItem): boolean;

// @public
function isOptional(apiItem: ApiItem): boolean;

// @public
function isReadonly(apiItem: ApiItem): boolean;

// @public
function isStatic(apiItem: ApiItem): boolean;

declare namespace LayoutUtilities {
    export {
        createBreadcrumbParagraph,
        createDeprecationNoticeSection,
        createExamplesSection,
        createParametersSection,
        createRemarksSection,
        createReturnsSection,
        createSeeAlsoSection,
        createSignatureSection,
        createSummarySection,
        createThrowsSection,
        createTypeParametersSection
    }
}
export { LayoutUtilities }

// @public
export interface Link {
    readonly target: UrlTarget;
    readonly text: string;
}

// @beta
export function lintApiModel(configuration: LintApiModelConfiguration): Promise<LinterErrors | undefined>;

// @beta
export interface LintApiModelConfiguration extends LoggingConfiguration {
    readonly apiModel: ApiModel;
}

// @beta
export interface LinterErrors {
    readonly referenceErrors: ReadonlySet<LinterReferenceError>;
}

// @beta
export interface LinterReferenceError {
    readonly linkText: string | undefined;
    readonly packageName: string;
    readonly referenceTarget: string;
    readonly sourceItem: string;
    readonly tagName: string;
}

// @public
export function loadModel(options: LoadModelOptions): Promise<ApiModel>;

// @public
export interface LoadModelOptions extends LoggingConfiguration {
    readonly modelDirectoryPath: string;
}

// @public
export interface Logger {
    error: LoggingFunction;
    info: LoggingFunction;
    success: LoggingFunction;
    verbose: LoggingFunction;
    warning: LoggingFunction;
}

// @public
export interface LoggingConfiguration {
    readonly logger?: Logger;
}

// @public
export type LoggingFunction = (message: string | Error, ...parameters: unknown[]) => void;

declare namespace MarkdownRenderer {
    export {
        RenderApiModelAsMarkdownOptions as RenderApiModelOptions,
        renderApiModelAsMarkdown as renderApiModel,
        RenderDocumentsAsMarkdownOptions as RenderDocumentsOptions,
        renderDocumentsAsMarkdown as renderDocuments,
        renderDocument_2 as renderDocument,
        RenderDocumentAsMarkdownConfiguration,
        renderMarkdown
    }
}
export { MarkdownRenderer }

export { NewlineKind }

// @public
export type ReleaseLevel = Exclude<ReleaseTag, ReleaseTag.None>;

export { ReleaseTag }

// @public
function renderApiModelAsMarkdown(options: RenderApiModelAsMarkdownOptions): Promise<void>;

// @public
interface RenderApiModelAsMarkdownOptions extends ApiItemTransformationOptions, RenderDocumentAsMarkdownConfiguration, FileSystemConfiguration {
}

// @public
function renderDocument(document: DocumentNode, config: RenderDocumentAsHtmlConfiguration): string;

// @public
function renderDocument_2(document: DocumentNode, config: RenderDocumentAsMarkdownConfiguration): string;

// @public @sealed
export interface RenderDocumentAsHtmlConfiguration extends ToHtmlConfiguration, RenderHtmlConfiguration {
}

// @public @sealed
export interface RenderDocumentAsMarkdownConfiguration extends ToMarkdownConfiguration, RenderMarkdownConfiguration {
}

// @public
function renderDocumentsAsMarkdown(documents: readonly DocumentNode[], options: RenderDocumentsAsMarkdownOptions): Promise<void>;

// @public
interface RenderDocumentsAsMarkdownOptions extends RenderDocumentAsMarkdownConfiguration, FileSystemConfiguration {
}

// @public
function renderHtml(html: Nodes, config: RenderHtmlConfiguration): string;

// @public @sealed
export interface RenderHtmlConfiguration {
    readonly prettyFormatting?: boolean;
}

// @public
function renderMarkdown(tree: Nodes_2, config: RenderMarkdownConfiguration): string;

// @public @sealed
export interface RenderMarkdownConfiguration {
    readonly mdastToMarkdownOptions?: Partial<Options>;
}

// @public
export type SectionContent = BlockContent | SectionNode;

// @public
export function sectionContentToMarkdown(node: SectionContent, context: ToMarkdownContext): RootContent[];

// @public @sealed
export interface SectionHierarchyConfiguration extends DocumentationHierarchyConfigurationBase {
    readonly kind: HierarchyKind.Section;
}

// @public @sealed
export class SectionNode implements Node_2 {
    constructor(
    children: readonly SectionContent[],
    heading?: HeadingNode | undefined);
    readonly children: readonly SectionContent[];
    readonly heading?: HeadingNode | undefined;
    // (undocumented)
    readonly type = "section";
}

// @public
function shouldItemBeIncluded(apiItem: ApiItem, config: ApiItemTransformationConfiguration): boolean;

// @public
export interface ToHtmlConfiguration extends LoggingConfiguration {
    readonly customTransformations?: ToHtmlTransformations;
    readonly language?: string;
    readonly startingHeadingLevel?: number;
}

// @public
export interface ToHtmlContext {
    readonly headingLevel: number;
    readonly logger: Logger;
    readonly transformations: ToHtmlTransformations;
}

// @public
export type ToHtmlTransformation = (node: DocumentationNode, context: ToHtmlContext) => Nodes;

// @public
export interface ToHtmlTransformations {
    readonly [documentationNodeKind: string]: ToHtmlTransformation;
}

// @public
export interface ToMarkdownConfiguration extends LoggingConfiguration {
    readonly customTransformations?: Partial<ToMarkdownTransformations>;
    readonly startingHeadingLevel?: number;
}

// @public
export interface ToMarkdownContext {
    readonly headingLevel: number;
    readonly logger: Logger;
    readonly transformations: ToMarkdownTransformations;
}

// @public
export type ToMarkdownTransformation<TIn extends DocumentationNode = DocumentationNode, TOut extends Nodes_2[] = [Nodes_2]> = (node: TIn, context: ToMarkdownContext) => TOut;

// @public
export interface ToMarkdownTransformations {
    // (undocumented)
    readonly ["heading"]: ToMarkdownTransformation<HeadingNode, BlockContent[]>;
    // (undocumented)
    readonly ["section"]: ToMarkdownTransformation<SectionNode, RootContent[]>;
<<<<<<< HEAD
}
=======
};
>>>>>>> a7fa8b0d

// @public
export type TransformApiItemWithChildren<TApiItem extends ApiItem> = (apiItem: TApiItem, config: ApiItemTransformationConfiguration, generateChildSection: (apiItem: ApiItem) => SectionNode[]) => SectionNode[];

// @public
export type TransformApiItemWithoutChildren<TApiItem extends ApiItem> = (apiItem: TApiItem, config: ApiItemTransformationConfiguration) => SectionNode[];

// @public
export function transformApiModel(options: ApiItemTransformationOptions): DocumentNode[];

// @public
export function transformTsdoc(node: DocSection, contextApiItem: ApiItem, config: ApiItemTransformationConfiguration): BlockContent[];

// @public
export type UrlTarget = string;

// @public
export type ValidApiItemKind = Exclude<ApiItemKind, ApiItemKind.None>;

// @public
export const verboseConsoleLogger: Logger;

```<|MERGE_RESOLUTION|>--- conflicted
+++ resolved
@@ -161,28 +161,7 @@
 export type ApiSignatureLike = ApiCallSignature | ApiIndexSignature;
 
 // @public
-<<<<<<< HEAD
 function createBreadcrumbParagraph(apiItem: ApiItem, config: ApiItemTransformationConfiguration): Paragraph;
-=======
-export type BlockContent = BlockContentMap[keyof BlockContentMap];
-
-// @public
-export interface BlockContentMap {
-    // (undocumented)
-    markdownBlockContent: MarkdownBlockContentNode;
-}
-
-// @public
-export function blockContentToMarkdown(node: BlockContent, context: ToMarkdownContext): [BlockContent_2];
-
-// @public
-export type BlockContentToMarkdownTransformations = {
-    readonly [K in keyof BlockContentMap]: ToMarkdownTransformation<BlockContentMap[K], BlockContent_2[]>;
-};
-
-// @public
-function createBreadcrumbParagraph(apiItem: ApiItem, config: ApiItemTransformationConfiguration): MarkdownBlockContentNode;
->>>>>>> a7fa8b0d
 
 // @public
 function createDeprecationNoticeSection(apiItem: ApiItem, config: ApiItemTransformationConfiguration): SectionNode | undefined;
@@ -669,11 +648,7 @@
     readonly ["heading"]: ToMarkdownTransformation<HeadingNode, BlockContent[]>;
     // (undocumented)
     readonly ["section"]: ToMarkdownTransformation<SectionNode, RootContent[]>;
-<<<<<<< HEAD
-}
-=======
-};
->>>>>>> a7fa8b0d
+}
 
 // @public
 export type TransformApiItemWithChildren<TApiItem extends ApiItem> = (apiItem: TApiItem, config: ApiItemTransformationConfiguration, generateChildSection: (apiItem: ApiItem) => SectionNode[]) => SectionNode[];
