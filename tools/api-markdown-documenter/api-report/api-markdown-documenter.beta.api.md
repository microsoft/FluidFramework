--- conflicted
+++ resolved
@@ -48,29 +48,21 @@
 export { ApiItemKind }
 
 // @public
-<<<<<<< HEAD
 export interface ApiItemTransformationConfiguration extends ApiItemTransformationConfigurationBase, Required<ApiItemTransformations>, DocumentationSuiteConfiguration, Required<LoggingConfiguration> {
 }
 
 // @public
 export interface ApiItemTransformationConfigurationBase {
-=======
-export interface ApiItemTransformationConfiguration extends ApiItemTransformationOptions, DocumentationSuiteOptions, LoggingConfiguration {
->>>>>>> 958a0d9b
     readonly apiModel: ApiModel;
     readonly uriRoot: string;
 }
 
 // @public
-<<<<<<< HEAD
 export interface ApiItemTransformationOptions extends ApiItemTransformationConfigurationBase, ApiItemTransformations, DocumentationSuiteOptions, LoggingConfiguration {
 }
 
 // @public
 export interface ApiItemTransformations {
-=======
-export interface ApiItemTransformationOptions {
->>>>>>> 958a0d9b
     readonly createDefaultLayout?: (apiItem: ApiItem, childSections: SectionNode[] | undefined, config: Required<ApiItemTransformationConfiguration>) => SectionNode[];
     readonly transformApiCallSignature?: TransformApiItemWithoutChildren<ApiCallSignature>;
     readonly transformApiClass?: TransformApiItemWithChildren<ApiClass>;
@@ -301,7 +293,6 @@
 
 // @public
 export interface DocumentationSuiteOptions {
-<<<<<<< HEAD
     readonly getAlertsForItem?: (apiItem: ApiItem) => string[];
     readonly getLinkTextForItem?: (apiItem: ApiItem) => string;
     readonly getUriBaseOverrideForItem?: (apiItem: ApiItem) => string | undefined;
@@ -314,19 +305,6 @@
 
 // @public
 export interface DocumentHierarchyConfiguration extends DocumentationHierarchyConfigurationBase<HierarchyKind.Document>, DocumentHierarchyProperties {
-=======
-    readonly documentBoundaries?: DocumentBoundaries;
-    readonly getAlertsForItem?: (apiItem: ApiItem) => string[];
-    readonly getFileNameForItem?: (apiItem: ApiItem) => string;
-    readonly getHeadingTextForItem?: (apiItem: ApiItem) => string;
-    readonly getLinkTextForItem?: (apiItem: ApiItem) => string;
-    readonly getUriBaseOverrideForItem?: (apiItem: ApiItem) => string | undefined;
-    readonly hierarchyBoundaries?: HierarchyBoundaries;
-    readonly includeBreadcrumb?: boolean;
-    readonly includeTopLevelDocumentHeading?: boolean;
-    readonly minimumReleaseLevel?: Omit<ReleaseTag, ReleaseTag.None>;
-    readonly skipPackage?: (apiPackage: ApiPackage) => boolean;
->>>>>>> 958a0d9b
 }
 
 // @public
