## Public API Report File for "@fluid-tools/api-markdown-documenter"

> Do not edit this file. It is a report generated by [API Extractor](https://api-extractor.com/).

```ts

import { ApiCallSignature } from '@microsoft/api-extractor-model';
import { ApiClass } from '@microsoft/api-extractor-model';
import { ApiConstructor } from '@microsoft/api-extractor-model';
import { ApiConstructSignature } from '@microsoft/api-extractor-model';
import { ApiEntryPoint } from '@microsoft/api-extractor-model';
import { ApiEnum } from '@microsoft/api-extractor-model';
import { ApiEnumMember } from '@microsoft/api-extractor-model';
import { ApiFunction } from '@microsoft/api-extractor-model';
import { ApiIndexSignature } from '@microsoft/api-extractor-model';
import { ApiInterface } from '@microsoft/api-extractor-model';
import { ApiItem } from '@microsoft/api-extractor-model';
import { ApiItemKind } from '@microsoft/api-extractor-model';
import { ApiMethod } from '@microsoft/api-extractor-model';
import { ApiMethodSignature } from '@microsoft/api-extractor-model';
import { ApiModel } from '@microsoft/api-extractor-model';
import { ApiNamespace } from '@microsoft/api-extractor-model';
import { ApiPackage } from '@microsoft/api-extractor-model';
import { ApiPropertyItem } from '@microsoft/api-extractor-model';
import { ApiTypeAlias } from '@microsoft/api-extractor-model';
import { ApiVariable } from '@microsoft/api-extractor-model';
import type { Data } from 'unist';
import { DocNode } from '@microsoft/tsdoc';
import { DocSection } from '@microsoft/tsdoc';
import { Excerpt } from '@microsoft/api-extractor-model';
import type { Literal } from 'unist';
import { NewlineKind } from '@rushstack/node-core-library';
import type { Node as Node_2 } from 'unist';
import type { Nodes } from 'hast';
import type { Parent } from 'unist';
import { ReleaseTag } from '@microsoft/api-extractor-model';
import type { Root } from 'hast';
import { TypeParameter } from '@microsoft/api-extractor-model';

// @public
function ancestryHasModifierTag(apiItem: ApiItem, tagName: string): boolean;

// @public
export type ApiFunctionLike = ApiConstructSignature | ApiConstructor | ApiFunction | ApiMethod | ApiMethodSignature;

export { ApiItem }

export { ApiItemKind }

// @public
export interface ApiItemTransformationConfiguration extends ApiItemTransformationOptions, DocumentationSuiteOptions, ConfigurationBase {
    apiModel: ApiModel;
    readonly uriRoot: string;
}

// @public
export interface ApiItemTransformationOptions {
    createDefaultLayout?: (apiItem: ApiItem, childSections: SectionNode[] | undefined, config: Required<ApiItemTransformationConfiguration>) => SectionNode[];
    transformApiCallSignature?: TransformApiItemWithoutChildren<ApiCallSignature>;
    transformApiClass?: TransformApiItemWithChildren<ApiClass>;
    transformApiConstructor?: TransformApiItemWithoutChildren<ApiConstructSignature | ApiConstructor>;
    transformApiEntryPoint?: TransformApiItemWithChildren<ApiEntryPoint>;
    transformApiEnum?: TransformApiItemWithChildren<ApiEnum>;
    transformApiEnumMember?: TransformApiItemWithoutChildren<ApiEnumMember>;
    transformApiFunction?: TransformApiItemWithoutChildren<ApiFunction>;
    transformApiIndexSignature?: TransformApiItemWithoutChildren<ApiIndexSignature>;
    transformApiInterface?: TransformApiItemWithChildren<ApiInterface>;
    transformApiMethod?: TransformApiItemWithoutChildren<ApiMethod | ApiMethodSignature>;
    transformApiModel?: TransformApiItemWithoutChildren<ApiModel>;
    transformApiNamespace?: TransformApiItemWithChildren<ApiNamespace>;
    transformApiProperty?: TransformApiItemWithoutChildren<ApiPropertyItem>;
    transformApiTypeAlias?: TransformApiItemWithoutChildren<ApiTypeAlias>;
    transformApiVariable?: TransformApiItemWithoutChildren<ApiVariable>;
}

declare namespace ApiItemUtilities {
    export {
        doesItemRequireOwnDocument,
        filterItems,
        getHeadingForApiItem,
        getLinkForApiItem,
        shouldItemBeIncluded,
        ancestryHasModifierTag,
        getCustomBlockComments,
        getDefaultValueBlock,
        getDeprecatedBlock,
        getExampleBlocks,
        getModifiers,
        getModifierTags,
        getQualifiedApiItemName,
        getReleaseTag,
        getReturnsBlock,
        getSeeBlocks,
        getSingleLineExcerptText,
        getThrowsBlocks,
        getUnscopedPackageName,
        hasModifierTag,
        isDeprecated,
        isOptional,
        isReadonly,
        isStatic
    }
}
export { ApiItemUtilities }

// @public
export type ApiMemberKind = Omit<ApiItemKind, ApiItemKind.EntryPoint | ApiItemKind.Model | ApiItemKind.None | ApiItemKind.Package>;

export { ApiModel }

// @public
export enum ApiModifier {
    Optional = "optional",
    Readonly = "readonly",
    Sealed = "sealed",
    Static = "static",
    Virtual = "virtual"
}

// @public
export type ApiModuleLike = ApiEntryPoint | ApiNamespace;

export { ApiPackage }

// @public
export type ApiSignatureLike = ApiCallSignature | ApiIndexSignature;

// @public
export class BlockQuoteNode extends DocumentationParentNodeBase implements MultiLineDocumentationNode {
    constructor(children: DocumentationNode[]);
    static createFromPlainText(text: string): BlockQuoteNode;
    static readonly Empty: BlockQuoteNode;
    get singleLine(): false;
    readonly type = DocumentationNodeType.BlockQuote;
}

// @public
export class CodeSpanNode extends DocumentationParentNodeBase<SingleLineDocumentationNode> implements SingleLineDocumentationNode {
    constructor(children: SingleLineDocumentationNode[]);
    static createFromPlainText(text: string): CodeSpanNode;
    static readonly Empty: CodeSpanNode;
    get singleLine(): true;
    readonly type = DocumentationNodeType.CodeSpan;
}

// @public
export interface ConfigurationBase {
    readonly logger?: Logger;
}

// @public
function createBreadcrumbParagraph(apiItem: ApiItem, config: Required<ApiItemTransformationConfiguration>): ParagraphNode;

// @public
function createDeprecationNoticeSection(apiItem: ApiItem, config: Required<ApiItemTransformationConfiguration>): ParagraphNode | undefined;

// @public
function createExamplesSection(apiItem: ApiItem, config: Required<ApiItemTransformationConfiguration>, headingText?: string): SectionNode | undefined;

// @public
function createParametersSection(apiFunctionLike: ApiFunctionLike, config: Required<ApiItemTransformationConfiguration>): SectionNode | undefined;

// @public
function createRemarksSection(apiItem: ApiItem, config: Required<ApiItemTransformationConfiguration>): SectionNode | undefined;

// @public
function createReturnsSection(apiItem: ApiItem, config: Required<ApiItemTransformationConfiguration>): SectionNode | undefined;

// @public
function createSeeAlsoSection(apiItem: ApiItem, config: Required<ApiItemTransformationConfiguration>): SectionNode | undefined;

// @public
function createSignatureSection(apiItem: ApiItem, config: Required<ApiItemTransformationConfiguration>): SectionNode | undefined;

// @public
function createSummaryParagraph(apiItem: ApiItem, config: Required<ApiItemTransformationConfiguration>): ParagraphNode | undefined;

// @public
function createThrowsSection(apiItem: ApiItem, config: Required<ApiItemTransformationConfiguration>, headingText?: string): SectionNode | undefined;

// @public
function createTypeParametersSection(typeParameters: readonly TypeParameter[], contextApiItem: ApiItem, config: Required<ApiItemTransformationConfiguration>): SectionNode;

// @public
export const defaultConsoleLogger: Logger;

// @public
export namespace DefaultDocumentationSuiteOptions {
    const defaultDocumentBoundaries: ApiMemberKind[];
    const defaultHierarchyBoundaries: ApiMemberKind[];
    export function defaultGetAlertsForItem(apiItem: ApiItem): string[];
    export function defaultGetFileNameForItem(apiItem: ApiItem): string;
    export function defaultGetHeadingTextForItem(apiItem: ApiItem): string;
    export function defaultGetLinkTextForItem(apiItem: ApiItem): string;
    export function defaultGetUriBaseOverrideForItem(): string | undefined;
    export function defaultSkipPackage(): boolean;
}

// @public
export interface DocumentationLiteralNode<TValue = unknown> extends Literal<TValue>, DocumentationNode {
    readonly isLiteral: true;
    readonly isParent: false;
    readonly type: string;
    readonly value: TValue;
}

// @public
export abstract class DocumentationLiteralNodeBase<TValue = unknown> implements DocumentationLiteralNode<TValue> {
    protected constructor(value: TValue);
    abstract get isEmpty(): boolean;
    readonly isLiteral = true;
    readonly isParent = false;
    abstract get singleLine(): boolean;
    abstract type: string;
    readonly value: TValue;
}

// @public
export interface DocumentationNode<TData extends object = Data> extends Node_2<TData> {
    readonly isEmpty: boolean;
    readonly isLiteral: boolean;
    readonly isParent: boolean;
    readonly singleLine: boolean;
    readonly type: string;
}

// @public
export enum DocumentationNodeType {
    BlockQuote = "BlockQuote",
    CodeSpan = "CodeSpan",
    Document = "Document",
    FencedCode = "FencedCode",
    Heading = "Heading",
    HorizontalRule = "HorizontalRule",
    LineBreak = "LineBreak",
    Link = "Link",
    OrderedList = "OrderedList",
    Paragraph = "Paragraph",
    PlainText = "PlainText",
    Section = "Section",
    Span = "Span",
    Table = "Table",
    TableCell = "TableCell",
    TableRow = "TableRow",
    UnorderedList = "UnorderedList"
}

// @public
export interface DocumentationParentNode<TDocumentationNode extends DocumentationNode = DocumentationNode> extends Parent<TDocumentationNode, Data>, DocumentationNode {
    readonly children: TDocumentationNode[];
    readonly hasChildren: boolean;
    readonly isLiteral: false;
    readonly isParent: true;
    readonly type: string;
}

// @public
export abstract class DocumentationParentNodeBase<TDocumentationNode extends DocumentationNode = DocumentationNode> implements DocumentationParentNode<TDocumentationNode> {
    protected constructor(children: TDocumentationNode[]);
    readonly children: TDocumentationNode[];
    get hasChildren(): boolean;
    get isEmpty(): boolean;
    readonly isLiteral = false;
    readonly isParent = true;
    get singleLine(): boolean;
    abstract type: string;
}

// @public
export interface DocumentationSuiteOptions {
    documentBoundaries?: DocumentBoundaries;
    getAlertsForItem?: (apiItem: ApiItem) => string[];
    getFileNameForItem?: (apiItem: ApiItem) => string;
    getHeadingTextForItem?: (apiItem: ApiItem) => string;
    getLinkTextForItem?: (apiItem: ApiItem) => string;
    getUriBaseOverrideForItem?: (apiItem: ApiItem) => string | undefined;
    hierarchyBoundaries?: HierarchyBoundaries;
    includeBreadcrumb?: boolean;
    includeTopLevelDocumentHeading?: boolean;
    minimumReleaseLevel?: Omit<ReleaseTag, ReleaseTag.None>;
    skipPackage?: (apiPackage: ApiPackage) => boolean;
}

// @public
export type DocumentBoundaries = ApiMemberKind[];

// @public
export class DocumentNode implements Parent<SectionNode>, DocumentNodeProps {
    constructor(properties: DocumentNodeProps);
    readonly apiItem?: ApiItem;
    readonly children: SectionNode[];
    readonly documentPath: string;
    readonly type = DocumentationNodeType.Document;
}

// @public
export interface DocumentNodeProps {
    readonly apiItem?: ApiItem;
    readonly children: SectionNode[];
    readonly documentPath: string;
}

// @public
export interface DocumentWriter {
    decreaseIndent(): void;
    ensureNewLine(): void;
    ensureSkippedLine(): void;
    getText(): string;
    increaseIndent(indentPrefix?: string): void;
    peekLastCharacter(): string;
    peekSecondLastCharacter(): string;
    write(message: string): void;
    writeLine(message?: string): void;
}

// @public
export namespace DocumentWriter {
    export function create(): DocumentWriter;
}

// @public
function doesItemRequireOwnDocument(apiItem: ApiItem, documentBoundaries: DocumentBoundaries): boolean;

// @public
export class FencedCodeBlockNode extends DocumentationParentNodeBase implements MultiLineDocumentationNode {
    constructor(children: DocumentationNode[], language?: string);
    static createFromPlainText(text: string, language?: string): FencedCodeBlockNode;
    readonly language?: string;
    get singleLine(): false;
    readonly type = DocumentationNodeType.FencedCode;
}

// @public
export interface FileSystemConfiguration {
    readonly newlineKind?: NewlineKind;
    outputDirectoryPath: string;
}

// @public
function filterItems(apiItems: readonly ApiItem[], config: Required<ApiItemTransformationConfiguration>): ApiItem[];

// @public
export function getApiItemTransformationConfigurationWithDefaults(inputOptions: ApiItemTransformationConfiguration): Required<ApiItemTransformationConfiguration>;

// @public
function getCustomBlockComments(apiItem: ApiItem): ReadonlyMap<string, readonly DocSection[]>;

// @public
function getDefaultValueBlock(apiItem: ApiItem, logger?: Logger): DocSection | undefined;

// @public
function getDeprecatedBlock(apiItem: ApiItem): DocSection | undefined;

// @public
function getExampleBlocks(apiItem: ApiItem): readonly DocSection[] | undefined;

// @public
function getHeadingForApiItem(apiItem: ApiItem, config: Required<ApiItemTransformationConfiguration>, headingLevel?: number): Heading;

// @public
function getLinkForApiItem(apiItem: ApiItem, config: Required<ApiItemTransformationConfiguration>, textOverride?: string): Link;

// @public
function getModifiers(apiItem: ApiItem, modifiersToOmit?: ApiModifier[]): ApiModifier[];

// @public
function getModifierTags(apiItem: ApiItem): ReadonlySet<string>;

// @public
function getQualifiedApiItemName(apiItem: ApiItem): string;

// @public
function getReleaseTag(apiItem: ApiItem): ReleaseTag | undefined;

// @public
function getReturnsBlock(apiItem: ApiItem): DocSection | undefined;

// @public
function getSeeBlocks(apiItem: ApiItem): readonly DocSection[] | undefined;

// @public
function getSingleLineExcerptText(excerpt: Excerpt): string;

// @public
function getThrowsBlocks(apiItem: ApiItem): readonly DocSection[] | undefined;

// @public
function getUnscopedPackageName(apiPackage: ApiPackage): string;

// @public
function hasModifierTag(apiItem: ApiItem, tagName: string): boolean;

// @public
export interface Heading {
    readonly id?: string;
    readonly level?: number;
    readonly title: string;
}

// @public
export class HeadingNode extends DocumentationParentNodeBase<SingleLineDocumentationNode> implements Omit<Heading, "title">, MultiLineDocumentationNode {
    constructor(content: SingleLineDocumentationNode[], id?: string);
    static createFromPlainText(text: string, id?: string): HeadingNode;
    static createFromPlainTextHeading(heading: Heading): HeadingNode;
    readonly id?: string;
    get singleLine(): false;
    readonly type = DocumentationNodeType.Heading;
}

// @public
export type HierarchyBoundaries = ApiMemberKind[];

// @public
export class HorizontalRuleNode implements MultiLineDocumentationNode {
    constructor();
    readonly isEmpty = false;
    readonly isLiteral = true;
    readonly isParent = false;
    readonly singleLine = false;
    static readonly Singleton: HorizontalRuleNode;
    readonly type = DocumentationNodeType.HorizontalRule;
}

declare namespace HtmlRenderer {
    export {
        renderApiModelAsHtml as renderApiModel,
        renderDocumentsAsHtml as renderDocuments,
        renderDocument,
        renderNode,
        renderNodes
    }
}
export { HtmlRenderer }

// @public
function isDeprecated(apiItem: ApiItem): boolean;

// @public
function isOptional(apiItem: ApiItem): boolean;

// @public
function isReadonly(apiItem: ApiItem): boolean;

// @public
function isStatic(apiItem: ApiItem): boolean;

declare namespace LayoutUtilities {
    export {
        createBreadcrumbParagraph,
        createDeprecationNoticeSection,
        createExamplesSection,
        createParametersSection,
        createRemarksSection,
        createReturnsSection,
        createSeeAlsoSection,
        createSignatureSection,
        createSummaryParagraph,
        createThrowsSection,
        createTypeParametersSection
    }
}
export { LayoutUtilities }

// @public
export class LineBreakNode implements MultiLineDocumentationNode {
    constructor();
    readonly isEmpty = false;
    readonly isLiteral = true;
    readonly isParent = false;
    readonly singleLine = false;
    static readonly Singleton: LineBreakNode;
    readonly type = DocumentationNodeType.LineBreak;
}

// @public
export interface Link {
    readonly target: UrlTarget;
    readonly text: string;
}

// @public
export class LinkNode extends DocumentationParentNodeBase<SingleLineDocumentationNode> implements SingleLineDocumentationNode, Omit<Link, "text"> {
    constructor(content: SingleLineDocumentationNode[], target: UrlTarget);
    static createFromPlainText(text: string, target: UrlTarget): LinkNode;
    static createFromPlainTextLink(link: Link): LinkNode;
    get singleLine(): true;
    readonly target: UrlTarget;
    readonly type = DocumentationNodeType.Link;
}

// @public
export function loadModel(options: LoadModelOptions): Promise<ApiModel>;

// @public
export interface LoadModelOptions {
    readonly logger?: Logger;
<<<<<<< HEAD
    modelDirectoryPath: string;
=======
    readonly modelDirectoryPath: string;
>>>>>>> 02d2621b
}

// @public
export interface Logger {
    error: LoggingFunction;
    info: LoggingFunction;
    success: LoggingFunction;
    verbose: LoggingFunction;
    warning: LoggingFunction;
}

// @public
export type LoggingFunction = (message: string | Error, ...parameters: unknown[]) => void;

// @public
export interface MarkdownRenderConfiguration extends ConfigurationBase {
    readonly customRenderers?: MarkdownRenderers;
    readonly startingHeadingLevel?: number;
}

// @public
export interface MarkdownRenderContext extends TextFormatting {
    customRenderers?: MarkdownRenderers;
    headingLevel: number;
    readonly insideCodeBlock?: boolean;
    readonly insideTable?: boolean;
}

declare namespace MarkdownRenderer {
    export {
        renderApiModelAsMarkdown as renderApiModel,
        renderDocumentsAsMarkdown as renderDocuments,
        renderDocument_2 as renderDocument,
        renderNode_2 as renderNode,
        renderNodes_2 as renderNodes
    }
}
export { MarkdownRenderer }

// @public
export interface MarkdownRenderers {
    [documentationNodeKind: string]: (node: DocumentationNode, writer: DocumentWriter, context: MarkdownRenderContext) => void;
}

// @public
export interface MultiLineDocumentationNode<TData extends object = Data> extends DocumentationNode<TData> {
    readonly singleLine: false;
}

export { NewlineKind }

// @public
export class OrderedListNode extends DocumentationParentNodeBase<SingleLineDocumentationNode> implements MultiLineDocumentationNode {
    constructor(children: SingleLineDocumentationNode[]);
    static createFromPlainTextEntries(entries: string[]): OrderedListNode;
    static readonly Empty: OrderedListNode;
    get singleLine(): false;
    readonly type = DocumentationNodeType.OrderedList;
}

// @public
export class ParagraphNode extends DocumentationParentNodeBase implements MultiLineDocumentationNode {
    constructor(children: DocumentationNode[]);
    static createFromPlainText(text: string): ParagraphNode;
    static readonly Empty: ParagraphNode;
    get singleLine(): false;
    readonly type = DocumentationNodeType.Paragraph;
}

// @public
export class PlainTextNode extends DocumentationLiteralNodeBase<string> implements SingleLineDocumentationNode {
    constructor(text: string, escaped?: boolean);
    static readonly Empty: PlainTextNode;
    readonly escaped: boolean;
    get isEmpty(): boolean;
    readonly singleLine = true;
    get text(): string;
    readonly type = DocumentationNodeType.PlainText;
}

export { ReleaseTag }

// @public
function renderApiModelAsMarkdown(transformConfig: Omit<ApiItemTransformationConfiguration, "logger">, renderConfig: Omit<MarkdownRenderConfiguration, "logger">, fileSystemConfig: FileSystemConfiguration, logger?: Logger): Promise<void>;

// @public
function renderDocument_2(document: DocumentNode, config: MarkdownRenderConfiguration): string;

// @public
function renderDocumentsAsMarkdown(documents: DocumentNode[], renderConfig: Omit<MarkdownRenderConfiguration, "logger">, fileSystemConfig: FileSystemConfiguration, logger?: Logger): Promise<void>;

// @public
function renderNode_2(node: DocumentationNode, writer: DocumentWriter, context: MarkdownRenderContext): void;

// @public
function renderNodes_2(children: DocumentationNode[], writer: DocumentWriter, childContext: MarkdownRenderContext): void;

// @public
export class SectionNode extends DocumentationParentNodeBase implements MultiLineDocumentationNode {
    constructor(children: DocumentationNode[], heading?: HeadingNode);
    static combine(...sections: SectionNode[]): SectionNode;
    static readonly Empty: SectionNode;
    readonly heading?: HeadingNode;
    get singleLine(): false;
    readonly type = DocumentationNodeType.Section;
}

// @public
function shouldItemBeIncluded(apiItem: ApiItem, config: Required<ApiItemTransformationConfiguration>): boolean;

// @public
export interface SingleLineDocumentationNode<TData extends object = Data> extends DocumentationNode<TData> {
    readonly singleLine: true;
}

// @public
export class SingleLineSpanNode extends SpanNode<SingleLineDocumentationNode> implements SingleLineDocumentationNode {
    constructor(children: SingleLineDocumentationNode[], formatting?: TextFormatting);
    static createFromPlainText(text: string, formatting?: TextFormatting): SingleLineSpanNode;
    get singleLine(): true;
}

// @public
export class SpanNode<TDocumentationNode extends DocumentationNode = DocumentationNode> extends DocumentationParentNodeBase<TDocumentationNode> {
    constructor(children: TDocumentationNode[], formatting?: TextFormatting);
    static createFromPlainText(text: string, formatting?: TextFormatting): SpanNode;
    static readonly Empty: SpanNode;
    readonly textFormatting?: TextFormatting;
    readonly type = DocumentationNodeType.Span;
}

// @public
export class TableBodyCellNode extends TableCellNode {
    constructor(children: DocumentationNode[]);
    static createFromPlainText(text: string): TableBodyCellNode;
    static readonly Empty: TableBodyCellNode;
}

// @public
export class TableBodyRowNode extends TableRowNode {
    constructor(cells: TableCellNode[]);
    static readonly Empty: TableBodyRowNode;
}

// @public
export enum TableCellKind {
    Body = "Body",
    Header = "Header"
}

// @public
export abstract class TableCellNode extends DocumentationParentNodeBase {
    protected constructor(children: DocumentationNode[], cellKind: TableCellKind);
    readonly cellKind: TableCellKind;
    readonly type = DocumentationNodeType.TableCell;
}

// @public
export class TableHeaderCellNode extends TableCellNode {
    constructor(children: DocumentationNode[]);
    static createFromPlainText(text: string): TableHeaderCellNode;
    static readonly Empty: TableHeaderCellNode;
}

// @public
export class TableHeaderRowNode extends TableRowNode {
    constructor(cells: TableHeaderCellNode[]);
    static readonly Empty: TableHeaderRowNode;
}

// @public
export class TableNode extends DocumentationParentNodeBase<TableBodyRowNode> implements MultiLineDocumentationNode {
    constructor(bodyRows: TableBodyRowNode[], headingRow?: TableHeaderRowNode);
    static readonly Empty: TableNode;
    readonly headerRow?: TableHeaderRowNode;
    get singleLine(): false;
    readonly type = DocumentationNodeType.Table;
}

// @public
export enum TableRowKind {
    Body = "Body",
    Header = "Header"
}

// @public
export abstract class TableRowNode extends DocumentationParentNodeBase<TableCellNode> {
    protected constructor(cells: TableCellNode[], rowKind: TableRowKind);
    readonly rowKind: TableRowKind;
    readonly type = DocumentationNodeType.TableRow;
}

// @public
export interface TextFormatting {
    readonly bold?: boolean;
    readonly italic?: boolean;
    readonly strikethrough?: boolean;
}

// @public
export type TransformApiItemWithChildren<TApiItem extends ApiItem> = (apiItem: TApiItem, config: Required<ApiItemTransformationConfiguration>, generateChildSection: (apiItem: ApiItem) => SectionNode[]) => SectionNode[];

// @public
export type TransformApiItemWithoutChildren<TApiItem extends ApiItem> = (apiItem: TApiItem, config: Required<ApiItemTransformationConfiguration>) => SectionNode[];

// @public
export function transformApiModel(transformConfig: ApiItemTransformationConfiguration): DocumentNode[];

// @public
export function transformTsdocNode(node: DocNode, contextApiItem: ApiItem, config: Required<ApiItemTransformationConfiguration>): DocumentationNode | undefined;

// @public
export class UnorderedListNode extends DocumentationParentNodeBase<SingleLineDocumentationNode> implements MultiLineDocumentationNode {
    constructor(children: SingleLineDocumentationNode[]);
    static createFromPlainTextEntries(entries: string[]): UnorderedListNode;
    static readonly Empty: UnorderedListNode;
    get singleLine(): false;
    readonly type = DocumentationNodeType.UnorderedList;
}

// @public
export type UrlTarget = string;

// @public
export const verboseConsoleLogger: Logger;

```<|MERGE_RESOLUTION|>--- conflicted
+++ resolved
@@ -494,11 +494,7 @@
 // @public
 export interface LoadModelOptions {
     readonly logger?: Logger;
-<<<<<<< HEAD
-    modelDirectoryPath: string;
-=======
     readonly modelDirectoryPath: string;
->>>>>>> 02d2621b
 }
 
 // @public
