## API Report File for "@fluid-tools/api-markdown-documenter"

> Do not edit this file. It is a report generated by [API Extractor](https://api-extractor.com/).

```ts

import { ApiCallSignature } from '@microsoft/api-extractor-model';
import { ApiClass } from '@microsoft/api-extractor-model';
import { ApiConstructor } from '@microsoft/api-extractor-model';
import { ApiConstructSignature } from '@microsoft/api-extractor-model';
import { ApiEnum } from '@microsoft/api-extractor-model';
import { ApiEnumMember } from '@microsoft/api-extractor-model';
import { ApiFunction } from '@microsoft/api-extractor-model';
import { ApiIndexSignature } from '@microsoft/api-extractor-model';
import { ApiInterface } from '@microsoft/api-extractor-model';
import { ApiItem } from '@microsoft/api-extractor-model';
import { ApiItemKind } from '@microsoft/api-extractor-model';
import { ApiMethod } from '@microsoft/api-extractor-model';
import { ApiMethodSignature } from '@microsoft/api-extractor-model';
import { ApiModel } from '@microsoft/api-extractor-model';
import { ApiNamespace } from '@microsoft/api-extractor-model';
import { ApiPackage } from '@microsoft/api-extractor-model';
import { ApiPropertyItem } from '@microsoft/api-extractor-model';
import { ApiTypeAlias } from '@microsoft/api-extractor-model';
import { ApiVariable } from '@microsoft/api-extractor-model';
import { DocEmphasisSpan } from '@microsoft/api-documenter/lib/nodes/DocEmphasisSpan';
import { DocLinkTag } from '@microsoft/tsdoc';
import { DocNode } from '@microsoft/tsdoc';
import { DocNodeContainer } from '@microsoft/tsdoc';
import { DocNoteBox } from '@microsoft/api-documenter/lib/nodes/DocNoteBox';
import { DocSection } from '@microsoft/tsdoc';
import { DocTable } from '@microsoft/api-documenter/lib/nodes/DocTable';
import { DocTableCell } from '@microsoft/api-documenter/lib/nodes/DocTableCell';
import { DocTableRow } from '@microsoft/api-documenter/lib/nodes/DocTableRow';
import { Excerpt } from '@microsoft/api-extractor-model';
import { IDocNodeContainerParameters } from '@microsoft/tsdoc';
import { IDocNodeParameters } from '@microsoft/tsdoc';
import { IMarkdownEmitterContext } from '@microsoft/api-documenter/lib/markdown/MarkdownEmitter';
import { IMarkdownEmitterOptions } from '@microsoft/api-documenter/lib/markdown/MarkdownEmitter';
import { MarkdownEmitter as MarkdownEmitter_2 } from '@microsoft/api-documenter/lib/markdown/MarkdownEmitter';
import { NewlineKind } from '@rushstack/node-core-library';
import { Parameter } from '@microsoft/api-extractor-model';
import { StringBuilder } from '@microsoft/tsdoc';
import { TSDocConfiguration } from '@microsoft/tsdoc';
import { TypeParameter } from '@microsoft/api-extractor-model';

// @public
export type ApiFunctionLike = ApiConstructSignature | ApiConstructor | ApiFunction | ApiMethod | ApiMethodSignature;

export { ApiItem }

export { ApiItemKind }

export { ApiModel }

// @public
export enum ApiModifier {
    Optional = "optional",
    Readonly = "readonly",
    Sealed = "sealed",
    Static = "static",
    Virtual = "virtual"
}

// @public
export type ApiModuleLike = ApiPackage | ApiNamespace;

export { ApiPackage }

// @public
export type ApiSignatureLike = ApiCallSignature | ApiIndexSignature;

// @public
interface ChildSectionProperties {
    headingTitle: string;
    itemKind: ApiItemKind;
    items: readonly ApiItem[];
}

// @public (undocumented)
export namespace DefaultPolicies {
    const defaultDocumentBoundaries: ApiItemKind[];
    const defaultHierarchyBoundaries: ApiItemKind[];
    export function defaultFileNamePolicy(apiItem: ApiItem): string;
    export function defaultHeadingTitlePolicy(apiItem: ApiItem): string;
    export function defaultLinkTextPolicy(apiItem: ApiItem): string;
    export function defaultPackageFilterPolicy(): boolean;
    export function defaultUriBaseOverridePolicy(): string | undefined;
}

// @public
export const defaultPolicyOptions: Required<PolicyOptions>;

declare namespace DefaultRenderingPolicies {
    export {
        renderClassSection,
        renderEnumSection,
        renderFunctionLikeSection,
        renderInterfaceSection,
        renderItemWithoutChildren,
        renderModelSection,
        renderModuleLikeSection,
        renderNamespaceSection,
        renderPackageSection,
        renderChildrenSection
    }
}
export { DefaultRenderingPolicies }

// @public
export const defaultRenderingPolicies: Required<RenderingPolicies>;

export { DocEmphasisSpan }

// @public
interface DocExampleProperties {
    apiItem: ApiItem;
    content: DocSection;
    exampleNumber?: number;
}

// @public
export class DocHeading extends DocNode {
    constructor(parameters: IDocHeadingParameters);
    readonly id?: string;
    // @override (undocumented)
    get kind(): string;
    readonly level?: number;
    readonly title: string;
}

// @public
export class DocList extends DocNodeContainer {
    constructor(parameters: IDocListParameters, childNodes?: ReadonlyArray<DocNode>);
    // @override (undocumented)
    get kind(): string;
    readonly listKind: ListKind;
}

export { DocNoteBox }

export { DocTable }

export { DocTableCell }

export { DocTableRow }

// @public
export type DocumentBoundaries = ApiItemKind[];

// @public
export function doesItemGenerateHierarchy(apiItem: ApiItem, hierarchyBoundaries: HierarchyBoundaries): boolean;

// @public
export function doesItemKindGenerateHierarchy(kind: ApiItemKind, hierarchyBoundaries: HierarchyBoundaries): boolean;

// @public
export function doesItemKindRequireOwnDocument(kind: ApiItemKind, documentBoundaries: DocumentBoundaries): boolean;

// @public
export function doesItemRequireOwnDocument(apiItem: ApiItem, documentBoundaries: DocumentBoundaries): boolean;

// @public
export function emitMarkdown(document: MarkdownDocument, partialConfig: MarkdownDocumenterConfiguration, maybeEmitter?: MarkdownEmitter): string;

// @public
export type EmitterContext = IMarkdownEmitterContext<EmitterOptions>;

// @public
export interface EmitterOptions extends IMarkdownEmitterOptions {
    contextApiItem: ApiItem | undefined;
    getLinkUrlApiItem: (apiItem: ApiItem) => string | undefined;
    headingLevel?: number;
}

// @public
export type FileNamePolicy = (apiItem: ApiItem) => string;

// @public
export function filterByKind(apiItems: readonly ApiItem[], kinds: ApiItemKind[]): ApiItem[];

// @public
export function getAncestralHierarchy(apiItem: ApiItem, includePredecate: (apiItem: ApiItem) => boolean, breakPredicate?: (apiItem: ApiItem) => boolean): ApiItem[];

// @public
export function getDefaultValueBlock(apiItem: ApiItem): DocSection | undefined;

// @public
export function getDocumentItems(apiItem: ApiItem, config: Required<MarkdownDocumenterConfiguration>): ApiItem[];

// @public
export function getExampleBlocks(apiItem: ApiItem): DocSection[] | undefined;

// @public
export function getFileNameForApiItem(apiItem: ApiItem, config: Required<MarkdownDocumenterConfiguration>, includeExtension: boolean): string;

// @public
export function getFilePathForApiItem(apiItem: ApiItem, config: Required<MarkdownDocumenterConfiguration>, includeExtension: boolean): string;

// @public
export function getFilteredParent(apiItem: ApiItem): ApiItem | undefined;

// @public
export function getFirstAncestorWithOwnDocument(apiItem: ApiItem, documentBoundaries: DocumentBoundaries): ApiItem;

// @public
export function getHeadingForApiItem(apiItem: ApiItem, config: Required<MarkdownDocumenterConfiguration>, headingLevel?: number): Heading;

// @public
export function getHeadingIdForApiItem(apiItem: ApiItem, config: Required<MarkdownDocumenterConfiguration>): string;

// @public
export function getLinkForApiItem(apiItem: ApiItem, config: Required<MarkdownDocumenterConfiguration>, textOverride?: string): Link;

// @public
export function getLinkUrlForApiItem(apiItem: ApiItem, config: Required<MarkdownDocumenterConfiguration>): string;

// @public
export function getModifiers(apiItem: ApiItem, modifiersToOmit?: ApiModifier[]): ApiModifier[];

// @public
export function getQualifiedApiItemName(apiItem: ApiItem): string;

// @public
<<<<<<< HEAD
export function getSeeBlocks(apiItem: ApiItem): DocSection[] | undefined;
=======
export function getReturnsBlock(apiItem: ApiItem): DocSection | undefined;

// @public
export function getThrowsBlocks(apiItem: ApiItem): DocSection[] | undefined;
>>>>>>> 341ae1bc

// @public
export function getUnscopedPackageName(apiPackage: ApiPackage): string;

// @public
export interface Heading {
    id?: string;
    level?: number;
    title: string;
}

// @public
export type HeadingTitlePolicy = (apiItem: ApiItem) => string;

// @public
export type HierarchyBoundaries = ApiItemKind[];

// @public
export type IDocHeadingParameters = IDocNodeParameters & Heading;

// @public
export interface IDocListParameters extends IDocNodeContainerParameters {
    listKind?: ListKind;
}

// @public
export function isOptional(apiItem: ApiItem): boolean;

// @public
export function isReadonly(apiItem: ApiItem): boolean;

// @public
export function isStatic(apiItem: ApiItem): boolean;

// @public
export interface Link {
    text: string;
    url: string;
}

// @public
export type LinkTextPolicy = (apiItem: ApiItem) => string;

// @public
export enum ListKind {
    // (undocumented)
    Ordered = "ordered",
    // (undocumented)
    Unordered = "unordered"
}

// @public
export function loadModel(reportsDirectoryPath: string): Promise<ApiModel>;

// @public
export interface MarkdownDocument {
    apiItem: ApiItem;
    contents: DocSection;
    path: string;
}

// @public
export interface MarkdownDocumenterConfiguration extends PolicyOptions, RenderingPolicies {
    apiModel: ApiModel;
    readonly newlineKind?: NewlineKind;
    readonly tsdocConfiguration?: TSDocConfiguration;
    readonly uriRoot: string;
    readonly verbose?: boolean;
}

// @public
export function markdownDocumenterConfigurationWithDefaults(partialConfig: MarkdownDocumenterConfiguration): Required<MarkdownDocumenterConfiguration>;

// @public
export class MarkdownEmitter extends MarkdownEmitter_2 {
    constructor(apiModel: ApiModel);
    protected readonly apiModel: ApiModel;
    // @virtual @override
    emit(stringBuilder: StringBuilder, docNode: DocNode, options: EmitterOptions): string;
    // @virtual
    protected writeEmphasisSpan(docEmphasisSpan: DocEmphasisSpan, context: EmitterContext, docNodeSiblings: boolean): void;
    // @virtual
    protected writeHeading(docHeading: DocHeading, context: EmitterContext, docNodeSiblings: boolean): void;
    // @virtual
    protected writeLink(linkText: string, linkTarget: string, context: EmitterContext): void;
    // @virtual @override
    protected writeLinkTagWithCodeDestination(docLinkTag: DocLinkTag, context: EmitterContext): void;
    // @virtual @override
    protected writeLinkTagWithUrlDestination(docLinkTag: DocLinkTag, context: EmitterContext): void;
    // @virtual
    protected writeList(docList: DocList, context: EmitterContext, docNodeSiblings: boolean): void;
    // @virtual @override
    protected writeNode(docNode: DocNode, context: EmitterContext, docNodeSiblings: boolean): void;
    // @virtual
    protected writeNoteBox(docNoteBox: DocNoteBox, context: EmitterContext, docNodeSiblings: boolean): void;
    // @virtual
    protected writeTable(docTable: DocTable, context: EmitterContext, docNodeSiblings: boolean): void;
}

// @public
export const maxHeadingLevel = 6;

// @public
interface MemberTableProperties {
    headingTitle: string;
    itemKind: ApiItemKind;
    items: readonly ApiItem[];
    options?: TableRenderingOptions;
}

// @public
export function mergeSections(sections: DocSection[], tsdocConfiguration: TSDocConfiguration): DocSection;

// @public
export type PackageFilterPolicy = (apiPackage: ApiPackage) => boolean;

// @public
export interface PolicyOptions {
    documentBoundaries?: DocumentBoundaries;
    emptyTableCellText?: string;
    fileNamePolicy?: FileNamePolicy;
    headingTitlePolicy?: HeadingTitlePolicy;
    hierarchyBoundaries?: HierarchyBoundaries;
    includeBreadcrumb?: boolean;
    includeTopLevelDocumentHeading?: boolean;
    linkTextPolicy?: LinkTextPolicy;
    packageFilterPolicy?: PackageFilterPolicy;
    uriBaseOverridePolicy?: UriBaseOverridePolicy;
}

// @public
export function renderApiItemDocument(apiItem: ApiItem, config: Required<MarkdownDocumenterConfiguration>): MarkdownDocument;

// @public
export type RenderApiItemWithChildren<TApiItem extends ApiItem> = (apiItem: TApiItem, config: Required<MarkdownDocumenterConfiguration>, renderChild: (apiItem: ApiItem) => DocSection) => DocSection;

// @public
export type RenderApiItemWithoutChildren<TApiItem extends ApiItem> = (apiItem: TApiItem, config: Required<MarkdownDocumenterConfiguration>) => DocSection;

// @public
function renderApiSummaryCell(apiItem: ApiItem, config: Required<MarkdownDocumenterConfiguration>): DocTableCell;

// @public
function renderApiTitleCell(apiItem: ApiItem, config: Required<MarkdownDocumenterConfiguration>): DocTableCell;

// @public
function renderBetaWarning(config: Required<MarkdownDocumenterConfiguration>): DocNoteBox;

// @public
function renderBreadcrumb(apiItem: ApiItem, config: Required<MarkdownDocumenterConfiguration>): DocSection;

// @public
function renderChildDetailsSection(childSections: readonly ChildSectionProperties[], config: Required<MarkdownDocumenterConfiguration>, renderChild: (apiItem: any) => DocSection): DocSection | undefined;

// @public
function renderChildrenSection(apiItem: ApiItem, innerSectionBody: DocSection | undefined, config: Required<MarkdownDocumenterConfiguration>): DocSection;

// @public
function renderChildrenUnderHeading(childItems: readonly ApiItem[], headingTitle: string, config: Required<MarkdownDocumenterConfiguration>, renderChild: (childItem: ApiItem) => DocSection): DocSection | undefined;

// @public
function renderClassSection(apiClass: ApiClass, config: Required<MarkdownDocumenterConfiguration>, renderChild: (apiItem: ApiItem) => DocSection): DocSection;

// @public
function renderDefaultSummaryTable(apiItems: readonly ApiItem[], itemKind: ApiItemKind, config: Required<MarkdownDocumenterConfiguration>, options?: TableRenderingOptions): DocTable | undefined;

// @public
function renderDefaultValueCell(apiItem: ApiItem, config: Required<MarkdownDocumenterConfiguration>): DocTableCell;

// @public
function renderDeprecationNoticeSection(apiItem: ApiItem, config: Required<MarkdownDocumenterConfiguration>): DocSection | undefined;

// @public
export function renderDocuments(partialConfig: MarkdownDocumenterConfiguration): MarkdownDocument[];

// @public
function renderEmptyTableCell(config: Required<MarkdownDocumenterConfiguration>): DocTableCell;

// @public
function renderEnumSection(apiEnum: ApiEnum, config: Required<MarkdownDocumenterConfiguration>, renderChild: (apiItem: ApiItem) => DocSection): DocSection;

// @public
function renderExampleSection(example: DocExampleProperties, config: Required<MarkdownDocumenterConfiguration>): DocSection;

// @public
function renderExamplesSection(apiItem: ApiItem, config: Required<MarkdownDocumenterConfiguration>): DocSection | undefined;

// @public
function renderExcerptWithHyperlinks(excerpt: Excerpt, config: Required<MarkdownDocumenterConfiguration>): DocNode[] | undefined;

// @public
export function renderFiles(partialConfig: MarkdownDocumenterConfiguration, outputDirectoryPath: string, maybeMarkdownEmitter?: MarkdownEmitter): Promise<void>;

// @public
function renderFunctionLikeSection(apiFunctionLike: ApiFunctionLike, config: Required<MarkdownDocumenterConfiguration>): DocSection;

// @public
function renderFunctionLikeSummaryTable(apiItems: readonly ApiFunctionLike[], itemKind: ApiItemKind, config: Required<MarkdownDocumenterConfiguration>, options?: TableRenderingOptions): DocTable | undefined;

// @public
function renderHeading(heading: Heading, config: Required<MarkdownDocumenterConfiguration>): DocHeading;

// @public
function renderHeadingForApiItem(apiItem: ApiItem, config: Required<MarkdownDocumenterConfiguration>): DocHeading;

// @public
function renderHeritageTypes(apiItem: ApiItem, config: Required<MarkdownDocumenterConfiguration>): DocSection | undefined;

declare namespace RenderingHelpers {
    export {
        renderSignature,
        renderSeeAlso,
        renderHeritageTypes,
        renderTypeParameters,
        renderExcerptWithHyperlinks,
        renderBreadcrumb,
        renderHeadingForApiItem,
        renderHeading,
        renderBetaWarning,
        renderSummarySection,
        renderRemarksSection,
        renderThrowsSection,
        renderDeprecationNoticeSection,
        renderExamplesSection,
        renderExampleSection,
        renderParametersSection,
        renderReturnsSection,
        renderChildDetailsSection,
        renderChildrenUnderHeading,
        renderLink,
        DocExampleProperties,
        ChildSectionProperties,
        renderMemberTables,
        renderTableWithHeading,
        renderSummaryTable,
        renderDefaultSummaryTable,
        renderParametersSummaryTable,
        renderFunctionLikeSummaryTable,
        renderPropertiesTable,
        renderPackagesTable,
        renderApiSummaryCell,
        renderReturnTypeCell,
        renderApiTitleCell,
        renderModifiersCell,
        renderDefaultValueCell,
        renderPropertyTypeCell,
        renderParameterTitleCell,
        renderParameterTypeCell,
        renderParameterSummaryCell,
        renderTypeExcerptCell,
        renderPlainTextCell,
        renderEmptyTableCell,
        MemberTableProperties,
        TableRenderingOptions
    }
}
export { RenderingHelpers }

// @public
export interface RenderingPolicies {
    renderCallSignatureSection?: RenderApiItemWithoutChildren<ApiCallSignature>;
    renderChildrenSection?: RenderSectionWithInnerContent;
    renderClassSection?: RenderApiItemWithChildren<ApiClass>;
    renderConstructorSection?: RenderApiItemWithoutChildren<ApiConstructSignature | ApiConstructor>;
    renderEnumMemberSection?: RenderApiItemWithoutChildren<ApiEnumMember>;
    renderEnumSection?: RenderApiItemWithChildren<ApiEnum>;
    renderFunctionSection?: RenderApiItemWithoutChildren<ApiFunction>;
    renderIndexSignatureSection?: RenderApiItemWithoutChildren<ApiIndexSignature>;
    renderInterfaceSection?: RenderApiItemWithChildren<ApiInterface>;
    renderMethodSection?: RenderApiItemWithoutChildren<ApiMethod | ApiMethodSignature>;
    renderModelSection?: RenderApiItemWithoutChildren<ApiModel>;
    renderNamespaceSection?: RenderApiItemWithChildren<ApiNamespace>;
    renderPackageSection?: RenderApiItemWithChildren<ApiPackage>;
    renderPropertySection?: RenderApiItemWithoutChildren<ApiPropertyItem>;
    renderTypeAliasSection?: RenderApiItemWithoutChildren<ApiTypeAlias>;
    renderVariableSection?: RenderApiItemWithoutChildren<ApiVariable>;
}

// @public
function renderInterfaceSection(apiInterface: ApiInterface, config: Required<MarkdownDocumenterConfiguration>, renderChild: (apiItem: ApiItem) => DocSection): DocSection;

// @public
function renderItemWithoutChildren(apiItem: ApiItem, config: Required<MarkdownDocumenterConfiguration>): DocSection;

// @public
function renderLink(link: Link, config: Required<MarkdownDocumenterConfiguration>): DocLinkTag;

// @public
function renderMemberTables(memberTableProperties: readonly MemberTableProperties[], config: Required<MarkdownDocumenterConfiguration>): DocSection | undefined;

// @public
export function renderModelDocument(apiModel: ApiModel, config: Required<MarkdownDocumenterConfiguration>): MarkdownDocument;

// @public
function renderModelSection(apiModel: ApiModel, config: Required<MarkdownDocumenterConfiguration>): DocSection;

// @public
function renderModifiersCell(apiItem: ApiItem, config: Required<MarkdownDocumenterConfiguration>, modifiersToOmit?: ApiModifier[]): DocTableCell;

// @public
function renderModuleLikeSection(apiItem: ApiModuleLike, childItems: readonly ApiItem[], config: Required<MarkdownDocumenterConfiguration>, renderChild: (apiItem: ApiItem) => DocSection): DocSection;

// @public
function renderNamespaceSection(apiNamespace: ApiNamespace, config: Required<MarkdownDocumenterConfiguration>, renderChild: (apiItem: ApiItem) => DocSection): DocSection;

// @public
export function renderPackageDocument(apiPackage: ApiPackage, config: Required<MarkdownDocumenterConfiguration>): MarkdownDocument;

// @public
function renderPackageSection(apiPackage: ApiPackage, config: Required<MarkdownDocumenterConfiguration>, renderChild: (apiItem: ApiItem) => DocSection): DocSection;

// @public
function renderPackagesTable(apiPackages: readonly ApiPackage[], config: Required<MarkdownDocumenterConfiguration>): DocTable | undefined;

// @public
function renderParametersSection(apiFunctionLike: ApiFunctionLike, config: Required<MarkdownDocumenterConfiguration>): DocSection | undefined;

// @public
function renderParametersSummaryTable(apiParameters: readonly Parameter[], config: Required<MarkdownDocumenterConfiguration>): DocTable;

// @public
function renderParameterSummaryCell(apiParameter: Parameter, config: Required<MarkdownDocumenterConfiguration>): DocTableCell;

// @public
function renderParameterTitleCell(apiParameter: Parameter, config: Required<MarkdownDocumenterConfiguration>): DocTableCell;

// @public
function renderParameterTypeCell(apiParameter: Parameter, config: Required<MarkdownDocumenterConfiguration>): DocTableCell;

// @public
function renderPlainTextCell(text: string, config: Required<MarkdownDocumenterConfiguration>): DocTableCell;

// @public
function renderPropertiesTable(apiProperties: readonly ApiPropertyItem[], config: Required<MarkdownDocumenterConfiguration>, options?: TableRenderingOptions): DocTable | undefined;

// @public
function renderPropertyTypeCell(apiProperty: ApiPropertyItem, config: Required<MarkdownDocumenterConfiguration>): DocTableCell;

// @public
function renderRemarksSection(apiItem: ApiItem, config: Required<MarkdownDocumenterConfiguration>): DocSection | undefined;

// @public
function renderReturnsSection(apiItem: ApiItem, config: Required<MarkdownDocumenterConfiguration>): DocSection | undefined;

// @public
function renderReturnTypeCell(apiItem: ApiFunctionLike, config: Required<MarkdownDocumenterConfiguration>): DocTableCell;

// @public
export type RenderSectionWithInnerContent = (apiItem: ApiItem, innerSectionBody: DocSection | undefined, config: Required<MarkdownDocumenterConfiguration>) => DocSection;

// @public
function renderSeeAlso(apiItem: ApiItem, config: Required<MarkdownDocumenterConfiguration>): DocSection | undefined;

// @public
function renderSignature(apiItem: ApiItem, config: Required<MarkdownDocumenterConfiguration>): DocSection | undefined;

// @public
function renderSummarySection(apiItem: ApiItem): DocSection | undefined;

// @public
function renderSummaryTable(apiItems: readonly ApiItem[], itemKind: ApiItemKind, config: Required<MarkdownDocumenterConfiguration>, options?: TableRenderingOptions): DocTable | undefined;

// @public
function renderTableWithHeading(memberTableProperties: MemberTableProperties, config: Required<MarkdownDocumenterConfiguration>): DocSection | undefined;

// @public
function renderThrowsSection(apiItem: ApiItem, config: Required<MarkdownDocumenterConfiguration>): DocSection | undefined;

// @public
function renderTypeExcerptCell(typeExcerpt: Excerpt, config: Required<MarkdownDocumenterConfiguration>): DocTableCell;

// @public
function renderTypeParameters(typeParameters: readonly TypeParameter[], config: Required<MarkdownDocumenterConfiguration>): DocSection | undefined;

// @public
interface TableRenderingOptions {
    modifiersToOmit?: ApiModifier[];
}

// @public
export type UriBaseOverridePolicy = (apiItem: ApiItem) => string | undefined;

```<|MERGE_RESOLUTION|>--- conflicted
+++ resolved
@@ -222,14 +222,13 @@
 export function getQualifiedApiItemName(apiItem: ApiItem): string;
 
 // @public
-<<<<<<< HEAD
+export function getReturnsBlock(apiItem: ApiItem): DocSection | undefined;
+
+// @public
 export function getSeeBlocks(apiItem: ApiItem): DocSection[] | undefined;
-=======
-export function getReturnsBlock(apiItem: ApiItem): DocSection | undefined;
 
 // @public
 export function getThrowsBlocks(apiItem: ApiItem): DocSection[] | undefined;
->>>>>>> 341ae1bc
 
 // @public
 export function getUnscopedPackageName(apiPackage: ApiPackage): string;
