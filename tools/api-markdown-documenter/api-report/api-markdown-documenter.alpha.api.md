## Alpha API Report File for "@fluid-tools/api-markdown-documenter"

> Do not edit this file. It is a report generated by [API Extractor](https://api-extractor.com/).

```ts

import { ApiCallSignature } from '@microsoft/api-extractor-model';
import { ApiClass } from '@microsoft/api-extractor-model';
import { ApiConstructor } from '@microsoft/api-extractor-model';
import { ApiConstructSignature } from '@microsoft/api-extractor-model';
import { ApiEntryPoint } from '@microsoft/api-extractor-model';
import { ApiEnum } from '@microsoft/api-extractor-model';
import { ApiEnumMember } from '@microsoft/api-extractor-model';
import { ApiFunction } from '@microsoft/api-extractor-model';
import { ApiIndexSignature } from '@microsoft/api-extractor-model';
import { ApiInterface } from '@microsoft/api-extractor-model';
import { ApiItem } from '@microsoft/api-extractor-model';
import { ApiItemKind } from '@microsoft/api-extractor-model';
import { ApiMethod } from '@microsoft/api-extractor-model';
import { ApiMethodSignature } from '@microsoft/api-extractor-model';
import { ApiModel } from '@microsoft/api-extractor-model';
import { ApiNamespace } from '@microsoft/api-extractor-model';
import { ApiPackage } from '@microsoft/api-extractor-model';
import { ApiPropertyItem } from '@microsoft/api-extractor-model';
import { ApiTypeAlias } from '@microsoft/api-extractor-model';
import { ApiVariable } from '@microsoft/api-extractor-model';
import type { Data } from 'unist';
import { DocNode } from '@microsoft/tsdoc';
import { DocSection } from '@microsoft/tsdoc';
import { Excerpt } from '@microsoft/api-extractor-model';
import type { Literal } from 'unist';
import { NewlineKind } from '@rushstack/node-core-library';
import type { Node as Node_2 } from 'unist';
import type { Nodes } from 'hast';
import type { Parent } from 'unist';
import { ReleaseTag } from '@microsoft/api-extractor-model';
import type { Root } from 'hast';
import { TypeParameter } from '@microsoft/api-extractor-model';

// @public
function ancestryHasModifierTag(apiItem: ApiItem, tagName: string): boolean;

// @public
export type ApiFunctionLike = ApiConstructSignature | ApiConstructor | ApiFunction | ApiMethod | ApiMethodSignature;

export { ApiItem }

export { ApiItemKind }

// @public
export interface ApiItemTransformationConfiguration extends ApiItemTransformationOptions, DocumentationSuiteOptions, ConfigurationBase {
    apiModel: ApiModel;
    readonly uriRoot: string;
}

// @public
export interface ApiItemTransformationOptions {
    createDefaultLayout?: (apiItem: ApiItem, childSections: SectionNode[] | undefined, config: Required<ApiItemTransformationConfiguration>) => SectionNode[];
    transformApiCallSignature?: TransformApiItemWithoutChildren<ApiCallSignature>;
    transformApiClass?: TransformApiItemWithChildren<ApiClass>;
    transformApiConstructor?: TransformApiItemWithoutChildren<ApiConstructSignature | ApiConstructor>;
    transformApiEntryPoint?: TransformApiItemWithChildren<ApiEntryPoint>;
    transformApiEnum?: TransformApiItemWithChildren<ApiEnum>;
    transformApiEnumMember?: TransformApiItemWithoutChildren<ApiEnumMember>;
    transformApiFunction?: TransformApiItemWithoutChildren<ApiFunction>;
    transformApiIndexSignature?: TransformApiItemWithoutChildren<ApiIndexSignature>;
    transformApiInterface?: TransformApiItemWithChildren<ApiInterface>;
    transformApiMethod?: TransformApiItemWithoutChildren<ApiMethod | ApiMethodSignature>;
    transformApiModel?: TransformApiItemWithoutChildren<ApiModel>;
    transformApiNamespace?: TransformApiItemWithChildren<ApiNamespace>;
    transformApiProperty?: TransformApiItemWithoutChildren<ApiPropertyItem>;
    transformApiTypeAlias?: TransformApiItemWithoutChildren<ApiTypeAlias>;
    transformApiVariable?: TransformApiItemWithoutChildren<ApiVariable>;
}

declare namespace ApiItemUtilities {
    export {
        doesItemRequireOwnDocument,
        filterItems,
        getHeadingForApiItem,
        getLinkForApiItem,
        shouldItemBeIncluded,
        ancestryHasModifierTag,
        getCustomBlockComments,
        getDefaultValueBlock,
        getDeprecatedBlock,
        getExampleBlocks,
        getModifiers,
        getModifierTags,
        getQualifiedApiItemName,
        getReleaseTag,
        getReturnsBlock,
        getSeeBlocks,
        getSingleLineExcerptText,
        getThrowsBlocks,
        getUnscopedPackageName,
        hasModifierTag,
        isDeprecated,
        isOptional,
        isReadonly,
        isStatic
    }
}
export { ApiItemUtilities }

// @public
export type ApiMemberKind = Omit<ApiItemKind, ApiItemKind.EntryPoint | ApiItemKind.Model | ApiItemKind.None | ApiItemKind.Package>;

export { ApiModel }

// @public
export enum ApiModifier {
    Optional = "optional",
    Readonly = "readonly",
    Sealed = "sealed",
    Static = "static",
    Virtual = "virtual"
}

// @public
export type ApiModuleLike = ApiEntryPoint | ApiNamespace;

export { ApiPackage }

// @public
export type ApiSignatureLike = ApiCallSignature | ApiIndexSignature;

// @public
export class BlockQuoteNode extends DocumentationParentNodeBase implements MultiLineDocumentationNode {
    constructor(children: DocumentationNode[]);
    static createFromPlainText(text: string): BlockQuoteNode;
    static readonly Empty: BlockQuoteNode;
    get singleLine(): false;
    readonly type = DocumentationNodeType.BlockQuote;
}

// @public
export class CodeSpanNode extends DocumentationParentNodeBase<SingleLineDocumentationNode> implements SingleLineDocumentationNode {
    constructor(children: SingleLineDocumentationNode[]);
    static createFromPlainText(text: string): CodeSpanNode;
    static readonly Empty: CodeSpanNode;
    get singleLine(): true;
    readonly type = DocumentationNodeType.CodeSpan;
}

// @public
export interface ConfigurationBase {
    readonly logger?: Logger;
}

// @public
function createBreadcrumbParagraph(apiItem: ApiItem, config: Required<ApiItemTransformationConfiguration>): ParagraphNode;

// @public
function createDeprecationNoticeSection(apiItem: ApiItem, config: Required<ApiItemTransformationConfiguration>): ParagraphNode | undefined;

// @public
function createExamplesSection(apiItem: ApiItem, config: Required<ApiItemTransformationConfiguration>, headingText?: string): SectionNode | undefined;

// @public
function createParametersSection(apiFunctionLike: ApiFunctionLike, config: Required<ApiItemTransformationConfiguration>): SectionNode | undefined;

// @public
function createRemarksSection(apiItem: ApiItem, config: Required<ApiItemTransformationConfiguration>): SectionNode | undefined;

// @public
function createReturnsSection(apiItem: ApiItem, config: Required<ApiItemTransformationConfiguration>): SectionNode | undefined;

// @public
function createSeeAlsoSection(apiItem: ApiItem, config: Required<ApiItemTransformationConfiguration>): SectionNode | undefined;

// @public
function createSignatureSection(apiItem: ApiItem, config: Required<ApiItemTransformationConfiguration>): SectionNode | undefined;

// @public
function createSummaryParagraph(apiItem: ApiItem, config: Required<ApiItemTransformationConfiguration>): ParagraphNode | undefined;

// @public
function createThrowsSection(apiItem: ApiItem, config: Required<ApiItemTransformationConfiguration>, headingText?: string): SectionNode | undefined;

// @public
function createTypeParametersSection(typeParameters: readonly TypeParameter[], contextApiItem: ApiItem, config: Required<ApiItemTransformationConfiguration>): SectionNode;

// @public
export const defaultConsoleLogger: Logger;

// @public
export namespace DefaultDocumentationSuiteOptions {
    const defaultDocumentBoundaries: ApiMemberKind[];
    const defaultHierarchyBoundaries: ApiMemberKind[];
    export function defaultGetAlertsForItem(apiItem: ApiItem): string[];
    export function defaultGetFileNameForItem(apiItem: ApiItem): string;
    export function defaultGetHeadingTextForItem(apiItem: ApiItem): string;
    export function defaultGetLinkTextForItem(apiItem: ApiItem): string;
    export function defaultGetUriBaseOverrideForItem(): string | undefined;
    export function defaultSkipPackage(): boolean;
}

// @public
export interface DocumentationLiteralNode<TValue = unknown> extends Literal<TValue>, DocumentationNode {
    readonly isLiteral: true;
    readonly isParent: false;
    readonly type: string;
    readonly value: TValue;
}

// @public
export abstract class DocumentationLiteralNodeBase<TValue = unknown> implements DocumentationLiteralNode<TValue> {
    protected constructor(value: TValue);
    abstract get isEmpty(): boolean;
    readonly isLiteral = true;
    readonly isParent = false;
    abstract get singleLine(): boolean;
    abstract type: string;
    readonly value: TValue;
}

// @public
export interface DocumentationNode<TData extends object = Data> extends Node_2<TData> {
    readonly isEmpty: boolean;
    readonly isLiteral: boolean;
    readonly isParent: boolean;
    readonly singleLine: boolean;
    readonly type: string;
}

// @alpha
export function documentationNodesToHtml(nodes: DocumentationNode[], context: ToHtmlContext): Nodes[];

// @alpha
export function documentationNodeToHtml(node: DocumentationNode, context: ToHtmlContext): Nodes;

// @public
export enum DocumentationNodeType {
    BlockQuote = "BlockQuote",
    CodeSpan = "CodeSpan",
    Document = "Document",
    FencedCode = "FencedCode",
    Heading = "Heading",
    HorizontalRule = "HorizontalRule",
    LineBreak = "LineBreak",
    Link = "Link",
    OrderedList = "OrderedList",
    Paragraph = "Paragraph",
    PlainText = "PlainText",
    Section = "Section",
    Span = "Span",
    Table = "Table",
    TableCell = "TableCell",
    TableRow = "TableRow",
    UnorderedList = "UnorderedList"
}

// @public
export interface DocumentationParentNode<TDocumentationNode extends DocumentationNode = DocumentationNode> extends Parent<TDocumentationNode, Data>, DocumentationNode {
    readonly children: TDocumentationNode[];
    readonly hasChildren: boolean;
    readonly isLiteral: false;
    readonly isParent: true;
    readonly type: string;
}

// @public
export abstract class DocumentationParentNodeBase<TDocumentationNode extends DocumentationNode = DocumentationNode> implements DocumentationParentNode<TDocumentationNode> {
    protected constructor(children: TDocumentationNode[]);
    readonly children: TDocumentationNode[];
    get hasChildren(): boolean;
    get isEmpty(): boolean;
    readonly isLiteral = false;
    readonly isParent = true;
    get singleLine(): boolean;
    abstract type: string;
}

// @public
export interface DocumentationSuiteOptions {
    documentBoundaries?: DocumentBoundaries;
    getAlertsForItem?: (apiItem: ApiItem) => string[];
    getFileNameForItem?: (apiItem: ApiItem) => string;
    getHeadingTextForItem?: (apiItem: ApiItem) => string;
    getLinkTextForItem?: (apiItem: ApiItem) => string;
    getUriBaseOverrideForItem?: (apiItem: ApiItem) => string | undefined;
    hierarchyBoundaries?: HierarchyBoundaries;
    includeBreadcrumb?: boolean;
    includeTopLevelDocumentHeading?: boolean;
    minimumReleaseLevel?: Omit<ReleaseTag, ReleaseTag.None>;
    skipPackage?: (apiPackage: ApiPackage) => boolean;
}

// @public
export type DocumentBoundaries = ApiMemberKind[];

// @public
export class DocumentNode implements Parent<SectionNode>, DocumentNodeProps {
    constructor(properties: DocumentNodeProps);
    readonly apiItem?: ApiItem;
    readonly children: SectionNode[];
    readonly documentPath: string;
    readonly type = DocumentationNodeType.Document;
}

// @public
export interface DocumentNodeProps {
    readonly apiItem?: ApiItem;
    readonly children: SectionNode[];
    readonly documentPath: string;
}

// @alpha
export function documentToHtml(document: DocumentNode, config: ToHtmlConfig): Root;

// @public
export interface DocumentWriter {
    decreaseIndent(): void;
    ensureNewLine(): void;
    ensureSkippedLine(): void;
    getText(): string;
    increaseIndent(indentPrefix?: string): void;
    peekLastCharacter(): string;
    peekSecondLastCharacter(): string;
    write(message: string): void;
    writeLine(message?: string): void;
}

// @public
export namespace DocumentWriter {
    export function create(): DocumentWriter;
}

// @public
function doesItemRequireOwnDocument(apiItem: ApiItem, documentBoundaries: DocumentBoundaries): boolean;

// @public
export class FencedCodeBlockNode extends DocumentationParentNodeBase implements MultiLineDocumentationNode {
    constructor(children: DocumentationNode[], language?: string);
    static createFromPlainText(text: string, language?: string): FencedCodeBlockNode;
    readonly language?: string;
    get singleLine(): false;
    readonly type = DocumentationNodeType.FencedCode;
}

// @public
export interface FileSystemConfiguration {
    readonly newlineKind?: NewlineKind;
    outputDirectoryPath: string;
}

// @public
function filterItems(apiItems: readonly ApiItem[], config: Required<ApiItemTransformationConfiguration>): ApiItem[];

// @public
export function getApiItemTransformationConfigurationWithDefaults(inputOptions: ApiItemTransformationConfiguration): Required<ApiItemTransformationConfiguration>;

// @public
function getCustomBlockComments(apiItem: ApiItem): ReadonlyMap<string, readonly DocSection[]>;

// @public
function getDefaultValueBlock(apiItem: ApiItem, logger?: Logger): DocSection | undefined;

// @public
function getDeprecatedBlock(apiItem: ApiItem): DocSection | undefined;

// @public
function getExampleBlocks(apiItem: ApiItem): readonly DocSection[] | undefined;

// @public
function getHeadingForApiItem(apiItem: ApiItem, config: Required<ApiItemTransformationConfiguration>, headingLevel?: number): Heading;

// @public
function getLinkForApiItem(apiItem: ApiItem, config: Required<ApiItemTransformationConfiguration>, textOverride?: string): Link;

// @public
function getModifiers(apiItem: ApiItem, modifiersToOmit?: ApiModifier[]): ApiModifier[];

// @public
function getModifierTags(apiItem: ApiItem): ReadonlySet<string>;

// @public
function getQualifiedApiItemName(apiItem: ApiItem): string;

// @public
function getReleaseTag(apiItem: ApiItem): ReleaseTag | undefined;

// @public
function getReturnsBlock(apiItem: ApiItem): DocSection | undefined;

// @public
function getSeeBlocks(apiItem: ApiItem): readonly DocSection[] | undefined;

// @public
function getSingleLineExcerptText(excerpt: Excerpt): string;

// @public
function getThrowsBlocks(apiItem: ApiItem): readonly DocSection[] | undefined;

// @public
function getUnscopedPackageName(apiPackage: ApiPackage): string;

// @public
function hasModifierTag(apiItem: ApiItem, tagName: string): boolean;

// @public
export interface Heading {
    readonly id?: string;
    readonly level?: number;
    readonly title: string;
}

// @public
export class HeadingNode extends DocumentationParentNodeBase<SingleLineDocumentationNode> implements Omit<Heading, "title">, MultiLineDocumentationNode {
    constructor(content: SingleLineDocumentationNode[], id?: string);
    static createFromPlainText(text: string, id?: string): HeadingNode;
    static createFromPlainTextHeading(heading: Heading): HeadingNode;
    readonly id?: string;
    get singleLine(): false;
    readonly type = DocumentationNodeType.Heading;
}

// @public
export type HierarchyBoundaries = ApiMemberKind[];

// @public
export class HorizontalRuleNode implements MultiLineDocumentationNode {
    constructor();
    readonly isEmpty = false;
    readonly isLiteral = true;
    readonly isParent = false;
    readonly singleLine = false;
    static readonly Singleton: HorizontalRuleNode;
    readonly type = DocumentationNodeType.HorizontalRule;
}

// @alpha
export interface HtmlRenderConfiguration extends ConfigurationBase {
    readonly customRenderers?: HtmlRenderers;
    readonly language?: string;
    readonly startingHeadingLevel?: number;
}

// @alpha
export interface HtmlRenderContext extends TextFormatting {
    customRenderers?: HtmlRenderers;
    headingLevel: number;
    prettyFormatting?: boolean;
}

declare namespace HtmlRenderer {
    export {
        renderApiModelAsHtml as renderApiModel,
        renderDocumentsAsHtml as renderDocuments,
        renderDocument,
        renderNode,
        renderNodes
    }
}
export { HtmlRenderer }

// @alpha
export interface HtmlRenderers {
    [documentationNodeKind: string]: (node: DocumentationNode, writer: DocumentWriter, context: HtmlRenderContext) => void;
}

// @public
function isDeprecated(apiItem: ApiItem): boolean;

// @public
function isOptional(apiItem: ApiItem): boolean;

// @public
function isReadonly(apiItem: ApiItem): boolean;

// @public
function isStatic(apiItem: ApiItem): boolean;

declare namespace LayoutUtilities {
    export {
        createBreadcrumbParagraph,
        createDeprecationNoticeSection,
        createExamplesSection,
        createParametersSection,
        createRemarksSection,
        createReturnsSection,
        createSeeAlsoSection,
        createSignatureSection,
        createSummaryParagraph,
        createThrowsSection,
        createTypeParametersSection
    }
}
export { LayoutUtilities }

// @public
export class LineBreakNode implements MultiLineDocumentationNode {
    constructor();
    readonly isEmpty = false;
    readonly isLiteral = true;
    readonly isParent = false;
    readonly singleLine = false;
    static readonly Singleton: LineBreakNode;
    readonly type = DocumentationNodeType.LineBreak;
}

// @public
export interface Link {
    readonly target: UrlTarget;
    readonly text: string;
}

// @public
export class LinkNode extends DocumentationParentNodeBase<SingleLineDocumentationNode> implements SingleLineDocumentationNode, Omit<Link, "text"> {
    constructor(content: SingleLineDocumentationNode[], target: UrlTarget);
    static createFromPlainText(text: string, target: UrlTarget): LinkNode;
    static createFromPlainTextLink(link: Link): LinkNode;
    get singleLine(): true;
    readonly target: UrlTarget;
    readonly type = DocumentationNodeType.Link;
}

// @public
export function loadModel(options: LoadModelOptions): Promise<ApiModel>;

// @public
export interface LoadModelOptions {
    readonly logger?: Logger;
<<<<<<< HEAD
    modelDirectoryPath: string;
=======
    readonly modelDirectoryPath: string;
>>>>>>> 02d2621b
}

// @public
export interface Logger {
    error: LoggingFunction;
    info: LoggingFunction;
    success: LoggingFunction;
    verbose: LoggingFunction;
    warning: LoggingFunction;
}

// @public
export type LoggingFunction = (message: string | Error, ...parameters: unknown[]) => void;

// @public
export interface MarkdownRenderConfiguration extends ConfigurationBase {
    readonly customRenderers?: MarkdownRenderers;
    readonly startingHeadingLevel?: number;
}

// @public
export interface MarkdownRenderContext extends TextFormatting {
    customRenderers?: MarkdownRenderers;
    headingLevel: number;
    readonly insideCodeBlock?: boolean;
    readonly insideTable?: boolean;
}

declare namespace MarkdownRenderer {
    export {
        renderApiModelAsMarkdown as renderApiModel,
        renderDocumentsAsMarkdown as renderDocuments,
        renderDocument_2 as renderDocument,
        renderNode_2 as renderNode,
        renderNodes_2 as renderNodes
    }
}
export { MarkdownRenderer }

// @public
export interface MarkdownRenderers {
    [documentationNodeKind: string]: (node: DocumentationNode, writer: DocumentWriter, context: MarkdownRenderContext) => void;
}

// @public
export interface MultiLineDocumentationNode<TData extends object = Data> extends DocumentationNode<TData> {
    readonly singleLine: false;
}

export { NewlineKind }

// @public
export class OrderedListNode extends DocumentationParentNodeBase<SingleLineDocumentationNode> implements MultiLineDocumentationNode {
    constructor(children: SingleLineDocumentationNode[]);
    static createFromPlainTextEntries(entries: string[]): OrderedListNode;
    static readonly Empty: OrderedListNode;
    get singleLine(): false;
    readonly type = DocumentationNodeType.OrderedList;
}

// @public
export class ParagraphNode extends DocumentationParentNodeBase implements MultiLineDocumentationNode {
    constructor(children: DocumentationNode[]);
    static createFromPlainText(text: string): ParagraphNode;
    static readonly Empty: ParagraphNode;
    get singleLine(): false;
    readonly type = DocumentationNodeType.Paragraph;
}

// @public
export class PlainTextNode extends DocumentationLiteralNodeBase<string> implements SingleLineDocumentationNode {
    constructor(text: string, escaped?: boolean);
    static readonly Empty: PlainTextNode;
    readonly escaped: boolean;
    get isEmpty(): boolean;
    readonly singleLine = true;
    get text(): string;
    readonly type = DocumentationNodeType.PlainText;
}

export { ReleaseTag }

// @alpha
function renderApiModelAsHtml(transformConfig: Omit<ApiItemTransformationConfiguration, "logger">, renderConfig: Omit<HtmlRenderConfiguration, "logger">, fileSystemConfig: FileSystemConfiguration, logger?: Logger): Promise<void>;

// @public
function renderApiModelAsMarkdown(transformConfig: Omit<ApiItemTransformationConfiguration, "logger">, renderConfig: Omit<MarkdownRenderConfiguration, "logger">, fileSystemConfig: FileSystemConfiguration, logger?: Logger): Promise<void>;

// @alpha
function renderDocument(document: DocumentNode, config: HtmlRenderConfiguration): string;

// @public
function renderDocument_2(document: DocumentNode, config: MarkdownRenderConfiguration): string;

// @alpha
function renderDocumentsAsHtml(documents: DocumentNode[], renderConfig: Omit<HtmlRenderConfiguration, "logger">, fileSystemConfig: FileSystemConfiguration, logger?: Logger): Promise<void>;

// @public
function renderDocumentsAsMarkdown(documents: DocumentNode[], renderConfig: Omit<MarkdownRenderConfiguration, "logger">, fileSystemConfig: FileSystemConfiguration, logger?: Logger): Promise<void>;

// @alpha
function renderNode(node: DocumentationNode, writer: DocumentWriter, context: HtmlRenderContext): void;

// @public
function renderNode_2(node: DocumentationNode, writer: DocumentWriter, context: MarkdownRenderContext): void;

// @alpha
function renderNodes(children: DocumentationNode[], writer: DocumentWriter, childContext: HtmlRenderContext): void;

// @public
function renderNodes_2(children: DocumentationNode[], writer: DocumentWriter, childContext: MarkdownRenderContext): void;

// @public
export class SectionNode extends DocumentationParentNodeBase implements MultiLineDocumentationNode {
    constructor(children: DocumentationNode[], heading?: HeadingNode);
    static combine(...sections: SectionNode[]): SectionNode;
    static readonly Empty: SectionNode;
    readonly heading?: HeadingNode;
    get singleLine(): false;
    readonly type = DocumentationNodeType.Section;
}

// @public
function shouldItemBeIncluded(apiItem: ApiItem, config: Required<ApiItemTransformationConfiguration>): boolean;

// @public
export interface SingleLineDocumentationNode<TData extends object = Data> extends DocumentationNode<TData> {
    readonly singleLine: true;
}

// @public
export class SingleLineSpanNode extends SpanNode<SingleLineDocumentationNode> implements SingleLineDocumentationNode {
    constructor(children: SingleLineDocumentationNode[], formatting?: TextFormatting);
    static createFromPlainText(text: string, formatting?: TextFormatting): SingleLineSpanNode;
    get singleLine(): true;
}

// @public
export class SpanNode<TDocumentationNode extends DocumentationNode = DocumentationNode> extends DocumentationParentNodeBase<TDocumentationNode> {
    constructor(children: TDocumentationNode[], formatting?: TextFormatting);
    static createFromPlainText(text: string, formatting?: TextFormatting): SpanNode;
    static readonly Empty: SpanNode;
    readonly textFormatting?: TextFormatting;
    readonly type = DocumentationNodeType.Span;
}

// @public
export class TableBodyCellNode extends TableCellNode {
    constructor(children: DocumentationNode[]);
    static createFromPlainText(text: string): TableBodyCellNode;
    static readonly Empty: TableBodyCellNode;
}

// @public
export class TableBodyRowNode extends TableRowNode {
    constructor(cells: TableCellNode[]);
    static readonly Empty: TableBodyRowNode;
}

// @public
export enum TableCellKind {
    Body = "Body",
    Header = "Header"
}

// @public
export abstract class TableCellNode extends DocumentationParentNodeBase {
    protected constructor(children: DocumentationNode[], cellKind: TableCellKind);
    readonly cellKind: TableCellKind;
    readonly type = DocumentationNodeType.TableCell;
}

// @public
export class TableHeaderCellNode extends TableCellNode {
    constructor(children: DocumentationNode[]);
    static createFromPlainText(text: string): TableHeaderCellNode;
    static readonly Empty: TableHeaderCellNode;
}

// @public
export class TableHeaderRowNode extends TableRowNode {
    constructor(cells: TableHeaderCellNode[]);
    static readonly Empty: TableHeaderRowNode;
}

// @public
export class TableNode extends DocumentationParentNodeBase<TableBodyRowNode> implements MultiLineDocumentationNode {
    constructor(bodyRows: TableBodyRowNode[], headingRow?: TableHeaderRowNode);
    static readonly Empty: TableNode;
    readonly headerRow?: TableHeaderRowNode;
    get singleLine(): false;
    readonly type = DocumentationNodeType.Table;
}

// @public
export enum TableRowKind {
    Body = "Body",
    Header = "Header"
}

// @public
export abstract class TableRowNode extends DocumentationParentNodeBase<TableCellNode> {
    protected constructor(cells: TableCellNode[], rowKind: TableRowKind);
    readonly rowKind: TableRowKind;
    readonly type = DocumentationNodeType.TableRow;
}

// @public
export interface TextFormatting {
    readonly bold?: boolean;
    readonly italic?: boolean;
    readonly strikethrough?: boolean;
}

// @alpha
export interface ToHtmlConfig extends ConfigurationBase {
    readonly customTransformations?: ToHtmlTransformations;
    readonly language?: string;
    readonly startingHeadingLevel?: number;
}

// @alpha
export interface ToHtmlContext extends ConfigurationBase {
    readonly headingLevel: number;
    readonly transformations: ToHtmlTransformations;
}

// @alpha
export type ToHtmlTransformation = (node: DocumentationNode, context: ToHtmlContext) => Nodes;

// @alpha
export interface ToHtmlTransformations {
    [documentationNodeKind: string]: ToHtmlTransformation;
}

// @public
export type TransformApiItemWithChildren<TApiItem extends ApiItem> = (apiItem: TApiItem, config: Required<ApiItemTransformationConfiguration>, generateChildSection: (apiItem: ApiItem) => SectionNode[]) => SectionNode[];

// @public
export type TransformApiItemWithoutChildren<TApiItem extends ApiItem> = (apiItem: TApiItem, config: Required<ApiItemTransformationConfiguration>) => SectionNode[];

// @public
export function transformApiModel(transformConfig: ApiItemTransformationConfiguration): DocumentNode[];

// @public
export function transformTsdocNode(node: DocNode, contextApiItem: ApiItem, config: Required<ApiItemTransformationConfiguration>): DocumentationNode | undefined;

// @public
export class UnorderedListNode extends DocumentationParentNodeBase<SingleLineDocumentationNode> implements MultiLineDocumentationNode {
    constructor(children: SingleLineDocumentationNode[]);
    static createFromPlainTextEntries(entries: string[]): UnorderedListNode;
    static readonly Empty: UnorderedListNode;
    get singleLine(): false;
    readonly type = DocumentationNodeType.UnorderedList;
}

// @public
export type UrlTarget = string;

// @public
export const verboseConsoleLogger: Logger;

```<|MERGE_RESOLUTION|>--- conflicted
+++ resolved
@@ -522,11 +522,7 @@
 // @public
 export interface LoadModelOptions {
     readonly logger?: Logger;
-<<<<<<< HEAD
-    modelDirectoryPath: string;
-=======
     readonly modelDirectoryPath: string;
->>>>>>> 02d2621b
 }
 
 // @public
