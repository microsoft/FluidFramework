{
	"$schema": "https://developer.microsoft.com/json-schemas/api-extractor/v7/api-extractor.schema.json",
<<<<<<< HEAD
	"extends": "../../configs/api-extractor-base.json",

	"messages": {
		"extractorMessageReporting": {
			// TODO: promote this to an error and fix violations
			"ae-missing-release-tag": {
				"logLevel": "none",
				"addToApiReportFile": false
=======
	"extends": "@fluidframework/build-common/api-extractor-common-report.json",
	"apiReport": {
		"enabled": true,
		"reportFolder": "<projectFolder>/api-report/"
	},
	"docModel": {
		"enabled": true,
		"apiJsonFilePath": "<projectFolder>/_api-extractor-temp/doc-models/<unscopedPackageName>.api.json"
	},
	"messages": {
		"extractorMessageReporting": {
			"ae-missing-release-tag": {
				"logLevel": "error",
				"addToApiReportFile": false // Fail build, rather than logging the error to the report document
>>>>>>> e173b04f
			}
		}
	}
}<|MERGE_RESOLUTION|>--- conflicted
+++ resolved
@@ -1,31 +1,4 @@
 {
 	"$schema": "https://developer.microsoft.com/json-schemas/api-extractor/v7/api-extractor.schema.json",
-<<<<<<< HEAD
-	"extends": "../../configs/api-extractor-base.json",
-
-	"messages": {
-		"extractorMessageReporting": {
-			// TODO: promote this to an error and fix violations
-			"ae-missing-release-tag": {
-				"logLevel": "none",
-				"addToApiReportFile": false
-=======
-	"extends": "@fluidframework/build-common/api-extractor-common-report.json",
-	"apiReport": {
-		"enabled": true,
-		"reportFolder": "<projectFolder>/api-report/"
-	},
-	"docModel": {
-		"enabled": true,
-		"apiJsonFilePath": "<projectFolder>/_api-extractor-temp/doc-models/<unscopedPackageName>.api.json"
-	},
-	"messages": {
-		"extractorMessageReporting": {
-			"ae-missing-release-tag": {
-				"logLevel": "error",
-				"addToApiReportFile": false // Fail build, rather than logging the error to the report document
->>>>>>> e173b04f
-			}
-		}
-	}
+	"extends": "../../configs/api-extractor-base.json"
 }