/*!
 * Copyright (c) Microsoft Corporation and contributors. All rights reserved.
 * Licensed under the MIT License.
 */

import * as assert from "assert";
import { LeafTask, LeafWithDoneFileTask } from "./leafTask";
import { logVerbose } from "../../../common/logging";
import { readFileAsync, existsSync, isSameFileOrDir } from "../../../common/utils";
import path from "path";
import * as ts from "typescript";
import * as TscUtils from "../../tscUtils";
import * as fs from "fs";
const isEqual = require("lodash.isequal");

interface ITsBuildInfo {
    program: {
        fileNames: string[],
        fileInfos: (string | { version: string, affectsGlobalScope: true })[],
        semanticDiagnosticsPerFile?: any[],
        options: any
    }
}

interface TscTaskMatchOptions {
    tsConfig?: string;
};

export class TscTask extends LeafTask {
    private _tsBuildInfoFullPath: string | undefined;
    private _tsBuildInfo: ITsBuildInfo | undefined;
    private _tsConfig: ts.ParsedCommandLine | undefined;
    private _tsConfigFullPath: string | undefined;
    private _projectReference: TscTask | undefined;
    private _sourceStats: (fs.Stats | fs.BigIntStats)[] | undefined;

    public matchTask(command: string, options?: TscTaskMatchOptions): LeafTask | undefined {
        if (!options?.tsConfig) { return super.matchTask(command); }
        if (command !== "tsc") { return undefined; }
        const configFile = this.configFileFullPath;
        if (!configFile) { return undefined; }
        return isSameFileOrDir(configFile, options.tsConfig) ? this : undefined;
    }

    protected addDependentTasks(dependentTasks: LeafTask[]) {
        if (this.addChildTask(dependentTasks, this.node, "npm run build:gen")) {
            this.logVerboseDependency(this.node, "build:gen");
        }

        if (this.addChildTask(dependentTasks, this.node, "npm run build:genver")) {
            this.logVerboseDependency(this.node, "build:genver");
        }

        const testConfig = path.join("src", "test", "tsconfig.json");
        const isTestTsc = this.configFileFullPath && isSameFileOrDir(this.configFileFullPath, this.getPackageFileFullPath(testConfig));
        for (const child of this.node.dependentPackages) {
            // TODO: Need to look at the output from tsconfig
            if (this.addChildTask(dependentTasks, child, "tsc")) {
                this.logVerboseDependency(child, "tsc");
            }

            if (isTestTsc) {
                // TODO: Not all test package depends on test from dependents.
                // Can check if the dependent's tsconfig has declaration generated or not
                if (this.addChildTask(dependentTasks, child, "npm run build:test")) {
                    this.logVerboseDependency(child, "build:test");
                }
            }
        }

        const config = this.readTsConfig();
        if (config?.projectReferences) {
            // TODO: make less assumptions
            if (config.projectReferences.length !== 1) {
                throw new Error(`${this.node.pkg.nameColored}: Only one project references is supported`);
            }
            if (!isSameFileOrDir(config.projectReferences[0].path, this.node.pkg.directory)) {
                throw new Error(`${this.node.pkg.nameColored}: Only package root project is supported for project references`);
            }
            this._projectReference = this.addChildTask(dependentTasks, this.node, "tsc") as TscTask | undefined;
            if (!this._projectReference) {
                throw new Error(`${this.node.pkg.nameColored}: tsc not found for project reference`);
            }
            this.logVerboseDependency(this.node, "tsc");
        }
    }

    protected async checkLeafIsUpToDate() {
        const tsBuildInfoFileFullPath = this.tsBuildInfoFileFullPath;
        if (tsBuildInfoFileFullPath === undefined) { return false; }

        const tsBuildInfoFileDirectory = path.dirname(tsBuildInfoFileFullPath);

        // Using tsc incremental information
        const tsBuildInfo = await this.readTsBuildInfo();
        if (tsBuildInfo === undefined) {
            this.logVerboseTrigger("tsBuildInfo not found");
            return false;
        }

        // Check previous build errors
        const diag = tsBuildInfo.program.semanticDiagnosticsPerFile;
        if (diag?.some(item => Array.isArray(item))) {
            this.logVerboseTrigger("previous build error");
            return false;
        }
        // Check dependencies file hashes
        const fileNames = tsBuildInfo.program.fileNames;
        const fileInfos = tsBuildInfo.program.fileInfos;
        for (let i = 0; i < fileInfos.length; i++) {
            const fileInfo = fileInfos[i];
            const fileName = fileNames[i];
            if (fileName === undefined) {
                this.logVerboseTrigger(`missing file name for file info id ${i}`);
                return false;
            }
            try {
                // Resolve relative path based on the directory of the tsBuildInfo file
                let fullPath = path.resolve(tsBuildInfoFileDirectory, fileName);

                // If we have project reference, see if this is in reference to one of the file, and map it to the d.ts file instead
                if (this._projectReference) {
                    fullPath = this._projectReference.remapSrcDeclFile(fullPath);
                }
                const hash = await this.node.buildContext.fileHashCache.getFileHash(fullPath);
                const version = typeof fileInfo === "string" ? fileInfo : fileInfo.version;
                if (hash !== version) {
                    this.logVerboseTrigger(`version mismatch for ${fileName}, ${hash}, ${version}`);
                    return false;
                }
            } catch (e: any) {
<<<<<<< HEAD
                this.logVerboseTrigger(`exception generating hash for ${key}`);
=======
                this.logVerboseTrigger(`exception generating hash for ${fileName}`);
>>>>>>> 24231532
                logVerbose(e.stack);
                return false;
            }
        }

        // Check tsconfig.json
        return this.checkTsConfig(tsBuildInfoFileDirectory, tsBuildInfo);
    }

    private remapSrcDeclFile(fullPath: string) {
        if (!this._sourceStats) {
            const config = this.readTsConfig();
            this._sourceStats = config ? config.fileNames.map(v => fs.lstatSync(v)) : [];
        }

        const parsed = path.parse(fullPath);
        const directory = parsed.dir;
        const stat = fs.lstatSync(fullPath);
        if (this._sourceStats.some(value => isEqual(value, stat))) {
            return this.remapOutFile(this.readTsConfig()!, directory, `${parsed.name}.d.ts`);
        }
        return fullPath;
    }

    private checkTsConfig(tsBuildInfoFileDirectory: string, tsBuildInfo: ITsBuildInfo) {
        const options = this.readTsConfig();
        if (!options) {
            return false;
        }

        const configFileFullPath = this.configFileFullPath;
        if (!configFileFullPath) { assert.fail(); };

        // Patch relative path based on the file directory where the config comes from
        const configOptions = TscUtils.filterIncrementalOptions(
            TscUtils.convertToOptionsWithAbsolutePath(options.options, path.dirname(configFileFullPath)));
        const tsBuildInfoOptions =
            TscUtils.convertToOptionsWithAbsolutePath(tsBuildInfo.program.options, tsBuildInfoFileDirectory);

        if (!isEqual(configOptions, tsBuildInfoOptions)) {
            logVerbose(`${this.node.pkg.nameColored}: ts option changed ${configFileFullPath}`);
            logVerbose("Config:")
            logVerbose(JSON.stringify(configOptions, undefined, 2));
            logVerbose("BuildInfo:");
            logVerbose(JSON.stringify(tsBuildInfoOptions, undefined, 2));
            return false;
        }
        return true;
    }

    private readTsConfig() {
        if (this._tsConfig == undefined) {
            const parsedCommand = this.parsedCommandLine;
            if (!parsedCommand) { return undefined; }

            const configFileFullPath = this.configFileFullPath;
            if (!configFileFullPath) { return undefined; }

            const config = TscUtils.readConfigFile(configFileFullPath);
            if (!config) {
                logVerbose(`${this.node.pkg.nameColored}: ts fail to parse ${configFileFullPath}`);
                return undefined;
            }

            // Fix up relative path from the command line based on the package directory
            const commandOptions =
                TscUtils.convertToOptionsWithAbsolutePath(parsedCommand.options, this.node.pkg.directory);

            // Parse the config file relative to the config file directory
            const configDir = path.parse(configFileFullPath).dir;
            const options = ts.parseJsonConfigFileContent(config, ts.sys, configDir, commandOptions, configFileFullPath);

            if (options.errors.length) {
                logVerbose(`${this.node.pkg.nameColored}: ts fail to parse file content ${configFileFullPath}`);
                return undefined;
            }
            this._tsConfig = options;

            if (!options.options.incremental) {
                console.warn(`${this.node.pkg.nameColored}: warning: incremental not enabled`);
            }
        }

        return this._tsConfig;
    }
    protected get recheckLeafIsUpToDate() {
        return true;
    }

    private get configFileFullPath() {
        if (this._tsConfigFullPath === undefined) {
            const parsedCommand = this.parsedCommandLine;
            if (!parsedCommand) { return undefined; }

            this._tsConfigFullPath = TscUtils.findConfigFile(this.node.pkg.directory, parsedCommand);
        }
        return this._tsConfigFullPath;
    }

    private get parsedCommandLine() {
        const parsedCommand = TscUtils.parseCommandLine(this.command);
        if (!parsedCommand) {
            logVerbose(`${this.node.pkg.nameColored}: ts fail to parse command line ${this.command}`);
        }
        return parsedCommand;
    }

    private get tsBuildInfoFileName() {
        const configFileFullPath = this.configFileFullPath;
        if (!configFileFullPath) { return undefined; }

        const configFileParsed = path.parse(configFileFullPath);
        if (configFileParsed.ext === ".json") {
            return `${configFileParsed.name}.tsbuildinfo`;
        }
        return `${configFileParsed.name}${configFileParsed.ext}.tsbuildinfo`;
    }

    private getTsBuildInfoFileFromConfig() {
        const options = this.readTsConfig();
        if (!options || !options.options.incremental) {
            return undefined;
        }

        const outFile = options.options.out ? options.options.out : options.options.outFile;
        if (outFile) {
            return `${outFile}.tsbuildinfo`;
        }

        const configFileFullPath = this.configFileFullPath;
        if (!configFileFullPath) { return undefined; }

        const tsBuildInfoFileName = this.tsBuildInfoFileName;
        if (!tsBuildInfoFileName) { return undefined; }

        return this.remapOutFile(options, path.parse(configFileFullPath).dir, tsBuildInfoFileName);
    }

    private remapOutFile(options: ts.ParsedCommandLine, directory: string, fileName: string) {
        if (options.options.outDir) {
            if (options.options.rootDir) {
                const relative = path.relative(options.options.rootDir, directory);
                return path.join(options.options.outDir, relative, fileName);
            }
            return path.join(options.options.outDir, fileName);
        }
        return path.join(directory, fileName);
    }

    private get tsBuildInfoFileFullPath() {
        if (this._tsBuildInfoFullPath === undefined) {
            const infoFile = this.getTsBuildInfoFileFromConfig();
            if (infoFile) {
                if (path.isAbsolute(infoFile)) {
                    this._tsBuildInfoFullPath = infoFile;
                } else {
                    this._tsBuildInfoFullPath = this.getPackageFileFullPath(infoFile);
                }
            }
        }
        return this._tsBuildInfoFullPath;
    }

    protected getVsCodeErrorMessages(errorMessages: string) {
        const lines = errorMessages.split("\n");
        for (let i = 0; i < lines.length; i++) {
            const line = lines[i];
            if (line.length && line[0] !== ' ') {
                lines[i] = `${this.node.pkg.directory}/${line}`;
            }
        }
        return lines.join("\n");
    }

    public async readTsBuildInfo(): Promise<ITsBuildInfo | undefined> {
        if (this._tsBuildInfo === undefined) {
            const tsBuildInfoFileFullPath = this.tsBuildInfoFileFullPath;
            if (tsBuildInfoFileFullPath && existsSync(tsBuildInfoFileFullPath)) {
                try {
                    const tsBuildInfo = JSON.parse(await readFileAsync(tsBuildInfoFileFullPath, "utf8"));
                    if (tsBuildInfo.program && tsBuildInfo.program.fileNames) {
                        this._tsBuildInfo = tsBuildInfo;
                    } else {
                        logVerbose(`${this.node.pkg.nameColored}: Missing program or fileNames property ${tsBuildInfoFileFullPath}`);
                    }
                } catch {
                    logVerbose(`${this.node.pkg.nameColored}: Unable to load ${tsBuildInfoFileFullPath}`);
                }
            } else {
                logVerbose(`${this.node.pkg.nameColored}: ${this.tsBuildInfoFileName} file not found`);
            }
        }
        return this._tsBuildInfo;
    }

    protected async markExecDone() {
        this._tsBuildInfo = undefined;
    }

    protected get useWorker() {
        // TODO: Worker doesn't implement all mode.  This is not comprehensive filtering yet.
        const parsed = this.parsedCommandLine;
        return parsed !== undefined
            && (parsed.fileNames.length === 0 || parsed.options.project === undefined)
            && !parsed.watchOptions;
    }
};

// Base class for tasks that are dependent on a tsc compile
export abstract class TscDependentTask extends LeafWithDoneFileTask {
    protected tscTasks: TscTask[] = [];
    protected get recheckLeafIsUpToDate() {
        return true;
    }

    protected async getDoneFileContent() {
        try {
            const tsBuildInfoFiles: ITsBuildInfo[] = [];
            for (const tscTask of this.tscTasks) {
                const tsBuildInfo = await tscTask.readTsBuildInfo();
                if (tsBuildInfo === undefined) {
                    // If any of the tsc task don't have build info, we can't track
                    return undefined;
                }
                tsBuildInfoFiles.push(tsBuildInfo);
            }

            const configFile = this.configFileFullPath;
            let config = "";
            if (existsSync(configFile)) {
                // Include the config file if it exists so that we can detect changes
                config = await readFileAsync(this.configFileFullPath, "utf8");
            }

            return JSON.stringify({ tsBuildInfoFiles, config });
        } catch (e) {
            this.logVerboseTask(`error generating done file content ${e}`);
            return undefined;
        }
    }

    protected addDependentTasks(dependentTasks: LeafTask[]) {
        if (this.tscTasks.length === 0) {
            // derived class didn't populate it.
            this.addTscTask(dependentTasks);
        }
    }
    protected addTscTask(dependentTasks: LeafTask[], options?: any) {
        const tscTask = this.addChildTask(dependentTasks, this.node, "tsc", options);
        if (!tscTask) {
            if (options) {
                throw new Error(`${this.node.pkg.nameColored}: Unable to find tsc task matching ${options.tsConfig} for dependent task ${this.command}`);
            } else {
                throw new Error(`${this.node.pkg.nameColored}: Unable to find tsc task for dependent task ${this.command}`);
            }
        }
        this.tscTasks.push(tscTask as TscTask);
        this.logVerboseDependency(this.node, tscTask.command);
    }

    protected abstract get configFileFullPath(): string;
};<|MERGE_RESOLUTION|>--- conflicted
+++ resolved
@@ -129,11 +129,7 @@
                     return false;
                 }
             } catch (e: any) {
-<<<<<<< HEAD
-                this.logVerboseTrigger(`exception generating hash for ${key}`);
-=======
                 this.logVerboseTrigger(`exception generating hash for ${fileName}`);
->>>>>>> 24231532
                 logVerbose(e.stack);
                 return false;
             }
