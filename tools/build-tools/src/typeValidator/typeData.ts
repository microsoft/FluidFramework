/*!
 * Copyright (c) Microsoft Corporation and contributors. All rights reserved.
 * Licensed under the MIT License.
 */

import { Node, Project } from "ts-morph";
import * as fs from "fs";
import { getPackageDetails, PackageDetails } from "./packageJson";

export interface PackageAndTypeData{
    packageDetails: PackageDetails;
    typeData: TypeData[];
}

export interface TypeData{
    readonly name: string;
    readonly typeParams: string | undefined;
    readonly deprecated: boolean;
    readonly internal: boolean;
    readonly needsTypeof: boolean;
    readonly kind: string;
}

function hasDocTag(node: Node, tagName: "deprecated" | "internal"){
    if(Node.isJSDocableNode(node)) {
        for(const doc of node.getJsDocs()){
            for(const tag of doc.getTags()){
                if(tag.getTagName() === tagName){
                    return true;
                }
            }
        }
    }
    return false;
}

function getNodeTypeData(node:Node, namespacePrefix?:string): TypeData[]{

    /*
        handles namespaces e.g.
        export namespace foo{
            export type first: "first";
            export type second: "second";
        }
        this will prefix foo and generate two type data:
        foo.first and foo.second
    */
    if (Node.isNamespaceDeclaration(node)){
        const typeData: TypeData[]=[];
        for(const s of node.getStatements()){
            typeData.push(...getNodeTypeData(s, node.getName()));
        }
        return typeData;
    }

    /*
        handles variable statements: const foo:number=0, bar:number = 0;
        this just grabs the declarations: foo:number=0 and bar:number
        which we can make type data from
    */
    if(Node.isVariableStatement(node)){
        const typeData: TypeData[]=[];
        for(const dec of node.getDeclarations()){
            typeData.push(...getNodeTypeData(dec, namespacePrefix));
        }
        return typeData
    }

    if(Node.isClassDeclaration(node)
        || Node.isEnumDeclaration(node)
        || Node.isInterfaceDeclaration(node)
        || Node.isTypeAliasDeclaration(node)
        || Node.isVariableDeclaration(node)){

        const name = namespacePrefix !== undefined
            ? `${namespacePrefix}.${node.getName()}`
            : node.getName()!;

        let typeParams: string | undefined;
        if(Node.isInterfaceDeclaration(node) || Node.isTypeAliasDeclaration(node)){
<<<<<<< HEAD
=======
            // it's really hard to build the right type for a generic,
            // so for now we'll just pass any, as it will always work
>>>>>>> 33514ff0
            if(node.getTypeParameters().length > 0){
                typeParams = `<${node.getTypeParameters().map(()=>"any").join(",")}>`;
            }
        }

        const needsTypeof = Node.isVariableDeclaration(node) || Node.isFunctionDeclaration(node);

        const deprecated = hasDocTag(node, "deprecated");
        const internal = hasDocTag(node, "internal");

        return [{
            name,
            deprecated,
            internal,
            typeParams,
            needsTypeof,
            kind: node.getKindName(),
        }];
    }


    throw new Error(`Unknown Export Kind: ${node.getKindName()}`)
}


export function generateTypeDataForProject(packageDir: string, dependencyName: string | undefined): PackageAndTypeData {

    const basePath = dependencyName === undefined
        ? packageDir
        : `${packageDir}/node_modules/${dependencyName}`;

    const tsConfigPath =`${basePath}/tsconfig.json`

    if(!fs.existsSync(tsConfigPath)){
        throw new Error(`Tsconfig json does not exist: ${tsConfigPath}.\nYou may need to install the package via npm install in the package dir.`)
    }

    const packageDetails = getPackageDetails(basePath);

    const project = new Project({
        skipFileDependencyResolution: true,
        tsConfigFilePath: tsConfigPath,
    });

    const file = project.getSourceFile("index.ts")
    if(file == undefined){
        throw new Error("index.ts does not exist in package source.\nYou may need to install the package via npm install in the package dir.");
    }
    const typeData: TypeData[]=[];

    const exportedDeclarations = file.getExportedDeclarations();
    for(const declarations of exportedDeclarations.values()){
        for(const dec of declarations){
            typeData.push(...getNodeTypeData(dec));
        }
    }
    return {
        packageDetails,
        typeData: typeData.sort((a,b)=>a.name.localeCompare(b.name)),
    };
}<|MERGE_RESOLUTION|>--- conflicted
+++ resolved
@@ -78,11 +78,8 @@
 
         let typeParams: string | undefined;
         if(Node.isInterfaceDeclaration(node) || Node.isTypeAliasDeclaration(node)){
-<<<<<<< HEAD
-=======
             // it's really hard to build the right type for a generic,
             // so for now we'll just pass any, as it will always work
->>>>>>> 33514ff0
             if(node.getTypeParameters().length > 0){
                 typeParams = `<${node.getTypeParameters().map(()=>"any").join(",")}>`;
             }
