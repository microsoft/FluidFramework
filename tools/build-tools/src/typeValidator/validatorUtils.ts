/*!
 * Copyright (c) Microsoft Corporation and contributors. All rights reserved.
 * Licensed under the MIT License.
 */

import { Project } from "ts-morph";

let shouldLog = false;
export function enableLogging(enable: boolean) {
    shouldLog = enable;
}

export function log(output: any) {
    if (shouldLog) {
        console.log(output);
    }
}

<<<<<<< HEAD
export enum BreakingIncrement {
    none = 0,
    minor = 1,
    major = minor << 1 | minor, // this makes comparisons easier
};

export interface IValidator {
    /**
     * Validate the internal state.  May mutate state and is only valid to call once
     * @param project - The Project which may be used to run a ts compilation task
     * @param pkgDir - The dir for the Project which may be used to create temporary
     *      source files
     */
=======
/**
 * This uses the bit shifts instead of incrementing because it allows us to OR the
 * results of multiple checks together to get the largest breaking increment at the
 * end without needing to do any max(x,y) checks
 */
export enum BreakingIncrement {
    none = 0,
    minor = 1,
    major = minor << 1 | minor,
};

export interface IValidator {
>>>>>>> 2039bf27
    validate(project: Project, pkgDir: string) : BreakingIncrement;
}<|MERGE_RESOLUTION|>--- conflicted
+++ resolved
@@ -16,11 +16,15 @@
     }
 }
 
-<<<<<<< HEAD
-export enum BreakingIncrement {
+/**
+ * This uses the bit shifts instead of incrementing because it allows us to OR the
+ * results of multiple checks together to get the largest breaking increment at the
+ * end without needing to do any max(x,y) checks
+ */
+ export enum BreakingIncrement {
     none = 0,
     minor = 1,
-    major = minor << 1 | minor, // this makes comparisons easier
+    major = minor << 1 | minor,
 };
 
 export interface IValidator {
@@ -30,19 +34,5 @@
      * @param pkgDir - The dir for the Project which may be used to create temporary
      *      source files
      */
-=======
-/**
- * This uses the bit shifts instead of incrementing because it allows us to OR the
- * results of multiple checks together to get the largest breaking increment at the
- * end without needing to do any max(x,y) checks
- */
-export enum BreakingIncrement {
-    none = 0,
-    minor = 1,
-    major = minor << 1 | minor,
-};
-
-export interface IValidator {
->>>>>>> 2039bf27
     validate(project: Project, pkgDir: string) : BreakingIncrement;
 }