/*!
 * Copyright (c) Microsoft Corporation and contributors. All rights reserved.
 * Licensed under the MIT License.
 */

import { Project } from "ts-morph";

let shouldLog = false;
export function enableLogging(enable: boolean) {
    shouldLog = enable;
}

export function log(output: any) {
    if (shouldLog) {
        console.log(output);
    }
}

<<<<<<< HEAD
export enum BreakingIncrement {
    none = 0,
    minor = 1,
    major = minor << 1 | minor, // this makes comparisons easier
=======
/**
 * This uses the bit shifts instead of incrementing because it allows us to OR the
 * results of multiple checks together to get the largest breaking increment at the
 * end without needing to do any max(x,y) checks
 */
export enum BreakingIncrement {
    none = 0,
    minor = 1,
    major = minor << 1 | minor,
>>>>>>> 046da8fe
};

export interface IValidator {
    /**
     * Validate the internal state.  May mutate state and is only valid to call once
     * @param project - The Project which may be used to run a ts compilation task
     * @param pkgDir - The dir for the Project which may be used to create temporary
     *      source files
     */
    validate(project: Project, pkgDir: string) : BreakingIncrement;
}<|MERGE_RESOLUTION|>--- conflicted
+++ resolved
@@ -16,12 +16,6 @@
     }
 }
 
-<<<<<<< HEAD
-export enum BreakingIncrement {
-    none = 0,
-    minor = 1,
-    major = minor << 1 | minor, // this makes comparisons easier
-=======
 /**
  * This uses the bit shifts instead of incrementing because it allows us to OR the
  * results of multiple checks together to get the largest breaking increment at the
@@ -31,7 +25,6 @@
     none = 0,
     minor = 1,
     major = minor << 1 | minor,
->>>>>>> 046da8fe
 };
 
 export interface IValidator {
