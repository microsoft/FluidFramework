/*!
 * Copyright (c) Microsoft Corporation and contributors. All rights reserved.
 * Licensed under the MIT License.
 */

import * as fs from "fs";

export type PackageDetails ={
    readonly name: string;
    readonly version: string;
    readonly majorVersion: number;
    readonly minorVersion: number;
    readonly patchVersion: string;
    readonly oldVersions: readonly string[];
    readonly broken: BrokenCompatTypes;
}

export interface BrokenCompatSettings{
    backCompat?: false;
    forwardCompat?: false;
}

export type BrokenCompatTypes = Partial<Record<string, BrokenCompatSettings>>;


interface PackageJson{
    name:string,
    version: string,
    devDependencies: Record<string, string>;
    typeValidation?: {
        version: string,
        broken: BrokenCompatTypes,
    },
}

function createSortedObject<T>(obj:Record<string,T>): Record<string,T>{
    const sortedKeys = Object.keys(obj).sort();
    const sortedDeps: Record<string,T> ={};
    for(const key of sortedKeys){
        sortedDeps[key] = obj[key];
    }
    return sortedDeps;
}

export function getPackageDetails(packageDir: string): PackageDetails {

    const packagePath = `${packageDir}/package.json`;
    if(!fs.existsSync(packagePath)){
        throw new Error(`Package json does not exist: ${packagePath}`)
    }

    const pkgJson: PackageJson = JSON.parse(fs.readFileSync(packagePath).toString());

    // normalize the version to remove any pre-release version info,
    // as we shouldn't change the type validation version for pre-release versions
    const normalizedVersion =
        pkgJson.version.includes("-") ?
            pkgJson.version.substring(0, pkgJson.version.indexOf("-")) :
            pkgJson.version;

    if(normalizedVersion !== pkgJson.typeValidation?.version){
        if(pkgJson.typeValidation !== undefined){
            pkgJson.devDependencies[`${pkgJson.name}-${pkgJson.typeValidation.version}`] =
                `npm:${pkgJson.name}@${pkgJson.typeValidation.version}`;

            pkgJson.devDependencies = createSortedObject(pkgJson.devDependencies);
        }
        pkgJson.typeValidation = {
<<<<<<< HEAD
            version: pkgJson.version,
            broken: {}
=======
            version: normalizedVersion,
            broken: pkgJson.typeValidation?.broken ?? {}
>>>>>>> 7924f6c4
        }
        fs.writeFileSync(packagePath, JSON.stringify(pkgJson, undefined, 2));
    }

    const versionParts = pkgJson.version.split(".",3);
    const majorVersion = Number.parseInt(versionParts[0]);
    const minorVersion = Number.parseInt(versionParts[1]);

    const oldVersions: string[] =
        Object.keys(pkgJson.devDependencies).filter((k)=>k.startsWith(pkgJson.name));

    return {
        name: pkgJson.name,
<<<<<<< HEAD
        version: pkgJson.version,
        majorVersion,
        minorVersion,
        patchVersion: versionParts[2],
=======
        packageDir,
        version: normalizedVersion,
>>>>>>> 7924f6c4
        oldVersions,
        broken: pkgJson.typeValidation.broken
    }
}<|MERGE_RESOLUTION|>--- conflicted
+++ resolved
@@ -66,13 +66,8 @@
             pkgJson.devDependencies = createSortedObject(pkgJson.devDependencies);
         }
         pkgJson.typeValidation = {
-<<<<<<< HEAD
-            version: pkgJson.version,
-            broken: {}
-=======
             version: normalizedVersion,
             broken: pkgJson.typeValidation?.broken ?? {}
->>>>>>> 7924f6c4
         }
         fs.writeFileSync(packagePath, JSON.stringify(pkgJson, undefined, 2));
     }
@@ -86,15 +81,8 @@
 
     return {
         name: pkgJson.name,
-<<<<<<< HEAD
-        version: pkgJson.version,
-        majorVersion,
-        minorVersion,
-        patchVersion: versionParts[2],
-=======
         packageDir,
         version: normalizedVersion,
->>>>>>> 7924f6c4
         oldVersions,
         broken: pkgJson.typeValidation.broken
     }
