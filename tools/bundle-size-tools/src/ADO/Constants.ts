/*!
 * Copyright (c) Microsoft Corporation. All rights reserved.
 * Licensed under the MIT License.
 */

export interface IADOConstants {
  // URL for the ADO org
  orgUrl: string,

  // The ADO project that contains the repo
  projectName: string,

<<<<<<< HEAD
  // The ID for the build that runs against master when PRs are merged
  ciBuildDefinitionId: number,
=======
  // The ID for the build that runs against main when PRs are merged
  ciBuildDefinitionId: 0,
>>>>>>> 75740632

  // The ID for the build that runs to validate PRs
  // Used to update tagged PRs on CI build completion
  // Note: Assumes CI and PR builds both run in the same org/project
  prBuildDefinitionId: number | undefined,

  // The name of the build artifact that contains the bundle size artifacts
  bundleAnalysisArtifactName: string,

  // The guid of the repo
  // Used to post/update comments in ADO
  projectRepoGuid: string | undefined,
}

// The name of the metric that represents the size of the whole bundle
export const totalSizeMetricName = 'Total Size';<|MERGE_RESOLUTION|>--- conflicted
+++ resolved
@@ -10,13 +10,8 @@
   // The ADO project that contains the repo
   projectName: string,
 
-<<<<<<< HEAD
-  // The ID for the build that runs against master when PRs are merged
+  // The ID for the build that runs against main when PRs are merged
   ciBuildDefinitionId: number,
-=======
-  // The ID for the build that runs against main when PRs are merged
-  ciBuildDefinitionId: 0,
->>>>>>> 75740632
 
   // The ID for the build that runs to validate PRs
   // Used to update tagged PRs on CI build completion
