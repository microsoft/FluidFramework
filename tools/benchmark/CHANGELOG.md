--- conflicted
+++ resolved
@@ -1,17 +1,16 @@
 # @fluid-tools/benchmark
 
-<<<<<<< HEAD
 ## 0.52.0
 
 Provide @benchmarkCustom feature
-=======
+
 ## 0.51.0
 
 ### ⚠ BREAKING CHANGES
 
 Mocha reporters have been consolidated into a single one that can handle arbitrary properties through `BenchmarkData.customData`, plus `BenchmarkData.customDataFormatters` to specify how each value should be printed to console.
 Consumers who previously used `MochaMemoryTestReporter.js` should now use `MochaReporter.js`.
->>>>>>> 957b1948
+
 
 ## 0.50.0
 
