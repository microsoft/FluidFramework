--- conflicted
+++ resolved
@@ -6,13 +6,8 @@
     specifiers:
       '@fluid-internal/mocha-test-setup': ~2.0.0-rc.3.0.3
       '@fluidframework/build-common': ^2.0.3
-<<<<<<< HEAD
-      '@fluidframework/eslint-config-fluid': ^4.0.0
-      '@microsoft/api-extractor': ^7.43.1
-=======
       '@fluidframework/eslint-config-fluid': ^5.2.0
       '@microsoft/api-extractor': ^7.42.3
->>>>>>> f469a85b
       '@types/benchmark': ^2.1.0
       '@types/chai': ^4.3.4
       '@types/easy-table': ^0.0.32
