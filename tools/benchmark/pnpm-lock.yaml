--- conflicted
+++ resolved
@@ -7,33 +7,6 @@
 importers:
 
   .:
-<<<<<<< HEAD
-    specifiers:
-      '@fluid-internal/mocha-test-setup': ~2.0.0-rc.3.0.3
-      '@fluidframework/build-common': ^2.0.3
-      '@fluidframework/eslint-config-fluid': ^5.2.0
-      '@microsoft/api-extractor': ^7.43.1
-      '@types/benchmark': ^2.1.0
-      '@types/chai': ^4.3.4
-      '@types/easy-table': ^0.0.32
-      '@types/mocha': ^9.1.1
-      '@types/node': ^14.18.0
-      chai: ^4.2.0
-      chalk: ^4.1.2
-      concurrently: ^8.2.1
-      copyfiles: ^2.4.1
-      cross-env: ^7.0.2
-      easy-table: ^1.1.1
-      eslint: ~8.55.0
-      mocha: ^10.0.0
-      mocha-json-output-reporter: ^2.0.1
-      mocha-multi-reporters: ^1.5.1
-      moment: ^2.21.0
-      prettier: ~3.0.3
-      rimraf: ^2.6.2
-      typescript: ~5.1.6
-=======
->>>>>>> 4d56fd1f
     dependencies:
       chai:
         specifier: ^4.2.0
@@ -57,24 +30,6 @@
         specifier: ^2.21.0
         version: 2.29.4
     devDependencies:
-<<<<<<< HEAD
-      '@fluid-internal/mocha-test-setup': 2.0.0-rc.3.0.3
-      '@fluidframework/build-common': 2.0.3
-      '@fluidframework/eslint-config-fluid': 5.3.0_bpztyfltmpuv6lhsgzfwtmxhte
-      '@microsoft/api-extractor': 7.43.1_@types+node@14.18.38
-      '@types/benchmark': 2.1.2
-      '@types/chai': 4.3.11
-      '@types/easy-table': 0.0.32
-      '@types/mocha': 9.1.1
-      '@types/node': 14.18.38
-      concurrently: 8.2.1
-      copyfiles: 2.4.1
-      cross-env: 7.0.3
-      eslint: 8.55.0
-      prettier: 3.0.3
-      rimraf: 2.7.1
-      typescript: 5.1.6
-=======
       '@fluid-internal/mocha-test-setup':
         specifier: ~2.0.0-rc.3.0.3
         version: 2.0.0-rc.3.0.3
@@ -123,7 +78,6 @@
       typescript:
         specifier: ~5.1.6
         version: 5.1.6
->>>>>>> 4d56fd1f
 
 packages:
 
@@ -304,37 +258,16 @@
     resolution: {integrity: sha512-6EwiSjwWYP7pTckG6I5eyFANjPhmPjUX9JRLUSfNPC7FX7zK9gyZAfUEaECL6ALTpGX5AjnBq3C9XmVWPitNpw==}
     dev: true
 
-<<<<<<< HEAD
-  /@microsoft/api-extractor-model/7.28.14_@types+node@14.18.38:
-=======
   /@microsoft/api-extractor-model@7.28.14(@types/node@14.18.38):
->>>>>>> 4d56fd1f
     resolution: {integrity: sha512-Bery/c8A8SsKPSvA82cTTuy/+OcxZbLRmKhPkk91/AJOQzxZsShcrmHFAGeiEqSIrv1nPZ3tKq9kfMLdCHmsqg==}
     dependencies:
       '@microsoft/tsdoc': 0.14.2
       '@microsoft/tsdoc-config': 0.16.2
-<<<<<<< HEAD
-      '@rushstack/node-core-library': 4.1.0_@types+node@14.18.38
-=======
       '@rushstack/node-core-library': 4.1.0(@types/node@14.18.38)
->>>>>>> 4d56fd1f
     transitivePeerDependencies:
       - '@types/node'
     dev: true
 
-<<<<<<< HEAD
-  /@microsoft/api-extractor/7.43.1_@types+node@14.18.38:
-    resolution: {integrity: sha512-ohg40SsvFFgzHFAtYq5wKJc8ZDyY46bphjtnSvhSSlXpPTG7GHwyyXkn48UZiUCBwr2WC7TRC1Jfwz7nreuiyQ==}
-    hasBin: true
-    dependencies:
-      '@microsoft/api-extractor-model': 7.28.14_@types+node@14.18.38
-      '@microsoft/tsdoc': 0.14.2
-      '@microsoft/tsdoc-config': 0.16.2
-      '@rushstack/node-core-library': 4.1.0_@types+node@14.18.38
-      '@rushstack/rig-package': 0.5.2
-      '@rushstack/terminal': 0.10.1_@types+node@14.18.38
-      '@rushstack/ts-command-line': 4.19.2_@types+node@14.18.38
-=======
   /@microsoft/api-extractor@7.43.1(@types/node@14.18.38):
     resolution: {integrity: sha512-ohg40SsvFFgzHFAtYq5wKJc8ZDyY46bphjtnSvhSSlXpPTG7GHwyyXkn48UZiUCBwr2WC7TRC1Jfwz7nreuiyQ==}
     hasBin: true
@@ -346,7 +279,6 @@
       '@rushstack/rig-package': 0.5.2
       '@rushstack/terminal': 0.10.1(@types/node@14.18.38)
       '@rushstack/ts-command-line': 4.19.2(@types/node@14.18.38)
->>>>>>> 4d56fd1f
       lodash: 4.17.21
       minimatch: 3.0.8
       resolve: 1.22.8
@@ -421,11 +353,7 @@
       - typescript
     dev: true
 
-<<<<<<< HEAD
-  /@rushstack/node-core-library/4.1.0_@types+node@14.18.38:
-=======
   /@rushstack/node-core-library@4.1.0(@types/node@14.18.38):
->>>>>>> 4d56fd1f
     resolution: {integrity: sha512-qz4JFBZJCf1YN5cAXa1dP6Mki/HrsQxc/oYGAGx29dF2cwF2YMxHoly0FBhMw3IEnxo5fMj0boVfoHVBkpkx/w==}
     peerDependencies:
       '@types/node': '*'
@@ -449,11 +377,7 @@
       strip-json-comments: 3.1.1
     dev: true
 
-<<<<<<< HEAD
-  /@rushstack/terminal/0.10.1_@types+node@14.18.38:
-=======
   /@rushstack/terminal@0.10.1(@types/node@14.18.38):
->>>>>>> 4d56fd1f
     resolution: {integrity: sha512-C6Vi/m/84IYJTkfzmXr1+W8Wi3MmBjVF/q3za91Gb3VYjKbpALHVxY6FgH625AnDe5Z0Kh4MHKWA3Z7bqgAezA==}
     peerDependencies:
       '@types/node': '*'
@@ -461,11 +385,7 @@
       '@types/node':
         optional: true
     dependencies:
-<<<<<<< HEAD
-      '@rushstack/node-core-library': 4.1.0_@types+node@14.18.38
-=======
       '@rushstack/node-core-library': 4.1.0(@types/node@14.18.38)
->>>>>>> 4d56fd1f
       '@types/node': 14.18.38
       supports-color: 8.1.1
     dev: true
@@ -474,17 +394,10 @@
     resolution: {integrity: sha512-2yn4qTkXZTByQffL3ymS6viYuyZk3YnJT49bopGBlm9Thtyfa7iuFUV6tt+09YIRO1sjmSWILf4dPj6+Dr5YVA==}
     dev: true
 
-<<<<<<< HEAD
-  /@rushstack/ts-command-line/4.19.2_@types+node@14.18.38:
-    resolution: {integrity: sha512-cqmXXmBEBlzo9WtyUrHtF9e6kl0LvBY7aTSVX4jfnBfXWZQWnPq9JTFPlQZ+L/ZwjZ4HrNwQsOVvhe9oOucZkw==}
-    dependencies:
-      '@rushstack/terminal': 0.10.1_@types+node@14.18.38
-=======
   /@rushstack/ts-command-line@4.19.2(@types/node@14.18.38):
     resolution: {integrity: sha512-cqmXXmBEBlzo9WtyUrHtF9e6kl0LvBY7aTSVX4jfnBfXWZQWnPq9JTFPlQZ+L/ZwjZ4HrNwQsOVvhe9oOucZkw==}
     dependencies:
       '@rushstack/terminal': 0.10.1(@types/node@14.18.38)
->>>>>>> 4d56fd1f
       '@types/argparse': 1.0.38
       argparse: 1.0.10
       string-argv: 0.3.1
@@ -3209,11 +3122,7 @@
     hasBin: true
     dev: true
 
-<<<<<<< HEAD
-  /typescript/5.4.2:
-=======
   /typescript@5.4.2:
->>>>>>> 4d56fd1f
     resolution: {integrity: sha512-+2/g0Fds1ERlP6JsakQQDXjZdZMM+rqpamFZJEKh4kwTIn3iDkgKtby0CeNd5ATNZ4Ry1ax15TMx0W2V+miizQ==}
     engines: {node: '>=14.17'}
     hasBin: true
