--- conflicted
+++ resolved
@@ -4,13 +4,8 @@
 
   .:
     specifiers:
-<<<<<<< HEAD
-      '@fluidframework/build-common': ^1.2.0
-      '@fluidframework/eslint-config-fluid': file:../../common/build/eslint-config-fluid
-=======
       '@fluidframework/build-common': ^2.0.0
       '@fluidframework/eslint-config-fluid': ^2.0.0
->>>>>>> d2904c3f
       '@fluidframework/mocha-test-setup': ^1.3.1
       '@microsoft/api-extractor': ^7.22.2
       '@rushstack/eslint-config': ^2.5.1
@@ -42,13 +37,8 @@
       mocha-multi-reporters: 1.5.1_mocha@10.2.0
       moment: 2.29.4
     devDependencies:
-<<<<<<< HEAD
-      '@fluidframework/build-common': 1.2.0
-      '@fluidframework/eslint-config-fluid': file:../../common/build/eslint-config-fluid_kufnqfq7tb5rpdawkdb6g5smma
-=======
       '@fluidframework/build-common': 2.0.0
       '@fluidframework/eslint-config-fluid': 2.0.0_kufnqfq7tb5rpdawkdb6g5smma
->>>>>>> d2904c3f
       '@fluidframework/mocha-test-setup': 1.3.6
       '@microsoft/api-extractor': 7.34.4_@types+node@14.18.38
       '@rushstack/eslint-config': 2.6.2_kufnqfq7tb5rpdawkdb6g5smma
@@ -279,21 +269,6 @@
       jsdoc-type-pratt-parser: 3.1.0
     dev: true
 
-  /@eslint-community/eslint-utils/4.4.0_eslint@8.6.0:
-    resolution: {integrity: sha512-1/sA4dwrzBAyeUoQ6oxahHKmrZvsnLCg4RfxW3ZFGGmQkSNQPFNLV9CUEFQP1x9EYXHTo5p6xdhZM1Ne9p/AfA==}
-    engines: {node: ^12.22.0 || ^14.17.0 || >=16.0.0}
-    peerDependencies:
-      eslint: ^6.0.0 || ^7.0.0 || >=8.0.0
-    dependencies:
-      eslint: 8.6.0
-      eslint-visitor-keys: 3.4.1
-    dev: true
-
-  /@eslint-community/regexpp/4.5.1:
-    resolution: {integrity: sha512-Z5ba73P98O1KUYCCJTUeVpja9RcGoMdncZ6T49FCUl2lN38JtCJ+3WgIDBv0AuY4WChU5PmtJmOCTlN6FZTFKQ==}
-    engines: {node: ^12.0.0 || ^14.0.0 || >=16.0.0}
-    dev: true
-
   /@eslint/eslintrc/1.4.1:
     resolution: {integrity: sha512-XXrH9Uarn0stsyldqDYq8r++mROmWRI1xKMXa640Bb//SY1+ECYX6VzT6Lcx5frD0V30XieqJ0oX9I2Xj5aoMA==}
     engines: {node: ^12.22.0 || ^14.17.0 || >=16.0.0}
@@ -330,6 +305,32 @@
       '@fluidframework/common-definitions': 0.20.1
       '@fluidframework/core-interfaces': 1.3.6
       '@fluidframework/protocol-definitions': 0.1028.2000
+    dev: true
+
+  /@fluidframework/eslint-config-fluid/2.0.0_kufnqfq7tb5rpdawkdb6g5smma:
+    resolution: {integrity: sha512-/az5CybW5XUZUOk9HMH0nUMtKx5AK+CRfHg35UyygTK+V2OmNRes/yCAbmxoQ1J1Vn2iow3Y/Sgw/oJygciugQ==}
+    dependencies:
+      '@rushstack/eslint-patch': 1.1.4
+      '@rushstack/eslint-plugin': 0.8.6_kufnqfq7tb5rpdawkdb6g5smma
+      '@rushstack/eslint-plugin-security': 0.2.6_kufnqfq7tb5rpdawkdb6g5smma
+      '@typescript-eslint/eslint-plugin': 5.9.1_i37r4pxnuonvhfobrnldva5ppi
+      '@typescript-eslint/parser': 5.9.1_kufnqfq7tb5rpdawkdb6g5smma
+      eslint-config-prettier: 8.5.0_eslint@8.6.0
+      eslint-plugin-editorconfig: 3.2.0_4x3vxi7gdq53yv6dpzqqqrxppq
+      eslint-plugin-eslint-comments: 3.2.0_eslint@8.6.0
+      eslint-plugin-import: 2.25.4_gyqcce5u2ijhn2hqkipmk56rmu
+      eslint-plugin-jsdoc: 39.3.25_eslint@8.6.0
+      eslint-plugin-promise: 6.0.1_eslint@8.6.0
+      eslint-plugin-react: 7.28.0_eslint@8.6.0
+      eslint-plugin-tsdoc: 0.2.17
+      eslint-plugin-unicorn: 40.0.0_eslint@8.6.0
+      eslint-plugin-unused-imports: 2.0.0_fhnxgfsp6r3qynjxjvskmntitm
+    transitivePeerDependencies:
+      - eslint
+      - eslint-import-resolver-typescript
+      - eslint-import-resolver-webpack
+      - supports-color
+      - typescript
     dev: true
 
   /@fluidframework/mocha-test-setup/1.3.6:
@@ -655,10 +656,6 @@
     resolution: {integrity: sha512-Gj7cI7z+98M282Tqmp2K5EIsoouUEzbBJhQQzDE3jSIRk6r9gsz0oUokqIUR4u1R3dMHo0pDHM7sNOHyhulypw==}
     dev: true
 
-  /@types/semver/7.5.0:
-    resolution: {integrity: sha512-G8hZ6XJiHnuhQKR7ZmysCeJWE08o8T0AXtk5darsCaTVsYZhhgUrq53jizaR2FvsoeCwJhlmwTjkXBY5Pn/ZHw==}
-    dev: true
-
   /@typescript-eslint/eslint-plugin/5.20.0_t2v67flxs7poccdxymy3yo2byu:
     resolution: {integrity: sha512-fapGzoxilCn3sBtC6NtXZX6+P/Hef7VDbyfGqTTpzYydwhlkevB+0vE0EnmHPVTVSy68GUncyJ/2PcrFBeCo5Q==}
     engines: {node: ^12.22.0 || ^14.17.0 || >=16.0.0}
@@ -686,8 +683,8 @@
       - supports-color
     dev: true
 
-  /@typescript-eslint/eslint-plugin/5.55.0_36lylnhpq2p3xhpusv76l3z5qu:
-    resolution: {integrity: sha512-IZGc50rtbjk+xp5YQoJvmMPmJEYoC53SiKPXyqWfv15XoD2Y5Kju6zN0DwlmaGJp1Iw33JsWJcQ7nw0lGCGjVg==}
+  /@typescript-eslint/eslint-plugin/5.9.1_i37r4pxnuonvhfobrnldva5ppi:
+    resolution: {integrity: sha512-Xv9tkFlyD4MQGpJgTo6wqDqGvHIRmRgah/2Sjz1PUnJTawjHWIwBivUE9x0QtU2WVii9baYgavo/bHjrZJkqTw==}
     engines: {node: ^12.22.0 || ^14.17.0 || >=16.0.0}
     peerDependencies:
       '@typescript-eslint/parser': ^5.0.0
@@ -697,22 +694,16 @@
       typescript:
         optional: true
     dependencies:
-      '@eslint-community/regexpp': 4.5.1
-      '@typescript-eslint/parser': 5.55.0_kufnqfq7tb5rpdawkdb6g5smma
-      '@typescript-eslint/scope-manager': 5.55.0
-      '@typescript-eslint/type-utils': 5.55.0_kufnqfq7tb5rpdawkdb6g5smma
-      '@typescript-eslint/utils': 5.55.0_kufnqfq7tb5rpdawkdb6g5smma
+      '@typescript-eslint/experimental-utils': 5.9.1_kufnqfq7tb5rpdawkdb6g5smma
+      '@typescript-eslint/parser': 5.9.1_kufnqfq7tb5rpdawkdb6g5smma
+      '@typescript-eslint/scope-manager': 5.9.1
+      '@typescript-eslint/type-utils': 5.9.1_kufnqfq7tb5rpdawkdb6g5smma
       debug: 4.3.4
       eslint: 8.6.0
-      grapheme-splitter: 1.0.4
+      functional-red-black-tree: 1.0.1
       ignore: 5.2.4
-<<<<<<< HEAD
-      natural-compare-lite: 1.4.0
-      semver: 7.5.2
-=======
       regexpp: 3.2.0
       semver: 7.3.8
->>>>>>> d2904c3f
       tsutils: 3.21.0_typescript@4.5.5
       typescript: 4.5.5
     transitivePeerDependencies:
@@ -750,8 +741,6 @@
       - typescript
     dev: true
 
-<<<<<<< HEAD
-=======
   /@typescript-eslint/experimental-utils/5.9.1_kufnqfq7tb5rpdawkdb6g5smma:
     resolution: {integrity: sha512-cb1Njyss0mLL9kLXgS/eEY53SZQ9sT519wpX3i+U457l2UXRDuo87hgKfgRazmu9/tQb0x2sr3Y0yrU+Zz0y+w==}
     engines: {node: ^12.22.0 || ^14.17.0 || >=16.0.0}
@@ -770,7 +759,6 @@
       - typescript
     dev: true
 
->>>>>>> d2904c3f
   /@typescript-eslint/parser/5.20.0_kufnqfq7tb5rpdawkdb6g5smma:
     resolution: {integrity: sha512-UWKibrCZQCYvobmu3/N8TWbEeo/EPQbS41Ux1F9XqPzGuV7pfg6n50ZrFo6hryynD8qOTTfLHtHjjdQtxJ0h/w==}
     engines: {node: ^12.22.0 || ^14.17.0 || >=16.0.0}
@@ -791,8 +779,8 @@
       - supports-color
     dev: true
 
-  /@typescript-eslint/parser/5.55.0_kufnqfq7tb5rpdawkdb6g5smma:
-    resolution: {integrity: sha512-ppvmeF7hvdhUUZWSd2EEWfzcFkjJzgNQzVST22nzg958CR+sphy8A6K7LXQZd6V75m1VKjp+J4g/PCEfSCmzhw==}
+  /@typescript-eslint/parser/5.9.1_kufnqfq7tb5rpdawkdb6g5smma:
+    resolution: {integrity: sha512-PLYO0AmwD6s6n0ZQB5kqPgfvh73p0+VqopQQLuNfi7Lm0EpfKyDalchpVwkE+81k5HeiRrTV/9w1aNHzjD7C4g==}
     engines: {node: ^12.22.0 || ^14.17.0 || >=16.0.0}
     peerDependencies:
       eslint: ^6.0.0 || ^7.0.0 || ^8.0.0
@@ -801,9 +789,9 @@
       typescript:
         optional: true
     dependencies:
-      '@typescript-eslint/scope-manager': 5.55.0
-      '@typescript-eslint/types': 5.55.0
-      '@typescript-eslint/typescript-estree': 5.55.0_typescript@4.5.5
+      '@typescript-eslint/scope-manager': 5.9.1
+      '@typescript-eslint/types': 5.9.1
+      '@typescript-eslint/typescript-estree': 5.9.1_typescript@4.5.5
       debug: 4.3.4
       eslint: 8.6.0
       typescript: 4.5.5
@@ -819,20 +807,20 @@
       '@typescript-eslint/visitor-keys': 5.20.0
     dev: true
 
-  /@typescript-eslint/scope-manager/5.55.0:
-    resolution: {integrity: sha512-OK+cIO1ZGhJYNCL//a3ROpsd83psf4dUJ4j7pdNVzd5DmIk+ffkuUIX2vcZQbEW/IR41DYsfJTB19tpCboxQuw==}
-    engines: {node: ^12.22.0 || ^14.17.0 || >=16.0.0}
-    dependencies:
-      '@typescript-eslint/types': 5.55.0
-      '@typescript-eslint/visitor-keys': 5.55.0
-    dev: true
-
   /@typescript-eslint/scope-manager/5.6.0:
     resolution: {integrity: sha512-1U1G77Hw2jsGWVsO2w6eVCbOg0HZ5WxL/cozVSTfqnL/eB9muhb8THsP0G3w+BB5xAHv9KptwdfYFAUfzcIh4A==}
     engines: {node: ^12.22.0 || ^14.17.0 || >=16.0.0}
     dependencies:
       '@typescript-eslint/types': 5.6.0
       '@typescript-eslint/visitor-keys': 5.6.0
+    dev: true
+
+  /@typescript-eslint/scope-manager/5.9.1:
+    resolution: {integrity: sha512-8BwvWkho3B/UOtzRyW07ffJXPaLSUKFBjpq8aqsRvu6HdEuzCY57+ffT7QoV4QXJXWSU1+7g3wE4AlgImmQ9pQ==}
+    engines: {node: ^12.22.0 || ^14.17.0 || >=16.0.0}
+    dependencies:
+      '@typescript-eslint/types': 5.9.1
+      '@typescript-eslint/visitor-keys': 5.9.1
     dev: true
 
   /@typescript-eslint/type-utils/5.20.0_kufnqfq7tb5rpdawkdb6g5smma:
@@ -854,8 +842,8 @@
       - supports-color
     dev: true
 
-  /@typescript-eslint/type-utils/5.55.0_kufnqfq7tb5rpdawkdb6g5smma:
-    resolution: {integrity: sha512-ObqxBgHIXj8rBNm0yh8oORFrICcJuZPZTqtAFh0oZQyr5DnAHZWfyw54RwpEEH+fD8suZaI0YxvWu5tYE/WswA==}
+  /@typescript-eslint/type-utils/5.9.1_kufnqfq7tb5rpdawkdb6g5smma:
+    resolution: {integrity: sha512-tRSpdBnPRssjlUh35rE9ug5HrUvaB9ntREy7gPXXKwmIx61TNN7+l5YKgi1hMKxo5NvqZCfYhA5FvyuJG6X6vg==}
     engines: {node: ^12.22.0 || ^14.17.0 || >=16.0.0}
     peerDependencies:
       eslint: '*'
@@ -864,8 +852,7 @@
       typescript:
         optional: true
     dependencies:
-      '@typescript-eslint/typescript-estree': 5.55.0_typescript@4.5.5
-      '@typescript-eslint/utils': 5.55.0_kufnqfq7tb5rpdawkdb6g5smma
+      '@typescript-eslint/experimental-utils': 5.9.1_kufnqfq7tb5rpdawkdb6g5smma
       debug: 4.3.4
       eslint: 8.6.0
       tsutils: 3.21.0_typescript@4.5.5
@@ -879,13 +866,13 @@
     engines: {node: ^12.22.0 || ^14.17.0 || >=16.0.0}
     dev: true
 
-  /@typescript-eslint/types/5.55.0:
-    resolution: {integrity: sha512-M4iRh4AG1ChrOL6Y+mETEKGeDnT7Sparn6fhZ5LtVJF1909D5O4uqK+C5NPbLmpfZ0XIIxCdwzKiijpZUOvOug==}
-    engines: {node: ^12.22.0 || ^14.17.0 || >=16.0.0}
-    dev: true
-
   /@typescript-eslint/types/5.6.0:
     resolution: {integrity: sha512-OIZffked7mXv4mXzWU5MgAEbCf9ecNJBKi+Si6/I9PpTaj+cf2x58h2oHW5/P/yTnPkKaayfjhLvx+crnl5ubA==}
+    engines: {node: ^12.22.0 || ^14.17.0 || >=16.0.0}
+    dev: true
+
+  /@typescript-eslint/types/5.9.1:
+    resolution: {integrity: sha512-SsWegWudWpkZCwwYcKoDwuAjoZXnM1y2EbEerTHho19Hmm+bQ56QG4L4jrtCu0bI5STaRTvRTZmjprWlTw/5NQ==}
     engines: {node: ^12.22.0 || ^14.17.0 || >=16.0.0}
     dev: true
 
@@ -910,27 +897,6 @@
       - supports-color
     dev: true
 
-  /@typescript-eslint/typescript-estree/5.55.0_typescript@4.5.5:
-    resolution: {integrity: sha512-I7X4A9ovA8gdpWMpr7b1BN9eEbvlEtWhQvpxp/yogt48fy9Lj3iE3ild/1H3jKBBIYj5YYJmS2+9ystVhC7eaQ==}
-    engines: {node: ^12.22.0 || ^14.17.0 || >=16.0.0}
-    peerDependencies:
-      typescript: '*'
-    peerDependenciesMeta:
-      typescript:
-        optional: true
-    dependencies:
-      '@typescript-eslint/types': 5.55.0
-      '@typescript-eslint/visitor-keys': 5.55.0
-      debug: 4.3.4
-      globby: 11.1.0
-      is-glob: 4.0.3
-      semver: 7.3.8
-      tsutils: 3.21.0_typescript@4.5.5
-      typescript: 4.5.5
-    transitivePeerDependencies:
-      - supports-color
-    dev: true
-
   /@typescript-eslint/typescript-estree/5.6.0_typescript@4.5.5:
     resolution: {integrity: sha512-92vK5tQaE81rK7fOmuWMrSQtK1IMonESR+RJR2Tlc7w4o0MeEdjgidY/uO2Gobh7z4Q1hhS94Cr7r021fMVEeA==}
     engines: {node: ^12.22.0 || ^14.17.0 || >=16.0.0}
@@ -952,6 +918,27 @@
       - supports-color
     dev: true
 
+  /@typescript-eslint/typescript-estree/5.9.1_typescript@4.5.5:
+    resolution: {integrity: sha512-gL1sP6A/KG0HwrahVXI9fZyeVTxEYV//6PmcOn1tD0rw8VhUWYeZeuWHwwhnewnvEMcHjhnJLOBhA9rK4vmb8A==}
+    engines: {node: ^12.22.0 || ^14.17.0 || >=16.0.0}
+    peerDependencies:
+      typescript: '*'
+    peerDependenciesMeta:
+      typescript:
+        optional: true
+    dependencies:
+      '@typescript-eslint/types': 5.9.1
+      '@typescript-eslint/visitor-keys': 5.9.1
+      debug: 4.3.4
+      globby: 11.1.0
+      is-glob: 4.0.3
+      semver: 7.3.8
+      tsutils: 3.21.0_typescript@4.5.5
+      typescript: 4.5.5
+    transitivePeerDependencies:
+      - supports-color
+    dev: true
+
   /@typescript-eslint/utils/5.20.0_kufnqfq7tb5rpdawkdb6g5smma:
     resolution: {integrity: sha512-lHONGJL1LIO12Ujyx8L8xKbwWSkoUKFSO+0wDAqGXiudWB2EO7WEUT+YZLtVbmOmSllAjLb9tpoIPwpRe5Tn6w==}
     engines: {node: ^12.22.0 || ^14.17.0 || >=16.0.0}
@@ -970,26 +957,6 @@
       - typescript
     dev: true
 
-  /@typescript-eslint/utils/5.55.0_kufnqfq7tb5rpdawkdb6g5smma:
-    resolution: {integrity: sha512-FkW+i2pQKcpDC3AY6DU54yl8Lfl14FVGYDgBTyGKB75cCwV3KpkpTMFi9d9j2WAJ4271LR2HeC5SEWF/CZmmfw==}
-    engines: {node: ^12.22.0 || ^14.17.0 || >=16.0.0}
-    peerDependencies:
-      eslint: ^6.0.0 || ^7.0.0 || ^8.0.0
-    dependencies:
-      '@eslint-community/eslint-utils': 4.4.0_eslint@8.6.0
-      '@types/json-schema': 7.0.12
-      '@types/semver': 7.5.0
-      '@typescript-eslint/scope-manager': 5.55.0
-      '@typescript-eslint/types': 5.55.0
-      '@typescript-eslint/typescript-estree': 5.55.0_typescript@4.5.5
-      eslint: 8.6.0
-      eslint-scope: 5.1.1
-      semver: 7.5.2
-    transitivePeerDependencies:
-      - supports-color
-      - typescript
-    dev: true
-
   /@typescript-eslint/visitor-keys/5.20.0:
     resolution: {integrity: sha512-1flRpNF+0CAQkMNlTJ6L/Z5jiODG/e5+7mk6XwtPOUS3UrTz3UOiAg9jG2VtKsWI6rZQfy4C6a232QNRZTRGlg==}
     engines: {node: ^12.22.0 || ^14.17.0 || >=16.0.0}
@@ -998,30 +965,20 @@
       eslint-visitor-keys: 3.3.0
     dev: true
 
-  /@typescript-eslint/visitor-keys/5.55.0:
-    resolution: {integrity: sha512-q2dlHHwWgirKh1D3acnuApXG+VNXpEY5/AwRxDVuEQpxWaB0jCDe0jFMVMALJ3ebSfuOVE8/rMS+9ZOYGg1GWw==}
-    engines: {node: ^12.22.0 || ^14.17.0 || >=16.0.0}
-    dependencies:
-<<<<<<< HEAD
-      '@typescript-eslint/types': 5.55.0
-      eslint-visitor-keys: 3.4.1
-=======
-      '@typescript-eslint/types': 5.6.0
-      eslint-visitor-keys: 3.3.0
->>>>>>> d2904c3f
-    dev: true
-
   /@typescript-eslint/visitor-keys/5.6.0:
     resolution: {integrity: sha512-1p7hDp5cpRFUyE3+lvA74egs+RWSgumrBpzBCDzfTFv0aQ7lIeay80yU0hIxgAhwQ6PcasW35kaOCyDOv6O/Ng==}
     engines: {node: ^12.22.0 || ^14.17.0 || >=16.0.0}
     dependencies:
-<<<<<<< HEAD
       '@typescript-eslint/types': 5.6.0
-      eslint-visitor-keys: 3.4.1
-=======
+      eslint-visitor-keys: 3.3.0
+    dev: true
+
+  /@typescript-eslint/visitor-keys/5.9.1:
+    resolution: {integrity: sha512-Xh37pNz9e9ryW4TVdwiFzmr4hloty8cFj8GTWMXh3Z8swGwyQWeCcNgF0hm6t09iZd6eiZmIf4zHedQVP6TVtg==}
+    engines: {node: ^12.22.0 || ^14.17.0 || >=16.0.0}
+    dependencies:
       '@typescript-eslint/types': 5.9.1
       eslint-visitor-keys: 3.3.0
->>>>>>> d2904c3f
     dev: true
 
   /acorn-jsx/5.3.2_acorn@8.8.2:
@@ -1347,6 +1304,10 @@
     engines: {node: '>=0.1.90'}
     dev: true
 
+  /commander/2.20.3:
+    resolution: {integrity: sha512-GpVkmM8vF2vQUkj2LvZmD35JxeJOLCwJ9cUkugyk2nuhbv3+mJvpLYYt+0+USMxE+oj+ey/lJEnhZw75x/OMcQ==}
+    dev: true
+
   /commander/9.5.0:
     resolution: {integrity: sha512-KRs7WVDKg86PWiuAqhDrAQnTXZKraVcCc6vFdL14qrZ/DcWwuRo7VoiYXalXO7S5GKpqYiVEwCbgFDfxNHKJBQ==}
     engines: {node: ^12.20.0 || >=14}
@@ -1544,10 +1505,6 @@
       wcwidth: 1.0.1
     dev: false
 
-<<<<<<< HEAD
-  /electron-to-chromium/1.4.434:
-    resolution: {integrity: sha512-5Gvm09UZTQRaWrimRtWRO5rvaX6Kpk5WHAPKDa7A4Gj6NIPuJ8w8WNpnxCXdd+CJJt6RBU6tUw0KyULoW6XuHw==}
-=======
   /editorconfig/0.15.3:
     resolution: {integrity: sha512-M9wIMFx96vq0R4F+gRpY3o2exzb8hEj/n9S8unZtHSvYjibBp/iMufSzvmOcV/laG0ZtuTVGtiJggPOSW2r93g==}
     hasBin: true
@@ -1560,7 +1517,6 @@
 
   /electron-to-chromium/1.4.332:
     resolution: {integrity: sha512-c1Vbv5tuUlBFp0mb3mCIjw+REEsgthRgNE8BlbEDKmvzb8rxjcVki6OkQP83vLN34s0XCxpSkq7AZNep1a6xhw==}
->>>>>>> d2904c3f
     dev: true
 
   /emoji-regex/8.0.0:
@@ -1679,13 +1635,8 @@
       - supports-color
     dev: true
 
-<<<<<<< HEAD
-  /eslint-module-utils/2.8.0_nd5yjn7vp7rjhzbqd7k4s2bww4:
-    resolution: {integrity: sha512-aWajIYfsqCKRDgUfjEXNN/JlrzauMuSEy5sbd7WXbtW3EH6A6MpwEh42c7qD+MqQo9QMJ6fWLAeIJynx0g6OAw==}
-=======
   /eslint-module-utils/2.7.4_iwcyz3q5swh44qq6nyzz4rzmcq:
     resolution: {integrity: sha512-j4GT+rqzCoRKHwURX7pddtIPGySnX9Si/cgMI5ztrcqOPtk5dDEeZ34CQVPphnqkJytlc97Vuk05Um2mJ3gEQA==}
->>>>>>> d2904c3f
     engines: {node: '>=4'}
     peerDependencies:
       '@typescript-eslint/parser': '*'
@@ -1705,7 +1656,7 @@
       eslint-import-resolver-webpack:
         optional: true
     dependencies:
-      '@typescript-eslint/parser': 5.55.0_kufnqfq7tb5rpdawkdb6g5smma
+      '@typescript-eslint/parser': 5.9.1_kufnqfq7tb5rpdawkdb6g5smma
       debug: 3.2.7
       eslint: 8.6.0
       eslint-import-resolver-node: 0.3.7
@@ -1713,6 +1664,19 @@
       - supports-color
     dev: true
 
+  /eslint-plugin-editorconfig/3.2.0_4x3vxi7gdq53yv6dpzqqqrxppq:
+    resolution: {integrity: sha512-XiUg69+qgv6BekkPCjP8+2DMODzPqtLV5i0Q9FO1v40P62pfodG1vjIihVbw/338hS5W26S+8MTtXaAlrg37QQ==}
+    dependencies:
+      '@typescript-eslint/eslint-plugin': 5.9.1_i37r4pxnuonvhfobrnldva5ppi
+      editorconfig: 0.15.3
+      eslint: 8.6.0
+      klona: 2.0.6
+    transitivePeerDependencies:
+      - '@typescript-eslint/parser'
+      - supports-color
+      - typescript
+    dev: true
+
   /eslint-plugin-eslint-comments/3.2.0_eslint@8.6.0:
     resolution: {integrity: sha512-0jkOl0hfojIHHmEHgmNdqv4fmh7300NdpA9FFpF7zaoLvB/QeXOGNLIo86oAveJFrfB1p05kC8hpEMHM8DwWVQ==}
     engines: {node: '>=6.5.0'}
@@ -1724,7 +1688,7 @@
       ignore: 5.2.4
     dev: true
 
-  /eslint-plugin-import/2.25.4_4pij4nvnkqnncanfc5qjphoilq:
+  /eslint-plugin-import/2.25.4_gyqcce5u2ijhn2hqkipmk56rmu:
     resolution: {integrity: sha512-/KJBASVFxpu0xg1kIBn9AUa8hQVnszpwgE7Ld0lKAlx7Ie87yzEzCgSkekt+le/YVhiaosO4Y14GDAOc41nfxA==}
     engines: {node: '>=4'}
     peerDependencies:
@@ -1734,18 +1698,14 @@
       '@typescript-eslint/parser':
         optional: true
     dependencies:
-      '@typescript-eslint/parser': 5.55.0_kufnqfq7tb5rpdawkdb6g5smma
+      '@typescript-eslint/parser': 5.9.1_kufnqfq7tb5rpdawkdb6g5smma
       array-includes: 3.1.6
       array.prototype.flat: 1.3.1
       debug: 2.6.9
       doctrine: 2.1.0
       eslint: 8.6.0
       eslint-import-resolver-node: 0.3.7
-<<<<<<< HEAD
-      eslint-module-utils: 2.8.0_nd5yjn7vp7rjhzbqd7k4s2bww4
-=======
       eslint-module-utils: 2.7.4_iwcyz3q5swh44qq6nyzz4rzmcq
->>>>>>> d2904c3f
       has: 1.0.3
       is-core-module: 2.11.0
       is-glob: 4.0.3
@@ -1782,15 +1742,6 @@
     engines: {node: ^12.22.0 || ^14.17.0 || >=16.0.0}
     peerDependencies:
       eslint: ^7.0.0 || ^8.0.0
-    dependencies:
-      eslint: 8.6.0
-    dev: true
-
-  /eslint-plugin-react-hooks/4.6.0_eslint@8.6.0:
-    resolution: {integrity: sha512-oFc7Itz9Qxh2x4gNHStv3BqJq54ExXmfC+a1NjAta66IAN87Wu0R/QArgIS9qKzX3dXKPI9H5crl9QchNMY9+g==}
-    engines: {node: '>=10'}
-    peerDependencies:
-      eslint: ^3.0.0 || ^4.0.0 || ^5.0.0 || ^6.0.0 || ^7.0.0 || ^8.0.0-0
     dependencies:
       eslint: 8.6.0
     dev: true
@@ -1871,7 +1822,7 @@
       strip-indent: 3.0.0
     dev: true
 
-  /eslint-plugin-unused-imports/2.0.0_mk3lxcfeigio6zzden7bbdcose:
+  /eslint-plugin-unused-imports/2.0.0_fhnxgfsp6r3qynjxjvskmntitm:
     resolution: {integrity: sha512-3APeS/tQlTrFa167ThtP0Zm0vctjr4M44HMpeg1P4bK6wItarumq0Ma82xorMKdFsWpphQBlRPzw/pxiVELX1A==}
     engines: {node: ^12.22.0 || ^14.17.0 || >=16.0.0}
     peerDependencies:
@@ -1881,7 +1832,7 @@
       '@typescript-eslint/eslint-plugin':
         optional: true
     dependencies:
-      '@typescript-eslint/eslint-plugin': 5.55.0_36lylnhpq2p3xhpusv76l3z5qu
+      '@typescript-eslint/eslint-plugin': 5.9.1_i37r4pxnuonvhfobrnldva5ppi
       eslint: 8.6.0
       eslint-rule-composer: 0.3.0
     dev: true
@@ -2268,10 +2219,6 @@
     resolution: {integrity: sha512-RbJ5/jmFcNNCcDV5o9eTnBLJ/HszWV0P73bc+Ff4nS/rJj+YaS6IGyiOL0VoBYX+l1Wrl3k63h/KrH+nhJ0XvQ==}
     dev: true
 
-  /grapheme-splitter/1.0.4:
-    resolution: {integrity: sha512-bzh50DW9kTPM00T8y4o8vQg89Di9oLJVLW/KaOGIXJWP/iqCN6WKYkbNOF04vFLJhwcpYUh9ydh/+5vpOqV4YQ==}
-    dev: true
-
   /has-bigints/1.0.2:
     resolution: {integrity: sha512-tSvCKtBr9lkF0Ex0aQiP9N+OpV4zi2r/Nee5VkRDbaqv35RLYMzbwQfFSZZH0kR+Rd6302UJZ2p/bJCEoR3VoQ==}
     dev: true
@@ -2688,6 +2635,11 @@
       object.assign: 4.1.4
     dev: true
 
+  /klona/2.0.6:
+    resolution: {integrity: sha512-dhG34DXATL5hSxJbIexCft8FChFXtmskoZYnoPWjXQuebWYCNkVeV3KkGegCK9CP1oswI/vQibS2GY7Em/sJJA==}
+    engines: {node: '>= 8'}
+    dev: true
+
   /levn/0.4.1:
     resolution: {integrity: sha512-+bT2uH4E5LGE7h/n3evcS/sQlJXCpIp6ym8OWJ5eV6+67Dsql/LaaT7qJBAt2rzfoa/5QBGBhxDix1dMt2kQKQ==}
     engines: {node: '>= 0.8.0'}
@@ -2751,6 +2703,13 @@
     dependencies:
       get-func-name: 2.0.0
     dev: false
+
+  /lru-cache/4.1.5:
+    resolution: {integrity: sha512-sWZlbEP2OsHNkXrMl5GYk/jKk70MBng6UU4YI/qGDYbgf6YbP4EvmqISbXCoJiRKs+1bSpFHVgQxvJ17F2li5g==}
+    dependencies:
+      pseudomap: 1.0.2
+      yallist: 2.1.2
+    dev: true
 
   /lru-cache/5.1.1:
     resolution: {integrity: sha512-KpNARQA3Iwv+jTA0utUVVbrh+Jlrr1Fv0e56GGzAFOXN7dk/FviaDW8LHmK52DlcH4WP2n6gI8vN1aesBFgo9w==}
@@ -2879,10 +2838,6 @@
     resolution: {integrity: sha512-p1sjXuopFs0xg+fPASzQ28agW1oHD7xDsd9Xkf3T15H3c/cifrFHVwrh74PdoklAPi+i7MdRsE47vm2r6JoB+w==}
     engines: {node: ^10 || ^12 || ^13.7 || ^14 || >=15.0.1}
     hasBin: true
-
-  /natural-compare-lite/1.4.0:
-    resolution: {integrity: sha512-Tj+HTDSJJKaZnfiuw+iaF9skdPpTo2GtEly5JHnWV/hfv2Qj/9RKsGISQtLh2ox3l5EAGw487hnBee0sIJ6v2g==}
-    dev: true
 
   /natural-compare/1.4.0:
     resolution: {integrity: sha512-OWND8ei3VtNC9h7V60qff3SVobHr996CTwgxubgyQYEpg290h9J0buyECNNJexkFm5sOajh5G116RYA1c8ZMSw==}
@@ -3176,6 +3131,10 @@
       react-is: 16.13.1
     dev: true
 
+  /pseudomap/1.0.2:
+    resolution: {integrity: sha512-b/YwNhb8lk1Zz2+bXXpS/LK9OisiZZ1SNsSLxN1x2OXVEhW2Ckr/7mWE5vrC1ZTiJlD9g19jWszTmJsB+oEpFQ==}
+    dev: true
+
   /punycode/2.3.0:
     resolution: {integrity: sha512-rRV+zQD8tVFys26lAGR9WUuS4iUAngJScM+ZRSKtvl5tKeZ2t5bvdNFdNHBW9FWR4guGHlgmsZ1G7BSm2wTbuA==}
     engines: {node: '>=6'}
@@ -3407,6 +3366,10 @@
       call-bind: 1.0.2
       get-intrinsic: 1.2.0
       object-inspect: 1.12.3
+    dev: true
+
+  /sigmund/1.0.1:
+    resolution: {integrity: sha512-fCvEXfh6NWpm+YSuY2bpXb/VIihqWA6hLsgboC+0nl71Q7N7o2eaCW8mJa/NLvQhs6jpd3VZV4UiUQlV6+lc8g==}
     dev: true
 
   /signal-exit/3.0.7:
@@ -3841,6 +3804,10 @@
   /y18n/5.0.8:
     resolution: {integrity: sha512-0pfFzegeDWJHJIAmTLRP2DwHjdF5s7jo9tuztdQxAhINCdvS+3nGINqPd00AphqJR/0LhANUS6/+7SCb98YOfA==}
     engines: {node: '>=10'}
+
+  /yallist/2.1.2:
+    resolution: {integrity: sha512-ncTzHV7NvsQZkYe1DW7cbDLm0YpzHmZF5r/iyP3ZnQtMiJ+pjzisCiMNI+Sj+xQF5pXhSHxSB3uDbsBTzY/c2A==}
+    dev: true
 
   /yallist/3.1.1:
     resolution: {integrity: sha512-a4UGQaWPH59mOXUYnAG2ewncQS4i4F43Tv3JoAM+s2VDAmS9NsK8GpDMLrCHPksFT7h3K6TOoUNn2pb7RoXx4g==}
@@ -3918,33 +3885,4 @@
       validator: 13.9.0
     optionalDependencies:
       commander: 9.5.0
-    dev: true
-
-  file:../../common/build/eslint-config-fluid_kufnqfq7tb5rpdawkdb6g5smma:
-    resolution: {directory: ../../common/build/eslint-config-fluid, type: directory}
-    id: file:../../common/build/eslint-config-fluid
-    name: '@fluidframework/eslint-config-fluid'
-    version: 2.0.0
-    dependencies:
-      '@rushstack/eslint-patch': 1.1.4
-      '@rushstack/eslint-plugin': 0.8.6_kufnqfq7tb5rpdawkdb6g5smma
-      '@rushstack/eslint-plugin-security': 0.2.6_kufnqfq7tb5rpdawkdb6g5smma
-      '@typescript-eslint/eslint-plugin': 5.55.0_36lylnhpq2p3xhpusv76l3z5qu
-      '@typescript-eslint/parser': 5.55.0_kufnqfq7tb5rpdawkdb6g5smma
-      eslint-config-prettier: 8.5.0_eslint@8.6.0
-      eslint-plugin-eslint-comments: 3.2.0_eslint@8.6.0
-      eslint-plugin-import: 2.25.4_4pij4nvnkqnncanfc5qjphoilq
-      eslint-plugin-jsdoc: 39.3.25_eslint@8.6.0
-      eslint-plugin-promise: 6.0.1_eslint@8.6.0
-      eslint-plugin-react: 7.28.0_eslint@8.6.0
-      eslint-plugin-react-hooks: 4.6.0_eslint@8.6.0
-      eslint-plugin-tsdoc: 0.2.17
-      eslint-plugin-unicorn: 40.0.0_eslint@8.6.0
-      eslint-plugin-unused-imports: 2.0.0_mk3lxcfeigio6zzden7bbdcose
-    transitivePeerDependencies:
-      - eslint
-      - eslint-import-resolver-typescript
-      - eslint-import-resolver-webpack
-      - supports-color
-      - typescript
     dev: true