--- conflicted
+++ resolved
@@ -2148,29 +2148,6 @@
     dependencies:
       '@fluidframework/core-interfaces': 2.51.0
 
-<<<<<<< HEAD
-  '@fluidframework/eslint-config-fluid@6.0.0(eslint@8.55.0)(typescript@5.4.5)':
-    dependencies:
-      '@fluid-internal/eslint-plugin-fluid': 0.1.5(eslint@8.55.0)(typescript@5.4.5)
-      '@microsoft/tsdoc': 0.14.2
-      '@rushstack/eslint-patch': 1.4.0
-      '@rushstack/eslint-plugin': 0.13.1(eslint@8.55.0)(typescript@5.4.5)
-      '@rushstack/eslint-plugin-security': 0.7.1(eslint@8.55.0)(typescript@5.4.5)
-      '@typescript-eslint/eslint-plugin': 6.7.5(@typescript-eslint/parser@6.7.5(eslint@8.55.0)(typescript@5.4.5))(eslint@8.55.0)(typescript@5.4.5)
-      '@typescript-eslint/parser': 6.7.5(eslint@8.55.0)(typescript@5.4.5)
-      eslint-config-biome: 1.9.4
-      eslint-config-prettier: 9.0.0(eslint@8.55.0)
-      eslint-import-resolver-typescript: 3.6.3(@typescript-eslint/parser@6.7.5(eslint@8.55.0)(typescript@5.4.5))(eslint-plugin-i@2.29.1)(eslint@8.55.0)
-      eslint-plugin-eslint-comments: 3.2.0(eslint@8.55.0)
-      eslint-plugin-import: eslint-plugin-i@2.29.1(@typescript-eslint/parser@6.7.5(eslint@8.55.0)(typescript@5.4.5))(eslint-import-resolver-typescript@3.6.3)(eslint@8.55.0)
-      eslint-plugin-jsdoc: 46.8.2(eslint@8.55.0)
-      eslint-plugin-promise: 6.1.1(eslint@8.55.0)
-      eslint-plugin-react: 7.33.2(eslint@8.55.0)
-      eslint-plugin-react-hooks: 4.6.2(eslint@8.55.0)
-      eslint-plugin-tsdoc: 0.2.17
-      eslint-plugin-unicorn: 48.0.1(eslint@8.55.0)
-      eslint-plugin-unused-imports: 3.0.0(@typescript-eslint/eslint-plugin@6.7.5(@typescript-eslint/parser@6.7.5(eslint@8.55.0)(typescript@5.4.5))(eslint@8.55.0)(typescript@5.4.5))(eslint@8.55.0)
-=======
   '@fluidframework/eslint-config-fluid@6.1.0(eslint@8.57.1)(typescript@5.4.5)':
     dependencies:
       '@fluid-internal/eslint-plugin-fluid': 0.2.0(eslint@8.57.1)(typescript@5.4.5)
@@ -2191,7 +2168,6 @@
       eslint-plugin-tsdoc: 0.4.0
       eslint-plugin-unicorn: 48.0.1(eslint@8.57.1)
       eslint-plugin-unused-imports: 4.2.0(@typescript-eslint/eslint-plugin@7.18.0(@typescript-eslint/parser@7.18.0(eslint@8.57.1)(typescript@5.4.5))(eslint@8.57.1)(typescript@5.4.5))(eslint@8.57.1)
->>>>>>> 38159870
     transitivePeerDependencies:
       - eslint
       - eslint-import-resolver-webpack
@@ -3014,22 +2990,11 @@
     transitivePeerDependencies:
       - supports-color
 
-<<<<<<< HEAD
-  eslint-import-resolver-typescript@3.6.3(@typescript-eslint/parser@6.7.5(eslint@8.55.0)(typescript@5.4.5))(eslint-plugin-i@2.29.1)(eslint@8.55.0):
-=======
   eslint-import-resolver-typescript@4.4.4(eslint-plugin-i@2.29.1)(eslint@8.57.1):
->>>>>>> 38159870
     dependencies:
       debug: 4.4.1(supports-color@8.1.1)
-<<<<<<< HEAD
-      enhanced-resolve: 5.18.2
-      eslint: 8.55.0
-      eslint-module-utils: 2.12.1(@typescript-eslint/parser@6.7.5(eslint@8.55.0)(typescript@5.4.5))(eslint-import-resolver-node@0.3.9)(eslint-import-resolver-typescript@3.6.3)(eslint@8.55.0)
-      fast-glob: 3.3.3
-=======
       eslint: 8.57.1
       eslint-import-context: 0.1.9(unrs-resolver@1.11.1)
->>>>>>> 38159870
       get-tsconfig: 4.10.1
       is-bun-module: 2.0.0
       stable-hash-x: 0.2.0
@@ -3040,22 +3005,14 @@
     transitivePeerDependencies:
       - supports-color
 
-<<<<<<< HEAD
-  eslint-module-utils@2.12.1(@typescript-eslint/parser@6.7.5(eslint@8.55.0)(typescript@5.4.5))(eslint-import-resolver-node@0.3.9)(eslint-import-resolver-typescript@3.6.3)(eslint@8.55.0):
-=======
   eslint-module-utils@2.12.1(@typescript-eslint/parser@7.18.0(eslint@8.57.1)(typescript@5.4.5))(eslint-import-resolver-node@0.3.9)(eslint-import-resolver-typescript@4.4.4)(eslint@8.57.1):
->>>>>>> 38159870
     dependencies:
       debug: 3.2.7
     optionalDependencies:
       '@typescript-eslint/parser': 7.18.0(eslint@8.57.1)(typescript@5.4.5)
       eslint: 8.57.1
       eslint-import-resolver-node: 0.3.9
-<<<<<<< HEAD
-      eslint-import-resolver-typescript: 3.6.3(@typescript-eslint/parser@6.7.5(eslint@8.55.0)(typescript@5.4.5))(eslint-plugin-i@2.29.1)(eslint@8.55.0)
-=======
       eslint-import-resolver-typescript: 4.4.4(eslint-plugin-i@2.29.1)(eslint@8.57.1)
->>>>>>> 38159870
     transitivePeerDependencies:
       - supports-color
 
@@ -3071,11 +3028,7 @@
       doctrine: 3.0.0
       eslint: 8.57.1
       eslint-import-resolver-node: 0.3.9
-<<<<<<< HEAD
-      eslint-module-utils: 2.12.1(@typescript-eslint/parser@6.7.5(eslint@8.55.0)(typescript@5.4.5))(eslint-import-resolver-node@0.3.9)(eslint-import-resolver-typescript@3.6.3)(eslint@8.55.0)
-=======
       eslint-module-utils: 2.12.1(@typescript-eslint/parser@7.18.0(eslint@8.57.1)(typescript@5.4.5))(eslint-import-resolver-node@0.3.9)(eslint-import-resolver-typescript@4.4.4)(eslint@8.57.1)
->>>>>>> 38159870
       get-tsconfig: 4.10.1
       is-glob: 4.0.3
       minimatch: 3.1.2
