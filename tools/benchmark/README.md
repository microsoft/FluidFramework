--- conflicted
+++ resolved
@@ -182,11 +182,7 @@
 -   `onCycle` renamed to `beforeEachBatch`.
 -   Many renames and a lot of refactoring unlikely to impact users of the mocha test APIs, but likely to break more integrated code, like custom reporters.
 
-<<<<<<< HEAD
-<!-- AUTO-GENERATED-CONTENT:START (LIBRARY_PACKAGE_README_FOOTER:clientRequirements=FALSE) -->
-=======
 <!-- AUTO-GENERATED-CONTENT:START (README_FOOTER) -->
->>>>>>> d253e253
 
 <!-- prettier-ignore-start -->
 <!-- NOTE: This section is automatically generated using @fluid-tools/markdown-magic. Do not update these generated contents directly. -->
