/*!
 * Copyright (c) Microsoft Corporation and contributors. All rights reserved.
 * Licensed under the MIT License.
 */

import { assert } from "chai";

/**
 * Kinds of benchmarks.
 *
 * Example: if you have two tests on the same scenario,
 * one with and one without a feature so you can see the actual cost of that feature,
 * the test with the feature enabled should be Measurement, but the baseline you compare it to should be Perspective.
 *
 * When comparing two versions looking for changes: run `Measurement` tests.
 *
 * When looking a a single version (ex: current master) and looking for places to optimize:
 * run `Measurement` and `Perspective` tests.
 *
 * When looking into a specific issue (either with performance or the performance tests):
 * use `.only` to restrict to the relevant tests and run all tests (`Perspective`, `Measurement` and `Diagnostic`).
 *
 * @public
 */
export enum BenchmarkType {
	/**
	 * Tests which exist to be compared to other tests to reason about cost/overhead of features.
	 */
	Perspective,

	/**
	 * Tests that measure the actual performance of features.
	 * These tests are the ones that should be optimized for to improve actual user experience, and thus
	 * should be used to compare across versions to look for regressions and improvements.
	 */
	Measurement,

	/**
	 * Tests that provide extra details which typically aren't useful unless looking into some specific area.
	 *
	 * Diagnostic tests can be used for tests whose results are useful for manually determining that other tests are
	 * measuring what they claim accurately.
	 *
	 * Diagnostic tests can also be used when a particular feature/area has enough Measurement tests to detect changes,
	 * but some extra tests would be helpful for understanding the changes when they occur. Extra tests,
	 * either Measurement or Perspective which are worth keeping to help with investigations, but are not worth running
	 * generally, can be marked as Diagnostic to enable skipping them unless they are specifically needed.
	 */
	Diagnostic,

	/**
	 * Tests which verify correctness of the `benchmark` helper library. Generally not useful for any other scenario.
	 */
	OwnCorrectness,
}

export enum TestType {
	/**
	 * Tests that measure execution time
	 */
	ExecutionTime,

	/**
	 * Tests that measure memory usage
	 */
	MemoryUsage,
}

/**
 * Names of all BenchmarkTypes.
 */
export const benchmarkTypes: string[] = [];

for (const type of Object.values(BenchmarkType)) {
	if (typeof type === "string") {
		benchmarkTypes.push(type);
	}
}

/**
 * Names of all TestTypes.
 */
export const testTypes: string[] = [];

for (const type of Object.values(TestType)) {
	if (typeof type === "string") {
		testTypes.push(type);
	}
}

/**
 * Arguments to `benchmark`
 * @public
 */
export type BenchmarkArguments = BenchmarkSyncArguments | BenchmarkAsyncArguments;

/**
 * Arguments to benchmark a synchronous function
 * @public
 */
export interface BenchmarkSyncArguments extends BenchmarkOptions {
	/**
	 * The title of the benchmark. This will show up in the output file, well as the mocha reporter.
	 */
	title: string;

	/**
	 * The (synchronous) function to benchmark.
	 */
	benchmarkFn: () => void;
}

/**
 * Arguments to benchmark a callback-based asynchronous function
 * @public
 */
export interface BenchmarkAsyncArguments extends BenchmarkOptions {
	/**
	 * The title of the benchmark. This will show up in the output file, well as the mocha reporter.
	 */
	title: string;

	/**
	 * The asynchronous function to benchmark. The time measured includes all time spent until the returned promise is
	 * resolved. This includes the event loop or processing other events. For example, a test which calls `setTimeout`
	 * in the body will always take at least 4ms per operation due to timeout throttling:
	 * https://developer.mozilla.org/en-US/docs/Web/API/WindowOrWorkerGlobalScope/setTimeout#Minimum_delay_and_timeout_nesting
	 */
	benchmarkFnAsync: () => Promise<unknown>;
}

/**
 * Set of options that can be provided to a benchmark. These options generally align with the BenchmarkJS options type;
 * you can see more documentation {@link https://benchmarkjs.com/docs#options | here}.
 * @public
 */
export interface BenchmarkOptions extends MochaExclusiveOptions, HookArguments {
	/**
	 * The max time in seconds to run the benchmark.
	 */
	maxBenchmarkDurationSeconds?: number;

	/**
	 * The min sample count to reach.
	 * @remarks This takes precedence over {@link BenchmarkOptions.maxBenchmarkDurationSeconds}.
	 */
	minSampleCount?: number;

	/**
	 * The minimum time in seconds to run an individual sample.
	 */
	minSampleDurationSeconds?: number;

	/**
	 * The kind of benchmark.
	 */
	type?: BenchmarkType;

	/**
	 * A free-form field to add a category to the test. This gets added to an internal version of the test name
	 * with an '\@' prepended to it, so it can be leveraged in combination with mocha's --grep/--fgrep options to
	 * only execute specific tests.
	 */
	category?: string;
}

/**
 * Interface representing the intent to support mocha `only`-type functionality. Mocha test utilities which take in
 * an options object extending this interface should use the corresponding `it.only` or `describe.only` variants
 * @public
 */
export interface MochaExclusiveOptions {
	/**
	 * When true, `mocha`-provided functions should use their `.only` counterparts (so as to aid individual test runs)
	 */
	only?: boolean;
}

/**
 * Convenience type for a hook function supported by `HookArguments`. Supports synchronous and asynchronous functions.
 * @public
 */
export type HookFunction = () => void | Promise<unknown>;

/**
<<<<<<< HEAD
 * Arguments that can be passed to `benchmark` for optional test setup/teardown. Hooks execute once per test body
 * (*not* on each cycle or iteration). Hooks--along with the benchmarked function--are run without additional error
 * validation. This means any exception thrown from either a hook or the benchmarked function will cause test
 * failure, and subsequent operations won't be run.
=======
 * Arguments that can be passed to `benchmark` for optional test setup/teardown.
 * Hooks--along with the benchmarked function--are run without additional error validation.
 * This means any exception thrown from either a hook or the benchmarked function will cause test failure,
 * and subsequent operations won't be run.
 * @remarks
 *
 * Be careful when writing non-pure benchmark functions!
 * Benchmark.js is written with the assumption that each cycle it runs is an independent sample.
 * This can typically be achieved by using the `onCycle` hook to reset state, with some caveats.
 * For more details, read below.
 *
 * Benchmark.js runs the benchmark function in two hierarchical groups: cycles and iterations.
 * One iteration consists of a single execution of `benchmarkFn`.
 * Since the time taken by a single iteration might be significantly smaller than the clock resolution, benchmark
 * dynamically decides to run a number of iterations per cycle.
 * After a warmup period, this number is fixed across cycles (i.e. if Benchmark.js decides to run 10,000 iterations
 * per cycle, all statistical analysis will be performed on cycles which consist of 10,000 iterations)
 * This strategy also helps minimize noise from JITting code.
 *
 * Statistical analysis is performed at the cycle level: Benchmark.js treats each cycle's timing information as a data
 * point taken from a normal distribution, and runs cycles until the root-mean error is below a threshhold or its max
 * time has been reached.
 * The statistical analysis it uses is invalid if cycles aren't independent trials: consider the test
 * ```typescript
 * const myList = [];
 * benchmark({
 *     title: "insert at start of a list",
 *     benchmarkFn: () => {
 *         myList.unshift(0);
 *     }
 * });
 * ```
 *
 * If each cycle has 10k iterations, the first cycle will time how long it takes to repeatedly insert elements 0 through 10k
 * into the start `myList`.
 * The second cycle will time how long it takes to repeatedly insert elements 10k through 20k at the start, and so on.
 * As inserting an element at the start of the list is O(list size), it's clear that cycles will take longer and longer.
 * We can use the `onCycle` hook to alleviate this problem:
 * ```typescript
 * let myList = [];
 * benchmark({
 *     title: "insert at start of a list",
 *     onCycle: () => {
 *         myList = [];
 *     }
 *     benchmarkFn: () => {
 *         myList.unshift(0);
 *     }
 * });
 * ```
 *
 * With this change, it's more reasonable to model each cycle as an independent event.
 *
 * Note that this approach is slightly misleading in the data it measures: if Benchmark.js chooses a cycle size of 10k,
 * the time reported per iteration is really an average of the time taken to insert 10k elements at the start, and not
 * the average time to insert an element to the start of the empty list as the test body might suggest at a glance.
 * @example
 *
 * ```typescript
 * let iterations = 0;
 * let cycles = 0;
 * benchmark({
 *     title: "my sample performance test"
 *     before: () => {
 *         console.log("setup goes here")
 *     },
 *     onCycle: () => {
 *         cycles++;
 *     },
 *     after: () => {
 *         console.log("iterations", iterations);
 *         console.log("cycles", cycles);
 *         console.log("teardown goes here")
 *     }
 *     benchmarkFn: () => {
 *         iterations++;
 *     }
 * });
 *
 * // Sample console output in correctness mode:
 * //
 * // setup goes here
 * // iterations 1
 * // cycles 1
 * // teardown goes here
 * //
 * // Sample console output in perf mode, if benchmark dynamically chose to run 40 cycles of 14k iterations each:
 * //
 * // setup goes here
 * // iterations 560,000
 * // cycles 40
 * // teardown goes here
 * ```
>>>>>>> 248cd80f
 * @public
 */
export interface HookArguments {
	/**
	 * Executes once, before the test body it's declared for.
	 *
	 * @remarks This does *not* execute on each iteration or cycle.
	 */
	before?: HookFunction;
	/**
	 * Executes once, after the test body it's declared for.
	 *
	 * @remarks This does *not* execute on each iteration or cycle.
	 */
	after?: HookFunction;
<<<<<<< HEAD
=======
	/**
	 * Executes before the start of each cycle. This has the same semantics as benchmarkjs's `onCycle`:
	 * https://benchmarkjs.com/docs/#options_onCycle
	 *
	 * @remarks
	 * Beware that cycles run `benchmarkFn` more than once: a typical microbenchmark might involve 10k
	 * iterations per cycle.
	 */
>>>>>>> 248cd80f
	onCycle?: HookFunction;
}

/**
 * Validates arguments to `benchmark`.
 * @public
 */
export function validateBenchmarkArguments(
	args: BenchmarkArguments,
):
	| { isAsync: true; benchmarkFn: () => Promise<unknown> }
	| { isAsync: false; benchmarkFn: () => void } {
	const intersection = args as BenchmarkSyncArguments & BenchmarkAsyncArguments;
	const isSync = intersection.benchmarkFn !== undefined;
	const isAsync = intersection.benchmarkFnAsync !== undefined;
	assert(
		isSync !== isAsync,
		"Exactly one of `benchmarkFn` and `benchmarkFnAsync` should be defined.",
	);
	if (isSync) {
		return { isAsync: false, benchmarkFn: intersection.benchmarkFn };
	}

	return { isAsync: true, benchmarkFn: intersection.benchmarkFnAsync };
}

/**
 * Determines if we are in a mode where we actually want to run benchmarks and output data.
 *
 * When not in performanceTestingMode, performance tests should be run as correctness tests, and should be
 * adjusted to run quickly (ex: smaller iteration counts or data sizes).
 * @public
 */
export const isInPerformanceTestingMode = process.argv.includes("--perfMode");

/**
 * If specified, the current process should not have performance tests run directly within it.
 * Instead child process will be created to run each test.
 * This has some overhead, but can reduce noise and cross test effects
 * (ex: tests performing very differently based on which tests ran before them due to different jitting).
 * This does not (and can not) remove all causes for effects of earlier tests on later ones.
 * Ex: cpu temperature will still be an issue, and thus running with fixed CPU clock speeds is still recommend
 * for more precise data.
 */
export const isParentProcess = process.argv.includes("--parentProcess");

/**
 * --childProcess should only be used to indicate that a test run with parentProcess is running,
 * and the current process is a child process which it spawned to run a particular test.
 * This can be used to adjust how test results are reported such that the parent process can aggregate them correctly.
 */
export const isChildProcess = process.argv.includes("--childProcess");

/**
 * Performance test suites are tagged with this to allow filtering to only performance tests.
 */
export const performanceTestSuiteTag = "@Benchmark";

/**
 * When a consumer specifies a category for a test, we append this value to the test name followed by the
 * user-specified category. This is so we can then strip that information from the name safely, before
 * writing the test name in reporters.
 */
export const userCategoriesSplitter = ":ff-cat:";

/**
 * Reporter output location
 */
export interface ReporterOptions {
	reportDir?: string;
}<|MERGE_RESOLUTION|>--- conflicted
+++ resolved
@@ -183,12 +183,6 @@
 export type HookFunction = () => void | Promise<unknown>;
 
 /**
-<<<<<<< HEAD
- * Arguments that can be passed to `benchmark` for optional test setup/teardown. Hooks execute once per test body
- * (*not* on each cycle or iteration). Hooks--along with the benchmarked function--are run without additional error
- * validation. This means any exception thrown from either a hook or the benchmarked function will cause test
- * failure, and subsequent operations won't be run.
-=======
  * Arguments that can be passed to `benchmark` for optional test setup/teardown.
  * Hooks--along with the benchmarked function--are run without additional error validation.
  * This means any exception thrown from either a hook or the benchmarked function will cause test failure,
@@ -282,7 +276,6 @@
  * // cycles 40
  * // teardown goes here
  * ```
->>>>>>> 248cd80f
  * @public
  */
 export interface HookArguments {
@@ -298,8 +291,6 @@
 	 * @remarks This does *not* execute on each iteration or cycle.
 	 */
 	after?: HookFunction;
-<<<<<<< HEAD
-=======
 	/**
 	 * Executes before the start of each cycle. This has the same semantics as benchmarkjs's `onCycle`:
 	 * https://benchmarkjs.com/docs/#options_onCycle
@@ -308,7 +299,6 @@
 	 * Beware that cycles run `benchmarkFn` more than once: a typical microbenchmark might involve 10k
 	 * iterations per cycle.
 	 */
->>>>>>> 248cd80f
 	onCycle?: HookFunction;
 }
 
