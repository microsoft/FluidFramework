## Beta API Report File for "@fluid-tools/benchmark"

> Do not edit this file. It is a report generated by [API Extractor](https://api-extractor.com/).

```ts

/// <reference types="node" />

import { Test } from 'mocha';

// @public
export function benchmark(args: BenchmarkArguments): Test;

// @public
export type BenchmarkArguments = Titled & (BenchmarkSyncArguments | BenchmarkAsyncArguments | CustomBenchmarkArguments);

// @public
export interface BenchmarkAsyncArguments extends BenchmarkAsyncFunction, BenchmarkOptions {
}

// @public
export interface BenchmarkAsyncFunction extends BenchmarkOptions {
    benchmarkFnAsync: () => Promise<unknown>;
}

// @public
export function benchmarkCustom(options: CustomBenchmarkOptions): Test;

// @public
export interface BenchmarkData {
    customData: CustomData;
    elapsedSeconds: number;
}

// @public
export interface BenchmarkDescription {
    category?: string;
    type?: BenchmarkType;
}

// @public
export interface BenchmarkError {
    error: string;
}

// @public
export function benchmarkMemory(testObject: IMemoryTestObject): Test;

// @public
export interface BenchmarkOptions extends MochaExclusiveOptions, HookArguments, BenchmarkTimingOptions, OnBatch, BenchmarkDescription {
}

// @public
export class BenchmarkReporter {
    constructor(outputDirectory?: string);
    recordResultsSummary(): void;
    recordSuiteResults(suiteName: string): void;
    recordTestResult(suiteName: string, testName: string, result: Readonly<BenchmarkResult>): void;
}

// @public
export type BenchmarkResult = BenchmarkError | BenchmarkData;

// @public (undocumented)
export type BenchmarkRunningOptions = BenchmarkSyncArguments | BenchmarkAsyncArguments | CustomBenchmarkArguments;

// @public
export interface BenchmarkSyncArguments extends BenchmarkSyncFunction, BenchmarkOptions {
}

// @public
export interface BenchmarkSyncFunction extends BenchmarkOptions {
    benchmarkFn: () => void;
}

// @public (undocumented)
export interface BenchmarkTimer<T> {
    // (undocumented)
    readonly iterationsPerBatch: number;
    // (undocumented)
    recordBatch(duration: number): boolean;
    // (undocumented)
    readonly timer: Timer<T>;
}

// @public
export interface BenchmarkTimingOptions {
    maxBenchmarkDurationSeconds?: number;
    minBatchCount?: number;
    minBatchDurationSeconds?: number;
    // (undocumented)
    startPhase?: Phase;
}

// @public
export enum BenchmarkType {
    Diagnostic = 2,
    Measurement = 1,
    OwnCorrectness = 3,
    Perspective = 0
}

// @public (undocumented)
export interface CustomBenchmark extends BenchmarkTimingOptions {
    // (undocumented)
    benchmarkFnCustom<T>(state: BenchmarkTimer<T>): Promise<void>;
}

// @public (undocumented)
export type CustomBenchmarkArguments = MochaExclusiveOptions & CustomBenchmark & BenchmarkDescription;

// @public
<<<<<<< HEAD
export interface CustomBenchmarkOptions extends BenchmarkDescription, MochaExclusiveOptions {
    run: (reporter: IMeasurementReporter) => void | Promise<unknown>;
    title: string;
}

// @public
=======
export interface CustomBenchmarkOptions extends Titled, BenchmarkDescription, MochaExclusiveOptions {
    run: (reporter: IMeasurementReporter) => void | Promise<unknown>;
}

// @public
export type CustomData = Record<string, {
    rawValue: unknown;
    formattedValue: string;
}>;

// @public
>>>>>>> d27fd8b7
export function geometricMean(values: number[]): number;

// @public
export interface HookArguments {
    after?: HookFunction;
    before?: HookFunction;
}

// @public
export type HookFunction = () => void | Promise<unknown>;

// @public
export interface IMeasurementReporter {
    addMeasurement(key: string, value: number): void;
}

// @public (undocumented)
export interface IMemoryTestObject extends MemoryTestObjectProps {
    after?: HookFunction;
    afterIteration?: HookFunction;
    before?: HookFunction;
    beforeIteration?: HookFunction;
    run(): Promise<unknown>;
}

// @public
export const isInPerformanceTestingMode: boolean;

// @public
export function isResultError(result: BenchmarkResult): result is BenchmarkError;

// @public (undocumented)
export interface MemoryTestObjectProps extends MochaExclusiveOptions {
    category?: string;
    maxBenchmarkDurationSeconds?: number;
    maxRelativeMarginOfError?: number;
    minSampleCount?: number;
    only?: boolean;
    samplePercentageToUse?: number;
    title: string;
    type?: BenchmarkType;
}

// @public
export interface MochaExclusiveOptions {
    only?: boolean;
}

// @public
export interface OnBatch {
    beforeEachBatch?: () => void;
}

// @public (undocumented)
export enum Phase {
    // (undocumented)
    AdjustIterationPerBatch = 1,
    // (undocumented)
    CollectData = 2,
    // (undocumented)
    WarmUp = 0
}

// @public
export function prettyNumber(num: number, numDecimals?: number): string;

// @public
export function qualifiedTitle(args: BenchmarkDescription & Titled): string;

// @public
export function runBenchmark(args: BenchmarkRunningOptions): Promise<BenchmarkData>;

// @public
export interface Stats {
    readonly arithmeticMean: number;
    readonly marginOfError: number;
    readonly marginOfErrorPercent: number;
    readonly samples: readonly number[];
    readonly standardDeviation: number;
    readonly standardErrorOfMean: number;
    readonly variance: number;
}

// @public (undocumented)
export interface Timer<T = unknown> {
    // (undocumented)
    now(): T;
    // (undocumented)
    toSeconds(before: T, after: T): number;
}

// @public
export interface Titled {
    title: string;
}

// @public
export function validateBenchmarkArguments(args: BenchmarkSyncArguments | BenchmarkAsyncArguments): {
    isAsync: true;
    benchmarkFn: () => Promise<unknown>;
} | {
    isAsync: false;
    benchmarkFn: () => void;
};

```<|MERGE_RESOLUTION|>--- conflicted
+++ resolved
@@ -110,14 +110,6 @@
 export type CustomBenchmarkArguments = MochaExclusiveOptions & CustomBenchmark & BenchmarkDescription;
 
 // @public
-<<<<<<< HEAD
-export interface CustomBenchmarkOptions extends BenchmarkDescription, MochaExclusiveOptions {
-    run: (reporter: IMeasurementReporter) => void | Promise<unknown>;
-    title: string;
-}
-
-// @public
-=======
 export interface CustomBenchmarkOptions extends Titled, BenchmarkDescription, MochaExclusiveOptions {
     run: (reporter: IMeasurementReporter) => void | Promise<unknown>;
 }
@@ -129,7 +121,6 @@
 }>;
 
 // @public
->>>>>>> d27fd8b7
 export function geometricMean(values: number[]): number;
 
 // @public
