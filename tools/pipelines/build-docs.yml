# Copyright (c) Microsoft Corporation and contributors. All rights reserved.
# Licensed under the MIT License.

# build-docs pipeline

name: $(Build.BuildId)

parameters:
  - name: deployOverride
    displayName: Deployment Override (default = based on branch)
    type: string
    default: default
    values:
      - default
      - skip
      - force
  - name: deployEnvironment
    displayName: Static web app environment to deploy to
    type: string
    default: new
    values:
      - new
      - old
  - name: guardianAssetRetentionOverride
    displayName: Guardian Asset Retention Override (default = based on branch)
    type: string
    default: default
    values:
      - default
      - skip
      - force
  - name: publishGuardianBaselines
    displayName: Publish Guardian Baseline Files
    type: boolean
    default: false

variables:
  - group: doc-versions
  - group: storage-vars
  - name: repoToTrigger
    value: microsoft/FluidFramework
  - name: latestPipeline
    value: ${{ or(
      eq(variables['Build.SourceBranchName'], 'main'),
      eq(variables['Build.SourceBranchName'], 'pl-test')
      )}}
  - name: n1Branch
    value: ${{ join('/refs/heads/release/', variables['N1_BRANCH']) }}
  - name: n1Pipeline
    value: ${{ eq(variables['Build.SourceBranchName'], variables['N1_BRANCH']) }}
  - name: releasePipeline
    value: ${{ eq(variables['Build.SourceBranchName'], variables['RELEASE_BRANCH']) }}
  - name: validRun
    value: ${{ or(variables.releasePipeline, variables.n1Pipeline, variables.latestPipeline) }}
  - name: Packaging.EnableSBOMSigning
    value: true
  - name: isMain
    value: ${{ eq(variables['Build.SourceBranchName'], 'main') }}
<<<<<<< HEAD
  - name: shouldDeploy
    value: ${{ or(
      eq(parameters.deployOverride, 'force'),
      and(eq(parameters.deployOverride, 'default'))
      )}}
=======
>>>>>>> 25935ecc
  - name: shouldRetainGuardianAssets
    value: ${{ or(
      eq(parameters.guardianAssetRetentionOverride, 'force'),
      and(eq(parameters.guardianAssetRetentionOverride, 'default'))
      )}}
  - name: deploymentToken
    ${{ if eq( parameters['deployEnvironment'], 'new' ) }}:
      value: "$(FLUID_WEBSITE_TORUS_API_TOKEN)"
    ${{ if eq( parameters['deployEnvironment'], 'old') }}:
      value: "$(AZURE_STATIC_WEB_APPS_API_TOKEN)"
  # skip injected CG detection as we manually trigger it in a parallel job
  - name: skipComponentGovernanceDetection
    value: true
  - name: pnpmStorePath
    value: $(Pipeline.Workspace)/.pnpm-store

trigger:
  branches:
    include:
    - release/**
    - main
pr: none

stages:
<<<<<<< HEAD
=======
- stage: build
  displayName: 'Build website'
  dependsOn: [] # run in parallel
  jobs:
    - job: debug_variables
      displayName: Show Variables
      dependsOn: [] # run in parallel
      pool: Small
      steps:
        - checkout: none
        - script: |
            echo SourceBranchName: ${{ variables['Build.SourceBranchName'] }}
            echo BASE_URL: $(BASE_URL)
            echo RELEASE_VERSION: $(RELEASE_VERSION)
            echo MAIN_BRANCH_VERSION: $(MAIN_BRANCH_VERSION)
            echo N1_VERSION: $(N1_VERSION)
            echo HUGO_PARAMS_APPINSIGHTKEY=$(HUGO_PARAMS_APPINSIGHTKEY)
            echo releasePipeline ${{ variables.releasePipeline }}
            echo latestPipeline ${{ variables.latestPipeline }}
            echo n1Pipeline ${{ variables.n1Pipeline }}
            echo repoToTrigger ${{ variables.repoToTrigger }}
            echo shouldRetainGuardianAssets ${{ variables.shouldRetainGuardianAssets }}
            echo publishGuardianBaselines ${{ variables.publishGuardianBaselines }}
          displayName: Show Variables

    - job: component_detection
      displayName: Component Detection
      dependsOn: [] # run in parallel
      pool: Small
      steps:
        - task: ComponentGovernanceComponentDetection@0
          displayName: Component Detection
          inputs:
            sourceScanPath: docs
            verbosity: Verbose
            scanType: Register
            alertWarningLevel: High

    - deployment: upload_json
      displayName: 'Combine api-extractor JSON'
      dependsOn: [] # run in parallel
      environment: 'fluid-docs-env'
      pool: Large
      strategy:
        runOnce:
          deploy:
            steps:
            - template: templates/upload-json-steps.yml
              parameters:
                STORAGE_ACCOUNT: $(STORAGE_ACCOUNT)
                uploadAsLatest: ${{ variables.isMain }}

    - job: build_site
      displayName: 'Build website'
      dependsOn: upload_json
      pool: Large
      steps:
        - checkout: self
          submodules: false
          clean: true

        - template: templates/include-use-node-version.yml

        - template: templates/include-install-pnpm.yml
          parameters:
            buildDirectory: $(Build.SourcesDirectory)/docs

        - task: Bash@3
          displayName: Install dependencies
          inputs:
            targetType: 'inline'
            workingDirectory: $(Build.SourcesDirectory)/docs
            script: |
              set -eu -o pipefail
              pnpm i --frozen-lockfile

        - task: Npm@1
          displayName: npm run build
          inputs:
            command: 'custom'
            workingDir: $(Build.SourcesDirectory)/docs
            customCommand: 'run ci:build'

        - task: AzureArtifacts.manifest-generator-task.manifest-generator-task.ManifestGeneratorTask@0
          displayName: 'Generate SBOM'
          inputs:
            BuildDropPath: $(Build.SourcesDirectory)/docs/public
            PackageName: 'fluidframework-docs'
            PackageVersion: '$(Build.BuildId)'

        - task: PublishPipelineArtifact@1
          displayName: 'Publish site build artifact'
          inputs:
            targetPath: '$(Build.SourcesDirectory)/docs/public'
            artifactName: 'fluidframework-docs'
            publishLocation: 'pipeline'

  # BEGIN Secure development tasks
- stage: guardian
  displayName: Guardian
  dependsOn: [] # run in parallel
  pool: Large
  jobs:
    - job: guardian_tasks
      displayName: Guardian tasks
      steps:
        - checkout: self
          submodules: false
          clean: true

        - template: templates/include-use-node-version.yml

        - task: UseDotNet@2
          displayName: 'Use .NET Core 3.x'
          condition: succeededOrFailed()
          inputs:
            packageType: sdk
            version: 3.x

        - task: securedevelopmentteam.vss-secure-development-tools.build-task-eslint.ESLint@1
          displayName: 'Run ESLint'
          condition: succeededOrFailed()

        - task: securedevelopmentteam.vss-secure-development-tools.build-task-publishsecurityanalysislogs.PublishSecurityAnalysisLogs@3
          displayName: 'Publish Guardian Artifacts - All Tools'
          condition: succeededOrFailed()
          inputs:
            ArtifactType: M365

        - task: AssetRetention@5
          displayName: Guardian Asset Retention
          condition: and(succeeded(), eq(variables.shouldRetainGuardianAssets, true))
          inputs:
            ArrowServiceConnection: 'ff-internal-arrow-sc'
            AssetGroupName: 'fluidframework_$(System.TeamProject)_$(Build.DefinitionName)'
            AssetNumber: '$(Build.BuildId)'
            IsShipped: false # based on value of arrow.releasedtoproduction variable
            DropsToRetain: 'CodeAnalysisLogs'

        - task: securedevelopmentteam.vss-secure-development-tools.build-task-postanalysis.PostAnalysis@2
          displayName: 'Guardian Break'
          condition: succeededOrFailed()
          continueOnError: false
          inputs:
            GdnBreakPolicyMinSev: Warning
            GdnBreakAllTools: true
            GdnBreakBaselineFiles: '$(Build.SourcesDirectory)/docs/.gdnbaselines'
            GdnBreakGdnToolESLint: true
            GdnBreakGdnToolESLintSeverity: Warning
            GdnBreakPolicy: M365
            GdnBreakOutputBaselineFile: '$(Build.ArtifactStagingDirectory)/'

        - task: PublishPipelineArtifact@1
          displayName: 'Publish Baselines'
          condition: eq('${{ parameters.publishGuardianBaselines }}', 'true')
          inputs:
            targetPath: '$(Build.ArtifactStagingDirectory)/.gdnbaselines'
            artifactName: .gdn
# END Secure development tasks

- stage: link_check
  displayName: 'Website Link Check'
  dependsOn: [] # run in parallel
  pool: Large
  jobs:
    - job: link_check
      displayName: 'Website Link Check'
      continueOnError: true
      steps:
        - checkout: self
          submodules: false
          clean: true

        - template: templates/include-use-node-version.yml

        - template: templates/include-install-pnpm.yml
          parameters:
            buildDirectory: $(Build.SourcesDirectory)/docs

        - task: Bash@3
          displayName: Install dependencies
          inputs:
            targetType: 'inline'
            workingDirectory: $(Build.SourcesDirectory)/docs
            script: |
              set -eu -o pipefail
              pnpm i --frozen-lockfile

        - task: Npm@1
          displayName: npm run build
          inputs:
            command: 'custom'
            workingDir: $(Build.SourcesDirectory)/docs
            customCommand: 'run ci:build'

        - task: Npm@1
          displayName: npm run ci:linkcheck
          inputs:
            command: 'custom'
            workingDir: $(Build.SourcesDirectory)/docs
            customCommand: 'run ci:linkcheck'

>>>>>>> 25935ecc
- stage: check_branch_version
  displayName: 'Check Version Deployment Condition'
  pool: Small
  jobs:
    - job: check_branch_version
      displayName: 'Check Version Deployment Condition'
      steps:
        - checkout: self
          submodules: false
          clean: true

        - template: /tools/pipelines/templates/include-install-build-tools.yml
          parameters:
            buildDirectory: $(Build.SourcesDirectory)
        - task: Bash@3
          name: SetVersion
          displayName: 'Set Build Version'
          env:
            VERSION_BUILDNUMBER: $(Build.BuildNumber)
          inputs:
            targetType: 'inline'
            workingDirectory: $(Build.SourcesDirectory)
            script: |
              # Generate the build version. Sets the environment variables version, codeVersion, and isLatest.
              flub generate buildVersion
        - task: Bash@3
          name: SetShouldDeploy
          displayName: 'Check Version Deployment Condition'
          inputs:
            targetType: 'inline'
            workingDirectory: $(Build.SourcesDirectory)
            script: |
              # Check if the version is the latest minor of its corresponding major version series
              # Sets variable shouldDeploy to true if the version is the latest minor and false otherwise
              # Sets variable majorVersion to the major version extracted from $(SetVersion.version)
              flub check latestVersions $(SetVersion.version) client

    - deployment: upload_json
      displayName: 'Combine api-extractor JSON'
      dependsOn: [] # run in parallel
      environment: 'fluid-docs-env'
      pool: Large
      variables:
        uploadAsLatestRelease: $[ stageDependencies.check_branch_version.outputs['check_branch_version.SetShouldDeploy.shouldDeploy'] ]
        majorVersion: $[ stageDependencies.check_branch_version.outputs['check_branch_version.SetVersion.majorVersion'] ]
      strategy:
        runOnce:
          deploy:
            steps:
            - template: templates/upload-json-steps.yml
              parameters:
                STORAGE_ACCOUNT: $(STORAGE_ACCOUNT)
                uploadAsLatest: ${{ variables.isMain }}
                uploadAsLatestRelease: $(uploadAsLatestRelease)
                majorVersion: $(majorVersion)

- stage: deploy docs
  displayName: 'Deploy website'
  pool: Small
  dependsOn: ['build', 'guardian', 'check_branch_version']
<<<<<<< HEAD
  condition: eq(stageDependencies.check_branch_version.outputs['check_branch_version.SetShouldDeploy.shouldDeploy'], 'true')
=======
  variables:
    deployOverrideVar: ${{ parameters.deployOverride }}
  condition: and(
    not(eq(variables['deployOverrideVar'], 'skip')),
    or(
      eq(dependencies.check_branch_version.outputs['check_branch_version.SetShouldDeploy.shouldDeploy'], 'true'),
      eq(variables['deployOverrideVar'], 'force')
    ))
>>>>>>> 25935ecc
  jobs:
    - job: deploy_site
      displayName: 'Deploy website'
      steps:
        - checkout: self
          submodules: false
          clean: true
<<<<<<< HEAD
        - task: TriggerBuild@4
          inputs:
            definitionIsInCurrentTeamProject: True
            buildDefinition: 'build-docs'
            useSameSourceVersion: False
            useSameBranch: False
            branchToUse: test/michaelzhen
            storeInEnvironmentVariable: True
            authenticationMethod: 'OAuth Token'
            password: '$(System.AccessToken)'
          displayName: Run build-docs pipeline
=======

        - task: DownloadPipelineArtifact@2
          displayName: 'Copy fluidframework-docs to public folder'
          inputs:
            source: current
            artifact: fluidframework-docs
            path: '$(Build.SourcesDirectory)/docs/public'

        - task: AzureStaticWebApp@0
          displayName: 'Deploy website to ASWA'
          inputs:
            skip_app_build: true # site was built in previous stage
            skip_api_build: true # api is written in js, no build needed
            cwd: $(Build.SourcesDirectory)
            app_location: 'docs/public'
            api_location: 'docs/api'
            output_location: ''
            azure_static_web_apps_api_token: '${{ variables.deploymentToken }}'
>>>>>>> 25935ecc
<|MERGE_RESOLUTION|>--- conflicted
+++ resolved
@@ -56,14 +56,6 @@
     value: true
   - name: isMain
     value: ${{ eq(variables['Build.SourceBranchName'], 'main') }}
-<<<<<<< HEAD
-  - name: shouldDeploy
-    value: ${{ or(
-      eq(parameters.deployOverride, 'force'),
-      and(eq(parameters.deployOverride, 'default'))
-      )}}
-=======
->>>>>>> 25935ecc
   - name: shouldRetainGuardianAssets
     value: ${{ or(
       eq(parameters.guardianAssetRetentionOverride, 'force'),
@@ -88,211 +80,6 @@
 pr: none
 
 stages:
-<<<<<<< HEAD
-=======
-- stage: build
-  displayName: 'Build website'
-  dependsOn: [] # run in parallel
-  jobs:
-    - job: debug_variables
-      displayName: Show Variables
-      dependsOn: [] # run in parallel
-      pool: Small
-      steps:
-        - checkout: none
-        - script: |
-            echo SourceBranchName: ${{ variables['Build.SourceBranchName'] }}
-            echo BASE_URL: $(BASE_URL)
-            echo RELEASE_VERSION: $(RELEASE_VERSION)
-            echo MAIN_BRANCH_VERSION: $(MAIN_BRANCH_VERSION)
-            echo N1_VERSION: $(N1_VERSION)
-            echo HUGO_PARAMS_APPINSIGHTKEY=$(HUGO_PARAMS_APPINSIGHTKEY)
-            echo releasePipeline ${{ variables.releasePipeline }}
-            echo latestPipeline ${{ variables.latestPipeline }}
-            echo n1Pipeline ${{ variables.n1Pipeline }}
-            echo repoToTrigger ${{ variables.repoToTrigger }}
-            echo shouldRetainGuardianAssets ${{ variables.shouldRetainGuardianAssets }}
-            echo publishGuardianBaselines ${{ variables.publishGuardianBaselines }}
-          displayName: Show Variables
-
-    - job: component_detection
-      displayName: Component Detection
-      dependsOn: [] # run in parallel
-      pool: Small
-      steps:
-        - task: ComponentGovernanceComponentDetection@0
-          displayName: Component Detection
-          inputs:
-            sourceScanPath: docs
-            verbosity: Verbose
-            scanType: Register
-            alertWarningLevel: High
-
-    - deployment: upload_json
-      displayName: 'Combine api-extractor JSON'
-      dependsOn: [] # run in parallel
-      environment: 'fluid-docs-env'
-      pool: Large
-      strategy:
-        runOnce:
-          deploy:
-            steps:
-            - template: templates/upload-json-steps.yml
-              parameters:
-                STORAGE_ACCOUNT: $(STORAGE_ACCOUNT)
-                uploadAsLatest: ${{ variables.isMain }}
-
-    - job: build_site
-      displayName: 'Build website'
-      dependsOn: upload_json
-      pool: Large
-      steps:
-        - checkout: self
-          submodules: false
-          clean: true
-
-        - template: templates/include-use-node-version.yml
-
-        - template: templates/include-install-pnpm.yml
-          parameters:
-            buildDirectory: $(Build.SourcesDirectory)/docs
-
-        - task: Bash@3
-          displayName: Install dependencies
-          inputs:
-            targetType: 'inline'
-            workingDirectory: $(Build.SourcesDirectory)/docs
-            script: |
-              set -eu -o pipefail
-              pnpm i --frozen-lockfile
-
-        - task: Npm@1
-          displayName: npm run build
-          inputs:
-            command: 'custom'
-            workingDir: $(Build.SourcesDirectory)/docs
-            customCommand: 'run ci:build'
-
-        - task: AzureArtifacts.manifest-generator-task.manifest-generator-task.ManifestGeneratorTask@0
-          displayName: 'Generate SBOM'
-          inputs:
-            BuildDropPath: $(Build.SourcesDirectory)/docs/public
-            PackageName: 'fluidframework-docs'
-            PackageVersion: '$(Build.BuildId)'
-
-        - task: PublishPipelineArtifact@1
-          displayName: 'Publish site build artifact'
-          inputs:
-            targetPath: '$(Build.SourcesDirectory)/docs/public'
-            artifactName: 'fluidframework-docs'
-            publishLocation: 'pipeline'
-
-  # BEGIN Secure development tasks
-- stage: guardian
-  displayName: Guardian
-  dependsOn: [] # run in parallel
-  pool: Large
-  jobs:
-    - job: guardian_tasks
-      displayName: Guardian tasks
-      steps:
-        - checkout: self
-          submodules: false
-          clean: true
-
-        - template: templates/include-use-node-version.yml
-
-        - task: UseDotNet@2
-          displayName: 'Use .NET Core 3.x'
-          condition: succeededOrFailed()
-          inputs:
-            packageType: sdk
-            version: 3.x
-
-        - task: securedevelopmentteam.vss-secure-development-tools.build-task-eslint.ESLint@1
-          displayName: 'Run ESLint'
-          condition: succeededOrFailed()
-
-        - task: securedevelopmentteam.vss-secure-development-tools.build-task-publishsecurityanalysislogs.PublishSecurityAnalysisLogs@3
-          displayName: 'Publish Guardian Artifacts - All Tools'
-          condition: succeededOrFailed()
-          inputs:
-            ArtifactType: M365
-
-        - task: AssetRetention@5
-          displayName: Guardian Asset Retention
-          condition: and(succeeded(), eq(variables.shouldRetainGuardianAssets, true))
-          inputs:
-            ArrowServiceConnection: 'ff-internal-arrow-sc'
-            AssetGroupName: 'fluidframework_$(System.TeamProject)_$(Build.DefinitionName)'
-            AssetNumber: '$(Build.BuildId)'
-            IsShipped: false # based on value of arrow.releasedtoproduction variable
-            DropsToRetain: 'CodeAnalysisLogs'
-
-        - task: securedevelopmentteam.vss-secure-development-tools.build-task-postanalysis.PostAnalysis@2
-          displayName: 'Guardian Break'
-          condition: succeededOrFailed()
-          continueOnError: false
-          inputs:
-            GdnBreakPolicyMinSev: Warning
-            GdnBreakAllTools: true
-            GdnBreakBaselineFiles: '$(Build.SourcesDirectory)/docs/.gdnbaselines'
-            GdnBreakGdnToolESLint: true
-            GdnBreakGdnToolESLintSeverity: Warning
-            GdnBreakPolicy: M365
-            GdnBreakOutputBaselineFile: '$(Build.ArtifactStagingDirectory)/'
-
-        - task: PublishPipelineArtifact@1
-          displayName: 'Publish Baselines'
-          condition: eq('${{ parameters.publishGuardianBaselines }}', 'true')
-          inputs:
-            targetPath: '$(Build.ArtifactStagingDirectory)/.gdnbaselines'
-            artifactName: .gdn
-# END Secure development tasks
-
-- stage: link_check
-  displayName: 'Website Link Check'
-  dependsOn: [] # run in parallel
-  pool: Large
-  jobs:
-    - job: link_check
-      displayName: 'Website Link Check'
-      continueOnError: true
-      steps:
-        - checkout: self
-          submodules: false
-          clean: true
-
-        - template: templates/include-use-node-version.yml
-
-        - template: templates/include-install-pnpm.yml
-          parameters:
-            buildDirectory: $(Build.SourcesDirectory)/docs
-
-        - task: Bash@3
-          displayName: Install dependencies
-          inputs:
-            targetType: 'inline'
-            workingDirectory: $(Build.SourcesDirectory)/docs
-            script: |
-              set -eu -o pipefail
-              pnpm i --frozen-lockfile
-
-        - task: Npm@1
-          displayName: npm run build
-          inputs:
-            command: 'custom'
-            workingDir: $(Build.SourcesDirectory)/docs
-            customCommand: 'run ci:build'
-
-        - task: Npm@1
-          displayName: npm run ci:linkcheck
-          inputs:
-            command: 'custom'
-            workingDir: $(Build.SourcesDirectory)/docs
-            customCommand: 'run ci:linkcheck'
-
->>>>>>> 25935ecc
 - stage: check_branch_version
   displayName: 'Check Version Deployment Condition'
   pool: Small
@@ -353,9 +140,6 @@
   displayName: 'Deploy website'
   pool: Small
   dependsOn: ['build', 'guardian', 'check_branch_version']
-<<<<<<< HEAD
-  condition: eq(stageDependencies.check_branch_version.outputs['check_branch_version.SetShouldDeploy.shouldDeploy'], 'true')
-=======
   variables:
     deployOverrideVar: ${{ parameters.deployOverride }}
   condition: and(
@@ -364,7 +148,6 @@
       eq(dependencies.check_branch_version.outputs['check_branch_version.SetShouldDeploy.shouldDeploy'], 'true'),
       eq(variables['deployOverrideVar'], 'force')
     ))
->>>>>>> 25935ecc
   jobs:
     - job: deploy_site
       displayName: 'Deploy website'
@@ -372,7 +155,6 @@
         - checkout: self
           submodules: false
           clean: true
-<<<<<<< HEAD
         - task: TriggerBuild@4
           inputs:
             definitionIsInCurrentTeamProject: True
@@ -383,24 +165,4 @@
             storeInEnvironmentVariable: True
             authenticationMethod: 'OAuth Token'
             password: '$(System.AccessToken)'
-          displayName: Run build-docs pipeline
-=======
-
-        - task: DownloadPipelineArtifact@2
-          displayName: 'Copy fluidframework-docs to public folder'
-          inputs:
-            source: current
-            artifact: fluidframework-docs
-            path: '$(Build.SourcesDirectory)/docs/public'
-
-        - task: AzureStaticWebApp@0
-          displayName: 'Deploy website to ASWA'
-          inputs:
-            skip_app_build: true # site was built in previous stage
-            skip_api_build: true # api is written in js, no build needed
-            cwd: $(Build.SourcesDirectory)
-            app_location: 'docs/public'
-            api_location: 'docs/api'
-            output_location: ''
-            azure_static_web_apps_api_token: '${{ variables.deploymentToken }}'
->>>>>>> 25935ecc
+          displayName: Run build-docs pipeline