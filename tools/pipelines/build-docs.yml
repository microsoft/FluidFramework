--- conflicted
+++ resolved
@@ -54,12 +54,8 @@
     trigger:
       branches:
         include:
-<<<<<<< HEAD
-        - master
+        - main
         - docs/hugo
-=======
-        - main
->>>>>>> c9079d1e
         - pl-test
   - pipeline: server
     source: server-routerlicious
