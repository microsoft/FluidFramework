# Copyright (c) Microsoft Corporation and contributors. All rights reserved.
# Licensed under the MIT License.

# build-azure pipeline

name: $(Build.BuildId)

parameters:
- name: releaseBuildOverride
  displayName: Release Build (default = not released)
  type: string
  default: none
  values:
  - none
  - prerelease
  - release
- name: publishOverride
  displayName: Publish Override (default = based on branch)
  type: string
  default: default
  values:
  - default
  - skip
  - force
- name: buildToolsVersionToInstall
  displayName: Fluid build tools version (default = installs version in repo)
  type: string
  default: repo

trigger:
  branches:
    include:
    - lts
    - release/azure/*
    - release/v2int/1*
    - release/v2int/2*
    - release/v2int/3*
    - release/v2int/4.0
  paths:
    include:
    - .prettierignore
    - azure
    - tools/pipelines/build-azure.yml
    - tools/pipelines/templates/1ES/build-npm-package.yml
    - tools/pipelines/templates/1ES/include-set-package-version.yml
    - tools/pipelines/templates/1ES/include-vars.yml
    - tools/pipelines/templates/1ES/include-install-pnpm.yml
    - tools/pipelines/templates/1ES/include-publish-npm-package.yml
    - tools/pipelines/templates/1ES/include-publish-npm-package-deployment.yml
    - tools/pipelines/templates/1ES/include-publish-npm-package-steps.yml
    - tools/pipelines/templates/1ES/include-git-tag-steps.yml
    - tools/pipelines/templates/1ES/include-use-node-version.yml
    - tools/pipelines/templates/1ES/include-process-test-results.yml
    - scripts/*
    # Relevant to the test-service-clients pipeline
    - packages/dds/map
    - packages/drivers/routerlicious-driver
    - packages/framework/fluid-static
    - packages/framework/loader/container-loader
    - packages/test/test-end-to-end-tests
<<<<<<< HEAD
    - tools/pipelines/test-azure-frs.yml
    - tools/pipelines/templates/1ES/include-test-real-service.yml
=======
    - tools/pipelines/test-service-clients.yml
    - tools/pipelines/templates/include-test-real-service.yml
>>>>>>> 59539646

pr:
  branches:
    include:
    - lts
    - release/azure/*
    - release/v2int/1*
    - release/v2int/2*
    - release/v2int/3*
    - release/v2int/4.0
  paths:
    include:
    - .prettierignore
    - azure
    - tools/pipelines/build-azure.yml
    - tools/pipelines/templates/1ES/build-npm-package.yml
    - tools/pipelines/templates/1ES/include-set-package-version.yml
    - tools/pipelines/templates/1ES/include-vars.yml
    - tools/pipelines/templates/1ES/include-install-pnpm.yml
    - tools/pipelines/templates/1ES/include-publish-npm-package.yml
    - tools/pipelines/templates/1ES/include-publish-npm-package-deployment.yml
    - tools/pipelines/templates/1ES/include-publish-npm-package-steps.yml
    - tools/pipelines/templates/1ES/include-git-tag-steps.yml
    - tools/pipelines/templates/1ES/include-use-node-version.yml
    - tools/pipelines/templates/1ES/include-process-test-results.yml
    - scripts/*
    # Relevant to the test-service-clientspipeline
    - packages/dds/map
    - packages/drivers/routerlicious-driver
    - packages/framework/fluid-static
    - packages/framework/loader/container-loader
    - packages/test/test-end-to-end-tests
<<<<<<< HEAD
    - tools/pipelines/test-azure-frs.yml
    - tools/pipelines/templates/1ES/include-test-real-service.yml
=======
    - tools/pipelines/test-service-clients.yml
    - tools/pipelines/templates/include-test-real-service.yml
>>>>>>> 59539646

extends:
  template: /tools/pipelines/templates/1ES/build-npm-package.yml@self
  parameters:
    publishOverride: ${{ parameters.publishOverride }}
    releaseBuildOverride: ${{ parameters.releaseBuildOverride }}
    buildToolsVersionToInstall: ${{ parameters.buildToolsVersionToInstall }}
    packageManagerInstallCommand: 'pnpm i --frozen-lockfile'
    packageManager: pnpm
    buildDirectory: azure
    tagName: azure
    poolBuild: NewLarge-linux-1ES
    checkoutSubmodules: true
    taskBundleAnalysis: false<|MERGE_RESOLUTION|>--- conflicted
+++ resolved
@@ -58,13 +58,8 @@
     - packages/framework/fluid-static
     - packages/framework/loader/container-loader
     - packages/test/test-end-to-end-tests
-<<<<<<< HEAD
-    - tools/pipelines/test-azure-frs.yml
+    - tools/pipelines/test-service-clients.yml
     - tools/pipelines/templates/1ES/include-test-real-service.yml
-=======
-    - tools/pipelines/test-service-clients.yml
-    - tools/pipelines/templates/include-test-real-service.yml
->>>>>>> 59539646
 
 pr:
   branches:
@@ -97,13 +92,8 @@
     - packages/framework/fluid-static
     - packages/framework/loader/container-loader
     - packages/test/test-end-to-end-tests
-<<<<<<< HEAD
-    - tools/pipelines/test-azure-frs.yml
+    - tools/pipelines/test-service-clients.yml
     - tools/pipelines/templates/1ES/include-test-real-service.yml
-=======
-    - tools/pipelines/test-service-clients.yml
-    - tools/pipelines/templates/include-test-real-service.yml
->>>>>>> 59539646
 
 extends:
   template: /tools/pipelines/templates/1ES/build-npm-package.yml@self
