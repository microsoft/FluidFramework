# Copyright (c) Microsoft Corporation and contributors. All rights reserved.
# Licensed under the MIT License.

# test-azure-frs pipeline

name: $(Build.BuildId)

trigger: none
pr: none

resources:
  pipelines:
  - pipeline: client   # Name of the pipeline resource
    source: Build - client packages
    trigger:
      branches:
      - releases/*
      - main

variables:
- group: prague-key-vault
- name: testWorkspace
  value: $(Pipeline.Workspace)/test
<<<<<<< HEAD
- name: $(Pipeline.Workspace)/packages/framework/azure-client
  value: $(Pipeline.Workspace)/test
=======
- name: testPath
  value: $(Pipeline.Workspace)/packages/framework/azure-client
>>>>>>> 11f285f6

stages:
  # Run Azure FRS Tests
  - stage:
    displayName: e2e - azure
    dependsOn: []
    jobs:
    - template: templates/include-test-azure-frs.yml
      parameters:
        poolBuild: Lite
        testPackage: "@fluidframework/azure-client"
        testWorkspace: ${{ variables.testWorkspace }}
        testPath: ${{ variables.testPath }}
        target: azure
        env:
          FLUID_TEST_LOGGER_PKG_PATH: ${{ variables.testWorkspace }}/node_modules/@ff-internal/aria-logger # Contains getTestLogger impl to inject
          azure__fluid__relay__service__tenantId: $(azure-fluid-relay-service-tenantId)
          azure__fluid__relay__service__function__url: $(azure-fluid-relay-service-function-url)<|MERGE_RESOLUTION|>--- conflicted
+++ resolved
@@ -21,14 +21,9 @@
 - group: prague-key-vault
 - name: testWorkspace
   value: $(Pipeline.Workspace)/test
-<<<<<<< HEAD
-- name: $(Pipeline.Workspace)/packages/framework/azure-client
-  value: $(Pipeline.Workspace)/test
-=======
 - name: testPath
   value: $(Pipeline.Workspace)/packages/framework/azure-client
->>>>>>> 11f285f6
-
+  
 stages:
   # Run Azure FRS Tests
   - stage:
