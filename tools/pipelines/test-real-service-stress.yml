--- conflicted
+++ resolved
@@ -93,9 +93,6 @@
         splitTestVariants: 
           - name: Sweep Mode
         env:
-<<<<<<< HEAD
-=======
-          fluid__test__driver__frs: $(automation-fluid-test-driver-frs-stress-test)
           FLUID_TEST_LOGGER_PKG_PATH: ${{ variables.testWorkspace }}/node_modules/@ff-internal/aria-logger # Contains getTestLogger impl to inject
   # stress tests frs canary
   - stage:
@@ -115,5 +112,4 @@
         testCommand: start:frs:canary
         env:
           fluid__test__driver__frsCanary: $(automation-fluid-driver-frs-canary-stress-test)
->>>>>>> 08325d42
           FLUID_TEST_LOGGER_PKG_PATH: ${{ variables.testWorkspace }}/node_modules/@ff-internal/aria-logger # Contains getTestLogger impl to inject