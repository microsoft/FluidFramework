--- conflicted
+++ resolved
@@ -1,253 +1,111 @@
-# Copyright (c) Microsoft Corporation and contributors. All rights reserved.
-# Licensed under the MIT License.
+# gc stress tests odsp
+- template: templates/include-test-real-service.yml
+parameters:
+  stageId: gc_stress_tests_odsp
+  stageDisplayName: GC stress tests - Odsp
+  poolBuild: Large-eastus2
+  testPackage: ${{ variables.testPackage }}
+  testWorkspace: ${{ variables.testWorkspace }}
+  artifactBuildId: $(resources.pipeline.client.runID)
+  timeoutInMinutes: 200
+  testCommand: start:odsp
+  skipTestResultPublishing: true
+  pipelineIdentifierForTelemetry: ${{ variables.pipelineIdentifierForTelemetry }}
+  stageVariables:
+    - group: stress-odsp-lock
+  splitTestVariants:
+    - name: Tombstone Mode
+      flags: --workLoadPath gc --profile ci_tombstone
+    - name: Sweep Mode
+      flags: --workLoadPath gc --profile ci_sweep
+  env:
+    login__microsoft__clientId: $(login-microsoft-clientId)
+    login__odsp__test__tenants: $(automation-stress-login-odsp-test-tenants)
+    FLUID_TEST_LOGGER_PKG_SPECIFIER: '@ff-internal/aria-logger' # Contains getTestLogger impl to inject
+    FLUID_LOGGER_PROPS: '{ "displayName": "${{variables.pipelineIdentifierForTelemetry}}"}'
 
-# test-real-service-stress pipeline
+# gc stress tests tinylicious
+- template: templates/include-test-real-service.yml
+parameters:
+  stageId: gc_stress_tests_tinylicious_tombstone
+  stageDisplayName: GC Stress tests - tinylicious tombstone
+  poolBuild: Large-eastus2
+  testPackage: ${{ variables.testPackage }}
+  testWorkspace: ${{ variables.testWorkspace }}
+  artifactBuildId: $(resources.pipeline.client.runID)
+  timeoutInMinutes: 200
+  testCommand: start:t9s:gc:ci:tombstone
+  skipTestResultPublishing: true
+  pipelineIdentifierForTelemetry: ${{ variables.pipelineIdentifierForTelemetry }}
+  splitTestVariants:
+    - name: Tombstone Mode
+  env:
+    FLUID_TEST_LOGGER_PKG_PATH: ${{ variables.testWorkspace }}/node_modules/@ff-internal/aria-logger # Contains getTestLogger impl to inject
+    FLUID_LOGGER_PROPS: '{ "displayName": "${{variables.pipelineIdentifierForTelemetry}}"}'
+    # Disable colorization for tinylicious logs (not useful when printing to a file)
+    logger__colorize: "false" # Need to pass it as string so ADO doesn't convert it into False (capital F) which doesn't work
+    logger__morganFormat: tiny
 
-name: $(Build.BuildId)
+- template: templates/include-test-real-service.yml
+parameters:
+  stageId: gc_stress_tests_tinylicious_sweep
+  stageDisplayName: GC Stress tests - tinylicious sweep
+  poolBuild: Large-eastus2
+  testPackage: ${{ variables.testPackage }}
+  testWorkspace: ${{ variables.testWorkspace }}
+  artifactBuildId: $(resources.pipeline.client.runID)
+  timeoutInMinutes: 200
+  testCommand: start:t9s:gc:ci:sweep
+  skipTestResultPublishing: true
+  pipelineIdentifierForTelemetry: ${{ variables.pipelineIdentifierForTelemetry }}
+  splitTestVariants:
+    - name: Sweep Mode
+  env:
+    FLUID_TEST_LOGGER_PKG_PATH: ${{ variables.testWorkspace }}/node_modules/@ff-internal/aria-logger # Contains getTestLogger impl to inject
+    FLUID_LOGGER_PROPS: '{ "displayName": "${{variables.pipelineIdentifierForTelemetry}}"}'
+    # Disable colorization for tinylicious logs (not useful when printing to a file)
+    logger__colorize: "false" # Need to pass it as string so ADO doesn't convert it into False (capital F) which doesn't work
+    logger__morganFormat: tiny
 
-trigger: none
-pr: none
-schedules:
-- cron: "0 14 * * *" # Run every day at 7 am PST
-  displayName: Garbage Collection Daily Test Run
-  branches:
-    include:
-    - test/gc-stress
-  always: true
+# summarizer stress tests odsp
+- template: templates/include-test-real-service.yml
+parameters:
+  stageId: summary_stress_tests_odsp
+  stageDisplayName: Summary stress tests - Odsp
+  poolBuild: Large-eastus2
+  testPackage: ${{ variables.testPackage }}
+  testWorkspace: ${{ variables.testWorkspace }}
+  artifactBuildId: $(resources.pipeline.client.runID)
+  timeoutInMinutes: 200
+  testCommand: start:odsp
+  skipTestResultPublishing: true
+  pipelineIdentifierForTelemetry: ${{ variables.pipelineIdentifierForTelemetry }}
+  stageVariables:
+    - group: stress-odsp-lock
+  splitTestVariants:
+    - flags: --workLoadPath summary --profile ci
+  env:
+    login__microsoft__clientId: $(login-microsoft-clientId)
+    login__odsp__test__tenants: $(automation-stress-login-odsp-test-tenants)
+    FLUID_TEST_LOGGER_PKG_SPECIFIER: '@ff-internal/aria-logger' # Contains getTestLogger impl to inject
+    FLUID_LOGGER_PROPS: '{ "displayName": "${{variables.pipelineIdentifierForTelemetry}}"}'
 
-resources:
-  pipelines:
-  - pipeline: client   # Name of the pipeline resource
-    source: Build - client packages
-    branch: test/gc-stress # Default branch for manual/scheduled triggers if none is selected
-    trigger:
-      branches:
-      - release/*
-      - main
-      - next
-      - lts
-      - test/gc-stress
-
-variables:
-- group: prague-key-vault
-- name: testWorkspace
-  value: $(Pipeline.Workspace)/test
-- name: absolutePathToTelemetryGenerator
-  value: $(Build.SourcesDirectory)/tools/telemetry-generator
-  readonly: true
-- name: testPackage
-  value: "@fluid-internal/test-service-load"
-  readonly: true
-- name: pipelineIdentifierForTelemetry
-  value: 'RealStressService'
-  readonly: true
-# This is a test pipeline, not a build one, so we don't need to run CodeQL tasks
-- name: DisableCodeQL
-  value: true
-
-lockBehavior: sequential
-stages:
-<<<<<<< HEAD
-  # gc stress tests odsp
-  - stage: gc_stress_tests_odsp
-    displayName: GC stress tests - Odsp
-    dependsOn: []
-    # use a variable group with exclusive lock force only one run at a time and avoid overloading the server/throttling
-    variables:
-    - group: stress-odsp-lock
-    jobs:
-    - template: templates/include-test-real-service.yml
-      parameters:
-        poolBuild: Large
-        testPackage: ${{ variables.testPackage }}
-        testWorkspace: ${{ variables.testWorkspace }}
-        artifactBuildId: $(resources.pipeline.client.runID)
-        timeoutInMinutes: 200
-        testCommand: start:odsp
-        skipTestResultPublishing: true
-        splitTestVariants:
-          - name: Tombstone Mode
-            flags: --workLoadPath gc --profile ci_tombstone
-          - name: Sweep Mode
-            flags: --workLoadPath gc --profile ci_sweep
-        env:
-          login__microsoft__clientId: $(login-microsoft-clientId)
-          login__odsp__test__tenants: $(automation-stress-login-odsp-test-tenants)
-          FLUID_TEST_LOGGER_PKG_SPECIFIER: '@ff-internal/aria-logger' # Contains getTestLogger impl to inject
-
-  # gc stress tests tinylicious
-  - stage: gc_stress_tests_tinylicious
-    displayName: GC stress tests - tinylicious
-    dependsOn: []
-    jobs:
-    - template: templates/include-test-real-service.yml
-      parameters:
-        poolBuild: Large
-        testPackage: ${{ variables.testPackage }}
-        testWorkspace: ${{ variables.testWorkspace }}
-        artifactBuildId: $(resources.pipeline.client.runID)
-        timeoutInMinutes: 200
-        testCommand: start:t9s:gc:ci:tombstone
-        splitTestVariants:
-          - name: Tombstone Mode
-        env:
-          FLUID_TEST_LOGGER_PKG_PATH: ${{ variables.testWorkspace }}/node_modules/@ff-internal/aria-logger # Contains getTestLogger impl to inject
-    - template: templates/include-test-real-service.yml
-      parameters:
-        poolBuild: Large
-        testPackage: ${{ variables.testPackage }}
-        testWorkspace: ${{ variables.testWorkspace }}
-        artifactBuildId: $(resources.pipeline.client.runID)
-        timeoutInMinutes: 200
-        testCommand: start:t9s:gc:ci:sweep
-        splitTestVariants:
-          - name: Sweep Mode
-        env:
-          FLUID_TEST_LOGGER_PKG_PATH: ${{ variables.testWorkspace }}/node_modules/@ff-internal/aria-logger # Contains getTestLogger impl to inject
-
-  # summarizer stress test odsp
-  - stage: summary_stress_tests_odsp
-    displayName: Summary stress tests - Odsp
-    dependsOn: []
-    # use a variable group with exclusive lock force only one run at a time and avoid overloading the server/throttling
-    variables:
-    - group: stress-odsp-lock
-    jobs:
-    - template: templates/include-test-real-service.yml
-      parameters:
-        poolBuild: Large
-        testPackage: ${{ variables.testPackage }}
-        testWorkspace: ${{ variables.testWorkspace }}
-        artifactBuildId: $(resources.pipeline.client.runID)
-        timeoutInMinutes: 200
-        testCommand: start:odsp
-        skipTestResultPublishing: true
-        splitTestVariants:
-          - flags: --workLoadPath summary --profile ci
-        env:
-          login__microsoft__clientId: $(login-microsoft-clientId)
-          login__odsp__test__tenants: $(automation-stress-login-odsp-test-tenants)
-          FLUID_TEST_LOGGER_PKG_SPECIFIER: '@ff-internal/aria-logger' # Contains getTestLogger impl to inject
-
-  # summarizer stress tests tinylicious
-  - stage: summary_stress_tests_tinylicious
-    displayName: Summary stress tests - tinylicious
-    dependsOn: []
-    jobs:
-    - template: templates/include-test-real-service.yml
-      parameters:
-        poolBuild: Large
-        testPackage: ${{ variables.testPackage }}
-        testWorkspace: ${{ variables.testWorkspace }}
-        artifactBuildId: $(resources.pipeline.client.runID)
-        timeoutInMinutes: 200
-        testCommand: start:t9s:summary:ci
-        skipTestResultPublishing: true
-        env:
-          FLUID_TEST_LOGGER_PKG_SPECIFIER: '@ff-internal/aria-logger' # Contains getTestLogger impl to inject
-          # Disable colorization for tinylicious logs (not useful when printing to a file)
-          logger__colorize: "false" # Need to pass it as string so ADO doesn't convert it into False (capital F) which doesn't work
-          logger__morganFormat: tiny
-=======
-  # stress tests odsp
-  - template: templates/include-test-real-service.yml
-    parameters:
-      stageId: stress_tests_odsp
-      stageDisplayName: Stress tests - Odsp
-      poolBuild: Large-eastus2
-      testPackage: ${{ variables.testPackage }}
-      testWorkspace: ${{ variables.testWorkspace }}
-      artifactBuildId: $(resources.pipeline.client.runID)
-      timeoutInMinutes: 120
-      testCommand: start:odsp
-      skipTestResultPublishing: true
-      pipelineIdentifierForTelemetry: ${{ variables.pipelineIdentifierForTelemetry }}
-      stageVariables:
-        - group: stress-odsp-lock
-      env:
-        login__microsoft__clientId: $(login-microsoft-clientId)
-        login__odsp__test__tenants: $(automation-stress-login-odsp-test-tenants)
-        FLUID_TEST_LOGGER_PKG_SPECIFIER: '@ff-internal/aria-logger' # Contains getTestLogger impl to inject
-        FLUID_LOGGER_PROPS: '{ "displayName": "${{variables.pipelineIdentifierForTelemetry}}"}'
-
-  # stress tests odsp dogfood
-  - template: templates/include-test-real-service.yml
-    parameters:
-      stageId: stress_tests_odspdf
-      stageDisplayName: Stress tests - Odspdf
-      poolBuild: Large-eastus2
-      testPackage: ${{ variables.testPackage }}
-      testWorkspace: ${{ variables.testWorkspace }}
-      artifactBuildId: $(resources.pipeline.client.runID)
-      timeoutInMinutes: 120
-      testCommand: start:odspdf
-      skipTestResultPublishing: true
-      pipelineIdentifierForTelemetry: ${{ variables.pipelineIdentifierForTelemetry }}
-      stageVariables:
-        - group: stress-odspdf-lock
-      env:
-        login__microsoft__clientId: $(login-microsoft-clientId)
-        login__odspdf__test__tenants: $(automation-stress-login-odspdf-test-tenants)
-        FLUID_TEST_LOGGER_PKG_SPECIFIER: '@ff-internal/aria-logger' # Contains getTestLogger impl to inject
-        FLUID_LOGGER_PROPS: '{ "displayName": "${{variables.pipelineIdentifierForTelemetry}}"}'
-
-  # stress tests tinylicious
-  - template: templates/include-test-real-service.yml
-    parameters:
-      stageId: stress_tests_tinylicious
-      stageDisplayName: Stress tests - tinylicious
-      poolBuild: Large-eastus2
-      testPackage: ${{ variables.testPackage }}
-      testWorkspace: ${{ variables.testWorkspace }}
-      artifactBuildId: $(resources.pipeline.client.runID)
-      timeoutInMinutes: 120
-      testCommand: start:t9s
-      skipTestResultPublishing: true
-      pipelineIdentifierForTelemetry: ${{ variables.pipelineIdentifierForTelemetry }}
-      env:
-        FLUID_TEST_LOGGER_PKG_SPECIFIER: '@ff-internal/aria-logger' # Contains getTestLogger impl to inject
-        FLUID_LOGGER_PROPS: '{ "displayName": "${{variables.pipelineIdentifierForTelemetry}}"}'
-        # Disable colorization for tinylicious logs (not useful when printing to a file)
-        logger__colorize: "false" # Need to pass it as string so ADO doesn't convert it into False (capital F) which doesn't work
-        logger__morganFormat: tiny
-
-  # stress tests frs
-  - template: templates/include-test-real-service.yml
-    parameters:
-      stageId: stress_tests_frs
-      stageDisplayName: Stress tests - frs
-      poolBuild: Large-eastus2
-      testPackage: ${{ variables.testPackage }}
-      testWorkspace: ${{ variables.testWorkspace }}
-      artifactBuildId: $(resources.pipeline.client.runID)
-      timeoutInMinutes: 120
-      testCommand: start:frs
-      skipTestResultPublishing: true
-      pipelineIdentifierForTelemetry: ${{ variables.pipelineIdentifierForTelemetry }}
-      stageVariables:
-        - group: stress-frs-lock
-      env:
-        fluid__test__driver__frs: $(automation-fluid-test-driver-frs-stress-test)
-        FLUID_TEST_LOGGER_PKG_SPECIFIER: '@ff-internal/aria-logger' # Contains getTestLogger impl to inject
-        FLUID_LOGGER_PROPS: '{ "displayName": "${{variables.pipelineIdentifierForTelemetry}}"}'
-
-  # stress tests frs canary
-  - template: templates/include-test-real-service.yml
-    parameters:
-      stageId: stress_tests_frs_canary
-      stageDisplayName: Stress tests - frs canary
-      poolBuild: Large-eastus2
-      testPackage: ${{ variables.testPackage }}
-      testWorkspace: ${{ variables.testWorkspace }}
-      artifactBuildId: $(resources.pipeline.client.runID)
-      timeoutInMinutes: 120
-      testCommand: start:frs:canary
-      skipTestResultPublishing: true
-      pipelineIdentifierForTelemetry: ${{ variables.pipelineIdentifierForTelemetry }}
-      stageVariables:
-        - group: stress-frs-canary
-      env:
-        fluid__test__driver__frsCanary: $(automation-fluid-driver-frs-canary-stress-test)
-        FLUID_TEST_LOGGER_PKG_SPECIFIER: '@ff-internal/aria-logger' # Contains getTestLogger impl to inject
-        FLUID_LOGGER_PROPS: '{ "displayName": "${{variables.pipelineIdentifierForTelemetry}}"}'
->>>>>>> 13ee3b4b
+# summarizer stress tests tinylicious
+- template: templates/include-test-real-service.yml
+parameters:
+  stageId: summary_stress_tests_tinylicious
+  stageDisplayName: Summary stress tests - tinylicious
+  poolBuild: Large-eastus2
+  testPackage: ${{ variables.testPackage }}
+  testWorkspace: ${{ variables.testWorkspace }}
+  artifactBuildId: $(resources.pipeline.client.runID)
+  timeoutInMinutes: 200
+  testCommand: start:t9s:summary:ci
+  skipTestResultPublishing: true
+  pipelineIdentifierForTelemetry: ${{ variables.pipelineIdentifierForTelemetry }}
+  env:
+    FLUID_TEST_LOGGER_PKG_SPECIFIER: '@ff-internal/aria-logger' # Contains getTestLogger impl to inject
+    FLUID_LOGGER_PROPS: '{ "displayName": "${{variables.pipelineIdentifierForTelemetry}}"}'
+    # Disable colorization for tinylicious logs (not useful when printing to a file)
+    logger__colorize: "false" # Need to pass it as string so ADO doesn't convert it into False (capital F) which doesn't work
+    logger__morganFormat: tiny