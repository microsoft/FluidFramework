--- conflicted
+++ resolved
@@ -68,31 +68,6 @@
           login__odsp__test__tenants: $(automation-stress-login-odsp-test-tenants)
           FLUID_TEST_LOGGER_PKG_PATH: ${{ variables.testWorkspace }}/node_modules/@ff-internal/aria-logger # Contains getTestLogger impl to inject
 
-<<<<<<< HEAD
-=======
-  # stress tests odsp dogfood
-  - stage: stress_tests_odspdf
-    displayName:  Stress tests - Odspdf
-    dependsOn: []
-    # use a variable group with exclusive lock force only one run at a time and avoid overloading the server/throttling
-    variables:
-    - group: stress-odspdf-lock
-    jobs:
-    - template: templates/include-test-real-service.yml
-      parameters:
-        poolBuild: Large
-        testPackage: ${{ variables.testPackage }}
-        testWorkspace: ${{ variables.testWorkspace }}
-        artifactBuildId: $(resources.pipeline.client.runID)
-        timeoutInMinutes: 120
-        testCommand: start:odspdf
-        env:
-          login__microsoft__clientId: $(login-microsoft-clientId)
-          login__microsoft__secret: $(login-microsoft-secret)
-          login__odspdf__test__tenants: $(automation-stress-login-odspdf-test-tenants)
-          FLUID_TEST_LOGGER_PKG_PATH: ${{ variables.testWorkspace }}/node_modules/@ff-internal/aria-logger # Contains getTestLogger impl to inject
-
->>>>>>> b85e68cd
   # stress tests tinylicious
   - stage: stress_tests_tinylicious
     displayName: Stress tests - tinylicious
@@ -104,61 +79,12 @@
         testPackage: ${{ variables.testPackage }}
         testWorkspace: ${{ variables.testWorkspace }}
         artifactBuildId: $(resources.pipeline.client.runID)
-<<<<<<< HEAD
         timeoutInMinutes: 200
         testCommand: start:t9s:gc:ci:tombstone
         splitTestVariants: 
           - name: Tombstone Mode
-=======
-        timeoutInMinutes: 120
-        testCommand: start:t9s
         env:
           FLUID_TEST_LOGGER_PKG_PATH: ${{ variables.testWorkspace }}/node_modules/@ff-internal/aria-logger # Contains getTestLogger impl to inject
-          # Disable colorization for tinylicious logs (not useful when printing to a file)
-          logger__colorize: "false" # Need to pass it as string so ADO doesn't convert it into False (capital F) which doesn't work
-          logger__morganFormat: tiny
-        additionalSteps:
-
-        # Publish the tinylicious log
-        - task: PublishPipelineArtifact@1
-          displayName: Publish Artifact - Tinylicious Log
-          inputs:
-            # NOTE: this depends on knowledge of what the template does and where it puts things.
-            # If the template changes its logic, we might need to adjust this path.
-            targetPath: '${{ variables.testWorkspace }}/node_modules/${{ variables.testPackage }}/tinylicious.log'
-            artifactName: 'tinyliciousLog'
-            publishLocation: 'pipeline'
-
-  # stress tests frs
-  - stage: stress_tests_frs
-    displayName: Stress tests - frs
-    dependsOn: []
-    # use a variable group with exclusive lock force only one run at a time and avoid overloading the server/throttling
-    variables:
-    - group: stress-frs-lock
-    jobs:
-    - template: templates/include-test-real-service.yml
-      parameters:
-        poolBuild: Large
-        testPackage: ${{ variables.testPackage }}
-        testWorkspace: ${{ variables.testWorkspace }}
-        artifactBuildId: $(resources.pipeline.client.runID)
-        timeoutInMinutes: 120
-        testCommand: start:frs
->>>>>>> b85e68cd
-        env:
-          FLUID_TEST_LOGGER_PKG_PATH: ${{ variables.testWorkspace }}/node_modules/@ff-internal/aria-logger # Contains getTestLogger impl to inject
-<<<<<<< HEAD
-=======
-  # stress tests frs canary
-  - stage: stress_tests_frs_canary
-    displayName: Stress tests - frs canary
-    dependsOn: []
-    # use a variable group with exclusive lock force only one run at a time and avoid overloading the server/throttling
-    variables:
-    - group: stress-frs-canary
-    jobs:
->>>>>>> b85e68cd
     - template: templates/include-test-real-service.yml
       parameters:
         poolBuild: Large
@@ -170,46 +96,4 @@
         splitTestVariants: 
           - name: Sweep Mode
         env:
-<<<<<<< HEAD
-          FLUID_TEST_LOGGER_PKG_PATH: ${{ variables.testWorkspace }}/node_modules/@ff-internal/aria-logger # Contains getTestLogger impl to inject
-=======
-          fluid__test__driver__frsCanary: $(automation-fluid-driver-frs-canary-stress-test)
-          FLUID_TEST_LOGGER_PKG_PATH: ${{ variables.testWorkspace }}/node_modules/@ff-internal/aria-logger # Contains getTestLogger impl to inject
-
-  - stage: runAfterAll
-    displayName: Retrieve and Upload pipeline run stats to Kusto
-    condition: always()
-    dependsOn:
-      - stress_tests_odsp
-      - stress_tests_odspdf
-      - stress_tests_tinylicious
-      - stress_tests_frs
-      - stress_tests_frs_canary
-
-    jobs:
-      - template: templates/include-test-perf-benchmarks.yml
-        parameters:
-          testWorkspace: ${{ variables.testWorkspace }}
-          poolBuild: Small
-          customSteps:
-
-          - task: Bash@3
-            displayName: Retrieve buildId results
-            inputs:
-              targetType: 'inline'
-              workingDirectory: $(toolAbsolutePath)
-              script: |
-                echo "creating output folder"
-                mkdir -p ${{ variables.testWorkspace }}/timingOutput
-                echo "Executing curl command ..."
-                echo  'curl -u ":<REDACTED>" "https://dev.azure.com/fluidframework/internal/_apis/build/builds/$(Build.BuildId)/timeline"'
-                curl -u ":$(System.AccessToken)" "https://dev.azure.com/fluidframework/internal/_apis/build/builds/$(Build.BuildId)/timeline\?api-version\=6.0-preview.1" > ${{ variables.testWorkspace }}/timingOutput/output.json
-                pwd;
-                ls -laR ${{ variables.testWorkspace }}/timingOutput/output.json;
-                cat ${{ variables.testWorkspace }}/timingOutput/output.json;
-                node --require @ff-internal/aria-logger bin/run --handlerModule $(Build.SourcesDirectory)/tools/telemetry-generator/dist/handlers/stageTimingRetriever.js --dir '${{ variables.testWorkspace }}/timingOutput/';
-            env:
-              BUILD_ID: $(Build.BuildId)
-              ADO_API_TOKEN: $(System.AccessToken)
-              PIPELINE: 'RealStressService'
->>>>>>> b85e68cd
+          FLUID_TEST_LOGGER_PKG_PATH: ${{ variables.testWorkspace }}/node_modules/@ff-internal/aria-logger # Contains getTestLogger impl to inject