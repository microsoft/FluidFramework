# Copyright (c) Microsoft Corporation and contributors. All rights reserved.
# Licensed under the MIT License.

# test-real-service-stress pipeline

name: $(Build.BuildId)

trigger: none
pr: none
schedules:
- cron: "0 14 * * *" # Run every day at 7 am PST
  displayName: Garbage Collection Daily Test Run
  branches:
    include:
    - test/gc-stress
  always: true

resources:
  pipelines:
  - pipeline: client   # Name of the pipeline resource
    source: Build - client packages
    branch: test/gc-stress # Default branch for manual/scheduled triggers if none is selected
    trigger:
      branches:
      - release/*
      - main
      - next
      - lts
      - test/gc-stress

variables:
- group: prague-key-vault
- name: testWorkspace
  value: $(Pipeline.Workspace)/test
- name: absolutePathToTelemetryGenerator
  value: $(Build.SourcesDirectory)/tools/telemetry-generator
  readonly: true
- name: testPackage
  value: "@fluid-internal/test-service-load"
  readonly: true

lockBehavior: sequential
stages:
  # gc stress tests odsp
  - stage: gc_stress_tests_odsp
    displayName: GC stress tests - Odsp
    dependsOn: []
    # use a variable group with exclusive lock force only one run at a time and avoid overloading the server/throttling
    variables:
    - group: stress-odsp-lock
    jobs:
    - template: templates/include-test-real-service.yml
      parameters:
        poolBuild: Large
        testPackage: ${{ variables.testPackage }}
        testWorkspace: ${{ variables.testWorkspace }}
        artifactBuildId: $(resources.pipeline.client.runID)
        timeoutInMinutes: 200
        testCommand: start:odsp
        splitTestVariants:
          - name: Tombstone Mode
            flags: --workLoadPath gc --profile ci_tombstone
          - name: Sweep Mode
            flags: --workLoadPath gc --profile ci_sweep
        env:
          login__microsoft__clientId: $(login-microsoft-clientId)
          login__microsoft__secret: $(login-microsoft-secret)
          login__odsp__test__tenants: $(automation-stress-login-odsp-test-tenants)
          FLUID_TEST_LOGGER_PKG_PATH: ${{ variables.testWorkspace }}/node_modules/@ff-internal/aria-logger # Contains getTestLogger impl to inject

  # gc stress tests tinylicious
  - stage: gc_stress_tests_tinylicious
    displayName: GC stress tests - tinylicious
    dependsOn: []
    jobs:
    - template: templates/include-test-real-service.yml
      parameters:
        poolBuild: Large
        testPackage: ${{ variables.testPackage }}
        testWorkspace: ${{ variables.testWorkspace }}
        artifactBuildId: $(resources.pipeline.client.runID)
        timeoutInMinutes: 200
        testCommand: start:t9s:gc:ci:tombstone
        splitTestVariants: 
          - name: Tombstone Mode
        env:
          FLUID_TEST_LOGGER_PKG_PATH: ${{ variables.testWorkspace }}/node_modules/@ff-internal/aria-logger # Contains getTestLogger impl to inject
    - template: templates/include-test-real-service.yml
      parameters:
        poolBuild: Large
        testPackage: ${{ variables.testPackage }}
        testWorkspace: ${{ variables.testWorkspace }}
        artifactBuildId: $(resources.pipeline.client.runID)
        timeoutInMinutes: 200
        testCommand: start:t9s:gc:ci:sweep
        splitTestVariants: 
          - name: Sweep Mode
        env:
          FLUID_TEST_LOGGER_PKG_PATH: ${{ variables.testWorkspace }}/node_modules/@ff-internal/aria-logger # Contains getTestLogger impl to inject
<<<<<<< HEAD
=======
          # Disable colorization for tinylicious logs (not useful when printing to a file)
          logger__colorize: "false" # Need to pass it as string so ADO doesn't convert it into False (capital F) which doesn't work
          logger__morganFormat: tiny
>>>>>>> 238bde5e

  # summarizer stress test odsp
  - stage: summary_stress_tests_odsp
    displayName: Summary stress tests - Odsp
    dependsOn: []
    # use a variable group with exclusive lock force only one run at a time and avoid overloading the server/throttling
    variables:
    - group: stress-odsp-lock
    jobs:
    - template: templates/include-test-real-service.yml
      parameters:
        poolBuild: Large
        testPackage: ${{ variables.testPackage }}
        testWorkspace: ${{ variables.testWorkspace }}
        artifactBuildId: $(resources.pipeline.client.runID)
        timeoutInMinutes: 200
        testCommand: start:odsp
        splitTestVariants:
          - flags: --workLoadPath summary --profile ci
        env:
          login__microsoft__clientId: $(login-microsoft-clientId)
          login__microsoft__secret: $(login-microsoft-secret)
          login__odsp__test__tenants: $(automation-stress-login-odsp-test-tenants)
          FLUID_TEST_LOGGER_PKG_PATH: ${{ variables.testWorkspace }}/node_modules/@ff-internal/aria-logger # Contains getTestLogger impl to inject

  # summarizer stress tests tinylicious
  - stage: summary_stress_tests_tinylicious
    displayName: Summary stress tests - tinylicious
    dependsOn: []
    jobs:
    - template: templates/include-test-real-service.yml
      parameters:
        poolBuild: Large
        testPackage: ${{ variables.testPackage }}
        testWorkspace: ${{ variables.testWorkspace }}
        artifactBuildId: $(resources.pipeline.client.runID)
        timeoutInMinutes: 200
        testCommand: start:t9s:summary:ci
        env:
          FLUID_TEST_LOGGER_PKG_PATH: ${{ variables.testWorkspace }}/node_modules/@ff-internal/aria-logger # Contains getTestLogger impl to inject
<<<<<<< HEAD
    
=======

  # Capture telemetry about pipeline stages
  - stage: upload_run_telemetry
    displayName: Upload pipeline run telemetry to Kusto
    condition: succeededOrFailed()
    dependsOn:
      - stress_tests_odsp
      - stress_tests_odspdf
      - stress_tests_tinylicious
      - stress_tests_frs
      - stress_tests_frs_canary
    jobs:
    - job: upload_run_telemetry
      displayName: Upload pipeline run telemetry to Kusto
      pool: Small
      variables:
      - group: ado-feeds

      steps:
      - template: templates/include-telemetry-setup.yml
        parameters:
          devFeedUrl: $(ado-feeds-dev)
          officeFeedUrl: $(ado-feeds-office)
          isCheckoutNeeded: true
      - task: Bash@3
        displayName: Retrieve buildId results
        inputs:
          targetType: 'inline'
          workingDirectory: $(absolutePathToTelemetryGenerator)
          script: |
            echo "creating output folder"
            mkdir -p ${{ variables.testWorkspace }}/timingOutput
            echo "Retrieving pipeline run timeline data command ..."
            echo 'curl -u ":<REDACTED>" "https://dev.azure.com/fluidframework/internal/_apis/build/builds/$BUILD_ID/timeline"'
            curl -u ":$ADO_API_TOKEN" "https://dev.azure.com/fluidframework/internal/_apis/build/builds/$BUILD_ID/timeline\?api-version\=6.0-preview.1" > ${{ variables.testWorkspace }}/timingOutput/output.json
            pwd;
            ls -laR ${{ variables.testWorkspace }}/timingOutput/output.json;
            cat ${{ variables.testWorkspace }}/timingOutput/output.json;
            node --require @ff-internal/aria-logger bin/run --handlerModule $(absolutePathToTelemetryGenerator)/dist/handlers/stageTimingRetriever.js --dir '${{ variables.testWorkspace }}/timingOutput/';
        env:
          BUILD_ID: $(Build.BuildId)
          ADO_API_TOKEN: $(System.AccessToken)
          PIPELINE: 'RealStressService'
>>>>>>> 238bde5e
<|MERGE_RESOLUTION|>--- conflicted
+++ resolved
@@ -97,12 +97,6 @@
           - name: Sweep Mode
         env:
           FLUID_TEST_LOGGER_PKG_PATH: ${{ variables.testWorkspace }}/node_modules/@ff-internal/aria-logger # Contains getTestLogger impl to inject
-<<<<<<< HEAD
-=======
-          # Disable colorization for tinylicious logs (not useful when printing to a file)
-          logger__colorize: "false" # Need to pass it as string so ADO doesn't convert it into False (capital F) which doesn't work
-          logger__morganFormat: tiny
->>>>>>> 238bde5e
 
   # summarizer stress test odsp
   - stage: summary_stress_tests_odsp
@@ -143,50 +137,6 @@
         testCommand: start:t9s:summary:ci
         env:
           FLUID_TEST_LOGGER_PKG_PATH: ${{ variables.testWorkspace }}/node_modules/@ff-internal/aria-logger # Contains getTestLogger impl to inject
-<<<<<<< HEAD
-    
-=======
-
-  # Capture telemetry about pipeline stages
-  - stage: upload_run_telemetry
-    displayName: Upload pipeline run telemetry to Kusto
-    condition: succeededOrFailed()
-    dependsOn:
-      - stress_tests_odsp
-      - stress_tests_odspdf
-      - stress_tests_tinylicious
-      - stress_tests_frs
-      - stress_tests_frs_canary
-    jobs:
-    - job: upload_run_telemetry
-      displayName: Upload pipeline run telemetry to Kusto
-      pool: Small
-      variables:
-      - group: ado-feeds
-
-      steps:
-      - template: templates/include-telemetry-setup.yml
-        parameters:
-          devFeedUrl: $(ado-feeds-dev)
-          officeFeedUrl: $(ado-feeds-office)
-          isCheckoutNeeded: true
-      - task: Bash@3
-        displayName: Retrieve buildId results
-        inputs:
-          targetType: 'inline'
-          workingDirectory: $(absolutePathToTelemetryGenerator)
-          script: |
-            echo "creating output folder"
-            mkdir -p ${{ variables.testWorkspace }}/timingOutput
-            echo "Retrieving pipeline run timeline data command ..."
-            echo 'curl -u ":<REDACTED>" "https://dev.azure.com/fluidframework/internal/_apis/build/builds/$BUILD_ID/timeline"'
-            curl -u ":$ADO_API_TOKEN" "https://dev.azure.com/fluidframework/internal/_apis/build/builds/$BUILD_ID/timeline\?api-version\=6.0-preview.1" > ${{ variables.testWorkspace }}/timingOutput/output.json
-            pwd;
-            ls -laR ${{ variables.testWorkspace }}/timingOutput/output.json;
-            cat ${{ variables.testWorkspace }}/timingOutput/output.json;
-            node --require @ff-internal/aria-logger bin/run --handlerModule $(absolutePathToTelemetryGenerator)/dist/handlers/stageTimingRetriever.js --dir '${{ variables.testWorkspace }}/timingOutput/';
-        env:
-          BUILD_ID: $(Build.BuildId)
-          ADO_API_TOKEN: $(System.AccessToken)
-          PIPELINE: 'RealStressService'
->>>>>>> 238bde5e
+          # Disable colorization for tinylicious logs (not useful when printing to a file)
+          logger__colorize: "false" # Need to pass it as string so ADO doesn't convert it into False (capital F) which doesn't work
+          logger__morganFormat: tiny