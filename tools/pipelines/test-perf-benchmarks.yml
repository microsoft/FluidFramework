# Copyright (c) Microsoft Corporation and contributors. All rights reserved.
# Licensed under the MIT License.

name: $(Build.BuildId)

trigger: none
pr: none

resources:
  pipelines:
  - pipeline: client   # Name of the pipeline resource
    source: Build - client packages
    trigger:
      branches:
      - release/*
      - main
      - next
      - lts

parameters:

- name: poolBuild
  type: object
  default: Large

- name: memoryTestPackages
  type: object
  default:
    - "@fluidframework/sequence"
    - "@fluidframework/map"
    - "@fluidframework/matrix"

- name: executionTestPackages
  type: object
  default:
    - "@fluid-internal/tree"
    - "@fluid-experimental/tree"

variables:
  # We use 'chalk' to colorize output, which auto-detects color support in the
  # running terminal.  The log output shown in Azure DevOps job runs only has
  # basic ANSI color support though, so force that in the pipeline
  - name: FORCE_COLOR
    value: 1
    readonly: true
  - name: testWorkspace
    value: $(Pipeline.Workspace)/test
    readonly: true
  - name: artifactPipeline
    value: Build - client packages
    readonly: true
  - name: toolAbsolutePath
    value: $(Build.SourcesDirectory)/tools/telemetry-generator
    readonly: true

stages:
  # Performance unit tests - runtime
  - stage: perf_unit_tests_runtime
    displayName: Perf unit tests - runtime
    variables:
      - name: consolidatedTestsOutputFolder
        value: ${{ variables.testWorkspace }}/benchmarkOutput
        readonly: true
    jobs:
<<<<<<< HEAD
    - template: templates/include-test-perf-benchmarks.yml
      parameters:
        poolBuild: ${{ parameters.poolBuild }}
        testWorkspace: ${{ variables.testWorkspace }}
        artifactPipeline: ${{ variables.artifactPipeline }}
        customSteps:

        # Download artifact with test files
=======
      - job: build
        displayName: Run performance tests
        pool: ${{ parameters.poolBuild }}
        variables:
          releaseBuildVar: $[variables.releaseBuild]
          toolAbsolutePath: $(Build.SourcesDirectory)/tools/telemetry-generator
          feed: https://pkgs.dev.azure.com/fluidframework/internal/_packaging/dev/npm/registry/

        steps:
        # Setup. Need to checkout the repo in order to run @fluid-tools/telemetry-generator which we don't publish right now.
        - checkout: self
          clean: true

        # Install
        - task: UseNode@1
          displayName: Use Node 14.x
          inputs:
            version: 14.x

        - task: Bash@3
          displayName: Create test directory
          inputs:
            targetType: 'inline'
            script: |
              mkdir ${{ variables.testWorkspace }}

        - task: Bash@3
          displayName: Initialize npmrc
          inputs:
            targetType: 'inline'
            workingDirectory: ${{ variables.testWorkspace }}
            script: |
              echo Initialize package
              npm init --yes

              echo Generating .npmrc
              echo "registry=https://registry.npmjs.org" >> ./.npmrc
              echo "always-auth=false" >> ./.npmrc

              echo "@fluidframework:registry=${{ variables.feed }}" >> ./.npmrc
              echo "@fluid-experimental:registry=${{ variables.feed }}" >> ./.npmrc
              echo "@fluid-internal:registry=${{ variables.feed }}" >> ./.npmrc
              echo "@fluid-tools:registry=${{ variables.feed }}" >> ./.npmrc
              echo "@ff-internal:registry=https://pkgs.dev.azure.com/fluidframework/internal/_packaging/build/npm/registry/" >> ./.npmrc
              echo "@microsoft:registry=https://office.pkgs.visualstudio.com/_packaging/Office/npm/registry/" >> ./.npmrc
              echo "always-auth=true" >> ./.npmrc
              cat .npmrc

        # Auth to internal feed
        - task: npmAuthenticate@0
          displayName: 'npm authenticate (internal feed)'
          inputs:
            workingFile: ${{ variables.testWorkspace }}/.npmrc

        # Auth to Office feed
        - task: npmAuthenticate@0
          displayName: 'npm authenticate (office feed)'
          inputs:
            workingFile: ${{ variables.testWorkspace }}/.npmrc
            customEndpoint: 'Office Packages - Readonly'

        - task: Bash@3
          displayName: Print Parameters
          inputs:
            targetType: 'inline'
            script: |
              echo "
              Pipeline Parameters:
                poolBuild=${{ parameters.poolBuild }}
                Build=${{ parameters.taskBuild }}

              Task Variables:
                releaseBuild=$(releaseBuildVar)
                toolAbsolutePath=$(toolAbsolutePath)
                artifactPipeline=$(resources.pipeline.client.pipelineName)
                feed=$(feed)
                BuildDir=${{ variables.buildDirectory }}
                TestWorkspace=${{ variables.testWorkspace }}

              Build Params
                SourceBranch=$(Build.SourceBranch)
              "

        - task: Bash@3
          displayName: 'Prepare telemetry-generator'
          inputs:
            targetType: 'inline'
            workingDirectory: $(toolAbsolutePath)
            script: |
              cp ${{ variables.testWorkspace }}/.npmrc . ;
              npm install @ff-internal/aria-logger;
              npm i;
              npm run build:compile;

        # Download Artifact - Test Files
>>>>>>> bf2e7404
        - task: DownloadPipelineArtifact@2
          displayName: Download test files
          inputs:
            # It seems there's a bug and preferTriggeringPipeline is not respected.
            # We force the behavior by explicitly specifying:
            # - buildVersionToDownload: specific
            # - buildId: <the id of the triggering build>
            # preferTriggeringPipeline: true
            source: specific
            project: internal
            pipeline: $(resources.pipeline.client.pipelineName)
            buildVersionToDownload: specific
            buildId: $(resources.pipeline.client.runID)
            artifact: test-files
            path: $(Pipeline.Workspace)/test-files/
            # allowPartiallySucceededBuilds: true # No effect as long as we have buildVersionToDownload: specific
            # branchName: $(Build.SourceBranch)   # No effect as long as we have buildVersionToDownload: specific

        # Run tests for each package that has them
        - ${{ each testPackage in parameters.executionTestPackages }}:

          # Download artifact for package to be tested
          - task: DownloadPipelineArtifact@2
            displayName: Download test package
            inputs:
              # It seems there's a bug and preferTriggeringPipeline is not respected.
              # We force the behavior by explicitly specifying:
              # - buildVersionToDownload: specific
              # - buildId: <the id of the triggering build>
              # preferTriggeringPipeline: true
              source: specific
              project: internal
              pipeline: $(resources.pipeline.client.pipelineName)
              buildVersionToDownload: specific
              buildId: $(resources.pipeline.client.runID)
              artifact: pack
              patterns: "**/${{ replace(replace(testPackage, '@', '' ), '/', '-') }}-?.?.?-*.tgz"
              path: $(Pipeline.Workspace)/client/pack
              # allowPartiallySucceededBuilds: true # No effect as long as we have buildVersionToDownload: specific
              # branchName: $(Build.SourceBranch)   # No effect as long as we have buildVersionToDownload: specific


          # Install package to be tested
          - task: Bash@3
            displayName: Install test package
            inputs:
              targetType: 'inline'
              workingDirectory: ${{ variables.testWorkspace }}
              script: |
                echo "Install ${{ testPackage }}"
                TEST_PACKAGE_FILE_PATTERN=${{ replace(replace(testPackage, '@', '' ), '/', '-') }}-?.?.?-*.tgz
                TEST_PACKAGE_PATH_PATTERN=$(Pipeline.Workspace)/client/pack/scoped/$TEST_PACKAGE_FILE_PATTERN

                echo $TEST_PACKAGE_FILE_PATTERN
                echo $TEST_PACKAGE_PATH_PATTERN

                echo `ls -1 $TEST_PACKAGE_PATH_PATTERN | wc -l`
                echo `ls $TEST_PACKAGE_PATH_PATTERN`

                if [[ `ls -1 $TEST_PACKAGE_PATH_PATTERN | wc -l` -eq 1 ]]; then
                  TEST_PACKAGE_TGZ=`ls $TEST_PACKAGE_PATH_PATTERN`
                else
                  ls -1 $TEST_PACKAGE_PATH_PATTERN
                  echo "##vso[task.logissue type=error]Test package '${{ testPackage }}' not found, or there are more then one found"
                  exit -1
                fi

                npm install $TEST_PACKAGE_TGZ

          # Unpack test files
          - task: Bash@3
            displayName: Unpack test files
            inputs:
              targetType: 'inline'
              script: |
                echo "Unpack test files for ${{ testPackage }}"
                TAR_FILE=${{ replace(replace(replace(replace(testPackage, '@fluidframework/', '' ), '@fluid-internal/', '' ),'@fluid-', '' ), '/', '-') }}
                mkdir -p ${{ variables.testWorkspace }}/node_modules/${{ testPackage }}/src/test
                mkdir -p ${{ variables.testWorkspace }}/node_modules/${{ testPackage }}/dist/test
                tar -xvf $(Pipeline.Workspace)/test-files/$TAR_FILE.test-files.tar -C $(Pipeline.Workspace)/test-files
                mv $(Pipeline.Workspace)/test-files/dist/test/* ${{ variables.testWorkspace }}/node_modules/${{ testPackage }}/dist/test
                mv $(Pipeline.Workspace)/test-files/src/test/* ${{ variables.testWorkspace }}/node_modules/${{ testPackage }}/src/test

          # Run tests
          - task: Bash@3
            displayName: Run execution-time tests
            inputs:
              targetType: 'inline'
              workingDirectory: ${{ variables.testWorkspace }}/node_modules/${{ testPackage }}
              script: |
                echo "Run execution-time tests for ${{ testPackage }}"
                cp ${{ variables.testWorkspace }}/.npmrc . ;
                npm i;
                npm run test:benchmark:report;

          # Consolidate output files
          - task: CopyFiles@2
            displayName: Consolidate output files
            inputs:
              sourceFolder: ${{ variables.testWorkspace }}/node_modules/${{ testPackage }}/node_modules/@fluid-tools/benchmark/dist/.output/
              contents: '**'
              targetFolder: ${{ variables.consolidatedTestsOutputFolder }}/${{ testPackage }}

          # Cleanup package
          - task: Bash@3
            displayName: Cleanup package
            inputs:
              targetType: 'inline'
              workingDirectory: ${{ variables.testWorkspace }}/node_modules/
              script: |
                echo "Cleanup package ${{ testPackage }} from ${{ variables.testWorkspace }}/node_modules/"
                rm -rf ${{ testPackage }};

        - task: Bash@3
          displayName: Write measurements to Aria/Kusto
          inputs:
            targetType: 'inline'
            workingDirectory: $(toolAbsolutePath)
            script: |
              echo "Write the following benchmark output to Aria/Kusto"
              ls -laR ${{ variables.consolidatedTestsOutputFolder }};
              node --require @ff-internal/aria-logger bin/run --handlerModule $(toolAbsolutePath)/dist/handlers/executionTimeTestHandler.js --dir '${{ variables.consolidatedTestsOutputFolder }}';

        - task: PublishPipelineArtifact@1
          displayName: Publish Artifact - Perf tests output - execution time
          inputs:
            targetPath: '${{ variables.consolidatedTestsOutputFolder }}'
            artifactName: 'perf-test-outputs_execution-time'
          condition: succeededOrFailed()

  # Performance unit tests - memory
  - stage: perf_unit_tests_memory
    displayName: Perf unit tests - memory
    variables:
      - name: consolidatedTestsOutputFolder
        value: ${{ variables.testWorkspace }}/memoryTestsOutput
        readonly: true
    jobs:
    - template: templates/include-test-perf-benchmarks.yml
      parameters:
        poolBuild: ${{ parameters.poolBuild }}
        testWorkspace: ${{ variables.testWorkspace }}
        artifactPipeline: ${{ variables.artifactPipeline }}
        customSteps:

        # Download Artifact - Test Files
        - task: DownloadPipelineArtifact@2
          displayName: Download test files
          inputs:
            source: specific
            project: internal
            pipeline: ${{ variables.artifactPipeline }}
            preferTriggeringPipeline: true
            allowPartiallySucceededBuilds: true
            runVersion: latestFromBranch
            runBranch: $(Build.SourceBranch)
            artifact: test-files
            path: $(Pipeline.Workspace)/test-files/

        # Run tests for each package that has them
        - ${{ each testPackage in parameters.memoryTestPackages }}:

          # Download package artifacts
          - task: DownloadPipelineArtifact@2
            displayName: Download test package
            inputs:
              # It seems there's a bug and preferTriggeringPipeline is not respected.
              # We force the behavior by explicitly specifying:
              # - buildVersionToDownload: specific
              # - buildId: <the id of the triggering build>
              # preferTriggeringPipeline: true
              source: specific
              project: internal
              pipeline: $(resources.pipeline.client.pipelineName)
              buildVersionToDownload: specific
              buildId: $(resources.pipeline.client.runID)
              artifact: pack
              patterns: "**/${{ replace(replace(testPackage, '@', '' ), '/', '-') }}-?.?.?-*.tgz"
              path: $(Pipeline.Workspace)/client/pack
              # allowPartiallySucceededBuilds: true # No effect as long as we have buildVersionToDownload: specific
              # branchName: $(Build.SourceBranch)   # No effect as long as we have buildVersionToDownload: specific

          # Install test package
          - task: Bash@3
            displayName: Install test package
            inputs:
              targetType: 'inline'
              workingDirectory: ${{ variables.testWorkspace }}
              script: |
                echo "Install ${{ testPackage }}"
                TEST_PACKAGE_FILE_PATTERN=${{ replace(replace(testPackage, '@', '' ), '/', '-') }}-?.?.?-*.tgz
                TEST_PACKAGE_PATH_PATTERN=$(Pipeline.Workspace)/client/pack/scoped/$TEST_PACKAGE_FILE_PATTERN

                echo $TEST_PACKAGE_FILE_PATTERN
                echo $TEST_PACKAGE_PATH_PATTERN

                echo `ls -1 $TEST_PACKAGE_PATH_PATTERN | wc -l`
                echo `ls $TEST_PACKAGE_PATH_PATTERN`

                if [[ `ls -1 $TEST_PACKAGE_PATH_PATTERN | wc -l` -eq 1 ]]; then
                  TEST_PACKAGE_TGZ=`ls $TEST_PACKAGE_PATH_PATTERN`
                else
                  ls -1 $TEST_PACKAGE_PATH_PATTERN
                  echo "##vso[task.logissue type=error]Test package '${{ testPackage }}' not found, or there are more then one found"
                  exit -1
                fi

                npm install $TEST_PACKAGE_TGZ

          # Unpack test files
          - task: Bash@3
            displayName: Unpack test files
            inputs:
              targetType: 'inline'
              script: |
                echo "Unpack test files for ${{ testPackage }}"
                TAR_FILE=${{ replace(replace(replace(replace(testPackage, '@fluidframework/', '' ), '@fluid-internal/', '' ),'@fluid-', '' ), '/', '-') }}
                mkdir -p ${{ variables.testWorkspace }}/node_modules/${{ testPackage }}/src/test
                mkdir -p ${{ variables.testWorkspace }}/node_modules/${{ testPackage }}/dist/test
                tar -xvf $(Pipeline.Workspace)/test-files/$TAR_FILE.test-files.tar -C $(Pipeline.Workspace)/test-files
                mv $(Pipeline.Workspace)/test-files/src/test/* ${{ variables.testWorkspace }}/node_modules/${{ testPackage }}/src/test
                mv $(Pipeline.Workspace)/test-files/dist/test/* ${{ variables.testWorkspace }}/node_modules/${{ testPackage }}/dist/test

          # Run tests
          - task: Bash@3
            displayName: Run memory performance tests
            inputs:
              targetType: 'inline'
              workingDirectory: ${{ variables.testWorkspace }}/node_modules/${{ testPackage }}
              script: |
                echo "Run memory performance test for ${{ testPackage }}"
                cp ${{ variables.testWorkspace }}/.npmrc . ;
                npm i ;
                npm run test:memory-profiling:report;

          # Consolidate output files
          - task: CopyFiles@2
            displayName: Consolidate output files
            inputs:
              sourceFolder: ${{ variables.testWorkspace }}/node_modules/${{ testPackage }}/.memoryTestsOutput
              contents: '**'
              targetFolder: ${{ variables.consolidatedTestsOutputFolder }}/${{ testPackage }}

          # Cleanup package
          - task: Bash@3
            displayName: 'Cleanup package'
            inputs:
              targetType: 'inline'
              workingDirectory: ${{ variables.testWorkspace }}/node_modules/
              script: |
                echo "Cleanup package ${{ testPackage }} from ${{ variables.testWorkspace }}/node_modules/"
                rm -rf ${{ testPackage }};

        - task: Bash@3
          displayName: Write measurements to Aria/Kusto
          inputs:
            targetType: 'inline'
            workingDirectory: $(toolAbsolutePath)
            script: |
              echo "Write the following benchmark output to Aria/Kusto";
              ls -laR ${{ variables.consolidatedTestsOutputFolder }};
              node --require @ff-internal/aria-logger bin/run --handlerModule $(toolAbsolutePath)/dist/handlers/memoryUsageTestHandler.js --dir ${{ variables.consolidatedTestsOutputFolder }};

        - task: PublishPipelineArtifact@1
          displayName: Publish Artifact - Perf tests output - memory usage
          inputs:
            targetPath: '${{ variables.consolidatedTestsOutputFolder }}'
            artifactName: 'perf-test-outputs_memory-usage'
          condition: succeededOrFailed()

  # Performance e2e tests
  - stage: perf_e2e_tests
    displayName: Perf e2e tests
    variables:
      # The following two paths are defined by the npm scripts invocations in @fluidframework/test-end-to-end-tests
      - name: executionTimeTestOutputFolder
        value: ${{ variables.testWorkspace }}/node_modules/@fluidframework/test-end-to-end-tests/.timeTestsOutput
        readonly: true
      - name: memoryUsageTestOutputFolder
        value: ${{ variables.testWorkspace }}/node_modules/@fluidframework/test-end-to-end-tests/.memoryTestsOutput
        readonly: true
      - name: testPackage
        value: '@fluidframework/test-end-to-end-tests'
        readonly: true
      - name: escapedTestPackage
        value: ${{ replace(replace(variables.testPackage, '@', '' ), '/', '-') }}
        readonly: true
    jobs:
    - template: templates/include-test-perf-benchmarks.yml
      parameters:
        poolBuild: ${{ parameters.poolBuild }}
        testWorkspace: ${{ variables.testWorkspace }}
        artifactPipeline: ${{ variables.artifactPipeline }}
        customSteps:

        # Download test package
        - task: DownloadPipelineArtifact@2
          displayName: Download test package
          inputs:
            source: specific
            project: internal
            pipeline: ${{ variables.artifactPipeline }}
            preferTriggeringPipeline: true
            allowPartiallySucceededBuilds: true
            runVersion: latestFromBranch
            runBranch: $(Build.SourceBranch)
            artifact: pack
            patterns: "**/${{ variables.escapedTestPackage }}-?.?.?-*.tgz"
            path: $(Pipeline.Workspace)/client/pack

        # Install e2e test package
        - task: Bash@3
          displayName: Install Test Package
          inputs:
            targetType: 'inline'
            workingDirectory: ${{ variables.testWorkspace }}
            script: |
              echo "Install ${{ variables.testPackage }}"
              TEST_PACKAGE_FILE_PATTERN=${{ variables.escapedTestPackage }}-?.?.?-*.tgz
              TEST_PACKAGE_PATH_PATTERN=$(Pipeline.Workspace)/client/pack/scoped/$TEST_PACKAGE_FILE_PATTERN

              echo $TEST_PACKAGE_FILE_PATTERN
              echo $TEST_PACKAGE_PATH_PATTERN

              echo `ls -1 $TEST_PACKAGE_PATH_PATTERN | wc -l`
              echo `ls $TEST_PACKAGE_PATH_PATTERN`

              if [[ `ls -1 $TEST_PACKAGE_PATH_PATTERN | wc -l` -eq 1 ]]; then
                TEST_PACKAGE_TGZ=`ls $TEST_PACKAGE_PATH_PATTERN`
              else
                ls -1 $TEST_PACKAGE_PATH_PATTERN
                echo "##vso[task.logissue type=error]Test package '${{ variables.testPackage }}' not found, or there are more then one found"
                exit -1
              fi

              npm install $TEST_PACKAGE_TGZ

        - task: Bash@3
          displayName: Prepare test package to run tests
          inputs:
            targetType: 'inline'
            workingDirectory: ${{ variables.testWorkspace }}/node_modules/${{ variables.testPackage }}
            script: |
              cp ${{ variables.testWorkspace }}/.npmrc . ;
              npm i ;

        - task: Bash@3
          displayName: Run execution time tests
          inputs:
            targetType: 'inline'
            workingDirectory: ${{ variables.testWorkspace }}/node_modules/${{ variables.testPackage }}
            script: |
              npm run test:benchmark:report;

        - task: Bash@3
          displayName: Run memory usage tests
          inputs:
            targetType: 'inline'
            workingDirectory: ${{ variables.testWorkspace }}/node_modules/${{ variables.testPackage }}
            script: |
              npm run test:memory-profiling:report;

        - task: Bash@3
          displayName: Write measurements to Aria/Kusto - execution time
          condition: succeededOrFailed()
          inputs:
            targetType: 'inline'
            workingDirectory: $(toolAbsolutePath)
            script: |
              echo "Writing the following performance tests results to Aria/Kusto"
              ls -la ${{ variables.executionTimeTestOutputFolder }};
              node --require @ff-internal/aria-logger bin/run --handlerModule $(toolAbsolutePath)/dist/handlers/executionTimeTestHandler.js --dir ${{ variables.executionTimeTestOutputFolder }};

        - task: Bash@3
          displayName: Write measurements to Aria/Kusto - memory usage
          condition: succeededOrFailed()
          inputs:
            targetType: 'inline'
            workingDirectory: $(toolAbsolutePath)
            script: |
              echo "Writing the following performance tests results to Aria/Kusto"
              ls -la ${{ variables.memoryUsageTestOutputFolder }};
              node --require @ff-internal/aria-logger bin/run --handlerModule $(toolAbsolutePath)/dist/handlers/memoryUsageTestHandler.js --dir ${{ variables.memoryUsageTestOutputFolder }};

        - task: PublishPipelineArtifact@1
          displayName: Publish Artifact - E2E perf tests output - execution time
          condition: succeededOrFailed()
          inputs:
            targetPath: '${{ variables.executionTimeTestOutputFolder }}'
            artifactName: 'perf-test-outputs-e2e_execution-time'

        - task: PublishPipelineArtifact@1
          displayName: Publish Artifact - E2E perf tests output - memory usage
          condition: succeededOrFailed()
          inputs:
            targetPath: '${{ variables.memoryUsageTestOutputFolder }}'
            artifactName: 'perf-test-outputs-e2e_memory-usage'<|MERGE_RESOLUTION|>--- conflicted
+++ resolved
@@ -47,7 +47,10 @@
     value: $(Pipeline.Workspace)/test
     readonly: true
   - name: artifactPipeline
-    value: Build - client packages
+    value: $(resources.pipeline.client.pipelineName)
+    readonly: true
+  - name: artifactBuildId
+    value: $(resources.pipeline.client.runID)
     readonly: true
   - name: toolAbsolutePath
     value: $(Build.SourcesDirectory)/tools/telemetry-generator
@@ -62,7 +65,6 @@
         value: ${{ variables.testWorkspace }}/benchmarkOutput
         readonly: true
     jobs:
-<<<<<<< HEAD
     - template: templates/include-test-perf-benchmarks.yml
       parameters:
         poolBuild: ${{ parameters.poolBuild }}
@@ -71,103 +73,6 @@
         customSteps:
 
         # Download artifact with test files
-=======
-      - job: build
-        displayName: Run performance tests
-        pool: ${{ parameters.poolBuild }}
-        variables:
-          releaseBuildVar: $[variables.releaseBuild]
-          toolAbsolutePath: $(Build.SourcesDirectory)/tools/telemetry-generator
-          feed: https://pkgs.dev.azure.com/fluidframework/internal/_packaging/dev/npm/registry/
-
-        steps:
-        # Setup. Need to checkout the repo in order to run @fluid-tools/telemetry-generator which we don't publish right now.
-        - checkout: self
-          clean: true
-
-        # Install
-        - task: UseNode@1
-          displayName: Use Node 14.x
-          inputs:
-            version: 14.x
-
-        - task: Bash@3
-          displayName: Create test directory
-          inputs:
-            targetType: 'inline'
-            script: |
-              mkdir ${{ variables.testWorkspace }}
-
-        - task: Bash@3
-          displayName: Initialize npmrc
-          inputs:
-            targetType: 'inline'
-            workingDirectory: ${{ variables.testWorkspace }}
-            script: |
-              echo Initialize package
-              npm init --yes
-
-              echo Generating .npmrc
-              echo "registry=https://registry.npmjs.org" >> ./.npmrc
-              echo "always-auth=false" >> ./.npmrc
-
-              echo "@fluidframework:registry=${{ variables.feed }}" >> ./.npmrc
-              echo "@fluid-experimental:registry=${{ variables.feed }}" >> ./.npmrc
-              echo "@fluid-internal:registry=${{ variables.feed }}" >> ./.npmrc
-              echo "@fluid-tools:registry=${{ variables.feed }}" >> ./.npmrc
-              echo "@ff-internal:registry=https://pkgs.dev.azure.com/fluidframework/internal/_packaging/build/npm/registry/" >> ./.npmrc
-              echo "@microsoft:registry=https://office.pkgs.visualstudio.com/_packaging/Office/npm/registry/" >> ./.npmrc
-              echo "always-auth=true" >> ./.npmrc
-              cat .npmrc
-
-        # Auth to internal feed
-        - task: npmAuthenticate@0
-          displayName: 'npm authenticate (internal feed)'
-          inputs:
-            workingFile: ${{ variables.testWorkspace }}/.npmrc
-
-        # Auth to Office feed
-        - task: npmAuthenticate@0
-          displayName: 'npm authenticate (office feed)'
-          inputs:
-            workingFile: ${{ variables.testWorkspace }}/.npmrc
-            customEndpoint: 'Office Packages - Readonly'
-
-        - task: Bash@3
-          displayName: Print Parameters
-          inputs:
-            targetType: 'inline'
-            script: |
-              echo "
-              Pipeline Parameters:
-                poolBuild=${{ parameters.poolBuild }}
-                Build=${{ parameters.taskBuild }}
-
-              Task Variables:
-                releaseBuild=$(releaseBuildVar)
-                toolAbsolutePath=$(toolAbsolutePath)
-                artifactPipeline=$(resources.pipeline.client.pipelineName)
-                feed=$(feed)
-                BuildDir=${{ variables.buildDirectory }}
-                TestWorkspace=${{ variables.testWorkspace }}
-
-              Build Params
-                SourceBranch=$(Build.SourceBranch)
-              "
-
-        - task: Bash@3
-          displayName: 'Prepare telemetry-generator'
-          inputs:
-            targetType: 'inline'
-            workingDirectory: $(toolAbsolutePath)
-            script: |
-              cp ${{ variables.testWorkspace }}/.npmrc . ;
-              npm install @ff-internal/aria-logger;
-              npm i;
-              npm run build:compile;
-
-        # Download Artifact - Test Files
->>>>>>> bf2e7404
         - task: DownloadPipelineArtifact@2
           displayName: Download test files
           inputs:
@@ -178,9 +83,9 @@
             # preferTriggeringPipeline: true
             source: specific
             project: internal
-            pipeline: $(resources.pipeline.client.pipelineName)
+            pipeline: ${{ variables.artifactPipeline }}
             buildVersionToDownload: specific
-            buildId: $(resources.pipeline.client.runID)
+            buildId: ${{ variables.artifactBuildId }}
             artifact: test-files
             path: $(Pipeline.Workspace)/test-files/
             # allowPartiallySucceededBuilds: true # No effect as long as we have buildVersionToDownload: specific
@@ -200,15 +105,14 @@
               # preferTriggeringPipeline: true
               source: specific
               project: internal
-              pipeline: $(resources.pipeline.client.pipelineName)
+              pipeline: ${{ variables.artifactPipeline }}
               buildVersionToDownload: specific
-              buildId: $(resources.pipeline.client.runID)
+              buildId: ${{ variables.artifactBuildId }}
               artifact: pack
               patterns: "**/${{ replace(replace(testPackage, '@', '' ), '/', '-') }}-?.?.?-*.tgz"
               path: $(Pipeline.Workspace)/client/pack
               # allowPartiallySucceededBuilds: true # No effect as long as we have buildVersionToDownload: specific
               # branchName: $(Build.SourceBranch)   # No effect as long as we have buildVersionToDownload: specific
-
 
           # Install package to be tested
           - task: Bash@3
@@ -317,15 +221,20 @@
         - task: DownloadPipelineArtifact@2
           displayName: Download test files
           inputs:
+            # It seems there's a bug and preferTriggeringPipeline is not respected.
+            # We force the behavior by explicitly specifying:
+            # - buildVersionToDownload: specific
+            # - buildId: <the id of the triggering build>
+            # preferTriggeringPipeline: true
             source: specific
             project: internal
             pipeline: ${{ variables.artifactPipeline }}
-            preferTriggeringPipeline: true
-            allowPartiallySucceededBuilds: true
-            runVersion: latestFromBranch
-            runBranch: $(Build.SourceBranch)
+            buildVersionToDownload: specific
+            buildId: ${{ variables.artifactBuildId }}
             artifact: test-files
             path: $(Pipeline.Workspace)/test-files/
+            # allowPartiallySucceededBuilds: true # No effect as long as we have buildVersionToDownload: specific
+            # branchName: $(Build.SourceBranch)   # No effect as long as we have buildVersionToDownload: specific
 
         # Run tests for each package that has them
         - ${{ each testPackage in parameters.memoryTestPackages }}:
@@ -341,9 +250,9 @@
               # preferTriggeringPipeline: true
               source: specific
               project: internal
-              pipeline: $(resources.pipeline.client.pipelineName)
+              pipeline: ${{ variables.artifactPipeline }}
               buildVersionToDownload: specific
-              buildId: $(resources.pipeline.client.runID)
+              buildId: ${{ variables.artifactBuildId }}
               artifact: pack
               patterns: "**/${{ replace(replace(testPackage, '@', '' ), '/', '-') }}-?.?.?-*.tgz"
               path: $(Pipeline.Workspace)/client/pack
@@ -467,16 +376,21 @@
         - task: DownloadPipelineArtifact@2
           displayName: Download test package
           inputs:
+            # It seems there's a bug and preferTriggeringPipeline is not respected.
+            # We force the behavior by explicitly specifying:
+            # - buildVersionToDownload: specific
+            # - buildId: <the id of the triggering build>
+            # preferTriggeringPipeline: true
             source: specific
             project: internal
             pipeline: ${{ variables.artifactPipeline }}
-            preferTriggeringPipeline: true
-            allowPartiallySucceededBuilds: true
-            runVersion: latestFromBranch
-            runBranch: $(Build.SourceBranch)
+            buildVersionToDownload: specific
+            buildId: ${{ variables.artifactBuildId }}
             artifact: pack
             patterns: "**/${{ variables.escapedTestPackage }}-?.?.?-*.tgz"
             path: $(Pipeline.Workspace)/client/pack
+            # allowPartiallySucceededBuilds: true # No effect as long as we have buildVersionToDownload: specific
+            # branchName: $(Build.SourceBranch)   # No effect as long as we have buildVersionToDownload: specific
 
         # Install e2e test package
         - task: Bash@3
