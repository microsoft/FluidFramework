# Copyright (c) Microsoft Corporation and contributors. All rights reserved.
# Licensed under the MIT License.

name: $(Build.BuildId)

trigger: none
pr: none

resources:
  pipelines:
  - pipeline: client   # Name of the pipeline resource
    source: Build - client packages
    branch: main # Default branch for manual/scheduled triggers if none is selected
    trigger:
      branches:
      - release/*
      - main
      - next
      - lts

parameters:

- name: poolBuild
  type: object
  default: Large

- name: memoryTestPackages
  type: object
  default:
    - "@fluidframework/sequence"
    - "@fluidframework/map"
    - "@fluidframework/matrix"

- name: executionTestPackages
  type: object
  default:
    - "@fluid-experimental/tree2"
    - "@fluid-experimental/tree"
    - "@fluidframework/merge-tree"

# Performance e2e tests
- name: endpoints
  type: object
  default:
  - endpointName: 'local'
  - endpointName: 'odsp'
    lockVariableGroupName: 'e2e-odsp-lock'
    timeoutInMinutes: 360
  - endpointName: 'frs'
    lockVariableGroupName: 'e2e-frs-lock'
    timeoutInMinutes: 360

variables:
  # We use 'chalk' to colorize output, which auto-detects color support in the
  # running terminal.  The log output shown in Azure DevOps job runs only has
  # basic ANSI color support though, so force that in the pipeline
  - name: FORCE_COLOR
    value: 1
    readonly: true
  - name: testWorkspace
    value: $(Pipeline.Workspace)/test
    readonly: true
  - name: testFilesPath
    value: $(Pipeline.Workspace)/test-files
    readonly: true
  - name: artifactPipeline
    value: $(resources.pipeline.client.pipelineName)
    readonly: true
  - name: artifactBuildId
    value: $(resources.pipeline.client.runID)
    readonly: true
  - name: absolutePathToTelemetryGenerator
    value: $(Build.SourcesDirectory)/tools/telemetry-generator
    readonly: true
  - group: prague-key-vault
  - group: ado-feeds

lockBehavior: sequential
stages:
  # Performance unit tests - runtime
  - stage: perf_unit_tests_runtime
    displayName: Perf unit tests - runtime
    dependsOn: []
    variables:
      - name: consolidatedTestsOutputFolder
        value: ${{ variables.testWorkspace }}/benchmarkOutput
        readonly: true
    jobs:
    - job: perf_unit_tests_runtime
      displayName: Perf unit tests - runtime
      pool: ${{ parameters.poolBuild }}
      steps:
      - template: templates/include-test-perf-benchmarks.yml
        parameters:
          # ado-feeds-dev and ado-feeds-office come from the ado-feeds variable group
          artifactBuildId: $(artifactBuildId)
          artifactPipeline: $(artifactPipeline)
          devFeedUrl: $(ado-feeds-dev)
          officeFeedUrl: $(ado-feeds-office)
<<<<<<< HEAD
          isCheckoutNeeded: true

      - task: Bash@3
        displayName: Print parameter/variable values for troubleshooting
        inputs:
          targetType: 'inline'
          script: |
            echo "
            Variables:
              artifactPipeline=$(artifactPipeline)
              artifactBuildId=$(artifactBuildId)
              testWorkspace=$(testWorkspace)
              absolutePathToTelemetryGenerator=$(absolutePathToTelemetryGenerator)

            Build Params
              SourceBranch=$(Build.SourceBranch)
            "

      # Download artifact with test files
      - task: DownloadPipelineArtifact@2
        displayName: Download test files
        inputs:
          # It seems there's a bug and preferTriggeringPipeline is not respected.
          # We force the behavior by explicitly specifying:
          # - buildVersionToDownload: specific
          # - buildId: <the id of the triggering build>
          # preferTriggeringPipeline: true
          source: specific
          project: internal
          pipeline: ${{ variables.artifactPipeline }}
          buildVersionToDownload: specific
          buildId: ${{ variables.artifactBuildId }}
          artifact: test-files
          path: $(Pipeline.Workspace)/test-files/
          # allowPartiallySucceededBuilds: true # No effect as long as we have buildVersionToDownload: specific
          # branchName: $(Build.SourceBranch)   # No effect as long as we have buildVersionToDownload: specific

      - task: Bash@3
        displayName: Create test directory
        inputs:
          targetType: 'inline'
          script: |
            mkdir $(testWorkspace)

      - task: Bash@3
        displayName: Initialize npmrc
        inputs:
          targetType: 'inline'
          workingDirectory: $(testWorkspace)
          # Note: $(ado-feeds-build) and $(ado-feeds-office) come from the ado-feeds variable group
          script: |
            echo Initialize package
            npm init --yes

            echo Generating .npmrc
            echo "registry=https://registry.npmjs.org" >> ./.npmrc
            echo "always-auth=false" >> ./.npmrc

            echo "@fluidframework:registry=$(ado-feeds-dev)" >> ./.npmrc
            echo "@fluid-experimental:registry=$(ado-feeds-dev)" >> ./.npmrc
            echo "@fluid-tools:registry=$(ado-feeds-dev)" >> ./.npmrc
            echo "@fluid-internal:registry=$(ado-feeds-dev)" >> ./.npmrc
            echo "@fluid-private:registry=$(ado-feeds-dev)" >> ./.npmrc
            echo "@ff-internal:registry=$(ado-feeds-dev)" >> ./.npmrc
            echo "@microsoft:registry=$(ado-feeds-office)" >> ./.npmrc
            echo "always-auth=true" >> ./.npmrc
            cat .npmrc

      # Auth to internal feed
      - task: npmAuthenticate@0
        displayName: 'npm authenticate (internal feed)'
        inputs:
          workingFile: $(testWorkspace)/.npmrc

      # Install aria-logger
      - task: Npm@1
        displayName: 'npm install aria logger'
        inputs:
          workingDir: $(testWorkspace)
          command: 'custom'
          customCommand: 'install @ff-internal/aria-logger'
          customRegistry: 'useNpmrc'
=======
          testFilesPath: $(testFilesPath)
          testWorkspace: $(testWorkspace)
>>>>>>> 4cac91a1

      # Run tests for each package that has them
      - ${{ each testPackage in parameters.executionTestPackages }}:

        # Download and install package with performance tests
        - template: templates/include-test-perf-benchmarks-install-package.yml
          parameters:
            artifactBuildId: $(artifactBuildId)
            artifactPipeline: $(artifactPipeline)
            testPackageName: ${{ testPackage }}
            installPath: $(testWorkspace)

        # The "npm pack"-ed package that we install doesn't have the test files.
        # Unpack them "on top" of the package, where it was installed, so we can run its tests.
        - task: Bash@3
          displayName: Unpack test files - ${{ testPackage }}
          inputs:
            targetType: 'inline'
            script: |
              echo "Unpack test files for ${{ testPackage }}"
              TAR_FILE=${{ replace(replace(replace(replace(testPackage, '@fluidframework/', '' ), '@fluid-internal/', '' ),'@fluid-', '' ), '/', '-') }}
              mkdir -p ${{ variables.testWorkspace }}/node_modules/${{ testPackage }}/src/test
              mkdir -p ${{ variables.testWorkspace }}/node_modules/${{ testPackage }}/dist/test
              tar -xvf $(testFilesPath)/$TAR_FILE.test-files.tar -C $(testFilesPath)
              mv $(testFilesPath)/dist/test/* ${{ variables.testWorkspace }}/node_modules/${{ testPackage }}/dist/test
              mv $(testFilesPath)/src/test/* ${{ variables.testWorkspace }}/node_modules/${{ testPackage }}/src/test

        # Install package dependencies (this gets devDependencies installed so we can then run the package's tests)
        # and run tests.
        - task: Bash@3
          displayName: Run execution-time tests - ${{ testPackage }}
          inputs:
            targetType: 'inline'
            workingDirectory: ${{ variables.testWorkspace }}/node_modules/${{ testPackage }}
            script: |
              echo "Run execution-time tests for ${{ testPackage }}"
              cp ${{ variables.testWorkspace }}/.npmrc . ;

              # Hacky workaround to prevent issues because nodegit fails to install in Node 18.
                # good-fences is the one that transitively brings in the dependency on nodegit, so we remove it from
                # the package whose tests we're going to run if it's there (we don't need it to run the tests).
                # TODO: remove this once the packages for which we run perf tests don't depend on good-fences anymore
                # or we have a better solution.
                GOOD_FENCES_FOUND=$(cat package.json | grep "good-fences" | wc -l)
                if [[ $GOOD_FENCES_FOUND == 1 ]]; then
                  echo "good-fences found in package.json for '${{ testPackage }}'. Removing it to avoid nodegit install issues."
                  npm uninstall good-fences;
                  echo "Deleting fence.spec.js files that use good-fences."
                  # 'rm **/fence.spec.js' works in zsh but not bash
                  find . -type f -name 'fence.spec.js' -delete;
                fi

              npm i;
              npm run test:benchmark:report;

        # Consolidate output files
        - task: CopyFiles@2
          displayName: Consolidate output files - ${{ testPackage }}
          inputs:
            sourceFolder: ${{ variables.testWorkspace }}/node_modules/${{ testPackage }}/node_modules/@fluid-tools/benchmark/dist/.output/
            contents: '**'
            targetFolder: ${{ variables.consolidatedTestsOutputFolder }}/${{ testPackage }}

        # Cleanup package
        - task: Bash@3
          displayName: Cleanup package - ${{ testPackage }}
          inputs:
            targetType: 'inline'
            workingDirectory: ${{ variables.testWorkspace }}/node_modules/
            script: |
              echo "Cleanup package ${{ testPackage }} from ${{ variables.testWorkspace }}/node_modules/"
              rm -rf ${{ testPackage }};

      - task: Bash@3
        displayName: Write measurements to Aria/Kusto
        inputs:
          targetType: 'inline'
          workingDirectory: $(absolutePathToTelemetryGenerator)
          script: |
            echo "Write the following benchmark output to Aria/Kusto"
            ls -laR ${{ variables.consolidatedTestsOutputFolder }};
            node --require @ff-internal/aria-logger bin/run --handlerModule $(absolutePathToTelemetryGenerator)/dist/handlers/executionTimeTestHandler.js --dir '${{ variables.consolidatedTestsOutputFolder }}';

      - task: Bash@3
        displayName: Send Execution Time Performance Benchmark Measurments to Azure App Insights
        inputs:
          targetType: 'inline'
          workingDirectory: $(absolutePathToTelemetryGenerator)
          script: |
            echo "Writing performance benchmark output to Azure App Insights..."
            ls -laR ${{ variables.consolidatedTestsOutputFolder }};
            node bin/run appInsights --handlerModule $(absolutePathToTelemetryGenerator)/dist/handlers/appInsightsExecutionTimeTestHandler.js --dir '${{ variables.consolidatedTestsOutputFolder }}' --connectionString '$(fluid-interal-app-insights-connection-string)';
        env:
          BUILD_ID: $(Build.BuildId)
          BRANCH_NAME: $(Build.SourceBranchName)

      - task: PublishPipelineArtifact@1
        displayName: Publish Artifact - Perf tests output - execution time
        inputs:
          targetPath: '${{ variables.consolidatedTestsOutputFolder }}'
          artifactName: 'perf-test-outputs_execution-time'
        condition: succeededOrFailed()

  # Performance unit tests - memory
  - stage: perf_unit_tests_memory
    displayName: Perf unit tests - memory
    dependsOn: []
    variables:
      - name: consolidatedTestsOutputFolder
        value: ${{ variables.testWorkspace }}/memoryTestsOutput
        readonly: true
    jobs:
    - job: perf_unit_tests_memory
      displayName: Perf unit tests - memory
      pool: ${{ parameters.poolBuild }}
      steps:
      - template: templates/include-test-perf-benchmarks.yml
        parameters:
          # ado-feeds-dev and ado-feeds-office come from the ado-feeds variable group
          artifactBuildId: $(artifactBuildId)
          artifactPipeline: $(artifactPipeline)
          devFeedUrl: $(ado-feeds-dev)
          officeFeedUrl: $(ado-feeds-office)
<<<<<<< HEAD
          isCheckoutNeeded: true

      - task: Bash@3
        displayName: Print parameter/variable values for troubleshooting
        inputs:
          targetType: 'inline'
          script: |
            echo "
            Variables:
              artifactPipeline=$(artifactPipeline)
              artifactBuildId=$(artifactBuildId)
              testWorkspace=$(testWorkspace)
              absolutePathToTelemetryGenerator=$(absolutePathToTelemetryGenerator)

            Build Params
              SourceBranch=$(Build.SourceBranch)
            "

      # Download Artifact - Test Files
      - task: DownloadPipelineArtifact@2
        displayName: Download test files
        inputs:
          # It seems there's a bug and preferTriggeringPipeline is not respected.
          # We force the behavior by explicitly specifying:
          # - buildVersionToDownload: specific
          # - buildId: <the id of the triggering build>
          # preferTriggeringPipeline: true
          source: specific
          project: internal
          pipeline: ${{ variables.artifactPipeline }}
          buildVersionToDownload: specific
          buildId: ${{ variables.artifactBuildId }}
          artifact: test-files
          path: $(Pipeline.Workspace)/test-files/
          # allowPartiallySucceededBuilds: true # No effect as long as we have buildVersionToDownload: specific
          # branchName: $(Build.SourceBranch)   # No effect as long as we have buildVersionToDownload: specific

      - task: Bash@3
        displayName: Create test directory
        inputs:
          targetType: 'inline'
          script: |
            mkdir $(testWorkspace)

      - task: Bash@3
        displayName: Initialize npmrc
        inputs:
          targetType: 'inline'
          workingDirectory: $(testWorkspace)
          # Note: $(ado-feeds-build) and $(ado-feeds-office) come from the ado-feeds variable group
          script: |
            echo Initialize package
            npm init --yes

            echo Generating .npmrc
            echo "registry=https://registry.npmjs.org" >> ./.npmrc
            echo "always-auth=false" >> ./.npmrc

            echo "@fluidframework:registry=$(ado-feeds-dev)" >> ./.npmrc
            echo "@fluid-experimental:registry=$(ado-feeds-dev)" >> ./.npmrc
            echo "@fluid-tools:registry=$(ado-feeds-dev)" >> ./.npmrc
            echo "@fluid-internal:registry=$(ado-feeds-dev)" >> ./.npmrc
            echo "@fluid-private:registry=$(ado-feeds-dev)" >> ./.npmrc
            echo "@ff-internal:registry=$(ado-feeds-dev)" >> ./.npmrc
            echo "@microsoft:registry=$(ado-feeds-office)" >> ./.npmrc
            echo "always-auth=true" >> ./.npmrc
            cat .npmrc

      # Auth to internal feed
      - task: npmAuthenticate@0
        displayName: 'npm authenticate (internal feed)'
        inputs:
          workingFile: $(testWorkspace)/.npmrc

      # Install aria-logger
      - task: Npm@1
        displayName: 'npm install aria logger'
        inputs:
          workingDir: $(testWorkspace)
          command: 'custom'
          customCommand: 'install @ff-internal/aria-logger'
          customRegistry: 'useNpmrc'
=======
          testFilesPath: $(testFilesPath)
          testWorkspace: $(testWorkspace)
>>>>>>> 4cac91a1

      # Run tests for each package that has them
      - ${{ each testPackage in parameters.memoryTestPackages }}:

        # Download and install package with performance tests
        - template: templates/include-test-perf-benchmarks-install-package.yml
          parameters:
            artifactBuildId: $(artifactBuildId)
            artifactPipeline: $(artifactPipeline)
            testPackageName: ${{ testPackage }}
            installPath: $(testWorkspace)

        # The "npm pack"-ed package that we install doesn't have the test files.
        # Unpack them "on top" of the package, where it was installed, so we can run its tests.
        - task: Bash@3
          displayName: Unpack test files - ${{ testPackage }}
          inputs:
            targetType: 'inline'
            script: |
              echo "Unpack test files for ${{ testPackage }}"
              TAR_FILE=${{ replace(replace(replace(replace(testPackage, '@fluidframework/', '' ), '@fluid-internal/', '' ),'@fluid-', '' ), '/', '-') }}
              mkdir -p ${{ variables.testWorkspace }}/node_modules/${{ testPackage }}/src/test
              mkdir -p ${{ variables.testWorkspace }}/node_modules/${{ testPackage }}/dist/test
              tar -xvf $(testFilesPath)/$TAR_FILE.test-files.tar -C $(testFilesPath)
              mv $(testFilesPath)/src/test/* ${{ variables.testWorkspace }}/node_modules/${{ testPackage }}/src/test
              mv $(testFilesPath)/dist/test/* ${{ variables.testWorkspace }}/node_modules/${{ testPackage }}/dist/test

        # Install package dependencies (this gets devDependencies installed so we can then run the package's tests)
        # and run tests.
        - task: Bash@3
          displayName: Run memory performance tests - ${{ testPackage }}
          inputs:
            targetType: 'inline'
            workingDirectory: ${{ variables.testWorkspace }}/node_modules/${{ testPackage }}
            script: |
              echo "Run memory performance test for ${{ testPackage }}"
              cp ${{ variables.testWorkspace }}/.npmrc . ;
              npm i ;
              npm run test:memory-profiling:report;

        # Consolidate output files
        - task: CopyFiles@2
          displayName: Consolidate output files - ${{ testPackage }}
          inputs:
            sourceFolder: ${{ variables.testWorkspace }}/node_modules/${{ testPackage }}/.memoryTestsOutput
            contents: '**'
            targetFolder: ${{ variables.consolidatedTestsOutputFolder }}/${{ testPackage }}

        # Cleanup package
        - task: Bash@3
          displayName: Cleanup package - ${{ testPackage }}
          inputs:
            targetType: 'inline'
            workingDirectory: ${{ variables.testWorkspace }}/node_modules/
            script: |
              echo "Cleanup package ${{ testPackage }} from ${{ variables.testWorkspace }}/node_modules/"
              rm -rf ${{ testPackage }};

      - task: Bash@3
        displayName: Write measurements to Aria/Kusto
        inputs:
          targetType: 'inline'
          workingDirectory: $(absolutePathToTelemetryGenerator)
          script: |
            echo "Write the following benchmark output to Aria/Kusto";
            ls -laR ${{ variables.consolidatedTestsOutputFolder }};
            node --require @ff-internal/aria-logger bin/run --handlerModule $(absolutePathToTelemetryGenerator)/dist/handlers/memoryUsageTestHandler.js --dir ${{ variables.consolidatedTestsOutputFolder }};

      - task: Bash@3
        displayName: Send Memory Usage Performance Benchmark Measurments to Azure App Insights
        inputs:
          targetType: 'inline'
          workingDirectory: $(absolutePathToTelemetryGenerator)
          script: |
            echo "Writing performance benchmark output to Azure App Insights..."
            ls -laR ${{ variables.consolidatedTestsOutputFolder }};
            node bin/run appInsights --handlerModule $(absolutePathToTelemetryGenerator)/dist/handlers/appInsightsMemoryUsageTestHandler.js --dir '${{ variables.consolidatedTestsOutputFolder }}' --connectionString '$(fluid-interal-app-insights-connection-string)';
        env:
          BUILD_ID: $(Build.BuildId)
          BRANCH_NAME: $(Build.SourceBranchName)

      - task: PublishPipelineArtifact@1
        displayName: Publish Artifact - Perf tests output - memory usage
        inputs:
          targetPath: '${{ variables.consolidatedTestsOutputFolder }}'
          artifactName: 'perf-test-outputs_memory-usage'
        condition: succeededOrFailed()

  - ${{ each endpointObject in parameters.endpoints }}:

    - stage: perf_e2e_tests_${{ endpointObject.endpointName }}
      displayName: Perf e2e tests - ${{ endpointObject.endpointName }}
      dependsOn: []
      variables:
        # Use contention-lock variable groups when appropriate. Note that null gets coalesced into an empty string.
        - ${{ if ne(endpointObject.lockVariableGroupName, '') }}:
          - group: ${{ endpointObject.lockVariableGroupName }}

        # The following two paths are defined by the npm scripts invocations in @fluid-private/test-end-to-end-tests
        - name: executionTimeTestOutputFolder
          value: ${{ variables.testWorkspace }}/node_modules/@fluid-private/test-end-to-end-tests/.timeTestsOutput
          readonly: true
        - name: memoryUsageTestOutputFolder
          value: ${{ variables.testWorkspace }}/node_modules/@fluid-private/test-end-to-end-tests/.memoryTestsOutput
          readonly: true
        - name: testPackage
          value: '@fluid-private/test-end-to-end-tests'
          readonly: true
      jobs:
      - job: perf_e2e_tests
        displayName: Perf e2e tests
        pool: ${{ parameters.poolBuild }}
        timeoutInMinutes: ${{ coalesce(endpointObject.timeoutInMinutes, 60) }}
        steps:
        - template: templates/include-test-perf-benchmarks.yml
          parameters:
            # ado-feeds-dev and ado-feeds-office come from the ado-feeds variable group
            artifactBuildId: $(artifactBuildId)
            artifactPipeline: $(artifactPipeline)
            devFeedUrl: $(ado-feeds-dev)
            officeFeedUrl: $(ado-feeds-office)
<<<<<<< HEAD
            isCheckoutNeeded: true
=======
            testFilesPath: $(testFilesPath)
            testWorkspace: $(testWorkspace)
>>>>>>> 4cac91a1

        # Download and install package with performance tests
        - template: templates/include-test-perf-benchmarks-install-package.yml
          parameters:
            artifactBuildId: $(artifactBuildId)
            artifactPipeline: $(artifactPipeline)
            testPackageName: $(testPackage)
            installPath: $(testWorkspace)

        - task: Bash@3
          displayName: Prepare test package to run tests ${{ endpointObject.endpointName }}
          inputs:
            targetType: 'inline'
            workingDirectory: ${{ variables.testWorkspace }}/node_modules/${{ variables.testPackage }}
            script: |
              cp ${{ variables.testWorkspace }}/.npmrc . ;
              npm i ;

        # We run both types of tests in the same bash step so we can make sure to run the second set even if the first
        # one fails.
        # Doing this with separate ADO steps is not easy.
        # This step reports failure if either of the test runs reports failure.
        - task: Bash@3
          displayName: Run tests ${{ endpointObject.endpointName }}
          inputs:
            targetType: 'inline'
            workingDirectory: ${{ variables.testWorkspace }}/node_modules/${{ variables.testPackage }}
            script: |

              echo "FLUID_LOGGER_PROPS = $FLUID_LOGGER_PROPS"

              # Run execution time tests
              echo "FLUID_ENDPOINTNAME = $FLUID_ENDPOINTNAME"
              if [[ '${{ endpointObject.endpointName }}' == 'local' ]]; then
                npm run test:benchmark:report;
              else
                npm run test:benchmark:report:${{ endpointObject.endpointName }};
              fi
              executionTimeTestsExitCode=$?;

              echo "FLUID_ENDPOINTNAME = $FLUID_ENDPOINTNAME"
              # Run memory tests
              if [[ '${{ endpointObject.endpointName }}' == 'local' ]]; then
                npm run test:memory-profiling:report;
              else
                npm run test:memory-profiling:report:${{ endpointObject.endpointName }};
              fi

              memoryTestsExitCode=$?;

              if [[ $executionTimeTestsExitCode -ne 0 ]]; then
                echo "##vso[task.logissue type=error]Exit code for runtime tests execution = $executionTimeTestsExitCode ${{ endpointObject.endpointName }}"
              fi

              if [[ $memoryTestsExitCode -ne 0 ]]; then
                echo "##vso[task.logissue type=error]Exit code for memory tests execution = $memoryTestsExitCode ${{ endpointObject.endpointName }}"
              fi

              if [[ $executionTimeTestsExitCode -ne 0 ]] || [[ $memoryTestsExitCode -ne 0 ]]; then
                exit 1;
              fi
          env:
            FLUID_TEST_LOGGER_PKG_PATH: ${{ variables.testWorkspace }}/node_modules/@ff-internal/aria-logger # Contains getTestLogger impl to inject
            FLUID_BUILD_ID: $(Build.BuildId)
            FLUID_ENDPOINTNAME: ${{ endpointObject.endpointName }}
            FLUID_LOGGER_PROPS: '{ "hostName": "Benchmark" }'
            login__microsoft__clientId: $(login-microsoft-clientId)
            login__microsoft__secret: $(login-microsoft-secret)
            ${{ if eq( endpointObject.endpointName, 'odsp' ) }}:
              login__odsp__test__tenants: $(automation-stress-login-odsp-test-tenants)
            ${{ if eq( endpointObject.endpointName, 'frs' ) }}:
              fluid__test__driver__frs: $(automation-fluid-test-driver-frs-stress-test)

        - task: Bash@3
          displayName: Write measurements to Aria/Kusto - execution time ${{ endpointObject.endpointName }}
          condition: succeededOrFailed()
          inputs:
            targetType: 'inline'
            workingDirectory: $(absolutePathToTelemetryGenerator)
            script: |
              echo "Writing the following performance tests results to Aria/Kusto - ${{ endpointObject.endpointName }}"
              ls -la ${{ variables.executionTimeTestOutputFolder }};
              node --require @ff-internal/aria-logger bin/run --handlerModule $(absolutePathToTelemetryGenerator)/dist/handlers/executionTimeTestHandler.js --dir ${{ variables.executionTimeTestOutputFolder }};
          env:
            FLUID_ENDPOINTNAME: ${{ endpointObject.endpointName }}

        - task: Bash@3
          displayName: Write measurements to Aria/Kusto - memory usage ${{ endpointObject.endpointName }}
          condition: succeededOrFailed()
          inputs:
            targetType: 'inline'
            workingDirectory: $(absolutePathToTelemetryGenerator)
            script: |
              echo "Writing the following performance tests results to Aria/Kusto - ${{ endpointObject.endpointName }}"
              ls -la ${{ variables.memoryUsageTestOutputFolder }};
              node --require @ff-internal/aria-logger bin/run --handlerModule $(absolutePathToTelemetryGenerator)/dist/handlers/memoryUsageTestHandler.js --dir ${{ variables.memoryUsageTestOutputFolder }};
          env:
            FLUID_ENDPOINTNAME: ${{ endpointObject.endpointName }}

        - task: Bash@3
          displayName: Send Execution Time Perf Benchmark Measurements to Azure App Insights
          condition: eq('${{ endpointObject.endpointName }}', 'local')
          inputs:
            targetType: 'inline'
            workingDirectory: $(absolutePathToTelemetryGenerator)
            script: |
              echo "Writing execution time performance benchmark output to Azure App Insights..."
              ls -laR ${{ variables.executionTimeTestOutputFolder }};
              node bin/run appInsights --handlerModule $(absolutePathToTelemetryGenerator)/dist/handlers/appInsightsExecutionTimeTestHandler.js --dir '${{ variables.executionTimeTestOutputFolder }}' --connectionString '$(fluid-interal-app-insights-connection-string)';
          env:
            BUILD_ID: $(Build.BuildId)
            BRANCH_NAME: $(Build.SourceBranchName)
            FLUID_ENDPOINTNAME: ${{ endpointObject.endpointName }}

        - task: Bash@3
          displayName: Send Memory Usage Perf Benchmark Measurements to Azure App Insights
          condition: eq('${{ endpointObject.endpointName }}', 'local')
          inputs:
            targetType: 'inline'
            workingDirectory: $(absolutePathToTelemetryGenerator)
            script: |
              echo "Writing memory usage performance benchmark output to Azure App Insights..."
              ls -laR ${{ variables.memoryUsageTestOutputFolder }};
              node bin/run appInsights --handlerModule $(absolutePathToTelemetryGenerator)/dist/handlers/appInsightsMemoryUsageTestHandler.js --dir '${{ variables.memoryUsageTestOutputFolder }}' --connectionString '$(fluid-interal-app-insights-connection-string)';
          env:
            BUILD_ID: $(Build.BuildId)
            BRANCH_NAME: $(Build.SourceBranchName)
            FLUID_ENDPOINTNAME: ${{ endpointObject.endpointName }}

        - task: PublishPipelineArtifact@1
          displayName: Publish Artifact - E2E perf tests output - execution time {{ $stage }}
          condition: succeededOrFailed()

          inputs:
            targetPath: '${{ variables.executionTimeTestOutputFolder }}'
            artifactName: 'perf-test-outputs-e2e_execution-time-${{ endpointObject.endpointName }}'

        - task: PublishPipelineArtifact@1
          displayName: Publish Artifact - E2E perf tests output - memory usage {{ $stage }}
          condition: succeededOrFailed()
          inputs:
            targetPath: '${{ variables.memoryUsageTestOutputFolder }}'
            artifactName: 'perf-test-outputs-e2e_memory-usage-${{ endpointObject.endpointName }}'

        - task: Bash@3
          displayName: Remove Output Folders from local server run ${{ endpointObject.endpointName }}
          inputs:
            targetType: 'inline'
            workingDirectory: $(absolutePathToTelemetryGenerator)
            script: |
              ls -laR ${{ variables.executionTimeTestOutputFolder }};
              echo "Cleanup  ${{ variables.executionTimeTestOutputFolder }}"
              rm -rf ${{ variables.executionTimeTestOutputFolder }};
              ls -laR ${{ variables.memoryUsageTestOutputFolder }};
              echo "Cleanup  ${{ variables.memoryUsageTestOutputFolder }}"
              rm -rf ${{ variables.memoryUsageTestOutputFolder }};

  # Capture telemetry about pipeline stages
  - stage: upload_run_telemetry
    displayName: Upload pipeline run telemetry to Kusto
    condition: succeededOrFailed()
    dependsOn:
      - perf_unit_tests_runtime
      - perf_unit_tests_memory
      - perf_e2e_tests_local
      - perf_e2e_tests_odsp
      - perf_e2e_tests_frs
    jobs:
    - job: upload_run_telemetry
      displayName: Upload pipeline run telemetry to Kusto
      pool: Small
      steps:
      - template: templates/include-telemetry-setup.yml
        parameters:
          # ado-feeds-dev and ado-feeds-office come from the ado-feeds variable group
          devFeedUrl: $(ado-feeds-dev)
          officeFeedUrl: $(ado-feeds-office)
          isCheckoutNeeded: true

      - task: Bash@3
        displayName: Retrieve and Upload pipeline run stats to Kusto
        env:
          BUILD_ID: $(Build.BuildId)
          ADO_API_TOKEN: $(System.AccessToken)
          PIPELINE: 'PerformanceBenchmark'
        inputs:
          targetType: 'inline'
          workingDirectory: $(absolutePathToTelemetryGenerator)
          script: |
            echo "creating output folder"
            mkdir -p ${{ variables.testWorkspace }}/timingOutput
            echo "Retrieving pipeline run timeline data ..."
            echo 'curl -u ":<REDACTED>" "https://dev.azure.com/fluidframework/internal/_apis/build/builds/$(Build.BuildId)/timeline"'
            curl -u ":$(System.AccessToken)" "https://dev.azure.com/fluidframework/internal/_apis/build/builds/$(Build.BuildId)/timeline\?api-version\=6.0-preview.1" > ${{ variables.testWorkspace }}/timingOutput/output.json
            pwd;
            ls -laR ${{ variables.testWorkspace }}/timingOutput/output.json;
            cat ${{ variables.testWorkspace }}/timingOutput/output.json;
            node --require @ff-internal/aria-logger bin/run --handlerModule $(absolutePathToTelemetryGenerator)/dist/handlers/stageTimingRetriever.js --dir '${{ variables.testWorkspace }}/timingOutput/';<|MERGE_RESOLUTION|>--- conflicted
+++ resolved
@@ -97,93 +97,8 @@
           artifactPipeline: $(artifactPipeline)
           devFeedUrl: $(ado-feeds-dev)
           officeFeedUrl: $(ado-feeds-office)
-<<<<<<< HEAD
-          isCheckoutNeeded: true
-
-      - task: Bash@3
-        displayName: Print parameter/variable values for troubleshooting
-        inputs:
-          targetType: 'inline'
-          script: |
-            echo "
-            Variables:
-              artifactPipeline=$(artifactPipeline)
-              artifactBuildId=$(artifactBuildId)
-              testWorkspace=$(testWorkspace)
-              absolutePathToTelemetryGenerator=$(absolutePathToTelemetryGenerator)
-
-            Build Params
-              SourceBranch=$(Build.SourceBranch)
-            "
-
-      # Download artifact with test files
-      - task: DownloadPipelineArtifact@2
-        displayName: Download test files
-        inputs:
-          # It seems there's a bug and preferTriggeringPipeline is not respected.
-          # We force the behavior by explicitly specifying:
-          # - buildVersionToDownload: specific
-          # - buildId: <the id of the triggering build>
-          # preferTriggeringPipeline: true
-          source: specific
-          project: internal
-          pipeline: ${{ variables.artifactPipeline }}
-          buildVersionToDownload: specific
-          buildId: ${{ variables.artifactBuildId }}
-          artifact: test-files
-          path: $(Pipeline.Workspace)/test-files/
-          # allowPartiallySucceededBuilds: true # No effect as long as we have buildVersionToDownload: specific
-          # branchName: $(Build.SourceBranch)   # No effect as long as we have buildVersionToDownload: specific
-
-      - task: Bash@3
-        displayName: Create test directory
-        inputs:
-          targetType: 'inline'
-          script: |
-            mkdir $(testWorkspace)
-
-      - task: Bash@3
-        displayName: Initialize npmrc
-        inputs:
-          targetType: 'inline'
-          workingDirectory: $(testWorkspace)
-          # Note: $(ado-feeds-build) and $(ado-feeds-office) come from the ado-feeds variable group
-          script: |
-            echo Initialize package
-            npm init --yes
-
-            echo Generating .npmrc
-            echo "registry=https://registry.npmjs.org" >> ./.npmrc
-            echo "always-auth=false" >> ./.npmrc
-
-            echo "@fluidframework:registry=$(ado-feeds-dev)" >> ./.npmrc
-            echo "@fluid-experimental:registry=$(ado-feeds-dev)" >> ./.npmrc
-            echo "@fluid-tools:registry=$(ado-feeds-dev)" >> ./.npmrc
-            echo "@fluid-internal:registry=$(ado-feeds-dev)" >> ./.npmrc
-            echo "@fluid-private:registry=$(ado-feeds-dev)" >> ./.npmrc
-            echo "@ff-internal:registry=$(ado-feeds-dev)" >> ./.npmrc
-            echo "@microsoft:registry=$(ado-feeds-office)" >> ./.npmrc
-            echo "always-auth=true" >> ./.npmrc
-            cat .npmrc
-
-      # Auth to internal feed
-      - task: npmAuthenticate@0
-        displayName: 'npm authenticate (internal feed)'
-        inputs:
-          workingFile: $(testWorkspace)/.npmrc
-
-      # Install aria-logger
-      - task: Npm@1
-        displayName: 'npm install aria logger'
-        inputs:
-          workingDir: $(testWorkspace)
-          command: 'custom'
-          customCommand: 'install @ff-internal/aria-logger'
-          customRegistry: 'useNpmrc'
-=======
           testFilesPath: $(testFilesPath)
           testWorkspace: $(testWorkspace)
->>>>>>> 4cac91a1
 
       # Run tests for each package that has them
       - ${{ each testPackage in parameters.executionTestPackages }}:
@@ -307,93 +222,8 @@
           artifactPipeline: $(artifactPipeline)
           devFeedUrl: $(ado-feeds-dev)
           officeFeedUrl: $(ado-feeds-office)
-<<<<<<< HEAD
-          isCheckoutNeeded: true
-
-      - task: Bash@3
-        displayName: Print parameter/variable values for troubleshooting
-        inputs:
-          targetType: 'inline'
-          script: |
-            echo "
-            Variables:
-              artifactPipeline=$(artifactPipeline)
-              artifactBuildId=$(artifactBuildId)
-              testWorkspace=$(testWorkspace)
-              absolutePathToTelemetryGenerator=$(absolutePathToTelemetryGenerator)
-
-            Build Params
-              SourceBranch=$(Build.SourceBranch)
-            "
-
-      # Download Artifact - Test Files
-      - task: DownloadPipelineArtifact@2
-        displayName: Download test files
-        inputs:
-          # It seems there's a bug and preferTriggeringPipeline is not respected.
-          # We force the behavior by explicitly specifying:
-          # - buildVersionToDownload: specific
-          # - buildId: <the id of the triggering build>
-          # preferTriggeringPipeline: true
-          source: specific
-          project: internal
-          pipeline: ${{ variables.artifactPipeline }}
-          buildVersionToDownload: specific
-          buildId: ${{ variables.artifactBuildId }}
-          artifact: test-files
-          path: $(Pipeline.Workspace)/test-files/
-          # allowPartiallySucceededBuilds: true # No effect as long as we have buildVersionToDownload: specific
-          # branchName: $(Build.SourceBranch)   # No effect as long as we have buildVersionToDownload: specific
-
-      - task: Bash@3
-        displayName: Create test directory
-        inputs:
-          targetType: 'inline'
-          script: |
-            mkdir $(testWorkspace)
-
-      - task: Bash@3
-        displayName: Initialize npmrc
-        inputs:
-          targetType: 'inline'
-          workingDirectory: $(testWorkspace)
-          # Note: $(ado-feeds-build) and $(ado-feeds-office) come from the ado-feeds variable group
-          script: |
-            echo Initialize package
-            npm init --yes
-
-            echo Generating .npmrc
-            echo "registry=https://registry.npmjs.org" >> ./.npmrc
-            echo "always-auth=false" >> ./.npmrc
-
-            echo "@fluidframework:registry=$(ado-feeds-dev)" >> ./.npmrc
-            echo "@fluid-experimental:registry=$(ado-feeds-dev)" >> ./.npmrc
-            echo "@fluid-tools:registry=$(ado-feeds-dev)" >> ./.npmrc
-            echo "@fluid-internal:registry=$(ado-feeds-dev)" >> ./.npmrc
-            echo "@fluid-private:registry=$(ado-feeds-dev)" >> ./.npmrc
-            echo "@ff-internal:registry=$(ado-feeds-dev)" >> ./.npmrc
-            echo "@microsoft:registry=$(ado-feeds-office)" >> ./.npmrc
-            echo "always-auth=true" >> ./.npmrc
-            cat .npmrc
-
-      # Auth to internal feed
-      - task: npmAuthenticate@0
-        displayName: 'npm authenticate (internal feed)'
-        inputs:
-          workingFile: $(testWorkspace)/.npmrc
-
-      # Install aria-logger
-      - task: Npm@1
-        displayName: 'npm install aria logger'
-        inputs:
-          workingDir: $(testWorkspace)
-          command: 'custom'
-          customCommand: 'install @ff-internal/aria-logger'
-          customRegistry: 'useNpmrc'
-=======
           testFilesPath: $(testFilesPath)
           testWorkspace: $(testWorkspace)
->>>>>>> 4cac91a1
 
       # Run tests for each package that has them
       - ${{ each testPackage in parameters.memoryTestPackages }}:
@@ -515,12 +345,8 @@
             artifactPipeline: $(artifactPipeline)
             devFeedUrl: $(ado-feeds-dev)
             officeFeedUrl: $(ado-feeds-office)
-<<<<<<< HEAD
-            isCheckoutNeeded: true
-=======
             testFilesPath: $(testFilesPath)
             testWorkspace: $(testWorkspace)
->>>>>>> 4cac91a1
 
         # Download and install package with performance tests
         - template: templates/include-test-perf-benchmarks-install-package.yml
