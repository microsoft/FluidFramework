# Copyright (c) Microsoft Corporation and contributors. All rights reserved.
# Licensed under the MIT License.

name: $(Build.BuildId)

trigger: none
pr: none

resources:
  pipelines:
  - pipeline: client   # Name of the pipeline resource
    source: Build - client packages
    branch: main # Default branch for manual/scheduled triggers if none is selected
    trigger:
      branches:
      - release/*
      - main
      - next
      - lts

parameters:

- name: poolBuild
  type: object
  default: Large-eastus2

- name: memoryTestPackages
  type: object
  default:
    - "@fluidframework/sequence"
    - "@fluidframework/map"
    - "@fluidframework/matrix"

- name: executionTestPackages
  type: object
  default:
    - "@fluidframework/tree"
    - "@fluidframework/matrix"
    - "@fluid-experimental/tree"
    - "@fluidframework/merge-tree"
    - "@fluidframework/container-runtime"

# List of packages running custom benchmark tests.
- name: customBenchmarkTestPackages
  type: object
  default:
    - "@fluidframework/tree"

# Performance e2e tests
- name: endpoints
  type: object
  default:
  - endpointName: 'local'
  - endpointName: 'odsp'
    timeoutInMinutes: 360
  - endpointName: 'frs'
    lockVariableGroupName: 'perf-frs-lock'
    timeoutInMinutes: 360

variables:
  - template: /tools/pipelines/templates/include-vars-telemetry-generator.yml@self
  # We use 'chalk' to colorize output, which auto-detects color support in the
  # running terminal.  The log output shown in Azure DevOps job runs only has
  # basic ANSI color support though, so force that in the pipeline
  - name: FORCE_COLOR
    value: 1
    readonly: true
  - name: testWorkspace
    value: $(Build.SourcesDirectory)
    readonly: true
  - name: testFilesPath
    value: $(Pipeline.Workspace)/test-files
    readonly: true
  - name: artifactPipeline
    value: $(resources.pipeline.client.pipelineName)
    readonly: true
  - name: artifactBuildId
    value: $(resources.pipeline.client.runID)
    readonly: true
  - group: prague-key-vault
  - group: ado-feeds
  - name: pipelineIdentifierForTelemetry
    value: 'PerformanceBenchmark'
    readonly: true
  # This is a test pipeline, not a build one, so we don't need to run CodeQL tasks
  # Note that using this variable only works for non-1ES-template pipelines.
  - name: Codeql.SkipTaskAutoInjection
    value: true

stages:
  # Performance unit tests - runtime
  - stage: perf_unit_tests_runtime
    displayName: Perf unit tests - runtime
    dependsOn: []
    variables:
      - name: consolidatedTestsOutputFolder
        value: ${{ variables.testWorkspace }}/benchmarkOutput
        readonly: true
    jobs:
    - job: perf_unit_tests_runtime
      displayName: Perf unit tests - runtime
      pool: ${{ parameters.poolBuild }}
      timeoutInMinutes: 120
      steps:
      - template: /tools/pipelines/templates/include-test-perf-benchmarks.yml@self
        parameters:
          artifactBuildId: $(artifactBuildId)
          artifactPipeline: $(artifactPipeline)
          testFilesPath: $(testFilesPath)

      # Run tests for each package that has them
      - ${{ each testPackage in parameters.executionTestPackages }}:

        # Download and install package with performance tests
        - template: /tools/pipelines/templates/include-test-perf-benchmarks-install-package.yml@self
          parameters:
            artifactBuildId: $(artifactBuildId)
            artifactPipeline: $(artifactPipeline)
            testPackageName: ${{ testPackage }}
            installPath: $(testWorkspace)

        # The "npm pack"-ed package that we install doesn't have the test files.
        # Unpack them "on top" of the package, where it was installed, so we can run its tests.
        - task: Bash@3
          displayName: Unpack test files - ${{ testPackage }}
          inputs:
            targetType: 'inline'
            script: |
              set -eu -o pipefail
              TAR_FILENAME=${{ replace(replace(replace(replace(testPackage, '@fluidframework/', '' ), '@fluid-internal/', '' ),'@fluid-', '' ), '/', '-') }}
              TAR_PATH=$(testFilesPath)/$TAR_FILENAME.test-files.tar
              cd ${{ variables.testWorkspace }}/node_modules/${{ testPackage }}
              echo "Unpacking test files for ${{ testPackage }} from file '$TAR_PATH' in '$(pwd)'"
              # Note: we could skip the last argument and have it unpack everything at once, but if we later change
              # the structure/contents of the tests tar file, the extraction could overwrite things we didn't intend to,
              # so keeping the paths to extract explicit.
              # Also, extracting is finicky with the exact format of the last argument, it needs to match how the
              # tarfile was created (e.g. './lib/test' works here but 'lib/test' does not).
              tar --extract --verbose --file $TAR_PATH ./lib/test
              tar --extract --verbose --file $TAR_PATH ./dist/test
              tar --extract --verbose --file $TAR_PATH ./src/test

        # Install package dependencies (this gets devDependencies installed so we can then run the package's tests).
        - template: /tools/pipelines/templates/include-copy-dev-dependencies.yml@self
          parameters:
            sourcePackageLocation: ${{ variables.testWorkspace }}/node_modules/${{ testPackage }}
            destPackageLocation: $(Build.SourcesDirectory)

        # Run tests
        - task: Npm@1
          displayName: Run execution-time tests - ${{ testPackage }}
          inputs:
            command: 'custom'
            workingDir: ${{ variables.testWorkspace }}/node_modules/${{ testPackage }}
            customCommand: 'run test:benchmark:report'

        - task: Bash@3
          displayName: Compute benchmark output folder - ${{ testPackage }}
          inputs:
            targetType: 'inline'
            workingDirectory: ${{ variables.testWorkspace }}/node_modules/${{ testPackage }}
            script: |
              set -eu -o pipefail
              node --input-type=module -e "
                  const benchmarkIndexUrl = await import.meta.resolve('@fluid-tools/benchmark');
                  const absolutePath = new URL(benchmarkIndexUrl.replace('index.js', '.output')).pathname;
                  console.log('Resolved @fluid-tools/benchmark output folder to ' + absolutePath);
                  console.log('##vso[task.setvariable variable=benchmarkOutputFolder]' + absolutePath);
              "

        # Consolidate output files
        - task: CopyFiles@2
          displayName: Consolidate output files - ${{ testPackage }}
          inputs:
            sourceFolder: $(benchmarkOutputFolder)
            contents: '**'
            targetFolder: ${{ variables.consolidatedTestsOutputFolder }}/${{ testPackage }}

        # Cleanup package
        - task: Bash@3
          displayName: Cleanup package - ${{ testPackage }}
          inputs:
            targetType: 'inline'
            workingDirectory: ${{ variables.testWorkspace }}/node_modules/
            script: |
              set -eu -o pipefail
              echo "Cleanup package ${{ testPackage }} from ${{ variables.testWorkspace }}/node_modules/"
              rm -rf ${{ testPackage }};

      - task: Bash@3
        displayName: Write measurements to Aria/Kusto
        inputs:
          targetType: 'inline'
          script: |
            set -eu -o pipefail
            echo "Write the following benchmark output to Aria/Kusto"
            ls -laR ${{ variables.consolidatedTestsOutputFolder }};
<<<<<<< HEAD
            pnpm exec telemetry-generator --handlerModule $(pathToTelemetryGeneratorHandlers)/executionTimeTestHandler.js --dir '${{ variables.consolidatedTestsOutputFolder }}';
=======
            pnpm exec telemetry-generator --handlerModule $(pathToTelemetryGeneratorHandlersNew)/executionTimeTestHandler.js --dir '${{ variables.consolidatedTestsOutputFolder }}';
>>>>>>> 57e265c8

      - task: PublishPipelineArtifact@1
        displayName: Publish Artifact - Perf tests output - execution time
        inputs:
          targetPath: '${{ variables.consolidatedTestsOutputFolder }}'
          artifactName: 'perf-test-outputs_execution-time_attempt-$(System.JobAttempt)'
        condition: succeededOrFailed()

      - template: /tools/pipelines/templates/include-upload-npm-logs.yml@self

  - template: /tools/pipelines/templates/include-upload-stage-telemetry.yml@self
    parameters:
      stageId: perf_unit_tests_runtime
      pipelineIdentifierForTelemetry: ${{ variables.pipelineIdentifierForTelemetry }}
      testWorkspace: ${{ variables.testWorkspace }}

  # Performance unit tests - memory
  - stage: perf_unit_tests_memory
    displayName: Perf unit tests - memory
    dependsOn: []
    variables:
      - name: consolidatedTestsOutputFolder
        value: ${{ variables.testWorkspace }}/memoryTestsOutput
        readonly: true
    jobs:
    - job: perf_unit_tests_memory
      displayName: Perf unit tests - memory
      pool: ${{ parameters.poolBuild }}
      timeoutInMinutes: 90
      steps:
      - template: /tools/pipelines/templates/include-test-perf-benchmarks.yml@self
        parameters:
          artifactBuildId: $(artifactBuildId)
          artifactPipeline: $(artifactPipeline)
          testFilesPath: $(testFilesPath)

      # Run tests for each package that has them
      - ${{ each testPackage in parameters.memoryTestPackages }}:

        # Download and install package with performance tests
        - template: /tools/pipelines/templates/include-test-perf-benchmarks-install-package.yml@self
          parameters:
            artifactBuildId: $(artifactBuildId)
            artifactPipeline: $(artifactPipeline)
            testPackageName: ${{ testPackage }}
            installPath: $(testWorkspace)

        # The "npm pack"-ed package that we install doesn't have the test files.
        # Unpack them "on top" of the package, where it was installed, so we can run its tests.
        - task: Bash@3
          displayName: Unpack test files - ${{ testPackage }}
          inputs:
            targetType: 'inline'
            script: |
              set -eu -o pipefail
              TAR_FILENAME=${{ replace(replace(replace(replace(testPackage, '@fluidframework/', '' ), '@fluid-internal/', '' ),'@fluid-', '' ), '/', '-') }}
              TAR_PATH=$(testFilesPath)/$TAR_FILENAME.test-files.tar
              cd ${{ variables.testWorkspace }}/node_modules/${{ testPackage }}
              echo "Unpacking test files for ${{ testPackage }} from file '$TAR_PATH' in '$(pwd)'"
              # Note: we could skip the last argument and have it unpack everything at once, but if we later change
              # the structure/contents of the tests tar file, the extraction could overwrite things we didn't intend to,
              # so keeping the paths to extract explicit.
              # Also, extracting is finicky with the exact format of the last argument, it needs to match how the
              # tarfile was created (e.g. './lib/test' works here but 'lib/test' does not).
              tar --extract --verbose --file $TAR_PATH ./lib/test
              tar --extract --verbose --file $TAR_PATH ./dist/test
              tar --extract --verbose --file $TAR_PATH ./src/test

        # Install package dependencies (this gets devDependencies installed so we can then run the package's tests).
        - template: /tools/pipelines/templates/include-copy-dev-dependencies.yml@self
          parameters:
            sourcePackageLocation: ${{ variables.testWorkspace }}/node_modules/${{ testPackage }}
            destPackageLocation: $(Build.SourcesDirectory)

        # Run tests
        - task: Npm@1
          displayName: Run memory usage tests - ${{ testPackage }}
          inputs:
            command: 'custom'
            workingDir: ${{ variables.testWorkspace }}/node_modules/${{ testPackage }}
            customCommand: 'run test:memory-profiling:report'

        # Consolidate output files
        - task: CopyFiles@2
          displayName: Consolidate output files - ${{ testPackage }}
          inputs:
            sourceFolder: ${{ variables.testWorkspace }}/node_modules/${{ testPackage }}/.memoryTestsOutput
            contents: '**'
            targetFolder: ${{ variables.consolidatedTestsOutputFolder }}/${{ testPackage }}

        # Cleanup package
        - task: Bash@3
          displayName: Cleanup package - ${{ testPackage }}
          inputs:
            targetType: 'inline'
            workingDirectory: ${{ variables.testWorkspace }}/node_modules/
            script: |
              set -eu -o pipefail
              echo "Cleanup package ${{ testPackage }} from ${{ variables.testWorkspace }}/node_modules/"
              rm -rf ${{ testPackage }};

      - task: Bash@3
        displayName: Write measurements to Aria/Kusto
        inputs:
          targetType: 'inline'
          script: |
            set -eu -o pipefail
            echo "Write the following benchmark output to Aria/Kusto";
            ls -laR ${{ variables.consolidatedTestsOutputFolder }};
<<<<<<< HEAD
            pnpm exec telemetry-generator --handlerModule $(pathToTelemetryGeneratorHandlers)/memoryUsageTestHandler.js --dir ${{ variables.consolidatedTestsOutputFolder }};
=======
            pnpm exec telemetry-generator --handlerModule $(pathToTelemetryGeneratorHandlersNew)/memoryUsageTestHandler.js --dir ${{ variables.consolidatedTestsOutputFolder }};
>>>>>>> 57e265c8

      - task: PublishPipelineArtifact@1
        displayName: Publish Artifact - Perf tests output - memory usage
        inputs:
          targetPath: '${{ variables.consolidatedTestsOutputFolder }}'
          artifactName: 'perf-test-outputs_memory-usage_attempt-$(System.JobAttempt)'
        condition: succeededOrFailed()

      - template: /tools/pipelines/templates/include-upload-npm-logs.yml@self

  - template: /tools/pipelines/templates/include-upload-stage-telemetry.yml@self
    parameters:
      stageId: perf_unit_tests_memory
      pipelineIdentifierForTelemetry: ${{ variables.pipelineIdentifierForTelemetry }}
      testWorkspace: ${{ variables.testWorkspace }}

  # Performance unit tests - customBenchmark
  - stage: perf_unit_tests_customBenchmark
    displayName: Perf unit tests - customBenchmark
    dependsOn: []
    variables:
      - name: consolidatedTestsOutputFolder
        value: ${{ variables.testWorkspace }}/customBenchmarksOutput
        readonly: true
    jobs:
    - job: perf_unit_tests_customBenchmark
      displayName: Perf unit tests - customBenchmark
      pool: ${{ parameters.poolBuild }}
      steps:
      - template: /tools/pipelines/templates/include-test-perf-benchmarks.yml@self
        parameters:
          artifactBuildId: $(artifactBuildId)
          artifactPipeline: $(artifactPipeline)
          testFilesPath: $(testFilesPath)

      # Run tests for each package that has them
      - ${{ each testPackage in parameters.customBenchmarkTestPackages }}:

        # Download and install package with performance tests
        - template: /tools/pipelines/templates/include-test-perf-benchmarks-install-package.yml@self
          parameters:
            artifactBuildId: $(artifactBuildId)
            artifactPipeline: $(artifactPipeline)
            testPackageName: ${{ testPackage }}
            installPath: $(testWorkspace)

        # The "npm pack"-ed package that we install doesn't have the test files.
        # Unpack them "on top" of the package, where it was installed, so we can run its tests.
        - task: Bash@3
          displayName: Unpack test files - ${{ testPackage }}
          inputs:
            targetType: 'inline'
            script: |
              set -eu -o pipefail
              TAR_FILENAME=${{ replace(replace(replace(replace(testPackage, '@fluidframework/', '' ), '@fluid-internal/', '' ),'@fluid-', '' ), '/', '-') }}
              TAR_PATH=$(testFilesPath)/$TAR_FILENAME.test-files.tar
              cd ${{ variables.testWorkspace }}/node_modules/${{ testPackage }}
              echo "Unpacking test files for ${{ testPackage }} from file '$TAR_PATH' in '$(pwd)'"
              # Note: we could skip the last argument and have it unpack everything at once, but if we later change
              # the structure/contents of the tests tar file, the extraction could overwrite things we didn't intend to,
              # so keeping the paths to extract explicit.
              # Also, extracting is finicky with the exact format of the last argument, it needs to match how the
              # tarfile was created (e.g. './lib/test' works here but 'lib/test' does not).
              tar --extract --verbose --file $TAR_PATH ./lib/test
              tar --extract --verbose --file $TAR_PATH ./dist/test
              tar --extract --verbose --file $TAR_PATH ./src/test

        # Install package dependencies (this gets devDependencies installed so we can then run the package's tests).
        - template: /tools/pipelines/templates/include-copy-dev-dependencies.yml@self
          parameters:
            sourcePackageLocation: ${{ variables.testWorkspace }}/node_modules/${{ testPackage }}
            destPackageLocation: $(Build.SourcesDirectory)

        - task: Npm@1
          displayName: Run custom data performance tests - ${{ testPackage }}
          inputs:
            command: 'custom'
            workingDir: ${{ variables.testWorkspace }}/node_modules/${{ testPackage }}
            customCommand: 'run test:customBenchmarks'

        # Consolidate output files
        - task: CopyFiles@2
          displayName: Consolidate output files - ${{ testPackage }}
          inputs:
            sourceFolder: ${{ variables.testWorkspace }}/node_modules/${{ testPackage }}/.customBenchmarksOutput
            contents: '**'
            targetFolder: ${{ variables.consolidatedTestsOutputFolder }}/${{ testPackage }}

        # Cleanup package
        - task: Bash@3
          displayName: Cleanup package - ${{ testPackage }}
          inputs:
            targetType: 'inline'
            workingDirectory: ${{ variables.testWorkspace }}/node_modules/
            script: |
              set -eu -o pipefail
              echo "Cleanup package ${{ testPackage }} from ${{ variables.testWorkspace }}/node_modules/"
              rm -rf ${{ testPackage }};

      - task: Bash@3
        displayName: Write measurements to Aria/Kusto
        inputs:
          targetType: 'inline'
          script: |
            set -eu -o pipefail
            echo "Write the following benchmark output to Aria/Kusto";
            ls -laR ${{ variables.consolidatedTestsOutputFolder }};
<<<<<<< HEAD
            pnpm exec telemetry-generator --handlerModule $(pathToTelemetryGeneratorHandlers)/customBenchmarkHandler.js --dir ${{ variables.consolidatedTestsOutputFolder }};
=======
            pnpm exec telemetry-generator --handlerModule $(pathToTelemetryGeneratorHandlersNew)/customBenchmarkHandler.js --dir ${{ variables.consolidatedTestsOutputFolder }};
>>>>>>> 57e265c8

      - task: PublishPipelineArtifact@1
        displayName: Publish Artifact - Perf tests output - custom data usage
        inputs:
          targetPath: '${{ variables.consolidatedTestsOutputFolder }}'
          artifactName: 'perf-test-outputs_custom-data_attempt-$(System.JobAttempt)'
        condition: succeededOrFailed()

      - template: /tools/pipelines/templates/include-upload-npm-logs.yml@self

  - template: /tools/pipelines/templates/include-upload-stage-telemetry.yml@self
    parameters:
      stageId: perf_unit_tests_customBenchmark
      pipelineIdentifierForTelemetry: ${{ variables.pipelineIdentifierForTelemetry }}
      testWorkspace: ${{ variables.testWorkspace }}

  - ${{ each endpointObject in parameters.endpoints }}:

    - stage: perf_e2e_tests_${{ endpointObject.endpointName }}
      displayName: Perf e2e tests - ${{ endpointObject.endpointName }}
      dependsOn: []
      # If the stage needs locking, configure the lock behavior. Note that null gets coalesced into an empty string.
      ${{ if and(ne(endpointObject.lockVariableGroupName, ''), ne(endpointObject.endpointName, 'odsp')) }}:
        lockBehavior: sequential
      variables:
        # Use contention-lock variable groups when appropriate. Note that null gets coalesced into an empty string.
        - ${{ if ne(endpointObject.lockVariableGroupName, '') }}:
          - group: ${{ endpointObject.lockVariableGroupName }}

        # The following two paths are defined by the npm scripts invocations in @fluid-private/test-end-to-end-tests
        - name: executionTimeTestOutputFolder
          value: ${{ variables.testWorkspace }}/node_modules/@fluid-private/test-end-to-end-tests/.timeTestsOutput
          readonly: true
        - name: memoryUsageTestOutputFolder
          value: ${{ variables.testWorkspace }}/node_modules/@fluid-private/test-end-to-end-tests/.memoryTestsOutput
          readonly: true
        - name: testPackage
          value: '@fluid-private/test-end-to-end-tests'
          readonly: true
      jobs:
      - job: perf_e2e_tests
        displayName: Perf e2e tests
        pool: ${{ parameters.poolBuild }}
        timeoutInMinutes: ${{ coalesce(endpointObject.timeoutInMinutes, 60) }}
        steps:
        - template: /tools/pipelines/templates/include-test-perf-benchmarks.yml@self
          parameters:
            artifactBuildId: $(artifactBuildId)
            artifactPipeline: $(artifactPipeline)
            testFilesPath: $(testFilesPath)
            endpointName: ${{ endpointObject.endpointName }}

        # Download and install package with performance tests
        - template: /tools/pipelines/templates/include-test-perf-benchmarks-install-package.yml@self
          parameters:
            artifactBuildId: $(artifactBuildId)
            artifactPipeline: $(artifactPipeline)
            testPackageName: $(testPackage)
            installPath: $(testWorkspace)

        # Install package dependencies (this gets devDependencies installed so we can then run the package's tests).
        - template: /tools/pipelines/templates/include-copy-dev-dependencies.yml@self
          parameters:
            sourcePackageLocation: ${{ variables.testWorkspace }}/node_modules/$(testPackage)
            destPackageLocation: $(Build.SourcesDirectory)

        # We run both types of tests in the same bash step so we can make sure to run the second set even if the first
        # one fails.
        # Doing this with separate ADO steps is not easy.
        # This step reports failure if either of the test runs reports failure.
        - task: Bash@3
          displayName: Run tests ${{ endpointObject.endpointName }}
          inputs:
            targetType: 'inline'
            workingDirectory: ${{ variables.testWorkspace }}/node_modules/${{ variables.testPackage }}
            script: |
              # Note: we explicitly do not use 'set -eu -o pipefail' here because we want to run both sets of tests
              # no matter what. Probably should be refactored later to use separate steps for each set of tests.

              echo "FLUID_LOGGER_PROPS = $FLUID_LOGGER_PROPS"

              # Run execution time tests
              echo "FLUID_ENDPOINTNAME = $FLUID_ENDPOINTNAME"
              if [[ '${{ endpointObject.endpointName }}' == 'local' ]]; then
                npm run test:benchmark:report;
              else
                npm run test:benchmark:report:${{ endpointObject.endpointName }};
              fi
              executionTimeTestsExitCode=$?;

              echo "FLUID_ENDPOINTNAME = $FLUID_ENDPOINTNAME"
              # Run memory tests
              if [[ '${{ endpointObject.endpointName }}' == 'local' ]]; then
                npm run test:memory-profiling:report;
              else
                npm run test:memory-profiling:report:${{ endpointObject.endpointName }};
              fi

              memoryTestsExitCode=$?;

              if [[ $executionTimeTestsExitCode -ne 0 ]]; then
                echo "##vso[task.logissue type=error]Exit code for runtime tests execution = $executionTimeTestsExitCode ${{ endpointObject.endpointName }}"
              fi

              if [[ $memoryTestsExitCode -ne 0 ]]; then
                echo "##vso[task.logissue type=error]Exit code for memory tests execution = $memoryTestsExitCode ${{ endpointObject.endpointName }}"
              fi

              if [[ $executionTimeTestsExitCode -ne 0 ]] || [[ $memoryTestsExitCode -ne 0 ]]; then
                exit 1;
              fi
          env:
            FLUID_TEST_LOGGER_PKG_SPECIFIER: '@ff-internal/aria-logger' # Contains createTestLogger impl to inject
            FLUID_BUILD_ID: $(Build.BuildId)
            FLUID_ENDPOINTNAME: ${{ endpointObject.endpointName }}
            FLUID_LOGGER_PROPS: '{ "hostName": "Benchmark", "displayName": "${{variables.pipelineIdentifierForTelemetry}}" }'
            ${{ if eq(endpointObject.endpointName, 'odsp') }}:
              login__odsp__test__tenants: $(tenantCreds)
              login__microsoft__clientId: $(appClientId)
            ${{ else }}:
              login__microsoft__clientId: $(login-microsoft-clientId)
            ${{ if eq( endpointObject.endpointName, 'frs' ) }}:
              fluid__test__driver__frs: $(automation-fluid-test-driver-frs-perf-test)

        - task: Bash@3
          displayName: Write measurements to Aria/Kusto - execution time ${{ endpointObject.endpointName }}
          condition: succeededOrFailed()
          inputs:
            targetType: 'inline'
            script: |
              set -eu -o pipefail
              echo "Writing the following performance tests results to Aria/Kusto - ${{ endpointObject.endpointName }}"
              ls -la ${{ variables.executionTimeTestOutputFolder }};
<<<<<<< HEAD
              pnpm exec telemetry-generator --handlerModule $(pathToTelemetryGeneratorHandlers)/executionTimeTestHandler.js --dir ${{ variables.executionTimeTestOutputFolder }};
=======
              pnpm exec telemetry-generator --handlerModule $(pathToTelemetryGeneratorHandlersNew)/executionTimeTestHandler.js --dir ${{ variables.executionTimeTestOutputFolder }};
>>>>>>> 57e265c8
          env:
            FLUID_ENDPOINTNAME: ${{ endpointObject.endpointName }}

        - task: Bash@3
          displayName: Write measurements to Aria/Kusto - memory usage ${{ endpointObject.endpointName }}
          condition: succeededOrFailed()
          inputs:
            targetType: 'inline'
            script: |
              set -eu -o pipefail
              echo "Writing the following performance tests results to Aria/Kusto - ${{ endpointObject.endpointName }}"
              ls -la ${{ variables.memoryUsageTestOutputFolder }};
<<<<<<< HEAD
              pnpm exec telemetry-generator --handlerModule $(pathToTelemetryGeneratorHandlers)/memoryUsageTestHandler.js --dir ${{ variables.memoryUsageTestOutputFolder }};
=======
              pnpm exec telemetry-generator --handlerModule $(pathToTelemetryGeneratorHandlersNew)/memoryUsageTestHandler.js --dir ${{ variables.memoryUsageTestOutputFolder }};
>>>>>>> 57e265c8
          env:
            FLUID_ENDPOINTNAME: ${{ endpointObject.endpointName }}

        - task: PublishPipelineArtifact@1
          displayName: Publish Artifact - E2E perf tests output - execution time {{ $stage }}
          condition: succeededOrFailed()

          inputs:
            targetPath: '${{ variables.executionTimeTestOutputFolder }}'
            artifactName: 'perf-test-outputs-e2e_execution-time-${{ endpointObject.endpointName }}_attempt-$(System.JobAttempt)'

        - task: PublishPipelineArtifact@1
          displayName: Publish Artifact - E2E perf tests output - memory usage {{ $stage }}
          condition: succeededOrFailed()
          inputs:
            targetPath: '${{ variables.memoryUsageTestOutputFolder }}'
            artifactName: 'perf-test-outputs-e2e_memory-usage-${{ endpointObject.endpointName }}_attempt-$(System.JobAttempt)'

        - task: Bash@3
          displayName: Remove Output Folders from local server run ${{ endpointObject.endpointName }}
          inputs:
            targetType: 'inline'
            workingDirectory: $(pathToTelemetryGeneratorNew)
            script: |
              set -eu -o pipefail
              ls -laR ${{ variables.executionTimeTestOutputFolder }};
              echo "Cleanup  ${{ variables.executionTimeTestOutputFolder }}"
              rm -rf ${{ variables.executionTimeTestOutputFolder }};
              ls -laR ${{ variables.memoryUsageTestOutputFolder }};
              echo "Cleanup  ${{ variables.memoryUsageTestOutputFolder }}"
              rm -rf ${{ variables.memoryUsageTestOutputFolder }};

        # Cleanup of tenant credentials for odsp tests
        - ${{ if eq( endpointObject.endpointName, 'odsp' ) }}:
          - task: AzureCLI@2
            displayName: 'Log in to release tenant credentials'
            inputs:
              azureSubscription: 'Fluid Framework Tests'
              addSpnToEnvironment: true
              scriptType: 'bash'
              scriptLocation: 'inlineScript'
              inlineScript: |
                set -eu -o pipefail

                az login --service-principal -u $servicePrincipalId -p $idToken --tenant $tenantId
            condition: eq(variables['tenantSetupSuccess'], 'true')

          # Release the tenant back to the tenant pool
          - task: Bash@3
            displayName: 'Release tenant credentials'
            inputs:
              targetType: 'inline'
              script: |
                set -eu -o pipefail

                pnpm exec trips-cleanup --reservationId=$(stringBearerToken)
            condition: eq(variables['tenantSetupSuccess'], 'true')

        - template: /tools/pipelines/templates/include-upload-npm-logs.yml@self

    - template: /tools/pipelines/templates/include-upload-stage-telemetry.yml@self
      parameters:
        stageId: perf_e2e_tests_${{ endpointObject.endpointName }}
        pipelineIdentifierForTelemetry: ${{ variables.pipelineIdentifierForTelemetry }}
        testWorkspace: ${{ variables.testWorkspace }}<|MERGE_RESOLUTION|>--- conflicted
+++ resolved
@@ -195,11 +195,7 @@
             set -eu -o pipefail
             echo "Write the following benchmark output to Aria/Kusto"
             ls -laR ${{ variables.consolidatedTestsOutputFolder }};
-<<<<<<< HEAD
-            pnpm exec telemetry-generator --handlerModule $(pathToTelemetryGeneratorHandlers)/executionTimeTestHandler.js --dir '${{ variables.consolidatedTestsOutputFolder }}';
-=======
             pnpm exec telemetry-generator --handlerModule $(pathToTelemetryGeneratorHandlersNew)/executionTimeTestHandler.js --dir '${{ variables.consolidatedTestsOutputFolder }}';
->>>>>>> 57e265c8
 
       - task: PublishPipelineArtifact@1
         displayName: Publish Artifact - Perf tests output - execution time
@@ -309,11 +305,7 @@
             set -eu -o pipefail
             echo "Write the following benchmark output to Aria/Kusto";
             ls -laR ${{ variables.consolidatedTestsOutputFolder }};
-<<<<<<< HEAD
-            pnpm exec telemetry-generator --handlerModule $(pathToTelemetryGeneratorHandlers)/memoryUsageTestHandler.js --dir ${{ variables.consolidatedTestsOutputFolder }};
-=======
             pnpm exec telemetry-generator --handlerModule $(pathToTelemetryGeneratorHandlersNew)/memoryUsageTestHandler.js --dir ${{ variables.consolidatedTestsOutputFolder }};
->>>>>>> 57e265c8
 
       - task: PublishPipelineArtifact@1
         displayName: Publish Artifact - Perf tests output - memory usage
@@ -421,11 +413,7 @@
             set -eu -o pipefail
             echo "Write the following benchmark output to Aria/Kusto";
             ls -laR ${{ variables.consolidatedTestsOutputFolder }};
-<<<<<<< HEAD
-            pnpm exec telemetry-generator --handlerModule $(pathToTelemetryGeneratorHandlers)/customBenchmarkHandler.js --dir ${{ variables.consolidatedTestsOutputFolder }};
-=======
             pnpm exec telemetry-generator --handlerModule $(pathToTelemetryGeneratorHandlersNew)/customBenchmarkHandler.js --dir ${{ variables.consolidatedTestsOutputFolder }};
->>>>>>> 57e265c8
 
       - task: PublishPipelineArtifact@1
         displayName: Publish Artifact - Perf tests output - custom data usage
@@ -559,11 +547,7 @@
               set -eu -o pipefail
               echo "Writing the following performance tests results to Aria/Kusto - ${{ endpointObject.endpointName }}"
               ls -la ${{ variables.executionTimeTestOutputFolder }};
-<<<<<<< HEAD
-              pnpm exec telemetry-generator --handlerModule $(pathToTelemetryGeneratorHandlers)/executionTimeTestHandler.js --dir ${{ variables.executionTimeTestOutputFolder }};
-=======
               pnpm exec telemetry-generator --handlerModule $(pathToTelemetryGeneratorHandlersNew)/executionTimeTestHandler.js --dir ${{ variables.executionTimeTestOutputFolder }};
->>>>>>> 57e265c8
           env:
             FLUID_ENDPOINTNAME: ${{ endpointObject.endpointName }}
 
@@ -576,11 +560,7 @@
               set -eu -o pipefail
               echo "Writing the following performance tests results to Aria/Kusto - ${{ endpointObject.endpointName }}"
               ls -la ${{ variables.memoryUsageTestOutputFolder }};
-<<<<<<< HEAD
-              pnpm exec telemetry-generator --handlerModule $(pathToTelemetryGeneratorHandlers)/memoryUsageTestHandler.js --dir ${{ variables.memoryUsageTestOutputFolder }};
-=======
               pnpm exec telemetry-generator --handlerModule $(pathToTelemetryGeneratorHandlersNew)/memoryUsageTestHandler.js --dir ${{ variables.memoryUsageTestOutputFolder }};
->>>>>>> 57e265c8
           env:
             FLUID_ENDPOINTNAME: ${{ endpointObject.endpointName }}
 
