--- conflicted
+++ resolved
@@ -137,14 +137,6 @@
         runOnce:
           deploy:
             steps:
-<<<<<<< HEAD
-            - template: /tools/pipelines/templates/upload-json-steps.yml@self
-              parameters:
-                STORAGE_ACCOUNT: $(STORAGE_ACCOUNT)
-                uploadAsLatest: ${{ variables.isMain }}
-                uploadAsLatestRelease: $(uploadAsLatestRelease)
-                majorVersion: $(majorVersion)
-=======
               - checkout: none
                 clean: true
 
@@ -230,7 +222,6 @@
                   scriptLocation: inlineScript
                   inlineScript: |
                     az storage blob upload -f '$(Pipeline.Workspace)/$(Build.SourceVersion).tar.gz' -c 'api-extractor-json' -n latest-v$(majorVersion).tar.gz --account-name $(STORAGE_ACCOUNT) --auth-mode login --overwrite --verbose
->>>>>>> 4a9126e7
 
 # Runs TriggerBuild@4 to trigger the deploy-website pipeline
 # this stage runs depending on the check_branch_version stage and deployOverride parameter
