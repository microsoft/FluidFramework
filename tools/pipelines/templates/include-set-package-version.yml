--- conflicted
+++ resolved
@@ -21,17 +21,15 @@
   type: boolean
   default: true
 
-<<<<<<< HEAD
 # The path to the pnpm store.
 - name: pnpmStorePath
   type: string
   default: $(Pipeline.Workspace)/.pnpm-store
-=======
+
 # The semver range constraint to use for interdependencies; that is, dependencies on other packages within the release
 # group
 - name: interdependencyRange
   type: string
->>>>>>> 906badcb
 
 # Set version
 steps:
