--- conflicted
+++ resolved
@@ -102,10 +102,7 @@
       echo SETVERSION_VERSION=$SETVERSION_VERSION
       echo SETVERSION_CODEVERSION=$SETVERSION_CODEVERSION
       echo RELEASE_GROUP=$RELEASE_GROUP
-<<<<<<< HEAD
-=======
       echo command="flub bump $RELEASE_GROUP --exact $(SetVersion.version) -xv"
->>>>>>> e900a585
 
       if [ -f "lerna.json" ]; then
         flub bump $RELEASE_GROUP --exact $(SetVersion.version) -xv
