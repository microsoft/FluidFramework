# Copyright (c) Microsoft Corporation and contributors. All rights reserved.
# Licensed under the MIT License.

# This template defines steps to setup the telemetry-generator tool so custom telemetry can be sent to Kusto.
# Other yaml files can include it and then immediately run the telemetry-generator.
# It's designed to be included by other yaml files inside a job section.

parameters:
# Path where the telemetry-generator package should be installed.
# It should be an empty directory so that it doesn't interfere with anything else.
# The caller of this template will need to know this in order to point to the correct locations for the handlers,
# which will be under <this path>/node_modules/@ff-internal/telemetry-generator/dist/handlers/.
- name: pathForTelemetryGeneratorInstall
  type: string

# Version of telemetry-generator to install.
# Should be specified as a semver range that can be interpreted by npm install @ff-internal/telemetry-generator@<version>.
# Defaults to latest.
- name: versionToInstall
  type: string
  default: latest

# URL for the "Dev feed" in our ADO project. All Fluid packages will be resolved from here when installing the
# dependencies for telemetry generator and aria-logger.
- name: devFeedUrl
  type: string

# URL for the "Office feed" in our ADO project. Packages in the @microsoft scope will be resolved from here when
# installing the dependencies for telemetry generator and aria-logger.
- name: officeFeedUrl
  type: string

steps:
<<<<<<< HEAD
- template: include-use-node-version.yml
=======
- ${{ if eq(parameters.isCheckoutNeeded, true) }}:
  # Need to checkout the repo in order to run @fluid-tools/telemetry-generator which we don't publish right now.
  - checkout: self
    clean: true

- template: /tools/pipelines/templates/include-use-node-version.yml@self
>>>>>>> 877d21a9

- task: Bash@3
  displayName: Print parameter/variable values for template
  inputs:
    targetType: 'inline'
    script: |
      set -eu -o pipefail
      echo "
      Parameters:
        pathForTelemetryGeneratorInstall=${{ parameters.pathForTelemetryGeneratorInstall }}
        devFeedUrl=${{ parameters.devFeedUrl }}
        officeFeedUrl=${{ parameters.officeFeedUrl }}
      "
- task: Bash@3
  displayName: Create install directory for telemetry-generator
  inputs:
    targetType: 'inline'
    script: |
      set -eu -o pipefail
      mkdir -p ${{ parameters.pathForTelemetryGeneratorInstall }}

- task: Bash@3
  displayName: Initialize npmrc
  inputs:
    targetType: 'inline'
    workingDirectory: ${{ parameters.pathForTelemetryGeneratorInstall }}
    # Note: $(ado-feeds-build) and $(ado-feeds-office) come from the ado-feeds variable group
    script: |
      set -eu -o pipefail

      echo Initialize package
      npm init --yes

      echo Generating .npmrc
      echo "registry=https://registry.npmjs.org" >> ./.npmrc
      echo "always-auth=false" >> ./.npmrc

      echo "@fluidframework:registry=${{ parameters.devFeedUrl }}" >> ./.npmrc
      echo "@fluid-experimental:registry=${{ parameters.devFeedUrl }}" >> ./.npmrc
      echo "@fluid-tools:registry=${{ parameters.devFeedUrl }}" >> ./.npmrc
      echo "@fluid-internal:registry=${{ parameters.devFeedUrl }}" >> ./.npmrc
      echo "@fluid-private:registry=${{ parameters.devFeedUrl }}" >> ./.npmrc
      echo "@ff-internal:registry=${{ parameters.devFeedUrl }}" >> ./.npmrc
      echo "@microsoft:registry=${{ parameters.officeFeedUrl }}" >> ./.npmrc
      echo "always-auth=true" >> ./.npmrc
      cat .npmrc

# Auth to internal ADO feeds
- task: npmAuthenticate@0
  displayName: 'npm authenticate (internal ADO feeds)'
  retryCountOnTaskFailure: 1
  inputs:
    workingFile: ${{ parameters.pathForTelemetryGeneratorInstall }}/.npmrc

- task: Npm@1
  displayName: 'Install telemetry-generator'
  retryCountOnTaskFailure: 1
  inputs:
    workingDir: ${{ parameters.pathForTelemetryGeneratorInstall }}
    command: 'custom'
    customCommand: 'install @ff-internal/telemetry-generator@${{ parameters.versionToInstall }}'
    customRegistry: 'useNpmrc'<|MERGE_RESOLUTION|>--- conflicted
+++ resolved
@@ -31,16 +31,7 @@
   type: string
 
 steps:
-<<<<<<< HEAD
-- template: include-use-node-version.yml
-=======
-- ${{ if eq(parameters.isCheckoutNeeded, true) }}:
-  # Need to checkout the repo in order to run @fluid-tools/telemetry-generator which we don't publish right now.
-  - checkout: self
-    clean: true
-
 - template: /tools/pipelines/templates/include-use-node-version.yml@self
->>>>>>> 877d21a9
 
 - task: Bash@3
   displayName: Print parameter/variable values for template
