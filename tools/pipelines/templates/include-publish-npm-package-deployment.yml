# Copyright (c) Microsoft Corporation and contributors. All rights reserved.
# Licensed under the MIT License.

# include-publish-npm-package-deployment

parameters:
- name: feedKind
  type: string

- name: feedUrl
  type: string

- name: environment
  type: string

- name: pool
  type: object
  default: Small-eastus2

- name: publishFlags
  type: string
  default:

- name: customEndPoint
  type: string
  default:

- name: tagName
  type: string
  default:

- name: buildDirectory
  type: string

- name: buildToolsVersionToInstall
  type: string
  default: repo

# The path to the pnpm store.
- name: pnpmStorePath
  type: string
  default: $(Pipeline.Workspace)/.pnpm-store

jobs:
# Note: must be kept in sync with the name of the dependsOn job below
- deployment: publish_${{ replace(parameters.environment, '-', '_') }}
  displayName: Publish ${{ parameters.environment }}
  pool: ${{ parameters.pool }}
  environment: ${{ parameters.environment }}
  workspace:
    clean: all
  variables:
    version: $[ stageDependencies.build.build.outputs['SetVersion.version']]
    isLatest: $[ stageDependencies.build.build.outputs['SetVersion.isLatest']]
  templateContext:
    type: releaseJob
    # in() returns true if the first parameter is equal to any of the others
    isProduction: ${{ in(variables['release'], 'release', 'prerelease')  }}

    # This 'inputs' section downloads initial required artifacts/data for this job.
    inputs:
      - input: pipelineArtifact
        pipeline: buildTools-resource
        artifactName: pack
        targetPath: $(Pipeline.Workspace)/buildTools-zip

      - input: pipelineArtifact
        artifactName: pack
        buildType: current
        targetPath: $(Pipeline.Workspace)/pack
  strategy:
    runOnce:
        deploy:
          steps:
          - template: /tools/pipelines/templates/include-use-node-version.yml@self

          - task: Bash@3
            name: InstallBuildToolsFromTarball
            displayName: Install Fluid Build Tools from artifact tarball
            inputs:
              targetType: 'inline'
              workingDirectory: '$(Pipeline.Workspace)/buildTools-zip/tarballs'
              script: |
                set -eu -o pipefail
                echo "Listing files in directory: $(pwd)"
                ls -la
                echo "Attempting install of build tools from build tools pipeline artifact tarball"
                npm i -g ./*.tgz

          - template: /tools/pipelines/templates/include-publish-npm-package-steps.yml@self
            parameters:
              artifactPath: tarballs
              feedUrl: ${{ parameters.feedUrl }}
              customEndPoint: ${{ parameters.customEndPoint }}
              feedKind: ${{ parameters.feedKind }}
              publishFlags: ${{ parameters.publishFlags }}

- job: TagRelease
  displayName: Tag Release
  # Note: must be kept in sync with the name of the deployment job above
  dependsOn: publish_${{ replace(parameters.environment, '-', '_') }}
  # Only tag the repo if a tag name is provided.
  condition: and(succeeded(), ne('${{ parameters.tagName }}', ''))
  variables:
<<<<<<< HEAD
    # The build stage/job already ran component governance tasks.
    # We don't need them again here even if we're checking out the repo.
    - name: skipComponentGovernanceDetection
      value: true
=======
    version: $[ stageDependencies.build.build.outputs['SetVersion.version']]
>>>>>>> 02c5170a
  steps:
  - checkout: self
    clean: true
  - template: /tools/pipelines/templates/include-git-tag-steps.yml@self
    parameters:
      tagName: ${{ parameters.tagName }}<|MERGE_RESOLUTION|>--- conflicted
+++ resolved
@@ -102,14 +102,10 @@
   # Only tag the repo if a tag name is provided.
   condition: and(succeeded(), ne('${{ parameters.tagName }}', ''))
   variables:
-<<<<<<< HEAD
+    version: $[ stageDependencies.build.build.outputs['SetVersion.version']]
     # The build stage/job already ran component governance tasks.
     # We don't need them again here even if we're checking out the repo.
-    - name: skipComponentGovernanceDetection
-      value: true
-=======
-    version: $[ stageDependencies.build.build.outputs['SetVersion.version']]
->>>>>>> 02c5170a
+    skipComponentGovernanceDetection: true
   steps:
   - checkout: self
     clean: true
