# Copyright (c) Microsoft Corporation and contributors. All rights reserved.
# Licensed under the MIT License.

# include-task-test template to run a single task test with/without coverage

parameters:
- name: taskTestStep
  type: string

- name: buildDirectory
  type: string

<<<<<<< HEAD
=======
- name: testCoverage
  type: boolean
  default: false

>>>>>>> 59539646
steps:
# Test - With coverage
- ${{ if and(parameters.testCoverage, startsWith(parameters.taskTestStep, 'ci:test')) }}:
  - task: Npm@1
    displayName: npm run ${{ parameters.taskTestStep }}:coverage
    inputs:
      command: 'custom'
      workingDir: ${{ parameters.buildDirectory }}
      customCommand: 'run ${{ parameters.taskTestStep }}:coverage'
    condition: and(succeededOrFailed(), eq(variables['startTest'], 'true'))
    env:
      # Tests can use this environment variable to behave differently when running from a test branch
      ${{ if contains(parameters.taskTestStep, 'tinylicious') }}:
        # Disable colorization for tinylicious logs (not useful when printing to a file)
        logger__colorize: "false" # Need to pass it as string so ADO doesn't convert it into False (capital F) which doesn't work
        logger__morganFormat: tiny

# Test - No coverage
- ${{ else }}:
  - task: Npm@1
    displayName: npm run ${{ parameters.taskTestStep }}
    inputs:
      command: 'custom'
      workingDir: ${{ parameters.buildDirectory }}
      customCommand: 'run ${{ parameters.taskTestStep }}'
    condition: and(succeededOrFailed(), eq(variables['startTest'], 'true'))
    env:
      # Tests can use this environment variable to behave differently when running from a test branch
      ${{ if contains(parameters.taskTestStep, 'tinylicious') }}:
        # Disable colorization for tinylicious logs (not useful when printing to a file)
        logger__colorize: "false" # Need to pass it as string so ADO doesn't convert it into False (capital F) which doesn't work
        logger__morganFormat: tiny<|MERGE_RESOLUTION|>--- conflicted
+++ resolved
@@ -10,13 +10,10 @@
 - name: buildDirectory
   type: string
 
-<<<<<<< HEAD
-=======
 - name: testCoverage
   type: boolean
   default: false
 
->>>>>>> 59539646
 steps:
 # Test - With coverage
 - ${{ if and(parameters.testCoverage, startsWith(parameters.taskTestStep, 'ci:test')) }}:
