--- conflicted
+++ resolved
@@ -9,23 +9,6 @@
   - name: STORAGE_ACCOUNT
     type: string
 
-<<<<<<< HEAD
-  # Determines if artifact should be published as latest.tar.gz (for main branch)
-  - name: uploadAsLatest
-    type: boolean
-    default: false
-
-  # Determines if artifact should be published as latest-v*.tar.gz (for release branches)
-  - name: uploadAsLatestRelease
-    type: boolean
-    default: false
-
-  # Major version to upload as latest-v*.tar.gz
-  - name: majorVersion
-    type: string
-    default: none
-=======
-# Determines if artifact should be published as latest.tar.gz (for main branch)
 - name: uploadAsLatest
   type: boolean
   default: false
@@ -39,11 +22,6 @@
 - name: majorVersion
   type: string
   default: none
-
-steps:
-- checkout: none
-  clean: true
->>>>>>> dadfe494
 
 steps:
   - checkout: none
@@ -124,31 +102,6 @@
       scriptType: bash
       scriptLocation: inlineScript
       inlineScript: |
-<<<<<<< HEAD
-        az storage blob upload -f '$(Pipeline.Workspace)/$(Build.SourceVersion).tar.gz' -c 'api-extractor-json' -n $(Build.SourceVersion).tar.gz --account-name ${{ parameters.STORAGE_ACCOUNT }} --auth-mode login --verbose
-
-  - ${{ if eq(parameters.uploadAsLatest, true) }}:
-    - task: AzureCLI@2
-      displayName: 'Upload JSON as latest.tar.gz'
-      continueOnError: true
-      inputs:
-        azureSubscription: 'fluid-docs'
-        scriptType: bash
-        scriptLocation: inlineScript
-        inlineScript: |
-          az storage blob upload -f '$(Pipeline.Workspace)/$(Build.SourceVersion).tar.gz' -c 'api-extractor-json' -n latest.tar.gz --account-name ${{ parameters.STORAGE_ACCOUNT }} --auth-mode login --overwrite --verbose
-
-  - ${{ if eq(parameters.uploadAsLatestRelease, true) }}:
-    - task: AzureCLI@2
-      displayName: 'Upload JSON as latest-v*.tar.gz'
-      continueOnError: true
-      inputs:
-        azureSubscription: 'fluid-docs'
-        scriptType: bash
-        scriptLocation: inlineScript
-        inlineScript: |
-          az storage blob upload -f '$(Pipeline.Workspace)/$(Build.SourceVersion).tar.gz' -c 'api-extractor-json' -n latest-v${{ parameters.majorVersion }}.tar.gz --account-name ${{ parameters.STORAGE_ACCOUNT }} --auth-mode login --overwrite --verbose
-=======
         az storage blob upload -f '$(Pipeline.Workspace)/$(Build.SourceVersion).tar.gz' -c 'api-extractor-json' -n latest.tar.gz --account-name ${{ parameters.STORAGE_ACCOUNT }} --auth-mode login --overwrite --verbose
 
 - ${{ if eq(parameters.uploadAsLatestRelease, true) }}:
@@ -160,5 +113,4 @@
       scriptType: bash
       scriptLocation: inlineScript
       inlineScript: |
-        az storage blob upload -f '$(Pipeline.Workspace)/$(Build.SourceVersion).tar.gz' -c 'api-extractor-json' -n latest-v${{ parameters.majorVersion }}.tar.gz --account-name ${{ parameters.STORAGE_ACCOUNT }} --auth-mode login --overwrite --verbose
->>>>>>> dadfe494
+        az storage blob upload -f '$(Pipeline.Workspace)/$(Build.SourceVersion).tar.gz' -c 'api-extractor-json' -n latest-v${{ parameters.majorVersion }}.tar.gz --account-name ${{ parameters.STORAGE_ACCOUNT }} --auth-mode login --overwrite --verbose