# Copyright (c) Microsoft Corporation and contributors. All rights reserved.
# Licensed under the MIT License.

# include-test-real-service

parameters:
- name: poolBuild
  type: object
  default: Small

- name: testPackage
  type: string
  default: "@fluid-internal/test-end-to-end-tests"

- name: testWorkspace
  type: string

- name: timeoutInMinutes
  type: number
  default: 60

- name: env
  type: object
  default:

- name: splitTestVariants
  type: object
  default:
  - name: ""
    flags: ""

- name: testCommand
  type: string

- name: continueOnError
  type: boolean
  default: false

- name: testFileTarName
  type: string
  default: null

- name: downloadAzureTestArtifacts
  type: boolean
  default: false

# Id of the pipeline run that contains the artifacts to download.
# Needed to workaround a bug in the DownloadPipelineArtifact task that might cause artifacts to be downloaded from the
# incorrect pipeline run (see https://github.com/microsoft/azure-pipelines-tasks/issues/13518).
# Make sure that the value provided corresponds to a run of the 'Build - azure' pipeline if downloadAzureTestArtifacts=true
# or a run of the 'Build - client packages' otherwise.
- name: artifactBuildId
  type: string

# Name of the Secure File that contains the self-signed cert for the R11s deployment.
# If not blank, the pipeline will try to install it to the local cert store.
- name: r11sSelfSignedCertSecureFile
  type: string
  default: ""

- name: condition
  type: string
  default: true

- name: loggerPackage
  type: string
  default: '@ff-internal/aria-logger'

# Custom steps specified by the "caller" of this template, for any additional things that need to be done
# after the steps in this template complete.
- name: additionalSteps
  type: stepList
  default: []

jobs:
  - ${{ each variant in parameters.splitTestVariants }}:
    - job:
      displayName: Run ${{ variant.name }}
      pool: ${{ parameters.poolBuild }}
      condition: ${{ parameters.condition }}
      timeoutInMinutes: ${{ parameters.timeoutInMinutes }}
      variables:
      - name: isTestBranch
        value: ${{ startsWith(variables['Build.SourceBranch'], 'refs/heads/test/') }}
        readonly: true
      # We use 'chalk' to colorize output, which auto-detects color support in the
      # running terminal.  The log output shown in Azure DevOps job runs only has
      # basic ANSI color support though, so force that in the pipeline
      - name: FORCE_COLOR
        value: 1
      - name: testPackageDir
        value: '${{ parameters.testWorkspace }}/node_modules/${{ parameters.testPackage }}'
      - name: testPackageFilePattern
        value: ${{ replace(replace(parameters.testPackage, '@', '' ), '/', '-') }}-[0-9]*.tgz
      - name: testPackagePathPattern
        value: $(Pipeline.Workspace)/client/pack/scoped/${{ variables.testPackageFilePattern }}
      - name: skipComponentGovernanceDetection
        value: true
      - name: feed
        ${{ if eq(variables.isTestBranch, 'true') }}:
          value: https://pkgs.dev.azure.com/fluidframework/internal/_packaging/internal/npm/registry/
        ${{ else }}:
          value: https://pkgs.dev.azure.com/fluidframework/internal/_packaging/build/npm/registry/
      - name: devFeed
        ${{ if eq(variables.isTestBranch, 'true') }}:
          value: https://pkgs.dev.azure.com/fluidframework/internal/_packaging/internal/npm/registry/
        ${{ else }}:
          value: https://pkgs.dev.azure.com/fluidframework/internal/_packaging/dev/npm/registry/
      - name: artifactPipeline
        ${{ if eq(parameters.downloadAzureTestArtifacts, true) }}:
          value: Build - azure
        ${{ else }}:
          value: Build - client packages

      steps:
      # Setup
      - checkout: none
        clean: true

      # Install self-signed cert for R11s deployment in local cert store
      - ${{ if ne(parameters.r11sSelfSignedCertSecureFile, '') }}:
        - task: DownloadSecureFile@1
          displayName: 'Download r11s self-signed cert'
          name: downloadCertTask
          inputs:
            secureFile: ${{ parameters.r11sSelfSignedCertSecureFile }}
            retryCount: '2'

        - task: Bash@3
          displayName: 'Install r11s self-signed cert in local cert store'
          inputs:
            targetType: 'inline'
            script: |

              # Extract public part from cert
              openssl x509 -in $(downloadCertTask.secureFilePath) -out cert.crt
              # Install cert
              sudo cp cert.crt /usr/local/share/ca-certificates/
              sudo update-ca-certificates

      # Print parameters/Vars
      # Variables declared outside this template will only work with "macro syntax": $(name).
      # Variables declared inside this template also work with "template expression syntax": ${{ variables.name }}.
      - task: Bash@3
        displayName: Print Parameters and Variables
        inputs:
          targetType: 'inline'
          script: |
            # Show all task group conditions

            echo "
            Pipeline Parameters:
              poolBuild=${{ parameters.poolBuild }}
              testPackage=${{ parameters.testPackage }}

            Pipeline Variables:
              isTestBranch=${{ variables.isTestBranch }}
              testWorkspace=${{ parameters.testWorkspace }}
              testPackageFilePattern=${{ variables.testPackageFilePattern }}
              feed=${{ variables.feed }}
              devFeed=${{ variables.devFeed }}
              testCommand=${{ parameters.testCommand }}
              continueOnError=${{ parameters.continueOnError }}
              variant.flag=${{ variant.flags }}
              testFileTarName=${{ parameters.testFileTarName }}
              artifactPipeline=${{ variables.artifactPipeline }}
              artifactBuildId=${{ parameters.artifactBuildId }}
            "

      # Install
      - task: UseNode@1
        displayName: Use Node 16.x
        inputs:
          version: 16.x

      # Download artifact
      - task: DownloadPipelineArtifact@2
        displayName: Download test package
        inputs:
          source: specific
          project: internal
          pipeline: ${{ variables.artifactPipeline }}
          buildVersionToDownload: specific
          buildId: ${{ parameters.artifactBuildId }}
          artifact: pack
          patterns: "**/${{ variables.testPackageFilePattern }}"
          path: $(Pipeline.Workspace)/client/pack
          # allowPartiallySucceededBuilds: true # No effect as long as we have buildVersionToDownload: specific
          # branchName: $(Build.SourceBranch)   # No effect as long as we have buildVersionToDownload: specific
          # It seems there's a bug and preferTriggeringPipeline is not respected.
          # We force the behavior by explicitly specifying:
          # - buildVersionToDownload: specific
          # - buildId: <the id of the triggering build>
          # preferTriggeringPipeline: true


      - task: Bash@3
        displayName: Create test directory
        inputs:
          targetType: 'inline'
          script: |
            mkdir ${{ parameters.testWorkspace }}

      - task: Bash@3
        name: Initialize
        displayName: Initialize
        inputs:
          targetType: 'inline'
          workingDirectory: ${{ parameters.testWorkspace }}
          script: |
            echo Initialize package
            npm init --yes

            echo Generating .npmrc
            echo "registry=https://registry.npmjs.org" >> ./.npmrc
            echo "always-auth=false" >> ./.npmrc

            echo "@fluidframework:registry=${{ variables.feed }}" >> ./.npmrc
            echo "@fluid-experimental:registry=${{ variables.feed }}" >> ./.npmrc
            echo "@fluid-internal:registry=${{ variables.devFeed }}" >> ./.npmrc
            echo "@ff-internal:registry=https://pkgs.dev.azure.com/fluidframework/internal/_packaging/build/npm/registry/" >> ./.npmrc
            echo "@microsoft:registry=https://office.pkgs.visualstudio.com/_packaging/Office/npm/registry/" >> ./.npmrc
            echo "always-auth=true" >> ./.npmrc
            cat .npmrc

            if [[ `ls -1 ${{ variables.testPackagePathPattern }} | wc -l` -eq 1 ]]; then
              echo "##vso[task.setvariable variable=testPackageTgz;isOutput=true]`ls ${{ variables.testPackagePathPattern }}`"
            else
              ls -1 ${{ variables.testPackagePathPattern }}
              echo "##vso[task.logissue type=error]Test package '${{ parameters.testPackage }}' not found, or there are more than one found"
              exit -1
            fi

      # Auth to internal feed
      - task: npmAuthenticate@0
        displayName: 'npm authenticate (internal feed)'
        inputs:
          workingFile: ${{ parameters.testWorkspace }}/.npmrc

      # Auth to Office feed
      - task: npmAuthenticate@0
        displayName: 'npm authenticate (office feed)'
        inputs:
          workingFile: ${{ parameters.testWorkspace }}/.npmrc
          customEndpoint: 'Office Packages - Readonly'

      # Install test and logger package
      - task: Npm@1
        displayName: 'npm install'
        inputs:
          command: 'custom'
          workingDir: ${{ parameters.testWorkspace }}
          customCommand: 'install $(Initialize.testPackageTgz) ${{ parameters.loggerPackage }}'
          customRegistry: 'useNpmrc'

      # Download Test Files & Install Extra Dependencies
      # These steps are intended to include extra dependencies that are not available as
      # part of the normal package .tgz installed previously in the pipeline.
      - ${{ if ne(parameters.testFileTarName, 'null') }}:
        # Download Artifact - Test Files
        - task: DownloadPipelineArtifact@2
          displayName: Download test files
          inputs:
            source: specific
            project: internal
            pipeline: ${{ variables.artifactPipeline }}
            buildVersionToDownload: specific
            buildId: ${{ parameters.artifactBuildId }}
            artifact: test-files
            path: $(Pipeline.Workspace)/test-files
            # allowPartiallySucceededBuilds: true # No effect as long as we have buildVersionToDownload: specific
            # branchName: $(Build.SourceBranch)   # No effect as long as we have buildVersionToDownload: specific
            # It seems there's a bug and preferTriggeringPipeline is not respected.
            # We force the behavior by explicitly specifying:
            # - buildVersionToDownload: specific
            # - buildId: <the id of the triggering build>
            # preferTriggeringPipeline: true

        # Unpack test files
        - task: Bash@3
          displayName: Unpack test files
          inputs:
            workingDir: ${{ parameters.testWorkspace }}
            targetType: 'inline'
            script: |
              mkdir ${{ parameters.testWorkspace }}/node_modules/${{ parameters.testPackage }}/dist/test
              tar -xvf $(Pipeline.Workspace)/test-files/${{ parameters.testFileTarName }}.test-files.tar -C $(Pipeline.Workspace)/test-files
              mv $(Pipeline.Workspace)/test-files/dist/test/* ${{ parameters.testWorkspace }}/node_modules/${{ parameters.testPackage }}/dist/test

        - task: Bash@3
          displayName: Copy devDependencies
          inputs:
            workingDir: ${{ parameters.testWorkspace }}
            targetType: 'inline'
            script: |
              testPkgJsonPath=${{ parameters.testWorkspace }}/node_modules/${{ parameters.testPackage }}/package.json
              pkgJsonPath=${{ parameters.testWorkspace }}/package.json
              node -e "
                const { devDependencies } = require('$testPkgJsonPath');
                const pkg = require('$pkgJsonPath');
                pkg.devDependencies=devDependencies;
                require('fs').writeFileSync('$pkgJsonPath', JSON.stringify(pkg));
              "

        - task: Npm@1
          displayName: 'npm install - extra dependencies for test files'
          inputs:
            command: 'custom'
            workingDir: ${{ parameters.testWorkspace }}
            customCommand: 'install'
            customRegistry: 'useNpmrc'

      # run the test
      - task: Npm@1
        displayName: '[test] ${{ parameters.testCommand }} ${{ variant.flags }}'
        continueOnError: ${{ parameters.continueOnError }}
        env:
          ${{ parameters.env }}
        inputs:
          command: 'custom'
          workingDir: ${{ parameters.testWorkspace }}/node_modules/${{ parameters.testPackage }}
          customCommand: 'run ${{ parameters.testCommand }} -- ${{ variant.flags }}'

      # filter report
      - task: Bash@3
        displayName: Filter skipped test from report
        inputs:
          workingDir: ${{ variables.testPackageDir }}/nyc
          targetType: 'inline'
          script: |
            if [[ -d ${{ variables.testPackageDir }}/nyc ]]; then
              echo "directory '${{ variables.testPackageDir }}/nyc' exists."
              cd ${{ variables.testPackageDir }}/nyc
              if ! [[ -z "$(ls -A .)" ]]; then
                curdirfiles=`ls`
                echo "report file(s) ${curdirfiles} found. Filtering skipped tests..."
                for i in `ls`; do sed -i '/<skipped/d' $i; done
              else
                echo "No report files found in '${{ variables.testPackageDir }}/nyc'"
              fi
            else
              echo "Directory '${{ variables.testPackageDir }}/nyc' not found"
            fi

      # Upload results
      - task: PublishTestResults@2
        displayName: Publish Test Results
        inputs:
          testResultsFormat: 'JUnit'
          testResultsFiles: '**/*junit-report.xml'
          searchFolder: ${{ variables.testPackageDir }}/nyc
          mergeTestResults: false
        condition: succeededOrFailed()

      # Log Test Failures
<<<<<<< HEAD
      - template: include-log-test-failures.yml
        parameters:
          buildDirectory: ${{ variables.testPackageDir }}
=======
      # - template: include-log-test-failures.yml
      #   parameters:
      #     buildDirectory: ${{ variables.testPackageDir }}
>>>>>>> 57d00440

      - ${{ parameters.additionalSteps }}<|MERGE_RESOLUTION|>--- conflicted
+++ resolved
@@ -353,14 +353,8 @@
         condition: succeededOrFailed()
 
       # Log Test Failures
-<<<<<<< HEAD
-      - template: include-log-test-failures.yml
-        parameters:
-          buildDirectory: ${{ variables.testPackageDir }}
-=======
       # - template: include-log-test-failures.yml
       #   parameters:
       #     buildDirectory: ${{ variables.testPackageDir }}
->>>>>>> 57d00440
 
       - ${{ parameters.additionalSteps }}