# Copyright (c) Microsoft Corporation and contributors. All rights reserved.
# Licensed under the MIT License.

# include-test-real-service

parameters:
# Id for the stage that runs tests
- name: stageId
  type: string

# Display name for the stage that runs tests
- name: stageDisplayName
  type: string

# The stage that runs tests will have its dependsOn property set to this value
- name: stageDependencies
  type: object
  default: []

# Variables to be set in the stage that runs tests
- name: stageVariables
  type: object
  default:

# If true, the stage that uploads pipeline telemetry to Kusto will include a task to upload
# test pass rate telemetry.
- name: uploadTestPassRateTelemetry
  type: boolean
  default: false

# Unique identifier used to identify telemetry data in Kusto for this pipeline
- name: pipelineIdentifierForTelemetry
  type: string

- name: poolBuild
  type: object
  default: Small

- name: testPackage
  type: string
  default: "@fluid-private/test-end-to-end-tests"

- name: testWorkspace
  type: string

- name: timeoutInMinutes
  type: number
  default: 60

- name: env
  type: object
  default:

- name: splitTestVariants
  type: object
  default:
  - name: ""
    flags: ""

- name: testCommand
  type: string

- name: continueOnError
  type: boolean
  default: false

- name: testFileTarName
  type: string
  default: null

# Id of the pipeline run that contains the artifacts to download.
# Needed to workaround a bug in the DownloadPipelineArtifact task that might cause artifacts to be downloaded from the
# incorrect pipeline run (see https://github.com/microsoft/azure-pipelines-tasks/issues/13518).
- name: artifactBuildId
  type: string

# Name of the Secure File that contains the self-signed cert for the R11s deployment.
# If not blank, the pipeline will try to install it to the local cert store.
- name: r11sSelfSignedCertSecureFile
  type: string
  default: ""

- name: condition
  type: string
  default: true

- name: loggerPackage
  type: string
  default: '@ff-internal/aria-logger'

# If true, skip publishing report files for test results.
# Useful because our stress tests pipeline doesn't generate any test result files.
- name: skipTestResultPublishing
  type: boolean
  default: false

# Custom steps specified by the "caller" of this template, for any additional things that need to be done
# after the steps in this template complete.
- name: additionalSteps
  type: stepList
  default: []

# If true, the versions of our packages installed for compat testing will be cached.
- name: cacheCompatVersionsInstalls
  type: boolean
  default: false

<<<<<<< HEAD
- name: preSteps
  type: stepList
  default: []

- name: checkout
  type: boolean
  default: false

jobs:
  - ${{ each variant in parameters.splitTestVariants }}:
    - job:
      displayName: Run ${{ variant.name }}
      pool: ${{ parameters.poolBuild }}
      condition: ${{ parameters.condition }}
      timeoutInMinutes: ${{ parameters.timeoutInMinutes }}
      variables:
      - group: ado-feeds
      - name: isTestBranch
        value: ${{ startsWith(variables['Build.SourceBranch'], 'refs/heads/test/') }}
        readonly: true
      # We use 'chalk' to colorize output, which auto-detects color support in the
      # running terminal.  The log output shown in Azure DevOps job runs only has
      # basic ANSI color support though, so force that in the pipeline
      - name: FORCE_COLOR
        value: 1
      - name: testPackageDir
        value: '${{ parameters.testWorkspace }}/node_modules/${{ parameters.testPackage }}'
      - name: testPackageFilePattern
        value: ${{ replace(replace(parameters.testPackage, '@', '' ), '/', '-') }}-[0-9]*.tgz
      # Note that this path must match the path that the packed packages are saved to in the build pipeline.
      # It should be kept up to date with the path defined in scripts/pack-packages.sh.
      - name: testPackagePathPattern
        value: $(Pipeline.Workspace)/client/pack/tarballs/${{ variables.testPackageFilePattern }}
      - name: skipComponentGovernanceDetection
        value: true
      - name: artifactPipeline
        value: Build - client packages
      - name: feed
        ${{ if eq(variables.isTestBranch, 'true') }}:
          value: $(ado-feeds-internal) # Comes from the ado-feeds variable group
        ${{ else }}:
          value: $(ado-feeds-build) # Comes from the ado-feeds variable group
      - name: devFeed
        ${{ if eq(variables.isTestBranch, 'true') }}:
          value: $(ado-feeds-internal) # Comes from the ado-feeds variable group
        ${{ else }}:
          value: $(ado-feeds-dev) # Comes from the ado-feeds variable group

      steps:
      # Setup
      - ${{ if eq(parameters.checkout, true) }}:
        - checkout: self
          clean: true
      - ${{ else }}:
        - checkout: none
          clean: true

      # Install self-signed cert for R11s deployment in local cert store
      - ${{ if ne(parameters.r11sSelfSignedCertSecureFile, '') }}:
        - task: DownloadSecureFile@1
          displayName: 'Download r11s self-signed cert'
          name: downloadCertTask
          inputs:
            secureFile: ${{ parameters.r11sSelfSignedCertSecureFile }}
            retryCount: '2'

=======
stages:
- stage: ${{ parameters.stageId}}
  displayName: ${{ parameters.stageDisplayName }}
  dependsOn: ${{ parameters.stageDependencies }}
  ${{ if parameters.stageVariables }}:
    variables:
      ${{ parameters.stageVariables }}
  jobs:
    - ${{ each variant in parameters.splitTestVariants }}:
      - job:
        displayName: Run ${{ variant.name }}
        pool: ${{ parameters.poolBuild }}
        condition: ${{ parameters.condition }}
        timeoutInMinutes: ${{ parameters.timeoutInMinutes }}
        variables:
        - group: ado-feeds
        - name: isTestBranch
          value: ${{ startsWith(variables['Build.SourceBranch'], 'refs/heads/test/') }}
          readonly: true
        # We use 'chalk' to colorize output, which auto-detects color support in the
        # running terminal.  The log output shown in Azure DevOps job runs only has
        # basic ANSI color support though, so force that in the pipeline
        - name: FORCE_COLOR
          value: 1
        - name: testPackageDir
          value: '${{ parameters.testWorkspace }}/node_modules/${{ parameters.testPackage }}'
        - name: testPackageFilePattern
          value: ${{ replace(replace(parameters.testPackage, '@', '' ), '/', '-') }}-[0-9]*.tgz
        # Note that this path must match the path that the packed packages are saved to in the build pipeline.
        # It should be kept up to date with the path defined in scripts/pack-packages.sh.
        - name: testPackagePathPattern
          value: $(Pipeline.Workspace)/client/pack/tarballs/${{ variables.testPackageFilePattern }}
        - name: skipComponentGovernanceDetection
          value: true
        - name: artifactPipeline
          value: Build - client packages
        - name: feed
          ${{ if eq(variables.isTestBranch, 'true') }}:
            value: $(ado-feeds-internal) # Comes from the ado-feeds variable group
          ${{ else }}:
            value: $(ado-feeds-build) # Comes from the ado-feeds variable group
        - name: devFeed
          ${{ if eq(variables.isTestBranch, 'true') }}:
            value: $(ado-feeds-internal) # Comes from the ado-feeds variable group
          ${{ else }}:
            value: $(ado-feeds-dev) # Comes from the ado-feeds variable group

        steps:
        # Setup
        - checkout: none
          clean: true

        # Install self-signed cert for R11s deployment in local cert store
        - ${{ if ne(parameters.r11sSelfSignedCertSecureFile, '') }}:
          - task: DownloadSecureFile@1
            displayName: 'Download r11s self-signed cert'
            name: downloadCertTask
            inputs:
              secureFile: ${{ parameters.r11sSelfSignedCertSecureFile }}
              retryCount: '2'

          - task: Bash@3
            displayName: 'Install r11s self-signed cert in local cert store'
            inputs:
              targetType: 'inline'
              script: |

                # Extract public part from cert
                openssl x509 -in $(downloadCertTask.secureFilePath) -out cert.crt
                # Install cert
                sudo cp cert.crt /usr/local/share/ca-certificates/
                sudo update-ca-certificates

        # Print parameters/Vars
        # Variables declared outside this template will only work with "macro syntax": $(name).
        # Variables declared inside this template also work with "template expression syntax": ${{ variables.name }}.
>>>>>>> a127c7ce
        - task: Bash@3
          displayName: Print Parameters and Variables
          inputs:
            targetType: 'inline'
            script: |
              # Show all task group conditions

              echo "
              Pipeline Parameters:
                poolBuild=${{ parameters.poolBuild }}
                testPackage=${{ parameters.testPackage }}

              Pipeline Variables:
                isTestBranch=${{ variables.isTestBranch }}
                testWorkspace=${{ parameters.testWorkspace }}
                testPackageFilePattern=${{ variables.testPackageFilePattern }}
                feed=${{ variables.feed }}
                devFeed=${{ variables.devFeed }}
                testCommand=${{ parameters.testCommand }}
                continueOnError=${{ parameters.continueOnError }}
                variant.flag=${{ variant.flags }}
                testFileTarName=${{ parameters.testFileTarName }}
                artifactPipeline=${{ variables.artifactPipeline }}
                artifactBuildId=${{ parameters.artifactBuildId }}
              "

        - template: include-use-node-version.yml

<<<<<<< HEAD
              # Extract public part from cert
              openssl x509 -in $(downloadCertTask.secureFilePath) -out cert.crt
              # Install cert
              sudo cp cert.crt /usr/local/share/ca-certificates/
              sudo update-ca-certificates

      # Print parameters/Vars
      # Variables declared outside this template will only work with "macro syntax": $(name).
      # Variables declared inside this template also work with "template expression syntax": ${{ variables.name }}.
      - task: Bash@3
        displayName: Print Parameters and Variables
        inputs:
          targetType: 'inline'
          script: |
            # Show all task group conditions

            echo "
            Pipeline Parameters:
              poolBuild=${{ parameters.poolBuild }}
              testPackage=${{ parameters.testPackage }}

            Pipeline Variables:
              isTestBranch=${{ variables.isTestBranch }}
              testWorkspace=${{ parameters.testWorkspace }}
              testPackageFilePattern=${{ variables.testPackageFilePattern }}
              feed=${{ variables.feed }}
              devFeed=${{ variables.devFeed }}
              testCommand=${{ parameters.testCommand }}
              continueOnError=${{ parameters.continueOnError }}
              variant.flag=${{ variant.flags }}
              testFileTarName=${{ parameters.testFileTarName }}
              artifactPipeline=${{ variables.artifactPipeline }}
              artifactBuildId=${{ parameters.artifactBuildId }}
            "

      - template: include-use-node-version.yml

      - ${{ parameters.preSteps }}

      # Download artifact
      - task: DownloadPipelineArtifact@2
        displayName: Download test package
        inputs:
          source: specific
          project: internal
          pipeline: ${{ variables.artifactPipeline }}
          buildVersionToDownload: specific
          buildId: ${{ parameters.artifactBuildId }}
          artifact: pack
          patterns: "**/${{ variables.testPackageFilePattern }}"
          path: $(Pipeline.Workspace)/client/pack
          # allowPartiallySucceededBuilds: true # No effect as long as we have buildVersionToDownload: specific
          # branchName: $(Build.SourceBranch)   # No effect as long as we have buildVersionToDownload: specific
          # It seems there's a bug and preferTriggeringPipeline is not respected.
          # We force the behavior by explicitly specifying:
          # - buildVersionToDownload: specific
          # - buildId: <the id of the triggering build>
          # preferTriggeringPipeline: true


      - task: Bash@3
        displayName: Create test directory
        inputs:
          targetType: 'inline'
          script: |
            mkdir ${{ parameters.testWorkspace }}

      - task: Bash@3
        name: Initialize
        displayName: Initialize
        inputs:
          targetType: 'inline'
          workingDirectory: ${{ parameters.testWorkspace }}
          # Note: $(ado-feeds-build) and $(ado-feeds-office) come from the ado-feeds variable group
          script: |
            echo Initialize package
            npm init --yes

            echo Generating .npmrc
            echo "registry=https://registry.npmjs.org" >> ./.npmrc
            echo "always-auth=false" >> ./.npmrc

            echo "@fluidframework:registry=${{ variables.feed }}" >> ./.npmrc
            echo "@fluid-experimental:registry=${{ variables.feed }}" >> ./.npmrc

            # This is confusing, but we are using the .npmrc here to load dependencies from different feeds. These
            # scopes must be loaded from the "dev" feed because that is the only place they are published. Ideally this
            # logic will be centralized outside of CI in the future.
            echo "@fluid-internal:registry=${{ variables.devFeed }}" >> ./.npmrc
            echo "@fluid-private:registry=${{ variables.devFeed }}" >> ./.npmrc
            echo "@fluid-tools:registry=${{ variables.devFeed }}" >> ./.npmrc

            # This scope must be loaded from the "build" feed
            echo "@ff-internal:registry=$(ado-feeds-build)" >> ./.npmrc

            # This scope must be loaded from the internal Office feed
            echo "@microsoft:registry=$(ado-feeds-office)" >> ./.npmrc

            echo "always-auth=true" >> ./.npmrc
            cat .npmrc

            if [[ `ls -1 ${{ variables.testPackagePathPattern }} | wc -l` -eq 1 ]]; then
              echo "##vso[task.setvariable variable=testPackageTgz;isOutput=true]`ls ${{ variables.testPackagePathPattern }}`"
            else
              ls -1 ${{ variables.testPackagePathPattern }}
              echo "##vso[task.logissue type=error]Test package '${{ parameters.testPackage }}' not found, or there are more than one found"
              exit -1
            fi

      # Auth to internal feed
      - task: npmAuthenticate@0
        displayName: 'npm authenticate (internal feed)'
        inputs:
          workingFile: ${{ parameters.testWorkspace }}/.npmrc

      # Install test and logger package
      - task: Npm@1
        displayName: 'npm install'
        # ADO feeds have latency on the order of minutes before packages are available downstream. See:
        # https://learn.microsoft.com/en-us/azure/devops/artifacts/concepts/upstream-sources?view=azure-devops#upstream-sources-health-status
        # This pipeline installs packages which were published very recently relative to its runtime, hence the rather high retry count here.
        retryCountOnTaskFailure: 10
        inputs:
          command: 'custom'
          workingDir: ${{ parameters.testWorkspace }}
          customCommand: 'install $(Initialize.testPackageTgz) ${{ parameters.loggerPackage }}'
          customRegistry: 'useNpmrc'

      # Download Test Files & Install Extra Dependencies
      # These steps are intended to include extra dependencies that are not available as
      # part of the normal package .tgz installed previously in the pipeline.
      - ${{ if ne(parameters.testFileTarName, 'null') }}:
        # Download Artifact - Test Files
=======
        # Download artifact
>>>>>>> a127c7ce
        - task: DownloadPipelineArtifact@2
          displayName: Download test package
          inputs:
            source: specific
            project: internal
            pipeline: ${{ variables.artifactPipeline }}
            buildVersionToDownload: specific
            buildId: ${{ parameters.artifactBuildId }}
            artifact: pack
            patterns: "**/${{ variables.testPackageFilePattern }}"
            path: $(Pipeline.Workspace)/client/pack
            # allowPartiallySucceededBuilds: true # No effect as long as we have buildVersionToDownload: specific
            # branchName: $(Build.SourceBranch)   # No effect as long as we have buildVersionToDownload: specific
            # It seems there's a bug and preferTriggeringPipeline is not respected.
            # We force the behavior by explicitly specifying:
            # - buildVersionToDownload: specific
            # - buildId: <the id of the triggering build>
            # preferTriggeringPipeline: true


        - task: Bash@3
          displayName: Create test directory
          inputs:
            targetType: 'inline'
            script: |
              mkdir ${{ parameters.testWorkspace }}

        - task: Bash@3
          name: Initialize
          displayName: Initialize
          inputs:
            targetType: 'inline'
            workingDirectory: ${{ parameters.testWorkspace }}
            # Note: $(ado-feeds-build) and $(ado-feeds-office) come from the ado-feeds variable group
            script: |
              echo Initialize package
              npm init --yes

              echo Generating .npmrc
              echo "registry=https://registry.npmjs.org" >> ./.npmrc
              echo "always-auth=false" >> ./.npmrc

              echo "@fluidframework:registry=${{ variables.feed }}" >> ./.npmrc
              echo "@fluid-experimental:registry=${{ variables.feed }}" >> ./.npmrc

              # This is confusing, but we are using the .npmrc here to load dependencies from different feeds. These
              # scopes must be loaded from the "dev" feed because that is the only place they are published. Ideally this
              # logic will be centralized outside of CI in the future.
              echo "@fluid-internal:registry=${{ variables.devFeed }}" >> ./.npmrc
              echo "@fluid-private:registry=${{ variables.devFeed }}" >> ./.npmrc
              echo "@fluid-tools:registry=${{ variables.devFeed }}" >> ./.npmrc

              # This scope must be loaded from the "build" feed
              echo "@ff-internal:registry=$(ado-feeds-build)" >> ./.npmrc

              # This scope must be loaded from the internal Office feed
              echo "@microsoft:registry=$(ado-feeds-office)" >> ./.npmrc

              echo "always-auth=true" >> ./.npmrc
              cat .npmrc

              if [[ `ls -1 ${{ variables.testPackagePathPattern }} | wc -l` -eq 1 ]]; then
                echo "##vso[task.setvariable variable=testPackageTgz;isOutput=true]`ls ${{ variables.testPackagePathPattern }}`"
              else
                ls -1 ${{ variables.testPackagePathPattern }}
                echo "##vso[task.logissue type=error]Test package '${{ parameters.testPackage }}' not found, or there are more than one found"
                exit -1
              fi

        # Auth to internal feed
        - task: npmAuthenticate@0
          displayName: 'npm authenticate (internal feed)'
          inputs:
            workingFile: ${{ parameters.testWorkspace }}/.npmrc

        # Install test and logger package
        - task: Npm@1
          displayName: 'npm install'
          # ADO feeds have latency on the order of minutes before packages are available downstream. See:
          # https://learn.microsoft.com/en-us/azure/devops/artifacts/concepts/upstream-sources?view=azure-devops#upstream-sources-health-status
          # This pipeline installs packages which were published very recently relative to its runtime, hence the rather high retry count here.
          retryCountOnTaskFailure: 10
          inputs:
            command: 'custom'
            workingDir: ${{ parameters.testWorkspace }}
            customCommand: 'install $(Initialize.testPackageTgz) ${{ parameters.loggerPackage }}'
            customRegistry: 'useNpmrc'

<<<<<<< HEAD
      - ${{ if eq(parameters.cacheCompatVersionsInstalls, true) }}:
        - task: Cache@2
          displayName: Cache compat versions install location
          timeoutInMinutes: 3
          continueOnError: true
          inputs:
            key: '"compat-version-installs" | "$(Agent.OS)" | "${{ parameters.testCommand }}" | "${{ variant.name }}"'
            path: ${{ parameters.testWorkspace }}/node_modules/@fluid-private/test-version-utils/node_modules/.legacy/

      # run the test
      - task: Npm@1
        displayName: '[test] ${{ parameters.testCommand }} ${{ variant.flags }}'
        continueOnError: ${{ parameters.continueOnError }}
        ${{ if parameters.env }}:
          env:
            ${{ parameters.env }}
        inputs:
          command: 'custom'
          workingDir: ${{ parameters.testWorkspace }}/node_modules/${{ parameters.testPackage }}
          customCommand: 'run ${{ parameters.testCommand }} -- ${{ variant.flags }}'

      - ${{ if eq(parameters.skipTestResultPublishing, false) }}:
        # filter report
        - task: Bash@3
          displayName: Filter skipped test from report
          condition: succeededOrFailed()
=======
        # Download Test Files & Install Extra Dependencies
        # These steps are intended to include extra dependencies that are not available as
        # part of the normal package .tgz installed previously in the pipeline.
        - ${{ if ne(parameters.testFileTarName, 'null') }}:
          # Download Artifact - Test Files
          - task: DownloadPipelineArtifact@2
            displayName: Download test files
            inputs:
              source: specific
              project: internal
              pipeline: ${{ variables.artifactPipeline }}
              buildVersionToDownload: specific
              buildId: ${{ parameters.artifactBuildId }}
              artifact: test-files
              path: $(Pipeline.Workspace)/test-files
              # allowPartiallySucceededBuilds: true # No effect as long as we have buildVersionToDownload: specific
              # branchName: $(Build.SourceBranch)   # No effect as long as we have buildVersionToDownload: specific
              # It seems there's a bug and preferTriggeringPipeline is not respected.
              # We force the behavior by explicitly specifying:
              # - buildVersionToDownload: specific
              # - buildId: <the id of the triggering build>
              # preferTriggeringPipeline: true

          # Unpack test files
          - task: Bash@3
            displayName: Unpack test files
            inputs:
              workingDirectory: ${{ parameters.testWorkspace }}/node_modules/${{ parameters.testPackage }}
              targetType: 'inline'
              script: |
                TAR_PATH=$(Pipeline.Workspace)/test-files/${{ parameters.testFileTarName }}.test-files.tar
                echo "Unpacking test files for ${{ parameters.testPackage }} from file '$TAR_PATH' in '$(pwd)'"
                # Note: we could skip the last argument and have it unpack everything at once, but if we later change
                # the structure/contents of the tests tar file, the extraction could overwrite things we didn't intend to,
                # so keeping the paths to extract explicit.
                # Also, extracting is finicky with the exact format of the last argument, it needs to match how the
                # tarfile was created (e.g. './lib/test' works here but 'lib/test' does not).
                tar --extract --verbose --file $TAR_PATH ./lib/test
                tar --extract --verbose --file $TAR_PATH ./dist/test
                tar --extract --verbose --file $TAR_PATH ./src/test

          - task: Bash@3
            displayName: Copy devDependencies
            inputs:
              workingDirectory: ${{ parameters.testWorkspace }}
              targetType: 'inline'
              script: |
                testPkgJsonPath=${{ parameters.testWorkspace }}/node_modules/${{ parameters.testPackage }}/package.json
                pkgJsonPath=${{ parameters.testWorkspace }}/package.json
                node -e "
                  const { devDependencies } = require('$testPkgJsonPath');
                  const pkg = require('$pkgJsonPath');
                  pkg.devDependencies=devDependencies;
                  require('fs').writeFileSync('$pkgJsonPath', JSON.stringify(pkg));
                "

          - task: Npm@1
            displayName: 'npm install - extra dependencies for test files'
            retryCountOnTaskFailure: 10
            inputs:
              command: 'custom'
              workingDir: ${{ parameters.testWorkspace }}
              customCommand: 'install'
              customRegistry: 'useNpmrc'

        - ${{ if eq(parameters.cacheCompatVersionsInstalls, true) }}:
          - task: Cache@2
            displayName: Cache compat versions install location
            timeoutInMinutes: 3
            continueOnError: true
            inputs:
              key: '"compat-version-installs" | "$(Agent.OS)" | "${{ parameters.testCommand }}" | "${{ variant.name }}"'
              path: ${{ parameters.testWorkspace }}/node_modules/@fluid-private/test-version-utils/node_modules/.legacy/

        # run the test
        - task: Npm@1
          displayName: '[test] ${{ parameters.testCommand }} ${{ variant.flags }}'
          continueOnError: ${{ parameters.continueOnError }}
          env:
            ${{ parameters.env }}
>>>>>>> a127c7ce
          inputs:
            command: 'custom'
            workingDir: ${{ parameters.testWorkspace }}/node_modules/${{ parameters.testPackage }}
            customCommand: 'run ${{ parameters.testCommand }} -- ${{ variant.flags }}'

        - ${{ if eq(parameters.skipTestResultPublishing, false) }}:
          # filter report
          - task: Bash@3
            displayName: Filter skipped test from report
            condition: succeededOrFailed()
            inputs:
              targetType: 'inline'
              script: |
                if [[ -d ${{ variables.testPackageDir }}/nyc ]]; then
                  echo "directory '${{ variables.testPackageDir }}/nyc' exists."
                  cd ${{ variables.testPackageDir }}/nyc
                  if ! [[ -z "$(ls -A .)" ]]; then
                    curdirfiles=`ls`
                    echo "report file(s) ${curdirfiles} found. Filtering skipped tests..."
                    for i in `ls`; do sed -i '/<skipped/d' $i; done
                  else
                    echo "No report files found in '${{ variables.testPackageDir }}/nyc'"
                  fi
                else
                  echo "Directory '${{ variables.testPackageDir }}/nyc' not found"
                fi

          # Upload results
          - task: PublishTestResults@2
            displayName: Publish Test Results
            inputs:
              testResultsFormat: 'JUnit'
              testResultsFiles: '**/*junit-report.xml'
              searchFolder: ${{ variables.testPackageDir }}/nyc
              mergeTestResults: false
            condition: succeededOrFailed()

        # Publish tinylicious log for troubleshooting
        - ${{ if or(contains(convertToJson(parameters.testCommand), 'tinylicious'), contains(convertToJson(parameters.testCommand), 't9s')) }}:
          - task: PublishPipelineArtifact@1
            displayName: Publish Artifact - Tinylicious Log
            inputs:
              targetPath: '${{ parameters.testWorkspace }}/node_modules/${{ parameters.testPackage }}/tinylicious.log'
              artifactName: 'tinyliciousLog_attempt-$(System.JobAttempt)'
              publishLocation: 'pipeline'
            condition: always()
            continueOnError: true # Keep running subsequent tasks even if this one fails (e.g. the tinylicious log wasn't there)

        # Log Test Failures
        # - template: include-process-test-results.yml
        #   parameters:
        #     buildDirectory: ${{ variables.testPackageDir }}

        - ${{ parameters.additionalSteps }}

- template: /tools/pipelines/templates/include-upload-stage-telemetry.yml@self
  parameters:
    stageId: ${{ parameters.stageId }}
    uploadTestPassRateTelemetry: ${{ parameters.uploadTestPassRateTelemetry }}
    pipelineIdentifierForTelemetry: ${{ parameters.pipelineIdentifierForTelemetry }}
    testWorkspace: ${{ parameters.testWorkspace }}<|MERGE_RESOLUTION|>--- conflicted
+++ resolved
@@ -105,7 +105,6 @@
   type: boolean
   default: false
 
-<<<<<<< HEAD
 - name: preSteps
   type: stepList
   default: []
@@ -114,65 +113,6 @@
   type: boolean
   default: false
 
-jobs:
-  - ${{ each variant in parameters.splitTestVariants }}:
-    - job:
-      displayName: Run ${{ variant.name }}
-      pool: ${{ parameters.poolBuild }}
-      condition: ${{ parameters.condition }}
-      timeoutInMinutes: ${{ parameters.timeoutInMinutes }}
-      variables:
-      - group: ado-feeds
-      - name: isTestBranch
-        value: ${{ startsWith(variables['Build.SourceBranch'], 'refs/heads/test/') }}
-        readonly: true
-      # We use 'chalk' to colorize output, which auto-detects color support in the
-      # running terminal.  The log output shown in Azure DevOps job runs only has
-      # basic ANSI color support though, so force that in the pipeline
-      - name: FORCE_COLOR
-        value: 1
-      - name: testPackageDir
-        value: '${{ parameters.testWorkspace }}/node_modules/${{ parameters.testPackage }}'
-      - name: testPackageFilePattern
-        value: ${{ replace(replace(parameters.testPackage, '@', '' ), '/', '-') }}-[0-9]*.tgz
-      # Note that this path must match the path that the packed packages are saved to in the build pipeline.
-      # It should be kept up to date with the path defined in scripts/pack-packages.sh.
-      - name: testPackagePathPattern
-        value: $(Pipeline.Workspace)/client/pack/tarballs/${{ variables.testPackageFilePattern }}
-      - name: skipComponentGovernanceDetection
-        value: true
-      - name: artifactPipeline
-        value: Build - client packages
-      - name: feed
-        ${{ if eq(variables.isTestBranch, 'true') }}:
-          value: $(ado-feeds-internal) # Comes from the ado-feeds variable group
-        ${{ else }}:
-          value: $(ado-feeds-build) # Comes from the ado-feeds variable group
-      - name: devFeed
-        ${{ if eq(variables.isTestBranch, 'true') }}:
-          value: $(ado-feeds-internal) # Comes from the ado-feeds variable group
-        ${{ else }}:
-          value: $(ado-feeds-dev) # Comes from the ado-feeds variable group
-
-      steps:
-      # Setup
-      - ${{ if eq(parameters.checkout, true) }}:
-        - checkout: self
-          clean: true
-      - ${{ else }}:
-        - checkout: none
-          clean: true
-
-      # Install self-signed cert for R11s deployment in local cert store
-      - ${{ if ne(parameters.r11sSelfSignedCertSecureFile, '') }}:
-        - task: DownloadSecureFile@1
-          displayName: 'Download r11s self-signed cert'
-          name: downloadCertTask
-          inputs:
-            secureFile: ${{ parameters.r11sSelfSignedCertSecureFile }}
-            retryCount: '2'
-
-=======
 stages:
 - stage: ${{ parameters.stageId}}
   displayName: ${{ parameters.stageDisplayName }}
@@ -222,8 +162,12 @@
 
         steps:
         # Setup
-        - checkout: none
-          clean: true
+        - ${{ if eq(parameters.checkout, true) }}:
+          - checkout: self
+            clean: true
+        - ${{ else }}:
+          - checkout: none
+            clean: true
 
         # Install self-signed cert for R11s deployment in local cert store
         - ${{ if ne(parameters.r11sSelfSignedCertSecureFile, '') }}:
@@ -249,7 +193,6 @@
         # Print parameters/Vars
         # Variables declared outside this template will only work with "macro syntax": $(name).
         # Variables declared inside this template also work with "template expression syntax": ${{ variables.name }}.
->>>>>>> a127c7ce
         - task: Bash@3
           displayName: Print Parameters and Variables
           inputs:
@@ -278,143 +221,9 @@
 
         - template: include-use-node-version.yml
 
-<<<<<<< HEAD
-              # Extract public part from cert
-              openssl x509 -in $(downloadCertTask.secureFilePath) -out cert.crt
-              # Install cert
-              sudo cp cert.crt /usr/local/share/ca-certificates/
-              sudo update-ca-certificates
-
-      # Print parameters/Vars
-      # Variables declared outside this template will only work with "macro syntax": $(name).
-      # Variables declared inside this template also work with "template expression syntax": ${{ variables.name }}.
-      - task: Bash@3
-        displayName: Print Parameters and Variables
-        inputs:
-          targetType: 'inline'
-          script: |
-            # Show all task group conditions
-
-            echo "
-            Pipeline Parameters:
-              poolBuild=${{ parameters.poolBuild }}
-              testPackage=${{ parameters.testPackage }}
-
-            Pipeline Variables:
-              isTestBranch=${{ variables.isTestBranch }}
-              testWorkspace=${{ parameters.testWorkspace }}
-              testPackageFilePattern=${{ variables.testPackageFilePattern }}
-              feed=${{ variables.feed }}
-              devFeed=${{ variables.devFeed }}
-              testCommand=${{ parameters.testCommand }}
-              continueOnError=${{ parameters.continueOnError }}
-              variant.flag=${{ variant.flags }}
-              testFileTarName=${{ parameters.testFileTarName }}
-              artifactPipeline=${{ variables.artifactPipeline }}
-              artifactBuildId=${{ parameters.artifactBuildId }}
-            "
-
-      - template: include-use-node-version.yml
-
-      - ${{ parameters.preSteps }}
-
-      # Download artifact
-      - task: DownloadPipelineArtifact@2
-        displayName: Download test package
-        inputs:
-          source: specific
-          project: internal
-          pipeline: ${{ variables.artifactPipeline }}
-          buildVersionToDownload: specific
-          buildId: ${{ parameters.artifactBuildId }}
-          artifact: pack
-          patterns: "**/${{ variables.testPackageFilePattern }}"
-          path: $(Pipeline.Workspace)/client/pack
-          # allowPartiallySucceededBuilds: true # No effect as long as we have buildVersionToDownload: specific
-          # branchName: $(Build.SourceBranch)   # No effect as long as we have buildVersionToDownload: specific
-          # It seems there's a bug and preferTriggeringPipeline is not respected.
-          # We force the behavior by explicitly specifying:
-          # - buildVersionToDownload: specific
-          # - buildId: <the id of the triggering build>
-          # preferTriggeringPipeline: true
-
-
-      - task: Bash@3
-        displayName: Create test directory
-        inputs:
-          targetType: 'inline'
-          script: |
-            mkdir ${{ parameters.testWorkspace }}
-
-      - task: Bash@3
-        name: Initialize
-        displayName: Initialize
-        inputs:
-          targetType: 'inline'
-          workingDirectory: ${{ parameters.testWorkspace }}
-          # Note: $(ado-feeds-build) and $(ado-feeds-office) come from the ado-feeds variable group
-          script: |
-            echo Initialize package
-            npm init --yes
-
-            echo Generating .npmrc
-            echo "registry=https://registry.npmjs.org" >> ./.npmrc
-            echo "always-auth=false" >> ./.npmrc
-
-            echo "@fluidframework:registry=${{ variables.feed }}" >> ./.npmrc
-            echo "@fluid-experimental:registry=${{ variables.feed }}" >> ./.npmrc
-
-            # This is confusing, but we are using the .npmrc here to load dependencies from different feeds. These
-            # scopes must be loaded from the "dev" feed because that is the only place they are published. Ideally this
-            # logic will be centralized outside of CI in the future.
-            echo "@fluid-internal:registry=${{ variables.devFeed }}" >> ./.npmrc
-            echo "@fluid-private:registry=${{ variables.devFeed }}" >> ./.npmrc
-            echo "@fluid-tools:registry=${{ variables.devFeed }}" >> ./.npmrc
-
-            # This scope must be loaded from the "build" feed
-            echo "@ff-internal:registry=$(ado-feeds-build)" >> ./.npmrc
-
-            # This scope must be loaded from the internal Office feed
-            echo "@microsoft:registry=$(ado-feeds-office)" >> ./.npmrc
-
-            echo "always-auth=true" >> ./.npmrc
-            cat .npmrc
-
-            if [[ `ls -1 ${{ variables.testPackagePathPattern }} | wc -l` -eq 1 ]]; then
-              echo "##vso[task.setvariable variable=testPackageTgz;isOutput=true]`ls ${{ variables.testPackagePathPattern }}`"
-            else
-              ls -1 ${{ variables.testPackagePathPattern }}
-              echo "##vso[task.logissue type=error]Test package '${{ parameters.testPackage }}' not found, or there are more than one found"
-              exit -1
-            fi
-
-      # Auth to internal feed
-      - task: npmAuthenticate@0
-        displayName: 'npm authenticate (internal feed)'
-        inputs:
-          workingFile: ${{ parameters.testWorkspace }}/.npmrc
-
-      # Install test and logger package
-      - task: Npm@1
-        displayName: 'npm install'
-        # ADO feeds have latency on the order of minutes before packages are available downstream. See:
-        # https://learn.microsoft.com/en-us/azure/devops/artifacts/concepts/upstream-sources?view=azure-devops#upstream-sources-health-status
-        # This pipeline installs packages which were published very recently relative to its runtime, hence the rather high retry count here.
-        retryCountOnTaskFailure: 10
-        inputs:
-          command: 'custom'
-          workingDir: ${{ parameters.testWorkspace }}
-          customCommand: 'install $(Initialize.testPackageTgz) ${{ parameters.loggerPackage }}'
-          customRegistry: 'useNpmrc'
-
-      # Download Test Files & Install Extra Dependencies
-      # These steps are intended to include extra dependencies that are not available as
-      # part of the normal package .tgz installed previously in the pipeline.
-      - ${{ if ne(parameters.testFileTarName, 'null') }}:
-        # Download Artifact - Test Files
-=======
+        - ${{ parameters.preSteps }}
+
         # Download artifact
->>>>>>> a127c7ce
         - task: DownloadPipelineArtifact@2
           displayName: Download test package
           inputs:
@@ -503,34 +312,6 @@
             customCommand: 'install $(Initialize.testPackageTgz) ${{ parameters.loggerPackage }}'
             customRegistry: 'useNpmrc'
 
-<<<<<<< HEAD
-      - ${{ if eq(parameters.cacheCompatVersionsInstalls, true) }}:
-        - task: Cache@2
-          displayName: Cache compat versions install location
-          timeoutInMinutes: 3
-          continueOnError: true
-          inputs:
-            key: '"compat-version-installs" | "$(Agent.OS)" | "${{ parameters.testCommand }}" | "${{ variant.name }}"'
-            path: ${{ parameters.testWorkspace }}/node_modules/@fluid-private/test-version-utils/node_modules/.legacy/
-
-      # run the test
-      - task: Npm@1
-        displayName: '[test] ${{ parameters.testCommand }} ${{ variant.flags }}'
-        continueOnError: ${{ parameters.continueOnError }}
-        ${{ if parameters.env }}:
-          env:
-            ${{ parameters.env }}
-        inputs:
-          command: 'custom'
-          workingDir: ${{ parameters.testWorkspace }}/node_modules/${{ parameters.testPackage }}
-          customCommand: 'run ${{ parameters.testCommand }} -- ${{ variant.flags }}'
-
-      - ${{ if eq(parameters.skipTestResultPublishing, false) }}:
-        # filter report
-        - task: Bash@3
-          displayName: Filter skipped test from report
-          condition: succeededOrFailed()
-=======
         # Download Test Files & Install Extra Dependencies
         # These steps are intended to include extra dependencies that are not available as
         # part of the normal package .tgz installed previously in the pipeline.
@@ -611,7 +392,6 @@
           continueOnError: ${{ parameters.continueOnError }}
           env:
             ${{ parameters.env }}
->>>>>>> a127c7ce
           inputs:
             command: 'custom'
             workingDir: ${{ parameters.testWorkspace }}/node_modules/${{ parameters.testPackage }}
