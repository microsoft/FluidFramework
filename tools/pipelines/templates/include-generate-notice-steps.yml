--- conflicted
+++ resolved
@@ -8,30 +8,6 @@
   type: boolean
 
 steps:
-<<<<<<< HEAD
-# special case server/routerlicious
-- ${{ if eq(parameters.buildDirectory, 'server/routerlicious') }}:
-  - task: Npm@1
-    displayName: npm ci
-    inputs:
-      command: 'custom'
-      workingDir: ${{ parameters.buildDirectory }}
-      customCommand: 'ci --ignore-scripts'
-      customRegistry: 'useNpmrc'
-  - task: Bash@3
-    displayName: 'Generate Mono repo package json'
-    inputs:
-      targetType: 'inline'
-      # Must run in the root but creates files relative to the release group root
-      workingDirectory: $(Build.SourcesDirectory)
-      script: |
-        # Generate the package/package lock for the lerna project so we would scan it.
-        node server/routerlicious/node_modules/@fluidframework/build-tools/dist/genMonoRepoPackageJson/genMonoRepoPackageJson.js --server
-        cp server/routerlicious/repo-package.json server/routerlicious/packages/package.json
-        cp server/routerlicious/repo-package-lock.json server/routerlicious/packages/package-lock.json
-
-=======
->>>>>>> 17480554
 - task: ComponentGovernanceComponentDetection@0
   displayName: Component Detection
   inputs:
