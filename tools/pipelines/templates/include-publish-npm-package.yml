# Copyright (c) Microsoft Corporation and contributors. All rights reserved.
# Licensed under the MIT License.

# include-publish-npm-package

parameters:
- name: namespace
  type: boolean

- name: tagName
  type: string

- name: publishNonScopedPackages
  type: boolean
  default: false

- name: pool
  type: object
  default: Small-1ES

- name: isReleaseGroup
  type: boolean
  default: false

- name: publishOverride
  type: string
  default: default

- name: releaseBuildOverride
  type: string
  default: none

- name: nonScopedPackages
  type: object
  default: []

- name: buildNumberInPatch
  type: string

variables:
# We use 'chalk' to colorize output, which auto-detects color support in the
# running terminal. The log output shown in Azure DevOps job runs only has
# basic ANSI color support though, so force that in the pipeline
- name: FORCE_COLOR
  value: 1
- group: ado-feeds
- template: /tools/pipelines/templates/1ES/include-vars.yml@self
  parameters:
    publishOverride: '${{ parameters.publishOverride }}'
    releaseBuildOverride: '${{ parameters.releaseBuildOverride }}'
    buildNumberInPatch: '${{ parameters.buildNumberInPatch }}'
    nonScopedPackages: '${{ parameters.nonScopedPackages }}'

- name: isReleaseGroup
  type: boolean
  default: false

stages:

# This stage only runs for test-branch builds
- stage: publish_npm_internal_test
  dependsOn: build
  displayName: Publish internal test feed
  condition: and(succeeded(), eq(variables['testBuild'], true))
  variables:
  - group: ado-feeds
  jobs:
  - template: include-publish-npm-package-deployment.yml
    parameters:
      namespace: ${{ parameters.namespace }}
      feedUrl: $(ado-feeds-test) # Comes from the ado-feeds variable group
      feedKind: internal-test
      environment: test-package-build-feed
      pool: ${{ parameters.pool }}
      publishNonScopedPackages: ${{ parameters.publishNonScopedPackages }}

# This stage and the following stage both run for non-test builds. The build feed is equivalent to the public npmjs.org
# feed except it contains builds for every main- or next-branch build.
- stage: publish_npm_internal_build
  dependsOn: build
  displayName: Publish to internal build feed
  # This condition should match the condition for publish_npm_internal_dev
  condition: and(succeeded(), eq(variables['testBuild'], false))
  jobs:
  - template: include-publish-npm-package-deployment.yml
    parameters:
      namespace: ${{ parameters.namespace }}
      feedUrl: $(ado-feeds-build) # Comes from the ado-feeds variable group
      feedKind: internal-build
      # Environment should match the condition for publish_npm_internal_dev
      environment: package-build-feed
      pool: ${{ parameters.pool }}
      publishNonScopedPackages: ${{ parameters.publishNonScopedPackages }}

<<<<<<< HEAD
- stage: publish_npm_internal_dev
  dependsOn: build
  displayName: Publish to internal dev feed
  # This condition should match the condition for publish_npm_internal_build
  condition: and(succeeded(), eq(variables['testBuild'], false))
  jobs:
  - template: include-publish-npm-package-deployment.yml
    parameters:
      namespace: ${{ parameters.namespace }}
      feedUrl: $(ado-feeds-dev) # Comes from the ado-feeds variable group
      feedKind: internal-dev
      # Environment should match the condition for publish_npm_internal_build
      environment: package-build-feed
      pool: ${{ parameters.pool }}
      publishNonScopedPackages: ${{ parameters.publishNonScopedPackages }}
=======
# Only add a stage to publish packages to the dev feed for release groups, which have separate lists of packages to
# publish to each feed. Non-release-group builds (for an independent package) only need to publish to the build feed.
- ${{ if eq(parameters.isReleaseGroup, true) }}:
  - stage: publish_npm_internal_dev
    dependsOn: build
    displayName: Publish to internal dev feed
    # This condition should match the condition for publish_npm_internal_build
    condition: and(succeeded(), eq(variables['testBuild'], false))
    variables:
    - group: ado-feeds
    jobs:
    - template: include-publish-npm-package-deployment.yml
      parameters:
        namespace: ${{ parameters.namespace }}
        feedUrl: $(ado-feeds-dev) # Comes from the ado-feeds variable group
        feedKind: internal-dev
        # Environment should match the condition for publish_npm_internal_build
        environment: package-build-feed
        pool: ${{ parameters.pool }}
        publishNonScopedPackages: ${{ parameters.publishNonScopedPackages }}
>>>>>>> 13dc16e5

# Only add a stage to publish packages to the dev feed for release groups, which have separate lists of packages to
# publish to each feed. Non-release-group builds (for an independent package) only need to publish to the build feed.
- ${{ if eq(parameters.isReleaseGroup, true) }}:
  - stage: publish_npm_internal_dev
    dependsOn: build
    displayName: Publish to internal dev feed
    # This condition should match the condition for publish_npm_internal_build
    condition: and(succeeded(), eq(variables['testBuild'], false))
    jobs:
    - template: include-publish-npm-package-deployment.yml
      parameters:
        namespace: ${{ parameters.namespace }}
        feedUrl: $(ado-feeds-dev) # Comes from the ado-feeds variable group
        feedKind: internal-dev
        # Environment should match the condition for publish_npm_internal_build
        environment: package-build-feed
        pool: ${{ parameters.pool }}
        publishNonScopedPackages: ${{ parameters.publishNonScopedPackages }}

- stage: publish_npm_public
  dependsOn: build
  displayName: Publish to public npmjs.org
  condition: and(succeeded(), or(eq(variables['release'], 'release'), eq(variables['release'], 'prerelease')))
  jobs:
  - template: include-publish-npm-package-deployment.yml
    parameters:
      namespace: ${{ parameters.namespace }}
      feedUrl: https://registry.npmjs.org
      feedKind: public
      environment: package-npmjs-feed
      pool: ${{ parameters.pool }}
      publishNonScopedPackages: ${{ parameters.publishNonScopedPackages }}
      customEndPoint: npmjs
      publishFlags: --access public
      tagName: ${{ parameters.tagName }}<|MERGE_RESOLUTION|>--- conflicted
+++ resolved
@@ -92,23 +92,6 @@
       pool: ${{ parameters.pool }}
       publishNonScopedPackages: ${{ parameters.publishNonScopedPackages }}
 
-<<<<<<< HEAD
-- stage: publish_npm_internal_dev
-  dependsOn: build
-  displayName: Publish to internal dev feed
-  # This condition should match the condition for publish_npm_internal_build
-  condition: and(succeeded(), eq(variables['testBuild'], false))
-  jobs:
-  - template: include-publish-npm-package-deployment.yml
-    parameters:
-      namespace: ${{ parameters.namespace }}
-      feedUrl: $(ado-feeds-dev) # Comes from the ado-feeds variable group
-      feedKind: internal-dev
-      # Environment should match the condition for publish_npm_internal_build
-      environment: package-build-feed
-      pool: ${{ parameters.pool }}
-      publishNonScopedPackages: ${{ parameters.publishNonScopedPackages }}
-=======
 # Only add a stage to publish packages to the dev feed for release groups, which have separate lists of packages to
 # publish to each feed. Non-release-group builds (for an independent package) only need to publish to the build feed.
 - ${{ if eq(parameters.isReleaseGroup, true) }}:
@@ -117,8 +100,6 @@
     displayName: Publish to internal dev feed
     # This condition should match the condition for publish_npm_internal_build
     condition: and(succeeded(), eq(variables['testBuild'], false))
-    variables:
-    - group: ado-feeds
     jobs:
     - template: include-publish-npm-package-deployment.yml
       parameters:
@@ -129,7 +110,6 @@
         environment: package-build-feed
         pool: ${{ parameters.pool }}
         publishNonScopedPackages: ${{ parameters.publishNonScopedPackages }}
->>>>>>> 13dc16e5
 
 # Only add a stage to publish packages to the dev feed for release groups, which have separate lists of packages to
 # publish to each feed. Non-release-group builds (for an independent package) only need to publish to the build feed.
