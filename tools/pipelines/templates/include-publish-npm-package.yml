--- conflicted
+++ resolved
@@ -18,18 +18,6 @@
 - name: buildDirectory
   type: string
 
-<<<<<<< HEAD
-- name: buildToolsVersionToInstall
-  type: string
-  default: repo
-
-# The path to the pnpm store.
-- name: pnpmStorePath
-  type: string
-  default: $(Pipeline.Workspace)/.pnpm-store
-
-=======
->>>>>>> b50bd137
 stages:
 
 # This stage only runs for test-branch builds
