--- conflicted
+++ resolved
@@ -15,7 +15,6 @@
     type: boolean
     default: true
 
-<<<<<<< HEAD
   - name: publishDocs
     type: boolean
     default: false
@@ -165,277 +164,6 @@
     stages:
       - ${{ if ne(convertToJson(parameters.checks), '[]') }}:
           - template: /tools/pipelines/templates/1ES/include-policy-check.yml@self
-=======
-- name: publishDocs
-  type: boolean
-  default: false
-
-- name: taskLint
-  type: boolean
-  default: true
-
-- name: taskLintName
-  type: string
-  default: lint
-
-- name: taskTest
-  type: object
-  default:
-  - ci:test
-
-# A list of directories (under the buildDirectory) to run the PublishTestResults task on in separate steps.
-# Used to avoid the force merge limit of 100 result files.
-- name: testResultDirs
-  type: object
-  default:
-  - nyc
-
-- name: taskBundleAnalysis
-  type: boolean
-  default: false
-
-- name: taskPublishBundleSizeArtifacts
-  type: boolean
-  default: false
-
-- name: taskPack
-  type: boolean
-  default: true
-
-- name: poolCG
-  type: object
-  default: Small
-
-- name: poolBuild
-  type: object
-  default: Small
-
-- name: preCG
-  type: stepList
-  default: []
-
-- name: cgSubDirectory
-  type: string
-  default:
-
-- name: checkoutSubmodules
-  type: boolean
-  default: false
-
-- name: buildNumberInPatch
-  type: string
-  default:
-
-- name: publishOverride
-  type: string
-
-- name: releaseBuildOverride
-  type: string
-
-- name: tagName
-  type: string
-
-- name: isReleaseGroup
-  type: boolean
-  default: false
-
-- name: includeInternalVersions
-  type: boolean
-  default: false
-
-- name: buildToolsVersionToInstall
-  type: string
-  default: repo
-
-- name: packageManager
-  type: string
-  default: npm
-
-# Parameter for modifying the 'types' field in the package.json.
-# If the value 'none' is provided, the 'types' field in package.json will remain unchanged.
-- name: packageTypesOverride
-  type: string
-  default: none
-
-- name: packageManagerInstallCommand
-  type: string
-  default: 'npm ci --unsafe-perm'
-
-- name: additionalBuildSteps
-  type: stepList
-  default: []
-
-# The semver range constraint to use for interdependencies; that is, dependencies on other packages within the release
-# group
-- name: interdependencyRange
-  type: string
-  default: "^"
-
-# A list of scripts that execute checks of the release group, e.g. prettier, syncpack, etc. These will be run serially
-# in a pipeline stage separate from the build stage.
-- name: checks
-  type: object
-  default: []
-
-- name: telemetry
-  type: boolean
-  default: false
-
-variables:
-  # We use 'chalk' to colorize output, which auto-detects color support in the
-  # running terminal.  The log output shown in Azure DevOps job runs only has
-  # basic ANSI color support though, so force that in the pipeline
-  - name: FORCE_COLOR
-    value: 1
-  - template: include-vars.yml
-    parameters:
-      publishOverride: ${{ parameters.publishOverride }}
-      releaseBuildOverride: ${{ parameters.releaseBuildOverride }}
-      buildNumberInPatch: ${{ parameters.buildNumberInPatch }}
-  # Absolute path to the folder that contains the source code for the telemetry-generator package, which is used in a few
-  # places in the pipeline to push custom telemetry to Kusto.
-  - name: absolutePathToTelemetryGenerator
-    value:  $(Build.SourcesDirectory)/tools/telemetry-generator
-    readonly: true
-  - group: ado-feeds
-
-stages:
-  - ${{ if ne(convertToJson(parameters.checks), '[]') }}:
-    - template: include-policy-check.yml
-      parameters:
-        buildDirectory: ${{ parameters.buildDirectory }}
-        checks: ${{ parameters.checks }}
-        # Install all dependencies, not just the root ones
-        dependencyInstallCommand: pnpm install --frozen-lockfile
-
-
-  # Install / Build / Test Stage
-  - stage: build
-    displayName: Build Stage
-    dependsOn: [] # this stage doesn't depend on preceding stage
-    jobs:
-      # Job - Build
-      - job: build
-        displayName: Build
-        timeoutInMinutes: 90
-        pool: ${{ parameters.poolBuild }}
-        variables:
-          testCoverage: ${{ ne(variables['Build.Reason'], 'PullRequest') }}
-          releaseBuildVar: $[variables.releaseBuild]
-          ${{ if eq(variables['Build.Reason'], 'PullRequest') }}:
-            targetBranchName: $(System.PullRequest.TargetBranch)
-        steps:
-        # Setup
-        - checkout: self
-          clean: true
-          lfs: ${{ parameters.checkoutSubmodules }}
-          submodules: ${{ parameters.checkoutSubmodules }}
-
-        - task: Bash@3
-          displayName: Parameters
-          inputs:
-            targetType: 'inline'
-            workingDirectory: ${{ parameters.buildDirectory }}
-            script: |
-              # Show all task group conditions
-
-              echo "
-              Pipeline Variables:
-                releaseBuild=$(releaseBuildVar)
-
-              Override Parameters:
-                publishOverride=${{ parameters.publishOverride }}
-                releaseBuildOverride=${{ parameters.releaseBuildOverride }}
-                packageTypesOverride=${{ parameters.packageTypesOverride }}
-
-              Tasks Parameters:
-                BuildDir=${{ parameters.buildDirectory }}
-                Build=${{ parameters.taskBuild }}
-                Lint=${{ parameters.taskLint }}
-                LintName: ${{ parameters.taskLintName }}
-                Test=${{ convertToJson(parameters.taskTest) }}
-                TestResultDirs=${{ convertToJson(parameters.testResultDirs) }}
-                BuildDoc=${{ parameters.taskBuildDocs }}
-                PublishDocs=${{ parameters.publishDocs }}
-                TestCoverage=$(testCoverage)
-
-              Variables:
-                absolutePathToTelemetryGenerator=$(absolutePathToTelemetryGenerator)
-                BuildReason=${{ variables['Build.Reason'] }}
-
-              Publish Parameters:
-                interdependencyRange='${{ parameters.interdependencyRange }}'
-                packageTypesOverride='${{ parameters.packageTypesOverride }}'
-
-              Computed variables:
-                shouldPublish=${{ variables.shouldPublish }}
-                componentDetection=${{ variables.componentDetection }}
-                publish=${{ variables.publish }}
-                canRelease=${{ variables.canRelease }}
-                pnpmStorePath=${{ variables.pnpmStorePath }}
-
-                release=$(release)"
-
-              # Target Branch variable (PR policy related)
-              if [[ ${{ variables['Build.Reason'] }} == "PullRequest" ]]; then
-                echo "TargetBranchName=$(targetBranchName)"
-              fi
-
-              # Error checking
-              if [[ "$(release)" == "release" ]]; then
-                if [[ "${{ variables.canRelease }}" == "False" ]]; then
-                  echo "##vso[task.logissue type=error]Invalid branch ${{ variables['Build.SourceBranch'] }} for release"
-                  exit -1;
-                fi
-
-                if [ -f "lerna.json" ]; then
-                  grep -e fluid.*[0-9]-[0-9] `find packages -name 'package.json'`
-                else
-                  grep -e fluid.*[0-9]-[0-9] `find . -name 'package.json'`
-                fi
-
-                if [[ $? == 0 ]]; then
-                  echo "##vso[task.logissue type=error]Release shouldn't contain prerelease dependencies"
-                  exit -1;
-                fi
-              fi
-
-              if [[ "$(release)" == "prerelease" ]]; then
-                if [[ "${{ parameters.buildNumberInPatch }}" == "true" ]]; then
-                  echo "##vso[task.logissue type=error] Prerelease not allow for builds that put build number as the patch version"
-                  exit -1;
-                fi
-              fi
-
-              if [[ "$(release)" != "prerelease" ]]; then
-                if [[ "${{ parameters.packageTypesOverride }}" == "alpha" || "${{ parameters.packageTypesOverride }}" == "beta" ]]; then
-                  echo "##vso[task.logissue type=error]This release type is not supported. alpha/beta ***prerelease*** is allowed"
-                  exit -1;
-                fi
-              fi
-
-              if [[ "$(release)" != "none" ]] && [[ "$(release)" != "" ]]; then
-                if [[ "${{ variables.publish }}" != "True" ]]; then
-                  echo "##vso[task.logissue type=error]'$(release)'' is set but package is not published. Either the branch doesn't default to publish or it is skipped."
-                  exit -1;
-                fi
-              fi
-
-        - template: include-use-node-version.yml
-
-        - template: include-install.yml
-          parameters:
-            packageManager: ${{ parameters.packageManager }}
-            buildDirectory: ${{ parameters.buildDirectory }}
-            packageManagerInstallCommand: ${{ parameters.packageManagerInstallCommand }}
-
-        # This check is a workaround. We don't want to set versions for the build-bundle-size-artifacts pipeline because
-        # the pipeline is special - it runs a client build but doesn't publish anything. Working around this properly is
-        # challenging and would create a much bigger change. Since this is the only pipeline that sets this variable to
-        # true, we use that to determine whether to set versions.
-        - ${{ if eq(parameters.taskPublishBundleSizeArtifacts, false) }}:
-          - template: include-set-package-version.yml
->>>>>>> 59539646
             parameters:
               buildDirectory: '${{ parameters.buildDirectory }}'
               checks: '${{ parameters.checks }}'
@@ -450,6 +178,7 @@
           # Job - Build
           - job: build
             displayName: Build
+            timeoutInMinutes: 90
             variables:
               - group: ado-feeds
               - name: testCoverage
@@ -859,285 +588,9 @@
       - ${{ if eq(parameters.publish, true) }}:
         - template: include-publish-npm-package.yml
           parameters:
-<<<<<<< HEAD
             tagName: ${{ parameters.tagName }}
             isReleaseGroup: ${{ parameters.isReleaseGroup }}
-=======
-            taskBuild: ${{ parameters.taskBuild }}
-            taskLint: ${{ parameters.taskLint }}
-            taskLintName: ${{ parameters.taskLintName }}
-            buildDirectory: ${{ parameters.buildDirectory }}
-
-        # Test
-        - ${{ if ne(convertToJson(parameters.taskTest), '[]') }}:
-          # Set variable startTest if the build succeed so that we can run all the test tasks whether they are failed or not
-          - script: |
-              echo "##vso[task.setvariable variable=startTest]true"
-            displayName: Start Test
-
-          - ${{ each taskTestStep in parameters.taskTest }}:
-            - template: include-test-task.yml
-              parameters:
-                taskTestStep: ${{ taskTestStep }}
-                buildDirectory: ${{ parameters.buildDirectory }}
-                testCoverage: ${{ eq(variables['testCoverage'], true) }}
-
-          # Test - Upload coverage results
-          # Some webpacked file using externals introduce file name with quotes in them
-          # and Istanbul's cobertura reporter doesn't escape them causing parse error when we publish
-          # A quick fix to patch the file with sed. (See https://github.com/bcoe/c8/issues/302)
-          - ${{ if eq(variables['testCoverage'], true) }}:
-            - task: Bash@3
-              displayName: 'Check for nyc/report directory'
-              inputs:
-                targetType: 'inline'
-                workingDirectory: ${{ parameters.buildDirectory }}
-                script: |
-                  test -d nyc/report && echo '##vso[task.setvariable variable=ReportDirExists;]true' || echo 'No nyc/report directory'
-              condition: and(succeededOrFailed(), eq(variables['startTest'], 'true'))
-            - task: Bash@3
-              displayName: Patch Coverage Results
-              inputs:
-                targetType: 'inline'
-                workingDirectory: ${{ parameters.buildDirectory }}/nyc/report
-                script: |
-                  sed -e 's/\(filename=\".*[\\/]external .*\)"\(.*\)""/\1\&quot;\2\&quot;"/' cobertura-coverage.xml > cobertura-coverage-patched.xml
-              condition: and(succeededOrFailed(), eq(variables['ReportDirExists'], 'true'))
-            - task: PublishCodeCoverageResults@1
-              displayName: Publish Code Coverage
-              inputs:
-                codeCoverageTool: Cobertura
-                summaryFileLocation: ${{ parameters.buildDirectory }}/nyc/report/cobertura-coverage-patched.xml
-                reportDirectory: ${{ parameters.buildDirectory }}/nyc/report
-                failIfCoverageEmpty: true
-              condition: and(succeededOrFailed(), eq(variables['ReportDirExists'], 'true'))
-
-          # Publish tinylicious log for troubleshooting
-          - ${{ if contains(convertToJson(parameters.taskTest), 'tinylicious') }}:
-            - task: PublishPipelineArtifact@1
-              displayName: Publish Artifact - Tinylicious Log
-              inputs:
-                targetPath: '${{ parameters.buildDirectory }}/packages/test/test-end-to-end-tests/tinylicious.log'
-                artifactName: 'tinyliciousLog_attempt-$(System.JobAttempt)'
-                publishLocation: 'pipeline'
-              condition: and(succeededOrFailed(), eq(variables['startTest'], 'true'))
-              continueOnError: true # Keep running subsequent tasks even if this one fails (e.g. the tinylicious log wasn't there)
-
-          # Process test result, include publishing and logging
-          - template: include-process-test-results.yml
-            parameters:
-              buildDirectory: ${{ parameters.buildDirectory }}
-              testResultDirs: ${{ parameters.testResultDirs }}
-
-        # Pack
-        - ${{ if ne(parameters.taskPack, false) }}:
-          - task: Bash@3
-            displayName: npm pack
-            env:
-              PACKAGE_MANAGER: ${{ parameters.packageManager }}
-              RELEASE_GROUP: ${{ parameters.tagName }}
-              STAGING_PATH: $(Build.ArtifactStagingDirectory)
-            inputs:
-              targetType: 'filePath'
-              workingDirectory: ${{ parameters.buildDirectory }}
-              filePath: $(Build.SourcesDirectory)/scripts/pack-packages.sh
-
-          - task: PublishPipelineArtifact@1
-            displayName: Publish Artifact - pack
-            inputs:
-              targetPath: '$(Build.ArtifactStagingDirectory)/pack'
-              artifactName: 'pack'
-              publishLocation: 'pipeline'
-
-          - task: PublishPipelineArtifact@1
-            displayName: Publish Artifact - Test Files
-            inputs:
-              targetPath: '$(Build.ArtifactStagingDirectory)/test-files'
-              artifactName: 'test-files'
-              publishLocation: 'pipeline'
-
-        # Collect/publish/run bundle analysis
-        - ${{ if eq(parameters.taskBundleAnalysis, true) }}:
-          - task: Npm@1
-            displayName: npm run bundle-analysis:collect
-            inputs:
-              command: 'custom'
-              workingDir: ${{ parameters.buildDirectory }}
-              customCommand: 'run bundle-analysis:collect'
-
-          # NOTE: this task is deliberately not updated to the newer PublishPipelineArtifact because some of our tooling
-          # does not support the newer task.
-          # See the getZipObjectFromArtifact function in @fluidframework/bundle-size-tools for details about the issue.
-          - task: PublishBuildArtifacts@1
-            displayName: Publish Artifacts - bundle-analysis
-            condition:
-              and(
-                succeeded(),
-                ne(variables['Build.Reason'], 'PullRequest'),
-                eq(${{ parameters.taskPublishBundleSizeArtifacts }}, true)
-              )
-            inputs:
-              PathtoPublish: '${{ parameters.buildDirectory }}/artifacts/bundleAnalysis'
-              Artifactname: 'bundleAnalysis'
-              publishLocation: 'Container'
-
-          - task: Npm@1
-            displayName: run bundle size comparison
-            condition: and(succeeded(), eq(variables['Build.Reason'], 'PullRequest'))
-            continueOnError: true
-            env:
-              ADO_API_TOKEN: $(System.AccessToken)
-              DANGER_GITHUB_API_TOKEN: $(githubPublicRepoSecret)
-              TARGET_BRANCH_NAME: ${{ variables.targetBranchName }}
-            inputs:
-              command: 'custom'
-              workingDir: ${{ parameters.buildDirectory }}
-              customCommand: 'run bundle-analysis:run'
-
-          - ${{ if and(or(eq(variables['Build.Reason'], 'IndividualCI'), eq(variables['Build.Reason'], 'BatchedCI')), eq(variables['System.TeamProject'], 'internal')) }}:
-            - task: Bash@3
-              displayName: 'List report.json'
-              inputs:
-                targetType: 'inline'
-                workingDirectory:  ${{ parameters.buildDirectory }}
-                script: |
-                  echo "Build Directory is ${{ parameters.buildDirectory }}";
-                  BUNDLE_SIZE_TESTS_DIR="${{ parameters.buildDirectory }}/artifacts/bundleAnalysis/@fluid-example/bundle-size-tests";
-                  echo "Contents of $BUNDLE_SIZE_TESTS_DIR:";
-                  ls -la $BUNDLE_SIZE_TESTS_DIR;
-
-            - template: include-telemetry-setup.yml
-              parameters:
-                devFeedUrl: $(ado-feeds-dev)
-                officeFeedUrl: $(ado-feeds-office)
-
-            - task: Bash@3
-              displayName: Write bundle sizes measurements to Aria/Kusto
-              inputs:
-                targetType: 'inline'
-                workingDirectory: $(absolutePathToTelemetryGenerator)
-                script: |
-                  echo "Writing the following performance tests results to Aria/Kusto"
-                  echo "Report Size:"
-                  ls -la '../../examples/utils/bundle-size-tests/bundleAnalysis/report.json';
-                  node --require @ff-internal/aria-logger bin/run --handlerModule $(absolutePathToTelemetryGenerator)/dist/handlers/bundleSizeHandler.js --dir '../../artifacts/bundleAnalysis/@fluid-example/bundle-size-tests';
-
-        # Docs
-        - ${{ if ne(parameters.taskBuildDocs, false) }}:
-          - task: Npm@1
-            displayName: npm run ci:build:docs
-            inputs:
-              command: 'custom'
-              workingDir: ${{ parameters.buildDirectory }}
-              customCommand: 'run ci:build:docs'
-
-        - ${{ if or(eq(parameters.publishDocs, true), eq(parameters.taskBuildDocs, true)) }}:
-          - task: PublishPipelineArtifact@1
-            displayName: Publish Artifact - _api-extractor-temp
-            inputs:
-              targetPath: '${{ parameters.buildDirectory }}/_api-extractor-temp'
-              artifactName: '_api-extractor-temp'
-              publishLocation: 'pipeline'
-
-        - ${{ if eq(parameters.packageManager, 'pnpm') }}:
-          # Reset the pnpm-lock.yaml file since it's been modified by the versioning. But for dependency caching we want
-          # the cache key (which is based on the contents of the lockfile) to be the unmodified file. So we reset the
-          # lockfile as the last step so that when the dependency cache is uploaded, the cache key matches what it was
-          # at the beginning of the CI job.
-          - task: Bash@3
-            displayName: Reset lockfile
-            inputs:
-              targetType: 'inline'
-              workingDirectory: ${{ parameters.buildDirectory }}
-              script: |
-                git checkout HEAD -- pnpm-lock.yaml
-
-          # Prune the pnpm store before it's cached. This removes any deps that are not used by the current build.
-          - task: Bash@3
-            displayName: Prune pnpm store
-            inputs:
-              targetType: 'inline'
-              workingDirectory: ${{ parameters.buildDirectory }}
-              script: |
-                pnpm store prune
-
-
-        - task: Bash@3
-          displayName: Check for extraneous modified files
-          inputs:
-            targetType: 'inline'
-            script: |
-              git status | grep -v -E 'package.json|package-lock.json|packageVersion.ts|lerna.json|.npmrc|build-tools/.npmrc|\(use.*' | grep '^\s' > git_status.log
-              if [ `cat git_status.log | wc -l` != "0" ]; then
-                cat git_status.log
-                echo "##vso[task.logissue type=error]Build should not create extraneous files"
-                exit -1;
-              fi
-
-        # This additional build step is used to run step not part of the main build. In build client pipeline,
-        # this is used to inject telemetry key file and upload built devtools extension.
-        - ${{ parameters.additionalBuildSteps }}
-
-      # Job - Component detection
-      - ${{ if eq(variables.componentDetection, true) }}:
-        - job: CG
-          displayName: Component Detection
-          pool: ${{ parameters.poolCG }}
-          steps:
-          - checkout: self
-            clean: true
-            lfs: false
-            submodules: false
-
-          - ${{ parameters.preCG }}
-
-          - task: ComponentGovernanceComponentDetection@0
-            displayName: Component Detection
-            inputs:
-              sourceScanPath: ${{ parameters.buildDirectory }}/${{ parameters.cgSubDirectory }}
-              verbosity: Verbose
-              scanType: Register
-              alertWarningLevel: High
-
-  # Publish stage
-  - ${{ if eq(variables.publish, true) }}:
-    - template: include-publish-npm-package.yml
-      parameters:
-        tagName: ${{ parameters.tagName }}
-        isReleaseGroup: ${{ parameters.isReleaseGroup }}
-
-  # Capture per-pipeline stage results
-  # Capture pipeline stage results
-  - ${{ if eq(parameters.telemetry, true) }}:
-    - stage: upload_run_telemetry
-      displayName: Upload pipeline run telemetry to Kusto
-      condition: succeededOrFailed()
-      dependsOn:
-        - build
-        # NOTE: This is brittle; we need to only apply these stage dependencies when the corresponding stages actually
-        # get created in the pipeline, in the include-publish-npm-package.yml file, so we want to match the compile-time
-        # conditions *and exact stage names* that exist there. At some point it might be preferable to always create the
-        # stages, control their execution with 'condition:', and update this stage to always depend on all previous
-        # stages (while still running if some of the dependencies were skipped).
-        - ${{ if eq(variables.publish, true) }}:
-          - ${{ if eq(variables['testBuild'], true) }}:
-            - publish_npm_internal_test
-          - ${{ if eq(variables['testBuild'], false) }}:
-            - publish_npm_internal_build
-          - ${{ if and(eq(variables['testBuild'], false), eq(parameters.isReleaseGroup, true)) }}:
-            - publish_npm_internal_dev
-          - ${{ if or(eq(variables['release'], 'release'), eq(variables['release'], 'prerelease')) }}:
-            - publish_npm_public
-      jobs:
-        - job: upload_run_telemetry
-          displayName: Upload pipeline run telemetry to Kusto
-          pool: Small
-          variables:
-          - name: pipelineTelemetryWorkdir
-            value: $(Pipeline.Workspace)/pipelineTelemetryWorkdir
->>>>>>> 59539646
-
-      # Capture per-pipeline stage results
+
       # Capture pipeline stage results
       - ${{ if eq(parameters.telemetry, true) }}:
         - stage: upload_run_telemetry
