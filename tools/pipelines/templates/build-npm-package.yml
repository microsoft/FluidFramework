--- conflicted
+++ resolved
@@ -22,15 +22,7 @@
 - name: taskTest
   type: string
   default: ci:test
-<<<<<<< HEAD
- 
-=======
-
-- name: extraAuth
-  type: string
-  default:
-
->>>>>>> 521d802e
+
 - name: poolCG
   type: object
   default: Lite
