--- conflicted
+++ resolved
@@ -172,17 +172,11 @@
           # CI builds run more aggressive compat configurations which can take longer.
           # See "FullCompat" under packages\test\test-version-utils\README.md for more details.
           # At the time of adding this comment, the full compat config is on the smaller side and so
-<<<<<<< HEAD
-          # AB#6680 is also relevant here, which tracks rethinking how and where we run tests (likely with
-          # a focus on e2e tests)
-          timeoutInMinutes: 90
-=======
           # CI builds consistently pass with a 120 minutes timeout. However, it will naturally grow
           # over time and it might be necessary to bump it.
           # AB#6680 is also relevant here, which tracks rethinking how and where we run tests (likely with
           # a focus on e2e tests)
           timeoutInMinutes: 120
->>>>>>> 89b39d30
         pool: ${{ parameters.poolBuild }}
         variables:
           testCoverage: ${{ ne(variables['Build.Reason'], 'PullRequest') }}
