# Copyright (c) Microsoft Corporation and contributors. All rights reserved.
# Licensed under the MIT License.

# build-npm-package template to build NPM packages/projects

parameters:
- name: buildDirectory
  type: string

- name: taskBuild
  type: string
  default: ci:build

- name: taskBuildDocs
  type: boolean
  default: true

- name: taskLint
  type: boolean
  default: true

- name: taskTest
  type: object
  default:
  - ci:test

- name: taskBundleAnalysis
  type: boolean
  default: false

- name: taskPublishBundleSizeArtifacts
  type: boolean
  default: false

- name: taskPack
  type: boolean
  default: true

- name: poolCG
  type: object
  default: Small

- name: poolBuild
  type: object
  default: Small

- name: preCG
  type: stepList
  default: []

- name: cgSubDirectory
  type: string
  default:

- name: checkoutSubmodules
  type: boolean
  default: false

- name: namespace
  type: boolean
  default: true

- name: buildNumberInPatch
  type: string
  default:

- name: nonScopedPackages
  type: object
  default: []

- name: publishOverride
  type: string

- name: releaseBuildOverride
  type: string

- name: tagName
  type: string

- name: includeInternalVersions
  type: boolean
  default: false

- name: buildToolsVersionToInstall
  type: string
  default: repo

trigger: none

variables:
  # We use 'chalk' to colorize output, which auto-detects color support in the
  # running terminal.  The log output shown in Azure DevOps job runs only has
  # basic ANSI color support though, so force that in the pipeline
  - name: FORCE_COLOR
    value: 1
  - template: include-vars.yml
    parameters:
      publishOverride: ${{ parameters.publishOverride }}
      releaseBuildOverride: ${{ parameters.releaseBuildOverride }}
      buildNumberInPatch: ${{ parameters.buildNumberInPatch }}
      nonScopedPackages: ${{ parameters.nonScopedPackages }}

stages:
  # Install / Build / Test Stage
  - stage: build
    displayName: Build Stage
    jobs:
      # Job - Build
      - job: build
        displayName: Build
        pool: ${{ parameters.poolBuild }}
        variables:
          testCoverage: ${{ ne(variables['Build.Reason'], 'PullRequest') }}
          releaseBuildVar: $[variables.releaseBuild]
        steps:
        # Setup
        - checkout: self
          clean: true
          lfs: ${{ parameters.checkoutSubmodules }}
          submodules: ${{ parameters.checkoutSubmodules }}

        - task: Bash@3
          displayName: Parameters
          inputs:
            targetType: 'inline'
            workingDirectory: ${{ parameters.buildDirectory }}
            script: |
              # Show all task group conditions

              echo "
              Pipeline Variables:
                releaseBuild=$(releaseBuildVar)

              Override Parameters:
                publishOverride=${{ parameters.publishOverride }}
                releaseBuildOverride=${{ parameters.releaseBuildOverride }}

              Tasks Parameters:
                BuildDir=${{ parameters.buildDirectory }}
                Build=${{ parameters.taskBuild }}
                Lint=${{ parameters.taskLint }}
                Test=${{ convertToJson(parameters.taskTest) }}
                BuildDoc=${{ parameters.taskBuildDocs }}
                TestCoverage=$(testCoverage)

              Publish Parameters:
                nonScopedPackages=${{ join(', ', parameters.nonScopedPackages) }}

              Computed variables:
                shouldPublish=${{ variables.shouldPublish }}
                componentDetection=${{ variables.componentDetection }}
                publish=${{ variables.publish }}
                canRelease=${{ variables.canRelease }}
                publishNonScopedPackages=${{ variables.publishNonScopedPackages }}
                targetBranchName = $(System.PullRequest.TargetBranch)

                release=$(release)"

              # Error checking
              if [[ "$(release)" == "release" ]]; then
                if [[ "${{ variables.canRelease }}" == "False" ]]; then
                  echo "##vso[task.logissue type=error]Invalid branch ${{ variables['Build.SourceBranch'] }} for release"
                  exit -1;
                fi

                if [ -f "lerna.json" ]; then
                  grep -e fluid.*[0-9]-[0-9] `find packages -name 'package.json'`
                else
                  grep -e fluid.*[0-9]-[0-9] `find . -name 'package.json'`
                fi

                if [[ $? == 0 ]]; then
                  echo "##vso[task.logissue type=error]Release shouldn't contain prerelease dependencies"
                  exit -1;
                fi
              fi

              if [[ "$(release)" == "prerelease" ]]; then
                if [[ "${{ parameters.buildNumberInPatch }}" == "true" ]]; then
                  echo "##vso[task.logissue type=error] Prerelease not allow for builds that put build number as the patch version"
                  exit -1;
                fi
              fi

              if [[ "$(release)" != "none" ]] && [[ "$(release)" != "" ]]; then
                if [[ "${{ variables.publish }}" != "True" ]]; then
                  echo "##vso[task.logissue type=error]'$(release)'' is set but package is not published. Either the branch doesn't default to publish or it is skipped."
                  exit -1;
                fi
              fi

        # Install
        - task: UseNode@1
          displayName: Use Node 14.x
          inputs:
            version: 14.x
        - task: Npm@1
          displayName: npm ci
          inputs:
            command: 'custom'
            workingDir: ${{ parameters.buildDirectory }}
            customCommand: 'ci --unsafe-perm'
            customRegistry: 'useNpmrc'

        # Set version
        - template: include-set-package-version.yml
          parameters:
            buildDirectory: ${{ parameters.buildDirectory }}
            buildNumberInPatch: ${{ parameters.buildNumberInPatch }}
            tagName: ${{ parameters.tagName }}

        # Build
        - ${{ if ne(parameters.taskBuild, 'false') }}:
          - task: Npm@1
            displayName: npm run ${{ parameters.taskBuild }}
            inputs:
              command: 'custom'
              workingDir: ${{ parameters.buildDirectory }}
              customCommand: 'run ${{ parameters.taskBuild }}'

        # Lint
        - ${{ if ne(parameters.taskLint, false) }}:
          - task: Npm@1
            displayName: npm run lint
            inputs:
              command: 'custom'
              workingDir: ${{ parameters.buildDirectory }}
              customCommand: 'run lint'

        # Test
        - ${{ if ne(convertToJson(parameters.taskTest), '[]') }}:
          # Set variable startTest if the build succeed so that we can run all the test tasks whether they are failed or not
          - script: |
              echo "##vso[task.setvariable variable=startTest]true"
            displayName: Start Test

          - ${{ each taskTestStep in parameters.taskTest }}:
            # Test - With coverage
            - ${{ if and(eq(variables['testCoverage'], true), startsWith(taskTestStep, 'ci:test')) }}:
              - task: Npm@1
                displayName: npm run ${{ taskTestStep }}:coverage
                inputs:
                  command: 'custom'
                  workingDir: ${{ parameters.buildDirectory }}
                  customCommand: 'run ${{ taskTestStep }}:coverage'
                condition: and(succeededOrFailed(), eq(variables['startTest'], 'true'))
            # Test - No coverage
            - ${{ if or(eq(variables['testCoverage'], false), eq(startsWith(taskTestStep, 'ci:test'), false)) }}:
                - task: Npm@1
                  displayName: npm run ${{ taskTestStep }}
                  inputs:
                    command: 'custom'
                    workingDir: ${{ parameters.buildDirectory }}
                    customCommand: 'run ${{ taskTestStep }}'
                  condition: and(succeededOrFailed(), eq(variables['startTest'], 'true'))

          # Test - Upload coverage results
          # Some webpacked file using externals introduce file name with quotes in them
          # and Istanbul's cobertura reporter doesn't escape them causing parse error when we publish
          # A quick fix to patch the file with sed. (See https://github.com/bcoe/c8/issues/302)
          - ${{ if eq(variables['testCoverage'], true) }}:
<<<<<<< HEAD
            - task: Npm@1
              displayName: npm run ci:test:coverage
              inputs:
                command: 'custom'
                workingDir: ${{ parameters.buildDirectory }}
                customCommand: 'run ci:test:coverage | tee $(Build.ArtifactStagingDirectory)/testlog.txt'
            # Some webpacked file using externals introduce file name with quotes in them
            # and Istanbul's cobertura reporter doesn't escape them causing parse error when we publish
            # A quick fix to patch the file with sed. (See https://github.com/bcoe/c8/issues/302)
=======
>>>>>>> 5b7e759b
            - task: Bash@3
              displayName: 'Check for nyc/report directory'
              inputs:
                targetType: 'inline'
                workingDirectory: ${{ parameters.buildDirectory }}
                script: |
                  test -d nyc/report && echo '##vso[task.setvariable variable=ReportDirExists;]true' || echo 'No nyc/report directory'
              condition: and(succeededOrFailed(), eq(variables['startTest'], 'true'))
            - task: Bash@3
              displayName: Patch Coverage Results
              inputs:
                targetType: 'inline'
                workingDirectory: ${{ parameters.buildDirectory }}/nyc/report
                script: |
                  sed -e 's/\(filename=\".*[\\/]external .*\)"\(.*\)""/\1\&quot;\2\&quot;"/' cobertura-coverage.xml > cobertura-coverage-patched.xml
              condition: and(succeededOrFailed(), eq(variables['ReportDirExists'], 'true'))
            - task: PublishCodeCoverageResults@1
              displayName: Publish Code Coverage
              inputs:
                codeCoverageTool: Cobertura
                summaryFileLocation: ${{ parameters.buildDirectory }}/nyc/report/cobertura-coverage-patched.xml
                reportDirectory: ${{ parameters.buildDirectory }}/nyc/report
                failIfCoverageEmpty: true
              condition: and(succeededOrFailed(), eq(variables['ReportDirExists'], 'true'))

          # Test - Upload results
          - task: PublishTestResults@2
            displayName: Publish Test Results
            inputs:
              testResultsFormat: 'JUnit'
              testResultsFiles: '**/*junit-report.xml'
              searchFolder: ${{ parameters.buildDirectory }}/nyc
              mergeTestResults: false
            condition: and(succeededOrFailed(), eq(variables['startTest'], 'true'))

          # Test - publish the test log as artifact
          - task: PublishBuildArtifacts@1
            displayName: Publish Artifact - test log
            inputs:
              PathtoPublish: '$(Build.ArtifactStagingDirectory)/testlog.txt'
              ArtifactName: 'testlog'
              publishLocation: 'Container'

        # Pack
        - ${{ if ne(parameters.taskPack, false) }}:
          - task: Bash@3
            displayName: npm pack
            inputs:
              targetType: 'inline'
              workingDirectory: ${{ parameters.buildDirectory }}
              script: |
                mkdir $(Build.ArtifactStagingDirectory)/pack/
                mkdir $(Build.ArtifactStagingDirectory)/pack/scoped/
                mkdir $(Build.ArtifactStagingDirectory)/test-files/
                if [[ "${{ variables.publishNonScopedPackages }}" == "True" ]]; then
                  mkdir $(Build.ArtifactStagingDirectory)/pack/non-scoped/
                fi
                if [ -f "lerna.json" ]; then
                  npx lerna exec --no-private --no-sort -- npm pack --unsafe-perm && \
                  npx lerna exec --no-private --no-sort --parallel -- mv -t $(Build.ArtifactStagingDirectory)/pack/scoped/ ./*.tgz && \
                  npx lerna exec --no-private --no-sort --parallel -- "[ ! -f ./*test-files.tar ] || (echo 'test files found' && mv -t $(Build.ArtifactStagingDirectory)/test-files/ ./*test-files.tar)"

                  # This saves a list of the packages in the working directory in topological order to a temporary file.
                  # Each package name is modified to match the packed tar files.
                  npx lerna ls --toposort | sed 's/@//' | sed 's/\//-/' | head -c -1 > $(Build.ArtifactStagingDirectory)/pack/packagePublishOrder.txt
                else
                  npm pack --unsafe-perm && \
                  mv -t $(Build.ArtifactStagingDirectory)/pack/scoped/ ./*.tgz
                fi

          - ${{ if eq(variables.publishNonScopedPackages, true) }}:
            - ${{ each parameter in parameters.nonScopedPackages }}:
              - task: Bash@3
                displayName: Move Non-Scoped Package ${{parameter}}
                inputs:
                  targetType: 'inline'
                  workingDirectory: ${{ parameters.buildDirectory }}
                  script: |
                    mv -t $(Build.ArtifactStagingDirectory)/pack/non-scoped/ $(Build.ArtifactStagingDirectory)/pack/scoped/${{parameter}}*.tgz

          - task: PublishBuildArtifacts@1
            displayName: Publish Artifact - pack
            inputs:
              PathtoPublish: '$(Build.ArtifactStagingDirectory)/pack'
              ArtifactName: 'pack'
              publishLocation: 'Container'

          - task: PublishBuildArtifacts@1
            displayName: Publish Artifact - Test Files
            inputs:
              PathtoPublish: '$(Build.ArtifactStagingDirectory)/test-files'
              ArtifactName: 'test-files'
              publishLocation: 'Container'

        # Collect/publish/run bundle analysis
        - ${{ if eq(parameters.taskBundleAnalysis, true) }}:
          - task: Npm@1
            displayName: npm run bundle-analysis:collect
            inputs:
              command: 'custom'
              workingDir: ${{ parameters.buildDirectory }}
              customCommand: 'run bundle-analysis:collect'

          - task: PublishBuildArtifacts@1
            displayName: Publish Artifacts - bundle-analysis
            condition:
              and(
                succeeded(),
                ne(variables['Build.Reason'], 'PullRequest'),
                eq(${{ parameters.taskPublishBundleSizeArtifacts }}, true)
              )
            inputs:
              PathtoPublish: '${{ parameters.buildDirectory }}/artifacts/bundleAnalysis'
              Artifactname: 'bundleAnalysis'
              publishLocation: 'Container'

          - task: Npm@1
            displayName: run bundle size comparison
            condition: and(succeeded(), eq(variables['Build.Reason'], 'PullRequest'))
            env:
              ADO_API_TOKEN: $(System.AccessToken)
              DANGER_GITHUB_API_TOKEN: $(githubPublicRepoSecret)
              TARGET_BRANCH_NAME: $(System.PullRequest.TargetBranch)
            inputs:
              command: 'custom'
              workingDir: ${{ parameters.buildDirectory }}
              customCommand: 'run bundle-analysis:run'
              script: |
                echo $(System.PullRequest.TargetBranch)

        # Docs
        - ${{ if ne(parameters.taskBuildDocs, false) }}:
          - task: Npm@1
            displayName: npm run ci:build:docs
            inputs:
              command: 'custom'
              workingDir: ${{ parameters.buildDirectory }}
              customCommand: 'run ci:build:docs'

          - task: PublishBuildArtifacts@1
            displayName: Publish Artifact - _api-extractor-temp
            inputs:
              PathtoPublish: '${{ parameters.buildDirectory }}/_api-extractor-temp'
              ArtifactName: '_api-extractor-temp'
              publishLocation: 'Container'

        - task: Bash@3
          displayName: Check for extraneous modified files
          inputs:
            targetType: 'inline'
            script: |
              git status | grep -v -E 'package.json|package-lock.json|packageVersion.ts|lerna.json|build-cli/README.md|\(use.*' | grep '^\s' > git_status.log
              if [ `cat git_status.log | wc -l` != "0" ]; then
                cat git_status.log
                echo "##vso[task.logissue type=error]Build should not create extraneous files"
                exit -1;
              fi

      # Job - Component detection
      - ${{ if eq(variables.componentDetection, true) }}:
        - job: CG
          displayName: Component Detection
          pool: ${{ parameters.poolCG }}
          steps:
          - checkout: self
            clean: true
            lfs: false
            submodules: false

          - ${{ parameters.preCG }}

          - task: ComponentGovernanceComponentDetection@0
            displayName: Component Detection
            inputs:
              sourceScanPath: ${{ parameters.buildDirectory }}/${{ parameters.cgSubDirectory }}
              verbosity: Verbose
              scanType: Register
              alertWarningLevel: High

  # Publish stage
  - ${{ if eq(variables.publish, true) }}:
    - template: include-publish-npm-package.yml
      parameters:
        namespace: ${{ parameters.namespace }}
        tagName: ${{ parameters.tagName }}
        publishNonScopedPackages: ${{ variables.publishNonScopedPackages }}<|MERGE_RESOLUTION|>--- conflicted
+++ resolved
@@ -259,7 +259,6 @@
           # and Istanbul's cobertura reporter doesn't escape them causing parse error when we publish
           # A quick fix to patch the file with sed. (See https://github.com/bcoe/c8/issues/302)
           - ${{ if eq(variables['testCoverage'], true) }}:
-<<<<<<< HEAD
             - task: Npm@1
               displayName: npm run ci:test:coverage
               inputs:
@@ -269,8 +268,6 @@
             # Some webpacked file using externals introduce file name with quotes in them
             # and Istanbul's cobertura reporter doesn't escape them causing parse error when we publish
             # A quick fix to patch the file with sed. (See https://github.com/bcoe/c8/issues/302)
-=======
->>>>>>> 5b7e759b
             - task: Bash@3
               displayName: 'Check for nyc/report directory'
               inputs:
