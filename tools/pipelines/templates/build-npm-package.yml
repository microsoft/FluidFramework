--- conflicted
+++ resolved
@@ -579,11 +579,7 @@
                 - ${{ if eq(parameters.testCoverage, true) }}:
                   - output: pipelineArtifact
                     displayName: Publish Artifacts - code-coverage
-<<<<<<< HEAD
-                    condition: and( succeeded(), eq(variables['Build.Reason'], 'PullRequest') )
-=======
-                    condition: and( succeededOrFailed(), eq(variables['ReportDirExists'], 'true'), ne(variables['Build.Reason'], 'PullRequest'))
->>>>>>> 27faa56f
+                    condition: and( succeededOrFailed(), eq(variables['ReportDirExists'], 'true'), eq(variables['Build.Reason'], 'PullRequest'))
                     targetPath: $(Build.ArtifactStagingDirectory)/codeCoverageAnalysis
                     artifactName: codeCoverageAnalysis
                     sbomEnabled: false
