--- conflicted
+++ resolved
@@ -538,11 +538,7 @@
           inputs:
             targetType: 'inline'
             script: |
-<<<<<<< HEAD
-              git status | grep -v -E 'package.json|package-lock.json|packageVersion.ts|lerna.json|azure/.npmrc|build-tools/.npmrc|\(use.*' | grep '^\s' > git_status.log
-=======
               git status | grep -v -E 'package.json|package-lock.json|packageVersion.ts|lerna.json|.npmrc|build-cli/README.md|build-tools/.npmrc|version-tools/README.md|\(use.*' | grep '^\s' > git_status.log
->>>>>>> 0c755313
               if [ `cat git_status.log | wc -l` != "0" ]; then
                 cat git_status.log
                 echo "##vso[task.logissue type=error]Build should not create extraneous files"
