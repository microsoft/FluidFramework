--- conflicted
+++ resolved
@@ -84,9 +84,5 @@
     taskBuild: build
     taskBuildDocs: false
     taskLint: false
-<<<<<<< HEAD
-    taskTest: [] # no 
-=======
     taskTest:
-      - test
->>>>>>> d6228db8
+      - test