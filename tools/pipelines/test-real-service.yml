# Copyright (c) Microsoft Corporation and contributors. All rights reserved.
# Licensed under the MIT License.

# test-real-service-e2e pipeline

name: $(Build.BuildId)

trigger: none
pr: none

parameters:
# If true, the routerlicious tests will run against the PPE (aka non-prod) environment.
# This can be useful when we need to make changes to the routerlicious cluster
# and we can make them in the PPE environment first before making them in the "prod" environment
# that the tests normally target.
- name: useR11sPpeEnvironment
  displayName: Use PPE Routerlicious environment?
  type: boolean
  default: false

resources:
  pipelines:
  - pipeline: client   # Name of the pipeline resource
    source: Build - client packages
    branch: main # Default branch for manual/scheduled triggers if none is selected
    trigger:
      branches:
      - release/*
      - main
      - next
      - lts

variables:
- template: /tools/pipelines/templates/include-vars-telemetry-generator.yml@self
- group: prague-key-vault
- name: testWorkspace
  value: $(Pipeline.Workspace)/test
- name: testPackage
  value: "@fluid-private/test-end-to-end-tests"
  readonly: true
- name: pipelineIdentifierForTelemetry
  value: 'EndToEndTests'
  readonly: true
# This is a test pipeline, not a build one, so we don't need to run CodeQL tasks
- name: DisableCodeQL
  value: true

stages:

  - template: /tools/pipelines/templates/include-test-real-service.yml@self
    parameters:
      stageId: e2e_local_server
      stageDisplayName: e2e - local server
      poolBuild: Large-eastus2 # Need Large pool for full-compat matrix
      testPackage: ${{ variables.testPackage }}
      testWorkspace: ${{ variables.testWorkspace }}
      artifactBuildId: $(resources.pipeline.client.runID)
      testCommand: test:realsvc:local:report:full
      cacheCompatVersionsInstalls: true
      uploadTestPassRateTelemetry: true
      pipelineIdentifierForTelemetry: ${{ variables.pipelineIdentifierForTelemetry }}
      env:
        FLUID_TEST_LOGGER_PKG_SPECIFIER: '@ff-internal/aria-logger' # Contains createTestLogger impl to inject
        FLUID_LOGGER_PROPS: '{ "displayName": "${{variables.pipelineIdentifierForTelemetry}}"}'

  # end-to-end tests tinylicious
  - template: /tools/pipelines/templates/include-test-real-service.yml@self
    parameters:
      stageId: e2e_tinylicious
      stageDisplayName: e2e - tinylicious
      poolBuild: Large-eastus2 # Need Large pool for full-compat matrix
      testPackage: ${{ variables.testPackage }}
      testWorkspace: ${{ variables.testWorkspace }}
      artifactBuildId: $(resources.pipeline.client.runID)
      testCommand: test:realsvc:tinylicious:report:full
      cacheCompatVersionsInstalls: true
      # TODO: AB#8968 tracks figuring out the root cause of the extended delay, and restoring this timeout to 90m or less
      timeoutInMinutes: 120
      uploadTestPassRateTelemetry: true
      pipelineIdentifierForTelemetry: ${{ variables.pipelineIdentifierForTelemetry }}
      env:
        FLUID_TEST_LOGGER_PKG_SPECIFIER: '@ff-internal/aria-logger' # Contains createTestLogger impl to inject
        FLUID_LOGGER_PROPS: '{ "displayName": "${{variables.pipelineIdentifierForTelemetry}}"}'
        # Disable colorization for tinylicious logs (not useful when printing to a file)
        logger__colorize: "false" # Need to pass it as string so ADO doesn't convert it into False (capital F) which doesn't work
        logger__morganFormat: tiny

  # end-to-end tests routerlicious
  - template: /tools/pipelines/templates/include-test-real-service.yml@self
    parameters:
      stageId: e2e_routerlicious
      stageDisplayName: e2e - routerlicious
      poolBuild: Small-eastus2
      testPackage: ${{ variables.testPackage }}
      testWorkspace: ${{ variables.testWorkspace }}
      artifactBuildId: $(resources.pipeline.client.runID)
      testCommand: test:realsvc:routerlicious:report
      continueOnError: true
      ${{ if eq(parameters.useR11sPpeEnvironment, true) }}:
        r11sSelfSignedCertSecureFile: wu2-ppe-tls-certificate.pem
      ${{ else }}:
        r11sSelfSignedCertSecureFile: wu2-tls-certificate.pem
      stageVariables:
        - group: e2e-r11s-lock
      splitTestVariants:
        - name: Non-compat
          flags: --compatVersion=0
        - name: N-1
          flags: --compatVersion=-1
        - name: LTS
          flags: --compatVersion=LTS
        - name: Cross-Client
          flags: --compatVersion=CROSS_CLIENT
      cacheCompatVersionsInstalls: true
      uploadTestPassRateTelemetry: true
      pipelineIdentifierForTelemetry: ${{ variables.pipelineIdentifierForTelemetry }}
      env:
        ${{ if eq(parameters.useR11sPpeEnvironment, true) }}:
          fluid__test__driver__r11s: $(automation-fluid-test-driver-r11s-ppe)
        ${{ else }}:
          fluid__test__driver__r11s: $(automation-fluid-test-driver-r11s)
        FLUID_TEST_LOGGER_PKG_SPECIFIER: '@ff-internal/aria-logger' # Contains createTestLogger impl to inject
        FLUID_LOGGER_PROPS: '{ "displayName": "${{variables.pipelineIdentifierForTelemetry}}"}'

  # end-to-end tests AFR
  - template: /tools/pipelines/templates/include-test-real-service.yml@self
    parameters:
      stageId: e2e_frs
      stageDisplayName: e2e - AFR
      poolBuild: Small-eastus2
      testPackage: ${{ variables.testPackage }}
      testWorkspace: ${{ variables.testWorkspace }}
      artifactBuildId: $(resources.pipeline.client.runID)
      timeoutInMinutes: 360
      continueOnError: true
      testCommand: test:realsvc:frs:report
      r11sSelfSignedCertSecureFile: wu2-tls-certificate.pem
      stageVariables:
        - group: e2e-frs-lock
      splitTestVariants:
        - name: Non-compat
          flags: --compatVersion=0
        - name: N-1
          flags: --compatVersion=-1
        - name: LTS
          flags: --compatVersion=LTS
        - name: Cross-Client
          flags: --compatVersion=CROSS_CLIENT
      cacheCompatVersionsInstalls: true
      uploadTestPassRateTelemetry: true
      pipelineIdentifierForTelemetry: ${{ variables.pipelineIdentifierForTelemetry }}
      env:
        fluid__test__driver__frs: $(automation-fluid-test-driver-frs)
        FLUID_TEST_LOGGER_PKG_SPECIFIER: '@ff-internal/aria-logger' # Contains createTestLogger impl to inject
        FLUID_LOGGER_PROPS: '{ "displayName": "${{variables.pipelineIdentifierForTelemetry}}"}'

  # end-to-end tests odsp
  - template: /tools/pipelines/templates/include-test-real-service.yml@self
    parameters:
      stageId: e2e_odsp
      stageDisplayName: e2e - odsp
      poolBuild: Small-eastus2
      testPackage: ${{ variables.testPackage }}
      testWorkspace: ${{ variables.testWorkspace }}
      artifactBuildId: $(resources.pipeline.client.runID)
      timeoutInMinutes: 360
      continueOnError: true
      testCommand: test:realsvc:odsp:report
      splitTestVariants:
        - name: Non-compat
          flags: --compatVersion=0 --tenantIndex=0
        - name: N-1
          flags: --compatVersion=-1 --tenantIndex=1
        - name: Cross-Client
          flags: --compatVersion=CROSS_CLIENT
        # Assumes Non-compat and N-1 scenarios are covered
        # Tests N-2 to LTS+1 back compat for loader
        # Tests N-2 to LTS+3 back compat for loader + driver
        - name: N-2ToLTS+1-back-compat
          flags: --compatVersion=V2_INT_3 --tenantIndex=3
      cacheCompatVersionsInstalls: true
      uploadTestPassRateTelemetry: true
      pipelineIdentifierForTelemetry: ${{ variables.pipelineIdentifierForTelemetry }}
      env:
<<<<<<< HEAD
        login__microsoft__clientId: $(login-microsoft-clientId)
        login__odsp__test__tenants: $(automation-e2e-login-odsp-test-tenants)
        FLUID_TEST_LOGGER_PKG_SPECIFIER: '@ff-internal/aria-logger' # Contains createTestLogger impl to inject
=======
        FLUID_TEST_LOGGER_PKG_PATH: ${{ variables.testWorkspace }}/node_modules/@ff-internal/aria-logger # Contains getTestLogger impl to inject
>>>>>>> 6bd4339a
        FLUID_LOGGER_PROPS: '{ "displayName": "${{variables.pipelineIdentifierForTelemetry}}"}'<|MERGE_RESOLUTION|>--- conflicted
+++ resolved
@@ -182,11 +182,8 @@
       uploadTestPassRateTelemetry: true
       pipelineIdentifierForTelemetry: ${{ variables.pipelineIdentifierForTelemetry }}
       env:
-<<<<<<< HEAD
         login__microsoft__clientId: $(login-microsoft-clientId)
         login__odsp__test__tenants: $(automation-e2e-login-odsp-test-tenants)
         FLUID_TEST_LOGGER_PKG_SPECIFIER: '@ff-internal/aria-logger' # Contains createTestLogger impl to inject
-=======
-        FLUID_TEST_LOGGER_PKG_PATH: ${{ variables.testWorkspace }}/node_modules/@ff-internal/aria-logger # Contains getTestLogger impl to inject
->>>>>>> 6bd4339a
+
         FLUID_LOGGER_PROPS: '{ "displayName": "${{variables.pipelineIdentifierForTelemetry}}"}'