--- conflicted
+++ resolved
@@ -116,86 +116,19 @@
         FLUID_TEST_LOGGER_PKG_PATH: ${{ variables.testWorkspace }}/node_modules/@ff-internal/aria-logger # Contains getTestLogger impl to inject
 
   # end-to-end tests docker
-  - stage: e2e_docker
-    displayName: e2e - docker
-    dependsOn: []
-    variables:
-      - group: container-registry-info
-    jobs:
-    - template: templates/include-test-real-service.yml
-      parameters:
-        poolBuild: Large
-        testPackage: ${{ variables.testPackage }}
-        testWorkspace: ${{ variables.testWorkspace }}
-        artifactBuildId: $(resources.pipeline.client.runID)
-        testCommand: test:realsvc:r11s:docker
-        continueOnError: true
-        checkout: true
-        splitTestVariants:
-          - name: Non-compat
-            flags: --compatVersion=0
-          - name: N-1
-            flags: --compatVersion=-1
-          - name: LTS
-            flags: --compatVersion=LTS
-          - name: Cross-version
-            flags: --compatVersion=CROSS_VERSION
-        cacheCompatVersionsInstalls: true
-        preSteps:
-          - task: Docker@2
-            displayName: 'Login to container registry'
-            inputs:
-              # $(containerRegistryConnection) comes from the container-registry-info variable group and needs to be
-              # specified as a runtime variable (variables from variable groups apparently are never available "statically"
-              # at parse/compile time, so can't be used with template-expression syntax ( '${{ }}' )).
-              containerRegistry: 'Fluid Container Registry' # $(containerRegistryConnection)
-              command: 'login'
-          - task: DockerCompose@1
-            displayName: 'Start routerlicious environment in docker'
-            inputs:
-              containerregistrytype: 'Container Registry'
-              dockerComposeFile: 'server/docker-compose.yml'
-              # additionalDockerComposeFiles: 'docker-compose.dev.yml'
-              action: 'Run a Docker Compose command'
-              dockerComposeCommand: 'up -d'
-              projectName: 'routerlicious'
-            env:
-              REGISTRY_URL: fluidcr.azurecr.io/build
-              ALFRED_IMAGE_TAG: 0.0.$(resources.pipeline.routerlicious.runID)
-              HISTORIAN_IMAGE_TAG: 0.0.$(resources.pipeline.historian.runID)
-              GITREST_IMAGE_TAG: 0.0.$(resources.pipeline.gitrest.runID)
-              GITSSH_IMAGE_TAG: 0.0.$(resources.pipeline.gitssh.runID)
-        additionalSteps:
-          - task: DockerCompose@1
-            displayName: 'Stop routerlicious environment in docker'
-            condition: always()
-            inputs:
-              containerregistrytype: 'Container Registry'
-              dockerComposeFile: 'server/docker-compose.yml'
-              # additionalDockerComposeFiles: 'docker-compose.dev.yml'
-              action: 'Run a Docker Compose command'
-              dockerComposeCommand: 'down'
-              projectName: 'routerlicious'
-
-        # TODO: re-enable logging to Kusto for Docker?
-        # env:
-        #   FLUID_TEST_LOGGER_PKG_PATH: ${{ variables.testWorkspace }}/node_modules/@ff-internal/aria-logger # Contains getTestLogger impl to inject
-
-  # end-to-end tests frs
-  - template: templates/include-test-real-service.yml
-    parameters:
-      stageId: e2e_frs
-      stageDisplayName: e2e - frs
-      poolBuild: Small
-      testPackage: ${{ variables.testPackage }}
-      testWorkspace: ${{ variables.testWorkspace }}
-      artifactBuildId: $(resources.pipeline.client.runID)
-      timeoutInMinutes: 360
-      continueOnError: true
-      testCommand: test:realsvc:frs:report
-      r11sSelfSignedCertSecureFile: wu2-tls-certificate.pem
-      stageVariables:
-        - group: e2e-frs-lock
+  - template: templates/include-test-real-service.yml
+    parameters:
+      stageId: e2e_docker
+      stageDisplayName: e2e - docker
+      poolBuild: Large
+      testPackage: ${{ variables.testPackage }}
+      testWorkspace: ${{ variables.testWorkspace }}
+      artifactBuildId: $(resources.pipeline.client.runID)
+      continueOnError: true
+      testCommand: test:realsvc:r11s:docker
+      checkout: true
+      stageVariables:
+        - group: container-registry-info
       splitTestVariants:
         - name: Non-compat
           flags: --compatVersion=0
@@ -208,108 +141,76 @@
       cacheCompatVersionsInstalls: true
       uploadTestPassRateTelemetry: true
       pipelineIdentifierForTelemetry: ${{ variables.pipelineIdentifierForTelemetry }}
+      preSteps:
+        - task: Docker@2
+          displayName: 'Login to container registry'
+          inputs:
+            # $(containerRegistryConnection) comes from the container-registry-info variable group and needs to be
+            # specified as a runtime variable (variables from variable groups apparently are never available "statically"
+            # at parse/compile time, so can't be used with template-expression syntax ( '${{ }}' )).
+            containerRegistry: 'Fluid Container Registry' # $(containerRegistryConnection)
+            command: 'login'
+        - task: DockerCompose@1
+          displayName: 'Start routerlicious environment in docker'
+          inputs:
+            containerregistrytype: 'Container Registry'
+            dockerComposeFile: 'server/docker-compose.yml'
+            # additionalDockerComposeFiles: 'docker-compose.dev.yml'
+            action: 'Run a Docker Compose command'
+            dockerComposeCommand: 'up -d'
+            projectName: 'routerlicious'
+          env:
+            REGISTRY_URL: fluidcr.azurecr.io/build
+            ALFRED_IMAGE_TAG: 0.0.$(resources.pipeline.routerlicious.runID)
+            HISTORIAN_IMAGE_TAG: 0.0.$(resources.pipeline.historian.runID)
+            GITREST_IMAGE_TAG: 0.0.$(resources.pipeline.gitrest.runID)
+            GITSSH_IMAGE_TAG: 0.0.$(resources.pipeline.gitssh.runID)
+      additionalSteps:
+        - task: DockerCompose@1
+          displayName: 'Stop routerlicious environment in docker'
+          condition: always()
+          inputs:
+            containerregistrytype: 'Container Registry'
+            dockerComposeFile: 'server/docker-compose.yml'
+            # additionalDockerComposeFiles: 'docker-compose.dev.yml'
+            action: 'Run a Docker Compose command'
+            dockerComposeCommand: 'down'
+            projectName: 'routerlicious'
+      env:
+        FLUID_TEST_LOGGER_PKG_PATH: ${{ variables.testWorkspace }}/node_modules/@ff-internal/aria-logger # Contains getTestLogger impl to inject
+
+  # end-to-end tests frs
+  - template: templates/include-test-real-service.yml
+    parameters:
+      stageId: e2e_frs
+      stageDisplayName: e2e - frs
+      poolBuild: Small
+      testPackage: ${{ variables.testPackage }}
+      testWorkspace: ${{ variables.testWorkspace }}
+      artifactBuildId: $(resources.pipeline.client.runID)
+      timeoutInMinutes: 360
+      continueOnError: true
+      testCommand: test:realsvc:frs:report
+      r11sSelfSignedCertSecureFile: wu2-tls-certificate.pem
+      stageVariables:
+        - group: e2e-frs-lock
+      splitTestVariants:
+        - name: Non-compat
+          flags: --compatVersion=0
+        - name: N-1
+          flags: --compatVersion=-1
+        - name: LTS
+          flags: --compatVersion=LTS
+        - name: Cross-Version
+          flags: --compatVersion=CROSS_VERSION
+      cacheCompatVersionsInstalls: true
+      uploadTestPassRateTelemetry: true
+      pipelineIdentifierForTelemetry: ${{ variables.pipelineIdentifierForTelemetry }}
       env:
         fluid__test__driver__frs: $(automation-fluid-test-driver-frs)
         FLUID_TEST_LOGGER_PKG_PATH: ${{ variables.testWorkspace }}/node_modules/@ff-internal/aria-logger # Contains getTestLogger impl to inject
 
   # end-to-end tests odsp
-<<<<<<< HEAD
-  - stage: e2e_odsp
-    displayName:  e2e - odsp
-    dependsOn: []
-    # use a variable group with exclusive lock force only one run at a time and avoid overloading the server/throttling
-    variables:
-    - group: e2e-odsp-lock
-    jobs:
-    - template: templates/include-test-real-service.yml
-      parameters:
-        poolBuild: Small
-        testPackage: ${{ variables.testPackage }}
-        testWorkspace: ${{ variables.testWorkspace }}
-        artifactBuildId: $(resources.pipeline.client.runID)
-        timeoutInMinutes: 360
-        continueOnError: true
-        testCommand: test:realsvc:odsp:report
-        splitTestVariants:
-          - name: Non-compat
-            flags: --compatVersion=0 --tenantIndex=0
-          - name: N-1
-            flags: --compatVersion=-1 --tenantIndex=1
-          - name: Cross-Version
-            flags: --compatVersion=CROSS_VERSION
-          # Assumes Non-compat and N-1 scenarios are covered
-          # Tests N-2 to LTS+1 back compat for loader
-          # Tests N-2 to LTS+3 back compat for loader + driver
-          - name: N-2ToLTS+1-back-compat
-            flags: --compatVersion=V2_INT_3 --tenantIndex=3
-        cacheCompatVersionsInstalls: true
-        env:
-          login__microsoft__clientId: $(login-microsoft-clientId)
-          login__odsp__test__tenants: $(automation-e2e-login-odsp-test-tenants)
-          FLUID_TEST_LOGGER_PKG_PATH: ${{ variables.testWorkspace }}/node_modules/@ff-internal/aria-logger # Contains getTestLogger impl to inject
-
-  # Capture telemetry about pipeline stages
-  - stage: upload_run_telemetry
-    displayName: Upload pipeline run telemetry to Kusto
-    condition: succeededOrFailed()
-    dependsOn:
-      - e2e_local_server
-      - e2e_tinylicious
-      - e2e_routerlicious
-      - e2e_frs
-      - e2e_odsp
-      - e2e_docker
-    jobs:
-    - job: upload_run_telemetry
-      displayName: Upload pipeline run telemetry to Kusto
-      pool: Small
-      variables:
-      - group: ado-feeds
-
-      steps:
-      - template: templates/include-telemetry-setup.yml
-        parameters:
-          devFeedUrl: $(ado-feeds-dev)
-          officeFeedUrl: $(ado-feeds-office)
-          isCheckoutNeeded: true
-      - task: Bash@3
-        displayName: Retrieve buildId results
-        env:
-          BUILD_ID: $(Build.BuildId)
-          ADO_API_TOKEN: $(System.AccessToken)
-          PIPELINE: 'EndToEndTests'
-        inputs:
-          targetType: 'inline'
-          workingDirectory: $(absolutePathToTelemetryGenerator)
-          script: |
-            echo "creating output folder"
-            mkdir -p ${{ variables.testWorkspace }}/timingOutput
-            echo "Retrieving pipeline run timeline data command ..."
-            echo 'curl -u ":<REDACTED>" "https://dev.azure.com/fluidframework/internal/_apis/build/builds/$BUILD_ID/timeline"'
-            curl -u ":$ADO_API_TOKEN" "https://dev.azure.com/fluidframework/internal/_apis/build/builds/$BUILD_ID/timeline\?api-version\=6.0-preview.1" > ${{ variables.testWorkspace }}/timingOutput/output.json
-            pwd;
-            ls -laR ${{ variables.testWorkspace }}/timingOutput/output.json;
-            cat ${{ variables.testWorkspace }}/timingOutput/output.json;
-            node --require @ff-internal/aria-logger bin/run --handlerModule $(absolutePathToTelemetryGenerator)/dist/handlers/stageTimingRetriever.js --dir '${{ variables.testWorkspace }}/timingOutput/';
-
-      # Retrieve E2E test pass rate
-      - task: Bash@3
-        displayName: Retrieve test pass rate
-        env:
-          BUILD_ID: $(Build.BuildId)
-          ADO_API_TOKEN: $(System.AccessToken)
-          BASE_OUTPUT_FOLDER: ${{ variables.testWorkspace }}
-          BUILD_SOURCES_DIRECTORY: $(Build.SourcesDirectory)
-          PIPELINE: 'EndToEndTests'
-        inputs:
-          targetType: 'inline'
-          workingDirectory: $(absolutePathToTelemetryGenerator)
-          script: |
-            echo "Fetching pass rate data and saving into JSON files"
-            node "$BUILD_SOURCES_DIRECTORY/scripts/get-test-pass-rate.mjs"
-            echo "Files created. Now running telemetry-generator"
-            node --require @ff-internal/aria-logger bin/run --handlerModule "$(absolutePathToTelemetryGenerator)/dist/handlers/testPassRate.js" --dir "$BASE_OUTPUT_FOLDER/stageFiles"
-=======
   - template: templates/include-test-real-service.yml
     parameters:
       stageId: e2e_odsp
@@ -341,5 +242,4 @@
       env:
         login__microsoft__clientId: $(login-microsoft-clientId)
         login__odsp__test__tenants: $(automation-e2e-login-odsp-test-tenants)
-        FLUID_TEST_LOGGER_PKG_PATH: ${{ variables.testWorkspace }}/node_modules/@ff-internal/aria-logger # Contains getTestLogger impl to inject
->>>>>>> a127c7ce
+        FLUID_TEST_LOGGER_PKG_PATH: ${{ variables.testWorkspace }}/node_modules/@ff-internal/aria-logger # Contains getTestLogger impl to inject