--- conflicted
+++ resolved
@@ -99,14 +99,10 @@
     - ci:test:realsvc:local
     - ci:test:realsvc:tinylicious
     - ci:test:stress:tinylicious
-<<<<<<< HEAD
     - webpack
-    - test:copyresults
-=======
     - test:copyresults
     checks:
     - policy-check
     - layer-check
     - syncpack:deps
-    - syncpack:versions
->>>>>>> 16961f3e
+    - syncpack:versions