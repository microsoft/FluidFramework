## 0.40 Breaking changes
<<<<<<< HEAD
- [ITelemetryProperties may be tagged for privacy purposes](#itelemetryproperties-may-be-tagged-for-privacy-purposes)

### ITelemetryProperties may be tagged for privacy purposes
Telemetry properties on logs *can (but are **not** yet required to)* now be tagged. This is **not** a breaking change in 0.40, but users are strongly encouraged to add support for tags (see [UPCOMING.md](./UPCOMING.md) for more details).

=======
- [AgentScheduler removed by default](#AgentScheduler-removed-by-default)

### AgentScheduler removed by default
In 0.38, the `IContainerRuntimeOptions` option `addGlobalAgentSchedulerAndLeaderElection` was added (on by default), which could be explicitly disabled to remove the built-in `AgentScheduler` and leader election functionality.  This flag has now been turned off by default.  If you still depend on this functionality, you can re-enable it by setting the flag to `true`, though this option will be removed in a future release.

See [AgentScheduler-related deprecations](#AgentScheduler-related-deprecations) for more information on this deprecation and back-compat support, as well as recommendations on how to migrate away from the built-in.
>>>>>>> 662d8615

## 0.39 Breaking changes
- [connect event removed from Container](#connect-event-removed-from-Container)
- [LoaderHeader.pause](#LoaderHeader.pause)
- [ODSP driver definitions](#ODSP-driver-definitions)
- [ITelemetryLogger Remove redundant methods](#ITelemetryLogger-Remove-redundant-methods)
- [fileOverwrittenInStorage](#fileOverwrittenInStorage)
- [absolutePath use in IFluidHandle is deprecated](#absolutepath-use-in-ifluidhandle-is-deprecated)
- [ITelemetryBaseLogger now has a supportsTags property (not breaking)](#itelemetrybaselogger-now-has-a-supportstags-property-not-breaking)

### connect event removed from Container
The `"connect"` event would previously fire on the `Container` after `connect_document_success` was received from the server (which likely happens before the client's own join message is processed).  This event does not represent a safe-to-use state, and has been removed.  To detect when the `Container` is fully connected, the `"connected"` event should be used instead.

### LoaderHeader.pause
LoaderHeader.pause has been removed. instead of
```typescript
[LoaderHeader.pause]: true
```
use
```typescript
[LoaderHeader.loadMode]: { deltaConnection: "none" }
```

### ODSP driver definitions
A lot of definitions have been moved from @fluidframework/odsp-driver to @fluidframework/odsp-driver-definitions. This change is required in preparation for driver to be dynamically loaded by host.
This new package contains all the dependencies of ODSP driver factory (like HostStoragePolicy, IPersistedCache, TokenFetcher) as well as outputs (OdspErrorType).
@fluidframework/odsp-driver will continue to have defintions for non-factory functionality (like URI resolver, helper functionality to deal with sharing links, URI parsing, etc.)

### ITelemetryLogger Remove redundant methods
Remove deprecated `shipAssert` `debugAssert` `logException` `logGenericError` in favor of `sendErrorEvent` as they provide the same behavior and semantics as `sendErrorEvent`and in general are relatively unused. These methods were deprecated in 0.36.

### fileOverwrittenInStorage
Please use `DriverErrorType.fileOverwrittenInStorage` instead of `OdspErrorType.epochVersionMismatch`

### absolutePath use in IFluidHandle is deprecated
Rather than retrieving the absolute path, ostensibly to be stored, one should instead store the handle itself. To load, first retrieve the handle and then call `get` on it to get the actual object. Note that it is assumed that the container is responsible both for mapping an external URI to an internal object and for requesting resolved objects with any remaining tail of the external URI. For example, if a container has some map that maps `/a --> <some handle>`, then a request like `request(/a/b/c)` should flow like `request(/a/b/c) --> <some handle> --> <object> -->  request(/b/c)`.

## 0.38 Breaking changes
- [IPersistedCache changes](#IPersistedCache-changes)
- [ODSP Driver Type Unification](#ODSP-Driver-Type-Unification)
- [ODSP Driver url resolver for share link parameter consolidation](#ODSP-Driver-url-resolver-for-share-link-parameter-consolidation)
- [AgentScheduler-related deprecations](#AgentScheduler-related-deprecations)
- [Removed containerUrl from IContainerLoadOptions and IContainerConfig](#Removed-containerUrl-from-IContainerLoadOptions-and-IContainerConfig)

### IPersistedCache changes
IPersistedCache implementation no longer needs to implement updateUsage() method (removed form interface).
Same goes for sequence number / maxOpCount arguments.
put() changed from fire-and-forget to promise, with intention of returning write errors back to caller. Driver could use this information to stop recording any data about given file if driver needs to follow all-or-nothing strategy in regards to info about a file.
Please note that format of data stored by driver changed. It will ignore cache entries recorded by previous versions of driver.

## ODSP Driver Type Unification
This change reuses existing contracts to reduce redundancy improve consistency.

The breaking portion of this change does rename some parameters to some helper functions, but the change are purely mechanical. In most cases you will likely find you are pulling properties off an object individually to pass them as params, whereas now you can just pass the object itself.

``` typescript
// before:
createOdspUrl(
    siteUrl,
    driveId,
    fileId,
    "/",
    containerPackageName,
);
fetchJoinSession(
    driveId,
    itemId,
    siteUrl,
    ...
)
getFileLink(
    getToken,
    something.driveId,
    something.itemId,
    something.siteUrl,
    ...
)

// After:
createOdspUrl({
    siteUrl,
    driveId,
    itemId: fileId,
    dataStorePath: "/",
    containerPackageName,
});

fetchJoinSession(
    {driveId, itemId, siteUrl},
    ...
);

getFileLink(
    getToken,
    something,
    ...
)
```

## ODSP Driver url resolver for share link parameter consolidation
OdspDriverUrlResolverForShareLink constructor signature has been changed to simplify instance
creation in case resolver is not supposed to generate share link. Instead of separately specifying
constructor parameters that are used to fetch share link there will be single parameter in shape of
object that consolidates all properties that are necessary to get share link.

``` typescript
// before:
new OdspDriverUrlResolverForShareLink(
    tokenFetcher,
    identityType,
    logger,
    appName,
);

// After:
new OdspDriverUrlResolverForShareLink(
    { tokenFetcher, identityType },
    logger,
    appName,
);
```

### AgentScheduler-related deprecations
`AgentScheduler` is currently a built-in part of `ContainerRuntime`, but will be removed in an upcoming release.  Correspondingly, the API surface of `ContainerRuntime` that relates to or relies on the `AgentScheduler` is deprecated.

#### Leadership deprecation
A `.leader` property and `"leader"`/`"notleader"` events are currently exposed on the `ContainerRuntime`, `FluidDataStoreContext`, and `FluidDataStoreRuntime`.  These are deprecated and will be removed in an upcoming release.

A `TaskSubscription` has been added to the `@fluidframework/agent-scheduler` package which can be used in conjunction with an `AgentScheduler` to get equivalent API surface:

```typescript
const leadershipTaskSubscription = new TaskSubscription(agentScheduler, "leader");
if (leadershipTaskSubscription.haveTask()) {
    // client is the leader
}
leadershipTaskSubscription.on("gotTask", () => {
    // client just became leader
});
leadershipTaskSubscription.on("lostTask", () => {
    // client is no longer leader
});
```

The `AgentScheduler` can be one of your choosing, or the built-in `AgentScheduler` can be retrieved for this purpose using `ContainerRuntime.getRootDataStore()` (however, as noted above this will be removed in an upcoming release):

```typescript
const agentScheduler = await requestFluidObject<IAgentScheduler>(
    await containerRuntime.getRootDataStore("_scheduler"),
    "",
);
```

#### IContainerRuntimeDirtyable deprecation
The `IContainerRuntimeDirtyable` interface provides the `isMessageDirtyable()` method, for use with last-edited functionality.  This is only used to differentiate messages for the built-in `AgentScheduler`.  With the deprecation of the `AgentScheduler`, this interface and method are no longer necessary and so are deprecated and will be removed in an upcoming release.  From the `ContainerRuntime`'s perspective all messages are considered dirtyable with this change.

If you continue to use the built-in `AgentScheduler` and want to replicate this filtering in your last-edited behavior, you can use the following in your `shouldDiscardMessage()` check:

```typescript
import { ContainerMessageType } from "@fluidframework/container-runtime";
import { IEnvelope, InboundAttachMessage } from "@fluidframework/runtime-definitions";

// In shouldDiscardMessage()...
if (type === ContainerMessageType.Attach) {
    const attachMessage = contents as InboundAttachMessage;
    if (attachMessage.id === "_scheduler") {
        return true;
    }
} else if (type === ContainerMessageType.FluidDataStoreOp) {
    const envelope = contents as IEnvelope;
    if (envelope.address === "_scheduler") {
        return true;
    }
}
// Otherwise, proceed with other discard logic...
```

#### Deprecation of AgentScheduler in the container registry and instantiation of the _scheduler
Finally, the automatic addition to the registry and creation of the `AgentScheduler` with ID `_scheduler` is deprecated and will also be removed in an upcoming release.  To prepare for this, you can proactively opt-out of the built-in by turning off the `IContainerRuntimeOptions` option `addGlobalAgentSchedulerAndLeaderElection` in your calls to `Container.load` or in the constructor of your `BaseContainerRuntimeFactory` or `ContainerRuntimeFactoryWithDefaultDataStore`.

For backwards compat with documents created prior to this change, you'll need to ensure the `AgentSchedulerFactory.registryEntry` is present in the container registry.  You can add it explicitly in your calls to `Container.load` or in the constructor of your `BaseContainerRuntimeFactory` or `ContainerRuntimeFactoryWithDefaultDataStore`.  The examples below show how to opt-out of the built-in while maintaining backward-compat with documents that were created with a built-in `AgentScheduler`.

```typescript
const runtime = await ContainerRuntime.load(
    context,
    [
        // Any other registry entries...
        AgentSchedulerFactory.registryEntry,
    ],
    requestHandler,
    // Opt-out of adding the AgentScheduler
    { addGlobalAgentSchedulerAndLeaderElection: false },
    scope);
```

```typescript
const SomeContainerRuntimeFactory = new ContainerRuntimeFactoryWithDefaultDataStore(
    DefaultFactory,
    new Map([
        // Any other registry entries...
        AgentSchedulerFactory.registryEntry,
    ]),
    providerEntries,
    requestHandlers,
    // Opt-out of adding the AgentScheduler
    { addGlobalAgentSchedulerAndLeaderElection: false },
);
```

If you use `AgentScheduler` functionality, it is recommended to instantiate this as a normal (non-root) data store (probably on your root data object).  But if you are not yet ready to migrate away from the root data store, you can instantiate it yourself on new containers (you should do this while the container is still detached):

```typescript
if (!context.existing) {
    await runtime.createRootDataStore(AgentSchedulerFactory.type, "_scheduler");
}
```

The option will be turned off by default in an upcoming release before being turned off permanently, so it is recommended to make these updates proactively.

### Removed containerUrl from IContainerLoadOptions and IContainerConfig
Removed containerUrl from IContainerLoadOptions and IContainerConfig. This is no longer needed to route request.

## 0.37 Breaking changes

-   [OpProcessingController marked for deprecation](#opprocessingcontroller-marked-for-deprecation)
-   [Loader in data stores deprecated](#Loader-in-data-stores-deprecated)
-   [TelemetryLogger Properties Format](#TelemetryLogger-Properties-Format)
-   [IContainerRuntimeOptions Format Change](#IContainerRuntimeOptions-Format-Change)
-   [AgentScheduler moves and renames](#AgentScheduler-moves-and-renames)

### OpProcessingController marked for deprecation

`OpProcessingController` is marked for deprecation and we be removed in 0.38.
`LoaderContainerTracker` is the replacement with better tracking. The API differs from `OpProcessingController` in the following ways:

-   Loader is added for tracking and any Container created/loaded will be automatically tracked
-   The op control APIs accept Container instead of DeltaManager

### Loader in data stores deprecated

The `loader` property on the `IContainerRuntime`, `IFluidDataStoreRuntime`, and `IFluidDataStoreContext` interfaces is now deprecated and will be removed in an upcoming release. Data store objects will no longer have access to an `ILoader` by default. To replicate the same behavior, existing users can make the `ILoader` used to create a `Container` available on the `scope` property of these interfaces instead by setting the `provideScopeLoader` `ILoaderOptions` flag when creating the loader.

```typescript
const loader = new Loader({
    urlResolver,
    documentServiceFactory,
    codeLoader,
    options: { provideScopeLoader: true },
});
```

```typescript
const loader: ILoader | undefined = this.context.scope.ILoader;
```

### TelemetryLogger Properties Format

The TelemetryLogger's properties format has been updated to support error only properties. This includes: `ChildLogger`, `MultiSinkLogger`,`DebugLogger`.
The previous format was just a property bag:
`ChildLogger.create(logger, undefined, { someProperty: uuid() });`
Whereas now it has nested property bags for error categories including `all` and `error`:
`ChildLogger.create(logger, undefined, {all:{ someProperty: uuid() }});`

### IContainerRuntimeOptions Format Change

The runtime options passed into `ContainerRuntime` have been subdivided into nested objects, because all of them fall under two categories currently:

-   `summaryOptions` - contains all summary/summarizer related options
    -   `generateSummaries`
    -   `initialSummarizerDelayMs`
    -   `summaryConfigOverrides`
    -   `disableIsolatedChannels`
-   `gcOptions` - contains all Garbage Collection related options
    -   `disableGC`
    -   `gcAllowed` (new)
    -   `runFullGC`

For a few versions we will keep supporting the old format, but the typings have already been updated.

### AgentScheduler moves and renames

`IAgentScheduler` and `IProvideAgentScheduler` have been moved to the `@fluidframework/agent-scheduler` package, and `taskSchedulerId` has been renamed to `agentSchedulerId`.

## 0.36 Breaking changes

-   [Some `ILoader` APIs moved to `IHostLoader`](#Some-ILoader-APIs-moved-to-IHostLoader)
-   [TaskManager removed](#TaskManager-removed)
-   [ContainerRuntime registerTasks removed](#ContainerRuntime-registerTasks-removed)
-   [getRootDataStore](#getRootDataStore)
-   [Share link generation no longer exposed externally](#Share-link-generation-no-longer-exposed-externally)
-   [ITelemetryLogger redundant method deprecation](#ITelemetryLogger-redundant-method-deprecation)

### Some `ILoader` APIs moved to `IHostLoader`

The `createDetachedContainer` and `rehydrateDetachedContainerFromSnapshot` APIs are removed from the `ILoader` interface, and have been moved to the new `IHostLoader` interface. The `Loader` class now implements `IHostLoader` instead, and consumers who need these methods should operate on an `IHostLoader` instead of an `ILoader`, such as by creating a `Loader`.

### TaskManager removed

The `TaskManager` has been removed, as well as methods to access it (e.g. the `.taskManager` member on `DataObject`). The `AgentScheduler` should be used instead for the time being and can be accessed via a request on the `ContainerRuntime` (e.g. `await this.context.containerRuntime.request({ url: "/_scheduler" })`), though we expect this will also be deprecated and removed in a future release when an alternative is made available (see #4413).

### ContainerRuntime registerTasks removed

The `registerTasks` method has been removed from `ContainerRuntime`. The `AgentScheduler` should be used instead for task scheduling.

### getRootDataStore

IContainerRuntime.getRootDataStore() used to have a backdoor allowing accessing any store, including non-root stores. This back door is removed - you can only access root data stores using this API.

### Share link generation no longer exposed externally

Share link generation implementation has been refactored to remove options for generating share links of various kinds.
Method for generating share link is no longer exported.
ShareLinkTokenFetchOptions has been removed and OdspDriverUrlResolverForShareLink constructor has been changed to accept tokenFetcher parameter which will pass OdspResourceTokenFetchOptions instead of ShareLin kTokenFetchOptions.

### ITelemetryLogger redundant method deprecation

Deprecate `shipAssert` `debugAssert` `logException` `logGenericError` in favor of `sendErrorEvent` as they provide the same behavior and semantics as `sendErrorEvent`and in general are relatively unused.

## 0.35 Breaking changes

-   [Removed some api implementations from odsp driver](#Removed-some-api-implemenations-from-odsp-driver)
-   [get-tinylicious-container and get-session-storage-container moved](#get-tinylicious-container-and-get-session-storage-container-moved)
-   [Moved parseAuthErrorClaims from @fluidframework/odsp-driver to @fluidframework/odsp-doclib-utils](#Moved-parseAuthErrorClaims-from-@fluidframework/odsp-driver-to-@fluidframework/odsp-doclib-utils)
-   [Refactored token fetcher types in odsp-driver](#refactored-token-fetcher-types-in-odsp-driver)
-   [DeltaManager `readonly` and `readOnlyPermissions` properties deprecated](#DeltaManager-`readonly`-and-`readOnlyPermissions`-properties-deprecated)
-   [DirtyDocument events and property](#DirtyDocument-events-and-property)
-   [Removed `createDocumentService` and `createDocumentService2` from r11s driver](#Removed-`createDocumentService`-and-`createDocumentService2`-from-r11s-driver)

### Removed-some-api-implementations-from-odsp-driver

Removed `authorizedFetchWithRetry`, `AuthorizedRequestTokenPolicy`, `AuthorizedFetchProps`, `asyncWithCache`, `asyncWithRetry`,
`fetchWithRetry` implementation from odspdriver.

### get-tinylicious-container and get-session-storage-container moved

The functionality from the packages `@fluidframework/get-tinylicious-container` and `@fluidframework/get-session-storage-container` has been moved to the package `@fluid-experimental/get-container`.

### Moved parseAuthErrorClaims from @fluidframework/odsp-driver to @fluidframework/odsp-doclib-utils

Moved `parseAuthErrorClaims` from `@fluidframework/odsp-driver` to `@fluidframework/odsp-doclib-utils`

### Refactored token fetcher types in odsp-driver

Streamlined interfaces and types used to facilitate access tokens needed by odsp-driver to call ODSP implementation of Fluid services.
Added support for passing siteUrl when fetching token that is used to establish co-authoring session for Fluid content stored in ODSP file which is hosted in external tenant. This token is used by ODSP ordering service implementation (aka ODSP Push service).

### DeltaManager `readonly` and `readOnlyPermissions` properties deprecated

`DeltaManager.readonly`/`Container.readonly` and `DeltaManager.readOnlyPermissions`/`Container.readOnlyPermissions` have been deprecated. Please use `DeltaManager.readOnlyInfo`/`Container.readOnlyInfo` instead, which exposes the same information.

### DirtyDocument events and property

The following 3 names have been deprecated - please use new names:
"dirtyDocument" event -> "dirty" event
"savedDocument" event -> "saved" event
isDocumentDirty property -> isDirty property

### Removed `createDocumentService` and `createDocumentService2` from r11s driver

Removed the deprecated methods `createDocumentService` and `createDocumentService2`. Please use `DocumentServiceFactory.createDocumentService` instead.

## 0.34 Breaking changes

-   [Aqueduct writeBlob() and BlobHandle implementation removed](#Aqueduct-writeBlob-and-BlobHandle-implementation-removed)
-   [Connected events raised on registration](#Connected-events-raised-on-registration)

### Aqueduct writeBlob() and BlobHandle implementation removed

`writeBlob()` and `BlobHandle` have been removed from aqueduct. Please use `FluidDataStoreRuntime.uploadBlob()` or `ContainerRuntime.uploadBlob()` instead.

### Connected events raised on registration

Connected / disconnected listeners are called on registration.
Please see [Connectivity events](packages/loader/container-loader/README.md#Connectivity-events) section of Loader readme.md for more details

## 0.33 Breaking changes

-   [Normalizing enum ContainerErrorType](#normalizing-enum-containererrortype)
-   [Map and Directory typing changes from enabling strictNullCheck](#map-and-directory-typing-changes-from-enabling-strictNullCheck)
-   [MergeTree's ReferencePosition.getTileLabels and ReferencePosition.getRangeLabels() return undefined if it doesn't exist](#mergetree-referenceposition-gettilelabels-getrangelabels-changes)
-   [Containers from Loader.request() are now cached by default](<#Containers-from-Loader.request()-are-now-cached-by-default>)

### Normalizing enum ContainerErrorType

In an effort to clarify error categorization, a name and value in this enumeration were changed.

### Map and Directory typing changes from enabling strictNullCheck

Typescript compile options `strictNullCheck` is enabled for the `@fluidframework/map` package. Some of the API signature is updated to include possibility of `undefined` and `null`, which can cause new typescript compile error when upgrading. Existing code may need to update to handle the possiblity of `undefined` or `null.

### MergeTree ReferencePosition getTileLabels getRangeLabels changes

This includes LocalReference and Marker. getTileLabels and getRangeLabels methods will return undefined instead of creating an empty if the properties for tile labels and range labels is not set.

### Containers from Loader.request() are now cached by default

Some loader request header options that previously prevented caching (`pause: true` and `reconnect: false`) no longer do. Callers must now explicitly spcify `cache: false` in the request header to prevent caching of the returned container. Containers are evicted from the cache in their `closed` event, and closed containers that are requested are not cached.

## 0.32 Breaking changes

-   [Node version 12.17 required](#Node-version-update)
-   [getAttachSnapshot removed IFluidDataStoreChannel](#getAttachSnapshot-removed-from-IFluidDataStoreChannel)
-   [resolveDataStore replaced](#resolveDataStore-replaced)

### Node version updated to 12.17

Due to changes in server packages and introduction of AsyncLocalStorage module which requires Node version 12.17 or above, you will need to update Node version to 12.17 or above.

### getAttachSnapshot removed from IFluidDataStoreChannel

`getAttachSnapshot()` has been removed from `IFluidDataStoreChannel`. It is replaced by `getAttachSummary()`.

### resolveDataStore replaced

The resolveDataStore method manually exported by the ODSP resolver has been replaced with checkUrl() from the same package.

## 0.30 Breaking Changes

-   [Branching removed](#Branching-removed)
-   [removeAllEntriesForDocId api name and signature change](#removeAllEntriesForDocId-api-name-and-signature-change)
-   [snapshot removed from IChannel and ISharedObject](#snapshot-removed-from-IChannel-and-ISharedObject)

### Branching removed

The branching feature has been removed. This includes all related members, methods, etc. such as `parentBranch`, `branchId`, `branch()`, etc.

### removeAllEntriesForDocId api name and signature change

`removeAllEntriesForDocId` api renamed to `removeEntries`. Now it takes `IFileEntry` as argument instead of just docId.

### snapshot removed from IChannel and ISharedObject

`snapshot` has been removed from `IChannel` and `ISharedObject`. It is replaced by `summarize` which should be used to get a summary of the channel / shared object.

## 0.29 Breaking Changes

-   [OdspDriverUrlResolver2 renamed to OdspDriverUrlResolverForShareLink](#OdspDriverUrlResolver2-renamed-to-OdspDriverUrlResolverForShareLink)
-   [removeAllEntriesForDocId api in host storage changed](#removeAllEntriesForDocId-api-in-host-storage-changed)
-   [IContainerRuntimeBase.IProvideFluidDataStoreRegistry](#IContainerRuntimeBase.IProvideFluidDataStoreRegistry)
-   [\_createDataStoreWithProps returns IFluidRouter](#_createDataStoreWithProps-returns-IFluidRouter)
-   [FluidDataStoreRuntime.registerRequestHandler deprecated](#FluidDataStoreRuntime.registerRequestHandler-deprecated)
-   [snapshot removed from IFluidDataStoreRuntime](#snapshot-removed-from-IFluidDataStoreRuntime)
-   [getAttachSnapshot deprecated in IFluidDataStoreChannel](#getAttachSnapshot-deprecated-in-IFluidDataStoreChannel)

### OdspDriverUrlResolver2 renamed to OdspDriverUrlResolverForShareLink

`OdspDriverUrlResolver2` renamed to `OdspDriverUrlResolverForShareLink`

### removeAllEntriesForDocId api in host storage changed

`removeAllEntriesForDocId` api in host storage is now an async api.

### IContainerRuntimeBase.IProvideFluidDataStoreRegistry

`IProvideFluidDataStoreRegistry` implementation moved from IContainerRuntimeBase to IContainerRuntime. Data stores and objects should not have access to global state in container.
`IProvideFluidDataStoreRegistry` is removed from IFluidDataStoreChannel - it has not been implemented there for a while (it moved to context).

### \_createDataStoreWithProps returns IFluidRouter

`IContainerRuntimeBase._createDataStoreWithProps` returns IFluidRouter instead of IFluidDataStoreChannel. This is done to be consistent with other APIs create data stores, and ensure we do not return internal interfaces. This likely to expose areas where IFluidDataStoreChannel.bindToContext() was called manually on data store. Such usage should be re-evaluate - lifetime management should be left up to runtime, storage of any handle form data store in attached DDS will result in automatic attachment of data store (and all of its objects) to container. If absolutely needed, and only for staging, casting can be done to implement old behavior.

### FluidDataStoreRuntime.registerRequestHandler deprecated

Please use mixinRequestHandler() as a way to create custom data store runtime factory/object and append request handling to existing implementation.

### snapshot removed from IFluidDataStoreRuntime

`snapshot` has been removed from `IFluidDataStoreRuntime`.

### getAttachSnapshot deprecated in IFluidDataStoreChannel

`getAttachSnapshot()` has been deprecated in `IFluidDataStoreChannel`. It is replaced by `getAttachSummary()`.

## 0.28 Breaking Changes

-   [FileName should contain extension for ODSP driver create new path](#FileName-should-contain-extension-for-ODSP-driver-create-new-path)
-   [ODSP Driver IPersistedCache changes](#ODSP-Driver-IPersistedCache-Changes)
-   [IFluidPackage Changes](#IFluidPackage-Changes)
-   [DataObject changes](#DataObject-changes)
-   [RequestParser](#RequestParser)
-   [IFluidLodable.url is removed](#IFluidLodable.url-is-removed)
-   [Loader Constructor Changes](#Loader-Constructor-Changes)
-   [Moving DriverHeader and merge with CreateNewHeader](#moving-driverheader-and-merge-with-createnewheader)
-   [ODSP status codes moved from odsp-driver to odsp-doclib-utils](#ODSP-status-codes-moved-modules-from-odsp-driver-to-odsp-doclib-utils)

### FileName should contain extension for ODSP driver create new path

Now the ODSP driver expects file extension in the file name while creating a new detached container.

### ODSP Driver IPersistedCache-Changes

Added api `removeAllEntriesForDocId` which allows removal of all entries for a given document id. Also the schema for entries stored inside odsp `IPersistedCache` has changed.
It now stores/expect values as `IPersistedCacheValueWithEpoch`. So host needs to clear its cached entries in this version.

### IFluidPackage Changes

-   Moving IFluidPackage and IFluidCodeDetails from "@fluidframework/container-definitions" to '@fluidframework/core-interfaces'
-   Remove npm specific IPackage interface
-   Simplify the IFluidPackage by removing browser and npm specific properties
-   Add new interface IFluidBrowserPackage, and isFluidBrowserPackage which defines browser specific properties
-   Added resolveFluidPackageEnvironment helper for resolving a package environment

### DataObject changes

DataObject are now always created when Data Store is created. Full initialization for existing objects (in file) continues to happen to be on demand, i.e. when request() is processed. Full DataObject initialization does happen for newly created (detached) DataObjects.
The impact of that change is that all changed objects would get loaded by summarizer container, but would not get initialized. Before this change, summarizer would not be loading any DataObjects.
This change

1. Ensures that initial summary generated for when data store attaches to container has fully initialized object, with all DDSs created. Before this change this initial snapshot was empty in most cases.
2. Allows DataObjects to modify FluidDataStoreRuntime behavior before it gets registered and used by the rest of the system, including setting various hooks.

But it also puts more constraints on DataObject - its constructor should be light and not do any expensive work (all such work should be done in corresponding initialize methods), or access any data store runtime functionality that requires fully initialized runtime (like loading DDSs will not work in this state)

### RequestParser

RequestParser's ctor is made protected. Please replace this code

```
    const a = new RequestParser(request);
```

with this one:

```
    const a = RequestParser.create(request);
```

### IFluidLodable.url is removed

`url` property is removed. If you need a path to an object (in a container), you can use IFluidLoadable.handle.absolutePath instead.

### Loader Constructor Changes

The loader constructor has changed to now take a props object, rather than a series of paramaters. This should make it easier to construct loaders as the optional services can be easily excluded.

Before:

```typescript
const loader = new Loader(
    urlResolver,
    documentServiceFactory,
    codeLoader,
    { blockUpdateMarkers: true },
    {},
    new Map()
);
```

After:

```typescript
const loader = new Loader({
    urlResolver,
    documentServiceFactory,
    codeLoader,
});
```

if for some reason this change causes you problems, we've added a deprecated `Loader._create` method that has the same parameters as the previous constructor which can be used in the interim.

### Moving DriverHeader and merge with CreateNewHeader

Compile time only API breaking change between runtime and driver. Only impacts driver implementer.
No back-compat or mix version impact.

DriverHeader is a driver concept, so move from core-interface to driver-definitions. CreateNewHeader is also a kind of driver header, merged it into DriverHeader.

### ODSP status codes moved modules from odsp-driver to odsp-doclib-utils

Error/status codes like `offlineFetchFailureStatusCode` which used to be imported like `import { offlineFetchFailureStatusCode } from '@fluidframework/@odsp-driver';` have been moved to `odspErrorUtils.ts` in `odsp-doclib-utils`.

## 0.27 Breaking Changes

-   [Local Web Host Removed](#Local-Web-Host-Removed)

### Local Web Host Removed

Local Web host is removed. Users who are using the local web host can use examples/utils/get-session-storage-container which provides the same functionality with the detached container flow.

## 0.25 Breaking Changes

-   [External Component Loader and IComponentDefaultFactoryName removed](#External-Component-Loader-and-IComponentDefaultFactoryName-removed)
-   [MockFluidDataStoreRuntime api rename](#MockFluidDataStoreRuntime-api-rename)
-   [Local Web Host API change](#Local-Web-Host-API-change)
-   [Container runtime event changes](#Container-runtime-event-changes)
-   [Component is removed from telemetry event names](#Component-is-removed-from-telemetry-event-names)
-   [IComponentContextLegacy is removed](#IComponentContextLegacy-is-removed)
-   [~~IContainerRuntimeBase.\_createDataStoreWithProps() is removed~~](#IContainerRuntimeBase._createDataStoreWithProps-is-removed)
-   [\_createDataStore() APIs are removed](#_createDataStore-APIs-are-removed)
-   [createDataStoreWithRealizationFn() APIs are removed](<#createDataStoreWithRealizationFn()-APIs-are-removed>)
-   [getDataStore() APIs is removed](<#getDataStore()-APIs-is-removed>)
-   [Package Renames](#package-renames)
-   [IComponent and IComponent Interfaces Removed](#IComponent-and-IComponent-Interfaces-Removed)
-   [@fluidframework/odsp-utils - Minor renames and signature changes](#odsp-utils-Changes)
-   [LastEditedTrackerComponent renamed to LastEditedTrackerDataObject](#lasteditedtrackercomponent-renamed)
-   [ComponentProvider renamed to FluidObjectProvider in @fluidframework/synthesize](#componentProvider-renamed-to-fluidobjectPpovider)

### External Component Loader and IComponentDefaultFactoryName removed

The @fluidframework/external-component-loader package has been removed from the repo. In addition to this, the IFluidExportDefaultFactoryName and the corresponding IProvideFluidExportDefaultFactoryName interfaces have also been dropped.

### MockFluidDataStoreRuntime api rename

Runtime Test Utils's MockFluidDataStoreRuntime now has "requestDataStore" instead of "requestComponent"

### Local Web Host API change

The renderDefaultComponent function has been updated to be renderDefaultFluidObject

### Container runtime event changes

Container runtime now emits the event "fluidDataStoreInstantiated" instead of "componentInstantiated"

### Component is removed from telemetry event names

The following telemetry event names have been updated to drop references to the term component:

ComponentRuntimeDisposeError -> ChannelDisposeError
ComponentContextDisposeError -> FluidDataStoreContextDisposeError
SignalComponentNotFound -> SignalFluidDataStoreNotFound

### IComponentContextLegacy is removed

Deprecated in 0.18, removed.

### IContainerRuntimeBase.\_createDataStoreWithProps is removed

**Note: This change has been reverted for 0.25 and will be pushed to a later release.**

`IContainerRuntimeBase._createDataStoreWithProps()` has been removed. Please use `IContainerRuntimeBase.createDataStore()` (returns IFluidRouter).
If you need to pass props to data store, either use request() route to pass initial props directly, or to query Fluid object to interact with it (pass props / call methods to configure object).

### \_createDataStore APIs are removed

`IFluidDataStoreContext._createDataStore()` & `IContainerRuntimeBase._createDataStore()` are removed
Please switch to using one of the following APIs:

1. `IContainerRuntime.createRootDataStore()` - data store created that way is automatically bound to container. It will immediately be visible to remote clients (when/if container is attached). Such data stores are never garbage collected. Note that this API is on `IContainerRuntime` interface, which is not directly accessible to data stores. The intention is that only container owners are creating roots.
2. `IContainerRuntimeBase.createDataStore()` - creates data store that is not bound to container. In order for this store to be bound to container (and thus be observable on remote clients), ensure that handle to it (or any of its objects / DDS) is stored into any other DDS that is already bound to container. In other words, newly created data store has to be reachable (there has to be a path) from some root data store in container. If, in future, such data store becomes unreachable from one of the roots, it will be garbage collected (implementation pending).

### createDataStoreWithRealizationFn() APIs are removed

Removed from IFluidDataStoreContext & IContainerRuntime.
Consider using (Pure)DataObject(Factory) for your objects - they support passing initial args.
Otherwise consider implementing similar flow of exposing interface from your Fluid object that is used to initialize object after creation.

## getDataStore() APIs is removed

IContainerRuntime.getDataStore() is removed. Only IContainerRuntime.getRootDataStore() is available to retrieve root data stores.
For couple versions we will allow retrieving non-root data stores using this API, but this functionality is temporary and will be removed soon.
You can use handleFromLegacyUri() for creating handles from container-internal URIs (i.e., in format `/${dataStoreId}`) and resolving those containers to get to non-root data stores. Please note that this functionality is strictly added for legacy files! In future, not using handles to refer to content (and storing handles in DDSes) will result in such data stores not being reachable from roots, and thus garbage collected (deleted) from file.

### Package Renames

As a follow up to the changes in 0.24 we are updating a number of package names

-   `@fluidframework/component-core-interfaces` is renamed to `@fluidframework/core-interfaces`
-   `@fluidframework/component-runtime-definitions` is renamed to `@fluidframework/datastore-definitions`
-   `@fluidframework/component-runtime` is renamed to `@fluidframework/datastore`
-   `@fluidframework/webpack-component-loader` is renamed to `@fluidframework/webpack-fluid-loader`

### IComponent and IComponent Interfaces Removed

In 0.24 IComponent and IComponent interfaces were deprecated, they are being removed in this build. Please move to IFluidObject and IFluidObject interfaces.

### odsp-utils Changes

To support additional authentication scenarios, the signature and/or name of a few auth-related functions was modified.

### LastEditedTrackerComponent renamed

It is renamed to LastEditedTrackerDataObject

### ComponentProvider renamed to FluidObjectProvider

In the package @fluidframework/synthesize, these types are renamed:

ComponentKey -> FluidObjectKey
ComponentSymbolProvider -> FluidObjectProvider
AsyncRequiredcomponentProvider -> AsyncRequiredFluidObjectProvider
AsyncOptionalComponentProvider -> AsyncOptionalFluidObjectProvider
AsyncComponentProvider -> AsyncFluidObjectProvider
NonNullableComponent -> NonNullableFluidObject

## 0.24 Breaking Changes

This release only contains renames. There are no functional changes in this release. You should ensure you have integrated and validated up to release 0.23 before integrating this release.

This is a followup to the forward compat added in release 0.22: [Forward Compat For Loader IComponent Interfaces](#Forward-Compat-For-Loader-IComponent-Interfaces)

You should ensure all container and components hosts are running at least 0.22 before integrating this release.

The below json describes all the renames done in this release. If you have a large typescript code base, we have automation that may help. Please contact us if that is the case.

All renames are 1-1, and global case senstive and whole word find replace for all should be safe. For IComponent Interfaces, both the type and property name were re-named.

```json
{
    "dataStore": {
        "types": {
            "IComponentRuntimeChannel": "IFluidDataStoreChannel",
            "IComponentAttributes": "IFluidDataStoretAttributes",

            "IComponentContext": "IFluidDataStoreContext",
            "ComponentContext": "FluidDataStoreContext",
            "LocalComponentContext": "LocalFluidDataStoreContext",
            "RemotedComponentContext": "RemotedFluidDataStoreContext ",

            "IComponentRuntime": "IFluidDataStoreRuntime",
            "ComponentRuntime": "FluidDataStoreRuntime",
            "MockComponentRuntime": "MockFluidDataStoreRuntime"
        },
        "methods": {
            "createComponent": "_createDataStore",
            "createComponentContext": "createDataStoreContext",
            "createComponentWithProps": "createDataStoreWithProps",
            "_createComponentWithProps": "_createDataStoreWithProps",
            "createComponentWithRealizationFn": "createDataStoreWithRealizationFn",
            "getComponentRuntime": "getDataStore",
            "notifyComponentInstantiated": "notifyDataStoreInstantiated"
        }
    },

    "aquaduct": {
        "IComponentInterfaces": {
            "IProvideComponentDefaultFactoryName": "IProvideFluidExportDefaultFactoryName",
            "IComponentDefaultFactoryName": "IFluidExportDefaultFactoryName"
        },
        "types": {
            "SharedComponentFactory": "PureDataObjectFactory",
            "SharedComponent": "PureDataObject",

            "PrimedComponentFactory": "DataObjectFactory",
            "PrimedComponent": "DataObject",

            "ContainerRuntimeFactoryWithDefaultComponent": "ContainerRuntimeFactoryWithDefaultDataStore",

            "defaultComponentRuntimeRequestHandler": "defaultRouteRequestHandler"
        },
        "methods": {
            "getComponent": "requestFluidObject",
            "asComponent": "asFluidObject",
            "createAndAttachComponent": "createAndAttachDataStore",
            "getComponentFromDirectory": "getFluidObjectFromDirectory",
            "getComponent_UNSAFE": "requestFluidObject_UNSAFE",
            "componentInitializingFirstTime": "initializingFirstTime",
            "componentInitializingFromExisting": "initializingFromExisting",
            "componentHasInitialized": "hasInitialized"
        }
    },

    "fluidObject": {
        "IComponentInterfaces": {
            "IProvideComponentRouter": "IProvideFluidRouter",
            "IComponentRouter": "IFluidRouter",

            "IProvideComponentLoadable": "IProvideFluidLoadable",
            "IComponentLoadable": "IFluidLoadable",

            "IProvideComponentHandle": "IProvideFluidHandle",
            "IComponentHandle": "IFluidHandle",

            "IProvideComponentHandleContext": "IProvideFluidHandleContext",
            "IComponentHandleContext": "IFluidHandleContext",

            "IProvideComponentSerializer": "IProvideFluidSerializer",
            "IComponentSerializer": "IFluidSerializer",

            "IProvideComponentRunnable": "IProvideFluidRunnable",
            "IComponentRunnable": "IFluidRunnable",

            "IProvideComponentConfiguration": "IProvideFluidConfiguration",
            "IComponentConfiguration": "IFluidConfiguration",

            "IProvideComponentHTMLView": "IProvideFluidHTMLView",
            "IComponentHTMLView": "IFluidHTMLView",
            "IComponentHTMLOptions": "IFluidHTMLOptions",

            "IProvideComponentMountableView": "IProvideFluidMountableView",
            "IComponentMountableViewClass": "IFluidMountableViewClass",
            "IComponentMountableView": "IFluidMountableView",

            "IProvideComponentLastEditedTracker": "IProvideFluidLastEditedTracker",
            "IComponentLastEditedTracker": "IFluidLastEditedTracker",

            "IProvideComponentRegistry": "IProvideFluidDataStoreRegistry",
            "IComponentRegistry": "IFluidDataStoreRegistry",

            "IProvideComponentFactory": "IProvideFluidDataStoreFactory",
            "IComponentFactory": "IFluidDataStoreFactory",

            "IProvideComponentCollection": "IProvideFluidObjectCollection",
            "IComponentCollection": "IFluidObjectCollection",

            "IProvideComponentDependencySynthesizer": "IProvideFluidDependencySynthesizer",
            "IComponentDependencySynthesizer": "IFluidDependencySynthesizer",

            "IProvideComponentTokenProvider": "IProvideFluidTokenProvider",
            "IComponentTokenProvider": "IFluidTokenProvider"
        },
        "types": {
            "IComponent": "IFluidObject",
            "fluid/component": "fluid/object",

            "SharedObjectComponentHandle": "SharedObjectHandle",
            "RemoteComponentHandle": "RemoteFluidObjectHandle",
            "ComponentHandle": "FluidObjectHandle",
            "ComponentSerializer": "FluidSerializer",

            "ComponentHandleContext": "FluidHandleContext",

            "ComponentRegistryEntry": "FluidDataStoreRegistryEntry",
            "NamedComponentRegistryEntry": "NamedFluidDataStoreRegistryEntry",
            "NamedComponentRegistryEntries": "NamedFluidDataStoreRegistryEntries",
            "ComponentRegistry": "FluidDataStoreRegistry",
            "ContainerRuntimeComponentRegistry": "ContainerRuntimeDataStoreRegistry"
        },
        "methods": {
            "instantiateComponent": "instantiateDataStore"
        }
    }
}
```

## 0.23 Breaking Changes

-   [Removed `collaborating` event on IComponentRuntime](#Removed-`collaborating`-event-on-IComponentRuntime)
-   [ISharedObjectFactory rename](#ISharedObjectFactory)
-   [LocalSessionStorageDbFactory moved to @fluidframework/local-driver](LocalSessionStorageDbFactory-moved-to-@fluidframework/local-driver)

### Removed `collaborating` event on IComponentRuntime

Component Runtime no longer fires the collaborating event on attaching. Now it fires `attaching` event.

### ISharedObjectFactory

`ISharedObjectFactory` renamed to `IChannelFactory` and moved from `@fluidframework/shared-object-base` to `@fluidframework/datastore-definitions`

### LocalSessionStorageDbFactory moved to @fluidframework/local-driver

Previously, `LocalSessionStorageDbFactory` was part of the `@fluidframework/webpack-component-loader` package. It has been moved to the `@fluidframework/local-driver` package.

## 0.22 Breaking Changes

-   [Deprecated `path` from `IComponentHandleContext`](#Deprecated-`path`-from-`IComponentHandleContext`)
-   [Dynamically loaded components compiled against older versions of runtime](#Dynamically-loaded-components)
-   [ContainerRuntime.load Request Handler Changes](#ContainerRuntime.load-Request-Handler-Changes)
-   [IComponentHTMLVisual removed](#IComponentHTMLVisual-removed)
-   [IComponentReactViewable deprecated](#IComponentReactViewable-deprecated)
-   [Forward Compat For Loader IComponent Interfaces](#Forward-Compat-For-Loader-IComponent-Interfaces)
-   [Add Undefined to getAbsoluteUrl return type](#Add-Undefined-to-getAbsoluteUrl-return-type)
-   [Renamed TestDeltaStorageService, TestDocumentDeltaConnection, TestDocumentService, TestDocumentServiceFactory and TestResolver](#Renamed-TestDeltaStorageService,-TestDocumentDeltaConnection,-TestDocumentService,-TestDocumentServiceFactory-and-TestResolver)
-   [DocumentDeltaEventManager has been renamed and moved to "@fluidframework/test-utils"](#DocumentDeltaEventManager-has-been-renamed-and-moved-to-"@fluidframework/test-utils")
-   [`isAttached` replaced with `attachState` property](#`isAttached`-replaced-with-`attachState`-property)

### Deprecated `path` from `IComponentHandleContext`

Deprecated the `path` field from the interface `IComponentHandleContext`. This means that `IComponentHandle` will not have this going forward as well.

Added an `absolutePath` field to `IComponentHandleContext` which is the absolute path to reach it from the container runtime.

### Dynamically loaded components

Components that were compiled against Fluid Framework <= 0.19.x releases will fail to load. A bunch of APIs has been deprecated in 0.20 & 0.21 and back compat support is being removed in 0.22. Some of the key APIs are:

-   IComponentRuntime.attach
-   ContainerContext.isAttached
-   ContainerContext.isLocal
    Such components needs to be compiled against >= 0.21 runtime and can be used in container that is built using >= 0.21 runtime as well.

### ContainerRuntime.load Request Handler Changes

ContainerRuntime.load no longer accepts an array of RuntimeRequestHandlers. It has been changed to a single function parameter with a compatible signature:
`requestHandler?: (request: IRequest, runtime: IContainerRuntime) => Promise<IResponse>`

To continue to use RuntimeRequestHandlers you can used the `RuntimeRequestHandlerBuilder` in the package `@fluidframework/request-handler`

example:

```typescript
const builder = new RuntimeRequestHandlerBuilder();
builder.pushHandler(...this.requestHandlers);
builder.pushHandler(defaultRouteRequestHandler("defaultComponent"));
builder.pushHandler(innerRequestHandler());

const runtime = await ContainerRuntime.load(
    context,
    this.registryEntries,
    async (req, rt) => builder.handleRequest(req, rt),
    undefined,
    scope
);
```

Additionally the class `RequestParser` has been moved to the `@fluidframework/runtime-utils` package

This will allow consumers of our ContainerRuntime to substitute other routing frameworks more easily.

### IComponentHTMLVisual removed

The `IComponentHTMLVisual` interface was deprecated in 0.21, and is now removed in 0.22. To support multiview scenarios, consider split view/model patterns like those demonstrated in the multiview sample.

### IComponentReactViewable deprecated

The `IComponentReactViewable` interface is deprecated and will be removed in an upcoming release. For multiview scenarios, instead use a pattern like the one demonstrated in the sample in /components/experimental/multiview. This sample demonstrates how to create multiple views for a component.

### Forward Compat For Loader IComponent Interfaces

As part of the Fluid Data Library (FDL) and Fluid Component Library (FCL) split we will be renaming a significant number of out interfaces. Some of these interfaces are used across the loader -> runtime boundary. For these interfaces we have introduced the newly renamed interfaces in this release. This will allow Host's to implment forward compatbitiy for these interfaces, so they are not broken when the implementations themselves are renamed.

-   `IComponentLastEditedTracker` will become `IFluidLastEditedTracker`
-   `IComponentHTMLView` will become `IFluidHTMLView`
-   `IComponentMountableViewClass` will become `IFluidMountableViewClass`
-   `IComponentLoadable` will become `IFluidLoadable`
-   `IComponentRunnable` will become `IFluidRunnable`
-   `IComponentConfiguration` will become `IFluidConfiguration`
-   `IComponentRouter` will become `IFluidRouter`
-   `IComponentHandleContext` will become `IFluidHandleContext`
-   `IComponentHandle` will become `IFluidHandle`
-   `IComponentSerializer `will become `IFluidSerializer`
-   `IComponentTokenProvider` will become `IFluidTokenProvider`

`IComponent` will also become `IFluidObject`, and the mime type for for requests will change from `fluid/component` to `fluid/object`

To ensure forward compatability when accessing the above interfaces outside the context of a container e.g. from the host, you should use the nullish coalesing operator (??).

For example

```typescript
        if (response.status !== 200 ||
            !(
                response.mimeType === "fluid/component" ||
                response.mimeType === "fluid/object"
            )) {
            return undefined;
        }

        const fluidObject = response.value as IComponent & IFluidObject;
        return fluidObject.IComponentHTMLView ?? fluidObject.IFluidHTMLView.

```

### Add Undefined to getAbsoluteUrl return type

getAbsoluteUrl on the container runtime and component context now returns `string | undefined`. `undefined` will be returned if the container or component is not attached. You can determine if a component is attached and get its url with the below snippit:

```typescript
import { waitForAttach } from "@fluidframework/aqueduct";


protected async hasInitialized() {
        waitForAttach(this.runtime)
            .then(async () => {
                const url = await this.context.getAbsoluteUrl(this.url);
                this._absoluteUrl = url;
                this.emit("stateChanged");
            })
            .catch(console.error);
}
```

### Renamed TestDeltaStorageService, TestDocumentDeltaConnection, TestDocumentService, TestDocumentServiceFactory and TestResolver

Renamed the following in "@fluidframework/local-driver" since these are used beyond testing:

-   `TestDeltaStorageService` -> `LocalDeltaStorageService`
-   `TestDocumentDeltaConnection` -> `LocalDocumentDeltaConnection`
-   `TestDocumentService` -> `LocalDocumentService`
-   `TestDocumentServiceFactory` -> `LocalDocumentServiceFactory`
-   `TestResolver` -> `LocalResolver`

### DocumentDeltaEventManager has been renamed and moved to "@fluidframework/test-utils"

`DocumentDeltaEventManager` has moved to "@fluidframework/test-utils" and renamed to `OpProcessingController`.

The `registerDocuments` method has been renamed to `addDeltaManagers` and should be called with a list of delta managers. Similarly, all the other methods have been updated to be called with delta managers.

So, the usage has now changed to pass in the deltaManager from the object that was passed earlier. For example:

```typescript
// Old usage
containerDeltaEventManager = new DocumentDeltaEventManager(
    deltaConnectionServer
);
containerDeltaEventManager.registerDocuments(
    component1.runtime,
    component2.runtime
);

// New usage
opProcessingController = new OpProcessingController(deltaConnectionServer);
opProcessingController.addDeltaManagers(
    component1.runtime.deltaManager,
    component2.runtime.deltaManager
);
```

### `isAttached` replaced with `attachState` property

`isAttached` is replaced with `attachState` property on `IContainerContext`, `IContainerRuntime` and `IComponentContext`.
`isAttached` returned true when the entity was either attaching or attached to the storage.
So if `attachState` is `AttachState.Attaching` or `AttachState.Attached` then `isAttached` would have returned true.
Attaching is introduced in regards to Detached container where there is a time where state is neither AttachState.Detached nor AttachState.Attached.

## 0.21 Breaking Changes

-   [Removed `@fluidframework/local-test-utils`](#removed-`@fluidframework/local-test-utils`)
-   [IComponentHTMLVisual deprecated](#IComponentHTMLVisual-deprecated)
-   [createValueType removed from SharedMap and SharedDirectory](#createValueType-removed-from-SharedMap-and-SharedDirectory)
-   [Sequence snapshot format change](#Sequence-snapshot-format-change)
-   [isLocal api removed](#isLocal-api-removed)
-   [register/attach api renames on handles, components and dds](#register/attach-api-rename-on-handles,-components-and-dds)
-   [Error handling changes](#Error-handling-changes)

### Removed `@fluidframework/local-test-utils`

Removed this package so classes like `TestHost` are no longer supported. Please contact us if there were dependencies on this or if any assistance in required to get rid of it.

### IComponentHTMLVisual deprecated

The `IComponentHTMLVisual` interface is deprecated and will be removed in an upcoming release. For multiview scenarios, instead use a pattern like the one demonstrated in the sample in /components/experimental/multiview. This sample demonstrates how to create multiple views for a component.

### createValueType removed from SharedMap and SharedDirectory

The `createValueType()` method on `SharedMap` and `SharedDirectory` was deprecated in 0.20, and is now removed in 0.21. If `Counter` functionality is required, the `@fluidframework/counter` DDS can be used for counter functionality.

### isLocal api removed

isLocal api is removed from the repo. It is now replaced with isAttached which tells that the entity is attached or getting attached to storage. So its meaning is opposite to isLocal.

### register/attach api renames on handles, components and dds

Register on dds and attach on data store runtime is renamed to bindToContext(). attach on handles is renamed to attachGraph().

### Error handling changes

ErrorType enum has been broken into 3 distinct enums / layers:

1. [ContainerErrorType](./packages/loader/container-definitions/src/error.ts) - errors & warnings raised at loader level
2. [OdspErrorType](./packages/drivers/odsp-driver/src/odspError.ts) and [R11sErrorType](./packages/drivers/routerlicious-driver/src/documentDeltaConnection.ts) - errors raised by ODSP and R11S drivers.
3. Runtime errors, like `"summarizingError"`, `"dataCorruptionError"`. This class of errors it not pre-determined and depends on type of container loaded.

[ICriticalContainerError.errorType](./packages/loader/container-definitions/src/error.ts) is now a string, not enum, as loader has no visibility into full set of errors that can be potentially raised. Hosting application may package different drivers and open different types of containers, thus making errors list raised at container level dynamic.

### Sequence snapshot format change

Due to a change in the sequence's snapshot format clients running a version less than 0.19 will not be able to load snapshots generated in 0.21. This will affect all sequence types includes shared string, and sparse matrix. If you need to support pre-0.19 clients please contact us for mitigations.

## 0.20 Breaking Changes

-   [Value types deprecated on SharedMap and SharedDirectory](#Value-types-deprecated-on-sharedmap-and-shareddirectory)
-   [rename @fluidframework/aqueduct-react to @fluidframework/react-inputs](#rename-@fluidframework/aqueduct-react-to-@fluidframework/react-inputs)

### Value types deprecated on SharedMap and SharedDirectory

The `Counter` value type and `createValueType()` method on `SharedMap` and `SharedDirectory` are now deprecated and will be removed in an upcoming release. Instead, the `@fluidframework/counter` DDS can be used for counter functionality.

### rename @fluidframework/aqueduct-react to @fluidframework/react-inputs

aqueduct-react is actually just a react library and renamed it to reflect such.

## 0.19 Breaking Changes

-   [Container's "error" event](#Container-Error-Event)
-   [IUrlResolver change from requestUrl to getAbsoluteUrl](#IUrlResolver-change-from-requestUrl-to-getAbsoluteUrl)
-   [Package rename from `@microsoft/fluid-*` to `@fluidframework/*`](#package-rename)

### Package rename

Package with the prefix "@microsoft/fluid-" is renamed to "@fluidframework/" to take advanage a separate namespace for Fluid Framework SDK packages.

### Container Error Event

"error" event is gone. All critical errors are raised on "closed" event via optiona error object.
"warning" event is added to expose warnings. Currently it contains summarizer errors and throttling errors.

### IUrlResolver change from requestUrl to getAbsoluteUrl

As we continue to refine our API around detached containers, and component urls, we've renamed IUrlResolver from requestUrl to getAbsoluteUrl

## 0.18 Breaking Changes

-   [App Id removed as a parameter to OdspDocumentServiceFactory](#App-Id-removed-as-a-parameter-to-OdspDocumentServiceFactory)
-   [ConsensusRegisterCollection now supports storing handles](#ConsensusRegisterCollection-now-supports-storing-handles)
-   [Summarizing errors on parent container](#Summarizing-errors-on-parent-container)
-   [OdspDocumentServiceFactory no longer requires a logger]
    (#OdspDocumentServiceFactory-no-longer-requires-a-logger)

### `App Id` removed as a parameter to OdspDocumentServiceFactory

`@microsoft/fluid-odsp-driver` no longer requires consumers to pass in an app id as an input. Consumers should simply remove this parameter from the OdspDocumentServiceFactory/OdspDocumentServiceFactoryWithCodeSplit constructor.

### ConsensusRegisterCollection now supports storing handles

ConsensusRegisterCollection will properly serialize/deserialize handles added as values.

### Summarizing errors on parent container

The parent container of the summarizing container will now raise "error" events related to summarization problems. These will be of type `ISummarizingError` and will have a description indicating either a problem creating the summarizing container, a problem generating a summary, or a nack or ack wait timeout from the server.

### OdspDocumentServiceFactory no longer requires a logger

The logger will be passed in on createDocumentService or createContainer, no need to pass in one on construction of OdspDocumentServiceFactory.

## 0.17 and earlier Breaking Changes

For older versions' breaking changes, go [here](https://github.com/microsoft/FluidFramework/blob/release/0.17.x/BREAKING.md)<|MERGE_RESOLUTION|>--- conflicted
+++ resolved
@@ -1,18 +1,15 @@
 ## 0.40 Breaking changes
-<<<<<<< HEAD
+
+- [AgentScheduler removed by default](#AgentScheduler-removed-by-default)
 - [ITelemetryProperties may be tagged for privacy purposes](#itelemetryproperties-may-be-tagged-for-privacy-purposes)
+
+### AgentScheduler removed by default
+In 0.38, the `IContainerRuntimeOptions` option `addGlobalAgentSchedulerAndLeaderElection` was added (on by default), which could be explicitly disabled to remove the built-in `AgentScheduler` and leader election functionality.  This flag has now been turned off by default.  If you still depend on this functionality, you can re-enable it by setting the flag to `true`, though this option will be removed in a future release.
+
+See [AgentScheduler-related deprecations](#AgentScheduler-related-deprecations) for more information on this deprecation and back-compat support, as well as recommendations on how to migrate away from the built-in.
 
 ### ITelemetryProperties may be tagged for privacy purposes
 Telemetry properties on logs *can (but are **not** yet required to)* now be tagged. This is **not** a breaking change in 0.40, but users are strongly encouraged to add support for tags (see [UPCOMING.md](./UPCOMING.md) for more details).
-
-=======
-- [AgentScheduler removed by default](#AgentScheduler-removed-by-default)
-
-### AgentScheduler removed by default
-In 0.38, the `IContainerRuntimeOptions` option `addGlobalAgentSchedulerAndLeaderElection` was added (on by default), which could be explicitly disabled to remove the built-in `AgentScheduler` and leader election functionality.  This flag has now been turned off by default.  If you still depend on this functionality, you can re-enable it by setting the flag to `true`, though this option will be removed in a future release.
-
-See [AgentScheduler-related deprecations](#AgentScheduler-related-deprecations) for more information on this deprecation and back-compat support, as well as recommendations on how to migrate away from the built-in.
->>>>>>> 662d8615
 
 ## 0.39 Breaking changes
 - [connect event removed from Container](#connect-event-removed-from-Container)
