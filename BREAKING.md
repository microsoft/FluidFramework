--- conflicted
+++ resolved
@@ -18,10 +18,7 @@
 - [Removed `IFluidSerializer` from `IFluidDataStoreRuntime`](#Removed-IFluidSerializer-from-IFluidDataStoreRuntime)
 - [`IFluidConfiguration` deprecated and `IFluidConfiguration` member removed from `ContainerRuntime`](#IFluidConfiguration-deprecated-and-IFluidConfiguration-member-removed-from-ContainerRuntime)
 - [`wait()` methods deprecated on map and directory](#wait()-methods-deprecated-on-map-and-directory)
-<<<<<<< HEAD
 - [Removed `innerRequestHandler`](#Removed-innerRequestHandler)
-=======
->>>>>>> c9e81f5c
 
 ### `container-loader` interfaces return `IQuorumClients` rather than `IQuorum`
 
@@ -102,7 +99,6 @@
 
 As-written above, these promises will silently remain pending forever if the key is never set (similar to current `wait()` functionality).  For production use, consider adding timeouts, telemetry, or other failure flow support to detect and handle failure cases appropriately.
 
-<<<<<<< HEAD
 ### Removed `innerRequestHandler`
 `innerRequestHandler` is removed from `@fluidframework/request-handlers` package, and its usage is removed from `BaseContainerRuntimeFactory` and `ContainerRuntimeFactoryWithDefaultDataStore`.  If you are using these container runtime factories, attempting to access internal data stores via `request()` will result in 404 responses.
 
@@ -110,8 +106,6 @@
 
 It is not recommended to provide `request()` access to non-root data stores, but if you currently rely on this functionality you can add a custom request handler that calls `runtime.IFluidHandleContext.resolveHandle(request)` just like `innerRequestHandler` used to do.
 
-=======
->>>>>>> c9e81f5c
 ## 0.54 Breaking changes
 - [Removed `readAndParseFromBlobs` from `driver-utils`](#Removed-readAndParseFromBlobs-from-driver-utils)
 - [Loader now returns `IContainer` instead of `Container`](#Loader-now-returns-IContainer-instead-of-Container)
