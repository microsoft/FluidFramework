--- conflicted
+++ resolved
@@ -1,25 +1,19 @@
 ## 0.29 Breaking Changes
 
 - [removeAllEntriesForDocId api in host storage changed](#removeAllEntriesForDocId-api-in-host-storage-changed)
-<<<<<<< HEAD
+- [IContainerRuntimeBase.IProvideFluidDataStoreRegistry](#IContainerRuntimeBase.IProvideFluidDataStoreRegistry)
 - [_createDataStoreWithProps returns IFluidRouter](#_createDataStoreWithProps-returns-IFluidRouter)
-=======
-- [IContainerRuntimeBase.IProvideFluidDataStoreRegistry](#IContainerRuntimeBase.IProvideFluidDataStoreRegistry)
->>>>>>> 5c03ebd0
 
 ### removeAllEntriesForDocId api in host storage changed
 `removeAllEntriesForDocId` api in host storage is now an async api.
 
-<<<<<<< HEAD
+### IContainerRuntimeBase.IProvideFluidDataStoreRegistry
+`IProvideFluidDataStoreRegistry` implementation moved from IContainerRuntimeBase to IContainerRuntime. Data stores and objects should not have access to global state in container.
+`IProvideFluidDataStoreRegistry` is removed from IFluidDataStoreChannel - it has not been implemented there for a while (it moved to context).
+
 ### _createDataStoreWithProps returns IFluidRouter
 `IContainerRuntimeBase._createDataStoreWithProps` returns IFluidRouter instead of IFluidDataStoreChannel. This is done to be consistent with other APIs create data stores, and ensure we do not return internal interfaces. This likely to expose areas where IFluidDataStoreChannel.bindToContext() was called manually on data store. Such usage should be re-evaluate - lifetime management should be left up to runtime, storage of any handle form data store in attached DDS will result in automatic attachment of data store (and all of its objects) to container. If absolutely needed, and only for staging, casting can be done to implement old behavior.
     
-=======
-### IContainerRuntimeBase.IProvideFluidDataStoreRegistry
-`IProvideFluidDataStoreRegistry` implementation moved from IContainerRuntimeBase to IContainerRuntime. Data stores and objects should not have access to global state in container.
-`IProvideFluidDataStoreRegistry` is removed from IFluidDataStoreChannel - it has not been implemented there for a while (it moved to context).
-
->>>>>>> 5c03ebd0
 ## 0.28 Breaking Changes
 
 - [FileName should contain extension for ODSP driver create new path](#FileName-should-contain-extension-for-ODSP-driver-create-new-path)
