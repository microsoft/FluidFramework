# Adding breaking and upcoming change notes

Notes on breaking, upcoming, and otherwise interesting changes go here. They will be reviewed and published along with each release. Published changelogs may be found on the docs site at fluidframework.com.

For instructions on how to communicate breaking changes please see our docs [here](https://github.com/microsoft/FluidFramework/wiki/Communicating-breaking-changes).

## Writing a change note

It's important to communicate breaking changes to our stakeholders. To write a good change note, use the below guidelines. For more information, check our [wiki](https://github.com/microsoft/FluidFramework/wiki/Communicating-breaking-changes).

-   Provide a concise title. It should be clear what the topic of the change is.
-   Ensure the affected packages are named or clearly identifiable within the body.
-   Provide guidance on how the change should be consumed if applicable, such as by specifying replacement APIs.
-   Consider providing code examples as part of guidance for non-trivial changes.
-   Avoid using code formatting in the title (it's fine to use in the body).
-   To explain the benefit of your change, use the [What's New](https://fluidframework.com/docs/updates/v1.0.0/) section on FluidFramework.com.

# 2.0.0-internal.3.3.0

## 2.0.0-internal.3.3.0 Upcoming changes

-   [deltaManager property in IConnectableRuntime moved](#deltaManager-property-in-IConnectableRuntime-moved)
-   [attachGraph and bind methods in IFluidHandle deprecated](#attachGraph-and-bind-methods-in-IFluidHandle-deprecated)

### deltaManager property in IConnectableRuntime moved

The deltaManager property in IConnectableRuntime has been moved to ISummarizerRuntime directly. ISummarizerRuntime extends IConnectableRuntime so it hasn't been changed.

### attachGraph and bind methods in IFluidHandle deprecated

`attachGraph` and `bind` methods in IFluidHandle have been deprecated. These are internal methods used by the Fluid Framework and should not be used. They will be removed in a future release.

# 2.0.0-internal.3.0.0

## 2.0.0-internal.3.0.0 Upcoming changes

-   [For Driver Authors: Document Storage Service policy may become required](#for-driver-authors-document-storage-service-policy-may-become-required)
-   [Deprecated PendingStateManager interfaces](#Deprecated-PendingStateManager-interfaces)
-   [Deprecated IFluidHTMLView, ReactViewAdapter, and HTMLViewAdapter](#Deprecated-IFluidHTMLView-ReactViewAdapter-and-HTMLViewAdapter)
-   [Some test packages will no longer be published](#some-test-packages-will-no-longer-be-published)
-   [Container and RelativeLoader deprecated](#container-and-relativeloader-deprecated)
-   [BlobAggregationStorage and SnapshotExtractor deprecated](#blobaggregationstorage-and-snapshotextractor-deprecated)
-   [Summarizer node and related items deprecated](#Summarizer-node-and-related-items-deprecated)
-   [IFluidTokenProvider deprecated](#IFluidTokenProvider-deprecated)
-   [web-code-loader and ICodeAllowList deprecated](#web-code-loader-and-ICodeAllowList-deprecated)
<<<<<<< HEAD
-	[Some Interval APIs on SharedString deprecated](#some-interval-apis-on-sharedstring-deprecated)
=======
-   [driver-utils members deprecated](#driver-utils-members-deprecated)
-   [Aqueduct members deprecated](#Aqueduct-members-deprecated)
>>>>>>> f95f0c40

### For Driver Authors: Document Storage Service policy may become required

_AWARENESS: The policy `IDocumentStorageServicePolicies.maximumCacheDurationMs` MUST be set and enforced by drivers
used in applications where [Garbage Collection](packages/runtime/container-runtime/garbageCollection.md) is enabled, otherwise **data loss may occur**._

In a subsequent major release, the policy `IDocumentStorageServicePolicies.maximumCacheDurationMs`
(and likewise `IDocumentStorageService.policies` itself) may become required,
to ensure all drivers take note of this requirement and enforce this policy.

### Deprecated PendingStateManager interfaces

The following interfaces used by the `PendingStateManager` have been deprecated and will no longer be exported in a future version:

-   `IPendingMessage`
-   `IPendingFlush`
-   `IPendingState`
-   `IPendingLocalState`

### Deprecated IFluidHTMLView, ReactViewAdapter, and HTMLViewAdapter

`IFluidHTMLView`, `ReactViewAdapter`, and `HTMLViewAdapter` have been deprecated. It is recommended not to bundle view code with Fluid data, and instead apply the views from outside the container (see https://github.com/microsoft/FluidFramework/tree/main/examples/hosts/app-integration/external-views for an example of this approach). For those views, a dedicated view framework is recommended (see view sampler demo https://github.com/microsoft/FluidFramework/tree/main/examples/apps/view-framework-sampler)

### Some test packages will no longer be published

These packages are currently published under the `@fluidframework` scope:

-   `@fluidframework/test-drivers`
-   `@fluidframework/test-pairwise-generator`
-   `@fluidframework/test-version-utils`
-   `@fluidframework/test-loader-utils`

These will be moved to the `@fluid-internal` scope and will no longer be published.

### Container and RelativeLoader deprecated

The Container and RelativeLoader classes in `@fluidframework/container-loader` have been deprecated and will be removed in the next major release.

-   Container usage should be replaced with usage of the interface IContainer from `@fluidframework/container-definitions`.
-   RelativeLoader is an internal class and should not be used directly.

### BlobAggregationStorage and SnapshotExtractor deprecated

The Container and RelativeLoader classes in `@fluidframework/driver-utils` have been deprecated and will be removed in
the next major release. These classes were experimental and never widely used. There are no replacements.

### Summarizer node and related items deprecated

The following functions, interfaces, and types currently available in `@fluidframework/runtime-utils` are internal implementation details and have been deprecated for public use. They will be removed in an upcoming release.

-   `createRootSummarizerNode`
-   `createRootSummarizerNodeWithGC`
-   `IFetchSnapshotResult`
-   `IRootSummarizerNode`
-   `IRootSummarizerNodeWithGC`
-   `ISummarizerNodeRootContract`
-   `RefreshSummaryResult`

### IFluidTokenProvider deprecated

The IFluidTokenProvider interface has been deprecated and will be removed in an upcoming release. Fluid Framework does not prescribe a particular approach to token providers.

`ContainerRuntime.IFluidTokenProvider` has also been deprecated and will be removed in an upcoming release. Token providers, like any dependency, should be accessed using normal provider patterns.

### web-code-loader and ICodeAllowList deprecated

The `@fluidframework/web-code-loader` and the `ICodeAllowList` interface from the `@fluidframework/container-definitions` package have been deprecated and will be removed in an upcoming release. Fluid does not prescribe a particular code loader implementation, rather the code loader should be paired with your code details format.

<<<<<<< HEAD
### Some Interval APIs on SharedString deprecated

`IInterval` and `ISerializableInterval` contain several functions marked internal.
However, the implementations of these functions in `Interval` and `SequenceInterval` were erroneously left exposed.
All of these internal method implementations have been marked deprecated, and will be correctly tagged internal in a future release.
=======
### driver-utils members deprecated

The following members of the `@fluidframework/driver-utils` package have been deprecated and will be removed in an upcoming release:

-   `waitForConnectedState`
-   `MapWithExpiration`
-   `configurableUrlResolver`
-   `MultiUrlResolver`
-   `MultiDocumentServiceFactory`
-   `BlobCacheStorageService`
-   `EmptyDocumentDeltaStorageService`
-   `convertSnapshotAndBlobsToSummaryTree`
-   `ISummaryTreeAssemblerProps`
-   `SummaryTreeAssembler`

### Aqueduct members deprecated

The following members of the `@fluidframework/aqueduct` package have been deprecated and will be removed in an upcoming release:

-   `waitForAttach()`
    -   Prefer not to inspect and react to the attach state unless necessary. If needed, instead inspect the IFluidDataStoreRuntime's attachState property, and await the "attached" event if not attached.
>>>>>>> f95f0c40

## 2.0.0-internal.3.0.0 Breaking changes

-   [Existing flag is now required in IRuntimeFactory](#existing-parameter-is-now-required-in-iruntimefactory)
-   [Remove iframe-driver](#remove-iframe-driver)
-   [Remove Deprecated Fields from ISummaryRuntimeOptions](#Remove-Deprecated-Fields-from-ISummaryRuntimeOptions)
-   [Op reentry will no longer be supported](#op-reentry-will-no-longer-be-supported)
-   [Remove ISummarizerRuntime batchEnd listener](#Remove-ISummarizerRuntime-batchEnd-listener)
-   [Remove ISummaryBaseConfiguration.summarizerClientElection](#Remove-ISummaryBaseConfigurationsummarizerClientElection)
-   [`InsecureTokenProvider` now takes a new type `IInsecureUser` instead of `IUser`](#InsecureTokenProvider-now-takes-a-new-type-IInsecureUser-instead-of-IUser)
-   [Remove Deprecated IFluidObject Interface](#Remove-Deprecated-IFluidObject-Interface)
-   [Remove deprecated experimental get-container package](#Remove-deprecated-experimental-get-container-package)

### existing parameter is now required in IRuntimeFactory::instantiateRuntime

The `existing` flag was added as optional in client version 0.44 and has been updated to be expected
and required in the `IRuntimeFactory.instantiateRuntime` function. This flag is used to determine whether the runtime should
be created for the first time or from an existing context. Similarly, the `load` function in containerRuntime
is being deprecated and replaced with `loadRuntime`, in which `existing` is a required parameter.

### Remove iframe-driver

The iframe-driver package was deprecated in 2.0.0-internal.1.3.0 and has now been removed.

### Remove Deprecated Fields from ISummaryRuntimeOptions

The following fields are being removed from `ISummaryRuntimeOptions` as they became properties from `ISummaryConfiguration`:

`ISummaryRuntimeOptions.disableSummaries`
`ISummaryRuntimeOptions.maxOpsSinceLastSummary`
`ISummaryRuntimeOptions.summarizerClientElection`
`ISummaryRuntimeOptions.summarizerOptions`

### Op reentry will no longer be supported

Submitting an op while processing an op will no longer be supported as it can lead to inconsistencies in the document and to DDS change events observing out-of-order changes. An example scenario is changing a DDS inside the handler for the `valueChanged` event of a DDS.

The functionality is currently disabled but it can be enabled using the `IContainerRuntimeOptions.enableOpReentryCheck` property, which will eventually become the default. If the option is enabled, the functionality can be disabled at runtime using the `Fluid.ContainerRuntime.DisableOpReentryCheck` feature gate.

With the feature enabled, If the runtime detects an op which was submitted in this manner, an error will be thrown and the current container will close.

```ts
sharedMap.on("valueChanged", (changed) => {
	if (changed.key !== "key2") {
		sharedMap.set("key2", "2");
	}
});

sharedMap.set("key1", "1"); // executing this statement will cause an exception to be thrown
```

Other clients will not be affected.

**As we are planning to enable this feature by default, we are advising our partners to use the `IContainerRuntimeOptions.enableOpReentryCheck` option to identify existing code using this pattern and to let us know in case the proposed API behavior is problematic.**

### Remove ISummarizerRuntime batchEnd listener

The `"batchEnd"` listener in `ISummarizerRuntime` has been removed. Please remove all usage and implementations of `ISummarizerRuntime.on("batchEnd", ...)` and `ISummarizerRuntime.removeListener("batchEnd", ...)`.
If these methods are needed, please refer to the `IContainerRuntimeBase` interface.

### Remove-ISummaryBaseConfigurationsummarizerClientElection

`ISummaryBaseConfiguration.summarizerClientElection` was deprecated and is now being removed.
There will be no replacement for this property.'

### `InsecureTokenProvider` now takes a new type `IInsecureUser` instead of `IUser`

`InsecureTokenProvider` takes a field names `user` that previously was defined as type `IUser` but also expects
the `name` field to be present. This is not a requirement of `IUser` and is not enforced by the `IUser` interface.
To avoid confusion, `InsecureTokenProvider` now takes a new type `IInsecureUser` that extends `IUser` and requires
the `name` field to be present.
Previously you would use `InsecureTokenProvider` like this:

```typescript
const user: IUser & { name: string } = { id: "userId", name: "userName" };
const tokenProvider = new InsecureTokenProvider("myTenantKey", user);
```

Now you would either pass `{ id: "userId", name: "userName" }` inline to `InsecureTokenProvider` or:

```typescript
import { IInsecureUser, InsecureTokenProvider } from "@fluidframework/test-runtime-utils";

const user: IInsecureUser = { id: "userId", name: "userName" };
const tokenProvider = new InsecureTokenProvider("myTenantKey", user);
```

### Remove Deprecated IFluidObject Interface

IFluidObject is removed and has been replaced with [FluidObject](#Deprecate-IFluidObject-and-introduce-FluidObject).

### Remove deprecated experimental get-container package

The @fluid-experimental/get-container package was deprecated in version 0.39 and has now been removed.

# 2.0.0-internal.2.4.0

## 2.0.0-internal.2.4.0 Upcoming changes

-   [Support for passing empty string in `IUrlResolver.getAbsoluteUrl` relativeUrl argument in OdspDriverUrlResolverForShareLink and OdspDriverUrlResolver](#Support-for-passing-empty-string-in-IUrlResolver.getAbsoluteUrl-relativeUrl-argument-in-OdspDriverUrlResolverForShareLink-and-OdspDriverUrlResolver)
-   [Deprecate `ensureContainerConnected()` in `@fluidframework/test-utils`](#deprecate-ensurecontainerconnected-in-fluidframeworktest-utils)
-   [Deprecate internal connection details from `IConnectionDetails`](#deprecate-internal-connection-details-from-IConnectionDetails)

### Support for passing empty string in `IUrlResolver.getAbsoluteUrl` relativeUrl argument in OdspDriverUrlResolverForShareLink and OdspDriverUrlResolver

Now if an empty string is passed, then the relativeUrl or data store path will be derived from the resolved url if possible.

### Deprecate `ensureContainerConnected()` in `@fluidframework/test-utils`

`ensureContainerConnected()` is now deprecated.
Use `waitForContainerConnection()` from the same package instead.

**NOTE**: the default value for the `failOnContainerClose` parameter of `waitForContainerConnection()` is currently set
to `false` for backwards compatibility but will change to `true` in a future release.
This is overall a safer default because it ensures that unexpected errors which cause the Container to close are surfaced
immediately, instead of potentially being hidden by a timeout.
It is recommended that you start passing `failOnContainerClose=true` when calling `waitForContainerConnection()` in
preparation for this upcoming breaking change.

### Deprecate internal connection details from `IConnectionDetails`

Deprecating `existing`, `mode`, `version` and `initialClients` in `IConnectionDetails`, no longer exposing these to runtime. No replacement API recommended. Reasons for deprecation:

-   `existing` : this will always be true, which no longer provides useful information
-   `mode` : this is implementation detail of connection
-   `initialClients` and `version` : these are implementation details of handshake protocol of establishing connection, and should not be accessible.

# 2.0.0-internal.2.3.0

## 2.0.0-internal.2.3.0 Upcoming changes

-   [Upcoming changes to container closure](#Upcoming-changes-to-container-closure)

### Upcoming changes to container closure

In the next major release, calling `IContainer.close(...)` will no longer dispose the container runtime, document service, or document storage service.

If the container is not expected to be used after the `close(...)` call, replace it instead with a `IContainer.dispose(...)` call. This change will no longer switch the container to "readonly" mode and relevant code should instead listen to the Container's "disposed" event.
Otherwise, to retain all current behavior, add a call to `IContainer.dispose(...)` after every `close(...)` call (passing the same error object if present).

Please see the [Closure](packages/loader/container-loader/README.md#Closure) section of Loader README.md for more details.

# 2.0.0-internal.2.2.0

## 2.0.0-internal.2.2.0 Upcoming changes

-   [Deprecated events and event parameters on IContainer and IDeltaManager](#deprecated-events-and-event-parameters-on-icontainer-and-ideltamanager)
-   [Added fileIsLocked errorType to DriverErrorType enum](#Added-fileIsLocked-errorType-to-DriverErrorType-enum)

### Deprecated events and event parameters on IContainer and IDeltaManager

The following legacy events and event parameters have been marked as deprecated due to being legacy and/or unsupported API patterns:

-   IContainerEvents
    -   "contextChanged": Event deprecated in its entirety.
        -   Represents a legacy design that is mostly no longer supported (only ever emitted during Container instantiation, and there are no recommended patterns for consuming it).
            No replacement API recommended.
    -   "dirty": Event parameter "dirty" deprecated.
        -   The parameter is unneeded, as the event itself signals the current "dirty" state (true).
    -   "saved": Event parameter "dirty" deprecated.
        -   The parameter is unneeded, as the event itself signals the current "dirty" state (false).
-   IDeltaManagerEvents
    -   "prepareSend": Event deprecated in its entirety.
        -   No longer required by the runtime, and only currently used for backwards compatability.
            No replacement API recommended.
    -   "submitOp": Event deprecated in its entirety.
        -   No longer required by the runtime, and only currently used for backwards compatability.
            No replacement API recommended.
    -   "allSentOpsAckd": Event deprecated in its entirety.
        -   This event has been unused and unsupported for some time.
            No replacement API recommended.
    -   "processTime": Event deprecated in its entirety.
        -   This event has been unused and unsupported for some time.
            No replacement API recommended.
    -   "pong": Event deprecated in its entirety.
        -   This event has been unused and unsupported for some time.
            No replacement API recommended.

### Added `fileIsLocked` errorType to DriverErrorType enum

Added `fileIsLocked` errorType in DriverErrorType enum. This error happens when file is locked for read/write by storage, e.g. whole collection is locked and access is denied, or file is locked for editing.

This is not breaking change yet. But if application uses dynamic driver loading, current version of application may start receiving these errors from future versions of driver.

# 2.0.0-internal.2.1.0

## 2.0.0-internal.2.1.0 Upcoming changes

-   [Deprecated ISummarizerRuntime batchEnd listener](#Deprecated-ISummarizerRuntime-batchEnd-listener)
-   [Deprecate ISummaryBaseConfiguration.summarizerClientElection](#Deprecate-ISummaryBaseConfigurationsummarizerClientElection)

### Deprecated ISummarizerRuntime batchEnd listener

The `"batchEnd"` listener in `ISummarizerRuntime` has been deprecated and will be removed in a future release. Please remove all usage and implementations of `ISummarizerRuntime.on("batchEnd", ...)` and `ISummarizerRuntime.removeListener("batchEnd", ...)`.
If these methods are needed, please refer to the `IContainerRuntimeBase` interface.

### Deprecate-ISummaryBaseConfigurationsummarizerClientElection

`ISummaryBaseConfiguration.summarizerClientElection` has been deprecated and will be removed in a future release.
There will be no replacement for this property.

## 2.0.0-internal.2.1.0 Breaking changes

-   [Package @fluid-experimental/task-manager renamed to @fluidframework/task-manager](#Package-fluid-experimental/task-manager-renamed-to-fluidframework/task-manager)

### Package @fluid-experimental/task-manager renamed to @fluidframework/task-manager

The package `@fluid-experimental/task-manager` is no longer experimental and has therefore been renamed to `@fluidframework/task-manager`. Update all imports to the new package name to accommodate this change.

# 2.0.0-internal.2.0.0

## 2.0.0-internal.2.0.0 Upcoming changes

-   [Deprecate existing flag in IContainerContext](#deprecate-existing-flag-in-runtime)
-   [Signature from ISummarizerInternalsProvider.refreshLatestSummaryAck interface has changed](#Change-ISummarizerInternalsProvider.refreshLatestSummaryAck-interface)
-   [Move TelemetryNullLogger and BaseTelemetryNullLogger to telemetry-utils package](#Move-`TelemetryNullLogger`-and-`BaseTelemetryNullLogger`-to-telemetry-utils-package)
-   [Minor event naming correction on IFluidContainerEvents](#IFluidContainerEvents-event-naming-correction)
-   [IDocumentStorageServicePolicies.maximumCacheDurationMs policy must be exactly 5 days if defined](#idocumentstorageservicepoliciesmaximumcachedurationms-policy-must-be-exactly-5-days-if-defined)
-   [Static `FluidDataStoreRuntime.load` method is now deprecated](#static-FluidDataStoreRuntime.load-method-is-now-deprecated)

### Deprecate existing flag in runtime

The `existing` flag in IContainerContext has been deprecated and will be removed in a future breaking change. Furthermore,
in the same breaking change, in ContainerRuntime existing will be required and expected in instantiateRuntime().

### Signature from ISummarizerInternalsProvider.refreshLatestSummaryAck interface has changed

`ISummarizerInternalsProvider.refreshLatestSummaryAck` interface has been updated to now accept `IRefreshSummaryAckOptions` property instead.

```diff
    async refreshLatestSummaryAck(
-       proposalHandle: string | undefined,
-       ackHandle: string,
-       summaryRefSeq: number,
-       summaryLogger: ITelemetryLogger,
+       options: IRefreshSummaryAckOptions,
    ):
```

### Move TelemetryNullLogger and BaseTelemetryNullLogger to telemetry-utils package

The utility classes `TelemetryNullLogger` and `BaseTelemetryNullLogger` are deprecated in the `@fluidframework/common-utils` package and have been moved to the `@fluidframework/telemetry-utils` package. Please update your imports to take these from the new location.

### IFluidContainerEvents event naming correction

Renamed **dispose** to **disposed** to better communicate the state and align with currently emitted event.
It's not a breaking change, but worth noting: we are now also exposing optional error (ICriticalContainerError) field with **disposed** event.

### IDocumentStorageServicePolicies.maximumCacheDurationMs policy must be exactly 5 days if defined

Due to the dependency the Garbage Collection feature in the Runtime layer has on this policy, it must remain constant over time.
So this has been codified in the type, switching from `number | undefined` to `FiveDaysMs | undefined` (with `type FiveDaysMs = 432000000`)

### Static `FluidDataStoreRuntime.load` method is now deprecated

Use `FluidDataStoreRuntime`'s constructor instead, and start providing the new `initializeEntrypoint` parameter
to create the entrypoint / root object for the data store.

## 2.0.0-internal.2.0.0 Breaking changes

-   [Update to React 17](#Update-to-React-17)
-   [IntervalCollection event semantics changed](#IntervalCollection-event-semantics-changed)
-   [Remove IFluidDataStoreChannel.bindToContext and related types](#remove-ifluiddatastorechannelbindtocontext-and-related-types)
-   [MergeTree class no longer exported](#MergeTree-class-no-longer-exported)
-   [Marker.toString simplified](#markertostring-simplified)
-   [Remove IContainerRuntimeBase.setFlushMode](#remove-icontainerruntimebasesetflushmode)
-   [getTextAndMarkers changed to be a free function](#gettextandmarkers-changed-to-be-a-free-function)
-   [waitIntervalCollection removed](#waitintervalcollection-removed)
-   [OldestClientObserver moved to @fluid-experimental/oldest-client-observer](#oldestclientobserver-moved-to-@fluid-experimental/oldest-client-observer)
-   [Remove deprecated data structures from @fluidframework/sequence](#remove-deprecated-data-structures-from-fluidframeworksequence)
-   [Renamed lockTask to volunteerForTask from @fluid-experimental/task-manager](renamed-lockTask-to-volunteerForTask-from-@fluid-experimental/task-manager)
-   [Renamed haveTaskLock to assigned from @fluid-experimental/task-manager](renamed-haveTaskLock-to-assigned-from-@fluid-experimental/task-manager)/
-   [Remove ISummaryConfigurationHeuristics.idleTime](#Remove-ISummaryConfigurationHeuristicsidleTime)
-   [Remove IContainerRuntime.flush](#remove-icontainerruntimeflush)
-   [Remove ScheduleManager`and`DeltaScheduler](#remove-schedulemanager-and-deltascheduler)
-   [getMyself changed to return Myself object](#getMyself-changed-to-return-Myself-object)

### Update to React 17

The following packages use React and thus were impacted:

-   @fluidframework/view-adapters
-   @fluid-tools/webpack-fluid-loader
-   @fluid-experimental/react-inputs
-   @fluid-experimental/property-inspector-table

Users of these packages may need to update to React 17, and/or take other action to ensure compatibility.

### IntervalCollection event semantics changed

The semantics of events emitted by IntervalCollection were changed to be more consistent:

-   propertyChanged events receive the same "isLocal" and op information that other events received
-   changeInterval events will no longer take place for changes that impact an interval's properties only. Clients that need to perform work on such changes should listen to "propertyChanged" events instead.
-   For local changes, changeInterval events will only be emitted on initial application of the change (as opposed to the
    previous behavior, which fired an event on the local application of a change as well as on server ack of that change))
-   changeInterval events now receive information about the interval's previous position.
-   addInterval and deleteInterval event handler now properly reflects that the `op` argument can be undefined. This was true
    before, but not reflected in the type system.

More details can be found on `IIntervalCollectionEvent`'s doc comment.

### Remove IFluidDataStoreChannel.bindToContext and related types

`bindToContext` has been removed from `IFluidDataStoreChannel`, along with enum `BindState` and the interface `IDataStoreWithBindToContext_Deprecated`.
See previous ["Upcoming" change notice](#bindToContext-to-be-removed-from-IFluidDataStoreChannel) for info on how this removal was staged.

### MergeTree class no longer exported

The MergeTree class was deprecated and is no longer be exported. This should not affect usage as MergeTree is an internal class, and the public API exists on the Client class, which will continue to be exported and supported.

### Marker.toString simplified

In merge-tree, Marker's string representation returned by `toString` was simplified.
This new representation is used in the return value of `SharedString.getTextRangeWithMarkers`.
The previous logic was moved to the public export `debugMarkerToString`.

### Remove IContainerRuntimeBase.setFlushMode

The `setFlushMode` has been removed from `IContainerRuntimeBase`. FlushMode is now an immutable property for the container runtime, optionally provided at creation time via the `IContainerRuntimeOptions` interface. Instead, batching when in `FlushMode.Immediate` should be done through usage of the `IContainerRuntimeBase.orderSequentially`. See [#9480](https://github.com/microsoft/FluidFramework/issues/9480#issuecomment-1084790977).

### getTextAndMarkers changed to be a free function

`SharedString.getTextAndMarkers` involves a sizeable amount of model-specific logic.
To improve bundle size, it will be converted to a free function so that this logic is tree-shakeable.
The corresponding method on `IMergeTreeTexHelper` will also be removed.

### waitIntervalCollection removed

`SharedSegmentSequence.waitIntervalCollection` has been removed.
Use `getIntervalCollection` instead, which has the same semantics but is synchronous.

### OldestClientObserver moved to @fluid-experimental/oldest-client-observer

The `OldestClientObserver` class and its associated interfaces have been removed from @fluid-experimental/task-manager and moved to the new package @fluid-experimental/oldest-client-observer. Please migrate all imports to @fluid-experimental/oldest-client-observer.

### Remove deprecated data structures from @fluidframework/sequence

`SharedNumberSequence`, `SharedObjectSequence`, and `SharedMatrix` have been removed from `@fluidframework/sequence`. They are currently still available in `@fluid-experimental/sequence-deprecated.

### Renamed lockTask to volunteerForTask from @fluid-experimental/task-manager

`TaskManager.lockTask()` has been renamed `volunteerForTask()` and now returns a `Promise<boolean>` instead of a `Promise<void>`. Please update all usages accordingly.

### Renamed haveTaskLock to assigned from @fluid-experimental/task-manager

`TaskManager.haveTaskLock()` has been renamed `assigned()`. Please update all usages accordingly.

### Remove ISummaryConfigurationHeuristics.idleTime

`ISummaryConfigurationHeuristics.idleTime` has been removed. See [#10008](https://github.com/microsoft/FluidFramework/issues/10008)
Please move all usage to the new `minIdleTime` and `maxIdleTime` properties in `ISummaryConfigurationHeuristics`.

### Remove IContainerRuntime.flush

`IContainerRuntime.flush` has been removed. If a more manual/ensured flushing process is needed, move all usage to `IContainerRuntimeBase.orderSequentially` if possible.

### Remove ScheduleManager and DeltaScheduler

`ScheduleManager` and `DeltaScheduler` have been removed from the `@fluidframework/container-runtime` package as they are Fluid internal classes which should not be used.

### getMyself changed to return Myself object

The `getMyself` method from the ServiceAudience class was updated to return a Myself object instead of an IMember. The Myself type extends the IMember interface to add a `currentConnection` string property.

# 2.0.0-internal.1.3.0

## 2.0.0-internal.1.3.0 Upcoming changes

-   [Add fluidInvalidSchema errorType to DriverErrorType enum](#Add-fluidInvalidSchema-errorType-to-DriverErrorType-enum)
-   [iframe-driver removed](#iframe-driver-removed)

### Add fluidInvalidSchema errorType to DriverErrorType enum

Added fluidInvalidSchema errorType in DriverErrorType enum. This error happens when non-fluid file
was mistook as a Fluid file, and is unable to be opened. The innerMostErrorCode will also be "fluidInvalidSchema".
This is not breaking change yet. But if clients do not add handling for this error, their existing version of applications may start receiving this error in the future, and may not handle it correctly.

### iframe-driver removed

The iframe-driver is now deprecated and should not be used, it will be removed in an upcoming release.

# 2.0.0-internal.1.1.0

## 2.0.0-internal.1.1.0 Upcoming changes

-   [Add assertion that prevents sending op while processing another op](#add-assertion-that-prevents-sending-op-while-processing-another-op)
-   [Remove type field from ShareLinkInfoType](#Remove-type-field-from-ShareLinkInfoType)
-   [Remove ShareLinkTypes interface](#Remove-ShareLinkTypes-interface)
-   [Remove enableShareLinkWithCreate from HostStoragePolicy](#Remove-enableShareLinkWithCreate-from-HostStoragePolicy)
-   [Various return types in @fluidframework/sequence have been widened to include undefined](#various-return-types-in-fluidframeworksequence-have-been-widened-to-include-undefined)

### Add assertion that prevents sending op while processing another op

`preventConcurrentOpSend` has been added and enabled by default. This will run an assertion that closes the container if attempting to send an op while processing another op. This is meant to prevent non-deterministic outcomes due to concurrent op processing.

### Remove type field from ShareLinkInfoType

This field has been deprecated and will be removed in a future breaking change. You should be able to get the kind of sharing link from `shareLinkInfo.createLink.link` property bag.

### Remove ShareLinkTypes interface

`ShareLinkTypes` interface has been deprecated and will be removed in a future breaking change. Signature of `createOdspCreateContainerRequest` has been updated to now accept `ISharingLinkKind` property instead.

```diff
    function createOdspCreateContainerRequest(
        siteUrl: string,
        driveId: string,
        filePath: string,
        fileName: string,
-       createShareLinkType?: ShareLinkTypes,
+       createShareLinkType?: ShareLinkTypes | ISharingLinkKind,
    ):
```

### Remove enableShareLinkWithCreate from HostStoragePolicy

`enableShareLinkWithCreate` feature gate has been deprecated and will be removed in a future breaking change. If you wish to enable creation of a sharing link along with the creation of Fluid file, you will need to provide `createShareLinkType:ISharingLinkKind` input to the `createOdspCreateContainerRequest` function and enable the feature using `enableSingleRequestForShareLinkWithCreate` in `HostStoragePolicy`

# 2.0.0-internal.1.0.0

## 2.0.0-internal.1.0.0 Upcoming changes

-   [Deprecate ISummaryConfigurationHeuristics.idleTime](#Deprecate-ISummaryConfigurationHeuristicsidleTime)
-   [Deprecate ISummaryRuntimeOptions.disableIsolatedChannels](#Deprecate-ISummaryRuntimeOptionsdisableIsolatedChannels)
-   [IContainerRuntime.flush is deprecated](#icontainerruntimeflush-is-deprecated)
-   [MergeTree class is deprecated](#MergeTree-class-is-deprecated)
-   [Remove documentId field from `MockFluidDataStoreContext`](#Remove-documentId-field-from-MockFluidDataStoreContext)
-   [Remove ConnectionState.Connecting](#Remove-ConnectionState.Connecting)
-   [getTextAndMarkers changed to be a free function](#gettextandmarkers-changed-to-be-a-free-function)

### Deprecate ISummaryConfigurationHeuristics.idleTime

`ISummaryConfigurationHeuristics.idleTime` has been deprecated and will be removed in a future release. See [#10008](https://github.com/microsoft/FluidFramework/issues/10008)
Please migrate all usage to the new `minIdleTime` and `maxIdleTime` properties in `ISummaryConfigurationHeuristics`.

### Deprecate-ISummaryRuntimeOptionsdisableIsolatedChannels

`ISummaryRuntimeOptions.disableIsolatedChannels` has been deprecated and will be removed in a future release.
There will be no replacement for this property.

### IContainerRuntime.flush is deprecated

`IContainerRuntime.flush` is deprecated and will be removed in a future release. If a more manual flushing process is needed, move all usage to `IContainerRuntimeBase.orderSequentially` if possible.

### MergeTree class is deprecated

The MergeTree class is deprecated and will no longer be exported in the next release. This should not affect usage as MergeTree is an internal class, and the public API exists on the Client class, which will continue to be exported and supported.

### Remove documentId field from MockFluidDataStoreContext

This field has been deprecated and will be removed in a future breaking change.

### Remove ConnectionState.Connecting

`ConnectionState.Connecting` will be removed. Migrate all usage to `ConnectionState.CatchingUp`.

### getTextAndMarkers changed to be a free function

`SharedString.getTextAndMarkers` involves a sizeable amount of model-specific logic.
To improve bundle size, it will be converted to a free function so that this logic is tree-shakeable.
The corresponding method on `IMergeTreeTexHelper` will also be removed.

### Various return types in @fluidframework/sequence have been widened to include undefined

Strict null checks have been enabled in `@fluidframework/sequence`. As part of this, the return types of several functions have been modified to include `| undefined`. This does not represent a behavioral change.

The functions affected are:

-   `Interval.getAdditionalPropertySets`
-   `Interval.modify`
-   `IntervalCollection.getIntervalById`
-   `IntervalCollection.nextInterval`
-   `IntervalCollection.previousInterval`
-   `IntervalCollection.removeIntervalById`
-   `ISharedString.insertMarker`
-   `PaddingSegment.fromJSONObject`
-   `RunSegment.createSplitSegmentAt`
-   `RunSegment.fromJSONObject`
-   `SequenceEvent.clientId`
-   `SharedSegmentSequence.getPropertiesAtPosition`
-   `SharedSegmentSequence.removeLocalReferencePosition`
-   `SharedSegmentSequence.resolveRemoteClientPosition`
-   `SharedString.findTile`
-   `SharedString.getMarkerFromId`
-   `SharedString.insertMarker`
-   `SparseMatrix.getItem`
-   `SparseMatrix.getPositionProperties`
-   `SubSequence.createSplitSegmentAt`
-   `SubSequence.fromJSONObject`

## 2.0.0-internal.1.0.0 Breaking changes

-   [LocalReference class and method deprecations removed](#LocalReference-class-and-method-deprecations-removed)
-   [Remove TelemetryDataTag.PackageData](#Remove-TelemetryDataTagPackageData)
-   [Remove ICodeLoader from @fluidframework/container-definitions](#Remove-ICodeLoader-from-@fluidframework/container-definitions)
-   [Narrow type of clientId field on MockFluidDataStoreRuntime](#Narrow-type-of-clientId-field-on-MockFluidDataStoreRuntime)
-   [Remove ISummaryAuthor and ISummaryCommitter](#Remove-ISummaryAuthor-and-ISummaryCommitter)
-   [REVERTED: ~~Remove IFluidDataStoreChannel.bindToContext and related types~~](#remove-ifluiddatastorechannelbindtocontext-and-related-types)
-   [Remove aliasing return value from AliasResult](#remove-aliasing-return-value-from-aliasresult)
-   [Creating root datastores using IContainerRuntime.CreateRootDataStore and IContainerRuntimeBase.\_createDataStoreWithProps is no longer supported](#Creating-root-datastores-using-IContainerRuntimeCreateRootDataStore-and-IContainerRuntimeBase_createDataStoreWithProps-is-no-longer-supported)

### LocalReference class and method deprecations removed

In 0.59.0 the [LocalReference class and it's related methods were deprecated](#LocalReference-class-and-method-deprecations)

The deprecated and now removed LocalReference class is replaced with LocalReferencePosition.
The following deprecated methods are now removed from sequence and merge-tree. Their replacements should be used instead.

-   createPositionReference to createLocalReferencePosition
-   addLocalReference to createLocalReferencePosition
-   localRefToPos to localReferencePositionToPosition
-   removeLocalReference to removeLocalReferencePosition

### Remove TelemetryDataTag.PackageData

`TelemetryDataTag.PackageData` has been removed. Migrate all usage to `TelemetryDataTag.CodeArtifact` instead.

### Remove ConnectionState.Connecting

`ConnectionState.Connecting` has been removed. Migrate all usage to `ConnectionState.CatchingUp` instead.

### Remove ICodeLoader from @fluidframework/container-definitions

`ICodeLoader` in `@fluidframework/container-definitions` was deprecated since 0.40.0 and is now removed. Use `ICodeDetailsLoader` from `@fluidframework/container-loader` instead.

### Remove ISummaryAuthor and ISummaryCommitter

`ISummaryAuthor` and`ISummaryCommitter` have been removed in this release. See [#10456](https://github.com/microsoft/FluidFramework/issues/10456) for details.

### Narrow type of clientId field on MockFluidDataStoreRuntime

`clientId` can only ever be of type `string`, so it is superfluous for the type
to be `string | undefined`.

### Remove IFluidDataStoreChannel.bindToContext and related types

**THIS BREAKING CHANGE IS REVERTED AS OF 2.0.0-internal.1.1.3**

~~`bindToContext` has been removed from `IFluidDataStoreChannel`, along with enum `BindState` and the interface `IDataStoreWithBindToContext_Deprecated`.
See previous ["Upcoming" change notice](#bindToContext-to-be-removed-from-IFluidDataStoreChannel) for info on how this removal was staged.~~

### Remove aliasing return value from AliasResult

The `aliasing` return value from `AliasResult` has been removed from `@fluidframework/runtime-definitions`, as it's no longer returned by the API. Instead of `aliasing`, the API will return the promise of the ongoing aliasing operation.

### Creating root datastores using IContainerRuntime.CreateRootDataStore and IContainerRuntimeBase.\_createDataStoreWithProps is no longer supported

The `IContainerRuntime.CreateRootDataStore` method has been removed. Please use aliasing instead. See [IContainerRuntime.createRootDataStore is deprecated](#icontainerruntimecreaterootdatastore-is-deprecated). The `isRoot` parameter from `IContainerRuntimeBase._createDataStoreWithProps` has also been removed. Additionally, the feature gate which would switch to using aliasing behind the aforementioned deleted APIs, `Fluid.ContainerRuntime.UseDataStoreAliasing` will no longer be observed by the runtime. As aliasing is the default behavior for creating such datastores, the `useDataStoreAliasing` property from `IContainerRuntimeOptions` has been removed.

# 1.2.0

## 1.2.0 Upcoming changes

-   [ Added locationRedirection errorType in DriverErrorType enum](#Added-locationRedirection-errorType-in-DriverErrorType-enum)
-   [ Added ILocationRedirectionError error in DriverError type](#Added-ILocationRedirectionError-error-in-DriverError-type)

### Added locationRedirection errorType in DriverErrorType enum

Added locationRedirection errorType in DriverErrorType enum. This error tells that the location of file on server has changed.
This error will not be thrown in 1.x.x version but we are just adding it in the type for now. This will be thrown from 2.x.x onward. For consumers of errors(in any version due to dynamic driver loading), this needs to be handled as a separate type where an error message banner could be shown etc. Consumers can also choose to not do any action as far as they recognize this error at runtime and not faulter when they receive this error. Ex. if you have a switch statement which does not have this errorType as a case and throw error in default case, then you need to add a case so that it does not throw any error. However this error is not yet emitted from `Fluid Framework`, so in a way it is non breaking.

### Added ILocationRedirectionError error in DriverError type

Added ILocationRedirectionError error in DriverError. This error tells that the location of file on server has changed. In case of Odsp, the domain of file changes on server.

# 1.1.0

## 1.1.0 Upcoming changes

-   [IContainerRuntime.createRootDataStore is deprecated](#icontainerruntimecreaterootdatastore-is-deprecated)
-   [ ISummaryAuthor and ISummaryCommitter are deprecated](#isummaryauthor-and-isummarycommitter-are-deprecated)

### IContainerRuntime.createRootDataStore is deprecated

See [#9660](https://github.com/microsoft/FluidFramework/issues/9660). The API is vulnerable to name conflicts, which lead to invalid documents. As a replacement, create a regular datastore using the `IContainerRuntimeBase.createDataStore` function, then alias the datastore by using the `IDataStore.trySetAlias` function and specify a string value to serve as the alias to which the datastore needs to be bound. If successful, "Success" will be returned, and a call to `getRootDataStore` with the alias as parameter will return the same datastore.

### ISummaryAuthor and ISummaryCommitter are deprecated

See [#10456](https://github.com/microsoft/FluidFramework/issues/10456). `ISummaryAuthor` and `ISummaryCommitter`
are deprecated and will be removed in a future release.

# 1.0.0

## 1.0.0 Upcoming changes

-   [Summarize heuristic changes based on telemetry](#Summarize-heuristic-changes-based-on-telemetry)
-   [bindToContext to be removed from IFluidDataStoreChannel](#bindToContext-to-be-removed-from-IFluidDataStoreChannel)
-   [Garbage Collection (GC) mark phase turned on by default](<#Garbage-Collection-(GC)-mark-phase-turned-on-by-default>)
-   [SequenceEvent.isEmpty removed](#SequenceEvent.isEmpty-removed)

### Summarize heuristic changes based on telemetry

Changes will be made in the way heuristic summaries are run based on observed telemetry (see `ISummaryConfigurationHeuristics`). Please evaluate if such policies make sense for you, and if not, clone the previous defaults and pass it to the `ContainerRuntime` object to shield yourself from these changes:

-   Change `minOpsForLastSummaryAttempt` from `50` -> `10`
-   Change `maxOps` from `1000` -> `100`

### bindToContext to be removed from IFluidDataStoreChannel

`bindToContext` will be removed from `IFluidDataStoreChannel` in the next major release.
It was deprecated in 0.50 but due to [this bug](https://github.com/microsoft/FluidFramework/issues/9127) it still had to be called after creating a non-root data store. The bug was fixed in 0.59.
To prepare for the removal in the following release, calls to `bindToContext` can and should be removed as soon as this version is consumed. Since the compatibility window between container runtime and data store runtime is N / N-1, all runtime code will have the required bug fix (released in the previous version 0.59) and it can be safely removed.

### Garbage Collection (GC) mark phase turned on by default

GC mark phase is turned on by default with this version. In mark phase, unreferenced Fluid objects (data stores, DDSes and attachment blobs uploaded via BlobManager) are stamped as such along with the unreferenced timestamp in the summary. Features built on summaries (Fluid file at rest) can filter out these unreferenced content. For example, search and e-discovery will mostly want to filter out these content since they are unused.

For more details on GC and options for controlling its behavior, please see [this document](./packages/runtime/container-runtime/garbageCollection.md).

> Note: GC sweep phase has not been enabled yet so unreferenced content won't be deleted. The work to enable it is in progress and will be ready soon.

### SequenceEvent.isEmpty removed

In `@fluidframework/sequence`, a change was previously made to no longer fire `SequenceEvent`s with empty deltas.
This made the `isEmpty` property of `SequenceEvent` (also available on `SequenceDeltaEvent` and `SequenceMaintenanceEvent`) redundant.
It has been removed in this release--consumers should assume any raised delta events are not empty.

## 1.0.0 Breaking changes

-   [Changed AzureConnectionConfig API](#Changed-AzureConnectionConfig-API)
-   [Remove IFluidSerializer from core-interfaces](#Remove-IFluidSerializer-from-core-interfaces)
-   [Remove IFluidSerializer from IFluidObject](#Remove-IFluidSerializer-from-IFluidObject)
-   [Deprecate TelemetryDataTag.PackageData](#Deprecate-TelemetryDataTagPackageData)
-   [Remove write method from IDocumentStorageService](#Remove-Write-Method-from-IDocumentStorageService)
-   [Remove IDeltaManager.close()](#remove-ideltamanagerclose)
-   [Deprecated Fields from ISummaryRuntimeOptions](#Deprecated-fields-from-ISummaryRuntimeOptions)
-   [`ISummarizerOptions` is deprecated](#isummarizerOptions-is-deprecated)
-   [connect() and disconnect() made mandatory on IContainer and IFluidContainer](#connect-and-disconnect-made-mandatory-on-icontainer-and-ifluidcontainer)
-   [Remove Const Enums from Merge Tree, Sequence, and Shared String](#Remove-Const-Enums-from-Merge-Tree-Sequence-and-Shared-String)
-   [Remove Container.setAutoReconnect() and Container.resume()](#remove-containersetautoreconnect-and-containerresume)
-   [Remove IContainer.connected and IFluidContainer.connected](#remove-icontainerconnected-and-ifluidcontainerconnected)
-   [All IFluidObject Augmentations Removed](#All-IFluidObject-Augmentations-Removed)
-   [Remove `noopTimeFrequency` and `noopCountFrequency` from ILoaderOptions](#remove-nooptimefrequency-and-noopcountfrequency-from-iloaderoptions)
-   [proxyLoaderFactories members removed from ILoaderProps and ILoaderServices](#proxyloaderfactories-members-to-be-removed-from-iloaderprops-and-iloaderservices)
-   [IContainer.connectionState yields finer-grained ConnectionState values](#icontainerconnectionstate-yields-finer-grained-connectionstate-values)

### Changed AzureConnectionConfig API

-   Added a `type` field that's used to differentiate between remote and local connections.
-   Defined 2 subtypes of `AzureConnectionConfig`: `AzureLocalConnectionConfig` and `AzureRemoteConnectionConfig` with their `type` set to `"local"` and `"remote"` respectively
-   Previously we supplied `orderer` and `storage` fields, now replaced with `endpoint` url.
-   Previously `LOCAL_MODE_TENANT_ID` was supplied for the `tenantId` field when running app locally, now in "local" mode,
    no tenantId field is `provided` and `LOCAL_MODE_TENANT_ID` is no longer available.

### Remove IFluidSerializer from core-interfaces

`IFluidSerializer` was deprecated from core-interfaces in 0.55 and is now removed. Use `IFluidSerializer` in shared-object-base instead.

### Remove IFluidSerializer from IFluidObject

`IFluidSerializer` in `IFluidObject` was deprecated in 0.52 and is now removed. Use `FluidObject` instead of `IFluidObject`.

### Deprecate TelemetryDataTag.PackageData

`TelemetryDataTag.PackageData` is deprecated and will be removed in a future release. Use `TelemetryDataTag.CodeArtifact` instead.

### Remove Write Method from IDocumentStorageService

The `IDocumentStorageService.write(...)` method within the `@fluidframework/driver-definitions` package has been removed. Please remove all usage/implementation of this method if present.

### Remove IDeltaManager.close()

The method `IDeltaManager.close()` was deprecated in 0.54 and is now removed.
Use IContainer.close() or IContainerContext.closeFn() instead, and pass an error object if applicable.

### Require enableOfflineLoad to use IContainer.closeAndGetPendingLocalState()

Offline load functionality has been placed behind a feature flag as part of [ongoing offline work](https://github.com/microsoft/FluidFramework/pull/9557).
In order to use `IContainer.closeAndGetPendingLocalState`, pass a set of options to the container runtime including `{ enableOfflineLoad: true }`.

### Deprecated Fields from ISummaryRuntimeOptions

The following fields have been deprecated from `ISummaryRuntimeOptions` and became properties from `ISummaryConfiguration` interface in order to have the Summarizer Heuristics Settings under the same object. See [#9990](https://github.com/microsoft/FluidFramework/issues/9990):

`ISummaryRuntimeOptions.initialSummarizerDelayMs`
`ISummaryRuntimeOptions.disableSummaries`
`ISummaryRuntimeOptions.maxOpsSinceLastSummary`
`ISummaryRuntimeOptions.summarizerClientElection`
`ISummaryRuntimeOptions.summarizerOptions`

They will be removed in a future release. See [#9990](https://github.com/microsoft/FluidFramework/issues/9990)

-   ### `ISummarizerOptions` is deprecated
    `ISummarizerOptions` interface is deprecated and will be removed in a future release. See [#9990](https://github.com/microsoft/FluidFramework/issues/9990)
    Options that control the behavior of a running summarizer will be moved to the `ISummaryConfiguration` interface instead.

### connect() and disconnect() made mandatory on IContainer and IFluidContainer

The functions `IContainer.connect()`, `IContainer.disconnect()`, `IFluidContainer.connect()`, and `IFluidContainer.disconnect()` have all been changed from optional to mandatory functions.

### Remove Const Enums from Merge Tree, Sequence, and Shared String

The types RBColor, MergeTreeMaintenanceType, and MergeTreeDeltaType are no longer const enums they are now const objects with a union type. In general there should be no change necessary for consumer, unless you are using a specific value as a type. When using a specific value as a type, it is now necessary to prefix with typeof. This scenario is uncommon in consuming code. Example:

```diff
export interface IMergeTreeInsertMsg extends IMergeTreeDelta {
-    type: MergeTreeDeltaType.INSERT;
+    type: typeof MergeTreeDeltaType.INSERT;
```

### Remove Container.setAutoReconnect() and Container.resume()

The functions `Container.setAutoReconnect()` and `Container.resume()` were deprecated in 0.58 and are now removed. To replace their functionality use `Container.connect()` instead of `Container.setAutoReconnect(true)` and `Container.resume()`, and use `Container.disconnect()` instead of `Container.setAutoReconnect(false)`.

### Remove IContainer.connected and IFluidContainer.connected

The properties `IContainer.connected` and `IFluidContainer.connected` were deprecated in 0.58 and are now removed. To replace their functionality use `IContainer.connectionState` and `IFluidContainer.connectionState` respectively. Example:

```diff
- if (container.connected) {
+ if (container.connectionState === ConnectionState.Connected) {
    console.log("Container is connected");
}
```

### All IFluidObject Augmentations Removed

All augmentations to IFluidObject are now removed. IFluidObject is deprecated and being replaced with [FluidObject](#Deprecate-IFluidObject-and-introduce-FluidObject). The interface IFluidObject still exists as an empty interface, to support any pre-existing augmentations. However these should be moved to the [FluidObject](#Deprecate-IFluidObject-and-introduce-FluidObject) pattern, as IFluidObject will
be completely removed in an upcoming release.

The following interfaces still exist independently and can be used via FLuidObject, but no longer exist on IFluidObject.

-   IRuntimeFactory
-   ILoader
-   IFluidLoadable
-   IFluidRunnable
-   IFluidRouter
-   IFluidHandleContext
-   IFluidHandle
-   IFluidHTMLView

### Remove `noopTimeFrequency` and `noopCountFrequency` from ILoaderOptions

`noopTimeFrequency` and `noopCountFrequency` are removed from `ILoaderOptions`. Please use `noopTimeFrequency` and `noopCountFrequency` from `IClientConfiguration` in `@fluidframework/protocol-definitions`.

### proxyLoaderFactories members to be removed from ILoaderProps and ILoaderServices

The `proxyLoaderFactories` member on `ILoaderProps` and `ILoaderServices` was deprecated in 0.59 and has now been removed.

### IContainer.connectionState yields finer-grained ConnectionState values

In both `@fluidframework/container-definitions` and `@fluidframework/container-loader` packages,
the `ConnectionState` types have been updated to include a new state which previously was
encompassed by the `Disconnected` state. The new state is `EstablishingConnection` and indicates that the container is
attempting to connect to the ordering service, but is not yet connected.

Any logic based on the `Disconnected` state (e.g. checking the value of `connectionState` on either `IContainer` and `Container`)
should be updated depending on how you want to treat this new `EstablishingConnection` state.

Additionally, please note that the `Connecting` state is being renamed to `CatchingUp`.
`ConnectionState.Connecting` is marked as deprecated, please use `ConnectionState.CatchingUp` instead.
`ConnectionState.Connecting` will be removed in the following major release.

# 0.59

## 0.59 Upcoming changes

-   [Remove ICodeLoader interface](#Remove-ICodeLoader-interface)
-   [IFluidContainer.connect() and IFluidContainer.disconnect() will be made mandatory in future major release](#ifluidcontainer-connect-and-ifluidcontainer-disconnect-will-be-made-mandatory-in-future-major-release)
-   [proxyLoaderFactories members to be removed from ILoaderProps and ILoaderServices](#proxyLoaderFactories-members-to-be-removed-from-ILoaderProps-and-ILoaderServices)
-   [routerlicious-host package and ContainerUrlResolver to be removed](#routerlicious-host-package-and-ContainerUrlResolver-to-be-removed)
-   [LocalReference class and method deprecations](#LocalReference-class-and-method-deprecations)
-   [Deprecated properties from ILoaderOptions](#Deprecated-properties-from-ILoaderOptions)
-   [Deprecated forceAccessTokenViaAuthorizationHeader from ICollabSessionOptions](#Deprecated-forceAccessTokenViaAuthorizationHeader-from-ICollabSessionOptions)
-   [Deprecated enableRedeemFallback from HostStoragePolicy in Odsp driver](#Deprecated-enableRedeemFallback-from-HostStoragePolicy-in-Odsp-driver)]

### Remove ICodeLoader interface

`ICodeLoader` in `@fluidframework/container-definitions` was deprecated since 0.40.0 and is now removed. Use `ICodeDetailsLoader` from `@fluidframework/container-loader` instead.

### IFluidContainer.connect() and IFluidContainer.disconnect() will be made mandatory in future major release

In major release 1.0, the optional functions `IFluidContainer.connect()` and `IFluidContainer.disconnect()` will be made mandatory functions.

### proxyLoaderFactories members to be removed from ILoaderProps and ILoaderServices

The `proxyLoaderFactories` member on `ILoaderProps` and `ILoaderServices` has been deprecated in 0.59 and will be removed in an upcoming release.

### routerlicious-host package and ContainerUrlResolver to be removed

The `@fluidframework/routerlicious-host` package and its `ContainerUrlResolver` have been deprecated in 0.59 and will be removed in an upcoming release.

### LocalReference class and method deprecations

The class LocalReference in the @fluidframework/merge-tree packing is being deprecated. Please transition usage to the ReferencePosition interface from the same package.
To support this change the following methods are deprecated with replacements that operate on ReferencePosition rather than LocalReference

-   createPositionReference to createLocalReferencePosition
-   addLocalReference to createLocalReferencePosition
-   localRefToPos to localReferencePositionToPosition
-   removeLocalReference to removeLocalReferencePosition

The above methods are changes in both the @fluidframework/merge-tree and @fluidframework/sequence packages.

### Deprecated properties from ILoaderOptions

`noopTimeFrequency` and `noopCountFrequency` from `ILoaderOptions` will be deprecated and moved to `IClientConfiguration` in `@fluidframework/protocol-definitions`.

### Deprecated forceAccessTokenViaAuthorizationHeader from ICollabSessionOptions

Deprecated forceAccessTokenViaAuthorizationHeader from ICollabSessionOptions as auth token will be supplied as Header by default due to security reasons.

### Deprecated enableRedeemFallback from HostStoragePolicy in Odsp driver

Deprecated enableRedeemFallback from HostStoragePolicy in Odsp driver as it will be always enabled by default.

## 0.59 Breaking changes

-   [Removing Commit from TreeEntry and commits from SnapShotTree](#Removing-Commit-from-TreeEntry-and-commits-from-SnapShotTree)
-   [raiseContainerWarning removed from IContainerContext](#raiseContainerWarning-removed-from-IContainerContext)
-   [Remove `@fluidframework/core-interface#fluidPackage.ts`](#Remove-fluidframeworkcore-interfacefluidPackagets)
-   [getAbsoluteUrl() argument type changed](#getAbsoluteUrl-argument-type-changed)
-   [Replace ICodeLoader with ICodeDetailsLoader interface](#Replace-ICodeLoader-with-ICodeDetailsLoader-interface)
-   [IFluidModule.fluidExport is no longer an IFluidObject](#IFluidModule.fluidExport-is-no-longer-an-IFluidObject)
-   [Scope is no longer an IFluidObject](#scope-is-no-longer-an-IFluidObject)
-   [IFluidHandle and requestFluidObject generic's default no longer includes IFluidObject](#IFluidHandle-and-requestFluidObject-generics-default-no-longer-includes-IFluidObject)
-   [LazyLoadedDataObjectFactory.create no longer returns an IFluidObject](#LazyLoadedDataObjectFactory.create-no-longer-returns-an-IFluidObject)
-   [Remove routerlicious-host package](#remove-routerlicious-host-package)

### Removing Commit from TreeEntry and commits from SnapShotTree

Cleaning up properties that are not being used in the codebase: `TreeEntry.Commit` and `ISnapshotTree.commits`.
These should not be used and there is no replacement provided.

### raiseContainerWarning removed from IContainerContext

`raiseContainerWarning` property will be removed from `IContainerContext` interface and `ContainerContext` class. Please refer to [raiseContainerWarning property](#Remove-raisecontainerwarning-property) for more details.

### Remove `@fluidframework/core-interface#fluidPackage.ts`

All the interfaces and const from `fluidPackage.ts` were moved to `@fluidframework/container-definitions` in previous release. Please refer to: [Moved `@fluidframework/core-interface#fluidPackage.ts` to `@fluidframework/container-definition#fluidPackage.ts`](#Moved-fluidframeworkcore-interfacefluidPackagets-to-fluidframeworkcontainer-definitionfluidPackagets). It is now removed from `@fluidframework/core-interface#fluidPackage.ts`. Import the following interfaces and const from `@fluidframework/container-definitions`:

-   `IFluidPackageEnvironment`
-   `IFluidPackage`
-   `isFluidPackage`
-   `IFluidCodeDetailsConfig`
-   `IFluidCodeDetailsConfig`
-   `IFluidCodeDetails`
-   `IFluidCodeDetailsComparer`
-   `IProvideFluidCodeDetailsComparer`
-   `IFluidCodeDetailsComparer`

### `getAbsoluteUrl()` argument type changed

The `packageInfoSource` argument in `getAbsoluteUrl()` on `@fluidframework/odsp-driver`, `@fluidframework/iframe-driver`, and `@fluidframework/driver-definitions` is typed to `IContainerPackageInfo` interface only.

```diff
- getAbsoluteUrl(
-    resolvedUrl: IResolvedUrl,
-    relativeUrl: string,
-    packageInfoSource?: IFluidCodeDetails | IContainerPackageInfo,
- ): Promise<string>;

+ interface IContainerPackageInfo {
+    /**
+     * Container package name.
+     */
+    name: string;
+ }

+ getAbsoluteUrl(
+    resolvedUrl: IResolvedUrl,
+    relativeUrl: string,
+    packageInfoSource?: IContainerPackageInfo,
+ ): Promise<string>;
```

### Replace ICodeLoader with ICodeDetailsLoader interface

`ICodeLoader` in `@fluidframework/container-definitions` was deprecated since 0.40.0 and is now removed. Use `ICodeDetailsLoader` from `@fluidframework/container-loader` instead.

In particular, note the `ILoaderService` and `ILoaderProps` interfaces used with the `Loader` class now only support `ICodeDetailsLoader`. If you were using an `ICodeLoader` with these previously, you'll need to update to an `ICodeDetailsLoader`.

```ts
export interface ICodeDetailsLoader extends Partial<IProvideFluidCodeDetailsComparer> {
	/**
	 * Load the code module (package) that is capable to interact with the document.
	 *
	 * @param source - Code proposal that articulates the current schema the document is written in.
	 * @returns - Code module entry point along with the code details associated with it.
	 */
	load(source: IFluidCodeDetails): Promise<IFluidModuleWithDetails>;
}
```

All codeloaders are now expected to return the object including both the runtime factory and code details of the package that was actually loaded. These code details may be used later then to check whether the currently loaded package `.satisfies()` a constraint.

You can start by returning default code details that were passed into the code loader which used to be our implementation on your behalf if code details were not passed in. Later on, this gives an opportunity to implement more sophisticated code loading where the code loader now can inform about the actual loaded module via the returned details.

### IFluidModule.fluidExport is no longer an IFluidObject

IFluidObject is no longer part of the type of IFluidModule.fluidExport. IFluidModule.fluidExport is still an [FluidObject](#Deprecate-IFluidObject-and-introduce-FluidObject) which should be used instead.

### Scope is no longer an IFluidObject

IFluidObject is no longer part of the type of IContainerContext.scope or IContainerRuntime.scope.
Scope is still an [FluidObject](#Deprecate-IFluidObject-and-introduce-FluidObject) which should be used instead.

### IFluidHandle and requestFluidObject generic's default no longer includes IFluidObject

IFluidObject is no longer part of the type of IFluidHandle and requestFluidObject generic's default.

```diff
- IFluidHandle<T = IFluidObject & FluidObject & IFluidLoadable>
+ IFluidHandle<T = FluidObject & IFluidLoadable>

- export function requestFluidObject<T = IFluidObject & FluidObject>(router: IFluidRouter, url: string | IRequest): Promise<T>;
+ export function requestFluidObject<T = FluidObject>(router: IFluidRouter, url: string | IRequest): Promise<T>;
```

This will affect the result of all `get()` calls on IFluidHandle's, and the default return will no longer be and IFluidObject by default.

Similarly `requestFluidObject` default generic which is also its return type no longer contains IFluidObject.

In both cases the generic's default is still an [FluidObject](#Deprecate-IFluidObject-and-introduce-FluidObject) which should be used instead.

As a short term fix in both these cases IFluidObject can be passed at the generic type. However, IFluidObject is deprecated and will be removed in an upcoming release so this can only be a temporary workaround before moving to [FluidObject](#Deprecate-IFluidObject-and-introduce-FluidObject).

### LazyLoadedDataObjectFactory.create no longer returns an IFluidObject

LazyLoadedDataObjectFactory.create no longer returns an IFluidObject, it now only returns a [FluidObject](#Deprecate-IFluidObject-and-introduce-FluidObject).

As a short term fix the return type of this method can be safely casted to an IFluidObject. However, IFluidObject is deprecated and will be removed in an upcoming release so this can only be a temporary workaround before moving to [FluidObject](#Deprecate-IFluidObject-and-introduce-FluidObject).

### Remove Routerlicious-host package

Remove `@fluidframework/routerlicious-host` package and its `ContainerUrlResolver` as they have been deprecated in 0.59 and unused.

# 0.58

## 0.58 Upcoming changes

-   [Doing operations not allowed on deleted sub directory](#Doing-operations-not-allowed-on-deleted-sub-directory)
-   [IDirectory extends IDisposable](#IDirectory-extends-IDisposable)
-   [raiseContainerWarning removed from IContainerContext](#raiseContainerWarning-removed-from-IContainerContext)
-   [`IContainerRuntimeBase.setFlushMode` is deprecated](#icontainerruntimebasesetflushmode-is-deprecated)
-   [connected deprecated from IContainer, IFluidContainer, and FluidContainer](#connected-deprecated-from-IContainer-IFluidContainer-and-FluidContainer)
-   [setAutoReconnect and resume deprecated from IContainer and Container](#setAutoReconnect-and-resume-deprecated-from-IContainer-and-Container)
-   [IContainer.connect() and IContainer.disconnect() will be made mandatory in future major release](#icontainer-connect-and-icontainer-disconnect-will-be-made-mandatory-in-future-major-release)

### Doing operations not allowed on deleted sub directory

Users will not be allowed to do operations on a deleted directory. Users can subscribe to `disposed` event to know if a sub directory is deleted. Accessing deleted sub directory will throw `UsageError` exception now.

### IDirectory extends IDisposable

IDirectory has started extending IDisposable. This means that users implementing the IDirectory interface needs to implement IDisposable too now.

### raiseContainerWarning removed from IContainerContext

`raiseContainerWarning` property will be removed from `IContainerContext` interface and `ContainerContext` class. Please refer to [raiseContainerWarning property](#Remove-raisecontainerwarning-property) for more details.

### `IContainerRuntimeBase.setFlushMode` is deprecated

`IContainerRuntimeBase.setFlushMode` is deprecated and will be removed in a future release. FlushMode will become an immutable property for the container runtime, optionally provided at creation time via the `IContainerRuntimeOptions` interface. See [#9480](https://github.com/microsoft/FluidFramework/issues/9480#issuecomment-1084790977)

### connected deprecated from IContainer, IFluidContainer, and FluidContainer

`connected` has been deprecated from `IContainer`, `IFluidContainer`, and `FluidContainer`. It will be removed in a future major release. Use `connectionState` property on the respective interfaces/classes instead. Please switch to the new APIs as soon as possible, and provide any feedback to the FluidFramework team if necessary.

```diff
- if (fluidContainer.connected)
+ if (fluidContainer.connectionState === ConnectionState.Connected)
```

### setAutoReconnect and resume deprecated from IContainer and Container

`setAutoReconnect()` and `resume()` have been deprecated from `IContainer` and `Container`. They will be removed in a future major release. Use `connect()` instead of `setAutoReconnect(true)` and `resume()`, and use `disconnect()` instead of `setAutoReconnect(false)`. Note, when using these new functions you will need to ensure that the container is both attached and not closed to prevent an error being thrown. Please switch to the new APIs as soon as possible, and provide any feedback to the FluidFramework team if necessary.

### IContainer.connect() and IContainer.disconnect() will be made mandatory in future major release

In major release 1.0, the optional functions `IContainer.connect()` `IContainer.disconnect()` will be made mandatory functions.

## 0.58 Breaking changes

-   [Move IntervalType from merge-tree to sequence package](#Move-IntervalType-from-merge-tree-to-sequence-package)
-   [Remove logger property from IContainerContext](#Remove-logger-property-from-IContainerContext)
-   [Set raiseContainerWarning property as optional parameter on IContainerContext](#Set-raiseContainerWarning-property-as-optional-parameter-on-IContainerContext)
-   [Consolidate fluidErrorCode and message on FF Errors](#Consolidate-fluidErrorCode-and-message-on-FF-Errors)

### Move IntervalType from merge-tree to sequence package

Move the type from the merge-tree package where it isn't used to the sequence package where it is used

```diff
- import { IntervalType } from "@fluidframework/merge-tree";
+ import { IntervalType } from "@fluidframework/sequence";
```

## Remove logger property from IContainerContext

The logger property in IContainerContext became an optional parameter in [release 0.56](#Set-logger-property-as-optional-parameter-in-IContainerContext). This property has now been removed. The `taggedLogger` property is now set as a required parameter in `IContainerContext` interface.

## Set raiseContainerWarning property as optional parameter on IContainerContext

`raiseContainerWarning` is set as an optional parameter on `IContainerContext` interface and would be removed from `IContainerContext` interface and `ContainerContext` class in the next release. Please see [raiseContainerWarning property](#Remove-raisecontainerwarning-property) for more details.

### Consolidate fluidErrorCode and message on FF Errors

Errors raised by the Fluid Framework will no longer contain the property `fluidErrorCode`.
This was present in many error constructors, and exposed in the type `IFluidErrorBase`, but has now been removed.
Previously, the fluidErrorCode value (a pascaleCased term) was often used as the error message itself.
Now all error messages can be expected to be easily-read sentences,
sometimes followed by a colon and an inner error message when applicable.

# 0.57

## 0.57 Upcoming changes

## 0.57 Breaking changes

-   [IFluidConfiguration removed](#IFluidConfiguration-removed)
-   [Driver error constructors' signatures have changed](#driver-error-constructors-signatures-have-changed)
-   [IFluidObject removed from IFluidDataStoreContext scope](#IFluidObject-removed-from-IFluidDataStoreContext-scope)
-   [The behavior of containers' isDirty flag has changed](#containers-isdirty-flag-behavior-has-changed)
-   [Removed PureDataObject.requestFluidObject_UNSAFE](#Removed-PureDataObject.requestFluidObject_UNSAFE)
-   [Modified PureDataObject.getFluidObjectFromDirectory](#Modified-PureDataObject.getFluidObjectFromDirectory)
-   [Remove IFluidObject from Aqueduct](#Remove-IFluidObject-from-Aqueduct)
-   [Removing snapshot API from IRuntime](#Removing-snapshot-api-from-IRuntime)
-   [Remove Unused IFluidObject Augmentations](#Remove-Unused-IFluidObject-Augmentations)
-   [Duplicate extractLogSafeErrorProperties removed](#duplicate-extractlogsafeerrorproperties-removed)
-   [Code proposal rejection removed](#Code-proposal-rejection-removed)
-   [ContainerRuntime.createDataStore return type changed](#Containerruntimecreatedatastore-return-type-changed)
-   [Root datastore creation may throw an exception in case of name conflicts](#Root-datastore-creation-may-throw-an-exception-in-case-of-name-conflicts)

### IFluidConfiguration removed

The `IFluidConfiguration` interface and related properties were deprecated in 0.55, and have now been removed. This includes the `configuration` member of `IContainerContext` and `ContainerContext`.

### Driver error constructors' signatures have changed

All error classes defined in @fluidframework/driver-utils now require the `props` parameter in their constructors,
and `props` must include the property `driverVersion: string | undefined` (via type `DriverErrorTelemetryProps`).
Same for helper functions that return new error objects.

Additionally, `createGenericNetworkError`'s signature was refactored to combine `canRetry` and `retryAfterMs` into a single
required parameter `retryInfo`.

### IFluidObject removed from IFluidDataStoreContext scope

IFluidObject is deprecated and being replaced with [FluidObject](#Deprecate-IFluidObject-and-introduce-FluidObject). IFluidObject is now removed from IFluidDataStoreContext's scope:

```diff
- readonly scope: IFluidObject & FluidObject;
+ readonly scope: FluidObject;
```

Additionally, the following deprecated fields have been removed from IFluidObject:

-   IFluidDataStoreFactory
-   IFluidDataStoreRegistry

Use [FluidObject](#Deprecate-IFluidObject-and-introduce-FluidObject) instead.

### Containers isDirty flag behavior has changed

Container is now considered dirty if it's not attached or it is attached but has pending ops. Check https://fluidframework.com/docs/build/containers/#isdirty for further details.

### Removed PureDataObject.requestFluidObject_UNSAFE

The `requestFluidObject_UNSAFE` is removed from the PureDataObject. If you still need to fallback on URIs, use `handleFromLegacyUri`. We are making this change to encourage retreiving shared objects via handles only.

### Modified PureDataObject.getFluidObjectFromDirectory

Going forward, `getFluidObjectFromDirectory` will not return FluidObject if you have have used to store uri string for a given key. If you still need to fallback on URIs, use `handleFromLegacyUri`. Also, getFluidObjectFromDirectory now expects callback that is only returning `IFluidHandle` or `undefined`. Returnig uri/id (string) is not supported as we want to encourage retreiving shared objects via handles only.

### Remove IFluidObject from Aqueduct

[IFluidObject is deprecated](#Deprecate-IFluidObject-and-introduce-FluidObject). In this release we have removed all IFluidObject from the aqueduct package.
This impacts the following public apis:

-   getDefaultObjectFromContainer
-   getObjectWithIdFromContainer
-   getObjectFromContainer
-   PureDataObject.getFluidObjectFromDirectory
-   ContainerServiceRegistryEntries
-   SingletonContainerServiceFactory.getService

In general the impact of these changes should be transparent. If you see compile errors related to Fluid object provider types with the above apis, you should transition those usages to [FluidObject](https://github.com/microsoft/FluidFramework/blob/main/common/lib/core-interfaces/src/provider.ts#L61) which is the replacement for the deprecated IFluidObject.

### Removing snapshot API from IRuntime

Snapshot API has been removed from IRuntime. Replay tools and snapshot tests are now using summarize API.

### Remove Unused IFluidObject Augmentations

The following deprecated provider properties are no longer exposed off of IFluidObject

-   IFluidMountableView
-   IAgentScheduler
-   IContainerRuntime
-   ISummarizer

The interfaces that correspond to the above properties continue to exist, and can use directly, or with the IFluidObject replacement [FluidObject](https://github.com/microsoft/FluidFramework/blob/main/common/lib/core-interfaces/src/provider.ts#L61)

### Duplicate extractLogSafeErrorProperties removed

The helper function `extractLogSafeErrorProperties` existed in both telemetry-utils and common-utils packages.
The copy in common-utils was out of date and unused in this repo, and has now been removed.

### Code proposal rejection removed

Rejection functionality has been removed from Quorum. As a result, the `"codeDetailsProposed"` event on `IContainer` now provides an `ISequencedProposal` rather than an `IPendingProposal`.

### ContainerRuntime.createDataStore return type changed

`ContainerRuntime.createDataStore` will now return an an `IDataStore` instead of an `IFluidRouter`. This change does not break the interface contract, as the former inherits the latter, however the concrete object will be a `DataStore` instance, which does not inherit `IFluidDataStoreChannel` as before.

### Root datastore creation may throw an exception in case of name conflicts

When creating root datastores using `ContainerRuntime.createRootDataStore` or `ContainerRuntime._createDataStoreWithProps`, in case of a name conflict (when attempting to create a root datastore with a name which already exists in the document), an exception of type `GenericError` may be thrown from the function.

## 0.56 Breaking changes

-   [`MessageType.Save` and code that handled it was removed](#messageType-save-and-code-that-handled-it-was-removed)
-   [Removed `IOdspResolvedUrl.sharingLinkToRedeem`](#Removed-IOdspResolvedUrl.sharingLinkToRedeem)
-   [Removed url from ICreateBlobResponse](#removed-url-from-ICreateBlobResponse)
-   [`readonly` removed from `IDeltaManager`, `DeltaManager`, and `DeltaManagerProxy`](#readonly-removed-from-IDeltaManager-and-DeltaManager-DeltaManagerProxy)(Synthesize-Decoupled-from-IFluidObject-and-Deprecations-Removed)
-   [codeDetails removed from Container](#codeDetails-removed-from-Container)
-   [wait() methods removed from map and directory](#wait-methods-removed-from-map-and-directory)
-   [Removed containerPath from DriverPreCheckInfo](#removed-containerPath-from-DriverPreCheckInfo)
-   [Removed SharedObject.is](#Removed-SharedObject.is)
-   [Removed IContainerContext.id](#Removed-IContainerContext.id-and-ContainerContext.id)
-   [Remove raiseContainerWarning property](#Remove-raiseContainerWarning-property)
-   [Set logger property as optional parameter in IContainerContext](#Set-logger-property-as-optional-parameter-in-IContainerContext)

### `MessageType.Save` and code that handled it was removed

The `Save` operation type was deprecated and has now been removed. This removes `MessageType.Save` from `protocol-definitions`, `save;${string}: ${string}` from `SummarizeReason` in the `container-runtime` package, and `MessageFactory.createSave()` from and `server-test-utils`.

### Removed `IOdspResolvedUrl.sharingLinkToRedeem`

The `sharingLinkToRedeem` property is removed from the `IOdspResolvedUrl` interface. The property can be accesed from `IOdspResolvedUrl.shareLinkInfo` instead.

### Removed `url` from ICreateBlobResponse

The unused `url` property of `ICreateBlobResponse` in `@fluidframework/protocol-definitions` has been removed

### readonly removed from IDeltaManager, DeltaManager, and DeltaManagerProxy

The `readonly` property was deprecated and has now been removed from `IDeltaManager` from `container-definitions`. Additionally, `readonly` has been removed from the implementations in `DeltaManager` and `DeltaManagerProxy` from `container-loader`. To replace its functionality, use `readOnlyInfo.readonly` instead.

### Synthesize Decoupled from IFluidObject and Deprecations Removed

DependencyContainer now takes a generic argument, as it is no longer directly couple to IFluidObject. The ideal pattern here would be directly pass the provider or FluidObject interfaces you will register. As a short term solution you could also pass IFluidObject, but IFluidObject is deprecated, so will need to be removed if used here.
Examples:

```typescript
// the old way
const dc = new DependencyContainer();
dc.register(IFluidHTMLView, MockLoadable());

// FluidObject option
const dc = new DependencyContainer<FluidObject<IFluidHTMLView>>();
dc.register(IFluidHTMLView, MockLoadable());

// Provider option
const dc = new DependencyContainer<IProvideFluidHTMLView>();
dc.register(IFluidHTMLView, MockLoadable());

// Short term IFluidObject option
const dc = new DependencyContainer<IFluidObject>();
dc.register(IFluidHTMLView, MockLoadable());
```

The following members have been removed from IFluidDependencySynthesizer:

-   registeredTypes - unused and no longer supported. `has` can replace most possible usages
-   register - create new DependencyContainer and add existing as parent
-   unregister - create new DependencyContainer and add existing as parent
-   getProvider - use `has` and `synthesize` to check or get provider respectively

The following types have been removed or changed. These changes should only affect direct usages which should be rare. Existing synthesizer api usage is backwards compatible:

-   FluidObjectKey - removed as IFluidObject is deprecated
-   NonNullableFluidObject - removed as IFluidObject is deprecated. use typescripts NonNullable instead
-   AsyncRequiredFluidObjectProvider - Takes FluidObject types rather than keys
-   AsyncOptionalFluidObjectProvider - Takes FluidObject types rather than keys
-   AsyncFluidObjectProvider - Takes FluidObject types rather than keys
-   FluidObjectProvider - Takes FluidObject types rather than keys
-   ProviderEntry - no longer used
-   DependencyContainerRegistry - no longer used

### codeDetails removed from Container

In release 0.53, the `codeDetails` member was removed from `IContainer`. It is now also removed from `Container`. To inspect the code details of a container, instead use the `getSpecifiedCodeDetails()` and `getLoadedCodeDetails()` methods.

### `wait()` methods removed from map and directory

The `wait()` methods on `ISharedMap` and `IDirectory` were deprecated in 0.55 and have now been removed. See the [deprecation notice](#wait-methods-deprecated-on-map-and-directory) for migration advice if you currently use these APIs.

### Removed containerPath from DriverPreCheckInfo

The `containerPath` property of `DriverPreCheckInfo` was deprecated and has now been removed. To replace its functionality, use `Loader.request()`.

### Removed `SharedObject.is`

The `is` method is removed from SharedObject. This was being used to detect SharedObjects stored inside other SharedObjects (and then binding them), which should not be happening anymore. Instead, use handles to SharedObjects.

### Removed IContainerContext.id and ContainerContext.id

The `id` property of IContainerContext was deprecated and now removed. The `id` property of ContainerContext was deprecated and now removed. id should not be exposed at
runtime level anymore. Instead, get from container's resolvedURL if necessary.

### Remove raiseContainerWarning property

The `raiseContainerWarning` property is removed from the following interfaces in release 0.56:

-   `IContainerRuntime`
-   `IFluidDataStoreContext`
-   `IFluidDataStoreRuntime`

This property was also deprecated in `IContainerContext` and will be removed in a future release. Application developers should generate their own telemetry/logging events.

### Set logger property as optional parameter in IContainerContext

The `logger` property from `IContainerContext` is now optional. It will be removed completely in a future release. Use `taggedLogger` instead. Loggers passed to `ContainerContext` will need to support tagged events.

## 0.55 Breaking changes

-   [`SharedObject` summary and GC API changes](#SharedObject-summary-and-GC-API-changes)
-   [`IChannel.summarize` split into sync and async](#IChannel.summarize-split-into-sync-and-async)
-   [`IFluidSerializer` moved to shared-object-base](#IFluidSerializer-moved-to-shared-object-base)
-   [Removed `IFluidSerializer` from `IFluidDataStoreRuntime`](#Removed-IFluidSerializer-from-IFluidDataStoreRuntime)
-   [`IFluidConfiguration` deprecated and `IFluidConfiguration` member removed from `ContainerRuntime`](#IFluidConfiguration-deprecated-and-IFluidConfiguration-member-removed-from-ContainerRuntime)
-   [`wait()` methods deprecated on map and directory](#wait-methods-deprecated-on-map-and-directory)
-   [Remove Legacy Data Object and Factories](#Remove-Legacy-Data-Object-and-Factories)
-   [Removed `innerRequestHandler`](#Removed-innerRequestHandler)
-   [Aqueduct and IFluidDependencySynthesizer changes](#Aqueduct-and-IFluidDependencySynthesizer-changes)

### `container-loader` interfaces return `IQuorumClients` rather than `IQuorum`

The `getQuorum()` method on `IContainer` and the `quorum` member of `IContainerContext` return an `IQuorumClients` rather than an `IQuorum`. See the [prior breaking change notice announcing this change](#getQuorum-returns-IQuorumClients-from-within-the-container) for recommendations on migration.

### `SharedObject` summary and GC API changes

`SharedObject.snapshotCore` is renamed to `summarizeCore` and returns `ISummaryTreeWithStats`. Use
`SummaryTreeBuilder` to create a summary instead of `ITree`.

`SharedObject.getGCDataCore` is renamed to `processGCDataCore` and a `SummarySerializer` is passed as a parameter. The method should run the serializer over the handles as before and does not need to return anything. The caller will extract the GC data from the serializer.

### `IChannel.summarize` split into sync and async

`IChannel` now has two summarization methods instead of a single synchronous `summarize`. `getAttachSummary` is synchronous to prevent channel modifications during summarization, `summarize` is asynchronous.

### `IFluidSerializer` moved to shared-object-base

`IFluidSerializer` has moved packages from core-interfaces to shared-object-base. `replaceHandles` method is renamed to `encode`. `decode` method is now required. `IFluidSerializer` in core-interfaces is now deprecated and will be removed in a future release.

### Removed `IFluidSerializer` from `IFluidDataStoreRuntime`

`IFluidSerializer` in `IFluidDataStoreRuntime` was deprecated in version 0.53 and is now removed.

### `IFluidConfiguration` deprecated and `IFluidConfiguration` member removed from `ContainerRuntime`

The `IFluidConfiguration` interface from `@fluidframework/core-interfaces` has been deprecated and will be removed in an upcoming release. This will include removal of the `configuration` member of the `IContainerContext` from `@fluidframework/container-definitions` and `ContainerContext` from `@fluidframework/container-loader` at that time. To inspect whether the document is in readonly state, you should instead query `container.readOnlyInfo.readonly`.

The `IFluidConfiguration` member of `ContainerRuntime` from `@fluidframework/container-runtime` has also been removed.

### `wait()` methods deprecated on map and directory

The `wait()` methods on `ISharedMap` and `IDirectory` have been deprecated and will be removed in an upcoming release. To wait for a change to a key, you can replicate this functionality with a helper function that listens to the change events.

```ts
const directoryWait = async <T = any>(directory: IDirectory, key: string): Promise<T> => {
	const maybeValue = directory.get<T>(key);
	if (maybeValue !== undefined) {
		return maybeValue;
	}

	return new Promise((resolve) => {
		const handler = (changed: IValueChanged) => {
			if (changed.key === key) {
				directory.off("containedValueChanged", handler);
				const value = directory.get<T>(changed.key);
				if (value === undefined) {
					throw new Error("Unexpected containedValueChanged result");
				}
				resolve(value);
			}
		};
		directory.on("containedValueChanged", handler);
	});
};

const foo = await directoryWait<Foo>(this.root, fooKey);

const mapWait = async <T = any>(map: ISharedMap, key: string): Promise<T> => {
	const maybeValue = map.get<T>(key);
	if (maybeValue !== undefined) {
		return maybeValue;
	}

	return new Promise((resolve) => {
		const handler = (changed: IValueChanged) => {
			if (changed.key === key) {
				map.off("valueChanged", handler);
				const value = map.get<T>(changed.key);
				if (value === undefined) {
					throw new Error("Unexpected valueChanged result");
				}
				resolve(value);
			}
		};
		map.on("valueChanged", handler);
	});
};

const bar = await mapWait<Bar>(someSharedMap, barKey);
```

As-written above, these promises will silently remain pending forever if the key is never set (similar to current `wait()` functionality). For production use, consider adding timeouts, telemetry, or other failure flow support to detect and handle failure cases appropriately.

### Remove Legacy Data Object and Factories

In order to ease migration to the new Aqueduct Data Object and Data Object Factory generic arguments we added legacy versions of those classes in version 0.53.

In this release we remove those legacy classes: LegacyDataObject, LegacyPureDataObject, LegacyDataObjectFactory, and LegacyPureDataObjectFactory

It is recommend you migrate to the new generic arguments before consuming this release.
Details are here: [0.53: Generic Argument Changes to DataObjects and Factories](#Generic-Argument-Changes-to-DataObjects-and-Factories)

### Removed `innerRequestHandler`

`innerRequestHandler` is removed from `@fluidframework/request-handlers` package, and its usage is removed from `BaseContainerRuntimeFactory` and `ContainerRuntimeFactoryWithDefaultDataStore`. If you are using these container runtime factories, attempting to access internal data stores via `request()` will result in 404 responses.

If you rely on `request()` access to internal root data stores, you can add `rootDataStoreRequestHandler` to your list of request handlers on the runtime factory.

It is not recommended to provide `request()` access to non-root data stores, but if you currently rely on this functionality you can add a custom request handler that calls `runtime.IFluidHandleContext.resolveHandle(request)` just like `innerRequestHandler` used to do.

### Aqueduct and IFluidDependencySynthesizer changes

The type `DependencyContainerRegistry` is now deprecated and no longer used. In it's place the `DependencyContainer` class should be used instead.

The following classes in Aqueduct have been changed to no longer take DependencyContainerRegistry and to use DependencyContainer instead: `BaseContainerRuntimeFactory`, and `ContainerRuntimeFactoryWithDefaultDataStore`

In both cases, the third parameter to the constructor has been changed from `providerEntries: DependencyContainerRegistry = []` to `dependencyContainer?: IFluidDependencySynthesizer`. If you were previously passing an emptry array, `[]` you should now pass `undefined`. If you were passing in something besides an empty array, you will instead create new DependencyContainer and register your types, and then pass that, rather than the type directly:

```diff
+const dependencyContainer = new DependencyContainer();
+dependencyContainer.register(IFluidUserInformation,async (dc) => userInfoFactory(dc));

 export const fluidExport = new ContainerRuntimeFactoryWithDefaultDataStore(
     Pond.getFactory(),
     new Map([
         Pond.getFactory().registryEntry,
     ]),
-    [
-        {
-            type: IFluidUserInformation,
-            provider: async (dc) => userInfoFactory(dc),
-        },
-    ]);
+    dependencyContainer);
```

## 0.54 Breaking changes

-   [Removed `readAndParseFromBlobs` from `driver-utils`](#Removed-readAndParseFromBlobs-from-driver-utils)
-   [Loader now returns `IContainer` instead of `Container`](#Loader-now-returns-IContainer-instead-of-Container)
-   [`getQuorum()` returns `IQuorumClients` from within the container](#getQuorum-returns-IQuorumClients-from-within-the-container)
-   [`SharedNumberSequence` and `SharedObjectSequence` deprecated](#SharedNumberSequence-and-SharedObjectSequence-deprecated)
-   [`IContainer` interface updated to complete 0.53 changes](#IContainer-interface-updated-to-complete-0.53-changes)

### Removed `readAndParseFromBlobs` from `driver-utils`

The `readAndParseFromBlobs` function from `driver-utils` was deprecated in 0.44, and has now been removed from the `driver-utils` package.

### Loader now returns `IContainer` instead of `Container`

The following public API functions on `Loader`, from `"@fluidframework/container-loader"` package, now return `IContainer`:

-   `createDetachedContainer`
-   `rehydrateDetachedContainerFromSnapshot`
-   `resolve`

All of the required functionality from a `Container` instance should be available on `IContainer`. If the function or property you require is not available, please file an issue on GitHub describing which function and what you are planning on using it for. They can still be used by casting the returned object to `Container`, i.e. `const container = await loader.resolve(request) as Container;`, however, this should be avoided whenever possible and the `IContainer` API should be used instead.

### `getQuorum()` returns `IQuorumClients` from within the container

The `getQuorum()` method on `IContainerRuntimeBase`, `IFluidDataStoreContext`, and `IFluidDataStoreRuntime` now returns an `IQuorumClients` rather than an `IQuorum`. `IQuorumClients` retains the ability to inspect the clients connected to the collaboration session, but removes the ability to access the quorum proposals. It is not recommended to access the quorum proposals directly.

A future change will similarly convert calls to `getQuorum()` on `IContainer` and `IContainerContext` to return an `IQuorumClients`. If you need to access the code details on the `IContainer`, you should use the `getSpecifiedCodeDetails()` API instead. If you are currently accessing the code details on the `IContainerContext`, a temporary `getSpecifiedCodeDetails()` method is exposed there as well to aid in migration. However, accessing the code details from the container context is not recommended and this migratory API will be removed in an upcoming release. It is instead recommended to only inspect code details in the code loader while loading code, or on `IContainer` as part of code upgrade scenarios (i.e. when calling `IContainer`'s `proposeCodeDetails()`). Other uses are not supported.

### `SharedNumberSequence` and `SharedObjectSequence` deprecated

The `SharedNumberSequence` and `SharedObjectSequence` have been deprecated and are not recommended for use. To discuss future plans to support scenarios involving sequences of objects, please see [Github issue 8526](https://github.com/microsoft/FluidFramework/issues/8526).

Additionally, `useSyncedArray()` from `@fluid-experimental/react` has been removed, as it depended on the `SharedObjectArray`.

### `IContainer` interface updated to complete 0.53 changes

The breaking changes introduced in [`IContainer` interface updated to expose actively used `Container` public APIs](#IContainer-interface-updated-to-expose-actively-used-Container-public-APIs) have now been completed in 0.54. The following additions to the `IContainer` interface are no longer optional but rather mandatory:

-   `connectionState`
-   `connected`
-   `audience`
-   `readOnlyInfo`

The following "alpha" APIs are still optional:

-   `setAutoReconnect()` (**alpha**)
-   `resume()` (**alpha**)
-   `clientId` (**alpha**)
-   `forceReadonly()` (**alpha**)

The deprecated `codeDetails` API, which was marked as optional on the last release, has now been removed.

## 0.53 Breaking changes

-   [`IContainer` interface updated to expose actively used `Container` public APIs](#IContainer-interface-updated-to-expose-actively-used-Container-public-APIs)
-   [Remove `getLegacyInterval()` and `delete()` from sequence dds](#Remove-getLegacyInterval-and-delete-from-sequence-dds)
-   [readOnly and readOnlyPermissions removed from Container](#readOnly-and-readOnlyPermissions-removed-from-container)
-   [Generic Argument Changes to DataObjects and Factories](#Generic-Argument-Changes-to-DataObjects-and-Factories)
-   [Remove `loader` property from `MockFluidDataStoreContext` class](#Remove-loader-property-from-MockFluidDataStoreContext-class)
-   [maxMessageSize removed from IConnectionDetails and IDocumentDeltaConnection](#maxMessageSize-removed-from-IConnectionDetails-and-IDocumentDeltaConnection)
-   [Remove `IntervalCollection.getView()` from sequence dds](#Remove-IntervalCollectiongetView-from-sequence-dds)
-   [Moved `ICodeDetailsLoader` and `IFluidModuleWithDetails` interface to `@fluidframework/container-definitions`](#Moved-ICodeDetailsLoader-and-IFluidModuleWithDetails-interface-to-fluidframeworkcontainer-definitions)
-   [Removed `errorMessage` property from `ISummaryNack` interface](#Removed-errorMessage-property-from-ISummaryNack-interface)
-   [ISequencedDocumentMessage arg removed from SharedMap and SharedDirectory events](#ISequencedDocumentMessage-arg-removed-from-SharedMap-and-SharedDirectory-events)
-   [Moved `@fluidframework/core-interface#fluidPackage.ts` to `@fluidframework/container-definition#fluidPackage.ts`](#Moved-fluidframeworkcore-interfacefluidPackagets-to-fluidframeworkcontainer-definitionfluidPackagets)
-   [Deprecated `IFluidSerializer` in `IFluidDataStoreRuntime`](#Deprecated-IFluidSerializer-in-IFluidDataStoreRuntime)
-   [Errors thrown to DDS event handlers](#Errors-thrown-to-DDS-event-handlers)

### `IContainer` interface updated to expose actively used `Container` public APIs

In order to have the `IContainer` interface be the active developer surface that is used when interacting with a `Container` instance, it has been updated to expose the APIs that are necessary for currently used behavior. The motivation here is to move away from using the `Container` class when only its type is required, and to use the `IContainer` interface instead.

The following values have been added (NOTE: some of these are marked with an @alpha tag and may be replaced in the future with a breaking change as the `IContainer` interface is finalized):

-   `connectionState`
-   `connected`
-   `setAutoReconnect()` (**alpha**)
-   `resume()` (**alpha**)
-   `audience`
-   `clientId` (**alpha**)
-   `readOnlyInfo`
-   `forceReadonly()` (**alpha**)

Additionally, `codeDetails` which was already deprecated before is now marked as optional and ready for removal after the next release.

### Remove `getLegacyInterval()` and `delete()` from sequence dds

`getLegacyInterval()` was only being used by the deprecated `IntervalCollection.delete()`. The alternative to `IntervalCollection.delete()` is `IntervalCollection.removeIntervalById()`.

### `readOnly` and `readOnlyPermissions` removed from `Container`

The `readOnly` and `readOnlyPermissions` properties from `Container` in `container-loader` was deprecated in 0.35, and has now been removed. To replace its functionality, use `readOnlyInfo` by accessing `readOnlyInfo.readonly` and `readOnlyInfo.permissions` respectively.

### Generic Argument Changes to DataObjects and Factories

DataObject and PureDataObject used to take 3 generic type parameters. This has been collasped to a single generic argument. This new format takes the same types, but allows for easier exclusion or inclusion of specific types, while also being more readable.

In general the existing data object generic parameters map to the new generic parameter as follow:
`DataObject<O,S,E>` maps to `DataObject<{OptionalProviders: O, InitialState: S, Events: E}>`

We would frequently see default values for generic paramaters, in order to set a following parameter. This is no longer necessary. If you see a generic parameter with a type of `{}`, `undefined`, `object`, `unknown`, `any`, `IEvent`, or `IFluidObject` is not needed, and can now be excluded.

Here are some examples:

-   `DataObject<{}, any, IEvent>` becomes `DataObject`
-   `DataObject<IFluidUserInformation>` becomes `DataObject<{OptionalProviders: IFluidUserInformation}>`
-   `DataObject<{}, RootDataObjectProps>` becomes `DataObject<{InitialState: RootDataObjectProps}>`
-   `DataObject<object, undefined, IClickerEvents>` becomes `DataObject<{Events: IClickerEvents}>`

Very similar changes have been made to DataObjectFactory and PureDataObjectFactory. Rather than 4 generic arguments it is reduced to 2. The first is still the same, and is the DataObject, the second is the same type the DataObject itself takes. However, this detail should not be important, as will this change has come improved type inference, so it should no longer be necessary to set any generic arguments on the factory.

here are some examples:

-   `new DataObjectFactory<SpacesStorage, undefined, undefined, IEvent>` becomes `new DataObjectFactory`
-   `DataObjectFactory<MockComponentFooProvider, object, undefined>` becomes `DataObjectFactory<MockComponentFooProvider>`

Above I've used DataObject, and DataObjectFactory however the same changes apply to PureDataObject and PureDataObjectFactory.

To ease transition we've also added LegacyDataObject, LegacyPureDataObject, LegacyDataObjectFactory, and LegacyPureDataObjectFactory. These types have the same generic parameters as the types before this change, and can be used as a drop in replacement, but please move away from these types asap, as they will be removed in a following release.

### Remove `loader` property from `MockFluidDataStoreContext` class

The `loader` property from `MockFluidDataStoreContext` class was deprecated in release 0.37 and is now removed. Refer the following deprecation warning: [Loader in data stores deprecated](#Loader-in-data-stores-deprecated)

### `maxMessageSize` removed from `IConnectionDetails` and `IDocumentDeltaConnection`

The `maxMessageSize` property from `IConnectionDetails` and `IDocumentDeltaConnection` was deprecated in 0.51, and has now been removed from the `container-definitions` and `driver-definitions` packages respectively. To replace its functionality, use `serviceConfiguration.maxMessageSize`.

### Remove `IntervalCollection.getView()` from sequence dds

The `IntervalCollection.getView()` was removed. If you were calling this API, you should instead refer to the `IntervalCollection` itself directly in places where you were using the view.

### Moved `ICodeDetailsLoader` and `IFluidModuleWithDetails` interface to `@fluidframework/container-definitions`

The `ICodeDetailsLoader` and `IFluidModuleWithDetails` interface are deprecated in `@fluidframework/container-loader` and moved to `@fluidframework/container-definitions`. The `ICodeDetailsLoader` interface should be imported from `@fluidframework/container-definition` package. The `ICodeDetailsLoader` and `IFluidModuleWithDetails` from `@fluidframework/container-loader` will be removed from `@fluidframework/container-loader` in further releases.

### Removed `errorMessage` property from `ISummaryNack` interface

The `errorMessage` property from the `ISummaryNack` interface was deprecated in 0.43, and has now been removed from the `protocol-definitions` package. To replace its functionality, use the `message` property.

### `ISequencedDocumentMessage` arg removed from `SharedMap` and `SharedDirectory` events

The `ISequencedDocumentMessage` argument in events emitted from `SharedMap` and `SharedDirectory` (the `"valueChanged"` and `"clear"` events) has been removed. It is not recommended to access the protocol layer directly. Note that if you were leveraging the `this` argument of these events, you will need to update your event listeners due to the arity change.

### Moved `@fluidframework/core-interface#fluidPackage.ts` to `@fluidframework/container-definition#fluidPackage.ts`

Moved the following interfaces and const from `@fluidframework/core-interface` to `@fluidframework/container-definitions`:

-   `IFluidPackageEnvironment`
-   `IFluidPackage`
-   `isFluidPackage`
-   `IFluidCodeDetailsConfig`
-   `IFluidCodeDetailsConfig`
-   `IFluidCodeDetails`
-   `IFluidCodeDetailsComparer`
-   `IProvideFluidCodeDetailsComparer`
-   `IFluidCodeDetailsComparer`

They are deprecated from `@fluidframework/core-interface` and would be removed in future release. Please import them from `@fluidframework/container-definitions`.

### Deprecated `IFluidSerializer` in `IFluidDataStoreRuntime`

`IFluidSerializer` should only be used by DDSes to serialize data and they should use the one created by `SharedObject`.

### Errors thrown to DDS event handlers

Before this release, exceptions thrown from DDS event handlers resulted in Fluid Framework reporting non-error telemetry event and moving forward as if nothing happened. Starting with this release, such exceptions will result in critical error, i.e. container will be closed with such error and hosting app will be notified via Container's "closed" event. This will either happen immediately (if exception was thrown while processing remote op), or on later usage (if exception was thrown on local change). DDS will go into "broken" state and will keep throwing error on amy attempt to make local changes.
This process is supposed to be a catch-call case for cases where listeners did not do due diligence or have no better way to handle their errors.
If possible, it's recommended for DDS event listeners to not throw exceptions, but rather handle them appropriately without involving DDS itself.
The purpose of this change to ensure that data model stays always synchronized with data projection that event listeners are building. If event listener is not able to fully / correctly process change event, that likely means data synchronization is broken and it's not safe to continue (and potentially, corrupt document).

## 0.52 Breaking changes

-   [chaincodePackage removed from Container](#chaincodePackage-removed-from-Container)
-   [`OdspDocumentInfo` type replaced with `OdspFluidDataStoreLocator` interface](#OdspDocumentInfo-type-replaced-with-OdspFluidDataStoreLocator-interface)
-   [close() removed from IDocumentDeltaConnection](#close-removed-from-IDocumentDeltaConnection)
-   [Replace `createCreateNewRequest` function with `createOdspCreateContainerRequest` function](#Replace-createCreateNewRequest-function-with-createOdspCreateContainerRequest-function)
-   [Deprecate IFluidObject and introduce FluidObject](#Deprecate-IFluidObject-and-introduce-FluidObject)

### `chaincodePackage` removed from `Container`

The `chaincodePackage` property on `Container` was deprecated in 0.28, and has now been removed. Two new APIs have been added to replace its functionality, `getSpecifiedCodeDetails()` and `getLoadedCodeDetails()`. Use `getSpecifiedCodeDetails()` to get the code details currently specified for the `Container`, or `getLoadedCodeDetails()` to get the code details that were used to load the `Container`.

### `OdspDocumentInfo` type replaced with `OdspFluidDataStoreLocator` interface

The `OdspDocumentInfo` type is removed from `odsp-driver` package. It is removed from `packages\drivers\odsp-driver\src\contractsPublic.ts` and replaced with `OdspFluidDataStoreLocator` interface as parameter in `OdspDriverUrlResolverForShareLink.createDocumentUrl()`. If there are any instances of `OdspDocumentInfo` type used, it can be simply replaced with `OdspFluidDataStoreLocator` interface.

### Replace `createCreateNewRequest` function with `createOdspCreateContainerRequest` function

The `createCreateNewRequest()` is removed and replaced with `createOdspCreateContainerRequest()` in the `odsp-driver` package. If any instances of `createCreateNewRequest()` are used, replace them with `createOdspCreateContainerRequest()` by importing it from `@fluidframework/odsp-driver` package.

### Deprecate IFluidObject and introduce FluidObject

This release deprecates the interface `IFluidObject` and introduces the utility type [`FluidObject`](https://github.com/microsoft/FluidFramework/blob/main/common/lib/core-interfaces/src/provider.ts). The primary reason for this change is that the module augmentation used by `IFluidObject` creates excessive type coupling where a small breaking change in any type exposed off `IFluidObject` can lead to type error in all usages of `IFluidObject`.
On investigation we also found that the uber type `IFluidObject` wasn't generally necessary, as consumers generally only used a small number of specific types that they knew in advance.

Given these points, we've introduced [`FluidObject`](https://github.com/microsoft/FluidFramework/blob/main/common/lib/core-interfaces/src/provider.ts). `FluidObject` is a utility type that is used in both its generic and non-generic forms.

The non-generic `FluidObject` is returned or taken in cases where the specific functionally isn't known, or is different based on scenario. You'll see this usage for things like `scope` and the request pattern.

The non-generic `FluidObject` is a hint that the generic form of `FluidObject` should be used to inspect it. For example

```typescript
const provider: FluidObject<IFluidHTMLView> = requestFluidObject(container, "/");
if (provider.IFluidHTMLView !== undefined) {
	provider.IFluidHTMLView.render(div);
}
```

If you want to inspect for multiple interfaces via `FluidObject`, you can use an intersection:

```typescript
const provider: FluidObject<IFluidHTMLView & IFluidMountableView> = requestFluidObject(
	container,
	"/",
);
```

Please begin reducing the usage of `IFluidObject` and moving to `FluidObject`. If you find any cases that `FluidObject` doesn't support please file an issue.

## 0.51 Breaking changes

-   [`maxMessageSize` property has been deprecated from IConnectionDetails and IDocumentDeltaConnection](#maxmessagesize-property-has-been-deprecated-from-iconnectiondetails-and-idocumentdeltaconnection)
-   [\_createDataStoreWithProps and IFluidDataStoreChannel](#createdatastorewithprops-and-ifluiddatastorechannel)
-   [Deprecated `Loader._create` is removed](#deprecated-loadercreate-is-removed)
-   [Stop exporting internal class `CollabWindowTracker` ](#stop-exporting-internal-class-collabwindowtracker)
-   [base-host package removed](#base-host-package-removed)
-   [Registers removed from sequence and merge-tree](#Registers-removed-from-sequence-and-merge-tree)
-   [Token fetch errors have proper errorType](#token-fetch-errors-have-proper-errorType)

### `maxMessageSize` property has been deprecated from IConnectionDetails and IDocumentDeltaConnection

`maxMessageSize` is redundant and will be removed soon. Please use the `serviceConfiguration.maxMessageSize` property instead.

### \_createDataStoreWithProps and IFluidDataStoreChannel

ContainerRuntime.\_createDataStoreWithProps() is made consistent with the rest of API (same API on IContainerRuntimeBase interface, all other create methods to create data store) and returns now only IFluidRouter. IFluidDataStoreChannel is internal communication mechanism between ContainerRuntime and data stores and should be used only for this purpose, by data store authors. It is not a public interface that should be exposed by data stores.
While casting IFluidRouter objects returned by various data store creation APIs to IFluidDataStoreChannel would continue to work in this release, this is not supported and will be taken away in next releases due to upcoming work in GC & named component creation space.

### Deprecated `Loader._create` is removed

Removing API `Loader._create` from `@fluidframework/container-loader`, which was an interim replacement of the Loader constructor API change in version 0.28.
Use the Loader constructor with the `ILoaderProps` instead.

### Stop exporting internal class `CollabWindowTracker`

`CollabWindowTracker` is an internal implementation for `@fluidframework/container-loader` and should never been exported.

### base-host package removed

The `@fluidframework/base-host` package has been removed. See the [quick-start guide](https://fluidframework.com/docs/start/quick-start/) for recommended hosting practices.

If you were using the `UpgradeManager` utility from this package, external access to Quorum proposals is planned to be deprecated and so this is no longer recommended. To upgrade code, instead use the `Container` API `proposeCodeDetails`.

### Registers removed from sequence and merge-tree

The `@fluidframework/sequence` and `@fluidframework/merge-tree` packages provided cut/copy/paste functionalities that built on a register concept. These functionalities were never fully implemented and have been removed.

### Token fetch errors have proper errorType

If the tokenFetcher provided by the host thrown an error, this error will be propagated through the code with errorType "fetchTokenError".
Previously, the errorType was either empty, or recently and incorrectly, "dataProcessingError".

## 0.50 Breaking changes

-   [OpProcessingController removed](#opprocessingcontroller-removed)
-   [Expose isDirty flag in the FluidContainer](#expose-isdirty-flag-in-the-fluidcontainer)
-   [get-container API changed](#get-container-api-changed)
-   [SharedCell serialization](#sharedcell-serialization)
-   [Expose saved and dirty events in FluidContainer](#expose-saved-and-dirty-events-in-fluidcontainer)
-   [Deprecated bindToContext in IFluidDataStoreChannel](#Deprecated-bindToContext-in-IFluidDataStoreChannel)

### OpProcessingController removed

OpProcessingController has been deprecated for very long time. It's being removed in this release.
Please use LoaderContainerTracker instead (see https://github.com/microsoft/FluidFramework/pull/7784 as an example of changes required)
If you can't make this transition, you can always copy implementation of LoaderContainerTracker to your repo and maintain it. That said, it has bugs and tests using it are easily broken but subtle changes in reconnection logic, as evident from PRs #7753, #7393)

### Expose isDirty flag in the FluidContainer

The `isDirty` flag is exposed onto the FluidContainer. The property is already exposed on the Container and it is just piped up to the FluidContainer.

### get-container API changed

The signature of methods `getTinyliciousContainer` and `getFRSContainer` exported from the `get-container` package has been changed to accomodate the new container create flow. Both methods now return a tuple of the container instance and container ID associated with it. The `documentId` parameter is ignored when a new container is requested. Client applications need to use the ID returned by the API.
The `get-container` API is widely used in multiple sample applications across the repository. All samples were refactored to reflect the change in the API. External samples consuming these methods should be updated accordingly.

### SharedCell serialization

`SharedCell` serialization format has changed. Values stored from previous versions will be broken.

### Expose saved and dirty events in FluidContainer

The `saved` and `dirty` container events are exposed onto the FluidContainer. The events are emitted on the Container already.

### Deprecated bindToContext in IFluidDataStoreChannel

bindToContext in IFluidDataStoreChannel has been deprecated. This should not be used to explicitly bind data stores. Root data stores will automatically be bound to container. Non-root data stores will be bound when their handles are stored in an already bound DDS.

## 0.49 Breaking changes

-   [Deprecated dirty document events and property removed from ContainerRuntime](#deprecated-dirty-document-events-and-property-removed-from-containerruntime)
-   [Removed deltaManager.ts from @fluidframework/container-loader export](#deltamanager-removed-from-fluid-framework-export)
-   [Container class protected function resumeInternal made private](#resumeinternal-made-private)
-   [url removed from ICreateBlobResponsee](#url-removed-from-ICreateBlobResponse)
-   [encoding type change](#encoding-type-change)
-   [IContainer.connectionState yields finer-grained ConnectionState values](#icontainerconnectionstate-yields-finer-grained-connectionstate-values)

### Deprecated dirty document events and property removed from ContainerRuntime

The `isDocumentDirty()` method, `"dirtyDocument"` and `"savedDocument"` events that were deprecated in 0.35 have now been removed. For more information on replacements, see [DirtyDocument events and property](#DirtyDocument-events-and-property).

### DeltaManager removed from fluid-framework export

The `DeltaManager` class, the `IConnectionArgs` interface, the `IDeltaManagerInternalEvents` interface, and the `ReconnectedMode` enum have been removed from `@fluidframework/container-loader` package exports. Instead of `DeltaManager`, `IDeltaManager` should be used where appropriate.

### resumeInternal made private

The `protected` function `resumeInternal` under the class `Container` has been made `private`.

### `url` removed from ICreateBlobResponse

The unused `url` property of `ICreateBlobResponse` in `@fluidframework/protocol-definitions` has been removed

### `encoding` type change

The `encoding` property of `IBlob` in `@fluidframework/protocol-definitions` has changed type from `string` to `"utf-8" | "base64"` to match the only supported values.

## 0.48 Breaking changes

-   [client-api package removed](#client-api-package-removed)
-   [SignalManager removed from fluid-framework export](#signalmanager-removed-from-fluid-framework-export)
-   [MockLogger removed from @fluidframework/test-runtime-utils](#mocklogger-removed-from-fluidframeworktest-runtime-utils)
-   [IProxyLoader interface to be removed](#IProxyLoader-interface-to-be-removed)

### client-api package removed

The `@fluid-internal/client-api` package was deprecated in 0.20 and has now been removed. Usage of this package should be replaced with direct usage of the `Loader`, `FluidDataStoreRuntime`, `ContainerRuntime`, and other supported functionality.

### SignalManager removed from fluid-framework export

The `SignalManager` and `Signaler` classes have been removed from the `@fluid-framework/fluid-static` and `fluid-framework` package exports and moved to the `@fluid-experimental/data-objects` package. This is because of its experimental state and the intentional omission of experimental features from `fluid-framework`. Users should instead import the classes from the `@fluid-experimental/data-objects` package.

### MockLogger removed from @fluidframework/test-runtime-utils

MockLogger is only used internally, so it's removed from @fluidframework/test-runtime-utils.

### IContainer.connectionState yields finer-grained ConnectionState values

The `ConnectionState` types have been updated to include a new state which previously was
encompassed by the `Disconnected` state. The new state is `EstablishingConnection` and indicates that the container is
attempting to connect to the ordering service, but is not yet connected.

Any logic based on the `Disconnected` state (e.g. checking the value of `IContainer.connectionState`)
should be updated depending on how you want to treat this new `EstablishingConnection` state.

Additionally, please note that the `Connecting` state is being renamed to `CatchingUp`.
`ConnectionState.Connecting` is marked as deprecated, please use `ConnectionState.CatchingUp` instead.
`ConnectionState.Connecting` will be removed in the following major release.

### IProxyLoader interface to be removed

The `IProxyLoader` interface has been deprecated in 0.48 and will be removed in an upcoming release.

## 0.47 Breaking changes

-   [Property removed from IFluidDataStoreContext](#Property-removed-from-IFluidDataStoreContext)
-   [Changes to IFluidDataStoreFactory](#Changes-to-IFluidDataStoreFactory)
-   [FlushMode enum values renamed](#FlushMode-enum-values-renamed)
-   [name removed from ContainerSchema](#name-removed-from-ContainerSchema)
-   [Anonymous return types for container calls in client packages](#Anonymous-return-types-for-container-calls-in-client-packages)
-   [createContainer and getContainer response objects properties renamed](#createContainer-and-getContainer-response-objects-properties-renamed)
-   [tinylicious and azure clients createContainer now detached](#tinylicious-and-azure-clients-createContainer-now-detached)
-   [container id is returned from new attach() and not exposed on the container](#container-id-is-returned-from-new-attach-and-not-exposed-on-the-container)
-   [AzureClient initialization as a singular config](#AzureClient-initialization-as-a-singular-config)

### Property removed from IFluidDataStoreContext

-   the `existing` property from `IFluidDataStoreContext` (and `FluidDataStoreContext`) has been removed.

### Changes to IFluidDataStoreFactory

-   The `existing` parameter from the `instantiateDataStore` function is now mandatory to differentiate creating vs loading.

### `FlushMode` enum values renamed

`FlushMode` enum values from `@fluidframework/runtime-definitions` have ben renamed as following:

-   `FlushMode.Manual` to `FlushMode.TurnBased`
-   `FlushMode.Automatic` to `FlushMode.Immediate`

### `name` removed from ContainerSchema

The `name` property on the ContainerSchema was used for multi-container scenarios but has not materialized to be a useful schema property. The feedback has been negative to neutral so it is being removed before it becomes formalized. Support for multi-container scenarios, if any is required, will be addressed as a future change.

### Anonymous return types for container calls in client packages

`createContainer` and `getContainer` in `@fluidframework/azure-client` and `@fluidframework/tinylicious-client` will no longer return typed objects but instead will return an anonymous type. This provide the flexibility that comes with tuple deconstruction with the strong typing of property names.

```javascript
// `@fluidframework/azure-client`
createContainer(containerSchema: ContainerSchema): Promise<{
    container: FluidContainer;
    services: AzureContainerServices;
}>;
getContainer(id: string, containerSchema: ContainerSchema): Promise<{
    container: FluidContainer;
    services: AzureContainerServices;
}>;

// `@fluidframework/tinylicious-client`
createContainer(containerSchema: ContainerSchema): Promise<{
    container: FluidContainer;
    services: TinyliciousContainerServices;
}>;
getContainer(id: string, containerSchema: ContainerSchema): Promise<{
    container: FluidContainer;
    services: TinyliciousContainerServices;
}>;
```

### createContainer and getContainer response objects properties renamed

For all `*-client` packages `createContainer` and `getContainer` would return an object with `fluidContainer` and `containerServices`. These have been renamed to the following for brevity.

-   fluidContainer => container
-   containerServices => services

```javascript
// old
const { fluidContainer, containerServices } = client.getContainer(...);

// new
const { container, services } = client.getContainer(...);
```

### tinylicious and azure clients createContainer now detached

Creating a new container now requires and explicit attach step. All changes made in between container creation, and attaching, will be persisted as part of creation and guaranteed to always be available to users. This allows developers to initialize `initialObjects` with state before the container is connected to the service. It also enables draft creation modes.

```javascript
// old
const { fluidContainer } = client.createContainer(...);

// new
const { container } = client.createContainer(...);
const id = container.attach();
```

### container id is returned from new attach() and not exposed on the container

Because we now have an explicit attach flow, the container id is part of that flow as well. The id is returned from the `attach()` call.

```javascript
// old
const { fluidContainer } = client.createContainer(...);
const containerId = fluidContainer.id;

// new
const { container } = client.createContainer(...);
const containerId = container.attach();
```

### AzureClient initialization as a singular config

AzureClient now takes a singular config instead of multiple parameters. This enables easier scaling of config properties as we introduce new functionality.

```js
// old
const connectionConfig = {...};
const logger = new MyLogger();
const client = new AzureClient(connectionConfig, logger);

// new
const config = {
    connection: {...},
    logger: new MyLogger(...)
}
const client = new AzureClient(config);
```

## 0.46 Breaking changes

-   [@fluid-experimental/fluid-framework package name changed](#fluid-experimentalfluid-framework-package-name-changed)
-   [FrsClient has been renamed to AzureClient and moved out of experimental state](#FrsClient-has-been-renamed-to-AzureClient-and-moved-out-of-experimental-state)
-   [documentId removed from IFluidDataStoreRuntime and IFluidDataStoreContext](#documentId-removed-from-IFluidDataStoreRuntime-and-IFluidDataStoreContext)
-   [@fluid-experimental/tinylicious-client package name changed](#fluid-experimentaltinylicious-client-package-name-changed)
-   [@fluid-experimental/fluid-static package name changed](#fluid-experimentalfluid-static-package-name-changed)
-   [TinyliciousClient and AzureClient container API changed](#tinyliciousclient-and-azureclient-container-api-changed)

### `@fluid-experimental/fluid-framework` package name changed

The `@fluid-experimental/fluid-framework` package has been renamed to now be `fluid-framework`. The scope has been removed.

### FrsClient has been renamed to AzureClient and moved out of experimental state

The `@fluid-experimental/frs-client` package for connecting with the Azure Fluid Relay service has been renamed to now be `@fluidframework/azure-client`. This also comes with the following name changes for the exported classes and interfaces from the package:

-   `FrsClient` -> `AzureClient`
-   `FrsAudience` -> `AzureAudience`
-   `IFrsAudience` -> `IAzureAudience`
-   `FrsMember` -> `AzureMember`
-   `FrsConnectionConfig` -> `AzureConnectionConfig`
-   `FrsContainerConfig` -> `AzureContainerConfig`
-   `FrsResources` -> `AzureResources`
-   `FrsAzFunctionTokenProvider` -> `AzureFunctionTokenProvider`
-   `FrsUrlResolver` -> `AzureUrlResolver`

### documentId removed from IFluidDataStoreRuntime and IFluidDataStoreContext

-   `documentId` property is removed from IFluidDataStoreRuntime and IFluidDataStoreContext. It is a document level concept and is no longer exposed from data store level.

### `@fluid-experimental/tinylicious-client` package name changed

The `@fluid-experimental/tinylicious-client` package has been renamed to now be `@fluidframework/tinylicious-client`.

### `@fluid-experimental/fluid-static` package name changed

The `@fluid-experimental/fluid-static` package has been renamed to now be `@fluidframework/fluid-static`.

### TinyliciousClient and AzureClient container API changed

Tinylicious and Azure client API changed to comply with the new container creation flow. From now on,
the new container ID will be generated by the framework. In addition to that, the `AzureContainerConfig`
parameter's got decommissioned and the logger's moved to the client's constructor.

```ts
// Create a client using connection settings and an optional logger
const client = new AzureClient(connectionConfig, logger);
// Create a new container
const { fluidContainer, containerServices } = await client.createContainer(containerSchema);
// Retrieve the new container ID
const containerId = fluidContainer.id;
// Access the existing container
const { fluidContainer, containerServices } = await client.getContainer(
	containerId,
	containerSchema,
);
```

## 0.45 Breaking changes

-   [Changes to local testing in insecure environments and associated bundle size increase](#changes-to-local-testing-in-insecure-environments-and-associated-bundle-size-increase)
-   [Property removed from IFluidDataStoreRuntime](#Property-removed-from-IFluidDataStoreRuntime)
-   [Changes to client-api Document](#changes-to-client-api-Document)
-   [Changes to PureDataObject](#changes-to-PureDataObject)
-   [Changes to DataObject](#changes-to-DataObject)
-   [Changes to PureDataObjectFactory](#changes-to-PureDataObjectFactory)
-   [webpack-fluid-loader package name changed](#webpack-fluid-loader-package-name-changed)
-   [Loggers without tag support now deprecated in ContainerContext](#loggers-without-tag-support-now-deprecated-in-containercontext)
-   [Creating new containers with Container.load is no longer supported](#Creating-new-containers-with-Containerload-is-no-longer-supported)
-   [getHashedDocumentId is now async](#gethasheddocumentid-is-now-async)
-   [ContainerErrorType.clientSessionExpiredError added](#ContainerErrorType.clientSessionExpiredError-added)

### Changes to local testing in insecure environments and associated bundle size increase

Previously the `@fluidframework/common-utils` package exposed a `setInsecureContextHashFn` function so users could set an override when testing locally in insecure environments because the `crypto.subtle` library is not available. This is now done automatically as a fallback and the function is removed. The fallback exists as a dynamic import of our equivalent Node platform implementation, and will show as a chunk named "FluidFramework-HashFallback" and be up to ~25KB parsed in size. It will not be served when running normally in a modern browser.

### Property removed from IFluidDataStoreRuntime

-   the `existing` property from `IFluidDataStoreRuntime` (and `FluidDataStoreRuntime`) has been removed. There is no need for this property in the class, as the flag can be supplied as a parameter to `FluidDataStoreRuntime.load` or to the constructor of `FluidDataStoreRuntime`. The `IFluidDataStoreFactory.instantiateDataStore` function has an `existing` parameter which can be supplied to the `FluidDataStoreRuntime` when the latter is created.

### Changes to client-api Document

-   The `existing` property from the `Document` class in `@fluid-internal/client-api` has been removed. It can be assumed that the property would have always been `true`.

### Changes to PureDataObject

-   The `initializeInternal` and the `finishInitialization` functions have a mandatory `existing` parameter to differentiate creating vs loading.

### Changes to DataObject

-   The `initializeInternal` function has a mandatory `existing` parameter to differentiate creating vs loading.

### Changes to PureDataObjectFactory

-   The `createDataObject` in `PureDataObjectFactory` has a mandatory `existing` parameter to differentiate creating vs loading.

### `webpack-fluid-loader` package name changed

The `webpack-fluid-loader` utility was previously available from a package named `@fluidframework/webpack-fluid-loader`. However, since it is a tool and should not be used in production, it is now available under the tools scope `@fluid-tools/webpack-fluid-loader`.

### Loggers without tag support now deprecated in ContainerContext

The `logger` property of `ContainerContext` has been marked deprecated. Loggers passed to ContainerContext will need to support tagged events.

### Creating new containers with Container.load is no longer supported

-   See [Creating new containers with Container.load has been deprecated](#Creating-new-containers-with-Containerload-has-been-deprecated)
-   The `createOnLoad` flag to inside `IContainerLoadOptions` has been removed.
-   `LegacyCreateOnLoadEnvironmentKey` from `@fluidframework/container-loader` has been removed.

### getHashedDocumentId is now async

`@fluidframework/odsp-driver`'s `getHashedDocumentId` function is now async to take advantage of shared hashing functionality. It drops its dependency on the `sha.js` package as a result, which contributed ~37KB to the parsed size of the `odsp-driver` bundle.

### ContainerErrorType.clientSessionExpiredError added

We have session expiry for GC purposes. Once the session has expired, we want to throw this new clientSessionExpiredError to clear out any stale in-memory data that may still be on the container.

### Tagged telemetry props will be sent to ITelemetryBaseLogger.send

As of the 0.40 release, [telemetry properties on logging events may be tagged](#itelemetryproperties-may-be-tagged-for-privacy-purposes),
meaning the property value may have the shape `{ value: foo, tag: someString }` instead of merely a primitive value.
Unwrapped/untagged values are still supported.
See the updated type definition of `ITelemetryProperties` in @fluidframework/common-definitions v0.21 (and v0.20.1).
This was a breaking change that requires an update to `ITelemetryBaseLogger.send` to handle these tagged values.

The 0.45 release introduces some cases where tagged properties are logged, so before integrating that release
hosts should take care to properly handle tagged properties by inspecting the tag and logging, hashing, or redacting the value.
See [this code](https://github.com/microsoft/FluidFramework/blob/main/packages/utils/telemetry-utils/src/logger.ts#L79-L107)
for an example of how to handle tags.

## 0.44 Breaking changes

-   [Property removed from ContainerRuntime class](#Property-removed-from-the-ContainerRuntime-class)
-   [attach() should only be called once](#attach-should-only-be-called-once)
-   [Loader access in data stores is removed](#loader-access-in-data-stores-is-removed)

### Property removed from the ContainerRuntime class

-   the `existing` property from `ContainerRuntime` has been removed. Inspecting this property in order to decide whether or not to perform initialization operations should be replaced with extending the `RuntimeFactoryHelper` abstract class from `@fluidframework/runtime-utils` and overriding `instantiateFirstTime` and `instantiateFromExisting`. Alternatively, any class implementing `IRuntimeFactory` can supply an `existing` parameter to the `instantiateRuntime` method.

### attach() should only be called once

`Container.attach()` will now throw if called more than once. Once called, it is responsible for retrying on retriable errors or closing the container on non-retriable errors.

### Loader access in data stores is removed

Following the deprecation warning [Loader in data stores deprecated](#loader-in-data-stores-deprecated), the associated APIs have now been removed. In addition to the original deprecation notes, users will automatically have an `ILoader` available on the container scope object as the `ILoader` property if the container was created through a `Loader`.

## 0.43 Breaking changes

-   [TinyliciousClient and FrsClient are no longer static](#TinyliciousClient-and-FrsClient-are-no-longer-static)
-   [Routerlicious Driver DeltaStorageService constructor changed](#Routerlicious-Driver-DeltaStorageService-constructor-changed)
-   [addGlobalAgentSchedulerAndLeaderElection removed](#addGlobalAgentSchedulerAndLeaderElection-removed)
-   [Property removed from the Container class](#Property-removed-from-the-Container-class)
-   [Creating new containers with Container.load has been deprecated](#Creating-new-containers-with-Containerload-has-been-deprecated)
-   [Changes to client-api](#changes-to-client-api)

### TinyliciousClient and FrsClient are no longer static

`TinyliciousClient` and `FrsClient` global static properties are removed. Instead, object instantiation is now required.

### Property removed from the Container class

-   the `existing` property from `Container` has been removed. The caller should differentiate on how the container has been created (`Container.load` vs `Container.createDetached`). See also [Creating new containers with Container.load has been deprecated](#Creating-new-containers-with-Containerload-has-been-deprecated).

### Routerlicious Driver DeltaStorageService constructor changed

`DeltaStorageService` from `@fluidframework/routerlicious-driver` now takes a `RestWrapper` as the second constructor parameter, rather than a TokenProvider.

### addGlobalAgentSchedulerAndLeaderElection removed

In 0.38, the `IContainerRuntimeOptions` option `addGlobalAgentSchedulerAndLeaderElection` was added (on by default), which could be explicitly disabled to remove the built-in `AgentScheduler` and leader election functionality. This flag was turned off by default in 0.40. In 0.43 the flag (and the functionality it enabled) has been removed.

See [AgentScheduler-related deprecations](#AgentScheduler-related-deprecations) for more information on this deprecation and back-compat support, as well as recommendations on how to migrate away from the built-in.

### Creating new containers with Container.load has been deprecated

-   `Container.load` with inexistent files will fail instead of creating a new container. Going forward, please use `Container.createDetached` for this scenario.
-   To enable the legacy scenario, set the `createOnLoad` flag to true inside `IContainerLoadOptions`. `Loader.request` and `Loader.resolve` will enable the legacy scenario if the `IClientDetails.environment` property inside `IRequest.headers` contains the string `enable-legacy-create-on-load` (see `LegacyCreateOnLoadEnvironmentKey` from `@fluidframework/container-loader`).

### Changes to client-api

-   The `load` function from `document.ts` will fail the container does not exist. Going forward, please use the `create` function to handle this scenario.

## 0.42 Breaking changes

-   [Package renames](#0.42-package-renames)
-   [IContainerRuntime property removed](#IContainerRuntime-property-removed)
-   [IContainerRuntimeEvents changes](#IContainerRuntimeEvents-changes)
-   [Removed IParsedUrl interface, parseUrl, getSnapshotTreeFromSerializedContainer and convertProtocolAndAppSummaryToSnapshotTree api from export](#Removed-IParsedUrl-interface,-parseUrl,-getSnapshotTreeFromSerializedContainer-and-convertProtocolAndAppSummaryToSnapshotTree-api-from-export)

### 0.42 package renames

We have renamed some packages to better reflect their status. See the [npm package
scopes](https://github.com/microsoft/FluidFramework/wiki/npm-package-scopes) page in the wiki for more information about
the npm scopes.

-   `@fluidframework/react-inputs` is renamed to `@fluid-experimental/react-inputs`
-   `@fluidframework/react` is renamed to `@fluid-experimental/react`

### IContainerRuntimeEvents changes

-   `fluidDataStoreInstantiated` has been removed from the interface and will no longer be emitted by the `ContainerRuntime`.

### IContainerRuntime property removed

-   the `existing` property from `IContainerRuntime` has been removed.

### Removed IParsedUrl interface, parseUrl, getSnapshotTreeFromSerializedContainer and convertProtocolAndAppSummaryToSnapshotTree api from export

These interface and apis are not supposed to be used outside the package. So stop exposing them.

## 0.41 Breaking changes

-   [Package renames](#0.41-package-renames)
-   [LoaderHeader.version could not be null](#LoaderHeader.version-could-not-be-null)
-   [Leadership API surface removed](#Leadership-API-surface-removed)
-   [IContainerContext and Container storage API return type changed](#IContainerContext-and-Container-storage-API-return-type-changed)

### 0.41 package renames

We have renamed some packages to better reflect their status. See the [npm package
scopes](https://github.com/microsoft/FluidFramework/wiki/npm-package-scopes) page in the wiki for more information about
the npm scopes.

-   `@fluidframework/last-edited-experimental` is renamed to `@fluid-experimental/last-edited`

### LoaderHeader.version could not be null

`LoaderHeader.version` in ILoader can not be null as we always load from existing snapshot in `container.load()`;

### Leadership API surface removed

In 0.38, the leadership API surface was deprecated, and in 0.40 it was turned off by default. In 0.41 it has now been removed. If you still require leadership functionality, you can use a `TaskSubscription` in combination with an `AgentScheduler`.

See [AgentScheduler-related deprecations](#AgentScheduler-related-deprecations) for more information on how to use `TaskSubscription` to migrate away from leadership election.

### IContainerContext and Container storage API return type changed

IContainerContext and Container now will always have storage even in Detached mode, so its return type has changed and undefined is removed.

## 0.40 Breaking changes

-   [AgentScheduler removed by default](#AgentScheduler-removed-by-default)
-   [ITelemetryProperties may be tagged for privacy purposes](#itelemetryproperties-may-be-tagged-for-privacy-purposes)
-   [IContainerRuntimeDirtyable removed](#IContainerRuntimeDirtyable-removed)
-   [Most RouterliciousDocumentServiceFactory params removed](#Most-RouterliciousDocumentServiceFactory-params-removed)
-   [IErrorBase.sequenceNumber removed](#IErrorBase.sequenceNumber-removed)
-   [IContainerContext.logger deprecated](#IContainerContext.logger-deprecated)

### AgentScheduler removed by default

In 0.38, the `IContainerRuntimeOptions` option `addGlobalAgentSchedulerAndLeaderElection` was added (on by default), which could be explicitly disabled to remove the built-in `AgentScheduler` and leader election functionality. This flag has now been turned off by default. If you still depend on this functionality, you can re-enable it by setting the flag to `true`, though this option will be removed in a future release.

See [AgentScheduler-related deprecations](#AgentScheduler-related-deprecations) for more information on this deprecation and back-compat support, as well as recommendations on how to migrate away from the built-in.

### ITelemetryProperties may be tagged for privacy purposes

Telemetry properties on logs _can (but are **not** yet required to)_ now be tagged. This is **not** a breaking change in 0.40, but users are strongly encouraged to add support for tags (see [UPCOMING.md](./UPCOMING.md) for more details).

_\[edit\]_

This actually was a breaking change in 0.40, in that the type of the `event` parameter of `ITelemetryBaseLogger.send` changed to
a more inclusive type which needs to be accounted for in implementations. However, in releases 0.40 through 0.44,
_no tagged events are sent to any ITelemetryBaseLogger by the Fluid Framework_. We are preparing to do so
soon, and will include an entry in BREAKING.md when we do.

### IContainerRuntimeDirtyable removed

The `IContainerRuntimeDirtyable` interface and `isMessageDirtyable()` method were deprecated in release 0.38. They have now been removed in 0.40. Please refer to the breaking change notice in 0.38 for instructions on migrating away from use of this interface.

### Most RouterliciousDocumentServiceFactory params removed

The `RouterliciousDocumentServiceFactory` constructor no longer accepts the following params: `useDocumentService2`, `disableCache`, `historianApi`, `gitCache`, and `credentials`. Please open an issue if these flags/params were important to your project so that they can be re-incorporated into the upcoming `IRouterliciousDriverPolicies` param.

### IErrorBase.sequenceNumber removed

This field was used for logging and this was probably not the right abstraction for it to live in.
But practically speaking, the only places it was set have been updated to log not just sequenceNumber
but a large number of useful properties off the offending message, via `CreateProcessingError`.

### IContainerContext.logger deprecated

Use `IContainerContext.taggedLogger` instead if present. If it's missing and you must use `logger`,
be sure to handle tagged data before sending events to it.
`logger` won't be removed for a very long time since old loaders could remain in production for quite some time.

## 0.39 Breaking changes

-   [connect event removed from Container](#connect-event-removed-from-Container)
-   [LoaderHeader.pause](#LoaderHeader.pause)
-   [ODSP driver definitions](#ODSP-driver-definitions)
-   [ITelemetryLogger Remove redundant methods](#ITelemetryLogger-Remove-redundant-methods)
-   [fileOverwrittenInStorage](#fileOverwrittenInStorage)
-   [absolutePath use in IFluidHandle is deprecated](#absolutepath-use-in-ifluidhandle-is-deprecated)

### connect event removed from Container

The `"connect"` event would previously fire on the `Container` after `connect_document_success` was received from the server (which likely happens before the client's own join message is processed). This event does not represent a safe-to-use state, and has been removed. To detect when the `Container` is fully connected, the `"connected"` event should be used instead.

### LoaderHeader.pause

LoaderHeader.pause has been removed. instead of

```typescript
[LoaderHeader.pause]: true
```

use

```typescript
[LoaderHeader.loadMode]: { deltaConnection: "none" }
```

### ODSP driver definitions

A lot of definitions have been moved from @fluidframework/odsp-driver to @fluidframework/odsp-driver-definitions. This change is required in preparation for driver to be dynamically loaded by host.
This new package contains all the dependencies of ODSP driver factory (like HostStoragePolicy, IPersistedCache, TokenFetcher) as well as outputs (OdspErrorType).
@fluidframework/odsp-driver will continue to have defintions for non-factory functionality (like URI resolver, helper functionality to deal with sharing links, URI parsing, etc.)

### ITelemetryLogger Remove redundant methods

Remove deprecated `shipAssert` `debugAssert` `logException` `logGenericError` in favor of `sendErrorEvent` as they provide the same behavior and semantics as `sendErrorEvent`and in general are relatively unused. These methods were deprecated in 0.36.

### fileOverwrittenInStorage

Please use `DriverErrorType.fileOverwrittenInStorage` instead of `OdspErrorType.epochVersionMismatch`

### absolutePath use in IFluidHandle is deprecated

Rather than retrieving the absolute path, ostensibly to be stored, one should instead store the handle itself. To load, first retrieve the handle and then call `get` on it to get the actual object. Note that it is assumed that the container is responsible both for mapping an external URI to an internal object and for requesting resolved objects with any remaining tail of the external URI. For example, if a container has some map that maps `/a --> <some handle>`, then a request like `request(/a/b/c)` should flow like `request(/a/b/c) --> <some handle> --> <object> --> request(/b/c)`.

## 0.38 Breaking changes

-   [IPersistedCache changes](#IPersistedCache-changes)
-   [ODSP Driver Type Unification](#ODSP-Driver-Type-Unification)
-   [ODSP Driver url resolver for share link parameter consolidation](#ODSP-Driver-url-resolver-for-share-link-parameter-consolidation)
-   [AgentScheduler-related deprecations](#AgentScheduler-related-deprecations)
-   [Removed containerUrl from IContainerLoadOptions and IContainerConfig](#Removed-containerUrl-from-IContainerLoadOptions-and-IContainerConfig)

### IPersistedCache changes

IPersistedCache implementation no longer needs to implement updateUsage() method (removed form interface).
Same goes for sequence number / maxOpCount arguments.
put() changed from fire-and-forget to promise, with intention of returning write errors back to caller. Driver could use this information to stop recording any data about given file if driver needs to follow all-or-nothing strategy in regards to info about a file.
Please note that format of data stored by driver changed. It will ignore cache entries recorded by previous versions of driver.

## ODSP Driver Type Unification

This change reuses existing contracts to reduce redundancy improve consistency.

The breaking portion of this change does rename some parameters to some helper functions, but the change are purely mechanical. In most cases you will likely find you are pulling properties off an object individually to pass them as params, whereas now you can just pass the object itself.

```typescript
// before:
createOdspUrl(
    siteUrl,
    driveId,
    fileId,
    "/",
    containerPackageName,
);
fetchJoinSession(
    driveId,
    itemId,
    siteUrl,
    ...
)
getFileLink(
    getToken,
    something.driveId,
    something.itemId,
    something.siteUrl,
    ...
)

// After:
createOdspUrl({
    siteUrl,
    driveId,
    itemId: fileId,
    dataStorePath: "/",
    containerPackageName,
});

fetchJoinSession(
    {driveId, itemId, siteUrl},
    ...
);

getFileLink(
    getToken,
    something,
    ...
)
```

## ODSP Driver url resolver for share link parameter consolidation

OdspDriverUrlResolverForShareLink constructor signature has been changed to simplify instance
creation in case resolver is not supposed to generate share link. Instead of separately specifying
constructor parameters that are used to fetch share link there will be single parameter in shape of
object that consolidates all properties that are necessary to get share link.

```typescript
// before:
new OdspDriverUrlResolverForShareLink(tokenFetcher, identityType, logger, appName);

// After:
new OdspDriverUrlResolverForShareLink({ tokenFetcher, identityType }, logger, appName);
```

### AgentScheduler-related deprecations

`AgentScheduler` is currently a built-in part of `ContainerRuntime`, but will be removed in an upcoming release. Correspondingly, the API surface of `ContainerRuntime` that relates to or relies on the `AgentScheduler` is deprecated.

#### Leadership deprecation

A `.leader` property and `"leader"`/`"notleader"` events are currently exposed on the `ContainerRuntime`, `FluidDataStoreContext`, and `FluidDataStoreRuntime`. These are deprecated and will be removed in an upcoming release.

A `TaskSubscription` has been added to the `@fluidframework/agent-scheduler` package which can be used in conjunction with an `AgentScheduler` to get equivalent API surface:

```typescript
const leadershipTaskSubscription = new TaskSubscription(agentScheduler, "leader");
if (leadershipTaskSubscription.haveTask()) {
	// client is the leader
}
leadershipTaskSubscription.on("gotTask", () => {
	// client just became leader
});
leadershipTaskSubscription.on("lostTask", () => {
	// client is no longer leader
});
```

The `AgentScheduler` can be one of your choosing, or the built-in `AgentScheduler` can be retrieved for this purpose using `ContainerRuntime.getRootDataStore()` (however, as noted above this will be removed in an upcoming release):

```typescript
const agentScheduler = await requestFluidObject<IAgentScheduler>(
	await containerRuntime.getRootDataStore("_scheduler"),
	"",
);
```

#### IContainerRuntimeDirtyable deprecation

The `IContainerRuntimeDirtyable` interface provides the `isMessageDirtyable()` method, for use with last-edited functionality. This is only used to differentiate messages for the built-in `AgentScheduler`. With the deprecation of the `AgentScheduler`, this interface and method are no longer necessary and so are deprecated and will be removed in an upcoming release. From the `ContainerRuntime`'s perspective all messages are considered dirtyable with this change.

If you continue to use the built-in `AgentScheduler` and want to replicate this filtering in your last-edited behavior, you can use the following in your `shouldDiscardMessage()` check:

```typescript
import { ContainerMessageType } from "@fluidframework/container-runtime";
import { IEnvelope, InboundAttachMessage } from "@fluidframework/runtime-definitions";

// In shouldDiscardMessage()...
if (type === ContainerMessageType.Attach) {
	const attachMessage = contents as InboundAttachMessage;
	if (attachMessage.id === "_scheduler") {
		return true;
	}
} else if (type === ContainerMessageType.FluidDataStoreOp) {
	const envelope = contents as IEnvelope;
	if (envelope.address === "_scheduler") {
		return true;
	}
}
// Otherwise, proceed with other discard logic...
```

#### Deprecation of AgentScheduler in the container registry and instantiation of the \_scheduler

Finally, the automatic addition to the registry and creation of the `AgentScheduler` with ID `_scheduler` is deprecated and will also be removed in an upcoming release. To prepare for this, you can proactively opt-out of the built-in by turning off the `IContainerRuntimeOptions` option `addGlobalAgentSchedulerAndLeaderElection` in your calls to `Container.load` or in the constructor of your `BaseContainerRuntimeFactory` or `ContainerRuntimeFactoryWithDefaultDataStore`.

For backwards compat with documents created prior to this change, you'll need to ensure the `AgentSchedulerFactory.registryEntry` is present in the container registry. You can add it explicitly in your calls to `Container.load` or in the constructor of your `BaseContainerRuntimeFactory` or `ContainerRuntimeFactoryWithDefaultDataStore`. The examples below show how to opt-out of the built-in while maintaining backward-compat with documents that were created with a built-in `AgentScheduler`.

```typescript
const runtime = await ContainerRuntime.load(
	context,
	[
		// Any other registry entries...
		AgentSchedulerFactory.registryEntry,
	],
	requestHandler,
	// Opt-out of adding the AgentScheduler
	{ addGlobalAgentSchedulerAndLeaderElection: false },
	scope,
);
```

```typescript
const SomeContainerRuntimeFactory = new ContainerRuntimeFactoryWithDefaultDataStore(
	DefaultFactory,
	new Map([
		// Any other registry entries...
		AgentSchedulerFactory.registryEntry,
	]),
	providerEntries,
	requestHandlers,
	// Opt-out of adding the AgentScheduler
	{ addGlobalAgentSchedulerAndLeaderElection: false },
);
```

If you use `AgentScheduler` functionality, it is recommended to instantiate this as a normal (non-root) data store (probably on your root data object). But if you are not yet ready to migrate away from the root data store, you can instantiate it yourself on new containers (you should do this while the container is still detached):

```typescript
if (!context.existing) {
	await runtime.createRootDataStore(AgentSchedulerFactory.type, "_scheduler");
}
```

The option will be turned off by default in an upcoming release before being turned off permanently, so it is recommended to make these updates proactively.

### Removed containerUrl from IContainerLoadOptions and IContainerConfig

Removed containerUrl from IContainerLoadOptions and IContainerConfig. This is no longer needed to route request.

## 0.37 Breaking changes

-   [OpProcessingController marked for deprecation](#opprocessingcontroller-marked-for-deprecation)
-   [Loader in data stores deprecated](#Loader-in-data-stores-deprecated)
-   [TelemetryLogger Properties Format](#TelemetryLogger-Properties-Format)
-   [IContainerRuntimeOptions Format Change](#IContainerRuntimeOptions-Format-Change)
-   [AgentScheduler moves and renames](#AgentScheduler-moves-and-renames)

### OpProcessingController marked for deprecation

`OpProcessingController` is marked for deprecation and we be removed in 0.38.
`LoaderContainerTracker` is the replacement with better tracking. The API differs from `OpProcessingController` in the following ways:

-   Loader is added for tracking and any Container created/loaded will be automatically tracked
-   The op control APIs accept Container instead of DeltaManager

### Loader in data stores deprecated

The `loader` property on the `IContainerRuntime`, `IFluidDataStoreRuntime`, and `IFluidDataStoreContext` interfaces is now deprecated and will be removed in an upcoming release. Data store objects will no longer have access to an `ILoader` by default. To replicate the same behavior, existing users can make the `ILoader` used to create a `Container` available on the `scope` property of these interfaces instead by setting the `provideScopeLoader` `ILoaderOptions` flag when creating the loader.

```typescript
const loader = new Loader({
	urlResolver,
	documentServiceFactory,
	codeLoader,
	options: { provideScopeLoader: true },
});
```

```typescript
const loader: ILoader | undefined = this.context.scope.ILoader;
```

### TelemetryLogger Properties Format

The TelemetryLogger's properties format has been updated to support error only properties. This includes: `ChildLogger`, `MultiSinkLogger`,`DebugLogger`.
The previous format was just a property bag:
`ChildLogger.create(logger, undefined, { someProperty: uuid() });`
Whereas now it has nested property bags for error categories including `all` and `error`:
`ChildLogger.create(logger, undefined, {all:{ someProperty: uuid() }});`

### IContainerRuntimeOptions Format Change

The runtime options passed into `ContainerRuntime` have been subdivided into nested objects, because all of them fall under two categories currently:

-   `summaryOptions` - contains all summary/summarizer related options
    -   `generateSummaries`
    -   `initialSummarizerDelayMs`
    -   `summaryConfigOverrides`
    -   `disableIsolatedChannels`
-   `gcOptions` - contains all Garbage Collection related options
    -   `disableGC`
    -   `gcAllowed` (new)
    -   `runFullGC`

For a few versions we will keep supporting the old format, but the typings have already been updated.

### AgentScheduler moves and renames

`IAgentScheduler` and `IProvideAgentScheduler` have been moved to the `@fluidframework/agent-scheduler` package, and `taskSchedulerId` has been renamed to `agentSchedulerId`.

## 0.36 Breaking changes

-   [Some `ILoader` APIs moved to `IHostLoader`](#Some-ILoader-APIs-moved-to-IHostLoader)
-   [TaskManager removed](#TaskManager-removed)
-   [ContainerRuntime registerTasks removed](#ContainerRuntime-registerTasks-removed)
-   [getRootDataStore](#getRootDataStore)
-   [Share link generation no longer exposed externally](#Share-link-generation-no-longer-exposed-externally)
-   [ITelemetryLogger redundant method deprecation](#ITelemetryLogger-redundant-method-deprecation)

### Some `ILoader` APIs moved to `IHostLoader`

The `createDetachedContainer` and `rehydrateDetachedContainerFromSnapshot` APIs are removed from the `ILoader` interface, and have been moved to the new `IHostLoader` interface. The `Loader` class now implements `IHostLoader` instead, and consumers who need these methods should operate on an `IHostLoader` instead of an `ILoader`, such as by creating a `Loader`.

### TaskManager removed

The `TaskManager` has been removed, as well as methods to access it (e.g. the `.taskManager` member on `DataObject`). The `AgentScheduler` should be used instead for the time being and can be accessed via a request on the `ContainerRuntime` (e.g. `await this.context.containerRuntime.request({ url: "/_scheduler" })`), though we expect this will also be deprecated and removed in a future release when an alternative is made available (see #4413).

### ContainerRuntime registerTasks removed

The `registerTasks` method has been removed from `ContainerRuntime`. The `AgentScheduler` should be used instead for task scheduling.

### getRootDataStore

IContainerRuntime.getRootDataStore() used to have a backdoor allowing accessing any store, including non-root stores. This back door is removed - you can only access root data stores using this API.

### Share link generation no longer exposed externally

Share link generation implementation has been refactored to remove options for generating share links of various kinds.
Method for generating share link is no longer exported.
ShareLinkTokenFetchOptions has been removed and OdspDriverUrlResolverForShareLink constructor has been changed to accept tokenFetcher parameter which will pass OdspResourceTokenFetchOptions instead of ShareLin kTokenFetchOptions.

### ITelemetryLogger redundant method deprecation

Deprecate `shipAssert` `debugAssert` `logException` `logGenericError` in favor of `sendErrorEvent` as they provide the same behavior and semantics as `sendErrorEvent`and in general are relatively unused.

## 0.35 Breaking changes

-   [Removed some api implementations from odsp driver](#Removed-some-api-implemenations-from-odsp-driver)
-   [get-tinylicious-container and get-session-storage-container moved](#get-tinylicious-container-and-get-session-storage-container-moved)
-   [Moved parseAuthErrorClaims from @fluidframework/odsp-driver to @fluidframework/odsp-doclib-utils](#Moved-parseAuthErrorClaims-from-@fluidframework/odsp-driver-to-@fluidframework/odsp-doclib-utils)
-   [Refactored token fetcher types in odsp-driver](#refactored-token-fetcher-types-in-odsp-driver)
-   [DeltaManager `readonly` and `readOnlyPermissions` properties deprecated](#DeltaManager-`readonly`-and-`readOnlyPermissions`-properties-deprecated)
-   [DirtyDocument events and property](#DirtyDocument-events-and-property)
-   [Removed `createDocumentService` and `createDocumentService2` from r11s driver](#Removed-`createDocumentService`-and-`createDocumentService2`-from-r11s-driver)

### Removed-some-api-implementations-from-odsp-driver

Removed `authorizedFetchWithRetry`, `AuthorizedRequestTokenPolicy`, `AuthorizedFetchProps`, `asyncWithCache`, `asyncWithRetry`,
`fetchWithRetry` implementation from odspdriver.

### get-tinylicious-container and get-session-storage-container moved

The functionality from the packages `@fluidframework/get-tinylicious-container` and `@fluidframework/get-session-storage-container` has been moved to the package `@fluid-experimental/get-container`.

### Moved parseAuthErrorClaims from @fluidframework/odsp-driver to @fluidframework/odsp-doclib-utils

Moved `parseAuthErrorClaims` from `@fluidframework/odsp-driver` to `@fluidframework/odsp-doclib-utils`

### Refactored token fetcher types in odsp-driver

Streamlined interfaces and types used to facilitate access tokens needed by odsp-driver to call ODSP implementation of Fluid services.
Added support for passing siteUrl when fetching token that is used to establish co-authoring session for Fluid content stored in ODSP file which is hosted in external tenant. This token is used by ODSP ordering service implementation (aka ODSP Push service).

### DeltaManager `readonly` and `readOnlyPermissions` properties deprecated

`DeltaManager.readonly`/`Container.readonly` and `DeltaManager.readOnlyPermissions`/`Container.readOnlyPermissions` have been deprecated. Please use `DeltaManager.readOnlyInfo`/`Container.readOnlyInfo` instead, which exposes the same information.

### DirtyDocument events and property

The following 3 names have been deprecated - please use new names:
"dirtyDocument" event -> "dirty" event
"savedDocument" event -> "saved" event
isDocumentDirty property -> isDirty property

### Removed `createDocumentService` and `createDocumentService2` from r11s driver

Removed the deprecated methods `createDocumentService` and `createDocumentService2`. Please use `DocumentServiceFactory.createDocumentService` instead.

## 0.34 Breaking changes

-   [Aqueduct writeBlob() and BlobHandle implementation removed](#Aqueduct-writeBlob-and-BlobHandle-implementation-removed)
-   [Connected events raised on registration](#Connected-events-raised-on-registration)

### Aqueduct writeBlob() and BlobHandle implementation removed

`writeBlob()` and `BlobHandle` have been removed from aqueduct. Please use `FluidDataStoreRuntime.uploadBlob()` or `ContainerRuntime.uploadBlob()` instead.

### Connected events raised on registration

Connected / disconnected listeners are called on registration.
Please see [Connectivity events](packages/loader/container-loader/README.md#Connectivity-events) section of Loader readme.md for more details

## 0.33 Breaking changes

-   [Normalizing enum ContainerErrorType](#normalizing-enum-containererrortype)
-   [Map and Directory typing changes from enabling strictNullCheck](#map-and-directory-typing-changes-from-enabling-strictNullCheck)
-   [MergeTree's ReferencePosition.getTileLabels and ReferencePosition.getRangeLabels() return undefined if it doesn't exist](#mergetree-referenceposition-gettilelabels-getrangelabels-changes)
-   [Containers from Loader.request() are now cached by default](<#Containers-from-Loader.request()-are-now-cached-by-default>)

### Normalizing enum ContainerErrorType

In an effort to clarify error categorization, a name and value in this enumeration were changed.

### Map and Directory typing changes from enabling strictNullCheck

Typescript compile options `strictNullCheck` is enabled for the `@fluidframework/map` package. Some of the API signature is updated to include possibility of `undefined` and `null`, which can cause new typescript compile error when upgrading. Existing code may need to update to handle the possiblity of `undefined` or `null.

### MergeTree ReferencePosition getTileLabels getRangeLabels changes

This includes LocalReference and Marker. getTileLabels and getRangeLabels methods will return undefined instead of creating an empty if the properties for tile labels and range labels is not set.

### Containers from Loader.request() are now cached by default

Some loader request header options that previously prevented caching (`pause: true` and `reconnect: false`) no longer do. Callers must now explicitly spcify `cache: false` in the request header to prevent caching of the returned container. Containers are evicted from the cache in their `closed` event, and closed containers that are requested are not cached.

## 0.32 Breaking changes

-   [Node version 12.17 required](#Node-version-update)
-   [getAttachSnapshot removed IFluidDataStoreChannel](#getAttachSnapshot-removed-from-IFluidDataStoreChannel)
-   [resolveDataStore replaced](#resolveDataStore-replaced)

### Node version updated to 12.17

Due to changes in server packages and introduction of AsyncLocalStorage module which requires Node version 12.17 or above, you will need to update Node version to 12.17 or above.

### getAttachSnapshot removed from IFluidDataStoreChannel

`getAttachSnapshot()` has been removed from `IFluidDataStoreChannel`. It is replaced by `getAttachSummary()`.

### resolveDataStore replaced

The resolveDataStore method manually exported by the ODSP resolver has been replaced with checkUrl() from the same package.

## 0.30 Breaking Changes

-   [Branching removed](#Branching-removed)
-   [removeAllEntriesForDocId api name and signature change](#removeAllEntriesForDocId-api-name-and-signature-change)
-   [snapshot removed from IChannel and ISharedObject](#snapshot-removed-from-IChannel-and-ISharedObject)

### Branching removed

The branching feature has been removed. This includes all related members, methods, etc. such as `parentBranch`, `branchId`, `branch()`, etc.

### removeAllEntriesForDocId api name and signature change

`removeAllEntriesForDocId` api renamed to `removeEntries`. Now it takes `IFileEntry` as argument instead of just docId.

### snapshot removed from IChannel and ISharedObject

`snapshot` has been removed from `IChannel` and `ISharedObject`. It is replaced by `summarize` which should be used to get a summary of the channel / shared object.

## 0.29 Breaking Changes

-   [OdspDriverUrlResolver2 renamed to OdspDriverUrlResolverForShareLink](#OdspDriverUrlResolver2-renamed-to-OdspDriverUrlResolverForShareLink)
-   [removeAllEntriesForDocId api in host storage changed](#removeAllEntriesForDocId-api-in-host-storage-changed)
-   [IContainerRuntimeBase.IProvideFluidDataStoreRegistry](#IContainerRuntimeBase.IProvideFluidDataStoreRegistry)
-   [\_createDataStoreWithProps returns IFluidRouter](#_createDataStoreWithProps-returns-IFluidRouter)
-   [FluidDataStoreRuntime.registerRequestHandler deprecated](#FluidDataStoreRuntime.registerRequestHandler-deprecated)
-   [snapshot removed from IFluidDataStoreRuntime](#snapshot-removed-from-IFluidDataStoreRuntime)
-   [getAttachSnapshot deprecated in IFluidDataStoreChannel](#getAttachSnapshot-deprecated-in-IFluidDataStoreChannel)

### OdspDriverUrlResolver2 renamed to OdspDriverUrlResolverForShareLink

`OdspDriverUrlResolver2` renamed to `OdspDriverUrlResolverForShareLink`

### removeAllEntriesForDocId api in host storage changed

`removeAllEntriesForDocId` api in host storage is now an async api.

### IContainerRuntimeBase.IProvideFluidDataStoreRegistry

`IProvideFluidDataStoreRegistry` implementation moved from IContainerRuntimeBase to IContainerRuntime. Data stores and objects should not have access to global state in container.
`IProvideFluidDataStoreRegistry` is removed from IFluidDataStoreChannel - it has not been implemented there for a while (it moved to context).

### \_createDataStoreWithProps returns IFluidRouter

`IContainerRuntimeBase._createDataStoreWithProps` returns IFluidRouter instead of IFluidDataStoreChannel. This is done to be consistent with other APIs create data stores, and ensure we do not return internal interfaces. This likely to expose areas where IFluidDataStoreChannel.bindToContext() was called manually on data store. Such usage should be re-evaluate - lifetime management should be left up to runtime, storage of any handle form data store in attached DDS will result in automatic attachment of data store (and all of its objects) to container. If absolutely needed, and only for staging, casting can be done to implement old behavior.

### FluidDataStoreRuntime.registerRequestHandler deprecated

Please use mixinRequestHandler() as a way to create custom data store runtime factory/object and append request handling to existing implementation.

### snapshot removed from IFluidDataStoreRuntime

`snapshot` has been removed from `IFluidDataStoreRuntime`.

### getAttachSnapshot deprecated in IFluidDataStoreChannel

`getAttachSnapshot()` has been deprecated in `IFluidDataStoreChannel`. It is replaced by `getAttachSummary()`.

## 0.28 Breaking Changes

-   [FileName should contain extension for ODSP driver create new path](#FileName-should-contain-extension-for-ODSP-driver-create-new-path)
-   [ODSP Driver IPersistedCache changes](#ODSP-Driver-IPersistedCache-Changes)
-   [IFluidPackage Changes](#IFluidPackage-Changes)
-   [DataObject changes](#DataObject-changes)
-   [RequestParser](#RequestParser)
-   [IFluidLodable.url is removed](#IFluidLodable.url-is-removed)
-   [Loader Constructor Changes](#Loader-Constructor-Changes)
-   [Moving DriverHeader and merge with CreateNewHeader](#moving-driverheader-and-merge-with-createnewheader)
-   [ODSP status codes moved from odsp-driver to odsp-doclib-utils](#ODSP-status-codes-moved-modules-from-odsp-driver-to-odsp-doclib-utils)

### FileName should contain extension for ODSP driver create new path

Now the ODSP driver expects file extension in the file name while creating a new detached container.

### ODSP Driver IPersistedCache-Changes

Added api `removeAllEntriesForDocId` which allows removal of all entries for a given document id. Also the schema for entries stored inside odsp `IPersistedCache` has changed.
It now stores/expect values as `IPersistedCacheValueWithEpoch`. So host needs to clear its cached entries in this version.

### IFluidPackage Changes

-   Moving IFluidPackage and IFluidCodeDetails from "@fluidframework/container-definitions" to '@fluidframework/core-interfaces'
-   Remove npm specific IPackage interface
-   Simplify the IFluidPackage by removing browser and npm specific properties
-   Add new interface IFluidBrowserPackage, and isFluidBrowserPackage which defines browser specific properties
-   Added resolveFluidPackageEnvironment helper for resolving a package environment

### DataObject changes

DataObject are now always created when Data Store is created. Full initialization for existing objects (in file) continues to happen to be on demand, i.e. when request() is processed. Full DataObject initialization does happen for newly created (detached) DataObjects.
The impact of that change is that all changed objects would get loaded by summarizer container, but would not get initialized. Before this change, summarizer would not be loading any DataObjects.
This change

1. Ensures that initial summary generated for when data store attaches to container has fully initialized object, with all DDSes created. Before this change this initial snapshot was empty in most cases.
2. Allows DataObjects to modify FluidDataStoreRuntime behavior before it gets registered and used by the rest of the system, including setting various hooks.

But it also puts more constraints on DataObject - its constructor should be light and not do any expensive work (all such work should be done in corresponding initialize methods), or access any data store runtime functionality that requires fully initialized runtime (like loading DDSes will not work in this state)

### RequestParser

RequestParser's ctor is made protected. Please replace this code

```
    const a = new RequestParser(request);
```

with this one:

```
    const a = RequestParser.create(request);
```

### IFluidLodable.url is removed

`url` property is removed. If you need a path to an object (in a container), you can use IFluidLoadable.handle.absolutePath instead.

### Loader Constructor Changes

The loader constructor has changed to now take a props object, rather than a series of paramaters. This should make it easier to construct loaders as the optional services can be easily excluded.

Before:

```typescript
const loader = new Loader(
	urlResolver,
	documentServiceFactory,
	codeLoader,
	{ blockUpdateMarkers: true },
	{},
	new Map(),
);
```

After:

```typescript
const loader = new Loader({
	urlResolver,
	documentServiceFactory,
	codeLoader,
});
```

if for some reason this change causes you problems, we've added a deprecated `Loader._create` method that has the same parameters as the previous constructor which can be used in the interim.

### Moving DriverHeader and merge with CreateNewHeader

Compile time only API breaking change between runtime and driver. Only impacts driver implementer.
No back-compat or mix version impact.

DriverHeader is a driver concept, so move from core-interface to driver-definitions. CreateNewHeader is also a kind of driver header, merged it into DriverHeader.

### ODSP status codes moved modules from odsp-driver to odsp-doclib-utils

Error/status codes like `offlineFetchFailureStatusCode` which used to be imported like `import { offlineFetchFailureStatusCode } from '@fluidframework/@odsp-driver';` have been moved to `odspErrorUtils.ts` in `odsp-doclib-utils`.

## 0.27 Breaking Changes

-   [Local Web Host Removed](#Local-Web-Host-Removed)

### Local Web Host Removed

Local Web host is removed. Users who are using the local web host can use examples/utils/get-session-storage-container which provides the same functionality with the detached container flow.

## 0.25 Breaking Changes

-   [External Component Loader and IComponentDefaultFactoryName removed](#External-Component-Loader-and-IComponentDefaultFactoryName-removed)
-   [MockFluidDataStoreRuntime api rename](#MockFluidDataStoreRuntime-api-rename)
-   [Local Web Host API change](#Local-Web-Host-API-change)
-   [Container runtime event changes](#Container-runtime-event-changes)
-   [Component is removed from telemetry event names](#Component-is-removed-from-telemetry-event-names)
-   [IComponentContextLegacy is removed](#IComponentContextLegacy-is-removed)
-   [~~IContainerRuntimeBase.\_createDataStoreWithProps() is removed~~](#IContainerRuntimeBase._createDataStoreWithProps-is-removed)
-   [\_createDataStore() APIs are removed](#_createDataStore-APIs-are-removed)
-   [createDataStoreWithRealizationFn() APIs are removed](<#createDataStoreWithRealizationFn()-APIs-are-removed>)
-   [getDataStore() APIs is removed](<#getDataStore()-APIs-is-removed>)
-   [Package Renames](#package-renames)
-   [IComponent and IComponent Interfaces Removed](#IComponent-and-IComponent-Interfaces-Removed)
-   [@fluidframework/odsp-utils - Minor renames and signature changes](#odsp-utils-Changes)
-   [LastEditedTrackerComponent renamed to LastEditedTrackerDataObject](#lasteditedtrackercomponent-renamed)
-   [ComponentProvider renamed to FluidObjectProvider in @fluidframework/synthesize](#componentProvider-renamed-to-fluidobjectPpovider)

### External Component Loader and IComponentDefaultFactoryName removed

The @fluidframework/external-component-loader package has been removed from the repo. In addition to this, the IFluidExportDefaultFactoryName and the corresponding IProvideFluidExportDefaultFactoryName interfaces have also been dropped.

### MockFluidDataStoreRuntime api rename

Runtime Test Utils's MockFluidDataStoreRuntime now has "requestDataStore" instead of "requestComponent"

### Local Web Host API change

The renderDefaultComponent function has been updated to be renderDefaultFluidObject

### Container runtime event changes

Container runtime now emits the event "fluidDataStoreInstantiated" instead of "componentInstantiated"

### Component is removed from telemetry event names

The following telemetry event names have been updated to drop references to the term component:

ComponentRuntimeDisposeError -> ChannelDisposeError
ComponentContextDisposeError -> FluidDataStoreContextDisposeError
SignalComponentNotFound -> SignalFluidDataStoreNotFound

### IComponentContextLegacy is removed

Deprecated in 0.18, removed.

### IContainerRuntimeBase.\_createDataStoreWithProps is removed

**Note: This change has been reverted for 0.25 and will be pushed to a later release.**

`IContainerRuntimeBase._createDataStoreWithProps()` has been removed. Please use `IContainerRuntimeBase.createDataStore()` (returns IFluidRouter).
If you need to pass props to data store, either use request() route to pass initial props directly, or to query Fluid object to interact with it (pass props / call methods to configure object).

### \_createDataStore APIs are removed

`IFluidDataStoreContext._createDataStore()` & `IContainerRuntimeBase._createDataStore()` are removed
Please switch to using one of the following APIs:

1. `IContainerRuntime.createRootDataStore()` - data store created that way is automatically bound to container. It will immediately be visible to remote clients (when/if container is attached). Such data stores are never garbage collected. Note that this API is on `IContainerRuntime` interface, which is not directly accessible to data stores. The intention is that only container owners are creating roots.
2. `IContainerRuntimeBase.createDataStore()` - creates data store that is not bound to container. In order for this store to be bound to container (and thus be observable on remote clients), ensure that handle to it (or any of its objects / DDS) is stored into any other DDS that is already bound to container. In other words, newly created data store has to be reachable (there has to be a path) from some root data store in container. If, in future, such data store becomes unreachable from one of the roots, it will be garbage collected (implementation pending).

### createDataStoreWithRealizationFn() APIs are removed

Removed from IFluidDataStoreContext & IContainerRuntime.
Consider using (Pure)DataObject(Factory) for your objects - they support passing initial args.
Otherwise consider implementing similar flow of exposing interface from your Fluid object that is used to initialize object after creation.

## getDataStore() APIs is removed

IContainerRuntime.getDataStore() is removed. Only IContainerRuntime.getRootDataStore() is available to retrieve root data stores.
For couple versions we will allow retrieving non-root data stores using this API, but this functionality is temporary and will be removed soon.
You can use handleFromLegacyUri() for creating handles from container-internal URIs (i.e., in format `/${dataStoreId}`) and resolving those containers to get to non-root data stores. Please note that this functionality is strictly added for legacy files! In future, not using handles to refer to content (and storing handles in DDSes) will result in such data stores not being reachable from roots, and thus garbage collected (deleted) from file.

### Package Renames

As a follow up to the changes in 0.24 we are updating a number of package names

-   `@fluidframework/component-core-interfaces` is renamed to `@fluidframework/core-interfaces`
-   `@fluidframework/component-runtime-definitions` is renamed to `@fluidframework/datastore-definitions`
-   `@fluidframework/component-runtime` is renamed to `@fluidframework/datastore`
-   `@fluidframework/webpack-component-loader` is renamed to `@fluidframework/webpack-fluid-loader`

### IComponent and IComponent Interfaces Removed

In 0.24 IComponent and IComponent interfaces were deprecated, they are being removed in this build. Please move to IFluidObject and IFluidObject interfaces.

### odsp-utils Changes

To support additional authentication scenarios, the signature and/or name of a few auth-related functions was modified.

### LastEditedTrackerComponent renamed

It is renamed to LastEditedTrackerDataObject

### ComponentProvider renamed to FluidObjectProvider

In the package @fluidframework/synthesize, these types are renamed:

ComponentKey -> FluidObjectKey
ComponentSymbolProvider -> FluidObjectProvider
AsyncRequiredcomponentProvider -> AsyncRequiredFluidObjectProvider
AsyncOptionalComponentProvider -> AsyncOptionalFluidObjectProvider
AsyncComponentProvider -> AsyncFluidObjectProvider
NonNullableComponent -> NonNullableFluidObject

## 0.24 Breaking Changes

This release only contains renames. There are no functional changes in this release. You should ensure you have integrated and validated up to release 0.23 before integrating this release.

This is a followup to the forward compat added in release 0.22: [Forward Compat For Loader IComponent Interfaces](#Forward-Compat-For-Loader-IComponent-Interfaces)

You should ensure all container and components hosts are running at least 0.22 before integrating this release.

The below json describes all the renames done in this release. If you have a large typescript code base, we have automation that may help. Please contact us if that is the case.

All renames are 1-1, and global case senstive and whole word find replace for all should be safe. For IComponent Interfaces, both the type and property name were re-named.

```json
{
	"dataStore": {
		"types": {
			"IComponentRuntimeChannel": "IFluidDataStoreChannel",
			"IComponentAttributes": "IFluidDataStoretAttributes",

			"IComponentContext": "IFluidDataStoreContext",
			"ComponentContext": "FluidDataStoreContext",
			"LocalComponentContext": "LocalFluidDataStoreContext",
			"RemotedComponentContext": "RemotedFluidDataStoreContext ",

			"IComponentRuntime": "IFluidDataStoreRuntime",
			"ComponentRuntime": "FluidDataStoreRuntime",
			"MockComponentRuntime": "MockFluidDataStoreRuntime"
		},
		"methods": {
			"createComponent": "_createDataStore",
			"createComponentContext": "createDataStoreContext",
			"createComponentWithProps": "createDataStoreWithProps",
			"_createComponentWithProps": "_createDataStoreWithProps",
			"createComponentWithRealizationFn": "createDataStoreWithRealizationFn",
			"getComponentRuntime": "getDataStore",
			"notifyComponentInstantiated": "notifyDataStoreInstantiated"
		}
	},

	"aquaduct": {
		"IComponentInterfaces": {
			"IProvideComponentDefaultFactoryName": "IProvideFluidExportDefaultFactoryName",
			"IComponentDefaultFactoryName": "IFluidExportDefaultFactoryName"
		},
		"types": {
			"SharedComponentFactory": "PureDataObjectFactory",
			"SharedComponent": "PureDataObject",

			"PrimedComponentFactory": "DataObjectFactory",
			"PrimedComponent": "DataObject",

			"ContainerRuntimeFactoryWithDefaultComponent": "ContainerRuntimeFactoryWithDefaultDataStore",

			"defaultComponentRuntimeRequestHandler": "defaultRouteRequestHandler"
		},
		"methods": {
			"getComponent": "requestFluidObject",
			"asComponent": "asFluidObject",
			"createAndAttachComponent": "createAndAttachDataStore",
			"getComponentFromDirectory": "getFluidObjectFromDirectory",
			"getComponent_UNSAFE": "requestFluidObject_UNSAFE",
			"componentInitializingFirstTime": "initializingFirstTime",
			"componentInitializingFromExisting": "initializingFromExisting",
			"componentHasInitialized": "hasInitialized"
		}
	},

	"fluidObject": {
		"IComponentInterfaces": {
			"IProvideComponentRouter": "IProvideFluidRouter",
			"IComponentRouter": "IFluidRouter",

			"IProvideComponentLoadable": "IProvideFluidLoadable",
			"IComponentLoadable": "IFluidLoadable",

			"IProvideComponentHandle": "IProvideFluidHandle",
			"IComponentHandle": "IFluidHandle",

			"IProvideComponentHandleContext": "IProvideFluidHandleContext",
			"IComponentHandleContext": "IFluidHandleContext",

			"IProvideComponentSerializer": "IProvideFluidSerializer",
			"IComponentSerializer": "IFluidSerializer",

			"IProvideComponentRunnable": "IProvideFluidRunnable",
			"IComponentRunnable": "IFluidRunnable",

			"IProvideComponentConfiguration": "IProvideFluidConfiguration",
			"IComponentConfiguration": "IFluidConfiguration",

			"IProvideComponentHTMLView": "IProvideFluidHTMLView",
			"IComponentHTMLView": "IFluidHTMLView",
			"IComponentHTMLOptions": "IFluidHTMLOptions",

			"IProvideComponentMountableView": "IProvideFluidMountableView",
			"IComponentMountableViewClass": "IFluidMountableViewClass",
			"IComponentMountableView": "IFluidMountableView",

			"IProvideComponentLastEditedTracker": "IProvideFluidLastEditedTracker",
			"IComponentLastEditedTracker": "IFluidLastEditedTracker",

			"IProvideComponentRegistry": "IProvideFluidDataStoreRegistry",
			"IComponentRegistry": "IFluidDataStoreRegistry",

			"IProvideComponentFactory": "IProvideFluidDataStoreFactory",
			"IComponentFactory": "IFluidDataStoreFactory",

			"IProvideComponentCollection": "IProvideFluidObjectCollection",
			"IComponentCollection": "IFluidObjectCollection",

			"IProvideComponentDependencySynthesizer": "IProvideFluidDependencySynthesizer",
			"IComponentDependencySynthesizer": "IFluidDependencySynthesizer",

			"IProvideComponentTokenProvider": "IProvideFluidTokenProvider",
			"IComponentTokenProvider": "IFluidTokenProvider"
		},
		"types": {
			"IComponent": "IFluidObject",
			"fluid/component": "fluid/object",

			"SharedObjectComponentHandle": "SharedObjectHandle",
			"RemoteComponentHandle": "RemoteFluidObjectHandle",
			"ComponentHandle": "FluidObjectHandle",
			"ComponentSerializer": "FluidSerializer",

			"ComponentHandleContext": "FluidHandleContext",

			"ComponentRegistryEntry": "FluidDataStoreRegistryEntry",
			"NamedComponentRegistryEntry": "NamedFluidDataStoreRegistryEntry",
			"NamedComponentRegistryEntries": "NamedFluidDataStoreRegistryEntries",
			"ComponentRegistry": "FluidDataStoreRegistry",
			"ContainerRuntimeComponentRegistry": "ContainerRuntimeDataStoreRegistry"
		},
		"methods": {
			"instantiateComponent": "instantiateDataStore"
		}
	}
}
```

## 0.23 Breaking Changes

-   [Removed `collaborating` event on IComponentRuntime](#Removed-`collaborating`-event-on-IComponentRuntime)
-   [ISharedObjectFactory rename](#ISharedObjectFactory)
-   [LocalSessionStorageDbFactory moved to @fluidframework/local-driver](LocalSessionStorageDbFactory-moved-to-@fluidframework/local-driver)

### Removed `collaborating` event on IComponentRuntime

Component Runtime no longer fires the collaborating event on attaching. Now it fires `attaching` event.

### ISharedObjectFactory

`ISharedObjectFactory` renamed to `IChannelFactory` and moved from `@fluidframework/shared-object-base` to `@fluidframework/datastore-definitions`

### LocalSessionStorageDbFactory moved to @fluidframework/local-driver

Previously, `LocalSessionStorageDbFactory` was part of the `@fluidframework/webpack-component-loader` package. It has been moved to the `@fluidframework/local-driver` package.

## 0.22 Breaking Changes

-   [Deprecated `path` from `IComponentHandleContext`](#Deprecated-`path`-from-`IComponentHandleContext`)
-   [Dynamically loaded components compiled against older versions of runtime](#Dynamically-loaded-components)
-   [ContainerRuntime.load Request Handler Changes](#ContainerRuntime.load-Request-Handler-Changes)
-   [IComponentHTMLVisual removed](#IComponentHTMLVisual-removed)
-   [IComponentReactViewable deprecated](#IComponentReactViewable-deprecated)
-   [Forward Compat For Loader IComponent Interfaces](#Forward-Compat-For-Loader-IComponent-Interfaces)
-   [Add Undefined to getAbsoluteUrl return type](#Add-Undefined-to-getAbsoluteUrl-return-type)
-   [Renamed TestDeltaStorageService, TestDocumentDeltaConnection, TestDocumentService, TestDocumentServiceFactory and TestResolver](#Renamed-TestDeltaStorageService,-TestDocumentDeltaConnection,-TestDocumentService,-TestDocumentServiceFactory-and-TestResolver)
-   [DocumentDeltaEventManager has been renamed and moved to "@fluidframework/test-utils"](#DocumentDeltaEventManager-has-been-renamed-and-moved-to-"@fluidframework/test-utils")
-   [`isAttached` replaced with `attachState` property](#`isAttached`-replaced-with-`attachState`-property)

### Deprecated `path` from `IComponentHandleContext`

Deprecated the `path` field from the interface `IComponentHandleContext`. This means that `IComponentHandle` will not have this going forward as well.

Added an `absolutePath` field to `IComponentHandleContext` which is the absolute path to reach it from the container runtime.

### Dynamically loaded components

Components that were compiled against Fluid Framework <= 0.19.x releases will fail to load. A bunch of APIs has been deprecated in 0.20 & 0.21 and back compat support is being removed in 0.22. Some of the key APIs are:

-   IComponentRuntime.attach
-   ContainerContext.isAttached
-   ContainerContext.isLocal
    Such components needs to be compiled against >= 0.21 runtime and can be used in container that is built using >= 0.21 runtime as well.

### ContainerRuntime.load Request Handler Changes

ContainerRuntime.load no longer accepts an array of RuntimeRequestHandlers. It has been changed to a single function parameter with a compatible signature:
`requestHandler?: (request: IRequest, runtime: IContainerRuntime) => Promise<IResponse>`

To continue to use RuntimeRequestHandlers you can used the `RuntimeRequestHandlerBuilder` in the package `@fluidframework/request-handler`

example:

```typescript
const builder = new RuntimeRequestHandlerBuilder();
builder.pushHandler(...this.requestHandlers);
builder.pushHandler(defaultRouteRequestHandler("defaultComponent"));
builder.pushHandler(innerRequestHandler());

const runtime = await ContainerRuntime.load(
	context,
	this.registryEntries,
	async (req, rt) => builder.handleRequest(req, rt),
	undefined,
	scope,
);
```

Additionally the class `RequestParser` has been moved to the `@fluidframework/runtime-utils` package

This will allow consumers of our ContainerRuntime to substitute other routing frameworks more easily.

### IComponentHTMLVisual removed

The `IComponentHTMLVisual` interface was deprecated in 0.21, and is now removed in 0.22. To support multiview scenarios, consider split view/model patterns like those demonstrated in the multiview sample.

### IComponentReactViewable deprecated

The `IComponentReactViewable` interface is deprecated and will be removed in an upcoming release. For multiview scenarios, instead use a pattern like the one demonstrated in the sample in /components/experimental/multiview. This sample demonstrates how to create multiple views for a component.

### Forward Compat For Loader IComponent Interfaces

As part of the Fluid Data Library (FDL) and Fluid Component Library (FCL) split we will be renaming a significant number of out interfaces. Some of these interfaces are used across the loader -> runtime boundary. For these interfaces we have introduced the newly renamed interfaces in this release. This will allow Host's to implment forward compatbitiy for these interfaces, so they are not broken when the implementations themselves are renamed.

-   `IComponentLastEditedTracker` will become `IFluidLastEditedTracker`
-   `IComponentHTMLView` will become `IFluidHTMLView`
-   `IComponentMountableViewClass` will become `IFluidMountableViewClass`
-   `IComponentLoadable` will become `IFluidLoadable`
-   `IComponentRunnable` will become `IFluidRunnable`
-   `IComponentConfiguration` will become `IFluidConfiguration`
-   `IComponentRouter` will become `IFluidRouter`
-   `IComponentHandleContext` will become `IFluidHandleContext`
-   `IComponentHandle` will become `IFluidHandle`
-   `IComponentSerializer `will become `IFluidSerializer`
-   `IComponentTokenProvider` will become `IFluidTokenProvider`

`IComponent` will also become `IFluidObject`, and the mime type for for requests will change from `fluid/component` to `fluid/object`

To ensure forward compatability when accessing the above interfaces outside the context of a container e.g. from the host, you should use the nullish coalesing operator (??).

For example

```typescript
        if (response.status !== 200 ||
            !(
                response.mimeType === "fluid/component" ||
                response.mimeType === "fluid/object"
            )) {
            return undefined;
        }

        const fluidObject = response.value as IComponent & IFluidObject;
        return fluidObject.IComponentHTMLView ?? fluidObject.IFluidHTMLView.

```

### Add Undefined to getAbsoluteUrl return type

getAbsoluteUrl on the container runtime and component context now returns `string | undefined`. `undefined` will be returned if the container or component is not attached. You can determine if a component is attached and get its url with the below snippit:

```typescript
import { waitForAttach } from "@fluidframework/aqueduct";


protected async hasInitialized() {
        waitForAttach(this.runtime)
            .then(async () => {
                const url = await this.context.getAbsoluteUrl(this.url);
                this._absoluteUrl = url;
                this.emit("stateChanged");
            })
            .catch(console.error);
}
```

### Renamed TestDeltaStorageService, TestDocumentDeltaConnection, TestDocumentService, TestDocumentServiceFactory and TestResolver

Renamed the following in "@fluidframework/local-driver" since these are used beyond testing:

-   `TestDeltaStorageService` -> `LocalDeltaStorageService`
-   `TestDocumentDeltaConnection` -> `LocalDocumentDeltaConnection`
-   `TestDocumentService` -> `LocalDocumentService`
-   `TestDocumentServiceFactory` -> `LocalDocumentServiceFactory`
-   `TestResolver` -> `LocalResolver`

### DocumentDeltaEventManager has been renamed and moved to "@fluidframework/test-utils"

`DocumentDeltaEventManager` has moved to "@fluidframework/test-utils" and renamed to `OpProcessingController`.

The `registerDocuments` method has been renamed to `addDeltaManagers` and should be called with a list of delta managers. Similarly, all the other methods have been updated to be called with delta managers.

So, the usage has now changed to pass in the deltaManager from the object that was passed earlier. For example:

```typescript
// Old usage
containerDeltaEventManager = new DocumentDeltaEventManager(deltaConnectionServer);
containerDeltaEventManager.registerDocuments(component1.runtime, component2.runtime);

// New usage
opProcessingController = new OpProcessingController(deltaConnectionServer);
opProcessingController.addDeltaManagers(
	component1.runtime.deltaManager,
	component2.runtime.deltaManager,
);
```

### `isAttached` replaced with `attachState` property

`isAttached` is replaced with `attachState` property on `IContainerContext`, `IContainerRuntime` and `IComponentContext`.
`isAttached` returned true when the entity was either attaching or attached to the storage.
So if `attachState` is `AttachState.Attaching` or `AttachState.Attached` then `isAttached` would have returned true.
Attaching is introduced in regards to Detached container where there is a time where state is neither AttachState.Detached nor AttachState.Attached.

## 0.21 Breaking Changes

-   [Removed `@fluidframework/local-test-utils`](#removed-`@fluidframework/local-test-utils`)
-   [IComponentHTMLVisual deprecated](#IComponentHTMLVisual-deprecated)
-   [createValueType removed from SharedMap and SharedDirectory](#createValueType-removed-from-SharedMap-and-SharedDirectory)
-   [Sequence snapshot format change](#Sequence-snapshot-format-change)
-   [isLocal api removed](#isLocal-api-removed)
-   [register/attach api renames on handles, components and dds](#register/attach-api-rename-on-handles,-components-and-dds)
-   [Error handling changes](#Error-handling-changes)
-   [ITelemetryBaseLogger.supportsTags deleted](#ITelemetryBaseLogger.supportstags-deleted)

### Removed `@fluidframework/local-test-utils`

Removed this package so classes like `TestHost` are no longer supported. Please contact us if there were dependencies on this or if any assistance in required to get rid of it.

### IComponentHTMLVisual deprecated

The `IComponentHTMLVisual` interface is deprecated and will be removed in an upcoming release. For multiview scenarios, instead use a pattern like the one demonstrated in the sample in /components/experimental/multiview. This sample demonstrates how to create multiple views for a component.

### createValueType removed from SharedMap and SharedDirectory

The `createValueType()` method on `SharedMap` and `SharedDirectory` was deprecated in 0.20, and is now removed in 0.21. If `Counter` functionality is required, the `@fluidframework/counter` DDS can be used for counter functionality.

### isLocal api removed

isLocal api is removed from the repo. It is now replaced with isAttached which tells that the entity is attached or getting attached to storage. So its meaning is opposite to isLocal.

### register/attach api renames on handles, components and dds

Register on dds and attach on data store runtime is renamed to bindToContext(). attach on handles is renamed to attachGraph().

### Error handling changes

ErrorType enum has been broken into 3 distinct enums / layers:

1. [ContainerErrorType](./packages/loader/container-definitions/src/error.ts) - errors & warnings raised at loader level
2. [OdspErrorType](./packages/drivers/odsp-driver/src/odspError.ts) and [R11sErrorType](./packages/drivers/routerlicious-driver/src/documentDeltaConnection.ts) - errors raised by ODSP and R11S drivers.
3. Runtime errors, like `"summarizingError"`, `"dataCorruptionError"`. This class of errors it not pre-determined and depends on type of container loaded.

[ICriticalContainerError.errorType](./packages/loader/container-definitions/src/error.ts) is now a string, not enum, as loader has no visibility into full set of errors that can be potentially raised. Hosting application may package different drivers and open different types of containers, thus making errors list raised at container level dynamic.

### Sequence snapshot format change

Due to a change in the sequence's snapshot format clients running a version less than 0.19 will not be able to load snapshots generated in 0.21. This will affect all sequence types includes shared string, and sparse matrix. If you need to support pre-0.19 clients please contact us for mitigations.

### ITelemetryBaseLogger.supportsTags deleted

Proper support for tagged events will be assumed going forward. Only at the loader-runtime boundary do we retain
a concession for backwards compatibility, but that's done outside of this interface.

## 0.20 Breaking Changes

-   [Value types deprecated on SharedMap and SharedDirectory](#Value-types-deprecated-on-sharedmap-and-shareddirectory)
-   [rename @fluidframework/aqueduct-react to @fluidframework/react-inputs](#rename-@fluidframework/aqueduct-react-to-@fluidframework/react-inputs)

### Value types deprecated on SharedMap and SharedDirectory

The `Counter` value type and `createValueType()` method on `SharedMap` and `SharedDirectory` are now deprecated and will be removed in an upcoming release. Instead, the `@fluidframework/counter` DDS can be used for counter functionality.

### rename @fluidframework/aqueduct-react to @fluidframework/react-inputs

aqueduct-react is actually just a react library and renamed it to reflect such.

## 0.19 Breaking Changes

-   [Container's "error" event](#Container-Error-Event)
-   [IUrlResolver change from requestUrl to getAbsoluteUrl](#IUrlResolver-change-from-requestUrl-to-getAbsoluteUrl)
-   [Package rename from `@microsoft/fluid-*` to `@fluidframework/*`](#package-rename)

### Package rename

Package with the prefix "@microsoft/fluid-" is renamed to "@fluidframework/" to take advanage a separate namespace for Fluid Framework SDK packages.

### Container Error Event

"error" event is gone. All critical errors are raised on "closed" event via optiona error object.
"warning" event is added to expose warnings. Currently it contains summarizer errors and throttling errors.

### IUrlResolver change from requestUrl to getAbsoluteUrl

As we continue to refine our API around detached containers, and component urls, we've renamed IUrlResolver from requestUrl to getAbsoluteUrl

## 0.18 Breaking Changes

-   [App Id removed as a parameter to OdspDocumentServiceFactory](#App-Id-removed-as-a-parameter-to-OdspDocumentServiceFactory)
-   [ConsensusRegisterCollection now supports storing handles](#ConsensusRegisterCollection-now-supports-storing-handles)
-   [Summarizing errors on parent container](#Summarizing-errors-on-parent-container)
-   [OdspDocumentServiceFactory no longer requires a logger]
    (#OdspDocumentServiceFactory-no-longer-requires-a-logger)

### `App Id` removed as a parameter to OdspDocumentServiceFactory

`@microsoft/fluid-odsp-driver` no longer requires consumers to pass in an app id as an input. Consumers should simply remove this parameter from the OdspDocumentServiceFactory/OdspDocumentServiceFactoryWithCodeSplit constructor.

### ConsensusRegisterCollection now supports storing handles

ConsensusRegisterCollection will properly serialize/deserialize handles added as values.

### Summarizing errors on parent container

The parent container of the summarizing container will now raise "error" events related to summarization problems. These will be of type `ISummarizingError` and will have a description indicating either a problem creating the summarizing container, a problem generating a summary, or a nack or ack wait timeout from the server.

### OdspDocumentServiceFactory no longer requires a logger

The logger will be passed in on createDocumentService or createContainer, no need to pass in one on construction of OdspDocumentServiceFactory.

## 0.17 and earlier Breaking Changes

For older versions' breaking changes, go [here](https://github.com/microsoft/FluidFramework/blob/release/0.17.x/BREAKING.md)<|MERGE_RESOLUTION|>--- conflicted
+++ resolved
@@ -43,12 +43,9 @@
 -   [Summarizer node and related items deprecated](#Summarizer-node-and-related-items-deprecated)
 -   [IFluidTokenProvider deprecated](#IFluidTokenProvider-deprecated)
 -   [web-code-loader and ICodeAllowList deprecated](#web-code-loader-and-ICodeAllowList-deprecated)
-<<<<<<< HEAD
--	[Some Interval APIs on SharedString deprecated](#some-interval-apis-on-sharedstring-deprecated)
-=======
 -   [driver-utils members deprecated](#driver-utils-members-deprecated)
 -   [Aqueduct members deprecated](#Aqueduct-members-deprecated)
->>>>>>> f95f0c40
+-	[Some Interval APIs on SharedString deprecated](#some-interval-apis-on-sharedstring-deprecated)
 
 ### For Driver Authors: Document Storage Service policy may become required
 
@@ -117,13 +114,6 @@
 
 The `@fluidframework/web-code-loader` and the `ICodeAllowList` interface from the `@fluidframework/container-definitions` package have been deprecated and will be removed in an upcoming release. Fluid does not prescribe a particular code loader implementation, rather the code loader should be paired with your code details format.
 
-<<<<<<< HEAD
-### Some Interval APIs on SharedString deprecated
-
-`IInterval` and `ISerializableInterval` contain several functions marked internal.
-However, the implementations of these functions in `Interval` and `SequenceInterval` were erroneously left exposed.
-All of these internal method implementations have been marked deprecated, and will be correctly tagged internal in a future release.
-=======
 ### driver-utils members deprecated
 
 The following members of the `@fluidframework/driver-utils` package have been deprecated and will be removed in an upcoming release:
@@ -145,7 +135,12 @@
 
 -   `waitForAttach()`
     -   Prefer not to inspect and react to the attach state unless necessary. If needed, instead inspect the IFluidDataStoreRuntime's attachState property, and await the "attached" event if not attached.
->>>>>>> f95f0c40
+
+### Some Interval APIs on SharedString deprecated
+
+`IInterval` and `ISerializableInterval` contain several functions marked internal.
+However, the implementations of these functions in `Interval` and `SequenceInterval` were erroneously left exposed.
+All of these internal method implementations have been marked deprecated, and will be correctly tagged internal in a future release.
 
 ## 2.0.0-internal.3.0.0 Breaking changes
 
