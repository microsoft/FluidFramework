# Breaking changes

## 0.25 Breaking Changes
<<<<<<< HEAD

- [@fluidframework/odsp-utils - Minor renames and signature changes](#odsp-utils-Changes)

### odsp-utils Changes
To support additional authentication scenarios, the signature and/or name of a few auth-related functions was modified.
=======
- [IComponentContextLegacy is removed](#IComponentContextLegacy-is-removed)
- [IContainerRuntimeBase._createDataStoreWithProps() is removed](#IContainerRuntimeBase._createDataStoreWithProps-is-removed)
- [_createDataStore() APIs are removed](#_createDataStore-APIs-are-removed)
- [createDataStoreWithRealizationFn() APIs moved](#createDataStoreWithRealizationFn()-APIs-moved)

### IComponentContextLegacy is removed
Deprecated in 0.18, removed. 

### IContainerRuntimeBase._createDataStoreWithProps is removed
`IContainerRuntimeBase._createDataStoreWithProps()` has been removed. Please use `IContainerRuntimeBase.createDataStore()` (returns IFluidRouter).
If you need to pass props to data store, either use request() route to pass initial props directly, or to query fluid object to interact with it (pass props / call methods to configure object).

### _createDataStore APIs are removed
`IFluidDataStoreContext._createDataStore()` & `IContainerRuntimeBase._createDataStore()` are removed
Please switch to using one of the following APIs:
1. `IContainerRuntime.createRootDataStore()` - data store created that way is automatically bound to container. It will immediately be visible to remote clients (when/if container is attached). Such data stores are never garbage collected. Note that this API is on `IContainerRuntime` interface, which is not directly accessible to data stores. The intention is that only container owners are creating roots.
2. `IContainerRuntimeBase.createDataStore()` - creates data store that is not bound to container. In order for this store to be bound to container (and thus be observable on remote clients), ensure that handle to it (or any of its objects / DDS) is stored into any other DDS that is already bound to container. In other words, newly created data store has to be reachable (there has to be a path) from some root data store in container. If, in future, such data store becomes unreachable from one of the roots, it will be garbage collected (implementation pending).

### createDataStoreWithRealizationFn() APIs moved
Removed from IFluidDataStoreContext  & IContainerRuntime.
Temporarily exposed on IContainerRuntimeBase. The intent is to remove it altogether in same release (more info to follow)
>>>>>>> 8ce96a46

## 0.24 Breaking Changes
This release only contains renames. There are no functional changes in this release. You should ensure you have integrated and validated up to release 0.23 before integrating this release.

This is a followup to the forward compat added in release 0.22: [Forward Compat For Loader IComponent Interfaces](#Forward-Compat-For-Loader-IComponent-Interfaces)

You should ensure all container and components hosts are running at least 0.22 before integrating this release.

The below json describes all the renames done in this release. If you have a large typescript code base, we have automation that may help. Please contact us if that is the case.

All renames are 1-1, and global case senstive and whole word find replace for all should be safe. For IComponent Interfaces, both the type and property name were re-named.

```json
{
    "dataStore":{
        "types":{
            "IComponentRuntimeChannel":"IFluidDataStoreChannel",
            "IComponentAttributes": "IFluidDataStoretAttributes",

            "IComponentContext": "IFluidDataStoreContext",
            "ComponentContext": "FluidDataStoreContext",
            "LocalComponentContext":"LocalFluidDataStoreContext",
            "RemotedComponentContext": "RemotedFluidDataStoreContext ",

            "IComponentRuntime":"IFluidDataStoreRuntime",
            "ComponentRuntime": "FluidDataStoreRuntime",
            "MockComponentRuntime": "MockFluidDataStoreRuntime"
        },
        "methods":{
            "createComponent": "_createDataStore",
            "createComponentContext": "createDataStoreContext",
            "createComponentWithProps": "createDataStoreWithProps",
            "_createComponentWithProps": "_createDataStoreWithProps",
            "createComponentWithRealizationFn": "createDataStoreWithRealizationFn",
            "getComponentRuntime": "getDataStore",
            "notifyComponentInstantiated": "notifyDataStoreInstantiated"
        }
    },

    "aquaduct":{
        "icomponentInterfaces":{
            "IProvideComponentDefaultFactoryName": "IProvideFluidExportDefaultFactoryName",
            "IComponentDefaultFactoryName": "IFluidExportDefaultFactoryName"
        },
        "types":{
            "SharedComponentFactory": "PureDataObjectFactory",
            "SharedComponent": "PureDataObject",

            "PrimedComponentFactory": "DataObjectFactory",
            "PrimedComponent": "DataObject",

            "ContainerRuntimeFactoryWithDefaultComponent": "ContainerRuntimeFactoryWithDefaultDataStore",

            "defaultComponentRuntimeRequestHandler": "defaultDataStoreRuntimeRequestHandler"
        },
        "methods": {
            "getComponent": "requestFluidObject",
            "asComponent": "asFluidObject",
            "createAndAttachComponent": "createAndAttachDataStore",
            "getComponentFromDirectory": "getFluidObjectFromDirectory",
            "getComponent_UNSAFE": "requestFluidObject_UNSAFE",
            "componentInitializingFirstTime": "initializingFirstTime",
            "componentInitializingFromExisting": "initializingFromExisting",
            "componentHasInitialized": "hasInitialized"
        }
    },

    "fluidObject":{
        "icomponentInterfaces":{

            "IProvideComponentRouter": "IProvideFluidRouter",
            "IComponentRouter": "IFluidRouter",

            "IProvideComponentLoadable": "IProvideFluidLoadable",
            "IComponentLoadable": "IFluidLoadable",

            "IProvideComponentHandle": "IProvideFluidHandle",
            "IComponentHandle": "IFluidHandle",

            "IProvideComponentHandleContext": "IProvideFluidHandleContext",
            "IComponentHandleContext": "IFluidHandleContext",

            "IProvideComponentSerializer": "IProvideFluidSerializer",
            "IComponentSerializer": "IFluidSerializer",

            "IProvideComponentRunnable": "IProvideFluidRunnable",
            "IComponentRunnable": "IFluidRunnable",

            "IProvideComponentConfiguration": "IProvideFluidConfiguration",
            "IComponentConfiguration": "IFluidConfiguration",

            "IProvideComponentHTMLView": "IProvideFluidHTMLView",
            "IComponentHTMLView": "IFluidHTMLView",
            "IComponentHTMLOptions": "IFluidHTMLOptions",

            "IProvideComponentMountableView": "IProvideFluidMountableView",
            "IComponentMountableViewClass": "IFluidMountableViewClass",
            "IComponentMountableView": "IFluidMountableView",

            "IProvideComponentLastEditedTracker": "IProvideFluidLastEditedTracker",
            "IComponentLastEditedTracker": "IFluidLastEditedTracker",

            "IProvideComponentRegistry": "IProvideFluidDataStoreRegistry",
            "IComponentRegistry": "IFluidDataStoreRegistry",

            "IProvideComponentFactory": "IProvideFluidDataStoreFactory",
            "IComponentFactory": "IFluidDataStoreFactory",

            "IProvideComponentCollection": "IProvideFluidObjectCollection",
            "IComponentCollection": "IFluidObjectCollection",

            "IProvideComponentDependencySynthesizer": "IProvideFluidDependencySynthesizer",
            "IComponentDependencySynthesizer": "IFluidDependencySynthesizer",

            "IProvideComponentTokenProvider": "IProvideFluidTokenProvider",
            "IComponentTokenProvider": "IFluidTokenProvider"
        },
        "types":{
            "IComponent": "IFluidObject",
            "fluid/component": "fluid/object",

            "SharedObjectComponentHandle": "SharedObjectHandle",
            "RemoteComponentHandle": "RemoteFluidObjectHandle",
            "ComponentHandle": "FluidOjectHandle",
            "ComponentSerializer": "FluidSerializer",

            "ComponentHandleContext": "FluidHandleContext",

            "ComponentRegistryEntry": "FluidDataStoreRegistryEntry",
            "NamedComponentRegistryEntry": "NamedFluidDataStoreRegistryEntry",
            "NamedComponentRegistryEntries": "NamedFluidDataStoreRegistryEntries",
            "ComponentRegistry": "FluidDataStoreRegistry",
            "ContainerRuntimeComponentRegistry": "ContainerRuntimeDataStoreRegistry"
        },
        "methods":{
            "instantiateComponent": "instantiateDataStore"
        }
    }
}
```

## 0.23 Breaking Changes
- [Removed `collaborating` event on IComponentRuntime](#Removed-`collaborating`-event-on-IComponentRuntime)
- [ISharedObjectFactory rename](#ISharedObjectFactory)
- [LocalSessionStorageDbFactory moved to @fluidframework/local-driver](LocalSessionStorageDbFactory-moved-to-@fluidframework/local-driver)

### Removed `collaborating` event on IComponentRuntime
Component Runtime no longer fires the collaborating event on attaching. Now it fires `attaching` event.

### ISharedObjectFactory
`ISharedObjectFactory` renamed to `IChannelFactory` and moved from `@fluidframework/shared-object-base` to `@fluidframework/component-runtime-definitions`

### LocalSessionStorageDbFactory moved to @fluidframework/local-driver
Previously, `LocalSessionStorageDbFactory` was part of the `@fluidframework/webpack-component-loader` package.  It has been moved to the `@fluidframework/local-driver` package.

## 0.22 Breaking Changes
- [Deprecated `path` from `IComponentHandleContext`](#Deprecated-`path`-from-`IComponentHandleContext`)
- [Dynamically loaded components compiled against older versions of runtime](#Dynamically-loaded-components)
- [ContainerRuntime.load Request Handler Changes](#ContainerRuntime.load-Request-Handler-Changes)
- [IComponentHTMLVisual removed](#IComponentHTMLVisual-removed)
- [IComponentReactViewable deprecated](#IComponentReactViewable-deprecated)
- [Forward Compat For Loader IComponent Interfaces](#Forward-Compat-For-Loader-IComponent-Interfaces)
- [Add Undefined to getAbsoluteUrl return type](#Add-Undefined-to-getAbsoluteUrl-return-type)
- [Renamed TestDeltaStorageService, TestDocumentDeltaConnection, TestDocumentService, TestDocumentServiceFactory and TestResolver](#Renamed-TestDeltaStorageService,-TestDocumentDeltaConnection,-TestDocumentService,-TestDocumentServiceFactory-and-TestResolver)
- [DocumentDeltaEventManager has been renamed and moved to "@fluidframework/test-utils"](#DocumentDeltaEventManager-has-been-renamed-and-moved-to-"@fluidframework/test-utils")
- [`isAttached` replaced with `attachState` property](#`isAttached`-replaced-with-`attachState`-property)

### Deprecated `path` from `IComponentHandleContext`
Deprecated the `path` field from the interface `IComponentHandleContext`. This means that `IComponentHandle` will not have this going forward as well.

Added an `absolutePath` field to `IComponentHandleContext` which is the absolute path to reach it from the container runtime.

### Dynamically loaded components
Components that were compiled against Fluid Framework <= 0.19.x releases will fail to load. A bunch of APIs has been deprecated in 0.20 & 0.21 and back compat support is being removed in 0.22. Some of the key APIs are:
   - IComponentRuntime.attach
   - ContainerContext.isAttached
   - ContainerContext.isLocal
Such components needs to be compiled against >= 0.21 runtime and can be used in container that is built using >= 0.21 runtime as well.

### ContainerRuntime.load Request Handler Changes
ContainerRuntime.load no longer accepts an array of RuntimeRequestHandlers. It has been changed to a single function parameter with a compatible signature:
`requestHandler?: (request: IRequest, runtime: IContainerRuntime) => Promise<IResponse>`

 To continue to use RuntimeRequestHandlers you can used the `RuntimeRequestHandlerBuilder` in the package `@fluidframework/request-handler`

example:
``` typescript
    const builder = new RuntimeRequestHandlerBuilder();
    builder.pushHandler(...this.requestHandlers);
    builder.pushHandler(componentRuntimeRequestHandler);

    const runtime = await ContainerRuntime.load(
        context,
        this.registryEntries,
        async (req,rt) => builder.handleRequest(req, rt),
        undefined,
        scope);
```

Additionally the class `RequestParser` has been moved to the `@fluidframework/runtime-utils` package

This will allow consumers of our ContainerRuntime to substitute other routing frameworks more easily.

### IComponentHTMLVisual removed
The `IComponentHTMLVisual` interface was deprecated in 0.21, and is now removed in 0.22.  To support multiview scenarios, consider split view/model patterns like those demonstrated in the multiview sample.

### IComponentReactViewable deprecated
The `IComponentReactViewable` interface is deprecated and will be removed in an upcoming release.  For multiview scenarios, instead use a pattern like the one demonstrated in the sample in /components/experimental/multiview.  This sample demonstrates how to create multiple views for a component.


### Forward Compat For Loader IComponent Interfaces

As part of the Fluid Data Library (FDL) and Fluid Component Library (FCL) split we will be renaming a significant number of out interfaces. Some of these interfaces are used across the loader -> runtime boundary. For these interfaces we have introduced the newly renamed interfaces in this release. This will allow Host's to implment forward compatbitiy for these interfaces, so they are not broken when the implementations themselves are renamed.

- `IComponentLastEditedTracker` will become `IFluidLastEditedTracker`
- `IComponentHTMLView` will become `IFluidHTMLView`
- `IComponentMountableViewClass` will become `IFluidMountableViewClass`
- `IComponentLoadable` will become `IFluidLoadable`
- `IComponentRunnable` will become `IFluidRunnable`
- `IComponentConfiguration` will become `IFluidConfiguration`
- `IComponentRouter` will become `IFluidRouter`
- `IComponentHandleContext` will become `IFluidHandleContext`
- `IComponentHandle` will become `IFluidHandle`
- `IComponentSerializer `will become `IFluidSerializer`
- `IComponentTokenProvider` will become `IFluidTokenProvider`

`IComponent` will also become `IFluidObject`, and the mime type for for requests will change from `fluid/component` to `fluid/object`

To ensure forward compatability when accessing the above interfaces outside the context of a container e.g. from the host, you should use the nullish coalesing operator (??).

For example
``` typescript
        if (response.status !== 200 ||
            !(
                response.mimeType === "fluid/component" ||
                response.mimeType === "fluid/object"
            )) {
            return undefined;
        }

        const fluidObject = response.value as IComponent & IFluidObject;
        return fluidObject.IComponentHTMLView ?? fluidObject.IFluidHTMLView.

```

### Add Undefined to getAbsoluteUrl return type

getAbsoluteUrl on the container runtime and component context now returns `string | undefined`. `undefined` will be returned if the container or component is not attached. You can determine if  a component is attached and get its url with the below snippit:
```typescript
import { waitForAttach } from "@fluidframework/aqueduct";


protected async componentHasInitialized() {
        waitForAttach(this.runtime)
            .then(async () => {
                const url = await this.context.getAbsoluteUrl(this.url);
                this._absoluteUrl = url;
                this.emit("stateChanged");
            })
            .catch(console.error);
}
```

### Renamed TestDeltaStorageService, TestDocumentDeltaConnection, TestDocumentService, TestDocumentServiceFactory and TestResolver

Renamed the following in "@fluidframework/local-driver" since these are used beyond testing:
- `TestDeltaStorageService` -> `LocalDeltaStorageService`
- `TestDocumentDeltaConnection` -> `LocalDocumentDeltaConnection`
- `TestDocumentService` -> `LocalDocumentService`
- `TestDocumentServiceFactory` -> `LocalDocumentServiceFactory`
- `TestResolver` -> `LocalResolver`

### DocumentDeltaEventManager has been renamed and moved to "@fluidframework/test-utils"

`DocumentDeltaEventManager` has moved to "@fluidframework/test-utils" and renamed to `OpProcessingController`.

The `registerDocuments` method has been renamed to `addDeltaManagers` and should be called with a list of delta managers. Similarly, all the other methods have been updated to be called with delta managers.

So, the usage has now changed to pass in the deltaManager from the object that was passed earlier. For example:

```typescript
// Old usage
containerDeltaEventManager = new DocumentDeltaEventManager(deltaConnectionServer);
containerDeltaEventManager.registerDocuments(component1.runtime, component2.runtime);

// New usage
opProcessingController = new OpProcessingController(deltaConnectionServer);
opProcessingController.addDeltaManagers(component1.runtime.deltaManager, component2.runtime.deltaManager);
```

### `isAttached` replaced with `attachState` property

`isAttached` is replaced with `attachState` property on `IContainerContext`, `IContainerRuntime` and `IComponentContext`.
`isAttached` returned true when the entity was either attaching or attached to the storage.
So if `attachState` is `AttachState.Attaching` or `AttachState.Attached` then `isAttached` would have returned true.
Attaching is introduced in regards to Detached container where there is a time where state is neither AttachState.Detached nor AttachState.Attached.

## 0.21 Breaking Changes
- [Removed `@fluidframework/local-test-utils`](#removed-`@fluidframework/local-test-utils`)
- [IComponentHTMLVisual deprecated](#IComponentHTMLVisual-deprecated)
- [createValueType removed from SharedMap and SharedDirectory](#createValueType-removed-from-SharedMap-and-SharedDirectory)
- [Sequence snapshot format change](#Sequence-snapshot-format-change)
- [isLocal api removed](#isLocal-api-removed)
- [register/attach api renames on handles, components and dds](#register/attach-api-rename-on-handles,-components-and-dds)
- [Error handling changes](#Error-handling-changes)

### Removed `@fluidframework/local-test-utils`
Removed this package so classes like `TestHost` are no longer supported. Please contact us if there were dependencies on this or if any assistance in required to get rid of it.

### IComponentHTMLVisual deprecated
The `IComponentHTMLVisual` interface is deprecated and will be removed in an upcoming release.  For multiview scenarios, instead use a pattern like the one demonstrated in the sample in /components/experimental/multiview.  This sample demonstrates how to create multiple views for a component.

### createValueType removed from SharedMap and SharedDirectory
The `createValueType()` method on `SharedMap` and `SharedDirectory` was deprecated in 0.20, and is now removed in 0.21.  If `Counter` functionality is required, the `@fluidframework/counter` DDS can be used for counter functionality.

### isLocal api removed
isLocal api is removed from the repo. It is now replaced with isAttached which tells that the entity is attached or getting attached to storage. So its meaning is opposite to isLocal.

### register/attach api renames on handles, components and dds
Register on dds and attach on component runtime is renamed to bindToContext(). attach on handles is renamed to attachGraph().

### Error handling changes
ErrorType enum has been broken into 3 distinct enums / layers:
1. [ContainerErrorType](./packages/loader/container-definitions/src/error.ts) - errors & warnings raised at loader level
2. [OdspErrorType](./packages/drivers/odsp-driver/src/odspError.ts) and [R11sErrorType](./packages/drivers/routerlicious-driver/src/documentDeltaConnection.ts) - errors raised by ODSP and R11S drivers.
3. Runtime errors, like ```"summarizingError"```, ```"dataCorruptionError"```. This class of errors it not pre-determined and depends on type of container loaded.

[ICriticalContainerError.errorType](./packages/loader/container-definitions/src/error.ts) is now a string, not enum, as loader has no visibility into full set of errors that can be potentially raised. Hosting application may package different drivers and open different types of containers, thus making errors list raised at container level dynamic.

### Sequence snapshot format change

Due to a change in the sequence's snapshot format clients running a version less than 0.19 will not be able to load snapshots generated in 0.21. This will affect all sequence types includes shared string, and sparse matrix. If you need to support pre-0.19 clients please contact us for mitigations.


## 0.20 Breaking Changes
- [Value types deprecated on SharedMap and SharedDirectory](#Value-types-deprecated-on-sharedmap-and-shareddirectory)
- [rename @fluidframework/aqueduct-react to @fluidframework/react-inputs](#rename-@fluidframework/aqueduct-react-to-@fluidframework/react-inputs)

### Value types deprecated on SharedMap and SharedDirectory
The `Counter` value type and `createValueType()` method on `SharedMap` and `SharedDirectory` are now deprecated and will be removed in an upcoming release.  Instead, the `@fluidframework/counter` DDS can be used for counter functionality.

### rename @fluidframework/aqueduct-react to @fluidframework/react-inputs

aqueduct-react is actually just a react library and renamed it to reflect such.

## 0.19 Breaking Changes
- [Container's "error" event](#Container-Error-Event)
- [IUrlResolver change from requestUrl to getAbsoluteUrl](#IUrlResolver-change-from-requestUrl-to-getAbsoluteUrl)
- [Package rename from `@microsoft/fluid-*` to `@fluidframework/*`](#package-rename)

### Package rename
Package with the prefix "@microsoft/fluid-" is renamed to "@fluidframework/" to take advanage a separate namespace for fluid framework SDK packages.

### Container Error Event
"error" event is gone. All critical errors are raised on "closed" event via optiona error object.
"warning" event is added to expose warnings. Currently it contains summarizer errors and throttling errors.

### IUrlResolver change from requestUrl to getAbsoluteUrl
As we continue to refine our API around detached containers, and component urls, we've renamed IUrlResolver from requestUrl to getAbsoluteUrl

## 0.18 Breaking Changes

- [App Id removed as a parameter to OdspDocumentServiceFactory](#App-Id-removed-as-a-parameter-to-OdspDocumentServiceFactory)
- [ConsensusRegisterCollection now supports storing handles](#ConsensusRegisterCollection-now-supports-storing-handles)
- [Summarizing errors on parent container](#Summarizing-errors-on-parent-container)
- [OdspDocumentServiceFactory no longer requires a logger]
(#OdspDocumentServiceFactory-no-longer-requires-a-logger)

### `App Id` removed as a parameter to OdspDocumentServiceFactory
`@microsoft/fluid-odsp-driver` no longer requires consumers to pass in an app id as an input. Consumers should simply remove this parameter from the OdspDocumentServiceFactory/OdspDocumentServiceFactoryWithCodeSplit constructor.

### ConsensusRegisterCollection now supports storing handles
ConsensusRegisterCollection will properly serialize/deserialize handles added as values.

### Summarizing errors on parent container
The parent container of the summarizing container will now raise "error" events related to summarization problems. These will be of type `ISummarizingError` and will have a description indicating either a problem creating the summarizing container, a problem generating a summary, or a nack or ack wait timeout from the server.

### OdspDocumentServiceFactory no longer requires a logger
The logger will be passed in on createDocumentService or createContainer, no need to pass in one on construction of OdspDocumentServiceFactory.

## 0.17 and earlier Breaking Changes

For older versions' breaking changes, go [here](https://github.com/microsoft/FluidFramework/blob/release/0.17.x/BREAKING.md)<|MERGE_RESOLUTION|>--- conflicted
+++ resolved
@@ -1,17 +1,11 @@
 # Breaking changes
 
 ## 0.25 Breaking Changes
-<<<<<<< HEAD
-
-- [@fluidframework/odsp-utils - Minor renames and signature changes](#odsp-utils-Changes)
-
-### odsp-utils Changes
-To support additional authentication scenarios, the signature and/or name of a few auth-related functions was modified.
-=======
 - [IComponentContextLegacy is removed](#IComponentContextLegacy-is-removed)
 - [IContainerRuntimeBase._createDataStoreWithProps() is removed](#IContainerRuntimeBase._createDataStoreWithProps-is-removed)
 - [_createDataStore() APIs are removed](#_createDataStore-APIs-are-removed)
 - [createDataStoreWithRealizationFn() APIs moved](#createDataStoreWithRealizationFn()-APIs-moved)
+- [@fluidframework/odsp-utils - Minor renames and signature changes](#odsp-utils-Changes)
 
 ### IComponentContextLegacy is removed
 Deprecated in 0.18, removed. 
@@ -29,7 +23,9 @@
 ### createDataStoreWithRealizationFn() APIs moved
 Removed from IFluidDataStoreContext  & IContainerRuntime.
 Temporarily exposed on IContainerRuntimeBase. The intent is to remove it altogether in same release (more info to follow)
->>>>>>> 8ce96a46
+
+### odsp-utils Changes
+To support additional authentication scenarios, the signature and/or name of a few auth-related functions was modified.
 
 ## 0.24 Breaking Changes
 This release only contains renames. There are no functional changes in this release. You should ensure you have integrated and validated up to release 0.23 before integrating this release.
