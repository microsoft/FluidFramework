# Adding breaking and upcoming change notes

Notes on breaking, upcoming, and otherwise interesting changes go here.  They will be reviewed and published along with each release.  Published changelogs may be found on the docs site at fluidframework.com.

Upcoming changes include anything expected to become a breaking change in the future.  It can include deprecations, optional to required transitions, etc.  They should be added to the section for the version in which they are being announced.

Breaking changes include anything that a consumer upgrading to the specified version must account for as part of the upgrade process.  It can include expected compile time breaks, runtime compatibility breaks, etc.  They should typically be announced as an upcoming change in an earlier version before becoming a breaking change.

## Writing a change note

There are a few steps you can take to write a good change note and avoid needing to followup for clarification.
- Provide a concise title.  It should make clear what the topic of the change is.
- Ensure the affected packages are named or clearly identifiable within the body.
- Provide guidance on how the change should be consumed if applicable, such as by specifying replacement APIs.
- Consider providing code examples as part of guidance for non-trivial changes.

# 0.58

## 0.58 Upcoming changes
- [Doing operations not allowed on deleted sub directory](#Doing-operations-not-allowed-on-deleted-sub-directory)
<<<<<<< HEAD
- [raiseContainerWarning removed from IContainerContext](#raiseContainerWarning-removed-from-IContainerContext)
=======
- [IDirectory extends IDisposable](#IDirectory-extends-IDisposable)
>>>>>>> eabb243f

### Doing operations not allowed on deleted sub directory
Users will not be allowed to do operations on a deleted directory. Users can subscribe to `disposed` event to know if a sub directory is deleted. Accessing deleted sub directory will throw `UsageError` exception now.

<<<<<<< HEAD
### raiseContainerWarning removed from IContainerContext
`raiseContainerWarning` property will be removed from `IContainerContext` interface and `ContainerContext` class. Please refer to [raiseContainerWarning property](#Remove-raisecontainerwarning-property) for more details.
=======
### IDirectory extends IDisposable
IDirectory has started extending IDisposable. This means that users implementing the IDirectory interface needs to implement IDisposable too now.
>>>>>>> eabb243f

## 0.58 Breaking changes
- [Move IntervalType from merge-tree to sequence package](#Move-IntervalType-from-merge-tree-to-sequence-package)
- [Remove logger property from IContainerContext](#Remove-logger-property-from-IContainerContext)
- [Set raiseContainerWarning property as optional parameter on IContainerContext](#Set-raiseContainerWarning-property-as-optional-parameter-on-IContainerContext)
- [Consolidate fluidErrorCode and message on FF Errors](#Consolidate-fluidErrorCode-and-message-on-FF-Errors)

### Move IntervalType from merge-tree to sequence package
Move the type from the merge-tree package where it isn't used to the sequence package where it is used
``` diff
- import { IntervalType } from "@fluidframework/merge-tree";
+ import { IntervalType } from "@fluidframework/sequence";
```

## Remove logger property from IContainerContext
The logger property in IContainerContext became an optional parameter in [release 0.56](#Set-logger-property-as-optional-parameter-in-IContainerContext). This property has now been removed. The `taggedLogger` property is now set as a required parameter in `IContainerContext` interface.

## Set raiseContainerWarning property as optional parameter on IContainerContext
`raiseContainerWarning` is set as an optional parameter on `IContainerContext` interface and would be removed from `IContainerContext` interface and `ContainerContext` class in the next release. Please see [raiseContainerWarning property](#Remove-raisecontainerwarning-property) for more details.

### Consolidate fluidErrorCode and message on FF Errors
Errors raised by the Fluid Framework will no longer contain the property `fluidErrorCode`.
This was present in many error constructors, and exposed in the type `IFluidErrorBase`, but has now been removed.
Previously, the fluidErrorCode value (a pascaleCased term) was often used as the error message itself.
Now all error messages can be expected to be easily-read sentences,
sometimes followed by a colon and an inner error message when applicable.

# 0.57

## 0.57 Upcoming changes

## 0.57 Breaking changes
- [IFluidConfiguration removed](#IFluidConfiguration-removed)
- [Driver error constructors' signatures have changed](#driver-error-constructors-signatures-have-changed)
- [IFluidObject removed from IFluidDataStoreContext scope](#IFluidObject-removed-from-IFluidDataStoreContext-scope)
- [The behavior of containers' isDirty flag has changed](#containers-isdirty-flag-behavior-has-changed)
- [Removed PureDataObject.requestFluidObject_UNSAFE](#Removed-PureDataObject.requestFluidObject_UNSAFE)
- [Modified PureDataObject.getFluidObjectFromDirectory](#Modified-PureDataObject.getFluidObjectFromDirectory)
- [Remove IFluidObject from Aqueduct](#Remove-IFluidObject-from-Aqueduct)
- [Removing snapshot API from IRuntime](#Removing-snapshot-api-from-IRuntime)
- [Remove Unused IFluidObject Augmentations](#Remove-Unused-IFluidObject-Augmentations)
- [Duplicate extractLogSafeErrorProperties removed](#duplicate-extractlogsafeerrorproperties-removed)
- [Code proposal rejection removed](#Code-proposal-rejection-removed)
- [ContainerRuntime.createDataStore return type changed](#Containerruntimecreatedatastore-return-type-changed)
- [Root datastore creation may throw an exception in case of name conflicts](#Root-datastore-creation-may-throw-an-exception-in-case-of-name-conflicts)

### IFluidConfiguration removed

The `IFluidConfiguration` interface and related properties were deprecated in 0.55, and have now been removed.  This includes the `configuration` member of `IContainerContext` and `ContainerContext`.

### Driver error constructors' signatures have changed

All error classes defined in @fluidframework/driver-utils now require the `props` parameter in their constructors,
and `props` must include the property `driverVersion: string | undefined` (via type `DriverErrorTelemetryProps`).
Same for helper functions that return new error objects.

Additionally, `createGenericNetworkError`'s signature was refactored to combine `canRetry` and `retryAfterMs` into a single
required parameter `retryInfo`.

### IFluidObject removed from IFluidDataStoreContext scope
IFluidObject is deprecated and being replaced with [FluidObject](#Deprecate-IFluidObject-and-introduce-FluidObject). IFluidObject is now removed from IFluidDataStoreContext's scope:

``` diff
- readonly scope: IFluidObject & FluidObject;
+ readonly scope: FluidObject;
```

Additionally, the following deprecated fields have been removed from IFluidObject:
- IFluidDataStoreFactory
- IFluidDataStoreRegistry

Use [FluidObject](#Deprecate-IFluidObject-and-introduce-FluidObject) instead.

### Containers isDirty flag behavior has changed
Container is now considered dirty if it's not attached or it is attached but has pending ops. Check https://fluidframework.com/docs/build/containers/#isdirty for further details.

### Removed PureDataObject.requestFluidObject_UNSAFE
The `requestFluidObject_UNSAFE` is removed from the PureDataObject. If you still need to fallback on URIs, use `handleFromLegacyUri`. We are making this change to encourage retreiving shared objects via handles only.

### Modified PureDataObject.getFluidObjectFromDirectory
Going forward, `getFluidObjectFromDirectory` will not return FluidObject if you have have used to store uri string for a given key. If you still need to fallback on URIs, use `handleFromLegacyUri`. Also, getFluidObjectFromDirectory now expects callback that is only returning `IFluidHandle` or `undefined`. Returnig uri/id (string) is not supported as we want to encourage retreiving shared objects via handles only.

### Remove IFluidObject from Aqueduct

[IFluidObject is deprecated](#Deprecate-IFluidObject-and-introduce-FluidObject). In this release we have removed all IFluidObject from the aqueduct package.
This impacts the following public apis:
 - getDefaultObjectFromContainer
 - getObjectWithIdFromContainer
 - getObjectFromContainer
 - PureDataObject.getFluidObjectFromDirectory
 - ContainerServiceRegistryEntries
 - SingletonContainerServiceFactory.getService

 In general the impact of these changes should be transparent. If you see compile errors related to Fluid object provider types with the above apis, you should transition those usages to [FluidObject](https://github.com/microsoft/FluidFramework/blob/main/common/lib/core-interfaces/src/provider.ts#L61) which is the replacement for the deprecated IFluidObject.

### Removing snapshot API from IRuntime
Snapshot API has been removed from IRuntime. Replay tools and snapshot tests are now using summarize API.

### Remove Unused IFluidObject Augmentations
The following deprecated provider properties are no longer exposed off of IFluidObject
 - IFluidMountableView
 - IAgentScheduler
 - IContainerRuntime
 - ISummarizer

The interfaces that correspond to the above properties continue to exist, and can use directly, or with the IFluidObject replacement [FluidObject](https://github.com/microsoft/FluidFramework/blob/main/common/lib/core-interfaces/src/provider.ts#L61)

### Duplicate extractLogSafeErrorProperties removed

The helper function `extractLogSafeErrorProperties` existed in both telemetry-utils and common-utils packages.
The copy in common-utils was out of date and unused in this repo, and has now been removed.

### Code proposal rejection removed
Rejection functionality has been removed from Quorum.  As a result, the `"codeDetailsProposed"` event on `IContainer` now provides an `ISequencedProposal` rather than an `IPendingProposal`.

### ContainerRuntime.createDataStore return type changed
`ContainerRuntime.createDataStore` will now return an an `IDataStore` instead of an `IFluidRouter`. This change does not break the interface contract, as the former inherits the latter, however the concrete object will be a `DataStore` instance, which does not inherit `IFluidDataStoreChannel` as before.

### Root datastore creation may throw an exception in case of name conflicts
When creating root datastores using `ContainerRuntime.createRootDataStore` or `ContainerRuntime._createDataStoreWithProps`, in case of a name conflict (when attempting to create a root datastore with a name which already exists in the document), an exception of type `GenericError` may be thrown from the function.

## 0.56 Breaking changes
- [`MessageType.Save` and code that handled it was removed](#messageType-save-and-code-that-handled-it-was-removed)
- [Removed `IOdspResolvedUrl.sharingLinkToRedeem`](#Removed-IOdspResolvedUrl.sharingLinkToRedeem)
- [Removed url from ICreateBlobResponse](#removed-url-from-ICreateBlobResponse)
- [`readonly` removed from `IDeltaManager`, `DeltaManager`, and `DeltaManagerProxy`](#readonly-removed-from-IDeltaManager-and-DeltaManager-DeltaManagerProxy)(Synthesize-Decoupled-from-IFluidObject-and-Deprecations-Removed)
- [codeDetails removed from Container](#codeDetails-removed-from-Container)
- [wait() methods removed from map and directory](#wait-methods-removed-from-map-and-directory)
- [Removed containerPath from DriverPreCheckInfo](#removed-containerPath-from-DriverPreCheckInfo)
- [Removed SharedObject.is](#Removed-SharedObject.is)
- [Removed IContainerContext.id](#Removed-IContainerContext.id-and-ContainerContext.id)
- [Remove raiseContainerWarning property](#Remove-raiseContainerWarning-property)
- [Set logger property as optional parameter in IContainerContext](#Set-logger-property-as-optional-parameter-in-IContainerContext)

### `MessageType.Save` and code that handled it was removed
The `Save` operation type was deprecated and has now been removed. This removes `MessageType.Save` from `protocol-definitions`, `save;${string}: ${string}` from `SummarizeReason` in the `container-runtime` package, and `MessageFactory.createSave()` from and `server-test-utils`.

### Removed `IOdspResolvedUrl.sharingLinkToRedeem`
The `sharingLinkToRedeem` property is removed from the `IOdspResolvedUrl` interface. The property can be accesed from `IOdspResolvedUrl.shareLinkInfo` instead.

### Removed `url` from ICreateBlobResponse
The unused `url` property of `ICreateBlobResponse` in `@fluidframework/protocol-definitions` has been removed

### readonly removed from IDeltaManager, DeltaManager, and DeltaManagerProxy
The `readonly` property was deprecated and has now been removed from `IDeltaManager` from `container-definitions`. Additionally, `readonly` has been removed from the implementations in `DeltaManager` and `DeltaManagerProxy` from `container-loader`. To replace its functionality, use `readOnlyInfo.readonly` instead.

### Synthesize Decoupled from IFluidObject and Deprecations Removed
DependencyContainer now takes a generic argument, as it is no longer directly couple to IFluidObject. The ideal pattern here would be directly pass the provider or FluidObject interfaces you will register. As a short term solution you could also pass IFluidObject, but IFluidObject is deprecated, so will need to be removed if used here.
Examples:
``` typescript
// the old way
const dc = new DependencyContainer();
dc.register(IFluidHTMLView, MockLoadable());

// FluidObject option
const dc = new DependencyContainer<FluidObject<IFluidHTMLView>>();
dc.register(IFluidHTMLView, MockLoadable());

// Provider option
const dc = new DependencyContainer<IProvideFluidHTMLView>();
dc.register(IFluidHTMLView, MockLoadable());

// Short term IFluidObject option
const dc = new DependencyContainer<IFluidObject>();
dc.register(IFluidHTMLView, MockLoadable());
```

The following members have been removed from IFluidDependencySynthesizer:
 - registeredTypes - unused and no longer supported. `has` can replace most possible usages
 - register - create new DependencyContainer and add existing as parent
 - unregister - create new DependencyContainer and add existing as parent
 - getProvider - use `has` and `synthesize` to check or get provider respectively

 The following types have been removed or changed. These changes should only affect direct usages which should be rare. Existing synthesizer api usage is backwards compatible:
 - FluidObjectKey - removed as IFluidObject is deprecated
 - NonNullableFluidObject - removed as IFluidObject is deprecated. use typescripts NonNullable instead
 - AsyncRequiredFluidObjectProvider - Takes FluidObject types rather than keys
 - AsyncOptionalFluidObjectProvider - Takes FluidObject types rather than keys
 - AsyncFluidObjectProvider - Takes FluidObject types rather than keys
 - FluidObjectProvider - Takes FluidObject types rather than keys
 - ProviderEntry - no longer used
 - DependencyContainerRegistry - no longer used

### codeDetails removed from Container

In release 0.53, the `codeDetails` member was removed from `IContainer`.  It is now also removed from `Container`.  To inspect the code details of a container, instead use the `getSpecifiedCodeDetails()` and `getLoadedCodeDetails()` methods.

### `wait()` methods removed from map and directory

The `wait()` methods on `ISharedMap` and `IDirectory` were deprecated in 0.55 and have now been removed.  See the [deprecation notice](#wait-methods-deprecated-on-map-and-directory) for migration advice if you currently use these APIs.

### Removed containerPath from DriverPreCheckInfo
The `containerPath` property of `DriverPreCheckInfo` was deprecated and has now been removed. To replace its functionality, use `Loader.request()`.

### Removed `SharedObject.is`
The `is` method is removed from SharedObject. This was being used to detect SharedObjects stored inside other SharedObjects (and then binding them), which should not be happening anymore. Instead, use handles to SharedObjects.

### Removed IContainerContext.id and ContainerContext.id
The `id` property of IContainerContext was deprecated and now removed. The `id` property of ContainerContext was deprecated and now removed. id should not be exposed at
runtime level anymore. Instead, get from container's resolvedURL if necessary.

### Remove raiseContainerWarning property

The `raiseContainerWarning` property is removed from the following interfaces in release 0.56:

- `IContainerRuntime`
- `IFluidDataStoreContext`
- `IFluidDataStoreRuntime`

This property was also deprecated in `IContainerContext` and will be removed in a future release. Application developers should generate their own telemetry/logging events.

### Set logger property as optional parameter in IContainerContext

The `logger` property from `IContainerContext` is now optional. It will be removed completely in a future release. Use `taggedLogger` instead. Loggers passed to `ContainerContext` will need to support tagged events.

## 0.55 Breaking changes
- [`SharedObject` summary and GC API changes](#SharedObject-summary-and-GC-API-changes)
- [`IChannel.summarize` split into sync and async](#IChannel.summarize-split-into-sync-and-async)
- [`IFluidSerializer` moved to shared-object-base](#IFluidSerializer-moved-to-shared-object-base)
- [Removed `IFluidSerializer` from `IFluidDataStoreRuntime`](#Removed-IFluidSerializer-from-IFluidDataStoreRuntime)
- [`IFluidConfiguration` deprecated and `IFluidConfiguration` member removed from `ContainerRuntime`](#IFluidConfiguration-deprecated-and-IFluidConfiguration-member-removed-from-ContainerRuntime)
- [`wait()` methods deprecated on map and directory](#wait-methods-deprecated-on-map-and-directory)
- [Remove Legacy Data Object and Factories](#Remove-Legacy-Data-Object-and-Factories)
- [Removed `innerRequestHandler`](#Removed-innerRequestHandler)
- [Aqueduct and IFluidDependencySynthesizer changes](#Aqueduct-and-IFluidDependencySynthesizer-changes)

### `container-loader` interfaces return `IQuorumClients` rather than `IQuorum`

The `getQuorum()` method on `IContainer` and the `quorum` member of `IContainerContext` return an `IQuorumClients` rather than an `IQuorum`.  See the [prior breaking change notice announcing this change](#getQuorum-returns-IQuorumClients-from-within-the-container) for recommendations on migration.

### `SharedObject` summary and GC API changes

`SharedObject.snapshotCore` is renamed to `summarizeCore` and returns `ISummaryTreeWithStats`. Use
`SummaryTreeBuilder` to create a summary instead of `ITree`.

`SharedObject.getGCDataCore` is renamed to `processGCDataCore` and a `SummarySerializer` is passed as a parameter. The method should run the serializer over the handles as before and does not need to return anything. The caller will extract the GC data from the serializer.

### `IChannel.summarize` split into sync and async
`IChannel` now has two summarization methods instead of a single synchronous `summarize`. `getAttachSummary` is synchronous to prevent channel modifications during summarization, `summarize` is asynchronous.

### `IFluidSerializer` moved to shared-object-base
`IFluidSerializer` has moved packages from core-interfaces to shared-object-base. `replaceHandles` method is renamed to `encode`. `decode` method is now required. `IFluidSerializer` in core-interfaces is now deprecated and will be removed in a future release.

### Removed `IFluidSerializer` from `IFluidDataStoreRuntime`
`IFluidSerializer` in `IFluidDataStoreRuntime` was deprecated in version 0.53 and is now removed.

### `IFluidConfiguration` deprecated and `IFluidConfiguration` member removed from `ContainerRuntime`

The `IFluidConfiguration` interface from `@fluidframework/core-interfaces` has been deprecated and will be removed in an upcoming release.  This will include removal of the `configuration` member of the `IContainerContext` from `@fluidframework/container-definitions` and `ContainerContext` from `@fluidframework/container-loader` at that time.  To inspect whether the document is in readonly state, you should instead query `container.readOnlyInfo.readonly`.

The `IFluidConfiguration` member of `ContainerRuntime` from `@fluidframework/container-runtime` has also been removed.

### `wait()` methods deprecated on map and directory

The `wait()` methods on `ISharedMap` and `IDirectory` have been deprecated and will be removed in an upcoming release.  To wait for a change to a key, you can replicate this functionality with a helper function that listens to the change events.

```ts
const directoryWait = async <T = any>(directory: IDirectory, key: string): Promise<T> => {
    const maybeValue = directory.get<T>(key);
    if (maybeValue !== undefined) {
        return maybeValue;
    }

    return new Promise((resolve) => {
        const handler = (changed: IValueChanged) => {
            if (changed.key === key) {
                directory.off("containedValueChanged", handler);
                const value = directory.get<T>(changed.key);
                if (value === undefined) {
                    throw new Error("Unexpected containedValueChanged result");
                }
                resolve(value);
            }
        };
        directory.on("containedValueChanged", handler);
    });
};

const foo = await directoryWait<Foo>(this.root, fooKey);

const mapWait = async <T = any>(map: ISharedMap, key: string): Promise<T> => {
    const maybeValue = map.get<T>(key);
    if (maybeValue !== undefined) {
        return maybeValue;
    }

    return new Promise((resolve) => {
        const handler = (changed: IValueChanged) => {
            if (changed.key === key) {
                map.off("valueChanged", handler);
                const value = map.get<T>(changed.key);
                if (value === undefined) {
                    throw new Error("Unexpected valueChanged result");
                }
                resolve(value);
            }
        };
        map.on("valueChanged", handler);
    });
};

const bar = await mapWait<Bar>(someSharedMap, barKey);
```

As-written above, these promises will silently remain pending forever if the key is never set (similar to current `wait()` functionality).  For production use, consider adding timeouts, telemetry, or other failure flow support to detect and handle failure cases appropriately.

### Remove Legacy Data Object and Factories

In order to ease migration to the new Aqueduct Data Object and Data Object Factory generic arguments we added legacy versions of those classes in version 0.53.

In this release we remove those legacy classes: LegacyDataObject, LegacyPureDataObject, LegacyDataObjectFactory, and LegacyPureDataObjectFactory

It is recommend you migrate to the new generic arguments before consuming this release.
Details are here: [0.53: Generic Argument Changes to DataObjects and Factories](#Generic-Argument-Changes-to-DataObjects-and-Factories)

### Removed `innerRequestHandler`
`innerRequestHandler` is removed from `@fluidframework/request-handlers` package, and its usage is removed from `BaseContainerRuntimeFactory` and `ContainerRuntimeFactoryWithDefaultDataStore`.  If you are using these container runtime factories, attempting to access internal data stores via `request()` will result in 404 responses.

If you rely on `request()` access to internal root data stores, you can add `rootDataStoreRequestHandler` to your list of request handlers on the runtime factory.

It is not recommended to provide `request()` access to non-root data stores, but if you currently rely on this functionality you can add a custom request handler that calls `runtime.IFluidHandleContext.resolveHandle(request)` just like `innerRequestHandler` used to do.

### Aqueduct and IFluidDependencySynthesizer changes
The type `DependencyContainerRegistry` is now deprecated and no longer used. In it's place the `DependencyContainer` class should be used instead.

The following classes in Aqueduct have been changed to no longer take DependencyContainerRegistry and to use DependencyContainer instead: `BaseContainerRuntimeFactory`, and `ContainerRuntimeFactoryWithDefaultDataStore`

In both cases, the third parameter to the constructor has been changed from `providerEntries: DependencyContainerRegistry = []` to `dependencyContainer?: IFluidDependencySynthesizer`. If you were previously passing an emptry array, `[]` you should now pass `undefined`. If you were passing in something besides an empty array, you will instead create new DependencyContainer and register your types, and then pass that, rather than the type directly:

``` diff
+const dependencyContainer = new DependencyContainer();
+dependencyContainer.register(IFluidUserInformation,async (dc) => userInfoFactory(dc));

 export const fluidExport = new ContainerRuntimeFactoryWithDefaultDataStore(
     Pond.getFactory(),
     new Map([
         Pond.getFactory().registryEntry,
     ]),
-    [
-        {
-            type: IFluidUserInformation,
-            provider: async (dc) => userInfoFactory(dc),
-        },
-    ]);
+    dependencyContainer);
```

## 0.54 Breaking changes
- [Removed `readAndParseFromBlobs` from `driver-utils`](#Removed-readAndParseFromBlobs-from-driver-utils)
- [Loader now returns `IContainer` instead of `Container`](#Loader-now-returns-IContainer-instead-of-Container)
- [`getQuorum()` returns `IQuorumClients` from within the container](#getQuorum-returns-IQuorumClients-from-within-the-container)
- [`SharedNumberSequence` and `SharedObjectSequence` deprecated](#SharedNumberSequence-and-SharedObjectSequence-deprecated)
- [`IContainer` interface updated to complete 0.53 changes](#IContainer-interface-updated-to-complete-0.53-changes)

### Removed `readAndParseFromBlobs` from `driver-utils`
The `readAndParseFromBlobs` function from `driver-utils` was deprecated in 0.44, and has now been removed from the `driver-utils` package.

### Loader now returns `IContainer` instead of `Container`

The following public API functions on `Loader`, from `"@fluidframework/container-loader"` package, now return `IContainer`:
- `createDetachedContainer`
- `rehydrateDetachedContainerFromSnapshot`
- `resolve`

All of the required functionality from a `Container` instance should be available on `IContainer`. If the function or property you require is not available, please file an issue on GitHub describing which function and what you are planning on using it for. They can still be used by casting the returned object to `Container`, i.e. `const container = await loader.resolve(request) as Container;`, however, this should be avoided whenever possible and the `IContainer` API should be used instead.

### `getQuorum()` returns `IQuorumClients` from within the container

The `getQuorum()` method on `IContainerRuntimeBase`, `IFluidDataStoreContext`, and `IFluidDataStoreRuntime` now returns an `IQuorumClients` rather than an `IQuorum`.  `IQuorumClients` retains the ability to inspect the clients connected to the collaboration session, but removes the ability to access the quorum proposals.  It is not recommended to access the quorum proposals directly.

A future change will similarly convert calls to `getQuorum()` on `IContainer` and `IContainerContext` to return an `IQuorumClients`.  If you need to access the code details on the `IContainer`, you should use the `getSpecifiedCodeDetails()` API instead.  If you are currently accessing the code details on the `IContainerContext`, a temporary `getSpecifiedCodeDetails()` method is exposed there as well to aid in migration.  However, accessing the code details from the container context is not recommended and this migratory API will be removed in an upcoming release.  It is instead recommended to only inspect code details in the code loader while loading code, or on `IContainer` as part of code upgrade scenarios (i.e. when calling `IContainer`'s `proposeCodeDetails()`).  Other uses are not supported.

### `SharedNumberSequence` and `SharedObjectSequence` deprecated

The `SharedNumberSequence` and `SharedObjectSequence` have been deprecated and are not recommended for use.  To discuss future plans to support scenarios involving sequences of objects, please see [Github issue 8526](https://github.com/microsoft/FluidFramework/issues/8526).

Additionally, `useSyncedArray()` from `@fluid-experimental/react` has been removed, as it depended on the `SharedObjectArray`.

### `IContainer` interface updated to complete 0.53 changes
The breaking changes introduced in [`IContainer` interface updated to expose actively used `Container` public APIs](#IContainer-interface-updated-to-expose-actively-used-Container-public-APIs) have now been completed in 0.54. The following additions to the `IContainer` interface are no longer optional but rather mandatory:
- `connectionState`
- `connected`
- `audience`
- `readOnlyInfo`

The following "alpha" APIs are still optional:
- `setAutoReconnect()` (**alpha**)
- `resume()` (**alpha**)
- `clientId` (**alpha**)
- `forceReadonly()` (**alpha**)

The deprecated `codeDetails` API, which was marked as optional on the last release, has now been removed.

## 0.53 Breaking changes
- [`IContainer` interface updated to expose actively used `Container` public APIs](#IContainer-interface-updated-to-expose-actively-used-Container-public-APIs)
- [Remove `getLegacyInterval()` and `delete()` from sequence dds](#Remove-getLegacyInterval-and-delete-from-sequence-dds)
- [readOnly and readOnlyPermissions removed from Container](#readOnly-and-readOnlyPermissions-removed-from-container)
- [Generic Argument Changes to DataObjects and Factories](#Generic-Argument-Changes-to-DataObjects-and-Factories)
- [Remove `loader` property from `MockFluidDataStoreContext` class](#Remove-loader-property-from-MockFluidDataStoreContext-class)
- [maxMessageSize removed from IConnectionDetails and IDocumentDeltaConnection](#maxMessageSize-removed-from-IConnectionDetails-and-IDocumentDeltaConnection)
- [Remove `IntervalCollection.getView()` from sequence dds](#Remove-IntervalCollectiongetView-from-sequence-dds)
- [Moved `ICodeDetailsLoader` and `IFluidModuleWithDetails` interface to `@fluidframework/container-definitions`](#Moved-ICodeDetailsLoader-and-IFluidModuleWithDetails-interface-to-fluidframeworkcontainer-definitions)
- [Removed `errorMessage` property from `ISummaryNack` interface](#Removed-errorMessage-property-from-ISummaryNack-interface)
- [ISequencedDocumentMessage arg removed from SharedMap and SharedDirectory events](#ISequencedDocumentMessage-arg-removed-from-SharedMap-and-SharedDirectory-events)
- [Moved `@fluidframework/core-interface#fluidPackage.ts` to `@fluidframework/container-definition#fluidPackage.ts`](#Moved-fluidframeworkcore-interfacefluidPackagets-to-fluidframeworkcontainer-definitionfluidPackagets)
- [Deprecated `IFluidSerializer` in `IFluidDataStoreRuntime`](#Deprecated-IFluidSerializer-in-IFluidDataStoreRuntime)
- [Errors thrown to DDS event handlers](#Errors-thrown-to-DDS-event-handlers)

### `IContainer` interface updated to expose actively used `Container` public APIs
In order to have the `IContainer` interface be the active developer surface that is used when interacting with a `Container` instance, it has been updated to expose the APIs that are necessary for currently used behavior. The motivation here is to move away from using the `Container` class when only its type is required, and to use the `IContainer` interface instead.

The following values have been added (NOTE: some of these are marked with an @alpha tag and may be replaced in the future with a breaking change as the `IContainer` interface is finalized):
- `connectionState`
- `connected`
- `setAutoReconnect()` (**alpha**)
- `resume()` (**alpha**)
- `audience`
- `clientId` (**alpha**)
- `readOnlyInfo`
- `forceReadonly()` (**alpha**)

Additionally, `codeDetails` which was already deprecated before is now marked as optional and ready for removal after the next release.

### Remove `getLegacyInterval()` and `delete()` from sequence dds
`getLegacyInterval()` was only being used by the deprecated `IntervalCollection.delete()`. The alternative to `IntervalCollection.delete()` is `IntervalCollection.removeIntervalById()`.

### `readOnly` and `readOnlyPermissions` removed from `Container`
The `readOnly` and `readOnlyPermissions` properties from `Container` in `container-loader` was deprecated in 0.35, and has now been removed. To replace its functionality, use `readOnlyInfo` by accessing `readOnlyInfo.readonly` and `readOnlyInfo.permissions` respectively.

### Generic Argument Changes to DataObjects and Factories

DataObject and PureDataObject used to take 3 generic type parameters. This has been collasped to a single generic argument. This new format takes the same types, but allows for easier exclusion or inclusion of specific types, while also being more readable.

In general the existing data object generic parameters map to the new generic parameter as follow:
`DataObject<O,S,E>` maps to `DataObject<{OptionalProviders: O, InitialState: S, Events: E}>`

We would frequently see default values for generic paramaters, in order to set a following parameter. This is no longer necessary. If you see a generic parameter with a type of `{}`, `undefined`, `object`, `unknown`, `any`, `IEvent`, or `IFluidObject` is not needed, and can now be excluded.

Here are some examples:
 - `DataObject<{}, any, IEvent>` becomes `DataObject`
 - `DataObject<IFluidUserInformation>` becomes `DataObject<{OptionalProviders: IFluidUserInformation}>`
 - `DataObject<{}, RootDataObjectProps>` becomes `DataObject<{InitialState: RootDataObjectProps}>`
 - `DataObject<object, undefined, IClickerEvents>` becomes `DataObject<{Events: IClickerEvents}>`

Very similar changes have been made to DataObjectFactory and PureDataObjectFactory. Rather than 4 generic arguments it is reduced to 2. The first is still the same, and is the DataObject, the second is the same type the DataObject itself takes. However, this detail should not be important, as will this change has come improved type inference, so it should no longer be necessary to set any generic arguments on the factory.

here are some examples:
 - `new DataObjectFactory<SpacesStorage, undefined, undefined, IEvent>` becomes `new DataObjectFactory`
 - `DataObjectFactory<MockComponentFooProvider, object, undefined>` becomes `DataObjectFactory<MockComponentFooProvider>`

Above I've used DataObject, and DataObjectFactory however the same changes apply to PureDataObject and PureDataObjectFactory.

To ease transition we've also added LegacyDataObject, LegacyPureDataObject, LegacyDataObjectFactory, and LegacyPureDataObjectFactory. These types have the same generic parameters as the types before this change, and can be used as a drop in replacement, but please move away from these types asap, as they will be removed in a following release.

### Remove `loader` property from `MockFluidDataStoreContext` class
The `loader` property from `MockFluidDataStoreContext` class was deprecated in release 0.37 and is now removed. Refer the following deprecation warning: [Loader in data stores deprecated](#Loader-in-data-stores-deprecated)

### `maxMessageSize` removed from `IConnectionDetails` and `IDocumentDeltaConnection`
The `maxMessageSize` property from `IConnectionDetails` and `IDocumentDeltaConnection` was deprecated in 0.51, and has now been removed from the `container-definitions` and `driver-definitions` packages respectively. To replace its functionality, use `serviceConfiguration.maxMessageSize`.

### Remove `IntervalCollection.getView()` from sequence dds
The `IntervalCollection.getView()` was removed.  If you were calling this API, you should instead refer to the `IntervalCollection` itself directly in places where you were using the view.

### Moved `ICodeDetailsLoader` and `IFluidModuleWithDetails` interface to `@fluidframework/container-definitions`
The `ICodeDetailsLoader` and `IFluidModuleWithDetails` interface are deprecated in `@fluidframework/container-loader` and moved to `@fluidframework/container-definitions`. The `ICodeDetailsLoader` interface should be imported from `@fluidframework/container-definition` package. The `ICodeDetailsLoader` and `IFluidModuleWithDetails` from `@fluidframework/container-loader` will be removed from `@fluidframework/container-loader` in further releases.

### Removed `errorMessage` property from `ISummaryNack` interface
The `errorMessage` property from the `ISummaryNack` interface was deprecated in 0.43, and has now been removed from the `protocol-definitions` package. To replace its functionality, use the `message` property.

### `ISequencedDocumentMessage` arg removed from `SharedMap` and `SharedDirectory` events
The `ISequencedDocumentMessage` argument in events emitted from `SharedMap` and `SharedDirectory` (the `"valueChanged"` and `"clear"` events) has been removed.  It is not recommended to access the protocol layer directly.  Note that if you were leveraging the `this` argument of these events, you will need to update your event listeners due to the arity change.

### Moved `@fluidframework/core-interface#fluidPackage.ts` to `@fluidframework/container-definition#fluidPackage.ts`
Moved the following interfaces and const from `@fluidframework/core-interface` to `@fluidframework/container-definitions`:
- `IFluidPackageEnvironment`
- `IFluidPackage`
- `isFluidPackage`
- `IFluidCodeDetailsConfig`
- `IFluidCodeDetailsConfig`
- `IFluidCodeDetails`
- `IFluidCodeDetailsComparer`
- `IProvideFluidCodeDetailsComparer`
- `IFluidCodeDetailsComparer`

They are deprecated from `@fluidframework/core-interface` and would be removed in future release. Please import them from `@fluidframework/container-definitions`.

### Deprecated `IFluidSerializer` in `IFluidDataStoreRuntime`
`IFluidSerializer` should only be used by DDSs to serialize data and they should use the one created by `SharedObject`.

### Errors thrown to DDS event handlers
Before this release, exceptions thrown from DDS event handlers resulted in Fluid Framework reporting non-error telemetry event and moving forward as if nothing happened. Starting with this release, such exceptions will result in critical error, i.e. container will be closed with such error and hosting app will be notified via Container's "closed" event. This will either happen immediately (if exception was thrown while processing remote op), or on later usage (if exception was thrown on local change). DDS will go into "broken" state and will keep throwing error on amy attempt to make local changes.
This process is supposed to be a catch-call case for cases where listeners did not do due diligence or have no better way to handle their errors.
If possible, it's recommended for DDS event listeners to not throw exceptions, but rather handle them appropriately without involving DDS itself.
The purpose of this change to ensure that data model stays always synchronized with data projection that event listeners are building. If event listener is not able to fully / correctly process change event, that likely means data synchronization is broken and it's not safe to continue (and potentially, corrupt document).

## 0.52 Breaking changes
- [chaincodePackage removed from Container](#chaincodePackage-removed-from-Container)
- [`OdspDocumentInfo` type replaced with `OdspFluidDataStoreLocator` interface](#OdspDocumentInfo-type-replaced-with-OdspFluidDataStoreLocator-interface)
- [close() removed from IDocumentDeltaConnection](#close-removed-from-IDocumentDeltaConnection)
- [Replace `createCreateNewRequest` function with `createOdspCreateContainerRequest` function](#Replace-createCreateNewRequest-function-with-createOdspCreateContainerRequest-function)
- [Deprecate IFluidObject and introduce FluidObject](#Deprecate-IFluidObject-and-introduce-FluidObject)

### `chaincodePackage` removed from `Container`
The `chaincodePackage` property on `Container` was deprecated in 0.28, and has now been removed.  Two new APIs have been added to replace its functionality, `getSpecifiedCodeDetails()` and `getLoadedCodeDetails()`.  Use `getSpecifiedCodeDetails()` to get the code details currently specified for the `Container`, or `getLoadedCodeDetails()` to get the code details that were used to load the `Container`.

### `OdspDocumentInfo` type replaced with `OdspFluidDataStoreLocator` interface
The `OdspDocumentInfo` type is removed from `odsp-driver` package. It is removed from `packages\drivers\odsp-driver\src\contractsPublic.ts` and replaced with `OdspFluidDataStoreLocator` interface as parameter in `OdspDriverUrlResolverForShareLink.createDocumentUrl()`. If there are any instances of `OdspDocumentInfo` type used, it can be simply replaced with `OdspFluidDataStoreLocator` interface.

### Replace `createCreateNewRequest` function with `createOdspCreateContainerRequest` function
The `createCreateNewRequest()` is removed and replaced with `createOdspCreateContainerRequest()` in the `odsp-driver` package. If any instances of `createCreateNewRequest()` are used, replace them with `createOdspCreateContainerRequest()` by importing it from `@fluidframework/odsp-driver` package.

### Deprecate IFluidObject and introduce FluidObject
This release deprecates the interface `IFluidObject` and introduces the utility type [`FluidObject`](https://github.com/microsoft/FluidFramework/blob/main/common/lib/core-interfaces/src/provider.ts). The primary reason for this change is that the module augmentation used by `IFluidObject` creates excessive type coupling where a small breaking change in any type exposed off `IFluidObject` can lead to type error in all usages of `IFluidObject`.
On investigation we also found that the uber type `IFluidObject` wasn't genenerally necessary, as consumers generally only used a small number of specific types that they knew in advance.

Given these points, we've introduced [`FluidObject`](https://github.com/microsoft/FluidFramework/blob/main/common/lib/core-interfaces/src/provider.ts). `FluidObject` is a utility type that is used in both its generic and non-generic forms.

The non-generic `FluidObject` is returned or taken in cases where the specific functionally isn't known, or is different based on scenario. You'll see this usage for things like `scope` and the request pattern.

The non-generic `FluidObject` is a hint that the generic form of `FluidObject` should be used to inspect it. For example
``` typescript
    const provider: FluidObject<IFluidHTMLView> = requestFluidObject(container, "/");
    if(provider.IFluidHTMLView !== undefined){
        provider.IFluidHTMLView.render(div)
    }
```

If you want to inspect for multiple interfaces via `FluidObject`, you can use an intersection:
``` typescript
    const provider: FluidObject<IFluidHTMLView & IFluidMountableView> = requestFluidObject(container, "/");
```

Please begin reducing the usage of `IFluidObject` and moving to `FluidObject`.  If you find any cases that `FluidObject` doesn't support please file an issue.

## 0.51 Breaking changes
- [`maxMessageSize` property has been deprecated from IConnectionDetails and IDocumentDeltaConnection](#maxmessagesize-property-has-been-deprecated-from-iconnectiondetails-and-idocumentdeltaconnection)
- [_createDataStoreWithProps and IFluidDataStoreChannel](#createdatastorewithprops-and-ifluiddatastorechannel)
- [Deprecated `Loader._create` is removed](#deprecated-loadercreate-is-removed)
- [Stop exporting internal class `CollabWindowTracker` ](#stop-exporting-internal-class-collabwindowtracker)
- [base-host package removed](#base-host-package-removed)
- [Registers removed from sequence and merge-tree](#Registers-removed-from-sequence-and-merge-tree)
- [Token fetch errors have proper errorType](#token-fetch-errors-have-proper-errorType)

### `maxMessageSize` property has been deprecated from IConnectionDetails and IDocumentDeltaConnection
`maxMessageSize` is redundant and will be removed soon. Please use the `serviceConfiguration.maxMessageSize` property instead.

### _createDataStoreWithProps and IFluidDataStoreChannel
ContainerRuntime._createDataStoreWithProps() is made consistent with the rest of API (same API on IContainerRuntimeBase interface, all other create methods to create data store) and returns now only IFluidRouter. IFluidDataStoreChannel is internal communication mechanism between ContainerRuntime and data stores and should be used only for this purpose, by data store authors. It is not a public interface that should be exposed by data stores.
While casting IFluidRouter objects returned by various data store creation APIs to IFluidDataStoreChannel would continue to work in this release, this is not supported and will be taken away in next releases due to upcoming work in GC & named component creation space.

### Deprecated `Loader._create` is removed
Removing API `Loader._create` from `@fluidframework/container-loader`, which was an interim replacement of the Loader constructor API change in version 0.28.
Use the Loader constructor with the `ILoaderProps` instead.

### Stop exporting internal class `CollabWindowTracker`
`CollabWindowTracker` is an internal implementation for `@fluidframework/container-loader` and should never been exported.

### base-host package removed
The `@fluidframework/base-host` package has been removed.  See the [quick-start guide](https://fluidframework.com/docs/start/quick-start/) for recommended hosting practices.

If you were using the `UpgradeManager` utility from this package, external access to Quorum proposals is planned to be deprecated and so this is no longer recommended.  To upgrade code, instead use the `Container` API `proposeCodeDetails`.

### Registers removed from sequence and merge-tree
The `@fluidframework/sequence` and `@fluidframework/merge-tree` packages provided cut/copy/paste functionalities that built on a register concept.  These functionalities were never fully implemented and have been removed.

### Token fetch errors have proper errorType
If the tokenFetcher provided by the host thrown an error, this error will be propagated through the code with errorType "fetchTokenError".
Previously, the errorType was either empty, or recently and incorrectly, "dataProcessingError".

## 0.50 Breaking changes
- [OpProcessingController removed](#opprocessingcontroller-removed)
- [Expose isDirty flag in the FluidContainer](#expose-isdirty-flag-in-the-fluidcontainer)
- [get-container API changed](#get-container-api-changed)
- [SharedCell serialization](#sharedcell-serialization)
- [Expose saved and dirty events in FluidContainer](#expose-saved-and-dirty-events-in-fluidcontainer)
- [Deprecated bindToContext in IFluidDataStoreChannel](#Deprecated-bindToContext-in-IFluidDataStoreChannel)

### OpProcessingController removed
OpProcessingController has been deprecated for very long time. It's being removed in this release.
Please use LoaderContainerTracker instead (see https://github.com/microsoft/FluidFramework/pull/7784 as an example of changes required)
If you can't make this transition, you can always copy implementation of LoaderContainerTracker to your repo and maintain it. That said, it has bugs and tests using it are easily broken but subtle changes in reconnection logic, as evident from PRs #7753, #7393)

### Expose isDirty flag in the FluidContainer
The `isDirty` flag is exposed onto the FluidContainer. The property is already exposed on the Container and it is just piped up to the FluidContainer.

### get-container API changed
The signature of methods `getTinyliciousContainer` and `getFRSContainer` exported from the `get-container` package has been changed to accomodate the new container create flow. Both methods now return a tuple of the container instance and container ID associated with it. The `documentId` parameter is ignored when a new container is requested. Client applications need to use the ID returned by the API.
The `get-container` API is widely used in multiple sample applications across the repository. All samples were refactored to reflect the change in the API. External samples consuming these methods should be updated accordingly.

### SharedCell serialization
`SharedCell` serialization format has changed. Values stored from previous versions will be broken.

### Expose saved and dirty events in FluidContainer
The `saved` and `dirty` container events are exposed onto the FluidContainer. The events are emitted on the Container already.

### Deprecated bindToContext in IFluidDataStoreChannel
bindToContext in IFluidDataStoreChannel has been deprecated. This should not be used to explicitly bind data stores. Root data stores will automatically be bound to container. Non-root data stores will be bound when their handles are stored in an already bound DDS.

## 0.49 Breaking changes
- [Deprecated dirty document events and property removed from ContainerRuntime](#deprecated-dirty-document-events-and-property-removed-from-containerruntime)
- [Removed deltaManager.ts from @fluidframework/container-loader export](#deltamanager-removed-from-fluid-framework-export)
- [Container class protected function resumeInternal made private](#resumeinternal-made-private)
- [url removed from ICreateBlobResponsee](#url-removed-from-ICreateBlobResponse)
- [encoding type change](#encoding-type-change)

### Deprecated dirty document events and property removed from ContainerRuntime
The `isDocumentDirty()` method, `"dirtyDocument"` and `"savedDocument"` events that were deprecated in 0.35 have now been removed.  For more information on replacements, see [DirtyDocument events and property](#DirtyDocument-events-and-property).

### DeltaManager removed from fluid-framework export
The `DeltaManager` class, the `IConnectionArgs` interface, the `IDeltaManagerInternalEvents` interface, and the `ReconnectedMode` enum have been removed from `@fluidframework/container-loader` package exports. Instead of `DeltaManager`, `IDeltaManager` should be used where appropriate.

### resumeInternal made private
The `protected` function `resumeInternal` under the class `Container` has been made `private`.

### `url` removed from ICreateBlobResponse
The unused `url` property of `ICreateBlobResponse` in `@fluidframework/protocol-definitions` has been removed

### `encoding` type change
The `encoding` property of `IBlob` in `@fluidframework/protocol-definitions` has changed type from `string` to `"utf-8" | "base64"` to match the only supported values.

## 0.48 Breaking changes
- [client-api package removed](#client-api-package-removed)
- [SignalManager removed from fluid-framework export](#signalmanager-removed-from-fluid-framework-export)
- [MockLogger removed from @fluidframework/test-runtime-utils](#mocklogger-removed-from-fluidframeworktest-runtime-utils)

### client-api package removed
The `@fluid-internal/client-api` package was deprecated in 0.20 and has now been removed.  Usage of this package should be replaced with direct usage of the `Loader`, `FluidDataStoreRuntime`, `ContainerRuntime`, and other supported functionality.

### SignalManager removed from fluid-framework export
The `SignalManager` and `Signaler` classes have been removed from the `@fluid-framework/fluid-static` and `fluid-framework` package exports and moved to the `@fluid-experimental/data-objects` package.  This is because of its experimental state and the intentional omission of experimental features from `fluid-framework`.  Users should instead import the classes from the `@fluid-experimental/data-objects` package.

### MockLogger removed from @fluidframework/test-runtime-utils
MockLogger is only used internally, so it's removed from @fluidframework/test-runtime-utils.

## 0.47 Breaking changes
- [Property removed from IFluidDataStoreContext](#Property-removed-from-IFluidDataStoreContext)
- [Changes to IFluidDataStoreFactory](#Changes-to-IFluidDataStoreFactory)
- [FlushMode enum values renamed](#FlushMode-enum-values-renamed)
- [name removed from ContainerSchema](#name-removed-from-ContainerSchema)
- [Anonymous return types for container calls in client packages](#Anonymous-return-types-for-container-calls-in-client-packages)
- [createContainer and getContainer response objects properties renamed](#createContainer-and-getContainer-response-objects-properties-renamed)
- [tinylicious and azure clients createContainer now detached](#tinylicious-and-azure-clients-createContainer-now-detached)
- [container id is returned from new attach() and not exposed on the container](#container-id-is-returned-from-new-attach-and-not-exposed-on-the-container)
- [AzureClient initialization as a singular config](#AzureClient-initialization-as-a-singular-config)

### Property removed from IFluidDataStoreContext
- the `existing` property from `IFluidDataStoreContext` (and `FluidDataStoreContext`) has been removed.

### Changes to IFluidDataStoreFactory
- The `existing` parameter from the `instantiateDataStore` function is now mandatory to differentiate creating vs loading.

### `FlushMode` enum values renamed
`FlushMode` enum values from `@fluidframework/runtime-definitions` have ben renamed as following:
- `FlushMode.Manual` to `FlushMode.TurnBased`
- `FlushMode.Automatic` to `FlushMode.Immediate`

### `name` removed from ContainerSchema
The `name` property on the ContainerSchema was used for multi-container scenarios but has not materialized to be a useful schema property. The feedback has been negative to neutral so it is being removed before it becomes formalized. Support for multi-container scenarios, if any is required, will be addressed as a future change.

### Anonymous return types for container calls in client packages
`createContainer` and `getContainer` in `@fluidframework/azure-client` and `@fluidframework/tinylicious-client` will no longer return typed objects but instead will return an anonymous type. This provide the flexibility that comes with tuple deconstruction with the strong typing of property names.

```javascript
// `@fluidframework/azure-client`
createContainer(containerSchema: ContainerSchema): Promise<{
    container: FluidContainer;
    services: AzureContainerServices;
}>;
getContainer(id: string, containerSchema: ContainerSchema): Promise<{
    container: FluidContainer;
    services: AzureContainerServices;
}>;

// `@fluidframework/tinylicious-client`
createContainer(containerSchema: ContainerSchema): Promise<{
    container: FluidContainer;
    services: TinyliciousContainerServices;
}>;
getContainer(id: string, containerSchema: ContainerSchema): Promise<{
    container: FluidContainer;
    services: TinyliciousContainerServices;
}>;
```

### createContainer and getContainer response objects properties renamed
For all `*-client` packages `createContainer` and `getContainer` would return an object with `fluidContainer` and `containerServices`. These have been renamed to the following for brevity.

- fluidContainer => container
- containerServices => services

```javascript
// old
const { fluidContainer, containerServices } = client.getContainer(...);

// new
const { container, services } = client.getContainer(...);
```

### tinylicious and azure clients createContainer now detached
Creating a new container now requires and explicit attach step. All changes made in between container creation, and attaching, will be persisted as part of creation and guaranteed to always be available to users. This allows developers to initialize `initialObjects` with state before the container is connected to the service. It also enables draft creation modes.

```javascript
// old
const { fluidContainer } = client.createContainer(...);

// new
const { container } = client.createContainer(...);
const id = container.attach();
```

### container id is returned from new attach() and not exposed on the container
Because we now have an explicit attach flow, the container id is part of that flow as well. The id is returned from the `attach()` call.

```javascript
// old
const { fluidContainer } = client.createContainer(...);
const containerId = fluidContainer.id;

// new
const { container } = client.createContainer(...);
const containerId = container.attach();
```

### AzureClient initialization as a singular config
AzureClient now takes a singular config instead of multiple parameters. This enables easier scaling of config properties as we introduce new functionality.

```js
// old
const connectionConfig = {...};
const logger = new MyLogger();
const client = new AzureClient(connectionConfig, logger);

// new
const config = {
    connection: {...},
    logger: new MyLogger(...)
}
const client = new AzureClient(config);
```

## 0.46 Breaking changes
- [@fluid-experimental/fluid-framework package name changed](#fluid-experimentalfluid-framework-package-name-changed)
- [FrsClient has been renamed to AzureClient and moved out of experimental state](#FrsClient-has-been-renamed-to-AzureClient-and-moved-out-of-experimental-state)
- [documentId removed from IFluidDataStoreRuntime and IFluidDataStoreContext](#documentId-removed-from-IFluidDataStoreRuntime-and-IFluidDataStoreContext)
- [@fluid-experimental/tinylicious-client package name changed](#fluid-experimentaltinylicious-client-package-name-changed)
- [@fluid-experimental/fluid-static package name changed](#fluid-experimentalfluid-static-package-name-changed)
- [TinyliciousClient and AzureClient container API changed](#tinyliciousclient-and-azureclient-container-api-changed)

### `@fluid-experimental/fluid-framework` package name changed
The `@fluid-experimental/fluid-framework` package has been renamed to now be `fluid-framework`. The scope has been removed.


### FrsClient has been renamed to AzureClient and moved out of experimental state
The `@fluid-experimental/frs-client` package for connecting with the Azure Fluid Relay service has been renamed to now be `@fluidframework/azure-client`. This also comes with the following name changes for the exported classes and interfaces from the package:
- `FrsClient` -> `AzureClient`
- `FrsAudience` -> `AzureAudience`
- `IFrsAudience` -> `IAzureAudience`
- `FrsMember` -> `AzureMember`
- `FrsConnectionConfig` -> `AzureConnectionConfig`
- `FrsContainerConfig` -> `AzureContainerConfig`
- `FrsResources` -> `AzureResources`
- `FrsAzFunctionTokenProvider` -> `AzureFunctionTokenProvider`
- `FrsUrlResolver` -> `AzureUrlResolver`

### documentId removed from IFluidDataStoreRuntime and IFluidDataStoreContext
- `documentId` property is removed from IFluidDataStoreRuntime and IFluidDataStoreContext. It is a document level concept and is no longer exposed from data store level.

### `@fluid-experimental/tinylicious-client` package name changed
The `@fluid-experimental/tinylicious-client` package has been renamed to now be `@fluidframework/tinylicious-client`.

### `@fluid-experimental/fluid-static` package name changed
The `@fluid-experimental/fluid-static` package has been renamed to now be `@fluidframework/fluid-static`.

### TinyliciousClient and AzureClient container API changed

Tinylicious and Azure client API changed to comply with the new container creation flow. From now on,
the new container ID will be generated by the framework. In addition to that, the `AzureContainerConfig`
parameter's got decommissioned and the logger's moved to the client's constructor.

```ts
// Create a client using connection settings and an optional logger
const client = new AzureClient(connectionConfig, logger);
// Create a new container
const { fluidContainer, containerServices } = await client.createContainer(containerSchema);
// Retrieve the new container ID
const containerId = fluidContainer.id;
// Access the existing container
const { fluidContainer, containerServices }= await client.getContainer(containerId, containerSchema);
```

## 0.45 Breaking changes
- [Changes to local testing in insecure environments and associated bundle size increase](#changes-to-local-testing-in-insecure-environments-and-associated-bundle-size-increase)
- [Property removed from IFluidDataStoreRuntime](#Property-removed-from-IFluidDataStoreRuntime)
- [Changes to client-api Document](#changes-to-client-api-Document)
- [Changes to PureDataObject](#changes-to-PureDataObject)
- [Changes to DataObject](#changes-to-DataObject)
- [Changes to PureDataObjectFactory](#changes-to-PureDataObjectFactory)
- [webpack-fluid-loader package name changed](#webpack-fluid-loader-package-name-changed)
- [Loggers without tag support now deprecated in ContainerContext](#loggers-without-tag-support-now-deprecated-in-containercontext)
- [Creating new containers with Container.load is no longer supported](#Creating-new-containers-with-Containerload-is-no-longer-supported)
- [getHashedDocumentId is now async](#gethasheddocumentid-is-now-async)

### Changes to local testing in insecure environments and associated bundle size increase
Previously the `@fluidframework/common-utils` package exposed a `setInsecureContextHashFn` function so users could set an override when testing locally in insecure environments because the `crypto.subtle` library is not available.  This is now done automatically as a fallback and the function is removed.  The fallback exists as a dynamic import of our equivalent Node platform implementation, and will show as a chunk named "FluidFramework-HashFallback" and be up to ~25KB parsed in size.  It will not be served when running normally in a modern browser.

### Property removed from IFluidDataStoreRuntime
- the `existing` property from `IFluidDataStoreRuntime` (and `FluidDataStoreRuntime`) has been removed. There is no need for this property in the class, as the flag can be supplied as a parameter to `FluidDataStoreRuntime.load` or to the constructor of `FluidDataStoreRuntime`. The `IFluidDataStoreFactory.instantiateDataStore` function has an `existing` parameter which can be supplied to the `FluidDataStoreRuntime` when the latter is created.

### Changes to client-api Document
- The `existing` property from the `Document` class in `@fluid-internal/client-api` has been removed. It can be assumed that the property would have always been `true`.

### Changes to PureDataObject
- The `initializeInternal` and the `finishInitialization` functions have a mandatory `existing` parameter to differentiate creating vs loading.

### Changes to DataObject
- The `initializeInternal` function has a mandatory `existing` parameter to differentiate creating vs loading.

### Changes to PureDataObjectFactory
- The `createDataObject` in `PureDataObjectFactory` has a mandatory `existing` parameter to differentiate creating vs loading.

### `webpack-fluid-loader` package name changed
The `webpack-fluid-loader` utility was previously available from a package named `@fluidframework/webpack-fluid-loader`.  However, since it is a tool and should not be used in production, it is now available under the tools scope `@fluid-tools/webpack-fluid-loader`.

### Loggers without tag support now deprecated in ContainerContext
The `logger` property of `ContainerContext` has been marked deprecated. Loggers passed to ContainerContext will need to support tagged events.

### Creating new containers with Container.load is no longer supported
- See [Creating new containers with Container.load has been deprecated](#Creating-new-containers-with-Containerload-has-been-deprecated)
- The `createOnLoad` flag to inside `IContainerLoadOptions` has been removed.
- `LegacyCreateOnLoadEnvironmentKey` from `@fluidframework/container-loader` has been removed.

### getHashedDocumentId is now async
`@fluidframework/odsp-driver`'s `getHashedDocumentId` function is now async to take advantage of shared hashing functionality.  It drops its dependency on the `sha.js` package as a result, which contributed ~37KB to the parsed size of the `odsp-driver` bundle.

## 0.44 Breaking changes
- [Property removed from ContainerRuntime class](#Property-removed-from-the-ContainerRuntime-class)
- [attach() should only be called once](#attach-should-only-be-called-once)
- [Loader access in data stores is removed](#loader-access-in-data-stores-is-removed)

### Property removed from the ContainerRuntime class
- the `existing` property from `ContainerRuntime` has been removed. Inspecting this property in order to decide whether or not to perform initialization operations should be replaced with extending the `RuntimeFactoryHelper` abstract class from `@fluidframework/runtime-utils` and overriding `instantiateFirstTime` and `instantiateFromExisting`. Alternatively, any class implementing `IRuntimeFactory` can supply an `existing` parameter to the `instantiateRuntime` method.

### attach() should only be called once
`Container.attach()` will now throw if called more than once. Once called, it is responsible for retrying on retriable errors or closing the container on non-retriable errors.

### Loader access in data stores is removed
Following the deprecation warning [Loader in data stores deprecated](#loader-in-data-stores-deprecated), the associated APIs have now been removed.  In addition to the original deprecation notes, users will automatically have an `ILoader` available on the container scope object as the `ILoader` property if the container was created through a `Loader`.

## 0.43 Breaking changes

- [TinyliciousClient and FrsClient are no longer static](#TinyliciousClient-and-FrsClient-are-no-longer-static)
- [Routerlicious Driver DeltaStorageService constructor changed](#Routerlicious-Driver-DeltaStorageService-constructor-changed)
- [addGlobalAgentSchedulerAndLeaderElection removed](#addGlobalAgentSchedulerAndLeaderElection-removed)
- [Property removed from the Container class](#Property-removed-from-the-Container-class)
- [Creating new containers with Container.load has been deprecated](#Creating-new-containers-with-Containerload-has-been-deprecated)
- [Changes to client-api](#changes-to-client-api)

### TinyliciousClient and FrsClient are no longer static
`TinyliciousClient` and `FrsClient` global static properties are removed. Instead, object instantiation is now required.

### Property removed from the Container class
- the `existing` property from `Container` has been removed. The caller should differentiate on how the container has been created (`Container.load` vs `Container.createDetached`). See also [Creating new containers with Container.load has been deprecated](#Creating-new-containers-with-Containerload-has-been-deprecated).

### Routerlicious Driver DeltaStorageService constructor changed
`DeltaStorageService` from `@fluidframework/routerlicious-driver` now takes a `RestWrapper` as the second constructor parameter, rather than a TokenProvider.

### addGlobalAgentSchedulerAndLeaderElection removed
In 0.38, the `IContainerRuntimeOptions` option `addGlobalAgentSchedulerAndLeaderElection` was added (on by default), which could be explicitly disabled to remove the built-in `AgentScheduler` and leader election functionality.  This flag was turned off by default in 0.40.  In 0.43 the flag (and the functionality it enabled) has been removed.

See [AgentScheduler-related deprecations](#AgentScheduler-related-deprecations) for more information on this deprecation and back-compat support, as well as recommendations on how to migrate away from the built-in.

### Creating new containers with Container.load has been deprecated
- `Container.load` with inexistent files will fail instead of creating a new container. Going forward, please use `Container.createDetached` for this scenario.
- To enable the legacy scenario, set the `createOnLoad` flag to true inside `IContainerLoadOptions`. `Loader.request` and `Loader.resolve` will enable the legacy scenario if the `IClientDetails.environment` property inside `IRequest.headers` contains the string `enable-legacy-create-on-load` (see `LegacyCreateOnLoadEnvironmentKey` from `@fluidframework/container-loader`).

### Changes to client-api
- The `load` function from `document.ts` will fail the container does not exist. Going forward, please use the `create` function to handle this scenario.

## 0.42 Breaking changes

- [Package renames](#0.42-package-renames)
- [IContainerRuntime property removed](#IContainerRuntime-property-removed)
- [IContainerRuntimeEvents changes](#IContainerRuntimeEvents-changes)
- [Removed IParsedUrl interface, parseUrl, getSnapshotTreeFromSerializedContainer and convertProtocolAndAppSummaryToSnapshotTree api from export](#Removed-IParsedUrl-interface,-parseUrl,-getSnapshotTreeFromSerializedContainer-and-convertProtocolAndAppSummaryToSnapshotTree-api-from-export)

### 0.42 package renames

We have renamed some packages to better reflect their status. See the [npm package
scopes](https://github.com/microsoft/FluidFramework/wiki/npm-package-scopes) page in the wiki for more information about
the npm scopes.

- `@fluidframework/react-inputs` is renamed to `@fluid-experimental/react-inputs`
- `@fluidframework/react` is renamed to `@fluid-experimental/react`

### IContainerRuntimeEvents changes
- `fluidDataStoreInstantiated` has been removed from the interface and will no longer be emitted by the `ContainerRuntime`.

### IContainerRuntime property removed
- the `existing` property from `IContainerRuntime` has been removed.

### Removed IParsedUrl interface, parseUrl, getSnapshotTreeFromSerializedContainer and convertProtocolAndAppSummaryToSnapshotTree api from export
These interface and apis are not supposed to be used outside the package. So stop exposing them.

## 0.41 Breaking changes

- [Package renames](#0.41-package-renames)
- [LoaderHeader.version could not be null](#LoaderHeader.version-could-not-be-null)
- [Leadership API surface removed](#Leadership-API-surface-removed)
- [IContainerContext and Container storage API return type changed](#IContainerContext-and-Container-storage-API-return-type-changed)

### 0.41 package renames

We have renamed some packages to better reflect their status. See the [npm package
scopes](https://github.com/microsoft/FluidFramework/wiki/npm-package-scopes) page in the wiki for more information about
the npm scopes.

- `@fluidframework/last-edited-experimental` is renamed to `@fluid-experimental/last-edited`

### LoaderHeader.version could not be null
`LoaderHeader.version` in ILoader can not be null as we always load from existing snapshot in `container.load()`;

### Leadership API surface removed
In 0.38, the leadership API surface was deprecated, and in 0.40 it was turned off by default.  In 0.41 it has now been removed.  If you still require leadership functionality, you can use a `TaskSubscription` in combination with an `AgentScheduler`.

See [AgentScheduler-related deprecations](#AgentScheduler-related-deprecations) for more information on how to use `TaskSubscription` to migrate away from leadership election.

### IContainerContext and Container storage API return type changed
IContainerContext and Container now will always have storage even in Detached mode, so its return type has changed and undefined is removed.

## 0.40 Breaking changes

- [AgentScheduler removed by default](#AgentScheduler-removed-by-default)
- [ITelemetryProperties may be tagged for privacy purposes](#itelemetryproperties-may-be-tagged-for-privacy-purposes)
- [IContainerRuntimeDirtyable removed](#IContainerRuntimeDirtyable-removed)
- [Most RouterliciousDocumentServiceFactory params removed](#Most-RouterliciousDocumentServiceFactory-params-removed)

### AgentScheduler removed by default
In 0.38, the `IContainerRuntimeOptions` option `addGlobalAgentSchedulerAndLeaderElection` was added (on by default), which could be explicitly disabled to remove the built-in `AgentScheduler` and leader election functionality.  This flag has now been turned off by default.  If you still depend on this functionality, you can re-enable it by setting the flag to `true`, though this option will be removed in a future release.

See [AgentScheduler-related deprecations](#AgentScheduler-related-deprecations) for more information on this deprecation and back-compat support, as well as recommendations on how to migrate away from the built-in.

### ITelemetryProperties may be tagged for privacy purposes
Telemetry properties on logs *can (but are **not** yet required to)* now be tagged. This is **not** a breaking change in 0.40, but users are strongly encouraged to add support for tags (see [UPCOMING.md](./UPCOMING.md) for more details).

_\[edit\]_

This actually was a breaking change in 0.40, in that the type of the `event` parameter of `ITelemetryBaseLogger.send` changed to
a more inclusive type which needs to be accounted for in implementations.  However, in releases 0.40 through 0.44,
_no tagged events are sent to any ITelemetryBaseLogger by the Fluid Framework_.  We are preparing to do so
soon, and will include an entry in BREAKING.md when we do.

### IContainerRuntimeDirtyable removed
The `IContainerRuntimeDirtyable` interface and `isMessageDirtyable()` method were deprecated in release 0.38.  They have now been removed in 0.40.  Please refer to the breaking change notice in 0.38 for instructions on migrating away from use of this interface.

### Most RouterliciousDocumentServiceFactory params removed

The `RouterliciousDocumentServiceFactory` constructor no longer accepts the following params: `useDocumentService2`, `disableCache`, `historianApi`, `gitCache`, and `credentials`. Please open an issue if these flags/params were important to your project so that they can be re-incorporated into the upcoming `IRouterliciousDriverPolicies` param.

## 0.39 Breaking changes
- [connect event removed from Container](#connect-event-removed-from-Container)
- [LoaderHeader.pause](#LoaderHeader.pause)
- [ODSP driver definitions](#ODSP-driver-definitions)
- [ITelemetryLogger Remove redundant methods](#ITelemetryLogger-Remove-redundant-methods)
- [fileOverwrittenInStorage](#fileOverwrittenInStorage)
- [absolutePath use in IFluidHandle is deprecated](#absolutepath-use-in-ifluidhandle-is-deprecated)

### connect event removed from Container
The `"connect"` event would previously fire on the `Container` after `connect_document_success` was received from the server (which likely happens before the client's own join message is processed).  This event does not represent a safe-to-use state, and has been removed.  To detect when the `Container` is fully connected, the `"connected"` event should be used instead.

### LoaderHeader.pause
LoaderHeader.pause has been removed. instead of
```typescript
[LoaderHeader.pause]: true
```
use
```typescript
[LoaderHeader.loadMode]: { deltaConnection: "none" }
```

### ODSP driver definitions
A lot of definitions have been moved from @fluidframework/odsp-driver to @fluidframework/odsp-driver-definitions. This change is required in preparation for driver to be dynamically loaded by host.
This new package contains all the dependencies of ODSP driver factory (like HostStoragePolicy, IPersistedCache, TokenFetcher) as well as outputs (OdspErrorType).
@fluidframework/odsp-driver will continue to have defintions for non-factory functionality (like URI resolver, helper functionality to deal with sharing links, URI parsing, etc.)

### ITelemetryLogger Remove redundant methods
Remove deprecated `shipAssert` `debugAssert` `logException` `logGenericError` in favor of `sendErrorEvent` as they provide the same behavior and semantics as `sendErrorEvent`and in general are relatively unused. These methods were deprecated in 0.36.

### fileOverwrittenInStorage
Please use `DriverErrorType.fileOverwrittenInStorage` instead of `OdspErrorType.epochVersionMismatch`

### absolutePath use in IFluidHandle is deprecated
Rather than retrieving the absolute path, ostensibly to be stored, one should instead store the handle itself. To load, first retrieve the handle and then call `get` on it to get the actual object. Note that it is assumed that the container is responsible both for mapping an external URI to an internal object and for requesting resolved objects with any remaining tail of the external URI. For example, if a container has some map that maps `/a --> <some handle>`, then a request like `request(/a/b/c)` should flow like `request(/a/b/c) --> <some handle> --> <object> -->  request(/b/c)`.

## 0.38 Breaking changes
- [IPersistedCache changes](#IPersistedCache-changes)
- [ODSP Driver Type Unification](#ODSP-Driver-Type-Unification)
- [ODSP Driver url resolver for share link parameter consolidation](#ODSP-Driver-url-resolver-for-share-link-parameter-consolidation)
- [AgentScheduler-related deprecations](#AgentScheduler-related-deprecations)
- [Removed containerUrl from IContainerLoadOptions and IContainerConfig](#Removed-containerUrl-from-IContainerLoadOptions-and-IContainerConfig)

### IPersistedCache changes
IPersistedCache implementation no longer needs to implement updateUsage() method (removed form interface).
Same goes for sequence number / maxOpCount arguments.
put() changed from fire-and-forget to promise, with intention of returning write errors back to caller. Driver could use this information to stop recording any data about given file if driver needs to follow all-or-nothing strategy in regards to info about a file.
Please note that format of data stored by driver changed. It will ignore cache entries recorded by previous versions of driver.

## ODSP Driver Type Unification
This change reuses existing contracts to reduce redundancy improve consistency.

The breaking portion of this change does rename some parameters to some helper functions, but the change are purely mechanical. In most cases you will likely find you are pulling properties off an object individually to pass them as params, whereas now you can just pass the object itself.

``` typescript
// before:
createOdspUrl(
    siteUrl,
    driveId,
    fileId,
    "/",
    containerPackageName,
);
fetchJoinSession(
    driveId,
    itemId,
    siteUrl,
    ...
)
getFileLink(
    getToken,
    something.driveId,
    something.itemId,
    something.siteUrl,
    ...
)

// After:
createOdspUrl({
    siteUrl,
    driveId,
    itemId: fileId,
    dataStorePath: "/",
    containerPackageName,
});

fetchJoinSession(
    {driveId, itemId, siteUrl},
    ...
);

getFileLink(
    getToken,
    something,
    ...
)
```

## ODSP Driver url resolver for share link parameter consolidation
OdspDriverUrlResolverForShareLink constructor signature has been changed to simplify instance
creation in case resolver is not supposed to generate share link. Instead of separately specifying
constructor parameters that are used to fetch share link there will be single parameter in shape of
object that consolidates all properties that are necessary to get share link.

``` typescript
// before:
new OdspDriverUrlResolverForShareLink(
    tokenFetcher,
    identityType,
    logger,
    appName,
);

// After:
new OdspDriverUrlResolverForShareLink(
    { tokenFetcher, identityType },
    logger,
    appName,
);
```

### AgentScheduler-related deprecations
`AgentScheduler` is currently a built-in part of `ContainerRuntime`, but will be removed in an upcoming release.  Correspondingly, the API surface of `ContainerRuntime` that relates to or relies on the `AgentScheduler` is deprecated.

#### Leadership deprecation
A `.leader` property and `"leader"`/`"notleader"` events are currently exposed on the `ContainerRuntime`, `FluidDataStoreContext`, and `FluidDataStoreRuntime`.  These are deprecated and will be removed in an upcoming release.

A `TaskSubscription` has been added to the `@fluidframework/agent-scheduler` package which can be used in conjunction with an `AgentScheduler` to get equivalent API surface:

```typescript
const leadershipTaskSubscription = new TaskSubscription(agentScheduler, "leader");
if (leadershipTaskSubscription.haveTask()) {
    // client is the leader
}
leadershipTaskSubscription.on("gotTask", () => {
    // client just became leader
});
leadershipTaskSubscription.on("lostTask", () => {
    // client is no longer leader
});
```

The `AgentScheduler` can be one of your choosing, or the built-in `AgentScheduler` can be retrieved for this purpose using `ContainerRuntime.getRootDataStore()` (however, as noted above this will be removed in an upcoming release):

```typescript
const agentScheduler = await requestFluidObject<IAgentScheduler>(
    await containerRuntime.getRootDataStore("_scheduler"),
    "",
);
```

#### IContainerRuntimeDirtyable deprecation
The `IContainerRuntimeDirtyable` interface provides the `isMessageDirtyable()` method, for use with last-edited functionality.  This is only used to differentiate messages for the built-in `AgentScheduler`.  With the deprecation of the `AgentScheduler`, this interface and method are no longer necessary and so are deprecated and will be removed in an upcoming release.  From the `ContainerRuntime`'s perspective all messages are considered dirtyable with this change.

If you continue to use the built-in `AgentScheduler` and want to replicate this filtering in your last-edited behavior, you can use the following in your `shouldDiscardMessage()` check:

```typescript
import { ContainerMessageType } from "@fluidframework/container-runtime";
import { IEnvelope, InboundAttachMessage } from "@fluidframework/runtime-definitions";

// In shouldDiscardMessage()...
if (type === ContainerMessageType.Attach) {
    const attachMessage = contents as InboundAttachMessage;
    if (attachMessage.id === "_scheduler") {
        return true;
    }
} else if (type === ContainerMessageType.FluidDataStoreOp) {
    const envelope = contents as IEnvelope;
    if (envelope.address === "_scheduler") {
        return true;
    }
}
// Otherwise, proceed with other discard logic...
```

#### Deprecation of AgentScheduler in the container registry and instantiation of the _scheduler
Finally, the automatic addition to the registry and creation of the `AgentScheduler` with ID `_scheduler` is deprecated and will also be removed in an upcoming release.  To prepare for this, you can proactively opt-out of the built-in by turning off the `IContainerRuntimeOptions` option `addGlobalAgentSchedulerAndLeaderElection` in your calls to `Container.load` or in the constructor of your `BaseContainerRuntimeFactory` or `ContainerRuntimeFactoryWithDefaultDataStore`.

For backwards compat with documents created prior to this change, you'll need to ensure the `AgentSchedulerFactory.registryEntry` is present in the container registry.  You can add it explicitly in your calls to `Container.load` or in the constructor of your `BaseContainerRuntimeFactory` or `ContainerRuntimeFactoryWithDefaultDataStore`.  The examples below show how to opt-out of the built-in while maintaining backward-compat with documents that were created with a built-in `AgentScheduler`.

```typescript
const runtime = await ContainerRuntime.load(
    context,
    [
        // Any other registry entries...
        AgentSchedulerFactory.registryEntry,
    ],
    requestHandler,
    // Opt-out of adding the AgentScheduler
    { addGlobalAgentSchedulerAndLeaderElection: false },
    scope);
```

```typescript
const SomeContainerRuntimeFactory = new ContainerRuntimeFactoryWithDefaultDataStore(
    DefaultFactory,
    new Map([
        // Any other registry entries...
        AgentSchedulerFactory.registryEntry,
    ]),
    providerEntries,
    requestHandlers,
    // Opt-out of adding the AgentScheduler
    { addGlobalAgentSchedulerAndLeaderElection: false },
);
```

If you use `AgentScheduler` functionality, it is recommended to instantiate this as a normal (non-root) data store (probably on your root data object).  But if you are not yet ready to migrate away from the root data store, you can instantiate it yourself on new containers (you should do this while the container is still detached):

```typescript
if (!context.existing) {
    await runtime.createRootDataStore(AgentSchedulerFactory.type, "_scheduler");
}
```

The option will be turned off by default in an upcoming release before being turned off permanently, so it is recommended to make these updates proactively.

### Removed containerUrl from IContainerLoadOptions and IContainerConfig
Removed containerUrl from IContainerLoadOptions and IContainerConfig. This is no longer needed to route request.

## 0.37 Breaking changes

-   [OpProcessingController marked for deprecation](#opprocessingcontroller-marked-for-deprecation)
-   [Loader in data stores deprecated](#Loader-in-data-stores-deprecated)
-   [TelemetryLogger Properties Format](#TelemetryLogger-Properties-Format)
-   [IContainerRuntimeOptions Format Change](#IContainerRuntimeOptions-Format-Change)
-   [AgentScheduler moves and renames](#AgentScheduler-moves-and-renames)

### OpProcessingController marked for deprecation

`OpProcessingController` is marked for deprecation and we be removed in 0.38.
`LoaderContainerTracker` is the replacement with better tracking. The API differs from `OpProcessingController` in the following ways:

-   Loader is added for tracking and any Container created/loaded will be automatically tracked
-   The op control APIs accept Container instead of DeltaManager

### Loader in data stores deprecated

The `loader` property on the `IContainerRuntime`, `IFluidDataStoreRuntime`, and `IFluidDataStoreContext` interfaces is now deprecated and will be removed in an upcoming release. Data store objects will no longer have access to an `ILoader` by default. To replicate the same behavior, existing users can make the `ILoader` used to create a `Container` available on the `scope` property of these interfaces instead by setting the `provideScopeLoader` `ILoaderOptions` flag when creating the loader.

```typescript
const loader = new Loader({
    urlResolver,
    documentServiceFactory,
    codeLoader,
    options: { provideScopeLoader: true },
});
```

```typescript
const loader: ILoader | undefined = this.context.scope.ILoader;
```

### TelemetryLogger Properties Format

The TelemetryLogger's properties format has been updated to support error only properties. This includes: `ChildLogger`, `MultiSinkLogger`,`DebugLogger`.
The previous format was just a property bag:
`ChildLogger.create(logger, undefined, { someProperty: uuid() });`
Whereas now it has nested property bags for error categories including `all` and `error`:
`ChildLogger.create(logger, undefined, {all:{ someProperty: uuid() }});`

### IContainerRuntimeOptions Format Change

The runtime options passed into `ContainerRuntime` have been subdivided into nested objects, because all of them fall under two categories currently:

-   `summaryOptions` - contains all summary/summarizer related options
    -   `generateSummaries`
    -   `initialSummarizerDelayMs`
    -   `summaryConfigOverrides`
    -   `disableIsolatedChannels`
-   `gcOptions` - contains all Garbage Collection related options
    -   `disableGC`
    -   `gcAllowed` (new)
    -   `runFullGC`

For a few versions we will keep supporting the old format, but the typings have already been updated.

### AgentScheduler moves and renames

`IAgentScheduler` and `IProvideAgentScheduler` have been moved to the `@fluidframework/agent-scheduler` package, and `taskSchedulerId` has been renamed to `agentSchedulerId`.

## 0.36 Breaking changes

-   [Some `ILoader` APIs moved to `IHostLoader`](#Some-ILoader-APIs-moved-to-IHostLoader)
-   [TaskManager removed](#TaskManager-removed)
-   [ContainerRuntime registerTasks removed](#ContainerRuntime-registerTasks-removed)
-   [getRootDataStore](#getRootDataStore)
-   [Share link generation no longer exposed externally](#Share-link-generation-no-longer-exposed-externally)
-   [ITelemetryLogger redundant method deprecation](#ITelemetryLogger-redundant-method-deprecation)

### Some `ILoader` APIs moved to `IHostLoader`

The `createDetachedContainer` and `rehydrateDetachedContainerFromSnapshot` APIs are removed from the `ILoader` interface, and have been moved to the new `IHostLoader` interface. The `Loader` class now implements `IHostLoader` instead, and consumers who need these methods should operate on an `IHostLoader` instead of an `ILoader`, such as by creating a `Loader`.

### TaskManager removed

The `TaskManager` has been removed, as well as methods to access it (e.g. the `.taskManager` member on `DataObject`). The `AgentScheduler` should be used instead for the time being and can be accessed via a request on the `ContainerRuntime` (e.g. `await this.context.containerRuntime.request({ url: "/_scheduler" })`), though we expect this will also be deprecated and removed in a future release when an alternative is made available (see #4413).

### ContainerRuntime registerTasks removed

The `registerTasks` method has been removed from `ContainerRuntime`. The `AgentScheduler` should be used instead for task scheduling.

### getRootDataStore

IContainerRuntime.getRootDataStore() used to have a backdoor allowing accessing any store, including non-root stores. This back door is removed - you can only access root data stores using this API.

### Share link generation no longer exposed externally

Share link generation implementation has been refactored to remove options for generating share links of various kinds.
Method for generating share link is no longer exported.
ShareLinkTokenFetchOptions has been removed and OdspDriverUrlResolverForShareLink constructor has been changed to accept tokenFetcher parameter which will pass OdspResourceTokenFetchOptions instead of ShareLin kTokenFetchOptions.

### ITelemetryLogger redundant method deprecation

Deprecate `shipAssert` `debugAssert` `logException` `logGenericError` in favor of `sendErrorEvent` as they provide the same behavior and semantics as `sendErrorEvent`and in general are relatively unused.

## 0.35 Breaking changes

-   [Removed some api implementations from odsp driver](#Removed-some-api-implemenations-from-odsp-driver)
-   [get-tinylicious-container and get-session-storage-container moved](#get-tinylicious-container-and-get-session-storage-container-moved)
-   [Moved parseAuthErrorClaims from @fluidframework/odsp-driver to @fluidframework/odsp-doclib-utils](#Moved-parseAuthErrorClaims-from-@fluidframework/odsp-driver-to-@fluidframework/odsp-doclib-utils)
-   [Refactored token fetcher types in odsp-driver](#refactored-token-fetcher-types-in-odsp-driver)
-   [DeltaManager `readonly` and `readOnlyPermissions` properties deprecated](#DeltaManager-`readonly`-and-`readOnlyPermissions`-properties-deprecated)
-   [DirtyDocument events and property](#DirtyDocument-events-and-property)
-   [Removed `createDocumentService` and `createDocumentService2` from r11s driver](#Removed-`createDocumentService`-and-`createDocumentService2`-from-r11s-driver)

### Removed-some-api-implementations-from-odsp-driver

Removed `authorizedFetchWithRetry`, `AuthorizedRequestTokenPolicy`, `AuthorizedFetchProps`, `asyncWithCache`, `asyncWithRetry`,
`fetchWithRetry` implementation from odspdriver.

### get-tinylicious-container and get-session-storage-container moved

The functionality from the packages `@fluidframework/get-tinylicious-container` and `@fluidframework/get-session-storage-container` has been moved to the package `@fluid-experimental/get-container`.

### Moved parseAuthErrorClaims from @fluidframework/odsp-driver to @fluidframework/odsp-doclib-utils

Moved `parseAuthErrorClaims` from `@fluidframework/odsp-driver` to `@fluidframework/odsp-doclib-utils`

### Refactored token fetcher types in odsp-driver

Streamlined interfaces and types used to facilitate access tokens needed by odsp-driver to call ODSP implementation of Fluid services.
Added support for passing siteUrl when fetching token that is used to establish co-authoring session for Fluid content stored in ODSP file which is hosted in external tenant. This token is used by ODSP ordering service implementation (aka ODSP Push service).

### DeltaManager `readonly` and `readOnlyPermissions` properties deprecated

`DeltaManager.readonly`/`Container.readonly` and `DeltaManager.readOnlyPermissions`/`Container.readOnlyPermissions` have been deprecated. Please use `DeltaManager.readOnlyInfo`/`Container.readOnlyInfo` instead, which exposes the same information.

### DirtyDocument events and property

The following 3 names have been deprecated - please use new names:
"dirtyDocument" event -> "dirty" event
"savedDocument" event -> "saved" event
isDocumentDirty property -> isDirty property

### Removed `createDocumentService` and `createDocumentService2` from r11s driver

Removed the deprecated methods `createDocumentService` and `createDocumentService2`. Please use `DocumentServiceFactory.createDocumentService` instead.

## 0.34 Breaking changes

-   [Aqueduct writeBlob() and BlobHandle implementation removed](#Aqueduct-writeBlob-and-BlobHandle-implementation-removed)
-   [Connected events raised on registration](#Connected-events-raised-on-registration)

### Aqueduct writeBlob() and BlobHandle implementation removed

`writeBlob()` and `BlobHandle` have been removed from aqueduct. Please use `FluidDataStoreRuntime.uploadBlob()` or `ContainerRuntime.uploadBlob()` instead.

### Connected events raised on registration

Connected / disconnected listeners are called on registration.
Please see [Connectivity events](packages/loader/container-loader/README.md#Connectivity-events) section of Loader readme.md for more details

## 0.33 Breaking changes

-   [Normalizing enum ContainerErrorType](#normalizing-enum-containererrortype)
-   [Map and Directory typing changes from enabling strictNullCheck](#map-and-directory-typing-changes-from-enabling-strictNullCheck)
-   [MergeTree's ReferencePosition.getTileLabels and ReferencePosition.getRangeLabels() return undefined if it doesn't exist](#mergetree-referenceposition-gettilelabels-getrangelabels-changes)
-   [Containers from Loader.request() are now cached by default](<#Containers-from-Loader.request()-are-now-cached-by-default>)

### Normalizing enum ContainerErrorType

In an effort to clarify error categorization, a name and value in this enumeration were changed.

### Map and Directory typing changes from enabling strictNullCheck

Typescript compile options `strictNullCheck` is enabled for the `@fluidframework/map` package. Some of the API signature is updated to include possibility of `undefined` and `null`, which can cause new typescript compile error when upgrading. Existing code may need to update to handle the possiblity of `undefined` or `null.

### MergeTree ReferencePosition getTileLabels getRangeLabels changes

This includes LocalReference and Marker. getTileLabels and getRangeLabels methods will return undefined instead of creating an empty if the properties for tile labels and range labels is not set.

### Containers from Loader.request() are now cached by default

Some loader request header options that previously prevented caching (`pause: true` and `reconnect: false`) no longer do. Callers must now explicitly spcify `cache: false` in the request header to prevent caching of the returned container. Containers are evicted from the cache in their `closed` event, and closed containers that are requested are not cached.

## 0.32 Breaking changes

-   [Node version 12.17 required](#Node-version-update)
-   [getAttachSnapshot removed IFluidDataStoreChannel](#getAttachSnapshot-removed-from-IFluidDataStoreChannel)
-   [resolveDataStore replaced](#resolveDataStore-replaced)

### Node version updated to 12.17

Due to changes in server packages and introduction of AsyncLocalStorage module which requires Node version 12.17 or above, you will need to update Node version to 12.17 or above.

### getAttachSnapshot removed from IFluidDataStoreChannel

`getAttachSnapshot()` has been removed from `IFluidDataStoreChannel`. It is replaced by `getAttachSummary()`.

### resolveDataStore replaced

The resolveDataStore method manually exported by the ODSP resolver has been replaced with checkUrl() from the same package.

## 0.30 Breaking Changes

-   [Branching removed](#Branching-removed)
-   [removeAllEntriesForDocId api name and signature change](#removeAllEntriesForDocId-api-name-and-signature-change)
-   [snapshot removed from IChannel and ISharedObject](#snapshot-removed-from-IChannel-and-ISharedObject)

### Branching removed

The branching feature has been removed. This includes all related members, methods, etc. such as `parentBranch`, `branchId`, `branch()`, etc.

### removeAllEntriesForDocId api name and signature change

`removeAllEntriesForDocId` api renamed to `removeEntries`. Now it takes `IFileEntry` as argument instead of just docId.

### snapshot removed from IChannel and ISharedObject

`snapshot` has been removed from `IChannel` and `ISharedObject`. It is replaced by `summarize` which should be used to get a summary of the channel / shared object.

## 0.29 Breaking Changes

-   [OdspDriverUrlResolver2 renamed to OdspDriverUrlResolverForShareLink](#OdspDriverUrlResolver2-renamed-to-OdspDriverUrlResolverForShareLink)
-   [removeAllEntriesForDocId api in host storage changed](#removeAllEntriesForDocId-api-in-host-storage-changed)
-   [IContainerRuntimeBase.IProvideFluidDataStoreRegistry](#IContainerRuntimeBase.IProvideFluidDataStoreRegistry)
-   [\_createDataStoreWithProps returns IFluidRouter](#_createDataStoreWithProps-returns-IFluidRouter)
-   [FluidDataStoreRuntime.registerRequestHandler deprecated](#FluidDataStoreRuntime.registerRequestHandler-deprecated)
-   [snapshot removed from IFluidDataStoreRuntime](#snapshot-removed-from-IFluidDataStoreRuntime)
-   [getAttachSnapshot deprecated in IFluidDataStoreChannel](#getAttachSnapshot-deprecated-in-IFluidDataStoreChannel)

### OdspDriverUrlResolver2 renamed to OdspDriverUrlResolverForShareLink

`OdspDriverUrlResolver2` renamed to `OdspDriverUrlResolverForShareLink`

### removeAllEntriesForDocId api in host storage changed

`removeAllEntriesForDocId` api in host storage is now an async api.

### IContainerRuntimeBase.IProvideFluidDataStoreRegistry

`IProvideFluidDataStoreRegistry` implementation moved from IContainerRuntimeBase to IContainerRuntime. Data stores and objects should not have access to global state in container.
`IProvideFluidDataStoreRegistry` is removed from IFluidDataStoreChannel - it has not been implemented there for a while (it moved to context).

### \_createDataStoreWithProps returns IFluidRouter

`IContainerRuntimeBase._createDataStoreWithProps` returns IFluidRouter instead of IFluidDataStoreChannel. This is done to be consistent with other APIs create data stores, and ensure we do not return internal interfaces. This likely to expose areas where IFluidDataStoreChannel.bindToContext() was called manually on data store. Such usage should be re-evaluate - lifetime management should be left up to runtime, storage of any handle form data store in attached DDS will result in automatic attachment of data store (and all of its objects) to container. If absolutely needed, and only for staging, casting can be done to implement old behavior.

### FluidDataStoreRuntime.registerRequestHandler deprecated

Please use mixinRequestHandler() as a way to create custom data store runtime factory/object and append request handling to existing implementation.

### snapshot removed from IFluidDataStoreRuntime

`snapshot` has been removed from `IFluidDataStoreRuntime`.

### getAttachSnapshot deprecated in IFluidDataStoreChannel

`getAttachSnapshot()` has been deprecated in `IFluidDataStoreChannel`. It is replaced by `getAttachSummary()`.

## 0.28 Breaking Changes

-   [FileName should contain extension for ODSP driver create new path](#FileName-should-contain-extension-for-ODSP-driver-create-new-path)
-   [ODSP Driver IPersistedCache changes](#ODSP-Driver-IPersistedCache-Changes)
-   [IFluidPackage Changes](#IFluidPackage-Changes)
-   [DataObject changes](#DataObject-changes)
-   [RequestParser](#RequestParser)
-   [IFluidLodable.url is removed](#IFluidLodable.url-is-removed)
-   [Loader Constructor Changes](#Loader-Constructor-Changes)
-   [Moving DriverHeader and merge with CreateNewHeader](#moving-driverheader-and-merge-with-createnewheader)
-   [ODSP status codes moved from odsp-driver to odsp-doclib-utils](#ODSP-status-codes-moved-modules-from-odsp-driver-to-odsp-doclib-utils)

### FileName should contain extension for ODSP driver create new path

Now the ODSP driver expects file extension in the file name while creating a new detached container.

### ODSP Driver IPersistedCache-Changes

Added api `removeAllEntriesForDocId` which allows removal of all entries for a given document id. Also the schema for entries stored inside odsp `IPersistedCache` has changed.
It now stores/expect values as `IPersistedCacheValueWithEpoch`. So host needs to clear its cached entries in this version.

### IFluidPackage Changes

-   Moving IFluidPackage and IFluidCodeDetails from "@fluidframework/container-definitions" to '@fluidframework/core-interfaces'
-   Remove npm specific IPackage interface
-   Simplify the IFluidPackage by removing browser and npm specific properties
-   Add new interface IFluidBrowserPackage, and isFluidBrowserPackage which defines browser specific properties
-   Added resolveFluidPackageEnvironment helper for resolving a package environment

### DataObject changes

DataObject are now always created when Data Store is created. Full initialization for existing objects (in file) continues to happen to be on demand, i.e. when request() is processed. Full DataObject initialization does happen for newly created (detached) DataObjects.
The impact of that change is that all changed objects would get loaded by summarizer container, but would not get initialized. Before this change, summarizer would not be loading any DataObjects.
This change

1. Ensures that initial summary generated for when data store attaches to container has fully initialized object, with all DDSs created. Before this change this initial snapshot was empty in most cases.
2. Allows DataObjects to modify FluidDataStoreRuntime behavior before it gets registered and used by the rest of the system, including setting various hooks.

But it also puts more constraints on DataObject - its constructor should be light and not do any expensive work (all such work should be done in corresponding initialize methods), or access any data store runtime functionality that requires fully initialized runtime (like loading DDSs will not work in this state)

### RequestParser

RequestParser's ctor is made protected. Please replace this code

```
    const a = new RequestParser(request);
```

with this one:

```
    const a = RequestParser.create(request);
```

### IFluidLodable.url is removed

`url` property is removed. If you need a path to an object (in a container), you can use IFluidLoadable.handle.absolutePath instead.

### Loader Constructor Changes

The loader constructor has changed to now take a props object, rather than a series of paramaters. This should make it easier to construct loaders as the optional services can be easily excluded.

Before:

```typescript
const loader = new Loader(
    urlResolver,
    documentServiceFactory,
    codeLoader,
    { blockUpdateMarkers: true },
    {},
    new Map()
);
```

After:

```typescript
const loader = new Loader({
    urlResolver,
    documentServiceFactory,
    codeLoader,
});
```

if for some reason this change causes you problems, we've added a deprecated `Loader._create` method that has the same parameters as the previous constructor which can be used in the interim.

### Moving DriverHeader and merge with CreateNewHeader

Compile time only API breaking change between runtime and driver. Only impacts driver implementer.
No back-compat or mix version impact.

DriverHeader is a driver concept, so move from core-interface to driver-definitions. CreateNewHeader is also a kind of driver header, merged it into DriverHeader.

### ODSP status codes moved modules from odsp-driver to odsp-doclib-utils

Error/status codes like `offlineFetchFailureStatusCode` which used to be imported like `import { offlineFetchFailureStatusCode } from '@fluidframework/@odsp-driver';` have been moved to `odspErrorUtils.ts` in `odsp-doclib-utils`.

## 0.27 Breaking Changes

-   [Local Web Host Removed](#Local-Web-Host-Removed)

### Local Web Host Removed

Local Web host is removed. Users who are using the local web host can use examples/utils/get-session-storage-container which provides the same functionality with the detached container flow.

## 0.25 Breaking Changes

-   [External Component Loader and IComponentDefaultFactoryName removed](#External-Component-Loader-and-IComponentDefaultFactoryName-removed)
-   [MockFluidDataStoreRuntime api rename](#MockFluidDataStoreRuntime-api-rename)
-   [Local Web Host API change](#Local-Web-Host-API-change)
-   [Container runtime event changes](#Container-runtime-event-changes)
-   [Component is removed from telemetry event names](#Component-is-removed-from-telemetry-event-names)
-   [IComponentContextLegacy is removed](#IComponentContextLegacy-is-removed)
-   [~~IContainerRuntimeBase.\_createDataStoreWithProps() is removed~~](#IContainerRuntimeBase._createDataStoreWithProps-is-removed)
-   [\_createDataStore() APIs are removed](#_createDataStore-APIs-are-removed)
-   [createDataStoreWithRealizationFn() APIs are removed](<#createDataStoreWithRealizationFn()-APIs-are-removed>)
-   [getDataStore() APIs is removed](<#getDataStore()-APIs-is-removed>)
-   [Package Renames](#package-renames)
-   [IComponent and IComponent Interfaces Removed](#IComponent-and-IComponent-Interfaces-Removed)
-   [@fluidframework/odsp-utils - Minor renames and signature changes](#odsp-utils-Changes)
-   [LastEditedTrackerComponent renamed to LastEditedTrackerDataObject](#lasteditedtrackercomponent-renamed)
-   [ComponentProvider renamed to FluidObjectProvider in @fluidframework/synthesize](#componentProvider-renamed-to-fluidobjectPpovider)

### External Component Loader and IComponentDefaultFactoryName removed

The @fluidframework/external-component-loader package has been removed from the repo. In addition to this, the IFluidExportDefaultFactoryName and the corresponding IProvideFluidExportDefaultFactoryName interfaces have also been dropped.

### MockFluidDataStoreRuntime api rename

Runtime Test Utils's MockFluidDataStoreRuntime now has "requestDataStore" instead of "requestComponent"

### Local Web Host API change

The renderDefaultComponent function has been updated to be renderDefaultFluidObject

### Container runtime event changes

Container runtime now emits the event "fluidDataStoreInstantiated" instead of "componentInstantiated"

### Component is removed from telemetry event names

The following telemetry event names have been updated to drop references to the term component:

ComponentRuntimeDisposeError -> ChannelDisposeError
ComponentContextDisposeError -> FluidDataStoreContextDisposeError
SignalComponentNotFound -> SignalFluidDataStoreNotFound

### IComponentContextLegacy is removed

Deprecated in 0.18, removed.

### IContainerRuntimeBase.\_createDataStoreWithProps is removed

**Note: This change has been reverted for 0.25 and will be pushed to a later release.**

`IContainerRuntimeBase._createDataStoreWithProps()` has been removed. Please use `IContainerRuntimeBase.createDataStore()` (returns IFluidRouter).
If you need to pass props to data store, either use request() route to pass initial props directly, or to query Fluid object to interact with it (pass props / call methods to configure object).

### \_createDataStore APIs are removed

`IFluidDataStoreContext._createDataStore()` & `IContainerRuntimeBase._createDataStore()` are removed
Please switch to using one of the following APIs:

1. `IContainerRuntime.createRootDataStore()` - data store created that way is automatically bound to container. It will immediately be visible to remote clients (when/if container is attached). Such data stores are never garbage collected. Note that this API is on `IContainerRuntime` interface, which is not directly accessible to data stores. The intention is that only container owners are creating roots.
2. `IContainerRuntimeBase.createDataStore()` - creates data store that is not bound to container. In order for this store to be bound to container (and thus be observable on remote clients), ensure that handle to it (or any of its objects / DDS) is stored into any other DDS that is already bound to container. In other words, newly created data store has to be reachable (there has to be a path) from some root data store in container. If, in future, such data store becomes unreachable from one of the roots, it will be garbage collected (implementation pending).

### createDataStoreWithRealizationFn() APIs are removed

Removed from IFluidDataStoreContext & IContainerRuntime.
Consider using (Pure)DataObject(Factory) for your objects - they support passing initial args.
Otherwise consider implementing similar flow of exposing interface from your Fluid object that is used to initialize object after creation.

## getDataStore() APIs is removed

IContainerRuntime.getDataStore() is removed. Only IContainerRuntime.getRootDataStore() is available to retrieve root data stores.
For couple versions we will allow retrieving non-root data stores using this API, but this functionality is temporary and will be removed soon.
You can use handleFromLegacyUri() for creating handles from container-internal URIs (i.e., in format `/${dataStoreId}`) and resolving those containers to get to non-root data stores. Please note that this functionality is strictly added for legacy files! In future, not using handles to refer to content (and storing handles in DDSes) will result in such data stores not being reachable from roots, and thus garbage collected (deleted) from file.

### Package Renames

As a follow up to the changes in 0.24 we are updating a number of package names

-   `@fluidframework/component-core-interfaces` is renamed to `@fluidframework/core-interfaces`
-   `@fluidframework/component-runtime-definitions` is renamed to `@fluidframework/datastore-definitions`
-   `@fluidframework/component-runtime` is renamed to `@fluidframework/datastore`
-   `@fluidframework/webpack-component-loader` is renamed to `@fluidframework/webpack-fluid-loader`

### IComponent and IComponent Interfaces Removed

In 0.24 IComponent and IComponent interfaces were deprecated, they are being removed in this build. Please move to IFluidObject and IFluidObject interfaces.

### odsp-utils Changes

To support additional authentication scenarios, the signature and/or name of a few auth-related functions was modified.

### LastEditedTrackerComponent renamed

It is renamed to LastEditedTrackerDataObject

### ComponentProvider renamed to FluidObjectProvider

In the package @fluidframework/synthesize, these types are renamed:

ComponentKey -> FluidObjectKey
ComponentSymbolProvider -> FluidObjectProvider
AsyncRequiredcomponentProvider -> AsyncRequiredFluidObjectProvider
AsyncOptionalComponentProvider -> AsyncOptionalFluidObjectProvider
AsyncComponentProvider -> AsyncFluidObjectProvider
NonNullableComponent -> NonNullableFluidObject

## 0.24 Breaking Changes

This release only contains renames. There are no functional changes in this release. You should ensure you have integrated and validated up to release 0.23 before integrating this release.

This is a followup to the forward compat added in release 0.22: [Forward Compat For Loader IComponent Interfaces](#Forward-Compat-For-Loader-IComponent-Interfaces)

You should ensure all container and components hosts are running at least 0.22 before integrating this release.

The below json describes all the renames done in this release. If you have a large typescript code base, we have automation that may help. Please contact us if that is the case.

All renames are 1-1, and global case senstive and whole word find replace for all should be safe. For IComponent Interfaces, both the type and property name were re-named.

```json
{
    "dataStore": {
        "types": {
            "IComponentRuntimeChannel": "IFluidDataStoreChannel",
            "IComponentAttributes": "IFluidDataStoretAttributes",

            "IComponentContext": "IFluidDataStoreContext",
            "ComponentContext": "FluidDataStoreContext",
            "LocalComponentContext": "LocalFluidDataStoreContext",
            "RemotedComponentContext": "RemotedFluidDataStoreContext ",

            "IComponentRuntime": "IFluidDataStoreRuntime",
            "ComponentRuntime": "FluidDataStoreRuntime",
            "MockComponentRuntime": "MockFluidDataStoreRuntime"
        },
        "methods": {
            "createComponent": "_createDataStore",
            "createComponentContext": "createDataStoreContext",
            "createComponentWithProps": "createDataStoreWithProps",
            "_createComponentWithProps": "_createDataStoreWithProps",
            "createComponentWithRealizationFn": "createDataStoreWithRealizationFn",
            "getComponentRuntime": "getDataStore",
            "notifyComponentInstantiated": "notifyDataStoreInstantiated"
        }
    },

    "aquaduct": {
        "IComponentInterfaces": {
            "IProvideComponentDefaultFactoryName": "IProvideFluidExportDefaultFactoryName",
            "IComponentDefaultFactoryName": "IFluidExportDefaultFactoryName"
        },
        "types": {
            "SharedComponentFactory": "PureDataObjectFactory",
            "SharedComponent": "PureDataObject",

            "PrimedComponentFactory": "DataObjectFactory",
            "PrimedComponent": "DataObject",

            "ContainerRuntimeFactoryWithDefaultComponent": "ContainerRuntimeFactoryWithDefaultDataStore",

            "defaultComponentRuntimeRequestHandler": "defaultRouteRequestHandler"
        },
        "methods": {
            "getComponent": "requestFluidObject",
            "asComponent": "asFluidObject",
            "createAndAttachComponent": "createAndAttachDataStore",
            "getComponentFromDirectory": "getFluidObjectFromDirectory",
            "getComponent_UNSAFE": "requestFluidObject_UNSAFE",
            "componentInitializingFirstTime": "initializingFirstTime",
            "componentInitializingFromExisting": "initializingFromExisting",
            "componentHasInitialized": "hasInitialized"
        }
    },

    "fluidObject": {
        "IComponentInterfaces": {
            "IProvideComponentRouter": "IProvideFluidRouter",
            "IComponentRouter": "IFluidRouter",

            "IProvideComponentLoadable": "IProvideFluidLoadable",
            "IComponentLoadable": "IFluidLoadable",

            "IProvideComponentHandle": "IProvideFluidHandle",
            "IComponentHandle": "IFluidHandle",

            "IProvideComponentHandleContext": "IProvideFluidHandleContext",
            "IComponentHandleContext": "IFluidHandleContext",

            "IProvideComponentSerializer": "IProvideFluidSerializer",
            "IComponentSerializer": "IFluidSerializer",

            "IProvideComponentRunnable": "IProvideFluidRunnable",
            "IComponentRunnable": "IFluidRunnable",

            "IProvideComponentConfiguration": "IProvideFluidConfiguration",
            "IComponentConfiguration": "IFluidConfiguration",

            "IProvideComponentHTMLView": "IProvideFluidHTMLView",
            "IComponentHTMLView": "IFluidHTMLView",
            "IComponentHTMLOptions": "IFluidHTMLOptions",

            "IProvideComponentMountableView": "IProvideFluidMountableView",
            "IComponentMountableViewClass": "IFluidMountableViewClass",
            "IComponentMountableView": "IFluidMountableView",

            "IProvideComponentLastEditedTracker": "IProvideFluidLastEditedTracker",
            "IComponentLastEditedTracker": "IFluidLastEditedTracker",

            "IProvideComponentRegistry": "IProvideFluidDataStoreRegistry",
            "IComponentRegistry": "IFluidDataStoreRegistry",

            "IProvideComponentFactory": "IProvideFluidDataStoreFactory",
            "IComponentFactory": "IFluidDataStoreFactory",

            "IProvideComponentCollection": "IProvideFluidObjectCollection",
            "IComponentCollection": "IFluidObjectCollection",

            "IProvideComponentDependencySynthesizer": "IProvideFluidDependencySynthesizer",
            "IComponentDependencySynthesizer": "IFluidDependencySynthesizer",

            "IProvideComponentTokenProvider": "IProvideFluidTokenProvider",
            "IComponentTokenProvider": "IFluidTokenProvider"
        },
        "types": {
            "IComponent": "IFluidObject",
            "fluid/component": "fluid/object",

            "SharedObjectComponentHandle": "SharedObjectHandle",
            "RemoteComponentHandle": "RemoteFluidObjectHandle",
            "ComponentHandle": "FluidObjectHandle",
            "ComponentSerializer": "FluidSerializer",

            "ComponentHandleContext": "FluidHandleContext",

            "ComponentRegistryEntry": "FluidDataStoreRegistryEntry",
            "NamedComponentRegistryEntry": "NamedFluidDataStoreRegistryEntry",
            "NamedComponentRegistryEntries": "NamedFluidDataStoreRegistryEntries",
            "ComponentRegistry": "FluidDataStoreRegistry",
            "ContainerRuntimeComponentRegistry": "ContainerRuntimeDataStoreRegistry"
        },
        "methods": {
            "instantiateComponent": "instantiateDataStore"
        }
    }
}
```

## 0.23 Breaking Changes

-   [Removed `collaborating` event on IComponentRuntime](#Removed-`collaborating`-event-on-IComponentRuntime)
-   [ISharedObjectFactory rename](#ISharedObjectFactory)
-   [LocalSessionStorageDbFactory moved to @fluidframework/local-driver](LocalSessionStorageDbFactory-moved-to-@fluidframework/local-driver)

### Removed `collaborating` event on IComponentRuntime

Component Runtime no longer fires the collaborating event on attaching. Now it fires `attaching` event.

### ISharedObjectFactory

`ISharedObjectFactory` renamed to `IChannelFactory` and moved from `@fluidframework/shared-object-base` to `@fluidframework/datastore-definitions`

### LocalSessionStorageDbFactory moved to @fluidframework/local-driver

Previously, `LocalSessionStorageDbFactory` was part of the `@fluidframework/webpack-component-loader` package. It has been moved to the `@fluidframework/local-driver` package.

## 0.22 Breaking Changes

-   [Deprecated `path` from `IComponentHandleContext`](#Deprecated-`path`-from-`IComponentHandleContext`)
-   [Dynamically loaded components compiled against older versions of runtime](#Dynamically-loaded-components)
-   [ContainerRuntime.load Request Handler Changes](#ContainerRuntime.load-Request-Handler-Changes)
-   [IComponentHTMLVisual removed](#IComponentHTMLVisual-removed)
-   [IComponentReactViewable deprecated](#IComponentReactViewable-deprecated)
-   [Forward Compat For Loader IComponent Interfaces](#Forward-Compat-For-Loader-IComponent-Interfaces)
-   [Add Undefined to getAbsoluteUrl return type](#Add-Undefined-to-getAbsoluteUrl-return-type)
-   [Renamed TestDeltaStorageService, TestDocumentDeltaConnection, TestDocumentService, TestDocumentServiceFactory and TestResolver](#Renamed-TestDeltaStorageService,-TestDocumentDeltaConnection,-TestDocumentService,-TestDocumentServiceFactory-and-TestResolver)
-   [DocumentDeltaEventManager has been renamed and moved to "@fluidframework/test-utils"](#DocumentDeltaEventManager-has-been-renamed-and-moved-to-"@fluidframework/test-utils")
-   [`isAttached` replaced with `attachState` property](#`isAttached`-replaced-with-`attachState`-property)

### Deprecated `path` from `IComponentHandleContext`

Deprecated the `path` field from the interface `IComponentHandleContext`. This means that `IComponentHandle` will not have this going forward as well.

Added an `absolutePath` field to `IComponentHandleContext` which is the absolute path to reach it from the container runtime.

### Dynamically loaded components

Components that were compiled against Fluid Framework <= 0.19.x releases will fail to load. A bunch of APIs has been deprecated in 0.20 & 0.21 and back compat support is being removed in 0.22. Some of the key APIs are:

-   IComponentRuntime.attach
-   ContainerContext.isAttached
-   ContainerContext.isLocal
    Such components needs to be compiled against >= 0.21 runtime and can be used in container that is built using >= 0.21 runtime as well.

### ContainerRuntime.load Request Handler Changes

ContainerRuntime.load no longer accepts an array of RuntimeRequestHandlers. It has been changed to a single function parameter with a compatible signature:
`requestHandler?: (request: IRequest, runtime: IContainerRuntime) => Promise<IResponse>`

To continue to use RuntimeRequestHandlers you can used the `RuntimeRequestHandlerBuilder` in the package `@fluidframework/request-handler`

example:

```typescript
const builder = new RuntimeRequestHandlerBuilder();
builder.pushHandler(...this.requestHandlers);
builder.pushHandler(defaultRouteRequestHandler("defaultComponent"));
builder.pushHandler(innerRequestHandler());

const runtime = await ContainerRuntime.load(
    context,
    this.registryEntries,
    async (req, rt) => builder.handleRequest(req, rt),
    undefined,
    scope
);
```

Additionally the class `RequestParser` has been moved to the `@fluidframework/runtime-utils` package

This will allow consumers of our ContainerRuntime to substitute other routing frameworks more easily.

### IComponentHTMLVisual removed

The `IComponentHTMLVisual` interface was deprecated in 0.21, and is now removed in 0.22. To support multiview scenarios, consider split view/model patterns like those demonstrated in the multiview sample.

### IComponentReactViewable deprecated

The `IComponentReactViewable` interface is deprecated and will be removed in an upcoming release. For multiview scenarios, instead use a pattern like the one demonstrated in the sample in /components/experimental/multiview. This sample demonstrates how to create multiple views for a component.

### Forward Compat For Loader IComponent Interfaces

As part of the Fluid Data Library (FDL) and Fluid Component Library (FCL) split we will be renaming a significant number of out interfaces. Some of these interfaces are used across the loader -> runtime boundary. For these interfaces we have introduced the newly renamed interfaces in this release. This will allow Host's to implment forward compatbitiy for these interfaces, so they are not broken when the implementations themselves are renamed.

-   `IComponentLastEditedTracker` will become `IFluidLastEditedTracker`
-   `IComponentHTMLView` will become `IFluidHTMLView`
-   `IComponentMountableViewClass` will become `IFluidMountableViewClass`
-   `IComponentLoadable` will become `IFluidLoadable`
-   `IComponentRunnable` will become `IFluidRunnable`
-   `IComponentConfiguration` will become `IFluidConfiguration`
-   `IComponentRouter` will become `IFluidRouter`
-   `IComponentHandleContext` will become `IFluidHandleContext`
-   `IComponentHandle` will become `IFluidHandle`
-   `IComponentSerializer `will become `IFluidSerializer`
-   `IComponentTokenProvider` will become `IFluidTokenProvider`

`IComponent` will also become `IFluidObject`, and the mime type for for requests will change from `fluid/component` to `fluid/object`

To ensure forward compatability when accessing the above interfaces outside the context of a container e.g. from the host, you should use the nullish coalesing operator (??).

For example

```typescript
        if (response.status !== 200 ||
            !(
                response.mimeType === "fluid/component" ||
                response.mimeType === "fluid/object"
            )) {
            return undefined;
        }

        const fluidObject = response.value as IComponent & IFluidObject;
        return fluidObject.IComponentHTMLView ?? fluidObject.IFluidHTMLView.

```

### Add Undefined to getAbsoluteUrl return type

getAbsoluteUrl on the container runtime and component context now returns `string | undefined`. `undefined` will be returned if the container or component is not attached. You can determine if a component is attached and get its url with the below snippit:

```typescript
import { waitForAttach } from "@fluidframework/aqueduct";


protected async hasInitialized() {
        waitForAttach(this.runtime)
            .then(async () => {
                const url = await this.context.getAbsoluteUrl(this.url);
                this._absoluteUrl = url;
                this.emit("stateChanged");
            })
            .catch(console.error);
}
```

### Renamed TestDeltaStorageService, TestDocumentDeltaConnection, TestDocumentService, TestDocumentServiceFactory and TestResolver

Renamed the following in "@fluidframework/local-driver" since these are used beyond testing:

-   `TestDeltaStorageService` -> `LocalDeltaStorageService`
-   `TestDocumentDeltaConnection` -> `LocalDocumentDeltaConnection`
-   `TestDocumentService` -> `LocalDocumentService`
-   `TestDocumentServiceFactory` -> `LocalDocumentServiceFactory`
-   `TestResolver` -> `LocalResolver`

### DocumentDeltaEventManager has been renamed and moved to "@fluidframework/test-utils"

`DocumentDeltaEventManager` has moved to "@fluidframework/test-utils" and renamed to `OpProcessingController`.

The `registerDocuments` method has been renamed to `addDeltaManagers` and should be called with a list of delta managers. Similarly, all the other methods have been updated to be called with delta managers.

So, the usage has now changed to pass in the deltaManager from the object that was passed earlier. For example:

```typescript
// Old usage
containerDeltaEventManager = new DocumentDeltaEventManager(
    deltaConnectionServer
);
containerDeltaEventManager.registerDocuments(
    component1.runtime,
    component2.runtime
);

// New usage
opProcessingController = new OpProcessingController(deltaConnectionServer);
opProcessingController.addDeltaManagers(
    component1.runtime.deltaManager,
    component2.runtime.deltaManager
);
```

### `isAttached` replaced with `attachState` property

`isAttached` is replaced with `attachState` property on `IContainerContext`, `IContainerRuntime` and `IComponentContext`.
`isAttached` returned true when the entity was either attaching or attached to the storage.
So if `attachState` is `AttachState.Attaching` or `AttachState.Attached` then `isAttached` would have returned true.
Attaching is introduced in regards to Detached container where there is a time where state is neither AttachState.Detached nor AttachState.Attached.

## 0.21 Breaking Changes

-   [Removed `@fluidframework/local-test-utils`](#removed-`@fluidframework/local-test-utils`)
-   [IComponentHTMLVisual deprecated](#IComponentHTMLVisual-deprecated)
-   [createValueType removed from SharedMap and SharedDirectory](#createValueType-removed-from-SharedMap-and-SharedDirectory)
-   [Sequence snapshot format change](#Sequence-snapshot-format-change)
-   [isLocal api removed](#isLocal-api-removed)
-   [register/attach api renames on handles, components and dds](#register/attach-api-rename-on-handles,-components-and-dds)
-   [Error handling changes](#Error-handling-changes)

### Removed `@fluidframework/local-test-utils`

Removed this package so classes like `TestHost` are no longer supported. Please contact us if there were dependencies on this or if any assistance in required to get rid of it.

### IComponentHTMLVisual deprecated

The `IComponentHTMLVisual` interface is deprecated and will be removed in an upcoming release. For multiview scenarios, instead use a pattern like the one demonstrated in the sample in /components/experimental/multiview. This sample demonstrates how to create multiple views for a component.

### createValueType removed from SharedMap and SharedDirectory

The `createValueType()` method on `SharedMap` and `SharedDirectory` was deprecated in 0.20, and is now removed in 0.21. If `Counter` functionality is required, the `@fluidframework/counter` DDS can be used for counter functionality.

### isLocal api removed

isLocal api is removed from the repo. It is now replaced with isAttached which tells that the entity is attached or getting attached to storage. So its meaning is opposite to isLocal.

### register/attach api renames on handles, components and dds

Register on dds and attach on data store runtime is renamed to bindToContext(). attach on handles is renamed to attachGraph().

### Error handling changes

ErrorType enum has been broken into 3 distinct enums / layers:

1. [ContainerErrorType](./packages/loader/container-definitions/src/error.ts) - errors & warnings raised at loader level
2. [OdspErrorType](./packages/drivers/odsp-driver/src/odspError.ts) and [R11sErrorType](./packages/drivers/routerlicious-driver/src/documentDeltaConnection.ts) - errors raised by ODSP and R11S drivers.
3. Runtime errors, like `"summarizingError"`, `"dataCorruptionError"`. This class of errors it not pre-determined and depends on type of container loaded.

[ICriticalContainerError.errorType](./packages/loader/container-definitions/src/error.ts) is now a string, not enum, as loader has no visibility into full set of errors that can be potentially raised. Hosting application may package different drivers and open different types of containers, thus making errors list raised at container level dynamic.

### Sequence snapshot format change

Due to a change in the sequence's snapshot format clients running a version less than 0.19 will not be able to load snapshots generated in 0.21. This will affect all sequence types includes shared string, and sparse matrix. If you need to support pre-0.19 clients please contact us for mitigations.

## 0.20 Breaking Changes

-   [Value types deprecated on SharedMap and SharedDirectory](#Value-types-deprecated-on-sharedmap-and-shareddirectory)
-   [rename @fluidframework/aqueduct-react to @fluidframework/react-inputs](#rename-@fluidframework/aqueduct-react-to-@fluidframework/react-inputs)

### Value types deprecated on SharedMap and SharedDirectory

The `Counter` value type and `createValueType()` method on `SharedMap` and `SharedDirectory` are now deprecated and will be removed in an upcoming release. Instead, the `@fluidframework/counter` DDS can be used for counter functionality.

### rename @fluidframework/aqueduct-react to @fluidframework/react-inputs

aqueduct-react is actually just a react library and renamed it to reflect such.

## 0.19 Breaking Changes

-   [Container's "error" event](#Container-Error-Event)
-   [IUrlResolver change from requestUrl to getAbsoluteUrl](#IUrlResolver-change-from-requestUrl-to-getAbsoluteUrl)
-   [Package rename from `@microsoft/fluid-*` to `@fluidframework/*`](#package-rename)

### Package rename

Package with the prefix "@microsoft/fluid-" is renamed to "@fluidframework/" to take advanage a separate namespace for Fluid Framework SDK packages.

### Container Error Event

"error" event is gone. All critical errors are raised on "closed" event via optiona error object.
"warning" event is added to expose warnings. Currently it contains summarizer errors and throttling errors.

### IUrlResolver change from requestUrl to getAbsoluteUrl

As we continue to refine our API around detached containers, and component urls, we've renamed IUrlResolver from requestUrl to getAbsoluteUrl

## 0.18 Breaking Changes

-   [App Id removed as a parameter to OdspDocumentServiceFactory](#App-Id-removed-as-a-parameter-to-OdspDocumentServiceFactory)
-   [ConsensusRegisterCollection now supports storing handles](#ConsensusRegisterCollection-now-supports-storing-handles)
-   [Summarizing errors on parent container](#Summarizing-errors-on-parent-container)
-   [OdspDocumentServiceFactory no longer requires a logger]
    (#OdspDocumentServiceFactory-no-longer-requires-a-logger)

### `App Id` removed as a parameter to OdspDocumentServiceFactory

`@microsoft/fluid-odsp-driver` no longer requires consumers to pass in an app id as an input. Consumers should simply remove this parameter from the OdspDocumentServiceFactory/OdspDocumentServiceFactoryWithCodeSplit constructor.

### ConsensusRegisterCollection now supports storing handles

ConsensusRegisterCollection will properly serialize/deserialize handles added as values.

### Summarizing errors on parent container

The parent container of the summarizing container will now raise "error" events related to summarization problems. These will be of type `ISummarizingError` and will have a description indicating either a problem creating the summarizing container, a problem generating a summary, or a nack or ack wait timeout from the server.

### OdspDocumentServiceFactory no longer requires a logger

The logger will be passed in on createDocumentService or createContainer, no need to pass in one on construction of OdspDocumentServiceFactory.

## 0.17 and earlier Breaking Changes

For older versions' breaking changes, go [here](https://github.com/microsoft/FluidFramework/blob/release/0.17.x/BREAKING.md)<|MERGE_RESOLUTION|>--- conflicted
+++ resolved
@@ -18,22 +18,17 @@
 
 ## 0.58 Upcoming changes
 - [Doing operations not allowed on deleted sub directory](#Doing-operations-not-allowed-on-deleted-sub-directory)
-<<<<<<< HEAD
+- [IDirectory extends IDisposable](#IDirectory-extends-IDisposable)
 - [raiseContainerWarning removed from IContainerContext](#raiseContainerWarning-removed-from-IContainerContext)
-=======
-- [IDirectory extends IDisposable](#IDirectory-extends-IDisposable)
->>>>>>> eabb243f
 
 ### Doing operations not allowed on deleted sub directory
 Users will not be allowed to do operations on a deleted directory. Users can subscribe to `disposed` event to know if a sub directory is deleted. Accessing deleted sub directory will throw `UsageError` exception now.
 
-<<<<<<< HEAD
+### IDirectory extends IDisposable
+IDirectory has started extending IDisposable. This means that users implementing the IDirectory interface needs to implement IDisposable too now.
+
 ### raiseContainerWarning removed from IContainerContext
 `raiseContainerWarning` property will be removed from `IContainerContext` interface and `ContainerContext` class. Please refer to [raiseContainerWarning property](#Remove-raisecontainerwarning-property) for more details.
-=======
-### IDirectory extends IDisposable
-IDirectory has started extending IDisposable. This means that users implementing the IDirectory interface needs to implement IDisposable too now.
->>>>>>> eabb243f
 
 ## 0.58 Breaking changes
 - [Move IntervalType from merge-tree to sequence package](#Move-IntervalType-from-merge-tree-to-sequence-package)
