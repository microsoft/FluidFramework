# Adding breaking and upcoming change notes

Notes on breaking, upcoming, and otherwise interesting changes go here. They will be reviewed and published along with each release. Published changelogs may be found on the docs site at fluidframework.com.

For instructions on how to communicate breaking changes please see our docs [here](https://github.com/microsoft/FluidFramework/wiki/Communicating-breaking-changes).

## Writing a change note

It's important to communicate breaking changes to our stakeholders. To write a good change note, use the below guidelines. For more information, check our [wiki](https://github.com/microsoft/FluidFramework/wiki/Communicating-breaking-changes).

-   Provide a concise title. It should be clear what the topic of the change is.
-   Ensure the affected packages are named or clearly identifiable within the body.
-   Provide guidance on how the change should be consumed if applicable, such as by specifying replacement APIs.
-   Consider providing code examples as part of guidance for non-trivial changes.
-   Avoid using code formatting in the title (it's fine to use in the body).
-   To explain the benefit of your change, use the [What's New](https://fluidframework.com/docs/updates/v1.0.0/) section on FluidFramework.com.

# 2.0.0-internal.4.1.0

## 2.0.0-internal.4.1.0 Upcoming changes

-   [garbage-collector and related items deprecated](#garbage-collector-and-related-items-deprecated)
-   [GC interfaces removed from runtime-definitions](#gc-interfaces-removed-from-runtime-definitions)
-   [ensureSynchronizedWithTimeout deprecated in LoaderContainerTracker](#ensuresynchronizedwithtimeout-deprecated-in-loadercontainertracker)
<<<<<<< HEAD
-   [Container-loader deprecations](#Container-loader-deprecations)
=======
-   [Op compression is enabled by default](#op-compression-is-enabled-by-default)
>>>>>>> 439c21f3

### garbage-collector and related items deprecated

The following functions, interfaces, and types currently available in `@fluidframework/garbage-collector` are internal implementation details and have been deprecated for public use. They will be removed in an upcoming release.

-   `runGarbageCollection`
-   `trimLeadingAndTrailingSlashes`
-   `trimLeadingSlashes`
-   `trimTrailingSlashes`
-   `cloneGCData`
-   `unpackChildNodesGCDetails`
-   `removeRouteFromAllNodes`
-   `concatGarbageCollectionStates`
-   `concatGarbageCollectionData`
-   `GCDataBuilder`
-   `getGCDataFromSnapshot`
-   `IGCResult`

### GC interfaces removed from runtime-definitions

The following interfaces available in `@fluidframework/runtime-definitions` are internal implementation details and have been deprecated for public use. They will be removed in an upcoming release.

-   `IGarbageCollectionNodeData`
-   `IGarbageCollectionState`
-   `IGarbageCollectionSnapshotData`
-   `IGarbageCollectionSummaryDetailsLegacy`

### ensureSynchronizedWithTimeout deprecated in LoaderContainerTracker

`LoaderContainerTracker.ensureSynchronizedWithTimeout` is deprecated as it is equivalent to `LoaderContainerTracker.ensureSynchronized` and will be removed in an upcoming release. The `timeoutDuration` parameter from `TestObjectProvider.ensureSynchronized` will also be removed. Please configure the timeout for the test instead.

<<<<<<< HEAD
### Container-loader deprecations

The following types in the @fluidframework/container-loader package are not used by, or necessary to use our public api, so will be removed from export in the next major release:

-   IContainerLoadOptions
-   IContainerConfig
-   IPendingContainerState
-   ISerializableBlobContents
=======
### Op compression is enabled by default

If the size of a batch is larger than 614kb, the ops will be compressed. After upgrading to this version, if batches exceed the size threshold, the runtime will produce a new type of op with the compression properties. To open a document which contains this type of op, the client's runtime version needs to be at least `client_v2.0.0-internal.2.3.0`. Older clients will close with assert `0x3ce` ("Runtime message of unknown type") and will not be able to open the documents until they upgrade. To minimize the risk, it is recommended to audit existing session and ensure that at least 99.9% of them are using a runtime version equal or greater than `client_v2.0.0-internal.2.3.0`, before upgrading to `2.0.0-internal.4.1.0`.

More information about op compression can be found [here](./packages/runtime/container-runtime/src/opLifecycle/README.md).
>>>>>>> 439c21f3

# 2.0.0-internal.4.0.0

## 2.0.0-internal.4.0.0 Upcoming changes

-   [bindToContext deprecated in IFluidDataStoreContext](#bindToContext-deprecated-in-IFluidDataStoreContext)
-   [getBaseGCDetails deprecated in IFluidDataStoreContext and CreateChildSummarizerNodeFn](#getBaseGCDetails-deprecated-in-IFluidDataStoreContext-and-CreateChildSummarizerNodeFn)

### bindToContext deprecated in IFluidDataStoreContext

`bindToContext` in IFluidDataStoreContext was deprecated in 2.0.0-internal.2.0.0. This is a heads up that it will be removed in 2.0.0-internal.5.0.0. Its usage in FluidDataStoreRuntime was removed in this release.

### getBaseGCDetails deprecated in IFluidDataStoreContext and CreateChildSummarizerNodeFn

getBaseGCDetails() has been deprecated in IFluidDataStoreContext and CreateChildSummarizerNodeFn. The functionality to update the base GC details of nodes has been moved to summarizer nodes. These will be removed in 2.0.0-internal.5.0.0.

## 2.0.0-internal.4.0.0 Breaking changes

-   [Container and RelativeLoader no longer exported](#Container-and-RelativeLoader-no-longer-exported)
-   [Remove `ensureContainerConnected()` in `@fluidframework/test-utils`](#remove-ensurecontainerconnected-in-fluidframeworktest-utils)
-   [New default parameter values for `waitForContainerConnection()` in `@fluidframework/test-utils`](#new-default-parameter-values-for-waitforcontainerconnection-in-fluidframeworktest-utils)
-   [Some test packages no longer published](#some-test-packages-no-longer-published)
-   [IFluidHTMLView, ReactViewAdapter, and HTMLViewAdapter removed](#IFluidHTMLView-ReactViewAdapter-and-HTMLViewAdapter-removed)
-   [IFluidTokenProvider removed](#IFluidTokenProvider-removed)
-   [Summarizer node and related items removed](#Summarizer-node-and-related-items-removed)
-   [web-code-loader and ICodeAllowList removed](#web-code-loader-and-ICodeAllowList-removed)
-   [Container and IContainer no longer raise events when a new listener is registered](#Container-and-IContainer-no-longer-raise-events-when-a-new-listener-is-registered)
-   [Remove deprecated PendingStateManager interfaces](#Remove-deprecated-PendingStateManager-interfaces)
-   [Aqueduct members removed](#Aqueduct-members-removed)
-   [driver-utils members removed](#driver-utils-members-removed)
-   [Remove IConnectableRuntime.deltaManager](#remove-iconnectableruntimedeltamanager)
-   [IDocumentServiceFactory.protocolName removed](#IDocumentServiceFactory.protocolName-removed)
-   [Changes to Summarizer's public API](#changes-to-summarizers-public-api)

### Container and RelativeLoader no longer exported

Container and RelativeLoader are no longer exported. All Container usages should have previously moved to IContainer. RelativeLoader is an internal implementation which should not be exposed or used directly.

### Remove `ensureContainerConnected()` in `@fluidframework/test-utils`

This function was [deprecated in a previous release](#200-internal240-upcoming-changes) and has now been removed.
Use `waitForContainerConnection()` from the same package instead.
See [the note](#new-default-parameter-values-for-waitforcontainerconnection-in-fluidframeworktest-utils) about breaking
changes in that function in this release.

### New default parameter values for `waitForContainerConnection()` in `@fluidframework/test-utils`

The default value for the `failOnContainerClose` parameter has changed from `false` to `true` for function
`waitForContainerConnection()` exported by `@fluidframework/test-utils`.

This is overall a safer default because it ensures that unexpected errors which cause the Container to close are surfaced
immediately, instead of potentially being hidden by a timeout.

Most use cases should prefer `true`; explicit passing of `false` should only be necessary when the caller expects the
Container to connect _or_ close for some reason.

### Some test packages no longer published

These packages were previously published under the `@fluidframework` scope:

-   `@fluidframework/test-drivers`
-   `@fluidframework/test-pairwise-generator`
-   `@fluidframework/test-version-utils`
-   `@fluidframework/test-loader-utils`

These have been moved to the `@fluid-internal` scope and are no longer published.

### IFluidHTMLView, ReactViewAdapter, and HTMLViewAdapter removed

`IFluidHTMLView`, `ReactViewAdapter`, and `HTMLViewAdapter` were deprecated in 2.0.0-internal.3.2.0, and are now removed.

### IFluidTokenProvider removed

The IFluidTokenProvider interface was deprecated in 2.0.0-internal.3.2.0, and is now removed.

### Summarizer node and related items removed

The following functions, interfaces, and types currently available in `@fluidframework/runtime-utils` were deprecated in 2.0.0-internal.3.0.0 and are now removed.

-   `createRootSummarizerNode`
-   `createRootSummarizerNodeWithGC`
-   `IFetchSnapshotResult`
-   `IRootSummarizerNode`
-   `IRootSummarizerNodeWithGC`
-   `ISummarizerNodeRootContract`
-   `RefreshSummaryResult`

### web-code-loader and ICodeAllowList removed

The `@fluidframework/web-code-loader` and the `ICodeAllowList` were deprecated in 2.0.0-internal.3.2.0, and are now removed.

### Container and IContainer no longer raise events when a new listener is registered

`Container` and `IContainer` had previously raised the `connected`, `disconnected`, `dirty`, and `saved` events when a new listener was registered and the corresponding state was true. This behavior has been removed. To avoid issues, add checks to the state of the container before registering listeners.

```diff
	// Ensure client is connected
+	if (container.connectionState !== ConnectionState.Connected) {
		await new Promise<void>((resolve) => {
			container.once("connected", resolve);
		});
+   }
```

### Remove deprecated PendingStateManager interfaces

The following interfaces used by the `PendingStateManager` are no longer exported:

-   `IPendingMessage`
-   `IPendingFlush`
-   `IPendingState`
-   `IPendingLocalState`

### Aqueduct members removed

`ContainerServices` in `@fluidframework/aqueduct` and `waitForAttach()` was deprecated in 2.0.0-internal.3.0.0 and has now been removed.

### driver-utils members removed

The following members of the `@fluidframework/driver-utils` package were deprecated in 2.0.0-internal.3.0.0 or earlier, and are now removed:

-   `waitForConnectedState`
-   `MapWithExpiration`
-   `configurableUrlResolver`
-   `MultiUrlResolver`
-   `MultiDocumentServiceFactory`
-   `BlobCacheStorageService`
-   `EmptyDocumentDeltaStorageService`
-   `convertSnapshotAndBlobsToSummaryTree`
-   `ISummaryTreeAssemblerProps`
-   `SummaryTreeAssembler`
-   `BlobAggregationStorage`
-   `SnapshotExtractor`
-   `isUnpackedRuntimeMessage`
-   `IAnyDriverError`

### Remove IConnectableRuntime.deltaManager

Note: `IConnectableRuntime` is only to be implemented internally, so removing this should not be impactful.

## IDocumentServiceFactory.protocolName removed

`IDocumentServiceFactory.protocolName` was deprecated in 2.0.0-internal.3.0.0 and has now been removed.

### Changes to Summarizer's public API

The following interfaces and exports in `@fluidframework/container-runtime` [deprecated since 0.14.0](https://github.com/microsoft/FluidFramework/pull/8299)
have been removed and have no replacement:

-   `IProvideSummarizer` interface
-   `ISummarizer` const (**note:** the `ISummarizer` _interface_ still exists and is used)

Additionally, the `ISummarizer` interface no longer extends `IFluidLoadable` nor `Partial<IProvideSummarizer>`.
This means it no longer has readonly properties `IFluidLoadable` and `handle`.

# 2.0.0-internal.3.4.0

## 2.0.0-internal.3.4.0 Upcoming changes

-   [IResolvedUrl will be equivalent to IFluidResolvedUrl](#IResolvedUrl-will-be-equivalent-to-IFluidResolvedUrl)
-   [LoaderHeader.cache deprecated](#LoaderHeadercache-deprecated)

## IResolvedUrl will be equivalent to IFluidResolvedUrl

In @fluidframework/driver-definitions IResolvedUrlBase and IWebResolvedUrl are deprecated as they are not used.
This will make IResolvedUrl and IFluidResolvedUrl equivalent. Since all ResolvedUrls will now be FluidResolvedUrls we no longer need to differentiate them. In @fluidframework/driver-utils isFluidResolvedUrl and
ensureFluidResolvedUrl will be deprecated and removed due to this.

## LoaderHeader.cache deprecated

In `@fluidframework/container-definitions`, the `cache` value from the `LoaderHeader` enum has been deprecated.
Therefore, the `[LoaderHeader.cache]` property from `ILoaderHeader` is also deprecated. They will both be removed in the next major release, as well as all caching functionality of containers. Cache support will be removed soon, please try not to rely on caching, and inform us if you cannot do so.

# 2.0.0-internal.3.3.0

## 2.0.0-internal.3.3.0 Upcoming changes

-   [deltaManager property in IConnectableRuntime moved](#deltaManager-property-in-IConnectableRuntime-moved)
-   [attachGraph and bind methods in IFluidHandle deprecated](#attachGraph-and-bind-methods-in-IFluidHandle-deprecated)
-   [Some APIs meant only for internal usage are deprecated](#some-apis-meant-only-for-internal-usage-are-deprecated)

### deltaManager property in IConnectableRuntime moved

The deltaManager property in IConnectableRuntime has been moved to ISummarizerRuntime directly. ISummarizerRuntime extends IConnectableRuntime so it hasn't been changed.

### attachGraph and bind methods in IFluidHandle deprecated

`attachGraph` and `bind` methods in IFluidHandle have been deprecated. These are internal methods used by the Fluid Framework and should not be used. They will be removed in a future release.

### Some APIs meant only for internal usage are deprecated

`IGarbageCollectionRuntime` in the `@fluidframework/container-runtime` package should not be used outside the FF codebase.
It has been deprecated and is expected to be removed in the next major release.

`IConnectableRuntime.deltaManager` in the same package is no longer used and deprecated as well.

# 2.0.0-internal.3.0.0

## 2.0.0-internal.3.0.0 Upcoming changes

-   [For Driver Authors: Document Storage Service policy may become required](#for-driver-authors-document-storage-service-policy-may-become-required)
-   [Deprecated PendingStateManager interfaces](#Deprecated-PendingStateManager-interfaces)
-   [Deprecated IFluidHTMLView, ReactViewAdapter, and HTMLViewAdapter](#Deprecated-IFluidHTMLView-ReactViewAdapter-and-HTMLViewAdapter)
-   [Some test packages will no longer be published](#some-test-packages-will-no-longer-be-published)
-   [Container and RelativeLoader deprecated](#container-and-relativeloader-deprecated)
-   [BlobAggregationStorage and SnapshotExtractor deprecated](#blobaggregationstorage-and-snapshotextractor-deprecated)
-   [Summarizer node and related items deprecated](#Summarizer-node-and-related-items-deprecated)
-   [IFluidTokenProvider deprecated](#IFluidTokenProvider-deprecated)
-   [web-code-loader and ICodeAllowList deprecated](#web-code-loader-and-ICodeAllowList-deprecated)
-   [driver-utils members deprecated](#driver-utils-members-deprecated)
-   [Aqueduct members deprecated](#Aqueduct-members-deprecated)
-   [IDocumentServiceFactory.protocolName deprecated](#IDocumentServiceFactory.protocolName-deprecated)
-   [Some Interval APIs on SharedString deprecated](#some-interval-apis-on-sharedstring-deprecated)

### For Driver Authors: Document Storage Service policy may become required

_AWARENESS: The policy `IDocumentStorageServicePolicies.maximumCacheDurationMs` MUST be set and enforced by drivers
used in applications where [Garbage Collection](packages/runtime/container-runtime/garbageCollection.md) is enabled, otherwise **data loss may occur**._

In a subsequent major release, the policy `IDocumentStorageServicePolicies.maximumCacheDurationMs`
(and likewise `IDocumentStorageService.policies` itself) may become required,
to ensure all drivers take note of this requirement and enforce this policy.

### Deprecated PendingStateManager interfaces

The following interfaces used by the `PendingStateManager` have been deprecated and will no longer be exported in a future version:

-   `IPendingMessage`
-   `IPendingFlush`
-   `IPendingState`
-   `IPendingLocalState`

### Deprecated IFluidHTMLView, ReactViewAdapter, and HTMLViewAdapter

`IFluidHTMLView`, `ReactViewAdapter`, and `HTMLViewAdapter` have been deprecated. It is recommended not to bundle view code with Fluid data, and instead apply the views from outside the container (see https://github.com/microsoft/FluidFramework/tree/main/examples/hosts/app-integration/external-views for an example of this approach). For those views, a dedicated view framework is recommended (see view sampler demo https://github.com/microsoft/FluidFramework/tree/main/examples/apps/view-framework-sampler)

### Some test packages will no longer be published

These packages are currently published under the `@fluidframework` scope:

-   `@fluidframework/test-drivers`
-   `@fluidframework/test-pairwise-generator`
-   `@fluidframework/test-version-utils`
-   `@fluidframework/test-loader-utils`

These will be moved to the `@fluid-internal` scope and will no longer be published.

### Container and RelativeLoader deprecated

The Container and RelativeLoader classes in `@fluidframework/container-loader` have been deprecated and will be removed in the next major release.

-   Container usage should be replaced with usage of the interface IContainer from `@fluidframework/container-definitions`.
-   RelativeLoader is an internal class and should not be used directly.

### BlobAggregationStorage and SnapshotExtractor deprecated

The BlobAggregationStorage and SnapshotExtractor classes in `@fluidframework/driver-utils` have been deprecated and will be removed in
the next major release. These classes were experimental and never widely used. There are no replacements.

### Summarizer node and related items deprecated

The following functions, interfaces, and types currently available in `@fluidframework/runtime-utils` are internal implementation details and have been deprecated for public use. They will be removed in an upcoming release.

-   `createRootSummarizerNode`
-   `createRootSummarizerNodeWithGC`
-   `IFetchSnapshotResult`
-   `IRootSummarizerNode`
-   `IRootSummarizerNodeWithGC`
-   `ISummarizerNodeRootContract`
-   `RefreshSummaryResult`

### IFluidTokenProvider deprecated

The IFluidTokenProvider interface has been deprecated and will be removed in an upcoming release. Fluid Framework does not prescribe a particular approach to token providers.

`ContainerRuntime.IFluidTokenProvider` has also been deprecated and will be removed in an upcoming release. Token providers, like any dependency, should be accessed using normal provider patterns.

### web-code-loader and ICodeAllowList deprecated

The `@fluidframework/web-code-loader` and the `ICodeAllowList` interface from the `@fluidframework/container-definitions` package have been deprecated and will be removed in an upcoming release. Fluid does not prescribe a particular code loader implementation, rather the code loader should be paired with your code details format.

### driver-utils members deprecated

The following members of the `@fluidframework/driver-utils` package have been deprecated and will be removed in an upcoming release:

-   `waitForConnectedState`
-   `MapWithExpiration`
-   `configurableUrlResolver`
-   `MultiUrlResolver`
-   `MultiDocumentServiceFactory`
-   `BlobCacheStorageService`
-   `EmptyDocumentDeltaStorageService`
-   `convertSnapshotAndBlobsToSummaryTree`
-   `ISummaryTreeAssemblerProps`
-   `SummaryTreeAssembler`

### Aqueduct members deprecated

The following members of the `@fluidframework/aqueduct` package have been deprecated and will be removed in an upcoming release:

-   `waitForAttach()`
    -   Prefer not to inspect and react to the attach state unless necessary. If needed, instead inspect the IFluidDataStoreRuntime's attachState property, and await the "attached" event if not attached.
-   `BaseContainerService`, `ContainerServiceRegistryEntries`, `generateContainerServicesRequestHandler()`, `serviceRoutePathRoot`, and `PureDataObject.getService()`
    -   Aqueduct supports the Providers pattern. Providers are a replacement and extension for the existing Container Services pattern. Providers allow Components developers to have strongly typed objects passed into them from the Container and allows Container developers to inject IComponent keyed objects

### IDocumentServiceFactory.protocolName deprecated

Document service factories should not be distinguished by unique non-standard protocols, and so the `IDocumentServiceFactory.protocolName` member will be removed in an upcoming release. Instead prefer to map urls to factories using standards-compliant components of the url (e.g. host name, path, etc.).

### Some Interval APIs on SharedString deprecated

`IInterval` and `ISerializableInterval` contain several functions marked internal.
However, the implementations of these functions in `Interval` and `SequenceInterval` were erroneously left exposed.
All of these internal method implementations have been marked deprecated, and will be correctly tagged internal in a future release.

## 2.0.0-internal.3.0.0 Breaking changes

-   [Existing flag is now required in IRuntimeFactory](#existing-parameter-is-now-required-in-iruntimefactory)
-   [Remove iframe-driver](#remove-iframe-driver)
-   [Remove Deprecated Fields from ISummaryRuntimeOptions](#Remove-Deprecated-Fields-from-ISummaryRuntimeOptions)
-   [Op reentry will no longer be supported](#op-reentry-will-no-longer-be-supported)
-   [Remove ISummarizerRuntime batchEnd listener](#Remove-ISummarizerRuntime-batchEnd-listener)
-   [Remove ISummaryBaseConfiguration.summarizerClientElection](#Remove-ISummaryBaseConfigurationsummarizerClientElection)
-   [`InsecureTokenProvider` now takes a new type `IInsecureUser` instead of `IUser`](#InsecureTokenProvider-now-takes-a-new-type-IInsecureUser-instead-of-IUser)
-   [Remove Deprecated IFluidObject Interface](#Remove-Deprecated-IFluidObject-Interface)
-   [Remove deprecated experimental get-container package](#Remove-deprecated-experimental-get-container-package)

### existing parameter is now required in IRuntimeFactory::instantiateRuntime

The `existing` flag was added as optional in client version 0.44 and has been updated to be expected
and required in the `IRuntimeFactory.instantiateRuntime` function. This flag is used to determine whether the runtime should
be created for the first time or from an existing context. Similarly, the `load` function in containerRuntime
is being deprecated and replaced with `loadRuntime`, in which `existing` is a required parameter.

### Remove iframe-driver

The iframe-driver package was deprecated in 2.0.0-internal.1.3.0 and has now been removed.

### Remove Deprecated Fields from ISummaryRuntimeOptions

The following fields are being removed from `ISummaryRuntimeOptions` as they became properties from `ISummaryConfiguration`:

`ISummaryRuntimeOptions.disableSummaries`
`ISummaryRuntimeOptions.maxOpsSinceLastSummary`
`ISummaryRuntimeOptions.summarizerClientElection`
`ISummaryRuntimeOptions.summarizerOptions`

### Op reentry will no longer be supported

Submitting an op while processing an op will no longer be supported as it can lead to inconsistencies in the document and to DDS change events observing out-of-order changes. An example scenario is changing a DDS inside the handler for the `valueChanged` event of a DDS.

The functionality is currently disabled but it can be enabled using the `IContainerRuntimeOptions.enableOpReentryCheck` property, which will eventually become the default. If the option is enabled, the functionality can be disabled at runtime using the `Fluid.ContainerRuntime.DisableOpReentryCheck` feature gate.

With the feature enabled, If the runtime detects an op which was submitted in this manner, an error will be thrown and the current container will close.

```ts
sharedMap.on("valueChanged", (changed) => {
	if (changed.key !== "key2") {
		sharedMap.set("key2", "2");
	}
});

sharedMap.set("key1", "1"); // executing this statement will cause an exception to be thrown
```

Other clients will not be affected.

**As we are planning to enable this feature by default, we are advising our partners to use the `IContainerRuntimeOptions.enableOpReentryCheck` option to identify existing code using this pattern and to let us know in case the proposed API behavior is problematic.**

### Remove ISummarizerRuntime batchEnd listener

The `"batchEnd"` listener in `ISummarizerRuntime` has been removed. Please remove all usage and implementations of `ISummarizerRuntime.on("batchEnd", ...)` and `ISummarizerRuntime.removeListener("batchEnd", ...)`.
If these methods are needed, please refer to the `IContainerRuntimeBase` interface.

### Remove-ISummaryBaseConfigurationsummarizerClientElection

`ISummaryBaseConfiguration.summarizerClientElection` was deprecated and is now being removed.
There will be no replacement for this property.'

### `InsecureTokenProvider` now takes a new type `IInsecureUser` instead of `IUser`

`InsecureTokenProvider` takes a field names `user` that previously was defined as type `IUser` but also expects
the `name` field to be present. This is not a requirement of `IUser` and is not enforced by the `IUser` interface.
To avoid confusion, `InsecureTokenProvider` now takes a new type `IInsecureUser` that extends `IUser` and requires
the `name` field to be present.
Previously you would use `InsecureTokenProvider` like this:

```typescript
const user: IUser & { name: string } = { id: "userId", name: "userName" };
const tokenProvider = new InsecureTokenProvider("myTenantKey", user);
```

Now you would either pass `{ id: "userId", name: "userName" }` inline to `InsecureTokenProvider` or:

```typescript
import { IInsecureUser, InsecureTokenProvider } from "@fluidframework/test-runtime-utils";

const user: IInsecureUser = { id: "userId", name: "userName" };
const tokenProvider = new InsecureTokenProvider("myTenantKey", user);
```

### Remove Deprecated IFluidObject Interface

IFluidObject is removed and has been replaced with [FluidObject](#Deprecate-IFluidObject-and-introduce-FluidObject).

### Remove internal connection details from `IConnectionDetails`

Removing `existing`, `mode`, `version` and `initialClients` from `IConnectionDetails`, no longer exposing these to runtime. Reasons for removing each of them:

-   `existing` : this will always be true, which no longer provides useful information
-   `mode` : this is implementation detail of connection
-   `initialClients` and `version` : these are implementation details of handshake protocol of establishing connection, and should not be accessible.

### Remove deprecated experimental get-container package

The @fluid-experimental/get-container package was deprecated in version 0.39 and has now been removed.

# 2.0.0-internal.2.4.0

## 2.0.0-internal.2.4.0 Upcoming changes

-   [Support for passing empty string in `IUrlResolver.getAbsoluteUrl` relativeUrl argument in OdspDriverUrlResolverForShareLink and OdspDriverUrlResolver](#Support-for-passing-empty-string-in-IUrlResolver.getAbsoluteUrl-relativeUrl-argument-in-OdspDriverUrlResolverForShareLink-and-OdspDriverUrlResolver)
-   [Deprecate `ensureContainerConnected()` in `@fluidframework/test-utils`](#deprecate-ensurecontainerconnected-in-fluidframeworktest-utils)
-   [Deprecate internal connection details from `IConnectionDetails`](#deprecate-internal-connection-details-from-IConnectionDetails)

### Support for passing empty string in `IUrlResolver.getAbsoluteUrl` relativeUrl argument in OdspDriverUrlResolverForShareLink and OdspDriverUrlResolver

Now if an empty string is passed, then the relativeUrl or data store path will be derived from the resolved url if possible.

### Deprecate `ensureContainerConnected()` in `@fluidframework/test-utils`

`ensureContainerConnected()` is now deprecated.
Use `waitForContainerConnection()` from the same package instead.

**NOTE**: the default value for the `failOnContainerClose` parameter of `waitForContainerConnection()` is currently set
to `false` for backwards compatibility but will change to `true` in a future release.
This is overall a safer default because it ensures that unexpected errors which cause the Container to close are surfaced
immediately, instead of potentially being hidden by a timeout.
It is recommended that you start passing `failOnContainerClose=true` when calling `waitForContainerConnection()` in
preparation for this upcoming breaking change.

### Deprecate internal connection details from `IConnectionDetails`

Deprecating `existing`, `mode`, `version` and `initialClients` in `IConnectionDetails`, no longer exposing these to runtime. No replacement API recommended. Reasons for deprecation:

-   `existing` : this will always be true, which no longer provides useful information
-   `mode` : this is implementation detail of connection
-   `initialClients` and `version` : these are implementation details of handshake protocol of establishing connection, and should not be accessible.

# 2.0.0-internal.2.3.0

## 2.0.0-internal.2.3.0 Upcoming changes

-   [Upcoming changes to container closure](#Upcoming-changes-to-container-closure)

### Upcoming changes to container closure

In the next major release, calling `IContainer.close(...)` will no longer dispose the container runtime, document service, or document storage service.

If the container is not expected to be used after the `close(...)` call, replace it instead with a `IContainer.dispose(...)` call. This change will no longer switch the container to "readonly" mode and relevant code should instead listen to the Container's "disposed" event.
Otherwise, to retain all current behavior, add a call to `IContainer.dispose(...)` after every `close(...)` call (passing the same error object if present).

Please see the [Closure](packages/loader/container-loader/README.md#Closure) section of Loader README.md for more details.

# 2.0.0-internal.2.2.0

## 2.0.0-internal.2.2.0 Upcoming changes

-   [Deprecated events and event parameters on IContainer and IDeltaManager](#deprecated-events-and-event-parameters-on-icontainer-and-ideltamanager)
-   [Added fileIsLocked errorType to DriverErrorType enum](#Added-fileIsLocked-errorType-to-DriverErrorType-enum)

### Deprecated events and event parameters on IContainer and IDeltaManager

The following legacy events and event parameters have been marked as deprecated due to being legacy and/or unsupported API patterns:

-   IContainerEvents
    -   "contextChanged": Event deprecated in its entirety.
        -   Represents a legacy design that is mostly no longer supported (only ever emitted during Container instantiation, and there are no recommended patterns for consuming it).
            No replacement API recommended.
    -   "dirty": Event parameter "dirty" deprecated.
        -   The parameter is unneeded, as the event itself signals the current "dirty" state (true).
    -   "saved": Event parameter "dirty" deprecated.
        -   The parameter is unneeded, as the event itself signals the current "dirty" state (false).
-   IDeltaManagerEvents
    -   "prepareSend": Event deprecated in its entirety.
        -   No longer required by the runtime, and only currently used for backwards compatability.
            No replacement API recommended.
    -   "submitOp": Event deprecated in its entirety.
        -   No longer required by the runtime, and only currently used for backwards compatability.
            No replacement API recommended.
    -   "allSentOpsAckd": Event deprecated in its entirety.
        -   This event has been unused and unsupported for some time.
            No replacement API recommended.
    -   "processTime": Event deprecated in its entirety.
        -   This event has been unused and unsupported for some time.
            No replacement API recommended.
    -   "pong": Event deprecated in its entirety.
        -   This event has been unused and unsupported for some time.
            No replacement API recommended.

### Added `fileIsLocked` errorType to DriverErrorType enum

Added `fileIsLocked` errorType in DriverErrorType enum. This error happens when file is locked for read/write by storage, e.g. whole collection is locked and access is denied, or file is locked for editing.

This is not breaking change yet. But if application uses dynamic driver loading, current version of application may start receiving these errors from future versions of driver.

# 2.0.0-internal.2.1.0

## 2.0.0-internal.2.1.0 Upcoming changes

-   [Deprecated ISummarizerRuntime batchEnd listener](#Deprecated-ISummarizerRuntime-batchEnd-listener)
-   [Deprecate ISummaryBaseConfiguration.summarizerClientElection](#Deprecate-ISummaryBaseConfigurationsummarizerClientElection)

### Deprecated ISummarizerRuntime batchEnd listener

The `"batchEnd"` listener in `ISummarizerRuntime` has been deprecated and will be removed in a future release. Please remove all usage and implementations of `ISummarizerRuntime.on("batchEnd", ...)` and `ISummarizerRuntime.removeListener("batchEnd", ...)`.
If these methods are needed, please refer to the `IContainerRuntimeBase` interface.

### Deprecate-ISummaryBaseConfigurationsummarizerClientElection

`ISummaryBaseConfiguration.summarizerClientElection` has been deprecated and will be removed in a future release.
There will be no replacement for this property.

## 2.0.0-internal.2.1.0 Breaking changes

-   [Package @fluid-experimental/task-manager renamed to @fluidframework/task-manager](#Package-fluid-experimental/task-manager-renamed-to-fluidframework/task-manager)

### Package @fluid-experimental/task-manager renamed to @fluidframework/task-manager

The package `@fluid-experimental/task-manager` is no longer experimental and has therefore been renamed to `@fluidframework/task-manager`. Update all imports to the new package name to accommodate this change.

# 2.0.0-internal.2.0.0

## 2.0.0-internal.2.0.0 Upcoming changes

-   [Deprecate existing flag in IContainerContext](#deprecate-existing-flag-in-runtime)
-   [Signature from ISummarizerInternalsProvider.refreshLatestSummaryAck interface has changed](#Change-ISummarizerInternalsProvider.refreshLatestSummaryAck-interface)
-   [Move TelemetryNullLogger and BaseTelemetryNullLogger to telemetry-utils package](#Move-`TelemetryNullLogger`-and-`BaseTelemetryNullLogger`-to-telemetry-utils-package)
-   [Minor event naming correction on IFluidContainerEvents](#IFluidContainerEvents-event-naming-correction)
-   [IDocumentStorageServicePolicies.maximumCacheDurationMs policy must be exactly 5 days if defined](#idocumentstorageservicepoliciesmaximumcachedurationms-policy-must-be-exactly-5-days-if-defined)
-   [Static `FluidDataStoreRuntime.load` method is now deprecated](#static-FluidDataStoreRuntime.load-method-is-now-deprecated)

### Deprecate existing flag in runtime

The `existing` flag in IContainerContext has been deprecated and will be removed in a future breaking change. Furthermore,
in the same breaking change, in ContainerRuntime existing will be required and expected in instantiateRuntime().

### Signature from ISummarizerInternalsProvider.refreshLatestSummaryAck interface has changed

`ISummarizerInternalsProvider.refreshLatestSummaryAck` interface has been updated to now accept `IRefreshSummaryAckOptions` property instead.

```diff
    async refreshLatestSummaryAck(
-       proposalHandle: string | undefined,
-       ackHandle: string,
-       summaryRefSeq: number,
-       summaryLogger: ITelemetryLogger,
+       options: IRefreshSummaryAckOptions,
    ):
```

### Move TelemetryNullLogger and BaseTelemetryNullLogger to telemetry-utils package

The utility classes `TelemetryNullLogger` and `BaseTelemetryNullLogger` are deprecated in the `@fluidframework/common-utils` package and have been moved to the `@fluidframework/telemetry-utils` package. Please update your imports to take these from the new location.

### IFluidContainerEvents event naming correction

Renamed **dispose** to **disposed** to better communicate the state and align with currently emitted event.
It's not a breaking change, but worth noting: we are now also exposing optional error (ICriticalContainerError) field with **disposed** event.

### IDocumentStorageServicePolicies.maximumCacheDurationMs policy must be exactly 5 days if defined

Due to the dependency the Garbage Collection feature in the Runtime layer has on this policy, it must remain constant over time.
So this has been codified in the type, switching from `number | undefined` to `FiveDaysMs | undefined` (with `type FiveDaysMs = 432000000`)

### Static `FluidDataStoreRuntime.load` method is now deprecated

Use `FluidDataStoreRuntime`'s constructor instead, and start providing the new `initializeEntrypoint` parameter
to create the entrypoint / root object for the data store.

## 2.0.0-internal.2.0.0 Breaking changes

-   [Update to React 17](#Update-to-React-17)
-   [IntervalCollection event semantics changed](#IntervalCollection-event-semantics-changed)
-   [Remove IFluidDataStoreChannel.bindToContext and related types](#remove-ifluiddatastorechannelbindtocontext-and-related-types)
-   [MergeTree class no longer exported](#MergeTree-class-no-longer-exported)
-   [Marker.toString simplified](#markertostring-simplified)
-   [Remove IContainerRuntimeBase.setFlushMode](#remove-icontainerruntimebasesetflushmode)
-   [getTextAndMarkers changed to be a free function](#gettextandmarkers-changed-to-be-a-free-function)
-   [waitIntervalCollection removed](#waitintervalcollection-removed)
-   [OldestClientObserver moved to @fluid-experimental/oldest-client-observer](#oldestclientobserver-moved-to-@fluid-experimental/oldest-client-observer)
-   [Remove deprecated data structures from @fluidframework/sequence](#remove-deprecated-data-structures-from-fluidframeworksequence)
-   [Renamed lockTask to volunteerForTask from @fluid-experimental/task-manager](renamed-lockTask-to-volunteerForTask-from-@fluid-experimental/task-manager)
-   [Renamed haveTaskLock to assigned from @fluid-experimental/task-manager](renamed-haveTaskLock-to-assigned-from-@fluid-experimental/task-manager)/
-   [Remove ISummaryConfigurationHeuristics.idleTime](#Remove-ISummaryConfigurationHeuristicsidleTime)
-   [Remove IContainerRuntime.flush](#remove-icontainerruntimeflush)
-   [Remove ScheduleManager`and`DeltaScheduler](#remove-schedulemanager-and-deltascheduler)
-   [getMyself changed to return Myself object](#getMyself-changed-to-return-Myself-object)

### Update to React 17

The following packages use React and thus were impacted:

-   @fluidframework/view-adapters
-   @fluid-tools/webpack-fluid-loader
-   @fluid-experimental/react-inputs
-   @fluid-experimental/property-inspector-table

Users of these packages may need to update to React 17, and/or take other action to ensure compatibility.

### IntervalCollection event semantics changed

The semantics of events emitted by IntervalCollection were changed to be more consistent:

-   propertyChanged events receive the same "isLocal" and op information that other events received
-   changeInterval events will no longer take place for changes that impact an interval's properties only. Clients that need to perform work on such changes should listen to "propertyChanged" events instead.
-   For local changes, changeInterval events will only be emitted on initial application of the change (as opposed to the
    previous behavior, which fired an event on the local application of a change as well as on server ack of that change))
-   changeInterval events now receive information about the interval's previous position.
-   addInterval and deleteInterval event handler now properly reflects that the `op` argument can be undefined. This was true
    before, but not reflected in the type system.

More details can be found on `IIntervalCollectionEvent`'s doc comment.

### Remove IFluidDataStoreChannel.bindToContext and related types

`bindToContext` has been removed from `IFluidDataStoreChannel`, along with enum `BindState` and the interface `IDataStoreWithBindToContext_Deprecated`.
See previous ["Upcoming" change notice](#bindToContext-to-be-removed-from-IFluidDataStoreChannel) for info on how this removal was staged.

### MergeTree class no longer exported

The MergeTree class was deprecated and is no longer be exported. This should not affect usage as MergeTree is an internal class, and the public API exists on the Client class, which will continue to be exported and supported.

### Marker.toString simplified

In merge-tree, Marker's string representation returned by `toString` was simplified.
This new representation is used in the return value of `SharedString.getTextRangeWithMarkers`.
The previous logic was moved to the public export `debugMarkerToString`.

### Remove IContainerRuntimeBase.setFlushMode

The `setFlushMode` has been removed from `IContainerRuntimeBase`. FlushMode is now an immutable property for the container runtime, optionally provided at creation time via the `IContainerRuntimeOptions` interface. Instead, batching when in `FlushMode.Immediate` should be done through usage of the `IContainerRuntimeBase.orderSequentially`. See [#9480](https://github.com/microsoft/FluidFramework/issues/9480#issuecomment-1084790977).

### getTextAndMarkers changed to be a free function

`SharedString.getTextAndMarkers` involves a sizeable amount of model-specific logic.
To improve bundle size, it will be converted to a free function so that this logic is tree-shakeable.
The corresponding method on `IMergeTreeTexHelper` will also be removed.

### waitIntervalCollection removed

`SharedSegmentSequence.waitIntervalCollection` has been removed.
Use `getIntervalCollection` instead, which has the same semantics but is synchronous.

### OldestClientObserver moved to @fluid-experimental/oldest-client-observer

The `OldestClientObserver` class and its associated interfaces have been removed from @fluid-experimental/task-manager and moved to the new package @fluid-experimental/oldest-client-observer. Please migrate all imports to @fluid-experimental/oldest-client-observer.

### Remove deprecated data structures from @fluidframework/sequence

`SharedNumberSequence`, `SharedObjectSequence`, and `SharedMatrix` have been removed from `@fluidframework/sequence`. They are currently still available in `@fluid-experimental/sequence-deprecated.

### Renamed lockTask to volunteerForTask from @fluid-experimental/task-manager

`TaskManager.lockTask()` has been renamed `volunteerForTask()` and now returns a `Promise<boolean>` instead of a `Promise<void>`. Please update all usages accordingly.

### Renamed haveTaskLock to assigned from @fluid-experimental/task-manager

`TaskManager.haveTaskLock()` has been renamed `assigned()`. Please update all usages accordingly.

### Remove ISummaryConfigurationHeuristics.idleTime

`ISummaryConfigurationHeuristics.idleTime` has been removed. See [#10008](https://github.com/microsoft/FluidFramework/issues/10008)
Please move all usage to the new `minIdleTime` and `maxIdleTime` properties in `ISummaryConfigurationHeuristics`.

### Remove IContainerRuntime.flush

`IContainerRuntime.flush` has been removed. If a more manual/ensured flushing process is needed, move all usage to `IContainerRuntimeBase.orderSequentially` if possible.

### Remove ScheduleManager and DeltaScheduler

`ScheduleManager` and `DeltaScheduler` have been removed from the `@fluidframework/container-runtime` package as they are Fluid internal classes which should not be used.

### getMyself changed to return Myself object

The `getMyself` method from the ServiceAudience class was updated to return a Myself object instead of an IMember. The Myself type extends the IMember interface to add a `currentConnection` string property.

# 2.0.0-internal.1.3.0

## 2.0.0-internal.1.3.0 Upcoming changes

-   [Add fluidInvalidSchema errorType to DriverErrorType enum](#Add-fluidInvalidSchema-errorType-to-DriverErrorType-enum)
-   [iframe-driver removed](#iframe-driver-removed)

### Add fluidInvalidSchema errorType to DriverErrorType enum

Added fluidInvalidSchema errorType in DriverErrorType enum. This error happens when non-fluid file
was mistook as a Fluid file, and is unable to be opened. The innerMostErrorCode will also be "fluidInvalidSchema".
This is not breaking change yet. But if clients do not add handling for this error, their existing version of applications may start receiving this error in the future, and may not handle it correctly.

### iframe-driver removed

The iframe-driver is now deprecated and should not be used, it will be removed in an upcoming release.

# 2.0.0-internal.1.1.0

## 2.0.0-internal.1.1.0 Upcoming changes

-   [Add assertion that prevents sending op while processing another op](#add-assertion-that-prevents-sending-op-while-processing-another-op)
-   [Remove type field from ShareLinkInfoType](#Remove-type-field-from-ShareLinkInfoType)
-   [Remove ShareLinkTypes interface](#Remove-ShareLinkTypes-interface)
-   [Remove enableShareLinkWithCreate from HostStoragePolicy](#Remove-enableShareLinkWithCreate-from-HostStoragePolicy)
-   [Various return types in @fluidframework/sequence have been widened to include undefined](#various-return-types-in-fluidframeworksequence-have-been-widened-to-include-undefined)

### Add assertion that prevents sending op while processing another op

`preventConcurrentOpSend` has been added and enabled by default. This will run an assertion that closes the container if attempting to send an op while processing another op. This is meant to prevent non-deterministic outcomes due to concurrent op processing.

### Remove type field from ShareLinkInfoType

This field has been deprecated and will be removed in a future breaking change. You should be able to get the kind of sharing link from `shareLinkInfo.createLink.link` property bag.

### Remove ShareLinkTypes interface

`ShareLinkTypes` interface has been deprecated and will be removed in a future breaking change. Signature of `createOdspCreateContainerRequest` has been updated to now accept `ISharingLinkKind` property instead.

```diff
    function createOdspCreateContainerRequest(
        siteUrl: string,
        driveId: string,
        filePath: string,
        fileName: string,
-       createShareLinkType?: ShareLinkTypes,
+       createShareLinkType?: ShareLinkTypes | ISharingLinkKind,
    ):
```

### Remove enableShareLinkWithCreate from HostStoragePolicy

`enableShareLinkWithCreate` feature gate has been deprecated and will be removed in a future breaking change. If you wish to enable creation of a sharing link along with the creation of Fluid file, you will need to provide `createShareLinkType:ISharingLinkKind` input to the `createOdspCreateContainerRequest` function and enable the feature using `enableSingleRequestForShareLinkWithCreate` in `HostStoragePolicy`

# 2.0.0-internal.1.0.0

## 2.0.0-internal.1.0.0 Upcoming changes

-   [Deprecate ISummaryConfigurationHeuristics.idleTime](#Deprecate-ISummaryConfigurationHeuristicsidleTime)
-   [Deprecate ISummaryRuntimeOptions.disableIsolatedChannels](#Deprecate-ISummaryRuntimeOptionsdisableIsolatedChannels)
-   [IContainerRuntime.flush is deprecated](#icontainerruntimeflush-is-deprecated)
-   [MergeTree class is deprecated](#MergeTree-class-is-deprecated)
-   [Remove documentId field from `MockFluidDataStoreContext`](#Remove-documentId-field-from-MockFluidDataStoreContext)
-   [Remove ConnectionState.Connecting](#Remove-ConnectionState.Connecting)
-   [getTextAndMarkers changed to be a free function](#gettextandmarkers-changed-to-be-a-free-function)

### Deprecate ISummaryConfigurationHeuristics.idleTime

`ISummaryConfigurationHeuristics.idleTime` has been deprecated and will be removed in a future release. See [#10008](https://github.com/microsoft/FluidFramework/issues/10008)
Please migrate all usage to the new `minIdleTime` and `maxIdleTime` properties in `ISummaryConfigurationHeuristics`.

### Deprecate-ISummaryRuntimeOptionsdisableIsolatedChannels

`ISummaryRuntimeOptions.disableIsolatedChannels` has been deprecated and will be removed in a future release.
There will be no replacement for this property.

### IContainerRuntime.flush is deprecated

`IContainerRuntime.flush` is deprecated and will be removed in a future release. If a more manual flushing process is needed, move all usage to `IContainerRuntimeBase.orderSequentially` if possible.

### MergeTree class is deprecated

The MergeTree class is deprecated and will no longer be exported in the next release. This should not affect usage as MergeTree is an internal class, and the public API exists on the Client class, which will continue to be exported and supported.

### Remove documentId field from MockFluidDataStoreContext

This field has been deprecated and will be removed in a future breaking change.

### Remove ConnectionState.Connecting

`ConnectionState.Connecting` will be removed. Migrate all usage to `ConnectionState.CatchingUp`.

### getTextAndMarkers changed to be a free function

`SharedString.getTextAndMarkers` involves a sizeable amount of model-specific logic.
To improve bundle size, it will be converted to a free function so that this logic is tree-shakeable.
The corresponding method on `IMergeTreeTexHelper` will also be removed.

### Various return types in @fluidframework/sequence have been widened to include undefined

Strict null checks have been enabled in `@fluidframework/sequence`. As part of this, the return types of several functions have been modified to include `| undefined`. This does not represent a behavioral change.

The functions affected are:

-   `Interval.getAdditionalPropertySets`
-   `Interval.modify`
-   `IntervalCollection.getIntervalById`
-   `IntervalCollection.nextInterval`
-   `IntervalCollection.previousInterval`
-   `IntervalCollection.removeIntervalById`
-   `ISharedString.insertMarker`
-   `PaddingSegment.fromJSONObject`
-   `RunSegment.createSplitSegmentAt`
-   `RunSegment.fromJSONObject`
-   `SequenceEvent.clientId`
-   `SharedSegmentSequence.getPropertiesAtPosition`
-   `SharedSegmentSequence.removeLocalReferencePosition`
-   `SharedSegmentSequence.resolveRemoteClientPosition`
-   `SharedString.findTile`
-   `SharedString.getMarkerFromId`
-   `SharedString.insertMarker`
-   `SparseMatrix.getItem`
-   `SparseMatrix.getPositionProperties`
-   `SubSequence.createSplitSegmentAt`
-   `SubSequence.fromJSONObject`

## 2.0.0-internal.1.0.0 Breaking changes

-   [LocalReference class and method deprecations removed](#LocalReference-class-and-method-deprecations-removed)
-   [Remove TelemetryDataTag.PackageData](#Remove-TelemetryDataTagPackageData)
-   [Remove ICodeLoader from @fluidframework/container-definitions](#Remove-ICodeLoader-from-@fluidframework/container-definitions)
-   [Narrow type of clientId field on MockFluidDataStoreRuntime](#Narrow-type-of-clientId-field-on-MockFluidDataStoreRuntime)
-   [Remove ISummaryAuthor and ISummaryCommitter](#Remove-ISummaryAuthor-and-ISummaryCommitter)
-   [REVERTED: ~~Remove IFluidDataStoreChannel.bindToContext and related types~~](#remove-ifluiddatastorechannelbindtocontext-and-related-types)
-   [Remove aliasing return value from AliasResult](#remove-aliasing-return-value-from-aliasresult)
-   [Creating root datastores using IContainerRuntime.CreateRootDataStore and IContainerRuntimeBase.\_createDataStoreWithProps is no longer supported](#Creating-root-datastores-using-IContainerRuntimeCreateRootDataStore-and-IContainerRuntimeBase_createDataStoreWithProps-is-no-longer-supported)

### LocalReference class and method deprecations removed

In 0.59.0 the [LocalReference class and it's related methods were deprecated](#LocalReference-class-and-method-deprecations)

The deprecated and now removed LocalReference class is replaced with LocalReferencePosition.
The following deprecated methods are now removed from sequence and merge-tree. Their replacements should be used instead.

-   createPositionReference to createLocalReferencePosition
-   addLocalReference to createLocalReferencePosition
-   localRefToPos to localReferencePositionToPosition
-   removeLocalReference to removeLocalReferencePosition

### Remove TelemetryDataTag.PackageData

`TelemetryDataTag.PackageData` has been removed. Migrate all usage to `TelemetryDataTag.CodeArtifact` instead.

### Remove ConnectionState.Connecting

`ConnectionState.Connecting` has been removed. Migrate all usage to `ConnectionState.CatchingUp` instead.

### Remove ICodeLoader from @fluidframework/container-definitions

`ICodeLoader` in `@fluidframework/container-definitions` was deprecated since 0.40.0 and is now removed. Use `ICodeDetailsLoader` from `@fluidframework/container-loader` instead.

### Remove ISummaryAuthor and ISummaryCommitter

`ISummaryAuthor` and`ISummaryCommitter` have been removed in this release. See [#10456](https://github.com/microsoft/FluidFramework/issues/10456) for details.

### Narrow type of clientId field on MockFluidDataStoreRuntime

`clientId` can only ever be of type `string`, so it is superfluous for the type
to be `string | undefined`.

### Remove IFluidDataStoreChannel.bindToContext and related types

**THIS BREAKING CHANGE IS REVERTED AS OF 2.0.0-internal.1.1.3**

~~`bindToContext` has been removed from `IFluidDataStoreChannel`, along with enum `BindState` and the interface `IDataStoreWithBindToContext_Deprecated`.
See previous ["Upcoming" change notice](#bindToContext-to-be-removed-from-IFluidDataStoreChannel) for info on how this removal was staged.~~

### Remove aliasing return value from AliasResult

The `aliasing` return value from `AliasResult` has been removed from `@fluidframework/runtime-definitions`, as it's no longer returned by the API. Instead of `aliasing`, the API will return the promise of the ongoing aliasing operation.

### Creating root datastores using IContainerRuntime.CreateRootDataStore and IContainerRuntimeBase.\_createDataStoreWithProps is no longer supported

The `IContainerRuntime.CreateRootDataStore` method has been removed. Please use aliasing instead. See [IContainerRuntime.createRootDataStore is deprecated](#icontainerruntimecreaterootdatastore-is-deprecated). The `isRoot` parameter from `IContainerRuntimeBase._createDataStoreWithProps` has also been removed. Additionally, the feature gate which would switch to using aliasing behind the aforementioned deleted APIs, `Fluid.ContainerRuntime.UseDataStoreAliasing` will no longer be observed by the runtime. As aliasing is the default behavior for creating such datastores, the `useDataStoreAliasing` property from `IContainerRuntimeOptions` has been removed.

# 1.2.0

## 1.2.0 Upcoming changes

-   [ Added locationRedirection errorType in DriverErrorType enum](#Added-locationRedirection-errorType-in-DriverErrorType-enum)
-   [ Added ILocationRedirectionError error in DriverError type](#Added-ILocationRedirectionError-error-in-DriverError-type)

### Added locationRedirection errorType in DriverErrorType enum

Added locationRedirection errorType in DriverErrorType enum. This error tells that the location of file on server has changed.
This error will not be thrown in 1.x.x version but we are just adding it in the type for now. This will be thrown from 2.x.x onward. For consumers of errors(in any version due to dynamic driver loading), this needs to be handled as a separate type where an error message banner could be shown etc. Consumers can also choose to not do any action as far as they recognize this error at runtime and not faulter when they receive this error. Ex. if you have a switch statement which does not have this errorType as a case and throw error in default case, then you need to add a case so that it does not throw any error. However this error is not yet emitted from `Fluid Framework`, so in a way it is non breaking.

### Added ILocationRedirectionError error in DriverError type

Added ILocationRedirectionError error in DriverError. This error tells that the location of file on server has changed. In case of Odsp, the domain of file changes on server.

# 1.1.0

## 1.1.0 Upcoming changes

-   [IContainerRuntime.createRootDataStore is deprecated](#icontainerruntimecreaterootdatastore-is-deprecated)
-   [ ISummaryAuthor and ISummaryCommitter are deprecated](#isummaryauthor-and-isummarycommitter-are-deprecated)

### IContainerRuntime.createRootDataStore is deprecated

See [#9660](https://github.com/microsoft/FluidFramework/issues/9660). The API is vulnerable to name conflicts, which lead to invalid documents. As a replacement, create a regular datastore using the `IContainerRuntimeBase.createDataStore` function, then alias the datastore by using the `IDataStore.trySetAlias` function and specify a string value to serve as the alias to which the datastore needs to be bound. If successful, "Success" will be returned, and a call to `getRootDataStore` with the alias as parameter will return the same datastore.

### ISummaryAuthor and ISummaryCommitter are deprecated

See [#10456](https://github.com/microsoft/FluidFramework/issues/10456). `ISummaryAuthor` and `ISummaryCommitter`
are deprecated and will be removed in a future release.

# 1.0.0

## 1.0.0 Upcoming changes

-   [Summarize heuristic changes based on telemetry](#Summarize-heuristic-changes-based-on-telemetry)
-   [bindToContext to be removed from IFluidDataStoreChannel](#bindToContext-to-be-removed-from-IFluidDataStoreChannel)
-   [Garbage Collection (GC) mark phase turned on by default](<#Garbage-Collection-(GC)-mark-phase-turned-on-by-default>)
-   [SequenceEvent.isEmpty removed](#SequenceEvent.isEmpty-removed)

### Summarize heuristic changes based on telemetry

Changes will be made in the way heuristic summaries are run based on observed telemetry (see `ISummaryConfigurationHeuristics`). Please evaluate if such policies make sense for you, and if not, clone the previous defaults and pass it to the `ContainerRuntime` object to shield yourself from these changes:

-   Change `minOpsForLastSummaryAttempt` from `50` -> `10`
-   Change `maxOps` from `1000` -> `100`

### bindToContext to be removed from IFluidDataStoreChannel

`bindToContext` will be removed from `IFluidDataStoreChannel` in the next major release.
It was deprecated in 0.50 but due to [this bug](https://github.com/microsoft/FluidFramework/issues/9127) it still had to be called after creating a non-root data store. The bug was fixed in 0.59.
To prepare for the removal in the following release, calls to `bindToContext` can and should be removed as soon as this version is consumed. Since the compatibility window between container runtime and data store runtime is N / N-1, all runtime code will have the required bug fix (released in the previous version 0.59) and it can be safely removed.

### Garbage Collection (GC) mark phase turned on by default

GC mark phase is turned on by default with this version. In mark phase, unreferenced Fluid objects (data stores, DDSes and attachment blobs uploaded via BlobManager) are stamped as such along with the unreferenced timestamp in the summary. Features built on summaries (Fluid file at rest) can filter out these unreferenced content. For example, search and e-discovery will mostly want to filter out these content since they are unused.

For more details on GC and options for controlling its behavior, please see [this document](./packages/runtime/container-runtime/garbageCollection.md).

> Note: GC sweep phase has not been enabled yet so unreferenced content won't be deleted. The work to enable it is in progress and will be ready soon.

### SequenceEvent.isEmpty removed

In `@fluidframework/sequence`, a change was previously made to no longer fire `SequenceEvent`s with empty deltas.
This made the `isEmpty` property of `SequenceEvent` (also available on `SequenceDeltaEvent` and `SequenceMaintenanceEvent`) redundant.
It has been removed in this release--consumers should assume any raised delta events are not empty.

## 1.0.0 Breaking changes

-   [Changed AzureConnectionConfig API](#Changed-AzureConnectionConfig-API)
-   [Remove IFluidSerializer from core-interfaces](#Remove-IFluidSerializer-from-core-interfaces)
-   [Remove IFluidSerializer from IFluidObject](#Remove-IFluidSerializer-from-IFluidObject)
-   [Deprecate TelemetryDataTag.PackageData](#Deprecate-TelemetryDataTagPackageData)
-   [Remove write method from IDocumentStorageService](#Remove-Write-Method-from-IDocumentStorageService)
-   [Remove IDeltaManager.close()](#remove-ideltamanagerclose)
-   [Deprecated Fields from ISummaryRuntimeOptions](#Deprecated-fields-from-ISummaryRuntimeOptions)
-   [`ISummarizerOptions` is deprecated](#isummarizerOptions-is-deprecated)
-   [connect() and disconnect() made mandatory on IContainer and IFluidContainer](#connect-and-disconnect-made-mandatory-on-icontainer-and-ifluidcontainer)
-   [Remove Const Enums from Merge Tree, Sequence, and Shared String](#Remove-Const-Enums-from-Merge-Tree-Sequence-and-Shared-String)
-   [Remove Container.setAutoReconnect() and Container.resume()](#remove-containersetautoreconnect-and-containerresume)
-   [Remove IContainer.connected and IFluidContainer.connected](#remove-icontainerconnected-and-ifluidcontainerconnected)
-   [All IFluidObject Augmentations Removed](#All-IFluidObject-Augmentations-Removed)
-   [Remove `noopTimeFrequency` and `noopCountFrequency` from ILoaderOptions](#remove-nooptimefrequency-and-noopcountfrequency-from-iloaderoptions)
-   [proxyLoaderFactories members removed from ILoaderProps and ILoaderServices](#proxyloaderfactories-members-to-be-removed-from-iloaderprops-and-iloaderservices)
-   [IContainer.connectionState yields finer-grained ConnectionState values](#icontainerconnectionstate-yields-finer-grained-connectionstate-values)

### Changed AzureConnectionConfig API

-   Added a `type` field that's used to differentiate between remote and local connections.
-   Defined 2 subtypes of `AzureConnectionConfig`: `AzureLocalConnectionConfig` and `AzureRemoteConnectionConfig` with their `type` set to `"local"` and `"remote"` respectively
-   Previously we supplied `orderer` and `storage` fields, now replaced with `endpoint` url.
-   Previously `LOCAL_MODE_TENANT_ID` was supplied for the `tenantId` field when running app locally, now in "local" mode,
    no tenantId field is `provided` and `LOCAL_MODE_TENANT_ID` is no longer available.

### Remove IFluidSerializer from core-interfaces

`IFluidSerializer` was deprecated from core-interfaces in 0.55 and is now removed. Use `IFluidSerializer` in shared-object-base instead.

### Remove IFluidSerializer from IFluidObject

`IFluidSerializer` in `IFluidObject` was deprecated in 0.52 and is now removed. Use `FluidObject` instead of `IFluidObject`.

### Deprecate TelemetryDataTag.PackageData

`TelemetryDataTag.PackageData` is deprecated and will be removed in a future release. Use `TelemetryDataTag.CodeArtifact` instead.

### Remove Write Method from IDocumentStorageService

The `IDocumentStorageService.write(...)` method within the `@fluidframework/driver-definitions` package has been removed. Please remove all usage/implementation of this method if present.

### Remove IDeltaManager.close()

The method `IDeltaManager.close()` was deprecated in 0.54 and is now removed.
Use IContainer.close() or IContainerContext.closeFn() instead, and pass an error object if applicable.

### Require enableOfflineLoad to use IContainer.closeAndGetPendingLocalState()

Offline load functionality has been placed behind a feature flag as part of [ongoing offline work](https://github.com/microsoft/FluidFramework/pull/9557).
In order to use `IContainer.closeAndGetPendingLocalState`, pass a set of options to the container runtime including `{ enableOfflineLoad: true }`.

### Deprecated Fields from ISummaryRuntimeOptions

The following fields have been deprecated from `ISummaryRuntimeOptions` and became properties from `ISummaryConfiguration` interface in order to have the Summarizer Heuristics Settings under the same object. See [#9990](https://github.com/microsoft/FluidFramework/issues/9990):

`ISummaryRuntimeOptions.initialSummarizerDelayMs`
`ISummaryRuntimeOptions.disableSummaries`
`ISummaryRuntimeOptions.maxOpsSinceLastSummary`
`ISummaryRuntimeOptions.summarizerClientElection`
`ISummaryRuntimeOptions.summarizerOptions`

They will be removed in a future release. See [#9990](https://github.com/microsoft/FluidFramework/issues/9990)

-   ### `ISummarizerOptions` is deprecated
    `ISummarizerOptions` interface is deprecated and will be removed in a future release. See [#9990](https://github.com/microsoft/FluidFramework/issues/9990)
    Options that control the behavior of a running summarizer will be moved to the `ISummaryConfiguration` interface instead.

### connect() and disconnect() made mandatory on IContainer and IFluidContainer

The functions `IContainer.connect()`, `IContainer.disconnect()`, `IFluidContainer.connect()`, and `IFluidContainer.disconnect()` have all been changed from optional to mandatory functions.

### Remove Const Enums from Merge Tree, Sequence, and Shared String

The types RBColor, MergeTreeMaintenanceType, and MergeTreeDeltaType are no longer const enums they are now const objects with a union type. In general there should be no change necessary for consumer, unless you are using a specific value as a type. When using a specific value as a type, it is now necessary to prefix with typeof. This scenario is uncommon in consuming code. Example:

```diff
export interface IMergeTreeInsertMsg extends IMergeTreeDelta {
-    type: MergeTreeDeltaType.INSERT;
+    type: typeof MergeTreeDeltaType.INSERT;
```

### Remove Container.setAutoReconnect() and Container.resume()

The functions `Container.setAutoReconnect()` and `Container.resume()` were deprecated in 0.58 and are now removed. To replace their functionality use `Container.connect()` instead of `Container.setAutoReconnect(true)` and `Container.resume()`, and use `Container.disconnect()` instead of `Container.setAutoReconnect(false)`.

### Remove IContainer.connected and IFluidContainer.connected

The properties `IContainer.connected` and `IFluidContainer.connected` were deprecated in 0.58 and are now removed. To replace their functionality use `IContainer.connectionState` and `IFluidContainer.connectionState` respectively. Example:

```diff
- if (container.connected) {
+ if (container.connectionState === ConnectionState.Connected) {
    console.log("Container is connected");
}
```

### All IFluidObject Augmentations Removed

All augmentations to IFluidObject are now removed. IFluidObject is deprecated and being replaced with [FluidObject](#Deprecate-IFluidObject-and-introduce-FluidObject). The interface IFluidObject still exists as an empty interface, to support any pre-existing augmentations. However these should be moved to the [FluidObject](#Deprecate-IFluidObject-and-introduce-FluidObject) pattern, as IFluidObject will
be completely removed in an upcoming release.

The following interfaces still exist independently and can be used via FLuidObject, but no longer exist on IFluidObject.

-   IRuntimeFactory
-   ILoader
-   IFluidLoadable
-   IFluidRunnable
-   IFluidRouter
-   IFluidHandleContext
-   IFluidHandle
-   IFluidHTMLView

### Remove `noopTimeFrequency` and `noopCountFrequency` from ILoaderOptions

`noopTimeFrequency` and `noopCountFrequency` are removed from `ILoaderOptions`. Please use `noopTimeFrequency` and `noopCountFrequency` from `IClientConfiguration` in `@fluidframework/protocol-definitions`.

### proxyLoaderFactories members to be removed from ILoaderProps and ILoaderServices

The `proxyLoaderFactories` member on `ILoaderProps` and `ILoaderServices` was deprecated in 0.59 and has now been removed.

### IContainer.connectionState yields finer-grained ConnectionState values

In both `@fluidframework/container-definitions` and `@fluidframework/container-loader` packages,
the `ConnectionState` types have been updated to include a new state which previously was
encompassed by the `Disconnected` state. The new state is `EstablishingConnection` and indicates that the container is
attempting to connect to the ordering service, but is not yet connected.

Any logic based on the `Disconnected` state (e.g. checking the value of `connectionState` on either `IContainer` and `Container`)
should be updated depending on how you want to treat this new `EstablishingConnection` state.

Additionally, please note that the `Connecting` state is being renamed to `CatchingUp`.
`ConnectionState.Connecting` is marked as deprecated, please use `ConnectionState.CatchingUp` instead.
`ConnectionState.Connecting` will be removed in the following major release.

# 0.59

## 0.59 Upcoming changes

-   [Remove ICodeLoader interface](#Remove-ICodeLoader-interface)
-   [IFluidContainer.connect() and IFluidContainer.disconnect() will be made mandatory in future major release](#ifluidcontainer-connect-and-ifluidcontainer-disconnect-will-be-made-mandatory-in-future-major-release)
-   [proxyLoaderFactories members to be removed from ILoaderProps and ILoaderServices](#proxyLoaderFactories-members-to-be-removed-from-ILoaderProps-and-ILoaderServices)
-   [routerlicious-host package and ContainerUrlResolver to be removed](#routerlicious-host-package-and-ContainerUrlResolver-to-be-removed)
-   [LocalReference class and method deprecations](#LocalReference-class-and-method-deprecations)
-   [Deprecated properties from ILoaderOptions](#Deprecated-properties-from-ILoaderOptions)
-   [Deprecated forceAccessTokenViaAuthorizationHeader from ICollabSessionOptions](#Deprecated-forceAccessTokenViaAuthorizationHeader-from-ICollabSessionOptions)
-   [Deprecated enableRedeemFallback from HostStoragePolicy in Odsp driver](#Deprecated-enableRedeemFallback-from-HostStoragePolicy-in-Odsp-driver)]

### Remove ICodeLoader interface

`ICodeLoader` in `@fluidframework/container-definitions` was deprecated since 0.40.0 and is now removed. Use `ICodeDetailsLoader` from `@fluidframework/container-loader` instead.

### IFluidContainer.connect() and IFluidContainer.disconnect() will be made mandatory in future major release

In major release 1.0, the optional functions `IFluidContainer.connect()` and `IFluidContainer.disconnect()` will be made mandatory functions.

### proxyLoaderFactories members to be removed from ILoaderProps and ILoaderServices

The `proxyLoaderFactories` member on `ILoaderProps` and `ILoaderServices` has been deprecated in 0.59 and will be removed in an upcoming release.

### routerlicious-host package and ContainerUrlResolver to be removed

The `@fluidframework/routerlicious-host` package and its `ContainerUrlResolver` have been deprecated in 0.59 and will be removed in an upcoming release.

### LocalReference class and method deprecations

The class LocalReference in the @fluidframework/merge-tree packing is being deprecated. Please transition usage to the ReferencePosition interface from the same package.
To support this change the following methods are deprecated with replacements that operate on ReferencePosition rather than LocalReference

-   createPositionReference to createLocalReferencePosition
-   addLocalReference to createLocalReferencePosition
-   localRefToPos to localReferencePositionToPosition
-   removeLocalReference to removeLocalReferencePosition

The above methods are changes in both the @fluidframework/merge-tree and @fluidframework/sequence packages.

### Deprecated properties from ILoaderOptions

`noopTimeFrequency` and `noopCountFrequency` from `ILoaderOptions` will be deprecated and moved to `IClientConfiguration` in `@fluidframework/protocol-definitions`.

### Deprecated forceAccessTokenViaAuthorizationHeader from ICollabSessionOptions

Deprecated forceAccessTokenViaAuthorizationHeader from ICollabSessionOptions as auth token will be supplied as Header by default due to security reasons.

### Deprecated enableRedeemFallback from HostStoragePolicy in Odsp driver

Deprecated enableRedeemFallback from HostStoragePolicy in Odsp driver as it will be always enabled by default.

## 0.59 Breaking changes

-   [Removing Commit from TreeEntry and commits from SnapShotTree](#Removing-Commit-from-TreeEntry-and-commits-from-SnapShotTree)
-   [raiseContainerWarning removed from IContainerContext](#raiseContainerWarning-removed-from-IContainerContext)
-   [Remove `@fluidframework/core-interface#fluidPackage.ts`](#Remove-fluidframeworkcore-interfacefluidPackagets)
-   [getAbsoluteUrl() argument type changed](#getAbsoluteUrl-argument-type-changed)
-   [Replace ICodeLoader with ICodeDetailsLoader interface](#Replace-ICodeLoader-with-ICodeDetailsLoader-interface)
-   [IFluidModule.fluidExport is no longer an IFluidObject](#IFluidModule.fluidExport-is-no-longer-an-IFluidObject)
-   [Scope is no longer an IFluidObject](#scope-is-no-longer-an-IFluidObject)
-   [IFluidHandle and requestFluidObject generic's default no longer includes IFluidObject](#IFluidHandle-and-requestFluidObject-generics-default-no-longer-includes-IFluidObject)
-   [LazyLoadedDataObjectFactory.create no longer returns an IFluidObject](#LazyLoadedDataObjectFactory.create-no-longer-returns-an-IFluidObject)
-   [Remove routerlicious-host package](#remove-routerlicious-host-package)

### Removing Commit from TreeEntry and commits from SnapShotTree

Cleaning up properties that are not being used in the codebase: `TreeEntry.Commit` and `ISnapshotTree.commits`.
These should not be used and there is no replacement provided.

### raiseContainerWarning removed from IContainerContext

`raiseContainerWarning` property will be removed from `IContainerContext` interface and `ContainerContext` class. Please refer to [raiseContainerWarning property](#Remove-raisecontainerwarning-property) for more details.

### Remove `@fluidframework/core-interface#fluidPackage.ts`

All the interfaces and const from `fluidPackage.ts` were moved to `@fluidframework/container-definitions` in previous release. Please refer to: [Moved `@fluidframework/core-interface#fluidPackage.ts` to `@fluidframework/container-definition#fluidPackage.ts`](#Moved-fluidframeworkcore-interfacefluidPackagets-to-fluidframeworkcontainer-definitionfluidPackagets). It is now removed from `@fluidframework/core-interface#fluidPackage.ts`. Import the following interfaces and const from `@fluidframework/container-definitions`:

-   `IFluidPackageEnvironment`
-   `IFluidPackage`
-   `isFluidPackage`
-   `IFluidCodeDetailsConfig`
-   `IFluidCodeDetailsConfig`
-   `IFluidCodeDetails`
-   `IFluidCodeDetailsComparer`
-   `IProvideFluidCodeDetailsComparer`
-   `IFluidCodeDetailsComparer`

### `getAbsoluteUrl()` argument type changed

The `packageInfoSource` argument in `getAbsoluteUrl()` on `@fluidframework/odsp-driver`, `@fluidframework/iframe-driver`, and `@fluidframework/driver-definitions` is typed to `IContainerPackageInfo` interface only.

```diff
- getAbsoluteUrl(
-    resolvedUrl: IResolvedUrl,
-    relativeUrl: string,
-    packageInfoSource?: IFluidCodeDetails | IContainerPackageInfo,
- ): Promise<string>;

+ interface IContainerPackageInfo {
+    /**
+     * Container package name.
+     */
+    name: string;
+ }

+ getAbsoluteUrl(
+    resolvedUrl: IResolvedUrl,
+    relativeUrl: string,
+    packageInfoSource?: IContainerPackageInfo,
+ ): Promise<string>;
```

### Replace ICodeLoader with ICodeDetailsLoader interface

`ICodeLoader` in `@fluidframework/container-definitions` was deprecated since 0.40.0 and is now removed. Use `ICodeDetailsLoader` from `@fluidframework/container-loader` instead.

In particular, note the `ILoaderService` and `ILoaderProps` interfaces used with the `Loader` class now only support `ICodeDetailsLoader`. If you were using an `ICodeLoader` with these previously, you'll need to update to an `ICodeDetailsLoader`.

```ts
export interface ICodeDetailsLoader extends Partial<IProvideFluidCodeDetailsComparer> {
	/**
	 * Load the code module (package) that is capable to interact with the document.
	 *
	 * @param source - Code proposal that articulates the current schema the document is written in.
	 * @returns - Code module entry point along with the code details associated with it.
	 */
	load(source: IFluidCodeDetails): Promise<IFluidModuleWithDetails>;
}
```

All codeloaders are now expected to return the object including both the runtime factory and code details of the package that was actually loaded. These code details may be used later then to check whether the currently loaded package `.satisfies()` a constraint.

You can start by returning default code details that were passed into the code loader which used to be our implementation on your behalf if code details were not passed in. Later on, this gives an opportunity to implement more sophisticated code loading where the code loader now can inform about the actual loaded module via the returned details.

### IFluidModule.fluidExport is no longer an IFluidObject

IFluidObject is no longer part of the type of IFluidModule.fluidExport. IFluidModule.fluidExport is still an [FluidObject](#Deprecate-IFluidObject-and-introduce-FluidObject) which should be used instead.

### Scope is no longer an IFluidObject

IFluidObject is no longer part of the type of IContainerContext.scope or IContainerRuntime.scope.
Scope is still an [FluidObject](#Deprecate-IFluidObject-and-introduce-FluidObject) which should be used instead.

### IFluidHandle and requestFluidObject generic's default no longer includes IFluidObject

IFluidObject is no longer part of the type of IFluidHandle and requestFluidObject generic's default.

```diff
- IFluidHandle<T = IFluidObject & FluidObject & IFluidLoadable>
+ IFluidHandle<T = FluidObject & IFluidLoadable>

- export function requestFluidObject<T = IFluidObject & FluidObject>(router: IFluidRouter, url: string | IRequest): Promise<T>;
+ export function requestFluidObject<T = FluidObject>(router: IFluidRouter, url: string | IRequest): Promise<T>;
```

This will affect the result of all `get()` calls on IFluidHandle's, and the default return will no longer be and IFluidObject by default.

Similarly `requestFluidObject` default generic which is also its return type no longer contains IFluidObject.

In both cases the generic's default is still an [FluidObject](#Deprecate-IFluidObject-and-introduce-FluidObject) which should be used instead.

As a short term fix in both these cases IFluidObject can be passed at the generic type. However, IFluidObject is deprecated and will be removed in an upcoming release so this can only be a temporary workaround before moving to [FluidObject](#Deprecate-IFluidObject-and-introduce-FluidObject).

### LazyLoadedDataObjectFactory.create no longer returns an IFluidObject

LazyLoadedDataObjectFactory.create no longer returns an IFluidObject, it now only returns a [FluidObject](#Deprecate-IFluidObject-and-introduce-FluidObject).

As a short term fix the return type of this method can be safely casted to an IFluidObject. However, IFluidObject is deprecated and will be removed in an upcoming release so this can only be a temporary workaround before moving to [FluidObject](#Deprecate-IFluidObject-and-introduce-FluidObject).

### Remove Routerlicious-host package

Remove `@fluidframework/routerlicious-host` package and its `ContainerUrlResolver` as they have been deprecated in 0.59 and unused.

# 0.58

## 0.58 Upcoming changes

-   [Doing operations not allowed on deleted sub directory](#Doing-operations-not-allowed-on-deleted-sub-directory)
-   [IDirectory extends IDisposable](#IDirectory-extends-IDisposable)
-   [raiseContainerWarning removed from IContainerContext](#raiseContainerWarning-removed-from-IContainerContext)
-   [`IContainerRuntimeBase.setFlushMode` is deprecated](#icontainerruntimebasesetflushmode-is-deprecated)
-   [connected deprecated from IContainer, IFluidContainer, and FluidContainer](#connected-deprecated-from-IContainer-IFluidContainer-and-FluidContainer)
-   [setAutoReconnect and resume deprecated from IContainer and Container](#setAutoReconnect-and-resume-deprecated-from-IContainer-and-Container)
-   [IContainer.connect() and IContainer.disconnect() will be made mandatory in future major release](#icontainer-connect-and-icontainer-disconnect-will-be-made-mandatory-in-future-major-release)

### Doing operations not allowed on deleted sub directory

Users will not be allowed to do operations on a deleted directory. Users can subscribe to `disposed` event to know if a sub directory is deleted. Accessing deleted sub directory will throw `UsageError` exception now.

### IDirectory extends IDisposable

IDirectory has started extending IDisposable. This means that users implementing the IDirectory interface needs to implement IDisposable too now.

### raiseContainerWarning removed from IContainerContext

`raiseContainerWarning` property will be removed from `IContainerContext` interface and `ContainerContext` class. Please refer to [raiseContainerWarning property](#Remove-raisecontainerwarning-property) for more details.

### `IContainerRuntimeBase.setFlushMode` is deprecated

`IContainerRuntimeBase.setFlushMode` is deprecated and will be removed in a future release. FlushMode will become an immutable property for the container runtime, optionally provided at creation time via the `IContainerRuntimeOptions` interface. See [#9480](https://github.com/microsoft/FluidFramework/issues/9480#issuecomment-1084790977)

### connected deprecated from IContainer, IFluidContainer, and FluidContainer

`connected` has been deprecated from `IContainer`, `IFluidContainer`, and `FluidContainer`. It will be removed in a future major release. Use `connectionState` property on the respective interfaces/classes instead. Please switch to the new APIs as soon as possible, and provide any feedback to the FluidFramework team if necessary.

```diff
- if (fluidContainer.connected)
+ if (fluidContainer.connectionState === ConnectionState.Connected)
```

### setAutoReconnect and resume deprecated from IContainer and Container

`setAutoReconnect()` and `resume()` have been deprecated from `IContainer` and `Container`. They will be removed in a future major release. Use `connect()` instead of `setAutoReconnect(true)` and `resume()`, and use `disconnect()` instead of `setAutoReconnect(false)`. Note, when using these new functions you will need to ensure that the container is both attached and not closed to prevent an error being thrown. Please switch to the new APIs as soon as possible, and provide any feedback to the FluidFramework team if necessary.

### IContainer.connect() and IContainer.disconnect() will be made mandatory in future major release

In major release 1.0, the optional functions `IContainer.connect()` `IContainer.disconnect()` will be made mandatory functions.

## 0.58 Breaking changes

-   [Move IntervalType from merge-tree to sequence package](#Move-IntervalType-from-merge-tree-to-sequence-package)
-   [Remove logger property from IContainerContext](#Remove-logger-property-from-IContainerContext)
-   [Set raiseContainerWarning property as optional parameter on IContainerContext](#Set-raiseContainerWarning-property-as-optional-parameter-on-IContainerContext)
-   [Consolidate fluidErrorCode and message on FF Errors](#Consolidate-fluidErrorCode-and-message-on-FF-Errors)

### Move IntervalType from merge-tree to sequence package

Move the type from the merge-tree package where it isn't used to the sequence package where it is used

```diff
- import { IntervalType } from "@fluidframework/merge-tree";
+ import { IntervalType } from "@fluidframework/sequence";
```

## Remove logger property from IContainerContext

The logger property in IContainerContext became an optional parameter in [release 0.56](#Set-logger-property-as-optional-parameter-in-IContainerContext). This property has now been removed. The `taggedLogger` property is now set as a required parameter in `IContainerContext` interface.

## Set raiseContainerWarning property as optional parameter on IContainerContext

`raiseContainerWarning` is set as an optional parameter on `IContainerContext` interface and would be removed from `IContainerContext` interface and `ContainerContext` class in the next release. Please see [raiseContainerWarning property](#Remove-raisecontainerwarning-property) for more details.

### Consolidate fluidErrorCode and message on FF Errors

Errors raised by the Fluid Framework will no longer contain the property `fluidErrorCode`.
This was present in many error constructors, and exposed in the type `IFluidErrorBase`, but has now been removed.
Previously, the fluidErrorCode value (a pascaleCased term) was often used as the error message itself.
Now all error messages can be expected to be easily-read sentences,
sometimes followed by a colon and an inner error message when applicable.

# 0.57

## 0.57 Upcoming changes

## 0.57 Breaking changes

-   [IFluidConfiguration removed](#IFluidConfiguration-removed)
-   [Driver error constructors' signatures have changed](#driver-error-constructors-signatures-have-changed)
-   [IFluidObject removed from IFluidDataStoreContext scope](#IFluidObject-removed-from-IFluidDataStoreContext-scope)
-   [The behavior of containers' isDirty flag has changed](#containers-isdirty-flag-behavior-has-changed)
-   [Removed PureDataObject.requestFluidObject_UNSAFE](#Removed-PureDataObject.requestFluidObject_UNSAFE)
-   [Modified PureDataObject.getFluidObjectFromDirectory](#Modified-PureDataObject.getFluidObjectFromDirectory)
-   [Remove IFluidObject from Aqueduct](#Remove-IFluidObject-from-Aqueduct)
-   [Removing snapshot API from IRuntime](#Removing-snapshot-api-from-IRuntime)
-   [Remove Unused IFluidObject Augmentations](#Remove-Unused-IFluidObject-Augmentations)
-   [Duplicate extractLogSafeErrorProperties removed](#duplicate-extractlogsafeerrorproperties-removed)
-   [Code proposal rejection removed](#Code-proposal-rejection-removed)
-   [ContainerRuntime.createDataStore return type changed](#Containerruntimecreatedatastore-return-type-changed)
-   [Root datastore creation may throw an exception in case of name conflicts](#Root-datastore-creation-may-throw-an-exception-in-case-of-name-conflicts)

### IFluidConfiguration removed

The `IFluidConfiguration` interface and related properties were deprecated in 0.55, and have now been removed. This includes the `configuration` member of `IContainerContext` and `ContainerContext`.

### Driver error constructors' signatures have changed

All error classes defined in @fluidframework/driver-utils now require the `props` parameter in their constructors,
and `props` must include the property `driverVersion: string | undefined` (via type `DriverErrorTelemetryProps`).
Same for helper functions that return new error objects.

Additionally, `createGenericNetworkError`'s signature was refactored to combine `canRetry` and `retryAfterMs` into a single
required parameter `retryInfo`.

### IFluidObject removed from IFluidDataStoreContext scope

IFluidObject is deprecated and being replaced with [FluidObject](#Deprecate-IFluidObject-and-introduce-FluidObject). IFluidObject is now removed from IFluidDataStoreContext's scope:

```diff
- readonly scope: IFluidObject & FluidObject;
+ readonly scope: FluidObject;
```

Additionally, the following deprecated fields have been removed from IFluidObject:

-   IFluidDataStoreFactory
-   IFluidDataStoreRegistry

Use [FluidObject](#Deprecate-IFluidObject-and-introduce-FluidObject) instead.

### Containers isDirty flag behavior has changed

Container is now considered dirty if it's not attached or it is attached but has pending ops. Check https://fluidframework.com/docs/build/containers/#isdirty for further details.

### Removed PureDataObject.requestFluidObject_UNSAFE

The `requestFluidObject_UNSAFE` is removed from the PureDataObject. If you still need to fallback on URIs, use `handleFromLegacyUri`. We are making this change to encourage retreiving shared objects via handles only.

### Modified PureDataObject.getFluidObjectFromDirectory

Going forward, `getFluidObjectFromDirectory` will not return FluidObject if you have have used to store uri string for a given key. If you still need to fallback on URIs, use `handleFromLegacyUri`. Also, getFluidObjectFromDirectory now expects callback that is only returning `IFluidHandle` or `undefined`. Returnig uri/id (string) is not supported as we want to encourage retreiving shared objects via handles only.

### Remove IFluidObject from Aqueduct

[IFluidObject is deprecated](#Deprecate-IFluidObject-and-introduce-FluidObject). In this release we have removed all IFluidObject from the aqueduct package.
This impacts the following public apis:

-   getDefaultObjectFromContainer
-   getObjectWithIdFromContainer
-   getObjectFromContainer
-   PureDataObject.getFluidObjectFromDirectory
-   ContainerServiceRegistryEntries
-   SingletonContainerServiceFactory.getService

In general the impact of these changes should be transparent. If you see compile errors related to Fluid object provider types with the above apis, you should transition those usages to [FluidObject](https://github.com/microsoft/FluidFramework/blob/main/common/lib/core-interfaces/src/provider.ts#L61) which is the replacement for the deprecated IFluidObject.

### Removing snapshot API from IRuntime

Snapshot API has been removed from IRuntime. Replay tools and snapshot tests are now using summarize API.

### Remove Unused IFluidObject Augmentations

The following deprecated provider properties are no longer exposed off of IFluidObject

-   IFluidMountableView
-   IAgentScheduler
-   IContainerRuntime
-   ISummarizer

The interfaces that correspond to the above properties continue to exist, and can use directly, or with the IFluidObject replacement [FluidObject](https://github.com/microsoft/FluidFramework/blob/main/common/lib/core-interfaces/src/provider.ts#L61)

### Duplicate extractLogSafeErrorProperties removed

The helper function `extractLogSafeErrorProperties` existed in both telemetry-utils and common-utils packages.
The copy in common-utils was out of date and unused in this repo, and has now been removed.

### Code proposal rejection removed

Rejection functionality has been removed from Quorum. As a result, the `"codeDetailsProposed"` event on `IContainer` now provides an `ISequencedProposal` rather than an `IPendingProposal`.

### ContainerRuntime.createDataStore return type changed

`ContainerRuntime.createDataStore` will now return an an `IDataStore` instead of an `IFluidRouter`. This change does not break the interface contract, as the former inherits the latter, however the concrete object will be a `DataStore` instance, which does not inherit `IFluidDataStoreChannel` as before.

### Root datastore creation may throw an exception in case of name conflicts

When creating root datastores using `ContainerRuntime.createRootDataStore` or `ContainerRuntime._createDataStoreWithProps`, in case of a name conflict (when attempting to create a root datastore with a name which already exists in the document), an exception of type `GenericError` may be thrown from the function.

## 0.56 Breaking changes

-   [`MessageType.Save` and code that handled it was removed](#messageType-save-and-code-that-handled-it-was-removed)
-   [Removed `IOdspResolvedUrl.sharingLinkToRedeem`](#Removed-IOdspResolvedUrl.sharingLinkToRedeem)
-   [Removed url from ICreateBlobResponse](#removed-url-from-ICreateBlobResponse)
-   [`readonly` removed from `IDeltaManager`, `DeltaManager`, and `DeltaManagerProxy`](#readonly-removed-from-IDeltaManager-and-DeltaManager-DeltaManagerProxy)(Synthesize-Decoupled-from-IFluidObject-and-Deprecations-Removed)
-   [codeDetails removed from Container](#codeDetails-removed-from-Container)
-   [wait() methods removed from map and directory](#wait-methods-removed-from-map-and-directory)
-   [Removed containerPath from DriverPreCheckInfo](#removed-containerPath-from-DriverPreCheckInfo)
-   [Removed SharedObject.is](#Removed-SharedObject.is)
-   [Removed IContainerContext.id](#Removed-IContainerContext.id-and-ContainerContext.id)
-   [Remove raiseContainerWarning property](#Remove-raiseContainerWarning-property)
-   [Set logger property as optional parameter in IContainerContext](#Set-logger-property-as-optional-parameter-in-IContainerContext)

### `MessageType.Save` and code that handled it was removed

The `Save` operation type was deprecated and has now been removed. This removes `MessageType.Save` from `protocol-definitions`, `save;${string}: ${string}` from `SummarizeReason` in the `container-runtime` package, and `MessageFactory.createSave()` from and `server-test-utils`.

### Removed `IOdspResolvedUrl.sharingLinkToRedeem`

The `sharingLinkToRedeem` property is removed from the `IOdspResolvedUrl` interface. The property can be accesed from `IOdspResolvedUrl.shareLinkInfo` instead.

### Removed `url` from ICreateBlobResponse

The unused `url` property of `ICreateBlobResponse` in `@fluidframework/protocol-definitions` has been removed

### readonly removed from IDeltaManager, DeltaManager, and DeltaManagerProxy

The `readonly` property was deprecated and has now been removed from `IDeltaManager` from `container-definitions`. Additionally, `readonly` has been removed from the implementations in `DeltaManager` and `DeltaManagerProxy` from `container-loader`. To replace its functionality, use `readOnlyInfo.readonly` instead.

### Synthesize Decoupled from IFluidObject and Deprecations Removed

DependencyContainer now takes a generic argument, as it is no longer directly couple to IFluidObject. The ideal pattern here would be directly pass the provider or FluidObject interfaces you will register. As a short term solution you could also pass IFluidObject, but IFluidObject is deprecated, so will need to be removed if used here.
Examples:

```typescript
// the old way
const dc = new DependencyContainer();
dc.register(IFluidHTMLView, MockLoadable());

// FluidObject option
const dc = new DependencyContainer<FluidObject<IFluidHTMLView>>();
dc.register(IFluidHTMLView, MockLoadable());

// Provider option
const dc = new DependencyContainer<IProvideFluidHTMLView>();
dc.register(IFluidHTMLView, MockLoadable());

// Short term IFluidObject option
const dc = new DependencyContainer<IFluidObject>();
dc.register(IFluidHTMLView, MockLoadable());
```

The following members have been removed from IFluidDependencySynthesizer:

-   registeredTypes - unused and no longer supported. `has` can replace most possible usages
-   register - create new DependencyContainer and add existing as parent
-   unregister - create new DependencyContainer and add existing as parent
-   getProvider - use `has` and `synthesize` to check or get provider respectively

The following types have been removed or changed. These changes should only affect direct usages which should be rare. Existing synthesizer api usage is backwards compatible:

-   FluidObjectKey - removed as IFluidObject is deprecated
-   NonNullableFluidObject - removed as IFluidObject is deprecated. use typescripts NonNullable instead
-   AsyncRequiredFluidObjectProvider - Takes FluidObject types rather than keys
-   AsyncOptionalFluidObjectProvider - Takes FluidObject types rather than keys
-   AsyncFluidObjectProvider - Takes FluidObject types rather than keys
-   FluidObjectProvider - Takes FluidObject types rather than keys
-   ProviderEntry - no longer used
-   DependencyContainerRegistry - no longer used

### codeDetails removed from Container

In release 0.53, the `codeDetails` member was removed from `IContainer`. It is now also removed from `Container`. To inspect the code details of a container, instead use the `getSpecifiedCodeDetails()` and `getLoadedCodeDetails()` methods.

### `wait()` methods removed from map and directory

The `wait()` methods on `ISharedMap` and `IDirectory` were deprecated in 0.55 and have now been removed. See the [deprecation notice](#wait-methods-deprecated-on-map-and-directory) for migration advice if you currently use these APIs.

### Removed containerPath from DriverPreCheckInfo

The `containerPath` property of `DriverPreCheckInfo` was deprecated and has now been removed. To replace its functionality, use `Loader.request()`.

### Removed `SharedObject.is`

The `is` method is removed from SharedObject. This was being used to detect SharedObjects stored inside other SharedObjects (and then binding them), which should not be happening anymore. Instead, use handles to SharedObjects.

### Removed IContainerContext.id and ContainerContext.id

The `id` property of IContainerContext was deprecated and now removed. The `id` property of ContainerContext was deprecated and now removed. id should not be exposed at
runtime level anymore. Instead, get from container's resolvedURL if necessary.

### Remove raiseContainerWarning property

The `raiseContainerWarning` property is removed from the following interfaces in release 0.56:

-   `IContainerRuntime`
-   `IFluidDataStoreContext`
-   `IFluidDataStoreRuntime`

This property was also deprecated in `IContainerContext` and will be removed in a future release. Application developers should generate their own telemetry/logging events.

### Set logger property as optional parameter in IContainerContext

The `logger` property from `IContainerContext` is now optional. It will be removed completely in a future release. Use `taggedLogger` instead. Loggers passed to `ContainerContext` will need to support tagged events.

## 0.55 Breaking changes

-   [`SharedObject` summary and GC API changes](#SharedObject-summary-and-GC-API-changes)
-   [`IChannel.summarize` split into sync and async](#IChannel.summarize-split-into-sync-and-async)
-   [`IFluidSerializer` moved to shared-object-base](#IFluidSerializer-moved-to-shared-object-base)
-   [Removed `IFluidSerializer` from `IFluidDataStoreRuntime`](#Removed-IFluidSerializer-from-IFluidDataStoreRuntime)
-   [`IFluidConfiguration` deprecated and `IFluidConfiguration` member removed from `ContainerRuntime`](#IFluidConfiguration-deprecated-and-IFluidConfiguration-member-removed-from-ContainerRuntime)
-   [`wait()` methods deprecated on map and directory](#wait-methods-deprecated-on-map-and-directory)
-   [Remove Legacy Data Object and Factories](#Remove-Legacy-Data-Object-and-Factories)
-   [Removed `innerRequestHandler`](#Removed-innerRequestHandler)
-   [Aqueduct and IFluidDependencySynthesizer changes](#Aqueduct-and-IFluidDependencySynthesizer-changes)

### `container-loader` interfaces return `IQuorumClients` rather than `IQuorum`

The `getQuorum()` method on `IContainer` and the `quorum` member of `IContainerContext` return an `IQuorumClients` rather than an `IQuorum`. See the [prior breaking change notice announcing this change](#getQuorum-returns-IQuorumClients-from-within-the-container) for recommendations on migration.

### `SharedObject` summary and GC API changes

`SharedObject.snapshotCore` is renamed to `summarizeCore` and returns `ISummaryTreeWithStats`. Use
`SummaryTreeBuilder` to create a summary instead of `ITree`.

`SharedObject.getGCDataCore` is renamed to `processGCDataCore` and a `SummarySerializer` is passed as a parameter. The method should run the serializer over the handles as before and does not need to return anything. The caller will extract the GC data from the serializer.

### `IChannel.summarize` split into sync and async

`IChannel` now has two summarization methods instead of a single synchronous `summarize`. `getAttachSummary` is synchronous to prevent channel modifications during summarization, `summarize` is asynchronous.

### `IFluidSerializer` moved to shared-object-base

`IFluidSerializer` has moved packages from core-interfaces to shared-object-base. `replaceHandles` method is renamed to `encode`. `decode` method is now required. `IFluidSerializer` in core-interfaces is now deprecated and will be removed in a future release.

### Removed `IFluidSerializer` from `IFluidDataStoreRuntime`

`IFluidSerializer` in `IFluidDataStoreRuntime` was deprecated in version 0.53 and is now removed.

### `IFluidConfiguration` deprecated and `IFluidConfiguration` member removed from `ContainerRuntime`

The `IFluidConfiguration` interface from `@fluidframework/core-interfaces` has been deprecated and will be removed in an upcoming release. This will include removal of the `configuration` member of the `IContainerContext` from `@fluidframework/container-definitions` and `ContainerContext` from `@fluidframework/container-loader` at that time. To inspect whether the document is in readonly state, you should instead query `container.readOnlyInfo.readonly`.

The `IFluidConfiguration` member of `ContainerRuntime` from `@fluidframework/container-runtime` has also been removed.

### `wait()` methods deprecated on map and directory

The `wait()` methods on `ISharedMap` and `IDirectory` have been deprecated and will be removed in an upcoming release. To wait for a change to a key, you can replicate this functionality with a helper function that listens to the change events.

```ts
const directoryWait = async <T = any>(directory: IDirectory, key: string): Promise<T> => {
	const maybeValue = directory.get<T>(key);
	if (maybeValue !== undefined) {
		return maybeValue;
	}

	return new Promise((resolve) => {
		const handler = (changed: IValueChanged) => {
			if (changed.key === key) {
				directory.off("containedValueChanged", handler);
				const value = directory.get<T>(changed.key);
				if (value === undefined) {
					throw new Error("Unexpected containedValueChanged result");
				}
				resolve(value);
			}
		};
		directory.on("containedValueChanged", handler);
	});
};

const foo = await directoryWait<Foo>(this.root, fooKey);

const mapWait = async <T = any>(map: ISharedMap, key: string): Promise<T> => {
	const maybeValue = map.get<T>(key);
	if (maybeValue !== undefined) {
		return maybeValue;
	}

	return new Promise((resolve) => {
		const handler = (changed: IValueChanged) => {
			if (changed.key === key) {
				map.off("valueChanged", handler);
				const value = map.get<T>(changed.key);
				if (value === undefined) {
					throw new Error("Unexpected valueChanged result");
				}
				resolve(value);
			}
		};
		map.on("valueChanged", handler);
	});
};

const bar = await mapWait<Bar>(someSharedMap, barKey);
```

As-written above, these promises will silently remain pending forever if the key is never set (similar to current `wait()` functionality). For production use, consider adding timeouts, telemetry, or other failure flow support to detect and handle failure cases appropriately.

### Remove Legacy Data Object and Factories

In order to ease migration to the new Aqueduct Data Object and Data Object Factory generic arguments we added legacy versions of those classes in version 0.53.

In this release we remove those legacy classes: LegacyDataObject, LegacyPureDataObject, LegacyDataObjectFactory, and LegacyPureDataObjectFactory

It is recommend you migrate to the new generic arguments before consuming this release.
Details are here: [0.53: Generic Argument Changes to DataObjects and Factories](#Generic-Argument-Changes-to-DataObjects-and-Factories)

### Removed `innerRequestHandler`

`innerRequestHandler` is removed from `@fluidframework/request-handlers` package, and its usage is removed from `BaseContainerRuntimeFactory` and `ContainerRuntimeFactoryWithDefaultDataStore`. If you are using these container runtime factories, attempting to access internal data stores via `request()` will result in 404 responses.

If you rely on `request()` access to internal root data stores, you can add `rootDataStoreRequestHandler` to your list of request handlers on the runtime factory.

It is not recommended to provide `request()` access to non-root data stores, but if you currently rely on this functionality you can add a custom request handler that calls `runtime.IFluidHandleContext.resolveHandle(request)` just like `innerRequestHandler` used to do.

### Aqueduct and IFluidDependencySynthesizer changes

The type `DependencyContainerRegistry` is now deprecated and no longer used. In it's place the `DependencyContainer` class should be used instead.

The following classes in Aqueduct have been changed to no longer take DependencyContainerRegistry and to use DependencyContainer instead: `BaseContainerRuntimeFactory`, and `ContainerRuntimeFactoryWithDefaultDataStore`

In both cases, the third parameter to the constructor has been changed from `providerEntries: DependencyContainerRegistry = []` to `dependencyContainer?: IFluidDependencySynthesizer`. If you were previously passing an emptry array, `[]` you should now pass `undefined`. If you were passing in something besides an empty array, you will instead create new DependencyContainer and register your types, and then pass that, rather than the type directly:

```diff
+const dependencyContainer = new DependencyContainer();
+dependencyContainer.register(IFluidUserInformation,async (dc) => userInfoFactory(dc));

 export const fluidExport = new ContainerRuntimeFactoryWithDefaultDataStore(
     Pond.getFactory(),
     new Map([
         Pond.getFactory().registryEntry,
     ]),
-    [
-        {
-            type: IFluidUserInformation,
-            provider: async (dc) => userInfoFactory(dc),
-        },
-    ]);
+    dependencyContainer);
```

## 0.54 Breaking changes

-   [Removed `readAndParseFromBlobs` from `driver-utils`](#Removed-readAndParseFromBlobs-from-driver-utils)
-   [Loader now returns `IContainer` instead of `Container`](#Loader-now-returns-IContainer-instead-of-Container)
-   [`getQuorum()` returns `IQuorumClients` from within the container](#getQuorum-returns-IQuorumClients-from-within-the-container)
-   [`SharedNumberSequence` and `SharedObjectSequence` deprecated](#SharedNumberSequence-and-SharedObjectSequence-deprecated)
-   [`IContainer` interface updated to complete 0.53 changes](#IContainer-interface-updated-to-complete-0.53-changes)

### Removed `readAndParseFromBlobs` from `driver-utils`

The `readAndParseFromBlobs` function from `driver-utils` was deprecated in 0.44, and has now been removed from the `driver-utils` package.

### Loader now returns `IContainer` instead of `Container`

The following public API functions on `Loader`, from `"@fluidframework/container-loader"` package, now return `IContainer`:

-   `createDetachedContainer`
-   `rehydrateDetachedContainerFromSnapshot`
-   `resolve`

All of the required functionality from a `Container` instance should be available on `IContainer`. If the function or property you require is not available, please file an issue on GitHub describing which function and what you are planning on using it for. They can still be used by casting the returned object to `Container`, i.e. `const container = await loader.resolve(request) as Container;`, however, this should be avoided whenever possible and the `IContainer` API should be used instead.

### `getQuorum()` returns `IQuorumClients` from within the container

The `getQuorum()` method on `IContainerRuntimeBase`, `IFluidDataStoreContext`, and `IFluidDataStoreRuntime` now returns an `IQuorumClients` rather than an `IQuorum`. `IQuorumClients` retains the ability to inspect the clients connected to the collaboration session, but removes the ability to access the quorum proposals. It is not recommended to access the quorum proposals directly.

A future change will similarly convert calls to `getQuorum()` on `IContainer` and `IContainerContext` to return an `IQuorumClients`. If you need to access the code details on the `IContainer`, you should use the `getSpecifiedCodeDetails()` API instead. If you are currently accessing the code details on the `IContainerContext`, a temporary `getSpecifiedCodeDetails()` method is exposed there as well to aid in migration. However, accessing the code details from the container context is not recommended and this migratory API will be removed in an upcoming release. It is instead recommended to only inspect code details in the code loader while loading code, or on `IContainer` as part of code upgrade scenarios (i.e. when calling `IContainer`'s `proposeCodeDetails()`). Other uses are not supported.

### `SharedNumberSequence` and `SharedObjectSequence` deprecated

The `SharedNumberSequence` and `SharedObjectSequence` have been deprecated and are not recommended for use. To discuss future plans to support scenarios involving sequences of objects, please see [Github issue 8526](https://github.com/microsoft/FluidFramework/issues/8526).

Additionally, `useSyncedArray()` from `@fluid-experimental/react` has been removed, as it depended on the `SharedObjectArray`.

### `IContainer` interface updated to complete 0.53 changes

The breaking changes introduced in [`IContainer` interface updated to expose actively used `Container` public APIs](#IContainer-interface-updated-to-expose-actively-used-Container-public-APIs) have now been completed in 0.54. The following additions to the `IContainer` interface are no longer optional but rather mandatory:

-   `connectionState`
-   `connected`
-   `audience`
-   `readOnlyInfo`

The following "alpha" APIs are still optional:

-   `setAutoReconnect()` (**alpha**)
-   `resume()` (**alpha**)
-   `clientId` (**alpha**)
-   `forceReadonly()` (**alpha**)

The deprecated `codeDetails` API, which was marked as optional on the last release, has now been removed.

## 0.53 Breaking changes

-   [`IContainer` interface updated to expose actively used `Container` public APIs](#IContainer-interface-updated-to-expose-actively-used-Container-public-APIs)
-   [Remove `getLegacyInterval()` and `delete()` from sequence dds](#Remove-getLegacyInterval-and-delete-from-sequence-dds)
-   [readOnly and readOnlyPermissions removed from Container](#readOnly-and-readOnlyPermissions-removed-from-container)
-   [Generic Argument Changes to DataObjects and Factories](#Generic-Argument-Changes-to-DataObjects-and-Factories)
-   [Remove `loader` property from `MockFluidDataStoreContext` class](#Remove-loader-property-from-MockFluidDataStoreContext-class)
-   [maxMessageSize removed from IConnectionDetails and IDocumentDeltaConnection](#maxMessageSize-removed-from-IConnectionDetails-and-IDocumentDeltaConnection)
-   [Remove `IntervalCollection.getView()` from sequence dds](#Remove-IntervalCollectiongetView-from-sequence-dds)
-   [Moved `ICodeDetailsLoader` and `IFluidModuleWithDetails` interface to `@fluidframework/container-definitions`](#Moved-ICodeDetailsLoader-and-IFluidModuleWithDetails-interface-to-fluidframeworkcontainer-definitions)
-   [Removed `errorMessage` property from `ISummaryNack` interface](#Removed-errorMessage-property-from-ISummaryNack-interface)
-   [ISequencedDocumentMessage arg removed from SharedMap and SharedDirectory events](#ISequencedDocumentMessage-arg-removed-from-SharedMap-and-SharedDirectory-events)
-   [Moved `@fluidframework/core-interface#fluidPackage.ts` to `@fluidframework/container-definition#fluidPackage.ts`](#Moved-fluidframeworkcore-interfacefluidPackagets-to-fluidframeworkcontainer-definitionfluidPackagets)
-   [Deprecated `IFluidSerializer` in `IFluidDataStoreRuntime`](#Deprecated-IFluidSerializer-in-IFluidDataStoreRuntime)
-   [Errors thrown to DDS event handlers](#Errors-thrown-to-DDS-event-handlers)

### `IContainer` interface updated to expose actively used `Container` public APIs

In order to have the `IContainer` interface be the active developer surface that is used when interacting with a `Container` instance, it has been updated to expose the APIs that are necessary for currently used behavior. The motivation here is to move away from using the `Container` class when only its type is required, and to use the `IContainer` interface instead.

The following values have been added (NOTE: some of these are marked with an @alpha tag and may be replaced in the future with a breaking change as the `IContainer` interface is finalized):

-   `connectionState`
-   `connected`
-   `setAutoReconnect()` (**alpha**)
-   `resume()` (**alpha**)
-   `audience`
-   `clientId` (**alpha**)
-   `readOnlyInfo`
-   `forceReadonly()` (**alpha**)

Additionally, `codeDetails` which was already deprecated before is now marked as optional and ready for removal after the next release.

### Remove `getLegacyInterval()` and `delete()` from sequence dds

`getLegacyInterval()` was only being used by the deprecated `IntervalCollection.delete()`. The alternative to `IntervalCollection.delete()` is `IntervalCollection.removeIntervalById()`.

### `readOnly` and `readOnlyPermissions` removed from `Container`

The `readOnly` and `readOnlyPermissions` properties from `Container` in `container-loader` was deprecated in 0.35, and has now been removed. To replace its functionality, use `readOnlyInfo` by accessing `readOnlyInfo.readonly` and `readOnlyInfo.permissions` respectively.

### Generic Argument Changes to DataObjects and Factories

DataObject and PureDataObject used to take 3 generic type parameters. This has been collasped to a single generic argument. This new format takes the same types, but allows for easier exclusion or inclusion of specific types, while also being more readable.

In general the existing data object generic parameters map to the new generic parameter as follow:
`DataObject<O,S,E>` maps to `DataObject<{OptionalProviders: O, InitialState: S, Events: E}>`

We would frequently see default values for generic paramaters, in order to set a following parameter. This is no longer necessary. If you see a generic parameter with a type of `{}`, `undefined`, `object`, `unknown`, `any`, `IEvent`, or `IFluidObject` is not needed, and can now be excluded.

Here are some examples:

-   `DataObject<{}, any, IEvent>` becomes `DataObject`
-   `DataObject<IFluidUserInformation>` becomes `DataObject<{OptionalProviders: IFluidUserInformation}>`
-   `DataObject<{}, RootDataObjectProps>` becomes `DataObject<{InitialState: RootDataObjectProps}>`
-   `DataObject<object, undefined, IClickerEvents>` becomes `DataObject<{Events: IClickerEvents}>`

Very similar changes have been made to DataObjectFactory and PureDataObjectFactory. Rather than 4 generic arguments it is reduced to 2. The first is still the same, and is the DataObject, the second is the same type the DataObject itself takes. However, this detail should not be important, as will this change has come improved type inference, so it should no longer be necessary to set any generic arguments on the factory.

here are some examples:

-   `new DataObjectFactory<SpacesStorage, undefined, undefined, IEvent>` becomes `new DataObjectFactory`
-   `DataObjectFactory<MockComponentFooProvider, object, undefined>` becomes `DataObjectFactory<MockComponentFooProvider>`

Above I've used DataObject, and DataObjectFactory however the same changes apply to PureDataObject and PureDataObjectFactory.

To ease transition we've also added LegacyDataObject, LegacyPureDataObject, LegacyDataObjectFactory, and LegacyPureDataObjectFactory. These types have the same generic parameters as the types before this change, and can be used as a drop in replacement, but please move away from these types asap, as they will be removed in a following release.

### Remove `loader` property from `MockFluidDataStoreContext` class

The `loader` property from `MockFluidDataStoreContext` class was deprecated in release 0.37 and is now removed. Refer the following deprecation warning: [Loader in data stores deprecated](#Loader-in-data-stores-deprecated)

### `maxMessageSize` removed from `IConnectionDetails` and `IDocumentDeltaConnection`

The `maxMessageSize` property from `IConnectionDetails` and `IDocumentDeltaConnection` was deprecated in 0.51, and has now been removed from the `container-definitions` and `driver-definitions` packages respectively. To replace its functionality, use `serviceConfiguration.maxMessageSize`.

### Remove `IntervalCollection.getView()` from sequence dds

The `IntervalCollection.getView()` was removed. If you were calling this API, you should instead refer to the `IntervalCollection` itself directly in places where you were using the view.

### Moved `ICodeDetailsLoader` and `IFluidModuleWithDetails` interface to `@fluidframework/container-definitions`

The `ICodeDetailsLoader` and `IFluidModuleWithDetails` interface are deprecated in `@fluidframework/container-loader` and moved to `@fluidframework/container-definitions`. The `ICodeDetailsLoader` interface should be imported from `@fluidframework/container-definition` package. The `ICodeDetailsLoader` and `IFluidModuleWithDetails` from `@fluidframework/container-loader` will be removed from `@fluidframework/container-loader` in further releases.

### Removed `errorMessage` property from `ISummaryNack` interface

The `errorMessage` property from the `ISummaryNack` interface was deprecated in 0.43, and has now been removed from the `protocol-definitions` package. To replace its functionality, use the `message` property.

### `ISequencedDocumentMessage` arg removed from `SharedMap` and `SharedDirectory` events

The `ISequencedDocumentMessage` argument in events emitted from `SharedMap` and `SharedDirectory` (the `"valueChanged"` and `"clear"` events) has been removed. It is not recommended to access the protocol layer directly. Note that if you were leveraging the `this` argument of these events, you will need to update your event listeners due to the arity change.

### Moved `@fluidframework/core-interface#fluidPackage.ts` to `@fluidframework/container-definition#fluidPackage.ts`

Moved the following interfaces and const from `@fluidframework/core-interface` to `@fluidframework/container-definitions`:

-   `IFluidPackageEnvironment`
-   `IFluidPackage`
-   `isFluidPackage`
-   `IFluidCodeDetailsConfig`
-   `IFluidCodeDetailsConfig`
-   `IFluidCodeDetails`
-   `IFluidCodeDetailsComparer`
-   `IProvideFluidCodeDetailsComparer`
-   `IFluidCodeDetailsComparer`

They are deprecated from `@fluidframework/core-interface` and would be removed in future release. Please import them from `@fluidframework/container-definitions`.

### Deprecated `IFluidSerializer` in `IFluidDataStoreRuntime`

`IFluidSerializer` should only be used by DDSes to serialize data and they should use the one created by `SharedObject`.

### Errors thrown to DDS event handlers

Before this release, exceptions thrown from DDS event handlers resulted in Fluid Framework reporting non-error telemetry event and moving forward as if nothing happened. Starting with this release, such exceptions will result in critical error, i.e. container will be closed with such error and hosting app will be notified via Container's "closed" event. This will either happen immediately (if exception was thrown while processing remote op), or on later usage (if exception was thrown on local change). DDS will go into "broken" state and will keep throwing error on amy attempt to make local changes.
This process is supposed to be a catch-call case for cases where listeners did not do due diligence or have no better way to handle their errors.
If possible, it's recommended for DDS event listeners to not throw exceptions, but rather handle them appropriately without involving DDS itself.
The purpose of this change to ensure that data model stays always synchronized with data projection that event listeners are building. If event listener is not able to fully / correctly process change event, that likely means data synchronization is broken and it's not safe to continue (and potentially, corrupt document).

## 0.52 Breaking changes

-   [chaincodePackage removed from Container](#chaincodePackage-removed-from-Container)
-   [`OdspDocumentInfo` type replaced with `OdspFluidDataStoreLocator` interface](#OdspDocumentInfo-type-replaced-with-OdspFluidDataStoreLocator-interface)
-   [close() removed from IDocumentDeltaConnection](#close-removed-from-IDocumentDeltaConnection)
-   [Replace `createCreateNewRequest` function with `createOdspCreateContainerRequest` function](#Replace-createCreateNewRequest-function-with-createOdspCreateContainerRequest-function)
-   [Deprecate IFluidObject and introduce FluidObject](#Deprecate-IFluidObject-and-introduce-FluidObject)

### `chaincodePackage` removed from `Container`

The `chaincodePackage` property on `Container` was deprecated in 0.28, and has now been removed. Two new APIs have been added to replace its functionality, `getSpecifiedCodeDetails()` and `getLoadedCodeDetails()`. Use `getSpecifiedCodeDetails()` to get the code details currently specified for the `Container`, or `getLoadedCodeDetails()` to get the code details that were used to load the `Container`.

### `OdspDocumentInfo` type replaced with `OdspFluidDataStoreLocator` interface

The `OdspDocumentInfo` type is removed from `odsp-driver` package. It is removed from `packages\drivers\odsp-driver\src\contractsPublic.ts` and replaced with `OdspFluidDataStoreLocator` interface as parameter in `OdspDriverUrlResolverForShareLink.createDocumentUrl()`. If there are any instances of `OdspDocumentInfo` type used, it can be simply replaced with `OdspFluidDataStoreLocator` interface.

### Replace `createCreateNewRequest` function with `createOdspCreateContainerRequest` function

The `createCreateNewRequest()` is removed and replaced with `createOdspCreateContainerRequest()` in the `odsp-driver` package. If any instances of `createCreateNewRequest()` are used, replace them with `createOdspCreateContainerRequest()` by importing it from `@fluidframework/odsp-driver` package.

### Deprecate IFluidObject and introduce FluidObject

This release deprecates the interface `IFluidObject` and introduces the utility type [`FluidObject`](https://github.com/microsoft/FluidFramework/blob/main/common/lib/core-interfaces/src/provider.ts). The primary reason for this change is that the module augmentation used by `IFluidObject` creates excessive type coupling where a small breaking change in any type exposed off `IFluidObject` can lead to type error in all usages of `IFluidObject`.
On investigation we also found that the uber type `IFluidObject` wasn't generally necessary, as consumers generally only used a small number of specific types that they knew in advance.

Given these points, we've introduced [`FluidObject`](https://github.com/microsoft/FluidFramework/blob/main/common/lib/core-interfaces/src/provider.ts). `FluidObject` is a utility type that is used in both its generic and non-generic forms.

The non-generic `FluidObject` is returned or taken in cases where the specific functionally isn't known, or is different based on scenario. You'll see this usage for things like `scope` and the request pattern.

The non-generic `FluidObject` is a hint that the generic form of `FluidObject` should be used to inspect it. For example

```typescript
const provider: FluidObject<IFluidHTMLView> = requestFluidObject(container, "/");
if (provider.IFluidHTMLView !== undefined) {
	provider.IFluidHTMLView.render(div);
}
```

If you want to inspect for multiple interfaces via `FluidObject`, you can use an intersection:

```typescript
const provider: FluidObject<IFluidHTMLView & IFluidMountableView> = requestFluidObject(
	container,
	"/",
);
```

Please begin reducing the usage of `IFluidObject` and moving to `FluidObject`. If you find any cases that `FluidObject` doesn't support please file an issue.

## 0.51 Breaking changes

-   [`maxMessageSize` property has been deprecated from IConnectionDetails and IDocumentDeltaConnection](#maxmessagesize-property-has-been-deprecated-from-iconnectiondetails-and-idocumentdeltaconnection)
-   [\_createDataStoreWithProps and IFluidDataStoreChannel](#createdatastorewithprops-and-ifluiddatastorechannel)
-   [Deprecated `Loader._create` is removed](#deprecated-loadercreate-is-removed)
-   [Stop exporting internal class `CollabWindowTracker` ](#stop-exporting-internal-class-collabwindowtracker)
-   [base-host package removed](#base-host-package-removed)
-   [Registers removed from sequence and merge-tree](#Registers-removed-from-sequence-and-merge-tree)
-   [Token fetch errors have proper errorType](#token-fetch-errors-have-proper-errorType)

### `maxMessageSize` property has been deprecated from IConnectionDetails and IDocumentDeltaConnection

`maxMessageSize` is redundant and will be removed soon. Please use the `serviceConfiguration.maxMessageSize` property instead.

### \_createDataStoreWithProps and IFluidDataStoreChannel

ContainerRuntime.\_createDataStoreWithProps() is made consistent with the rest of API (same API on IContainerRuntimeBase interface, all other create methods to create data store) and returns now only IFluidRouter. IFluidDataStoreChannel is internal communication mechanism between ContainerRuntime and data stores and should be used only for this purpose, by data store authors. It is not a public interface that should be exposed by data stores.
While casting IFluidRouter objects returned by various data store creation APIs to IFluidDataStoreChannel would continue to work in this release, this is not supported and will be taken away in next releases due to upcoming work in GC & named component creation space.

### Deprecated `Loader._create` is removed

Removing API `Loader._create` from `@fluidframework/container-loader`, which was an interim replacement of the Loader constructor API change in version 0.28.
Use the Loader constructor with the `ILoaderProps` instead.

### Stop exporting internal class `CollabWindowTracker`

`CollabWindowTracker` is an internal implementation for `@fluidframework/container-loader` and should never been exported.

### base-host package removed

The `@fluidframework/base-host` package has been removed. See the [quick-start guide](https://fluidframework.com/docs/start/quick-start/) for recommended hosting practices.

If you were using the `UpgradeManager` utility from this package, external access to Quorum proposals is planned to be deprecated and so this is no longer recommended. To upgrade code, instead use the `Container` API `proposeCodeDetails`.

### Registers removed from sequence and merge-tree

The `@fluidframework/sequence` and `@fluidframework/merge-tree` packages provided cut/copy/paste functionalities that built on a register concept. These functionalities were never fully implemented and have been removed.

### Token fetch errors have proper errorType

If the tokenFetcher provided by the host thrown an error, this error will be propagated through the code with errorType "fetchTokenError".
Previously, the errorType was either empty, or recently and incorrectly, "dataProcessingError".

## 0.50 Breaking changes

-   [OpProcessingController removed](#opprocessingcontroller-removed)
-   [Expose isDirty flag in the FluidContainer](#expose-isdirty-flag-in-the-fluidcontainer)
-   [get-container API changed](#get-container-api-changed)
-   [SharedCell serialization](#sharedcell-serialization)
-   [Expose saved and dirty events in FluidContainer](#expose-saved-and-dirty-events-in-fluidcontainer)
-   [Deprecated bindToContext in IFluidDataStoreChannel](#Deprecated-bindToContext-in-IFluidDataStoreChannel)

### OpProcessingController removed

OpProcessingController has been deprecated for very long time. It's being removed in this release.
Please use LoaderContainerTracker instead (see https://github.com/microsoft/FluidFramework/pull/7784 as an example of changes required)
If you can't make this transition, you can always copy implementation of LoaderContainerTracker to your repo and maintain it. That said, it has bugs and tests using it are easily broken but subtle changes in reconnection logic, as evident from PRs #7753, #7393)

### Expose isDirty flag in the FluidContainer

The `isDirty` flag is exposed onto the FluidContainer. The property is already exposed on the Container and it is just piped up to the FluidContainer.

### get-container API changed

The signature of methods `getTinyliciousContainer` and `getFRSContainer` exported from the `get-container` package has been changed to accomodate the new container create flow. Both methods now return a tuple of the container instance and container ID associated with it. The `documentId` parameter is ignored when a new container is requested. Client applications need to use the ID returned by the API.
The `get-container` API is widely used in multiple sample applications across the repository. All samples were refactored to reflect the change in the API. External samples consuming these methods should be updated accordingly.

### SharedCell serialization

`SharedCell` serialization format has changed. Values stored from previous versions will be broken.

### Expose saved and dirty events in FluidContainer

The `saved` and `dirty` container events are exposed onto the FluidContainer. The events are emitted on the Container already.

### Deprecated bindToContext in IFluidDataStoreChannel

bindToContext in IFluidDataStoreChannel has been deprecated. This should not be used to explicitly bind data stores. Root data stores will automatically be bound to container. Non-root data stores will be bound when their handles are stored in an already bound DDS.

## 0.49 Breaking changes

-   [Deprecated dirty document events and property removed from ContainerRuntime](#deprecated-dirty-document-events-and-property-removed-from-containerruntime)
-   [Removed deltaManager.ts from @fluidframework/container-loader export](#deltamanager-removed-from-fluid-framework-export)
-   [Container class protected function resumeInternal made private](#resumeinternal-made-private)
-   [url removed from ICreateBlobResponsee](#url-removed-from-ICreateBlobResponse)
-   [encoding type change](#encoding-type-change)
-   [IContainer.connectionState yields finer-grained ConnectionState values](#icontainerconnectionstate-yields-finer-grained-connectionstate-values)

### Deprecated dirty document events and property removed from ContainerRuntime

The `isDocumentDirty()` method, `"dirtyDocument"` and `"savedDocument"` events that were deprecated in 0.35 have now been removed. For more information on replacements, see [DirtyDocument events and property](#DirtyDocument-events-and-property).

### DeltaManager removed from fluid-framework export

The `DeltaManager` class, the `IConnectionArgs` interface, the `IDeltaManagerInternalEvents` interface, and the `ReconnectedMode` enum have been removed from `@fluidframework/container-loader` package exports. Instead of `DeltaManager`, `IDeltaManager` should be used where appropriate.

### resumeInternal made private

The `protected` function `resumeInternal` under the class `Container` has been made `private`.

### `url` removed from ICreateBlobResponse

The unused `url` property of `ICreateBlobResponse` in `@fluidframework/protocol-definitions` has been removed

### `encoding` type change

The `encoding` property of `IBlob` in `@fluidframework/protocol-definitions` has changed type from `string` to `"utf-8" | "base64"` to match the only supported values.

## 0.48 Breaking changes

-   [client-api package removed](#client-api-package-removed)
-   [SignalManager removed from fluid-framework export](#signalmanager-removed-from-fluid-framework-export)
-   [MockLogger removed from @fluidframework/test-runtime-utils](#mocklogger-removed-from-fluidframeworktest-runtime-utils)
-   [IProxyLoader interface to be removed](#IProxyLoader-interface-to-be-removed)

### client-api package removed

The `@fluid-internal/client-api` package was deprecated in 0.20 and has now been removed. Usage of this package should be replaced with direct usage of the `Loader`, `FluidDataStoreRuntime`, `ContainerRuntime`, and other supported functionality.

### SignalManager removed from fluid-framework export

The `SignalManager` and `Signaler` classes have been removed from the `@fluid-framework/fluid-static` and `fluid-framework` package exports and moved to the `@fluid-experimental/data-objects` package. This is because of its experimental state and the intentional omission of experimental features from `fluid-framework`. Users should instead import the classes from the `@fluid-experimental/data-objects` package.

### MockLogger removed from @fluidframework/test-runtime-utils

MockLogger is only used internally, so it's removed from @fluidframework/test-runtime-utils.

### IContainer.connectionState yields finer-grained ConnectionState values

The `ConnectionState` types have been updated to include a new state which previously was
encompassed by the `Disconnected` state. The new state is `EstablishingConnection` and indicates that the container is
attempting to connect to the ordering service, but is not yet connected.

Any logic based on the `Disconnected` state (e.g. checking the value of `IContainer.connectionState`)
should be updated depending on how you want to treat this new `EstablishingConnection` state.

Additionally, please note that the `Connecting` state is being renamed to `CatchingUp`.
`ConnectionState.Connecting` is marked as deprecated, please use `ConnectionState.CatchingUp` instead.
`ConnectionState.Connecting` will be removed in the following major release.

### IProxyLoader interface to be removed

The `IProxyLoader` interface has been deprecated in 0.48 and will be removed in an upcoming release.

## 0.47 Breaking changes

-   [Property removed from IFluidDataStoreContext](#Property-removed-from-IFluidDataStoreContext)
-   [Changes to IFluidDataStoreFactory](#Changes-to-IFluidDataStoreFactory)
-   [FlushMode enum values renamed](#FlushMode-enum-values-renamed)
-   [name removed from ContainerSchema](#name-removed-from-ContainerSchema)
-   [Anonymous return types for container calls in client packages](#Anonymous-return-types-for-container-calls-in-client-packages)
-   [createContainer and getContainer response objects properties renamed](#createContainer-and-getContainer-response-objects-properties-renamed)
-   [tinylicious and azure clients createContainer now detached](#tinylicious-and-azure-clients-createContainer-now-detached)
-   [container id is returned from new attach() and not exposed on the container](#container-id-is-returned-from-new-attach-and-not-exposed-on-the-container)
-   [AzureClient initialization as a singular config](#AzureClient-initialization-as-a-singular-config)

### Property removed from IFluidDataStoreContext

-   the `existing` property from `IFluidDataStoreContext` (and `FluidDataStoreContext`) has been removed.

### Changes to IFluidDataStoreFactory

-   The `existing` parameter from the `instantiateDataStore` function is now mandatory to differentiate creating vs loading.

### `FlushMode` enum values renamed

`FlushMode` enum values from `@fluidframework/runtime-definitions` have ben renamed as following:

-   `FlushMode.Manual` to `FlushMode.TurnBased`
-   `FlushMode.Automatic` to `FlushMode.Immediate`

### `name` removed from ContainerSchema

The `name` property on the ContainerSchema was used for multi-container scenarios but has not materialized to be a useful schema property. The feedback has been negative to neutral so it is being removed before it becomes formalized. Support for multi-container scenarios, if any is required, will be addressed as a future change.

### Anonymous return types for container calls in client packages

`createContainer` and `getContainer` in `@fluidframework/azure-client` and `@fluidframework/tinylicious-client` will no longer return typed objects but instead will return an anonymous type. This provide the flexibility that comes with tuple deconstruction with the strong typing of property names.

```javascript
// `@fluidframework/azure-client`
createContainer(containerSchema: ContainerSchema): Promise<{
    container: FluidContainer;
    services: AzureContainerServices;
}>;
getContainer(id: string, containerSchema: ContainerSchema): Promise<{
    container: FluidContainer;
    services: AzureContainerServices;
}>;

// `@fluidframework/tinylicious-client`
createContainer(containerSchema: ContainerSchema): Promise<{
    container: FluidContainer;
    services: TinyliciousContainerServices;
}>;
getContainer(id: string, containerSchema: ContainerSchema): Promise<{
    container: FluidContainer;
    services: TinyliciousContainerServices;
}>;
```

### createContainer and getContainer response objects properties renamed

For all `*-client` packages `createContainer` and `getContainer` would return an object with `fluidContainer` and `containerServices`. These have been renamed to the following for brevity.

-   fluidContainer => container
-   containerServices => services

```javascript
// old
const { fluidContainer, containerServices } = client.getContainer(...);

// new
const { container, services } = client.getContainer(...);
```

### tinylicious and azure clients createContainer now detached

Creating a new container now requires and explicit attach step. All changes made in between container creation, and attaching, will be persisted as part of creation and guaranteed to always be available to users. This allows developers to initialize `initialObjects` with state before the container is connected to the service. It also enables draft creation modes.

```javascript
// old
const { fluidContainer } = client.createContainer(...);

// new
const { container } = client.createContainer(...);
const id = container.attach();
```

### container id is returned from new attach() and not exposed on the container

Because we now have an explicit attach flow, the container id is part of that flow as well. The id is returned from the `attach()` call.

```javascript
// old
const { fluidContainer } = client.createContainer(...);
const containerId = fluidContainer.id;

// new
const { container } = client.createContainer(...);
const containerId = container.attach();
```

### AzureClient initialization as a singular config

AzureClient now takes a singular config instead of multiple parameters. This enables easier scaling of config properties as we introduce new functionality.

```js
// old
const connectionConfig = {...};
const logger = new MyLogger();
const client = new AzureClient(connectionConfig, logger);

// new
const config = {
    connection: {...},
    logger: new MyLogger(...)
}
const client = new AzureClient(config);
```

## 0.46 Breaking changes

-   [@fluid-experimental/fluid-framework package name changed](#fluid-experimentalfluid-framework-package-name-changed)
-   [FrsClient has been renamed to AzureClient and moved out of experimental state](#FrsClient-has-been-renamed-to-AzureClient-and-moved-out-of-experimental-state)
-   [documentId removed from IFluidDataStoreRuntime and IFluidDataStoreContext](#documentId-removed-from-IFluidDataStoreRuntime-and-IFluidDataStoreContext)
-   [@fluid-experimental/tinylicious-client package name changed](#fluid-experimentaltinylicious-client-package-name-changed)
-   [@fluid-experimental/fluid-static package name changed](#fluid-experimentalfluid-static-package-name-changed)
-   [TinyliciousClient and AzureClient container API changed](#tinyliciousclient-and-azureclient-container-api-changed)

### `@fluid-experimental/fluid-framework` package name changed

The `@fluid-experimental/fluid-framework` package has been renamed to now be `fluid-framework`. The scope has been removed.

### FrsClient has been renamed to AzureClient and moved out of experimental state

The `@fluid-experimental/frs-client` package for connecting with the Azure Fluid Relay service has been renamed to now be `@fluidframework/azure-client`. This also comes with the following name changes for the exported classes and interfaces from the package:

-   `FrsClient` -> `AzureClient`
-   `FrsAudience` -> `AzureAudience`
-   `IFrsAudience` -> `IAzureAudience`
-   `FrsMember` -> `AzureMember`
-   `FrsConnectionConfig` -> `AzureConnectionConfig`
-   `FrsContainerConfig` -> `AzureContainerConfig`
-   `FrsResources` -> `AzureResources`
-   `FrsAzFunctionTokenProvider` -> `AzureFunctionTokenProvider`
-   `FrsUrlResolver` -> `AzureUrlResolver`

### documentId removed from IFluidDataStoreRuntime and IFluidDataStoreContext

-   `documentId` property is removed from IFluidDataStoreRuntime and IFluidDataStoreContext. It is a document level concept and is no longer exposed from data store level.

### `@fluid-experimental/tinylicious-client` package name changed

The `@fluid-experimental/tinylicious-client` package has been renamed to now be `@fluidframework/tinylicious-client`.

### `@fluid-experimental/fluid-static` package name changed

The `@fluid-experimental/fluid-static` package has been renamed to now be `@fluidframework/fluid-static`.

### TinyliciousClient and AzureClient container API changed

Tinylicious and Azure client API changed to comply with the new container creation flow. From now on,
the new container ID will be generated by the framework. In addition to that, the `AzureContainerConfig`
parameter's got decommissioned and the logger's moved to the client's constructor.

```ts
// Create a client using connection settings and an optional logger
const client = new AzureClient(connectionConfig, logger);
// Create a new container
const { fluidContainer, containerServices } = await client.createContainer(containerSchema);
// Retrieve the new container ID
const containerId = fluidContainer.id;
// Access the existing container
const { fluidContainer, containerServices } = await client.getContainer(
	containerId,
	containerSchema,
);
```

## 0.45 Breaking changes

-   [Changes to local testing in insecure environments and associated bundle size increase](#changes-to-local-testing-in-insecure-environments-and-associated-bundle-size-increase)
-   [Property removed from IFluidDataStoreRuntime](#Property-removed-from-IFluidDataStoreRuntime)
-   [Changes to client-api Document](#changes-to-client-api-Document)
-   [Changes to PureDataObject](#changes-to-PureDataObject)
-   [Changes to DataObject](#changes-to-DataObject)
-   [Changes to PureDataObjectFactory](#changes-to-PureDataObjectFactory)
-   [webpack-fluid-loader package name changed](#webpack-fluid-loader-package-name-changed)
-   [Loggers without tag support now deprecated in ContainerContext](#loggers-without-tag-support-now-deprecated-in-containercontext)
-   [Creating new containers with Container.load is no longer supported](#Creating-new-containers-with-Containerload-is-no-longer-supported)
-   [getHashedDocumentId is now async](#gethasheddocumentid-is-now-async)
-   [ContainerErrorType.clientSessionExpiredError added](#ContainerErrorType.clientSessionExpiredError-added)

### Changes to local testing in insecure environments and associated bundle size increase

Previously the `@fluidframework/common-utils` package exposed a `setInsecureContextHashFn` function so users could set an override when testing locally in insecure environments because the `crypto.subtle` library is not available. This is now done automatically as a fallback and the function is removed. The fallback exists as a dynamic import of our equivalent Node platform implementation, and will show as a chunk named "FluidFramework-HashFallback" and be up to ~25KB parsed in size. It will not be served when running normally in a modern browser.

### Property removed from IFluidDataStoreRuntime

-   the `existing` property from `IFluidDataStoreRuntime` (and `FluidDataStoreRuntime`) has been removed. There is no need for this property in the class, as the flag can be supplied as a parameter to `FluidDataStoreRuntime.load` or to the constructor of `FluidDataStoreRuntime`. The `IFluidDataStoreFactory.instantiateDataStore` function has an `existing` parameter which can be supplied to the `FluidDataStoreRuntime` when the latter is created.

### Changes to client-api Document

-   The `existing` property from the `Document` class in `@fluid-internal/client-api` has been removed. It can be assumed that the property would have always been `true`.

### Changes to PureDataObject

-   The `initializeInternal` and the `finishInitialization` functions have a mandatory `existing` parameter to differentiate creating vs loading.

### Changes to DataObject

-   The `initializeInternal` function has a mandatory `existing` parameter to differentiate creating vs loading.

### Changes to PureDataObjectFactory

-   The `createDataObject` in `PureDataObjectFactory` has a mandatory `existing` parameter to differentiate creating vs loading.

### `webpack-fluid-loader` package name changed

The `webpack-fluid-loader` utility was previously available from a package named `@fluidframework/webpack-fluid-loader`. However, since it is a tool and should not be used in production, it is now available under the tools scope `@fluid-tools/webpack-fluid-loader`.

### Loggers without tag support now deprecated in ContainerContext

The `logger` property of `ContainerContext` has been marked deprecated. Loggers passed to ContainerContext will need to support tagged events.

### Creating new containers with Container.load is no longer supported

-   See [Creating new containers with Container.load has been deprecated](#Creating-new-containers-with-Containerload-has-been-deprecated)
-   The `createOnLoad` flag to inside `IContainerLoadOptions` has been removed.
-   `LegacyCreateOnLoadEnvironmentKey` from `@fluidframework/container-loader` has been removed.

### getHashedDocumentId is now async

`@fluidframework/odsp-driver`'s `getHashedDocumentId` function is now async to take advantage of shared hashing functionality. It drops its dependency on the `sha.js` package as a result, which contributed ~37KB to the parsed size of the `odsp-driver` bundle.

### ContainerErrorType.clientSessionExpiredError added

We have session expiry for GC purposes. Once the session has expired, we want to throw this new clientSessionExpiredError to clear out any stale in-memory data that may still be on the container.

### Tagged telemetry props will be sent to ITelemetryBaseLogger.send

As of the 0.40 release, [telemetry properties on logging events may be tagged](#itelemetryproperties-may-be-tagged-for-privacy-purposes),
meaning the property value may have the shape `{ value: foo, tag: someString }` instead of merely a primitive value.
Unwrapped/untagged values are still supported.
See the updated type definition of `ITelemetryProperties` in @fluidframework/common-definitions v0.21 (and v0.20.1).
This was a breaking change that requires an update to `ITelemetryBaseLogger.send` to handle these tagged values.

The 0.45 release introduces some cases where tagged properties are logged, so before integrating that release
hosts should take care to properly handle tagged properties by inspecting the tag and logging, hashing, or redacting the value.
See [this code](https://github.com/microsoft/FluidFramework/blob/main/packages/utils/telemetry-utils/src/logger.ts#L79-L107)
for an example of how to handle tags.

## 0.44 Breaking changes

-   [Property removed from ContainerRuntime class](#Property-removed-from-the-ContainerRuntime-class)
-   [attach() should only be called once](#attach-should-only-be-called-once)
-   [Loader access in data stores is removed](#loader-access-in-data-stores-is-removed)

### Property removed from the ContainerRuntime class

-   the `existing` property from `ContainerRuntime` has been removed. Inspecting this property in order to decide whether or not to perform initialization operations should be replaced with extending the `RuntimeFactoryHelper` abstract class from `@fluidframework/runtime-utils` and overriding `instantiateFirstTime` and `instantiateFromExisting`. Alternatively, any class implementing `IRuntimeFactory` can supply an `existing` parameter to the `instantiateRuntime` method.

### attach() should only be called once

`Container.attach()` will now throw if called more than once. Once called, it is responsible for retrying on retriable errors or closing the container on non-retriable errors.

### Loader access in data stores is removed

Following the deprecation warning [Loader in data stores deprecated](#loader-in-data-stores-deprecated), the associated APIs have now been removed. In addition to the original deprecation notes, users will automatically have an `ILoader` available on the container scope object as the `ILoader` property if the container was created through a `Loader`.

## 0.43 Breaking changes

-   [TinyliciousClient and FrsClient are no longer static](#TinyliciousClient-and-FrsClient-are-no-longer-static)
-   [Routerlicious Driver DeltaStorageService constructor changed](#Routerlicious-Driver-DeltaStorageService-constructor-changed)
-   [addGlobalAgentSchedulerAndLeaderElection removed](#addGlobalAgentSchedulerAndLeaderElection-removed)
-   [Property removed from the Container class](#Property-removed-from-the-Container-class)
-   [Creating new containers with Container.load has been deprecated](#Creating-new-containers-with-Containerload-has-been-deprecated)
-   [Changes to client-api](#changes-to-client-api)

### TinyliciousClient and FrsClient are no longer static

`TinyliciousClient` and `FrsClient` global static properties are removed. Instead, object instantiation is now required.

### Property removed from the Container class

-   the `existing` property from `Container` has been removed. The caller should differentiate on how the container has been created (`Container.load` vs `Container.createDetached`). See also [Creating new containers with Container.load has been deprecated](#Creating-new-containers-with-Containerload-has-been-deprecated).

### Routerlicious Driver DeltaStorageService constructor changed

`DeltaStorageService` from `@fluidframework/routerlicious-driver` now takes a `RestWrapper` as the second constructor parameter, rather than a TokenProvider.

### addGlobalAgentSchedulerAndLeaderElection removed

In 0.38, the `IContainerRuntimeOptions` option `addGlobalAgentSchedulerAndLeaderElection` was added (on by default), which could be explicitly disabled to remove the built-in `AgentScheduler` and leader election functionality. This flag was turned off by default in 0.40. In 0.43 the flag (and the functionality it enabled) has been removed.

See [AgentScheduler-related deprecations](#AgentScheduler-related-deprecations) for more information on this deprecation and back-compat support, as well as recommendations on how to migrate away from the built-in.

### Creating new containers with Container.load has been deprecated

-   `Container.load` with inexistent files will fail instead of creating a new container. Going forward, please use `Container.createDetached` for this scenario.
-   To enable the legacy scenario, set the `createOnLoad` flag to true inside `IContainerLoadOptions`. `Loader.request` and `Loader.resolve` will enable the legacy scenario if the `IClientDetails.environment` property inside `IRequest.headers` contains the string `enable-legacy-create-on-load` (see `LegacyCreateOnLoadEnvironmentKey` from `@fluidframework/container-loader`).

### Changes to client-api

-   The `load` function from `document.ts` will fail the container does not exist. Going forward, please use the `create` function to handle this scenario.

## 0.42 Breaking changes

-   [Package renames](#0.42-package-renames)
-   [IContainerRuntime property removed](#IContainerRuntime-property-removed)
-   [IContainerRuntimeEvents changes](#IContainerRuntimeEvents-changes)
-   [Removed IParsedUrl interface, parseUrl, getSnapshotTreeFromSerializedContainer and convertProtocolAndAppSummaryToSnapshotTree api from export](#Removed-IParsedUrl-interface,-parseUrl,-getSnapshotTreeFromSerializedContainer-and-convertProtocolAndAppSummaryToSnapshotTree-api-from-export)

### 0.42 package renames

We have renamed some packages to better reflect their status. See the [npm package
scopes](https://github.com/microsoft/FluidFramework/wiki/npm-package-scopes) page in the wiki for more information about
the npm scopes.

-   `@fluidframework/react-inputs` is renamed to `@fluid-experimental/react-inputs`
-   `@fluidframework/react` is renamed to `@fluid-experimental/react`

### IContainerRuntimeEvents changes

-   `fluidDataStoreInstantiated` has been removed from the interface and will no longer be emitted by the `ContainerRuntime`.

### IContainerRuntime property removed

-   the `existing` property from `IContainerRuntime` has been removed.

### Removed IParsedUrl interface, parseUrl, getSnapshotTreeFromSerializedContainer and convertProtocolAndAppSummaryToSnapshotTree api from export

These interface and apis are not supposed to be used outside the package. So stop exposing them.

## 0.41 Breaking changes

-   [Package renames](#0.41-package-renames)
-   [LoaderHeader.version could not be null](#LoaderHeader.version-could-not-be-null)
-   [Leadership API surface removed](#Leadership-API-surface-removed)
-   [IContainerContext and Container storage API return type changed](#IContainerContext-and-Container-storage-API-return-type-changed)

### 0.41 package renames

We have renamed some packages to better reflect their status. See the [npm package
scopes](https://github.com/microsoft/FluidFramework/wiki/npm-package-scopes) page in the wiki for more information about
the npm scopes.

-   `@fluidframework/last-edited-experimental` is renamed to `@fluid-experimental/last-edited`

### LoaderHeader.version could not be null

`LoaderHeader.version` in ILoader can not be null as we always load from existing snapshot in `container.load()`;

### Leadership API surface removed

In 0.38, the leadership API surface was deprecated, and in 0.40 it was turned off by default. In 0.41 it has now been removed. If you still require leadership functionality, you can use a `TaskSubscription` in combination with an `AgentScheduler`.

See [AgentScheduler-related deprecations](#AgentScheduler-related-deprecations) for more information on how to use `TaskSubscription` to migrate away from leadership election.

### IContainerContext and Container storage API return type changed

IContainerContext and Container now will always have storage even in Detached mode, so its return type has changed and undefined is removed.

## 0.40 Breaking changes

-   [AgentScheduler removed by default](#AgentScheduler-removed-by-default)
-   [ITelemetryProperties may be tagged for privacy purposes](#itelemetryproperties-may-be-tagged-for-privacy-purposes)
-   [IContainerRuntimeDirtyable removed](#IContainerRuntimeDirtyable-removed)
-   [Most RouterliciousDocumentServiceFactory params removed](#Most-RouterliciousDocumentServiceFactory-params-removed)
-   [IErrorBase.sequenceNumber removed](#IErrorBase.sequenceNumber-removed)
-   [IContainerContext.logger deprecated](#IContainerContext.logger-deprecated)

### AgentScheduler removed by default

In 0.38, the `IContainerRuntimeOptions` option `addGlobalAgentSchedulerAndLeaderElection` was added (on by default), which could be explicitly disabled to remove the built-in `AgentScheduler` and leader election functionality. This flag has now been turned off by default. If you still depend on this functionality, you can re-enable it by setting the flag to `true`, though this option will be removed in a future release.

See [AgentScheduler-related deprecations](#AgentScheduler-related-deprecations) for more information on this deprecation and back-compat support, as well as recommendations on how to migrate away from the built-in.

### ITelemetryProperties may be tagged for privacy purposes

Telemetry properties on logs _can (but are **not** yet required to)_ now be tagged. This is **not** a breaking change in 0.40, but users are strongly encouraged to add support for tags (see [UPCOMING.md](./UPCOMING.md) for more details).

_\[edit\]_

This actually was a breaking change in 0.40, in that the type of the `event` parameter of `ITelemetryBaseLogger.send` changed to
a more inclusive type which needs to be accounted for in implementations. However, in releases 0.40 through 0.44,
_no tagged events are sent to any ITelemetryBaseLogger by the Fluid Framework_. We are preparing to do so
soon, and will include an entry in BREAKING.md when we do.

### IContainerRuntimeDirtyable removed

The `IContainerRuntimeDirtyable` interface and `isMessageDirtyable()` method were deprecated in release 0.38. They have now been removed in 0.40. Please refer to the breaking change notice in 0.38 for instructions on migrating away from use of this interface.

### Most RouterliciousDocumentServiceFactory params removed

The `RouterliciousDocumentServiceFactory` constructor no longer accepts the following params: `useDocumentService2`, `disableCache`, `historianApi`, `gitCache`, and `credentials`. Please open an issue if these flags/params were important to your project so that they can be re-incorporated into the upcoming `IRouterliciousDriverPolicies` param.

### IErrorBase.sequenceNumber removed

This field was used for logging and this was probably not the right abstraction for it to live in.
But practically speaking, the only places it was set have been updated to log not just sequenceNumber
but a large number of useful properties off the offending message, via `CreateProcessingError`.

### IContainerContext.logger deprecated

Use `IContainerContext.taggedLogger` instead if present. If it's missing and you must use `logger`,
be sure to handle tagged data before sending events to it.
`logger` won't be removed for a very long time since old loaders could remain in production for quite some time.

## 0.39 Breaking changes

-   [connect event removed from Container](#connect-event-removed-from-Container)
-   [LoaderHeader.pause](#LoaderHeader.pause)
-   [ODSP driver definitions](#ODSP-driver-definitions)
-   [ITelemetryLogger Remove redundant methods](#ITelemetryLogger-Remove-redundant-methods)
-   [fileOverwrittenInStorage](#fileOverwrittenInStorage)
-   [absolutePath use in IFluidHandle is deprecated](#absolutepath-use-in-ifluidhandle-is-deprecated)

### connect event removed from Container

The `"connect"` event would previously fire on the `Container` after `connect_document_success` was received from the server (which likely happens before the client's own join message is processed). This event does not represent a safe-to-use state, and has been removed. To detect when the `Container` is fully connected, the `"connected"` event should be used instead.

### LoaderHeader.pause

LoaderHeader.pause has been removed. instead of

```typescript
[LoaderHeader.pause]: true
```

use

```typescript
[LoaderHeader.loadMode]: { deltaConnection: "none" }
```

### ODSP driver definitions

A lot of definitions have been moved from @fluidframework/odsp-driver to @fluidframework/odsp-driver-definitions. This change is required in preparation for driver to be dynamically loaded by host.
This new package contains all the dependencies of ODSP driver factory (like HostStoragePolicy, IPersistedCache, TokenFetcher) as well as outputs (OdspErrorType).
@fluidframework/odsp-driver will continue to have defintions for non-factory functionality (like URI resolver, helper functionality to deal with sharing links, URI parsing, etc.)

### ITelemetryLogger Remove redundant methods

Remove deprecated `shipAssert` `debugAssert` `logException` `logGenericError` in favor of `sendErrorEvent` as they provide the same behavior and semantics as `sendErrorEvent`and in general are relatively unused. These methods were deprecated in 0.36.

### fileOverwrittenInStorage

Please use `DriverErrorType.fileOverwrittenInStorage` instead of `OdspErrorType.epochVersionMismatch`

### absolutePath use in IFluidHandle is deprecated

Rather than retrieving the absolute path, ostensibly to be stored, one should instead store the handle itself. To load, first retrieve the handle and then call `get` on it to get the actual object. Note that it is assumed that the container is responsible both for mapping an external URI to an internal object and for requesting resolved objects with any remaining tail of the external URI. For example, if a container has some map that maps `/a --> <some handle>`, then a request like `request(/a/b/c)` should flow like `request(/a/b/c) --> <some handle> --> <object> --> request(/b/c)`.

## 0.38 Breaking changes

-   [IPersistedCache changes](#IPersistedCache-changes)
-   [ODSP Driver Type Unification](#ODSP-Driver-Type-Unification)
-   [ODSP Driver url resolver for share link parameter consolidation](#ODSP-Driver-url-resolver-for-share-link-parameter-consolidation)
-   [AgentScheduler-related deprecations](#AgentScheduler-related-deprecations)
-   [Removed containerUrl from IContainerLoadOptions and IContainerConfig](#Removed-containerUrl-from-IContainerLoadOptions-and-IContainerConfig)

### IPersistedCache changes

IPersistedCache implementation no longer needs to implement updateUsage() method (removed form interface).
Same goes for sequence number / maxOpCount arguments.
put() changed from fire-and-forget to promise, with intention of returning write errors back to caller. Driver could use this information to stop recording any data about given file if driver needs to follow all-or-nothing strategy in regards to info about a file.
Please note that format of data stored by driver changed. It will ignore cache entries recorded by previous versions of driver.

## ODSP Driver Type Unification

This change reuses existing contracts to reduce redundancy improve consistency.

The breaking portion of this change does rename some parameters to some helper functions, but the change are purely mechanical. In most cases you will likely find you are pulling properties off an object individually to pass them as params, whereas now you can just pass the object itself.

```typescript
// before:
createOdspUrl(
    siteUrl,
    driveId,
    fileId,
    "/",
    containerPackageName,
);
fetchJoinSession(
    driveId,
    itemId,
    siteUrl,
    ...
)
getFileLink(
    getToken,
    something.driveId,
    something.itemId,
    something.siteUrl,
    ...
)

// After:
createOdspUrl({
    siteUrl,
    driveId,
    itemId: fileId,
    dataStorePath: "/",
    containerPackageName,
});

fetchJoinSession(
    {driveId, itemId, siteUrl},
    ...
);

getFileLink(
    getToken,
    something,
    ...
)
```

## ODSP Driver url resolver for share link parameter consolidation

OdspDriverUrlResolverForShareLink constructor signature has been changed to simplify instance
creation in case resolver is not supposed to generate share link. Instead of separately specifying
constructor parameters that are used to fetch share link there will be single parameter in shape of
object that consolidates all properties that are necessary to get share link.

```typescript
// before:
new OdspDriverUrlResolverForShareLink(tokenFetcher, identityType, logger, appName);

// After:
new OdspDriverUrlResolverForShareLink({ tokenFetcher, identityType }, logger, appName);
```

### AgentScheduler-related deprecations

`AgentScheduler` is currently a built-in part of `ContainerRuntime`, but will be removed in an upcoming release. Correspondingly, the API surface of `ContainerRuntime` that relates to or relies on the `AgentScheduler` is deprecated.

#### Leadership deprecation

A `.leader` property and `"leader"`/`"notleader"` events are currently exposed on the `ContainerRuntime`, `FluidDataStoreContext`, and `FluidDataStoreRuntime`. These are deprecated and will be removed in an upcoming release.

A `TaskSubscription` has been added to the `@fluidframework/agent-scheduler` package which can be used in conjunction with an `AgentScheduler` to get equivalent API surface:

```typescript
const leadershipTaskSubscription = new TaskSubscription(agentScheduler, "leader");
if (leadershipTaskSubscription.haveTask()) {
	// client is the leader
}
leadershipTaskSubscription.on("gotTask", () => {
	// client just became leader
});
leadershipTaskSubscription.on("lostTask", () => {
	// client is no longer leader
});
```

The `AgentScheduler` can be one of your choosing, or the built-in `AgentScheduler` can be retrieved for this purpose using `ContainerRuntime.getRootDataStore()` (however, as noted above this will be removed in an upcoming release):

```typescript
const agentScheduler = await requestFluidObject<IAgentScheduler>(
	await containerRuntime.getRootDataStore("_scheduler"),
	"",
);
```

#### IContainerRuntimeDirtyable deprecation

The `IContainerRuntimeDirtyable` interface provides the `isMessageDirtyable()` method, for use with last-edited functionality. This is only used to differentiate messages for the built-in `AgentScheduler`. With the deprecation of the `AgentScheduler`, this interface and method are no longer necessary and so are deprecated and will be removed in an upcoming release. From the `ContainerRuntime`'s perspective all messages are considered dirtyable with this change.

If you continue to use the built-in `AgentScheduler` and want to replicate this filtering in your last-edited behavior, you can use the following in your `shouldDiscardMessage()` check:

```typescript
import { ContainerMessageType } from "@fluidframework/container-runtime";
import { IEnvelope, InboundAttachMessage } from "@fluidframework/runtime-definitions";

// In shouldDiscardMessage()...
if (type === ContainerMessageType.Attach) {
	const attachMessage = contents as InboundAttachMessage;
	if (attachMessage.id === "_scheduler") {
		return true;
	}
} else if (type === ContainerMessageType.FluidDataStoreOp) {
	const envelope = contents as IEnvelope;
	if (envelope.address === "_scheduler") {
		return true;
	}
}
// Otherwise, proceed with other discard logic...
```

#### Deprecation of AgentScheduler in the container registry and instantiation of the \_scheduler

Finally, the automatic addition to the registry and creation of the `AgentScheduler` with ID `_scheduler` is deprecated and will also be removed in an upcoming release. To prepare for this, you can proactively opt-out of the built-in by turning off the `IContainerRuntimeOptions` option `addGlobalAgentSchedulerAndLeaderElection` in your calls to `Container.load` or in the constructor of your `BaseContainerRuntimeFactory` or `ContainerRuntimeFactoryWithDefaultDataStore`.

For backwards compat with documents created prior to this change, you'll need to ensure the `AgentSchedulerFactory.registryEntry` is present in the container registry. You can add it explicitly in your calls to `Container.load` or in the constructor of your `BaseContainerRuntimeFactory` or `ContainerRuntimeFactoryWithDefaultDataStore`. The examples below show how to opt-out of the built-in while maintaining backward-compat with documents that were created with a built-in `AgentScheduler`.

```typescript
const runtime = await ContainerRuntime.load(
	context,
	[
		// Any other registry entries...
		AgentSchedulerFactory.registryEntry,
	],
	requestHandler,
	// Opt-out of adding the AgentScheduler
	{ addGlobalAgentSchedulerAndLeaderElection: false },
	scope,
);
```

```typescript
const SomeContainerRuntimeFactory = new ContainerRuntimeFactoryWithDefaultDataStore(
	DefaultFactory,
	new Map([
		// Any other registry entries...
		AgentSchedulerFactory.registryEntry,
	]),
	providerEntries,
	requestHandlers,
	// Opt-out of adding the AgentScheduler
	{ addGlobalAgentSchedulerAndLeaderElection: false },
);
```

If you use `AgentScheduler` functionality, it is recommended to instantiate this as a normal (non-root) data store (probably on your root data object). But if you are not yet ready to migrate away from the root data store, you can instantiate it yourself on new containers (you should do this while the container is still detached):

```typescript
if (!context.existing) {
	await runtime.createRootDataStore(AgentSchedulerFactory.type, "_scheduler");
}
```

The option will be turned off by default in an upcoming release before being turned off permanently, so it is recommended to make these updates proactively.

### Removed containerUrl from IContainerLoadOptions and IContainerConfig

Removed containerUrl from IContainerLoadOptions and IContainerConfig. This is no longer needed to route request.

## 0.37 Breaking changes

-   [OpProcessingController marked for deprecation](#opprocessingcontroller-marked-for-deprecation)
-   [Loader in data stores deprecated](#Loader-in-data-stores-deprecated)
-   [TelemetryLogger Properties Format](#TelemetryLogger-Properties-Format)
-   [IContainerRuntimeOptions Format Change](#IContainerRuntimeOptions-Format-Change)
-   [AgentScheduler moves and renames](#AgentScheduler-moves-and-renames)

### OpProcessingController marked for deprecation

`OpProcessingController` is marked for deprecation and we be removed in 0.38.
`LoaderContainerTracker` is the replacement with better tracking. The API differs from `OpProcessingController` in the following ways:

-   Loader is added for tracking and any Container created/loaded will be automatically tracked
-   The op control APIs accept Container instead of DeltaManager

### Loader in data stores deprecated

The `loader` property on the `IContainerRuntime`, `IFluidDataStoreRuntime`, and `IFluidDataStoreContext` interfaces is now deprecated and will be removed in an upcoming release. Data store objects will no longer have access to an `ILoader` by default. To replicate the same behavior, existing users can make the `ILoader` used to create a `Container` available on the `scope` property of these interfaces instead by setting the `provideScopeLoader` `ILoaderOptions` flag when creating the loader.

```typescript
const loader = new Loader({
	urlResolver,
	documentServiceFactory,
	codeLoader,
	options: { provideScopeLoader: true },
});
```

```typescript
const loader: ILoader | undefined = this.context.scope.ILoader;
```

### TelemetryLogger Properties Format

The TelemetryLogger's properties format has been updated to support error only properties. This includes: `ChildLogger`, `MultiSinkLogger`,`DebugLogger`.
The previous format was just a property bag:
`ChildLogger.create(logger, undefined, { someProperty: uuid() });`
Whereas now it has nested property bags for error categories including `all` and `error`:
`ChildLogger.create(logger, undefined, {all:{ someProperty: uuid() }});`

### IContainerRuntimeOptions Format Change

The runtime options passed into `ContainerRuntime` have been subdivided into nested objects, because all of them fall under two categories currently:

-   `summaryOptions` - contains all summary/summarizer related options
    -   `generateSummaries`
    -   `initialSummarizerDelayMs`
    -   `summaryConfigOverrides`
    -   `disableIsolatedChannels`
-   `gcOptions` - contains all Garbage Collection related options
    -   `disableGC`
    -   `gcAllowed` (new)
    -   `runFullGC`

For a few versions we will keep supporting the old format, but the typings have already been updated.

### AgentScheduler moves and renames

`IAgentScheduler` and `IProvideAgentScheduler` have been moved to the `@fluidframework/agent-scheduler` package, and `taskSchedulerId` has been renamed to `agentSchedulerId`.

## 0.36 Breaking changes

-   [Some `ILoader` APIs moved to `IHostLoader`](#Some-ILoader-APIs-moved-to-IHostLoader)
-   [TaskManager removed](#TaskManager-removed)
-   [ContainerRuntime registerTasks removed](#ContainerRuntime-registerTasks-removed)
-   [getRootDataStore](#getRootDataStore)
-   [Share link generation no longer exposed externally](#Share-link-generation-no-longer-exposed-externally)
-   [ITelemetryLogger redundant method deprecation](#ITelemetryLogger-redundant-method-deprecation)

### Some `ILoader` APIs moved to `IHostLoader`

The `createDetachedContainer` and `rehydrateDetachedContainerFromSnapshot` APIs are removed from the `ILoader` interface, and have been moved to the new `IHostLoader` interface. The `Loader` class now implements `IHostLoader` instead, and consumers who need these methods should operate on an `IHostLoader` instead of an `ILoader`, such as by creating a `Loader`.

### TaskManager removed

The `TaskManager` has been removed, as well as methods to access it (e.g. the `.taskManager` member on `DataObject`). The `AgentScheduler` should be used instead for the time being and can be accessed via a request on the `ContainerRuntime` (e.g. `await this.context.containerRuntime.request({ url: "/_scheduler" })`), though we expect this will also be deprecated and removed in a future release when an alternative is made available (see #4413).

### ContainerRuntime registerTasks removed

The `registerTasks` method has been removed from `ContainerRuntime`. The `AgentScheduler` should be used instead for task scheduling.

### getRootDataStore

IContainerRuntime.getRootDataStore() used to have a backdoor allowing accessing any store, including non-root stores. This back door is removed - you can only access root data stores using this API.

### Share link generation no longer exposed externally

Share link generation implementation has been refactored to remove options for generating share links of various kinds.
Method for generating share link is no longer exported.
ShareLinkTokenFetchOptions has been removed and OdspDriverUrlResolverForShareLink constructor has been changed to accept tokenFetcher parameter which will pass OdspResourceTokenFetchOptions instead of ShareLin kTokenFetchOptions.

### ITelemetryLogger redundant method deprecation

Deprecate `shipAssert` `debugAssert` `logException` `logGenericError` in favor of `sendErrorEvent` as they provide the same behavior and semantics as `sendErrorEvent`and in general are relatively unused.

## 0.35 Breaking changes

-   [Removed some api implementations from odsp driver](#Removed-some-api-implemenations-from-odsp-driver)
-   [get-tinylicious-container and get-session-storage-container moved](#get-tinylicious-container-and-get-session-storage-container-moved)
-   [Moved parseAuthErrorClaims from @fluidframework/odsp-driver to @fluidframework/odsp-doclib-utils](#Moved-parseAuthErrorClaims-from-@fluidframework/odsp-driver-to-@fluidframework/odsp-doclib-utils)
-   [Refactored token fetcher types in odsp-driver](#refactored-token-fetcher-types-in-odsp-driver)
-   [DeltaManager `readonly` and `readOnlyPermissions` properties deprecated](#DeltaManager-`readonly`-and-`readOnlyPermissions`-properties-deprecated)
-   [DirtyDocument events and property](#DirtyDocument-events-and-property)
-   [Removed `createDocumentService` and `createDocumentService2` from r11s driver](#Removed-`createDocumentService`-and-`createDocumentService2`-from-r11s-driver)

### Removed-some-api-implementations-from-odsp-driver

Removed `authorizedFetchWithRetry`, `AuthorizedRequestTokenPolicy`, `AuthorizedFetchProps`, `asyncWithCache`, `asyncWithRetry`,
`fetchWithRetry` implementation from odspdriver.

### get-tinylicious-container and get-session-storage-container moved

The functionality from the packages `@fluidframework/get-tinylicious-container` and `@fluidframework/get-session-storage-container` has been moved to the package `@fluid-experimental/get-container`.

### Moved parseAuthErrorClaims from @fluidframework/odsp-driver to @fluidframework/odsp-doclib-utils

Moved `parseAuthErrorClaims` from `@fluidframework/odsp-driver` to `@fluidframework/odsp-doclib-utils`

### Refactored token fetcher types in odsp-driver

Streamlined interfaces and types used to facilitate access tokens needed by odsp-driver to call ODSP implementation of Fluid services.
Added support for passing siteUrl when fetching token that is used to establish co-authoring session for Fluid content stored in ODSP file which is hosted in external tenant. This token is used by ODSP ordering service implementation (aka ODSP Push service).

### DeltaManager `readonly` and `readOnlyPermissions` properties deprecated

`DeltaManager.readonly`/`Container.readonly` and `DeltaManager.readOnlyPermissions`/`Container.readOnlyPermissions` have been deprecated. Please use `DeltaManager.readOnlyInfo`/`Container.readOnlyInfo` instead, which exposes the same information.

### DirtyDocument events and property

The following 3 names have been deprecated - please use new names:
"dirtyDocument" event -> "dirty" event
"savedDocument" event -> "saved" event
isDocumentDirty property -> isDirty property

### Removed `createDocumentService` and `createDocumentService2` from r11s driver

Removed the deprecated methods `createDocumentService` and `createDocumentService2`. Please use `DocumentServiceFactory.createDocumentService` instead.

## 0.34 Breaking changes

-   [Aqueduct writeBlob() and BlobHandle implementation removed](#Aqueduct-writeBlob-and-BlobHandle-implementation-removed)
-   [Connected events raised on registration](#Connected-events-raised-on-registration)

### Aqueduct writeBlob() and BlobHandle implementation removed

`writeBlob()` and `BlobHandle` have been removed from aqueduct. Please use `FluidDataStoreRuntime.uploadBlob()` or `ContainerRuntime.uploadBlob()` instead.

### Connected events raised on registration

Connected / disconnected listeners are called on registration.
Please see [Connectivity events](packages/loader/container-loader/README.md#Connectivity-events) section of Loader readme.md for more details

## 0.33 Breaking changes

-   [Normalizing enum ContainerErrorType](#normalizing-enum-containererrortype)
-   [Map and Directory typing changes from enabling strictNullCheck](#map-and-directory-typing-changes-from-enabling-strictNullCheck)
-   [MergeTree's ReferencePosition.getTileLabels and ReferencePosition.getRangeLabels() return undefined if it doesn't exist](#mergetree-referenceposition-gettilelabels-getrangelabels-changes)
-   [Containers from Loader.request() are now cached by default](<#Containers-from-Loader.request()-are-now-cached-by-default>)

### Normalizing enum ContainerErrorType

In an effort to clarify error categorization, a name and value in this enumeration were changed.

### Map and Directory typing changes from enabling strictNullCheck

Typescript compile options `strictNullCheck` is enabled for the `@fluidframework/map` package. Some of the API signature is updated to include possibility of `undefined` and `null`, which can cause new typescript compile error when upgrading. Existing code may need to update to handle the possiblity of `undefined` or `null.

### MergeTree ReferencePosition getTileLabels getRangeLabels changes

This includes LocalReference and Marker. getTileLabels and getRangeLabels methods will return undefined instead of creating an empty if the properties for tile labels and range labels is not set.

### Containers from Loader.request() are now cached by default

Some loader request header options that previously prevented caching (`pause: true` and `reconnect: false`) no longer do. Callers must now explicitly spcify `cache: false` in the request header to prevent caching of the returned container. Containers are evicted from the cache in their `closed` event, and closed containers that are requested are not cached.

## 0.32 Breaking changes

-   [Node version 12.17 required](#Node-version-update)
-   [getAttachSnapshot removed IFluidDataStoreChannel](#getAttachSnapshot-removed-from-IFluidDataStoreChannel)
-   [resolveDataStore replaced](#resolveDataStore-replaced)

### Node version updated to 12.17

Due to changes in server packages and introduction of AsyncLocalStorage module which requires Node version 12.17 or above, you will need to update Node version to 12.17 or above.

### getAttachSnapshot removed from IFluidDataStoreChannel

`getAttachSnapshot()` has been removed from `IFluidDataStoreChannel`. It is replaced by `getAttachSummary()`.

### resolveDataStore replaced

The resolveDataStore method manually exported by the ODSP resolver has been replaced with checkUrl() from the same package.

## 0.30 Breaking Changes

-   [Branching removed](#Branching-removed)
-   [removeAllEntriesForDocId api name and signature change](#removeAllEntriesForDocId-api-name-and-signature-change)
-   [snapshot removed from IChannel and ISharedObject](#snapshot-removed-from-IChannel-and-ISharedObject)

### Branching removed

The branching feature has been removed. This includes all related members, methods, etc. such as `parentBranch`, `branchId`, `branch()`, etc.

### removeAllEntriesForDocId api name and signature change

`removeAllEntriesForDocId` api renamed to `removeEntries`. Now it takes `IFileEntry` as argument instead of just docId.

### snapshot removed from IChannel and ISharedObject

`snapshot` has been removed from `IChannel` and `ISharedObject`. It is replaced by `summarize` which should be used to get a summary of the channel / shared object.

## 0.29 Breaking Changes

-   [OdspDriverUrlResolver2 renamed to OdspDriverUrlResolverForShareLink](#OdspDriverUrlResolver2-renamed-to-OdspDriverUrlResolverForShareLink)
-   [removeAllEntriesForDocId api in host storage changed](#removeAllEntriesForDocId-api-in-host-storage-changed)
-   [IContainerRuntimeBase.IProvideFluidDataStoreRegistry](#IContainerRuntimeBase.IProvideFluidDataStoreRegistry)
-   [\_createDataStoreWithProps returns IFluidRouter](#_createDataStoreWithProps-returns-IFluidRouter)
-   [FluidDataStoreRuntime.registerRequestHandler deprecated](#FluidDataStoreRuntime.registerRequestHandler-deprecated)
-   [snapshot removed from IFluidDataStoreRuntime](#snapshot-removed-from-IFluidDataStoreRuntime)
-   [getAttachSnapshot deprecated in IFluidDataStoreChannel](#getAttachSnapshot-deprecated-in-IFluidDataStoreChannel)

### OdspDriverUrlResolver2 renamed to OdspDriverUrlResolverForShareLink

`OdspDriverUrlResolver2` renamed to `OdspDriverUrlResolverForShareLink`

### removeAllEntriesForDocId api in host storage changed

`removeAllEntriesForDocId` api in host storage is now an async api.

### IContainerRuntimeBase.IProvideFluidDataStoreRegistry

`IProvideFluidDataStoreRegistry` implementation moved from IContainerRuntimeBase to IContainerRuntime. Data stores and objects should not have access to global state in container.
`IProvideFluidDataStoreRegistry` is removed from IFluidDataStoreChannel - it has not been implemented there for a while (it moved to context).

### \_createDataStoreWithProps returns IFluidRouter

`IContainerRuntimeBase._createDataStoreWithProps` returns IFluidRouter instead of IFluidDataStoreChannel. This is done to be consistent with other APIs create data stores, and ensure we do not return internal interfaces. This likely to expose areas where IFluidDataStoreChannel.bindToContext() was called manually on data store. Such usage should be re-evaluate - lifetime management should be left up to runtime, storage of any handle form data store in attached DDS will result in automatic attachment of data store (and all of its objects) to container. If absolutely needed, and only for staging, casting can be done to implement old behavior.

### FluidDataStoreRuntime.registerRequestHandler deprecated

Please use mixinRequestHandler() as a way to create custom data store runtime factory/object and append request handling to existing implementation.

### snapshot removed from IFluidDataStoreRuntime

`snapshot` has been removed from `IFluidDataStoreRuntime`.

### getAttachSnapshot deprecated in IFluidDataStoreChannel

`getAttachSnapshot()` has been deprecated in `IFluidDataStoreChannel`. It is replaced by `getAttachSummary()`.

## 0.28 Breaking Changes

-   [FileName should contain extension for ODSP driver create new path](#FileName-should-contain-extension-for-ODSP-driver-create-new-path)
-   [ODSP Driver IPersistedCache changes](#ODSP-Driver-IPersistedCache-Changes)
-   [IFluidPackage Changes](#IFluidPackage-Changes)
-   [DataObject changes](#DataObject-changes)
-   [RequestParser](#RequestParser)
-   [IFluidLodable.url is removed](#IFluidLodable.url-is-removed)
-   [Loader Constructor Changes](#Loader-Constructor-Changes)
-   [Moving DriverHeader and merge with CreateNewHeader](#moving-driverheader-and-merge-with-createnewheader)
-   [ODSP status codes moved from odsp-driver to odsp-doclib-utils](#ODSP-status-codes-moved-modules-from-odsp-driver-to-odsp-doclib-utils)

### FileName should contain extension for ODSP driver create new path

Now the ODSP driver expects file extension in the file name while creating a new detached container.

### ODSP Driver IPersistedCache-Changes

Added api `removeAllEntriesForDocId` which allows removal of all entries for a given document id. Also the schema for entries stored inside odsp `IPersistedCache` has changed.
It now stores/expect values as `IPersistedCacheValueWithEpoch`. So host needs to clear its cached entries in this version.

### IFluidPackage Changes

-   Moving IFluidPackage and IFluidCodeDetails from "@fluidframework/container-definitions" to '@fluidframework/core-interfaces'
-   Remove npm specific IPackage interface
-   Simplify the IFluidPackage by removing browser and npm specific properties
-   Add new interface IFluidBrowserPackage, and isFluidBrowserPackage which defines browser specific properties
-   Added resolveFluidPackageEnvironment helper for resolving a package environment

### DataObject changes

DataObject are now always created when Data Store is created. Full initialization for existing objects (in file) continues to happen to be on demand, i.e. when request() is processed. Full DataObject initialization does happen for newly created (detached) DataObjects.
The impact of that change is that all changed objects would get loaded by summarizer container, but would not get initialized. Before this change, summarizer would not be loading any DataObjects.
This change

1. Ensures that initial summary generated for when data store attaches to container has fully initialized object, with all DDSes created. Before this change this initial snapshot was empty in most cases.
2. Allows DataObjects to modify FluidDataStoreRuntime behavior before it gets registered and used by the rest of the system, including setting various hooks.

But it also puts more constraints on DataObject - its constructor should be light and not do any expensive work (all such work should be done in corresponding initialize methods), or access any data store runtime functionality that requires fully initialized runtime (like loading DDSes will not work in this state)

### RequestParser

RequestParser's ctor is made protected. Please replace this code

```
    const a = new RequestParser(request);
```

with this one:

```
    const a = RequestParser.create(request);
```

### IFluidLodable.url is removed

`url` property is removed. If you need a path to an object (in a container), you can use IFluidLoadable.handle.absolutePath instead.

### Loader Constructor Changes

The loader constructor has changed to now take a props object, rather than a series of paramaters. This should make it easier to construct loaders as the optional services can be easily excluded.

Before:

```typescript
const loader = new Loader(
	urlResolver,
	documentServiceFactory,
	codeLoader,
	{ blockUpdateMarkers: true },
	{},
	new Map(),
);
```

After:

```typescript
const loader = new Loader({
	urlResolver,
	documentServiceFactory,
	codeLoader,
});
```

if for some reason this change causes you problems, we've added a deprecated `Loader._create` method that has the same parameters as the previous constructor which can be used in the interim.

### Moving DriverHeader and merge with CreateNewHeader

Compile time only API breaking change between runtime and driver. Only impacts driver implementer.
No back-compat or mix version impact.

DriverHeader is a driver concept, so move from core-interface to driver-definitions. CreateNewHeader is also a kind of driver header, merged it into DriverHeader.

### ODSP status codes moved modules from odsp-driver to odsp-doclib-utils

Error/status codes like `offlineFetchFailureStatusCode` which used to be imported like `import { offlineFetchFailureStatusCode } from '@fluidframework/@odsp-driver';` have been moved to `odspErrorUtils.ts` in `odsp-doclib-utils`.

## 0.27 Breaking Changes

-   [Local Web Host Removed](#Local-Web-Host-Removed)

### Local Web Host Removed

Local Web host is removed. Users who are using the local web host can use examples/utils/get-session-storage-container which provides the same functionality with the detached container flow.

## 0.25 Breaking Changes

-   [External Component Loader and IComponentDefaultFactoryName removed](#External-Component-Loader-and-IComponentDefaultFactoryName-removed)
-   [MockFluidDataStoreRuntime api rename](#MockFluidDataStoreRuntime-api-rename)
-   [Local Web Host API change](#Local-Web-Host-API-change)
-   [Container runtime event changes](#Container-runtime-event-changes)
-   [Component is removed from telemetry event names](#Component-is-removed-from-telemetry-event-names)
-   [IComponentContextLegacy is removed](#IComponentContextLegacy-is-removed)
-   [~~IContainerRuntimeBase.\_createDataStoreWithProps() is removed~~](#IContainerRuntimeBase._createDataStoreWithProps-is-removed)
-   [\_createDataStore() APIs are removed](#_createDataStore-APIs-are-removed)
-   [createDataStoreWithRealizationFn() APIs are removed](<#createDataStoreWithRealizationFn()-APIs-are-removed>)
-   [getDataStore() APIs is removed](<#getDataStore()-APIs-is-removed>)
-   [Package Renames](#package-renames)
-   [IComponent and IComponent Interfaces Removed](#IComponent-and-IComponent-Interfaces-Removed)
-   [@fluidframework/odsp-utils - Minor renames and signature changes](#odsp-utils-Changes)
-   [LastEditedTrackerComponent renamed to LastEditedTrackerDataObject](#lasteditedtrackercomponent-renamed)
-   [ComponentProvider renamed to FluidObjectProvider in @fluidframework/synthesize](#componentProvider-renamed-to-fluidobjectPpovider)

### External Component Loader and IComponentDefaultFactoryName removed

The @fluidframework/external-component-loader package has been removed from the repo. In addition to this, the IFluidExportDefaultFactoryName and the corresponding IProvideFluidExportDefaultFactoryName interfaces have also been dropped.

### MockFluidDataStoreRuntime api rename

Runtime Test Utils's MockFluidDataStoreRuntime now has "requestDataStore" instead of "requestComponent"

### Local Web Host API change

The renderDefaultComponent function has been updated to be renderDefaultFluidObject

### Container runtime event changes

Container runtime now emits the event "fluidDataStoreInstantiated" instead of "componentInstantiated"

### Component is removed from telemetry event names

The following telemetry event names have been updated to drop references to the term component:

ComponentRuntimeDisposeError -> ChannelDisposeError
ComponentContextDisposeError -> FluidDataStoreContextDisposeError
SignalComponentNotFound -> SignalFluidDataStoreNotFound

### IComponentContextLegacy is removed

Deprecated in 0.18, removed.

### IContainerRuntimeBase.\_createDataStoreWithProps is removed

**Note: This change has been reverted for 0.25 and will be pushed to a later release.**

`IContainerRuntimeBase._createDataStoreWithProps()` has been removed. Please use `IContainerRuntimeBase.createDataStore()` (returns IFluidRouter).
If you need to pass props to data store, either use request() route to pass initial props directly, or to query Fluid object to interact with it (pass props / call methods to configure object).

### \_createDataStore APIs are removed

`IFluidDataStoreContext._createDataStore()` & `IContainerRuntimeBase._createDataStore()` are removed
Please switch to using one of the following APIs:

1. `IContainerRuntime.createRootDataStore()` - data store created that way is automatically bound to container. It will immediately be visible to remote clients (when/if container is attached). Such data stores are never garbage collected. Note that this API is on `IContainerRuntime` interface, which is not directly accessible to data stores. The intention is that only container owners are creating roots.
2. `IContainerRuntimeBase.createDataStore()` - creates data store that is not bound to container. In order for this store to be bound to container (and thus be observable on remote clients), ensure that handle to it (or any of its objects / DDS) is stored into any other DDS that is already bound to container. In other words, newly created data store has to be reachable (there has to be a path) from some root data store in container. If, in future, such data store becomes unreachable from one of the roots, it will be garbage collected (implementation pending).

### createDataStoreWithRealizationFn() APIs are removed

Removed from IFluidDataStoreContext & IContainerRuntime.
Consider using (Pure)DataObject(Factory) for your objects - they support passing initial args.
Otherwise consider implementing similar flow of exposing interface from your Fluid object that is used to initialize object after creation.

## getDataStore() APIs is removed

IContainerRuntime.getDataStore() is removed. Only IContainerRuntime.getRootDataStore() is available to retrieve root data stores.
For couple versions we will allow retrieving non-root data stores using this API, but this functionality is temporary and will be removed soon.
You can use handleFromLegacyUri() for creating handles from container-internal URIs (i.e., in format `/${dataStoreId}`) and resolving those containers to get to non-root data stores. Please note that this functionality is strictly added for legacy files! In future, not using handles to refer to content (and storing handles in DDSes) will result in such data stores not being reachable from roots, and thus garbage collected (deleted) from file.

### Package Renames

As a follow up to the changes in 0.24 we are updating a number of package names

-   `@fluidframework/component-core-interfaces` is renamed to `@fluidframework/core-interfaces`
-   `@fluidframework/component-runtime-definitions` is renamed to `@fluidframework/datastore-definitions`
-   `@fluidframework/component-runtime` is renamed to `@fluidframework/datastore`
-   `@fluidframework/webpack-component-loader` is renamed to `@fluidframework/webpack-fluid-loader`

### IComponent and IComponent Interfaces Removed

In 0.24 IComponent and IComponent interfaces were deprecated, they are being removed in this build. Please move to IFluidObject and IFluidObject interfaces.

### odsp-utils Changes

To support additional authentication scenarios, the signature and/or name of a few auth-related functions was modified.

### LastEditedTrackerComponent renamed

It is renamed to LastEditedTrackerDataObject

### ComponentProvider renamed to FluidObjectProvider

In the package @fluidframework/synthesize, these types are renamed:

ComponentKey -> FluidObjectKey
ComponentSymbolProvider -> FluidObjectProvider
AsyncRequiredcomponentProvider -> AsyncRequiredFluidObjectProvider
AsyncOptionalComponentProvider -> AsyncOptionalFluidObjectProvider
AsyncComponentProvider -> AsyncFluidObjectProvider
NonNullableComponent -> NonNullableFluidObject

## 0.24 Breaking Changes

This release only contains renames. There are no functional changes in this release. You should ensure you have integrated and validated up to release 0.23 before integrating this release.

This is a followup to the forward compat added in release 0.22: [Forward Compat For Loader IComponent Interfaces](#Forward-Compat-For-Loader-IComponent-Interfaces)

You should ensure all container and components hosts are running at least 0.22 before integrating this release.

The below json describes all the renames done in this release. If you have a large typescript code base, we have automation that may help. Please contact us if that is the case.

All renames are 1-1, and global case senstive and whole word find replace for all should be safe. For IComponent Interfaces, both the type and property name were re-named.

```json
{
	"dataStore": {
		"types": {
			"IComponentRuntimeChannel": "IFluidDataStoreChannel",
			"IComponentAttributes": "IFluidDataStoretAttributes",

			"IComponentContext": "IFluidDataStoreContext",
			"ComponentContext": "FluidDataStoreContext",
			"LocalComponentContext": "LocalFluidDataStoreContext",
			"RemotedComponentContext": "RemotedFluidDataStoreContext ",

			"IComponentRuntime": "IFluidDataStoreRuntime",
			"ComponentRuntime": "FluidDataStoreRuntime",
			"MockComponentRuntime": "MockFluidDataStoreRuntime"
		},
		"methods": {
			"createComponent": "_createDataStore",
			"createComponentContext": "createDataStoreContext",
			"createComponentWithProps": "createDataStoreWithProps",
			"_createComponentWithProps": "_createDataStoreWithProps",
			"createComponentWithRealizationFn": "createDataStoreWithRealizationFn",
			"getComponentRuntime": "getDataStore",
			"notifyComponentInstantiated": "notifyDataStoreInstantiated"
		}
	},

	"aquaduct": {
		"IComponentInterfaces": {
			"IProvideComponentDefaultFactoryName": "IProvideFluidExportDefaultFactoryName",
			"IComponentDefaultFactoryName": "IFluidExportDefaultFactoryName"
		},
		"types": {
			"SharedComponentFactory": "PureDataObjectFactory",
			"SharedComponent": "PureDataObject",

			"PrimedComponentFactory": "DataObjectFactory",
			"PrimedComponent": "DataObject",

			"ContainerRuntimeFactoryWithDefaultComponent": "ContainerRuntimeFactoryWithDefaultDataStore",

			"defaultComponentRuntimeRequestHandler": "defaultRouteRequestHandler"
		},
		"methods": {
			"getComponent": "requestFluidObject",
			"asComponent": "asFluidObject",
			"createAndAttachComponent": "createAndAttachDataStore",
			"getComponentFromDirectory": "getFluidObjectFromDirectory",
			"getComponent_UNSAFE": "requestFluidObject_UNSAFE",
			"componentInitializingFirstTime": "initializingFirstTime",
			"componentInitializingFromExisting": "initializingFromExisting",
			"componentHasInitialized": "hasInitialized"
		}
	},

	"fluidObject": {
		"IComponentInterfaces": {
			"IProvideComponentRouter": "IProvideFluidRouter",
			"IComponentRouter": "IFluidRouter",

			"IProvideComponentLoadable": "IProvideFluidLoadable",
			"IComponentLoadable": "IFluidLoadable",

			"IProvideComponentHandle": "IProvideFluidHandle",
			"IComponentHandle": "IFluidHandle",

			"IProvideComponentHandleContext": "IProvideFluidHandleContext",
			"IComponentHandleContext": "IFluidHandleContext",

			"IProvideComponentSerializer": "IProvideFluidSerializer",
			"IComponentSerializer": "IFluidSerializer",

			"IProvideComponentRunnable": "IProvideFluidRunnable",
			"IComponentRunnable": "IFluidRunnable",

			"IProvideComponentConfiguration": "IProvideFluidConfiguration",
			"IComponentConfiguration": "IFluidConfiguration",

			"IProvideComponentHTMLView": "IProvideFluidHTMLView",
			"IComponentHTMLView": "IFluidHTMLView",
			"IComponentHTMLOptions": "IFluidHTMLOptions",

			"IProvideComponentMountableView": "IProvideFluidMountableView",
			"IComponentMountableViewClass": "IFluidMountableViewClass",
			"IComponentMountableView": "IFluidMountableView",

			"IProvideComponentLastEditedTracker": "IProvideFluidLastEditedTracker",
			"IComponentLastEditedTracker": "IFluidLastEditedTracker",

			"IProvideComponentRegistry": "IProvideFluidDataStoreRegistry",
			"IComponentRegistry": "IFluidDataStoreRegistry",

			"IProvideComponentFactory": "IProvideFluidDataStoreFactory",
			"IComponentFactory": "IFluidDataStoreFactory",

			"IProvideComponentCollection": "IProvideFluidObjectCollection",
			"IComponentCollection": "IFluidObjectCollection",

			"IProvideComponentDependencySynthesizer": "IProvideFluidDependencySynthesizer",
			"IComponentDependencySynthesizer": "IFluidDependencySynthesizer",

			"IProvideComponentTokenProvider": "IProvideFluidTokenProvider",
			"IComponentTokenProvider": "IFluidTokenProvider"
		},
		"types": {
			"IComponent": "IFluidObject",
			"fluid/component": "fluid/object",

			"SharedObjectComponentHandle": "SharedObjectHandle",
			"RemoteComponentHandle": "RemoteFluidObjectHandle",
			"ComponentHandle": "FluidObjectHandle",
			"ComponentSerializer": "FluidSerializer",

			"ComponentHandleContext": "FluidHandleContext",

			"ComponentRegistryEntry": "FluidDataStoreRegistryEntry",
			"NamedComponentRegistryEntry": "NamedFluidDataStoreRegistryEntry",
			"NamedComponentRegistryEntries": "NamedFluidDataStoreRegistryEntries",
			"ComponentRegistry": "FluidDataStoreRegistry",
			"ContainerRuntimeComponentRegistry": "ContainerRuntimeDataStoreRegistry"
		},
		"methods": {
			"instantiateComponent": "instantiateDataStore"
		}
	}
}
```

## 0.23 Breaking Changes

-   [Removed `collaborating` event on IComponentRuntime](#Removed-`collaborating`-event-on-IComponentRuntime)
-   [ISharedObjectFactory rename](#ISharedObjectFactory)
-   [LocalSessionStorageDbFactory moved to @fluidframework/local-driver](LocalSessionStorageDbFactory-moved-to-@fluidframework/local-driver)

### Removed `collaborating` event on IComponentRuntime

Component Runtime no longer fires the collaborating event on attaching. Now it fires `attaching` event.

### ISharedObjectFactory

`ISharedObjectFactory` renamed to `IChannelFactory` and moved from `@fluidframework/shared-object-base` to `@fluidframework/datastore-definitions`

### LocalSessionStorageDbFactory moved to @fluidframework/local-driver

Previously, `LocalSessionStorageDbFactory` was part of the `@fluidframework/webpack-component-loader` package. It has been moved to the `@fluidframework/local-driver` package.

## 0.22 Breaking Changes

-   [Deprecated `path` from `IComponentHandleContext`](#Deprecated-`path`-from-`IComponentHandleContext`)
-   [Dynamically loaded components compiled against older versions of runtime](#Dynamically-loaded-components)
-   [ContainerRuntime.load Request Handler Changes](#ContainerRuntime.load-Request-Handler-Changes)
-   [IComponentHTMLVisual removed](#IComponentHTMLVisual-removed)
-   [IComponentReactViewable deprecated](#IComponentReactViewable-deprecated)
-   [Forward Compat For Loader IComponent Interfaces](#Forward-Compat-For-Loader-IComponent-Interfaces)
-   [Add Undefined to getAbsoluteUrl return type](#Add-Undefined-to-getAbsoluteUrl-return-type)
-   [Renamed TestDeltaStorageService, TestDocumentDeltaConnection, TestDocumentService, TestDocumentServiceFactory and TestResolver](#Renamed-TestDeltaStorageService,-TestDocumentDeltaConnection,-TestDocumentService,-TestDocumentServiceFactory-and-TestResolver)
-   [DocumentDeltaEventManager has been renamed and moved to "@fluidframework/test-utils"](#DocumentDeltaEventManager-has-been-renamed-and-moved-to-"@fluidframework/test-utils")
-   [`isAttached` replaced with `attachState` property](#`isAttached`-replaced-with-`attachState`-property)

### Deprecated `path` from `IComponentHandleContext`

Deprecated the `path` field from the interface `IComponentHandleContext`. This means that `IComponentHandle` will not have this going forward as well.

Added an `absolutePath` field to `IComponentHandleContext` which is the absolute path to reach it from the container runtime.

### Dynamically loaded components

Components that were compiled against Fluid Framework <= 0.19.x releases will fail to load. A bunch of APIs has been deprecated in 0.20 & 0.21 and back compat support is being removed in 0.22. Some of the key APIs are:

-   IComponentRuntime.attach
-   ContainerContext.isAttached
-   ContainerContext.isLocal
    Such components needs to be compiled against >= 0.21 runtime and can be used in container that is built using >= 0.21 runtime as well.

### ContainerRuntime.load Request Handler Changes

ContainerRuntime.load no longer accepts an array of RuntimeRequestHandlers. It has been changed to a single function parameter with a compatible signature:
`requestHandler?: (request: IRequest, runtime: IContainerRuntime) => Promise<IResponse>`

To continue to use RuntimeRequestHandlers you can used the `RuntimeRequestHandlerBuilder` in the package `@fluidframework/request-handler`

example:

```typescript
const builder = new RuntimeRequestHandlerBuilder();
builder.pushHandler(...this.requestHandlers);
builder.pushHandler(defaultRouteRequestHandler("defaultComponent"));
builder.pushHandler(innerRequestHandler());

const runtime = await ContainerRuntime.load(
	context,
	this.registryEntries,
	async (req, rt) => builder.handleRequest(req, rt),
	undefined,
	scope,
);
```

Additionally the class `RequestParser` has been moved to the `@fluidframework/runtime-utils` package

This will allow consumers of our ContainerRuntime to substitute other routing frameworks more easily.

### IComponentHTMLVisual removed

The `IComponentHTMLVisual` interface was deprecated in 0.21, and is now removed in 0.22. To support multiview scenarios, consider split view/model patterns like those demonstrated in the multiview sample.

### IComponentReactViewable deprecated

The `IComponentReactViewable` interface is deprecated and will be removed in an upcoming release. For multiview scenarios, instead use a pattern like the one demonstrated in the sample in /components/experimental/multiview. This sample demonstrates how to create multiple views for a component.

### Forward Compat For Loader IComponent Interfaces

As part of the Fluid Data Library (FDL) and Fluid Component Library (FCL) split we will be renaming a significant number of out interfaces. Some of these interfaces are used across the loader -> runtime boundary. For these interfaces we have introduced the newly renamed interfaces in this release. This will allow Host's to implment forward compatbitiy for these interfaces, so they are not broken when the implementations themselves are renamed.

-   `IComponentLastEditedTracker` will become `IFluidLastEditedTracker`
-   `IComponentHTMLView` will become `IFluidHTMLView`
-   `IComponentMountableViewClass` will become `IFluidMountableViewClass`
-   `IComponentLoadable` will become `IFluidLoadable`
-   `IComponentRunnable` will become `IFluidRunnable`
-   `IComponentConfiguration` will become `IFluidConfiguration`
-   `IComponentRouter` will become `IFluidRouter`
-   `IComponentHandleContext` will become `IFluidHandleContext`
-   `IComponentHandle` will become `IFluidHandle`
-   `IComponentSerializer `will become `IFluidSerializer`
-   `IComponentTokenProvider` will become `IFluidTokenProvider`

`IComponent` will also become `IFluidObject`, and the mime type for for requests will change from `fluid/component` to `fluid/object`

To ensure forward compatability when accessing the above interfaces outside the context of a container e.g. from the host, you should use the nullish coalesing operator (??).

For example

```typescript
        if (response.status !== 200 ||
            !(
                response.mimeType === "fluid/component" ||
                response.mimeType === "fluid/object"
            )) {
            return undefined;
        }

        const fluidObject = response.value as IComponent & IFluidObject;
        return fluidObject.IComponentHTMLView ?? fluidObject.IFluidHTMLView.

```

### Add Undefined to getAbsoluteUrl return type

getAbsoluteUrl on the container runtime and component context now returns `string | undefined`. `undefined` will be returned if the container or component is not attached. You can determine if a component is attached and get its url with the below snippit:

```typescript
import { waitForAttach } from "@fluidframework/aqueduct";


protected async hasInitialized() {
        waitForAttach(this.runtime)
            .then(async () => {
                const url = await this.context.getAbsoluteUrl(this.url);
                this._absoluteUrl = url;
                this.emit("stateChanged");
            })
            .catch(console.error);
}
```

### Renamed TestDeltaStorageService, TestDocumentDeltaConnection, TestDocumentService, TestDocumentServiceFactory and TestResolver

Renamed the following in "@fluidframework/local-driver" since these are used beyond testing:

-   `TestDeltaStorageService` -> `LocalDeltaStorageService`
-   `TestDocumentDeltaConnection` -> `LocalDocumentDeltaConnection`
-   `TestDocumentService` -> `LocalDocumentService`
-   `TestDocumentServiceFactory` -> `LocalDocumentServiceFactory`
-   `TestResolver` -> `LocalResolver`

### DocumentDeltaEventManager has been renamed and moved to "@fluidframework/test-utils"

`DocumentDeltaEventManager` has moved to "@fluidframework/test-utils" and renamed to `OpProcessingController`.

The `registerDocuments` method has been renamed to `addDeltaManagers` and should be called with a list of delta managers. Similarly, all the other methods have been updated to be called with delta managers.

So, the usage has now changed to pass in the deltaManager from the object that was passed earlier. For example:

```typescript
// Old usage
containerDeltaEventManager = new DocumentDeltaEventManager(deltaConnectionServer);
containerDeltaEventManager.registerDocuments(component1.runtime, component2.runtime);

// New usage
opProcessingController = new OpProcessingController(deltaConnectionServer);
opProcessingController.addDeltaManagers(
	component1.runtime.deltaManager,
	component2.runtime.deltaManager,
);
```

### `isAttached` replaced with `attachState` property

`isAttached` is replaced with `attachState` property on `IContainerContext`, `IContainerRuntime` and `IComponentContext`.
`isAttached` returned true when the entity was either attaching or attached to the storage.
So if `attachState` is `AttachState.Attaching` or `AttachState.Attached` then `isAttached` would have returned true.
Attaching is introduced in regards to Detached container where there is a time where state is neither AttachState.Detached nor AttachState.Attached.

## 0.21 Breaking Changes

-   [Removed `@fluidframework/local-test-utils`](#removed-`@fluidframework/local-test-utils`)
-   [IComponentHTMLVisual deprecated](#IComponentHTMLVisual-deprecated)
-   [createValueType removed from SharedMap and SharedDirectory](#createValueType-removed-from-SharedMap-and-SharedDirectory)
-   [Sequence snapshot format change](#Sequence-snapshot-format-change)
-   [isLocal api removed](#isLocal-api-removed)
-   [register/attach api renames on handles, components and dds](#register/attach-api-rename-on-handles,-components-and-dds)
-   [Error handling changes](#Error-handling-changes)
-   [ITelemetryBaseLogger.supportsTags deleted](#ITelemetryBaseLogger.supportstags-deleted)

### Removed `@fluidframework/local-test-utils`

Removed this package so classes like `TestHost` are no longer supported. Please contact us if there were dependencies on this or if any assistance in required to get rid of it.

### IComponentHTMLVisual deprecated

The `IComponentHTMLVisual` interface is deprecated and will be removed in an upcoming release. For multiview scenarios, instead use a pattern like the one demonstrated in the sample in /components/experimental/multiview. This sample demonstrates how to create multiple views for a component.

### createValueType removed from SharedMap and SharedDirectory

The `createValueType()` method on `SharedMap` and `SharedDirectory` was deprecated in 0.20, and is now removed in 0.21. If `Counter` functionality is required, the `@fluidframework/counter` DDS can be used for counter functionality.

### isLocal api removed

isLocal api is removed from the repo. It is now replaced with isAttached which tells that the entity is attached or getting attached to storage. So its meaning is opposite to isLocal.

### register/attach api renames on handles, components and dds

Register on dds and attach on data store runtime is renamed to bindToContext(). attach on handles is renamed to attachGraph().

### Error handling changes

ErrorType enum has been broken into 3 distinct enums / layers:

1. [ContainerErrorType](./packages/loader/container-definitions/src/error.ts) - errors & warnings raised at loader level
2. [OdspErrorType](./packages/drivers/odsp-driver/src/odspError.ts) and [R11sErrorType](./packages/drivers/routerlicious-driver/src/documentDeltaConnection.ts) - errors raised by ODSP and R11S drivers.
3. Runtime errors, like `"summarizingError"`, `"dataCorruptionError"`. This class of errors it not pre-determined and depends on type of container loaded.

[ICriticalContainerError.errorType](./packages/loader/container-definitions/src/error.ts) is now a string, not enum, as loader has no visibility into full set of errors that can be potentially raised. Hosting application may package different drivers and open different types of containers, thus making errors list raised at container level dynamic.

### Sequence snapshot format change

Due to a change in the sequence's snapshot format clients running a version less than 0.19 will not be able to load snapshots generated in 0.21. This will affect all sequence types includes shared string, and sparse matrix. If you need to support pre-0.19 clients please contact us for mitigations.

### ITelemetryBaseLogger.supportsTags deleted

Proper support for tagged events will be assumed going forward. Only at the loader-runtime boundary do we retain
a concession for backwards compatibility, but that's done outside of this interface.

## 0.20 Breaking Changes

-   [Value types deprecated on SharedMap and SharedDirectory](#Value-types-deprecated-on-sharedmap-and-shareddirectory)
-   [rename @fluidframework/aqueduct-react to @fluidframework/react-inputs](#rename-@fluidframework/aqueduct-react-to-@fluidframework/react-inputs)

### Value types deprecated on SharedMap and SharedDirectory

The `Counter` value type and `createValueType()` method on `SharedMap` and `SharedDirectory` are now deprecated and will be removed in an upcoming release. Instead, the `@fluidframework/counter` DDS can be used for counter functionality.

### rename @fluidframework/aqueduct-react to @fluidframework/react-inputs

aqueduct-react is actually just a react library and renamed it to reflect such.

## 0.19 Breaking Changes

-   [Container's "error" event](#Container-Error-Event)
-   [IUrlResolver change from requestUrl to getAbsoluteUrl](#IUrlResolver-change-from-requestUrl-to-getAbsoluteUrl)
-   [Package rename from `@microsoft/fluid-*` to `@fluidframework/*`](#package-rename)

### Package rename

Package with the prefix "@microsoft/fluid-" is renamed to "@fluidframework/" to take advanage a separate namespace for Fluid Framework SDK packages.

### Container Error Event

"error" event is gone. All critical errors are raised on "closed" event via optiona error object.
"warning" event is added to expose warnings. Currently it contains summarizer errors and throttling errors.

### IUrlResolver change from requestUrl to getAbsoluteUrl

As we continue to refine our API around detached containers, and component urls, we've renamed IUrlResolver from requestUrl to getAbsoluteUrl

## 0.18 Breaking Changes

-   [App Id removed as a parameter to OdspDocumentServiceFactory](#App-Id-removed-as-a-parameter-to-OdspDocumentServiceFactory)
-   [ConsensusRegisterCollection now supports storing handles](#ConsensusRegisterCollection-now-supports-storing-handles)
-   [Summarizing errors on parent container](#Summarizing-errors-on-parent-container)
-   [OdspDocumentServiceFactory no longer requires a logger]
    (#OdspDocumentServiceFactory-no-longer-requires-a-logger)

### `App Id` removed as a parameter to OdspDocumentServiceFactory

`@microsoft/fluid-odsp-driver` no longer requires consumers to pass in an app id as an input. Consumers should simply remove this parameter from the OdspDocumentServiceFactory/OdspDocumentServiceFactoryWithCodeSplit constructor.

### ConsensusRegisterCollection now supports storing handles

ConsensusRegisterCollection will properly serialize/deserialize handles added as values.

### Summarizing errors on parent container

The parent container of the summarizing container will now raise "error" events related to summarization problems. These will be of type `ISummarizingError` and will have a description indicating either a problem creating the summarizing container, a problem generating a summary, or a nack or ack wait timeout from the server.

### OdspDocumentServiceFactory no longer requires a logger

The logger will be passed in on createDocumentService or createContainer, no need to pass in one on construction of OdspDocumentServiceFactory.

## 0.17 and earlier Breaking Changes

For older versions' breaking changes, go [here](https://github.com/microsoft/FluidFramework/blob/release/0.17.x/BREAKING.md)<|MERGE_RESOLUTION|>--- conflicted
+++ resolved
@@ -22,11 +22,8 @@
 -   [garbage-collector and related items deprecated](#garbage-collector-and-related-items-deprecated)
 -   [GC interfaces removed from runtime-definitions](#gc-interfaces-removed-from-runtime-definitions)
 -   [ensureSynchronizedWithTimeout deprecated in LoaderContainerTracker](#ensuresynchronizedwithtimeout-deprecated-in-loadercontainertracker)
-<<<<<<< HEAD
 -   [Container-loader deprecations](#Container-loader-deprecations)
-=======
 -   [Op compression is enabled by default](#op-compression-is-enabled-by-default)
->>>>>>> 439c21f3
 
 ### garbage-collector and related items deprecated
 
@@ -58,7 +55,6 @@
 
 `LoaderContainerTracker.ensureSynchronizedWithTimeout` is deprecated as it is equivalent to `LoaderContainerTracker.ensureSynchronized` and will be removed in an upcoming release. The `timeoutDuration` parameter from `TestObjectProvider.ensureSynchronized` will also be removed. Please configure the timeout for the test instead.
 
-<<<<<<< HEAD
 ### Container-loader deprecations
 
 The following types in the @fluidframework/container-loader package are not used by, or necessary to use our public api, so will be removed from export in the next major release:
@@ -67,13 +63,12 @@
 -   IContainerConfig
 -   IPendingContainerState
 -   ISerializableBlobContents
-=======
+
 ### Op compression is enabled by default
 
 If the size of a batch is larger than 614kb, the ops will be compressed. After upgrading to this version, if batches exceed the size threshold, the runtime will produce a new type of op with the compression properties. To open a document which contains this type of op, the client's runtime version needs to be at least `client_v2.0.0-internal.2.3.0`. Older clients will close with assert `0x3ce` ("Runtime message of unknown type") and will not be able to open the documents until they upgrade. To minimize the risk, it is recommended to audit existing session and ensure that at least 99.9% of them are using a runtime version equal or greater than `client_v2.0.0-internal.2.3.0`, before upgrading to `2.0.0-internal.4.1.0`.
 
 More information about op compression can be found [here](./packages/runtime/container-runtime/src/opLifecycle/README.md).
->>>>>>> 439c21f3
 
 # 2.0.0-internal.4.0.0
 
