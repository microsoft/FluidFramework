## Adding breaking change notes

Notes on breaking and otherwise interesting changes go here.  They will be reviewed and published along with each release.  Published changelogs may be found on the docs site at fluidframework.com.

### Writing a change note

There are a few steps you can take to write a good change note and avoid needing to followup for clarification.
- Provide a concise title.  It should make clear what the topic of the change is.
- Ensure the affected packages are named or clearly identifiable within the body.
- Provide guidance on how the change should be consumed if applicable, such as by specifying replacement APIs.
- Consider providing code examples as part of guidance for non-trivial changes.

## 0.55 Breaking changes
- [`container-loader` interfaces return `IQuorumClients` rather than `IQuorum`](#container-loader-interfaces-return-IQuorumClients-rather-than-IQuorum)
- [`SharedObject` summary and GC API changes](#SharedObject-summary-and-GC-API-changes)
- [`IChannel.summarize` split into sync and async](#IChannel.summarize-split-into-sync-and-async)
- [`IFluidSerializer` moved to shared-object-base](#IFluidSerializer-moved-to-shared-object-base)
- [Removed `IFluidSerializer` from `IFluidDataStoreRuntime`](#Removed-IFluidSerializer-from-IFluidDataStoreRuntime)
<<<<<<< HEAD
- [`wait()` methods deprecated on map and directory](#wait()-methods-deprecated-on-map-and-directory)
=======
- [`IFluidConfiguration` deprecated and `IFluidConfiguration` member removed from `ContainerRuntime`](#IFluidConfiguration-deprecated-and-IFluidConfiguration-member-removed-from-ContainerRuntime)
>>>>>>> aef2fee8

### `container-loader` interfaces return `IQuorumClients` rather than `IQuorum`

The `getQuorum()` method on `IContainer` and the `quorum` member of `IContainerContext` return an `IQuorumClients` rather than an `IQuorum`.  See the [prior breaking change notice announcing this change](#getQuorum-returns-IQuorumClients-from-within-the-container) for recommendations on migration.

### `SharedObject` summary and GC API changes

`SharedObject.snapshotCore` is renamed to `summarizeCore` and returns `ISummaryTreeWithStats`. A temporary way to fix this up quickly is to call `convertToSummaryTreeWithStats` on the `ITree` previously returned, but `convertToSummaryTreeWithStats` will be deprecated in the future and `ISummaryTreeWithStats` should be created directly.

`SharedObject.getGCDataCore` is renamed to `processGCDataCore` and a `SummarySerializer` is passed as a parameter. The method should run the serializer over the handles as before and does not need to return anything. The caller will extract the GC data from the serializer.

### `IChannel.summarize` split into sync and async
`IChannel` now has two summarization methods instead of a single synchronous `summarize`. `getAttachSummary` is synchronous to prevent channel modifications during summarization, `summarize` is asynchronous.

### `IFluidSerializer` moved to shared-object-base
`IFluidSerializer` has moved packages from core-interfaces to shared-object-base. `replaceHandles` method is renamed to `encode`. `decode` method is now required. `IFluidSerializer` in core-interfaces is now deprecated and will be removed in a future release.

### Removed `IFluidSerializer` from `IFluidDataStoreRuntime`
`IFluidSerializer` in `IFluidDataStoreRuntime` was deprecated in version 0.53 and is now removed.

<<<<<<< HEAD
### `wait()` methods deprecated on map and directory

The `wait()` methods on `ISharedMap` and `IDirectory` have been deprecated and will be removed in an upcoming release.  To wait for a change to a key, you can replicate this functionality with a helper function that listens to the change events.

```ts
const directoryWait = async <T = any>(directory: IDirectory, key: string): Promise<T> => {
    const maybeValue = directory.get<T>(key);
    if (maybeValue !== undefined) {
        return maybeValue;
    }

    return new Promise((resolve) => {
        const handler = (changed: IValueChanged) => {
            if (changed.key === key) {
                directory.off("containedValueChanged", handler);
                const value = directory.get<T>(changed.key);
                if (value === undefined) {
                    throw new Error("Unexpected containedValueChanged result");
                }
                resolve(value);
            }
        };
        directory.on("containedValueChanged", handler);
    });
};

const foo = await directoryWait<Foo>(this.root, fooKey);

const mapWait = async <T = any>(map: ISharedMap, key: string): Promise<T> => {
    const maybeValue = map.get<T>(key);
    if (maybeValue !== undefined) {
        return maybeValue;
    }

    return new Promise((resolve) => {
        const handler = (changed: IValueChanged) => {
            if (changed.key === key) {
                map.off("valueChanged", handler);
                const value = map.get<T>(changed.key);
                if (value === undefined) {
                    throw new Error("Unexpected valueChanged result");
                }
                resolve(value);
            }
        };
        map.on("valueChanged", handler);
    });
};

const bar = await mapWait<Bar>(someSharedMap, barKey);
```

As-written above, these promises will silently remain pending forever if the key is never set (similar to current `wait()` functionality).  For production use, consider adding timeouts, telemetry, or other failure flow support to detect and handle failure cases appropriately.
=======
### `IFluidConfiguration` deprecated and `IFluidConfiguration` member removed from `ContainerRuntime`

The `IFluidConfiguration` interface from `@fluidframework/core-interfaces` has been deprecated and will be removed in an upcoming release.  This will include removal of the `configuration` member of the `IContainerContext` from `@fluidframework/container-definitions` and `ContainerContext` from `@fluidframework/container-loader` at that time.  To inspect whether the document is in readonly state, you should instead query `container.readOnlyInfo.readonly`.

The `IFluidConfiguration` member of `ContainerRuntime` from `@fluidframework/container-runtime` has also been removed.
>>>>>>> aef2fee8

## 0.54 Breaking changes
- [Removed `readAndParseFromBlobs` from `driver-utils`](#Removed-readAndParseFromBlobs-from-driver-utils)
- [Loader now returns `IContainer` instead of `Container`](#Loader-now-returns-IContainer-instead-of-Container)
- [`getQuorum()` returns `IQuorumClients` from within the container](#getQuorum-returns-IQuorumClients-from-within-the-container)
- [`SharedNumberSequence` and `SharedObjectSequence` deprecated](#SharedNumberSequence-and-SharedObjectSequence-deprecated)
- [Aqueduct and IFluidDependencySynthesizer changes](#Aqueduct-and-IFluidDependencySynthesizer-changes)
- [`IContainer` interface updated to complete 0.53 changes](#IContainer-interface-updated-to-complete-0.53-changes)

### Removed `readAndParseFromBlobs` from `driver-utils`
The `readAndParseFromBlobs` function from `driver-utils` was deprecated in 0.44, and has now been removed from the `driver-utils` package.

### Loader now returns `IContainer` instead of `Container`

The following public API functions on `Loader`, from `"@fluidframework/container-loader"` package, now return `IContainer`:
- `createDetachedContainer`
- `rehydrateDetachedContainerFromSnapshot`
- `resolve`

All of the required functionality from a `Container` instance should be available on `IContainer`. If the function or property you require is not available, please file an issue on GitHub describing which function and what you are planning on using it for. They can still be used by casting the returned object to `Container`, i.e. `const container = await loader.resolve(request) as Container;`, however, this should be avoided whenever possible and the `IContainer` API should be used instead.

### `getQuorum()` returns `IQuorumClients` from within the container

The `getQuorum()` method on `IContainerRuntimeBase`, `IFluidDataStoreContext`, and `IFluidDataStoreRuntime` now returns an `IQuorumClients` rather than an `IQuorum`.  `IQuorumClients` retains the ability to inspect the clients connected to the collaboration session, but removes the ability to access the quorum proposals.  It is not recommended to access the quorum proposals directly.

A future change will similarly convert calls to `getQuorum()` on `IContainer` and `IContainerContext` to return an `IQuorumClients`.  If you need to access the code details on the `IContainer`, you should use the `getSpecifiedCodeDetails()` API instead.  If you are currently accessing the code details on the `IContainerContext`, a temporary `getSpecifiedCodeDetails()` method is exposed there as well to aid in migration.  However, accessing the code details from the container context is not recommended and this migratory API will be removed in an upcoming release.  It is instead recommended to only inspect code details in the code loader while loading code, or on `IContainer` as part of code upgrade scenarios (i.e. when calling `IContainer`'s `proposeCodeDetails()`).  Other uses are not supported.

### `SharedNumberSequence` and `SharedObjectSequence` deprecated

The `SharedNumberSequence` and `SharedObjectSequence` have been deprecated and are not recommended for use.  To discuss future plans to support scenarios involving sequences of objects, please see [Github issue 8526](https://github.com/microsoft/FluidFramework/issues/8526).

Additionally, `useSyncedArray()` from `@fluid-experimental/react` has been removed, as it depended on the `SharedObjectArray`.

### Aqueduct and IFluidDependencySynthesizer changes
The type `DependencyContainerRegistry` is now deprecated and no longer used. In it's place the `DependencyContainer` class should be used instead.

The following classes in Aqueduct have been changed to no longer take DependencyContainerRegistry and to use DependencyContainer instead: `BaseContainerRuntimeFactory`, and `ContainerRuntimeFactoryWithDefaultDataStore`

In both cases, the third parameter to the constructor has been changed from `providerEntries: DependencyContainerRegistry = []` to `dependencyContainer?: IFluidDependencySynthesizer`. If you were previously passing an emptry array, `[]` you should now pass `undefined`. If you were passing in something besides an empty array, you will instead create new DependencyContainer and register your types, and then pass that, rather than the type directly:

``` diff
+const dependencyContainer = new DependencyContainer();
+dependencyContainer.register(IFluidUserInformation,async (dc) => userInfoFactory(dc));

 export const fluidExport = new ContainerRuntimeFactoryWithDefaultDataStore(
     Pond.getFactory(),
     new Map([
         Pond.getFactory().registryEntry,
     ]),
-    [
-        {
-            type: IFluidUserInformation,
-            provider: async (dc) => userInfoFactory(dc),
-        },
-    ]);
+    dependencyContainer);
```
### `IContainer` interface updated to complete 0.53 changes
The breaking changes introduced in [`IContainer` interface updated to expose actively used `Container` public APIs](#IContainer-interface-updated-to-expose-actively-used-Container-public-APIs) have now been completed in 0.54. The following additions to the `IContainer` interface are no longer optional but rather mandatory:
- `connectionState`
- `connected`
- `audience`
- `readOnlyInfo`

The following "alpha" APIs are still optional:
- `setAutoReconnect()` (**alpha**)
- `resume()` (**alpha**)
- `clientId` (**alpha**)
- `forceReadonly()` (**alpha**)

The deprecated `codeDetails` API, which was marked as optional on the last release, has now been removed.

## 0.53 Breaking changes
- [`IContainer` interface updated to expose actively used `Container` public APIs](#IContainer-interface-updated-to-expose-actively-used-Container-public-APIs)
- [Remove `getLegacyInterval()` and `delete()` from sequence dds](#Remove-getLegacyInterval-and-delete-from-sequence-dds)
- [readOnly and readOnlyPermissions removed from Container](#readOnly-and-readOnlyPermissions-removed-from-container)
- [Generic Argument Changes to DataObjects and Factories](#Generic-Argument-Changes-to-DataObjects-and-Factories)
- [Remove `loader` property from `MockFluidDataStoreContext` class](#Remove-loader-property-from-MockFluidDataStoreContext-class)
- [maxMessageSize removed from IConnectionDetails and IDocumentDeltaConnection](#maxMessageSize-removed-from-IConnectionDetails-and-IDocumentDeltaConnection)
- [Remove `IntervalCollection.getView()` from sequence dds](#Remove-IntervalCollectiongetView-from-sequence-dds)
- [Moved `ICodeDetailsLoader` and `IFluidModuleWithDetails` interface to `@fluidframework/container-definitions`](#Moved-ICodeDetailsLoader-and-IFluidModuleWithDetails-interface-to-fluidframeworkcontainer-definitions)
- [Removed `errorMessage` property from `ISummaryNack` interface](#Removed-errorMessage-property-from-ISummaryNack-interface)
- [ISequencedDocumentMessage arg removed from SharedMap and SharedDirectory events](#ISequencedDocumentMessage-arg-removed-from-SharedMap-and-SharedDirectory-events)
- [Moved `@fluidframework/core-interface#fluidPackage.ts` to `@fluidframework/container-definition#fluidPackage.ts`](#Moved-fluidframeworkcore-interfacefluidPackagets-to-fluidframeworkcontainer-definitionfluidPackagets)
- [Deprecated `IFluidSerializer` in `IFluidDataStoreRuntime`](#Deprecated-IFluidSerializer-in-IFluidDataStoreRuntime)
- [Errors thrown to DDS event handlers](#Errors-thrown-to-DDS-event-handlers)

### `IContainer` interface updated to expose actively used `Container` public APIs
In order to have the `IContainer` interface be the active developer surface that is used when interacting with a `Container` instance, it has been updated to expose the APIs that are necessary for currently used behavior. The motivation here is to move away from using the `Container` class when only its type is required, and to use the `IContainer` interface instead.

The following values have been added (NOTE: some of these are marked with an @alpha tag and may be replaced in the future with a breaking change as the `IContainer` interface is finalized):
- `connectionState`
- `connected`
- `setAutoReconnect()` (**alpha**)
- `resume()` (**alpha**)
- `audience`
- `clientId` (**alpha**)
- `readOnlyInfo`
- `forceReadonly()` (**alpha**)

Additionally, `codeDetails` which was already deprecated before is now marked as optional and ready for removal after the next release.

### Remove `getLegacyInterval()` and `delete()` from sequence dds
`getLegacyInterval()` was only being used by the deprecated `IntervalCollection.delete()`. The alternative to `IntervalCollection.delete()` is `IntervalCollection.removeIntervalById()`.

### `readOnly` and `readOnlyPermissions` removed from `Container`
The `readOnly` and `readOnlyPermissions` properties from `Container` in `container-loader` was deprecated in 0.35, and has now been removed. To replace its functionality, use `readOnlyInfo` by accessing `readOnlyInfo.readonly` and `readOnlyInfo.permissions` respectively.

### Generic Argument Changes to DataObjects and Factories

DataObject and PureDataObject used to take 3 generic type parameters. This has been collasped to a single generic argument. This new format takes the same types, but allows for easier exclusion or inclusion of specific types, while also being more readable.

In general the existing data object generic parameters map to the new generic parameter as follow:
`DataObject<O,S,E>` maps to `DataObject<{OptionalProviders: O, InitialState: S, Events: E}>`

We would frequently see default values for generic paramaters, in order to set a following parameter. This is no longer necessary. If you see a generic parameter with a type of `{}`, `undefined`, `object`, `unknown`, `any`, `IEvent`, or `IFluidObject` is not needed, and can now be excluded.

Here are some examples:
 - `DataObject<{}, any, IEvent>` becomes `DataObject`
 - `DataObject<IFluidUserInformation>` becomes `DataObject<{OptionalProviders: IFluidUserInformation}>`
 - `DataObject<{}, RootDataObjectProps>` becomes `DataObject<{InitialState: RootDataObjectProps}>`
 - `DataObject<object, undefined, IClickerEvents>` becomes `DataObject<{Events: IClickerEvents}>`

Very similar changes have been made to DataObjectFactory and PureDataObjectFactory. Rather than 4 generic arguments it is reduced to 2. The first is still the same, and is the DataObject, the second is the same type the DataObject itself takes. However, this detail should not be important, as will this change has come improved type inference, so it should no longer be necessary to set any generic arguments on the factory.

here are some examples:
 - `new DataObjectFactory<SpacesStorage, undefined, undefined, IEvent>` becomes `new DataObjectFactory`
 - `DataObjectFactory<MockComponentFooProvider, object, undefined>` becomes `DataObjectFactory<MockComponentFooProvider>`

Above I've used DataObject, and DataObjectFactory however the same changes apply to PureDataObject and PureDataObjectFactory.

To ease transition we've also added LegacyDataObject, LegacyPureDataObject, LegacyDataObjectFactory, and LegacyPureDataObjectFactory. These types have the same generic parameters as the types before this change, and can be used as a drop in replacement, but please move away from these types asap, as they will be removed in a following release.

### Remove `loader` property from `MockFluidDataStoreContext` class
The `loader` property from `MockFluidDataStoreContext` class was deprecated in release 0.37 and is now removed. Refer the following deprecation warning: [Loader in data stores deprecated](#Loader-in-data-stores-deprecated)

### `maxMessageSize` removed from `IConnectionDetails` and `IDocumentDeltaConnection`
The `maxMessageSize` property from `IConnectionDetails` and `IDocumentDeltaConnection` was deprecated in 0.51, and has now been removed from the `container-definitions` and `driver-definitions` packages respectively. To replace its functionality, use `serviceConfiguration.maxMessageSize`.

### Remove `IntervalCollection.getView()` from sequence dds
The `IntervalCollection.getView()` was removed.  If you were calling this API, you should instead refer to the `IntervalCollection` itself directly in places where you were using the view.

### Moved `ICodeDetailsLoader` and `IFluidModuleWithDetails` interface to `@fluidframework/container-definitions`
The `ICodeDetailsLoader` and `IFluidModuleWithDetails` interface are deprecated in `@fluidframework/container-loader` and moved to `@fluidframework/container-definitions`. The `ICodeDetailsLoader` interface should be imported from `@fluidframework/container-definition` package. The `ICodeDetailsLoader` and `IFluidModuleWithDetails` from `@fluidframework/container-loader` will be removed from `@fluidframework/container-loader` in further releases.

### Removed `errorMessage` property from `ISummaryNack` interface
The `errorMessage` property from the `ISummaryNack` interface was deprecated in 0.43, and has now been removed from the `protocol-definitions` package. To replace its functionality, use the `message` property.

### `ISequencedDocumentMessage` arg removed from `SharedMap` and `SharedDirectory` events
The `ISequencedDocumentMessage` argument in events emitted from `SharedMap` and `SharedDirectory` (the `"valueChanged"` and `"clear"` events) has been removed.  It is not recommended to access the protocol layer directly.  Note that if you were leveraging the `this` argument of these events, you will need to update your event listeners due to the arity change.

### Moved `@fluidframework/core-interface#fluidPackage.ts` to `@fluidframework/container-definition#fluidPackage.ts`
Moved the following interfaces and const from `@fluidframework/core-interface` to `@fluidframework/container-definitions`:
- `IFluidPackageEnvironment`
- `IFluidPackage`
- `isFluidPackage`
- `IFluidCodeDetailsConfig`
- `IFluidCodeDetailsConfig`
- `IFluidCodeDetails`
- `IFluidCodeDetailsComparer`
- `IProvideFluidCodeDetailsComparer`
- `IFluidCodeDetailsComparer`

They are deprecated from `@fluidframework/core-interface` and would be removed in future release. Please import them from `@fluidframework/container-definitions`.

### Deprecated `IFluidSerializer` in `IFluidDataStoreRuntime`
`IFluidSerializer` should only be used by DDSs to serialize data and they should use the one created by `SharedObject`.

### Errors thrown to DDS event handlers
Before this release, exceptions thrown from DDS event handlers resulted in Fluid Framework reporting non-error telemetry event and moving forward as if nothing happened. Starting with this release, such exceptions will result in critical error, i.e. container will be closed with such error and hosting app will be notified via Container's "closed" event. This will either happen immediately (if exception was thrown while processing remote op), or on later usage (if exception was thrown on local change). DDS will go into "broken" state and will keep throwing error on amy attempt to make local changes.
This process is supposed to be a catch-call case for cases where listeners did not do due diligence or have no better way to handle their errors.
If possible, it's recommended for DDS event listeners to not throw exceptions, but rather handle them appropriately without involving DDS itself.
The purpose of this change to ensure that data model stays always synchronized with data projection that event listeners are building. If event listener is not able to fully / correctly process change event, that likely means data synchronization is broken and it's not safe to continue (and potentially, corrupt document).

## 0.52 Breaking changes
- [chaincodePackage removed from Container](#chaincodePackage-removed-from-Container)
- [`OdspDocumentInfo` type replaced with `OdspFluidDataStoreLocator` interface](#OdspDocumentInfo-type-replaced-with-OdspFluidDataStoreLocator-interface)
- [close() removed from IDocumentDeltaConnection](#close-removed-from-IDocumentDeltaConnection)
- [Replace `createCreateNewRequest` function with `createOdspCreateContainerRequest` function](#Replace-createCreateNewRequest-function-with-createOdspCreateContainerRequest-function)
- [Deprecate IFluidObject and introduce FluidObject](#Deprecate-IFluidObject-and-introduce-FluidObject)

### `chaincodePackage` removed from `Container`
The `chaincodePackage` property on `Container` was deprecated in 0.28, and has now been removed.  Two new APIs have been added to replace its functionality, `getSpecifiedCodeDetails()` and `getLoadedCodeDetails()`.  Use `getSpecifiedCodeDetails()` to get the code details currently specified for the `Container`, or `getLoadedCodeDetails()` to get the code details that were used to load the `Container`.

### `OdspDocumentInfo` type replaced with `OdspFluidDataStoreLocator` interface
The `OdspDocumentInfo` type is removed from `odsp-driver` package. It is removed from `packages\drivers\odsp-driver\src\contractsPublic.ts` and replaced with `OdspFluidDataStoreLocator` interface as parameter in `OdspDriverUrlResolverForShareLink.createDocumentUrl()`. If there are any instances of `OdspDocumentInfo` type used, it can be simply replaced with `OdspFluidDataStoreLocator` interface.

### Replace `createCreateNewRequest` function with `createOdspCreateContainerRequest` function
The `createCreateNewRequest()` is removed and replaced with `createOdspCreateContainerRequest()` in the `odsp-driver` package. If any instances of `createCreateNewRequest()` are used, replace them with `createOdspCreateContainerRequest()` by importing it from `@fluidframework/odsp-driver` package.

### Deprecate IFluidObject and introduce FluidObject
This release deprecates the interface `IFluidObject` and introduces the utility type [`FluidObject`](https://github.com/microsoft/FluidFramework/blob/main/common/lib/core-interfaces/src/provider.ts). The primary reason for this change is that the module augmentation used by `IFluidObject` creates excessive type coupling where a small breaking change in any type exposed off `IFluidObject` can lead to type error in all usages of `IFluidObject`.
On investigation we also found that the uber type `IFluidObject` wasn't genenerally necessary, as consumers generally only used a small number of specific types that they knew in advance.

Given these points, we've introduced [`FluidObject`](https://github.com/microsoft/FluidFramework/blob/main/common/lib/core-interfaces/src/provider.ts). `FluidObject` is a utility type that is used in both its generic and non-generic forms.

The non-generic `FluidObject` is returned or taken in cases where the specific functionally isn't known, or is different based on scenario. You'll see this usage for things like `scope` and the request pattern.

The non-generic `FluidObject` is a hint that the generic form of `FluidObject` should be used to inspect it. For example
``` typescript
    const provider: FluidObject<IFluidHTMLView> = requestFluidObject(container, "/");
    if(provider.IFluidHTMLView !== undefined){
        provider.IFluidHTMLView.render(div)
    }
```

If you want to inspect for multiple interfaces via `FluidObject`, you can use an intersection:
``` typescript
    const provider: FluidObject<IFluidHTMLView & IFluidMountableView> = requestFluidObject(container, "/");
```

Please begin reducing the usage of `IFluidObject` and moving to `FluidObject`.  If you find any cases that `FluidObject` doesn't support please file an issue.

## 0.51 Breaking changes
- [`maxMessageSize` property has been deprecated from IConnectionDetails and IDocumentDeltaConnection](#maxmessagesize-property-has-been-deprecated-from-iconnectiondetails-and-idocumentdeltaconnection)
- [_createDataStoreWithProps and IFluidDataStoreChannel](#createdatastorewithprops-and-ifluiddatastorechannel)
- [Deprecated `Loader._create` is removed](#deprecated-loadercreate-is-removed)
- [Stop exporting internal class `CollabWindowTracker` ](#stop-exporting-internal-class-collabwindowtracker)
- [base-host package removed](#base-host-package-removed)
- [Registers removed from sequence and merge-tree](#Registers-removed-from-sequence-and-merge-tree)
- [Token fetch errors have proper errorType](#token-fetch-errors-have-proper-errorType)

### `maxMessageSize` property has been deprecated from IConnectionDetails and IDocumentDeltaConnection
`maxMessageSize` is redundant and will be removed soon. Please use the `serviceConfiguration.maxMessageSize` property instead.

### _createDataStoreWithProps and IFluidDataStoreChannel
ContainerRuntime._createDataStoreWithProps() is made consistent with the rest of API (same API on IContainerRuntimeBase interface, all other create methods to create data store) and returns now only IFluidRouter. IFluidDataStoreChannel is internal communication mechanism between ContainerRuntime and data stores and should be used only for this purpose, by data store authors. It is not a public interface that should be exposed by data stores.
While casting IFluidRouter objects returned by various data store creation APIs to IFluidDataStoreChannel would continue to work in this release, this is not supported and will be taken away in next releases due to upcoming work in GC & named component creation space.

### Deprecated `Loader._create` is removed
Removing API `Loader._create` from `@fluidframework/container-loader`, which was an interim replacement of the Loader constructor API change in version 0.28.
Use the Loader constructor with the `ILoaderProps` instead.

### Stop exporting internal class `CollabWindowTracker`
`CollabWindowTracker` is an internal implementation for `@fluidframework/container-loader` and should never been exported.

### base-host package removed
The `@fluidframework/base-host` package has been removed.  See the [quick-start guide](https://fluidframework.com/docs/start/quick-start/) for recommended hosting practices.

If you were using the `UpgradeManager` utility from this package, external access to Quorum proposals is planned to be deprecated and so this is no longer recommended.  To upgrade code, instead use the `Container` API `proposeCodeDetails`.

### Registers removed from sequence and merge-tree
The `@fluidframework/sequence` and `@fluidframework/merge-tree` packages provided cut/copy/paste functionalities that built on a register concept.  These functionalities were never fully implemented and have been removed.

### Token fetch errors have proper errorType
If the tokenFetcher provided by the host thrown an error, this error will be propagated through the code with errorType "fetchTokenError".
Previously, the errorType was either empty, or recently and incorrectly, "dataProcessingError".

## 0.50 Breaking changes
- [OpProcessingController removed](#opprocessingcontroller-removed)
- [Expose isDirty flag in the FluidContainer](#expose-isdirty-flag-in-the-fluidcontainer)
- [get-container API changed](#get-container-api-changed)
- [SharedCell serialization](#sharedcell-serialization)
- [Expose saved and dirty events in FluidContainer](#expose-saved-and-dirty-events-in-fluidcontainer)
- [Deprecated bindToContext in IFluidDataStoreChannel](#Deprecated-bindToContext-in-IFluidDataStoreChannel)

### OpProcessingController removed
OpProcessingController has been deprecated for very long time. It's being removed in this release.
Please use LoaderContainerTracker instead (see https://github.com/microsoft/FluidFramework/pull/7784 as an example of changes required)
If you can't make this transition, you can always copy implementation of LoaderContainerTracker to your repo and maintain it. That said, it has bugs and tests using it are easily broken but subtle changes in reconnection logic, as evident from PRs #7753, #7393)

### Expose isDirty flag in the FluidContainer
The `isDirty` flag is exposed onto the FluidContainer. The property is already exposed on the Container and it is just piped up to the FluidContainer.

### get-container API changed
The signature of methods `getTinyliciousContainer` and `getFRSContainer` exported from the `get-container` package has been changed to accomodate the new container create flow. Both methods now return a tuple of the container instance and container ID associated with it. The `documentId` parameter is ignored when a new container is requested. Client applications need to use the ID returned by the API.
The `get-container` API is widely used in multiple sample applications across the repository. All samples were refactored to reflect the change in the API. External samples consuming these methods should be updated accordingly.

### SharedCell serialization
`SharedCell` serialization format has changed. Values stored from previous versions will be broken.

### Expose saved and dirty events in FluidContainer
The `saved` and `dirty` container events are exposed onto the FluidContainer. The events are emitted on the Container already.

### Deprecated bindToContext in IFluidDataStoreChannel
bindToContext in IFluidDataStoreChannel has been deprecated. This should not be used to explicitly bind data stores. Root data stores will automatically be bound to container. Non-root data stores will be bound when their handles are stored in an already bound DDS.

## 0.49 Breaking changes
- [Deprecated dirty document events and property removed from ContainerRuntime](#deprecated-dirty-document-events-and-property-removed-from-containerruntime)
- [Removed deltaManager.ts from @fluidframework/container-loader export](#deltamanager-removed-from-fluid-framework-export)
- [Container class protected function resumeInternal made private](#resumeinternal-made-private)
- [url removed from ICreateBlobResponsee](#url-removed-from-ICreateBlobResponse)
- [encoding type change](#encoding-type-change)

### Deprecated dirty document events and property removed from ContainerRuntime
The `isDocumentDirty()` method, `"dirtyDocument"` and `"savedDocument"` events that were deprecated in 0.35 have now been removed.  For more information on replacements, see [DirtyDocument events and property](#DirtyDocument-events-and-property).

### DeltaManager removed from fluid-framework export
The `DeltaManager` class, the `IConnectionArgs` interface, the `IDeltaManagerInternalEvents` interface, and the `ReconnectedMode` enum have been removed from `@fluidframework/container-loader` package exports. Instead of `DeltaManager`, `IDeltaManager` should be used where appropriate.

### resumeInternal made private
The `protected` function `resumeInternal` under the class `Container` has been made `private`.

### `url` removed from ICreateBlobResponse
The unused `url` property of `ICreateBlobResponse` in `@fluidframework/protocol-definitions` has been removed

### `encoding` type change
The `encoding` property of `IBlob` in `@fluidframework/protocol-definitions` has changed type from `string` to `"utf-8" | "base64"` to match the only supported values.

## 0.48 Breaking changes
- [client-api package removed](#client-api-package-removed)
- [SignalManager removed from fluid-framework export](#signalmanager-removed-from-fluid-framework-export)
- [MockLogger removed from @fluidframework/test-runtime-utils](#mocklogger-removed-from-fluidframeworktest-runtime-utils)

### client-api package removed
The `@fluid-internal/client-api` package was deprecated in 0.20 and has now been removed.  Usage of this package should be replaced with direct usage of the `Loader`, `FluidDataStoreRuntime`, `ContainerRuntime`, and other supported functionality.

### SignalManager removed from fluid-framework export
The `SignalManager` and `Signaler` classes have been removed from the `@fluid-framework/fluid-static` and `fluid-framework` package exports and moved to the `@fluid-experimental/data-objects` package.  This is because of its experimental state and the intentional omission of experimental features from `fluid-framework`.  Users should instead import the classes from the `@fluid-experimental/data-objects` package.

### MockLogger removed from @fluidframework/test-runtime-utils
MockLogger is only used internally, so it's removed from @fluidframework/test-runtime-utils.

## 0.47 Breaking changes
- [Property removed from IFluidDataStoreContext](#Property-removed-from-IFluidDataStoreContext)
- [Changes to IFluidDataStoreFactory](#Changes-to-IFluidDataStoreFactory)
- [FlushMode enum values renamed](#FlushMode-enum-values-renamed)
- [name removed from ContainerSchema](#name-removed-from-ContainerSchema)
- [Anonymous return types for container calls in client packages](#Anonymous-return-types-for-container-calls-in-client-packages)
- [createContainer and getContainer response objects properties renamed](#createContainer-and-getContainer-response-objects-properties-renamed)
- [tinylicious and azure clients createContainer now detached](#tinylicious-and-azure-clients-createContainer-now-detached)
- [container id is returned from new attach() and not exposed on the container](#container-id-is-returned-from-new-attach-and-not-exposed-on-the-container)
- [AzureClient initialization as a singular config](#AzureClient-initialization-as-a-singular-config)

### Property removed from IFluidDataStoreContext
- the `existing` property from `IFluidDataStoreContext` (and `FluidDataStoreContext`) has been removed.

### Changes to IFluidDataStoreFactory
- The `existing` parameter from the `instantiateDataStore` function is now mandatory to differentiate creating vs loading.

### `FlushMode` enum values renamed
`FlushMode` enum values from `@fluidframework/runtime-definitions` have ben renamed as following:
- `FlushMode.Manual` to `FlushMode.TurnBased`
- `FlushMode.Automatic` to `FlushMode.Immediate`

### `name` removed from ContainerSchema
The `name` property on the ContainerSchema was used for multi-container scenarios but has not materialized to be a useful schema property. The feedback has been negative to neutral so it is being removed before it becomes formalized. Support for multi-container scenarios, if any is required, will be addressed as a future change.

### Anonymous return types for container calls in client packages
`createContainer` and `getContainer` in `@fluidframework/azure-client` and `@fluidframework/tinylicious-client` will no longer return typed objects but instead will return an anonymous type. This provide the flexibility that comes with tuple deconstruction with the strong typing of property names.

```javascript
// `@fluidframework/azure-client`
createContainer(containerSchema: ContainerSchema): Promise<{
    container: FluidContainer;
    services: AzureContainerServices;
}>;
getContainer(id: string, containerSchema: ContainerSchema): Promise<{
    container: FluidContainer;
    services: AzureContainerServices;
}>;

// `@fluidframework/tinylicious-client`
createContainer(containerSchema: ContainerSchema): Promise<{
    container: FluidContainer;
    services: TinyliciousContainerServices;
}>;
getContainer(id: string, containerSchema: ContainerSchema): Promise<{
    container: FluidContainer;
    services: TinyliciousContainerServices;
}>;
```

### createContainer and getContainer response objects properties renamed
For all `*-client` packages `createContainer` and `getContainer` would return an object with `fluidContainer` and `containerServices`. These have been renamed to the following for brevity.

- fluidContainer => container
- containerServices => services

```javascript
// old
const { fluidContainer, containerServices } = client.getContainer(...);

// new
const { container, services } = client.getContainer(...);
```

### tinylicious and azure clients createContainer now detached
Creating a new container now requires and explicit attach step. All changes made in between container creation, and attaching, will be persisted as part of creation and guaranteed to always be available to users. This allows developers to initialize `initialObjects` with state before the container is connected to the service. It also enables draft creation modes.

```javascript
// old
const { fluidContainer } = client.createContainer(...);

// new
const { container } = client.createContainer(...);
const id = container.attach();
```

### container id is returned from new attach() and not exposed on the container
Because we now have an explicit attach flow, the container id is part of that flow as well. The id is returned from the `attach()` call.

```javascript
// old
const { fluidContainer } = client.createContainer(...);
const containerId = fluidContainer.id;

// new
const { container } = client.createContainer(...);
const containerId = container.attach();
```

### AzureClient initialization as a singular config
AzureClient now takes a singular config instead of multiple parameters. This enables easier scaling of config properties as we introduce new functionality.

```js
// old
const connectionConfig = {...};
const logger = new MyLogger();
const client = new AzureClient(connectionConfig, logger);

// new
const config = {
    connection: {...},
    logger: new MyLogger(...)
}
const client = new AzureClient(config);
```

## 0.46 Breaking changes
- [@fluid-experimental/fluid-framework package name changed](#fluid-experimentalfluid-framework-package-name-changed)
- [FrsClient has been renamed to AzureClient and moved out of experimental state](#FrsClient-has-been-renamed-to-AzureClient-and-moved-out-of-experimental-state)
- [documentId removed from IFluidDataStoreRuntime and IFluidDataStoreContext](#documentId-removed-from-IFluidDataStoreRuntime-and-IFluidDataStoreContext)
- [@fluid-experimental/tinylicious-client package name changed](#fluid-experimentaltinylicious-client-package-name-changed)
- [@fluid-experimental/fluid-static package name changed](#fluid-experimentalfluid-static-package-name-changed)
- [TinyliciousClient and AzureClient container API changed](#tinyliciousclient-and-azureclient-container-api-changed)

### `@fluid-experimental/fluid-framework` package name changed
The `@fluid-experimental/fluid-framework` package has been renamed to now be `fluid-framework`. The scope has been removed.


### FrsClient has been renamed to AzureClient and moved out of experimental state
The `@fluid-experimental/frs-client` package for connecting with the Azure Fluid Relay service has been renamed to now be `@fluidframework/azure-client`. This also comes with the following name changes for the exported classes and interfaces from the package:
- `FrsClient` -> `AzureClient`
- `FrsAudience` -> `AzureAudience`
- `IFrsAudience` -> `IAzureAudience`
- `FrsMember` -> `AzureMember`
- `FrsConnectionConfig` -> `AzureConnectionConfig`
- `FrsContainerConfig` -> `AzureContainerConfig`
- `FrsResources` -> `AzureResources`
- `FrsAzFunctionTokenProvider` -> `AzureFunctionTokenProvider`
- `FrsUrlResolver` -> `AzureUrlResolver`

### documentId removed from IFluidDataStoreRuntime and IFluidDataStoreContext
- `documentId` property is removed from IFluidDataStoreRuntime and IFluidDataStoreContext. It is a document level concept and is no longer exposed from data store level.

### `@fluid-experimental/tinylicious-client` package name changed
The `@fluid-experimental/tinylicious-client` package has been renamed to now be `@fluidframework/tinylicious-client`.

### `@fluid-experimental/fluid-static` package name changed
The `@fluid-experimental/fluid-static` package has been renamed to now be `@fluidframework/fluid-static`.

### TinyliciousClient and AzureClient container API changed

Tinylicious and Azure client API changed to comply with the new container creation flow. From now on,
the new container ID will be generated by the framework. In addition to that, the `AzureContainerConfig`
parameter's got decommissioned and the logger's moved to the client's constructor.

```ts
// Create a client using connection settings and an optional logger
const client = new AzureClient(connectionConfig, logger);
// Create a new container
const { fluidContainer, containerServices } = await client.createContainer(containerSchema);
// Retrieve the new container ID
const containerId = fluidContainer.id;
// Access the existing container
const { fluidContainer, containerServices }= await client.getContainer(containerId, containerSchema);
```

## 0.45 Breaking changes
- [Changes to local testing in insecure environments and associated bundle size increase](#changes-to-local-testing-in-insecure-environments-and-associated-bundle-size-increase)
- [Property removed from IFluidDataStoreRuntime](#Property-removed-from-IFluidDataStoreRuntime)
- [Changes to client-api Document](#changes-to-client-api-Document)
- [Changes to PureDataObject](#changes-to-PureDataObject)
- [Changes to DataObject](#changes-to-DataObject)
- [Changes to PureDataObjectFactory](#changes-to-PureDataObjectFactory)
- [webpack-fluid-loader package name changed](#webpack-fluid-loader-package-name-changed)
- [Loggers without tag support now deprecated in ContainerContext](#loggers-without-tag-support-now-deprecated-in-containercontext)
- [Creating new containers with Container.load is no longer supported](#Creating-new-containers-with-Containerload-is-no-longer-supported)
- [getHashedDocumentId is now async](#gethasheddocumentid-is-now-async)

### Changes to local testing in insecure environments and associated bundle size increase
Previously the `@fluidframework/common-utils` package exposed a `setInsecureContextHashFn` function so users could set an override when testing locally in insecure environments because the `crypto.subtle` library is not available.  This is now done automatically as a fallback and the function is removed.  The fallback exists as a dynamic import of our equivalent Node platform implementation, and will show as a chunk named "FluidFramework-HashFallback" and be up to ~25KB parsed in size.  It will not be served when running normally in a modern browser.

### Property removed from IFluidDataStoreRuntime
- the `existing` property from `IFluidDataStoreRuntime` (and `FluidDataStoreRuntime`) has been removed. There is no need for this property in the class, as the flag can be supplied as a parameter to `FluidDataStoreRuntime.load` or to the constructor of `FluidDataStoreRuntime`. The `IFluidDataStoreFactory.instantiateDataStore` function has an `existing` parameter which can be supplied to the `FluidDataStoreRuntime` when the latter is created.

### Changes to client-api Document
- The `existing` property from the `Document` class in `@fluid-internal/client-api` has been removed. It can be assumed that the property would have always been `true`.

### Changes to PureDataObject
- The `initializeInternal` and the `finishInitialization` functions have a mandatory `existing` parameter to differentiate creating vs loading.

### Changes to DataObject
- The `initializeInternal` function has a mandatory `existing` parameter to differentiate creating vs loading.

### Changes to PureDataObjectFactory
- The `createDataObject` in `PureDataObjectFactory` has a mandatory `existing` parameter to differentiate creating vs loading.

### `webpack-fluid-loader` package name changed
The `webpack-fluid-loader` utility was previously available from a package named `@fluidframework/webpack-fluid-loader`.  However, since it is a tool and should not be used in production, it is now available under the tools scope `@fluid-tools/webpack-fluid-loader`.

### Loggers without tag support now deprecated in ContainerContext
The `logger` property of `ContainerContext` has been marked deprecated. Loggers passed to ContainerContext will need to support tagged events.

### Creating new containers with Container.load is no longer supported
- See [Creating new containers with Container.load has been deprecated](#Creating-new-containers-with-Containerload-has-been-deprecated)
- The `createOnLoad` flag to inside `IContainerLoadOptions` has been removed.
- `LegacyCreateOnLoadEnvironmentKey` from `@fluidframework/container-loader` has been removed.

### getHashedDocumentId is now async
`@fluidframework/odsp-driver`'s `getHashedDocumentId` function is now async to take advantage of shared hashing functionality.  It drops its dependency on the `sha.js` package as a result, which contributed ~37KB to the parsed size of the `odsp-driver` bundle.

## 0.44 Breaking changes
- [Property removed from ContainerRuntime class](#Property-removed-from-the-ContainerRuntime-class)
- [attach() should only be called once](#attach-should-only-be-called-once)
- [Loader access in data stores is removed](#loader-access-in-data-stores-is-removed)

### Property removed from the ContainerRuntime class
- the `existing` property from `ContainerRuntime` has been removed. Inspecting this property in order to decide whether or not to perform initialization operations should be replaced with extending the `RuntimeFactoryHelper` abstract class from `@fluidframework/runtime-utils` and overriding `instantiateFirstTime` and `instantiateFromExisting`. Alternatively, any class implementing `IRuntimeFactory` can supply an `existing` parameter to the `instantiateRuntime` method.

### attach() should only be called once
`Container.attach()` will now throw if called more than once. Once called, it is responsible for retrying on retriable errors or closing the container on non-retriable errors.

### Loader access in data stores is removed
Following the deprecation warning [Loader in data stores deprecated](#loader-in-data-stores-deprecated), the associated APIs have now been removed.  In addition to the original deprecation notes, users will automatically have an `ILoader` available on the container scope object as the `ILoader` property if the container was created through a `Loader`.

## 0.43 Breaking changes

- [TinyliciousClient and FrsClient are no longer static](#TinyliciousClient-and-FrsClient-are-no-longer-static)
- [Routerlicious Driver DeltaStorageService constructor changed](#Routerlicious-Driver-DeltaStorageService-constructor-changed)
- [addGlobalAgentSchedulerAndLeaderElection removed](#addGlobalAgentSchedulerAndLeaderElection-removed)
- [Property removed from the Container class](#Property-removed-from-the-Container-class)
- [Creating new containers with Container.load has been deprecated](#Creating-new-containers-with-Containerload-has-been-deprecated)
- [Changes to client-api](#changes-to-client-api)

### TinyliciousClient and FrsClient are no longer static
`TinyliciousClient` and `FrsClient` global static properties are removed. Instead, object instantiation is now required.

### Property removed from the Container class
- the `existing` property from `Container` has been removed. The caller should differentiate on how the container has been created (`Container.load` vs `Container.createDetached`). See also [Creating new containers with Container.load has been deprecated](#Creating-new-containers-with-Containerload-has-been-deprecated).

### Routerlicious Driver DeltaStorageService constructor changed
`DeltaStorageService` from `@fluidframework/routerlicious-driver` now takes a `RestWrapper` as the second constructor parameter, rather than a TokenProvider.

### addGlobalAgentSchedulerAndLeaderElection removed
In 0.38, the `IContainerRuntimeOptions` option `addGlobalAgentSchedulerAndLeaderElection` was added (on by default), which could be explicitly disabled to remove the built-in `AgentScheduler` and leader election functionality.  This flag was turned off by default in 0.40.  In 0.43 the flag (and the functionality it enabled) has been removed.

See [AgentScheduler-related deprecations](#AgentScheduler-related-deprecations) for more information on this deprecation and back-compat support, as well as recommendations on how to migrate away from the built-in.

### Creating new containers with Container.load has been deprecated
- `Container.load` with inexistent files will fail instead of creating a new container. Going forward, please use `Container.createDetached` for this scenario.
- To enable the legacy scenario, set the `createOnLoad` flag to true inside `IContainerLoadOptions`. `Loader.request` and `Loader.resolve` will enable the legacy scenario if the `IClientDetails.environment` property inside `IRequest.headers` contains the string `enable-legacy-create-on-load` (see `LegacyCreateOnLoadEnvironmentKey` from `@fluidframework/container-loader`).

### Changes to client-api
- The `load` function from `document.ts` will fail the container does not exist. Going forward, please use the `create` function to handle this scenario.

## 0.42 Breaking changes

- [Package renames](#0.42-package-renames)
- [IContainerRuntime property removed](#IContainerRuntime-property-removed)
- [IContainerRuntimeEvents changes](#IContainerRuntimeEvents-changes)
- [Removed IParsedUrl interface, parseUrl, getSnapshotTreeFromSerializedContainer and convertProtocolAndAppSummaryToSnapshotTree api from export](#Removed-IParsedUrl-interface,-parseUrl,-getSnapshotTreeFromSerializedContainer-and-convertProtocolAndAppSummaryToSnapshotTree-api-from-export)

### 0.42 package renames

We have renamed some packages to better reflect their status. See the [npm package
scopes](https://github.com/microsoft/FluidFramework/wiki/npm-package-scopes) page in the wiki for more information about
the npm scopes.

- `@fluidframework/react-inputs` is renamed to `@fluid-experimental/react-inputs`
- `@fluidframework/react` is renamed to `@fluid-experimental/react`

### IContainerRuntimeEvents changes
- `fluidDataStoreInstantiated` has been removed from the interface and will no longer be emitted by the `ContainerRuntime`.

### IContainerRuntime property removed
- the `existing` property from `IContainerRuntime` has been removed.

### Removed IParsedUrl interface, parseUrl, getSnapshotTreeFromSerializedContainer and convertProtocolAndAppSummaryToSnapshotTree api from export
These interface and apis are not supposed to be used outside the package. So stop exposing them.

## 0.41 Breaking changes

- [Package renames](#0.41-package-renames)
- [LoaderHeader.version could not be null](#LoaderHeader.version-could-not-be-null)
- [Leadership API surface removed](#Leadership-API-surface-removed)
- [IContainerContext and Container storage API return type changed](#IContainerContext-and-Container-storage-API-return-type-changed)

### 0.41 package renames

We have renamed some packages to better reflect their status. See the [npm package
scopes](https://github.com/microsoft/FluidFramework/wiki/npm-package-scopes) page in the wiki for more information about
the npm scopes.

- `@fluidframework/last-edited-experimental` is renamed to `@fluid-experimental/last-edited`

### LoaderHeader.version could not be null
`LoaderHeader.version` in ILoader can not be null as we always load from existing snapshot in `container.load()`;

### Leadership API surface removed
In 0.38, the leadership API surface was deprecated, and in 0.40 it was turned off by default.  In 0.41 it has now been removed.  If you still require leadership functionality, you can use a `TaskSubscription` in combination with an `AgentScheduler`.

See [AgentScheduler-related deprecations](#AgentScheduler-related-deprecations) for more information on how to use `TaskSubscription` to migrate away from leadership election.

### IContainerContext and Container storage API return type changed
IContainerContext and Container now will always have storage even in Detached mode, so its return type has changed and undefined is removed.

## 0.40 Breaking changes

- [AgentScheduler removed by default](#AgentScheduler-removed-by-default)
- [ITelemetryProperties may be tagged for privacy purposes](#itelemetryproperties-may-be-tagged-for-privacy-purposes)
- [IContainerRuntimeDirtyable removed](#IContainerRuntimeDirtyable-removed)
- [Most RouterliciousDocumentServiceFactory params removed](#Most-RouterliciousDocumentServiceFactory-params-removed)

### AgentScheduler removed by default
In 0.38, the `IContainerRuntimeOptions` option `addGlobalAgentSchedulerAndLeaderElection` was added (on by default), which could be explicitly disabled to remove the built-in `AgentScheduler` and leader election functionality.  This flag has now been turned off by default.  If you still depend on this functionality, you can re-enable it by setting the flag to `true`, though this option will be removed in a future release.

See [AgentScheduler-related deprecations](#AgentScheduler-related-deprecations) for more information on this deprecation and back-compat support, as well as recommendations on how to migrate away from the built-in.

### ITelemetryProperties may be tagged for privacy purposes
Telemetry properties on logs *can (but are **not** yet required to)* now be tagged. This is **not** a breaking change in 0.40, but users are strongly encouraged to add support for tags (see [UPCOMING.md](./UPCOMING.md) for more details).

_\[edit\]_

This actually was a breaking change in 0.40, in that the type of the `event` parameter of `ITelemetryBaseLogger.send` changed to
a more inclusive type which needs to be accounted for in implementations.  However, in releases 0.40 through 0.44,
_no tagged events are sent to any ITelemetryBaseLogger by the Fluid Framework_.  We are preparing to do so
soon, and will include an entry in BREAKING.md when we do.

### IContainerRuntimeDirtyable removed
The `IContainerRuntimeDirtyable` interface and `isMessageDirtyable()` method were deprecated in release 0.38.  They have now been removed in 0.40.  Please refer to the breaking change notice in 0.38 for instructions on migrating away from use of this interface.

### Most RouterliciousDocumentServiceFactory params removed

The `RouterliciousDocumentServiceFactory` constructor no longer accepts the following params: `useDocumentService2`, `disableCache`, `historianApi`, `gitCache`, and `credentials`. Please open an issue if these flags/params were important to your project so that they can be re-incorporated into the upcoming `IRouterliciousDriverPolicies` param.

## 0.39 Breaking changes
- [connect event removed from Container](#connect-event-removed-from-Container)
- [LoaderHeader.pause](#LoaderHeader.pause)
- [ODSP driver definitions](#ODSP-driver-definitions)
- [ITelemetryLogger Remove redundant methods](#ITelemetryLogger-Remove-redundant-methods)
- [fileOverwrittenInStorage](#fileOverwrittenInStorage)
- [absolutePath use in IFluidHandle is deprecated](#absolutepath-use-in-ifluidhandle-is-deprecated)

### connect event removed from Container
The `"connect"` event would previously fire on the `Container` after `connect_document_success` was received from the server (which likely happens before the client's own join message is processed).  This event does not represent a safe-to-use state, and has been removed.  To detect when the `Container` is fully connected, the `"connected"` event should be used instead.

### LoaderHeader.pause
LoaderHeader.pause has been removed. instead of
```typescript
[LoaderHeader.pause]: true
```
use
```typescript
[LoaderHeader.loadMode]: { deltaConnection: "none" }
```

### ODSP driver definitions
A lot of definitions have been moved from @fluidframework/odsp-driver to @fluidframework/odsp-driver-definitions. This change is required in preparation for driver to be dynamically loaded by host.
This new package contains all the dependencies of ODSP driver factory (like HostStoragePolicy, IPersistedCache, TokenFetcher) as well as outputs (OdspErrorType).
@fluidframework/odsp-driver will continue to have defintions for non-factory functionality (like URI resolver, helper functionality to deal with sharing links, URI parsing, etc.)

### ITelemetryLogger Remove redundant methods
Remove deprecated `shipAssert` `debugAssert` `logException` `logGenericError` in favor of `sendErrorEvent` as they provide the same behavior and semantics as `sendErrorEvent`and in general are relatively unused. These methods were deprecated in 0.36.

### fileOverwrittenInStorage
Please use `DriverErrorType.fileOverwrittenInStorage` instead of `OdspErrorType.epochVersionMismatch`

### absolutePath use in IFluidHandle is deprecated
Rather than retrieving the absolute path, ostensibly to be stored, one should instead store the handle itself. To load, first retrieve the handle and then call `get` on it to get the actual object. Note that it is assumed that the container is responsible both for mapping an external URI to an internal object and for requesting resolved objects with any remaining tail of the external URI. For example, if a container has some map that maps `/a --> <some handle>`, then a request like `request(/a/b/c)` should flow like `request(/a/b/c) --> <some handle> --> <object> -->  request(/b/c)`.

## 0.38 Breaking changes
- [IPersistedCache changes](#IPersistedCache-changes)
- [ODSP Driver Type Unification](#ODSP-Driver-Type-Unification)
- [ODSP Driver url resolver for share link parameter consolidation](#ODSP-Driver-url-resolver-for-share-link-parameter-consolidation)
- [AgentScheduler-related deprecations](#AgentScheduler-related-deprecations)
- [Removed containerUrl from IContainerLoadOptions and IContainerConfig](#Removed-containerUrl-from-IContainerLoadOptions-and-IContainerConfig)

### IPersistedCache changes
IPersistedCache implementation no longer needs to implement updateUsage() method (removed form interface).
Same goes for sequence number / maxOpCount arguments.
put() changed from fire-and-forget to promise, with intention of returning write errors back to caller. Driver could use this information to stop recording any data about given file if driver needs to follow all-or-nothing strategy in regards to info about a file.
Please note that format of data stored by driver changed. It will ignore cache entries recorded by previous versions of driver.

## ODSP Driver Type Unification
This change reuses existing contracts to reduce redundancy improve consistency.

The breaking portion of this change does rename some parameters to some helper functions, but the change are purely mechanical. In most cases you will likely find you are pulling properties off an object individually to pass them as params, whereas now you can just pass the object itself.

``` typescript
// before:
createOdspUrl(
    siteUrl,
    driveId,
    fileId,
    "/",
    containerPackageName,
);
fetchJoinSession(
    driveId,
    itemId,
    siteUrl,
    ...
)
getFileLink(
    getToken,
    something.driveId,
    something.itemId,
    something.siteUrl,
    ...
)

// After:
createOdspUrl({
    siteUrl,
    driveId,
    itemId: fileId,
    dataStorePath: "/",
    containerPackageName,
});

fetchJoinSession(
    {driveId, itemId, siteUrl},
    ...
);

getFileLink(
    getToken,
    something,
    ...
)
```

## ODSP Driver url resolver for share link parameter consolidation
OdspDriverUrlResolverForShareLink constructor signature has been changed to simplify instance
creation in case resolver is not supposed to generate share link. Instead of separately specifying
constructor parameters that are used to fetch share link there will be single parameter in shape of
object that consolidates all properties that are necessary to get share link.

``` typescript
// before:
new OdspDriverUrlResolverForShareLink(
    tokenFetcher,
    identityType,
    logger,
    appName,
);

// After:
new OdspDriverUrlResolverForShareLink(
    { tokenFetcher, identityType },
    logger,
    appName,
);
```

### AgentScheduler-related deprecations
`AgentScheduler` is currently a built-in part of `ContainerRuntime`, but will be removed in an upcoming release.  Correspondingly, the API surface of `ContainerRuntime` that relates to or relies on the `AgentScheduler` is deprecated.

#### Leadership deprecation
A `.leader` property and `"leader"`/`"notleader"` events are currently exposed on the `ContainerRuntime`, `FluidDataStoreContext`, and `FluidDataStoreRuntime`.  These are deprecated and will be removed in an upcoming release.

A `TaskSubscription` has been added to the `@fluidframework/agent-scheduler` package which can be used in conjunction with an `AgentScheduler` to get equivalent API surface:

```typescript
const leadershipTaskSubscription = new TaskSubscription(agentScheduler, "leader");
if (leadershipTaskSubscription.haveTask()) {
    // client is the leader
}
leadershipTaskSubscription.on("gotTask", () => {
    // client just became leader
});
leadershipTaskSubscription.on("lostTask", () => {
    // client is no longer leader
});
```

The `AgentScheduler` can be one of your choosing, or the built-in `AgentScheduler` can be retrieved for this purpose using `ContainerRuntime.getRootDataStore()` (however, as noted above this will be removed in an upcoming release):

```typescript
const agentScheduler = await requestFluidObject<IAgentScheduler>(
    await containerRuntime.getRootDataStore("_scheduler"),
    "",
);
```

#### IContainerRuntimeDirtyable deprecation
The `IContainerRuntimeDirtyable` interface provides the `isMessageDirtyable()` method, for use with last-edited functionality.  This is only used to differentiate messages for the built-in `AgentScheduler`.  With the deprecation of the `AgentScheduler`, this interface and method are no longer necessary and so are deprecated and will be removed in an upcoming release.  From the `ContainerRuntime`'s perspective all messages are considered dirtyable with this change.

If you continue to use the built-in `AgentScheduler` and want to replicate this filtering in your last-edited behavior, you can use the following in your `shouldDiscardMessage()` check:

```typescript
import { ContainerMessageType } from "@fluidframework/container-runtime";
import { IEnvelope, InboundAttachMessage } from "@fluidframework/runtime-definitions";

// In shouldDiscardMessage()...
if (type === ContainerMessageType.Attach) {
    const attachMessage = contents as InboundAttachMessage;
    if (attachMessage.id === "_scheduler") {
        return true;
    }
} else if (type === ContainerMessageType.FluidDataStoreOp) {
    const envelope = contents as IEnvelope;
    if (envelope.address === "_scheduler") {
        return true;
    }
}
// Otherwise, proceed with other discard logic...
```

#### Deprecation of AgentScheduler in the container registry and instantiation of the _scheduler
Finally, the automatic addition to the registry and creation of the `AgentScheduler` with ID `_scheduler` is deprecated and will also be removed in an upcoming release.  To prepare for this, you can proactively opt-out of the built-in by turning off the `IContainerRuntimeOptions` option `addGlobalAgentSchedulerAndLeaderElection` in your calls to `Container.load` or in the constructor of your `BaseContainerRuntimeFactory` or `ContainerRuntimeFactoryWithDefaultDataStore`.

For backwards compat with documents created prior to this change, you'll need to ensure the `AgentSchedulerFactory.registryEntry` is present in the container registry.  You can add it explicitly in your calls to `Container.load` or in the constructor of your `BaseContainerRuntimeFactory` or `ContainerRuntimeFactoryWithDefaultDataStore`.  The examples below show how to opt-out of the built-in while maintaining backward-compat with documents that were created with a built-in `AgentScheduler`.

```typescript
const runtime = await ContainerRuntime.load(
    context,
    [
        // Any other registry entries...
        AgentSchedulerFactory.registryEntry,
    ],
    requestHandler,
    // Opt-out of adding the AgentScheduler
    { addGlobalAgentSchedulerAndLeaderElection: false },
    scope);
```

```typescript
const SomeContainerRuntimeFactory = new ContainerRuntimeFactoryWithDefaultDataStore(
    DefaultFactory,
    new Map([
        // Any other registry entries...
        AgentSchedulerFactory.registryEntry,
    ]),
    providerEntries,
    requestHandlers,
    // Opt-out of adding the AgentScheduler
    { addGlobalAgentSchedulerAndLeaderElection: false },
);
```

If you use `AgentScheduler` functionality, it is recommended to instantiate this as a normal (non-root) data store (probably on your root data object).  But if you are not yet ready to migrate away from the root data store, you can instantiate it yourself on new containers (you should do this while the container is still detached):

```typescript
if (!context.existing) {
    await runtime.createRootDataStore(AgentSchedulerFactory.type, "_scheduler");
}
```

The option will be turned off by default in an upcoming release before being turned off permanently, so it is recommended to make these updates proactively.

### Removed containerUrl from IContainerLoadOptions and IContainerConfig
Removed containerUrl from IContainerLoadOptions and IContainerConfig. This is no longer needed to route request.

## 0.37 Breaking changes

-   [OpProcessingController marked for deprecation](#opprocessingcontroller-marked-for-deprecation)
-   [Loader in data stores deprecated](#Loader-in-data-stores-deprecated)
-   [TelemetryLogger Properties Format](#TelemetryLogger-Properties-Format)
-   [IContainerRuntimeOptions Format Change](#IContainerRuntimeOptions-Format-Change)
-   [AgentScheduler moves and renames](#AgentScheduler-moves-and-renames)

### OpProcessingController marked for deprecation

`OpProcessingController` is marked for deprecation and we be removed in 0.38.
`LoaderContainerTracker` is the replacement with better tracking. The API differs from `OpProcessingController` in the following ways:

-   Loader is added for tracking and any Container created/loaded will be automatically tracked
-   The op control APIs accept Container instead of DeltaManager

### Loader in data stores deprecated

The `loader` property on the `IContainerRuntime`, `IFluidDataStoreRuntime`, and `IFluidDataStoreContext` interfaces is now deprecated and will be removed in an upcoming release. Data store objects will no longer have access to an `ILoader` by default. To replicate the same behavior, existing users can make the `ILoader` used to create a `Container` available on the `scope` property of these interfaces instead by setting the `provideScopeLoader` `ILoaderOptions` flag when creating the loader.

```typescript
const loader = new Loader({
    urlResolver,
    documentServiceFactory,
    codeLoader,
    options: { provideScopeLoader: true },
});
```

```typescript
const loader: ILoader | undefined = this.context.scope.ILoader;
```

### TelemetryLogger Properties Format

The TelemetryLogger's properties format has been updated to support error only properties. This includes: `ChildLogger`, `MultiSinkLogger`,`DebugLogger`.
The previous format was just a property bag:
`ChildLogger.create(logger, undefined, { someProperty: uuid() });`
Whereas now it has nested property bags for error categories including `all` and `error`:
`ChildLogger.create(logger, undefined, {all:{ someProperty: uuid() }});`

### IContainerRuntimeOptions Format Change

The runtime options passed into `ContainerRuntime` have been subdivided into nested objects, because all of them fall under two categories currently:

-   `summaryOptions` - contains all summary/summarizer related options
    -   `generateSummaries`
    -   `initialSummarizerDelayMs`
    -   `summaryConfigOverrides`
    -   `disableIsolatedChannels`
-   `gcOptions` - contains all Garbage Collection related options
    -   `disableGC`
    -   `gcAllowed` (new)
    -   `runFullGC`

For a few versions we will keep supporting the old format, but the typings have already been updated.

### AgentScheduler moves and renames

`IAgentScheduler` and `IProvideAgentScheduler` have been moved to the `@fluidframework/agent-scheduler` package, and `taskSchedulerId` has been renamed to `agentSchedulerId`.

## 0.36 Breaking changes

-   [Some `ILoader` APIs moved to `IHostLoader`](#Some-ILoader-APIs-moved-to-IHostLoader)
-   [TaskManager removed](#TaskManager-removed)
-   [ContainerRuntime registerTasks removed](#ContainerRuntime-registerTasks-removed)
-   [getRootDataStore](#getRootDataStore)
-   [Share link generation no longer exposed externally](#Share-link-generation-no-longer-exposed-externally)
-   [ITelemetryLogger redundant method deprecation](#ITelemetryLogger-redundant-method-deprecation)

### Some `ILoader` APIs moved to `IHostLoader`

The `createDetachedContainer` and `rehydrateDetachedContainerFromSnapshot` APIs are removed from the `ILoader` interface, and have been moved to the new `IHostLoader` interface. The `Loader` class now implements `IHostLoader` instead, and consumers who need these methods should operate on an `IHostLoader` instead of an `ILoader`, such as by creating a `Loader`.

### TaskManager removed

The `TaskManager` has been removed, as well as methods to access it (e.g. the `.taskManager` member on `DataObject`). The `AgentScheduler` should be used instead for the time being and can be accessed via a request on the `ContainerRuntime` (e.g. `await this.context.containerRuntime.request({ url: "/_scheduler" })`), though we expect this will also be deprecated and removed in a future release when an alternative is made available (see #4413).

### ContainerRuntime registerTasks removed

The `registerTasks` method has been removed from `ContainerRuntime`. The `AgentScheduler` should be used instead for task scheduling.

### getRootDataStore

IContainerRuntime.getRootDataStore() used to have a backdoor allowing accessing any store, including non-root stores. This back door is removed - you can only access root data stores using this API.

### Share link generation no longer exposed externally

Share link generation implementation has been refactored to remove options for generating share links of various kinds.
Method for generating share link is no longer exported.
ShareLinkTokenFetchOptions has been removed and OdspDriverUrlResolverForShareLink constructor has been changed to accept tokenFetcher parameter which will pass OdspResourceTokenFetchOptions instead of ShareLin kTokenFetchOptions.

### ITelemetryLogger redundant method deprecation

Deprecate `shipAssert` `debugAssert` `logException` `logGenericError` in favor of `sendErrorEvent` as they provide the same behavior and semantics as `sendErrorEvent`and in general are relatively unused.

## 0.35 Breaking changes

-   [Removed some api implementations from odsp driver](#Removed-some-api-implemenations-from-odsp-driver)
-   [get-tinylicious-container and get-session-storage-container moved](#get-tinylicious-container-and-get-session-storage-container-moved)
-   [Moved parseAuthErrorClaims from @fluidframework/odsp-driver to @fluidframework/odsp-doclib-utils](#Moved-parseAuthErrorClaims-from-@fluidframework/odsp-driver-to-@fluidframework/odsp-doclib-utils)
-   [Refactored token fetcher types in odsp-driver](#refactored-token-fetcher-types-in-odsp-driver)
-   [DeltaManager `readonly` and `readOnlyPermissions` properties deprecated](#DeltaManager-`readonly`-and-`readOnlyPermissions`-properties-deprecated)
-   [DirtyDocument events and property](#DirtyDocument-events-and-property)
-   [Removed `createDocumentService` and `createDocumentService2` from r11s driver](#Removed-`createDocumentService`-and-`createDocumentService2`-from-r11s-driver)

### Removed-some-api-implementations-from-odsp-driver

Removed `authorizedFetchWithRetry`, `AuthorizedRequestTokenPolicy`, `AuthorizedFetchProps`, `asyncWithCache`, `asyncWithRetry`,
`fetchWithRetry` implementation from odspdriver.

### get-tinylicious-container and get-session-storage-container moved

The functionality from the packages `@fluidframework/get-tinylicious-container` and `@fluidframework/get-session-storage-container` has been moved to the package `@fluid-experimental/get-container`.

### Moved parseAuthErrorClaims from @fluidframework/odsp-driver to @fluidframework/odsp-doclib-utils

Moved `parseAuthErrorClaims` from `@fluidframework/odsp-driver` to `@fluidframework/odsp-doclib-utils`

### Refactored token fetcher types in odsp-driver

Streamlined interfaces and types used to facilitate access tokens needed by odsp-driver to call ODSP implementation of Fluid services.
Added support for passing siteUrl when fetching token that is used to establish co-authoring session for Fluid content stored in ODSP file which is hosted in external tenant. This token is used by ODSP ordering service implementation (aka ODSP Push service).

### DeltaManager `readonly` and `readOnlyPermissions` properties deprecated

`DeltaManager.readonly`/`Container.readonly` and `DeltaManager.readOnlyPermissions`/`Container.readOnlyPermissions` have been deprecated. Please use `DeltaManager.readOnlyInfo`/`Container.readOnlyInfo` instead, which exposes the same information.

### DirtyDocument events and property

The following 3 names have been deprecated - please use new names:
"dirtyDocument" event -> "dirty" event
"savedDocument" event -> "saved" event
isDocumentDirty property -> isDirty property

### Removed `createDocumentService` and `createDocumentService2` from r11s driver

Removed the deprecated methods `createDocumentService` and `createDocumentService2`. Please use `DocumentServiceFactory.createDocumentService` instead.

## 0.34 Breaking changes

-   [Aqueduct writeBlob() and BlobHandle implementation removed](#Aqueduct-writeBlob-and-BlobHandle-implementation-removed)
-   [Connected events raised on registration](#Connected-events-raised-on-registration)

### Aqueduct writeBlob() and BlobHandle implementation removed

`writeBlob()` and `BlobHandle` have been removed from aqueduct. Please use `FluidDataStoreRuntime.uploadBlob()` or `ContainerRuntime.uploadBlob()` instead.

### Connected events raised on registration

Connected / disconnected listeners are called on registration.
Please see [Connectivity events](packages/loader/container-loader/README.md#Connectivity-events) section of Loader readme.md for more details

## 0.33 Breaking changes

-   [Normalizing enum ContainerErrorType](#normalizing-enum-containererrortype)
-   [Map and Directory typing changes from enabling strictNullCheck](#map-and-directory-typing-changes-from-enabling-strictNullCheck)
-   [MergeTree's ReferencePosition.getTileLabels and ReferencePosition.getRangeLabels() return undefined if it doesn't exist](#mergetree-referenceposition-gettilelabels-getrangelabels-changes)
-   [Containers from Loader.request() are now cached by default](<#Containers-from-Loader.request()-are-now-cached-by-default>)

### Normalizing enum ContainerErrorType

In an effort to clarify error categorization, a name and value in this enumeration were changed.

### Map and Directory typing changes from enabling strictNullCheck

Typescript compile options `strictNullCheck` is enabled for the `@fluidframework/map` package. Some of the API signature is updated to include possibility of `undefined` and `null`, which can cause new typescript compile error when upgrading. Existing code may need to update to handle the possiblity of `undefined` or `null.

### MergeTree ReferencePosition getTileLabels getRangeLabels changes

This includes LocalReference and Marker. getTileLabels and getRangeLabels methods will return undefined instead of creating an empty if the properties for tile labels and range labels is not set.

### Containers from Loader.request() are now cached by default

Some loader request header options that previously prevented caching (`pause: true` and `reconnect: false`) no longer do. Callers must now explicitly spcify `cache: false` in the request header to prevent caching of the returned container. Containers are evicted from the cache in their `closed` event, and closed containers that are requested are not cached.

## 0.32 Breaking changes

-   [Node version 12.17 required](#Node-version-update)
-   [getAttachSnapshot removed IFluidDataStoreChannel](#getAttachSnapshot-removed-from-IFluidDataStoreChannel)
-   [resolveDataStore replaced](#resolveDataStore-replaced)

### Node version updated to 12.17

Due to changes in server packages and introduction of AsyncLocalStorage module which requires Node version 12.17 or above, you will need to update Node version to 12.17 or above.

### getAttachSnapshot removed from IFluidDataStoreChannel

`getAttachSnapshot()` has been removed from `IFluidDataStoreChannel`. It is replaced by `getAttachSummary()`.

### resolveDataStore replaced

The resolveDataStore method manually exported by the ODSP resolver has been replaced with checkUrl() from the same package.

## 0.30 Breaking Changes

-   [Branching removed](#Branching-removed)
-   [removeAllEntriesForDocId api name and signature change](#removeAllEntriesForDocId-api-name-and-signature-change)
-   [snapshot removed from IChannel and ISharedObject](#snapshot-removed-from-IChannel-and-ISharedObject)

### Branching removed

The branching feature has been removed. This includes all related members, methods, etc. such as `parentBranch`, `branchId`, `branch()`, etc.

### removeAllEntriesForDocId api name and signature change

`removeAllEntriesForDocId` api renamed to `removeEntries`. Now it takes `IFileEntry` as argument instead of just docId.

### snapshot removed from IChannel and ISharedObject

`snapshot` has been removed from `IChannel` and `ISharedObject`. It is replaced by `summarize` which should be used to get a summary of the channel / shared object.

## 0.29 Breaking Changes

-   [OdspDriverUrlResolver2 renamed to OdspDriverUrlResolverForShareLink](#OdspDriverUrlResolver2-renamed-to-OdspDriverUrlResolverForShareLink)
-   [removeAllEntriesForDocId api in host storage changed](#removeAllEntriesForDocId-api-in-host-storage-changed)
-   [IContainerRuntimeBase.IProvideFluidDataStoreRegistry](#IContainerRuntimeBase.IProvideFluidDataStoreRegistry)
-   [\_createDataStoreWithProps returns IFluidRouter](#_createDataStoreWithProps-returns-IFluidRouter)
-   [FluidDataStoreRuntime.registerRequestHandler deprecated](#FluidDataStoreRuntime.registerRequestHandler-deprecated)
-   [snapshot removed from IFluidDataStoreRuntime](#snapshot-removed-from-IFluidDataStoreRuntime)
-   [getAttachSnapshot deprecated in IFluidDataStoreChannel](#getAttachSnapshot-deprecated-in-IFluidDataStoreChannel)

### OdspDriverUrlResolver2 renamed to OdspDriverUrlResolverForShareLink

`OdspDriverUrlResolver2` renamed to `OdspDriverUrlResolverForShareLink`

### removeAllEntriesForDocId api in host storage changed

`removeAllEntriesForDocId` api in host storage is now an async api.

### IContainerRuntimeBase.IProvideFluidDataStoreRegistry

`IProvideFluidDataStoreRegistry` implementation moved from IContainerRuntimeBase to IContainerRuntime. Data stores and objects should not have access to global state in container.
`IProvideFluidDataStoreRegistry` is removed from IFluidDataStoreChannel - it has not been implemented there for a while (it moved to context).

### \_createDataStoreWithProps returns IFluidRouter

`IContainerRuntimeBase._createDataStoreWithProps` returns IFluidRouter instead of IFluidDataStoreChannel. This is done to be consistent with other APIs create data stores, and ensure we do not return internal interfaces. This likely to expose areas where IFluidDataStoreChannel.bindToContext() was called manually on data store. Such usage should be re-evaluate - lifetime management should be left up to runtime, storage of any handle form data store in attached DDS will result in automatic attachment of data store (and all of its objects) to container. If absolutely needed, and only for staging, casting can be done to implement old behavior.

### FluidDataStoreRuntime.registerRequestHandler deprecated

Please use mixinRequestHandler() as a way to create custom data store runtime factory/object and append request handling to existing implementation.

### snapshot removed from IFluidDataStoreRuntime

`snapshot` has been removed from `IFluidDataStoreRuntime`.

### getAttachSnapshot deprecated in IFluidDataStoreChannel

`getAttachSnapshot()` has been deprecated in `IFluidDataStoreChannel`. It is replaced by `getAttachSummary()`.

## 0.28 Breaking Changes

-   [FileName should contain extension for ODSP driver create new path](#FileName-should-contain-extension-for-ODSP-driver-create-new-path)
-   [ODSP Driver IPersistedCache changes](#ODSP-Driver-IPersistedCache-Changes)
-   [IFluidPackage Changes](#IFluidPackage-Changes)
-   [DataObject changes](#DataObject-changes)
-   [RequestParser](#RequestParser)
-   [IFluidLodable.url is removed](#IFluidLodable.url-is-removed)
-   [Loader Constructor Changes](#Loader-Constructor-Changes)
-   [Moving DriverHeader and merge with CreateNewHeader](#moving-driverheader-and-merge-with-createnewheader)
-   [ODSP status codes moved from odsp-driver to odsp-doclib-utils](#ODSP-status-codes-moved-modules-from-odsp-driver-to-odsp-doclib-utils)

### FileName should contain extension for ODSP driver create new path

Now the ODSP driver expects file extension in the file name while creating a new detached container.

### ODSP Driver IPersistedCache-Changes

Added api `removeAllEntriesForDocId` which allows removal of all entries for a given document id. Also the schema for entries stored inside odsp `IPersistedCache` has changed.
It now stores/expect values as `IPersistedCacheValueWithEpoch`. So host needs to clear its cached entries in this version.

### IFluidPackage Changes

-   Moving IFluidPackage and IFluidCodeDetails from "@fluidframework/container-definitions" to '@fluidframework/core-interfaces'
-   Remove npm specific IPackage interface
-   Simplify the IFluidPackage by removing browser and npm specific properties
-   Add new interface IFluidBrowserPackage, and isFluidBrowserPackage which defines browser specific properties
-   Added resolveFluidPackageEnvironment helper for resolving a package environment

### DataObject changes

DataObject are now always created when Data Store is created. Full initialization for existing objects (in file) continues to happen to be on demand, i.e. when request() is processed. Full DataObject initialization does happen for newly created (detached) DataObjects.
The impact of that change is that all changed objects would get loaded by summarizer container, but would not get initialized. Before this change, summarizer would not be loading any DataObjects.
This change

1. Ensures that initial summary generated for when data store attaches to container has fully initialized object, with all DDSs created. Before this change this initial snapshot was empty in most cases.
2. Allows DataObjects to modify FluidDataStoreRuntime behavior before it gets registered and used by the rest of the system, including setting various hooks.

But it also puts more constraints on DataObject - its constructor should be light and not do any expensive work (all such work should be done in corresponding initialize methods), or access any data store runtime functionality that requires fully initialized runtime (like loading DDSs will not work in this state)

### RequestParser

RequestParser's ctor is made protected. Please replace this code

```
    const a = new RequestParser(request);
```

with this one:

```
    const a = RequestParser.create(request);
```

### IFluidLodable.url is removed

`url` property is removed. If you need a path to an object (in a container), you can use IFluidLoadable.handle.absolutePath instead.

### Loader Constructor Changes

The loader constructor has changed to now take a props object, rather than a series of paramaters. This should make it easier to construct loaders as the optional services can be easily excluded.

Before:

```typescript
const loader = new Loader(
    urlResolver,
    documentServiceFactory,
    codeLoader,
    { blockUpdateMarkers: true },
    {},
    new Map()
);
```

After:

```typescript
const loader = new Loader({
    urlResolver,
    documentServiceFactory,
    codeLoader,
});
```

if for some reason this change causes you problems, we've added a deprecated `Loader._create` method that has the same parameters as the previous constructor which can be used in the interim.

### Moving DriverHeader and merge with CreateNewHeader

Compile time only API breaking change between runtime and driver. Only impacts driver implementer.
No back-compat or mix version impact.

DriverHeader is a driver concept, so move from core-interface to driver-definitions. CreateNewHeader is also a kind of driver header, merged it into DriverHeader.

### ODSP status codes moved modules from odsp-driver to odsp-doclib-utils

Error/status codes like `offlineFetchFailureStatusCode` which used to be imported like `import { offlineFetchFailureStatusCode } from '@fluidframework/@odsp-driver';` have been moved to `odspErrorUtils.ts` in `odsp-doclib-utils`.

## 0.27 Breaking Changes

-   [Local Web Host Removed](#Local-Web-Host-Removed)

### Local Web Host Removed

Local Web host is removed. Users who are using the local web host can use examples/utils/get-session-storage-container which provides the same functionality with the detached container flow.

## 0.25 Breaking Changes

-   [External Component Loader and IComponentDefaultFactoryName removed](#External-Component-Loader-and-IComponentDefaultFactoryName-removed)
-   [MockFluidDataStoreRuntime api rename](#MockFluidDataStoreRuntime-api-rename)
-   [Local Web Host API change](#Local-Web-Host-API-change)
-   [Container runtime event changes](#Container-runtime-event-changes)
-   [Component is removed from telemetry event names](#Component-is-removed-from-telemetry-event-names)
-   [IComponentContextLegacy is removed](#IComponentContextLegacy-is-removed)
-   [~~IContainerRuntimeBase.\_createDataStoreWithProps() is removed~~](#IContainerRuntimeBase._createDataStoreWithProps-is-removed)
-   [\_createDataStore() APIs are removed](#_createDataStore-APIs-are-removed)
-   [createDataStoreWithRealizationFn() APIs are removed](<#createDataStoreWithRealizationFn()-APIs-are-removed>)
-   [getDataStore() APIs is removed](<#getDataStore()-APIs-is-removed>)
-   [Package Renames](#package-renames)
-   [IComponent and IComponent Interfaces Removed](#IComponent-and-IComponent-Interfaces-Removed)
-   [@fluidframework/odsp-utils - Minor renames and signature changes](#odsp-utils-Changes)
-   [LastEditedTrackerComponent renamed to LastEditedTrackerDataObject](#lasteditedtrackercomponent-renamed)
-   [ComponentProvider renamed to FluidObjectProvider in @fluidframework/synthesize](#componentProvider-renamed-to-fluidobjectPpovider)

### External Component Loader and IComponentDefaultFactoryName removed

The @fluidframework/external-component-loader package has been removed from the repo. In addition to this, the IFluidExportDefaultFactoryName and the corresponding IProvideFluidExportDefaultFactoryName interfaces have also been dropped.

### MockFluidDataStoreRuntime api rename

Runtime Test Utils's MockFluidDataStoreRuntime now has "requestDataStore" instead of "requestComponent"

### Local Web Host API change

The renderDefaultComponent function has been updated to be renderDefaultFluidObject

### Container runtime event changes

Container runtime now emits the event "fluidDataStoreInstantiated" instead of "componentInstantiated"

### Component is removed from telemetry event names

The following telemetry event names have been updated to drop references to the term component:

ComponentRuntimeDisposeError -> ChannelDisposeError
ComponentContextDisposeError -> FluidDataStoreContextDisposeError
SignalComponentNotFound -> SignalFluidDataStoreNotFound

### IComponentContextLegacy is removed

Deprecated in 0.18, removed.

### IContainerRuntimeBase.\_createDataStoreWithProps is removed

**Note: This change has been reverted for 0.25 and will be pushed to a later release.**

`IContainerRuntimeBase._createDataStoreWithProps()` has been removed. Please use `IContainerRuntimeBase.createDataStore()` (returns IFluidRouter).
If you need to pass props to data store, either use request() route to pass initial props directly, or to query Fluid object to interact with it (pass props / call methods to configure object).

### \_createDataStore APIs are removed

`IFluidDataStoreContext._createDataStore()` & `IContainerRuntimeBase._createDataStore()` are removed
Please switch to using one of the following APIs:

1. `IContainerRuntime.createRootDataStore()` - data store created that way is automatically bound to container. It will immediately be visible to remote clients (when/if container is attached). Such data stores are never garbage collected. Note that this API is on `IContainerRuntime` interface, which is not directly accessible to data stores. The intention is that only container owners are creating roots.
2. `IContainerRuntimeBase.createDataStore()` - creates data store that is not bound to container. In order for this store to be bound to container (and thus be observable on remote clients), ensure that handle to it (or any of its objects / DDS) is stored into any other DDS that is already bound to container. In other words, newly created data store has to be reachable (there has to be a path) from some root data store in container. If, in future, such data store becomes unreachable from one of the roots, it will be garbage collected (implementation pending).

### createDataStoreWithRealizationFn() APIs are removed

Removed from IFluidDataStoreContext & IContainerRuntime.
Consider using (Pure)DataObject(Factory) for your objects - they support passing initial args.
Otherwise consider implementing similar flow of exposing interface from your Fluid object that is used to initialize object after creation.

## getDataStore() APIs is removed

IContainerRuntime.getDataStore() is removed. Only IContainerRuntime.getRootDataStore() is available to retrieve root data stores.
For couple versions we will allow retrieving non-root data stores using this API, but this functionality is temporary and will be removed soon.
You can use handleFromLegacyUri() for creating handles from container-internal URIs (i.e., in format `/${dataStoreId}`) and resolving those containers to get to non-root data stores. Please note that this functionality is strictly added for legacy files! In future, not using handles to refer to content (and storing handles in DDSes) will result in such data stores not being reachable from roots, and thus garbage collected (deleted) from file.

### Package Renames

As a follow up to the changes in 0.24 we are updating a number of package names

-   `@fluidframework/component-core-interfaces` is renamed to `@fluidframework/core-interfaces`
-   `@fluidframework/component-runtime-definitions` is renamed to `@fluidframework/datastore-definitions`
-   `@fluidframework/component-runtime` is renamed to `@fluidframework/datastore`
-   `@fluidframework/webpack-component-loader` is renamed to `@fluidframework/webpack-fluid-loader`

### IComponent and IComponent Interfaces Removed

In 0.24 IComponent and IComponent interfaces were deprecated, they are being removed in this build. Please move to IFluidObject and IFluidObject interfaces.

### odsp-utils Changes

To support additional authentication scenarios, the signature and/or name of a few auth-related functions was modified.

### LastEditedTrackerComponent renamed

It is renamed to LastEditedTrackerDataObject

### ComponentProvider renamed to FluidObjectProvider

In the package @fluidframework/synthesize, these types are renamed:

ComponentKey -> FluidObjectKey
ComponentSymbolProvider -> FluidObjectProvider
AsyncRequiredcomponentProvider -> AsyncRequiredFluidObjectProvider
AsyncOptionalComponentProvider -> AsyncOptionalFluidObjectProvider
AsyncComponentProvider -> AsyncFluidObjectProvider
NonNullableComponent -> NonNullableFluidObject

## 0.24 Breaking Changes

This release only contains renames. There are no functional changes in this release. You should ensure you have integrated and validated up to release 0.23 before integrating this release.

This is a followup to the forward compat added in release 0.22: [Forward Compat For Loader IComponent Interfaces](#Forward-Compat-For-Loader-IComponent-Interfaces)

You should ensure all container and components hosts are running at least 0.22 before integrating this release.

The below json describes all the renames done in this release. If you have a large typescript code base, we have automation that may help. Please contact us if that is the case.

All renames are 1-1, and global case senstive and whole word find replace for all should be safe. For IComponent Interfaces, both the type and property name were re-named.

```json
{
    "dataStore": {
        "types": {
            "IComponentRuntimeChannel": "IFluidDataStoreChannel",
            "IComponentAttributes": "IFluidDataStoretAttributes",

            "IComponentContext": "IFluidDataStoreContext",
            "ComponentContext": "FluidDataStoreContext",
            "LocalComponentContext": "LocalFluidDataStoreContext",
            "RemotedComponentContext": "RemotedFluidDataStoreContext ",

            "IComponentRuntime": "IFluidDataStoreRuntime",
            "ComponentRuntime": "FluidDataStoreRuntime",
            "MockComponentRuntime": "MockFluidDataStoreRuntime"
        },
        "methods": {
            "createComponent": "_createDataStore",
            "createComponentContext": "createDataStoreContext",
            "createComponentWithProps": "createDataStoreWithProps",
            "_createComponentWithProps": "_createDataStoreWithProps",
            "createComponentWithRealizationFn": "createDataStoreWithRealizationFn",
            "getComponentRuntime": "getDataStore",
            "notifyComponentInstantiated": "notifyDataStoreInstantiated"
        }
    },

    "aquaduct": {
        "IComponentInterfaces": {
            "IProvideComponentDefaultFactoryName": "IProvideFluidExportDefaultFactoryName",
            "IComponentDefaultFactoryName": "IFluidExportDefaultFactoryName"
        },
        "types": {
            "SharedComponentFactory": "PureDataObjectFactory",
            "SharedComponent": "PureDataObject",

            "PrimedComponentFactory": "DataObjectFactory",
            "PrimedComponent": "DataObject",

            "ContainerRuntimeFactoryWithDefaultComponent": "ContainerRuntimeFactoryWithDefaultDataStore",

            "defaultComponentRuntimeRequestHandler": "defaultRouteRequestHandler"
        },
        "methods": {
            "getComponent": "requestFluidObject",
            "asComponent": "asFluidObject",
            "createAndAttachComponent": "createAndAttachDataStore",
            "getComponentFromDirectory": "getFluidObjectFromDirectory",
            "getComponent_UNSAFE": "requestFluidObject_UNSAFE",
            "componentInitializingFirstTime": "initializingFirstTime",
            "componentInitializingFromExisting": "initializingFromExisting",
            "componentHasInitialized": "hasInitialized"
        }
    },

    "fluidObject": {
        "IComponentInterfaces": {
            "IProvideComponentRouter": "IProvideFluidRouter",
            "IComponentRouter": "IFluidRouter",

            "IProvideComponentLoadable": "IProvideFluidLoadable",
            "IComponentLoadable": "IFluidLoadable",

            "IProvideComponentHandle": "IProvideFluidHandle",
            "IComponentHandle": "IFluidHandle",

            "IProvideComponentHandleContext": "IProvideFluidHandleContext",
            "IComponentHandleContext": "IFluidHandleContext",

            "IProvideComponentSerializer": "IProvideFluidSerializer",
            "IComponentSerializer": "IFluidSerializer",

            "IProvideComponentRunnable": "IProvideFluidRunnable",
            "IComponentRunnable": "IFluidRunnable",

            "IProvideComponentConfiguration": "IProvideFluidConfiguration",
            "IComponentConfiguration": "IFluidConfiguration",

            "IProvideComponentHTMLView": "IProvideFluidHTMLView",
            "IComponentHTMLView": "IFluidHTMLView",
            "IComponentHTMLOptions": "IFluidHTMLOptions",

            "IProvideComponentMountableView": "IProvideFluidMountableView",
            "IComponentMountableViewClass": "IFluidMountableViewClass",
            "IComponentMountableView": "IFluidMountableView",

            "IProvideComponentLastEditedTracker": "IProvideFluidLastEditedTracker",
            "IComponentLastEditedTracker": "IFluidLastEditedTracker",

            "IProvideComponentRegistry": "IProvideFluidDataStoreRegistry",
            "IComponentRegistry": "IFluidDataStoreRegistry",

            "IProvideComponentFactory": "IProvideFluidDataStoreFactory",
            "IComponentFactory": "IFluidDataStoreFactory",

            "IProvideComponentCollection": "IProvideFluidObjectCollection",
            "IComponentCollection": "IFluidObjectCollection",

            "IProvideComponentDependencySynthesizer": "IProvideFluidDependencySynthesizer",
            "IComponentDependencySynthesizer": "IFluidDependencySynthesizer",

            "IProvideComponentTokenProvider": "IProvideFluidTokenProvider",
            "IComponentTokenProvider": "IFluidTokenProvider"
        },
        "types": {
            "IComponent": "IFluidObject",
            "fluid/component": "fluid/object",

            "SharedObjectComponentHandle": "SharedObjectHandle",
            "RemoteComponentHandle": "RemoteFluidObjectHandle",
            "ComponentHandle": "FluidObjectHandle",
            "ComponentSerializer": "FluidSerializer",

            "ComponentHandleContext": "FluidHandleContext",

            "ComponentRegistryEntry": "FluidDataStoreRegistryEntry",
            "NamedComponentRegistryEntry": "NamedFluidDataStoreRegistryEntry",
            "NamedComponentRegistryEntries": "NamedFluidDataStoreRegistryEntries",
            "ComponentRegistry": "FluidDataStoreRegistry",
            "ContainerRuntimeComponentRegistry": "ContainerRuntimeDataStoreRegistry"
        },
        "methods": {
            "instantiateComponent": "instantiateDataStore"
        }
    }
}
```

## 0.23 Breaking Changes

-   [Removed `collaborating` event on IComponentRuntime](#Removed-`collaborating`-event-on-IComponentRuntime)
-   [ISharedObjectFactory rename](#ISharedObjectFactory)
-   [LocalSessionStorageDbFactory moved to @fluidframework/local-driver](LocalSessionStorageDbFactory-moved-to-@fluidframework/local-driver)

### Removed `collaborating` event on IComponentRuntime

Component Runtime no longer fires the collaborating event on attaching. Now it fires `attaching` event.

### ISharedObjectFactory

`ISharedObjectFactory` renamed to `IChannelFactory` and moved from `@fluidframework/shared-object-base` to `@fluidframework/datastore-definitions`

### LocalSessionStorageDbFactory moved to @fluidframework/local-driver

Previously, `LocalSessionStorageDbFactory` was part of the `@fluidframework/webpack-component-loader` package. It has been moved to the `@fluidframework/local-driver` package.

## 0.22 Breaking Changes

-   [Deprecated `path` from `IComponentHandleContext`](#Deprecated-`path`-from-`IComponentHandleContext`)
-   [Dynamically loaded components compiled against older versions of runtime](#Dynamically-loaded-components)
-   [ContainerRuntime.load Request Handler Changes](#ContainerRuntime.load-Request-Handler-Changes)
-   [IComponentHTMLVisual removed](#IComponentHTMLVisual-removed)
-   [IComponentReactViewable deprecated](#IComponentReactViewable-deprecated)
-   [Forward Compat For Loader IComponent Interfaces](#Forward-Compat-For-Loader-IComponent-Interfaces)
-   [Add Undefined to getAbsoluteUrl return type](#Add-Undefined-to-getAbsoluteUrl-return-type)
-   [Renamed TestDeltaStorageService, TestDocumentDeltaConnection, TestDocumentService, TestDocumentServiceFactory and TestResolver](#Renamed-TestDeltaStorageService,-TestDocumentDeltaConnection,-TestDocumentService,-TestDocumentServiceFactory-and-TestResolver)
-   [DocumentDeltaEventManager has been renamed and moved to "@fluidframework/test-utils"](#DocumentDeltaEventManager-has-been-renamed-and-moved-to-"@fluidframework/test-utils")
-   [`isAttached` replaced with `attachState` property](#`isAttached`-replaced-with-`attachState`-property)

### Deprecated `path` from `IComponentHandleContext`

Deprecated the `path` field from the interface `IComponentHandleContext`. This means that `IComponentHandle` will not have this going forward as well.

Added an `absolutePath` field to `IComponentHandleContext` which is the absolute path to reach it from the container runtime.

### Dynamically loaded components

Components that were compiled against Fluid Framework <= 0.19.x releases will fail to load. A bunch of APIs has been deprecated in 0.20 & 0.21 and back compat support is being removed in 0.22. Some of the key APIs are:

-   IComponentRuntime.attach
-   ContainerContext.isAttached
-   ContainerContext.isLocal
    Such components needs to be compiled against >= 0.21 runtime and can be used in container that is built using >= 0.21 runtime as well.

### ContainerRuntime.load Request Handler Changes

ContainerRuntime.load no longer accepts an array of RuntimeRequestHandlers. It has been changed to a single function parameter with a compatible signature:
`requestHandler?: (request: IRequest, runtime: IContainerRuntime) => Promise<IResponse>`

To continue to use RuntimeRequestHandlers you can used the `RuntimeRequestHandlerBuilder` in the package `@fluidframework/request-handler`

example:

```typescript
const builder = new RuntimeRequestHandlerBuilder();
builder.pushHandler(...this.requestHandlers);
builder.pushHandler(defaultRouteRequestHandler("defaultComponent"));
builder.pushHandler(innerRequestHandler());

const runtime = await ContainerRuntime.load(
    context,
    this.registryEntries,
    async (req, rt) => builder.handleRequest(req, rt),
    undefined,
    scope
);
```

Additionally the class `RequestParser` has been moved to the `@fluidframework/runtime-utils` package

This will allow consumers of our ContainerRuntime to substitute other routing frameworks more easily.

### IComponentHTMLVisual removed

The `IComponentHTMLVisual` interface was deprecated in 0.21, and is now removed in 0.22. To support multiview scenarios, consider split view/model patterns like those demonstrated in the multiview sample.

### IComponentReactViewable deprecated

The `IComponentReactViewable` interface is deprecated and will be removed in an upcoming release. For multiview scenarios, instead use a pattern like the one demonstrated in the sample in /components/experimental/multiview. This sample demonstrates how to create multiple views for a component.

### Forward Compat For Loader IComponent Interfaces

As part of the Fluid Data Library (FDL) and Fluid Component Library (FCL) split we will be renaming a significant number of out interfaces. Some of these interfaces are used across the loader -> runtime boundary. For these interfaces we have introduced the newly renamed interfaces in this release. This will allow Host's to implment forward compatbitiy for these interfaces, so they are not broken when the implementations themselves are renamed.

-   `IComponentLastEditedTracker` will become `IFluidLastEditedTracker`
-   `IComponentHTMLView` will become `IFluidHTMLView`
-   `IComponentMountableViewClass` will become `IFluidMountableViewClass`
-   `IComponentLoadable` will become `IFluidLoadable`
-   `IComponentRunnable` will become `IFluidRunnable`
-   `IComponentConfiguration` will become `IFluidConfiguration`
-   `IComponentRouter` will become `IFluidRouter`
-   `IComponentHandleContext` will become `IFluidHandleContext`
-   `IComponentHandle` will become `IFluidHandle`
-   `IComponentSerializer `will become `IFluidSerializer`
-   `IComponentTokenProvider` will become `IFluidTokenProvider`

`IComponent` will also become `IFluidObject`, and the mime type for for requests will change from `fluid/component` to `fluid/object`

To ensure forward compatability when accessing the above interfaces outside the context of a container e.g. from the host, you should use the nullish coalesing operator (??).

For example

```typescript
        if (response.status !== 200 ||
            !(
                response.mimeType === "fluid/component" ||
                response.mimeType === "fluid/object"
            )) {
            return undefined;
        }

        const fluidObject = response.value as IComponent & IFluidObject;
        return fluidObject.IComponentHTMLView ?? fluidObject.IFluidHTMLView.

```

### Add Undefined to getAbsoluteUrl return type

getAbsoluteUrl on the container runtime and component context now returns `string | undefined`. `undefined` will be returned if the container or component is not attached. You can determine if a component is attached and get its url with the below snippit:

```typescript
import { waitForAttach } from "@fluidframework/aqueduct";


protected async hasInitialized() {
        waitForAttach(this.runtime)
            .then(async () => {
                const url = await this.context.getAbsoluteUrl(this.url);
                this._absoluteUrl = url;
                this.emit("stateChanged");
            })
            .catch(console.error);
}
```

### Renamed TestDeltaStorageService, TestDocumentDeltaConnection, TestDocumentService, TestDocumentServiceFactory and TestResolver

Renamed the following in "@fluidframework/local-driver" since these are used beyond testing:

-   `TestDeltaStorageService` -> `LocalDeltaStorageService`
-   `TestDocumentDeltaConnection` -> `LocalDocumentDeltaConnection`
-   `TestDocumentService` -> `LocalDocumentService`
-   `TestDocumentServiceFactory` -> `LocalDocumentServiceFactory`
-   `TestResolver` -> `LocalResolver`

### DocumentDeltaEventManager has been renamed and moved to "@fluidframework/test-utils"

`DocumentDeltaEventManager` has moved to "@fluidframework/test-utils" and renamed to `OpProcessingController`.

The `registerDocuments` method has been renamed to `addDeltaManagers` and should be called with a list of delta managers. Similarly, all the other methods have been updated to be called with delta managers.

So, the usage has now changed to pass in the deltaManager from the object that was passed earlier. For example:

```typescript
// Old usage
containerDeltaEventManager = new DocumentDeltaEventManager(
    deltaConnectionServer
);
containerDeltaEventManager.registerDocuments(
    component1.runtime,
    component2.runtime
);

// New usage
opProcessingController = new OpProcessingController(deltaConnectionServer);
opProcessingController.addDeltaManagers(
    component1.runtime.deltaManager,
    component2.runtime.deltaManager
);
```

### `isAttached` replaced with `attachState` property

`isAttached` is replaced with `attachState` property on `IContainerContext`, `IContainerRuntime` and `IComponentContext`.
`isAttached` returned true when the entity was either attaching or attached to the storage.
So if `attachState` is `AttachState.Attaching` or `AttachState.Attached` then `isAttached` would have returned true.
Attaching is introduced in regards to Detached container where there is a time where state is neither AttachState.Detached nor AttachState.Attached.

## 0.21 Breaking Changes

-   [Removed `@fluidframework/local-test-utils`](#removed-`@fluidframework/local-test-utils`)
-   [IComponentHTMLVisual deprecated](#IComponentHTMLVisual-deprecated)
-   [createValueType removed from SharedMap and SharedDirectory](#createValueType-removed-from-SharedMap-and-SharedDirectory)
-   [Sequence snapshot format change](#Sequence-snapshot-format-change)
-   [isLocal api removed](#isLocal-api-removed)
-   [register/attach api renames on handles, components and dds](#register/attach-api-rename-on-handles,-components-and-dds)
-   [Error handling changes](#Error-handling-changes)

### Removed `@fluidframework/local-test-utils`

Removed this package so classes like `TestHost` are no longer supported. Please contact us if there were dependencies on this or if any assistance in required to get rid of it.

### IComponentHTMLVisual deprecated

The `IComponentHTMLVisual` interface is deprecated and will be removed in an upcoming release. For multiview scenarios, instead use a pattern like the one demonstrated in the sample in /components/experimental/multiview. This sample demonstrates how to create multiple views for a component.

### createValueType removed from SharedMap and SharedDirectory

The `createValueType()` method on `SharedMap` and `SharedDirectory` was deprecated in 0.20, and is now removed in 0.21. If `Counter` functionality is required, the `@fluidframework/counter` DDS can be used for counter functionality.

### isLocal api removed

isLocal api is removed from the repo. It is now replaced with isAttached which tells that the entity is attached or getting attached to storage. So its meaning is opposite to isLocal.

### register/attach api renames on handles, components and dds

Register on dds and attach on data store runtime is renamed to bindToContext(). attach on handles is renamed to attachGraph().

### Error handling changes

ErrorType enum has been broken into 3 distinct enums / layers:

1. [ContainerErrorType](./packages/loader/container-definitions/src/error.ts) - errors & warnings raised at loader level
2. [OdspErrorType](./packages/drivers/odsp-driver/src/odspError.ts) and [R11sErrorType](./packages/drivers/routerlicious-driver/src/documentDeltaConnection.ts) - errors raised by ODSP and R11S drivers.
3. Runtime errors, like `"summarizingError"`, `"dataCorruptionError"`. This class of errors it not pre-determined and depends on type of container loaded.

[ICriticalContainerError.errorType](./packages/loader/container-definitions/src/error.ts) is now a string, not enum, as loader has no visibility into full set of errors that can be potentially raised. Hosting application may package different drivers and open different types of containers, thus making errors list raised at container level dynamic.

### Sequence snapshot format change

Due to a change in the sequence's snapshot format clients running a version less than 0.19 will not be able to load snapshots generated in 0.21. This will affect all sequence types includes shared string, and sparse matrix. If you need to support pre-0.19 clients please contact us for mitigations.

## 0.20 Breaking Changes

-   [Value types deprecated on SharedMap and SharedDirectory](#Value-types-deprecated-on-sharedmap-and-shareddirectory)
-   [rename @fluidframework/aqueduct-react to @fluidframework/react-inputs](#rename-@fluidframework/aqueduct-react-to-@fluidframework/react-inputs)

### Value types deprecated on SharedMap and SharedDirectory

The `Counter` value type and `createValueType()` method on `SharedMap` and `SharedDirectory` are now deprecated and will be removed in an upcoming release. Instead, the `@fluidframework/counter` DDS can be used for counter functionality.

### rename @fluidframework/aqueduct-react to @fluidframework/react-inputs

aqueduct-react is actually just a react library and renamed it to reflect such.

## 0.19 Breaking Changes

-   [Container's "error" event](#Container-Error-Event)
-   [IUrlResolver change from requestUrl to getAbsoluteUrl](#IUrlResolver-change-from-requestUrl-to-getAbsoluteUrl)
-   [Package rename from `@microsoft/fluid-*` to `@fluidframework/*`](#package-rename)

### Package rename

Package with the prefix "@microsoft/fluid-" is renamed to "@fluidframework/" to take advanage a separate namespace for Fluid Framework SDK packages.

### Container Error Event

"error" event is gone. All critical errors are raised on "closed" event via optiona error object.
"warning" event is added to expose warnings. Currently it contains summarizer errors and throttling errors.

### IUrlResolver change from requestUrl to getAbsoluteUrl

As we continue to refine our API around detached containers, and component urls, we've renamed IUrlResolver from requestUrl to getAbsoluteUrl

## 0.18 Breaking Changes

-   [App Id removed as a parameter to OdspDocumentServiceFactory](#App-Id-removed-as-a-parameter-to-OdspDocumentServiceFactory)
-   [ConsensusRegisterCollection now supports storing handles](#ConsensusRegisterCollection-now-supports-storing-handles)
-   [Summarizing errors on parent container](#Summarizing-errors-on-parent-container)
-   [OdspDocumentServiceFactory no longer requires a logger]
    (#OdspDocumentServiceFactory-no-longer-requires-a-logger)

### `App Id` removed as a parameter to OdspDocumentServiceFactory

`@microsoft/fluid-odsp-driver` no longer requires consumers to pass in an app id as an input. Consumers should simply remove this parameter from the OdspDocumentServiceFactory/OdspDocumentServiceFactoryWithCodeSplit constructor.

### ConsensusRegisterCollection now supports storing handles

ConsensusRegisterCollection will properly serialize/deserialize handles added as values.

### Summarizing errors on parent container

The parent container of the summarizing container will now raise "error" events related to summarization problems. These will be of type `ISummarizingError` and will have a description indicating either a problem creating the summarizing container, a problem generating a summary, or a nack or ack wait timeout from the server.

### OdspDocumentServiceFactory no longer requires a logger

The logger will be passed in on createDocumentService or createContainer, no need to pass in one on construction of OdspDocumentServiceFactory.

## 0.17 and earlier Breaking Changes

For older versions' breaking changes, go [here](https://github.com/microsoft/FluidFramework/blob/release/0.17.x/BREAKING.md)<|MERGE_RESOLUTION|>--- conflicted
+++ resolved
@@ -16,11 +16,8 @@
 - [`IChannel.summarize` split into sync and async](#IChannel.summarize-split-into-sync-and-async)
 - [`IFluidSerializer` moved to shared-object-base](#IFluidSerializer-moved-to-shared-object-base)
 - [Removed `IFluidSerializer` from `IFluidDataStoreRuntime`](#Removed-IFluidSerializer-from-IFluidDataStoreRuntime)
-<<<<<<< HEAD
+- [`IFluidConfiguration` deprecated and `IFluidConfiguration` member removed from `ContainerRuntime`](#IFluidConfiguration-deprecated-and-IFluidConfiguration-member-removed-from-ContainerRuntime)
 - [`wait()` methods deprecated on map and directory](#wait()-methods-deprecated-on-map-and-directory)
-=======
-- [`IFluidConfiguration` deprecated and `IFluidConfiguration` member removed from `ContainerRuntime`](#IFluidConfiguration-deprecated-and-IFluidConfiguration-member-removed-from-ContainerRuntime)
->>>>>>> aef2fee8
 
 ### `container-loader` interfaces return `IQuorumClients` rather than `IQuorum`
 
@@ -41,7 +38,12 @@
 ### Removed `IFluidSerializer` from `IFluidDataStoreRuntime`
 `IFluidSerializer` in `IFluidDataStoreRuntime` was deprecated in version 0.53 and is now removed.
 
-<<<<<<< HEAD
+### `IFluidConfiguration` deprecated and `IFluidConfiguration` member removed from `ContainerRuntime`
+
+The `IFluidConfiguration` interface from `@fluidframework/core-interfaces` has been deprecated and will be removed in an upcoming release.  This will include removal of the `configuration` member of the `IContainerContext` from `@fluidframework/container-definitions` and `ContainerContext` from `@fluidframework/container-loader` at that time.  To inspect whether the document is in readonly state, you should instead query `container.readOnlyInfo.readonly`.
+
+The `IFluidConfiguration` member of `ContainerRuntime` from `@fluidframework/container-runtime` has also been removed.
+
 ### `wait()` methods deprecated on map and directory
 
 The `wait()` methods on `ISharedMap` and `IDirectory` have been deprecated and will be removed in an upcoming release.  To wait for a change to a key, you can replicate this functionality with a helper function that listens to the change events.
@@ -95,13 +97,6 @@
 ```
 
 As-written above, these promises will silently remain pending forever if the key is never set (similar to current `wait()` functionality).  For production use, consider adding timeouts, telemetry, or other failure flow support to detect and handle failure cases appropriately.
-=======
-### `IFluidConfiguration` deprecated and `IFluidConfiguration` member removed from `ContainerRuntime`
-
-The `IFluidConfiguration` interface from `@fluidframework/core-interfaces` has been deprecated and will be removed in an upcoming release.  This will include removal of the `configuration` member of the `IContainerContext` from `@fluidframework/container-definitions` and `ContainerContext` from `@fluidframework/container-loader` at that time.  To inspect whether the document is in readonly state, you should instead query `container.readOnlyInfo.readonly`.
-
-The `IFluidConfiguration` member of `ContainerRuntime` from `@fluidframework/container-runtime` has also been removed.
->>>>>>> aef2fee8
 
 ## 0.54 Breaking changes
 - [Removed `readAndParseFromBlobs` from `driver-utils`](#Removed-readAndParseFromBlobs-from-driver-utils)
