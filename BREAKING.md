--- conflicted
+++ resolved
@@ -32,12 +32,9 @@
 -   [GC interfaces removed from runtime-definitions](#gc-interfaces-removed-from-runtime-definitions)
 -   [ensureSynchronizedWithTimeout removed from LoaderContainerTracker](#ensuresynchronizedwithtimeout-removed-from-loadercontainertracker)
 -   [Container-loader deprecation removals](#Container-loader-deprecations-removals)
-<<<<<<< HEAD
 -   [Upgraded Typescript target to ES2020](#Upgraded-Typescript-target-to-ES2020)
-=======
 -   [Closing Container no longer disposes](#Closing-Container-no-longer-disposes)
 -   [IContainer.dispose is now required](#IContainer.dispose-is-now-required)
->>>>>>> 7ddd0fe8
 
 ### IResolvedUrl equivalent to IFluidResolvedUrl
 
@@ -86,12 +83,11 @@
 -   IPendingContainerState
 -   ISerializableBlobContents
 
-<<<<<<< HEAD
 ### Upgraded Typescript target to ES2020
 
 Upgraded typescript transpilation target to ES2020. This is done in order to decrease the bundle sizes of Fluid Framework packages. This has provided size improvements across the board for ex. Loader, Driver, Runtime etc. Reduced bundle sizes helps to load lesser code in apps and hence also helps to improve the perf.
 If any app wants to target any older versions of browsers with which this target version is not compatible, then they can use packages like babel to transpile to a older target.
-=======
+
 ### Closing Container no longer disposes
 
 Calling `IContainer.close(...)` will no longer dispose the container runtime, document service, or document storage service.
@@ -106,7 +102,6 @@
 `IContainer.dispose` is now a required method. This method should dispose any resources and switch the container to a permanently disconnected state.
 
 Please see the [Closure](packages/loader/container-loader/README.md#Closure) section of Loader README.md for more details.
->>>>>>> 7ddd0fe8
 
 # 2.0.0-internal.4.1.0
 
