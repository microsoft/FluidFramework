## 0.44 Breaking changes
<<<<<<< HEAD
- [attach() should only be called once](#attach-should-only-be-called-once)

### attach() should only be called once
`Container.attach()` will now throw if called more than once. Once called, it is responsible for retrying on retriable errors or closing the container on non-retriable errors.
=======

- [Property removed from ContainerRuntime class](#Property-removed-from-the-ContainerRuntime-class)

### Property removed from the ContainerRuntime class
- the `existing` property from `ContainerRuntime` has been removed. Inspecting this property in order to decide whether or not to perform initialization operations should be replaced with extending the `RuntimeFactoryHelper` abstract class from `@fluidframework/runtime-utils` and overriding `instantiateFirstTime` and `instantiateFromExisting`. Alternatively, any class implementing `IRuntimeFactory` can supply an `existing` parameter to the `instantiateRuntime` method.

>>>>>>> ff8a7653
## 0.43 Breaking changes

- [TinyliciousClient and FrsClient are no longer static](#TinyliciousClient-and-FrsClient-are-no-longer-static)
- [Routerlicious Driver DeltaStorageService constructor changed](#Routerlicious-Driver-DeltaStorageService-constructor-changed)
- [addGlobalAgentSchedulerAndLeaderElection removed](#addGlobalAgentSchedulerAndLeaderElection-removed)
- [Property removed from the Container class](#Property-removed-from-the-Container-class)
- [Creating new containers with Container.load has been deprecated](#Creating-new-containers-with-Containerload-has-been-deprecated)
- [Changes to client-api](#changes-to-client-api)

### TinyliciousClient and FrsClient are no longer static
`TinyliciousClient` and `FrsClient` global static properties are removed. Instead, object instantiation is now required.

### Property removed from the Container class
- the `existing` property from `Container` has been removed. The caller should differentiate on how the container has been created (`Container.load` vs `Container.createDetached`). See also [Creating new containers with Container.load has been deprecated](#Creating-new-containers-with-Containerload-has-been-deprecated).

### Routerlicious Driver DeltaStorageService constructor changed
`DeltaStorageService` from `@fluidframework/routerlicious-driver` now takes a `RestWrapper` as the second constructor parameter, rather than a TokenProvider.

### addGlobalAgentSchedulerAndLeaderElection removed
In 0.38, the `IContainerRuntimeOptions` option `addGlobalAgentSchedulerAndLeaderElection` was added (on by default), which could be explicitly disabled to remove the built-in `AgentScheduler` and leader election functionality.  This flag was turned off by default in 0.40.  In 0.43 the flag (and the functionality it enabled) has been removed.

See [AgentScheduler-related deprecations](#AgentScheduler-related-deprecations) for more information on this deprecation and back-compat support, as well as recommendations on how to migrate away from the built-in.

### Creating new containers with Container.load has been deprecated
- `Container.load` with inexistent files will fail instead of creating a new container. Going forward, please use `Container.createDetached` for this scenario.
- To enable the legacy scenario, set the `createOnLoad` flag to true inside `IContainerLoadOptions`. `Loader.request` and `Loader.resolve` will enable the legacy scenario if the `IClientDetails.environment` property inside `IRequest.headers` contains the string `enable-legacy-create-on-load` (see `LegacyCreateOnLoadEnvironmentKey` from `@fluidframework/container-loader`).

### Changes to client-api
- The `load` function from `document.ts` will fail the container does not exist. Going forward, please use the `create` function to handle this scenario.

## 0.42 Breaking changes

- [Package renames](#0.42-package-renames)
- [IContainerRuntime property removed](#IContainerRuntime-property-removed)
- [IContainerRuntimeEvents changes](#IContainerRuntimeEvents-changes)
- [Removed IParsedUrl interface, parseUrl, getSnapshotTreeFromSerializedContainer and convertProtocolAndAppSummaryToSnapshotTree api from export](#Removed-IParsedUrl-interface,-parseUrl,-getSnapshotTreeFromSerializedContainer-and-convertProtocolAndAppSummaryToSnapshotTree-api-from-export)

### 0.42 package renames

We have renamed some packages to better reflect their status. See the [npm package
scopes](https://github.com/microsoft/FluidFramework/wiki/npm-package-scopes) page in the wiki for more information about
the npm scopes.

- `@fluidframework/react-inputs` is renamed to `@fluid-experimental/react-inputs`
- `@fluidframework/react` is renamed to `@fluid-experimental/react`

### IContainerRuntimeEvents changes
- `fluidDataStoreInstantiated` has been removed from the interface and will no longer be emitted by the `ContainerRuntime`.

### IContainerRuntime property removed
- the `existing` property from `IContainerRuntime` has been removed.

### Removed IParsedUrl interface, parseUrl, getSnapshotTreeFromSerializedContainer and convertProtocolAndAppSummaryToSnapshotTree api from export
These interface and apis are not supposed to be used outside the package. So stop exposing them.

## 0.41 Breaking changes

- [Package renames](#0.41-package-renames)
- [LoaderHeader.version could not be null](#LoaderHeader.version-could-not-be-null)
- [Leadership API surface removed](#Leadership-API-surface-removed)
- [IContainerContext and Container storage API return type changed](#IContainerContext-and-Container-storage-API-return-type-changed)

### 0.41 package renames

We have renamed some packages to better reflect their status. See the [npm package
scopes](https://github.com/microsoft/FluidFramework/wiki/npm-package-scopes) page in the wiki for more information about
the npm scopes.

- `@fluidframework/last-edited-experimental` is renamed to `@fluid-experimental/last-edited`

### LoaderHeader.version could not be null
`LoaderHeader.version` in ILoader can not be null as we always load from existing snapshot in `container.load()`;

### Leadership API surface removed
In 0.38, the leadership API surface was deprecated, and in 0.40 it was turned off by default.  In 0.41 it has now been removed.  If you still require leadership functionality, you can use a `TaskSubscription` in combination with an `AgentScheduler`.

See [AgentScheduler-related deprecations](#AgentScheduler-related-deprecations) for more information on how to use `TaskSubscription` to migrate away from leadership election.

### IContainerContext and Container storage API return type changed
IContainerContext and Container now will always have storage even in Detached mode, so its return type has changed and undefined is removed.

## 0.40 Breaking changes

- [AgentScheduler removed by default](#AgentScheduler-removed-by-default)
- [ITelemetryProperties may be tagged for privacy purposes](#itelemetryproperties-may-be-tagged-for-privacy-purposes)
- [IContainerRuntimeDirtyable removed](#IContainerRuntimeDirtyable-removed)
- [Most RouterliciousDocumentServiceFactory params removed](#Most-RouterliciousDocumentServiceFactory-params-removed)

### AgentScheduler removed by default
In 0.38, the `IContainerRuntimeOptions` option `addGlobalAgentSchedulerAndLeaderElection` was added (on by default), which could be explicitly disabled to remove the built-in `AgentScheduler` and leader election functionality.  This flag has now been turned off by default.  If you still depend on this functionality, you can re-enable it by setting the flag to `true`, though this option will be removed in a future release.

See [AgentScheduler-related deprecations](#AgentScheduler-related-deprecations) for more information on this deprecation and back-compat support, as well as recommendations on how to migrate away from the built-in.

### ITelemetryProperties may be tagged for privacy purposes
Telemetry properties on logs *can (but are **not** yet required to)* now be tagged. This is **not** a breaking change in 0.40, but users are strongly encouraged to add support for tags (see [UPCOMING.md](./UPCOMING.md) for more details).

### IContainerRuntimeDirtyable removed
The `IContainerRuntimeDirtyable` interface and `isMessageDirtyable()` method were deprecated in release 0.38.  They have now been removed in 0.40.  Please refer to the breaking change notice in 0.38 for instructions on migrating away from use of this interface.

### Most RouterliciousDocumentServiceFactory params removed

The `RouterliciousDocumentServiceFactory` constructor no longer accepts the following params: `useDocumentService2`, `disableCache`, `historianApi`, `gitCache`, and `credentials`. Please open an issue if these flags/params were important to your project so that they can be re-incorporated into the upcoming `IRouterliciousDriverPolicies` param.

## 0.39 Breaking changes
- [connect event removed from Container](#connect-event-removed-from-Container)
- [LoaderHeader.pause](#LoaderHeader.pause)
- [ODSP driver definitions](#ODSP-driver-definitions)
- [ITelemetryLogger Remove redundant methods](#ITelemetryLogger-Remove-redundant-methods)
- [fileOverwrittenInStorage](#fileOverwrittenInStorage)
- [absolutePath use in IFluidHandle is deprecated](#absolutepath-use-in-ifluidhandle-is-deprecated)
- [ITelemetryBaseLogger now has a supportsTags property (not breaking)](#itelemetrybaselogger-now-has-a-supportstags-property-not-breaking)

### connect event removed from Container
The `"connect"` event would previously fire on the `Container` after `connect_document_success` was received from the server (which likely happens before the client's own join message is processed).  This event does not represent a safe-to-use state, and has been removed.  To detect when the `Container` is fully connected, the `"connected"` event should be used instead.

### LoaderHeader.pause
LoaderHeader.pause has been removed. instead of
```typescript
[LoaderHeader.pause]: true
```
use
```typescript
[LoaderHeader.loadMode]: { deltaConnection: "none" }
```

### ODSP driver definitions
A lot of definitions have been moved from @fluidframework/odsp-driver to @fluidframework/odsp-driver-definitions. This change is required in preparation for driver to be dynamically loaded by host.
This new package contains all the dependencies of ODSP driver factory (like HostStoragePolicy, IPersistedCache, TokenFetcher) as well as outputs (OdspErrorType).
@fluidframework/odsp-driver will continue to have defintions for non-factory functionality (like URI resolver, helper functionality to deal with sharing links, URI parsing, etc.)

### ITelemetryLogger Remove redundant methods
Remove deprecated `shipAssert` `debugAssert` `logException` `logGenericError` in favor of `sendErrorEvent` as they provide the same behavior and semantics as `sendErrorEvent`and in general are relatively unused. These methods were deprecated in 0.36.

### fileOverwrittenInStorage
Please use `DriverErrorType.fileOverwrittenInStorage` instead of `OdspErrorType.epochVersionMismatch`

### absolutePath use in IFluidHandle is deprecated
Rather than retrieving the absolute path, ostensibly to be stored, one should instead store the handle itself. To load, first retrieve the handle and then call `get` on it to get the actual object. Note that it is assumed that the container is responsible both for mapping an external URI to an internal object and for requesting resolved objects with any remaining tail of the external URI. For example, if a container has some map that maps `/a --> <some handle>`, then a request like `request(/a/b/c)` should flow like `request(/a/b/c) --> <some handle> --> <object> -->  request(/b/c)`.

## 0.38 Breaking changes
- [IPersistedCache changes](#IPersistedCache-changes)
- [ODSP Driver Type Unification](#ODSP-Driver-Type-Unification)
- [ODSP Driver url resolver for share link parameter consolidation](#ODSP-Driver-url-resolver-for-share-link-parameter-consolidation)
- [AgentScheduler-related deprecations](#AgentScheduler-related-deprecations)
- [Removed containerUrl from IContainerLoadOptions and IContainerConfig](#Removed-containerUrl-from-IContainerLoadOptions-and-IContainerConfig)

### IPersistedCache changes
IPersistedCache implementation no longer needs to implement updateUsage() method (removed form interface).
Same goes for sequence number / maxOpCount arguments.
put() changed from fire-and-forget to promise, with intention of returning write errors back to caller. Driver could use this information to stop recording any data about given file if driver needs to follow all-or-nothing strategy in regards to info about a file.
Please note that format of data stored by driver changed. It will ignore cache entries recorded by previous versions of driver.

## ODSP Driver Type Unification
This change reuses existing contracts to reduce redundancy improve consistency.

The breaking portion of this change does rename some parameters to some helper functions, but the change are purely mechanical. In most cases you will likely find you are pulling properties off an object individually to pass them as params, whereas now you can just pass the object itself.

``` typescript
// before:
createOdspUrl(
    siteUrl,
    driveId,
    fileId,
    "/",
    containerPackageName,
);
fetchJoinSession(
    driveId,
    itemId,
    siteUrl,
    ...
)
getFileLink(
    getToken,
    something.driveId,
    something.itemId,
    something.siteUrl,
    ...
)

// After:
createOdspUrl({
    siteUrl,
    driveId,
    itemId: fileId,
    dataStorePath: "/",
    containerPackageName,
});

fetchJoinSession(
    {driveId, itemId, siteUrl},
    ...
);

getFileLink(
    getToken,
    something,
    ...
)
```

## ODSP Driver url resolver for share link parameter consolidation
OdspDriverUrlResolverForShareLink constructor signature has been changed to simplify instance
creation in case resolver is not supposed to generate share link. Instead of separately specifying
constructor parameters that are used to fetch share link there will be single parameter in shape of
object that consolidates all properties that are necessary to get share link.

``` typescript
// before:
new OdspDriverUrlResolverForShareLink(
    tokenFetcher,
    identityType,
    logger,
    appName,
);

// After:
new OdspDriverUrlResolverForShareLink(
    { tokenFetcher, identityType },
    logger,
    appName,
);
```

### AgentScheduler-related deprecations
`AgentScheduler` is currently a built-in part of `ContainerRuntime`, but will be removed in an upcoming release.  Correspondingly, the API surface of `ContainerRuntime` that relates to or relies on the `AgentScheduler` is deprecated.

#### Leadership deprecation
A `.leader` property and `"leader"`/`"notleader"` events are currently exposed on the `ContainerRuntime`, `FluidDataStoreContext`, and `FluidDataStoreRuntime`.  These are deprecated and will be removed in an upcoming release.

A `TaskSubscription` has been added to the `@fluidframework/agent-scheduler` package which can be used in conjunction with an `AgentScheduler` to get equivalent API surface:

```typescript
const leadershipTaskSubscription = new TaskSubscription(agentScheduler, "leader");
if (leadershipTaskSubscription.haveTask()) {
    // client is the leader
}
leadershipTaskSubscription.on("gotTask", () => {
    // client just became leader
});
leadershipTaskSubscription.on("lostTask", () => {
    // client is no longer leader
});
```

The `AgentScheduler` can be one of your choosing, or the built-in `AgentScheduler` can be retrieved for this purpose using `ContainerRuntime.getRootDataStore()` (however, as noted above this will be removed in an upcoming release):

```typescript
const agentScheduler = await requestFluidObject<IAgentScheduler>(
    await containerRuntime.getRootDataStore("_scheduler"),
    "",
);
```

#### IContainerRuntimeDirtyable deprecation
The `IContainerRuntimeDirtyable` interface provides the `isMessageDirtyable()` method, for use with last-edited functionality.  This is only used to differentiate messages for the built-in `AgentScheduler`.  With the deprecation of the `AgentScheduler`, this interface and method are no longer necessary and so are deprecated and will be removed in an upcoming release.  From the `ContainerRuntime`'s perspective all messages are considered dirtyable with this change.

If you continue to use the built-in `AgentScheduler` and want to replicate this filtering in your last-edited behavior, you can use the following in your `shouldDiscardMessage()` check:

```typescript
import { ContainerMessageType } from "@fluidframework/container-runtime";
import { IEnvelope, InboundAttachMessage } from "@fluidframework/runtime-definitions";

// In shouldDiscardMessage()...
if (type === ContainerMessageType.Attach) {
    const attachMessage = contents as InboundAttachMessage;
    if (attachMessage.id === "_scheduler") {
        return true;
    }
} else if (type === ContainerMessageType.FluidDataStoreOp) {
    const envelope = contents as IEnvelope;
    if (envelope.address === "_scheduler") {
        return true;
    }
}
// Otherwise, proceed with other discard logic...
```

#### Deprecation of AgentScheduler in the container registry and instantiation of the _scheduler
Finally, the automatic addition to the registry and creation of the `AgentScheduler` with ID `_scheduler` is deprecated and will also be removed in an upcoming release.  To prepare for this, you can proactively opt-out of the built-in by turning off the `IContainerRuntimeOptions` option `addGlobalAgentSchedulerAndLeaderElection` in your calls to `Container.load` or in the constructor of your `BaseContainerRuntimeFactory` or `ContainerRuntimeFactoryWithDefaultDataStore`.

For backwards compat with documents created prior to this change, you'll need to ensure the `AgentSchedulerFactory.registryEntry` is present in the container registry.  You can add it explicitly in your calls to `Container.load` or in the constructor of your `BaseContainerRuntimeFactory` or `ContainerRuntimeFactoryWithDefaultDataStore`.  The examples below show how to opt-out of the built-in while maintaining backward-compat with documents that were created with a built-in `AgentScheduler`.

```typescript
const runtime = await ContainerRuntime.load(
    context,
    [
        // Any other registry entries...
        AgentSchedulerFactory.registryEntry,
    ],
    requestHandler,
    // Opt-out of adding the AgentScheduler
    { addGlobalAgentSchedulerAndLeaderElection: false },
    scope);
```

```typescript
const SomeContainerRuntimeFactory = new ContainerRuntimeFactoryWithDefaultDataStore(
    DefaultFactory,
    new Map([
        // Any other registry entries...
        AgentSchedulerFactory.registryEntry,
    ]),
    providerEntries,
    requestHandlers,
    // Opt-out of adding the AgentScheduler
    { addGlobalAgentSchedulerAndLeaderElection: false },
);
```

If you use `AgentScheduler` functionality, it is recommended to instantiate this as a normal (non-root) data store (probably on your root data object).  But if you are not yet ready to migrate away from the root data store, you can instantiate it yourself on new containers (you should do this while the container is still detached):

```typescript
if (!context.existing) {
    await runtime.createRootDataStore(AgentSchedulerFactory.type, "_scheduler");
}
```

The option will be turned off by default in an upcoming release before being turned off permanently, so it is recommended to make these updates proactively.

### Removed containerUrl from IContainerLoadOptions and IContainerConfig
Removed containerUrl from IContainerLoadOptions and IContainerConfig. This is no longer needed to route request.

## 0.37 Breaking changes

-   [OpProcessingController marked for deprecation](#opprocessingcontroller-marked-for-deprecation)
-   [Loader in data stores deprecated](#Loader-in-data-stores-deprecated)
-   [TelemetryLogger Properties Format](#TelemetryLogger-Properties-Format)
-   [IContainerRuntimeOptions Format Change](#IContainerRuntimeOptions-Format-Change)
-   [AgentScheduler moves and renames](#AgentScheduler-moves-and-renames)

### OpProcessingController marked for deprecation

`OpProcessingController` is marked for deprecation and we be removed in 0.38.
`LoaderContainerTracker` is the replacement with better tracking. The API differs from `OpProcessingController` in the following ways:

-   Loader is added for tracking and any Container created/loaded will be automatically tracked
-   The op control APIs accept Container instead of DeltaManager

### Loader in data stores deprecated

The `loader` property on the `IContainerRuntime`, `IFluidDataStoreRuntime`, and `IFluidDataStoreContext` interfaces is now deprecated and will be removed in an upcoming release. Data store objects will no longer have access to an `ILoader` by default. To replicate the same behavior, existing users can make the `ILoader` used to create a `Container` available on the `scope` property of these interfaces instead by setting the `provideScopeLoader` `ILoaderOptions` flag when creating the loader.

```typescript
const loader = new Loader({
    urlResolver,
    documentServiceFactory,
    codeLoader,
    options: { provideScopeLoader: true },
});
```

```typescript
const loader: ILoader | undefined = this.context.scope.ILoader;
```

### TelemetryLogger Properties Format

The TelemetryLogger's properties format has been updated to support error only properties. This includes: `ChildLogger`, `MultiSinkLogger`,`DebugLogger`.
The previous format was just a property bag:
`ChildLogger.create(logger, undefined, { someProperty: uuid() });`
Whereas now it has nested property bags for error categories including `all` and `error`:
`ChildLogger.create(logger, undefined, {all:{ someProperty: uuid() }});`

### IContainerRuntimeOptions Format Change

The runtime options passed into `ContainerRuntime` have been subdivided into nested objects, because all of them fall under two categories currently:

-   `summaryOptions` - contains all summary/summarizer related options
    -   `generateSummaries`
    -   `initialSummarizerDelayMs`
    -   `summaryConfigOverrides`
    -   `disableIsolatedChannels`
-   `gcOptions` - contains all Garbage Collection related options
    -   `disableGC`
    -   `gcAllowed` (new)
    -   `runFullGC`

For a few versions we will keep supporting the old format, but the typings have already been updated.

### AgentScheduler moves and renames

`IAgentScheduler` and `IProvideAgentScheduler` have been moved to the `@fluidframework/agent-scheduler` package, and `taskSchedulerId` has been renamed to `agentSchedulerId`.

## 0.36 Breaking changes

-   [Some `ILoader` APIs moved to `IHostLoader`](#Some-ILoader-APIs-moved-to-IHostLoader)
-   [TaskManager removed](#TaskManager-removed)
-   [ContainerRuntime registerTasks removed](#ContainerRuntime-registerTasks-removed)
-   [getRootDataStore](#getRootDataStore)
-   [Share link generation no longer exposed externally](#Share-link-generation-no-longer-exposed-externally)
-   [ITelemetryLogger redundant method deprecation](#ITelemetryLogger-redundant-method-deprecation)

### Some `ILoader` APIs moved to `IHostLoader`

The `createDetachedContainer` and `rehydrateDetachedContainerFromSnapshot` APIs are removed from the `ILoader` interface, and have been moved to the new `IHostLoader` interface. The `Loader` class now implements `IHostLoader` instead, and consumers who need these methods should operate on an `IHostLoader` instead of an `ILoader`, such as by creating a `Loader`.

### TaskManager removed

The `TaskManager` has been removed, as well as methods to access it (e.g. the `.taskManager` member on `DataObject`). The `AgentScheduler` should be used instead for the time being and can be accessed via a request on the `ContainerRuntime` (e.g. `await this.context.containerRuntime.request({ url: "/_scheduler" })`), though we expect this will also be deprecated and removed in a future release when an alternative is made available (see #4413).

### ContainerRuntime registerTasks removed

The `registerTasks` method has been removed from `ContainerRuntime`. The `AgentScheduler` should be used instead for task scheduling.

### getRootDataStore

IContainerRuntime.getRootDataStore() used to have a backdoor allowing accessing any store, including non-root stores. This back door is removed - you can only access root data stores using this API.

### Share link generation no longer exposed externally

Share link generation implementation has been refactored to remove options for generating share links of various kinds.
Method for generating share link is no longer exported.
ShareLinkTokenFetchOptions has been removed and OdspDriverUrlResolverForShareLink constructor has been changed to accept tokenFetcher parameter which will pass OdspResourceTokenFetchOptions instead of ShareLin kTokenFetchOptions.

### ITelemetryLogger redundant method deprecation

Deprecate `shipAssert` `debugAssert` `logException` `logGenericError` in favor of `sendErrorEvent` as they provide the same behavior and semantics as `sendErrorEvent`and in general are relatively unused.

## 0.35 Breaking changes

-   [Removed some api implementations from odsp driver](#Removed-some-api-implemenations-from-odsp-driver)
-   [get-tinylicious-container and get-session-storage-container moved](#get-tinylicious-container-and-get-session-storage-container-moved)
-   [Moved parseAuthErrorClaims from @fluidframework/odsp-driver to @fluidframework/odsp-doclib-utils](#Moved-parseAuthErrorClaims-from-@fluidframework/odsp-driver-to-@fluidframework/odsp-doclib-utils)
-   [Refactored token fetcher types in odsp-driver](#refactored-token-fetcher-types-in-odsp-driver)
-   [DeltaManager `readonly` and `readOnlyPermissions` properties deprecated](#DeltaManager-`readonly`-and-`readOnlyPermissions`-properties-deprecated)
-   [DirtyDocument events and property](#DirtyDocument-events-and-property)
-   [Removed `createDocumentService` and `createDocumentService2` from r11s driver](#Removed-`createDocumentService`-and-`createDocumentService2`-from-r11s-driver)

### Removed-some-api-implementations-from-odsp-driver

Removed `authorizedFetchWithRetry`, `AuthorizedRequestTokenPolicy`, `AuthorizedFetchProps`, `asyncWithCache`, `asyncWithRetry`,
`fetchWithRetry` implementation from odspdriver.

### get-tinylicious-container and get-session-storage-container moved

The functionality from the packages `@fluidframework/get-tinylicious-container` and `@fluidframework/get-session-storage-container` has been moved to the package `@fluid-experimental/get-container`.

### Moved parseAuthErrorClaims from @fluidframework/odsp-driver to @fluidframework/odsp-doclib-utils

Moved `parseAuthErrorClaims` from `@fluidframework/odsp-driver` to `@fluidframework/odsp-doclib-utils`

### Refactored token fetcher types in odsp-driver

Streamlined interfaces and types used to facilitate access tokens needed by odsp-driver to call ODSP implementation of Fluid services.
Added support for passing siteUrl when fetching token that is used to establish co-authoring session for Fluid content stored in ODSP file which is hosted in external tenant. This token is used by ODSP ordering service implementation (aka ODSP Push service).

### DeltaManager `readonly` and `readOnlyPermissions` properties deprecated

`DeltaManager.readonly`/`Container.readonly` and `DeltaManager.readOnlyPermissions`/`Container.readOnlyPermissions` have been deprecated. Please use `DeltaManager.readOnlyInfo`/`Container.readOnlyInfo` instead, which exposes the same information.

### DirtyDocument events and property

The following 3 names have been deprecated - please use new names:
"dirtyDocument" event -> "dirty" event
"savedDocument" event -> "saved" event
isDocumentDirty property -> isDirty property

### Removed `createDocumentService` and `createDocumentService2` from r11s driver

Removed the deprecated methods `createDocumentService` and `createDocumentService2`. Please use `DocumentServiceFactory.createDocumentService` instead.

## 0.34 Breaking changes

-   [Aqueduct writeBlob() and BlobHandle implementation removed](#Aqueduct-writeBlob-and-BlobHandle-implementation-removed)
-   [Connected events raised on registration](#Connected-events-raised-on-registration)

### Aqueduct writeBlob() and BlobHandle implementation removed

`writeBlob()` and `BlobHandle` have been removed from aqueduct. Please use `FluidDataStoreRuntime.uploadBlob()` or `ContainerRuntime.uploadBlob()` instead.

### Connected events raised on registration

Connected / disconnected listeners are called on registration.
Please see [Connectivity events](packages/loader/container-loader/README.md#Connectivity-events) section of Loader readme.md for more details

## 0.33 Breaking changes

-   [Normalizing enum ContainerErrorType](#normalizing-enum-containererrortype)
-   [Map and Directory typing changes from enabling strictNullCheck](#map-and-directory-typing-changes-from-enabling-strictNullCheck)
-   [MergeTree's ReferencePosition.getTileLabels and ReferencePosition.getRangeLabels() return undefined if it doesn't exist](#mergetree-referenceposition-gettilelabels-getrangelabels-changes)
-   [Containers from Loader.request() are now cached by default](<#Containers-from-Loader.request()-are-now-cached-by-default>)

### Normalizing enum ContainerErrorType

In an effort to clarify error categorization, a name and value in this enumeration were changed.

### Map and Directory typing changes from enabling strictNullCheck

Typescript compile options `strictNullCheck` is enabled for the `@fluidframework/map` package. Some of the API signature is updated to include possibility of `undefined` and `null`, which can cause new typescript compile error when upgrading. Existing code may need to update to handle the possiblity of `undefined` or `null.

### MergeTree ReferencePosition getTileLabels getRangeLabels changes

This includes LocalReference and Marker. getTileLabels and getRangeLabels methods will return undefined instead of creating an empty if the properties for tile labels and range labels is not set.

### Containers from Loader.request() are now cached by default

Some loader request header options that previously prevented caching (`pause: true` and `reconnect: false`) no longer do. Callers must now explicitly spcify `cache: false` in the request header to prevent caching of the returned container. Containers are evicted from the cache in their `closed` event, and closed containers that are requested are not cached.

## 0.32 Breaking changes

-   [Node version 12.17 required](#Node-version-update)
-   [getAttachSnapshot removed IFluidDataStoreChannel](#getAttachSnapshot-removed-from-IFluidDataStoreChannel)
-   [resolveDataStore replaced](#resolveDataStore-replaced)

### Node version updated to 12.17

Due to changes in server packages and introduction of AsyncLocalStorage module which requires Node version 12.17 or above, you will need to update Node version to 12.17 or above.

### getAttachSnapshot removed from IFluidDataStoreChannel

`getAttachSnapshot()` has been removed from `IFluidDataStoreChannel`. It is replaced by `getAttachSummary()`.

### resolveDataStore replaced

The resolveDataStore method manually exported by the ODSP resolver has been replaced with checkUrl() from the same package.

## 0.30 Breaking Changes

-   [Branching removed](#Branching-removed)
-   [removeAllEntriesForDocId api name and signature change](#removeAllEntriesForDocId-api-name-and-signature-change)
-   [snapshot removed from IChannel and ISharedObject](#snapshot-removed-from-IChannel-and-ISharedObject)

### Branching removed

The branching feature has been removed. This includes all related members, methods, etc. such as `parentBranch`, `branchId`, `branch()`, etc.

### removeAllEntriesForDocId api name and signature change

`removeAllEntriesForDocId` api renamed to `removeEntries`. Now it takes `IFileEntry` as argument instead of just docId.

### snapshot removed from IChannel and ISharedObject

`snapshot` has been removed from `IChannel` and `ISharedObject`. It is replaced by `summarize` which should be used to get a summary of the channel / shared object.

## 0.29 Breaking Changes

-   [OdspDriverUrlResolver2 renamed to OdspDriverUrlResolverForShareLink](#OdspDriverUrlResolver2-renamed-to-OdspDriverUrlResolverForShareLink)
-   [removeAllEntriesForDocId api in host storage changed](#removeAllEntriesForDocId-api-in-host-storage-changed)
-   [IContainerRuntimeBase.IProvideFluidDataStoreRegistry](#IContainerRuntimeBase.IProvideFluidDataStoreRegistry)
-   [\_createDataStoreWithProps returns IFluidRouter](#_createDataStoreWithProps-returns-IFluidRouter)
-   [FluidDataStoreRuntime.registerRequestHandler deprecated](#FluidDataStoreRuntime.registerRequestHandler-deprecated)
-   [snapshot removed from IFluidDataStoreRuntime](#snapshot-removed-from-IFluidDataStoreRuntime)
-   [getAttachSnapshot deprecated in IFluidDataStoreChannel](#getAttachSnapshot-deprecated-in-IFluidDataStoreChannel)

### OdspDriverUrlResolver2 renamed to OdspDriverUrlResolverForShareLink

`OdspDriverUrlResolver2` renamed to `OdspDriverUrlResolverForShareLink`

### removeAllEntriesForDocId api in host storage changed

`removeAllEntriesForDocId` api in host storage is now an async api.

### IContainerRuntimeBase.IProvideFluidDataStoreRegistry

`IProvideFluidDataStoreRegistry` implementation moved from IContainerRuntimeBase to IContainerRuntime. Data stores and objects should not have access to global state in container.
`IProvideFluidDataStoreRegistry` is removed from IFluidDataStoreChannel - it has not been implemented there for a while (it moved to context).

### \_createDataStoreWithProps returns IFluidRouter

`IContainerRuntimeBase._createDataStoreWithProps` returns IFluidRouter instead of IFluidDataStoreChannel. This is done to be consistent with other APIs create data stores, and ensure we do not return internal interfaces. This likely to expose areas where IFluidDataStoreChannel.bindToContext() was called manually on data store. Such usage should be re-evaluate - lifetime management should be left up to runtime, storage of any handle form data store in attached DDS will result in automatic attachment of data store (and all of its objects) to container. If absolutely needed, and only for staging, casting can be done to implement old behavior.

### FluidDataStoreRuntime.registerRequestHandler deprecated

Please use mixinRequestHandler() as a way to create custom data store runtime factory/object and append request handling to existing implementation.

### snapshot removed from IFluidDataStoreRuntime

`snapshot` has been removed from `IFluidDataStoreRuntime`.

### getAttachSnapshot deprecated in IFluidDataStoreChannel

`getAttachSnapshot()` has been deprecated in `IFluidDataStoreChannel`. It is replaced by `getAttachSummary()`.

## 0.28 Breaking Changes

-   [FileName should contain extension for ODSP driver create new path](#FileName-should-contain-extension-for-ODSP-driver-create-new-path)
-   [ODSP Driver IPersistedCache changes](#ODSP-Driver-IPersistedCache-Changes)
-   [IFluidPackage Changes](#IFluidPackage-Changes)
-   [DataObject changes](#DataObject-changes)
-   [RequestParser](#RequestParser)
-   [IFluidLodable.url is removed](#IFluidLodable.url-is-removed)
-   [Loader Constructor Changes](#Loader-Constructor-Changes)
-   [Moving DriverHeader and merge with CreateNewHeader](#moving-driverheader-and-merge-with-createnewheader)
-   [ODSP status codes moved from odsp-driver to odsp-doclib-utils](#ODSP-status-codes-moved-modules-from-odsp-driver-to-odsp-doclib-utils)

### FileName should contain extension for ODSP driver create new path

Now the ODSP driver expects file extension in the file name while creating a new detached container.

### ODSP Driver IPersistedCache-Changes

Added api `removeAllEntriesForDocId` which allows removal of all entries for a given document id. Also the schema for entries stored inside odsp `IPersistedCache` has changed.
It now stores/expect values as `IPersistedCacheValueWithEpoch`. So host needs to clear its cached entries in this version.

### IFluidPackage Changes

-   Moving IFluidPackage and IFluidCodeDetails from "@fluidframework/container-definitions" to '@fluidframework/core-interfaces'
-   Remove npm specific IPackage interface
-   Simplify the IFluidPackage by removing browser and npm specific properties
-   Add new interface IFluidBrowserPackage, and isFluidBrowserPackage which defines browser specific properties
-   Added resolveFluidPackageEnvironment helper for resolving a package environment

### DataObject changes

DataObject are now always created when Data Store is created. Full initialization for existing objects (in file) continues to happen to be on demand, i.e. when request() is processed. Full DataObject initialization does happen for newly created (detached) DataObjects.
The impact of that change is that all changed objects would get loaded by summarizer container, but would not get initialized. Before this change, summarizer would not be loading any DataObjects.
This change

1. Ensures that initial summary generated for when data store attaches to container has fully initialized object, with all DDSs created. Before this change this initial snapshot was empty in most cases.
2. Allows DataObjects to modify FluidDataStoreRuntime behavior before it gets registered and used by the rest of the system, including setting various hooks.

But it also puts more constraints on DataObject - its constructor should be light and not do any expensive work (all such work should be done in corresponding initialize methods), or access any data store runtime functionality that requires fully initialized runtime (like loading DDSs will not work in this state)

### RequestParser

RequestParser's ctor is made protected. Please replace this code

```
    const a = new RequestParser(request);
```

with this one:

```
    const a = RequestParser.create(request);
```

### IFluidLodable.url is removed

`url` property is removed. If you need a path to an object (in a container), you can use IFluidLoadable.handle.absolutePath instead.

### Loader Constructor Changes

The loader constructor has changed to now take a props object, rather than a series of paramaters. This should make it easier to construct loaders as the optional services can be easily excluded.

Before:

```typescript
const loader = new Loader(
    urlResolver,
    documentServiceFactory,
    codeLoader,
    { blockUpdateMarkers: true },
    {},
    new Map()
);
```

After:

```typescript
const loader = new Loader({
    urlResolver,
    documentServiceFactory,
    codeLoader,
});
```

if for some reason this change causes you problems, we've added a deprecated `Loader._create` method that has the same parameters as the previous constructor which can be used in the interim.

### Moving DriverHeader and merge with CreateNewHeader

Compile time only API breaking change between runtime and driver. Only impacts driver implementer.
No back-compat or mix version impact.

DriverHeader is a driver concept, so move from core-interface to driver-definitions. CreateNewHeader is also a kind of driver header, merged it into DriverHeader.

### ODSP status codes moved modules from odsp-driver to odsp-doclib-utils

Error/status codes like `offlineFetchFailureStatusCode` which used to be imported like `import { offlineFetchFailureStatusCode } from '@fluidframework/@odsp-driver';` have been moved to `odspErrorUtils.ts` in `odsp-doclib-utils`.

## 0.27 Breaking Changes

-   [Local Web Host Removed](#Local-Web-Host-Removed)

### Local Web Host Removed

Local Web host is removed. Users who are using the local web host can use examples/utils/get-session-storage-container which provides the same functionality with the detached container flow.

## 0.25 Breaking Changes

-   [External Component Loader and IComponentDefaultFactoryName removed](#External-Component-Loader-and-IComponentDefaultFactoryName-removed)
-   [MockFluidDataStoreRuntime api rename](#MockFluidDataStoreRuntime-api-rename)
-   [Local Web Host API change](#Local-Web-Host-API-change)
-   [Container runtime event changes](#Container-runtime-event-changes)
-   [Component is removed from telemetry event names](#Component-is-removed-from-telemetry-event-names)
-   [IComponentContextLegacy is removed](#IComponentContextLegacy-is-removed)
-   [~~IContainerRuntimeBase.\_createDataStoreWithProps() is removed~~](#IContainerRuntimeBase._createDataStoreWithProps-is-removed)
-   [\_createDataStore() APIs are removed](#_createDataStore-APIs-are-removed)
-   [createDataStoreWithRealizationFn() APIs are removed](<#createDataStoreWithRealizationFn()-APIs-are-removed>)
-   [getDataStore() APIs is removed](<#getDataStore()-APIs-is-removed>)
-   [Package Renames](#package-renames)
-   [IComponent and IComponent Interfaces Removed](#IComponent-and-IComponent-Interfaces-Removed)
-   [@fluidframework/odsp-utils - Minor renames and signature changes](#odsp-utils-Changes)
-   [LastEditedTrackerComponent renamed to LastEditedTrackerDataObject](#lasteditedtrackercomponent-renamed)
-   [ComponentProvider renamed to FluidObjectProvider in @fluidframework/synthesize](#componentProvider-renamed-to-fluidobjectPpovider)

### External Component Loader and IComponentDefaultFactoryName removed

The @fluidframework/external-component-loader package has been removed from the repo. In addition to this, the IFluidExportDefaultFactoryName and the corresponding IProvideFluidExportDefaultFactoryName interfaces have also been dropped.

### MockFluidDataStoreRuntime api rename

Runtime Test Utils's MockFluidDataStoreRuntime now has "requestDataStore" instead of "requestComponent"

### Local Web Host API change

The renderDefaultComponent function has been updated to be renderDefaultFluidObject

### Container runtime event changes

Container runtime now emits the event "fluidDataStoreInstantiated" instead of "componentInstantiated"

### Component is removed from telemetry event names

The following telemetry event names have been updated to drop references to the term component:

ComponentRuntimeDisposeError -> ChannelDisposeError
ComponentContextDisposeError -> FluidDataStoreContextDisposeError
SignalComponentNotFound -> SignalFluidDataStoreNotFound

### IComponentContextLegacy is removed

Deprecated in 0.18, removed.

### IContainerRuntimeBase.\_createDataStoreWithProps is removed

**Note: This change has been reverted for 0.25 and will be pushed to a later release.**

`IContainerRuntimeBase._createDataStoreWithProps()` has been removed. Please use `IContainerRuntimeBase.createDataStore()` (returns IFluidRouter).
If you need to pass props to data store, either use request() route to pass initial props directly, or to query Fluid object to interact with it (pass props / call methods to configure object).

### \_createDataStore APIs are removed

`IFluidDataStoreContext._createDataStore()` & `IContainerRuntimeBase._createDataStore()` are removed
Please switch to using one of the following APIs:

1. `IContainerRuntime.createRootDataStore()` - data store created that way is automatically bound to container. It will immediately be visible to remote clients (when/if container is attached). Such data stores are never garbage collected. Note that this API is on `IContainerRuntime` interface, which is not directly accessible to data stores. The intention is that only container owners are creating roots.
2. `IContainerRuntimeBase.createDataStore()` - creates data store that is not bound to container. In order for this store to be bound to container (and thus be observable on remote clients), ensure that handle to it (or any of its objects / DDS) is stored into any other DDS that is already bound to container. In other words, newly created data store has to be reachable (there has to be a path) from some root data store in container. If, in future, such data store becomes unreachable from one of the roots, it will be garbage collected (implementation pending).

### createDataStoreWithRealizationFn() APIs are removed

Removed from IFluidDataStoreContext & IContainerRuntime.
Consider using (Pure)DataObject(Factory) for your objects - they support passing initial args.
Otherwise consider implementing similar flow of exposing interface from your Fluid object that is used to initialize object after creation.

## getDataStore() APIs is removed

IContainerRuntime.getDataStore() is removed. Only IContainerRuntime.getRootDataStore() is available to retrieve root data stores.
For couple versions we will allow retrieving non-root data stores using this API, but this functionality is temporary and will be removed soon.
You can use handleFromLegacyUri() for creating handles from container-internal URIs (i.e., in format `/${dataStoreId}`) and resolving those containers to get to non-root data stores. Please note that this functionality is strictly added for legacy files! In future, not using handles to refer to content (and storing handles in DDSes) will result in such data stores not being reachable from roots, and thus garbage collected (deleted) from file.

### Package Renames

As a follow up to the changes in 0.24 we are updating a number of package names

-   `@fluidframework/component-core-interfaces` is renamed to `@fluidframework/core-interfaces`
-   `@fluidframework/component-runtime-definitions` is renamed to `@fluidframework/datastore-definitions`
-   `@fluidframework/component-runtime` is renamed to `@fluidframework/datastore`
-   `@fluidframework/webpack-component-loader` is renamed to `@fluidframework/webpack-fluid-loader`

### IComponent and IComponent Interfaces Removed

In 0.24 IComponent and IComponent interfaces were deprecated, they are being removed in this build. Please move to IFluidObject and IFluidObject interfaces.

### odsp-utils Changes

To support additional authentication scenarios, the signature and/or name of a few auth-related functions was modified.

### LastEditedTrackerComponent renamed

It is renamed to LastEditedTrackerDataObject

### ComponentProvider renamed to FluidObjectProvider

In the package @fluidframework/synthesize, these types are renamed:

ComponentKey -> FluidObjectKey
ComponentSymbolProvider -> FluidObjectProvider
AsyncRequiredcomponentProvider -> AsyncRequiredFluidObjectProvider
AsyncOptionalComponentProvider -> AsyncOptionalFluidObjectProvider
AsyncComponentProvider -> AsyncFluidObjectProvider
NonNullableComponent -> NonNullableFluidObject

## 0.24 Breaking Changes

This release only contains renames. There are no functional changes in this release. You should ensure you have integrated and validated up to release 0.23 before integrating this release.

This is a followup to the forward compat added in release 0.22: [Forward Compat For Loader IComponent Interfaces](#Forward-Compat-For-Loader-IComponent-Interfaces)

You should ensure all container and components hosts are running at least 0.22 before integrating this release.

The below json describes all the renames done in this release. If you have a large typescript code base, we have automation that may help. Please contact us if that is the case.

All renames are 1-1, and global case senstive and whole word find replace for all should be safe. For IComponent Interfaces, both the type and property name were re-named.

```json
{
    "dataStore": {
        "types": {
            "IComponentRuntimeChannel": "IFluidDataStoreChannel",
            "IComponentAttributes": "IFluidDataStoretAttributes",

            "IComponentContext": "IFluidDataStoreContext",
            "ComponentContext": "FluidDataStoreContext",
            "LocalComponentContext": "LocalFluidDataStoreContext",
            "RemotedComponentContext": "RemotedFluidDataStoreContext ",

            "IComponentRuntime": "IFluidDataStoreRuntime",
            "ComponentRuntime": "FluidDataStoreRuntime",
            "MockComponentRuntime": "MockFluidDataStoreRuntime"
        },
        "methods": {
            "createComponent": "_createDataStore",
            "createComponentContext": "createDataStoreContext",
            "createComponentWithProps": "createDataStoreWithProps",
            "_createComponentWithProps": "_createDataStoreWithProps",
            "createComponentWithRealizationFn": "createDataStoreWithRealizationFn",
            "getComponentRuntime": "getDataStore",
            "notifyComponentInstantiated": "notifyDataStoreInstantiated"
        }
    },

    "aquaduct": {
        "IComponentInterfaces": {
            "IProvideComponentDefaultFactoryName": "IProvideFluidExportDefaultFactoryName",
            "IComponentDefaultFactoryName": "IFluidExportDefaultFactoryName"
        },
        "types": {
            "SharedComponentFactory": "PureDataObjectFactory",
            "SharedComponent": "PureDataObject",

            "PrimedComponentFactory": "DataObjectFactory",
            "PrimedComponent": "DataObject",

            "ContainerRuntimeFactoryWithDefaultComponent": "ContainerRuntimeFactoryWithDefaultDataStore",

            "defaultComponentRuntimeRequestHandler": "defaultRouteRequestHandler"
        },
        "methods": {
            "getComponent": "requestFluidObject",
            "asComponent": "asFluidObject",
            "createAndAttachComponent": "createAndAttachDataStore",
            "getComponentFromDirectory": "getFluidObjectFromDirectory",
            "getComponent_UNSAFE": "requestFluidObject_UNSAFE",
            "componentInitializingFirstTime": "initializingFirstTime",
            "componentInitializingFromExisting": "initializingFromExisting",
            "componentHasInitialized": "hasInitialized"
        }
    },

    "fluidObject": {
        "IComponentInterfaces": {
            "IProvideComponentRouter": "IProvideFluidRouter",
            "IComponentRouter": "IFluidRouter",

            "IProvideComponentLoadable": "IProvideFluidLoadable",
            "IComponentLoadable": "IFluidLoadable",

            "IProvideComponentHandle": "IProvideFluidHandle",
            "IComponentHandle": "IFluidHandle",

            "IProvideComponentHandleContext": "IProvideFluidHandleContext",
            "IComponentHandleContext": "IFluidHandleContext",

            "IProvideComponentSerializer": "IProvideFluidSerializer",
            "IComponentSerializer": "IFluidSerializer",

            "IProvideComponentRunnable": "IProvideFluidRunnable",
            "IComponentRunnable": "IFluidRunnable",

            "IProvideComponentConfiguration": "IProvideFluidConfiguration",
            "IComponentConfiguration": "IFluidConfiguration",

            "IProvideComponentHTMLView": "IProvideFluidHTMLView",
            "IComponentHTMLView": "IFluidHTMLView",
            "IComponentHTMLOptions": "IFluidHTMLOptions",

            "IProvideComponentMountableView": "IProvideFluidMountableView",
            "IComponentMountableViewClass": "IFluidMountableViewClass",
            "IComponentMountableView": "IFluidMountableView",

            "IProvideComponentLastEditedTracker": "IProvideFluidLastEditedTracker",
            "IComponentLastEditedTracker": "IFluidLastEditedTracker",

            "IProvideComponentRegistry": "IProvideFluidDataStoreRegistry",
            "IComponentRegistry": "IFluidDataStoreRegistry",

            "IProvideComponentFactory": "IProvideFluidDataStoreFactory",
            "IComponentFactory": "IFluidDataStoreFactory",

            "IProvideComponentCollection": "IProvideFluidObjectCollection",
            "IComponentCollection": "IFluidObjectCollection",

            "IProvideComponentDependencySynthesizer": "IProvideFluidDependencySynthesizer",
            "IComponentDependencySynthesizer": "IFluidDependencySynthesizer",

            "IProvideComponentTokenProvider": "IProvideFluidTokenProvider",
            "IComponentTokenProvider": "IFluidTokenProvider"
        },
        "types": {
            "IComponent": "IFluidObject",
            "fluid/component": "fluid/object",

            "SharedObjectComponentHandle": "SharedObjectHandle",
            "RemoteComponentHandle": "RemoteFluidObjectHandle",
            "ComponentHandle": "FluidObjectHandle",
            "ComponentSerializer": "FluidSerializer",

            "ComponentHandleContext": "FluidHandleContext",

            "ComponentRegistryEntry": "FluidDataStoreRegistryEntry",
            "NamedComponentRegistryEntry": "NamedFluidDataStoreRegistryEntry",
            "NamedComponentRegistryEntries": "NamedFluidDataStoreRegistryEntries",
            "ComponentRegistry": "FluidDataStoreRegistry",
            "ContainerRuntimeComponentRegistry": "ContainerRuntimeDataStoreRegistry"
        },
        "methods": {
            "instantiateComponent": "instantiateDataStore"
        }
    }
}
```

## 0.23 Breaking Changes

-   [Removed `collaborating` event on IComponentRuntime](#Removed-`collaborating`-event-on-IComponentRuntime)
-   [ISharedObjectFactory rename](#ISharedObjectFactory)
-   [LocalSessionStorageDbFactory moved to @fluidframework/local-driver](LocalSessionStorageDbFactory-moved-to-@fluidframework/local-driver)

### Removed `collaborating` event on IComponentRuntime

Component Runtime no longer fires the collaborating event on attaching. Now it fires `attaching` event.

### ISharedObjectFactory

`ISharedObjectFactory` renamed to `IChannelFactory` and moved from `@fluidframework/shared-object-base` to `@fluidframework/datastore-definitions`

### LocalSessionStorageDbFactory moved to @fluidframework/local-driver

Previously, `LocalSessionStorageDbFactory` was part of the `@fluidframework/webpack-component-loader` package. It has been moved to the `@fluidframework/local-driver` package.

## 0.22 Breaking Changes

-   [Deprecated `path` from `IComponentHandleContext`](#Deprecated-`path`-from-`IComponentHandleContext`)
-   [Dynamically loaded components compiled against older versions of runtime](#Dynamically-loaded-components)
-   [ContainerRuntime.load Request Handler Changes](#ContainerRuntime.load-Request-Handler-Changes)
-   [IComponentHTMLVisual removed](#IComponentHTMLVisual-removed)
-   [IComponentReactViewable deprecated](#IComponentReactViewable-deprecated)
-   [Forward Compat For Loader IComponent Interfaces](#Forward-Compat-For-Loader-IComponent-Interfaces)
-   [Add Undefined to getAbsoluteUrl return type](#Add-Undefined-to-getAbsoluteUrl-return-type)
-   [Renamed TestDeltaStorageService, TestDocumentDeltaConnection, TestDocumentService, TestDocumentServiceFactory and TestResolver](#Renamed-TestDeltaStorageService,-TestDocumentDeltaConnection,-TestDocumentService,-TestDocumentServiceFactory-and-TestResolver)
-   [DocumentDeltaEventManager has been renamed and moved to "@fluidframework/test-utils"](#DocumentDeltaEventManager-has-been-renamed-and-moved-to-"@fluidframework/test-utils")
-   [`isAttached` replaced with `attachState` property](#`isAttached`-replaced-with-`attachState`-property)

### Deprecated `path` from `IComponentHandleContext`

Deprecated the `path` field from the interface `IComponentHandleContext`. This means that `IComponentHandle` will not have this going forward as well.

Added an `absolutePath` field to `IComponentHandleContext` which is the absolute path to reach it from the container runtime.

### Dynamically loaded components

Components that were compiled against Fluid Framework <= 0.19.x releases will fail to load. A bunch of APIs has been deprecated in 0.20 & 0.21 and back compat support is being removed in 0.22. Some of the key APIs are:

-   IComponentRuntime.attach
-   ContainerContext.isAttached
-   ContainerContext.isLocal
    Such components needs to be compiled against >= 0.21 runtime and can be used in container that is built using >= 0.21 runtime as well.

### ContainerRuntime.load Request Handler Changes

ContainerRuntime.load no longer accepts an array of RuntimeRequestHandlers. It has been changed to a single function parameter with a compatible signature:
`requestHandler?: (request: IRequest, runtime: IContainerRuntime) => Promise<IResponse>`

To continue to use RuntimeRequestHandlers you can used the `RuntimeRequestHandlerBuilder` in the package `@fluidframework/request-handler`

example:

```typescript
const builder = new RuntimeRequestHandlerBuilder();
builder.pushHandler(...this.requestHandlers);
builder.pushHandler(defaultRouteRequestHandler("defaultComponent"));
builder.pushHandler(innerRequestHandler());

const runtime = await ContainerRuntime.load(
    context,
    this.registryEntries,
    async (req, rt) => builder.handleRequest(req, rt),
    undefined,
    scope
);
```

Additionally the class `RequestParser` has been moved to the `@fluidframework/runtime-utils` package

This will allow consumers of our ContainerRuntime to substitute other routing frameworks more easily.

### IComponentHTMLVisual removed

The `IComponentHTMLVisual` interface was deprecated in 0.21, and is now removed in 0.22. To support multiview scenarios, consider split view/model patterns like those demonstrated in the multiview sample.

### IComponentReactViewable deprecated

The `IComponentReactViewable` interface is deprecated and will be removed in an upcoming release. For multiview scenarios, instead use a pattern like the one demonstrated in the sample in /components/experimental/multiview. This sample demonstrates how to create multiple views for a component.

### Forward Compat For Loader IComponent Interfaces

As part of the Fluid Data Library (FDL) and Fluid Component Library (FCL) split we will be renaming a significant number of out interfaces. Some of these interfaces are used across the loader -> runtime boundary. For these interfaces we have introduced the newly renamed interfaces in this release. This will allow Host's to implment forward compatbitiy for these interfaces, so they are not broken when the implementations themselves are renamed.

-   `IComponentLastEditedTracker` will become `IFluidLastEditedTracker`
-   `IComponentHTMLView` will become `IFluidHTMLView`
-   `IComponentMountableViewClass` will become `IFluidMountableViewClass`
-   `IComponentLoadable` will become `IFluidLoadable`
-   `IComponentRunnable` will become `IFluidRunnable`
-   `IComponentConfiguration` will become `IFluidConfiguration`
-   `IComponentRouter` will become `IFluidRouter`
-   `IComponentHandleContext` will become `IFluidHandleContext`
-   `IComponentHandle` will become `IFluidHandle`
-   `IComponentSerializer `will become `IFluidSerializer`
-   `IComponentTokenProvider` will become `IFluidTokenProvider`

`IComponent` will also become `IFluidObject`, and the mime type for for requests will change from `fluid/component` to `fluid/object`

To ensure forward compatability when accessing the above interfaces outside the context of a container e.g. from the host, you should use the nullish coalesing operator (??).

For example

```typescript
        if (response.status !== 200 ||
            !(
                response.mimeType === "fluid/component" ||
                response.mimeType === "fluid/object"
            )) {
            return undefined;
        }

        const fluidObject = response.value as IComponent & IFluidObject;
        return fluidObject.IComponentHTMLView ?? fluidObject.IFluidHTMLView.

```

### Add Undefined to getAbsoluteUrl return type

getAbsoluteUrl on the container runtime and component context now returns `string | undefined`. `undefined` will be returned if the container or component is not attached. You can determine if a component is attached and get its url with the below snippit:

```typescript
import { waitForAttach } from "@fluidframework/aqueduct";


protected async hasInitialized() {
        waitForAttach(this.runtime)
            .then(async () => {
                const url = await this.context.getAbsoluteUrl(this.url);
                this._absoluteUrl = url;
                this.emit("stateChanged");
            })
            .catch(console.error);
}
```

### Renamed TestDeltaStorageService, TestDocumentDeltaConnection, TestDocumentService, TestDocumentServiceFactory and TestResolver

Renamed the following in "@fluidframework/local-driver" since these are used beyond testing:

-   `TestDeltaStorageService` -> `LocalDeltaStorageService`
-   `TestDocumentDeltaConnection` -> `LocalDocumentDeltaConnection`
-   `TestDocumentService` -> `LocalDocumentService`
-   `TestDocumentServiceFactory` -> `LocalDocumentServiceFactory`
-   `TestResolver` -> `LocalResolver`

### DocumentDeltaEventManager has been renamed and moved to "@fluidframework/test-utils"

`DocumentDeltaEventManager` has moved to "@fluidframework/test-utils" and renamed to `OpProcessingController`.

The `registerDocuments` method has been renamed to `addDeltaManagers` and should be called with a list of delta managers. Similarly, all the other methods have been updated to be called with delta managers.

So, the usage has now changed to pass in the deltaManager from the object that was passed earlier. For example:

```typescript
// Old usage
containerDeltaEventManager = new DocumentDeltaEventManager(
    deltaConnectionServer
);
containerDeltaEventManager.registerDocuments(
    component1.runtime,
    component2.runtime
);

// New usage
opProcessingController = new OpProcessingController(deltaConnectionServer);
opProcessingController.addDeltaManagers(
    component1.runtime.deltaManager,
    component2.runtime.deltaManager
);
```

### `isAttached` replaced with `attachState` property

`isAttached` is replaced with `attachState` property on `IContainerContext`, `IContainerRuntime` and `IComponentContext`.
`isAttached` returned true when the entity was either attaching or attached to the storage.
So if `attachState` is `AttachState.Attaching` or `AttachState.Attached` then `isAttached` would have returned true.
Attaching is introduced in regards to Detached container where there is a time where state is neither AttachState.Detached nor AttachState.Attached.

## 0.21 Breaking Changes

-   [Removed `@fluidframework/local-test-utils`](#removed-`@fluidframework/local-test-utils`)
-   [IComponentHTMLVisual deprecated](#IComponentHTMLVisual-deprecated)
-   [createValueType removed from SharedMap and SharedDirectory](#createValueType-removed-from-SharedMap-and-SharedDirectory)
-   [Sequence snapshot format change](#Sequence-snapshot-format-change)
-   [isLocal api removed](#isLocal-api-removed)
-   [register/attach api renames on handles, components and dds](#register/attach-api-rename-on-handles,-components-and-dds)
-   [Error handling changes](#Error-handling-changes)

### Removed `@fluidframework/local-test-utils`

Removed this package so classes like `TestHost` are no longer supported. Please contact us if there were dependencies on this or if any assistance in required to get rid of it.

### IComponentHTMLVisual deprecated

The `IComponentHTMLVisual` interface is deprecated and will be removed in an upcoming release. For multiview scenarios, instead use a pattern like the one demonstrated in the sample in /components/experimental/multiview. This sample demonstrates how to create multiple views for a component.

### createValueType removed from SharedMap and SharedDirectory

The `createValueType()` method on `SharedMap` and `SharedDirectory` was deprecated in 0.20, and is now removed in 0.21. If `Counter` functionality is required, the `@fluidframework/counter` DDS can be used for counter functionality.

### isLocal api removed

isLocal api is removed from the repo. It is now replaced with isAttached which tells that the entity is attached or getting attached to storage. So its meaning is opposite to isLocal.

### register/attach api renames on handles, components and dds

Register on dds and attach on data store runtime is renamed to bindToContext(). attach on handles is renamed to attachGraph().

### Error handling changes

ErrorType enum has been broken into 3 distinct enums / layers:

1. [ContainerErrorType](./packages/loader/container-definitions/src/error.ts) - errors & warnings raised at loader level
2. [OdspErrorType](./packages/drivers/odsp-driver/src/odspError.ts) and [R11sErrorType](./packages/drivers/routerlicious-driver/src/documentDeltaConnection.ts) - errors raised by ODSP and R11S drivers.
3. Runtime errors, like `"summarizingError"`, `"dataCorruptionError"`. This class of errors it not pre-determined and depends on type of container loaded.

[ICriticalContainerError.errorType](./packages/loader/container-definitions/src/error.ts) is now a string, not enum, as loader has no visibility into full set of errors that can be potentially raised. Hosting application may package different drivers and open different types of containers, thus making errors list raised at container level dynamic.

### Sequence snapshot format change

Due to a change in the sequence's snapshot format clients running a version less than 0.19 will not be able to load snapshots generated in 0.21. This will affect all sequence types includes shared string, and sparse matrix. If you need to support pre-0.19 clients please contact us for mitigations.

## 0.20 Breaking Changes

-   [Value types deprecated on SharedMap and SharedDirectory](#Value-types-deprecated-on-sharedmap-and-shareddirectory)
-   [rename @fluidframework/aqueduct-react to @fluidframework/react-inputs](#rename-@fluidframework/aqueduct-react-to-@fluidframework/react-inputs)

### Value types deprecated on SharedMap and SharedDirectory

The `Counter` value type and `createValueType()` method on `SharedMap` and `SharedDirectory` are now deprecated and will be removed in an upcoming release. Instead, the `@fluidframework/counter` DDS can be used for counter functionality.

### rename @fluidframework/aqueduct-react to @fluidframework/react-inputs

aqueduct-react is actually just a react library and renamed it to reflect such.

## 0.19 Breaking Changes

-   [Container's "error" event](#Container-Error-Event)
-   [IUrlResolver change from requestUrl to getAbsoluteUrl](#IUrlResolver-change-from-requestUrl-to-getAbsoluteUrl)
-   [Package rename from `@microsoft/fluid-*` to `@fluidframework/*`](#package-rename)

### Package rename

Package with the prefix "@microsoft/fluid-" is renamed to "@fluidframework/" to take advanage a separate namespace for Fluid Framework SDK packages.

### Container Error Event

"error" event is gone. All critical errors are raised on "closed" event via optiona error object.
"warning" event is added to expose warnings. Currently it contains summarizer errors and throttling errors.

### IUrlResolver change from requestUrl to getAbsoluteUrl

As we continue to refine our API around detached containers, and component urls, we've renamed IUrlResolver from requestUrl to getAbsoluteUrl

## 0.18 Breaking Changes

-   [App Id removed as a parameter to OdspDocumentServiceFactory](#App-Id-removed-as-a-parameter-to-OdspDocumentServiceFactory)
-   [ConsensusRegisterCollection now supports storing handles](#ConsensusRegisterCollection-now-supports-storing-handles)
-   [Summarizing errors on parent container](#Summarizing-errors-on-parent-container)
-   [OdspDocumentServiceFactory no longer requires a logger]
    (#OdspDocumentServiceFactory-no-longer-requires-a-logger)

### `App Id` removed as a parameter to OdspDocumentServiceFactory

`@microsoft/fluid-odsp-driver` no longer requires consumers to pass in an app id as an input. Consumers should simply remove this parameter from the OdspDocumentServiceFactory/OdspDocumentServiceFactoryWithCodeSplit constructor.

### ConsensusRegisterCollection now supports storing handles

ConsensusRegisterCollection will properly serialize/deserialize handles added as values.

### Summarizing errors on parent container

The parent container of the summarizing container will now raise "error" events related to summarization problems. These will be of type `ISummarizingError` and will have a description indicating either a problem creating the summarizing container, a problem generating a summary, or a nack or ack wait timeout from the server.

### OdspDocumentServiceFactory no longer requires a logger

The logger will be passed in on createDocumentService or createContainer, no need to pass in one on construction of OdspDocumentServiceFactory.

## 0.17 and earlier Breaking Changes

For older versions' breaking changes, go [here](https://github.com/microsoft/FluidFramework/blob/release/0.17.x/BREAKING.md)<|MERGE_RESOLUTION|>--- conflicted
+++ resolved
@@ -1,17 +1,13 @@
 ## 0.44 Breaking changes
-<<<<<<< HEAD
+- [Property removed from ContainerRuntime class](#Property-removed-from-the-ContainerRuntime-class)
 - [attach() should only be called once](#attach-should-only-be-called-once)
+
+### Property removed from the ContainerRuntime class
+- the `existing` property from `ContainerRuntime` has been removed. Inspecting this property in order to decide whether or not to perform initialization operations should be replaced with extending the `RuntimeFactoryHelper` abstract class from `@fluidframework/runtime-utils` and overriding `instantiateFirstTime` and `instantiateFromExisting`. Alternatively, any class implementing `IRuntimeFactory` can supply an `existing` parameter to the `instantiateRuntime` method.
 
 ### attach() should only be called once
 `Container.attach()` will now throw if called more than once. Once called, it is responsible for retrying on retriable errors or closing the container on non-retriable errors.
-=======
-
-- [Property removed from ContainerRuntime class](#Property-removed-from-the-ContainerRuntime-class)
-
-### Property removed from the ContainerRuntime class
-- the `existing` property from `ContainerRuntime` has been removed. Inspecting this property in order to decide whether or not to perform initialization operations should be replaced with extending the `RuntimeFactoryHelper` abstract class from `@fluidframework/runtime-utils` and overriding `instantiateFirstTime` and `instantiateFromExisting`. Alternatively, any class implementing `IRuntimeFactory` can supply an `existing` parameter to the `instantiateRuntime` method.
-
->>>>>>> ff8a7653
+
 ## 0.43 Breaking changes
 
 - [TinyliciousClient and FrsClient are no longer static](#TinyliciousClient-and-FrsClient-are-no-longer-static)
