--- conflicted
+++ resolved
@@ -12,10 +12,20 @@
 
 ## 0.57 Breaking changes
 - [IFluidConfiguration removed](#IFluidConfiguration-removed)
+- [Driver error constructors' signatures have changed](#driver-error-constructors-signatures-have-changed)
 
 ### IFluidConfiguration removed
 
 The `IFluidConfiguration` interface and related properties were deprecated in 0.55, and have now been removed.  This includes the `configuration` member of `IContainerContext` and `ContainerContext`.
+
+### Driver error constructors' signatures have changed
+
+All error classes defined in @fluidframework/driver-utils now require the `props` parameter in their constructors,
+and `props` must include the property `driverVersion: string | undefined` (via type `DriverErrorTelemetryProps`).
+Same for helper functions that return new error objects.
+
+Additionally, `createGenericNetworkError`'s signature was refactored to combine `canRetry` and `retryAfterMs` into a single
+required parameter `retryInfo`.
 
 ## 0.56 Breaking changes
 - [`MessageType.Save` and code that handled it was removed](#messageType-save-and-code-that-handled-it-was-removed)
@@ -25,11 +35,7 @@
 - [Synthesize Decoupled from IFluidObject and Deprecations Removed](Synthesize-Decoupled-from-IFluidObject-and-Deprecations-Removed)
 - [codeDetails removed from Container](#codeDetails-removed-from-Container)
 - [wait() methods removed from map and directory](#wait-methods-removed-from-map-and-directory)
-<<<<<<< HEAD
-- [Driver error constructors' signatures have changed](#driver-error-constructors-signatures-have-changed)
-=======
 - [Removed containerPath from DriverPreCheckInfo](#removed-containerPath-from-DriverPreCheckInfo)
->>>>>>> 79f167a7
 
 ### `MessageType.Save` and code that handled it was removed
 The `Save` operation type was deprecated and has now been removed. This removes `MessageType.Save` from `protocol-definitions`, `save;${string}: ${string}` from `SummarizeReason` in the `container-runtime` package, and `MessageFactory.createSave()` from and `server-test-utils`.
@@ -88,18 +94,8 @@
 
 The `wait()` methods on `ISharedMap` and `IDirectory` were deprecated in 0.55 and have now been removed.  See the [deprecation notice](#wait-methods-deprecated-on-map-and-directory) for migration advice if you currently use these APIs.
 
-<<<<<<< HEAD
-### Driver error constructors' signatures have changed
-All error classes defined in @fluidframework/driver-utils now require the `props` parameter in their constructors,
-and `props` must include a string property `driverVersion` (via type `DriverErrorTelemetryProps`).
-Same for helper functions that return new error objects.
-
-Additionally, `createGenericNetworkError`'s signature was refactored to combine `canRetry` and `retryAfterMs` into a single
-required parameter `retryInfo`.
-=======
 ### Removed containerPath from DriverPreCheckInfo
 The `containerPath` property of `DriverPreCheckInfo` was deprecated and has now been removed. To replace its functionality, use `Loader.request()`.
->>>>>>> 79f167a7
 
 ## 0.55 Breaking changes
 - [`SharedObject` summary and GC API changes](#SharedObject-summary-and-GC-API-changes)
