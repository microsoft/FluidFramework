## Adding breaking change notes

Notes on breaking and otherwise interesting changes go here.  They will be reviewed and published along with each release.  Published changelogs may be found on the docs site at fluidframework.com.

### Writing a change note

There are a few steps you can take to write a good change note and avoid needing to followup for clarification.
- Provide a concise title.  It should make clear what the topic of the change is.
- Ensure the affected packages are named or clearly identifiable within the body.
- Provide guidance on how the change should be consumed if applicable, such as by specifying replacement APIs.
- Consider providing code examples as part of guidance for non-trivial changes.

## 0.56 Breaking changes
- [`MessageType.Save` and code that handled it was removed](#messageType-save-and-code-that-handled-it-was-removed)
- [Removed `IOdspResolvedUrl.sharingLinkToRedeem`](#Removed-IOdspResolvedUrl.sharingLinkToRedeem)
- [Removed url from ICreateBlobResponse](#removed-url-from-ICreateBlobResponse)
- [`readonly` removed from `IDeltaManager`, `DeltaManager`, and `DeltaManagerProxy`](#readonly-removed-from-IDeltaManager-and-DeltaManager-DeltaManagerProxy)(Synthesize-Decoupled-from-IFluidObject-and-Deprecations-Removed)
- [codeDetails removed from Container](#codeDetails-removed-from-Container)
- [wait() methods removed from map and directory](#wait-methods-removed-from-map-and-directory)
<<<<<<< HEAD
- [Removed SharedObject.is](#Removed-SharedObject.is)
=======
- [Removed containerPath from DriverPreCheckInfo](#removed-containerPath-from-DriverPreCheckInfo)
>>>>>>> bbb9dbf8

### `MessageType.Save` and code that handled it was removed
The `Save` operation type was deprecated and has now been removed. This removes `MessageType.Save` from `protocol-definitions`, `save;${string}: ${string}` from `SummarizeReason` in the `container-runtime` package, and `MessageFactory.createSave()` from and `server-test-utils`.

### Removed `IOdspResolvedUrl.sharingLinkToRedeem`
The `sharingLinkToRedeem` property is removed from the `IOdspResolvedUrl` interface. The property can be accesed from `IOdspResolvedUrl.shareLinkInfo` instead.

### Removed `url` from ICreateBlobResponse
The unused `url` property of `ICreateBlobResponse` in `@fluidframework/protocol-definitions` has been removed

### readonly removed from IDeltaManager, DeltaManager, and DeltaManagerProxy
The `readonly` property was deprecated and has now been removed from `IDeltaManager` from `container-definitions`. Additionally, `readonly` has been removed from the implementations in `DeltaManager` and `DeltaManagerProxy` from `container-loader`. To replace its functionality, use `readOnlyInfo.readonly` instead.

### Synthesize Decoupled from IFluidObject and Deprecations Removed
DependencyContainer now takes a generic argument, as it is no longer directly couple to IFluidObject. The ideal pattern here would be directly pass the provider or FluidObject interfaces you will register. As a short term solution you could also pass IFluidObject, but IFluidObject is deprecated, so will need to be removed if used here.
Examples:
``` typescript
// the old way
const dc = new DependencyContainer();
dc.register(IFluidHTMLView, MockLoadable());

// FluidObject option
const dc = new DependencyContainer<FluidObject<IFluidHTMLView>>();
dc.register(IFluidHTMLView, MockLoadable());

// Provider option
const dc = new DependencyContainer<IProvideFluidHTMLView>();
dc.register(IFluidHTMLView, MockLoadable());

// Short term IFluidObject option
const dc = new DependencyContainer<IFluidObject>();
dc.register(IFluidHTMLView, MockLoadable());
```

The following members have been removed from IFluidDependencySynthesizer:
 - registeredTypes - unused and no longer supported. `has` can replace most possible usages
 - register - create new DependencyContainer and add existing as parent
 - unregister - create new DependencyContainer and add existing as parent
 - getProvider - use `has` and `synthesize` to check or get provider respectively

 The following types have been removed or changed. These changes should only affect direct usages which should be rare. Existing synthesizer api usage is backwards compatible:
 - FluidObjectKey - removed as IFluidObject is deprecated
 - NonNullableFluidObject - removed as IFluidObject is deprecated. use typescripts NonNullable instead
 - AsyncRequiredFluidObjectProvider - Takes FluidObject types rather than keys
 - AsyncOptionalFluidObjectProvider - Takes FluidObject types rather than keys
 - AsyncFluidObjectProvider - Takes FluidObject types rather than keys
 - FluidObjectProvider - Takes FluidObject types rather than keys
 - ProviderEntry - no longer used
 - DependencyContainerRegistry - no longer used

### codeDetails removed from Container

In release 0.53, the `codeDetails` member was removed from `IContainer`.  It is now also removed from `Container`.  To inspect the code details of a container, instead use the `getSpecifiedCodeDetails()` and `getLoadedCodeDetails()` methods.

### `wait()` methods removed from map and directory

The `wait()` methods on `ISharedMap` and `IDirectory` were deprecated in 0.55 and have now been removed.  See the [deprecation notice](#wait-methods-deprecated-on-map-and-directory) for migration advice if you currently use these APIs.

<<<<<<< HEAD
### Removed `SharedObject.is`
The `is` method is removed from SharedObject. This was being used to detect SharedObjects stored inside other SharedObjects (and then binding them), which should not be happening anymore. Instead, use handles to SharedObjects.
=======
### Removed containerPath from DriverPreCheckInfo
The `containerPath` property of `DriverPreCheckInfo` was deprecated and has now been removed. To replace its functionality, use `Loader.request()`.
>>>>>>> bbb9dbf8

## 0.55 Breaking changes
- [`SharedObject` summary and GC API changes](#SharedObject-summary-and-GC-API-changes)
- [`IChannel.summarize` split into sync and async](#IChannel.summarize-split-into-sync-and-async)
- [`IFluidSerializer` moved to shared-object-base](#IFluidSerializer-moved-to-shared-object-base)
- [Removed `IFluidSerializer` from `IFluidDataStoreRuntime`](#Removed-IFluidSerializer-from-IFluidDataStoreRuntime)
- [`IFluidConfiguration` deprecated and `IFluidConfiguration` member removed from `ContainerRuntime`](#IFluidConfiguration-deprecated-and-IFluidConfiguration-member-removed-from-ContainerRuntime)
- [`wait()` methods deprecated on map and directory](#wait-methods-deprecated-on-map-and-directory)
- [Remove Legacy Data Object and Factories](#Remove-Legacy-Data-Object-and-Factories)
- [Removed `innerRequestHandler`](#Removed-innerRequestHandler)

### `container-loader` interfaces return `IQuorumClients` rather than `IQuorum`

The `getQuorum()` method on `IContainer` and the `quorum` member of `IContainerContext` return an `IQuorumClients` rather than an `IQuorum`.  See the [prior breaking change notice announcing this change](#getQuorum-returns-IQuorumClients-from-within-the-container) for recommendations on migration.

### `SharedObject` summary and GC API changes

`SharedObject.snapshotCore` is renamed to `summarizeCore` and returns `ISummaryTreeWithStats`. Use
`SummaryTreeBuilder` to create a summary instead of `ITree`.

`SharedObject.getGCDataCore` is renamed to `processGCDataCore` and a `SummarySerializer` is passed as a parameter. The method should run the serializer over the handles as before and does not need to return anything. The caller will extract the GC data from the serializer.

### `IChannel.summarize` split into sync and async
`IChannel` now has two summarization methods instead of a single synchronous `summarize`. `getAttachSummary` is synchronous to prevent channel modifications during summarization, `summarize` is asynchronous.

### `IFluidSerializer` moved to shared-object-base
`IFluidSerializer` has moved packages from core-interfaces to shared-object-base. `replaceHandles` method is renamed to `encode`. `decode` method is now required. `IFluidSerializer` in core-interfaces is now deprecated and will be removed in a future release.

### Removed `IFluidSerializer` from `IFluidDataStoreRuntime`
`IFluidSerializer` in `IFluidDataStoreRuntime` was deprecated in version 0.53 and is now removed.

### `IFluidConfiguration` deprecated and `IFluidConfiguration` member removed from `ContainerRuntime`

The `IFluidConfiguration` interface from `@fluidframework/core-interfaces` has been deprecated and will be removed in an upcoming release.  This will include removal of the `configuration` member of the `IContainerContext` from `@fluidframework/container-definitions` and `ContainerContext` from `@fluidframework/container-loader` at that time.  To inspect whether the document is in readonly state, you should instead query `container.readOnlyInfo.readonly`.

The `IFluidConfiguration` member of `ContainerRuntime` from `@fluidframework/container-runtime` has also been removed.

### `wait()` methods deprecated on map and directory

The `wait()` methods on `ISharedMap` and `IDirectory` have been deprecated and will be removed in an upcoming release.  To wait for a change to a key, you can replicate this functionality with a helper function that listens to the change events.

```ts
const directoryWait = async <T = any>(directory: IDirectory, key: string): Promise<T> => {
    const maybeValue = directory.get<T>(key);
    if (maybeValue !== undefined) {
        return maybeValue;
    }

    return new Promise((resolve) => {
        const handler = (changed: IValueChanged) => {
            if (changed.key === key) {
                directory.off("containedValueChanged", handler);
                const value = directory.get<T>(changed.key);
                if (value === undefined) {
                    throw new Error("Unexpected containedValueChanged result");
                }
                resolve(value);
            }
        };
        directory.on("containedValueChanged", handler);
    });
};

const foo = await directoryWait<Foo>(this.root, fooKey);

const mapWait = async <T = any>(map: ISharedMap, key: string): Promise<T> => {
    const maybeValue = map.get<T>(key);
    if (maybeValue !== undefined) {
        return maybeValue;
    }

    return new Promise((resolve) => {
        const handler = (changed: IValueChanged) => {
            if (changed.key === key) {
                map.off("valueChanged", handler);
                const value = map.get<T>(changed.key);
                if (value === undefined) {
                    throw new Error("Unexpected valueChanged result");
                }
                resolve(value);
            }
        };
        map.on("valueChanged", handler);
    });
};

const bar = await mapWait<Bar>(someSharedMap, barKey);
```

As-written above, these promises will silently remain pending forever if the key is never set (similar to current `wait()` functionality).  For production use, consider adding timeouts, telemetry, or other failure flow support to detect and handle failure cases appropriately.

### Remove Legacy Data Object and Factories

In order to ease migration to the new Aqueduct Data Object and Data Object Factory generic arguments we added legacy versions of those classes in version 0.53.

In this release we remove those legacy classes: LegacyDataObject, LegacyPureDataObject, LegacyDataObjectFactory, and LegacyPureDataObjectFactory

It is recommend you migrate to the new generic arguments before consuming this release.
Details are here: [0.53: Generic Argument Changes to DataObjects and Factories](#Generic-Argument-Changes-to-DataObjects-and-Factories)

### Removed `innerRequestHandler`
`innerRequestHandler` is removed from `@fluidframework/request-handlers` package, and its usage is removed from `BaseContainerRuntimeFactory` and `ContainerRuntimeFactoryWithDefaultDataStore`.  If you are using these container runtime factories, attempting to access internal data stores via `request()` will result in 404 responses.

If you rely on `request()` access to internal root data stores, you can add `rootDataStoreRequestHandler` to your list of request handlers on the runtime factory.

It is not recommended to provide `request()` access to non-root data stores, but if you currently rely on this functionality you can add a custom request handler that calls `runtime.IFluidHandleContext.resolveHandle(request)` just like `innerRequestHandler` used to do.

## 0.54 Breaking changes
- [Removed `readAndParseFromBlobs` from `driver-utils`](#Removed-readAndParseFromBlobs-from-driver-utils)
- [Loader now returns `IContainer` instead of `Container`](#Loader-now-returns-IContainer-instead-of-Container)
- [`getQuorum()` returns `IQuorumClients` from within the container](#getQuorum-returns-IQuorumClients-from-within-the-container)
- [`SharedNumberSequence` and `SharedObjectSequence` deprecated](#SharedNumberSequence-and-SharedObjectSequence-deprecated)
- [Aqueduct and IFluidDependencySynthesizer changes](#Aqueduct-and-IFluidDependencySynthesizer-changes)
- [`IContainer` interface updated to complete 0.53 changes](#IContainer-interface-updated-to-complete-0.53-changes)

### Removed `readAndParseFromBlobs` from `driver-utils`
The `readAndParseFromBlobs` function from `driver-utils` was deprecated in 0.44, and has now been removed from the `driver-utils` package.

### Loader now returns `IContainer` instead of `Container`

The following public API functions on `Loader`, from `"@fluidframework/container-loader"` package, now return `IContainer`:
- `createDetachedContainer`
- `rehydrateDetachedContainerFromSnapshot`
- `resolve`

All of the required functionality from a `Container` instance should be available on `IContainer`. If the function or property you require is not available, please file an issue on GitHub describing which function and what you are planning on using it for. They can still be used by casting the returned object to `Container`, i.e. `const container = await loader.resolve(request) as Container;`, however, this should be avoided whenever possible and the `IContainer` API should be used instead.

### `getQuorum()` returns `IQuorumClients` from within the container

The `getQuorum()` method on `IContainerRuntimeBase`, `IFluidDataStoreContext`, and `IFluidDataStoreRuntime` now returns an `IQuorumClients` rather than an `IQuorum`.  `IQuorumClients` retains the ability to inspect the clients connected to the collaboration session, but removes the ability to access the quorum proposals.  It is not recommended to access the quorum proposals directly.

A future change will similarly convert calls to `getQuorum()` on `IContainer` and `IContainerContext` to return an `IQuorumClients`.  If you need to access the code details on the `IContainer`, you should use the `getSpecifiedCodeDetails()` API instead.  If you are currently accessing the code details on the `IContainerContext`, a temporary `getSpecifiedCodeDetails()` method is exposed there as well to aid in migration.  However, accessing the code details from the container context is not recommended and this migratory API will be removed in an upcoming release.  It is instead recommended to only inspect code details in the code loader while loading code, or on `IContainer` as part of code upgrade scenarios (i.e. when calling `IContainer`'s `proposeCodeDetails()`).  Other uses are not supported.

### `SharedNumberSequence` and `SharedObjectSequence` deprecated

The `SharedNumberSequence` and `SharedObjectSequence` have been deprecated and are not recommended for use.  To discuss future plans to support scenarios involving sequences of objects, please see [Github issue 8526](https://github.com/microsoft/FluidFramework/issues/8526).

Additionally, `useSyncedArray()` from `@fluid-experimental/react` has been removed, as it depended on the `SharedObjectArray`.

### Aqueduct and IFluidDependencySynthesizer changes
The type `DependencyContainerRegistry` is now deprecated and no longer used. In it's place the `DependencyContainer` class should be used instead.

The following classes in Aqueduct have been changed to no longer take DependencyContainerRegistry and to use DependencyContainer instead: `BaseContainerRuntimeFactory`, and `ContainerRuntimeFactoryWithDefaultDataStore`

In both cases, the third parameter to the constructor has been changed from `providerEntries: DependencyContainerRegistry = []` to `dependencyContainer?: IFluidDependencySynthesizer`. If you were previously passing an emptry array, `[]` you should now pass `undefined`. If you were passing in something besides an empty array, you will instead create new DependencyContainer and register your types, and then pass that, rather than the type directly:

``` diff
+const dependencyContainer = new DependencyContainer();
+dependencyContainer.register(IFluidUserInformation,async (dc) => userInfoFactory(dc));

 export const fluidExport = new ContainerRuntimeFactoryWithDefaultDataStore(
     Pond.getFactory(),
     new Map([
         Pond.getFactory().registryEntry,
     ]),
-    [
-        {
-            type: IFluidUserInformation,
-            provider: async (dc) => userInfoFactory(dc),
-        },
-    ]);
+    dependencyContainer);
```
### `IContainer` interface updated to complete 0.53 changes
The breaking changes introduced in [`IContainer` interface updated to expose actively used `Container` public APIs](#IContainer-interface-updated-to-expose-actively-used-Container-public-APIs) have now been completed in 0.54. The following additions to the `IContainer` interface are no longer optional but rather mandatory:
- `connectionState`
- `connected`
- `audience`
- `readOnlyInfo`

The following "alpha" APIs are still optional:
- `setAutoReconnect()` (**alpha**)
- `resume()` (**alpha**)
- `clientId` (**alpha**)
- `forceReadonly()` (**alpha**)

The deprecated `codeDetails` API, which was marked as optional on the last release, has now been removed.

## 0.53 Breaking changes
- [`IContainer` interface updated to expose actively used `Container` public APIs](#IContainer-interface-updated-to-expose-actively-used-Container-public-APIs)
- [Remove `getLegacyInterval()` and `delete()` from sequence dds](#Remove-getLegacyInterval-and-delete-from-sequence-dds)
- [readOnly and readOnlyPermissions removed from Container](#readOnly-and-readOnlyPermissions-removed-from-container)
- [Generic Argument Changes to DataObjects and Factories](#Generic-Argument-Changes-to-DataObjects-and-Factories)
- [Remove `loader` property from `MockFluidDataStoreContext` class](#Remove-loader-property-from-MockFluidDataStoreContext-class)
- [maxMessageSize removed from IConnectionDetails and IDocumentDeltaConnection](#maxMessageSize-removed-from-IConnectionDetails-and-IDocumentDeltaConnection)
- [Remove `IntervalCollection.getView()` from sequence dds](#Remove-IntervalCollectiongetView-from-sequence-dds)
- [Moved `ICodeDetailsLoader` and `IFluidModuleWithDetails` interface to `@fluidframework/container-definitions`](#Moved-ICodeDetailsLoader-and-IFluidModuleWithDetails-interface-to-fluidframeworkcontainer-definitions)
- [Removed `errorMessage` property from `ISummaryNack` interface](#Removed-errorMessage-property-from-ISummaryNack-interface)
- [ISequencedDocumentMessage arg removed from SharedMap and SharedDirectory events](#ISequencedDocumentMessage-arg-removed-from-SharedMap-and-SharedDirectory-events)
- [Moved `@fluidframework/core-interface#fluidPackage.ts` to `@fluidframework/container-definition#fluidPackage.ts`](#Moved-fluidframeworkcore-interfacefluidPackagets-to-fluidframeworkcontainer-definitionfluidPackagets)
- [Deprecated `IFluidSerializer` in `IFluidDataStoreRuntime`](#Deprecated-IFluidSerializer-in-IFluidDataStoreRuntime)
- [Errors thrown to DDS event handlers](#Errors-thrown-to-DDS-event-handlers)

### `IContainer` interface updated to expose actively used `Container` public APIs
In order to have the `IContainer` interface be the active developer surface that is used when interacting with a `Container` instance, it has been updated to expose the APIs that are necessary for currently used behavior. The motivation here is to move away from using the `Container` class when only its type is required, and to use the `IContainer` interface instead.

The following values have been added (NOTE: some of these are marked with an @alpha tag and may be replaced in the future with a breaking change as the `IContainer` interface is finalized):
- `connectionState`
- `connected`
- `setAutoReconnect()` (**alpha**)
- `resume()` (**alpha**)
- `audience`
- `clientId` (**alpha**)
- `readOnlyInfo`
- `forceReadonly()` (**alpha**)

Additionally, `codeDetails` which was already deprecated before is now marked as optional and ready for removal after the next release.

### Remove `getLegacyInterval()` and `delete()` from sequence dds
`getLegacyInterval()` was only being used by the deprecated `IntervalCollection.delete()`. The alternative to `IntervalCollection.delete()` is `IntervalCollection.removeIntervalById()`.

### `readOnly` and `readOnlyPermissions` removed from `Container`
The `readOnly` and `readOnlyPermissions` properties from `Container` in `container-loader` was deprecated in 0.35, and has now been removed. To replace its functionality, use `readOnlyInfo` by accessing `readOnlyInfo.readonly` and `readOnlyInfo.permissions` respectively.

### Generic Argument Changes to DataObjects and Factories

DataObject and PureDataObject used to take 3 generic type parameters. This has been collasped to a single generic argument. This new format takes the same types, but allows for easier exclusion or inclusion of specific types, while also being more readable.

In general the existing data object generic parameters map to the new generic parameter as follow:
`DataObject<O,S,E>` maps to `DataObject<{OptionalProviders: O, InitialState: S, Events: E}>`

We would frequently see default values for generic paramaters, in order to set a following parameter. This is no longer necessary. If you see a generic parameter with a type of `{}`, `undefined`, `object`, `unknown`, `any`, `IEvent`, or `IFluidObject` is not needed, and can now be excluded.

Here are some examples:
 - `DataObject<{}, any, IEvent>` becomes `DataObject`
 - `DataObject<IFluidUserInformation>` becomes `DataObject<{OptionalProviders: IFluidUserInformation}>`
 - `DataObject<{}, RootDataObjectProps>` becomes `DataObject<{InitialState: RootDataObjectProps}>`
 - `DataObject<object, undefined, IClickerEvents>` becomes `DataObject<{Events: IClickerEvents}>`

Very similar changes have been made to DataObjectFactory and PureDataObjectFactory. Rather than 4 generic arguments it is reduced to 2. The first is still the same, and is the DataObject, the second is the same type the DataObject itself takes. However, this detail should not be important, as will this change has come improved type inference, so it should no longer be necessary to set any generic arguments on the factory.

here are some examples:
 - `new DataObjectFactory<SpacesStorage, undefined, undefined, IEvent>` becomes `new DataObjectFactory`
 - `DataObjectFactory<MockComponentFooProvider, object, undefined>` becomes `DataObjectFactory<MockComponentFooProvider>`

Above I've used DataObject, and DataObjectFactory however the same changes apply to PureDataObject and PureDataObjectFactory.

To ease transition we've also added LegacyDataObject, LegacyPureDataObject, LegacyDataObjectFactory, and LegacyPureDataObjectFactory. These types have the same generic parameters as the types before this change, and can be used as a drop in replacement, but please move away from these types asap, as they will be removed in a following release.

### Remove `loader` property from `MockFluidDataStoreContext` class
The `loader` property from `MockFluidDataStoreContext` class was deprecated in release 0.37 and is now removed. Refer the following deprecation warning: [Loader in data stores deprecated](#Loader-in-data-stores-deprecated)

### `maxMessageSize` removed from `IConnectionDetails` and `IDocumentDeltaConnection`
The `maxMessageSize` property from `IConnectionDetails` and `IDocumentDeltaConnection` was deprecated in 0.51, and has now been removed from the `container-definitions` and `driver-definitions` packages respectively. To replace its functionality, use `serviceConfiguration.maxMessageSize`.

### Remove `IntervalCollection.getView()` from sequence dds
The `IntervalCollection.getView()` was removed.  If you were calling this API, you should instead refer to the `IntervalCollection` itself directly in places where you were using the view.

### Moved `ICodeDetailsLoader` and `IFluidModuleWithDetails` interface to `@fluidframework/container-definitions`
The `ICodeDetailsLoader` and `IFluidModuleWithDetails` interface are deprecated in `@fluidframework/container-loader` and moved to `@fluidframework/container-definitions`. The `ICodeDetailsLoader` interface should be imported from `@fluidframework/container-definition` package. The `ICodeDetailsLoader` and `IFluidModuleWithDetails` from `@fluidframework/container-loader` will be removed from `@fluidframework/container-loader` in further releases.

### Removed `errorMessage` property from `ISummaryNack` interface
The `errorMessage` property from the `ISummaryNack` interface was deprecated in 0.43, and has now been removed from the `protocol-definitions` package. To replace its functionality, use the `message` property.

### `ISequencedDocumentMessage` arg removed from `SharedMap` and `SharedDirectory` events
The `ISequencedDocumentMessage` argument in events emitted from `SharedMap` and `SharedDirectory` (the `"valueChanged"` and `"clear"` events) has been removed.  It is not recommended to access the protocol layer directly.  Note that if you were leveraging the `this` argument of these events, you will need to update your event listeners due to the arity change.

### Moved `@fluidframework/core-interface#fluidPackage.ts` to `@fluidframework/container-definition#fluidPackage.ts`
Moved the following interfaces and const from `@fluidframework/core-interface` to `@fluidframework/container-definitions`:
- `IFluidPackageEnvironment`
- `IFluidPackage`
- `isFluidPackage`
- `IFluidCodeDetailsConfig`
- `IFluidCodeDetailsConfig`
- `IFluidCodeDetails`
- `IFluidCodeDetailsComparer`
- `IProvideFluidCodeDetailsComparer`
- `IFluidCodeDetailsComparer`

They are deprecated from `@fluidframework/core-interface` and would be removed in future release. Please import them from `@fluidframework/container-definitions`.

### Deprecated `IFluidSerializer` in `IFluidDataStoreRuntime`
`IFluidSerializer` should only be used by DDSs to serialize data and they should use the one created by `SharedObject`.

### Errors thrown to DDS event handlers
Before this release, exceptions thrown from DDS event handlers resulted in Fluid Framework reporting non-error telemetry event and moving forward as if nothing happened. Starting with this release, such exceptions will result in critical error, i.e. container will be closed with such error and hosting app will be notified via Container's "closed" event. This will either happen immediately (if exception was thrown while processing remote op), or on later usage (if exception was thrown on local change). DDS will go into "broken" state and will keep throwing error on amy attempt to make local changes.
This process is supposed to be a catch-call case for cases where listeners did not do due diligence or have no better way to handle their errors.
If possible, it's recommended for DDS event listeners to not throw exceptions, but rather handle them appropriately without involving DDS itself.
The purpose of this change to ensure that data model stays always synchronized with data projection that event listeners are building. If event listener is not able to fully / correctly process change event, that likely means data synchronization is broken and it's not safe to continue (and potentially, corrupt document).

## 0.52 Breaking changes
- [chaincodePackage removed from Container](#chaincodePackage-removed-from-Container)
- [`OdspDocumentInfo` type replaced with `OdspFluidDataStoreLocator` interface](#OdspDocumentInfo-type-replaced-with-OdspFluidDataStoreLocator-interface)
- [close() removed from IDocumentDeltaConnection](#close-removed-from-IDocumentDeltaConnection)
- [Replace `createCreateNewRequest` function with `createOdspCreateContainerRequest` function](#Replace-createCreateNewRequest-function-with-createOdspCreateContainerRequest-function)
- [Deprecate IFluidObject and introduce FluidObject](#Deprecate-IFluidObject-and-introduce-FluidObject)

### `chaincodePackage` removed from `Container`
The `chaincodePackage` property on `Container` was deprecated in 0.28, and has now been removed.  Two new APIs have been added to replace its functionality, `getSpecifiedCodeDetails()` and `getLoadedCodeDetails()`.  Use `getSpecifiedCodeDetails()` to get the code details currently specified for the `Container`, or `getLoadedCodeDetails()` to get the code details that were used to load the `Container`.

### `OdspDocumentInfo` type replaced with `OdspFluidDataStoreLocator` interface
The `OdspDocumentInfo` type is removed from `odsp-driver` package. It is removed from `packages\drivers\odsp-driver\src\contractsPublic.ts` and replaced with `OdspFluidDataStoreLocator` interface as parameter in `OdspDriverUrlResolverForShareLink.createDocumentUrl()`. If there are any instances of `OdspDocumentInfo` type used, it can be simply replaced with `OdspFluidDataStoreLocator` interface.

### Replace `createCreateNewRequest` function with `createOdspCreateContainerRequest` function
The `createCreateNewRequest()` is removed and replaced with `createOdspCreateContainerRequest()` in the `odsp-driver` package. If any instances of `createCreateNewRequest()` are used, replace them with `createOdspCreateContainerRequest()` by importing it from `@fluidframework/odsp-driver` package.

### Deprecate IFluidObject and introduce FluidObject
This release deprecates the interface `IFluidObject` and introduces the utility type [`FluidObject`](https://github.com/microsoft/FluidFramework/blob/main/common/lib/core-interfaces/src/provider.ts). The primary reason for this change is that the module augmentation used by `IFluidObject` creates excessive type coupling where a small breaking change in any type exposed off `IFluidObject` can lead to type error in all usages of `IFluidObject`.
On investigation we also found that the uber type `IFluidObject` wasn't genenerally necessary, as consumers generally only used a small number of specific types that they knew in advance.

Given these points, we've introduced [`FluidObject`](https://github.com/microsoft/FluidFramework/blob/main/common/lib/core-interfaces/src/provider.ts). `FluidObject` is a utility type that is used in both its generic and non-generic forms.

The non-generic `FluidObject` is returned or taken in cases where the specific functionally isn't known, or is different based on scenario. You'll see this usage for things like `scope` and the request pattern.

The non-generic `FluidObject` is a hint that the generic form of `FluidObject` should be used to inspect it. For example
``` typescript
    const provider: FluidObject<IFluidHTMLView> = requestFluidObject(container, "/");
    if(provider.IFluidHTMLView !== undefined){
        provider.IFluidHTMLView.render(div)
    }
```

If you want to inspect for multiple interfaces via `FluidObject`, you can use an intersection:
``` typescript
    const provider: FluidObject<IFluidHTMLView & IFluidMountableView> = requestFluidObject(container, "/");
```

Please begin reducing the usage of `IFluidObject` and moving to `FluidObject`.  If you find any cases that `FluidObject` doesn't support please file an issue.

## 0.51 Breaking changes
- [`maxMessageSize` property has been deprecated from IConnectionDetails and IDocumentDeltaConnection](#maxmessagesize-property-has-been-deprecated-from-iconnectiondetails-and-idocumentdeltaconnection)
- [_createDataStoreWithProps and IFluidDataStoreChannel](#createdatastorewithprops-and-ifluiddatastorechannel)
- [Deprecated `Loader._create` is removed](#deprecated-loadercreate-is-removed)
- [Stop exporting internal class `CollabWindowTracker` ](#stop-exporting-internal-class-collabwindowtracker)
- [base-host package removed](#base-host-package-removed)
- [Registers removed from sequence and merge-tree](#Registers-removed-from-sequence-and-merge-tree)
- [Token fetch errors have proper errorType](#token-fetch-errors-have-proper-errorType)

### `maxMessageSize` property has been deprecated from IConnectionDetails and IDocumentDeltaConnection
`maxMessageSize` is redundant and will be removed soon. Please use the `serviceConfiguration.maxMessageSize` property instead.

### _createDataStoreWithProps and IFluidDataStoreChannel
ContainerRuntime._createDataStoreWithProps() is made consistent with the rest of API (same API on IContainerRuntimeBase interface, all other create methods to create data store) and returns now only IFluidRouter. IFluidDataStoreChannel is internal communication mechanism between ContainerRuntime and data stores and should be used only for this purpose, by data store authors. It is not a public interface that should be exposed by data stores.
While casting IFluidRouter objects returned by various data store creation APIs to IFluidDataStoreChannel would continue to work in this release, this is not supported and will be taken away in next releases due to upcoming work in GC & named component creation space.

### Deprecated `Loader._create` is removed
Removing API `Loader._create` from `@fluidframework/container-loader`, which was an interim replacement of the Loader constructor API change in version 0.28.
Use the Loader constructor with the `ILoaderProps` instead.

### Stop exporting internal class `CollabWindowTracker`
`CollabWindowTracker` is an internal implementation for `@fluidframework/container-loader` and should never been exported.

### base-host package removed
The `@fluidframework/base-host` package has been removed.  See the [quick-start guide](https://fluidframework.com/docs/start/quick-start/) for recommended hosting practices.

If you were using the `UpgradeManager` utility from this package, external access to Quorum proposals is planned to be deprecated and so this is no longer recommended.  To upgrade code, instead use the `Container` API `proposeCodeDetails`.

### Registers removed from sequence and merge-tree
The `@fluidframework/sequence` and `@fluidframework/merge-tree` packages provided cut/copy/paste functionalities that built on a register concept.  These functionalities were never fully implemented and have been removed.

### Token fetch errors have proper errorType
If the tokenFetcher provided by the host thrown an error, this error will be propagated through the code with errorType "fetchTokenError".
Previously, the errorType was either empty, or recently and incorrectly, "dataProcessingError".

## 0.50 Breaking changes
- [OpProcessingController removed](#opprocessingcontroller-removed)
- [Expose isDirty flag in the FluidContainer](#expose-isdirty-flag-in-the-fluidcontainer)
- [get-container API changed](#get-container-api-changed)
- [SharedCell serialization](#sharedcell-serialization)
- [Expose saved and dirty events in FluidContainer](#expose-saved-and-dirty-events-in-fluidcontainer)
- [Deprecated bindToContext in IFluidDataStoreChannel](#Deprecated-bindToContext-in-IFluidDataStoreChannel)

### OpProcessingController removed
OpProcessingController has been deprecated for very long time. It's being removed in this release.
Please use LoaderContainerTracker instead (see https://github.com/microsoft/FluidFramework/pull/7784 as an example of changes required)
If you can't make this transition, you can always copy implementation of LoaderContainerTracker to your repo and maintain it. That said, it has bugs and tests using it are easily broken but subtle changes in reconnection logic, as evident from PRs #7753, #7393)

### Expose isDirty flag in the FluidContainer
The `isDirty` flag is exposed onto the FluidContainer. The property is already exposed on the Container and it is just piped up to the FluidContainer.

### get-container API changed
The signature of methods `getTinyliciousContainer` and `getFRSContainer` exported from the `get-container` package has been changed to accomodate the new container create flow. Both methods now return a tuple of the container instance and container ID associated with it. The `documentId` parameter is ignored when a new container is requested. Client applications need to use the ID returned by the API.
The `get-container` API is widely used in multiple sample applications across the repository. All samples were refactored to reflect the change in the API. External samples consuming these methods should be updated accordingly.

### SharedCell serialization
`SharedCell` serialization format has changed. Values stored from previous versions will be broken.

### Expose saved and dirty events in FluidContainer
The `saved` and `dirty` container events are exposed onto the FluidContainer. The events are emitted on the Container already.

### Deprecated bindToContext in IFluidDataStoreChannel
bindToContext in IFluidDataStoreChannel has been deprecated. This should not be used to explicitly bind data stores. Root data stores will automatically be bound to container. Non-root data stores will be bound when their handles are stored in an already bound DDS.

## 0.49 Breaking changes
- [Deprecated dirty document events and property removed from ContainerRuntime](#deprecated-dirty-document-events-and-property-removed-from-containerruntime)
- [Removed deltaManager.ts from @fluidframework/container-loader export](#deltamanager-removed-from-fluid-framework-export)
- [Container class protected function resumeInternal made private](#resumeinternal-made-private)
- [url removed from ICreateBlobResponsee](#url-removed-from-ICreateBlobResponse)
- [encoding type change](#encoding-type-change)

### Deprecated dirty document events and property removed from ContainerRuntime
The `isDocumentDirty()` method, `"dirtyDocument"` and `"savedDocument"` events that were deprecated in 0.35 have now been removed.  For more information on replacements, see [DirtyDocument events and property](#DirtyDocument-events-and-property).

### DeltaManager removed from fluid-framework export
The `DeltaManager` class, the `IConnectionArgs` interface, the `IDeltaManagerInternalEvents` interface, and the `ReconnectedMode` enum have been removed from `@fluidframework/container-loader` package exports. Instead of `DeltaManager`, `IDeltaManager` should be used where appropriate.

### resumeInternal made private
The `protected` function `resumeInternal` under the class `Container` has been made `private`.

### `url` removed from ICreateBlobResponse
The unused `url` property of `ICreateBlobResponse` in `@fluidframework/protocol-definitions` has been removed

### `encoding` type change
The `encoding` property of `IBlob` in `@fluidframework/protocol-definitions` has changed type from `string` to `"utf-8" | "base64"` to match the only supported values.

## 0.48 Breaking changes
- [client-api package removed](#client-api-package-removed)
- [SignalManager removed from fluid-framework export](#signalmanager-removed-from-fluid-framework-export)
- [MockLogger removed from @fluidframework/test-runtime-utils](#mocklogger-removed-from-fluidframeworktest-runtime-utils)

### client-api package removed
The `@fluid-internal/client-api` package was deprecated in 0.20 and has now been removed.  Usage of this package should be replaced with direct usage of the `Loader`, `FluidDataStoreRuntime`, `ContainerRuntime`, and other supported functionality.

### SignalManager removed from fluid-framework export
The `SignalManager` and `Signaler` classes have been removed from the `@fluid-framework/fluid-static` and `fluid-framework` package exports and moved to the `@fluid-experimental/data-objects` package.  This is because of its experimental state and the intentional omission of experimental features from `fluid-framework`.  Users should instead import the classes from the `@fluid-experimental/data-objects` package.

### MockLogger removed from @fluidframework/test-runtime-utils
MockLogger is only used internally, so it's removed from @fluidframework/test-runtime-utils.

## 0.47 Breaking changes
- [Property removed from IFluidDataStoreContext](#Property-removed-from-IFluidDataStoreContext)
- [Changes to IFluidDataStoreFactory](#Changes-to-IFluidDataStoreFactory)
- [FlushMode enum values renamed](#FlushMode-enum-values-renamed)
- [name removed from ContainerSchema](#name-removed-from-ContainerSchema)
- [Anonymous return types for container calls in client packages](#Anonymous-return-types-for-container-calls-in-client-packages)
- [createContainer and getContainer response objects properties renamed](#createContainer-and-getContainer-response-objects-properties-renamed)
- [tinylicious and azure clients createContainer now detached](#tinylicious-and-azure-clients-createContainer-now-detached)
- [container id is returned from new attach() and not exposed on the container](#container-id-is-returned-from-new-attach-and-not-exposed-on-the-container)
- [AzureClient initialization as a singular config](#AzureClient-initialization-as-a-singular-config)

### Property removed from IFluidDataStoreContext
- the `existing` property from `IFluidDataStoreContext` (and `FluidDataStoreContext`) has been removed.

### Changes to IFluidDataStoreFactory
- The `existing` parameter from the `instantiateDataStore` function is now mandatory to differentiate creating vs loading.

### `FlushMode` enum values renamed
`FlushMode` enum values from `@fluidframework/runtime-definitions` have ben renamed as following:
- `FlushMode.Manual` to `FlushMode.TurnBased`
- `FlushMode.Automatic` to `FlushMode.Immediate`

### `name` removed from ContainerSchema
The `name` property on the ContainerSchema was used for multi-container scenarios but has not materialized to be a useful schema property. The feedback has been negative to neutral so it is being removed before it becomes formalized. Support for multi-container scenarios, if any is required, will be addressed as a future change.

### Anonymous return types for container calls in client packages
`createContainer` and `getContainer` in `@fluidframework/azure-client` and `@fluidframework/tinylicious-client` will no longer return typed objects but instead will return an anonymous type. This provide the flexibility that comes with tuple deconstruction with the strong typing of property names.

```javascript
// `@fluidframework/azure-client`
createContainer(containerSchema: ContainerSchema): Promise<{
    container: FluidContainer;
    services: AzureContainerServices;
}>;
getContainer(id: string, containerSchema: ContainerSchema): Promise<{
    container: FluidContainer;
    services: AzureContainerServices;
}>;

// `@fluidframework/tinylicious-client`
createContainer(containerSchema: ContainerSchema): Promise<{
    container: FluidContainer;
    services: TinyliciousContainerServices;
}>;
getContainer(id: string, containerSchema: ContainerSchema): Promise<{
    container: FluidContainer;
    services: TinyliciousContainerServices;
}>;
```

### createContainer and getContainer response objects properties renamed
For all `*-client` packages `createContainer` and `getContainer` would return an object with `fluidContainer` and `containerServices`. These have been renamed to the following for brevity.

- fluidContainer => container
- containerServices => services

```javascript
// old
const { fluidContainer, containerServices } = client.getContainer(...);

// new
const { container, services } = client.getContainer(...);
```

### tinylicious and azure clients createContainer now detached
Creating a new container now requires and explicit attach step. All changes made in between container creation, and attaching, will be persisted as part of creation and guaranteed to always be available to users. This allows developers to initialize `initialObjects` with state before the container is connected to the service. It also enables draft creation modes.

```javascript
// old
const { fluidContainer } = client.createContainer(...);

// new
const { container } = client.createContainer(...);
const id = container.attach();
```

### container id is returned from new attach() and not exposed on the container
Because we now have an explicit attach flow, the container id is part of that flow as well. The id is returned from the `attach()` call.

```javascript
// old
const { fluidContainer } = client.createContainer(...);
const containerId = fluidContainer.id;

// new
const { container } = client.createContainer(...);
const containerId = container.attach();
```

### AzureClient initialization as a singular config
AzureClient now takes a singular config instead of multiple parameters. This enables easier scaling of config properties as we introduce new functionality.

```js
// old
const connectionConfig = {...};
const logger = new MyLogger();
const client = new AzureClient(connectionConfig, logger);

// new
const config = {
    connection: {...},
    logger: new MyLogger(...)
}
const client = new AzureClient(config);
```

## 0.46 Breaking changes
- [@fluid-experimental/fluid-framework package name changed](#fluid-experimentalfluid-framework-package-name-changed)
- [FrsClient has been renamed to AzureClient and moved out of experimental state](#FrsClient-has-been-renamed-to-AzureClient-and-moved-out-of-experimental-state)
- [documentId removed from IFluidDataStoreRuntime and IFluidDataStoreContext](#documentId-removed-from-IFluidDataStoreRuntime-and-IFluidDataStoreContext)
- [@fluid-experimental/tinylicious-client package name changed](#fluid-experimentaltinylicious-client-package-name-changed)
- [@fluid-experimental/fluid-static package name changed](#fluid-experimentalfluid-static-package-name-changed)
- [TinyliciousClient and AzureClient container API changed](#tinyliciousclient-and-azureclient-container-api-changed)

### `@fluid-experimental/fluid-framework` package name changed
The `@fluid-experimental/fluid-framework` package has been renamed to now be `fluid-framework`. The scope has been removed.


### FrsClient has been renamed to AzureClient and moved out of experimental state
The `@fluid-experimental/frs-client` package for connecting with the Azure Fluid Relay service has been renamed to now be `@fluidframework/azure-client`. This also comes with the following name changes for the exported classes and interfaces from the package:
- `FrsClient` -> `AzureClient`
- `FrsAudience` -> `AzureAudience`
- `IFrsAudience` -> `IAzureAudience`
- `FrsMember` -> `AzureMember`
- `FrsConnectionConfig` -> `AzureConnectionConfig`
- `FrsContainerConfig` -> `AzureContainerConfig`
- `FrsResources` -> `AzureResources`
- `FrsAzFunctionTokenProvider` -> `AzureFunctionTokenProvider`
- `FrsUrlResolver` -> `AzureUrlResolver`

### documentId removed from IFluidDataStoreRuntime and IFluidDataStoreContext
- `documentId` property is removed from IFluidDataStoreRuntime and IFluidDataStoreContext. It is a document level concept and is no longer exposed from data store level.

### `@fluid-experimental/tinylicious-client` package name changed
The `@fluid-experimental/tinylicious-client` package has been renamed to now be `@fluidframework/tinylicious-client`.

### `@fluid-experimental/fluid-static` package name changed
The `@fluid-experimental/fluid-static` package has been renamed to now be `@fluidframework/fluid-static`.

### TinyliciousClient and AzureClient container API changed

Tinylicious and Azure client API changed to comply with the new container creation flow. From now on,
the new container ID will be generated by the framework. In addition to that, the `AzureContainerConfig`
parameter's got decommissioned and the logger's moved to the client's constructor.

```ts
// Create a client using connection settings and an optional logger
const client = new AzureClient(connectionConfig, logger);
// Create a new container
const { fluidContainer, containerServices } = await client.createContainer(containerSchema);
// Retrieve the new container ID
const containerId = fluidContainer.id;
// Access the existing container
const { fluidContainer, containerServices }= await client.getContainer(containerId, containerSchema);
```

## 0.45 Breaking changes
- [Changes to local testing in insecure environments and associated bundle size increase](#changes-to-local-testing-in-insecure-environments-and-associated-bundle-size-increase)
- [Property removed from IFluidDataStoreRuntime](#Property-removed-from-IFluidDataStoreRuntime)
- [Changes to client-api Document](#changes-to-client-api-Document)
- [Changes to PureDataObject](#changes-to-PureDataObject)
- [Changes to DataObject](#changes-to-DataObject)
- [Changes to PureDataObjectFactory](#changes-to-PureDataObjectFactory)
- [webpack-fluid-loader package name changed](#webpack-fluid-loader-package-name-changed)
- [Loggers without tag support now deprecated in ContainerContext](#loggers-without-tag-support-now-deprecated-in-containercontext)
- [Creating new containers with Container.load is no longer supported](#Creating-new-containers-with-Containerload-is-no-longer-supported)
- [getHashedDocumentId is now async](#gethasheddocumentid-is-now-async)

### Changes to local testing in insecure environments and associated bundle size increase
Previously the `@fluidframework/common-utils` package exposed a `setInsecureContextHashFn` function so users could set an override when testing locally in insecure environments because the `crypto.subtle` library is not available.  This is now done automatically as a fallback and the function is removed.  The fallback exists as a dynamic import of our equivalent Node platform implementation, and will show as a chunk named "FluidFramework-HashFallback" and be up to ~25KB parsed in size.  It will not be served when running normally in a modern browser.

### Property removed from IFluidDataStoreRuntime
- the `existing` property from `IFluidDataStoreRuntime` (and `FluidDataStoreRuntime`) has been removed. There is no need for this property in the class, as the flag can be supplied as a parameter to `FluidDataStoreRuntime.load` or to the constructor of `FluidDataStoreRuntime`. The `IFluidDataStoreFactory.instantiateDataStore` function has an `existing` parameter which can be supplied to the `FluidDataStoreRuntime` when the latter is created.

### Changes to client-api Document
- The `existing` property from the `Document` class in `@fluid-internal/client-api` has been removed. It can be assumed that the property would have always been `true`.

### Changes to PureDataObject
- The `initializeInternal` and the `finishInitialization` functions have a mandatory `existing` parameter to differentiate creating vs loading.

### Changes to DataObject
- The `initializeInternal` function has a mandatory `existing` parameter to differentiate creating vs loading.

### Changes to PureDataObjectFactory
- The `createDataObject` in `PureDataObjectFactory` has a mandatory `existing` parameter to differentiate creating vs loading.

### `webpack-fluid-loader` package name changed
The `webpack-fluid-loader` utility was previously available from a package named `@fluidframework/webpack-fluid-loader`.  However, since it is a tool and should not be used in production, it is now available under the tools scope `@fluid-tools/webpack-fluid-loader`.

### Loggers without tag support now deprecated in ContainerContext
The `logger` property of `ContainerContext` has been marked deprecated. Loggers passed to ContainerContext will need to support tagged events.

### Creating new containers with Container.load is no longer supported
- See [Creating new containers with Container.load has been deprecated](#Creating-new-containers-with-Containerload-has-been-deprecated)
- The `createOnLoad` flag to inside `IContainerLoadOptions` has been removed.
- `LegacyCreateOnLoadEnvironmentKey` from `@fluidframework/container-loader` has been removed.

### getHashedDocumentId is now async
`@fluidframework/odsp-driver`'s `getHashedDocumentId` function is now async to take advantage of shared hashing functionality.  It drops its dependency on the `sha.js` package as a result, which contributed ~37KB to the parsed size of the `odsp-driver` bundle.

## 0.44 Breaking changes
- [Property removed from ContainerRuntime class](#Property-removed-from-the-ContainerRuntime-class)
- [attach() should only be called once](#attach-should-only-be-called-once)
- [Loader access in data stores is removed](#loader-access-in-data-stores-is-removed)

### Property removed from the ContainerRuntime class
- the `existing` property from `ContainerRuntime` has been removed. Inspecting this property in order to decide whether or not to perform initialization operations should be replaced with extending the `RuntimeFactoryHelper` abstract class from `@fluidframework/runtime-utils` and overriding `instantiateFirstTime` and `instantiateFromExisting`. Alternatively, any class implementing `IRuntimeFactory` can supply an `existing` parameter to the `instantiateRuntime` method.

### attach() should only be called once
`Container.attach()` will now throw if called more than once. Once called, it is responsible for retrying on retriable errors or closing the container on non-retriable errors.

### Loader access in data stores is removed
Following the deprecation warning [Loader in data stores deprecated](#loader-in-data-stores-deprecated), the associated APIs have now been removed.  In addition to the original deprecation notes, users will automatically have an `ILoader` available on the container scope object as the `ILoader` property if the container was created through a `Loader`.

## 0.43 Breaking changes

- [TinyliciousClient and FrsClient are no longer static](#TinyliciousClient-and-FrsClient-are-no-longer-static)
- [Routerlicious Driver DeltaStorageService constructor changed](#Routerlicious-Driver-DeltaStorageService-constructor-changed)
- [addGlobalAgentSchedulerAndLeaderElection removed](#addGlobalAgentSchedulerAndLeaderElection-removed)
- [Property removed from the Container class](#Property-removed-from-the-Container-class)
- [Creating new containers with Container.load has been deprecated](#Creating-new-containers-with-Containerload-has-been-deprecated)
- [Changes to client-api](#changes-to-client-api)

### TinyliciousClient and FrsClient are no longer static
`TinyliciousClient` and `FrsClient` global static properties are removed. Instead, object instantiation is now required.

### Property removed from the Container class
- the `existing` property from `Container` has been removed. The caller should differentiate on how the container has been created (`Container.load` vs `Container.createDetached`). See also [Creating new containers with Container.load has been deprecated](#Creating-new-containers-with-Containerload-has-been-deprecated).

### Routerlicious Driver DeltaStorageService constructor changed
`DeltaStorageService` from `@fluidframework/routerlicious-driver` now takes a `RestWrapper` as the second constructor parameter, rather than a TokenProvider.

### addGlobalAgentSchedulerAndLeaderElection removed
In 0.38, the `IContainerRuntimeOptions` option `addGlobalAgentSchedulerAndLeaderElection` was added (on by default), which could be explicitly disabled to remove the built-in `AgentScheduler` and leader election functionality.  This flag was turned off by default in 0.40.  In 0.43 the flag (and the functionality it enabled) has been removed.

See [AgentScheduler-related deprecations](#AgentScheduler-related-deprecations) for more information on this deprecation and back-compat support, as well as recommendations on how to migrate away from the built-in.

### Creating new containers with Container.load has been deprecated
- `Container.load` with inexistent files will fail instead of creating a new container. Going forward, please use `Container.createDetached` for this scenario.
- To enable the legacy scenario, set the `createOnLoad` flag to true inside `IContainerLoadOptions`. `Loader.request` and `Loader.resolve` will enable the legacy scenario if the `IClientDetails.environment` property inside `IRequest.headers` contains the string `enable-legacy-create-on-load` (see `LegacyCreateOnLoadEnvironmentKey` from `@fluidframework/container-loader`).

### Changes to client-api
- The `load` function from `document.ts` will fail the container does not exist. Going forward, please use the `create` function to handle this scenario.

## 0.42 Breaking changes

- [Package renames](#0.42-package-renames)
- [IContainerRuntime property removed](#IContainerRuntime-property-removed)
- [IContainerRuntimeEvents changes](#IContainerRuntimeEvents-changes)
- [Removed IParsedUrl interface, parseUrl, getSnapshotTreeFromSerializedContainer and convertProtocolAndAppSummaryToSnapshotTree api from export](#Removed-IParsedUrl-interface,-parseUrl,-getSnapshotTreeFromSerializedContainer-and-convertProtocolAndAppSummaryToSnapshotTree-api-from-export)

### 0.42 package renames

We have renamed some packages to better reflect their status. See the [npm package
scopes](https://github.com/microsoft/FluidFramework/wiki/npm-package-scopes) page in the wiki for more information about
the npm scopes.

- `@fluidframework/react-inputs` is renamed to `@fluid-experimental/react-inputs`
- `@fluidframework/react` is renamed to `@fluid-experimental/react`

### IContainerRuntimeEvents changes
- `fluidDataStoreInstantiated` has been removed from the interface and will no longer be emitted by the `ContainerRuntime`.

### IContainerRuntime property removed
- the `existing` property from `IContainerRuntime` has been removed.

### Removed IParsedUrl interface, parseUrl, getSnapshotTreeFromSerializedContainer and convertProtocolAndAppSummaryToSnapshotTree api from export
These interface and apis are not supposed to be used outside the package. So stop exposing them.

## 0.41 Breaking changes

- [Package renames](#0.41-package-renames)
- [LoaderHeader.version could not be null](#LoaderHeader.version-could-not-be-null)
- [Leadership API surface removed](#Leadership-API-surface-removed)
- [IContainerContext and Container storage API return type changed](#IContainerContext-and-Container-storage-API-return-type-changed)

### 0.41 package renames

We have renamed some packages to better reflect their status. See the [npm package
scopes](https://github.com/microsoft/FluidFramework/wiki/npm-package-scopes) page in the wiki for more information about
the npm scopes.

- `@fluidframework/last-edited-experimental` is renamed to `@fluid-experimental/last-edited`

### LoaderHeader.version could not be null
`LoaderHeader.version` in ILoader can not be null as we always load from existing snapshot in `container.load()`;

### Leadership API surface removed
In 0.38, the leadership API surface was deprecated, and in 0.40 it was turned off by default.  In 0.41 it has now been removed.  If you still require leadership functionality, you can use a `TaskSubscription` in combination with an `AgentScheduler`.

See [AgentScheduler-related deprecations](#AgentScheduler-related-deprecations) for more information on how to use `TaskSubscription` to migrate away from leadership election.

### IContainerContext and Container storage API return type changed
IContainerContext and Container now will always have storage even in Detached mode, so its return type has changed and undefined is removed.

## 0.40 Breaking changes

- [AgentScheduler removed by default](#AgentScheduler-removed-by-default)
- [ITelemetryProperties may be tagged for privacy purposes](#itelemetryproperties-may-be-tagged-for-privacy-purposes)
- [IContainerRuntimeDirtyable removed](#IContainerRuntimeDirtyable-removed)
- [Most RouterliciousDocumentServiceFactory params removed](#Most-RouterliciousDocumentServiceFactory-params-removed)

### AgentScheduler removed by default
In 0.38, the `IContainerRuntimeOptions` option `addGlobalAgentSchedulerAndLeaderElection` was added (on by default), which could be explicitly disabled to remove the built-in `AgentScheduler` and leader election functionality.  This flag has now been turned off by default.  If you still depend on this functionality, you can re-enable it by setting the flag to `true`, though this option will be removed in a future release.

See [AgentScheduler-related deprecations](#AgentScheduler-related-deprecations) for more information on this deprecation and back-compat support, as well as recommendations on how to migrate away from the built-in.

### ITelemetryProperties may be tagged for privacy purposes
Telemetry properties on logs *can (but are **not** yet required to)* now be tagged. This is **not** a breaking change in 0.40, but users are strongly encouraged to add support for tags (see [UPCOMING.md](./UPCOMING.md) for more details).

_\[edit\]_

This actually was a breaking change in 0.40, in that the type of the `event` parameter of `ITelemetryBaseLogger.send` changed to
a more inclusive type which needs to be accounted for in implementations.  However, in releases 0.40 through 0.44,
_no tagged events are sent to any ITelemetryBaseLogger by the Fluid Framework_.  We are preparing to do so
soon, and will include an entry in BREAKING.md when we do.

### IContainerRuntimeDirtyable removed
The `IContainerRuntimeDirtyable` interface and `isMessageDirtyable()` method were deprecated in release 0.38.  They have now been removed in 0.40.  Please refer to the breaking change notice in 0.38 for instructions on migrating away from use of this interface.

### Most RouterliciousDocumentServiceFactory params removed

The `RouterliciousDocumentServiceFactory` constructor no longer accepts the following params: `useDocumentService2`, `disableCache`, `historianApi`, `gitCache`, and `credentials`. Please open an issue if these flags/params were important to your project so that they can be re-incorporated into the upcoming `IRouterliciousDriverPolicies` param.

## 0.39 Breaking changes
- [connect event removed from Container](#connect-event-removed-from-Container)
- [LoaderHeader.pause](#LoaderHeader.pause)
- [ODSP driver definitions](#ODSP-driver-definitions)
- [ITelemetryLogger Remove redundant methods](#ITelemetryLogger-Remove-redundant-methods)
- [fileOverwrittenInStorage](#fileOverwrittenInStorage)
- [absolutePath use in IFluidHandle is deprecated](#absolutepath-use-in-ifluidhandle-is-deprecated)

### connect event removed from Container
The `"connect"` event would previously fire on the `Container` after `connect_document_success` was received from the server (which likely happens before the client's own join message is processed).  This event does not represent a safe-to-use state, and has been removed.  To detect when the `Container` is fully connected, the `"connected"` event should be used instead.

### LoaderHeader.pause
LoaderHeader.pause has been removed. instead of
```typescript
[LoaderHeader.pause]: true
```
use
```typescript
[LoaderHeader.loadMode]: { deltaConnection: "none" }
```

### ODSP driver definitions
A lot of definitions have been moved from @fluidframework/odsp-driver to @fluidframework/odsp-driver-definitions. This change is required in preparation for driver to be dynamically loaded by host.
This new package contains all the dependencies of ODSP driver factory (like HostStoragePolicy, IPersistedCache, TokenFetcher) as well as outputs (OdspErrorType).
@fluidframework/odsp-driver will continue to have defintions for non-factory functionality (like URI resolver, helper functionality to deal with sharing links, URI parsing, etc.)

### ITelemetryLogger Remove redundant methods
Remove deprecated `shipAssert` `debugAssert` `logException` `logGenericError` in favor of `sendErrorEvent` as they provide the same behavior and semantics as `sendErrorEvent`and in general are relatively unused. These methods were deprecated in 0.36.

### fileOverwrittenInStorage
Please use `DriverErrorType.fileOverwrittenInStorage` instead of `OdspErrorType.epochVersionMismatch`

### absolutePath use in IFluidHandle is deprecated
Rather than retrieving the absolute path, ostensibly to be stored, one should instead store the handle itself. To load, first retrieve the handle and then call `get` on it to get the actual object. Note that it is assumed that the container is responsible both for mapping an external URI to an internal object and for requesting resolved objects with any remaining tail of the external URI. For example, if a container has some map that maps `/a --> <some handle>`, then a request like `request(/a/b/c)` should flow like `request(/a/b/c) --> <some handle> --> <object> -->  request(/b/c)`.

## 0.38 Breaking changes
- [IPersistedCache changes](#IPersistedCache-changes)
- [ODSP Driver Type Unification](#ODSP-Driver-Type-Unification)
- [ODSP Driver url resolver for share link parameter consolidation](#ODSP-Driver-url-resolver-for-share-link-parameter-consolidation)
- [AgentScheduler-related deprecations](#AgentScheduler-related-deprecations)
- [Removed containerUrl from IContainerLoadOptions and IContainerConfig](#Removed-containerUrl-from-IContainerLoadOptions-and-IContainerConfig)

### IPersistedCache changes
IPersistedCache implementation no longer needs to implement updateUsage() method (removed form interface).
Same goes for sequence number / maxOpCount arguments.
put() changed from fire-and-forget to promise, with intention of returning write errors back to caller. Driver could use this information to stop recording any data about given file if driver needs to follow all-or-nothing strategy in regards to info about a file.
Please note that format of data stored by driver changed. It will ignore cache entries recorded by previous versions of driver.

## ODSP Driver Type Unification
This change reuses existing contracts to reduce redundancy improve consistency.

The breaking portion of this change does rename some parameters to some helper functions, but the change are purely mechanical. In most cases you will likely find you are pulling properties off an object individually to pass them as params, whereas now you can just pass the object itself.

``` typescript
// before:
createOdspUrl(
    siteUrl,
    driveId,
    fileId,
    "/",
    containerPackageName,
);
fetchJoinSession(
    driveId,
    itemId,
    siteUrl,
    ...
)
getFileLink(
    getToken,
    something.driveId,
    something.itemId,
    something.siteUrl,
    ...
)

// After:
createOdspUrl({
    siteUrl,
    driveId,
    itemId: fileId,
    dataStorePath: "/",
    containerPackageName,
});

fetchJoinSession(
    {driveId, itemId, siteUrl},
    ...
);

getFileLink(
    getToken,
    something,
    ...
)
```

## ODSP Driver url resolver for share link parameter consolidation
OdspDriverUrlResolverForShareLink constructor signature has been changed to simplify instance
creation in case resolver is not supposed to generate share link. Instead of separately specifying
constructor parameters that are used to fetch share link there will be single parameter in shape of
object that consolidates all properties that are necessary to get share link.

``` typescript
// before:
new OdspDriverUrlResolverForShareLink(
    tokenFetcher,
    identityType,
    logger,
    appName,
);

// After:
new OdspDriverUrlResolverForShareLink(
    { tokenFetcher, identityType },
    logger,
    appName,
);
```

### AgentScheduler-related deprecations
`AgentScheduler` is currently a built-in part of `ContainerRuntime`, but will be removed in an upcoming release.  Correspondingly, the API surface of `ContainerRuntime` that relates to or relies on the `AgentScheduler` is deprecated.

#### Leadership deprecation
A `.leader` property and `"leader"`/`"notleader"` events are currently exposed on the `ContainerRuntime`, `FluidDataStoreContext`, and `FluidDataStoreRuntime`.  These are deprecated and will be removed in an upcoming release.

A `TaskSubscription` has been added to the `@fluidframework/agent-scheduler` package which can be used in conjunction with an `AgentScheduler` to get equivalent API surface:

```typescript
const leadershipTaskSubscription = new TaskSubscription(agentScheduler, "leader");
if (leadershipTaskSubscription.haveTask()) {
    // client is the leader
}
leadershipTaskSubscription.on("gotTask", () => {
    // client just became leader
});
leadershipTaskSubscription.on("lostTask", () => {
    // client is no longer leader
});
```

The `AgentScheduler` can be one of your choosing, or the built-in `AgentScheduler` can be retrieved for this purpose using `ContainerRuntime.getRootDataStore()` (however, as noted above this will be removed in an upcoming release):

```typescript
const agentScheduler = await requestFluidObject<IAgentScheduler>(
    await containerRuntime.getRootDataStore("_scheduler"),
    "",
);
```

#### IContainerRuntimeDirtyable deprecation
The `IContainerRuntimeDirtyable` interface provides the `isMessageDirtyable()` method, for use with last-edited functionality.  This is only used to differentiate messages for the built-in `AgentScheduler`.  With the deprecation of the `AgentScheduler`, this interface and method are no longer necessary and so are deprecated and will be removed in an upcoming release.  From the `ContainerRuntime`'s perspective all messages are considered dirtyable with this change.

If you continue to use the built-in `AgentScheduler` and want to replicate this filtering in your last-edited behavior, you can use the following in your `shouldDiscardMessage()` check:

```typescript
import { ContainerMessageType } from "@fluidframework/container-runtime";
import { IEnvelope, InboundAttachMessage } from "@fluidframework/runtime-definitions";

// In shouldDiscardMessage()...
if (type === ContainerMessageType.Attach) {
    const attachMessage = contents as InboundAttachMessage;
    if (attachMessage.id === "_scheduler") {
        return true;
    }
} else if (type === ContainerMessageType.FluidDataStoreOp) {
    const envelope = contents as IEnvelope;
    if (envelope.address === "_scheduler") {
        return true;
    }
}
// Otherwise, proceed with other discard logic...
```

#### Deprecation of AgentScheduler in the container registry and instantiation of the _scheduler
Finally, the automatic addition to the registry and creation of the `AgentScheduler` with ID `_scheduler` is deprecated and will also be removed in an upcoming release.  To prepare for this, you can proactively opt-out of the built-in by turning off the `IContainerRuntimeOptions` option `addGlobalAgentSchedulerAndLeaderElection` in your calls to `Container.load` or in the constructor of your `BaseContainerRuntimeFactory` or `ContainerRuntimeFactoryWithDefaultDataStore`.

For backwards compat with documents created prior to this change, you'll need to ensure the `AgentSchedulerFactory.registryEntry` is present in the container registry.  You can add it explicitly in your calls to `Container.load` or in the constructor of your `BaseContainerRuntimeFactory` or `ContainerRuntimeFactoryWithDefaultDataStore`.  The examples below show how to opt-out of the built-in while maintaining backward-compat with documents that were created with a built-in `AgentScheduler`.

```typescript
const runtime = await ContainerRuntime.load(
    context,
    [
        // Any other registry entries...
        AgentSchedulerFactory.registryEntry,
    ],
    requestHandler,
    // Opt-out of adding the AgentScheduler
    { addGlobalAgentSchedulerAndLeaderElection: false },
    scope);
```

```typescript
const SomeContainerRuntimeFactory = new ContainerRuntimeFactoryWithDefaultDataStore(
    DefaultFactory,
    new Map([
        // Any other registry entries...
        AgentSchedulerFactory.registryEntry,
    ]),
    providerEntries,
    requestHandlers,
    // Opt-out of adding the AgentScheduler
    { addGlobalAgentSchedulerAndLeaderElection: false },
);
```

If you use `AgentScheduler` functionality, it is recommended to instantiate this as a normal (non-root) data store (probably on your root data object).  But if you are not yet ready to migrate away from the root data store, you can instantiate it yourself on new containers (you should do this while the container is still detached):

```typescript
if (!context.existing) {
    await runtime.createRootDataStore(AgentSchedulerFactory.type, "_scheduler");
}
```

The option will be turned off by default in an upcoming release before being turned off permanently, so it is recommended to make these updates proactively.

### Removed containerUrl from IContainerLoadOptions and IContainerConfig
Removed containerUrl from IContainerLoadOptions and IContainerConfig. This is no longer needed to route request.

## 0.37 Breaking changes

-   [OpProcessingController marked for deprecation](#opprocessingcontroller-marked-for-deprecation)
-   [Loader in data stores deprecated](#Loader-in-data-stores-deprecated)
-   [TelemetryLogger Properties Format](#TelemetryLogger-Properties-Format)
-   [IContainerRuntimeOptions Format Change](#IContainerRuntimeOptions-Format-Change)
-   [AgentScheduler moves and renames](#AgentScheduler-moves-and-renames)

### OpProcessingController marked for deprecation

`OpProcessingController` is marked for deprecation and we be removed in 0.38.
`LoaderContainerTracker` is the replacement with better tracking. The API differs from `OpProcessingController` in the following ways:

-   Loader is added for tracking and any Container created/loaded will be automatically tracked
-   The op control APIs accept Container instead of DeltaManager

### Loader in data stores deprecated

The `loader` property on the `IContainerRuntime`, `IFluidDataStoreRuntime`, and `IFluidDataStoreContext` interfaces is now deprecated and will be removed in an upcoming release. Data store objects will no longer have access to an `ILoader` by default. To replicate the same behavior, existing users can make the `ILoader` used to create a `Container` available on the `scope` property of these interfaces instead by setting the `provideScopeLoader` `ILoaderOptions` flag when creating the loader.

```typescript
const loader = new Loader({
    urlResolver,
    documentServiceFactory,
    codeLoader,
    options: { provideScopeLoader: true },
});
```

```typescript
const loader: ILoader | undefined = this.context.scope.ILoader;
```

### TelemetryLogger Properties Format

The TelemetryLogger's properties format has been updated to support error only properties. This includes: `ChildLogger`, `MultiSinkLogger`,`DebugLogger`.
The previous format was just a property bag:
`ChildLogger.create(logger, undefined, { someProperty: uuid() });`
Whereas now it has nested property bags for error categories including `all` and `error`:
`ChildLogger.create(logger, undefined, {all:{ someProperty: uuid() }});`

### IContainerRuntimeOptions Format Change

The runtime options passed into `ContainerRuntime` have been subdivided into nested objects, because all of them fall under two categories currently:

-   `summaryOptions` - contains all summary/summarizer related options
    -   `generateSummaries`
    -   `initialSummarizerDelayMs`
    -   `summaryConfigOverrides`
    -   `disableIsolatedChannels`
-   `gcOptions` - contains all Garbage Collection related options
    -   `disableGC`
    -   `gcAllowed` (new)
    -   `runFullGC`

For a few versions we will keep supporting the old format, but the typings have already been updated.

### AgentScheduler moves and renames

`IAgentScheduler` and `IProvideAgentScheduler` have been moved to the `@fluidframework/agent-scheduler` package, and `taskSchedulerId` has been renamed to `agentSchedulerId`.

## 0.36 Breaking changes

-   [Some `ILoader` APIs moved to `IHostLoader`](#Some-ILoader-APIs-moved-to-IHostLoader)
-   [TaskManager removed](#TaskManager-removed)
-   [ContainerRuntime registerTasks removed](#ContainerRuntime-registerTasks-removed)
-   [getRootDataStore](#getRootDataStore)
-   [Share link generation no longer exposed externally](#Share-link-generation-no-longer-exposed-externally)
-   [ITelemetryLogger redundant method deprecation](#ITelemetryLogger-redundant-method-deprecation)

### Some `ILoader` APIs moved to `IHostLoader`

The `createDetachedContainer` and `rehydrateDetachedContainerFromSnapshot` APIs are removed from the `ILoader` interface, and have been moved to the new `IHostLoader` interface. The `Loader` class now implements `IHostLoader` instead, and consumers who need these methods should operate on an `IHostLoader` instead of an `ILoader`, such as by creating a `Loader`.

### TaskManager removed

The `TaskManager` has been removed, as well as methods to access it (e.g. the `.taskManager` member on `DataObject`). The `AgentScheduler` should be used instead for the time being and can be accessed via a request on the `ContainerRuntime` (e.g. `await this.context.containerRuntime.request({ url: "/_scheduler" })`), though we expect this will also be deprecated and removed in a future release when an alternative is made available (see #4413).

### ContainerRuntime registerTasks removed

The `registerTasks` method has been removed from `ContainerRuntime`. The `AgentScheduler` should be used instead for task scheduling.

### getRootDataStore

IContainerRuntime.getRootDataStore() used to have a backdoor allowing accessing any store, including non-root stores. This back door is removed - you can only access root data stores using this API.

### Share link generation no longer exposed externally

Share link generation implementation has been refactored to remove options for generating share links of various kinds.
Method for generating share link is no longer exported.
ShareLinkTokenFetchOptions has been removed and OdspDriverUrlResolverForShareLink constructor has been changed to accept tokenFetcher parameter which will pass OdspResourceTokenFetchOptions instead of ShareLin kTokenFetchOptions.

### ITelemetryLogger redundant method deprecation

Deprecate `shipAssert` `debugAssert` `logException` `logGenericError` in favor of `sendErrorEvent` as they provide the same behavior and semantics as `sendErrorEvent`and in general are relatively unused.

## 0.35 Breaking changes

-   [Removed some api implementations from odsp driver](#Removed-some-api-implemenations-from-odsp-driver)
-   [get-tinylicious-container and get-session-storage-container moved](#get-tinylicious-container-and-get-session-storage-container-moved)
-   [Moved parseAuthErrorClaims from @fluidframework/odsp-driver to @fluidframework/odsp-doclib-utils](#Moved-parseAuthErrorClaims-from-@fluidframework/odsp-driver-to-@fluidframework/odsp-doclib-utils)
-   [Refactored token fetcher types in odsp-driver](#refactored-token-fetcher-types-in-odsp-driver)
-   [DeltaManager `readonly` and `readOnlyPermissions` properties deprecated](#DeltaManager-`readonly`-and-`readOnlyPermissions`-properties-deprecated)
-   [DirtyDocument events and property](#DirtyDocument-events-and-property)
-   [Removed `createDocumentService` and `createDocumentService2` from r11s driver](#Removed-`createDocumentService`-and-`createDocumentService2`-from-r11s-driver)

### Removed-some-api-implementations-from-odsp-driver

Removed `authorizedFetchWithRetry`, `AuthorizedRequestTokenPolicy`, `AuthorizedFetchProps`, `asyncWithCache`, `asyncWithRetry`,
`fetchWithRetry` implementation from odspdriver.

### get-tinylicious-container and get-session-storage-container moved

The functionality from the packages `@fluidframework/get-tinylicious-container` and `@fluidframework/get-session-storage-container` has been moved to the package `@fluid-experimental/get-container`.

### Moved parseAuthErrorClaims from @fluidframework/odsp-driver to @fluidframework/odsp-doclib-utils

Moved `parseAuthErrorClaims` from `@fluidframework/odsp-driver` to `@fluidframework/odsp-doclib-utils`

### Refactored token fetcher types in odsp-driver

Streamlined interfaces and types used to facilitate access tokens needed by odsp-driver to call ODSP implementation of Fluid services.
Added support for passing siteUrl when fetching token that is used to establish co-authoring session for Fluid content stored in ODSP file which is hosted in external tenant. This token is used by ODSP ordering service implementation (aka ODSP Push service).

### DeltaManager `readonly` and `readOnlyPermissions` properties deprecated

`DeltaManager.readonly`/`Container.readonly` and `DeltaManager.readOnlyPermissions`/`Container.readOnlyPermissions` have been deprecated. Please use `DeltaManager.readOnlyInfo`/`Container.readOnlyInfo` instead, which exposes the same information.

### DirtyDocument events and property

The following 3 names have been deprecated - please use new names:
"dirtyDocument" event -> "dirty" event
"savedDocument" event -> "saved" event
isDocumentDirty property -> isDirty property

### Removed `createDocumentService` and `createDocumentService2` from r11s driver

Removed the deprecated methods `createDocumentService` and `createDocumentService2`. Please use `DocumentServiceFactory.createDocumentService` instead.

## 0.34 Breaking changes

-   [Aqueduct writeBlob() and BlobHandle implementation removed](#Aqueduct-writeBlob-and-BlobHandle-implementation-removed)
-   [Connected events raised on registration](#Connected-events-raised-on-registration)

### Aqueduct writeBlob() and BlobHandle implementation removed

`writeBlob()` and `BlobHandle` have been removed from aqueduct. Please use `FluidDataStoreRuntime.uploadBlob()` or `ContainerRuntime.uploadBlob()` instead.

### Connected events raised on registration

Connected / disconnected listeners are called on registration.
Please see [Connectivity events](packages/loader/container-loader/README.md#Connectivity-events) section of Loader readme.md for more details

## 0.33 Breaking changes

-   [Normalizing enum ContainerErrorType](#normalizing-enum-containererrortype)
-   [Map and Directory typing changes from enabling strictNullCheck](#map-and-directory-typing-changes-from-enabling-strictNullCheck)
-   [MergeTree's ReferencePosition.getTileLabels and ReferencePosition.getRangeLabels() return undefined if it doesn't exist](#mergetree-referenceposition-gettilelabels-getrangelabels-changes)
-   [Containers from Loader.request() are now cached by default](<#Containers-from-Loader.request()-are-now-cached-by-default>)

### Normalizing enum ContainerErrorType

In an effort to clarify error categorization, a name and value in this enumeration were changed.

### Map and Directory typing changes from enabling strictNullCheck

Typescript compile options `strictNullCheck` is enabled for the `@fluidframework/map` package. Some of the API signature is updated to include possibility of `undefined` and `null`, which can cause new typescript compile error when upgrading. Existing code may need to update to handle the possiblity of `undefined` or `null.

### MergeTree ReferencePosition getTileLabels getRangeLabels changes

This includes LocalReference and Marker. getTileLabels and getRangeLabels methods will return undefined instead of creating an empty if the properties for tile labels and range labels is not set.

### Containers from Loader.request() are now cached by default

Some loader request header options that previously prevented caching (`pause: true` and `reconnect: false`) no longer do. Callers must now explicitly spcify `cache: false` in the request header to prevent caching of the returned container. Containers are evicted from the cache in their `closed` event, and closed containers that are requested are not cached.

## 0.32 Breaking changes

-   [Node version 12.17 required](#Node-version-update)
-   [getAttachSnapshot removed IFluidDataStoreChannel](#getAttachSnapshot-removed-from-IFluidDataStoreChannel)
-   [resolveDataStore replaced](#resolveDataStore-replaced)

### Node version updated to 12.17

Due to changes in server packages and introduction of AsyncLocalStorage module which requires Node version 12.17 or above, you will need to update Node version to 12.17 or above.

### getAttachSnapshot removed from IFluidDataStoreChannel

`getAttachSnapshot()` has been removed from `IFluidDataStoreChannel`. It is replaced by `getAttachSummary()`.

### resolveDataStore replaced

The resolveDataStore method manually exported by the ODSP resolver has been replaced with checkUrl() from the same package.

## 0.30 Breaking Changes

-   [Branching removed](#Branching-removed)
-   [removeAllEntriesForDocId api name and signature change](#removeAllEntriesForDocId-api-name-and-signature-change)
-   [snapshot removed from IChannel and ISharedObject](#snapshot-removed-from-IChannel-and-ISharedObject)

### Branching removed

The branching feature has been removed. This includes all related members, methods, etc. such as `parentBranch`, `branchId`, `branch()`, etc.

### removeAllEntriesForDocId api name and signature change

`removeAllEntriesForDocId` api renamed to `removeEntries`. Now it takes `IFileEntry` as argument instead of just docId.

### snapshot removed from IChannel and ISharedObject

`snapshot` has been removed from `IChannel` and `ISharedObject`. It is replaced by `summarize` which should be used to get a summary of the channel / shared object.

## 0.29 Breaking Changes

-   [OdspDriverUrlResolver2 renamed to OdspDriverUrlResolverForShareLink](#OdspDriverUrlResolver2-renamed-to-OdspDriverUrlResolverForShareLink)
-   [removeAllEntriesForDocId api in host storage changed](#removeAllEntriesForDocId-api-in-host-storage-changed)
-   [IContainerRuntimeBase.IProvideFluidDataStoreRegistry](#IContainerRuntimeBase.IProvideFluidDataStoreRegistry)
-   [\_createDataStoreWithProps returns IFluidRouter](#_createDataStoreWithProps-returns-IFluidRouter)
-   [FluidDataStoreRuntime.registerRequestHandler deprecated](#FluidDataStoreRuntime.registerRequestHandler-deprecated)
-   [snapshot removed from IFluidDataStoreRuntime](#snapshot-removed-from-IFluidDataStoreRuntime)
-   [getAttachSnapshot deprecated in IFluidDataStoreChannel](#getAttachSnapshot-deprecated-in-IFluidDataStoreChannel)

### OdspDriverUrlResolver2 renamed to OdspDriverUrlResolverForShareLink

`OdspDriverUrlResolver2` renamed to `OdspDriverUrlResolverForShareLink`

### removeAllEntriesForDocId api in host storage changed

`removeAllEntriesForDocId` api in host storage is now an async api.

### IContainerRuntimeBase.IProvideFluidDataStoreRegistry

`IProvideFluidDataStoreRegistry` implementation moved from IContainerRuntimeBase to IContainerRuntime. Data stores and objects should not have access to global state in container.
`IProvideFluidDataStoreRegistry` is removed from IFluidDataStoreChannel - it has not been implemented there for a while (it moved to context).

### \_createDataStoreWithProps returns IFluidRouter

`IContainerRuntimeBase._createDataStoreWithProps` returns IFluidRouter instead of IFluidDataStoreChannel. This is done to be consistent with other APIs create data stores, and ensure we do not return internal interfaces. This likely to expose areas where IFluidDataStoreChannel.bindToContext() was called manually on data store. Such usage should be re-evaluate - lifetime management should be left up to runtime, storage of any handle form data store in attached DDS will result in automatic attachment of data store (and all of its objects) to container. If absolutely needed, and only for staging, casting can be done to implement old behavior.

### FluidDataStoreRuntime.registerRequestHandler deprecated

Please use mixinRequestHandler() as a way to create custom data store runtime factory/object and append request handling to existing implementation.

### snapshot removed from IFluidDataStoreRuntime

`snapshot` has been removed from `IFluidDataStoreRuntime`.

### getAttachSnapshot deprecated in IFluidDataStoreChannel

`getAttachSnapshot()` has been deprecated in `IFluidDataStoreChannel`. It is replaced by `getAttachSummary()`.

## 0.28 Breaking Changes

-   [FileName should contain extension for ODSP driver create new path](#FileName-should-contain-extension-for-ODSP-driver-create-new-path)
-   [ODSP Driver IPersistedCache changes](#ODSP-Driver-IPersistedCache-Changes)
-   [IFluidPackage Changes](#IFluidPackage-Changes)
-   [DataObject changes](#DataObject-changes)
-   [RequestParser](#RequestParser)
-   [IFluidLodable.url is removed](#IFluidLodable.url-is-removed)
-   [Loader Constructor Changes](#Loader-Constructor-Changes)
-   [Moving DriverHeader and merge with CreateNewHeader](#moving-driverheader-and-merge-with-createnewheader)
-   [ODSP status codes moved from odsp-driver to odsp-doclib-utils](#ODSP-status-codes-moved-modules-from-odsp-driver-to-odsp-doclib-utils)

### FileName should contain extension for ODSP driver create new path

Now the ODSP driver expects file extension in the file name while creating a new detached container.

### ODSP Driver IPersistedCache-Changes

Added api `removeAllEntriesForDocId` which allows removal of all entries for a given document id. Also the schema for entries stored inside odsp `IPersistedCache` has changed.
It now stores/expect values as `IPersistedCacheValueWithEpoch`. So host needs to clear its cached entries in this version.

### IFluidPackage Changes

-   Moving IFluidPackage and IFluidCodeDetails from "@fluidframework/container-definitions" to '@fluidframework/core-interfaces'
-   Remove npm specific IPackage interface
-   Simplify the IFluidPackage by removing browser and npm specific properties
-   Add new interface IFluidBrowserPackage, and isFluidBrowserPackage which defines browser specific properties
-   Added resolveFluidPackageEnvironment helper for resolving a package environment

### DataObject changes

DataObject are now always created when Data Store is created. Full initialization for existing objects (in file) continues to happen to be on demand, i.e. when request() is processed. Full DataObject initialization does happen for newly created (detached) DataObjects.
The impact of that change is that all changed objects would get loaded by summarizer container, but would not get initialized. Before this change, summarizer would not be loading any DataObjects.
This change

1. Ensures that initial summary generated for when data store attaches to container has fully initialized object, with all DDSs created. Before this change this initial snapshot was empty in most cases.
2. Allows DataObjects to modify FluidDataStoreRuntime behavior before it gets registered and used by the rest of the system, including setting various hooks.

But it also puts more constraints on DataObject - its constructor should be light and not do any expensive work (all such work should be done in corresponding initialize methods), or access any data store runtime functionality that requires fully initialized runtime (like loading DDSs will not work in this state)

### RequestParser

RequestParser's ctor is made protected. Please replace this code

```
    const a = new RequestParser(request);
```

with this one:

```
    const a = RequestParser.create(request);
```

### IFluidLodable.url is removed

`url` property is removed. If you need a path to an object (in a container), you can use IFluidLoadable.handle.absolutePath instead.

### Loader Constructor Changes

The loader constructor has changed to now take a props object, rather than a series of paramaters. This should make it easier to construct loaders as the optional services can be easily excluded.

Before:

```typescript
const loader = new Loader(
    urlResolver,
    documentServiceFactory,
    codeLoader,
    { blockUpdateMarkers: true },
    {},
    new Map()
);
```

After:

```typescript
const loader = new Loader({
    urlResolver,
    documentServiceFactory,
    codeLoader,
});
```

if for some reason this change causes you problems, we've added a deprecated `Loader._create` method that has the same parameters as the previous constructor which can be used in the interim.

### Moving DriverHeader and merge with CreateNewHeader

Compile time only API breaking change between runtime and driver. Only impacts driver implementer.
No back-compat or mix version impact.

DriverHeader is a driver concept, so move from core-interface to driver-definitions. CreateNewHeader is also a kind of driver header, merged it into DriverHeader.

### ODSP status codes moved modules from odsp-driver to odsp-doclib-utils

Error/status codes like `offlineFetchFailureStatusCode` which used to be imported like `import { offlineFetchFailureStatusCode } from '@fluidframework/@odsp-driver';` have been moved to `odspErrorUtils.ts` in `odsp-doclib-utils`.

## 0.27 Breaking Changes

-   [Local Web Host Removed](#Local-Web-Host-Removed)

### Local Web Host Removed

Local Web host is removed. Users who are using the local web host can use examples/utils/get-session-storage-container which provides the same functionality with the detached container flow.

## 0.25 Breaking Changes

-   [External Component Loader and IComponentDefaultFactoryName removed](#External-Component-Loader-and-IComponentDefaultFactoryName-removed)
-   [MockFluidDataStoreRuntime api rename](#MockFluidDataStoreRuntime-api-rename)
-   [Local Web Host API change](#Local-Web-Host-API-change)
-   [Container runtime event changes](#Container-runtime-event-changes)
-   [Component is removed from telemetry event names](#Component-is-removed-from-telemetry-event-names)
-   [IComponentContextLegacy is removed](#IComponentContextLegacy-is-removed)
-   [~~IContainerRuntimeBase.\_createDataStoreWithProps() is removed~~](#IContainerRuntimeBase._createDataStoreWithProps-is-removed)
-   [\_createDataStore() APIs are removed](#_createDataStore-APIs-are-removed)
-   [createDataStoreWithRealizationFn() APIs are removed](<#createDataStoreWithRealizationFn()-APIs-are-removed>)
-   [getDataStore() APIs is removed](<#getDataStore()-APIs-is-removed>)
-   [Package Renames](#package-renames)
-   [IComponent and IComponent Interfaces Removed](#IComponent-and-IComponent-Interfaces-Removed)
-   [@fluidframework/odsp-utils - Minor renames and signature changes](#odsp-utils-Changes)
-   [LastEditedTrackerComponent renamed to LastEditedTrackerDataObject](#lasteditedtrackercomponent-renamed)
-   [ComponentProvider renamed to FluidObjectProvider in @fluidframework/synthesize](#componentProvider-renamed-to-fluidobjectPpovider)

### External Component Loader and IComponentDefaultFactoryName removed

The @fluidframework/external-component-loader package has been removed from the repo. In addition to this, the IFluidExportDefaultFactoryName and the corresponding IProvideFluidExportDefaultFactoryName interfaces have also been dropped.

### MockFluidDataStoreRuntime api rename

Runtime Test Utils's MockFluidDataStoreRuntime now has "requestDataStore" instead of "requestComponent"

### Local Web Host API change

The renderDefaultComponent function has been updated to be renderDefaultFluidObject

### Container runtime event changes

Container runtime now emits the event "fluidDataStoreInstantiated" instead of "componentInstantiated"

### Component is removed from telemetry event names

The following telemetry event names have been updated to drop references to the term component:

ComponentRuntimeDisposeError -> ChannelDisposeError
ComponentContextDisposeError -> FluidDataStoreContextDisposeError
SignalComponentNotFound -> SignalFluidDataStoreNotFound

### IComponentContextLegacy is removed

Deprecated in 0.18, removed.

### IContainerRuntimeBase.\_createDataStoreWithProps is removed

**Note: This change has been reverted for 0.25 and will be pushed to a later release.**

`IContainerRuntimeBase._createDataStoreWithProps()` has been removed. Please use `IContainerRuntimeBase.createDataStore()` (returns IFluidRouter).
If you need to pass props to data store, either use request() route to pass initial props directly, or to query Fluid object to interact with it (pass props / call methods to configure object).

### \_createDataStore APIs are removed

`IFluidDataStoreContext._createDataStore()` & `IContainerRuntimeBase._createDataStore()` are removed
Please switch to using one of the following APIs:

1. `IContainerRuntime.createRootDataStore()` - data store created that way is automatically bound to container. It will immediately be visible to remote clients (when/if container is attached). Such data stores are never garbage collected. Note that this API is on `IContainerRuntime` interface, which is not directly accessible to data stores. The intention is that only container owners are creating roots.
2. `IContainerRuntimeBase.createDataStore()` - creates data store that is not bound to container. In order for this store to be bound to container (and thus be observable on remote clients), ensure that handle to it (or any of its objects / DDS) is stored into any other DDS that is already bound to container. In other words, newly created data store has to be reachable (there has to be a path) from some root data store in container. If, in future, such data store becomes unreachable from one of the roots, it will be garbage collected (implementation pending).

### createDataStoreWithRealizationFn() APIs are removed

Removed from IFluidDataStoreContext & IContainerRuntime.
Consider using (Pure)DataObject(Factory) for your objects - they support passing initial args.
Otherwise consider implementing similar flow of exposing interface from your Fluid object that is used to initialize object after creation.

## getDataStore() APIs is removed

IContainerRuntime.getDataStore() is removed. Only IContainerRuntime.getRootDataStore() is available to retrieve root data stores.
For couple versions we will allow retrieving non-root data stores using this API, but this functionality is temporary and will be removed soon.
You can use handleFromLegacyUri() for creating handles from container-internal URIs (i.e., in format `/${dataStoreId}`) and resolving those containers to get to non-root data stores. Please note that this functionality is strictly added for legacy files! In future, not using handles to refer to content (and storing handles in DDSes) will result in such data stores not being reachable from roots, and thus garbage collected (deleted) from file.

### Package Renames

As a follow up to the changes in 0.24 we are updating a number of package names

-   `@fluidframework/component-core-interfaces` is renamed to `@fluidframework/core-interfaces`
-   `@fluidframework/component-runtime-definitions` is renamed to `@fluidframework/datastore-definitions`
-   `@fluidframework/component-runtime` is renamed to `@fluidframework/datastore`
-   `@fluidframework/webpack-component-loader` is renamed to `@fluidframework/webpack-fluid-loader`

### IComponent and IComponent Interfaces Removed

In 0.24 IComponent and IComponent interfaces were deprecated, they are being removed in this build. Please move to IFluidObject and IFluidObject interfaces.

### odsp-utils Changes

To support additional authentication scenarios, the signature and/or name of a few auth-related functions was modified.

### LastEditedTrackerComponent renamed

It is renamed to LastEditedTrackerDataObject

### ComponentProvider renamed to FluidObjectProvider

In the package @fluidframework/synthesize, these types are renamed:

ComponentKey -> FluidObjectKey
ComponentSymbolProvider -> FluidObjectProvider
AsyncRequiredcomponentProvider -> AsyncRequiredFluidObjectProvider
AsyncOptionalComponentProvider -> AsyncOptionalFluidObjectProvider
AsyncComponentProvider -> AsyncFluidObjectProvider
NonNullableComponent -> NonNullableFluidObject

## 0.24 Breaking Changes

This release only contains renames. There are no functional changes in this release. You should ensure you have integrated and validated up to release 0.23 before integrating this release.

This is a followup to the forward compat added in release 0.22: [Forward Compat For Loader IComponent Interfaces](#Forward-Compat-For-Loader-IComponent-Interfaces)

You should ensure all container and components hosts are running at least 0.22 before integrating this release.

The below json describes all the renames done in this release. If you have a large typescript code base, we have automation that may help. Please contact us if that is the case.

All renames are 1-1, and global case senstive and whole word find replace for all should be safe. For IComponent Interfaces, both the type and property name were re-named.

```json
{
    "dataStore": {
        "types": {
            "IComponentRuntimeChannel": "IFluidDataStoreChannel",
            "IComponentAttributes": "IFluidDataStoretAttributes",

            "IComponentContext": "IFluidDataStoreContext",
            "ComponentContext": "FluidDataStoreContext",
            "LocalComponentContext": "LocalFluidDataStoreContext",
            "RemotedComponentContext": "RemotedFluidDataStoreContext ",

            "IComponentRuntime": "IFluidDataStoreRuntime",
            "ComponentRuntime": "FluidDataStoreRuntime",
            "MockComponentRuntime": "MockFluidDataStoreRuntime"
        },
        "methods": {
            "createComponent": "_createDataStore",
            "createComponentContext": "createDataStoreContext",
            "createComponentWithProps": "createDataStoreWithProps",
            "_createComponentWithProps": "_createDataStoreWithProps",
            "createComponentWithRealizationFn": "createDataStoreWithRealizationFn",
            "getComponentRuntime": "getDataStore",
            "notifyComponentInstantiated": "notifyDataStoreInstantiated"
        }
    },

    "aquaduct": {
        "IComponentInterfaces": {
            "IProvideComponentDefaultFactoryName": "IProvideFluidExportDefaultFactoryName",
            "IComponentDefaultFactoryName": "IFluidExportDefaultFactoryName"
        },
        "types": {
            "SharedComponentFactory": "PureDataObjectFactory",
            "SharedComponent": "PureDataObject",

            "PrimedComponentFactory": "DataObjectFactory",
            "PrimedComponent": "DataObject",

            "ContainerRuntimeFactoryWithDefaultComponent": "ContainerRuntimeFactoryWithDefaultDataStore",

            "defaultComponentRuntimeRequestHandler": "defaultRouteRequestHandler"
        },
        "methods": {
            "getComponent": "requestFluidObject",
            "asComponent": "asFluidObject",
            "createAndAttachComponent": "createAndAttachDataStore",
            "getComponentFromDirectory": "getFluidObjectFromDirectory",
            "getComponent_UNSAFE": "requestFluidObject_UNSAFE",
            "componentInitializingFirstTime": "initializingFirstTime",
            "componentInitializingFromExisting": "initializingFromExisting",
            "componentHasInitialized": "hasInitialized"
        }
    },

    "fluidObject": {
        "IComponentInterfaces": {
            "IProvideComponentRouter": "IProvideFluidRouter",
            "IComponentRouter": "IFluidRouter",

            "IProvideComponentLoadable": "IProvideFluidLoadable",
            "IComponentLoadable": "IFluidLoadable",

            "IProvideComponentHandle": "IProvideFluidHandle",
            "IComponentHandle": "IFluidHandle",

            "IProvideComponentHandleContext": "IProvideFluidHandleContext",
            "IComponentHandleContext": "IFluidHandleContext",

            "IProvideComponentSerializer": "IProvideFluidSerializer",
            "IComponentSerializer": "IFluidSerializer",

            "IProvideComponentRunnable": "IProvideFluidRunnable",
            "IComponentRunnable": "IFluidRunnable",

            "IProvideComponentConfiguration": "IProvideFluidConfiguration",
            "IComponentConfiguration": "IFluidConfiguration",

            "IProvideComponentHTMLView": "IProvideFluidHTMLView",
            "IComponentHTMLView": "IFluidHTMLView",
            "IComponentHTMLOptions": "IFluidHTMLOptions",

            "IProvideComponentMountableView": "IProvideFluidMountableView",
            "IComponentMountableViewClass": "IFluidMountableViewClass",
            "IComponentMountableView": "IFluidMountableView",

            "IProvideComponentLastEditedTracker": "IProvideFluidLastEditedTracker",
            "IComponentLastEditedTracker": "IFluidLastEditedTracker",

            "IProvideComponentRegistry": "IProvideFluidDataStoreRegistry",
            "IComponentRegistry": "IFluidDataStoreRegistry",

            "IProvideComponentFactory": "IProvideFluidDataStoreFactory",
            "IComponentFactory": "IFluidDataStoreFactory",

            "IProvideComponentCollection": "IProvideFluidObjectCollection",
            "IComponentCollection": "IFluidObjectCollection",

            "IProvideComponentDependencySynthesizer": "IProvideFluidDependencySynthesizer",
            "IComponentDependencySynthesizer": "IFluidDependencySynthesizer",

            "IProvideComponentTokenProvider": "IProvideFluidTokenProvider",
            "IComponentTokenProvider": "IFluidTokenProvider"
        },
        "types": {
            "IComponent": "IFluidObject",
            "fluid/component": "fluid/object",

            "SharedObjectComponentHandle": "SharedObjectHandle",
            "RemoteComponentHandle": "RemoteFluidObjectHandle",
            "ComponentHandle": "FluidObjectHandle",
            "ComponentSerializer": "FluidSerializer",

            "ComponentHandleContext": "FluidHandleContext",

            "ComponentRegistryEntry": "FluidDataStoreRegistryEntry",
            "NamedComponentRegistryEntry": "NamedFluidDataStoreRegistryEntry",
            "NamedComponentRegistryEntries": "NamedFluidDataStoreRegistryEntries",
            "ComponentRegistry": "FluidDataStoreRegistry",
            "ContainerRuntimeComponentRegistry": "ContainerRuntimeDataStoreRegistry"
        },
        "methods": {
            "instantiateComponent": "instantiateDataStore"
        }
    }
}
```

## 0.23 Breaking Changes

-   [Removed `collaborating` event on IComponentRuntime](#Removed-`collaborating`-event-on-IComponentRuntime)
-   [ISharedObjectFactory rename](#ISharedObjectFactory)
-   [LocalSessionStorageDbFactory moved to @fluidframework/local-driver](LocalSessionStorageDbFactory-moved-to-@fluidframework/local-driver)

### Removed `collaborating` event on IComponentRuntime

Component Runtime no longer fires the collaborating event on attaching. Now it fires `attaching` event.

### ISharedObjectFactory

`ISharedObjectFactory` renamed to `IChannelFactory` and moved from `@fluidframework/shared-object-base` to `@fluidframework/datastore-definitions`

### LocalSessionStorageDbFactory moved to @fluidframework/local-driver

Previously, `LocalSessionStorageDbFactory` was part of the `@fluidframework/webpack-component-loader` package. It has been moved to the `@fluidframework/local-driver` package.

## 0.22 Breaking Changes

-   [Deprecated `path` from `IComponentHandleContext`](#Deprecated-`path`-from-`IComponentHandleContext`)
-   [Dynamically loaded components compiled against older versions of runtime](#Dynamically-loaded-components)
-   [ContainerRuntime.load Request Handler Changes](#ContainerRuntime.load-Request-Handler-Changes)
-   [IComponentHTMLVisual removed](#IComponentHTMLVisual-removed)
-   [IComponentReactViewable deprecated](#IComponentReactViewable-deprecated)
-   [Forward Compat For Loader IComponent Interfaces](#Forward-Compat-For-Loader-IComponent-Interfaces)
-   [Add Undefined to getAbsoluteUrl return type](#Add-Undefined-to-getAbsoluteUrl-return-type)
-   [Renamed TestDeltaStorageService, TestDocumentDeltaConnection, TestDocumentService, TestDocumentServiceFactory and TestResolver](#Renamed-TestDeltaStorageService,-TestDocumentDeltaConnection,-TestDocumentService,-TestDocumentServiceFactory-and-TestResolver)
-   [DocumentDeltaEventManager has been renamed and moved to "@fluidframework/test-utils"](#DocumentDeltaEventManager-has-been-renamed-and-moved-to-"@fluidframework/test-utils")
-   [`isAttached` replaced with `attachState` property](#`isAttached`-replaced-with-`attachState`-property)

### Deprecated `path` from `IComponentHandleContext`

Deprecated the `path` field from the interface `IComponentHandleContext`. This means that `IComponentHandle` will not have this going forward as well.

Added an `absolutePath` field to `IComponentHandleContext` which is the absolute path to reach it from the container runtime.

### Dynamically loaded components

Components that were compiled against Fluid Framework <= 0.19.x releases will fail to load. A bunch of APIs has been deprecated in 0.20 & 0.21 and back compat support is being removed in 0.22. Some of the key APIs are:

-   IComponentRuntime.attach
-   ContainerContext.isAttached
-   ContainerContext.isLocal
    Such components needs to be compiled against >= 0.21 runtime and can be used in container that is built using >= 0.21 runtime as well.

### ContainerRuntime.load Request Handler Changes

ContainerRuntime.load no longer accepts an array of RuntimeRequestHandlers. It has been changed to a single function parameter with a compatible signature:
`requestHandler?: (request: IRequest, runtime: IContainerRuntime) => Promise<IResponse>`

To continue to use RuntimeRequestHandlers you can used the `RuntimeRequestHandlerBuilder` in the package `@fluidframework/request-handler`

example:

```typescript
const builder = new RuntimeRequestHandlerBuilder();
builder.pushHandler(...this.requestHandlers);
builder.pushHandler(defaultRouteRequestHandler("defaultComponent"));
builder.pushHandler(innerRequestHandler());

const runtime = await ContainerRuntime.load(
    context,
    this.registryEntries,
    async (req, rt) => builder.handleRequest(req, rt),
    undefined,
    scope
);
```

Additionally the class `RequestParser` has been moved to the `@fluidframework/runtime-utils` package

This will allow consumers of our ContainerRuntime to substitute other routing frameworks more easily.

### IComponentHTMLVisual removed

The `IComponentHTMLVisual` interface was deprecated in 0.21, and is now removed in 0.22. To support multiview scenarios, consider split view/model patterns like those demonstrated in the multiview sample.

### IComponentReactViewable deprecated

The `IComponentReactViewable` interface is deprecated and will be removed in an upcoming release. For multiview scenarios, instead use a pattern like the one demonstrated in the sample in /components/experimental/multiview. This sample demonstrates how to create multiple views for a component.

### Forward Compat For Loader IComponent Interfaces

As part of the Fluid Data Library (FDL) and Fluid Component Library (FCL) split we will be renaming a significant number of out interfaces. Some of these interfaces are used across the loader -> runtime boundary. For these interfaces we have introduced the newly renamed interfaces in this release. This will allow Host's to implment forward compatbitiy for these interfaces, so they are not broken when the implementations themselves are renamed.

-   `IComponentLastEditedTracker` will become `IFluidLastEditedTracker`
-   `IComponentHTMLView` will become `IFluidHTMLView`
-   `IComponentMountableViewClass` will become `IFluidMountableViewClass`
-   `IComponentLoadable` will become `IFluidLoadable`
-   `IComponentRunnable` will become `IFluidRunnable`
-   `IComponentConfiguration` will become `IFluidConfiguration`
-   `IComponentRouter` will become `IFluidRouter`
-   `IComponentHandleContext` will become `IFluidHandleContext`
-   `IComponentHandle` will become `IFluidHandle`
-   `IComponentSerializer `will become `IFluidSerializer`
-   `IComponentTokenProvider` will become `IFluidTokenProvider`

`IComponent` will also become `IFluidObject`, and the mime type for for requests will change from `fluid/component` to `fluid/object`

To ensure forward compatability when accessing the above interfaces outside the context of a container e.g. from the host, you should use the nullish coalesing operator (??).

For example

```typescript
        if (response.status !== 200 ||
            !(
                response.mimeType === "fluid/component" ||
                response.mimeType === "fluid/object"
            )) {
            return undefined;
        }

        const fluidObject = response.value as IComponent & IFluidObject;
        return fluidObject.IComponentHTMLView ?? fluidObject.IFluidHTMLView.

```

### Add Undefined to getAbsoluteUrl return type

getAbsoluteUrl on the container runtime and component context now returns `string | undefined`. `undefined` will be returned if the container or component is not attached. You can determine if a component is attached and get its url with the below snippit:

```typescript
import { waitForAttach } from "@fluidframework/aqueduct";


protected async hasInitialized() {
        waitForAttach(this.runtime)
            .then(async () => {
                const url = await this.context.getAbsoluteUrl(this.url);
                this._absoluteUrl = url;
                this.emit("stateChanged");
            })
            .catch(console.error);
}
```

### Renamed TestDeltaStorageService, TestDocumentDeltaConnection, TestDocumentService, TestDocumentServiceFactory and TestResolver

Renamed the following in "@fluidframework/local-driver" since these are used beyond testing:

-   `TestDeltaStorageService` -> `LocalDeltaStorageService`
-   `TestDocumentDeltaConnection` -> `LocalDocumentDeltaConnection`
-   `TestDocumentService` -> `LocalDocumentService`
-   `TestDocumentServiceFactory` -> `LocalDocumentServiceFactory`
-   `TestResolver` -> `LocalResolver`

### DocumentDeltaEventManager has been renamed and moved to "@fluidframework/test-utils"

`DocumentDeltaEventManager` has moved to "@fluidframework/test-utils" and renamed to `OpProcessingController`.

The `registerDocuments` method has been renamed to `addDeltaManagers` and should be called with a list of delta managers. Similarly, all the other methods have been updated to be called with delta managers.

So, the usage has now changed to pass in the deltaManager from the object that was passed earlier. For example:

```typescript
// Old usage
containerDeltaEventManager = new DocumentDeltaEventManager(
    deltaConnectionServer
);
containerDeltaEventManager.registerDocuments(
    component1.runtime,
    component2.runtime
);

// New usage
opProcessingController = new OpProcessingController(deltaConnectionServer);
opProcessingController.addDeltaManagers(
    component1.runtime.deltaManager,
    component2.runtime.deltaManager
);
```

### `isAttached` replaced with `attachState` property

`isAttached` is replaced with `attachState` property on `IContainerContext`, `IContainerRuntime` and `IComponentContext`.
`isAttached` returned true when the entity was either attaching or attached to the storage.
So if `attachState` is `AttachState.Attaching` or `AttachState.Attached` then `isAttached` would have returned true.
Attaching is introduced in regards to Detached container where there is a time where state is neither AttachState.Detached nor AttachState.Attached.

## 0.21 Breaking Changes

-   [Removed `@fluidframework/local-test-utils`](#removed-`@fluidframework/local-test-utils`)
-   [IComponentHTMLVisual deprecated](#IComponentHTMLVisual-deprecated)
-   [createValueType removed from SharedMap and SharedDirectory](#createValueType-removed-from-SharedMap-and-SharedDirectory)
-   [Sequence snapshot format change](#Sequence-snapshot-format-change)
-   [isLocal api removed](#isLocal-api-removed)
-   [register/attach api renames on handles, components and dds](#register/attach-api-rename-on-handles,-components-and-dds)
-   [Error handling changes](#Error-handling-changes)

### Removed `@fluidframework/local-test-utils`

Removed this package so classes like `TestHost` are no longer supported. Please contact us if there were dependencies on this or if any assistance in required to get rid of it.

### IComponentHTMLVisual deprecated

The `IComponentHTMLVisual` interface is deprecated and will be removed in an upcoming release. For multiview scenarios, instead use a pattern like the one demonstrated in the sample in /components/experimental/multiview. This sample demonstrates how to create multiple views for a component.

### createValueType removed from SharedMap and SharedDirectory

The `createValueType()` method on `SharedMap` and `SharedDirectory` was deprecated in 0.20, and is now removed in 0.21. If `Counter` functionality is required, the `@fluidframework/counter` DDS can be used for counter functionality.

### isLocal api removed

isLocal api is removed from the repo. It is now replaced with isAttached which tells that the entity is attached or getting attached to storage. So its meaning is opposite to isLocal.

### register/attach api renames on handles, components and dds

Register on dds and attach on data store runtime is renamed to bindToContext(). attach on handles is renamed to attachGraph().

### Error handling changes

ErrorType enum has been broken into 3 distinct enums / layers:

1. [ContainerErrorType](./packages/loader/container-definitions/src/error.ts) - errors & warnings raised at loader level
2. [OdspErrorType](./packages/drivers/odsp-driver/src/odspError.ts) and [R11sErrorType](./packages/drivers/routerlicious-driver/src/documentDeltaConnection.ts) - errors raised by ODSP and R11S drivers.
3. Runtime errors, like `"summarizingError"`, `"dataCorruptionError"`. This class of errors it not pre-determined and depends on type of container loaded.

[ICriticalContainerError.errorType](./packages/loader/container-definitions/src/error.ts) is now a string, not enum, as loader has no visibility into full set of errors that can be potentially raised. Hosting application may package different drivers and open different types of containers, thus making errors list raised at container level dynamic.

### Sequence snapshot format change

Due to a change in the sequence's snapshot format clients running a version less than 0.19 will not be able to load snapshots generated in 0.21. This will affect all sequence types includes shared string, and sparse matrix. If you need to support pre-0.19 clients please contact us for mitigations.

## 0.20 Breaking Changes

-   [Value types deprecated on SharedMap and SharedDirectory](#Value-types-deprecated-on-sharedmap-and-shareddirectory)
-   [rename @fluidframework/aqueduct-react to @fluidframework/react-inputs](#rename-@fluidframework/aqueduct-react-to-@fluidframework/react-inputs)

### Value types deprecated on SharedMap and SharedDirectory

The `Counter` value type and `createValueType()` method on `SharedMap` and `SharedDirectory` are now deprecated and will be removed in an upcoming release. Instead, the `@fluidframework/counter` DDS can be used for counter functionality.

### rename @fluidframework/aqueduct-react to @fluidframework/react-inputs

aqueduct-react is actually just a react library and renamed it to reflect such.

## 0.19 Breaking Changes

-   [Container's "error" event](#Container-Error-Event)
-   [IUrlResolver change from requestUrl to getAbsoluteUrl](#IUrlResolver-change-from-requestUrl-to-getAbsoluteUrl)
-   [Package rename from `@microsoft/fluid-*` to `@fluidframework/*`](#package-rename)

### Package rename

Package with the prefix "@microsoft/fluid-" is renamed to "@fluidframework/" to take advanage a separate namespace for Fluid Framework SDK packages.

### Container Error Event

"error" event is gone. All critical errors are raised on "closed" event via optiona error object.
"warning" event is added to expose warnings. Currently it contains summarizer errors and throttling errors.

### IUrlResolver change from requestUrl to getAbsoluteUrl

As we continue to refine our API around detached containers, and component urls, we've renamed IUrlResolver from requestUrl to getAbsoluteUrl

## 0.18 Breaking Changes

-   [App Id removed as a parameter to OdspDocumentServiceFactory](#App-Id-removed-as-a-parameter-to-OdspDocumentServiceFactory)
-   [ConsensusRegisterCollection now supports storing handles](#ConsensusRegisterCollection-now-supports-storing-handles)
-   [Summarizing errors on parent container](#Summarizing-errors-on-parent-container)
-   [OdspDocumentServiceFactory no longer requires a logger]
    (#OdspDocumentServiceFactory-no-longer-requires-a-logger)

### `App Id` removed as a parameter to OdspDocumentServiceFactory

`@microsoft/fluid-odsp-driver` no longer requires consumers to pass in an app id as an input. Consumers should simply remove this parameter from the OdspDocumentServiceFactory/OdspDocumentServiceFactoryWithCodeSplit constructor.

### ConsensusRegisterCollection now supports storing handles

ConsensusRegisterCollection will properly serialize/deserialize handles added as values.

### Summarizing errors on parent container

The parent container of the summarizing container will now raise "error" events related to summarization problems. These will be of type `ISummarizingError` and will have a description indicating either a problem creating the summarizing container, a problem generating a summary, or a nack or ack wait timeout from the server.

### OdspDocumentServiceFactory no longer requires a logger

The logger will be passed in on createDocumentService or createContainer, no need to pass in one on construction of OdspDocumentServiceFactory.

## 0.17 and earlier Breaking Changes

For older versions' breaking changes, go [here](https://github.com/microsoft/FluidFramework/blob/release/0.17.x/BREAKING.md)<|MERGE_RESOLUTION|>--- conflicted
+++ resolved
@@ -17,11 +17,8 @@
 - [`readonly` removed from `IDeltaManager`, `DeltaManager`, and `DeltaManagerProxy`](#readonly-removed-from-IDeltaManager-and-DeltaManager-DeltaManagerProxy)(Synthesize-Decoupled-from-IFluidObject-and-Deprecations-Removed)
 - [codeDetails removed from Container](#codeDetails-removed-from-Container)
 - [wait() methods removed from map and directory](#wait-methods-removed-from-map-and-directory)
-<<<<<<< HEAD
+- [Removed containerPath from DriverPreCheckInfo](#removed-containerPath-from-DriverPreCheckInfo)
 - [Removed SharedObject.is](#Removed-SharedObject.is)
-=======
-- [Removed containerPath from DriverPreCheckInfo](#removed-containerPath-from-DriverPreCheckInfo)
->>>>>>> bbb9dbf8
 
 ### `MessageType.Save` and code that handled it was removed
 The `Save` operation type was deprecated and has now been removed. This removes `MessageType.Save` from `protocol-definitions`, `save;${string}: ${string}` from `SummarizeReason` in the `container-runtime` package, and `MessageFactory.createSave()` from and `server-test-utils`.
@@ -80,13 +77,11 @@
 
 The `wait()` methods on `ISharedMap` and `IDirectory` were deprecated in 0.55 and have now been removed.  See the [deprecation notice](#wait-methods-deprecated-on-map-and-directory) for migration advice if you currently use these APIs.
 
-<<<<<<< HEAD
+### Removed containerPath from DriverPreCheckInfo
+The `containerPath` property of `DriverPreCheckInfo` was deprecated and has now been removed. To replace its functionality, use `Loader.request()`.
+
 ### Removed `SharedObject.is`
 The `is` method is removed from SharedObject. This was being used to detect SharedObjects stored inside other SharedObjects (and then binding them), which should not be happening anymore. Instead, use handles to SharedObjects.
-=======
-### Removed containerPath from DriverPreCheckInfo
-The `containerPath` property of `DriverPreCheckInfo` was deprecated and has now been removed. To replace its functionality, use `Loader.request()`.
->>>>>>> bbb9dbf8
 
 ## 0.55 Breaking changes
 - [`SharedObject` summary and GC API changes](#SharedObject-summary-and-GC-API-changes)
