## Adding breaking change notes

Notes on breaking and otherwise interesting changes go here.  They will be reviewed and published along with each release.  Published changelogs may be found on the docs site at fluidframework.com.

### Writing a change note

There are a few steps you can take to write a good change note and avoid needing to followup for clarification.
- Provide a concise title.  It should make clear what the topic of the change is.
- Ensure the affected packages are named or clearly identifiable within the body.
- Provide guidance on how the change should be consumed if applicable, such as by specifying replacement APIs.
- Consider providing code examples as part of guidance for non-trivial changes.

## 0.53 Breaking changes
- [`IContainer` interface updated to expose actively used `Container` public APIs](#IContainer-interface-updated-to-expose-actively-used-Container-public-APIs)
- [Remove `getLegacyInterval()` and `delete()` from sequence dds](#Remove-getLegacyInterval-and-delete-from-sequence-dds)
- [readOnly and readOnlyPermissions removed from Container](#readOnly-and-readOnlyPermissions-removed-from-container)
- [Remove `loader` property from `MockFluidDataStoreContext` class](#Remove-loader-property-from-MockFluidDataStoreContext-class)
<<<<<<< HEAD
- [Remove `IntervalCollection.getView()` from sequence dds](#Remove-IntervalCollection-getView-from-sequence-dds)
=======
- [maxMessageSize removed from IConnectionDetails and IDocumentDeltaConnection](#maxMessageSize-removed-from-IConnectionDetails-and-IDocumentDeltaConnection)
>>>>>>> 78936bed

### `IContainer` interface updated to expose actively used `Container` public APIs
In order to have the `IContainer` interface be the active developer surface that is used when interacting with a `Container` instance, it has been updated to expose the APIs that are necessary for currently used behavior. The motivation here is to move away from using the `Container` class when only its type is required, and to use the `IContainer` interface instead.

The following values have been added (NOTE: some of these are marked with an @alpha tag and may be replaced in the future with a breaking change as the `IContainer` interface is finalized):
- `connectionState`
- `connected`
- `setAutoReconnect()` (**alpha**)
- `resume()` (**alpha**)
- `audience`
- `clientId` (**alpha**)
- `readOnlyInfo`
- `forceReadonly()` (**alpha**)

Additionally, `codeDetails` which was already deprecated before is now marked as optional and ready for removal after the next release.

### Remove `getLegacyInterval()` and `delete()` from sequence dds
`getLegacyInterval()` was only being used by the deprecated `IntervalCollection.delete()`. The alternative to `IntervalCollection.delete()` is `IntervalCollection.removeIntervalById()`.

### `readOnly` and `readOnlyPermissions` removed from `Container`
The `readOnly` and `readOnlyPermissions` properties from `Container` in `container-loader` was deprecated in 0.35, and has now been removed. To replace its functionality, use `readOnlyInfo` by accessing `readOnlyInfo.readonly` and `readOnlyInfo.permissions` respectively.

### Remove `loader` property from `MockFluidDataStoreContext` class
The `loader` property from `MockFluidDataStoreContext` class was deprecated in release 0.37 and is now removed. Refer the following deprecation warning: [Loader in data stores deprecated](#Loader-in-data-stores-deprecated)

<<<<<<< HEAD
### Remove `IntervalCollection.getView()` from sequence dds
The `IntervalCollection.getView()` was removed.  If you were calling this API, you should instead refer to the `IntervalCollection` itself directly in places where you were using the view.
=======
### `maxMessageSize` removed from `IConnectionDetails` and `IDocumentDeltaConnection`
The `maxMessageSize` property from `IConnectionDetails` and `IDocumentDeltaConnection` was deprecated in 0.51, and has now been removed from the `container-definitions` and `driver-definitions` packages respectively. To replace its functionality, use `serviceConfiguration.maxMessageSize`.
>>>>>>> 78936bed

## 0.52 Breaking changes
- [chaincodePackage removed from Container](#chaincodePackage-removed-from-Container)
- [`OdspDocumentInfo` type replaced with `OdspFluidDataStoreLocator` interface](#OdspDocumentInfo-type-replaced-with-OdspFluidDataStoreLocator-interface)
- [close() removed from IDocumentDeltaConnection](#close-removed-from-IDocumentDeltaConnection)
- [Replace `createCreateNewRequest` function with `createOdspCreateContainerRequest` function](#Replace-createCreateNewRequest-function-with-createOdspCreateContainerRequest-function)
- [Deprecate IFluidObject and introduce FluidObject](#Deprecate-IFluidObject-and-introduce-FluidObject)

### `chaincodePackage` removed from `Container`
The `chaincodePackage` property on `Container` was deprecated in 0.28, and has now been removed.  Two new APIs have been added to replace its functionality, `getSpecifiedCodeDetails()` and `getLoadedCodeDetails()`.  Use `getSpecifiedCodeDetails()` to get the code details currently specified for the `Container`, or `getLoadedCodeDetails()` to get the code details that were used to load the `Container`.

### `OdspDocumentInfo` type replaced with `OdspFluidDataStoreLocator` interface
The `OdspDocumentInfo` type is removed from `odsp-driver` package. It is removed from `packages\drivers\odsp-driver\src\contractsPublic.ts` and replaced with `OdspFluidDataStoreLocator` interface as parameter in `OdspDriverUrlResolverForShareLink.createDocumentUrl()`. If there are any instances of `OdspDocumentInfo` type used, it can be simply replaced with `OdspFluidDataStoreLocator` interface.

### Replace `createCreateNewRequest` function with `createOdspCreateContainerRequest` function
The `createCreateNewRequest()` is removed and replaced with `createOdspCreateContainerRequest()` in the `odsp-driver` package. If any instances of `createCreateNewRequest()` are used, replace them with `createOdspCreateContainerRequest()` by importing it from `@fluidframework/odsp-driver` package.

### Deprecate IFluidObject and introduce FluidObject
This release deprecates the interface `IFluidObject` and introduces the utility type [`FluidObject`](https://github.com/microsoft/FluidFramework/blob/main/common/lib/core-interfaces/src/provider.ts). The primary reason for this change is that the module augmentation used by `IFluidObject` creates excessive type coupling where a small breaking change in any type exposed off `IFluidObject` can lead to type error in all usages of `IFluidObject`.
On investigation we also found that the uber type `IFluidObject` wasn't genenerally necessary, as consumers generally only used a small number of specific types that they knew in advance.

Given these points, we've introduced [`FluidObject`](https://github.com/microsoft/FluidFramework/blob/main/common/lib/core-interfaces/src/provider.ts). `FluidObject` is a utility type that is used in both its generic and non-generic forms.

The non-generic `FluidObject` is returned or taken in cases where the specific functionally isn't known, or is different based on scenario. You'll see this usage for things like `scope` and the request pattern.

The non-generic `FluidObject` is a hint that the generic form of `FluidObject` should be used to inspect it. For example
``` typescript
    const provider: FluidObject<IFluidHTMLView> = requestFluidObject(container, "/");
    if(provider.IFluidHTMLView !== undefined){
        provider.IFluidHTMLView.render(div)
    }
```

If you want to inspect for multiple interfaces via `FluidObject`, you can use an intersection:
``` typescript
    const provider: FluidObject<IFluidHTMLView & IFluidMountableView> = requestFluidObject(container, "/");
```

Please begin reducing the usage of `IFluidObject` and moving to `FluidObject`.  If you find any cases that `FluidObject` doesn't support please file an issue.

## 0.51 Breaking changes
- [`maxMessageSize` property has been deprecated from IConnectionDetails and IDocumentDeltaConnection](#maxmessagesize-property-has-been-deprecated-from-iconnectiondetails-and-idocumentdeltaconnection)
- [_createDataStoreWithProps and IFluidDataStoreChannel](#createdatastorewithprops-and-ifluiddatastorechannel)
- [Deprecated `Loader._create` is removed](#deprecated-loadercreate-is-removed)
- [Stop exporting internal class `CollabWindowTracker` ](#stop-exporting-internal-class-collabwindowtracker)
- [base-host package removed](#base-host-package-removed)
- [Registers removed from sequence and merge-tree](#Registers-removed-from-sequence-and-merge-tree)
- [Token fetch errors have proper errorType](#token-fetch-errors-have-proper-errorType)

### `maxMessageSize` property has been deprecated from IConnectionDetails and IDocumentDeltaConnection
`maxMessageSize` is redundant and will be removed soon. Please use the `serviceConfiguration.maxMessageSize` property instead.

### _createDataStoreWithProps and IFluidDataStoreChannel
ContainerRuntime._createDataStoreWithProps() is made consistent with the rest of API (same API on IContainerRuntimeBase interface, all other create methods to create data store) and returns now only IFluidRouter. IFluidDataStoreChannel is internal communication mechanism between ContainerRuntime and data stores and should be used only for this purpose, by data store authors. It is not a public interface that should be exposed by data stores.
While casting IFluidRouter objects returned by various data store creation APIs to IFluidDataStoreChannel would continue to work in this release, this is not supported and will be taken away in next releases due to upcoming work in GC & named component creation space.

### Deprecated `Loader._create` is removed
Removing API `Loader._create` from `@fluidframework/container-loader`, which was an interim replacement of the Loader constructor API change in version 0.28.
Use the Loader constructor with the `ILoaderProps` instead.

### Stop exporting internal class `CollabWindowTracker`
`CollabWindowTracker` is an internal implementation for `@fluidframework/container-loader` and should never been exported.

### base-host package removed
The `@fluidframework/base-host` package has been removed.  See the [quick-start guide](https://fluidframework.com/docs/start/quick-start/) for recommended hosting practices.

If you were using the `UpgradeManager` utility from this package, external access to Quorum proposals is planned to be deprecated and so this is no longer recommended.  To upgrade code, instead use the `Container` API `proposeCodeDetails`.

### Registers removed from sequence and merge-tree
The `@fluidframework/sequence` and `@fluidframework/merge-tree` packages provided cut/copy/paste functionalities that built on a register concept.  These functionalities were never fully implemented and have been removed.

### Token fetch errors have proper errorType
If the tokenFetcher provided by the host thrown an error, this error will be propagated through the code with errorType "fetchTokenError".
Previously, the errorType was either empty, or recently and incorrectly, "dataProcessingError".

## 0.50 Breaking changes
- [OpProcessingController removed](#opprocessingcontroller-removed)
- [Expose isDirty flag in the FluidContainer](#expose-isdirty-flag-in-the-fluidcontainer)
- [get-container API changed](#get-container-api-changed)
- [SharedCell serialization](#sharedcell-serialization)
- [Expose saved and dirty events in FluidContainer](#expose-saved-and-dirty-events-in-fluidcontainer)
- [Deprecated bindToContext in IFluidDataStoreChannel](#Deprecated-bindToContext-in-IFluidDataStoreChannel)

### OpProcessingController removed
OpProcessingController has been deprecated for very long time. It's being removed in this release.
Please use LoaderContainerTracker instead (see https://github.com/microsoft/FluidFramework/pull/7784 as an example of changes required)
If you can't make this transition, you can always copy implementation of LoaderContainerTracker to your repo and maintain it. That said, it has bugs and tests using it are easily broken but subtle changes in reconnection logic, as evident from PRs #7753, #7393)

### Expose isDirty flag in the FluidContainer
The `isDirty` flag is exposed onto the FluidContainer. The property is already exposed on the Container and it is just piped up to the FluidContainer.

### get-container API changed
The signature of methods `getTinyliciousContainer` and `getFRSContainer` exported from the `get-container` package has been changed to accomodate the new container create flow. Both methods now return a tuple of the container instance and container ID associated with it. The `documentId` parameter is ignored when a new container is requested. Client applications need to use the ID returned by the API.
The `get-container` API is widely used in multiple sample applications across the repository. All samples were refactored to reflect the change in the API. External samples consuming these methods should be updated accordingly.

### SharedCell serialization
`SharedCell` serialization format has changed. Values stored from previous versions will be broken.

### Expose saved and dirty events in FluidContainer
The `saved` and `dirty` container events are exposed onto the FluidContainer. The events are emitted on the Container already.

### Deprecated bindToContext in IFluidDataStoreChannel
bindToContext in IFluidDataStoreChannel has been deprecated. This should not be used to explicitly bind data stores. Root data stores will automatically be bound to container. Non-root data stores will be bound when their handles are stored in an already bound DDS.

## 0.49 Breaking changes
- [Deprecated dirty document events and property removed from ContainerRuntime](#deprecated-dirty-document-events-and-property-removed-from-containerruntime)
- [Removed deltaManager.ts from @fluidframework/container-loader export](#deltamanager-removed-from-fluid-framework-export)
- [Container class protected function resumeInternal made private](#resumeinternal-made-private)
- [url removed from ICreateBlobResponsee](#url-removed-from-ICreateBlobResponse)
- [encoding type change](#encoding-type-change)

### Deprecated dirty document events and property removed from ContainerRuntime
The `isDocumentDirty()` method, `"dirtyDocument"` and `"savedDocument"` events that were deprecated in 0.35 have now been removed.  For more information on replacements, see [DirtyDocument events and property](#DirtyDocument-events-and-property).

### DeltaManager removed from fluid-framework export
The `DeltaManager` class, the `IConnectionArgs` interface, the `IDeltaManagerInternalEvents` interface, and the `ReconnectedMode` enum have been removed from `@fluidframework/container-loader` package exports. Instead of `DeltaManager`, `IDeltaManager` should be used where appropriate.

### resumeInternal made private
The `protected` function `resumeInternal` under the class `Container` has been made `private`.

### `url` removed from ICreateBlobResponse
The unused `url` property of `ICreateBlobResponse` in `@fluidframework/protocol-definitions` has been removed

### `encoding` type change
The `encoding` property of `IBlob` in `@fluidframework/protocol-definitions` has changed type from `string` to `"utf-8" | "base64"` to match the only supported values.

## 0.48 Breaking changes
- [client-api package removed](#client-api-package-removed)
- [SignalManager removed from fluid-framework export](#signalmanager-removed-from-fluid-framework-export)
- [MockLogger removed from @fluidframework/test-runtime-utils](#mocklogger-removed-from-fluidframeworktest-runtime-utils)

### client-api package removed
The `@fluid-internal/client-api` package was deprecated in 0.20 and has now been removed.  Usage of this package should be replaced with direct usage of the `Loader`, `FluidDataStoreRuntime`, `ContainerRuntime`, and other supported functionality.

### SignalManager removed from fluid-framework export
The `SignalManager` and `Signaler` classes have been removed from the `@fluid-framework/fluid-static` and `fluid-framework` package exports and moved to the `@fluid-experimental/data-objects` package.  This is because of its experimental state and the intentional omission of experimental features from `fluid-framework`.  Users should instead import the classes from the `@fluid-experimental/data-objects` package.

### MockLogger removed from @fluidframework/test-runtime-utils
MockLogger is only used internally, so it's removed from @fluidframework/test-runtime-utils.

## 0.47 Breaking changes
- [Property removed from IFluidDataStoreContext](#Property-removed-from-IFluidDataStoreContext)
- [Changes to IFluidDataStoreFactory](#Changes-to-IFluidDataStoreFactory)
- [FlushMode enum values renamed](#FlushMode-enum-values-renamed)
- [name removed from ContainerSchema](#name-removed-from-ContainerSchema)
- [Anonymous return types for container calls in client packages](#Anonymous-return-types-for-container-calls-in-client-packages)
- [createContainer and getContainer response objects properties renamed](#createContainer-and-getContainer-response-objects-properties-renamed)
- [tinylicious and azure clients createContainer now detached](#tinylicious-and-azure-clients-createContainer-now-detached)
- [container id is returned from new attach() and not exposed on the container](#container-id-is-returned-from-new-attach-and-not-exposed-on-the-container)
- [AzureClient initialization as a singular config](#AzureClient-initialization-as-a-singular-config)

### Property removed from IFluidDataStoreContext
- the `existing` property from `IFluidDataStoreContext` (and `FluidDataStoreContext`) has been removed.

### Changes to IFluidDataStoreFactory
- The `existing` parameter from the `instantiateDataStore` function is now mandatory to differentiate creating vs loading.

### `FlushMode` enum values renamed
`FlushMode` enum values from `@fluidframework/runtime-definitions` have ben renamed as following:
- `FlushMode.Manual` to `FlushMode.TurnBased`
- `FlushMode.Automatic` to `FlushMode.Immediate`

### `name` removed from ContainerSchema
The `name` property on the ContainerSchema was used for multi-container scenarios but has not materialized to be a useful schema property. The feedback has been negative to neutral so it is being removed before it becomes formalized. Support for multi-container scenarios, if any is required, will be addressed as a future change.

### Anonymous return types for container calls in client packages
`createContainer` and `getContainer` in `@fluidframework/azure-client` and `@fluidframework/tinylicious-client` will no longer return typed objects but instead will return an anonymous type. This provide the flexibility that comes with tuple deconstruction with the strong typing of property names.

```javascript
// `@fluidframework/azure-client`
createContainer(containerSchema: ContainerSchema): Promise<{
    container: FluidContainer;
    services: AzureContainerServices;
}>;
getContainer(id: string, containerSchema: ContainerSchema): Promise<{
    container: FluidContainer;
    services: AzureContainerServices;
}>;

// `@fluidframework/tinylicious-client`
createContainer(containerSchema: ContainerSchema): Promise<{
    container: FluidContainer;
    services: TinyliciousContainerServices;
}>;
getContainer(id: string, containerSchema: ContainerSchema): Promise<{
    container: FluidContainer;
    services: TinyliciousContainerServices;
}>;
```

### createContainer and getContainer response objects properties renamed
For all `*-client` packages `createContainer` and `getContainer` would return an object with `fluidContainer` and `containerServices`. These have been renamed to the following for brevity.

- fluidContainer => container
- containerServices => services

```javascript
// old
const { fluidContainer, containerServices } = client.getContainer(...);

// new
const { container, services } = client.getContainer(...);
```

### tinylicious and azure clients createContainer now detached
Creating a new container now requires and explicit attach step. All changes made in between container creation, and attaching, will be persisted as part of creation and guaranteed to always be available to users. This allows developers to initialize `initialObjects` with state before the container is connected to the service. It also enables draft creation modes.

```javascript
// old
const { fluidContainer } = client.createContainer(...);

// new
const { container } = client.createContainer(...);
const id = container.attach();
```

### container id is returned from new attach() and not exposed on the container
Because we now have an explicit attach flow, the container id is part of that flow as well. The id is returned from the `attach()` call.

```javascript
// old
const { fluidContainer } = client.createContainer(...);
const containerId = fluidContainer.id;

// new
const { container } = client.createContainer(...);
const containerId = container.attach();
```

### AzureClient initialization as a singular config
AzureClient now takes a singular config instead of multiple parameters. This enables easier scaling of config properties as we introduce new functionality.

```js
// old
const connectionConfig = {...};
const logger = new MyLogger();
const client = new AzureClient(connectionConfig, logger);

// new
const config = {
    connection: {...},
    logger: new MyLogger(...)
}
const client = new AzureClient(config);
```

## 0.46 Breaking changes
- [@fluid-experimental/fluid-framework package name changed](#fluid-experimentalfluid-framework-package-name-changed)
- [FrsClient has been renamed to AzureClient and moved out of experimental state](#FrsClient-has-been-renamed-to-AzureClient-and-moved-out-of-experimental-state)
- [documentId removed from IFluidDataStoreRuntime and IFluidDataStoreContext](#documentId-removed-from-IFluidDataStoreRuntime-and-IFluidDataStoreContext)
- [@fluid-experimental/tinylicious-client package name changed](#fluid-experimentaltinylicious-client-package-name-changed)
- [@fluid-experimental/fluid-static package name changed](#fluid-experimentalfluid-static-package-name-changed)
- [TinyliciousClient and AzureClient container API changed](#tinyliciousclient-and-azureclient-container-api-changed)

### `@fluid-experimental/fluid-framework` package name changed
The `@fluid-experimental/fluid-framework` package has been renamed to now be `fluid-framework`. The scope has been removed.


### FrsClient has been renamed to AzureClient and moved out of experimental state
The `@fluid-experimental/frs-client` package for connecting with the Azure Fluid Relay service has been renamed to now be `@fluidframework/azure-client`. This also comes with the following name changes for the exported classes and interfaces from the package:
- `FrsClient` -> `AzureClient`
- `FrsAudience` -> `AzureAudience`
- `IFrsAudience` -> `IAzureAudience`
- `FrsMember` -> `AzureMember`
- `FrsConnectionConfig` -> `AzureConnectionConfig`
- `FrsContainerConfig` -> `AzureContainerConfig`
- `FrsResources` -> `AzureResources`
- `FrsAzFunctionTokenProvider` -> `AzureFunctionTokenProvider`
- `FrsUrlResolver` -> `AzureUrlResolver`

### documentId removed from IFluidDataStoreRuntime and IFluidDataStoreContext
- `documentId` property is removed from IFluidDataStoreRuntime and IFluidDataStoreContext. It is a document level concept and is no longer exposed from data store level.

### `@fluid-experimental/tinylicious-client` package name changed
The `@fluid-experimental/tinylicious-client` package has been renamed to now be `@fluidframework/tinylicious-client`.

### `@fluid-experimental/fluid-static` package name changed
The `@fluid-experimental/fluid-static` package has been renamed to now be `@fluidframework/fluid-static`.

### TinyliciousClient and AzureClient container API changed

Tinylicious and Azure client API changed to comply with the new container creation flow. From now on,
the new container ID will be generated by the framework. In addition to that, the `AzureContainerConfig`
parameter's got decommissioned and the logger's moved to the client's constructor.

```ts
// Create a client using connection settings and an optional logger
const client = new AzureClient(connectionConfig, logger);
// Create a new container
const { fluidContainer, containerServices } = await client.createContainer(containerSchema);
// Retrieve the new container ID
const containerId = fluidContainer.id;
// Access the existing container
const { fluidContainer, containerServices }= await client.getContainer(containerId, containerSchema);
```

## 0.45 Breaking changes
- [Changes to local testing in insecure environments and associated bundle size increase](#changes-to-local-testing-in-insecure-environments-and-associated-bundle-size-increase)
- [Property removed from IFluidDataStoreRuntime](#Property-removed-from-IFluidDataStoreRuntime)
- [Changes to client-api Document](#changes-to-client-api-Document)
- [Changes to PureDataObject](#changes-to-PureDataObject)
- [Changes to DataObject](#changes-to-DataObject)
- [Changes to PureDataObjectFactory](#changes-to-PureDataObjectFactory)
- [webpack-fluid-loader package name changed](#webpack-fluid-loader-package-name-changed)
- [Loggers without tag support now deprecated in ContainerContext](#loggers-without-tag-support-now-deprecated-in-containercontext)
- [Creating new containers with Container.load is no longer supported](#Creating-new-containers-with-Containerload-is-no-longer-supported)
- [getHashedDocumentId is now async](#gethasheddocumentid-is-now-async)

### Changes to local testing in insecure environments and associated bundle size increase
Previously the `@fluidframework/common-utils` package exposed a `setInsecureContextHashFn` function so users could set an override when testing locally in insecure environments because the `crypto.subtle` library is not available.  This is now done automatically as a fallback and the function is removed.  The fallback exists as a dynamic import of our equivalent Node platform implementation, and will show as a chunk named "FluidFramework-HashFallback" and be up to ~25KB parsed in size.  It will not be served when running normally in a modern browser.

### Property removed from IFluidDataStoreRuntime
- the `existing` property from `IFluidDataStoreRuntime` (and `FluidDataStoreRuntime`) has been removed. There is no need for this property in the class, as the flag can be supplied as a parameter to `FluidDataStoreRuntime.load` or to the constructor of `FluidDataStoreRuntime`. The `IFluidDataStoreFactory.instantiateDataStore` function has an `existing` parameter which can be supplied to the `FluidDataStoreRuntime` when the latter is created.

### Changes to client-api Document
- The `existing` property from the `Document` class in `@fluid-internal/client-api` has been removed. It can be assumed that the property would have always been `true`.

### Changes to PureDataObject
- The `initializeInternal` and the `finishInitialization` functions have a mandatory `existing` parameter to differentiate creating vs loading.

### Changes to DataObject
- The `initializeInternal` function has a mandatory `existing` parameter to differentiate creating vs loading.

### Changes to PureDataObjectFactory
- The `createDataObject` in `PureDataObjectFactory` has a mandatory `existing` parameter to differentiate creating vs loading.

### `webpack-fluid-loader` package name changed
The `webpack-fluid-loader` utility was previously available from a package named `@fluidframework/webpack-fluid-loader`.  However, since it is a tool and should not be used in production, it is now available under the tools scope `@fluid-tools/webpack-fluid-loader`.

### Loggers without tag support now deprecated in ContainerContext
The `logger` property of `ContainerContext` has been marked deprecated. Loggers passed to ContainerContext will need to support tagged events.

### Creating new containers with Container.load is no longer supported
- See [Creating new containers with Container.load has been deprecated](#Creating-new-containers-with-Containerload-has-been-deprecated)
- The `createOnLoad` flag to inside `IContainerLoadOptions` has been removed.
- `LegacyCreateOnLoadEnvironmentKey` from `@fluidframework/container-loader` has been removed.

### getHashedDocumentId is now async
`@fluidframework/odsp-driver`'s `getHashedDocumentId` function is now async to take advantage of shared hashing functionality.  It drops its dependency on the `sha.js` package as a result, which contributed ~37KB to the parsed size of the `odsp-driver` bundle.

## 0.44 Breaking changes
- [Property removed from ContainerRuntime class](#Property-removed-from-the-ContainerRuntime-class)
- [attach() should only be called once](#attach-should-only-be-called-once)
- [Loader access in data stores is removed](#loader-access-in-data-stores-is-removed)

### Property removed from the ContainerRuntime class
- the `existing` property from `ContainerRuntime` has been removed. Inspecting this property in order to decide whether or not to perform initialization operations should be replaced with extending the `RuntimeFactoryHelper` abstract class from `@fluidframework/runtime-utils` and overriding `instantiateFirstTime` and `instantiateFromExisting`. Alternatively, any class implementing `IRuntimeFactory` can supply an `existing` parameter to the `instantiateRuntime` method.

### attach() should only be called once
`Container.attach()` will now throw if called more than once. Once called, it is responsible for retrying on retriable errors or closing the container on non-retriable errors.

### Loader access in data stores is removed
Following the deprecation warning [Loader in data stores deprecated](#loader-in-data-stores-deprecated), the associated APIs have now been removed.  In addition to the original deprecation notes, users will automatically have an `ILoader` available on the container scope object as the `ILoader` property if the container was created through a `Loader`.

## 0.43 Breaking changes

- [TinyliciousClient and FrsClient are no longer static](#TinyliciousClient-and-FrsClient-are-no-longer-static)
- [Routerlicious Driver DeltaStorageService constructor changed](#Routerlicious-Driver-DeltaStorageService-constructor-changed)
- [addGlobalAgentSchedulerAndLeaderElection removed](#addGlobalAgentSchedulerAndLeaderElection-removed)
- [Property removed from the Container class](#Property-removed-from-the-Container-class)
- [Creating new containers with Container.load has been deprecated](#Creating-new-containers-with-Containerload-has-been-deprecated)
- [Changes to client-api](#changes-to-client-api)

### TinyliciousClient and FrsClient are no longer static
`TinyliciousClient` and `FrsClient` global static properties are removed. Instead, object instantiation is now required.

### Property removed from the Container class
- the `existing` property from `Container` has been removed. The caller should differentiate on how the container has been created (`Container.load` vs `Container.createDetached`). See also [Creating new containers with Container.load has been deprecated](#Creating-new-containers-with-Containerload-has-been-deprecated).

### Routerlicious Driver DeltaStorageService constructor changed
`DeltaStorageService` from `@fluidframework/routerlicious-driver` now takes a `RestWrapper` as the second constructor parameter, rather than a TokenProvider.

### addGlobalAgentSchedulerAndLeaderElection removed
In 0.38, the `IContainerRuntimeOptions` option `addGlobalAgentSchedulerAndLeaderElection` was added (on by default), which could be explicitly disabled to remove the built-in `AgentScheduler` and leader election functionality.  This flag was turned off by default in 0.40.  In 0.43 the flag (and the functionality it enabled) has been removed.

See [AgentScheduler-related deprecations](#AgentScheduler-related-deprecations) for more information on this deprecation and back-compat support, as well as recommendations on how to migrate away from the built-in.

### Creating new containers with Container.load has been deprecated
- `Container.load` with inexistent files will fail instead of creating a new container. Going forward, please use `Container.createDetached` for this scenario.
- To enable the legacy scenario, set the `createOnLoad` flag to true inside `IContainerLoadOptions`. `Loader.request` and `Loader.resolve` will enable the legacy scenario if the `IClientDetails.environment` property inside `IRequest.headers` contains the string `enable-legacy-create-on-load` (see `LegacyCreateOnLoadEnvironmentKey` from `@fluidframework/container-loader`).

### Changes to client-api
- The `load` function from `document.ts` will fail the container does not exist. Going forward, please use the `create` function to handle this scenario.

## 0.42 Breaking changes

- [Package renames](#0.42-package-renames)
- [IContainerRuntime property removed](#IContainerRuntime-property-removed)
- [IContainerRuntimeEvents changes](#IContainerRuntimeEvents-changes)
- [Removed IParsedUrl interface, parseUrl, getSnapshotTreeFromSerializedContainer and convertProtocolAndAppSummaryToSnapshotTree api from export](#Removed-IParsedUrl-interface,-parseUrl,-getSnapshotTreeFromSerializedContainer-and-convertProtocolAndAppSummaryToSnapshotTree-api-from-export)

### 0.42 package renames

We have renamed some packages to better reflect their status. See the [npm package
scopes](https://github.com/microsoft/FluidFramework/wiki/npm-package-scopes) page in the wiki for more information about
the npm scopes.

- `@fluidframework/react-inputs` is renamed to `@fluid-experimental/react-inputs`
- `@fluidframework/react` is renamed to `@fluid-experimental/react`

### IContainerRuntimeEvents changes
- `fluidDataStoreInstantiated` has been removed from the interface and will no longer be emitted by the `ContainerRuntime`.

### IContainerRuntime property removed
- the `existing` property from `IContainerRuntime` has been removed.

### Removed IParsedUrl interface, parseUrl, getSnapshotTreeFromSerializedContainer and convertProtocolAndAppSummaryToSnapshotTree api from export
These interface and apis are not supposed to be used outside the package. So stop exposing them.

## 0.41 Breaking changes

- [Package renames](#0.41-package-renames)
- [LoaderHeader.version could not be null](#LoaderHeader.version-could-not-be-null)
- [Leadership API surface removed](#Leadership-API-surface-removed)
- [IContainerContext and Container storage API return type changed](#IContainerContext-and-Container-storage-API-return-type-changed)

### 0.41 package renames

We have renamed some packages to better reflect their status. See the [npm package
scopes](https://github.com/microsoft/FluidFramework/wiki/npm-package-scopes) page in the wiki for more information about
the npm scopes.

- `@fluidframework/last-edited-experimental` is renamed to `@fluid-experimental/last-edited`

### LoaderHeader.version could not be null
`LoaderHeader.version` in ILoader can not be null as we always load from existing snapshot in `container.load()`;

### Leadership API surface removed
In 0.38, the leadership API surface was deprecated, and in 0.40 it was turned off by default.  In 0.41 it has now been removed.  If you still require leadership functionality, you can use a `TaskSubscription` in combination with an `AgentScheduler`.

See [AgentScheduler-related deprecations](#AgentScheduler-related-deprecations) for more information on how to use `TaskSubscription` to migrate away from leadership election.

### IContainerContext and Container storage API return type changed
IContainerContext and Container now will always have storage even in Detached mode, so its return type has changed and undefined is removed.

## 0.40 Breaking changes

- [AgentScheduler removed by default](#AgentScheduler-removed-by-default)
- [ITelemetryProperties may be tagged for privacy purposes](#itelemetryproperties-may-be-tagged-for-privacy-purposes)
- [IContainerRuntimeDirtyable removed](#IContainerRuntimeDirtyable-removed)
- [Most RouterliciousDocumentServiceFactory params removed](#Most-RouterliciousDocumentServiceFactory-params-removed)

### AgentScheduler removed by default
In 0.38, the `IContainerRuntimeOptions` option `addGlobalAgentSchedulerAndLeaderElection` was added (on by default), which could be explicitly disabled to remove the built-in `AgentScheduler` and leader election functionality.  This flag has now been turned off by default.  If you still depend on this functionality, you can re-enable it by setting the flag to `true`, though this option will be removed in a future release.

See [AgentScheduler-related deprecations](#AgentScheduler-related-deprecations) for more information on this deprecation and back-compat support, as well as recommendations on how to migrate away from the built-in.

### ITelemetryProperties may be tagged for privacy purposes
Telemetry properties on logs *can (but are **not** yet required to)* now be tagged. This is **not** a breaking change in 0.40, but users are strongly encouraged to add support for tags (see [UPCOMING.md](./UPCOMING.md) for more details).

_\[edit\]_

This actually was a breaking change in 0.40, in that the type of the `event` parameter of `ITelemetryBaseLogger.send` changed to
a more inclusive type which needs to be accounted for in implementations.  However, in releases 0.40 through 0.44,
_no tagged events are sent to any ITelemetryBaseLogger by the Fluid Framework_.  We are preparing to do so
soon, and will include an entry in BREAKING.md when we do.

### IContainerRuntimeDirtyable removed
The `IContainerRuntimeDirtyable` interface and `isMessageDirtyable()` method were deprecated in release 0.38.  They have now been removed in 0.40.  Please refer to the breaking change notice in 0.38 for instructions on migrating away from use of this interface.

### Most RouterliciousDocumentServiceFactory params removed

The `RouterliciousDocumentServiceFactory` constructor no longer accepts the following params: `useDocumentService2`, `disableCache`, `historianApi`, `gitCache`, and `credentials`. Please open an issue if these flags/params were important to your project so that they can be re-incorporated into the upcoming `IRouterliciousDriverPolicies` param.

## 0.39 Breaking changes
- [connect event removed from Container](#connect-event-removed-from-Container)
- [LoaderHeader.pause](#LoaderHeader.pause)
- [ODSP driver definitions](#ODSP-driver-definitions)
- [ITelemetryLogger Remove redundant methods](#ITelemetryLogger-Remove-redundant-methods)
- [fileOverwrittenInStorage](#fileOverwrittenInStorage)
- [absolutePath use in IFluidHandle is deprecated](#absolutepath-use-in-ifluidhandle-is-deprecated)

### connect event removed from Container
The `"connect"` event would previously fire on the `Container` after `connect_document_success` was received from the server (which likely happens before the client's own join message is processed).  This event does not represent a safe-to-use state, and has been removed.  To detect when the `Container` is fully connected, the `"connected"` event should be used instead.

### LoaderHeader.pause
LoaderHeader.pause has been removed. instead of
```typescript
[LoaderHeader.pause]: true
```
use
```typescript
[LoaderHeader.loadMode]: { deltaConnection: "none" }
```

### ODSP driver definitions
A lot of definitions have been moved from @fluidframework/odsp-driver to @fluidframework/odsp-driver-definitions. This change is required in preparation for driver to be dynamically loaded by host.
This new package contains all the dependencies of ODSP driver factory (like HostStoragePolicy, IPersistedCache, TokenFetcher) as well as outputs (OdspErrorType).
@fluidframework/odsp-driver will continue to have defintions for non-factory functionality (like URI resolver, helper functionality to deal with sharing links, URI parsing, etc.)

### ITelemetryLogger Remove redundant methods
Remove deprecated `shipAssert` `debugAssert` `logException` `logGenericError` in favor of `sendErrorEvent` as they provide the same behavior and semantics as `sendErrorEvent`and in general are relatively unused. These methods were deprecated in 0.36.

### fileOverwrittenInStorage
Please use `DriverErrorType.fileOverwrittenInStorage` instead of `OdspErrorType.epochVersionMismatch`

### absolutePath use in IFluidHandle is deprecated
Rather than retrieving the absolute path, ostensibly to be stored, one should instead store the handle itself. To load, first retrieve the handle and then call `get` on it to get the actual object. Note that it is assumed that the container is responsible both for mapping an external URI to an internal object and for requesting resolved objects with any remaining tail of the external URI. For example, if a container has some map that maps `/a --> <some handle>`, then a request like `request(/a/b/c)` should flow like `request(/a/b/c) --> <some handle> --> <object> -->  request(/b/c)`.

## 0.38 Breaking changes
- [IPersistedCache changes](#IPersistedCache-changes)
- [ODSP Driver Type Unification](#ODSP-Driver-Type-Unification)
- [ODSP Driver url resolver for share link parameter consolidation](#ODSP-Driver-url-resolver-for-share-link-parameter-consolidation)
- [AgentScheduler-related deprecations](#AgentScheduler-related-deprecations)
- [Removed containerUrl from IContainerLoadOptions and IContainerConfig](#Removed-containerUrl-from-IContainerLoadOptions-and-IContainerConfig)

### IPersistedCache changes
IPersistedCache implementation no longer needs to implement updateUsage() method (removed form interface).
Same goes for sequence number / maxOpCount arguments.
put() changed from fire-and-forget to promise, with intention of returning write errors back to caller. Driver could use this information to stop recording any data about given file if driver needs to follow all-or-nothing strategy in regards to info about a file.
Please note that format of data stored by driver changed. It will ignore cache entries recorded by previous versions of driver.

## ODSP Driver Type Unification
This change reuses existing contracts to reduce redundancy improve consistency.

The breaking portion of this change does rename some parameters to some helper functions, but the change are purely mechanical. In most cases you will likely find you are pulling properties off an object individually to pass them as params, whereas now you can just pass the object itself.

``` typescript
// before:
createOdspUrl(
    siteUrl,
    driveId,
    fileId,
    "/",
    containerPackageName,
);
fetchJoinSession(
    driveId,
    itemId,
    siteUrl,
    ...
)
getFileLink(
    getToken,
    something.driveId,
    something.itemId,
    something.siteUrl,
    ...
)

// After:
createOdspUrl({
    siteUrl,
    driveId,
    itemId: fileId,
    dataStorePath: "/",
    containerPackageName,
});

fetchJoinSession(
    {driveId, itemId, siteUrl},
    ...
);

getFileLink(
    getToken,
    something,
    ...
)
```

## ODSP Driver url resolver for share link parameter consolidation
OdspDriverUrlResolverForShareLink constructor signature has been changed to simplify instance
creation in case resolver is not supposed to generate share link. Instead of separately specifying
constructor parameters that are used to fetch share link there will be single parameter in shape of
object that consolidates all properties that are necessary to get share link.

``` typescript
// before:
new OdspDriverUrlResolverForShareLink(
    tokenFetcher,
    identityType,
    logger,
    appName,
);

// After:
new OdspDriverUrlResolverForShareLink(
    { tokenFetcher, identityType },
    logger,
    appName,
);
```

### AgentScheduler-related deprecations
`AgentScheduler` is currently a built-in part of `ContainerRuntime`, but will be removed in an upcoming release.  Correspondingly, the API surface of `ContainerRuntime` that relates to or relies on the `AgentScheduler` is deprecated.

#### Leadership deprecation
A `.leader` property and `"leader"`/`"notleader"` events are currently exposed on the `ContainerRuntime`, `FluidDataStoreContext`, and `FluidDataStoreRuntime`.  These are deprecated and will be removed in an upcoming release.

A `TaskSubscription` has been added to the `@fluidframework/agent-scheduler` package which can be used in conjunction with an `AgentScheduler` to get equivalent API surface:

```typescript
const leadershipTaskSubscription = new TaskSubscription(agentScheduler, "leader");
if (leadershipTaskSubscription.haveTask()) {
    // client is the leader
}
leadershipTaskSubscription.on("gotTask", () => {
    // client just became leader
});
leadershipTaskSubscription.on("lostTask", () => {
    // client is no longer leader
});
```

The `AgentScheduler` can be one of your choosing, or the built-in `AgentScheduler` can be retrieved for this purpose using `ContainerRuntime.getRootDataStore()` (however, as noted above this will be removed in an upcoming release):

```typescript
const agentScheduler = await requestFluidObject<IAgentScheduler>(
    await containerRuntime.getRootDataStore("_scheduler"),
    "",
);
```

#### IContainerRuntimeDirtyable deprecation
The `IContainerRuntimeDirtyable` interface provides the `isMessageDirtyable()` method, for use with last-edited functionality.  This is only used to differentiate messages for the built-in `AgentScheduler`.  With the deprecation of the `AgentScheduler`, this interface and method are no longer necessary and so are deprecated and will be removed in an upcoming release.  From the `ContainerRuntime`'s perspective all messages are considered dirtyable with this change.

If you continue to use the built-in `AgentScheduler` and want to replicate this filtering in your last-edited behavior, you can use the following in your `shouldDiscardMessage()` check:

```typescript
import { ContainerMessageType } from "@fluidframework/container-runtime";
import { IEnvelope, InboundAttachMessage } from "@fluidframework/runtime-definitions";

// In shouldDiscardMessage()...
if (type === ContainerMessageType.Attach) {
    const attachMessage = contents as InboundAttachMessage;
    if (attachMessage.id === "_scheduler") {
        return true;
    }
} else if (type === ContainerMessageType.FluidDataStoreOp) {
    const envelope = contents as IEnvelope;
    if (envelope.address === "_scheduler") {
        return true;
    }
}
// Otherwise, proceed with other discard logic...
```

#### Deprecation of AgentScheduler in the container registry and instantiation of the _scheduler
Finally, the automatic addition to the registry and creation of the `AgentScheduler` with ID `_scheduler` is deprecated and will also be removed in an upcoming release.  To prepare for this, you can proactively opt-out of the built-in by turning off the `IContainerRuntimeOptions` option `addGlobalAgentSchedulerAndLeaderElection` in your calls to `Container.load` or in the constructor of your `BaseContainerRuntimeFactory` or `ContainerRuntimeFactoryWithDefaultDataStore`.

For backwards compat with documents created prior to this change, you'll need to ensure the `AgentSchedulerFactory.registryEntry` is present in the container registry.  You can add it explicitly in your calls to `Container.load` or in the constructor of your `BaseContainerRuntimeFactory` or `ContainerRuntimeFactoryWithDefaultDataStore`.  The examples below show how to opt-out of the built-in while maintaining backward-compat with documents that were created with a built-in `AgentScheduler`.

```typescript
const runtime = await ContainerRuntime.load(
    context,
    [
        // Any other registry entries...
        AgentSchedulerFactory.registryEntry,
    ],
    requestHandler,
    // Opt-out of adding the AgentScheduler
    { addGlobalAgentSchedulerAndLeaderElection: false },
    scope);
```

```typescript
const SomeContainerRuntimeFactory = new ContainerRuntimeFactoryWithDefaultDataStore(
    DefaultFactory,
    new Map([
        // Any other registry entries...
        AgentSchedulerFactory.registryEntry,
    ]),
    providerEntries,
    requestHandlers,
    // Opt-out of adding the AgentScheduler
    { addGlobalAgentSchedulerAndLeaderElection: false },
);
```

If you use `AgentScheduler` functionality, it is recommended to instantiate this as a normal (non-root) data store (probably on your root data object).  But if you are not yet ready to migrate away from the root data store, you can instantiate it yourself on new containers (you should do this while the container is still detached):

```typescript
if (!context.existing) {
    await runtime.createRootDataStore(AgentSchedulerFactory.type, "_scheduler");
}
```

The option will be turned off by default in an upcoming release before being turned off permanently, so it is recommended to make these updates proactively.

### Removed containerUrl from IContainerLoadOptions and IContainerConfig
Removed containerUrl from IContainerLoadOptions and IContainerConfig. This is no longer needed to route request.

## 0.37 Breaking changes

-   [OpProcessingController marked for deprecation](#opprocessingcontroller-marked-for-deprecation)
-   [Loader in data stores deprecated](#Loader-in-data-stores-deprecated)
-   [TelemetryLogger Properties Format](#TelemetryLogger-Properties-Format)
-   [IContainerRuntimeOptions Format Change](#IContainerRuntimeOptions-Format-Change)
-   [AgentScheduler moves and renames](#AgentScheduler-moves-and-renames)

### OpProcessingController marked for deprecation

`OpProcessingController` is marked for deprecation and we be removed in 0.38.
`LoaderContainerTracker` is the replacement with better tracking. The API differs from `OpProcessingController` in the following ways:

-   Loader is added for tracking and any Container created/loaded will be automatically tracked
-   The op control APIs accept Container instead of DeltaManager

### Loader in data stores deprecated

The `loader` property on the `IContainerRuntime`, `IFluidDataStoreRuntime`, and `IFluidDataStoreContext` interfaces is now deprecated and will be removed in an upcoming release. Data store objects will no longer have access to an `ILoader` by default. To replicate the same behavior, existing users can make the `ILoader` used to create a `Container` available on the `scope` property of these interfaces instead by setting the `provideScopeLoader` `ILoaderOptions` flag when creating the loader.

```typescript
const loader = new Loader({
    urlResolver,
    documentServiceFactory,
    codeLoader,
    options: { provideScopeLoader: true },
});
```

```typescript
const loader: ILoader | undefined = this.context.scope.ILoader;
```

### TelemetryLogger Properties Format

The TelemetryLogger's properties format has been updated to support error only properties. This includes: `ChildLogger`, `MultiSinkLogger`,`DebugLogger`.
The previous format was just a property bag:
`ChildLogger.create(logger, undefined, { someProperty: uuid() });`
Whereas now it has nested property bags for error categories including `all` and `error`:
`ChildLogger.create(logger, undefined, {all:{ someProperty: uuid() }});`

### IContainerRuntimeOptions Format Change

The runtime options passed into `ContainerRuntime` have been subdivided into nested objects, because all of them fall under two categories currently:

-   `summaryOptions` - contains all summary/summarizer related options
    -   `generateSummaries`
    -   `initialSummarizerDelayMs`
    -   `summaryConfigOverrides`
    -   `disableIsolatedChannels`
-   `gcOptions` - contains all Garbage Collection related options
    -   `disableGC`
    -   `gcAllowed` (new)
    -   `runFullGC`

For a few versions we will keep supporting the old format, but the typings have already been updated.

### AgentScheduler moves and renames

`IAgentScheduler` and `IProvideAgentScheduler` have been moved to the `@fluidframework/agent-scheduler` package, and `taskSchedulerId` has been renamed to `agentSchedulerId`.

## 0.36 Breaking changes

-   [Some `ILoader` APIs moved to `IHostLoader`](#Some-ILoader-APIs-moved-to-IHostLoader)
-   [TaskManager removed](#TaskManager-removed)
-   [ContainerRuntime registerTasks removed](#ContainerRuntime-registerTasks-removed)
-   [getRootDataStore](#getRootDataStore)
-   [Share link generation no longer exposed externally](#Share-link-generation-no-longer-exposed-externally)
-   [ITelemetryLogger redundant method deprecation](#ITelemetryLogger-redundant-method-deprecation)

### Some `ILoader` APIs moved to `IHostLoader`

The `createDetachedContainer` and `rehydrateDetachedContainerFromSnapshot` APIs are removed from the `ILoader` interface, and have been moved to the new `IHostLoader` interface. The `Loader` class now implements `IHostLoader` instead, and consumers who need these methods should operate on an `IHostLoader` instead of an `ILoader`, such as by creating a `Loader`.

### TaskManager removed

The `TaskManager` has been removed, as well as methods to access it (e.g. the `.taskManager` member on `DataObject`). The `AgentScheduler` should be used instead for the time being and can be accessed via a request on the `ContainerRuntime` (e.g. `await this.context.containerRuntime.request({ url: "/_scheduler" })`), though we expect this will also be deprecated and removed in a future release when an alternative is made available (see #4413).

### ContainerRuntime registerTasks removed

The `registerTasks` method has been removed from `ContainerRuntime`. The `AgentScheduler` should be used instead for task scheduling.

### getRootDataStore

IContainerRuntime.getRootDataStore() used to have a backdoor allowing accessing any store, including non-root stores. This back door is removed - you can only access root data stores using this API.

### Share link generation no longer exposed externally

Share link generation implementation has been refactored to remove options for generating share links of various kinds.
Method for generating share link is no longer exported.
ShareLinkTokenFetchOptions has been removed and OdspDriverUrlResolverForShareLink constructor has been changed to accept tokenFetcher parameter which will pass OdspResourceTokenFetchOptions instead of ShareLin kTokenFetchOptions.

### ITelemetryLogger redundant method deprecation

Deprecate `shipAssert` `debugAssert` `logException` `logGenericError` in favor of `sendErrorEvent` as they provide the same behavior and semantics as `sendErrorEvent`and in general are relatively unused.

## 0.35 Breaking changes

-   [Removed some api implementations from odsp driver](#Removed-some-api-implemenations-from-odsp-driver)
-   [get-tinylicious-container and get-session-storage-container moved](#get-tinylicious-container-and-get-session-storage-container-moved)
-   [Moved parseAuthErrorClaims from @fluidframework/odsp-driver to @fluidframework/odsp-doclib-utils](#Moved-parseAuthErrorClaims-from-@fluidframework/odsp-driver-to-@fluidframework/odsp-doclib-utils)
-   [Refactored token fetcher types in odsp-driver](#refactored-token-fetcher-types-in-odsp-driver)
-   [DeltaManager `readonly` and `readOnlyPermissions` properties deprecated](#DeltaManager-`readonly`-and-`readOnlyPermissions`-properties-deprecated)
-   [DirtyDocument events and property](#DirtyDocument-events-and-property)
-   [Removed `createDocumentService` and `createDocumentService2` from r11s driver](#Removed-`createDocumentService`-and-`createDocumentService2`-from-r11s-driver)

### Removed-some-api-implementations-from-odsp-driver

Removed `authorizedFetchWithRetry`, `AuthorizedRequestTokenPolicy`, `AuthorizedFetchProps`, `asyncWithCache`, `asyncWithRetry`,
`fetchWithRetry` implementation from odspdriver.

### get-tinylicious-container and get-session-storage-container moved

The functionality from the packages `@fluidframework/get-tinylicious-container` and `@fluidframework/get-session-storage-container` has been moved to the package `@fluid-experimental/get-container`.

### Moved parseAuthErrorClaims from @fluidframework/odsp-driver to @fluidframework/odsp-doclib-utils

Moved `parseAuthErrorClaims` from `@fluidframework/odsp-driver` to `@fluidframework/odsp-doclib-utils`

### Refactored token fetcher types in odsp-driver

Streamlined interfaces and types used to facilitate access tokens needed by odsp-driver to call ODSP implementation of Fluid services.
Added support for passing siteUrl when fetching token that is used to establish co-authoring session for Fluid content stored in ODSP file which is hosted in external tenant. This token is used by ODSP ordering service implementation (aka ODSP Push service).

### DeltaManager `readonly` and `readOnlyPermissions` properties deprecated

`DeltaManager.readonly`/`Container.readonly` and `DeltaManager.readOnlyPermissions`/`Container.readOnlyPermissions` have been deprecated. Please use `DeltaManager.readOnlyInfo`/`Container.readOnlyInfo` instead, which exposes the same information.

### DirtyDocument events and property

The following 3 names have been deprecated - please use new names:
"dirtyDocument" event -> "dirty" event
"savedDocument" event -> "saved" event
isDocumentDirty property -> isDirty property

### Removed `createDocumentService` and `createDocumentService2` from r11s driver

Removed the deprecated methods `createDocumentService` and `createDocumentService2`. Please use `DocumentServiceFactory.createDocumentService` instead.

## 0.34 Breaking changes

-   [Aqueduct writeBlob() and BlobHandle implementation removed](#Aqueduct-writeBlob-and-BlobHandle-implementation-removed)
-   [Connected events raised on registration](#Connected-events-raised-on-registration)

### Aqueduct writeBlob() and BlobHandle implementation removed

`writeBlob()` and `BlobHandle` have been removed from aqueduct. Please use `FluidDataStoreRuntime.uploadBlob()` or `ContainerRuntime.uploadBlob()` instead.

### Connected events raised on registration

Connected / disconnected listeners are called on registration.
Please see [Connectivity events](packages/loader/container-loader/README.md#Connectivity-events) section of Loader readme.md for more details

## 0.33 Breaking changes

-   [Normalizing enum ContainerErrorType](#normalizing-enum-containererrortype)
-   [Map and Directory typing changes from enabling strictNullCheck](#map-and-directory-typing-changes-from-enabling-strictNullCheck)
-   [MergeTree's ReferencePosition.getTileLabels and ReferencePosition.getRangeLabels() return undefined if it doesn't exist](#mergetree-referenceposition-gettilelabels-getrangelabels-changes)
-   [Containers from Loader.request() are now cached by default](<#Containers-from-Loader.request()-are-now-cached-by-default>)

### Normalizing enum ContainerErrorType

In an effort to clarify error categorization, a name and value in this enumeration were changed.

### Map and Directory typing changes from enabling strictNullCheck

Typescript compile options `strictNullCheck` is enabled for the `@fluidframework/map` package. Some of the API signature is updated to include possibility of `undefined` and `null`, which can cause new typescript compile error when upgrading. Existing code may need to update to handle the possiblity of `undefined` or `null.

### MergeTree ReferencePosition getTileLabels getRangeLabels changes

This includes LocalReference and Marker. getTileLabels and getRangeLabels methods will return undefined instead of creating an empty if the properties for tile labels and range labels is not set.

### Containers from Loader.request() are now cached by default

Some loader request header options that previously prevented caching (`pause: true` and `reconnect: false`) no longer do. Callers must now explicitly spcify `cache: false` in the request header to prevent caching of the returned container. Containers are evicted from the cache in their `closed` event, and closed containers that are requested are not cached.

## 0.32 Breaking changes

-   [Node version 12.17 required](#Node-version-update)
-   [getAttachSnapshot removed IFluidDataStoreChannel](#getAttachSnapshot-removed-from-IFluidDataStoreChannel)
-   [resolveDataStore replaced](#resolveDataStore-replaced)

### Node version updated to 12.17

Due to changes in server packages and introduction of AsyncLocalStorage module which requires Node version 12.17 or above, you will need to update Node version to 12.17 or above.

### getAttachSnapshot removed from IFluidDataStoreChannel

`getAttachSnapshot()` has been removed from `IFluidDataStoreChannel`. It is replaced by `getAttachSummary()`.

### resolveDataStore replaced

The resolveDataStore method manually exported by the ODSP resolver has been replaced with checkUrl() from the same package.

## 0.30 Breaking Changes

-   [Branching removed](#Branching-removed)
-   [removeAllEntriesForDocId api name and signature change](#removeAllEntriesForDocId-api-name-and-signature-change)
-   [snapshot removed from IChannel and ISharedObject](#snapshot-removed-from-IChannel-and-ISharedObject)

### Branching removed

The branching feature has been removed. This includes all related members, methods, etc. such as `parentBranch`, `branchId`, `branch()`, etc.

### removeAllEntriesForDocId api name and signature change

`removeAllEntriesForDocId` api renamed to `removeEntries`. Now it takes `IFileEntry` as argument instead of just docId.

### snapshot removed from IChannel and ISharedObject

`snapshot` has been removed from `IChannel` and `ISharedObject`. It is replaced by `summarize` which should be used to get a summary of the channel / shared object.

## 0.29 Breaking Changes

-   [OdspDriverUrlResolver2 renamed to OdspDriverUrlResolverForShareLink](#OdspDriverUrlResolver2-renamed-to-OdspDriverUrlResolverForShareLink)
-   [removeAllEntriesForDocId api in host storage changed](#removeAllEntriesForDocId-api-in-host-storage-changed)
-   [IContainerRuntimeBase.IProvideFluidDataStoreRegistry](#IContainerRuntimeBase.IProvideFluidDataStoreRegistry)
-   [\_createDataStoreWithProps returns IFluidRouter](#_createDataStoreWithProps-returns-IFluidRouter)
-   [FluidDataStoreRuntime.registerRequestHandler deprecated](#FluidDataStoreRuntime.registerRequestHandler-deprecated)
-   [snapshot removed from IFluidDataStoreRuntime](#snapshot-removed-from-IFluidDataStoreRuntime)
-   [getAttachSnapshot deprecated in IFluidDataStoreChannel](#getAttachSnapshot-deprecated-in-IFluidDataStoreChannel)

### OdspDriverUrlResolver2 renamed to OdspDriverUrlResolverForShareLink

`OdspDriverUrlResolver2` renamed to `OdspDriverUrlResolverForShareLink`

### removeAllEntriesForDocId api in host storage changed

`removeAllEntriesForDocId` api in host storage is now an async api.

### IContainerRuntimeBase.IProvideFluidDataStoreRegistry

`IProvideFluidDataStoreRegistry` implementation moved from IContainerRuntimeBase to IContainerRuntime. Data stores and objects should not have access to global state in container.
`IProvideFluidDataStoreRegistry` is removed from IFluidDataStoreChannel - it has not been implemented there for a while (it moved to context).

### \_createDataStoreWithProps returns IFluidRouter

`IContainerRuntimeBase._createDataStoreWithProps` returns IFluidRouter instead of IFluidDataStoreChannel. This is done to be consistent with other APIs create data stores, and ensure we do not return internal interfaces. This likely to expose areas where IFluidDataStoreChannel.bindToContext() was called manually on data store. Such usage should be re-evaluate - lifetime management should be left up to runtime, storage of any handle form data store in attached DDS will result in automatic attachment of data store (and all of its objects) to container. If absolutely needed, and only for staging, casting can be done to implement old behavior.

### FluidDataStoreRuntime.registerRequestHandler deprecated

Please use mixinRequestHandler() as a way to create custom data store runtime factory/object and append request handling to existing implementation.

### snapshot removed from IFluidDataStoreRuntime

`snapshot` has been removed from `IFluidDataStoreRuntime`.

### getAttachSnapshot deprecated in IFluidDataStoreChannel

`getAttachSnapshot()` has been deprecated in `IFluidDataStoreChannel`. It is replaced by `getAttachSummary()`.

## 0.28 Breaking Changes

-   [FileName should contain extension for ODSP driver create new path](#FileName-should-contain-extension-for-ODSP-driver-create-new-path)
-   [ODSP Driver IPersistedCache changes](#ODSP-Driver-IPersistedCache-Changes)
-   [IFluidPackage Changes](#IFluidPackage-Changes)
-   [DataObject changes](#DataObject-changes)
-   [RequestParser](#RequestParser)
-   [IFluidLodable.url is removed](#IFluidLodable.url-is-removed)
-   [Loader Constructor Changes](#Loader-Constructor-Changes)
-   [Moving DriverHeader and merge with CreateNewHeader](#moving-driverheader-and-merge-with-createnewheader)
-   [ODSP status codes moved from odsp-driver to odsp-doclib-utils](#ODSP-status-codes-moved-modules-from-odsp-driver-to-odsp-doclib-utils)

### FileName should contain extension for ODSP driver create new path

Now the ODSP driver expects file extension in the file name while creating a new detached container.

### ODSP Driver IPersistedCache-Changes

Added api `removeAllEntriesForDocId` which allows removal of all entries for a given document id. Also the schema for entries stored inside odsp `IPersistedCache` has changed.
It now stores/expect values as `IPersistedCacheValueWithEpoch`. So host needs to clear its cached entries in this version.

### IFluidPackage Changes

-   Moving IFluidPackage and IFluidCodeDetails from "@fluidframework/container-definitions" to '@fluidframework/core-interfaces'
-   Remove npm specific IPackage interface
-   Simplify the IFluidPackage by removing browser and npm specific properties
-   Add new interface IFluidBrowserPackage, and isFluidBrowserPackage which defines browser specific properties
-   Added resolveFluidPackageEnvironment helper for resolving a package environment

### DataObject changes

DataObject are now always created when Data Store is created. Full initialization for existing objects (in file) continues to happen to be on demand, i.e. when request() is processed. Full DataObject initialization does happen for newly created (detached) DataObjects.
The impact of that change is that all changed objects would get loaded by summarizer container, but would not get initialized. Before this change, summarizer would not be loading any DataObjects.
This change

1. Ensures that initial summary generated for when data store attaches to container has fully initialized object, with all DDSs created. Before this change this initial snapshot was empty in most cases.
2. Allows DataObjects to modify FluidDataStoreRuntime behavior before it gets registered and used by the rest of the system, including setting various hooks.

But it also puts more constraints on DataObject - its constructor should be light and not do any expensive work (all such work should be done in corresponding initialize methods), or access any data store runtime functionality that requires fully initialized runtime (like loading DDSs will not work in this state)

### RequestParser

RequestParser's ctor is made protected. Please replace this code

```
    const a = new RequestParser(request);
```

with this one:

```
    const a = RequestParser.create(request);
```

### IFluidLodable.url is removed

`url` property is removed. If you need a path to an object (in a container), you can use IFluidLoadable.handle.absolutePath instead.

### Loader Constructor Changes

The loader constructor has changed to now take a props object, rather than a series of paramaters. This should make it easier to construct loaders as the optional services can be easily excluded.

Before:

```typescript
const loader = new Loader(
    urlResolver,
    documentServiceFactory,
    codeLoader,
    { blockUpdateMarkers: true },
    {},
    new Map()
);
```

After:

```typescript
const loader = new Loader({
    urlResolver,
    documentServiceFactory,
    codeLoader,
});
```

if for some reason this change causes you problems, we've added a deprecated `Loader._create` method that has the same parameters as the previous constructor which can be used in the interim.

### Moving DriverHeader and merge with CreateNewHeader

Compile time only API breaking change between runtime and driver. Only impacts driver implementer.
No back-compat or mix version impact.

DriverHeader is a driver concept, so move from core-interface to driver-definitions. CreateNewHeader is also a kind of driver header, merged it into DriverHeader.

### ODSP status codes moved modules from odsp-driver to odsp-doclib-utils

Error/status codes like `offlineFetchFailureStatusCode` which used to be imported like `import { offlineFetchFailureStatusCode } from '@fluidframework/@odsp-driver';` have been moved to `odspErrorUtils.ts` in `odsp-doclib-utils`.

## 0.27 Breaking Changes

-   [Local Web Host Removed](#Local-Web-Host-Removed)

### Local Web Host Removed

Local Web host is removed. Users who are using the local web host can use examples/utils/get-session-storage-container which provides the same functionality with the detached container flow.

## 0.25 Breaking Changes

-   [External Component Loader and IComponentDefaultFactoryName removed](#External-Component-Loader-and-IComponentDefaultFactoryName-removed)
-   [MockFluidDataStoreRuntime api rename](#MockFluidDataStoreRuntime-api-rename)
-   [Local Web Host API change](#Local-Web-Host-API-change)
-   [Container runtime event changes](#Container-runtime-event-changes)
-   [Component is removed from telemetry event names](#Component-is-removed-from-telemetry-event-names)
-   [IComponentContextLegacy is removed](#IComponentContextLegacy-is-removed)
-   [~~IContainerRuntimeBase.\_createDataStoreWithProps() is removed~~](#IContainerRuntimeBase._createDataStoreWithProps-is-removed)
-   [\_createDataStore() APIs are removed](#_createDataStore-APIs-are-removed)
-   [createDataStoreWithRealizationFn() APIs are removed](<#createDataStoreWithRealizationFn()-APIs-are-removed>)
-   [getDataStore() APIs is removed](<#getDataStore()-APIs-is-removed>)
-   [Package Renames](#package-renames)
-   [IComponent and IComponent Interfaces Removed](#IComponent-and-IComponent-Interfaces-Removed)
-   [@fluidframework/odsp-utils - Minor renames and signature changes](#odsp-utils-Changes)
-   [LastEditedTrackerComponent renamed to LastEditedTrackerDataObject](#lasteditedtrackercomponent-renamed)
-   [ComponentProvider renamed to FluidObjectProvider in @fluidframework/synthesize](#componentProvider-renamed-to-fluidobjectPpovider)

### External Component Loader and IComponentDefaultFactoryName removed

The @fluidframework/external-component-loader package has been removed from the repo. In addition to this, the IFluidExportDefaultFactoryName and the corresponding IProvideFluidExportDefaultFactoryName interfaces have also been dropped.

### MockFluidDataStoreRuntime api rename

Runtime Test Utils's MockFluidDataStoreRuntime now has "requestDataStore" instead of "requestComponent"

### Local Web Host API change

The renderDefaultComponent function has been updated to be renderDefaultFluidObject

### Container runtime event changes

Container runtime now emits the event "fluidDataStoreInstantiated" instead of "componentInstantiated"

### Component is removed from telemetry event names

The following telemetry event names have been updated to drop references to the term component:

ComponentRuntimeDisposeError -> ChannelDisposeError
ComponentContextDisposeError -> FluidDataStoreContextDisposeError
SignalComponentNotFound -> SignalFluidDataStoreNotFound

### IComponentContextLegacy is removed

Deprecated in 0.18, removed.

### IContainerRuntimeBase.\_createDataStoreWithProps is removed

**Note: This change has been reverted for 0.25 and will be pushed to a later release.**

`IContainerRuntimeBase._createDataStoreWithProps()` has been removed. Please use `IContainerRuntimeBase.createDataStore()` (returns IFluidRouter).
If you need to pass props to data store, either use request() route to pass initial props directly, or to query Fluid object to interact with it (pass props / call methods to configure object).

### \_createDataStore APIs are removed

`IFluidDataStoreContext._createDataStore()` & `IContainerRuntimeBase._createDataStore()` are removed
Please switch to using one of the following APIs:

1. `IContainerRuntime.createRootDataStore()` - data store created that way is automatically bound to container. It will immediately be visible to remote clients (when/if container is attached). Such data stores are never garbage collected. Note that this API is on `IContainerRuntime` interface, which is not directly accessible to data stores. The intention is that only container owners are creating roots.
2. `IContainerRuntimeBase.createDataStore()` - creates data store that is not bound to container. In order for this store to be bound to container (and thus be observable on remote clients), ensure that handle to it (or any of its objects / DDS) is stored into any other DDS that is already bound to container. In other words, newly created data store has to be reachable (there has to be a path) from some root data store in container. If, in future, such data store becomes unreachable from one of the roots, it will be garbage collected (implementation pending).

### createDataStoreWithRealizationFn() APIs are removed

Removed from IFluidDataStoreContext & IContainerRuntime.
Consider using (Pure)DataObject(Factory) for your objects - they support passing initial args.
Otherwise consider implementing similar flow of exposing interface from your Fluid object that is used to initialize object after creation.

## getDataStore() APIs is removed

IContainerRuntime.getDataStore() is removed. Only IContainerRuntime.getRootDataStore() is available to retrieve root data stores.
For couple versions we will allow retrieving non-root data stores using this API, but this functionality is temporary and will be removed soon.
You can use handleFromLegacyUri() for creating handles from container-internal URIs (i.e., in format `/${dataStoreId}`) and resolving those containers to get to non-root data stores. Please note that this functionality is strictly added for legacy files! In future, not using handles to refer to content (and storing handles in DDSes) will result in such data stores not being reachable from roots, and thus garbage collected (deleted) from file.

### Package Renames

As a follow up to the changes in 0.24 we are updating a number of package names

-   `@fluidframework/component-core-interfaces` is renamed to `@fluidframework/core-interfaces`
-   `@fluidframework/component-runtime-definitions` is renamed to `@fluidframework/datastore-definitions`
-   `@fluidframework/component-runtime` is renamed to `@fluidframework/datastore`
-   `@fluidframework/webpack-component-loader` is renamed to `@fluidframework/webpack-fluid-loader`

### IComponent and IComponent Interfaces Removed

In 0.24 IComponent and IComponent interfaces were deprecated, they are being removed in this build. Please move to IFluidObject and IFluidObject interfaces.

### odsp-utils Changes

To support additional authentication scenarios, the signature and/or name of a few auth-related functions was modified.

### LastEditedTrackerComponent renamed

It is renamed to LastEditedTrackerDataObject

### ComponentProvider renamed to FluidObjectProvider

In the package @fluidframework/synthesize, these types are renamed:

ComponentKey -> FluidObjectKey
ComponentSymbolProvider -> FluidObjectProvider
AsyncRequiredcomponentProvider -> AsyncRequiredFluidObjectProvider
AsyncOptionalComponentProvider -> AsyncOptionalFluidObjectProvider
AsyncComponentProvider -> AsyncFluidObjectProvider
NonNullableComponent -> NonNullableFluidObject

## 0.24 Breaking Changes

This release only contains renames. There are no functional changes in this release. You should ensure you have integrated and validated up to release 0.23 before integrating this release.

This is a followup to the forward compat added in release 0.22: [Forward Compat For Loader IComponent Interfaces](#Forward-Compat-For-Loader-IComponent-Interfaces)

You should ensure all container and components hosts are running at least 0.22 before integrating this release.

The below json describes all the renames done in this release. If you have a large typescript code base, we have automation that may help. Please contact us if that is the case.

All renames are 1-1, and global case senstive and whole word find replace for all should be safe. For IComponent Interfaces, both the type and property name were re-named.

```json
{
    "dataStore": {
        "types": {
            "IComponentRuntimeChannel": "IFluidDataStoreChannel",
            "IComponentAttributes": "IFluidDataStoretAttributes",

            "IComponentContext": "IFluidDataStoreContext",
            "ComponentContext": "FluidDataStoreContext",
            "LocalComponentContext": "LocalFluidDataStoreContext",
            "RemotedComponentContext": "RemotedFluidDataStoreContext ",

            "IComponentRuntime": "IFluidDataStoreRuntime",
            "ComponentRuntime": "FluidDataStoreRuntime",
            "MockComponentRuntime": "MockFluidDataStoreRuntime"
        },
        "methods": {
            "createComponent": "_createDataStore",
            "createComponentContext": "createDataStoreContext",
            "createComponentWithProps": "createDataStoreWithProps",
            "_createComponentWithProps": "_createDataStoreWithProps",
            "createComponentWithRealizationFn": "createDataStoreWithRealizationFn",
            "getComponentRuntime": "getDataStore",
            "notifyComponentInstantiated": "notifyDataStoreInstantiated"
        }
    },

    "aquaduct": {
        "IComponentInterfaces": {
            "IProvideComponentDefaultFactoryName": "IProvideFluidExportDefaultFactoryName",
            "IComponentDefaultFactoryName": "IFluidExportDefaultFactoryName"
        },
        "types": {
            "SharedComponentFactory": "PureDataObjectFactory",
            "SharedComponent": "PureDataObject",

            "PrimedComponentFactory": "DataObjectFactory",
            "PrimedComponent": "DataObject",

            "ContainerRuntimeFactoryWithDefaultComponent": "ContainerRuntimeFactoryWithDefaultDataStore",

            "defaultComponentRuntimeRequestHandler": "defaultRouteRequestHandler"
        },
        "methods": {
            "getComponent": "requestFluidObject",
            "asComponent": "asFluidObject",
            "createAndAttachComponent": "createAndAttachDataStore",
            "getComponentFromDirectory": "getFluidObjectFromDirectory",
            "getComponent_UNSAFE": "requestFluidObject_UNSAFE",
            "componentInitializingFirstTime": "initializingFirstTime",
            "componentInitializingFromExisting": "initializingFromExisting",
            "componentHasInitialized": "hasInitialized"
        }
    },

    "fluidObject": {
        "IComponentInterfaces": {
            "IProvideComponentRouter": "IProvideFluidRouter",
            "IComponentRouter": "IFluidRouter",

            "IProvideComponentLoadable": "IProvideFluidLoadable",
            "IComponentLoadable": "IFluidLoadable",

            "IProvideComponentHandle": "IProvideFluidHandle",
            "IComponentHandle": "IFluidHandle",

            "IProvideComponentHandleContext": "IProvideFluidHandleContext",
            "IComponentHandleContext": "IFluidHandleContext",

            "IProvideComponentSerializer": "IProvideFluidSerializer",
            "IComponentSerializer": "IFluidSerializer",

            "IProvideComponentRunnable": "IProvideFluidRunnable",
            "IComponentRunnable": "IFluidRunnable",

            "IProvideComponentConfiguration": "IProvideFluidConfiguration",
            "IComponentConfiguration": "IFluidConfiguration",

            "IProvideComponentHTMLView": "IProvideFluidHTMLView",
            "IComponentHTMLView": "IFluidHTMLView",
            "IComponentHTMLOptions": "IFluidHTMLOptions",

            "IProvideComponentMountableView": "IProvideFluidMountableView",
            "IComponentMountableViewClass": "IFluidMountableViewClass",
            "IComponentMountableView": "IFluidMountableView",

            "IProvideComponentLastEditedTracker": "IProvideFluidLastEditedTracker",
            "IComponentLastEditedTracker": "IFluidLastEditedTracker",

            "IProvideComponentRegistry": "IProvideFluidDataStoreRegistry",
            "IComponentRegistry": "IFluidDataStoreRegistry",

            "IProvideComponentFactory": "IProvideFluidDataStoreFactory",
            "IComponentFactory": "IFluidDataStoreFactory",

            "IProvideComponentCollection": "IProvideFluidObjectCollection",
            "IComponentCollection": "IFluidObjectCollection",

            "IProvideComponentDependencySynthesizer": "IProvideFluidDependencySynthesizer",
            "IComponentDependencySynthesizer": "IFluidDependencySynthesizer",

            "IProvideComponentTokenProvider": "IProvideFluidTokenProvider",
            "IComponentTokenProvider": "IFluidTokenProvider"
        },
        "types": {
            "IComponent": "IFluidObject",
            "fluid/component": "fluid/object",

            "SharedObjectComponentHandle": "SharedObjectHandle",
            "RemoteComponentHandle": "RemoteFluidObjectHandle",
            "ComponentHandle": "FluidObjectHandle",
            "ComponentSerializer": "FluidSerializer",

            "ComponentHandleContext": "FluidHandleContext",

            "ComponentRegistryEntry": "FluidDataStoreRegistryEntry",
            "NamedComponentRegistryEntry": "NamedFluidDataStoreRegistryEntry",
            "NamedComponentRegistryEntries": "NamedFluidDataStoreRegistryEntries",
            "ComponentRegistry": "FluidDataStoreRegistry",
            "ContainerRuntimeComponentRegistry": "ContainerRuntimeDataStoreRegistry"
        },
        "methods": {
            "instantiateComponent": "instantiateDataStore"
        }
    }
}
```

## 0.23 Breaking Changes

-   [Removed `collaborating` event on IComponentRuntime](#Removed-`collaborating`-event-on-IComponentRuntime)
-   [ISharedObjectFactory rename](#ISharedObjectFactory)
-   [LocalSessionStorageDbFactory moved to @fluidframework/local-driver](LocalSessionStorageDbFactory-moved-to-@fluidframework/local-driver)

### Removed `collaborating` event on IComponentRuntime

Component Runtime no longer fires the collaborating event on attaching. Now it fires `attaching` event.

### ISharedObjectFactory

`ISharedObjectFactory` renamed to `IChannelFactory` and moved from `@fluidframework/shared-object-base` to `@fluidframework/datastore-definitions`

### LocalSessionStorageDbFactory moved to @fluidframework/local-driver

Previously, `LocalSessionStorageDbFactory` was part of the `@fluidframework/webpack-component-loader` package. It has been moved to the `@fluidframework/local-driver` package.

## 0.22 Breaking Changes

-   [Deprecated `path` from `IComponentHandleContext`](#Deprecated-`path`-from-`IComponentHandleContext`)
-   [Dynamically loaded components compiled against older versions of runtime](#Dynamically-loaded-components)
-   [ContainerRuntime.load Request Handler Changes](#ContainerRuntime.load-Request-Handler-Changes)
-   [IComponentHTMLVisual removed](#IComponentHTMLVisual-removed)
-   [IComponentReactViewable deprecated](#IComponentReactViewable-deprecated)
-   [Forward Compat For Loader IComponent Interfaces](#Forward-Compat-For-Loader-IComponent-Interfaces)
-   [Add Undefined to getAbsoluteUrl return type](#Add-Undefined-to-getAbsoluteUrl-return-type)
-   [Renamed TestDeltaStorageService, TestDocumentDeltaConnection, TestDocumentService, TestDocumentServiceFactory and TestResolver](#Renamed-TestDeltaStorageService,-TestDocumentDeltaConnection,-TestDocumentService,-TestDocumentServiceFactory-and-TestResolver)
-   [DocumentDeltaEventManager has been renamed and moved to "@fluidframework/test-utils"](#DocumentDeltaEventManager-has-been-renamed-and-moved-to-"@fluidframework/test-utils")
-   [`isAttached` replaced with `attachState` property](#`isAttached`-replaced-with-`attachState`-property)

### Deprecated `path` from `IComponentHandleContext`

Deprecated the `path` field from the interface `IComponentHandleContext`. This means that `IComponentHandle` will not have this going forward as well.

Added an `absolutePath` field to `IComponentHandleContext` which is the absolute path to reach it from the container runtime.

### Dynamically loaded components

Components that were compiled against Fluid Framework <= 0.19.x releases will fail to load. A bunch of APIs has been deprecated in 0.20 & 0.21 and back compat support is being removed in 0.22. Some of the key APIs are:

-   IComponentRuntime.attach
-   ContainerContext.isAttached
-   ContainerContext.isLocal
    Such components needs to be compiled against >= 0.21 runtime and can be used in container that is built using >= 0.21 runtime as well.

### ContainerRuntime.load Request Handler Changes

ContainerRuntime.load no longer accepts an array of RuntimeRequestHandlers. It has been changed to a single function parameter with a compatible signature:
`requestHandler?: (request: IRequest, runtime: IContainerRuntime) => Promise<IResponse>`

To continue to use RuntimeRequestHandlers you can used the `RuntimeRequestHandlerBuilder` in the package `@fluidframework/request-handler`

example:

```typescript
const builder = new RuntimeRequestHandlerBuilder();
builder.pushHandler(...this.requestHandlers);
builder.pushHandler(defaultRouteRequestHandler("defaultComponent"));
builder.pushHandler(innerRequestHandler());

const runtime = await ContainerRuntime.load(
    context,
    this.registryEntries,
    async (req, rt) => builder.handleRequest(req, rt),
    undefined,
    scope
);
```

Additionally the class `RequestParser` has been moved to the `@fluidframework/runtime-utils` package

This will allow consumers of our ContainerRuntime to substitute other routing frameworks more easily.

### IComponentHTMLVisual removed

The `IComponentHTMLVisual` interface was deprecated in 0.21, and is now removed in 0.22. To support multiview scenarios, consider split view/model patterns like those demonstrated in the multiview sample.

### IComponentReactViewable deprecated

The `IComponentReactViewable` interface is deprecated and will be removed in an upcoming release. For multiview scenarios, instead use a pattern like the one demonstrated in the sample in /components/experimental/multiview. This sample demonstrates how to create multiple views for a component.

### Forward Compat For Loader IComponent Interfaces

As part of the Fluid Data Library (FDL) and Fluid Component Library (FCL) split we will be renaming a significant number of out interfaces. Some of these interfaces are used across the loader -> runtime boundary. For these interfaces we have introduced the newly renamed interfaces in this release. This will allow Host's to implment forward compatbitiy for these interfaces, so they are not broken when the implementations themselves are renamed.

-   `IComponentLastEditedTracker` will become `IFluidLastEditedTracker`
-   `IComponentHTMLView` will become `IFluidHTMLView`
-   `IComponentMountableViewClass` will become `IFluidMountableViewClass`
-   `IComponentLoadable` will become `IFluidLoadable`
-   `IComponentRunnable` will become `IFluidRunnable`
-   `IComponentConfiguration` will become `IFluidConfiguration`
-   `IComponentRouter` will become `IFluidRouter`
-   `IComponentHandleContext` will become `IFluidHandleContext`
-   `IComponentHandle` will become `IFluidHandle`
-   `IComponentSerializer `will become `IFluidSerializer`
-   `IComponentTokenProvider` will become `IFluidTokenProvider`

`IComponent` will also become `IFluidObject`, and the mime type for for requests will change from `fluid/component` to `fluid/object`

To ensure forward compatability when accessing the above interfaces outside the context of a container e.g. from the host, you should use the nullish coalesing operator (??).

For example

```typescript
        if (response.status !== 200 ||
            !(
                response.mimeType === "fluid/component" ||
                response.mimeType === "fluid/object"
            )) {
            return undefined;
        }

        const fluidObject = response.value as IComponent & IFluidObject;
        return fluidObject.IComponentHTMLView ?? fluidObject.IFluidHTMLView.

```

### Add Undefined to getAbsoluteUrl return type

getAbsoluteUrl on the container runtime and component context now returns `string | undefined`. `undefined` will be returned if the container or component is not attached. You can determine if a component is attached and get its url with the below snippit:

```typescript
import { waitForAttach } from "@fluidframework/aqueduct";


protected async hasInitialized() {
        waitForAttach(this.runtime)
            .then(async () => {
                const url = await this.context.getAbsoluteUrl(this.url);
                this._absoluteUrl = url;
                this.emit("stateChanged");
            })
            .catch(console.error);
}
```

### Renamed TestDeltaStorageService, TestDocumentDeltaConnection, TestDocumentService, TestDocumentServiceFactory and TestResolver

Renamed the following in "@fluidframework/local-driver" since these are used beyond testing:

-   `TestDeltaStorageService` -> `LocalDeltaStorageService`
-   `TestDocumentDeltaConnection` -> `LocalDocumentDeltaConnection`
-   `TestDocumentService` -> `LocalDocumentService`
-   `TestDocumentServiceFactory` -> `LocalDocumentServiceFactory`
-   `TestResolver` -> `LocalResolver`

### DocumentDeltaEventManager has been renamed and moved to "@fluidframework/test-utils"

`DocumentDeltaEventManager` has moved to "@fluidframework/test-utils" and renamed to `OpProcessingController`.

The `registerDocuments` method has been renamed to `addDeltaManagers` and should be called with a list of delta managers. Similarly, all the other methods have been updated to be called with delta managers.

So, the usage has now changed to pass in the deltaManager from the object that was passed earlier. For example:

```typescript
// Old usage
containerDeltaEventManager = new DocumentDeltaEventManager(
    deltaConnectionServer
);
containerDeltaEventManager.registerDocuments(
    component1.runtime,
    component2.runtime
);

// New usage
opProcessingController = new OpProcessingController(deltaConnectionServer);
opProcessingController.addDeltaManagers(
    component1.runtime.deltaManager,
    component2.runtime.deltaManager
);
```

### `isAttached` replaced with `attachState` property

`isAttached` is replaced with `attachState` property on `IContainerContext`, `IContainerRuntime` and `IComponentContext`.
`isAttached` returned true when the entity was either attaching or attached to the storage.
So if `attachState` is `AttachState.Attaching` or `AttachState.Attached` then `isAttached` would have returned true.
Attaching is introduced in regards to Detached container where there is a time where state is neither AttachState.Detached nor AttachState.Attached.

## 0.21 Breaking Changes

-   [Removed `@fluidframework/local-test-utils`](#removed-`@fluidframework/local-test-utils`)
-   [IComponentHTMLVisual deprecated](#IComponentHTMLVisual-deprecated)
-   [createValueType removed from SharedMap and SharedDirectory](#createValueType-removed-from-SharedMap-and-SharedDirectory)
-   [Sequence snapshot format change](#Sequence-snapshot-format-change)
-   [isLocal api removed](#isLocal-api-removed)
-   [register/attach api renames on handles, components and dds](#register/attach-api-rename-on-handles,-components-and-dds)
-   [Error handling changes](#Error-handling-changes)

### Removed `@fluidframework/local-test-utils`

Removed this package so classes like `TestHost` are no longer supported. Please contact us if there were dependencies on this or if any assistance in required to get rid of it.

### IComponentHTMLVisual deprecated

The `IComponentHTMLVisual` interface is deprecated and will be removed in an upcoming release. For multiview scenarios, instead use a pattern like the one demonstrated in the sample in /components/experimental/multiview. This sample demonstrates how to create multiple views for a component.

### createValueType removed from SharedMap and SharedDirectory

The `createValueType()` method on `SharedMap` and `SharedDirectory` was deprecated in 0.20, and is now removed in 0.21. If `Counter` functionality is required, the `@fluidframework/counter` DDS can be used for counter functionality.

### isLocal api removed

isLocal api is removed from the repo. It is now replaced with isAttached which tells that the entity is attached or getting attached to storage. So its meaning is opposite to isLocal.

### register/attach api renames on handles, components and dds

Register on dds and attach on data store runtime is renamed to bindToContext(). attach on handles is renamed to attachGraph().

### Error handling changes

ErrorType enum has been broken into 3 distinct enums / layers:

1. [ContainerErrorType](./packages/loader/container-definitions/src/error.ts) - errors & warnings raised at loader level
2. [OdspErrorType](./packages/drivers/odsp-driver/src/odspError.ts) and [R11sErrorType](./packages/drivers/routerlicious-driver/src/documentDeltaConnection.ts) - errors raised by ODSP and R11S drivers.
3. Runtime errors, like `"summarizingError"`, `"dataCorruptionError"`. This class of errors it not pre-determined and depends on type of container loaded.

[ICriticalContainerError.errorType](./packages/loader/container-definitions/src/error.ts) is now a string, not enum, as loader has no visibility into full set of errors that can be potentially raised. Hosting application may package different drivers and open different types of containers, thus making errors list raised at container level dynamic.

### Sequence snapshot format change

Due to a change in the sequence's snapshot format clients running a version less than 0.19 will not be able to load snapshots generated in 0.21. This will affect all sequence types includes shared string, and sparse matrix. If you need to support pre-0.19 clients please contact us for mitigations.

## 0.20 Breaking Changes

-   [Value types deprecated on SharedMap and SharedDirectory](#Value-types-deprecated-on-sharedmap-and-shareddirectory)
-   [rename @fluidframework/aqueduct-react to @fluidframework/react-inputs](#rename-@fluidframework/aqueduct-react-to-@fluidframework/react-inputs)

### Value types deprecated on SharedMap and SharedDirectory

The `Counter` value type and `createValueType()` method on `SharedMap` and `SharedDirectory` are now deprecated and will be removed in an upcoming release. Instead, the `@fluidframework/counter` DDS can be used for counter functionality.

### rename @fluidframework/aqueduct-react to @fluidframework/react-inputs

aqueduct-react is actually just a react library and renamed it to reflect such.

## 0.19 Breaking Changes

-   [Container's "error" event](#Container-Error-Event)
-   [IUrlResolver change from requestUrl to getAbsoluteUrl](#IUrlResolver-change-from-requestUrl-to-getAbsoluteUrl)
-   [Package rename from `@microsoft/fluid-*` to `@fluidframework/*`](#package-rename)

### Package rename

Package with the prefix "@microsoft/fluid-" is renamed to "@fluidframework/" to take advanage a separate namespace for Fluid Framework SDK packages.

### Container Error Event

"error" event is gone. All critical errors are raised on "closed" event via optiona error object.
"warning" event is added to expose warnings. Currently it contains summarizer errors and throttling errors.

### IUrlResolver change from requestUrl to getAbsoluteUrl

As we continue to refine our API around detached containers, and component urls, we've renamed IUrlResolver from requestUrl to getAbsoluteUrl

## 0.18 Breaking Changes

-   [App Id removed as a parameter to OdspDocumentServiceFactory](#App-Id-removed-as-a-parameter-to-OdspDocumentServiceFactory)
-   [ConsensusRegisterCollection now supports storing handles](#ConsensusRegisterCollection-now-supports-storing-handles)
-   [Summarizing errors on parent container](#Summarizing-errors-on-parent-container)
-   [OdspDocumentServiceFactory no longer requires a logger]
    (#OdspDocumentServiceFactory-no-longer-requires-a-logger)

### `App Id` removed as a parameter to OdspDocumentServiceFactory

`@microsoft/fluid-odsp-driver` no longer requires consumers to pass in an app id as an input. Consumers should simply remove this parameter from the OdspDocumentServiceFactory/OdspDocumentServiceFactoryWithCodeSplit constructor.

### ConsensusRegisterCollection now supports storing handles

ConsensusRegisterCollection will properly serialize/deserialize handles added as values.

### Summarizing errors on parent container

The parent container of the summarizing container will now raise "error" events related to summarization problems. These will be of type `ISummarizingError` and will have a description indicating either a problem creating the summarizing container, a problem generating a summary, or a nack or ack wait timeout from the server.

### OdspDocumentServiceFactory no longer requires a logger

The logger will be passed in on createDocumentService or createContainer, no need to pass in one on construction of OdspDocumentServiceFactory.

## 0.17 and earlier Breaking Changes

For older versions' breaking changes, go [here](https://github.com/microsoft/FluidFramework/blob/release/0.17.x/BREAKING.md)<|MERGE_RESOLUTION|>--- conflicted
+++ resolved
@@ -15,11 +15,8 @@
 - [Remove `getLegacyInterval()` and `delete()` from sequence dds](#Remove-getLegacyInterval-and-delete-from-sequence-dds)
 - [readOnly and readOnlyPermissions removed from Container](#readOnly-and-readOnlyPermissions-removed-from-container)
 - [Remove `loader` property from `MockFluidDataStoreContext` class](#Remove-loader-property-from-MockFluidDataStoreContext-class)
-<<<<<<< HEAD
+- [maxMessageSize removed from IConnectionDetails and IDocumentDeltaConnection](#maxMessageSize-removed-from-IConnectionDetails-and-IDocumentDeltaConnection)
 - [Remove `IntervalCollection.getView()` from sequence dds](#Remove-IntervalCollection-getView-from-sequence-dds)
-=======
-- [maxMessageSize removed from IConnectionDetails and IDocumentDeltaConnection](#maxMessageSize-removed-from-IConnectionDetails-and-IDocumentDeltaConnection)
->>>>>>> 78936bed
 
 ### `IContainer` interface updated to expose actively used `Container` public APIs
 In order to have the `IContainer` interface be the active developer surface that is used when interacting with a `Container` instance, it has been updated to expose the APIs that are necessary for currently used behavior. The motivation here is to move away from using the `Container` class when only its type is required, and to use the `IContainer` interface instead.
@@ -45,13 +42,11 @@
 ### Remove `loader` property from `MockFluidDataStoreContext` class
 The `loader` property from `MockFluidDataStoreContext` class was deprecated in release 0.37 and is now removed. Refer the following deprecation warning: [Loader in data stores deprecated](#Loader-in-data-stores-deprecated)
 
-<<<<<<< HEAD
+### `maxMessageSize` removed from `IConnectionDetails` and `IDocumentDeltaConnection`
+The `maxMessageSize` property from `IConnectionDetails` and `IDocumentDeltaConnection` was deprecated in 0.51, and has now been removed from the `container-definitions` and `driver-definitions` packages respectively. To replace its functionality, use `serviceConfiguration.maxMessageSize`.
+
 ### Remove `IntervalCollection.getView()` from sequence dds
 The `IntervalCollection.getView()` was removed.  If you were calling this API, you should instead refer to the `IntervalCollection` itself directly in places where you were using the view.
-=======
-### `maxMessageSize` removed from `IConnectionDetails` and `IDocumentDeltaConnection`
-The `maxMessageSize` property from `IConnectionDetails` and `IDocumentDeltaConnection` was deprecated in 0.51, and has now been removed from the `container-definitions` and `driver-definitions` packages respectively. To replace its functionality, use `serviceConfiguration.maxMessageSize`.
->>>>>>> 78936bed
 
 ## 0.52 Breaking changes
 - [chaincodePackage removed from Container](#chaincodePackage-removed-from-Container)
