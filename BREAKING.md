# Breaking changes

## 0.16 Breaking Changes

<<<<<<< HEAD
- [View interfaces moved to separate package](View-interfaces-moved-to-separate-package)
- [SharedComponentFactory and PrimedComponentFactory changes](#SharedComponentFactory-and-PrimedComponentFactory-changes)
=======
- [View interfaces moved to separate package](#View-interfaces-moved-to-separate-package)
- [IComponent* Interfaces should now have string literal identifiers](#IComponent*-Interfaces-should-now-have-string-literal-identifiers)
>>>>>>> cd5041e1

### View interfaces moved to separate package

View-related interfaces have been moved to package `@microsoft/fluid-view-interfaces`.  This includes `IComponentHTMLView`, `IComponentHTMLVisual`, `IComponentHTMLOptions`, `IComponentReactViewable`, and their related "provide" interfaces.

<<<<<<< HEAD
### SharedComponentFactory and PrimedComponentFactory changes

Class definitions for SharedComponentFactory and PrimedComponentFactory have been updated.  Both now specify a required `type: string` parameter in their constructors, along with a generics type specification indicating the component class the factory produces.
=======
### `IComponent*` Interfaces should now have string literal identifiers

This change is non-breaking, but an update to our IComponent interface paradigm. Interfaces that use module augmentation on IComponent should export a string literal const with the same name as the interface.

This const provides two benefits:

1. This additional syntax will provide circular type safety so it's hared to mix up typings.
2. This string can be used as a global runtime identifier for the interface. Since interfaces are a TypeScript concept and compiled away, we can now use this const as a way to identify interfaces at runtime.

#### Old Pattern

```typescript
declare module "@microsoft/fluid-component-core-interfaces" {
    // eslint-disable-next-line @typescript-eslint/no-empty-interface
    export interface IComponent extends Readonly<Partial<IProvideComponentFactory>> { }
}

export interface IProvideComponentFoo {
    readonly IComponentFoo: IComponentFoo;
}

export interface IComponentFoo extends IProvideComponentFoo {
    bar()
}
```

#### New Pattern

```typescript
declare module "@microsoft/fluid-component-core-interfaces" {
    // eslint-disable-next-line @typescript-eslint/no-empty-interface
    export interface IComponent extends Readonly<Partial<IProvideComponentFactory>> { }
}

export const IComponentFoo: keyof IProvideComponentFoo  = "IComponentFoo";

export interface IProvideComponentFoo {
    readonly IComponentFoo: IComponentFoo;
}

export interface IComponentFoo extends IProvideComponentFoo {
    bar()
}
```
>>>>>>> cd5041e1

## 0.15 Breaking Changes

- [`getComponentRuntime` no longer on `IComponentContext`](#getComponentRuntime-no-longer-on-IComponentContext)
- [Container.autoReconnect & Container.reconnect changes](#Container.reconnect-Container.reconnect-changes)
- [0.13 backwards compatibility removed](#013-backwards-compatibility-removed)
- [Base host no longer renders](#Base-host-no-longer-renders)

### `getComponentRuntime` no longer on `IComponentContext`

We've removed `getComponentRuntime` on `IComponentContext` and subsequently `ComponentContext`. Developers should not be getting the
`ComponentRuntime` of other components. If you want to get another component you can currently store a `handle` to that component or you
can get it via a `request(...)` to the ContainerRuntime.

If for some reason you do this and continue to need this functional; it is still exposed on the `ContainerRuntime`. You can access it via
`...context.hostRuntime.getComponentRuntime`. If you are doing this please reach out to the runtime team so we can better understand your
scenario.

### Container.reconnect, Container.reconnect changes

autoReconnect property is gone, as well as reconnect() method.
Use Container.setAutoReconnect() instead.

Note that there is difference in behavior. It used to be that one needed to do

```typescript
Container.autoReconnect = false;
Container.reconnect()
```

in order to trigger reconnect. Now, calling Container.setAutoReconnect(true) is enough.

### 0.13 backwards compatibility removed

- The following changes break compatibility between loader and runtime, meaning 0.15 loader cannot load 0.13 runtime and 0.13 loader cannot load 0.15 runtime:
    - While `IContainerContext.baseSnapshot` was defined to be possibly `null`, `ContainerContext` and `ContainerRuntime` would not correctly handle being passed `baseSnapshot` as `null` in 0.13 and below, and `Container` would not pass it as `null`, passing an empty snapshot instead. `Container` will now potentially pass `baseSnapshot` as `null`.
    - `ContainerRuntime.stop()` is now expected to return an `IRuntimeState`, rather than `void` as previously returned in 0.13 and below. This `IRuntimeState` can be an empty object, but cannot be null.

### Base host no longer renders

`BaseHost.start()` and `BaseHost.loadAndRender()` have been removed.  They have been replaced by `initializeContainer()`, which similarly resolves a container at the url provided and initializes it with the package provided if needed, but does not perform any rendering.

To facilitate rendering `getComponent()` has also been added, which requests the component at the given url.  Once you've requested a component, you can take whatever steps you would like to render it (e.g. querying its interfaces or passing it into an adapter like `ReactAdapter` or `HTMLViewAdapter` from `@microsoft/fluid-view-adapters`).

## 0.14 Breaking Changes

- [Packages move and renamed](#packages-moved-and-renamed)
- [Top-level `type` on `IClient` removed](#top-level-type-on-iclient-removed)
- [Remove back-compat support for loader <= 0.8](#remove-back-compat-support-for-loader--0.8)
- [New Error types](#new-error-types)
- [`IComponentContext` - `createSubComponent` removed, `createComponent` signature updated](#icomponentcontext---createsubcomponent-removed-createcomponent-signature-updated)
- [`IComponentHandle` - Moved type parameter from get to interface](#icomponenthandle---type-parameter-moved)
- [Changes to the render interfaces](#changes-to-the-render-interfaces)
- [Old runtime container cannot load new components](#old-runtime-container-cannot-load-new-components)
- [PrimedComponent and SharedComponent interfaces are now more restrictive](#restricted-component-interfaces)

### Packages moved and renamed

#### `fluid-core-utils` package renamed

The package name is changed to `fluid-common-utils` to make it parallel to `fluid-common-definitions`

#### `fluid-local-test-server` package move and rename

The following classes / interfaces have moved from `@microsoft/fluid-local-test-server` to `@microsoft/fluid-test-driver` in `./packages`:

```text
DocumentDeltaEventManager
IDocumentDeltaEvent
TestDocumentService
TestDocumentServiceFactory
TestResolver
```

The following classes / interfaces have been renamed and have moved from `@microsoft/fluid-local-test-server` in
`./packages` to `@microsoft/fluid-server-local-server` in `./server`:

```text
ITestDeltaConnectionServer -> ILocalDeltaConnectionServer
TestDeltaConnectionServer -> LocalDeltaConnectionServer
TestReservationManager -> LocalReservationManager
```

The following packages have been renamed in `./packages`:

```text
@microsoft/fluid-local-test-server -> @microsoft/fluid-local-test-utils
@microsoft/fluid-test-driver -> @microsoft/fluid-local-driver
```

#### `samples` and `chaincode` directories have been renamed to `examples` and `components` respectively

The directories themselves have been renamed.
All path references in the dockerfile and json manifests have been updated along with variables assigned using path constants in code

### Top-level `type` on `IClient` removed

The `type` field on `IClient` has been removed.

### Remove back-compat support for loader <= 0.8

Back-compat support code for postProcess and ScheduleManager is removed for loader <= 0.8, which doesn't support group ops.
Any component based on runtime >= 0.14 will no longer work with loader <= 0.8

### New Error types

The following new error interfaces have been added:

- `IWriteError` is thrown when ops are sent on a read-only document
- `IFatalError` is thrown when a fatal error (500) is received from ODSP

### `IComponentContext` - `createSubComponent` removed, `createComponent` signature updated

The `createSubComponent` method on `IComponentContext` has been removed. Use `createComponent` instead whose signature
has been updated. The new function signature is as below:

```typescript
public async createComponent(
        pkgOrId: string | undefined,
        pkg?: string,
        props?: any) {
```

It does not acccept a package path anymore but just a package name. To pass in props, an ID has to be provided now.
However, ID is being deprecated so prefer passing undefined in its place (the runtime will generate an ID in this case).
This API will now attempt to create the specified package off the current sub-registry and if that fails, it will
attempt to create it off the global registry.

For creating a component with a specific package path, use `createComponent` or `_createComponentWithProps` in `IHostRuntime`.

### `IComponentHandle` - Type parameter moved

The type parameter previously on the `get()` method has moved to the `IComponentHandle` type.

Old:

```ts
    map.get<IComponentHandle>(..).get<ISharedMap>();
```

New:

```ts
    map.get<IComponentHandle<ISharedMap>>(..).get();
```

### Changes to the render interfaces

The rendering interfaces have undergone several changes:

- `IComponentHTMLRender` has been removed.  `IComponentHTMLView` now has a `render()` member, and `IComponentHTMLVisual` does not.  If your component renders, it should probably be an `IComponentHTMLView`.
- Since `IComponentHTMLVisual` now only has the member `addView()`, it is mandatory.  If your component does not already implement `addView`, it should not be an `IComponentHTMLVisual`.
- On `IComponentHTMLView`, `remove()` is now optional.  If your view component needs to perform cleanup when removed from the DOM, do it in `remove()` - otherwise there is no need to implement it.
- `IComponentHTMLView` now extends the new `IProvideComponentHTMLView`, so you can query for whether a component is a view.  You must implement the `IComponentHTMLView` member if you implement the interface.

### Old runtime container cannot load new components

The way that summaries are generated has changed in such a way that the runtime container is backwards compatible with 0.13 components, but 0.13 runtime container cannot load 0.14 or later components.

### PrimedComponent and SharedComponent interfaces are now more restrictive
The following class variables have been changed from public -> protected
In PrimedComponent:
- root
- taskManager
- writeBlob
In SharedComponent:
- asComponent
If you still need to access these methods, you can still do so by overloading the needed method in your class
and making it public.
An example of this can be seen in primedComponent.spec.ts

## 0.13 Breaking Changes

- [Fluid Packages Require Consumers on TypeScript `>=3.6`](##Fluid-Packages-Require-Consumers-on-TypeScript->=3.6)
- [IHost interface removed, Loader constructor signature updated](#IHost-interface-removed-Loader-constructor-signature-updated)

New error types are added in 0.13. So whenever any error is emitted from container it will be of type IError which will have the property errorType which will tell the app, what type of error it is.
It will also contain the property critical which will tell the app that the error is critical if it is true. Different errorTypes are defined in loader/driver-definitions/src/error.ts.

### Fluid Packages Require Consumers on TypeScript `>=3.6`

Fluid now requires consumers of our packages to use a TypeScript compiler version `>=3.6`. The Fluid `./packages` repo has upgraded to TypeScript `3.7.4`. TypeScript 3.7 has a breaking change to the `.d.ts` format having to do with getters and setters and is part of an effort to do [Class Field Mitigations](https://www.typescriptlang.org/docs/handbook/release-notes/typescript-3-7.html#class-field-mitigations).

TypeScript now emits `get/set` accessors in `.d.ts` files. TypeScript versions `3.5` and prior do not know how to read these and throw the below error when compiling. TypeScript version `3.6` is forwards compatible but does not emit the accessors.

```text
"error TS1086: An accessor cannot be declared in an ambient context."
```

More about the changes:

- [Class Field Mitigations](https://www.typescriptlang.org/docs/handbook/release-notes/typescript-3-7.html#class-field-mitigations)
- [Full list of TypeScript changes](https://www.typescriptlang.org/docs/handbook/release-notes/typescript-3-7.html)

### IHost interface removed, Loader constructor signature updated

The IHost interface has been removed.  This primarily impacts the signature of the `Loader` constructor, which now just takes the `IUrlResolver` directly in its place.

## 0.12 Breaking Changes

- [Packages moved from packages to server](#Packages-moved-from-packages-to-server)
- [LoaderHeader enum moved from @microsoft/fluid-container-loader to @microsoft/fluid-container-definitions](#LoaderHeader-moved-to-fluid-container-definitions)
- [Driver interface moved from @microsoft/fluid-protocol-defintions to @microsoft/fluid-driver-definitions](#driver-interfaces-moved-to-fluid-driver-definitions)
- [Top-level `type` on `IClient` deprecated](#Top-level-type-on-IClient-deprecated)
- [Support for `IFluidResolvedUrl.type` === "prague" removed](#support-for-ifluidresolvedurltype--prague-removed)
- [`connect` header replaced with `pause` header; ability to load closed containers removed](#connect-header-replaced-with-pause-header-ability-to-load-closed-containers-removed)

### Packages moved from packages to server

There are a collection of packages that have moved from `./packages` to `./server`. This means these packages are now being versioned with the `./server` folder and not with the existing `./ packages` folder.

```text
@microsoft/fluid-gitresources
@microsoft/fluid-server-kafka-orderer
@microsoft/fluid-server-lambdas
@microsoft/fluid-server-lambdas-driver
@microsoft/fluid-server-memory-orderer
@microsoft/fluid-protocol-base
@microsoft/fluid-protocol-definitions
@microsoft/fluid-server-routerlicious
@microsoft/fluid-server-services
@microsoft/fluid-server-services-client
@microsoft/fluid-server-services-core
@microsoft/fluid-server-services-utils
@microsoft/fluid-server-test-utils
```

### LoaderHeader moved to fluid-container-definitions

`LoaderHeader` enum is a shared definitions between the runtime and the loader and is moved to fluid-container-definitions from fluid-container-loader

### Driver interfaces moved to fluid-driver-definitions

The following interfaces/types have been moved to `@microsoft/fluid-protocol-definitions`:

```text
ConnectionState
IProposal
ISequencedProposal
IApprovedProposal
ICommittedProposal
IPendingProposal
IQuorum
IProtocolState
IProcessMessageResult
IHelpMessage
QueueMessage
IConnect
IConnected
```

The following interfaces/types have been moved to `@microsoft/fluid-driver-definitions`:

```text
IDeltaStorageService
IDocumentDeltaStorageService
IDocumentStorageService
IDocumentDeltaConnection
IDocumentStorageService
IDocumentService
IDocumentServiceFactory
INetworkError
IResolvedUrl
IResolvedUrlBase
IWebResolvedUrl
IFluidResolvedUrl
IUrlResolver
```

The following interfaces/types have been moved to `@microsoft/fluid-common-definitions`:

```text
IDisposable
ITelemetry*
```

The following enums/classes/functions have been moved to `@microsoft/fluid-driver-utils`:

```text
configurableUrlResolver
isOnline
NetworkError
OnlineStatus
readAndParse
```

### Top-level `type` on `IClient` deprecated

The `type` field on `IClient` has been deprecated and will be removed in the future. There is now an optional type in the new `details` member of `IClient`. Some of the functionality of the top-level `type` field has been replaced by the `capabilities` member in `IClient.details`, specifically the `interactive` boolean is used to distinguish between human and non-human clients.

### Support for `IFluidResolvedUrl.type` === "prague" removed

As previously mentioned, `IFluidResolvedUrl.type` should now be "fluid". Backwards compatibility for type "prague" has now been removed.

### `connect` header replaced with `pause` header; ability to load closed containers removed

The comma-separated string `connect` header has been replaced with the boolean `pause` header. `pause: true` is equivalent to `connect: "open,pause"` and `pause: false` is equivalent to `connect: "open"`. If undefined, container will start unpaused. It is no longer possible to load a closed container. Instead, use a paused container.

## 0.11 Breaking Changes

- [SequenceEvent start/end replaced with first/last](#SequenceEvent-startend-replaced-with-firstlast)
- [Undefined keys and subdirectory names on SharedMap and SharedDirectory throw](#Undefined-keys-and-subdirectory-names-on-SharedMap-and-SharedDirectory-throw)
- [SharedComponent extends IComponentHandles](#SharedComponent-extends-IComponentHandles)
- [Remove ComponentFactoryTypes and ComponentRegistryTypes](#Remove-ComponentFactoryTypes-and-ComponentRegistryTypes)
- [`ContainerRuntime.load` now takes an array of requestHandlers instead of a createRequestHandler function](#ContainerRuntime.load-now-takes-an-array-of-requestHandlers-instead-of-a-createRequestHandler-function)
- [`Loader` constructor takes a `Map<string, IProxyLoaderFactory>`](#Loader-constructor-takes-a-Mapstring-IProxyLoaderFactory)

### SequenceEvent start/end replaced with first/last

The `start` and `end` members of SequenceEvent (and SequenceDeltaEvent) have been replaced with `first` and `last`, which return the first and last range, respectively. The values equivalent to `start` and `end` can be obtained with `first.position` and `last.position + last.segment.cachedLength`.

### Undefined keys and subdirectory names on SharedMap and SharedDirectory throw

Previously, attempting to set `undefined` as a key on a SharedMap or SharedDirectory, or creating a subdirectory with name `undefined` would appear to succeed but would cause inconsistencies in snapshotting.  This will now throw immediately upon trying to set an `undefined` key or subdirectory name.

### SharedComponent extends IComponentHandles

You can now store SharedComponent components as handles on SharedMap and SharedDirectory. The `@fluid-example/pond` in our component samples shows how to create and store components as handles. This makes storing SharedComponents the same as storing SharedObjects.

Component handles that are stored on a SharedObject will become attached when the SharedObject is attached. If the SharedObject is already attached it will become attached right away.

> Note: Components can currently still be created and retrieved via the container. This is not technically a breaking change.

#### Creating and Storing a Component

Below we create a new component and store it directly in the root SharedDirectory

```typescript
    const clickerRuntime = await this.context.createComponent(ClickerName);
    const response = clickerRuntime.request({url: "/"});
    const clicker = await this.asComponent<Clicker>(response);

    this.root.set(this.clickerKey, clicker.handle);
```

Below we are retrieving the Component from the root map.

```typescript
const clicker = await this.root.get<IComponentHandle>(this.clickerKey).get<IComponent>();
```

### Remove ComponentFactoryTypes and ComponentRegistryTypes

Removed ComponentFactoryTypes and ComponentRegistryTypes. These types created problems as they broke feature discovery via the IComponent pattern.

ComponentFactoryTypes are un-used as the non-IComponent pattern has been deprecated for multiple releases.

ComponentRegistryTypes should no longer be needed, as we now accept NamedComponentRegistryEntries which is compatible with getter version of ComponentRegistryTypes.
For IComponentRegistrys you should make then named registries in the NamedComponentRegistryEntries.

### `ContainerRuntime.load` now takes an array of requestHandlers instead of a createRequestHandler function

Instead of passing it a createRequestHandler function, passit an array of requestHandlers.

### `Loader` constructor takes a `Map<string, IProxyLoaderFactory>`

Pass in a new Map<string, IProxyLoaderFactory>.

## 0.10 Breaking Changes

- [`@fluid-example/tiny-web-host` prague -> fluid changes](#fluid-exampletiny-web-host-prague---fluid-changes)
- [prague URIs changed to fluid](#prague-URIs-changed-to-fluid)
- [DistributedSet removed](#distributedset-removed)
- [`Stream` renamed to `Ink`](#stream-renamed-to-ink)
- [`insertSiblingSegment` change to `insertAtReferencePosition`](#insertAtReferencePosition)
- [MergeTree Client No Longer Public on Sequence](#MergeTree-Client-No-Longer-Public-on-Sequence)
- [`.createValueType` replaces third argument to `.set`](#.createValueType-replaces-third-argument-to-.set)
- [Package rename](#package-rename)
- [Support for IPraguePackage removed](#support-for-IPraguePackage-removed)
- [`IComponentForge` no longer necessary](#icomponentforge-no-longer-necessary)


### `@fluid-example/tiny-web-host` prague -> fluid changes

`loadPragueComponent`, `loadIFramedPragueComponent`, and `isPragueUrl` from `@fluid-example/tiny-web-host` have been renamed to `loadFluidComponent`, `loadIFramedFluidComponent`, and `isFluidUrl`, respectively.

### prague URIs changed to fluid

`prague://` and `prague-odsp://` URIs have been changed to `fluid://` and `fluid-odsp://` respectively.

### DistributedSet removed

The DistributedSet value type has been removed.

### `Stream` renamed to `Ink`

The `Stream` data structure (and associated interfaces and classes like `IStream`, `StreamFactory`, etc.) have been renamed to `Ink` (`IInk`, `InkFactory`, etc.).  They are available in `@microsoft/fluid-ink`.

### insertAtReferencePosition

insertSiblingSegment has been removed and insertAtReferencePosition has been added.

Before:

```typescript
    const insertSegment = this.sequence.segmentFromSpec(sg.toJSONObject());
    const insertOp = this.sequence.client.insertSiblingSegment(sg, insertSegment);
    if (insertOp) {
        this.sequence.submitSequenceMessage(insertOp);
    }
```

After:

```typescript
    const insertSegment = this.sequence.segmentFromSpec(sg.toJSONObject());
    this.sequence.insertAtReferencePosition(
            this.sequence.createPositionReference(sg, 0, ReferenceType.Transient),
            insertSegment);
```

### MergeTree Client No Longer Public on Sequence

The client property is not longer public on sequence. All existing and supported functionality should be used off sequence itself.

### `.createValueType` replaces third argument to `.set`

Previously, to create a value type on an ISharedMap or IDirectory you would pass a third type argument to `.set`.  This functionality has been moved to a separate API, `.createValueType`.

Before:

```typescript
myMap.set("myKey", 0, CounterValueType.Name);
```

After:

```typescript
myMap.createValueType("myKey", CounterValueType.Name, 0);
```

### Package rename

The following packages have been renamed:

| old name                              | new name                                   |
| ------------------------------------- | ------------------------------------------ |
| @chaincode/flow-intel                 | @fluid-example/flow-intel                  |
| @chaincode/flow-intel-viewer          | @fluid-example/flow-intel-viewer           |
| @prague/intelligence-runner           | @fluid-example/intelligence-runner-agent   |
| @prague/snapshotter                   | @fluid-example/snapshotter-agent           |
| @prague/spellchecker                  | @fluid-example/spellchecker-agent          |
| @prague/translator                    | @fluid-example/translator-agent            |
| @component/agent-scheduler            | @microsoft/fluid-agent-scheduler           |
| @component/blob-manager               | @microsoft/fluid-blob-manager              |
| @chaincode/canvas                     | @fluid-example/canvas                      |
| @chaincode/clicker                    | @fluid-example/clicker                     |
| @prague/client-ui                     | @fluid-example/client-ui-lib               |
| @chaincode/externalcomponentloader    | @microsoft/fluid-external-component-loader |
| @chaincode/flow-scroll                | @fluid-example/flow-scroll                 |
| @prague/flow-util                     | @fluid-example/flow-util-lib               |
| @chaincode/image-collection           | @fluid-example/image-collection            |
| @chaincode/key-value                  | @fluid-example/key-value                   |
| @chaincode/markflow                   | @fluid-example/markflow                    |
| @chaincode/math                       | @fluid-example/math                        |
| @chaincode/monaco                     | @fluid-example/monaco                      |
| @chaincode/owned-map                  | @fluid-example/owned-map                   |
| @chaincode/pinpoint-editor            | @fluid-example/pinpoint-editor             |
| @chaincode/pond                       | @fluid-example/pond                        |
| @chaincode/progress-bars              | @fluid-example/progress-bars               |
| @chaincode/scoreboard                 | @fluid-example/scoreboard                  |
| @chaincode/scribe                     | @fluid-example/scribe                      |
| @chaincode/search-menu                | @fluid-example/search-menu                 |
| @chaincode/shared-map-visualizer      | @fluid-example/shared-map-visualizer       |
| @chaincode/shared-text                | @fluid-example/shared-text                 |
| @chaincode/table-document             | @fluid-example/table-document              |
| @prague/table-test                    | @fluid-example/table-test-lib              |
| @chaincode/table-view                 | @fluid-example/table-view                  |
| @chaincode/todo                       | @fluid-example/todo                        |
| @chaincode/video-players              | @fluid-example/video-players               |
| @chaincode/webflow                    | @fluid-example/webflow                     |
| @prague/file-socket-storage           | @microsoft/fluid-file-driver               |
| @prague/fluid-debugger                | @microsoft/fluid-debugger                  |
| @prague/odsp-socket-storage           | @microsoft/fluid-odsp-driver               |
| @prague/replay-socket-storage         | @microsoft/fluid-replay-driver             |
| @prague/routerlicious-host            | @microsoft/fluid-routerlicious-host        |
| @prague/routerlicious-socket-storage  | @microsoft/fluid-routerlicious-driver      |
| @prague/socket-storage-shared         | @microsoft/fluid-driver-base               |
| @prague/aqueduct                      | @microsoft/fluid-aqueduct                  |
| @prague/aqueduct-react                | @microsoft/fluid-aqueduct-react            |
| @prague/framework-definitions         | @microsoft/fluid-framework-interfaces      |
| @prague/base-host                     | @microsoft/fluid-base-host                 |
| @prague/react-web-host                | @fluid-example/react-web-host              |
| @prague/tiny-web-host                 | @fluid-example/tiny-web-host               |
| @prague/component-core-interfaces     | @microsoft/fluid-component-core-interfaces |
| @prague/container-definitions         | @microsoft/fluid-container-definitions     |
| @prague/container-loader              | @microsoft/fluid-container-loader          |
| @prague/gitresources                  | @microsoft/fluid-gitresources              |
| @prague/loader-web                    | @microsoft/fluid-web-code-loader           |
| @prague/protocol-definitions          | @microsoft/fluid-protocol-definitions      |
| @prague/utils                         | @microsoft/fluid-core-utils                |
| @prague/cell                          | @microsoft/fluid-cell                      |
| @prague/client-api                    | @fluid-internal/client-api                 |
| @prague/component-runtime             | @microsoft/fluid-component-runtime         |
| @prague/consensus-ordered-collection  | @microsoft/fluid-ordered-collection        |
| @prague/consensus-register-collection | @microsoft/fluid-register-collection       |
| @prague/container-runtime             | @microsoft/fluid-container-runtime         |
| @prague/map                           | @microsoft/fluid-map                       |
| @prague/merge-tree                    | @microsoft/fluid-merge-tree                |
| @prague/runtime-definitions           | @microsoft/fluid-runtime-definitions       |
| @prague/runtime-test-utils            | @microsoft/fluid-test-runtime-utils        |
| @prague/sequence                      | @microsoft/fluid-sequence                  |
| @prague/shared-object-common          | @microsoft/fluid-shared-object-base        |
| @prague/stream                        | @microsoft/fluid-ink                       |
| @prague/agent                         | @microsoft/fluid-server-agent              |
| @prague/gateway                       | @microsoft/fluid-server-gateway            |
| @prague/kafka-orderer                 | @microsoft/fluid-server-kafka-orderer      |
| @prague/lambdas                       | @microsoft/fluid-server-lambdas            |
| @prague/lambdas-driver                | @microsoft/fluid-server-lambdas-driver     |
| @prague/local-test-server             | @microsoft/fluid-local-test-server         |
| @prague/memory-orderer                | @microsoft/fluid-server-memory-orderer     |
| @prague/routerlicious                 | @microsoft/fluid-server-routerlicious      |
| @prague/services                      | @microsoft/fluid-server-services           |
| @prague/services-client               | @microsoft/fluid-server-services-client    |
| @prague/services-core                 | @microsoft/fluid-server-services-core      |
| @prague/services-utils                | @microsoft/fluid-server-services-utils     |
| @prague/test-utils                    | @microsoft/fluid-server-test-utils         |
| @prague/tools-core                    | @microsoft/fluid-server-tools-core         |
| @prague/test-snapshots                | @microsoft/fluid-test-snapshots            |
| @prague/prague-dump                   | @microsoft/fluid-fetch                     |
| @prague/replay-tool                   | @microsoft/fluid-replay-tool               |
| @prague/build-common                  | @microsoft/fluid-build-common              |
| @prague/odsp-utils                    | @microsoft/fluid-odsp-utils                |
| @prague/generator-fluid               | @microsoft/generator-fluid                 |
| @prague/url-generator                 | @fluid-internal/url-generator              |
| @prague/iframe-socket-storage         | @microsoft/fluid-iframe-driver             |
| @prague/host-service-interfaces       | @microsoft/fluid-host-service-interfaces   |
| @prague/auspkn                        | @fluid-internal/auspkn                     |
| @prague/service                       | @fluid-internal/server-service             |

### Support for IPraguePackage removed

Support for IPraguePackage and the `"prague"` entry in `package.json` has been removed. It has been replaced by IFluidPackage and a `"fluid"` entry in `package.json`:

```json
"fluid": {
    "browser": {
      "umd": {
        "files": [
          "dist/main.bundle.js"
        ],
        "library": "main"
      }
    }
  },
```

### `IComponentForge` no longer necessary

`IComponentForge` is no longer necessary. If you use Aqueduct for your component, Component initialization will be done automatically on creation, so no need to call `IComponentForge.forge` explicitly any more.  If you implement IComponentForge, simply remove it.

## 0.9 Breaking Changes (August 26, 2019)

- [PrimedComponent root is now a SharedDirectory](#primedcomponent-root-is-now-a-shareddirectory)
- [Handles to SharedObjects must be used on map sets](#handles-to-sharedobjects-must-be-used-on-map-sets)
- [`mergeTree` is now protected on `MergeTree.Client`](#mergetree-is-now-protected-on-mergetree.client)
- [No more Value Type registration](#no-more-value-type-registration)

### PrimedComponent root is now a SharedDirectory

Previously, the root provided by `PrimedComponent` was a `SharedMap`.  Now it is a `SharedDirectory`.

This should be compatible for usage (e.g. existing calls to `get`, `set`, `wait`, etc. should work as before), but explicit type checks against `SharedMap` or `ISharedMap` should be updated to `SharedDirectory` and `ISharedDirectory` respectively.  Additionally, if your component is currently using a `SharedComponentFactory` you'll want to instead use a `PrimedComponentFactory` which will register the correct root factories on your behalf.

Before:

```typescript
export const ClickerInstantiationFactory = new SharedComponentFactory(
  Clicker,
  [
    SharedMap.getFactory([new CounterValueType()]),
  ],
);
```

After:

```typescript
export const ClickerInstantiationFactory = new PrimedComponentFactory(
  Clicker,
  [],
);
```

Alternatively you can register the `SharedDirectory` factory yourself (similar to how you were already registering the `SharedMap` factory), but the `PrimedComponentFactory` is recommended.

### Handles to SharedObjects must be used on map sets

It is no longer allowed to directly set a SharedObject as a map key. Instead its handle must be set. Get also only
returns handles. You can retrieve the value by calling get on the handle.

i.e. this

```typescript
const map = SharedMap.create(runtime);
root.set("test", map);
const retrievedMap = root.get("test");
```

Becomes

```typescript
const map = SharedMap.create(runtime);
root.set("test", map.handle);
const retrievedMap = await root.get<IComponentHandle>("test").get<ISharedMap>();
```

### `mergeTree` is now protected on `MergeTree.Client`

The merge tree in Client should be interacted with indirectly through Client or Sequence methods, rather than directly as was possible before. See "[Updated sequence API to provide richer access to the underlying merge tree](#updated-sequence-api-to-provide-richer-access-to-the-underlying-merge-tree)" from 0.8 breaking changes for more info.

### No more Value Type registration

Previously, you would register for value types on `SharedMap` and `SharedDirectory` either by passing an argument to the `MapFactory` or `DirectoryFactory` or by calling `registerValueType` on the map/directory itself.  Now all valid ValueTypes are registered by default.  You should remove these arguments/calls as they are no longer necessary and may cause compile errors.

### `prague/*` -> `fluid/*` MIME type

The `prague/component`, `prague/container`, and `prague/dataType` MIME types have been changed to `fluid/component`, `fluid/container`, and `fluid/dataType` respectively in requests/responses.

## 0.8 Breaking Changes (August 13, 2019)

- [`IComponent` not to be derived from](#icomponent-not-to-be-derived-from)
- [`sequence.annotateRange()` argument order changed](#sequenceannotaterange-argument-order-changed)
- [`sharedString.insertText()` argument order changed](#sharedstringinserttext-argument-order-changed)
- [`mergeTree.getOffset()` -> `mergeTree.getPosition()`](#mergetreegetoffset---mergetreegetposition)
- [Updated sequence API to provide richer access to the underlying merge tree](#updated-sequence-api-to-provide-richer-access-to-the-underlying-merge-tree)
- [ISequenceDeltaRange.offset -> ISequenceDeltaRange.position](#isequencedeltarangeoffset-isequencedeltarangeposition)
- [IComponent* interfaces from @prague/container-definitions are moved to @prague/component-core-interfaces](#icomponent-interfaces-from-praguecontainer-definitions-are-moved-to-praguecomponent-core-interfaces)
- [Deprecate @prague/app-component](#deprecate-pragueapp-component)
- [Query and List Removed From IComponent](#query-and-list-removed-from-icomponent)
- [Value type op change](#value-type-op-change)
- [`SharedMap.values()` and `.entries()` unpack local values](#sharedmapvalues-and-entries-unpack-local-values)
- [Deprecate @prague/app-datastore](#deprecate-pragueapp-datastore)

### `IComponent` not to be derived from

`IComponent` is no longer intended to be derived from. Instead it serves as a Fluid specific form of 'any' and that
clients can cast objects to in order to probe for implemented component interfaces.

### `sequence.annotateRange()` argument order changed

The `start` and `end` arguments of `sequence.annotateRange()` have been changed to the first two arguments to make the codebase more consistent. The new function signature is as below:

```typescript
public annotateRange(
        start: number,
        end: number,
        props: MergeTree.PropertySet,
        combiningOp?: MergeTree.ICombiningOp) {
```

### `sharedString.insertText()` argument order changed

The `pos` and `text` arguments of `sharedString.insertText()` have been switched to make it more consistent with other sharedString methods. The new function signature is as below:

```typescript
public insertText(pos: number, text: string, props?: MergeTree.PropertySet) {
```

### `mergeTree.getOffset()` -> `mergeTree.getPosition()`

`mergeTree.getOffset()` and `Client.getOffset()` have been renamed to `getPosition()` to more accurately reflect their functionality.

### Updated sequence API to provide richer access to the underlying merge tree

The following methods of mergeTree have been exposed on sequence:

- `addLocalReference()`
- `removeLocalReference()`
- `posFromRelativePos()`
- `getPosition()`
- `getSegmentFromId()` (as `getMarkerFromId() on sharedString)
- `getContainingSegment()` (takes only one argument: position. If you want to use a remote refseq and/or clientID, use sequence.resolveRemoteClientPosition())
- `walkSegments()` (this should be used instead of `mergeTree.mapRange()`)
- `getStackContext()`

If these are being accessed directly from the sequence or client, they should be changed to access through sequence, since these will become private in mergeTree/mergeTree client in the future.

### ISequenceDeltaRange.offset -> ISequenceDeltaRange.position

The `offset` member of the ISequenceDeltaRange interface has been renamed to `position`

### IComponent* interfaces from @prague/container-definitions are moved to @prague/component-core-interfaces

The following interfaces have moved:

`IComponent`
`IComponentLoadable`
`IComponentRunnable`
`ISharedComponent`
`IComponentConfiguration`
`IComponentTokenProvider`
`IComponentRouter`
`IComponentHTMLRender`
`IComponentHTMLVisual`
`IComponentHTMLView`
`IComponentHTMLOptions`
`IRequest`
`IResponse`

### Query and List Removed From IComponent

The query and list methods have been removed from IComponent and been replaced with strongly type properties.

#### Component Consumers

Consumers should update their code as follows.

Before:

```typescript
const thing = component.query<IComponentThing>('IComponentThing');
```

After:

```typescript
const thing = component.IComponentThing;
```

in both cases the consumer should check for undefined before using.

#### Component Implementors

Component implementors no longer need to implement query, list, or supported interfaces. They now need to add a property for
each interface they implement, or wish to expose. They will get compile time errors if they do not implement these properties for
interfaces they implement.

Before:

```typescript
class MyComponent implements IComponentThing {
    private static readonly supportedInterfaces = ["IComponentThing"];

    public query<T>(id: string): T{
        if(this.list().indexOf(id) !== -1){
            return this as T
        }
        return undefined;
    }

    public list(): string[]{
        return MyComponent.supportedInterfaces;
    }

    public doThing(){
       // ...
    }
}
```

After:

```typescript
class MyComponent implements IComponentThing {

    public get IComponentThing() { return this; }

    public doThing() {
       // ...
    }
}
```

#### Component Interface Implementors

Component interface implementors must do the following so that their interfaces are exposed off IComponent for consumers,
and so Component implementors get strong typing.

 Before:

```typescript
export interface IComponentThing {
    doThing(): void;
}
```

After:

```typescript
export interface IProvideComponentThing {
    // This property will be implemented
    // to expose this interface IComponentThing
    // For both direct implementors, and those that
    // delegate the implmentation to another object
    readonly IComponentThing: IComponentThing;
}

export interface IComponentThing extends IProvideComponentThing {
    doThing(): void;
}

// This augments the IComponent interface, so that
// all consumers who use your package will see your
// interface optionally exposed on IComponent
// You can find out more about module augmentation
// and interface merging here:
// https://www.typescriptlang.org/docs/handbook/declaration-merging.html
declare module "@prague/component-core-interfaces" {
    export interface IComponent extends Readonly<Partial<IProvideComponentThing>> {
    }
}
```

### Deprecate @prague/app-component

@prague/app-component is deprecated. Please switch to use @prague/aqueduct for the new component interfaces

### Value type op change

In 0.7 and below, the type of a SharedMap message for value types (Counter, DistributedSet, etc.) would match the type
("counter", "distributedSet", etc.).  In 0.8 the message type is "act" for all value types.  Value type ops produced
from runtimes before 0.8 are not compatible with 0.8 as a result (e.g. if replaying old ops).

### `SharedMap.values()` and `.entries()` unpack local values

Previously, `SharedMap.values()` and `SharedMap.entries()` would iterate over `ILocalViewElement`s rather than the
contained values.  To retrieve the contained values you would have then extracted the ILocalViewElement.localValue.
In 0.8 these methods now iterate over the contained values directly, so calls to get the .localValue should be
removed.

### Deprecate @prague/app-datastore

The package @prague/app-datastore is deprecated. Please switch to use tiny-web-host

## 0.7 Breaking Changes (July 30, 2019)

- [instantiateComponent changes](#instantiatecomponent-changes)

### instantiateComponent changes

`ComponentRuntime.load` no longer returns the runtime as a promise. Instead clients need to provide a callback to the
method which is called with the runtime as an argument once the runtime is loaded and ready. This method will be
called prior to resolving any requests for the component. Because of this clients should make sure to register all
request handlers prior to returning from the callback.

To convert modify

```typescript
const runtime = await ComponentRuntime.load(context, dataTypes);
const progressCollectionP = VideoPlayerCollection.load(runtime, context);
runtime.registerRequestHandler(async (request: IRequest) => {
    const progressCollection = await progressCollectionP;
    return progressCollection.request(request);
});
```

to

```typescript
ComponentRuntime.load(
    context,
    dataTypes,
    (runtime) => {
        const progressCollectionP = VideoPlayerCollection.load(runtime, context);
        runtime.registerRequestHandler(async (request: IRequest) => {
            const progressCollection = await progressCollectionP;
            return progressCollection.request(request);
        });
    });
```

`instantiateComponent` is now a void return type.

## 0.6 Breaking Changes (July 17, 2019)

- [Interface renames](#interface-renames)
- [defaultValueTypes is no longer global](#defaultvaluetypes-is-no-longer-global)
- [ContainerRuntime registerRequestHandler passed into the constructor](#containerruntime-registerrequesthandler-passed-into-the-constructor)

### Interface renames

- Interface `IPragueResolvedUrl` renamed to `IFluidResolvedUrl`
- Interface `IChaincodeFactory` renamed to `IRuntimeFactory`.
- Deprecated `IComponent` interface has been removed
- Deprecated `IPlatform` has been removed

### defaultValueTypes is no longer global

Previously, value types for `SharedMap`s were registered via calls to `registerDefaultValueType(type)`, which would add the type to a global collection.  This global has been replaced by a member on the extension, which can be set as a parameter to the `.getFactory()` method.  So for example, the following usage:

```typescript
registerDefaultValueType(new DistributedSetValueType());
registerDefaultValueType(new CounterValueType());
const mapExtension = SharedMap.getFactory();
```

Should change to the following:

```typescript
const mapValueTypes = [
    new DistributedSetValueType(),
    new CounterValueType(),
];
const mapExtension = SharedMap.getFactory(mapValueTypes);
```

You can also still register value types on a `SharedMap` itself via `map.registerValueType(type)` after it is created.

### ContainerRuntime registerRequestHandler passed into the constructor

Previously you would call something like this:

```javascript
const runtime = await ContainerRuntime.load(context, registry);
runtime.registerRequestHandler(async (request: IRequest) => {
    // Request Handling Logic
});
```

In `ContainerRuntime.load(...)` if we are loading from a snapshot we trigger the load of all the components. This means if any of the components call `request(...)` on the ContainerRuntime it will not be registered yet. By passing in a `createRequestHandler` we can set the requestHandler before we load any components.

Now:

```javascript
const createRequestHandler = (runtime: ContainerRuntime) => {
    return(async (request: IRequest) => {
        // Request Handling Logic
    });
};
const runtime = await ContainerRuntime.load(context, registry, createRequestHandler);
```

We use a factory so we can pass in the runtime after it has been created to be used in the request routing.

## 0.5 Breaking Changes (July 3, 2019)

Renamed the sharepoint driver files and class names in odsp-socket-storage. Deleted the previous implementation of odsp driver.

- [attach() on IChannel/ISharedObject is now register()](#attach-on-ichannelisharedobject-is-now-register)
- [Separate Create and Attach Component](#separate-create-and-attach-component)
- [Stream inheritance and Cell rename](#stream-inheritance-and-cell-rename)

### attach() on IChannel/ISharedObject is now register()

We always assumed that if you had a channel you were in a state that they could be attached. This is no longer true because of the Separate Create and Attach Component work (See below). Channels are tied to component runtime and if the runtime is not attached but you try to attach the channel bad things happen.

The `register()` call, instead of simply attaching, will register a channel with the underlying component runtime. If the runtime is already attached it will attach the channel. If the runtime is not attached it will queue the channel to be attached when the runtime is attached.

### Separate Create and Attach Component

There used to be only one method to add a component that was called `createAndAttachComponent`. The logic lived on the `ContainerRuntime` and the method was piped through the `IComponentContext` and also lived on the `ComponentRuntime`.

Now the `ContainerRuntime` consists of a `createComponent(id: string, pkg: string)` method. `createComponent` will produce and return a new `ComponentRuntime` based on the `id` and `pkg` provided. Creating a ComponentRuntime requires calling the `instantiateComponent` function on your factory. This code will be executed before returning the new `ComponentRuntime` object.

To attach a `ComponentRuntime` you need to call `attach()` on the `ComponentRuntime` directly. The framework guarantees that any channels `registered()`on the runtime when attach is called will be snapshotted and sent as a part of the original Attach OP (see above).

For compatibility there is still a `createAndAttachComponent` method on the `ComponentRuntime`. This method simply calls `createComponent` then calls `attach()` right away on that new component before returning.

### Stream inheritance and Cell rename

- Stream no longer inherit from SharedMap.   Create a separate SharedMap if needed. This also mean Stream snapshot format has changed
- class Cell is renamed SharedCell

## 0.4 Breaking Changes (June 17, 2019)

The IComponent in @prague/runtime-defintions and IPlatform in @prague/container-definitions have been deprecated and
will be removed in the next release.

They have been replaced with the IComponent inside of @prague/container-definitions.

All static methods have been changed from PascalCase to camelCase.

Deleted sharepoint-socket-storage package from drivers. Moved all files from sharepoint-socket-storage to odsp-socket-storage.

## 0.3 Breaking Changes (June 3, 2019)

- [Legacy chaincode API removal](#legacy-chaincode-api-removal)
- [Container and Component Packages and Classes Renamed](#container-and-component-packages-and-classes-renamed)
- [SparseMatrix moved](#sparsematrix-moved)
- [Rename one of the IComponentRegistry definition to ISharedObjectRegistry](#rename-one-of-the-icomponentregistry-definition-to-isharedobjectregistry)
- [API ITree and ISnapshotTree "sha" properties have been renamed to "id"](#api-itree-and-isnapshottree-sha-properties-have-been-renamed-to-id)
- [Rename IComponentContext getComponent method](#rename-icomponent-getcomponent-method)
- [Rename api-definitions package](#rename-api-definitions-package)
- [Rename IDistributedObjectServices](#rename-idistributedobjectservices)

### Legacy chaincode API removal

The legacy definitions inside of @prague/runtime-defintions have been removed. This primarily was the `IChaincode`
and `IRuntime` interfaces. These interfaces existed to make use of the legacy chaincode packages as the component
runtime was bootstrapped. Now that these legacy packages have been converted to the updated API there is no longer
a need to have these legacy interfaces in the core runtime.

#### instantiateComponent

In 0.2 `instantiateComponent` is defined as

```typescript
export interface IComponentFactory {
    instantiateComponent(): Promise<IChaincodeComponent>;
}
```

With the switch to 0.3 we now have `instantiateComponent` look similar to `instantiateRuntime`. Rather than binding
the context to the component after making the instantiate call we now do it as part of it. This simplifies
the startup logic.

Also similar to `instantiateRuntime` the `instantiateComponent` returns the created runtime object. This object will
be what gets notified of core operations like op processing and request handling.

```typescript
export interface IComponentFactory {
    instantiateComponent(context: IComponentContext): Promise<IComponentRuntime>;
}
```

If you were making use of the @prague/app-component package then there is a static helper function on `Component`
called `createComponentFactory` that simplifies this startup behavior.

#### ComponentHost is now ComponentRuntime

The old `ComponentHost` has been renamed `ComponentRuntime`.

Similar to the underlying runtime this class serves as a common set of code used to manage the runtime behavior for
a component. It deals with op routing, snapshot loads, and data structure management.

#### ComponentRuntime does not reference app code

The old `ComponentHost` would take a reference to the dynamically loaded chaincode. This led to needing
to dot into the runtime in most cases to find its component.

Instead in 0.3 the `ComponentRuntime` matches the underlying `Runtime` in giving access to app defined components
via the request mechanism. `ComponentRuntime` exposes a `registerRequestHandler` function which can be used
to define URL request routes. The default behavior when making use of @prague/app-component is to return the
`Component` when making a request against / as shown in the snippet below. App developers can customize
this behavior should they need more control.

```typescript
debug(`${this.dbgName}.instantiateComponent()`);

// Instantiation of underlying data model for the component
debug(`${this.dbgName}.LoadFromSnapshot() - begin`);
this._host = await ComponentRuntime.LoadFromSnapshot(context, new Map(this[typeToFactorySym]));
debug(`${this.dbgName}.LoadFromSnapshot() - end`);

// Load the app specific code. We do not await on it because it is not needed to begin inbounding operations.
// The promise is awaited on when URL request are made against the component.
this._host.registerRequestHandler(async (request: IRequest) => {
    debug(`request(url=${request.url})`);
    return request.url && request.url !== "/"
        ? this.request(request)
        : { status: 200, mimeType: "prague/component", value: this };
});

return this._host;
```

Developers should gain access to components in almost all cases by URL. The API will both make this simpler to do
and begin requiring it in later PRs.

#### @prague/app-component Component

The Component defined in the app-component package largely has stayed the same. The one primary change is that
it now takes in an `IComponentRegistry` rather than a map of strings to `IChaincodeComponent` constructors.

The `IComponentRegistry` is defined as

```typescript
export interface IComponentRegistry {
    get(name: string): Promise<IComponentFactory>;
}
```

By using the registry a developer can make use of components not defined with @prague/app-component. The es6 map
can be used to easily implement this type. But an end user can have more control, especially with regards to dynamic
loading, by directly implenting it.

Conversion from the old constructor form to this new one is largely a mechanical process of wrapping the constructor
with a call to `Component.createComponentFactory`. For example here is an existing call and its updating version.

Existing:

```typescript
export async function instantiateRuntime(context: IContainerContext): Promise<IRuntime> {
    return Component.instantiateRuntime(context, pkg.name, [
        ["@chaincode/chart-view", Promise.resolve(chartView.ChartView)],
        ["@chaincode/flow-document", Promise.resolve(flowDocument.FlowDocument)],
    ]);
}
```

And then its updated version:

```typescript
return Component.instantiateRuntime(
        context,
        pkg.name,
        new Map([
            ["@chaincode/chart-view", Promise.resolve(Component.createComponentFactory(chartView.ChartView))],
            ["@chaincode/flow-document", Promise.resolve(Component.createComponentFactory(flowDocument.FlowDocument))],
        ]));
```

#### @prague/merge-tree Remove ISegment.getType() and SegmentType enum

We are trying to decouple merge tree from specific segment types, as
the segment types are defined by the sequence, like sharedstring.
So we've removed the centralized enum of segment types from mergeTree
and it's useage on ISegment.

```typescript
if(segment.getType() === SegmentType.Text){
    const text = segment as TextSegment
    ...
} else if(segment.getType() === SegmentType.Marker){
    const marker = segment as Marker
    ...
}
```

Becomes:

```typescript
if(TextSegment.Is(segment)) {
    // segment will now know it's a text segment
    // and can be used as such
    ...
}else if (Marker.is(segment)) {
    // segment will now know it's a marker
    // and can be used as such
    ...
}
```

#### @prague/merge-tree Remove text specific functions from merge tree and move to SharedString

We are trying to decouple merge tree from specific segment types, as
the segment types are defined by the sequence, like sharedstring.
So we've moved all text specific method to shared string from client
and merge tree.

```typescript
sharedString.client.getTextAndMarkers("pg");
sharedString.client.getText();
```

Becomes:

```typescript
sharedString.getTextAndMarkers("pg");
sharedString.getText(start?, end?);
```

### Container and Component Packages and Classes Renamed

The following classes and packages are renamed to align with what they are.

```text
Context -> ContainerContext
Runtime -> ContainerRuntime
```

```text
Package @prague/runtime -> @prague/container-runtime
Package @prague/component -> @prague/component-runtime
```

### SparseMatrix moved

Move SparseMatrix to @prague/sequence to avoid circular dependencies when adding to client-api

### Rename one of the IComponentRegistry definition to ISharedObjectRegistry

The IComponentRegistry in component-runtime should be a ISharedObjectRegistry
Also renamed ComponentRuntime.LoadFromSnapshot to ComponentRuntime.Load
and switch the argument order for ContainerRuntime.Load to make those match

### API ITree and ISnapshotTree "sha" properties have been renamed to "id"

The "sha" property has been renamed to "id" on the ITree and ISnapshotTree interfaces in  @prague/container-definitions since this property should not be assumed to be a sha. Storage drivers may need to be updated to accommodate this change

### Rename IComponentContext getComponent method

To match what the method is returning, rename:
  `IComponentContext.getComponent` -> `IComponentContext.getComponentRuntime`

### Rename api-definitions package

This package no longer houses interface definitions, but rather has the base class of all the shared objects in the runtime.  Renaming:
  `@prague/api-definitions` -> `@prague/shared-object-common`

### Rename IDistributedObjectServices

Renaming for consistency with the rest of the runtime:
  `IDistributedObjectServices` -> `ISharedObjectServices`<|MERGE_RESOLUTION|>--- conflicted
+++ resolved
@@ -2,23 +2,14 @@
 
 ## 0.16 Breaking Changes
 
-<<<<<<< HEAD
-- [View interfaces moved to separate package](View-interfaces-moved-to-separate-package)
-- [SharedComponentFactory and PrimedComponentFactory changes](#SharedComponentFactory-and-PrimedComponentFactory-changes)
-=======
 - [View interfaces moved to separate package](#View-interfaces-moved-to-separate-package)
 - [IComponent* Interfaces should now have string literal identifiers](#IComponent*-Interfaces-should-now-have-string-literal-identifiers)
->>>>>>> cd5041e1
+- [SharedComponentFactory and PrimedComponentFactory changes](#SharedComponentFactory-and-PrimedComponentFactory-changes)
 
 ### View interfaces moved to separate package
 
 View-related interfaces have been moved to package `@microsoft/fluid-view-interfaces`.  This includes `IComponentHTMLView`, `IComponentHTMLVisual`, `IComponentHTMLOptions`, `IComponentReactViewable`, and their related "provide" interfaces.
 
-<<<<<<< HEAD
-### SharedComponentFactory and PrimedComponentFactory changes
-
-Class definitions for SharedComponentFactory and PrimedComponentFactory have been updated.  Both now specify a required `type: string` parameter in their constructors, along with a generics type specification indicating the component class the factory produces.
-=======
 ### `IComponent*` Interfaces should now have string literal identifiers
 
 This change is non-breaking, but an update to our IComponent interface paradigm. Interfaces that use module augmentation on IComponent should export a string literal const with the same name as the interface.
@@ -63,7 +54,10 @@
     bar()
 }
 ```
->>>>>>> cd5041e1
+
+### SharedComponentFactory and PrimedComponentFactory changes
+
+Class definitions for SharedComponentFactory and PrimedComponentFactory have been updated.  Both now specify a required `type: string` parameter in their constructors, along with a generics type specification indicating the component class the factory produces.
 
 ## 0.15 Breaking Changes
 
