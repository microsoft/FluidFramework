## Adding breaking change notes

Notes on breaking and otherwise interesting changes go here.  They will be reviewed and published along with each release.  Published changelogs may be found on the docs site at fluidframework.com.

### Writing a change note

There are a few steps you can take to write a good change note and avoid needing to followup for clarification.
- Provide a concise title.  It should make clear what the topic of the change is.
- Ensure the affected packages are named or clearly identifiable within the body.
- Provide guidance on how the change should be consumed if applicable, such as by specifying replacement APIs.
- Consider providing code examples as part of guidance for non-trivial changes.

## 0.50 Breaking changes

- [OpProcessingController removed](#OpProcessingController-removed)
<<<<<<< HEAD
- [get-container API changed](#get-container-api-changed)
=======
- [Expose isDirty flag in the FluidContainer](#Expose-isDirty-flag-in-the-FluidContainer)
>>>>>>> 65c123ca

### OpProcessingController removed
OpProcessingController has been deprecated for very long time. It's being removed in this release.
Please use LoaderContainerTracker instead (see https://github.com/microsoft/FluidFramework/pull/7784 as an example of changes required)
If you can't make this transition, you can always copy implementation of LoaderContainerTracker to your repo and maintain it. That said, it has bugs and tests using it are easily broken but subtle changes in reconnection logic, as evident from PRs #7753, #7393)

<<<<<<< HEAD
### get-container API changed
The signature of methods `getTinyliciousContainer` and `getFRSContainer` exported from the `get-container` package has been changed to accomodate the new container create flow. Both methods now return a tuple of the container instance and container ID associated with it. The `documentId` parameter is ignored when a new container is requested. Client applications need to use the ID returned by the API.
The `get-container` API is widely used in multiple sample applications across the repository. All samples were refactored to reflect the change in the API. External samples consuming these methods should be updated accordingly.
=======
### Expose isDirty flag in the FluidContainer
The `isDirty` flag is exposed onto the FluidContainer. The property is already exposed on the Container and it is just piped up to the FluidContainer.
>>>>>>> 65c123ca

## 0.49 Breaking changes
- [Deprecated dirty document events and property removed from ContainerRuntime](#deprecated-dirty-document-events-and-property-removed-from-containerruntime)
- [Removed deltaManager.ts from @fluidframework/container-loader export](#deltamanager-removed-from-fluid-framework-export)
- [Container class protected function resumeInternal made private](#resumeinternal-made-private)
- [url removed from ICreateBlobResponsee](#url-removed-from-ICreateBlobResponse)
- [encoding type change](#encoding-type-change)

### Deprecated dirty document events and property removed from ContainerRuntime
The `isDocumentDirty()` method, `"dirtyDocument"` and `"savedDocument"` events that were deprecated in 0.35 have now been removed.  For more information on replacements, see [DirtyDocument events and property](#DirtyDocument-events-and-property).

### DeltaManager removed from fluid-framework export
The `DeltaManager` class, the `IConnectionArgs` interface, the `IDeltaManagerInternalEvents` interface, and the `ReconnectedMode` enum have been removed from `@fluidframework/container-loader` package exports. Instead of `DeltaManager`, `IDeltaManager` should be used where appropriate.

### resumeInternal made private
The `protected` function `resumeInternal` under the class `Container` has been made `private`.

### `url` removed from ICreateBlobResponse
The unused `url` property of `ICreateBlobResponse` in `@fluidframework/protocol-definitions` has been removed

### `encoding` type change
The `encoding` property of `IBlob` in `@fluidframework/protocol-definitions` has changed type from `string` to `"utf-8" | "base64"` to match the only supported values.

## 0.48 Breaking changes
- [client-api package removed](#client-api-package-removed)
- [SignalManager removed from fluid-framework export](#signalmanager-removed-from-fluid-framework-export)
- [MockLogger removed from @fluidframework/test-runtime-utils](#mocklogger-removed-from-fluidframeworktest-runtime-utils)

### client-api package removed
The `@fluid-internal/client-api` package was deprecated in 0.20 and has now been removed.  Usage of this package should be replaced with direct usage of the `Loader`, `FluidDataStoreRuntime`, `ContainerRuntime`, and other supported functionality.

### SignalManager removed from fluid-framework export
The `SignalManager` and `Signaler` classes have been removed from the `@fluid-framework/fluid-static` and `fluid-framework` package exports and moved to the `@fluid-experimental/data-objects` package.  This is because of its experimental state and the intentional omission of experimental features from `fluid-framework`.  Users should instead import the classes from the `@fluid-experimental/data-objects` package.

### MockLogger removed from @fluidframework/test-runtime-utils
MockLogger is only used internally, so it's removed from @fluidframework/test-runtime-utils.

## 0.47 Breaking changes
- [Property removed from IFluidDataStoreContext](#Property-removed-from-IFluidDataStoreContext)
- [Changes to IFluidDataStoreFactory](#Changes-to-IFluidDataStoreFactory)
- [FlushMode enum values renamed](#FlushMode-enum-values-renamed)
- [name removed from ContainerSchema](#name-removed-from-ContainerSchema)
- [Anonymous return types for container calls in client packages](#Anonymous-return-types-for-container-calls-in-client-packages)
- [createContainer and getContainer response objects properties renamed](#createContainer-and-getContainer-response-objects-properties-renamed)
- [tinylicious and azure clients createContainer now detached](#tinylicious-and-azure-clients-createContainer-now-detached)
- [container id is returned from new attach() and not exposed on the container](#container-id-is-returned-from-new-attach-and-not-exposed-on-the-container)
- [AzureClient initialization as a singular config](#AzureClient-initialization-as-a-singular-config)

### Property removed from IFluidDataStoreContext
- the `existing` property from `IFluidDataStoreContext` (and `FluidDataStoreContext`) has been removed.

### Changes to IFluidDataStoreFactory
- The `existing` parameter from the `instantiateDataStore` function is now mandatory to differentiate creating vs loading.

### `FlushMode` enum values renamed
`FlushMode` enum values from `@fluidframework/runtime-definitions` have ben renamed as following:
- `FlushMode.Manual` to `FlushMode.TurnBased`
- `FlushMode.Automatic` to `FlushMode.Immediate`

### `name` removed from ContainerSchema
The `name` property on the ContainerSchema was used for multi-container scenarios but has not materialized to be a useful schema property. The feedback has been negative to neutral so it is being removed before it becomes formalized. Support for multi-container scenarios, if any is required, will be addressed as a future change.

### Anonymous return types for container calls in client packages
`createContainer` and `getContainer` in `@fluidframework/azure-client` and `@fluidframework/tinylicious-client` will no longer return typed objects but instead will return an anonymous type. This provide the flexibility that comes with tuple deconstruction with the strong typing of property names.

```javascript
// `@fluidframework/azure-client`
createContainer(containerSchema: ContainerSchema): Promise<{
    container: FluidContainer;
    services: AzureContainerServices;
}>;
getContainer(id: string, containerSchema: ContainerSchema): Promise<{
    container: FluidContainer;
    services: AzureContainerServices;
}>;

// `@fluidframework/tinylicious-client`
createContainer(containerSchema: ContainerSchema): Promise<{
    container: FluidContainer;
    services: TinyliciousContainerServices;
}>;
getContainer(id: string, containerSchema: ContainerSchema): Promise<{
    container: FluidContainer;
    services: TinyliciousContainerServices;
}>;
```

### createContainer and getContainer response objects properties renamed
For all `*-client` packages `createContainer` and `getContainer` would return an object with `fluidContainer` and `containerServices`. These have been renamed to the following for brevity.

- fluidContainer => container
- containerServices => services

```javascript
// old
const { fluidContainer, containerServices } = client.getContainer(...);

// new
const { container, services } = client.getContainer(...);
```

### tinylicious and azure clients createContainer now detached
Creating a new container now requires and explicit attach step. All changes made in between container creation, and attaching, will be persisted as part of creation and guaranteed to always be available to users. This allows developers to initialize `initialObjects` with state before the container is connected to the service. It also enables draft creation modes.

```javascript
// old
const { fluidContainer } = client.createContainer(...);

// new
const { container } = client.createContainer(...);
const id = container.attach();
```

### container id is returned from new attach() and not exposed on the container
Because we now have an explicit attach flow, the container id is part of that flow as well. The id is returned from the `attach()` call.

```javascript
// old
const { fluidContainer } = client.createContainer(...);
const containerId = fluidContainer.id;

// new
const { container } = client.createContainer(...);
const containerId = container.attach();
```

### AzureClient initialization as a singular config
AzureClient now takes a singular config instead of multiple parameters. This enables easier scaling of config properties as we introduce new functionality.

```js
// old
const connectionConfig = {...};
const logger = new MyLogger();
const client = new AzureClient(connectionConfig, logger);

// new
const config = {
    connection: {...},
    logger: new MyLogger(...)
}
const client = new AzureClient(config);
```

## 0.46 Breaking changes
- [@fluid-experimental/fluid-framework package name changed](#fluid-experimentalfluid-framework-package-name-changed)
- [FrsClient has been renamed to AzureClient and moved out of experimental state](#FrsClient-has-been-renamed-to-AzureClient-and-moved-out-of-experimental-state)
- [documentId removed from IFluidDataStoreRuntime and IFluidDataStoreContext](#documentId-removed-from-IFluidDataStoreRuntime-and-IFluidDataStoreContext)
- [@fluid-experimental/tinylicious-client package name changed](#fluid-experimentaltinylicious-client-package-name-changed)
- [@fluid-experimental/fluid-static package name changed](#fluid-experimentalfluid-static-package-name-changed)
- [TinyliciousClient and AzureClient container API changed](#tinyliciousclient-and-azureclient-container-api-changed)

### `@fluid-experimental/fluid-framework` package name changed
The `@fluid-experimental/fluid-framework` package has been renamed to now be `fluid-framework`. The scope has been removed.


### FrsClient has been renamed to AzureClient and moved out of experimental state
The `@fluid-experimental/frs-client` package for connecting with the Azure Fluid Relay service has been renamed to now be `@fluidframework/azure-client`. This also comes with the following name changes for the exported classes and interfaces from the package:
- `FrsClient` -> `AzureClient`
- `FrsAudience` -> `AzureAudience`
- `IFrsAudience` -> `IAzureAudience`
- `FrsMember` -> `AzureMember`
- `FrsConnectionConfig` -> `AzureConnectionConfig`
- `FrsContainerConfig` -> `AzureContainerConfig`
- `FrsResources` -> `AzureResources`
- `FrsAzFunctionTokenProvider` -> `AzureFunctionTokenProvider`
- `FrsUrlResolver` -> `AzureUrlResolver`

### documentId removed from IFluidDataStoreRuntime and IFluidDataStoreContext
- `documentId` property is removed from IFluidDataStoreRuntime and IFluidDataStoreContext. It is a document level concept and is no longer exposed from data store level.

### `@fluid-experimental/tinylicious-client` package name changed
The `@fluid-experimental/tinylicious-client` package has been renamed to now be `@fluidframework/tinylicious-client`.

### `@fluid-experimental/fluid-static` package name changed
The `@fluid-experimental/fluid-static` package has been renamed to now be `@fluidframework/fluid-static`.

### TinyliciousClient and AzureClient container API changed

Tinylicious and Azure client API changed to comply with the new container creation flow. From now on,
the new container ID will be generated by the framework. In addition to that, the `AzureContainerConfig`
parameter's got decommissioned and the logger's moved to the client's constructor.

```ts
// Create a client using connection settings and an optional logger
const client = new AzureClient(connectionConfig, logger);
// Create a new container
const { fluidContainer, containerServices } = await client.createContainer(containerSchema);
// Retrieve the new container ID
const containerId = fluidContainer.id;
// Access the existing container
const { fluidContainer, containerServices }= await client.getContainer(containerId, containerSchema);
```

## 0.45 Breaking changes
- [Changes to local testing in insecure environments and associated bundle size increase](#changes-to-local-testing-in-insecure-environments-and-associated-bundle-size-increase)
- [Property removed from IFluidDataStoreRuntime](#Property-removed-from-IFluidDataStoreRuntime)
- [Changes to client-api Document](#changes-to-client-api-Document)
- [Changes to PureDataObject](#changes-to-PureDataObject)
- [Changes to DataObject](#changes-to-DataObject)
- [Changes to PureDataObjectFactory](#changes-to-PureDataObjectFactory)
- [webpack-fluid-loader package name changed](#webpack-fluid-loader-package-name-changed)
- [Loggers without tag support now deprecated in ContainerContext](#loggers-without-tag-support-now-deprecated-in-containercontext)
- [Creating new containers with Container.load is no longer supported](#Creating-new-containers-with-Containerload-is-no-longer-supported)
- [getHashedDocumentId is now async](#gethasheddocumentid-is-now-async)

### Changes to local testing in insecure environments and associated bundle size increase
Previously the `@fluidframework/common-utils` package exposed a `setInsecureContextHashFn` function so users could set an override when testing locally in insecure environments because the `crypto.subtle` library is not available.  This is now done automatically as a fallback and the function is removed.  The fallback exists as a dynamic import of our equivalent Node platform implementation, and will show as a chunk named "FluidFramework-HashFallback" and be up to ~25KB parsed in size.  It will not be served when running normally in a modern browser.

### Property removed from IFluidDataStoreRuntime
- the `existing` property from `IFluidDataStoreRuntime` (and `FluidDataStoreRuntime`) has been removed. There is no need for this property in the class, as the flag can be supplied as a parameter to `FluidDataStoreRuntime.load` or to the constructor of `FluidDataStoreRuntime`. The `IFluidDataStoreFactory.instantiateDataStore` function has an `existing` parameter which can be supplied to the `FluidDataStoreRuntime` when the latter is created.

### Changes to client-api Document
- The `existing` property from the `Document` class in `@fluid-internal/client-api` has been removed. It can be assumed that the property would have always been `true`.

### Changes to PureDataObject
- The `initializeInternal` and the `finishInitialization` functions have a mandatory `existing` parameter to differentiate creating vs loading.

### Changes to DataObject
- The `initializeInternal` function has a mandatory `existing` parameter to differentiate creating vs loading.

### Changes to PureDataObjectFactory
- The `createDataObject` in `PureDataObjectFactory` has a mandatory `existing` parameter to differentiate creating vs loading.

### `webpack-fluid-loader` package name changed
The `webpack-fluid-loader` utility was previously available from a package named `@fluidframework/webpack-fluid-loader`.  However, since it is a tool and should not be used in production, it is now available under the tools scope `@fluid-tools/webpack-fluid-loader`.

### Loggers without tag support now deprecated in ContainerContext
The `logger` property of `ContainerContext` has been marked deprecated. Loggers passed to ContainerContext will need to support tagged events.

### Creating new containers with Container.load is no longer supported
- See [Creating new containers with Container.load has been deprecated](#Creating-new-containers-with-Containerload-has-been-deprecated)
- The `createOnLoad` flag to inside `IContainerLoadOptions` has been removed.
- `LegacyCreateOnLoadEnvironmentKey` from `@fluidframework/container-loader` has been removed.

### getHashedDocumentId is now async
`@fluidframework/odsp-driver`'s `getHashedDocumentId` function is now async to take advantage of shared hashing functionality.  It drops its dependency on the `sha.js` package as a result, which contributed ~37KB to the parsed size of the `odsp-driver` bundle.

## 0.44 Breaking changes
- [Property removed from ContainerRuntime class](#Property-removed-from-the-ContainerRuntime-class)
- [attach() should only be called once](#attach-should-only-be-called-once)
- [Loader access in data stores is removed](#loader-access-in-data-stores-is-removed)

### Property removed from the ContainerRuntime class
- the `existing` property from `ContainerRuntime` has been removed. Inspecting this property in order to decide whether or not to perform initialization operations should be replaced with extending the `RuntimeFactoryHelper` abstract class from `@fluidframework/runtime-utils` and overriding `instantiateFirstTime` and `instantiateFromExisting`. Alternatively, any class implementing `IRuntimeFactory` can supply an `existing` parameter to the `instantiateRuntime` method.

### attach() should only be called once
`Container.attach()` will now throw if called more than once. Once called, it is responsible for retrying on retriable errors or closing the container on non-retriable errors.

### Loader access in data stores is removed
Following the deprecation warning [Loader in data stores deprecated](#loader-in-data-stores-deprecated), the associated APIs have now been removed.  In addition to the original deprecation notes, users will automatically have an `ILoader` available on the container scope object as the `ILoader` property if the container was created through a `Loader`.

## 0.43 Breaking changes

- [TinyliciousClient and FrsClient are no longer static](#TinyliciousClient-and-FrsClient-are-no-longer-static)
- [Routerlicious Driver DeltaStorageService constructor changed](#Routerlicious-Driver-DeltaStorageService-constructor-changed)
- [addGlobalAgentSchedulerAndLeaderElection removed](#addGlobalAgentSchedulerAndLeaderElection-removed)
- [Property removed from the Container class](#Property-removed-from-the-Container-class)
- [Creating new containers with Container.load has been deprecated](#Creating-new-containers-with-Containerload-has-been-deprecated)
- [Changes to client-api](#changes-to-client-api)

### TinyliciousClient and FrsClient are no longer static
`TinyliciousClient` and `FrsClient` global static properties are removed. Instead, object instantiation is now required.

### Property removed from the Container class
- the `existing` property from `Container` has been removed. The caller should differentiate on how the container has been created (`Container.load` vs `Container.createDetached`). See also [Creating new containers with Container.load has been deprecated](#Creating-new-containers-with-Containerload-has-been-deprecated).

### Routerlicious Driver DeltaStorageService constructor changed
`DeltaStorageService` from `@fluidframework/routerlicious-driver` now takes a `RestWrapper` as the second constructor parameter, rather than a TokenProvider.

### addGlobalAgentSchedulerAndLeaderElection removed
In 0.38, the `IContainerRuntimeOptions` option `addGlobalAgentSchedulerAndLeaderElection` was added (on by default), which could be explicitly disabled to remove the built-in `AgentScheduler` and leader election functionality.  This flag was turned off by default in 0.40.  In 0.43 the flag (and the functionality it enabled) has been removed.

See [AgentScheduler-related deprecations](#AgentScheduler-related-deprecations) for more information on this deprecation and back-compat support, as well as recommendations on how to migrate away from the built-in.

### Creating new containers with Container.load has been deprecated
- `Container.load` with inexistent files will fail instead of creating a new container. Going forward, please use `Container.createDetached` for this scenario.
- To enable the legacy scenario, set the `createOnLoad` flag to true inside `IContainerLoadOptions`. `Loader.request` and `Loader.resolve` will enable the legacy scenario if the `IClientDetails.environment` property inside `IRequest.headers` contains the string `enable-legacy-create-on-load` (see `LegacyCreateOnLoadEnvironmentKey` from `@fluidframework/container-loader`).

### Changes to client-api
- The `load` function from `document.ts` will fail the container does not exist. Going forward, please use the `create` function to handle this scenario.

## 0.42 Breaking changes

- [Package renames](#0.42-package-renames)
- [IContainerRuntime property removed](#IContainerRuntime-property-removed)
- [IContainerRuntimeEvents changes](#IContainerRuntimeEvents-changes)
- [Removed IParsedUrl interface, parseUrl, getSnapshotTreeFromSerializedContainer and convertProtocolAndAppSummaryToSnapshotTree api from export](#Removed-IParsedUrl-interface,-parseUrl,-getSnapshotTreeFromSerializedContainer-and-convertProtocolAndAppSummaryToSnapshotTree-api-from-export)

### 0.42 package renames

We have renamed some packages to better reflect their status. See the [npm package
scopes](https://github.com/microsoft/FluidFramework/wiki/npm-package-scopes) page in the wiki for more information about
the npm scopes.

- `@fluidframework/react-inputs` is renamed to `@fluid-experimental/react-inputs`
- `@fluidframework/react` is renamed to `@fluid-experimental/react`

### IContainerRuntimeEvents changes
- `fluidDataStoreInstantiated` has been removed from the interface and will no longer be emitted by the `ContainerRuntime`.

### IContainerRuntime property removed
- the `existing` property from `IContainerRuntime` has been removed.

### Removed IParsedUrl interface, parseUrl, getSnapshotTreeFromSerializedContainer and convertProtocolAndAppSummaryToSnapshotTree api from export
These interface and apis are not supposed to be used outside the package. So stop exposing them.

## 0.41 Breaking changes

- [Package renames](#0.41-package-renames)
- [LoaderHeader.version could not be null](#LoaderHeader.version-could-not-be-null)
- [Leadership API surface removed](#Leadership-API-surface-removed)
- [IContainerContext and Container storage API return type changed](#IContainerContext-and-Container-storage-API-return-type-changed)

### 0.41 package renames

We have renamed some packages to better reflect their status. See the [npm package
scopes](https://github.com/microsoft/FluidFramework/wiki/npm-package-scopes) page in the wiki for more information about
the npm scopes.

- `@fluidframework/last-edited-experimental` is renamed to `@fluid-experimental/last-edited`

### LoaderHeader.version could not be null
`LoaderHeader.version` in ILoader can not be null as we always load from existing snapshot in `container.load()`;

### Leadership API surface removed
In 0.38, the leadership API surface was deprecated, and in 0.40 it was turned off by default.  In 0.41 it has now been removed.  If you still require leadership functionality, you can use a `TaskSubscription` in combination with an `AgentScheduler`.

See [AgentScheduler-related deprecations](#AgentScheduler-related-deprecations) for more information on how to use `TaskSubscription` to migrate away from leadership election.

### IContainerContext and Container storage API return type changed
IContainerContext and Container now will always have storage even in Detached mode, so its return type has changed and undefined is removed.

## 0.40 Breaking changes

- [AgentScheduler removed by default](#AgentScheduler-removed-by-default)
- [ITelemetryProperties may be tagged for privacy purposes](#itelemetryproperties-may-be-tagged-for-privacy-purposes)
- [IContainerRuntimeDirtyable removed](#IContainerRuntimeDirtyable-removed)
- [Most RouterliciousDocumentServiceFactory params removed](#Most-RouterliciousDocumentServiceFactory-params-removed)

### AgentScheduler removed by default
In 0.38, the `IContainerRuntimeOptions` option `addGlobalAgentSchedulerAndLeaderElection` was added (on by default), which could be explicitly disabled to remove the built-in `AgentScheduler` and leader election functionality.  This flag has now been turned off by default.  If you still depend on this functionality, you can re-enable it by setting the flag to `true`, though this option will be removed in a future release.

See [AgentScheduler-related deprecations](#AgentScheduler-related-deprecations) for more information on this deprecation and back-compat support, as well as recommendations on how to migrate away from the built-in.

### ITelemetryProperties may be tagged for privacy purposes
Telemetry properties on logs *can (but are **not** yet required to)* now be tagged. This is **not** a breaking change in 0.40, but users are strongly encouraged to add support for tags (see [UPCOMING.md](./UPCOMING.md) for more details).

_\[edit\]_

This actually was a breaking change in 0.40, in that the type of the `event` parameter of `ITelemetryBaseLogger.send` changed to
a more inclusive type which needs to be accounted for in implementations.  However, in releases 0.40 through 0.44,
_no tagged events are sent to any ITelemetryBaseLogger by the Fluid Framework_.  We are preparing to do so
soon, and will include an entry in BREAKING.md when we do.

### IContainerRuntimeDirtyable removed
The `IContainerRuntimeDirtyable` interface and `isMessageDirtyable()` method were deprecated in release 0.38.  They have now been removed in 0.40.  Please refer to the breaking change notice in 0.38 for instructions on migrating away from use of this interface.

### Most RouterliciousDocumentServiceFactory params removed

The `RouterliciousDocumentServiceFactory` constructor no longer accepts the following params: `useDocumentService2`, `disableCache`, `historianApi`, `gitCache`, and `credentials`. Please open an issue if these flags/params were important to your project so that they can be re-incorporated into the upcoming `IRouterliciousDriverPolicies` param.

## 0.39 Breaking changes
- [connect event removed from Container](#connect-event-removed-from-Container)
- [LoaderHeader.pause](#LoaderHeader.pause)
- [ODSP driver definitions](#ODSP-driver-definitions)
- [ITelemetryLogger Remove redundant methods](#ITelemetryLogger-Remove-redundant-methods)
- [fileOverwrittenInStorage](#fileOverwrittenInStorage)
- [absolutePath use in IFluidHandle is deprecated](#absolutepath-use-in-ifluidhandle-is-deprecated)

### connect event removed from Container
The `"connect"` event would previously fire on the `Container` after `connect_document_success` was received from the server (which likely happens before the client's own join message is processed).  This event does not represent a safe-to-use state, and has been removed.  To detect when the `Container` is fully connected, the `"connected"` event should be used instead.

### LoaderHeader.pause
LoaderHeader.pause has been removed. instead of
```typescript
[LoaderHeader.pause]: true
```
use
```typescript
[LoaderHeader.loadMode]: { deltaConnection: "none" }
```

### ODSP driver definitions
A lot of definitions have been moved from @fluidframework/odsp-driver to @fluidframework/odsp-driver-definitions. This change is required in preparation for driver to be dynamically loaded by host.
This new package contains all the dependencies of ODSP driver factory (like HostStoragePolicy, IPersistedCache, TokenFetcher) as well as outputs (OdspErrorType).
@fluidframework/odsp-driver will continue to have defintions for non-factory functionality (like URI resolver, helper functionality to deal with sharing links, URI parsing, etc.)

### ITelemetryLogger Remove redundant methods
Remove deprecated `shipAssert` `debugAssert` `logException` `logGenericError` in favor of `sendErrorEvent` as they provide the same behavior and semantics as `sendErrorEvent`and in general are relatively unused. These methods were deprecated in 0.36.

### fileOverwrittenInStorage
Please use `DriverErrorType.fileOverwrittenInStorage` instead of `OdspErrorType.epochVersionMismatch`

### absolutePath use in IFluidHandle is deprecated
Rather than retrieving the absolute path, ostensibly to be stored, one should instead store the handle itself. To load, first retrieve the handle and then call `get` on it to get the actual object. Note that it is assumed that the container is responsible both for mapping an external URI to an internal object and for requesting resolved objects with any remaining tail of the external URI. For example, if a container has some map that maps `/a --> <some handle>`, then a request like `request(/a/b/c)` should flow like `request(/a/b/c) --> <some handle> --> <object> -->  request(/b/c)`.

## 0.38 Breaking changes
- [IPersistedCache changes](#IPersistedCache-changes)
- [ODSP Driver Type Unification](#ODSP-Driver-Type-Unification)
- [ODSP Driver url resolver for share link parameter consolidation](#ODSP-Driver-url-resolver-for-share-link-parameter-consolidation)
- [AgentScheduler-related deprecations](#AgentScheduler-related-deprecations)
- [Removed containerUrl from IContainerLoadOptions and IContainerConfig](#Removed-containerUrl-from-IContainerLoadOptions-and-IContainerConfig)

### IPersistedCache changes
IPersistedCache implementation no longer needs to implement updateUsage() method (removed form interface).
Same goes for sequence number / maxOpCount arguments.
put() changed from fire-and-forget to promise, with intention of returning write errors back to caller. Driver could use this information to stop recording any data about given file if driver needs to follow all-or-nothing strategy in regards to info about a file.
Please note that format of data stored by driver changed. It will ignore cache entries recorded by previous versions of driver.

## ODSP Driver Type Unification
This change reuses existing contracts to reduce redundancy improve consistency.

The breaking portion of this change does rename some parameters to some helper functions, but the change are purely mechanical. In most cases you will likely find you are pulling properties off an object individually to pass them as params, whereas now you can just pass the object itself.

``` typescript
// before:
createOdspUrl(
    siteUrl,
    driveId,
    fileId,
    "/",
    containerPackageName,
);
fetchJoinSession(
    driveId,
    itemId,
    siteUrl,
    ...
)
getFileLink(
    getToken,
    something.driveId,
    something.itemId,
    something.siteUrl,
    ...
)

// After:
createOdspUrl({
    siteUrl,
    driveId,
    itemId: fileId,
    dataStorePath: "/",
    containerPackageName,
});

fetchJoinSession(
    {driveId, itemId, siteUrl},
    ...
);

getFileLink(
    getToken,
    something,
    ...
)
```

## ODSP Driver url resolver for share link parameter consolidation
OdspDriverUrlResolverForShareLink constructor signature has been changed to simplify instance
creation in case resolver is not supposed to generate share link. Instead of separately specifying
constructor parameters that are used to fetch share link there will be single parameter in shape of
object that consolidates all properties that are necessary to get share link.

``` typescript
// before:
new OdspDriverUrlResolverForShareLink(
    tokenFetcher,
    identityType,
    logger,
    appName,
);

// After:
new OdspDriverUrlResolverForShareLink(
    { tokenFetcher, identityType },
    logger,
    appName,
);
```

### AgentScheduler-related deprecations
`AgentScheduler` is currently a built-in part of `ContainerRuntime`, but will be removed in an upcoming release.  Correspondingly, the API surface of `ContainerRuntime` that relates to or relies on the `AgentScheduler` is deprecated.

#### Leadership deprecation
A `.leader` property and `"leader"`/`"notleader"` events are currently exposed on the `ContainerRuntime`, `FluidDataStoreContext`, and `FluidDataStoreRuntime`.  These are deprecated and will be removed in an upcoming release.

A `TaskSubscription` has been added to the `@fluidframework/agent-scheduler` package which can be used in conjunction with an `AgentScheduler` to get equivalent API surface:

```typescript
const leadershipTaskSubscription = new TaskSubscription(agentScheduler, "leader");
if (leadershipTaskSubscription.haveTask()) {
    // client is the leader
}
leadershipTaskSubscription.on("gotTask", () => {
    // client just became leader
});
leadershipTaskSubscription.on("lostTask", () => {
    // client is no longer leader
});
```

The `AgentScheduler` can be one of your choosing, or the built-in `AgentScheduler` can be retrieved for this purpose using `ContainerRuntime.getRootDataStore()` (however, as noted above this will be removed in an upcoming release):

```typescript
const agentScheduler = await requestFluidObject<IAgentScheduler>(
    await containerRuntime.getRootDataStore("_scheduler"),
    "",
);
```

#### IContainerRuntimeDirtyable deprecation
The `IContainerRuntimeDirtyable` interface provides the `isMessageDirtyable()` method, for use with last-edited functionality.  This is only used to differentiate messages for the built-in `AgentScheduler`.  With the deprecation of the `AgentScheduler`, this interface and method are no longer necessary and so are deprecated and will be removed in an upcoming release.  From the `ContainerRuntime`'s perspective all messages are considered dirtyable with this change.

If you continue to use the built-in `AgentScheduler` and want to replicate this filtering in your last-edited behavior, you can use the following in your `shouldDiscardMessage()` check:

```typescript
import { ContainerMessageType } from "@fluidframework/container-runtime";
import { IEnvelope, InboundAttachMessage } from "@fluidframework/runtime-definitions";

// In shouldDiscardMessage()...
if (type === ContainerMessageType.Attach) {
    const attachMessage = contents as InboundAttachMessage;
    if (attachMessage.id === "_scheduler") {
        return true;
    }
} else if (type === ContainerMessageType.FluidDataStoreOp) {
    const envelope = contents as IEnvelope;
    if (envelope.address === "_scheduler") {
        return true;
    }
}
// Otherwise, proceed with other discard logic...
```

#### Deprecation of AgentScheduler in the container registry and instantiation of the _scheduler
Finally, the automatic addition to the registry and creation of the `AgentScheduler` with ID `_scheduler` is deprecated and will also be removed in an upcoming release.  To prepare for this, you can proactively opt-out of the built-in by turning off the `IContainerRuntimeOptions` option `addGlobalAgentSchedulerAndLeaderElection` in your calls to `Container.load` or in the constructor of your `BaseContainerRuntimeFactory` or `ContainerRuntimeFactoryWithDefaultDataStore`.

For backwards compat with documents created prior to this change, you'll need to ensure the `AgentSchedulerFactory.registryEntry` is present in the container registry.  You can add it explicitly in your calls to `Container.load` or in the constructor of your `BaseContainerRuntimeFactory` or `ContainerRuntimeFactoryWithDefaultDataStore`.  The examples below show how to opt-out of the built-in while maintaining backward-compat with documents that were created with a built-in `AgentScheduler`.

```typescript
const runtime = await ContainerRuntime.load(
    context,
    [
        // Any other registry entries...
        AgentSchedulerFactory.registryEntry,
    ],
    requestHandler,
    // Opt-out of adding the AgentScheduler
    { addGlobalAgentSchedulerAndLeaderElection: false },
    scope);
```

```typescript
const SomeContainerRuntimeFactory = new ContainerRuntimeFactoryWithDefaultDataStore(
    DefaultFactory,
    new Map([
        // Any other registry entries...
        AgentSchedulerFactory.registryEntry,
    ]),
    providerEntries,
    requestHandlers,
    // Opt-out of adding the AgentScheduler
    { addGlobalAgentSchedulerAndLeaderElection: false },
);
```

If you use `AgentScheduler` functionality, it is recommended to instantiate this as a normal (non-root) data store (probably on your root data object).  But if you are not yet ready to migrate away from the root data store, you can instantiate it yourself on new containers (you should do this while the container is still detached):

```typescript
if (!context.existing) {
    await runtime.createRootDataStore(AgentSchedulerFactory.type, "_scheduler");
}
```

The option will be turned off by default in an upcoming release before being turned off permanently, so it is recommended to make these updates proactively.

### Removed containerUrl from IContainerLoadOptions and IContainerConfig
Removed containerUrl from IContainerLoadOptions and IContainerConfig. This is no longer needed to route request.

## 0.37 Breaking changes

-   [OpProcessingController marked for deprecation](#opprocessingcontroller-marked-for-deprecation)
-   [Loader in data stores deprecated](#Loader-in-data-stores-deprecated)
-   [TelemetryLogger Properties Format](#TelemetryLogger-Properties-Format)
-   [IContainerRuntimeOptions Format Change](#IContainerRuntimeOptions-Format-Change)
-   [AgentScheduler moves and renames](#AgentScheduler-moves-and-renames)

### OpProcessingController marked for deprecation

`OpProcessingController` is marked for deprecation and we be removed in 0.38.
`LoaderContainerTracker` is the replacement with better tracking. The API differs from `OpProcessingController` in the following ways:

-   Loader is added for tracking and any Container created/loaded will be automatically tracked
-   The op control APIs accept Container instead of DeltaManager

### Loader in data stores deprecated

The `loader` property on the `IContainerRuntime`, `IFluidDataStoreRuntime`, and `IFluidDataStoreContext` interfaces is now deprecated and will be removed in an upcoming release. Data store objects will no longer have access to an `ILoader` by default. To replicate the same behavior, existing users can make the `ILoader` used to create a `Container` available on the `scope` property of these interfaces instead by setting the `provideScopeLoader` `ILoaderOptions` flag when creating the loader.

```typescript
const loader = new Loader({
    urlResolver,
    documentServiceFactory,
    codeLoader,
    options: { provideScopeLoader: true },
});
```

```typescript
const loader: ILoader | undefined = this.context.scope.ILoader;
```

### TelemetryLogger Properties Format

The TelemetryLogger's properties format has been updated to support error only properties. This includes: `ChildLogger`, `MultiSinkLogger`,`DebugLogger`.
The previous format was just a property bag:
`ChildLogger.create(logger, undefined, { someProperty: uuid() });`
Whereas now it has nested property bags for error categories including `all` and `error`:
`ChildLogger.create(logger, undefined, {all:{ someProperty: uuid() }});`

### IContainerRuntimeOptions Format Change

The runtime options passed into `ContainerRuntime` have been subdivided into nested objects, because all of them fall under two categories currently:

-   `summaryOptions` - contains all summary/summarizer related options
    -   `generateSummaries`
    -   `initialSummarizerDelayMs`
    -   `summaryConfigOverrides`
    -   `disableIsolatedChannels`
-   `gcOptions` - contains all Garbage Collection related options
    -   `disableGC`
    -   `gcAllowed` (new)
    -   `runFullGC`

For a few versions we will keep supporting the old format, but the typings have already been updated.

### AgentScheduler moves and renames

`IAgentScheduler` and `IProvideAgentScheduler` have been moved to the `@fluidframework/agent-scheduler` package, and `taskSchedulerId` has been renamed to `agentSchedulerId`.

## 0.36 Breaking changes

-   [Some `ILoader` APIs moved to `IHostLoader`](#Some-ILoader-APIs-moved-to-IHostLoader)
-   [TaskManager removed](#TaskManager-removed)
-   [ContainerRuntime registerTasks removed](#ContainerRuntime-registerTasks-removed)
-   [getRootDataStore](#getRootDataStore)
-   [Share link generation no longer exposed externally](#Share-link-generation-no-longer-exposed-externally)
-   [ITelemetryLogger redundant method deprecation](#ITelemetryLogger-redundant-method-deprecation)

### Some `ILoader` APIs moved to `IHostLoader`

The `createDetachedContainer` and `rehydrateDetachedContainerFromSnapshot` APIs are removed from the `ILoader` interface, and have been moved to the new `IHostLoader` interface. The `Loader` class now implements `IHostLoader` instead, and consumers who need these methods should operate on an `IHostLoader` instead of an `ILoader`, such as by creating a `Loader`.

### TaskManager removed

The `TaskManager` has been removed, as well as methods to access it (e.g. the `.taskManager` member on `DataObject`). The `AgentScheduler` should be used instead for the time being and can be accessed via a request on the `ContainerRuntime` (e.g. `await this.context.containerRuntime.request({ url: "/_scheduler" })`), though we expect this will also be deprecated and removed in a future release when an alternative is made available (see #4413).

### ContainerRuntime registerTasks removed

The `registerTasks` method has been removed from `ContainerRuntime`. The `AgentScheduler` should be used instead for task scheduling.

### getRootDataStore

IContainerRuntime.getRootDataStore() used to have a backdoor allowing accessing any store, including non-root stores. This back door is removed - you can only access root data stores using this API.

### Share link generation no longer exposed externally

Share link generation implementation has been refactored to remove options for generating share links of various kinds.
Method for generating share link is no longer exported.
ShareLinkTokenFetchOptions has been removed and OdspDriverUrlResolverForShareLink constructor has been changed to accept tokenFetcher parameter which will pass OdspResourceTokenFetchOptions instead of ShareLin kTokenFetchOptions.

### ITelemetryLogger redundant method deprecation

Deprecate `shipAssert` `debugAssert` `logException` `logGenericError` in favor of `sendErrorEvent` as they provide the same behavior and semantics as `sendErrorEvent`and in general are relatively unused.

## 0.35 Breaking changes

-   [Removed some api implementations from odsp driver](#Removed-some-api-implemenations-from-odsp-driver)
-   [get-tinylicious-container and get-session-storage-container moved](#get-tinylicious-container-and-get-session-storage-container-moved)
-   [Moved parseAuthErrorClaims from @fluidframework/odsp-driver to @fluidframework/odsp-doclib-utils](#Moved-parseAuthErrorClaims-from-@fluidframework/odsp-driver-to-@fluidframework/odsp-doclib-utils)
-   [Refactored token fetcher types in odsp-driver](#refactored-token-fetcher-types-in-odsp-driver)
-   [DeltaManager `readonly` and `readOnlyPermissions` properties deprecated](#DeltaManager-`readonly`-and-`readOnlyPermissions`-properties-deprecated)
-   [DirtyDocument events and property](#DirtyDocument-events-and-property)
-   [Removed `createDocumentService` and `createDocumentService2` from r11s driver](#Removed-`createDocumentService`-and-`createDocumentService2`-from-r11s-driver)

### Removed-some-api-implementations-from-odsp-driver

Removed `authorizedFetchWithRetry`, `AuthorizedRequestTokenPolicy`, `AuthorizedFetchProps`, `asyncWithCache`, `asyncWithRetry`,
`fetchWithRetry` implementation from odspdriver.

### get-tinylicious-container and get-session-storage-container moved

The functionality from the packages `@fluidframework/get-tinylicious-container` and `@fluidframework/get-session-storage-container` has been moved to the package `@fluid-experimental/get-container`.

### Moved parseAuthErrorClaims from @fluidframework/odsp-driver to @fluidframework/odsp-doclib-utils

Moved `parseAuthErrorClaims` from `@fluidframework/odsp-driver` to `@fluidframework/odsp-doclib-utils`

### Refactored token fetcher types in odsp-driver

Streamlined interfaces and types used to facilitate access tokens needed by odsp-driver to call ODSP implementation of Fluid services.
Added support for passing siteUrl when fetching token that is used to establish co-authoring session for Fluid content stored in ODSP file which is hosted in external tenant. This token is used by ODSP ordering service implementation (aka ODSP Push service).

### DeltaManager `readonly` and `readOnlyPermissions` properties deprecated

`DeltaManager.readonly`/`Container.readonly` and `DeltaManager.readOnlyPermissions`/`Container.readOnlyPermissions` have been deprecated. Please use `DeltaManager.readOnlyInfo`/`Container.readOnlyInfo` instead, which exposes the same information.

### DirtyDocument events and property

The following 3 names have been deprecated - please use new names:
"dirtyDocument" event -> "dirty" event
"savedDocument" event -> "saved" event
isDocumentDirty property -> isDirty property

### Removed `createDocumentService` and `createDocumentService2` from r11s driver

Removed the deprecated methods `createDocumentService` and `createDocumentService2`. Please use `DocumentServiceFactory.createDocumentService` instead.

## 0.34 Breaking changes

-   [Aqueduct writeBlob() and BlobHandle implementation removed](#Aqueduct-writeBlob-and-BlobHandle-implementation-removed)
-   [Connected events raised on registration](#Connected-events-raised-on-registration)

### Aqueduct writeBlob() and BlobHandle implementation removed

`writeBlob()` and `BlobHandle` have been removed from aqueduct. Please use `FluidDataStoreRuntime.uploadBlob()` or `ContainerRuntime.uploadBlob()` instead.

### Connected events raised on registration

Connected / disconnected listeners are called on registration.
Please see [Connectivity events](packages/loader/container-loader/README.md#Connectivity-events) section of Loader readme.md for more details

## 0.33 Breaking changes

-   [Normalizing enum ContainerErrorType](#normalizing-enum-containererrortype)
-   [Map and Directory typing changes from enabling strictNullCheck](#map-and-directory-typing-changes-from-enabling-strictNullCheck)
-   [MergeTree's ReferencePosition.getTileLabels and ReferencePosition.getRangeLabels() return undefined if it doesn't exist](#mergetree-referenceposition-gettilelabels-getrangelabels-changes)
-   [Containers from Loader.request() are now cached by default](<#Containers-from-Loader.request()-are-now-cached-by-default>)

### Normalizing enum ContainerErrorType

In an effort to clarify error categorization, a name and value in this enumeration were changed.

### Map and Directory typing changes from enabling strictNullCheck

Typescript compile options `strictNullCheck` is enabled for the `@fluidframework/map` package. Some of the API signature is updated to include possibility of `undefined` and `null`, which can cause new typescript compile error when upgrading. Existing code may need to update to handle the possiblity of `undefined` or `null.

### MergeTree ReferencePosition getTileLabels getRangeLabels changes

This includes LocalReference and Marker. getTileLabels and getRangeLabels methods will return undefined instead of creating an empty if the properties for tile labels and range labels is not set.

### Containers from Loader.request() are now cached by default

Some loader request header options that previously prevented caching (`pause: true` and `reconnect: false`) no longer do. Callers must now explicitly spcify `cache: false` in the request header to prevent caching of the returned container. Containers are evicted from the cache in their `closed` event, and closed containers that are requested are not cached.

## 0.32 Breaking changes

-   [Node version 12.17 required](#Node-version-update)
-   [getAttachSnapshot removed IFluidDataStoreChannel](#getAttachSnapshot-removed-from-IFluidDataStoreChannel)
-   [resolveDataStore replaced](#resolveDataStore-replaced)

### Node version updated to 12.17

Due to changes in server packages and introduction of AsyncLocalStorage module which requires Node version 12.17 or above, you will need to update Node version to 12.17 or above.

### getAttachSnapshot removed from IFluidDataStoreChannel

`getAttachSnapshot()` has been removed from `IFluidDataStoreChannel`. It is replaced by `getAttachSummary()`.

### resolveDataStore replaced

The resolveDataStore method manually exported by the ODSP resolver has been replaced with checkUrl() from the same package.

## 0.30 Breaking Changes

-   [Branching removed](#Branching-removed)
-   [removeAllEntriesForDocId api name and signature change](#removeAllEntriesForDocId-api-name-and-signature-change)
-   [snapshot removed from IChannel and ISharedObject](#snapshot-removed-from-IChannel-and-ISharedObject)

### Branching removed

The branching feature has been removed. This includes all related members, methods, etc. such as `parentBranch`, `branchId`, `branch()`, etc.

### removeAllEntriesForDocId api name and signature change

`removeAllEntriesForDocId` api renamed to `removeEntries`. Now it takes `IFileEntry` as argument instead of just docId.

### snapshot removed from IChannel and ISharedObject

`snapshot` has been removed from `IChannel` and `ISharedObject`. It is replaced by `summarize` which should be used to get a summary of the channel / shared object.

## 0.29 Breaking Changes

-   [OdspDriverUrlResolver2 renamed to OdspDriverUrlResolverForShareLink](#OdspDriverUrlResolver2-renamed-to-OdspDriverUrlResolverForShareLink)
-   [removeAllEntriesForDocId api in host storage changed](#removeAllEntriesForDocId-api-in-host-storage-changed)
-   [IContainerRuntimeBase.IProvideFluidDataStoreRegistry](#IContainerRuntimeBase.IProvideFluidDataStoreRegistry)
-   [\_createDataStoreWithProps returns IFluidRouter](#_createDataStoreWithProps-returns-IFluidRouter)
-   [FluidDataStoreRuntime.registerRequestHandler deprecated](#FluidDataStoreRuntime.registerRequestHandler-deprecated)
-   [snapshot removed from IFluidDataStoreRuntime](#snapshot-removed-from-IFluidDataStoreRuntime)
-   [getAttachSnapshot deprecated in IFluidDataStoreChannel](#getAttachSnapshot-deprecated-in-IFluidDataStoreChannel)

### OdspDriverUrlResolver2 renamed to OdspDriverUrlResolverForShareLink

`OdspDriverUrlResolver2` renamed to `OdspDriverUrlResolverForShareLink`

### removeAllEntriesForDocId api in host storage changed

`removeAllEntriesForDocId` api in host storage is now an async api.

### IContainerRuntimeBase.IProvideFluidDataStoreRegistry

`IProvideFluidDataStoreRegistry` implementation moved from IContainerRuntimeBase to IContainerRuntime. Data stores and objects should not have access to global state in container.
`IProvideFluidDataStoreRegistry` is removed from IFluidDataStoreChannel - it has not been implemented there for a while (it moved to context).

### \_createDataStoreWithProps returns IFluidRouter

`IContainerRuntimeBase._createDataStoreWithProps` returns IFluidRouter instead of IFluidDataStoreChannel. This is done to be consistent with other APIs create data stores, and ensure we do not return internal interfaces. This likely to expose areas where IFluidDataStoreChannel.bindToContext() was called manually on data store. Such usage should be re-evaluate - lifetime management should be left up to runtime, storage of any handle form data store in attached DDS will result in automatic attachment of data store (and all of its objects) to container. If absolutely needed, and only for staging, casting can be done to implement old behavior.

### FluidDataStoreRuntime.registerRequestHandler deprecated

Please use mixinRequestHandler() as a way to create custom data store runtime factory/object and append request handling to existing implementation.

### snapshot removed from IFluidDataStoreRuntime

`snapshot` has been removed from `IFluidDataStoreRuntime`.

### getAttachSnapshot deprecated in IFluidDataStoreChannel

`getAttachSnapshot()` has been deprecated in `IFluidDataStoreChannel`. It is replaced by `getAttachSummary()`.

## 0.28 Breaking Changes

-   [FileName should contain extension for ODSP driver create new path](#FileName-should-contain-extension-for-ODSP-driver-create-new-path)
-   [ODSP Driver IPersistedCache changes](#ODSP-Driver-IPersistedCache-Changes)
-   [IFluidPackage Changes](#IFluidPackage-Changes)
-   [DataObject changes](#DataObject-changes)
-   [RequestParser](#RequestParser)
-   [IFluidLodable.url is removed](#IFluidLodable.url-is-removed)
-   [Loader Constructor Changes](#Loader-Constructor-Changes)
-   [Moving DriverHeader and merge with CreateNewHeader](#moving-driverheader-and-merge-with-createnewheader)
-   [ODSP status codes moved from odsp-driver to odsp-doclib-utils](#ODSP-status-codes-moved-modules-from-odsp-driver-to-odsp-doclib-utils)

### FileName should contain extension for ODSP driver create new path

Now the ODSP driver expects file extension in the file name while creating a new detached container.

### ODSP Driver IPersistedCache-Changes

Added api `removeAllEntriesForDocId` which allows removal of all entries for a given document id. Also the schema for entries stored inside odsp `IPersistedCache` has changed.
It now stores/expect values as `IPersistedCacheValueWithEpoch`. So host needs to clear its cached entries in this version.

### IFluidPackage Changes

-   Moving IFluidPackage and IFluidCodeDetails from "@fluidframework/container-definitions" to '@fluidframework/core-interfaces'
-   Remove npm specific IPackage interface
-   Simplify the IFluidPackage by removing browser and npm specific properties
-   Add new interface IFluidBrowserPackage, and isFluidBrowserPackage which defines browser specific properties
-   Added resolveFluidPackageEnvironment helper for resolving a package environment

### DataObject changes

DataObject are now always created when Data Store is created. Full initialization for existing objects (in file) continues to happen to be on demand, i.e. when request() is processed. Full DataObject initialization does happen for newly created (detached) DataObjects.
The impact of that change is that all changed objects would get loaded by summarizer container, but would not get initialized. Before this change, summarizer would not be loading any DataObjects.
This change

1. Ensures that initial summary generated for when data store attaches to container has fully initialized object, with all DDSs created. Before this change this initial snapshot was empty in most cases.
2. Allows DataObjects to modify FluidDataStoreRuntime behavior before it gets registered and used by the rest of the system, including setting various hooks.

But it also puts more constraints on DataObject - its constructor should be light and not do any expensive work (all such work should be done in corresponding initialize methods), or access any data store runtime functionality that requires fully initialized runtime (like loading DDSs will not work in this state)

### RequestParser

RequestParser's ctor is made protected. Please replace this code

```
    const a = new RequestParser(request);
```

with this one:

```
    const a = RequestParser.create(request);
```

### IFluidLodable.url is removed

`url` property is removed. If you need a path to an object (in a container), you can use IFluidLoadable.handle.absolutePath instead.

### Loader Constructor Changes

The loader constructor has changed to now take a props object, rather than a series of paramaters. This should make it easier to construct loaders as the optional services can be easily excluded.

Before:

```typescript
const loader = new Loader(
    urlResolver,
    documentServiceFactory,
    codeLoader,
    { blockUpdateMarkers: true },
    {},
    new Map()
);
```

After:

```typescript
const loader = new Loader({
    urlResolver,
    documentServiceFactory,
    codeLoader,
});
```

if for some reason this change causes you problems, we've added a deprecated `Loader._create` method that has the same parameters as the previous constructor which can be used in the interim.

### Moving DriverHeader and merge with CreateNewHeader

Compile time only API breaking change between runtime and driver. Only impacts driver implementer.
No back-compat or mix version impact.

DriverHeader is a driver concept, so move from core-interface to driver-definitions. CreateNewHeader is also a kind of driver header, merged it into DriverHeader.

### ODSP status codes moved modules from odsp-driver to odsp-doclib-utils

Error/status codes like `offlineFetchFailureStatusCode` which used to be imported like `import { offlineFetchFailureStatusCode } from '@fluidframework/@odsp-driver';` have been moved to `odspErrorUtils.ts` in `odsp-doclib-utils`.

## 0.27 Breaking Changes

-   [Local Web Host Removed](#Local-Web-Host-Removed)

### Local Web Host Removed

Local Web host is removed. Users who are using the local web host can use examples/utils/get-session-storage-container which provides the same functionality with the detached container flow.

## 0.25 Breaking Changes

-   [External Component Loader and IComponentDefaultFactoryName removed](#External-Component-Loader-and-IComponentDefaultFactoryName-removed)
-   [MockFluidDataStoreRuntime api rename](#MockFluidDataStoreRuntime-api-rename)
-   [Local Web Host API change](#Local-Web-Host-API-change)
-   [Container runtime event changes](#Container-runtime-event-changes)
-   [Component is removed from telemetry event names](#Component-is-removed-from-telemetry-event-names)
-   [IComponentContextLegacy is removed](#IComponentContextLegacy-is-removed)
-   [~~IContainerRuntimeBase.\_createDataStoreWithProps() is removed~~](#IContainerRuntimeBase._createDataStoreWithProps-is-removed)
-   [\_createDataStore() APIs are removed](#_createDataStore-APIs-are-removed)
-   [createDataStoreWithRealizationFn() APIs are removed](<#createDataStoreWithRealizationFn()-APIs-are-removed>)
-   [getDataStore() APIs is removed](<#getDataStore()-APIs-is-removed>)
-   [Package Renames](#package-renames)
-   [IComponent and IComponent Interfaces Removed](#IComponent-and-IComponent-Interfaces-Removed)
-   [@fluidframework/odsp-utils - Minor renames and signature changes](#odsp-utils-Changes)
-   [LastEditedTrackerComponent renamed to LastEditedTrackerDataObject](#lasteditedtrackercomponent-renamed)
-   [ComponentProvider renamed to FluidObjectProvider in @fluidframework/synthesize](#componentProvider-renamed-to-fluidobjectPpovider)

### External Component Loader and IComponentDefaultFactoryName removed

The @fluidframework/external-component-loader package has been removed from the repo. In addition to this, the IFluidExportDefaultFactoryName and the corresponding IProvideFluidExportDefaultFactoryName interfaces have also been dropped.

### MockFluidDataStoreRuntime api rename

Runtime Test Utils's MockFluidDataStoreRuntime now has "requestDataStore" instead of "requestComponent"

### Local Web Host API change

The renderDefaultComponent function has been updated to be renderDefaultFluidObject

### Container runtime event changes

Container runtime now emits the event "fluidDataStoreInstantiated" instead of "componentInstantiated"

### Component is removed from telemetry event names

The following telemetry event names have been updated to drop references to the term component:

ComponentRuntimeDisposeError -> ChannelDisposeError
ComponentContextDisposeError -> FluidDataStoreContextDisposeError
SignalComponentNotFound -> SignalFluidDataStoreNotFound

### IComponentContextLegacy is removed

Deprecated in 0.18, removed.

### IContainerRuntimeBase.\_createDataStoreWithProps is removed

**Note: This change has been reverted for 0.25 and will be pushed to a later release.**

`IContainerRuntimeBase._createDataStoreWithProps()` has been removed. Please use `IContainerRuntimeBase.createDataStore()` (returns IFluidRouter).
If you need to pass props to data store, either use request() route to pass initial props directly, or to query Fluid object to interact with it (pass props / call methods to configure object).

### \_createDataStore APIs are removed

`IFluidDataStoreContext._createDataStore()` & `IContainerRuntimeBase._createDataStore()` are removed
Please switch to using one of the following APIs:

1. `IContainerRuntime.createRootDataStore()` - data store created that way is automatically bound to container. It will immediately be visible to remote clients (when/if container is attached). Such data stores are never garbage collected. Note that this API is on `IContainerRuntime` interface, which is not directly accessible to data stores. The intention is that only container owners are creating roots.
2. `IContainerRuntimeBase.createDataStore()` - creates data store that is not bound to container. In order for this store to be bound to container (and thus be observable on remote clients), ensure that handle to it (or any of its objects / DDS) is stored into any other DDS that is already bound to container. In other words, newly created data store has to be reachable (there has to be a path) from some root data store in container. If, in future, such data store becomes unreachable from one of the roots, it will be garbage collected (implementation pending).

### createDataStoreWithRealizationFn() APIs are removed

Removed from IFluidDataStoreContext & IContainerRuntime.
Consider using (Pure)DataObject(Factory) for your objects - they support passing initial args.
Otherwise consider implementing similar flow of exposing interface from your Fluid object that is used to initialize object after creation.

## getDataStore() APIs is removed

IContainerRuntime.getDataStore() is removed. Only IContainerRuntime.getRootDataStore() is available to retrieve root data stores.
For couple versions we will allow retrieving non-root data stores using this API, but this functionality is temporary and will be removed soon.
You can use handleFromLegacyUri() for creating handles from container-internal URIs (i.e., in format `/${dataStoreId}`) and resolving those containers to get to non-root data stores. Please note that this functionality is strictly added for legacy files! In future, not using handles to refer to content (and storing handles in DDSes) will result in such data stores not being reachable from roots, and thus garbage collected (deleted) from file.

### Package Renames

As a follow up to the changes in 0.24 we are updating a number of package names

-   `@fluidframework/component-core-interfaces` is renamed to `@fluidframework/core-interfaces`
-   `@fluidframework/component-runtime-definitions` is renamed to `@fluidframework/datastore-definitions`
-   `@fluidframework/component-runtime` is renamed to `@fluidframework/datastore`
-   `@fluidframework/webpack-component-loader` is renamed to `@fluidframework/webpack-fluid-loader`

### IComponent and IComponent Interfaces Removed

In 0.24 IComponent and IComponent interfaces were deprecated, they are being removed in this build. Please move to IFluidObject and IFluidObject interfaces.

### odsp-utils Changes

To support additional authentication scenarios, the signature and/or name of a few auth-related functions was modified.

### LastEditedTrackerComponent renamed

It is renamed to LastEditedTrackerDataObject

### ComponentProvider renamed to FluidObjectProvider

In the package @fluidframework/synthesize, these types are renamed:

ComponentKey -> FluidObjectKey
ComponentSymbolProvider -> FluidObjectProvider
AsyncRequiredcomponentProvider -> AsyncRequiredFluidObjectProvider
AsyncOptionalComponentProvider -> AsyncOptionalFluidObjectProvider
AsyncComponentProvider -> AsyncFluidObjectProvider
NonNullableComponent -> NonNullableFluidObject

## 0.24 Breaking Changes

This release only contains renames. There are no functional changes in this release. You should ensure you have integrated and validated up to release 0.23 before integrating this release.

This is a followup to the forward compat added in release 0.22: [Forward Compat For Loader IComponent Interfaces](#Forward-Compat-For-Loader-IComponent-Interfaces)

You should ensure all container and components hosts are running at least 0.22 before integrating this release.

The below json describes all the renames done in this release. If you have a large typescript code base, we have automation that may help. Please contact us if that is the case.

All renames are 1-1, and global case senstive and whole word find replace for all should be safe. For IComponent Interfaces, both the type and property name were re-named.

```json
{
    "dataStore": {
        "types": {
            "IComponentRuntimeChannel": "IFluidDataStoreChannel",
            "IComponentAttributes": "IFluidDataStoretAttributes",

            "IComponentContext": "IFluidDataStoreContext",
            "ComponentContext": "FluidDataStoreContext",
            "LocalComponentContext": "LocalFluidDataStoreContext",
            "RemotedComponentContext": "RemotedFluidDataStoreContext ",

            "IComponentRuntime": "IFluidDataStoreRuntime",
            "ComponentRuntime": "FluidDataStoreRuntime",
            "MockComponentRuntime": "MockFluidDataStoreRuntime"
        },
        "methods": {
            "createComponent": "_createDataStore",
            "createComponentContext": "createDataStoreContext",
            "createComponentWithProps": "createDataStoreWithProps",
            "_createComponentWithProps": "_createDataStoreWithProps",
            "createComponentWithRealizationFn": "createDataStoreWithRealizationFn",
            "getComponentRuntime": "getDataStore",
            "notifyComponentInstantiated": "notifyDataStoreInstantiated"
        }
    },

    "aquaduct": {
        "IComponentInterfaces": {
            "IProvideComponentDefaultFactoryName": "IProvideFluidExportDefaultFactoryName",
            "IComponentDefaultFactoryName": "IFluidExportDefaultFactoryName"
        },
        "types": {
            "SharedComponentFactory": "PureDataObjectFactory",
            "SharedComponent": "PureDataObject",

            "PrimedComponentFactory": "DataObjectFactory",
            "PrimedComponent": "DataObject",

            "ContainerRuntimeFactoryWithDefaultComponent": "ContainerRuntimeFactoryWithDefaultDataStore",

            "defaultComponentRuntimeRequestHandler": "defaultRouteRequestHandler"
        },
        "methods": {
            "getComponent": "requestFluidObject",
            "asComponent": "asFluidObject",
            "createAndAttachComponent": "createAndAttachDataStore",
            "getComponentFromDirectory": "getFluidObjectFromDirectory",
            "getComponent_UNSAFE": "requestFluidObject_UNSAFE",
            "componentInitializingFirstTime": "initializingFirstTime",
            "componentInitializingFromExisting": "initializingFromExisting",
            "componentHasInitialized": "hasInitialized"
        }
    },

    "fluidObject": {
        "IComponentInterfaces": {
            "IProvideComponentRouter": "IProvideFluidRouter",
            "IComponentRouter": "IFluidRouter",

            "IProvideComponentLoadable": "IProvideFluidLoadable",
            "IComponentLoadable": "IFluidLoadable",

            "IProvideComponentHandle": "IProvideFluidHandle",
            "IComponentHandle": "IFluidHandle",

            "IProvideComponentHandleContext": "IProvideFluidHandleContext",
            "IComponentHandleContext": "IFluidHandleContext",

            "IProvideComponentSerializer": "IProvideFluidSerializer",
            "IComponentSerializer": "IFluidSerializer",

            "IProvideComponentRunnable": "IProvideFluidRunnable",
            "IComponentRunnable": "IFluidRunnable",

            "IProvideComponentConfiguration": "IProvideFluidConfiguration",
            "IComponentConfiguration": "IFluidConfiguration",

            "IProvideComponentHTMLView": "IProvideFluidHTMLView",
            "IComponentHTMLView": "IFluidHTMLView",
            "IComponentHTMLOptions": "IFluidHTMLOptions",

            "IProvideComponentMountableView": "IProvideFluidMountableView",
            "IComponentMountableViewClass": "IFluidMountableViewClass",
            "IComponentMountableView": "IFluidMountableView",

            "IProvideComponentLastEditedTracker": "IProvideFluidLastEditedTracker",
            "IComponentLastEditedTracker": "IFluidLastEditedTracker",

            "IProvideComponentRegistry": "IProvideFluidDataStoreRegistry",
            "IComponentRegistry": "IFluidDataStoreRegistry",

            "IProvideComponentFactory": "IProvideFluidDataStoreFactory",
            "IComponentFactory": "IFluidDataStoreFactory",

            "IProvideComponentCollection": "IProvideFluidObjectCollection",
            "IComponentCollection": "IFluidObjectCollection",

            "IProvideComponentDependencySynthesizer": "IProvideFluidDependencySynthesizer",
            "IComponentDependencySynthesizer": "IFluidDependencySynthesizer",

            "IProvideComponentTokenProvider": "IProvideFluidTokenProvider",
            "IComponentTokenProvider": "IFluidTokenProvider"
        },
        "types": {
            "IComponent": "IFluidObject",
            "fluid/component": "fluid/object",

            "SharedObjectComponentHandle": "SharedObjectHandle",
            "RemoteComponentHandle": "RemoteFluidObjectHandle",
            "ComponentHandle": "FluidObjectHandle",
            "ComponentSerializer": "FluidSerializer",

            "ComponentHandleContext": "FluidHandleContext",

            "ComponentRegistryEntry": "FluidDataStoreRegistryEntry",
            "NamedComponentRegistryEntry": "NamedFluidDataStoreRegistryEntry",
            "NamedComponentRegistryEntries": "NamedFluidDataStoreRegistryEntries",
            "ComponentRegistry": "FluidDataStoreRegistry",
            "ContainerRuntimeComponentRegistry": "ContainerRuntimeDataStoreRegistry"
        },
        "methods": {
            "instantiateComponent": "instantiateDataStore"
        }
    }
}
```

## 0.23 Breaking Changes

-   [Removed `collaborating` event on IComponentRuntime](#Removed-`collaborating`-event-on-IComponentRuntime)
-   [ISharedObjectFactory rename](#ISharedObjectFactory)
-   [LocalSessionStorageDbFactory moved to @fluidframework/local-driver](LocalSessionStorageDbFactory-moved-to-@fluidframework/local-driver)

### Removed `collaborating` event on IComponentRuntime

Component Runtime no longer fires the collaborating event on attaching. Now it fires `attaching` event.

### ISharedObjectFactory

`ISharedObjectFactory` renamed to `IChannelFactory` and moved from `@fluidframework/shared-object-base` to `@fluidframework/datastore-definitions`

### LocalSessionStorageDbFactory moved to @fluidframework/local-driver

Previously, `LocalSessionStorageDbFactory` was part of the `@fluidframework/webpack-component-loader` package. It has been moved to the `@fluidframework/local-driver` package.

## 0.22 Breaking Changes

-   [Deprecated `path` from `IComponentHandleContext`](#Deprecated-`path`-from-`IComponentHandleContext`)
-   [Dynamically loaded components compiled against older versions of runtime](#Dynamically-loaded-components)
-   [ContainerRuntime.load Request Handler Changes](#ContainerRuntime.load-Request-Handler-Changes)
-   [IComponentHTMLVisual removed](#IComponentHTMLVisual-removed)
-   [IComponentReactViewable deprecated](#IComponentReactViewable-deprecated)
-   [Forward Compat For Loader IComponent Interfaces](#Forward-Compat-For-Loader-IComponent-Interfaces)
-   [Add Undefined to getAbsoluteUrl return type](#Add-Undefined-to-getAbsoluteUrl-return-type)
-   [Renamed TestDeltaStorageService, TestDocumentDeltaConnection, TestDocumentService, TestDocumentServiceFactory and TestResolver](#Renamed-TestDeltaStorageService,-TestDocumentDeltaConnection,-TestDocumentService,-TestDocumentServiceFactory-and-TestResolver)
-   [DocumentDeltaEventManager has been renamed and moved to "@fluidframework/test-utils"](#DocumentDeltaEventManager-has-been-renamed-and-moved-to-"@fluidframework/test-utils")
-   [`isAttached` replaced with `attachState` property](#`isAttached`-replaced-with-`attachState`-property)

### Deprecated `path` from `IComponentHandleContext`

Deprecated the `path` field from the interface `IComponentHandleContext`. This means that `IComponentHandle` will not have this going forward as well.

Added an `absolutePath` field to `IComponentHandleContext` which is the absolute path to reach it from the container runtime.

### Dynamically loaded components

Components that were compiled against Fluid Framework <= 0.19.x releases will fail to load. A bunch of APIs has been deprecated in 0.20 & 0.21 and back compat support is being removed in 0.22. Some of the key APIs are:

-   IComponentRuntime.attach
-   ContainerContext.isAttached
-   ContainerContext.isLocal
    Such components needs to be compiled against >= 0.21 runtime and can be used in container that is built using >= 0.21 runtime as well.

### ContainerRuntime.load Request Handler Changes

ContainerRuntime.load no longer accepts an array of RuntimeRequestHandlers. It has been changed to a single function parameter with a compatible signature:
`requestHandler?: (request: IRequest, runtime: IContainerRuntime) => Promise<IResponse>`

To continue to use RuntimeRequestHandlers you can used the `RuntimeRequestHandlerBuilder` in the package `@fluidframework/request-handler`

example:

```typescript
const builder = new RuntimeRequestHandlerBuilder();
builder.pushHandler(...this.requestHandlers);
builder.pushHandler(defaultRouteRequestHandler("defaultComponent"));
builder.pushHandler(innerRequestHandler());

const runtime = await ContainerRuntime.load(
    context,
    this.registryEntries,
    async (req, rt) => builder.handleRequest(req, rt),
    undefined,
    scope
);
```

Additionally the class `RequestParser` has been moved to the `@fluidframework/runtime-utils` package

This will allow consumers of our ContainerRuntime to substitute other routing frameworks more easily.

### IComponentHTMLVisual removed

The `IComponentHTMLVisual` interface was deprecated in 0.21, and is now removed in 0.22. To support multiview scenarios, consider split view/model patterns like those demonstrated in the multiview sample.

### IComponentReactViewable deprecated

The `IComponentReactViewable` interface is deprecated and will be removed in an upcoming release. For multiview scenarios, instead use a pattern like the one demonstrated in the sample in /components/experimental/multiview. This sample demonstrates how to create multiple views for a component.

### Forward Compat For Loader IComponent Interfaces

As part of the Fluid Data Library (FDL) and Fluid Component Library (FCL) split we will be renaming a significant number of out interfaces. Some of these interfaces are used across the loader -> runtime boundary. For these interfaces we have introduced the newly renamed interfaces in this release. This will allow Host's to implment forward compatbitiy for these interfaces, so they are not broken when the implementations themselves are renamed.

-   `IComponentLastEditedTracker` will become `IFluidLastEditedTracker`
-   `IComponentHTMLView` will become `IFluidHTMLView`
-   `IComponentMountableViewClass` will become `IFluidMountableViewClass`
-   `IComponentLoadable` will become `IFluidLoadable`
-   `IComponentRunnable` will become `IFluidRunnable`
-   `IComponentConfiguration` will become `IFluidConfiguration`
-   `IComponentRouter` will become `IFluidRouter`
-   `IComponentHandleContext` will become `IFluidHandleContext`
-   `IComponentHandle` will become `IFluidHandle`
-   `IComponentSerializer `will become `IFluidSerializer`
-   `IComponentTokenProvider` will become `IFluidTokenProvider`

`IComponent` will also become `IFluidObject`, and the mime type for for requests will change from `fluid/component` to `fluid/object`

To ensure forward compatability when accessing the above interfaces outside the context of a container e.g. from the host, you should use the nullish coalesing operator (??).

For example

```typescript
        if (response.status !== 200 ||
            !(
                response.mimeType === "fluid/component" ||
                response.mimeType === "fluid/object"
            )) {
            return undefined;
        }

        const fluidObject = response.value as IComponent & IFluidObject;
        return fluidObject.IComponentHTMLView ?? fluidObject.IFluidHTMLView.

```

### Add Undefined to getAbsoluteUrl return type

getAbsoluteUrl on the container runtime and component context now returns `string | undefined`. `undefined` will be returned if the container or component is not attached. You can determine if a component is attached and get its url with the below snippit:

```typescript
import { waitForAttach } from "@fluidframework/aqueduct";


protected async hasInitialized() {
        waitForAttach(this.runtime)
            .then(async () => {
                const url = await this.context.getAbsoluteUrl(this.url);
                this._absoluteUrl = url;
                this.emit("stateChanged");
            })
            .catch(console.error);
}
```

### Renamed TestDeltaStorageService, TestDocumentDeltaConnection, TestDocumentService, TestDocumentServiceFactory and TestResolver

Renamed the following in "@fluidframework/local-driver" since these are used beyond testing:

-   `TestDeltaStorageService` -> `LocalDeltaStorageService`
-   `TestDocumentDeltaConnection` -> `LocalDocumentDeltaConnection`
-   `TestDocumentService` -> `LocalDocumentService`
-   `TestDocumentServiceFactory` -> `LocalDocumentServiceFactory`
-   `TestResolver` -> `LocalResolver`

### DocumentDeltaEventManager has been renamed and moved to "@fluidframework/test-utils"

`DocumentDeltaEventManager` has moved to "@fluidframework/test-utils" and renamed to `OpProcessingController`.

The `registerDocuments` method has been renamed to `addDeltaManagers` and should be called with a list of delta managers. Similarly, all the other methods have been updated to be called with delta managers.

So, the usage has now changed to pass in the deltaManager from the object that was passed earlier. For example:

```typescript
// Old usage
containerDeltaEventManager = new DocumentDeltaEventManager(
    deltaConnectionServer
);
containerDeltaEventManager.registerDocuments(
    component1.runtime,
    component2.runtime
);

// New usage
opProcessingController = new OpProcessingController(deltaConnectionServer);
opProcessingController.addDeltaManagers(
    component1.runtime.deltaManager,
    component2.runtime.deltaManager
);
```

### `isAttached` replaced with `attachState` property

`isAttached` is replaced with `attachState` property on `IContainerContext`, `IContainerRuntime` and `IComponentContext`.
`isAttached` returned true when the entity was either attaching or attached to the storage.
So if `attachState` is `AttachState.Attaching` or `AttachState.Attached` then `isAttached` would have returned true.
Attaching is introduced in regards to Detached container where there is a time where state is neither AttachState.Detached nor AttachState.Attached.

## 0.21 Breaking Changes

-   [Removed `@fluidframework/local-test-utils`](#removed-`@fluidframework/local-test-utils`)
-   [IComponentHTMLVisual deprecated](#IComponentHTMLVisual-deprecated)
-   [createValueType removed from SharedMap and SharedDirectory](#createValueType-removed-from-SharedMap-and-SharedDirectory)
-   [Sequence snapshot format change](#Sequence-snapshot-format-change)
-   [isLocal api removed](#isLocal-api-removed)
-   [register/attach api renames on handles, components and dds](#register/attach-api-rename-on-handles,-components-and-dds)
-   [Error handling changes](#Error-handling-changes)

### Removed `@fluidframework/local-test-utils`

Removed this package so classes like `TestHost` are no longer supported. Please contact us if there were dependencies on this or if any assistance in required to get rid of it.

### IComponentHTMLVisual deprecated

The `IComponentHTMLVisual` interface is deprecated and will be removed in an upcoming release. For multiview scenarios, instead use a pattern like the one demonstrated in the sample in /components/experimental/multiview. This sample demonstrates how to create multiple views for a component.

### createValueType removed from SharedMap and SharedDirectory

The `createValueType()` method on `SharedMap` and `SharedDirectory` was deprecated in 0.20, and is now removed in 0.21. If `Counter` functionality is required, the `@fluidframework/counter` DDS can be used for counter functionality.

### isLocal api removed

isLocal api is removed from the repo. It is now replaced with isAttached which tells that the entity is attached or getting attached to storage. So its meaning is opposite to isLocal.

### register/attach api renames on handles, components and dds

Register on dds and attach on data store runtime is renamed to bindToContext(). attach on handles is renamed to attachGraph().

### Error handling changes

ErrorType enum has been broken into 3 distinct enums / layers:

1. [ContainerErrorType](./packages/loader/container-definitions/src/error.ts) - errors & warnings raised at loader level
2. [OdspErrorType](./packages/drivers/odsp-driver/src/odspError.ts) and [R11sErrorType](./packages/drivers/routerlicious-driver/src/documentDeltaConnection.ts) - errors raised by ODSP and R11S drivers.
3. Runtime errors, like `"summarizingError"`, `"dataCorruptionError"`. This class of errors it not pre-determined and depends on type of container loaded.

[ICriticalContainerError.errorType](./packages/loader/container-definitions/src/error.ts) is now a string, not enum, as loader has no visibility into full set of errors that can be potentially raised. Hosting application may package different drivers and open different types of containers, thus making errors list raised at container level dynamic.

### Sequence snapshot format change

Due to a change in the sequence's snapshot format clients running a version less than 0.19 will not be able to load snapshots generated in 0.21. This will affect all sequence types includes shared string, and sparse matrix. If you need to support pre-0.19 clients please contact us for mitigations.

## 0.20 Breaking Changes

-   [Value types deprecated on SharedMap and SharedDirectory](#Value-types-deprecated-on-sharedmap-and-shareddirectory)
-   [rename @fluidframework/aqueduct-react to @fluidframework/react-inputs](#rename-@fluidframework/aqueduct-react-to-@fluidframework/react-inputs)

### Value types deprecated on SharedMap and SharedDirectory

The `Counter` value type and `createValueType()` method on `SharedMap` and `SharedDirectory` are now deprecated and will be removed in an upcoming release. Instead, the `@fluidframework/counter` DDS can be used for counter functionality.

### rename @fluidframework/aqueduct-react to @fluidframework/react-inputs

aqueduct-react is actually just a react library and renamed it to reflect such.

## 0.19 Breaking Changes

-   [Container's "error" event](#Container-Error-Event)
-   [IUrlResolver change from requestUrl to getAbsoluteUrl](#IUrlResolver-change-from-requestUrl-to-getAbsoluteUrl)
-   [Package rename from `@microsoft/fluid-*` to `@fluidframework/*`](#package-rename)

### Package rename

Package with the prefix "@microsoft/fluid-" is renamed to "@fluidframework/" to take advanage a separate namespace for Fluid Framework SDK packages.

### Container Error Event

"error" event is gone. All critical errors are raised on "closed" event via optiona error object.
"warning" event is added to expose warnings. Currently it contains summarizer errors and throttling errors.

### IUrlResolver change from requestUrl to getAbsoluteUrl

As we continue to refine our API around detached containers, and component urls, we've renamed IUrlResolver from requestUrl to getAbsoluteUrl

## 0.18 Breaking Changes

-   [App Id removed as a parameter to OdspDocumentServiceFactory](#App-Id-removed-as-a-parameter-to-OdspDocumentServiceFactory)
-   [ConsensusRegisterCollection now supports storing handles](#ConsensusRegisterCollection-now-supports-storing-handles)
-   [Summarizing errors on parent container](#Summarizing-errors-on-parent-container)
-   [OdspDocumentServiceFactory no longer requires a logger]
    (#OdspDocumentServiceFactory-no-longer-requires-a-logger)

### `App Id` removed as a parameter to OdspDocumentServiceFactory

`@microsoft/fluid-odsp-driver` no longer requires consumers to pass in an app id as an input. Consumers should simply remove this parameter from the OdspDocumentServiceFactory/OdspDocumentServiceFactoryWithCodeSplit constructor.

### ConsensusRegisterCollection now supports storing handles

ConsensusRegisterCollection will properly serialize/deserialize handles added as values.

### Summarizing errors on parent container

The parent container of the summarizing container will now raise "error" events related to summarization problems. These will be of type `ISummarizingError` and will have a description indicating either a problem creating the summarizing container, a problem generating a summary, or a nack or ack wait timeout from the server.

### OdspDocumentServiceFactory no longer requires a logger

The logger will be passed in on createDocumentService or createContainer, no need to pass in one on construction of OdspDocumentServiceFactory.

## 0.17 and earlier Breaking Changes

For older versions' breaking changes, go [here](https://github.com/microsoft/FluidFramework/blob/release/0.17.x/BREAKING.md)<|MERGE_RESOLUTION|>--- conflicted
+++ resolved
@@ -13,25 +13,20 @@
 ## 0.50 Breaking changes
 
 - [OpProcessingController removed](#OpProcessingController-removed)
-<<<<<<< HEAD
+- [Expose isDirty flag in the FluidContainer](#Expose-isDirty-flag-in-the-FluidContainer)
 - [get-container API changed](#get-container-api-changed)
-=======
-- [Expose isDirty flag in the FluidContainer](#Expose-isDirty-flag-in-the-FluidContainer)
->>>>>>> 65c123ca
 
 ### OpProcessingController removed
 OpProcessingController has been deprecated for very long time. It's being removed in this release.
 Please use LoaderContainerTracker instead (see https://github.com/microsoft/FluidFramework/pull/7784 as an example of changes required)
 If you can't make this transition, you can always copy implementation of LoaderContainerTracker to your repo and maintain it. That said, it has bugs and tests using it are easily broken but subtle changes in reconnection logic, as evident from PRs #7753, #7393)
 
-<<<<<<< HEAD
+### Expose isDirty flag in the FluidContainer
+The `isDirty` flag is exposed onto the FluidContainer. The property is already exposed on the Container and it is just piped up to the FluidContainer.
+
 ### get-container API changed
 The signature of methods `getTinyliciousContainer` and `getFRSContainer` exported from the `get-container` package has been changed to accomodate the new container create flow. Both methods now return a tuple of the container instance and container ID associated with it. The `documentId` parameter is ignored when a new container is requested. Client applications need to use the ID returned by the API.
 The `get-container` API is widely used in multiple sample applications across the repository. All samples were refactored to reflect the change in the API. External samples consuming these methods should be updated accordingly.
-=======
-### Expose isDirty flag in the FluidContainer
-The `isDirty` flag is exposed onto the FluidContainer. The property is already exposed on the Container and it is just piped up to the FluidContainer.
->>>>>>> 65c123ca
 
 ## 0.49 Breaking changes
 - [Deprecated dirty document events and property removed from ContainerRuntime](#deprecated-dirty-document-events-and-property-removed-from-containerruntime)
