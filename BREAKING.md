## Adding breaking change notes

Notes on breaking and otherwise interesting changes go here.  They will be reviewed and published along with each release.  Published changelogs may be found on the docs site at fluidframework.com.

### Writing a change note

There are a few steps you can take to write a good change note and avoid needing to followup for clarification.
- Provide a concise title.  It should make clear what the topic of the change is.
- Ensure the affected packages are named or clearly identifiable within the body.
- Provide guidance on how the change should be consumed if applicable, such as by specifying replacement APIs.
- Consider providing code examples as part of guidance for non-trivial changes.

## 0.53 Breaking changes
- [`IContainer` interface updated to expose actively used `Container` public APIs](#IContainer-interface-updated-to-expose-actively-used-Container-public-APIs)
- [Remove `getLegacyInterval()` and `delete()` from sequence dds](#Remove-getLegacyInterval-and-delete-from-sequence-dds)
- [readOnly and readOnlyPermissions removed from Container](#readOnly-and-readOnlyPermissions-removed-from-container)
- [Generic Argument Changes to DataObjects and Factories](#Generic-Argument-Changes-to-DataObjects-and-Factories)
- [Remove `loader` property from `MockFluidDataStoreContext` class](#Remove-loader-property-from-MockFluidDataStoreContext-class)
- [maxMessageSize removed from IConnectionDetails and IDocumentDeltaConnection](#maxMessageSize-removed-from-IConnectionDetails-and-IDocumentDeltaConnection)
- [Remove `IntervalCollection.getView()` from sequence dds](#Remove-IntervalCollectiongetView-from-sequence-dds)
- [Moved `ICodeDetailsLoader` and `IFluidModuleWithDetails` interface to `@fluidframework/container-definitions`](#Moved-ICodeDetailsLoader-and-IFluidModuleWithDetails-interface-to-fluidframeworkcontainer-definitions)
- [Removed `errorMessage` property from `ISummaryNack` interface](#Removed-errorMessage-property-from-ISummaryNack-interface)
- [ISequencedDocumentMessage arg removed from SharedMap and SharedDirectory events](#ISequencedDocumentMessage-arg-removed-from-SharedMap-and-SharedDirectory-events)
- [Moved `@fluidframework/core-interface#fluidPackage.ts` to `@fluidframework/container-definition#fluidPackage.ts`](#Moved-fluidframeworkcore-interfacefluidPackagets-to-fluidframeworkcontainer-definitionfluidPackagets)
- [Deprecated `IFluidSerializer` in `IFluidDataStoreRuntime`](#Deprecated-IFluidSerializer-in-IFluidDataStoreRuntime)
<<<<<<< HEAD
- [Replace `innerRequestHandler` with `rootDataStoreRequestHandler`](#Replace-innerRequestHandler-with-rootDataStoreRequestHandler)
=======
- [Errors thrown to DDS event handlers](#Errors-thrown-to-DDS-event-handlers)
>>>>>>> 17bd1b80

### `IContainer` interface updated to expose actively used `Container` public APIs
In order to have the `IContainer` interface be the active developer surface that is used when interacting with a `Container` instance, it has been updated to expose the APIs that are necessary for currently used behavior. The motivation here is to move away from using the `Container` class when only its type is required, and to use the `IContainer` interface instead.

The following values have been added (NOTE: some of these are marked with an @alpha tag and may be replaced in the future with a breaking change as the `IContainer` interface is finalized):
- `connectionState`
- `connected`
- `setAutoReconnect()` (**alpha**)
- `resume()` (**alpha**)
- `audience`
- `clientId` (**alpha**)
- `readOnlyInfo`
- `forceReadonly()` (**alpha**)

Additionally, `codeDetails` which was already deprecated before is now marked as optional and ready for removal after the next release.

### Remove `getLegacyInterval()` and `delete()` from sequence dds
`getLegacyInterval()` was only being used by the deprecated `IntervalCollection.delete()`. The alternative to `IntervalCollection.delete()` is `IntervalCollection.removeIntervalById()`.

### `readOnly` and `readOnlyPermissions` removed from `Container`
The `readOnly` and `readOnlyPermissions` properties from `Container` in `container-loader` was deprecated in 0.35, and has now been removed. To replace its functionality, use `readOnlyInfo` by accessing `readOnlyInfo.readonly` and `readOnlyInfo.permissions` respectively.

### Generic Argument Changes to DataObjects and Factories

DataObject and PureDataObject used to take 3 generic type parameters. This has been collasped to a single generic argument. This new format takes the same types, but allows for easier exclusion or inclusion of specific types, while also being more readable.

In general the existing data object generic parameters map to the new generic parameter as follow:
`DataObject<O,S,E>` maps to `DataObject<{OptionalProviders: O, InitialState: S, Events: E}>`

We would frequently see default values for generic paramaters, in order to set a following parameter. This is no longer necessary. If you see a generic parameter with a type of `{}`, `undefined`, `object`, `unknown`, `any`, `IEvent`, or `IFluidObject` is not needed, and can now be excluded.

Here are some examples:
 - `DataObject<{}, any, IEvent>` becomes `DataObject`
 - `DataObject<IFluidUserInformation>` becomes `DataObject<{OptionalProviders: IFluidUserInformation}>`
 - `DataObject<{}, RootDataObjectProps>` becomes `DataObject<{InitialState: RootDataObjectProps}>`
 - `DataObject<object, undefined, IClickerEvents>` becomes `DataObject<{Events: IClickerEvents}>`

Very similar changes have been made to DataObjectFactory and PureDataObjectFactory. Rather than 4 generic arguments it is reduced to 2. The first is still the same, and is the DataObject, the second is the same type the DataObject itself takes. However, this detail should not be important, as will this change has come improved type inference, so it should no longer be necessary to set any generic arguments on the factory.

here are some examples:
 - `new DataObjectFactory<SpacesStorage, undefined, undefined, IEvent>` becomes `new DataObjectFactory`
 - `DataObjectFactory<MockComponentFooProvider, object, undefined>` becomes `DataObjectFactory<MockComponentFooProvider>`

Above I've used DataObject, and DataObjectFactory however the same changes apply to PureDataObject and PureDataObjectFactory.

To ease transition we've also added LegacyDataObject, LegacyPureDataObject, LegacyDataObjectFactory, and LegacyPureDataObjectFactory. These types have the same generic parameters as the types before this change, and can be used as a drop in replacement, but please move away from these types asap, as they will be removed in a following release.

### Remove `loader` property from `MockFluidDataStoreContext` class
The `loader` property from `MockFluidDataStoreContext` class was deprecated in release 0.37 and is now removed. Refer the following deprecation warning: [Loader in data stores deprecated](#Loader-in-data-stores-deprecated)

### `maxMessageSize` removed from `IConnectionDetails` and `IDocumentDeltaConnection`
The `maxMessageSize` property from `IConnectionDetails` and `IDocumentDeltaConnection` was deprecated in 0.51, and has now been removed from the `container-definitions` and `driver-definitions` packages respectively. To replace its functionality, use `serviceConfiguration.maxMessageSize`.

### Remove `IntervalCollection.getView()` from sequence dds
The `IntervalCollection.getView()` was removed.  If you were calling this API, you should instead refer to the `IntervalCollection` itself directly in places where you were using the view.

### Moved `ICodeDetailsLoader` and `IFluidModuleWithDetails` interface to `@fluidframework/container-definitions`
The `ICodeDetailsLoader` and `IFluidModuleWithDetails` interface are deprecated in `@fluidframework/container-loader` and moved to `@fluidframework/container-definitions`. The `ICodeDetailsLoader` interface should be imported from `@fluidframework/container-definition` package. The `ICodeDetailsLoader` and `IFluidModuleWithDetails` from `@fluidframework/container-loader` will be removed from `@fluidframework/container-loader` in further releases.

### Removed `errorMessage` property from `ISummaryNack` interface
The `errorMessage` property from the `ISummaryNack` interface was deprecated in 0.43, and has now been removed from the `protocol-definitions` package. To replace its functionality, use the `message` property.

### `ISequencedDocumentMessage` arg removed from `SharedMap` and `SharedDirectory` events
The `ISequencedDocumentMessage` argument in events emitted from `SharedMap` and `SharedDirectory` (the `"valueChanged"` and `"clear"` events) has been removed.  It is not recommended to access the protocol layer directly.  Note that if you were leveraging the `this` argument of these events, you will need to update your event listeners due to the arity change.

### Moved `@fluidframework/core-interface#fluidPackage.ts` to `@fluidframework/container-definition#fluidPackage.ts`
Moved the following interfaces and const from `@fluidframework/core-interface` to `@fluidframework/container-definitions`:
- `IFluidPackageEnvironment`
- `IFluidPackage`
- `isFluidPackage`
- `IFluidCodeDetailsConfig`
- `IFluidCodeDetailsConfig`
- `IFluidCodeDetails`
- `IFluidCodeDetailsComparer`
- `IProvideFluidCodeDetailsComparer`
- `IFluidCodeDetailsComparer`

They are deprecated from `@fluidframework/core-interface` and would be removed in future release. Please import them from `@fluidframework/container-definitions`.

### Deprecated `IFluidSerializer` in `IFluidDataStoreRuntime`
`IFluidSerializer` should only be used by DDSs to serialize data and they should use the one created by `SharedObject`.

<<<<<<< HEAD
### Replace `innerRequestHandler` with `rootDataStoreRequestHandler`
`innerRequestHandler` is removed from `@fluidframework/request-handlers` package and replaced with `rootDataStoreRequestHandler`.If a container wants to permit requests for specific data stores, they can add `rootDataStoreRequestHandler` to the list of request handlers they pass to the runtime factory. This will restore the ability to request root data stores. This will only work for root data stores, and if support is required for requesting non-root data stores and/or for legacy document support, a request handler can be created of their own that calls `runtime.IFluidHandleContext.resolveHandle(request)` just like `innerRequestHandler` used to do.
=======
### Errors thrown to DDS event handlers
Before this release, exceptions thrown from DDS event handlers resulted in Fluid Framework reporting non-error telemetry event and moving forward as if nothing happened. Starting with this release, such exceptions will result in critical error, i.e. container will be closed with such error and hosting app will be notified via Container's "closed" event. This will either happen immediately (if exception was thrown while processing remote op), or on later usage (if exception was thrown on local change). DDS will go into "broken" state and will keep throwing error on amy attempt to make local changes.
This process is supposed to be a catch-call case for cases where listeners did not do due diligence or have no better way to handle their errors.
If possible, it's recommended for DDS event listeners to not throw exceptions, but rather handle them appropriately without involving DDS itself.
The purpose of this change to ensure that data model stays always synchronized with data projection that event listeners are building. If event listener is not able to fully / correctly process change event, that likely means data synchronization is broken and it's not safe to continue (and potentially, corrupt document).
>>>>>>> 17bd1b80

## 0.52 Breaking changes
- [chaincodePackage removed from Container](#chaincodePackage-removed-from-Container)
- [`OdspDocumentInfo` type replaced with `OdspFluidDataStoreLocator` interface](#OdspDocumentInfo-type-replaced-with-OdspFluidDataStoreLocator-interface)
- [close() removed from IDocumentDeltaConnection](#close-removed-from-IDocumentDeltaConnection)
- [Replace `createCreateNewRequest` function with `createOdspCreateContainerRequest` function](#Replace-createCreateNewRequest-function-with-createOdspCreateContainerRequest-function)
- [Deprecate IFluidObject and introduce FluidObject](#Deprecate-IFluidObject-and-introduce-FluidObject)

### `chaincodePackage` removed from `Container`
The `chaincodePackage` property on `Container` was deprecated in 0.28, and has now been removed.  Two new APIs have been added to replace its functionality, `getSpecifiedCodeDetails()` and `getLoadedCodeDetails()`.  Use `getSpecifiedCodeDetails()` to get the code details currently specified for the `Container`, or `getLoadedCodeDetails()` to get the code details that were used to load the `Container`.

### `OdspDocumentInfo` type replaced with `OdspFluidDataStoreLocator` interface
The `OdspDocumentInfo` type is removed from `odsp-driver` package. It is removed from `packages\drivers\odsp-driver\src\contractsPublic.ts` and replaced with `OdspFluidDataStoreLocator` interface as parameter in `OdspDriverUrlResolverForShareLink.createDocumentUrl()`. If there are any instances of `OdspDocumentInfo` type used, it can be simply replaced with `OdspFluidDataStoreLocator` interface.

### Replace `createCreateNewRequest` function with `createOdspCreateContainerRequest` function
The `createCreateNewRequest()` is removed and replaced with `createOdspCreateContainerRequest()` in the `odsp-driver` package. If any instances of `createCreateNewRequest()` are used, replace them with `createOdspCreateContainerRequest()` by importing it from `@fluidframework/odsp-driver` package.

### Deprecate IFluidObject and introduce FluidObject
This release deprecates the interface `IFluidObject` and introduces the utility type [`FluidObject`](https://github.com/microsoft/FluidFramework/blob/main/common/lib/core-interfaces/src/provider.ts). The primary reason for this change is that the module augmentation used by `IFluidObject` creates excessive type coupling where a small breaking change in any type exposed off `IFluidObject` can lead to type error in all usages of `IFluidObject`.
On investigation we also found that the uber type `IFluidObject` wasn't genenerally necessary, as consumers generally only used a small number of specific types that they knew in advance.

Given these points, we've introduced [`FluidObject`](https://github.com/microsoft/FluidFramework/blob/main/common/lib/core-interfaces/src/provider.ts). `FluidObject` is a utility type that is used in both its generic and non-generic forms.

The non-generic `FluidObject` is returned or taken in cases where the specific functionally isn't known, or is different based on scenario. You'll see this usage for things like `scope` and the request pattern.

The non-generic `FluidObject` is a hint that the generic form of `FluidObject` should be used to inspect it. For example
``` typescript
    const provider: FluidObject<IFluidHTMLView> = requestFluidObject(container, "/");
    if(provider.IFluidHTMLView !== undefined){
        provider.IFluidHTMLView.render(div)
    }
```

If you want to inspect for multiple interfaces via `FluidObject`, you can use an intersection:
``` typescript
    const provider: FluidObject<IFluidHTMLView & IFluidMountableView> = requestFluidObject(container, "/");
```

Please begin reducing the usage of `IFluidObject` and moving to `FluidObject`.  If you find any cases that `FluidObject` doesn't support please file an issue.

## 0.51 Breaking changes
- [`maxMessageSize` property has been deprecated from IConnectionDetails and IDocumentDeltaConnection](#maxmessagesize-property-has-been-deprecated-from-iconnectiondetails-and-idocumentdeltaconnection)
- [_createDataStoreWithProps and IFluidDataStoreChannel](#createdatastorewithprops-and-ifluiddatastorechannel)
- [Deprecated `Loader._create` is removed](#deprecated-loadercreate-is-removed)
- [Stop exporting internal class `CollabWindowTracker` ](#stop-exporting-internal-class-collabwindowtracker)
- [base-host package removed](#base-host-package-removed)
- [Registers removed from sequence and merge-tree](#Registers-removed-from-sequence-and-merge-tree)
- [Token fetch errors have proper errorType](#token-fetch-errors-have-proper-errorType)

### `maxMessageSize` property has been deprecated from IConnectionDetails and IDocumentDeltaConnection
`maxMessageSize` is redundant and will be removed soon. Please use the `serviceConfiguration.maxMessageSize` property instead.

### _createDataStoreWithProps and IFluidDataStoreChannel
ContainerRuntime._createDataStoreWithProps() is made consistent with the rest of API (same API on IContainerRuntimeBase interface, all other create methods to create data store) and returns now only IFluidRouter. IFluidDataStoreChannel is internal communication mechanism between ContainerRuntime and data stores and should be used only for this purpose, by data store authors. It is not a public interface that should be exposed by data stores.
While casting IFluidRouter objects returned by various data store creation APIs to IFluidDataStoreChannel would continue to work in this release, this is not supported and will be taken away in next releases due to upcoming work in GC & named component creation space.

### Deprecated `Loader._create` is removed
Removing API `Loader._create` from `@fluidframework/container-loader`, which was an interim replacement of the Loader constructor API change in version 0.28.
Use the Loader constructor with the `ILoaderProps` instead.

### Stop exporting internal class `CollabWindowTracker`
`CollabWindowTracker` is an internal implementation for `@fluidframework/container-loader` and should never been exported.

### base-host package removed
The `@fluidframework/base-host` package has been removed.  See the [quick-start guide](https://fluidframework.com/docs/start/quick-start/) for recommended hosting practices.

If you were using the `UpgradeManager` utility from this package, external access to Quorum proposals is planned to be deprecated and so this is no longer recommended.  To upgrade code, instead use the `Container` API `proposeCodeDetails`.

### Registers removed from sequence and merge-tree
The `@fluidframework/sequence` and `@fluidframework/merge-tree` packages provided cut/copy/paste functionalities that built on a register concept.  These functionalities were never fully implemented and have been removed.

### Token fetch errors have proper errorType
If the tokenFetcher provided by the host thrown an error, this error will be propagated through the code with errorType "fetchTokenError".
Previously, the errorType was either empty, or recently and incorrectly, "dataProcessingError".

## 0.50 Breaking changes
- [OpProcessingController removed](#opprocessingcontroller-removed)
- [Expose isDirty flag in the FluidContainer](#expose-isdirty-flag-in-the-fluidcontainer)
- [get-container API changed](#get-container-api-changed)
- [SharedCell serialization](#sharedcell-serialization)
- [Expose saved and dirty events in FluidContainer](#expose-saved-and-dirty-events-in-fluidcontainer)
- [Deprecated bindToContext in IFluidDataStoreChannel](#Deprecated-bindToContext-in-IFluidDataStoreChannel)

### OpProcessingController removed
OpProcessingController has been deprecated for very long time. It's being removed in this release.
Please use LoaderContainerTracker instead (see https://github.com/microsoft/FluidFramework/pull/7784 as an example of changes required)
If you can't make this transition, you can always copy implementation of LoaderContainerTracker to your repo and maintain it. That said, it has bugs and tests using it are easily broken but subtle changes in reconnection logic, as evident from PRs #7753, #7393)

### Expose isDirty flag in the FluidContainer
The `isDirty` flag is exposed onto the FluidContainer. The property is already exposed on the Container and it is just piped up to the FluidContainer.

### get-container API changed
The signature of methods `getTinyliciousContainer` and `getFRSContainer` exported from the `get-container` package has been changed to accomodate the new container create flow. Both methods now return a tuple of the container instance and container ID associated with it. The `documentId` parameter is ignored when a new container is requested. Client applications need to use the ID returned by the API.
The `get-container` API is widely used in multiple sample applications across the repository. All samples were refactored to reflect the change in the API. External samples consuming these methods should be updated accordingly.

### SharedCell serialization
`SharedCell` serialization format has changed. Values stored from previous versions will be broken.

### Expose saved and dirty events in FluidContainer
The `saved` and `dirty` container events are exposed onto the FluidContainer. The events are emitted on the Container already.

### Deprecated bindToContext in IFluidDataStoreChannel
bindToContext in IFluidDataStoreChannel has been deprecated. This should not be used to explicitly bind data stores. Root data stores will automatically be bound to container. Non-root data stores will be bound when their handles are stored in an already bound DDS.

## 0.49 Breaking changes
- [Deprecated dirty document events and property removed from ContainerRuntime](#deprecated-dirty-document-events-and-property-removed-from-containerruntime)
- [Removed deltaManager.ts from @fluidframework/container-loader export](#deltamanager-removed-from-fluid-framework-export)
- [Container class protected function resumeInternal made private](#resumeinternal-made-private)
- [url removed from ICreateBlobResponsee](#url-removed-from-ICreateBlobResponse)
- [encoding type change](#encoding-type-change)

### Deprecated dirty document events and property removed from ContainerRuntime
The `isDocumentDirty()` method, `"dirtyDocument"` and `"savedDocument"` events that were deprecated in 0.35 have now been removed.  For more information on replacements, see [DirtyDocument events and property](#DirtyDocument-events-and-property).

### DeltaManager removed from fluid-framework export
The `DeltaManager` class, the `IConnectionArgs` interface, the `IDeltaManagerInternalEvents` interface, and the `ReconnectedMode` enum have been removed from `@fluidframework/container-loader` package exports. Instead of `DeltaManager`, `IDeltaManager` should be used where appropriate.

### resumeInternal made private
The `protected` function `resumeInternal` under the class `Container` has been made `private`.

### `url` removed from ICreateBlobResponse
The unused `url` property of `ICreateBlobResponse` in `@fluidframework/protocol-definitions` has been removed

### `encoding` type change
The `encoding` property of `IBlob` in `@fluidframework/protocol-definitions` has changed type from `string` to `"utf-8" | "base64"` to match the only supported values.

## 0.48 Breaking changes
- [client-api package removed](#client-api-package-removed)
- [SignalManager removed from fluid-framework export](#signalmanager-removed-from-fluid-framework-export)
- [MockLogger removed from @fluidframework/test-runtime-utils](#mocklogger-removed-from-fluidframeworktest-runtime-utils)

### client-api package removed
The `@fluid-internal/client-api` package was deprecated in 0.20 and has now been removed.  Usage of this package should be replaced with direct usage of the `Loader`, `FluidDataStoreRuntime`, `ContainerRuntime`, and other supported functionality.

### SignalManager removed from fluid-framework export
The `SignalManager` and `Signaler` classes have been removed from the `@fluid-framework/fluid-static` and `fluid-framework` package exports and moved to the `@fluid-experimental/data-objects` package.  This is because of its experimental state and the intentional omission of experimental features from `fluid-framework`.  Users should instead import the classes from the `@fluid-experimental/data-objects` package.

### MockLogger removed from @fluidframework/test-runtime-utils
MockLogger is only used internally, so it's removed from @fluidframework/test-runtime-utils.

## 0.47 Breaking changes
- [Property removed from IFluidDataStoreContext](#Property-removed-from-IFluidDataStoreContext)
- [Changes to IFluidDataStoreFactory](#Changes-to-IFluidDataStoreFactory)
- [FlushMode enum values renamed](#FlushMode-enum-values-renamed)
- [name removed from ContainerSchema](#name-removed-from-ContainerSchema)
- [Anonymous return types for container calls in client packages](#Anonymous-return-types-for-container-calls-in-client-packages)
- [createContainer and getContainer response objects properties renamed](#createContainer-and-getContainer-response-objects-properties-renamed)
- [tinylicious and azure clients createContainer now detached](#tinylicious-and-azure-clients-createContainer-now-detached)
- [container id is returned from new attach() and not exposed on the container](#container-id-is-returned-from-new-attach-and-not-exposed-on-the-container)
- [AzureClient initialization as a singular config](#AzureClient-initialization-as-a-singular-config)

### Property removed from IFluidDataStoreContext
- the `existing` property from `IFluidDataStoreContext` (and `FluidDataStoreContext`) has been removed.

### Changes to IFluidDataStoreFactory
- The `existing` parameter from the `instantiateDataStore` function is now mandatory to differentiate creating vs loading.

### `FlushMode` enum values renamed
`FlushMode` enum values from `@fluidframework/runtime-definitions` have ben renamed as following:
- `FlushMode.Manual` to `FlushMode.TurnBased`
- `FlushMode.Automatic` to `FlushMode.Immediate`

### `name` removed from ContainerSchema
The `name` property on the ContainerSchema was used for multi-container scenarios but has not materialized to be a useful schema property. The feedback has been negative to neutral so it is being removed before it becomes formalized. Support for multi-container scenarios, if any is required, will be addressed as a future change.

### Anonymous return types for container calls in client packages
`createContainer` and `getContainer` in `@fluidframework/azure-client` and `@fluidframework/tinylicious-client` will no longer return typed objects but instead will return an anonymous type. This provide the flexibility that comes with tuple deconstruction with the strong typing of property names.

```javascript
// `@fluidframework/azure-client`
createContainer(containerSchema: ContainerSchema): Promise<{
    container: FluidContainer;
    services: AzureContainerServices;
}>;
getContainer(id: string, containerSchema: ContainerSchema): Promise<{
    container: FluidContainer;
    services: AzureContainerServices;
}>;

// `@fluidframework/tinylicious-client`
createContainer(containerSchema: ContainerSchema): Promise<{
    container: FluidContainer;
    services: TinyliciousContainerServices;
}>;
getContainer(id: string, containerSchema: ContainerSchema): Promise<{
    container: FluidContainer;
    services: TinyliciousContainerServices;
}>;
```

### createContainer and getContainer response objects properties renamed
For all `*-client` packages `createContainer` and `getContainer` would return an object with `fluidContainer` and `containerServices`. These have been renamed to the following for brevity.

- fluidContainer => container
- containerServices => services

```javascript
// old
const { fluidContainer, containerServices } = client.getContainer(...);

// new
const { container, services } = client.getContainer(...);
```

### tinylicious and azure clients createContainer now detached
Creating a new container now requires and explicit attach step. All changes made in between container creation, and attaching, will be persisted as part of creation and guaranteed to always be available to users. This allows developers to initialize `initialObjects` with state before the container is connected to the service. It also enables draft creation modes.

```javascript
// old
const { fluidContainer } = client.createContainer(...);

// new
const { container } = client.createContainer(...);
const id = container.attach();
```

### container id is returned from new attach() and not exposed on the container
Because we now have an explicit attach flow, the container id is part of that flow as well. The id is returned from the `attach()` call.

```javascript
// old
const { fluidContainer } = client.createContainer(...);
const containerId = fluidContainer.id;

// new
const { container } = client.createContainer(...);
const containerId = container.attach();
```

### AzureClient initialization as a singular config
AzureClient now takes a singular config instead of multiple parameters. This enables easier scaling of config properties as we introduce new functionality.

```js
// old
const connectionConfig = {...};
const logger = new MyLogger();
const client = new AzureClient(connectionConfig, logger);

// new
const config = {
    connection: {...},
    logger: new MyLogger(...)
}
const client = new AzureClient(config);
```

## 0.46 Breaking changes
- [@fluid-experimental/fluid-framework package name changed](#fluid-experimentalfluid-framework-package-name-changed)
- [FrsClient has been renamed to AzureClient and moved out of experimental state](#FrsClient-has-been-renamed-to-AzureClient-and-moved-out-of-experimental-state)
- [documentId removed from IFluidDataStoreRuntime and IFluidDataStoreContext](#documentId-removed-from-IFluidDataStoreRuntime-and-IFluidDataStoreContext)
- [@fluid-experimental/tinylicious-client package name changed](#fluid-experimentaltinylicious-client-package-name-changed)
- [@fluid-experimental/fluid-static package name changed](#fluid-experimentalfluid-static-package-name-changed)
- [TinyliciousClient and AzureClient container API changed](#tinyliciousclient-and-azureclient-container-api-changed)

### `@fluid-experimental/fluid-framework` package name changed
The `@fluid-experimental/fluid-framework` package has been renamed to now be `fluid-framework`. The scope has been removed.


### FrsClient has been renamed to AzureClient and moved out of experimental state
The `@fluid-experimental/frs-client` package for connecting with the Azure Fluid Relay service has been renamed to now be `@fluidframework/azure-client`. This also comes with the following name changes for the exported classes and interfaces from the package:
- `FrsClient` -> `AzureClient`
- `FrsAudience` -> `AzureAudience`
- `IFrsAudience` -> `IAzureAudience`
- `FrsMember` -> `AzureMember`
- `FrsConnectionConfig` -> `AzureConnectionConfig`
- `FrsContainerConfig` -> `AzureContainerConfig`
- `FrsResources` -> `AzureResources`
- `FrsAzFunctionTokenProvider` -> `AzureFunctionTokenProvider`
- `FrsUrlResolver` -> `AzureUrlResolver`

### documentId removed from IFluidDataStoreRuntime and IFluidDataStoreContext
- `documentId` property is removed from IFluidDataStoreRuntime and IFluidDataStoreContext. It is a document level concept and is no longer exposed from data store level.

### `@fluid-experimental/tinylicious-client` package name changed
The `@fluid-experimental/tinylicious-client` package has been renamed to now be `@fluidframework/tinylicious-client`.

### `@fluid-experimental/fluid-static` package name changed
The `@fluid-experimental/fluid-static` package has been renamed to now be `@fluidframework/fluid-static`.

### TinyliciousClient and AzureClient container API changed

Tinylicious and Azure client API changed to comply with the new container creation flow. From now on,
the new container ID will be generated by the framework. In addition to that, the `AzureContainerConfig`
parameter's got decommissioned and the logger's moved to the client's constructor.

```ts
// Create a client using connection settings and an optional logger
const client = new AzureClient(connectionConfig, logger);
// Create a new container
const { fluidContainer, containerServices } = await client.createContainer(containerSchema);
// Retrieve the new container ID
const containerId = fluidContainer.id;
// Access the existing container
const { fluidContainer, containerServices }= await client.getContainer(containerId, containerSchema);
```

## 0.45 Breaking changes
- [Changes to local testing in insecure environments and associated bundle size increase](#changes-to-local-testing-in-insecure-environments-and-associated-bundle-size-increase)
- [Property removed from IFluidDataStoreRuntime](#Property-removed-from-IFluidDataStoreRuntime)
- [Changes to client-api Document](#changes-to-client-api-Document)
- [Changes to PureDataObject](#changes-to-PureDataObject)
- [Changes to DataObject](#changes-to-DataObject)
- [Changes to PureDataObjectFactory](#changes-to-PureDataObjectFactory)
- [webpack-fluid-loader package name changed](#webpack-fluid-loader-package-name-changed)
- [Loggers without tag support now deprecated in ContainerContext](#loggers-without-tag-support-now-deprecated-in-containercontext)
- [Creating new containers with Container.load is no longer supported](#Creating-new-containers-with-Containerload-is-no-longer-supported)
- [getHashedDocumentId is now async](#gethasheddocumentid-is-now-async)

### Changes to local testing in insecure environments and associated bundle size increase
Previously the `@fluidframework/common-utils` package exposed a `setInsecureContextHashFn` function so users could set an override when testing locally in insecure environments because the `crypto.subtle` library is not available.  This is now done automatically as a fallback and the function is removed.  The fallback exists as a dynamic import of our equivalent Node platform implementation, and will show as a chunk named "FluidFramework-HashFallback" and be up to ~25KB parsed in size.  It will not be served when running normally in a modern browser.

### Property removed from IFluidDataStoreRuntime
- the `existing` property from `IFluidDataStoreRuntime` (and `FluidDataStoreRuntime`) has been removed. There is no need for this property in the class, as the flag can be supplied as a parameter to `FluidDataStoreRuntime.load` or to the constructor of `FluidDataStoreRuntime`. The `IFluidDataStoreFactory.instantiateDataStore` function has an `existing` parameter which can be supplied to the `FluidDataStoreRuntime` when the latter is created.

### Changes to client-api Document
- The `existing` property from the `Document` class in `@fluid-internal/client-api` has been removed. It can be assumed that the property would have always been `true`.

### Changes to PureDataObject
- The `initializeInternal` and the `finishInitialization` functions have a mandatory `existing` parameter to differentiate creating vs loading.

### Changes to DataObject
- The `initializeInternal` function has a mandatory `existing` parameter to differentiate creating vs loading.

### Changes to PureDataObjectFactory
- The `createDataObject` in `PureDataObjectFactory` has a mandatory `existing` parameter to differentiate creating vs loading.

### `webpack-fluid-loader` package name changed
The `webpack-fluid-loader` utility was previously available from a package named `@fluidframework/webpack-fluid-loader`.  However, since it is a tool and should not be used in production, it is now available under the tools scope `@fluid-tools/webpack-fluid-loader`.

### Loggers without tag support now deprecated in ContainerContext
The `logger` property of `ContainerContext` has been marked deprecated. Loggers passed to ContainerContext will need to support tagged events.

### Creating new containers with Container.load is no longer supported
- See [Creating new containers with Container.load has been deprecated](#Creating-new-containers-with-Containerload-has-been-deprecated)
- The `createOnLoad` flag to inside `IContainerLoadOptions` has been removed.
- `LegacyCreateOnLoadEnvironmentKey` from `@fluidframework/container-loader` has been removed.

### getHashedDocumentId is now async
`@fluidframework/odsp-driver`'s `getHashedDocumentId` function is now async to take advantage of shared hashing functionality.  It drops its dependency on the `sha.js` package as a result, which contributed ~37KB to the parsed size of the `odsp-driver` bundle.

## 0.44 Breaking changes
- [Property removed from ContainerRuntime class](#Property-removed-from-the-ContainerRuntime-class)
- [attach() should only be called once](#attach-should-only-be-called-once)
- [Loader access in data stores is removed](#loader-access-in-data-stores-is-removed)

### Property removed from the ContainerRuntime class
- the `existing` property from `ContainerRuntime` has been removed. Inspecting this property in order to decide whether or not to perform initialization operations should be replaced with extending the `RuntimeFactoryHelper` abstract class from `@fluidframework/runtime-utils` and overriding `instantiateFirstTime` and `instantiateFromExisting`. Alternatively, any class implementing `IRuntimeFactory` can supply an `existing` parameter to the `instantiateRuntime` method.

### attach() should only be called once
`Container.attach()` will now throw if called more than once. Once called, it is responsible for retrying on retriable errors or closing the container on non-retriable errors.

### Loader access in data stores is removed
Following the deprecation warning [Loader in data stores deprecated](#loader-in-data-stores-deprecated), the associated APIs have now been removed.  In addition to the original deprecation notes, users will automatically have an `ILoader` available on the container scope object as the `ILoader` property if the container was created through a `Loader`.

## 0.43 Breaking changes

- [TinyliciousClient and FrsClient are no longer static](#TinyliciousClient-and-FrsClient-are-no-longer-static)
- [Routerlicious Driver DeltaStorageService constructor changed](#Routerlicious-Driver-DeltaStorageService-constructor-changed)
- [addGlobalAgentSchedulerAndLeaderElection removed](#addGlobalAgentSchedulerAndLeaderElection-removed)
- [Property removed from the Container class](#Property-removed-from-the-Container-class)
- [Creating new containers with Container.load has been deprecated](#Creating-new-containers-with-Containerload-has-been-deprecated)
- [Changes to client-api](#changes-to-client-api)

### TinyliciousClient and FrsClient are no longer static
`TinyliciousClient` and `FrsClient` global static properties are removed. Instead, object instantiation is now required.

### Property removed from the Container class
- the `existing` property from `Container` has been removed. The caller should differentiate on how the container has been created (`Container.load` vs `Container.createDetached`). See also [Creating new containers with Container.load has been deprecated](#Creating-new-containers-with-Containerload-has-been-deprecated).

### Routerlicious Driver DeltaStorageService constructor changed
`DeltaStorageService` from `@fluidframework/routerlicious-driver` now takes a `RestWrapper` as the second constructor parameter, rather than a TokenProvider.

### addGlobalAgentSchedulerAndLeaderElection removed
In 0.38, the `IContainerRuntimeOptions` option `addGlobalAgentSchedulerAndLeaderElection` was added (on by default), which could be explicitly disabled to remove the built-in `AgentScheduler` and leader election functionality.  This flag was turned off by default in 0.40.  In 0.43 the flag (and the functionality it enabled) has been removed.

See [AgentScheduler-related deprecations](#AgentScheduler-related-deprecations) for more information on this deprecation and back-compat support, as well as recommendations on how to migrate away from the built-in.

### Creating new containers with Container.load has been deprecated
- `Container.load` with inexistent files will fail instead of creating a new container. Going forward, please use `Container.createDetached` for this scenario.
- To enable the legacy scenario, set the `createOnLoad` flag to true inside `IContainerLoadOptions`. `Loader.request` and `Loader.resolve` will enable the legacy scenario if the `IClientDetails.environment` property inside `IRequest.headers` contains the string `enable-legacy-create-on-load` (see `LegacyCreateOnLoadEnvironmentKey` from `@fluidframework/container-loader`).

### Changes to client-api
- The `load` function from `document.ts` will fail the container does not exist. Going forward, please use the `create` function to handle this scenario.

## 0.42 Breaking changes

- [Package renames](#0.42-package-renames)
- [IContainerRuntime property removed](#IContainerRuntime-property-removed)
- [IContainerRuntimeEvents changes](#IContainerRuntimeEvents-changes)
- [Removed IParsedUrl interface, parseUrl, getSnapshotTreeFromSerializedContainer and convertProtocolAndAppSummaryToSnapshotTree api from export](#Removed-IParsedUrl-interface,-parseUrl,-getSnapshotTreeFromSerializedContainer-and-convertProtocolAndAppSummaryToSnapshotTree-api-from-export)

### 0.42 package renames

We have renamed some packages to better reflect their status. See the [npm package
scopes](https://github.com/microsoft/FluidFramework/wiki/npm-package-scopes) page in the wiki for more information about
the npm scopes.

- `@fluidframework/react-inputs` is renamed to `@fluid-experimental/react-inputs`
- `@fluidframework/react` is renamed to `@fluid-experimental/react`

### IContainerRuntimeEvents changes
- `fluidDataStoreInstantiated` has been removed from the interface and will no longer be emitted by the `ContainerRuntime`.

### IContainerRuntime property removed
- the `existing` property from `IContainerRuntime` has been removed.

### Removed IParsedUrl interface, parseUrl, getSnapshotTreeFromSerializedContainer and convertProtocolAndAppSummaryToSnapshotTree api from export
These interface and apis are not supposed to be used outside the package. So stop exposing them.

## 0.41 Breaking changes

- [Package renames](#0.41-package-renames)
- [LoaderHeader.version could not be null](#LoaderHeader.version-could-not-be-null)
- [Leadership API surface removed](#Leadership-API-surface-removed)
- [IContainerContext and Container storage API return type changed](#IContainerContext-and-Container-storage-API-return-type-changed)

### 0.41 package renames

We have renamed some packages to better reflect their status. See the [npm package
scopes](https://github.com/microsoft/FluidFramework/wiki/npm-package-scopes) page in the wiki for more information about
the npm scopes.

- `@fluidframework/last-edited-experimental` is renamed to `@fluid-experimental/last-edited`

### LoaderHeader.version could not be null
`LoaderHeader.version` in ILoader can not be null as we always load from existing snapshot in `container.load()`;

### Leadership API surface removed
In 0.38, the leadership API surface was deprecated, and in 0.40 it was turned off by default.  In 0.41 it has now been removed.  If you still require leadership functionality, you can use a `TaskSubscription` in combination with an `AgentScheduler`.

See [AgentScheduler-related deprecations](#AgentScheduler-related-deprecations) for more information on how to use `TaskSubscription` to migrate away from leadership election.

### IContainerContext and Container storage API return type changed
IContainerContext and Container now will always have storage even in Detached mode, so its return type has changed and undefined is removed.

## 0.40 Breaking changes

- [AgentScheduler removed by default](#AgentScheduler-removed-by-default)
- [ITelemetryProperties may be tagged for privacy purposes](#itelemetryproperties-may-be-tagged-for-privacy-purposes)
- [IContainerRuntimeDirtyable removed](#IContainerRuntimeDirtyable-removed)
- [Most RouterliciousDocumentServiceFactory params removed](#Most-RouterliciousDocumentServiceFactory-params-removed)

### AgentScheduler removed by default
In 0.38, the `IContainerRuntimeOptions` option `addGlobalAgentSchedulerAndLeaderElection` was added (on by default), which could be explicitly disabled to remove the built-in `AgentScheduler` and leader election functionality.  This flag has now been turned off by default.  If you still depend on this functionality, you can re-enable it by setting the flag to `true`, though this option will be removed in a future release.

See [AgentScheduler-related deprecations](#AgentScheduler-related-deprecations) for more information on this deprecation and back-compat support, as well as recommendations on how to migrate away from the built-in.

### ITelemetryProperties may be tagged for privacy purposes
Telemetry properties on logs *can (but are **not** yet required to)* now be tagged. This is **not** a breaking change in 0.40, but users are strongly encouraged to add support for tags (see [UPCOMING.md](./UPCOMING.md) for more details).

_\[edit\]_

This actually was a breaking change in 0.40, in that the type of the `event` parameter of `ITelemetryBaseLogger.send` changed to
a more inclusive type which needs to be accounted for in implementations.  However, in releases 0.40 through 0.44,
_no tagged events are sent to any ITelemetryBaseLogger by the Fluid Framework_.  We are preparing to do so
soon, and will include an entry in BREAKING.md when we do.

### IContainerRuntimeDirtyable removed
The `IContainerRuntimeDirtyable` interface and `isMessageDirtyable()` method were deprecated in release 0.38.  They have now been removed in 0.40.  Please refer to the breaking change notice in 0.38 for instructions on migrating away from use of this interface.

### Most RouterliciousDocumentServiceFactory params removed

The `RouterliciousDocumentServiceFactory` constructor no longer accepts the following params: `useDocumentService2`, `disableCache`, `historianApi`, `gitCache`, and `credentials`. Please open an issue if these flags/params were important to your project so that they can be re-incorporated into the upcoming `IRouterliciousDriverPolicies` param.

## 0.39 Breaking changes
- [connect event removed from Container](#connect-event-removed-from-Container)
- [LoaderHeader.pause](#LoaderHeader.pause)
- [ODSP driver definitions](#ODSP-driver-definitions)
- [ITelemetryLogger Remove redundant methods](#ITelemetryLogger-Remove-redundant-methods)
- [fileOverwrittenInStorage](#fileOverwrittenInStorage)
- [absolutePath use in IFluidHandle is deprecated](#absolutepath-use-in-ifluidhandle-is-deprecated)

### connect event removed from Container
The `"connect"` event would previously fire on the `Container` after `connect_document_success` was received from the server (which likely happens before the client's own join message is processed).  This event does not represent a safe-to-use state, and has been removed.  To detect when the `Container` is fully connected, the `"connected"` event should be used instead.

### LoaderHeader.pause
LoaderHeader.pause has been removed. instead of
```typescript
[LoaderHeader.pause]: true
```
use
```typescript
[LoaderHeader.loadMode]: { deltaConnection: "none" }
```

### ODSP driver definitions
A lot of definitions have been moved from @fluidframework/odsp-driver to @fluidframework/odsp-driver-definitions. This change is required in preparation for driver to be dynamically loaded by host.
This new package contains all the dependencies of ODSP driver factory (like HostStoragePolicy, IPersistedCache, TokenFetcher) as well as outputs (OdspErrorType).
@fluidframework/odsp-driver will continue to have defintions for non-factory functionality (like URI resolver, helper functionality to deal with sharing links, URI parsing, etc.)

### ITelemetryLogger Remove redundant methods
Remove deprecated `shipAssert` `debugAssert` `logException` `logGenericError` in favor of `sendErrorEvent` as they provide the same behavior and semantics as `sendErrorEvent`and in general are relatively unused. These methods were deprecated in 0.36.

### fileOverwrittenInStorage
Please use `DriverErrorType.fileOverwrittenInStorage` instead of `OdspErrorType.epochVersionMismatch`

### absolutePath use in IFluidHandle is deprecated
Rather than retrieving the absolute path, ostensibly to be stored, one should instead store the handle itself. To load, first retrieve the handle and then call `get` on it to get the actual object. Note that it is assumed that the container is responsible both for mapping an external URI to an internal object and for requesting resolved objects with any remaining tail of the external URI. For example, if a container has some map that maps `/a --> <some handle>`, then a request like `request(/a/b/c)` should flow like `request(/a/b/c) --> <some handle> --> <object> -->  request(/b/c)`.

## 0.38 Breaking changes
- [IPersistedCache changes](#IPersistedCache-changes)
- [ODSP Driver Type Unification](#ODSP-Driver-Type-Unification)
- [ODSP Driver url resolver for share link parameter consolidation](#ODSP-Driver-url-resolver-for-share-link-parameter-consolidation)
- [AgentScheduler-related deprecations](#AgentScheduler-related-deprecations)
- [Removed containerUrl from IContainerLoadOptions and IContainerConfig](#Removed-containerUrl-from-IContainerLoadOptions-and-IContainerConfig)

### IPersistedCache changes
IPersistedCache implementation no longer needs to implement updateUsage() method (removed form interface).
Same goes for sequence number / maxOpCount arguments.
put() changed from fire-and-forget to promise, with intention of returning write errors back to caller. Driver could use this information to stop recording any data about given file if driver needs to follow all-or-nothing strategy in regards to info about a file.
Please note that format of data stored by driver changed. It will ignore cache entries recorded by previous versions of driver.

## ODSP Driver Type Unification
This change reuses existing contracts to reduce redundancy improve consistency.

The breaking portion of this change does rename some parameters to some helper functions, but the change are purely mechanical. In most cases you will likely find you are pulling properties off an object individually to pass them as params, whereas now you can just pass the object itself.

``` typescript
// before:
createOdspUrl(
    siteUrl,
    driveId,
    fileId,
    "/",
    containerPackageName,
);
fetchJoinSession(
    driveId,
    itemId,
    siteUrl,
    ...
)
getFileLink(
    getToken,
    something.driveId,
    something.itemId,
    something.siteUrl,
    ...
)

// After:
createOdspUrl({
    siteUrl,
    driveId,
    itemId: fileId,
    dataStorePath: "/",
    containerPackageName,
});

fetchJoinSession(
    {driveId, itemId, siteUrl},
    ...
);

getFileLink(
    getToken,
    something,
    ...
)
```

## ODSP Driver url resolver for share link parameter consolidation
OdspDriverUrlResolverForShareLink constructor signature has been changed to simplify instance
creation in case resolver is not supposed to generate share link. Instead of separately specifying
constructor parameters that are used to fetch share link there will be single parameter in shape of
object that consolidates all properties that are necessary to get share link.

``` typescript
// before:
new OdspDriverUrlResolverForShareLink(
    tokenFetcher,
    identityType,
    logger,
    appName,
);

// After:
new OdspDriverUrlResolverForShareLink(
    { tokenFetcher, identityType },
    logger,
    appName,
);
```

### AgentScheduler-related deprecations
`AgentScheduler` is currently a built-in part of `ContainerRuntime`, but will be removed in an upcoming release.  Correspondingly, the API surface of `ContainerRuntime` that relates to or relies on the `AgentScheduler` is deprecated.

#### Leadership deprecation
A `.leader` property and `"leader"`/`"notleader"` events are currently exposed on the `ContainerRuntime`, `FluidDataStoreContext`, and `FluidDataStoreRuntime`.  These are deprecated and will be removed in an upcoming release.

A `TaskSubscription` has been added to the `@fluidframework/agent-scheduler` package which can be used in conjunction with an `AgentScheduler` to get equivalent API surface:

```typescript
const leadershipTaskSubscription = new TaskSubscription(agentScheduler, "leader");
if (leadershipTaskSubscription.haveTask()) {
    // client is the leader
}
leadershipTaskSubscription.on("gotTask", () => {
    // client just became leader
});
leadershipTaskSubscription.on("lostTask", () => {
    // client is no longer leader
});
```

The `AgentScheduler` can be one of your choosing, or the built-in `AgentScheduler` can be retrieved for this purpose using `ContainerRuntime.getRootDataStore()` (however, as noted above this will be removed in an upcoming release):

```typescript
const agentScheduler = await requestFluidObject<IAgentScheduler>(
    await containerRuntime.getRootDataStore("_scheduler"),
    "",
);
```

#### IContainerRuntimeDirtyable deprecation
The `IContainerRuntimeDirtyable` interface provides the `isMessageDirtyable()` method, for use with last-edited functionality.  This is only used to differentiate messages for the built-in `AgentScheduler`.  With the deprecation of the `AgentScheduler`, this interface and method are no longer necessary and so are deprecated and will be removed in an upcoming release.  From the `ContainerRuntime`'s perspective all messages are considered dirtyable with this change.

If you continue to use the built-in `AgentScheduler` and want to replicate this filtering in your last-edited behavior, you can use the following in your `shouldDiscardMessage()` check:

```typescript
import { ContainerMessageType } from "@fluidframework/container-runtime";
import { IEnvelope, InboundAttachMessage } from "@fluidframework/runtime-definitions";

// In shouldDiscardMessage()...
if (type === ContainerMessageType.Attach) {
    const attachMessage = contents as InboundAttachMessage;
    if (attachMessage.id === "_scheduler") {
        return true;
    }
} else if (type === ContainerMessageType.FluidDataStoreOp) {
    const envelope = contents as IEnvelope;
    if (envelope.address === "_scheduler") {
        return true;
    }
}
// Otherwise, proceed with other discard logic...
```

#### Deprecation of AgentScheduler in the container registry and instantiation of the _scheduler
Finally, the automatic addition to the registry and creation of the `AgentScheduler` with ID `_scheduler` is deprecated and will also be removed in an upcoming release.  To prepare for this, you can proactively opt-out of the built-in by turning off the `IContainerRuntimeOptions` option `addGlobalAgentSchedulerAndLeaderElection` in your calls to `Container.load` or in the constructor of your `BaseContainerRuntimeFactory` or `ContainerRuntimeFactoryWithDefaultDataStore`.

For backwards compat with documents created prior to this change, you'll need to ensure the `AgentSchedulerFactory.registryEntry` is present in the container registry.  You can add it explicitly in your calls to `Container.load` or in the constructor of your `BaseContainerRuntimeFactory` or `ContainerRuntimeFactoryWithDefaultDataStore`.  The examples below show how to opt-out of the built-in while maintaining backward-compat with documents that were created with a built-in `AgentScheduler`.

```typescript
const runtime = await ContainerRuntime.load(
    context,
    [
        // Any other registry entries...
        AgentSchedulerFactory.registryEntry,
    ],
    requestHandler,
    // Opt-out of adding the AgentScheduler
    { addGlobalAgentSchedulerAndLeaderElection: false },
    scope);
```

```typescript
const SomeContainerRuntimeFactory = new ContainerRuntimeFactoryWithDefaultDataStore(
    DefaultFactory,
    new Map([
        // Any other registry entries...
        AgentSchedulerFactory.registryEntry,
    ]),
    providerEntries,
    requestHandlers,
    // Opt-out of adding the AgentScheduler
    { addGlobalAgentSchedulerAndLeaderElection: false },
);
```

If you use `AgentScheduler` functionality, it is recommended to instantiate this as a normal (non-root) data store (probably on your root data object).  But if you are not yet ready to migrate away from the root data store, you can instantiate it yourself on new containers (you should do this while the container is still detached):

```typescript
if (!context.existing) {
    await runtime.createRootDataStore(AgentSchedulerFactory.type, "_scheduler");
}
```

The option will be turned off by default in an upcoming release before being turned off permanently, so it is recommended to make these updates proactively.

### Removed containerUrl from IContainerLoadOptions and IContainerConfig
Removed containerUrl from IContainerLoadOptions and IContainerConfig. This is no longer needed to route request.

## 0.37 Breaking changes

-   [OpProcessingController marked for deprecation](#opprocessingcontroller-marked-for-deprecation)
-   [Loader in data stores deprecated](#Loader-in-data-stores-deprecated)
-   [TelemetryLogger Properties Format](#TelemetryLogger-Properties-Format)
-   [IContainerRuntimeOptions Format Change](#IContainerRuntimeOptions-Format-Change)
-   [AgentScheduler moves and renames](#AgentScheduler-moves-and-renames)

### OpProcessingController marked for deprecation

`OpProcessingController` is marked for deprecation and we be removed in 0.38.
`LoaderContainerTracker` is the replacement with better tracking. The API differs from `OpProcessingController` in the following ways:

-   Loader is added for tracking and any Container created/loaded will be automatically tracked
-   The op control APIs accept Container instead of DeltaManager

### Loader in data stores deprecated

The `loader` property on the `IContainerRuntime`, `IFluidDataStoreRuntime`, and `IFluidDataStoreContext` interfaces is now deprecated and will be removed in an upcoming release. Data store objects will no longer have access to an `ILoader` by default. To replicate the same behavior, existing users can make the `ILoader` used to create a `Container` available on the `scope` property of these interfaces instead by setting the `provideScopeLoader` `ILoaderOptions` flag when creating the loader.

```typescript
const loader = new Loader({
    urlResolver,
    documentServiceFactory,
    codeLoader,
    options: { provideScopeLoader: true },
});
```

```typescript
const loader: ILoader | undefined = this.context.scope.ILoader;
```

### TelemetryLogger Properties Format

The TelemetryLogger's properties format has been updated to support error only properties. This includes: `ChildLogger`, `MultiSinkLogger`,`DebugLogger`.
The previous format was just a property bag:
`ChildLogger.create(logger, undefined, { someProperty: uuid() });`
Whereas now it has nested property bags for error categories including `all` and `error`:
`ChildLogger.create(logger, undefined, {all:{ someProperty: uuid() }});`

### IContainerRuntimeOptions Format Change

The runtime options passed into `ContainerRuntime` have been subdivided into nested objects, because all of them fall under two categories currently:

-   `summaryOptions` - contains all summary/summarizer related options
    -   `generateSummaries`
    -   `initialSummarizerDelayMs`
    -   `summaryConfigOverrides`
    -   `disableIsolatedChannels`
-   `gcOptions` - contains all Garbage Collection related options
    -   `disableGC`
    -   `gcAllowed` (new)
    -   `runFullGC`

For a few versions we will keep supporting the old format, but the typings have already been updated.

### AgentScheduler moves and renames

`IAgentScheduler` and `IProvideAgentScheduler` have been moved to the `@fluidframework/agent-scheduler` package, and `taskSchedulerId` has been renamed to `agentSchedulerId`.

## 0.36 Breaking changes

-   [Some `ILoader` APIs moved to `IHostLoader`](#Some-ILoader-APIs-moved-to-IHostLoader)
-   [TaskManager removed](#TaskManager-removed)
-   [ContainerRuntime registerTasks removed](#ContainerRuntime-registerTasks-removed)
-   [getRootDataStore](#getRootDataStore)
-   [Share link generation no longer exposed externally](#Share-link-generation-no-longer-exposed-externally)
-   [ITelemetryLogger redundant method deprecation](#ITelemetryLogger-redundant-method-deprecation)

### Some `ILoader` APIs moved to `IHostLoader`

The `createDetachedContainer` and `rehydrateDetachedContainerFromSnapshot` APIs are removed from the `ILoader` interface, and have been moved to the new `IHostLoader` interface. The `Loader` class now implements `IHostLoader` instead, and consumers who need these methods should operate on an `IHostLoader` instead of an `ILoader`, such as by creating a `Loader`.

### TaskManager removed

The `TaskManager` has been removed, as well as methods to access it (e.g. the `.taskManager` member on `DataObject`). The `AgentScheduler` should be used instead for the time being and can be accessed via a request on the `ContainerRuntime` (e.g. `await this.context.containerRuntime.request({ url: "/_scheduler" })`), though we expect this will also be deprecated and removed in a future release when an alternative is made available (see #4413).

### ContainerRuntime registerTasks removed

The `registerTasks` method has been removed from `ContainerRuntime`. The `AgentScheduler` should be used instead for task scheduling.

### getRootDataStore

IContainerRuntime.getRootDataStore() used to have a backdoor allowing accessing any store, including non-root stores. This back door is removed - you can only access root data stores using this API.

### Share link generation no longer exposed externally

Share link generation implementation has been refactored to remove options for generating share links of various kinds.
Method for generating share link is no longer exported.
ShareLinkTokenFetchOptions has been removed and OdspDriverUrlResolverForShareLink constructor has been changed to accept tokenFetcher parameter which will pass OdspResourceTokenFetchOptions instead of ShareLin kTokenFetchOptions.

### ITelemetryLogger redundant method deprecation

Deprecate `shipAssert` `debugAssert` `logException` `logGenericError` in favor of `sendErrorEvent` as they provide the same behavior and semantics as `sendErrorEvent`and in general are relatively unused.

## 0.35 Breaking changes

-   [Removed some api implementations from odsp driver](#Removed-some-api-implemenations-from-odsp-driver)
-   [get-tinylicious-container and get-session-storage-container moved](#get-tinylicious-container-and-get-session-storage-container-moved)
-   [Moved parseAuthErrorClaims from @fluidframework/odsp-driver to @fluidframework/odsp-doclib-utils](#Moved-parseAuthErrorClaims-from-@fluidframework/odsp-driver-to-@fluidframework/odsp-doclib-utils)
-   [Refactored token fetcher types in odsp-driver](#refactored-token-fetcher-types-in-odsp-driver)
-   [DeltaManager `readonly` and `readOnlyPermissions` properties deprecated](#DeltaManager-`readonly`-and-`readOnlyPermissions`-properties-deprecated)
-   [DirtyDocument events and property](#DirtyDocument-events-and-property)
-   [Removed `createDocumentService` and `createDocumentService2` from r11s driver](#Removed-`createDocumentService`-and-`createDocumentService2`-from-r11s-driver)

### Removed-some-api-implementations-from-odsp-driver

Removed `authorizedFetchWithRetry`, `AuthorizedRequestTokenPolicy`, `AuthorizedFetchProps`, `asyncWithCache`, `asyncWithRetry`,
`fetchWithRetry` implementation from odspdriver.

### get-tinylicious-container and get-session-storage-container moved

The functionality from the packages `@fluidframework/get-tinylicious-container` and `@fluidframework/get-session-storage-container` has been moved to the package `@fluid-experimental/get-container`.

### Moved parseAuthErrorClaims from @fluidframework/odsp-driver to @fluidframework/odsp-doclib-utils

Moved `parseAuthErrorClaims` from `@fluidframework/odsp-driver` to `@fluidframework/odsp-doclib-utils`

### Refactored token fetcher types in odsp-driver

Streamlined interfaces and types used to facilitate access tokens needed by odsp-driver to call ODSP implementation of Fluid services.
Added support for passing siteUrl when fetching token that is used to establish co-authoring session for Fluid content stored in ODSP file which is hosted in external tenant. This token is used by ODSP ordering service implementation (aka ODSP Push service).

### DeltaManager `readonly` and `readOnlyPermissions` properties deprecated

`DeltaManager.readonly`/`Container.readonly` and `DeltaManager.readOnlyPermissions`/`Container.readOnlyPermissions` have been deprecated. Please use `DeltaManager.readOnlyInfo`/`Container.readOnlyInfo` instead, which exposes the same information.

### DirtyDocument events and property

The following 3 names have been deprecated - please use new names:
"dirtyDocument" event -> "dirty" event
"savedDocument" event -> "saved" event
isDocumentDirty property -> isDirty property

### Removed `createDocumentService` and `createDocumentService2` from r11s driver

Removed the deprecated methods `createDocumentService` and `createDocumentService2`. Please use `DocumentServiceFactory.createDocumentService` instead.

## 0.34 Breaking changes

-   [Aqueduct writeBlob() and BlobHandle implementation removed](#Aqueduct-writeBlob-and-BlobHandle-implementation-removed)
-   [Connected events raised on registration](#Connected-events-raised-on-registration)

### Aqueduct writeBlob() and BlobHandle implementation removed

`writeBlob()` and `BlobHandle` have been removed from aqueduct. Please use `FluidDataStoreRuntime.uploadBlob()` or `ContainerRuntime.uploadBlob()` instead.

### Connected events raised on registration

Connected / disconnected listeners are called on registration.
Please see [Connectivity events](packages/loader/container-loader/README.md#Connectivity-events) section of Loader readme.md for more details

## 0.33 Breaking changes

-   [Normalizing enum ContainerErrorType](#normalizing-enum-containererrortype)
-   [Map and Directory typing changes from enabling strictNullCheck](#map-and-directory-typing-changes-from-enabling-strictNullCheck)
-   [MergeTree's ReferencePosition.getTileLabels and ReferencePosition.getRangeLabels() return undefined if it doesn't exist](#mergetree-referenceposition-gettilelabels-getrangelabels-changes)
-   [Containers from Loader.request() are now cached by default](<#Containers-from-Loader.request()-are-now-cached-by-default>)

### Normalizing enum ContainerErrorType

In an effort to clarify error categorization, a name and value in this enumeration were changed.

### Map and Directory typing changes from enabling strictNullCheck

Typescript compile options `strictNullCheck` is enabled for the `@fluidframework/map` package. Some of the API signature is updated to include possibility of `undefined` and `null`, which can cause new typescript compile error when upgrading. Existing code may need to update to handle the possiblity of `undefined` or `null.

### MergeTree ReferencePosition getTileLabels getRangeLabels changes

This includes LocalReference and Marker. getTileLabels and getRangeLabels methods will return undefined instead of creating an empty if the properties for tile labels and range labels is not set.

### Containers from Loader.request() are now cached by default

Some loader request header options that previously prevented caching (`pause: true` and `reconnect: false`) no longer do. Callers must now explicitly spcify `cache: false` in the request header to prevent caching of the returned container. Containers are evicted from the cache in their `closed` event, and closed containers that are requested are not cached.

## 0.32 Breaking changes

-   [Node version 12.17 required](#Node-version-update)
-   [getAttachSnapshot removed IFluidDataStoreChannel](#getAttachSnapshot-removed-from-IFluidDataStoreChannel)
-   [resolveDataStore replaced](#resolveDataStore-replaced)

### Node version updated to 12.17

Due to changes in server packages and introduction of AsyncLocalStorage module which requires Node version 12.17 or above, you will need to update Node version to 12.17 or above.

### getAttachSnapshot removed from IFluidDataStoreChannel

`getAttachSnapshot()` has been removed from `IFluidDataStoreChannel`. It is replaced by `getAttachSummary()`.

### resolveDataStore replaced

The resolveDataStore method manually exported by the ODSP resolver has been replaced with checkUrl() from the same package.

## 0.30 Breaking Changes

-   [Branching removed](#Branching-removed)
-   [removeAllEntriesForDocId api name and signature change](#removeAllEntriesForDocId-api-name-and-signature-change)
-   [snapshot removed from IChannel and ISharedObject](#snapshot-removed-from-IChannel-and-ISharedObject)

### Branching removed

The branching feature has been removed. This includes all related members, methods, etc. such as `parentBranch`, `branchId`, `branch()`, etc.

### removeAllEntriesForDocId api name and signature change

`removeAllEntriesForDocId` api renamed to `removeEntries`. Now it takes `IFileEntry` as argument instead of just docId.

### snapshot removed from IChannel and ISharedObject

`snapshot` has been removed from `IChannel` and `ISharedObject`. It is replaced by `summarize` which should be used to get a summary of the channel / shared object.

## 0.29 Breaking Changes

-   [OdspDriverUrlResolver2 renamed to OdspDriverUrlResolverForShareLink](#OdspDriverUrlResolver2-renamed-to-OdspDriverUrlResolverForShareLink)
-   [removeAllEntriesForDocId api in host storage changed](#removeAllEntriesForDocId-api-in-host-storage-changed)
-   [IContainerRuntimeBase.IProvideFluidDataStoreRegistry](#IContainerRuntimeBase.IProvideFluidDataStoreRegistry)
-   [\_createDataStoreWithProps returns IFluidRouter](#_createDataStoreWithProps-returns-IFluidRouter)
-   [FluidDataStoreRuntime.registerRequestHandler deprecated](#FluidDataStoreRuntime.registerRequestHandler-deprecated)
-   [snapshot removed from IFluidDataStoreRuntime](#snapshot-removed-from-IFluidDataStoreRuntime)
-   [getAttachSnapshot deprecated in IFluidDataStoreChannel](#getAttachSnapshot-deprecated-in-IFluidDataStoreChannel)

### OdspDriverUrlResolver2 renamed to OdspDriverUrlResolverForShareLink

`OdspDriverUrlResolver2` renamed to `OdspDriverUrlResolverForShareLink`

### removeAllEntriesForDocId api in host storage changed

`removeAllEntriesForDocId` api in host storage is now an async api.

### IContainerRuntimeBase.IProvideFluidDataStoreRegistry

`IProvideFluidDataStoreRegistry` implementation moved from IContainerRuntimeBase to IContainerRuntime. Data stores and objects should not have access to global state in container.
`IProvideFluidDataStoreRegistry` is removed from IFluidDataStoreChannel - it has not been implemented there for a while (it moved to context).

### \_createDataStoreWithProps returns IFluidRouter

`IContainerRuntimeBase._createDataStoreWithProps` returns IFluidRouter instead of IFluidDataStoreChannel. This is done to be consistent with other APIs create data stores, and ensure we do not return internal interfaces. This likely to expose areas where IFluidDataStoreChannel.bindToContext() was called manually on data store. Such usage should be re-evaluate - lifetime management should be left up to runtime, storage of any handle form data store in attached DDS will result in automatic attachment of data store (and all of its objects) to container. If absolutely needed, and only for staging, casting can be done to implement old behavior.

### FluidDataStoreRuntime.registerRequestHandler deprecated

Please use mixinRequestHandler() as a way to create custom data store runtime factory/object and append request handling to existing implementation.

### snapshot removed from IFluidDataStoreRuntime

`snapshot` has been removed from `IFluidDataStoreRuntime`.

### getAttachSnapshot deprecated in IFluidDataStoreChannel

`getAttachSnapshot()` has been deprecated in `IFluidDataStoreChannel`. It is replaced by `getAttachSummary()`.

## 0.28 Breaking Changes

-   [FileName should contain extension for ODSP driver create new path](#FileName-should-contain-extension-for-ODSP-driver-create-new-path)
-   [ODSP Driver IPersistedCache changes](#ODSP-Driver-IPersistedCache-Changes)
-   [IFluidPackage Changes](#IFluidPackage-Changes)
-   [DataObject changes](#DataObject-changes)
-   [RequestParser](#RequestParser)
-   [IFluidLodable.url is removed](#IFluidLodable.url-is-removed)
-   [Loader Constructor Changes](#Loader-Constructor-Changes)
-   [Moving DriverHeader and merge with CreateNewHeader](#moving-driverheader-and-merge-with-createnewheader)
-   [ODSP status codes moved from odsp-driver to odsp-doclib-utils](#ODSP-status-codes-moved-modules-from-odsp-driver-to-odsp-doclib-utils)

### FileName should contain extension for ODSP driver create new path

Now the ODSP driver expects file extension in the file name while creating a new detached container.

### ODSP Driver IPersistedCache-Changes

Added api `removeAllEntriesForDocId` which allows removal of all entries for a given document id. Also the schema for entries stored inside odsp `IPersistedCache` has changed.
It now stores/expect values as `IPersistedCacheValueWithEpoch`. So host needs to clear its cached entries in this version.

### IFluidPackage Changes

-   Moving IFluidPackage and IFluidCodeDetails from "@fluidframework/container-definitions" to '@fluidframework/core-interfaces'
-   Remove npm specific IPackage interface
-   Simplify the IFluidPackage by removing browser and npm specific properties
-   Add new interface IFluidBrowserPackage, and isFluidBrowserPackage which defines browser specific properties
-   Added resolveFluidPackageEnvironment helper for resolving a package environment

### DataObject changes

DataObject are now always created when Data Store is created. Full initialization for existing objects (in file) continues to happen to be on demand, i.e. when request() is processed. Full DataObject initialization does happen for newly created (detached) DataObjects.
The impact of that change is that all changed objects would get loaded by summarizer container, but would not get initialized. Before this change, summarizer would not be loading any DataObjects.
This change

1. Ensures that initial summary generated for when data store attaches to container has fully initialized object, with all DDSs created. Before this change this initial snapshot was empty in most cases.
2. Allows DataObjects to modify FluidDataStoreRuntime behavior before it gets registered and used by the rest of the system, including setting various hooks.

But it also puts more constraints on DataObject - its constructor should be light and not do any expensive work (all such work should be done in corresponding initialize methods), or access any data store runtime functionality that requires fully initialized runtime (like loading DDSs will not work in this state)

### RequestParser

RequestParser's ctor is made protected. Please replace this code

```
    const a = new RequestParser(request);
```

with this one:

```
    const a = RequestParser.create(request);
```

### IFluidLodable.url is removed

`url` property is removed. If you need a path to an object (in a container), you can use IFluidLoadable.handle.absolutePath instead.

### Loader Constructor Changes

The loader constructor has changed to now take a props object, rather than a series of paramaters. This should make it easier to construct loaders as the optional services can be easily excluded.

Before:

```typescript
const loader = new Loader(
    urlResolver,
    documentServiceFactory,
    codeLoader,
    { blockUpdateMarkers: true },
    {},
    new Map()
);
```

After:

```typescript
const loader = new Loader({
    urlResolver,
    documentServiceFactory,
    codeLoader,
});
```

if for some reason this change causes you problems, we've added a deprecated `Loader._create` method that has the same parameters as the previous constructor which can be used in the interim.

### Moving DriverHeader and merge with CreateNewHeader

Compile time only API breaking change between runtime and driver. Only impacts driver implementer.
No back-compat or mix version impact.

DriverHeader is a driver concept, so move from core-interface to driver-definitions. CreateNewHeader is also a kind of driver header, merged it into DriverHeader.

### ODSP status codes moved modules from odsp-driver to odsp-doclib-utils

Error/status codes like `offlineFetchFailureStatusCode` which used to be imported like `import { offlineFetchFailureStatusCode } from '@fluidframework/@odsp-driver';` have been moved to `odspErrorUtils.ts` in `odsp-doclib-utils`.

## 0.27 Breaking Changes

-   [Local Web Host Removed](#Local-Web-Host-Removed)

### Local Web Host Removed

Local Web host is removed. Users who are using the local web host can use examples/utils/get-session-storage-container which provides the same functionality with the detached container flow.

## 0.25 Breaking Changes

-   [External Component Loader and IComponentDefaultFactoryName removed](#External-Component-Loader-and-IComponentDefaultFactoryName-removed)
-   [MockFluidDataStoreRuntime api rename](#MockFluidDataStoreRuntime-api-rename)
-   [Local Web Host API change](#Local-Web-Host-API-change)
-   [Container runtime event changes](#Container-runtime-event-changes)
-   [Component is removed from telemetry event names](#Component-is-removed-from-telemetry-event-names)
-   [IComponentContextLegacy is removed](#IComponentContextLegacy-is-removed)
-   [~~IContainerRuntimeBase.\_createDataStoreWithProps() is removed~~](#IContainerRuntimeBase._createDataStoreWithProps-is-removed)
-   [\_createDataStore() APIs are removed](#_createDataStore-APIs-are-removed)
-   [createDataStoreWithRealizationFn() APIs are removed](<#createDataStoreWithRealizationFn()-APIs-are-removed>)
-   [getDataStore() APIs is removed](<#getDataStore()-APIs-is-removed>)
-   [Package Renames](#package-renames)
-   [IComponent and IComponent Interfaces Removed](#IComponent-and-IComponent-Interfaces-Removed)
-   [@fluidframework/odsp-utils - Minor renames and signature changes](#odsp-utils-Changes)
-   [LastEditedTrackerComponent renamed to LastEditedTrackerDataObject](#lasteditedtrackercomponent-renamed)
-   [ComponentProvider renamed to FluidObjectProvider in @fluidframework/synthesize](#componentProvider-renamed-to-fluidobjectPpovider)

### External Component Loader and IComponentDefaultFactoryName removed

The @fluidframework/external-component-loader package has been removed from the repo. In addition to this, the IFluidExportDefaultFactoryName and the corresponding IProvideFluidExportDefaultFactoryName interfaces have also been dropped.

### MockFluidDataStoreRuntime api rename

Runtime Test Utils's MockFluidDataStoreRuntime now has "requestDataStore" instead of "requestComponent"

### Local Web Host API change

The renderDefaultComponent function has been updated to be renderDefaultFluidObject

### Container runtime event changes

Container runtime now emits the event "fluidDataStoreInstantiated" instead of "componentInstantiated"

### Component is removed from telemetry event names

The following telemetry event names have been updated to drop references to the term component:

ComponentRuntimeDisposeError -> ChannelDisposeError
ComponentContextDisposeError -> FluidDataStoreContextDisposeError
SignalComponentNotFound -> SignalFluidDataStoreNotFound

### IComponentContextLegacy is removed

Deprecated in 0.18, removed.

### IContainerRuntimeBase.\_createDataStoreWithProps is removed

**Note: This change has been reverted for 0.25 and will be pushed to a later release.**

`IContainerRuntimeBase._createDataStoreWithProps()` has been removed. Please use `IContainerRuntimeBase.createDataStore()` (returns IFluidRouter).
If you need to pass props to data store, either use request() route to pass initial props directly, or to query Fluid object to interact with it (pass props / call methods to configure object).

### \_createDataStore APIs are removed

`IFluidDataStoreContext._createDataStore()` & `IContainerRuntimeBase._createDataStore()` are removed
Please switch to using one of the following APIs:

1. `IContainerRuntime.createRootDataStore()` - data store created that way is automatically bound to container. It will immediately be visible to remote clients (when/if container is attached). Such data stores are never garbage collected. Note that this API is on `IContainerRuntime` interface, which is not directly accessible to data stores. The intention is that only container owners are creating roots.
2. `IContainerRuntimeBase.createDataStore()` - creates data store that is not bound to container. In order for this store to be bound to container (and thus be observable on remote clients), ensure that handle to it (or any of its objects / DDS) is stored into any other DDS that is already bound to container. In other words, newly created data store has to be reachable (there has to be a path) from some root data store in container. If, in future, such data store becomes unreachable from one of the roots, it will be garbage collected (implementation pending).

### createDataStoreWithRealizationFn() APIs are removed

Removed from IFluidDataStoreContext & IContainerRuntime.
Consider using (Pure)DataObject(Factory) for your objects - they support passing initial args.
Otherwise consider implementing similar flow of exposing interface from your Fluid object that is used to initialize object after creation.

## getDataStore() APIs is removed

IContainerRuntime.getDataStore() is removed. Only IContainerRuntime.getRootDataStore() is available to retrieve root data stores.
For couple versions we will allow retrieving non-root data stores using this API, but this functionality is temporary and will be removed soon.
You can use handleFromLegacyUri() for creating handles from container-internal URIs (i.e., in format `/${dataStoreId}`) and resolving those containers to get to non-root data stores. Please note that this functionality is strictly added for legacy files! In future, not using handles to refer to content (and storing handles in DDSes) will result in such data stores not being reachable from roots, and thus garbage collected (deleted) from file.

### Package Renames

As a follow up to the changes in 0.24 we are updating a number of package names

-   `@fluidframework/component-core-interfaces` is renamed to `@fluidframework/core-interfaces`
-   `@fluidframework/component-runtime-definitions` is renamed to `@fluidframework/datastore-definitions`
-   `@fluidframework/component-runtime` is renamed to `@fluidframework/datastore`
-   `@fluidframework/webpack-component-loader` is renamed to `@fluidframework/webpack-fluid-loader`

### IComponent and IComponent Interfaces Removed

In 0.24 IComponent and IComponent interfaces were deprecated, they are being removed in this build. Please move to IFluidObject and IFluidObject interfaces.

### odsp-utils Changes

To support additional authentication scenarios, the signature and/or name of a few auth-related functions was modified.

### LastEditedTrackerComponent renamed

It is renamed to LastEditedTrackerDataObject

### ComponentProvider renamed to FluidObjectProvider

In the package @fluidframework/synthesize, these types are renamed:

ComponentKey -> FluidObjectKey
ComponentSymbolProvider -> FluidObjectProvider
AsyncRequiredcomponentProvider -> AsyncRequiredFluidObjectProvider
AsyncOptionalComponentProvider -> AsyncOptionalFluidObjectProvider
AsyncComponentProvider -> AsyncFluidObjectProvider
NonNullableComponent -> NonNullableFluidObject

## 0.24 Breaking Changes

This release only contains renames. There are no functional changes in this release. You should ensure you have integrated and validated up to release 0.23 before integrating this release.

This is a followup to the forward compat added in release 0.22: [Forward Compat For Loader IComponent Interfaces](#Forward-Compat-For-Loader-IComponent-Interfaces)

You should ensure all container and components hosts are running at least 0.22 before integrating this release.

The below json describes all the renames done in this release. If you have a large typescript code base, we have automation that may help. Please contact us if that is the case.

All renames are 1-1, and global case senstive and whole word find replace for all should be safe. For IComponent Interfaces, both the type and property name were re-named.

```json
{
    "dataStore": {
        "types": {
            "IComponentRuntimeChannel": "IFluidDataStoreChannel",
            "IComponentAttributes": "IFluidDataStoretAttributes",

            "IComponentContext": "IFluidDataStoreContext",
            "ComponentContext": "FluidDataStoreContext",
            "LocalComponentContext": "LocalFluidDataStoreContext",
            "RemotedComponentContext": "RemotedFluidDataStoreContext ",

            "IComponentRuntime": "IFluidDataStoreRuntime",
            "ComponentRuntime": "FluidDataStoreRuntime",
            "MockComponentRuntime": "MockFluidDataStoreRuntime"
        },
        "methods": {
            "createComponent": "_createDataStore",
            "createComponentContext": "createDataStoreContext",
            "createComponentWithProps": "createDataStoreWithProps",
            "_createComponentWithProps": "_createDataStoreWithProps",
            "createComponentWithRealizationFn": "createDataStoreWithRealizationFn",
            "getComponentRuntime": "getDataStore",
            "notifyComponentInstantiated": "notifyDataStoreInstantiated"
        }
    },

    "aquaduct": {
        "IComponentInterfaces": {
            "IProvideComponentDefaultFactoryName": "IProvideFluidExportDefaultFactoryName",
            "IComponentDefaultFactoryName": "IFluidExportDefaultFactoryName"
        },
        "types": {
            "SharedComponentFactory": "PureDataObjectFactory",
            "SharedComponent": "PureDataObject",

            "PrimedComponentFactory": "DataObjectFactory",
            "PrimedComponent": "DataObject",

            "ContainerRuntimeFactoryWithDefaultComponent": "ContainerRuntimeFactoryWithDefaultDataStore",

            "defaultComponentRuntimeRequestHandler": "defaultRouteRequestHandler"
        },
        "methods": {
            "getComponent": "requestFluidObject",
            "asComponent": "asFluidObject",
            "createAndAttachComponent": "createAndAttachDataStore",
            "getComponentFromDirectory": "getFluidObjectFromDirectory",
            "getComponent_UNSAFE": "requestFluidObject_UNSAFE",
            "componentInitializingFirstTime": "initializingFirstTime",
            "componentInitializingFromExisting": "initializingFromExisting",
            "componentHasInitialized": "hasInitialized"
        }
    },

    "fluidObject": {
        "IComponentInterfaces": {
            "IProvideComponentRouter": "IProvideFluidRouter",
            "IComponentRouter": "IFluidRouter",

            "IProvideComponentLoadable": "IProvideFluidLoadable",
            "IComponentLoadable": "IFluidLoadable",

            "IProvideComponentHandle": "IProvideFluidHandle",
            "IComponentHandle": "IFluidHandle",

            "IProvideComponentHandleContext": "IProvideFluidHandleContext",
            "IComponentHandleContext": "IFluidHandleContext",

            "IProvideComponentSerializer": "IProvideFluidSerializer",
            "IComponentSerializer": "IFluidSerializer",

            "IProvideComponentRunnable": "IProvideFluidRunnable",
            "IComponentRunnable": "IFluidRunnable",

            "IProvideComponentConfiguration": "IProvideFluidConfiguration",
            "IComponentConfiguration": "IFluidConfiguration",

            "IProvideComponentHTMLView": "IProvideFluidHTMLView",
            "IComponentHTMLView": "IFluidHTMLView",
            "IComponentHTMLOptions": "IFluidHTMLOptions",

            "IProvideComponentMountableView": "IProvideFluidMountableView",
            "IComponentMountableViewClass": "IFluidMountableViewClass",
            "IComponentMountableView": "IFluidMountableView",

            "IProvideComponentLastEditedTracker": "IProvideFluidLastEditedTracker",
            "IComponentLastEditedTracker": "IFluidLastEditedTracker",

            "IProvideComponentRegistry": "IProvideFluidDataStoreRegistry",
            "IComponentRegistry": "IFluidDataStoreRegistry",

            "IProvideComponentFactory": "IProvideFluidDataStoreFactory",
            "IComponentFactory": "IFluidDataStoreFactory",

            "IProvideComponentCollection": "IProvideFluidObjectCollection",
            "IComponentCollection": "IFluidObjectCollection",

            "IProvideComponentDependencySynthesizer": "IProvideFluidDependencySynthesizer",
            "IComponentDependencySynthesizer": "IFluidDependencySynthesizer",

            "IProvideComponentTokenProvider": "IProvideFluidTokenProvider",
            "IComponentTokenProvider": "IFluidTokenProvider"
        },
        "types": {
            "IComponent": "IFluidObject",
            "fluid/component": "fluid/object",

            "SharedObjectComponentHandle": "SharedObjectHandle",
            "RemoteComponentHandle": "RemoteFluidObjectHandle",
            "ComponentHandle": "FluidObjectHandle",
            "ComponentSerializer": "FluidSerializer",

            "ComponentHandleContext": "FluidHandleContext",

            "ComponentRegistryEntry": "FluidDataStoreRegistryEntry",
            "NamedComponentRegistryEntry": "NamedFluidDataStoreRegistryEntry",
            "NamedComponentRegistryEntries": "NamedFluidDataStoreRegistryEntries",
            "ComponentRegistry": "FluidDataStoreRegistry",
            "ContainerRuntimeComponentRegistry": "ContainerRuntimeDataStoreRegistry"
        },
        "methods": {
            "instantiateComponent": "instantiateDataStore"
        }
    }
}
```

## 0.23 Breaking Changes

-   [Removed `collaborating` event on IComponentRuntime](#Removed-`collaborating`-event-on-IComponentRuntime)
-   [ISharedObjectFactory rename](#ISharedObjectFactory)
-   [LocalSessionStorageDbFactory moved to @fluidframework/local-driver](LocalSessionStorageDbFactory-moved-to-@fluidframework/local-driver)

### Removed `collaborating` event on IComponentRuntime

Component Runtime no longer fires the collaborating event on attaching. Now it fires `attaching` event.

### ISharedObjectFactory

`ISharedObjectFactory` renamed to `IChannelFactory` and moved from `@fluidframework/shared-object-base` to `@fluidframework/datastore-definitions`

### LocalSessionStorageDbFactory moved to @fluidframework/local-driver

Previously, `LocalSessionStorageDbFactory` was part of the `@fluidframework/webpack-component-loader` package. It has been moved to the `@fluidframework/local-driver` package.

## 0.22 Breaking Changes

-   [Deprecated `path` from `IComponentHandleContext`](#Deprecated-`path`-from-`IComponentHandleContext`)
-   [Dynamically loaded components compiled against older versions of runtime](#Dynamically-loaded-components)
-   [ContainerRuntime.load Request Handler Changes](#ContainerRuntime.load-Request-Handler-Changes)
-   [IComponentHTMLVisual removed](#IComponentHTMLVisual-removed)
-   [IComponentReactViewable deprecated](#IComponentReactViewable-deprecated)
-   [Forward Compat For Loader IComponent Interfaces](#Forward-Compat-For-Loader-IComponent-Interfaces)
-   [Add Undefined to getAbsoluteUrl return type](#Add-Undefined-to-getAbsoluteUrl-return-type)
-   [Renamed TestDeltaStorageService, TestDocumentDeltaConnection, TestDocumentService, TestDocumentServiceFactory and TestResolver](#Renamed-TestDeltaStorageService,-TestDocumentDeltaConnection,-TestDocumentService,-TestDocumentServiceFactory-and-TestResolver)
-   [DocumentDeltaEventManager has been renamed and moved to "@fluidframework/test-utils"](#DocumentDeltaEventManager-has-been-renamed-and-moved-to-"@fluidframework/test-utils")
-   [`isAttached` replaced with `attachState` property](#`isAttached`-replaced-with-`attachState`-property)

### Deprecated `path` from `IComponentHandleContext`

Deprecated the `path` field from the interface `IComponentHandleContext`. This means that `IComponentHandle` will not have this going forward as well.

Added an `absolutePath` field to `IComponentHandleContext` which is the absolute path to reach it from the container runtime.

### Dynamically loaded components

Components that were compiled against Fluid Framework <= 0.19.x releases will fail to load. A bunch of APIs has been deprecated in 0.20 & 0.21 and back compat support is being removed in 0.22. Some of the key APIs are:

-   IComponentRuntime.attach
-   ContainerContext.isAttached
-   ContainerContext.isLocal
    Such components needs to be compiled against >= 0.21 runtime and can be used in container that is built using >= 0.21 runtime as well.

### ContainerRuntime.load Request Handler Changes

ContainerRuntime.load no longer accepts an array of RuntimeRequestHandlers. It has been changed to a single function parameter with a compatible signature:
`requestHandler?: (request: IRequest, runtime: IContainerRuntime) => Promise<IResponse>`

To continue to use RuntimeRequestHandlers you can used the `RuntimeRequestHandlerBuilder` in the package `@fluidframework/request-handler`

example:

```typescript
const builder = new RuntimeRequestHandlerBuilder();
builder.pushHandler(...this.requestHandlers);
builder.pushHandler(defaultRouteRequestHandler("defaultComponent"));
builder.pushHandler(innerRequestHandler());

const runtime = await ContainerRuntime.load(
    context,
    this.registryEntries,
    async (req, rt) => builder.handleRequest(req, rt),
    undefined,
    scope
);
```

Additionally the class `RequestParser` has been moved to the `@fluidframework/runtime-utils` package

This will allow consumers of our ContainerRuntime to substitute other routing frameworks more easily.

### IComponentHTMLVisual removed

The `IComponentHTMLVisual` interface was deprecated in 0.21, and is now removed in 0.22. To support multiview scenarios, consider split view/model patterns like those demonstrated in the multiview sample.

### IComponentReactViewable deprecated

The `IComponentReactViewable` interface is deprecated and will be removed in an upcoming release. For multiview scenarios, instead use a pattern like the one demonstrated in the sample in /components/experimental/multiview. This sample demonstrates how to create multiple views for a component.

### Forward Compat For Loader IComponent Interfaces

As part of the Fluid Data Library (FDL) and Fluid Component Library (FCL) split we will be renaming a significant number of out interfaces. Some of these interfaces are used across the loader -> runtime boundary. For these interfaces we have introduced the newly renamed interfaces in this release. This will allow Host's to implment forward compatbitiy for these interfaces, so they are not broken when the implementations themselves are renamed.

-   `IComponentLastEditedTracker` will become `IFluidLastEditedTracker`
-   `IComponentHTMLView` will become `IFluidHTMLView`
-   `IComponentMountableViewClass` will become `IFluidMountableViewClass`
-   `IComponentLoadable` will become `IFluidLoadable`
-   `IComponentRunnable` will become `IFluidRunnable`
-   `IComponentConfiguration` will become `IFluidConfiguration`
-   `IComponentRouter` will become `IFluidRouter`
-   `IComponentHandleContext` will become `IFluidHandleContext`
-   `IComponentHandle` will become `IFluidHandle`
-   `IComponentSerializer `will become `IFluidSerializer`
-   `IComponentTokenProvider` will become `IFluidTokenProvider`

`IComponent` will also become `IFluidObject`, and the mime type for for requests will change from `fluid/component` to `fluid/object`

To ensure forward compatability when accessing the above interfaces outside the context of a container e.g. from the host, you should use the nullish coalesing operator (??).

For example

```typescript
        if (response.status !== 200 ||
            !(
                response.mimeType === "fluid/component" ||
                response.mimeType === "fluid/object"
            )) {
            return undefined;
        }

        const fluidObject = response.value as IComponent & IFluidObject;
        return fluidObject.IComponentHTMLView ?? fluidObject.IFluidHTMLView.

```

### Add Undefined to getAbsoluteUrl return type

getAbsoluteUrl on the container runtime and component context now returns `string | undefined`. `undefined` will be returned if the container or component is not attached. You can determine if a component is attached and get its url with the below snippit:

```typescript
import { waitForAttach } from "@fluidframework/aqueduct";


protected async hasInitialized() {
        waitForAttach(this.runtime)
            .then(async () => {
                const url = await this.context.getAbsoluteUrl(this.url);
                this._absoluteUrl = url;
                this.emit("stateChanged");
            })
            .catch(console.error);
}
```

### Renamed TestDeltaStorageService, TestDocumentDeltaConnection, TestDocumentService, TestDocumentServiceFactory and TestResolver

Renamed the following in "@fluidframework/local-driver" since these are used beyond testing:

-   `TestDeltaStorageService` -> `LocalDeltaStorageService`
-   `TestDocumentDeltaConnection` -> `LocalDocumentDeltaConnection`
-   `TestDocumentService` -> `LocalDocumentService`
-   `TestDocumentServiceFactory` -> `LocalDocumentServiceFactory`
-   `TestResolver` -> `LocalResolver`

### DocumentDeltaEventManager has been renamed and moved to "@fluidframework/test-utils"

`DocumentDeltaEventManager` has moved to "@fluidframework/test-utils" and renamed to `OpProcessingController`.

The `registerDocuments` method has been renamed to `addDeltaManagers` and should be called with a list of delta managers. Similarly, all the other methods have been updated to be called with delta managers.

So, the usage has now changed to pass in the deltaManager from the object that was passed earlier. For example:

```typescript
// Old usage
containerDeltaEventManager = new DocumentDeltaEventManager(
    deltaConnectionServer
);
containerDeltaEventManager.registerDocuments(
    component1.runtime,
    component2.runtime
);

// New usage
opProcessingController = new OpProcessingController(deltaConnectionServer);
opProcessingController.addDeltaManagers(
    component1.runtime.deltaManager,
    component2.runtime.deltaManager
);
```

### `isAttached` replaced with `attachState` property

`isAttached` is replaced with `attachState` property on `IContainerContext`, `IContainerRuntime` and `IComponentContext`.
`isAttached` returned true when the entity was either attaching or attached to the storage.
So if `attachState` is `AttachState.Attaching` or `AttachState.Attached` then `isAttached` would have returned true.
Attaching is introduced in regards to Detached container where there is a time where state is neither AttachState.Detached nor AttachState.Attached.

## 0.21 Breaking Changes

-   [Removed `@fluidframework/local-test-utils`](#removed-`@fluidframework/local-test-utils`)
-   [IComponentHTMLVisual deprecated](#IComponentHTMLVisual-deprecated)
-   [createValueType removed from SharedMap and SharedDirectory](#createValueType-removed-from-SharedMap-and-SharedDirectory)
-   [Sequence snapshot format change](#Sequence-snapshot-format-change)
-   [isLocal api removed](#isLocal-api-removed)
-   [register/attach api renames on handles, components and dds](#register/attach-api-rename-on-handles,-components-and-dds)
-   [Error handling changes](#Error-handling-changes)

### Removed `@fluidframework/local-test-utils`

Removed this package so classes like `TestHost` are no longer supported. Please contact us if there were dependencies on this or if any assistance in required to get rid of it.

### IComponentHTMLVisual deprecated

The `IComponentHTMLVisual` interface is deprecated and will be removed in an upcoming release. For multiview scenarios, instead use a pattern like the one demonstrated in the sample in /components/experimental/multiview. This sample demonstrates how to create multiple views for a component.

### createValueType removed from SharedMap and SharedDirectory

The `createValueType()` method on `SharedMap` and `SharedDirectory` was deprecated in 0.20, and is now removed in 0.21. If `Counter` functionality is required, the `@fluidframework/counter` DDS can be used for counter functionality.

### isLocal api removed

isLocal api is removed from the repo. It is now replaced with isAttached which tells that the entity is attached or getting attached to storage. So its meaning is opposite to isLocal.

### register/attach api renames on handles, components and dds

Register on dds and attach on data store runtime is renamed to bindToContext(). attach on handles is renamed to attachGraph().

### Error handling changes

ErrorType enum has been broken into 3 distinct enums / layers:

1. [ContainerErrorType](./packages/loader/container-definitions/src/error.ts) - errors & warnings raised at loader level
2. [OdspErrorType](./packages/drivers/odsp-driver/src/odspError.ts) and [R11sErrorType](./packages/drivers/routerlicious-driver/src/documentDeltaConnection.ts) - errors raised by ODSP and R11S drivers.
3. Runtime errors, like `"summarizingError"`, `"dataCorruptionError"`. This class of errors it not pre-determined and depends on type of container loaded.

[ICriticalContainerError.errorType](./packages/loader/container-definitions/src/error.ts) is now a string, not enum, as loader has no visibility into full set of errors that can be potentially raised. Hosting application may package different drivers and open different types of containers, thus making errors list raised at container level dynamic.

### Sequence snapshot format change

Due to a change in the sequence's snapshot format clients running a version less than 0.19 will not be able to load snapshots generated in 0.21. This will affect all sequence types includes shared string, and sparse matrix. If you need to support pre-0.19 clients please contact us for mitigations.

## 0.20 Breaking Changes

-   [Value types deprecated on SharedMap and SharedDirectory](#Value-types-deprecated-on-sharedmap-and-shareddirectory)
-   [rename @fluidframework/aqueduct-react to @fluidframework/react-inputs](#rename-@fluidframework/aqueduct-react-to-@fluidframework/react-inputs)

### Value types deprecated on SharedMap and SharedDirectory

The `Counter` value type and `createValueType()` method on `SharedMap` and `SharedDirectory` are now deprecated and will be removed in an upcoming release. Instead, the `@fluidframework/counter` DDS can be used for counter functionality.

### rename @fluidframework/aqueduct-react to @fluidframework/react-inputs

aqueduct-react is actually just a react library and renamed it to reflect such.

## 0.19 Breaking Changes

-   [Container's "error" event](#Container-Error-Event)
-   [IUrlResolver change from requestUrl to getAbsoluteUrl](#IUrlResolver-change-from-requestUrl-to-getAbsoluteUrl)
-   [Package rename from `@microsoft/fluid-*` to `@fluidframework/*`](#package-rename)

### Package rename

Package with the prefix "@microsoft/fluid-" is renamed to "@fluidframework/" to take advanage a separate namespace for Fluid Framework SDK packages.

### Container Error Event

"error" event is gone. All critical errors are raised on "closed" event via optiona error object.
"warning" event is added to expose warnings. Currently it contains summarizer errors and throttling errors.

### IUrlResolver change from requestUrl to getAbsoluteUrl

As we continue to refine our API around detached containers, and component urls, we've renamed IUrlResolver from requestUrl to getAbsoluteUrl

## 0.18 Breaking Changes

-   [App Id removed as a parameter to OdspDocumentServiceFactory](#App-Id-removed-as-a-parameter-to-OdspDocumentServiceFactory)
-   [ConsensusRegisterCollection now supports storing handles](#ConsensusRegisterCollection-now-supports-storing-handles)
-   [Summarizing errors on parent container](#Summarizing-errors-on-parent-container)
-   [OdspDocumentServiceFactory no longer requires a logger]
    (#OdspDocumentServiceFactory-no-longer-requires-a-logger)

### `App Id` removed as a parameter to OdspDocumentServiceFactory

`@microsoft/fluid-odsp-driver` no longer requires consumers to pass in an app id as an input. Consumers should simply remove this parameter from the OdspDocumentServiceFactory/OdspDocumentServiceFactoryWithCodeSplit constructor.

### ConsensusRegisterCollection now supports storing handles

ConsensusRegisterCollection will properly serialize/deserialize handles added as values.

### Summarizing errors on parent container

The parent container of the summarizing container will now raise "error" events related to summarization problems. These will be of type `ISummarizingError` and will have a description indicating either a problem creating the summarizing container, a problem generating a summary, or a nack or ack wait timeout from the server.

### OdspDocumentServiceFactory no longer requires a logger

The logger will be passed in on createDocumentService or createContainer, no need to pass in one on construction of OdspDocumentServiceFactory.

## 0.17 and earlier Breaking Changes

For older versions' breaking changes, go [here](https://github.com/microsoft/FluidFramework/blob/release/0.17.x/BREAKING.md)<|MERGE_RESOLUTION|>--- conflicted
+++ resolved
@@ -23,11 +23,8 @@
 - [ISequencedDocumentMessage arg removed from SharedMap and SharedDirectory events](#ISequencedDocumentMessage-arg-removed-from-SharedMap-and-SharedDirectory-events)
 - [Moved `@fluidframework/core-interface#fluidPackage.ts` to `@fluidframework/container-definition#fluidPackage.ts`](#Moved-fluidframeworkcore-interfacefluidPackagets-to-fluidframeworkcontainer-definitionfluidPackagets)
 - [Deprecated `IFluidSerializer` in `IFluidDataStoreRuntime`](#Deprecated-IFluidSerializer-in-IFluidDataStoreRuntime)
-<<<<<<< HEAD
+- [Errors thrown to DDS event handlers](#Errors-thrown-to-DDS-event-handlers)
 - [Replace `innerRequestHandler` with `rootDataStoreRequestHandler`](#Replace-innerRequestHandler-with-rootDataStoreRequestHandler)
-=======
-- [Errors thrown to DDS event handlers](#Errors-thrown-to-DDS-event-handlers)
->>>>>>> 17bd1b80
 
 ### `IContainer` interface updated to expose actively used `Container` public APIs
 In order to have the `IContainer` interface be the active developer surface that is used when interacting with a `Container` instance, it has been updated to expose the APIs that are necessary for currently used behavior. The motivation here is to move away from using the `Container` class when only its type is required, and to use the `IContainer` interface instead.
@@ -110,16 +107,14 @@
 ### Deprecated `IFluidSerializer` in `IFluidDataStoreRuntime`
 `IFluidSerializer` should only be used by DDSs to serialize data and they should use the one created by `SharedObject`.
 
-<<<<<<< HEAD
-### Replace `innerRequestHandler` with `rootDataStoreRequestHandler`
-`innerRequestHandler` is removed from `@fluidframework/request-handlers` package and replaced with `rootDataStoreRequestHandler`.If a container wants to permit requests for specific data stores, they can add `rootDataStoreRequestHandler` to the list of request handlers they pass to the runtime factory. This will restore the ability to request root data stores. This will only work for root data stores, and if support is required for requesting non-root data stores and/or for legacy document support, a request handler can be created of their own that calls `runtime.IFluidHandleContext.resolveHandle(request)` just like `innerRequestHandler` used to do.
-=======
 ### Errors thrown to DDS event handlers
 Before this release, exceptions thrown from DDS event handlers resulted in Fluid Framework reporting non-error telemetry event and moving forward as if nothing happened. Starting with this release, such exceptions will result in critical error, i.e. container will be closed with such error and hosting app will be notified via Container's "closed" event. This will either happen immediately (if exception was thrown while processing remote op), or on later usage (if exception was thrown on local change). DDS will go into "broken" state and will keep throwing error on amy attempt to make local changes.
 This process is supposed to be a catch-call case for cases where listeners did not do due diligence or have no better way to handle their errors.
 If possible, it's recommended for DDS event listeners to not throw exceptions, but rather handle them appropriately without involving DDS itself.
 The purpose of this change to ensure that data model stays always synchronized with data projection that event listeners are building. If event listener is not able to fully / correctly process change event, that likely means data synchronization is broken and it's not safe to continue (and potentially, corrupt document).
->>>>>>> 17bd1b80
+
+### Replace `innerRequestHandler` with `rootDataStoreRequestHandler`
+`innerRequestHandler` is removed from `@fluidframework/request-handlers` package and replaced with `rootDataStoreRequestHandler`.If a container wants to permit requests for specific data stores, they can add `rootDataStoreRequestHandler` to the list of request handlers they pass to the runtime factory. This will restore the ability to request root data stores. This will only work for root data stores, and if support is required for requesting non-root data stores and/or for legacy document support, a request handler can be created of their own that calls `runtime.IFluidHandleContext.resolveHandle(request)` just like `innerRequestHandler` used to do.
 
 ## 0.52 Breaking changes
 - [chaincodePackage removed from Container](#chaincodePackage-removed-from-Container)
